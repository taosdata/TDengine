/*
 * Copyright (c) 2019 TAOS Data, Inc. <jhtao@taosdata.com>
 *
 * This program is free software: you can use, redistribute, and/or modify
 * it under the terms of the GNU Affero General Public License, version 3
 * or later ("AGPL"), as published by the Free Software Foundation.
 *
 * This program is distributed in the hope that it will be useful, but WITHOUT
 * ANY WARRANTY; without even the implied warranty of MERCHANTABILITY or
 * FITNESS FOR A PARTICULAR PURPOSE.
 *
 * You should have received a copy of the GNU Affero General Public License
 * along with this program. If not, see <http://www.gnu.org/licenses/>.
 */

#include "osDef.h"
#include "tsdb.h"

#define ASCENDING_TRAVERSE(o) (o == TSDB_ORDER_ASC)

typedef enum {
  EXTERNAL_ROWS_PREV = 0x1,
  EXTERNAL_ROWS_MAIN = 0x2,
  EXTERNAL_ROWS_NEXT = 0x3,
} EContentData;

typedef struct {
  STbDataIter* iter;
  int32_t      index;
  bool         hasVal;
} SIterInfo;

typedef struct {
  int32_t numOfBlocks;
  int32_t numOfLastFiles;
} SBlockNumber;

typedef struct STableBlockScanInfo {
  uint64_t  uid;
  TSKEY     lastKey;
  SMapData  mapData;            // block info (compressed)
  SArray*   pBlockList;         // block data index list
  SIterInfo iter;               // mem buffer skip list iterator
  SIterInfo iiter;              // imem buffer skip list iterator
  SArray*   delSkyline;         // delete info for this table
  int32_t   fileDelIndex;       // file block delete index
  int32_t   lastBlockDelIndex;  // delete index for last block
  bool      iterInit;           // whether to initialize the in-memory skip list iterator or not
} STableBlockScanInfo;

typedef struct SBlockOrderWrapper {
  int64_t uid;
  int64_t offset;
} SBlockOrderWrapper;

typedef struct SBlockOrderSupporter {
  SBlockOrderWrapper** pDataBlockInfo;
  int32_t*             indexPerTable;
  int32_t*             numOfBlocksPerTable;
  int32_t              numOfTables;
} SBlockOrderSupporter;

typedef struct SIOCostSummary {
  int64_t numOfBlocks;
  double  blockLoadTime;
  double  buildmemBlock;
  int64_t headFileLoad;
  double  headFileLoadTime;
  int64_t smaDataLoad;
  double  smaLoadTime;
  int64_t lastBlockLoad;
  double  lastBlockLoadTime;
  int64_t composedBlocks;
  double  buildComposedBlockTime;
} SIOCostSummary;

typedef struct SBlockLoadSuppInfo {
  SArray*          pColAgg;
  SColumnDataAgg   tsColAgg;
  SColumnDataAgg** plist;
  int16_t*         colIds;  // column ids for loading file block data
  int32_t          numOfCols;
  char**           buildBuf;  // build string tmp buffer, todo remove it later after all string format being updated.
} SBlockLoadSuppInfo;

typedef struct SLastBlockReader {
  STimeWindow        window;
  SVersionRange      verRange;
  int32_t            order;
  uint64_t           uid;
  SMergeTree         mergeTree;
  SSttBlockLoadInfo* pInfo;
} SLastBlockReader;

typedef struct SFilesetIter {
  int32_t           numOfFiles;  // number of total files
  int32_t           index;       // current accessed index in the list
  SArray*           pFileList;   // data file list
  int32_t           order;
  SLastBlockReader* pLastBlockReader;  // last file block reader
} SFilesetIter;

typedef struct SFileDataBlockInfo {
  // index position in STableBlockScanInfo in order to check whether neighbor block overlaps with it
  uint64_t uid;
  int32_t  tbBlockIdx;
} SFileDataBlockInfo;

typedef struct SDataBlockIter {
  int32_t   numOfBlocks;
  int32_t   index;
  SArray*   blockList;  // SArray<SFileDataBlockInfo>
  int32_t   order;
  SDataBlk  block;  // current SDataBlk data
  SHashObj* pTableMap;
} SDataBlockIter;

typedef struct SFileBlockDumpInfo {
  int32_t totalRows;
  int32_t rowIndex;
  int64_t lastKey;
  bool    allDumped;
} SFileBlockDumpInfo;

typedef struct SUidOrderCheckInfo {
  uint64_t* tableUidList;  // access table uid list in uid ascending order list
  int32_t   currentIndex;  // index in table uid list
} SUidOrderCheckInfo;

typedef struct SReaderStatus {
  bool                 loadFromFile;       // check file stage
  bool                 composedDataBlock;  // the returned data block is a composed block or not
  SHashObj*            pTableMap;          // SHash<STableBlockScanInfo>
  STableBlockScanInfo* pTableIter;         // table iterator used in building in-memory buffer data blocks.
  SUidOrderCheckInfo   uidCheckInfo;       // check all table in uid order
  SFileBlockDumpInfo   fBlockDumpInfo;
  SDFileSet*           pCurrentFileset;  // current opened file set
  SBlockData           fileBlockData;
  SFilesetIter         fileIter;
  SDataBlockIter       blockIter;
} SReaderStatus;

struct STsdbReader {
  STsdb*             pTsdb;
  uint64_t           suid;
  int16_t            order;
  STimeWindow        window;  // the primary query time window that applies to all queries
  SSDataBlock*       pResBlock;
  int32_t            capacity;
  SReaderStatus      status;
  char*              idStr;  // query info handle, for debug purpose
  int32_t            type;   // query type: 1. retrieve all data blocks, 2. retrieve direct prev|next rows
  SBlockLoadSuppInfo suppInfo;
  STsdbReadSnap*     pReadSnap;
  SIOCostSummary     cost;
  STSchema*          pSchema;     // the newest version schema
  STSchema*          pMemSchema;  // the previous schema for in-memory data, to avoid load schema too many times
  SDataFReader*      pFileReader;
  SVersionRange      verRange;

  int32_t      step;
  STsdbReader* innerReader[2];
};

static SFileDataBlockInfo* getCurrentBlockInfo(SDataBlockIter* pBlockIter);
static int      buildDataBlockFromBufImpl(STableBlockScanInfo* pBlockScanInfo, int64_t endKey, int32_t capacity,
                                          STsdbReader* pReader);
static TSDBROW* getValidMemRow(SIterInfo* pIter, const SArray* pDelList, STsdbReader* pReader);
static int32_t  doMergeRowsInFileBlocks(SBlockData* pBlockData, STableBlockScanInfo* pScanInfo, STsdbReader* pReader,
                                        SRowMerger* pMerger);
static int32_t  doMergeRowsInLastBlock(SLastBlockReader* pLastBlockReader, STableBlockScanInfo* pScanInfo, int64_t ts,
                                       SRowMerger* pMerger);
static int32_t  doMergeRowsInBuf(SIterInfo* pIter, uint64_t uid, int64_t ts, SArray* pDelList, SRowMerger* pMerger,
                                 STsdbReader* pReader);
static int32_t  doAppendRowFromTSRow(SSDataBlock* pBlock, STsdbReader* pReader, STSRow* pTSRow, uint64_t uid);
static int32_t  doAppendRowFromFileBlock(SSDataBlock* pResBlock, STsdbReader* pReader, SBlockData* pBlockData,
                                         int32_t rowIndex);
static void     setComposedBlockFlag(STsdbReader* pReader, bool composed);
static bool     hasBeenDropped(const SArray* pDelList, int32_t* index, TSDBKEY* pKey, int32_t order);

static int32_t doMergeMemTableMultiRows(TSDBROW* pRow, uint64_t uid, SIterInfo* pIter, SArray* pDelList,
                                        STSRow** pTSRow, STsdbReader* pReader, bool* freeTSRow);
static int32_t doMergeMemIMemRows(TSDBROW* pRow, TSDBROW* piRow, STableBlockScanInfo* pBlockScanInfo,
                                  STsdbReader* pReader, STSRow** pTSRow);
static int32_t mergeRowsInFileBlocks(SBlockData* pBlockData, STableBlockScanInfo* pBlockScanInfo, int64_t key,
                                     STsdbReader* pReader);

static int32_t initDelSkylineIterator(STableBlockScanInfo* pBlockScanInfo, STsdbReader* pReader, STbData* pMemTbData,
                                      STbData* piMemTbData);
static STsdb*  getTsdbByRetentions(SVnode* pVnode, TSKEY winSKey, SRetention* retentions, const char* idstr,
                                   int8_t* pLevel);
static SVersionRange getQueryVerRange(SVnode* pVnode, SQueryTableDataCond* pCond, int8_t level);
static int64_t       getCurrentKeyInLastBlock(SLastBlockReader* pLastBlockReader);
static bool          hasDataInLastBlock(SLastBlockReader* pLastBlockReader);
static int32_t       doBuildDataBlock(STsdbReader* pReader);
static TSDBKEY       getCurrentKeyInBuf(STableBlockScanInfo* pScanInfo, STsdbReader* pReader);
static bool          hasDataInFileBlock(const SBlockData* pBlockData, const SFileBlockDumpInfo* pDumpInfo);
static bool          hasDataInLastBlock(SLastBlockReader* pLastBlockReader);

static bool outOfTimeWindow(int64_t ts, STimeWindow* pWindow) { return (ts > pWindow->ekey) || (ts < pWindow->skey); }

static int32_t setColumnIdSlotList(STsdbReader* pReader, SSDataBlock* pBlock) {
  SBlockLoadSuppInfo* pSupInfo = &pReader->suppInfo;

  size_t numOfCols = blockDataGetNumOfCols(pBlock);

  pSupInfo->numOfCols = numOfCols;
  pSupInfo->colIds = taosMemoryMalloc(numOfCols * sizeof(int16_t));
  pSupInfo->buildBuf = taosMemoryCalloc(numOfCols, POINTER_BYTES);
  if (pSupInfo->buildBuf == NULL || pSupInfo->colIds == NULL) {
    taosMemoryFree(pSupInfo->colIds);
    taosMemoryFree(pSupInfo->buildBuf);
    return TSDB_CODE_OUT_OF_MEMORY;
  }

  for (int32_t i = 0; i < numOfCols; ++i) {
    SColumnInfoData* pCol = taosArrayGet(pBlock->pDataBlock, i);
    pSupInfo->colIds[i] = pCol->info.colId;

    if (IS_VAR_DATA_TYPE(pCol->info.type)) {
      pSupInfo->buildBuf[i] = taosMemoryMalloc(pCol->info.bytes);
    }
  }

  return TSDB_CODE_SUCCESS;
}

static SHashObj* createDataBlockScanInfo(STsdbReader* pTsdbReader, const STableKeyInfo* idList, int32_t numOfTables) {
  // allocate buffer in order to load data blocks from file
  // todo use simple hash instead, optimize the memory consumption
  SHashObj* pTableMap =
      taosHashInit(numOfTables, taosGetDefaultHashFunction(TSDB_DATA_TYPE_BIGINT), false, HASH_NO_LOCK);
  if (pTableMap == NULL) {
    return NULL;
  }

  for (int32_t j = 0; j < numOfTables; ++j) {
    STableBlockScanInfo info = {.lastKey = 0, .uid = idList[j].uid};
    if (ASCENDING_TRAVERSE(pTsdbReader->order)) {
      int64_t skey = pTsdbReader->window.skey;
      info.lastKey = (skey > INT64_MIN) ? (skey - 1) : skey;
    } else {
      int64_t ekey = pTsdbReader->window.ekey;
      info.lastKey = (ekey < INT64_MAX) ? (ekey + 1) : ekey;
    }

    taosHashPut(pTableMap, &info.uid, sizeof(uint64_t), &info, sizeof(info));
    tsdbDebug("%p check table uid:%" PRId64 " from lastKey:%" PRId64 " %s", pTsdbReader, info.uid, info.lastKey,
              pTsdbReader->idStr);
  }

  tsdbDebug("%p create %d tables scan-info, size:%.2f Kb, %s", pTsdbReader, numOfTables,
            (sizeof(STableBlockScanInfo) * numOfTables) / 1024.0, pTsdbReader->idStr);

  return pTableMap;
}

static void resetDataBlockScanInfo(SHashObj* pTableMap, int64_t ts) {
  STableBlockScanInfo* p = NULL;

  while ((p = taosHashIterate(pTableMap, p)) != NULL) {
    p->iterInit = false;
    p->iiter.hasVal = false;
    if (p->iter.iter != NULL) {
      p->iter.iter = tsdbTbDataIterDestroy(p->iter.iter);
    }

    p->delSkyline = taosArrayDestroy(p->delSkyline);
    p->lastKey = ts;
  }
}

static void destroyBlockScanInfo(SHashObj* pTableMap) {
  STableBlockScanInfo* p = NULL;

  while ((p = taosHashIterate(pTableMap, p)) != NULL) {
    p->iterInit = false;
    p->iiter.hasVal = false;

    if (p->iter.iter != NULL) {
      p->iter.iter = tsdbTbDataIterDestroy(p->iter.iter);
    }

    if (p->iiter.iter != NULL) {
      p->iiter.iter = tsdbTbDataIterDestroy(p->iiter.iter);
    }

    p->delSkyline = taosArrayDestroy(p->delSkyline);
    p->pBlockList = taosArrayDestroy(p->pBlockList);
    tMapDataClear(&p->mapData);
  }

  taosHashCleanup(pTableMap);
}

static bool isEmptyQueryTimeWindow(STimeWindow* pWindow) {
  ASSERT(pWindow != NULL);
  return pWindow->skey > pWindow->ekey;
}

// Update the query time window according to the data time to live(TTL) information, in order to avoid to return
// the expired data to client, even it is queried already.
static STimeWindow updateQueryTimeWindow(STsdb* pTsdb, STimeWindow* pWindow) {
  STsdbKeepCfg* pCfg = &pTsdb->keepCfg;

  int64_t now = taosGetTimestamp(pCfg->precision);
  int64_t earilyTs = now - (tsTickPerMin[pCfg->precision] * pCfg->keep2) + 1;  // needs to add one tick

  STimeWindow win = *pWindow;
  if (win.skey < earilyTs) {
    win.skey = earilyTs;
  }

  return win;
}

static void limitOutputBufferSize(const SQueryTableDataCond* pCond, int32_t* capacity) {
  int32_t rowLen = 0;
  for (int32_t i = 0; i < pCond->numOfCols; ++i) {
    rowLen += pCond->colList[i].bytes;
  }

  // make sure the output SSDataBlock size be less than 2MB.
  const int32_t TWOMB = 2 * 1024 * 1024;
  if ((*capacity) * rowLen > TWOMB) {
    (*capacity) = TWOMB / rowLen;
  }
}

// init file iterator
static int32_t initFilesetIterator(SFilesetIter* pIter, SArray* aDFileSet, STsdbReader* pReader) {
  size_t numOfFileset = taosArrayGetSize(aDFileSet);

  pIter->index = ASCENDING_TRAVERSE(pReader->order) ? -1 : numOfFileset;
  pIter->order = pReader->order;
  pIter->pFileList = aDFileSet;
  pIter->numOfFiles = numOfFileset;

  if (pIter->pLastBlockReader == NULL) {
    pIter->pLastBlockReader = taosMemoryCalloc(1, sizeof(struct SLastBlockReader));
    if (pIter->pLastBlockReader == NULL) {
      int32_t code = TSDB_CODE_OUT_OF_MEMORY;
      tsdbError("failed to prepare the last block iterator, code:%d %s", tstrerror(code), pReader->idStr);
      return code;
    }
  }

  SLastBlockReader* pLReader = pIter->pLastBlockReader;
  pLReader->order = pReader->order;
  pLReader->window = pReader->window;
  pLReader->verRange = pReader->verRange;

  pLReader->uid = 0;
  tMergeTreeClose(&pLReader->mergeTree);

  if (pLReader->pInfo == NULL) {
    // here we ignore the first column, which is always be the primary timestamp column
    pLReader->pInfo =
        tCreateLastBlockLoadInfo(pReader->pSchema, &pReader->suppInfo.colIds[1], pReader->suppInfo.numOfCols - 1);
    if (pLReader->pInfo == NULL) {
      tsdbDebug("init fileset iterator failed, code:%s %s", tstrerror(terrno), pReader->idStr);
      return terrno;
    }
  }

  tsdbDebug("init fileset iterator, total files:%d %s", pIter->numOfFiles, pReader->idStr);
  return TSDB_CODE_SUCCESS;
}

static bool filesetIteratorNext(SFilesetIter* pIter, STsdbReader* pReader) {
  bool    asc = ASCENDING_TRAVERSE(pIter->order);
  int32_t step = asc ? 1 : -1;
  pIter->index += step;

  if ((asc && pIter->index >= pIter->numOfFiles) || ((!asc) && pIter->index < 0)) {
    return false;
  }

  SIOCostSummary* pSum = &pReader->cost;
  getLastBlockLoadInfo(pIter->pLastBlockReader->pInfo, &pSum->lastBlockLoad, &pReader->cost.lastBlockLoadTime);

  pIter->pLastBlockReader->uid = 0;
  tMergeTreeClose(&pIter->pLastBlockReader->mergeTree);
  resetLastBlockLoadInfo(pIter->pLastBlockReader->pInfo);

  // check file the time range of coverage
  STimeWindow win = {0};

  while (1) {
    if (pReader->pFileReader != NULL) {
      tsdbDataFReaderClose(&pReader->pFileReader);
    }

    pReader->status.pCurrentFileset = (SDFileSet*)taosArrayGet(pIter->pFileList, pIter->index);

    int32_t code = tsdbDataFReaderOpen(&pReader->pFileReader, pReader->pTsdb, pReader->status.pCurrentFileset);
    if (code != TSDB_CODE_SUCCESS) {
      goto _err;
    }

    pReader->cost.headFileLoad += 1;

    int32_t fid = pReader->status.pCurrentFileset->fid;
    tsdbFidKeyRange(fid, pReader->pTsdb->keepCfg.days, pReader->pTsdb->keepCfg.precision, &win.skey, &win.ekey);

    // current file are no longer overlapped with query time window, ignore remain files
    if ((asc && win.skey > pReader->window.ekey) || (!asc && win.ekey < pReader->window.skey)) {
      tsdbDebug("%p remain files are not qualified for qrange:%" PRId64 "-%" PRId64 ", ignore, %s", pReader,
                pReader->window.skey, pReader->window.ekey, pReader->idStr);
      return false;
    }

    if ((asc && (win.ekey < pReader->window.skey)) || ((!asc) && (win.skey > pReader->window.ekey))) {
      pIter->index += step;
      if ((asc && pIter->index >= pIter->numOfFiles) || ((!asc) && pIter->index < 0)) {
        return false;
      }
      continue;
    }

    tsdbDebug("%p file found fid:%d for qrange:%" PRId64 "-%" PRId64 ", %s", pReader, fid, pReader->window.skey,
              pReader->window.ekey, pReader->idStr);
    return true;
  }

_err:
  return false;
}

static void resetDataBlockIterator(SDataBlockIter* pIter, int32_t order) {
  pIter->order = order;
  pIter->index = -1;
  pIter->numOfBlocks = 0;
  if (pIter->blockList == NULL) {
    pIter->blockList = taosArrayInit(4, sizeof(SFileDataBlockInfo));
  } else {
    taosArrayClear(pIter->blockList);
  }
}

static void cleanupDataBlockIterator(SDataBlockIter* pIter) { taosArrayDestroy(pIter->blockList); }

static void initReaderStatus(SReaderStatus* pStatus) {
  pStatus->pTableIter = NULL;
  pStatus->loadFromFile = true;
}

static SSDataBlock* createResBlock(SQueryTableDataCond* pCond, int32_t capacity) {
  SSDataBlock* pResBlock = createDataBlock();
  if (pResBlock == NULL) {
    terrno = TSDB_CODE_OUT_OF_MEMORY;
    return NULL;
  }

  for (int32_t i = 0; i < pCond->numOfCols; ++i) {
    SColumnInfoData colInfo = {{0}, 0};
    colInfo.info = pCond->colList[i];
    blockDataAppendColInfo(pResBlock, &colInfo);
  }

  int32_t code = blockDataEnsureCapacity(pResBlock, capacity);
  if (code != TSDB_CODE_SUCCESS) {
    terrno = code;
    taosMemoryFree(pResBlock);
    return NULL;
  }

  return pResBlock;
}

static int32_t tsdbReaderCreate(SVnode* pVnode, SQueryTableDataCond* pCond, STsdbReader** ppReader, int32_t capacity,
                                const char* idstr) {
  int32_t      code = 0;
  int8_t       level = 0;
  STsdbReader* pReader = (STsdbReader*)taosMemoryCalloc(1, sizeof(*pReader));
  if (pReader == NULL) {
    code = TSDB_CODE_OUT_OF_MEMORY;
    goto _end;
  }

  if (VND_IS_TSMA(pVnode)) {
    tsdbDebug("vgId:%d, tsma is selected to query", TD_VID(pVnode));
  }

  initReaderStatus(&pReader->status);

  pReader->pTsdb = getTsdbByRetentions(pVnode, pCond->twindows.skey, pVnode->config.tsdbCfg.retentions, idstr, &level);
  pReader->suid = pCond->suid;
  pReader->order = pCond->order;
  pReader->capacity = capacity;
  pReader->idStr = (idstr != NULL) ? strdup(idstr) : NULL;
  pReader->verRange = getQueryVerRange(pVnode, pCond, level);
  pReader->type = pCond->type;
  pReader->window = updateQueryTimeWindow(pReader->pTsdb, &pCond->twindows);

  ASSERT(pCond->numOfCols > 0);

  limitOutputBufferSize(pCond, &pReader->capacity);

  // allocate buffer in order to load data blocks from file
  SBlockLoadSuppInfo* pSup = &pReader->suppInfo;
  pSup->pColAgg = taosArrayInit(4, sizeof(SColumnDataAgg));
  pSup->plist = taosMemoryCalloc(pCond->numOfCols, POINTER_BYTES);
  if (pSup->pColAgg == NULL || pSup->plist == NULL) {
    code = TSDB_CODE_OUT_OF_MEMORY;
    goto _end;
  }

  pSup->tsColAgg.colId = PRIMARYKEY_TIMESTAMP_COL_ID;

  code = tBlockDataCreate(&pReader->status.fileBlockData);
  if (code != TSDB_CODE_SUCCESS) {
    terrno = code;
    goto _end;
  }

  pReader->pResBlock = createResBlock(pCond, pReader->capacity);
  if (pReader->pResBlock == NULL) {
    code = terrno;
    goto _end;
  }

  setColumnIdSlotList(pReader, pReader->pResBlock);

  *ppReader = pReader;
  return code;

_end:
  tsdbReaderClose(pReader);
  *ppReader = NULL;
  return code;
}

static int32_t doLoadBlockIndex(STsdbReader* pReader, SDataFReader* pFileReader, SArray* pIndexList) {
  SArray* aBlockIdx = taosArrayInit(8, sizeof(SBlockIdx));

  int64_t st = taosGetTimestampUs();
  int32_t code = tsdbReadBlockIdx(pFileReader, aBlockIdx);
  if (code != TSDB_CODE_SUCCESS) {
    goto _end;
  }

  size_t num = taosArrayGetSize(aBlockIdx);
  if (num == 0) {
    taosArrayDestroy(aBlockIdx);
    return TSDB_CODE_SUCCESS;
  }

  int64_t et1 = taosGetTimestampUs();

  SBlockIdx* pBlockIdx = NULL;
  for (int32_t i = 0; i < num; ++i) {
    pBlockIdx = (SBlockIdx*)taosArrayGet(aBlockIdx, i);

    // uid check
    if (pBlockIdx->suid != pReader->suid) {
      continue;
    }

    // this block belongs to a table that is not queried.
    void* p = taosHashGet(pReader->status.pTableMap, &pBlockIdx->uid, sizeof(uint64_t));
    if (p == NULL) {
      continue;
    }

    STableBlockScanInfo* pScanInfo = p;
    if (pScanInfo->pBlockList == NULL) {
      pScanInfo->pBlockList = taosArrayInit(4, sizeof(int32_t));
    }

    taosArrayPush(pIndexList, pBlockIdx);
  }

  int64_t et2 = taosGetTimestampUs();
  tsdbDebug("load block index for %d tables completed, elapsed time:%.2f ms, set blockIdx:%.2f ms, size:%.2f Kb %s",
            (int32_t)num, (et1 - st) / 1000.0, (et2 - et1) / 1000.0, num * sizeof(SBlockIdx) / 1024.0, pReader->idStr);

  pReader->cost.headFileLoadTime += (et1 - st) / 1000.0;

_end:
  taosArrayDestroy(aBlockIdx);
  return code;
}

static void cleanupTableScanInfo(SHashObj* pTableMap) {
  STableBlockScanInfo* px = NULL;
  while (1) {
    px = taosHashIterate(pTableMap, px);
    if (px == NULL) {
      break;
    }

    // reset the index in last block when handing a new file
    tMapDataClear(&px->mapData);
    taosArrayClear(px->pBlockList);
  }
}

static int32_t doLoadFileBlock(STsdbReader* pReader, SArray* pIndexList, SBlockNumber* pBlockNum) {
  int32_t numOfQTable = 0;
  size_t  sizeInDisk = 0;
  size_t  numOfTables = taosArrayGetSize(pIndexList);

  int64_t st = taosGetTimestampUs();
  cleanupTableScanInfo(pReader->status.pTableMap);

  for (int32_t i = 0; i < numOfTables; ++i) {
    SBlockIdx* pBlockIdx = taosArrayGet(pIndexList, i);

    STableBlockScanInfo* pScanInfo = taosHashGet(pReader->status.pTableMap, &pBlockIdx->uid, sizeof(int64_t));

    tMapDataReset(&pScanInfo->mapData);
    tsdbReadDataBlk(pReader->pFileReader, pBlockIdx, &pScanInfo->mapData);

    sizeInDisk += pScanInfo->mapData.nData;
    for (int32_t j = 0; j < pScanInfo->mapData.nItem; ++j) {
      SDataBlk block = {0};
      tMapDataGetItemByIdx(&pScanInfo->mapData, j, &block, tGetDataBlk);

      // 1. time range check
      if (block.minKey.ts > pReader->window.ekey || block.maxKey.ts < pReader->window.skey) {
        continue;
      }

      // 2. version range check
      if (block.minVer > pReader->verRange.maxVer || block.maxVer < pReader->verRange.minVer) {
        continue;
      }

      void* p = taosArrayPush(pScanInfo->pBlockList, &j);
      if (p == NULL) {
        tMapDataClear(&pScanInfo->mapData);
        return TSDB_CODE_OUT_OF_MEMORY;
      }

      pBlockNum->numOfBlocks += 1;
    }

    if (pScanInfo->pBlockList != NULL && taosArrayGetSize(pScanInfo->pBlockList) > 0) {
      numOfQTable += 1;
    }
  }

  pBlockNum->numOfLastFiles = pReader->pFileReader->pSet->nSttF;
  int32_t total = pBlockNum->numOfLastFiles + pBlockNum->numOfBlocks;

  double el = (taosGetTimestampUs() - st) / 1000.0;
  tsdbDebug(
      "load block of %d tables completed, blocks:%d in %d tables, last-files:%d, block-info-size:%.2f Kb, elapsed "
      "time:%.2f ms %s",
      numOfTables, pBlockNum->numOfBlocks, numOfQTable, pBlockNum->numOfLastFiles, sizeInDisk / 1000.0, el,
      pReader->idStr);

  pReader->cost.numOfBlocks += total;
  pReader->cost.headFileLoadTime += el;

  return TSDB_CODE_SUCCESS;
}

static void setBlockAllDumped(SFileBlockDumpInfo* pDumpInfo, int64_t maxKey, int32_t order) {
  int32_t step = ASCENDING_TRAVERSE(order) ? 1 : -1;
  pDumpInfo->allDumped = true;
  pDumpInfo->lastKey = maxKey + step;
}

static void doCopyColVal(SColumnInfoData* pColInfoData, int32_t rowIndex, int32_t colIndex, SColVal* pColVal,
                         SBlockLoadSuppInfo* pSup) {
  if (IS_VAR_DATA_TYPE(pColVal->type)) {
    if (!COL_VAL_IS_VALUE(pColVal)) {
      colDataAppendNULL(pColInfoData, rowIndex);
    } else {
      varDataSetLen(pSup->buildBuf[colIndex], pColVal->value.nData);
      ASSERT(pColVal->value.nData <= pColInfoData->info.bytes);
      memcpy(varDataVal(pSup->buildBuf[colIndex]), pColVal->value.pData, pColVal->value.nData);
      colDataAppend(pColInfoData, rowIndex, pSup->buildBuf[colIndex], false);
    }
  } else {
    colDataAppend(pColInfoData, rowIndex, (const char*)&pColVal->value, !COL_VAL_IS_VALUE(pColVal));
  }
}

static SFileDataBlockInfo* getCurrentBlockInfo(SDataBlockIter* pBlockIter) {
  if (taosArrayGetSize(pBlockIter->blockList) == 0) {
    ASSERT(pBlockIter->numOfBlocks == taosArrayGetSize(pBlockIter->blockList));
    return NULL;
  }

  SFileDataBlockInfo* pBlockInfo = taosArrayGet(pBlockIter->blockList, pBlockIter->index);
  return pBlockInfo;
}

static SDataBlk* getCurrentBlock(SDataBlockIter* pBlockIter) { return &pBlockIter->block; }

int32_t binarySearchForTs(char* pValue, int num, TSKEY key, int order) {
  int32_t midPos = -1;
  int32_t numOfRows;

  ASSERT(order == TSDB_ORDER_ASC || order == TSDB_ORDER_DESC);

  TSKEY*  keyList = (TSKEY*)pValue;
  int32_t firstPos = 0;
  int32_t lastPos = num - 1;

  if (order == TSDB_ORDER_DESC) {
    // find the first position which is smaller than the key
    while (1) {
      if (key >= keyList[firstPos]) return firstPos;
      if (key == keyList[lastPos]) return lastPos;

      if (key < keyList[lastPos]) {
        lastPos += 1;
        if (lastPos >= num) {
          return -1;
        } else {
          return lastPos;
        }
      }

      numOfRows = lastPos - firstPos + 1;
      midPos = (numOfRows >> 1) + firstPos;

      if (key < keyList[midPos]) {
        firstPos = midPos + 1;
      } else if (key > keyList[midPos]) {
        lastPos = midPos - 1;
      } else {
        break;
      }
    }

  } else {
    // find the first position which is bigger than the key
    while (1) {
      if (key <= keyList[firstPos]) return firstPos;
      if (key == keyList[lastPos]) return lastPos;

      if (key > keyList[lastPos]) {
        lastPos = lastPos + 1;
        if (lastPos >= num)
          return -1;
        else
          return lastPos;
      }

      numOfRows = lastPos - firstPos + 1;
      midPos = (numOfRows >> 1u) + firstPos;

      if (key < keyList[midPos]) {
        lastPos = midPos - 1;
      } else if (key > keyList[midPos]) {
        firstPos = midPos + 1;
      } else {
        break;
      }
    }
  }

  return midPos;
}

static int doBinarySearchKey(TSKEY* keyList, int num, int pos, TSKEY key, int order) {
  // start end position
  int s, e;
  s = pos;

  // check
  assert(pos >= 0 && pos < num);
  assert(num > 0);

  if (order == TSDB_ORDER_ASC) {
    // find the first position which is smaller than the key
    e = num - 1;
    if (key < keyList[pos]) return -1;
    while (1) {
      // check can return
      if (key >= keyList[e]) return e;
      if (key <= keyList[s]) return s;
      if (e - s <= 1) return s;

      // change start or end position
      int mid = s + (e - s + 1) / 2;
      if (keyList[mid] > key)
        e = mid;
      else if (keyList[mid] < key)
        s = mid;
      else
        return mid;
    }
  } else {  // DESC
    // find the first position which is bigger than the key
    e = 0;
    if (key > keyList[pos]) return -1;
    while (1) {
      // check can return
      if (key <= keyList[e]) return e;
      if (key >= keyList[s]) return s;
      if (s - e <= 1) return s;

      // change start or end position
      int mid = s - (s - e + 1) / 2;
      if (keyList[mid] < key)
        e = mid;
      else if (keyList[mid] > key)
        s = mid;
      else
        return mid;
    }
  }
}

int32_t getEndPosInDataBlock(STsdbReader* pReader, SBlockData* pBlockData, SDataBlk* pBlock, int32_t pos) {
  // NOTE: reverse the order to find the end position in data block
  int32_t endPos = -1;
  bool    asc = ASCENDING_TRAVERSE(pReader->order);

  if (asc && pReader->window.ekey >= pBlock->maxKey.ts) {
    endPos = pBlock->nRow - 1;
  } else if (!asc && pReader->window.skey <= pBlock->minKey.ts) {
    endPos = 0;
  } else {
    endPos = doBinarySearchKey(pBlockData->aTSKEY, pBlock->nRow, pos, pReader->window.ekey, pReader->order);
  }

  return endPos;
}

static int32_t copyBlockDataToSDataBlock(STsdbReader* pReader, STableBlockScanInfo* pBlockScanInfo) {
  SReaderStatus*  pStatus = &pReader->status;
  SDataBlockIter* pBlockIter = &pStatus->blockIter;

  SBlockData*         pBlockData = &pStatus->fileBlockData;
  SFileDataBlockInfo* pBlockInfo = getCurrentBlockInfo(pBlockIter);
  SDataBlk*           pBlock = getCurrentBlock(pBlockIter);
  SSDataBlock*        pResBlock = pReader->pResBlock;
  int32_t             numOfOutputCols = blockDataGetNumOfCols(pResBlock);

  SBlockLoadSuppInfo* pSupInfo = &pReader->suppInfo;
  SFileBlockDumpInfo* pDumpInfo = &pReader->status.fBlockDumpInfo;

  SColVal cv = {0};
  int64_t st = taosGetTimestampUs();
  bool    asc = ASCENDING_TRAVERSE(pReader->order);
  int32_t step = asc ? 1 : -1;

  if ((pDumpInfo->rowIndex == 0 && asc) || (pDumpInfo->rowIndex == pBlock->nRow - 1 && (!asc))) {
    if (asc && pReader->window.skey <= pBlock->minKey.ts) {
<<<<<<< HEAD
      //pDumpInfo->rowIndex = 0;
    } else if (!asc && pReader->window.ekey >= pBlock->maxKey.ts) {
      //pDumpInfo->rowIndex = pBlock->nRow - 1;
=======
      // pDumpInfo->rowIndex = 0;
    } else if (!asc && pReader->window.ekey >= pBlock->maxKey.ts) {
      // pDumpInfo->rowIndex = pBlock->nRow - 1;
>>>>>>> f82e6b41
    } else {
      int32_t pos = asc ? pBlock->nRow - 1 : 0;
      int32_t order = (pReader->order == TSDB_ORDER_ASC) ? TSDB_ORDER_DESC : TSDB_ORDER_ASC;
      pDumpInfo->rowIndex = doBinarySearchKey(pBlockData->aTSKEY, pBlock->nRow, pos, pReader->window.skey, order);
    }
  }

  // time window check
  int32_t endIndex = getEndPosInDataBlock(pReader, pBlockData, pBlock, pDumpInfo->rowIndex);
  if (endIndex == -1) {
    setBlockAllDumped(pDumpInfo, pReader->window.ekey, pReader->order);
    return TSDB_CODE_SUCCESS;
  }

  endIndex += step;
  int32_t remain = asc ? (endIndex - pDumpInfo->rowIndex) : (pDumpInfo->rowIndex - endIndex);
  if (remain > pReader->capacity) {  // output buffer check
    remain = pReader->capacity;
  }

  int32_t rowIndex = 0;

  int32_t          i = 0;
  SColumnInfoData* pColData = taosArrayGet(pResBlock->pDataBlock, i);
  if (pColData->info.colId == PRIMARYKEY_TIMESTAMP_COL_ID) {
    if (asc) {
      memcpy(pColData->pData, &pBlockData->aTSKEY[pDumpInfo->rowIndex], remain * sizeof(int64_t));
    } else {
      for (int32_t j = pDumpInfo->rowIndex; rowIndex < remain; j += step) {
        colDataAppendInt64(pColData, rowIndex++, &pBlockData->aTSKEY[j]);
      }
    }

    i += 1;
  }

  int32_t colIndex = 0;
  int32_t num = taosArrayGetSize(pBlockData->aIdx);
  while (i < numOfOutputCols && colIndex < num) {
    rowIndex = 0;
    pColData = taosArrayGet(pResBlock->pDataBlock, i);

    SColData* pData = tBlockDataGetColDataByIdx(pBlockData, colIndex);
    if (pData->cid < pColData->info.colId) {
      colIndex += 1;
    } else if (pData->cid == pColData->info.colId) {
      if (pData->flag == HAS_NONE || pData->flag == HAS_NULL || pData->flag == (HAS_NULL | HAS_NONE)) {
        colDataAppendNNULL(pColData, 0, remain);
      } else {
        if (IS_NUMERIC_TYPE(pColData->info.type) && asc) {
          uint8_t* p = pData->pData + tDataTypes[pData->type].bytes * pDumpInfo->rowIndex;
          memcpy(pColData->pData, p, remain * tDataTypes[pData->type].bytes);

          // null value exists, check one-by-one
          if (pData->flag != HAS_VALUE) {
            for (int32_t j = pDumpInfo->rowIndex; rowIndex < remain; j += step, rowIndex++) {
              uint8_t v = tColDataGetBitValue(pData, j);
              if (v == 0 || v == 1) {
                colDataSetNull_f(pColData->nullbitmap, rowIndex);
              }
            }
          }
        } else {
          for (int32_t j = pDumpInfo->rowIndex; rowIndex < remain; j += step) {
            tColDataGetValue(pData, j, &cv);
            doCopyColVal(pColData, rowIndex++, i, &cv, pSupInfo);
          }
        }
      }

      colIndex += 1;
      i += 1;
    } else {  // the specified column does not exist in file block, fill with null data
      colDataAppendNNULL(pColData, 0, remain);
      i += 1;
    }
  }

  // fill the mis-matched columns with null value
  while (i < numOfOutputCols) {
    pColData = taosArrayGet(pResBlock->pDataBlock, i);
    colDataAppendNNULL(pColData, 0, remain);
    i += 1;
  }

  pResBlock->info.rows = remain;
  pDumpInfo->rowIndex += step * remain;

  // check if current block are all handled
  if (pDumpInfo->rowIndex >= 0 && pDumpInfo->rowIndex < pBlock->nRow) {
    int64_t ts = pBlockData->aTSKEY[pDumpInfo->rowIndex];
    if (outOfTimeWindow(ts, &pReader->window)) {  // the remain data has out of query time window, ignore current block
      setBlockAllDumped(pDumpInfo, ts, pReader->order);
    }
  } else {
    int64_t ts = asc ? pBlock->maxKey.ts : pBlock->minKey.ts;
    setBlockAllDumped(pDumpInfo, ts, pReader->order);
  }

  double elapsedTime = (taosGetTimestampUs() - st) / 1000.0;
  pReader->cost.blockLoadTime += elapsedTime;

  int32_t unDumpedRows = asc ? pBlock->nRow - pDumpInfo->rowIndex : pDumpInfo->rowIndex + 1;
  tsdbDebug("%p copy file block to sdatablock, global index:%d, table index:%d, brange:%" PRId64 "-%" PRId64
            ", rows:%d, remain:%d, minVer:%" PRId64 ", maxVer:%" PRId64 ", elapsed time:%.2f ms, %s",
            pReader, pBlockIter->index, pBlockInfo->tbBlockIdx, pBlock->minKey.ts, pBlock->maxKey.ts, remain,
            unDumpedRows, pBlock->minVer, pBlock->maxVer, elapsedTime, pReader->idStr);

  return TSDB_CODE_SUCCESS;
}

static int32_t doLoadFileBlockData(STsdbReader* pReader, SDataBlockIter* pBlockIter, SBlockData* pBlockData,
                                   uint64_t uid) {
  int64_t st = taosGetTimestampUs();

  tBlockDataReset(pBlockData);
  TABLEID tid = {.suid = pReader->suid, .uid = uid};
  int32_t code =
      tBlockDataInit(pBlockData, &tid, pReader->pSchema, &pReader->suppInfo.colIds[1], pReader->suppInfo.numOfCols - 1);
  if (code != TSDB_CODE_SUCCESS) {
    return code;
  }

  SFileDataBlockInfo* pBlockInfo = getCurrentBlockInfo(pBlockIter);
  SFileBlockDumpInfo* pDumpInfo = &pReader->status.fBlockDumpInfo;
  ASSERT(pBlockInfo != NULL);

  SDataBlk* pBlock = getCurrentBlock(pBlockIter);
  code = tsdbReadDataBlock(pReader->pFileReader, pBlock, pBlockData);
  if (code != TSDB_CODE_SUCCESS) {
    tsdbError("%p error occurs in loading file block, global index:%d, table index:%d, brange:%" PRId64 "-%" PRId64
              ", rows:%d, code:%s %s",
              pReader, pBlockIter->index, pBlockInfo->tbBlockIdx, pBlock->minKey.ts, pBlock->maxKey.ts, pBlock->nRow,
              tstrerror(code), pReader->idStr);
    return code;
  }

  double elapsedTime = (taosGetTimestampUs() - st) / 1000.0;

  tsdbDebug("%p load file block into buffer, global index:%d, index in table block list:%d, brange:%" PRId64 "-%" PRId64
            ", rows:%d, minVer:%" PRId64 ", maxVer:%" PRId64 ", elapsed time:%.2f ms, %s",
            pReader, pBlockIter->index, pBlockInfo->tbBlockIdx, pBlock->minKey.ts, pBlock->maxKey.ts, pBlock->nRow,
            pBlock->minVer, pBlock->maxVer, elapsedTime, pReader->idStr);

  pReader->cost.blockLoadTime += elapsedTime;
  pDumpInfo->allDumped = false;

  return TSDB_CODE_SUCCESS;
}

static void cleanupBlockOrderSupporter(SBlockOrderSupporter* pSup) {
  taosMemoryFreeClear(pSup->numOfBlocksPerTable);
  taosMemoryFreeClear(pSup->indexPerTable);

  for (int32_t i = 0; i < pSup->numOfTables; ++i) {
    SBlockOrderWrapper* pBlockInfo = pSup->pDataBlockInfo[i];
    taosMemoryFreeClear(pBlockInfo);
  }

  taosMemoryFreeClear(pSup->pDataBlockInfo);
}

static int32_t initBlockOrderSupporter(SBlockOrderSupporter* pSup, int32_t numOfTables) {
  ASSERT(numOfTables >= 1);

  pSup->numOfBlocksPerTable = taosMemoryCalloc(1, sizeof(int32_t) * numOfTables);
  pSup->indexPerTable = taosMemoryCalloc(1, sizeof(int32_t) * numOfTables);
  pSup->pDataBlockInfo = taosMemoryCalloc(1, POINTER_BYTES * numOfTables);

  if (pSup->numOfBlocksPerTable == NULL || pSup->indexPerTable == NULL || pSup->pDataBlockInfo == NULL) {
    cleanupBlockOrderSupporter(pSup);
    return TSDB_CODE_OUT_OF_MEMORY;
  }

  return TSDB_CODE_SUCCESS;
}

static int32_t fileDataBlockOrderCompar(const void* pLeft, const void* pRight, void* param) {
  int32_t leftIndex = *(int32_t*)pLeft;
  int32_t rightIndex = *(int32_t*)pRight;

  SBlockOrderSupporter* pSupporter = (SBlockOrderSupporter*)param;

  int32_t leftTableBlockIndex = pSupporter->indexPerTable[leftIndex];
  int32_t rightTableBlockIndex = pSupporter->indexPerTable[rightIndex];

  if (leftTableBlockIndex > pSupporter->numOfBlocksPerTable[leftIndex]) {
    /* left block is empty */
    return 1;
  } else if (rightTableBlockIndex > pSupporter->numOfBlocksPerTable[rightIndex]) {
    /* right block is empty */
    return -1;
  }

  SBlockOrderWrapper* pLeftBlock = &pSupporter->pDataBlockInfo[leftIndex][leftTableBlockIndex];
  SBlockOrderWrapper* pRightBlock = &pSupporter->pDataBlockInfo[rightIndex][rightTableBlockIndex];

  return pLeftBlock->offset > pRightBlock->offset ? 1 : -1;
}

static int32_t doSetCurrentBlock(SDataBlockIter* pBlockIter) {
  SFileDataBlockInfo* pBlockInfo = getCurrentBlockInfo(pBlockIter);
  if (pBlockInfo != NULL) {
    STableBlockScanInfo* pScanInfo = taosHashGet(pBlockIter->pTableMap, &pBlockInfo->uid, sizeof(pBlockInfo->uid));
    int32_t*             mapDataIndex = taosArrayGet(pScanInfo->pBlockList, pBlockInfo->tbBlockIdx);
    tMapDataGetItemByIdx(&pScanInfo->mapData, *mapDataIndex, &pBlockIter->block, tGetDataBlk);
  }

#if 0
  qDebug("check file block, table uid:%"PRIu64" index:%d offset:%"PRId64", ", pScanInfo->uid, *mapDataIndex, pBlockIter->block.aSubBlock[0].offset);
#endif

  return TSDB_CODE_SUCCESS;
}

static int32_t initBlockIterator(STsdbReader* pReader, SDataBlockIter* pBlockIter, int32_t numOfBlocks) {
  bool asc = ASCENDING_TRAVERSE(pReader->order);

  pBlockIter->numOfBlocks = numOfBlocks;
  taosArrayClear(pBlockIter->blockList);
  pBlockIter->pTableMap = pReader->status.pTableMap;

  // access data blocks according to the offset of each block in asc/desc order.
  int32_t numOfTables = (int32_t)taosHashGetSize(pReader->status.pTableMap);

  int64_t st = taosGetTimestampUs();

  SBlockOrderSupporter sup = {0};
  int32_t              code = initBlockOrderSupporter(&sup, numOfTables);
  if (code != TSDB_CODE_SUCCESS) {
    return code;
  }

  int32_t cnt = 0;
  void*   ptr = NULL;
  while (1) {
    ptr = taosHashIterate(pReader->status.pTableMap, ptr);
    if (ptr == NULL) {
      break;
    }

    STableBlockScanInfo* pTableScanInfo = (STableBlockScanInfo*)ptr;
    if (pTableScanInfo->pBlockList == NULL || taosArrayGetSize(pTableScanInfo->pBlockList) == 0) {
      continue;
    }

    size_t num = taosArrayGetSize(pTableScanInfo->pBlockList);
    sup.numOfBlocksPerTable[sup.numOfTables] = num;

    char* buf = taosMemoryMalloc(sizeof(SBlockOrderWrapper) * num);
    if (buf == NULL) {
      cleanupBlockOrderSupporter(&sup);
      return TSDB_CODE_TDB_OUT_OF_MEMORY;
    }

    sup.pDataBlockInfo[sup.numOfTables] = (SBlockOrderWrapper*)buf;
    SDataBlk block = {0};
    for (int32_t k = 0; k < num; ++k) {
      SBlockOrderWrapper wrapper = {0};

      int32_t* mapDataIndex = taosArrayGet(pTableScanInfo->pBlockList, k);
      tMapDataGetItemByIdx(&pTableScanInfo->mapData, *mapDataIndex, &block, tGetDataBlk);

      wrapper.uid = pTableScanInfo->uid;
      wrapper.offset = block.aSubBlock[0].offset;

      sup.pDataBlockInfo[sup.numOfTables][k] = wrapper;
      cnt++;
    }

    sup.numOfTables += 1;
  }

  ASSERT(numOfBlocks == cnt);

  // since there is only one table qualified, blocks are not sorted
  if (sup.numOfTables == 1) {
    for (int32_t i = 0; i < numOfBlocks; ++i) {
      SFileDataBlockInfo blockInfo = {.uid = sup.pDataBlockInfo[0][i].uid, .tbBlockIdx = i};
      taosArrayPush(pBlockIter->blockList, &blockInfo);
    }

    int64_t et = taosGetTimestampUs();
    tsdbDebug("%p create blocks info struct completed for one table, %d blocks not sorted, elapsed time:%.2f ms %s",
              pReader, numOfBlocks, (et - st) / 1000.0, pReader->idStr);

    pBlockIter->index = asc ? 0 : (numOfBlocks - 1);
    cleanupBlockOrderSupporter(&sup);
    doSetCurrentBlock(pBlockIter);
    return TSDB_CODE_SUCCESS;
  }

  tsdbDebug("%p create data blocks info struct completed, %d blocks in %d tables %s", pReader, cnt, sup.numOfTables,
            pReader->idStr);

  ASSERT(cnt <= numOfBlocks && sup.numOfTables <= numOfTables);

  SMultiwayMergeTreeInfo* pTree = NULL;
  uint8_t                 ret = tMergeTreeCreate(&pTree, sup.numOfTables, &sup, fileDataBlockOrderCompar);
  if (ret != TSDB_CODE_SUCCESS) {
    cleanupBlockOrderSupporter(&sup);
    return TSDB_CODE_TDB_OUT_OF_MEMORY;
  }

  int32_t numOfTotal = 0;
  while (numOfTotal < cnt) {
    int32_t pos = tMergeTreeGetChosenIndex(pTree);
    int32_t index = sup.indexPerTable[pos]++;

    SFileDataBlockInfo blockInfo = {.uid = sup.pDataBlockInfo[pos][index].uid, .tbBlockIdx = index};
    taosArrayPush(pBlockIter->blockList, &blockInfo);

    // set data block index overflow, in order to disable the offset comparator
    if (sup.indexPerTable[pos] >= sup.numOfBlocksPerTable[pos]) {
      sup.indexPerTable[pos] = sup.numOfBlocksPerTable[pos] + 1;
    }

    numOfTotal += 1;
    tMergeTreeAdjust(pTree, tMergeTreeGetAdjustIndex(pTree));
  }

  int64_t et = taosGetTimestampUs();
  tsdbDebug("%p %d data blocks access order completed, elapsed time:%.2f ms %s", pReader, numOfBlocks,
            (et - st) / 1000.0, pReader->idStr);
  cleanupBlockOrderSupporter(&sup);
  taosMemoryFree(pTree);

  pBlockIter->index = asc ? 0 : (numOfBlocks - 1);
  doSetCurrentBlock(pBlockIter);

  return TSDB_CODE_SUCCESS;
}

static bool blockIteratorNext(SDataBlockIter* pBlockIter) {
  bool asc = ASCENDING_TRAVERSE(pBlockIter->order);

  int32_t step = asc ? 1 : -1;
  if ((pBlockIter->index >= pBlockIter->numOfBlocks - 1 && asc) || (pBlockIter->index <= 0 && (!asc))) {
    return false;
  }

  pBlockIter->index += step;
  doSetCurrentBlock(pBlockIter);

  return true;
}

/**
 * This is an two rectangles overlap cases.
 */
static int32_t dataBlockPartiallyRequired(STimeWindow* pWindow, SVersionRange* pVerRange, SDataBlk* pBlock) {
  return (pWindow->ekey < pBlock->maxKey.ts && pWindow->ekey >= pBlock->minKey.ts) ||
         (pWindow->skey > pBlock->minKey.ts && pWindow->skey <= pBlock->maxKey.ts) ||
         (pVerRange->minVer > pBlock->minVer && pVerRange->minVer <= pBlock->maxVer) ||
         (pVerRange->maxVer < pBlock->maxVer && pVerRange->maxVer >= pBlock->minVer);
}

static SDataBlk* getNeighborBlockOfSameTable(SFileDataBlockInfo* pFBlockInfo, STableBlockScanInfo* pTableBlockScanInfo,
                                             int32_t* nextIndex, int32_t order) {
  bool asc = ASCENDING_TRAVERSE(order);
  if (asc && pFBlockInfo->tbBlockIdx >= taosArrayGetSize(pTableBlockScanInfo->pBlockList) - 1) {
    return NULL;
  }

  if (!asc && pFBlockInfo->tbBlockIdx == 0) {
    return NULL;
  }

  int32_t step = asc ? 1 : -1;
  *nextIndex = pFBlockInfo->tbBlockIdx + step;

  SDataBlk* pBlock = taosMemoryCalloc(1, sizeof(SDataBlk));
  int32_t*  indexInMapdata = taosArrayGet(pTableBlockScanInfo->pBlockList, *nextIndex);

  tMapDataGetItemByIdx(&pTableBlockScanInfo->mapData, *indexInMapdata, pBlock, tGetDataBlk);
  return pBlock;
}

static int32_t findFileBlockInfoIndex(SDataBlockIter* pBlockIter, SFileDataBlockInfo* pFBlockInfo) {
  ASSERT(pBlockIter != NULL && pFBlockInfo != NULL);

  int32_t step = ASCENDING_TRAVERSE(pBlockIter->order) ? 1 : -1;
  int32_t index = pBlockIter->index;

  while (index < pBlockIter->numOfBlocks && index >= 0) {
    SFileDataBlockInfo* pFBlock = taosArrayGet(pBlockIter->blockList, index);
    if (pFBlock->uid == pFBlockInfo->uid && pFBlock->tbBlockIdx == pFBlockInfo->tbBlockIdx) {
      return index;
    }

    index += step;
  }

  ASSERT(0);
  return -1;
}

static int32_t setFileBlockActiveInBlockIter(SDataBlockIter* pBlockIter, int32_t index, int32_t step) {
  if (index < 0 || index >= pBlockIter->numOfBlocks) {
    return -1;
  }

  SFileDataBlockInfo fblock = *(SFileDataBlockInfo*)taosArrayGet(pBlockIter->blockList, index);
  pBlockIter->index += step;

  if (index != pBlockIter->index) {
    taosArrayRemove(pBlockIter->blockList, index);
    taosArrayInsert(pBlockIter->blockList, pBlockIter->index, &fblock);

    SFileDataBlockInfo* pBlockInfo = taosArrayGet(pBlockIter->blockList, pBlockIter->index);
    ASSERT(pBlockInfo->uid == fblock.uid && pBlockInfo->tbBlockIdx == fblock.tbBlockIdx);
  }

  doSetCurrentBlock(pBlockIter);
  return TSDB_CODE_SUCCESS;
}

static bool overlapWithNeighborBlock(SDataBlk* pBlock, SDataBlk* pNeighbor, int32_t order) {
  // it is the last block in current file, no chance to overlap with neighbor blocks.
  if (ASCENDING_TRAVERSE(order)) {
    return pBlock->maxKey.ts == pNeighbor->minKey.ts;
  } else {
    return pBlock->minKey.ts == pNeighbor->maxKey.ts;
  }
}

static bool bufferDataInFileBlockGap(int32_t order, TSDBKEY key, SDataBlk* pBlock) {
  bool ascScan = ASCENDING_TRAVERSE(order);

  return (ascScan && (key.ts != TSKEY_INITIAL_VAL && key.ts <= pBlock->minKey.ts)) ||
         (!ascScan && (key.ts != TSKEY_INITIAL_VAL && key.ts >= pBlock->maxKey.ts));
}

static bool keyOverlapFileBlock(TSDBKEY key, SDataBlk* pBlock, SVersionRange* pVerRange) {
  return (key.ts >= pBlock->minKey.ts && key.ts <= pBlock->maxKey.ts) && (pBlock->maxVer >= pVerRange->minVer) &&
         (pBlock->minVer <= pVerRange->maxVer);
}

static bool doCheckforDatablockOverlap(STableBlockScanInfo* pBlockScanInfo, const SDataBlk* pBlock) {
  size_t num = taosArrayGetSize(pBlockScanInfo->delSkyline);

  for (int32_t i = pBlockScanInfo->fileDelIndex; i < num; i += 1) {
    TSDBKEY* p = taosArrayGet(pBlockScanInfo->delSkyline, i);
    if (p->ts >= pBlock->minKey.ts && p->ts <= pBlock->maxKey.ts) {
      if (p->version >= pBlock->minVer) {
        return true;
      }
    } else if (p->ts < pBlock->minKey.ts) {  // p->ts < pBlock->minKey.ts
      if (p->version >= pBlock->minVer) {
        if (i < num - 1) {
          TSDBKEY* pnext = taosArrayGet(pBlockScanInfo->delSkyline, i + 1);
          if (pnext->ts >= pBlock->minKey.ts) {
            return true;
          }
        } else {  // it must be the last point
          ASSERT(p->version == 0);
        }
      }
    } else {  // (p->ts > pBlock->maxKey.ts) {
      return false;
    }
  }

  return false;
}

static bool overlapWithDelSkyline(STableBlockScanInfo* pBlockScanInfo, const SDataBlk* pBlock, int32_t order) {
  if (pBlockScanInfo->delSkyline == NULL) {
    return false;
  }

  // ts is not overlap
  TSDBKEY* pFirst = taosArrayGet(pBlockScanInfo->delSkyline, 0);
  TSDBKEY* pLast = taosArrayGetLast(pBlockScanInfo->delSkyline);
  if (pBlock->minKey.ts > pLast->ts || pBlock->maxKey.ts < pFirst->ts) {
    return false;
  }

  // version is not overlap
  if (ASCENDING_TRAVERSE(order)) {
    return doCheckforDatablockOverlap(pBlockScanInfo, pBlock);
  } else {
    int32_t index = pBlockScanInfo->fileDelIndex;
    while (1) {
      TSDBKEY* p = taosArrayGet(pBlockScanInfo->delSkyline, index);
      if (p->ts > pBlock->minKey.ts && index > 0) {
        index -= 1;
      } else {  // find the first point that is smaller than the minKey.ts of dataBlock.
        break;
      }
    }

    return doCheckforDatablockOverlap(pBlockScanInfo, pBlock);
  }
}

typedef struct {
  bool overlapWithNeighborBlock;
  bool hasDupTs;
  bool overlapWithDelInfo;
  bool overlapWithLastBlock;
  bool overlapWithKeyInBuf;
  bool partiallyRequired;
  bool moreThanCapcity;
} SDataBlockToLoadInfo;

static void getBlockToLoadInfo(SDataBlockToLoadInfo* pInfo, SFileDataBlockInfo* pBlockInfo, SDataBlk* pBlock,
                               STableBlockScanInfo* pScanInfo, TSDBKEY keyInBuf, SLastBlockReader* pLastBlockReader,
                               STsdbReader* pReader) {
  int32_t   neighborIndex = 0;
  SDataBlk* pNeighbor = getNeighborBlockOfSameTable(pBlockInfo, pScanInfo, &neighborIndex, pReader->order);

  // overlap with neighbor
  if (pNeighbor) {
    pInfo->overlapWithNeighborBlock = overlapWithNeighborBlock(pBlock, pNeighbor, pReader->order);
    taosMemoryFree(pNeighbor);
  }

  // has duplicated ts of different version in this block
  pInfo->hasDupTs = (pBlock->nSubBlock == 1) ? pBlock->hasDup : true;
  pInfo->overlapWithDelInfo = overlapWithDelSkyline(pScanInfo, pBlock, pReader->order);

  if (hasDataInLastBlock(pLastBlockReader)) {
    int64_t tsLast = getCurrentKeyInLastBlock(pLastBlockReader);
    pInfo->overlapWithLastBlock = !(pBlock->maxKey.ts < tsLast || pBlock->minKey.ts > tsLast);
  }

  pInfo->moreThanCapcity = pBlock->nRow > pReader->capacity;
  pInfo->partiallyRequired = dataBlockPartiallyRequired(&pReader->window, &pReader->verRange, pBlock);
  pInfo->overlapWithKeyInBuf = keyOverlapFileBlock(keyInBuf, pBlock, &pReader->verRange);
}

// 1. the version of all rows should be less than the endVersion
// 2. current block should not overlap with next neighbor block
// 3. current timestamp should not be overlap with each other
// 4. output buffer should be large enough to hold all rows in current block
// 5. delete info should not overlap with current block data
// 6. current block should not contain the duplicated ts
static bool fileBlockShouldLoad(STsdbReader* pReader, SFileDataBlockInfo* pBlockInfo, SDataBlk* pBlock,
                                STableBlockScanInfo* pScanInfo, TSDBKEY keyInBuf, SLastBlockReader* pLastBlockReader) {
  SDataBlockToLoadInfo info = {0};
  getBlockToLoadInfo(&info, pBlockInfo, pBlock, pScanInfo, keyInBuf, pLastBlockReader, pReader);

  bool loadDataBlock =
      (info.overlapWithNeighborBlock || info.hasDupTs || info.partiallyRequired || info.overlapWithKeyInBuf ||
       info.moreThanCapcity || info.overlapWithDelInfo || info.overlapWithLastBlock);

  // log the reason why load the datablock for profile
  if (loadDataBlock) {
    tsdbDebug("%p uid:%" PRIu64
              " need to load the datablock, overlapwithneighborblock:%d, hasDup:%d, partiallyRequired:%d, "
              "overlapWithKey:%d, greaterThanBuf:%d, overlapWithDel:%d, overlapWithlastBlock:%d, %s",
              pReader, pBlockInfo->uid, info.overlapWithNeighborBlock, info.hasDupTs, info.partiallyRequired,
              info.overlapWithKeyInBuf, info.moreThanCapcity, info.overlapWithDelInfo, info.overlapWithLastBlock,
              pReader->idStr);
  }

  return loadDataBlock;
}

static bool isCleanFileDataBlock(STsdbReader* pReader, SFileDataBlockInfo* pBlockInfo, SDataBlk* pBlock,
                                 STableBlockScanInfo* pScanInfo, TSDBKEY keyInBuf, SLastBlockReader* pLastBlockReader) {
  SDataBlockToLoadInfo info = {0};
  getBlockToLoadInfo(&info, pBlockInfo, pBlock, pScanInfo, keyInBuf, pLastBlockReader, pReader);
  bool isCleanFileBlock = !(info.overlapWithNeighborBlock || info.hasDupTs || info.overlapWithKeyInBuf ||
                            info.overlapWithDelInfo || info.overlapWithLastBlock);
  return isCleanFileBlock;
}

static int32_t buildDataBlockFromBuf(STsdbReader* pReader, STableBlockScanInfo* pBlockScanInfo, int64_t endKey) {
  if (!(pBlockScanInfo->iiter.hasVal || pBlockScanInfo->iter.hasVal)) {
    return TSDB_CODE_SUCCESS;
  }

  SSDataBlock* pBlock = pReader->pResBlock;

  int64_t st = taosGetTimestampUs();
  int32_t code = buildDataBlockFromBufImpl(pBlockScanInfo, endKey, pReader->capacity, pReader);

  blockDataUpdateTsWindow(pBlock, 0);
  pBlock->info.uid = pBlockScanInfo->uid;

  setComposedBlockFlag(pReader, true);

  double elapsedTime = (taosGetTimestampUs() - st) / 1000.0;
  tsdbDebug("%p build data block from cache completed, elapsed time:%.2f ms, numOfRows:%d, brange:%" PRId64
            " - %" PRId64 " %s",
            pReader, elapsedTime, pBlock->info.rows, pBlock->info.window.skey, pBlock->info.window.ekey,
            pReader->idStr);

  pReader->cost.buildmemBlock += elapsedTime;
  return code;
}

static bool tryCopyDistinctRowFromFileBlock(STsdbReader* pReader, SBlockData* pBlockData, int64_t key,
                                            SFileBlockDumpInfo* pDumpInfo) {
  // opt version
  // 1. it is not a border point
  // 2. the direct next point is not an duplicated timestamp
  if ((pDumpInfo->rowIndex < pDumpInfo->totalRows - 1 && pReader->order == TSDB_ORDER_ASC) ||
      (pDumpInfo->rowIndex > 0 && pReader->order == TSDB_ORDER_DESC)) {
    int32_t step = pReader->order == TSDB_ORDER_ASC ? 1 : -1;

    int64_t nextKey = pBlockData->aTSKEY[pDumpInfo->rowIndex + step];
    if (nextKey != key) {  // merge is not needed
      doAppendRowFromFileBlock(pReader->pResBlock, pReader, pBlockData, pDumpInfo->rowIndex);
      pDumpInfo->rowIndex += step;
      return true;
    }
  }

  return false;
}

static bool nextRowFromLastBlocks(SLastBlockReader* pLastBlockReader, STableBlockScanInfo* pBlockScanInfo) {
  while (1) {
    bool hasVal = tMergeTreeNext(&pLastBlockReader->mergeTree);
    if (!hasVal) {
      return false;
    }

    TSDBROW row = tMergeTreeGetRow(&pLastBlockReader->mergeTree);
    TSDBKEY k = TSDBROW_KEY(&row);
    if (!hasBeenDropped(pBlockScanInfo->delSkyline, &pBlockScanInfo->lastBlockDelIndex, &k, pLastBlockReader->order)) {
      return true;
    }
  }
}

static bool tryCopyDistinctRowFromSttBlock(TSDBROW* fRow, SLastBlockReader* pLastBlockReader,
                                           STableBlockScanInfo* pScanInfo, int64_t ts, STsdbReader* pReader) {
  bool hasVal = nextRowFromLastBlocks(pLastBlockReader, pScanInfo);
  if (hasVal) {
    int64_t next1 = getCurrentKeyInLastBlock(pLastBlockReader);
    if (next1 != ts) {
      doAppendRowFromFileBlock(pReader->pResBlock, pReader, fRow->pBlockData, fRow->iRow);
      return true;
    }
  } else {
    doAppendRowFromFileBlock(pReader->pResBlock, pReader, fRow->pBlockData, fRow->iRow);
    return true;
  }

  return false;
}

static FORCE_INLINE STSchema* doGetSchemaForTSRow(int32_t sversion, STsdbReader* pReader, uint64_t uid) {
  // always set the newest schema version in pReader->pSchema
  if (pReader->pSchema == NULL) {
    pReader->pSchema = metaGetTbTSchema(pReader->pTsdb->pVnode->pMeta, uid, -1, 1);
  }

  if (pReader->pSchema && sversion == pReader->pSchema->version) {
    return pReader->pSchema;
  }

  if (pReader->pMemSchema == NULL) {
    int32_t code =
        metaGetTbTSchemaEx(pReader->pTsdb->pVnode->pMeta, pReader->suid, uid, sversion, &pReader->pMemSchema);
    return pReader->pMemSchema;
  }

  if (pReader->pMemSchema->version == sversion) {
    return pReader->pMemSchema;
  }

  taosMemoryFree(pReader->pMemSchema);
  int32_t code = metaGetTbTSchemaEx(pReader->pTsdb->pVnode->pMeta, pReader->suid, uid, sversion, &pReader->pMemSchema);
  return pReader->pMemSchema;
}

static int32_t doMergeBufAndFileRows(STsdbReader* pReader, STableBlockScanInfo* pBlockScanInfo, TSDBROW* pRow,
                                     SIterInfo* pIter, int64_t key, SLastBlockReader* pLastBlockReader) {
  SRowMerger          merge = {0};
  STSRow*             pTSRow = NULL;
  SBlockData*         pBlockData = &pReader->status.fileBlockData;
  SFileBlockDumpInfo* pDumpInfo = &pReader->status.fBlockDumpInfo;

  int64_t tsLast = INT64_MIN;
  if (hasDataInLastBlock(pLastBlockReader)) {
    tsLast = getCurrentKeyInLastBlock(pLastBlockReader);
  }

  TSDBKEY k = TSDBROW_KEY(pRow);
  TSDBROW fRow = tsdbRowFromBlockData(pBlockData, pDumpInfo->rowIndex);

  int64_t minKey = 0;
  if (pReader->order == TSDB_ORDER_ASC) {
    minKey = INT64_MAX;  // chosen the minimum value
    if (minKey > tsLast && hasDataInLastBlock(pLastBlockReader)) {
      minKey = tsLast;
    }

    if (minKey > k.ts) {
      minKey = k.ts;
    }

    if (minKey > key && hasDataInFileBlock(pBlockData, pDumpInfo)) {
      minKey = key;
    }
  } else {
    minKey = INT64_MIN;
    if (minKey < tsLast && hasDataInLastBlock(pLastBlockReader)) {
      minKey = tsLast;
    }

    if (minKey < k.ts) {
      minKey = k.ts;
    }

    if (minKey < key && hasDataInFileBlock(pBlockData, pDumpInfo)) {
      minKey = key;
    }
  }

  bool init = false;

  // ASC: file block ---> last block -----> imem -----> mem
  // DESC: mem -----> imem -----> last block -----> file block
  if (pReader->order == TSDB_ORDER_ASC) {
    if (minKey == key) {
      init = true;
      tRowMergerInit(&merge, &fRow, pReader->pSchema);
      doMergeRowsInFileBlocks(pBlockData, pBlockScanInfo, pReader, &merge);
    }

    if (minKey == tsLast) {
      TSDBROW fRow1 = tMergeTreeGetRow(&pLastBlockReader->mergeTree);
      if (init) {
        tRowMerge(&merge, &fRow1);
      } else {
        init = true;
        tRowMergerInit(&merge, &fRow1, pReader->pSchema);
      }
      doMergeRowsInLastBlock(pLastBlockReader, pBlockScanInfo, tsLast, &merge);
    }

    if (minKey == k.ts) {
      if (init) {
        tRowMerge(&merge, pRow);
      } else {
        init = true;
        STSchema* pSchema = doGetSchemaForTSRow(TSDBROW_SVERSION(pRow), pReader, pBlockScanInfo->uid);
        tRowMergerInit(&merge, pRow, pSchema);
      }
      doMergeRowsInBuf(pIter, pBlockScanInfo->uid, k.ts, pBlockScanInfo->delSkyline, &merge, pReader);
    }
  } else {
    if (minKey == k.ts) {
      init = true;
      STSchema* pSchema = doGetSchemaForTSRow(TSDBROW_SVERSION(pRow), pReader, pBlockScanInfo->uid);
      tRowMergerInit(&merge, pRow, pSchema);
      doMergeRowsInBuf(pIter, pBlockScanInfo->uid, k.ts, pBlockScanInfo->delSkyline, &merge, pReader);
    }

    if (minKey == tsLast) {
      TSDBROW fRow1 = tMergeTreeGetRow(&pLastBlockReader->mergeTree);
      if (init) {
        tRowMerge(&merge, &fRow1);
      } else {
        init = true;
        tRowMergerInit(&merge, &fRow1, pReader->pSchema);
      }
      doMergeRowsInLastBlock(pLastBlockReader, pBlockScanInfo, tsLast, &merge);
    }

    if (minKey == key) {
      if (init) {
        tRowMerge(&merge, &fRow);
      } else {
        init = true;
        tRowMergerInit(&merge, &fRow, pReader->pSchema);
      }
      doMergeRowsInFileBlocks(pBlockData, pBlockScanInfo, pReader, &merge);
    }
  }

  int32_t code = tRowMergerGetRow(&merge, &pTSRow);
  if (code != TSDB_CODE_SUCCESS) {
    return code;
  }

  doAppendRowFromTSRow(pReader->pResBlock, pReader, pTSRow, pBlockScanInfo->uid);

  taosMemoryFree(pTSRow);
  tRowMergerClear(&merge);
  return TSDB_CODE_SUCCESS;
}

static int32_t doMergeFileBlockAndLastBlock(SLastBlockReader* pLastBlockReader, STsdbReader* pReader,
                                            STableBlockScanInfo* pBlockScanInfo, SBlockData* pBlockData,
                                            bool mergeBlockData) {
  SFileBlockDumpInfo* pDumpInfo = &pReader->status.fBlockDumpInfo;
  int64_t             tsLastBlock = getCurrentKeyInLastBlock(pLastBlockReader);

  STSRow*    pTSRow = NULL;
  SRowMerger merge = {0};
  TSDBROW    fRow = tMergeTreeGetRow(&pLastBlockReader->mergeTree);
  tsdbTrace("fRow ptr:%p, %d, uid:%"PRIu64", %s", fRow.pBlockData, fRow.iRow, pLastBlockReader->uid, pReader->idStr);

  // only last block exists
  if ((!mergeBlockData) || (tsLastBlock != pBlockData->aTSKEY[pDumpInfo->rowIndex])) {
    if (tryCopyDistinctRowFromSttBlock(&fRow, pLastBlockReader, pBlockScanInfo, tsLastBlock, pReader)) {
      return TSDB_CODE_SUCCESS;
    } else {
      tRowMergerInit(&merge, &fRow, pReader->pSchema);

      TSDBROW fRow1 = tMergeTreeGetRow(&pLastBlockReader->mergeTree);
      tRowMerge(&merge, &fRow1);
      doMergeRowsInLastBlock(pLastBlockReader, pBlockScanInfo, tsLastBlock, &merge);

      int32_t code = tRowMergerGetRow(&merge, &pTSRow);
      if (code != TSDB_CODE_SUCCESS) {
        return code;
      }

      doAppendRowFromTSRow(pReader->pResBlock, pReader, pTSRow, pBlockScanInfo->uid);

      taosMemoryFree(pTSRow);
      tRowMergerClear(&merge);
    }
  } else {  // not merge block data
    tRowMergerInit(&merge, &fRow, pReader->pSchema);
    doMergeRowsInLastBlock(pLastBlockReader, pBlockScanInfo, tsLastBlock, &merge);
    ASSERT(mergeBlockData);

    // merge with block data if ts == key
    if (tsLastBlock == pBlockData->aTSKEY[pDumpInfo->rowIndex]) {
      doMergeRowsInFileBlocks(pBlockData, pBlockScanInfo, pReader, &merge);
    }

    int32_t code = tRowMergerGetRow(&merge, &pTSRow);
    if (code != TSDB_CODE_SUCCESS) {
      return code;
    }

    doAppendRowFromTSRow(pReader->pResBlock, pReader, pTSRow, pBlockScanInfo->uid);

    taosMemoryFree(pTSRow);
    tRowMergerClear(&merge);
  }

  return TSDB_CODE_SUCCESS;
}

static int32_t mergeFileBlockAndLastBlock(STsdbReader* pReader, SLastBlockReader* pLastBlockReader, int64_t key,
                                          STableBlockScanInfo* pBlockScanInfo, SBlockData* pBlockData) {
  SFileBlockDumpInfo* pDumpInfo = &pReader->status.fBlockDumpInfo;

  if (hasDataInFileBlock(pBlockData, pDumpInfo)) {
    // no last block available, only data block exists
    if (!hasDataInLastBlock(pLastBlockReader)) {
      return mergeRowsInFileBlocks(pBlockData, pBlockScanInfo, key, pReader);
    }

    // row in last file block
    TSDBROW fRow = tsdbRowFromBlockData(pBlockData, pDumpInfo->rowIndex);
    int64_t ts = getCurrentKeyInLastBlock(pLastBlockReader);
    ASSERT(ts >= key);

    if (ASCENDING_TRAVERSE(pReader->order)) {
      if (key < ts) {  // imem, mem are all empty, file blocks (data blocks and last block) exist
        return mergeRowsInFileBlocks(pBlockData, pBlockScanInfo, key, pReader);
      } else if (key == ts) {
        STSRow*    pTSRow = NULL;
        SRowMerger merge = {0};

        tRowMergerInit(&merge, &fRow, pReader->pSchema);
        doMergeRowsInFileBlocks(pBlockData, pBlockScanInfo, pReader, &merge);

        TSDBROW fRow1 = tMergeTreeGetRow(&pLastBlockReader->mergeTree);
        tRowMerge(&merge, &fRow1);

        doMergeRowsInLastBlock(pLastBlockReader, pBlockScanInfo, ts, &merge);

        int32_t code = tRowMergerGetRow(&merge, &pTSRow);
        if (code != TSDB_CODE_SUCCESS) {
          return code;
        }

        doAppendRowFromTSRow(pReader->pResBlock, pReader, pTSRow, pBlockScanInfo->uid);

        taosMemoryFree(pTSRow);
        tRowMergerClear(&merge);
        return code;
      } else {
        ASSERT(0);
        return TSDB_CODE_SUCCESS;
      }
    } else {  // desc order
      return doMergeFileBlockAndLastBlock(pLastBlockReader, pReader, pBlockScanInfo, pBlockData, true);
    }
  } else {  // only last block exists
    return doMergeFileBlockAndLastBlock(pLastBlockReader, pReader, pBlockScanInfo, NULL, false);
  }
}

static int32_t doMergeMultiLevelRows(STsdbReader* pReader, STableBlockScanInfo* pBlockScanInfo, SBlockData* pBlockData,
                                     SLastBlockReader* pLastBlockReader) {
  SRowMerger merge = {0};
  STSRow*    pTSRow = NULL;

  SFileBlockDumpInfo* pDumpInfo = &pReader->status.fBlockDumpInfo;
  SArray*             pDelList = pBlockScanInfo->delSkyline;

  TSDBROW* pRow = getValidMemRow(&pBlockScanInfo->iter, pDelList, pReader);
  TSDBROW* piRow = getValidMemRow(&pBlockScanInfo->iiter, pDelList, pReader);
  ASSERT(pRow != NULL && piRow != NULL);

  int64_t tsLast = INT64_MIN;
  if (hasDataInLastBlock(pLastBlockReader)) {
    tsLast = getCurrentKeyInLastBlock(pLastBlockReader);
  }

  int64_t key = hasDataInFileBlock(pBlockData, pDumpInfo) ? pBlockData->aTSKEY[pDumpInfo->rowIndex] : INT64_MIN;

  TSDBKEY k = TSDBROW_KEY(pRow);
  TSDBKEY ik = TSDBROW_KEY(piRow);

  int64_t minKey = 0;
  if (ASCENDING_TRAVERSE(pReader->order)) {
    minKey = INT64_MAX;  // let's find the minimum
    if (minKey > k.ts) {
      minKey = k.ts;
    }

    if (minKey > ik.ts) {
      minKey = ik.ts;
    }

    if (minKey > key && hasDataInFileBlock(pBlockData, pDumpInfo)) {
      minKey = key;
    }

    if (minKey > tsLast && hasDataInLastBlock(pLastBlockReader)) {
      minKey = tsLast;
    }
  } else {
    minKey = INT64_MIN;  // let find the maximum ts value
    if (minKey < k.ts) {
      minKey = k.ts;
    }

    if (minKey < ik.ts) {
      minKey = ik.ts;
    }

    if (minKey < key && hasDataInFileBlock(pBlockData, pDumpInfo)) {
      minKey = key;
    }

    if (minKey < tsLast && hasDataInLastBlock(pLastBlockReader)) {
      minKey = tsLast;
    }
  }

  bool init = false;

  // ASC: file block -----> last block -----> imem -----> mem
  // DESC: mem -----> imem -----> last block -----> file block
  if (ASCENDING_TRAVERSE(pReader->order)) {
    if (minKey == key) {
      init = true;
      TSDBROW fRow = tsdbRowFromBlockData(pBlockData, pDumpInfo->rowIndex);
      tRowMergerInit(&merge, &fRow, pReader->pSchema);
      doMergeRowsInFileBlocks(pBlockData, pBlockScanInfo, pReader, &merge);
    }

    if (minKey == tsLast) {
      TSDBROW fRow1 = tMergeTreeGetRow(&pLastBlockReader->mergeTree);
      if (init) {
        tRowMerge(&merge, &fRow1);
      } else {
        init = true;
        tRowMergerInit(&merge, &fRow1, pReader->pSchema);
      }
      doMergeRowsInLastBlock(pLastBlockReader, pBlockScanInfo, tsLast, &merge);
    }

    if (minKey == ik.ts) {
      if (init) {
        tRowMerge(&merge, piRow);
      } else {
        init = true;
        STSchema* pSchema = doGetSchemaForTSRow(TSDBROW_SVERSION(piRow), pReader, pBlockScanInfo->uid);
        tRowMergerInit(&merge, piRow, pSchema);
      }
      doMergeRowsInBuf(&pBlockScanInfo->iiter, pBlockScanInfo->uid, ik.ts, pBlockScanInfo->delSkyline, &merge, pReader);
    }

    if (minKey == k.ts) {
      if (init) {
        tRowMerge(&merge, pRow);
      } else {
        STSchema* pSchema = doGetSchemaForTSRow(TSDBROW_SVERSION(pRow), pReader, pBlockScanInfo->uid);
        tRowMergerInit(&merge, pRow, pSchema);
      }
      doMergeRowsInBuf(&pBlockScanInfo->iter, pBlockScanInfo->uid, k.ts, pBlockScanInfo->delSkyline, &merge, pReader);
    }
  } else {
    if (minKey == k.ts) {
      init = true;
      STSchema* pSchema = doGetSchemaForTSRow(TSDBROW_SVERSION(pRow), pReader, pBlockScanInfo->uid);
      tRowMergerInit(&merge, pRow, pSchema);
      doMergeRowsInBuf(&pBlockScanInfo->iter, pBlockScanInfo->uid, k.ts, pBlockScanInfo->delSkyline, &merge, pReader);
    }

    if (minKey == ik.ts) {
      if (init) {
        tRowMerge(&merge, piRow);
      } else {
        init = true;
        STSchema* pSchema = doGetSchemaForTSRow(TSDBROW_SVERSION(piRow), pReader, pBlockScanInfo->uid);
        tRowMergerInit(&merge, piRow, pSchema);
      }
      doMergeRowsInBuf(&pBlockScanInfo->iiter, pBlockScanInfo->uid, ik.ts, pBlockScanInfo->delSkyline, &merge, pReader);
    }

    if (minKey == tsLast) {
      TSDBROW fRow1 = tMergeTreeGetRow(&pLastBlockReader->mergeTree);
      if (init) {
        tRowMerge(&merge, &fRow1);
      } else {
        init = true;
        tRowMergerInit(&merge, &fRow1, pReader->pSchema);
      }
      doMergeRowsInLastBlock(pLastBlockReader, pBlockScanInfo, tsLast, &merge);
    }

    if (minKey == key) {
      TSDBROW fRow = tsdbRowFromBlockData(pBlockData, pDumpInfo->rowIndex);
      if (!init) {
        tRowMergerInit(&merge, &fRow, pReader->pSchema);
      } else {
        tRowMerge(&merge, &fRow);
      }
      doMergeRowsInFileBlocks(pBlockData, pBlockScanInfo, pReader, &merge);
    }
  }

  int32_t code = tRowMergerGetRow(&merge, &pTSRow);
  if (code != TSDB_CODE_SUCCESS) {
    return code;
  }

  doAppendRowFromTSRow(pReader->pResBlock, pReader, pTSRow, pBlockScanInfo->uid);

  taosMemoryFree(pTSRow);
  tRowMergerClear(&merge);
  return code;
}

static int32_t initMemDataIterator(STableBlockScanInfo* pBlockScanInfo, STsdbReader* pReader) {
  if (pBlockScanInfo->iterInit) {
    return TSDB_CODE_SUCCESS;
  }

  int32_t code = TSDB_CODE_SUCCESS;

  TSDBKEY startKey = {0};
  if (ASCENDING_TRAVERSE(pReader->order)) {
    startKey = (TSDBKEY){.ts = pReader->window.skey, .version = pReader->verRange.minVer};
  } else {
    startKey = (TSDBKEY){.ts = pReader->window.ekey, .version = pReader->verRange.maxVer};
  }

  int32_t backward = (!ASCENDING_TRAVERSE(pReader->order));

  STbData* d = NULL;
  if (pReader->pReadSnap->pMem != NULL) {
    d = tsdbGetTbDataFromMemTable(pReader->pReadSnap->pMem, pReader->suid, pBlockScanInfo->uid);
    if (d != NULL) {
      code = tsdbTbDataIterCreate(d, &startKey, backward, &pBlockScanInfo->iter.iter);
      if (code == TSDB_CODE_SUCCESS) {
        pBlockScanInfo->iter.hasVal = (tsdbTbDataIterGet(pBlockScanInfo->iter.iter) != NULL);

        tsdbDebug("%p uid:%" PRId64 ", check data in mem from skey:%" PRId64 ", order:%d, ts range in buf:%" PRId64
                  "-%" PRId64 " %s",
                  pReader, pBlockScanInfo->uid, startKey.ts, pReader->order, d->minKey, d->maxKey, pReader->idStr);
      } else {
        tsdbError("%p uid:%" PRId64 ", failed to create iterator for imem, code:%s, %s", pReader, pBlockScanInfo->uid,
                  tstrerror(code), pReader->idStr);
        return code;
      }
    }
  } else {
    tsdbDebug("%p uid:%" PRId64 ", no data in mem, %s", pReader, pBlockScanInfo->uid, pReader->idStr);
  }

  STbData* di = NULL;
  if (pReader->pReadSnap->pIMem != NULL) {
    di = tsdbGetTbDataFromMemTable(pReader->pReadSnap->pIMem, pReader->suid, pBlockScanInfo->uid);
    if (di != NULL) {
      code = tsdbTbDataIterCreate(di, &startKey, backward, &pBlockScanInfo->iiter.iter);
      if (code == TSDB_CODE_SUCCESS) {
        pBlockScanInfo->iiter.hasVal = (tsdbTbDataIterGet(pBlockScanInfo->iiter.iter) != NULL);

        tsdbDebug("%p uid:%" PRId64 ", check data in imem from skey:%" PRId64 ", order:%d, ts range in buf:%" PRId64
                  "-%" PRId64 " %s",
                  pReader, pBlockScanInfo->uid, startKey.ts, pReader->order, di->minKey, di->maxKey, pReader->idStr);
      } else {
        tsdbError("%p uid:%" PRId64 ", failed to create iterator for mem, code:%s, %s", pReader, pBlockScanInfo->uid,
                  tstrerror(code), pReader->idStr);
        return code;
      }
    }
  } else {
    tsdbDebug("%p uid:%" PRId64 ", no data in imem, %s", pReader, pBlockScanInfo->uid, pReader->idStr);
  }

  initDelSkylineIterator(pBlockScanInfo, pReader, d, di);

  pBlockScanInfo->iterInit = true;
  return TSDB_CODE_SUCCESS;
}

static bool isValidFileBlockRow(SBlockData* pBlockData, SFileBlockDumpInfo* pDumpInfo,
                                STableBlockScanInfo* pBlockScanInfo, STsdbReader* pReader) {
  // it is an multi-table data block
  if (pBlockData->aUid != NULL) {
    uint64_t uid = pBlockData->aUid[pDumpInfo->rowIndex];
    if (uid != pBlockScanInfo->uid) {  // move to next row
      return false;
    }
  }

  // check for version and time range
  int64_t ver = pBlockData->aVersion[pDumpInfo->rowIndex];
  if (ver > pReader->verRange.maxVer || ver < pReader->verRange.minVer) {
    return false;
  }

  int64_t ts = pBlockData->aTSKEY[pDumpInfo->rowIndex];
  if (ts > pReader->window.ekey || ts < pReader->window.skey) {
    return false;
  }

  TSDBKEY k = {.ts = ts, .version = ver};
  if (hasBeenDropped(pBlockScanInfo->delSkyline, &pBlockScanInfo->fileDelIndex, &k, pReader->order)) {
    return false;
  }

  return true;
}

static bool initLastBlockReader(SLastBlockReader* pLBlockReader, STableBlockScanInfo* pScanInfo, STsdbReader* pReader) {
  // the last block reader has been initialized for this table.
  if (pLBlockReader->uid == pScanInfo->uid) {
    return true;
  }

  if (pLBlockReader->uid != 0) {
    tMergeTreeClose(&pLBlockReader->mergeTree);
  }

  initMemDataIterator(pScanInfo, pReader);
  pLBlockReader->uid = pScanInfo->uid;

  int32_t     step = ASCENDING_TRAVERSE(pLBlockReader->order) ? 1 : -1;
  STimeWindow w = pLBlockReader->window;
  if (ASCENDING_TRAVERSE(pLBlockReader->order)) {
    w.skey = pScanInfo->lastKey + step;
  } else {
    w.ekey = pScanInfo->lastKey + step;
  }

  int32_t code = tMergeTreeOpen(&pLBlockReader->mergeTree, (pLBlockReader->order == TSDB_ORDER_DESC),
                                pReader->pFileReader, pReader->suid, pScanInfo->uid, &w, &pLBlockReader->verRange,
                                pLBlockReader->pInfo, false, pReader->idStr);
  if (code != TSDB_CODE_SUCCESS) {
    return false;
  }

  return nextRowFromLastBlocks(pLBlockReader, pScanInfo);
}

static int64_t getCurrentKeyInLastBlock(SLastBlockReader* pLastBlockReader) {
  TSDBROW row = tMergeTreeGetRow(&pLastBlockReader->mergeTree);
  return TSDBROW_TS(&row);
}

static bool hasDataInLastBlock(SLastBlockReader* pLastBlockReader) { return pLastBlockReader->mergeTree.pIter != NULL; }
bool        hasDataInFileBlock(const SBlockData* pBlockData, const SFileBlockDumpInfo* pDumpInfo) {
         if (pBlockData->nRow > 0) {
           ASSERT(pBlockData->nRow == pDumpInfo->totalRows);
  }

         return pBlockData->nRow > 0 && (!pDumpInfo->allDumped);
}

int32_t mergeRowsInFileBlocks(SBlockData* pBlockData, STableBlockScanInfo* pBlockScanInfo, int64_t key,
                              STsdbReader* pReader) {
  SFileBlockDumpInfo* pDumpInfo = &pReader->status.fBlockDumpInfo;
  if (tryCopyDistinctRowFromFileBlock(pReader, pBlockData, key, pDumpInfo)) {
    return TSDB_CODE_SUCCESS;
  } else {
    TSDBROW fRow = tsdbRowFromBlockData(pBlockData, pDumpInfo->rowIndex);

    STSRow*    pTSRow = NULL;
    SRowMerger merge = {0};

    tRowMergerInit(&merge, &fRow, pReader->pSchema);
    doMergeRowsInFileBlocks(pBlockData, pBlockScanInfo, pReader, &merge);
    int32_t code = tRowMergerGetRow(&merge, &pTSRow);
    if (code != TSDB_CODE_SUCCESS) {
      return code;
    }

    doAppendRowFromTSRow(pReader->pResBlock, pReader, pTSRow, pBlockScanInfo->uid);

    taosMemoryFree(pTSRow);
    tRowMergerClear(&merge);
    return TSDB_CODE_SUCCESS;
  }
}

static int32_t buildComposedDataBlockImpl(STsdbReader* pReader, STableBlockScanInfo* pBlockScanInfo,
                                          SBlockData* pBlockData, SLastBlockReader* pLastBlockReader) {
  SFileBlockDumpInfo* pDumpInfo = &pReader->status.fBlockDumpInfo;

  int64_t key = (pBlockData->nRow > 0 && (!pDumpInfo->allDumped)) ? pBlockData->aTSKEY[pDumpInfo->rowIndex] : INT64_MIN;
  if (pBlockScanInfo->iter.hasVal && pBlockScanInfo->iiter.hasVal) {
    return doMergeMultiLevelRows(pReader, pBlockScanInfo, pBlockData, pLastBlockReader);
  } else {
    TSDBROW *pRow = NULL, *piRow = NULL;
    if (pBlockScanInfo->iter.hasVal) {
      pRow = getValidMemRow(&pBlockScanInfo->iter, pBlockScanInfo->delSkyline, pReader);
    }

    if (pBlockScanInfo->iiter.hasVal) {
      piRow = getValidMemRow(&pBlockScanInfo->iiter, pBlockScanInfo->delSkyline, pReader);
    }

    // imem + file + last block
    if (pBlockScanInfo->iiter.hasVal) {
      return doMergeBufAndFileRows(pReader, pBlockScanInfo, piRow, &pBlockScanInfo->iiter, key, pLastBlockReader);
    }

    // mem + file + last block
    if (pBlockScanInfo->iter.hasVal) {
      return doMergeBufAndFileRows(pReader, pBlockScanInfo, pRow, &pBlockScanInfo->iter, key, pLastBlockReader);
    }

    // files data blocks + last block
    return mergeFileBlockAndLastBlock(pReader, pLastBlockReader, key, pBlockScanInfo, pBlockData);
  }
}

static int32_t buildComposedDataBlock(STsdbReader* pReader) {
  SSDataBlock* pResBlock = pReader->pResBlock;

  SFileDataBlockInfo* pBlockInfo = getCurrentBlockInfo(&pReader->status.blockIter);
  SLastBlockReader*   pLastBlockReader = pReader->status.fileIter.pLastBlockReader;

  int64_t st = taosGetTimestampUs();

  STableBlockScanInfo* pBlockScanInfo = NULL;
  if (pBlockInfo != NULL) {
    pBlockScanInfo = taosHashGet(pReader->status.pTableMap, &pBlockInfo->uid, sizeof(pBlockInfo->uid));
    SDataBlk* pBlock = getCurrentBlock(&pReader->status.blockIter);
    TSDBKEY   keyInBuf = getCurrentKeyInBuf(pBlockScanInfo, pReader);

    // it is a clean block, load it directly
    if (isCleanFileDataBlock(pReader, pBlockInfo, pBlock, pBlockScanInfo, keyInBuf, pLastBlockReader)) {
      if (pReader->order == TSDB_ORDER_ASC ||
          (pReader->order == TSDB_ORDER_DESC && (!hasDataInLastBlock(pLastBlockReader)))) {
        copyBlockDataToSDataBlock(pReader, pBlockScanInfo);
        goto _end;
      }
    }
  } else {  // file blocks not exist
    pBlockScanInfo = pReader->status.pTableIter;
  }

  SFileBlockDumpInfo* pDumpInfo = &pReader->status.fBlockDumpInfo;
  SBlockData*         pBlockData = &pReader->status.fileBlockData;
  int32_t             step = ASCENDING_TRAVERSE(pReader->order) ? 1 : -1;

  while (1) {
    bool hasBlockData = false;
    {
      while (pBlockData->nRow > 0) {  // find the first qualified row in data block
        if (isValidFileBlockRow(pBlockData, pDumpInfo, pBlockScanInfo, pReader)) {
          hasBlockData = true;
          break;
        }

        pDumpInfo->rowIndex += step;

        SDataBlk* pBlock = getCurrentBlock(&pReader->status.blockIter);
        if (pDumpInfo->rowIndex >= pBlock->nRow || pDumpInfo->rowIndex < 0) {
          setBlockAllDumped(pDumpInfo, pBlock->maxKey.ts, pReader->order);
          break;
        }
      }
    }

    bool hasBlockLData = hasDataInLastBlock(pLastBlockReader);

    // no data in last block and block, no need to proceed.
    if ((hasBlockData == false) && (hasBlockLData == false)) {
      break;
    }

    buildComposedDataBlockImpl(pReader, pBlockScanInfo, pBlockData, pLastBlockReader);

    // currently loaded file data block is consumed
    if ((pBlockData->nRow > 0) && (pDumpInfo->rowIndex >= pBlockData->nRow || pDumpInfo->rowIndex < 0)) {
      SDataBlk* pBlock = getCurrentBlock(&pReader->status.blockIter);
      setBlockAllDumped(pDumpInfo, pBlock->maxKey.ts, pReader->order);
      break;
    }

    if (pResBlock->info.rows >= pReader->capacity) {
      break;
    }
  }

_end:
  pResBlock->info.uid = pBlockScanInfo->uid;
  blockDataUpdateTsWindow(pResBlock, 0);

  setComposedBlockFlag(pReader, true);
  double el = (taosGetTimestampUs() - st) / 1000.0;

  pReader->cost.composedBlocks += 1;
  pReader->cost.buildComposedBlockTime += el;

  if (pResBlock->info.rows > 0) {
    tsdbDebug("%p uid:%" PRIu64 ", composed data block created, brange:%" PRIu64 "-%" PRIu64
              " rows:%d, elapsed time:%.2f ms %s",
              pReader, pBlockScanInfo->uid, pResBlock->info.window.skey, pResBlock->info.window.ekey,
              pResBlock->info.rows, el, pReader->idStr);
  }

  return TSDB_CODE_SUCCESS;
}

void setComposedBlockFlag(STsdbReader* pReader, bool composed) { pReader->status.composedDataBlock = composed; }

int32_t initDelSkylineIterator(STableBlockScanInfo* pBlockScanInfo, STsdbReader* pReader, STbData* pMemTbData,
                               STbData* piMemTbData) {
  if (pBlockScanInfo->delSkyline != NULL) {
    return TSDB_CODE_SUCCESS;
  }

  int32_t code = 0;
  STsdb*  pTsdb = pReader->pTsdb;

  SArray* pDelData = taosArrayInit(4, sizeof(SDelData));

  SDelFile* pDelFile = pReader->pReadSnap->fs.pDelFile;
  if (pDelFile) {
    SDelFReader* pDelFReader = NULL;
    code = tsdbDelFReaderOpen(&pDelFReader, pDelFile, pTsdb);
    if (code != TSDB_CODE_SUCCESS) {
      goto _err;
    }

    SArray* aDelIdx = taosArrayInit(4, sizeof(SDelIdx));
    if (aDelIdx == NULL) {
      tsdbDelFReaderClose(&pDelFReader);
      goto _err;
    }

    code = tsdbReadDelIdx(pDelFReader, aDelIdx);
    if (code != TSDB_CODE_SUCCESS) {
      taosArrayDestroy(aDelIdx);
      tsdbDelFReaderClose(&pDelFReader);
      goto _err;
    }

    SDelIdx  idx = {.suid = pReader->suid, .uid = pBlockScanInfo->uid};
    SDelIdx* pIdx = taosArraySearch(aDelIdx, &idx, tCmprDelIdx, TD_EQ);

    if (pIdx != NULL) {
      code = tsdbReadDelData(pDelFReader, pIdx, pDelData);
    }

    taosArrayDestroy(aDelIdx);
    tsdbDelFReaderClose(&pDelFReader);

    if (code != TSDB_CODE_SUCCESS) {
      goto _err;
    }
  }

  SDelData* p = NULL;
  if (pMemTbData != NULL) {
    p = pMemTbData->pHead;
    while (p) {
      taosArrayPush(pDelData, p);
      p = p->pNext;
    }
  }

  if (piMemTbData != NULL) {
    p = piMemTbData->pHead;
    while (p) {
      taosArrayPush(pDelData, p);
      p = p->pNext;
    }
  }

  if (taosArrayGetSize(pDelData) > 0) {
    pBlockScanInfo->delSkyline = taosArrayInit(4, sizeof(TSDBKEY));
    code = tsdbBuildDeleteSkyline(pDelData, 0, (int32_t)(taosArrayGetSize(pDelData) - 1), pBlockScanInfo->delSkyline);
  }

  taosArrayDestroy(pDelData);
  pBlockScanInfo->iter.index =
      ASCENDING_TRAVERSE(pReader->order) ? 0 : taosArrayGetSize(pBlockScanInfo->delSkyline) - 1;
  pBlockScanInfo->iiter.index = pBlockScanInfo->iter.index;
  pBlockScanInfo->fileDelIndex = pBlockScanInfo->iter.index;
  pBlockScanInfo->lastBlockDelIndex = pBlockScanInfo->iter.index;
  return code;

_err:
  taosArrayDestroy(pDelData);
  return code;
}

TSDBKEY getCurrentKeyInBuf(STableBlockScanInfo* pScanInfo, STsdbReader* pReader) {
  TSDBKEY  key = {.ts = TSKEY_INITIAL_VAL};
  TSDBROW* pRow = getValidMemRow(&pScanInfo->iter, pScanInfo->delSkyline, pReader);
  if (pRow != NULL) {
    key = TSDBROW_KEY(pRow);
  }

  pRow = getValidMemRow(&pScanInfo->iiter, pScanInfo->delSkyline, pReader);
  if (pRow != NULL) {
    TSDBKEY k = TSDBROW_KEY(pRow);
    if (key.ts > k.ts) {
      key = k;
    }
  }

  return key;
}

static int32_t moveToNextFile(STsdbReader* pReader, SBlockNumber* pBlockNum) {
  SReaderStatus* pStatus = &pReader->status;
  pBlockNum->numOfBlocks = 0;
  pBlockNum->numOfLastFiles = 0;

  size_t  numOfTables = taosHashGetSize(pReader->status.pTableMap);
  SArray* pIndexList = taosArrayInit(numOfTables, sizeof(SBlockIdx));

  while (1) {
    bool hasNext = filesetIteratorNext(&pStatus->fileIter, pReader);
    if (!hasNext) {  // no data files on disk
      break;
    }

    taosArrayClear(pIndexList);
    int32_t code = doLoadBlockIndex(pReader, pReader->pFileReader, pIndexList);
    if (code != TSDB_CODE_SUCCESS) {
      taosArrayDestroy(pIndexList);
      return code;
    }

    if (taosArrayGetSize(pIndexList) > 0 || pReader->pFileReader->pSet->nSttF > 0) {
      code = doLoadFileBlock(pReader, pIndexList, pBlockNum);
      if (code != TSDB_CODE_SUCCESS) {
        taosArrayDestroy(pIndexList);
        return code;
      }

      if (pBlockNum->numOfBlocks + pBlockNum->numOfLastFiles > 0) {
        break;
      }
    }

    // no blocks in current file, try next files
  }

  taosArrayDestroy(pIndexList);
  return TSDB_CODE_SUCCESS;
}

static int32_t uidComparFunc(const void* p1, const void* p2) {
  uint64_t pu1 = *(uint64_t*)p1;
  uint64_t pu2 = *(uint64_t*)p2;
  if (pu1 == pu2) {
    return 0;
  } else {
    return (pu1 < pu2) ? -1 : 1;
  }
}

static void extractOrderedTableUidList(SUidOrderCheckInfo* pOrderCheckInfo, SReaderStatus* pStatus) {
  int32_t index = 0;
  int32_t total = taosHashGetSize(pStatus->pTableMap);

  void* p = taosHashIterate(pStatus->pTableMap, NULL);
  while (p != NULL) {
    STableBlockScanInfo* pScanInfo = p;
    pOrderCheckInfo->tableUidList[index++] = pScanInfo->uid;
    p = taosHashIterate(pStatus->pTableMap, p);
  }

  taosSort(pOrderCheckInfo->tableUidList, total, sizeof(uint64_t), uidComparFunc);
}

static int32_t initOrderCheckInfo(SUidOrderCheckInfo* pOrderCheckInfo, SReaderStatus* pStatus) {
  int32_t total = taosHashGetSize(pStatus->pTableMap);
  if (total == 0) {
    return TSDB_CODE_SUCCESS;
  }

  if (pOrderCheckInfo->tableUidList == NULL) {
    pOrderCheckInfo->currentIndex = 0;
    pOrderCheckInfo->tableUidList = taosMemoryMalloc(total * sizeof(uint64_t));
    if (pOrderCheckInfo->tableUidList == NULL) {
      return TSDB_CODE_OUT_OF_MEMORY;
    }

    extractOrderedTableUidList(pOrderCheckInfo, pStatus);
    uint64_t uid = pOrderCheckInfo->tableUidList[0];
    pStatus->pTableIter = taosHashGet(pStatus->pTableMap, &uid, sizeof(uid));
  } else {
    if (pStatus->pTableIter == NULL) {  // it is the last block of a new file
      pOrderCheckInfo->currentIndex = 0;
      uint64_t uid = pOrderCheckInfo->tableUidList[pOrderCheckInfo->currentIndex];
      pStatus->pTableIter = taosHashGet(pStatus->pTableMap, &uid, sizeof(uid));

      // the tableMap has already updated
      if (pStatus->pTableIter == NULL) {
        void* p = taosMemoryRealloc(pOrderCheckInfo->tableUidList, total * sizeof(uint64_t));
        if (p == NULL) {
          return TSDB_CODE_OUT_OF_MEMORY;
        }

        pOrderCheckInfo->tableUidList = p;
        extractOrderedTableUidList(pOrderCheckInfo, pStatus);

        uid = pOrderCheckInfo->tableUidList[0];
        pStatus->pTableIter = taosHashGet(pStatus->pTableMap, &uid, sizeof(uid));
      }
    }
  }

  return TSDB_CODE_SUCCESS;
}

static bool moveToNextTable(SUidOrderCheckInfo* pOrderedCheckInfo, SReaderStatus* pStatus) {
  pOrderedCheckInfo->currentIndex += 1;
  if (pOrderedCheckInfo->currentIndex >= taosHashGetSize(pStatus->pTableMap)) {
    pStatus->pTableIter = NULL;
    return false;
  }

  uint64_t uid = pOrderedCheckInfo->tableUidList[pOrderedCheckInfo->currentIndex];
  pStatus->pTableIter = taosHashGet(pStatus->pTableMap, &uid, sizeof(uid));
  ASSERT(pStatus->pTableIter != NULL);
  return true;
}

static int32_t doLoadLastBlockSequentially(STsdbReader* pReader) {
  SReaderStatus*    pStatus = &pReader->status;
  SLastBlockReader* pLastBlockReader = pStatus->fileIter.pLastBlockReader;

  SUidOrderCheckInfo* pOrderedCheckInfo = &pStatus->uidCheckInfo;
  int32_t             code = initOrderCheckInfo(pOrderedCheckInfo, pStatus);
  if (code != TSDB_CODE_SUCCESS || (taosHashGetSize(pStatus->pTableMap) == 0)) {
    return code;
  }

  while (1) {
    // load the last data block of current table
    STableBlockScanInfo* pScanInfo = pStatus->pTableIter;
    bool                 hasVal = initLastBlockReader(pLastBlockReader, pScanInfo, pReader);
    if (!hasVal) {
      bool hasNexTable = moveToNextTable(pOrderedCheckInfo, pStatus);
      if (!hasNexTable) {
        return TSDB_CODE_SUCCESS;
      }
      continue;
    }

    code = doBuildDataBlock(pReader);
    if (code != TSDB_CODE_SUCCESS) {
      return code;
    }

    if (pReader->pResBlock->info.rows > 0) {
      return TSDB_CODE_SUCCESS;
    }

    // current table is exhausted, let's try next table
    bool hasNexTable = moveToNextTable(pOrderedCheckInfo, pStatus);
    if (!hasNexTable) {
      return TSDB_CODE_SUCCESS;
    }
  }
}

static int32_t doBuildDataBlock(STsdbReader* pReader) {
  int32_t   code = TSDB_CODE_SUCCESS;
  SDataBlk* pBlock = NULL;

  SReaderStatus*       pStatus = &pReader->status;
  SDataBlockIter*      pBlockIter = &pStatus->blockIter;
  STableBlockScanInfo* pScanInfo = NULL;
  SFileDataBlockInfo*  pBlockInfo = getCurrentBlockInfo(pBlockIter);
  SLastBlockReader*    pLastBlockReader = pReader->status.fileIter.pLastBlockReader;

  if (pBlockInfo != NULL) {
    pScanInfo = taosHashGet(pReader->status.pTableMap, &pBlockInfo->uid, sizeof(pBlockInfo->uid));
  } else {
    pScanInfo = pReader->status.pTableIter;
  }

  if (pBlockInfo != NULL) {
    pBlock = getCurrentBlock(pBlockIter);
  }

  initLastBlockReader(pLastBlockReader, pScanInfo, pReader);
  TSDBKEY keyInBuf = getCurrentKeyInBuf(pScanInfo, pReader);

  if (pBlockInfo == NULL) {  // build data block from last data file
    ASSERT(pBlockIter->numOfBlocks == 0);
    code = buildComposedDataBlock(pReader);
  } else if (fileBlockShouldLoad(pReader, pBlockInfo, pBlock, pScanInfo, keyInBuf, pLastBlockReader)) {
    code = doLoadFileBlockData(pReader, pBlockIter, &pStatus->fileBlockData, pScanInfo->uid);
    if (code != TSDB_CODE_SUCCESS) {
      return code;
    }

    // build composed data block
    code = buildComposedDataBlock(pReader);
  } else if (bufferDataInFileBlockGap(pReader->order, keyInBuf, pBlock)) {
    // data in memory that are earlier than current file block
    // rows in buffer should be less than the file block in asc, greater than file block in desc
    int64_t endKey = (ASCENDING_TRAVERSE(pReader->order)) ? pBlock->minKey.ts : pBlock->maxKey.ts;
    code = buildDataBlockFromBuf(pReader, pScanInfo, endKey);
  } else {
    if (hasDataInLastBlock(pLastBlockReader) && !ASCENDING_TRAVERSE(pReader->order)) {
      // only return the rows in last block
      int64_t tsLast = getCurrentKeyInLastBlock(pLastBlockReader);
      ASSERT(tsLast >= pBlock->maxKey.ts);
      tBlockDataReset(&pReader->status.fileBlockData);

      code = buildComposedDataBlock(pReader);
    } else {  // whole block is required, return it directly
      SDataBlockInfo* pInfo = &pReader->pResBlock->info;
      pInfo->rows = pBlock->nRow;
      pInfo->uid = pScanInfo->uid;
      pInfo->window = (STimeWindow){.skey = pBlock->minKey.ts, .ekey = pBlock->maxKey.ts};
      setComposedBlockFlag(pReader, false);
      setBlockAllDumped(&pStatus->fBlockDumpInfo, pBlock->maxKey.ts, pReader->order);
    }
  }

  return code;
}

static int32_t buildBlockFromBufferSequentially(STsdbReader* pReader) {
  SReaderStatus* pStatus = &pReader->status;

  while (1) {
    if (pStatus->pTableIter == NULL) {
      pStatus->pTableIter = taosHashIterate(pStatus->pTableMap, NULL);
      if (pStatus->pTableIter == NULL) {
        return TSDB_CODE_SUCCESS;
      }
    }

    STableBlockScanInfo* pBlockScanInfo = pStatus->pTableIter;
    initMemDataIterator(pBlockScanInfo, pReader);

    int64_t endKey = (ASCENDING_TRAVERSE(pReader->order)) ? INT64_MAX : INT64_MIN;
    int32_t code = buildDataBlockFromBuf(pReader, pBlockScanInfo, endKey);
    if (code != TSDB_CODE_SUCCESS) {
      return code;
    }

    if (pReader->pResBlock->info.rows > 0) {
      return TSDB_CODE_SUCCESS;
    }

    // current table is exhausted, let's try the next table
    pStatus->pTableIter = taosHashIterate(pStatus->pTableMap, pStatus->pTableIter);
    if (pStatus->pTableIter == NULL) {
      return TSDB_CODE_SUCCESS;
    }
  }
}

// set the correct start position in case of the first/last file block, according to the query time window
static void initBlockDumpInfo(STsdbReader* pReader, SDataBlockIter* pBlockIter) {
  SDataBlk* pBlock = getCurrentBlock(pBlockIter);

  SReaderStatus* pStatus = &pReader->status;

  SFileBlockDumpInfo* pDumpInfo = &pStatus->fBlockDumpInfo;

  pDumpInfo->totalRows = pBlock->nRow;
  pDumpInfo->allDumped = false;
  pDumpInfo->rowIndex = ASCENDING_TRAVERSE(pReader->order) ? 0 : pBlock->nRow - 1;
}

static int32_t initForFirstBlockInFile(STsdbReader* pReader, SDataBlockIter* pBlockIter) {
  SBlockNumber num = {0};

  int32_t code = moveToNextFile(pReader, &num);
  if (code != TSDB_CODE_SUCCESS) {
    return code;
  }

  // all data files are consumed, try data in buffer
  if (num.numOfBlocks + num.numOfLastFiles == 0) {
    pReader->status.loadFromFile = false;
    return code;
  }

  // initialize the block iterator for a new fileset
  if (num.numOfBlocks > 0) {
    code = initBlockIterator(pReader, pBlockIter, num.numOfBlocks);
  } else {  // no block data, only last block exists
    tBlockDataReset(&pReader->status.fileBlockData);
    resetDataBlockIterator(pBlockIter, pReader->order);
  }

  // set the correct start position according to the query time window
  initBlockDumpInfo(pReader, pBlockIter);
  return code;
}

static bool fileBlockPartiallyRead(SFileBlockDumpInfo* pDumpInfo, bool asc) {
  return (!pDumpInfo->allDumped) &&
         ((pDumpInfo->rowIndex > 0 && asc) || (pDumpInfo->rowIndex < (pDumpInfo->totalRows - 1) && (!asc)));
}

static int32_t buildBlockFromFiles(STsdbReader* pReader) {
  int32_t code = TSDB_CODE_SUCCESS;
  bool    asc = ASCENDING_TRAVERSE(pReader->order);

  SDataBlockIter* pBlockIter = &pReader->status.blockIter;

  if (pBlockIter->numOfBlocks == 0) {
  _begin:
    code = doLoadLastBlockSequentially(pReader);
    if (code != TSDB_CODE_SUCCESS) {
      return code;
    }

    if (pReader->pResBlock->info.rows > 0) {
      return TSDB_CODE_SUCCESS;
    }

    // all data blocks are checked in this last block file, now let's try the next file
    if (pReader->status.pTableIter == NULL) {
      code = initForFirstBlockInFile(pReader, pBlockIter);

      // error happens or all the data files are completely checked
      if ((code != TSDB_CODE_SUCCESS) || (pReader->status.loadFromFile == false)) {
        return code;
      }

      // this file does not have data files, let's start check the last block file if exists
      if (pBlockIter->numOfBlocks == 0) {
        goto _begin;
      }
    }

    code = doBuildDataBlock(pReader);
    if (code != TSDB_CODE_SUCCESS) {
      return code;
    }

    if (pReader->pResBlock->info.rows > 0) {
      return TSDB_CODE_SUCCESS;
    }
  }

  while (1) {
    SFileBlockDumpInfo* pDumpInfo = &pReader->status.fBlockDumpInfo;

    if (fileBlockPartiallyRead(pDumpInfo, asc)) {  // file data block is partially loaded
      code = buildComposedDataBlock(pReader);
    } else {
      // current block are exhausted, try the next file block
      if (pDumpInfo->allDumped) {
        // try next data block in current file
        bool hasNext = blockIteratorNext(&pReader->status.blockIter);
        if (hasNext) {  // check for the next block in the block accessed order list
          initBlockDumpInfo(pReader, pBlockIter);
        } else {
          if (pReader->status.pCurrentFileset->nSttF > 0) {
            // data blocks in current file are exhausted, let's try the next file now
            tBlockDataReset(&pReader->status.fileBlockData);
            resetDataBlockIterator(pBlockIter, pReader->order);
            goto _begin;
          } else {
            code = initForFirstBlockInFile(pReader, pBlockIter);

            // error happens or all the data files are completely checked
            if ((code != TSDB_CODE_SUCCESS) || (pReader->status.loadFromFile == false)) {
              return code;
            }

            // this file does not have blocks, let's start check the last block file
            if (pBlockIter->numOfBlocks == 0) {
              goto _begin;
            }
          }
        }
      }

      code = doBuildDataBlock(pReader);
    }

    if (code != TSDB_CODE_SUCCESS) {
      return code;
    }

    if (pReader->pResBlock->info.rows > 0) {
      return TSDB_CODE_SUCCESS;
    }
  }
}

static STsdb* getTsdbByRetentions(SVnode* pVnode, TSKEY winSKey, SRetention* retentions, const char* idStr,
                                  int8_t* pLevel) {
  if (VND_IS_RSMA(pVnode)) {
    int8_t  level = 0;
    int8_t  precision = pVnode->config.tsdbCfg.precision;
    int64_t now = taosGetTimestamp(precision);
    int64_t offset = tsQueryRsmaTolerance * ((precision == TSDB_TIME_PRECISION_MILLI)   ? 1
                                             : (precision == TSDB_TIME_PRECISION_MICRO) ? 1000
                                                                                        : 1000000);

    for (int8_t i = 0; i < TSDB_RETENTION_MAX; ++i) {
      SRetention* pRetention = retentions + level;
      if (pRetention->keep <= 0) {
        if (level > 0) {
          --level;
        }
        break;
      }
      if ((now - pRetention->keep) <= (winSKey + offset)) {
        break;
      }
      ++level;
    }

    const char* str = (idStr != NULL) ? idStr : "";

    if (level == TSDB_RETENTION_L0) {
      *pLevel = TSDB_RETENTION_L0;
      tsdbDebug("vgId:%d, rsma level %d is selected to query %s", TD_VID(pVnode), TSDB_RETENTION_L0, str);
      return VND_RSMA0(pVnode);
    } else if (level == TSDB_RETENTION_L1) {
      *pLevel = TSDB_RETENTION_L1;
      tsdbDebug("vgId:%d, rsma level %d is selected to query %s", TD_VID(pVnode), TSDB_RETENTION_L1, str);
      return VND_RSMA1(pVnode);
    } else {
      *pLevel = TSDB_RETENTION_L2;
      tsdbDebug("vgId:%d, rsma level %d is selected to query %s", TD_VID(pVnode), TSDB_RETENTION_L2, str);
      return VND_RSMA2(pVnode);
    }
  }

  return VND_TSDB(pVnode);
}

SVersionRange getQueryVerRange(SVnode* pVnode, SQueryTableDataCond* pCond, int8_t level) {
  int64_t startVer = (pCond->startVersion == -1) ? 0 : pCond->startVersion;

  int64_t endVer = 0;
  if (pCond->endVersion ==
      -1) {  // user not specified end version, set current maximum version of vnode as the endVersion
    endVer = pVnode->state.applied;
  } else {
    endVer = (pCond->endVersion > pVnode->state.applied) ? pVnode->state.applied : pCond->endVersion;
  }

  return (SVersionRange){.minVer = startVer, .maxVer = endVer};
}

bool hasBeenDropped(const SArray* pDelList, int32_t* index, TSDBKEY* pKey, int32_t order) {
  ASSERT(pKey != NULL);
  if (pDelList == NULL) {
    return false;
  }
  size_t  num = taosArrayGetSize(pDelList);
  bool    asc = ASCENDING_TRAVERSE(order);
  int32_t step = asc ? 1 : -1;

  if (asc) {
    if (*index >= num - 1) {
      TSDBKEY* last = taosArrayGetLast(pDelList);
      ASSERT(pKey->ts >= last->ts);

      if (pKey->ts > last->ts) {
        return false;
      } else if (pKey->ts == last->ts) {
        TSDBKEY* prev = taosArrayGet(pDelList, num - 2);
        return (prev->version >= pKey->version);
      }
    } else {
      TSDBKEY* pCurrent = taosArrayGet(pDelList, *index);
      TSDBKEY* pNext = taosArrayGet(pDelList, (*index) + 1);

      if (pKey->ts < pCurrent->ts) {
        return false;
      }

      if (pCurrent->ts <= pKey->ts && pNext->ts >= pKey->ts && pCurrent->version >= pKey->version) {
        return true;
      }

      while (pNext->ts <= pKey->ts && (*index) < num - 1) {
        (*index) += 1;

        if ((*index) < num - 1) {
          pCurrent = taosArrayGet(pDelList, *index);
          pNext = taosArrayGet(pDelList, (*index) + 1);

          // it is not a consecutive deletion range, ignore it
          if (pCurrent->version == 0 && pNext->version > 0) {
            continue;
          }

          if (pCurrent->ts <= pKey->ts && pNext->ts >= pKey->ts && pCurrent->version >= pKey->version) {
            return true;
          }
        }
      }

      return false;
    }
  } else {
    if (*index <= 0) {
      TSDBKEY* pFirst = taosArrayGet(pDelList, 0);

      if (pKey->ts < pFirst->ts) {
        return false;
      } else if (pKey->ts == pFirst->ts) {
        return pFirst->version >= pKey->version;
      } else {
        ASSERT(0);
      }
    } else {
      TSDBKEY* pCurrent = taosArrayGet(pDelList, *index);
      TSDBKEY* pPrev = taosArrayGet(pDelList, (*index) - 1);

      if (pKey->ts > pCurrent->ts) {
        return false;
      }

      if (pPrev->ts <= pKey->ts && pCurrent->ts >= pKey->ts && pPrev->version >= pKey->version) {
        return true;
      }

      while (pPrev->ts >= pKey->ts && (*index) > 1) {
        (*index) += step;

        if ((*index) >= 1) {
          pCurrent = taosArrayGet(pDelList, *index);
          pPrev = taosArrayGet(pDelList, (*index) - 1);

          // it is not a consecutive deletion range, ignore it
          if (pCurrent->version > 0 && pPrev->version == 0) {
            continue;
          }

          if (pPrev->ts <= pKey->ts && pCurrent->ts >= pKey->ts && pPrev->version >= pKey->version) {
            return true;
          }
        }
      }

      return false;
    }
  }

  return false;
}

TSDBROW* getValidMemRow(SIterInfo* pIter, const SArray* pDelList, STsdbReader* pReader) {
  if (!pIter->hasVal) {
    return NULL;
  }

  TSDBROW* pRow = tsdbTbDataIterGet(pIter->iter);
  TSDBKEY  key = {.ts = pRow->pTSRow->ts, .version = pRow->version};
  if (outOfTimeWindow(key.ts, &pReader->window)) {
    pIter->hasVal = false;
    return NULL;
  }

  // it is a valid data version
  if ((key.version <= pReader->verRange.maxVer && key.version >= pReader->verRange.minVer) &&
      (!hasBeenDropped(pDelList, &pIter->index, &key, pReader->order))) {
    return pRow;
  }

  while (1) {
    pIter->hasVal = tsdbTbDataIterNext(pIter->iter);
    if (!pIter->hasVal) {
      return NULL;
    }

    pRow = tsdbTbDataIterGet(pIter->iter);

    key = TSDBROW_KEY(pRow);
    if (outOfTimeWindow(key.ts, &pReader->window)) {
      pIter->hasVal = false;
      return NULL;
    }

    if (key.version <= pReader->verRange.maxVer && key.version >= pReader->verRange.minVer &&
        (!hasBeenDropped(pDelList, &pIter->index, &key, pReader->order))) {
      return pRow;
    }
  }
}

int32_t doMergeRowsInBuf(SIterInfo* pIter, uint64_t uid, int64_t ts, SArray* pDelList, SRowMerger* pMerger,
                         STsdbReader* pReader) {
  while (1) {
    pIter->hasVal = tsdbTbDataIterNext(pIter->iter);
    if (!pIter->hasVal) {
      break;
    }

    // data exists but not valid
    TSDBROW* pRow = getValidMemRow(pIter, pDelList, pReader);
    if (pRow == NULL) {
      break;
    }

    // ts is not identical, quit
    TSDBKEY k = TSDBROW_KEY(pRow);
    if (k.ts != ts) {
      break;
    }

    STSchema* pTSchema = doGetSchemaForTSRow(TSDBROW_SVERSION(pRow), pReader, uid);
    tRowMergerAdd(pMerger, pRow, pTSchema);
  }

  return TSDB_CODE_SUCCESS;
}

static int32_t doMergeRowsInFileBlockImpl(SBlockData* pBlockData, int32_t rowIndex, int64_t key, SRowMerger* pMerger,
                                          SVersionRange* pVerRange, int32_t step) {
  while (pBlockData->aTSKEY[rowIndex] == key && rowIndex < pBlockData->nRow && rowIndex >= 0) {
    if (pBlockData->aVersion[rowIndex] > pVerRange->maxVer || pBlockData->aVersion[rowIndex] < pVerRange->minVer) {
      rowIndex += step;
      continue;
    }

    TSDBROW fRow = tsdbRowFromBlockData(pBlockData, rowIndex);
    tRowMerge(pMerger, &fRow);
    rowIndex += step;
  }

  return rowIndex;
}

typedef enum {
  CHECK_FILEBLOCK_CONT = 0x1,
  CHECK_FILEBLOCK_QUIT = 0x2,
} CHECK_FILEBLOCK_STATE;

static int32_t checkForNeighborFileBlock(STsdbReader* pReader, STableBlockScanInfo* pScanInfo, SDataBlk* pBlock,
                                         SFileDataBlockInfo* pFBlock, SRowMerger* pMerger, int64_t key,
                                         CHECK_FILEBLOCK_STATE* state) {
  SFileBlockDumpInfo* pDumpInfo = &pReader->status.fBlockDumpInfo;
  SBlockData*         pBlockData = &pReader->status.fileBlockData;

  *state = CHECK_FILEBLOCK_QUIT;
  int32_t step = ASCENDING_TRAVERSE(pReader->order) ? 1 : -1;

  int32_t   nextIndex = -1;
  SDataBlk* pNeighborBlock = getNeighborBlockOfSameTable(pFBlock, pScanInfo, &nextIndex, pReader->order);
  if (pNeighborBlock == NULL) {  // do nothing
    return 0;
  }

  bool overlap = overlapWithNeighborBlock(pBlock, pNeighborBlock, pReader->order);
  taosMemoryFree(pNeighborBlock);

  if (overlap) {  // load next block
    SReaderStatus*  pStatus = &pReader->status;
    SDataBlockIter* pBlockIter = &pStatus->blockIter;

    // 1. find the next neighbor block in the scan block list
    SFileDataBlockInfo fb = {.uid = pFBlock->uid, .tbBlockIdx = nextIndex};
    int32_t            neighborIndex = findFileBlockInfoIndex(pBlockIter, &fb);

    // 2. remove it from the scan block list
    setFileBlockActiveInBlockIter(pBlockIter, neighborIndex, step);

    // 3. load the neighbor block, and set it to be the currently accessed file data block
    int32_t code = doLoadFileBlockData(pReader, pBlockIter, &pStatus->fileBlockData, pFBlock->uid);
    if (code != TSDB_CODE_SUCCESS) {
      return code;
    }

    // 4. check the data values
    initBlockDumpInfo(pReader, pBlockIter);

    pDumpInfo->rowIndex =
        doMergeRowsInFileBlockImpl(pBlockData, pDumpInfo->rowIndex, key, pMerger, &pReader->verRange, step);
    if (pDumpInfo->rowIndex >= pDumpInfo->totalRows) {
      *state = CHECK_FILEBLOCK_CONT;
    }
  }

  return TSDB_CODE_SUCCESS;
}

int32_t doMergeRowsInFileBlocks(SBlockData* pBlockData, STableBlockScanInfo* pScanInfo, STsdbReader* pReader,
                                SRowMerger* pMerger) {
  SFileBlockDumpInfo* pDumpInfo = &pReader->status.fBlockDumpInfo;

  bool    asc = ASCENDING_TRAVERSE(pReader->order);
  int64_t key = pBlockData->aTSKEY[pDumpInfo->rowIndex];
  int32_t step = asc ? 1 : -1;

  pDumpInfo->rowIndex += step;
  if ((pDumpInfo->rowIndex <= pBlockData->nRow - 1 && asc) || (pDumpInfo->rowIndex >= 0 && !asc)) {
    pDumpInfo->rowIndex =
        doMergeRowsInFileBlockImpl(pBlockData, pDumpInfo->rowIndex, key, pMerger, &pReader->verRange, step);
  }

  // all rows are consumed, let's try next file block
  if ((pDumpInfo->rowIndex >= pBlockData->nRow && asc) || (pDumpInfo->rowIndex < 0 && !asc)) {
    while (1) {
      CHECK_FILEBLOCK_STATE st;

      SFileDataBlockInfo* pFileBlockInfo = getCurrentBlockInfo(&pReader->status.blockIter);
      SDataBlk*           pCurrentBlock = getCurrentBlock(&pReader->status.blockIter);
      checkForNeighborFileBlock(pReader, pScanInfo, pCurrentBlock, pFileBlockInfo, pMerger, key, &st);
      if (st == CHECK_FILEBLOCK_QUIT) {
        break;
      }
    }
  }

  return TSDB_CODE_SUCCESS;
}

int32_t doMergeRowsInLastBlock(SLastBlockReader* pLastBlockReader, STableBlockScanInfo* pScanInfo, int64_t ts,
                               SRowMerger* pMerger) {
  pScanInfo->lastKey = ts;
  while (nextRowFromLastBlocks(pLastBlockReader, pScanInfo)) {
    int64_t next1 = getCurrentKeyInLastBlock(pLastBlockReader);
    if (next1 == ts) {
      TSDBROW fRow1 = tMergeTreeGetRow(&pLastBlockReader->mergeTree);
      tRowMerge(pMerger, &fRow1);
    } else {
      break;
    }
  }

  return TSDB_CODE_SUCCESS;
}

int32_t doMergeMemTableMultiRows(TSDBROW* pRow, uint64_t uid, SIterInfo* pIter, SArray* pDelList, STSRow** pTSRow,
                                 STsdbReader* pReader, bool* freeTSRow) {
  TSDBROW* pNextRow = NULL;
  TSDBROW  current = *pRow;

  {  // if the timestamp of the next valid row has a different ts, return current row directly
    pIter->hasVal = tsdbTbDataIterNext(pIter->iter);

    if (!pIter->hasVal) {
      *pTSRow = current.pTSRow;
      *freeTSRow = false;
      return TSDB_CODE_SUCCESS;
    } else {  // has next point in mem/imem
      pNextRow = getValidMemRow(pIter, pDelList, pReader);
      if (pNextRow == NULL) {
        *pTSRow = current.pTSRow;
        *freeTSRow = false;
        return TSDB_CODE_SUCCESS;
      }

      if (current.pTSRow->ts != pNextRow->pTSRow->ts) {
        *pTSRow = current.pTSRow;
        *freeTSRow = false;
        return TSDB_CODE_SUCCESS;
      }
    }
  }

  SRowMerger merge = {0};

  // get the correct schema for data in memory
  STSchema* pTSchema = doGetSchemaForTSRow(TSDBROW_SVERSION(&current), pReader, uid);

  if (pReader->pSchema == NULL) {
    pReader->pSchema = pTSchema;
  }

  tRowMergerInit2(&merge, pReader->pSchema, &current, pTSchema);

  STSchema* pTSchema1 = doGetSchemaForTSRow(TSDBROW_SVERSION(pNextRow), pReader, uid);
  tRowMergerAdd(&merge, pNextRow, pTSchema1);

  doMergeRowsInBuf(pIter, uid, current.pTSRow->ts, pDelList, &merge, pReader);
  int32_t code = tRowMergerGetRow(&merge, pTSRow);
  if (code != TSDB_CODE_SUCCESS) {
    return code;
  }

  tRowMergerClear(&merge);
  *freeTSRow = true;
  return TSDB_CODE_SUCCESS;
}

int32_t doMergeMemIMemRows(TSDBROW* pRow, TSDBROW* piRow, STableBlockScanInfo* pBlockScanInfo, STsdbReader* pReader,
                           STSRow** pTSRow) {
  SRowMerger merge = {0};

  TSDBKEY k = TSDBROW_KEY(pRow);
  TSDBKEY ik = TSDBROW_KEY(piRow);

  if (ASCENDING_TRAVERSE(pReader->order)) {  // ascending order imem --> mem
    STSchema* pSchema = doGetSchemaForTSRow(TSDBROW_SVERSION(pRow), pReader, pBlockScanInfo->uid);

    tRowMergerInit(&merge, piRow, pSchema);
    doMergeRowsInBuf(&pBlockScanInfo->iiter, pBlockScanInfo->uid, ik.ts, pBlockScanInfo->delSkyline, &merge, pReader);

    tRowMerge(&merge, pRow);
    doMergeRowsInBuf(&pBlockScanInfo->iter, pBlockScanInfo->uid, k.ts, pBlockScanInfo->delSkyline, &merge, pReader);
  } else {
    STSchema* pSchema = doGetSchemaForTSRow(TSDBROW_SVERSION(pRow), pReader, pBlockScanInfo->uid);

    tRowMergerInit(&merge, pRow, pSchema);
    doMergeRowsInBuf(&pBlockScanInfo->iter, pBlockScanInfo->uid, k.ts, pBlockScanInfo->delSkyline, &merge, pReader);

    tRowMerge(&merge, piRow);
    doMergeRowsInBuf(&pBlockScanInfo->iiter, pBlockScanInfo->uid, k.ts, pBlockScanInfo->delSkyline, &merge, pReader);
  }

  int32_t code = tRowMergerGetRow(&merge, pTSRow);
  return code;
}

int32_t tsdbGetNextRowInMem(STableBlockScanInfo* pBlockScanInfo, STsdbReader* pReader, STSRow** pTSRow, int64_t endKey,
                            bool* freeTSRow) {
  TSDBROW* pRow = getValidMemRow(&pBlockScanInfo->iter, pBlockScanInfo->delSkyline, pReader);
  TSDBROW* piRow = getValidMemRow(&pBlockScanInfo->iiter, pBlockScanInfo->delSkyline, pReader);
  SArray*  pDelList = pBlockScanInfo->delSkyline;
  uint64_t uid = pBlockScanInfo->uid;

  // todo refactor
  bool asc = ASCENDING_TRAVERSE(pReader->order);
  if (pBlockScanInfo->iter.hasVal) {
    TSDBKEY k = TSDBROW_KEY(pRow);
    if ((k.ts >= endKey && asc) || (k.ts <= endKey && !asc)) {
      pRow = NULL;
    }
  }

  if (pBlockScanInfo->iiter.hasVal) {
    TSDBKEY k = TSDBROW_KEY(piRow);
    if ((k.ts >= endKey && asc) || (k.ts <= endKey && !asc)) {
      piRow = NULL;
    }
  }

  if (pBlockScanInfo->iter.hasVal && pBlockScanInfo->iiter.hasVal && pRow != NULL && piRow != NULL) {
    TSDBKEY k = TSDBROW_KEY(pRow);
    TSDBKEY ik = TSDBROW_KEY(piRow);

    int32_t code = TSDB_CODE_SUCCESS;
    if (ik.ts != k.ts) {
      if (((ik.ts < k.ts) && asc) || ((ik.ts > k.ts) && (!asc))) {  // ik.ts < k.ts
        code = doMergeMemTableMultiRows(piRow, uid, &pBlockScanInfo->iiter, pDelList, pTSRow, pReader, freeTSRow);
      } else if (((k.ts < ik.ts) && asc) || ((k.ts > ik.ts) && (!asc))) {
        code = doMergeMemTableMultiRows(pRow, uid, &pBlockScanInfo->iter, pDelList, pTSRow, pReader, freeTSRow);
      }
    } else {  // ik.ts == k.ts
      *freeTSRow = true;
      code = doMergeMemIMemRows(pRow, piRow, pBlockScanInfo, pReader, pTSRow);
      if (code != TSDB_CODE_SUCCESS) {
        return code;
      }
    }

    return code;
  }

  if (pBlockScanInfo->iter.hasVal && pRow != NULL) {
    return doMergeMemTableMultiRows(pRow, pBlockScanInfo->uid, &pBlockScanInfo->iter, pDelList, pTSRow, pReader,
                                    freeTSRow);
  }

  if (pBlockScanInfo->iiter.hasVal && piRow != NULL) {
    return doMergeMemTableMultiRows(piRow, uid, &pBlockScanInfo->iiter, pDelList, pTSRow, pReader, freeTSRow);
  }

  return TSDB_CODE_SUCCESS;
}

int32_t doAppendRowFromTSRow(SSDataBlock* pBlock, STsdbReader* pReader, STSRow* pTSRow, uint64_t uid) {
  int32_t numOfRows = pBlock->info.rows;
  int32_t numOfCols = (int32_t)taosArrayGetSize(pBlock->pDataBlock);

  SBlockLoadSuppInfo* pSupInfo = &pReader->suppInfo;
  STSchema*           pSchema = doGetSchemaForTSRow(pTSRow->sver, pReader, uid);

  SColVal colVal = {0};
  int32_t i = 0, j = 0;

  SColumnInfoData* pColInfoData = taosArrayGet(pBlock->pDataBlock, i);
  if (pColInfoData->info.colId == PRIMARYKEY_TIMESTAMP_COL_ID) {
    colDataAppend(pColInfoData, numOfRows, (const char*)&pTSRow->ts, false);
    i += 1;
  }

  while (i < numOfCols && j < pSchema->numOfCols) {
    pColInfoData = taosArrayGet(pBlock->pDataBlock, i);
    col_id_t colId = pColInfoData->info.colId;

    if (colId == pSchema->columns[j].colId) {
      tTSRowGetVal(pTSRow, pSchema, j, &colVal);
      doCopyColVal(pColInfoData, numOfRows, i, &colVal, pSupInfo);
      i += 1;
      j += 1;
    } else if (colId < pSchema->columns[j].colId) {
      colDataAppendNULL(pColInfoData, numOfRows);
      i += 1;
    } else if (colId > pSchema->columns[j].colId) {
      j += 1;
    }
  }

  // set null value since current column does not exist in the "pSchema"
  while (i < numOfCols) {
    pColInfoData = taosArrayGet(pBlock->pDataBlock, i);
    colDataAppendNULL(pColInfoData, numOfRows);
    i += 1;
  }

  pBlock->info.rows += 1;
  return TSDB_CODE_SUCCESS;
}

int32_t doAppendRowFromFileBlock(SSDataBlock* pResBlock, STsdbReader* pReader, SBlockData* pBlockData,
                                 int32_t rowIndex) {
  int32_t i = 0, j = 0;
  int32_t outputRowIndex = pResBlock->info.rows;

  SBlockLoadSuppInfo* pSupInfo = &pReader->suppInfo;

  SColumnInfoData* pColData = taosArrayGet(pResBlock->pDataBlock, i);
  if (pColData->info.colId == PRIMARYKEY_TIMESTAMP_COL_ID) {
    colDataAppendInt64(pColData, outputRowIndex, &pBlockData->aTSKEY[rowIndex]);
    i += 1;
  }

  SColVal cv = {0};
  int32_t numOfInputCols = pBlockData->aIdx->size;
  int32_t numOfOutputCols = pResBlock->pDataBlock->size;

  while (i < numOfOutputCols && j < numOfInputCols) {
    SColumnInfoData* pCol = TARRAY_GET_ELEM(pResBlock->pDataBlock, i);
    SColData*        pData = tBlockDataGetColDataByIdx(pBlockData, j);

    if (pData->cid < pCol->info.colId) {
      j += 1;
      continue;
    }

    if (pData->cid == pCol->info.colId) {
      tColDataGetValue(pData, rowIndex, &cv);
      doCopyColVal(pCol, outputRowIndex, i, &cv, pSupInfo);
      j += 1;
    } else if (pData->cid > pCol->info.colId) {
      // the specified column does not exist in file block, fill with null data
      colDataAppendNULL(pCol, outputRowIndex);
    }

    i += 1;
  }

  while (i < numOfOutputCols) {
    SColumnInfoData* pCol = taosArrayGet(pResBlock->pDataBlock, i);
    colDataAppendNULL(pCol, outputRowIndex);
    i += 1;
  }

  pResBlock->info.rows += 1;
  return TSDB_CODE_SUCCESS;
}

int32_t buildDataBlockFromBufImpl(STableBlockScanInfo* pBlockScanInfo, int64_t endKey, int32_t capacity,
                                  STsdbReader* pReader) {
  SSDataBlock* pBlock = pReader->pResBlock;

  do {
    STSRow* pTSRow = NULL;
    bool    freeTSRow = false;
    tsdbGetNextRowInMem(pBlockScanInfo, pReader, &pTSRow, endKey, &freeTSRow);
    if (pTSRow == NULL) {
      break;
    }

    doAppendRowFromTSRow(pBlock, pReader, pTSRow, pBlockScanInfo->uid);
    if (freeTSRow) {
      taosMemoryFree(pTSRow);
    }

    // no data in buffer, return immediately
    if (!(pBlockScanInfo->iter.hasVal || pBlockScanInfo->iiter.hasVal)) {
      break;
    }

    if (pBlock->info.rows >= capacity) {
      break;
    }
  } while (1);

  ASSERT(pBlock->info.rows <= capacity);
  return TSDB_CODE_SUCCESS;
}

// todo refactor, use arraylist instead
int32_t tsdbSetTableId(STsdbReader* pReader, int64_t uid) {
  ASSERT(pReader != NULL);
  taosHashClear(pReader->status.pTableMap);

  STableBlockScanInfo info = {.lastKey = 0, .uid = uid};
  taosHashPut(pReader->status.pTableMap, &info.uid, sizeof(uint64_t), &info, sizeof(info));
  return TDB_CODE_SUCCESS;
}

void* tsdbGetIdx(SMeta* pMeta) {
  if (pMeta == NULL) {
    return NULL;
  }
  return metaGetIdx(pMeta);
}

void* tsdbGetIvtIdx(SMeta* pMeta) {
  if (pMeta == NULL) {
    return NULL;
  }
  return metaGetIvtIdx(pMeta);
}

uint64_t getReaderMaxVersion(STsdbReader* pReader) { return pReader->verRange.maxVer; }

static int32_t doOpenReaderImpl(STsdbReader* pReader) {
  SDataBlockIter* pBlockIter = &pReader->status.blockIter;

  initFilesetIterator(&pReader->status.fileIter, pReader->pReadSnap->fs.aDFileSet, pReader);
  resetDataBlockIterator(&pReader->status.blockIter, pReader->order);

  // no data in files, let's try buffer in memory
  if (pReader->status.fileIter.numOfFiles == 0) {
    pReader->status.loadFromFile = false;
    return TSDB_CODE_SUCCESS;
  } else {
    return initForFirstBlockInFile(pReader, pBlockIter);
  }
}

// ====================================== EXPOSED APIs ======================================
int32_t tsdbReaderOpen(SVnode* pVnode, SQueryTableDataCond* pCond, SArray* pTableList, STsdbReader** ppReader,
                       const char* idstr) {
  STimeWindow window = pCond->twindows;
  if (pCond->type == TIMEWINDOW_RANGE_EXTERNAL) {
    pCond->twindows.skey += 1;
    pCond->twindows.ekey -= 1;
  }

  int32_t code = tsdbReaderCreate(pVnode, pCond, ppReader, 4096, idstr);
  if (code != TSDB_CODE_SUCCESS) {
    goto _err;
  }

  // check for query time window
  STsdbReader* pReader = *ppReader;
  if (isEmptyQueryTimeWindow(&pReader->window) && pCond->type == TIMEWINDOW_RANGE_CONTAINED) {
    tsdbDebug("%p query window not overlaps with the data set, no result returned, %s", pReader, pReader->idStr);
    return TSDB_CODE_SUCCESS;
  }

  if (pCond->type == TIMEWINDOW_RANGE_EXTERNAL) {
    // update the SQueryTableDataCond to create inner reader
    int32_t order = pCond->order;
    if (order == TSDB_ORDER_ASC) {
      pCond->twindows.ekey = window.skey;
      pCond->twindows.skey = INT64_MIN;
      pCond->order = TSDB_ORDER_DESC;
    } else {
      pCond->twindows.skey = window.ekey;
      pCond->twindows.ekey = INT64_MAX;
      pCond->order = TSDB_ORDER_ASC;
    }

    // here we only need one more row, so the capacity is set to be ONE.
    code = tsdbReaderCreate(pVnode, pCond, &pReader->innerReader[0], 1, idstr);
    if (code != TSDB_CODE_SUCCESS) {
      goto _err;
    }

    if (order == TSDB_ORDER_ASC) {
      pCond->twindows.skey = window.ekey;
      pCond->twindows.ekey = INT64_MAX;
    } else {
      pCond->twindows.skey = INT64_MIN;
      pCond->twindows.ekey = window.ekey;
    }
    pCond->order = order;

    code = tsdbReaderCreate(pVnode, pCond, &pReader->innerReader[1], 1, idstr);
    if (code != TSDB_CODE_SUCCESS) {
      goto _err;
    }
  }

  // NOTE: the endVersion in pCond is the data version not schema version, so pCond->endVersion is not correct here.
  if (pCond->suid != 0) {
    pReader->pSchema = metaGetTbTSchema(pReader->pTsdb->pVnode->pMeta, pReader->suid, -1, 1);
    if (pReader->pSchema == NULL) {
      tsdbError("failed to get table schema, suid:%" PRIu64 ", ver:%" PRId64 " , %s", pReader->suid, -1,
                pReader->idStr);
    }
  } else if (taosArrayGetSize(pTableList) > 0) {
    STableKeyInfo* pKey = taosArrayGet(pTableList, 0);
    pReader->pSchema = metaGetTbTSchema(pReader->pTsdb->pVnode->pMeta, pKey->uid, -1, 1);
    if (pReader->pSchema == NULL) {
      tsdbError("failed to get table schema, uid:%" PRIu64 ", ver:%" PRId64 " , %s", pKey->uid, -1, pReader->idStr);
    }
  }

  STsdbReader* p = pReader->innerReader[0] != NULL ? pReader->innerReader[0] : pReader;

  int32_t numOfTables = taosArrayGetSize(pTableList);
  pReader->status.pTableMap = createDataBlockScanInfo(p, pTableList->pData, numOfTables);
  if (pReader->status.pTableMap == NULL) {
    tsdbReaderClose(pReader);
    *ppReader = NULL;

    code = TSDB_CODE_TDB_OUT_OF_MEMORY;
    goto _err;
  }

  code = tsdbTakeReadSnap(pReader->pTsdb, &pReader->pReadSnap, pReader->idStr);
  if (code != TSDB_CODE_SUCCESS) {
    goto _err;
  }

  if (pReader->type == TIMEWINDOW_RANGE_CONTAINED) {
    code = doOpenReaderImpl(pReader);
    if (code != TSDB_CODE_SUCCESS) {
      return code;
    }
  } else {
    STsdbReader* pPrevReader = pReader->innerReader[0];
    STsdbReader* pNextReader = pReader->innerReader[1];

    // we need only one row
    pPrevReader->capacity = 1;
    pPrevReader->status.pTableMap = pReader->status.pTableMap;
    pPrevReader->pSchema = pReader->pSchema;
    pPrevReader->pMemSchema = pReader->pMemSchema;
    pPrevReader->pReadSnap = pReader->pReadSnap;

    pNextReader->capacity = 1;
    pNextReader->status.pTableMap = pReader->status.pTableMap;
    pNextReader->pSchema = pReader->pSchema;
    pNextReader->pMemSchema = pReader->pMemSchema;
    pNextReader->pReadSnap = pReader->pReadSnap;

    code = doOpenReaderImpl(pPrevReader);
    if (code != TSDB_CODE_SUCCESS) {
      return code;
    }

    code = doOpenReaderImpl(pNextReader);
    if (code != TSDB_CODE_SUCCESS) {
      return code;
    }

    code = doOpenReaderImpl(pReader);
    if (code != TSDB_CODE_SUCCESS) {
      return code;
    }
  }

  tsdbDebug("%p total numOfTable:%d in this query %s", pReader, numOfTables, pReader->idStr);
  return code;

_err:
  tsdbError("failed to create data reader, code:%s %s", tstrerror(code), pReader->idStr);
  return code;
}

void tsdbReaderClose(STsdbReader* pReader) {
  if (pReader == NULL) {
    return;
  }

  {
    if (pReader->innerReader[0] != NULL) {
      STsdbReader* p = pReader->innerReader[0];

      p->status.pTableMap = NULL;
      p->pReadSnap = NULL;
      p->pSchema = NULL;
      p->pMemSchema = NULL;

      p = pReader->innerReader[1];

      p->status.pTableMap = NULL;
      p->pReadSnap = NULL;
      p->pSchema = NULL;
      p->pMemSchema = NULL;

      tsdbReaderClose(pReader->innerReader[0]);
      tsdbReaderClose(pReader->innerReader[1]);
    }
  }

  SBlockLoadSuppInfo* pSupInfo = &pReader->suppInfo;

  taosMemoryFreeClear(pSupInfo->plist);
  taosMemoryFree(pSupInfo->colIds);

  taosArrayDestroy(pSupInfo->pColAgg);
  for (int32_t i = 0; i < blockDataGetNumOfCols(pReader->pResBlock); ++i) {
    if (pSupInfo->buildBuf[i] != NULL) {
      taosMemoryFreeClear(pSupInfo->buildBuf[i]);
    }
  }

  taosMemoryFree(pSupInfo->buildBuf);
  tBlockDataDestroy(&pReader->status.fileBlockData, true);

  cleanupDataBlockIterator(&pReader->status.blockIter);

  size_t numOfTables = taosHashGetSize(pReader->status.pTableMap);
  destroyBlockScanInfo(pReader->status.pTableMap);
  blockDataDestroy(pReader->pResBlock);

  if (pReader->pFileReader != NULL) {
    tsdbDataFReaderClose(&pReader->pFileReader);
  }

  tsdbUntakeReadSnap(pReader->pTsdb, pReader->pReadSnap, pReader->idStr);

  taosMemoryFree(pReader->status.uidCheckInfo.tableUidList);
  SIOCostSummary* pCost = &pReader->cost;

  SFilesetIter* pFilesetIter = &pReader->status.fileIter;
  if (pFilesetIter->pLastBlockReader != NULL) {
    SLastBlockReader* pLReader = pFilesetIter->pLastBlockReader;
    tMergeTreeClose(&pLReader->mergeTree);

    getLastBlockLoadInfo(pLReader->pInfo, &pCost->lastBlockLoad, &pCost->lastBlockLoadTime);

    pLReader->pInfo = destroyLastBlockLoadInfo(pLReader->pInfo);
    taosMemoryFree(pLReader);
  }

  tsdbDebug(
      "%p :io-cost summary: head-file:%" PRIu64 ", head-file time:%.2f ms, SMA:%" PRId64
      " SMA-time:%.2f ms, fileBlocks:%" PRId64
      ", fileBlocks-load-time:%.2f ms, "
      "build in-memory-block-time:%.2f ms, lastBlocks:%" PRId64 ", lastBlocks-time:%.2f ms, composed-blocks:%" PRId64
      ", composed-blocks-time:%.2fms, STableBlockScanInfo size:%.2f Kb %s",
      pReader, pCost->headFileLoad, pCost->headFileLoadTime, pCost->smaDataLoad, pCost->smaLoadTime, pCost->numOfBlocks,
      pCost->blockLoadTime, pCost->buildmemBlock, pCost->lastBlockLoad, pCost->lastBlockLoadTime, pCost->composedBlocks,
      pCost->buildComposedBlockTime, numOfTables * sizeof(STableBlockScanInfo) / 1000.0, pReader->idStr);

  taosMemoryFree(pReader->idStr);
  taosMemoryFree(pReader->pSchema);
  if (pReader->pMemSchema != pReader->pSchema) {
    taosMemoryFree(pReader->pMemSchema);
  }
  taosMemoryFreeClear(pReader);
}

static bool doTsdbNextDataBlock(STsdbReader* pReader) {
  // cleanup the data that belongs to the previous data block
  SSDataBlock* pBlock = pReader->pResBlock;
  blockDataCleanup(pBlock);

  SReaderStatus* pStatus = &pReader->status;

  if (pStatus->loadFromFile) {
    int32_t code = buildBlockFromFiles(pReader);
    if (code != TSDB_CODE_SUCCESS) {
      return false;
    }

    if (pBlock->info.rows > 0) {
      return true;
    } else {
      buildBlockFromBufferSequentially(pReader);
      return pBlock->info.rows > 0;
    }
  } else {  // no data in files, let's try the buffer
    buildBlockFromBufferSequentially(pReader);
    return pBlock->info.rows > 0;
  }

  return false;
}

bool tsdbNextDataBlock(STsdbReader* pReader) {
  if (isEmptyQueryTimeWindow(&pReader->window)) {
    return false;
  }

  if (pReader->innerReader[0] != NULL && pReader->step == 0) {
    bool ret = doTsdbNextDataBlock(pReader->innerReader[0]);
    resetDataBlockScanInfo(pReader->innerReader[0]->status.pTableMap, pReader->innerReader[0]->window.ekey);
    pReader->step = EXTERNAL_ROWS_PREV;

    if (ret) {
      return ret;
    }
  }

  if (pReader->step == EXTERNAL_ROWS_PREV) {
    pReader->step = EXTERNAL_ROWS_MAIN;
  }

  bool ret = doTsdbNextDataBlock(pReader);
  if (ret) {
    return ret;
  }

  if (pReader->innerReader[1] != NULL && pReader->step == EXTERNAL_ROWS_MAIN) {
    resetDataBlockScanInfo(pReader->innerReader[1]->status.pTableMap, pReader->window.ekey);
    bool ret1 = doTsdbNextDataBlock(pReader->innerReader[1]);
    pReader->step = EXTERNAL_ROWS_NEXT;
    if (ret1) {
      return ret1;
    }
  }

  return false;
}

static void setBlockInfo(STsdbReader* pReader, SDataBlockInfo* pDataBlockInfo) {
  ASSERT(pDataBlockInfo != NULL && pReader != NULL);
  pDataBlockInfo->rows = pReader->pResBlock->info.rows;
  pDataBlockInfo->uid = pReader->pResBlock->info.uid;
  pDataBlockInfo->window = pReader->pResBlock->info.window;
}

void tsdbRetrieveDataBlockInfo(STsdbReader* pReader, SDataBlockInfo* pDataBlockInfo) {
  if (pReader->type == TIMEWINDOW_RANGE_EXTERNAL) {
    if (pReader->step == EXTERNAL_ROWS_MAIN) {
      setBlockInfo(pReader, pDataBlockInfo);
    } else if (pReader->step == EXTERNAL_ROWS_PREV) {
      setBlockInfo(pReader->innerReader[0], pDataBlockInfo);
    } else {
      setBlockInfo(pReader->innerReader[1], pDataBlockInfo);
    }
  } else {
    setBlockInfo(pReader, pDataBlockInfo);
  }
}

int32_t tsdbRetrieveDatablockSMA(STsdbReader* pReader, SColumnDataAgg*** pBlockStatis, bool* allHave) {
  int32_t code = 0;
  *allHave = false;

  if (pReader->type == TIMEWINDOW_RANGE_EXTERNAL) {
    *pBlockStatis = NULL;
    return TSDB_CODE_SUCCESS;
  }

  // there is no statistics data for composed block
  if (pReader->status.composedDataBlock) {
    *pBlockStatis = NULL;
    return TSDB_CODE_SUCCESS;
  }

  SFileDataBlockInfo* pFBlock = getCurrentBlockInfo(&pReader->status.blockIter);

  SDataBlk* pBlock = getCurrentBlock(&pReader->status.blockIter);
  int64_t   stime = taosGetTimestampUs();

  SBlockLoadSuppInfo* pSup = &pReader->suppInfo;

  if (tDataBlkHasSma(pBlock)) {
    code = tsdbReadBlockSma(pReader->pFileReader, pBlock, pSup->pColAgg);
    if (code != TSDB_CODE_SUCCESS) {
      tsdbDebug("vgId:%d, failed to load block SMA for uid %" PRIu64 ", code:%s, %s", 0, pFBlock->uid, tstrerror(code),
                pReader->idStr);
      return code;
    }
  } else {
    *pBlockStatis = NULL;
    return TSDB_CODE_SUCCESS;
  }

  *allHave = true;

  // always load the first primary timestamp column data
  SColumnDataAgg* pTsAgg = &pSup->tsColAgg;

  pTsAgg->numOfNull = 0;
  pTsAgg->colId = PRIMARYKEY_TIMESTAMP_COL_ID;
  pTsAgg->min = pReader->pResBlock->info.window.skey;
  pTsAgg->max = pReader->pResBlock->info.window.ekey;
  pSup->plist[0] = pTsAgg;

  // update the number of NULL data rows
  size_t numOfCols = blockDataGetNumOfCols(pReader->pResBlock);

  int32_t i = 0, j = 0;
  while (j < numOfCols && i < taosArrayGetSize(pSup->pColAgg)) {
    SColumnDataAgg* pAgg = taosArrayGet(pSup->pColAgg, i);
    if (pAgg->colId == pSup->colIds[j]) {
      if (IS_BSMA_ON(&(pReader->pSchema->columns[i]))) {
        pSup->plist[j] = pAgg;
      } else {
        *allHave = false;
      }
      i += 1;
      j += 1;
    } else if (pAgg->colId < pSup->colIds[j]) {
      i += 1;
    } else if (pSup->colIds[j] < pAgg->colId) {
      j += 1;
    }
  }

  double elapsed = (taosGetTimestampUs() - stime) / 1000.0;
  pReader->cost.smaLoadTime += elapsed;
  pReader->cost.smaDataLoad += 1;

  *pBlockStatis = pSup->plist;

  tsdbDebug("vgId:%d, succeed to load block SMA for uid %" PRIu64 ", elapsed time:%.2f ms, %s", 0, pFBlock->uid,
            elapsed, pReader->idStr);

  return code;
}

static SArray* doRetrieveDataBlock(STsdbReader* pReader) {
  SReaderStatus* pStatus = &pReader->status;

  if (pStatus->composedDataBlock) {
    return pReader->pResBlock->pDataBlock;
  }

  SFileDataBlockInfo*  pFBlock = getCurrentBlockInfo(&pStatus->blockIter);
  STableBlockScanInfo* pBlockScanInfo = taosHashGet(pStatus->pTableMap, &pFBlock->uid, sizeof(pFBlock->uid));

  int32_t code = doLoadFileBlockData(pReader, &pStatus->blockIter, &pStatus->fileBlockData, pBlockScanInfo->uid);
  if (code != TSDB_CODE_SUCCESS) {
    tBlockDataDestroy(&pStatus->fileBlockData, 1);
    terrno = code;
    return NULL;
  }

  copyBlockDataToSDataBlock(pReader, pBlockScanInfo);
  return pReader->pResBlock->pDataBlock;
}

SArray* tsdbRetrieveDataBlock(STsdbReader* pReader, SArray* pIdList) {
  if (pReader->type == TIMEWINDOW_RANGE_EXTERNAL) {
    if (pReader->step == EXTERNAL_ROWS_PREV) {
      return doRetrieveDataBlock(pReader->innerReader[0]);
    } else if (pReader->step == EXTERNAL_ROWS_NEXT) {
      return doRetrieveDataBlock(pReader->innerReader[1]);
    }
  }

  return doRetrieveDataBlock(pReader);
}

int32_t tsdbReaderReset(STsdbReader* pReader, SQueryTableDataCond* pCond) {
  if (isEmptyQueryTimeWindow(&pReader->window)) {
    return TSDB_CODE_SUCCESS;
  }

  pReader->order = pCond->order;
  pReader->type = TIMEWINDOW_RANGE_CONTAINED;
  pReader->status.loadFromFile = true;
  pReader->status.pTableIter = NULL;
  pReader->window = updateQueryTimeWindow(pReader->pTsdb, &pCond->twindows);

  // allocate buffer in order to load data blocks from file
  memset(&pReader->suppInfo.tsColAgg, 0, sizeof(SColumnDataAgg));
  memset(pReader->suppInfo.plist, 0, POINTER_BYTES);

  pReader->suppInfo.tsColAgg.colId = PRIMARYKEY_TIMESTAMP_COL_ID;
  tsdbDataFReaderClose(&pReader->pFileReader);

  int32_t numOfTables = taosHashGetSize(pReader->status.pTableMap);

  initFilesetIterator(&pReader->status.fileIter, pReader->pReadSnap->fs.aDFileSet, pReader);
  resetDataBlockIterator(&pReader->status.blockIter, pReader->order);

  int64_t ts = ASCENDING_TRAVERSE(pReader->order) ? pReader->window.skey - 1 : pReader->window.ekey + 1;
  resetDataBlockScanInfo(pReader->status.pTableMap, ts);

  int32_t         code = 0;
  SDataBlockIter* pBlockIter = &pReader->status.blockIter;

  // no data in files, let's try buffer in memory
  if (pReader->status.fileIter.numOfFiles == 0) {
    pReader->status.loadFromFile = false;
  } else {
    code = initForFirstBlockInFile(pReader, pBlockIter);
    if (code != TSDB_CODE_SUCCESS) {
      tsdbError("%p reset reader failed, numOfTables:%d, query range:%" PRId64 " - %" PRId64 " in query %s", pReader,
                numOfTables, pReader->window.skey, pReader->window.ekey, pReader->idStr);
      return code;
    }
  }

  tsdbDebug("%p reset reader, suid:%" PRIu64 ", numOfTables:%d, skey:%" PRId64 ", query range:%" PRId64 " - %" PRId64
            " in query %s",
            pReader, pReader->suid, numOfTables, pCond->twindows.skey, pReader->window.skey, pReader->window.ekey,
            pReader->idStr);

  return code;
}

static int32_t getBucketIndex(int32_t startRow, int32_t bucketRange, int32_t numOfRows) {
  return (numOfRows - startRow) / bucketRange;
}

int32_t tsdbGetFileBlocksDistInfo(STsdbReader* pReader, STableBlockDistInfo* pTableBlockInfo) {
  int32_t code = TSDB_CODE_SUCCESS;
  pTableBlockInfo->totalSize = 0;
  pTableBlockInfo->totalRows = 0;

  // find the start data block in file
  SReaderStatus* pStatus = &pReader->status;

  STsdbCfg* pc = &pReader->pTsdb->pVnode->config.tsdbCfg;
  pTableBlockInfo->defMinRows = pc->minRows;
  pTableBlockInfo->defMaxRows = pc->maxRows;

  int32_t bucketRange = ceil((pc->maxRows - pc->minRows) / 20.0);

  pTableBlockInfo->numOfFiles += 1;

  int32_t numOfTables = (int32_t)taosHashGetSize(pStatus->pTableMap);
  int     defaultRows = 4096;

  SDataBlockIter* pBlockIter = &pStatus->blockIter;
  pTableBlockInfo->numOfFiles += pStatus->fileIter.numOfFiles;

  if (pBlockIter->numOfBlocks > 0) {
    pTableBlockInfo->numOfBlocks += pBlockIter->numOfBlocks;
  }

  pTableBlockInfo->numOfTables = numOfTables;
  bool hasNext = (pBlockIter->numOfBlocks > 0);

  while (true) {
    if (hasNext) {
      SDataBlk* pBlock = getCurrentBlock(pBlockIter);

      int32_t numOfRows = pBlock->nRow;
      pTableBlockInfo->totalRows += numOfRows;

      if (numOfRows > pTableBlockInfo->maxRows) {
        pTableBlockInfo->maxRows = numOfRows;
      }

      if (numOfRows < pTableBlockInfo->minRows) {
        pTableBlockInfo->minRows = numOfRows;
      }

      if (numOfRows < defaultRows) {
        pTableBlockInfo->numOfSmallBlocks += 1;
      }

      int32_t bucketIndex = getBucketIndex(pTableBlockInfo->defMinRows, bucketRange, numOfRows);
      pTableBlockInfo->blockRowsHisto[bucketIndex]++;

      hasNext = blockIteratorNext(&pStatus->blockIter);
    } else {
      code = initForFirstBlockInFile(pReader, pBlockIter);
      if ((code != TSDB_CODE_SUCCESS) || (pReader->status.loadFromFile == false)) {
        break;
      }

      pTableBlockInfo->numOfBlocks += pBlockIter->numOfBlocks;
      hasNext = (pBlockIter->numOfBlocks > 0);
    }

    //    tsdbDebug("%p %d blocks found in file for %d table(s), fid:%d, %s", pReader, numOfBlocks, numOfTables,
    //              pReader->pFileGroup->fid, pReader->idStr);
  }

  return code;
}

int64_t tsdbGetNumOfRowsInMemTable(STsdbReader* pReader) {
  int64_t rows = 0;

  SReaderStatus* pStatus = &pReader->status;
  pStatus->pTableIter = taosHashIterate(pStatus->pTableMap, NULL);

  while (pStatus->pTableIter != NULL) {
    STableBlockScanInfo* pBlockScanInfo = pStatus->pTableIter;

    STbData* d = NULL;
    if (pReader->pTsdb->mem != NULL) {
      d = tsdbGetTbDataFromMemTable(pReader->pReadSnap->pMem, pReader->suid, pBlockScanInfo->uid);
      if (d != NULL) {
        rows += tsdbGetNRowsInTbData(d);
      }
    }

    STbData* di = NULL;
    if (pReader->pTsdb->imem != NULL) {
      di = tsdbGetTbDataFromMemTable(pReader->pReadSnap->pIMem, pReader->suid, pBlockScanInfo->uid);
      if (di != NULL) {
        rows += tsdbGetNRowsInTbData(di);
      }
    }

    // current table is exhausted, let's try the next table
    pStatus->pTableIter = taosHashIterate(pStatus->pTableMap, pStatus->pTableIter);
  }

  return rows;
}

int32_t tsdbGetTableSchema(SVnode* pVnode, int64_t uid, STSchema** pSchema, int64_t* suid) {
  int32_t sversion = 1;

  SMetaReader mr = {0};
  metaReaderInit(&mr, pVnode->pMeta, 0);
  int32_t code = metaGetTableEntryByUid(&mr, uid);
  if (code != TSDB_CODE_SUCCESS) {
    terrno = TSDB_CODE_TDB_INVALID_TABLE_ID;
    metaReaderClear(&mr);
    return terrno;
  }

  *suid = 0;

  if (mr.me.type == TSDB_CHILD_TABLE) {
    tDecoderClear(&mr.coder);
    *suid = mr.me.ctbEntry.suid;
    code = metaGetTableEntryByUid(&mr, *suid);
    if (code != TSDB_CODE_SUCCESS) {
      terrno = TSDB_CODE_TDB_INVALID_TABLE_ID;
      metaReaderClear(&mr);
      return terrno;
    }
    sversion = mr.me.stbEntry.schemaRow.version;
  } else {
    ASSERT(mr.me.type == TSDB_NORMAL_TABLE);
    sversion = mr.me.ntbEntry.schemaRow.version;
  }

  metaReaderClear(&mr);
  *pSchema = metaGetTbTSchema(pVnode->pMeta, uid, sversion, 1);

  return TSDB_CODE_SUCCESS;
}

int32_t tsdbTakeReadSnap(STsdb* pTsdb, STsdbReadSnap** ppSnap, const char* idStr) {
  int32_t code = 0;

  // alloc
  *ppSnap = (STsdbReadSnap*)taosMemoryCalloc(1, sizeof(STsdbReadSnap));
  if (*ppSnap == NULL) {
    code = TSDB_CODE_OUT_OF_MEMORY;
    goto _exit;
  }

  // lock
  code = taosThreadRwlockRdlock(&pTsdb->rwLock);
  if (code) {
    code = TAOS_SYSTEM_ERROR(code);
    goto _exit;
  }

  // take snapshot
  (*ppSnap)->pMem = pTsdb->mem;
  (*ppSnap)->pIMem = pTsdb->imem;

  if ((*ppSnap)->pMem) {
    tsdbRefMemTable((*ppSnap)->pMem);
  }

  if ((*ppSnap)->pIMem) {
    tsdbRefMemTable((*ppSnap)->pIMem);
  }

  // fs
  code = tsdbFSRef(pTsdb, &(*ppSnap)->fs);
  if (code) {
    taosThreadRwlockUnlock(&pTsdb->rwLock);
    goto _exit;
  }

  // unlock
  code = taosThreadRwlockUnlock(&pTsdb->rwLock);
  if (code) {
    code = TAOS_SYSTEM_ERROR(code);
    goto _exit;
  }

  tsdbTrace("vgId:%d, take read snapshot, %s", TD_VID(pTsdb->pVnode), idStr);
_exit:
  return code;
}

void tsdbUntakeReadSnap(STsdb* pTsdb, STsdbReadSnap* pSnap, const char* idStr) {
  if (pSnap) {
    if (pSnap->pMem) {
      tsdbUnrefMemTable(pSnap->pMem);
    }

    if (pSnap->pIMem) {
      tsdbUnrefMemTable(pSnap->pIMem);
    }

    tsdbFSUnref(pTsdb, &pSnap->fs);
    taosMemoryFree(pSnap);
  }
  tsdbTrace("vgId:%d, untake read snapshot, %s", TD_VID(pTsdb->pVnode), idStr);
}<|MERGE_RESOLUTION|>--- conflicted
+++ resolved
@@ -844,15 +844,9 @@
 
   if ((pDumpInfo->rowIndex == 0 && asc) || (pDumpInfo->rowIndex == pBlock->nRow - 1 && (!asc))) {
     if (asc && pReader->window.skey <= pBlock->minKey.ts) {
-<<<<<<< HEAD
-      //pDumpInfo->rowIndex = 0;
-    } else if (!asc && pReader->window.ekey >= pBlock->maxKey.ts) {
-      //pDumpInfo->rowIndex = pBlock->nRow - 1;
-=======
       // pDumpInfo->rowIndex = 0;
     } else if (!asc && pReader->window.ekey >= pBlock->maxKey.ts) {
       // pDumpInfo->rowIndex = pBlock->nRow - 1;
->>>>>>> f82e6b41
     } else {
       int32_t pos = asc ? pBlock->nRow - 1 : 0;
       int32_t order = (pReader->order == TSDB_ORDER_ASC) ? TSDB_ORDER_DESC : TSDB_ORDER_ASC;
