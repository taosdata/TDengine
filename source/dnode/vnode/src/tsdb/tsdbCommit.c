/*
 * Copyright (c) 2019 TAOS Data, Inc. <jhtao@taosdata.com>
 *
 * This program is free software: you can use, redistribute, and/or modify
 * it under the terms of the GNU Affero General Public License, version 3
 * or later ("AGPL"), as published by the Free Software Foundation.
 *
 * This program is distributed in the hope that it will be useful, but WITHOUT
 * ANY WARRANTY; without even the implied warranty of MERCHANTABILITY or
 * FITNESS FOR A PARTICULAR PURPOSE.
 *
 * You should have received a copy of the GNU Affero General Public License
 * along with this program. If not, see <http://www.gnu.org/licenses/>.
 */

#include "tsdb.h"

typedef enum { MEMORY_DATA_ITER = 0, STT_DATA_ITER } EDataIterT;

#define USE_STREAM_COMPRESSION 0

typedef struct {
  SRBTreeNode n;
  SRowInfo    r;
  EDataIterT  type;
  union {
    struct {
      int32_t     iTbDataP;
      STbDataIter iter;
    };  // memory data iter
    struct {
      int32_t    iStt;
      SArray    *aSttBlk;
      int32_t    iSttBlk;
      SBlockData bData;
      int32_t    iRow;
    };  // stt file data iter
  };
} SDataIter;

typedef struct {
  STsdb *pTsdb;
  /* commit data */
  int64_t commitID;
  int32_t minutes;
  int8_t  precision;
  int32_t minRow;
  int32_t maxRow;
  int8_t  cmprAlg;
  int8_t  sttTrigger;
  SArray *aTbDataP;  // memory
  STsdbFS fs;        // disk
  // --------------
  TSKEY   nextKey;  // reset by each table commit
  int32_t commitFid;
  TSKEY   minKey;
  TSKEY   maxKey;
  // commit file data
  struct {
    SDataFReader *pReader;
    SArray       *aBlockIdx;  // SArray<SBlockIdx>
    int32_t       iBlockIdx;
    SBlockIdx    *pBlockIdx;
    SMapData      mBlock;  // SMapData<SDataBlk>
    SBlockData    bData;
  } dReader;
  struct {
    SDataIter *pIter;
    SRBTree    rbt;
    SDataIter  dataIter;
    SDataIter  aDataIter[TSDB_MAX_STT_TRIGGER];
    int8_t     toLastOnly;
  };
  struct {
    SDataFWriter *pWriter;
    SArray       *aBlockIdx;  // SArray<SBlockIdx>
    SArray       *aSttBlk;    // SArray<SSttBlk>
    SMapData      mBlock;     // SMapData<SDataBlk>
    SBlockData    bData;
#if USE_STREAM_COMPRESSION
    SDiskDataBuilder *pBuilder;
#else
    SBlockData bDatal;
#endif
  } dWriter;
  SSkmInfo skmTable;
  SSkmInfo skmRow;
  /* commit del */
  SDelFReader *pDelFReader;
  SDelFWriter *pDelFWriter;
  SArray      *aDelIdx;   // SArray<SDelIdx>
  SArray      *aDelIdxN;  // SArray<SDelIdx>
  SArray      *aDelData;  // SArray<SDelData>
} SCommitter;

static int32_t tsdbStartCommit(STsdb *pTsdb, SCommitter *pCommitter);
static int32_t tsdbCommitData(SCommitter *pCommitter);
static int32_t tsdbCommitDel(SCommitter *pCommitter);
static int32_t tsdbCommitCache(SCommitter *pCommitter);
static int32_t tsdbEndCommit(SCommitter *pCommitter, int32_t eno);
static int32_t tsdbNextCommitRow(SCommitter *pCommitter);

int32_t tRowInfoCmprFn(const void *p1, const void *p2) {
  SRowInfo *pInfo1 = (SRowInfo *)p1;
  SRowInfo *pInfo2 = (SRowInfo *)p2;

  if (pInfo1->suid < pInfo2->suid) {
    return -1;
  } else if (pInfo1->suid > pInfo2->suid) {
    return 1;
  }

  if (pInfo1->uid < pInfo2->uid) {
    return -1;
  } else if (pInfo1->uid > pInfo2->uid) {
    return 1;
  }

  return tsdbRowCmprFn(&pInfo1->row, &pInfo2->row);
}

int32_t tsdbBegin(STsdb *pTsdb) {
  int32_t code = 0;
  int32_t lino = 0;

  if (!pTsdb) return code;

  SMemTable *pMemTable;
  code = tsdbMemTableCreate(pTsdb, &pMemTable);
  TSDB_CHECK_CODE(code, lino, _exit);

  // lock
  if ((code = taosThreadRwlockWrlock(&pTsdb->rwLock))) {
    code = TAOS_SYSTEM_ERROR(code);
    TSDB_CHECK_CODE(code, lino, _exit);
  }

  pTsdb->mem = pMemTable;

  // unlock
  if ((code = taosThreadRwlockUnlock(&pTsdb->rwLock))) {
    code = TAOS_SYSTEM_ERROR(code);
    TSDB_CHECK_CODE(code, lino, _exit);
  }

_exit:
  if (code) {
    tsdbError("vgId:%d %s failed at line %d since %s", TD_VID(pTsdb->pVnode), __func__, lino, tstrerror(code));
  }
  return code;
}

int32_t tsdbCommit(STsdb *pTsdb) {
  if (!pTsdb) return 0;

  int32_t    code = 0;
  int32_t    lino = 0;
  SCommitter commith;
  SMemTable *pMemTable = pTsdb->mem;

  // check
  if (pMemTable->nRow == 0 && pMemTable->nDel == 0) {
    taosThreadRwlockWrlock(&pTsdb->rwLock);
    pTsdb->mem = NULL;
    taosThreadRwlockUnlock(&pTsdb->rwLock);

    tsdbUnrefMemTable(pMemTable);
    goto _exit;
  }

  // start commit
  code = tsdbStartCommit(pTsdb, &commith);
  TSDB_CHECK_CODE(code, lino, _exit);

  // commit impl
  code = tsdbCommitData(&commith);
  TSDB_CHECK_CODE(code, lino, _exit);

  code = tsdbCommitDel(&commith);
  TSDB_CHECK_CODE(code, lino, _exit);

  // end commit
  code = tsdbEndCommit(&commith, 0);
  TSDB_CHECK_CODE(code, lino, _exit);

_exit:
  if (code) {
    tsdbEndCommit(&commith, code);
    tsdbError("vgId:%d %s failed at line %d since %s", TD_VID(pTsdb->pVnode), __func__, lino, tstrerror(code));
  }
  return code;
}

static int32_t tsdbCommitDelStart(SCommitter *pCommitter) {
  int32_t    code = 0;
  int32_t    lino = 0;
  STsdb     *pTsdb = pCommitter->pTsdb;
  SMemTable *pMemTable = pTsdb->imem;

  if ((pCommitter->aDelIdx = taosArrayInit(0, sizeof(SDelIdx))) == NULL) {
    code = TSDB_CODE_OUT_OF_MEMORY;
    TSDB_CHECK_CODE(code, lino, _exit);
  }

  if ((pCommitter->aDelData = taosArrayInit(0, sizeof(SDelData))) == NULL) {
    code = TSDB_CODE_OUT_OF_MEMORY;
    TSDB_CHECK_CODE(code, lino, _exit);
  }

  if ((pCommitter->aDelIdxN = taosArrayInit(0, sizeof(SDelIdx))) == NULL) {
    code = TSDB_CODE_OUT_OF_MEMORY;
    TSDB_CHECK_CODE(code, lino, _exit);
  }

  SDelFile *pDelFileR = pCommitter->fs.pDelFile;
  if (pDelFileR) {
    code = tsdbDelFReaderOpen(&pCommitter->pDelFReader, pDelFileR, pTsdb);
    TSDB_CHECK_CODE(code, lino, _exit);

    code = tsdbReadDelIdx(pCommitter->pDelFReader, pCommitter->aDelIdx);
    TSDB_CHECK_CODE(code, lino, _exit);
  }

  // prepare new
  SDelFile wDelFile = {.commitID = pCommitter->commitID, .size = 0, .offset = 0};
  code = tsdbDelFWriterOpen(&pCommitter->pDelFWriter, &wDelFile, pTsdb);
  TSDB_CHECK_CODE(code, lino, _exit);

_exit:
  if (code) {
    tsdbError("vgId:%d, %s failed at line %d since %s", TD_VID(pTsdb->pVnode), __func__, lino, tstrerror(code));
  } else {
    tsdbDebug("vgId:%d, commit del start", TD_VID(pTsdb->pVnode));
  }
  return code;
}

static int32_t tsdbCommitTableDel(SCommitter *pCommitter, STbData *pTbData, SDelIdx *pDelIdx) {
  int32_t   code = 0;
  int32_t   lino = 0;
  SDelData *pDelData;
  tb_uid_t  suid;
  tb_uid_t  uid;

  if (pTbData) {
    suid = pTbData->suid;
    uid = pTbData->uid;

    if (pTbData->pHead == NULL) {
      pTbData = NULL;
    }
  }

  if (pDelIdx) {
    suid = pDelIdx->suid;
    uid = pDelIdx->uid;

    code = tsdbReadDelData(pCommitter->pDelFReader, pDelIdx, pCommitter->aDelData);
    TSDB_CHECK_CODE(code, lino, _exit);
  } else {
    taosArrayClear(pCommitter->aDelData);
  }

  if (pTbData == NULL && pDelIdx == NULL) goto _exit;

  SDelIdx delIdx = {.suid = suid, .uid = uid};

  // memory
  pDelData = pTbData ? pTbData->pHead : NULL;
  for (; pDelData; pDelData = pDelData->pNext) {
    if (taosArrayPush(pCommitter->aDelData, pDelData) == NULL) {
      code = TSDB_CODE_OUT_OF_MEMORY;
      TSDB_CHECK_CODE(code, lino, _exit);
    }
  }

  // write
  code = tsdbWriteDelData(pCommitter->pDelFWriter, pCommitter->aDelData, &delIdx);
  TSDB_CHECK_CODE(code, lino, _exit);

  // put delIdx
  if (taosArrayPush(pCommitter->aDelIdxN, &delIdx) == NULL) {
    code = TSDB_CODE_OUT_OF_MEMORY;
    TSDB_CHECK_CODE(code, lino, _exit);
  }

_exit:
  if (code) {
    tsdbError("vgId:%d, %s failed at line %d since %s", TD_VID(pCommitter->pTsdb->pVnode), __func__, lino,
              tstrerror(code));
  }
  return code;
}

static int32_t tsdbCommitDelEnd(SCommitter *pCommitter) {
  int32_t code = 0;
  int32_t lino = 0;
  STsdb  *pTsdb = pCommitter->pTsdb;

  code = tsdbWriteDelIdx(pCommitter->pDelFWriter, pCommitter->aDelIdxN);
  TSDB_CHECK_CODE(code, lino, _exit);

  code = tsdbUpdateDelFileHdr(pCommitter->pDelFWriter);
  TSDB_CHECK_CODE(code, lino, _exit);

  code = tsdbFSUpsertDelFile(&pCommitter->fs, &pCommitter->pDelFWriter->fDel);
  TSDB_CHECK_CODE(code, lino, _exit);

  code = tsdbDelFWriterClose(&pCommitter->pDelFWriter, 1);
  TSDB_CHECK_CODE(code, lino, _exit);

  if (pCommitter->pDelFReader) {
    code = tsdbDelFReaderClose(&pCommitter->pDelFReader);
    TSDB_CHECK_CODE(code, lino, _exit);
  }

  taosArrayDestroy(pCommitter->aDelIdx);
  taosArrayDestroy(pCommitter->aDelData);
  taosArrayDestroy(pCommitter->aDelIdxN);

_exit:
  if (code) {
    tsdbError("vgId:%d, %s failed at line %d since %s", TD_VID(pCommitter->pTsdb->pVnode), __func__, lino,
              tstrerror(code));
  }
  return code;
}

int32_t tsdbUpdateTableSchema(SMeta *pMeta, int64_t suid, int64_t uid, SSkmInfo *pSkmInfo) {
  int32_t code = 0;
  int32_t lino = 0;

  if (suid) {
    if (pSkmInfo->suid == suid) {
      pSkmInfo->uid = uid;
      goto _exit;
    }
  } else {
    if (pSkmInfo->uid == uid) goto _exit;
  }

  pSkmInfo->suid = suid;
  pSkmInfo->uid = uid;
  tTSchemaDestroy(pSkmInfo->pTSchema);
  code = metaGetTbTSchemaEx(pMeta, suid, uid, -1, &pSkmInfo->pTSchema);
  TSDB_CHECK_CODE(code, lino, _exit);

_exit:
  return code;
}

static int32_t tsdbCommitterUpdateRowSchema(SCommitter *pCommitter, int64_t suid, int64_t uid, int32_t sver) {
  int32_t code = 0;
  int32_t lino = 0;

  if (pCommitter->skmRow.pTSchema) {
    if (pCommitter->skmRow.suid == suid) {
      if (suid == 0) {
        if (pCommitter->skmRow.uid == uid && sver == pCommitter->skmRow.pTSchema->version) goto _exit;
      } else {
        if (sver == pCommitter->skmRow.pTSchema->version) goto _exit;
      }
    }
  }

  pCommitter->skmRow.suid = suid;
  pCommitter->skmRow.uid = uid;
  tTSchemaDestroy(pCommitter->skmRow.pTSchema);
  code = metaGetTbTSchemaEx(pCommitter->pTsdb->pVnode->pMeta, suid, uid, sver, &pCommitter->skmRow.pTSchema);
  TSDB_CHECK_CODE(code, lino, _exit);

_exit:
  return code;
}

static int32_t tsdbCommitterNextTableData(SCommitter *pCommitter) {
  int32_t code = 0;
  int32_t lino = 0;

  ASSERT(pCommitter->dReader.pBlockIdx);

  pCommitter->dReader.iBlockIdx++;
  if (pCommitter->dReader.iBlockIdx < taosArrayGetSize(pCommitter->dReader.aBlockIdx)) {
    pCommitter->dReader.pBlockIdx =
        (SBlockIdx *)taosArrayGet(pCommitter->dReader.aBlockIdx, pCommitter->dReader.iBlockIdx);

    code = tsdbReadDataBlk(pCommitter->dReader.pReader, pCommitter->dReader.pBlockIdx, &pCommitter->dReader.mBlock);
    TSDB_CHECK_CODE(code, lino, _exit);

    ASSERT(pCommitter->dReader.mBlock.nItem > 0);
  } else {
    pCommitter->dReader.pBlockIdx = NULL;
  }

_exit:
  return code;
}

static int32_t tsdbOpenCommitIter(SCommitter *pCommitter) {
  int32_t code = 0;
  int32_t lino = 0;

  pCommitter->pIter = NULL;
  tRBTreeCreate(&pCommitter->rbt, tRowInfoCmprFn);

  // memory
  TSDBKEY    tKey = {.ts = pCommitter->minKey, .version = VERSION_MIN};
  SDataIter *pIter = &pCommitter->dataIter;
  pIter->type = MEMORY_DATA_ITER;
  pIter->iTbDataP = 0;
  for (; pIter->iTbDataP < taosArrayGetSize(pCommitter->aTbDataP); pIter->iTbDataP++) {
    STbData *pTbData = (STbData *)taosArrayGetP(pCommitter->aTbDataP, pIter->iTbDataP);
    tsdbTbDataIterOpen(pTbData, &tKey, 0, &pIter->iter);
    TSDBROW *pRow = tsdbTbDataIterGet(&pIter->iter);
    if (pRow && TSDBROW_TS(pRow) > pCommitter->maxKey) {
      pCommitter->nextKey = TMIN(pCommitter->nextKey, TSDBROW_TS(pRow));
      pRow = NULL;
    }

    if (pRow == NULL) continue;

    pIter->r.suid = pTbData->suid;
    pIter->r.uid = pTbData->uid;
    pIter->r.row = *pRow;
    break;
  }
  ASSERT(pIter->iTbDataP < taosArrayGetSize(pCommitter->aTbDataP));
  tRBTreePut(&pCommitter->rbt, (SRBTreeNode *)pIter);

  // disk
  pCommitter->toLastOnly = 0;
  SDataFReader *pReader = pCommitter->dReader.pReader;
  if (pReader) {
    if (pReader->pSet->nSttF >= pCommitter->sttTrigger) {
      int8_t iIter = 0;
      for (int32_t iStt = 0; iStt < pReader->pSet->nSttF; iStt++) {
        pIter = &pCommitter->aDataIter[iIter];
        pIter->type = STT_DATA_ITER;
        pIter->iStt = iStt;

        code = tsdbReadSttBlk(pCommitter->dReader.pReader, iStt, pIter->aSttBlk);
        TSDB_CHECK_CODE(code, lino, _exit);

        if (taosArrayGetSize(pIter->aSttBlk) == 0) continue;

        pIter->iSttBlk = 0;
        SSttBlk *pSttBlk = (SSttBlk *)taosArrayGet(pIter->aSttBlk, 0);
        code = tsdbReadSttBlockEx(pCommitter->dReader.pReader, iStt, pSttBlk, &pIter->bData);
        TSDB_CHECK_CODE(code, lino, _exit);

        pIter->iRow = 0;
        pIter->r.suid = pIter->bData.suid;
        pIter->r.uid = pIter->bData.uid ? pIter->bData.uid : pIter->bData.aUid[0];
        pIter->r.row = tsdbRowFromBlockData(&pIter->bData, 0);

        tRBTreePut(&pCommitter->rbt, (SRBTreeNode *)pIter);
        iIter++;
      }
    } else {
      for (int32_t iStt = 0; iStt < pReader->pSet->nSttF; iStt++) {
        SSttFile *pSttFile = pReader->pSet->aSttF[iStt];
        if (pSttFile->size > pSttFile->offset) {
          pCommitter->toLastOnly = 1;
          break;
        }
      }
    }
  }

  code = tsdbNextCommitRow(pCommitter);
  TSDB_CHECK_CODE(code, lino, _exit);

_exit:
  if (code) {
    tsdbError("vgId:%d %s failed at line %d since %s", TD_VID(pCommitter->pTsdb->pVnode), __func__, lino,
              tstrerror(code));
  }
  return code;
}

static int32_t tsdbCommitFileDataStart(SCommitter *pCommitter) {
  int32_t    code = 0;
  int32_t    lino = 0;
  STsdb     *pTsdb = pCommitter->pTsdb;
  SDFileSet *pRSet = NULL;

  // memory
  pCommitter->commitFid = tsdbKeyFid(pCommitter->nextKey, pCommitter->minutes, pCommitter->precision);
  tsdbFidKeyRange(pCommitter->commitFid, pCommitter->minutes, pCommitter->precision, &pCommitter->minKey,
                  &pCommitter->maxKey);
  pCommitter->nextKey = TSKEY_MAX;

  // Reader
  SDFileSet tDFileSet = {.fid = pCommitter->commitFid};
  pRSet = (SDFileSet *)taosArraySearch(pCommitter->fs.aDFileSet, &tDFileSet, tDFileSetCmprFn, TD_EQ);
  if (pRSet) {
    code = tsdbDataFReaderOpen(&pCommitter->dReader.pReader, pTsdb, pRSet);
    TSDB_CHECK_CODE(code, lino, _exit);

    // data
    code = tsdbReadBlockIdx(pCommitter->dReader.pReader, pCommitter->dReader.aBlockIdx);
    TSDB_CHECK_CODE(code, lino, _exit);

    pCommitter->dReader.iBlockIdx = 0;
    if (taosArrayGetSize(pCommitter->dReader.aBlockIdx) > 0) {
      pCommitter->dReader.pBlockIdx = (SBlockIdx *)taosArrayGet(pCommitter->dReader.aBlockIdx, 0);
      code = tsdbReadDataBlk(pCommitter->dReader.pReader, pCommitter->dReader.pBlockIdx, &pCommitter->dReader.mBlock);
      TSDB_CHECK_CODE(code, lino, _exit);
    } else {
      pCommitter->dReader.pBlockIdx = NULL;
    }
    tBlockDataReset(&pCommitter->dReader.bData);
  } else {
    pCommitter->dReader.pBlockIdx = NULL;
  }

  // Writer
  SHeadFile fHead = {.commitID = pCommitter->commitID};
  SDataFile fData = {.commitID = pCommitter->commitID};
  SSmaFile  fSma = {.commitID = pCommitter->commitID};
  SSttFile  fStt = {.commitID = pCommitter->commitID};
  SDFileSet wSet = {.fid = pCommitter->commitFid, .pHeadF = &fHead, .pDataF = &fData, .pSmaF = &fSma};
  if (pRSet) {
    ASSERT(pRSet->nSttF <= pCommitter->sttTrigger);
    fData = *pRSet->pDataF;
    fSma = *pRSet->pSmaF;
    wSet.diskId = pRSet->diskId;
    if (pRSet->nSttF < pCommitter->sttTrigger) {
      for (int32_t iStt = 0; iStt < pRSet->nSttF; iStt++) {
        wSet.aSttF[iStt] = pRSet->aSttF[iStt];
      }
      wSet.nSttF = pRSet->nSttF + 1;
    } else {
      wSet.nSttF = 1;
    }
  } else {
    SDiskID did = {0};
    tfsAllocDisk(pTsdb->pVnode->pTfs, 0, &did);
    tfsMkdirRecurAt(pTsdb->pVnode->pTfs, pTsdb->path, did);
    wSet.diskId = did;
    wSet.nSttF = 1;
  }
  wSet.aSttF[wSet.nSttF - 1] = &fStt;
  code = tsdbDataFWriterOpen(&pCommitter->dWriter.pWriter, pTsdb, &wSet);
  TSDB_CHECK_CODE(code, lino, _exit);

  taosArrayClear(pCommitter->dWriter.aBlockIdx);
  taosArrayClear(pCommitter->dWriter.aSttBlk);
  tMapDataReset(&pCommitter->dWriter.mBlock);
  tBlockDataReset(&pCommitter->dWriter.bData);
#if USE_STREAM_COMPRESSION
  tDiskDataBuilderClear(pCommitter->dWriter.pBuilder);
#else
  tBlockDataReset(&pCommitter->dWriter.bDatal);
#endif

  // open iter
  code = tsdbOpenCommitIter(pCommitter);
  TSDB_CHECK_CODE(code, lino, _exit);

_exit:
  if (code) {
    tsdbError("vgId:%d %s failed at line %d since %s", TD_VID(pTsdb->pVnode), __func__, lino, tstrerror(code));
  }
  return code;
}

int32_t tsdbWriteDataBlock(SDataFWriter *pWriter, SBlockData *pBlockData, SMapData *mDataBlk, int8_t cmprAlg) {
  int32_t code = 0;
  int32_t lino = 0;

  if (pBlockData->nRow == 0) return code;

  SDataBlk dataBlk;
  tDataBlkReset(&dataBlk);

  // info
  dataBlk.nRow += pBlockData->nRow;
  for (int32_t iRow = 0; iRow < pBlockData->nRow; iRow++) {
    TSDBKEY key = {.ts = pBlockData->aTSKEY[iRow], .version = pBlockData->aVersion[iRow]};

    if (iRow == 0) {
      if (tsdbKeyCmprFn(&dataBlk.minKey, &key) > 0) {
        dataBlk.minKey = key;
      }
    } else {
      if (pBlockData->aTSKEY[iRow] == pBlockData->aTSKEY[iRow - 1]) {
        dataBlk.hasDup = 1;
      }
    }

    if (iRow == pBlockData->nRow - 1 && tsdbKeyCmprFn(&dataBlk.maxKey, &key) < 0) {
      dataBlk.maxKey = key;
    }

    dataBlk.minVer = TMIN(dataBlk.minVer, key.version);
    dataBlk.maxVer = TMAX(dataBlk.maxVer, key.version);
  }

  // write
  dataBlk.nSubBlock++;
  code = tsdbWriteBlockData(pWriter, pBlockData, &dataBlk.aSubBlock[dataBlk.nSubBlock - 1],
                            ((dataBlk.nSubBlock == 1) && !dataBlk.hasDup) ? &dataBlk.smaInfo : NULL, cmprAlg, 0);
  TSDB_CHECK_CODE(code, lino, _exit);

  // put SDataBlk
  code = tMapDataPutItem(mDataBlk, &dataBlk, tPutDataBlk);
  TSDB_CHECK_CODE(code, lino, _exit);

  // clear
  tBlockDataClear(pBlockData);

_exit:
  if (code) {
    tsdbError("vgId:%d %s failed at line %d since %s", TD_VID(pWriter->pTsdb->pVnode), __func__, lino, tstrerror(code));
  }
  return code;
}

int32_t tsdbWriteSttBlock(SDataFWriter *pWriter, SBlockData *pBlockData, SArray *aSttBlk, int8_t cmprAlg) {
  int32_t code = 0;
  int32_t lino = 0;
  SSttBlk sstBlk;

  if (pBlockData->nRow == 0) return code;

  // info
  sstBlk.suid = pBlockData->suid;
  sstBlk.nRow = pBlockData->nRow;
  sstBlk.minKey = TSKEY_MAX;
  sstBlk.maxKey = TSKEY_MIN;
  sstBlk.minVer = VERSION_MAX;
  sstBlk.maxVer = VERSION_MIN;
  for (int32_t iRow = 0; iRow < pBlockData->nRow; iRow++) {
    sstBlk.minKey = TMIN(sstBlk.minKey, pBlockData->aTSKEY[iRow]);
    sstBlk.maxKey = TMAX(sstBlk.maxKey, pBlockData->aTSKEY[iRow]);
    sstBlk.minVer = TMIN(sstBlk.minVer, pBlockData->aVersion[iRow]);
    sstBlk.maxVer = TMAX(sstBlk.maxVer, pBlockData->aVersion[iRow]);
  }
  sstBlk.minUid = pBlockData->uid ? pBlockData->uid : pBlockData->aUid[0];
  sstBlk.maxUid = pBlockData->uid ? pBlockData->uid : pBlockData->aUid[pBlockData->nRow - 1];

  // write
  code = tsdbWriteBlockData(pWriter, pBlockData, &sstBlk.bInfo, NULL, cmprAlg, 1);
  TSDB_CHECK_CODE(code, lino, _exit);

  // push SSttBlk
  if (taosArrayPush(aSttBlk, &sstBlk) == NULL) {
    code = TSDB_CODE_OUT_OF_MEMORY;
    TSDB_CHECK_CODE(code, lino, _exit);
  }

  // clear
  tBlockDataClear(pBlockData);

_exit:
  if (code) {
    tsdbError("vgId:%d %s failed at line %d since %s", TD_VID(pWriter->pTsdb->pVnode), __func__, lino, tstrerror(code));
  }
  return code;
}

static int32_t tsdbCommitSttBlk(SDataFWriter *pWriter, SDiskDataBuilder *pBuilder, SArray *aSttBlk) {
  int32_t code = 0;
  int32_t lino = 0;

  if (pBuilder->nRow == 0) return code;

  // gnrt
  const SDiskData *pDiskData;
  const SBlkInfo  *pBlkInfo;
  code = tGnrtDiskData(pBuilder, &pDiskData, &pBlkInfo);
  TSDB_CHECK_CODE(code, lino, _exit);

  SSttBlk sttBlk = {.suid = pBuilder->suid,
                    .minUid = pBlkInfo->minUid,
                    .maxUid = pBlkInfo->maxUid,
                    .minKey = pBlkInfo->minKey,
                    .maxKey = pBlkInfo->maxKey,
                    .minVer = pBlkInfo->minVer,
                    .maxVer = pBlkInfo->maxVer,
                    .nRow = pBuilder->nRow};
  // write
  code = tsdbWriteDiskData(pWriter, pDiskData, &sttBlk.bInfo, NULL);
  TSDB_CHECK_CODE(code, lino, _exit);

  // push
  if (taosArrayPush(aSttBlk, &sttBlk) == NULL) {
    code = TSDB_CODE_OUT_OF_MEMORY;
    TSDB_CHECK_CODE(code, lino, _exit);
  }

  // clear
  tDiskDataBuilderClear(pBuilder);

_exit:
  if (code) {
    tsdbError("vgId:%d %s failed at line %d since %s", TD_VID(pWriter->pTsdb->pVnode), __func__, lino, tstrerror(code));
  }
  return code;
}

static int32_t tsdbCommitFileDataEnd(SCommitter *pCommitter) {
  int32_t code = 0;
  int32_t lino = 0;

  // write aBlockIdx
  code = tsdbWriteBlockIdx(pCommitter->dWriter.pWriter, pCommitter->dWriter.aBlockIdx);
  TSDB_CHECK_CODE(code, lino, _exit);

  // write aSttBlk
  code = tsdbWriteSttBlk(pCommitter->dWriter.pWriter, pCommitter->dWriter.aSttBlk);
  TSDB_CHECK_CODE(code, lino, _exit);

  // update file header
  code = tsdbUpdateDFileSetHeader(pCommitter->dWriter.pWriter);
  TSDB_CHECK_CODE(code, lino, _exit);

  // upsert SDFileSet
  code = tsdbFSUpsertFSet(&pCommitter->fs, &pCommitter->dWriter.pWriter->wSet);
  TSDB_CHECK_CODE(code, lino, _exit);

  // close and sync
  code = tsdbDataFWriterClose(&pCommitter->dWriter.pWriter, 1);
  TSDB_CHECK_CODE(code, lino, _exit);

  if (pCommitter->dReader.pReader) {
    code = tsdbDataFReaderClose(&pCommitter->dReader.pReader);
    TSDB_CHECK_CODE(code, lino, _exit);
  }

_exit:
  if (code) {
    tsdbError("vgId:%d %s failed at line %d since %s", TD_VID(pCommitter->pTsdb->pVnode), __func__, lino,
              tstrerror(code));
  }
  return code;
}

static int32_t tsdbMoveCommitData(SCommitter *pCommitter, TABLEID toTable) {
  int32_t code = 0;
  int32_t lino = 0;

  while (pCommitter->dReader.pBlockIdx && tTABLEIDCmprFn(pCommitter->dReader.pBlockIdx, &toTable) < 0) {
    SBlockIdx blockIdx = *pCommitter->dReader.pBlockIdx;
    code = tsdbWriteDataBlk(pCommitter->dWriter.pWriter, &pCommitter->dReader.mBlock, &blockIdx);
    TSDB_CHECK_CODE(code, lino, _exit);

    if (taosArrayPush(pCommitter->dWriter.aBlockIdx, &blockIdx) == NULL) {
      code = TSDB_CODE_OUT_OF_MEMORY;
      TSDB_CHECK_CODE(code, lino, _exit);
    }

    code = tsdbCommitterNextTableData(pCommitter);
    TSDB_CHECK_CODE(code, lino, _exit);
  }

_exit:
  if (code) {
    tsdbError("vgId:%d %s failed at line %d since %s", TD_VID(pCommitter->pTsdb->pVnode), __func__, lino,
              tstrerror(code));
  }
  return code;
}

static int32_t tsdbCommitFileDataImpl(SCommitter *pCommitter);
static int32_t tsdbCommitFileData(SCommitter *pCommitter) {
  int32_t    code = 0;
  int32_t    lino = 0;
  STsdb     *pTsdb = pCommitter->pTsdb;
  SMemTable *pMemTable = pTsdb->imem;

  // commit file data start
  code = tsdbCommitFileDataStart(pCommitter);
  TSDB_CHECK_CODE(code, lino, _exit);

  // impl
  code = tsdbCommitFileDataImpl(pCommitter);
  TSDB_CHECK_CODE(code, lino, _exit);

  // commit file data end
  code = tsdbCommitFileDataEnd(pCommitter);
  TSDB_CHECK_CODE(code, lino, _exit);

_exit:
  if (code) {
    tsdbError("vgId:%d %s failed at line %d since %s", TD_VID(pTsdb->pVnode), __func__, lino, tstrerror(code));
    tsdbDataFReaderClose(&pCommitter->dReader.pReader);
    tsdbDataFWriterClose(&pCommitter->dWriter.pWriter, 0);
  }
  return code;
}

// ----------------------------------------------------------------------------
static int32_t tsdbStartCommit(STsdb *pTsdb, SCommitter *pCommitter) {
  int32_t code = 0;
  int32_t lino = 0;

  memset(pCommitter, 0, sizeof(*pCommitter));
  ASSERT(pTsdb->mem && pTsdb->imem == NULL);

  taosThreadRwlockWrlock(&pTsdb->rwLock);
  pTsdb->imem = pTsdb->mem;
  pTsdb->mem = NULL;
  taosThreadRwlockUnlock(&pTsdb->rwLock);

  pCommitter->pTsdb = pTsdb;
  pCommitter->commitID = pTsdb->pVnode->state.commitID;
  pCommitter->minutes = pTsdb->keepCfg.days;
  pCommitter->precision = pTsdb->keepCfg.precision;
  pCommitter->minRow = pTsdb->pVnode->config.tsdbCfg.minRows;
  pCommitter->maxRow = pTsdb->pVnode->config.tsdbCfg.maxRows;
  pCommitter->cmprAlg = pTsdb->pVnode->config.tsdbCfg.compression;
  pCommitter->sttTrigger = pTsdb->pVnode->config.sttTrigger;
  pCommitter->aTbDataP = tsdbMemTableGetTbDataArray(pTsdb->imem);
  if (pCommitter->aTbDataP == NULL) {
    code = TSDB_CODE_OUT_OF_MEMORY;
    TSDB_CHECK_CODE(code, lino, _exit);
  }

  if (pTsdb->imem->nRow > 0) {
    int32_t minCommitFid = tsdbKeyFid(pTsdb->imem->minKey, pCommitter->minutes, pCommitter->precision);
    int32_t nLoops = 0;

  _wait_retention_end:
    while (atomic_load_32(&pTsdb->trimHdl.maxRetentFid) >= minCommitFid) {
      atomic_val_compare_exchange_8(&pTsdb->trimHdl.commitInWait, 0, 1);
      if (++nLoops > 1000) {
        nLoops = 0;
        sched_yield();
      }
    }
    if (atomic_val_compare_exchange_8(&pTsdb->trimHdl.state, 0, 1) == 0) {
      if (atomic_load_32(&pTsdb->trimHdl.maxRetentFid) >= minCommitFid) {
        atomic_store_8(&pTsdb->trimHdl.state, 0);
        goto _wait_retention_end;
      }
      atomic_store_32(&pTsdb->trimHdl.minCommitFid, minCommitFid);
      atomic_store_8(&pTsdb->trimHdl.state, 0);
    } else {
      goto _wait_retention_end;
    }
    atomic_val_compare_exchange_8(&pTsdb->trimHdl.commitInWait, 1, 0);
  }

  code = tsdbFSCopy(pTsdb, &pCommitter->fs);
  TSDB_CHECK_CODE(code, lino, _exit);

_exit:
  if (code) {
    tsdbError("vgId:%d %s failed at line %d since %s", TD_VID(pTsdb->pVnode), __func__, lino, tstrerror(code));
  }
  return code;
}

static int32_t tsdbCommitDataStart(SCommitter *pCommitter) {
  int32_t code = 0;
  int32_t lino = 0;

  // reader
  pCommitter->dReader.aBlockIdx = taosArrayInit(0, sizeof(SBlockIdx));
  if (pCommitter->dReader.aBlockIdx == NULL) {
    code = TSDB_CODE_OUT_OF_MEMORY;
    TSDB_CHECK_CODE(code, lino, _exit);
  }

  code = tBlockDataCreate(&pCommitter->dReader.bData);
  TSDB_CHECK_CODE(code, lino, _exit);

  // merger
  for (int32_t iStt = 0; iStt < TSDB_MAX_STT_TRIGGER; iStt++) {
    SDataIter *pIter = &pCommitter->aDataIter[iStt];
    pIter->aSttBlk = taosArrayInit(0, sizeof(SSttBlk));
    if (pIter->aSttBlk == NULL) {
      code = TSDB_CODE_OUT_OF_MEMORY;
      TSDB_CHECK_CODE(code, lino, _exit);
    }

    code = tBlockDataCreate(&pIter->bData);
    TSDB_CHECK_CODE(code, lino, _exit);
  }

  // writer
  pCommitter->dWriter.aBlockIdx = taosArrayInit(0, sizeof(SBlockIdx));
  if (pCommitter->dWriter.aBlockIdx == NULL) {
    code = TSDB_CODE_OUT_OF_MEMORY;
    TSDB_CHECK_CODE(code, lino, _exit);
  }

  pCommitter->dWriter.aSttBlk = taosArrayInit(0, sizeof(SSttBlk));
  if (pCommitter->dWriter.aSttBlk == NULL) {
    code = TSDB_CODE_OUT_OF_MEMORY;
    TSDB_CHECK_CODE(code, lino, _exit);
  }

  code = tBlockDataCreate(&pCommitter->dWriter.bData);
  TSDB_CHECK_CODE(code, lino, _exit);

#if USE_STREAM_COMPRESSION
  code = tDiskDataBuilderCreate(&pCommitter->dWriter.pBuilder);
#else
  code = tBlockDataCreate(&pCommitter->dWriter.bDatal);
#endif
  TSDB_CHECK_CODE(code, lino, _exit);

_exit:
  if (code) {
    tsdbError("vgId:%d %s failed at line %d since %s", TD_VID(pCommitter->pTsdb->pVnode), __func__, lino,
              tstrerror(code));
  }
  return code;
}

static void tsdbCommitDataEnd(SCommitter *pCommitter) {
  // reader
  taosArrayDestroy(pCommitter->dReader.aBlockIdx);
  tMapDataClear(&pCommitter->dReader.mBlock);
  tBlockDataDestroy(&pCommitter->dReader.bData, 1);

  // merger
  for (int32_t iStt = 0; iStt < TSDB_MAX_STT_TRIGGER; iStt++) {
    SDataIter *pIter = &pCommitter->aDataIter[iStt];
    taosArrayDestroy(pIter->aSttBlk);
    tBlockDataDestroy(&pIter->bData, 1);
  }

  // writer
  taosArrayDestroy(pCommitter->dWriter.aBlockIdx);
  taosArrayDestroy(pCommitter->dWriter.aSttBlk);
  tMapDataClear(&pCommitter->dWriter.mBlock);
  tBlockDataDestroy(&pCommitter->dWriter.bData, 1);
#if USE_STREAM_COMPRESSION
  tDiskDataBuilderDestroy(pCommitter->dWriter.pBuilder);
#else
  tBlockDataDestroy(&pCommitter->dWriter.bDatal, 1);
#endif
  tTSchemaDestroy(pCommitter->skmTable.pTSchema);
  tTSchemaDestroy(pCommitter->skmRow.pTSchema);
}

static int32_t tsdbCommitData(SCommitter *pCommitter) {
  int32_t code = 0;
  int32_t lino = 0;

  STsdb     *pTsdb = pCommitter->pTsdb;
  SMemTable *pMemTable = pTsdb->imem;

  // check
  if (pMemTable->nRow == 0) goto _exit;

  // start ====================
  code = tsdbCommitDataStart(pCommitter);
  TSDB_CHECK_CODE(code, lino, _exit);

  // impl ====================
  pCommitter->nextKey = pMemTable->minKey;
  while (pCommitter->nextKey < TSKEY_MAX) {
    code = tsdbCommitFileData(pCommitter);
    TSDB_CHECK_CODE(code, lino, _exit);
  }

  // end ====================
  tsdbCommitDataEnd(pCommitter);

_exit:
  if (code) {
    tsdbError("vgId:%d %s failed at line %d since %s", TD_VID(pTsdb->pVnode), __func__, lino, tstrerror(code));
  }
  return code;
}

static int32_t tsdbCommitDel(SCommitter *pCommitter) {
  int32_t code = 0;
  int32_t lino = 0;

  STsdb     *pTsdb = pCommitter->pTsdb;
  SMemTable *pMemTable = pTsdb->imem;

  if (pMemTable->nDel == 0) {
    goto _exit;
  }

  // start
  code = tsdbCommitDelStart(pCommitter);
  if (code) {
    TSDB_CHECK_CODE(code, lino, _exit);
  }

  // impl
  int32_t  iDelIdx = 0;
  int32_t  nDelIdx = taosArrayGetSize(pCommitter->aDelIdx);
  int32_t  iTbData = 0;
  int32_t  nTbData = taosArrayGetSize(pCommitter->aTbDataP);
  STbData *pTbData;
  SDelIdx *pDelIdx;

  ASSERT(nTbData > 0);

  pTbData = (STbData *)taosArrayGetP(pCommitter->aTbDataP, iTbData);
  pDelIdx = (iDelIdx < nDelIdx) ? (SDelIdx *)taosArrayGet(pCommitter->aDelIdx, iDelIdx) : NULL;
  while (true) {
    if (pTbData == NULL && pDelIdx == NULL) break;

    if (pTbData && pDelIdx) {
      int32_t c = tTABLEIDCmprFn(pTbData, pDelIdx);

      if (c == 0) {
        goto _commit_mem_and_disk_del;
      } else if (c < 0) {
        goto _commit_mem_del;
      } else {
        goto _commit_disk_del;
      }
    } else if (pTbData) {
      goto _commit_mem_del;
    } else {
      goto _commit_disk_del;
    }

  _commit_mem_del:
    code = tsdbCommitTableDel(pCommitter, pTbData, NULL);
    TSDB_CHECK_CODE(code, lino, _exit);

    iTbData++;
    pTbData = (iTbData < nTbData) ? (STbData *)taosArrayGetP(pCommitter->aTbDataP, iTbData) : NULL;
    continue;

  _commit_disk_del:
    code = tsdbCommitTableDel(pCommitter, NULL, pDelIdx);
    TSDB_CHECK_CODE(code, lino, _exit);

    iDelIdx++;
    pDelIdx = (iDelIdx < nDelIdx) ? (SDelIdx *)taosArrayGet(pCommitter->aDelIdx, iDelIdx) : NULL;
    continue;

  _commit_mem_and_disk_del:
    code = tsdbCommitTableDel(pCommitter, pTbData, pDelIdx);
    TSDB_CHECK_CODE(code, lino, _exit);

    iTbData++;
    pTbData = (iTbData < nTbData) ? (STbData *)taosArrayGetP(pCommitter->aTbDataP, iTbData) : NULL;
    iDelIdx++;
    pDelIdx = (iDelIdx < nDelIdx) ? (SDelIdx *)taosArrayGet(pCommitter->aDelIdx, iDelIdx) : NULL;
    continue;
  }

  // end
  code = tsdbCommitDelEnd(pCommitter);
  TSDB_CHECK_CODE(code, lino, _exit);

_exit:
  if (code) {
    tsdbError("vgId:%d %s failed at line %d since %s", TD_VID(pTsdb->pVnode), __func__, lino, tstrerror(code));
  } else {
    tsdbDebug("vgId:%d commit del done, nDel:%" PRId64, TD_VID(pTsdb->pVnode), pMemTable->nDel);
  }
  return code;
}

static int32_t tsdbEndCommit(SCommitter *pCommitter, int32_t eno) {
  int32_t code = 0;
  int32_t lino = 0;

  STsdb     *pTsdb = pCommitter->pTsdb;
  SMemTable *pMemTable = pTsdb->imem;
  STsdbFS    fsLatest = {0};

  ASSERT(eno == 0);

<<<<<<< HEAD
=======
  code = tsdbFSCommit1(pTsdb, &pCommitter->fs);
  TSDB_CHECK_CODE(code, lino, _exit);

>>>>>>> 7674fa97
  // lock
  taosThreadRwlockWrlock(&pTsdb->rwLock);

  ASSERT(pCommitter->fs.version <= pTsdb->fs.version);

  if (pCommitter->fs.version < pTsdb->fs.version) {
    if ((code = tsdbFSCopy(pTsdb, &fsLatest))) {
      taosThreadRwlockUnlock(&pTsdb->rwLock);
      goto _exit;
    }

    if ((code = tsdbFSUpdDel(pTsdb, &pCommitter->fs, &fsLatest, pTsdb->trimHdl.minCommitFid - 1))) {
      taosThreadRwlockUnlock(&pTsdb->rwLock);
      goto _exit;
    }
  }

  code = tsdbFSCommit1(pTsdb, &pCommitter->fs);
  if (code) {
    taosThreadRwlockUnlock(&pTsdb->rwLock);
    goto _exit;
  }

  // commit or rollback
  code = tsdbFSCommit2(pTsdb, &pCommitter->fs);
  if (code) {
    taosThreadRwlockUnlock(&pTsdb->rwLock);
<<<<<<< HEAD
    goto _exit;
=======
    TSDB_CHECK_CODE(code, lino, _exit);
>>>>>>> 7674fa97
  }

  pTsdb->imem = NULL;

  // unlock
  taosThreadRwlockUnlock(&pTsdb->rwLock);

_exit:
  tsdbUnrefMemTable(pMemTable);
  tsdbFSDestroy(&pCommitter->fs);
  tsdbFSDestroy(&fsLatest);
  taosArrayDestroy(pCommitter->aTbDataP);

<<<<<<< HEAD
  // if (pCommitter->toMerge) {
  //   code = tsdbMerge(pTsdb);
  //   if (code) goto _err;
  // }

  if(code == 0) {
    tsdbInfo("vgId:%d, tsdb end commit", TD_VID(pTsdb->pVnode));
  } else {
    tsdbError("vgId:%d, tsdb end commit failed since %s", TD_VID(pTsdb->pVnode), tstrerror(code));
  }
  
=======
_exit:
  if (code) {
    tsdbError("vgId:%d %s failed at line %d since %s", TD_VID(pTsdb->pVnode), __func__, lino, tstrerror(code));
  } else {
    tsdbInfo("vgId:%d tsdb end commit", TD_VID(pTsdb->pVnode));
  }
>>>>>>> 7674fa97
  return code;
}

// ================================================================================

static FORCE_INLINE SRowInfo *tsdbGetCommitRow(SCommitter *pCommitter) {
  return (pCommitter->pIter) ? &pCommitter->pIter->r : NULL;
}

static int32_t tsdbNextCommitRow(SCommitter *pCommitter) {
  int32_t code = 0;
  int32_t lino = 0;

  if (pCommitter->pIter) {
    SDataIter *pIter = pCommitter->pIter;
    if (pCommitter->pIter->type == MEMORY_DATA_ITER) {  // memory
      tsdbTbDataIterNext(&pIter->iter);
      TSDBROW *pRow = tsdbTbDataIterGet(&pIter->iter);
      while (true) {
        if (pRow && TSDBROW_TS(pRow) > pCommitter->maxKey) {
          pCommitter->nextKey = TMIN(pCommitter->nextKey, TSDBROW_TS(pRow));
          pRow = NULL;
        }

        if (pRow) {
          pIter->r.suid = pIter->iter.pTbData->suid;
          pIter->r.uid = pIter->iter.pTbData->uid;
          pIter->r.row = *pRow;
          break;
        }

        pIter->iTbDataP++;
        if (pIter->iTbDataP < taosArrayGetSize(pCommitter->aTbDataP)) {
          STbData *pTbData = (STbData *)taosArrayGetP(pCommitter->aTbDataP, pIter->iTbDataP);
          TSDBKEY  keyFrom = {.ts = pCommitter->minKey, .version = VERSION_MIN};
          tsdbTbDataIterOpen(pTbData, &keyFrom, 0, &pIter->iter);
          pRow = tsdbTbDataIterGet(&pIter->iter);
          continue;
        } else {
          pCommitter->pIter = NULL;
          break;
        }
      }
    } else if (pCommitter->pIter->type == STT_DATA_ITER) {  // last file
      pIter->iRow++;
      if (pIter->iRow < pIter->bData.nRow) {
        pIter->r.uid = pIter->bData.uid ? pIter->bData.uid : pIter->bData.aUid[pIter->iRow];
        pIter->r.row = tsdbRowFromBlockData(&pIter->bData, pIter->iRow);
      } else {
        pIter->iSttBlk++;
        if (pIter->iSttBlk < taosArrayGetSize(pIter->aSttBlk)) {
          SSttBlk *pSttBlk = (SSttBlk *)taosArrayGet(pIter->aSttBlk, pIter->iSttBlk);

          code = tsdbReadSttBlockEx(pCommitter->dReader.pReader, pIter->iStt, pSttBlk, &pIter->bData);
          if (code) goto _exit;

          pIter->iRow = 0;
          pIter->r.suid = pIter->bData.suid;
          pIter->r.uid = pIter->bData.uid ? pIter->bData.uid : pIter->bData.aUid[0];
          pIter->r.row = tsdbRowFromBlockData(&pIter->bData, 0);
        } else {
          pCommitter->pIter = NULL;
        }
      }
    } else {
      ASSERT(0);
    }

    // compare with min in RB Tree
    pIter = (SDataIter *)tRBTreeMin(&pCommitter->rbt);
    if (pCommitter->pIter && pIter) {
      int32_t c = tRowInfoCmprFn(&pCommitter->pIter->r, &pIter->r);
      if (c > 0) {
        tRBTreePut(&pCommitter->rbt, (SRBTreeNode *)pCommitter->pIter);
        pCommitter->pIter = NULL;
      } else {
        ASSERT(c);
      }
    }
  }

  if (pCommitter->pIter == NULL) {
    pCommitter->pIter = (SDataIter *)tRBTreeMin(&pCommitter->rbt);
    if (pCommitter->pIter) {
      tRBTreeDrop(&pCommitter->rbt, (SRBTreeNode *)pCommitter->pIter);
    }
  }

_exit:
  if (code) {
    tsdbError("vgId:%d %s failed at line %d since %s", TD_VID(pCommitter->pTsdb->pVnode), __func__, lino,
              tstrerror(code));
  }
  return code;
}

static int32_t tsdbCommitAheadBlock(SCommitter *pCommitter, SDataBlk *pDataBlk) {
  int32_t code = 0;
  int32_t lino = 0;

  SBlockData *pBlockData = &pCommitter->dWriter.bData;
  SRowInfo   *pRowInfo = tsdbGetCommitRow(pCommitter);
  TABLEID     id = {.suid = pRowInfo->suid, .uid = pRowInfo->uid};

  tBlockDataClear(pBlockData);
  while (pRowInfo) {
    ASSERT(pRowInfo->row.type == 0);
    code = tsdbCommitterUpdateRowSchema(pCommitter, id.suid, id.uid, TSDBROW_SVERSION(&pRowInfo->row));
    TSDB_CHECK_CODE(code, lino, _exit);

    code = tBlockDataAppendRow(pBlockData, &pRowInfo->row, pCommitter->skmRow.pTSchema, id.uid);
    TSDB_CHECK_CODE(code, lino, _exit);

    code = tsdbNextCommitRow(pCommitter);
    TSDB_CHECK_CODE(code, lino, _exit);

    pRowInfo = tsdbGetCommitRow(pCommitter);
    if (pRowInfo) {
      if (pRowInfo->suid != id.suid || pRowInfo->uid != id.uid) {
        pRowInfo = NULL;
      } else {
        TSDBKEY tKey = TSDBROW_KEY(&pRowInfo->row);
        if (tsdbKeyCmprFn(&tKey, &pDataBlk->minKey) >= 0) pRowInfo = NULL;
      }
    }

    if (pBlockData->nRow >= pCommitter->maxRow) {
      code =
          tsdbWriteDataBlock(pCommitter->dWriter.pWriter, pBlockData, &pCommitter->dWriter.mBlock, pCommitter->cmprAlg);
      TSDB_CHECK_CODE(code, lino, _exit);
    }
  }

  code = tsdbWriteDataBlock(pCommitter->dWriter.pWriter, pBlockData, &pCommitter->dWriter.mBlock, pCommitter->cmprAlg);
  TSDB_CHECK_CODE(code, lino, _exit);

_exit:
  if (code) {
    tsdbError("vgId:%d %s failed at line %d since %s", TD_VID(pCommitter->pTsdb->pVnode), __func__, lino,
              tstrerror(code));
  }
  return code;
}

static int32_t tsdbCommitMergeBlock(SCommitter *pCommitter, SDataBlk *pDataBlk) {
  int32_t code = 0;
  int32_t lino = 0;

  SRowInfo   *pRowInfo = tsdbGetCommitRow(pCommitter);
  TABLEID     id = {.suid = pRowInfo->suid, .uid = pRowInfo->uid};
  SBlockData *pBDataR = &pCommitter->dReader.bData;
  SBlockData *pBDataW = &pCommitter->dWriter.bData;

  code = tsdbReadDataBlock(pCommitter->dReader.pReader, pDataBlk, pBDataR);
  TSDB_CHECK_CODE(code, lino, _exit);

  tBlockDataClear(pBDataW);
  int32_t  iRow = 0;
  TSDBROW  row = tsdbRowFromBlockData(pBDataR, 0);
  TSDBROW *pRow = &row;

  while (pRow && pRowInfo) {
    int32_t c = tsdbRowCmprFn(pRow, &pRowInfo->row);
    if (c < 0) {
      code = tBlockDataAppendRow(pBDataW, pRow, NULL, id.uid);
      TSDB_CHECK_CODE(code, lino, _exit);

      iRow++;
      if (iRow < pBDataR->nRow) {
        row = tsdbRowFromBlockData(pBDataR, iRow);
      } else {
        pRow = NULL;
      }
    } else if (c > 0) {
      ASSERT(pRowInfo->row.type == 0);
      code = tsdbCommitterUpdateRowSchema(pCommitter, id.suid, id.uid, TSDBROW_SVERSION(&pRowInfo->row));
      TSDB_CHECK_CODE(code, lino, _exit);

      code = tBlockDataAppendRow(pBDataW, &pRowInfo->row, pCommitter->skmRow.pTSchema, id.uid);
      TSDB_CHECK_CODE(code, lino, _exit);

      code = tsdbNextCommitRow(pCommitter);
      TSDB_CHECK_CODE(code, lino, _exit);

      pRowInfo = tsdbGetCommitRow(pCommitter);
      if (pRowInfo) {
        if (pRowInfo->suid != id.suid || pRowInfo->uid != id.uid) {
          pRowInfo = NULL;
        } else {
          TSDBKEY tKey = TSDBROW_KEY(&pRowInfo->row);
          if (tsdbKeyCmprFn(&tKey, &pDataBlk->maxKey) > 0) pRowInfo = NULL;
        }
      }
    } else {
      ASSERT(0);
    }

    if (pBDataW->nRow >= pCommitter->maxRow) {
      code = tsdbWriteDataBlock(pCommitter->dWriter.pWriter, pBDataW, &pCommitter->dWriter.mBlock, pCommitter->cmprAlg);
      TSDB_CHECK_CODE(code, lino, _exit);
    }
  }

  while (pRow) {
    code = tBlockDataAppendRow(pBDataW, pRow, NULL, id.uid);
    TSDB_CHECK_CODE(code, lino, _exit);

    iRow++;
    if (iRow < pBDataR->nRow) {
      row = tsdbRowFromBlockData(pBDataR, iRow);
    } else {
      pRow = NULL;
    }

    if (pBDataW->nRow >= pCommitter->maxRow) {
      code = tsdbWriteDataBlock(pCommitter->dWriter.pWriter, pBDataW, &pCommitter->dWriter.mBlock, pCommitter->cmprAlg);
      TSDB_CHECK_CODE(code, lino, _exit);
    }
  }

  code = tsdbWriteDataBlock(pCommitter->dWriter.pWriter, pBDataW, &pCommitter->dWriter.mBlock, pCommitter->cmprAlg);
  TSDB_CHECK_CODE(code, lino, _exit);

_exit:
  if (code) {
    tsdbError("vgId:%d %s failed at line %d since %s", TD_VID(pCommitter->pTsdb->pVnode), __func__, lino,
              tstrerror(code));
  }
  return code;
}

static int32_t tsdbMergeTableData(SCommitter *pCommitter, TABLEID id) {
  int32_t code = 0;
  int32_t lino = 0;

  SBlockIdx *pBlockIdx = pCommitter->dReader.pBlockIdx;

  ASSERT(pBlockIdx == NULL || tTABLEIDCmprFn(pBlockIdx, &id) >= 0);
  if (pBlockIdx && pBlockIdx->suid == id.suid && pBlockIdx->uid == id.uid) {
    int32_t   iBlock = 0;
    SDataBlk  block;
    SDataBlk *pDataBlk = &block;
    SRowInfo *pRowInfo = tsdbGetCommitRow(pCommitter);

    ASSERT(pRowInfo->suid == id.suid && pRowInfo->uid == id.uid);

    tMapDataGetItemByIdx(&pCommitter->dReader.mBlock, iBlock, pDataBlk, tGetDataBlk);
    while (pDataBlk && pRowInfo) {
      SDataBlk tBlock = {.minKey = TSDBROW_KEY(&pRowInfo->row), .maxKey = TSDBROW_KEY(&pRowInfo->row)};
      int32_t  c = tDataBlkCmprFn(pDataBlk, &tBlock);

      if (c < 0) {
        code = tMapDataPutItem(&pCommitter->dWriter.mBlock, pDataBlk, tPutDataBlk);
        TSDB_CHECK_CODE(code, lino, _exit);

        iBlock++;
        if (iBlock < pCommitter->dReader.mBlock.nItem) {
          tMapDataGetItemByIdx(&pCommitter->dReader.mBlock, iBlock, pDataBlk, tGetDataBlk);
        } else {
          pDataBlk = NULL;
        }
      } else if (c > 0) {
        code = tsdbCommitAheadBlock(pCommitter, pDataBlk);
        TSDB_CHECK_CODE(code, lino, _exit);

        pRowInfo = tsdbGetCommitRow(pCommitter);
        if (pRowInfo && (pRowInfo->suid != id.suid || pRowInfo->uid != id.uid)) pRowInfo = NULL;
      } else {
        code = tsdbCommitMergeBlock(pCommitter, pDataBlk);
        TSDB_CHECK_CODE(code, lino, _exit);

        iBlock++;
        if (iBlock < pCommitter->dReader.mBlock.nItem) {
          tMapDataGetItemByIdx(&pCommitter->dReader.mBlock, iBlock, pDataBlk, tGetDataBlk);
        } else {
          pDataBlk = NULL;
        }
        pRowInfo = tsdbGetCommitRow(pCommitter);
        if (pRowInfo && (pRowInfo->suid != id.suid || pRowInfo->uid != id.uid)) pRowInfo = NULL;
      }
    }

    while (pDataBlk) {
      code = tMapDataPutItem(&pCommitter->dWriter.mBlock, pDataBlk, tPutDataBlk);
      TSDB_CHECK_CODE(code, lino, _exit);

      iBlock++;
      if (iBlock < pCommitter->dReader.mBlock.nItem) {
        tMapDataGetItemByIdx(&pCommitter->dReader.mBlock, iBlock, pDataBlk, tGetDataBlk);
      } else {
        pDataBlk = NULL;
      }
    }

    code = tsdbCommitterNextTableData(pCommitter);
    TSDB_CHECK_CODE(code, lino, _exit);
  }

_exit:
  if (code) {
    tsdbError("vgId:%d %s failed at line %d since %s", TD_VID(pCommitter->pTsdb->pVnode), __func__, lino,
              tstrerror(code));
  }
  return code;
}

static int32_t tsdbInitSttBlockBuilderIfNeed(SCommitter *pCommitter, TABLEID id) {
  int32_t code = 0;
  int32_t lino = 0;

#if USE_STREAM_COMPRESSION
  SDiskDataBuilder *pBuilder = pCommitter->dWriter.pBuilder;
  if (pBuilder->suid || pBuilder->uid) {
    if (!TABLE_SAME_SCHEMA(pBuilder->suid, pBuilder->uid, id.suid, id.uid)) {
      code = tsdbCommitSttBlk(pCommitter->dWriter.pWriter, pBuilder, pCommitter->dWriter.aSttBlk);
      TSDB_CHECK_CODE(code, lino, _exit);

      tDiskDataBuilderClear(pBuilder);
    }
  }

  if (!pBuilder->suid && !pBuilder->uid) {
    ASSERT(pCommitter->skmTable.suid == id.suid);
    ASSERT(pCommitter->skmTable.uid == id.uid);
    code = tDiskDataBuilderInit(pBuilder, pCommitter->skmTable.pTSchema, &id, pCommitter->cmprAlg, 0);
    TSDB_CHECK_CODE(code, lino, _exit);
  }
#else
  SBlockData *pBData = &pCommitter->dWriter.bDatal;
  if (pBData->suid || pBData->uid) {
    if (!TABLE_SAME_SCHEMA(pBData->suid, pBData->uid, id.suid, id.uid)) {
      code = tsdbWriteSttBlock(pCommitter->dWriter.pWriter, pBData, pCommitter->dWriter.aSttBlk, pCommitter->cmprAlg);
      TSDB_CHECK_CODE(code, lino, _exit);

      tBlockDataReset(pBData);
    }
  }

  if (!pBData->suid && !pBData->uid) {
    ASSERT(pCommitter->skmTable.suid == id.suid);
    ASSERT(pCommitter->skmTable.uid == id.uid);
    TABLEID tid = {.suid = id.suid, .uid = id.suid ? 0 : id.uid};
    code = tBlockDataInit(pBData, &tid, pCommitter->skmTable.pTSchema, NULL, 0);
    TSDB_CHECK_CODE(code, lino, _exit);
  }
#endif

_exit:
  if (code) {
    tsdbError("vgId:%d %s failed at line %d since %s", TD_VID(pCommitter->pTsdb->pVnode), __func__, lino,
              tstrerror(code));
  }
  return code;
}

static int32_t tsdbAppendLastBlock(SCommitter *pCommitter) {
  int32_t code = 0;
  int32_t lino = 0;

  SBlockData *pBData = &pCommitter->dWriter.bData;
  TABLEID     id = {.suid = pBData->suid, .uid = pBData->uid};

  code = tsdbInitSttBlockBuilderIfNeed(pCommitter, id);
  TSDB_CHECK_CODE(code, lino, _exit);

  for (int32_t iRow = 0; iRow < pBData->nRow; iRow++) {
    TSDBROW row = tsdbRowFromBlockData(pBData, iRow);

#if USE_STREAM_COMPRESSION
    code = tDiskDataAddRow(pCommitter->dWriter.pBuilder, &row, NULL, &id);
    TSDB_CHECK_CODE(code, lino, _exit);

    if (pCommitter->dWriter.pBuilder->nRow >= pCommitter->maxRow) {
      code = tsdbCommitSttBlk(pCommitter->dWriter.pWriter, pCommitter->dWriter.pBuilder, pCommitter->dWriter.aSttBlk);
      TSDB_CHECK_CODE(code, lino, _exit);

      code = tsdbInitSttBlockBuilderIfNeed(pCommitter, id);
      TSDB_CHECK_CODE(code, lino, _exit);
    }
#else
    code = tBlockDataAppendRow(&pCommitter->dWriter.bDatal, &row, NULL, id.uid);
    TSDB_CHECK_CODE(code, lino, _exit);

    if (pCommitter->dWriter.bDatal.nRow >= pCommitter->maxRow) {
      code = tsdbWriteSttBlock(pCommitter->dWriter.pWriter, &pCommitter->dWriter.bDatal, pCommitter->dWriter.aSttBlk,
                               pCommitter->cmprAlg);
      TSDB_CHECK_CODE(code, lino, _exit);
    }
#endif
  }

_exit:
  if (code) {
    tsdbError("vgId:%d %s failed at line %d since %s", TD_VID(pCommitter->pTsdb->pVnode), __func__, lino,
              tstrerror(code));
  }
  return code;
}

static int32_t tsdbCommitTableData(SCommitter *pCommitter, TABLEID id) {
  int32_t code = 0;
  int32_t lino = 0;

  SRowInfo *pRowInfo = tsdbGetCommitRow(pCommitter);
  if (pRowInfo && (pRowInfo->suid != id.suid || pRowInfo->uid != id.uid)) {
    pRowInfo = NULL;
  }

  if (pRowInfo == NULL) goto _exit;

  if (pCommitter->toLastOnly) {
    code = tsdbInitSttBlockBuilderIfNeed(pCommitter, id);
    TSDB_CHECK_CODE(code, lino, _exit);

    while (pRowInfo) {
      STSchema *pTSchema = NULL;
      if (pRowInfo->row.type == 0) {
        code = tsdbCommitterUpdateRowSchema(pCommitter, id.suid, id.uid, TSDBROW_SVERSION(&pRowInfo->row));
        TSDB_CHECK_CODE(code, lino, _exit);
        pTSchema = pCommitter->skmRow.pTSchema;
      }

#if USE_STREAM_COMPRESSION
      code = tDiskDataAddRow(pCommitter->dWriter.pBuilder, &pRowInfo->row, pTSchema, &id);
#else
      code = tBlockDataAppendRow(&pCommitter->dWriter.bDatal, &pRowInfo->row, pTSchema, id.uid);
#endif
      TSDB_CHECK_CODE(code, lino, _exit);

      code = tsdbNextCommitRow(pCommitter);
      TSDB_CHECK_CODE(code, lino, _exit);

      pRowInfo = tsdbGetCommitRow(pCommitter);
      if (pRowInfo && (pRowInfo->suid != id.suid || pRowInfo->uid != id.uid)) {
        pRowInfo = NULL;
      }

#if USE_STREAM_COMPRESSION
      if (pCommitter->dWriter.pBuilder->nRow >= pCommitter->maxRow) {
        code = tsdbCommitSttBlk(pCommitter->dWriter.pWriter, pCommitter->dWriter.pBuilder, pCommitter->dWriter.aSttBlk);
        TSDB_CHECK_CODE(code, lino, _exit);

        code = tsdbInitSttBlockBuilderIfNeed(pCommitter, id);
        TSDB_CHECK_CODE(code, lino, _exit);
      }
#else
      if (pCommitter->dWriter.bData.nRow >= pCommitter->maxRow) {
        code = tsdbWriteSttBlock(pCommitter->dWriter.pWriter, &pCommitter->dWriter.bDatal, pCommitter->dWriter.aSttBlk,
                                 pCommitter->cmprAlg);
        TSDB_CHECK_CODE(code, lino, _exit);
      }
#endif
    }
  } else {
    SBlockData *pBData = &pCommitter->dWriter.bData;
    ASSERT(pBData->nRow == 0);

    while (pRowInfo) {
      STSchema *pTSchema = NULL;
      if (pRowInfo->row.type == 0) {
        code = tsdbCommitterUpdateRowSchema(pCommitter, id.suid, id.uid, TSDBROW_SVERSION(&pRowInfo->row));
        TSDB_CHECK_CODE(code, lino, _exit);
        pTSchema = pCommitter->skmRow.pTSchema;
      }

      code = tBlockDataAppendRow(pBData, &pRowInfo->row, pTSchema, id.uid);
      TSDB_CHECK_CODE(code, lino, _exit);

      code = tsdbNextCommitRow(pCommitter);
      TSDB_CHECK_CODE(code, lino, _exit);

      pRowInfo = tsdbGetCommitRow(pCommitter);
      if (pRowInfo && (pRowInfo->suid != id.suid || pRowInfo->uid != id.uid)) {
        pRowInfo = NULL;
      }

      if (pBData->nRow >= pCommitter->maxRow) {
        code =
            tsdbWriteDataBlock(pCommitter->dWriter.pWriter, pBData, &pCommitter->dWriter.mBlock, pCommitter->cmprAlg);
        TSDB_CHECK_CODE(code, lino, _exit);
      }
    }

    if (pBData->nRow) {
      if (pBData->nRow > pCommitter->minRow) {
        code =
            tsdbWriteDataBlock(pCommitter->dWriter.pWriter, pBData, &pCommitter->dWriter.mBlock, pCommitter->cmprAlg);
        TSDB_CHECK_CODE(code, lino, _exit);
      } else {
        code = tsdbAppendLastBlock(pCommitter);
        TSDB_CHECK_CODE(code, lino, _exit);
      }
    }
  }

_exit:
  if (code) {
    tsdbError("vgId:%d %s failed at line %d since %s", TD_VID(pCommitter->pTsdb->pVnode), __func__, lino,
              tstrerror(code));
  }
  return code;
}

static int32_t tsdbCommitFileDataImpl(SCommitter *pCommitter) {
  int32_t code = 0;
  int32_t lino = 0;

  SRowInfo *pRowInfo;
  TABLEID   id = {0};
  while ((pRowInfo = tsdbGetCommitRow(pCommitter)) != NULL) {
    ASSERT(pRowInfo->suid != id.suid || pRowInfo->uid != id.uid);
    id.suid = pRowInfo->suid;
    id.uid = pRowInfo->uid;

    code = tsdbMoveCommitData(pCommitter, id);
    TSDB_CHECK_CODE(code, lino, _exit);

    // start
    tMapDataReset(&pCommitter->dWriter.mBlock);

    // impl
    code = tsdbUpdateTableSchema(pCommitter->pTsdb->pVnode->pMeta, id.suid, id.uid, &pCommitter->skmTable);
    TSDB_CHECK_CODE(code, lino, _exit);
    code = tBlockDataInit(&pCommitter->dReader.bData, &id, pCommitter->skmTable.pTSchema, NULL, 0);
    TSDB_CHECK_CODE(code, lino, _exit);
    code = tBlockDataInit(&pCommitter->dWriter.bData, &id, pCommitter->skmTable.pTSchema, NULL, 0);
    TSDB_CHECK_CODE(code, lino, _exit);

    /* merge with data in .data file */
    code = tsdbMergeTableData(pCommitter, id);
    TSDB_CHECK_CODE(code, lino, _exit);

    /* handle remain table data */
    code = tsdbCommitTableData(pCommitter, id);
    TSDB_CHECK_CODE(code, lino, _exit);

    // end
    if (pCommitter->dWriter.mBlock.nItem > 0) {
      SBlockIdx blockIdx = {.suid = id.suid, .uid = id.uid};
      code = tsdbWriteDataBlk(pCommitter->dWriter.pWriter, &pCommitter->dWriter.mBlock, &blockIdx);
      TSDB_CHECK_CODE(code, lino, _exit);

      if (taosArrayPush(pCommitter->dWriter.aBlockIdx, &blockIdx) == NULL) {
        code = TSDB_CODE_OUT_OF_MEMORY;
        TSDB_CHECK_CODE(code, lino, _exit);
      }
    }
  }

  id.suid = INT64_MAX;
  id.uid = INT64_MAX;
  code = tsdbMoveCommitData(pCommitter, id);
  TSDB_CHECK_CODE(code, lino, _exit);

#if USE_STREAM_COMPRESSION
  code = tsdbCommitSttBlk(pCommitter->dWriter.pWriter, pCommitter->dWriter.pBuilder, pCommitter->dWriter.aSttBlk);
#else
  code = tsdbWriteSttBlock(pCommitter->dWriter.pWriter, &pCommitter->dWriter.bDatal, pCommitter->dWriter.aSttBlk,
                           pCommitter->cmprAlg);
#endif
  TSDB_CHECK_CODE(code, lino, _exit);

_exit:
  if (code) {
    tsdbError("vgId:%d %s failed at line %d since %s", TD_VID(pCommitter->pTsdb->pVnode), __func__, lino,
              tstrerror(code));
  }
  return code;
}<|MERGE_RESOLUTION|>--- conflicted
+++ resolved
@@ -1067,12 +1067,6 @@
 
   ASSERT(eno == 0);
 
-<<<<<<< HEAD
-=======
-  code = tsdbFSCommit1(pTsdb, &pCommitter->fs);
-  TSDB_CHECK_CODE(code, lino, _exit);
-
->>>>>>> 7674fa97
   // lock
   taosThreadRwlockWrlock(&pTsdb->rwLock);
 
@@ -1091,6 +1085,7 @@
   }
 
   code = tsdbFSCommit1(pTsdb, &pCommitter->fs);
+  TSDB_CHECK_CODE(code, lino, _exit);
   if (code) {
     taosThreadRwlockUnlock(&pTsdb->rwLock);
     goto _exit;
@@ -1100,11 +1095,7 @@
   code = tsdbFSCommit2(pTsdb, &pCommitter->fs);
   if (code) {
     taosThreadRwlockUnlock(&pTsdb->rwLock);
-<<<<<<< HEAD
-    goto _exit;
-=======
-    TSDB_CHECK_CODE(code, lino, _exit);
->>>>>>> 7674fa97
+    TSDB_CHECK_CODE(code, lino, _exit);
   }
 
   pTsdb->imem = NULL;
@@ -1118,26 +1109,16 @@
   tsdbFSDestroy(&fsLatest);
   taosArrayDestroy(pCommitter->aTbDataP);
 
-<<<<<<< HEAD
   // if (pCommitter->toMerge) {
   //   code = tsdbMerge(pTsdb);
   //   if (code) goto _err;
   // }
 
-  if(code == 0) {
-    tsdbInfo("vgId:%d, tsdb end commit", TD_VID(pTsdb->pVnode));
-  } else {
-    tsdbError("vgId:%d, tsdb end commit failed since %s", TD_VID(pTsdb->pVnode), tstrerror(code));
-  }
-  
-=======
-_exit:
   if (code) {
     tsdbError("vgId:%d %s failed at line %d since %s", TD_VID(pTsdb->pVnode), __func__, lino, tstrerror(code));
   } else {
     tsdbInfo("vgId:%d tsdb end commit", TD_VID(pTsdb->pVnode));
   }
->>>>>>> 7674fa97
   return code;
 }
 
