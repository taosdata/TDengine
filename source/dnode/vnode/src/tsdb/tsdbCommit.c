/*
 * Copyright (c) 2019 TAOS Data, Inc. <jhtao@taosdata.com>
 *
 * This program is free software: you can use, redistribute, and/or modify
 * it under the terms of the GNU Affero General Public License, version 3
 * or later ("AGPL"), as published by the Free Software Foundation.
 *
 * This program is distributed in the hope that it will be useful, but WITHOUT
 * ANY WARRANTY; without even the implied warranty of MERCHANTABILITY or
 * FITNESS FOR A PARTICULAR PURPOSE.
 *
 * You should have received a copy of the GNU Affero General Public License
 * along with this program. If not, see <http://www.gnu.org/licenses/>.
 */

#include "tsdb.h"

typedef enum { MEMORY_DATA_ITER = 0, STT_DATA_ITER } EDataIterT;

#define USE_STREAM_COMPRESSION 0

typedef struct {
  SRBTreeNode n;
  SRowInfo    r;
  EDataIterT  type;
  union {
    struct {
      int32_t     iTbDataP;
      STbDataIter iter;
    };  // memory data iter
    struct {
      int32_t    iStt;
      SArray    *aSttBlk;
      int32_t    iSttBlk;
      SBlockData bData;
      int32_t    iRow;
    };  // stt file data iter
  };
} SDataIter;

typedef struct {
  STsdb *pTsdb;
  /* commit data */
  int64_t commitID;
  int32_t minutes;
  int8_t  precision;
  int32_t minRow;
  int32_t maxRow;
  int8_t  cmprAlg;
  int8_t  sttTrigger;
  SArray *aTbDataP;  // memory
  STsdbFS fs;        // disk
  // --------------
  TSKEY   nextKey;  // reset by each table commit
  int32_t commitFid;
  TSKEY   minKey;
  TSKEY   maxKey;
  // commit file data
  struct {
    SDataFReader *pReader;
    SArray       *aBlockIdx;  // SArray<SBlockIdx>
    int32_t       iBlockIdx;
    SBlockIdx    *pBlockIdx;
    SMapData      mBlock;  // SMapData<SDataBlk>
    SBlockData    bData;
  } dReader;
  struct {
    SDataIter *pIter;
    SRBTree    rbt;
    SDataIter  dataIter;
    SDataIter  aDataIter[TSDB_MAX_STT_TRIGGER];
    int8_t     toLastOnly;
  };
  struct {
    SDataFWriter *pWriter;
    SArray       *aBlockIdx;  // SArray<SBlockIdx>
    SArray       *aSttBlk;    // SArray<SSttBlk>
    SMapData      mBlock;     // SMapData<SDataBlk>
    SBlockData    bData;
#if USE_STREAM_COMPRESSION
    SDiskDataBuilder *pBuilder;
#else
    SBlockData bDatal;
#endif
  } dWriter;
  SSkmInfo skmTable;
  SSkmInfo skmRow;
  /* commit del */
  SDelFReader *pDelFReader;
  SDelFWriter *pDelFWriter;
  SArray      *aDelIdx;   // SArray<SDelIdx>
  SArray      *aDelIdxN;  // SArray<SDelIdx>
  SArray      *aDelData;  // SArray<SDelData>
} SCommitter;

static int32_t tsdbStartCommit(STsdb *pTsdb, SCommitter *pCommitter);
static int32_t tsdbCommitData(SCommitter *pCommitter);
static int32_t tsdbCommitDel(SCommitter *pCommitter);
static int32_t tsdbCommitCache(SCommitter *pCommitter);
static int32_t tsdbEndCommit(SCommitter *pCommitter, int32_t eno);
static int32_t tsdbNextCommitRow(SCommitter *pCommitter);

int32_t tRowInfoCmprFn(const void *p1, const void *p2) {
  SRowInfo *pInfo1 = (SRowInfo *)p1;
  SRowInfo *pInfo2 = (SRowInfo *)p2;

  if (pInfo1->suid < pInfo2->suid) {
    return -1;
  } else if (pInfo1->suid > pInfo2->suid) {
    return 1;
  }

  if (pInfo1->uid < pInfo2->uid) {
    return -1;
  } else if (pInfo1->uid > pInfo2->uid) {
    return 1;
  }

  return tsdbRowCmprFn(&pInfo1->row, &pInfo2->row);
}

int32_t tsdbBegin(STsdb *pTsdb) {
  int32_t code = 0;
  int32_t lino = 0;

  if (!pTsdb) return code;

  SMemTable *pMemTable;
  code = tsdbMemTableCreate(pTsdb, &pMemTable);
  TSDB_CHECK_CODE(code, lino, _exit);

  // lock
  if ((code = taosThreadRwlockWrlock(&pTsdb->rwLock))) {
    code = TAOS_SYSTEM_ERROR(code);
    TSDB_CHECK_CODE(code, lino, _exit);
  }

  pTsdb->mem = pMemTable;

  // unlock
  if ((code = taosThreadRwlockUnlock(&pTsdb->rwLock))) {
    code = TAOS_SYSTEM_ERROR(code);
    TSDB_CHECK_CODE(code, lino, _exit);
  }

_exit:
  if (code) {
    tsdbError("vgId:%d %s failed at line %d since %s", TD_VID(pTsdb->pVnode), __func__, lino, tstrerror(code));
  }
  return code;
}

int32_t tsdbCommit(STsdb *pTsdb) {
  if (!pTsdb) return 0;

  int32_t    code = 0;
  int32_t    lino = 0;
  int32_t    phase = 0;
  SCommitter commith;
  SMemTable *pMemTable = pTsdb->mem;

  // check
  if (pMemTable->nRow == 0 && pMemTable->nDel == 0) {
    taosThreadRwlockWrlock(&pTsdb->rwLock);
    pTsdb->mem = NULL;
    taosThreadRwlockUnlock(&pTsdb->rwLock);

    tsdbUnrefMemTable(pMemTable);
    goto _exit;
  }

  // start commit
  code = tsdbStartCommit(pTsdb, &commith);
  TSDB_CHECK_CODE(code, lino, _exit);

  // commit impl
  code = tsdbCommitData(&commith);
  TSDB_CHECK_CODE(code, lino, _exit);

  code = tsdbCommitDel(&commith);
  TSDB_CHECK_CODE(code, lino, _exit);

  // end commit
  code = tsdbEndCommit(&commith, 0);
  phase = 1;
  TSDB_CHECK_CODE(code, lino, _exit);

_exit:
  if (code) {
    if (phase == 0) {
      tsdbEndCommit(&commith, code);
    }
    tsdbError("vgId:%d %s failed at line %d since %s", TD_VID(pTsdb->pVnode), __func__, lino, tstrerror(code));
  }
  return code;
}

static int32_t tsdbCommitDelStart(SCommitter *pCommitter) {
  int32_t    code = 0;
  int32_t    lino = 0;
  STsdb     *pTsdb = pCommitter->pTsdb;
  SMemTable *pMemTable = pTsdb->imem;

  if ((pCommitter->aDelIdx = taosArrayInit(0, sizeof(SDelIdx))) == NULL) {
    code = TSDB_CODE_OUT_OF_MEMORY;
    TSDB_CHECK_CODE(code, lino, _exit);
  }

  if ((pCommitter->aDelData = taosArrayInit(0, sizeof(SDelData))) == NULL) {
    code = TSDB_CODE_OUT_OF_MEMORY;
    TSDB_CHECK_CODE(code, lino, _exit);
  }

  if ((pCommitter->aDelIdxN = taosArrayInit(0, sizeof(SDelIdx))) == NULL) {
    code = TSDB_CODE_OUT_OF_MEMORY;
    TSDB_CHECK_CODE(code, lino, _exit);
  }

  SDelFile *pDelFileR = pCommitter->fs.pDelFile;
  if (pDelFileR) {
    code = tsdbDelFReaderOpen(&pCommitter->pDelFReader, pDelFileR, pTsdb);
    TSDB_CHECK_CODE(code, lino, _exit);

    code = tsdbReadDelIdx(pCommitter->pDelFReader, pCommitter->aDelIdx);
    TSDB_CHECK_CODE(code, lino, _exit);
  }

  // prepare new
  SDelFile wDelFile = {.commitID = pCommitter->commitID, .size = 0, .offset = 0};
  code = tsdbDelFWriterOpen(&pCommitter->pDelFWriter, &wDelFile, pTsdb);
  TSDB_CHECK_CODE(code, lino, _exit);

_exit:
  if (code) {
    tsdbError("vgId:%d, %s failed at line %d since %s", TD_VID(pTsdb->pVnode), __func__, lino, tstrerror(code));
  } else {
    tsdbDebug("vgId:%d, commit del start", TD_VID(pTsdb->pVnode));
  }
  return code;
}

static int32_t tsdbCommitTableDel(SCommitter *pCommitter, STbData *pTbData, SDelIdx *pDelIdx) {
  int32_t   code = 0;
  int32_t   lino = 0;
  SDelData *pDelData;
  tb_uid_t  suid;
  tb_uid_t  uid;

  if (pTbData) {
    suid = pTbData->suid;
    uid = pTbData->uid;

    if (pTbData->pHead == NULL) {
      pTbData = NULL;
    }
  }

  if (pDelIdx) {
    suid = pDelIdx->suid;
    uid = pDelIdx->uid;

    code = tsdbReadDelData(pCommitter->pDelFReader, pDelIdx, pCommitter->aDelData);
    TSDB_CHECK_CODE(code, lino, _exit);
  } else {
    taosArrayClear(pCommitter->aDelData);
  }

  if (pTbData == NULL && pDelIdx == NULL) goto _exit;

  SDelIdx delIdx = {.suid = suid, .uid = uid};

  // memory
  pDelData = pTbData ? pTbData->pHead : NULL;
  for (; pDelData; pDelData = pDelData->pNext) {
    if (taosArrayPush(pCommitter->aDelData, pDelData) == NULL) {
      code = TSDB_CODE_OUT_OF_MEMORY;
      TSDB_CHECK_CODE(code, lino, _exit);
    }
  }

  // write
  code = tsdbWriteDelData(pCommitter->pDelFWriter, pCommitter->aDelData, &delIdx);
  TSDB_CHECK_CODE(code, lino, _exit);

  // put delIdx
  if (taosArrayPush(pCommitter->aDelIdxN, &delIdx) == NULL) {
    code = TSDB_CODE_OUT_OF_MEMORY;
    TSDB_CHECK_CODE(code, lino, _exit);
  }

_exit:
  if (code) {
    tsdbError("vgId:%d, %s failed at line %d since %s", TD_VID(pCommitter->pTsdb->pVnode), __func__, lino,
              tstrerror(code));
  }
  return code;
}

static int32_t tsdbCommitDelEnd(SCommitter *pCommitter) {
  int32_t code = 0;
  int32_t lino = 0;
  STsdb  *pTsdb = pCommitter->pTsdb;

  code = tsdbWriteDelIdx(pCommitter->pDelFWriter, pCommitter->aDelIdxN);
  TSDB_CHECK_CODE(code, lino, _exit);

  code = tsdbUpdateDelFileHdr(pCommitter->pDelFWriter);
  TSDB_CHECK_CODE(code, lino, _exit);

  code = tsdbFSUpsertDelFile(&pCommitter->fs, &pCommitter->pDelFWriter->fDel);
  TSDB_CHECK_CODE(code, lino, _exit);

  code = tsdbDelFWriterClose(&pCommitter->pDelFWriter, 1);
  TSDB_CHECK_CODE(code, lino, _exit);

  if (pCommitter->pDelFReader) {
    code = tsdbDelFReaderClose(&pCommitter->pDelFReader);
    TSDB_CHECK_CODE(code, lino, _exit);
  }

  taosArrayDestroy(pCommitter->aDelIdx);
  taosArrayDestroy(pCommitter->aDelData);
  taosArrayDestroy(pCommitter->aDelIdxN);

_exit:
  if (code) {
    tsdbError("vgId:%d, %s failed at line %d since %s", TD_VID(pCommitter->pTsdb->pVnode), __func__, lino,
              tstrerror(code));
  }
  return code;
}

int32_t tsdbUpdateTableSchema(SMeta *pMeta, int64_t suid, int64_t uid, SSkmInfo *pSkmInfo) {
  int32_t code = 0;
  int32_t lino = 0;

  if (suid) {
    if (pSkmInfo->suid == suid) {
      pSkmInfo->uid = uid;
      goto _exit;
    }
  } else {
    if (pSkmInfo->uid == uid) goto _exit;
  }

  pSkmInfo->suid = suid;
  pSkmInfo->uid = uid;
  tTSchemaDestroy(pSkmInfo->pTSchema);
  code = metaGetTbTSchemaEx(pMeta, suid, uid, -1, &pSkmInfo->pTSchema);
  TSDB_CHECK_CODE(code, lino, _exit);

_exit:
  return code;
}

static int32_t tsdbCommitterUpdateRowSchema(SCommitter *pCommitter, int64_t suid, int64_t uid, int32_t sver) {
  int32_t code = 0;
  int32_t lino = 0;

  if (pCommitter->skmRow.pTSchema) {
    if (pCommitter->skmRow.suid == suid) {
      if (suid == 0) {
        if (pCommitter->skmRow.uid == uid && sver == pCommitter->skmRow.pTSchema->version) goto _exit;
      } else {
        if (sver == pCommitter->skmRow.pTSchema->version) goto _exit;
      }
    }
  }

  pCommitter->skmRow.suid = suid;
  pCommitter->skmRow.uid = uid;
  tTSchemaDestroy(pCommitter->skmRow.pTSchema);
  code = metaGetTbTSchemaEx(pCommitter->pTsdb->pVnode->pMeta, suid, uid, sver, &pCommitter->skmRow.pTSchema);
  TSDB_CHECK_CODE(code, lino, _exit);

_exit:
  return code;
}

static int32_t tsdbCommitterNextTableData(SCommitter *pCommitter) {
  int32_t code = 0;
  int32_t lino = 0;

  ASSERT(pCommitter->dReader.pBlockIdx);

  pCommitter->dReader.iBlockIdx++;
  if (pCommitter->dReader.iBlockIdx < taosArrayGetSize(pCommitter->dReader.aBlockIdx)) {
    pCommitter->dReader.pBlockIdx =
        (SBlockIdx *)taosArrayGet(pCommitter->dReader.aBlockIdx, pCommitter->dReader.iBlockIdx);

    code = tsdbReadDataBlk(pCommitter->dReader.pReader, pCommitter->dReader.pBlockIdx, &pCommitter->dReader.mBlock);
    TSDB_CHECK_CODE(code, lino, _exit);

    ASSERT(pCommitter->dReader.mBlock.nItem > 0);
  } else {
    pCommitter->dReader.pBlockIdx = NULL;
  }

_exit:
  return code;
}

static int32_t tDataIterCmprFn(const SRBTreeNode *n1, const SRBTreeNode *n2) {
  SDataIter *pIter1 = (SDataIter *)((uint8_t *)n1 - offsetof(SDataIter, n));
  SDataIter *pIter2 = (SDataIter *)((uint8_t *)n2 - offsetof(SDataIter, n));

  return tRowInfoCmprFn(&pIter1->r, &pIter2->r);
}

static int32_t tsdbOpenCommitIter(SCommitter *pCommitter) {
  int32_t code = 0;
  int32_t lino = 0;

  pCommitter->pIter = NULL;
  tRBTreeCreate(&pCommitter->rbt, tDataIterCmprFn);

  // memory
  TSDBKEY    tKey = {.ts = pCommitter->minKey, .version = VERSION_MIN};
  SDataIter *pIter = &pCommitter->dataIter;
  pIter->type = MEMORY_DATA_ITER;
  pIter->iTbDataP = 0;
  for (; pIter->iTbDataP < taosArrayGetSize(pCommitter->aTbDataP); pIter->iTbDataP++) {
    STbData *pTbData = (STbData *)taosArrayGetP(pCommitter->aTbDataP, pIter->iTbDataP);
    tsdbTbDataIterOpen(pTbData, &tKey, 0, &pIter->iter);
    TSDBROW *pRow = tsdbTbDataIterGet(&pIter->iter);
    if (pRow && TSDBROW_TS(pRow) > pCommitter->maxKey) {
      pCommitter->nextKey = TMIN(pCommitter->nextKey, TSDBROW_TS(pRow));
      pRow = NULL;
    }

    if (pRow == NULL) continue;

    pIter->r.suid = pTbData->suid;
    pIter->r.uid = pTbData->uid;
    pIter->r.row = *pRow;
    break;
  }
  ASSERT(pIter->iTbDataP < taosArrayGetSize(pCommitter->aTbDataP));
  tRBTreePut(&pCommitter->rbt, (SRBTreeNode *)pIter);

  // disk
  pCommitter->toLastOnly = 0;
  SDataFReader *pReader = pCommitter->dReader.pReader;
  if (pReader) {
    if (pReader->pSet->nSttF >= pCommitter->sttTrigger) {
      int8_t iIter = 0;
      for (int32_t iStt = 0; iStt < pReader->pSet->nSttF; iStt++) {
        pIter = &pCommitter->aDataIter[iIter];
        pIter->type = STT_DATA_ITER;
        pIter->iStt = iStt;

        code = tsdbReadSttBlk(pCommitter->dReader.pReader, iStt, pIter->aSttBlk);
        TSDB_CHECK_CODE(code, lino, _exit);

        if (taosArrayGetSize(pIter->aSttBlk) == 0) continue;

        pIter->iSttBlk = 0;
        SSttBlk *pSttBlk = (SSttBlk *)taosArrayGet(pIter->aSttBlk, 0);
        code = tsdbReadSttBlockEx(pCommitter->dReader.pReader, iStt, pSttBlk, &pIter->bData);
        TSDB_CHECK_CODE(code, lino, _exit);

        pIter->iRow = 0;
        pIter->r.suid = pIter->bData.suid;
        pIter->r.uid = pIter->bData.uid ? pIter->bData.uid : pIter->bData.aUid[0];
        pIter->r.row = tsdbRowFromBlockData(&pIter->bData, 0);

        tRBTreePut(&pCommitter->rbt, (SRBTreeNode *)pIter);
        iIter++;
      }
    } else {
      for (int32_t iStt = 0; iStt < pReader->pSet->nSttF; iStt++) {
        SSttFile *pSttFile = pReader->pSet->aSttF[iStt];
        if (pSttFile->size > pSttFile->offset) {
          pCommitter->toLastOnly = 1;
          break;
        }
      }
    }
  }

  code = tsdbNextCommitRow(pCommitter);
  TSDB_CHECK_CODE(code, lino, _exit);

_exit:
  if (code) {
    tsdbError("vgId:%d %s failed at line %d since %s", TD_VID(pCommitter->pTsdb->pVnode), __func__, lino,
              tstrerror(code));
  }
  return code;
}

static int32_t tsdbCommitFileDataStart(SCommitter *pCommitter) {
  int32_t    code = 0;
  int32_t    lino = 0;
  STsdb     *pTsdb = pCommitter->pTsdb;
  SDFileSet *pRSet = NULL;

  // memory
  pCommitter->commitFid = tsdbKeyFid(pCommitter->nextKey, pCommitter->minutes, pCommitter->precision);
  tsdbFidKeyRange(pCommitter->commitFid, pCommitter->minutes, pCommitter->precision, &pCommitter->minKey,
                  &pCommitter->maxKey);
  pCommitter->nextKey = TSKEY_MAX;

  // Reader
  SDFileSet tDFileSet = {.fid = pCommitter->commitFid};
  pRSet = (SDFileSet *)taosArraySearch(pCommitter->fs.aDFileSet, &tDFileSet, tDFileSetCmprFn, TD_EQ);
  if (pRSet) {
    code = tsdbDataFReaderOpen(&pCommitter->dReader.pReader, pTsdb, pRSet);
    TSDB_CHECK_CODE(code, lino, _exit);

    // data
    code = tsdbReadBlockIdx(pCommitter->dReader.pReader, pCommitter->dReader.aBlockIdx);
    TSDB_CHECK_CODE(code, lino, _exit);

    pCommitter->dReader.iBlockIdx = 0;
    if (taosArrayGetSize(pCommitter->dReader.aBlockIdx) > 0) {
      pCommitter->dReader.pBlockIdx = (SBlockIdx *)taosArrayGet(pCommitter->dReader.aBlockIdx, 0);
      code = tsdbReadDataBlk(pCommitter->dReader.pReader, pCommitter->dReader.pBlockIdx, &pCommitter->dReader.mBlock);
      TSDB_CHECK_CODE(code, lino, _exit);
    } else {
      pCommitter->dReader.pBlockIdx = NULL;
    }
    tBlockDataReset(&pCommitter->dReader.bData);
  } else {
    pCommitter->dReader.pBlockIdx = NULL;
  }

  // Writer
  SHeadFile fHead = {.commitID = pCommitter->commitID};
  SDataFile fData = {.commitID = pCommitter->commitID};
  SSmaFile  fSma = {.commitID = pCommitter->commitID};
  SSttFile  fStt = {.commitID = pCommitter->commitID};
  SDFileSet wSet = {.fid = pCommitter->commitFid, .pHeadF = &fHead, .pDataF = &fData, .pSmaF = &fSma};
  if (pRSet) {
    ASSERT(pRSet->nSttF <= pCommitter->sttTrigger);
    fData = *pRSet->pDataF;
    fSma = *pRSet->pSmaF;
    wSet.diskId = pRSet->diskId;
    if (pRSet->nSttF < pCommitter->sttTrigger) {
      for (int32_t iStt = 0; iStt < pRSet->nSttF; iStt++) {
        wSet.aSttF[iStt] = pRSet->aSttF[iStt];
      }
      wSet.nSttF = pRSet->nSttF + 1;
    } else {
      wSet.nSttF = 1;
    }
  } else {
    SDiskID did = {0};
    tfsAllocDisk(pTsdb->pVnode->pTfs, 0, &did);
    tfsMkdirRecurAt(pTsdb->pVnode->pTfs, pTsdb->path, did);
    wSet.diskId = did;
    wSet.nSttF = 1;
  }
  wSet.aSttF[wSet.nSttF - 1] = &fStt;
  code = tsdbDataFWriterOpen(&pCommitter->dWriter.pWriter, pTsdb, &wSet);
  TSDB_CHECK_CODE(code, lino, _exit);

  taosArrayClear(pCommitter->dWriter.aBlockIdx);
  taosArrayClear(pCommitter->dWriter.aSttBlk);
  tMapDataReset(&pCommitter->dWriter.mBlock);
  tBlockDataReset(&pCommitter->dWriter.bData);
#if USE_STREAM_COMPRESSION
  tDiskDataBuilderClear(pCommitter->dWriter.pBuilder);
#else
  tBlockDataReset(&pCommitter->dWriter.bDatal);
#endif

  // open iter
  code = tsdbOpenCommitIter(pCommitter);
  TSDB_CHECK_CODE(code, lino, _exit);

_exit:
  if (code) {
    tsdbError("vgId:%d %s failed at line %d since %s", TD_VID(pTsdb->pVnode), __func__, lino, tstrerror(code));
  }
  return code;
}

int32_t tsdbWriteDataBlock(SDataFWriter *pWriter, SBlockData *pBlockData, SMapData *mDataBlk, int8_t cmprAlg) {
  int32_t code = 0;
  int32_t lino = 0;

  if (pBlockData->nRow == 0) return code;

  SDataBlk dataBlk;
  tDataBlkReset(&dataBlk);

  // info
  dataBlk.nRow += pBlockData->nRow;
  for (int32_t iRow = 0; iRow < pBlockData->nRow; iRow++) {
    TSDBKEY key = {.ts = pBlockData->aTSKEY[iRow], .version = pBlockData->aVersion[iRow]};

    if (iRow == 0) {
      if (tsdbKeyCmprFn(&dataBlk.minKey, &key) > 0) {
        dataBlk.minKey = key;
      }
    } else {
      if (pBlockData->aTSKEY[iRow] == pBlockData->aTSKEY[iRow - 1]) {
        dataBlk.hasDup = 1;
      }
    }

    if (iRow == pBlockData->nRow - 1 && tsdbKeyCmprFn(&dataBlk.maxKey, &key) < 0) {
      dataBlk.maxKey = key;
    }

    dataBlk.minVer = TMIN(dataBlk.minVer, key.version);
    dataBlk.maxVer = TMAX(dataBlk.maxVer, key.version);
  }

  // write
  dataBlk.nSubBlock++;
  code = tsdbWriteBlockData(pWriter, pBlockData, &dataBlk.aSubBlock[dataBlk.nSubBlock - 1],
                            ((dataBlk.nSubBlock == 1) && !dataBlk.hasDup) ? &dataBlk.smaInfo : NULL, cmprAlg, 0);
  TSDB_CHECK_CODE(code, lino, _exit);

  // put SDataBlk
  code = tMapDataPutItem(mDataBlk, &dataBlk, tPutDataBlk);
  TSDB_CHECK_CODE(code, lino, _exit);

  // clear
  tBlockDataClear(pBlockData);

_exit:
  if (code) {
    tsdbError("vgId:%d %s failed at line %d since %s", TD_VID(pWriter->pTsdb->pVnode), __func__, lino, tstrerror(code));
  }
  return code;
}

int32_t tsdbWriteSttBlock(SDataFWriter *pWriter, SBlockData *pBlockData, SArray *aSttBlk, int8_t cmprAlg) {
  int32_t code = 0;
  int32_t lino = 0;
  SSttBlk sstBlk;

  if (pBlockData->nRow == 0) return code;

  // info
  sstBlk.suid = pBlockData->suid;
  sstBlk.nRow = pBlockData->nRow;
  sstBlk.minKey = TSKEY_MAX;
  sstBlk.maxKey = TSKEY_MIN;
  sstBlk.minVer = VERSION_MAX;
  sstBlk.maxVer = VERSION_MIN;
  for (int32_t iRow = 0; iRow < pBlockData->nRow; iRow++) {
    sstBlk.minKey = TMIN(sstBlk.minKey, pBlockData->aTSKEY[iRow]);
    sstBlk.maxKey = TMAX(sstBlk.maxKey, pBlockData->aTSKEY[iRow]);
    sstBlk.minVer = TMIN(sstBlk.minVer, pBlockData->aVersion[iRow]);
    sstBlk.maxVer = TMAX(sstBlk.maxVer, pBlockData->aVersion[iRow]);
  }
  sstBlk.minUid = pBlockData->uid ? pBlockData->uid : pBlockData->aUid[0];
  sstBlk.maxUid = pBlockData->uid ? pBlockData->uid : pBlockData->aUid[pBlockData->nRow - 1];

  // write
  code = tsdbWriteBlockData(pWriter, pBlockData, &sstBlk.bInfo, NULL, cmprAlg, 1);
  TSDB_CHECK_CODE(code, lino, _exit);

  // push SSttBlk
  if (taosArrayPush(aSttBlk, &sstBlk) == NULL) {
    code = TSDB_CODE_OUT_OF_MEMORY;
    TSDB_CHECK_CODE(code, lino, _exit);
  }

  // clear
  tBlockDataClear(pBlockData);

_exit:
  if (code) {
    tsdbError("vgId:%d %s failed at line %d since %s", TD_VID(pWriter->pTsdb->pVnode), __func__, lino, tstrerror(code));
  }
  return code;
}

static int32_t tsdbCommitSttBlk(SDataFWriter *pWriter, SDiskDataBuilder *pBuilder, SArray *aSttBlk) {
  int32_t code = 0;
  int32_t lino = 0;

  if (pBuilder->nRow == 0) return code;

  // gnrt
  const SDiskData *pDiskData;
  const SBlkInfo  *pBlkInfo;
  code = tGnrtDiskData(pBuilder, &pDiskData, &pBlkInfo);
  TSDB_CHECK_CODE(code, lino, _exit);

  SSttBlk sttBlk = {.suid = pBuilder->suid,
                    .minUid = pBlkInfo->minUid,
                    .maxUid = pBlkInfo->maxUid,
                    .minKey = pBlkInfo->minKey,
                    .maxKey = pBlkInfo->maxKey,
                    .minVer = pBlkInfo->minVer,
                    .maxVer = pBlkInfo->maxVer,
                    .nRow = pBuilder->nRow};
  // write
  code = tsdbWriteDiskData(pWriter, pDiskData, &sttBlk.bInfo, NULL);
  TSDB_CHECK_CODE(code, lino, _exit);

  // push
  if (taosArrayPush(aSttBlk, &sttBlk) == NULL) {
    code = TSDB_CODE_OUT_OF_MEMORY;
    TSDB_CHECK_CODE(code, lino, _exit);
  }

  // clear
  tDiskDataBuilderClear(pBuilder);

_exit:
  if (code) {
    tsdbError("vgId:%d %s failed at line %d since %s", TD_VID(pWriter->pTsdb->pVnode), __func__, lino, tstrerror(code));
  }
  return code;
}

static int32_t tsdbCommitFileDataEnd(SCommitter *pCommitter) {
  int32_t code = 0;
  int32_t lino = 0;

  // write aBlockIdx
  code = tsdbWriteBlockIdx(pCommitter->dWriter.pWriter, pCommitter->dWriter.aBlockIdx);
  TSDB_CHECK_CODE(code, lino, _exit);

  // write aSttBlk
  code = tsdbWriteSttBlk(pCommitter->dWriter.pWriter, pCommitter->dWriter.aSttBlk);
  TSDB_CHECK_CODE(code, lino, _exit);

  // update file header
  code = tsdbUpdateDFileSetHeader(pCommitter->dWriter.pWriter);
  TSDB_CHECK_CODE(code, lino, _exit);

  // upsert SDFileSet
  code = tsdbFSUpsertFSet(&pCommitter->fs, &pCommitter->dWriter.pWriter->wSet);
  TSDB_CHECK_CODE(code, lino, _exit);

  // close and sync
  code = tsdbDataFWriterClose(&pCommitter->dWriter.pWriter, 1);
  TSDB_CHECK_CODE(code, lino, _exit);

  if (pCommitter->dReader.pReader) {
    code = tsdbDataFReaderClose(&pCommitter->dReader.pReader);
    TSDB_CHECK_CODE(code, lino, _exit);
  }

_exit:
  if (code) {
    tsdbError("vgId:%d %s failed at line %d since %s", TD_VID(pCommitter->pTsdb->pVnode), __func__, lino,
              tstrerror(code));
  }
  return code;
}

static int32_t tsdbMoveCommitData(SCommitter *pCommitter, TABLEID toTable) {
  int32_t code = 0;
  int32_t lino = 0;

  while (pCommitter->dReader.pBlockIdx && tTABLEIDCmprFn(pCommitter->dReader.pBlockIdx, &toTable) < 0) {
    SBlockIdx blockIdx = *pCommitter->dReader.pBlockIdx;
    code = tsdbWriteDataBlk(pCommitter->dWriter.pWriter, &pCommitter->dReader.mBlock, &blockIdx);
    TSDB_CHECK_CODE(code, lino, _exit);

    if (taosArrayPush(pCommitter->dWriter.aBlockIdx, &blockIdx) == NULL) {
      code = TSDB_CODE_OUT_OF_MEMORY;
      TSDB_CHECK_CODE(code, lino, _exit);
    }

    code = tsdbCommitterNextTableData(pCommitter);
    TSDB_CHECK_CODE(code, lino, _exit);
  }

_exit:
  if (code) {
    tsdbError("vgId:%d %s failed at line %d since %s", TD_VID(pCommitter->pTsdb->pVnode), __func__, lino,
              tstrerror(code));
  }
  return code;
}

static int32_t tsdbCommitFileDataImpl(SCommitter *pCommitter);
static int32_t tsdbCommitFileData(SCommitter *pCommitter) {
  int32_t    code = 0;
  int32_t    lino = 0;
  STsdb     *pTsdb = pCommitter->pTsdb;
  SMemTable *pMemTable = pTsdb->imem;

  // commit file data start
  code = tsdbCommitFileDataStart(pCommitter);
  TSDB_CHECK_CODE(code, lino, _exit);

  // impl
  code = tsdbCommitFileDataImpl(pCommitter);
  TSDB_CHECK_CODE(code, lino, _exit);

  // commit file data end
  code = tsdbCommitFileDataEnd(pCommitter);
  TSDB_CHECK_CODE(code, lino, _exit);

_exit:
  if (code) {
    tsdbError("vgId:%d %s failed at line %d since %s", TD_VID(pTsdb->pVnode), __func__, lino, tstrerror(code));
    tsdbDataFReaderClose(&pCommitter->dReader.pReader);
    tsdbDataFWriterClose(&pCommitter->dWriter.pWriter, 0);
  }
  return code;
}

// ----------------------------------------------------------------------------
static void tsdbCommitConflictCheck(STsdb *pTsdb, SCommitter *pCommitter) {
  if (pTsdb->imem->nRow <= 0) {
    return;
  }

  int32_t minCommitFid = tsdbKeyFid(pTsdb->imem->minKey, pCommitter->minutes, pCommitter->precision);
  int32_t nLoops = 0;

_wait_retention_end:
  while (atomic_load_32(&pTsdb->trimHdl.maxOccupyFid) >= minCommitFid) {
    atomic_val_compare_exchange_8(&pTsdb->trimHdl.commitInWait, 0, 1);
    if (++nLoops > 1000) {
      nLoops = 0;
      sched_yield();
    }
  }
  if (atomic_val_compare_exchange_8(&pTsdb->trimHdl.state, 0, 1) == 0) {
    if (atomic_load_32(&pTsdb->trimHdl.maxOccupyFid) >= minCommitFid) {
      atomic_store_8(&pTsdb->trimHdl.state, 0);
      goto _wait_retention_end;
    }
    atomic_store_32(&pTsdb->trimHdl.minCommitFid, minCommitFid);
    atomic_store_8(&pTsdb->trimHdl.state, 0);
  } else {
    goto _wait_retention_end;
  }
  atomic_val_compare_exchange_8(&pTsdb->trimHdl.commitInWait, 1, 0);
}

static int32_t tsdbStartCommit(STsdb *pTsdb, SCommitter *pCommitter) {
  int32_t code = 0;
  int32_t lino = 0;

  memset(pCommitter, 0, sizeof(*pCommitter));
  ASSERT(pTsdb->mem && pTsdb->imem == NULL);

  taosThreadRwlockWrlock(&pTsdb->rwLock);
  pTsdb->imem = pTsdb->mem;
  pTsdb->mem = NULL;
  taosThreadRwlockUnlock(&pTsdb->rwLock);

  pCommitter->pTsdb = pTsdb;
  pCommitter->commitID = pTsdb->pVnode->state.commitID;
  pCommitter->minutes = pTsdb->keepCfg.days;
  pCommitter->precision = pTsdb->keepCfg.precision;
  pCommitter->minRow = pTsdb->pVnode->config.tsdbCfg.minRows;
  pCommitter->maxRow = pTsdb->pVnode->config.tsdbCfg.maxRows;
  pCommitter->cmprAlg = pTsdb->pVnode->config.tsdbCfg.compression;
  pCommitter->sttTrigger = pTsdb->pVnode->config.sttTrigger;
  pCommitter->aTbDataP = tsdbMemTableGetTbDataArray(pTsdb->imem);
  if (pCommitter->aTbDataP == NULL) {
    code = TSDB_CODE_OUT_OF_MEMORY;
    TSDB_CHECK_CODE(code, lino, _exit);
  }

  tsdbCommitConflictCheck(pTsdb, pCommitter);

  taosThreadRwlockRdlock(&pTsdb->rwLock);
  code = tsdbFSCopy(pTsdb, &pCommitter->fs);
  taosThreadRwlockUnlock(&pTsdb->rwLock);

  TSDB_CHECK_CODE(code, lino, _exit);

_exit:
  if (code) {
    tsdbError("vgId:%d %s failed at line %d since %s", TD_VID(pTsdb->pVnode), __func__, lino, tstrerror(code));
  }
  return code;
}

static int32_t tsdbCommitDataStart(SCommitter *pCommitter) {
  int32_t code = 0;
  int32_t lino = 0;

  // reader
  pCommitter->dReader.aBlockIdx = taosArrayInit(0, sizeof(SBlockIdx));
  if (pCommitter->dReader.aBlockIdx == NULL) {
    code = TSDB_CODE_OUT_OF_MEMORY;
    TSDB_CHECK_CODE(code, lino, _exit);
  }

  code = tBlockDataCreate(&pCommitter->dReader.bData);
  TSDB_CHECK_CODE(code, lino, _exit);

  // merger
  for (int32_t iStt = 0; iStt < TSDB_MAX_STT_TRIGGER; iStt++) {
    SDataIter *pIter = &pCommitter->aDataIter[iStt];
    pIter->aSttBlk = taosArrayInit(0, sizeof(SSttBlk));
    if (pIter->aSttBlk == NULL) {
      code = TSDB_CODE_OUT_OF_MEMORY;
      TSDB_CHECK_CODE(code, lino, _exit);
    }

    code = tBlockDataCreate(&pIter->bData);
    TSDB_CHECK_CODE(code, lino, _exit);
  }

  // writer
  pCommitter->dWriter.aBlockIdx = taosArrayInit(0, sizeof(SBlockIdx));
  if (pCommitter->dWriter.aBlockIdx == NULL) {
    code = TSDB_CODE_OUT_OF_MEMORY;
    TSDB_CHECK_CODE(code, lino, _exit);
  }

  pCommitter->dWriter.aSttBlk = taosArrayInit(0, sizeof(SSttBlk));
  if (pCommitter->dWriter.aSttBlk == NULL) {
    code = TSDB_CODE_OUT_OF_MEMORY;
    TSDB_CHECK_CODE(code, lino, _exit);
  }

  code = tBlockDataCreate(&pCommitter->dWriter.bData);
  TSDB_CHECK_CODE(code, lino, _exit);

#if USE_STREAM_COMPRESSION
  code = tDiskDataBuilderCreate(&pCommitter->dWriter.pBuilder);
#else
  code = tBlockDataCreate(&pCommitter->dWriter.bDatal);
#endif
  TSDB_CHECK_CODE(code, lino, _exit);

_exit:
  if (code) {
    tsdbError("vgId:%d %s failed at line %d since %s", TD_VID(pCommitter->pTsdb->pVnode), __func__, lino,
              tstrerror(code));
  }
  return code;
}

static void tsdbCommitDataEnd(SCommitter *pCommitter) {
  // reader
  taosArrayDestroy(pCommitter->dReader.aBlockIdx);
  tMapDataClear(&pCommitter->dReader.mBlock);
  tBlockDataDestroy(&pCommitter->dReader.bData, 1);

  // merger
  for (int32_t iStt = 0; iStt < TSDB_MAX_STT_TRIGGER; iStt++) {
    SDataIter *pIter = &pCommitter->aDataIter[iStt];
    taosArrayDestroy(pIter->aSttBlk);
    tBlockDataDestroy(&pIter->bData, 1);
  }

  // writer
  taosArrayDestroy(pCommitter->dWriter.aBlockIdx);
  taosArrayDestroy(pCommitter->dWriter.aSttBlk);
  tMapDataClear(&pCommitter->dWriter.mBlock);
  tBlockDataDestroy(&pCommitter->dWriter.bData, 1);
#if USE_STREAM_COMPRESSION
  tDiskDataBuilderDestroy(pCommitter->dWriter.pBuilder);
#else
  tBlockDataDestroy(&pCommitter->dWriter.bDatal, 1);
#endif
  tTSchemaDestroy(pCommitter->skmTable.pTSchema);
  tTSchemaDestroy(pCommitter->skmRow.pTSchema);
}

static int32_t tsdbCommitData(SCommitter *pCommitter) {
  int32_t code = 0;
  int32_t lino = 0;

  STsdb     *pTsdb = pCommitter->pTsdb;
  SMemTable *pMemTable = pTsdb->imem;

  // check
  if (pMemTable->nRow == 0) goto _exit;

  // start ====================
  code = tsdbCommitDataStart(pCommitter);
  TSDB_CHECK_CODE(code, lino, _exit);

  // impl ====================
  pCommitter->nextKey = pMemTable->minKey;
  while (pCommitter->nextKey < TSKEY_MAX) {
    code = tsdbCommitFileData(pCommitter);
    TSDB_CHECK_CODE(code, lino, _exit);
  }

  // end ====================
  tsdbCommitDataEnd(pCommitter);

_exit:
  if (code) {
    tsdbError("vgId:%d %s failed at line %d since %s", TD_VID(pTsdb->pVnode), __func__, lino, tstrerror(code));
  }
  return code;
}

static int32_t tsdbCommitDel(SCommitter *pCommitter) {
  int32_t code = 0;
  int32_t lino = 0;

  STsdb     *pTsdb = pCommitter->pTsdb;
  SMemTable *pMemTable = pTsdb->imem;

  if (pMemTable->nDel == 0) {
    goto _exit;
  }

  // start
  code = tsdbCommitDelStart(pCommitter);
  if (code) {
    TSDB_CHECK_CODE(code, lino, _exit);
  }

  // impl
  int32_t  iDelIdx = 0;
  int32_t  nDelIdx = taosArrayGetSize(pCommitter->aDelIdx);
  int32_t  iTbData = 0;
  int32_t  nTbData = taosArrayGetSize(pCommitter->aTbDataP);
  STbData *pTbData;
  SDelIdx *pDelIdx;

  ASSERT(nTbData > 0);

  pTbData = (STbData *)taosArrayGetP(pCommitter->aTbDataP, iTbData);
  pDelIdx = (iDelIdx < nDelIdx) ? (SDelIdx *)taosArrayGet(pCommitter->aDelIdx, iDelIdx) : NULL;
  while (true) {
    if (pTbData == NULL && pDelIdx == NULL) break;

    if (pTbData && pDelIdx) {
      int32_t c = tTABLEIDCmprFn(pTbData, pDelIdx);

      if (c == 0) {
        goto _commit_mem_and_disk_del;
      } else if (c < 0) {
        goto _commit_mem_del;
      } else {
        goto _commit_disk_del;
      }
    } else if (pTbData) {
      goto _commit_mem_del;
    } else {
      goto _commit_disk_del;
    }

  _commit_mem_del:
    code = tsdbCommitTableDel(pCommitter, pTbData, NULL);
    TSDB_CHECK_CODE(code, lino, _exit);

    iTbData++;
    pTbData = (iTbData < nTbData) ? (STbData *)taosArrayGetP(pCommitter->aTbDataP, iTbData) : NULL;
    continue;

  _commit_disk_del:
    code = tsdbCommitTableDel(pCommitter, NULL, pDelIdx);
    TSDB_CHECK_CODE(code, lino, _exit);

    iDelIdx++;
    pDelIdx = (iDelIdx < nDelIdx) ? (SDelIdx *)taosArrayGet(pCommitter->aDelIdx, iDelIdx) : NULL;
    continue;

  _commit_mem_and_disk_del:
    code = tsdbCommitTableDel(pCommitter, pTbData, pDelIdx);
    TSDB_CHECK_CODE(code, lino, _exit);

    iTbData++;
    pTbData = (iTbData < nTbData) ? (STbData *)taosArrayGetP(pCommitter->aTbDataP, iTbData) : NULL;
    iDelIdx++;
    pDelIdx = (iDelIdx < nDelIdx) ? (SDelIdx *)taosArrayGet(pCommitter->aDelIdx, iDelIdx) : NULL;
    continue;
  }

  // end
  code = tsdbCommitDelEnd(pCommitter);
  TSDB_CHECK_CODE(code, lino, _exit);

_exit:
  if (code) {
    tsdbError("vgId:%d %s failed at line %d since %s", TD_VID(pTsdb->pVnode), __func__, lino, tstrerror(code));
  } else {
    tsdbDebug("vgId:%d commit del done, nDel:%" PRId64, TD_VID(pTsdb->pVnode), pMemTable->nDel);
  }
  return code;
}

static int32_t tsdbEndCommit(SCommitter *pCommitter, int32_t eno) {
  int32_t code = 0;
  int32_t lino = 0;
  STsdb  *pTsdb = pCommitter->pTsdb;
#if 0
  // lock
  taosThreadRwlockWrlock(&pTsdb->rwLock);

  ASSERT(pCommitter->fs.version <= pTsdb->fs.version);

  if (pCommitter->fs.version < pTsdb->fs.version) {
    if ((code = tsdbFSUpdDel(pTsdb, &pCommitter->fs, &pTsdb->fs, pTsdb->trimHdl.minCommitFid - 1))) {
      taosThreadRwlockUnlock(&pTsdb->rwLock);
      TSDB_CHECK_CODE(code, lino, _exit);
    }
  }

  code = tsdbFSCommit1(pTsdb, &pCommitter->fs);
  if (code) {
    taosThreadRwlockUnlock(&pTsdb->rwLock);
    TSDB_CHECK_CODE(code, lino, _exit);
  }

  // commit or rollback
  code = tsdbFSCommit2(pTsdb, &pCommitter->fs);
  if (code) {
    taosThreadRwlockUnlock(&pTsdb->rwLock);
    TSDB_CHECK_CODE(code, lino, _exit);
  }
#endif

  if (eno) {
    code = eno;
    TSDB_CHECK_CODE(code, lino, _exit);
  } else {
    code = tsdbFSPrepareCommit(pCommitter->pTsdb, &pCommitter->fs);
    TSDB_CHECK_CODE(code, lino, _exit);
  }

_exit:
  tsdbFSDestroy(&pCommitter->fs);
  taosArrayDestroy(pCommitter->aTbDataP);
<<<<<<< HEAD
  pTsdb->trimHdl.minCommitFid = INT32_MAX;
=======
  pCommitter->aTbDataP = NULL;
>>>>>>> 1c488cf7
  if (code || eno) {
    tsdbError("vgId:%d %s failed at line %d since %s", TD_VID(pTsdb->pVnode), __func__, lino, tstrerror(code));
  } else {
    tsdbInfo("vgId:%d tsdb end commit", TD_VID(pTsdb->pVnode));
  }
  return code;
}

// ================================================================================

static FORCE_INLINE SRowInfo *tsdbGetCommitRow(SCommitter *pCommitter) {
  return (pCommitter->pIter) ? &pCommitter->pIter->r : NULL;
}

static int32_t tsdbNextCommitRow(SCommitter *pCommitter) {
  int32_t code = 0;
  int32_t lino = 0;

  if (pCommitter->pIter) {
    SDataIter *pIter = pCommitter->pIter;
    if (pCommitter->pIter->type == MEMORY_DATA_ITER) {  // memory
      tsdbTbDataIterNext(&pIter->iter);
      TSDBROW *pRow = tsdbTbDataIterGet(&pIter->iter);
      while (true) {
        if (pRow && TSDBROW_TS(pRow) > pCommitter->maxKey) {
          pCommitter->nextKey = TMIN(pCommitter->nextKey, TSDBROW_TS(pRow));
          pRow = NULL;
        }

        if (pRow) {
          pIter->r.suid = pIter->iter.pTbData->suid;
          pIter->r.uid = pIter->iter.pTbData->uid;
          pIter->r.row = *pRow;
          break;
        }

        pIter->iTbDataP++;
        if (pIter->iTbDataP < taosArrayGetSize(pCommitter->aTbDataP)) {
          STbData *pTbData = (STbData *)taosArrayGetP(pCommitter->aTbDataP, pIter->iTbDataP);
          TSDBKEY  keyFrom = {.ts = pCommitter->minKey, .version = VERSION_MIN};
          tsdbTbDataIterOpen(pTbData, &keyFrom, 0, &pIter->iter);
          pRow = tsdbTbDataIterGet(&pIter->iter);
          continue;
        } else {
          pCommitter->pIter = NULL;
          break;
        }
      }
    } else if (pCommitter->pIter->type == STT_DATA_ITER) {  // last file
      pIter->iRow++;
      if (pIter->iRow < pIter->bData.nRow) {
        pIter->r.uid = pIter->bData.uid ? pIter->bData.uid : pIter->bData.aUid[pIter->iRow];
        pIter->r.row = tsdbRowFromBlockData(&pIter->bData, pIter->iRow);
      } else {
        pIter->iSttBlk++;
        if (pIter->iSttBlk < taosArrayGetSize(pIter->aSttBlk)) {
          SSttBlk *pSttBlk = (SSttBlk *)taosArrayGet(pIter->aSttBlk, pIter->iSttBlk);

          code = tsdbReadSttBlockEx(pCommitter->dReader.pReader, pIter->iStt, pSttBlk, &pIter->bData);
          if (code) goto _exit;

          pIter->iRow = 0;
          pIter->r.suid = pIter->bData.suid;
          pIter->r.uid = pIter->bData.uid ? pIter->bData.uid : pIter->bData.aUid[0];
          pIter->r.row = tsdbRowFromBlockData(&pIter->bData, 0);
        } else {
          pCommitter->pIter = NULL;
        }
      }
    } else {
      ASSERT(0);
    }

    // compare with min in RB Tree
    pIter = (SDataIter *)tRBTreeMin(&pCommitter->rbt);
    if (pCommitter->pIter && pIter) {
      int32_t c = tRowInfoCmprFn(&pCommitter->pIter->r, &pIter->r);
      if (c > 0) {
        tRBTreePut(&pCommitter->rbt, (SRBTreeNode *)pCommitter->pIter);
        pCommitter->pIter = NULL;
      } else {
        ASSERT(c);
      }
    }
  }

  if (pCommitter->pIter == NULL) {
    pCommitter->pIter = (SDataIter *)tRBTreeMin(&pCommitter->rbt);
    if (pCommitter->pIter) {
      tRBTreeDrop(&pCommitter->rbt, (SRBTreeNode *)pCommitter->pIter);
    }
  }

_exit:
  if (code) {
    tsdbError("vgId:%d %s failed at line %d since %s", TD_VID(pCommitter->pTsdb->pVnode), __func__, lino,
              tstrerror(code));
  }
  return code;
}

static int32_t tsdbCommitAheadBlock(SCommitter *pCommitter, SDataBlk *pDataBlk) {
  int32_t code = 0;
  int32_t lino = 0;

  SBlockData *pBlockData = &pCommitter->dWriter.bData;
  SRowInfo   *pRowInfo = tsdbGetCommitRow(pCommitter);
  TABLEID     id = {.suid = pRowInfo->suid, .uid = pRowInfo->uid};

  tBlockDataClear(pBlockData);
  while (pRowInfo) {
    ASSERT(pRowInfo->row.type == 0);
    code = tsdbCommitterUpdateRowSchema(pCommitter, id.suid, id.uid, TSDBROW_SVERSION(&pRowInfo->row));
    TSDB_CHECK_CODE(code, lino, _exit);

    code = tBlockDataAppendRow(pBlockData, &pRowInfo->row, pCommitter->skmRow.pTSchema, id.uid);
    TSDB_CHECK_CODE(code, lino, _exit);

    code = tsdbNextCommitRow(pCommitter);
    TSDB_CHECK_CODE(code, lino, _exit);

    pRowInfo = tsdbGetCommitRow(pCommitter);
    if (pRowInfo) {
      if (pRowInfo->suid != id.suid || pRowInfo->uid != id.uid) {
        pRowInfo = NULL;
      } else {
        TSDBKEY tKey = TSDBROW_KEY(&pRowInfo->row);
        if (tsdbKeyCmprFn(&tKey, &pDataBlk->minKey) >= 0) pRowInfo = NULL;
      }
    }

    if (pBlockData->nRow >= pCommitter->maxRow) {
      code =
          tsdbWriteDataBlock(pCommitter->dWriter.pWriter, pBlockData, &pCommitter->dWriter.mBlock, pCommitter->cmprAlg);
      TSDB_CHECK_CODE(code, lino, _exit);
    }
  }

  code = tsdbWriteDataBlock(pCommitter->dWriter.pWriter, pBlockData, &pCommitter->dWriter.mBlock, pCommitter->cmprAlg);
  TSDB_CHECK_CODE(code, lino, _exit);

_exit:
  if (code) {
    tsdbError("vgId:%d %s failed at line %d since %s", TD_VID(pCommitter->pTsdb->pVnode), __func__, lino,
              tstrerror(code));
  }
  return code;
}

static int32_t tsdbCommitMergeBlock(SCommitter *pCommitter, SDataBlk *pDataBlk) {
  int32_t code = 0;
  int32_t lino = 0;

  SRowInfo   *pRowInfo = tsdbGetCommitRow(pCommitter);
  TABLEID     id = {.suid = pRowInfo->suid, .uid = pRowInfo->uid};
  SBlockData *pBDataR = &pCommitter->dReader.bData;
  SBlockData *pBDataW = &pCommitter->dWriter.bData;

  code = tsdbReadDataBlock(pCommitter->dReader.pReader, pDataBlk, pBDataR);
  TSDB_CHECK_CODE(code, lino, _exit);

  tBlockDataClear(pBDataW);
  int32_t  iRow = 0;
  TSDBROW  row = tsdbRowFromBlockData(pBDataR, 0);
  TSDBROW *pRow = &row;

  while (pRow && pRowInfo) {
    int32_t c = tsdbRowCmprFn(pRow, &pRowInfo->row);
    if (c < 0) {
      code = tBlockDataAppendRow(pBDataW, pRow, NULL, id.uid);
      TSDB_CHECK_CODE(code, lino, _exit);

      iRow++;
      if (iRow < pBDataR->nRow) {
        row = tsdbRowFromBlockData(pBDataR, iRow);
      } else {
        pRow = NULL;
      }
    } else if (c > 0) {
      ASSERT(pRowInfo->row.type == 0);
      code = tsdbCommitterUpdateRowSchema(pCommitter, id.suid, id.uid, TSDBROW_SVERSION(&pRowInfo->row));
      TSDB_CHECK_CODE(code, lino, _exit);

      code = tBlockDataAppendRow(pBDataW, &pRowInfo->row, pCommitter->skmRow.pTSchema, id.uid);
      TSDB_CHECK_CODE(code, lino, _exit);

      code = tsdbNextCommitRow(pCommitter);
      TSDB_CHECK_CODE(code, lino, _exit);

      pRowInfo = tsdbGetCommitRow(pCommitter);
      if (pRowInfo) {
        if (pRowInfo->suid != id.suid || pRowInfo->uid != id.uid) {
          pRowInfo = NULL;
        } else {
          TSDBKEY tKey = TSDBROW_KEY(&pRowInfo->row);
          if (tsdbKeyCmprFn(&tKey, &pDataBlk->maxKey) > 0) pRowInfo = NULL;
        }
      }
    } else {
      ASSERT(0);
    }

    if (pBDataW->nRow >= pCommitter->maxRow) {
      code = tsdbWriteDataBlock(pCommitter->dWriter.pWriter, pBDataW, &pCommitter->dWriter.mBlock, pCommitter->cmprAlg);
      TSDB_CHECK_CODE(code, lino, _exit);
    }
  }

  while (pRow) {
    code = tBlockDataAppendRow(pBDataW, pRow, NULL, id.uid);
    TSDB_CHECK_CODE(code, lino, _exit);

    iRow++;
    if (iRow < pBDataR->nRow) {
      row = tsdbRowFromBlockData(pBDataR, iRow);
    } else {
      pRow = NULL;
    }

    if (pBDataW->nRow >= pCommitter->maxRow) {
      code = tsdbWriteDataBlock(pCommitter->dWriter.pWriter, pBDataW, &pCommitter->dWriter.mBlock, pCommitter->cmprAlg);
      TSDB_CHECK_CODE(code, lino, _exit);
    }
  }

  code = tsdbWriteDataBlock(pCommitter->dWriter.pWriter, pBDataW, &pCommitter->dWriter.mBlock, pCommitter->cmprAlg);
  TSDB_CHECK_CODE(code, lino, _exit);

_exit:
  if (code) {
    tsdbError("vgId:%d %s failed at line %d since %s", TD_VID(pCommitter->pTsdb->pVnode), __func__, lino,
              tstrerror(code));
  }
  return code;
}

static int32_t tsdbMergeTableData(SCommitter *pCommitter, TABLEID id) {
  int32_t code = 0;
  int32_t lino = 0;

  SBlockIdx *pBlockIdx = pCommitter->dReader.pBlockIdx;

  ASSERT(pBlockIdx == NULL || tTABLEIDCmprFn(pBlockIdx, &id) >= 0);
  if (pBlockIdx && pBlockIdx->suid == id.suid && pBlockIdx->uid == id.uid) {
    int32_t   iBlock = 0;
    SDataBlk  block;
    SDataBlk *pDataBlk = &block;
    SRowInfo *pRowInfo = tsdbGetCommitRow(pCommitter);

    ASSERT(pRowInfo->suid == id.suid && pRowInfo->uid == id.uid);

    tMapDataGetItemByIdx(&pCommitter->dReader.mBlock, iBlock, pDataBlk, tGetDataBlk);
    while (pDataBlk && pRowInfo) {
      SDataBlk tBlock = {.minKey = TSDBROW_KEY(&pRowInfo->row), .maxKey = TSDBROW_KEY(&pRowInfo->row)};
      int32_t  c = tDataBlkCmprFn(pDataBlk, &tBlock);

      if (c < 0) {
        code = tMapDataPutItem(&pCommitter->dWriter.mBlock, pDataBlk, tPutDataBlk);
        TSDB_CHECK_CODE(code, lino, _exit);

        iBlock++;
        if (iBlock < pCommitter->dReader.mBlock.nItem) {
          tMapDataGetItemByIdx(&pCommitter->dReader.mBlock, iBlock, pDataBlk, tGetDataBlk);
        } else {
          pDataBlk = NULL;
        }
      } else if (c > 0) {
        code = tsdbCommitAheadBlock(pCommitter, pDataBlk);
        TSDB_CHECK_CODE(code, lino, _exit);

        pRowInfo = tsdbGetCommitRow(pCommitter);
        if (pRowInfo && (pRowInfo->suid != id.suid || pRowInfo->uid != id.uid)) pRowInfo = NULL;
      } else {
        code = tsdbCommitMergeBlock(pCommitter, pDataBlk);
        TSDB_CHECK_CODE(code, lino, _exit);

        iBlock++;
        if (iBlock < pCommitter->dReader.mBlock.nItem) {
          tMapDataGetItemByIdx(&pCommitter->dReader.mBlock, iBlock, pDataBlk, tGetDataBlk);
        } else {
          pDataBlk = NULL;
        }
        pRowInfo = tsdbGetCommitRow(pCommitter);
        if (pRowInfo && (pRowInfo->suid != id.suid || pRowInfo->uid != id.uid)) pRowInfo = NULL;
      }
    }

    while (pDataBlk) {
      code = tMapDataPutItem(&pCommitter->dWriter.mBlock, pDataBlk, tPutDataBlk);
      TSDB_CHECK_CODE(code, lino, _exit);

      iBlock++;
      if (iBlock < pCommitter->dReader.mBlock.nItem) {
        tMapDataGetItemByIdx(&pCommitter->dReader.mBlock, iBlock, pDataBlk, tGetDataBlk);
      } else {
        pDataBlk = NULL;
      }
    }

    code = tsdbCommitterNextTableData(pCommitter);
    TSDB_CHECK_CODE(code, lino, _exit);
  }

_exit:
  if (code) {
    tsdbError("vgId:%d %s failed at line %d since %s", TD_VID(pCommitter->pTsdb->pVnode), __func__, lino,
              tstrerror(code));
  }
  return code;
}

static int32_t tsdbInitSttBlockBuilderIfNeed(SCommitter *pCommitter, TABLEID id) {
  int32_t code = 0;
  int32_t lino = 0;

#if USE_STREAM_COMPRESSION
  SDiskDataBuilder *pBuilder = pCommitter->dWriter.pBuilder;
  if (pBuilder->suid || pBuilder->uid) {
    if (!TABLE_SAME_SCHEMA(pBuilder->suid, pBuilder->uid, id.suid, id.uid)) {
      code = tsdbCommitSttBlk(pCommitter->dWriter.pWriter, pBuilder, pCommitter->dWriter.aSttBlk);
      TSDB_CHECK_CODE(code, lino, _exit);

      tDiskDataBuilderClear(pBuilder);
    }
  }

  if (!pBuilder->suid && !pBuilder->uid) {
    ASSERT(pCommitter->skmTable.suid == id.suid);
    ASSERT(pCommitter->skmTable.uid == id.uid);
    code = tDiskDataBuilderInit(pBuilder, pCommitter->skmTable.pTSchema, &id, pCommitter->cmprAlg, 0);
    TSDB_CHECK_CODE(code, lino, _exit);
  }
#else
  SBlockData *pBData = &pCommitter->dWriter.bDatal;
  if (pBData->suid || pBData->uid) {
    if (!TABLE_SAME_SCHEMA(pBData->suid, pBData->uid, id.suid, id.uid)) {
      code = tsdbWriteSttBlock(pCommitter->dWriter.pWriter, pBData, pCommitter->dWriter.aSttBlk, pCommitter->cmprAlg);
      TSDB_CHECK_CODE(code, lino, _exit);

      tBlockDataReset(pBData);
    }
  }

  if (!pBData->suid && !pBData->uid) {
    ASSERT(pCommitter->skmTable.suid == id.suid);
    ASSERT(pCommitter->skmTable.uid == id.uid);
    TABLEID tid = {.suid = id.suid, .uid = id.suid ? 0 : id.uid};
    code = tBlockDataInit(pBData, &tid, pCommitter->skmTable.pTSchema, NULL, 0);
    TSDB_CHECK_CODE(code, lino, _exit);
  }
#endif

_exit:
  if (code) {
    tsdbError("vgId:%d %s failed at line %d since %s", TD_VID(pCommitter->pTsdb->pVnode), __func__, lino,
              tstrerror(code));
  }
  return code;
}

static int32_t tsdbAppendLastBlock(SCommitter *pCommitter) {
  int32_t code = 0;
  int32_t lino = 0;

  SBlockData *pBData = &pCommitter->dWriter.bData;
  TABLEID     id = {.suid = pBData->suid, .uid = pBData->uid};

  code = tsdbInitSttBlockBuilderIfNeed(pCommitter, id);
  TSDB_CHECK_CODE(code, lino, _exit);

  for (int32_t iRow = 0; iRow < pBData->nRow; iRow++) {
    TSDBROW row = tsdbRowFromBlockData(pBData, iRow);

#if USE_STREAM_COMPRESSION
    code = tDiskDataAddRow(pCommitter->dWriter.pBuilder, &row, NULL, &id);
    TSDB_CHECK_CODE(code, lino, _exit);

    if (pCommitter->dWriter.pBuilder->nRow >= pCommitter->maxRow) {
      code = tsdbCommitSttBlk(pCommitter->dWriter.pWriter, pCommitter->dWriter.pBuilder, pCommitter->dWriter.aSttBlk);
      TSDB_CHECK_CODE(code, lino, _exit);

      code = tsdbInitSttBlockBuilderIfNeed(pCommitter, id);
      TSDB_CHECK_CODE(code, lino, _exit);
    }
#else
    code = tBlockDataAppendRow(&pCommitter->dWriter.bDatal, &row, NULL, id.uid);
    TSDB_CHECK_CODE(code, lino, _exit);

    if (pCommitter->dWriter.bDatal.nRow >= pCommitter->maxRow) {
      code = tsdbWriteSttBlock(pCommitter->dWriter.pWriter, &pCommitter->dWriter.bDatal, pCommitter->dWriter.aSttBlk,
                               pCommitter->cmprAlg);
      TSDB_CHECK_CODE(code, lino, _exit);
    }
#endif
  }

_exit:
  if (code) {
    tsdbError("vgId:%d %s failed at line %d since %s", TD_VID(pCommitter->pTsdb->pVnode), __func__, lino,
              tstrerror(code));
  }
  return code;
}

static int32_t tsdbCommitTableData(SCommitter *pCommitter, TABLEID id) {
  int32_t code = 0;
  int32_t lino = 0;

  SRowInfo *pRowInfo = tsdbGetCommitRow(pCommitter);
  if (pRowInfo && (pRowInfo->suid != id.suid || pRowInfo->uid != id.uid)) {
    pRowInfo = NULL;
  }

  if (pRowInfo == NULL) goto _exit;

  if (pCommitter->toLastOnly) {
    code = tsdbInitSttBlockBuilderIfNeed(pCommitter, id);
    TSDB_CHECK_CODE(code, lino, _exit);

    while (pRowInfo) {
      STSchema *pTSchema = NULL;
      if (pRowInfo->row.type == 0) {
        code = tsdbCommitterUpdateRowSchema(pCommitter, id.suid, id.uid, TSDBROW_SVERSION(&pRowInfo->row));
        TSDB_CHECK_CODE(code, lino, _exit);
        pTSchema = pCommitter->skmRow.pTSchema;
      }

#if USE_STREAM_COMPRESSION
      code = tDiskDataAddRow(pCommitter->dWriter.pBuilder, &pRowInfo->row, pTSchema, &id);
#else
      code = tBlockDataAppendRow(&pCommitter->dWriter.bDatal, &pRowInfo->row, pTSchema, id.uid);
#endif
      TSDB_CHECK_CODE(code, lino, _exit);

      code = tsdbNextCommitRow(pCommitter);
      TSDB_CHECK_CODE(code, lino, _exit);

      pRowInfo = tsdbGetCommitRow(pCommitter);
      if (pRowInfo && (pRowInfo->suid != id.suid || pRowInfo->uid != id.uid)) {
        pRowInfo = NULL;
      }

#if USE_STREAM_COMPRESSION
      if (pCommitter->dWriter.pBuilder->nRow >= pCommitter->maxRow) {
        code = tsdbCommitSttBlk(pCommitter->dWriter.pWriter, pCommitter->dWriter.pBuilder, pCommitter->dWriter.aSttBlk);
        TSDB_CHECK_CODE(code, lino, _exit);

        code = tsdbInitSttBlockBuilderIfNeed(pCommitter, id);
        TSDB_CHECK_CODE(code, lino, _exit);
      }
#else
      if (pCommitter->dWriter.bData.nRow >= pCommitter->maxRow) {
        code = tsdbWriteSttBlock(pCommitter->dWriter.pWriter, &pCommitter->dWriter.bDatal, pCommitter->dWriter.aSttBlk,
                                 pCommitter->cmprAlg);
        TSDB_CHECK_CODE(code, lino, _exit);
      }
#endif
    }
  } else {
    SBlockData *pBData = &pCommitter->dWriter.bData;
    ASSERT(pBData->nRow == 0);

    while (pRowInfo) {
      STSchema *pTSchema = NULL;
      if (pRowInfo->row.type == 0) {
        code = tsdbCommitterUpdateRowSchema(pCommitter, id.suid, id.uid, TSDBROW_SVERSION(&pRowInfo->row));
        TSDB_CHECK_CODE(code, lino, _exit);
        pTSchema = pCommitter->skmRow.pTSchema;
      }

      code = tBlockDataAppendRow(pBData, &pRowInfo->row, pTSchema, id.uid);
      TSDB_CHECK_CODE(code, lino, _exit);

      code = tsdbNextCommitRow(pCommitter);
      TSDB_CHECK_CODE(code, lino, _exit);

      pRowInfo = tsdbGetCommitRow(pCommitter);
      if (pRowInfo && (pRowInfo->suid != id.suid || pRowInfo->uid != id.uid)) {
        pRowInfo = NULL;
      }

      if (pBData->nRow >= pCommitter->maxRow) {
        code =
            tsdbWriteDataBlock(pCommitter->dWriter.pWriter, pBData, &pCommitter->dWriter.mBlock, pCommitter->cmprAlg);
        TSDB_CHECK_CODE(code, lino, _exit);
      }
    }

    if (pBData->nRow) {
      if (pBData->nRow > pCommitter->minRow) {
        code =
            tsdbWriteDataBlock(pCommitter->dWriter.pWriter, pBData, &pCommitter->dWriter.mBlock, pCommitter->cmprAlg);
        TSDB_CHECK_CODE(code, lino, _exit);
      } else {
        code = tsdbAppendLastBlock(pCommitter);
        TSDB_CHECK_CODE(code, lino, _exit);
      }
    }
  }

_exit:
  if (code) {
    tsdbError("vgId:%d %s failed at line %d since %s", TD_VID(pCommitter->pTsdb->pVnode), __func__, lino,
              tstrerror(code));
  }
  return code;
}

static int32_t tsdbCommitFileDataImpl(SCommitter *pCommitter) {
  int32_t code = 0;
  int32_t lino = 0;

  SRowInfo *pRowInfo;
  TABLEID   id = {0};
  while ((pRowInfo = tsdbGetCommitRow(pCommitter)) != NULL) {
    ASSERT(pRowInfo->suid != id.suid || pRowInfo->uid != id.uid);
    id.suid = pRowInfo->suid;
    id.uid = pRowInfo->uid;

    code = tsdbMoveCommitData(pCommitter, id);
    TSDB_CHECK_CODE(code, lino, _exit);

    // start
    tMapDataReset(&pCommitter->dWriter.mBlock);

    // impl
    code = tsdbUpdateTableSchema(pCommitter->pTsdb->pVnode->pMeta, id.suid, id.uid, &pCommitter->skmTable);
    TSDB_CHECK_CODE(code, lino, _exit);
    code = tBlockDataInit(&pCommitter->dReader.bData, &id, pCommitter->skmTable.pTSchema, NULL, 0);
    TSDB_CHECK_CODE(code, lino, _exit);
    code = tBlockDataInit(&pCommitter->dWriter.bData, &id, pCommitter->skmTable.pTSchema, NULL, 0);
    TSDB_CHECK_CODE(code, lino, _exit);

    /* merge with data in .data file */
    code = tsdbMergeTableData(pCommitter, id);
    TSDB_CHECK_CODE(code, lino, _exit);

    /* handle remain table data */
    code = tsdbCommitTableData(pCommitter, id);
    TSDB_CHECK_CODE(code, lino, _exit);

    // end
    if (pCommitter->dWriter.mBlock.nItem > 0) {
      SBlockIdx blockIdx = {.suid = id.suid, .uid = id.uid};
      code = tsdbWriteDataBlk(pCommitter->dWriter.pWriter, &pCommitter->dWriter.mBlock, &blockIdx);
      TSDB_CHECK_CODE(code, lino, _exit);

      if (taosArrayPush(pCommitter->dWriter.aBlockIdx, &blockIdx) == NULL) {
        code = TSDB_CODE_OUT_OF_MEMORY;
        TSDB_CHECK_CODE(code, lino, _exit);
      }
    }
  }

  id.suid = INT64_MAX;
  id.uid = INT64_MAX;
  code = tsdbMoveCommitData(pCommitter, id);
  TSDB_CHECK_CODE(code, lino, _exit);

#if USE_STREAM_COMPRESSION
  code = tsdbCommitSttBlk(pCommitter->dWriter.pWriter, pCommitter->dWriter.pBuilder, pCommitter->dWriter.aSttBlk);
#else
  code = tsdbWriteSttBlock(pCommitter->dWriter.pWriter, &pCommitter->dWriter.bDatal, pCommitter->dWriter.aSttBlk,
                           pCommitter->cmprAlg);
#endif
  TSDB_CHECK_CODE(code, lino, _exit);

_exit:
  if (code) {
    tsdbError("vgId:%d %s failed at line %d since %s", TD_VID(pCommitter->pTsdb->pVnode), __func__, lino,
              tstrerror(code));
  }
  return code;
}

int32_t tsdbFinishCommit(STsdb *pTsdb) {
  int32_t    code = 0;
  int32_t    lino = 0;
  SMemTable *pMemTable = pTsdb->imem;

  // lock
  taosThreadRwlockWrlock(&pTsdb->rwLock);

  code = tsdbFSCommit(pTsdb);
  if (code) {
    taosThreadRwlockUnlock(&pTsdb->rwLock);
    TSDB_CHECK_CODE(code, lino, _exit);
  }

  pTsdb->imem = NULL;

  // unlock
  taosThreadRwlockUnlock(&pTsdb->rwLock);
  if (pMemTable) {
    tsdbUnrefMemTable(pMemTable);
  }

_exit:
  if (code) {
    tsdbError("vgId:%d %s failed at line %d since %s", TD_VID(pTsdb->pVnode), __func__, lino, tstrerror(code));
  } else {
    tsdbInfo("vgId:%d tsdb finish commit", TD_VID(pTsdb->pVnode));
  }
  return code;
}

int32_t tsdbRollbackCommit(STsdb *pTsdb) {
  int32_t code = 0;
  int32_t lino = 0;

  code = tsdbFSRollback(pTsdb);
  TSDB_CHECK_CODE(code, lino, _exit);

_exit:
  if (code) {
    tsdbError("vgId:%d %s failed at line %d since %s", TD_VID(pTsdb->pVnode), __func__, lino, tstrerror(code));
  } else {
    tsdbInfo("vgId:%d tsdb rollback commit", TD_VID(pTsdb->pVnode));
  }
  return code;
}<|MERGE_RESOLUTION|>--- conflicted
+++ resolved
@@ -1119,11 +1119,9 @@
 _exit:
   tsdbFSDestroy(&pCommitter->fs);
   taosArrayDestroy(pCommitter->aTbDataP);
-<<<<<<< HEAD
+  pCommitter->aTbDataP = NULL;
   pTsdb->trimHdl.minCommitFid = INT32_MAX;
-=======
-  pCommitter->aTbDataP = NULL;
->>>>>>> 1c488cf7
+
   if (code || eno) {
     tsdbError("vgId:%d %s failed at line %d since %s", TD_VID(pTsdb->pVnode), __func__, lino, tstrerror(code));
   } else {
