/*
 * Copyright (c) 2019 TAOS Data, Inc. <jhtao@taosdata.com>
 *
 * This program is free software: you can use, redistribute, and/or modify
 * it under the terms of the GNU Affero General Public License, version 3
 * or later ("AGPL"), as published by the Free Software Foundation.
 *
 * This program is distributed in the hope that it will be useful, but WITHOUT
 * ANY WARRANTY; without even the implied warranty of MERCHANTABILITY or
 * FITNESS FOR A PARTICULAR PURPOSE.
 *
 * You should have received a copy of the GNU Affero General Public License
 * along with this program. If not, see <http://www.gnu.org/licenses/>.
 */

#include "tsdb.h"

typedef enum { MEMORY_DATA_ITER = 0, STT_DATA_ITER } EDataIterT;

#define USE_STREAM_COMPRESSION 0

typedef struct {
  SRBTreeNode n;
  SRowInfo    r;
  EDataIterT  type;
  union {
    struct {
      int32_t     iTbDataP;
      STbDataIter iter;
    };  // memory data iter
    struct {
      int32_t    iStt;
      SArray    *aSttBlk;
      int32_t    iSttBlk;
      SBlockData bData;
      int32_t    iRow;
    };  // stt file data iter
  };
} SDataIter;

typedef struct {
  STsdb *pTsdb;
  /* commit data */
  int64_t commitID;
  int32_t minutes;
  int8_t  precision;
  int32_t minRow;
  int32_t maxRow;
  int8_t  cmprAlg;
  int8_t  sttTrigger;
  SArray *aTbDataP;  // memory
  STsdbFS fs;        // disk
  // --------------
  TSKEY   nextKey;  // reset by each table commit
  int32_t commitFid;
  TSKEY   minKey;
  TSKEY   maxKey;
  // commit file data
  struct {
    SDataFReader *pReader;
    SArray       *aBlockIdx;  // SArray<SBlockIdx>
    int32_t       iBlockIdx;
    SBlockIdx    *pBlockIdx;
    SMapData      mBlock;  // SMapData<SDataBlk>
    SBlockData    bData;
  } dReader;
  struct {
    SDataIter *pIter;
    SRBTree    rbt;
    SDataIter  dataIter;
    SDataIter  aDataIter[TSDB_MAX_STT_TRIGGER];
    int8_t     toLastOnly;
  };
  struct {
    SDataFWriter *pWriter;
    SArray       *aBlockIdx;  // SArray<SBlockIdx>
    SArray       *aSttBlk;    // SArray<SSttBlk>
    SMapData      mBlock;     // SMapData<SDataBlk>
    SBlockData    bData;
#if USE_STREAM_COMPRESSION
    SDiskDataBuilder *pBuilder;
#else
    SBlockData bDatal;
#endif
  } dWriter;
  SSkmInfo skmTable;
  SSkmInfo skmRow;
  /* commit del */
  SDelFReader *pDelFReader;
  SDelFWriter *pDelFWriter;
  SArray      *aDelIdx;   // SArray<SDelIdx>
  SArray      *aDelIdxN;  // SArray<SDelIdx>
  SArray      *aDelData;  // SArray<SDelData>
} SCommitter;

static int32_t tsdbStartCommit(STsdb *pTsdb, SCommitter *pCommitter);
static int32_t tsdbCommitData(SCommitter *pCommitter);
static int32_t tsdbCommitDel(SCommitter *pCommitter);
static int32_t tsdbCommitCache(SCommitter *pCommitter);
static int32_t tsdbEndCommit(SCommitter *pCommitter, int32_t eno);
static int32_t tsdbNextCommitRow(SCommitter *pCommitter);

int32_t tRowInfoCmprFn(const void *p1, const void *p2) {
  SRowInfo *pInfo1 = (SRowInfo *)p1;
  SRowInfo *pInfo2 = (SRowInfo *)p2;

  if (pInfo1->suid < pInfo2->suid) {
    return -1;
  } else if (pInfo1->suid > pInfo2->suid) {
    return 1;
  }

  if (pInfo1->uid < pInfo2->uid) {
    return -1;
  } else if (pInfo1->uid > pInfo2->uid) {
    return 1;
  }

  return tsdbRowCmprFn(&pInfo1->row, &pInfo2->row);
}

int32_t tsdbBegin(STsdb *pTsdb) {
  int32_t code = 0;
  int32_t lino = 0;

  if (!pTsdb) return code;

  SMemTable *pMemTable;
  code = tsdbMemTableCreate(pTsdb, &pMemTable);
  TSDB_CHECK_CODE(code, lino, _exit);

  // lock
  if ((code = taosThreadRwlockWrlock(&pTsdb->rwLock))) {
    code = TAOS_SYSTEM_ERROR(code);
    TSDB_CHECK_CODE(code, lino, _exit);
  }

  pTsdb->mem = pMemTable;

  // unlock
  if ((code = taosThreadRwlockUnlock(&pTsdb->rwLock))) {
    code = TAOS_SYSTEM_ERROR(code);
    TSDB_CHECK_CODE(code, lino, _exit);
  }

_exit:
  if (code) {
    tsdbError("vgId:%d, %s failed at line %d since %s", TD_VID(pTsdb->pVnode), __func__, lino, tstrerror(code));
  }
  return code;
}

int32_t tsdbCommit(STsdb *pTsdb) {
  if (!pTsdb) return 0;

  int32_t    code = 0;
  int32_t    lino = 0;
  int32_t    phase = 0;
  SCommitter commith;
  SMemTable *pMemTable = pTsdb->mem;

  // check
  if (pMemTable->nRow == 0 && pMemTable->nDel == 0) {
    taosThreadRwlockWrlock(&pTsdb->rwLock);
    pTsdb->mem = NULL;
    taosThreadRwlockUnlock(&pTsdb->rwLock);

    tsdbUnrefMemTable(pMemTable);
    goto _exit;
  }

  // start commit
  code = tsdbStartCommit(pTsdb, &commith);
  TSDB_CHECK_CODE(code, lino, _exit);

  // commit impl
  code = tsdbCommitData(&commith);
  TSDB_CHECK_CODE(code, lino, _exit);

  code = tsdbCommitDel(&commith);
  TSDB_CHECK_CODE(code, lino, _exit);

  // end commit
  code = tsdbEndCommit(&commith, 0);
  phase = 1;
  TSDB_CHECK_CODE(code, lino, _exit);

_exit:
  if (code) {
<<<<<<< HEAD
    if (phase == 0) {
      tsdbEndCommit(&commith, code);
    }
    tsdbError("vgId:%d %s failed at line %d since %s", TD_VID(pTsdb->pVnode), __func__, lino, tstrerror(code));
=======
    tsdbEndCommit(&commith, code);
    tsdbError("vgId:%d, %s failed at line %d since %s", TD_VID(pTsdb->pVnode), __func__, lino, tstrerror(code));
>>>>>>> 1806815f
  }
  return code;
}

static int32_t tsdbCommitDelStart(SCommitter *pCommitter) {
  int32_t    code = 0;
  int32_t    lino = 0;
  STsdb     *pTsdb = pCommitter->pTsdb;
  SMemTable *pMemTable = pTsdb->imem;

  if ((pCommitter->aDelIdx = taosArrayInit(0, sizeof(SDelIdx))) == NULL) {
    code = TSDB_CODE_OUT_OF_MEMORY;
    TSDB_CHECK_CODE(code, lino, _exit);
  }

  if ((pCommitter->aDelData = taosArrayInit(0, sizeof(SDelData))) == NULL) {
    code = TSDB_CODE_OUT_OF_MEMORY;
    TSDB_CHECK_CODE(code, lino, _exit);
  }

  if ((pCommitter->aDelIdxN = taosArrayInit(0, sizeof(SDelIdx))) == NULL) {
    code = TSDB_CODE_OUT_OF_MEMORY;
    TSDB_CHECK_CODE(code, lino, _exit);
  }

  SDelFile *pDelFileR = pCommitter->fs.pDelFile;
  if (pDelFileR) {
    code = tsdbDelFReaderOpen(&pCommitter->pDelFReader, pDelFileR, pTsdb);
    TSDB_CHECK_CODE(code, lino, _exit);

    code = tsdbReadDelIdx(pCommitter->pDelFReader, pCommitter->aDelIdx);
    TSDB_CHECK_CODE(code, lino, _exit);
  }

  // prepare new
  SDelFile wDelFile = {.commitID = pCommitter->commitID, .size = 0, .offset = 0};
  code = tsdbDelFWriterOpen(&pCommitter->pDelFWriter, &wDelFile, pTsdb);
  TSDB_CHECK_CODE(code, lino, _exit);

_exit:
  if (code) {
    tsdbError("vgId:%d, %s failed at line %d since %s", TD_VID(pTsdb->pVnode), __func__, lino, tstrerror(code));
  } else {
    tsdbDebug("vgId:%d, commit del start", TD_VID(pTsdb->pVnode));
  }
  return code;
}

static int32_t tsdbCommitTableDel(SCommitter *pCommitter, STbData *pTbData, SDelIdx *pDelIdx) {
  int32_t   code = 0;
  int32_t   lino = 0;
  SDelData *pDelData;
  tb_uid_t  suid;
  tb_uid_t  uid;

  if (pTbData) {
    suid = pTbData->suid;
    uid = pTbData->uid;

    if (pTbData->pHead == NULL) {
      pTbData = NULL;
    }
  }

  if (pDelIdx) {
    suid = pDelIdx->suid;
    uid = pDelIdx->uid;

    code = tsdbReadDelData(pCommitter->pDelFReader, pDelIdx, pCommitter->aDelData);
    TSDB_CHECK_CODE(code, lino, _exit);
  } else {
    taosArrayClear(pCommitter->aDelData);
  }

  if (pTbData == NULL && pDelIdx == NULL) goto _exit;

  SDelIdx delIdx = {.suid = suid, .uid = uid};

  // memory
  pDelData = pTbData ? pTbData->pHead : NULL;
  for (; pDelData; pDelData = pDelData->pNext) {
    if (taosArrayPush(pCommitter->aDelData, pDelData) == NULL) {
      code = TSDB_CODE_OUT_OF_MEMORY;
      TSDB_CHECK_CODE(code, lino, _exit);
    }
  }

  // write
  code = tsdbWriteDelData(pCommitter->pDelFWriter, pCommitter->aDelData, &delIdx);
  TSDB_CHECK_CODE(code, lino, _exit);

  // put delIdx
  if (taosArrayPush(pCommitter->aDelIdxN, &delIdx) == NULL) {
    code = TSDB_CODE_OUT_OF_MEMORY;
    TSDB_CHECK_CODE(code, lino, _exit);
  }

_exit:
  if (code) {
    tsdbError("vgId:%d, %s failed at line %d since %s", TD_VID(pCommitter->pTsdb->pVnode), __func__, lino,
              tstrerror(code));
  }
  return code;
}

static int32_t tsdbCommitDelEnd(SCommitter *pCommitter) {
  int32_t code = 0;
  int32_t lino = 0;
  STsdb  *pTsdb = pCommitter->pTsdb;

  code = tsdbWriteDelIdx(pCommitter->pDelFWriter, pCommitter->aDelIdxN);
  TSDB_CHECK_CODE(code, lino, _exit);

  code = tsdbUpdateDelFileHdr(pCommitter->pDelFWriter);
  TSDB_CHECK_CODE(code, lino, _exit);

  code = tsdbFSUpsertDelFile(&pCommitter->fs, &pCommitter->pDelFWriter->fDel);
  TSDB_CHECK_CODE(code, lino, _exit);

  code = tsdbDelFWriterClose(&pCommitter->pDelFWriter, 1);
  TSDB_CHECK_CODE(code, lino, _exit);

  if (pCommitter->pDelFReader) {
    code = tsdbDelFReaderClose(&pCommitter->pDelFReader);
    TSDB_CHECK_CODE(code, lino, _exit);
  }

  taosArrayDestroy(pCommitter->aDelIdx);
  taosArrayDestroy(pCommitter->aDelData);
  taosArrayDestroy(pCommitter->aDelIdxN);

_exit:
  if (code) {
    tsdbError("vgId:%d, %s failed at line %d since %s", TD_VID(pCommitter->pTsdb->pVnode), __func__, lino,
              tstrerror(code));
  }
  return code;
}

int32_t tsdbUpdateTableSchema(SMeta *pMeta, int64_t suid, int64_t uid, SSkmInfo *pSkmInfo) {
  int32_t code = 0;
  int32_t lino = 0;

  if (suid) {
    if (pSkmInfo->suid == suid) {
      pSkmInfo->uid = uid;
      goto _exit;
    }
  } else {
    if (pSkmInfo->uid == uid) goto _exit;
  }

  pSkmInfo->suid = suid;
  pSkmInfo->uid = uid;
  tTSchemaDestroy(pSkmInfo->pTSchema);
  code = metaGetTbTSchemaEx(pMeta, suid, uid, -1, &pSkmInfo->pTSchema);
  TSDB_CHECK_CODE(code, lino, _exit);

_exit:
  return code;
}

static int32_t tsdbCommitterUpdateRowSchema(SCommitter *pCommitter, int64_t suid, int64_t uid, int32_t sver) {
  int32_t code = 0;
  int32_t lino = 0;

  if (pCommitter->skmRow.pTSchema) {
    if (pCommitter->skmRow.suid == suid) {
      if (suid == 0) {
        if (pCommitter->skmRow.uid == uid && sver == pCommitter->skmRow.pTSchema->version) goto _exit;
      } else {
        if (sver == pCommitter->skmRow.pTSchema->version) goto _exit;
      }
    }
  }

  pCommitter->skmRow.suid = suid;
  pCommitter->skmRow.uid = uid;
  tTSchemaDestroy(pCommitter->skmRow.pTSchema);
  code = metaGetTbTSchemaEx(pCommitter->pTsdb->pVnode->pMeta, suid, uid, sver, &pCommitter->skmRow.pTSchema);
  TSDB_CHECK_CODE(code, lino, _exit);

_exit:
  return code;
}

static int32_t tsdbCommitterNextTableData(SCommitter *pCommitter) {
  int32_t code = 0;
  int32_t lino = 0;

  ASSERT(pCommitter->dReader.pBlockIdx);

  pCommitter->dReader.iBlockIdx++;
  if (pCommitter->dReader.iBlockIdx < taosArrayGetSize(pCommitter->dReader.aBlockIdx)) {
    pCommitter->dReader.pBlockIdx =
        (SBlockIdx *)taosArrayGet(pCommitter->dReader.aBlockIdx, pCommitter->dReader.iBlockIdx);

    code = tsdbReadDataBlk(pCommitter->dReader.pReader, pCommitter->dReader.pBlockIdx, &pCommitter->dReader.mBlock);
    TSDB_CHECK_CODE(code, lino, _exit);

    ASSERT(pCommitter->dReader.mBlock.nItem > 0);
  } else {
    pCommitter->dReader.pBlockIdx = NULL;
  }

_exit:
  return code;
}

static int32_t tDataIterCmprFn(const SRBTreeNode *n1, const SRBTreeNode *n2) {
  SDataIter *pIter1 = (SDataIter *)((uint8_t *)n1 - offsetof(SDataIter, n));
  SDataIter *pIter2 = (SDataIter *)((uint8_t *)n2 - offsetof(SDataIter, n));

  return tRowInfoCmprFn(&pIter1->r, &pIter2->r);
}

static int32_t tsdbOpenCommitIter(SCommitter *pCommitter) {
  int32_t code = 0;
  int32_t lino = 0;

  pCommitter->pIter = NULL;
  tRBTreeCreate(&pCommitter->rbt, tDataIterCmprFn);

  // memory
  TSDBKEY    tKey = {.ts = pCommitter->minKey, .version = VERSION_MIN};
  SDataIter *pIter = &pCommitter->dataIter;
  pIter->type = MEMORY_DATA_ITER;
  pIter->iTbDataP = 0;
  for (; pIter->iTbDataP < taosArrayGetSize(pCommitter->aTbDataP); pIter->iTbDataP++) {
    STbData *pTbData = (STbData *)taosArrayGetP(pCommitter->aTbDataP, pIter->iTbDataP);
    tsdbTbDataIterOpen(pTbData, &tKey, 0, &pIter->iter);
    TSDBROW *pRow = tsdbTbDataIterGet(&pIter->iter);
    if (pRow && TSDBROW_TS(pRow) > pCommitter->maxKey) {
      pCommitter->nextKey = TMIN(pCommitter->nextKey, TSDBROW_TS(pRow));
      pRow = NULL;
    }

    if (pRow == NULL) continue;

    pIter->r.suid = pTbData->suid;
    pIter->r.uid = pTbData->uid;
    pIter->r.row = *pRow;
    break;
  }
  ASSERT(pIter->iTbDataP < taosArrayGetSize(pCommitter->aTbDataP));
  tRBTreePut(&pCommitter->rbt, (SRBTreeNode *)pIter);

  // disk
  pCommitter->toLastOnly = 0;
  SDataFReader *pReader = pCommitter->dReader.pReader;
  if (pReader) {
    if (pReader->pSet->nSttF >= pCommitter->sttTrigger) {
      int8_t iIter = 0;
      for (int32_t iStt = 0; iStt < pReader->pSet->nSttF; iStt++) {
        pIter = &pCommitter->aDataIter[iIter];
        pIter->type = STT_DATA_ITER;
        pIter->iStt = iStt;

        code = tsdbReadSttBlk(pCommitter->dReader.pReader, iStt, pIter->aSttBlk);
        TSDB_CHECK_CODE(code, lino, _exit);

        if (taosArrayGetSize(pIter->aSttBlk) == 0) continue;

        pIter->iSttBlk = 0;
        SSttBlk *pSttBlk = (SSttBlk *)taosArrayGet(pIter->aSttBlk, 0);
        code = tsdbReadSttBlockEx(pCommitter->dReader.pReader, iStt, pSttBlk, &pIter->bData);
        TSDB_CHECK_CODE(code, lino, _exit);

        pIter->iRow = 0;
        pIter->r.suid = pIter->bData.suid;
        pIter->r.uid = pIter->bData.uid ? pIter->bData.uid : pIter->bData.aUid[0];
        pIter->r.row = tsdbRowFromBlockData(&pIter->bData, 0);

        tRBTreePut(&pCommitter->rbt, (SRBTreeNode *)pIter);
        iIter++;
      }
    } else {
      for (int32_t iStt = 0; iStt < pReader->pSet->nSttF; iStt++) {
        SSttFile *pSttFile = pReader->pSet->aSttF[iStt];
        if (pSttFile->size > pSttFile->offset) {
          pCommitter->toLastOnly = 1;
          break;
        }
      }
    }
  }

  code = tsdbNextCommitRow(pCommitter);
  TSDB_CHECK_CODE(code, lino, _exit);

_exit:
  if (code) {
    tsdbError("vgId:%d, %s failed at line %d since %s", TD_VID(pCommitter->pTsdb->pVnode), __func__, lino,
              tstrerror(code));
  }
  return code;
}

static int32_t tsdbCommitFileDataStart(SCommitter *pCommitter) {
  int32_t    code = 0;
  int32_t    lino = 0;
  STsdb     *pTsdb = pCommitter->pTsdb;
  SDFileSet *pRSet = NULL;

  // memory
  pCommitter->commitFid = tsdbKeyFid(pCommitter->nextKey, pCommitter->minutes, pCommitter->precision);
  tsdbFidKeyRange(pCommitter->commitFid, pCommitter->minutes, pCommitter->precision, &pCommitter->minKey,
                  &pCommitter->maxKey);
  pCommitter->nextKey = TSKEY_MAX;

  // Reader
  SDFileSet tDFileSet = {.fid = pCommitter->commitFid};
  pRSet = (SDFileSet *)taosArraySearch(pCommitter->fs.aDFileSet, &tDFileSet, tDFileSetCmprFn, TD_EQ);
  if (pRSet) {
    code = tsdbDataFReaderOpen(&pCommitter->dReader.pReader, pTsdb, pRSet);
    TSDB_CHECK_CODE(code, lino, _exit);

    // data
    code = tsdbReadBlockIdx(pCommitter->dReader.pReader, pCommitter->dReader.aBlockIdx);
    TSDB_CHECK_CODE(code, lino, _exit);

    pCommitter->dReader.iBlockIdx = 0;
    if (taosArrayGetSize(pCommitter->dReader.aBlockIdx) > 0) {
      pCommitter->dReader.pBlockIdx = (SBlockIdx *)taosArrayGet(pCommitter->dReader.aBlockIdx, 0);
      code = tsdbReadDataBlk(pCommitter->dReader.pReader, pCommitter->dReader.pBlockIdx, &pCommitter->dReader.mBlock);
      TSDB_CHECK_CODE(code, lino, _exit);
    } else {
      pCommitter->dReader.pBlockIdx = NULL;
    }
    tBlockDataReset(&pCommitter->dReader.bData);
  } else {
    pCommitter->dReader.pBlockIdx = NULL;
  }

  // Writer
  SHeadFile fHead = {.commitID = pCommitter->commitID};
  SDataFile fData = {.commitID = pCommitter->commitID};
  SSmaFile  fSma = {.commitID = pCommitter->commitID};
  SSttFile  fStt = {.commitID = pCommitter->commitID};
  SDFileSet wSet = {.fid = pCommitter->commitFid, .pHeadF = &fHead, .pDataF = &fData, .pSmaF = &fSma};
  if (pRSet) {
    ASSERT(pRSet->nSttF <= pCommitter->sttTrigger);
    fData = *pRSet->pDataF;
    fSma = *pRSet->pSmaF;
    wSet.diskId = pRSet->diskId;
    if (pRSet->nSttF < pCommitter->sttTrigger) {
      for (int32_t iStt = 0; iStt < pRSet->nSttF; iStt++) {
        wSet.aSttF[iStt] = pRSet->aSttF[iStt];
      }
      wSet.nSttF = pRSet->nSttF + 1;
    } else {
      wSet.nSttF = 1;
    }
  } else {
    SDiskID did = {0};
    tfsAllocDisk(pTsdb->pVnode->pTfs, 0, &did);
    tfsMkdirRecurAt(pTsdb->pVnode->pTfs, pTsdb->path, did);
    wSet.diskId = did;
    wSet.nSttF = 1;
  }
  wSet.aSttF[wSet.nSttF - 1] = &fStt;
  code = tsdbDataFWriterOpen(&pCommitter->dWriter.pWriter, pTsdb, &wSet);
  TSDB_CHECK_CODE(code, lino, _exit);

  taosArrayClear(pCommitter->dWriter.aBlockIdx);
  taosArrayClear(pCommitter->dWriter.aSttBlk);
  tMapDataReset(&pCommitter->dWriter.mBlock);
  tBlockDataReset(&pCommitter->dWriter.bData);
#if USE_STREAM_COMPRESSION
  tDiskDataBuilderClear(pCommitter->dWriter.pBuilder);
#else
  tBlockDataReset(&pCommitter->dWriter.bDatal);
#endif

  // open iter
  code = tsdbOpenCommitIter(pCommitter);
  TSDB_CHECK_CODE(code, lino, _exit);

_exit:
  if (code) {
    tsdbError("vgId:%d, %s failed at line %d since %s", TD_VID(pTsdb->pVnode), __func__, lino, tstrerror(code));
  }
  return code;
}

int32_t tsdbWriteDataBlock(SDataFWriter *pWriter, SBlockData *pBlockData, SMapData *mDataBlk, int8_t cmprAlg) {
  int32_t code = 0;
  int32_t lino = 0;

  if (pBlockData->nRow == 0) return code;

  SDataBlk dataBlk;
  tDataBlkReset(&dataBlk);

  // info
  dataBlk.nRow += pBlockData->nRow;
  for (int32_t iRow = 0; iRow < pBlockData->nRow; iRow++) {
    TSDBKEY key = {.ts = pBlockData->aTSKEY[iRow], .version = pBlockData->aVersion[iRow]};

    if (iRow == 0) {
      if (tsdbKeyCmprFn(&dataBlk.minKey, &key) > 0) {
        dataBlk.minKey = key;
      }
    } else {
      if (pBlockData->aTSKEY[iRow] == pBlockData->aTSKEY[iRow - 1]) {
        dataBlk.hasDup = 1;
      }
    }

    if (iRow == pBlockData->nRow - 1 && tsdbKeyCmprFn(&dataBlk.maxKey, &key) < 0) {
      dataBlk.maxKey = key;
    }

    dataBlk.minVer = TMIN(dataBlk.minVer, key.version);
    dataBlk.maxVer = TMAX(dataBlk.maxVer, key.version);
  }

  // write
  dataBlk.nSubBlock++;
  code = tsdbWriteBlockData(pWriter, pBlockData, &dataBlk.aSubBlock[dataBlk.nSubBlock - 1],
                            ((dataBlk.nSubBlock == 1) && !dataBlk.hasDup) ? &dataBlk.smaInfo : NULL, cmprAlg, 0);
  TSDB_CHECK_CODE(code, lino, _exit);

  // put SDataBlk
  code = tMapDataPutItem(mDataBlk, &dataBlk, tPutDataBlk);
  TSDB_CHECK_CODE(code, lino, _exit);

  // clear
  tBlockDataClear(pBlockData);

_exit:
  if (code) {
    tsdbError("vgId:%d, %s failed at line %d since %s", TD_VID(pWriter->pTsdb->pVnode), __func__, lino, tstrerror(code));
  }
  return code;
}

int32_t tsdbWriteSttBlock(SDataFWriter *pWriter, SBlockData *pBlockData, SArray *aSttBlk, int8_t cmprAlg) {
  int32_t code = 0;
  int32_t lino = 0;
  SSttBlk sstBlk;

  if (pBlockData->nRow == 0) return code;

  // info
  sstBlk.suid = pBlockData->suid;
  sstBlk.nRow = pBlockData->nRow;
  sstBlk.minKey = TSKEY_MAX;
  sstBlk.maxKey = TSKEY_MIN;
  sstBlk.minVer = VERSION_MAX;
  sstBlk.maxVer = VERSION_MIN;
  for (int32_t iRow = 0; iRow < pBlockData->nRow; iRow++) {
    sstBlk.minKey = TMIN(sstBlk.minKey, pBlockData->aTSKEY[iRow]);
    sstBlk.maxKey = TMAX(sstBlk.maxKey, pBlockData->aTSKEY[iRow]);
    sstBlk.minVer = TMIN(sstBlk.minVer, pBlockData->aVersion[iRow]);
    sstBlk.maxVer = TMAX(sstBlk.maxVer, pBlockData->aVersion[iRow]);
  }
  sstBlk.minUid = pBlockData->uid ? pBlockData->uid : pBlockData->aUid[0];
  sstBlk.maxUid = pBlockData->uid ? pBlockData->uid : pBlockData->aUid[pBlockData->nRow - 1];

  // write
  code = tsdbWriteBlockData(pWriter, pBlockData, &sstBlk.bInfo, NULL, cmprAlg, 1);
  TSDB_CHECK_CODE(code, lino, _exit);

  // push SSttBlk
  if (taosArrayPush(aSttBlk, &sstBlk) == NULL) {
    code = TSDB_CODE_OUT_OF_MEMORY;
    TSDB_CHECK_CODE(code, lino, _exit);
  }

  // clear
  tBlockDataClear(pBlockData);

_exit:
  if (code) {
    tsdbError("vgId:%d, %s failed at line %d since %s", TD_VID(pWriter->pTsdb->pVnode), __func__, lino, tstrerror(code));
  }
  return code;
}

static int32_t tsdbCommitSttBlk(SDataFWriter *pWriter, SDiskDataBuilder *pBuilder, SArray *aSttBlk) {
  int32_t code = 0;
  int32_t lino = 0;

  if (pBuilder->nRow == 0) return code;

  // gnrt
  const SDiskData *pDiskData;
  const SBlkInfo  *pBlkInfo;
  code = tGnrtDiskData(pBuilder, &pDiskData, &pBlkInfo);
  TSDB_CHECK_CODE(code, lino, _exit);

  SSttBlk sttBlk = {.suid = pBuilder->suid,
                    .minUid = pBlkInfo->minUid,
                    .maxUid = pBlkInfo->maxUid,
                    .minKey = pBlkInfo->minKey,
                    .maxKey = pBlkInfo->maxKey,
                    .minVer = pBlkInfo->minVer,
                    .maxVer = pBlkInfo->maxVer,
                    .nRow = pBuilder->nRow};
  // write
  code = tsdbWriteDiskData(pWriter, pDiskData, &sttBlk.bInfo, NULL);
  TSDB_CHECK_CODE(code, lino, _exit);

  // push
  if (taosArrayPush(aSttBlk, &sttBlk) == NULL) {
    code = TSDB_CODE_OUT_OF_MEMORY;
    TSDB_CHECK_CODE(code, lino, _exit);
  }

  // clear
  tDiskDataBuilderClear(pBuilder);

_exit:
  if (code) {
    tsdbError("vgId:%d, %s failed at line %d since %s", TD_VID(pWriter->pTsdb->pVnode), __func__, lino, tstrerror(code));
  }
  return code;
}

static int32_t tsdbCommitFileDataEnd(SCommitter *pCommitter) {
  int32_t code = 0;
  int32_t lino = 0;

  // write aBlockIdx
  code = tsdbWriteBlockIdx(pCommitter->dWriter.pWriter, pCommitter->dWriter.aBlockIdx);
  TSDB_CHECK_CODE(code, lino, _exit);

  // write aSttBlk
  code = tsdbWriteSttBlk(pCommitter->dWriter.pWriter, pCommitter->dWriter.aSttBlk);
  TSDB_CHECK_CODE(code, lino, _exit);

  // update file header
  code = tsdbUpdateDFileSetHeader(pCommitter->dWriter.pWriter);
  TSDB_CHECK_CODE(code, lino, _exit);

  // upsert SDFileSet
  code = tsdbFSUpsertFSet(&pCommitter->fs, &pCommitter->dWriter.pWriter->wSet);
  TSDB_CHECK_CODE(code, lino, _exit);

  // close and sync
  code = tsdbDataFWriterClose(&pCommitter->dWriter.pWriter, 1);
  TSDB_CHECK_CODE(code, lino, _exit);

  if (pCommitter->dReader.pReader) {
    code = tsdbDataFReaderClose(&pCommitter->dReader.pReader);
    TSDB_CHECK_CODE(code, lino, _exit);
  }

_exit:
  if (code) {
    tsdbError("vgId:%d, %s failed at line %d since %s", TD_VID(pCommitter->pTsdb->pVnode), __func__, lino,
              tstrerror(code));
  }
  return code;
}

static int32_t tsdbMoveCommitData(SCommitter *pCommitter, TABLEID toTable) {
  int32_t code = 0;
  int32_t lino = 0;

  while (pCommitter->dReader.pBlockIdx && tTABLEIDCmprFn(pCommitter->dReader.pBlockIdx, &toTable) < 0) {
    SBlockIdx blockIdx = *pCommitter->dReader.pBlockIdx;
    code = tsdbWriteDataBlk(pCommitter->dWriter.pWriter, &pCommitter->dReader.mBlock, &blockIdx);
    TSDB_CHECK_CODE(code, lino, _exit);

    if (taosArrayPush(pCommitter->dWriter.aBlockIdx, &blockIdx) == NULL) {
      code = TSDB_CODE_OUT_OF_MEMORY;
      TSDB_CHECK_CODE(code, lino, _exit);
    }

    code = tsdbCommitterNextTableData(pCommitter);
    TSDB_CHECK_CODE(code, lino, _exit);
  }

_exit:
  if (code) {
    tsdbError("vgId:%d, %s failed at line %d since %s", TD_VID(pCommitter->pTsdb->pVnode), __func__, lino,
              tstrerror(code));
  }
  return code;
}

static int32_t tsdbCommitFileDataImpl(SCommitter *pCommitter);
static int32_t tsdbCommitFileData(SCommitter *pCommitter) {
  int32_t    code = 0;
  int32_t    lino = 0;
  STsdb     *pTsdb = pCommitter->pTsdb;
  SMemTable *pMemTable = pTsdb->imem;

  // commit file data start
  code = tsdbCommitFileDataStart(pCommitter);
  TSDB_CHECK_CODE(code, lino, _exit);

  // impl
  code = tsdbCommitFileDataImpl(pCommitter);
  TSDB_CHECK_CODE(code, lino, _exit);

  // commit file data end
  code = tsdbCommitFileDataEnd(pCommitter);
  TSDB_CHECK_CODE(code, lino, _exit);

_exit:
  if (code) {
    tsdbError("vgId:%d, %s failed at line %d since %s", TD_VID(pTsdb->pVnode), __func__, lino, tstrerror(code));
    tsdbDataFReaderClose(&pCommitter->dReader.pReader);
    tsdbDataFWriterClose(&pCommitter->dWriter.pWriter, 0);
  }
  return code;
}

// ----------------------------------------------------------------------------
static void tsdbCommitConflictCheck(STsdb *pTsdb, SCommitter *pCommitter) {
  if (pTsdb->imem->nRow <= 0) {
    return;
  }

  int32_t minCommitFid = tsdbKeyFid(pTsdb->imem->minKey, pCommitter->minutes, pCommitter->precision);
  int32_t nLoops = 0;

_wait_retention_end:
  while (atomic_load_32(&pTsdb->trimHdl.maxOccupyFid) >= minCommitFid) {
    atomic_val_compare_exchange_8(&pTsdb->trimHdl.commitInWait, 0, 1);
    if (++nLoops > 1000) {
      nLoops = 0;
      sched_yield();
    }
  }
  if (atomic_val_compare_exchange_8(&pTsdb->trimHdl.state, 0, 1) == 0) {
    if (atomic_load_32(&pTsdb->trimHdl.maxOccupyFid) >= minCommitFid) {
      atomic_store_8(&pTsdb->trimHdl.state, 0);
      goto _wait_retention_end;
    }
    atomic_store_32(&pTsdb->trimHdl.minCommitFid, minCommitFid);
    atomic_store_8(&pTsdb->trimHdl.state, 0);
  } else {
    goto _wait_retention_end;
  }
  atomic_val_compare_exchange_8(&pTsdb->trimHdl.commitInWait, 1, 0);
}

static int32_t tsdbStartCommit(STsdb *pTsdb, SCommitter *pCommitter) {
  int32_t code = 0;
  int32_t lino = 0;

  memset(pCommitter, 0, sizeof(*pCommitter));
  ASSERT(pTsdb->mem && pTsdb->imem == NULL);

  taosThreadRwlockWrlock(&pTsdb->rwLock);
  pTsdb->imem = pTsdb->mem;
  pTsdb->mem = NULL;
  taosThreadRwlockUnlock(&pTsdb->rwLock);

  pCommitter->pTsdb = pTsdb;
  pCommitter->commitID = pTsdb->pVnode->state.commitID;
  pCommitter->minutes = pTsdb->keepCfg.days;
  pCommitter->precision = pTsdb->keepCfg.precision;
  pCommitter->minRow = pTsdb->pVnode->config.tsdbCfg.minRows;
  pCommitter->maxRow = pTsdb->pVnode->config.tsdbCfg.maxRows;
  pCommitter->cmprAlg = pTsdb->pVnode->config.tsdbCfg.compression;
  pCommitter->sttTrigger = pTsdb->pVnode->config.sttTrigger;
  pCommitter->aTbDataP = tsdbMemTableGetTbDataArray(pTsdb->imem);
  if (pCommitter->aTbDataP == NULL) {
    code = TSDB_CODE_OUT_OF_MEMORY;
    TSDB_CHECK_CODE(code, lino, _exit);
  }

  tsdbCommitConflictCheck(pTsdb, pCommitter);

  taosThreadRwlockRdlock(&pTsdb->rwLock);
  code = tsdbFSCopy(pTsdb, &pCommitter->fs);
  taosThreadRwlockUnlock(&pTsdb->rwLock);

  TSDB_CHECK_CODE(code, lino, _exit);

_exit:
  if (code) {
    tsdbError("vgId:%d, %s failed at line %d since %s", TD_VID(pTsdb->pVnode), __func__, lino, tstrerror(code));
  }
  return code;
}

static int32_t tsdbCommitDataStart(SCommitter *pCommitter) {
  int32_t code = 0;
  int32_t lino = 0;

  // reader
  pCommitter->dReader.aBlockIdx = taosArrayInit(0, sizeof(SBlockIdx));
  if (pCommitter->dReader.aBlockIdx == NULL) {
    code = TSDB_CODE_OUT_OF_MEMORY;
    TSDB_CHECK_CODE(code, lino, _exit);
  }

  code = tBlockDataCreate(&pCommitter->dReader.bData);
  TSDB_CHECK_CODE(code, lino, _exit);

  // merger
  for (int32_t iStt = 0; iStt < TSDB_MAX_STT_TRIGGER; iStt++) {
    SDataIter *pIter = &pCommitter->aDataIter[iStt];
    pIter->aSttBlk = taosArrayInit(0, sizeof(SSttBlk));
    if (pIter->aSttBlk == NULL) {
      code = TSDB_CODE_OUT_OF_MEMORY;
      TSDB_CHECK_CODE(code, lino, _exit);
    }

    code = tBlockDataCreate(&pIter->bData);
    TSDB_CHECK_CODE(code, lino, _exit);
  }

  // writer
  pCommitter->dWriter.aBlockIdx = taosArrayInit(0, sizeof(SBlockIdx));
  if (pCommitter->dWriter.aBlockIdx == NULL) {
    code = TSDB_CODE_OUT_OF_MEMORY;
    TSDB_CHECK_CODE(code, lino, _exit);
  }

  pCommitter->dWriter.aSttBlk = taosArrayInit(0, sizeof(SSttBlk));
  if (pCommitter->dWriter.aSttBlk == NULL) {
    code = TSDB_CODE_OUT_OF_MEMORY;
    TSDB_CHECK_CODE(code, lino, _exit);
  }

  code = tBlockDataCreate(&pCommitter->dWriter.bData);
  TSDB_CHECK_CODE(code, lino, _exit);

#if USE_STREAM_COMPRESSION
  code = tDiskDataBuilderCreate(&pCommitter->dWriter.pBuilder);
#else
  code = tBlockDataCreate(&pCommitter->dWriter.bDatal);
#endif
  TSDB_CHECK_CODE(code, lino, _exit);

_exit:
  if (code) {
    tsdbError("vgId:%d, %s failed at line %d since %s", TD_VID(pCommitter->pTsdb->pVnode), __func__, lino,
              tstrerror(code));
  }
  return code;
}

static void tsdbCommitDataEnd(SCommitter *pCommitter) {
  // reader
  taosArrayDestroy(pCommitter->dReader.aBlockIdx);
  tMapDataClear(&pCommitter->dReader.mBlock);
  tBlockDataDestroy(&pCommitter->dReader.bData, 1);

  // merger
  for (int32_t iStt = 0; iStt < TSDB_MAX_STT_TRIGGER; iStt++) {
    SDataIter *pIter = &pCommitter->aDataIter[iStt];
    taosArrayDestroy(pIter->aSttBlk);
    tBlockDataDestroy(&pIter->bData, 1);
  }

  // writer
  taosArrayDestroy(pCommitter->dWriter.aBlockIdx);
  taosArrayDestroy(pCommitter->dWriter.aSttBlk);
  tMapDataClear(&pCommitter->dWriter.mBlock);
  tBlockDataDestroy(&pCommitter->dWriter.bData, 1);
#if USE_STREAM_COMPRESSION
  tDiskDataBuilderDestroy(pCommitter->dWriter.pBuilder);
#else
  tBlockDataDestroy(&pCommitter->dWriter.bDatal, 1);
#endif
  tTSchemaDestroy(pCommitter->skmTable.pTSchema);
  tTSchemaDestroy(pCommitter->skmRow.pTSchema);
}

static int32_t tsdbCommitData(SCommitter *pCommitter) {
  int32_t code = 0;
  int32_t lino = 0;

  STsdb     *pTsdb = pCommitter->pTsdb;
  SMemTable *pMemTable = pTsdb->imem;

  // check
  if (pMemTable->nRow == 0) goto _exit;

  // start ====================
  code = tsdbCommitDataStart(pCommitter);
  TSDB_CHECK_CODE(code, lino, _exit);

  // impl ====================
  pCommitter->nextKey = pMemTable->minKey;
  while (pCommitter->nextKey < TSKEY_MAX) {
    code = tsdbCommitFileData(pCommitter);
    TSDB_CHECK_CODE(code, lino, _exit);
  }

  // end ====================
  tsdbCommitDataEnd(pCommitter);

_exit:
  if (code) {
    tsdbError("vgId:%d, %s failed at line %d since %s", TD_VID(pTsdb->pVnode), __func__, lino, tstrerror(code));
  }
  return code;
}

static int32_t tsdbCommitDel(SCommitter *pCommitter) {
  int32_t code = 0;
  int32_t lino = 0;

  STsdb     *pTsdb = pCommitter->pTsdb;
  SMemTable *pMemTable = pTsdb->imem;

  if (pMemTable->nDel == 0) {
    goto _exit;
  }

  // start
  code = tsdbCommitDelStart(pCommitter);
  if (code) {
    TSDB_CHECK_CODE(code, lino, _exit);
  }

  // impl
  int32_t  iDelIdx = 0;
  int32_t  nDelIdx = taosArrayGetSize(pCommitter->aDelIdx);
  int32_t  iTbData = 0;
  int32_t  nTbData = taosArrayGetSize(pCommitter->aTbDataP);
  STbData *pTbData;
  SDelIdx *pDelIdx;

  ASSERT(nTbData > 0);

  pTbData = (STbData *)taosArrayGetP(pCommitter->aTbDataP, iTbData);
  pDelIdx = (iDelIdx < nDelIdx) ? (SDelIdx *)taosArrayGet(pCommitter->aDelIdx, iDelIdx) : NULL;
  while (true) {
    if (pTbData == NULL && pDelIdx == NULL) break;

    if (pTbData && pDelIdx) {
      int32_t c = tTABLEIDCmprFn(pTbData, pDelIdx);

      if (c == 0) {
        goto _commit_mem_and_disk_del;
      } else if (c < 0) {
        goto _commit_mem_del;
      } else {
        goto _commit_disk_del;
      }
    } else if (pTbData) {
      goto _commit_mem_del;
    } else {
      goto _commit_disk_del;
    }

  _commit_mem_del:
    code = tsdbCommitTableDel(pCommitter, pTbData, NULL);
    TSDB_CHECK_CODE(code, lino, _exit);

    iTbData++;
    pTbData = (iTbData < nTbData) ? (STbData *)taosArrayGetP(pCommitter->aTbDataP, iTbData) : NULL;
    continue;

  _commit_disk_del:
    code = tsdbCommitTableDel(pCommitter, NULL, pDelIdx);
    TSDB_CHECK_CODE(code, lino, _exit);

    iDelIdx++;
    pDelIdx = (iDelIdx < nDelIdx) ? (SDelIdx *)taosArrayGet(pCommitter->aDelIdx, iDelIdx) : NULL;
    continue;

  _commit_mem_and_disk_del:
    code = tsdbCommitTableDel(pCommitter, pTbData, pDelIdx);
    TSDB_CHECK_CODE(code, lino, _exit);

    iTbData++;
    pTbData = (iTbData < nTbData) ? (STbData *)taosArrayGetP(pCommitter->aTbDataP, iTbData) : NULL;
    iDelIdx++;
    pDelIdx = (iDelIdx < nDelIdx) ? (SDelIdx *)taosArrayGet(pCommitter->aDelIdx, iDelIdx) : NULL;
    continue;
  }

  // end
  code = tsdbCommitDelEnd(pCommitter);
  TSDB_CHECK_CODE(code, lino, _exit);

_exit:
  if (code) {
    tsdbError("vgId:%d, %s failed at line %d since %s", TD_VID(pTsdb->pVnode), __func__, lino, tstrerror(code));
  } else {
    tsdbDebug("vgId:%d, commit del done, nDel:%" PRId64, TD_VID(pTsdb->pVnode), pMemTable->nDel);
  }
  return code;
}

static int32_t tsdbEndCommit(SCommitter *pCommitter, int32_t eno) {
  int32_t code = 0;
  int32_t lino = 0;
  STsdb  *pTsdb = pCommitter->pTsdb;
#if 0
  // lock
  taosThreadRwlockWrlock(&pTsdb->rwLock);

  ASSERT(pCommitter->fs.version <= pTsdb->fs.version);

  if (pCommitter->fs.version < pTsdb->fs.version) {
    if ((code = tsdbFSUpdDel(pTsdb, &pCommitter->fs, &pTsdb->fs, pTsdb->trimHdl.minCommitFid - 1))) {
      taosThreadRwlockUnlock(&pTsdb->rwLock);
      TSDB_CHECK_CODE(code, lino, _exit);
    }
  }

  code = tsdbFSCommit1(pTsdb, &pCommitter->fs);
  if (code) {
    taosThreadRwlockUnlock(&pTsdb->rwLock);
    TSDB_CHECK_CODE(code, lino, _exit);
  }

  // commit or rollback
  code = tsdbFSCommit2(pTsdb, &pCommitter->fs);
  if (code) {
    taosThreadRwlockUnlock(&pTsdb->rwLock);
    TSDB_CHECK_CODE(code, lino, _exit);
  }
#endif

  if (eno) {
    code = eno;
    TSDB_CHECK_CODE(code, lino, _exit);
  } else {
    code = tsdbFSPrepareCommit(pCommitter->pTsdb, &pCommitter->fs);
    TSDB_CHECK_CODE(code, lino, _exit);
  }

_exit:
  tsdbFSDestroy(&pCommitter->fs);
  taosArrayDestroy(pCommitter->aTbDataP);
  pCommitter->aTbDataP = NULL;
  pTsdb->trimHdl.minCommitFid = INT32_MAX;

  if (code || eno) {
    tsdbError("vgId:%d, %s failed at line %d since %s", TD_VID(pTsdb->pVnode), __func__, lino, tstrerror(code));
  } else {
    tsdbInfo("vgId:%d, tsdb end commit", TD_VID(pTsdb->pVnode));
  }
  return code;
}

// ================================================================================

static FORCE_INLINE SRowInfo *tsdbGetCommitRow(SCommitter *pCommitter) {
  return (pCommitter->pIter) ? &pCommitter->pIter->r : NULL;
}

static int32_t tsdbNextCommitRow(SCommitter *pCommitter) {
  int32_t code = 0;
  int32_t lino = 0;

  if (pCommitter->pIter) {
    SDataIter *pIter = pCommitter->pIter;
    if (pCommitter->pIter->type == MEMORY_DATA_ITER) {  // memory
      tsdbTbDataIterNext(&pIter->iter);
      TSDBROW *pRow = tsdbTbDataIterGet(&pIter->iter);
      while (true) {
        if (pRow && TSDBROW_TS(pRow) > pCommitter->maxKey) {
          pCommitter->nextKey = TMIN(pCommitter->nextKey, TSDBROW_TS(pRow));
          pRow = NULL;
        }

        if (pRow) {
          pIter->r.suid = pIter->iter.pTbData->suid;
          pIter->r.uid = pIter->iter.pTbData->uid;
          pIter->r.row = *pRow;
          break;
        }

        pIter->iTbDataP++;
        if (pIter->iTbDataP < taosArrayGetSize(pCommitter->aTbDataP)) {
          STbData *pTbData = (STbData *)taosArrayGetP(pCommitter->aTbDataP, pIter->iTbDataP);
          TSDBKEY  keyFrom = {.ts = pCommitter->minKey, .version = VERSION_MIN};
          tsdbTbDataIterOpen(pTbData, &keyFrom, 0, &pIter->iter);
          pRow = tsdbTbDataIterGet(&pIter->iter);
          continue;
        } else {
          pCommitter->pIter = NULL;
          break;
        }
      }
    } else if (pCommitter->pIter->type == STT_DATA_ITER) {  // last file
      pIter->iRow++;
      if (pIter->iRow < pIter->bData.nRow) {
        pIter->r.uid = pIter->bData.uid ? pIter->bData.uid : pIter->bData.aUid[pIter->iRow];
        pIter->r.row = tsdbRowFromBlockData(&pIter->bData, pIter->iRow);
      } else {
        pIter->iSttBlk++;
        if (pIter->iSttBlk < taosArrayGetSize(pIter->aSttBlk)) {
          SSttBlk *pSttBlk = (SSttBlk *)taosArrayGet(pIter->aSttBlk, pIter->iSttBlk);

          code = tsdbReadSttBlockEx(pCommitter->dReader.pReader, pIter->iStt, pSttBlk, &pIter->bData);
          if (code) goto _exit;

          pIter->iRow = 0;
          pIter->r.suid = pIter->bData.suid;
          pIter->r.uid = pIter->bData.uid ? pIter->bData.uid : pIter->bData.aUid[0];
          pIter->r.row = tsdbRowFromBlockData(&pIter->bData, 0);
        } else {
          pCommitter->pIter = NULL;
        }
      }
    } else {
      ASSERT(0);
    }

    // compare with min in RB Tree
    pIter = (SDataIter *)tRBTreeMin(&pCommitter->rbt);
    if (pCommitter->pIter && pIter) {
      int32_t c = tRowInfoCmprFn(&pCommitter->pIter->r, &pIter->r);
      if (c > 0) {
        tRBTreePut(&pCommitter->rbt, (SRBTreeNode *)pCommitter->pIter);
        pCommitter->pIter = NULL;
      } else {
        ASSERT(c);
      }
    }
  }

  if (pCommitter->pIter == NULL) {
    pCommitter->pIter = (SDataIter *)tRBTreeMin(&pCommitter->rbt);
    if (pCommitter->pIter) {
      tRBTreeDrop(&pCommitter->rbt, (SRBTreeNode *)pCommitter->pIter);
    }
  }

_exit:
  if (code) {
    tsdbError("vgId:%d, %s failed at line %d since %s", TD_VID(pCommitter->pTsdb->pVnode), __func__, lino,
              tstrerror(code));
  }
  return code;
}

static int32_t tsdbCommitAheadBlock(SCommitter *pCommitter, SDataBlk *pDataBlk) {
  int32_t code = 0;
  int32_t lino = 0;

  SBlockData *pBlockData = &pCommitter->dWriter.bData;
  SRowInfo   *pRowInfo = tsdbGetCommitRow(pCommitter);
  TABLEID     id = {.suid = pRowInfo->suid, .uid = pRowInfo->uid};

  tBlockDataClear(pBlockData);
  while (pRowInfo) {
    ASSERT(pRowInfo->row.type == 0);
    code = tsdbCommitterUpdateRowSchema(pCommitter, id.suid, id.uid, TSDBROW_SVERSION(&pRowInfo->row));
    TSDB_CHECK_CODE(code, lino, _exit);

    code = tBlockDataAppendRow(pBlockData, &pRowInfo->row, pCommitter->skmRow.pTSchema, id.uid);
    TSDB_CHECK_CODE(code, lino, _exit);

    code = tsdbNextCommitRow(pCommitter);
    TSDB_CHECK_CODE(code, lino, _exit);

    pRowInfo = tsdbGetCommitRow(pCommitter);
    if (pRowInfo) {
      if (pRowInfo->suid != id.suid || pRowInfo->uid != id.uid) {
        pRowInfo = NULL;
      } else {
        TSDBKEY tKey = TSDBROW_KEY(&pRowInfo->row);
        if (tsdbKeyCmprFn(&tKey, &pDataBlk->minKey) >= 0) pRowInfo = NULL;
      }
    }

    if (pBlockData->nRow >= pCommitter->maxRow) {
      code =
          tsdbWriteDataBlock(pCommitter->dWriter.pWriter, pBlockData, &pCommitter->dWriter.mBlock, pCommitter->cmprAlg);
      TSDB_CHECK_CODE(code, lino, _exit);
    }
  }

  code = tsdbWriteDataBlock(pCommitter->dWriter.pWriter, pBlockData, &pCommitter->dWriter.mBlock, pCommitter->cmprAlg);
  TSDB_CHECK_CODE(code, lino, _exit);

_exit:
  if (code) {
    tsdbError("vgId:%d, %s failed at line %d since %s", TD_VID(pCommitter->pTsdb->pVnode), __func__, lino,
              tstrerror(code));
  }
  return code;
}

static int32_t tsdbCommitMergeBlock(SCommitter *pCommitter, SDataBlk *pDataBlk) {
  int32_t code = 0;
  int32_t lino = 0;

  SRowInfo   *pRowInfo = tsdbGetCommitRow(pCommitter);
  TABLEID     id = {.suid = pRowInfo->suid, .uid = pRowInfo->uid};
  SBlockData *pBDataR = &pCommitter->dReader.bData;
  SBlockData *pBDataW = &pCommitter->dWriter.bData;

  code = tsdbReadDataBlock(pCommitter->dReader.pReader, pDataBlk, pBDataR);
  TSDB_CHECK_CODE(code, lino, _exit);

  tBlockDataClear(pBDataW);
  int32_t  iRow = 0;
  TSDBROW  row = tsdbRowFromBlockData(pBDataR, 0);
  TSDBROW *pRow = &row;

  while (pRow && pRowInfo) {
    int32_t c = tsdbRowCmprFn(pRow, &pRowInfo->row);
    if (c < 0) {
      code = tBlockDataAppendRow(pBDataW, pRow, NULL, id.uid);
      TSDB_CHECK_CODE(code, lino, _exit);

      iRow++;
      if (iRow < pBDataR->nRow) {
        row = tsdbRowFromBlockData(pBDataR, iRow);
      } else {
        pRow = NULL;
      }
    } else if (c > 0) {
      ASSERT(pRowInfo->row.type == 0);
      code = tsdbCommitterUpdateRowSchema(pCommitter, id.suid, id.uid, TSDBROW_SVERSION(&pRowInfo->row));
      TSDB_CHECK_CODE(code, lino, _exit);

      code = tBlockDataAppendRow(pBDataW, &pRowInfo->row, pCommitter->skmRow.pTSchema, id.uid);
      TSDB_CHECK_CODE(code, lino, _exit);

      code = tsdbNextCommitRow(pCommitter);
      TSDB_CHECK_CODE(code, lino, _exit);

      pRowInfo = tsdbGetCommitRow(pCommitter);
      if (pRowInfo) {
        if (pRowInfo->suid != id.suid || pRowInfo->uid != id.uid) {
          pRowInfo = NULL;
        } else {
          TSDBKEY tKey = TSDBROW_KEY(&pRowInfo->row);
          if (tsdbKeyCmprFn(&tKey, &pDataBlk->maxKey) > 0) pRowInfo = NULL;
        }
      }
    } else {
      ASSERT(0);
    }

    if (pBDataW->nRow >= pCommitter->maxRow) {
      code = tsdbWriteDataBlock(pCommitter->dWriter.pWriter, pBDataW, &pCommitter->dWriter.mBlock, pCommitter->cmprAlg);
      TSDB_CHECK_CODE(code, lino, _exit);
    }
  }

  while (pRow) {
    code = tBlockDataAppendRow(pBDataW, pRow, NULL, id.uid);
    TSDB_CHECK_CODE(code, lino, _exit);

    iRow++;
    if (iRow < pBDataR->nRow) {
      row = tsdbRowFromBlockData(pBDataR, iRow);
    } else {
      pRow = NULL;
    }

    if (pBDataW->nRow >= pCommitter->maxRow) {
      code = tsdbWriteDataBlock(pCommitter->dWriter.pWriter, pBDataW, &pCommitter->dWriter.mBlock, pCommitter->cmprAlg);
      TSDB_CHECK_CODE(code, lino, _exit);
    }
  }

  code = tsdbWriteDataBlock(pCommitter->dWriter.pWriter, pBDataW, &pCommitter->dWriter.mBlock, pCommitter->cmprAlg);
  TSDB_CHECK_CODE(code, lino, _exit);

_exit:
  if (code) {
    tsdbError("vgId:%d, %s failed at line %d since %s", TD_VID(pCommitter->pTsdb->pVnode), __func__, lino,
              tstrerror(code));
  }
  return code;
}

static int32_t tsdbMergeTableData(SCommitter *pCommitter, TABLEID id) {
  int32_t code = 0;
  int32_t lino = 0;

  SBlockIdx *pBlockIdx = pCommitter->dReader.pBlockIdx;

  ASSERT(pBlockIdx == NULL || tTABLEIDCmprFn(pBlockIdx, &id) >= 0);
  if (pBlockIdx && pBlockIdx->suid == id.suid && pBlockIdx->uid == id.uid) {
    int32_t   iBlock = 0;
    SDataBlk  block;
    SDataBlk *pDataBlk = &block;
    SRowInfo *pRowInfo = tsdbGetCommitRow(pCommitter);

    ASSERT(pRowInfo->suid == id.suid && pRowInfo->uid == id.uid);

    tMapDataGetItemByIdx(&pCommitter->dReader.mBlock, iBlock, pDataBlk, tGetDataBlk);
    while (pDataBlk && pRowInfo) {
      SDataBlk tBlock = {.minKey = TSDBROW_KEY(&pRowInfo->row), .maxKey = TSDBROW_KEY(&pRowInfo->row)};
      int32_t  c = tDataBlkCmprFn(pDataBlk, &tBlock);

      if (c < 0) {
        code = tMapDataPutItem(&pCommitter->dWriter.mBlock, pDataBlk, tPutDataBlk);
        TSDB_CHECK_CODE(code, lino, _exit);

        iBlock++;
        if (iBlock < pCommitter->dReader.mBlock.nItem) {
          tMapDataGetItemByIdx(&pCommitter->dReader.mBlock, iBlock, pDataBlk, tGetDataBlk);
        } else {
          pDataBlk = NULL;
        }
      } else if (c > 0) {
        code = tsdbCommitAheadBlock(pCommitter, pDataBlk);
        TSDB_CHECK_CODE(code, lino, _exit);

        pRowInfo = tsdbGetCommitRow(pCommitter);
        if (pRowInfo && (pRowInfo->suid != id.suid || pRowInfo->uid != id.uid)) pRowInfo = NULL;
      } else {
        code = tsdbCommitMergeBlock(pCommitter, pDataBlk);
        TSDB_CHECK_CODE(code, lino, _exit);

        iBlock++;
        if (iBlock < pCommitter->dReader.mBlock.nItem) {
          tMapDataGetItemByIdx(&pCommitter->dReader.mBlock, iBlock, pDataBlk, tGetDataBlk);
        } else {
          pDataBlk = NULL;
        }
        pRowInfo = tsdbGetCommitRow(pCommitter);
        if (pRowInfo && (pRowInfo->suid != id.suid || pRowInfo->uid != id.uid)) pRowInfo = NULL;
      }
    }

    while (pDataBlk) {
      code = tMapDataPutItem(&pCommitter->dWriter.mBlock, pDataBlk, tPutDataBlk);
      TSDB_CHECK_CODE(code, lino, _exit);

      iBlock++;
      if (iBlock < pCommitter->dReader.mBlock.nItem) {
        tMapDataGetItemByIdx(&pCommitter->dReader.mBlock, iBlock, pDataBlk, tGetDataBlk);
      } else {
        pDataBlk = NULL;
      }
    }

    code = tsdbCommitterNextTableData(pCommitter);
    TSDB_CHECK_CODE(code, lino, _exit);
  }

_exit:
  if (code) {
    tsdbError("vgId:%d, %s failed at line %d since %s", TD_VID(pCommitter->pTsdb->pVnode), __func__, lino,
              tstrerror(code));
  }
  return code;
}

static int32_t tsdbInitSttBlockBuilderIfNeed(SCommitter *pCommitter, TABLEID id) {
  int32_t code = 0;
  int32_t lino = 0;

#if USE_STREAM_COMPRESSION
  SDiskDataBuilder *pBuilder = pCommitter->dWriter.pBuilder;
  if (pBuilder->suid || pBuilder->uid) {
    if (!TABLE_SAME_SCHEMA(pBuilder->suid, pBuilder->uid, id.suid, id.uid)) {
      code = tsdbCommitSttBlk(pCommitter->dWriter.pWriter, pBuilder, pCommitter->dWriter.aSttBlk);
      TSDB_CHECK_CODE(code, lino, _exit);

      tDiskDataBuilderClear(pBuilder);
    }
  }

  if (!pBuilder->suid && !pBuilder->uid) {
    ASSERT(pCommitter->skmTable.suid == id.suid);
    ASSERT(pCommitter->skmTable.uid == id.uid);
    code = tDiskDataBuilderInit(pBuilder, pCommitter->skmTable.pTSchema, &id, pCommitter->cmprAlg, 0);
    TSDB_CHECK_CODE(code, lino, _exit);
  }
#else
  SBlockData *pBData = &pCommitter->dWriter.bDatal;
  if (pBData->suid || pBData->uid) {
    if (!TABLE_SAME_SCHEMA(pBData->suid, pBData->uid, id.suid, id.uid)) {
      code = tsdbWriteSttBlock(pCommitter->dWriter.pWriter, pBData, pCommitter->dWriter.aSttBlk, pCommitter->cmprAlg);
      TSDB_CHECK_CODE(code, lino, _exit);

      tBlockDataReset(pBData);
    }
  }

  if (!pBData->suid && !pBData->uid) {
    ASSERT(pCommitter->skmTable.suid == id.suid);
    ASSERT(pCommitter->skmTable.uid == id.uid);
    TABLEID tid = {.suid = id.suid, .uid = id.suid ? 0 : id.uid};
    code = tBlockDataInit(pBData, &tid, pCommitter->skmTable.pTSchema, NULL, 0);
    TSDB_CHECK_CODE(code, lino, _exit);
  }
#endif

_exit:
  if (code) {
    tsdbError("vgId:%d, %s failed at line %d since %s", TD_VID(pCommitter->pTsdb->pVnode), __func__, lino,
              tstrerror(code));
  }
  return code;
}

static int32_t tsdbAppendLastBlock(SCommitter *pCommitter) {
  int32_t code = 0;
  int32_t lino = 0;

  SBlockData *pBData = &pCommitter->dWriter.bData;
  TABLEID     id = {.suid = pBData->suid, .uid = pBData->uid};

  code = tsdbInitSttBlockBuilderIfNeed(pCommitter, id);
  TSDB_CHECK_CODE(code, lino, _exit);

  for (int32_t iRow = 0; iRow < pBData->nRow; iRow++) {
    TSDBROW row = tsdbRowFromBlockData(pBData, iRow);

#if USE_STREAM_COMPRESSION
    code = tDiskDataAddRow(pCommitter->dWriter.pBuilder, &row, NULL, &id);
    TSDB_CHECK_CODE(code, lino, _exit);

    if (pCommitter->dWriter.pBuilder->nRow >= pCommitter->maxRow) {
      code = tsdbCommitSttBlk(pCommitter->dWriter.pWriter, pCommitter->dWriter.pBuilder, pCommitter->dWriter.aSttBlk);
      TSDB_CHECK_CODE(code, lino, _exit);

      code = tsdbInitSttBlockBuilderIfNeed(pCommitter, id);
      TSDB_CHECK_CODE(code, lino, _exit);
    }
#else
    code = tBlockDataAppendRow(&pCommitter->dWriter.bDatal, &row, NULL, id.uid);
    TSDB_CHECK_CODE(code, lino, _exit);

    if (pCommitter->dWriter.bDatal.nRow >= pCommitter->maxRow) {
      code = tsdbWriteSttBlock(pCommitter->dWriter.pWriter, &pCommitter->dWriter.bDatal, pCommitter->dWriter.aSttBlk,
                               pCommitter->cmprAlg);
      TSDB_CHECK_CODE(code, lino, _exit);
    }
#endif
  }

_exit:
  if (code) {
    tsdbError("vgId:%d, %s failed at line %d since %s", TD_VID(pCommitter->pTsdb->pVnode), __func__, lino,
              tstrerror(code));
  }
  return code;
}

static int32_t tsdbCommitTableData(SCommitter *pCommitter, TABLEID id) {
  int32_t code = 0;
  int32_t lino = 0;

  SRowInfo *pRowInfo = tsdbGetCommitRow(pCommitter);
  if (pRowInfo && (pRowInfo->suid != id.suid || pRowInfo->uid != id.uid)) {
    pRowInfo = NULL;
  }

  if (pRowInfo == NULL) goto _exit;

  if (pCommitter->toLastOnly) {
    code = tsdbInitSttBlockBuilderIfNeed(pCommitter, id);
    TSDB_CHECK_CODE(code, lino, _exit);

    while (pRowInfo) {
      STSchema *pTSchema = NULL;
      if (pRowInfo->row.type == 0) {
        code = tsdbCommitterUpdateRowSchema(pCommitter, id.suid, id.uid, TSDBROW_SVERSION(&pRowInfo->row));
        TSDB_CHECK_CODE(code, lino, _exit);
        pTSchema = pCommitter->skmRow.pTSchema;
      }

#if USE_STREAM_COMPRESSION
      code = tDiskDataAddRow(pCommitter->dWriter.pBuilder, &pRowInfo->row, pTSchema, &id);
#else
      code = tBlockDataAppendRow(&pCommitter->dWriter.bDatal, &pRowInfo->row, pTSchema, id.uid);
#endif
      TSDB_CHECK_CODE(code, lino, _exit);

      code = tsdbNextCommitRow(pCommitter);
      TSDB_CHECK_CODE(code, lino, _exit);

      pRowInfo = tsdbGetCommitRow(pCommitter);
      if (pRowInfo && (pRowInfo->suid != id.suid || pRowInfo->uid != id.uid)) {
        pRowInfo = NULL;
      }

#if USE_STREAM_COMPRESSION
      if (pCommitter->dWriter.pBuilder->nRow >= pCommitter->maxRow) {
        code = tsdbCommitSttBlk(pCommitter->dWriter.pWriter, pCommitter->dWriter.pBuilder, pCommitter->dWriter.aSttBlk);
        TSDB_CHECK_CODE(code, lino, _exit);

        code = tsdbInitSttBlockBuilderIfNeed(pCommitter, id);
        TSDB_CHECK_CODE(code, lino, _exit);
      }
#else
      if (pCommitter->dWriter.bData.nRow >= pCommitter->maxRow) {
        code = tsdbWriteSttBlock(pCommitter->dWriter.pWriter, &pCommitter->dWriter.bDatal, pCommitter->dWriter.aSttBlk,
                                 pCommitter->cmprAlg);
        TSDB_CHECK_CODE(code, lino, _exit);
      }
#endif
    }
  } else {
    SBlockData *pBData = &pCommitter->dWriter.bData;
    ASSERT(pBData->nRow == 0);

    while (pRowInfo) {
      STSchema *pTSchema = NULL;
      if (pRowInfo->row.type == 0) {
        code = tsdbCommitterUpdateRowSchema(pCommitter, id.suid, id.uid, TSDBROW_SVERSION(&pRowInfo->row));
        TSDB_CHECK_CODE(code, lino, _exit);
        pTSchema = pCommitter->skmRow.pTSchema;
      }

      code = tBlockDataAppendRow(pBData, &pRowInfo->row, pTSchema, id.uid);
      TSDB_CHECK_CODE(code, lino, _exit);

      code = tsdbNextCommitRow(pCommitter);
      TSDB_CHECK_CODE(code, lino, _exit);

      pRowInfo = tsdbGetCommitRow(pCommitter);
      if (pRowInfo && (pRowInfo->suid != id.suid || pRowInfo->uid != id.uid)) {
        pRowInfo = NULL;
      }

      if (pBData->nRow >= pCommitter->maxRow) {
        code =
            tsdbWriteDataBlock(pCommitter->dWriter.pWriter, pBData, &pCommitter->dWriter.mBlock, pCommitter->cmprAlg);
        TSDB_CHECK_CODE(code, lino, _exit);
      }
    }

    if (pBData->nRow) {
      if (pBData->nRow > pCommitter->minRow) {
        code =
            tsdbWriteDataBlock(pCommitter->dWriter.pWriter, pBData, &pCommitter->dWriter.mBlock, pCommitter->cmprAlg);
        TSDB_CHECK_CODE(code, lino, _exit);
      } else {
        code = tsdbAppendLastBlock(pCommitter);
        TSDB_CHECK_CODE(code, lino, _exit);
      }
    }
  }

_exit:
  if (code) {
    tsdbError("vgId:%d, %s failed at line %d since %s", TD_VID(pCommitter->pTsdb->pVnode), __func__, lino,
              tstrerror(code));
  }
  return code;
}

static int32_t tsdbCommitFileDataImpl(SCommitter *pCommitter) {
  int32_t code = 0;
  int32_t lino = 0;

  SRowInfo *pRowInfo;
  TABLEID   id = {0};
  while ((pRowInfo = tsdbGetCommitRow(pCommitter)) != NULL) {
    ASSERT(pRowInfo->suid != id.suid || pRowInfo->uid != id.uid);
    id.suid = pRowInfo->suid;
    id.uid = pRowInfo->uid;

    code = tsdbMoveCommitData(pCommitter, id);
    TSDB_CHECK_CODE(code, lino, _exit);

    // start
    tMapDataReset(&pCommitter->dWriter.mBlock);

    // impl
    code = tsdbUpdateTableSchema(pCommitter->pTsdb->pVnode->pMeta, id.suid, id.uid, &pCommitter->skmTable);
    TSDB_CHECK_CODE(code, lino, _exit);
    code = tBlockDataInit(&pCommitter->dReader.bData, &id, pCommitter->skmTable.pTSchema, NULL, 0);
    TSDB_CHECK_CODE(code, lino, _exit);
    code = tBlockDataInit(&pCommitter->dWriter.bData, &id, pCommitter->skmTable.pTSchema, NULL, 0);
    TSDB_CHECK_CODE(code, lino, _exit);

    /* merge with data in .data file */
    code = tsdbMergeTableData(pCommitter, id);
    TSDB_CHECK_CODE(code, lino, _exit);

    /* handle remain table data */
    code = tsdbCommitTableData(pCommitter, id);
    TSDB_CHECK_CODE(code, lino, _exit);

    // end
    if (pCommitter->dWriter.mBlock.nItem > 0) {
      SBlockIdx blockIdx = {.suid = id.suid, .uid = id.uid};
      code = tsdbWriteDataBlk(pCommitter->dWriter.pWriter, &pCommitter->dWriter.mBlock, &blockIdx);
      TSDB_CHECK_CODE(code, lino, _exit);

      if (taosArrayPush(pCommitter->dWriter.aBlockIdx, &blockIdx) == NULL) {
        code = TSDB_CODE_OUT_OF_MEMORY;
        TSDB_CHECK_CODE(code, lino, _exit);
      }
    }
  }

  id.suid = INT64_MAX;
  id.uid = INT64_MAX;
  code = tsdbMoveCommitData(pCommitter, id);
  TSDB_CHECK_CODE(code, lino, _exit);

#if USE_STREAM_COMPRESSION
  code = tsdbCommitSttBlk(pCommitter->dWriter.pWriter, pCommitter->dWriter.pBuilder, pCommitter->dWriter.aSttBlk);
#else
  code = tsdbWriteSttBlock(pCommitter->dWriter.pWriter, &pCommitter->dWriter.bDatal, pCommitter->dWriter.aSttBlk,
                           pCommitter->cmprAlg);
#endif
  TSDB_CHECK_CODE(code, lino, _exit);

_exit:
  if (code) {
    tsdbError("vgId:%d, %s failed at line %d since %s", TD_VID(pCommitter->pTsdb->pVnode), __func__, lino,
              tstrerror(code));
  }
  return code;
}

int32_t tsdbFinishCommit(STsdb *pTsdb) {
  int32_t    code = 0;
  int32_t    lino = 0;
  SMemTable *pMemTable = pTsdb->imem;

  // lock
  taosThreadRwlockWrlock(&pTsdb->rwLock);

  code = tsdbFSCommit(pTsdb);
  if (code) {
    taosThreadRwlockUnlock(&pTsdb->rwLock);
    TSDB_CHECK_CODE(code, lino, _exit);
  }

  pTsdb->imem = NULL;

  // unlock
  taosThreadRwlockUnlock(&pTsdb->rwLock);
  if (pMemTable) {
    tsdbUnrefMemTable(pMemTable);
  }

_exit:
  if (code) {
    tsdbError("vgId:%d, %s failed at line %d since %s", TD_VID(pTsdb->pVnode), __func__, lino, tstrerror(code));
  } else {
    tsdbInfo("vgId:%d, tsdb finish commit", TD_VID(pTsdb->pVnode));
  }
  return code;
}

int32_t tsdbRollbackCommit(STsdb *pTsdb) {
  int32_t code = 0;
  int32_t lino = 0;

  code = tsdbFSRollback(pTsdb);
  TSDB_CHECK_CODE(code, lino, _exit);

_exit:
  if (code) {
    tsdbError("vgId:%d, %s failed at line %d since %s", TD_VID(pTsdb->pVnode), __func__, lino, tstrerror(code));
  } else {
    tsdbInfo("vgId:%d, tsdb rollback commit", TD_VID(pTsdb->pVnode));
  }
  return code;
}<|MERGE_RESOLUTION|>--- conflicted
+++ resolved
@@ -187,15 +187,10 @@
 
 _exit:
   if (code) {
-<<<<<<< HEAD
     if (phase == 0) {
       tsdbEndCommit(&commith, code);
     }
-    tsdbError("vgId:%d %s failed at line %d since %s", TD_VID(pTsdb->pVnode), __func__, lino, tstrerror(code));
-=======
-    tsdbEndCommit(&commith, code);
     tsdbError("vgId:%d, %s failed at line %d since %s", TD_VID(pTsdb->pVnode), __func__, lino, tstrerror(code));
->>>>>>> 1806815f
   }
   return code;
 }
