--- conflicted
+++ resolved
@@ -807,7 +807,7 @@
   if (pTsdb->imem->nRow <= 0) {
     return;
   }
-  
+
   int32_t minCommitFid = tsdbKeyFid(pTsdb->imem->minKey, pCommitter->minutes, pCommitter->precision);
   int32_t nLoops = 0;
 
@@ -1081,15 +1081,7 @@
   int32_t code = 0;
   int32_t lino = 0;
   STsdb  *pTsdb = pCommitter->pTsdb;
-
-<<<<<<< HEAD
-  STsdb     *pTsdb = pCommitter->pTsdb;
-  SMemTable *pMemTable = pTsdb->imem;
-
-  ASSERT(eno == 0 &&
-    "tsdbCommit failure"
-    "Restart taosd");
-
+#if 0
   // lock
   taosThreadRwlockWrlock(&pTsdb->rwLock);
 
@@ -1114,33 +1106,21 @@
     taosThreadRwlockUnlock(&pTsdb->rwLock);
     TSDB_CHECK_CODE(code, lino, _exit);
   }
-
-  pTsdb->imem = NULL;
-
-  // unlock
-  taosThreadRwlockUnlock(&pTsdb->rwLock);
-
-_exit:
-  tsdbUnrefMemTable(pMemTable);
+#endif
+
+  if (eno) {
+    code = eno;
+    TSDB_CHECK_CODE(code, lino, _exit);
+  } else {
+    code = tsdbFSPrepareCommit(pCommitter->pTsdb, &pCommitter->fs);
+    TSDB_CHECK_CODE(code, lino, _exit);
+  }
+
+_exit:
   tsdbFSDestroy(&pCommitter->fs);
   taosArrayDestroy(pCommitter->aTbDataP);
   pTsdb->trimHdl.minCommitFid = INT32_MAX;
-
-  if (code) {
-=======
-  if (eno) {
-    code = eno;
-    TSDB_CHECK_CODE(code, lino, _exit);
-  } else {
-    code = tsdbFSPrepareCommit(pCommitter->pTsdb, &pCommitter->fs);
-    TSDB_CHECK_CODE(code, lino, _exit);
-  }
-
-_exit:
-  tsdbFSDestroy(&pCommitter->fs);
-  taosArrayDestroy(pCommitter->aTbDataP);
   if (code || eno) {
->>>>>>> c58daa70
     tsdbError("vgId:%d %s failed at line %d since %s", TD_VID(pTsdb->pVnode), __func__, lino, tstrerror(code));
   } else {
     tsdbInfo("vgId:%d tsdb end commit", TD_VID(pTsdb->pVnode));
