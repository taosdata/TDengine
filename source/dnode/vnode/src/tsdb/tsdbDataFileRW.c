--- conflicted
+++ resolved
@@ -327,36 +327,17 @@
   TSDB_CHECK_CODE(code, lino, _exit);
   ASSERT(br.offset == buffer0->size);
 
-  bool loadExtra = false;
+  int extraColIdx = -1;
   for (int i = 0; i < ncid; i++) {
     if (tBlockDataGetColData(bData, cids[i]) == NULL) {
-      loadExtra = true;
+      extraColIdx = i;
       break;
     }
   }
 
-<<<<<<< HEAD
-    int64_t szHint = 0;
-    if (bData->nColData > 2) {
-      int64_t    offset = 0;
-      SBlockCol  bc = {.cid = 0};
-      SBlockCol *blockCol = &bc;
-
-      size = 0;
-      SColData *colData = tBlockDataGetColDataByIdx(bData, 0);
-      while (blockCol && blockCol->cid < colData->cid) {
-        if (size < hdr->szBlkCol) {
-          size += tGetBlockCol(reader->config->bufArr[0] + size, blockCol);
-        } else {
-          ASSERT(size == hdr->szBlkCol);
-          blockCol = NULL;
-        }
-      }
-=======
-  if (!loadExtra) {
+  if (extraColIdx < 0) {
     goto _exit;
   }
->>>>>>> df516703
 
   // load SBlockCol part
   tBufferClear(buffer0);
@@ -364,10 +345,78 @@
                               buffer0, 0);
   TSDB_CHECK_CODE(code, lino, _exit);
 
+  // calc szHint
+  int64_t szHint = 0;
+  int     extraCols = 1;
+  for (int i = extraColIdx + 1; i < ncid; ++i) {
+    if (tBlockDataGetColData(bData, cids[i]) == NULL) {
+      ++extraCols;
+      break;
+    }
+  }
+
+  if (extraCols >= 2) {
+    br = BUFFER_READER_INITIALIZER(0, buffer0);
+
+    SBlockCol blockCol = {.cid = 0};
+    for (int32_t i = extraColIdx; i < ncid; ++i) {
+      int16_t extraColCid = cids[i];
+
+      while (extraColCid > blockCol.cid) {
+        if (br.offset >= buffer0->size) {
+          blockCol.cid = INT16_MAX;
+          break;
+        }
+
+        code = tGetBlockCol(&br, &blockCol);
+        TSDB_CHECK_CODE(code, lino, _exit);
+      }
+
+      if (extraColCid == blockCol.cid || blockCol.cid == INT16_MAX) {
+        extraColIdx = i;
+        break;
+      }
+    }
+
+    if (blockCol.cid > 0 && blockCol.cid < INT16_MAX /*&& blockCol->flag == HAS_VALUE*/) {
+      int64_t   offset = blockCol.offset;
+      SBlockCol lastNonNoneBlockCol = {.cid = 0};
+
+      for (int32_t i = extraColIdx; i < ncid; ++i) {
+        int16_t extraColCid = cids[i];
+
+        while (extraColCid > blockCol.cid) {
+          if (br.offset >= buffer0->size) {
+            blockCol.cid = INT16_MAX;
+            break;
+          }
+
+          code = tGetBlockCol(&br, &blockCol);
+          TSDB_CHECK_CODE(code, lino, _exit);
+        }
+
+        if (extraColCid == blockCol.cid) {
+          lastNonNoneBlockCol = blockCol;
+          continue;
+        }
+
+        if (blockCol.cid == INT16_MAX) {
+          break;
+        }
+      }
+
+      if (lastNonNoneBlockCol.cid > 0) {
+        szHint = lastNonNoneBlockCol.offset + lastNonNoneBlockCol.szBitmap + lastNonNoneBlockCol.szOffset +
+                 lastNonNoneBlockCol.szValue - offset;
+      }
+    }
+  }
+
   // load each column
   SBlockCol blockCol = {
       .cid = 0,
   };
+  bool firstRead = true;
   br = BUFFER_READER_INITIALIZER(0, buffer0);
   for (int32_t i = 0; i < ncid; i++) {
     int16_t cid = cids[i];
@@ -405,10 +454,12 @@
     } else if (cid == blockCol.cid) {
       // load from file
       tBufferClear(buffer1);
-      code = tsdbReadFileToBuffer(reader->fd[TSDB_FTYPE_DATA],
-                                  record->blockOffset + record->blockKeySize + hdr.szBlkCol + blockCol.offset,
-                                  blockCol.szBitmap + blockCol.szOffset + blockCol.szValue, buffer1, 0);
-      TSDB_CHECK_CODE(code, lino, _exit);
+      code = tsdbReadFileToBuffer(
+          reader->fd[TSDB_FTYPE_DATA], record->blockOffset + record->blockKeySize + hdr.szBlkCol + blockCol.offset,
+          blockCol.szBitmap + blockCol.szOffset + blockCol.szValue, buffer1, firstRead ? szHint : 0);
+      TSDB_CHECK_CODE(code, lino, _exit);
+
+      firstRead = false;
 
       // decode the buffer
       SBufferReader br1 = BUFFER_READER_INITIALIZER(0, buffer1);
