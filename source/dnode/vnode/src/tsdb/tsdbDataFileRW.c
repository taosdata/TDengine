--- conflicted
+++ resolved
@@ -198,17 +198,12 @@
   SBuffer *buffer = reader->buffers + 0;
   SBuffer *assist = reader->buffers + 1;
 
-<<<<<<< HEAD
   int32_t encryptAlgorithm = reader->config->tsdb->pVnode->config.tsdbCfg.encryptAlgorithm;
   char* encryptKey = reader->config->tsdb->pVnode->config.tsdbCfg.encryptKey;
-  code =
-      tsdbReadFile(reader->fd[TSDB_FTYPE_HEAD], brinBlk->dp->offset, reader->config->bufArr[0], brinBlk->dp->size, 0,
-                    encryptAlgorithm, encryptKey);
-=======
   // load data
   tBufferClear(buffer);
-  code = tsdbReadFileToBuffer(reader->fd[TSDB_FTYPE_HEAD], brinBlk->dp->offset, brinBlk->dp->size, buffer, 0);
->>>>>>> 82ee169d
+  code = tsdbReadFileToBuffer(reader->fd[TSDB_FTYPE_HEAD], brinBlk->dp->offset, brinBlk->dp->size, buffer, 0,
+                             encryptAlgorithm, encryptKey);
   TSDB_CHECK_CODE(code, lino, _exit);
 
   // decode brin block
@@ -289,17 +284,12 @@
   SBuffer *buffer = reader->buffers + 0;
   SBuffer *assist = reader->buffers + 1;
 
-<<<<<<< HEAD
   int32_t encryptAlgorithm = reader->config->tsdb->pVnode->config.tsdbCfg.encryptAlgorithm;
   char* encryptKey = reader->config->tsdb->pVnode->config.tsdbCfg.encryptKey;
-  code =
-      tsdbReadFile(reader->fd[TSDB_FTYPE_DATA], record->blockOffset, reader->config->bufArr[0], record->blockSize, 0,
-                  encryptAlgorithm, encryptKey);
-=======
   // load data
   tBufferClear(buffer);
-  code = tsdbReadFileToBuffer(reader->fd[TSDB_FTYPE_DATA], record->blockOffset, record->blockSize, buffer, 0);
->>>>>>> 82ee169d
+  code = tsdbReadFileToBuffer(reader->fd[TSDB_FTYPE_DATA], record->blockOffset, record->blockSize, buffer, 0,
+                             encryptAlgorithm, encryptKey);
   TSDB_CHECK_CODE(code, lino, _exit);
 
   // decompress
@@ -325,21 +315,17 @@
   SBuffer     *buffer1 = reader->buffers + 1;
   SBuffer     *assist = reader->buffers + 2;
 
+  int32_t encryptAlgorithm = reader->config->tsdb->pVnode->config.tsdbCfg.encryptAlgorithm;
+  char* encryptKey = reader->config->tsdb->pVnode->config.tsdbCfg.encryptKey;
   // load key part
   tBufferClear(buffer0);
-  code = tsdbReadFileToBuffer(reader->fd[TSDB_FTYPE_DATA], record->blockOffset, record->blockKeySize, buffer0, 0);
-  TSDB_CHECK_CODE(code, lino, _exit);
-
-<<<<<<< HEAD
-  int32_t encryptAlgorithm = reader->config->tsdb->pVnode->config.tsdbCfg.encryptAlgorithm;
-  char* encryptKey = reader->config->tsdb->pVnode->config.tsdbCfg.encryptKey;
-  code = tsdbReadFile(reader->fd[TSDB_FTYPE_DATA], record->blockOffset, reader->config->bufArr[0], record->blockKeySize,
-                      0, encryptAlgorithm, encryptKey);
-=======
+  code = tsdbReadFileToBuffer(reader->fd[TSDB_FTYPE_DATA], record->blockOffset, record->blockKeySize, buffer0, 0,
+                             encryptAlgorithm, encryptKey);
+  TSDB_CHECK_CODE(code, lino, _exit);
+
   // SDiskDataHdr
   SBufferReader br = BUFFER_READER_INITIALIZER(0, buffer0);
   code = tGetDiskDataHdr(&br, &hdr);
->>>>>>> 82ee169d
   TSDB_CHECK_CODE(code, lino, _exit);
 
   ASSERT(hdr.delimiter == TSDB_FILE_DLMT);
@@ -354,30 +340,24 @@
   TSDB_CHECK_CODE(code, lino, _exit);
   ASSERT(br.offset == buffer0->size);
 
-<<<<<<< HEAD
-      int32_t encryptAlgorithm = reader->config->tsdb->pVnode->config.tsdbCfg.encryptAlgorithm;
-      char* encryptKey = reader->config->tsdb->pVnode->config.tsdbCfg.encryptKey;
-      code = tsdbReadFile(reader->fd[TSDB_FTYPE_DATA], record->blockOffset + record->blockKeySize,
-                          reader->config->bufArr[0], hdr->szBlkCol, 0, encryptAlgorithm, encryptKey);
-      TSDB_CHECK_CODE(code, lino, _exit);
-=======
   bool loadExtra = false;
   for (int i = 0; i < ncid; i++) {
     if (tBlockDataGetColData(bData, cids[i]) == NULL) {
       loadExtra = true;
       break;
->>>>>>> 82ee169d
     }
   }
 
   if (!loadExtra) {
     goto _exit;
   }
-
+  
+  int32_t encryptAlgorithm = reader->config->tsdb->pVnode->config.tsdbCfg.encryptAlgorithm;
+  char* encryptKey = reader->config->tsdb->pVnode->config.tsdbCfg.encryptKey;
   // load SBlockCol part
   tBufferClear(buffer0);
   code = tsdbReadFileToBuffer(reader->fd[TSDB_FTYPE_DATA], record->blockOffset + record->blockKeySize, hdr.szBlkCol,
-                              buffer0, 0);
+                              buffer0, 0, encryptAlgorithm, encryptKey);
   TSDB_CHECK_CODE(code, lino, _exit);
 
   // load each column
@@ -402,14 +382,6 @@
       TSDB_CHECK_CODE(code, lino, _exit);
     }
 
-<<<<<<< HEAD
-          int32_t encryptAlgorithm = reader->config->tsdb->pVnode->config.tsdbCfg.encryptAlgorithm;
-          char* encryptKey = reader->config->tsdb->pVnode->config.tsdbCfg.encryptKey;
-          code = tsdbReadFile(reader->fd[TSDB_FTYPE_DATA],
-                              record->blockOffset + record->blockKeySize + hdr->szBlkCol + blockCol->offset,
-                              reader->config->bufArr[1], size1, i > 0 ? 0 : szHint, encryptAlgorithm, encryptKey);
-          TSDB_CHECK_CODE(code, lino, _exit);
-=======
     if (cid < blockCol.cid) {
       const STColumn *tcol = tTSchemaSearchColumn(pTSchema, cid);
       ASSERT(tcol);
@@ -427,13 +399,15 @@
       code = tBlockDataDecompressColData(&hdr, &none, &br, bData, assist);
       TSDB_CHECK_CODE(code, lino, _exit);
     } else if (cid == blockCol.cid) {
-      // load from file
+      int32_t encryptAlgorithm = reader->config->tsdb->pVnode->config.tsdbCfg.encryptAlgorithm;
+      char* encryptKey = reader->config->tsdb->pVnode->config.tsdbCfg.encryptKey;
+     // load from file
       tBufferClear(buffer1);
       code = tsdbReadFileToBuffer(reader->fd[TSDB_FTYPE_DATA],
                                   record->blockOffset + record->blockKeySize + hdr.szBlkCol + blockCol.offset,
-                                  blockCol.szBitmap + blockCol.szOffset + blockCol.szValue, buffer1, 0);
-      TSDB_CHECK_CODE(code, lino, _exit);
->>>>>>> 82ee169d
+                                  blockCol.szBitmap + blockCol.szOffset + blockCol.szValue, buffer1, 0,
+                                 encryptAlgorithm, encryptKey);
+      TSDB_CHECK_CODE(code, lino, _exit);
 
       // decode the buffer
       SBufferReader br1 = BUFFER_READER_INITIALIZER(0, buffer1);
@@ -457,18 +431,11 @@
 
   TARRAY2_CLEAR(columnDataAggArray, NULL);
   if (record->smaSize > 0) {
-<<<<<<< HEAD
-    code = tRealloc(&reader->config->bufArr[0], record->smaSize);
-    TSDB_CHECK_CODE(code, lino, _exit);
-
+    tBufferClear(buffer);
     int32_t encryptAlgorithm = reader->config->tsdb->pVnode->config.tsdbCfg.encryptAlgorithm;
     char* encryptKey = reader->config->tsdb->pVnode->config.tsdbCfg.encryptKey;
-    code = tsdbReadFile(reader->fd[TSDB_FTYPE_SMA], record->smaOffset, reader->config->bufArr[0], record->smaSize, 0,
-                        encryptAlgorithm, encryptKey);
-=======
-    tBufferClear(buffer);
-    code = tsdbReadFileToBuffer(reader->fd[TSDB_FTYPE_SMA], record->smaOffset, record->smaSize, buffer, 0);
->>>>>>> 82ee169d
+    code = tsdbReadFileToBuffer(reader->fd[TSDB_FTYPE_SMA], record->smaOffset, record->smaSize, buffer, 0,
+                               encryptAlgorithm, encryptKey);
     TSDB_CHECK_CODE(code, lino, _exit);
 
     // decode sma data
@@ -540,16 +507,11 @@
   SBuffer *buffer0 = reader->buffers + 0;
   SBuffer *assist = reader->buffers + 1;
 
-<<<<<<< HEAD
+  tBufferClear(buffer0);
   int32_t encryptAlgorithm = reader->config->tsdb->pVnode->config.tsdbCfg.encryptAlgorithm;
   char* encryptKey = reader->config->tsdb->pVnode->config.tsdbCfg.encryptKey;
-  code =
-      tsdbReadFile(reader->fd[TSDB_FTYPE_TOMB], tombBlk->dp->offset, reader->config->bufArr[0], tombBlk->dp->size, 0,
-                    encryptAlgorithm, encryptKey);
-=======
-  tBufferClear(buffer0);
-  code = tsdbReadFileToBuffer(reader->fd[TSDB_FTYPE_TOMB], tombBlk->dp->offset, tombBlk->dp->size, buffer0, 0);
->>>>>>> 82ee169d
+  code = tsdbReadFileToBuffer(reader->fd[TSDB_FTYPE_TOMB], tombBlk->dp->offset, tombBlk->dp->size, buffer0, 0,
+                             encryptAlgorithm, encryptKey);
   TSDB_CHECK_CODE(code, lino, _exit);
 
   int32_t       size = 0;
@@ -776,14 +738,9 @@
 }
 
 int32_t tsdbFileWriteBrinBlock(STsdbFD *fd, SBrinBlock *brinBlock, int8_t cmprAlg, int64_t *fileSize,
-<<<<<<< HEAD
-                               TBrinBlkArray *brinBlkArray, uint8_t **bufArr, SVersionRange *range,
+                               TBrinBlkArray *brinBlkArray, SBuffer *buffers, SVersionRange *range,
                                 int32_t encryptAlgorithm, char* encryptKey) {
-  if (BRIN_BLOCK_SIZE(brinBlock) == 0) return 0;
-=======
-                               TBrinBlkArray *brinBlkArray, SBuffer *buffers, SVersionRange *range) {
   if (brinBlock->numOfRecords == 0) return 0;
->>>>>>> 82ee169d
 
   int32_t  code;
   SBuffer *buffer0 = buffers + 0;
@@ -832,12 +789,8 @@
         .originalSize = brinBlock->buffers[i].size,
     };
 
-<<<<<<< HEAD
-    code = tsdbWriteFile(fd, *fileSize, bufArr[0], brinBlk->size[i], encryptAlgorithm, encryptKey);
-=======
     tBufferClear(buffer0);
-    code = tCompressDataToBuffer(brinBlock->buffers[i].data, &info, buffer0, assist);
->>>>>>> 82ee169d
+    code = tCompressDataToBuffer(brinBlock->buffers[i].data, &info, buffer0, assist, encryptAlgorithm, encryptKey);
     if (code) return code;
     code = tsdbWriteFile(fd, *fileSize, buffer0->data, buffer0->size);
     if (code) return code;
@@ -852,12 +805,8 @@
         .originalSize = brinBlock->buffers[i].size,
     };
 
-<<<<<<< HEAD
-    code = tsdbWriteFile(fd, *fileSize, bufArr[0], brinBlk->size[j], encryptAlgorithm, encryptKey);
-=======
     tBufferClear(buffer0);
-    code = tCompressDataToBuffer(brinBlock->buffers[i].data, &info, buffer0, assist);
->>>>>>> 82ee169d
+    code = tCompressDataToBuffer(brinBlock->buffers[i].data, &info, buffer0, assist, encryptAlgorithm, encryptKey);
     if (code) return code;
     code = tsdbWriteFile(fd, *fileSize, buffer0->data, buffer0->size);
     if (code) return code;
@@ -911,13 +860,8 @@
   char* encryptKey = writer->config->tsdb->pVnode->config.tsdbCfg.encryptKey;
 
   code = tsdbFileWriteBrinBlock(writer->fd[TSDB_FTYPE_HEAD], writer->brinBlock, writer->config->cmprAlg,
-<<<<<<< HEAD
-                                &writer->files[TSDB_FTYPE_HEAD].size, writer->brinBlkArray, writer->config->bufArr,
+                                &writer->files[TSDB_FTYPE_HEAD].size, writer->brinBlkArray, writer->buffers,
                                 &writer->ctx->range, encryptAlgorithm, encryptKey);
-=======
-                                &writer->files[TSDB_FTYPE_HEAD].size, writer->brinBlkArray, writer->buffers,
-                                &writer->ctx->range);
->>>>>>> 82ee169d
   TSDB_CHECK_CODE(code, lino, _exit);
 
 _exit:
@@ -1004,24 +948,13 @@
   record->blockKeySize = buffers[0].size + buffers[1].size;
   record->blockSize = record->blockKeySize + buffers[2].size + buffers[3].size;
 
-<<<<<<< HEAD
   int32_t encryptAlgorithm = writer->config->tsdb->pVnode->config.tsdbCfg.encryptAlgorithm;
   char* encryptKey = writer->config->tsdb->pVnode->config.tsdbCfg.encryptKey;
-
-  for (int32_t i = 3; i >= 0; --i) {
-    if (sizeArr[i]) {
-      code = tsdbWriteFile(writer->fd[TSDB_FTYPE_DATA], writer->files[TSDB_FTYPE_DATA].size, writer->config->bufArr[i],
-                            sizeArr[i], encryptAlgorithm, encryptKey);
-      TSDB_CHECK_CODE(code, lino, _exit);
-      writer->files[TSDB_FTYPE_DATA].size += sizeArr[i];
-    }
-=======
   for (int i = 0; i < 4; i++) {
     code = tsdbWriteFile(writer->fd[TSDB_FTYPE_DATA], writer->files[TSDB_FTYPE_DATA].size, buffers[i].data,
-                         buffers[i].size);
+                         buffers[i].size, encryptAlgorithm, encryptKey);
     TSDB_CHECK_CODE(code, lino, _exit);
     writer->files[TSDB_FTYPE_DATA].size += buffers[i].size;
->>>>>>> 82ee169d
   }
 
   // to .sma file
@@ -1039,12 +972,8 @@
   record->smaSize = buffers[0].size;
 
   if (record->smaSize > 0) {
-<<<<<<< HEAD
-    code = tsdbWriteFile(writer->fd[TSDB_FTYPE_SMA], record->smaOffset, writer->config->bufArr[0], record->smaSize,
-                          encryptAlgorithm, encryptKey);
-=======
-    code = tsdbWriteFile(writer->fd[TSDB_FTYPE_SMA], record->smaOffset, buffers[0].data, record->smaSize);
->>>>>>> 82ee169d
+    code = tsdbWriteFile(writer->fd[TSDB_FTYPE_SMA], record->smaOffset, buffers[0].data, record->smaSize,
+                        encryptAlgorithm, encryptKey);
     TSDB_CHECK_CODE(code, lino, _exit);
     writer->files[TSDB_FTYPE_SMA].size += record->smaSize;
   }
@@ -1062,39 +991,6 @@
   return code;
 }
 
-<<<<<<< HEAD
-static int32_t tsdbDataFileWriteDataBlk(SDataFileWriter *writer, const TDataBlkArray *dataBlkArray) {
-  if (TARRAY2_SIZE(dataBlkArray) == 0) return 0;
-
-  int32_t code = 0;
-  int32_t lino = 0;
-
-  int32_t   ftype = TSDB_FTYPE_HEAD;
-  SBlockIdx blockIdx[1] = {{
-      .suid = writer->ctx->tbid->suid,
-      .uid = writer->ctx->tbid->uid,
-      .offset = writer->files[ftype].size,
-      .size = TARRAY2_DATA_LEN(dataBlkArray),
-  }};
-
-  int32_t encryptAlgorithm = writer->config->tsdb->pVnode->config.tsdbCfg.encryptAlgorithm;
-  char* encryptKey = writer->config->tsdb->pVnode->config.tsdbCfg.encryptKey;
-
-  code =
-      tsdbWriteFile(writer->fd[ftype], blockIdx->offset, (const uint8_t *)TARRAY2_DATA(dataBlkArray), blockIdx->size,
-                    encryptAlgorithm, encryptKey);
-  TSDB_CHECK_CODE(code, lino, _exit);
-  writer->files[ftype].size += blockIdx->size;
-
-_exit:
-  if (code) {
-    TSDB_ERROR_LOG(TD_VID(writer->config->tsdb->pVnode), lino, code);
-  }
-  return code;
-}
-
-=======
->>>>>>> 82ee169d
 static int32_t tsdbDataFileDoWriteTSRow(SDataFileWriter *writer, TSDBROW *row) {
   int32_t code = 0;
   int32_t lino = 0;
@@ -1355,12 +1251,8 @@
 }
 
 int32_t tsdbFileWriteTombBlock(STsdbFD *fd, STombBlock *tombBlock, int8_t cmprAlg, int64_t *fileSize,
-<<<<<<< HEAD
-                               TTombBlkArray *tombBlkArray, uint8_t **bufArr, SVersionRange *range, 
+                               TTombBlkArray *tombBlkArray, SBuffer *buffers, SVersionRange *range,
                                 int32_t encryptAlgorithm, char* encryptKey) {
-=======
-                               TTombBlkArray *tombBlkArray, SBuffer *buffers, SVersionRange *range) {
->>>>>>> 82ee169d
   int32_t code;
 
   if (TOMB_BLOCK_SIZE(tombBlock) == 0) return 0;
@@ -1412,11 +1304,7 @@
     code = tCompressDataToBuffer(tombBlock->buffers[i].data, &cinfo, buffer0, assist);
     if (code) return code;
 
-<<<<<<< HEAD
-    code = tsdbWriteFile(fd, *fileSize, bufArr[0], tombBlk->size[i], encryptAlgorithm, encryptKey);
-=======
-    code = tsdbWriteFile(fd, *fileSize, buffer0->data, buffer0->size);
->>>>>>> 82ee169d
+    code = tsdbWriteFile(fd, *fileSize, buffer0->data, buffer0->size, encryptAlgorithm, encryptKey);
     if (code) return code;
 
     tombBlk.size[i] = cinfo.compressedSize;
@@ -1459,13 +1347,8 @@
   char* encryptKey = writer->config->tsdb->pVnode->config.tsdbCfg.encryptKey;
 
   code = tsdbFileWriteTombBlock(writer->fd[TSDB_FTYPE_TOMB], writer->tombBlock, writer->config->cmprAlg,
-<<<<<<< HEAD
-                                &writer->files[TSDB_FTYPE_TOMB].size, writer->tombBlkArray, writer->config->bufArr,
+                                &writer->files[TSDB_FTYPE_TOMB].size, writer->tombBlkArray, writer->buffers,
                                 &writer->ctx->tombRange, encryptAlgorithm, encryptKey);
-=======
-                                &writer->files[TSDB_FTYPE_TOMB].size, writer->tombBlkArray, writer->buffers,
-                                &writer->ctx->tombRange);
->>>>>>> 82ee169d
   TSDB_CHECK_CODE(code, lino, _exit);
 
 _exit:
