/*
 * Copyright (c) 2019 TAOS Data, Inc. <jhtao@taosdata.com>
 *
 * This program is free software: you can use, redistribute, and/or modify
 * it under the terms of the GNU Affero General Public License, version 3
 * or later ("AGPL"), as published by the Free Software Foundation.
 *
 * This program is distributed in the hope that it will be useful, but WITHOUT
 * ANY WARRANTY; without even the implied warranty of MERCHANTABILITY or
 * FITNESS FOR A PARTICULAR PURPOSE.
 *
 * You should have received a copy of the GNU Affero General Public License
 * along with this program. If not, see <http://www.gnu.org/licenses/>.
 */

#include "tsdbDataFileRW.h"
#include "meta.h"

// SDataFileReader =============================================
struct SDataFileReader {
  SDataFileReaderConfig config[1];

  SBuffer  local[10];
  SBuffer *buffers;

  struct {
    bool headFooterLoaded;
    bool tombFooterLoaded;
    bool brinBlkLoaded;
    bool tombBlkLoaded;
  } ctx[1];

  STsdbFD *fd[TSDB_FTYPE_MAX];

  SHeadFooter   headFooter[1];
  STombFooter   tombFooter[1];
  TBrinBlkArray brinBlkArray[1];
  TTombBlkArray tombBlkArray[1];
};

static int32_t tsdbDataFileReadHeadFooter(SDataFileReader *reader) {
  if (reader->ctx->headFooterLoaded) return 0;

  int32_t code = 0;
  int32_t lino = 0;

  int32_t ftype = TSDB_FTYPE_HEAD;
  if (reader->fd[ftype]) {
    int32_t encryptAlgorithm = reader->config->tsdb->pVnode->config.tsdbCfg.encryptAlgorithm;
    char* encryptKey = reader->config->tsdb->pVnode->config.tsdbCfg.encryptKey;
    code = tsdbReadFile(reader->fd[ftype], reader->config->files[ftype].file.size - sizeof(SHeadFooter),
                        (uint8_t *)reader->headFooter, sizeof(SHeadFooter), 0, encryptAlgorithm, encryptKey);
    TSDB_CHECK_CODE(code, lino, _exit);
  }

  reader->ctx->headFooterLoaded = true;

_exit:
  if (code) {
    TSDB_ERROR_LOG(TD_VID(reader->config->tsdb->pVnode), lino, code);
  }
  return code;
}

static int32_t tsdbDataFileReadTombFooter(SDataFileReader *reader) {
  if (reader->ctx->tombFooterLoaded) return 0;

  int32_t code = 0;
  int32_t lino = 0;

  int32_t ftype = TSDB_FTYPE_TOMB;
  if (reader->fd[ftype]) {
    int32_t encryptAlgorithm = reader->config->tsdb->pVnode->config.tsdbCfg.encryptAlgorithm;
    char* encryptKey = reader->config->tsdb->pVnode->config.tsdbCfg.encryptKey;
    code = tsdbReadFile(reader->fd[ftype], reader->config->files[ftype].file.size - sizeof(STombFooter),
                        (uint8_t *)reader->tombFooter, sizeof(STombFooter), 0, encryptAlgorithm, encryptKey);
    TSDB_CHECK_CODE(code, lino, _exit);
  }
  reader->ctx->tombFooterLoaded = true;

_exit:
  if (code) {
    TSDB_ERROR_LOG(TD_VID(reader->config->tsdb->pVnode), lino, code);
  }
  return code;
}

int32_t tsdbDataFileReaderOpen(const char *fname[], const SDataFileReaderConfig *config, SDataFileReader **reader) {
  int32_t code = 0;
  int32_t lino = 0;

  reader[0] = taosMemoryCalloc(1, sizeof(**reader));
  if (reader[0] == NULL) {
    code = TSDB_CODE_OUT_OF_MEMORY;
    TSDB_CHECK_CODE(code, lino, _exit);
  }

  for (int32_t i = 0; i < ARRAY_SIZE(reader[0]->local); i++) {
    tBufferInit(reader[0]->local + i);
  }

  reader[0]->config[0] = config[0];
  reader[0]->buffers = config->buffers;
  if (reader[0]->buffers == NULL) {
    reader[0]->buffers = reader[0]->local;
  }

  if (fname) {
    for (int32_t i = 0; i < TSDB_FTYPE_MAX; ++i) {
      if (fname[i]) {
        int32_t lcn = config->files[i].file.lcn;
        code = tsdbOpenFile(fname[i], config->tsdb, TD_FILE_READ, &reader[0]->fd[i], lcn);
        TSDB_CHECK_CODE(code, lino, _exit);
      }
    }
  } else {
    for (int32_t i = 0; i < TSDB_FTYPE_MAX; ++i) {
      if (config->files[i].exist) {
        char fname1[TSDB_FILENAME_LEN];
        tsdbTFileName(config->tsdb, &config->files[i].file, fname1);
        int32_t lcn = config->files[i].file.lcn;
        code = tsdbOpenFile(fname1, config->tsdb, TD_FILE_READ, &reader[0]->fd[i], lcn);
        TSDB_CHECK_CODE(code, lino, _exit);
      }
    }
  }

_exit:
  if (code) {
    TSDB_ERROR_LOG(TD_VID(config->tsdb->pVnode), lino, code);
  }
  return code;
}

int32_t tsdbDataFileReaderClose(SDataFileReader **reader) {
  if (reader[0] == NULL) return 0;

  TARRAY2_DESTROY(reader[0]->tombBlkArray, NULL);
  TARRAY2_DESTROY(reader[0]->brinBlkArray, NULL);

  for (int32_t i = 0; i < TSDB_FTYPE_MAX; ++i) {
    if (reader[0]->fd[i]) {
      tsdbCloseFile(&reader[0]->fd[i]);
    }
  }

  for (int32_t i = 0; i < ARRAY_SIZE(reader[0]->local); ++i) {
    tBufferDestroy(reader[0]->local + i);
  }

  taosMemoryFree(reader[0]);
  reader[0] = NULL;
  return 0;
}

int32_t tsdbDataFileReadBrinBlk(SDataFileReader *reader, const TBrinBlkArray **brinBlkArray) {
  int32_t code = 0;
  int32_t lino = 0;

  if (!reader->ctx->brinBlkLoaded) {
    code = tsdbDataFileReadHeadFooter(reader);
    TSDB_CHECK_CODE(code, lino, _exit);

    if (reader->headFooter->brinBlkPtr->size > 0) {
      void *data = taosMemoryMalloc(reader->headFooter->brinBlkPtr->size);
      if (data == NULL) {
        code = TSDB_CODE_OUT_OF_MEMORY;
        TSDB_CHECK_CODE(code, lino, _exit);
      }

      int32_t encryptAlgorithm = reader->config->tsdb->pVnode->config.tsdbCfg.encryptAlgorithm;
      char* encryptKey = reader->config->tsdb->pVnode->config.tsdbCfg.encryptKey;
      code = tsdbReadFile(reader->fd[TSDB_FTYPE_HEAD], reader->headFooter->brinBlkPtr->offset, data,
                          reader->headFooter->brinBlkPtr->size, 0, encryptAlgorithm, encryptKey);
      if (code) {
        taosMemoryFree(data);
        TSDB_CHECK_CODE(code, lino, _exit);
      }

      int32_t size = reader->headFooter->brinBlkPtr->size / sizeof(SBrinBlk);
      TARRAY2_INIT_EX(reader->brinBlkArray, size, size, data);
    } else {
      TARRAY2_INIT(reader->brinBlkArray);
    }

    reader->ctx->brinBlkLoaded = true;
  }
  brinBlkArray[0] = reader->brinBlkArray;

_exit:
  if (code) {
    TSDB_ERROR_LOG(TD_VID(reader->config->tsdb->pVnode), lino, code);
  }
  return code;
}

int32_t tsdbDataFileReadBrinBlock(SDataFileReader *reader, const SBrinBlk *brinBlk, SBrinBlock *brinBlock) {
  int32_t code = 0;
  int32_t lino = 0;

  SBuffer *buffer = reader->buffers + 0;
  SBuffer *assist = reader->buffers + 1;

  int32_t encryptAlgorithm = reader->config->tsdb->pVnode->config.tsdbCfg.encryptAlgorithm;
  char* encryptKey = reader->config->tsdb->pVnode->config.tsdbCfg.encryptKey;
  // load data
  tBufferClear(buffer);
  code = tsdbReadFileToBuffer(reader->fd[TSDB_FTYPE_HEAD], brinBlk->dp->offset, brinBlk->dp->size, buffer, 0,
                             encryptAlgorithm, encryptKey);
  TSDB_CHECK_CODE(code, lino, _exit);

  // decode brin block
  SBufferReader br = BUFFER_READER_INITIALIZER(0, buffer);
  tBrinBlockClear(brinBlock);
  brinBlock->numOfPKs = brinBlk->numOfPKs;
  brinBlock->numOfRecords = brinBlk->numRec;
  for (int32_t i = 0; i < 10; i++) {  // int64_t

    SCompressInfo cinfo = {
        .cmprAlg = brinBlk->cmprAlg,
        .dataType = TSDB_DATA_TYPE_BIGINT,
        .compressedSize = brinBlk->size[i],
        .originalSize = brinBlk->numRec * sizeof(int64_t),
    };
    code = tDecompressDataToBuffer(BR_PTR(&br), &cinfo, brinBlock->buffers + i, assist);
    TSDB_CHECK_CODE(code, lino, _exit);
    br.offset += brinBlk->size[i];
  }

  for (int32_t i = 10; i < 15; i++) {  // int32_t
    SCompressInfo cinfo = {
        .cmprAlg = brinBlk->cmprAlg,
        .dataType = TSDB_DATA_TYPE_INT,
        .compressedSize = brinBlk->size[i],
        .originalSize = brinBlk->numRec * sizeof(int32_t),
    };
    code = tDecompressDataToBuffer(BR_PTR(&br), &cinfo, brinBlock->buffers + i, assist);
    TSDB_CHECK_CODE(code, lino, _exit);
    br.offset += brinBlk->size[i];
  }

  // primary keys
  if (brinBlk->numOfPKs > 0) {  // decode the primary keys
    SValueColumnCompressInfo firstInfos[TD_MAX_PK_COLS];
    SValueColumnCompressInfo lastInfos[TD_MAX_PK_COLS];

    for (int32_t i = 0; i < brinBlk->numOfPKs; i++) {
      code = tValueColumnCompressInfoDecode(&br, firstInfos + i);
      TSDB_CHECK_CODE(code, lino, _exit);
    }
    for (int32_t i = 0; i < brinBlk->numOfPKs; i++) {
      code = tValueColumnCompressInfoDecode(&br, lastInfos + i);
      TSDB_CHECK_CODE(code, lino, _exit);
    }

    for (int32_t i = 0; i < brinBlk->numOfPKs; i++) {
      SValueColumnCompressInfo *info = firstInfos + i;

      code = tValueColumnDecompress(BR_PTR(&br), info, brinBlock->firstKeyPKs + i, assist);
      TSDB_CHECK_CODE(code, lino, _exit);
      br.offset += (info->offsetCompressedSize + info->dataCompressedSize);
    }

    for (int32_t i = 0; i < brinBlk->numOfPKs; i++) {
      SValueColumnCompressInfo *info = lastInfos + i;

      code = tValueColumnDecompress(BR_PTR(&br), info, brinBlock->lastKeyPKs + i, assist);
      TSDB_CHECK_CODE(code, lino, _exit);
      br.offset += (info->offsetCompressedSize + info->dataCompressedSize);
    }
  }

  ASSERT(br.offset == br.buffer->size);

_exit:
  if (code) {
    TSDB_ERROR_LOG(TD_VID(reader->config->tsdb->pVnode), lino, code);
  }
  return code;
}

extern int32_t tBlockDataDecompress(SBufferReader *br, SBlockData *blockData, SBuffer *assist);

int32_t tsdbDataFileReadBlockData(SDataFileReader *reader, const SBrinRecord *record, SBlockData *bData) {
  int32_t code = 0;
  int32_t lino = 0;

  SBuffer *buffer = reader->buffers + 0;
  SBuffer *assist = reader->buffers + 1;

  int32_t encryptAlgorithm = reader->config->tsdb->pVnode->config.tsdbCfg.encryptAlgorithm;
  char* encryptKey = reader->config->tsdb->pVnode->config.tsdbCfg.encryptKey;
  // load data
  tBufferClear(buffer);
  code = tsdbReadFileToBuffer(reader->fd[TSDB_FTYPE_DATA], record->blockOffset, record->blockSize, buffer, 0,
                             encryptAlgorithm, encryptKey);
  TSDB_CHECK_CODE(code, lino, _exit);

  // decompress
  SBufferReader br = BUFFER_READER_INITIALIZER(0, buffer);
  code = tBlockDataDecompress(&br, bData, assist);
  TSDB_CHECK_CODE(code, lino, _exit);
  ASSERT(br.offset == buffer->size);

_exit:
  if (code) {
    TSDB_ERROR_LOG(TD_VID(reader->config->tsdb->pVnode), lino, code);
  }
  return code;
}

int32_t tsdbDataFileReadBlockDataByColumn(SDataFileReader *reader, const SBrinRecord *record, SBlockData *bData,
                                          STSchema *pTSchema, int16_t cids[], int32_t ncid) {
  int32_t code = 0;
  int32_t lino = 0;

  SDiskDataHdr hdr;
  SBuffer     *buffer0 = reader->buffers + 0;
  SBuffer     *buffer1 = reader->buffers + 1;
  SBuffer     *assist = reader->buffers + 2;

  int32_t encryptAlgorithm = reader->config->tsdb->pVnode->config.tsdbCfg.encryptAlgorithm;
  char* encryptKey = reader->config->tsdb->pVnode->config.tsdbCfg.encryptKey;
  // load key part
  tBufferClear(buffer0);
  code = tsdbReadFileToBuffer(reader->fd[TSDB_FTYPE_DATA], record->blockOffset, record->blockKeySize, buffer0, 0,
                              encryptAlgorithm, encryptKey);
  TSDB_CHECK_CODE(code, lino, _exit);

  // SDiskDataHdr
  SBufferReader br = BUFFER_READER_INITIALIZER(0, buffer0);
  code = tGetDiskDataHdr(&br, &hdr);
  TSDB_CHECK_CODE(code, lino, _exit);

  ASSERT(hdr.delimiter == TSDB_FILE_DLMT);

  tBlockDataReset(bData);
  bData->suid = hdr.suid;
  bData->uid = hdr.uid;
  bData->nRow = hdr.nRow;

  // Key part
  code = tBlockDataDecompressKeyPart(&hdr, &br, bData, assist);
  TSDB_CHECK_CODE(code, lino, _exit);
  ASSERT(br.offset == buffer0->size);

  int extraColIdx = -1;
  for (int i = 0; i < ncid; i++) {
    if (tBlockDataGetColData(bData, cids[i]) == NULL) {
      extraColIdx = i;
      break;
    }
  }

  if (extraColIdx < 0) {
    goto _exit;
  }
  
  // load SBlockCol part
  tBufferClear(buffer0);
  code = tsdbReadFileToBuffer(reader->fd[TSDB_FTYPE_DATA], record->blockOffset + record->blockKeySize, hdr.szBlkCol,
                              buffer0, 0, encryptAlgorithm, encryptKey);
  TSDB_CHECK_CODE(code, lino, _exit);

  // calc szHint
  int64_t szHint = 0;
  int     extraCols = 1;
  for (int i = extraColIdx + 1; i < ncid; ++i) {
    if (tBlockDataGetColData(bData, cids[i]) == NULL) {
      ++extraCols;
      break;
    }
  }

  if (extraCols >= 2) {
    br = BUFFER_READER_INITIALIZER(0, buffer0);

    SBlockCol blockCol = {.cid = 0};
    for (int32_t i = extraColIdx; i < ncid; ++i) {
      int16_t extraColCid = cids[i];

      while (extraColCid > blockCol.cid) {
        if (br.offset >= buffer0->size) {
          blockCol.cid = INT16_MAX;
          break;
        }

        code = tGetBlockCol(&br, &blockCol, hdr.fmtVer, hdr.cmprAlg);
        TSDB_CHECK_CODE(code, lino, _exit);
      }

      if (extraColCid == blockCol.cid || blockCol.cid == INT16_MAX) {
        extraColIdx = i;
        break;
      }
    }

    if (blockCol.cid > 0 && blockCol.cid < INT16_MAX /*&& blockCol->flag == HAS_VALUE*/) {
      int64_t   offset = blockCol.offset;
      SBlockCol lastNonNoneBlockCol = {.cid = 0};

      for (int32_t i = extraColIdx; i < ncid; ++i) {
        int16_t extraColCid = cids[i];

        while (extraColCid > blockCol.cid) {
          if (br.offset >= buffer0->size) {
            blockCol.cid = INT16_MAX;
            break;
          }

          code = tGetBlockCol(&br, &blockCol, hdr.fmtVer, hdr.cmprAlg);
          TSDB_CHECK_CODE(code, lino, _exit);
        }

        if (extraColCid == blockCol.cid) {
          lastNonNoneBlockCol = blockCol;
          continue;
        }

        if (blockCol.cid == INT16_MAX) {
          break;
        }
      }

      if (lastNonNoneBlockCol.cid > 0) {
        szHint = lastNonNoneBlockCol.offset + lastNonNoneBlockCol.szBitmap + lastNonNoneBlockCol.szOffset +
                 lastNonNoneBlockCol.szValue - offset;
      }
    }
  }

  // load each column
  SBlockCol blockCol = {
      .cid = 0,
  };
  bool firstRead = true;
  br = BUFFER_READER_INITIALIZER(0, buffer0);
  for (int32_t i = 0; i < ncid; i++) {
    int16_t cid = cids[i];

    if (tBlockDataGetColData(bData, cid)) {  // already loaded
      continue;
    }

    while (cid > blockCol.cid) {
      if (br.offset >= buffer0->size) {
        blockCol.cid = INT16_MAX;
        break;
      }

      code = tGetBlockCol(&br, &blockCol, hdr.fmtVer, hdr.cmprAlg);
      TSDB_CHECK_CODE(code, lino, _exit);
    }

    if (cid < blockCol.cid) {
      const STColumn *tcol = tTSchemaSearchColumn(pTSchema, cid);
      ASSERT(tcol);
      SBlockCol none = {
          .cid = cid,
          .type = tcol->type,
          .cflag = tcol->flags,
          .flag = HAS_NONE,
          .szOrigin = 0,
          .szBitmap = 0,
          .szOffset = 0,
          .szValue = 0,
          .offset = 0,
      };
      code = tBlockDataDecompressColData(&hdr, &none, &br, bData, assist);
      TSDB_CHECK_CODE(code, lino, _exit);
    } else if (cid == blockCol.cid) {
      int32_t encryptAlgorithm = reader->config->tsdb->pVnode->config.tsdbCfg.encryptAlgorithm;
      char* encryptKey = reader->config->tsdb->pVnode->config.tsdbCfg.encryptKey;
     // load from file
      tBufferClear(buffer1);
      code = tsdbReadFileToBuffer(
          reader->fd[TSDB_FTYPE_DATA], record->blockOffset + record->blockKeySize + hdr.szBlkCol + blockCol.offset,
          blockCol.szBitmap + blockCol.szOffset + blockCol.szValue, buffer1, firstRead ? szHint : 0,
          encryptAlgorithm, encryptKey);
      TSDB_CHECK_CODE(code, lino, _exit);

      firstRead = false;

      // decode the buffer
      SBufferReader br1 = BUFFER_READER_INITIALIZER(0, buffer1);
      code = tBlockDataDecompressColData(&hdr, &blockCol, &br1, bData, assist);
      TSDB_CHECK_CODE(code, lino, _exit);
    }
  }

_exit:
  if (code) {
    TSDB_ERROR_LOG(TD_VID(reader->config->tsdb->pVnode), lino, code);
  }
  return code;
}

int32_t tsdbDataFileReadBlockSma(SDataFileReader *reader, const SBrinRecord *record,
                                 TColumnDataAggArray *columnDataAggArray) {
  int32_t  code = 0;
  int32_t  lino = 0;
  SBuffer *buffer = reader->buffers + 0;

  TARRAY2_CLEAR(columnDataAggArray, NULL);
  if (record->smaSize > 0) {
    tBufferClear(buffer);
    int32_t encryptAlgorithm = reader->config->tsdb->pVnode->config.tsdbCfg.encryptAlgorithm;
    char* encryptKey = reader->config->tsdb->pVnode->config.tsdbCfg.encryptKey;
    code = tsdbReadFileToBuffer(reader->fd[TSDB_FTYPE_SMA], record->smaOffset, record->smaSize, buffer, 0,
                               encryptAlgorithm, encryptKey);
    TSDB_CHECK_CODE(code, lino, _exit);

    // decode sma data
    SBufferReader br = BUFFER_READER_INITIALIZER(0, buffer);
    while (br.offset < record->smaSize) {
      SColumnDataAgg sma[1];

      code = tGetColumnDataAgg(&br, sma);
      TSDB_CHECK_CODE(code, lino, _exit);

      code = TARRAY2_APPEND_PTR(columnDataAggArray, sma);
      TSDB_CHECK_CODE(code, lino, _exit);
    }
    ASSERT(br.offset == record->smaSize);
  }

_exit:
  if (code) {
    TSDB_ERROR_LOG(TD_VID(reader->config->tsdb->pVnode), lino, code);
  }
  return code;
}

int32_t tsdbDataFileReadTombBlk(SDataFileReader *reader, const TTombBlkArray **tombBlkArray) {
  int32_t code = 0;
  int32_t lino = 0;

  if (!reader->ctx->tombBlkLoaded) {
    code = tsdbDataFileReadTombFooter(reader);
    TSDB_CHECK_CODE(code, lino, _exit);

    if (reader->tombFooter->tombBlkPtr->size > 0) {
      void *data = taosMemoryMalloc(reader->tombFooter->tombBlkPtr->size);
      if (data == NULL) {
        code = TSDB_CODE_OUT_OF_MEMORY;
        TSDB_CHECK_CODE(code, lino, _exit);
      }

      int32_t encryptAlgorithm = reader->config->tsdb->pVnode->config.tsdbCfg.encryptAlgorithm;
      char* encryptKey = reader->config->tsdb->pVnode->config.tsdbCfg.encryptKey;
      code = tsdbReadFile(reader->fd[TSDB_FTYPE_TOMB], reader->tombFooter->tombBlkPtr->offset, data,
                          reader->tombFooter->tombBlkPtr->size, 0, encryptAlgorithm, encryptKey);
      if (code) {
        taosMemoryFree(data);
        TSDB_CHECK_CODE(code, lino, _exit);
      }

      int32_t size = reader->tombFooter->tombBlkPtr->size / sizeof(STombBlk);
      TARRAY2_INIT_EX(reader->tombBlkArray, size, size, data);
    } else {
      TARRAY2_INIT(reader->tombBlkArray);
    }

    reader->ctx->tombBlkLoaded = true;
  }
  tombBlkArray[0] = reader->tombBlkArray;

_exit:
  if (code) {
    TSDB_ERROR_LOG(TD_VID(reader->config->tsdb->pVnode), lino, code);
  }
  return code;
}

int32_t tsdbDataFileReadTombBlock(SDataFileReader *reader, const STombBlk *tombBlk, STombBlock *tData) {
  int32_t code = 0;
  int32_t lino = 0;

  SBuffer *buffer0 = reader->buffers + 0;
  SBuffer *assist = reader->buffers + 1;

  tBufferClear(buffer0);
  int32_t encryptAlgorithm = reader->config->tsdb->pVnode->config.tsdbCfg.encryptAlgorithm;
  char* encryptKey = reader->config->tsdb->pVnode->config.tsdbCfg.encryptKey;
  code = tsdbReadFileToBuffer(reader->fd[TSDB_FTYPE_TOMB], tombBlk->dp->offset, tombBlk->dp->size, buffer0, 0,
                             encryptAlgorithm, encryptKey);
  TSDB_CHECK_CODE(code, lino, _exit);

  int32_t       size = 0;
  SBufferReader br = BUFFER_READER_INITIALIZER(0, buffer0);
  tTombBlockClear(tData);
  tData->numOfRecords = tombBlk->numRec;
  for (int32_t i = 0; i < ARRAY_SIZE(tData->buffers); ++i) {
    SCompressInfo cinfo = {
        .cmprAlg = tombBlk->cmprAlg,
        .dataType = TSDB_DATA_TYPE_BIGINT,
        .originalSize = tombBlk->numRec * sizeof(int64_t),
        .compressedSize = tombBlk->size[i],
    };
    code = tDecompressDataToBuffer(BR_PTR(&br), &cinfo, tData->buffers + i, assist);
    TSDB_CHECK_CODE(code, lino, _exit);
    br.offset += tombBlk->size[i];
  }

_exit:
  if (code) {
    TSDB_ERROR_LOG(TD_VID(reader->config->tsdb->pVnode), lino, code);
  }
  return code;
}

// SDataFileWriter =============================================
struct SDataFileWriter {
  SDataFileWriterConfig config[1];

  SSkmInfo skmTb[1];
  SSkmInfo skmRow[1];
  SBuffer  local[10];
  SBuffer *buffers;

  struct {
    bool             opened;
    SDataFileReader *reader;

    // for ts data
    TABLEID tbid[1];
    bool    tbHasOldData;

    const TBrinBlkArray *brinBlkArray;
    int32_t              brinBlkArrayIdx;
    SBrinBlock           brinBlock[1];
    int32_t              brinBlockIdx;
    SBlockData           blockData[1];
    int32_t              blockDataIdx;
    // for tomb data
    bool                 hasOldTomb;
    const TTombBlkArray *tombBlkArray;
    int32_t              tombBlkArrayIdx;
    STombBlock           tombBlock[1];
    int32_t              tombBlockIdx;
    // range
    SVersionRange range;
    SVersionRange tombRange;
  } ctx[1];

  STFile   files[TSDB_FTYPE_MAX];
  STsdbFD *fd[TSDB_FTYPE_MAX];

  SHeadFooter headFooter[1];
  STombFooter tombFooter[1];

  TBrinBlkArray brinBlkArray[1];
  SBrinBlock    brinBlock[1];
  SBlockData    blockData[1];

  TTombBlkArray tombBlkArray[1];
  STombBlock    tombBlock[1];
};

static int32_t tsdbDataFileWriterCloseAbort(SDataFileWriter *writer) {
  ASSERT(0);
  return 0;
}

static int32_t tsdbDataFileWriterDoClose(SDataFileWriter *writer) {
  if (writer->ctx->reader) {
    tsdbDataFileReaderClose(&writer->ctx->reader);
  }

  tTombBlockDestroy(writer->tombBlock);
  TARRAY2_DESTROY(writer->tombBlkArray, NULL);
  tBlockDataDestroy(writer->blockData);
  tBrinBlockDestroy(writer->brinBlock);
  TARRAY2_DESTROY(writer->brinBlkArray, NULL);

  tTombBlockDestroy(writer->ctx->tombBlock);
  tBlockDataDestroy(writer->ctx->blockData);
  tBrinBlockDestroy(writer->ctx->brinBlock);

  for (int32_t i = 0; i < ARRAY_SIZE(writer->local); ++i) {
    tBufferDestroy(writer->local + i);
  }

  tDestroyTSchema(writer->skmRow->pTSchema);
  tDestroyTSchema(writer->skmTb->pTSchema);
  return 0;
}

static int32_t tsdbDataFileWriterDoOpenReader(SDataFileWriter *writer) {
  int32_t code = 0;
  int32_t lino = 0;

  for (int32_t i = 0; i < TSDB_FTYPE_MAX; ++i) {
    if (writer->config->files[i].exist) {
      SDataFileReaderConfig config[1] = {{
          .tsdb = writer->config->tsdb,
          .szPage = writer->config->szPage,
          .buffers = writer->buffers,
      }};

      for (int32_t i = 0; i < TSDB_FTYPE_MAX; ++i) {
        config->files[i].exist = writer->config->files[i].exist;
        if (config->files[i].exist) {
          config->files[i].file = writer->config->files[i].file;
        }
      }

      code = tsdbDataFileReaderOpen(NULL, config, &writer->ctx->reader);
      TSDB_CHECK_CODE(code, lino, _exit);
      break;
    }
  }

_exit:
  if (code) {
    TSDB_ERROR_LOG(TD_VID(writer->config->tsdb->pVnode), lino, code);
  }
  return code;
}

static int32_t tsdbDataFileWriterDoOpen(SDataFileWriter *writer) {
  int32_t code = 0;
  int32_t lino = 0;
  int32_t ftype;

  if (!writer->config->skmTb) writer->config->skmTb = writer->skmTb;
  if (!writer->config->skmRow) writer->config->skmRow = writer->skmRow;
  writer->buffers = writer->config->buffers;
  if (writer->buffers == NULL) {
    writer->buffers = writer->local;
  }

  // open reader
  code = tsdbDataFileWriterDoOpenReader(writer);
  TSDB_CHECK_CODE(code, lino, _exit);

  // .head
  ftype = TSDB_FTYPE_HEAD;
  writer->files[ftype] = (STFile){
      .type = ftype,
      .did = writer->config->did,
      .fid = writer->config->fid,
      .cid = writer->config->cid,
      .size = 0,
      .minVer = VERSION_MAX,
      .maxVer = VERSION_MIN,
  };

  // .data
  ftype = TSDB_FTYPE_DATA;
  if (writer->config->files[ftype].exist) {
    writer->files[ftype] = writer->config->files[ftype].file;
  } else {
    writer->files[ftype] = (STFile){
        .type = ftype,
        .did = writer->config->did,
        .fid = writer->config->fid,
        .cid = writer->config->cid,
        .size = 0,
        .lcn = writer->config->lcn == -1 ? 0 : -1,
        .minVer = VERSION_MAX,
        .maxVer = VERSION_MIN,
    };
  }

  // .sma
  ftype = TSDB_FTYPE_SMA;
  if (writer->config->files[ftype].exist) {
    writer->files[ftype] = writer->config->files[ftype].file;
  } else {
    writer->files[ftype] = (STFile){
        .type = ftype,
        .did = writer->config->did,
        .fid = writer->config->fid,
        .cid = writer->config->cid,
        .size = 0,
        .minVer = VERSION_MAX,
        .maxVer = VERSION_MIN,
    };
  }

  // .tomb
  ftype = TSDB_FTYPE_TOMB;
  writer->files[ftype] = (STFile){
      .type = ftype,
      .did = writer->config->did,
      .fid = writer->config->fid,
      .cid = writer->config->cid,
      .size = 0,
      .minVer = VERSION_MAX,
      .maxVer = VERSION_MIN,
  };

  // range
  writer->ctx->range = (SVersionRange){.minVer = VERSION_MAX, .maxVer = VERSION_MIN};
  writer->ctx->tombRange = (SVersionRange){.minVer = VERSION_MAX, .maxVer = VERSION_MIN};

  writer->ctx->opened = true;

_exit:
  if (code) {
    TSDB_ERROR_LOG(TD_VID(writer->config->tsdb->pVnode), lino, code);
  }
  return code;
}

int32_t tsdbWriterUpdVerRange(SVersionRange *range, int64_t minVer, int64_t maxVer) {
  range->minVer = TMIN(range->minVer, minVer);
  range->maxVer = TMAX(range->maxVer, maxVer);
  return 0;
}

<<<<<<< HEAD
int32_t tsdbFileWriteBrinBlock(STsdbFD *fd, SBrinBlock *brinBlock, int8_t cmprAlg, int64_t *fileSize,
                               TBrinBlkArray *brinBlkArray, SBuffer *buffers, SVersionRange *range,
                                int32_t encryptAlgorithm, char* encryptKey) {
=======
int32_t tsdbFileWriteBrinBlock(STsdbFD *fd, SBrinBlock *brinBlock, uint32_t cmprAlg, int64_t *fileSize,
                               TBrinBlkArray *brinBlkArray, SBuffer *buffers, SVersionRange *range) {
>>>>>>> a34b6446
  if (brinBlock->numOfRecords == 0) return 0;

  int32_t  code;
  SBuffer *buffer0 = buffers + 0;
  SBuffer *buffer1 = buffers + 1;
  SBuffer *assist = buffers + 2;

  SBrinBlk brinBlk = {
      .dp[0] =
          {
              .offset = *fileSize,
              .size = 0,
          },
      .numRec = brinBlock->numOfRecords,
      .numOfPKs = brinBlock->numOfPKs,
      .cmprAlg = cmprAlg,
  };
  for (int i = 0; i < brinBlock->numOfRecords; i++) {
    SBrinRecord record;

    tBrinBlockGet(brinBlock, i, &record);
    if (i == 0) {
      brinBlk.minTbid.suid = record.suid;
      brinBlk.minTbid.uid = record.uid;
      brinBlk.minVer = record.minVer;
      brinBlk.maxVer = record.maxVer;
    }
    if (i == brinBlock->numOfRecords - 1) {
      brinBlk.maxTbid.suid = record.suid;
      brinBlk.maxTbid.uid = record.uid;
    }
    if (record.minVer < brinBlk.minVer) {
      brinBlk.minVer = record.minVer;
    }
    if (record.maxVer > brinBlk.maxVer) {
      brinBlk.maxVer = record.maxVer;
    }
  }

  tsdbWriterUpdVerRange(range, brinBlk.minVer, brinBlk.maxVer);

  // write to file
  for (int32_t i = 0; i < 10; ++i) {
    SCompressInfo info = {
        .cmprAlg = cmprAlg,
        .dataType = TSDB_DATA_TYPE_BIGINT,
        .originalSize = brinBlock->buffers[i].size,
    };

    tBufferClear(buffer0);
    code = tCompressDataToBuffer(brinBlock->buffers[i].data, &info, buffer0, assist);
    if (code) return code;
    code = tsdbWriteFile(fd, *fileSize, buffer0->data, buffer0->size, encryptAlgorithm, encryptKey);
    if (code) return code;
    brinBlk.size[i] = info.compressedSize;
    brinBlk.dp->size += info.compressedSize;
    *fileSize += info.compressedSize;
  }
  for (int32_t i = 10; i < 15; ++i) {
    SCompressInfo info = {
        .cmprAlg = cmprAlg,
        .dataType = TSDB_DATA_TYPE_INT,
        .originalSize = brinBlock->buffers[i].size,
    };

    tBufferClear(buffer0);
    code = tCompressDataToBuffer(brinBlock->buffers[i].data, &info, buffer0, assist);
    if (code) return code;
    code = tsdbWriteFile(fd, *fileSize, buffer0->data, buffer0->size, encryptAlgorithm, encryptKey);
    if (code) return code;
    brinBlk.size[i] = info.compressedSize;
    brinBlk.dp->size += info.compressedSize;
    *fileSize += info.compressedSize;
  }

  // write primary keys to file
  if (brinBlock->numOfPKs > 0) {
    tBufferClear(buffer0);
    tBufferClear(buffer1);

    // encode
    for (int i = 0; i < brinBlock->numOfPKs; i++) {
      SValueColumnCompressInfo info = {.cmprAlg = cmprAlg};
      if ((code = tValueColumnCompress(&brinBlock->firstKeyPKs[i], &info, buffer1, assist))) return code;
      if ((code = tValueColumnCompressInfoEncode(&info, buffer0))) return code;
    }
    for (int i = 0; i < brinBlock->numOfPKs; i++) {
      SValueColumnCompressInfo info = {.cmprAlg = cmprAlg};
      if ((code = tValueColumnCompress(&brinBlock->lastKeyPKs[i], &info, buffer1, assist))) return code;
      if ((code = tValueColumnCompressInfoEncode(&info, buffer0))) return code;
    }

    // write to file
    if ((code = tsdbWriteFile(fd, *fileSize, buffer0->data, buffer0->size, encryptAlgorithm, encryptKey))) return code;
    *fileSize += buffer0->size;
    brinBlk.dp->size += buffer0->size;
    if ((code = tsdbWriteFile(fd, *fileSize, buffer1->data, buffer1->size, encryptAlgorithm, encryptKey))) return code;
    *fileSize += buffer1->size;
    brinBlk.dp->size += buffer1->size;
  }

  // append to brinBlkArray
  code = TARRAY2_APPEND_PTR(brinBlkArray, &brinBlk);
  if (code) return code;

  tBrinBlockClear(brinBlock);

  return 0;
}

static int32_t tsdbDataFileWriteBrinBlock(SDataFileWriter *writer) {
  if (writer->brinBlock->numOfRecords == 0) return 0;

  int32_t code = 0;
  int32_t lino = 0;

  int32_t encryptAlgorithm = writer->config->tsdb->pVnode->config.tsdbCfg.encryptAlgorithm;
  char* encryptKey = writer->config->tsdb->pVnode->config.tsdbCfg.encryptKey;

  code = tsdbFileWriteBrinBlock(writer->fd[TSDB_FTYPE_HEAD], writer->brinBlock, writer->config->cmprAlg,
                                &writer->files[TSDB_FTYPE_HEAD].size, writer->brinBlkArray, writer->buffers,
                                &writer->ctx->range, encryptAlgorithm, encryptKey);
  TSDB_CHECK_CODE(code, lino, _exit);

_exit:
  if (code) {
    TSDB_ERROR_LOG(TD_VID(writer->config->tsdb->pVnode), lino, code);
  }
  return code;
}

static int32_t tsdbDataFileWriteBrinRecord(SDataFileWriter *writer, const SBrinRecord *record) {
  int32_t code = 0;
  int32_t lino = 0;

  for (;;) {
    code = tBrinBlockPut(writer->brinBlock, record);
    if (code == TSDB_CODE_INVALID_PARA) {
      // different records with different primary keys
      code = tsdbDataFileWriteBrinBlock(writer);
      TSDB_CHECK_CODE(code, lino, _exit);
      continue;
    } else {
      TSDB_CHECK_CODE(code, lino, _exit);
    }
    break;
  }

  if ((writer->brinBlock->numOfRecords) >= writer->config->maxRow) {
    code = tsdbDataFileWriteBrinBlock(writer);
    TSDB_CHECK_CODE(code, lino, _exit);
  }

_exit:
  if (code) {
    TSDB_ERROR_LOG(TD_VID(writer->config->tsdb->pVnode), lino, code);
  }
  return code;
}

static int32_t tsdbDataFileDoWriteBlockData(SDataFileWriter *writer, SBlockData *bData) {
  if (bData->nRow == 0) return 0;

  ASSERT(bData->uid);

  int32_t  code = 0;
  int32_t  lino = 0;
  SBuffer *buffers = writer->buffers;
  SBuffer *assist = writer->buffers + 4;

  SColCompressInfo cmprInfo = {.pColCmpr = NULL, .defaultCmprAlg = writer->config->cmprAlg};

  SBrinRecord record[1] = {{
      .suid = bData->suid,
      .uid = bData->uid,
      .minVer = bData->aVersion[0],
      .maxVer = bData->aVersion[0],
      .blockOffset = writer->files[TSDB_FTYPE_DATA].size,
      .smaOffset = writer->files[TSDB_FTYPE_SMA].size,
      .blockSize = 0,
      .blockKeySize = 0,
      .smaSize = 0,
      .numRow = bData->nRow,
      .count = 1,
  }};

  tsdbRowGetKey(&tsdbRowFromBlockData(bData, 0), &record->firstKey);
  tsdbRowGetKey(&tsdbRowFromBlockData(bData, bData->nRow - 1), &record->lastKey);

  for (int32_t i = 1; i < bData->nRow; ++i) {
    if (tsdbRowCompareWithoutVersion(&tsdbRowFromBlockData(bData, i - 1), &tsdbRowFromBlockData(bData, i)) != 0) {
      record->count++;
    }
    if (bData->aVersion[i] < record->minVer) {
      record->minVer = bData->aVersion[i];
    }
    if (bData->aVersion[i] > record->maxVer) {
      record->maxVer = bData->aVersion[i];
    }
  }

  tsdbWriterUpdVerRange(&writer->ctx->range, record->minVer, record->maxVer);

  code = metaGetColCmpr(writer->config->tsdb->pVnode->pMeta, bData->suid != 0 ? bData->suid : bData->uid,
                        &cmprInfo.pColCmpr);

  code = tBlockDataCompress(bData, &cmprInfo, buffers, assist);
  TSDB_CHECK_CODE(code, lino, _exit);

  record->blockKeySize = buffers[0].size + buffers[1].size;
  record->blockSize = record->blockKeySize + buffers[2].size + buffers[3].size;

  int32_t encryptAlgorithm = writer->config->tsdb->pVnode->config.tsdbCfg.encryptAlgorithm;
  char* encryptKey = writer->config->tsdb->pVnode->config.tsdbCfg.encryptKey;
  for (int i = 0; i < 4; i++) {
    code = tsdbWriteFile(writer->fd[TSDB_FTYPE_DATA], writer->files[TSDB_FTYPE_DATA].size, buffers[i].data,
                          buffers[i].size, encryptAlgorithm, encryptKey);
    TSDB_CHECK_CODE(code, lino, _exit);
    writer->files[TSDB_FTYPE_DATA].size += buffers[i].size;
  }

  // to .sma file
  tBufferClear(&buffers[0]);
  for (int32_t i = 0; i < bData->nColData; ++i) {
    SColData *colData = bData->aColData + i;
    if ((colData->cflag & COL_SMA_ON) == 0 || ((colData->flag & HAS_VALUE) == 0)) continue;

    SColumnDataAgg sma[1] = {{.colId = colData->cid}};
    tColDataCalcSMA[colData->type](colData, &sma->sum, &sma->max, &sma->min, &sma->numOfNull);

    code = tPutColumnDataAgg(&buffers[0], sma);
    TSDB_CHECK_CODE(code, lino, _exit);
  }
  record->smaSize = buffers[0].size;

  if (record->smaSize > 0) {
    code = tsdbWriteFile(writer->fd[TSDB_FTYPE_SMA], record->smaOffset, buffers[0].data, record->smaSize,
                        encryptAlgorithm, encryptKey);
    TSDB_CHECK_CODE(code, lino, _exit);
    writer->files[TSDB_FTYPE_SMA].size += record->smaSize;
  }

  // append SBrinRecord
  code = tsdbDataFileWriteBrinRecord(writer, record);
  TSDB_CHECK_CODE(code, lino, _exit);

  tBlockDataClear(bData);

_exit:
  if (code) {
    TSDB_ERROR_LOG(TD_VID(writer->config->tsdb->pVnode), lino, code);
  }
  taosHashCleanup(cmprInfo.pColCmpr);

  return code;
}

static int32_t tsdbDataFileDoWriteTSRow(SDataFileWriter *writer, TSDBROW *row) {
  int32_t code = 0;
  int32_t lino = 0;

  // update/append
  if (row->type == TSDBROW_ROW_FMT) {
    code = tsdbUpdateSkmRow(writer->config->tsdb, writer->ctx->tbid, TSDBROW_SVERSION(row), writer->config->skmRow);
    TSDB_CHECK_CODE(code, lino, _exit);
  }

  if (TSDBROW_VERSION(row) <= writer->config->compactVersion  //
      && writer->blockData->nRow > 0                          //
      &&
      tsdbRowCompareWithoutVersion(row, &tsdbRowFromBlockData(writer->blockData, writer->blockData->nRow - 1)) == 0  //
  ) {
    code = tBlockDataUpdateRow(writer->blockData, row, writer->config->skmRow->pTSchema);
    TSDB_CHECK_CODE(code, lino, _exit);
  } else {
    if (writer->blockData->nRow >= writer->config->maxRow) {
      code = tsdbDataFileDoWriteBlockData(writer, writer->blockData);
      TSDB_CHECK_CODE(code, lino, _exit);
    }

    code = tBlockDataAppendRow(writer->blockData, row, writer->config->skmRow->pTSchema, writer->ctx->tbid->uid);
    TSDB_CHECK_CODE(code, lino, _exit);
  }

_exit:
  if (code) {
    TSDB_ERROR_LOG(TD_VID(writer->config->tsdb->pVnode), lino, code);
  }
  return code;
}

static FORCE_INLINE int32_t tsdbRowKeyCmprNullAsLargest(const STsdbRowKey *key1, const STsdbRowKey *key2) {
  if (key1 == NULL) {
    return 1;
  } else if (key2 == NULL) {
    return -1;
  } else {
    return tsdbRowKeyCmpr(key1, key2);
  }
}

static int32_t tsdbDataFileDoWriteTableOldData(SDataFileWriter *writer, const STsdbRowKey *key) {
  if (writer->ctx->tbHasOldData == false) return 0;

  int32_t     code = 0;
  int32_t     lino = 0;
  STsdbRowKey rowKey;

  for (;;) {
    for (;;) {
      // SBlockData
      for (; writer->ctx->blockDataIdx < writer->ctx->blockData->nRow; writer->ctx->blockDataIdx++) {
        TSDBROW row = tsdbRowFromBlockData(writer->ctx->blockData, writer->ctx->blockDataIdx);

        tsdbRowGetKey(&row, &rowKey);
        if (tsdbRowKeyCmprNullAsLargest(&rowKey, key) < 0) {  // key <= rowKey
          code = tsdbDataFileDoWriteTSRow(writer, &row);
          TSDB_CHECK_CODE(code, lino, _exit);
        } else {
          goto _exit;
        }
      }

      // SBrinBlock
      if (writer->ctx->brinBlockIdx >= writer->ctx->brinBlock->numOfRecords) {
        break;
      }

      for (; writer->ctx->brinBlockIdx < writer->ctx->brinBlock->numOfRecords; writer->ctx->brinBlockIdx++) {
        SBrinRecord record;
        tBrinBlockGet(writer->ctx->brinBlock, writer->ctx->brinBlockIdx, &record);
        if (record.uid != writer->ctx->tbid->uid) {
          writer->ctx->tbHasOldData = false;
          goto _exit;
        }

        if (tsdbRowKeyCmprNullAsLargest(key, &record.firstKey) < 0) {  // key < record->firstKey
          goto _exit;
        } else {
          SBrinRecord record[1];
          tBrinBlockGet(writer->ctx->brinBlock, writer->ctx->brinBlockIdx, record);
          if (tsdbRowKeyCmprNullAsLargest(key, &record->lastKey) > 0) {  // key > record->lastKey
            if (writer->blockData->nRow > 0) {
              code = tsdbDataFileDoWriteBlockData(writer, writer->blockData);
              TSDB_CHECK_CODE(code, lino, _exit);
            }

            code = tsdbDataFileWriteBrinRecord(writer, record);
            TSDB_CHECK_CODE(code, lino, _exit);
          } else {
            code = tsdbDataFileReadBlockData(writer->ctx->reader, record, writer->ctx->blockData);
            TSDB_CHECK_CODE(code, lino, _exit);

            writer->ctx->blockDataIdx = 0;
            writer->ctx->brinBlockIdx++;
            break;
          }
        }
      }
    }

    // SBrinBlk
    if (writer->ctx->brinBlkArrayIdx >= TARRAY2_SIZE(writer->ctx->brinBlkArray)) {
      writer->ctx->brinBlkArray = NULL;
      writer->ctx->tbHasOldData = false;
      goto _exit;
    } else {
      const SBrinBlk *brinBlk = TARRAY2_GET_PTR(writer->ctx->brinBlkArray, writer->ctx->brinBlkArrayIdx);

      if (brinBlk->minTbid.uid != writer->ctx->tbid->uid) {
        writer->ctx->tbHasOldData = false;
        goto _exit;
      }

      code = tsdbDataFileReadBrinBlock(writer->ctx->reader, brinBlk, writer->ctx->brinBlock);
      TSDB_CHECK_CODE(code, lino, _exit);

      writer->ctx->brinBlockIdx = 0;
      writer->ctx->brinBlkArrayIdx++;
    }
  }

_exit:
  if (code) {
    TSDB_ERROR_LOG(TD_VID(writer->config->tsdb->pVnode), lino, code);
  }
  return code;
}

static int32_t tsdbDataFileDoWriteTSData(SDataFileWriter *writer, TSDBROW *row) {
  int32_t code = 0;
  int32_t lino = 0;

  if (writer->ctx->tbHasOldData) {
    STsdbRowKey key;
    tsdbRowGetKey(row, &key);

    code = tsdbDataFileDoWriteTableOldData(writer, &key);
    TSDB_CHECK_CODE(code, lino, _exit);
  }

  code = tsdbDataFileDoWriteTSRow(writer, row);
  TSDB_CHECK_CODE(code, lino, _exit);

_exit:
  if (code) {
    TSDB_ERROR_LOG(TD_VID(writer->config->tsdb->pVnode), lino, code);
  }
  return code;
}

static int32_t tsdbDataFileWriteTableDataEnd(SDataFileWriter *writer) {
  if (writer->ctx->tbid->uid == 0) return 0;

  int32_t code = 0;
  int32_t lino = 0;

  if (writer->ctx->tbHasOldData) {
    code = tsdbDataFileDoWriteTableOldData(writer, NULL /* as the largest key */);
    TSDB_CHECK_CODE(code, lino, _exit);

    ASSERT(writer->ctx->tbHasOldData == false);
  }

  code = tsdbDataFileDoWriteBlockData(writer, writer->blockData);
  TSDB_CHECK_CODE(code, lino, _exit);

_exit:
  if (code) {
    TSDB_ERROR_LOG(TD_VID(writer->config->tsdb->pVnode), lino, code);
  }
  return code;
}

static int32_t tsdbDataFileWriteTableDataBegin(SDataFileWriter *writer, const TABLEID *tbid) {
  int32_t code = 0;
  int32_t lino = 0;

  ASSERT(writer->ctx->blockDataIdx == writer->ctx->blockData->nRow);
  ASSERT(writer->blockData->nRow == 0);

  SMetaInfo info;
  bool      drop = false;
  TABLEID   tbid1[1];
  writer->ctx->tbHasOldData = false;
  while (writer->ctx->brinBlkArray) {  // skip data of previous table
    for (; writer->ctx->brinBlockIdx < writer->ctx->brinBlock->numOfRecords; writer->ctx->brinBlockIdx++) {
      SBrinRecord record;
      tBrinBlockGet(writer->ctx->brinBlock, writer->ctx->brinBlockIdx, &record);

      if (record.uid == tbid->uid) {
        writer->ctx->tbHasOldData = true;
        goto _begin;
      } else if (record.suid > tbid->suid || (record.suid == tbid->suid && record.uid > tbid->uid)) {
        goto _begin;
      } else {
        if (record.uid != writer->ctx->tbid->uid) {
          if (drop && tbid1->uid == record.uid) {
            continue;
          } else if (metaGetInfo(writer->config->tsdb->pVnode->pMeta, record.uid, &info, NULL) != 0) {
            drop = true;
            tbid1->suid = record.suid;
            tbid1->uid = record.uid;
            continue;
          } else {
            drop = false;
            writer->ctx->tbid->suid = record.suid;
            writer->ctx->tbid->uid = record.uid;
          }
        }

        code = tsdbDataFileWriteBrinRecord(writer, &record);
        TSDB_CHECK_CODE(code, lino, _exit);
      }
    }

    if (writer->ctx->brinBlkArrayIdx >= TARRAY2_SIZE(writer->ctx->brinBlkArray)) {
      writer->ctx->brinBlkArray = NULL;
      break;
    } else {
      const SBrinBlk *brinBlk = TARRAY2_GET_PTR(writer->ctx->brinBlkArray, writer->ctx->brinBlkArrayIdx);

      code = tsdbDataFileReadBrinBlock(writer->ctx->reader, brinBlk, writer->ctx->brinBlock);
      TSDB_CHECK_CODE(code, lino, _exit);

      writer->ctx->brinBlockIdx = 0;
      writer->ctx->brinBlkArrayIdx++;
    }
  }

_begin:
  writer->ctx->tbid[0] = *tbid;

  if (tbid->uid == INT64_MAX) goto _exit;

  code = tsdbUpdateSkmTb(writer->config->tsdb, tbid, writer->config->skmTb);
  TSDB_CHECK_CODE(code, lino, _exit);

  code = tBlockDataInit(writer->blockData, writer->ctx->tbid, writer->config->skmTb->pTSchema, NULL, 0);
  TSDB_CHECK_CODE(code, lino, _exit);

_exit:
  if (code) {
    TSDB_ERROR_LOG(TD_VID(writer->config->tsdb->pVnode), lino, code);
  }
  return code;
}

int32_t tsdbFileWriteHeadFooter(STsdbFD *fd, int64_t *fileSize, const SHeadFooter *footer, int32_t encryptAlgorithm, 
                                char* encryptKey) {
  int32_t code = tsdbWriteFile(fd, *fileSize, (const uint8_t *)footer, sizeof(*footer), encryptAlgorithm, encryptKey);
  if (code) return code;
  *fileSize += sizeof(*footer);
  return 0;
}

int32_t tsdbFileWriteTombBlock(STsdbFD *fd, STombBlock *tombBlock, int8_t cmprAlg, int64_t *fileSize,
                               TTombBlkArray *tombBlkArray, SBuffer *buffers, SVersionRange *range,
                                int32_t encryptAlgorithm, char* encryptKey) {
  int32_t code;

  if (TOMB_BLOCK_SIZE(tombBlock) == 0) return 0;

  SBuffer *buffer0 = buffers + 0;
  SBuffer *assist = buffers + 1;

  STombBlk tombBlk = {
      .dp[0] =
          {
              .offset = *fileSize,
              .size = 0,
          },
      .numRec = TOMB_BLOCK_SIZE(tombBlock),
      .cmprAlg = cmprAlg,
  };
  for (int i = 0; i < TOMB_BLOCK_SIZE(tombBlock); i++) {
    STombRecord record;
    tTombBlockGet(tombBlock, i, &record);

    if (i == 0) {
      tombBlk.minTbid.suid = record.suid;
      tombBlk.minTbid.uid = record.uid;
      tombBlk.minVer = record.version;
      tombBlk.maxVer = record.version;
    }
    if (i == TOMB_BLOCK_SIZE(tombBlock) - 1) {
      tombBlk.maxTbid.suid = record.suid;
      tombBlk.maxTbid.uid = record.uid;
    }
    if (record.version < tombBlk.minVer) {
      tombBlk.minVer = record.version;
    }
    if (record.version > tombBlk.maxVer) {
      tombBlk.maxVer = record.version;
    }
  }

  tsdbWriterUpdVerRange(range, tombBlk.minVer, tombBlk.maxVer);

  for (int32_t i = 0; i < ARRAY_SIZE(tombBlock->buffers); i++) {
    tBufferClear(buffer0);

    SCompressInfo cinfo = {
        .cmprAlg = cmprAlg,
        .dataType = TSDB_DATA_TYPE_BIGINT,
        .originalSize = tombBlock->buffers[i].size,
    };
    code = tCompressDataToBuffer(tombBlock->buffers[i].data, &cinfo, buffer0, assist);
    if (code) return code;

    code = tsdbWriteFile(fd, *fileSize, buffer0->data, buffer0->size, encryptAlgorithm, encryptKey);
    if (code) return code;

    tombBlk.size[i] = cinfo.compressedSize;
    tombBlk.dp->size += tombBlk.size[i];
    *fileSize += tombBlk.size[i];
  }

  code = TARRAY2_APPEND_PTR(tombBlkArray, &tombBlk);
  if (code) return code;

  tTombBlockClear(tombBlock);
  return 0;
}

static int32_t tsdbDataFileWriteHeadFooter(SDataFileWriter *writer) {
  int32_t code = 0;
  int32_t lino = 0;

  int32_t encryptAlgorithm = writer->config->tsdb->pVnode->config.tsdbCfg.encryptAlgorithm;
  char* encryptKey = writer->config->tsdb->pVnode->config.tsdbCfg.encryptKey;

  code = tsdbFileWriteHeadFooter(writer->fd[TSDB_FTYPE_HEAD], &writer->files[TSDB_FTYPE_HEAD].size, writer->headFooter,
                                  encryptAlgorithm, encryptKey);
  TSDB_CHECK_CODE(code, lino, _exit);

_exit:
  if (code) {
    TSDB_ERROR_LOG(TD_VID(writer->config->tsdb->pVnode), lino, code);
  }
  return code;
}

static int32_t tsdbDataFileDoWriteTombBlock(SDataFileWriter *writer) {
  if (TOMB_BLOCK_SIZE(writer->tombBlock) == 0) return 0;

  int32_t code = 0;
  int32_t lino = 0;

  int32_t encryptAlgorithm = writer->config->tsdb->pVnode->config.tsdbCfg.encryptAlgorithm;
  char* encryptKey = writer->config->tsdb->pVnode->config.tsdbCfg.encryptKey;

  code = tsdbFileWriteTombBlock(writer->fd[TSDB_FTYPE_TOMB], writer->tombBlock, writer->config->cmprAlg,
                                &writer->files[TSDB_FTYPE_TOMB].size, writer->tombBlkArray, writer->buffers,
                                &writer->ctx->tombRange, encryptAlgorithm, encryptKey);
  TSDB_CHECK_CODE(code, lino, _exit);

_exit:
  if (code) {
    TSDB_ERROR_LOG(TD_VID(writer->config->tsdb->pVnode), lino, code);
  }
  return code;
}

int32_t tsdbFileWriteTombBlk(STsdbFD *fd, const TTombBlkArray *tombBlkArray, SFDataPtr *ptr, int64_t *fileSize, 
                              int32_t encryptAlgorithm, char* encryptKey) {
  ptr->size = TARRAY2_DATA_LEN(tombBlkArray);
  if (ptr->size > 0) {
    ptr->offset = *fileSize;

    int32_t code = tsdbWriteFile(fd, *fileSize, (const uint8_t *)TARRAY2_DATA(tombBlkArray), ptr->size, 
                                  encryptAlgorithm, encryptKey);
    if (code) {
      return code;
    }

    *fileSize += ptr->size;
  }
  return 0;
}

static int32_t tsdbDataFileDoWriteTombBlk(SDataFileWriter *writer) {
  ASSERT(TARRAY2_SIZE(writer->tombBlkArray) > 0);

  int32_t code = 0;
  int32_t lino = 0;

  int32_t encryptAlgorithm = writer->config->tsdb->pVnode->config.tsdbCfg.encryptAlgorithm;
  char* encryptKey = writer->config->tsdb->pVnode->config.tsdbCfg.encryptKey;

  code = tsdbFileWriteTombBlk(writer->fd[TSDB_FTYPE_TOMB], writer->tombBlkArray, writer->tombFooter->tombBlkPtr,
                              &writer->files[TSDB_FTYPE_TOMB].size, encryptAlgorithm, encryptKey);
  TSDB_CHECK_CODE(code, lino, _exit);

_exit:
  if (code) {
    TSDB_ERROR_LOG(TD_VID(writer->config->tsdb->pVnode), lino, code);
  }
  return code;
}

int32_t tsdbFileWriteTombFooter(STsdbFD *fd, const STombFooter *footer, int64_t *fileSize, int32_t encryptAlgorithm,
                                char* encryptKey) {
  int32_t code = tsdbWriteFile(fd, *fileSize, (const uint8_t *)footer, sizeof(*footer), encryptAlgorithm, encryptKey);
  if (code) return code;
  *fileSize += sizeof(*footer);
  return 0;
}

static int32_t tsdbDataFileWriteTombFooter(SDataFileWriter *writer) {
  int32_t code = 0;
  int32_t lino = 0;

  int32_t encryptAlgorithm = writer->config->tsdb->pVnode->config.tsdbCfg.encryptAlgorithm;
  char* encryptKey = writer->config->tsdb->pVnode->config.tsdbCfg.encryptKey;

  code = tsdbFileWriteTombFooter(writer->fd[TSDB_FTYPE_TOMB], writer->tombFooter, &writer->files[TSDB_FTYPE_TOMB].size,
                                  encryptAlgorithm, encryptKey);
  TSDB_CHECK_CODE(code, lino, _exit);

_exit:
  if (code) {
    TSDB_ERROR_LOG(TD_VID(writer->config->tsdb->pVnode), lino, code);
  }
  return code;
}

static int32_t tsdbDataFileDoWriteTombRecord(SDataFileWriter *writer, const STombRecord *record) {
  int32_t code = 0;
  int32_t lino = 0;

  while (writer->ctx->hasOldTomb) {
    for (; writer->ctx->tombBlockIdx < TOMB_BLOCK_SIZE(writer->ctx->tombBlock); writer->ctx->tombBlockIdx++) {
      STombRecord record1[1];
      tTombBlockGet(writer->ctx->tombBlock, writer->ctx->tombBlockIdx, record1);

      int32_t c = tTombRecordCompare(record, record1);
      if (c < 0) {
        goto _write;
      } else if (c > 0) {
        code = tTombBlockPut(writer->tombBlock, record1);
        TSDB_CHECK_CODE(code, lino, _exit);

        tsdbTrace("vgId:%d write tomb record to tomb file:%s, cid:%" PRId64 ", suid:%" PRId64 ", uid:%" PRId64
                  ", version:%" PRId64,
                  TD_VID(writer->config->tsdb->pVnode), writer->fd[TSDB_FTYPE_TOMB]->path, writer->config->cid,
                  record1->suid, record1->uid, record1->version);

        if (TOMB_BLOCK_SIZE(writer->tombBlock) >= writer->config->maxRow) {
          code = tsdbDataFileDoWriteTombBlock(writer);
          TSDB_CHECK_CODE(code, lino, _exit);
        }
      } else {
        ASSERT(0);
      }
    }

    if (writer->ctx->tombBlkArrayIdx >= TARRAY2_SIZE(writer->ctx->tombBlkArray)) {
      writer->ctx->hasOldTomb = false;
      break;
    } else {
      const STombBlk *tombBlk = TARRAY2_GET_PTR(writer->ctx->tombBlkArray, writer->ctx->tombBlkArrayIdx);

      code = tsdbDataFileReadTombBlock(writer->ctx->reader, tombBlk, writer->ctx->tombBlock);
      TSDB_CHECK_CODE(code, lino, _exit);

      writer->ctx->tombBlockIdx = 0;
      writer->ctx->tombBlkArrayIdx++;
    }
  }

_write:
  if (record->suid == INT64_MAX) goto _exit;

  code = tTombBlockPut(writer->tombBlock, record);
  TSDB_CHECK_CODE(code, lino, _exit);

  tsdbTrace("vgId:%d write tomb record to tomb file:%s, cid:%" PRId64 ", suid:%" PRId64 ", uid:%" PRId64
            ", version:%" PRId64,
            TD_VID(writer->config->tsdb->pVnode), writer->fd[TSDB_FTYPE_TOMB]->path, writer->config->cid, record->suid,
            record->uid, record->version);

  if (TOMB_BLOCK_SIZE(writer->tombBlock) >= writer->config->maxRow) {
    code = tsdbDataFileDoWriteTombBlock(writer);
    TSDB_CHECK_CODE(code, lino, _exit);
  }

_exit:
  if (code) {
    TSDB_ERROR_LOG(TD_VID(writer->config->tsdb->pVnode), lino, code);
  }
  return code;
}

int32_t tsdbFileWriteBrinBlk(STsdbFD *fd, TBrinBlkArray *brinBlkArray, SFDataPtr *ptr, int64_t *fileSize, 
                            int32_t encryptAlgorithm, char* encryptKey) {
  ASSERT(TARRAY2_SIZE(brinBlkArray) > 0);
  ptr->offset = *fileSize;
  ptr->size = TARRAY2_DATA_LEN(brinBlkArray);

  int32_t code = tsdbWriteFile(fd, ptr->offset, (uint8_t *)TARRAY2_DATA(brinBlkArray), ptr->size, encryptAlgorithm,
                                encryptKey);
  if (code) return code;

  *fileSize += ptr->size;
  return 0;
}

static int32_t tsdbDataFileWriteBrinBlk(SDataFileWriter *writer) {
  int32_t code = 0;
  int32_t lino = 0;

  int32_t encryptAlgorithm = writer->config->tsdb->pVnode->config.tsdbCfg.encryptAlgorithm;
  char* encryptKey = writer->config->tsdb->pVnode->config.tsdbCfg.encryptKey;

  code = tsdbFileWriteBrinBlk(writer->fd[TSDB_FTYPE_HEAD], writer->brinBlkArray, writer->headFooter->brinBlkPtr,
                              &writer->files[TSDB_FTYPE_HEAD].size, encryptAlgorithm, encryptKey);
  TSDB_CHECK_CODE(code, lino, _exit);

_exit:
  if (code) {
    TSDB_ERROR_LOG(TD_VID(writer->config->tsdb->pVnode), lino, code);
  }
  return code;
}

int32_t tsdbTFileUpdVerRange(STFile *f, SVersionRange range) {
  f->minVer = TMIN(f->minVer, range.minVer);
  f->maxVer = TMAX(f->maxVer, range.maxVer);
  return 0;
}

static int32_t tsdbDataFileWriterCloseCommit(SDataFileWriter *writer, TFileOpArray *opArr) {
  int32_t code = 0;
  int32_t lino = 0;

  int32_t  ftype;
  STFileOp op;

  if (writer->fd[TSDB_FTYPE_HEAD]) {
    TABLEID tbid[1] = {{
        .suid = INT64_MAX,
        .uid = INT64_MAX,
    }};

    code = tsdbDataFileWriteTableDataEnd(writer);
    TSDB_CHECK_CODE(code, lino, _exit);

    code = tsdbDataFileWriteTableDataBegin(writer, tbid);
    TSDB_CHECK_CODE(code, lino, _exit);

    code = tsdbDataFileWriteBrinBlock(writer);
    TSDB_CHECK_CODE(code, lino, _exit);

    code = tsdbDataFileWriteBrinBlk(writer);
    TSDB_CHECK_CODE(code, lino, _exit);

    code = tsdbDataFileWriteHeadFooter(writer);
    TSDB_CHECK_CODE(code, lino, _exit);

    SVersionRange ofRange = {.minVer = VERSION_MAX, .maxVer = VERSION_MIN};

    // .head
    ftype = TSDB_FTYPE_HEAD;
    if (writer->config->files[ftype].exist) {
      op = (STFileOp){
          .optype = TSDB_FOP_REMOVE,
          .fid = writer->config->fid,
          .of = writer->config->files[ftype].file,
      };
      ofRange = (SVersionRange){.minVer = op.of.minVer, .maxVer = op.of.maxVer};
      code = TARRAY2_APPEND(opArr, op);
      TSDB_CHECK_CODE(code, lino, _exit);
    }
    op = (STFileOp){
        .optype = TSDB_FOP_CREATE,
        .fid = writer->config->fid,
        .nf = writer->files[ftype],
    };
    tsdbTFileUpdVerRange(&op.nf, ofRange);
    tsdbTFileUpdVerRange(&op.nf, writer->ctx->range);
    code = TARRAY2_APPEND(opArr, op);
    TSDB_CHECK_CODE(code, lino, _exit);

    // .data
    ftype = TSDB_FTYPE_DATA;
    if (!writer->config->files[ftype].exist) {
      op = (STFileOp){
          .optype = TSDB_FOP_CREATE,
          .fid = writer->config->fid,
          .nf = writer->files[ftype],
      };
      tsdbTFileUpdVerRange(&op.nf, writer->ctx->range);
      code = TARRAY2_APPEND(opArr, op);
      TSDB_CHECK_CODE(code, lino, _exit);
    } else if (writer->config->files[ftype].file.size != writer->files[ftype].size) {
      op = (STFileOp){
          .optype = TSDB_FOP_MODIFY,
          .fid = writer->config->fid,
          .of = writer->config->files[ftype].file,
          .nf = writer->files[ftype],
      };
      tsdbTFileUpdVerRange(&op.nf, writer->ctx->range);
      code = TARRAY2_APPEND(opArr, op);
      TSDB_CHECK_CODE(code, lino, _exit);
    }

    // .sma
    ftype = TSDB_FTYPE_SMA;
    if (!writer->config->files[ftype].exist) {
      op = (STFileOp){
          .optype = TSDB_FOP_CREATE,
          .fid = writer->config->fid,
          .nf = writer->files[ftype],
      };
      tsdbTFileUpdVerRange(&op.nf, writer->ctx->range);
      code = TARRAY2_APPEND(opArr, op);
      TSDB_CHECK_CODE(code, lino, _exit);
    } else if (writer->config->files[ftype].file.size != writer->files[ftype].size) {
      op = (STFileOp){
          .optype = TSDB_FOP_MODIFY,
          .fid = writer->config->fid,
          .of = writer->config->files[ftype].file,
          .nf = writer->files[ftype],
      };
      tsdbTFileUpdVerRange(&op.nf, writer->ctx->range);
      code = TARRAY2_APPEND(opArr, op);
      TSDB_CHECK_CODE(code, lino, _exit);
    }
  }

  if (writer->fd[TSDB_FTYPE_TOMB]) {
    STombRecord record[1] = {{
        .suid = INT64_MAX,
        .uid = INT64_MAX,
        .version = INT64_MAX,
    }};

    code = tsdbDataFileDoWriteTombRecord(writer, record);
    TSDB_CHECK_CODE(code, lino, _exit);

    code = tsdbDataFileDoWriteTombBlock(writer);
    TSDB_CHECK_CODE(code, lino, _exit);

    code = tsdbDataFileDoWriteTombBlk(writer);
    TSDB_CHECK_CODE(code, lino, _exit);

    code = tsdbDataFileWriteTombFooter(writer);
    TSDB_CHECK_CODE(code, lino, _exit);

    SVersionRange ofRange = (SVersionRange){.minVer = VERSION_MAX, .maxVer = VERSION_MIN};

    ftype = TSDB_FTYPE_TOMB;
    if (writer->config->files[ftype].exist) {
      op = (STFileOp){
          .optype = TSDB_FOP_REMOVE,
          .fid = writer->config->fid,
          .of = writer->config->files[ftype].file,
      };
      ofRange = (SVersionRange){.minVer = op.of.minVer, .maxVer = op.of.maxVer};
      code = TARRAY2_APPEND(opArr, op);
      TSDB_CHECK_CODE(code, lino, _exit);
    }
    op = (STFileOp){
        .optype = TSDB_FOP_CREATE,
        .fid = writer->config->fid,
        .nf = writer->files[ftype],
    };
    tsdbTFileUpdVerRange(&op.nf, ofRange);
    tsdbTFileUpdVerRange(&op.nf, writer->ctx->tombRange);
    code = TARRAY2_APPEND(opArr, op);
    TSDB_CHECK_CODE(code, lino, _exit);
  }
  int32_t encryptAlgorithm = writer->config->tsdb->pVnode->config.tsdbCfg.encryptAlgorithm;
  char* encryptKey = writer->config->tsdb->pVnode->config.tsdbCfg.encryptKey;
  for (int32_t i = 0; i < TSDB_FTYPE_MAX; ++i) {
    if (writer->fd[i]) {
      code = tsdbFsyncFile(writer->fd[i], encryptAlgorithm, encryptKey);
      TSDB_CHECK_CODE(code, lino, _exit);
      tsdbCloseFile(&writer->fd[i]);
    }
  }

_exit:
  if (code) {
    TSDB_ERROR_LOG(TD_VID(writer->config->tsdb->pVnode), lino, code);
  }
  return code;
}

static int32_t tsdbDataFileWriterOpenDataFD(SDataFileWriter *writer) {
  int32_t code = 0;
  int32_t lino = 0;

  int32_t ftypes[] = {TSDB_FTYPE_HEAD, TSDB_FTYPE_DATA, TSDB_FTYPE_SMA};

  for (int32_t i = 0; i < ARRAY_SIZE(ftypes); ++i) {
    int32_t ftype = ftypes[i];

    char    fname[TSDB_FILENAME_LEN];
    int32_t flag = TD_FILE_READ | TD_FILE_WRITE;

    if (writer->files[ftype].size == 0) {
      flag |= (TD_FILE_CREATE | TD_FILE_TRUNC);
    }

    int32_t lcn = writer->files[ftype].lcn;
    tsdbTFileName(writer->config->tsdb, &writer->files[ftype], fname);
    code = tsdbOpenFile(fname, writer->config->tsdb, flag, &writer->fd[ftype], lcn);
    TSDB_CHECK_CODE(code, lino, _exit);

    if (writer->files[ftype].size == 0) {
      uint8_t hdr[TSDB_FHDR_SIZE] = {0};

      int32_t encryptAlgorithm = writer->config->tsdb->pVnode->config.tsdbCfg.encryptAlgorithm;
      char* encryptKey = writer->config->tsdb->pVnode->config.tsdbCfg.encryptKey;

      code = tsdbWriteFile(writer->fd[ftype], 0, hdr, TSDB_FHDR_SIZE, encryptAlgorithm, encryptKey);
      TSDB_CHECK_CODE(code, lino, _exit);

      writer->files[ftype].size += TSDB_FHDR_SIZE;
    }
  }

  if (writer->ctx->reader) {
    code = tsdbDataFileReadBrinBlk(writer->ctx->reader, &writer->ctx->brinBlkArray);
    TSDB_CHECK_CODE(code, lino, _exit);
  }

_exit:
  if (code) {
    TSDB_ERROR_LOG(TD_VID(writer->config->tsdb->pVnode), lino, code);
  }
  return code;
}

int32_t tsdbDataFileWriterOpen(const SDataFileWriterConfig *config, SDataFileWriter **writer) {
  writer[0] = taosMemoryCalloc(1, sizeof(*writer[0]));
  if (!writer[0]) return TSDB_CODE_OUT_OF_MEMORY;

  writer[0]->config[0] = config[0];
  return 0;
}

int32_t tsdbDataFileWriterClose(SDataFileWriter **writer, bool abort, TFileOpArray *opArr) {
  if (writer[0] == NULL) return 0;

  int32_t code = 0;
  int32_t lino = 0;

  if (writer[0]->ctx->opened) {
    if (abort) {
      code = tsdbDataFileWriterCloseAbort(writer[0]);
      TSDB_CHECK_CODE(code, lino, _exit);
    } else {
      code = tsdbDataFileWriterCloseCommit(writer[0], opArr);
      TSDB_CHECK_CODE(code, lino, _exit);
    }
    tsdbDataFileWriterDoClose(writer[0]);
  }
  taosMemoryFree(writer[0]);
  writer[0] = NULL;

_exit:
  if (code) {
    TSDB_ERROR_LOG(TD_VID(writer[0]->config->tsdb->pVnode), lino, code);
  }
  return code;
}

int32_t tsdbDataFileWriteRow(SDataFileWriter *writer, SRowInfo *row) {
  int32_t code = 0;
  int32_t lino = 0;

  if (!writer->ctx->opened) {
    code = tsdbDataFileWriterDoOpen(writer);
    TSDB_CHECK_CODE(code, lino, _exit);
  }

  if (writer->fd[TSDB_FTYPE_HEAD] == NULL) {
    code = tsdbDataFileWriterOpenDataFD(writer);
    TSDB_CHECK_CODE(code, lino, _exit);
  }

  if (row->uid != writer->ctx->tbid->uid) {
    code = tsdbDataFileWriteTableDataEnd(writer);
    TSDB_CHECK_CODE(code, lino, _exit);

    code = tsdbDataFileWriteTableDataBegin(writer, (TABLEID *)row);
    TSDB_CHECK_CODE(code, lino, _exit);
  }

  code = tsdbDataFileDoWriteTSData(writer, &row->row);
  TSDB_CHECK_CODE(code, lino, _exit);

_exit:
  if (code) {
    TSDB_ERROR_LOG(TD_VID(writer->config->tsdb->pVnode), lino, code);
  }
  return code;
}

int32_t tsdbDataFileWriteBlockData(SDataFileWriter *writer, SBlockData *bData) {
  if (bData->nRow == 0) return 0;

  int32_t code = 0;
  int32_t lino = 0;

  ASSERT(bData->uid);

  if (!writer->ctx->opened) {
    code = tsdbDataFileWriterDoOpen(writer);
    TSDB_CHECK_CODE(code, lino, _exit);
  }

  if (writer->fd[TSDB_FTYPE_DATA] == NULL) {
    code = tsdbDataFileWriterOpenDataFD(writer);
    TSDB_CHECK_CODE(code, lino, _exit);
  }

  if (bData->uid != writer->ctx->tbid->uid) {
    code = tsdbDataFileWriteTableDataEnd(writer);
    TSDB_CHECK_CODE(code, lino, _exit);

    code = tsdbDataFileWriteTableDataBegin(writer, (TABLEID *)bData);
    TSDB_CHECK_CODE(code, lino, _exit);
  }

  if (writer->ctx->tbHasOldData) {
    STsdbRowKey key;

    tsdbRowGetKey(&tsdbRowFromBlockData(bData, 0), &key);
    code = tsdbDataFileDoWriteTableOldData(writer, &key);
    TSDB_CHECK_CODE(code, lino, _exit);
  }

  if (!writer->ctx->tbHasOldData       //
      && writer->blockData->nRow == 0  //
  ) {
    code = tsdbDataFileDoWriteBlockData(writer, bData);
    TSDB_CHECK_CODE(code, lino, _exit);

  } else {
    for (int32_t i = 0; i < bData->nRow; ++i) {
      TSDBROW row[1] = {tsdbRowFromBlockData(bData, i)};
      code = tsdbDataFileDoWriteTSData(writer, row);
      TSDB_CHECK_CODE(code, lino, _exit);
    }
  }

_exit:
  if (code) {
    TSDB_ERROR_LOG(TD_VID(writer->config->tsdb->pVnode), lino, code);
  }
  return code;
}

int32_t tsdbDataFileFlush(SDataFileWriter *writer) {
  ASSERT(writer->ctx->opened);

  if (writer->blockData->nRow == 0) return 0;
  if (writer->ctx->tbHasOldData) return 0;

  return tsdbDataFileDoWriteBlockData(writer, writer->blockData);
}

static int32_t tsdbDataFileWriterOpenTombFD(SDataFileWriter *writer) {
  int32_t code = 0;
  int32_t lino = 0;

  char    fname[TSDB_FILENAME_LEN];
  int32_t ftype = TSDB_FTYPE_TOMB;

  ASSERT(writer->files[ftype].size == 0);

  int32_t flag = (TD_FILE_READ | TD_FILE_WRITE | TD_FILE_CREATE | TD_FILE_TRUNC);

  int32_t lcn = writer->files[ftype].lcn;
  tsdbTFileName(writer->config->tsdb, writer->files + ftype, fname);
  code = tsdbOpenFile(fname, writer->config->tsdb, flag, &writer->fd[ftype], lcn);
  TSDB_CHECK_CODE(code, lino, _exit);

  uint8_t hdr[TSDB_FHDR_SIZE] = {0};
  int32_t encryptAlgorithm = writer->config->tsdb->pVnode->config.tsdbCfg.encryptAlgorithm;
  char* encryptKey = writer->config->tsdb->pVnode->config.tsdbCfg.encryptKey;
  code = tsdbWriteFile(writer->fd[ftype], 0, hdr, TSDB_FHDR_SIZE, encryptAlgorithm, encryptKey);
  TSDB_CHECK_CODE(code, lino, _exit);
  writer->files[ftype].size += TSDB_FHDR_SIZE;

  if (writer->ctx->reader) {
    code = tsdbDataFileReadTombBlk(writer->ctx->reader, &writer->ctx->tombBlkArray);
    TSDB_CHECK_CODE(code, lino, _exit);

    if (TARRAY2_SIZE(writer->ctx->tombBlkArray) > 0) {
      writer->ctx->hasOldTomb = true;
    }

    writer->ctx->tombBlkArrayIdx = 0;
    tTombBlockClear(writer->ctx->tombBlock);
    writer->ctx->tombBlockIdx = 0;
  }

_exit:
  if (code) {
    TSDB_ERROR_LOG(TD_VID(writer->config->tsdb->pVnode), lino, code);
  }
  return code;
}

int32_t tsdbDataFileWriteTombRecord(SDataFileWriter *writer, const STombRecord *record) {
  int32_t code = 0;
  int32_t lino = 0;

  if (!writer->ctx->opened) {
    code = tsdbDataFileWriterDoOpen(writer);
    TSDB_CHECK_CODE(code, lino, _exit);
  }

  if (writer->fd[TSDB_FTYPE_TOMB] == NULL) {
    code = tsdbDataFileWriterOpenTombFD(writer);
    TSDB_CHECK_CODE(code, lino, _exit);
  }

  code = tsdbDataFileDoWriteTombRecord(writer, record);
  TSDB_CHECK_CODE(code, lino, _exit);

_exit:
  if (code) {
    TSDB_ERROR_LOG(TD_VID(writer->config->tsdb->pVnode), lino, code);
  }
  return code;
}<|MERGE_RESOLUTION|>--- conflicted
+++ resolved
@@ -810,14 +810,9 @@
   return 0;
 }
 
-<<<<<<< HEAD
-int32_t tsdbFileWriteBrinBlock(STsdbFD *fd, SBrinBlock *brinBlock, int8_t cmprAlg, int64_t *fileSize,
+int32_t tsdbFileWriteBrinBlock(STsdbFD *fd, SBrinBlock *brinBlock, uint32_t cmprAlg, int64_t *fileSize,
                                TBrinBlkArray *brinBlkArray, SBuffer *buffers, SVersionRange *range,
-                                int32_t encryptAlgorithm, char* encryptKey) {
-=======
-int32_t tsdbFileWriteBrinBlock(STsdbFD *fd, SBrinBlock *brinBlock, uint32_t cmprAlg, int64_t *fileSize,
-                               TBrinBlkArray *brinBlkArray, SBuffer *buffers, SVersionRange *range) {
->>>>>>> a34b6446
+                              int32_t encryptAlgorithm, char* encryptKey) {
   if (brinBlock->numOfRecords == 0) return 0;
 
   int32_t  code;
