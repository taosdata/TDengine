/*
 * Copyright (c) 2019 TAOS Data, Inc. <jhtao@taosdata.com>
 *
 * This program is free software: you can use, redistribute, and/or modify
 * it under the terms of the GNU Affero General Public License, version 3
 * or later ("AGPL"), as published by the Free Software Foundation.
 *
 * This program is distributed in the hope that it will be useful, but WITHOUT
 * ANY WARRANTY; without even the implied warranty of MERCHANTABILITY or
 * FITNESS FOR A PARTICULAR PURPOSE.
 *
 * You should have received a copy of the GNU Affero General Public License
 * along with this program. If not, see <http://www.gnu.org/licenses/>.
 */

#include "tsdbReadUtil.h"
#include "tsdb.h"
#include "tsdbDataFileRW.h"
#include "tsdbFS2.h"
#include "tsdbMerge.h"
#include "tsdbUtil2.h"
#include "tsimplehash.h"

static bool overlapWithDelSkylineWithoutVer(STableBlockScanInfo* pBlockScanInfo, const SBrinRecord* pRecord,
                                            int32_t order);

static int32_t initBlockScanInfoBuf(SBlockInfoBuf* pBuf, int32_t numOfTables) {
  int32_t num = numOfTables / pBuf->numPerBucket;
  int32_t remainder = numOfTables % pBuf->numPerBucket;
  if (pBuf->pData == NULL) {
    pBuf->pData = taosArrayInit(num + 1, POINTER_BYTES);
  }

  for (int32_t i = 0; i < num; ++i) {
    char* p = taosMemoryCalloc(pBuf->numPerBucket, sizeof(STableBlockScanInfo));
    if (p == NULL) {
      return TSDB_CODE_OUT_OF_MEMORY;
    }

    taosArrayPush(pBuf->pData, &p);
  }

  if (remainder > 0) {
    char* p = taosMemoryCalloc(remainder, sizeof(STableBlockScanInfo));
    if (p == NULL) {
      return TSDB_CODE_OUT_OF_MEMORY;
    }
    taosArrayPush(pBuf->pData, &p);
  }

  pBuf->numOfTables = numOfTables;

  return TSDB_CODE_SUCCESS;
}

int32_t uidComparFunc(const void* p1, const void* p2) {
  uint64_t pu1 = *(uint64_t*)p1;
  uint64_t pu2 = *(uint64_t*)p2;
  if (pu1 == pu2) {
    return 0;
  } else {
    return (pu1 < pu2) ? -1 : 1;
  }
}

int32_t ensureBlockScanInfoBuf(SBlockInfoBuf* pBuf, int32_t numOfTables) {
  if (numOfTables <= pBuf->numOfTables) {
    return TSDB_CODE_SUCCESS;
  }

  if (pBuf->numOfTables > 0) {
    STableBlockScanInfo** p = (STableBlockScanInfo**)taosArrayPop(pBuf->pData);
    taosMemoryFree(*p);
    pBuf->numOfTables /= pBuf->numPerBucket;
  }

  int32_t num = (numOfTables - pBuf->numOfTables) / pBuf->numPerBucket;
  int32_t remainder = (numOfTables - pBuf->numOfTables) % pBuf->numPerBucket;
  if (pBuf->pData == NULL) {
    pBuf->pData = taosArrayInit(num + 1, POINTER_BYTES);
  }

  for (int32_t i = 0; i < num; ++i) {
    char* p = taosMemoryCalloc(pBuf->numPerBucket, sizeof(STableBlockScanInfo));
    if (p == NULL) {
      return TSDB_CODE_OUT_OF_MEMORY;
    }

    taosArrayPush(pBuf->pData, &p);
  }

  if (remainder > 0) {
    char* p = taosMemoryCalloc(remainder, sizeof(STableBlockScanInfo));
    if (p == NULL) {
      return TSDB_CODE_OUT_OF_MEMORY;
    }
    taosArrayPush(pBuf->pData, &p);
  }

  pBuf->numOfTables = numOfTables;

  return TSDB_CODE_SUCCESS;
}

void clearBlockScanInfoBuf(SBlockInfoBuf* pBuf) {
  size_t num = taosArrayGetSize(pBuf->pData);
  for (int32_t i = 0; i < num; ++i) {
    char** p = taosArrayGet(pBuf->pData, i);
    taosMemoryFree(*p);
  }

  taosArrayDestroy(pBuf->pData);
}

void* getPosInBlockInfoBuf(SBlockInfoBuf* pBuf, int32_t index) {
  int32_t bucketIndex = index / pBuf->numPerBucket;
  char**  pBucket = taosArrayGet(pBuf->pData, bucketIndex);
  return (*pBucket) + (index % pBuf->numPerBucket) * sizeof(STableBlockScanInfo);
}

STableBlockScanInfo* getTableBlockScanInfo(SSHashObj* pTableMap, uint64_t uid, const char* id) {
  STableBlockScanInfo** p = tSimpleHashGet(pTableMap, &uid, sizeof(uid));
  if (p == NULL || *p == NULL) {
    terrno = TSDB_CODE_INVALID_PARA;
    int32_t size = tSimpleHashGetSize(pTableMap);
    tsdbError("failed to locate the uid:%" PRIu64 " in query table uid list, total tables:%d, %s", uid, size, id);
    return NULL;
  }

  return *p;
}

int32_t initRowKey(SRowKey* pKey, int64_t ts, int32_t numOfPks, int32_t type, int32_t len, bool asc) {
  pKey->numOfPKs = numOfPks;
  pKey->ts = ts;

  if (numOfPks > 0) {
    pKey->pks[0].type = type;
    if (IS_NUMERIC_TYPE(pKey->pks[0].type)) {
      char* p = (char*)&pKey->pks[0].val;
      if (asc) {
        switch(pKey->pks[0].type) {
          case TSDB_DATA_TYPE_BIGINT:*(int64_t*)p = INT64_MIN;break;
          case TSDB_DATA_TYPE_INT:*(int32_t*)p = INT32_MIN;break;
          case TSDB_DATA_TYPE_SMALLINT:*(int16_t*)p = INT16_MIN;break;
          case TSDB_DATA_TYPE_TINYINT:*(int8_t*)p = INT8_MIN;break;
        }
      } else {
        switch(pKey->pks[0].type) {
          case TSDB_DATA_TYPE_BIGINT:*(int64_t*)p = INT64_MAX;break;
          case TSDB_DATA_TYPE_INT:*(int32_t*)p = INT32_MAX;break;
          case TSDB_DATA_TYPE_SMALLINT:*(int16_t*)p = INT16_MAX;break;
          case TSDB_DATA_TYPE_TINYINT:*(int8_t*)p = INT8_MAX;break;
        }
      }
    } else {
      pKey->pks[0].pData = taosMemoryCalloc(1, len);
      pKey->pks[0].nData = 0;

      if (pKey->pks[0].pData == NULL) {
        terrno = TSDB_CODE_OUT_OF_MEMORY;
        return terrno;
      }
    }
  }

  return TSDB_CODE_SUCCESS;
}

<<<<<<< HEAD
=======
void clearRowKey(SRowKey* pKey) {
  if (pKey == NULL || pKey->numOfPKs == 0 || (!IS_VAR_DATA_TYPE(pKey->pks[0].type))) {
    return;
  }
  taosMemoryFreeClear(pKey->pks[0].pData);
}

>>>>>>> 27dd0349
static void initLastProcKey(STableBlockScanInfo *pScanInfo, STsdbReader* pReader) {
  int32_t numOfPks = pReader->suppInfo.numOfPks;
  bool    asc = ASCENDING_TRAVERSE(pReader->info.order);
  int8_t  type = pReader->suppInfo.pk.type;
  int8_t  bytes = pReader->suppInfo.pk.bytes;

  SRowKey* pRowKey = &pScanInfo->lastProcKey;
  if (asc) {
    int64_t skey = pReader->info.window.skey;
    int64_t ts = (skey > INT64_MIN) ? (skey - 1) : skey;

    initRowKey(pRowKey, ts, numOfPks, type, bytes, asc);
    initRowKey(&pScanInfo->sttKeyInfo.nextProcKey, skey, numOfPks, type, bytes, asc);
  } else {
    int64_t ekey = pReader->info.window.ekey;
    int64_t ts = (ekey < INT64_MAX) ? (ekey + 1) : ekey;

    initRowKey(pRowKey, ts, numOfPks, type, bytes, asc);
    initRowKey(&pScanInfo->sttKeyInfo.nextProcKey, ekey, numOfPks, type, bytes, asc);
  }

  initRowKey(&pScanInfo->sttRange.skey, INT64_MAX, numOfPks, type, bytes, asc);
  initRowKey(&pScanInfo->sttRange.ekey, INT64_MIN, numOfPks, type, bytes, asc);
}

int32_t initTableBlockScanInfo(STableBlockScanInfo* pScanInfo, uint64_t uid, SSHashObj* pTableMap,
                               STsdbReader* pReader) {
  pScanInfo->uid = uid;
  INIT_KEYRANGE(&pScanInfo->sttRange);
  INIT_TIMEWINDOW(&pScanInfo->filesetWindow);

  pScanInfo->cleanSttBlocks = false;
  pScanInfo->sttBlockReturned = false;

  initLastProcKey(pScanInfo, pReader);

  pScanInfo->sttKeyInfo.status = STT_FILE_READER_UNINIT;
  tSimpleHashPut(pTableMap, &pScanInfo->uid, sizeof(uint64_t), &pScanInfo, POINTER_BYTES);
  tsdbTrace("%p check table uid:%" PRId64 " from lastKey:%" PRId64 " %s", pReader, pScanInfo->uid,
            pScanInfo->lastProcKey.ts, pReader->idStr);
  return TSDB_CODE_SUCCESS;
}

// NOTE: speedup the whole processing by preparing the buffer for STableBlockScanInfo in batch model
SSHashObj* createDataBlockScanInfo(STsdbReader* pTsdbReader, SBlockInfoBuf* pBuf, const STableKeyInfo* idList,
                                   STableUidList* pUidList, int32_t numOfTables) {
  // allocate buffer in order to load data blocks from file
  // todo use simple hash instead, optimize the memory consumption
  SSHashObj* pTableMap = tSimpleHashInit(numOfTables, taosGetDefaultHashFunction(TSDB_DATA_TYPE_BIGINT));
  if (pTableMap == NULL) {
    return NULL;
  }

  int64_t st = taosGetTimestampUs();
  initBlockScanInfoBuf(pBuf, numOfTables);

  pUidList->tableUidList = taosMemoryMalloc(numOfTables * sizeof(uint64_t));
  if (pUidList->tableUidList == NULL) {
    tSimpleHashCleanup(pTableMap);
    return NULL;
  }

  pUidList->currentIndex = 0;

  for (int32_t j = 0; j < numOfTables; ++j) {
    pUidList->tableUidList[j] = idList[j].uid;

    STableBlockScanInfo* pScanInfo = getPosInBlockInfoBuf(pBuf, j);
    initTableBlockScanInfo(pScanInfo, idList[j].uid, pTableMap, pTsdbReader);
  }

  taosSort(pUidList->tableUidList, numOfTables, sizeof(uint64_t), uidComparFunc);

  pTsdbReader->cost.createScanInfoList = (taosGetTimestampUs() - st) / 1000.0;
  tsdbDebug("%p create %d tables scan-info, size:%.2f Kb, elapsed time:%.2f ms, %s", pTsdbReader, numOfTables,
            (sizeof(STableBlockScanInfo) * numOfTables) / 1024.0, pTsdbReader->cost.createScanInfoList,
            pTsdbReader->idStr);

  return pTableMap;
}

void resetAllDataBlockScanInfo(SSHashObj* pTableMap, int64_t ts, int32_t step) {
  void*   p = NULL;
  int32_t iter = 0;

  while ((p = tSimpleHashIterate(pTableMap, p, &iter)) != NULL) {
    STableBlockScanInfo* pInfo = *(STableBlockScanInfo**)p;

    pInfo->iterInit = false;
    pInfo->iter.hasVal = false;
    pInfo->iiter.hasVal = false;

    if (pInfo->iter.iter != NULL) {
      pInfo->iter.iter = tsdbTbDataIterDestroy(pInfo->iter.iter);
    }

    if (pInfo->iiter.iter != NULL) {
      pInfo->iiter.iter = tsdbTbDataIterDestroy(pInfo->iiter.iter);
    }

    pInfo->delSkyline = taosArrayDestroy(pInfo->delSkyline);
    pInfo->lastProcKey.ts = ts;
    // todo check the nextProcKey info
    pInfo->sttKeyInfo.nextProcKey.ts = ts + step;
  }
}

void clearBlockScanInfo(STableBlockScanInfo* p) {
  p->iterInit = false;
  p->iter.hasVal = false;
  p->iiter.hasVal = false;
  p->sttKeyInfo.status = STT_FILE_READER_UNINIT;

  if (p->iter.iter != NULL) {
    p->iter.iter = tsdbTbDataIterDestroy(p->iter.iter);
  }

  if (p->iiter.iter != NULL) {
    p->iiter.iter = tsdbTbDataIterDestroy(p->iiter.iter);
  }

  p->delSkyline = taosArrayDestroy(p->delSkyline);
  p->pBlockList = taosArrayDestroy(p->pBlockList);
  p->pBlockIdxList = taosArrayDestroy(p->pBlockIdxList);
  p->pMemDelData = taosArrayDestroy(p->pMemDelData);
  p->pFileDelData = taosArrayDestroy(p->pFileDelData);

  clearRowKey(&p->lastProcKey);
  clearRowKey(&p->sttRange.skey);
  clearRowKey(&p->sttRange.ekey);
  clearRowKey(&p->sttKeyInfo.nextProcKey);
}

void destroyAllBlockScanInfo(SSHashObj* pTableMap) {
  void*   p = NULL;
  int32_t iter = 0;

  while ((p = tSimpleHashIterate(pTableMap, p, &iter)) != NULL) {
    clearBlockScanInfo(*(STableBlockScanInfo**)p);
  }

  tSimpleHashCleanup(pTableMap);
}

static void doCleanupInfoForNextFileset(STableBlockScanInfo* pScanInfo) {
  // reset the index in last block when handing a new file
  taosArrayClear(pScanInfo->pBlockList);
  taosArrayClear(pScanInfo->pBlockIdxList);
  taosArrayClear(pScanInfo->pFileDelData);  // del data from each file set
  pScanInfo->cleanSttBlocks = false;
  pScanInfo->numOfRowsInStt = 0;
  pScanInfo->sttBlockReturned = false;
  INIT_KEYRANGE(&pScanInfo->sttRange);
  INIT_TIMEWINDOW(&pScanInfo->filesetWindow);
  pScanInfo->sttKeyInfo.status = STT_FILE_READER_UNINIT;
}

void cleanupInfoForNextFileset(SSHashObj* pTableMap) {
  STableBlockScanInfo** p = NULL;

  int32_t iter = 0;
  while ((p = tSimpleHashIterate(pTableMap, p, &iter)) != NULL) {
    doCleanupInfoForNextFileset(*p);
  }
}

// brin records iterator
void initBrinRecordIter(SBrinRecordIter* pIter, SDataFileReader* pReader, SArray* pList) {
  memset(&pIter->block, 0, sizeof(SBrinBlock));
  memset(&pIter->record, 0, sizeof(SBrinRecord));
  pIter->blockIndex = -1;
  pIter->recordIndex = -1;

  pIter->pReader = pReader;
  pIter->pBrinBlockList = pList;
}

SBrinRecord* getNextBrinRecord(SBrinRecordIter* pIter) {
  if (pIter->blockIndex == -1 || (pIter->recordIndex + 1) >= pIter->block.numOfRecords) {
    pIter->blockIndex += 1;
    if (pIter->blockIndex >= taosArrayGetSize(pIter->pBrinBlockList)) {
      return NULL;
    }

    pIter->pCurrentBlk = taosArrayGet(pIter->pBrinBlockList, pIter->blockIndex);

    tBrinBlockClear(&pIter->block);
    int32_t code = tsdbDataFileReadBrinBlock(pIter->pReader, pIter->pCurrentBlk, &pIter->block);
    if (code != TSDB_CODE_SUCCESS) {
      tsdbError("failed to read brinBlock from file, code:%s", tstrerror(code));
      return NULL;
    }

    pIter->recordIndex = -1;
  }

  pIter->recordIndex += 1;
  tBrinBlockGet(&pIter->block, pIter->recordIndex, &pIter->record);
  return &pIter->record;
}

void clearBrinBlockIter(SBrinRecordIter* pIter) { tBrinBlockDestroy(&pIter->block); }

// initialize the file block access order
//  sort the file blocks according to the offset of each data block in the files
static void cleanupBlockOrderSupporter(SBlockOrderSupporter* pSup) {
  taosMemoryFreeClear(pSup->numOfBlocksPerTable);
  taosMemoryFreeClear(pSup->indexPerTable);

  for (int32_t i = 0; i < pSup->numOfTables; ++i) {
    SBlockOrderWrapper* pBlockInfo = pSup->pDataBlockInfo[i];
    taosMemoryFreeClear(pBlockInfo);
  }

  taosMemoryFreeClear(pSup->pDataBlockInfo);
}

static int32_t initBlockOrderSupporter(SBlockOrderSupporter* pSup, int32_t numOfTables) {
  pSup->numOfBlocksPerTable = taosMemoryCalloc(1, sizeof(int32_t) * numOfTables);
  pSup->indexPerTable = taosMemoryCalloc(1, sizeof(int32_t) * numOfTables);
  pSup->pDataBlockInfo = taosMemoryCalloc(1, POINTER_BYTES * numOfTables);

  if (pSup->numOfBlocksPerTable == NULL || pSup->indexPerTable == NULL || pSup->pDataBlockInfo == NULL) {
    cleanupBlockOrderSupporter(pSup);
    return TSDB_CODE_OUT_OF_MEMORY;
  }

  return TSDB_CODE_SUCCESS;
}

static int32_t fileDataBlockOrderCompar(const void* pLeft, const void* pRight, void* param) {
  int32_t leftIndex = *(int32_t*)pLeft;
  int32_t rightIndex = *(int32_t*)pRight;

  SBlockOrderSupporter* pSupporter = (SBlockOrderSupporter*)param;

  int32_t leftTableBlockIndex = pSupporter->indexPerTable[leftIndex];
  int32_t rightTableBlockIndex = pSupporter->indexPerTable[rightIndex];

  if (leftTableBlockIndex > pSupporter->numOfBlocksPerTable[leftIndex]) {
    /* left block is empty */
    return 1;
  } else if (rightTableBlockIndex > pSupporter->numOfBlocksPerTable[rightIndex]) {
    /* right block is empty */
    return -1;
  }

  SBlockOrderWrapper* pLeftBlock = &pSupporter->pDataBlockInfo[leftIndex][leftTableBlockIndex];
  SBlockOrderWrapper* pRightBlock = &pSupporter->pDataBlockInfo[rightIndex][rightTableBlockIndex];

  return pLeftBlock->offset > pRightBlock->offset ? 1 : -1;
}

<<<<<<< HEAD
static void recordToBlockInfo(SFileDataBlockInfo* pBlockInfo, SBrinRecord* record, STsdbReader* pReader) {
=======
void recordToBlockInfo(SFileDataBlockInfo* pBlockInfo, SBrinRecord* record) {
>>>>>>> 27dd0349
  pBlockInfo->uid = record->uid;
  pBlockInfo->firstKey = record->firstKey.key.ts;
  pBlockInfo->lastKey = record->lastKey.key.ts;
  pBlockInfo->minVer = record->minVer;
  pBlockInfo->maxVer = record->maxVer;
  pBlockInfo->blockOffset = record->blockOffset;
  pBlockInfo->smaOffset = record->smaOffset;
  pBlockInfo->blockSize = record->blockSize;
  pBlockInfo->blockKeySize = record->blockKeySize;
  pBlockInfo->smaSize = record->smaSize;
  pBlockInfo->numRow = record->numRow;
  pBlockInfo->count = record->count;

  SRowKey* pFirstKey = &record->firstKey.key;
  if (pFirstKey->numOfPKs > 0) {
    if (IS_NUMERIC_TYPE(pFirstKey->pks[0].type)) {
      pBlockInfo->firstPk.val = pFirstKey->pks[0].val;
      pBlockInfo->lastPk.val = record->lastKey.key.pks[0].val;
<<<<<<< HEAD

      pBlockInfo->firstPKLen = 0;
      pBlockInfo->lastPKLen = 0;
    } else {  // todo handle memory alloc error, opt memory alloc perf
      pBlockInfo->firstPKLen = pFirstKey->pks[0].nData;
      pBlockInfo->firstPk.pData = taosMemoryCalloc(1, pBlockInfo->firstPKLen);
      memcpy(pBlockInfo->firstPk.pData, pFirstKey->pks[0].pData, pBlockInfo->firstPKLen);

      pBlockInfo->lastPKLen = record->lastKey.key.pks[0].nData;
      pBlockInfo->lastPk.pData = taosMemoryCalloc(1, pBlockInfo->lastPKLen);
      memcpy(pBlockInfo->lastPk.pData, record->lastKey.key.pks[0].pData, pBlockInfo->lastPKLen);
    }
  }
=======
    } else {
      char* p = taosMemoryCalloc(1, pFirstKey->pks[0].nData + VARSTR_HEADER_SIZE);
      memcpy(varDataVal(p), pFirstKey->pks[0].pData, pFirstKey->pks[0].nData);
      varDataSetLen(p, pFirstKey->pks[0].nData);
      pBlockInfo->firstPk.pData = (uint8_t*)p;

      int32_t keyLen = record->lastKey.key.pks[0].nData;
      p = taosMemoryCalloc(1, keyLen + VARSTR_HEADER_SIZE);
      memcpy(varDataVal(p), record->lastKey.key.pks[0].pData, keyLen);
      varDataSetLen(p, keyLen);
      pBlockInfo->lastPk.pData = (uint8_t*)p;
    }
  }
}

static void freePkItem(void* pItem) {
  SFileDataBlockInfo* p = pItem;
  taosMemoryFreeClear(p->firstPk.pData);
  taosMemoryFreeClear(p->lastPk.pData);
}

void clearDataBlockIterator(SDataBlockIter* pIter, bool needFree) {
  pIter->index = -1;
  pIter->numOfBlocks = 0;

  if (needFree) {
    taosArrayClearEx(pIter->blockList, freePkItem);
  } else {
    taosArrayClear(pIter->blockList);
  }
}

void cleanupDataBlockIterator(SDataBlockIter* pIter, bool needFree) {
  pIter->index = -1;
  pIter->numOfBlocks = 0;
  if (needFree) {
    taosArrayDestroyEx(pIter->blockList, freePkItem);
  } else {
    taosArrayDestroy(pIter->blockList);
  }
>>>>>>> 27dd0349
}

int32_t initBlockIterator(STsdbReader* pReader, SDataBlockIter* pBlockIter, int32_t numOfBlocks, SArray* pTableList) {
  bool asc = ASCENDING_TRAVERSE(pReader->info.order);

  SBlockOrderSupporter sup = {0};
  clearDataBlockIterator(pBlockIter, shouldFreePkBuf(&pReader->suppInfo));

<<<<<<< HEAD
=======
  pBlockIter->numOfBlocks = numOfBlocks;

>>>>>>> 27dd0349
  // access data blocks according to the offset of each block in asc/desc order.
  int32_t numOfTables = taosArrayGetSize(pTableList);

  int64_t st = taosGetTimestampUs();
  int32_t code = initBlockOrderSupporter(&sup, numOfTables);
  if (code != TSDB_CODE_SUCCESS) {
    return code;
  }

  int32_t cnt = 0;

  for (int32_t i = 0; i < numOfTables; ++i) {
    STableBlockScanInfo* pTableScanInfo = taosArrayGetP(pTableList, i);

    size_t num = taosArrayGetSize(pTableScanInfo->pBlockList);
    sup.numOfBlocksPerTable[sup.numOfTables] = num;

    char* buf = taosMemoryMalloc(sizeof(SBlockOrderWrapper) * num);
    if (buf == NULL) {
      cleanupBlockOrderSupporter(&sup);
      return TSDB_CODE_OUT_OF_MEMORY;
    }

    sup.pDataBlockInfo[sup.numOfTables] = (SBlockOrderWrapper*)buf;

    for (int32_t k = 0; k < num; ++k) {
      SFileDataBlockInfo* pBlockInfo = taosArrayGet(pTableScanInfo->pBlockList, k);
      sup.pDataBlockInfo[sup.numOfTables][k] =
          (SBlockOrderWrapper){.uid = pTableScanInfo->uid, .offset = pBlockInfo->blockOffset, .pInfo = pTableScanInfo};
      cnt++;
    }

    sup.numOfTables += 1;
  }

  if (numOfBlocks != cnt && sup.numOfTables != numOfTables) {
    cleanupBlockOrderSupporter(&sup);
    return TSDB_CODE_INVALID_PARA;
  }

  // since there is only one table qualified, blocks are not sorted
  if (sup.numOfTables == 1) {
    STableBlockScanInfo* pTableScanInfo = taosArrayGetP(pTableList, 0);
<<<<<<< HEAD
    if (pTableScanInfo->pBlockIdxList == NULL) {
      pTableScanInfo->pBlockIdxList = taosArrayInit(numOfBlocks, sizeof(STableDataBlockIdx));
    }

    for (int32_t i = 0; i < numOfBlocks; ++i) {
      SFileDataBlockInfo blockInfo = {.tbBlockIdx = i};
      SBrinRecord*       record = (SBrinRecord*)taosArrayGet(sup.pDataBlockInfo[0][i].pInfo->pBlockList, i);
      recordToBlockInfo(&blockInfo, record, pReader);

      taosArrayPush(pBlockIter->blockList, &blockInfo);
=======
    for (int32_t i = 0; i < numOfBlocks; ++i) {
>>>>>>> 27dd0349
      STableDataBlockIdx tableDataBlockIdx = {.globalIndex = i};
      taosArrayPush(pTableScanInfo->pBlockIdxList, &tableDataBlockIdx);
    }

<<<<<<< HEAD
=======
    taosArrayAddAll(pBlockIter->blockList, pTableScanInfo->pBlockList);
>>>>>>> 27dd0349
    pTableScanInfo->pBlockList = taosArrayDestroy(pTableScanInfo->pBlockList);

    int64_t et = taosGetTimestampUs();
    tsdbDebug("%p create blocks info struct completed for one table, %d blocks not sorted, elapsed time:%.2f ms %s",
              pReader, numOfBlocks, (et - st) / 1000.0, pReader->idStr);

    pBlockIter->index = asc ? 0 : (numOfBlocks - 1);
    cleanupBlockOrderSupporter(&sup);
    return TSDB_CODE_SUCCESS;
  }

  tsdbDebug("%p create data blocks info struct completed, %d blocks in %d tables %s", pReader, cnt, sup.numOfTables,
            pReader->idStr);

  SMultiwayMergeTreeInfo* pTree = NULL;

  uint8_t ret = tMergeTreeCreate(&pTree, sup.numOfTables, &sup, fileDataBlockOrderCompar);
  if (ret != TSDB_CODE_SUCCESS) {
    cleanupBlockOrderSupporter(&sup);
    return TSDB_CODE_OUT_OF_MEMORY;
  }

  int32_t numOfTotal = 0;
  while (numOfTotal < cnt) {
    int32_t pos = tMergeTreeGetChosenIndex(pTree);
    int32_t index = sup.indexPerTable[pos]++;

<<<<<<< HEAD
    SFileDataBlockInfo blockInfo = {.tbBlockIdx = index};
    SBrinRecord*       record = (SBrinRecord*)taosArrayGet(sup.pDataBlockInfo[pos][index].pInfo->pBlockList, index);
    recordToBlockInfo(&blockInfo, record, pReader);
=======
    SFileDataBlockInfo* pBlockInfo = taosArrayGet(sup.pDataBlockInfo[pos][index].pInfo->pBlockList, index);
    taosArrayPush(pBlockIter->blockList, pBlockInfo);
>>>>>>> 27dd0349

    STableBlockScanInfo* pTableScanInfo = sup.pDataBlockInfo[pos][index].pInfo;
    STableDataBlockIdx   tableDataBlockIdx = {.globalIndex = numOfTotal};
    taosArrayPush(pTableScanInfo->pBlockIdxList, &tableDataBlockIdx);

    // set data block index overflow, in order to disable the offset comparator
    if (sup.indexPerTable[pos] >= sup.numOfBlocksPerTable[pos]) {
      sup.indexPerTable[pos] = sup.numOfBlocksPerTable[pos] + 1;
    }

    numOfTotal += 1;
    tMergeTreeAdjust(pTree, tMergeTreeGetAdjustIndex(pTree));
  }

  for (int32_t i = 0; i < numOfTables; ++i) {
    STableBlockScanInfo* pTableScanInfo = taosArrayGetP(pTableList, i);
    pTableScanInfo->pBlockList = taosArrayDestroy(pTableScanInfo->pBlockList);
  }

  int64_t et = taosGetTimestampUs();
  tsdbDebug("%p %d data blocks access order completed, elapsed time:%.2f ms %s", pReader, numOfBlocks,
            (et - st) / 1000.0, pReader->idStr);
  cleanupBlockOrderSupporter(&sup);
  taosMemoryFree(pTree);

  pBlockIter->index = asc ? 0 : (numOfBlocks - 1);
  return TSDB_CODE_SUCCESS;
}

bool blockIteratorNext(SDataBlockIter* pBlockIter, const char* idStr) {
  bool asc = ASCENDING_TRAVERSE(pBlockIter->order);

  int32_t step = asc ? 1 : -1;
  if ((pBlockIter->index >= pBlockIter->numOfBlocks - 1 && asc) || (pBlockIter->index <= 0 && (!asc))) {
    return false;
  }

  pBlockIter->index += step;
  return true;
}

typedef enum {
  BLK_CHECK_CONTINUE = 0x1,
  BLK_CHECK_QUIT = 0x2,
} ETombBlkCheckEnum;

static void    loadNextStatisticsBlock(SSttFileReader* pSttFileReader, STbStatisBlock* pStatisBlock,
                                       const TStatisBlkArray* pStatisBlkArray, int32_t numOfRows, int32_t* i, int32_t* j);
static int32_t doCheckTombBlock(STombBlock* pBlock, STsdbReader* pReader, int32_t numOfTables, int32_t* j,
                                ETombBlkCheckEnum* pRet) {
  int32_t     code = 0;
  STombRecord record = {0};

  uint64_t             uid = pReader->status.uidList.tableUidList[*j];
  STableBlockScanInfo* pScanInfo = getTableBlockScanInfo(pReader->status.pTableMap, uid, pReader->idStr);
  if (pScanInfo->pFileDelData == NULL) {
    pScanInfo->pFileDelData = taosArrayInit(4, sizeof(SDelData));
  }

  for (int32_t k = 0; k < pBlock->numOfRecords; ++k) {
    code = tTombBlockGet(pBlock, k, &record);
    if (code != TSDB_CODE_SUCCESS) {
      *pRet = BLK_CHECK_QUIT;
      return code;
    }

    if (record.suid < pReader->info.suid) {
      continue;
    }

    if (record.suid > pReader->info.suid) {
      *pRet = BLK_CHECK_QUIT;
      return TSDB_CODE_SUCCESS;
    }

    if (uid < record.uid) {
      while ((*j) < numOfTables && pReader->status.uidList.tableUidList[*j] < record.uid) {
        (*j) += 1;
      }

      if ((*j) >= numOfTables) {
        *pRet = BLK_CHECK_QUIT;
        return TSDB_CODE_SUCCESS;
      }

      uid = pReader->status.uidList.tableUidList[*j];
      pScanInfo = getTableBlockScanInfo(pReader->status.pTableMap, uid, pReader->idStr);
      if (pScanInfo->pFileDelData == NULL) {
        pScanInfo->pFileDelData = taosArrayInit(4, sizeof(SDelData));
      }
    }

    if (record.uid < uid) {
      continue;
    }

    ASSERT(record.suid == pReader->info.suid && uid == record.uid);

    if (record.version <= pReader->info.verRange.maxVer) {
      SDelData delData = {.version = record.version, .sKey = record.skey, .eKey = record.ekey};
      taosArrayPush(pScanInfo->pFileDelData, &delData);
    }
  }

  *pRet = BLK_CHECK_CONTINUE;
  return TSDB_CODE_SUCCESS;
}

// load tomb data API
static int32_t doLoadTombDataFromTombBlk(const TTombBlkArray* pTombBlkArray, STsdbReader* pReader, void* pFileReader,
                                         bool isFile) {
  int32_t        code = 0;
  STableUidList* pList = &pReader->status.uidList;
  int32_t        numOfTables = tSimpleHashGetSize(pReader->status.pTableMap);

  int32_t i = 0, j = 0;
  while (i < pTombBlkArray->size && j < numOfTables) {
    STombBlk* pTombBlk = &pTombBlkArray->data[i];
    if (pTombBlk->maxTbid.suid < pReader->info.suid) {
      i += 1;
      continue;
    }

    if (pTombBlk->minTbid.suid > pReader->info.suid) {
      break;
    }

    ASSERT(pTombBlk->minTbid.suid <= pReader->info.suid && pTombBlk->maxTbid.suid >= pReader->info.suid);
    if (pTombBlk->maxTbid.suid == pReader->info.suid && pTombBlk->maxTbid.uid < pList->tableUidList[0]) {
      i += 1;
      continue;
    }

    if (pTombBlk->minTbid.suid == pReader->info.suid && pTombBlk->minTbid.uid > pList->tableUidList[numOfTables - 1]) {
      break;
    }

    STombBlock block = {0};
    code = isFile ? tsdbDataFileReadTombBlock(pFileReader, &pTombBlkArray->data[i], &block)
                  : tsdbSttFileReadTombBlock(pFileReader, &pTombBlkArray->data[i], &block);
    if (code != TSDB_CODE_SUCCESS) {
      return code;
    }

    //    uint64_t uid = pReader->status.uidList.tableUidList[j];

    //    STableBlockScanInfo* pScanInfo = getTableBlockScanInfo(pReader->status.pTableMap, uid, pReader->idStr);
    //    if (pScanInfo->pFileDelData == NULL) {
    //      pScanInfo->pFileDelData = taosArrayInit(4, sizeof(SDelData));
    //    }

    ETombBlkCheckEnum ret = 0;
    code = doCheckTombBlock(&block, pReader, numOfTables, &j, &ret);

    tTombBlockDestroy(&block);
    if (code != TSDB_CODE_SUCCESS || ret == BLK_CHECK_QUIT) {
      return code;
    }

    i += 1;
  }

  return TSDB_CODE_SUCCESS;
}

int32_t loadDataFileTombDataForAll(STsdbReader* pReader) {
  if (pReader->status.pCurrentFileset == NULL || pReader->status.pCurrentFileset->farr[3] == NULL) {
    return TSDB_CODE_SUCCESS;
  }

  const TTombBlkArray* pBlkArray = NULL;

  int32_t code = tsdbDataFileReadTombBlk(pReader->pFileReader, &pBlkArray);
  if (code != TSDB_CODE_SUCCESS) {
    return code;
  }

  return doLoadTombDataFromTombBlk(pBlkArray, pReader, pReader->pFileReader, true);
}

int32_t loadSttTombDataForAll(STsdbReader* pReader, SSttFileReader* pSttFileReader, SSttBlockLoadInfo* pLoadInfo) {
  const TTombBlkArray* pBlkArray = NULL;
  int32_t              code = tsdbSttFileReadTombBlk(pSttFileReader, &pBlkArray);
  if (code != TSDB_CODE_SUCCESS) {
    return code;
  }

  return doLoadTombDataFromTombBlk(pBlkArray, pReader, pSttFileReader, false);
}

void loadMemTombData(SArray** ppMemDelData, STbData* pMemTbData, STbData* piMemTbData, int64_t ver) {
  if (*ppMemDelData == NULL) {
    *ppMemDelData = taosArrayInit(4, sizeof(SDelData));
  }

  SArray* pMemDelData = *ppMemDelData;

  SDelData* p = NULL;
  if (pMemTbData != NULL) {
    taosRLockLatch(&pMemTbData->lock);
    p = pMemTbData->pHead;
    while (p) {
      if (p->version <= ver) {
        taosArrayPush(pMemDelData, p);
      }

      p = p->pNext;
    }
    taosRUnLockLatch(&pMemTbData->lock);
  }

  if (piMemTbData != NULL) {
    p = piMemTbData->pHead;
    while (p) {
      if (p->version <= ver) {
        taosArrayPush(pMemDelData, p);
      }
      p = p->pNext;
    }
  }
}

int32_t getNumOfRowsInSttBlock(SSttFileReader* pSttFileReader, SSttBlockLoadInfo* pBlockLoadInfo,
                               TStatisBlkArray* pStatisBlkArray, uint64_t suid, const uint64_t* pUidList,
                               int32_t numOfTables) {
  int32_t num = 0;

  if (TARRAY2_SIZE(pStatisBlkArray) <= 0) {
    return 0;
  }

  int32_t i = 0;
  while ((i < TARRAY2_SIZE(pStatisBlkArray)) && (pStatisBlkArray->data[i].maxTbid.suid < suid)) {
    ++i;
  }

  if (i >= TARRAY2_SIZE(pStatisBlkArray)) {
    return 0;
  }

  SStatisBlk*     p = &pStatisBlkArray->data[i];
  STbStatisBlock* pStatisBlock = taosMemoryCalloc(1, sizeof(STbStatisBlock));
  tStatisBlockInit(pStatisBlock);

  int64_t st = taosGetTimestampMs();
  tsdbSttFileReadStatisBlock(pSttFileReader, p, pStatisBlock);

  double el = (taosGetTimestampMs() - st) / 1000.0;
  pBlockLoadInfo->cost.loadStatisBlocks += 1;
  pBlockLoadInfo->cost.statisElapsedTime += el;

  int32_t index = 0;
  while (index < pStatisBlock->numOfRecords && ((int64_t*)pStatisBlock->suids.data)[index] < suid) {
    ++index;
  }

  if (index >= pStatisBlock->numOfRecords) {
    tStatisBlockDestroy(pStatisBlock);
    taosMemoryFreeClear(pStatisBlock);
    return num;
  }

  int32_t j = index;
  int32_t uidIndex = 0;
  while (i < TARRAY2_SIZE(pStatisBlkArray) && uidIndex < numOfTables) {
    p = &pStatisBlkArray->data[i];
    if (p->minTbid.suid > suid) {
      tStatisBlockDestroy(pStatisBlock);
      taosMemoryFreeClear(pStatisBlock);
      return num;
    }

    uint64_t uid = pUidList[uidIndex];

    if (((int64_t*)pStatisBlock->uids.data)[j] == uid) {
      num += ((int64_t*)pStatisBlock->counts.data)[j];
      uidIndex += 1;
      j += 1;
      loadNextStatisticsBlock(pSttFileReader, pStatisBlock, pStatisBlkArray, pStatisBlock->numOfRecords, &i, &j);
    } else if (((int64_t*)pStatisBlock->uids.data)[j] < uid) {
      j += 1;
      loadNextStatisticsBlock(pSttFileReader, pStatisBlock, pStatisBlkArray, pStatisBlock->numOfRecords, &i, &j);
    } else {
      uidIndex += 1;
    }
  }

  tStatisBlockDestroy(pStatisBlock);
  taosMemoryFreeClear(pStatisBlock);
  return num;
}

// load next stt statistics block
static void loadNextStatisticsBlock(SSttFileReader* pSttFileReader, STbStatisBlock* pStatisBlock,
                                    const TStatisBlkArray* pStatisBlkArray, int32_t numOfRows, int32_t* i, int32_t* j) {
  if ((*j) >= numOfRows) {
    (*i) += 1;
    (*j) = 0;
    if ((*i) < TARRAY2_SIZE(pStatisBlkArray)) {
      tsdbSttFileReadStatisBlock(pSttFileReader, &pStatisBlkArray->data[(*i)], pStatisBlock);
    }
  }
}

void doAdjustValidDataIters(SArray* pLDIterList, int32_t numOfFileObj) {
  int32_t size = taosArrayGetSize(pLDIterList);

  if (size < numOfFileObj) {
    int32_t inc = numOfFileObj - size;
    for (int32_t k = 0; k < inc; ++k) {
      SLDataIter* pIter = taosMemoryCalloc(1, sizeof(SLDataIter));
      taosArrayPush(pLDIterList, &pIter);
    }
  } else if (size > numOfFileObj) {  // remove unused LDataIter
    int32_t inc = size - numOfFileObj;

    for (int i = 0; i < inc; ++i) {
      SLDataIter* pIter = taosArrayPop(pLDIterList);
      destroyLDataIter(pIter);
    }
  }
}

int32_t adjustSttDataIters(SArray* pSttFileBlockIterArray, STFileSet* pFileSet) {
  int32_t numOfLevels = pFileSet->lvlArr->size;

  // add the list/iter placeholder
  while (taosArrayGetSize(pSttFileBlockIterArray) < numOfLevels) {
    SArray* pList = taosArrayInit(4, POINTER_BYTES);
    taosArrayPush(pSttFileBlockIterArray, &pList);
  }

  for (int32_t j = 0; j < numOfLevels; ++j) {
    SSttLvl* pSttLevel = pFileSet->lvlArr->data[j];
    SArray*  pList = taosArrayGetP(pSttFileBlockIterArray, j);
    doAdjustValidDataIters(pList, TARRAY2_SIZE(pSttLevel->fobjArr));
  }

  return TSDB_CODE_SUCCESS;
}

int32_t tsdbGetRowsInSttFiles(STFileSet* pFileSet, SArray* pSttFileBlockIterArray, STsdb* pTsdb, SMergeTreeConf* pConf,
                              const char* pstr) {
  int32_t numOfRows = 0;

  // no data exists, go to end
  int32_t numOfLevels = pFileSet->lvlArr->size;
  if (numOfLevels == 0) {
    return numOfRows;
  }

  // add the list/iter placeholder
  adjustSttDataIters(pSttFileBlockIterArray, pFileSet);

  for (int32_t j = 0; j < numOfLevels; ++j) {
    SSttLvl* pSttLevel = pFileSet->lvlArr->data[j];
    SArray*  pList = taosArrayGetP(pSttFileBlockIterArray, j);

    for (int32_t i = 0; i < taosArrayGetSize(pList); ++i) {  // open all last file
      SLDataIter* pIter = taosArrayGetP(pList, i);

      // open stt file reader if not opened yet
      // if failed to open this stt file, ignore the error and try next one
      if (pIter->pReader == NULL) {
        SSttFileReaderConfig conf = {.tsdb = pTsdb, .szPage = pTsdb->pVnode->config.tsdbPageSize};
        conf.file[0] = *pSttLevel->fobjArr->data[i]->f;

        const char* pName = pSttLevel->fobjArr->data[i]->fname;
        int32_t     code = tsdbSttFileReaderOpen(pName, &conf, &pIter->pReader);
        if (code != TSDB_CODE_SUCCESS) {
          tsdbError("open stt file reader error. file:%s, code %s, %s", pName, tstrerror(code), pstr);
          continue;
        }
      }

      if (pIter->pBlockLoadInfo == NULL) {
        pIter->pBlockLoadInfo = tCreateSttBlockLoadInfo(pConf->pSchema, pConf->pCols, pConf->numOfCols);
      }

      // load stt blocks statis for all stt-blocks, to decide if the data of queried table exists in current stt file
      TStatisBlkArray* pStatisBlkArray = NULL;
      int32_t          code = tsdbSttFileReadStatisBlk(pIter->pReader, (const TStatisBlkArray**)&pStatisBlkArray);
      if (code != TSDB_CODE_SUCCESS) {
        tsdbError("failed to load stt block statistics, code:%s, %s", tstrerror(code), pstr);
        continue;
      }

      // extract rows from each stt file one-by-one
      STsdbReader* pReader = pConf->pReader;
      int32_t      numOfTables = tSimpleHashGetSize(pReader->status.pTableMap);
      uint64_t*    pUidList = pReader->status.uidList.tableUidList;
      numOfRows += getNumOfRowsInSttBlock(pIter->pReader, pIter->pBlockLoadInfo, pStatisBlkArray, pConf->suid, pUidList,
                                          numOfTables);
    }
  }

  return numOfRows;
}

static bool overlapHelper(const STimeWindow* pLeft, TSKEY minKey, TSKEY maxKey) {
  return (pLeft->ekey >= minKey) && (pLeft->skey <= maxKey);
}

static bool overlapWithTimeWindow(STimeWindow* p1, STimeWindow* pQueryWindow, STableBlockScanInfo* pBlockScanInfo,
                                  int32_t order) {
  // overlap with query window
  if (!(p1->skey >= pQueryWindow->skey && p1->ekey <= pQueryWindow->ekey)) {
    return true;
  }

  SIterInfo* pMemIter = &pBlockScanInfo->iter;
  SIterInfo* pIMemIter = &pBlockScanInfo->iiter;

  // overlap with mem data
  if (pMemIter->hasVal) {
    STbData* pTbData = pMemIter->iter->pTbData;
    if (overlapHelper(p1, pTbData->minKey, pTbData->maxKey)) {
      return true;
    }
  }

  // overlap with imem data
  if (pIMemIter->hasVal) {
    STbData* pITbData = pIMemIter->iter->pTbData;
    if (overlapHelper(p1, pITbData->minKey, pITbData->maxKey)) {
      return true;
    }
  }

  // overlap with data file block
  STimeWindow* pFileWin = &pBlockScanInfo->filesetWindow;
  if ((taosArrayGetSize(pBlockScanInfo->pBlockIdxList) > 0) && overlapHelper(p1, pFileWin->skey, pFileWin->ekey)) {
    return true;
  }

  // overlap with deletion skyline
  SBrinRecord record = {.firstKey = p1->skey, .lastKey = p1->ekey};
  if (overlapWithDelSkylineWithoutVer(pBlockScanInfo, &record, order)) {
    return true;
  }

  return false;
}

static int32_t sortUidComparFn(const void* p1, const void* p2) {
  const SSttKeyRange* px1 = p1;
  const SSttKeyRange* px2 = p2;

  int32_t ret = tRowKeyCompare(&px1, px2);
  return ret;
}

bool isCleanSttBlock(SArray* pKeyRangeList, STimeWindow* pQueryWindow, STableBlockScanInfo* pScanInfo,
                     int32_t order) {
  // check if it overlap with del skyline
  taosArraySort(pKeyRangeList, sortUidComparFn);

  int32_t num = taosArrayGetSize(pKeyRangeList);
  if (num == 0) {
    return false;
  }

  SSttKeyRange* pRange = taosArrayGet(pKeyRangeList, 0);
  STimeWindow w = {.skey = pRange->skey.ts, .ekey = pRange->ekey.ts};
  if (overlapWithTimeWindow(&w, pQueryWindow, pScanInfo, order)) {
    return false;
  }

  for (int32_t i = 0; i < num - 1; ++i) {
    SSttKeyRange* p1 = taosArrayGet(pKeyRangeList, i);
    SSttKeyRange* p2 = taosArrayGet(pKeyRangeList, i + 1);

    if (p1->ekey.ts >= p2->skey.ts) {
      return false;
    }

    STimeWindow w2 = {.skey = p2->skey.ts, .ekey = p2->ekey.ts};
    bool overlap = overlapWithTimeWindow(&w2, pQueryWindow, pScanInfo, order);
    if (overlap) {
      return false;
    }
  }

  return true;
}

static bool doCheckDatablockOverlap(STableBlockScanInfo* pBlockScanInfo, const SBrinRecord* pRecord,
                                    int32_t startIndex) {
  size_t num = taosArrayGetSize(pBlockScanInfo->delSkyline);

  for (int32_t i = startIndex; i < num; i += 1) {
    TSDBKEY* p = taosArrayGet(pBlockScanInfo->delSkyline, i);
    if (p->ts >= pRecord->firstKey.key.ts && p->ts <= pRecord->lastKey.key.ts) {
      if (p->version >= pRecord->minVer) {
        return true;
      }
    } else if (p->ts < pRecord->firstKey.key.ts) {  // p->ts < pBlock->minKey.ts
      if (p->version >= pRecord->minVer) {
        if (i < num - 1) {
          TSDBKEY* pnext = taosArrayGet(pBlockScanInfo->delSkyline, i + 1);
          if (pnext->ts >= pRecord->firstKey.key.ts) {
            return true;
          }
        } else {  // it must be the last point
          ASSERT(p->version == 0);
        }
      }
    } else {  // (p->ts > pBlock->maxKey.ts) {
      return false;
    }
  }

  return false;
}

static bool doCheckDatablockOverlapWithoutVersion(STableBlockScanInfo* pBlockScanInfo, const SBrinRecord* pRecord,
                                                  int32_t startIndex) {
  size_t num = taosArrayGetSize(pBlockScanInfo->delSkyline);

  for (int32_t i = startIndex; i < num; i += 1) {
    TSDBKEY* p = taosArrayGet(pBlockScanInfo->delSkyline, i);
    if (p->ts >= pRecord->firstKey.key.ts && p->ts <= pRecord->lastKey.key.ts) {
      return true;
    } else if (p->ts < pRecord->firstKey.key.ts) {  // p->ts < pBlock->minKey.ts
      if (i < num - 1) {
        TSDBKEY* pnext = taosArrayGet(pBlockScanInfo->delSkyline, i + 1);
        if (pnext->ts >= pRecord->firstKey.key.ts) {
          return true;
        }
      }
    } else {  // (p->ts > pBlock->maxKey.ts) {
      return false;
    }
  }

  return false;
}

bool overlapWithDelSkyline(STableBlockScanInfo* pBlockScanInfo, const SBrinRecord* pRecord, int32_t order) {
  if (pBlockScanInfo->delSkyline == NULL || (taosArrayGetSize(pBlockScanInfo->delSkyline) == 0)) {
    return false;
  }

  // ts is not overlap
  TSDBKEY* pFirst = taosArrayGet(pBlockScanInfo->delSkyline, 0);
  TSDBKEY* pLast = taosArrayGetLast(pBlockScanInfo->delSkyline);
  if (pRecord->firstKey.key.ts > pLast->ts || pRecord->lastKey.key.ts < pFirst->ts) {
    return false;
  }

  // version is not overlap
  if (ASCENDING_TRAVERSE(order)) {
    return doCheckDatablockOverlap(pBlockScanInfo, pRecord, pBlockScanInfo->fileDelIndex);
  } else {
    int32_t index = pBlockScanInfo->fileDelIndex;
    while (1) {
      TSDBKEY* p = taosArrayGet(pBlockScanInfo->delSkyline, index);
      if (p->ts > pRecord->firstKey.key.ts && index > 0) {
        index -= 1;
      } else {  // find the first point that is smaller than the minKey.ts of dataBlock.
        if (p->ts == pRecord->firstKey.key.ts && p->version < pRecord->maxVer && index > 0) {
          index -= 1;
        }
        break;
      }
    }

    return doCheckDatablockOverlap(pBlockScanInfo, pRecord, index);
  }
}

bool overlapWithDelSkylineWithoutVer(STableBlockScanInfo* pBlockScanInfo, const SBrinRecord* pRecord, int32_t order) {
  if (pBlockScanInfo->delSkyline == NULL || (taosArrayGetSize(pBlockScanInfo->delSkyline) == 0)) {
    return false;
  }

  // ts is not overlap
  TSDBKEY* pFirst = taosArrayGet(pBlockScanInfo->delSkyline, 0);
  TSDBKEY* pLast = taosArrayGetLast(pBlockScanInfo->delSkyline);
  if (pRecord->firstKey.key.ts > pLast->ts || pRecord->lastKey.key.ts < pFirst->ts) {
    return false;
  }

  // version is not overlap
  if (ASCENDING_TRAVERSE(order)) {
    return doCheckDatablockOverlapWithoutVersion(pBlockScanInfo, pRecord, pBlockScanInfo->fileDelIndex);
  } else {
    int32_t index = pBlockScanInfo->fileDelIndex;
    while (1) {
      TSDBKEY* p = taosArrayGet(pBlockScanInfo->delSkyline, index);
      if (p->ts > pRecord->firstKey.key.ts && index > 0) {
        index -= 1;
      } else {  // find the first point that is smaller than the minKey.ts of dataBlock.
        if (p->ts == pRecord->firstKey.key.ts && index > 0) {
          index -= 1;
        }
        break;
      }
    }

    return doCheckDatablockOverlapWithoutVersion(pBlockScanInfo, pRecord, index);
  }
}<|MERGE_RESOLUTION|>--- conflicted
+++ resolved
@@ -167,8 +167,6 @@
   return TSDB_CODE_SUCCESS;
 }
 
-<<<<<<< HEAD
-=======
 void clearRowKey(SRowKey* pKey) {
   if (pKey == NULL || pKey->numOfPKs == 0 || (!IS_VAR_DATA_TYPE(pKey->pks[0].type))) {
     return;
@@ -176,7 +174,6 @@
   taosMemoryFreeClear(pKey->pks[0].pData);
 }
 
->>>>>>> 27dd0349
 static void initLastProcKey(STableBlockScanInfo *pScanInfo, STsdbReader* pReader) {
   int32_t numOfPks = pReader->suppInfo.numOfPks;
   bool    asc = ASCENDING_TRAVERSE(pReader->info.order);
@@ -430,11 +427,7 @@
   return pLeftBlock->offset > pRightBlock->offset ? 1 : -1;
 }
 
-<<<<<<< HEAD
-static void recordToBlockInfo(SFileDataBlockInfo* pBlockInfo, SBrinRecord* record, STsdbReader* pReader) {
-=======
 void recordToBlockInfo(SFileDataBlockInfo* pBlockInfo, SBrinRecord* record) {
->>>>>>> 27dd0349
   pBlockInfo->uid = record->uid;
   pBlockInfo->firstKey = record->firstKey.key.ts;
   pBlockInfo->lastKey = record->lastKey.key.ts;
@@ -453,21 +446,6 @@
     if (IS_NUMERIC_TYPE(pFirstKey->pks[0].type)) {
       pBlockInfo->firstPk.val = pFirstKey->pks[0].val;
       pBlockInfo->lastPk.val = record->lastKey.key.pks[0].val;
-<<<<<<< HEAD
-
-      pBlockInfo->firstPKLen = 0;
-      pBlockInfo->lastPKLen = 0;
-    } else {  // todo handle memory alloc error, opt memory alloc perf
-      pBlockInfo->firstPKLen = pFirstKey->pks[0].nData;
-      pBlockInfo->firstPk.pData = taosMemoryCalloc(1, pBlockInfo->firstPKLen);
-      memcpy(pBlockInfo->firstPk.pData, pFirstKey->pks[0].pData, pBlockInfo->firstPKLen);
-
-      pBlockInfo->lastPKLen = record->lastKey.key.pks[0].nData;
-      pBlockInfo->lastPk.pData = taosMemoryCalloc(1, pBlockInfo->lastPKLen);
-      memcpy(pBlockInfo->lastPk.pData, record->lastKey.key.pks[0].pData, pBlockInfo->lastPKLen);
-    }
-  }
-=======
     } else {
       char* p = taosMemoryCalloc(1, pFirstKey->pks[0].nData + VARSTR_HEADER_SIZE);
       memcpy(varDataVal(p), pFirstKey->pks[0].pData, pFirstKey->pks[0].nData);
@@ -508,7 +486,6 @@
   } else {
     taosArrayDestroy(pIter->blockList);
   }
->>>>>>> 27dd0349
 }
 
 int32_t initBlockIterator(STsdbReader* pReader, SDataBlockIter* pBlockIter, int32_t numOfBlocks, SArray* pTableList) {
@@ -517,11 +494,8 @@
   SBlockOrderSupporter sup = {0};
   clearDataBlockIterator(pBlockIter, shouldFreePkBuf(&pReader->suppInfo));
 
-<<<<<<< HEAD
-=======
   pBlockIter->numOfBlocks = numOfBlocks;
 
->>>>>>> 27dd0349
   // access data blocks according to the offset of each block in asc/desc order.
   int32_t numOfTables = taosArrayGetSize(pTableList);
 
@@ -565,28 +539,12 @@
   // since there is only one table qualified, blocks are not sorted
   if (sup.numOfTables == 1) {
     STableBlockScanInfo* pTableScanInfo = taosArrayGetP(pTableList, 0);
-<<<<<<< HEAD
-    if (pTableScanInfo->pBlockIdxList == NULL) {
-      pTableScanInfo->pBlockIdxList = taosArrayInit(numOfBlocks, sizeof(STableDataBlockIdx));
-    }
-
     for (int32_t i = 0; i < numOfBlocks; ++i) {
-      SFileDataBlockInfo blockInfo = {.tbBlockIdx = i};
-      SBrinRecord*       record = (SBrinRecord*)taosArrayGet(sup.pDataBlockInfo[0][i].pInfo->pBlockList, i);
-      recordToBlockInfo(&blockInfo, record, pReader);
-
-      taosArrayPush(pBlockIter->blockList, &blockInfo);
-=======
-    for (int32_t i = 0; i < numOfBlocks; ++i) {
->>>>>>> 27dd0349
       STableDataBlockIdx tableDataBlockIdx = {.globalIndex = i};
       taosArrayPush(pTableScanInfo->pBlockIdxList, &tableDataBlockIdx);
     }
 
-<<<<<<< HEAD
-=======
     taosArrayAddAll(pBlockIter->blockList, pTableScanInfo->pBlockList);
->>>>>>> 27dd0349
     pTableScanInfo->pBlockList = taosArrayDestroy(pTableScanInfo->pBlockList);
 
     int64_t et = taosGetTimestampUs();
@@ -614,14 +572,8 @@
     int32_t pos = tMergeTreeGetChosenIndex(pTree);
     int32_t index = sup.indexPerTable[pos]++;
 
-<<<<<<< HEAD
-    SFileDataBlockInfo blockInfo = {.tbBlockIdx = index};
-    SBrinRecord*       record = (SBrinRecord*)taosArrayGet(sup.pDataBlockInfo[pos][index].pInfo->pBlockList, index);
-    recordToBlockInfo(&blockInfo, record, pReader);
-=======
     SFileDataBlockInfo* pBlockInfo = taosArrayGet(sup.pDataBlockInfo[pos][index].pInfo->pBlockList, index);
     taosArrayPush(pBlockIter->blockList, pBlockInfo);
->>>>>>> 27dd0349
 
     STableBlockScanInfo* pTableScanInfo = sup.pDataBlockInfo[pos][index].pInfo;
     STableDataBlockIdx   tableDataBlockIdx = {.globalIndex = numOfTotal};
