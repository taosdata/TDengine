/*
 * Copyright (c) 2019 TAOS Data, Inc. <jhtao@taosdata.com>
 *
 * This program is free software: you can use, redistribute, and/or modify
 * it under the terms of the GNU Affero General Public License, version 3
 * or later ("AGPL"), as published by the Free Software Foundation.
 *
 * This program is distributed in the hope that it will be useful, but WITHOUT
 * ANY WARRANTY; without even the implied warranty of MERCHANTABILITY or
 * FITNESS FOR A PARTICULAR PURPOSE.
 *
 * You should have received a copy of the GNU Affero General Public License
 * along with this program. If not, see <http://www.gnu.org/licenses/>.
 */

#include "tsdb.h"
#include "tsdbDataFileRW.h"
#include "tsdbFS2.h"
#include "tsdbFSetRW.h"
#include "tsdbIter.h"
#include "tsdbSttFileRW.h"

extern int32_t tsdbUpdateTableSchema(SMeta* pMeta, int64_t suid, int64_t uid, SSkmInfo* pSkmInfo);

// STsdbSnapReader ========================================
struct STsdbSnapReader {
  STsdb*  tsdb;
  int64_t sver;
  int64_t ever;
  int8_t  type;

  SBuffer  buffers[10];
  SSkmInfo skmTb[1];

  TFileSetRangeArray* fsrArr;

  // context
  struct {
    int32_t         fsrArrIdx;
    STFileSetRange* fsr;
    bool            isDataDone;
    bool            isTombDone;
  } ctx[1];

  // reader
  SDataFileReader*    dataReader;
  TSttFileReaderArray sttReaderArr[1];

  // iter
  TTsdbIterArray dataIterArr[1];
  SIterMerger*   dataIterMerger;
  TTsdbIterArray tombIterArr[1];
  SIterMerger*   tombIterMerger;

  // data
  SBlockData blockData[1];
  STombBlock tombBlock[1];
};

static void tsdbSnapReadFileSetCloseReader(STsdbSnapReader* reader) {
  TARRAY2_CLEAR(reader->sttReaderArr, tsdbSttFileReaderClose);
  tsdbDataFileReaderClose(&reader->dataReader);
  return;
}

static int32_t tsdbSnapReadFileSetOpenReader(STsdbSnapReader* reader) {
  int32_t code = 0;
  int32_t lino = 0;

  // data
  SDataFileReaderConfig config = {
      .tsdb = reader->tsdb,
      .szPage = reader->tsdb->pVnode->config.tsdbPageSize,
      .buffers = reader->buffers,
  };
  bool hasDataFile = false;
  for (int32_t ftype = 0; ftype < TSDB_FTYPE_MAX; ftype++) {
    if (reader->ctx->fsr->fset->farr[ftype] != NULL) {
      hasDataFile = true;
      config.files[ftype].exist = true;
      config.files[ftype].file = reader->ctx->fsr->fset->farr[ftype]->f[0];
    }
  }

  if (hasDataFile) {
    code = tsdbDataFileReaderOpen(NULL, &config, &reader->dataReader);
    TSDB_CHECK_CODE(code, lino, _exit);
  }

  // stt
  SSttLvl* lvl;
  TARRAY2_FOREACH(reader->ctx->fsr->fset->lvlArr, lvl) {
    STFileObj* fobj;
    TARRAY2_FOREACH(lvl->fobjArr, fobj) {
      SSttFileReader*      sttReader;
      SSttFileReaderConfig config = {
          .tsdb = reader->tsdb,
          .szPage = reader->tsdb->pVnode->config.tsdbPageSize,
          .file = fobj->f[0],
          .buffers = reader->buffers,
      };

      code = tsdbSttFileReaderOpen(fobj->fname, &config, &sttReader);
      TSDB_CHECK_CODE(code, lino, _exit);

      if ((code = TARRAY2_APPEND(reader->sttReaderArr, sttReader))) {
        tsdbSttFileReaderClose(&sttReader);
        TSDB_CHECK_CODE(code, lino, _exit);
      }
    }
  }

_exit:
  if (code) {
    tsdbSnapReadFileSetCloseReader(reader);
    TSDB_ERROR_LOG(TD_VID(reader->tsdb->pVnode), code, lino);
  }
  return code;
}

static int32_t tsdbSnapReadFileSetOpenIter(STsdbSnapReader* reader) {
  int32_t code = 0;
  int32_t lino = 0;

  STsdbIter*      iter;
  STsdbIterConfig config = {
      .filterByVersion = true,
      .verRange[0] = reader->ctx->fsr->sver,
      .verRange[1] = reader->ctx->fsr->ever,
  };

  // data file
  if (reader->dataReader) {
    // data
    config.type = TSDB_ITER_TYPE_DATA;
    config.dataReader = reader->dataReader;

    code = tsdbIterOpen(&config, &iter);
    TSDB_CHECK_CODE(code, lino, _exit);

    code = TARRAY2_APPEND(reader->dataIterArr, iter);
    TSDB_CHECK_CODE(code, lino, _exit);

    // tomb
    config.type = TSDB_ITER_TYPE_DATA_TOMB;
    config.dataReader = reader->dataReader;

    code = tsdbIterOpen(&config, &iter);
    TSDB_CHECK_CODE(code, lino, _exit);

    code = TARRAY2_APPEND(reader->tombIterArr, iter);
    TSDB_CHECK_CODE(code, lino, _exit);
  }

  // stt file
  SSttFileReader* sttReader;
  TARRAY2_FOREACH(reader->sttReaderArr, sttReader) {
    // data
    config.type = TSDB_ITER_TYPE_STT;
    config.sttReader = sttReader;

    code = tsdbIterOpen(&config, &iter);
    TSDB_CHECK_CODE(code, lino, _exit);

    code = TARRAY2_APPEND(reader->dataIterArr, iter);
    TSDB_CHECK_CODE(code, lino, _exit);

    // tomb
    config.type = TSDB_ITER_TYPE_STT_TOMB;
    config.sttReader = sttReader;

    code = tsdbIterOpen(&config, &iter);
    TSDB_CHECK_CODE(code, lino, _exit);

    code = TARRAY2_APPEND(reader->tombIterArr, iter);
    TSDB_CHECK_CODE(code, lino, _exit);
  }

  // merger
  code = tsdbIterMergerOpen(reader->dataIterArr, &reader->dataIterMerger, false);
  TSDB_CHECK_CODE(code, lino, _exit);

  code = tsdbIterMergerOpen(reader->tombIterArr, &reader->tombIterMerger, true);
  TSDB_CHECK_CODE(code, lino, _exit);

_exit:
  if (code) {
    TSDB_ERROR_LOG(TD_VID(reader->tsdb->pVnode), code, lino);
  }
  return code;
}

static void tsdbSnapReadFileSetCloseIter(STsdbSnapReader* reader) {
  tsdbIterMergerClose(&reader->dataIterMerger);
  tsdbIterMergerClose(&reader->tombIterMerger);
  TARRAY2_CLEAR(reader->dataIterArr, tsdbIterClose);
  TARRAY2_CLEAR(reader->tombIterArr, tsdbIterClose);
  return;
}

static int32_t tsdbSnapReadRangeBegin(STsdbSnapReader* reader) {
  int32_t code = 0;
  int32_t lino = 0;

  if (reader->ctx->fsrArrIdx < TARRAY2_SIZE(reader->fsrArr)) {
    reader->ctx->fsr = TARRAY2_GET(reader->fsrArr, reader->ctx->fsrArrIdx++);
    reader->ctx->isDataDone = false;
    reader->ctx->isTombDone = false;

    code = tsdbSnapReadFileSetOpenReader(reader);
    TSDB_CHECK_CODE(code, lino, _exit);

    code = tsdbSnapReadFileSetOpenIter(reader);
    TSDB_CHECK_CODE(code, lino, _exit);
  }

_exit:
  if (code) {
    TSDB_ERROR_LOG(TD_VID(reader->tsdb->pVnode), code, lino);
  }
  return code;
}

static int32_t tsdbSnapReadRangeEnd(STsdbSnapReader* reader) {
  tsdbSnapReadFileSetCloseIter(reader);
  tsdbSnapReadFileSetCloseReader(reader);
  reader->ctx->fsr = NULL;
  return 0;
}

static int32_t tsdbSnapCmprData(STsdbSnapReader* reader, uint8_t** data) {
  int32_t code = 0;
  int32_t lino = 0;

  SColCompressInfo info;

  SColCompressInfo cmprInfo = {.pColCmpr = NULL, .defaultCmprAlg = NO_COMPRESSION};
  code = tBlockDataCompress(reader->blockData, (void*)&cmprInfo, reader->buffers, reader->buffers + 4);
  TSDB_CHECK_CODE(code, lino, _exit);

  int32_t size = 0;
  for (int i = 0; i < 4; i++) {
    size += reader->buffers[i].size;
  }
  *data = taosMemoryMalloc(sizeof(SSnapDataHdr) + size);
  if (*data == NULL) {
    code = terrno;
    TSDB_CHECK_CODE(code, lino, _exit);
  }

  SSnapDataHdr* pHdr = (SSnapDataHdr*)*data;
  uint8_t*      pBuf = pHdr->data;

  pHdr->type = reader->type;
  pHdr->size = size;
  for (int i = 0; i < 4; i++) {
    memcpy(pBuf, reader->buffers[i].data, reader->buffers[i].size);
    pBuf += reader->buffers[i].size;
  }

_exit:
  if (code) {
    TSDB_ERROR_LOG(TD_VID(reader->tsdb->pVnode), lino, code);
  }
  return code;
}

static int64_t tBlockDataSize(SBlockData* pBlockData) {
  int64_t nData = 0;
  for (int32_t iCol = 0; iCol < pBlockData->nColData; iCol++) {
    SColData* pColData = tBlockDataGetColDataByIdx(pBlockData, iCol);
    nData += pColData->nData;
  }
  return nData;
}

static int32_t tsdbSnapReadTimeSeriesData(STsdbSnapReader* reader, uint8_t** data) {
  int32_t   code = 0;
  int32_t   lino = 0;
  SMetaInfo info;

  tBlockDataReset(reader->blockData);

  TABLEID tbid[1] = {0};
  for (SRowInfo* row; (row = tsdbIterMergerGetData(reader->dataIterMerger));) {
    // skip dropped table
    if (row->uid != tbid->uid) {
      tbid->suid = row->suid;
      tbid->uid = row->uid;
      if (metaGetInfo(reader->tsdb->pVnode->pMeta, tbid->uid, &info, NULL) != 0) {
        code = tsdbIterMergerSkipTableData(reader->dataIterMerger, tbid);
        TSDB_CHECK_CODE(code, lino, _exit);
        continue;
      }
    }

    if (reader->blockData->suid == 0 && reader->blockData->uid == 0) {
      code = tsdbUpdateSkmTb(reader->tsdb, (TABLEID*)row, reader->skmTb);
      TSDB_CHECK_CODE(code, lino, _exit);

      TABLEID tbid1 = {
          .suid = row->suid,
          .uid = row->suid ? 0 : row->uid,
      };
      code = tBlockDataInit(reader->blockData, &tbid1, reader->skmTb->pTSchema, NULL, 0);
      TSDB_CHECK_CODE(code, lino, _exit);
    }

    if (!TABLE_SAME_SCHEMA(reader->blockData->suid, reader->blockData->uid, row->suid, row->uid)) {
      break;
    }

    code = tBlockDataAppendRow(reader->blockData, &row->row, NULL, row->uid);
    TSDB_CHECK_CODE(code, lino, _exit);

    code = tsdbIterMergerNext(reader->dataIterMerger);
    TSDB_CHECK_CODE(code, lino, _exit);

    if (!(reader->blockData->nRow % 16)) {
      int64_t nData = tBlockDataSize(reader->blockData);
      if (nData >= TSDB_SNAP_DATA_PAYLOAD_SIZE) {
        break;
      }
    }
  }

  if (reader->blockData->nRow > 0) {
    code = tsdbSnapCmprData(reader, data);
    TSDB_CHECK_CODE(code, lino, _exit);
  }

_exit:
  if (code) {
    TSDB_ERROR_LOG(TD_VID(reader->tsdb->pVnode), code, lino);
  }
  return code;
}

static int32_t tsdbSnapCmprTombData(STsdbSnapReader* reader, uint8_t** data) {
  int32_t code = 0;
  int32_t lino = 0;

  int64_t size = 0;
  for (int32_t i = 0; i < ARRAY_SIZE(reader->tombBlock->buffers); i++) {
    size += reader->tombBlock->buffers[i].size;
  }

  data[0] = taosMemoryMalloc(size + sizeof(SSnapDataHdr));
  if (data[0] == NULL) {
    code = terrno;
    TSDB_CHECK_CODE(code, lino, _exit);
  }

  SSnapDataHdr* hdr = (SSnapDataHdr*)(data[0]);
  hdr->type = SNAP_DATA_DEL;
  hdr->size = size;

  uint8_t* tdata = hdr->data;
  for (int32_t i = 0; i < ARRAY_SIZE(reader->tombBlock->buffers); i++) {
    memcpy(tdata, reader->tombBlock->buffers[i].data, reader->tombBlock->buffers[i].size);
    tdata += reader->tombBlock->buffers[i].size;
  }

_exit:
  if (code) {
    TSDB_ERROR_LOG(TD_VID(reader->tsdb->pVnode), code, lino);
  }
  return code;
}

static int32_t tsdbSnapReadTombData(STsdbSnapReader* reader, uint8_t** data) {
  int32_t   code = 0;
  int32_t   lino = 0;
  SMetaInfo info;

  tTombBlockClear(reader->tombBlock);

  TABLEID tbid[1] = {0};
  for (STombRecord* record; (record = tsdbIterMergerGetTombRecord(reader->tombIterMerger)) != NULL;) {
    if (record->uid != tbid->uid) {
      tbid->suid = record->suid;
      tbid->uid = record->uid;
      if (metaGetInfo(reader->tsdb->pVnode->pMeta, tbid->uid, &info, NULL) != 0) {
        code = tsdbIterMergerSkipTableData(reader->tombIterMerger, tbid);
        TSDB_CHECK_CODE(code, lino, _exit);
        continue;
      }
    }

    code = tTombBlockPut(reader->tombBlock, record);
    TSDB_CHECK_CODE(code, lino, _exit);

    code = tsdbIterMergerNext(reader->tombIterMerger);
    TSDB_CHECK_CODE(code, lino, _exit);

    if (TOMB_BLOCK_SIZE(reader->tombBlock) >= 81920) {
      break;
    }
  }

  if (TOMB_BLOCK_SIZE(reader->tombBlock) > 0) {
    code = tsdbSnapCmprTombData(reader, data);
    TSDB_CHECK_CODE(code, lino, _exit);
  }

_exit:
  if (code) {
    TSDB_ERROR_LOG(TD_VID(reader->tsdb->pVnode), code, lino);
  }
  return code;
}

int32_t tsdbSnapReaderOpen(STsdb* tsdb, int64_t sver, int64_t ever, int8_t type, void* pRanges,
                           STsdbSnapReader** reader) {
  int32_t code = 0;
  int32_t lino = 0;

  reader[0] = (STsdbSnapReader*)taosMemoryCalloc(1, sizeof(*reader[0]));
  if (reader[0] == NULL) return terrno;

  reader[0]->tsdb = tsdb;
  reader[0]->sver = sver;
  reader[0]->ever = ever;
  reader[0]->type = type;

  code = tsdbFSCreateRefRangedSnapshot(tsdb->pFS, sver, ever, (TFileSetRangeArray*)pRanges, &reader[0]->fsrArr);
  TSDB_CHECK_CODE(code, lino, _exit);

_exit:
  if (code) {
    tsdbError("vgId:%d %s failed at %s:%d since %s, sver:%" PRId64 " ever:%" PRId64 " type:%d", TD_VID(tsdb->pVnode),
              __func__, __FILE__, lino, tstrerror(code), sver, ever, type);
    tsdbTFileSetRangeArrayDestroy(&reader[0]->fsrArr);
    taosMemoryFree(reader[0]);
    reader[0] = NULL;
  } else {
    tsdbInfo("vgId:%d, tsdb snapshot incremental reader opened. sver:%" PRId64 " ever:%" PRId64 " type:%d",
             TD_VID(tsdb->pVnode), sver, ever, type);
  }
  return code;
}

void tsdbSnapReaderClose(STsdbSnapReader** reader) {
  if (reader[0] == NULL) {
    return;
  }

  int32_t code = 0;

  STsdb* tsdb = reader[0]->tsdb;

  tTombBlockDestroy(reader[0]->tombBlock);
  tBlockDataDestroy(reader[0]->blockData);

  tsdbIterMergerClose(&reader[0]->dataIterMerger);
  tsdbIterMergerClose(&reader[0]->tombIterMerger);
  TARRAY2_DESTROY(reader[0]->dataIterArr, tsdbIterClose);
  TARRAY2_DESTROY(reader[0]->tombIterArr, tsdbIterClose);
  TARRAY2_DESTROY(reader[0]->sttReaderArr, tsdbSttFileReaderClose);
  tsdbDataFileReaderClose(&reader[0]->dataReader);

  tsdbFSDestroyRefRangedSnapshot(&reader[0]->fsrArr);
  tDestroyTSchema(reader[0]->skmTb->pTSchema);

  for (int32_t i = 0; i < ARRAY_SIZE(reader[0]->buffers); ++i) {
    tBufferDestroy(reader[0]->buffers + i);
  }

  taosMemoryFree(reader[0]);
  reader[0] = NULL;

  return;
}

int32_t tsdbSnapRead(STsdbSnapReader* reader, uint8_t** data) {
  int32_t code = 0;
  int32_t lino = 0;

  data[0] = NULL;

  for (;;) {
    if (reader->ctx->fsr == NULL) {
      code = tsdbSnapReadRangeBegin(reader);
      TSDB_CHECK_CODE(code, lino, _exit);

      if (reader->ctx->fsr == NULL) {
        break;
      }
    }

    if (!reader->ctx->isDataDone) {
      code = tsdbSnapReadTimeSeriesData(reader, data);
      TSDB_CHECK_CODE(code, lino, _exit);
      if (data[0]) {
        goto _exit;
      } else {
        reader->ctx->isDataDone = true;
      }
    }

    if (!reader->ctx->isTombDone) {
      code = tsdbSnapReadTombData(reader, data);
      TSDB_CHECK_CODE(code, lino, _exit);
      if (data[0]) {
        goto _exit;
      } else {
        reader->ctx->isTombDone = true;
      }
    }

    code = tsdbSnapReadRangeEnd(reader);
    TSDB_CHECK_CODE(code, lino, _exit);
  }

_exit:
  if (code) {
    TSDB_ERROR_LOG(TD_VID(reader->tsdb->pVnode), code, lino);
  } else {
    tsdbDebug("vgId:%d %s done", TD_VID(reader->tsdb->pVnode), __func__);
  }
  return code;
}

// STsdbSnapWriter ========================================
struct STsdbSnapWriter {
  STsdb*  tsdb;
  int64_t sver;
  int64_t ever;
  int32_t minutes;
  int8_t  precision;
  int32_t minRow;
  int32_t maxRow;
  int8_t  cmprAlg;
  int64_t commitID;
  int32_t szPage;
  int64_t compactVersion;
  int64_t now;
  SBuffer buffers[10];

  TFileSetArray* fsetArr;
  TFileOpArray   fopArr[1];

  struct {
    bool       fsetWriteBegin;
    int32_t    fid;
    STFileSet* fset;
    bool       hasData;  // if have time series data
    bool       hasTomb;  // if have tomb data

    // reader
    SDataFileReader*    dataReader;
    TSttFileReaderArray sttReaderArr[1];

    // iter/merger
    TTsdbIterArray dataIterArr[1];
    SIterMerger*   dataIterMerger;
    TTsdbIterArray tombIterArr[1];
    SIterMerger*   tombIterMerger;

    // writer
    bool         toSttOnly;
    SFSetWriter* fsetWriter;
  } ctx[1];
};

// APIs
static int32_t tsdbSnapWriteTimeSeriesRow(STsdbSnapWriter* writer, SRowInfo* row) {
  int32_t   code = 0;
  int32_t   lino = 0;
  TABLEID   tbid = {0};
  SMetaInfo info;

  while (writer->ctx->hasData) {
    SRowInfo* row1;
    for (;;) {
      row1 = tsdbIterMergerGetData(writer->ctx->dataIterMerger);
      if (row1 == NULL) {
        writer->ctx->hasData = false;
      } else if (row1->uid != tbid.uid) {
        tbid.suid = row1->suid;
        tbid.uid = row1->uid;
        if (metaGetInfo(writer->tsdb->pVnode->pMeta, tbid.uid, &info, NULL) != 0) {
          code = tsdbIterMergerSkipTableData(writer->ctx->dataIterMerger, &tbid);
          TSDB_CHECK_CODE(code, lino, _exit);
          continue;
        }
      }
      break;
    }

    if (writer->ctx->hasData == false) {
      break;
    }

    int32_t c = tRowInfoCmprFn(row1, row);
    if (c <= 0) {
      code = tsdbFSetWriteRow(writer->ctx->fsetWriter, row1);
      TSDB_CHECK_CODE(code, lino, _exit);

      code = tsdbIterMergerNext(writer->ctx->dataIterMerger);
      TSDB_CHECK_CODE(code, lino, _exit);
    } else {
      break;
    }
  }

  if (row->suid == INT64_MAX) {
    goto _exit;
  }

  code = tsdbFSetWriteRow(writer->ctx->fsetWriter, row);
  TSDB_CHECK_CODE(code, lino, _exit);

_exit:
  if (code) {
    TSDB_ERROR_LOG(TD_VID(writer->tsdb->pVnode), lino, code);
  }
  return code;
}

static int32_t tsdbSnapWriteFileSetOpenReader(STsdbSnapWriter* writer) {
  int32_t code = 0;
  int32_t lino = 0;

  writer->ctx->toSttOnly = false;
  if (writer->ctx->fset) {
#if 0
    // open data reader
    SDataFileReaderConfig dataFileReaderConfig = {
        .tsdb = writer->tsdb,
        .buffers = writer->buffers,
        .szPage = writer->szPage,
    };

    for (int32_t ftype = 0; ftype < TSDB_FTYPE_MAX; ++ftype) {
      if (writer->ctx->fset->farr[ftype] == NULL) {
        continue;
      }

      dataFileReaderConfig.files[ftype].exist = true;
      dataFileReaderConfig.files[ftype].file = writer->ctx->fset->farr[ftype]->f[0];

      STFileOp fileOp = {
          .optype = TSDB_FOP_REMOVE,
          .fid = writer->ctx->fset->fid,
          .of = writer->ctx->fset->farr[ftype]->f[0],
      };

      code = TARRAY2_APPEND(writer->fopArr, fileOp);
      TSDB_CHECK_CODE(code, lino, _exit);
    }

    code = tsdbDataFileReaderOpen(NULL, &dataFileReaderConfig, &writer->ctx->dataReader);
    TSDB_CHECK_CODE(code, lino, _exit);
#endif

    // open stt reader array
    SSttLvl* lvl;
    TARRAY2_FOREACH(writer->ctx->fset->lvlArr, lvl) {
      if (lvl->level != 0) {
        if (TARRAY2_SIZE(lvl->fobjArr) > 0) {
          writer->ctx->toSttOnly = true;
        }

        continue;  // Only merge level 0
      }

      STFileObj* fobj;
      TARRAY2_FOREACH(lvl->fobjArr, fobj) {
        SSttFileReader*      reader;
        SSttFileReaderConfig sttFileReaderConfig = {
            .tsdb = writer->tsdb,
            .szPage = writer->szPage,
            .buffers = writer->buffers,
            .file = fobj->f[0],
        };

        code = tsdbSttFileReaderOpen(fobj->fname, &sttFileReaderConfig, &reader);
        TSDB_CHECK_CODE(code, lino, _exit);

        code = TARRAY2_APPEND(writer->ctx->sttReaderArr, reader);
        TSDB_CHECK_CODE(code, lino, _exit);

        STFileOp fileOp = {
            .optype = TSDB_FOP_REMOVE,
            .fid = fobj->f->fid,
            .of = fobj->f[0],
        };

        code = TARRAY2_APPEND(writer->fopArr, fileOp);
        TSDB_CHECK_CODE(code, lino, _exit);
      }
    }
  }

_exit:
  if (code) {
    TSDB_ERROR_LOG(TD_VID(writer->tsdb->pVnode), lino, code);
  }
  return code;
}

static int32_t tsdbSnapWriteFileSetCloseReader(STsdbSnapWriter* writer) {
  TARRAY2_CLEAR(writer->ctx->sttReaderArr, tsdbSttFileReaderClose);
  tsdbDataFileReaderClose(&writer->ctx->dataReader);
  return 0;
}

static int32_t tsdbSnapWriteFileSetOpenIter(STsdbSnapWriter* writer) {
  int32_t code = 0;
  int32_t lino = 0;

  // data ieter
  if (writer->ctx->dataReader) {
    STsdbIter*      iter;
    STsdbIterConfig config = {0};

    // data
    config.type = TSDB_ITER_TYPE_DATA;
    config.dataReader = writer->ctx->dataReader;

    code = tsdbIterOpen(&config, &iter);
    TSDB_CHECK_CODE(code, lino, _exit);

    code = TARRAY2_APPEND(writer->ctx->dataIterArr, iter);
    TSDB_CHECK_CODE(code, lino, _exit);

    // tome
    config.type = TSDB_ITER_TYPE_DATA_TOMB;
    config.dataReader = writer->ctx->dataReader;

    code = tsdbIterOpen(&config, &iter);
    TSDB_CHECK_CODE(code, lino, _exit);

    code = TARRAY2_APPEND(writer->ctx->tombIterArr, iter);
    TSDB_CHECK_CODE(code, lino, _exit);
  }

  // stt iter
  SSttFileReader* sttFileReader;
  TARRAY2_FOREACH(writer->ctx->sttReaderArr, sttFileReader) {
    STsdbIter*      iter;
    STsdbIterConfig config = {0};

    // data
    config.type = TSDB_ITER_TYPE_STT;
    config.sttReader = sttFileReader;

    code = tsdbIterOpen(&config, &iter);
    TSDB_CHECK_CODE(code, lino, _exit);

    code = TARRAY2_APPEND(writer->ctx->dataIterArr, iter);
    TSDB_CHECK_CODE(code, lino, _exit);

    // tomb
    config.type = TSDB_ITER_TYPE_STT_TOMB;
    config.sttReader = sttFileReader;

    code = tsdbIterOpen(&config, &iter);
    TSDB_CHECK_CODE(code, lino, _exit);

    code = TARRAY2_APPEND(writer->ctx->tombIterArr, iter);
    TSDB_CHECK_CODE(code, lino, _exit);
  }

  // open merger
  code = tsdbIterMergerOpen(writer->ctx->dataIterArr, &writer->ctx->dataIterMerger, false);
  TSDB_CHECK_CODE(code, lino, _exit);

  code = tsdbIterMergerOpen(writer->ctx->tombIterArr, &writer->ctx->tombIterMerger, true);
  TSDB_CHECK_CODE(code, lino, _exit);

_exit:
  if (code) {
    TSDB_ERROR_LOG(TD_VID(writer->tsdb->pVnode), lino, code);
  }
  return code;
}

static int32_t tsdbSnapWriteFileSetCloseIter(STsdbSnapWriter* writer) {
  tsdbIterMergerClose(&writer->ctx->dataIterMerger);
  tsdbIterMergerClose(&writer->ctx->tombIterMerger);
  TARRAY2_CLEAR(writer->ctx->dataIterArr, tsdbIterClose);
  TARRAY2_CLEAR(writer->ctx->tombIterArr, tsdbIterClose);
  return 0;
}

static int32_t tsdbSnapWriteFileSetOpenWriter(STsdbSnapWriter* writer) {
  int32_t code = 0;
  int32_t lino = 0;

  SFSetWriterConfig config = {
      .tsdb = writer->tsdb,
      .toSttOnly = writer->ctx->toSttOnly,
      .compactVersion = writer->compactVersion,
      .minRow = writer->minRow,
      .maxRow = writer->maxRow,
      .szPage = writer->szPage,
      .cmprAlg = writer->cmprAlg,
      .fid = writer->ctx->fid,
      .cid = writer->commitID,
<<<<<<< HEAD
      .level = 0,
=======
      .did = writer->ctx->did,
      .level = writer->ctx->toSttOnly ? 1 : 0,
>>>>>>> 85d0c25d
  };
  // merge stt files to either data or a new stt file
  if (writer->ctx->fset) {
    for (int32_t ftype = 0; ftype < TSDB_FTYPE_MAX; ++ftype) {
      if (writer->ctx->fset->farr[ftype] != NULL) {
        config.files[ftype].exist = true;
        config.files[ftype].file = writer->ctx->fset->farr[ftype]->f[0];
      }
    }
  }

  code = tsdbFSetWriterOpen(&config, &writer->ctx->fsetWriter);
  TSDB_CHECK_CODE(code, lino, _exit);

_exit:
  if (code) {
    TSDB_ERROR_LOG(TD_VID(writer->tsdb->pVnode), lino, code);
  }
  return code;
}

static int32_t tsdbSnapWriteFileSetCloseWriter(STsdbSnapWriter* writer) {
  return tsdbFSetWriterClose(&writer->ctx->fsetWriter, 0, writer->fopArr);
}

static int32_t tsdbSnapWriteFileSetBegin(STsdbSnapWriter* writer, int32_t fid) {
  int32_t code = 0;
  int32_t lino = 0;

  STFileSet* fset = &(STFileSet){.fid = fid};

  writer->ctx->fid = fid;
  STFileSet** fsetPtr = TARRAY2_SEARCH(writer->fsetArr, &fset, tsdbTFileSetCmprFn, TD_EQ);
  writer->ctx->fset = (fsetPtr == NULL) ? NULL : *fsetPtr;

  writer->ctx->hasData = true;
  writer->ctx->hasTomb = true;

  code = tsdbSnapWriteFileSetOpenReader(writer);
  TSDB_CHECK_CODE(code, lino, _exit);

  code = tsdbSnapWriteFileSetOpenIter(writer);
  TSDB_CHECK_CODE(code, lino, _exit);

  code = tsdbSnapWriteFileSetOpenWriter(writer);
  TSDB_CHECK_CODE(code, lino, _exit);

  writer->ctx->fsetWriteBegin = true;

_exit:
  if (code) {
    TSDB_ERROR_LOG(TD_VID(writer->tsdb->pVnode), lino, code);
  } else {
    tsdbInfo("vgId:%d %s succeeded, fid:%d", TD_VID(writer->tsdb->pVnode), __func__, fid);
  }
  return code;
}

static int32_t tsdbSnapWriteTombRecord(STsdbSnapWriter* writer, const STombRecord* record) {
  int32_t code = 0;
  int32_t lino = 0;

  while (writer->ctx->hasTomb) {
    STombRecord* record1 = tsdbIterMergerGetTombRecord(writer->ctx->tombIterMerger);
    if (record1 == NULL) {
      writer->ctx->hasTomb = false;
      break;
    }

    int32_t c = tTombRecordCompare(record1, record);
    if (c <= 0) {
      code = tsdbFSetWriteTombRecord(writer->ctx->fsetWriter, record1);
      TSDB_CHECK_CODE(code, lino, _exit);
    } else {
      break;
    }

    code = tsdbIterMergerNext(writer->ctx->tombIterMerger);
    TSDB_CHECK_CODE(code, lino, _exit);
  }

  if (record->suid == INT64_MAX) {
    goto _exit;
  }

  code = tsdbFSetWriteTombRecord(writer->ctx->fsetWriter, record);
  TSDB_CHECK_CODE(code, lino, _exit);

_exit:
  if (code) {
    TSDB_ERROR_LOG(TD_VID(writer->tsdb->pVnode), lino, code);
  }
  return code;
}

static int32_t tsdbSnapWriteFileSetEnd(STsdbSnapWriter* writer) {
  if (!writer->ctx->fsetWriteBegin) return 0;

  int32_t code = 0;
  int32_t lino = 0;

  // end timeseries data write
  SRowInfo row = {
      .suid = INT64_MAX,
      .uid = INT64_MAX,
  };

  code = tsdbSnapWriteTimeSeriesRow(writer, &row);
  TSDB_CHECK_CODE(code, lino, _exit);

  // end tombstone data write
  STombRecord record = {
      .suid = INT64_MAX,
      .uid = INT64_MAX,
  };

  code = tsdbSnapWriteTombRecord(writer, &record);
  TSDB_CHECK_CODE(code, lino, _exit);

  // close write
  code = tsdbSnapWriteFileSetCloseWriter(writer);
  TSDB_CHECK_CODE(code, lino, _exit);

  code = tsdbSnapWriteFileSetCloseIter(writer);
  TSDB_CHECK_CODE(code, lino, _exit);

  code = tsdbSnapWriteFileSetCloseReader(writer);
  TSDB_CHECK_CODE(code, lino, _exit);

  writer->ctx->fsetWriteBegin = false;

_exit:
  if (code) {
    TSDB_ERROR_LOG(TD_VID(writer->tsdb->pVnode), lino, code);
  } else {
    tsdbInfo("vgId:%d %s succeeded, fid:%d", TD_VID(writer->tsdb->pVnode), __func__, writer->ctx->fid);
  }
  return code;
}

static int32_t tsdbSnapWriteFileSetAbort(STsdbSnapWriter* writer) {
  if (!writer->ctx->fsetWriteBegin) return 0;

  int32_t code = 0;
  int32_t lino = 0;

  // close write
  code = tsdbSnapWriteFileSetCloseWriter(writer);
  TSDB_CHECK_CODE(code, lino, _exit);

  code = tsdbSnapWriteFileSetCloseIter(writer);
  TSDB_CHECK_CODE(code, lino, _exit);

  code = tsdbSnapWriteFileSetCloseReader(writer);
  TSDB_CHECK_CODE(code, lino, _exit);

  writer->ctx->fsetWriteBegin = false;

_exit:
  if (code) {
    TSDB_ERROR_LOG(TD_VID(writer->tsdb->pVnode), lino, code);
  }
  return code;
}

static int32_t tsdbSnapWriteTimeSeriesData(STsdbSnapWriter* writer, SSnapDataHdr* hdr) {
  int32_t code = 0;
  int32_t lino = 0;

  SBlockData blockData[1] = {0};

  SBuffer buffer = {
      .capacity = hdr->size,
      .data = hdr->data,
      .size = hdr->size,
  };
  SBufferReader br = BUFFER_READER_INITIALIZER(0, &buffer);

  code = tBlockDataDecompress(&br, blockData, &writer->buffers[0]);
  TSDB_CHECK_CODE(code, lino, _exit);

  int32_t fid = tsdbKeyFid(blockData->aTSKEY[0], writer->minutes, writer->precision);
  if (!writer->ctx->fsetWriteBegin || fid != writer->ctx->fid) {
    code = tsdbSnapWriteFileSetEnd(writer);
    TSDB_CHECK_CODE(code, lino, _exit);

    code = tsdbSnapWriteFileSetBegin(writer, fid);
    TSDB_CHECK_CODE(code, lino, _exit);
  }

  for (int32_t i = 0; i < blockData->nRow; ++i) {
    SRowInfo rowInfo = {
        .suid = blockData->suid,
        .uid = blockData->uid ? blockData->uid : blockData->aUid[i],
        .row = tsdbRowFromBlockData(blockData, i),
    };

    code = tsdbSnapWriteTimeSeriesRow(writer, &rowInfo);
    TSDB_CHECK_CODE(code, lino, _exit);
  }

_exit:
  if (code) {
    TSDB_ERROR_LOG(TD_VID(writer->tsdb->pVnode), lino, code);
  } else {
    tsdbDebug("vgId:%d %s done, suid:%" PRId64 " uid:%" PRId64 " nRow:%d", TD_VID(writer->tsdb->pVnode), __func__,
              blockData->suid, blockData->uid, blockData->nRow);
  }
  tBlockDataDestroy(blockData);
  return code;
}

static int32_t tsdbSnapWriteDecmprTombBlock(SSnapDataHdr* hdr, STombBlock* tombBlock) {
  int32_t code = 0;
  int32_t lino = 0;

  tTombBlockClear(tombBlock);

  int64_t size = hdr->size;
  size = size / TOMB_RECORD_ELEM_NUM;
  tombBlock->numOfRecords = size / sizeof(int64_t);

  // int64_t* data = (int64_t*)hdr->data;
  uint8_t* data = hdr->data;
  for (int32_t i = 0; i < TOMB_RECORD_ELEM_NUM; ++i) {
    code = tBufferPut(tombBlock->buffers + i, data, size);
    TSDB_CHECK_CODE(code, lino, _exit);
    data += size;
  }

_exit:
  return code;
}

static int32_t tsdbSnapWriteTombData(STsdbSnapWriter* writer, SSnapDataHdr* hdr) {
  int32_t code = 0;
  int32_t lino = 0;

  STombRecord record;
  STombBlock  tombBlock[1] = {0};

  code = tsdbSnapWriteDecmprTombBlock(hdr, tombBlock);
  TSDB_CHECK_CODE(code, lino, _exit);

  code = tTombBlockGet(tombBlock, 0, &record);
  TSDB_CHECK_CODE(code, lino, _exit);
  int32_t fid = tsdbKeyFid(record.skey, writer->minutes, writer->precision);
  if (!writer->ctx->fsetWriteBegin || fid != writer->ctx->fid) {
    code = tsdbSnapWriteFileSetEnd(writer);
    TSDB_CHECK_CODE(code, lino, _exit);

    code = tsdbSnapWriteFileSetBegin(writer, fid);
    TSDB_CHECK_CODE(code, lino, _exit);
  }

  if (writer->ctx->hasData) {
    SRowInfo row = {
        .suid = INT64_MAX,
        .uid = INT64_MAX,
    };

    code = tsdbSnapWriteTimeSeriesRow(writer, &row);
    TSDB_CHECK_CODE(code, lino, _exit);
  }

  for (int32_t i = 0; i < TOMB_BLOCK_SIZE(tombBlock); ++i) {
    code = tTombBlockGet(tombBlock, i, &record);
    TSDB_CHECK_CODE(code, lino, _exit);

    code = tsdbSnapWriteTombRecord(writer, &record);
    TSDB_CHECK_CODE(code, lino, _exit);
  }

  tTombBlockDestroy(tombBlock);

_exit:
  if (code) {
    TSDB_ERROR_LOG(TD_VID(writer->tsdb->pVnode), lino, code);
  }
  return code;
}

int32_t tsdbSnapWriterOpen(STsdb* pTsdb, int64_t sver, int64_t ever, void* pRanges, STsdbSnapWriter** writer) {
  int32_t code = 0;
  int32_t lino = 0;

  // start to write
  writer[0] = taosMemoryCalloc(1, sizeof(*writer[0]));
  if (writer[0] == NULL) return terrno;

  writer[0]->tsdb = pTsdb;
  writer[0]->sver = sver;
  writer[0]->ever = ever;
  writer[0]->minutes = pTsdb->keepCfg.days;
  writer[0]->precision = pTsdb->keepCfg.precision;
  writer[0]->minRow = pTsdb->pVnode->config.tsdbCfg.minRows;
  writer[0]->maxRow = pTsdb->pVnode->config.tsdbCfg.maxRows;
  writer[0]->cmprAlg = pTsdb->pVnode->config.tsdbCfg.compression;
  writer[0]->commitID = tsdbFSAllocEid(pTsdb->pFS);
  writer[0]->szPage = pTsdb->pVnode->config.tsdbPageSize;
  writer[0]->compactVersion = INT64_MAX;
  writer[0]->now = taosGetTimestampMs();

  code =
      tsdbFSCreateCopyRangedSnapshot(pTsdb->pFS, (TFileSetRangeArray*)pRanges, &writer[0]->fsetArr, writer[0]->fopArr);
  TSDB_CHECK_CODE(code, lino, _exit);

_exit:
  if (code) {
    tsdbError("vgId:%d %s failed at line %d since %s", TD_VID(pTsdb->pVnode), __func__, lino, tstrerror(code));
  } else {
    tsdbInfo("vgId:%d %s done, sver:%" PRId64 " ever:%" PRId64, TD_VID(pTsdb->pVnode), __func__, sver, ever);
  }
  return code;
}

int32_t tsdbSnapWriterPrepareClose(STsdbSnapWriter* writer, bool rollback) {
  int32_t code = 0;
  int32_t lino = 0;

  if (!rollback) {
    code = tsdbSnapWriteFileSetEnd(writer);
    TSDB_CHECK_CODE(code, lino, _exit);

    code = tsdbFSEditBegin(writer->tsdb->pFS, writer->fopArr, TSDB_FEDIT_COMMIT);
    TSDB_CHECK_CODE(code, lino, _exit);
  } else {
    code = tsdbSnapWriteFileSetAbort(writer);
    TSDB_CHECK_CODE(code, lino, _exit);

    code = tsdbFSEditBegin(writer->tsdb->pFS, writer->fopArr, TSDB_FEDIT_COMMIT);
    TSDB_CHECK_CODE(code, lino, _exit);
  }

_exit:
  if (code) {
    TSDB_ERROR_LOG(TD_VID(writer->tsdb->pVnode), lino, code);
  } else {
    tsdbDebug("vgId:%d %s done", TD_VID(writer->tsdb->pVnode), __func__);
  }
  return code;
}

int32_t tsdbSnapWriterClose(STsdbSnapWriter** writer, int8_t rollback) {
  if (writer[0] == NULL) return 0;

  int32_t code = 0;
  int32_t lino = 0;

  STsdb* tsdb = writer[0]->tsdb;

  if (rollback) {
    code = tsdbFSEditAbort(writer[0]->tsdb->pFS);
    TSDB_CHECK_CODE(code, lino, _exit);
  } else {
    (void)taosThreadMutexLock(&writer[0]->tsdb->mutex);

    code = tsdbFSEditCommit(writer[0]->tsdb->pFS);
    if (code) {
      (void)taosThreadMutexUnlock(&writer[0]->tsdb->mutex);
      TSDB_CHECK_CODE(code, lino, _exit);
    }

    writer[0]->tsdb->pFS->fsstate = TSDB_FS_STATE_NORMAL;

    (void)taosThreadMutexUnlock(&writer[0]->tsdb->mutex);
  }

  tsdbIterMergerClose(&writer[0]->ctx->tombIterMerger);
  tsdbIterMergerClose(&writer[0]->ctx->dataIterMerger);
  TARRAY2_DESTROY(writer[0]->ctx->tombIterArr, tsdbIterClose);
  TARRAY2_DESTROY(writer[0]->ctx->dataIterArr, tsdbIterClose);
  TARRAY2_DESTROY(writer[0]->ctx->sttReaderArr, tsdbSttFileReaderClose);
  tsdbDataFileReaderClose(&writer[0]->ctx->dataReader);

  TARRAY2_DESTROY(writer[0]->fopArr, NULL);
  tsdbFSDestroyCopyRangedSnapshot(&writer[0]->fsetArr);

  for (int32_t i = 0; i < ARRAY_SIZE(writer[0]->buffers); ++i) {
    tBufferDestroy(writer[0]->buffers + i);
  }

  taosMemoryFree(writer[0]);
  writer[0] = NULL;

_exit:
  if (code) {
    TSDB_ERROR_LOG(TD_VID(tsdb->pVnode), lino, code);
  } else {
    tsdbInfo("vgId:%d %s done, rollback:%d", TD_VID(tsdb->pVnode), __func__, rollback);
  }
  return code;
}

int32_t tsdbSnapWrite(STsdbSnapWriter* writer, SSnapDataHdr* hdr) {
  int32_t code = 0;
  int32_t lino = 0;

  if (hdr->type == SNAP_DATA_TSDB) {
    code = tsdbSnapWriteTimeSeriesData(writer, hdr);
    TSDB_CHECK_CODE(code, lino, _exit);
  } else if (hdr->type == SNAP_DATA_DEL) {
    code = tsdbSnapWriteTombData(writer, hdr);
    TSDB_CHECK_CODE(code, lino, _exit);
  } else {
    TSDB_CHECK_CODE(code = TSDB_CODE_INVALID_PARA, lino, _exit);
  }

_exit:
  if (code) {
    tsdbError("vgId:%d %s failed at line %d since %s, type:%d index:%" PRId64 " size:%" PRId64,
              TD_VID(writer->tsdb->pVnode), __func__, lino, tstrerror(code), hdr->type, hdr->index, hdr->size);
  } else {
    tsdbDebug("vgId:%d %s done, type:%d index:%" PRId64 " size:%" PRId64, TD_VID(writer->tsdb->pVnode), __func__,
              hdr->type, hdr->index, hdr->size);
  }
  return code;
}<|MERGE_RESOLUTION|>--- conflicted
+++ resolved
@@ -799,12 +799,7 @@
       .cmprAlg = writer->cmprAlg,
       .fid = writer->ctx->fid,
       .cid = writer->commitID,
-<<<<<<< HEAD
-      .level = 0,
-=======
-      .did = writer->ctx->did,
       .level = writer->ctx->toSttOnly ? 1 : 0,
->>>>>>> 85d0c25d
   };
   // merge stt files to either data or a new stt file
   if (writer->ctx->fset) {
