/*
 * Copyright (c) 2019 TAOS Data, Inc. <jhtao@taosdata.com>
 *
 * This program is free software: you can use, redistribute, and/or modify
 * it under the terms of the GNU Affero General Public License, version 3
 * or later ("AGPL"), as published by the Free Software Foundation.
 *
 * This program is distributed in the hope that it will be useful, but WITHOUT
 * ANY WARRANTY; without even the implied warranty of MERCHANTABILITY or
 * FITNESS FOR A PARTICULAR PURPOSE.
 *
 * You should have received a copy of the GNU Affero General Public License
 * along with this program. If not, see <http://www.gnu.org/licenses/>.
 */

#include "tsdb.h"
#include "tsdbDataFileRW.h"
#include "tsdbFS2.h"
#include "tsdbFSetRW.h"
#include "tsdbIter.h"
#include "tsdbSttFileRW.h"

extern int32_t tsdbUpdateTableSchema(SMeta* pMeta, int64_t suid, int64_t uid, SSkmInfo* pSkmInfo);

// STsdbSnapReader ========================================
struct STsdbSnapReader {
  STsdb*  tsdb;
  int64_t sver;
  int64_t ever;
  int8_t  type;

  SBuffer  buffers[10];
  SSkmInfo skmTb[1];

  TFileSetRangeArray* fsrArr;

  // context
  struct {
    int32_t         fsrArrIdx;
    STFileSetRange* fsr;
    bool            isDataDone;
    bool            isTombDone;
  } ctx[1];

  // reader
  SDataFileReader*    dataReader;
  TSttFileReaderArray sttReaderArr[1];

  // iter
  TTsdbIterArray dataIterArr[1];
  SIterMerger*   dataIterMerger;
  TTsdbIterArray tombIterArr[1];
  SIterMerger*   tombIterMerger;

  // data
  SBlockData blockData[1];
  STombBlock tombBlock[1];
};

static int32_t tsdbSnapReadFileSetOpenReader(STsdbSnapReader* reader) {
  int32_t code = 0;
  int32_t lino = 0;

  ASSERT(reader->dataReader == NULL);
  ASSERT(TARRAY2_SIZE(reader->sttReaderArr) == 0);

  // data
  SDataFileReaderConfig config = {
      .tsdb = reader->tsdb,
      .szPage = reader->tsdb->pVnode->config.tsdbPageSize,
      .buffers = reader->buffers,
  };
  bool hasDataFile = false;
  for (int32_t ftype = 0; ftype < TSDB_FTYPE_MAX; ftype++) {
    if (reader->ctx->fsr->fset->farr[ftype] != NULL) {
      hasDataFile = true;
      config.files[ftype].exist = true;
      config.files[ftype].file = reader->ctx->fsr->fset->farr[ftype]->f[0];
    }
  }

  if (hasDataFile) {
    code = tsdbDataFileReaderOpen(NULL, &config, &reader->dataReader);
    TSDB_CHECK_CODE(code, lino, _exit);
  }

  // stt
  SSttLvl* lvl;
  TARRAY2_FOREACH(reader->ctx->fsr->fset->lvlArr, lvl) {
    STFileObj* fobj;
    TARRAY2_FOREACH(lvl->fobjArr, fobj) {
      SSttFileReader*      sttReader;
      SSttFileReaderConfig config = {
          .tsdb = reader->tsdb,
          .szPage = reader->tsdb->pVnode->config.tsdbPageSize,
          .file = fobj->f[0],
          .buffers = reader->buffers,
      };

      code = tsdbSttFileReaderOpen(fobj->fname, &config, &sttReader);
      TSDB_CHECK_CODE(code, lino, _exit);

      code = TARRAY2_APPEND(reader->sttReaderArr, sttReader);
      TSDB_CHECK_CODE(code, lino, _exit);
    }
  }

_exit:
  if (code) {
    TSDB_ERROR_LOG(TD_VID(reader->tsdb->pVnode), code, lino);
  }
  return code;
}

static int32_t tsdbSnapReadFileSetCloseReader(STsdbSnapReader* reader) {
  int32_t code = 0;
  int32_t lino = 0;

  TARRAY2_CLEAR(reader->sttReaderArr, tsdbSttFileReaderClose);
  tsdbDataFileReaderClose(&reader->dataReader);

_exit:
  if (code) {
    TSDB_ERROR_LOG(TD_VID(reader->tsdb->pVnode), code, lino);
  }
  return code;
}

static int32_t tsdbSnapReadFileSetOpenIter(STsdbSnapReader* reader) {
  int32_t code = 0;
  int32_t lino = 0;

  ASSERT(reader->dataIterMerger == NULL);
  ASSERT(reader->tombIterMerger == NULL);
  ASSERT(TARRAY2_SIZE(reader->dataIterArr) == 0);
  ASSERT(TARRAY2_SIZE(reader->tombIterArr) == 0);

  STsdbIter*      iter;
  STsdbIterConfig config = {
      .filterByVersion = true,
      .verRange[0] = reader->ctx->fsr->sver,
      .verRange[1] = reader->ctx->fsr->ever,
  };

  // data file
  if (reader->dataReader) {
    // data
    config.type = TSDB_ITER_TYPE_DATA;
    config.dataReader = reader->dataReader;

    code = tsdbIterOpen(&config, &iter);
    TSDB_CHECK_CODE(code, lino, _exit);

    code = TARRAY2_APPEND(reader->dataIterArr, iter);
    TSDB_CHECK_CODE(code, lino, _exit);

    // tomb
    config.type = TSDB_ITER_TYPE_DATA_TOMB;
    config.dataReader = reader->dataReader;

    code = tsdbIterOpen(&config, &iter);
    TSDB_CHECK_CODE(code, lino, _exit);

    code = TARRAY2_APPEND(reader->tombIterArr, iter);
    TSDB_CHECK_CODE(code, lino, _exit);
  }

  // stt file
  SSttFileReader* sttReader;
  TARRAY2_FOREACH(reader->sttReaderArr, sttReader) {
    // data
    config.type = TSDB_ITER_TYPE_STT;
    config.sttReader = sttReader;

    code = tsdbIterOpen(&config, &iter);
    TSDB_CHECK_CODE(code, lino, _exit);

    code = TARRAY2_APPEND(reader->dataIterArr, iter);
    TSDB_CHECK_CODE(code, lino, _exit);

    // tomb
    config.type = TSDB_ITER_TYPE_STT_TOMB;
    config.sttReader = sttReader;

    code = tsdbIterOpen(&config, &iter);
    TSDB_CHECK_CODE(code, lino, _exit);

    code = TARRAY2_APPEND(reader->tombIterArr, iter);
    TSDB_CHECK_CODE(code, lino, _exit);
  }

  // merger
  code = tsdbIterMergerOpen(reader->dataIterArr, &reader->dataIterMerger, false);
  TSDB_CHECK_CODE(code, lino, _exit);

  code = tsdbIterMergerOpen(reader->tombIterArr, &reader->tombIterMerger, true);
  TSDB_CHECK_CODE(code, lino, _exit);

_exit:
  if (code) {
    TSDB_ERROR_LOG(TD_VID(reader->tsdb->pVnode), code, lino);
  }
  return code;
}

static int32_t tsdbSnapReadFileSetCloseIter(STsdbSnapReader* reader) {
  tsdbIterMergerClose(&reader->dataIterMerger);
  tsdbIterMergerClose(&reader->tombIterMerger);
  TARRAY2_CLEAR(reader->dataIterArr, tsdbIterClose);
  TARRAY2_CLEAR(reader->tombIterArr, tsdbIterClose);
  return 0;
}

static int32_t tsdbSnapReadRangeBegin(STsdbSnapReader* reader) {
  int32_t code = 0;
  int32_t lino = 0;

  ASSERT(reader->ctx->fsr == NULL);

  if (reader->ctx->fsrArrIdx < TARRAY2_SIZE(reader->fsrArr)) {
    reader->ctx->fsr = TARRAY2_GET(reader->fsrArr, reader->ctx->fsrArrIdx++);
    reader->ctx->isDataDone = false;
    reader->ctx->isTombDone = false;

    code = tsdbSnapReadFileSetOpenReader(reader);
    TSDB_CHECK_CODE(code, lino, _exit);

    code = tsdbSnapReadFileSetOpenIter(reader);
    TSDB_CHECK_CODE(code, lino, _exit);
  }

_exit:
  if (code) {
    TSDB_ERROR_LOG(TD_VID(reader->tsdb->pVnode), code, lino);
  }
  return code;
}

static int32_t tsdbSnapReadRangeEnd(STsdbSnapReader* reader) {
  tsdbSnapReadFileSetCloseIter(reader);
  tsdbSnapReadFileSetCloseReader(reader);
  reader->ctx->fsr = NULL;
  return 0;
}

static int32_t tsdbSnapCmprData(STsdbSnapReader* reader, uint8_t** data) {
  int32_t code = 0;
  int32_t lino = 0;

<<<<<<< HEAD
  code = tBlockDataCompress(reader->blockData, NO_COMPRESSION, reader->buffers, reader->buffers + 4);
=======
  SColCompressInfo info;

  SColCompressInfo cmprInfo = {.pColCmpr = NULL, .defaultCmprAlg = NO_COMPRESSION};
  code = tBlockDataCompress(reader->blockData, (void*)&cmprInfo, reader->buffers, reader->buffers + 4);
>>>>>>> 9478fd99
  TSDB_CHECK_CODE(code, lino, _exit);
  // TSDB_CHECK_CODE(code, lino, _exit);

  int32_t size = 0;
  for (int i = 0; i < 4; i++) {
    size += reader->buffers[i].size;
  }
  *data = taosMemoryMalloc(sizeof(SSnapDataHdr) + size);
  if (*data == NULL) {
    code = TSDB_CODE_OUT_OF_MEMORY;
    TSDB_CHECK_CODE(code, lino, _exit);
  }

  SSnapDataHdr* pHdr = (SSnapDataHdr*)*data;
  uint8_t*      pBuf = pHdr->data;

  pHdr->type = reader->type;
  pHdr->size = size;
  for (int i = 0; i < 4; i++) {
    memcpy(pBuf, reader->buffers[i].data, reader->buffers[i].size);
    pBuf += reader->buffers[i].size;
  }

_exit:
  if (code) {
    TSDB_ERROR_LOG(TD_VID(reader->tsdb->pVnode), lino, code);
  }
  return code;
}

static int64_t tBlockDataSize(SBlockData* pBlockData) {
  int64_t nData = 0;
  for (int32_t iCol = 0; iCol < pBlockData->nColData; iCol++) {
    SColData* pColData = tBlockDataGetColDataByIdx(pBlockData, iCol);
    nData += pColData->nData;
  }
  return nData;
}

static int32_t tsdbSnapReadTimeSeriesData(STsdbSnapReader* reader, uint8_t** data) {
  int32_t   code = 0;
  int32_t   lino = 0;
  SMetaInfo info;

  tBlockDataReset(reader->blockData);

  TABLEID tbid[1] = {0};
  for (SRowInfo* row; (row = tsdbIterMergerGetData(reader->dataIterMerger));) {
    // skip dropped table
    if (row->uid != tbid->uid) {
      tbid->suid = row->suid;
      tbid->uid = row->uid;
      if (metaGetInfo(reader->tsdb->pVnode->pMeta, tbid->uid, &info, NULL) != 0) {
        code = tsdbIterMergerSkipTableData(reader->dataIterMerger, tbid);
        TSDB_CHECK_CODE(code, lino, _exit);
        continue;
      }
    }

    if (reader->blockData->suid == 0 && reader->blockData->uid == 0) {
      code = tsdbUpdateSkmTb(reader->tsdb, (TABLEID*)row, reader->skmTb);
      TSDB_CHECK_CODE(code, lino, _exit);

      TABLEID tbid1 = {
          .suid = row->suid,
          .uid = row->suid ? 0 : row->uid,
      };
      code = tBlockDataInit(reader->blockData, &tbid1, reader->skmTb->pTSchema, NULL, 0);
      TSDB_CHECK_CODE(code, lino, _exit);
    }

    if (!TABLE_SAME_SCHEMA(reader->blockData->suid, reader->blockData->uid, row->suid, row->uid)) {
      break;
    }

    code = tBlockDataAppendRow(reader->blockData, &row->row, NULL, row->uid);
    TSDB_CHECK_CODE(code, lino, _exit);

    code = tsdbIterMergerNext(reader->dataIterMerger);
    TSDB_CHECK_CODE(code, lino, _exit);

    if (!(reader->blockData->nRow % 16)) {
      int64_t nData = tBlockDataSize(reader->blockData);
      if (nData >= TSDB_SNAP_DATA_PAYLOAD_SIZE) {
        break;
      }
    }
  }

  if (reader->blockData->nRow > 0) {
    ASSERT(reader->blockData->suid || reader->blockData->uid);
    code = tsdbSnapCmprData(reader, data);
    TSDB_CHECK_CODE(code, lino, _exit);
  }

_exit:
  if (code) {
    TSDB_ERROR_LOG(TD_VID(reader->tsdb->pVnode), code, lino);
  }
  return code;
}

static int32_t tsdbSnapCmprTombData(STsdbSnapReader* reader, uint8_t** data) {
  int32_t code = 0;
  int32_t lino = 0;

  int64_t size = 0;
  for (int32_t i = 0; i < ARRAY_SIZE(reader->tombBlock->buffers); i++) {
    size += reader->tombBlock->buffers[i].size;
  }

  data[0] = taosMemoryMalloc(size + sizeof(SSnapDataHdr));
  if (data[0] == NULL) {
    code = TSDB_CODE_OUT_OF_MEMORY;
    TSDB_CHECK_CODE(code, lino, _exit);
  }

  SSnapDataHdr* hdr = (SSnapDataHdr*)(data[0]);
  hdr->type = SNAP_DATA_DEL;
  hdr->size = size;

  uint8_t* tdata = hdr->data;
  for (int32_t i = 0; i < ARRAY_SIZE(reader->tombBlock->buffers); i++) {
    memcpy(tdata, reader->tombBlock->buffers[i].data, reader->tombBlock->buffers[i].size);
    tdata += reader->tombBlock->buffers[i].size;
  }

_exit:
  if (code) {
    TSDB_ERROR_LOG(TD_VID(reader->tsdb->pVnode), code, lino);
  }
  return code;
}

static int32_t tsdbSnapReadTombData(STsdbSnapReader* reader, uint8_t** data) {
  int32_t   code = 0;
  int32_t   lino = 0;
  SMetaInfo info;

  tTombBlockClear(reader->tombBlock);

  TABLEID tbid[1] = {0};
  for (STombRecord* record; (record = tsdbIterMergerGetTombRecord(reader->tombIterMerger)) != NULL;) {
    if (record->uid != tbid->uid) {
      tbid->suid = record->suid;
      tbid->uid = record->uid;
      if (metaGetInfo(reader->tsdb->pVnode->pMeta, tbid->uid, &info, NULL) != 0) {
        code = tsdbIterMergerSkipTableData(reader->tombIterMerger, tbid);
        TSDB_CHECK_CODE(code, lino, _exit);
        continue;
      }
    }

    code = tTombBlockPut(reader->tombBlock, record);
    TSDB_CHECK_CODE(code, lino, _exit);

    code = tsdbIterMergerNext(reader->tombIterMerger);
    TSDB_CHECK_CODE(code, lino, _exit);

    if (TOMB_BLOCK_SIZE(reader->tombBlock) >= 81920) {
      break;
    }
  }

  if (TOMB_BLOCK_SIZE(reader->tombBlock) > 0) {
    code = tsdbSnapCmprTombData(reader, data);
    TSDB_CHECK_CODE(code, lino, _exit);
  }

_exit:
  if (code) {
    TSDB_ERROR_LOG(TD_VID(reader->tsdb->pVnode), code, lino);
  }
  return code;
}

int32_t tsdbSnapReaderOpen(STsdb* tsdb, int64_t sver, int64_t ever, int8_t type, void* pRanges,
                           STsdbSnapReader** reader) {
  int32_t code = 0;
  int32_t lino = 0;

  reader[0] = (STsdbSnapReader*)taosMemoryCalloc(1, sizeof(*reader[0]));
  if (reader[0] == NULL) return TSDB_CODE_OUT_OF_MEMORY;

  reader[0]->tsdb = tsdb;
  reader[0]->sver = sver;
  reader[0]->ever = ever;
  reader[0]->type = type;

  code = tsdbFSCreateRefRangedSnapshot(tsdb->pFS, sver, ever, (TFileSetRangeArray*)pRanges, &reader[0]->fsrArr);
  TSDB_CHECK_CODE(code, lino, _exit);

_exit:
  if (code) {
    tsdbError("vgId:%d %s failed at line %d since %s, sver:%" PRId64 " ever:%" PRId64 " type:%d", TD_VID(tsdb->pVnode),
              __func__, lino, tstrerror(code), sver, ever, type);
    tsdbTFileSetRangeArrayDestroy(&reader[0]->fsrArr);
    taosMemoryFree(reader[0]);
    reader[0] = NULL;
  } else {
    tsdbInfo("vgId:%d, tsdb snapshot incremental reader opened. sver:%" PRId64 " ever:%" PRId64 " type:%d",
             TD_VID(tsdb->pVnode), sver, ever, type);
  }
  return code;
}

int32_t tsdbSnapReaderClose(STsdbSnapReader** reader) {
  if (reader[0] == NULL) return 0;

  int32_t code = 0;
  int32_t lino = 0;

  STsdb* tsdb = reader[0]->tsdb;

  tTombBlockDestroy(reader[0]->tombBlock);
  tBlockDataDestroy(reader[0]->blockData);

  tsdbIterMergerClose(&reader[0]->dataIterMerger);
  tsdbIterMergerClose(&reader[0]->tombIterMerger);
  TARRAY2_DESTROY(reader[0]->dataIterArr, tsdbIterClose);
  TARRAY2_DESTROY(reader[0]->tombIterArr, tsdbIterClose);
  TARRAY2_DESTROY(reader[0]->sttReaderArr, tsdbSttFileReaderClose);
  tsdbDataFileReaderClose(&reader[0]->dataReader);

  tsdbFSDestroyRefRangedSnapshot(&reader[0]->fsrArr);
  tDestroyTSchema(reader[0]->skmTb->pTSchema);

  for (int32_t i = 0; i < ARRAY_SIZE(reader[0]->buffers); ++i) {
    tBufferDestroy(reader[0]->buffers + i);
  }

  taosMemoryFree(reader[0]);
  reader[0] = NULL;

_exit:
  if (code) {
    TSDB_ERROR_LOG(TD_VID(tsdb->pVnode), lino, code);
  } else {
    tsdbDebug("vgId:%d %s done", TD_VID(tsdb->pVnode), __func__);
  }
  return code;
}

int32_t tsdbSnapRead(STsdbSnapReader* reader, uint8_t** data) {
  int32_t code = 0;
  int32_t lino = 0;

  data[0] = NULL;

  for (;;) {
    if (reader->ctx->fsr == NULL) {
      code = tsdbSnapReadRangeBegin(reader);
      TSDB_CHECK_CODE(code, lino, _exit);

      if (reader->ctx->fsr == NULL) {
        break;
      }
    }

    if (!reader->ctx->isDataDone) {
      code = tsdbSnapReadTimeSeriesData(reader, data);
      TSDB_CHECK_CODE(code, lino, _exit);
      if (data[0]) {
        goto _exit;
      } else {
        reader->ctx->isDataDone = true;
      }
    }

    if (!reader->ctx->isTombDone) {
      code = tsdbSnapReadTombData(reader, data);
      TSDB_CHECK_CODE(code, lino, _exit);
      if (data[0]) {
        goto _exit;
      } else {
        reader->ctx->isTombDone = true;
      }
    }

    code = tsdbSnapReadRangeEnd(reader);
    TSDB_CHECK_CODE(code, lino, _exit);
  }

_exit:
  if (code) {
    TSDB_ERROR_LOG(TD_VID(reader->tsdb->pVnode), code, lino);
  } else {
    tsdbDebug("vgId:%d %s done", TD_VID(reader->tsdb->pVnode), __func__);
  }
  return code;
}

// STsdbSnapWriter ========================================
struct STsdbSnapWriter {
  STsdb*  tsdb;
  int64_t sver;
  int64_t ever;
  int32_t minutes;
  int8_t  precision;
  int32_t minRow;
  int32_t maxRow;
  int8_t  cmprAlg;
  int64_t commitID;
  int32_t szPage;
  int64_t compactVersion;
  int64_t now;
  SBuffer buffers[10];

  TFileSetArray* fsetArr;
  TFileOpArray   fopArr[1];

  struct {
    bool       fsetWriteBegin;
    int32_t    fid;
    STFileSet* fset;
    SDiskID    did;
    bool       hasData;  // if have time series data
    bool       hasTomb;  // if have tomb data

    // reader
    SDataFileReader*    dataReader;
    TSttFileReaderArray sttReaderArr[1];

    // iter/merger
    TTsdbIterArray dataIterArr[1];
    SIterMerger*   dataIterMerger;
    TTsdbIterArray tombIterArr[1];
    SIterMerger*   tombIterMerger;

    // writer
    SFSetWriter* fsetWriter;
  } ctx[1];
};

// APIs
static int32_t tsdbSnapWriteTimeSeriesRow(STsdbSnapWriter* writer, SRowInfo* row) {
  int32_t   code = 0;
  int32_t   lino = 0;
  TABLEID   tbid = {0};
  SMetaInfo info;

  while (writer->ctx->hasData) {
    SRowInfo* row1;
    for (;;) {
      row1 = tsdbIterMergerGetData(writer->ctx->dataIterMerger);
      if (row1 == NULL) {
        writer->ctx->hasData = false;
      } else if (row1->uid != tbid.uid) {
        tbid.suid = row1->suid;
        tbid.uid = row1->uid;
        if (metaGetInfo(writer->tsdb->pVnode->pMeta, tbid.uid, &info, NULL) != 0) {
          code = tsdbIterMergerSkipTableData(writer->ctx->dataIterMerger, &tbid);
          TSDB_CHECK_CODE(code, lino, _exit);
          continue;
        }
      }
      break;
    }

    if (writer->ctx->hasData == false) {
      break;
    }

    int32_t c = tRowInfoCmprFn(row1, row);
    if (c <= 0) {
      code = tsdbFSetWriteRow(writer->ctx->fsetWriter, row1);
      TSDB_CHECK_CODE(code, lino, _exit);

      code = tsdbIterMergerNext(writer->ctx->dataIterMerger);
      TSDB_CHECK_CODE(code, lino, _exit);
    } else {
      break;
    }
  }

  if (row->suid == INT64_MAX) {
    ASSERT(writer->ctx->hasData == false);
    goto _exit;
  }

  code = tsdbFSetWriteRow(writer->ctx->fsetWriter, row);
  TSDB_CHECK_CODE(code, lino, _exit);

_exit:
  if (code) {
    TSDB_ERROR_LOG(TD_VID(writer->tsdb->pVnode), lino, code);
  }
  return code;
}

static int32_t tsdbSnapWriteFileSetOpenReader(STsdbSnapWriter* writer) {
  int32_t code = 0;
  int32_t lino = 0;

  ASSERT(writer->ctx->dataReader == NULL);
  ASSERT(TARRAY2_SIZE(writer->ctx->sttReaderArr) == 0);

  if (writer->ctx->fset) {
    // open data reader
    SDataFileReaderConfig dataFileReaderConfig = {
        .tsdb = writer->tsdb,
        .buffers = writer->buffers,
        .szPage = writer->szPage,
    };

    for (int32_t ftype = 0; ftype < TSDB_FTYPE_MAX; ++ftype) {
      if (writer->ctx->fset->farr[ftype] == NULL) {
        continue;
      }

      dataFileReaderConfig.files[ftype].exist = true;
      dataFileReaderConfig.files[ftype].file = writer->ctx->fset->farr[ftype]->f[0];

      STFileOp fileOp = {
          .optype = TSDB_FOP_REMOVE,
          .fid = writer->ctx->fset->fid,
          .of = writer->ctx->fset->farr[ftype]->f[0],
      };

      code = TARRAY2_APPEND(writer->fopArr, fileOp);
      TSDB_CHECK_CODE(code, lino, _exit);
    }

    code = tsdbDataFileReaderOpen(NULL, &dataFileReaderConfig, &writer->ctx->dataReader);
    TSDB_CHECK_CODE(code, lino, _exit);

    // open stt reader array
    SSttLvl* lvl;
    TARRAY2_FOREACH(writer->ctx->fset->lvlArr, lvl) {
      STFileObj* fobj;
      TARRAY2_FOREACH(lvl->fobjArr, fobj) {
        SSttFileReader*      reader;
        SSttFileReaderConfig sttFileReaderConfig = {
            .tsdb = writer->tsdb,
            .szPage = writer->szPage,
            .buffers = writer->buffers,
            .file = fobj->f[0],
        };

        code = tsdbSttFileReaderOpen(fobj->fname, &sttFileReaderConfig, &reader);
        TSDB_CHECK_CODE(code, lino, _exit);

        code = TARRAY2_APPEND(writer->ctx->sttReaderArr, reader);
        TSDB_CHECK_CODE(code, lino, _exit);

        STFileOp fileOp = {
            .optype = TSDB_FOP_REMOVE,
            .fid = fobj->f->fid,
            .of = fobj->f[0],
        };

        code = TARRAY2_APPEND(writer->fopArr, fileOp);
        TSDB_CHECK_CODE(code, lino, _exit);
      }
    }
  }

_exit:
  if (code) {
    TSDB_ERROR_LOG(TD_VID(writer->tsdb->pVnode), lino, code);
  }
  return code;
}

static int32_t tsdbSnapWriteFileSetCloseReader(STsdbSnapWriter* writer) {
  TARRAY2_CLEAR(writer->ctx->sttReaderArr, tsdbSttFileReaderClose);
  tsdbDataFileReaderClose(&writer->ctx->dataReader);
  return 0;
}

static int32_t tsdbSnapWriteFileSetOpenIter(STsdbSnapWriter* writer) {
  int32_t code = 0;
  int32_t lino = 0;

  // data ieter
  if (writer->ctx->dataReader) {
    STsdbIter*      iter;
    STsdbIterConfig config = {0};

    // data
    config.type = TSDB_ITER_TYPE_DATA;
    config.dataReader = writer->ctx->dataReader;

    code = tsdbIterOpen(&config, &iter);
    TSDB_CHECK_CODE(code, lino, _exit);

    code = TARRAY2_APPEND(writer->ctx->dataIterArr, iter);
    TSDB_CHECK_CODE(code, lino, _exit);

    // tome
    config.type = TSDB_ITER_TYPE_DATA_TOMB;
    config.dataReader = writer->ctx->dataReader;

    code = tsdbIterOpen(&config, &iter);
    TSDB_CHECK_CODE(code, lino, _exit);

    code = TARRAY2_APPEND(writer->ctx->tombIterArr, iter);
    TSDB_CHECK_CODE(code, lino, _exit);
  }

  // stt iter
  SSttFileReader* sttFileReader;
  TARRAY2_FOREACH(writer->ctx->sttReaderArr, sttFileReader) {
    STsdbIter*      iter;
    STsdbIterConfig config = {0};

    // data
    config.type = TSDB_ITER_TYPE_STT;
    config.sttReader = sttFileReader;

    code = tsdbIterOpen(&config, &iter);
    TSDB_CHECK_CODE(code, lino, _exit);

    code = TARRAY2_APPEND(writer->ctx->dataIterArr, iter);
    TSDB_CHECK_CODE(code, lino, _exit);

    // tomb
    config.type = TSDB_ITER_TYPE_STT_TOMB;
    config.sttReader = sttFileReader;

    code = tsdbIterOpen(&config, &iter);
    TSDB_CHECK_CODE(code, lino, _exit);

    code = TARRAY2_APPEND(writer->ctx->tombIterArr, iter);
    TSDB_CHECK_CODE(code, lino, _exit);
  }

  // open merger
  code = tsdbIterMergerOpen(writer->ctx->dataIterArr, &writer->ctx->dataIterMerger, false);
  TSDB_CHECK_CODE(code, lino, _exit);

  code = tsdbIterMergerOpen(writer->ctx->tombIterArr, &writer->ctx->tombIterMerger, true);
  TSDB_CHECK_CODE(code, lino, _exit);

_exit:
  if (code) {
    TSDB_ERROR_LOG(TD_VID(writer->tsdb->pVnode), lino, code);
  }
  return code;
}

static int32_t tsdbSnapWriteFileSetCloseIter(STsdbSnapWriter* writer) {
  tsdbIterMergerClose(&writer->ctx->dataIterMerger);
  tsdbIterMergerClose(&writer->ctx->tombIterMerger);
  TARRAY2_CLEAR(writer->ctx->dataIterArr, tsdbIterClose);
  TARRAY2_CLEAR(writer->ctx->tombIterArr, tsdbIterClose);
  return 0;
}

static int32_t tsdbSnapWriteFileSetOpenWriter(STsdbSnapWriter* writer) {
  int32_t code = 0;
  int32_t lino = 0;

  SFSetWriterConfig config = {
      .tsdb = writer->tsdb,
      .toSttOnly = false,
      .compactVersion = writer->compactVersion,
      .minRow = writer->minRow,
      .maxRow = writer->maxRow,
      .szPage = writer->szPage,
      .cmprAlg = writer->cmprAlg,
      .fid = writer->ctx->fid,
      .cid = writer->commitID,
      .did = writer->ctx->did,
      .level = 0,
  };

  code = tsdbFSetWriterOpen(&config, &writer->ctx->fsetWriter);
  TSDB_CHECK_CODE(code, lino, _exit);

_exit:
  if (code) {
    TSDB_ERROR_LOG(TD_VID(writer->tsdb->pVnode), lino, code);
  }
  return code;
}

static int32_t tsdbSnapWriteFileSetCloseWriter(STsdbSnapWriter* writer) {
  return tsdbFSetWriterClose(&writer->ctx->fsetWriter, 0, writer->fopArr);
}

static int32_t tsdbSnapWriteFileSetBegin(STsdbSnapWriter* writer, int32_t fid) {
  int32_t code = 0;
  int32_t lino = 0;

  ASSERT(writer->ctx->fsetWriteBegin == false);

  STFileSet* fset = &(STFileSet){.fid = fid};

  writer->ctx->fid = fid;
  STFileSet** fsetPtr = TARRAY2_SEARCH(writer->fsetArr, &fset, tsdbTFileSetCmprFn, TD_EQ);
  writer->ctx->fset = (fsetPtr == NULL) ? NULL : *fsetPtr;

  int32_t level = tsdbFidLevel(fid, &writer->tsdb->keepCfg, taosGetTimestampSec());
  if (tfsAllocDisk(writer->tsdb->pVnode->pTfs, level, &writer->ctx->did)) {
    code = TSDB_CODE_NO_AVAIL_DISK;
    TSDB_CHECK_CODE(code, lino, _exit);
  }
  tfsMkdirRecurAt(writer->tsdb->pVnode->pTfs, writer->tsdb->path, writer->ctx->did);

  writer->ctx->hasData = true;
  writer->ctx->hasTomb = true;

  code = tsdbSnapWriteFileSetOpenReader(writer);
  TSDB_CHECK_CODE(code, lino, _exit);

  code = tsdbSnapWriteFileSetOpenIter(writer);
  TSDB_CHECK_CODE(code, lino, _exit);

  code = tsdbSnapWriteFileSetOpenWriter(writer);
  TSDB_CHECK_CODE(code, lino, _exit);

  writer->ctx->fsetWriteBegin = true;

_exit:
  if (code) {
    TSDB_ERROR_LOG(TD_VID(writer->tsdb->pVnode), lino, code);
  }
  return code;
}

static int32_t tsdbSnapWriteTombRecord(STsdbSnapWriter* writer, const STombRecord* record) {
  int32_t code = 0;
  int32_t lino = 0;

  while (writer->ctx->hasTomb) {
    STombRecord* record1 = tsdbIterMergerGetTombRecord(writer->ctx->tombIterMerger);
    if (record1 == NULL) {
      writer->ctx->hasTomb = false;
      break;
    }

    int32_t c = tTombRecordCompare(record1, record);
    if (c <= 0) {
      code = tsdbFSetWriteTombRecord(writer->ctx->fsetWriter, record1);
      TSDB_CHECK_CODE(code, lino, _exit);
    } else {
      break;
    }

    code = tsdbIterMergerNext(writer->ctx->tombIterMerger);
    TSDB_CHECK_CODE(code, lino, _exit);
  }

  if (record->suid == INT64_MAX) {
    ASSERT(writer->ctx->hasTomb == false);
    goto _exit;
  }

  code = tsdbFSetWriteTombRecord(writer->ctx->fsetWriter, record);
  TSDB_CHECK_CODE(code, lino, _exit);

_exit:
  if (code) {
    TSDB_ERROR_LOG(TD_VID(writer->tsdb->pVnode), lino, code);
  }
  return code;
}

static int32_t tsdbSnapWriteFileSetEnd(STsdbSnapWriter* writer) {
  if (!writer->ctx->fsetWriteBegin) return 0;

  int32_t code = 0;
  int32_t lino = 0;

  // end timeseries data write
  SRowInfo row = {
      .suid = INT64_MAX,
      .uid = INT64_MAX,
  };

  code = tsdbSnapWriteTimeSeriesRow(writer, &row);
  TSDB_CHECK_CODE(code, lino, _exit);

  // end tombstone data write
  STombRecord record = {
      .suid = INT64_MAX,
      .uid = INT64_MAX,
  };

  code = tsdbSnapWriteTombRecord(writer, &record);
  TSDB_CHECK_CODE(code, lino, _exit);

  // close write
  code = tsdbSnapWriteFileSetCloseWriter(writer);
  TSDB_CHECK_CODE(code, lino, _exit);

  code = tsdbSnapWriteFileSetCloseIter(writer);
  TSDB_CHECK_CODE(code, lino, _exit);

  code = tsdbSnapWriteFileSetCloseReader(writer);
  TSDB_CHECK_CODE(code, lino, _exit);

  writer->ctx->fsetWriteBegin = false;

_exit:
  if (code) {
    TSDB_ERROR_LOG(TD_VID(writer->tsdb->pVnode), lino, code);
  }
  return code;
}

static int32_t tsdbSnapWriteTimeSeriesData(STsdbSnapWriter* writer, SSnapDataHdr* hdr) {
  int32_t code = 0;
  int32_t lino = 0;

  SBlockData blockData[1] = {0};

  SBuffer buffer = {
      .capacity = hdr->size,
      .data = hdr->data,
      .size = hdr->size,
  };
  SBufferReader br = BUFFER_READER_INITIALIZER(0, &buffer);

  code = tBlockDataDecompress(&br, blockData, &writer->buffers[0]);
  TSDB_CHECK_CODE(code, lino, _exit);

  int32_t fid = tsdbKeyFid(blockData->aTSKEY[0], writer->minutes, writer->precision);
  if (!writer->ctx->fsetWriteBegin || fid != writer->ctx->fid) {
    code = tsdbSnapWriteFileSetEnd(writer);
    TSDB_CHECK_CODE(code, lino, _exit);

    code = tsdbSnapWriteFileSetBegin(writer, fid);
    TSDB_CHECK_CODE(code, lino, _exit);
  }

  for (int32_t i = 0; i < blockData->nRow; ++i) {
    SRowInfo rowInfo = {
        .suid = blockData->suid,
        .uid = blockData->uid ? blockData->uid : blockData->aUid[i],
        .row = tsdbRowFromBlockData(blockData, i),
    };

    code = tsdbSnapWriteTimeSeriesRow(writer, &rowInfo);
    TSDB_CHECK_CODE(code, lino, _exit);
  }

_exit:
  if (code) {
    TSDB_ERROR_LOG(TD_VID(writer->tsdb->pVnode), lino, code);
  } else {
    tsdbDebug("vgId:%d %s done, suid:%" PRId64 " uid:%" PRId64 " nRow:%d", TD_VID(writer->tsdb->pVnode), __func__,
              blockData->suid, blockData->uid, blockData->nRow);
  }
  tBlockDataDestroy(blockData);
  return code;
}

static int32_t tsdbSnapWriteDecmprTombBlock(SSnapDataHdr* hdr, STombBlock* tombBlock) {
  int32_t code = 0;
  int32_t lino = 0;

  tTombBlockClear(tombBlock);

  int64_t size = hdr->size;
  ASSERT(size % TOMB_RECORD_ELEM_NUM == 0);
  size = size / TOMB_RECORD_ELEM_NUM;
  tombBlock->numOfRecords = size / sizeof(int64_t);

  // int64_t* data = (int64_t*)hdr->data;
  uint8_t* data = hdr->data;
  for (int32_t i = 0; i < TOMB_RECORD_ELEM_NUM; ++i) {
    code = tBufferPut(tombBlock->buffers + i, data, size);
    TSDB_CHECK_CODE(code, lino, _exit);
    data += size;
  }

_exit:
  return code;
}

static int32_t tsdbSnapWriteTombData(STsdbSnapWriter* writer, SSnapDataHdr* hdr) {
  int32_t code = 0;
  int32_t lino = 0;

  STombRecord record;
  STombBlock  tombBlock[1] = {0};

  code = tsdbSnapWriteDecmprTombBlock(hdr, tombBlock);
  TSDB_CHECK_CODE(code, lino, _exit);

  tTombBlockGet(tombBlock, 0, &record);
  int32_t fid = tsdbKeyFid(record.skey, writer->minutes, writer->precision);
  if (!writer->ctx->fsetWriteBegin || fid != writer->ctx->fid) {
    code = tsdbSnapWriteFileSetEnd(writer);
    TSDB_CHECK_CODE(code, lino, _exit);

    code = tsdbSnapWriteFileSetBegin(writer, fid);
    TSDB_CHECK_CODE(code, lino, _exit);
  }

  if (writer->ctx->hasData) {
    SRowInfo row = {
        .suid = INT64_MAX,
        .uid = INT64_MAX,
    };

    code = tsdbSnapWriteTimeSeriesRow(writer, &row);
    TSDB_CHECK_CODE(code, lino, _exit);
  }

  ASSERT(writer->ctx->hasData == false);

  for (int32_t i = 0; i < TOMB_BLOCK_SIZE(tombBlock); ++i) {
    tTombBlockGet(tombBlock, i, &record);

    code = tsdbSnapWriteTombRecord(writer, &record);
    TSDB_CHECK_CODE(code, lino, _exit);
  }

  tTombBlockDestroy(tombBlock);

_exit:
  if (code) {
    TSDB_ERROR_LOG(TD_VID(writer->tsdb->pVnode), lino, code);
  }
  return code;
}

int32_t tsdbSnapWriterOpen(STsdb* pTsdb, int64_t sver, int64_t ever, void* pRanges, STsdbSnapWriter** writer) {
  int32_t code = 0;
  int32_t lino = 0;

  // start to write
  writer[0] = taosMemoryCalloc(1, sizeof(*writer[0]));
  if (writer[0] == NULL) return TSDB_CODE_OUT_OF_MEMORY;

  writer[0]->tsdb = pTsdb;
  writer[0]->sver = sver;
  writer[0]->ever = ever;
  writer[0]->minutes = pTsdb->keepCfg.days;
  writer[0]->precision = pTsdb->keepCfg.precision;
  writer[0]->minRow = pTsdb->pVnode->config.tsdbCfg.minRows;
  writer[0]->maxRow = pTsdb->pVnode->config.tsdbCfg.maxRows;
  writer[0]->cmprAlg = pTsdb->pVnode->config.tsdbCfg.compression;
  writer[0]->commitID = tsdbFSAllocEid(pTsdb->pFS);
  writer[0]->szPage = pTsdb->pVnode->config.tsdbPageSize;
  writer[0]->compactVersion = INT64_MAX;
  writer[0]->now = taosGetTimestampMs();

  code =
      tsdbFSCreateCopyRangedSnapshot(pTsdb->pFS, (TFileSetRangeArray*)pRanges, &writer[0]->fsetArr, writer[0]->fopArr);
  TSDB_CHECK_CODE(code, lino, _exit);

_exit:
  if (code) {
    tsdbError("vgId:%d %s failed at line %d since %s", TD_VID(pTsdb->pVnode), __func__, lino, tstrerror(code));
  } else {
    tsdbInfo("vgId:%d %s done, sver:%" PRId64 " ever:%" PRId64, TD_VID(pTsdb->pVnode), __func__, sver, ever);
  }
  return code;
}

int32_t tsdbSnapWriterPrepareClose(STsdbSnapWriter* writer) {
  int32_t code = 0;
  int32_t lino = 0;

  code = tsdbSnapWriteFileSetEnd(writer);
  TSDB_CHECK_CODE(code, lino, _exit);

  code = tsdbFSEditBegin(writer->tsdb->pFS, writer->fopArr, TSDB_FEDIT_COMMIT);
  TSDB_CHECK_CODE(code, lino, _exit);

_exit:
  if (code) {
    TSDB_ERROR_LOG(TD_VID(writer->tsdb->pVnode), lino, code);
  } else {
    tsdbDebug("vgId:%d %s done", TD_VID(writer->tsdb->pVnode), __func__);
  }
  return code;
}

int32_t tsdbSnapWriterClose(STsdbSnapWriter** writer, int8_t rollback) {
  if (writer[0] == NULL) return 0;

  int32_t code = 0;
  int32_t lino = 0;

  STsdb* tsdb = writer[0]->tsdb;

  if (rollback) {
    code = tsdbFSEditAbort(writer[0]->tsdb->pFS);
    TSDB_CHECK_CODE(code, lino, _exit);
  } else {
    taosThreadMutexLock(&writer[0]->tsdb->mutex);

    code = tsdbFSEditCommit(writer[0]->tsdb->pFS);
    if (code) {
      taosThreadMutexUnlock(&writer[0]->tsdb->mutex);
      TSDB_CHECK_CODE(code, lino, _exit);
    }

    writer[0]->tsdb->pFS->fsstate = TSDB_FS_STATE_NORMAL;

    taosThreadMutexUnlock(&writer[0]->tsdb->mutex);
  }

  tsdbIterMergerClose(&writer[0]->ctx->tombIterMerger);
  tsdbIterMergerClose(&writer[0]->ctx->dataIterMerger);
  TARRAY2_DESTROY(writer[0]->ctx->tombIterArr, tsdbIterClose);
  TARRAY2_DESTROY(writer[0]->ctx->dataIterArr, tsdbIterClose);
  TARRAY2_DESTROY(writer[0]->ctx->sttReaderArr, tsdbSttFileReaderClose);
  tsdbDataFileReaderClose(&writer[0]->ctx->dataReader);

  TARRAY2_DESTROY(writer[0]->fopArr, NULL);
  tsdbFSDestroyCopyRangedSnapshot(&writer[0]->fsetArr);

  for (int32_t i = 0; i < ARRAY_SIZE(writer[0]->buffers); ++i) {
    tBufferDestroy(writer[0]->buffers + i);
  }

  taosMemoryFree(writer[0]);
  writer[0] = NULL;

_exit:
  if (code) {
    TSDB_ERROR_LOG(TD_VID(tsdb->pVnode), lino, code);
  } else {
    tsdbInfo("vgId:%d %s done", TD_VID(tsdb->pVnode), __func__);
  }
  return code;
}

int32_t tsdbSnapWrite(STsdbSnapWriter* writer, SSnapDataHdr* hdr) {
  int32_t code = 0;
  int32_t lino = 0;

  if (hdr->type == SNAP_DATA_TSDB) {
    code = tsdbSnapWriteTimeSeriesData(writer, hdr);
    TSDB_CHECK_CODE(code, lino, _exit);
  } else if (hdr->type == SNAP_DATA_DEL) {
    code = tsdbSnapWriteTombData(writer, hdr);
    TSDB_CHECK_CODE(code, lino, _exit);
  } else {
    ASSERT(0);
  }

_exit:
  if (code) {
    tsdbError("vgId:%d %s failed at line %d since %s, type:%d index:%" PRId64 " size:%" PRId64,
              TD_VID(writer->tsdb->pVnode), __func__, lino, tstrerror(code), hdr->type, hdr->index, hdr->size);
  } else {
    tsdbDebug("vgId:%d %s done, type:%d index:%" PRId64 " size:%" PRId64, TD_VID(writer->tsdb->pVnode), __func__,
              hdr->type, hdr->index, hdr->size);
  }
  return code;
}<|MERGE_RESOLUTION|>--- conflicted
+++ resolved
@@ -247,14 +247,10 @@
   int32_t code = 0;
   int32_t lino = 0;
 
-<<<<<<< HEAD
-  code = tBlockDataCompress(reader->blockData, NO_COMPRESSION, reader->buffers, reader->buffers + 4);
-=======
   SColCompressInfo info;
 
   SColCompressInfo cmprInfo = {.pColCmpr = NULL, .defaultCmprAlg = NO_COMPRESSION};
   code = tBlockDataCompress(reader->blockData, (void*)&cmprInfo, reader->buffers, reader->buffers + 4);
->>>>>>> 9478fd99
   TSDB_CHECK_CODE(code, lino, _exit);
   // TSDB_CHECK_CODE(code, lino, _exit);
 
