--- conflicted
+++ resolved
@@ -456,17 +456,10 @@
       code = tsdbDataFReaderOpen(&state->pDataFReader, state->pTsdb, pFileSet);
       if (code) goto _err;
 
-<<<<<<< HEAD
-      struct SSttBlockLoadInfo* pLoadInfo = tCreateLastBlockLoadInfo(state->pTSchema, NULL, 0);
-      tMergeTreeOpen(&state->mergeTree, 1, state->pDataFReader, state->suid, state->uid,
-                     &(STimeWindow){.skey = TSKEY_MIN, .ekey = TSKEY_MAX},
-                     &(SVersionRange){.minVer = 0, .maxVer = UINT64_MAX}, pLoadInfo, true, NULL);
-=======
       SSttBlockLoadInfo* pLoadInfo = tCreateLastBlockLoadInfo(state->pTSchema, NULL, 0);
       tMergeTreeOpen(&state->mergeTree, 1, state->pDataFReader, state->suid, state->uid,
                      &(STimeWindow){.skey = TSKEY_MIN, .ekey = TSKEY_MAX},
                      &(SVersionRange){.minVer = 0, .maxVer = UINT64_MAX}, pLoadInfo,true, NULL);
->>>>>>> 53bfdf7b
       bool hasVal = tMergeTreeNext(&state->mergeTree);
       if (!hasVal) {
         state->state = SFSLASTNEXTROW_FILESET;
