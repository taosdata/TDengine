--- conflicted
+++ resolved
@@ -878,7 +878,6 @@
 
       SSttLvl *lvl = TARRAY2_FIRST(fset->lvlArr);
       if (lvl->level != 0) continue;
-<<<<<<< HEAD
 
       int32_t numFile = TARRAY2_SIZE(lvl->fobjArr);
       if (numFile >= sttTrigger) {
@@ -892,21 +891,6 @@
       if (schedMerge && blockCommit) break;
     }
 
-=======
-
-      int32_t numFile = TARRAY2_SIZE(lvl->fobjArr);
-      if (numFile >= sttTrigger) {
-        schedMerge = true;
-      }
-
-      if (numFile >= sttTrigger * BLOCK_COMMIT_FACTOR) {
-        blockCommit = true;
-      }
-
-      if (schedMerge && blockCommit) break;
-    }
-
->>>>>>> efa95623
     if (schedMerge) {
       code = tsdbFSScheduleBgTask(fs, TSDB_BG_TASK_MERGER, tsdbMerge, NULL, fs->tsdb, NULL);
       TSDB_CHECK_CODE(code, lino, _exit);
