--- conflicted
+++ resolved
@@ -199,7 +199,6 @@
 
   if (idx < 0 || idx >= statisBlock->numOfRecords) {
     return TSDB_CODE_OUT_OF_RANGE;
-<<<<<<< HEAD
   }
 
   reader = BUFFER_READER_INITIALIZER(idx * sizeof(record->suid), &statisBlock->suids);
@@ -229,37 +228,6 @@
     if (code) return code;
   }
 
-=======
-  }
-
-  reader = BUFFER_READER_INITIALIZER(idx * sizeof(record->suid), &statisBlock->suids);
-  code = tBufferGetI64(&reader, &record->suid);
-  if (code) return code;
-
-  reader = BUFFER_READER_INITIALIZER(idx * sizeof(record->uid), &statisBlock->uids);
-  code = tBufferGetI64(&reader, &record->uid);
-  if (code) return code;
-
-  reader = BUFFER_READER_INITIALIZER(idx * sizeof(record->firstKey.ts), &statisBlock->firstKeyTimestamps);
-  code = tBufferGetI64(&reader, &record->firstKey.ts);
-  if (code) return code;
-
-  reader = BUFFER_READER_INITIALIZER(idx * sizeof(record->lastKey.ts), &statisBlock->lastKeyTimestamps);
-  code = tBufferGetI64(&reader, &record->lastKey.ts);
-  if (code) return code;
-
-  reader = BUFFER_READER_INITIALIZER(idx * sizeof(record->count), &statisBlock->counts);
-  code = tBufferGetI64(&reader, &record->count);
-  if (code) return code;
-
-  // primary keys
-  for (record->firstKey.numOfPKs = 0; record->firstKey.numOfPKs < statisBlock->numOfPKs; record->firstKey.numOfPKs++) {
-    code = tValueColumnGet(&statisBlock->firstKeyPKs[record->firstKey.numOfPKs], idx,
-                           &record->firstKey.pks[record->firstKey.numOfPKs]);
-    if (code) return code;
-  }
-
->>>>>>> 9478fd99
   for (record->lastKey.numOfPKs = 0; record->lastKey.numOfPKs < statisBlock->numOfPKs; record->lastKey.numOfPKs++) {
     code = tValueColumnGet(&statisBlock->lastKeyPKs[record->lastKey.numOfPKs], idx,
                            &record->lastKey.pks[record->lastKey.numOfPKs]);
@@ -396,7 +364,6 @@
 
   if (idx < 0 || idx >= brinBlock->numOfRecords) {
     return TSDB_CODE_OUT_OF_RANGE;
-<<<<<<< HEAD
   }
 
   reader = BUFFER_READER_INITIALIZER(idx * sizeof(int64_t), &brinBlock->suids);
@@ -474,85 +441,6 @@
     if (code) return code;
   }
 
-=======
-  }
-
-  reader = BUFFER_READER_INITIALIZER(idx * sizeof(int64_t), &brinBlock->suids);
-  code = tBufferGetI64(&reader, &record->suid);
-  if (code) return code;
-
-  reader = BUFFER_READER_INITIALIZER(idx * sizeof(int64_t), &brinBlock->uids);
-  code = tBufferGetI64(&reader, &record->uid);
-  if (code) return code;
-
-  reader = BUFFER_READER_INITIALIZER(idx * sizeof(int64_t), &brinBlock->firstKeyTimestamps);
-  code = tBufferGetI64(&reader, &record->firstKey.key.ts);
-  if (code) return code;
-
-  reader = BUFFER_READER_INITIALIZER(idx * sizeof(int64_t), &brinBlock->firstKeyVersions);
-  code = tBufferGetI64(&reader, &record->firstKey.version);
-  if (code) return code;
-
-  reader = BUFFER_READER_INITIALIZER(idx * sizeof(int64_t), &brinBlock->lastKeyTimestamps);
-  code = tBufferGetI64(&reader, &record->lastKey.key.ts);
-  if (code) return code;
-
-  reader = BUFFER_READER_INITIALIZER(idx * sizeof(int64_t), &brinBlock->lastKeyVersions);
-  code = tBufferGetI64(&reader, &record->lastKey.version);
-  if (code) return code;
-
-  reader = BUFFER_READER_INITIALIZER(idx * sizeof(int64_t), &brinBlock->minVers);
-  code = tBufferGetI64(&reader, &record->minVer);
-  if (code) return code;
-
-  reader = BUFFER_READER_INITIALIZER(idx * sizeof(int64_t), &brinBlock->maxVers);
-  code = tBufferGetI64(&reader, &record->maxVer);
-  if (code) return code;
-
-  reader = BUFFER_READER_INITIALIZER(idx * sizeof(int64_t), &brinBlock->blockOffsets);
-  code = tBufferGetI64(&reader, &record->blockOffset);
-  if (code) return code;
-
-  reader = BUFFER_READER_INITIALIZER(idx * sizeof(int64_t), &brinBlock->smaOffsets);
-  code = tBufferGetI64(&reader, &record->smaOffset);
-  if (code) return code;
-
-  reader = BUFFER_READER_INITIALIZER(idx * sizeof(int32_t), &brinBlock->blockSizes);
-  code = tBufferGetI32(&reader, &record->blockSize);
-  if (code) return code;
-
-  reader = BUFFER_READER_INITIALIZER(idx * sizeof(int32_t), &brinBlock->blockKeySizes);
-  code = tBufferGetI32(&reader, &record->blockKeySize);
-  if (code) return code;
-
-  reader = BUFFER_READER_INITIALIZER(idx * sizeof(int32_t), &brinBlock->smaSizes);
-  code = tBufferGetI32(&reader, &record->smaSize);
-  if (code) return code;
-
-  reader = BUFFER_READER_INITIALIZER(idx * sizeof(int32_t), &brinBlock->numRows);
-  code = tBufferGetI32(&reader, &record->numRow);
-  if (code) return code;
-
-  reader = BUFFER_READER_INITIALIZER(idx * sizeof(int32_t), &brinBlock->counts);
-  code = tBufferGetI32(&reader, &record->count);
-  if (code) return code;
-
-  // primary keys
-  for (record->firstKey.key.numOfPKs = 0; record->firstKey.key.numOfPKs < brinBlock->numOfPKs;
-       record->firstKey.key.numOfPKs++) {
-    code = tValueColumnGet(&brinBlock->firstKeyPKs[record->firstKey.key.numOfPKs], idx,
-                           &record->firstKey.key.pks[record->firstKey.key.numOfPKs]);
-    if (code) return code;
-  }
-
-  for (record->lastKey.key.numOfPKs = 0; record->lastKey.key.numOfPKs < brinBlock->numOfPKs;
-       record->lastKey.key.numOfPKs++) {
-    code = tValueColumnGet(&brinBlock->lastKeyPKs[record->lastKey.key.numOfPKs], idx,
-                           &record->lastKey.key.pks[record->lastKey.key.numOfPKs]);
-    if (code) return code;
-  }
-
->>>>>>> 9478fd99
   return 0;
 }
 
