--- conflicted
+++ resolved
@@ -40,13 +40,8 @@
   return getCurrentBlock(pIter);
 }
 
-<<<<<<< HEAD
-int32_t tLDataIterOpen(struct SLDataIter **pIter, SDataFReader *pReader, int32_t iSst, int8_t backward, uint64_t suid,
-                       uint64_t uid, STimeWindow *pTimeWindow, SVersionRange *pRange) {
-=======
-int32_t tLDataIterOpen(struct SLDataIter **pIter, SDataFReader *pReader, int32_t iStt, int8_t backward, uint64_t uid,
-                       STimeWindow *pTimeWindow, SVersionRange *pRange) {
->>>>>>> 0963df90
+int32_t tLDataIterOpen(struct SLDataIter **pIter, SDataFReader *pReader, int32_t iStt, int8_t backward, uint64_t suid,
+    uint64_t uid, STimeWindow *pTimeWindow, SVersionRange *pRange) {
   int32_t code = 0;
   *pIter = taosMemoryCalloc(1, sizeof(SLDataIter));
   if (*pIter == NULL) {
@@ -55,23 +50,11 @@
   }
 
   (*pIter)->uid = uid;
-<<<<<<< HEAD
-  (*pIter)->iSst = iSst;
-  (*pIter)->pReader = pReader;
-  (*pIter)->verRange = *pRange;
-  (*pIter)->backward = backward;
-  (*pIter)->timeWindow = *pTimeWindow;
-  (*pIter)->aSstBlk = taosArrayInit(0, sizeof(SSstBlk));
-  if ((*pIter)->aSstBlk == NULL) {
-=======
-  (*pIter)->timeWindow = *pTimeWindow;
-  (*pIter)->verRange = *pRange;
   (*pIter)->pReader = pReader;
   (*pIter)->iStt = iStt;
   (*pIter)->backward = backward;
   (*pIter)->aSttBlk = taosArrayInit(0, sizeof(SSttBlk));
   if ((*pIter)->aSttBlk == NULL) {
->>>>>>> 0963df90
     code = TSDB_CODE_OUT_OF_MEMORY;
     goto _exit;
   }
@@ -97,15 +80,11 @@
   int32_t index = -1;
   if (!backward) {  // asc
     for (int32_t i = 0; i < size; ++i) {
-<<<<<<< HEAD
-      SSstBlk *p = taosArrayGet((*pIter)->aSstBlk, i);
+      SSttBlk *p = taosArrayGet((*pIter)->aSttBlk, i);
       if (p->suid != suid) {
         continue;
       }
 
-=======
-      SSttBlk *p = taosArrayGet((*pIter)->aSttBlk, i);
->>>>>>> 0963df90
       if (p->minUid <= uid && p->maxUid >= uid) {
         index = i;
         break;
@@ -113,15 +92,11 @@
     }
   } else {  // desc
     for (int32_t i = size - 1; i >= 0; --i) {
-<<<<<<< HEAD
-      SSstBlk *p = taosArrayGet((*pIter)->aSstBlk, i);
+      SSttBlk *p = taosArrayGet((*pIter)->aSttBlk, i);
       if (p->suid != suid) {
         continue;
       }
 
-=======
-      SSttBlk *p = taosArrayGet((*pIter)->aSttBlk, i);
->>>>>>> 0963df90
       if (p->minUid <= uid && p->maxUid >= uid) {
         index = i;
         break;
@@ -347,15 +322,9 @@
   tRBTreeCreate(&pMTree->rbt, tLDataIterCmprFn);
   int32_t code = TSDB_CODE_OUT_OF_MEMORY;
 
-<<<<<<< HEAD
-  struct SLDataIter *pIterList[TSDB_DEFAULT_LAST_FILE] = {0};
-  for (int32_t i = 0; i < pFReader->pSet->nSstF; ++i) {  // open all last file
-    code = tLDataIterOpen(&pIterList[i], pFReader, i, pMTree->backward, suid, uid, pTimeWindow, pVerRange);
-=======
   struct SLDataIter *pIterList[TSDB_DEFAULT_STT_FILE] = {0};
   for (int32_t i = 0; i < pFReader->pSet->nSttF; ++i) {  // open all last file
-    code = tLDataIterOpen(&pIterList[i], pFReader, i, pMTree->backward, uid, pTimeWindow, pVerRange);
->>>>>>> 0963df90
+    code = tLDataIterOpen(&pIterList[i], pFReader, i, pMTree->backward, suid, uid, pTimeWindow, pVerRange);
     if (code != TSDB_CODE_SUCCESS) {
       goto _end;
     }
