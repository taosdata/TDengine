/*
 * Copyright (c) 2019 TAOS Data, Inc. <jhtao@taosdata.com>
 *
 * This program is free software: you can use, redistribute, and/or modify
 * it under the terms of the GNU Affero General Public License, version 3
 * or later ("AGPL"), as published by the Free Software Foundation.
 *
 * This program is distributed in the hope that it will be useful, but WITHOUT
 * ANY WARRANTY; without even the implied warranty of MERCHANTABILITY or
 * FITNESS FOR A PARTICULAR PURPOSE.
 *
 * You should have received a copy of the GNU Affero General Public License
 * along with this program. If not, see <http://www.gnu.org/licenses/>.
 */

#include "tlrucache.h"
#include "tsdb.h"
#include "tsdbFSet2.h"
#include "tsdbMerge.h"
#include "tsdbReadUtil.h"
#include "tsdbSttFileRW.h"
#include "ttypes.h"

typedef struct SSttStatisCacheKey {
  int64_t suid;
  int32_t vgId;
  int32_t fid;
} SSttStatisCacheKey;

typedef struct SSttStatisCacheValue {
  int64_t commitTs;
  SArray *pLevel;  // SArray<SArray<SSttTableRowsInfo>>
} SSttStatisCacheValue;

typedef struct SSttStatisFileCacheInfo {
  SLRUCache *    pStatisFileCache;
  TdThreadMutex  lock;
} SSttStatisFileCacheInfo;

static SSttStatisFileCacheInfo statisCacheInfo;
static TdThreadOnce tsCacheInit = PTHREAD_ONCE_INIT;

static int32_t getSttTableRowsInfo(SSttStatisCacheValue *pValue, int32_t numOfPKs, int32_t levelIdx, int32_t fileIdx,
                                   SSttTableRowsInfo *pSttTableRowsInfo);
static int32_t buildSttTableRowsInfoKV(SMergeTreeConf *pConf, int32_t vgId, SSttStatisCacheKey *pKey,
                                       SSttStatisCacheValue **pValue);
static void    clearStatisInfoCache(SLRUCache *pStatisCache, SSttStatisCacheKey *pKey, LRUHandle **pHandle);
static int32_t putStatisInfoIntoCache(SLRUCache *pCache, SSttStatisCacheKey *pKey, SSttStatisCacheValue *pValue,
                                      const char *id);
static int32_t getStatisInfoFromCache(SLRUCache *pCache, SSttStatisCacheKey *pKey, SSttStatisCacheValue **pValue,
                                      LRUHandle **pHandle, const char *id);
static void    releaseCacheHandle(SLRUCache *pCache, LRUHandle **pHandle, bool lock);
static void    freeStatisFileItems(const void *key, size_t keyLen, void *value, void *ud);
<<<<<<< HEAD
static int32_t getCacheValueSize(const SSttStatisCacheValue *pValue);
=======
static int32_t getCacheValueSize(const SSttStatisCacheValue* pValue);
>>>>>>> b04e1b8b

static void tLDataIterClose2(SLDataIter *pIter);

// SLDataIter =================================================
int32_t tCreateSttBlockLoadInfo(STSchema *pSchema, int16_t *colList, int32_t numOfCols, SSttBlockLoadInfo **pInfo) {
  *pInfo = NULL;

  SSttBlockLoadInfo *pLoadInfo = taosMemoryCalloc(1, sizeof(SSttBlockLoadInfo));
  if (pLoadInfo == NULL) {
    return terrno;
  }

  pLoadInfo->blockData[0].sttBlockIndex = -1;
  pLoadInfo->blockData[1].sttBlockIndex = -1;

  pLoadInfo->currentLoadBlockIndex = 1;

  int32_t code = tBlockDataCreate(&pLoadInfo->blockData[0].data);
  if (code) {
    taosMemoryFreeClear(pLoadInfo);
    return code;
  }

  code = tBlockDataCreate(&pLoadInfo->blockData[1].data);
  if (code) {
    taosMemoryFreeClear(pLoadInfo);
    return code;
  }

  pLoadInfo->aSttBlk = taosArrayInit(4, sizeof(SSttBlk));
  if (pLoadInfo->aSttBlk == NULL) {
    taosMemoryFreeClear(pLoadInfo);
    return terrno;
  }

  pLoadInfo->pSchema = pSchema;
  pLoadInfo->colIds = colList;
  pLoadInfo->numOfCols = numOfCols;

  *pInfo = pLoadInfo;
  return code;
}

static void freeItem(void *pValue) {
  SValue *p = (SValue *)pValue;
  if (IS_VAR_DATA_TYPE(p->type) || p->type == TSDB_DATA_TYPE_DECIMAL) {
    taosMemoryFree(p->pData);
  }
}

void destroySttBlockLoadInfo(SSttBlockLoadInfo *pLoadInfo) {
  if (pLoadInfo == NULL) {
    return;
  }

  pLoadInfo->currentLoadBlockIndex = 1;

  SBlockDataInfo *pInfo = &pLoadInfo->blockData[0];
  tBlockDataDestroy(&pInfo->data);
  pInfo->sttBlockIndex = -1;
  pInfo->pin = false;

  pInfo = &pLoadInfo->blockData[1];
  tBlockDataDestroy(&pInfo->data);
  pInfo->sttBlockIndex = -1;
  pInfo->pin = false;

  taosArrayDestroy(pLoadInfo->info.pUid);
  taosArrayDestroy(pLoadInfo->info.pCount);
  taosArrayDestroy(pLoadInfo->info.pFirstTs);
  taosArrayDestroy(pLoadInfo->info.pLastTs);

  taosArrayDestroyEx(pLoadInfo->info.pFirstKey, freeItem);
  taosArrayDestroyEx(pLoadInfo->info.pLastKey, freeItem);

  pLoadInfo->info.pUid = NULL;
  pLoadInfo->info.pFirstKey = NULL;
  pLoadInfo->info.pLastKey = NULL;
  pLoadInfo->info.pCount = NULL;
  pLoadInfo->info.pFirstTs = NULL;
  pLoadInfo->info.pLastTs = NULL;

  taosArrayDestroy(pLoadInfo->aSttBlk);
  taosMemoryFree(pLoadInfo);
}

void destroyLDataIter(SLDataIter *pIter) {
  tLDataIterClose2(pIter);
  destroySttBlockLoadInfo(pIter->pBlockLoadInfo);
  taosMemoryFree(pIter);
}

void destroySttBlockReader(SArray *pLDataIterArray, SSttBlockLoadCostInfo *pLoadCost) {
  if (pLDataIterArray == NULL) {
    return;
  }

  int32_t numOfLevel = taosArrayGetSize(pLDataIterArray);
  for (int32_t i = 0; i < numOfLevel; ++i) {
    SArray *pList = taosArrayGetP(pLDataIterArray, i);
    for (int32_t j = 0; j < taosArrayGetSize(pList); ++j) {
      SLDataIter *pIter = taosArrayGetP(pList, j);
      if (pIter->pBlockLoadInfo != NULL) {
        SSttBlockLoadCostInfo *pCost = &pIter->pBlockLoadInfo->cost;
        if (pLoadCost != NULL) {
          pLoadCost->loadBlocks += pCost->loadBlocks;
          pLoadCost->loadStatisBlocks += pCost->loadStatisBlocks;
          pLoadCost->blockElapsedTime += pCost->blockElapsedTime;
          pLoadCost->statisElapsedTime += pCost->statisElapsedTime;
        }
      }

      destroyLDataIter(pIter);
    }

    taosArrayDestroy(pList);
  }

  taosArrayDestroy(pLDataIterArray);
}

// choose the unpinned slot to load next data block
static void updateBlockLoadSlot(SSttBlockLoadInfo *pLoadInfo) {
  int32_t nextSlotIndex = pLoadInfo->currentLoadBlockIndex ^ 1;
  if (pLoadInfo->blockData[nextSlotIndex].pin) {
    nextSlotIndex = nextSlotIndex ^ 1;
  }

  pLoadInfo->currentLoadBlockIndex = nextSlotIndex;
}

static int32_t loadLastBlock(SLDataIter *pIter, const char *idStr, SBlockData **pResBlock) {
  if (pResBlock != NULL) {
    *pResBlock = NULL;
  }

  int32_t            code = 0;
  SSttBlockLoadInfo *pInfo = pIter->pBlockLoadInfo;

  if (pInfo->blockData[0].sttBlockIndex == pIter->iSttBlk) {
    if (pInfo->currentLoadBlockIndex != 0) {
      tsdbDebug("current load index is set to 0, block index:%d, fileVer:%" PRId64 ", due to uid:%" PRIu64
                ", load data, %s",
                pIter->iSttBlk, pIter->cid, pIter->uid, idStr);
      pInfo->currentLoadBlockIndex = 0;
    }

    *pResBlock = &pInfo->blockData[0].data;
    return code;
  }

  if (pInfo->blockData[1].sttBlockIndex == pIter->iSttBlk) {
    if (pInfo->currentLoadBlockIndex != 1) {
      tsdbDebug("current load index is set to 1, block index:%d, fileVer:%" PRId64 ", due to uid:%" PRIu64
                ", load data, %s",
                pIter->iSttBlk, pIter->cid, pIter->uid, idStr);
      pInfo->currentLoadBlockIndex = 1;
    }

    *pResBlock = &pInfo->blockData[1].data;
    return code;
  }

  if (pIter->pSttBlk == NULL || pInfo->pSchema == NULL) {
    return code;
  }

  updateBlockLoadSlot(pInfo);
  int64_t st = taosGetTimestampUs();

  SBlockData *pBlock = &pInfo->blockData[pInfo->currentLoadBlockIndex].data;
  code = tsdbSttFileReadBlockDataByColumn(pIter->pReader, pIter->pSttBlk, pBlock, pInfo->pSchema, &pInfo->colIds[1],
                                          pInfo->numOfCols - 1);
  if (code != TSDB_CODE_SUCCESS) {
    return code;
  }

  double el = (taosGetTimestampUs() - st) / 1000.0;
  pInfo->cost.blockElapsedTime += el;
  pInfo->cost.loadBlocks += 1;

  tsdbDebug("read stt block, total load:%" PRId64 ", trigger by uid:%" PRIu64 ", stt-fileVer:%" PRId64
            ", last block index:%d, entry:%d, rows:%d, uidRange:%" PRId64 "-%" PRId64 " tsRange:%" PRId64 "-%" PRId64
            " %p, elapsed time:%.2f ms, %s",
            pInfo->cost.loadBlocks, pIter->uid, pIter->cid, pIter->iSttBlk, pInfo->currentLoadBlockIndex, pBlock->nRow,
            pIter->pSttBlk->minUid, pIter->pSttBlk->maxUid, pIter->pSttBlk->minKey, pIter->pSttBlk->maxKey, pBlock, el,
            idStr);

  pInfo->blockData[pInfo->currentLoadBlockIndex].sttBlockIndex = pIter->iSttBlk;
  pIter->iRow = (pIter->backward) ? pInfo->blockData[pInfo->currentLoadBlockIndex].data.nRow : -1;

  tsdbDebug("last block index list:%d, %d, rowIndex:%d %s", pInfo->blockData[0].sttBlockIndex,
            pInfo->blockData[1].sttBlockIndex, pIter->iRow, idStr);

  *pResBlock = &pInfo->blockData[pInfo->currentLoadBlockIndex].data;
  return code;
}

// find the earliest block that contains the required records
static FORCE_INLINE int32_t findEarliestIndex(int32_t index, uint64_t uid, const SSttBlk *pBlockList, int32_t num,
                                              int32_t backward) {
  int32_t i = index;
  int32_t step = backward ? 1 : -1;
  while (i >= 0 && i < num && uid >= pBlockList[i].minUid && uid <= pBlockList[i].maxUid) {
    i += step;
  }
  return i - step;
}

static int32_t binarySearchForStartBlock(SSttBlk *pBlockList, int32_t num, uint64_t uid, int32_t backward) {
  int32_t midPos = -1;
  if (num <= 0) {
    return -1;
  }

  int32_t firstPos = 0;
  int32_t lastPos = num - 1;

  // find the first position which is bigger than the key
  if ((uid > pBlockList[lastPos].maxUid) || (uid < pBlockList[firstPos].minUid)) {
    return -1;
  }

  while (1) {
    if (uid >= pBlockList[firstPos].minUid && uid <= pBlockList[firstPos].maxUid) {
      return findEarliestIndex(firstPos, uid, pBlockList, num, backward);
    }

    if (uid > pBlockList[lastPos].maxUid || uid < pBlockList[firstPos].minUid) {
      return -1;
    }

    int32_t numOfRows = lastPos - firstPos + 1;
    midPos = (numOfRows >> 1u) + firstPos;

    if (uid < pBlockList[midPos].minUid) {
      lastPos = midPos - 1;
    } else if (uid > pBlockList[midPos].maxUid) {
      firstPos = midPos + 1;
    } else {
      return findEarliestIndex(midPos, uid, pBlockList, num, backward);
    }
  }
}

static FORCE_INLINE int32_t findEarliestRow(int32_t index, uint64_t uid, const uint64_t *uidList, int32_t num,
                                            int32_t backward) {
  int32_t i = index;
  int32_t step = backward ? 1 : -1;
  while (i >= 0 && i < num && uid == uidList[i]) {
    i += step;
  }
  return i - step;
}

static int32_t binarySearchForStartRowIndex(uint64_t *uidList, int32_t num, uint64_t uid, int32_t backward) {
  int32_t firstPos = 0;
  int32_t lastPos = num - 1;

  // find the first position which is bigger than the key
  if ((uid > uidList[lastPos]) || (uid < uidList[firstPos])) {
    return -1;
  }

  while (1) {
    if (uid == uidList[firstPos]) {
      return findEarliestRow(firstPos, uid, uidList, num, backward);
    }

    if (uid > uidList[lastPos] || uid < uidList[firstPos]) {
      return -1;
    }

    int32_t numOfRows = lastPos - firstPos + 1;
    int32_t midPos = (numOfRows >> 1u) + firstPos;

    if (uid < uidList[midPos]) {
      lastPos = midPos - 1;
    } else if (uid > uidList[midPos]) {
      firstPos = midPos + 1;
    } else {
      return findEarliestRow(midPos, uid, uidList, num, backward);
    }
  }
}

static int32_t extractSttBlockInfo(SLDataIter *pIter, const TSttBlkArray *pArray, SSttBlockLoadInfo *pBlockLoadInfo,
                                   uint64_t suid) {
  void   *px = NULL;
  int32_t code = TSDB_CODE_SUCCESS;
  if (TARRAY2_SIZE(pArray) <= 0) {
    return code;
  }

  SSttBlk *pStart = &pArray->data[0];
  SSttBlk *pEnd = &pArray->data[TARRAY2_SIZE(pArray) - 1];

  // all identical
  if (pStart->suid == pEnd->suid) {
    if (pStart->suid != suid) {  // no qualified stt block existed
      taosArrayClear(pBlockLoadInfo->aSttBlk);
      pIter->iSttBlk = -1;
      return TSDB_CODE_SUCCESS;
    } else {  // all blocks are qualified
      taosArrayClear(pBlockLoadInfo->aSttBlk);
      px = taosArrayAddBatch(pBlockLoadInfo->aSttBlk, pArray->data, pArray->size);
      if (px == NULL) {
        return terrno;
      }
    }
  } else {
    SArray *pTmp = taosArrayInit(TARRAY2_SIZE(pArray), sizeof(SSttBlk));
    if (pTmp == NULL) {
      return terrno;
    }

    for (int32_t i = 0; i < TARRAY2_SIZE(pArray); ++i) {
      SSttBlk *p = &pArray->data[i];
      if (p->suid < suid) {
        continue;
      }

      if (p->suid == suid) {
        void *px = taosArrayPush(pTmp, p);
        if (px == NULL) {
          code = terrno;
          break;
        }
      } else if (p->suid > suid) {
        break;
      }
    }

    taosArrayDestroy(pBlockLoadInfo->aSttBlk);
    pBlockLoadInfo->aSttBlk = pTmp;
  }

  return code;
}

static int32_t tValueDupPayload(SValue *pVal) {
  if (IS_VAR_DATA_TYPE(pVal->type) || pVal->type == TSDB_DATA_TYPE_DECIMAL) {
    char *p = (char *)pVal->pData;
    char *pBuf = taosMemoryMalloc(pVal->nData);
    if (pBuf == NULL) {
      return terrno;
    }

    memcpy(pBuf, p, pVal->nData);
    pVal->pData = (uint8_t *)pBuf;
  }

  return TSDB_CODE_SUCCESS;
}

static int32_t loadSttStatisticsBlockData(SSttFileReader *pSttFileReader, SSttBlockLoadInfo *pBlockLoadInfo,
                                          TStatisBlkArray *pStatisBlkArray, uint64_t suid, const char *id) {
  int32_t code = TSDB_CODE_SUCCESS;
  int32_t lino = 0;
  void   *px = NULL;
  int32_t startIndex = 0;
  int32_t ret = 0;

  int32_t numOfBlocks = TARRAY2_SIZE(pStatisBlkArray);
  if (numOfBlocks <= 0) {
    return code;
  }

  while ((startIndex < numOfBlocks) && (pStatisBlkArray->data[startIndex].maxTbid.suid < suid)) {
    ++startIndex;
  }

  if (startIndex >= numOfBlocks || pStatisBlkArray->data[startIndex].minTbid.suid > suid) {
    return 0;
  }

  int32_t endIndex = startIndex;
  while (endIndex < numOfBlocks && pStatisBlkArray->data[endIndex].minTbid.suid <= suid) {
    ++endIndex;
  }

  int32_t num = endIndex - startIndex;
  pBlockLoadInfo->cost.loadStatisBlocks += num;

  STbStatisBlock block;
  code = tStatisBlockInit(&block);
  QUERY_CHECK_CODE(code, lino, _end);

  int64_t st = taosGetTimestampUs();

  for (int32_t k = startIndex; k < endIndex; ++k) {
    code = tsdbSttFileReadStatisBlock(pSttFileReader, &pStatisBlkArray->data[k], &block);
    QUERY_CHECK_CODE(code, lino, _end);

    int32_t i = 0;
    int32_t rows = block.numOfRecords;
    while (i < rows && ((int64_t *)block.suids.data)[i] != suid) {
      ++i;
    }

    // existed
    if (i < rows) {
      SSttTableRowsInfo *pInfo = &pBlockLoadInfo->info;

      if (pInfo->pUid == NULL) {
        pInfo->pUid = taosArrayInit(rows, sizeof(int64_t));
        pInfo->pFirstTs = taosArrayInit(rows, sizeof(int64_t));
        pInfo->pLastTs = taosArrayInit(rows, sizeof(int64_t));
        pInfo->pCount = taosArrayInit(rows, sizeof(int64_t));

        pInfo->pFirstKey = taosArrayInit(rows, sizeof(SValue));
        pInfo->pLastKey = taosArrayInit(rows, sizeof(SValue));

        if (pInfo->pUid == NULL || pInfo->pFirstTs == NULL || pInfo->pLastTs == NULL || pInfo->pCount == NULL ||
            pInfo->pFirstKey == NULL || pInfo->pLastKey == NULL) {
          code = terrno;
          goto _end;
        }

        pInfo->memSize = sizeof(SSttTableRowsInfo) + sizeof(SArray) * 6;
      }

      if (pStatisBlkArray->data[k].maxTbid.suid == suid) {
        int32_t size = rows - i;
        int32_t offset = i * sizeof(int64_t);

        px = taosArrayAddBatch(pInfo->pUid, tBufferGetDataAt(&block.uids, offset), size);
        TSDB_CHECK_NULL(px, code, lino, _end, terrno);

        px = taosArrayAddBatch(pInfo->pFirstTs, tBufferGetDataAt(&block.firstKeyTimestamps, offset), size);
        TSDB_CHECK_NULL(px, code, lino, _end, terrno);

        px = taosArrayAddBatch(pInfo->pLastTs, tBufferGetDataAt(&block.lastKeyTimestamps, offset), size);
        TSDB_CHECK_NULL(px, code, lino, _end, terrno);

        px = taosArrayAddBatch(pInfo->pCount, tBufferGetDataAt(&block.counts, offset), size);
        TSDB_CHECK_NULL(px, code, lino, _end, terrno);

        pInfo->memSize += size * sizeof(int64_t) * 4;
        pInfo->memSize += size * sizeof(SValue) * 2;

        if (block.numOfPKs > 0) {
          SValue vFirst = {0}, vLast = {0};
          for (int32_t f = i; f < rows; ++f) {
            code = tValueColumnGet(&block.firstKeyPKs[0], f, &vFirst);
            TSDB_CHECK_CODE(code, lino, _end);

            code = tValueDupPayload(&vFirst);
            TSDB_CHECK_CODE(code, lino, _end);

            px = taosArrayPush(pInfo->pFirstKey, &vFirst);
            TSDB_CHECK_NULL(px, code, lino, _end, terrno);

            // todo add api to clone the original data
            code = tValueColumnGet(&block.lastKeyPKs[0], f, &vLast);
            TSDB_CHECK_CODE(code, lino, _end);

            code = tValueDupPayload(&vLast);
            TSDB_CHECK_CODE(code, lino, _end);

            px = taosArrayPush(pInfo->pLastKey, &vLast);
            TSDB_CHECK_NULL(px, code, lino, _end, terrno);

            pInfo->memSize += (IS_VAR_DATA_TYPE(vFirst.type) || vFirst.type == TSDB_DATA_TYPE_DECIMAL)? (vFirst.nData + vLast.nData):0;
          }
        } else {
          SValue vFirst = {0};
          for (int32_t j = 0; j < size; ++j) {
            px = taosArrayPush(pInfo->pFirstKey, &vFirst);
            TSDB_CHECK_NULL(px, code, lino, _end, terrno);

            px = taosArrayPush(pInfo->pLastKey, &vFirst);
            TSDB_CHECK_NULL(px, code, lino, _end, terrno);
          }
        }
      } else {
        STbStatisRecord record = {0};
        while (i < rows) {
          code = tStatisBlockGet(&block, i, &record);
          TSDB_CHECK_CODE(code, lino, _end);

          if (record.suid != suid) {
            break;
          }

          px = taosArrayPush(pInfo->pUid, &record.uid);
          TSDB_CHECK_NULL(px, code, lino, _end, terrno);

          px = taosArrayPush(pInfo->pCount, &record.count);
          TSDB_CHECK_NULL(px, code, lino, _end, terrno);

          px = taosArrayPush(pInfo->pFirstTs, &record.firstKey.ts);
          TSDB_CHECK_NULL(px, code, lino, _end, terrno);

          px = taosArrayPush(pInfo->pLastTs, &record.lastKey.ts);
          TSDB_CHECK_NULL(px, code, lino, _end, terrno);

          pInfo->memSize += (sizeof(int64_t) * 4 + sizeof(SValue) * 2);

          if (record.firstKey.numOfPKs > 0) {
            SValue first = record.firstKey.pks[0];
            code = tValueDupPayload(&first);
            TSDB_CHECK_CODE(code, lino, _end);

            px = taosArrayPush(pInfo->pFirstKey, &first);
            TSDB_CHECK_NULL(px, code, lino, _end, terrno);

            SValue last = record.lastKey.pks[0];
            code = tValueDupPayload(&last);
            TSDB_CHECK_CODE(code, lino, _end);

            px = taosArrayPush(pInfo->pLastKey, &last);
            TSDB_CHECK_NULL(px, code, lino, _end, terrno);

            pInfo->memSize += (IS_VAR_DATA_TYPE(first.type) || first.type == TSDB_DATA_TYPE_DECIMAL)? (first.nData + last.nData):0;
          } else {
            SValue v = {0};
            px = taosArrayPush(pInfo->pFirstKey, &v);
            TSDB_CHECK_NULL(px, code, lino, _end, terrno);

            px = taosArrayPush(pInfo->pLastKey, &v);
            TSDB_CHECK_NULL(px, code, lino, _end, terrno);
          }

          i += 1;
        }
      }
    }
  }

_end:
  tStatisBlockDestroy(&block);
  if (code != 0) {
    tsdbError("%s error happens at:%s line number: %d, code:%s", id, __func__, lino, tstrerror(code));
  } else {
    double el = (taosGetTimestampUs() - st) / 1000.0;
    pBlockLoadInfo->cost.statisElapsedTime += el;

    tsdbDebug("%s load %d statis blocks into buf, elapsed time:%.2fms", id, num, el);
  }
  return code;
}

static int32_t doLoadSttFilesBlk(SSttBlockLoadInfo *pBlockLoadInfo, SLDataIter *pIter, int64_t suid,
                                 _load_tomb_fn loadTombFn, void *pReader1, const char *idStr, bool loadFromDisk) {
  int64_t st = taosGetTimestampUs();

  const TSttBlkArray *pSttBlkArray = NULL;
  pBlockLoadInfo->sttBlockLoaded = true;

  // load the stt block info for each stt-block
  int32_t code = tsdbSttFileReadSttBlk(pIter->pReader, &pSttBlkArray);
  if (code != TSDB_CODE_SUCCESS) {
    tsdbError("load stt blk failed, code:%s, %s", tstrerror(code), idStr);
    return code;
  }

  // load the stt block info for each stt file block
  code = extractSttBlockInfo(pIter, pSttBlkArray, pBlockLoadInfo, suid);
  if (code != TSDB_CODE_SUCCESS) {
    tsdbError("load stt block info failed, code:%s, %s", tstrerror(code), idStr);
    return code;
  }

  if (loadFromDisk) {
    // load stt statistics block for all stt-blocks, to decide if the data of queried table exists in current stt file
    TStatisBlkArray *pStatisBlkArray = NULL;
    code = tsdbSttFileReadStatisBlk(pIter->pReader, (const TStatisBlkArray **)&pStatisBlkArray);
    if (code != TSDB_CODE_SUCCESS) {
      tsdbError("failed to load stt block statistics, code:%s, %s", tstrerror(code), idStr);
      return code;
    }

    // load statistics block for all tables in current stt file
    code = loadSttStatisticsBlockData(pIter->pReader, pIter->pBlockLoadInfo, pStatisBlkArray, suid, idStr);
    if (code != TSDB_CODE_SUCCESS) {
      tsdbError("failed to load stt statistics block data, code:%s, %s", tstrerror(code), idStr);
      return code;
    }
  } else {
    tsdbDebug("stt block statis info loaded from cache, %s", idStr);
  }

  code = loadTombFn(pReader1, pIter->pReader, pIter->pBlockLoadInfo);

  double el = (taosGetTimestampUs() - st) / 1000.0;
  tsdbDebug("load the stt file blk info completed, elapsed time:%.2fms, %s", el, idStr);
  return code;
}

static int32_t uidComparFn(const void *p1, const void *p2) {
  const uint64_t *pFirst = p1;
  const uint64_t *pVal = p2;

  if (*pFirst == *pVal) {
    return 0;
  } else {
    return *pFirst < *pVal ? -1 : 1;
  }
}

static void setSttInfoForCurrentTable(SSttBlockLoadInfo *pLoadInfo, uint64_t uid, SSttKeyRange *pRange,
                                      int64_t *numOfRows) {
  if (pRange == NULL || taosArrayGetSize(pLoadInfo->info.pUid) == 0) {
    return;
  }

  int32_t index = taosArraySearchIdx(pLoadInfo->info.pUid, &uid, uidComparFn, TD_EQ);
  if (index >= 0) {
    pRange->skey.ts = *(int64_t *)taosArrayGet(pLoadInfo->info.pFirstTs, index);
    pRange->ekey.ts = *(int64_t *)taosArrayGet(pLoadInfo->info.pLastTs, index);

    *numOfRows += *(int64_t *)taosArrayGet(pLoadInfo->info.pCount, index);

    if (pRange->skey.numOfPKs > 0) {
      memcpy(&pRange->skey.pks[0], taosArrayGet(pLoadInfo->info.pFirstKey, index), sizeof(SValue));
      memcpy(&pRange->ekey.pks[0], taosArrayGet(pLoadInfo->info.pLastKey, index), sizeof(SValue));
    }
  }
}

int32_t tLDataIterOpen2(SLDataIter *pIter, SSttFileReader *pSttFileReader, int32_t cid, int8_t backward,
                        SMergeTreeConf *pConf, SSttBlockLoadInfo *pBlockLoadInfo, SSttKeyRange *pKeyRange,
                        int64_t *numOfRows, const char *idStr, bool loadFromDisk) {
  int32_t code = TSDB_CODE_SUCCESS;

  pIter->uid = pConf->uid;
  pIter->cid = cid;
  pIter->backward = backward;
  pIter->verRange.minVer = pConf->verRange.minVer;
  pIter->verRange.maxVer = pConf->verRange.maxVer;
  pIter->timeWindow.skey = pConf->timewindow.skey;
  pIter->timeWindow.ekey = pConf->timewindow.ekey;

  pIter->pStartRowKey = pConf->pCurRowKey;
  pIter->pReader = pSttFileReader;
  pIter->pBlockLoadInfo = pBlockLoadInfo;

  // open stt file failed, ignore and continue
  if (pIter->pReader == NULL) {
    tsdbError("stt file reader is null, %s", idStr);
    pIter->pSttBlk = NULL;
    pIter->iSttBlk = -1;
    return TSDB_CODE_SUCCESS;
  }

  if (!pBlockLoadInfo->sttBlockLoaded) {
      code = doLoadSttFilesBlk(pBlockLoadInfo, pIter, pConf->suid, pConf->loadTombFn, pConf->pReader, idStr, loadFromDisk);
  }

  setSttInfoForCurrentTable(pBlockLoadInfo, pConf->uid, pKeyRange, numOfRows);

  // find the start block, actually we could load the position to avoid repeatly searching for the start position when
  // the skey is updated.
  size_t size = taosArrayGetSize(pBlockLoadInfo->aSttBlk);
  pIter->iSttBlk = binarySearchForStartBlock(pBlockLoadInfo->aSttBlk->pData, size, pConf->uid, backward);
  if (pIter->iSttBlk != -1) {
    pIter->pSttBlk = taosArrayGet(pBlockLoadInfo->aSttBlk, pIter->iSttBlk);
    pIter->iRow = (pIter->backward) ? pIter->pSttBlk->nRow : -1;

    if ((!backward) && ((pConf->strictTimeRange && pIter->pSttBlk->minKey >= pIter->timeWindow.ekey) ||
                        (!pConf->strictTimeRange && pIter->pSttBlk->minKey > pIter->timeWindow.ekey))) {
      pIter->pSttBlk = NULL;
    }

    if (backward && ((pConf->strictTimeRange && pIter->pSttBlk->maxKey <= pIter->timeWindow.skey) ||
                     (!pConf->strictTimeRange && pIter->pSttBlk->maxKey < pIter->timeWindow.skey))) {
      pIter->pSttBlk = NULL;
      pIter->ignoreEarlierTs = true;
    }
  }

  return code;
}

void tLDataIterClose2(SLDataIter *pIter) {
  tsdbSttFileReaderClose(&pIter->pReader);
  pIter->pReader = NULL;
}

void tLDataIterNextBlock(SLDataIter *pIter, const char *idStr) {
  int32_t step = pIter->backward ? -1 : 1;
  int32_t oldIndex = pIter->iSttBlk;

  pIter->iSttBlk += step;

  int32_t index = -1;
  size_t  size = pIter->pBlockLoadInfo->aSttBlk->size;
  for (int32_t i = pIter->iSttBlk; i < size && i >= 0; i += step) {
    SSttBlk *p = taosArrayGet(pIter->pBlockLoadInfo->aSttBlk, i);
    if ((!pIter->backward) && p->minUid > pIter->uid) {
      break;
    }

    if (pIter->backward && p->maxUid < pIter->uid) {
      break;
    }

    // check uid firstly
    if (p->minUid <= pIter->uid && p->maxUid >= pIter->uid) {
      if ((!pIter->backward) && p->minKey > pIter->timeWindow.ekey) {
        break;
      }

      if (pIter->backward && p->maxKey < pIter->timeWindow.skey) {
        break;
      }

      // check time range secondly
      if (p->minKey <= pIter->timeWindow.ekey && p->maxKey >= pIter->timeWindow.skey) {
        if ((!pIter->backward) && p->minVer > pIter->verRange.maxVer) {
          break;
        }

        if (pIter->backward && p->maxVer < pIter->verRange.minVer) {
          break;
        }

        if (p->minVer <= pIter->verRange.maxVer && p->maxVer >= pIter->verRange.minVer) {
          index = i;
          break;
        }
      }
    }
  }

  pIter->pSttBlk = NULL;
  if (index != -1) {
    SSttBlk *p = taosArrayGet(pIter->pBlockLoadInfo->aSttBlk, index);

    pIter->iSttBlk = index;
    pIter->pSttBlk = (SSttBlk *)taosArrayGet(pIter->pBlockLoadInfo->aSttBlk, pIter->iSttBlk);
    tsdbDebug("try next stt-file block:%d from %d, trigger by uid:%" PRIu64 ", stt-fileVer:%" PRId64
              ", uidRange:%" PRId64 "-%" PRId64 " %s",
              pIter->iSttBlk, oldIndex, pIter->uid, pIter->cid, p->minUid, p->maxUid, idStr);
  } else {
    tsdbDebug("no more last block qualified, uid:%" PRIu64 ", stt-file block:%d, %s", pIter->uid, oldIndex, idStr);
  }
}

static int32_t findNextValidRow(SLDataIter *pIter, const char *idStr) {
  bool        hasVal = false;
  int32_t     step = pIter->backward ? -1 : 1;
  int32_t     i = pIter->iRow;
  SBlockData *pData = NULL;

  int32_t code = loadLastBlock(pIter, idStr, &pData);
  if (code) {
    tsdbError("failed to load stt block, code:%s, %s", tstrerror(code), idStr);
    return code;
  }

  // mostly we only need to find the start position for a given table
  if ((((i == 0) && (!pIter->backward)) || (i == pData->nRow - 1 && pIter->backward)) && pData->aUid != NULL) {
    i = binarySearchForStartRowIndex((uint64_t *)pData->aUid, pData->nRow, pIter->uid, pIter->backward);
    if (i == -1) {
      tsdbDebug("failed to find the data in pBlockData, uid:%" PRIu64 " , %s", pIter->uid, idStr);
      pIter->iRow = -1;
      return code;
    }
  }

  for (; i < pData->nRow && i >= 0; i += step) {
    if (pData->aUid != NULL) {
      if (!pIter->backward) {
        if (pData->aUid[i] > pIter->uid) {
          break;
        }
      } else {
        if (pData->aUid[i] < pIter->uid) {
          break;
        }
      }
    }

    int64_t ts = pData->aTSKEY[i];
    if (!pIter->backward) {               // asc
      if (ts > pIter->timeWindow.ekey) {  // no more data
        break;
      } else {
        if (ts < pIter->timeWindow.skey) {
          continue;
        }

        if (ts == pIter->timeWindow.skey && pIter->pStartRowKey->numOfPKs > 0) {
          SRowKey key;
          tColRowGetKey(pData, i, &key);
          int32_t ret = pkCompEx(&key, pIter->pStartRowKey);
          if (ret < 0) {
            continue;
          }
        }
      }
    } else {
      if (ts < pIter->timeWindow.skey) {
        break;
      } else {
        if (ts > pIter->timeWindow.ekey) {
          continue;
        }

        if (ts == pIter->timeWindow.ekey && pIter->pStartRowKey->numOfPKs > 0) {
          SRowKey key;
          tColRowGetKey(pData, i, &key);
          int32_t ret = pkCompEx(&key, pIter->pStartRowKey);
          if (ret > 0) {
            continue;
          }
        }
      }
    }

    int64_t ver = pData->aVersion[i];
    if (ver < pIter->verRange.minVer) {
      continue;
    }

    // todo opt handle desc case
    if (ver > pIter->verRange.maxVer) {
      continue;
    }

    hasVal = true;
    break;
  }

  pIter->iRow = (hasVal) ? i : -1;
  return code;
}

int32_t tLDataIterNextRow(SLDataIter *pIter, const char *idStr, bool *hasNext) {
  int32_t     step = pIter->backward ? -1 : 1;
  int32_t     code = 0;
  int32_t     iBlockL = pIter->iSttBlk;
  SBlockData *pBlockData = NULL;
  int32_t     lino = 0;

  *hasNext = false;

  // no qualified last file block in current file, no need to fetch row
  if (pIter->pSttBlk == NULL) {
    return code;
  }

  code = loadLastBlock(pIter, idStr, &pBlockData);
  if (pBlockData == NULL || code != TSDB_CODE_SUCCESS) {
    lino = __LINE__;
    goto _exit;
  }

  pIter->iRow += step;

  while (1) {
    bool skipBlock = false;
    code = findNextValidRow(pIter, idStr);
    TSDB_CHECK_CODE(code, lino, _exit);

    if (pIter->pBlockLoadInfo->checkRemainingRow) {
      skipBlock = true;
      int16_t *aCols = pIter->pBlockLoadInfo->colIds;
      int      nCols = pIter->pBlockLoadInfo->numOfCols;
      bool     isLast = pIter->pBlockLoadInfo->isLast;
      for (int inputColIndex = 0; inputColIndex < nCols; ++inputColIndex) {
        for (int colIndex = 0; colIndex < pBlockData->nColData; ++colIndex) {
          SColData *pColData = &pBlockData->aColData[colIndex];
          int16_t   cid = pColData->cid;

          if (cid == aCols[inputColIndex]) {
            if (isLast && (pColData->flag & HAS_VALUE)) {
              skipBlock = false;
              break;
            } else if (pColData->flag & (HAS_VALUE | HAS_NULL)) {
              skipBlock = false;
              break;
            }
          }
        }
      }
    }

    if (skipBlock || pIter->iRow >= pBlockData->nRow || pIter->iRow < 0) {
      tLDataIterNextBlock(pIter, idStr);
      if (pIter->pSttBlk == NULL) {  // no more data
        goto _exit;
      }
    } else {
      break;
    }

    if (iBlockL != pIter->iSttBlk) {
      code = loadLastBlock(pIter, idStr, &pBlockData);
      if ((pBlockData == NULL) || (code != 0)) {
        lino = __LINE__;
        goto _exit;
      }

      // set start row index
      pIter->iRow = pIter->backward ? pBlockData->nRow - 1 : 0;
    }
  }

  pIter->rInfo.suid = pBlockData->suid;
  pIter->rInfo.uid = pBlockData->uid;
  pIter->rInfo.row = tsdbRowFromBlockData(pBlockData, pIter->iRow);

_exit:
  if (code) {
    tsdbError("failed to exec stt-file nextIter, lino:%d, code:%s, %s", lino, tstrerror(code), idStr);
  }

  *hasNext = (code == TSDB_CODE_SUCCESS) && (pIter->pSttBlk != NULL) && (pBlockData != NULL);
  return code;
}

// SMergeTree =================================================
static FORCE_INLINE int32_t tLDataIterCmprFn(const SRBTreeNode *p1, const SRBTreeNode *p2) {
  SLDataIter *pIter1 = (SLDataIter *)(((uint8_t *)p1) - offsetof(SLDataIter, node));
  SLDataIter *pIter2 = (SLDataIter *)(((uint8_t *)p2) - offsetof(SLDataIter, node));

  SRowKey rkey1 = {0}, rkey2 = {0};
  tRowGetKeyEx(&pIter1->rInfo.row, &rkey1);
  tRowGetKeyEx(&pIter2->rInfo.row, &rkey2);

  int32_t ret = tRowKeyCompare(&rkey1, &rkey2);
  if (ret < 0) {
    return -1;
  } else if (ret > 0) {
    return 1;
  } else {
    int64_t ver1 = TSDBROW_VERSION(&pIter1->rInfo.row);
    int64_t ver2 = TSDBROW_VERSION(&pIter2->rInfo.row);

    if (ver1 < ver2) {
      return -1;
    } else if (ver1 > ver2) {
      return 1;
    } else {
      return 0;
    }
  }
}

static FORCE_INLINE int32_t tLDataIterDescCmprFn(const SRBTreeNode *p1, const SRBTreeNode *p2) {
  return -1 * tLDataIterCmprFn(p1, p2);
}

static void clearTableRowsInfoCache(void) {
  int32_t items = (statisCacheInfo.pStatisFileCache != NULL)? taosLRUCacheGetElems(statisCacheInfo.pStatisFileCache):0;
  tsdbInfo("start to free %d items in statisCache", items);

  taosLRUCacheCleanup(statisCacheInfo.pStatisFileCache);
  (void)taosThreadMutexDestroy(&statisCacheInfo.lock);
}

// init the statis file cache, 10MiB by default
static void initTableRowsInfoCache(void) {
  statisCacheInfo.pStatisFileCache = taosLRUCacheInit(40 * 1024 * 1024, -1, 0.5);
  (void)taosThreadMutexInit(&statisCacheInfo.lock, NULL);
  (void) atexit(clearTableRowsInfoCache);
}

int32_t tMergeTreeOpen2(SMergeTree *pMTree, SMergeTreeConf *pConf, SSttDataInfoForTable *pSttDataInfo) {
  int32_t               code = TSDB_CODE_SUCCESS;
  STFileSet *           pFset = (STFileSet *)pConf->pCurrentFileset;
  bool                  loadStatisFromDisk = true;
  int32_t               lino = 0;
  int32_t               numOfLevels = pFset->lvlArr->size;
  SSttStatisCacheValue* pValue = NULL;
  LRUHandle*            pHandle = NULL;
  SSttStatisCacheKey    key = {.suid = pConf->suid, .fid = pFset->fid, .vgId = TD_VID(pConf->pTsdb->pVnode)};

  (void)taosThreadOnce(&tsCacheInit, initTableRowsInfoCache);

  pMTree->pIter = NULL;
  pMTree->backward = pConf->backward;
  pMTree->idStr = pConf->idstr;

  if (!pMTree->backward) {  // asc
    tRBTreeCreate(&pMTree->rbt, tLDataIterCmprFn);
  } else {  // desc
    tRBTreeCreate(&pMTree->rbt, tLDataIterDescCmprFn);
  }

  pMTree->ignoreEarlierTs = false;

  // no data exists, go to end
  if (numOfLevels == 0) {
    goto _end;
  }

  code = adjustSttDataIters(pConf->pSttFileBlockIterArray, pConf->pCurrentFileset);
  if (code) {
    goto _end;
  }

  if (pConf->cacheStatis) {
    int32_t ret = getStatisInfoFromCache(statisCacheInfo.pStatisFileCache, &key, &pValue, &pHandle, pConf->idstr);
    if (ret == TSDB_CODE_SUCCESS) {  // use cached statis info
      if (pValue->commitTs == pFset->lastCommit) {
        loadStatisFromDisk = false;
      } else {  // release the handle ref, and then remove it from lru cache
        int64_t ts = pValue->commitTs;
        clearStatisInfoCache(statisCacheInfo.pStatisFileCache, &key, &pHandle);
        tsdbInfo(
            "cache expired since new commit occurs, remove the cache and load from disk, vgId:%d, fid:%d, suid:%" PRId64
            ", commitTs:%" PRId64 ", new commitTs:%" PRId64,
            key.vgId, key.fid, key.suid, ts, pFset->lastCommit);
      }
    }
  }

  for (int32_t j = 0; j < numOfLevels; ++j) {
    SSttLvl *pSttLevel = ((STFileSet *)pConf->pCurrentFileset)->lvlArr->data[j];
    SArray  *pList = taosArrayGetP(pConf->pSttFileBlockIterArray, j);

    for (int32_t i = 0; i < TARRAY2_SIZE(pSttLevel->fobjArr); ++i) {  // open all last file
      SLDataIter *pIter = taosArrayGetP(pList, i);

      SSttFileReader    *pSttFileReader = pIter->pReader;
      SSttBlockLoadInfo *pLoadInfo = pIter->pBlockLoadInfo;

      // open stt file reader if not opened yet
      // if failed to open this stt file, ignore the error and try next one
      if (pSttFileReader == NULL) {
        int32_t pgSize = pConf->pTsdb->pVnode->config.tsdbPageSize;

        SSttFileReaderConfig conf = {
            .tsdb = pConf->pTsdb, .szPage = pgSize, .file[0] = *pSttLevel->fobjArr->data[i]->f};

        code = tsdbSttFileReaderOpen(pSttLevel->fobjArr->data[i]->fname, &conf, &pSttFileReader);
        if (code != TSDB_CODE_SUCCESS) {
          tsdbError("open stt file reader error. file name %s, code %s, %s", pSttLevel->fobjArr->data[i]->fname,
                    tstrerror(code), pMTree->idStr);
        }
      }

      if (pLoadInfo == NULL) {
        code = tCreateSttBlockLoadInfo(pConf->pSchema, pConf->pCols, pConf->numOfCols, &pLoadInfo);
        if (code != TSDB_CODE_SUCCESS) {
          goto _end;
        }
      }

      if (!loadStatisFromDisk && (pLoadInfo->info.pCount == NULL)) {
          code = getSttTableRowsInfo(pValue, pConf->pCurRowKey->numOfPKs, j, i, &pLoadInfo->info);
          if (code != TSDB_CODE_SUCCESS) {
            loadStatisFromDisk = true;  // failed to get statis info from cache, load it from stt file
          }
      }

      memset(pIter, 0, sizeof(SLDataIter));

      SSttKeyRange range = {.skey.numOfPKs = pConf->pCurRowKey->numOfPKs, .ekey.numOfPKs = pConf->pCurRowKey->numOfPKs};
      int64_t      numOfRows = 0;
      int64_t      cid = pSttLevel->fobjArr->data[i]->f->cid;

      code = tLDataIterOpen2(pIter, pSttFileReader, cid, pMTree->backward, pConf, pLoadInfo, &range, &numOfRows,
                             pMTree->idStr, loadStatisFromDisk);
      if (code != TSDB_CODE_SUCCESS) {
        goto _end;
      }

      bool hasVal = NULL;
      code = tLDataIterNextRow(pIter, pMTree->idStr, &hasVal);
      if (code) {
        goto _end;
      }

      if (hasVal) {
        tMergeTreeAddIter(pMTree, pIter);

        // let's record the time window for current table of uid in the stt files
        if (pSttDataInfo != NULL && numOfRows > 0) {
          void *px = taosArrayPush(pSttDataInfo->pKeyRangeList, &range);
          QUERY_CHECK_NULL(px, code, lino, _end, terrno);

          pSttDataInfo->numOfRows += numOfRows;
        }
      } else {
        if (!pMTree->ignoreEarlierTs) {
          pMTree->ignoreEarlierTs = pIter->ignoreEarlierTs;
        }
      }
    }
  }

  if (pConf->cacheStatis && loadStatisFromDisk) {
    SSttStatisCacheKey    k = {0};
    SSttStatisCacheValue *pVal = NULL;

    code = buildSttTableRowsInfoKV(pConf, TD_VID(pConf->pTsdb->pVnode), &k, &pVal);
    if (code == TSDB_CODE_SUCCESS) {
      code = putStatisInfoIntoCache(statisCacheInfo.pStatisFileCache, &k, pVal, pConf->idstr);
    }
  }

  if (pHandle != NULL && pConf->cacheStatis) {
    releaseCacheHandle(statisCacheInfo.pStatisFileCache, &pHandle, true);
  }

  return code;

_end:
  if (pHandle != NULL && pConf->cacheStatis) {
    releaseCacheHandle(statisCacheInfo.pStatisFileCache, &pHandle, true);
  }

  tMergeTreeClose(pMTree);
  return code;
}

void tMergeTreeAddIter(SMergeTree *pMTree, SLDataIter *pIter) {
  SRBTreeNode *node = tRBTreePut(&pMTree->rbt, (SRBTreeNode *)pIter);
}

bool tMergeTreeIgnoreEarlierTs(SMergeTree *pMTree) { return pMTree->ignoreEarlierTs; }

static void tLDataIterPinSttBlock(SLDataIter *pIter, const char *id) {
  SSttBlockLoadInfo *pInfo = pIter->pBlockLoadInfo;

  if (pInfo->blockData[0].sttBlockIndex == pIter->iSttBlk) {
    pInfo->blockData[0].pin = true;
    tsdbTrace("pin stt-block, blockIndex:%d, stt-fileVer:%" PRId64 " %s", pIter->iSttBlk, pIter->cid, id);
    return;
  }

  if (pInfo->blockData[1].sttBlockIndex == pIter->iSttBlk) {
    pInfo->blockData[1].pin = true;
    tsdbTrace("pin stt-block, blockIndex:%d, stt-fileVer:%" PRId64 " %s", pIter->iSttBlk, pIter->cid, id);
    return;
  }

  tsdbError("failed to pin any stt block, sttBlock:%d stt-fileVer:%" PRId64 " %s", pIter->iSttBlk, pIter->cid, id);
}

static void tLDataIterUnpinSttBlock(SLDataIter *pIter, const char *id) {
  SSttBlockLoadInfo *pInfo = pIter->pBlockLoadInfo;
  if (pInfo->blockData[0].pin) {
    pInfo->blockData[0].pin = false;
    tsdbTrace("unpin stt-block:%d, stt-fileVer:%" PRId64 " %s", pInfo->blockData[0].sttBlockIndex, pIter->cid, id);
    return;
  }

  if (pInfo->blockData[1].pin) {
    pInfo->blockData[1].pin = false;
    tsdbTrace("unpin stt-block:%d, stt-fileVer:%" PRId64 " %s", pInfo->blockData[1].sttBlockIndex, pIter->cid, id);
    return;
  }

  tsdbError("failed to unpin any stt block, sttBlock:%d stt-fileVer:%" PRId64 " %s", pIter->iSttBlk, pIter->cid, id);
}

void tMergeTreePinSttBlock(SMergeTree *pMTree) {
  if (pMTree->pIter == NULL) {
    return;
  }

  SLDataIter *pIter = pMTree->pIter;
  pMTree->pPinnedBlockIter = pIter;
  tLDataIterPinSttBlock(pIter, pMTree->idStr);
}

void tMergeTreeUnpinSttBlock(SMergeTree *pMTree) {
  if (pMTree->pPinnedBlockIter == NULL) {
    return;
  }

  SLDataIter *pIter = pMTree->pPinnedBlockIter;
  pMTree->pPinnedBlockIter = NULL;
  tLDataIterUnpinSttBlock(pIter, pMTree->idStr);
}

int32_t tMergeTreeNext(SMergeTree *pMTree, bool *pHasNext) {
  int32_t code = 0;
  if (pHasNext == NULL) {
    return TSDB_CODE_INVALID_PARA;
  }

  *pHasNext = false;
  while (pMTree->pIter) {
    SLDataIter *pIter = pMTree->pIter;
    bool        hasVal = false;
    code = tLDataIterNextRow(pIter, pMTree->idStr, &hasVal);
    if (!hasVal || (code != 0)) {
      if (code == TSDB_CODE_FILE_CORRUPTED) {
        code = 0;  // suppress the file corrupt error to enable all queries within this cluster can run without failed.
      }

      pMTree->pIter = NULL;
    }

    // compare with min in RB Tree
    pIter = (SLDataIter *)tRBTreeMin(&pMTree->rbt);
    if (pMTree->pIter && pIter) {
      int32_t c = pMTree->rbt.cmprFn(&pMTree->pIter->node, &pIter->node);
      if (c > 0) {
        (void)tRBTreePut(&pMTree->rbt, (SRBTreeNode *)pMTree->pIter);
        pMTree->pIter = NULL;
      } else if (!c) {
        continue;
      }
    }

    break;
  }

  if (pMTree->pIter == NULL) {
    pMTree->pIter = (SLDataIter *)tRBTreeMin(&pMTree->rbt);
    if (pMTree->pIter) {
      tRBTreeDrop(&pMTree->rbt, (SRBTreeNode *)pMTree->pIter);
    }
  }

  *pHasNext = (pMTree->pIter != NULL);
  return code;
}

void tMergeTreeClose(SMergeTree *pMTree) {
  pMTree->pIter = NULL;
  pMTree->pPinnedBlockIter = NULL;
}

int32_t buildSttTableRowsInfoKV(SMergeTreeConf *pConf, int32_t vgId, SSttStatisCacheKey *pKey,
                                SSttStatisCacheValue **pValue) {
  *pValue = taosMemoryCalloc(1, sizeof(SSttStatisCacheValue));
  if (*pValue == NULL) {
    return terrno;
  }

  memset(pKey, 0, sizeof(SSttStatisCacheKey));

  STFileSet *pFset = (STFileSet *)pConf->pCurrentFileset;

  pKey->suid = pConf->suid;
  pKey->vgId = vgId;
  pKey->fid = pFset->fid;

  (*pValue)->commitTs = pFset->lastCommit;

  int32_t numOfLevels = TARRAY2_SIZE(pFset->lvlArr);

  (*pValue)->pLevel = taosArrayInit(numOfLevels, sizeof(void *));
  if ((*pValue)->pLevel == NULL) {
    return terrno;
  }

  for (int32_t j = 0; j < numOfLevels; ++j) {
    SSttLvl *pSttLevel = pFset->lvlArr->data[j];
    SArray * pIterList = taosArrayGetP(pConf->pSttFileBlockIterArray, j);
    if (pIterList == NULL) {
      return terrno;
    }

    SArray *pRowsInfoArr = taosArrayInit(TARRAY2_SIZE(pSttLevel->fobjArr), sizeof(SSttTableRowsInfo));
    if (pRowsInfoArr == NULL) {
      return terrno;
    }

    for (int32_t i = 0; i < TARRAY2_SIZE(pSttLevel->fobjArr); ++i) {  // open all stt file
      SLDataIter *       pIter = taosArrayGetP(pIterList, i);
      SSttBlockLoadInfo *pLoadInfo = pIter->pBlockLoadInfo;

      void *px = taosArrayPush(pRowsInfoArr, &pLoadInfo->info);
      if (px == NULL) {
        return terrno;
      }

      memset(&pLoadInfo->info, 0, sizeof(SSttTableRowsInfo));
    }

    void *px = taosArrayPush((*pValue)->pLevel, &pRowsInfoArr);
    if (px == NULL) {
      return terrno;
    }
  }

  // todo handle memory failure

  return TSDB_CODE_SUCCESS;
}

int32_t getStatisInfoFromCache(SLRUCache *pCache, SSttStatisCacheKey *pKey, SSttStatisCacheValue **pValue,
                               LRUHandle **pHandle, const char *id) {
  *pValue = NULL;
  *pHandle = NULL;

  (void)taosThreadMutexLock(&statisCacheInfo.lock);
  LRUHandle *pItemHandle = taosLRUCacheLookup(pCache, pKey, sizeof(SSttStatisCacheKey));
  if (pItemHandle == NULL) {
    (void)taosThreadMutexUnlock(&statisCacheInfo.lock);
    return TSDB_CODE_NOT_FOUND;
  }

  void *p = taosLRUCacheValue(pCache, pItemHandle);

  *pValue = p;
  *pHandle = pItemHandle;

  tsdbDebug("get statis info from cache suid:%" PRId64 ", vgId:%d, fid:%d, %s, commitTs:%" PRId64, pKey->suid,
            pKey->vgId, pKey->fid, id, (*pValue)->commitTs);

  // (*pEntry)->hitTimes += 1;
  (void)taosThreadMutexUnlock(&statisCacheInfo.lock);
  return TSDB_CODE_SUCCESS;
}

void releaseCacheHandle(SLRUCache *pCache, LRUHandle **pHandle, bool lock) {
  if (lock) {
    (void)taosThreadMutexLock(&statisCacheInfo.lock);
  }

  bool ret = taosLRUCacheRelease(pCache, *pHandle, false);
  *pHandle = NULL;

  if (lock) {
    (void)taosThreadMutexUnlock(&statisCacheInfo.lock);
  }
}

void freeStatisFileItems(const void* key, size_t keyLen, void* value, void* ud) {
  (void)ud;

  if (value == NULL) {
    return;
  }

  SSttStatisCacheKey *  pKey = (SSttStatisCacheKey *)key;
  SSttStatisCacheValue *pVal = value;

  for(int32_t i = 0; i < taosArrayGetSize(pVal->pLevel); ++i) {
    SArray* pInfos = taosArrayGetP(pVal->pLevel, i);

    for(int32_t j = 0; j < taosArrayGetSize(pInfos); ++j) {
      SSttTableRowsInfo* p = taosArrayGet(pInfos, j);
      taosArrayDestroy(p->pCount);
      taosArrayDestroyEx(p->pFirstKey, freeItem);
      taosArrayDestroyEx(p->pLastKey, freeItem);
      taosArrayDestroy(p->pFirstTs);
      taosArrayDestroy(p->pLastTs);
      taosArrayDestroy(p->pUid);
    }

    taosArrayDestroy(pInfos);
  }

  taosArrayDestroy(pVal->pLevel);
  taosMemoryFree(pVal);
}

int32_t putStatisInfoIntoCache(SLRUCache *pCache, SSttStatisCacheKey *pKey, SSttStatisCacheValue *pValue,
                               const char *id) {
  (void)taosThreadMutexLock(&statisCacheInfo.lock);

  LRUStatus status = taosLRUCacheInsert(pCache, pKey, sizeof(SSttStatisCacheKey), pValue, getCacheValueSize(pValue),
                                        freeStatisFileItems, NULL, NULL, TAOS_LRU_PRIORITY_LOW, NULL);
  if (status != TAOS_LRU_STATUS_OK) {
    if (status == TAOS_LRU_STATUS_FAIL) {
      tsdbError("%s failed to insert items into statis cache, status:%d", id, status);
      freeStatisFileItems(NULL, 0, pValue, NULL);
    }
  } else {
    int32_t total = taosLRUCacheGetElems(pCache);
    tsdbDebug("%s put statis info into cache, total:%d suid:%" PRId64 ", vgId:%d, fid:%d", id, total, pKey->suid,
              pKey->vgId, pKey->fid);
  }

  (void)taosThreadMutexUnlock(&statisCacheInfo.lock);
  return TSDB_CODE_SUCCESS;
}

void clearStatisInfoCache(SLRUCache *pStatisCache, SSttStatisCacheKey *pKey, LRUHandle** pHandle) {
  (void)taosThreadMutexLock(&statisCacheInfo.lock);
  releaseCacheHandle(statisCacheInfo.pStatisFileCache, pHandle, false);
  taosLRUCacheErase(pStatisCache, pKey, sizeof(SSttStatisCacheKey));
  (void)taosThreadMutexUnlock(&statisCacheInfo.lock);
}

static int32_t dupPlayload(SValue *p){
  if (p != NULL){
    int32_t code = tValueDupPayload(p);
    if (code != TSDB_CODE_SUCCESS) {
      return code;
    }
  }
  return 0;
}

int32_t sttRowInfoDeepCopy(SSttTableRowsInfo *pDst, SSttTableRowsInfo *pInfo, int32_t numOfPKs) {
  int32_t code = 0;

  pDst->pCount = taosArrayDup(pInfo->pCount, NULL);
  pDst->pFirstKey = taosArrayDup(pInfo->pFirstKey, NULL);
  pDst->pLastKey = taosArrayDup(pInfo->pLastKey, NULL);
  pDst->pFirstTs = taosArrayDup(pInfo->pFirstTs, NULL);
  pDst->pLastTs = taosArrayDup(pInfo->pLastTs, NULL);
  pDst->pUid = taosArrayDup(pInfo->pUid, NULL);

  pDst->memSize = pInfo->memSize;
  
  if (numOfPKs > 0) {
    int32_t len = taosArrayGetSize(pDst->pCount);
    for (int32_t i = 0; i < len; ++i) {
      SValue *p1 = (SValue *)taosArrayGet(pDst->pFirstKey, i);
      if (p1 == NULL) {
        return terrno;
      }
      code = tValueDupPayload(p1);
      if (code != TSDB_CODE_SUCCESS) {
        return code;
      }
      SValue *p2 = (SValue *)taosArrayGet(pDst->pLastKey, i);
      if (p2 == NULL) {
        return terrno;
      }
      code = tValueDupPayload(p2);
      if (code != TSDB_CODE_SUCCESS) {
        return code;
      }
    }
  }

  return TSDB_CODE_SUCCESS;
}

int32_t getSttTableRowsInfo(SSttStatisCacheValue *pValue, int32_t numOfPKs, int32_t levelIdx, int32_t fileIdx,
                            SSttTableRowsInfo *pRowInfo) {
  if (levelIdx >= taosArrayGetSize(pValue->pLevel)) {
    return TSDB_CODE_INVALID_PARA;
  }

  SArray *pRowsInfoArr = *(SArray **)taosArrayGet(pValue->pLevel, levelIdx);
  if (pRowsInfoArr == NULL) {
    return TSDB_CODE_INVALID_PARA;
  }

  if (fileIdx >= taosArrayGetSize(pRowsInfoArr)) {
    return TSDB_CODE_INVALID_PARA;
  }

  void* p = (SSttTableRowsInfo *)taosArrayGet(pRowsInfoArr, fileIdx);
  if (p == NULL) {
    return TSDB_CODE_INVALID_PARA;
  }

  return sttRowInfoDeepCopy(pRowInfo, p, numOfPKs);
}

int32_t getCacheValueSize(const SSttStatisCacheValue *pValue) {
<<<<<<< HEAD
  int32_t size = sizeof(SSttStatisCacheValue) + sizeof(SArray);
=======
  int32_t size = sizeof(SSttStatisCacheValue);
>>>>>>> b04e1b8b

  for (int32_t i = 0; i < taosArrayGetSize(pValue->pLevel); ++i) {
    SArray *pRowsInfoArr = *(SArray **)taosArrayGet(pValue->pLevel, i);
    
    size += sizeof(SArray);
    for (int32_t j = 0; j < taosArrayGetSize(pRowsInfoArr); ++j) {
      SSttTableRowsInfo *p = (SSttTableRowsInfo *)taosArrayGet(pRowsInfoArr, j);
      size += p->memSize;
    }
  }

  return size;
}<|MERGE_RESOLUTION|>--- conflicted
+++ resolved
@@ -51,11 +51,7 @@
                                       LRUHandle **pHandle, const char *id);
 static void    releaseCacheHandle(SLRUCache *pCache, LRUHandle **pHandle, bool lock);
 static void    freeStatisFileItems(const void *key, size_t keyLen, void *value, void *ud);
-<<<<<<< HEAD
-static int32_t getCacheValueSize(const SSttStatisCacheValue *pValue);
-=======
 static int32_t getCacheValueSize(const SSttStatisCacheValue* pValue);
->>>>>>> b04e1b8b
 
 static void tLDataIterClose2(SLDataIter *pIter);
 
@@ -1504,12 +1500,7 @@
 }
 
 int32_t getCacheValueSize(const SSttStatisCacheValue *pValue) {
-<<<<<<< HEAD
   int32_t size = sizeof(SSttStatisCacheValue) + sizeof(SArray);
-=======
-  int32_t size = sizeof(SSttStatisCacheValue);
->>>>>>> b04e1b8b
-
   for (int32_t i = 0; i < taosArrayGetSize(pValue->pLevel); ++i) {
     SArray *pRowsInfoArr = *(SArray **)taosArrayGet(pValue->pLevel, i);
     
