--- conflicted
+++ resolved
@@ -13,10 +13,6 @@
  * along with this program. If not, see <http://www.gnu.org/licenses/>.
  */
 
-<<<<<<< HEAD
-#include "taos.h"
-=======
->>>>>>> 93a94bf4
 #include "tlrucache.h"
 #include "tsdb.h"
 #include "tsdbFSet2.h"
@@ -55,10 +51,7 @@
                                       LRUHandle **pHandle, const char *id);
 static void    releaseCacheHandle(SLRUCache *pCache, LRUHandle **pHandle, bool lock);
 static void    freeStatisFileItems(const void *key, size_t keyLen, void *value, void *ud);
-<<<<<<< HEAD
-=======
 static int32_t getCacheValueSize(const SSttStatisCacheValue* pValue);
->>>>>>> 93a94bf4
 
 static void tLDataIterClose2(SLDataIter *pIter);
 
@@ -131,21 +124,8 @@
   taosArrayDestroy(pLoadInfo->info.pFirstTs);
   taosArrayDestroy(pLoadInfo->info.pLastTs);
 
-<<<<<<< HEAD
-  if (taosArrayGetSize(pLoadInfo->info.pFirstKey) > 0) {
-    SValue *pVal = taosArrayGet(pLoadInfo->info.pFirstKey, 0);
-    if (IS_VAR_DATA_TYPE(pVal->type) || pVal->type == TSDB_DATA_TYPE_DECIMAL) {
-      taosArrayDestroyEx(pLoadInfo->info.pFirstKey, freeItem);
-      taosArrayDestroyEx(pLoadInfo->info.pLastKey, freeItem);
-    } else {
-      taosArrayDestroy(pLoadInfo->info.pFirstKey);
-      taosArrayDestroy(pLoadInfo->info.pLastKey);
-    }
-  }
-=======
   taosArrayDestroyEx(pLoadInfo->info.pFirstKey, freeItem);
   taosArrayDestroyEx(pLoadInfo->info.pLastKey, freeItem);
->>>>>>> 93a94bf4
 
   pLoadInfo->info.pUid = NULL;
   pLoadInfo->info.pFirstKey = NULL;
@@ -1425,11 +1405,7 @@
                                const char *id) {
   (void)taosThreadMutexLock(&statisCacheInfo.lock);
 
-<<<<<<< HEAD
-  LRUStatus status = taosLRUCacheInsert(pCache, pKey, sizeof(SSttStatisCacheKey), pValue, sizeof(SSttStatisCacheValue),
-=======
   LRUStatus status = taosLRUCacheInsert(pCache, pKey, sizeof(SSttStatisCacheKey), pValue, getCacheValueSize(pValue),
->>>>>>> 93a94bf4
                                         freeStatisFileItems, NULL, NULL, TAOS_LRU_PRIORITY_LOW, NULL);
   if (status != TAOS_LRU_STATUS_OK) {
     if (status == TAOS_LRU_STATUS_FAIL) {
@@ -1472,11 +1448,8 @@
   pDst->pFirstTs = taosArrayDup(pInfo->pFirstTs, NULL);
   pDst->pLastTs = taosArrayDup(pInfo->pLastTs, NULL);
   pDst->pUid = taosArrayDup(pInfo->pUid, NULL);
-<<<<<<< HEAD
-=======
 
   pDst->memSize = pInfo->memSize;
->>>>>>> 93a94bf4
   
   if (numOfPKs > 0) {
     int32_t len = taosArrayGetSize(pDst->pCount);
@@ -1524,8 +1497,6 @@
   }
 
   return sttRowInfoDeepCopy(pRowInfo, p, numOfPKs);
-<<<<<<< HEAD
-=======
 }
 
 int32_t getCacheValueSize(const SSttStatisCacheValue *pValue) {
@@ -1542,5 +1513,4 @@
   }
 
   return size;
->>>>>>> 93a94bf4
 }