--- conflicted
+++ resolved
@@ -101,7 +101,6 @@
 static SBlockData *loadLastBlock(SLDataIter *pIter, const char *idStr) {
   int32_t code = 0;
 
-<<<<<<< HEAD
   SSttBlockLoadInfo* pInfo = pIter->pBlockLoadInfo;
   if (pInfo->blockIndex[0]  == pIter->iSttBlk) {
     if (pInfo->currentLoadBlockIndex != 0) {
@@ -109,10 +108,6 @@
                 pIter->iSttBlk, pIter->iStt, pIter->uid, idStr);
       pInfo->currentLoadBlockIndex = 0;
     }
-=======
-  SSttBlockLoadInfo *pInfo = pIter->pBlockLoadInfo;
-  if (pInfo->blockIndex[0] == pIter->iSttBlk) {
->>>>>>> 7f8d2ff5
     return &pInfo->blockData[0];
   }
 
@@ -145,13 +140,8 @@
     pInfo->elapsedTime += el;
     pInfo->loadBlocks += 1;
 
-<<<<<<< HEAD
     tsdbDebug("read last block, total load:%d, trigger by uid:%"PRIu64", last file index:%d, last block index:%d, entry:%d, %p, elapsed time:%.2f ms, %s",
               pInfo->loadBlocks, pIter->uid, pIter->iStt, pIter->iSttBlk, pInfo->currentLoadBlockIndex, pBlock, el, idStr);
-=======
-    tsdbDebug("read last block, index:%d, last file index:%d, elapsed time:%.2f ms, %s", pIter->iSttBlk, pIter->iStt,
-              el, idStr);
->>>>>>> 7f8d2ff5
     if (code != TSDB_CODE_SUCCESS) {
       goto _exit;
     }
@@ -424,22 +414,10 @@
   for (; i < pBlockData->nRow && i >= 0; i += step) {
     if (pBlockData->aUid != NULL) {
       if (!pIter->backward) {
-<<<<<<< HEAD
-=======
-        /*if (pBlockData->aUid[i] < pIter->uid) {
-          continue;
-        } else */
->>>>>>> 7f8d2ff5
         if (pBlockData->aUid[i] > pIter->uid) {
           break;
         }
       } else {
-<<<<<<< HEAD
-=======
-        /*if (pBlockData->aUid[i] > pIter->uid) {
-          continue;
-        } else */
->>>>>>> 7f8d2ff5
         if (pBlockData->aUid[i] < pIter->uid) {
           break;
         }
