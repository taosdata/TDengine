--- conflicted
+++ resolved
@@ -75,7 +75,6 @@
     "src/tq/tqSnapshot.c"
     "src/tq/tqStreamStateSnap.c"
     "src/tq/tqStreamTaskSnap.c"
-<<<<<<< HEAD
 
     #bse
     "src/bse/bseMgt.c"
@@ -84,9 +83,7 @@
     "src/bse/bseTableMgt.c"
     "src/bse/bseUtil.c"
     "src/bse/bseSnapshot.c"
-=======
     "src/tq/tqStreamNotify.c"
->>>>>>> 9a39af4a
 )
 
 aux_source_directory("src/tsdb/" TSDB_SOURCE_FILES)
