/*
 * Copyright (c) 2019 TAOS Data, Inc. <jhtao@taosdata.com>
 *
 * This program is free software: you can use, redistribute, and/or modify
 * it under the terms of the GNU Affero General Public License, version 3
 * or later ("AGPL"), as published by the Free Software Foundation.
 *
 * This program is distributed in the hope that it will be useful, but WITHOUT
 * ANY WARRANTY; without even the implied warranty of MERCHANTABILITY or
 * FITNESS FOR A PARTICULAR PURPOSE.
 *
 * You should have received a copy of the GNU Affero General Public License
 * along with this program. If not, see <http://www.gnu.org/licenses/>.
 */

#ifndef _TD_VNODE_H_
#define _TD_VNODE_H_

#include "os.h"
#include "tmsgcb.h"
#include "tqueue.h"
#include "trpc.h"

#include "sync.h"
#include "tarray.h"
#include "tfs.h"
#include "wal.h"

#include "filter.h"
#include "tcommon.h"
#include "tfs.h"
#include "tgrant.h"
#include "tmsg.h"
#include "trow.h"

#include "storageapi.h"
#include "tdb.h"

#include "libs/metrics/metrics.h"

#ifdef __cplusplus
extern "C" {
#endif

// vnode
typedef struct SVnode             SVnode;
typedef struct STsdbCfg           STsdbCfg;  // todo: remove
typedef struct SVnodeCfg          SVnodeCfg;
typedef struct SVSnapReader       SVSnapReader;
typedef struct SVSnapWriter       SVSnapWriter;
typedef struct SVnodeWriteMetrics SVnodeWriteMetrics;

extern const SVnodeCfg vnodeCfgDefault;

typedef void (*StopDnodeFp)();

int32_t vnodeInit(StopDnodeFp stopDnodeFp);
void    vnodeCleanup();
int32_t vnodeCreate(const char *path, SVnodeCfg *pCfg, int32_t diskPrimary, STfs *pTfs);
bool    vnodeShouldRemoveWal(SVnode *pVnode);
int32_t vnodeAlterReplica(const char *path, SAlterVnodeReplicaReq *pReq, int32_t diskPrimary, STfs *pTfs);
int32_t vnodeAlterHashRange(const char *srcPath, const char *dstPath, SAlterVnodeHashRangeReq *pReq,
                            int32_t diskPrimary, STfs *pTfs);
int32_t vnodeRestoreVgroupId(const char *srcPath, const char *dstPath, int32_t srcVgId, int32_t dstVgId,
                             int32_t diskPrimary, STfs *pTfs);
void    vnodeDestroy(int32_t vgId, const char *path, STfs *pTfs, int32_t nodeId);
SVnode *vnodeOpen(const char *path, int32_t diskPrimary, STfs *pTfs, SMsgCb msgCb, bool force);
void    vnodePreClose(SVnode *pVnode);
void    vnodePostClose(SVnode *pVnode);
void    vnodeSyncCheckTimeout(SVnode *pVnode);
void    vnodeClose(SVnode *pVnode);
int32_t vnodeSyncCommit(SVnode *pVnode);
int32_t vnodeBegin(SVnode *pVnode);

int32_t vnodeStart(SVnode *pVnode);
void    vnodeStop(SVnode *pVnode);
int64_t vnodeGetSyncHandle(SVnode *pVnode);
int32_t vnodeGetSnapshot(SVnode *pVnode, SSnapshot *pSnapshot);
void vnodeGetInfo(void *pVnode, const char **dbname, int32_t *vgId, int64_t *numOfTables, int64_t *numOfNormalTables);
int32_t   vnodeGetTableList(void *pVnode, int8_t type, SArray *pList);
int32_t   vnodeGetAllTableList(SVnode *pVnode, uint64_t uid, SArray *list);
int32_t   vnodeIsCatchUp(SVnode *pVnode);
ESyncRole vnodeGetRole(SVnode *pVnode);
int32_t   vnodeGetArbToken(SVnode *pVnode, char *outToken);
int32_t   vnodeGetDBSize(void *pVnode, SDbSizeStatisInfo *pInfo);

int32_t vnodeUpdateArbTerm(SVnode *pVnode, int64_t arbTerm);

int32_t vnodeGetCtbIdList(void *pVnode, int64_t suid, SArray *list);
int32_t vnodeGetCtbIdListByFilter(SVnode *pVnode, int64_t suid, SArray *list, bool (*filter)(void *arg), void *arg);
int32_t vnodeGetStbIdList(SVnode *pVnode, int64_t suid, SArray *list);
int32_t vnodeGetStbIdListByFilter(SVnode *pVnode, int64_t suid, SArray *list, bool (*filter)(void *arg, void *arg1),
                                  void *arg);
void   *vnodeGetIdx(void *pVnode);
void   *vnodeGetIvtIdx(void *pVnode);

int32_t vnodeGetCtbNum(SVnode *pVnode, int64_t suid, int64_t *num);
int32_t vnodeGetStbColumnNum(SVnode *pVnode, tb_uid_t suid, int *num);
int32_t vnodeGetStbInfo(SVnode *pVnode, tb_uid_t suid, int64_t *keep, int8_t *flags);
int32_t vnodeGetTimeSeriesNum(SVnode *pVnode, int64_t *num);
int32_t vnodeGetAllCtbNum(SVnode *pVnode, int64_t *num);

int32_t vnodeGetTableSchema(void *pVnode, int64_t uid, STSchema **pSchema, int64_t *suid, SSchemaWrapper **pTagSchema);

void    vnodeResetLoad(SVnode *pVnode, SVnodeLoad *pLoad);
int32_t vnodeGetLoad(SVnode *pVnode, SVnodeLoad *pLoad);
int32_t vnodeGetLoadLite(SVnode *pVnode, SVnodeLoadLite *pLoad);
int32_t vnodeValidateTableHash(SVnode *pVnode, char *tableFName);

int32_t vnodePreProcessWriteMsg(SVnode *pVnode, SRpcMsg *pMsg);
int32_t vnodePreprocessQueryMsg(SVnode *pVnode, SRpcMsg *pMsg);

int32_t vnodeProcessWriteMsg(SVnode *pVnode, SRpcMsg *pMsg, int64_t version, SRpcMsg *pRsp);
int32_t vnodeProcessSyncMsg(SVnode *pVnode, SRpcMsg *pMsg, SRpcMsg **pRsp);
int32_t vnodeProcessQueryMsg(SVnode *pVnode, SRpcMsg *pMsg, SQueueInfo *pInfo);
int32_t vnodeProcessFetchMsg(SVnode *pVnode, SRpcMsg *pMsg, SQueueInfo *pInfo);
int32_t vnodeProcessStreamReaderMsg(SVnode *pVnode, SRpcMsg *pMsg);
void    vnodeProposeWriteMsg(SQueueInfo *pInfo, STaosQall *qall, int32_t numOfMsgs);
void    vnodeApplyWriteMsg(SQueueInfo *pInfo, STaosQall *qall, int32_t numOfMsgs);
void    vnodeProposeCommitOnNeed(SVnode *pVnode, bool atExit);

// meta
void        _metaReaderInit(SMetaReader *pReader, void *pVnode, int32_t flags, SStoreMeta *pAPI);
void        metaReaderReleaseLock(SMetaReader *pReader);
void        metaReaderClear(SMetaReader *pReader);
int32_t     metaReaderGetTableEntryByUid(SMetaReader *pReader, tb_uid_t uid);
int32_t     metaReaderGetTableEntryByUidCache(SMetaReader *pReader, tb_uid_t uid);
int32_t     metaGetTableTags(void *pVnode, uint64_t suid, SArray *uidList);
int32_t     metaGetTableTagsByUids(void *pVnode, int64_t suid, SArray *uidList);
int32_t     metaReadNext(SMetaReader *pReader);
const void *metaGetTableTagVal(const void *tag, int16_t type, STagVal *tagVal);
int32_t     metaGetTableNameByUid(void *pVnode, uint64_t uid, char *tbName);

int      metaGetTableSzNameByUid(void *meta, uint64_t uid, char *tbName);
int      metaGetTableUidByName(void *pVnode, char *tbName, uint64_t *uid);
int      metaGetTableTypeSuidByName(void *meta, char *tbName, ETableType *tbType, uint64_t *suid);
int      metaGetTableTtlByUid(void *meta, uint64_t uid, int64_t *ttlDays);
bool     metaIsTableExist(void *pVnode, tb_uid_t uid);
int32_t  metaGetCachedTableUidList(void *pVnode, tb_uid_t suid, const uint8_t *key, int32_t keyLen, SArray *pList,
                                   bool *acquired);
int32_t  metaUidFilterCachePut(void *pVnode, uint64_t suid, const void *pKey, int32_t keyLen, void *pPayload,
                               int32_t payloadLen, double selectivityRatio);
tb_uid_t metaGetTableEntryUidByName(SMeta *pMeta, const char *name);
int32_t  metaGetCachedTbGroup(void *pVnode, tb_uid_t suid, const uint8_t *pKey, int32_t keyLen, SArray **pList);
int32_t  metaPutTbGroupToCache(void *pVnode, uint64_t suid, const void *pKey, int32_t keyLen, void *pPayload,
                               int32_t payloadLen);
bool     metaTbInFilterCache(SMeta *pMeta, const void *key, int8_t type);
int32_t  metaPutTbToFilterCache(SMeta *pMeta, const void *key, int8_t type);
int32_t  metaSizeOfTbFilterCache(SMeta *pMeta, int8_t type);
int32_t  metaInitTbFilterCache(SMeta *pMeta);

int32_t metaGetStbStats(void *pVnode, int64_t uid, int64_t *numOfTables, int32_t *numOfCols, int8_t *flags);

int32_t metaGetCachedRefDbs(void *pVnode, tb_uid_t suid, SArray *pList);
int32_t metaPutRefDbsToCache(void *pVnode, tb_uid_t suid, SArray *pList);

// tsdb
typedef struct STsdbReader STsdbReader;

#define TSDB_DEFAULT_STT_FILE  8
#define TSDB_DEFAULT_PAGE_SIZE 4096

#define TIMEWINDOW_RANGE_CONTAINED 1
#define TIMEWINDOW_RANGE_EXTERNAL  2

#define CACHESCAN_RETRIEVE_TYPE_ALL    0x1
#define CACHESCAN_RETRIEVE_TYPE_SINGLE 0x2
#define CACHESCAN_RETRIEVE_LAST_ROW    0x4
#define CACHESCAN_RETRIEVE_LAST        0x8

int32_t  tsdbReaderOpen2(void *pVnode, SQueryTableDataCond *pCond, void *pTableList, int32_t numOfTables,
                         SSDataBlock *pResBlock, void **ppReader, const char *idstr, SHashObj **pIgnoreTables);
int32_t  tsdbSetTableList2(void *pReader, const void *pTableList, int32_t num);
int32_t  tsdbReaderSetId(void *pReader, const char *idstr);
void     tsdbReaderClose2(void *pReader);
int32_t  tsdbNextDataBlock2(void *pReader, bool *hasNext);
int32_t  tsdbRetrieveDatablockSMA2(STsdbReader *pReader, SSDataBlock *pDataBlock, bool *allHave, bool *hasNullSMA);
void     tsdbReleaseDataBlock2(void *pReader);
int32_t  tsdbRetrieveDataBlock2(void *pReader, SSDataBlock **pBlock, SArray *pIdList);
int32_t  tsdbReaderReset2(void *pReader, SQueryTableDataCond *pCond);
int32_t  tsdbGetFileBlocksDistInfo2(STsdbReader *pReader, STableBlockDistInfo *pTableBlockInfo);
int64_t  tsdbGetNumOfRowsInMemTable2(STsdbReader *pHandle, uint32_t *rows);
void    *tsdbGetIdx2(SMeta *pMeta);
void    *tsdbGetIvtIdx2(SMeta *pMeta);
uint64_t tsdbGetReaderMaxVersion2(STsdbReader *pReader);
void     tsdbReaderSetCloseFlag(STsdbReader *pReader);
int64_t  tsdbGetLastTimestamp2(SVnode *pVnode, void *pTableList, int32_t numOfTables, const char *pIdStr);
void     tsdbSetFilesetDelimited(STsdbReader *pReader);
void     tsdbReaderSetNotifyCb(STsdbReader *pReader, TsdReaderNotifyCbFn notifyFn, void *param);
int32_t  tsdbReaderGetProgress(const STsdbReader *pReader, void **pBuf, uint64_t *pLen);
int32_t  tsdbReaderSetProgress(STsdbReader *pReader, const void *buf, uint64_t len);

int32_t tsdbReuseCacherowsReader(void *pReader, void *pTableIdList, int32_t numOfTables);
int32_t tsdbCacherowsReaderOpen(void *pVnode, int32_t type, void *pTableIdList, int32_t numOfTables, int32_t numOfCols,
                                SArray *pCidList, int32_t *pSlotIds, uint64_t suid, void **pReader, const char *idstr,
                                SArray *pFuncTypeList, SColumnInfo *pkCol, int32_t numOfPks);
int32_t tsdbRetrieveCacheRows(void *pReader, SSDataBlock *pResBlock, const int32_t *slotIds, const int32_t *dstSlotIds,
                              SArray *pTableUids, bool *pGotAllRows);
void    tsdbCacherowsReaderClose(void *pReader);

void    tsdbCacheSetCapacity(SVnode *pVnode, size_t capacity);
size_t  tsdbCacheGetCapacity(SVnode *pVnode);
size_t  tsdbCacheGetUsage(SVnode *pVnode);
int32_t tsdbCacheGetElems(SVnode *pVnode);

//// tq
typedef struct SIdInfo {
  int64_t version;
  int32_t index;
} SIdInfo;

typedef struct SVTColInfo {
  int32_t vColId;  // column id of virtual table
  int32_t pColId;  // column id of physical table
  int64_t pTbUid;  // uid of physical table
} SVTColInfo;

typedef struct SVTSourceScanInfo {
  SHashObj  *pVirtualTables;       // source column info of each vtable column. key: vtUid, value: SArray<SVTColInfo>*
  SHashObj  *pPhysicalTables;      // set of vtables for each ptable. Key: ptUid, value: SArray<vtUid>*
  SLRUCache *pPhyTblSchemaCache;   // cache for physical table schema
  int32_t    nextVirtualTableIdx;  // index in the value of pVirtualTables
  uint64_t   metaFetch;
  uint64_t   cacheHit;
} SVTSourceScanInfo;

typedef struct STqReader {
  SPackedData       msg;
  SSubmitReq2       submit;
  int32_t           nextBlk;
  int64_t           lastBlkUid;
  SWalReader       *pWalReader;
  SMeta            *pVnodeMeta;
  SHashObj         *tbIdHash;
  SArray           *pColIdList;  // SArray<int16_t>
  int32_t           cachedSchemaVer;
  int64_t           cachedSchemaSuid;
  int64_t           cachedSchemaUid;
  SSchemaWrapper   *pSchemaWrapper;
  SSDataBlock      *pResBlock;
  int64_t           lastTs;
  bool              hasPrimaryKey;
  SExtSchema       *extSchema;
  SVTSourceScanInfo vtSourceScanInfo;
} STqReader;

STqReader *tqReaderOpen(SVnode *pVnode);
void       tqReaderClose(STqReader *);

bool tqGetTablePrimaryKey(STqReader *pReader);
void tqSetTablePrimaryKey(STqReader *pReader, int64_t uid);

int32_t tqReaderSetColIdList(STqReader *pReader, SArray *pColIdList, const char *id);
int32_t tqReaderSetTbUidList(STqReader *pReader, const SArray *tbUidList, const char *id);
void    tqReaderAddTbUidList(STqReader *pReader, const SArray *pTableUidList);
void    tqReaderRemoveTbUidList(STqReader *pReader, const SArray *tbUidList);

bool tqReaderIsQueriedTable(STqReader *pReader, uint64_t uid);
bool tqCurrentBlockConsumed(const STqReader *pReader);

int32_t      tqReaderSeek(STqReader *pReader, int64_t ver, const char *id);
bool         tqNextBlockInWal(STqReader *pReader, const char *idstr, int sourceExcluded);
bool         tqNextBlockImpl(STqReader *pReader, const char *idstr);
SWalReader  *tqGetWalReader(STqReader *pReader);
SSDataBlock *tqGetResultBlock(STqReader *pReader);
int64_t      tqGetResultBlockTime(STqReader *pReader);

<<<<<<< HEAD
int32_t tqReaderSetSubmitMsg(STqReader *pReader, void *msgStr, int32_t msgLen, int64_t ver, SArray* rawList);
void    tqReaderClearSubmitMsg(STqReader *pReader);
bool    tqNextDataBlockFilterOut(STqReader *pReader, SHashObj *filterOutUids);
int32_t tqRetrieveDataBlock(STqReader *pReader, SSDataBlock **pRes, const char *idstr);
int32_t tqRetrieveTaosxBlock(STqReader *pReader, SMqDataRsp* pRsp, SArray *blocks, SArray *schemas, SSubmitTbData **pSubmitTbDataRet, SArray* rawList, int8_t fetchMeta);
=======
int32_t extractMsgFromWal(SWalReader *pReader, void **pItem, int64_t maxVer, const char *id);
int32_t tqReaderSetSubmitMsg(STqReader *pReader, void *msgStr, int32_t msgLen, int64_t ver, SArray *rawList);
void    tqReaderClearSubmitMsg(STqReader *pReader);
bool    tqNextDataBlockFilterOut(STqReader *pReader, SHashObj *filterOutUids);
int32_t tqRetrieveDataBlock(STqReader *pReader, SSDataBlock **pRes, const char *idstr);
int32_t tqRetrieveTaosxBlock(STqReader *pReader, SMqDataRsp *pRsp, SArray *blocks, SArray *schemas,
                             SSubmitTbData **pSubmitTbDataRet, SArray *rawList, int8_t fetchMeta);
int32_t tqGetStreamExecInfo(SVnode *pVnode, int64_t streamId, int64_t *pDelay, bool *fhFinished);
>>>>>>> 0c450092

int32_t tqReaderSetVtableInfo(STqReader *pReader, void *vnode, void *pAPI, SSHashObj *pVtableInfos,
                              SSDataBlock **ppResBlock, const char *idstr);
int32_t tqRetrieveVTableDataBlock(STqReader *pReader, SSDataBlock **pRes, const char *idstr);
bool    tqNextVTableSourceBlockImpl(STqReader *pReader, const char *idstr);
bool    tqReaderIsQueriedSourceTable(STqReader *pReader, uint64_t uid);
int32_t tqCommitOffset(void* p);
// sma
int32_t smaGetTSmaDays(SVnodeCfg *pCfg, void *pCont, uint32_t contLen, int32_t *days);

// SVSnapReader
int32_t vnodeSnapReaderOpen(SVnode *pVnode, SSnapshotParam *pParam, SVSnapReader **ppReader);
void    vnodeSnapReaderClose(SVSnapReader *pReader);
int32_t vnodeSnapRead(SVSnapReader *pReader, uint8_t **ppData, uint32_t *nData);
// SVSnapWriter
int32_t vnodeSnapWriterOpen(SVnode *pVnode, SSnapshotParam *pParam, SVSnapWriter **ppWriter);
int32_t vnodeSnapWriterClose(SVSnapWriter *pWriter, int8_t rollback, SSnapshot *pSnapshot);
int32_t vnodeSnapWrite(SVSnapWriter *pWriter, uint8_t *pData, uint32_t nData);

bool    taosXGetTablePrimaryKey(SSnapContext *ctx);
void    taosXSetTablePrimaryKey(SSnapContext *ctx, int64_t uid);
int32_t buildSnapContext(SVnode *pVnode, int64_t snapVersion, int64_t suid, int8_t subType, int8_t withMeta,
                         SSnapContext **ctxRet);
int32_t getTableInfoFromSnapshot(SSnapContext *ctx, void **pBuf, int32_t *contLen, int16_t *type, int64_t *uid);
int32_t getMetaTableInfoFromSnapshot(SSnapContext *ctx, SMetaTableInfo *info);
int32_t setForSnapShot(SSnapContext *ctx, int64_t uid);
void    destroySnapContext(SSnapContext *ctx);

// structs
struct STsdbCfg {
  int8_t  precision;
  int8_t  update;
  int8_t  compression;
  int8_t  slLevel;
  int32_t minRows;
  int32_t maxRows;
  int32_t days;   // just for save config, don't use in tsdbRead/tsdbCommit/..., and use STsdbKeepCfg in STsdb instead
  int32_t keep0;  // just for save config, don't use in tsdbRead/tsdbCommit/..., and use STsdbKeepCfg in STsdb instead
  int32_t keep1;  // just for save config, don't use in tsdbRead/tsdbCommit/..., and use STsdbKeepCfg in STsdb instead
  int32_t keep2;  // just for save config, don't use in tsdbRead/tsdbCommit/..., and use STsdbKeepCfg in STsdb instead
  int32_t keepTimeOffset;  // just for save config, use STsdbKeepCfg in STsdb instead
  SRetention retentions[TSDB_RETENTION_MAX];
  int32_t    encryptAlgorithm;
  char       encryptKey[ENCRYPT_KEY_LEN + 1];
};

typedef struct {
  int64_t numOfSTables;
  int64_t numOfCTables;
  int64_t numOfNTables;
  int64_t numOfVTables;
  int64_t numOfVCTables;
  int64_t numOfReportedTimeSeries;
  int64_t numOfNTimeSeries;
  int64_t numOfTimeSeries;
  // int64_t itvTimeSeries;
  int64_t pointsWritten;
  int64_t totalStorage;
  int64_t compStorage;
} SVnodeStats;

struct SVnodeCfg {
  int32_t     vgId;
  char        dbname[TSDB_DB_FNAME_LEN];
  uint64_t    dbId;
  int32_t     cacheLastSize;
  int32_t     szPage;
  int32_t     szCache;
  uint64_t    szBuf;
  bool        isHeap;
  bool        isWeak;
  int8_t      cacheLast;
  int8_t      isTsma;
  int8_t      isRsma;
  int8_t      hashMethod;
  int8_t      standby;
  STsdbCfg    tsdbCfg;
  SWalCfg     walCfg;
  SSyncCfg    syncCfg;
  SVnodeStats vndStats;
  uint32_t    hashBegin;
  uint32_t    hashEnd;
  bool        hashChange;
  int16_t     sttTrigger;
  int16_t     hashPrefix;
  int16_t     hashSuffix;
  int32_t     tsdbPageSize;
  int32_t     tdbEncryptAlgorithm;
  char        tdbEncryptKey[ENCRYPT_KEY_LEN + 1];
  int32_t     s3ChunkSize;
  int32_t     s3KeepLocal;
  int8_t      s3Compact;
};

#define TABLE_ROLLUP_ON       ((int8_t)0x1)
#define TABLE_IS_ROLLUP(FLG)  (((FLG) & (TABLE_ROLLUP_ON)) != 0)
#define TABLE_SET_ROLLUP(FLG) ((FLG) |= TABLE_ROLLUP_ON)

#define TABLE_COL_COMPRESSED          ((int8_t)0x2)
#define TABLE_IS_COL_COMPRESSED(FLG)  (((FLG) & (TABLE_COL_COMPRESSED)) != 0)
#define TABLE_SET_COL_COMPRESSED(FLG) ((FLG) |= TABLE_COL_COMPRESSED)

#define TABLE_VIRTUAL          ((int8_t)0x4)
#define TABLE_IS_VIRTUAL(FLG)  (((FLG) & (TABLE_VIRTUAL)) != 0)
#define TABLE_SET_VIRTUAL(FLG) ((FLG) |= TABLE_VIRTUAL)

struct SFileSetReader;
int32_t tsdbFileSetReaderOpen(void *pVnode, struct SFileSetReader **ppReader);
int32_t tsdbFileSetReaderNext(struct SFileSetReader *pReader);
int32_t tsdbFileSetGetEntryField(struct SFileSetReader *pReader, const char *field, void *value);
void    tsdbFileSetReaderClose(struct SFileSetReader **ppReader);

int32_t metaFetchEntryByUid(SMeta *pMeta, int64_t uid, SMetaEntry **ppEntry);
void    metaFetchEntryFree(SMetaEntry **ppEntry);

/**
 * @brief Get raw write metrics for a vnode
 *
 * @param pVnode Pointer to the vnode object
 * @param pRawMetrics Pointer to the SRawWriteMetrics struct to fill with raw metrics
 * @return 0 on success, non-zero on error
 */
int32_t vnodeGetRawWriteMetrics(void *pVnode, SRawWriteMetrics *pRawMetrics);

/**
 * @brief Reset raw write metrics for a vnode by subtracting old values
 *
 * @param pVnode Pointer to the vnode object
 * @param pOldMetrics Pointer to the SRawWriteMetrics struct containing values to subtract
 * @return 0 on success, non-zero on error
 */
int32_t vnodeResetRawWriteMetrics(void *pVnode, const SRawWriteMetrics *pOldMetrics);

#ifdef __cplusplus
}
#endif

#endif /*_TD_VNODE_H_*/<|MERGE_RESOLUTION|>--- conflicted
+++ resolved
@@ -265,22 +265,11 @@
 SSDataBlock *tqGetResultBlock(STqReader *pReader);
 int64_t      tqGetResultBlockTime(STqReader *pReader);
 
-<<<<<<< HEAD
 int32_t tqReaderSetSubmitMsg(STqReader *pReader, void *msgStr, int32_t msgLen, int64_t ver, SArray* rawList);
 void    tqReaderClearSubmitMsg(STqReader *pReader);
 bool    tqNextDataBlockFilterOut(STqReader *pReader, SHashObj *filterOutUids);
 int32_t tqRetrieveDataBlock(STqReader *pReader, SSDataBlock **pRes, const char *idstr);
 int32_t tqRetrieveTaosxBlock(STqReader *pReader, SMqDataRsp* pRsp, SArray *blocks, SArray *schemas, SSubmitTbData **pSubmitTbDataRet, SArray* rawList, int8_t fetchMeta);
-=======
-int32_t extractMsgFromWal(SWalReader *pReader, void **pItem, int64_t maxVer, const char *id);
-int32_t tqReaderSetSubmitMsg(STqReader *pReader, void *msgStr, int32_t msgLen, int64_t ver, SArray *rawList);
-void    tqReaderClearSubmitMsg(STqReader *pReader);
-bool    tqNextDataBlockFilterOut(STqReader *pReader, SHashObj *filterOutUids);
-int32_t tqRetrieveDataBlock(STqReader *pReader, SSDataBlock **pRes, const char *idstr);
-int32_t tqRetrieveTaosxBlock(STqReader *pReader, SMqDataRsp *pRsp, SArray *blocks, SArray *schemas,
-                             SSubmitTbData **pSubmitTbDataRet, SArray *rawList, int8_t fetchMeta);
-int32_t tqGetStreamExecInfo(SVnode *pVnode, int64_t streamId, int64_t *pDelay, bool *fhFinished);
->>>>>>> 0c450092
 
 int32_t tqReaderSetVtableInfo(STqReader *pReader, void *vnode, void *pAPI, SSHashObj *pVtableInfos,
                               SSDataBlock **ppResBlock, const char *idstr);
