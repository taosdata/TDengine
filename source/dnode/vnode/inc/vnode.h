--- conflicted
+++ resolved
@@ -61,14 +61,14 @@
 int32_t vnodeSyncCommit(SVnode *pVnode);
 int32_t vnodeBegin(SVnode *pVnode);
 
-int32_t vnodeStart(SVnode *pVnode);
-void    vnodeStop(SVnode *pVnode);
-int64_t vnodeGetSyncHandle(SVnode *pVnode);
-void    vnodeGetSnapshot(SVnode *pVnode, SSnapshot *pSnapshot);
-void    vnodeGetInfo(SVnode *pVnode, const char **dbname, int32_t *vgId);
-int32_t vnodeProcessCreateTSma(SVnode *pVnode, void *pCont, uint32_t contLen);
-int32_t vnodeGetAllTableList(SVnode *pVnode, uint64_t uid, SArray *list);
-int32_t vnodeIsCatchUp(SVnode *pVnode);
+int32_t   vnodeStart(SVnode *pVnode);
+void      vnodeStop(SVnode *pVnode);
+int64_t   vnodeGetSyncHandle(SVnode *pVnode);
+void      vnodeGetSnapshot(SVnode *pVnode, SSnapshot *pSnapshot);
+void      vnodeGetInfo(SVnode *pVnode, const char **dbname, int32_t *vgId);
+int32_t   vnodeProcessCreateTSma(SVnode *pVnode, void *pCont, uint32_t contLen);
+int32_t   vnodeGetAllTableList(SVnode *pVnode, uint64_t uid, SArray *list);
+int32_t   vnodeIsCatchUp(SVnode *pVnode);
 ESyncRole vnodeGetRole(SVnode *pVnode);
 
 int32_t vnodeGetCtbIdList(SVnode *pVnode, int64_t suid, SArray *list);
@@ -177,16 +177,11 @@
 #define CACHESCAN_RETRIEVE_LAST_ROW    0x4
 #define CACHESCAN_RETRIEVE_LAST        0x8
 
-<<<<<<< HEAD
-int32_t      tsdbReaderOpen(SVnode *pVnode, SQueryTableDataCond *pCond, void *pTableList, int32_t numOfTables,
-                            SSDataBlock *pResBlock, STsdbReader **ppReader, const char *idstr, bool countOnly);
-=======
 int32_t tsdbSetTableList(STsdbReader *pReader, const void *pTableList, int32_t num);
 int32_t tsdbReaderOpen(SVnode *pVnode, SQueryTableDataCond *pCond, void *pTableList, int32_t numOfTables,
                        SSDataBlock *pResBlock, STsdbReader **ppReader, const char *idstr, bool countOnly);
 
 void         tsdbReaderSetId(STsdbReader *pReader, const char *idstr);
->>>>>>> d2436fe0
 void         tsdbReaderClose(STsdbReader *pReader);
 int32_t      tsdbNextDataBlock(STsdbReader *pReader, bool *hasNext);
 int32_t      tsdbRetrieveDatablockSMA(STsdbReader *pReader, SSDataBlock *pDataBlock, bool *allHave);
@@ -266,7 +261,7 @@
 int32_t tqReaderRemoveTbUidList(STqReader *pReader, const SArray *tbUidList);
 
 int32_t tqSeekVer(STqReader *pReader, int64_t ver, const char *id);
-int32_t tqNextBlockInWal(STqReader* pReader);
+int32_t tqNextBlockInWal(STqReader *pReader);
 bool    tqNextBlockImpl(STqReader *pReader);
 
 int32_t extractSubmitMsgFromWal(SWalReader *pReader, SPackedData *pPackedData);
