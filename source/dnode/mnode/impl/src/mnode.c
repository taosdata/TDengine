--- conflicted
+++ resolved
@@ -346,124 +346,6 @@
   return mndCleanupTimer(pMnode);
 }
 
-<<<<<<< HEAD
-int32_t mndStart(SMnode *pMnode) { 
-  syncStart(pMnode->syncMgmt.sync); 
-  return mndInitTimer(pMnode);
-}
-
-void mndStop(SMnode *pMnode) { 
-  syncStop(pMnode->syncMgmt.sync); 
-  return mndCleanupTimer(pMnode); 
-}
-
-int32_t mndProcessApplyMsg(SRpcMsg *pMsg) {
-
-  SSdbRaw *pRaw = pMsg->pCont;
-  SMnode *pMnode = pMsg->info.node;
-  int32_t code = sdbWriteWithoutFree(pMnode->pSdb, pRaw);
-  rpcFreeCont(pMsg->pCont);
-
-  return code;
-}
-
-#include "syncTools.h"
-
-int32_t mndProcessSyncMsg(SRpcMsg *pMsg) {
-  SMnode *pMnode = pMsg->info.node;
-  void   *ahandle = pMsg->info.ahandle;
-
-  int32_t ret = TAOS_SYNC_PROPOSE_OTHER_ERROR;
-  
-  if (syncEnvIsStart()) {
-    SSyncNode *pSyncNode = syncNodeAcquire(pMnode->syncMgmt.sync);
-    assert(pSyncNode != NULL);
-
-    ESyncState state = syncGetMyRole(pMnode->syncMgmt.sync);
-    SyncTerm   currentTerm = syncGetMyTerm(pMnode->syncMgmt.sync);
-
-    SMsgHead *pHead = pMsg->pCont;
-
-    char  logBuf[512];
-    char *syncNodeStr = sync2SimpleStr(pMnode->syncMgmt.sync);
-    snprintf(logBuf, sizeof(logBuf), "==vnodeProcessSyncReq== msgType:%d, syncNode: %s", pMsg->msgType, syncNodeStr);
-    syncRpcMsgLog2(logBuf, pMsg);
-    taosMemoryFree(syncNodeStr);
-
-    SRpcMsg *pRpcMsg = pMsg;
-
-    if (pRpcMsg->msgType == TDMT_VND_SYNC_TIMEOUT) {
-      SyncTimeout *pSyncMsg = syncTimeoutFromRpcMsg2(pRpcMsg);
-      assert(pSyncMsg != NULL);
-
-      ret = syncNodeOnTimeoutCb(pSyncNode, pSyncMsg);
-      syncTimeoutDestroy(pSyncMsg);
-
-    } else if (pRpcMsg->msgType == TDMT_VND_SYNC_PING) {
-      SyncPing *pSyncMsg = syncPingFromRpcMsg2(pRpcMsg);
-      assert(pSyncMsg != NULL);
-
-      ret = syncNodeOnPingCb(pSyncNode, pSyncMsg);
-      syncPingDestroy(pSyncMsg);
-
-    } else if (pRpcMsg->msgType == TDMT_VND_SYNC_PING_REPLY) {
-      SyncPingReply *pSyncMsg = syncPingReplyFromRpcMsg2(pRpcMsg);
-      assert(pSyncMsg != NULL);
-
-      ret = syncNodeOnPingReplyCb(pSyncNode, pSyncMsg);
-      syncPingReplyDestroy(pSyncMsg);
-
-    } else if (pRpcMsg->msgType == TDMT_VND_SYNC_CLIENT_REQUEST) {
-      SyncClientRequest *pSyncMsg = syncClientRequestFromRpcMsg2(pRpcMsg);
-      assert(pSyncMsg != NULL);
-
-      ret = syncNodeOnClientRequestCb(pSyncNode, pSyncMsg);
-      syncClientRequestDestroy(pSyncMsg);
-
-    } else if (pRpcMsg->msgType == TDMT_VND_SYNC_REQUEST_VOTE) {
-      SyncRequestVote *pSyncMsg = syncRequestVoteFromRpcMsg2(pRpcMsg);
-      assert(pSyncMsg != NULL);
-
-      ret = syncNodeOnRequestVoteCb(pSyncNode, pSyncMsg);
-      syncRequestVoteDestroy(pSyncMsg);
-
-    } else if (pRpcMsg->msgType == TDMT_VND_SYNC_REQUEST_VOTE_REPLY) {
-      SyncRequestVoteReply *pSyncMsg = syncRequestVoteReplyFromRpcMsg2(pRpcMsg);
-      assert(pSyncMsg != NULL);
-
-      ret = syncNodeOnRequestVoteReplyCb(pSyncNode, pSyncMsg);
-      syncRequestVoteReplyDestroy(pSyncMsg);
-
-    } else if (pRpcMsg->msgType == TDMT_VND_SYNC_APPEND_ENTRIES) {
-      SyncAppendEntries *pSyncMsg = syncAppendEntriesFromRpcMsg2(pRpcMsg);
-      assert(pSyncMsg != NULL);
-
-      ret = syncNodeOnAppendEntriesCb(pSyncNode, pSyncMsg);
-      syncAppendEntriesDestroy(pSyncMsg);
-
-    } else if (pRpcMsg->msgType == TDMT_VND_SYNC_APPEND_ENTRIES_REPLY) {
-      SyncAppendEntriesReply *pSyncMsg = syncAppendEntriesReplyFromRpcMsg2(pRpcMsg);
-      assert(pSyncMsg != NULL);
-
-      ret = syncNodeOnAppendEntriesReplyCb(pSyncNode, pSyncMsg);
-      syncAppendEntriesReplyDestroy(pSyncMsg);
-
-    } else {
-      mError("==mndProcessSyncMsg== error msg type:%d", pRpcMsg->msgType);
-      ret = TAOS_SYNC_PROPOSE_OTHER_ERROR;
-    }
-
-    syncNodeRelease(pSyncNode);
-  } else {
-    mError("==mndProcessSyncMsg== error syncEnv stop");
-    ret = TAOS_SYNC_PROPOSE_OTHER_ERROR;
-  }
-
-  return ret;
-
-
-  return 0;
-=======
 int32_t mndProcessSyncMsg(SRpcMsg *pMsg) {
   SMnode    *pMnode = pMsg->info.node;
   SSyncMgmt *pMgmt = &pMnode->syncMgmt;
@@ -524,7 +406,6 @@
   }
 
   return code;
->>>>>>> a02bf522
 }
 
 int32_t mndProcessMsg(SRpcMsg *pMsg) {
