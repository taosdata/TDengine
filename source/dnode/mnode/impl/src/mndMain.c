--- conflicted
+++ resolved
@@ -57,11 +57,7 @@
 #include "mndUser.h"
 #include "mndVgroup.h"
 #include "mndView.h"
-<<<<<<< HEAD
-#include "mndBnode.h"
 #include "mndXnode.h"
-=======
->>>>>>> d0300658
 
 static inline int32_t mndAcquireRpc(SMnode *pMnode) {
   int32_t code = 0;
