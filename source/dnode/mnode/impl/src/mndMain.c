--- conflicted
+++ resolved
@@ -342,13 +342,6 @@
   min = TMIN(min, tsTransPullupInterval);
   min = TMIN(min, tsCompactPullupInterval);
   min = TMIN(min, tsMqRebalanceInterval);
-<<<<<<< HEAD
-  min = TMIN(min, tsArbHeartBeatIntervalSec);
-  min = TMIN(min, tsArbCheckSyncIntervalSec);
-=======
-  min = TMIN(min, tsStreamCheckpointInterval);
-  min = TMIN(min, tsStreamNodeCheckInterval);
->>>>>>> 624577ea
 
   int64_t telemInt = TMIN(60, (tsTelemInterval - 1));
   min = TMIN(min, telemInt);
@@ -418,13 +411,8 @@
 #endif
 }
 
-<<<<<<< HEAD
-void mndDoTimerCheckTask(SMnode *pMnode, int64_t sec) {
-  if (sec % (tsStatusInterval * 5) == 0) {
-=======
 void mndDoTimerCheckStatus(SMnode *pMnode, int64_t ms) {
   if (ms % (tsStatusTimeoutMs) == 0) {
->>>>>>> 624577ea
     mndCheckDnodeOffline(pMnode);
   }
 }
