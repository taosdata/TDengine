/*
 * Copyright (c) 2019 TAOS Data, Inc. <jhtao@taosdata.com>
 *
 * This program is free software: you can use, redistribute, and/or modify
 * it under the terms of the GNU Affero General Public License, version 3
 * or later ("AGPL"), as published by the Free Software Foundation.
 *
 * This program is distributed in the hope that it will be useful, but WITHOUT
 * ANY WARRANTY; without even the implied warranty of MERCHANTABILITY or
 * FITNESS FOR A PARTICULAR PURPOSE.
 *
 * You should have received a copy of the GNU Affero General Public License
 * along with this program. If not, see <http://www.gnu.org/licenses/>.
 */

#define _DEFAULT_SOURCE
#include "mndAcct.h"
#include "mndArbGroup.h"
#include "mndCluster.h"
#include "mndCompact.h"
#include "mndCompactDetail.h"
#include "mndConsumer.h"
#include "mndDb.h"
#include "mndDnode.h"
#include "mndFunc.h"
#include "mndGrant.h"
#include "mndIndex.h"
#include "mndInfoSchema.h"
#include "mndMnode.h"
#include "mndPerfSchema.h"
#include "mndPrivilege.h"
#include "mndProfile.h"
#include "mndQnode.h"
#include "mndQuery.h"
#include "mndShow.h"
#include "mndSma.h"
#include "mndSnode.h"
#include "mndStb.h"
#include "mndStream.h"
#include "mndSubscribe.h"
#include "mndSync.h"
#include "mndTelem.h"
#include "mndTopic.h"
#include "mndTrans.h"
#include "mndUser.h"
#include "mndVgroup.h"
#include "mndView.h"

static inline int32_t mndAcquireRpc(SMnode *pMnode) {
  int32_t code = 0;
  taosThreadRwlockRdlock(&pMnode->lock);
  if (pMnode->stopped) {
    code = TSDB_CODE_APP_IS_STOPPING;
  } else if (!mndIsLeader(pMnode)) {
    code = -1;
  } else {
#if 1
    atomic_add_fetch_32(&pMnode->rpcRef, 1);
#else
    int32_t ref = atomic_add_fetch_32(&pMnode->rpcRef, 1);
    mTrace("mnode rpc is acquired, ref:%d", ref);
#endif
  }
  taosThreadRwlockUnlock(&pMnode->lock);
  TAOS_RETURN(code);
}

static inline void mndReleaseRpc(SMnode *pMnode) {
  taosThreadRwlockRdlock(&pMnode->lock);
#if 1
  atomic_sub_fetch_32(&pMnode->rpcRef, 1);
#else
  int32_t ref = atomic_sub_fetch_32(&pMnode->rpcRef, 1);
  mTrace("mnode rpc is released, ref:%d", ref);
#endif
  taosThreadRwlockUnlock(&pMnode->lock);
}

static void *mndBuildTimerMsg(int32_t *pContLen) {
  terrno = 0;
  SMTimerReq timerReq = {0};

  int32_t contLen = tSerializeSMTimerMsg(NULL, 0, &timerReq);
  if (contLen <= 0) return NULL;
  void *pReq = rpcMallocCont(contLen);
  if (pReq == NULL) return NULL;

  tSerializeSMTimerMsg(pReq, contLen, &timerReq);
  *pContLen = contLen;
  return pReq;
}

static void mndPullupTrans(SMnode *pMnode) {
  mTrace("pullup trans msg");
  int32_t contLen = 0;
  void   *pReq = mndBuildTimerMsg(&contLen);
  if (pReq != NULL) {
    SRpcMsg rpcMsg = {.msgType = TDMT_MND_TRANS_TIMER, .pCont = pReq, .contLen = contLen};
    tmsgPutToQueue(&pMnode->msgCb, WRITE_QUEUE, &rpcMsg);
  }
}

static void mndPullupCompacts(SMnode *pMnode) {
  mTrace("pullup compact timer msg");
  int32_t contLen = 0;
  void   *pReq = mndBuildTimerMsg(&contLen);
  if (pReq != NULL) {
    SRpcMsg rpcMsg = {.msgType = TDMT_MND_COMPACT_TIMER, .pCont = pReq, .contLen = contLen};
    tmsgPutToQueue(&pMnode->msgCb, WRITE_QUEUE, &rpcMsg);
  }
}

static void mndPullupTtl(SMnode *pMnode) {
  mTrace("pullup ttl");
  int32_t contLen = 0;
  void   *pReq = mndBuildTimerMsg(&contLen);
  SRpcMsg rpcMsg = {.msgType = TDMT_MND_TTL_TIMER, .pCont = pReq, .contLen = contLen};
  tmsgPutToQueue(&pMnode->msgCb, WRITE_QUEUE, &rpcMsg);
}

static void mndPullupTrimDb(SMnode *pMnode) {
  mTrace("pullup s3migrate");
  int32_t contLen = 0;
  void   *pReq = mndBuildTimerMsg(&contLen);
  SRpcMsg rpcMsg = {.msgType = TDMT_MND_S3MIGRATE_DB_TIMER, .pCont = pReq, .contLen = contLen};
  tmsgPutToQueue(&pMnode->msgCb, WRITE_QUEUE, &rpcMsg);
}

static void mndPullupS3MigrateDb(SMnode *pMnode) {
  mTrace("pullup trim");
  int32_t contLen = 0;
  void   *pReq = mndBuildTimerMsg(&contLen);
  SRpcMsg rpcMsg = {.msgType = TDMT_MND_TRIM_DB_TIMER, .pCont = pReq, .contLen = contLen};
  tmsgPutToQueue(&pMnode->msgCb, WRITE_QUEUE, &rpcMsg);
}

static int32_t mndPullupArbHeartbeat(SMnode *pMnode) {
  mTrace("pullup arb hb");
  int32_t contLen = 0;
  void   *pReq = mndBuildTimerMsg(&contLen);
  SRpcMsg rpcMsg = {.msgType = TDMT_MND_ARB_HEARTBEAT_TIMER, .pCont = pReq, .contLen = contLen, .info.noResp = 1};
  return tmsgPutToQueue(&pMnode->msgCb, ARB_QUEUE, &rpcMsg);
}

static int32_t mndPullupArbCheckSync(SMnode *pMnode) {
  mTrace("pullup arb sync");
  int32_t contLen = 0;
  void   *pReq = mndBuildTimerMsg(&contLen);
  SRpcMsg rpcMsg = {.msgType = TDMT_MND_ARB_CHECK_SYNC_TIMER, .pCont = pReq, .contLen = contLen, .info.noResp = 1};
  return tmsgPutToQueue(&pMnode->msgCb, ARB_QUEUE, &rpcMsg);
}

static void mndCalMqRebalance(SMnode *pMnode) {
  int32_t contLen = 0;
  void   *pReq = mndBuildTimerMsg(&contLen);
  if (pReq != NULL) {
    SRpcMsg rpcMsg = {.msgType = TDMT_MND_TMQ_TIMER, .pCont = pReq, .contLen = contLen};
    tmsgPutToQueue(&pMnode->msgCb, WRITE_QUEUE, &rpcMsg);
  }
}

static void mndStreamCheckpointTimer(SMnode *pMnode) {
  SMStreamDoCheckpointMsg *pMsg = rpcMallocCont(sizeof(SMStreamDoCheckpointMsg));
  if (pMsg != NULL) {
    int32_t size = sizeof(SMStreamDoCheckpointMsg);
    SRpcMsg rpcMsg = {.msgType = TDMT_MND_STREAM_BEGIN_CHECKPOINT, .pCont = pMsg, .contLen = size};
    tmsgPutToQueue(&pMnode->msgCb, WRITE_QUEUE, &rpcMsg);
  }
}

static void mndStreamCheckNode(SMnode *pMnode) {
  int32_t contLen = 0;
  void   *pReq = mndBuildTimerMsg(&contLen);
  if (pReq != NULL) {
    SRpcMsg rpcMsg = {.msgType = TDMT_MND_NODECHECK_TIMER, .pCont = pReq, .contLen = contLen};
    tmsgPutToQueue(&pMnode->msgCb, READ_QUEUE, &rpcMsg);
  }
}

static void mndStreamConsensusChkpt(SMnode *pMnode) {
  int32_t contLen = 0;
  void   *pReq = mndBuildTimerMsg(&contLen);
  if (pReq != NULL) {
    SRpcMsg rpcMsg = {.msgType = TDMT_MND_STREAM_CONSEN_TIMER, .pCont = pReq, .contLen = contLen};
    tmsgPutToQueue(&pMnode->msgCb, WRITE_QUEUE, &rpcMsg);
  }
}

static void mndPullupTelem(SMnode *pMnode) {
  mTrace("pullup telem msg");
  int32_t contLen = 0;
  void   *pReq = mndBuildTimerMsg(&contLen);
  if (pReq != NULL) {
    SRpcMsg rpcMsg = {.msgType = TDMT_MND_TELEM_TIMER, .pCont = pReq, .contLen = contLen};
    tmsgPutToQueue(&pMnode->msgCb, READ_QUEUE, &rpcMsg);
  }
}

static void mndPullupGrant(SMnode *pMnode) {
  mTrace("pullup grant msg");
  int32_t contLen = 0;
  void   *pReq = mndBuildTimerMsg(&contLen);
  if (pReq != NULL) {
    SRpcMsg rpcMsg = {
        .msgType = TDMT_MND_GRANT_HB_TIMER, .pCont = pReq, .contLen = contLen, .info.ahandle = (void *)0x9527};
    tmsgPutToQueue(&pMnode->msgCb, WRITE_QUEUE, &rpcMsg);
  }
}

static void mndIncreaseUpTime(SMnode *pMnode) {
  mTrace("increate uptime");
  int32_t contLen = 0;
  void   *pReq = mndBuildTimerMsg(&contLen);
  if (pReq != NULL) {
    SRpcMsg rpcMsg = {
        .msgType = TDMT_MND_UPTIME_TIMER, .pCont = pReq, .contLen = contLen, .info.ahandle = (void *)0x9528};
    tmsgPutToQueue(&pMnode->msgCb, WRITE_QUEUE, &rpcMsg);
  }
}

static void mndSetVgroupOffline(SMnode *pMnode, int32_t dnodeId, int64_t curMs) {
  SSdb *pSdb = pMnode->pSdb;

  void *pIter = NULL;
  while (1) {
    SVgObj *pVgroup = NULL;
    pIter = sdbFetch(pSdb, SDB_VGROUP, pIter, (void **)&pVgroup);
    if (pIter == NULL) break;

    bool stateChanged = false;
    for (int32_t vg = 0; vg < pVgroup->replica; ++vg) {
      SVnodeGid *pGid = &pVgroup->vnodeGid[vg];
      if (pGid->dnodeId == dnodeId) {
        if (pGid->syncState != TAOS_SYNC_STATE_OFFLINE) {
          mInfo(
              "vgId:%d, state changed by offline check, old state:%s restored:%d canRead:%d new state:error restored:0 "
              "canRead:0",
              pVgroup->vgId, syncStr(pGid->syncState), pGid->syncRestore, pGid->syncCanRead);
          pGid->syncState = TAOS_SYNC_STATE_OFFLINE;
          pGid->syncRestore = 0;
          pGid->syncCanRead = 0;
          pGid->startTimeMs = 0;
          stateChanged = true;
        }
        break;
      }
    }

    if (stateChanged) {
      SDbObj *pDb = mndAcquireDb(pMnode, pVgroup->dbName);
      if (pDb != NULL && pDb->stateTs != curMs) {
        mInfo("db:%s, stateTs changed by offline check, old newTs:%" PRId64 " newTs:%" PRId64, pDb->name, pDb->stateTs,
              curMs);
        pDb->stateTs = curMs;
      }
      mndReleaseDb(pMnode, pDb);
    }

    sdbRelease(pSdb, pVgroup);
  }
}

static void mndCheckDnodeOffline(SMnode *pMnode) {
  mTrace("check dnode offline");
  if (mndAcquireRpc(pMnode) != 0) return;

  SSdb   *pSdb = pMnode->pSdb;
  int64_t curMs = taosGetTimestampMs();

  void *pIter = NULL;
  while (1) {
    SDnodeObj *pDnode = NULL;
    pIter = sdbFetch(pSdb, SDB_DNODE, pIter, (void **)&pDnode);
    if (pIter == NULL) break;

    bool online = mndIsDnodeOnline(pDnode, curMs);
    if (!online) {
      mInfo("dnode:%d, in offline state", pDnode->id);
      mndSetVgroupOffline(pMnode, pDnode->id, curMs);
    }

    sdbRelease(pSdb, pDnode);
  }

  mndReleaseRpc(pMnode);
}

static bool mnodeIsNotLeader(SMnode *pMnode) {
  terrno = 0;
  taosThreadRwlockRdlock(&pMnode->lock);
  SSyncState state = syncGetState(pMnode->syncMgmt.sync);
  if (terrno != 0) {
    taosThreadRwlockUnlock(&pMnode->lock);
    return true;
  }

  if (state.state != TAOS_SYNC_STATE_LEADER) {
    taosThreadRwlockUnlock(&pMnode->lock);
    terrno = TSDB_CODE_SYN_NOT_LEADER;
    return true;
  }
  if (!state.restored || !pMnode->restored) {
    taosThreadRwlockUnlock(&pMnode->lock);
    terrno = TSDB_CODE_SYN_RESTORING;
    return true;
  }
  taosThreadRwlockUnlock(&pMnode->lock);
  return false;
}

static int32_t minCronTime() {
  int32_t min = INT32_MAX;
  min = TMIN(min, tsTtlPushIntervalSec);
  min = TMIN(min, tsTrimVDbIntervalSec);
  min = TMIN(min, tsS3MigrateIntervalSec);
  min = TMIN(min, tsTransPullupInterval);
  min = TMIN(min, tsCompactPullupInterval);
  min = TMIN(min, tsMqRebalanceInterval);
  min = TMIN(min, tsStreamCheckpointInterval);
  min = TMIN(min, tsStreamNodeCheckInterval);
  min = TMIN(min, tsArbHeartBeatIntervalSec);
  min = TMIN(min, tsArbCheckSyncIntervalSec);

  int64_t telemInt = TMIN(60, (tsTelemInterval - 1));
  min = TMIN(min, telemInt);
  min = TMIN(min, tsGrantHBInterval);
  min = TMIN(min, tsUptimeInterval);

  return min <= 1 ? 2 : min;
}
void mndDoTimerPullupTask(SMnode *pMnode, int64_t sec) {
  int32_t code = 0;
  if (sec % tsTtlPushIntervalSec == 0) {
    mndPullupTtl(pMnode);
  }

  if (sec % tsTrimVDbIntervalSec == 0) {
    mndPullupTrimDb(pMnode);
  }

  if (tsS3MigrateEnabled && sec % tsS3MigrateIntervalSec == 0) {
    mndPullupS3MigrateDb(pMnode);
  }

  if (sec % tsTransPullupInterval == 0) {
    mndPullupTrans(pMnode);
  }

  if (sec % tsCompactPullupInterval == 0) {
    mndPullupCompacts(pMnode);
  }

  if (sec % tsMqRebalanceInterval == 0) {
    mndCalMqRebalance(pMnode);
  }

  if (sec % 30 == 0) {  // send the checkpoint info every 30 sec
    mndStreamCheckpointTimer(pMnode);
  }

  if (sec % tsStreamNodeCheckInterval == 0) {
    mndStreamCheckNode(pMnode);
  }

  if (sec % 5 == 0) {
    mndStreamConsensusChkpt(pMnode);
  }

  if (sec % tsTelemInterval == (TMIN(60, (tsTelemInterval - 1)))) {
    mndPullupTelem(pMnode);
  }

  if (sec % tsGrantHBInterval == 0) {
    mndPullupGrant(pMnode);
  }

  if (sec % tsUptimeInterval == 0) {
    mndIncreaseUpTime(pMnode);
  }

  if (sec % (tsArbHeartBeatIntervalSec) == 0) {
    if ((code = mndPullupArbHeartbeat(pMnode)) != 0) {
      mError("failed to pullup arb heartbeat, since:%s", tstrerror(code));
    }
  }

  if (sec % (tsArbCheckSyncIntervalSec) == 0) {
    if ((code = mndPullupArbCheckSync(pMnode)) != 0) {
      mError("failed to pullup arb check sync, since:%s", tstrerror(code));
    }
  }
}
void mndDoTimerCheckTask(SMnode *pMnode, int64_t sec) {
  if (sec % (tsStatusInterval * 5) == 0) {
    mndCheckDnodeOffline(pMnode);
  }
  if (sec % (MNODE_TIMEOUT_SEC / 2) == 0) {
    mndSyncCheckTimeout(pMnode);
  }
}

static void *mndThreadFp(void *param) {
  SMnode *pMnode = param;
  int64_t lastTime = 0;
  setThreadName("mnode-timer");

  while (1) {
    lastTime++;
    taosMsleep(100);
    if (mndGetStop(pMnode)) break;
    if (lastTime % 10 != 0) continue;

    int64_t sec = lastTime / 10;
    mndDoTimerCheckTask(pMnode, sec);

    int64_t minCron = minCronTime();
    if (sec % minCron == 0 && mnodeIsNotLeader(pMnode)) {
      // not leader, do nothing
      mTrace("timer not process since mnode is not leader, reason: %s", tstrerror(terrno));
      terrno = 0;
      continue;
    }
    mndDoTimerPullupTask(pMnode, sec);
  }

  return NULL;
}

static int32_t mndInitTimer(SMnode *pMnode) {
  int32_t      code = 0;
  TdThreadAttr thAttr;
  taosThreadAttrInit(&thAttr);
  taosThreadAttrSetDetachState(&thAttr, PTHREAD_CREATE_JOINABLE);
  if ((code = taosThreadCreate(&pMnode->thread, &thAttr, mndThreadFp, pMnode)) != 0) {
    mError("failed to create timer thread since %s", strerror(errno));
    TAOS_RETURN(code);
  }

  taosThreadAttrDestroy(&thAttr);
  tmsgReportStartup("mnode-timer", "initialized");
  TAOS_RETURN(code);
}

static void mndCleanupTimer(SMnode *pMnode) {
  if (taosCheckPthreadValid(pMnode->thread)) {
    taosThreadJoin(pMnode->thread, NULL);
    taosThreadClear(&pMnode->thread);
  }
}

static int32_t mndCreateDir(SMnode *pMnode, const char *path) {
  int32_t code = 0;
  pMnode->path = taosStrdup(path);
  if (pMnode->path == NULL) {
    code = TSDB_CODE_OUT_OF_MEMORY;
    TAOS_RETURN(code);
  }

  if (taosMkDir(pMnode->path) != 0) {
    code = TAOS_SYSTEM_ERROR(errno);
    TAOS_RETURN(code);
  }

  TAOS_RETURN(code);
}

static int32_t mndInitWal(SMnode *pMnode) {
  int32_t code = 0;
  char path[PATH_MAX + 20] = {0};
  snprintf(path, sizeof(path), "%s%swal", pMnode->path, TD_DIRSEP);
  SWalCfg cfg = {.vgId = 1,
                 .fsyncPeriod = 0,
                 .rollPeriod = -1,
                 .segSize = -1,
                 .retentionPeriod = 0,
                 .retentionSize = 0,
                 .level = TAOS_WAL_FSYNC,
                 .encryptAlgorithm = 0,
                 .encryptKey = {0}};

#if defined(TD_ENTERPRISE)
<<<<<<< HEAD
  if(tsiEncryptAlgorithm == DND_CA_SM4 && (tsiEncryptScope & DND_CS_MNODE_WAL) == DND_CS_MNODE_WAL){
    cfg.encryptAlgorithm = (tsiEncryptScope & DND_CS_MNODE_WAL)? tsiEncryptAlgorithm : 0;
    if(tsEncryptKey[0] == '\0'){
      code = TSDB_CODE_DNODE_INVALID_ENCRYPTKEY;
      TAOS_RETURN(code);
    }
    else{
=======
  if (tsiEncryptAlgorithm == DND_CA_SM4 && (tsiEncryptScope & DND_CS_MNODE_WAL) == DND_CS_MNODE_WAL) {
    cfg.encryptAlgorithm = (tsiEncryptScope & DND_CS_MNODE_WAL) ? tsiEncryptAlgorithm : 0;
    if (tsEncryptKey[0] == '\0') {
      terrno = TSDB_CODE_DNODE_INVALID_ENCRYPTKEY;
      return -1;
    } else {
>>>>>>> 5328c6db
      strncpy(cfg.encryptKey, tsEncryptKey, ENCRYPT_KEY_LEN);
    }
  }
#endif

  pMnode->pWal = walOpen(path, &cfg);
  if (pMnode->pWal == NULL) {
    code = TSDB_CODE_MND_RETURN_VALUE_NULL;
    if (terrno != 0) code = terrno;
    mError("failed to open wal since %s. wal:%s", tstrerror(code), path);
    TAOS_RETURN(code);
  }

  TAOS_RETURN(code);
}

static void mndCloseWal(SMnode *pMnode) {
  if (pMnode->pWal != NULL) {
    walClose(pMnode->pWal);
    pMnode->pWal = NULL;
  }
}

static int32_t mndInitSdb(SMnode *pMnode) {
  int32_t code = 0;
  SSdbOpt opt = {0};
  opt.path = pMnode->path;
  opt.pMnode = pMnode;
  opt.pWal = pMnode->pWal;

  pMnode->pSdb = sdbInit(&opt);
  if (pMnode->pSdb == NULL) {
    code = TSDB_CODE_MND_RETURN_VALUE_NULL;
    if (terrno != 0) code = terrno;
    TAOS_RETURN(code);
  }

  TAOS_RETURN(code);
}

static int32_t mndOpenSdb(SMnode *pMnode) {
  int32_t code = 0;
  if (!pMnode->deploy) {
    code = sdbReadFile(pMnode->pSdb);
  }

  atomic_store_64(&pMnode->applied, pMnode->pSdb->commitIndex);
  return code;
}

static void mndCleanupSdb(SMnode *pMnode) {
  if (pMnode->pSdb) {
    sdbCleanup(pMnode->pSdb);
    pMnode->pSdb = NULL;
  }
}

static int32_t mndAllocStep(SMnode *pMnode, char *name, MndInitFp initFp, MndCleanupFp cleanupFp) {
  SMnodeStep step = {0};
  step.name = name;
  step.initFp = initFp;
  step.cleanupFp = cleanupFp;
  if (taosArrayPush(pMnode->pSteps, &step) == NULL) {
    TAOS_RETURN(TSDB_CODE_OUT_OF_MEMORY);
  }

  TAOS_RETURN(0);
}

static int32_t mndInitSteps(SMnode *pMnode) {
  TAOS_CHECK_RETURN(mndAllocStep(pMnode, "mnode-wal", mndInitWal, mndCloseWal));
  TAOS_CHECK_RETURN(mndAllocStep(pMnode, "mnode-sdb", mndInitSdb, mndCleanupSdb));
  TAOS_CHECK_RETURN(mndAllocStep(pMnode, "mnode-trans", mndInitTrans, mndCleanupTrans));
  TAOS_CHECK_RETURN(mndAllocStep(pMnode, "mnode-cluster", mndInitCluster, mndCleanupCluster));
  TAOS_CHECK_RETURN(mndAllocStep(pMnode, "mnode-mnode", mndInitMnode, mndCleanupMnode));
  TAOS_CHECK_RETURN(mndAllocStep(pMnode, "mnode-qnode", mndInitQnode, mndCleanupQnode));
  TAOS_CHECK_RETURN(mndAllocStep(pMnode, "mnode-snode", mndInitSnode, mndCleanupSnode));
  TAOS_CHECK_RETURN(mndAllocStep(pMnode, "mnode-arbgroup", mndInitArbGroup, mndCleanupArbGroup));
  TAOS_CHECK_RETURN(mndAllocStep(pMnode, "mnode-dnode", mndInitDnode, mndCleanupDnode));
  TAOS_CHECK_RETURN(mndAllocStep(pMnode, "mnode-user", mndInitUser, mndCleanupUser));
  TAOS_CHECK_RETURN(mndAllocStep(pMnode, "mnode-grant", mndInitGrant, mndCleanupGrant));
  TAOS_CHECK_RETURN(mndAllocStep(pMnode, "mnode-privilege", mndInitPrivilege, mndCleanupPrivilege));
  TAOS_CHECK_RETURN(mndAllocStep(pMnode, "mnode-acct", mndInitAcct, mndCleanupAcct));
  TAOS_CHECK_RETURN(mndAllocStep(pMnode, "mnode-stream", mndInitStream, mndCleanupStream));
  TAOS_CHECK_RETURN(mndAllocStep(pMnode, "mnode-topic", mndInitTopic, mndCleanupTopic));
  TAOS_CHECK_RETURN(mndAllocStep(pMnode, "mnode-consumer", mndInitConsumer, mndCleanupConsumer));
  TAOS_CHECK_RETURN(mndAllocStep(pMnode, "mnode-subscribe", mndInitSubscribe, mndCleanupSubscribe));
  TAOS_CHECK_RETURN(mndAllocStep(pMnode, "mnode-vgroup", mndInitVgroup, mndCleanupVgroup));
  TAOS_CHECK_RETURN(mndAllocStep(pMnode, "mnode-stb", mndInitStb, mndCleanupStb));
  TAOS_CHECK_RETURN(mndAllocStep(pMnode, "mnode-sma", mndInitSma, mndCleanupSma));
  TAOS_CHECK_RETURN(mndAllocStep(pMnode, "mnode-idx", mndInitIdx, mndCleanupIdx));
  TAOS_CHECK_RETURN(mndAllocStep(pMnode, "mnode-infos", mndInitInfos, mndCleanupInfos));
  TAOS_CHECK_RETURN(mndAllocStep(pMnode, "mnode-perfs", mndInitPerfs, mndCleanupPerfs));
  TAOS_CHECK_RETURN(mndAllocStep(pMnode, "mnode-db", mndInitDb, mndCleanupDb));
  TAOS_CHECK_RETURN(mndAllocStep(pMnode, "mnode-func", mndInitFunc, mndCleanupFunc));
  TAOS_CHECK_RETURN(mndAllocStep(pMnode, "mnode-view", mndInitView, mndCleanupView));
  TAOS_CHECK_RETURN(mndAllocStep(pMnode, "mnode-compact", mndInitCompact, mndCleanupCompact));
  TAOS_CHECK_RETURN(mndAllocStep(pMnode, "mnode-compact-detail", mndInitCompactDetail, mndCleanupCompactDetail));
  TAOS_CHECK_RETURN(mndAllocStep(pMnode, "mnode-sdb", mndOpenSdb, NULL));
  TAOS_CHECK_RETURN(mndAllocStep(pMnode, "mnode-profile", mndInitProfile, mndCleanupProfile));
  TAOS_CHECK_RETURN(mndAllocStep(pMnode, "mnode-show", mndInitShow, mndCleanupShow));
  TAOS_CHECK_RETURN(mndAllocStep(pMnode, "mnode-query", mndInitQuery, mndCleanupQuery));
  TAOS_CHECK_RETURN(mndAllocStep(pMnode, "mnode-sync", mndInitSync, mndCleanupSync));
  TAOS_CHECK_RETURN(mndAllocStep(pMnode, "mnode-telem", mndInitTelem, mndCleanupTelem));

  return 0;
}

static void mndCleanupSteps(SMnode *pMnode, int32_t pos) {
  if (pMnode->pSteps == NULL) return;

  if (pos == -1) {
    pos = taosArrayGetSize(pMnode->pSteps) - 1;
  }

  for (int32_t s = pos; s >= 0; s--) {
    SMnodeStep *pStep = taosArrayGet(pMnode->pSteps, s);
    mInfo("%s will cleanup", pStep->name);
    if (pStep->cleanupFp != NULL) {
      (*pStep->cleanupFp)(pMnode);
    }
  }

  taosArrayClear(pMnode->pSteps);
  taosArrayDestroy(pMnode->pSteps);
  pMnode->pSteps = NULL;
}

static int32_t mndExecSteps(SMnode *pMnode) {
  int32_t code = 0;
  int32_t size = taosArrayGetSize(pMnode->pSteps);
  for (int32_t pos = 0; pos < size; pos++) {
    SMnodeStep *pStep = taosArrayGet(pMnode->pSteps, pos);
    if (pStep->initFp == NULL) continue;

    if ((code = (*pStep->initFp)(pMnode)) != 0) {
      mError("%s exec failed since %s, start to cleanup", pStep->name, tstrerror(code));
      mndCleanupSteps(pMnode, pos);
      TAOS_RETURN(code);
    } else {
      mInfo("%s is initialized", pStep->name);
      tmsgReportStartup(pStep->name, "initialized");
    }
  }

  pMnode->clusterId = mndGetClusterId(pMnode);
  TAOS_RETURN(0);
}

static void mndSetOptions(SMnode *pMnode, const SMnodeOpt *pOption) {
  pMnode->msgCb = pOption->msgCb;
  pMnode->selfDnodeId = pOption->dnodeId;
  pMnode->syncMgmt.selfIndex = pOption->selfIndex;
  pMnode->syncMgmt.numOfReplicas = pOption->numOfReplicas;
  pMnode->syncMgmt.numOfTotalReplicas = pOption->numOfTotalReplicas;
  pMnode->syncMgmt.lastIndex = pOption->lastIndex;
  memcpy(pMnode->syncMgmt.replicas, pOption->replicas, sizeof(pOption->replicas));
  memcpy(pMnode->syncMgmt.nodeRoles, pOption->nodeRoles, sizeof(pOption->nodeRoles));
}

SMnode *mndOpen(const char *path, const SMnodeOpt *pOption) {
  terrno = 0;
  mInfo("start to open mnode in %s", path);

  SMnode *pMnode = taosMemoryCalloc(1, sizeof(SMnode));
  if (pMnode == NULL) {
    terrno = TSDB_CODE_OUT_OF_MEMORY;
    mError("failed to open mnode since %s", terrstr());
    return NULL;
  }
  memset(pMnode, 0, sizeof(SMnode));

  char timestr[24] = "1970-01-01 00:00:00.00";
  (void)taosParseTime(timestr, &pMnode->checkTime, (int32_t)strlen(timestr), TSDB_TIME_PRECISION_MILLI, 0);
  mndSetOptions(pMnode, pOption);

  pMnode->deploy = pOption->deploy;
  pMnode->pSteps = taosArrayInit(24, sizeof(SMnodeStep));
  if (pMnode->pSteps == NULL) {
    taosMemoryFree(pMnode);
    terrno = TSDB_CODE_OUT_OF_MEMORY;
    mError("failed to open mnode since %s", terrstr());
    return NULL;
  }

  int32_t code = mndCreateDir(pMnode, path);
  if (code != 0) {
    code = terrno;
    mError("failed to open mnode since %s", tstrerror(code));
    mndClose(pMnode);
    terrno = code;
    return NULL;
  }

  code = mndInitSteps(pMnode);
  if (code != 0) {
    code = terrno;
    mError("failed to open mnode since %s", tstrerror(code));
    mndClose(pMnode);
    terrno = code;
    return NULL;
  }

  code = mndExecSteps(pMnode);
  if (code != 0) {
    code = terrno;
    mError("failed to open mnode since %s", tstrerror(code));
    mndClose(pMnode);
    terrno = code;
    return NULL;
  }

  mInfo("mnode open successfully");
  return pMnode;
}

void mndPreClose(SMnode *pMnode) {
  if (pMnode != NULL) {
    syncLeaderTransfer(pMnode->syncMgmt.sync);
    syncPreStop(pMnode->syncMgmt.sync);
    sdbWriteFile(pMnode->pSdb, 0);
  }
}

void mndClose(SMnode *pMnode) {
  if (pMnode != NULL) {
    mInfo("start to close mnode");
    mndCleanupSteps(pMnode, -1);
    taosMemoryFreeClear(pMnode->path);
    taosMemoryFreeClear(pMnode);
    mInfo("mnode is closed");
  }
}

int32_t mndStart(SMnode *pMnode) {
  mndSyncStart(pMnode);
  if (pMnode->deploy) {
    if (sdbDeploy(pMnode->pSdb) != 0) {
      mError("failed to deploy sdb while start mnode");
      return -1;
    }
    mndSetRestored(pMnode, true);
  }

  grantReset(pMnode, TSDB_GRANT_ALL, 0);

  return mndInitTimer(pMnode);
}

int32_t mndIsCatchUp(SMnode *pMnode) {
  int64_t rid = pMnode->syncMgmt.sync;
  return syncIsCatchUp(rid);
}

ESyncRole mndGetRole(SMnode *pMnode) {
  int64_t rid = pMnode->syncMgmt.sync;
  return syncGetRole(rid);
}

int64_t mndGetTerm(SMnode *pMnode) {
  int64_t rid = pMnode->syncMgmt.sync;
  return syncGetTerm(rid);
}

int32_t mndGetArbToken(SMnode *pMnode, char *outToken) { return syncGetArbToken(pMnode->syncMgmt.sync, outToken); }

void mndStop(SMnode *pMnode) {
  mndSetStop(pMnode);
  mndSyncStop(pMnode);
  mndCleanupTimer(pMnode);
}

int32_t mndProcessSyncMsg(SRpcMsg *pMsg) {
  SMnode    *pMnode = pMsg->info.node;
  SSyncMgmt *pMgmt = &pMnode->syncMgmt;

  const STraceId *trace = &pMsg->info.traceId;
  mGTrace("vgId:1, sync msg:%p will be processed, type:%s", pMsg, TMSG_INFO(pMsg->msgType));

  int32_t code = syncProcessMsg(pMgmt->sync, pMsg);
  if (code != 0) {
    mGError("vgId:1, failed to process sync msg:%p type:%s, errno: %s, code:0x%x", pMsg, TMSG_INFO(pMsg->msgType),
            tstrerror(code), code);
  }

  return code;
}

static int32_t mndCheckMnodeState(SRpcMsg *pMsg) {
  int32_t code = 0;
  if (!IsReq(pMsg)) TAOS_RETURN(code);
  if (pMsg->msgType == TDMT_SCH_QUERY || pMsg->msgType == TDMT_SCH_MERGE_QUERY ||
      pMsg->msgType == TDMT_SCH_QUERY_CONTINUE || pMsg->msgType == TDMT_SCH_QUERY_HEARTBEAT ||
      pMsg->msgType == TDMT_SCH_FETCH || pMsg->msgType == TDMT_SCH_MERGE_FETCH || pMsg->msgType == TDMT_SCH_DROP_TASK ||
      pMsg->msgType == TDMT_SCH_TASK_NOTIFY) {
    TAOS_RETURN(code);
  }

  SMnode *pMnode = pMsg->info.node;
  taosThreadRwlockRdlock(&pMnode->lock);
  if (pMnode->stopped) {
    taosThreadRwlockUnlock(&pMnode->lock);
    code = TSDB_CODE_APP_IS_STOPPING;
    TAOS_RETURN(code);
  }

  terrno = 0;
  SSyncState state = syncGetState(pMnode->syncMgmt.sync);
  if (terrno != 0) {
    taosThreadRwlockUnlock(&pMnode->lock);
    code = terrno;
    TAOS_RETURN(code);
  }

  if (state.state != TAOS_SYNC_STATE_LEADER) {
    taosThreadRwlockUnlock(&pMnode->lock);
    code = TSDB_CODE_SYN_NOT_LEADER;
    goto _OVER;
  }

  if (!state.restored || !pMnode->restored) {
    taosThreadRwlockUnlock(&pMnode->lock);
    code = TSDB_CODE_SYN_RESTORING;
    goto _OVER;
  }

#if 1
  atomic_add_fetch_32(&pMnode->rpcRef, 1);
#else
  int32_t ref = atomic_add_fetch_32(&pMnode->rpcRef, 1);
  mTrace("mnode rpc is acquired, ref:%d", ref);
#endif

  taosThreadRwlockUnlock(&pMnode->lock);
  TAOS_RETURN(code);

_OVER:
  if (pMsg->msgType == TDMT_MND_TMQ_TIMER || pMsg->msgType == TDMT_MND_TELEM_TIMER ||
      pMsg->msgType == TDMT_MND_TRANS_TIMER || pMsg->msgType == TDMT_MND_TTL_TIMER ||
      pMsg->msgType == TDMT_MND_TRIM_DB_TIMER || pMsg->msgType == TDMT_MND_UPTIME_TIMER ||
      pMsg->msgType == TDMT_MND_COMPACT_TIMER || pMsg->msgType == TDMT_MND_NODECHECK_TIMER ||
      pMsg->msgType == TDMT_MND_GRANT_HB_TIMER || pMsg->msgType == TDMT_MND_STREAM_REQ_CHKPT ||
      pMsg->msgType == TDMT_MND_S3MIGRATE_DB_TIMER || pMsg->msgType == TDMT_MND_ARB_HEARTBEAT_TIMER ||
      pMsg->msgType == TDMT_MND_ARB_CHECK_SYNC_TIMER) {
    mTrace("timer not process since mnode restored:%d stopped:%d, sync restored:%d role:%s ", pMnode->restored,
           pMnode->stopped, state.restored, syncStr(state.state));
    TAOS_RETURN(code);
  }

  const STraceId *trace = &pMsg->info.traceId;
  SEpSet          epSet = {0};
  mndGetMnodeEpSet(pMnode, &epSet);

  mGDebug(
      "msg:%p, type:%s failed to process since %s, mnode restored:%d stopped:%d, sync restored:%d "
      "role:%s, redirect numOfEps:%d inUse:%d, type:%s",
      pMsg, TMSG_INFO(pMsg->msgType), tstrerror(code), pMnode->restored, pMnode->stopped, state.restored,
      syncStr(state.state), epSet.numOfEps, epSet.inUse, TMSG_INFO(pMsg->msgType));

  if (epSet.numOfEps <= 0) return -1;

  for (int32_t i = 0; i < epSet.numOfEps; ++i) {
    mDebug("mnode index:%d, ep:%s:%u", i, epSet.eps[i].fqdn, epSet.eps[i].port);
  }

  int32_t contLen = tSerializeSEpSet(NULL, 0, &epSet);
  pMsg->info.rsp = rpcMallocCont(contLen);
  if (pMsg->info.rsp != NULL) {
    tSerializeSEpSet(pMsg->info.rsp, contLen, &epSet);
    pMsg->info.hasEpSet = 1;
    pMsg->info.rspLen = contLen;
  }

  TAOS_RETURN(code);
}

int32_t mndProcessRpcMsg(SRpcMsg *pMsg, SQueueInfo *pQueueInfo) {
  SMnode         *pMnode = pMsg->info.node;
  const STraceId *trace = &pMsg->info.traceId;
  int32_t         code = TSDB_CODE_SUCCESS;

  MndMsgFp    fp = pMnode->msgFp[TMSG_INDEX(pMsg->msgType)];
  MndMsgFpExt fpExt = NULL;
  if (fp == NULL) {
    fpExt = pMnode->msgFpExt[TMSG_INDEX(pMsg->msgType)];
    if (fpExt == NULL) {
      mGError("msg:%p, failed to get msg handle, app:%p type:%s", pMsg, pMsg->info.ahandle, TMSG_INFO(pMsg->msgType));
      code = TSDB_CODE_MSG_NOT_PROCESSED;
      TAOS_RETURN(code);
    }
  }

  TAOS_CHECK_RETURN(mndCheckMnodeState(pMsg));

  mGTrace("msg:%p, start to process in mnode, app:%p type:%s", pMsg, pMsg->info.ahandle, TMSG_INFO(pMsg->msgType));
  if (fp)
    code = (*fp)(pMsg);
  else
    code = (*fpExt)(pMsg, pQueueInfo);
  mndReleaseRpc(pMnode);

  if (code == TSDB_CODE_ACTION_IN_PROGRESS) {
    mGTrace("msg:%p, won't response immediately since in progress", pMsg);
  } else if (code == 0) {
    mGTrace("msg:%p, successfully processed", pMsg);
  } else {
    if (terrno != 0) code = terrno;
    mGError("msg:%p, failed to process since %s, app:%p type:%s", pMsg, tstrerror(code), pMsg->info.ahandle,
            TMSG_INFO(pMsg->msgType));
  }

  TAOS_RETURN(code);
}

void mndSetMsgHandle(SMnode *pMnode, tmsg_t msgType, MndMsgFp fp) {
  tmsg_t type = TMSG_INDEX(msgType);
  if (type < TDMT_MAX) {
    pMnode->msgFp[type] = fp;
  }
}

void mndSetMsgHandleExt(SMnode *pMnode, tmsg_t msgType, MndMsgFpExt fp) {
  tmsg_t type = TMSG_INDEX(msgType);
  if (type < TDMT_MAX) {
    pMnode->msgFpExt[type] = fp;
  }
}

// Note: uid 0 is reserved
int64_t mndGenerateUid(const char *name, int32_t len) {
  int32_t hashval = MurmurHash3_32(name, len);
  do {
    int64_t us = taosGetTimestampUs();
    int64_t x = (us & 0x000000FFFFFFFFFF) << 24;
    int64_t uuid = x + ((hashval & ((1ul << 16) - 1ul)) << 8) + (taosRand() & ((1ul << 8) - 1ul));
    if (uuid) {
      return llabs(uuid);
    }
  } while (true);
}

int32_t mndGetMonitorInfo(SMnode *pMnode, SMonClusterInfo *pClusterInfo, SMonVgroupInfo *pVgroupInfo,
                          SMonStbInfo *pStbInfo, SMonGrantInfo *pGrantInfo) {
  int32_t code = 0;
  TAOS_CHECK_RETURN(mndAcquireRpc(pMnode));

  SSdb   *pSdb = pMnode->pSdb;
  int64_t ms = taosGetTimestampMs();

  pClusterInfo->dnodes = taosArrayInit(sdbGetSize(pSdb, SDB_DNODE), sizeof(SMonDnodeDesc));
  pClusterInfo->mnodes = taosArrayInit(sdbGetSize(pSdb, SDB_MNODE), sizeof(SMonMnodeDesc));
  pVgroupInfo->vgroups = taosArrayInit(sdbGetSize(pSdb, SDB_VGROUP), sizeof(SMonVgroupDesc));
  pStbInfo->stbs = taosArrayInit(sdbGetSize(pSdb, SDB_STB), sizeof(SMonStbDesc));
  if (pClusterInfo->dnodes == NULL || pClusterInfo->mnodes == NULL || pVgroupInfo->vgroups == NULL ||
      pStbInfo->stbs == NULL) {
    mndReleaseRpc(pMnode);
    code = TSDB_CODE_MND_RETURN_VALUE_NULL;
    if (terrno != 0) code = terrno;
    TAOS_RETURN(code);
  }

  // cluster info
  tstrncpy(pClusterInfo->version, version, sizeof(pClusterInfo->version));
  pClusterInfo->monitor_interval = tsMonitorInterval;
  pClusterInfo->connections_total = mndGetNumOfConnections(pMnode);
  pClusterInfo->dbs_total = sdbGetSize(pSdb, SDB_DB);
  pClusterInfo->stbs_total = sdbGetSize(pSdb, SDB_STB);
  pClusterInfo->topics_toal = sdbGetSize(pSdb, SDB_TOPIC);
  pClusterInfo->streams_total = sdbGetSize(pSdb, SDB_STREAM);

  void *pIter = NULL;
  while (1) {
    SDnodeObj *pObj = NULL;
    pIter = sdbFetch(pSdb, SDB_DNODE, pIter, (void **)&pObj);
    if (pIter == NULL) break;

    SMonDnodeDesc desc = {0};
    desc.dnode_id = pObj->id;
    tstrncpy(desc.dnode_ep, pObj->ep, sizeof(desc.dnode_ep));
    if (mndIsDnodeOnline(pObj, ms)) {
      tstrncpy(desc.status, "ready", sizeof(desc.status));
    } else {
      tstrncpy(desc.status, "offline", sizeof(desc.status));
    }
    taosArrayPush(pClusterInfo->dnodes, &desc);
    sdbRelease(pSdb, pObj);
  }

  pIter = NULL;
  while (1) {
    SMnodeObj *pObj = NULL;
    pIter = sdbFetch(pSdb, SDB_MNODE, pIter, (void **)&pObj);
    if (pIter == NULL) break;

    SMonMnodeDesc desc = {0};
    desc.mnode_id = pObj->id;
    tstrncpy(desc.mnode_ep, pObj->pDnode->ep, sizeof(desc.mnode_ep));

    if (pObj->id == pMnode->selfDnodeId) {
      pClusterInfo->first_ep_dnode_id = pObj->id;
      tstrncpy(pClusterInfo->first_ep, pObj->pDnode->ep, sizeof(pClusterInfo->first_ep));
      // pClusterInfo->master_uptime = (float)mndGetClusterUpTime(pMnode) / 86400.0f;
      pClusterInfo->master_uptime = mndGetClusterUpTime(pMnode);
      // pClusterInfo->master_uptime = (ms - pObj->stateStartTime) / (86400000.0f);
      tstrncpy(desc.role, syncStr(TAOS_SYNC_STATE_LEADER), sizeof(desc.role));
      desc.syncState = TAOS_SYNC_STATE_LEADER;
    } else {
      tstrncpy(desc.role, syncStr(pObj->syncState), sizeof(desc.role));
      desc.syncState = pObj->syncState;
    }
    taosArrayPush(pClusterInfo->mnodes, &desc);
    sdbRelease(pSdb, pObj);
  }

  // vgroup info
  pIter = NULL;
  while (1) {
    SVgObj *pVgroup = NULL;
    pIter = sdbFetch(pSdb, SDB_VGROUP, pIter, (void **)&pVgroup);
    if (pIter == NULL) break;

    pClusterInfo->vgroups_total++;
    pClusterInfo->tbs_total += pVgroup->numOfTables;

    SMonVgroupDesc desc = {0};
    desc.vgroup_id = pVgroup->vgId;

    SName name = {0};
    tNameFromString(&name, pVgroup->dbName, T_NAME_ACCT | T_NAME_DB | T_NAME_TABLE);
    tNameGetDbName(&name, desc.database_name);

    desc.tables_num = pVgroup->numOfTables;
    pGrantInfo->timeseries_used += pVgroup->numOfTimeSeries;
    tstrncpy(desc.status, "unsynced", sizeof(desc.status));
    for (int32_t i = 0; i < pVgroup->replica; ++i) {
      SVnodeGid     *pVgid = &pVgroup->vnodeGid[i];
      SMonVnodeDesc *pVnDesc = &desc.vnodes[i];
      pVnDesc->dnode_id = pVgid->dnodeId;
      tstrncpy(pVnDesc->vnode_role, syncStr(pVgid->syncState), sizeof(pVnDesc->vnode_role));
      pVnDesc->syncState = pVgid->syncState;
      if (pVgid->syncState == TAOS_SYNC_STATE_LEADER || pVgid->syncState == TAOS_SYNC_STATE_ASSIGNED_LEADER) {
        tstrncpy(desc.status, "ready", sizeof(desc.status));
        pClusterInfo->vgroups_alive++;
      }
      if (pVgid->syncState != TAOS_SYNC_STATE_ERROR && pVgid->syncState != TAOS_SYNC_STATE_OFFLINE) {
        pClusterInfo->vnodes_alive++;
      }
      pClusterInfo->vnodes_total++;
    }

    taosArrayPush(pVgroupInfo->vgroups, &desc);
    sdbRelease(pSdb, pVgroup);
  }

  // stb info
  pIter = NULL;
  while (1) {
    SStbObj *pStb = NULL;
    pIter = sdbFetch(pSdb, SDB_STB, pIter, (void **)&pStb);
    if (pIter == NULL) break;

    SMonStbDesc desc = {0};

    SName name1 = {0};
    tNameFromString(&name1, pStb->db, T_NAME_ACCT | T_NAME_DB | T_NAME_TABLE);
    tNameGetDbName(&name1, desc.database_name);

    SName name2 = {0};
    tNameFromString(&name2, pStb->name, T_NAME_ACCT | T_NAME_DB | T_NAME_TABLE);
    tstrncpy(desc.stb_name, tNameGetTableName(&name2), TSDB_TABLE_NAME_LEN);

    taosArrayPush(pStbInfo->stbs, &desc);
    sdbRelease(pSdb, pStb);
  }

  // grant info
  pGrantInfo->expire_time = (pMnode->grant.expireTimeMS - ms) / 1000;
  pGrantInfo->timeseries_total = pMnode->grant.timeseriesAllowed;
  if (pMnode->grant.expireTimeMS == 0) {
    pGrantInfo->expire_time = 0;
    pGrantInfo->timeseries_total = 0;
  }

  mndReleaseRpc(pMnode);
  TAOS_RETURN(code);
}

int32_t mndGetLoad(SMnode *pMnode, SMnodeLoad *pLoad) {
  SSyncState state = syncGetState(pMnode->syncMgmt.sync);
  pLoad->syncState = state.state;
  pLoad->syncRestore = state.restored;
  pLoad->syncTerm = state.term;
  pLoad->roleTimeMs = state.roleTimeMs;
  mTrace("mnode current syncState is %s, syncRestore:%d, syncTerm:%" PRId64 " ,roleTimeMs:%" PRId64,
         syncStr(pLoad->syncState), pLoad->syncRestore, pLoad->syncTerm, pLoad->roleTimeMs);
  return 0;
}

int64_t mndGetRoleTimeMs(SMnode *pMnode) {
  SSyncState state = syncGetState(pMnode->syncMgmt.sync);
  return state.roleTimeMs;
}

void mndSetRestored(SMnode *pMnode, bool restored) {
  if (restored) {
    taosThreadRwlockWrlock(&pMnode->lock);
    pMnode->restored = true;
    taosThreadRwlockUnlock(&pMnode->lock);
    mInfo("mnode set restored:%d", restored);
  } else {
    taosThreadRwlockWrlock(&pMnode->lock);
    pMnode->restored = false;
    taosThreadRwlockUnlock(&pMnode->lock);
    mInfo("mnode set restored:%d", restored);
    while (1) {
      if (pMnode->rpcRef <= 0) break;
      taosMsleep(3);
    }
  }
}

bool mndGetRestored(SMnode *pMnode) { return pMnode->restored; }

void mndSetStop(SMnode *pMnode) {
  taosThreadRwlockWrlock(&pMnode->lock);
  pMnode->stopped = true;
  taosThreadRwlockUnlock(&pMnode->lock);
  mInfo("mnode set stopped");
}

bool mndGetStop(SMnode *pMnode) { return pMnode->stopped; }<|MERGE_RESOLUTION|>--- conflicted
+++ resolved
@@ -479,7 +479,6 @@
                  .encryptKey = {0}};
 
 #if defined(TD_ENTERPRISE)
-<<<<<<< HEAD
   if(tsiEncryptAlgorithm == DND_CA_SM4 && (tsiEncryptScope & DND_CS_MNODE_WAL) == DND_CS_MNODE_WAL){
     cfg.encryptAlgorithm = (tsiEncryptScope & DND_CS_MNODE_WAL)? tsiEncryptAlgorithm : 0;
     if(tsEncryptKey[0] == '\0'){
@@ -487,14 +486,6 @@
       TAOS_RETURN(code);
     }
     else{
-=======
-  if (tsiEncryptAlgorithm == DND_CA_SM4 && (tsiEncryptScope & DND_CS_MNODE_WAL) == DND_CS_MNODE_WAL) {
-    cfg.encryptAlgorithm = (tsiEncryptScope & DND_CS_MNODE_WAL) ? tsiEncryptAlgorithm : 0;
-    if (tsEncryptKey[0] == '\0') {
-      terrno = TSDB_CODE_DNODE_INVALID_ENCRYPTKEY;
-      return -1;
-    } else {
->>>>>>> 5328c6db
       strncpy(cfg.encryptKey, tsEncryptKey, ENCRYPT_KEY_LEN);
     }
   }
