/*
 * Copyright (c) 2019 TAOS Data, Inc. <jhtao@taosdata.com>
 *
 * This program is free software: you can use, redistribute, and/or modify
 * it under the terms of the GNU Affero General Public License, version 3
 * or later ("AGPL"), as published by the Free Software Foundation.
 *
 * This program is distributed in the hope that it will be useful, but WITHOUT
 * ANY WARRANTY; without even the implied warranty of MERCHANTABILITY or
 * FITNESS FOR A PARTICULAR PURPOSE.
 *
 * You should have received a copy of the GNU Affero General Public License
 * along with this program. If not, see <http://www.gnu.org/licenses/>.
 */

#define _DEFAULT_SOURCE
#include <stdio.h>
#include "audit.h"
#include "mndCluster.h"
#include "mndDb.h"
#include "mndDnode.h"
#include "mndMnode.h"
#include "mndPrivilege.h"
#include "mndQnode.h"
#include "mndShow.h"
#include "mndSnode.h"
#include "mndTrans.h"
#include "mndUser.h"
#include "mndVgroup.h"
#include "taos_monitor.h"
#include "tconfig.h"
#include "tjson.h"
#include "tmisce.h"
#include "tunit.h"

#define TSDB_DNODE_VER_NUMBER   2
#define TSDB_DNODE_RESERVE_SIZE 40

static const char *offlineReason[] = {
    "",
    "status msg timeout",
    "status not received",
    "version not match",
    "dnodeId not match",
    "clusterId not match",
    "statusInterval not match",
    "timezone not match",
    "locale not match",
    "charset not match",
    "ttlChangeOnWrite not match",
    "enableWhiteList not match",
    "encryptionKey not match",
    "monitor not match",
    "monitor switch not match",
    "monitor interval not match",
    "monitor slow log threshold not match",
    "monitor slow log sql max len not match",
    "monitor slow log scope not match",
    "unknown",
};

enum {
  DND_ACTIVE_CODE,
  DND_CONN_ACTIVE_CODE,
};

enum {
  DND_CREATE,
  DND_ADD,
  DND_DROP,
};

static int32_t  mndCreateDefaultDnode(SMnode *pMnode);
static SSdbRaw *mndDnodeActionEncode(SDnodeObj *pDnode);
static SSdbRow *mndDnodeActionDecode(SSdbRaw *pRaw);
static int32_t  mndDnodeActionInsert(SSdb *pSdb, SDnodeObj *pDnode);
static int32_t  mndDnodeActionDelete(SSdb *pSdb, SDnodeObj *pDnode);
static int32_t  mndDnodeActionUpdate(SSdb *pSdb, SDnodeObj *pOld, SDnodeObj *pNew);
static int32_t  mndProcessDnodeListReq(SRpcMsg *pReq);

static int32_t mndProcessCreateDnodeReq(SRpcMsg *pReq);
static int32_t mndProcessDropDnodeReq(SRpcMsg *pReq);
static int32_t mndProcessStatusReq(SRpcMsg *pReq);
static int32_t mndProcessNotifyReq(SRpcMsg *pReq);
static int32_t mndProcessRestoreDnodeReq(SRpcMsg *pReq);
static int32_t mndProcessStatisReq(SRpcMsg *pReq);
static int32_t mndProcessAuditReq(SRpcMsg *pReq);
static int32_t mndProcessUpdateDnodeInfoReq(SRpcMsg *pReq);
static int32_t mndProcessCreateEncryptKeyReq(SRpcMsg *pRsp);
static int32_t mndProcessCreateEncryptKeyRsp(SRpcMsg *pRsp);

static int32_t mndRetrieveConfigs(SRpcMsg *pReq, SShowObj *pShow, SSDataBlock *pBlock, int32_t rows);
static void    mndCancelGetNextConfig(SMnode *pMnode, void *pIter);
static int32_t mndRetrieveDnodes(SRpcMsg *pReq, SShowObj *pShow, SSDataBlock *pBlock, int32_t rows);
static void    mndCancelGetNextDnode(SMnode *pMnode, void *pIter);

#ifdef _GRANT
int32_t mndUpdClusterInfo(SRpcMsg *pReq);
#else
static int32_t mndUpdClusterInfo(SRpcMsg *pReq) { return 0; }
#endif

int32_t mndInitDnode(SMnode *pMnode) {
  SSdbTable table = {
      .sdbType = SDB_DNODE,
      .keyType = SDB_KEY_INT32,
      .deployFp = (SdbDeployFp)mndCreateDefaultDnode,
      .encodeFp = (SdbEncodeFp)mndDnodeActionEncode,
      .decodeFp = (SdbDecodeFp)mndDnodeActionDecode,
      .insertFp = (SdbInsertFp)mndDnodeActionInsert,
      .updateFp = (SdbUpdateFp)mndDnodeActionUpdate,
      .deleteFp = (SdbDeleteFp)mndDnodeActionDelete,
  };

  mndSetMsgHandle(pMnode, TDMT_MND_CREATE_DNODE, mndProcessCreateDnodeReq);
  mndSetMsgHandle(pMnode, TDMT_MND_DROP_DNODE, mndProcessDropDnodeReq);
  mndSetMsgHandle(pMnode, TDMT_MND_STATUS, mndProcessStatusReq);
  mndSetMsgHandle(pMnode, TDMT_MND_NOTIFY, mndProcessNotifyReq);
  mndSetMsgHandle(pMnode, TDMT_MND_DNODE_LIST, mndProcessDnodeListReq);
  mndSetMsgHandle(pMnode, TDMT_MND_RESTORE_DNODE, mndProcessRestoreDnodeReq);
  mndSetMsgHandle(pMnode, TDMT_MND_STATIS, mndProcessStatisReq);
  mndSetMsgHandle(pMnode, TDMT_MND_AUDIT, mndProcessAuditReq);
  mndSetMsgHandle(pMnode, TDMT_MND_CREATE_ENCRYPT_KEY, mndProcessCreateEncryptKeyReq);
  mndSetMsgHandle(pMnode, TDMT_DND_CREATE_ENCRYPT_KEY_RSP, mndProcessCreateEncryptKeyRsp);
  mndSetMsgHandle(pMnode, TDMT_MND_UPDATE_DNODE_INFO, mndProcessUpdateDnodeInfoReq);

  mndAddShowRetrieveHandle(pMnode, TSDB_MGMT_TABLE_CONFIGS, mndRetrieveConfigs);
  mndAddShowFreeIterHandle(pMnode, TSDB_MGMT_TABLE_CONFIGS, mndCancelGetNextConfig);
  mndAddShowRetrieveHandle(pMnode, TSDB_MGMT_TABLE_DNODE, mndRetrieveDnodes);
  mndAddShowFreeIterHandle(pMnode, TSDB_MGMT_TABLE_DNODE, mndCancelGetNextDnode);

  return sdbSetTable(pMnode->pSdb, table);
}

SIpWhiteList *mndCreateIpWhiteOfDnode(SMnode *pMnode);
SIpWhiteList *mndAddIpWhiteOfDnode(SIpWhiteList *pIpWhiteList, char *fqdn);
SIpWhiteList *mndRmIpWhiteOfDnode(SIpWhiteList *pIpWhiteList, char *fqdn);
void          mndCleanupDnode(SMnode *pMnode) {}

static int32_t mndCreateDefaultDnode(SMnode *pMnode) {
  int32_t  code = -1;
  SSdbRaw *pRaw = NULL;
  STrans  *pTrans = NULL;

  SDnodeObj dnodeObj = {0};
  dnodeObj.id = 1;
  dnodeObj.createdTime = taosGetTimestampMs();
  dnodeObj.updateTime = dnodeObj.createdTime;
  dnodeObj.port = tsServerPort;
  tstrncpy(dnodeObj.fqdn, tsLocalFqdn, TSDB_FQDN_LEN);
  dnodeObj.fqdn[TSDB_FQDN_LEN - 1] = 0;
  (void)snprintf(dnodeObj.ep, TSDB_EP_LEN - 1, "%s:%u", tsLocalFqdn, tsServerPort);
  char *machineId = NULL;
  code = tGetMachineId(&machineId);
  if (machineId) {
    (void)memcpy(dnodeObj.machineId, machineId, TSDB_MACHINE_ID_LEN);
    taosMemoryFreeClear(machineId);
  } else {
#if defined(TD_ENTERPRISE) && !defined(GRANTS_CFG)
    terrno = TSDB_CODE_DNODE_NO_MACHINE_CODE;
    goto _OVER;
#endif
  }

  pTrans = mndTransCreate(pMnode, TRN_POLICY_RETRY, TRN_CONFLICT_GLOBAL, NULL, "create-dnode");
  if (pTrans == NULL) {
    code = TSDB_CODE_MND_RETURN_VALUE_NULL;
    if (terrno != 0) code = terrno;
    goto _OVER;
  }
  mInfo("trans:%d, used to create dnode:%s on first deploy", pTrans->id, dnodeObj.ep);

  pRaw = mndDnodeActionEncode(&dnodeObj);
  if (pRaw == NULL) {
    code = TSDB_CODE_MND_RETURN_VALUE_NULL;
    if (terrno != 0) code = terrno;
    goto _OVER;
  }
  TAOS_CHECK_GOTO(mndTransAppendCommitlog(pTrans, pRaw), NULL, _OVER);
  TAOS_CHECK_GOTO(sdbSetRawStatus(pRaw, SDB_STATUS_READY), NULL, _OVER);
  pRaw = NULL;

  TAOS_CHECK_GOTO(mndTransPrepare(pMnode, pTrans), NULL, _OVER);
  code = 0;
  (void)mndUpdateIpWhiteForAllUser(pMnode, TSDB_DEFAULT_USER, dnodeObj.fqdn, IP_WHITE_ADD,
                                   1);  // TODO: check the return value

_OVER:
  mndTransDrop(pTrans);
  sdbFreeRaw(pRaw);
  return code;
}

static SSdbRaw *mndDnodeActionEncode(SDnodeObj *pDnode) {
  int32_t code = 0;
  int32_t lino = 0;
  terrno = TSDB_CODE_OUT_OF_MEMORY;

  SSdbRaw *pRaw = sdbAllocRaw(SDB_DNODE, TSDB_DNODE_VER_NUMBER, sizeof(SDnodeObj) + TSDB_DNODE_RESERVE_SIZE);
  if (pRaw == NULL) goto _OVER;

  int32_t dataPos = 0;
  SDB_SET_INT32(pRaw, dataPos, pDnode->id, _OVER)
  SDB_SET_INT64(pRaw, dataPos, pDnode->createdTime, _OVER)
  SDB_SET_INT64(pRaw, dataPos, pDnode->updateTime, _OVER)
  SDB_SET_INT16(pRaw, dataPos, pDnode->port, _OVER)
  SDB_SET_BINARY(pRaw, dataPos, pDnode->fqdn, TSDB_FQDN_LEN, _OVER)
  SDB_SET_BINARY(pRaw, dataPos, pDnode->machineId, TSDB_MACHINE_ID_LEN, _OVER)
  SDB_SET_RESERVE(pRaw, dataPos, TSDB_DNODE_RESERVE_SIZE, _OVER)
  SDB_SET_INT16(pRaw, dataPos, 0, _OVER)  // forward/backward compatible
  SDB_SET_INT16(pRaw, dataPos, 0, _OVER)  // forward/backward compatible
  SDB_SET_DATALEN(pRaw, dataPos, _OVER);

  terrno = 0;

_OVER:
  if (terrno != 0) {
    mError("dnode:%d, failed to encode to raw:%p since %s", pDnode->id, pRaw, terrstr());
    sdbFreeRaw(pRaw);
    return NULL;
  }

  mTrace("dnode:%d, encode to raw:%p, row:%p", pDnode->id, pRaw, pDnode);
  return pRaw;
}

static SSdbRow *mndDnodeActionDecode(SSdbRaw *pRaw) {
  int32_t code = 0;
  int32_t lino = 0;
  terrno = TSDB_CODE_OUT_OF_MEMORY;
  SSdbRow   *pRow = NULL;
  SDnodeObj *pDnode = NULL;

  int8_t sver = 0;
  if (sdbGetRawSoftVer(pRaw, &sver) != 0) goto _OVER;
  if (sver < 1 || sver > TSDB_DNODE_VER_NUMBER) {
    terrno = TSDB_CODE_SDB_INVALID_DATA_VER;
    goto _OVER;
  }

  pRow = sdbAllocRow(sizeof(SDnodeObj));
  if (pRow == NULL) goto _OVER;

  pDnode = sdbGetRowObj(pRow);
  if (pDnode == NULL) goto _OVER;

  int32_t dataPos = 0;
  SDB_GET_INT32(pRaw, dataPos, &pDnode->id, _OVER)
  SDB_GET_INT64(pRaw, dataPos, &pDnode->createdTime, _OVER)
  SDB_GET_INT64(pRaw, dataPos, &pDnode->updateTime, _OVER)
  SDB_GET_INT16(pRaw, dataPos, &pDnode->port, _OVER)
  SDB_GET_BINARY(pRaw, dataPos, pDnode->fqdn, TSDB_FQDN_LEN, _OVER)
  SDB_GET_BINARY(pRaw, dataPos, pDnode->machineId, TSDB_MACHINE_ID_LEN, _OVER)
  SDB_GET_RESERVE(pRaw, dataPos, TSDB_DNODE_RESERVE_SIZE, _OVER)
  if (sver > 1) {
    int16_t keyLen = 0;
    SDB_GET_INT16(pRaw, dataPos, &keyLen, _OVER)
    SDB_GET_BINARY(pRaw, dataPos, NULL, keyLen, _OVER)
    SDB_GET_INT16(pRaw, dataPos, &keyLen, _OVER)
    SDB_GET_BINARY(pRaw, dataPos, NULL, keyLen, _OVER)
  }

  terrno = 0;
  if (tmsgUpdateDnodeInfo(&pDnode->id, NULL, pDnode->fqdn, &pDnode->port)) {
    mInfo("dnode:%d, endpoint changed", pDnode->id);
  }

_OVER:
  if (terrno != 0) {
    mError("dnode:%d, failed to decode from raw:%p since %s", pDnode == NULL ? 0 : pDnode->id, pRaw, terrstr());
    taosMemoryFreeClear(pRow);
    return NULL;
  }

  mTrace("dnode:%d, decode from raw:%p, row:%p ep:%s:%u", pDnode->id, pRaw, pDnode, pDnode->fqdn, pDnode->port);
  return pRow;
}

static int32_t mndDnodeActionInsert(SSdb *pSdb, SDnodeObj *pDnode) {
  mTrace("dnode:%d, perform insert action, row:%p", pDnode->id, pDnode);
  pDnode->offlineReason = DND_REASON_STATUS_NOT_RECEIVED;

  char ep[TSDB_EP_LEN] = {0};
  (void)snprintf(ep, TSDB_EP_LEN - 1, "%s:%u", pDnode->fqdn, pDnode->port);
  tstrncpy(pDnode->ep, ep, TSDB_EP_LEN);
  return 0;
}

static int32_t mndDnodeActionDelete(SSdb *pSdb, SDnodeObj *pDnode) {
  mTrace("dnode:%d, perform delete action, row:%p", pDnode->id, pDnode);
  return 0;
}

static int32_t mndDnodeActionUpdate(SSdb *pSdb, SDnodeObj *pOld, SDnodeObj *pNew) {
  mTrace("dnode:%d, perform update action, old row:%p new row:%p", pOld->id, pOld, pNew);
  pOld->updateTime = pNew->updateTime;
#ifdef TD_ENTERPRISE
  tstrncpy(pOld->machineId, pNew->machineId, TSDB_MACHINE_ID_LEN + 1);
#endif
  return 0;
}

SDnodeObj *mndAcquireDnode(SMnode *pMnode, int32_t dnodeId) {
  SSdb      *pSdb = pMnode->pSdb;
  SDnodeObj *pDnode = sdbAcquire(pSdb, SDB_DNODE, &dnodeId);
  if (pDnode == NULL) {
    if (terrno == TSDB_CODE_SDB_OBJ_NOT_THERE) {
      terrno = TSDB_CODE_MND_DNODE_NOT_EXIST;
    } else if (terrno == TSDB_CODE_SDB_OBJ_CREATING) {
      terrno = TSDB_CODE_MND_DNODE_IN_CREATING;
    } else if (terrno == TSDB_CODE_SDB_OBJ_DROPPING) {
      terrno = TSDB_CODE_MND_DNODE_IN_DROPPING;
    } else {
      terrno = TSDB_CODE_APP_ERROR;
      mFatal("dnode:%d, failed to acquire db since %s", dnodeId, terrstr());
    }
  }

  return pDnode;
}

void mndReleaseDnode(SMnode *pMnode, SDnodeObj *pDnode) {
  SSdb *pSdb = pMnode->pSdb;
  sdbRelease(pSdb, pDnode);
}

SEpSet mndGetDnodeEpset(SDnodeObj *pDnode) {
  SEpSet epSet = {0};
  terrno = addEpIntoEpSet(&epSet, pDnode->fqdn, pDnode->port);
  return epSet;
}

SEpSet mndGetDnodeEpsetById(SMnode *pMnode, int32_t dnodeId) {
  SEpSet     epSet = {0};
  SDnodeObj *pDnode = mndAcquireDnode(pMnode, dnodeId);
  if (!pDnode) return epSet;

  epSet = mndGetDnodeEpset(pDnode);

  mndReleaseDnode(pMnode, pDnode);
  return epSet;
}

static SDnodeObj *mndAcquireDnodeByEp(SMnode *pMnode, char *pEpStr) {
  SSdb *pSdb = pMnode->pSdb;

  void *pIter = NULL;
  while (1) {
    SDnodeObj *pDnode = NULL;
    pIter = sdbFetch(pSdb, SDB_DNODE, pIter, (void **)&pDnode);
    if (pIter == NULL) break;

    if (strncasecmp(pEpStr, pDnode->ep, TSDB_EP_LEN) == 0) {
      sdbCancelFetch(pSdb, pIter);
      return pDnode;
    }

    sdbRelease(pSdb, pDnode);
  }

  terrno = TSDB_CODE_MND_DNODE_NOT_EXIST;
  return NULL;
}

static SDnodeObj *mndAcquireDnodeAllStatusByEp(SMnode *pMnode, char *pEpStr) {
  SSdb *pSdb = pMnode->pSdb;

  void *pIter = NULL;
  while (1) {
    SDnodeObj *pDnode = NULL;
    ESdbStatus objStatus = 0;
    pIter = sdbFetchAll(pSdb, SDB_DNODE, pIter, (void **)&pDnode, &objStatus, true);
    if (pIter == NULL) break;

    if (strncasecmp(pEpStr, pDnode->ep, TSDB_EP_LEN) == 0) {
      sdbCancelFetch(pSdb, pIter);
      return pDnode;
    }

    sdbRelease(pSdb, pDnode);
  }

  return NULL;
}

int32_t mndGetDnodeSize(SMnode *pMnode) {
  SSdb *pSdb = pMnode->pSdb;
  return sdbGetSize(pSdb, SDB_DNODE);
}

int32_t mndGetDbSize(SMnode *pMnode) {
  SSdb *pSdb = pMnode->pSdb;
  return sdbGetSize(pSdb, SDB_DB);
}

bool mndIsDnodeOnline(SDnodeObj *pDnode, int64_t curMs) {
  int64_t interval = TABS(pDnode->lastAccessTime - curMs);
  if (interval > 5000 * (int64_t)tsStatusInterval) {
    if (pDnode->rebootTime > 0 && pDnode->offlineReason == DND_REASON_ONLINE) {
      pDnode->offlineReason = DND_REASON_STATUS_MSG_TIMEOUT;
    }
    return false;
  }
  return true;
}

static void mndGetDnodeEps(SMnode *pMnode, SArray *pDnodeEps) {
  SSdb *pSdb = pMnode->pSdb;

  int32_t numOfEps = 0;
  void   *pIter = NULL;
  while (1) {
    SDnodeObj *pDnode = NULL;
    ESdbStatus objStatus = 0;
    pIter = sdbFetchAll(pSdb, SDB_DNODE, pIter, (void **)&pDnode, &objStatus, true);
    if (pIter == NULL) break;

    SDnodeEp dnodeEp = {0};
    dnodeEp.id = pDnode->id;
    dnodeEp.ep.port = pDnode->port;
    tstrncpy(dnodeEp.ep.fqdn, pDnode->fqdn, TSDB_FQDN_LEN);
    sdbRelease(pSdb, pDnode);

    dnodeEp.isMnode = 0;
    if (mndIsMnode(pMnode, pDnode->id)) {
      dnodeEp.isMnode = 1;
    }
    if (taosArrayPush(pDnodeEps, &dnodeEp) == NULL) {
      mError("failed to put ep into array, but continue at this call");
    }
  }
}

int32_t mndGetDnodeData(SMnode *pMnode, SArray *pDnodeInfo) {
  SSdb   *pSdb = pMnode->pSdb;
  int32_t code = 0;

  int32_t numOfEps = 0;
  void   *pIter = NULL;
  while (1) {
    SDnodeObj *pDnode = NULL;
    ESdbStatus objStatus = 0;
    pIter = sdbFetchAll(pSdb, SDB_DNODE, pIter, (void **)&pDnode, &objStatus, true);
    if (pIter == NULL) break;

    SDnodeInfo dInfo;
    dInfo.id = pDnode->id;
    dInfo.ep.port = pDnode->port;
    dInfo.offlineReason = pDnode->offlineReason;
    tstrncpy(dInfo.ep.fqdn, pDnode->fqdn, TSDB_FQDN_LEN);
    sdbRelease(pSdb, pDnode);
    if (mndIsMnode(pMnode, pDnode->id)) {
      dInfo.isMnode = 1;
    } else {
      dInfo.isMnode = 0;
    }

    if (taosArrayPush(pDnodeInfo, &dInfo) == NULL) {
      code = terrno;
      sdbCancelFetch(pSdb, pIter);
      break;
    }
  }
  TAOS_RETURN(code);
}

#define CHECK_MONITOR_PARA(para, err)                                                                    \
  if (pCfg->monitorParas.para != para) {                                                                 \
    mError("dnode:%d, para:%d inconsistent with cluster:%d", pDnode->id, pCfg->monitorParas.para, para); \
    terrno = err;                                                                                        \
    return err;                                                                                          \
  }

static int32_t mndCheckClusterCfgPara(SMnode *pMnode, SDnodeObj *pDnode, const SClusterCfg *pCfg) {
  CHECK_MONITOR_PARA(tsEnableMonitor, DND_REASON_STATUS_MONITOR_SWITCH_NOT_MATCH);
  CHECK_MONITOR_PARA(tsMonitorInterval, DND_REASON_STATUS_MONITOR_INTERVAL_NOT_MATCH);
  CHECK_MONITOR_PARA(tsSlowLogThreshold, DND_REASON_STATUS_MONITOR_SLOW_LOG_THRESHOLD_NOT_MATCH);
  CHECK_MONITOR_PARA(tsSlowLogMaxLen, DND_REASON_STATUS_MONITOR_SLOW_LOG_SQL_MAX_LEN_NOT_MATCH);
  CHECK_MONITOR_PARA(tsSlowLogScope, DND_REASON_STATUS_MONITOR_SLOW_LOG_SCOPE_NOT_MATCH);

  if (0 != strcasecmp(pCfg->monitorParas.tsSlowLogExceptDb, tsSlowLogExceptDb)) {
    mError("dnode:%d, tsSlowLogExceptDb:%s inconsistent with cluster:%s", pDnode->id,
           pCfg->monitorParas.tsSlowLogExceptDb, tsSlowLogExceptDb);
    terrno = TSDB_CODE_DNODE_INVALID_MONITOR_PARAS;
    return DND_REASON_STATUS_MONITOR_NOT_MATCH;
  }

  if (pCfg->statusInterval != tsStatusInterval) {
    mError("dnode:%d, statusInterval:%d inconsistent with cluster:%d", pDnode->id, pCfg->statusInterval,
           tsStatusInterval);
    terrno = TSDB_CODE_DNODE_INVALID_STATUS_INTERVAL;
    return DND_REASON_STATUS_INTERVAL_NOT_MATCH;
  }

  if ((0 != strcasecmp(pCfg->timezone, tsTimezoneStr)) && (pMnode->checkTime != pCfg->checkTime)) {
    mError("dnode:%d, timezone:%s checkTime:%" PRId64 " inconsistent with cluster %s %" PRId64, pDnode->id,
           pCfg->timezone, pCfg->checkTime, tsTimezoneStr, pMnode->checkTime);
    terrno = TSDB_CODE_DNODE_INVALID_TIMEZONE;
    return DND_REASON_TIME_ZONE_NOT_MATCH;
  }

  if (0 != strcasecmp(pCfg->locale, tsLocale)) {
    mError("dnode:%d, locale:%s inconsistent with cluster:%s", pDnode->id, pCfg->locale, tsLocale);
    terrno = TSDB_CODE_DNODE_INVALID_LOCALE;
    return DND_REASON_LOCALE_NOT_MATCH;
  }

  if (0 != strcasecmp(pCfg->charset, tsCharset)) {
    mError("dnode:%d, charset:%s inconsistent with cluster:%s", pDnode->id, pCfg->charset, tsCharset);
    terrno = TSDB_CODE_DNODE_INVALID_CHARSET;
    return DND_REASON_CHARSET_NOT_MATCH;
  }

  if (pCfg->ttlChangeOnWrite != tsTtlChangeOnWrite) {
    mError("dnode:%d, ttlChangeOnWrite:%d inconsistent with cluster:%d", pDnode->id, pCfg->ttlChangeOnWrite,
           tsTtlChangeOnWrite);
    terrno = TSDB_CODE_DNODE_INVALID_TTL_CHG_ON_WR;
    return DND_REASON_TTL_CHANGE_ON_WRITE_NOT_MATCH;
  }
  int8_t enable = tsEnableWhiteList ? 1 : 0;
  if (pCfg->enableWhiteList != enable) {
    mError("dnode:%d, enableWhiteList:%d inconsistent with cluster:%d", pDnode->id, pCfg->enableWhiteList, enable);
    terrno = TSDB_CODE_DNODE_INVALID_EN_WHITELIST;
    return DND_REASON_ENABLE_WHITELIST_NOT_MATCH;
  }

  if (!atomic_load_8(&pMnode->encryptMgmt.encrypting) &&
      (pCfg->encryptionKeyStat != tsEncryptionKeyStat || pCfg->encryptionKeyChksum != tsEncryptionKeyChksum)) {
    mError("dnode:%d, encryptionKey:%" PRIi8 "-%u inconsistent with cluster:%" PRIi8 "-%u", pDnode->id,
           pCfg->encryptionKeyStat, pCfg->encryptionKeyChksum, tsEncryptionKeyStat, tsEncryptionKeyChksum);
    terrno = pCfg->encryptionKeyChksum ? TSDB_CODE_DNODE_INVALID_ENCRYPTKEY : TSDB_CODE_DNODE_NO_ENCRYPT_KEY;
    return DND_REASON_ENCRYPTION_KEY_NOT_MATCH;
  }

  return DND_REASON_ONLINE;
}

static bool mndUpdateVnodeState(int32_t vgId, SVnodeGid *pGid, SVnodeLoad *pVload) {
  bool stateChanged = false;
  bool roleChanged = pGid->syncState != pVload->syncState ||
                     (pVload->syncTerm != -1 && pGid->syncTerm != pVload->syncTerm) ||
                     pGid->roleTimeMs != pVload->roleTimeMs;
  if (roleChanged || pGid->syncRestore != pVload->syncRestore || pGid->syncCanRead != pVload->syncCanRead ||
      pGid->startTimeMs != pVload->startTimeMs) {
    mInfo(
        "vgId:%d, state changed by status msg, old state:%s restored:%d canRead:%d new state:%s restored:%d "
        "canRead:%d, dnode:%d",
        vgId, syncStr(pGid->syncState), pGid->syncRestore, pGid->syncCanRead, syncStr(pVload->syncState),
        pVload->syncRestore, pVload->syncCanRead, pGid->dnodeId);
    pGid->syncState = pVload->syncState;
    pGid->syncTerm = pVload->syncTerm;
    pGid->syncRestore = pVload->syncRestore;
    pGid->syncCanRead = pVload->syncCanRead;
    pGid->startTimeMs = pVload->startTimeMs;
    pGid->roleTimeMs = pVload->roleTimeMs;
    stateChanged = true;
  }
  return stateChanged;
}

static bool mndUpdateMnodeState(SMnodeObj *pObj, SMnodeLoad *pMload) {
  bool stateChanged = false;
  bool roleChanged = pObj->syncState != pMload->syncState ||
                     (pMload->syncTerm != -1 && pObj->syncTerm != pMload->syncTerm) ||
                     pObj->roleTimeMs != pMload->roleTimeMs;
  if (roleChanged || pObj->syncRestore != pMload->syncRestore) {
    mInfo("dnode:%d, mnode syncState from %s to %s, restoreState from %d to %d, syncTerm from %" PRId64 " to %" PRId64,
          pObj->id, syncStr(pObj->syncState), syncStr(pMload->syncState), pObj->syncRestore, pMload->syncRestore,
          pObj->syncTerm, pMload->syncTerm);
    pObj->syncState = pMload->syncState;
    pObj->syncTerm = pMload->syncTerm;
    pObj->syncRestore = pMload->syncRestore;
    pObj->roleTimeMs = pMload->roleTimeMs;
    stateChanged = true;
  }
  return stateChanged;
}

extern char   *tsMonFwUri;
extern char   *tsMonSlowLogUri;
static int32_t mndProcessStatisReq(SRpcMsg *pReq) {
  SMnode    *pMnode = pReq->info.node;
  SStatisReq statisReq = {0};
  int32_t    code = -1;

  TAOS_CHECK_RETURN(tDeserializeSStatisReq(pReq->pCont, pReq->contLen, &statisReq));

  if (tsMonitorLogProtocol) {
    mInfo("process statis req,\n %s", statisReq.pCont);
  }

  if (statisReq.type == MONITOR_TYPE_COUNTER) {
    monSendContent(statisReq.pCont, tsMonFwUri);
  } else if (statisReq.type == MONITOR_TYPE_SLOW_LOG) {
    monSendContent(statisReq.pCont, tsMonSlowLogUri);
  }

  tFreeSStatisReq(&statisReq);
  return 0;
}

static int32_t mndProcessAuditReq(SRpcMsg *pReq) {
  mTrace("process audit req:%p", pReq);
  if (tsEnableAudit && tsEnableAuditDelete) {
    SMnode   *pMnode = pReq->info.node;
    SAuditReq auditReq = {0};

    TAOS_CHECK_RETURN(tDeserializeSAuditReq(pReq->pCont, pReq->contLen, &auditReq));

    mDebug("received audit req:%s, %s, %s, %s", auditReq.operation, auditReq.db, auditReq.table, auditReq.pSql);

    auditAddRecord(pReq, pMnode->clusterId, auditReq.operation, auditReq.db, auditReq.table, auditReq.pSql,
                   auditReq.sqlLen);

    tFreeSAuditReq(&auditReq);
  }
  return 0;
}

static int32_t mndUpdateDnodeObj(SMnode *pMnode, SDnodeObj *pDnode) {
  int32_t       code = 0, lino = 0;
  SDnodeInfoReq infoReq = {0};
  int32_t       contLen = 0;
  void         *pReq = NULL;

  infoReq.dnodeId = pDnode->id;
  tstrncpy(infoReq.machineId, pDnode->machineId, TSDB_MACHINE_ID_LEN + 1);

  if ((contLen = tSerializeSDnodeInfoReq(NULL, 0, &infoReq)) <= 0) {
    TAOS_RETURN(contLen ? contLen : TSDB_CODE_OUT_OF_MEMORY);
  }
  pReq = rpcMallocCont(contLen);
  if (pReq == NULL) {
    TAOS_RETURN(terrno);
  }

  if ((contLen = tSerializeSDnodeInfoReq(pReq, contLen, &infoReq)) <= 0) {
    code = contLen;
    goto _exit;
  }

  SRpcMsg rpcMsg = {.msgType = TDMT_MND_UPDATE_DNODE_INFO, .pCont = pReq, .contLen = contLen};
  TAOS_CHECK_EXIT(tmsgPutToQueue(&pMnode->msgCb, WRITE_QUEUE, &rpcMsg));
_exit:
  if (code < 0) {
    mError("dnode:%d, failed to update dnode info since %s", pDnode->id, tstrerror(code));
  }
  TAOS_RETURN(code);
}

static int32_t mndProcessUpdateDnodeInfoReq(SRpcMsg *pReq) {
  int32_t       code = 0, lino = 0;
  SMnode       *pMnode = pReq->info.node;
  SDnodeInfoReq infoReq = {0};
  SDnodeObj    *pDnode = NULL;
  STrans       *pTrans = NULL;
  SSdbRaw      *pCommitRaw = NULL;

  TAOS_CHECK_EXIT(tDeserializeSDnodeInfoReq(pReq->pCont, pReq->contLen, &infoReq));

  pDnode = mndAcquireDnode(pMnode, infoReq.dnodeId);
  if (pDnode == NULL) {
    TAOS_CHECK_EXIT(terrno);
  }

  pTrans = mndTransCreate(pMnode, TRN_POLICY_ROLLBACK, TRN_CONFLICT_NOTHING, NULL, "update-dnode-obj");
  if (pTrans == NULL) {
    TAOS_CHECK_EXIT(terrno);
  }

  pDnode->updateTime = taosGetTimestampMs();

  if ((pCommitRaw = mndDnodeActionEncode(pDnode)) == NULL) {
    TAOS_CHECK_EXIT(terrno);
  }
  if ((code = mndTransAppendCommitlog(pTrans, pCommitRaw)) != 0) {
    mError("trans:%d, failed to append commit log since %s", pTrans->id, tstrerror(code));
    TAOS_CHECK_EXIT(code);
  }
  TAOS_CHECK_EXIT(sdbSetRawStatus(pCommitRaw, SDB_STATUS_READY));
  pCommitRaw = NULL;

  if ((code = mndTransPrepare(pMnode, pTrans)) != 0) {
    mError("trans:%d, failed to prepare since %s", pTrans->id, tstrerror(code));
    TAOS_CHECK_EXIT(code);
  }

_exit:
  mndReleaseDnode(pMnode, pDnode);
  if (code != 0) {
    mError("dnode:%d, failed to update dnode info at line %d since %s", infoReq.dnodeId, lino, tstrerror(code));
  }
  mndTransDrop(pTrans);
  sdbFreeRaw(pCommitRaw);
  TAOS_RETURN(code);
}

static int32_t mndProcessStatusReq(SRpcMsg *pReq) {
  SMnode    *pMnode = pReq->info.node;
  SStatusReq statusReq = {0};
  SDnodeObj *pDnode = NULL;
  int32_t    code = -1;

  TAOS_CHECK_GOTO(tDeserializeSStatusReq(pReq->pCont, pReq->contLen, &statusReq), NULL, _OVER);

  int64_t clusterid = mndGetClusterId(pMnode);
  if (statusReq.clusterId != 0 && statusReq.clusterId != clusterid) {
    code = TSDB_CODE_MND_DNODE_DIFF_CLUSTER;
    mWarn("dnode:%d, %s, its clusterid:%" PRId64 " differ from current clusterid:%" PRId64 ", code:0x%x",
          statusReq.dnodeId, statusReq.dnodeEp, statusReq.clusterId, clusterid, code);
    goto _OVER;
  }

  if (statusReq.dnodeId == 0) {
    pDnode = mndAcquireDnodeByEp(pMnode, statusReq.dnodeEp);
    if (pDnode == NULL) {
      mInfo("dnode:%s, not created yet", statusReq.dnodeEp);
      code = TSDB_CODE_MND_RETURN_VALUE_NULL;
      if (terrno != 0) code = terrno;
      goto _OVER;
    }
  } else {
    pDnode = mndAcquireDnode(pMnode, statusReq.dnodeId);
    if (pDnode == NULL) {
      int32_t err = terrno;
      pDnode = mndAcquireDnodeByEp(pMnode, statusReq.dnodeEp);
      if (pDnode != NULL) {
        pDnode->offlineReason = DND_REASON_DNODE_ID_NOT_MATCH;
        terrno = err;
        goto _OVER;
      }

      mError("dnode:%d, %s not exist, code:0x%x", statusReq.dnodeId, statusReq.dnodeEp, err);
      if (err == TSDB_CODE_MND_DNODE_NOT_EXIST) {
        terrno = err;
        goto _OVER;
      } else {
        pDnode = mndAcquireDnodeAllStatusByEp(pMnode, statusReq.dnodeEp);
        if (pDnode == NULL) goto _OVER;
      }
    }
  }

  pMnode->ipWhiteVer = mndGetIpWhiteVer(pMnode);

  int64_t analVer = sdbGetTableVer(pMnode->pSdb, SDB_ANODE);
  int64_t dnodeVer = sdbGetTableVer(pMnode->pSdb, SDB_DNODE) + sdbGetTableVer(pMnode->pSdb, SDB_MNODE);
  int64_t curMs = taosGetTimestampMs();
  bool    online = mndIsDnodeOnline(pDnode, curMs);
  bool    dnodeChanged = (statusReq.dnodeVer == 0) || (statusReq.dnodeVer != dnodeVer);
  bool    reboot = (pDnode->rebootTime != statusReq.rebootTime);
  bool    supportVnodesChanged = pDnode->numOfSupportVnodes != statusReq.numOfSupportVnodes;
  bool    encryptKeyChanged = pDnode->encryptionKeyChksum != statusReq.clusterCfg.encryptionKeyChksum;
  bool    enableWhiteListChanged = statusReq.clusterCfg.enableWhiteList != (tsEnableWhiteList ? 1 : 0);
  bool    analVerChanged = (analVer != statusReq.analVer);
  bool    needCheck = !online || dnodeChanged || reboot || supportVnodesChanged || analVerChanged ||
                   pMnode->ipWhiteVer != statusReq.ipWhiteVer || encryptKeyChanged || enableWhiteListChanged;
  const STraceId *trace = &pReq->info.traceId;
  mGTrace("dnode:%d, status received, accessTimes:%d check:%d online:%d reboot:%d changed:%d statusSeq:%d", pDnode->id,
          pDnode->accessTimes, needCheck, online, reboot, dnodeChanged, statusReq.statusSeq);

  if (reboot) {
    tsGrantHBInterval = GRANT_HEART_BEAT_MIN;
  }

  for (int32_t v = 0; v < taosArrayGetSize(statusReq.pVloads); ++v) {
    SVnodeLoad *pVload = taosArrayGet(statusReq.pVloads, v);

    SVgObj *pVgroup = mndAcquireVgroup(pMnode, pVload->vgId);
    if (pVgroup != NULL) {
      if (pVload->syncState == TAOS_SYNC_STATE_LEADER || pVload->syncState == TAOS_SYNC_STATE_ASSIGNED_LEADER) {
        pVgroup->cacheUsage = pVload->cacheUsage;
        pVgroup->numOfCachedTables = pVload->numOfCachedTables;
        pVgroup->numOfTables = pVload->numOfTables;
        pVgroup->numOfTimeSeries = pVload->numOfTimeSeries;
        pVgroup->totalStorage = pVload->totalStorage;
        pVgroup->compStorage = pVload->compStorage;
        pVgroup->pointsWritten = pVload->pointsWritten;
      }
      bool stateChanged = false;
      for (int32_t vg = 0; vg < pVgroup->replica; ++vg) {
        SVnodeGid *pGid = &pVgroup->vnodeGid[vg];
        if (pGid->dnodeId == statusReq.dnodeId) {
          if (pVload->startTimeMs == 0) {
            pVload->startTimeMs = statusReq.rebootTime;
          }
          if (pVload->roleTimeMs == 0) {
            pVload->roleTimeMs = statusReq.rebootTime;
          }
          stateChanged = mndUpdateVnodeState(pVgroup->vgId, pGid, pVload);
          break;
        }
      }
      if (stateChanged) {
        SDbObj *pDb = mndAcquireDb(pMnode, pVgroup->dbName);
        if (pDb != NULL && pDb->stateTs != curMs) {
          mInfo("db:%s, stateTs changed by status msg, old stateTs:%" PRId64 " new stateTs:%" PRId64, pDb->name,
                pDb->stateTs, curMs);
          pDb->stateTs = curMs;
        }
        mndReleaseDb(pMnode, pDb);
      }
    }

    mndReleaseVgroup(pMnode, pVgroup);
  }

  SMnodeObj *pObj = mndAcquireMnode(pMnode, pDnode->id);
  if (pObj != NULL) {
    if (statusReq.mload.roleTimeMs == 0) {
      statusReq.mload.roleTimeMs = statusReq.rebootTime;
    }
    (void)mndUpdateMnodeState(pObj, &statusReq.mload);
    mndReleaseMnode(pMnode, pObj);
  }

  SQnodeObj *pQnode = mndAcquireQnode(pMnode, statusReq.qload.dnodeId);
  if (pQnode != NULL) {
    pQnode->load = statusReq.qload;
    mndReleaseQnode(pMnode, pQnode);
  }

  if (needCheck) {
    if (statusReq.sver != tsVersion) {
      if (pDnode != NULL) {
        pDnode->offlineReason = DND_REASON_VERSION_NOT_MATCH;
      }
      mError("dnode:%d, status msg version:%d not match cluster:%d", statusReq.dnodeId, statusReq.sver, tsVersion);
      terrno = TSDB_CODE_VERSION_NOT_COMPATIBLE;
      goto _OVER;
    }

    if (statusReq.dnodeId == 0) {
      mInfo("dnode:%d, %s first access, clusterId:%" PRId64, pDnode->id, pDnode->ep, pMnode->clusterId);
    } else {
      if (statusReq.clusterId != pMnode->clusterId) {
        if (pDnode != NULL) {
          pDnode->offlineReason = DND_REASON_CLUSTER_ID_NOT_MATCH;
        }
        mError("dnode:%d, clusterId %" PRId64 " not match exist %" PRId64, pDnode->id, statusReq.clusterId,
               pMnode->clusterId);
        terrno = TSDB_CODE_MND_INVALID_CLUSTER_ID;
        goto _OVER;
      }
    }

    // Verify whether the cluster parameters are consistent when status change from offline to ready
    pDnode->offlineReason = mndCheckClusterCfgPara(pMnode, pDnode, &statusReq.clusterCfg);
    if (pDnode->offlineReason != 0) {
      mError("dnode:%d, cluster cfg inconsistent since:%s", pDnode->id, offlineReason[pDnode->offlineReason]);
      if (terrno == 0) terrno = TSDB_CODE_MND_INVALID_CLUSTER_CFG;
      goto _OVER;
    }

    if (!online) {
      mInfo("dnode:%d, from offline to online, memory avail:%" PRId64 " total:%" PRId64 " cores:%.2f", pDnode->id,
            statusReq.memAvail, statusReq.memTotal, statusReq.numOfCores);
    } else {
      mInfo("dnode:%d, send dnode epset, online:%d dnodeVer:%" PRId64 ":%" PRId64 " reboot:%d", pDnode->id, online,
            statusReq.dnodeVer, dnodeVer, reboot);
    }

    pDnode->rebootTime = statusReq.rebootTime;
    pDnode->numOfCores = statusReq.numOfCores;
    pDnode->numOfSupportVnodes = statusReq.numOfSupportVnodes;
    pDnode->numOfDiskCfg = statusReq.numOfDiskCfg;
    pDnode->memAvail = statusReq.memAvail;
    pDnode->memTotal = statusReq.memTotal;
    pDnode->encryptionKeyStat = statusReq.clusterCfg.encryptionKeyStat;
    pDnode->encryptionKeyChksum = statusReq.clusterCfg.encryptionKeyChksum;
    if (memcmp(pDnode->machineId, statusReq.machineId, TSDB_MACHINE_ID_LEN) != 0) {
      tstrncpy(pDnode->machineId, statusReq.machineId, TSDB_MACHINE_ID_LEN + 1);
      if ((terrno = mndUpdateDnodeObj(pMnode, pDnode)) != 0) {
        goto _OVER;
      }
    }

    SStatusRsp statusRsp = {0};
    statusRsp.statusSeq++;
    statusRsp.analVer = analVer;
    statusRsp.dnodeVer = dnodeVer;
    statusRsp.dnodeCfg.dnodeId = pDnode->id;
    statusRsp.dnodeCfg.clusterId = pMnode->clusterId;
    statusRsp.pDnodeEps = taosArrayInit(mndGetDnodeSize(pMnode), sizeof(SDnodeEp));
    if (statusRsp.pDnodeEps == NULL) {
      terrno = TSDB_CODE_OUT_OF_MEMORY;
      goto _OVER;
    }

    mndGetDnodeEps(pMnode, statusRsp.pDnodeEps);
    statusRsp.ipWhiteVer = pMnode->ipWhiteVer;

    int32_t contLen = tSerializeSStatusRsp(NULL, 0, &statusRsp);
    void   *pHead = rpcMallocCont(contLen);
    contLen = tSerializeSStatusRsp(pHead, contLen, &statusRsp);
    taosArrayDestroy(statusRsp.pDnodeEps);
    if (contLen < 0) {
      code = contLen;
      goto _OVER;
    }

    pReq->info.rspLen = contLen;
    pReq->info.rsp = pHead;
  }

  pDnode->accessTimes++;
  pDnode->lastAccessTime = curMs;
  code = 0;

_OVER:
  mndReleaseDnode(pMnode, pDnode);
  taosArrayDestroy(statusReq.pVloads);
  return mndUpdClusterInfo(pReq);
}

static int32_t mndProcessNotifyReq(SRpcMsg *pReq) {
  SMnode    *pMnode = pReq->info.node;
  SNotifyReq notifyReq = {0};
  int32_t    code = 0;

  if ((code = tDeserializeSNotifyReq(pReq->pCont, pReq->contLen, &notifyReq)) != 0) {
    terrno = code;
    goto _OVER;
  }

  int64_t clusterid = mndGetClusterId(pMnode);
  if (notifyReq.clusterId != 0 && notifyReq.clusterId != clusterid) {
    code = TSDB_CODE_MND_DNODE_DIFF_CLUSTER;
    mWarn("dnode:%d, its clusterid:%" PRId64 " differ from current cluster:%" PRId64 " since %s", notifyReq.dnodeId,
          notifyReq.clusterId, clusterid, tstrerror(code));
    goto _OVER;
  }

  int32_t nVgroup = taosArrayGetSize(notifyReq.pVloads);
  for (int32_t v = 0; v < nVgroup; ++v) {
    SVnodeLoadLite *pVload = taosArrayGet(notifyReq.pVloads, v);

    SVgObj *pVgroup = mndAcquireVgroup(pMnode, pVload->vgId);
    if (pVgroup != NULL) {
      pVgroup->numOfTimeSeries = pVload->nTimeSeries;
      mndReleaseVgroup(pMnode, pVgroup);
    }
  }
  code = mndUpdClusterInfo(pReq);
_OVER:
  tFreeSNotifyReq(&notifyReq);
  return code;
}

static int32_t mndCreateDnode(SMnode *pMnode, SRpcMsg *pReq, SCreateDnodeReq *pCreate) {
  int32_t  code = -1;
  SSdbRaw *pRaw = NULL;
  STrans  *pTrans = NULL;

  SDnodeObj dnodeObj = {0};
  dnodeObj.id = sdbGetMaxId(pMnode->pSdb, SDB_DNODE);
  dnodeObj.createdTime = taosGetTimestampMs();
  dnodeObj.updateTime = dnodeObj.createdTime;
  dnodeObj.port = pCreate->port;
  tstrncpy(dnodeObj.fqdn, pCreate->fqdn, TSDB_FQDN_LEN);
  (void)snprintf(dnodeObj.ep, TSDB_EP_LEN - 1, "%s:%u", pCreate->fqdn, pCreate->port);

  pTrans = mndTransCreate(pMnode, TRN_POLICY_ROLLBACK, TRN_CONFLICT_GLOBAL, pReq, "create-dnode");
  if (pTrans == NULL) {
    code = TSDB_CODE_MND_RETURN_VALUE_NULL;
    if (terrno != 0) code = terrno;
    goto _OVER;
  }
  mInfo("trans:%d, used to create dnode:%s", pTrans->id, dnodeObj.ep);
  TAOS_CHECK_GOTO(mndTransCheckConflict(pMnode, pTrans), NULL, _OVER);

  pRaw = mndDnodeActionEncode(&dnodeObj);
  if (pRaw == NULL) {
    code = TSDB_CODE_MND_RETURN_VALUE_NULL;
    if (terrno != 0) code = terrno;
    goto _OVER;
  }
  TAOS_CHECK_GOTO(mndTransAppendCommitlog(pTrans, pRaw), NULL, _OVER);
  TAOS_CHECK_GOTO(sdbSetRawStatus(pRaw, SDB_STATUS_READY), NULL, _OVER);
  pRaw = NULL;

  TAOS_CHECK_GOTO(mndTransPrepare(pMnode, pTrans), NULL, _OVER);
  code = 0;

  (void)mndUpdateIpWhiteForAllUser(pMnode, TSDB_DEFAULT_USER, dnodeObj.fqdn, IP_WHITE_ADD,
                                   1);  // TODO: check the return value
_OVER:
  mndTransDrop(pTrans);
  sdbFreeRaw(pRaw);
  return code;
}

static int32_t mndProcessDnodeListReq(SRpcMsg *pReq) {
  SMnode       *pMnode = pReq->info.node;
  SSdb         *pSdb = pMnode->pSdb;
  SDnodeObj    *pObj = NULL;
  void         *pIter = NULL;
  SDnodeListRsp rsp = {0};
  int32_t       code = -1;

  rsp.dnodeList = taosArrayInit(5, sizeof(SEpSet));
  if (NULL == rsp.dnodeList) {
    mError("failed to alloc epSet while process dnode list req");
    code = terrno;
    goto _OVER;
  }

  while (1) {
    pIter = sdbFetch(pSdb, SDB_DNODE, pIter, (void **)&pObj);
    if (pIter == NULL) break;

    SEpSet epSet = {0};
    epSet.numOfEps = 1;
    tstrncpy(epSet.eps[0].fqdn, pObj->fqdn, TSDB_FQDN_LEN);
    epSet.eps[0].port = pObj->port;

    if (taosArrayPush(rsp.dnodeList, &epSet) == NULL) {
      if (terrno != 0) code = terrno;
      sdbRelease(pSdb, pObj);
      sdbCancelFetch(pSdb, pIter);
      goto _OVER;
    }

    sdbRelease(pSdb, pObj);
  }

  int32_t rspLen = tSerializeSDnodeListRsp(NULL, 0, &rsp);
  void   *pRsp = rpcMallocCont(rspLen);
  if (pRsp == NULL) {
    code = terrno;
    goto _OVER;
  }

  if ((rspLen = tSerializeSDnodeListRsp(pRsp, rspLen, &rsp)) <= 0) {
    code = rspLen;
    goto _OVER;
  }

  pReq->info.rspLen = rspLen;
  pReq->info.rsp = pRsp;
  code = 0;

_OVER:

  if (code != 0) {
    mError("failed to get dnode list since %s", tstrerror(code));
  }

  tFreeSDnodeListRsp(&rsp);

  TAOS_RETURN(code);
}

static void getSlowLogScopeString(int32_t scope, char *result) {
  if (scope == SLOW_LOG_TYPE_NULL) {
    (void)strcat(result, "NONE");
    return;
  }
  while (scope > 0) {
    if (scope & SLOW_LOG_TYPE_QUERY) {
      (void)strcat(result, "QUERY");
      scope &= ~SLOW_LOG_TYPE_QUERY;
    } else if (scope & SLOW_LOG_TYPE_INSERT) {
      (void)strcat(result, "INSERT");
      scope &= ~SLOW_LOG_TYPE_INSERT;
    } else if (scope & SLOW_LOG_TYPE_OTHERS) {
      (void)strcat(result, "OTHERS");
      scope &= ~SLOW_LOG_TYPE_OTHERS;
    } else {
      (void)printf("invalid slow log scope:%d", scope);
      return;
    }

    if (scope > 0) {
      (void)strcat(result, "|");
    }
  }
}


static int32_t mndProcessCreateDnodeReq(SRpcMsg *pReq) {
  SMnode         *pMnode = pReq->info.node;
  int32_t         code = -1;
  SDnodeObj      *pDnode = NULL;
  SCreateDnodeReq createReq = {0};

  if ((code = grantCheck(TSDB_GRANT_DNODE)) != 0 || (code = grantCheck(TSDB_GRANT_CPU_CORES)) != 0) {
    goto _OVER;
  }

  TAOS_CHECK_GOTO(tDeserializeSCreateDnodeReq(pReq->pCont, pReq->contLen, &createReq), NULL, _OVER);

  mInfo("dnode:%s:%d, start to create", createReq.fqdn, createReq.port);
  TAOS_CHECK_GOTO(mndCheckOperPrivilege(pMnode, pReq->info.conn.user, MND_OPER_CREATE_DNODE), NULL, _OVER);

  if (createReq.fqdn[0] == 0 || createReq.port <= 0 || createReq.port > UINT16_MAX) {
    code = TSDB_CODE_MND_INVALID_DNODE_EP;
    goto _OVER;
  }

  char ep[TSDB_EP_LEN];
  (void)snprintf(ep, TSDB_EP_LEN, "%s:%d", createReq.fqdn, createReq.port);
  pDnode = mndAcquireDnodeByEp(pMnode, ep);
  if (pDnode != NULL) {
    code = TSDB_CODE_MND_DNODE_ALREADY_EXIST;
    goto _OVER;
  }

  code = mndCreateDnode(pMnode, pReq, &createReq);
  if (code == 0) {
    code = TSDB_CODE_ACTION_IN_PROGRESS;
    tsGrantHBInterval = 5;
  }

  char obj[200] = {0};
  (void)sprintf(obj, "%s:%d", createReq.fqdn, createReq.port);

  auditRecord(pReq, pMnode->clusterId, "createDnode", "", obj, createReq.sql, createReq.sqlLen);

_OVER:
  if (code != 0 && code != TSDB_CODE_ACTION_IN_PROGRESS) {
    mError("dnode:%s:%d, failed to create since %s", createReq.fqdn, createReq.port, tstrerror(code));
  }

  mndReleaseDnode(pMnode, pDnode);
  tFreeSCreateDnodeReq(&createReq);
  TAOS_RETURN(code);
}

extern int32_t mndProcessRestoreDnodeReqImpl(SRpcMsg *pReq);

int32_t mndProcessRestoreDnodeReq(SRpcMsg *pReq) { return mndProcessRestoreDnodeReqImpl(pReq); }

#ifndef TD_ENTERPRISE
int32_t mndProcessRestoreDnodeReqImpl(SRpcMsg *pReq) { return 0; }
#endif

static int32_t mndDropDnode(SMnode *pMnode, SRpcMsg *pReq, SDnodeObj *pDnode, SMnodeObj *pMObj, SQnodeObj *pQObj,
                            SSnodeObj *pSObj, int32_t numOfVnodes, bool force, bool unsafe) {
  int32_t  code = -1;
  SSdbRaw *pRaw = NULL;
  STrans  *pTrans = NULL;

  pTrans = mndTransCreate(pMnode, TRN_POLICY_RETRY, TRN_CONFLICT_GLOBAL, pReq, "drop-dnode");
  if (pTrans == NULL) {
    code = TSDB_CODE_MND_RETURN_VALUE_NULL;
    if (terrno != 0) code = terrno;
    goto _OVER;
  }
  mndTransSetSerial(pTrans);
  mInfo("trans:%d, used to drop dnode:%d, force:%d", pTrans->id, pDnode->id, force);
  TAOS_CHECK_GOTO(mndTransCheckConflict(pMnode, pTrans), NULL, _OVER);

  pRaw = mndDnodeActionEncode(pDnode);
  if (pRaw == NULL) {
    code = TSDB_CODE_MND_RETURN_VALUE_NULL;
    if (terrno != 0) code = terrno;
    goto _OVER;
  }
  TAOS_CHECK_GOTO(mndTransAppendRedolog(pTrans, pRaw), NULL, _OVER);
  TAOS_CHECK_GOTO(sdbSetRawStatus(pRaw, SDB_STATUS_DROPPING), NULL, _OVER);
  pRaw = NULL;

  pRaw = mndDnodeActionEncode(pDnode);
  if (pRaw == NULL) {
    code = TSDB_CODE_MND_RETURN_VALUE_NULL;
    if (terrno != 0) code = terrno;
    goto _OVER;
  }
  TAOS_CHECK_GOTO(mndTransAppendCommitlog(pTrans, pRaw), NULL, _OVER);
  TAOS_CHECK_GOTO(sdbSetRawStatus(pRaw, SDB_STATUS_DROPPED), NULL, _OVER);
  pRaw = NULL;

  if (pMObj != NULL) {
    mInfo("trans:%d, mnode on dnode:%d will be dropped", pTrans->id, pDnode->id);
    TAOS_CHECK_GOTO(mndSetDropMnodeInfoToTrans(pMnode, pTrans, pMObj, force), NULL, _OVER);
  }

  if (pQObj != NULL) {
    mInfo("trans:%d, qnode on dnode:%d will be dropped", pTrans->id, pDnode->id);
    TAOS_CHECK_GOTO(mndSetDropQnodeInfoToTrans(pMnode, pTrans, pQObj, force), NULL, _OVER);
  }

  if (pSObj != NULL) {
    mInfo("trans:%d, snode on dnode:%d will be dropped", pTrans->id, pDnode->id);
    TAOS_CHECK_GOTO(mndSetDropSnodeInfoToTrans(pMnode, pTrans, pSObj, force), NULL, _OVER);
  }

  if (numOfVnodes > 0) {
    mInfo("trans:%d, %d vnodes on dnode:%d will be dropped", pTrans->id, numOfVnodes, pDnode->id);
    TAOS_CHECK_GOTO(mndSetMoveVgroupsInfoToTrans(pMnode, pTrans, pDnode->id, force, unsafe), NULL, _OVER);
  }

  TAOS_CHECK_GOTO(mndTransPrepare(pMnode, pTrans), NULL, _OVER);

  (void)mndUpdateIpWhiteForAllUser(pMnode, TSDB_DEFAULT_USER, pDnode->fqdn, IP_WHITE_DROP,
                                   1);  // TODO: check the return value
  code = 0;

_OVER:
  mndTransDrop(pTrans);
  sdbFreeRaw(pRaw);
  TAOS_RETURN(code);
}

static bool mndIsEmptyDnode(SMnode *pMnode, int32_t dnodeId) {
  bool       isEmpty = false;
  SMnodeObj *pMObj = NULL;
  SQnodeObj *pQObj = NULL;
  SSnodeObj *pSObj = NULL;

  pQObj = mndAcquireQnode(pMnode, dnodeId);
  if (pQObj) goto _OVER;

  pSObj = mndAcquireSnode(pMnode, dnodeId);
  if (pSObj) goto _OVER;

  pMObj = mndAcquireMnode(pMnode, dnodeId);
  if (pMObj) goto _OVER;

  int32_t numOfVnodes = mndGetVnodesNum(pMnode, dnodeId);
  if (numOfVnodes > 0) goto _OVER;

  isEmpty = true;
_OVER:
  mndReleaseMnode(pMnode, pMObj);
  mndReleaseQnode(pMnode, pQObj);
  mndReleaseSnode(pMnode, pSObj);
  return isEmpty;
}

static int32_t mndProcessDropDnodeReq(SRpcMsg *pReq) {
  SMnode       *pMnode = pReq->info.node;
  int32_t       code = -1;
  SDnodeObj    *pDnode = NULL;
  SMnodeObj    *pMObj = NULL;
  SQnodeObj    *pQObj = NULL;
  SSnodeObj    *pSObj = NULL;
  SDropDnodeReq dropReq = {0};

  TAOS_CHECK_GOTO(tDeserializeSDropDnodeReq(pReq->pCont, pReq->contLen, &dropReq), NULL, _OVER);

  mInfo("dnode:%d, start to drop, ep:%s:%d, force:%s, unsafe:%s", dropReq.dnodeId, dropReq.fqdn, dropReq.port,
        dropReq.force ? "true" : "false", dropReq.unsafe ? "true" : "false");
  TAOS_CHECK_GOTO(mndCheckOperPrivilege(pMnode, pReq->info.conn.user, MND_OPER_DROP_MNODE), NULL, _OVER);

  bool force = dropReq.force;
  if (dropReq.unsafe) {
    force = true;
  }

  pDnode = mndAcquireDnode(pMnode, dropReq.dnodeId);
  if (pDnode == NULL) {
    int32_t err = terrno;
    char    ep[TSDB_EP_LEN + 1] = {0};
    (void)snprintf(ep, sizeof(ep), dropReq.fqdn, dropReq.port);
    pDnode = mndAcquireDnodeByEp(pMnode, ep);
    if (pDnode == NULL) {
      code = err;
      goto _OVER;
    }
  }

  pQObj = mndAcquireQnode(pMnode, dropReq.dnodeId);
  pSObj = mndAcquireSnode(pMnode, dropReq.dnodeId);
  pMObj = mndAcquireMnode(pMnode, dropReq.dnodeId);
  if (pMObj != NULL) {
    if (sdbGetSize(pMnode->pSdb, SDB_MNODE) <= 1) {
      code = TSDB_CODE_MND_TOO_FEW_MNODES;
      goto _OVER;
    }
    if (pMnode->selfDnodeId == dropReq.dnodeId) {
      code = TSDB_CODE_MND_CANT_DROP_LEADER;
      goto _OVER;
    }
  }

  int32_t numOfVnodes = mndGetVnodesNum(pMnode, pDnode->id);
  bool    isonline = mndIsDnodeOnline(pDnode, taosGetTimestampMs());

  if (isonline && force) {
    code = TSDB_CODE_DNODE_ONLY_USE_WHEN_OFFLINE;
    mError("dnode:%d, failed to drop since %s, vnodes:%d mnode:%d qnode:%d snode:%d", pDnode->id, tstrerror(code),
           numOfVnodes, pMObj != NULL, pQObj != NULL, pSObj != NULL);
    goto _OVER;
  }

  bool isEmpty = mndIsEmptyDnode(pMnode, pDnode->id);
  if (!isonline && !force && !isEmpty) {
    code = TSDB_CODE_DNODE_OFFLINE;
    mError("dnode:%d, failed to drop since %s, vnodes:%d mnode:%d qnode:%d snode:%d", pDnode->id, tstrerror(code),
           numOfVnodes, pMObj != NULL, pQObj != NULL, pSObj != NULL);
    goto _OVER;
  }

  code = mndDropDnode(pMnode, pReq, pDnode, pMObj, pQObj, pSObj, numOfVnodes, force, dropReq.unsafe);
  if (code == 0) code = TSDB_CODE_ACTION_IN_PROGRESS;

  char obj1[30] = {0};
  (void)sprintf(obj1, "%d", dropReq.dnodeId);

  auditRecord(pReq, pMnode->clusterId, "dropDnode", "", obj1, dropReq.sql, dropReq.sqlLen);

_OVER:
  if (code != 0 && code != TSDB_CODE_ACTION_IN_PROGRESS) {
    mError("dnode:%d, failed to drop since %s", dropReq.dnodeId, tstrerror(code));
  }

  mndReleaseDnode(pMnode, pDnode);
  mndReleaseMnode(pMnode, pMObj);
  mndReleaseQnode(pMnode, pQObj);
  mndReleaseSnode(pMnode, pSObj);
  tFreeSDropDnodeReq(&dropReq);
  TAOS_RETURN(code);
}

<<<<<<< HEAD
static int32_t mndMCfg2DCfg(SMCfgDnodeReq *pMCfgReq, SDCfgDnodeReq *pDCfgReq) {
  int32_t code = 0;
  char   *p = pMCfgReq->config;
  while (*p) {
    if (*p == ' ') {
      break;
    }
    p++;
  }

  size_t optLen = p - pMCfgReq->config;
  tstrncpy(pDCfgReq->config, pMCfgReq->config, optLen + 1);
  pDCfgReq->config[optLen] = 0;

  if (' ' == pMCfgReq->config[optLen]) {
    // 'key value'
    if (strlen(pMCfgReq->value) != 0) goto _err;
    (void)strcpy(pDCfgReq->value, p + 1);
  } else {
    // 'key' 'value'
    if (strlen(pMCfgReq->value) == 0) goto _err;
    (void)strcpy(pDCfgReq->value, pMCfgReq->value);
  }

  TAOS_RETURN(code);

_err:
  mError("dnode:%d, failed to config since invalid conf:%s", pMCfgReq->dnodeId, pMCfgReq->config);
  code = TSDB_CODE_INVALID_CFG;
  TAOS_RETURN(code);
}

static int32_t mndSendCfgDnodeReq(SMnode *pMnode, int32_t dnodeId, SDCfgDnodeReq *pDcfgReq) {
  int32_t code = -1;
  SSdb   *pSdb = pMnode->pSdb;
  void   *pIter = NULL;
  while (1) {
    SDnodeObj *pDnode = NULL;
    pIter = sdbFetch(pSdb, SDB_DNODE, pIter, (void **)&pDnode);
    if (pIter == NULL) break;

    if (pDnode->id == dnodeId || dnodeId == -1 || dnodeId == 0) {
      SEpSet  epSet = mndGetDnodeEpset(pDnode);
      int32_t bufLen = tSerializeSDCfgDnodeReq(NULL, 0, pDcfgReq);
      void   *pBuf = rpcMallocCont(bufLen);

      if (pBuf != NULL) {
        if ((bufLen = tSerializeSDCfgDnodeReq(pBuf, bufLen, pDcfgReq)) <= 0) {
          code = bufLen;
          return code;
        }
        mInfo("dnode:%d, send config req to dnode, config:%s value:%s", dnodeId, pDcfgReq->config, pDcfgReq->value);
        SRpcMsg rpcMsg = {.msgType = TDMT_DND_CONFIG_DNODE, .pCont = pBuf, .contLen = bufLen};
        code = tmsgSendReq(&epSet, &rpcMsg);
      }
    }

    sdbRelease(pSdb, pDnode);
  }

  if (code == -1) {
    code = TSDB_CODE_MND_DNODE_NOT_EXIST;
  }
  TAOS_RETURN(code);
}

static int32_t mndProcessConfigDnodeReq(SRpcMsg *pReq) {
  int32_t       code = 0;
  SMnode       *pMnode = pReq->info.node;
  SMCfgDnodeReq cfgReq = {0};
  TAOS_CHECK_RETURN(tDeserializeSMCfgDnodeReq(pReq->pCont, pReq->contLen, &cfgReq));
  int8_t updateIpWhiteList = 0;
  mInfo("dnode:%d, start to config, option:%s, value:%s", cfgReq.dnodeId, cfgReq.config, cfgReq.value);
  if ((code = mndCheckOperPrivilege(pMnode, pReq->info.conn.user, MND_OPER_CONFIG_DNODE)) != 0) {
    tFreeSMCfgDnodeReq(&cfgReq);
    TAOS_RETURN(code);
  }

  SDCfgDnodeReq dcfgReq = {0};
  if (strcasecmp(cfgReq.config, "resetlog") == 0) {
    (void)strcpy(dcfgReq.config, "resetlog");
#ifdef TD_ENTERPRISE
  } else if (strncasecmp(cfgReq.config, "s3blocksize", 11) == 0) {
    int32_t optLen = strlen("s3blocksize");
    int32_t flag = -1;
    int32_t code = mndMCfgGetValInt32(&cfgReq, optLen, &flag);
    if (code < 0) return code;

    if (flag > 1024 * 1024 || (flag > -1 && flag < 1024) || flag < -1) {
      mError("dnode:%d, failed to config s3blocksize since value:%d. Valid range: -1 or [1024, 1024 * 1024]",
             cfgReq.dnodeId, flag);
      code = TSDB_CODE_INVALID_CFG;
      tFreeSMCfgDnodeReq(&cfgReq);
      TAOS_RETURN(code);
    }

    strcpy(dcfgReq.config, "s3blocksize");
    snprintf(dcfgReq.value, TSDB_DNODE_VALUE_LEN, "%d", flag);
#endif
  } else if (strncasecmp(cfgReq.config, tsAlterCompactTaskKeywords, strlen(tsAlterCompactTaskKeywords) + 1) == 0) {
    tstrncpy(dcfgReq.config, cfgReq.config, TSDB_DNODE_CONFIG_LEN);
    tstrncpy(dcfgReq.value, cfgReq.value, TSDB_DNODE_VALUE_LEN);
  } else {
    TAOS_CHECK_GOTO(mndMCfg2DCfg(&cfgReq, &dcfgReq), NULL, _err_out);
    if (strlen(dcfgReq.config) > TSDB_DNODE_CONFIG_LEN) {
      mError("dnode:%d, failed to config since config is too long", cfgReq.dnodeId);
      code = TSDB_CODE_INVALID_CFG;
      goto _err_out;
    }
    if (strncasecmp(dcfgReq.config, "enableWhiteList", strlen("enableWhiteList")) == 0) {
      updateIpWhiteList = 1;
    }

    TAOS_CHECK_GOTO(cfgCheckRangeForDynUpdate(taosGetCfg(), dcfgReq.config, dcfgReq.value, true), NULL, _err_out);
  }

  {  // audit
    char obj[50] = {0};
    (void)sprintf(obj, "%d", cfgReq.dnodeId);

    auditRecord(pReq, pMnode->clusterId, "alterDnode", obj, "", cfgReq.sql, cfgReq.sqlLen);
  }

  tFreeSMCfgDnodeReq(&cfgReq);

  code = mndSendCfgDnodeReq(pMnode, cfgReq.dnodeId, &dcfgReq);

  // dont care suss or succ;
  if (updateIpWhiteList) mndRefreshUserIpWhiteList(pMnode);
  TAOS_RETURN(code);

_err_out:
  tFreeSMCfgDnodeReq(&cfgReq);
  TAOS_RETURN(code);
}

static int32_t mndProcessConfigDnodeRsp(SRpcMsg *pRsp) {
  mInfo("config rsp from dnode");
  return 0;
}

=======
>>>>>>> 8f682914
static int32_t mndProcessCreateEncryptKeyReqImpl(SRpcMsg *pReq, int32_t dnodeId, SDCfgDnodeReq *pDcfgReq) {
  int32_t code = 0;
  SMnode *pMnode = pReq->info.node;
  SSdb   *pSdb = pMnode->pSdb;
  void   *pIter = NULL;
  int8_t  encrypting = 0;

  const STraceId *trace = &pReq->info.traceId;

  int32_t klen = strlen(pDcfgReq->value);
  if (klen > ENCRYPT_KEY_LEN || klen < ENCRYPT_KEY_LEN_MIN) {
    code = TSDB_CODE_DNODE_INVALID_ENCRYPT_KLEN;
    mGError("msg:%p, failed to create encrypt_key since invalid key length:%d, valid range:[%d, %d]", pReq, klen,
            ENCRYPT_KEY_LEN_MIN, ENCRYPT_KEY_LEN);
    goto _exit;
  }

  if (0 != (encrypting = atomic_val_compare_exchange_8(&pMnode->encryptMgmt.encrypting, 0, 1))) {
    code = TSDB_CODE_QRY_DUPLICATED_OPERATION;
    mGWarn("msg:%p, failed to create encrypt key since %s, encrypting:%" PRIi8, pReq, tstrerror(code), encrypting);
    goto _exit;
  }

  if (tsEncryptionKeyStat == ENCRYPT_KEY_STAT_SET || tsEncryptionKeyStat == ENCRYPT_KEY_STAT_LOADED) {
    atomic_store_8(&pMnode->encryptMgmt.encrypting, 0);
    code = TSDB_CODE_QRY_DUPLICATED_OPERATION;
    mGWarn("msg:%p, failed to create encrypt key since %s, stat:%" PRIi8 ", checksum:%u", pReq, tstrerror(code),
           tsEncryptionKeyStat, tsEncryptionKeyChksum);
    goto _exit;
  }

  atomic_store_16(&pMnode->encryptMgmt.nEncrypt, 0);
  atomic_store_16(&pMnode->encryptMgmt.nSuccess, 0);
  atomic_store_16(&pMnode->encryptMgmt.nFailed, 0);

  while (1) {
    SDnodeObj *pDnode = NULL;
    pIter = sdbFetch(pSdb, SDB_DNODE, pIter, (void **)&pDnode);
    if (pIter == NULL) break;
    if (pDnode->offlineReason != DND_REASON_ONLINE) {
      mGWarn("msg:%p, don't send create encrypt_key req since dnode:%d in offline state:%s", pReq, pDnode->id,
             offlineReason[pDnode->offlineReason]);
      sdbRelease(pSdb, pDnode);
      continue;
    }

    if (dnodeId == -1 || pDnode->id == dnodeId || dnodeId == 0) {
      SEpSet  epSet = mndGetDnodeEpset(pDnode);
      int32_t bufLen = tSerializeSDCfgDnodeReq(NULL, 0, pDcfgReq);
      void   *pBuf = rpcMallocCont(bufLen);

      if (pBuf != NULL) {
        if ((bufLen = tSerializeSDCfgDnodeReq(pBuf, bufLen, pDcfgReq)) <= 0) {
          code = bufLen;
          sdbRelease(pSdb, pDnode);
          goto _exit;
        }
        SRpcMsg rpcMsg = {.msgType = TDMT_DND_CREATE_ENCRYPT_KEY, .pCont = pBuf, .contLen = bufLen};
        if (0 == tmsgSendReq(&epSet, &rpcMsg)) {
          (void)atomic_add_fetch_16(&pMnode->encryptMgmt.nEncrypt, 1);
        }
      }
    }

    sdbRelease(pSdb, pDnode);
  }

  if (atomic_load_16(&pMnode->encryptMgmt.nEncrypt) <= 0) {
    atomic_store_8(&pMnode->encryptMgmt.encrypting, 0);
  }

_exit:
  if (code != 0) {
    if (terrno == 0) terrno = code;
  }
  return code;
}

static int32_t mndProcessCreateEncryptKeyReq(SRpcMsg *pReq) {
  int32_t code = 0;

#ifdef TD_ENTERPRISE
  SMnode       *pMnode = pReq->info.node;
  SMCfgDnodeReq cfgReq = {0};
  TAOS_CHECK_RETURN(tDeserializeSMCfgDnodeReq(pReq->pCont, pReq->contLen, &cfgReq));

  if ((code = mndCheckOperPrivilege(pMnode, pReq->info.conn.user, MND_OPER_CONFIG_DNODE)) != 0) {
    tFreeSMCfgDnodeReq(&cfgReq);
    TAOS_RETURN(code);
  }
  const STraceId *trace = &pReq->info.traceId;
  SDCfgDnodeReq   dcfgReq = {0};
  if (strncasecmp(cfgReq.config, "encrypt_key", 12) == 0) {
    strcpy(dcfgReq.config, cfgReq.config);
    strcpy(dcfgReq.value, cfgReq.value);
    tFreeSMCfgDnodeReq(&cfgReq);
    return mndProcessCreateEncryptKeyReqImpl(pReq, cfgReq.dnodeId, &dcfgReq);
  } else {
    code = TSDB_CODE_PAR_INTERNAL_ERROR;
    tFreeSMCfgDnodeReq(&cfgReq);
    TAOS_RETURN(code);
  }

#else
  TAOS_RETURN(code);
#endif
}

static int32_t mndProcessCreateEncryptKeyRsp(SRpcMsg *pRsp) {
  SMnode *pMnode = pRsp->info.node;
  int16_t nSuccess = 0;
  int16_t nFailed = 0;

  if (0 == pRsp->code) {
    nSuccess = atomic_add_fetch_16(&pMnode->encryptMgmt.nSuccess, 1);
  } else {
    nFailed = atomic_add_fetch_16(&pMnode->encryptMgmt.nFailed, 1);
  }

  int16_t nReq = atomic_load_16(&pMnode->encryptMgmt.nEncrypt);
  bool    finished = nSuccess + nFailed >= nReq;

  if (finished) {
    atomic_store_8(&pMnode->encryptMgmt.encrypting, 0);
  }

  const STraceId *trace = &pRsp->info.traceId;
  mGInfo("msg:%p, create encrypt key rsp, nReq:%" PRIi16 ", nSucess:%" PRIi16 ", nFailed:%" PRIi16 ", %s", pRsp, nReq,
         nSuccess, nFailed, finished ? "encrypt done" : "in encrypting");

  return 0;
}

static int32_t mndRetrieveConfigs(SRpcMsg *pReq, SShowObj *pShow, SSDataBlock *pBlock, int32_t rows) {
  SMnode *pMnode = pReq->info.node;
  int32_t totalRows = 0;
  int32_t numOfRows = 0;
  char   *cfgOpts[TSDB_CONFIG_NUMBER] = {0};
  char    cfgVals[TSDB_CONFIG_NUMBER][TSDB_CONFIG_VALUE_LEN + 1] = {0};
  char   *pWrite = NULL;
  int32_t cols = 0;
  int32_t code = 0;
  int32_t lino = 0;

  cfgOpts[totalRows] = "statusInterval";
  (void)snprintf(cfgVals[totalRows], TSDB_CONFIG_VALUE_LEN, "%d", tsStatusInterval);
  totalRows++;

  cfgOpts[totalRows] = "timezone";
  (void)snprintf(cfgVals[totalRows], TSDB_CONFIG_VALUE_LEN, "%s", tsTimezoneStr);
  totalRows++;

  cfgOpts[totalRows] = "locale";
  (void)snprintf(cfgVals[totalRows], TSDB_CONFIG_VALUE_LEN, "%s", tsLocale);
  totalRows++;

  cfgOpts[totalRows] = "charset";
  (void)snprintf(cfgVals[totalRows], TSDB_CONFIG_VALUE_LEN, "%s", tsCharset);
  totalRows++;

  cfgOpts[totalRows] = "monitor";
  (void)snprintf(cfgVals[totalRows], TSDB_CONFIG_VALUE_LEN, "%d", tsEnableMonitor);
  totalRows++;

  cfgOpts[totalRows] = "monitorInterval";
  (void)snprintf(cfgVals[totalRows], TSDB_CONFIG_VALUE_LEN, "%d", tsMonitorInterval);
  totalRows++;

  cfgOpts[totalRows] = "slowLogThreshold";
  (void)snprintf(cfgVals[totalRows], TSDB_CONFIG_VALUE_LEN, "%d", tsSlowLogThreshold);
  totalRows++;

  cfgOpts[totalRows] = "slowLogMaxLen";
  (void)snprintf(cfgVals[totalRows], TSDB_CONFIG_VALUE_LEN, "%d", tsSlowLogMaxLen);
  totalRows++;

  char scopeStr[64] = {0};
  getSlowLogScopeString(tsSlowLogScope, scopeStr);
  cfgOpts[totalRows] = "slowLogScope";
  (void)snprintf(cfgVals[totalRows], TSDB_CONFIG_VALUE_LEN, "%s", scopeStr);
  totalRows++;

  char buf[TSDB_CONFIG_OPTION_LEN + VARSTR_HEADER_SIZE] = {0};
  char bufVal[TSDB_CONFIG_VALUE_LEN + VARSTR_HEADER_SIZE] = {0};

  for (int32_t i = 0; i < totalRows; i++) {
    cols = 0;

    STR_WITH_MAXSIZE_TO_VARSTR(buf, cfgOpts[i], TSDB_CONFIG_OPTION_LEN);
    SColumnInfoData *pColInfo = taosArrayGet(pBlock->pDataBlock, cols++);
    TAOS_CHECK_GOTO(colDataSetVal(pColInfo, numOfRows, (const char *)buf, false), &lino, _OVER);

    STR_WITH_MAXSIZE_TO_VARSTR(bufVal, cfgVals[i], TSDB_CONFIG_VALUE_LEN);
    pColInfo = taosArrayGet(pBlock->pDataBlock, cols++);
    TAOS_CHECK_GOTO(colDataSetVal(pColInfo, numOfRows, (const char *)bufVal, false), &lino, _OVER);

    numOfRows++;
  }

_OVER:
  if (code != 0) mError("failed to retrieve configs at line:%d since %s", lino, tstrerror(code));
  pShow->numOfRows += numOfRows;
  return numOfRows;
}

static void mndCancelGetNextConfig(SMnode *pMnode, void *pIter) {}

static int32_t mndRetrieveDnodes(SRpcMsg *pReq, SShowObj *pShow, SSDataBlock *pBlock, int32_t rows) {
  SMnode    *pMnode = pReq->info.node;
  SSdb      *pSdb = pMnode->pSdb;
  int32_t    numOfRows = 0;
  int32_t    cols = 0;
  ESdbStatus objStatus = 0;
  SDnodeObj *pDnode = NULL;
  int64_t    curMs = taosGetTimestampMs();
  char       buf[TSDB_EP_LEN + VARSTR_HEADER_SIZE];
  int32_t    code = 0;
  int32_t    lino = 0;

  while (numOfRows < rows) {
    pShow->pIter = sdbFetchAll(pSdb, SDB_DNODE, pShow->pIter, (void **)&pDnode, &objStatus, true);
    if (pShow->pIter == NULL) break;
    bool online = mndIsDnodeOnline(pDnode, curMs);

    cols = 0;

    SColumnInfoData *pColInfo = taosArrayGet(pBlock->pDataBlock, cols++);
    RETRIEVE_CHECK_GOTO(colDataSetVal(pColInfo, numOfRows, (const char *)&pDnode->id, false), pDnode, &lino, _OVER);

    STR_WITH_MAXSIZE_TO_VARSTR(buf, pDnode->ep, pShow->pMeta->pSchemas[cols].bytes);

    pColInfo = taosArrayGet(pBlock->pDataBlock, cols++);
    RETRIEVE_CHECK_GOTO(colDataSetVal(pColInfo, numOfRows, buf, false), pDnode, &lino, _OVER);

    pColInfo = taosArrayGet(pBlock->pDataBlock, cols++);
    int16_t id = mndGetVnodesNum(pMnode, pDnode->id);
    RETRIEVE_CHECK_GOTO(colDataSetVal(pColInfo, numOfRows, (const char *)&id, false), pDnode, &lino, _OVER);

    pColInfo = taosArrayGet(pBlock->pDataBlock, cols++);
    RETRIEVE_CHECK_GOTO(colDataSetVal(pColInfo, numOfRows, (const char *)&pDnode->numOfSupportVnodes, false), pDnode,
                        &lino, _OVER);

    const char *status = "ready";
    if (objStatus == SDB_STATUS_CREATING) status = "creating";
    if (objStatus == SDB_STATUS_DROPPING) status = "dropping";
    if (!online) {
      if (objStatus == SDB_STATUS_CREATING)
        status = "creating*";
      else if (objStatus == SDB_STATUS_DROPPING)
        status = "dropping*";
      else
        status = "offline";
    }

    STR_TO_VARSTR(buf, status);
    pColInfo = taosArrayGet(pBlock->pDataBlock, cols++);
    RETRIEVE_CHECK_GOTO(colDataSetVal(pColInfo, numOfRows, buf, false), pDnode, &lino, _OVER);

    pColInfo = taosArrayGet(pBlock->pDataBlock, cols++);
    RETRIEVE_CHECK_GOTO(colDataSetVal(pColInfo, numOfRows, (const char *)&pDnode->createdTime, false), pDnode, &lino,
                        _OVER);

    pColInfo = taosArrayGet(pBlock->pDataBlock, cols++);
    RETRIEVE_CHECK_GOTO(colDataSetVal(pColInfo, numOfRows, (const char *)&pDnode->rebootTime, false), pDnode, &lino,
                        _OVER);

    char *b = taosMemoryCalloc(VARSTR_HEADER_SIZE + strlen(offlineReason[pDnode->offlineReason]) + 1, 1);
    STR_TO_VARSTR(b, online ? "" : offlineReason[pDnode->offlineReason]);

    pColInfo = taosArrayGet(pBlock->pDataBlock, cols++);
    RETRIEVE_CHECK_GOTO(colDataSetVal(pColInfo, numOfRows, b, false), pDnode, &lino, _OVER);
    taosMemoryFreeClear(b);

#ifdef TD_ENTERPRISE
    STR_TO_VARSTR(buf, pDnode->machineId);
    pColInfo = taosArrayGet(pBlock->pDataBlock, cols++);
    RETRIEVE_CHECK_GOTO(colDataSetVal(pColInfo, numOfRows, buf, false), pDnode, &lino, _OVER);
#endif

    numOfRows++;
    sdbRelease(pSdb, pDnode);
  }

_OVER:
  if (code != 0) mError("failed to retrieve dnodes at line:%d since %s", lino, tstrerror(code));

  pShow->numOfRows += numOfRows;
  return numOfRows;
}

static void mndCancelGetNextDnode(SMnode *pMnode, void *pIter) {
  SSdb *pSdb = pMnode->pSdb;
  sdbCancelFetchByType(pSdb, pIter, SDB_DNODE);
}

SArray *mndGetAllDnodeFqdns(SMnode *pMnode) {
  SDnodeObj *pObj = NULL;
  void      *pIter = NULL;
  SSdb      *pSdb = pMnode->pSdb;
  SArray    *fqdns = taosArrayInit(4, sizeof(void *));
  while (1) {
    pIter = sdbFetch(pSdb, SDB_DNODE, pIter, (void **)&pObj);
    if (pIter == NULL) break;

    char *fqdn = taosStrdup(pObj->fqdn);
    if (taosArrayPush(fqdns, &fqdn) == NULL) {
      mError("failed to fqdn into array, but continue at this time");
    }
    sdbRelease(pSdb, pObj);
  }
  return fqdns;
}<|MERGE_RESOLUTION|>--- conflicted
+++ resolved
@@ -14,11 +14,11 @@
  */
 
 #define _DEFAULT_SOURCE
+#include "mndDnode.h"
 #include <stdio.h>
 #include "audit.h"
 #include "mndCluster.h"
 #include "mndDb.h"
-#include "mndDnode.h"
 #include "mndMnode.h"
 #include "mndPrivilege.h"
 #include "mndQnode.h"
@@ -1077,7 +1077,6 @@
   }
 }
 
-
 static int32_t mndProcessCreateDnodeReq(SRpcMsg *pReq) {
   SMnode         *pMnode = pReq->info.node;
   int32_t         code = -1;
@@ -1314,150 +1313,6 @@
   TAOS_RETURN(code);
 }
 
-<<<<<<< HEAD
-static int32_t mndMCfg2DCfg(SMCfgDnodeReq *pMCfgReq, SDCfgDnodeReq *pDCfgReq) {
-  int32_t code = 0;
-  char   *p = pMCfgReq->config;
-  while (*p) {
-    if (*p == ' ') {
-      break;
-    }
-    p++;
-  }
-
-  size_t optLen = p - pMCfgReq->config;
-  tstrncpy(pDCfgReq->config, pMCfgReq->config, optLen + 1);
-  pDCfgReq->config[optLen] = 0;
-
-  if (' ' == pMCfgReq->config[optLen]) {
-    // 'key value'
-    if (strlen(pMCfgReq->value) != 0) goto _err;
-    (void)strcpy(pDCfgReq->value, p + 1);
-  } else {
-    // 'key' 'value'
-    if (strlen(pMCfgReq->value) == 0) goto _err;
-    (void)strcpy(pDCfgReq->value, pMCfgReq->value);
-  }
-
-  TAOS_RETURN(code);
-
-_err:
-  mError("dnode:%d, failed to config since invalid conf:%s", pMCfgReq->dnodeId, pMCfgReq->config);
-  code = TSDB_CODE_INVALID_CFG;
-  TAOS_RETURN(code);
-}
-
-static int32_t mndSendCfgDnodeReq(SMnode *pMnode, int32_t dnodeId, SDCfgDnodeReq *pDcfgReq) {
-  int32_t code = -1;
-  SSdb   *pSdb = pMnode->pSdb;
-  void   *pIter = NULL;
-  while (1) {
-    SDnodeObj *pDnode = NULL;
-    pIter = sdbFetch(pSdb, SDB_DNODE, pIter, (void **)&pDnode);
-    if (pIter == NULL) break;
-
-    if (pDnode->id == dnodeId || dnodeId == -1 || dnodeId == 0) {
-      SEpSet  epSet = mndGetDnodeEpset(pDnode);
-      int32_t bufLen = tSerializeSDCfgDnodeReq(NULL, 0, pDcfgReq);
-      void   *pBuf = rpcMallocCont(bufLen);
-
-      if (pBuf != NULL) {
-        if ((bufLen = tSerializeSDCfgDnodeReq(pBuf, bufLen, pDcfgReq)) <= 0) {
-          code = bufLen;
-          return code;
-        }
-        mInfo("dnode:%d, send config req to dnode, config:%s value:%s", dnodeId, pDcfgReq->config, pDcfgReq->value);
-        SRpcMsg rpcMsg = {.msgType = TDMT_DND_CONFIG_DNODE, .pCont = pBuf, .contLen = bufLen};
-        code = tmsgSendReq(&epSet, &rpcMsg);
-      }
-    }
-
-    sdbRelease(pSdb, pDnode);
-  }
-
-  if (code == -1) {
-    code = TSDB_CODE_MND_DNODE_NOT_EXIST;
-  }
-  TAOS_RETURN(code);
-}
-
-static int32_t mndProcessConfigDnodeReq(SRpcMsg *pReq) {
-  int32_t       code = 0;
-  SMnode       *pMnode = pReq->info.node;
-  SMCfgDnodeReq cfgReq = {0};
-  TAOS_CHECK_RETURN(tDeserializeSMCfgDnodeReq(pReq->pCont, pReq->contLen, &cfgReq));
-  int8_t updateIpWhiteList = 0;
-  mInfo("dnode:%d, start to config, option:%s, value:%s", cfgReq.dnodeId, cfgReq.config, cfgReq.value);
-  if ((code = mndCheckOperPrivilege(pMnode, pReq->info.conn.user, MND_OPER_CONFIG_DNODE)) != 0) {
-    tFreeSMCfgDnodeReq(&cfgReq);
-    TAOS_RETURN(code);
-  }
-
-  SDCfgDnodeReq dcfgReq = {0};
-  if (strcasecmp(cfgReq.config, "resetlog") == 0) {
-    (void)strcpy(dcfgReq.config, "resetlog");
-#ifdef TD_ENTERPRISE
-  } else if (strncasecmp(cfgReq.config, "s3blocksize", 11) == 0) {
-    int32_t optLen = strlen("s3blocksize");
-    int32_t flag = -1;
-    int32_t code = mndMCfgGetValInt32(&cfgReq, optLen, &flag);
-    if (code < 0) return code;
-
-    if (flag > 1024 * 1024 || (flag > -1 && flag < 1024) || flag < -1) {
-      mError("dnode:%d, failed to config s3blocksize since value:%d. Valid range: -1 or [1024, 1024 * 1024]",
-             cfgReq.dnodeId, flag);
-      code = TSDB_CODE_INVALID_CFG;
-      tFreeSMCfgDnodeReq(&cfgReq);
-      TAOS_RETURN(code);
-    }
-
-    strcpy(dcfgReq.config, "s3blocksize");
-    snprintf(dcfgReq.value, TSDB_DNODE_VALUE_LEN, "%d", flag);
-#endif
-  } else if (strncasecmp(cfgReq.config, tsAlterCompactTaskKeywords, strlen(tsAlterCompactTaskKeywords) + 1) == 0) {
-    tstrncpy(dcfgReq.config, cfgReq.config, TSDB_DNODE_CONFIG_LEN);
-    tstrncpy(dcfgReq.value, cfgReq.value, TSDB_DNODE_VALUE_LEN);
-  } else {
-    TAOS_CHECK_GOTO(mndMCfg2DCfg(&cfgReq, &dcfgReq), NULL, _err_out);
-    if (strlen(dcfgReq.config) > TSDB_DNODE_CONFIG_LEN) {
-      mError("dnode:%d, failed to config since config is too long", cfgReq.dnodeId);
-      code = TSDB_CODE_INVALID_CFG;
-      goto _err_out;
-    }
-    if (strncasecmp(dcfgReq.config, "enableWhiteList", strlen("enableWhiteList")) == 0) {
-      updateIpWhiteList = 1;
-    }
-
-    TAOS_CHECK_GOTO(cfgCheckRangeForDynUpdate(taosGetCfg(), dcfgReq.config, dcfgReq.value, true), NULL, _err_out);
-  }
-
-  {  // audit
-    char obj[50] = {0};
-    (void)sprintf(obj, "%d", cfgReq.dnodeId);
-
-    auditRecord(pReq, pMnode->clusterId, "alterDnode", obj, "", cfgReq.sql, cfgReq.sqlLen);
-  }
-
-  tFreeSMCfgDnodeReq(&cfgReq);
-
-  code = mndSendCfgDnodeReq(pMnode, cfgReq.dnodeId, &dcfgReq);
-
-  // dont care suss or succ;
-  if (updateIpWhiteList) mndRefreshUserIpWhiteList(pMnode);
-  TAOS_RETURN(code);
-
-_err_out:
-  tFreeSMCfgDnodeReq(&cfgReq);
-  TAOS_RETURN(code);
-}
-
-static int32_t mndProcessConfigDnodeRsp(SRpcMsg *pRsp) {
-  mInfo("config rsp from dnode");
-  return 0;
-}
-
-=======
->>>>>>> 8f682914
 static int32_t mndProcessCreateEncryptKeyReqImpl(SRpcMsg *pReq, int32_t dnodeId, SDCfgDnodeReq *pDcfgReq) {
   int32_t code = 0;
   SMnode *pMnode = pReq->info.node;
