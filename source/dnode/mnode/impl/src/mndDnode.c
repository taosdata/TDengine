/*
 * Copyright (c) 2019 TAOS Data, Inc. <jhtao@taosdata.com>
 *
 * This program is free software: you can use, redistribute, and/or modify
 * it under the terms of the GNU Affero General Public License, version 3
 * or later ("AGPL"), as published by the Free Software Foundation.
 *
 * This program is distributed in the hope that it will be useful, but WITHOUT
 * ANY WARRANTY; without even the implied warranty of MERCHANTABILITY or
 * FITNESS FOR A PARTICULAR PURPOSE.
 *
 * You should have received a copy of the GNU Affero General Public License
 * along with this program. If not, see <http://www.gnu.org/licenses/>.
 */

#define _DEFAULT_SOURCE
#include <stdio.h>
#include "tjson.h"
#include "mndDnode.h"
#include "audit.h"
#include "mndCluster.h"
#include "mndDb.h"
#include "mndMnode.h"
#include "mndPrivilege.h"
#include "mndQnode.h"
#include "mndShow.h"
#include "mndSnode.h"
#include "mndTrans.h"
#include "mndUser.h"
#include "mndVgroup.h"
#include "tmisce.h"
#include "tunit.h"
#include "taos_monitor.h"

#define TSDB_DNODE_VER_NUMBER   2
#define TSDB_DNODE_RESERVE_SIZE 40

static const char *offlineReason[] = {
    "",
    "status msg timeout",
    "status not received",
    "version not match",
    "dnodeId not match",
    "clusterId not match",
    "statusInterval not match",
    "timezone not match",
    "locale not match",
    "charset not match",
    "ttlChangeOnWrite not match",
    "enableWhiteList not match",
    "encryptionKey not match",
    "unknown",
};

enum {
  DND_ACTIVE_CODE,
  DND_CONN_ACTIVE_CODE,
};

enum {
  DND_CREATE,
  DND_ADD,
  DND_DROP,
};

static int32_t  mndCreateDefaultDnode(SMnode *pMnode);
static SSdbRaw *mndDnodeActionEncode(SDnodeObj *pDnode);
static SSdbRow *mndDnodeActionDecode(SSdbRaw *pRaw);
static int32_t  mndDnodeActionInsert(SSdb *pSdb, SDnodeObj *pDnode);
static int32_t  mndDnodeActionDelete(SSdb *pSdb, SDnodeObj *pDnode);
static int32_t  mndDnodeActionUpdate(SSdb *pSdb, SDnodeObj *pOld, SDnodeObj *pNew);
static int32_t  mndProcessDnodeListReq(SRpcMsg *pReq);
static int32_t  mndProcessShowVariablesReq(SRpcMsg *pReq);

static int32_t mndProcessCreateDnodeReq(SRpcMsg *pReq);
static int32_t mndProcessDropDnodeReq(SRpcMsg *pReq);
static int32_t mndProcessConfigDnodeReq(SRpcMsg *pReq);
static int32_t mndProcessConfigDnodeRsp(SRpcMsg *pRsp);
static int32_t mndProcessStatusReq(SRpcMsg *pReq);
static int32_t mndProcessNotifyReq(SRpcMsg *pReq);
static int32_t mndProcessRestoreDnodeReq(SRpcMsg *pReq);
static int32_t mndProcessStatisReq(SRpcMsg *pReq);
<<<<<<< HEAD
=======
static int32_t mndProcessCreateEncryptKeyReq(SRpcMsg *pRsp);
static int32_t mndProcessCreateEncryptKeyRsp(SRpcMsg *pRsp);
>>>>>>> 5df72091

static int32_t mndRetrieveConfigs(SRpcMsg *pReq, SShowObj *pShow, SSDataBlock *pBlock, int32_t rows);
static void    mndCancelGetNextConfig(SMnode *pMnode, void *pIter);
static int32_t mndRetrieveDnodes(SRpcMsg *pReq, SShowObj *pShow, SSDataBlock *pBlock, int32_t rows);
static void    mndCancelGetNextDnode(SMnode *pMnode, void *pIter);

static int32_t mndMCfgGetValInt32(SMCfgDnodeReq *pInMCfgReq, int32_t optLen, int32_t *pOutValue);

#ifdef _GRANT
int32_t mndUpdClusterInfo(SRpcMsg *pReq);
#else
static int32_t mndUpdClusterInfo(SRpcMsg *pReq) { return 0; }
#endif

int32_t mndInitDnode(SMnode *pMnode) {
  SSdbTable table = {
      .sdbType = SDB_DNODE,
      .keyType = SDB_KEY_INT32,
      .deployFp = (SdbDeployFp)mndCreateDefaultDnode,
      .encodeFp = (SdbEncodeFp)mndDnodeActionEncode,
      .decodeFp = (SdbDecodeFp)mndDnodeActionDecode,
      .insertFp = (SdbInsertFp)mndDnodeActionInsert,
      .updateFp = (SdbUpdateFp)mndDnodeActionUpdate,
      .deleteFp = (SdbDeleteFp)mndDnodeActionDelete,
  };

  mndSetMsgHandle(pMnode, TDMT_MND_CREATE_DNODE, mndProcessCreateDnodeReq);
  mndSetMsgHandle(pMnode, TDMT_MND_DROP_DNODE, mndProcessDropDnodeReq);
  mndSetMsgHandle(pMnode, TDMT_MND_CONFIG_DNODE, mndProcessConfigDnodeReq);
  mndSetMsgHandle(pMnode, TDMT_DND_CONFIG_DNODE_RSP, mndProcessConfigDnodeRsp);
  mndSetMsgHandle(pMnode, TDMT_MND_STATUS, mndProcessStatusReq);
  mndSetMsgHandle(pMnode, TDMT_MND_NOTIFY, mndProcessNotifyReq);
  mndSetMsgHandle(pMnode, TDMT_MND_DNODE_LIST, mndProcessDnodeListReq);
  mndSetMsgHandle(pMnode, TDMT_MND_SHOW_VARIABLES, mndProcessShowVariablesReq);
  mndSetMsgHandle(pMnode, TDMT_MND_RESTORE_DNODE, mndProcessRestoreDnodeReq);
  mndSetMsgHandle(pMnode, TDMT_MND_STATIS, mndProcessStatisReq);
<<<<<<< HEAD
=======
  mndSetMsgHandle(pMnode, TDMT_MND_CREATE_ENCRYPT_KEY, mndProcessCreateEncryptKeyReq);
  mndSetMsgHandle(pMnode, TDMT_DND_CREATE_ENCRYPT_KEY_RSP, mndProcessCreateEncryptKeyRsp);
>>>>>>> 5df72091

  mndAddShowRetrieveHandle(pMnode, TSDB_MGMT_TABLE_CONFIGS, mndRetrieveConfigs);
  mndAddShowFreeIterHandle(pMnode, TSDB_MGMT_TABLE_CONFIGS, mndCancelGetNextConfig);
  mndAddShowRetrieveHandle(pMnode, TSDB_MGMT_TABLE_DNODE, mndRetrieveDnodes);
  mndAddShowFreeIterHandle(pMnode, TSDB_MGMT_TABLE_DNODE, mndCancelGetNextDnode);

  return sdbSetTable(pMnode->pSdb, table);
}

SIpWhiteList *mndCreateIpWhiteOfDnode(SMnode *pMnode);
SIpWhiteList *mndAddIpWhiteOfDnode(SIpWhiteList *pIpWhiteList, char *fqdn);
SIpWhiteList *mndRmIpWhiteOfDnode(SIpWhiteList *pIpWhiteList, char *fqdn);
void          mndCleanupDnode(SMnode *pMnode) {}

static int32_t mndCreateDefaultDnode(SMnode *pMnode) {
  int32_t  code = -1;
  SSdbRaw *pRaw = NULL;
  STrans  *pTrans = NULL;

  SDnodeObj dnodeObj = {0};
  dnodeObj.id = 1;
  dnodeObj.createdTime = taosGetTimestampMs();
  dnodeObj.updateTime = dnodeObj.createdTime;
  dnodeObj.port = tsServerPort;
  tstrncpy(dnodeObj.fqdn, tsLocalFqdn, TSDB_FQDN_LEN);
  dnodeObj.fqdn[TSDB_FQDN_LEN - 1] = 0;
  snprintf(dnodeObj.ep, TSDB_EP_LEN - 1, "%s:%u", tsLocalFqdn, tsServerPort);
  char *machineId = tGetMachineId();
  if (machineId) {
    memcpy(dnodeObj.machineId, machineId, TSDB_MACHINE_ID_LEN);
    taosMemoryFreeClear(machineId);
  } else {
#if defined(TD_ENTERPRISE) && !defined(GRANTS_CFG)
    terrno = TSDB_CODE_DNODE_NO_MACHINE_CODE;
    goto _OVER;
#endif
  }

  pTrans = mndTransCreate(pMnode, TRN_POLICY_RETRY, TRN_CONFLICT_GLOBAL, NULL, "create-dnode");
  if (pTrans == NULL) goto _OVER;
  mInfo("trans:%d, used to create dnode:%s on first deploy", pTrans->id, dnodeObj.ep);

  pRaw = mndDnodeActionEncode(&dnodeObj);
  if (pRaw == NULL || mndTransAppendCommitlog(pTrans, pRaw) != 0) goto _OVER;
  (void)sdbSetRawStatus(pRaw, SDB_STATUS_READY);
  pRaw = NULL;

  if (mndTransPrepare(pMnode, pTrans) != 0) goto _OVER;
  code = 0;
  mndUpdateIpWhiteForAllUser(pMnode, TSDB_DEFAULT_USER, dnodeObj.fqdn, IP_WHITE_ADD, 1);

_OVER:
  mndTransDrop(pTrans);
  sdbFreeRaw(pRaw);
  return code;
}

static SSdbRaw *mndDnodeActionEncode(SDnodeObj *pDnode) {
  terrno = TSDB_CODE_OUT_OF_MEMORY;

  SSdbRaw *pRaw = sdbAllocRaw(SDB_DNODE, TSDB_DNODE_VER_NUMBER, sizeof(SDnodeObj) + TSDB_DNODE_RESERVE_SIZE);
  if (pRaw == NULL) goto _OVER;

  int32_t dataPos = 0;
  SDB_SET_INT32(pRaw, dataPos, pDnode->id, _OVER)
  SDB_SET_INT64(pRaw, dataPos, pDnode->createdTime, _OVER)
  SDB_SET_INT64(pRaw, dataPos, pDnode->updateTime, _OVER)
  SDB_SET_INT16(pRaw, dataPos, pDnode->port, _OVER)
  SDB_SET_BINARY(pRaw, dataPos, pDnode->fqdn, TSDB_FQDN_LEN, _OVER)
  SDB_SET_BINARY(pRaw, dataPos, pDnode->machineId, TSDB_MACHINE_ID_LEN, _OVER)
  SDB_SET_RESERVE(pRaw, dataPos, TSDB_DNODE_RESERVE_SIZE, _OVER)
  SDB_SET_INT16(pRaw, dataPos, 0, _OVER) // forward/backward compatible
  SDB_SET_INT16(pRaw, dataPos, 0, _OVER) // forward/backward compatible
  SDB_SET_DATALEN(pRaw, dataPos, _OVER);

  terrno = 0;

_OVER:
  if (terrno != 0) {
    mError("dnode:%d, failed to encode to raw:%p since %s", pDnode->id, pRaw, terrstr());
    sdbFreeRaw(pRaw);
    return NULL;
  }

  mTrace("dnode:%d, encode to raw:%p, row:%p", pDnode->id, pRaw, pDnode);
  return pRaw;
}

static SSdbRow *mndDnodeActionDecode(SSdbRaw *pRaw) {
  terrno = TSDB_CODE_OUT_OF_MEMORY;
  SSdbRow   *pRow = NULL;
  SDnodeObj *pDnode = NULL;

  int8_t sver = 0;
  if (sdbGetRawSoftVer(pRaw, &sver) != 0) goto _OVER;
  if (sver < 1 || sver > TSDB_DNODE_VER_NUMBER) {
    terrno = TSDB_CODE_SDB_INVALID_DATA_VER;
    goto _OVER;
  }

  pRow = sdbAllocRow(sizeof(SDnodeObj));
  if (pRow == NULL) goto _OVER;

  pDnode = sdbGetRowObj(pRow);
  if (pDnode == NULL) goto _OVER;

  int32_t dataPos = 0;
  SDB_GET_INT32(pRaw, dataPos, &pDnode->id, _OVER)
  SDB_GET_INT64(pRaw, dataPos, &pDnode->createdTime, _OVER)
  SDB_GET_INT64(pRaw, dataPos, &pDnode->updateTime, _OVER)
  SDB_GET_INT16(pRaw, dataPos, &pDnode->port, _OVER)
  SDB_GET_BINARY(pRaw, dataPos, pDnode->fqdn, TSDB_FQDN_LEN, _OVER)
  SDB_GET_BINARY(pRaw, dataPos, pDnode->machineId, TSDB_MACHINE_ID_LEN, _OVER)
  SDB_GET_RESERVE(pRaw, dataPos, TSDB_DNODE_RESERVE_SIZE, _OVER)
  if (sver > 1) {
    int16_t keyLen = 0;
    SDB_GET_INT16(pRaw, dataPos, &keyLen, _OVER)
    SDB_GET_BINARY(pRaw, dataPos, NULL, keyLen, _OVER)
    SDB_GET_INT16(pRaw, dataPos, &keyLen, _OVER)
    SDB_GET_BINARY(pRaw, dataPos, NULL, keyLen, _OVER)
  }

  terrno = 0;
  if (tmsgUpdateDnodeInfo(&pDnode->id, NULL, pDnode->fqdn, &pDnode->port)) {
    mInfo("dnode:%d, endpoint changed", pDnode->id);
  }

_OVER:
  if (terrno != 0) {
    mError("dnode:%d, failed to decode from raw:%p since %s", pDnode == NULL ? 0 : pDnode->id, pRaw, terrstr());
    taosMemoryFreeClear(pRow);
    return NULL;
  }

  mTrace("dnode:%d, decode from raw:%p, row:%p ep:%s:%u", pDnode->id, pRaw, pDnode, pDnode->fqdn, pDnode->port);
  return pRow;
}

static int32_t mndDnodeActionInsert(SSdb *pSdb, SDnodeObj *pDnode) {
  mTrace("dnode:%d, perform insert action, row:%p", pDnode->id, pDnode);
  pDnode->offlineReason = DND_REASON_STATUS_NOT_RECEIVED;

  char ep[TSDB_EP_LEN] = {0};
  snprintf(ep, TSDB_EP_LEN - 1, "%s:%u", pDnode->fqdn, pDnode->port);
  tstrncpy(pDnode->ep, ep, TSDB_EP_LEN);
  return 0;
}

static int32_t mndDnodeActionDelete(SSdb *pSdb, SDnodeObj *pDnode) {
  mTrace("dnode:%d, perform delete action, row:%p", pDnode->id, pDnode);
  return 0;
}

static int32_t mndDnodeActionUpdate(SSdb *pSdb, SDnodeObj *pOld, SDnodeObj *pNew) {
  mTrace("dnode:%d, perform update action, old row:%p new row:%p", pOld->id, pOld, pNew);
  pOld->updateTime = pNew->updateTime;
#ifdef TD_ENTERPRISE
  tstrncpy(pOld->machineId, pNew->machineId, TSDB_MACHINE_ID_LEN + 1);
#endif
  return 0;
}

SDnodeObj *mndAcquireDnode(SMnode *pMnode, int32_t dnodeId) {
  SSdb      *pSdb = pMnode->pSdb;
  SDnodeObj *pDnode = sdbAcquire(pSdb, SDB_DNODE, &dnodeId);
  if (pDnode == NULL) {
    if (terrno == TSDB_CODE_SDB_OBJ_NOT_THERE) {
      terrno = TSDB_CODE_MND_DNODE_NOT_EXIST;
    } else if (terrno == TSDB_CODE_SDB_OBJ_CREATING) {
      terrno = TSDB_CODE_MND_DNODE_IN_CREATING;
    } else if (terrno == TSDB_CODE_SDB_OBJ_DROPPING) {
      terrno = TSDB_CODE_MND_DNODE_IN_DROPPING;
    } else {
      terrno = TSDB_CODE_APP_ERROR;
      mFatal("dnode:%d, failed to acquire db since %s", dnodeId, terrstr());
    }
  }

  return pDnode;
}

void mndReleaseDnode(SMnode *pMnode, SDnodeObj *pDnode) {
  SSdb *pSdb = pMnode->pSdb;
  sdbRelease(pSdb, pDnode);
}

SEpSet mndGetDnodeEpset(SDnodeObj *pDnode) {
  SEpSet epSet = {0};
  addEpIntoEpSet(&epSet, pDnode->fqdn, pDnode->port);
  return epSet;
}

SEpSet mndGetDnodeEpsetById(SMnode *pMnode, int32_t dnodeId) {
  SEpSet     epSet = {0};
  SDnodeObj *pDnode = mndAcquireDnode(pMnode, dnodeId);
  if (!pDnode) return epSet;

  epSet = mndGetDnodeEpset(pDnode);

  mndReleaseDnode(pMnode, pDnode);
  return epSet;
}

static SDnodeObj *mndAcquireDnodeByEp(SMnode *pMnode, char *pEpStr) {
  SSdb *pSdb = pMnode->pSdb;

  void *pIter = NULL;
  while (1) {
    SDnodeObj *pDnode = NULL;
    pIter = sdbFetch(pSdb, SDB_DNODE, pIter, (void **)&pDnode);
    if (pIter == NULL) break;

    if (strncasecmp(pEpStr, pDnode->ep, TSDB_EP_LEN) == 0) {
      sdbCancelFetch(pSdb, pIter);
      return pDnode;
    }

    sdbRelease(pSdb, pDnode);
  }

  terrno = TSDB_CODE_MND_DNODE_NOT_EXIST;
  return NULL;
}

static SDnodeObj *mndAcquireDnodeAllStatusByEp(SMnode *pMnode, char *pEpStr) {
  SSdb *pSdb = pMnode->pSdb;

  void *pIter = NULL;
  while (1) {
    SDnodeObj *pDnode = NULL;
    ESdbStatus objStatus = 0;
    pIter = sdbFetchAll(pSdb, SDB_DNODE, pIter, (void **)&pDnode, &objStatus, true);
    if (pIter == NULL) break;

    if (strncasecmp(pEpStr, pDnode->ep, TSDB_EP_LEN) == 0) {
      sdbCancelFetch(pSdb, pIter);
      return pDnode;
    }

    sdbRelease(pSdb, pDnode);
  }

  return NULL;
}

int32_t mndGetDnodeSize(SMnode *pMnode) {
  SSdb *pSdb = pMnode->pSdb;
  return sdbGetSize(pSdb, SDB_DNODE);
}

int32_t mndGetDbSize(SMnode *pMnode) {
  SSdb *pSdb = pMnode->pSdb;
  return sdbGetSize(pSdb, SDB_DB);
}

bool mndIsDnodeOnline(SDnodeObj *pDnode, int64_t curMs) {
  int64_t interval = TABS(pDnode->lastAccessTime - curMs);
  if (interval > 5000 * (int64_t)tsStatusInterval) {
    if (pDnode->rebootTime > 0 && pDnode->offlineReason == DND_REASON_ONLINE) {
      pDnode->offlineReason = DND_REASON_STATUS_MSG_TIMEOUT;
    }
    return false;
  }
  return true;
}

static void mndGetDnodeEps(SMnode *pMnode, SArray *pDnodeEps) {
  SSdb *pSdb = pMnode->pSdb;

  int32_t numOfEps = 0;
  void   *pIter = NULL;
  while (1) {
    SDnodeObj *pDnode = NULL;
    ESdbStatus objStatus = 0;
    pIter = sdbFetchAll(pSdb, SDB_DNODE, pIter, (void **)&pDnode, &objStatus, true);
    if (pIter == NULL) break;

    SDnodeEp dnodeEp = {0};
    dnodeEp.id = pDnode->id;
    dnodeEp.ep.port = pDnode->port;
    tstrncpy(dnodeEp.ep.fqdn, pDnode->fqdn, TSDB_FQDN_LEN);
    sdbRelease(pSdb, pDnode);

    dnodeEp.isMnode = 0;
    if (mndIsMnode(pMnode, pDnode->id)) {
      dnodeEp.isMnode = 1;
    }
    taosArrayPush(pDnodeEps, &dnodeEp);
  }
}

void mndGetDnodeData(SMnode *pMnode, SArray *pDnodeInfo) {
  SSdb *pSdb = pMnode->pSdb;

  int32_t numOfEps = 0;
  void   *pIter = NULL;
  while (1) {
    SDnodeObj *pDnode = NULL;
    ESdbStatus objStatus = 0;
    pIter = sdbFetchAll(pSdb, SDB_DNODE, pIter, (void **)&pDnode, &objStatus, true);
    if (pIter == NULL) break;

    SDnodeInfo dInfo;
    dInfo.id = pDnode->id;
    dInfo.ep.port = pDnode->port;
    dInfo.offlineReason = pDnode->offlineReason;
    tstrncpy(dInfo.ep.fqdn, pDnode->fqdn, TSDB_FQDN_LEN);
    sdbRelease(pSdb, pDnode);
    if (mndIsMnode(pMnode, pDnode->id)) {
      dInfo.isMnode = 1;
    } else {
      dInfo.isMnode = 0;
    }

    taosArrayPush(pDnodeInfo, &dInfo);
  }
}

static int32_t mndCheckClusterCfgPara(SMnode *pMnode, SDnodeObj *pDnode, const SClusterCfg *pCfg) {
  if (pCfg->statusInterval != tsStatusInterval) {
    mError("dnode:%d, statusInterval:%d inconsistent with cluster:%d", pDnode->id, pCfg->statusInterval,
           tsStatusInterval);
    terrno = TSDB_CODE_DNODE_INVALID_STATUS_INTERVAL;
    return DND_REASON_STATUS_INTERVAL_NOT_MATCH;
  }

  if ((0 != strcasecmp(pCfg->timezone, tsTimezoneStr)) && (pMnode->checkTime != pCfg->checkTime)) {
    mError("dnode:%d, timezone:%s checkTime:%" PRId64 " inconsistent with cluster %s %" PRId64, pDnode->id,
           pCfg->timezone, pCfg->checkTime, tsTimezoneStr, pMnode->checkTime);
    terrno = TSDB_CODE_DNODE_INVALID_TIMEZONE;
    return DND_REASON_TIME_ZONE_NOT_MATCH;
  }

  if (0 != strcasecmp(pCfg->locale, tsLocale)) {
    mError("dnode:%d, locale:%s inconsistent with cluster:%s", pDnode->id, pCfg->locale, tsLocale);
    terrno = TSDB_CODE_DNODE_INVALID_LOCALE;
    return DND_REASON_LOCALE_NOT_MATCH;
  }

  if (0 != strcasecmp(pCfg->charset, tsCharset)) {
    mError("dnode:%d, charset:%s inconsistent with cluster:%s", pDnode->id, pCfg->charset, tsCharset);
    terrno = TSDB_CODE_DNODE_INVALID_CHARSET;
    return DND_REASON_CHARSET_NOT_MATCH;
  }

  if (pCfg->ttlChangeOnWrite != tsTtlChangeOnWrite) {
    mError("dnode:%d, ttlChangeOnWrite:%d inconsistent with cluster:%d", pDnode->id, pCfg->ttlChangeOnWrite,
           tsTtlChangeOnWrite);
    terrno = TSDB_CODE_DNODE_INVALID_TTL_CHG_ON_WR;
    return DND_REASON_TTL_CHANGE_ON_WRITE_NOT_MATCH;
  }
  int8_t enable = tsEnableWhiteList ? 1 : 0;
  if (pCfg->enableWhiteList != enable) {
    mError("dnode:%d, enableWhiteList:%d inconsistent with cluster:%d", pDnode->id, pCfg->enableWhiteList, enable);
    terrno = TSDB_CODE_DNODE_INVALID_EN_WHITELIST;
    return DND_REASON_ENABLE_WHITELIST_NOT_MATCH;
  }

  if (!atomic_load_8(&pMnode->encryptMgmt.encrypting) &&
      (pCfg->encryptionKeyStat != tsEncryptionKeyStat || pCfg->encryptionKeyChksum != tsEncryptionKeyChksum)) {
    mError("dnode:%d, encryptionKey:%" PRIi8 "-%u inconsistent with cluster:%" PRIi8 "-%u", pDnode->id,
           pCfg->encryptionKeyStat, pCfg->encryptionKeyChksum, tsEncryptionKeyStat, tsEncryptionKeyChksum);
    terrno = pCfg->encryptionKeyChksum ? TSDB_CODE_DNODE_INVALID_ENCRYPTKEY : TSDB_CODE_DNODE_NO_ENCRYPT_KEY;
    return DND_REASON_ENCRYPTION_KEY_NOT_MATCH;
  }

  return DND_REASON_ONLINE;
}

static bool mndUpdateVnodeState(int32_t vgId, SVnodeGid *pGid, SVnodeLoad *pVload) {
  bool stateChanged = false;
  bool roleChanged = pGid->syncState != pVload->syncState ||
                     (pVload->syncTerm != -1 && pGid->syncTerm != pVload->syncTerm) ||
                     pGid->roleTimeMs != pVload->roleTimeMs;
  if (roleChanged || pGid->syncRestore != pVload->syncRestore || pGid->syncCanRead != pVload->syncCanRead ||
      pGid->startTimeMs != pVload->startTimeMs) {
    mInfo(
        "vgId:%d, state changed by status msg, old state:%s restored:%d canRead:%d new state:%s restored:%d "
        "canRead:%d, dnode:%d",
        vgId, syncStr(pGid->syncState), pGid->syncRestore, pGid->syncCanRead, syncStr(pVload->syncState),
        pVload->syncRestore, pVload->syncCanRead, pGid->dnodeId);
    pGid->syncState = pVload->syncState;
    pGid->syncTerm = pVload->syncTerm;
    pGid->syncRestore = pVload->syncRestore;
    pGid->syncCanRead = pVload->syncCanRead;
    pGid->startTimeMs = pVload->startTimeMs;
    pGid->roleTimeMs = pVload->roleTimeMs;
    stateChanged = true;
  }
  return stateChanged;
}

static bool mndUpdateMnodeState(SMnodeObj *pObj, SMnodeLoad *pMload) {
  bool stateChanged = false;
  bool roleChanged = pObj->syncState != pMload->syncState ||
                     (pMload->syncTerm != -1 && pObj->syncTerm != pMload->syncTerm) ||
                     pObj->roleTimeMs != pMload->roleTimeMs;
  if (roleChanged || pObj->syncRestore != pMload->syncRestore) {
    mInfo("dnode:%d, mnode syncState from %s to %s, restoreState from %d to %d, syncTerm from %" PRId64 " to %" PRId64,
          pObj->id, syncStr(pObj->syncState), syncStr(pMload->syncState), pObj->syncRestore, pMload->syncRestore,
          pObj->syncTerm, pMload->syncTerm);
    pObj->syncState = pMload->syncState;
    pObj->syncTerm = pMload->syncTerm;
    pObj->syncRestore = pMload->syncRestore;
    pObj->roleTimeMs = pMload->roleTimeMs;
    stateChanged = true;
  }
  return stateChanged;
}

static int32_t mndProcessStatisReq(SRpcMsg *pReq) {
  SMnode    *pMnode = pReq->info.node;
  SStatisReq statisReq = {0};
  int32_t    code = -1;

  char strClusterId[TSDB_CLUSTER_ID_LEN] = {0};
  sprintf(strClusterId, "%"PRId64, pMnode->clusterId);

  if (tDeserializeSStatisReq(pReq->pCont, pReq->contLen, &statisReq) != 0) {
    terrno = TSDB_CODE_INVALID_MSG;
    return code;
  }

  if(tsMonitorLogProtocol){
    mInfo("process statis req,\n %s", statisReq.pCont);
  }

  SJson* pJson = tjsonParse(statisReq.pCont);

  int32_t ts_size = tjsonGetArraySize(pJson);

  for(int32_t i = 0; i < ts_size; i++){
    SJson* item = tjsonGetArrayItem(pJson, i);

    SJson* tables = tjsonGetObjectItem(item, "tables");

    int32_t tableSize = tjsonGetArraySize(tables);
    for(int32_t i = 0; i < tableSize; i++){
      SJson* table = tjsonGetArrayItem(tables, i);

      char tableName[MONITOR_TABLENAME_LEN] = {0};
      tjsonGetStringValue(table, "name", tableName);

      SJson* metricGroups = tjsonGetObjectItem(table, "metric_groups");

      int32_t size = tjsonGetArraySize(metricGroups);
      for(int32_t i = 0; i < size; i++){
        SJson* item = tjsonGetArrayItem(metricGroups, i);

        SJson* arrayTag = tjsonGetObjectItem(item, "tags");

        int32_t tagSize = tjsonGetArraySize(arrayTag);
        for(int32_t j = 0; j < tagSize; j++){
          SJson* item = tjsonGetArrayItem(arrayTag, j);

          char tagName[MONITOR_TAG_NAME_LEN] = {0};
          tjsonGetStringValue(item, "name", tagName);

          if(strncmp(tagName, "cluster_id", MONITOR_TAG_NAME_LEN) == 0) {
            tjsonDeleteItemFromObject(item, "value");
            tjsonAddStringToObject(item, "value", strClusterId);
          }
        }
      }
    }
  }

  char *pCont = tjsonToString(pJson);
  monSendContent(pCont);

  if(pJson != NULL){
    tjsonDelete(pJson);
    pJson = NULL;
  }

  if(pCont != NULL){
    taosMemoryFree(pCont);
    pCont = NULL;
  }

  tFreeSStatisReq(&statisReq);
  return 0;

/*
  SJson* pJson = tjsonParse(statisReq.pCont);

  int32_t ts_size = tjsonGetArraySize(pJson);

  for(int32_t i = 0; i < ts_size; i++){
    SJson* item = tjsonGetArrayItem(pJson, i);

    SJson* tables = tjsonGetObjectItem(item, "tables");

    int32_t tableSize = tjsonGetArraySize(tables);
    for(int32_t i = 0; i < tableSize; i++){
      SJson* table = tjsonGetArrayItem(tables, i);

      char tableName[MONITOR_TABLENAME_LEN] = {0};
      tjsonGetStringValue(table, "name", tableName);

      SJson* metricGroups = tjsonGetObjectItem(table, "metric_groups");

      int32_t size = tjsonGetArraySize(metricGroups);
      for(int32_t i = 0; i < size; i++){
        SJson* item = tjsonGetArrayItem(metricGroups, i);

        SJson* arrayTag = tjsonGetObjectItem(item, "tags");

        int32_t tagSize = tjsonGetArraySize(arrayTag);

        char** labels = taosMemoryMalloc(sizeof(char*) * tagSize);
        char** sample_labels = taosMemoryMalloc(sizeof(char*) * tagSize);

        for(int32_t j = 0; j < tagSize; j++){
          SJson* item = tjsonGetArrayItem(arrayTag, j);

<<<<<<< HEAD
          *(labels + j) = taosMemoryMalloc(MONITOR_TAG_NAME_LEN); 
=======
          *(labels + j) = taosMemoryMalloc(MONITOR_TAG_NAME_LEN);
>>>>>>> 5df72091
          tjsonGetStringValue(item, "name", *(labels + j));

          *(sample_labels + j) = taosMemoryMalloc(MONITOR_TAG_VALUE_LEN);
          tjsonGetStringValue(item, "value", *(sample_labels + j));
          if(strncmp(*(labels + j), "cluster_id", MONITOR_TAG_NAME_LEN) == 0) {
            strncpy(*(sample_labels + j), strClusterId, MONITOR_TAG_VALUE_LEN);
          }
        }

        SJson* metrics = tjsonGetObjectItem(item, "metrics");

        int32_t metricLen = tjsonGetArraySize(metrics);
        for(int32_t j = 0; j < metricLen; j++){
          SJson *item = tjsonGetArrayItem(metrics, j);

<<<<<<< HEAD
          char name[MONITOR_METRIC_NAME_LEN] = {0}; 
=======
          char name[MONITOR_METRIC_NAME_LEN] = {0};
>>>>>>> 5df72091
          tjsonGetStringValue(item, "name", name);

          double value = 0;
          tjsonGetDoubleValue(item, "value", &value);

          double type = 0;
          tjsonGetDoubleValue(item, "type", &type);

          int32_t metricNameLen = strlen(name) + strlen(tableName) + 2;
<<<<<<< HEAD
          char* metricName = taosMemoryMalloc(metricNameLen); 
=======
          char* metricName = taosMemoryMalloc(metricNameLen);
>>>>>>> 5df72091
          memset(metricName, 0, metricNameLen);
          sprintf(metricName, "%s:%s", tableName, name);

          taos_metric_t* metric = taos_collector_registry_get_metric(metricName);
          if(metric == NULL){
            if(type == 0){
              metric = taos_counter_new(metricName, "",  tagSize, (const char**)labels);
            }
            if(type == 1){
              metric = taos_gauge_new(metricName, "",  tagSize, (const char**)labels);
            }
            mTrace("fail to get metric from registry, new one metric:%p", metric);

            if(taos_collector_registry_register_metric(metric) == 1){
              if(type == 0){
                taos_counter_destroy(metric);
              }
              if(type == 1){
                taos_gauge_destroy(metric);
              }

              metric = taos_collector_registry_get_metric(metricName);

              mTrace("fail to register metric, get metric from registry:%p", metric);
            }
            else{
              mTrace("succeed to register metric:%p", metric);
            }
          }
          else{
            mTrace("get metric from registry:%p", metric);
          }
<<<<<<< HEAD
          
=======

>>>>>>> 5df72091
          if(type == 0){
            taos_counter_add(metric, value, (const char**)sample_labels);
          }
          if(type == 1){
            taos_gauge_set(metric, value, (const char**)sample_labels);
          }

          taosMemoryFreeClear(metricName);
        }

        for(int32_t j = 0; j < tagSize; j++){
          taosMemoryFreeClear(*(labels + j));
          taosMemoryFreeClear(*(sample_labels + j));
        }

        taosMemoryFreeClear(sample_labels);
        taosMemoryFreeClear(labels);
      }
    }
<<<<<<< HEAD
    
=======

>>>>>>> 5df72091
  }

  code = 0;

_OVER:
  if(pJson != NULL){
    tjsonDelete(pJson);
    pJson = NULL;
  }

  tFreeSStatisReq(&statisReq);
  return code;
  */
}

<<<<<<< HEAD
=======
static int32_t mndUpdateDnodeObj(SMnode *pMnode, SDnodeObj *pDnode) {
  int32_t code = 0;
  STrans *pTrans = mndTransCreate(pMnode, TRN_POLICY_ROLLBACK, TRN_CONFLICT_NOTHING, NULL, "update-dnode-obj");
  if (pTrans == NULL) {
    code = terrno;
    goto _exit;
  }

  pDnode->updateTime = taosGetTimestampMs();

  SSdbRaw *pCommitRaw = mndDnodeActionEncode(pDnode);
  if (pCommitRaw == NULL || mndTransAppendCommitlog(pTrans, pCommitRaw) != 0) {
    mError("trans:%d, failed to append commit log since %s", pTrans->id, terrstr());
    code = terrno;
    goto _exit;
  }
  (void)sdbSetRawStatus(pCommitRaw, SDB_STATUS_READY);

  if (mndTransPrepare(pMnode, pTrans) != 0) {
    mError("trans:%d, failed to prepare since %s", pTrans->id, terrstr());
    code = terrno;
    goto _exit;
  }

_exit:
  mndTransDrop(pTrans);
  return code;
}

>>>>>>> 5df72091
static int32_t mndProcessStatusReq(SRpcMsg *pReq) {
  SMnode    *pMnode = pReq->info.node;
  SStatusReq statusReq = {0};
  SDnodeObj *pDnode = NULL;
  int32_t    code = -1;

  if (tDeserializeSStatusReq(pReq->pCont, pReq->contLen, &statusReq) != 0) {
    terrno = TSDB_CODE_INVALID_MSG;
    goto _OVER;
  }

  int64_t clusterid = mndGetClusterId(pMnode);
  if (statusReq.clusterId != 0 && statusReq.clusterId != clusterid) {
    code = TSDB_CODE_MND_DNODE_DIFF_CLUSTER;
    mWarn("dnode:%d, %s, its clusterid:%" PRId64 " differ from current cluster:%" PRId64 ", code:0x%x",
          statusReq.dnodeId, statusReq.dnodeEp, statusReq.clusterId, clusterid, code);
    goto _OVER;
  }

  if (statusReq.dnodeId == 0) {
    pDnode = mndAcquireDnodeByEp(pMnode, statusReq.dnodeEp);
    if (pDnode == NULL) {
      mInfo("dnode:%s, not created yet", statusReq.dnodeEp);
      goto _OVER;
    }
  } else {
    pDnode = mndAcquireDnode(pMnode, statusReq.dnodeId);
    if (pDnode == NULL) {
      int32_t err = terrno;
      pDnode = mndAcquireDnodeByEp(pMnode, statusReq.dnodeEp);
      if (pDnode != NULL) {
        pDnode->offlineReason = DND_REASON_DNODE_ID_NOT_MATCH;
        terrno = err;
        goto _OVER;
      }

      mError("dnode:%d, %s not exist, code:0x%x", statusReq.dnodeId, statusReq.dnodeEp, err);
      if (err == TSDB_CODE_MND_DNODE_NOT_EXIST) {
        terrno = err;
        goto _OVER;
      } else {
        pDnode = mndAcquireDnodeAllStatusByEp(pMnode, statusReq.dnodeEp);
        if (pDnode == NULL) goto _OVER;
      }
    }
  }

  pMnode->ipWhiteVer = mndGetIpWhiteVer(pMnode);

  int64_t dnodeVer = sdbGetTableVer(pMnode->pSdb, SDB_DNODE) + sdbGetTableVer(pMnode->pSdb, SDB_MNODE);
  int64_t curMs = taosGetTimestampMs();
  bool    online = mndIsDnodeOnline(pDnode, curMs);
  bool    dnodeChanged = (statusReq.dnodeVer == 0) || (statusReq.dnodeVer != dnodeVer);
  bool    reboot = (pDnode->rebootTime != statusReq.rebootTime);
  bool    supportVnodesChanged = pDnode->numOfSupportVnodes != statusReq.numOfSupportVnodes;
  bool    encryptKeyChanged = pDnode->encryptionKeyChksum != statusReq.clusterCfg.encryptionKeyChksum;
  bool    needCheck = !online || dnodeChanged || reboot || supportVnodesChanged ||
                   pMnode->ipWhiteVer != statusReq.ipWhiteVer || encryptKeyChanged;

  const STraceId *trace = &pReq->info.traceId;
  mGTrace("dnode:%d, status received, accessTimes:%d check:%d online:%d reboot:%d changed:%d statusSeq:%d", pDnode->id,
          pDnode->accessTimes, needCheck, online, reboot, dnodeChanged, statusReq.statusSeq);

  if (reboot) {
    tsGrantHBInterval = GRANT_HEART_BEAT_MIN;
  }

  for (int32_t v = 0; v < taosArrayGetSize(statusReq.pVloads); ++v) {
    SVnodeLoad *pVload = taosArrayGet(statusReq.pVloads, v);

    SVgObj *pVgroup = mndAcquireVgroup(pMnode, pVload->vgId);
    if (pVgroup != NULL) {
      if (pVload->syncState == TAOS_SYNC_STATE_LEADER || pVload->syncState == TAOS_SYNC_STATE_ASSIGNED_LEADER) {
        pVgroup->cacheUsage = pVload->cacheUsage;
        pVgroup->numOfCachedTables = pVload->numOfCachedTables;
        pVgroup->numOfTables = pVload->numOfTables;
        pVgroup->numOfTimeSeries = pVload->numOfTimeSeries;
        pVgroup->totalStorage = pVload->totalStorage;
        pVgroup->compStorage = pVload->compStorage;
        pVgroup->pointsWritten = pVload->pointsWritten;
      }
      bool stateChanged = false;
      for (int32_t vg = 0; vg < pVgroup->replica; ++vg) {
        SVnodeGid *pGid = &pVgroup->vnodeGid[vg];
        if (pGid->dnodeId == statusReq.dnodeId) {
          if (pVload->startTimeMs == 0) {
            pVload->startTimeMs = statusReq.rebootTime;
          }
          if (pVload->roleTimeMs == 0) {
            pVload->roleTimeMs = statusReq.rebootTime;
          }
          stateChanged = mndUpdateVnodeState(pVgroup->vgId, pGid, pVload);
          break;
        }
      }
      if (stateChanged) {
        SDbObj *pDb = mndAcquireDb(pMnode, pVgroup->dbName);
        if (pDb != NULL && pDb->stateTs != curMs) {
          mInfo("db:%s, stateTs changed by status msg, old stateTs:%" PRId64 " new stateTs:%" PRId64, pDb->name,
                pDb->stateTs, curMs);
          pDb->stateTs = curMs;
        }
        mndReleaseDb(pMnode, pDb);
      }
    }

    mndReleaseVgroup(pMnode, pVgroup);
  }

  SMnodeObj *pObj = mndAcquireMnode(pMnode, pDnode->id);
  if (pObj != NULL) {
    if (statusReq.mload.roleTimeMs == 0) {
      statusReq.mload.roleTimeMs = statusReq.rebootTime;
    }
    mndUpdateMnodeState(pObj, &statusReq.mload);
    mndReleaseMnode(pMnode, pObj);
  }

  SQnodeObj *pQnode = mndAcquireQnode(pMnode, statusReq.qload.dnodeId);
  if (pQnode != NULL) {
    pQnode->load = statusReq.qload;
    mndReleaseQnode(pMnode, pQnode);
  }

  if (needCheck) {
    if (statusReq.sver != tsVersion) {
      if (pDnode != NULL) {
        pDnode->offlineReason = DND_REASON_VERSION_NOT_MATCH;
      }
      mError("dnode:%d, status msg version:%d not match cluster:%d", statusReq.dnodeId, statusReq.sver, tsVersion);
      terrno = TSDB_CODE_VERSION_NOT_COMPATIBLE;
      goto _OVER;
    }

    if (statusReq.dnodeId == 0) {
      mInfo("dnode:%d, %s first access, clusterId:%" PRId64, pDnode->id, pDnode->ep, pMnode->clusterId);
    } else {
      if (statusReq.clusterId != pMnode->clusterId) {
        if (pDnode != NULL) {
          pDnode->offlineReason = DND_REASON_CLUSTER_ID_NOT_MATCH;
        }
        mError("dnode:%d, clusterId %" PRId64 " not match exist %" PRId64, pDnode->id, statusReq.clusterId,
               pMnode->clusterId);
        terrno = TSDB_CODE_MND_INVALID_CLUSTER_ID;
        goto _OVER;
      }
    }

    // Verify whether the cluster parameters are consistent when status change from offline to ready
    pDnode->offlineReason = mndCheckClusterCfgPara(pMnode, pDnode, &statusReq.clusterCfg);
    if (pDnode->offlineReason != 0) {
      mError("dnode:%d, cluster cfg inconsistent since:%s", pDnode->id, offlineReason[pDnode->offlineReason]);
      if (terrno == 0) terrno = TSDB_CODE_MND_INVALID_CLUSTER_CFG;
      goto _OVER;
    }

    if (!online) {
      mInfo("dnode:%d, from offline to online, memory avail:%" PRId64 " total:%" PRId64 " cores:%.2f", pDnode->id,
            statusReq.memAvail, statusReq.memTotal, statusReq.numOfCores);
    } else {
      mInfo("dnode:%d, send dnode epset, online:%d dnodeVer:%" PRId64 ":%" PRId64 " reboot:%d", pDnode->id, online,
            statusReq.dnodeVer, dnodeVer, reboot);
    }

    pDnode->rebootTime = statusReq.rebootTime;
    pDnode->numOfCores = statusReq.numOfCores;
    pDnode->numOfSupportVnodes = statusReq.numOfSupportVnodes;
    pDnode->numOfDiskCfg = statusReq.numOfDiskCfg;
    pDnode->memAvail = statusReq.memAvail;
    pDnode->memTotal = statusReq.memTotal;
    pDnode->encryptionKeyStat = statusReq.clusterCfg.encryptionKeyStat;
    pDnode->encryptionKeyChksum = statusReq.clusterCfg.encryptionKeyChksum;
    if (memcmp(pDnode->machineId, statusReq.machineId, TSDB_MACHINE_ID_LEN) != 0) {
      tstrncpy(pDnode->machineId, statusReq.machineId, TSDB_MACHINE_ID_LEN + 1);
      mndUpdateDnodeObj(pMnode, pDnode);
    }

    SStatusRsp statusRsp = {0};
    statusRsp.statusSeq++;
    statusRsp.dnodeVer = dnodeVer;
    statusRsp.dnodeCfg.dnodeId = pDnode->id;
    statusRsp.dnodeCfg.clusterId = pMnode->clusterId;
    statusRsp.pDnodeEps = taosArrayInit(mndGetDnodeSize(pMnode), sizeof(SDnodeEp));
    if (statusRsp.pDnodeEps == NULL) {
      terrno = TSDB_CODE_OUT_OF_MEMORY;
      goto _OVER;
    }

    mndGetDnodeEps(pMnode, statusRsp.pDnodeEps);
    statusRsp.ipWhiteVer = pMnode->ipWhiteVer;

    int32_t contLen = tSerializeSStatusRsp(NULL, 0, &statusRsp);
    void   *pHead = rpcMallocCont(contLen);
    tSerializeSStatusRsp(pHead, contLen, &statusRsp);
    taosArrayDestroy(statusRsp.pDnodeEps);

    pReq->info.rspLen = contLen;
    pReq->info.rsp = pHead;
  }

  pDnode->accessTimes++;
  pDnode->lastAccessTime = curMs;
  code = 0;

_OVER:
  mndReleaseDnode(pMnode, pDnode);
  taosArrayDestroy(statusReq.pVloads);
  mndUpdClusterInfo(pReq);
  return code;
}

static int32_t mndProcessNotifyReq(SRpcMsg *pReq) {
  SMnode    *pMnode = pReq->info.node;
  SNotifyReq notifyReq = {0};
  int32_t    code = 0;

  if ((code = tDeserializeSNotifyReq(pReq->pCont, pReq->contLen, &notifyReq)) != 0) {
    terrno = code;
    goto _OVER;
  }

  int64_t clusterid = mndGetClusterId(pMnode);
  if (notifyReq.clusterId != 0 && notifyReq.clusterId != clusterid) {
    code = TSDB_CODE_MND_DNODE_DIFF_CLUSTER;
    mWarn("dnode:%d, its clusterid:%" PRId64 " differ from current cluster:%" PRId64 " since %s", notifyReq.dnodeId,
          notifyReq.clusterId, clusterid, tstrerror(code));
    goto _OVER;
  }

  int32_t nVgroup = taosArrayGetSize(notifyReq.pVloads);
  for (int32_t v = 0; v < nVgroup; ++v) {
    SVnodeLoadLite *pVload = taosArrayGet(notifyReq.pVloads, v);

    SVgObj *pVgroup = mndAcquireVgroup(pMnode, pVload->vgId);
    if (pVgroup != NULL) {
      pVgroup->numOfTimeSeries = pVload->nTimeSeries;
      mndReleaseVgroup(pMnode, pVgroup);
    }
  }
  mndUpdClusterInfo(pReq);
_OVER:
  tFreeSNotifyReq(&notifyReq);
  return code;
}

static int32_t mndCreateDnode(SMnode *pMnode, SRpcMsg *pReq, SCreateDnodeReq *pCreate) {
  int32_t  code = -1;
  SSdbRaw *pRaw = NULL;
  STrans  *pTrans = NULL;

  SDnodeObj dnodeObj = {0};
  dnodeObj.id = sdbGetMaxId(pMnode->pSdb, SDB_DNODE);
  dnodeObj.createdTime = taosGetTimestampMs();
  dnodeObj.updateTime = dnodeObj.createdTime;
  dnodeObj.port = pCreate->port;
  tstrncpy(dnodeObj.fqdn, pCreate->fqdn, TSDB_FQDN_LEN);
  snprintf(dnodeObj.ep, TSDB_EP_LEN - 1, "%s:%u", pCreate->fqdn, pCreate->port);

  pTrans = mndTransCreate(pMnode, TRN_POLICY_ROLLBACK, TRN_CONFLICT_GLOBAL, pReq, "create-dnode");
  if (pTrans == NULL) goto _OVER;
  mInfo("trans:%d, used to create dnode:%s", pTrans->id, dnodeObj.ep);
  if (mndTransCheckConflict(pMnode, pTrans) != 0) goto _OVER;

  pRaw = mndDnodeActionEncode(&dnodeObj);
  if (pRaw == NULL || mndTransAppendCommitlog(pTrans, pRaw) != 0) goto _OVER;
  (void)sdbSetRawStatus(pRaw, SDB_STATUS_READY);
  pRaw = NULL;

  if (mndTransPrepare(pMnode, pTrans) != 0) goto _OVER;
  code = 0;

  mndUpdateIpWhiteForAllUser(pMnode, TSDB_DEFAULT_USER, dnodeObj.fqdn, IP_WHITE_ADD, 1);
_OVER:
  mndTransDrop(pTrans);
  sdbFreeRaw(pRaw);
  return code;
}

static int32_t mndProcessDnodeListReq(SRpcMsg *pReq) {
  SMnode       *pMnode = pReq->info.node;
  SSdb         *pSdb = pMnode->pSdb;
  SDnodeObj    *pObj = NULL;
  void         *pIter = NULL;
  SDnodeListRsp rsp = {0};
  int32_t       code = -1;

  rsp.dnodeList = taosArrayInit(5, sizeof(SEpSet));
  if (NULL == rsp.dnodeList) {
    mError("failed to alloc epSet while process dnode list req");
    terrno = TSDB_CODE_OUT_OF_MEMORY;
    goto _OVER;
  }

  while (1) {
    pIter = sdbFetch(pSdb, SDB_DNODE, pIter, (void **)&pObj);
    if (pIter == NULL) break;

    SEpSet epSet = {0};
    epSet.numOfEps = 1;
    tstrncpy(epSet.eps[0].fqdn, pObj->fqdn, TSDB_FQDN_LEN);
    epSet.eps[0].port = pObj->port;

    (void)taosArrayPush(rsp.dnodeList, &epSet);

    sdbRelease(pSdb, pObj);
  }

  int32_t rspLen = tSerializeSDnodeListRsp(NULL, 0, &rsp);
  void   *pRsp = rpcMallocCont(rspLen);
  if (pRsp == NULL) {
    terrno = TSDB_CODE_OUT_OF_MEMORY;
    goto _OVER;
  }

  tSerializeSDnodeListRsp(pRsp, rspLen, &rsp);

  pReq->info.rspLen = rspLen;
  pReq->info.rsp = pRsp;
  code = 0;

_OVER:

  if (code != 0) {
    mError("failed to get dnode list since %s", terrstr());
  }

  tFreeSDnodeListRsp(&rsp);

  return code;
}

static int32_t mndProcessShowVariablesReq(SRpcMsg *pReq) {
  SShowVariablesRsp rsp = {0};
  int32_t           code = -1;

  if (mndCheckOperPrivilege(pReq->info.node, pReq->info.conn.user, MND_OPER_SHOW_VARIBALES) != 0) {
    goto _OVER;
  }

  rsp.variables = taosArrayInit(4, sizeof(SVariablesInfo));
  if (NULL == rsp.variables) {
    mError("failed to alloc SVariablesInfo array while process show variables req");
    terrno = TSDB_CODE_OUT_OF_MEMORY;
    goto _OVER;
  }

  SVariablesInfo info = {0};

  strcpy(info.name, "statusInterval");
  snprintf(info.value, TSDB_CONFIG_VALUE_LEN, "%d", tsStatusInterval);
  strcpy(info.scope, "server");
  taosArrayPush(rsp.variables, &info);

  strcpy(info.name, "timezone");
  snprintf(info.value, TSDB_CONFIG_VALUE_LEN, "%s", tsTimezoneStr);
  strcpy(info.scope, "both");
  taosArrayPush(rsp.variables, &info);

  strcpy(info.name, "locale");
  snprintf(info.value, TSDB_CONFIG_VALUE_LEN, "%s", tsLocale);
  strcpy(info.scope, "both");
  taosArrayPush(rsp.variables, &info);

  strcpy(info.name, "charset");
  snprintf(info.value, TSDB_CONFIG_VALUE_LEN, "%s", tsCharset);
  strcpy(info.scope, "both");
  taosArrayPush(rsp.variables, &info);

  int32_t rspLen = tSerializeSShowVariablesRsp(NULL, 0, &rsp);
  void   *pRsp = rpcMallocCont(rspLen);
  if (pRsp == NULL) {
    terrno = TSDB_CODE_OUT_OF_MEMORY;
    goto _OVER;
  }

  tSerializeSShowVariablesRsp(pRsp, rspLen, &rsp);

  pReq->info.rspLen = rspLen;
  pReq->info.rsp = pRsp;
  code = 0;

_OVER:

  if (code != 0) {
    mError("failed to get show variables info since %s", terrstr());
  }

  tFreeSShowVariablesRsp(&rsp);

  return code;
}

static int32_t mndProcessCreateDnodeReq(SRpcMsg *pReq) {
  SMnode         *pMnode = pReq->info.node;
  int32_t         code = -1;
  SDnodeObj      *pDnode = NULL;
  SCreateDnodeReq createReq = {0};

  if ((terrno = grantCheck(TSDB_GRANT_DNODE)) != 0 || (terrno = grantCheck(TSDB_GRANT_CPU_CORES)) != 0) {
    code = terrno;
    goto _OVER;
  }

  if (tDeserializeSCreateDnodeReq(pReq->pCont, pReq->contLen, &createReq) != 0) {
    terrno = TSDB_CODE_INVALID_MSG;
    goto _OVER;
  }

  mInfo("dnode:%s:%d, start to create", createReq.fqdn, createReq.port);
  if (mndCheckOperPrivilege(pMnode, pReq->info.conn.user, MND_OPER_CREATE_DNODE) != 0) {
    goto _OVER;
  }

  if (createReq.fqdn[0] == 0 || createReq.port <= 0 || createReq.port > UINT16_MAX) {
    terrno = TSDB_CODE_MND_INVALID_DNODE_EP;
    goto _OVER;
  }

  char ep[TSDB_EP_LEN];
  snprintf(ep, TSDB_EP_LEN, "%s:%d", createReq.fqdn, createReq.port);
  pDnode = mndAcquireDnodeByEp(pMnode, ep);
  if (pDnode != NULL) {
    terrno = TSDB_CODE_MND_DNODE_ALREADY_EXIST;
    goto _OVER;
  }

  code = mndCreateDnode(pMnode, pReq, &createReq);
  if (code == 0) {
    code = TSDB_CODE_ACTION_IN_PROGRESS;
    tsGrantHBInterval = 5;
  }

  char obj[200] = {0};
  sprintf(obj, "%s:%d", createReq.fqdn, createReq.port);

  auditRecord(pReq, pMnode->clusterId, "createDnode", "", obj, createReq.sql, createReq.sqlLen);

_OVER:
  if (code != 0 && code != TSDB_CODE_ACTION_IN_PROGRESS) {
    mError("dnode:%s:%d, failed to create since %s", createReq.fqdn, createReq.port, terrstr());
  }

  mndReleaseDnode(pMnode, pDnode);
  tFreeSCreateDnodeReq(&createReq);
  return code;
}

extern int32_t mndProcessRestoreDnodeReqImpl(SRpcMsg *pReq);

int32_t mndProcessRestoreDnodeReq(SRpcMsg *pReq) { return mndProcessRestoreDnodeReqImpl(pReq); }

#ifndef TD_ENTERPRISE
int32_t mndProcessRestoreDnodeReqImpl(SRpcMsg *pReq) { return 0; }
#endif

static int32_t mndDropDnode(SMnode *pMnode, SRpcMsg *pReq, SDnodeObj *pDnode, SMnodeObj *pMObj, SQnodeObj *pQObj,
                            SSnodeObj *pSObj, int32_t numOfVnodes, bool force, bool unsafe) {
  int32_t  code = -1;
  SSdbRaw *pRaw = NULL;
  STrans  *pTrans = NULL;

  pTrans = mndTransCreate(pMnode, TRN_POLICY_RETRY, TRN_CONFLICT_GLOBAL, pReq, "drop-dnode");
  if (pTrans == NULL) goto _OVER;
  mndTransSetSerial(pTrans);
  mInfo("trans:%d, used to drop dnode:%d, force:%d", pTrans->id, pDnode->id, force);
  if (mndTransCheckConflict(pMnode, pTrans) != 0) goto _OVER;

  pRaw = mndDnodeActionEncode(pDnode);
  if (pRaw == NULL) goto _OVER;
  if (mndTransAppendRedolog(pTrans, pRaw) != 0) goto _OVER;
  (void)sdbSetRawStatus(pRaw, SDB_STATUS_DROPPING);
  pRaw = NULL;

  pRaw = mndDnodeActionEncode(pDnode);
  if (pRaw == NULL) goto _OVER;
  if (mndTransAppendCommitlog(pTrans, pRaw) != 0) goto _OVER;
  (void)sdbSetRawStatus(pRaw, SDB_STATUS_DROPPED);
  pRaw = NULL;

  if (pMObj != NULL) {
    mInfo("trans:%d, mnode on dnode:%d will be dropped", pTrans->id, pDnode->id);
    if (mndSetDropMnodeInfoToTrans(pMnode, pTrans, pMObj, force) != 0) goto _OVER;
  }

  if (pQObj != NULL) {
    mInfo("trans:%d, qnode on dnode:%d will be dropped", pTrans->id, pDnode->id);
    if (mndSetDropQnodeInfoToTrans(pMnode, pTrans, pQObj, force) != 0) goto _OVER;
  }

  if (pSObj != NULL) {
    mInfo("trans:%d, snode on dnode:%d will be dropped", pTrans->id, pDnode->id);
    if (mndSetDropSnodeInfoToTrans(pMnode, pTrans, pSObj, force) != 0) goto _OVER;
  }

  if (numOfVnodes > 0) {
    mInfo("trans:%d, %d vnodes on dnode:%d will be dropped", pTrans->id, numOfVnodes, pDnode->id);
    if (mndSetMoveVgroupsInfoToTrans(pMnode, pTrans, pDnode->id, force, unsafe) != 0) goto _OVER;
  }

  if (mndTransPrepare(pMnode, pTrans) != 0) goto _OVER;

  mndUpdateIpWhiteForAllUser(pMnode, TSDB_DEFAULT_USER, pDnode->fqdn, IP_WHITE_DROP, 1);
  code = 0;

_OVER:
  mndTransDrop(pTrans);
  sdbFreeRaw(pRaw);
  return code;
}

static bool mndIsEmptyDnode(SMnode *pMnode, int32_t dnodeId) {
  bool       isEmpty = false;
  SMnodeObj *pMObj = NULL;
  SQnodeObj *pQObj = NULL;
  SSnodeObj *pSObj = NULL;

  pQObj = mndAcquireQnode(pMnode, dnodeId);
  if (pQObj) goto _OVER;

  pSObj = mndAcquireSnode(pMnode, dnodeId);
  if (pSObj) goto _OVER;

  pMObj = mndAcquireMnode(pMnode, dnodeId);
  if (pMObj) goto _OVER;

  int32_t numOfVnodes = mndGetVnodesNum(pMnode, dnodeId);
  if (numOfVnodes > 0) goto _OVER;

  isEmpty = true;
_OVER:
  mndReleaseMnode(pMnode, pMObj);
  mndReleaseQnode(pMnode, pQObj);
  mndReleaseSnode(pMnode, pSObj);
  return isEmpty;
}

static int32_t mndProcessDropDnodeReq(SRpcMsg *pReq) {
  SMnode       *pMnode = pReq->info.node;
  int32_t       code = -1;
  SDnodeObj    *pDnode = NULL;
  SMnodeObj    *pMObj = NULL;
  SQnodeObj    *pQObj = NULL;
  SSnodeObj    *pSObj = NULL;
  SDropDnodeReq dropReq = {0};

  if (tDeserializeSDropDnodeReq(pReq->pCont, pReq->contLen, &dropReq) != 0) {
    terrno = TSDB_CODE_INVALID_MSG;
    goto _OVER;
  }

  mInfo("dnode:%d, start to drop, ep:%s:%d, force:%s, unsafe:%s", dropReq.dnodeId, dropReq.fqdn, dropReq.port,
        dropReq.force ? "true" : "false", dropReq.unsafe ? "true" : "false");
  if (mndCheckOperPrivilege(pMnode, pReq->info.conn.user, MND_OPER_DROP_MNODE) != 0) {
    goto _OVER;
  }

  bool force = dropReq.force;
  if (dropReq.unsafe) {
    force = true;
  }

  pDnode = mndAcquireDnode(pMnode, dropReq.dnodeId);
  if (pDnode == NULL) {
    int32_t err = terrno;
    char    ep[TSDB_EP_LEN + 1] = {0};
    snprintf(ep, sizeof(ep), dropReq.fqdn, dropReq.port);
    pDnode = mndAcquireDnodeByEp(pMnode, ep);
    if (pDnode == NULL) {
      terrno = err;
      goto _OVER;
    }
  }

  pQObj = mndAcquireQnode(pMnode, dropReq.dnodeId);
  pSObj = mndAcquireSnode(pMnode, dropReq.dnodeId);
  pMObj = mndAcquireMnode(pMnode, dropReq.dnodeId);
  if (pMObj != NULL) {
    if (sdbGetSize(pMnode->pSdb, SDB_MNODE) <= 1) {
      terrno = TSDB_CODE_MND_TOO_FEW_MNODES;
      goto _OVER;
    }
    if (pMnode->selfDnodeId == dropReq.dnodeId) {
      terrno = TSDB_CODE_MND_CANT_DROP_LEADER;
      goto _OVER;
    }
  }

  int32_t numOfVnodes = mndGetVnodesNum(pMnode, pDnode->id);
  bool    isonline = mndIsDnodeOnline(pDnode, taosGetTimestampMs());

  if (isonline && force) {
    terrno = TSDB_CODE_DNODE_ONLY_USE_WHEN_OFFLINE;
    mError("dnode:%d, failed to drop since %s, vnodes:%d mnode:%d qnode:%d snode:%d", pDnode->id, terrstr(),
           numOfVnodes, pMObj != NULL, pQObj != NULL, pSObj != NULL);
    goto _OVER;
  }

  bool isEmpty = mndIsEmptyDnode(pMnode, pDnode->id);
  if (!isonline && !force && !isEmpty) {
    terrno = TSDB_CODE_DNODE_OFFLINE;
    mError("dnode:%d, failed to drop since %s, vnodes:%d mnode:%d qnode:%d snode:%d", pDnode->id, terrstr(),
           numOfVnodes, pMObj != NULL, pQObj != NULL, pSObj != NULL);
    goto _OVER;
  }

  code = mndDropDnode(pMnode, pReq, pDnode, pMObj, pQObj, pSObj, numOfVnodes, force, dropReq.unsafe);
  if (code == 0) code = TSDB_CODE_ACTION_IN_PROGRESS;

  char obj1[30] = {0};
  sprintf(obj1, "%d", dropReq.dnodeId);

  auditRecord(pReq, pMnode->clusterId, "dropDnode", "", obj1, dropReq.sql, dropReq.sqlLen);

_OVER:
  if (code != 0 && code != TSDB_CODE_ACTION_IN_PROGRESS) {
    mError("dnode:%d, failed to drop since %s", dropReq.dnodeId, terrstr());
  }

  mndReleaseDnode(pMnode, pDnode);
  mndReleaseMnode(pMnode, pMObj);
  mndReleaseQnode(pMnode, pQObj);
  mndReleaseSnode(pMnode, pSObj);
  tFreeSDropDnodeReq(&dropReq);
  return code;
}

static int32_t mndMCfg2DCfg(SMCfgDnodeReq *pMCfgReq, SDCfgDnodeReq *pDCfgReq) {
  terrno = 0;
  char *p = pMCfgReq->config;
  while (*p) {
    if (*p == ' ') {
      break;
    }
    p++;
  }

  size_t optLen = p - pMCfgReq->config;
  strncpy(pDCfgReq->config, pMCfgReq->config, optLen);
  pDCfgReq->config[optLen] = 0;

  if (' ' == pMCfgReq->config[optLen]) {
    // 'key value'
    if (strlen(pMCfgReq->value) != 0) goto _err;
    strcpy(pDCfgReq->value, p + 1);
  } else {
    // 'key' 'value'
    if (strlen(pMCfgReq->value) == 0) goto _err;
    strcpy(pDCfgReq->value, pMCfgReq->value);
  }

  return 0;

_err:
  mError("dnode:%d, failed to config since invalid conf:%s", pMCfgReq->dnodeId, pMCfgReq->config);
  terrno = TSDB_CODE_INVALID_CFG;
  return -1;
}

static int32_t mndSendCfgDnodeReq(SMnode *pMnode, int32_t dnodeId, SDCfgDnodeReq *pDcfgReq) {
  int32_t code = -1;
  SSdb   *pSdb = pMnode->pSdb;
  void   *pIter = NULL;
  while (1) {
    SDnodeObj *pDnode = NULL;
    pIter = sdbFetch(pSdb, SDB_DNODE, pIter, (void **)&pDnode);
    if (pIter == NULL) break;

    if (pDnode->id == dnodeId || dnodeId == -1 || dnodeId == 0) {
      SEpSet  epSet = mndGetDnodeEpset(pDnode);
      int32_t bufLen = tSerializeSDCfgDnodeReq(NULL, 0, pDcfgReq);
      void   *pBuf = rpcMallocCont(bufLen);

      if (pBuf != NULL) {
        tSerializeSDCfgDnodeReq(pBuf, bufLen, pDcfgReq);
        mInfo("dnode:%d, send config req to dnode, config:%s value:%s", dnodeId, pDcfgReq->config, pDcfgReq->value);
        SRpcMsg rpcMsg = {.msgType = TDMT_DND_CONFIG_DNODE, .pCont = pBuf, .contLen = bufLen};
        tmsgSendReq(&epSet, &rpcMsg);
        code = 0;
      }
    }

    sdbRelease(pSdb, pDnode);
  }

  if (code == -1) {
    terrno = TSDB_CODE_MND_DNODE_NOT_EXIST;
  }
  return code;
}

static int32_t mndProcessConfigDnodeReq(SRpcMsg *pReq) {
  SMnode       *pMnode = pReq->info.node;
  SMCfgDnodeReq cfgReq = {0};
  if (tDeserializeSMCfgDnodeReq(pReq->pCont, pReq->contLen, &cfgReq) != 0) {
    terrno = TSDB_CODE_INVALID_MSG;
    return -1;
  }

  mInfo("dnode:%d, start to config, option:%s, value:%s", cfgReq.dnodeId, cfgReq.config, cfgReq.value);
  if (mndCheckOperPrivilege(pMnode, pReq->info.conn.user, MND_OPER_CONFIG_DNODE) != 0) {
    tFreeSMCfgDnodeReq(&cfgReq);
    return -1;
  }

  SDCfgDnodeReq dcfgReq = {0};
  if (strcasecmp(cfgReq.config, "resetlog") == 0) {
    strcpy(dcfgReq.config, "resetlog");
#ifdef TD_ENTERPRISE
  } else if (strncasecmp(cfgReq.config, "s3blocksize", 11) == 0) {
    int32_t optLen = strlen("s3blocksize");
    int32_t flag = -1;
    int32_t code = mndMCfgGetValInt32(&cfgReq, optLen, &flag);
    if (code < 0) return code;

    if (flag > 1024 * 1024 || (flag > -1 && flag < 1024) || flag < -1) {
      mError("dnode:%d, failed to config s3blocksize since value:%d. Valid range: -1 or [1024, 1024 * 1024]",
             cfgReq.dnodeId, flag);
      terrno = TSDB_CODE_INVALID_CFG;
      tFreeSMCfgDnodeReq(&cfgReq);
      return -1;
    }

    strcpy(dcfgReq.config, "s3blocksize");
    snprintf(dcfgReq.value, TSDB_DNODE_VALUE_LEN, "%d", flag);
#endif
  } else {
    if (mndMCfg2DCfg(&cfgReq, &dcfgReq)) goto _err_out;
    if (strlen(dcfgReq.config) > TSDB_DNODE_CONFIG_LEN) {
      mError("dnode:%d, failed to config since config is too long", cfgReq.dnodeId);
      terrno = TSDB_CODE_INVALID_CFG;
      goto _err_out;
    }

    if (cfgCheckRangeForDynUpdate(taosGetCfg(), dcfgReq.config, dcfgReq.value, true) != 0) goto _err_out;
  }

  {  // audit
    char obj[50] = {0};
    sprintf(obj, "%d", cfgReq.dnodeId);

    auditRecord(pReq, pMnode->clusterId, "alterDnode", obj, "", cfgReq.sql, cfgReq.sqlLen);
  }

  tFreeSMCfgDnodeReq(&cfgReq);

  return mndSendCfgDnodeReq(pMnode, cfgReq.dnodeId, &dcfgReq);

_err_out:
  tFreeSMCfgDnodeReq(&cfgReq);
  return -1;
}

static int32_t mndProcessConfigDnodeRsp(SRpcMsg *pRsp) {
  mInfo("config rsp from dnode");
  return 0;
}

static int32_t mndProcessCreateEncryptKeyReqImpl(SRpcMsg *pReq, int32_t dnodeId, SDCfgDnodeReq *pDcfgReq) {
  int32_t code = 0;
  SMnode *pMnode = pReq->info.node;
  SSdb   *pSdb = pMnode->pSdb;
  void   *pIter = NULL;
  int8_t  encrypting = 0;

  const STraceId *trace = &pReq->info.traceId;

  int32_t klen = strlen(pDcfgReq->value);
  if (klen > ENCRYPT_KEY_LEN || klen < ENCRYPT_KEY_LEN_MIN) {
    code = TSDB_CODE_DNODE_INVALID_ENCRYPT_KLEN;
    mGError("msg:%p, failed to create encrypt_key since invalid key length:%d, valid range:[%d, %d]", pReq, klen,
            ENCRYPT_KEY_LEN_MIN, ENCRYPT_KEY_LEN);
    goto _exit;
  }

  if (0 != (encrypting = atomic_val_compare_exchange_8(&pMnode->encryptMgmt.encrypting, 0, 1))) {
    code = TSDB_CODE_QRY_DUPLICATED_OPERATION;
    mGWarn("msg:%p, failed to create encrypt key since %s, encrypting:%" PRIi8, pReq, tstrerror(code), encrypting);
    goto _exit;
  }

  if (tsEncryptionKeyStat == ENCRYPT_KEY_STAT_SET || tsEncryptionKeyStat == ENCRYPT_KEY_STAT_LOADED) {
    atomic_store_8(&pMnode->encryptMgmt.encrypting, 0);
    code = TSDB_CODE_QRY_DUPLICATED_OPERATION;
    mGWarn("msg:%p, failed to create encrypt key since %s, stat:%" PRIi8 ", checksum:%u", pReq, tstrerror(code),
           tsEncryptionKeyStat, tsEncryptionKeyChksum);
    goto _exit;
  }

  atomic_store_16(&pMnode->encryptMgmt.nEncrypt, 0);
  atomic_store_16(&pMnode->encryptMgmt.nSuccess, 0);
  atomic_store_16(&pMnode->encryptMgmt.nFailed, 0);

  while (1) {
    SDnodeObj *pDnode = NULL;
    pIter = sdbFetch(pSdb, SDB_DNODE, pIter, (void **)&pDnode);
    if (pIter == NULL) break;
    if (pDnode->offlineReason != DND_REASON_ONLINE) {
      mGWarn("msg:%p, don't send create encrypt_key req since dnode:%d in offline state:%s", pReq, pDnode->id,
             offlineReason[pDnode->offlineReason]);
      sdbRelease(pSdb, pDnode);
      continue;
    }

    if (dnodeId == -1 || pDnode->id == dnodeId || dnodeId == 0) {
      SEpSet  epSet = mndGetDnodeEpset(pDnode);
      int32_t bufLen = tSerializeSDCfgDnodeReq(NULL, 0, pDcfgReq);
      void   *pBuf = rpcMallocCont(bufLen);

      if (pBuf != NULL) {
        tSerializeSDCfgDnodeReq(pBuf, bufLen, pDcfgReq);
        SRpcMsg rpcMsg = {.msgType = TDMT_DND_CREATE_ENCRYPT_KEY, .pCont = pBuf, .contLen = bufLen};
        if (0 == tmsgSendReq(&epSet, &rpcMsg)) {
          atomic_add_fetch_16(&pMnode->encryptMgmt.nEncrypt, 1);
        }
      }
    }

    sdbRelease(pSdb, pDnode);
  }

  if (atomic_load_16(&pMnode->encryptMgmt.nEncrypt) <= 0) {
    atomic_store_8(&pMnode->encryptMgmt.encrypting, 0);
  }

_exit:
  if (code != 0) {
    if (terrno == 0) terrno = code;
  }
  return code;
}

static int32_t mndProcessCreateEncryptKeyReq(SRpcMsg *pReq) {
#ifdef TD_ENTERPRISE
  SMnode       *pMnode = pReq->info.node;
  SMCfgDnodeReq cfgReq = {0};
  if (tDeserializeSMCfgDnodeReq(pReq->pCont, pReq->contLen, &cfgReq) != 0) {
    terrno = TSDB_CODE_INVALID_MSG;
    return -1;
  }

  if (mndCheckOperPrivilege(pMnode, pReq->info.conn.user, MND_OPER_CONFIG_DNODE) != 0) {
    tFreeSMCfgDnodeReq(&cfgReq);
    return -1;
  }
  const STraceId *trace = &pReq->info.traceId;
  SDCfgDnodeReq   dcfgReq = {0};
  if (strncasecmp(cfgReq.config, "encrypt_key", 12) == 0) {
    strcpy(dcfgReq.config, cfgReq.config);
    strcpy(dcfgReq.value, cfgReq.value);
    tFreeSMCfgDnodeReq(&cfgReq);
    return mndProcessCreateEncryptKeyReqImpl(pReq, cfgReq.dnodeId, &dcfgReq);
  } else {
    terrno = TSDB_CODE_PAR_INTERNAL_ERROR;
    tFreeSMCfgDnodeReq(&cfgReq);
    return -1;
  }

#else
  return 0;
#endif
}

static int32_t mndProcessCreateEncryptKeyRsp(SRpcMsg *pRsp) {
  SMnode *pMnode = pRsp->info.node;
  int16_t nSuccess = 0;
  int16_t nFailed = 0;

  if (0 == pRsp->code) {
    nSuccess = atomic_add_fetch_16(&pMnode->encryptMgmt.nSuccess, 1);
  } else {
    nFailed = atomic_add_fetch_16(&pMnode->encryptMgmt.nFailed, 1);
  }

  int16_t nReq = atomic_load_16(&pMnode->encryptMgmt.nEncrypt);
  bool    finished = nSuccess + nFailed >= nReq;

  if (finished) {
    atomic_store_8(&pMnode->encryptMgmt.encrypting, 0);
  }

  const STraceId *trace = &pRsp->info.traceId;
  mGInfo("msg:%p, create encrypt key rsp, nReq:%" PRIi16 ", nSucess:%" PRIi16 ", nFailed:%" PRIi16 ", %s", pRsp, nReq,
         nSuccess, nFailed, finished ? "encrypt done" : "in encrypting");

  return 0;
}

static int32_t mndRetrieveConfigs(SRpcMsg *pReq, SShowObj *pShow, SSDataBlock *pBlock, int32_t rows) {
  SMnode *pMnode = pReq->info.node;
  int32_t totalRows = 0;
  int32_t numOfRows = 0;
  char   *cfgOpts[TSDB_CONFIG_NUMBER] = {0};
  char    cfgVals[TSDB_CONFIG_NUMBER][TSDB_CONFIG_VALUE_LEN + 1] = {0};
  char   *pWrite = NULL;
  int32_t cols = 0;

  cfgOpts[totalRows] = "statusInterval";
  snprintf(cfgVals[totalRows], TSDB_CONFIG_VALUE_LEN, "%d", tsStatusInterval);
  totalRows++;

  cfgOpts[totalRows] = "timezone";
  snprintf(cfgVals[totalRows], TSDB_CONFIG_VALUE_LEN, "%s", tsTimezoneStr);
  totalRows++;

  cfgOpts[totalRows] = "locale";
  snprintf(cfgVals[totalRows], TSDB_CONFIG_VALUE_LEN, "%s", tsLocale);
  totalRows++;

  cfgOpts[totalRows] = "charset";
  snprintf(cfgVals[totalRows], TSDB_CONFIG_VALUE_LEN, "%s", tsCharset);
  totalRows++;

  char buf[TSDB_CONFIG_OPTION_LEN + VARSTR_HEADER_SIZE] = {0};
  char bufVal[TSDB_CONFIG_VALUE_LEN + VARSTR_HEADER_SIZE] = {0};

  for (int32_t i = 0; i < totalRows; i++) {
    cols = 0;

    STR_WITH_MAXSIZE_TO_VARSTR(buf, cfgOpts[i], TSDB_CONFIG_OPTION_LEN);
    SColumnInfoData *pColInfo = taosArrayGet(pBlock->pDataBlock, cols++);
    colDataSetVal(pColInfo, numOfRows, (const char *)buf, false);

    STR_WITH_MAXSIZE_TO_VARSTR(bufVal, cfgVals[i], TSDB_CONFIG_VALUE_LEN);
    pColInfo = taosArrayGet(pBlock->pDataBlock, cols++);
    colDataSetVal(pColInfo, numOfRows, (const char *)bufVal, false);

    numOfRows++;
  }

  pShow->numOfRows += numOfRows;
  return numOfRows;
}

static void mndCancelGetNextConfig(SMnode *pMnode, void *pIter) {}

static int32_t mndRetrieveDnodes(SRpcMsg *pReq, SShowObj *pShow, SSDataBlock *pBlock, int32_t rows) {
  SMnode    *pMnode = pReq->info.node;
  SSdb      *pSdb = pMnode->pSdb;
  int32_t    numOfRows = 0;
  int32_t    cols = 0;
  ESdbStatus objStatus = 0;
  SDnodeObj *pDnode = NULL;
  int64_t    curMs = taosGetTimestampMs();
  char       buf[TSDB_EP_LEN + VARSTR_HEADER_SIZE];

  while (numOfRows < rows) {
    pShow->pIter = sdbFetchAll(pSdb, SDB_DNODE, pShow->pIter, (void **)&pDnode, &objStatus, true);
    if (pShow->pIter == NULL) break;
    bool online = mndIsDnodeOnline(pDnode, curMs);

    cols = 0;

    SColumnInfoData *pColInfo = taosArrayGet(pBlock->pDataBlock, cols++);
    colDataSetVal(pColInfo, numOfRows, (const char *)&pDnode->id, false);

    STR_WITH_MAXSIZE_TO_VARSTR(buf, pDnode->ep, pShow->pMeta->pSchemas[cols].bytes);

    pColInfo = taosArrayGet(pBlock->pDataBlock, cols++);
    colDataSetVal(pColInfo, numOfRows, buf, false);

    pColInfo = taosArrayGet(pBlock->pDataBlock, cols++);
    int16_t id = mndGetVnodesNum(pMnode, pDnode->id);
    colDataSetVal(pColInfo, numOfRows, (const char *)&id, false);

    pColInfo = taosArrayGet(pBlock->pDataBlock, cols++);
    colDataSetVal(pColInfo, numOfRows, (const char *)&pDnode->numOfSupportVnodes, false);

    const char *status = "ready";
    if (objStatus == SDB_STATUS_CREATING) status = "creating";
    if (objStatus == SDB_STATUS_DROPPING) status = "dropping";
    if (!online) {
      if (objStatus == SDB_STATUS_CREATING)
        status = "creating*";
      else if (objStatus == SDB_STATUS_DROPPING)
        status = "dropping*";
      else
        status = "offline";
    }

    STR_TO_VARSTR(buf, status);
    pColInfo = taosArrayGet(pBlock->pDataBlock, cols++);
    colDataSetVal(pColInfo, numOfRows, buf, false);

    pColInfo = taosArrayGet(pBlock->pDataBlock, cols++);
    colDataSetVal(pColInfo, numOfRows, (const char *)&pDnode->createdTime, false);

    pColInfo = taosArrayGet(pBlock->pDataBlock, cols++);
    colDataSetVal(pColInfo, numOfRows, (const char *)&pDnode->rebootTime, false);

    char *b = taosMemoryCalloc(VARSTR_HEADER_SIZE + strlen(offlineReason[pDnode->offlineReason]) + 1, 1);
    STR_TO_VARSTR(b, online ? "" : offlineReason[pDnode->offlineReason]);

    pColInfo = taosArrayGet(pBlock->pDataBlock, cols++);
    colDataSetVal(pColInfo, numOfRows, b, false);
    taosMemoryFreeClear(b);

#ifdef TD_ENTERPRISE
    STR_TO_VARSTR(buf, pDnode->machineId);
    pColInfo = taosArrayGet(pBlock->pDataBlock, cols++);
    colDataSetVal(pColInfo, numOfRows, buf, false);
#endif

    numOfRows++;
    sdbRelease(pSdb, pDnode);
  }

  pShow->numOfRows += numOfRows;
  return numOfRows;
}

static void mndCancelGetNextDnode(SMnode *pMnode, void *pIter) {
  SSdb *pSdb = pMnode->pSdb;
  sdbCancelFetch(pSdb, pIter);
}

// get int32_t value from 'SMCfgDnodeReq'
static int32_t mndMCfgGetValInt32(SMCfgDnodeReq *pMCfgReq, int32_t optLen, int32_t *pOutValue) {
  terrno = 0;
  if (' ' != pMCfgReq->config[optLen] && 0 != pMCfgReq->config[optLen]) {
    goto _err;
  }

  if (' ' == pMCfgReq->config[optLen]) {
    // 'key value'
    if (strlen(pMCfgReq->value) != 0) goto _err;
    *pOutValue = atoi(pMCfgReq->config + optLen + 1);
  } else {
    // 'key' 'value'
    if (strlen(pMCfgReq->value) == 0) goto _err;
    *pOutValue = atoi(pMCfgReq->value);
  }

  return 0;

_err:
  mError("dnode:%d, failed to config since invalid conf:%s", pMCfgReq->dnodeId, pMCfgReq->config);
  terrno = TSDB_CODE_INVALID_CFG;
  return -1;
}

SArray *mndGetAllDnodeFqdns(SMnode *pMnode) {
  SDnodeObj *pObj = NULL;
  void      *pIter = NULL;
  SSdb      *pSdb = pMnode->pSdb;
  SArray    *fqdns = taosArrayInit(4, sizeof(void *));
  while (1) {
    pIter = sdbFetch(pSdb, SDB_DNODE, pIter, (void **)&pObj);
    if (pIter == NULL) break;

    char *fqdn = taosStrdup(pObj->fqdn);
    taosArrayPush(fqdns, &fqdn);
    sdbRelease(pSdb, pObj);
  }
  return fqdns;
}<|MERGE_RESOLUTION|>--- conflicted
+++ resolved
@@ -80,11 +80,8 @@
 static int32_t mndProcessNotifyReq(SRpcMsg *pReq);
 static int32_t mndProcessRestoreDnodeReq(SRpcMsg *pReq);
 static int32_t mndProcessStatisReq(SRpcMsg *pReq);
-<<<<<<< HEAD
-=======
 static int32_t mndProcessCreateEncryptKeyReq(SRpcMsg *pRsp);
 static int32_t mndProcessCreateEncryptKeyRsp(SRpcMsg *pRsp);
->>>>>>> 5df72091
 
 static int32_t mndRetrieveConfigs(SRpcMsg *pReq, SShowObj *pShow, SSDataBlock *pBlock, int32_t rows);
 static void    mndCancelGetNextConfig(SMnode *pMnode, void *pIter);
@@ -121,11 +118,8 @@
   mndSetMsgHandle(pMnode, TDMT_MND_SHOW_VARIABLES, mndProcessShowVariablesReq);
   mndSetMsgHandle(pMnode, TDMT_MND_RESTORE_DNODE, mndProcessRestoreDnodeReq);
   mndSetMsgHandle(pMnode, TDMT_MND_STATIS, mndProcessStatisReq);
-<<<<<<< HEAD
-=======
   mndSetMsgHandle(pMnode, TDMT_MND_CREATE_ENCRYPT_KEY, mndProcessCreateEncryptKeyReq);
   mndSetMsgHandle(pMnode, TDMT_DND_CREATE_ENCRYPT_KEY_RSP, mndProcessCreateEncryptKeyRsp);
->>>>>>> 5df72091
 
   mndAddShowRetrieveHandle(pMnode, TSDB_MGMT_TABLE_CONFIGS, mndRetrieveConfigs);
   mndAddShowFreeIterHandle(pMnode, TSDB_MGMT_TABLE_CONFIGS, mndCancelGetNextConfig);
@@ -642,11 +636,7 @@
         for(int32_t j = 0; j < tagSize; j++){
           SJson* item = tjsonGetArrayItem(arrayTag, j);
 
-<<<<<<< HEAD
-          *(labels + j) = taosMemoryMalloc(MONITOR_TAG_NAME_LEN); 
-=======
           *(labels + j) = taosMemoryMalloc(MONITOR_TAG_NAME_LEN);
->>>>>>> 5df72091
           tjsonGetStringValue(item, "name", *(labels + j));
 
           *(sample_labels + j) = taosMemoryMalloc(MONITOR_TAG_VALUE_LEN);
@@ -662,11 +652,7 @@
         for(int32_t j = 0; j < metricLen; j++){
           SJson *item = tjsonGetArrayItem(metrics, j);
 
-<<<<<<< HEAD
-          char name[MONITOR_METRIC_NAME_LEN] = {0}; 
-=======
           char name[MONITOR_METRIC_NAME_LEN] = {0};
->>>>>>> 5df72091
           tjsonGetStringValue(item, "name", name);
 
           double value = 0;
@@ -676,11 +662,7 @@
           tjsonGetDoubleValue(item, "type", &type);
 
           int32_t metricNameLen = strlen(name) + strlen(tableName) + 2;
-<<<<<<< HEAD
-          char* metricName = taosMemoryMalloc(metricNameLen); 
-=======
           char* metricName = taosMemoryMalloc(metricNameLen);
->>>>>>> 5df72091
           memset(metricName, 0, metricNameLen);
           sprintf(metricName, "%s:%s", tableName, name);
 
@@ -713,11 +695,7 @@
           else{
             mTrace("get metric from registry:%p", metric);
           }
-<<<<<<< HEAD
-          
-=======
-
->>>>>>> 5df72091
+
           if(type == 0){
             taos_counter_add(metric, value, (const char**)sample_labels);
           }
@@ -737,11 +715,7 @@
         taosMemoryFreeClear(labels);
       }
     }
-<<<<<<< HEAD
-    
-=======
-
->>>>>>> 5df72091
+
   }
 
   code = 0;
@@ -757,8 +731,6 @@
   */
 }
 
-<<<<<<< HEAD
-=======
 static int32_t mndUpdateDnodeObj(SMnode *pMnode, SDnodeObj *pDnode) {
   int32_t code = 0;
   STrans *pTrans = mndTransCreate(pMnode, TRN_POLICY_ROLLBACK, TRN_CONFLICT_NOTHING, NULL, "update-dnode-obj");
@@ -788,7 +760,6 @@
   return code;
 }
 
->>>>>>> 5df72091
 static int32_t mndProcessStatusReq(SRpcMsg *pReq) {
   SMnode    *pMnode = pReq->info.node;
   SStatusReq statusReq = {0};
