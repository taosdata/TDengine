/*
 * Copyright (c) 2019 TAOS Data, Inc. <jhtao@taosdata.com>
 *
 * This program is free software: you can use, redistribute, and/or modify
 * it under the terms of the GNU Affero General Public License, version 3
 * or later ("AGPL"), as published by the Free Software Foundation.
 *
 * This program is distributed in the hope that it will be useful, but WITHOUT
 * ANY WARRANTY; without even the implied warranty of MERCHANTABILITY or
 * FITNESS FOR A PARTICULAR PURPOSE.
 *
 * You should have received a copy of the GNU Affero General Public License
 * along with this program. If not, see <http://www.gnu.org/licenses/>.
 */

#define _DEFAULT_SOURCE
#include "mndDnode.h"
#include <stdio.h>
#include "audit.h"
#include "mndBnode.h"
#include "mndCluster.h"
#include "mndDb.h"
#include "mndMnode.h"
#include "mndMount.h"
#include "mndPrivilege.h"
#include "mndQnode.h"
#include "mndShow.h"
#include "mndSnode.h"
#include "mndToken.h"
#include "mndTrans.h"
#include "mndUser.h"
#include "mndVgroup.h"
#include "taos_monitor.h"
#include "tconfig.h"
#include "tjson.h"
#include "tmisce.h"
#include "tunit.h"

#define TSDB_DNODE_VER_NUMBER   2
#define TSDB_DNODE_RESERVE_SIZE 40

static const char *offlineReason[] = {
    "",
    "status msg timeout",
    "status not received",
    "version not match",
    "dnodeId not match",
    "clusterId not match",
    "statusInterval not match",
    "timezone not match",
    "locale not match",
    "charset not match",
    "ttlChangeOnWrite not match",
    "enableWhiteList not match",
    "encryptionKey not match",
    "monitor not match",
    "monitor switch not match",
    "monitor interval not match",
    "monitor slow log threshold not match",
    "monitor slow log sql max len not match",
    "monitor slow log scope not match",
    "unknown",
};

enum {
  DND_ACTIVE_CODE,
  DND_CONN_ACTIVE_CODE,
};

enum {
  DND_CREATE,
  DND_ADD,
  DND_DROP,
};

static int32_t  mndCreateDefaultDnode(SMnode *pMnode);
static SSdbRaw *mndDnodeActionEncode(SDnodeObj *pDnode);
static SSdbRow *mndDnodeActionDecode(SSdbRaw *pRaw);
static int32_t  mndDnodeActionInsert(SSdb *pSdb, SDnodeObj *pDnode);
static int32_t  mndDnodeActionDelete(SSdb *pSdb, SDnodeObj *pDnode);
static int32_t  mndDnodeActionUpdate(SSdb *pSdb, SDnodeObj *pOld, SDnodeObj *pNew);
static int32_t  mndProcessDnodeListReq(SRpcMsg *pReq);

static int32_t mndProcessCreateDnodeReq(SRpcMsg *pReq);
static int32_t mndProcessDropDnodeReq(SRpcMsg *pReq);
static int32_t mndProcessStatusReq(SRpcMsg *pReq);
static int32_t mndProcessNotifyReq(SRpcMsg *pReq);
static int32_t mndProcessRestoreDnodeReq(SRpcMsg *pReq);
static int32_t mndProcessStatisReq(SRpcMsg *pReq);
static int32_t mndProcessAuditReq(SRpcMsg *pReq);
static int32_t mndProcessBatchAuditReq(SRpcMsg *pReq);
static int32_t mndProcessUpdateDnodeInfoReq(SRpcMsg *pReq);
static int32_t mndProcessCreateEncryptKeyReq(SRpcMsg *pRsp);
static int32_t mndProcessCreateEncryptKeyRsp(SRpcMsg *pRsp);

static int32_t mndRetrieveConfigs(SRpcMsg *pReq, SShowObj *pShow, SSDataBlock *pBlock, int32_t rows);
static void    mndCancelGetNextConfig(SMnode *pMnode, void *pIter);
static int32_t mndRetrieveDnodes(SRpcMsg *pReq, SShowObj *pShow, SSDataBlock *pBlock, int32_t rows);
static void    mndCancelGetNextDnode(SMnode *pMnode, void *pIter);

static int32_t mndProcessUpdateDnodeReloadTls(SRpcMsg *pReq);
static int32_t mndProcessReloadDnodeTlsRsp(SRpcMsg *pRsp);

#ifdef _GRANT
int32_t mndUpdClusterInfo(SRpcMsg *pReq);
#else
static int32_t mndUpdClusterInfo(SRpcMsg *pReq) { return 0; }
#endif

int32_t mndInitDnode(SMnode *pMnode) {
  SSdbTable table = {
      .sdbType = SDB_DNODE,
      .keyType = SDB_KEY_INT32,
      .deployFp = (SdbDeployFp)mndCreateDefaultDnode,
      .encodeFp = (SdbEncodeFp)mndDnodeActionEncode,
      .decodeFp = (SdbDecodeFp)mndDnodeActionDecode,
      .insertFp = (SdbInsertFp)mndDnodeActionInsert,
      .updateFp = (SdbUpdateFp)mndDnodeActionUpdate,
      .deleteFp = (SdbDeleteFp)mndDnodeActionDelete,
  };

  mndSetMsgHandle(pMnode, TDMT_MND_CREATE_DNODE, mndProcessCreateDnodeReq);
  mndSetMsgHandle(pMnode, TDMT_MND_DROP_DNODE, mndProcessDropDnodeReq);
  mndSetMsgHandle(pMnode, TDMT_MND_STATUS, mndProcessStatusReq);
  mndSetMsgHandle(pMnode, TDMT_MND_NOTIFY, mndProcessNotifyReq);
  mndSetMsgHandle(pMnode, TDMT_MND_DNODE_LIST, mndProcessDnodeListReq);
  mndSetMsgHandle(pMnode, TDMT_MND_RESTORE_DNODE, mndProcessRestoreDnodeReq);
  mndSetMsgHandle(pMnode, TDMT_MND_STATIS, mndProcessStatisReq);
  mndSetMsgHandle(pMnode, TDMT_MND_AUDIT, mndProcessAuditReq);
  mndSetMsgHandle(pMnode, TDMT_MND_BATCH_AUDIT, mndProcessBatchAuditReq);
  mndSetMsgHandle(pMnode, TDMT_MND_CREATE_ENCRYPT_KEY, mndProcessCreateEncryptKeyReq);
  mndSetMsgHandle(pMnode, TDMT_DND_CREATE_ENCRYPT_KEY_RSP, mndProcessCreateEncryptKeyRsp);
  mndSetMsgHandle(pMnode, TDMT_MND_UPDATE_DNODE_INFO, mndProcessUpdateDnodeInfoReq);
  mndSetMsgHandle(pMnode, TDMT_MND_ALTER_DNODE_RELOAD_TLS, mndProcessUpdateDnodeReloadTls);
  mndSetMsgHandle(pMnode, TDMT_DND_RELOAD_DNODE_TLS_RSP, mndProcessReloadDnodeTlsRsp);

  mndAddShowRetrieveHandle(pMnode, TSDB_MGMT_TABLE_CONFIGS, mndRetrieveConfigs);
  mndAddShowFreeIterHandle(pMnode, TSDB_MGMT_TABLE_CONFIGS, mndCancelGetNextConfig);
  mndAddShowRetrieveHandle(pMnode, TSDB_MGMT_TABLE_DNODE, mndRetrieveDnodes);
  mndAddShowFreeIterHandle(pMnode, TSDB_MGMT_TABLE_DNODE, mndCancelGetNextDnode);

  return sdbSetTable(pMnode->pSdb, table);
}

void mndCleanupDnode(SMnode *pMnode) {}

static int32_t mndCreateDefaultDnode(SMnode *pMnode) {
  int32_t  code = -1;
  SSdbRaw *pRaw = NULL;
  STrans  *pTrans = NULL;

  SDnodeObj dnodeObj = {0};
  dnodeObj.id = 1;
  dnodeObj.createdTime = taosGetTimestampMs();
  dnodeObj.updateTime = dnodeObj.createdTime;
  dnodeObj.port = tsServerPort;
  tstrncpy(dnodeObj.fqdn, tsLocalFqdn, TSDB_FQDN_LEN);
  dnodeObj.fqdn[TSDB_FQDN_LEN - 1] = 0;
  (void)snprintf(dnodeObj.ep, TSDB_EP_LEN - 1, "%s:%u", tsLocalFqdn, tsServerPort);
  char *machineId = NULL;
  code = tGetMachineId(&machineId);
  if (machineId) {
    (void)memcpy(dnodeObj.machineId, machineId, TSDB_MACHINE_ID_LEN);
    taosMemoryFreeClear(machineId);
  } else {
#if defined(TD_ENTERPRISE) && !defined(GRANTS_CFG)
    terrno = TSDB_CODE_DNODE_NO_MACHINE_CODE;
    goto _OVER;
#endif
  }

  pTrans = mndTransCreate(pMnode, TRN_POLICY_RETRY, TRN_CONFLICT_GLOBAL, NULL, "create-dnode");
  if (pTrans == NULL) {
    code = TSDB_CODE_MND_RETURN_VALUE_NULL;
    if (terrno != 0) code = terrno;
    goto _OVER;
  }
  mInfo("trans:%d, used to create dnode:%s on first deploy", pTrans->id, dnodeObj.ep);

  pRaw = mndDnodeActionEncode(&dnodeObj);
  if (pRaw == NULL) {
    code = TSDB_CODE_MND_RETURN_VALUE_NULL;
    if (terrno != 0) code = terrno;
    goto _OVER;
  }
  TAOS_CHECK_GOTO(mndTransAppendCommitlog(pTrans, pRaw), NULL, _OVER);
  TAOS_CHECK_GOTO(sdbSetRawStatus(pRaw, SDB_STATUS_READY), NULL, _OVER);
  pRaw = NULL;

  TAOS_CHECK_GOTO(mndTransPrepare(pMnode, pTrans), NULL, _OVER);
  code = 0;

_OVER:
  mndTransDrop(pTrans);
  sdbFreeRaw(pRaw);
  return code;
}

static SSdbRaw *mndDnodeActionEncode(SDnodeObj *pDnode) {
  int32_t code = 0;
  int32_t lino = 0;
  terrno = TSDB_CODE_OUT_OF_MEMORY;

  SSdbRaw *pRaw = sdbAllocRaw(SDB_DNODE, TSDB_DNODE_VER_NUMBER, sizeof(SDnodeObj) + TSDB_DNODE_RESERVE_SIZE);
  if (pRaw == NULL) goto _OVER;

  int32_t dataPos = 0;
  SDB_SET_INT32(pRaw, dataPos, pDnode->id, _OVER)
  SDB_SET_INT64(pRaw, dataPos, pDnode->createdTime, _OVER)
  SDB_SET_INT64(pRaw, dataPos, pDnode->updateTime, _OVER)
  SDB_SET_INT16(pRaw, dataPos, pDnode->port, _OVER)
  SDB_SET_BINARY(pRaw, dataPos, pDnode->fqdn, TSDB_FQDN_LEN, _OVER)
  SDB_SET_BINARY(pRaw, dataPos, pDnode->machineId, TSDB_MACHINE_ID_LEN, _OVER)
  SDB_SET_RESERVE(pRaw, dataPos, TSDB_DNODE_RESERVE_SIZE, _OVER)
  SDB_SET_INT16(pRaw, dataPos, 0, _OVER)  // forward/backward compatible
  SDB_SET_INT16(pRaw, dataPos, 0, _OVER)  // forward/backward compatible
  SDB_SET_DATALEN(pRaw, dataPos, _OVER);

  terrno = 0;

_OVER:
  if (terrno != 0) {
    mError("dnode:%d, failed to encode to raw:%p since %s", pDnode->id, pRaw, terrstr());
    sdbFreeRaw(pRaw);
    return NULL;
  }

  mTrace("dnode:%d, encode to raw:%p, row:%p", pDnode->id, pRaw, pDnode);
  return pRaw;
}

static SSdbRow *mndDnodeActionDecode(SSdbRaw *pRaw) {
  int32_t code = 0;
  int32_t lino = 0;
  terrno = TSDB_CODE_OUT_OF_MEMORY;
  SSdbRow   *pRow = NULL;
  SDnodeObj *pDnode = NULL;

  int8_t sver = 0;
  if (sdbGetRawSoftVer(pRaw, &sver) != 0) goto _OVER;
  if (sver < 1 || sver > TSDB_DNODE_VER_NUMBER) {
    terrno = TSDB_CODE_SDB_INVALID_DATA_VER;
    goto _OVER;
  }

  pRow = sdbAllocRow(sizeof(SDnodeObj));
  if (pRow == NULL) goto _OVER;

  pDnode = sdbGetRowObj(pRow);
  if (pDnode == NULL) goto _OVER;

  int32_t dataPos = 0;
  SDB_GET_INT32(pRaw, dataPos, &pDnode->id, _OVER)
  SDB_GET_INT64(pRaw, dataPos, &pDnode->createdTime, _OVER)
  SDB_GET_INT64(pRaw, dataPos, &pDnode->updateTime, _OVER)
  SDB_GET_INT16(pRaw, dataPos, &pDnode->port, _OVER)
  SDB_GET_BINARY(pRaw, dataPos, pDnode->fqdn, TSDB_FQDN_LEN, _OVER)
  SDB_GET_BINARY(pRaw, dataPos, pDnode->machineId, TSDB_MACHINE_ID_LEN, _OVER)
  SDB_GET_RESERVE(pRaw, dataPos, TSDB_DNODE_RESERVE_SIZE, _OVER)
  if (sver > 1) {
    int16_t keyLen = 0;
    SDB_GET_INT16(pRaw, dataPos, &keyLen, _OVER)
    SDB_GET_BINARY(pRaw, dataPos, NULL, keyLen, _OVER)
    SDB_GET_INT16(pRaw, dataPos, &keyLen, _OVER)
    SDB_GET_BINARY(pRaw, dataPos, NULL, keyLen, _OVER)
  }

  terrno = 0;
  if (tmsgUpdateDnodeInfo(&pDnode->id, NULL, pDnode->fqdn, &pDnode->port)) {
    mInfo("dnode:%d, endpoint changed", pDnode->id);
  }

_OVER:
  if (terrno != 0) {
    mError("dnode:%d, failed to decode from raw:%p since %s", pDnode == NULL ? 0 : pDnode->id, pRaw, terrstr());
    taosMemoryFreeClear(pRow);
    return NULL;
  }

  mTrace("dnode:%d, decode from raw:%p, row:%p ep:%s:%u", pDnode->id, pRaw, pDnode, pDnode->fqdn, pDnode->port);
  return pRow;
}

static int32_t mndDnodeActionInsert(SSdb *pSdb, SDnodeObj *pDnode) {
  mTrace("dnode:%d, perform insert action, row:%p", pDnode->id, pDnode);
  pDnode->offlineReason = DND_REASON_STATUS_NOT_RECEIVED;

  char ep[TSDB_EP_LEN] = {0};
  (void)snprintf(ep, TSDB_EP_LEN - 1, "%s:%u", pDnode->fqdn, pDnode->port);
  tstrncpy(pDnode->ep, ep, TSDB_EP_LEN);
  return 0;
}

static int32_t mndDnodeActionDelete(SSdb *pSdb, SDnodeObj *pDnode) {
  mTrace("dnode:%d, perform delete action, row:%p", pDnode->id, pDnode);
  return 0;
}

static int32_t mndDnodeActionUpdate(SSdb *pSdb, SDnodeObj *pOld, SDnodeObj *pNew) {
  mTrace("dnode:%d, perform update action, old row:%p new row:%p", pOld->id, pOld, pNew);
  pOld->updateTime = pNew->updateTime;
#if defined(TD_ENTERPRISE) || defined(TD_ASTRA_TODO)
  tstrncpy(pOld->machineId, pNew->machineId, TSDB_MACHINE_ID_LEN + 1);
#endif
  return 0;
}

SDnodeObj *mndAcquireDnode(SMnode *pMnode, int32_t dnodeId) {
  SSdb      *pSdb = pMnode->pSdb;
  SDnodeObj *pDnode = sdbAcquire(pSdb, SDB_DNODE, &dnodeId);
  if (pDnode == NULL) {
    if (terrno == TSDB_CODE_SDB_OBJ_NOT_THERE) {
      terrno = TSDB_CODE_MND_DNODE_NOT_EXIST;
    } else if (terrno == TSDB_CODE_SDB_OBJ_CREATING) {
      terrno = TSDB_CODE_MND_DNODE_IN_CREATING;
    } else if (terrno == TSDB_CODE_SDB_OBJ_DROPPING) {
      terrno = TSDB_CODE_MND_DNODE_IN_DROPPING;
    } else {
      terrno = TSDB_CODE_APP_ERROR;
      mFatal("dnode:%d, failed to acquire db since %s", dnodeId, terrstr());
    }
  }

  return pDnode;
}

void mndReleaseDnode(SMnode *pMnode, SDnodeObj *pDnode) {
  SSdb *pSdb = pMnode->pSdb;
  sdbRelease(pSdb, pDnode);
}

SEpSet mndGetDnodeEpset(SDnodeObj *pDnode) {
  SEpSet epSet = {0};
  terrno = addEpIntoEpSet(&epSet, pDnode->fqdn, pDnode->port);
  return epSet;
}

SEpSet mndGetDnodeEpsetById(SMnode *pMnode, int32_t dnodeId) {
  SEpSet     epSet = {0};
  SDnodeObj *pDnode = mndAcquireDnode(pMnode, dnodeId);
  if (!pDnode) return epSet;

  epSet = mndGetDnodeEpset(pDnode);

  mndReleaseDnode(pMnode, pDnode);
  return epSet;
}

static SDnodeObj *mndAcquireDnodeByEp(SMnode *pMnode, char *pEpStr) {
  SSdb *pSdb = pMnode->pSdb;

  void *pIter = NULL;
  while (1) {
    SDnodeObj *pDnode = NULL;
    pIter = sdbFetch(pSdb, SDB_DNODE, pIter, (void **)&pDnode);
    if (pIter == NULL) break;

    if (taosStrncasecmp(pEpStr, pDnode->ep, TSDB_EP_LEN) == 0) {
      sdbCancelFetch(pSdb, pIter);
      return pDnode;
    }

    sdbRelease(pSdb, pDnode);
  }

  terrno = TSDB_CODE_MND_DNODE_NOT_EXIST;
  return NULL;
}

static SDnodeObj *mndAcquireDnodeAllStatusByEp(SMnode *pMnode, char *pEpStr) {
  SSdb *pSdb = pMnode->pSdb;

  void *pIter = NULL;
  while (1) {
    SDnodeObj *pDnode = NULL;
    ESdbStatus objStatus = 0;
    pIter = sdbFetchAll(pSdb, SDB_DNODE, pIter, (void **)&pDnode, &objStatus, true);
    if (pIter == NULL) break;

    if (taosStrncasecmp(pEpStr, pDnode->ep, TSDB_EP_LEN) == 0) {
      sdbCancelFetch(pSdb, pIter);
      return pDnode;
    }

    sdbRelease(pSdb, pDnode);
  }

  return NULL;
}

int32_t mndGetDnodeSize(SMnode *pMnode) {
  SSdb *pSdb = pMnode->pSdb;
  return sdbGetSize(pSdb, SDB_DNODE);
}

int32_t mndGetDbSize(SMnode *pMnode) {
  SSdb *pSdb = pMnode->pSdb;
  return sdbGetSize(pSdb, SDB_DB);
}

bool mndIsDnodeOnline(SDnodeObj *pDnode, int64_t curMs) {
  int64_t interval = TABS(pDnode->lastAccessTime - curMs);
  if (interval > (int64_t)tsStatusTimeoutMs) {
    if (pDnode->rebootTime > 0 && pDnode->offlineReason == DND_REASON_ONLINE) {
      pDnode->offlineReason = DND_REASON_STATUS_MSG_TIMEOUT;
    }
    return false;
  }
  return true;
}

static void mndGetDnodeEps(SMnode *pMnode, SArray *pDnodeEps) {
  SSdb *pSdb = pMnode->pSdb;

  int32_t numOfEps = 0;
  void   *pIter = NULL;
  while (1) {
    SDnodeObj *pDnode = NULL;
    ESdbStatus objStatus = 0;
    pIter = sdbFetchAll(pSdb, SDB_DNODE, pIter, (void **)&pDnode, &objStatus, true);
    if (pIter == NULL) break;

    SDnodeEp dnodeEp = {0};
    dnodeEp.id = pDnode->id;
    dnodeEp.ep.port = pDnode->port;
    tstrncpy(dnodeEp.ep.fqdn, pDnode->fqdn, TSDB_FQDN_LEN);
    sdbRelease(pSdb, pDnode);

    dnodeEp.isMnode = 0;
    if (mndIsMnode(pMnode, pDnode->id)) {
      dnodeEp.isMnode = 1;
    }
    if (taosArrayPush(pDnodeEps, &dnodeEp) == NULL) {
      mError("failed to put ep into array, but continue at this call");
    }
  }
}

int32_t mndGetDnodeData(SMnode *pMnode, SArray *pDnodeInfo) {
  SSdb   *pSdb = pMnode->pSdb;
  int32_t code = 0;

  int32_t numOfEps = 0;
  void   *pIter = NULL;
  while (1) {
    SDnodeObj *pDnode = NULL;
    ESdbStatus objStatus = 0;
    pIter = sdbFetchAll(pSdb, SDB_DNODE, pIter, (void **)&pDnode, &objStatus, true);
    if (pIter == NULL) break;

    SDnodeInfo dInfo;
    dInfo.id = pDnode->id;
    dInfo.ep.port = pDnode->port;
    dInfo.offlineReason = pDnode->offlineReason;
    tstrncpy(dInfo.ep.fqdn, pDnode->fqdn, TSDB_FQDN_LEN);
    sdbRelease(pSdb, pDnode);
    if (mndIsMnode(pMnode, pDnode->id)) {
      dInfo.isMnode = 1;
    } else {
      dInfo.isMnode = 0;
    }

    if (taosArrayPush(pDnodeInfo, &dInfo) == NULL) {
      code = terrno;
      sdbCancelFetch(pSdb, pIter);
      break;
    }
  }
  TAOS_RETURN(code);
}

#define CHECK_MONITOR_PARA(para, err)                                                                    \
  if (pCfg->monitorParas.para != para) {                                                                 \
    mError("dnode:%d, para:%d inconsistent with cluster:%d", pDnode->id, pCfg->monitorParas.para, para); \
    terrno = err;                                                                                        \
    return err;                                                                                          \
  }

static int32_t mndCheckClusterCfgPara(SMnode *pMnode, SDnodeObj *pDnode, const SClusterCfg *pCfg) {
  CHECK_MONITOR_PARA(tsEnableMonitor, DND_REASON_STATUS_MONITOR_SWITCH_NOT_MATCH);
  CHECK_MONITOR_PARA(tsMonitorInterval, DND_REASON_STATUS_MONITOR_INTERVAL_NOT_MATCH);
  CHECK_MONITOR_PARA(tsSlowLogThreshold, DND_REASON_STATUS_MONITOR_SLOW_LOG_THRESHOLD_NOT_MATCH);
  CHECK_MONITOR_PARA(tsSlowLogMaxLen, DND_REASON_STATUS_MONITOR_SLOW_LOG_SQL_MAX_LEN_NOT_MATCH);
  CHECK_MONITOR_PARA(tsSlowLogScope, DND_REASON_STATUS_MONITOR_SLOW_LOG_SCOPE_NOT_MATCH);

  if (0 != taosStrcasecmp(pCfg->monitorParas.tsSlowLogExceptDb, tsSlowLogExceptDb)) {
    mError("dnode:%d, tsSlowLogExceptDb:%s inconsistent with cluster:%s", pDnode->id,
           pCfg->monitorParas.tsSlowLogExceptDb, tsSlowLogExceptDb);
    terrno = TSDB_CODE_DNODE_INVALID_MONITOR_PARAS;
    return DND_REASON_STATUS_MONITOR_NOT_MATCH;
  }

  /*
  if (pCfg->statusIntervalMs != tsStatusIntervalMs) {
    mError("dnode:%d, statusInterval:%d inconsistent with cluster:%d", pDnode->id, pCfg->statusIntervalMs,
           tsStatusIntervalMs);
    terrno = TSDB_CODE_DNODE_INVALID_STATUS_INTERVAL;
    return DND_REASON_STATUS_INTERVAL_NOT_MATCH;
  }
  */

  if ((0 != taosStrcasecmp(pCfg->timezone, tsTimezoneStr)) && (pMnode->checkTime != pCfg->checkTime)) {
    mError("dnode:%d, timezone:%s checkTime:%" PRId64 " inconsistent with cluster %s %" PRId64, pDnode->id,
           pCfg->timezone, pCfg->checkTime, tsTimezoneStr, pMnode->checkTime);
    terrno = TSDB_CODE_DNODE_INVALID_TIMEZONE;
    return DND_REASON_TIME_ZONE_NOT_MATCH;
  }

  if (0 != taosStrcasecmp(pCfg->locale, tsLocale)) {
    mError("dnode:%d, locale:%s inconsistent with cluster:%s", pDnode->id, pCfg->locale, tsLocale);
    terrno = TSDB_CODE_DNODE_INVALID_LOCALE;
    return DND_REASON_LOCALE_NOT_MATCH;
  }

  if (0 != taosStrcasecmp(pCfg->charset, tsCharset)) {
    mError("dnode:%d, charset:%s inconsistent with cluster:%s", pDnode->id, pCfg->charset, tsCharset);
    terrno = TSDB_CODE_DNODE_INVALID_CHARSET;
    return DND_REASON_CHARSET_NOT_MATCH;
  }

  if (pCfg->ttlChangeOnWrite != tsTtlChangeOnWrite) {
    mError("dnode:%d, ttlChangeOnWrite:%d inconsistent with cluster:%d", pDnode->id, pCfg->ttlChangeOnWrite,
           tsTtlChangeOnWrite);
    terrno = TSDB_CODE_DNODE_INVALID_TTL_CHG_ON_WR;
    return DND_REASON_TTL_CHANGE_ON_WRITE_NOT_MATCH;
  }
  int8_t enable = tsEnableWhiteList ? 1 : 0;
  if (pCfg->enableWhiteList != enable) {
    mError("dnode:%d, enableWhiteList:%d inconsistent with cluster:%d", pDnode->id, pCfg->enableWhiteList, enable);
    terrno = TSDB_CODE_DNODE_INVALID_EN_WHITELIST;
    return DND_REASON_ENABLE_WHITELIST_NOT_MATCH;
  }

  if (!atomic_load_8(&pMnode->encryptMgmt.encrypting) &&
      (pCfg->encryptionKeyStat != tsEncryptionKeyStat || pCfg->encryptionKeyChksum != tsEncryptionKeyChksum)) {
    mError("dnode:%d, encryptionKey:%" PRIi8 "-%u inconsistent with cluster:%" PRIi8 "-%u", pDnode->id,
           pCfg->encryptionKeyStat, pCfg->encryptionKeyChksum, tsEncryptionKeyStat, tsEncryptionKeyChksum);
    terrno = pCfg->encryptionKeyChksum ? TSDB_CODE_DNODE_INVALID_ENCRYPTKEY : TSDB_CODE_DNODE_NO_ENCRYPT_KEY;
    return DND_REASON_ENCRYPTION_KEY_NOT_MATCH;
  }

  return DND_REASON_ONLINE;
}

double calcAppliedRate(int64_t currentCount, int64_t lastCount, int64_t currentTimeMs, int64_t lastTimeMs) {
  if ((currentTimeMs <= lastTimeMs) || (currentCount <= lastCount)) {
    return 0.0;
  }

  int64_t deltaCount = currentCount - lastCount;
  int64_t deltaMs = currentTimeMs - lastTimeMs;
  double  rate = (double)deltaCount / (double)deltaMs;
  return rate;
}

static bool mndUpdateVnodeState(int32_t vgId, SVnodeGid *pGid, SVnodeLoad *pVload) {
  bool stateChanged = false;
  bool roleChanged = pGid->syncState != pVload->syncState ||
                     (pVload->syncTerm != -1 && pGid->syncTerm != pVload->syncTerm) ||
                     pGid->roleTimeMs != pVload->roleTimeMs;

  if (pVload->syncCommitIndex > pVload->syncAppliedIndex) {
    if (pGid->lastSyncAppliedIndexUpdateTime == 0) {
      pGid->lastSyncAppliedIndexUpdateTime = taosGetTimestampMs();
    } else if (pGid->syncAppliedIndex != pVload->syncAppliedIndex) {
      int64_t currentTimeMs = taosGetTimestampMs();
      pGid->appliedRate = calcAppliedRate(pVload->syncAppliedIndex, pGid->syncAppliedIndex, currentTimeMs,
                                          pGid->lastSyncAppliedIndexUpdateTime);

      pGid->lastSyncAppliedIndexUpdateTime = currentTimeMs;
    }
  }

  pGid->syncAppliedIndex = pVload->syncAppliedIndex;
  pGid->syncCommitIndex = pVload->syncCommitIndex;
  pGid->bufferSegmentUsed = pVload->bufferSegmentUsed;
  pGid->bufferSegmentSize = pVload->bufferSegmentSize;
  if (roleChanged || pGid->syncRestore != pVload->syncRestore || pGid->syncCanRead != pVload->syncCanRead ||
      pGid->startTimeMs != pVload->startTimeMs) {
    mInfo(
        "vgId:%d, state changed by status msg, old state:%s restored:%d canRead:%d new state:%s restored:%d "
        "canRead:%d, dnode:%d",
        vgId, syncStr(pGid->syncState), pGid->syncRestore, pGid->syncCanRead, syncStr(pVload->syncState),
        pVload->syncRestore, pVload->syncCanRead, pGid->dnodeId);
    pGid->syncState = pVload->syncState;
    pGid->syncTerm = pVload->syncTerm;
    pGid->syncRestore = pVload->syncRestore;
    pGid->syncCanRead = pVload->syncCanRead;
    pGid->startTimeMs = pVload->startTimeMs;
    pGid->roleTimeMs = pVload->roleTimeMs;
    stateChanged = true;
  }
  return stateChanged;
}

static bool mndUpdateMnodeState(SMnodeObj *pObj, SMnodeLoad *pMload) {
  bool stateChanged = false;
  bool roleChanged = pObj->syncState != pMload->syncState ||
                     (pMload->syncTerm != -1 && pObj->syncTerm != pMload->syncTerm) ||
                     pObj->roleTimeMs != pMload->roleTimeMs;
  if (roleChanged || pObj->syncRestore != pMload->syncRestore) {
    mInfo("dnode:%d, mnode syncState from %s to %s, restoreState from %d to %d, syncTerm from %" PRId64 " to %" PRId64,
          pObj->id, syncStr(pObj->syncState), syncStr(pMload->syncState), pObj->syncRestore, pMload->syncRestore,
          pObj->syncTerm, pMload->syncTerm);
    pObj->syncState = pMload->syncState;
    pObj->syncTerm = pMload->syncTerm;
    pObj->syncRestore = pMload->syncRestore;
    pObj->roleTimeMs = pMload->roleTimeMs;
    stateChanged = true;
  }
  return stateChanged;
}

extern char   *tsMonFwUri;
extern char   *tsMonSlowLogUri;
static int32_t mndProcessStatisReq(SRpcMsg *pReq) {
  SMnode    *pMnode = pReq->info.node;
  SStatisReq statisReq = {0};
  int32_t    code = -1;

  TAOS_CHECK_RETURN(tDeserializeSStatisReq(pReq->pCont, pReq->contLen, &statisReq));

  if (tsMonitorLogProtocol) {
    mInfo("process statis req,\n %s", statisReq.pCont);
  }

  if (statisReq.type == MONITOR_TYPE_COUNTER) {
    monSendContent(statisReq.pCont, tsMonFwUri);
  } else if (statisReq.type == MONITOR_TYPE_SLOW_LOG) {
    monSendContent(statisReq.pCont, tsMonSlowLogUri);
  }

  tFreeSStatisReq(&statisReq);
  return 0;
}

static int32_t mndProcessAuditReq(SRpcMsg *pReq) {
  mTrace("process audit req:%p", pReq);
  if (tsEnableAudit && tsAuditLevel >= AUDIT_LEVEL_DATA) {
    SMnode   *pMnode = pReq->info.node;
    SAuditReq auditReq = {0};

    TAOS_CHECK_RETURN(tDeserializeSAuditReq(pReq->pCont, pReq->contLen, &auditReq));

    mDebug("received audit req:%s, %s, %s, %s", auditReq.operation, auditReq.db, auditReq.table, auditReq.pSql);

    auditAddRecord(pReq, pMnode->clusterId, auditReq.operation, auditReq.db, auditReq.table, auditReq.pSql,
                   auditReq.sqlLen, auditReq.duration, auditReq.affectedRows);

    tFreeSAuditReq(&auditReq);
  }
  return 0;
}

static int32_t mndProcessBatchAuditReq(SRpcMsg *pReq) {
  mTrace("process audit req:%p", pReq);
  if (tsEnableAudit && tsAuditLevel >= AUDIT_LEVEL_DATA) {
    SMnode        *pMnode = pReq->info.node;
    SBatchAuditReq auditReq = {0};

    TAOS_CHECK_RETURN(tDeserializeSBatchAuditReq(pReq->pCont, pReq->contLen, &auditReq));

    int32_t nAudit = taosArrayGetSize(auditReq.auditArr);

    for (int32_t i = 0; i < nAudit; ++i) {
      SAuditReq *audit = TARRAY_GET_ELEM(auditReq.auditArr, i);
      mDebug("received audit req:%s, %s, %s, %s", audit->operation, audit->db, audit->table, audit->pSql);

      auditAddRecord(pReq, pMnode->clusterId, audit->operation, audit->db, audit->table, audit->pSql, audit->sqlLen,
                     audit->duration, audit->affectedRows);
    }

    tFreeSBatchAuditReq(&auditReq);
  }
  return 0;
}

static int32_t mndUpdateDnodeObj(SMnode *pMnode, SDnodeObj *pDnode) {
  int32_t       code = 0, lino = 0;
  SDnodeInfoReq infoReq = {0};
  int32_t       contLen = 0;
  void         *pReq = NULL;

  infoReq.dnodeId = pDnode->id;
  tstrncpy(infoReq.machineId, pDnode->machineId, TSDB_MACHINE_ID_LEN + 1);

  if ((contLen = tSerializeSDnodeInfoReq(NULL, 0, &infoReq)) <= 0) {
    TAOS_RETURN(contLen ? contLen : TSDB_CODE_OUT_OF_MEMORY);
  }
  pReq = rpcMallocCont(contLen);
  if (pReq == NULL) {
    TAOS_RETURN(terrno);
  }

  if ((contLen = tSerializeSDnodeInfoReq(pReq, contLen, &infoReq)) <= 0) {
    code = contLen;
    goto _exit;
  }

  SRpcMsg rpcMsg = {.msgType = TDMT_MND_UPDATE_DNODE_INFO, .pCont = pReq, .contLen = contLen};
  TAOS_CHECK_EXIT(tmsgPutToQueue(&pMnode->msgCb, WRITE_QUEUE, &rpcMsg));
_exit:
  if (code < 0) {
    mError("dnode:%d, failed to update dnode info since %s", pDnode->id, tstrerror(code));
  }
  TAOS_RETURN(code);
}

static int32_t mndProcessUpdateDnodeInfoReq(SRpcMsg *pReq) {
  int32_t       code = 0, lino = 0;
  SMnode       *pMnode = pReq->info.node;
  SDnodeInfoReq infoReq = {0};
  SDnodeObj    *pDnode = NULL;
  STrans       *pTrans = NULL;
  SSdbRaw      *pCommitRaw = NULL;

  TAOS_CHECK_EXIT(tDeserializeSDnodeInfoReq(pReq->pCont, pReq->contLen, &infoReq));

  pDnode = mndAcquireDnode(pMnode, infoReq.dnodeId);
  if (pDnode == NULL) {
    TAOS_CHECK_EXIT(terrno);
  }

  pTrans = mndTransCreate(pMnode, TRN_POLICY_ROLLBACK, TRN_CONFLICT_NOTHING, NULL, "update-dnode-obj");
  if (pTrans == NULL) {
    TAOS_CHECK_EXIT(terrno);
  }

  pDnode->updateTime = taosGetTimestampMs();

  if ((pCommitRaw = mndDnodeActionEncode(pDnode)) == NULL) {
    TAOS_CHECK_EXIT(terrno);
  }
  if ((code = mndTransAppendCommitlog(pTrans, pCommitRaw)) != 0) {
    mError("trans:%d, failed to append commit log since %s", pTrans->id, tstrerror(code));
    TAOS_CHECK_EXIT(code);
  }
  TAOS_CHECK_EXIT(sdbSetRawStatus(pCommitRaw, SDB_STATUS_READY));
  pCommitRaw = NULL;

  if ((code = mndTransPrepare(pMnode, pTrans)) != 0) {
    mError("trans:%d, failed to prepare since %s", pTrans->id, tstrerror(code));
    TAOS_CHECK_EXIT(code);
  }

_exit:
  mndReleaseDnode(pMnode, pDnode);
  if (code != 0) {
    mError("dnode:%d, failed to update dnode info at line %d since %s", infoReq.dnodeId, lino, tstrerror(code));
  }
  mndTransDrop(pTrans);
  sdbFreeRaw(pCommitRaw);
  TAOS_RETURN(code);
}

static int32_t mndProcessStatusReq(SRpcMsg *pReq) {
  SMnode    *pMnode = pReq->info.node;
  SStatusReq statusReq = {0};
  SDnodeObj *pDnode = NULL;
  int32_t    code = -1;

  TAOS_CHECK_GOTO(tDeserializeSStatusReq(pReq->pCont, pReq->contLen, &statusReq), NULL, _OVER);

  int64_t clusterid = mndGetClusterId(pMnode);
  if (statusReq.clusterId != 0 && statusReq.clusterId != clusterid) {
    code = TSDB_CODE_MND_DNODE_DIFF_CLUSTER;
    mWarn("dnode:%d, %s, its clusterid:%" PRId64 " differ from current clusterid:%" PRId64 ", code:0x%x",
          statusReq.dnodeId, statusReq.dnodeEp, statusReq.clusterId, clusterid, code);
    goto _OVER;
  }

  if (statusReq.dnodeId == 0) {
    pDnode = mndAcquireDnodeByEp(pMnode, statusReq.dnodeEp);
    if (pDnode == NULL) {
      mInfo("dnode:%s, not created yet", statusReq.dnodeEp);
      code = TSDB_CODE_MND_RETURN_VALUE_NULL;
      if (terrno != 0) code = terrno;
      goto _OVER;
    }
  } else {
    pDnode = mndAcquireDnode(pMnode, statusReq.dnodeId);
    if (pDnode == NULL) {
      int32_t err = terrno;
      pDnode = mndAcquireDnodeByEp(pMnode, statusReq.dnodeEp);
      if (pDnode != NULL) {
        pDnode->offlineReason = DND_REASON_DNODE_ID_NOT_MATCH;
        terrno = err;
        goto _OVER;
      }

      mWarn("dnode:%d, %s not exist, code:0x%x", statusReq.dnodeId, statusReq.dnodeEp, err);
      if (err == TSDB_CODE_MND_DNODE_NOT_EXIST) {
        terrno = err;
        goto _OVER;
      } else {
        pDnode = mndAcquireDnodeAllStatusByEp(pMnode, statusReq.dnodeEp);
        if (pDnode == NULL) goto _OVER;
      }
    }
  }

  pMnode->ipWhiteVer = mndGetIpWhiteListVersion(pMnode);
  pMnode->timeWhiteVer = mndGetTimeWhiteListVersion(pMnode);

  int64_t analVer = sdbGetTableVer(pMnode->pSdb, SDB_ANODE);
  int64_t dnodeVer = sdbGetTableVer(pMnode->pSdb, SDB_DNODE) + sdbGetTableVer(pMnode->pSdb, SDB_MNODE);
  int64_t curMs = taosGetTimestampMs();
  bool    online = mndIsDnodeOnline(pDnode, curMs);
  bool    dnodeChanged = (statusReq.dnodeVer == 0) || (statusReq.dnodeVer != dnodeVer);
  bool    reboot = (pDnode->rebootTime != statusReq.rebootTime);
  bool    supportVnodesChanged = pDnode->numOfSupportVnodes != statusReq.numOfSupportVnodes;
  bool    encryptKeyChanged = pDnode->encryptionKeyChksum != statusReq.clusterCfg.encryptionKeyChksum;
  bool    enableWhiteListChanged = statusReq.clusterCfg.enableWhiteList != (tsEnableWhiteList ? 1 : 0);
  bool    analVerChanged = (analVer != statusReq.analVer);
  bool    auditDBChanged = false;
  char    auditDB[TSDB_DB_FNAME_LEN] = {0};
<<<<<<< HEAD
  bool    auditTokenChanged = false;
  char    auditToken[TSDB_TOKEN_LEN] = {0};

  SDbObj *pDb = mndAcquireAuditDb(pMnode);
  if (pDb != NULL) {
    tstrncpy(auditDB, pDb->name, TSDB_DB_FNAME_LEN);
    mndReleaseDb(pMnode, pDb);
  }
  if (strncmp(statusReq.auditDB, auditDB, TSDB_DB_FNAME_LEN) != 0) auditDBChanged = true;
=======
  if (tsAuditUseToken) {
    SDbObj *pDb = mndAcquireAuditDb(pMnode);
    if (pDb != NULL) {
      SName name = {0};
      if (tNameFromString(&name, pDb->name, T_NAME_ACCT | T_NAME_DB) < 0)
        mError("db:%s, failed to parse db name", pDb->name);
      tstrncpy(auditDB, name.dbname, TSDB_DB_FNAME_LEN);
      mndReleaseDb(pMnode, pDb);
    }

    char    auditUser[TSDB_USER_LEN] = {0};
    int32_t ret = 0;
    if ((ret = mndGetAuditUser(pMnode, auditUser)) != 0) {
      mError("dnode:%d, failed to get audit user since %s", pDnode->id, tstrerror(ret));
    }

    if (strncmp(statusReq.auditDB, auditDB, TSDB_DB_FNAME_LEN) != 0) auditDBChanged = true;
  }
>>>>>>> d3d5798c

  // TODO dmchen get audit user
  int32_t ret = 0;
  if ((ret = mndGetUserActiveToken("audit", auditToken)) != 0) {
    mError("dnode:%d, failed to get audit user active token, token:%s, since %s", pDnode->id, auditToken,
           tstrerror(ret));
  } else {
    mInfo("dnode:%d, get audit user active token:%s", pDnode->id, auditToken);
    if (strncmp(statusReq.auditToken, auditToken, TSDB_TOKEN_LEN) != 0) auditTokenChanged = true;
  }

  bool needCheck = !online || dnodeChanged || reboot || supportVnodesChanged || analVerChanged ||
                   pMnode->ipWhiteVer != statusReq.ipWhiteVer || pMnode->timeWhiteVer != statusReq.timeWhiteVer ||
                   encryptKeyChanged || enableWhiteListChanged || auditDBChanged || auditTokenChanged;
  const STraceId *trace = &pReq->info.traceId;
  char            timestamp[TD_TIME_STR_LEN] = {0};
  if (mDebugFlag & DEBUG_TRACE) (void)formatTimestampLocal(timestamp, statusReq.timestamp, TSDB_TIME_PRECISION_MILLI);
  mGTrace(
      "dnode:%d, status received, accessTimes:%d check:%d online:%d reboot:%d changed:%d statusSeq:%d "
      "timestamp:%s",
      pDnode->id, pDnode->accessTimes, needCheck, online, reboot, dnodeChanged, statusReq.statusSeq, timestamp);

  if (reboot) {
    tsGrantHBInterval = GRANT_HEART_BEAT_MIN;
  }

  int64_t delta = curMs / 1000 - statusReq.timestamp / 1000;
  if (labs(delta) >= tsTimestampDeltaLimit) {
    terrno = TSDB_CODE_TIME_UNSYNCED;
    code = terrno;

    pDnode->offlineReason = DND_REASON_TIME_UNSYNC;
    mError("dnode:%d, not sync with cluster:%"PRId64" since %s, limit %"PRId64"s", statusReq.dnodeId, pMnode->clusterId,
           tstrerror(code), tsTimestampDeltaLimit);
    goto _OVER;
  }
  for (int32_t v = 0; v < taosArrayGetSize(statusReq.pVloads); ++v) {
    SVnodeLoad *pVload = taosArrayGet(statusReq.pVloads, v);

    SVgObj *pVgroup = mndAcquireVgroup(pMnode, pVload->vgId);
    if (pVgroup != NULL) {
      if (pVload->syncState == TAOS_SYNC_STATE_LEADER || pVload->syncState == TAOS_SYNC_STATE_ASSIGNED_LEADER) {
        pVgroup->cacheUsage = pVload->cacheUsage;
        pVgroup->numOfCachedTables = pVload->numOfCachedTables;
        pVgroup->numOfTables = pVload->numOfTables;
        pVgroup->numOfTimeSeries = pVload->numOfTimeSeries;
        pVgroup->totalStorage = pVload->totalStorage;
        pVgroup->compStorage = pVload->compStorage;
        pVgroup->pointsWritten = pVload->pointsWritten;
      }
      bool stateChanged = false;
      for (int32_t vg = 0; vg < pVgroup->replica; ++vg) {
        SVnodeGid *pGid = &pVgroup->vnodeGid[vg];
        if (pGid->dnodeId == statusReq.dnodeId) {
          if (pVload->startTimeMs == 0) {
            pVload->startTimeMs = statusReq.rebootTime;
          }
          if (pVload->roleTimeMs == 0) {
            pVload->roleTimeMs = statusReq.rebootTime;
          }
          stateChanged = mndUpdateVnodeState(pVgroup->vgId, pGid, pVload);
          break;
        }
      }
      if (stateChanged) {
        SDbObj *pDb = mndAcquireDb(pMnode, pVgroup->dbName);
        if (pDb != NULL && pDb->stateTs != curMs) {
          mInfo("db:%s, stateTs changed by status msg, old stateTs:%" PRId64 " new stateTs:%" PRId64, pDb->name,
                pDb->stateTs, curMs);
          pDb->stateTs = curMs;
        }
        mndReleaseDb(pMnode, pDb);
      }
    }

    mndReleaseVgroup(pMnode, pVgroup);
  }

  SMnodeObj *pObj = mndAcquireMnode(pMnode, pDnode->id);
  if (pObj != NULL) {
    if (statusReq.mload.roleTimeMs == 0) {
      statusReq.mload.roleTimeMs = statusReq.rebootTime;
    }
    (void)mndUpdateMnodeState(pObj, &statusReq.mload);
    mndReleaseMnode(pMnode, pObj);
  }

  SQnodeObj *pQnode = mndAcquireQnode(pMnode, statusReq.qload.dnodeId);
  if (pQnode != NULL) {
    pQnode->load = statusReq.qload;
    mndReleaseQnode(pMnode, pQnode);
  }

  if (needCheck) {
    if (statusReq.sver != tsVersion) {
      if (pDnode != NULL) {
        pDnode->offlineReason = DND_REASON_VERSION_NOT_MATCH;
      }
      mError("dnode:%d, status msg version:%d not match cluster:%d", statusReq.dnodeId, statusReq.sver, tsVersion);
      terrno = TSDB_CODE_VERSION_NOT_COMPATIBLE;
      goto _OVER;
    }

    if (statusReq.dnodeId == 0) {
      mInfo("dnode:%d, %s first access, clusterId:%" PRId64, pDnode->id, pDnode->ep, pMnode->clusterId);
    } else {
      if (statusReq.clusterId != pMnode->clusterId) {
        if (pDnode != NULL) {
          pDnode->offlineReason = DND_REASON_CLUSTER_ID_NOT_MATCH;
        }
        mError("dnode:%d, clusterId %" PRId64 " not match exist %" PRId64, pDnode->id, statusReq.clusterId,
               pMnode->clusterId);
        terrno = TSDB_CODE_MND_INVALID_CLUSTER_ID;
        goto _OVER;
      }
    }

    // Verify whether the cluster parameters are consistent when status change from offline to ready
    pDnode->offlineReason = mndCheckClusterCfgPara(pMnode, pDnode, &statusReq.clusterCfg);
    if (pDnode->offlineReason != 0) {
      mError("dnode:%d, cluster cfg inconsistent since:%s", pDnode->id, offlineReason[pDnode->offlineReason]);
      if (terrno == 0) terrno = TSDB_CODE_MND_INVALID_CLUSTER_CFG;
      goto _OVER;
    }

    if (!online) {
      mInfo("dnode:%d, from offline to online, memory avail:%" PRId64 " total:%" PRId64 " cores:%.2f", pDnode->id,
            statusReq.memAvail, statusReq.memTotal, statusReq.numOfCores);
    } else {
      mInfo("dnode:%d, send dnode epset, online:%d dnodeVer:%" PRId64 ":%" PRId64 " reboot:%d", pDnode->id, online,
            statusReq.dnodeVer, dnodeVer, reboot);
    }

    pDnode->rebootTime = statusReq.rebootTime;
    pDnode->numOfCores = statusReq.numOfCores;
    pDnode->numOfSupportVnodes = statusReq.numOfSupportVnodes;
    pDnode->numOfDiskCfg = statusReq.numOfDiskCfg;
    pDnode->memAvail = statusReq.memAvail;
    pDnode->memTotal = statusReq.memTotal;
    pDnode->encryptionKeyStat = statusReq.clusterCfg.encryptionKeyStat;
    pDnode->encryptionKeyChksum = statusReq.clusterCfg.encryptionKeyChksum;
    if (memcmp(pDnode->machineId, statusReq.machineId, TSDB_MACHINE_ID_LEN) != 0) {
      tstrncpy(pDnode->machineId, statusReq.machineId, TSDB_MACHINE_ID_LEN + 1);
      if ((terrno = mndUpdateDnodeObj(pMnode, pDnode)) != 0) {
        goto _OVER;
      }
    }

    SStatusRsp statusRsp = {0};
    statusRsp.statusSeq++;
    statusRsp.analVer = analVer;
    statusRsp.dnodeVer = dnodeVer;
    statusRsp.dnodeCfg.dnodeId = pDnode->id;
    statusRsp.dnodeCfg.clusterId = pMnode->clusterId;
    statusRsp.pDnodeEps = taosArrayInit(mndGetDnodeSize(pMnode), sizeof(SDnodeEp));
    if (statusRsp.pDnodeEps == NULL) {
      terrno = TSDB_CODE_OUT_OF_MEMORY;
      goto _OVER;
    }

    mndGetDnodeEps(pMnode, statusRsp.pDnodeEps);
    statusRsp.ipWhiteVer = pMnode->ipWhiteVer;
    statusRsp.timeWhiteVer = pMnode->timeWhiteVer;

    if (auditDB[0] != '\0') {
      mInfo("dnode:%d, set audit db %s in process status rsp", statusReq.dnodeId, auditDB);
      tstrncpy(statusRsp.auditDB, auditDB, TSDB_DB_FNAME_LEN);
    }
    if (auditToken[0] != '\0') {
      mInfo("dnode:%d, set audit token %s in process status rsp", statusReq.dnodeId, auditToken);
      tstrncpy(statusRsp.auditToken, auditToken, TSDB_TOKEN_LEN);
    }

    int32_t contLen = tSerializeSStatusRsp(NULL, 0, &statusRsp);
    void   *pHead = rpcMallocCont(contLen);
    contLen = tSerializeSStatusRsp(pHead, contLen, &statusRsp);
    taosArrayDestroy(statusRsp.pDnodeEps);
    if (contLen < 0) {
      code = contLen;
      goto _OVER;
    }

    pReq->info.rspLen = contLen;
    pReq->info.rsp = pHead;
  }

  pDnode->accessTimes++;
  pDnode->lastAccessTime = curMs;
  if ((DND_REASON_ONLINE != pDnode->offlineReason) && (online || mndIsDnodeOnline(pDnode, curMs))) {
    pDnode->offlineReason = DND_REASON_ONLINE;
  }
  code = 0;

_OVER:
  mndReleaseDnode(pMnode, pDnode);
  taosArrayDestroy(statusReq.pVloads);
  if (code != 0) {
    mError("dnode:%d, failed to process status req since %s", statusReq.dnodeId, tstrerror(code));
    return code;
  }

  return mndUpdClusterInfo(pReq);
}

static int32_t mndProcessNotifyReq(SRpcMsg *pReq) {
  SMnode    *pMnode = pReq->info.node;
  SNotifyReq notifyReq = {0};
  int32_t    code = 0;

  if ((code = tDeserializeSNotifyReq(pReq->pCont, pReq->contLen, &notifyReq)) != 0) {
    terrno = code;
    goto _OVER;
  }

  int64_t clusterid = mndGetClusterId(pMnode);
  if (notifyReq.clusterId != 0 && notifyReq.clusterId != clusterid) {
    code = TSDB_CODE_MND_DNODE_DIFF_CLUSTER;
    mWarn("dnode:%d, its clusterid:%" PRId64 " differ from current cluster:%" PRId64 " since %s", notifyReq.dnodeId,
          notifyReq.clusterId, clusterid, tstrerror(code));
    goto _OVER;
  }

  int32_t nVgroup = taosArrayGetSize(notifyReq.pVloads);
  for (int32_t v = 0; v < nVgroup; ++v) {
    SVnodeLoadLite *pVload = taosArrayGet(notifyReq.pVloads, v);

    SVgObj *pVgroup = mndAcquireVgroup(pMnode, pVload->vgId);
    if (pVgroup != NULL) {
      pVgroup->numOfTimeSeries = pVload->nTimeSeries;
      mndReleaseVgroup(pMnode, pVgroup);
    }
  }
  code = mndUpdClusterInfo(pReq);
_OVER:
  tFreeSNotifyReq(&notifyReq);
  return code;
}

static int32_t mndCreateDnode(SMnode *pMnode, SRpcMsg *pReq, SCreateDnodeReq *pCreate) {
  int32_t  code = -1;
  SSdbRaw *pRaw = NULL;
  STrans  *pTrans = NULL;

  SDnodeObj dnodeObj = {0};
  dnodeObj.id = sdbGetMaxId(pMnode->pSdb, SDB_DNODE);
  dnodeObj.createdTime = taosGetTimestampMs();
  dnodeObj.updateTime = dnodeObj.createdTime;
  dnodeObj.port = pCreate->port;
  tstrncpy(dnodeObj.fqdn, pCreate->fqdn, TSDB_FQDN_LEN);
  (void)snprintf(dnodeObj.ep, TSDB_EP_LEN - 1, "%s:%u", pCreate->fqdn, pCreate->port);

  pTrans = mndTransCreate(pMnode, TRN_POLICY_ROLLBACK, TRN_CONFLICT_GLOBAL, pReq, "create-dnode");
  if (pTrans == NULL) {
    code = TSDB_CODE_MND_RETURN_VALUE_NULL;
    if (terrno != 0) code = terrno;
    goto _OVER;
  }
  mInfo("trans:%d, used to create dnode:%s", pTrans->id, dnodeObj.ep);
  TAOS_CHECK_GOTO(mndTransCheckConflict(pMnode, pTrans), NULL, _OVER);

  pRaw = mndDnodeActionEncode(&dnodeObj);
  if (pRaw == NULL) {
    code = TSDB_CODE_MND_RETURN_VALUE_NULL;
    if (terrno != 0) code = terrno;
    goto _OVER;
  }
  TAOS_CHECK_GOTO(mndTransAppendCommitlog(pTrans, pRaw), NULL, _OVER);
  TAOS_CHECK_GOTO(sdbSetRawStatus(pRaw, SDB_STATUS_READY), NULL, _OVER);
  pRaw = NULL;

  TAOS_CHECK_GOTO(mndTransPrepare(pMnode, pTrans), NULL, _OVER);
  code = 0;

_OVER:
  mndTransDrop(pTrans);
  sdbFreeRaw(pRaw);
  return code;
}

static int32_t mndProcessDnodeListReq(SRpcMsg *pReq) {
  SMnode       *pMnode = pReq->info.node;
  SSdb         *pSdb = pMnode->pSdb;
  SDnodeObj    *pObj = NULL;
  void         *pIter = NULL;
  SDnodeListRsp rsp = {0};
  int32_t       code = -1;

  rsp.dnodeList = taosArrayInit(5, sizeof(SDNodeAddr));
  if (NULL == rsp.dnodeList) {
    mError("failed to alloc epSet while process dnode list req");
    code = terrno;
    goto _OVER;
  }

  while (1) {
    pIter = sdbFetch(pSdb, SDB_DNODE, pIter, (void **)&pObj);
    if (pIter == NULL) break;

    SDNodeAddr dnodeAddr = {0};
    dnodeAddr.nodeId = pObj->id;
    dnodeAddr.epSet.numOfEps = 1;
    tstrncpy(dnodeAddr.epSet.eps[0].fqdn, pObj->fqdn, TSDB_FQDN_LEN);
    dnodeAddr.epSet.eps[0].port = pObj->port;

    if (taosArrayPush(rsp.dnodeList, &dnodeAddr) == NULL) {
      if (terrno != 0) code = terrno;
      sdbRelease(pSdb, pObj);
      sdbCancelFetch(pSdb, pIter);
      goto _OVER;
    }

    sdbRelease(pSdb, pObj);
  }

  int32_t rspLen = tSerializeSDnodeListRsp(NULL, 0, &rsp);
  void   *pRsp = rpcMallocCont(rspLen);
  if (pRsp == NULL) {
    code = terrno;
    goto _OVER;
  }

  if ((rspLen = tSerializeSDnodeListRsp(pRsp, rspLen, &rsp)) <= 0) {
    code = rspLen;
    goto _OVER;
  }

  pReq->info.rspLen = rspLen;
  pReq->info.rsp = pRsp;
  code = 0;

_OVER:

  if (code != 0) {
    mError("failed to get dnode list since %s", tstrerror(code));
  }

  tFreeSDnodeListRsp(&rsp);

  TAOS_RETURN(code);
}

void getSlowLogScopeString(int32_t scope, char *result) {
  if (scope == SLOW_LOG_TYPE_NULL) {
    (void)strncat(result, "NONE", 64);
    return;
  }
  while (scope > 0) {
    if (scope & SLOW_LOG_TYPE_QUERY) {
      (void)strncat(result, "QUERY", 64);
      scope &= ~SLOW_LOG_TYPE_QUERY;
    } else if (scope & SLOW_LOG_TYPE_INSERT) {
      (void)strncat(result, "INSERT", 64);
      scope &= ~SLOW_LOG_TYPE_INSERT;
    } else if (scope & SLOW_LOG_TYPE_OTHERS) {
      (void)strncat(result, "OTHERS", 64);
      scope &= ~SLOW_LOG_TYPE_OTHERS;
    } else {
      (void)printf("invalid slow log scope:%d", scope);
      return;
    }

    if (scope > 0) {
      (void)strncat(result, "|", 64);
    }
  }
}

static int32_t mndProcessCreateDnodeReq(SRpcMsg *pReq) {
  SMnode         *pMnode = pReq->info.node;
  int32_t         code = -1;
  SDnodeObj      *pDnode = NULL;
  SCreateDnodeReq createReq = {0};
  int32_t         lino = 0;
  int64_t         tss = taosGetTimestampMs();

  if ((code = grantCheck(TSDB_GRANT_DNODE)) != 0 || (code = grantCheck(TSDB_GRANT_CPU_CORES)) != 0) {
    goto _OVER;
  }

  code = tDeserializeSCreateDnodeReq(pReq->pCont, pReq->contLen, &createReq);
  TAOS_CHECK_GOTO(code, &lino, _OVER);

  mInfo("dnode:%s:%d, start to create", createReq.fqdn, createReq.port);
  code = mndCheckOperPrivilege(pMnode, RPC_MSG_USER(pReq), RPC_MSG_TOKEN(pReq), MND_OPER_CREATE_DNODE);
  TAOS_CHECK_GOTO(code, &lino, _OVER);

  if (createReq.fqdn[0] == 0 || createReq.port <= 0 || createReq.port > UINT16_MAX) {
    code = TSDB_CODE_MND_INVALID_DNODE_EP;
    goto _OVER;
  }
  // code = taosValidFqdn(tsEnableIpv6, createReq.fqdn);
  // if (code != 0) {
  //   mError("ipv6 flag %d, the local FQDN %s does not resolve to the ip address since %s", tsEnableIpv6, tsLocalFqdn,
  //          tstrerror(code));
  //   goto _OVER;
  // }

  char ep[TSDB_EP_LEN];
  (void)snprintf(ep, TSDB_EP_LEN, "%s:%d", createReq.fqdn, createReq.port);
  pDnode = mndAcquireDnodeByEp(pMnode, ep);
  if (pDnode != NULL) {
    code = TSDB_CODE_MND_DNODE_ALREADY_EXIST;
    goto _OVER;
  }

  code = mndCreateDnode(pMnode, pReq, &createReq);
  if (code == 0) {
    code = TSDB_CODE_ACTION_IN_PROGRESS;
    tsGrantHBInterval = 5;
  }

  if (tsAuditLevel >= AUDIT_LEVEL_SYSTEM) {
    char obj[200] = {0};
    (void)tsnprintf(obj, sizeof(obj), "%s:%d", createReq.fqdn, createReq.port);

    int64_t tse = taosGetTimestampMs();
    double  duration = (double)(tse - tss);
    duration = duration / 1000;
    auditRecord(pReq, pMnode->clusterId, "createDnode", "", obj, createReq.sql, createReq.sqlLen, duration, 0);
  }

_OVER:
  if (code != 0 && code != TSDB_CODE_ACTION_IN_PROGRESS) {
    mError("dnode:%s:%d, failed to create since %s", createReq.fqdn, createReq.port, tstrerror(code));
  }

  mndReleaseDnode(pMnode, pDnode);
  tFreeSCreateDnodeReq(&createReq);
  TAOS_RETURN(code);
}

extern int32_t mndProcessRestoreDnodeReqImpl(SRpcMsg *pReq);

int32_t mndProcessRestoreDnodeReq(SRpcMsg *pReq) { return mndProcessRestoreDnodeReqImpl(pReq); }

#ifndef TD_ENTERPRISE
int32_t mndProcessRestoreDnodeReqImpl(SRpcMsg *pReq) { return 0; }
#endif

static int32_t mndDropDnode(SMnode *pMnode, SRpcMsg *pReq, SDnodeObj *pDnode, SMnodeObj *pMObj, SQnodeObj *pQObj,
                            SSnodeObj *pSObj, SBnodeObj *pBObj, int32_t numOfVnodes, bool force, bool unsafe) {
  int32_t  code = -1;
  SSdbRaw *pRaw = NULL;
  STrans  *pTrans = NULL;
  int32_t  lino = 0;

  pTrans = mndTransCreate(pMnode, TRN_POLICY_RETRY, TRN_CONFLICT_GLOBAL, pReq, "drop-dnode");
  if (pTrans == NULL) {
    code = TSDB_CODE_MND_RETURN_VALUE_NULL;
    if (terrno != 0) code = terrno;
    goto _OVER;
  }
  mndTransSetGroupParallel(pTrans);
  mInfo("trans:%d, used to drop dnode:%d, force:%d", pTrans->id, pDnode->id, force);
  TAOS_CHECK_GOTO(mndTransCheckConflict(pMnode, pTrans), &lino, _OVER);

  pRaw = mndDnodeActionEncode(pDnode);
  if (pRaw == NULL) {
    code = TSDB_CODE_MND_RETURN_VALUE_NULL;
    if (terrno != 0) code = terrno;
    goto _OVER;
  }
  TAOS_CHECK_GOTO(mndTransAppendGroupRedolog(pTrans, pRaw, -1), &lino, _OVER);
  TAOS_CHECK_GOTO(sdbSetRawStatus(pRaw, SDB_STATUS_DROPPING), &lino, _OVER);
  pRaw = NULL;

  pRaw = mndDnodeActionEncode(pDnode);
  if (pRaw == NULL) {
    code = TSDB_CODE_MND_RETURN_VALUE_NULL;
    if (terrno != 0) code = terrno;
    goto _OVER;
  }
  TAOS_CHECK_GOTO(mndTransAppendCommitlog(pTrans, pRaw), &lino, _OVER);
  TAOS_CHECK_GOTO(sdbSetRawStatus(pRaw, SDB_STATUS_DROPPED), &lino, _OVER);
  pRaw = NULL;

  if (pSObj != NULL) {
    mInfo("trans:%d, snode on dnode:%d will be dropped", pTrans->id, pDnode->id);
    TAOS_CHECK_GOTO(mndDropSnodeImpl(pMnode, pReq, pSObj, pTrans, force), &lino, _OVER);
  }

  if (pMObj != NULL) {
    mInfo("trans:%d, mnode on dnode:%d will be dropped", pTrans->id, pDnode->id);
    TAOS_CHECK_GOTO(mndSetDropMnodeInfoToTrans(pMnode, pTrans, pMObj, force), &lino, _OVER);
  }

  if (pQObj != NULL) {
    mInfo("trans:%d, qnode on dnode:%d will be dropped", pTrans->id, pDnode->id);
    TAOS_CHECK_GOTO(mndSetDropQnodeInfoToTrans(pMnode, pTrans, pQObj, force), &lino, _OVER);
  }

  if (pBObj != NULL) {
    mInfo("trans:%d, bnode on dnode:%d will be dropped", pTrans->id, pDnode->id);
    TAOS_CHECK_GOTO(mndSetDropBnodeInfoToTrans(pMnode, pTrans, pBObj, force), &lino, _OVER);
  }

  if (numOfVnodes > 0) {
    mInfo("trans:%d, %d vnodes on dnode:%d will be dropped", pTrans->id, numOfVnodes, pDnode->id);
    TAOS_CHECK_GOTO(mndSetMoveVgroupsInfoToTrans(pMnode, pTrans, pDnode->id, force, unsafe), &lino, _OVER);
  }

  TAOS_CHECK_GOTO(mndTransPrepare(pMnode, pTrans), &lino, _OVER);

  code = 0;

_OVER:
  if (code != 0) mError("dnode:%d, failed to drop dnode at line:%d since %s", pDnode->id, lino, tstrerror(code));
  mndTransDrop(pTrans);
  sdbFreeRaw(pRaw);
  TAOS_RETURN(code);
}

static bool mndIsEmptyDnode(SMnode *pMnode, int32_t dnodeId) {
  bool       isEmpty = false;
  SMnodeObj *pMObj = NULL;
  SQnodeObj *pQObj = NULL;
  SSnodeObj *pSObj = NULL;

  pQObj = mndAcquireQnode(pMnode, dnodeId);
  if (pQObj) goto _OVER;

  pSObj = mndAcquireSnode(pMnode, dnodeId);
  if (pSObj) goto _OVER;

  pMObj = mndAcquireMnode(pMnode, dnodeId);
  if (pMObj) goto _OVER;

  int32_t numOfVnodes = mndGetVnodesNum(pMnode, dnodeId);
  if (numOfVnodes > 0) goto _OVER;

  isEmpty = true;
_OVER:
  mndReleaseMnode(pMnode, pMObj);
  mndReleaseQnode(pMnode, pQObj);
  mndReleaseSnode(pMnode, pSObj);
  return isEmpty;
}

static int32_t mndProcessDropDnodeReq(SRpcMsg *pReq) {
  SMnode       *pMnode = pReq->info.node;
  int32_t       code = -1;
  SDnodeObj    *pDnode = NULL;
  SMnodeObj    *pMObj = NULL;
  SQnodeObj    *pQObj = NULL;
  SSnodeObj    *pSObj = NULL;
  SBnodeObj    *pBObj = NULL;
  SDropDnodeReq dropReq = {0};
  int64_t       tss = taosGetTimestampMs();

  TAOS_CHECK_GOTO(tDeserializeSDropDnodeReq(pReq->pCont, pReq->contLen, &dropReq), NULL, _OVER);

  mInfo("dnode:%d, start to drop, ep:%s:%d, force:%s, unsafe:%s", dropReq.dnodeId, dropReq.fqdn, dropReq.port,
        dropReq.force ? "true" : "false", dropReq.unsafe ? "true" : "false");
  TAOS_CHECK_GOTO(mndCheckOperPrivilege(pMnode, RPC_MSG_USER(pReq), RPC_MSG_TOKEN(pReq), MND_OPER_DROP_MNODE), NULL, _OVER);

  bool force = dropReq.force;
  if (dropReq.unsafe) {
    force = true;
  }

  pDnode = mndAcquireDnode(pMnode, dropReq.dnodeId);
  if (pDnode == NULL) {
    int32_t err = terrno;
    char    ep[TSDB_EP_LEN + 1] = {0};
    (void)snprintf(ep, sizeof(ep), dropReq.fqdn, dropReq.port);
    pDnode = mndAcquireDnodeByEp(pMnode, ep);
    if (pDnode == NULL) {
      code = err;
      goto _OVER;
    }
  }

  pQObj = mndAcquireQnode(pMnode, dropReq.dnodeId);
  pSObj = mndAcquireSnode(pMnode, dropReq.dnodeId);
  pBObj = mndAcquireBnode(pMnode, dropReq.dnodeId);
  pMObj = mndAcquireMnode(pMnode, dropReq.dnodeId);
  if (pMObj != NULL) {
    if (sdbGetSize(pMnode->pSdb, SDB_MNODE) <= 1) {
      code = TSDB_CODE_MND_TOO_FEW_MNODES;
      goto _OVER;
    }
    if (pMnode->selfDnodeId == dropReq.dnodeId) {
      code = TSDB_CODE_MND_CANT_DROP_LEADER;
      goto _OVER;
    }
  }

#ifdef USE_MOUNT
  if (mndHasMountOnDnode(pMnode, dropReq.dnodeId) && !force) {
    code = TSDB_CODE_MND_MOUNT_NOT_EMPTY;
    mError("dnode:%d, failed to drop since %s", dropReq.dnodeId, tstrerror(code));
    goto _OVER;
  }
#endif

  int32_t numOfVnodes = mndGetVnodesNum(pMnode, pDnode->id);
  bool    isonline = mndIsDnodeOnline(pDnode, taosGetTimestampMs());

  if (isonline && force) {
    code = TSDB_CODE_DNODE_ONLY_USE_WHEN_OFFLINE;
    mError("dnode:%d, failed to drop since %s, vnodes:%d mnode:%d qnode:%d snode:%d bnode:%d", pDnode->id,
           tstrerror(code), numOfVnodes, pMObj != NULL, pQObj != NULL, pSObj != NULL, pBObj != NULL);
    goto _OVER;
  }

  mError("vnode num:%d", numOfVnodes);

  bool    vnodeOffline = false;
  void   *pIter = NULL;
  int32_t vgId = -1;
  while (1) {
    SVgObj *pVgroup = NULL;
    pIter = sdbFetch(pMnode->pSdb, SDB_VGROUP, pIter, (void **)&pVgroup);
    if (pIter == NULL) break;

    for (int32_t i = 0; i < pVgroup->replica; ++i) {
      mError("vnode dnodeId:%d state:%d", pVgroup->vnodeGid[i].dnodeId, pVgroup->vnodeGid[i].syncState);
      if (pVgroup->vnodeGid[i].dnodeId == pDnode->id) {
        if (pVgroup->vnodeGid[i].syncState == TAOS_SYNC_STATE_OFFLINE) {
          vgId = pVgroup->vgId;
          vnodeOffline = true;
          break;
        }
      }
    }

    sdbRelease(pMnode->pSdb, pVgroup);

    if (vnodeOffline) {
      sdbCancelFetch(pMnode->pSdb, pIter);
      break;
    }
  }

  if (vnodeOffline && !force) {
    code = TSDB_CODE_VND_VNODE_OFFLINE;
    mError("dnode:%d, failed to drop since vgId:%d is offline, vnodes:%d mnode:%d qnode:%d snode:%d", pDnode->id, vgId,
           numOfVnodes, pMObj != NULL, pQObj != NULL, pSObj != NULL);
    goto _OVER;
  }

  if (!isonline && !force) {
    code = TSDB_CODE_DNODE_OFFLINE;
    mError("dnode:%d, failed to drop since dnode is offline, vnodes:%d mnode:%d qnode:%d snode:%d", pDnode->id,
           numOfVnodes, pMObj != NULL, pQObj != NULL, pSObj != NULL);
    goto _OVER;
  }

  code = mndDropDnode(pMnode, pReq, pDnode, pMObj, pQObj, pSObj, pBObj, numOfVnodes, force, dropReq.unsafe);
  if (code == 0) code = TSDB_CODE_ACTION_IN_PROGRESS;

  if (tsAuditLevel >= AUDIT_LEVEL_SYSTEM) {
    char obj1[30] = {0};
    (void)tsnprintf(obj1, sizeof(obj1), "%d", dropReq.dnodeId);

    int64_t tse = taosGetTimestampMs();
    double  duration = (double)(tse - tss);
    duration = duration / 1000;
    auditRecord(pReq, pMnode->clusterId, "dropDnode", "", obj1, dropReq.sql, dropReq.sqlLen, duration, 0);
  }

_OVER:
  if (code != 0 && code != TSDB_CODE_ACTION_IN_PROGRESS) {
    mError("dnode:%d, failed to drop since %s", dropReq.dnodeId, tstrerror(code));
  }

  mndReleaseDnode(pMnode, pDnode);
  mndReleaseMnode(pMnode, pMObj);
  mndReleaseQnode(pMnode, pQObj);
  mndReleaseBnode(pMnode, pBObj);
  mndReleaseSnode(pMnode, pSObj);
  tFreeSDropDnodeReq(&dropReq);
  TAOS_RETURN(code);
}

static int32_t mndProcessCreateEncryptKeyReqImpl(SRpcMsg *pReq, int32_t dnodeId, SDCfgDnodeReq *pDcfgReq) {
  int32_t code = 0;
  SMnode *pMnode = pReq->info.node;
  SSdb   *pSdb = pMnode->pSdb;
  void   *pIter = NULL;
  int8_t  encrypting = 0;

  const STraceId *trace = &pReq->info.traceId;

  int32_t klen = strlen(pDcfgReq->value);
  if (klen > ENCRYPT_KEY_LEN || klen < ENCRYPT_KEY_LEN_MIN) {
    code = TSDB_CODE_DNODE_INVALID_ENCRYPT_KLEN;
    mGError("msg:%p, failed to create encrypt_key since invalid key length:%d, valid range:[%d, %d]", pReq, klen,
            ENCRYPT_KEY_LEN_MIN, ENCRYPT_KEY_LEN);
    goto _exit;
  }

  if (0 != (encrypting = atomic_val_compare_exchange_8(&pMnode->encryptMgmt.encrypting, 0, 1))) {
    code = TSDB_CODE_QRY_DUPLICATED_OPERATION;
    mGWarn("msg:%p, failed to create encrypt key since %s, encrypting:%" PRIi8, pReq, tstrerror(code), encrypting);
    goto _exit;
  }

  if (tsEncryptionKeyStat == ENCRYPT_KEY_STAT_SET || tsEncryptionKeyStat == ENCRYPT_KEY_STAT_LOADED) {
    atomic_store_8(&pMnode->encryptMgmt.encrypting, 0);
    code = TSDB_CODE_QRY_DUPLICATED_OPERATION;
    mGWarn("msg:%p, failed to create encrypt key since %s, stat:%" PRIi8 ", checksum:%u", pReq, tstrerror(code),
           tsEncryptionKeyStat, tsEncryptionKeyChksum);
    goto _exit;
  }

  atomic_store_16(&pMnode->encryptMgmt.nEncrypt, 0);
  atomic_store_16(&pMnode->encryptMgmt.nSuccess, 0);
  atomic_store_16(&pMnode->encryptMgmt.nFailed, 0);

  while (1) {
    SDnodeObj *pDnode = NULL;
    pIter = sdbFetch(pSdb, SDB_DNODE, pIter, (void **)&pDnode);
    if (pIter == NULL) break;
    if (pDnode->offlineReason != DND_REASON_ONLINE) {
      mGWarn("msg:%p, don't send create encrypt_key req since dnode:%d in offline state:%s", pReq, pDnode->id,
             offlineReason[pDnode->offlineReason]);
      sdbRelease(pSdb, pDnode);
      continue;
    }

    if (dnodeId == -1 || pDnode->id == dnodeId || dnodeId == 0) {
      SEpSet  epSet = mndGetDnodeEpset(pDnode);
      int32_t bufLen = tSerializeSDCfgDnodeReq(NULL, 0, pDcfgReq);
      void   *pBuf = rpcMallocCont(bufLen);

      if (pBuf != NULL) {
        if ((bufLen = tSerializeSDCfgDnodeReq(pBuf, bufLen, pDcfgReq)) <= 0) {
          code = bufLen;
          sdbRelease(pSdb, pDnode);
          goto _exit;
        }
        SRpcMsg rpcMsg = {.msgType = TDMT_DND_CREATE_ENCRYPT_KEY, .pCont = pBuf, .contLen = bufLen};
        if (0 == tmsgSendReq(&epSet, &rpcMsg)) {
          (void)atomic_add_fetch_16(&pMnode->encryptMgmt.nEncrypt, 1);
        }
      }
    }

    sdbRelease(pSdb, pDnode);
  }

  if (atomic_load_16(&pMnode->encryptMgmt.nEncrypt) <= 0) {
    atomic_store_8(&pMnode->encryptMgmt.encrypting, 0);
  }

_exit:
  if (code != 0) {
    if (terrno == 0) terrno = code;
  }
  return code;
}

static int32_t mndProcessCreateEncryptKeyReq(SRpcMsg *pReq) {
  int32_t code = 0;

#if defined(TD_ENTERPRISE) || defined(TD_ASTRA_TODO)
  SMnode       *pMnode = pReq->info.node;
  SMCfgDnodeReq cfgReq = {0};
  TAOS_CHECK_RETURN(tDeserializeSMCfgDnodeReq(pReq->pCont, pReq->contLen, &cfgReq));

  if ((code = mndCheckOperPrivilege(pMnode, RPC_MSG_USER(pReq), RPC_MSG_TOKEN(pReq), MND_OPER_CONFIG_DNODE)) != 0) {
    tFreeSMCfgDnodeReq(&cfgReq);
    TAOS_RETURN(code);
  }
  const STraceId *trace = &pReq->info.traceId;
  SDCfgDnodeReq   dcfgReq = {0};
  if (strncasecmp(cfgReq.config, "encrypt_key", 12) == 0) {
    tstrncpy(dcfgReq.config, cfgReq.config, sizeof(dcfgReq.config));
    tstrncpy(dcfgReq.value, cfgReq.value, sizeof(dcfgReq.value));
    tFreeSMCfgDnodeReq(&cfgReq);
    return mndProcessCreateEncryptKeyReqImpl(pReq, cfgReq.dnodeId, &dcfgReq);
  } else {
    code = TSDB_CODE_PAR_INTERNAL_ERROR;
    tFreeSMCfgDnodeReq(&cfgReq);
    TAOS_RETURN(code);
  }

#else
  TAOS_RETURN(code);
#endif
}

static int32_t mndProcessCreateEncryptKeyRsp(SRpcMsg *pRsp) {
  SMnode *pMnode = pRsp->info.node;
  int16_t nSuccess = 0;
  int16_t nFailed = 0;

  if (0 == pRsp->code) {
    nSuccess = atomic_add_fetch_16(&pMnode->encryptMgmt.nSuccess, 1);
  } else {
    nFailed = atomic_add_fetch_16(&pMnode->encryptMgmt.nFailed, 1);
  }

  int16_t nReq = atomic_load_16(&pMnode->encryptMgmt.nEncrypt);
  bool    finished = nSuccess + nFailed >= nReq;

  if (finished) {
    atomic_store_8(&pMnode->encryptMgmt.encrypting, 0);
  }

  const STraceId *trace = &pRsp->info.traceId;
  mGInfo("msg:%p, create encrypt key rsp, nReq:%" PRIi16 ", nSucess:%" PRIi16 ", nFailed:%" PRIi16 ", %s", pRsp, nReq,
         nSuccess, nFailed, finished ? "encrypt done" : "in encrypting");

  return 0;
}

static int32_t mndRetrieveConfigs(SRpcMsg *pReq, SShowObj *pShow, SSDataBlock *pBlock, int32_t rows) {
  SMnode *pMnode = pReq->info.node;
  int32_t totalRows = 0;
  int32_t numOfRows = 0;
  char   *cfgOpts[TSDB_CONFIG_NUMBER] = {0};
  char    cfgVals[TSDB_CONFIG_NUMBER][TSDB_CONFIG_VALUE_LEN + 1] = {0};
  char   *pWrite = NULL;
  int32_t cols = 0;
  int32_t code = 0;
  int32_t lino = 0;

  cfgOpts[totalRows] = "statusIntervalMs";
  (void)snprintf(cfgVals[totalRows], TSDB_CONFIG_VALUE_LEN, "%d", tsStatusIntervalMs);
  totalRows++;

  cfgOpts[totalRows] = "timezone";
  (void)snprintf(cfgVals[totalRows], TSDB_CONFIG_VALUE_LEN, "%s", tsTimezoneStr);
  totalRows++;

  cfgOpts[totalRows] = "locale";
  (void)snprintf(cfgVals[totalRows], TSDB_CONFIG_VALUE_LEN, "%s", tsLocale);
  totalRows++;

  cfgOpts[totalRows] = "charset";
  (void)snprintf(cfgVals[totalRows], TSDB_CONFIG_VALUE_LEN, "%s", tsCharset);
  totalRows++;

  cfgOpts[totalRows] = "monitor";
  (void)snprintf(cfgVals[totalRows], TSDB_CONFIG_VALUE_LEN, "%d", tsEnableMonitor);
  totalRows++;

  cfgOpts[totalRows] = "monitorInterval";
  (void)snprintf(cfgVals[totalRows], TSDB_CONFIG_VALUE_LEN, "%d", tsMonitorInterval);
  totalRows++;

  cfgOpts[totalRows] = "slowLogThreshold";
  (void)snprintf(cfgVals[totalRows], TSDB_CONFIG_VALUE_LEN, "%d", tsSlowLogThreshold);
  totalRows++;

  cfgOpts[totalRows] = "slowLogMaxLen";
  (void)snprintf(cfgVals[totalRows], TSDB_CONFIG_VALUE_LEN, "%d", tsSlowLogMaxLen);
  totalRows++;

  char scopeStr[64] = {0};
  getSlowLogScopeString(tsSlowLogScope, scopeStr);
  cfgOpts[totalRows] = "slowLogScope";
  (void)snprintf(cfgVals[totalRows], TSDB_CONFIG_VALUE_LEN, "%s", scopeStr);
  totalRows++;

  char buf[TSDB_CONFIG_OPTION_LEN + VARSTR_HEADER_SIZE] = {0};
  char bufVal[TSDB_CONFIG_VALUE_LEN + VARSTR_HEADER_SIZE] = {0};

  for (int32_t i = 0; i < totalRows; i++) {
    cols = 0;

    STR_WITH_MAXSIZE_TO_VARSTR(buf, cfgOpts[i], TSDB_CONFIG_OPTION_LEN);
    SColumnInfoData *pColInfo = taosArrayGet(pBlock->pDataBlock, cols++);
    TAOS_CHECK_GOTO(colDataSetVal(pColInfo, numOfRows, (const char *)buf, false), &lino, _OVER);

    STR_WITH_MAXSIZE_TO_VARSTR(bufVal, cfgVals[i], TSDB_CONFIG_VALUE_LEN);
    pColInfo = taosArrayGet(pBlock->pDataBlock, cols++);
    TAOS_CHECK_GOTO(colDataSetVal(pColInfo, numOfRows, (const char *)bufVal, false), &lino, _OVER);

    numOfRows++;
  }

_OVER:
  if (code != 0) mError("failed to retrieve configs at line:%d since %s", lino, tstrerror(code));
  pShow->numOfRows += numOfRows;
  return numOfRows;
}

static void mndCancelGetNextConfig(SMnode *pMnode, void *pIter) {}

static int32_t mndRetrieveDnodes(SRpcMsg *pReq, SShowObj *pShow, SSDataBlock *pBlock, int32_t rows) {
  SMnode    *pMnode = pReq->info.node;
  SSdb      *pSdb = pMnode->pSdb;
  int32_t    numOfRows = 0;
  int32_t    cols = 0;
  ESdbStatus objStatus = 0;
  SDnodeObj *pDnode = NULL;
  int64_t    curMs = taosGetTimestampMs();
  char       buf[TSDB_EP_LEN + VARSTR_HEADER_SIZE];
  int32_t    code = 0;
  int32_t    lino = 0;

  while (numOfRows < rows) {
    pShow->pIter = sdbFetchAll(pSdb, SDB_DNODE, pShow->pIter, (void **)&pDnode, &objStatus, true);
    if (pShow->pIter == NULL) break;
    bool online = mndIsDnodeOnline(pDnode, curMs);

    cols = 0;

    SColumnInfoData *pColInfo = taosArrayGet(pBlock->pDataBlock, cols++);
    RETRIEVE_CHECK_GOTO(colDataSetVal(pColInfo, numOfRows, (const char *)&pDnode->id, false), pDnode, &lino, _OVER);

    STR_WITH_MAXSIZE_TO_VARSTR(buf, pDnode->ep, pShow->pMeta->pSchemas[cols].bytes);

    pColInfo = taosArrayGet(pBlock->pDataBlock, cols++);
    RETRIEVE_CHECK_GOTO(colDataSetVal(pColInfo, numOfRows, buf, false), pDnode, &lino, _OVER);

    pColInfo = taosArrayGet(pBlock->pDataBlock, cols++);
    int16_t id = mndGetVnodesNum(pMnode, pDnode->id);
    RETRIEVE_CHECK_GOTO(colDataSetVal(pColInfo, numOfRows, (const char *)&id, false), pDnode, &lino, _OVER);

    pColInfo = taosArrayGet(pBlock->pDataBlock, cols++);
    RETRIEVE_CHECK_GOTO(colDataSetVal(pColInfo, numOfRows, (const char *)&pDnode->numOfSupportVnodes, false), pDnode,
                        &lino, _OVER);

    const char *status = "ready";
    if (objStatus == SDB_STATUS_CREATING) status = "creating";
    if (objStatus == SDB_STATUS_DROPPING) status = "dropping";
    if (!online) {
      if (objStatus == SDB_STATUS_CREATING)
        status = "creating*";
      else if (objStatus == SDB_STATUS_DROPPING)
        status = "dropping*";
      else
        status = "offline";
    }

    STR_TO_VARSTR(buf, status);
    pColInfo = taosArrayGet(pBlock->pDataBlock, cols++);
    RETRIEVE_CHECK_GOTO(colDataSetVal(pColInfo, numOfRows, buf, false), pDnode, &lino, _OVER);

    pColInfo = taosArrayGet(pBlock->pDataBlock, cols++);
    RETRIEVE_CHECK_GOTO(colDataSetVal(pColInfo, numOfRows, (const char *)&pDnode->createdTime, false), pDnode, &lino,
                        _OVER);

    pColInfo = taosArrayGet(pBlock->pDataBlock, cols++);
    RETRIEVE_CHECK_GOTO(colDataSetVal(pColInfo, numOfRows, (const char *)&pDnode->rebootTime, false), pDnode, &lino,
                        _OVER);

    char *b = taosMemoryCalloc(VARSTR_HEADER_SIZE + strlen(offlineReason[pDnode->offlineReason]) + 1, 1);
    STR_TO_VARSTR(b, online ? "" : offlineReason[pDnode->offlineReason]);

    pColInfo = taosArrayGet(pBlock->pDataBlock, cols++);
    RETRIEVE_CHECK_GOTO(colDataSetVal(pColInfo, numOfRows, b, false), pDnode, &lino, _OVER);
    taosMemoryFreeClear(b);

#ifdef TD_ENTERPRISE
    STR_TO_VARSTR(buf, pDnode->machineId);
    pColInfo = taosArrayGet(pBlock->pDataBlock, cols++);
    RETRIEVE_CHECK_GOTO(colDataSetVal(pColInfo, numOfRows, buf, false), pDnode, &lino, _OVER);
#endif

    numOfRows++;
    sdbRelease(pSdb, pDnode);
  }

_OVER:
  if (code != 0) mError("failed to retrieve dnodes at line:%d since %s", lino, tstrerror(code));

  pShow->numOfRows += numOfRows;
  return numOfRows;
}

static void mndCancelGetNextDnode(SMnode *pMnode, void *pIter) {
  SSdb *pSdb = pMnode->pSdb;
  sdbCancelFetchByType(pSdb, pIter, SDB_DNODE);
}

SArray *mndGetAllDnodeFqdns(SMnode *pMnode) {
  int32_t    code = 0;
  SDnodeObj *pObj = NULL;
  void      *pIter = NULL;
  SSdb      *pSdb = pMnode->pSdb;
  SArray    *fqdns = taosArrayInit(4, sizeof(void *));
  if (fqdns == NULL) {
    mError("failed to init fqdns array");
    return NULL;
  }

  while (1) {
    pIter = sdbFetch(pSdb, SDB_DNODE, pIter, (void **)&pObj);
    if (pIter == NULL) break;

    char *fqdn = taosStrdup(pObj->fqdn);
    if (fqdn == NULL) {
      sdbRelease(pSdb, pObj);
      mError("failed to strdup fqdn:%s", pObj->fqdn);

      code = terrno;
      break;
    }

    if (taosArrayPush(fqdns, &fqdn) == NULL) {
      mError("failed to fqdn into array, but continue at this time");
    }
    sdbRelease(pSdb, pObj);
  }

_error:
  if (code != 0) {
    for (int32_t i = 0; i < taosArrayGetSize(fqdns); i++) {
      char *pFqdn = (char *)taosArrayGetP(fqdns, i);
      taosMemoryFreeClear(pFqdn);
    }
    taosArrayDestroy(fqdns);
    fqdns = NULL;
  }

  return fqdns;
}

static SDnodeObj *getDnodeObjByType(void *p, ESdbType type) {
  if (p == NULL) return NULL;

  switch (type) {
    case SDB_DNODE:
      return (SDnodeObj *)p;
    case SDB_QNODE:
      return ((SQnodeObj *)p)->pDnode;
    case SDB_SNODE:
      return ((SSnodeObj *)p)->pDnode;
    case SDB_BNODE:
      return ((SBnodeObj *)p)->pDnode;
    default:
      break;
  }
  return NULL;
}
static int32_t mndGetAllNodeAddrByType(SMnode *pMnode, ESdbType type, SArray *pAddr) {
  int32_t lino = 0;
  SSdb   *pSdb = pMnode->pSdb;
  void   *pIter = NULL;
  int32_t code = 0;

  while (1) {
    void *pObj = NULL;
    pIter = sdbFetch(pSdb, type, pIter, (void **)&pObj);
    if (pIter == NULL) break;

    SDnodeObj *pDnodeObj = getDnodeObjByType(pObj, type);
    if (pDnodeObj == NULL) {
      mError("null dnode object for type:%d", type);
      sdbRelease(pSdb, pObj);
      continue;
    }

    SEpSet epSet = mndGetDnodeEpset(pDnodeObj);
    if (taosArrayPush(pAddr, &epSet) == NULL) {
      mError("failed to push addr into array");
      sdbRelease(pSdb, pObj);
      TAOS_CHECK_GOTO(terrno, &lino, _exit);
    }
    sdbRelease(pSdb, pObj);
  }

_exit:
  return code;
}

static int32_t mndGetAllNodeAddr(SMnode *pMnode, SArray *pAddr) {
  int32_t lino = 0;
  int32_t code = 0;
  if (pMnode == NULL || pAddr == NULL) {
    TAOS_CHECK_GOTO(TSDB_CODE_INVALID_PARA, &lino, _error);
  }

  code = mndGetAllNodeAddrByType(pMnode, SDB_QNODE, pAddr);
  TAOS_CHECK_GOTO(code, &lino, _error);

  code = mndGetAllNodeAddrByType(pMnode, SDB_SNODE, pAddr);
  TAOS_CHECK_GOTO(code, &lino, _error);

  code = mndGetAllNodeAddrByType(pMnode, SDB_BNODE, pAddr);
  TAOS_CHECK_GOTO(code, &lino, _error);

  code = mndGetAllNodeAddrByType(pMnode, SDB_DNODE, pAddr);
  TAOS_CHECK_GOTO(code, &lino, _error);

_error:
  return code;
}

static int32_t mndProcessUpdateDnodeReloadTls(SRpcMsg *pReq) {
  int32_t code = 0;

  SMnode *pMnode = pReq->info.node;
  void   *pIter = NULL;
  SSdb   *pSdb = pMnode->pSdb;
  mInfo("start to reload dnode tls config");

  SMCfgDnodeReq req = {0};
  if ((code = tDeserializeSMCfgDnodeReq(pReq->pCont, pReq->contLen, &req)) != 0) {
    goto _OVER;
  }

  if ((code = mndCheckOperPrivilege(pMnode, RPC_MSG_USER(pReq), RPC_MSG_TOKEN(pReq), MND_OPER_ALTER_DNODE_RELOAD_TLS)) != 0) {
    goto _OVER;
  }

  SArray *pAddr = taosArrayInit(4, sizeof(SEpSet));
  if (pAddr == NULL) {
    TAOS_CHECK_GOTO(terrno, NULL, _OVER);
  }

  code = mndGetAllNodeAddr(pMnode, pAddr);

  for (int32_t i = 0; i < taosArrayGetSize(pAddr); i++) {
    SEpSet *pEpSet = (SEpSet *)taosArrayGet(pAddr, i);
    // SEpSet epSet = mndCreateEpSetByStr(addr);
    SRpcMsg rpcMsg = {.msgType = TDMT_DND_RELOAD_DNODE_TLS, .pCont = NULL, .contLen = 0};
    code = tmsgSendReq(pEpSet, &rpcMsg);
    if (code != 0) {
      mError("failed to send reload tls req to dnode addr:%s since %s", pEpSet->eps[0].fqdn, tstrerror(code));
    }
  }

_OVER:
  tFreeSMCfgDnodeReq(&req);
  taosArrayDestroy(pAddr);
  return code;
}

static int32_t mndProcessReloadDnodeTlsRsp(SRpcMsg *pRsp) {
  int32_t code = 0;
  if (pRsp->code != 0) {
    mError("failed to reload dnode tls config since %s", tstrerror(pRsp->code));
  } else {
    mInfo("succeed to reload dnode tls config");
  }
  return code;
}<|MERGE_RESOLUTION|>--- conflicted
+++ resolved
@@ -814,17 +814,9 @@
   bool    analVerChanged = (analVer != statusReq.analVer);
   bool    auditDBChanged = false;
   char    auditDB[TSDB_DB_FNAME_LEN] = {0};
-<<<<<<< HEAD
   bool    auditTokenChanged = false;
   char    auditToken[TSDB_TOKEN_LEN] = {0};
 
-  SDbObj *pDb = mndAcquireAuditDb(pMnode);
-  if (pDb != NULL) {
-    tstrncpy(auditDB, pDb->name, TSDB_DB_FNAME_LEN);
-    mndReleaseDb(pMnode, pDb);
-  }
-  if (strncmp(statusReq.auditDB, auditDB, TSDB_DB_FNAME_LEN) != 0) auditDBChanged = true;
-=======
   if (tsAuditUseToken) {
     SDbObj *pDb = mndAcquireAuditDb(pMnode);
     if (pDb != NULL) {
@@ -834,26 +826,24 @@
       tstrncpy(auditDB, name.dbname, TSDB_DB_FNAME_LEN);
       mndReleaseDb(pMnode, pDb);
     }
+    if (strncmp(statusReq.auditDB, auditDB, TSDB_DB_FNAME_LEN) != 0) auditDBChanged = true;
 
     char    auditUser[TSDB_USER_LEN] = {0};
     int32_t ret = 0;
     if ((ret = mndGetAuditUser(pMnode, auditUser)) != 0) {
-      mError("dnode:%d, failed to get audit user since %s", pDnode->id, tstrerror(ret));
-    }
-
-    if (strncmp(statusReq.auditDB, auditDB, TSDB_DB_FNAME_LEN) != 0) auditDBChanged = true;
-  }
->>>>>>> d3d5798c
-
-  // TODO dmchen get audit user
-  int32_t ret = 0;
-  if ((ret = mndGetUserActiveToken("audit", auditToken)) != 0) {
-    mError("dnode:%d, failed to get audit user active token, token:%s, since %s", pDnode->id, auditToken,
-           tstrerror(ret));
-  } else {
-    mInfo("dnode:%d, get audit user active token:%s", pDnode->id, auditToken);
-    if (strncmp(statusReq.auditToken, auditToken, TSDB_TOKEN_LEN) != 0) auditTokenChanged = true;
-  }
+      mTrace("dnode:%d, failed to get audit user since %s", pDnode->id, tstrerror(ret));
+    } else {
+      mTrace("dnode:%d, get audit user:%s", pDnode->id, auditUser);
+      int32_t ret = 0;
+      if ((ret = mndGetUserActiveToken("audit", auditToken)) != 0) {
+        mError("dnode:%d, failed to get audit user active token, token:%s, since %s", pDnode->id, auditToken,
+               tstrerror(ret));
+      } else {
+        mInfo("dnode:%d, get audit user active token:%s", pDnode->id, auditToken);
+        if (strncmp(statusReq.auditToken, auditToken, TSDB_TOKEN_LEN) != 0) auditTokenChanged = true;
+      }
+    }
+  } 
 
   bool needCheck = !online || dnodeChanged || reboot || supportVnodesChanged || analVerChanged ||
                    pMnode->ipWhiteVer != statusReq.ipWhiteVer || pMnode->timeWhiteVer != statusReq.timeWhiteVer ||
