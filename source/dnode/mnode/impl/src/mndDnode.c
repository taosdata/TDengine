--- conflicted
+++ resolved
@@ -1381,9 +1381,6 @@
     goto _OVER;
   }
 
-<<<<<<< HEAD
-  code = mndDropDnode(pMnode, pReq, pDnode, pMObj, pQObj, pSObj, pBObj, numOfVnodes, force, dropReq.unsafe);
-=======
   if (!isonline && !force) {
     code = TSDB_CODE_DNODE_OFFLINE;
     mError("dnode:%d, failed to drop since dnode is offline, vnodes:%d mnode:%d qnode:%d snode:%d", pDnode->id,
@@ -1391,8 +1388,7 @@
     goto _OVER;
   }
 
-  code = mndDropDnode(pMnode, pReq, pDnode, pMObj, pQObj, pSObj, numOfVnodes, force, dropReq.unsafe);
->>>>>>> b721e14b
+  code = mndDropDnode(pMnode, pReq, pDnode, pMObj, pQObj, pSObj, pBObj, numOfVnodes, force, dropReq.unsafe);
   if (code == 0) code = TSDB_CODE_ACTION_IN_PROGRESS;
 
   char obj1[30] = {0};
