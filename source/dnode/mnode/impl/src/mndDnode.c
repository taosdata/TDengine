--- conflicted
+++ resolved
@@ -14,9 +14,8 @@
  */
 
 #define _DEFAULT_SOURCE
+#include "mndDnode.h"
 #include <stdio.h>
-#include "tjson.h"
-#include "mndDnode.h"
 #include "audit.h"
 #include "mndCluster.h"
 #include "mndDb.h"
@@ -28,13 +27,9 @@
 #include "mndTrans.h"
 #include "mndUser.h"
 #include "mndVgroup.h"
+#include "taos_monitor.h"
+#include "tjson.h"
 #include "tmisce.h"
-<<<<<<< HEAD
-#include "mndCluster.h"
-#include "audit.h"
-#include "taos_monitor.h"
-=======
->>>>>>> dbbbadea
 
 #define TSDB_DNODE_VER_NUMBER   2
 #define TSDB_DNODE_RESERVE_SIZE 64
@@ -496,49 +491,49 @@
   int32_t    code = -1;
 
   char strClusterId[TSDB_CLUSTER_ID_LEN] = {0};
-  sprintf(strClusterId, "%"PRId64, pMnode->clusterId);
+  sprintf(strClusterId, "%" PRId64, pMnode->clusterId);
 
   if (tDeserializeSStatisReq(pReq->pCont, pReq->contLen, &statisReq) != 0) {
     terrno = TSDB_CODE_INVALID_MSG;
     return code;
   }
 
-  if(tsMonitorLogProtocol){
+  if (tsMonitorLogProtocol) {
     mInfo("process statis req,\n %s", statisReq.pCont);
   }
 
-  SJson* pJson = tjsonParse(statisReq.pCont);
+  SJson *pJson = tjsonParse(statisReq.pCont);
 
   int32_t ts_size = tjsonGetArraySize(pJson);
 
-  for(int32_t i = 0; i < ts_size; i++){
-    SJson* item = tjsonGetArrayItem(pJson, i);
-
-    SJson* tables = tjsonGetObjectItem(item, "tables");
+  for (int32_t i = 0; i < ts_size; i++) {
+    SJson *item = tjsonGetArrayItem(pJson, i);
+
+    SJson *tables = tjsonGetObjectItem(item, "tables");
 
     int32_t tableSize = tjsonGetArraySize(tables);
-    for(int32_t i = 0; i < tableSize; i++){
-      SJson* table = tjsonGetArrayItem(tables, i);
+    for (int32_t i = 0; i < tableSize; i++) {
+      SJson *table = tjsonGetArrayItem(tables, i);
 
       char tableName[MONITOR_TABLENAME_LEN] = {0};
       tjsonGetStringValue(table, "name", tableName);
 
-      SJson* metricGroups = tjsonGetObjectItem(table, "metric_groups");
+      SJson *metricGroups = tjsonGetObjectItem(table, "metric_groups");
 
       int32_t size = tjsonGetArraySize(metricGroups);
-      for(int32_t i = 0; i < size; i++){
-        SJson* item = tjsonGetArrayItem(metricGroups, i);
-
-        SJson* arrayTag = tjsonGetObjectItem(item, "tags");
+      for (int32_t i = 0; i < size; i++) {
+        SJson *item = tjsonGetArrayItem(metricGroups, i);
+
+        SJson *arrayTag = tjsonGetObjectItem(item, "tags");
 
         int32_t tagSize = tjsonGetArraySize(arrayTag);
-        for(int32_t j = 0; j < tagSize; j++){
-          SJson* item = tjsonGetArrayItem(arrayTag, j);
+        for (int32_t j = 0; j < tagSize; j++) {
+          SJson *item = tjsonGetArrayItem(arrayTag, j);
 
           char tagName[MONITOR_TAG_NAME_LEN] = {0};
           tjsonGetStringValue(item, "name", tagName);
 
-          if(strncmp(tagName, "cluster_id", MONITOR_TAG_NAME_LEN) == 0) {
+          if (strncmp(tagName, "cluster_id", MONITOR_TAG_NAME_LEN) == 0) {
             tjsonDeleteItemFromObject(item, "value");
             tjsonAddStringToObject(item, "value", strClusterId);
           }
@@ -550,12 +545,12 @@
   char *pCont = tjsonToString(pJson);
   monSendContent(pCont);
 
-  if(pJson != NULL){
+  if (pJson != NULL) {
     tjsonDelete(pJson);
     pJson = NULL;
   }
 
-  if(pCont != NULL){
+  if (pCont != NULL) {
     taosMemoryFree(pCont);
     pCont = NULL;
   }
@@ -563,132 +558,132 @@
   tFreeSStatisReq(&statisReq);
   return 0;
 
-/*
-  SJson* pJson = tjsonParse(statisReq.pCont);
-
-  int32_t ts_size = tjsonGetArraySize(pJson);
-
-  for(int32_t i = 0; i < ts_size; i++){
-    SJson* item = tjsonGetArrayItem(pJson, i);
-
-    SJson* tables = tjsonGetObjectItem(item, "tables");
-
-    int32_t tableSize = tjsonGetArraySize(tables);
-    for(int32_t i = 0; i < tableSize; i++){
-      SJson* table = tjsonGetArrayItem(tables, i);
-
-      char tableName[MONITOR_TABLENAME_LEN] = {0};
-      tjsonGetStringValue(table, "name", tableName);
-
-      SJson* metricGroups = tjsonGetObjectItem(table, "metric_groups");
-
-      int32_t size = tjsonGetArraySize(metricGroups);
-      for(int32_t i = 0; i < size; i++){
-        SJson* item = tjsonGetArrayItem(metricGroups, i);
-
-        SJson* arrayTag = tjsonGetObjectItem(item, "tags");
-
-        int32_t tagSize = tjsonGetArraySize(arrayTag);
-
-        char** labels = taosMemoryMalloc(sizeof(char*) * tagSize);
-        char** sample_labels = taosMemoryMalloc(sizeof(char*) * tagSize);
-
-        for(int32_t j = 0; j < tagSize; j++){
-          SJson* item = tjsonGetArrayItem(arrayTag, j);
-
-          *(labels + j) = taosMemoryMalloc(MONITOR_TAG_NAME_LEN);
-          tjsonGetStringValue(item, "name", *(labels + j));
-
-          *(sample_labels + j) = taosMemoryMalloc(MONITOR_TAG_VALUE_LEN);
-          tjsonGetStringValue(item, "value", *(sample_labels + j));
-          if(strncmp(*(labels + j), "cluster_id", MONITOR_TAG_NAME_LEN) == 0) {
-            strncpy(*(sample_labels + j), strClusterId, MONITOR_TAG_VALUE_LEN);
+  /*
+    SJson* pJson = tjsonParse(statisReq.pCont);
+
+    int32_t ts_size = tjsonGetArraySize(pJson);
+
+    for(int32_t i = 0; i < ts_size; i++){
+      SJson* item = tjsonGetArrayItem(pJson, i);
+
+      SJson* tables = tjsonGetObjectItem(item, "tables");
+
+      int32_t tableSize = tjsonGetArraySize(tables);
+      for(int32_t i = 0; i < tableSize; i++){
+        SJson* table = tjsonGetArrayItem(tables, i);
+
+        char tableName[MONITOR_TABLENAME_LEN] = {0};
+        tjsonGetStringValue(table, "name", tableName);
+
+        SJson* metricGroups = tjsonGetObjectItem(table, "metric_groups");
+
+        int32_t size = tjsonGetArraySize(metricGroups);
+        for(int32_t i = 0; i < size; i++){
+          SJson* item = tjsonGetArrayItem(metricGroups, i);
+
+          SJson* arrayTag = tjsonGetObjectItem(item, "tags");
+
+          int32_t tagSize = tjsonGetArraySize(arrayTag);
+
+          char** labels = taosMemoryMalloc(sizeof(char*) * tagSize);
+          char** sample_labels = taosMemoryMalloc(sizeof(char*) * tagSize);
+
+          for(int32_t j = 0; j < tagSize; j++){
+            SJson* item = tjsonGetArrayItem(arrayTag, j);
+
+            *(labels + j) = taosMemoryMalloc(MONITOR_TAG_NAME_LEN);
+            tjsonGetStringValue(item, "name", *(labels + j));
+
+            *(sample_labels + j) = taosMemoryMalloc(MONITOR_TAG_VALUE_LEN);
+            tjsonGetStringValue(item, "value", *(sample_labels + j));
+            if(strncmp(*(labels + j), "cluster_id", MONITOR_TAG_NAME_LEN) == 0) {
+              strncpy(*(sample_labels + j), strClusterId, MONITOR_TAG_VALUE_LEN);
+            }
           }
-        }
-
-        SJson* metrics = tjsonGetObjectItem(item, "metrics");
-
-        int32_t metricLen = tjsonGetArraySize(metrics);
-        for(int32_t j = 0; j < metricLen; j++){
-          SJson *item = tjsonGetArrayItem(metrics, j);
-
-          char name[MONITOR_METRIC_NAME_LEN] = {0};
-          tjsonGetStringValue(item, "name", name);
-
-          double value = 0;
-          tjsonGetDoubleValue(item, "value", &value);
-
-          double type = 0;
-          tjsonGetDoubleValue(item, "type", &type);
-
-          int32_t metricNameLen = strlen(name) + strlen(tableName) + 2;
-          char* metricName = taosMemoryMalloc(metricNameLen);
-          memset(metricName, 0, metricNameLen);
-          sprintf(metricName, "%s:%s", tableName, name);
-
-          taos_metric_t* metric = taos_collector_registry_get_metric(metricName);
-          if(metric == NULL){
+
+          SJson* metrics = tjsonGetObjectItem(item, "metrics");
+
+          int32_t metricLen = tjsonGetArraySize(metrics);
+          for(int32_t j = 0; j < metricLen; j++){
+            SJson *item = tjsonGetArrayItem(metrics, j);
+
+            char name[MONITOR_METRIC_NAME_LEN] = {0};
+            tjsonGetStringValue(item, "name", name);
+
+            double value = 0;
+            tjsonGetDoubleValue(item, "value", &value);
+
+            double type = 0;
+            tjsonGetDoubleValue(item, "type", &type);
+
+            int32_t metricNameLen = strlen(name) + strlen(tableName) + 2;
+            char* metricName = taosMemoryMalloc(metricNameLen);
+            memset(metricName, 0, metricNameLen);
+            sprintf(metricName, "%s:%s", tableName, name);
+
+            taos_metric_t* metric = taos_collector_registry_get_metric(metricName);
+            if(metric == NULL){
+              if(type == 0){
+                metric = taos_counter_new(metricName, "",  tagSize, (const char**)labels);
+              }
+              if(type == 1){
+                metric = taos_gauge_new(metricName, "",  tagSize, (const char**)labels);
+              }
+              mTrace("fail to get metric from registry, new one metric:%p", metric);
+
+              if(taos_collector_registry_register_metric(metric) == 1){
+                if(type == 0){
+                  taos_counter_destroy(metric);
+                }
+                if(type == 1){
+                  taos_gauge_destroy(metric);
+                }
+
+                metric = taos_collector_registry_get_metric(metricName);
+
+                mTrace("fail to register metric, get metric from registry:%p", metric);
+              }
+              else{
+                mTrace("succeed to register metric:%p", metric);
+              }
+            }
+            else{
+              mTrace("get metric from registry:%p", metric);
+            }
+
             if(type == 0){
-              metric = taos_counter_new(metricName, "",  tagSize, (const char**)labels);
+              taos_counter_add(metric, value, (const char**)sample_labels);
             }
             if(type == 1){
-              metric = taos_gauge_new(metricName, "",  tagSize, (const char**)labels);
+              taos_gauge_set(metric, value, (const char**)sample_labels);
             }
-            mTrace("fail to get metric from registry, new one metric:%p", metric);
-
-            if(taos_collector_registry_register_metric(metric) == 1){
-              if(type == 0){
-                taos_counter_destroy(metric);
-              }
-              if(type == 1){
-                taos_gauge_destroy(metric);
-              }
-
-              metric = taos_collector_registry_get_metric(metricName);
-
-              mTrace("fail to register metric, get metric from registry:%p", metric);
-            }
-            else{
-              mTrace("succeed to register metric:%p", metric);
-            }
+
+            taosMemoryFreeClear(metricName);
           }
-          else{
-            mTrace("get metric from registry:%p", metric);
+
+          for(int32_t j = 0; j < tagSize; j++){
+            taosMemoryFreeClear(*(labels + j));
+            taosMemoryFreeClear(*(sample_labels + j));
           }
 
-          if(type == 0){
-            taos_counter_add(metric, value, (const char**)sample_labels);
-          }
-          if(type == 1){
-            taos_gauge_set(metric, value, (const char**)sample_labels);
-          }
-
-          taosMemoryFreeClear(metricName);
+          taosMemoryFreeClear(sample_labels);
+          taosMemoryFreeClear(labels);
         }
-
-        for(int32_t j = 0; j < tagSize; j++){
-          taosMemoryFreeClear(*(labels + j));
-          taosMemoryFreeClear(*(sample_labels + j));
-        }
-
-        taosMemoryFreeClear(sample_labels);
-        taosMemoryFreeClear(labels);
       }
-    }
-
-  }
-
-  code = 0;
-
-_OVER:
-  if(pJson != NULL){
-    tjsonDelete(pJson);
-    pJson = NULL;
-  }
-
-  tFreeSStatisReq(&statisReq);
-  return code;
-  */
+
+    }
+
+    code = 0;
+
+  _OVER:
+    if(pJson != NULL){
+      tjsonDelete(pJson);
+      pJson = NULL;
+    }
+
+    tFreeSStatisReq(&statisReq);
+    return code;
+    */
 }
 
 static int32_t mndProcessStatusReq(SRpcMsg *pReq) {
