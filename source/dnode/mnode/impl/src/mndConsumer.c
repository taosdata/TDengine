/*
 * Copyright (c) 2019 TAOS Data, Inc. <jhtao@taosdata.com>
 *
 * This program is free software: you can use, redistribute, and/or modify
 * it under the terms of the GNU Affero General Public License, version 3
 * or later ("AGPL"), as published by the Free Software Foundation.
 *
 * This program is distributed in the hope that it will be useful, but WITHOUT
 * ANY WARRANTY; without even the implied warranty of MERCHANTABILITY or
 * FITNESS FOR A PARTICULAR PURPOSE.
 *
 * You should have received a copy of the GNU Affero General Public License
 * along with this program. If not, see <http://www.gnu.org/licenses/>.
 */

#define _DEFAULT_SOURCE
#include "mndConsumer.h"
#include "mndDb.h"
#include "mndDnode.h"
#include "mndMnode.h"
#include "mndPrivilege.h"
#include "mndShow.h"
#include "mndStb.h"
#include "mndSubscribe.h"
#include "mndTopic.h"
#include "mndTrans.h"
#include "mndUser.h"
#include "mndVgroup.h"
#include "tcompare.h"
#include "tname.h"

#define MND_CONSUMER_VER_NUMBER   1
#define MND_CONSUMER_RESERVE_SIZE 64

#define MND_CONSUMER_LOST_HB_CNT          3
#define MND_CONSUMER_LOST_CLEAR_THRESHOLD 43200

static int8_t mqRebInExecCnt = 0;

static const char *mndConsumerStatusName(int status);

static int32_t mndConsumerActionInsert(SSdb *pSdb, SMqConsumerObj *pConsumer);
static int32_t mndConsumerActionDelete(SSdb *pSdb, SMqConsumerObj *pConsumer);
static int32_t mndConsumerActionUpdate(SSdb *pSdb, SMqConsumerObj *pConsumer, SMqConsumerObj *pNewConsumer);
static int32_t mndProcessConsumerMetaMsg(SRpcMsg *pMsg);
static int32_t mndRetrieveConsumer(SRpcMsg *pMsg, SShowObj *pShow, SSDataBlock *pBlock, int32_t rows);
static void    mndCancelGetNextConsumer(SMnode *pMnode, void *pIter);

static int32_t mndProcessSubscribeReq(SRpcMsg *pMsg);
static int32_t mndProcessAskEpReq(SRpcMsg *pMsg);
static int32_t mndProcessMqHbReq(SRpcMsg *pMsg);
static int32_t mndProcessMqTimerMsg(SRpcMsg *pMsg);
static int32_t mndProcessConsumerLostMsg(SRpcMsg *pMsg);
static int32_t mndProcessConsumerClearMsg(SRpcMsg *pMsg);
static int32_t mndProcessConsumerRecoverMsg(SRpcMsg *pMsg);

int32_t mndInitConsumer(SMnode *pMnode) {
  SSdbTable table = {
      .sdbType = SDB_CONSUMER,
      .keyType = SDB_KEY_INT64,
      .encodeFp = (SdbEncodeFp)mndConsumerActionEncode,
      .decodeFp = (SdbDecodeFp)mndConsumerActionDecode,
      .insertFp = (SdbInsertFp)mndConsumerActionInsert,
      .updateFp = (SdbUpdateFp)mndConsumerActionUpdate,
      .deleteFp = (SdbDeleteFp)mndConsumerActionDelete,
  };

  mndSetMsgHandle(pMnode, TDMT_MND_TMQ_SUBSCRIBE, mndProcessSubscribeReq);
  mndSetMsgHandle(pMnode, TDMT_MND_TMQ_HB, mndProcessMqHbReq);
  mndSetMsgHandle(pMnode, TDMT_MND_TMQ_ASK_EP, mndProcessAskEpReq);
  mndSetMsgHandle(pMnode, TDMT_MND_TMQ_TIMER, mndProcessMqTimerMsg);
  mndSetMsgHandle(pMnode, TDMT_MND_TMQ_CONSUMER_LOST, mndProcessConsumerLostMsg);
  mndSetMsgHandle(pMnode, TDMT_MND_TMQ_CONSUMER_RECOVER, mndProcessConsumerRecoverMsg);
  mndSetMsgHandle(pMnode, TDMT_MND_TMQ_LOST_CONSUMER_CLEAR, mndProcessConsumerClearMsg);

  mndAddShowRetrieveHandle(pMnode, TSDB_MGMT_TABLE_CONSUMERS, mndRetrieveConsumer);
  mndAddShowFreeIterHandle(pMnode, TSDB_MGMT_TABLE_CONSUMERS, mndCancelGetNextConsumer);

  return sdbSetTable(pMnode->pSdb, table);
}

void mndCleanupConsumer(SMnode *pMnode) {}

bool mndRebTryStart() {
  int8_t old = atomic_val_compare_exchange_8(&mqRebInExecCnt, 0, 1);
  return old == 0;
}

void mndRebEnd() { atomic_sub_fetch_8(&mqRebInExecCnt, 1); }

void mndRebCntInc() { atomic_add_fetch_8(&mqRebInExecCnt, 1); }

void mndRebCntDec() { atomic_sub_fetch_8(&mqRebInExecCnt, 1); }

static int32_t mndProcessConsumerLostMsg(SRpcMsg *pMsg) {
  SMnode             *pMnode = pMsg->info.node;
  SMqConsumerLostMsg *pLostMsg = pMsg->pCont;
  SMqConsumerObj     *pConsumer = mndAcquireConsumer(pMnode, pLostMsg->consumerId);
  if (pConsumer == NULL) {
    return 0;
  }

  mInfo("process consumer lost msg, consumer:0x%" PRIx64 " status:%d(%s)", pLostMsg->consumerId,
        pConsumer->status, mndConsumerStatusName(pConsumer->status));

  if (pConsumer->status != MQ_CONSUMER_STATUS__READY) {
    mndReleaseConsumer(pMnode, pConsumer);
    return -1;
  }

  SMqConsumerObj *pConsumerNew = tNewSMqConsumerObj(pConsumer->consumerId, pConsumer->cgroup);
  pConsumerNew->updateType = CONSUMER_UPDATE__LOST;

  mndReleaseConsumer(pMnode, pConsumer);

  STrans *pTrans = mndTransCreate(pMnode, TRN_POLICY_ROLLBACK, TRN_CONFLICT_NOTHING, pMsg, "lost-csm");
  if (pTrans == NULL) {
    goto FAIL;
  }

  if (mndSetConsumerCommitLogs(pMnode, pTrans, pConsumerNew) != 0) {
    goto FAIL;
  }

  if (mndTransPrepare(pMnode, pTrans) != 0) {
    goto FAIL;
  }

  tDeleteSMqConsumerObj(pConsumerNew);
  taosMemoryFree(pConsumerNew);
  mndTransDrop(pTrans);
  return 0;
FAIL:
  tDeleteSMqConsumerObj(pConsumerNew);
  taosMemoryFree(pConsumerNew);
  mndTransDrop(pTrans);
  return -1;
}

static int32_t mndProcessConsumerRecoverMsg(SRpcMsg *pMsg) {
  SMnode                *pMnode = pMsg->info.node;
  SMqConsumerRecoverMsg *pRecoverMsg = pMsg->pCont;
  SMqConsumerObj        *pConsumer = mndAcquireConsumer(pMnode, pRecoverMsg->consumerId);
  ASSERT(pConsumer);

  mInfo("receive consumer recover msg, consumer:0x%" PRIx64 " status:%d(%s)", pRecoverMsg->consumerId,
        pConsumer->status, mndConsumerStatusName(pConsumer->status));

  if (pConsumer->status != MQ_CONSUMER_STATUS__LOST_REBD) {
    mndReleaseConsumer(pMnode, pConsumer);
    terrno = TSDB_CODE_MND_CONSUMER_NOT_READY;
    return -1;
  }

  SMqConsumerObj *pConsumerNew = tNewSMqConsumerObj(pConsumer->consumerId, pConsumer->cgroup);
  pConsumerNew->updateType = CONSUMER_UPDATE__RECOVER;

  mndReleaseConsumer(pMnode, pConsumer);

  STrans *pTrans = mndTransCreate(pMnode, TRN_POLICY_RETRY, TRN_CONFLICT_NOTHING, pMsg, "recover-csm");
  if (pTrans == NULL) {
    goto FAIL;
  }

  if (mndSetConsumerCommitLogs(pMnode, pTrans, pConsumerNew) != 0) goto FAIL;
  if (mndTransPrepare(pMnode, pTrans) != 0) goto FAIL;

  tDeleteSMqConsumerObj(pConsumerNew);
  taosMemoryFree(pConsumerNew);
  mndTransDrop(pTrans);
  return 0;
FAIL:
  tDeleteSMqConsumerObj(pConsumerNew);
  taosMemoryFree(pConsumerNew);
  mndTransDrop(pTrans);
  return -1;
}

static int32_t mndProcessConsumerClearMsg(SRpcMsg *pMsg) {
  SMnode              *pMnode = pMsg->info.node;
  SMqConsumerClearMsg *pClearMsg = pMsg->pCont;
  SMqConsumerObj      *pConsumer = mndAcquireConsumer(pMnode, pClearMsg->consumerId);
  if (pConsumer == NULL) {
    return 0;
  }

  mInfo("receive consumer clear msg, consumer id %" PRId64 ", status %s", pClearMsg->consumerId,
        mndConsumerStatusName(pConsumer->status));

  if (pConsumer->status != MQ_CONSUMER_STATUS__LOST_REBD) {
    mndReleaseConsumer(pMnode, pConsumer);
    return -1;
  }

  SMqConsumerObj *pConsumerNew = tNewSMqConsumerObj(pConsumer->consumerId, pConsumer->cgroup);
  pConsumerNew->updateType = CONSUMER_UPDATE__LOST;

  mndReleaseConsumer(pMnode, pConsumer);

  STrans *pTrans = mndTransCreate(pMnode, TRN_POLICY_ROLLBACK, TRN_CONFLICT_NOTHING, pMsg, "clear-csm");
  if (pTrans == NULL) goto FAIL;
  if (mndSetConsumerDropLogs(pMnode, pTrans, pConsumerNew) != 0) goto FAIL;
  if (mndTransPrepare(pMnode, pTrans) != 0) goto FAIL;

  tDeleteSMqConsumerObj(pConsumerNew);
  taosMemoryFree(pConsumerNew);
  mndTransDrop(pTrans);
  return 0;
FAIL:
  tDeleteSMqConsumerObj(pConsumerNew);
  taosMemoryFree(pConsumerNew);
  mndTransDrop(pTrans);
  return -1;
}

static SMqRebInfo *mndGetOrCreateRebSub(SHashObj *pHash, const char *key) {
  SMqRebInfo *pRebInfo = taosHashGet(pHash, key, strlen(key) + 1);
  if (pRebInfo == NULL) {
    pRebInfo = tNewSMqRebSubscribe(key);
    if (pRebInfo == NULL) {
      terrno = TSDB_CODE_OUT_OF_MEMORY;
      return NULL;
    }
    taosHashPut(pHash, key, strlen(key) + 1, pRebInfo, sizeof(SMqRebInfo));
    taosMemoryFree(pRebInfo);
    pRebInfo = taosHashGet(pHash, key, strlen(key) + 1);
  }
  return pRebInfo;
}

static int32_t mndProcessMqTimerMsg(SRpcMsg *pMsg) {
  SMnode         *pMnode = pMsg->info.node;
  SSdb           *pSdb = pMnode->pSdb;
  SMqConsumerObj *pConsumer;
  void           *pIter = NULL;

  mTrace("start to process mq timer");

  // rebalance cannot be parallel
  if (!mndRebTryStart()) {
    mInfo("mq rebalance already in progress, do nothing");
    return 0;
  }

  SMqDoRebalanceMsg *pRebMsg = rpcMallocCont(sizeof(SMqDoRebalanceMsg));
  pRebMsg->rebSubHash = taosHashInit(64, MurmurHash3_32, true, HASH_NO_LOCK);
  // TODO set cleanfp

  // iterate all consumers, find all modification
  while (1) {
    pIter = sdbFetch(pSdb, SDB_CONSUMER, pIter, (void **)&pConsumer);
    if (pIter == NULL) {
      break;
    }

    int32_t hbStatus = atomic_add_fetch_32(&pConsumer->hbStatus, 1);
    int32_t status = atomic_load_32(&pConsumer->status);

    mDebug("check for consumer:0x%"PRIx64" status:%d(%s), sub-time:%"PRId64", uptime:%"PRId64", hbstatus:%d",
        pConsumer->consumerId, status, mndConsumerStatusName(status), pConsumer->subscribeTime, pConsumer->upTime,
        hbStatus);

    if (status == MQ_CONSUMER_STATUS__READY) {
      if (hbStatus > MND_CONSUMER_LOST_HB_CNT) {
        SMqConsumerLostMsg *pLostMsg = rpcMallocCont(sizeof(SMqConsumerLostMsg));

        pLostMsg->consumerId = pConsumer->consumerId;
        SRpcMsg rpcMsg = {
            .msgType = TDMT_MND_TMQ_CONSUMER_LOST,
            .pCont = pLostMsg,
            .contLen = sizeof(SMqConsumerLostMsg),
        };

        tmsgPutToQueue(&pMnode->msgCb, WRITE_QUEUE, &rpcMsg);
      }
    } else if (status == MQ_CONSUMER_STATUS__LOST_REBD) {
      // if the client is lost longer than one day, clear it. Otherwise, do nothing about the lost consumers.
      if (hbStatus > MND_CONSUMER_LOST_CLEAR_THRESHOLD) {
        SMqConsumerClearMsg *pClearMsg = rpcMallocCont(sizeof(SMqConsumerClearMsg));

        pClearMsg->consumerId = pConsumer->consumerId;
        SRpcMsg rpcMsg = {
            .msgType = TDMT_MND_TMQ_LOST_CONSUMER_CLEAR,
            .pCont = pClearMsg,
            .contLen = sizeof(SMqConsumerClearMsg),
        };

        tmsgPutToQueue(&pMnode->msgCb, WRITE_QUEUE, &rpcMsg);
      }
    } else if (status == MQ_CONSUMER_STATUS__LOST) {
      taosRLockLatch(&pConsumer->lock);
      int32_t topicNum = taosArrayGetSize(pConsumer->currentTopics);
      for (int32_t i = 0; i < topicNum; i++) {
        char  key[TSDB_SUBSCRIBE_KEY_LEN];
        char *removedTopic = taosArrayGetP(pConsumer->currentTopics, i);
        mndMakeSubscribeKey(key, pConsumer->cgroup, removedTopic);
        SMqRebInfo *pRebSub = mndGetOrCreateRebSub(pRebMsg->rebSubHash, key);
        taosArrayPush(pRebSub->removedConsumers, &pConsumer->consumerId);
      }
      taosRUnLockLatch(&pConsumer->lock);
    } else if (status == MQ_CONSUMER_STATUS__MODIFY) {
      taosRLockLatch(&pConsumer->lock);
      int32_t newTopicNum = taosArrayGetSize(pConsumer->rebNewTopics);
      for (int32_t i = 0; i < newTopicNum; i++) {
        char  key[TSDB_SUBSCRIBE_KEY_LEN];
        char *newTopic = taosArrayGetP(pConsumer->rebNewTopics, i);
        mndMakeSubscribeKey(key, pConsumer->cgroup, newTopic);
        SMqRebInfo *pRebSub = mndGetOrCreateRebSub(pRebMsg->rebSubHash, key);
        taosArrayPush(pRebSub->newConsumers, &pConsumer->consumerId);
      }

      int32_t removedTopicNum = taosArrayGetSize(pConsumer->rebRemovedTopics);
      for (int32_t i = 0; i < removedTopicNum; i++) {
        char  key[TSDB_SUBSCRIBE_KEY_LEN];
        char *removedTopic = taosArrayGetP(pConsumer->rebRemovedTopics, i);
        mndMakeSubscribeKey(key, pConsumer->cgroup, removedTopic);
        SMqRebInfo *pRebSub = mndGetOrCreateRebSub(pRebMsg->rebSubHash, key);
        taosArrayPush(pRebSub->removedConsumers, &pConsumer->consumerId);
      }
      taosRUnLockLatch(&pConsumer->lock);
    } else {
      // do nothing
    }

    mndReleaseConsumer(pMnode, pConsumer);
  }

  if (taosHashGetSize(pRebMsg->rebSubHash) != 0) {
    mInfo("mq rebalance will be triggered");
    SRpcMsg rpcMsg = {
        .msgType = TDMT_MND_TMQ_DO_REBALANCE,
        .pCont = pRebMsg,
        .contLen = sizeof(SMqDoRebalanceMsg),
    };
    tmsgPutToQueue(&pMnode->msgCb, WRITE_QUEUE, &rpcMsg);
  } else {
    taosHashCleanup(pRebMsg->rebSubHash);
    rpcFreeCont(pRebMsg);
    mTrace("mq rebalance finished, no modification");
    mndRebEnd();
  }
  return 0;
}

static int32_t mndProcessMqHbReq(SRpcMsg *pMsg) {
  SMnode  *pMnode = pMsg->info.node;
  SMqHbReq req = {0};

  if (tDeserializeSMqHbReq(pMsg->pCont, pMsg->contLen, &req) < 0) {
    terrno = TSDB_CODE_OUT_OF_MEMORY;
    return -1;
  }

  int64_t         consumerId = req.consumerId;
  SMqConsumerObj *pConsumer = mndAcquireConsumer(pMnode, consumerId);
  if (pConsumer == NULL) {
    mError("consumer:0x%"PRIx64 " not exist", consumerId);
    terrno = TSDB_CODE_MND_CONSUMER_NOT_EXIST;
    return -1;
  }

  atomic_store_32(&pConsumer->hbStatus, 0);

  int32_t status = atomic_load_32(&pConsumer->status);

  if (status == MQ_CONSUMER_STATUS__LOST_REBD) {
    mInfo("try to recover consumer:0x%"PRIx64 "", consumerId);
    SMqConsumerRecoverMsg *pRecoverMsg = rpcMallocCont(sizeof(SMqConsumerRecoverMsg));

    pRecoverMsg->consumerId = consumerId;
    SRpcMsg pRpcMsg = {
        .msgType = TDMT_MND_TMQ_CONSUMER_RECOVER,
        .pCont = pRecoverMsg,
        .contLen = sizeof(SMqConsumerRecoverMsg),
    };
    tmsgPutToQueue(&pMnode->msgCb, WRITE_QUEUE, &pRpcMsg);
  }

  mndReleaseConsumer(pMnode, pConsumer);

  return 0;
}

static int32_t mndProcessAskEpReq(SRpcMsg *pMsg) {
  SMnode     *pMnode = pMsg->info.node;
  SMqAskEpReq req = {0};
  SMqAskEpRsp rsp = {0};

  if (tDeserializeSMqAskEpReq(pMsg->pCont, pMsg->contLen, &req) < 0) {
    terrno = TSDB_CODE_OUT_OF_MEMORY;
    return -1;
  }

  int64_t consumerId = req.consumerId;
  int32_t epoch = req.epoch;

  SMqConsumerObj *pConsumer = mndAcquireConsumer(pMnode, consumerId);
  if (pConsumer == NULL) {
    mError("consumer:0x%" PRIx64 " group:%s not exists in sdb", consumerId, req.cgroup);
    terrno = TSDB_CODE_MND_CONSUMER_NOT_EXIST;
    return -1;
  }

  int32_t ret = strncmp(req.cgroup, pConsumer->cgroup, tListLen(pConsumer->cgroup));
  if (ret != 0) {
    mError("consumer:0x%" PRIx64 " group:%s not consistent with data in sdb, saved cgroup:%s", consumerId, req.cgroup,
           pConsumer->cgroup);
    terrno = TSDB_CODE_MND_CONSUMER_NOT_EXIST;
    return -1;
  }

  atomic_store_32(&pConsumer->hbStatus, 0);

  // 1. check consumer status
  int32_t status = atomic_load_32(&pConsumer->status);

#if 1
  if (status == MQ_CONSUMER_STATUS__LOST_REBD) {
    mInfo("try to recover consumer:0x%"PRIx64, consumerId);
    SMqConsumerRecoverMsg *pRecoverMsg = rpcMallocCont(sizeof(SMqConsumerRecoverMsg));

    pRecoverMsg->consumerId = consumerId;
    SRpcMsg pRpcMsg = {
        .msgType = TDMT_MND_TMQ_CONSUMER_RECOVER,
        .pCont = pRecoverMsg,
        .contLen = sizeof(SMqConsumerRecoverMsg),
    };

    tmsgPutToQueue(&pMnode->msgCb, WRITE_QUEUE, &pRpcMsg);
  }
#endif

  if (status != MQ_CONSUMER_STATUS__READY) {
    mInfo("consumer:0x%"PRIx64 " not ready, status: %s", consumerId, mndConsumerStatusName(status));
    terrno = TSDB_CODE_MND_CONSUMER_NOT_READY;
    return -1;
  }

  int32_t serverEpoch = atomic_load_32(&pConsumer->epoch);

  // 2. check epoch, only send ep info when epochs do not match
  if (epoch != serverEpoch) {
    taosRLockLatch(&pConsumer->lock);
    mInfo("process ask ep, consumer:0x%" PRIx64 "(epoch %d) update with server epoch %d", consumerId, epoch, serverEpoch);
    int32_t numOfTopics = taosArrayGetSize(pConsumer->currentTopics);

    rsp.topics = taosArrayInit(numOfTopics, sizeof(SMqSubTopicEp));
    if (rsp.topics == NULL) {
      terrno = TSDB_CODE_OUT_OF_MEMORY;
      taosRUnLockLatch(&pConsumer->lock);
      goto FAIL;
    }

    // handle all topics subscribed by this consumer
    for (int32_t i = 0; i < numOfTopics; i++) {
      char            *topic = taosArrayGetP(pConsumer->currentTopics, i);
      SMqSubscribeObj *pSub = mndAcquireSubscribe(pMnode, pConsumer->cgroup, topic);

      // txn guarantees pSub is created
      ASSERT(pSub);
      taosRLockLatch(&pSub->lock);

      SMqSubTopicEp topicEp = {0};
      strcpy(topicEp.topic, topic);

      // 2.1 fetch topic schema
      SMqTopicObj *pTopic = mndAcquireTopic(pMnode, topic);
      ASSERT(pTopic);
      taosRLockLatch(&pTopic->lock);
      tstrncpy(topicEp.db, pTopic->db, TSDB_DB_FNAME_LEN);
      topicEp.schema.nCols = pTopic->schema.nCols;
      if (topicEp.schema.nCols) {
        topicEp.schema.pSchema = taosMemoryCalloc(topicEp.schema.nCols, sizeof(SSchema));
        memcpy(topicEp.schema.pSchema, pTopic->schema.pSchema, topicEp.schema.nCols * sizeof(SSchema));
      }
      taosRUnLockLatch(&pTopic->lock);
      mndReleaseTopic(pMnode, pTopic);

      // 2.2 iterate all vg assigned to the consumer of that topic
      SMqConsumerEp *pConsumerEp = taosHashGet(pSub->consumerHash, &consumerId, sizeof(int64_t));
      int32_t        vgNum = taosArrayGetSize(pConsumerEp->vgs);

      // this customer assigned vgroups
      topicEp.vgs = taosArrayInit(vgNum, sizeof(SMqSubVgEp));
      if (topicEp.vgs == NULL) {
        terrno = TSDB_CODE_OUT_OF_MEMORY;
        taosRUnLockLatch(&pConsumer->lock);
        taosRUnLockLatch(&pSub->lock);
        mndReleaseSubscribe(pMnode, pSub);
        goto FAIL;
      }

      for (int32_t j = 0; j < vgNum; j++) {
        SMqVgEp *pVgEp = taosArrayGetP(pConsumerEp->vgs, j);
        char     offsetKey[TSDB_PARTITION_KEY_LEN];
        mndMakePartitionKey(offsetKey, pConsumer->cgroup, topic, pVgEp->vgId);
        // 2.2.1 build vg ep
        SMqSubVgEp vgEp = {
            .epSet = pVgEp->epSet,
            .vgId = pVgEp->vgId,
            .offset = -1,
        };

        taosArrayPush(topicEp.vgs, &vgEp);
      }
      taosArrayPush(rsp.topics, &topicEp);

      taosRUnLockLatch(&pSub->lock);
      mndReleaseSubscribe(pMnode, pSub);
    }
    taosRUnLockLatch(&pConsumer->lock);
  }

  // encode rsp
  int32_t tlen = sizeof(SMqRspHead) + tEncodeSMqAskEpRsp(NULL, &rsp);
  void   *buf = rpcMallocCont(tlen);
  if (buf == NULL) {
    terrno = TSDB_CODE_OUT_OF_MEMORY;
    return -1;
  }

  ((SMqRspHead *)buf)->mqMsgType = TMQ_MSG_TYPE__EP_RSP;
  ((SMqRspHead *)buf)->epoch = serverEpoch;
  ((SMqRspHead *)buf)->consumerId = pConsumer->consumerId;

  void *abuf = POINTER_SHIFT(buf, sizeof(SMqRspHead));
  tEncodeSMqAskEpRsp(&abuf, &rsp);

  // release consumer and free memory
  tDeleteSMqAskEpRsp(&rsp);
  mndReleaseConsumer(pMnode, pConsumer);

  // send rsp
  pMsg->info.rsp = buf;
  pMsg->info.rspLen = tlen;
  return 0;

FAIL:
  tDeleteSMqAskEpRsp(&rsp);
  mndReleaseConsumer(pMnode, pConsumer);
  return -1;
}

int32_t mndSetConsumerDropLogs(SMnode *pMnode, STrans *pTrans, SMqConsumerObj *pConsumer) {
  SSdbRaw *pCommitRaw = mndConsumerActionEncode(pConsumer);
  if (pCommitRaw == NULL) return -1;
  if (mndTransAppendCommitlog(pTrans, pCommitRaw) != 0) return -1;
  if (sdbSetRawStatus(pCommitRaw, SDB_STATUS_DROPPED) != 0) return -1;
  return 0;
}

int32_t mndSetConsumerCommitLogs(SMnode *pMnode, STrans *pTrans, SMqConsumerObj *pConsumer) {
  SSdbRaw *pCommitRaw = mndConsumerActionEncode(pConsumer);
  if (pCommitRaw == NULL) return -1;
  if (mndTransAppendCommitlog(pTrans, pCommitRaw) != 0) return -1;
  if (sdbSetRawStatus(pCommitRaw, SDB_STATUS_READY) != 0) return -1;
  return 0;
}

static int32_t validateTopics(const SArray* pTopicList, SMnode* pMnode, const char* pUser) {
  int32_t numOfTopics = taosArrayGetSize(pTopicList);

  for (int32_t i = 0; i < numOfTopics; i++) {
    char        *pOneTopic = taosArrayGetP(pTopicList, i);
    SMqTopicObj *pTopic = mndAcquireTopic(pMnode, pOneTopic);
    if (pTopic == NULL) {  // terrno has been set by callee function
      return -1;
    }

    if (mndCheckTopicPrivilege(pMnode, pUser, MND_OPER_SUBSCRIBE, pTopic) != 0) {
      mndReleaseTopic(pMnode, pTopic);
      return -1;
    }

    mndReleaseTopic(pMnode, pTopic);
  }

  return 0;
}

int32_t mndProcessSubscribeReq(SRpcMsg *pMsg) {
  SMnode *pMnode = pMsg->info.node;
  char   *msgStr = pMsg->pCont;

  SCMSubscribeReq subscribe = {0};
  tDeserializeSCMSubscribeReq(msgStr, &subscribe);

  uint64_t        consumerId = subscribe.consumerId;
  char           *cgroup = subscribe.cgroup;
  SMqConsumerObj *pConsumerOld = NULL;
  SMqConsumerObj *pConsumerNew = NULL;

  int32_t code = -1;
  SArray *pTopicList = subscribe.topicNames;
  taosArraySort(pTopicList, taosArrayCompareString);
  taosArrayRemoveDuplicateP(pTopicList, taosArrayCompareString, taosMemoryFree);

  int32_t newTopicNum = taosArrayGetSize(pTopicList);

  // check topic existence
  STrans *pTrans = mndTransCreate(pMnode, TRN_POLICY_RETRY, TRN_CONFLICT_NOTHING, pMsg, "subscribe");
  if (pTrans == NULL) {
    goto _over;
  }

  code = validateTopics(pTopicList, pMnode, pMsg->info.conn.user);
  if (code != TSDB_CODE_SUCCESS) {
    goto _over;
  }

  pConsumerOld = mndAcquireConsumer(pMnode, consumerId);
  if (pConsumerOld == NULL) {
    mInfo("receive subscribe request from new consumer:0x%" PRIx64" cgroup:%s", consumerId, subscribe.cgroup);

    pConsumerNew = tNewSMqConsumerObj(consumerId, cgroup);
    tstrncpy(pConsumerNew->clientId, subscribe.clientId, 256);
    pConsumerNew->updateType = CONSUMER_UPDATE__MODIFY;
    taosArrayDestroy(pConsumerNew->rebNewTopics);
    pConsumerNew->rebNewTopics = pTopicList;  // all subscribe topics should re-balance.
    subscribe.topicNames = NULL;

    for (int32_t i = 0; i < newTopicNum; i++) {
      char *newTopicCopy = strdup(taosArrayGetP(pTopicList, i));
      taosArrayPush(pConsumerNew->assignedTopics, &newTopicCopy);
    }

    if (mndSetConsumerCommitLogs(pMnode, pTrans, pConsumerNew) != 0) goto _over;
    if (mndTransPrepare(pMnode, pTrans) != 0) goto _over;

  } else {
    /*taosRLockLatch(&pConsumerOld->lock);*/

    int32_t status = atomic_load_32(&pConsumerOld->status);

    mInfo("receive subscribe request from existing consumer:0x%" PRIx64 ", current status: %s, subscribe topic num: %d",
          consumerId, mndConsumerStatusName(status), newTopicNum);

    if (status != MQ_CONSUMER_STATUS__READY) {
      terrno = TSDB_CODE_MND_CONSUMER_NOT_READY;
      goto _over;
    }

    pConsumerNew = tNewSMqConsumerObj(consumerId, cgroup);
    if (pConsumerNew == NULL) {
      terrno = TSDB_CODE_OUT_OF_MEMORY;
      goto _over;
    }
    pConsumerNew->updateType = CONSUMER_UPDATE__MODIFY;

    for (int32_t i = 0; i < newTopicNum; i++) {
      char *newTopicCopy = strdup(taosArrayGetP(pTopicList, i));
      taosArrayPush(pConsumerNew->assignedTopics, &newTopicCopy);
    }

    int32_t oldTopicNum = 0;
    if (pConsumerOld->currentTopics) {
      oldTopicNum = taosArrayGetSize(pConsumerOld->currentTopics);
    }

    int32_t i = 0, j = 0;
    while (i < oldTopicNum || j < newTopicNum) {
      if (i >= oldTopicNum) {
        char *newTopicCopy = strdup(taosArrayGetP(pTopicList, j));
        taosArrayPush(pConsumerNew->rebNewTopics, &newTopicCopy);
        j++;
        continue;
      } else if (j >= newTopicNum) {
        char *oldTopicCopy = strdup(taosArrayGetP(pConsumerOld->currentTopics, i));
        taosArrayPush(pConsumerNew->rebRemovedTopics, &oldTopicCopy);
        i++;
        continue;
      } else {
        char *oldTopic = taosArrayGetP(pConsumerOld->currentTopics, i);
<<<<<<< HEAD
        char *newTopic = taosArrayGetP(pTopicList, j);
        int   comp = compareLenPrefixedStr(oldTopic, newTopic);
=======
        char *newTopic = taosArrayGetP(newSub, j);
        int   comp = strcmp(oldTopic, newTopic);
>>>>>>> 097723f4
        if (comp == 0) {
          i++;
          j++;
          continue;
        } else if (comp < 0) {
          char *oldTopicCopy = strdup(oldTopic);
          taosArrayPush(pConsumerNew->rebRemovedTopics, &oldTopicCopy);
          i++;
          continue;
        } else {
          char *newTopicCopy = strdup(newTopic);
          taosArrayPush(pConsumerNew->rebNewTopics, &newTopicCopy);
          j++;
          continue;
        }
      }
    }

    if (pConsumerOld && taosArrayGetSize(pConsumerNew->rebNewTopics) == 0 &&
        taosArrayGetSize(pConsumerNew->rebRemovedTopics) == 0) {
      /*if (taosArrayGetSize(pConsumerNew->assignedTopics) == 0) {*/
      /*pConsumerNew->updateType = */
      /*}*/
      goto _over;
    }

    if (mndSetConsumerCommitLogs(pMnode, pTrans, pConsumerNew) != 0) goto _over;
    if (mndTransPrepare(pMnode, pTrans) != 0) goto _over;
  }

  code = TSDB_CODE_ACTION_IN_PROGRESS;

_over:
  mndTransDrop(pTrans);

  if (pConsumerOld) {
    /*taosRUnLockLatch(&pConsumerOld->lock);*/
    mndReleaseConsumer(pMnode, pConsumerOld);
  }
  if (pConsumerNew) {
    tDeleteSMqConsumerObj(pConsumerNew);
    taosMemoryFree(pConsumerNew);
  }
  // TODO: replace with destroy subscribe msg
  if (subscribe.topicNames) taosArrayDestroyP(subscribe.topicNames, (FDelete)taosMemoryFree);
  return code;
}

SSdbRaw *mndConsumerActionEncode(SMqConsumerObj *pConsumer) {
  terrno = TSDB_CODE_OUT_OF_MEMORY;

  void   *buf = NULL;
  int32_t tlen = tEncodeSMqConsumerObj(NULL, pConsumer);
  int32_t size = sizeof(int32_t) + tlen + MND_CONSUMER_RESERVE_SIZE;

  SSdbRaw *pRaw = sdbAllocRaw(SDB_CONSUMER, MND_CONSUMER_VER_NUMBER, size);
  if (pRaw == NULL) goto CM_ENCODE_OVER;

  buf = taosMemoryMalloc(tlen);
  if (buf == NULL) goto CM_ENCODE_OVER;

  void *abuf = buf;
  tEncodeSMqConsumerObj(&abuf, pConsumer);

  int32_t dataPos = 0;
  SDB_SET_INT32(pRaw, dataPos, tlen, CM_ENCODE_OVER);
  SDB_SET_BINARY(pRaw, dataPos, buf, tlen, CM_ENCODE_OVER);
  SDB_SET_RESERVE(pRaw, dataPos, MND_CONSUMER_RESERVE_SIZE, CM_ENCODE_OVER);
  SDB_SET_DATALEN(pRaw, dataPos, CM_ENCODE_OVER);

  terrno = TSDB_CODE_SUCCESS;

CM_ENCODE_OVER:
  taosMemoryFreeClear(buf);
  if (terrno != 0) {
    mError("consumer:%" PRId64 ", failed to encode to raw:%p since %s", pConsumer->consumerId, pRaw, terrstr());
    sdbFreeRaw(pRaw);
    return NULL;
  }

  mTrace("consumer:%" PRId64 ", encode to raw:%p, row:%p", pConsumer->consumerId, pRaw, pConsumer);
  return pRaw;
}

SSdbRow *mndConsumerActionDecode(SSdbRaw *pRaw) {
  SSdbRow        *pRow = NULL;
  SMqConsumerObj *pConsumer = NULL;
  void           *buf = NULL;

  int8_t sver = 0;
  if (sdbGetRawSoftVer(pRaw, &sver) != 0) {
    goto CM_DECODE_OVER;
  }

  if (sver != MND_CONSUMER_VER_NUMBER) {
    terrno = TSDB_CODE_SDB_INVALID_DATA_VER;
    goto CM_DECODE_OVER;
  }

  pRow = sdbAllocRow(sizeof(SMqConsumerObj));
  if (pRow == NULL) {
    goto CM_DECODE_OVER;
  }

  pConsumer = sdbGetRowObj(pRow);
  if (pConsumer == NULL) {
    goto CM_DECODE_OVER;
  }

  int32_t dataPos = 0;
  int32_t len;
  SDB_GET_INT32(pRaw, dataPos, &len, CM_DECODE_OVER);
  buf = taosMemoryMalloc(len);
  if (buf == NULL) {
    terrno = TSDB_CODE_OUT_OF_MEMORY;
    goto CM_DECODE_OVER;
  }

  SDB_GET_BINARY(pRaw, dataPos, buf, len, CM_DECODE_OVER);
  SDB_GET_RESERVE(pRaw, dataPos, MND_CONSUMER_RESERVE_SIZE, CM_DECODE_OVER);

  if (tDecodeSMqConsumerObj(buf, pConsumer) == NULL) {
    terrno = TSDB_CODE_OUT_OF_MEMORY;  // TODO set correct error code
    goto CM_DECODE_OVER;
  }

  tmsgUpdateDnodeEpSet(&pConsumer->ep);

CM_DECODE_OVER:
  taosMemoryFreeClear(buf);
  if (terrno != TSDB_CODE_SUCCESS) {
    mError("consumer:0x%" PRIx64 " failed to decode from raw:%p since %s",
           pConsumer == NULL ? 0 : pConsumer->consumerId, pRaw, terrstr());
    taosMemoryFreeClear(pRow);
  }

  return pRow;
}

static int32_t mndConsumerActionInsert(SSdb *pSdb, SMqConsumerObj *pConsumer) {
  mDebug("consumer:0x%" PRIx64 " cgroup:%s status:%d(%s) epoch:%d load from sdb, perform insert action",
         pConsumer->consumerId, pConsumer->cgroup, pConsumer->status, mndConsumerStatusName(pConsumer->status),
         pConsumer->epoch);
  pConsumer->subscribeTime = pConsumer->upTime;
  return 0;
}

static int32_t mndConsumerActionDelete(SSdb *pSdb, SMqConsumerObj *pConsumer) {
  mDebug("consumer:0x%" PRIx64 " perform delete action, status:%s", pConsumer->consumerId, mndConsumerStatusName(pConsumer->status));
  tDeleteSMqConsumerObj(pConsumer);
  return 0;
}

static int32_t mndConsumerActionUpdate(SSdb *pSdb, SMqConsumerObj *pOldConsumer, SMqConsumerObj *pNewConsumer) {
  mDebug("consumer:0x%" PRIx64 " perform update action, update type:%d, subscribe-time:%"PRId64", uptime:%"PRId64,
      pOldConsumer->consumerId, pNewConsumer->updateType, pOldConsumer->subscribeTime, pOldConsumer->upTime);

  taosWLockLatch(&pOldConsumer->lock);

  if (pNewConsumer->updateType == CONSUMER_UPDATE__MODIFY) {
    ASSERT(taosArrayGetSize(pOldConsumer->rebNewTopics) == 0);
    ASSERT(taosArrayGetSize(pOldConsumer->rebRemovedTopics) == 0);

    if (taosArrayGetSize(pNewConsumer->rebNewTopics) == 0 && taosArrayGetSize(pNewConsumer->rebRemovedTopics) == 0) {
      pOldConsumer->status = MQ_CONSUMER_STATUS__READY;
    } else {
      SArray *tmp = pOldConsumer->rebNewTopics;
      pOldConsumer->rebNewTopics = pNewConsumer->rebNewTopics;
      pNewConsumer->rebNewTopics = tmp;

      tmp = pOldConsumer->rebRemovedTopics;
      pOldConsumer->rebRemovedTopics = pNewConsumer->rebRemovedTopics;
      pNewConsumer->rebRemovedTopics = tmp;

      tmp = pOldConsumer->assignedTopics;
      pOldConsumer->assignedTopics = pNewConsumer->assignedTopics;
      pNewConsumer->assignedTopics = tmp;

      pOldConsumer->subscribeTime = pNewConsumer->upTime;

      pOldConsumer->status = MQ_CONSUMER_STATUS__MODIFY;
    }
  } else if (pNewConsumer->updateType == CONSUMER_UPDATE__LOST) {
    ASSERT(taosArrayGetSize(pOldConsumer->rebNewTopics) == 0);
    ASSERT(taosArrayGetSize(pOldConsumer->rebRemovedTopics) == 0);

    int32_t sz = taosArrayGetSize(pOldConsumer->currentTopics);
    /*pOldConsumer->rebRemovedTopics = taosArrayInit(sz, sizeof(void *));*/
    for (int32_t i = 0; i < sz; i++) {
      char *topic = strdup(taosArrayGetP(pOldConsumer->currentTopics, i));
      taosArrayPush(pOldConsumer->rebRemovedTopics, &topic);
    }

    pOldConsumer->rebalanceTime = pNewConsumer->upTime;

    int32_t status = pOldConsumer->status;
    pOldConsumer->status = MQ_CONSUMER_STATUS__LOST;
    mDebug("consumer:0x%" PRIx64 " state %s -> %s, reb-time:%" PRId64 ", reb-removed-topics:%d",
           pOldConsumer->consumerId, mndConsumerStatusName(status), mndConsumerStatusName(pOldConsumer->status),
           pOldConsumer->rebalanceTime, (int)taosArrayGetSize(pOldConsumer->rebRemovedTopics));
  } else if (pNewConsumer->updateType == CONSUMER_UPDATE__RECOVER) {
    ASSERT(taosArrayGetSize(pOldConsumer->currentTopics) == 0);
    ASSERT(taosArrayGetSize(pOldConsumer->rebNewTopics) == 0);

    int32_t sz = taosArrayGetSize(pOldConsumer->assignedTopics);
    for (int32_t i = 0; i < sz; i++) {
      char *topic = strdup(taosArrayGetP(pOldConsumer->assignedTopics, i));
      taosArrayPush(pOldConsumer->rebNewTopics, &topic);
    }

    pOldConsumer->rebalanceTime = pNewConsumer->upTime;

    pOldConsumer->status = MQ_CONSUMER_STATUS__MODIFY;
  } else if (pNewConsumer->updateType == CONSUMER_UPDATE__TOUCH) {
    atomic_add_fetch_32(&pOldConsumer->epoch, 1);

    pOldConsumer->rebalanceTime = pNewConsumer->upTime;

  } else if (pNewConsumer->updateType == CONSUMER_UPDATE__ADD) {
    ASSERT(taosArrayGetSize(pNewConsumer->rebNewTopics) == 1);
    ASSERT(taosArrayGetSize(pNewConsumer->rebRemovedTopics) == 0);

    char *addedTopic = strdup(taosArrayGetP(pNewConsumer->rebNewTopics, 0));
    // not exist in current topic
    bool existing = false;
#if 1
    int32_t numOfExistedTopics = taosArrayGetSize(pOldConsumer->currentTopics);
    for (int32_t i = 0; i < numOfExistedTopics; i++) {
      char *topic = taosArrayGetP(pOldConsumer->currentTopics, i);
      if (strcmp(topic, addedTopic) == 0) {
        existing = true;
      }
    }
#endif

    // remove from new topic
    for (int32_t i = 0; i < taosArrayGetSize(pOldConsumer->rebNewTopics); i++) {
      char *topic = taosArrayGetP(pOldConsumer->rebNewTopics, i);
      if (strcmp(addedTopic, topic) == 0) {
        taosArrayRemove(pOldConsumer->rebNewTopics, i);
        taosMemoryFree(topic);
        break;
      }
    }

    // add to current topic
    if (!existing) {
      taosArrayPush(pOldConsumer->currentTopics, &addedTopic);
      taosArraySort(pOldConsumer->currentTopics, taosArrayCompareString);
    }

    // set status
    int32_t status = pOldConsumer->status;
    if (taosArrayGetSize(pOldConsumer->rebNewTopics) == 0 && taosArrayGetSize(pOldConsumer->rebRemovedTopics) == 0) {
      if (status == MQ_CONSUMER_STATUS__MODIFY || status == MQ_CONSUMER_STATUS__MODIFY_IN_REB) {
        pOldConsumer->status = MQ_CONSUMER_STATUS__READY;
      } else if (status == MQ_CONSUMER_STATUS__LOST_IN_REB || status == MQ_CONSUMER_STATUS__LOST) {
        pOldConsumer->status = MQ_CONSUMER_STATUS__LOST_REBD;
      }
    } else {
      if (status == MQ_CONSUMER_STATUS__MODIFY || status == MQ_CONSUMER_STATUS__MODIFY_IN_REB) {
        pOldConsumer->status = MQ_CONSUMER_STATUS__MODIFY_IN_REB;
      } else if (status == MQ_CONSUMER_STATUS__LOST || status == MQ_CONSUMER_STATUS__LOST_IN_REB) {
        pOldConsumer->status = MQ_CONSUMER_STATUS__LOST_IN_REB;
      }
    }

    // the re-balance is triggered when the new consumer is launched.
    pOldConsumer->rebalanceTime = pNewConsumer->upTime;

    atomic_add_fetch_32(&pOldConsumer->epoch, 1);
    mDebug("consumer:0x%" PRIx64 " state %s -> %s, new epoch:%d, reb-time:%" PRId64 ", current topics:%d",
           pOldConsumer->consumerId, mndConsumerStatusName(status), mndConsumerStatusName(pOldConsumer->status),
           pOldConsumer->epoch, pOldConsumer->rebalanceTime, (int)taosArrayGetSize(pOldConsumer->currentTopics));
  } else if (pNewConsumer->updateType == CONSUMER_UPDATE__REMOVE) {
    ASSERT(taosArrayGetSize(pNewConsumer->rebNewTopics) == 0);
    ASSERT(taosArrayGetSize(pNewConsumer->rebRemovedTopics) == 1);
    char *removedTopic = taosArrayGetP(pNewConsumer->rebRemovedTopics, 0);

    // not exist in new topic
#if 1
    for (int32_t i = 0; i < taosArrayGetSize(pOldConsumer->rebNewTopics); i++) {
      char *topic = taosArrayGetP(pOldConsumer->rebNewTopics, i);
      ASSERT(strcmp(topic, removedTopic) != 0);
    }
#endif

    // remove from removed topic
    for (int32_t i = 0; i < taosArrayGetSize(pOldConsumer->rebRemovedTopics); i++) {
      char *topic = taosArrayGetP(pOldConsumer->rebRemovedTopics, i);
      if (strcmp(removedTopic, topic) == 0) {
        taosArrayRemove(pOldConsumer->rebRemovedTopics, i);
        taosMemoryFree(topic);
        break;
      }
    }

    // remove from current topic
    int32_t i = 0;
    int32_t sz = taosArrayGetSize(pOldConsumer->currentTopics);
    for (i = 0; i < sz; i++) {
      char *topic = taosArrayGetP(pOldConsumer->currentTopics, i);
      if (strcmp(removedTopic, topic) == 0) {
        taosArrayRemove(pOldConsumer->currentTopics, i);
        taosMemoryFree(topic);
        break;
      }
    }
    // must find the topic
    ASSERT(i < sz);

    // set status
    int32_t status = pOldConsumer->status;
    if (taosArrayGetSize(pOldConsumer->rebNewTopics) == 0 && taosArrayGetSize(pOldConsumer->rebRemovedTopics) == 0) {
      if (status == MQ_CONSUMER_STATUS__MODIFY || status == MQ_CONSUMER_STATUS__MODIFY_IN_REB) {
        pOldConsumer->status = MQ_CONSUMER_STATUS__READY;
      } else if (status == MQ_CONSUMER_STATUS__LOST_IN_REB || status == MQ_CONSUMER_STATUS__LOST) {
        pOldConsumer->status = MQ_CONSUMER_STATUS__LOST_REBD;
      }
    } else {
      if (status == MQ_CONSUMER_STATUS__MODIFY || status == MQ_CONSUMER_STATUS__MODIFY_IN_REB) {
        pOldConsumer->status = MQ_CONSUMER_STATUS__MODIFY_IN_REB;
      } else if (status == MQ_CONSUMER_STATUS__LOST || status == MQ_CONSUMER_STATUS__LOST_IN_REB) {
        pOldConsumer->status = MQ_CONSUMER_STATUS__LOST_IN_REB;
      }
    }

    pOldConsumer->rebalanceTime = pNewConsumer->upTime;
    atomic_add_fetch_32(&pOldConsumer->epoch, 1);

    mDebug("consumer:0x%" PRIx64 " state %s -> %s, new epoch:%d, reb-time:%" PRId64 ", current topics:%d",
           pOldConsumer->consumerId, mndConsumerStatusName(status), mndConsumerStatusName(pOldConsumer->status),
           pOldConsumer->epoch, pOldConsumer->rebalanceTime, (int)taosArrayGetSize(pOldConsumer->currentTopics));
  }

  taosWUnLockLatch(&pOldConsumer->lock);
  return 0;
}

SMqConsumerObj *mndAcquireConsumer(SMnode *pMnode, int64_t consumerId) {
  SSdb           *pSdb = pMnode->pSdb;
  SMqConsumerObj *pConsumer = sdbAcquire(pSdb, SDB_CONSUMER, &consumerId);
  if (pConsumer == NULL) {
    terrno = TSDB_CODE_MND_CONSUMER_NOT_EXIST;
  }
  return pConsumer;
}

void mndReleaseConsumer(SMnode *pMnode, SMqConsumerObj *pConsumer) {
  SSdb *pSdb = pMnode->pSdb;
  sdbRelease(pSdb, pConsumer);
}

static int32_t mndRetrieveConsumer(SRpcMsg *pReq, SShowObj *pShow, SSDataBlock *pBlock, int32_t rowsCapacity) {
  SMnode         *pMnode = pReq->info.node;
  SSdb           *pSdb = pMnode->pSdb;
  int32_t         numOfRows = 0;
  SMqConsumerObj *pConsumer = NULL;

  while (numOfRows < rowsCapacity) {
    pShow->pIter = sdbFetch(pSdb, SDB_CONSUMER, pShow->pIter, (void **)&pConsumer);
    if (pShow->pIter == NULL) {
      break;
    }

    if (taosArrayGetSize(pConsumer->assignedTopics) == 0) {
      mDebug("showing consumer:0x%"PRIx64 " no assigned topic, skip", pConsumer->consumerId);
      sdbRelease(pSdb, pConsumer);
      continue;
    }

    taosRLockLatch(&pConsumer->lock);

    mDebug("showing consumer:0x%"PRIx64, pConsumer->consumerId);

    int32_t topicSz = taosArrayGetSize(pConsumer->assignedTopics);
    bool    hasTopic = true;
    if (topicSz == 0) {
      hasTopic = false;
      topicSz = 1;
    }

    if (numOfRows + topicSz > rowsCapacity) {
      blockDataEnsureCapacity(pBlock, numOfRows + topicSz);
    }

    for (int32_t i = 0; i < topicSz; i++) {
      SColumnInfoData *pColInfo;
      int32_t          cols = 0;

      // consumer id
      pColInfo = taosArrayGet(pBlock->pDataBlock, cols++);
      colDataSetVal(pColInfo, numOfRows, (const char *)&pConsumer->consumerId, false);

      // consumer group
      char cgroup[TSDB_CGROUP_LEN + VARSTR_HEADER_SIZE] = {0};
      tstrncpy(varDataVal(cgroup), pConsumer->cgroup, TSDB_CGROUP_LEN);
      varDataSetLen(cgroup, strlen(varDataVal(cgroup)));
      pColInfo = taosArrayGet(pBlock->pDataBlock, cols++);
      colDataSetVal(pColInfo, numOfRows, (const char *)cgroup, false);

      // client id
      char clientId[256 + VARSTR_HEADER_SIZE] = {0};
      tstrncpy(varDataVal(clientId), pConsumer->clientId, 256);
      varDataSetLen(clientId, strlen(varDataVal(clientId)));
      pColInfo = taosArrayGet(pBlock->pDataBlock, cols++);
      colDataSetVal(pColInfo, numOfRows, (const char *)clientId, false);

      // status
      char status[20 + VARSTR_HEADER_SIZE] = {0};
      tstrncpy(varDataVal(status), mndConsumerStatusName(pConsumer->status), 20);
      varDataSetLen(status, strlen(varDataVal(status)));
      pColInfo = taosArrayGet(pBlock->pDataBlock, cols++);
      colDataSetVal(pColInfo, numOfRows, (const char *)status, false);

      // one subscribed topic
      pColInfo = taosArrayGet(pBlock->pDataBlock, cols++);
      if (hasTopic) {
        char        topic[TSDB_TOPIC_FNAME_LEN + VARSTR_HEADER_SIZE] = {0};
        const char *topicName = mndTopicGetShowName(taosArrayGetP(pConsumer->assignedTopics, i));
        STR_TO_VARSTR(topic, topicName);
        colDataSetVal(pColInfo, numOfRows, (const char *)topic, false);
      } else {
        colDataSetVal(pColInfo, numOfRows, NULL, true);
      }

      // end point
      /*pColInfo = taosArrayGet(pBlock->pDataBlock, cols++);*/
      /*colDataSetVal(pColInfo, numOfRows, (const char *)&pConsumer->ep, true);*/

      // up time
      pColInfo = taosArrayGet(pBlock->pDataBlock, cols++);
      colDataSetVal(pColInfo, numOfRows, (const char *)&pConsumer->upTime, false);

      // subscribe time
      pColInfo = taosArrayGet(pBlock->pDataBlock, cols++);
      colDataSetVal(pColInfo, numOfRows, (const char *)&pConsumer->subscribeTime, false);

      // rebalance time
      pColInfo = taosArrayGet(pBlock->pDataBlock, cols++);
      colDataSetVal(pColInfo, numOfRows, (const char *)&pConsumer->rebalanceTime, pConsumer->rebalanceTime == 0);

      numOfRows++;
    }
    taosRUnLockLatch(&pConsumer->lock);
    sdbRelease(pSdb, pConsumer);
  }

  pShow->numOfRows += numOfRows;
  return numOfRows;
}

static void mndCancelGetNextConsumer(SMnode *pMnode, void *pIter) {
  SSdb *pSdb = pMnode->pSdb;
  sdbCancelFetch(pSdb, pIter);
}

static const char *mndConsumerStatusName(int status) {
  switch (status) {
    case MQ_CONSUMER_STATUS__READY:
      return "ready";
    case MQ_CONSUMER_STATUS__LOST:
    case MQ_CONSUMER_STATUS__LOST_REBD:
    case MQ_CONSUMER_STATUS__LOST_IN_REB:
      return "lost";
    case MQ_CONSUMER_STATUS__MODIFY:
    case MQ_CONSUMER_STATUS__MODIFY_IN_REB:
      return "rebalancing";
    default:
      return "unknown";
  }
}<|MERGE_RESOLUTION|>--- conflicted
+++ resolved
@@ -671,13 +671,8 @@
         continue;
       } else {
         char *oldTopic = taosArrayGetP(pConsumerOld->currentTopics, i);
-<<<<<<< HEAD
         char *newTopic = taosArrayGetP(pTopicList, j);
-        int   comp = compareLenPrefixedStr(oldTopic, newTopic);
-=======
-        char *newTopic = taosArrayGetP(newSub, j);
         int   comp = strcmp(oldTopic, newTopic);
->>>>>>> 097723f4
         if (comp == 0) {
           i++;
           j++;
