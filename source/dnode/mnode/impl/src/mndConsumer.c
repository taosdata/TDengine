--- conflicted
+++ resolved
@@ -67,29 +67,21 @@
 
 void mndCleanupConsumer(SMnode *pMnode) {}
 
-<<<<<<< HEAD
 static void *mndBuildMqVGroupSetReq(SMnode *pMnode, char *topicName, int32_t vgId, int64_t consumerId, char *cgroup) {
   return 0;
 }
 
 static SSdbRaw *mndConsumerActionEncode(SMqConsumerObj *pConsumer) {
   int32_t  size = sizeof(SMqConsumerObj) + MND_CONSUMER_RESERVE_SIZE;
-=======
-static SSdbRaw *mndConsumerActionEncode(SConsumerObj *pConsumer) {
-  terrno = TSDB_CODE_OUT_OF_MEMORY;
-
-  int32_t  size = sizeof(SConsumerObj) + MND_CONSUMER_RESERVE_SIZE;
->>>>>>> ad1e9929
   SSdbRaw *pRaw = sdbAllocRaw(SDB_CONSUMER, MND_CONSUMER_VER_NUMBER, size);
   if (pRaw == NULL) goto CM_ENCODE_OVER;
 
   int32_t dataPos = 0;
-<<<<<<< HEAD
   int32_t topicNum = taosArrayGetSize(pConsumer->topics);
   SDB_SET_INT64(pRaw, dataPos, pConsumer->consumerId);
   int32_t len = strlen(pConsumer->cgroup);
-  SDB_SET_INT32(pRaw, dataPos, len);
-  SDB_SET_BINARY(pRaw, dataPos, pConsumer->cgroup, len);
+  SDB_SET_INT32(pRaw, dataPos, len, CM_ENCODE_OVER);
+  SDB_SET_BINARY(pRaw, dataPos, pConsumer->cgroup, len, CM_ENCODE_OVER);
   SDB_SET_INT32(pRaw, dataPos, topicNum);
   for (int i = 0; i < topicNum; i++) {
     int32_t           len;
@@ -109,18 +101,9 @@
       /*SDB_SET_INT64(pRaw, dataPos, 0[> change to list item <]);*/
     }
   }
-=======
-  SDB_SET_BINARY(pRaw, dataPos, pConsumer->name, TSDB_TABLE_FNAME_LEN, CM_ENCODE_OVER)
-  SDB_SET_BINARY(pRaw, dataPos, pConsumer->db, TSDB_DB_FNAME_LEN, CM_ENCODE_OVER)
-  SDB_SET_INT64(pRaw, dataPos, pConsumer->createTime, CM_ENCODE_OVER)
-  SDB_SET_INT64(pRaw, dataPos, pConsumer->updateTime, CM_ENCODE_OVER)
-  SDB_SET_INT64(pRaw, dataPos, pConsumer->uid, CM_ENCODE_OVER)
-  /*SDB_SET_INT64(pRaw, dataPos, pConsumer->dbUid);*/
-  SDB_SET_INT32(pRaw, dataPos, pConsumer->version, CM_ENCODE_OVER)
->>>>>>> ad1e9929
-
-  SDB_SET_RESERVE(pRaw, dataPos, MND_CONSUMER_RESERVE_SIZE, CM_ENCODE_OVER)
-  SDB_SET_DATALEN(pRaw, dataPos, CM_ENCODE_OVER)
+
+  SDB_SET_RESERVE(pRaw, dataPos, MND_CONSUMER_RESERVE_SIZE);
+  SDB_SET_DATALEN(pRaw, dataPos);
 
 CM_ENCODE_OVER:
   if (terrno != 0) {
@@ -144,18 +127,19 @@
     goto CONSUME_DECODE_OVER;
   }
 
-<<<<<<< HEAD
   int32_t         size = sizeof(SMqConsumerObj);
   SSdbRow        *pRow = sdbAllocRow(size);
+  if (pRow == NULL) goto CONSUMER_DECODE_OVER;
+
   SMqConsumerObj *pConsumer = sdbGetRowObj(pRow);
-  if (pConsumer == NULL) return NULL;
+  if (pConsumer == NULL) goto CONSUMER_DECODE_OVER;
 
   int32_t dataPos = 0;
-  SDB_GET_INT64(pRaw, pRow, dataPos, &pConsumer->consumerId);
+  SDB_GET_INT64(pRaw, pRow, dataPos, &pConsumer->consumerId, CONSUME_DECODE_OVER);
   int32_t len, topicNum;
-  SDB_GET_INT32(pRaw, pRow, dataPos, &len);
-  SDB_GET_BINARY(pRaw, pRow, dataPos, pConsumer->cgroup, len);
-  SDB_GET_INT32(pRaw, pRow, dataPos, &topicNum);
+  SDB_GET_INT32(pRaw, pRow, dataPos, &len, CONSUME_DECODE_OVER);
+  SDB_GET_BINARY(pRaw, pRow, dataPos, pConsumer->cgroup, len, CONSUME_DECODE_OVER);
+  SDB_GET_INT32(pRaw, pRow, dataPos, &topicNum, CONSUME_DECODE_OVER);
   for (int i = 0; i < topicNum; i++) {
     int32_t           topicLen;
     SMqConsumerTopic *pConsumerTopic = malloc(sizeof(SMqConsumerTopic));
@@ -165,45 +149,24 @@
       return NULL;
     }
     /*pConsumerTopic->vgroups = taosArrayInit(topicNum, sizeof(SMqConsumerTopic));*/
-    SDB_GET_INT32(pRaw, pRow, dataPos, &topicLen);
-    SDB_GET_BINARY(pRaw, pRow, dataPos, pConsumerTopic->name, topicLen);
+    SDB_GET_INT32(pRaw, pRow, dataPos, &topicLen, CONSUME_DECODE_OVER);
+    SDB_GET_BINARY(pRaw, pRow, dataPos, pConsumerTopic->name, topicLen, CONSUME_DECODE_OVER);
     int32_t vgSize;
-    SDB_GET_INT32(pRaw, pRow, dataPos, &vgSize);
-  }
-
-  SDB_GET_RESERVE(pRaw, pRow, dataPos, MND_CONSUMER_RESERVE_SIZE);
-=======
-  int32_t  size = sizeof(SConsumerObj) + TSDB_MAX_COLUMNS * sizeof(SSchema);
-  SSdbRow *pRow = sdbAllocRow(size);
-  if (pRow == NULL) goto CONSUME_DECODE_OVER;
-
-  SConsumerObj *pConsumer = sdbGetRowObj(pRow);
-  if (pConsumer == NULL) goto CONSUME_DECODE_OVER;
-
-  int32_t dataPos = 0;
-  SDB_GET_BINARY(pRaw, dataPos, pConsumer->name, TSDB_TABLE_FNAME_LEN, CONSUME_DECODE_OVER)
-  SDB_GET_BINARY(pRaw, dataPos, pConsumer->db, TSDB_DB_FNAME_LEN, CONSUME_DECODE_OVER)
-  SDB_GET_INT64(pRaw, dataPos, &pConsumer->createTime, CONSUME_DECODE_OVER)
-  SDB_GET_INT64(pRaw, dataPos, &pConsumer->updateTime, CONSUME_DECODE_OVER)
-  SDB_GET_INT64(pRaw, dataPos, &pConsumer->uid, CONSUME_DECODE_OVER)
-  /*SDB_GET_INT64(pRaw, pRow, dataPos, &pConsumer->dbUid);*/
-  SDB_GET_INT32(pRaw, dataPos, &pConsumer->version, CONSUME_DECODE_OVER)
-  SDB_GET_RESERVE(pRaw, dataPos, MND_CONSUMER_RESERVE_SIZE, CONSUME_DECODE_OVER)
-  terrno = 0;
+    SDB_GET_INT32(pRaw, pRow, dataPos, &vgSize, CONSUME_DECODE_OVER);
+  }
+
 
 CONSUME_DECODE_OVER:
   if (terrno != 0) {
     mError("consumer:%s, failed to decode from raw:%p since %s", pConsumer->name, pRaw, terrstr());
     tfree(pRow);
     return NULL;
-  }
->>>>>>> ad1e9929
-
-  mTrace("consumer:%s, decode from raw:%p, row:%p", pConsumer->name, pRaw, pConsumer);
+
+  SDB_GET_RESERVE(pRaw, pRow, dataPos, MND_CONSUMER_RESERVE_SIZE);
+
   return pRow;
 }
 
-<<<<<<< HEAD
 static int32_t mndConsumerActionInsert(SSdb *pSdb, SMqConsumerObj *pConsumer) {
   mTrace("consumer:%ld, perform insert action", pConsumer->consumerId);
   return 0;
@@ -216,24 +179,6 @@
 
 static int32_t mndConsumerActionUpdate(SSdb *pSdb, SMqConsumerObj *pOldConsumer, SMqConsumerObj *pNewConsumer) {
   mTrace("consumer:%ld, perform update action", pOldConsumer->consumerId);
-=======
-static int32_t mndConsumerActionInsert(SSdb *pSdb, SConsumerObj *pConsumer) {
-  mTrace("consumer:%s, perform insert action, row:%p", pConsumer->name, pConsumer);
-  return 0;
-}
-
-static int32_t mndConsumerActionDelete(SSdb *pSdb, SConsumerObj *pConsumer) {
-  mTrace("consumer:%s, perform delete action, row:%p", pConsumer->name, pConsumer);
-  return 0;
-}
-
-static int32_t mndConsumerActionUpdate(SSdb *pSdb, SConsumerObj *pOldConsumer, SConsumerObj *pNewConsumer) {
-  mTrace("consumer:%s, perform update action, old_row:%p new_row:%p", pOldConsumer->name, pOldConsumer, pNewConsumer);
-  atomic_exchange_32(&pOldConsumer->updateTime, pNewConsumer->updateTime);
-  atomic_exchange_32(&pOldConsumer->version, pNewConsumer->version);
-
-  taosWLockLatch(&pOldConsumer->lock);
->>>>>>> ad1e9929
 
   // TODO handle update
   /*taosWLockLatch(&pOldConsumer->lock);*/
