/*
 * Copyright (c) 2019 TAOS Data, Inc. <jhtao@taosdata.com>
 *
 * This program is free software: you can use, redistribute, and/or modify
 * it under the terms of the GNU Affero General Public License, version 3
 * or later ("AGPL"), as published by the Free Software Foundation.
 *
 * This program is distributed in the hope that it will be useful, but WITHOUT
 * ANY WARRANTY; without even the implied warranty of MERCHANTABILITY or
 * FITNESS FOR A PARTICULAR PURPOSE.
 *
 * You should have received a copy of the GNU Affero General Public License
 * along with this program. If not, see <http://www.gnu.org/licenses/>.
 */

#define _DEFAULT_SOURCE
#include "mndConsumer.h"
#include "mndDb.h"
#include "mndDnode.h"
#include "mndMnode.h"
#include "mndPrivilege.h"
#include "mndShow.h"
#include "mndStb.h"
#include "mndSubscribe.h"
#include "mndTopic.h"
#include "mndTrans.h"
#include "mndUser.h"
#include "mndVgroup.h"
#include "tcompare.h"
#include "tname.h"

#define MND_CONSUMER_VER_NUMBER   1
#define MND_CONSUMER_RESERVE_SIZE 64

#define MND_CONSUMER_LOST_HB_CNT          3
#define MND_CONSUMER_LOST_CLEAR_THRESHOLD 43200

static int8_t mqRebInExecCnt = 0;

static const char *mndConsumerStatusName(int status);

static int32_t mndConsumerActionInsert(SSdb *pSdb, SMqConsumerObj *pConsumer);
static int32_t mndConsumerActionDelete(SSdb *pSdb, SMqConsumerObj *pConsumer);
static int32_t mndConsumerActionUpdate(SSdb *pSdb, SMqConsumerObj *pConsumer, SMqConsumerObj *pNewConsumer);
static int32_t mndProcessConsumerMetaMsg(SRpcMsg *pMsg);
static int32_t mndRetrieveConsumer(SRpcMsg *pMsg, SShowObj *pShow, SSDataBlock *pBlock, int32_t rows);
static void    mndCancelGetNextConsumer(SMnode *pMnode, void *pIter);

static int32_t mndProcessSubscribeReq(SRpcMsg *pMsg);
static int32_t mndProcessAskEpReq(SRpcMsg *pMsg);
static int32_t mndProcessMqHbReq(SRpcMsg *pMsg);
static int32_t mndProcessMqTimerMsg(SRpcMsg *pMsg);
static int32_t mndProcessConsumerLostMsg(SRpcMsg *pMsg);
static int32_t mndProcessConsumerClearMsg(SRpcMsg *pMsg);
static int32_t mndProcessConsumerRecoverMsg(SRpcMsg *pMsg);

int32_t mndInitConsumer(SMnode *pMnode) {
  SSdbTable table = {
      .sdbType = SDB_CONSUMER,
      .keyType = SDB_KEY_INT64,
      .encodeFp = (SdbEncodeFp)mndConsumerActionEncode,
      .decodeFp = (SdbDecodeFp)mndConsumerActionDecode,
      .insertFp = (SdbInsertFp)mndConsumerActionInsert,
      .updateFp = (SdbUpdateFp)mndConsumerActionUpdate,
      .deleteFp = (SdbDeleteFp)mndConsumerActionDelete,
  };

  mndSetMsgHandle(pMnode, TDMT_MND_TMQ_SUBSCRIBE, mndProcessSubscribeReq);
  mndSetMsgHandle(pMnode, TDMT_MND_TMQ_HB, mndProcessMqHbReq);
  mndSetMsgHandle(pMnode, TDMT_MND_TMQ_ASK_EP, mndProcessAskEpReq);
  mndSetMsgHandle(pMnode, TDMT_MND_TMQ_TIMER, mndProcessMqTimerMsg);
  mndSetMsgHandle(pMnode, TDMT_MND_TMQ_CONSUMER_LOST, mndProcessConsumerLostMsg);
  mndSetMsgHandle(pMnode, TDMT_MND_TMQ_CONSUMER_RECOVER, mndProcessConsumerRecoverMsg);
  mndSetMsgHandle(pMnode, TDMT_MND_TMQ_LOST_CONSUMER_CLEAR, mndProcessConsumerClearMsg);

  mndAddShowRetrieveHandle(pMnode, TSDB_MGMT_TABLE_CONSUMERS, mndRetrieveConsumer);
  mndAddShowFreeIterHandle(pMnode, TSDB_MGMT_TABLE_CONSUMERS, mndCancelGetNextConsumer);

  return sdbSetTable(pMnode->pSdb, table);
}

void mndCleanupConsumer(SMnode *pMnode) {}

bool mndRebTryStart() {
  int8_t old = atomic_val_compare_exchange_8(&mqRebInExecCnt, 0, 1);
  return old == 0;
}

void mndRebEnd() { atomic_sub_fetch_8(&mqRebInExecCnt, 1); }

void mndRebCntInc() { atomic_add_fetch_8(&mqRebInExecCnt, 1); }

void mndRebCntDec() { atomic_sub_fetch_8(&mqRebInExecCnt, 1); }

static int32_t mndProcessConsumerLostMsg(SRpcMsg *pMsg) {
  SMnode             *pMnode = pMsg->info.node;
  SMqConsumerLostMsg *pLostMsg = pMsg->pCont;
  SMqConsumerObj     *pConsumer = mndAcquireConsumer(pMnode, pLostMsg->consumerId);
  if (pConsumer == NULL) {
    return 0;
  }

  mInfo("process consumer lost msg, consumer:0x%" PRIx64 " status:%d(%s)", pLostMsg->consumerId,
        pConsumer->status, mndConsumerStatusName(pConsumer->status));

  if (pConsumer->status != MQ_CONSUMER_STATUS__READY) {
    mndReleaseConsumer(pMnode, pConsumer);
    return -1;
  }

  SMqConsumerObj *pConsumerNew = tNewSMqConsumerObj(pConsumer->consumerId, pConsumer->cgroup);
  pConsumerNew->updateType = CONSUMER_UPDATE__LOST;

  mndReleaseConsumer(pMnode, pConsumer);

  STrans *pTrans = mndTransCreate(pMnode, TRN_POLICY_ROLLBACK, TRN_CONFLICT_NOTHING, pMsg, "lost-csm");
  if (pTrans == NULL) {
    goto FAIL;
  }

  if (mndSetConsumerCommitLogs(pMnode, pTrans, pConsumerNew) != 0) {
    goto FAIL;
  }

  if (mndTransPrepare(pMnode, pTrans) != 0) {
    goto FAIL;
  }

  tDeleteSMqConsumerObj(pConsumerNew);
  taosMemoryFree(pConsumerNew);
  mndTransDrop(pTrans);
  return 0;
FAIL:
  tDeleteSMqConsumerObj(pConsumerNew);
  taosMemoryFree(pConsumerNew);
  mndTransDrop(pTrans);
  return -1;
}

static int32_t mndProcessConsumerRecoverMsg(SRpcMsg *pMsg) {
  SMnode                *pMnode = pMsg->info.node;
  SMqConsumerRecoverMsg *pRecoverMsg = pMsg->pCont;
  SMqConsumerObj        *pConsumer = mndAcquireConsumer(pMnode, pRecoverMsg->consumerId);
  if (pConsumer == NULL) {
    mError("cannot find consumer %" PRId64 " when processing consumer recover msg", pRecoverMsg->consumerId);
    return -1;
  }

  mInfo("receive consumer recover msg, consumer:0x%" PRIx64 " status:%d(%s)", pRecoverMsg->consumerId,
        pConsumer->status, mndConsumerStatusName(pConsumer->status));

  if (pConsumer->status != MQ_CONSUMER_STATUS__LOST_REBD) {
    mndReleaseConsumer(pMnode, pConsumer);
    terrno = TSDB_CODE_MND_CONSUMER_NOT_READY;
    return -1;
  }

  SMqConsumerObj *pConsumerNew = tNewSMqConsumerObj(pConsumer->consumerId, pConsumer->cgroup);
  pConsumerNew->updateType = CONSUMER_UPDATE__RECOVER;

  mndReleaseConsumer(pMnode, pConsumer);

  STrans *pTrans = mndTransCreate(pMnode, TRN_POLICY_RETRY, TRN_CONFLICT_NOTHING, pMsg, "recover-csm");
  if (pTrans == NULL) {
    goto FAIL;
  }

  if (mndSetConsumerCommitLogs(pMnode, pTrans, pConsumerNew) != 0) goto FAIL;
  if (mndTransPrepare(pMnode, pTrans) != 0) goto FAIL;

  tDeleteSMqConsumerObj(pConsumerNew);
  taosMemoryFree(pConsumerNew);
  mndTransDrop(pTrans);
  return 0;
FAIL:
  tDeleteSMqConsumerObj(pConsumerNew);
  taosMemoryFree(pConsumerNew);
  mndTransDrop(pTrans);
  return -1;
}

static int32_t mndProcessConsumerClearMsg(SRpcMsg *pMsg) {
  SMnode              *pMnode = pMsg->info.node;
  SMqConsumerClearMsg *pClearMsg = pMsg->pCont;
  SMqConsumerObj      *pConsumer = mndAcquireConsumer(pMnode, pClearMsg->consumerId);
  if (pConsumer == NULL) {
    return 0;
  }

  mInfo("receive consumer clear msg, consumer id %" PRId64 ", status %s", pClearMsg->consumerId,
        mndConsumerStatusName(pConsumer->status));

  if (pConsumer->status != MQ_CONSUMER_STATUS__LOST_REBD) {
    mndReleaseConsumer(pMnode, pConsumer);
    return -1;
  }

  SMqConsumerObj *pConsumerNew = tNewSMqConsumerObj(pConsumer->consumerId, pConsumer->cgroup);
  pConsumerNew->updateType = CONSUMER_UPDATE__LOST;

  mndReleaseConsumer(pMnode, pConsumer);

  STrans *pTrans = mndTransCreate(pMnode, TRN_POLICY_ROLLBACK, TRN_CONFLICT_NOTHING, pMsg, "clear-csm");
  if (pTrans == NULL) goto FAIL;
  if (mndSetConsumerDropLogs(pMnode, pTrans, pConsumerNew) != 0) goto FAIL;
  if (mndTransPrepare(pMnode, pTrans) != 0) goto FAIL;

  tDeleteSMqConsumerObj(pConsumerNew);
  taosMemoryFree(pConsumerNew);
  mndTransDrop(pTrans);
  return 0;
FAIL:
  tDeleteSMqConsumerObj(pConsumerNew);
  taosMemoryFree(pConsumerNew);
  mndTransDrop(pTrans);
  return -1;
}

static SMqRebInfo *mndGetOrCreateRebSub(SHashObj *pHash, const char *key) {
  SMqRebInfo *pRebInfo = taosHashGet(pHash, key, strlen(key) + 1);
  if (pRebInfo == NULL) {
    pRebInfo = tNewSMqRebSubscribe(key);
    if (pRebInfo == NULL) {
      terrno = TSDB_CODE_OUT_OF_MEMORY;
      return NULL;
    }
    taosHashPut(pHash, key, strlen(key) + 1, pRebInfo, sizeof(SMqRebInfo));
    taosMemoryFree(pRebInfo);
    pRebInfo = taosHashGet(pHash, key, strlen(key) + 1);
  }
  return pRebInfo;
}

static int32_t mndProcessMqTimerMsg(SRpcMsg *pMsg) {
  SMnode         *pMnode = pMsg->info.node;
  SSdb           *pSdb = pMnode->pSdb;
  SMqConsumerObj *pConsumer;
  void           *pIter = NULL;

  mTrace("start to process mq timer");

  // rebalance cannot be parallel
  if (!mndRebTryStart()) {
    mInfo("mq rebalance already in progress, do nothing");
    return 0;
  }

  SMqDoRebalanceMsg *pRebMsg = rpcMallocCont(sizeof(SMqDoRebalanceMsg));
  pRebMsg->rebSubHash = taosHashInit(64, MurmurHash3_32, true, HASH_NO_LOCK);
  // TODO set cleanfp

  // iterate all consumers, find all modification
  while (1) {
    pIter = sdbFetch(pSdb, SDB_CONSUMER, pIter, (void **)&pConsumer);
    if (pIter == NULL) {
      break;
    }

    int32_t hbStatus = atomic_add_fetch_32(&pConsumer->hbStatus, 1);
    int32_t status = atomic_load_32(&pConsumer->status);

    mDebug("check for consumer:0x%"PRIx64" status:%d(%s), sub-time:%"PRId64", uptime:%"PRId64,
        pConsumer->consumerId, status, mndConsumerStatusName(status), pConsumer->subscribeTime, pConsumer->upTime);

    if (status == MQ_CONSUMER_STATUS__READY) {
      if (hbStatus > MND_CONSUMER_LOST_HB_CNT) {
        SMqConsumerLostMsg *pLostMsg = rpcMallocCont(sizeof(SMqConsumerLostMsg));

        pLostMsg->consumerId = pConsumer->consumerId;
        SRpcMsg rpcMsg = {
            .msgType = TDMT_MND_TMQ_CONSUMER_LOST,
            .pCont = pLostMsg,
            .contLen = sizeof(SMqConsumerLostMsg),
        };
        tmsgPutToQueue(&pMnode->msgCb, WRITE_QUEUE, &rpcMsg);
      }
    } else if (status == MQ_CONSUMER_STATUS__LOST_REBD) {
      // if the client is lost longer than one day, clear it. Otherwise, do nothing about the lost consumers.
      if (hbStatus > MND_CONSUMER_LOST_CLEAR_THRESHOLD) {
        SMqConsumerClearMsg *pClearMsg = rpcMallocCont(sizeof(SMqConsumerClearMsg));

        pClearMsg->consumerId = pConsumer->consumerId;
        SRpcMsg rpcMsg = {
            .msgType = TDMT_MND_TMQ_LOST_CONSUMER_CLEAR,
            .pCont = pClearMsg,
            .contLen = sizeof(SMqConsumerClearMsg),
        };
        tmsgPutToQueue(&pMnode->msgCb, WRITE_QUEUE, &rpcMsg);
      }
    } else if (status == MQ_CONSUMER_STATUS__LOST) {
      taosRLockLatch(&pConsumer->lock);
      int32_t topicNum = taosArrayGetSize(pConsumer->currentTopics);
      for (int32_t i = 0; i < topicNum; i++) {
        char  key[TSDB_SUBSCRIBE_KEY_LEN];
        char *removedTopic = taosArrayGetP(pConsumer->currentTopics, i);
        mndMakeSubscribeKey(key, pConsumer->cgroup, removedTopic);
        SMqRebInfo *pRebSub = mndGetOrCreateRebSub(pRebMsg->rebSubHash, key);
        taosArrayPush(pRebSub->removedConsumers, &pConsumer->consumerId);
      }
      taosRUnLockLatch(&pConsumer->lock);
    } else if (status == MQ_CONSUMER_STATUS__MODIFY) {
      taosRLockLatch(&pConsumer->lock);
      int32_t newTopicNum = taosArrayGetSize(pConsumer->rebNewTopics);
      for (int32_t i = 0; i < newTopicNum; i++) {
        char  key[TSDB_SUBSCRIBE_KEY_LEN];
        char *newTopic = taosArrayGetP(pConsumer->rebNewTopics, i);
        mndMakeSubscribeKey(key, pConsumer->cgroup, newTopic);
        SMqRebInfo *pRebSub = mndGetOrCreateRebSub(pRebMsg->rebSubHash, key);
        taosArrayPush(pRebSub->newConsumers, &pConsumer->consumerId);
      }

      int32_t removedTopicNum = taosArrayGetSize(pConsumer->rebRemovedTopics);
      for (int32_t i = 0; i < removedTopicNum; i++) {
        char  key[TSDB_SUBSCRIBE_KEY_LEN];
        char *removedTopic = taosArrayGetP(pConsumer->rebRemovedTopics, i);
        mndMakeSubscribeKey(key, pConsumer->cgroup, removedTopic);
        SMqRebInfo *pRebSub = mndGetOrCreateRebSub(pRebMsg->rebSubHash, key);
        taosArrayPush(pRebSub->removedConsumers, &pConsumer->consumerId);
      }
      taosRUnLockLatch(&pConsumer->lock);
    } else {
      // do nothing
    }

    mndReleaseConsumer(pMnode, pConsumer);
  }

  if (taosHashGetSize(pRebMsg->rebSubHash) != 0) {
    mInfo("mq rebalance will be triggered");
    SRpcMsg rpcMsg = {
        .msgType = TDMT_MND_TMQ_DO_REBALANCE,
        .pCont = pRebMsg,
        .contLen = sizeof(SMqDoRebalanceMsg),
    };
    tmsgPutToQueue(&pMnode->msgCb, WRITE_QUEUE, &rpcMsg);
  } else {
    taosHashCleanup(pRebMsg->rebSubHash);
    rpcFreeCont(pRebMsg);
    mTrace("mq rebalance finished, no modification");
    mndRebEnd();
  }
  return 0;
}

static int32_t mndProcessMqHbReq(SRpcMsg *pMsg) {
  SMnode  *pMnode = pMsg->info.node;
  SMqHbReq req = {0};

  if (tDeserializeSMqHbReq(pMsg->pCont, pMsg->contLen, &req) < 0) {
    terrno = TSDB_CODE_OUT_OF_MEMORY;
    return -1;
  }

  int64_t         consumerId = req.consumerId;
  SMqConsumerObj *pConsumer = mndAcquireConsumer(pMnode, consumerId);
  if (pConsumer == NULL) {
    mError("consumer:0x%"PRIx64 " not exist", consumerId);
    terrno = TSDB_CODE_MND_CONSUMER_NOT_EXIST;
    return -1;
  }

  atomic_store_32(&pConsumer->hbStatus, 0);

  int32_t status = atomic_load_32(&pConsumer->status);

  if (status == MQ_CONSUMER_STATUS__LOST_REBD) {
    mInfo("try to recover consumer:0x%"PRIx64 "", consumerId);
    SMqConsumerRecoverMsg *pRecoverMsg = rpcMallocCont(sizeof(SMqConsumerRecoverMsg));

    pRecoverMsg->consumerId = consumerId;
    SRpcMsg pRpcMsg = {
        .msgType = TDMT_MND_TMQ_CONSUMER_RECOVER,
        .pCont = pRecoverMsg,
        .contLen = sizeof(SMqConsumerRecoverMsg),
    };
    tmsgPutToQueue(&pMnode->msgCb, WRITE_QUEUE, &pRpcMsg);
  }

  mndReleaseConsumer(pMnode, pConsumer);

  return 0;
}

static int32_t mndProcessAskEpReq(SRpcMsg *pMsg) {
  SMnode     *pMnode = pMsg->info.node;
  SMqAskEpReq req = {0};
  SMqAskEpRsp rsp = {0};

  if (tDeserializeSMqAskEpReq(pMsg->pCont, pMsg->contLen, &req) < 0) {
    terrno = TSDB_CODE_OUT_OF_MEMORY;
    return -1;
  }

  int64_t consumerId = req.consumerId;
  int32_t epoch = req.epoch;

  SMqConsumerObj *pConsumer = mndAcquireConsumer(pMnode, consumerId);
  if (pConsumer == NULL) {
    mError("consumer:0x%" PRIx64 " group:%s not exists in sdb", consumerId, req.cgroup);
    terrno = TSDB_CODE_MND_CONSUMER_NOT_EXIST;
    return -1;
  }

<<<<<<< HEAD
=======
  int32_t ret = strncmp(req.cgroup, pConsumer->cgroup, tListLen(pConsumer->cgroup));
  if (ret != 0) {
    mError("consumer:0x%" PRIx64 " group:%s not consistent with data in sdb, saved cgroup:%s", consumerId, req.cgroup,
           pConsumer->cgroup);
    terrno = TSDB_CODE_MND_CONSUMER_NOT_EXIST;
    return -1;
  }

>>>>>>> c16bbfad
  atomic_store_32(&pConsumer->hbStatus, 0);

  // 1. check consumer status
  int32_t status = atomic_load_32(&pConsumer->status);

#if 1
  if (status == MQ_CONSUMER_STATUS__LOST_REBD) {
    mInfo("try to recover consumer:0x%"PRIx64, consumerId);
    SMqConsumerRecoverMsg *pRecoverMsg = rpcMallocCont(sizeof(SMqConsumerRecoverMsg));

    pRecoverMsg->consumerId = consumerId;
    SRpcMsg pRpcMsg = {
        .msgType = TDMT_MND_TMQ_CONSUMER_RECOVER,
        .pCont = pRecoverMsg,
        .contLen = sizeof(SMqConsumerRecoverMsg),
    };

    tmsgPutToQueue(&pMnode->msgCb, WRITE_QUEUE, &pRpcMsg);
  }
#endif

  if (status != MQ_CONSUMER_STATUS__READY) {
    mInfo("consumer:0x%"PRIx64 " not ready, status: %s", consumerId, mndConsumerStatusName(status));
    terrno = TSDB_CODE_MND_CONSUMER_NOT_READY;
    return -1;
  }

  int32_t serverEpoch = atomic_load_32(&pConsumer->epoch);

  // 2. check epoch, only send ep info when epochs do not match
  if (epoch != serverEpoch) {
    taosRLockLatch(&pConsumer->lock);
    mInfo("process ask ep, consumer:0x%" PRIx64 "(epoch %d) update with server epoch %d", consumerId, epoch, serverEpoch);
    int32_t numOfTopics = taosArrayGetSize(pConsumer->currentTopics);

    rsp.topics = taosArrayInit(numOfTopics, sizeof(SMqSubTopicEp));
    if (rsp.topics == NULL) {
      terrno = TSDB_CODE_OUT_OF_MEMORY;
      taosRUnLockLatch(&pConsumer->lock);
      goto FAIL;
    }

    // handle all topics subscribed by this consumer
    for (int32_t i = 0; i < numOfTopics; i++) {
      char            *topic = taosArrayGetP(pConsumer->currentTopics, i);
      SMqSubscribeObj *pSub = mndAcquireSubscribe(pMnode, pConsumer->cgroup, topic);
      // txn guarantees pSub is created

      taosRLockLatch(&pSub->lock);

      SMqSubTopicEp topicEp = {0};
      strcpy(topicEp.topic, topic);

      // 2.1 fetch topic schema
      SMqTopicObj *pTopic = mndAcquireTopic(pMnode, topic);
      taosRLockLatch(&pTopic->lock);
      tstrncpy(topicEp.db, pTopic->db, TSDB_DB_FNAME_LEN);
      topicEp.schema.nCols = pTopic->schema.nCols;
      if (topicEp.schema.nCols) {
        topicEp.schema.pSchema = taosMemoryCalloc(topicEp.schema.nCols, sizeof(SSchema));
        memcpy(topicEp.schema.pSchema, pTopic->schema.pSchema, topicEp.schema.nCols * sizeof(SSchema));
      }
      taosRUnLockLatch(&pTopic->lock);
      mndReleaseTopic(pMnode, pTopic);

      // 2.2 iterate all vg assigned to the consumer of that topic
      SMqConsumerEp *pConsumerEp = taosHashGet(pSub->consumerHash, &consumerId, sizeof(int64_t));
      int32_t        vgNum = taosArrayGetSize(pConsumerEp->vgs);

      // this customer assigned vgroups
      topicEp.vgs = taosArrayInit(vgNum, sizeof(SMqSubVgEp));
      if (topicEp.vgs == NULL) {
        terrno = TSDB_CODE_OUT_OF_MEMORY;
        taosRUnLockLatch(&pConsumer->lock);
        taosRUnLockLatch(&pSub->lock);
        mndReleaseSubscribe(pMnode, pSub);
        goto FAIL;
      }

      for (int32_t j = 0; j < vgNum; j++) {
        SMqVgEp *pVgEp = taosArrayGetP(pConsumerEp->vgs, j);
        char     offsetKey[TSDB_PARTITION_KEY_LEN];
        mndMakePartitionKey(offsetKey, pConsumer->cgroup, topic, pVgEp->vgId);
        // 2.2.1 build vg ep
        SMqSubVgEp vgEp = {
            .epSet = pVgEp->epSet,
            .vgId = pVgEp->vgId,
            .offset = -1,
        };

        taosArrayPush(topicEp.vgs, &vgEp);
      }
      taosArrayPush(rsp.topics, &topicEp);

      taosRUnLockLatch(&pSub->lock);
      mndReleaseSubscribe(pMnode, pSub);
    }
    taosRUnLockLatch(&pConsumer->lock);
  }

  // encode rsp
  int32_t tlen = sizeof(SMqRspHead) + tEncodeSMqAskEpRsp(NULL, &rsp);
  void   *buf = rpcMallocCont(tlen);
  if (buf == NULL) {
    terrno = TSDB_CODE_OUT_OF_MEMORY;
    return -1;
  }

  ((SMqRspHead *)buf)->mqMsgType = TMQ_MSG_TYPE__EP_RSP;
  ((SMqRspHead *)buf)->epoch = serverEpoch;
  ((SMqRspHead *)buf)->consumerId = pConsumer->consumerId;

  void *abuf = POINTER_SHIFT(buf, sizeof(SMqRspHead));
  tEncodeSMqAskEpRsp(&abuf, &rsp);

  // release consumer and free memory
  tDeleteSMqAskEpRsp(&rsp);
  mndReleaseConsumer(pMnode, pConsumer);

  // send rsp
  pMsg->info.rsp = buf;
  pMsg->info.rspLen = tlen;
  return 0;

FAIL:
  tDeleteSMqAskEpRsp(&rsp);
  mndReleaseConsumer(pMnode, pConsumer);
  return -1;
}

int32_t mndSetConsumerDropLogs(SMnode *pMnode, STrans *pTrans, SMqConsumerObj *pConsumer) {
  SSdbRaw *pCommitRaw = mndConsumerActionEncode(pConsumer);
  if (pCommitRaw == NULL) return -1;
  if (mndTransAppendCommitlog(pTrans, pCommitRaw) != 0) return -1;
  if (sdbSetRawStatus(pCommitRaw, SDB_STATUS_DROPPED) != 0) return -1;
  return 0;
}

int32_t mndSetConsumerCommitLogs(SMnode *pMnode, STrans *pTrans, SMqConsumerObj *pConsumer) {
  SSdbRaw *pCommitRaw = mndConsumerActionEncode(pConsumer);
  if (pCommitRaw == NULL) return -1;
  if (mndTransAppendCommitlog(pTrans, pCommitRaw) != 0) return -1;
  if (sdbSetRawStatus(pCommitRaw, SDB_STATUS_READY) != 0) return -1;
  return 0;
}

int32_t mndProcessSubscribeReq(SRpcMsg *pMsg) {
  SMnode *pMnode = pMsg->info.node;
  char   *msgStr = pMsg->pCont;

  SCMSubscribeReq subscribe = {0};
  tDeserializeSCMSubscribeReq(msgStr, &subscribe);

  uint64_t        consumerId = subscribe.consumerId;
  char           *cgroup = subscribe.cgroup;
  SMqConsumerObj *pConsumerOld = NULL;
  SMqConsumerObj *pConsumerNew = NULL;

  int32_t code = -1;
  SArray *newSub = subscribe.topicNames;
  taosArraySort(newSub, taosArrayCompareString);
  taosArrayRemoveDuplicateP(newSub, taosArrayCompareString, taosMemoryFree);

  int32_t newTopicNum = taosArrayGetSize(newSub);

  // check topic existence
  STrans *pTrans = mndTransCreate(pMnode, TRN_POLICY_RETRY, TRN_CONFLICT_NOTHING, pMsg, "subscribe");
  if (pTrans == NULL) {
    goto _over;
  }

  for (int32_t i = 0; i < newTopicNum; i++) {
    char        *topic = taosArrayGetP(newSub, i);
    SMqTopicObj *pTopic = mndAcquireTopic(pMnode, topic);
    if (pTopic == NULL) {  // terrno has been set by callee function
      goto _over;
    }

    if (mndCheckTopicPrivilege(pMnode, pMsg->info.conn.user, MND_OPER_SUBSCRIBE, pTopic) != 0) {
      mndReleaseTopic(pMnode, pTopic);
      goto _over;
    }

    if (mndCheckTopicPrivilege(pMnode, pMsg->info.conn.user, MND_OPER_SUBSCRIBE, pTopic) != 0) {
      goto SUBSCRIBE_OVER;
    }

    mndReleaseTopic(pMnode, pTopic);
  }

  pConsumerOld = mndAcquireConsumer(pMnode, consumerId);
  if (pConsumerOld == NULL) {
    mInfo("receive subscribe request from new consumer:%" PRId64, consumerId);

    pConsumerNew = tNewSMqConsumerObj(consumerId, cgroup);
    tstrncpy(pConsumerNew->clientId, subscribe.clientId, 256);
    pConsumerNew->updateType = CONSUMER_UPDATE__MODIFY;
    taosArrayDestroy(pConsumerNew->rebNewTopics);
    pConsumerNew->rebNewTopics = newSub;
    subscribe.topicNames = NULL;

    for (int32_t i = 0; i < newTopicNum; i++) {
      char *newTopicCopy = strdup(taosArrayGetP(newSub, i));
      taosArrayPush(pConsumerNew->assignedTopics, &newTopicCopy);
    }

    if (mndSetConsumerCommitLogs(pMnode, pTrans, pConsumerNew) != 0) goto _over;
    if (mndTransPrepare(pMnode, pTrans) != 0) goto _over;

  } else {
    /*taosRLockLatch(&pConsumerOld->lock);*/

    int32_t status = atomic_load_32(&pConsumerOld->status);

    mInfo("receive subscribe request from existing consumer:%" PRId64 ", current status: %s, subscribe topic num: %d",
          consumerId, mndConsumerStatusName(status), newTopicNum);

    if (status != MQ_CONSUMER_STATUS__READY) {
      terrno = TSDB_CODE_MND_CONSUMER_NOT_READY;
      goto _over;
    }

    pConsumerNew = tNewSMqConsumerObj(consumerId, cgroup);
    if (pConsumerNew == NULL) {
      terrno = TSDB_CODE_OUT_OF_MEMORY;
      goto _over;
    }
    pConsumerNew->updateType = CONSUMER_UPDATE__MODIFY;

    for (int32_t i = 0; i < newTopicNum; i++) {
      char *newTopicCopy = strdup(taosArrayGetP(newSub, i));
      taosArrayPush(pConsumerNew->assignedTopics, &newTopicCopy);
    }

    int32_t oldTopicNum = 0;
    if (pConsumerOld->currentTopics) {
      oldTopicNum = taosArrayGetSize(pConsumerOld->currentTopics);
    }

    int32_t i = 0, j = 0;
    while (i < oldTopicNum || j < newTopicNum) {
      if (i >= oldTopicNum) {
        char *newTopicCopy = strdup(taosArrayGetP(newSub, j));
        taosArrayPush(pConsumerNew->rebNewTopics, &newTopicCopy);
        j++;
        continue;
      } else if (j >= newTopicNum) {
        char *oldTopicCopy = strdup(taosArrayGetP(pConsumerOld->currentTopics, i));
        taosArrayPush(pConsumerNew->rebRemovedTopics, &oldTopicCopy);
        i++;
        continue;
      } else {
        char *oldTopic = taosArrayGetP(pConsumerOld->currentTopics, i);
        char *newTopic = taosArrayGetP(newSub, j);
        int   comp = compareLenPrefixedStr(oldTopic, newTopic);
        if (comp == 0) {
          i++;
          j++;
          continue;
        } else if (comp < 0) {
          char *oldTopicCopy = strdup(oldTopic);
          taosArrayPush(pConsumerNew->rebRemovedTopics, &oldTopicCopy);
          i++;
          continue;
        } else {
          char *newTopicCopy = strdup(newTopic);
          taosArrayPush(pConsumerNew->rebNewTopics, &newTopicCopy);
          j++;
          continue;
        }
      }
    }

    if (pConsumerOld && taosArrayGetSize(pConsumerNew->rebNewTopics) == 0 &&
        taosArrayGetSize(pConsumerNew->rebRemovedTopics) == 0) {
      /*if (taosArrayGetSize(pConsumerNew->assignedTopics) == 0) {*/
      /*pConsumerNew->updateType = */
      /*}*/
      goto _over;
    }

    if (mndSetConsumerCommitLogs(pMnode, pTrans, pConsumerNew) != 0) goto _over;
    if (mndTransPrepare(pMnode, pTrans) != 0) goto _over;
  }

  code = TSDB_CODE_ACTION_IN_PROGRESS;

_over:
  mndTransDrop(pTrans);

  if (pConsumerOld) {
    /*taosRUnLockLatch(&pConsumerOld->lock);*/
    mndReleaseConsumer(pMnode, pConsumerOld);
  }
  if (pConsumerNew) {
    tDeleteSMqConsumerObj(pConsumerNew);
    taosMemoryFree(pConsumerNew);
  }
  // TODO: replace with destroy subscribe msg
  if (subscribe.topicNames) taosArrayDestroyP(subscribe.topicNames, (FDelete)taosMemoryFree);
  return code;
}

SSdbRaw *mndConsumerActionEncode(SMqConsumerObj *pConsumer) {
  terrno = TSDB_CODE_OUT_OF_MEMORY;

  void   *buf = NULL;
  int32_t tlen = tEncodeSMqConsumerObj(NULL, pConsumer);
  int32_t size = sizeof(int32_t) + tlen + MND_CONSUMER_RESERVE_SIZE;

  SSdbRaw *pRaw = sdbAllocRaw(SDB_CONSUMER, MND_CONSUMER_VER_NUMBER, size);
  if (pRaw == NULL) goto CM_ENCODE_OVER;

  buf = taosMemoryMalloc(tlen);
  if (buf == NULL) goto CM_ENCODE_OVER;

  void *abuf = buf;
  tEncodeSMqConsumerObj(&abuf, pConsumer);

  int32_t dataPos = 0;
  SDB_SET_INT32(pRaw, dataPos, tlen, CM_ENCODE_OVER);
  SDB_SET_BINARY(pRaw, dataPos, buf, tlen, CM_ENCODE_OVER);
  SDB_SET_RESERVE(pRaw, dataPos, MND_CONSUMER_RESERVE_SIZE, CM_ENCODE_OVER);
  SDB_SET_DATALEN(pRaw, dataPos, CM_ENCODE_OVER);

  terrno = TSDB_CODE_SUCCESS;

CM_ENCODE_OVER:
  taosMemoryFreeClear(buf);
  if (terrno != 0) {
    mError("consumer:%" PRId64 ", failed to encode to raw:%p since %s", pConsumer->consumerId, pRaw, terrstr());
    sdbFreeRaw(pRaw);
    return NULL;
  }

  mTrace("consumer:%" PRId64 ", encode to raw:%p, row:%p", pConsumer->consumerId, pRaw, pConsumer);
  return pRaw;
}

SSdbRow *mndConsumerActionDecode(SSdbRaw *pRaw) {
  SSdbRow        *pRow = NULL;
  SMqConsumerObj *pConsumer = NULL;
  void           *buf = NULL;

  int8_t sver = 0;
  if (sdbGetRawSoftVer(pRaw, &sver) != 0) {
    goto CM_DECODE_OVER;
  }

  if (sver != MND_CONSUMER_VER_NUMBER) {
    terrno = TSDB_CODE_SDB_INVALID_DATA_VER;
    goto CM_DECODE_OVER;
  }

  pRow = sdbAllocRow(sizeof(SMqConsumerObj));
  if (pRow == NULL) {
    goto CM_DECODE_OVER;
  }

  pConsumer = sdbGetRowObj(pRow);
  if (pConsumer == NULL) {
    goto CM_DECODE_OVER;
  }

  int32_t dataPos = 0;
  int32_t len;
  SDB_GET_INT32(pRaw, dataPos, &len, CM_DECODE_OVER);
  buf = taosMemoryMalloc(len);
  if (buf == NULL) {
    terrno = TSDB_CODE_OUT_OF_MEMORY;
    goto CM_DECODE_OVER;
  }

  SDB_GET_BINARY(pRaw, dataPos, buf, len, CM_DECODE_OVER);
  SDB_GET_RESERVE(pRaw, dataPos, MND_CONSUMER_RESERVE_SIZE, CM_DECODE_OVER);

  if (tDecodeSMqConsumerObj(buf, pConsumer) == NULL) {
    terrno = TSDB_CODE_OUT_OF_MEMORY;  // TODO set correct error code
    goto CM_DECODE_OVER;
  }

  tmsgUpdateDnodeEpSet(&pConsumer->ep);

CM_DECODE_OVER:
  taosMemoryFreeClear(buf);
  if (terrno != TSDB_CODE_SUCCESS) {
    mError("consumer:0x%" PRIx64 " failed to decode from raw:%p since %s",
           pConsumer == NULL ? 0 : pConsumer->consumerId, pRaw, terrstr());
    taosMemoryFreeClear(pRow);
  }

  return pRow;
}

static int32_t mndConsumerActionInsert(SSdb *pSdb, SMqConsumerObj *pConsumer) {
  mDebug("consumer:0x%" PRIx64 " cgroup:%s status:%d(%s) epoch:%d load from sdb, perform insert action",
         pConsumer->consumerId, pConsumer->cgroup, pConsumer->status, mndConsumerStatusName(pConsumer->status),
         pConsumer->epoch);
  pConsumer->subscribeTime = pConsumer->upTime;
  return 0;
}

static int32_t mndConsumerActionDelete(SSdb *pSdb, SMqConsumerObj *pConsumer) {
  mDebug("consumer:0x%" PRIx64 " perform delete action, status:%s", pConsumer->consumerId, mndConsumerStatusName(pConsumer->status));
  tDeleteSMqConsumerObj(pConsumer);
  return 0;
}

static int32_t mndConsumerActionUpdate(SSdb *pSdb, SMqConsumerObj *pOldConsumer, SMqConsumerObj *pNewConsumer) {
  mDebug("consumer:0x%" PRIx64 " perform update action, update type:%d, subscribe-time:%"PRId64", uptime:%"PRId64,
      pOldConsumer->consumerId, pNewConsumer->updateType, pOldConsumer->subscribeTime, pOldConsumer->upTime);

  taosWLockLatch(&pOldConsumer->lock);

  if (pNewConsumer->updateType == CONSUMER_UPDATE__MODIFY) {
    /*A(taosArrayGetSize(pOldConsumer->rebNewTopics) == 0);*/
    /*A(taosArrayGetSize(pOldConsumer->rebRemovedTopics) == 0);*/

    if (taosArrayGetSize(pNewConsumer->rebNewTopics) == 0 && taosArrayGetSize(pNewConsumer->rebRemovedTopics) == 0) {
      pOldConsumer->status = MQ_CONSUMER_STATUS__READY;
    } else {
      SArray *tmp = pOldConsumer->rebNewTopics;
      pOldConsumer->rebNewTopics = pNewConsumer->rebNewTopics;
      pNewConsumer->rebNewTopics = tmp;

      tmp = pOldConsumer->rebRemovedTopics;
      pOldConsumer->rebRemovedTopics = pNewConsumer->rebRemovedTopics;
      pNewConsumer->rebRemovedTopics = tmp;

      tmp = pOldConsumer->assignedTopics;
      pOldConsumer->assignedTopics = pNewConsumer->assignedTopics;
      pNewConsumer->assignedTopics = tmp;

      pOldConsumer->subscribeTime = pNewConsumer->upTime;

      pOldConsumer->status = MQ_CONSUMER_STATUS__MODIFY;
    }
  } else if (pNewConsumer->updateType == CONSUMER_UPDATE__LOST) {
    /*A(taosArrayGetSize(pOldConsumer->rebNewTopics) == 0);*/
    /*A(taosArrayGetSize(pOldConsumer->rebRemovedTopics) == 0);*/

    int32_t sz = taosArrayGetSize(pOldConsumer->currentTopics);
    /*pOldConsumer->rebRemovedTopics = taosArrayInit(sz, sizeof(void *));*/
    for (int32_t i = 0; i < sz; i++) {
      char *topic = strdup(taosArrayGetP(pOldConsumer->currentTopics, i));
      taosArrayPush(pOldConsumer->rebRemovedTopics, &topic);
    }

    pOldConsumer->rebalanceTime = pNewConsumer->upTime;

    int32_t status = pOldConsumer->status;
    pOldConsumer->status = MQ_CONSUMER_STATUS__LOST;
    mDebug("consumer:0x%" PRIx64 " state %s -> %s, reb-time:%" PRId64 ", reb-removed-topics:%d",
           pOldConsumer->consumerId, mndConsumerStatusName(status), mndConsumerStatusName(pOldConsumer->status),
           pOldConsumer->rebalanceTime, (int)taosArrayGetSize(pOldConsumer->rebRemovedTopics));
  } else if (pNewConsumer->updateType == CONSUMER_UPDATE__RECOVER) {
    /*A(taosArrayGetSize(pOldConsumer->currentTopics) == 0);*/
    /*A(taosArrayGetSize(pOldConsumer->rebNewTopics) == 0);*/

    int32_t sz = taosArrayGetSize(pOldConsumer->assignedTopics);
    for (int32_t i = 0; i < sz; i++) {
      char *topic = strdup(taosArrayGetP(pOldConsumer->assignedTopics, i));
      taosArrayPush(pOldConsumer->rebNewTopics, &topic);
    }

    pOldConsumer->rebalanceTime = pNewConsumer->upTime;

    pOldConsumer->status = MQ_CONSUMER_STATUS__MODIFY;
  } else if (pNewConsumer->updateType == CONSUMER_UPDATE__TOUCH) {
    atomic_add_fetch_32(&pOldConsumer->epoch, 1);

    pOldConsumer->rebalanceTime = pNewConsumer->upTime;

  } else if (pNewConsumer->updateType == CONSUMER_UPDATE__ADD) {
    /*A(taosArrayGetSize(pNewConsumer->rebNewTopics) == 1);*/
    /*A(taosArrayGetSize(pNewConsumer->rebRemovedTopics) == 0);*/

    char *addedTopic = strdup(taosArrayGetP(pNewConsumer->rebNewTopics, 0));
    // not exist in current topic

    bool existing = false;
#if 1
    int32_t numOfExistedTopics = taosArrayGetSize(pOldConsumer->currentTopics);
    for (int32_t i = 0; i < numOfExistedTopics; i++) {
      char *topic = taosArrayGetP(pOldConsumer->currentTopics, i);
      if (strcmp(topic, addedTopic) == 0) {
        existing = true;
      }
    }
#endif

    // remove from new topic
    for (int32_t i = 0; i < taosArrayGetSize(pOldConsumer->rebNewTopics); i++) {
      char *topic = taosArrayGetP(pOldConsumer->rebNewTopics, i);
      if (strcmp(addedTopic, topic) == 0) {
        taosArrayRemove(pOldConsumer->rebNewTopics, i);
        taosMemoryFree(topic);
        break;
      }
    }

    // add to current topic
    if (!existing) {
      taosArrayPush(pOldConsumer->currentTopics, &addedTopic);
      taosArraySort(pOldConsumer->currentTopics, taosArrayCompareString);
    }

    // set status
    int32_t status = pOldConsumer->status;
    if (taosArrayGetSize(pOldConsumer->rebNewTopics) == 0 && taosArrayGetSize(pOldConsumer->rebRemovedTopics) == 0) {
      if (status == MQ_CONSUMER_STATUS__MODIFY || status == MQ_CONSUMER_STATUS__MODIFY_IN_REB) {
        pOldConsumer->status = MQ_CONSUMER_STATUS__READY;
      } else if (status == MQ_CONSUMER_STATUS__LOST_IN_REB || status == MQ_CONSUMER_STATUS__LOST) {
        pOldConsumer->status = MQ_CONSUMER_STATUS__LOST_REBD;
      }
    } else {
      if (status == MQ_CONSUMER_STATUS__MODIFY || status == MQ_CONSUMER_STATUS__MODIFY_IN_REB) {
        pOldConsumer->status = MQ_CONSUMER_STATUS__MODIFY_IN_REB;
      } else if (status == MQ_CONSUMER_STATUS__LOST || status == MQ_CONSUMER_STATUS__LOST_IN_REB) {
        pOldConsumer->status = MQ_CONSUMER_STATUS__LOST_IN_REB;
      }
    }

    // the re-balance is triggered when the new consumer is launched.
    pOldConsumer->rebalanceTime = pNewConsumer->upTime;

    atomic_add_fetch_32(&pOldConsumer->epoch, 1);
    mDebug("consumer:0x%" PRIx64 " state %s -> %s, new epoch:%d, reb-time:%" PRId64 ", current topics:%d",
           pOldConsumer->consumerId, mndConsumerStatusName(status), mndConsumerStatusName(pOldConsumer->status),
           pOldConsumer->epoch, pOldConsumer->rebalanceTime, (int)taosArrayGetSize(pOldConsumer->currentTopics));
  } else if (pNewConsumer->updateType == CONSUMER_UPDATE__REMOVE) {
    /*A(taosArrayGetSize(pNewConsumer->rebNewTopics) == 0);*/
    /*A(taosArrayGetSize(pNewConsumer->rebRemovedTopics) == 1);*/
    char *removedTopic = taosArrayGetP(pNewConsumer->rebRemovedTopics, 0);

    // not exist in new topic
#if 0
    for (int32_t i = 0; i < taosArrayGetSize(pOldConsumer->rebNewTopics); i++) {
      char *topic = taosArrayGetP(pOldConsumer->rebNewTopics, i);
      A(strcmp(topic, removedTopic) != 0);
    }
#endif

    // remove from removed topic
    for (int32_t i = 0; i < taosArrayGetSize(pOldConsumer->rebRemovedTopics); i++) {
      char *topic = taosArrayGetP(pOldConsumer->rebRemovedTopics, i);
      if (strcmp(removedTopic, topic) == 0) {
        taosArrayRemove(pOldConsumer->rebRemovedTopics, i);
        taosMemoryFree(topic);
        break;
      }
    }

    // remove from current topic
    int32_t i = 0;
    int32_t sz = taosArrayGetSize(pOldConsumer->currentTopics);
    for (i = 0; i < sz; i++) {
      char *topic = taosArrayGetP(pOldConsumer->currentTopics, i);
      if (strcmp(removedTopic, topic) == 0) {
        taosArrayRemove(pOldConsumer->currentTopics, i);
        taosMemoryFree(topic);
        break;
      }
    }
    // must find the topic
    /*A(i < sz);*/

    // set status
    int32_t status = pOldConsumer->status;
    if (taosArrayGetSize(pOldConsumer->rebNewTopics) == 0 && taosArrayGetSize(pOldConsumer->rebRemovedTopics) == 0) {
      if (status == MQ_CONSUMER_STATUS__MODIFY || status == MQ_CONSUMER_STATUS__MODIFY_IN_REB) {
        pOldConsumer->status = MQ_CONSUMER_STATUS__READY;
      } else if (status == MQ_CONSUMER_STATUS__LOST_IN_REB || status == MQ_CONSUMER_STATUS__LOST) {
        pOldConsumer->status = MQ_CONSUMER_STATUS__LOST_REBD;
      }
    } else {
      if (status == MQ_CONSUMER_STATUS__MODIFY || status == MQ_CONSUMER_STATUS__MODIFY_IN_REB) {
        pOldConsumer->status = MQ_CONSUMER_STATUS__MODIFY_IN_REB;
      } else if (status == MQ_CONSUMER_STATUS__LOST || status == MQ_CONSUMER_STATUS__LOST_IN_REB) {
        pOldConsumer->status = MQ_CONSUMER_STATUS__LOST_IN_REB;
      }
    }

    pOldConsumer->rebalanceTime = pNewConsumer->upTime;
    atomic_add_fetch_32(&pOldConsumer->epoch, 1);

    mDebug("consumer:0x%" PRIx64 " state %s -> %s, new epoch:%d, reb-time:%" PRId64 ", current topics:%d",
           pOldConsumer->consumerId, mndConsumerStatusName(status), mndConsumerStatusName(pOldConsumer->status),
           pOldConsumer->epoch, pOldConsumer->rebalanceTime, (int)taosArrayGetSize(pOldConsumer->currentTopics));
  }

  taosWUnLockLatch(&pOldConsumer->lock);
  return 0;
}

SMqConsumerObj *mndAcquireConsumer(SMnode *pMnode, int64_t consumerId) {
  SSdb           *pSdb = pMnode->pSdb;
  SMqConsumerObj *pConsumer = sdbAcquire(pSdb, SDB_CONSUMER, &consumerId);
  if (pConsumer == NULL) {
    terrno = TSDB_CODE_MND_CONSUMER_NOT_EXIST;
  }
  return pConsumer;
}

void mndReleaseConsumer(SMnode *pMnode, SMqConsumerObj *pConsumer) {
  SSdb *pSdb = pMnode->pSdb;
  sdbRelease(pSdb, pConsumer);
}

static int32_t mndRetrieveConsumer(SRpcMsg *pReq, SShowObj *pShow, SSDataBlock *pBlock, int32_t rowsCapacity) {
  SMnode         *pMnode = pReq->info.node;
  SSdb           *pSdb = pMnode->pSdb;
  int32_t         numOfRows = 0;
  SMqConsumerObj *pConsumer = NULL;

  while (numOfRows < rowsCapacity) {
    pShow->pIter = sdbFetch(pSdb, SDB_CONSUMER, pShow->pIter, (void **)&pConsumer);
    if (pShow->pIter == NULL) {
      break;
    }

    if (taosArrayGetSize(pConsumer->assignedTopics) == 0) {
      mDebug("showing consumer:0x%"PRIx64 " no assigned topic, skip", pConsumer->consumerId);
      sdbRelease(pSdb, pConsumer);
      continue;
    }

    taosRLockLatch(&pConsumer->lock);

    mDebug("showing consumer:0x%"PRIx64, pConsumer->consumerId);

    int32_t topicSz = taosArrayGetSize(pConsumer->assignedTopics);
    bool    hasTopic = true;
    if (topicSz == 0) {
      hasTopic = false;
      topicSz = 1;
    }

    if (numOfRows + topicSz > rowsCapacity) {
      blockDataEnsureCapacity(pBlock, numOfRows + topicSz);
    }

    for (int32_t i = 0; i < topicSz; i++) {
      SColumnInfoData *pColInfo;
      int32_t          cols = 0;

      // consumer id
      pColInfo = taosArrayGet(pBlock->pDataBlock, cols++);
      colDataSetVal(pColInfo, numOfRows, (const char *)&pConsumer->consumerId, false);

      // consumer group
      char cgroup[TSDB_CGROUP_LEN + VARSTR_HEADER_SIZE] = {0};
      tstrncpy(varDataVal(cgroup), pConsumer->cgroup, TSDB_CGROUP_LEN);
      varDataSetLen(cgroup, strlen(varDataVal(cgroup)));
      pColInfo = taosArrayGet(pBlock->pDataBlock, cols++);
      colDataSetVal(pColInfo, numOfRows, (const char *)cgroup, false);

      // client id
      char clientId[256 + VARSTR_HEADER_SIZE] = {0};
      tstrncpy(varDataVal(clientId), pConsumer->clientId, 256);
      varDataSetLen(clientId, strlen(varDataVal(clientId)));
      pColInfo = taosArrayGet(pBlock->pDataBlock, cols++);
      colDataSetVal(pColInfo, numOfRows, (const char *)clientId, false);

      // status
      char status[20 + VARSTR_HEADER_SIZE] = {0};
      tstrncpy(varDataVal(status), mndConsumerStatusName(pConsumer->status), 20);
      varDataSetLen(status, strlen(varDataVal(status)));
      pColInfo = taosArrayGet(pBlock->pDataBlock, cols++);
      colDataSetVal(pColInfo, numOfRows, (const char *)status, false);

      // one subscribed topic
      pColInfo = taosArrayGet(pBlock->pDataBlock, cols++);
      if (hasTopic) {
        char        topic[TSDB_TOPIC_FNAME_LEN + VARSTR_HEADER_SIZE] = {0};
        const char *topicName = mndTopicGetShowName(taosArrayGetP(pConsumer->assignedTopics, i));
        STR_TO_VARSTR(topic, topicName);
        colDataSetVal(pColInfo, numOfRows, (const char *)topic, false);
      } else {
        colDataSetVal(pColInfo, numOfRows, NULL, true);
      }

      // end point
      /*pColInfo = taosArrayGet(pBlock->pDataBlock, cols++);*/
      /*colDataSetVal(pColInfo, numOfRows, (const char *)&pConsumer->ep, true);*/

      // up time
      pColInfo = taosArrayGet(pBlock->pDataBlock, cols++);
      colDataSetVal(pColInfo, numOfRows, (const char *)&pConsumer->upTime, false);

      // subscribe time
      pColInfo = taosArrayGet(pBlock->pDataBlock, cols++);
      colDataSetVal(pColInfo, numOfRows, (const char *)&pConsumer->subscribeTime, false);

      // rebalance time
      pColInfo = taosArrayGet(pBlock->pDataBlock, cols++);
      colDataSetVal(pColInfo, numOfRows, (const char *)&pConsumer->rebalanceTime, pConsumer->rebalanceTime == 0);

      numOfRows++;
    }
    taosRUnLockLatch(&pConsumer->lock);
    sdbRelease(pSdb, pConsumer);
  }

  pShow->numOfRows += numOfRows;
  return numOfRows;
}

static void mndCancelGetNextConsumer(SMnode *pMnode, void *pIter) {
  SSdb *pSdb = pMnode->pSdb;
  sdbCancelFetch(pSdb, pIter);
}

static const char *mndConsumerStatusName(int status) {
  switch (status) {
    case MQ_CONSUMER_STATUS__READY:
      return "ready";
    case MQ_CONSUMER_STATUS__LOST:
    case MQ_CONSUMER_STATUS__LOST_REBD:
    case MQ_CONSUMER_STATUS__LOST_IN_REB:
      return "lost";
    case MQ_CONSUMER_STATUS__MODIFY:
    case MQ_CONSUMER_STATUS__MODIFY_IN_REB:
      return "rebalancing";
    default:
      return "unknown";
  }
}<|MERGE_RESOLUTION|>--- conflicted
+++ resolved
@@ -100,8 +100,8 @@
     return 0;
   }
 
-  mInfo("process consumer lost msg, consumer:0x%" PRIx64 " status:%d(%s)", pLostMsg->consumerId,
-        pConsumer->status, mndConsumerStatusName(pConsumer->status));
+  mInfo("process consumer lost msg, consumer:0x%" PRIx64 " status:%d(%s)", pLostMsg->consumerId, pConsumer->status,
+        mndConsumerStatusName(pConsumer->status));
 
   if (pConsumer->status != MQ_CONSUMER_STATUS__READY) {
     mndReleaseConsumer(pMnode, pConsumer);
@@ -259,8 +259,8 @@
     int32_t hbStatus = atomic_add_fetch_32(&pConsumer->hbStatus, 1);
     int32_t status = atomic_load_32(&pConsumer->status);
 
-    mDebug("check for consumer:0x%"PRIx64" status:%d(%s), sub-time:%"PRId64", uptime:%"PRId64,
-        pConsumer->consumerId, status, mndConsumerStatusName(status), pConsumer->subscribeTime, pConsumer->upTime);
+    mDebug("check for consumer:0x%" PRIx64 " status:%d(%s), sub-time:%" PRId64 ", uptime:%" PRId64,
+           pConsumer->consumerId, status, mndConsumerStatusName(status), pConsumer->subscribeTime, pConsumer->upTime);
 
     if (status == MQ_CONSUMER_STATUS__READY) {
       if (hbStatus > MND_CONSUMER_LOST_HB_CNT) {
@@ -354,7 +354,7 @@
   int64_t         consumerId = req.consumerId;
   SMqConsumerObj *pConsumer = mndAcquireConsumer(pMnode, consumerId);
   if (pConsumer == NULL) {
-    mError("consumer:0x%"PRIx64 " not exist", consumerId);
+    mError("consumer:0x%" PRIx64 " not exist", consumerId);
     terrno = TSDB_CODE_MND_CONSUMER_NOT_EXIST;
     return -1;
   }
@@ -364,7 +364,7 @@
   int32_t status = atomic_load_32(&pConsumer->status);
 
   if (status == MQ_CONSUMER_STATUS__LOST_REBD) {
-    mInfo("try to recover consumer:0x%"PRIx64 "", consumerId);
+    mInfo("try to recover consumer:0x%" PRIx64 "", consumerId);
     SMqConsumerRecoverMsg *pRecoverMsg = rpcMallocCont(sizeof(SMqConsumerRecoverMsg));
 
     pRecoverMsg->consumerId = consumerId;
@@ -401,8 +401,6 @@
     return -1;
   }
 
-<<<<<<< HEAD
-=======
   int32_t ret = strncmp(req.cgroup, pConsumer->cgroup, tListLen(pConsumer->cgroup));
   if (ret != 0) {
     mError("consumer:0x%" PRIx64 " group:%s not consistent with data in sdb, saved cgroup:%s", consumerId, req.cgroup,
@@ -411,7 +409,6 @@
     return -1;
   }
 
->>>>>>> c16bbfad
   atomic_store_32(&pConsumer->hbStatus, 0);
 
   // 1. check consumer status
@@ -419,7 +416,7 @@
 
 #if 1
   if (status == MQ_CONSUMER_STATUS__LOST_REBD) {
-    mInfo("try to recover consumer:0x%"PRIx64, consumerId);
+    mInfo("try to recover consumer:0x%" PRIx64, consumerId);
     SMqConsumerRecoverMsg *pRecoverMsg = rpcMallocCont(sizeof(SMqConsumerRecoverMsg));
 
     pRecoverMsg->consumerId = consumerId;
@@ -434,7 +431,7 @@
 #endif
 
   if (status != MQ_CONSUMER_STATUS__READY) {
-    mInfo("consumer:0x%"PRIx64 " not ready, status: %s", consumerId, mndConsumerStatusName(status));
+    mInfo("consumer:0x%" PRIx64 " not ready, status: %s", consumerId, mndConsumerStatusName(status));
     terrno = TSDB_CODE_MND_CONSUMER_NOT_READY;
     return -1;
   }
@@ -444,7 +441,8 @@
   // 2. check epoch, only send ep info when epochs do not match
   if (epoch != serverEpoch) {
     taosRLockLatch(&pConsumer->lock);
-    mInfo("process ask ep, consumer:0x%" PRIx64 "(epoch %d) update with server epoch %d", consumerId, epoch, serverEpoch);
+    mInfo("process ask ep, consumer:0x%" PRIx64 "(epoch %d) update with server epoch %d", consumerId, epoch,
+          serverEpoch);
     int32_t numOfTopics = taosArrayGetSize(pConsumer->currentTopics);
 
     rsp.topics = taosArrayInit(numOfTopics, sizeof(SMqSubTopicEp));
@@ -596,7 +594,7 @@
     }
 
     if (mndCheckTopicPrivilege(pMnode, pMsg->info.conn.user, MND_OPER_SUBSCRIBE, pTopic) != 0) {
-      goto SUBSCRIBE_OVER;
+      goto _over;
     }
 
     mndReleaseTopic(pMnode, pTopic);
@@ -815,14 +813,15 @@
 }
 
 static int32_t mndConsumerActionDelete(SSdb *pSdb, SMqConsumerObj *pConsumer) {
-  mDebug("consumer:0x%" PRIx64 " perform delete action, status:%s", pConsumer->consumerId, mndConsumerStatusName(pConsumer->status));
+  mDebug("consumer:0x%" PRIx64 " perform delete action, status:%s", pConsumer->consumerId,
+         mndConsumerStatusName(pConsumer->status));
   tDeleteSMqConsumerObj(pConsumer);
   return 0;
 }
 
 static int32_t mndConsumerActionUpdate(SSdb *pSdb, SMqConsumerObj *pOldConsumer, SMqConsumerObj *pNewConsumer) {
-  mDebug("consumer:0x%" PRIx64 " perform update action, update type:%d, subscribe-time:%"PRId64", uptime:%"PRId64,
-      pOldConsumer->consumerId, pNewConsumer->updateType, pOldConsumer->subscribeTime, pOldConsumer->upTime);
+  mDebug("consumer:0x%" PRIx64 " perform update action, update type:%d, subscribe-time:%" PRId64 ", uptime:%" PRId64,
+         pOldConsumer->consumerId, pNewConsumer->updateType, pOldConsumer->subscribeTime, pOldConsumer->upTime);
 
   taosWLockLatch(&pOldConsumer->lock);
 
@@ -1034,14 +1033,14 @@
     }
 
     if (taosArrayGetSize(pConsumer->assignedTopics) == 0) {
-      mDebug("showing consumer:0x%"PRIx64 " no assigned topic, skip", pConsumer->consumerId);
+      mDebug("showing consumer:0x%" PRIx64 " no assigned topic, skip", pConsumer->consumerId);
       sdbRelease(pSdb, pConsumer);
       continue;
     }
 
     taosRLockLatch(&pConsumer->lock);
 
-    mDebug("showing consumer:0x%"PRIx64, pConsumer->consumerId);
+    mDebug("showing consumer:0x%" PRIx64, pConsumer->consumerId);
 
     int32_t topicSz = taosArrayGetSize(pConsumer->assignedTopics);
     bool    hasTopic = true;
