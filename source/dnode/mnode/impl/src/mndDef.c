--- conflicted
+++ resolved
@@ -264,14 +264,9 @@
 
 static void *topicNameDup(void *p) { return taosStrdup((char *)p); }
 
-<<<<<<< HEAD
 int32_t tNewSMqConsumerObj(int64_t consumerId, char *cgroup, int8_t updateType,
                                    char *topic, SCMSubscribeReq *subscribe, SMqConsumerObj** ppConsumer) {
   int32_t code = 0;
-=======
-SMqConsumerObj *tNewSMqConsumerObj(int64_t consumerId, char *cgroup, int8_t updateType, char *topic, SCMSubscribeReq *subscribe) {
-  terrno = 0;
->>>>>>> 35827fb5
   SMqConsumerObj *pConsumer = taosMemoryCalloc(1, sizeof(SMqConsumerObj));
   if (pConsumer == NULL) {
     code = TSDB_CODE_OUT_OF_MEMORY;
@@ -552,20 +547,10 @@
   return (void *)buf;
 }
 
-<<<<<<< HEAD
 int32_t tNewSubscribeObj(const char *key, SMqSubscribeObj **ppSub) {
   int32_t code = 0;
   SMqSubscribeObj *pSubObj = taosMemoryCalloc(1, sizeof(SMqSubscribeObj));
   MND_TMQ_NULL_CHECK(pSubObj);
-=======
-SMqSubscribeObj *tNewSubscribeObj(const char *key) {
-  terrno = 0;
-  SMqSubscribeObj *pSubObj = taosMemoryCalloc(1, sizeof(SMqSubscribeObj));
-  if (pSubObj == NULL) {
-    terrno = TSDB_CODE_OUT_OF_MEMORY;
-    return NULL;
-  }
->>>>>>> 35827fb5
 
   (void)memcpy(pSubObj->key, key, TSDB_SUBSCRIBE_KEY_LEN);
   taosInitRWLatch(&pSubObj->lock);
@@ -584,7 +569,6 @@
   return code;
 }
 
-<<<<<<< HEAD
 int32_t tCloneSubscribeObj(const SMqSubscribeObj *pSub, SMqSubscribeObj **ppSub) {
   int32_t code = 0;
   SMqSubscribeObj *pSubNew = taosMemoryMalloc(sizeof(SMqSubscribeObj));
@@ -593,16 +577,6 @@
     goto END;
   }
   (void)memcpy(pSubNew->key, pSub->key, TSDB_SUBSCRIBE_KEY_LEN);
-=======
-SMqSubscribeObj *tCloneSubscribeObj(const SMqSubscribeObj *pSub) {
-  terrno = 0;
-  SMqSubscribeObj *pSubNew = taosMemoryMalloc(sizeof(SMqSubscribeObj));
-  if (pSubNew == NULL) {
-    terrno = TSDB_CODE_OUT_OF_MEMORY;
-    return NULL;
-  }
-  memcpy(pSubNew->key, pSub->key, TSDB_SUBSCRIBE_KEY_LEN);
->>>>>>> 35827fb5
   taosInitRWLatch(&pSubNew->lock);
 
   pSubNew->dbUid = pSub->dbUid;
