/*
 * Copyright (c) 2019 TAOS Data, Inc. <jhtao@taosdata.com>
 *
 * This program is free software: you can use, redistribute, and/or modify
 * it under the terms of the GNU Affero General Public License, version 3
 * or later ("AGPL"), as published by the Free Software Foundation.
 *
 * This program is distributed in the hope that it will be useful, but WITHOUT
 * ANY WARRANTY; without even the implied warranty of MERCHANTABILITY or
 * FITNESS FOR A PARTICULAR PURPOSE.
 *
 * You should have received a copy of the GNU Affero General Public License
 * along with this program. If not, see <http://www.gnu.org/licenses/>.
 */

#define _DEFAULT_SOURCE
#include "mndTrans.h"
#include "mndDb.h"
#include "mndPrivilege.h"
#include "mndShow.h"
#include "mndStb.h"
#include "mndSubscribe.h"
#include "mndSync.h"
#include "mndUser.h"

#define TRANS_VER1_NUMBER  1
#define TRANS_VER2_NUMBER  2
#define TRANS_ARRAY_SIZE   8
#define TRANS_RESERVE_SIZE 44

static int32_t mndTransActionInsert(SSdb *pSdb, STrans *pTrans);
static int32_t mndTransActionUpdate(SSdb *pSdb, STrans *OldTrans, STrans *pOld);
static int32_t mndTransDelete(SSdb *pSdb, STrans *pTrans, bool callFunc);

static int32_t mndTransAppendLog(SArray *pArray, SSdbRaw *pRaw);
static int32_t mndTransAppendAction(SArray *pArray, STransAction *pAction);
static void    mndTransDropLogs(SArray *pArray);
static void    mndTransDropActions(SArray *pArray);

static int32_t mndTransExecuteActions(SMnode *pMnode, STrans *pTrans, SArray *pArray, bool topHalf);
static int32_t mndTransExecuteRedoLogs(SMnode *pMnode, STrans *pTrans, bool topHalf);
static int32_t mndTransExecuteUndoLogs(SMnode *pMnode, STrans *pTrans, bool topHalf);
static int32_t mndTransExecuteRedoActions(SMnode *pMnode, STrans *pTrans, bool topHalf);
static int32_t mndTransExecuteUndoActions(SMnode *pMnode, STrans *pTrans, bool topHalf);
static int32_t mndTransExecuteCommitActions(SMnode *pMnode, STrans *pTrans, bool topHalf);
static bool    mndTransPerformRedoLogStage(SMnode *pMnode, STrans *pTrans, bool topHalf);
static bool    mndTransPerformRedoActionStage(SMnode *pMnode, STrans *pTrans, bool topHalf);
static bool    mndTransPerformUndoLogStage(SMnode *pMnode, STrans *pTrans, bool topHalf);
static bool    mndTransPerformUndoActionStage(SMnode *pMnode, STrans *pTrans, bool topHalf);
static bool    mndTransPerformCommitActionStage(SMnode *pMnode, STrans *pTrans, bool topHalf);
static bool    mndTransPerformCommitStage(SMnode *pMnode, STrans *pTrans, bool topHalf);
static bool    mndTransPerformRollbackStage(SMnode *pMnode, STrans *pTrans, bool topHalf);
static bool    mndTransPerformFinishStage(SMnode *pMnode, STrans *pTrans, bool topHalf);

static bool mndCannotExecuteTransAction(SMnode *pMnode, bool topHalf) {
  return (!pMnode->deploy && !mndIsLeader(pMnode)) || !topHalf;
}

static void    mndTransSendRpcRsp(SMnode *pMnode, STrans *pTrans);
static int32_t mndProcessTransTimer(SRpcMsg *pReq);
static int32_t mndProcessTtl(SRpcMsg *pReq);
static int32_t mndProcessKillTransReq(SRpcMsg *pReq);

static int32_t mndRetrieveTrans(SRpcMsg *pReq, SShowObj *pShow, SSDataBlock *pBlock, int32_t rows);
static void    mndCancelGetNextTrans(SMnode *pMnode, void *pIter);

static int32_t tsMaxTransId = 0;

int32_t mndInitTrans(SMnode *pMnode) {
  SSdbTable table = {
      .sdbType = SDB_TRANS,
      .keyType = SDB_KEY_INT32,
      .encodeFp = (SdbEncodeFp)mndTransEncode,
      .decodeFp = (SdbDecodeFp)mndTransDecode,
      .insertFp = (SdbInsertFp)mndTransActionInsert,
      .updateFp = (SdbUpdateFp)mndTransActionUpdate,
      .deleteFp = (SdbDeleteFp)mndTransDelete,
  };

  mndSetMsgHandle(pMnode, TDMT_MND_TRANS_TIMER, mndProcessTransTimer);
  mndSetMsgHandle(pMnode, TDMT_MND_KILL_TRANS, mndProcessKillTransReq);

  mndAddShowRetrieveHandle(pMnode, TSDB_MGMT_TABLE_TRANS, mndRetrieveTrans);
  mndAddShowFreeIterHandle(pMnode, TSDB_MGMT_TABLE_TRANS, mndCancelGetNextTrans);
  return sdbSetTable(pMnode->pSdb, table);
}

void mndCleanupTrans(SMnode *pMnode) {}

static int32_t mndTransGetActionsSize(SArray *pArray) {
  int32_t actionNum = taosArrayGetSize(pArray);
  int32_t rawDataLen = 0;

  for (int32_t i = 0; i < actionNum; ++i) {
    STransAction *pAction = taosArrayGet(pArray, i);
    if (pAction->actionType == TRANS_ACTION_RAW) {
      rawDataLen += (sizeof(STransAction) + sdbGetRawTotalSize(pAction->pRaw));
    } else if (pAction->actionType == TRANS_ACTION_MSG) {
      rawDataLen += (sizeof(STransAction) + pAction->contLen);
    } else {
      // empty
    }
    rawDataLen += sizeof(int8_t);
  }

  return rawDataLen;
}

static int32_t mndTransEncodeAction(SSdbRaw *pRaw, int32_t *offset, SArray *pActions, int32_t actionsNum) {
  int32_t code = 0;
  int32_t lino = 0;
  int32_t dataPos = *offset;
  int8_t  unused = 0;
  int32_t ret = -1;

  for (int32_t i = 0; i < actionsNum; ++i) {
    STransAction *pAction = taosArrayGet(pActions, i);
    SDB_SET_INT32(pRaw, dataPos, pAction->id, _OVER)
    SDB_SET_INT32(pRaw, dataPos, pAction->errCode, _OVER)
    SDB_SET_INT32(pRaw, dataPos, pAction->acceptableCode, _OVER)
    SDB_SET_INT32(pRaw, dataPos, pAction->retryCode, _OVER)
    SDB_SET_INT8(pRaw, dataPos, pAction->actionType, _OVER)
    SDB_SET_INT8(pRaw, dataPos, pAction->stage, _OVER)
    SDB_SET_INT8(pRaw, dataPos, pAction->reserved, _OVER)
    if (pAction->actionType == TRANS_ACTION_RAW) {
      int32_t len = sdbGetRawTotalSize(pAction->pRaw);
      SDB_SET_INT8(pRaw, dataPos, unused /*pAction->rawWritten*/, _OVER)
      SDB_SET_INT32(pRaw, dataPos, len, _OVER)
      SDB_SET_BINARY(pRaw, dataPos, (void *)pAction->pRaw, len, _OVER)
    } else if (pAction->actionType == TRANS_ACTION_MSG) {
      SDB_SET_BINARY(pRaw, dataPos, (void *)&pAction->epSet, sizeof(SEpSet), _OVER)
      SDB_SET_INT16(pRaw, dataPos, pAction->msgType, _OVER)
      SDB_SET_INT8(pRaw, dataPos, unused /*pAction->msgSent*/, _OVER)
      SDB_SET_INT8(pRaw, dataPos, unused /*pAction->msgReceived*/, _OVER)
      SDB_SET_INT32(pRaw, dataPos, pAction->contLen, _OVER)
      SDB_SET_BINARY(pRaw, dataPos, pAction->pCont, pAction->contLen, _OVER)
    } else {
      // nothing
    }
  }
  ret = 0;

_OVER:
  *offset = dataPos;
  return ret;
}

SSdbRaw *mndTransEncode(STrans *pTrans) {
  int32_t code = 0;
  int32_t lino = 0;
  terrno = TSDB_CODE_INVALID_MSG;
  int8_t sver = taosArrayGetSize(pTrans->prepareActions) ? TRANS_VER2_NUMBER : TRANS_VER1_NUMBER;

  int32_t rawDataLen = sizeof(STrans) + TRANS_RESERVE_SIZE + pTrans->paramLen;
  rawDataLen += mndTransGetActionsSize(pTrans->prepareActions);
  rawDataLen += mndTransGetActionsSize(pTrans->redoActions);
  rawDataLen += mndTransGetActionsSize(pTrans->undoActions);
  rawDataLen += mndTransGetActionsSize(pTrans->commitActions);

  SSdbRaw *pRaw = sdbAllocRaw(SDB_TRANS, sver, rawDataLen);
  if (pRaw == NULL) {
    mError("trans:%d, failed to alloc raw since %s", pTrans->id, terrstr());
    return NULL;
  }

  int32_t dataPos = 0;
  SDB_SET_INT32(pRaw, dataPos, pTrans->id, _OVER)
  SDB_SET_INT8(pRaw, dataPos, pTrans->stage, _OVER)
  SDB_SET_INT8(pRaw, dataPos, pTrans->policy, _OVER)
  SDB_SET_INT8(pRaw, dataPos, pTrans->conflict, _OVER)
  SDB_SET_INT8(pRaw, dataPos, pTrans->exec, _OVER)
  SDB_SET_INT8(pRaw, dataPos, pTrans->oper, _OVER)
  SDB_SET_INT8(pRaw, dataPos, 0, _OVER)
  SDB_SET_INT16(pRaw, dataPos, pTrans->originRpcType, _OVER)
  SDB_SET_INT64(pRaw, dataPos, pTrans->createdTime, _OVER)
  SDB_SET_BINARY(pRaw, dataPos, pTrans->dbname, TSDB_TABLE_FNAME_LEN, _OVER)
  SDB_SET_BINARY(pRaw, dataPos, pTrans->stbname, TSDB_TABLE_FNAME_LEN, _OVER)
  SDB_SET_INT32(pRaw, dataPos, pTrans->actionPos, _OVER)

  int32_t prepareActionNum = taosArrayGetSize(pTrans->prepareActions);
  int32_t redoActionNum = taosArrayGetSize(pTrans->redoActions);
  int32_t undoActionNum = taosArrayGetSize(pTrans->undoActions);
  int32_t commitActionNum = taosArrayGetSize(pTrans->commitActions);

  if (sver > TRANS_VER1_NUMBER) {
    SDB_SET_INT32(pRaw, dataPos, prepareActionNum, _OVER)
  }
  SDB_SET_INT32(pRaw, dataPos, redoActionNum, _OVER)
  SDB_SET_INT32(pRaw, dataPos, undoActionNum, _OVER)
  SDB_SET_INT32(pRaw, dataPos, commitActionNum, _OVER)

  if (mndTransEncodeAction(pRaw, &dataPos, pTrans->prepareActions, prepareActionNum) < 0) goto _OVER;
  if (mndTransEncodeAction(pRaw, &dataPos, pTrans->redoActions, redoActionNum) < 0) goto _OVER;
  if (mndTransEncodeAction(pRaw, &dataPos, pTrans->undoActions, undoActionNum) < 0) goto _OVER;
  if (mndTransEncodeAction(pRaw, &dataPos, pTrans->commitActions, commitActionNum) < 0) goto _OVER;

  SDB_SET_INT32(pRaw, dataPos, pTrans->startFunc, _OVER)
  SDB_SET_INT32(pRaw, dataPos, pTrans->stopFunc, _OVER)
  SDB_SET_INT32(pRaw, dataPos, pTrans->paramLen, _OVER)
  if (pTrans->param != NULL) {
    SDB_SET_BINARY(pRaw, dataPos, pTrans->param, pTrans->paramLen, _OVER)
  }

  SDB_SET_BINARY(pRaw, dataPos, pTrans->opername, TSDB_TRANS_OPER_LEN, _OVER)

  int32_t arbGroupNum = taosHashGetSize(pTrans->arbGroupIds);
  SDB_SET_INT32(pRaw, dataPos, arbGroupNum, _OVER)
  void *pIter = NULL;
  pIter = taosHashIterate(pTrans->arbGroupIds, NULL);
  while (pIter) {
    int32_t arbGroupId = *(int32_t *)pIter;
    SDB_SET_INT32(pRaw, dataPos, arbGroupId, _OVER)
    pIter = taosHashIterate(pTrans->arbGroupIds, pIter);
  }

  SDB_SET_RESERVE(pRaw, dataPos, TRANS_RESERVE_SIZE, _OVER)
  SDB_SET_DATALEN(pRaw, dataPos, _OVER)

      terrno = 0;

_OVER:
  if (terrno != 0) {
    mError("trans:%d, failed to encode to raw:%p maxlen:%d len:%d since %s", pTrans->id, pRaw, sdbGetRawTotalSize(pRaw),
           dataPos, terrstr());
    sdbFreeRaw(pRaw);
    return NULL;
  }

  mTrace("trans:%d, encode to raw:%p, row:%p len:%d", pTrans->id, pRaw, pTrans, dataPos);
  return pRaw;
}

static int32_t mndTransDecodeAction(SSdbRaw *pRaw, int32_t *offset, SArray *pActions, int32_t actionNum) {
  int32_t      code = 0;
  int32_t      lino = 0;
  STransAction action = {0};
  int32_t      dataPos = *offset;
  int8_t       unused = 0;
  int8_t       stage = 0;
  int8_t       actionType = 0;
  int32_t      dataLen = 0;
  int32_t      ret = -1;

  for (int32_t i = 0; i < actionNum; ++i) {
    memset(&action, 0, sizeof(action));
    SDB_GET_INT32(pRaw, dataPos, &action.id, _OVER)
    SDB_GET_INT32(pRaw, dataPos, &action.errCode, _OVER)
    SDB_GET_INT32(pRaw, dataPos, &action.acceptableCode, _OVER)
    SDB_GET_INT32(pRaw, dataPos, &action.retryCode, _OVER)
    SDB_GET_INT8(pRaw, dataPos, &actionType, _OVER)
    action.actionType = actionType;
    SDB_GET_INT8(pRaw, dataPos, &stage, _OVER)
    action.stage = stage;
    SDB_GET_INT8(pRaw, dataPos, &action.reserved, _OVER)
    if (action.actionType == TRANS_ACTION_RAW) {
      SDB_GET_INT8(pRaw, dataPos, &unused /*&action.rawWritten*/, _OVER)
      SDB_GET_INT32(pRaw, dataPos, &dataLen, _OVER)
      action.pRaw = taosMemoryMalloc(dataLen);
      if (action.pRaw == NULL) goto _OVER;
      mTrace("raw:%p, is created", action.pRaw);
      SDB_GET_BINARY(pRaw, dataPos, (void *)action.pRaw, dataLen, _OVER);
      if (taosArrayPush(pActions, &action) == NULL) goto _OVER;
      action.pRaw = NULL;
    } else if (action.actionType == TRANS_ACTION_MSG) {
      SDB_GET_BINARY(pRaw, dataPos, (void *)&action.epSet, sizeof(SEpSet), _OVER);
      tmsgUpdateDnodeEpSet(&action.epSet);
      SDB_GET_INT16(pRaw, dataPos, &action.msgType, _OVER)
      SDB_GET_INT8(pRaw, dataPos, &unused /*&action.msgSent*/, _OVER)
      SDB_GET_INT8(pRaw, dataPos, &unused /*&action.msgReceived*/, _OVER)
      SDB_GET_INT32(pRaw, dataPos, &action.contLen, _OVER)
      action.pCont = taosMemoryMalloc(action.contLen);
      if (action.pCont == NULL) goto _OVER;
      SDB_GET_BINARY(pRaw, dataPos, action.pCont, action.contLen, _OVER);
      if (taosArrayPush(pActions, &action) == NULL) goto _OVER;
      action.pCont = NULL;
    } else {
      if (taosArrayPush(pActions, &action) == NULL) goto _OVER;
    }
  }
  ret = 0;

_OVER:
  *offset = dataPos;
  taosMemoryFreeClear(action.pCont);
  return ret;
}

SSdbRow *mndTransDecode(SSdbRaw *pRaw) {
  terrno = TSDB_CODE_INVALID_MSG;
  int32_t code = 0;
  int32_t lino = 0;
  SSdbRow *pRow = NULL;
  STrans  *pTrans = NULL;
  char    *pData = NULL;
  int32_t  dataLen = 0;
  int8_t   sver = 0;
  int32_t  prepareActionNum = 0;
  int32_t  redoActionNum = 0;
  int32_t  undoActionNum = 0;
  int32_t  commitActionNum = 0;
  int32_t  dataPos = 0;
  int32_t  arbgroupIdNum = 0;

  if (sdbGetRawSoftVer(pRaw, &sver) != 0) goto _OVER;

  if (sver != TRANS_VER1_NUMBER && sver != TRANS_VER2_NUMBER) {
    terrno = TSDB_CODE_SDB_INVALID_DATA_VER;
    goto _OVER;
  }

  pRow = sdbAllocRow(sizeof(STrans));
  if (pRow == NULL) goto _OVER;

  pTrans = sdbGetRowObj(pRow);
  if (pTrans == NULL) goto _OVER;

  SDB_GET_INT32(pRaw, dataPos, &pTrans->id, _OVER)

  int8_t stage = 0;
  int8_t policy = 0;
  int8_t conflict = 0;
  int8_t exec = 0;
  int8_t oper = 0;
  int8_t reserved = 0;
  int8_t actionType = 0;
  SDB_GET_INT8(pRaw, dataPos, &stage, _OVER)
  SDB_GET_INT8(pRaw, dataPos, &policy, _OVER)
  SDB_GET_INT8(pRaw, dataPos, &conflict, _OVER)
  SDB_GET_INT8(pRaw, dataPos, &exec, _OVER)
  SDB_GET_INT8(pRaw, dataPos, &oper, _OVER)
  SDB_GET_INT8(pRaw, dataPos, &reserved, _OVER)
  pTrans->stage = stage;
  pTrans->policy = policy;
  pTrans->conflict = conflict;
  pTrans->exec = exec;
  pTrans->oper = oper;
  SDB_GET_INT16(pRaw, dataPos, &pTrans->originRpcType, _OVER)
  SDB_GET_INT64(pRaw, dataPos, &pTrans->createdTime, _OVER)
  SDB_GET_BINARY(pRaw, dataPos, pTrans->dbname, TSDB_TABLE_FNAME_LEN, _OVER)
  SDB_GET_BINARY(pRaw, dataPos, pTrans->stbname, TSDB_TABLE_FNAME_LEN, _OVER)
  SDB_GET_INT32(pRaw, dataPos, &pTrans->actionPos, _OVER)

  if (sver > TRANS_VER1_NUMBER) {
    SDB_GET_INT32(pRaw, dataPos, &prepareActionNum, _OVER)
  }
  SDB_GET_INT32(pRaw, dataPos, &redoActionNum, _OVER)
  SDB_GET_INT32(pRaw, dataPos, &undoActionNum, _OVER)
  SDB_GET_INT32(pRaw, dataPos, &commitActionNum, _OVER)

  pTrans->prepareActions = taosArrayInit(prepareActionNum, sizeof(STransAction));
  pTrans->redoActions = taosArrayInit(redoActionNum, sizeof(STransAction));
  pTrans->undoActions = taosArrayInit(undoActionNum, sizeof(STransAction));
  pTrans->commitActions = taosArrayInit(commitActionNum, sizeof(STransAction));

  if (pTrans->prepareActions == NULL) goto _OVER;
  if (pTrans->redoActions == NULL) goto _OVER;
  if (pTrans->undoActions == NULL) goto _OVER;
  if (pTrans->commitActions == NULL) goto _OVER;

  if (mndTransDecodeAction(pRaw, &dataPos, pTrans->prepareActions, prepareActionNum) < 0) goto _OVER;
  if (mndTransDecodeAction(pRaw, &dataPos, pTrans->redoActions, redoActionNum) < 0) goto _OVER;
  if (mndTransDecodeAction(pRaw, &dataPos, pTrans->undoActions, undoActionNum) < 0) goto _OVER;
  if (mndTransDecodeAction(pRaw, &dataPos, pTrans->commitActions, commitActionNum) < 0) goto _OVER;

  SDB_GET_INT32(pRaw, dataPos, &pTrans->startFunc, _OVER)
  SDB_GET_INT32(pRaw, dataPos, &pTrans->stopFunc, _OVER)
  SDB_GET_INT32(pRaw, dataPos, &pTrans->paramLen, _OVER)
  if (pTrans->paramLen != 0) {
    pTrans->param = taosMemoryMalloc(pTrans->paramLen);
    if (pTrans->param == NULL) goto _OVER;
    SDB_GET_BINARY(pRaw, dataPos, pTrans->param, pTrans->paramLen, _OVER);
  }

  SDB_GET_BINARY(pRaw, dataPos, pTrans->opername, TSDB_TRANS_OPER_LEN, _OVER);

  pTrans->arbGroupIds = taosHashInit(16, taosGetDefaultHashFunction(TSDB_DATA_TYPE_INT), false, HASH_ENTRY_LOCK);

  SDB_GET_INT32(pRaw, dataPos, &arbgroupIdNum, _OVER)
  for (int32_t i = 0; i < arbgroupIdNum; ++i) {
    int32_t arbGroupId = 0;
    SDB_GET_INT32(pRaw, dataPos, &arbGroupId, _OVER)
    if ((terrno = taosHashPut(pTrans->arbGroupIds, &arbGroupId, sizeof(int32_t), NULL, 0)) != 0) goto _OVER;
  }

  SDB_GET_RESERVE(pRaw, dataPos, TRANS_RESERVE_SIZE, _OVER)

  terrno = 0;

_OVER:
  if (terrno != 0 && pTrans != NULL) {
    mError("trans:%d, failed to parse from raw:%p since %s", pTrans->id, pRaw, terrstr());
    mndTransDropData(pTrans);
    taosMemoryFreeClear(pRow);
    return NULL;
  }

  if (pTrans != NULL) {
    mTrace("trans:%d, decode from raw:%p, row:%p", pTrans->id, pRaw, pTrans);
  }
  return pRow;
}

static const char *mndTransStr(ETrnStage stage) {
  switch (stage) {
    case TRN_STAGE_PREPARE:
      return "prepare";
    case TRN_STAGE_REDO_ACTION:
      return "redoAction";
    case TRN_STAGE_ROLLBACK:
      return "rollback";
    case TRN_STAGE_UNDO_ACTION:
      return "undoAction";
    case TRN_STAGE_COMMIT:
      return "commit";
    case TRN_STAGE_COMMIT_ACTION:
      return "commitAction";
    case TRN_STAGE_FINISH:
      return "finished";
    case TRN_STAGE_PRE_FINISH:
      return "pre-finish";
    default:
      return "invalid";
  }
}

static void mndSetTransLastAction(STrans *pTrans, STransAction *pAction) {
  if (pAction != NULL) {
    pTrans->lastAction = pAction->id;
    pTrans->lastMsgType = pAction->msgType;
    pTrans->lastEpset = pAction->epSet;
    pTrans->lastErrorNo = pAction->errCode;
  } else {
    pTrans->lastAction = 0;
    pTrans->lastMsgType = 0;
    memset(&pTrans->lastEpset, 0, sizeof(pTrans->lastEpset));
    pTrans->lastErrorNo = 0;
  }
}

static void mndTransTestStartFunc(SMnode *pMnode, void *param, int32_t paramLen) {
  mInfo("test trans start, param:%s, len:%d", (char *)param, paramLen);
}

static void mndTransTestStopFunc(SMnode *pMnode, void *param, int32_t paramLen) {
  mInfo("test trans stop, param:%s, len:%d", (char *)param, paramLen);
}

static TransCbFp mndTransGetCbFp(ETrnFunc ftype) {
  switch (ftype) {
    case TRANS_START_FUNC_TEST:
      return mndTransTestStartFunc;
    case TRANS_STOP_FUNC_TEST:
      return mndTransTestStopFunc;
    case TRANS_START_FUNC_MQ_REB:
      return mndRebCntInc;
    case TRANS_STOP_FUNC_MQ_REB:
      return mndRebCntDec;
    default:
      return NULL;
  }
}

static int32_t mndTransActionInsert(SSdb *pSdb, STrans *pTrans) {
  mInfo("trans:%d, perform insert action, row:%p stage:%s, callfunc:1, startFunc:%d", pTrans->id, pTrans,
        mndTransStr(pTrans->stage), pTrans->startFunc);

  (void)taosThreadMutexInit(&pTrans->mutex, NULL);

  if (pTrans->startFunc > 0) {
    TransCbFp fp = mndTransGetCbFp(pTrans->startFunc);
    if (fp) {
      (*fp)(pSdb->pMnode, pTrans->param, pTrans->paramLen);
    }
    // pTrans->startFunc = 0;
  }

  return 0;
}

void mndTransDropData(STrans *pTrans) {
  if (pTrans->prepareActions != NULL) {
    mndTransDropActions(pTrans->prepareActions);
    pTrans->prepareActions = NULL;
  }
  if (pTrans->redoActions != NULL) {
    mndTransDropActions(pTrans->redoActions);
    pTrans->redoActions = NULL;
  }
  if (pTrans->undoActions != NULL) {
    mndTransDropActions(pTrans->undoActions);
    pTrans->undoActions = NULL;
  }
  if (pTrans->commitActions != NULL) {
    mndTransDropActions(pTrans->commitActions);
    pTrans->commitActions = NULL;
  }
  if (pTrans->arbGroupIds != NULL) {
    taosHashCleanup(pTrans->arbGroupIds);
  }
  if (pTrans->pRpcArray != NULL) {
    taosArrayDestroy(pTrans->pRpcArray);
    pTrans->pRpcArray = NULL;
  }
  if (pTrans->rpcRsp != NULL) {
    taosMemoryFree(pTrans->rpcRsp);
    pTrans->rpcRsp = NULL;
    pTrans->rpcRspLen = 0;
  }
  if (pTrans->param != NULL) {
    taosMemoryFree(pTrans->param);
    pTrans->param = NULL;
    pTrans->paramLen = 0;
  }
  (void)taosThreadMutexDestroy(&pTrans->mutex);
}

static int32_t mndTransDelete(SSdb *pSdb, STrans *pTrans, bool callFunc) {
  mInfo("trans:%d, perform delete action, row:%p stage:%s callfunc:%d, stopFunc:%d", pTrans->id, pTrans,
        mndTransStr(pTrans->stage), callFunc, pTrans->stopFunc);

  if (pTrans->stopFunc > 0 && callFunc) {
    TransCbFp fp = mndTransGetCbFp(pTrans->stopFunc);
    if (fp) {
      (*fp)(pSdb->pMnode, pTrans->param, pTrans->paramLen);
    }
    // pTrans->stopFunc = 0;
  }

  mndTransDropData(pTrans);
  return 0;
}

static void mndTransUpdateActions(SArray *pOldArray, SArray *pNewArray) {
  for (int32_t i = 0; i < taosArrayGetSize(pOldArray); ++i) {
    STransAction *pOldAction = taosArrayGet(pOldArray, i);
    STransAction *pNewAction = taosArrayGet(pNewArray, i);
    pOldAction->rawWritten = pNewAction->rawWritten;
    pOldAction->msgSent = pNewAction->msgSent;
    pOldAction->msgReceived = pNewAction->msgReceived;
    pOldAction->errCode = pNewAction->errCode;
  }
}

static int32_t mndTransActionUpdate(SSdb *pSdb, STrans *pOld, STrans *pNew) {
  mInfo("trans:%d, perform update action, old row:%p stage:%s create:%" PRId64 ", new row:%p stage:%s create:%" PRId64,
        pOld->id, pOld, mndTransStr(pOld->stage), pOld->createdTime, pNew, mndTransStr(pNew->stage), pNew->createdTime);

  if (pOld->createdTime != pNew->createdTime) {
    mError("trans:%d, failed to perform update action since createTime not match, old row:%p stage:%s create:%" PRId64
           ", new row:%p stage:%s create:%" PRId64,
           pOld->id, pOld, mndTransStr(pOld->stage), pOld->createdTime, pNew, mndTransStr(pNew->stage),
           pNew->createdTime);
    // only occured while sync timeout
    TAOS_RETURN(TSDB_CODE_MND_TRANS_SYNC_TIMEOUT);
  }

  mndTransUpdateActions(pOld->prepareActions, pNew->prepareActions);
  mndTransUpdateActions(pOld->redoActions, pNew->redoActions);
  mndTransUpdateActions(pOld->undoActions, pNew->undoActions);
  mndTransUpdateActions(pOld->commitActions, pNew->commitActions);
  pOld->stage = pNew->stage;
  pOld->actionPos = pNew->actionPos;

  if (pOld->stage == TRN_STAGE_COMMIT) {
    pOld->stage = TRN_STAGE_COMMIT_ACTION;
    mTrace("trans:%d, stage from commit to commitAction since perform update action", pNew->id);
  }

  if (pOld->stage == TRN_STAGE_ROLLBACK) {
    pOld->stage = TRN_STAGE_UNDO_ACTION;
    mTrace("trans:%d, stage from rollback to undoAction since perform update action", pNew->id);
  }

  if (pOld->stage == TRN_STAGE_PRE_FINISH) {
    pOld->stage = TRN_STAGE_FINISH;
    mTrace("trans:%d, stage from pre-finish to finished since perform update action", pNew->id);
  }

  return 0;
}

STrans *mndAcquireTrans(SMnode *pMnode, int32_t transId) {
  STrans *pTrans = sdbAcquire(pMnode->pSdb, SDB_TRANS, &transId);
  if (pTrans == NULL) {
    terrno = TSDB_CODE_MND_TRANS_NOT_EXIST;
  }
  return pTrans;
}

void mndReleaseTrans(SMnode *pMnode, STrans *pTrans) {
  SSdb *pSdb = pMnode->pSdb;
  sdbRelease(pSdb, pTrans);
}

STrans *mndTransCreate(SMnode *pMnode, ETrnPolicy policy, ETrnConflct conflict, const SRpcMsg *pReq,
                       const char *opername) {
  STrans *pTrans = taosMemoryCalloc(1, sizeof(STrans));
  if (pTrans == NULL) {
    terrno = TSDB_CODE_OUT_OF_MEMORY;
    mError("failed to create transaction since %s", terrstr());
    return NULL;
  }

  if (opername != NULL) {
    tstrncpy(pTrans->opername, opername, TSDB_TRANS_OPER_LEN);
  }

  int32_t sdbMaxId = sdbGetMaxId(pMnode->pSdb, SDB_TRANS);
  sdbReadLock(pMnode->pSdb, SDB_TRANS);
  pTrans->id = TMAX(sdbMaxId, tsMaxTransId + 1);
  sdbUnLock(pMnode->pSdb, SDB_TRANS);
  pTrans->stage = TRN_STAGE_PREPARE;
  pTrans->policy = policy;
  pTrans->conflict = conflict;
  pTrans->exec = TRN_EXEC_PARALLEL;
  pTrans->createdTime = taosGetTimestampMs();
  pTrans->prepareActions = taosArrayInit(TRANS_ARRAY_SIZE, sizeof(STransAction));
  pTrans->redoActions = taosArrayInit(TRANS_ARRAY_SIZE, sizeof(STransAction));
  pTrans->undoActions = taosArrayInit(TRANS_ARRAY_SIZE, sizeof(STransAction));
  pTrans->commitActions = taosArrayInit(TRANS_ARRAY_SIZE, sizeof(STransAction));
  pTrans->arbGroupIds = taosHashInit(16, taosGetDefaultHashFunction(TSDB_DATA_TYPE_INT), false, HASH_ENTRY_LOCK);
  pTrans->pRpcArray = taosArrayInit(1, sizeof(SRpcHandleInfo));
  pTrans->mTraceId = pReq ? TRACE_GET_ROOTID(&pReq->info.traceId) : tGenIdPI64();
  taosInitRWLatch(&pTrans->lockRpcArray);
  (void)taosThreadMutexInit(&pTrans->mutex, NULL);

  if (pTrans->redoActions == NULL || pTrans->undoActions == NULL || pTrans->commitActions == NULL ||
      pTrans->pRpcArray == NULL) {
    terrno = TSDB_CODE_OUT_OF_MEMORY;
    mError("failed to create transaction since %s", terrstr());
    mndTransDrop(pTrans);
    return NULL;
  }

  if (pReq != NULL) {
    if (taosArrayPush(pTrans->pRpcArray, &pReq->info) == NULL) {
      terrno = TSDB_CODE_OUT_OF_MEMORY;
      return NULL;
    }
    pTrans->originRpcType = pReq->msgType;
  }

  mInfo("trans:%d, create transaction:%s, origin:%s", pTrans->id, pTrans->opername, opername);

  mTrace("trans:%d, local object is created, data:%p", pTrans->id, pTrans);
  return pTrans;
}

static void mndTransDropActions(SArray *pArray) {
  int32_t size = taosArrayGetSize(pArray);
  for (int32_t i = 0; i < size; ++i) {
    STransAction *pAction = taosArrayGet(pArray, i);
    if (pAction->actionType == TRANS_ACTION_RAW) {
      taosMemoryFreeClear(pAction->pRaw);
    } else if (pAction->actionType == TRANS_ACTION_MSG) {
      taosMemoryFreeClear(pAction->pCont);
    } else {
      // nothing
    }
  }

  taosArrayDestroy(pArray);
}

void mndTransDrop(STrans *pTrans) {
  if (pTrans != NULL) {
    mndTransDropData(pTrans);
    mTrace("trans:%d, local object is freed, data:%p", pTrans->id, pTrans);
    taosMemoryFreeClear(pTrans);
  }
}

static int32_t mndTransAppendAction(SArray *pArray, STransAction *pAction) {
  pAction->id = taosArrayGetSize(pArray);

  void *ptr = taosArrayPush(pArray, pAction);
  if (ptr == NULL) {
    TAOS_RETURN(terrno);
  }

  return 0;
}

int32_t mndTransAppendRedolog(STrans *pTrans, SSdbRaw *pRaw) {
  STransAction action = {
      .stage = TRN_STAGE_REDO_ACTION, .actionType = TRANS_ACTION_RAW, .pRaw = pRaw, .mTraceId = pTrans->mTraceId};
  return mndTransAppendAction(pTrans->redoActions, &action);
}

int32_t mndTransAppendNullLog(STrans *pTrans) {
  STransAction action = {.stage = TRN_STAGE_REDO_ACTION, .actionType = TRANS_ACTION_NULL};
  return mndTransAppendAction(pTrans->redoActions, &action);
}

int32_t mndTransAppendUndolog(STrans *pTrans, SSdbRaw *pRaw) {
  STransAction action = {.stage = TRN_STAGE_UNDO_ACTION, .actionType = TRANS_ACTION_RAW, .pRaw = pRaw};
  return mndTransAppendAction(pTrans->undoActions, &action);
}

int32_t mndTransAppendCommitlog(STrans *pTrans, SSdbRaw *pRaw) {
  STransAction action = {.stage = TRN_STAGE_COMMIT_ACTION, .actionType = TRANS_ACTION_RAW, .pRaw = pRaw};
  return mndTransAppendAction(pTrans->commitActions, &action);
}

int32_t mndTransAppendPrepareLog(STrans *pTrans, SSdbRaw *pRaw) {
  STransAction action = {
      .pRaw = pRaw, .stage = TRN_STAGE_PREPARE, .actionType = TRANS_ACTION_RAW, .mTraceId = pTrans->mTraceId};
  return mndTransAppendAction(pTrans->prepareActions, &action);
}

int32_t mndTransAppendRedoAction(STrans *pTrans, STransAction *pAction) {
  pAction->stage = TRN_STAGE_REDO_ACTION;
  pAction->actionType = TRANS_ACTION_MSG;
  pAction->mTraceId = pTrans->mTraceId;
  return mndTransAppendAction(pTrans->redoActions, pAction);
}

int32_t mndTransAppendUndoAction(STrans *pTrans, STransAction *pAction) {
  pAction->stage = TRN_STAGE_UNDO_ACTION;
  pAction->actionType = TRANS_ACTION_MSG;
  return mndTransAppendAction(pTrans->undoActions, pAction);
}

void mndTransSetRpcRsp(STrans *pTrans, void *pCont, int32_t contLen) {
  pTrans->rpcRsp = pCont;
  pTrans->rpcRspLen = contLen;
}

void mndTransSetCb(STrans *pTrans, ETrnFunc startFunc, ETrnFunc stopFunc, void *param, int32_t paramLen) {
  pTrans->startFunc = startFunc;
  pTrans->stopFunc = stopFunc;
  pTrans->param = param;
  pTrans->paramLen = paramLen;
}

int32_t mndSetRpcInfoForDbTrans(SMnode *pMnode, SRpcMsg *pMsg, EOperType oper, const char *dbname) {
  STrans *pTrans = NULL;
  void   *pIter = NULL;
  int32_t code = -1;

  while (1) {
    pIter = sdbFetch(pMnode->pSdb, SDB_TRANS, pIter, (void **)&pTrans);
    if (pIter == NULL) break;

    if (pTrans->oper == oper) {
      if (strcasecmp(dbname, pTrans->dbname) == 0) {
        mInfo("trans:%d, db:%s oper:%d matched with input", pTrans->id, dbname, oper);
        taosWLockLatch(&pTrans->lockRpcArray);
        if (pTrans->pRpcArray == NULL) {
          pTrans->pRpcArray = taosArrayInit(4, sizeof(SRpcHandleInfo));
        }
        if (pTrans->pRpcArray != NULL && taosArrayPush(pTrans->pRpcArray, &pMsg->info) != NULL) {
          code = 0;
        }
        taosWUnLockLatch(&pTrans->lockRpcArray);

        sdbRelease(pMnode->pSdb, pTrans);
        break;
      }
    }

    sdbRelease(pMnode->pSdb, pTrans);
  }
  return code;
}

void mndTransSetDbName(STrans *pTrans, const char *dbname, const char *stbname) {
  if (dbname != NULL) {
    tstrncpy(pTrans->dbname, dbname, TSDB_DB_FNAME_LEN);
  }
  if (stbname != NULL) {
    tstrncpy(pTrans->stbname, stbname, TSDB_TABLE_FNAME_LEN);
  }
}

void mndTransAddArbGroupId(STrans *pTrans, int32_t groupId) {
  if (taosHashPut(pTrans->arbGroupIds, &groupId, sizeof(int32_t), NULL, 0) != 0) {
    mError("trans:%d, failed to put groupid into hash, groupId:%d", pTrans->id, groupId);
  }
}

void mndTransSetSerial(STrans *pTrans) { pTrans->exec = TRN_EXEC_SERIAL; }

void mndTransSetParallel(STrans *pTrans) { pTrans->exec = TRN_EXEC_PARALLEL; }

void mndTransSetChangeless(STrans *pTrans) { pTrans->changeless = true; }

void mndTransSetOper(STrans *pTrans, EOperType oper) { pTrans->oper = oper; }

static int32_t mndTransSync(SMnode *pMnode, STrans *pTrans) {
  int32_t  code = 0;
  SSdbRaw *pRaw = mndTransEncode(pTrans);
  if (pRaw == NULL) {
    code = TSDB_CODE_MND_RETURN_VALUE_NULL;
    if (terrno != 0) code = terrno;
    mError("trans:%d, failed to encode while sync trans since %s", pTrans->id, tstrerror(code));
    TAOS_RETURN(code);
  }
  TAOS_CHECK_RETURN(sdbSetRawStatus(pRaw, SDB_STATUS_READY));

  mInfo("trans:%d, sync to other mnodes, stage:%s createTime:%" PRId64, pTrans->id, mndTransStr(pTrans->stage),
        pTrans->createdTime);
  code = mndSyncPropose(pMnode, pRaw, pTrans->id);
  if (code != 0) {
    mError("trans:%d, failed to sync, errno:%s code:0x%x createTime:%" PRId64 " saved trans:%d", pTrans->id,
           tstrerror(code), code, pTrans->createdTime, pMnode->syncMgmt.transId);
    sdbFreeRaw(pRaw);
    TAOS_RETURN(code);
  }

  sdbFreeRaw(pRaw);
  mInfo("trans:%d, sync finished, createTime:%" PRId64, pTrans->id, pTrans->createdTime);
  TAOS_RETURN(code);
}

static bool mndCheckDbConflict(const char *conflict, STrans *pTrans) {
  if (conflict[0] == 0) return false;
  if (strcasecmp(conflict, pTrans->dbname) == 0) return true;
  return false;
}

static bool mndCheckStbConflict(const char *conflict, STrans *pTrans) {
  if (conflict[0] == 0) return false;
  if (strcasecmp(conflict, pTrans->stbname) == 0) return true;
  return false;
}

static void mndTransLogConflict(STrans *pNew, STrans *pTrans, bool conflict, bool *globalConflict) {
  if (conflict) {
    mError("trans:%d, db:%s stb:%s type:%d, can't execute since conflict with trans:%d db:%s stb:%s type:%d", pNew->id,
           pNew->dbname, pNew->stbname, pNew->conflict, pTrans->id, pTrans->dbname, pTrans->stbname, pTrans->conflict);
    *globalConflict = true;
  } else {
    mInfo("trans:%d, db:%s stb:%s type:%d, not conflict with trans:%d db:%s stb:%s type:%d", pNew->id, pNew->dbname,
          pNew->stbname, pNew->conflict, pTrans->id, pTrans->dbname, pTrans->stbname, pTrans->conflict);
  }
}

static bool mndCheckTransConflict(SMnode *pMnode, STrans *pNew) {
  STrans *pTrans = NULL;
  void   *pIter = NULL;
  bool    conflict = false;

  if (pNew->conflict == TRN_CONFLICT_NOTHING) return conflict;

  int32_t size = sdbGetSize(pMnode->pSdb, SDB_TRANS);
  mInfo("trans:%d, trans hash size %d", pNew->id, size);

  while (1) {
    pIter = sdbFetch(pMnode->pSdb, SDB_TRANS, pIter, (void **)&pTrans);
    if (pIter == NULL) break;

    if (pNew->conflict == TRN_CONFLICT_GLOBAL) conflict = true;
    if (pNew->conflict == TRN_CONFLICT_DB) {
      if (pTrans->conflict == TRN_CONFLICT_GLOBAL) conflict = true;
      if (pTrans->conflict == TRN_CONFLICT_DB || pTrans->conflict == TRN_CONFLICT_DB_INSIDE) {
        mndTransLogConflict(pNew, pTrans, mndCheckDbConflict(pNew->dbname, pTrans), &conflict);
        mndTransLogConflict(pNew, pTrans, mndCheckStbConflict(pNew->stbname, pTrans), &conflict);
      }
    }
    if (pNew->conflict == TRN_CONFLICT_DB_INSIDE) {
      if (pTrans->conflict == TRN_CONFLICT_GLOBAL) conflict = true;
      if (pTrans->conflict == TRN_CONFLICT_DB) {
        mndTransLogConflict(pNew, pTrans, mndCheckDbConflict(pNew->dbname, pTrans), &conflict);
        mndTransLogConflict(pNew, pTrans, mndCheckStbConflict(pNew->stbname, pTrans), &conflict);
      }
      if (pTrans->conflict == TRN_CONFLICT_DB_INSIDE) {
        mndTransLogConflict(pNew, pTrans, mndCheckStbConflict(pNew->stbname, pTrans), &conflict);  // for stb
      }
    }

//    if (pNew->conflict == TRN_CONFLICT_TOPIC) {
//      if (pTrans->conflict == TRN_CONFLICT_GLOBAL) conflict = true;
//      if (pTrans->conflict == TRN_CONFLICT_TOPIC || pTrans->conflict == TRN_CONFLICT_TOPIC_INSIDE) {
//        if (strcasecmp(pNew->dbname, pTrans->dbname) == 0) conflict = true;
//      }
//    }
//    if (pNew->conflict == TRN_CONFLICT_TOPIC_INSIDE) {
//      if (pTrans->conflict == TRN_CONFLICT_GLOBAL) conflict = true;
//      if (pTrans->conflict == TRN_CONFLICT_TOPIC) {
//        if (strcasecmp(pNew->dbname, pTrans->dbname) == 0) conflict = true;
//      }
//      if (pTrans->conflict == TRN_CONFLICT_TOPIC_INSIDE) {
//        if (strcasecmp(pNew->dbname, pTrans->dbname) == 0 && strcasecmp(pNew->stbname, pTrans->stbname) == 0)
//          conflict = true;
//      }
//    }
    if (pNew->conflict == TRN_CONFLICT_ARBGROUP) {
      if (pTrans->conflict == TRN_CONFLICT_GLOBAL) conflict = true;
      if (pTrans->conflict == TRN_CONFLICT_ARBGROUP) {
        void* pGidIter = taosHashIterate(pNew->arbGroupIds, NULL);
        while (pGidIter != NULL) {
          int32_t groupId = *(int32_t *)pGidIter;
          if (taosHashGet(pTrans->arbGroupIds, &groupId, sizeof(int32_t)) != NULL) {
            taosHashCancelIterate(pNew->arbGroupIds, pGidIter);
            mndTransLogConflict(pNew, pTrans, true, &conflict);
            break;
          } else {
            mndTransLogConflict(pNew, pTrans, false, &conflict);
          }
          pGidIter = taosHashIterate(pNew->arbGroupIds, pGidIter);
        }
      }
    }

    if (pNew->conflict == TRN_CONFLICT_TSMA) {
      if (pTrans->conflict == TRN_CONFLICT_GLOBAL || pTrans->conflict == TRN_CONFLICT_TSMA) {
        mndTransLogConflict(pNew, pTrans, true, &conflict);
      } else {
        mndTransLogConflict(pNew, pTrans, false, &conflict);
      }
    }

    sdbRelease(pMnode->pSdb, pTrans);
  }

  return conflict;
}

int32_t mndTransCheckConflict(SMnode *pMnode, STrans *pTrans) {
  int32_t code = 0;
  if (pTrans->conflict == TRN_CONFLICT_DB || pTrans->conflict == TRN_CONFLICT_DB_INSIDE) {
    if (strlen(pTrans->dbname) == 0 && strlen(pTrans->stbname) == 0) {
      code = TSDB_CODE_MND_TRANS_CONFLICT;
      mError("trans:%d, failed to check tran conflict since db not set", pTrans->id);
      TAOS_RETURN(code);
    }
  }

  if (mndCheckTransConflict(pMnode, pTrans)) {
    code = TSDB_CODE_MND_TRANS_CONFLICT;
    mError("trans:%d, failed to check tran conflict since %s", pTrans->id, tstrerror(code));
    TAOS_RETURN(code);
  }

  TAOS_RETURN(code);
}

int32_t mndTransCheckConflictWithCompact(SMnode *pMnode, STrans *pTrans) {
  int32_t      code = 0;
  void        *pIter = NULL;
  bool         conflict = false;
  SCompactObj *pCompact = NULL;

  while (1) {
    bool thisConflict = false;
    pIter = sdbFetch(pMnode->pSdb, SDB_COMPACT, pIter, (void **)&pCompact);
    if (pIter == NULL) break;

    if (pTrans->conflict == TRN_CONFLICT_GLOBAL || pTrans->conflict == TRN_CONFLICT_DB ||
        pTrans->conflict == TRN_CONFLICT_DB_INSIDE) {
      if (strcasecmp(pTrans->dbname, pCompact->dbname) == 0) thisConflict = true;
    }

    if (thisConflict) {
      mError("trans:%d, db:%s stb:%s type:%d, can't execute since conflict with compact:%d db:%s", pTrans->id,
             pTrans->dbname, pTrans->stbname, pTrans->conflict, pCompact->compactId, pCompact->dbname);
      conflict = true;
    } else {
      mInfo("trans:%d, db:%s stb:%s type:%d, not conflict with compact:%d db:%s", pTrans->id, pTrans->dbname,
            pTrans->stbname, pTrans->conflict, pCompact->compactId, pCompact->dbname);
    }
    sdbRelease(pMnode->pSdb, pCompact);
  }

  if (conflict) {
    code = TSDB_CODE_MND_TRANS_CONFLICT_COMPACT;
    mError("trans:%d, failed to check tran conflict with compact since %s", pTrans->id, tstrerror(code));
    TAOS_RETURN(code);
  }

  TAOS_RETURN(code);
}

static bool mndTransActionsOfSameType(SArray *pActions) {
  int32_t size = taosArrayGetSize(pActions);
  ETrnAct lastActType = TRANS_ACTION_NULL;
  bool    same = true;
  for (int32_t i = 0; i < size; ++i) {
    STransAction *pAction = taosArrayGet(pActions, i);
    if (i > 0) {
      if (lastActType != pAction->actionType) {
        same = false;
        break;
      }
    }
    lastActType = pAction->actionType;
  }
  return same;
}

static int32_t mndTransCheckParallelActions(SMnode *pMnode, STrans *pTrans) {
  int32_t code = 0;
  if (pTrans->exec == TRN_EXEC_PARALLEL) {
    if (mndTransActionsOfSameType(pTrans->redoActions) == false) {
      code = TSDB_CODE_MND_TRANS_INVALID_STAGE;
      mError("trans:%d, types of parallel redo actions are not the same", pTrans->id);
      TAOS_RETURN(code);
    }

    if (pTrans->policy == TRN_POLICY_ROLLBACK) {
      if (mndTransActionsOfSameType(pTrans->undoActions) == false) {
        code = TSDB_CODE_MND_TRANS_INVALID_STAGE;
        mError("trans:%d, types of parallel undo actions are not the same", pTrans->id);
        TAOS_RETURN(code);
      }
    }
  }

  TAOS_RETURN(code);
}

static int32_t mndTransCheckCommitActions(SMnode *pMnode, STrans *pTrans) {
  int32_t code = 0;
  if (!pTrans->changeless && taosArrayGetSize(pTrans->commitActions) <= 0) {
    code = TSDB_CODE_MND_TRANS_CLOG_IS_NULL;
    mError("trans:%d, commit actions of non-changeless trans are empty", pTrans->id);
    TAOS_RETURN(code);
  }
  if (mndTransActionsOfSameType(pTrans->commitActions) == false) {
    code = TSDB_CODE_MND_TRANS_INVALID_STAGE;
    mError("trans:%d, types of commit actions are not the same", pTrans->id);
    TAOS_RETURN(code);
  }

  TAOS_RETURN(code);
}

int32_t mndTransPrepare(SMnode *pMnode, STrans *pTrans) {
  int32_t code = 0;
  if (pTrans == NULL) {
      return TSDB_CODE_INVALID_PARA;
  }

  TAOS_CHECK_RETURN(mndTransCheckConflict(pMnode, pTrans));

  TAOS_CHECK_RETURN(mndTransCheckParallelActions(pMnode, pTrans));

  TAOS_CHECK_RETURN(mndTransCheckCommitActions(pMnode, pTrans));

  mInfo("trans:%d, prepare transaction", pTrans->id);
  if ((code = mndTransSync(pMnode, pTrans)) != 0) {
    mError("trans:%d, failed to prepare since %s", pTrans->id, tstrerror(code));
    sdbWriteLock(pMnode->pSdb, SDB_TRANS);
    tsMaxTransId = TMAX(pTrans->id, tsMaxTransId);
    sdbUnLock(pMnode->pSdb, SDB_TRANS);
    TAOS_RETURN(code);
  }
  mInfo("trans:%d, prepare finished", pTrans->id);

  STrans *pNew = mndAcquireTrans(pMnode, pTrans->id);
  if (pNew == NULL) {
    code = TSDB_CODE_MND_RETURN_VALUE_NULL;
    if (terrno != 0) code = terrno;
    mError("trans:%d, failed to read from sdb since %s", pTrans->id, tstrerror(code));
    TAOS_RETURN(code);
  }

  pNew->pRpcArray = pTrans->pRpcArray;
  pNew->rpcRsp = pTrans->rpcRsp;
  pNew->rpcRspLen = pTrans->rpcRspLen;
  pNew->mTraceId = pTrans->mTraceId;
  pTrans->pRpcArray = NULL;
  pTrans->rpcRsp = NULL;
  pTrans->rpcRspLen = 0;

  mndTransExecute(pMnode, pNew);
  mndReleaseTrans(pMnode, pNew);
  // TDOD change to TAOS_RETURN(code);
  return 0;
}

static int32_t mndTransCommit(SMnode *pMnode, STrans *pTrans) {
  int32_t code = 0;
  mInfo("trans:%d, commit transaction", pTrans->id);
  if ((code = mndTransSync(pMnode, pTrans)) != 0) {
    mError("trans:%d, failed to commit since %s", pTrans->id, tstrerror(code));
    TAOS_RETURN(code);
  }
  mInfo("trans:%d, commit finished", pTrans->id);
  TAOS_RETURN(code);
}

static int32_t mndTransRollback(SMnode *pMnode, STrans *pTrans) {
  int32_t code = 0;
  mInfo("trans:%d, rollback transaction", pTrans->id);
  if ((code = mndTransSync(pMnode, pTrans)) != 0) {
    mError("trans:%d, failed to rollback since %s", pTrans->id, tstrerror(code));
    TAOS_RETURN(code);
  }
  mInfo("trans:%d, rollback finished", pTrans->id);
  TAOS_RETURN(code);
}

static int32_t mndTransPreFinish(SMnode *pMnode, STrans *pTrans) {
  int32_t code = 0;
  mInfo("trans:%d, pre-finish transaction", pTrans->id);
  if ((code = mndTransSync(pMnode, pTrans)) != 0) {
    mError("trans:%d, failed to pre-finish since %s", pTrans->id, tstrerror(code));
    TAOS_RETURN(code);
  }
  mInfo("trans:%d, pre-finish finished", pTrans->id);
  TAOS_RETURN(code);
}

static void mndTransSendRpcRsp(SMnode *pMnode, STrans *pTrans) {
  bool    sendRsp = false;
  int32_t code = pTrans->code;

  if (pTrans->stage == TRN_STAGE_FINISH) {
    sendRsp = true;
  }

  if (pTrans->policy == TRN_POLICY_ROLLBACK) {
    if (pTrans->stage == TRN_STAGE_UNDO_ACTION || pTrans->stage == TRN_STAGE_ROLLBACK) {
      if (code == 0) code = TSDB_CODE_MND_TRANS_UNKNOW_ERROR;
      sendRsp = true;
    }
  } else {
    if (pTrans->stage == TRN_STAGE_REDO_ACTION) {
      if (code == TSDB_CODE_SYN_NOT_LEADER || code == TSDB_CODE_SYN_RESTORING || code == TSDB_CODE_APP_IS_STARTING ||
          code == TSDB_CODE_SYN_PROPOSE_NOT_READY) {
        if (pTrans->failedTimes > 60) sendRsp = true;
      } else {
        if (pTrans->failedTimes > 6) sendRsp = true;
      }
      if (code == 0) code = TSDB_CODE_MND_TRANS_UNKNOW_ERROR;
    }
  }

  if (!sendRsp) {
    return;
  } else {
    mInfo("trans:%d, send rsp, stage:%s failedTimes:%d code:0x%x", pTrans->id, mndTransStr(pTrans->stage),
          pTrans->failedTimes, code);
  }

  taosWLockLatch(&pTrans->lockRpcArray);
  int32_t size = taosArrayGetSize(pTrans->pRpcArray);
  if (size <= 0) {
    taosWUnLockLatch(&pTrans->lockRpcArray);
    return;
  }

  for (int32_t i = 0; i < size; ++i) {
    SRpcHandleInfo *pInfo = taosArrayGet(pTrans->pRpcArray, i);
    if (pInfo->handle != NULL) {
      if (code == TSDB_CODE_RPC_NETWORK_UNAVAIL || code == TSDB_CODE_RPC_SOMENODE_NOT_CONNECTED) {
        code = TSDB_CODE_MND_TRANS_NETWORK_UNAVAILL;
      }
      if (code == TSDB_CODE_SYN_TIMEOUT) {
        code = TSDB_CODE_MND_TRANS_SYNC_TIMEOUT;
      }

      if (i != 0 && code == 0) {
        code = TSDB_CODE_MNODE_NOT_FOUND;
      }
      mInfo("trans:%d, client:%d send rsp, code:0x%x stage:%s app:%p", pTrans->id, i, code, mndTransStr(pTrans->stage),
            pInfo->ahandle);

      SRpcMsg rspMsg = {.code = code, .info = *pInfo};

      if (pTrans->originRpcType == TDMT_MND_CREATE_DB) {
        mInfo("trans:%d, origin msgtype:%s", pTrans->id, TMSG_INFO(pTrans->originRpcType));
        SDbObj *pDb = mndAcquireDb(pMnode, pTrans->dbname);
        if (pDb != NULL) {
          for (int32_t j = 0; j < 12; j++) {
            bool ready = mndIsDbReady(pMnode, pDb);
            if (!ready) {
              mInfo("trans:%d, db:%s not ready yet, wait %d times", pTrans->id, pTrans->dbname, j);
              taosMsleep(1000);
            } else {
              break;
            }
          }
        }
        mndReleaseDb(pMnode, pDb);
      } else if (pTrans->originRpcType == TDMT_MND_CREATE_STB) {
        void   *pCont = NULL;
        int32_t contLen = 0;
        if (0 == mndBuildSMCreateStbRsp(pMnode, pTrans->dbname, pTrans->stbname, &pCont, &contLen)) {
          mndTransSetRpcRsp(pTrans, pCont, contLen);
        }
      } else if (pTrans->originRpcType == TDMT_MND_CREATE_INDEX) {
        void   *pCont = NULL;
        int32_t contLen = 0;
        if (0 == mndBuildSMCreateStbRsp(pMnode, pTrans->dbname, pTrans->stbname, &pCont, &contLen)) {
          mndTransSetRpcRsp(pTrans, pCont, contLen);
        }
      }

      if (pTrans->rpcRspLen != 0) {
        void *rpcCont = rpcMallocCont(pTrans->rpcRspLen);
        if (rpcCont != NULL) {
          memcpy(rpcCont, pTrans->rpcRsp, pTrans->rpcRspLen);
          rspMsg.pCont = rpcCont;
          rspMsg.contLen = pTrans->rpcRspLen;
        }
      }

      tmsgSendRsp(&rspMsg);
    }
  }
  taosArrayClear(pTrans->pRpcArray);
  taosWUnLockLatch(&pTrans->lockRpcArray);
}

int32_t mndTransProcessRsp(SRpcMsg *pRsp) {
  int32_t code = 0;
  SMnode *pMnode = pRsp->info.node;
  int64_t signature = (int64_t)(pRsp->info.ahandle);
  int32_t transId = (int32_t)(signature >> 32);
  int32_t action = (int32_t)((signature << 32) >> 32);

  STrans *pTrans = mndAcquireTrans(pMnode, transId);
  if (pTrans == NULL) {
    code = TSDB_CODE_MND_RETURN_VALUE_NULL;
    if (terrno != 0) code = terrno;
    mError("trans:%d, failed to get transId from vnode rsp since %s", transId, tstrerror(code));
    goto _OVER;
  }

  SArray *pArray = NULL;
  if (pTrans->stage == TRN_STAGE_REDO_ACTION) {
    pArray = pTrans->redoActions;
  } else if (pTrans->stage == TRN_STAGE_UNDO_ACTION) {
    pArray = pTrans->undoActions;
  } else {
    mError("trans:%d, invalid trans stage:%d while recv action rsp", pTrans->id, pTrans->stage);
    goto _OVER;
  }

  if (pArray == NULL) {
    mError("trans:%d, invalid trans stage:%d", transId, pTrans->stage);
    goto _OVER;
  }

  int32_t actionNum = taosArrayGetSize(pArray);
  if (action < 0 || action >= actionNum) {
    mError("trans:%d, invalid action:%d", transId, action);
    goto _OVER;
  }

  STransAction *pAction = taosArrayGet(pArray, action);
  if (pAction != NULL) {
    pAction->msgReceived = 1;
    pAction->errCode = pRsp->code;
    pTrans->lastErrorNo = pRsp->code;

    mInfo("trans:%d, %s:%d response is received, code:0x%x, accept:0x%x retry:0x%x", transId,
          mndTransStr(pAction->stage), action, pRsp->code, pAction->acceptableCode, pAction->retryCode);
  } else {
    mInfo("trans:%d, invalid action, index:%d, code:0x%x", transId, action, pRsp->code);
  }

  mndTransExecute(pMnode, pTrans);

_OVER:
  mndReleaseTrans(pMnode, pTrans);
  TAOS_RETURN(code);
}

static void mndTransResetAction(SMnode *pMnode, STrans *pTrans, STransAction *pAction) {
  pAction->rawWritten = 0;
  pAction->msgSent = 0;
  pAction->msgReceived = 0;
  if (pAction->errCode == TSDB_CODE_SYN_NEW_CONFIG_ERROR || pAction->errCode == TSDB_CODE_SYN_INTERNAL_ERROR ||
      pAction->errCode == TSDB_CODE_SYN_NOT_LEADER) {
    pAction->epSet.inUse = (pAction->epSet.inUse + 1) % pAction->epSet.numOfEps;
    mInfo("trans:%d, %s:%d execute status is reset and set epset inuse:%d", pTrans->id, mndTransStr(pAction->stage),
          pAction->id, pAction->epSet.inUse);
  } else {
    mInfo("trans:%d, %s:%d execute status is reset", pTrans->id, mndTransStr(pAction->stage), pAction->id);
  }
  pAction->errCode = 0;
}

static void mndTransResetActions(SMnode *pMnode, STrans *pTrans, SArray *pArray) {
  int32_t numOfActions = taosArrayGetSize(pArray);

  for (int32_t action = 0; action < numOfActions; ++action) {
    STransAction *pAction = taosArrayGet(pArray, action);
    if (pAction->msgSent && pAction->msgReceived &&
        (pAction->errCode == 0 || pAction->errCode == pAction->acceptableCode))
      continue;
    if (pAction->rawWritten && (pAction->errCode == 0 || pAction->errCode == pAction->acceptableCode)) continue;

    mndTransResetAction(pMnode, pTrans, pAction);
  }
}

// execute at bottom half
static int32_t mndTransWriteSingleLog(SMnode *pMnode, STrans *pTrans, STransAction *pAction, bool topHalf) {
  if (pAction->rawWritten) return 0;
  if (topHalf) {
    TAOS_RETURN(TSDB_CODE_MND_TRANS_CTX_SWITCH);
  }

  int32_t code = sdbWriteWithoutFree(pMnode->pSdb, pAction->pRaw);
  if (code == 0 || terrno == TSDB_CODE_SDB_OBJ_NOT_THERE) {
    pAction->rawWritten = true;
    pAction->errCode = 0;
    code = 0;
    mInfo("trans:%d, %s:%d write to sdb, type:%s status:%s", pTrans->id, mndTransStr(pAction->stage), pAction->id,
          sdbTableName(pAction->pRaw->type), sdbStatusName(pAction->pRaw->status));

    mndSetTransLastAction(pTrans, pAction);
  } else {
    pAction->errCode = (terrno != 0) ? terrno : code;
    mError("trans:%d, %s:%d failed to write sdb since %s, type:%s status:%s", pTrans->id, mndTransStr(pAction->stage),
           pAction->id, tstrerror(code), sdbTableName(pAction->pRaw->type), sdbStatusName(pAction->pRaw->status));
    mndSetTransLastAction(pTrans, pAction);
  }

  TAOS_RETURN(code);
}

// execute at top half
static int32_t mndTransSendSingleMsg(SMnode *pMnode, STrans *pTrans, STransAction *pAction, bool topHalf) {
  if (pAction->msgSent) return 0;
  if (mndCannotExecuteTransAction(pMnode, topHalf)) {
    TAOS_RETURN(TSDB_CODE_MND_TRANS_CTX_SWITCH);
  }

  int64_t signature = pTrans->id;
  signature = (signature << 32);
  signature += pAction->id;

  SRpcMsg rpcMsg = {.msgType = pAction->msgType, .contLen = pAction->contLen, .info.ahandle = (void *)signature};
  rpcMsg.pCont = rpcMallocCont(pAction->contLen);
  if (rpcMsg.pCont == NULL) {
    terrno = TSDB_CODE_OUT_OF_MEMORY;
    return -1;
  }
  rpcMsg.info.traceId.rootId = pTrans->mTraceId;
  rpcMsg.info.notFreeAhandle = 1;

  memcpy(rpcMsg.pCont, pAction->pCont, pAction->contLen);

  char    detail[1024] = {0};
  int32_t len = snprintf(detail, sizeof(detail), "msgType:%s numOfEps:%d inUse:%d", TMSG_INFO(pAction->msgType),
                         pAction->epSet.numOfEps, pAction->epSet.inUse);
  for (int32_t i = 0; i < pAction->epSet.numOfEps; ++i) {
    len += snprintf(detail + len, sizeof(detail) - len, " ep:%d-%s:%u", i, pAction->epSet.eps[i].fqdn,
                    pAction->epSet.eps[i].port);
  }

  int32_t code = tmsgSendReq(&pAction->epSet, &rpcMsg);
  if (code == 0) {
    pAction->msgSent = 1;
    // pAction->msgReceived = 0;
    pAction->errCode = TSDB_CODE_ACTION_IN_PROGRESS;
    mInfo("trans:%d, %s:%d is sent, %s", pTrans->id, mndTransStr(pAction->stage), pAction->id, detail);

    mndSetTransLastAction(pTrans, pAction);
  } else {
    pAction->msgSent = 0;
    pAction->msgReceived = 0;
    pAction->errCode = (terrno != 0) ? terrno : code;
    mError("trans:%d, %s:%d not send since %s, %s", pTrans->id, mndTransStr(pAction->stage), pAction->id, terrstr(),
           detail);

    mndSetTransLastAction(pTrans, pAction);
  }

  TAOS_RETURN(code);
}

static int32_t mndTransExecNullMsg(SMnode *pMnode, STrans *pTrans, STransAction *pAction, bool topHalf) {
  if (!topHalf) return TSDB_CODE_MND_TRANS_CTX_SWITCH;
  pAction->rawWritten = 0;
  pAction->errCode = 0;
  mInfo("trans:%d, %s:%d confirm action executed", pTrans->id, mndTransStr(pAction->stage), pAction->id);

  mndSetTransLastAction(pTrans, pAction);
  return 0;
}

static int32_t mndTransExecSingleAction(SMnode *pMnode, STrans *pTrans, STransAction *pAction, bool topHalf) {
  if (pAction->actionType == TRANS_ACTION_RAW) {
    return mndTransWriteSingleLog(pMnode, pTrans, pAction, topHalf);
  } else if (pAction->actionType == TRANS_ACTION_MSG) {
    return mndTransSendSingleMsg(pMnode, pTrans, pAction, topHalf);
  } else {
    return mndTransExecNullMsg(pMnode, pTrans, pAction, topHalf);
  }
}

static int32_t mndTransExecSingleActions(SMnode *pMnode, STrans *pTrans, SArray *pArray, bool topHalf) {
  int32_t numOfActions = taosArrayGetSize(pArray);
  int32_t code = 0;

  for (int32_t action = 0; action < numOfActions; ++action) {
    STransAction *pAction = taosArrayGet(pArray, action);
    code = mndTransExecSingleAction(pMnode, pTrans, pAction, topHalf);
    if (code != 0) {
      mInfo("trans:%d, action:%d not executed since %s. numOfActions:%d", pTrans->id, action, tstrerror(code),
            numOfActions);
      break;
    }
  }

  return code;
}

static int32_t mndTransExecuteActions(SMnode *pMnode, STrans *pTrans, SArray *pArray, bool topHalf) {
  int32_t numOfActions = taosArrayGetSize(pArray);
  int32_t code = 0;
  if (numOfActions == 0) return 0;

  if ((code = mndTransExecSingleActions(pMnode, pTrans, pArray, topHalf)) != 0) {
    return code;
  }

  int32_t       numOfExecuted = 0;
  int32_t       errCode = 0;
  STransAction *pErrAction = NULL;
  for (int32_t action = 0; action < numOfActions; ++action) {
    STransAction *pAction = taosArrayGet(pArray, action);
    if (pAction->msgReceived || pAction->rawWritten) {
      numOfExecuted++;
      if (pAction->errCode != 0 && pAction->errCode != pAction->acceptableCode) {
        errCode = pAction->errCode;
        pErrAction = pAction;
      }
    } else {
      pErrAction = pAction;
    }
  }

  mndSetTransLastAction(pTrans, pErrAction);

  if (numOfExecuted == numOfActions) {
    if (errCode == 0) {
      mInfo("trans:%d, all %d actions execute successfully", pTrans->id, numOfActions);
      return 0;
    } else {
      mError("trans:%d, all %d actions executed, code:0x%x", pTrans->id, numOfActions, errCode & 0XFFFF);
      mndTransResetActions(pMnode, pTrans, pArray);
      terrno = errCode;
      return errCode;
    }
  } else {
    mInfo("trans:%d, %d of %d actions executed", pTrans->id, numOfExecuted, numOfActions);

    for (int32_t action = 0; action < numOfActions; ++action) {
      STransAction *pAction = taosArrayGet(pArray, action);
      mDebug("trans:%d, %s:%d Sent:%d, Received:%d, errCode:0x%x, acceptableCode:0x%x, retryCode:0x%x",
              pTrans->id, mndTransStr(pAction->stage), pAction->id, pAction->msgSent, pAction->msgReceived,
              pAction->errCode, pAction->acceptableCode, pAction->retryCode);
      if (pAction->msgSent) {
        if (pAction->msgReceived) {
          if (pAction->errCode != 0 && pAction->errCode != pAction->acceptableCode) {
            mndTransResetAction(pMnode, pTrans, pAction);
            mInfo("trans:%d, %s:%d reset", pTrans->id, mndTransStr(pAction->stage), pAction->id);
          }
        }
      }
    }
    return TSDB_CODE_ACTION_IN_PROGRESS;
  }
}

static int32_t mndTransExecuteRedoActions(SMnode *pMnode, STrans *pTrans, bool topHalf) {
  int32_t code = mndTransExecuteActions(pMnode, pTrans, pTrans->redoActions, topHalf);
  if (code != 0 && code != TSDB_CODE_ACTION_IN_PROGRESS && code != TSDB_CODE_MND_TRANS_CTX_SWITCH) {
    mError("trans:%d, failed to execute redoActions since:%s, code:0x%x, topHalf:%d", pTrans->id, terrstr(), terrno,
           topHalf);
  }
  return code;
}

static int32_t mndTransExecuteUndoActions(SMnode *pMnode, STrans *pTrans, bool topHalf) {
  int32_t code = mndTransExecuteActions(pMnode, pTrans, pTrans->undoActions, topHalf);
  if (code != 0 && code != TSDB_CODE_ACTION_IN_PROGRESS && code != TSDB_CODE_MND_TRANS_CTX_SWITCH) {
    mError("trans:%d, failed to execute undoActions since %s. topHalf:%d", pTrans->id, terrstr(), topHalf);
  }
  return code;
}

static int32_t mndTransExecuteCommitActions(SMnode *pMnode, STrans *pTrans, bool topHalf) {
  int32_t code = mndTransExecuteActions(pMnode, pTrans, pTrans->commitActions, topHalf);
  if (code != 0 && code != TSDB_CODE_ACTION_IN_PROGRESS && code != TSDB_CODE_MND_TRANS_CTX_SWITCH) {
    mError("trans:%d, failed to execute commitActions since %s. topHalf:%d", pTrans->id, terrstr(), topHalf);
  }
  return code;
}

static int32_t mndTransExecuteActionsSerial(SMnode *pMnode, STrans *pTrans, SArray *pActions, bool topHalf) {
  int32_t code = 0;
  int32_t numOfActions = taosArrayGetSize(pActions);
  if (numOfActions == 0) return code;

  if (pTrans->actionPos >= numOfActions) {
    return code;
  }

  mInfo("trans:%d, execute %d actions serial, current redoAction:%d", pTrans->id, numOfActions, pTrans->actionPos);

  for (int32_t action = pTrans->actionPos; action < numOfActions; ++action) {
    STransAction *pAction = taosArrayGet(pActions, action);

    code = mndTransExecSingleAction(pMnode, pTrans, pAction, topHalf);
    if (code == 0) {
      if (pAction->msgSent) {
        if (pAction->msgReceived) {
          if (pAction->errCode != 0 && pAction->errCode != pAction->acceptableCode) {
            code = pAction->errCode;
            mndTransResetAction(pMnode, pTrans, pAction);
          } else {
            mInfo("trans:%d, %s:%d execute successfully", pTrans->id, mndTransStr(pAction->stage), action);
          }
        } else {
          code = TSDB_CODE_ACTION_IN_PROGRESS;
        }
      } else if (pAction->rawWritten) {
        if (pAction->errCode != 0 && pAction->errCode != pAction->acceptableCode) {
          code = pAction->errCode;
        } else {
          mInfo("trans:%d, %s:%d write successfully", pTrans->id, mndTransStr(pAction->stage), action);
        }
      } else {
      }
    }

    if (code == 0) {
      pTrans->failedTimes = 0;
    }
    mndSetTransLastAction(pTrans, pAction);

    if (mndCannotExecuteTransAction(pMnode, topHalf)) {
      pTrans->lastErrorNo = code;
      pTrans->code = code;
      mInfo("trans:%d, %s:%d, topHalf:%d, not execute next action, code:%s", pTrans->id, mndTransStr(pAction->stage),
            action, topHalf, tstrerror(code));
      break;
    }

    if (code == 0) {
      pTrans->code = 0;
      pTrans->actionPos++;
      mInfo("trans:%d, %s:%d is executed and need sync to other mnodes", pTrans->id, mndTransStr(pAction->stage),
            pAction->id);
      (void)taosThreadMutexUnlock(&pTrans->mutex);
      code = mndTransSync(pMnode, pTrans);
      (void)taosThreadMutexLock(&pTrans->mutex);
      if (code != 0) {
        pTrans->actionPos--;
        pTrans->code = terrno;
        mError("trans:%d, %s:%d is executed and failed to sync to other mnodes since %s", pTrans->id,
               mndTransStr(pAction->stage), pAction->id, terrstr());
        break;
      }
    } else if (code == TSDB_CODE_ACTION_IN_PROGRESS) {
      mInfo("trans:%d, %s:%d is in progress and wait it finish", pTrans->id, mndTransStr(pAction->stage), pAction->id);
      break;
    } else if (code == pAction->retryCode || code == TSDB_CODE_SYN_PROPOSE_NOT_READY ||
               code == TSDB_CODE_SYN_RESTORING || code == TSDB_CODE_SYN_NOT_LEADER) {
      mInfo("trans:%d, %s:%d receive code:0x%x and retry", pTrans->id, mndTransStr(pAction->stage), pAction->id, code);
      pTrans->lastErrorNo = code;
      taosMsleep(300);
      action--;
      continue;
    } else {
      terrno = code;
      pTrans->lastErrorNo = code;
      pTrans->code = code;
      mInfo("trans:%d, %s:%d receive code:0x%x and wait another schedule, failedTimes:%d", pTrans->id,
            mndTransStr(pAction->stage), pAction->id, code, pTrans->failedTimes);
      break;
    }
  }

  return code;
}

static int32_t mndTransExecuteRedoActionsSerial(SMnode *pMnode, STrans *pTrans, bool topHalf) {
  int32_t code = TSDB_CODE_ACTION_IN_PROGRESS;
  (void)taosThreadMutexLock(&pTrans->mutex);
  if (pTrans->stage == TRN_STAGE_REDO_ACTION) {
    code = mndTransExecuteActionsSerial(pMnode, pTrans, pTrans->redoActions, topHalf);
  }
  (void)taosThreadMutexUnlock(&pTrans->mutex);
  return code;
}

static int32_t mndTransExecuteUndoActionsSerial(SMnode *pMnode, STrans *pTrans, bool topHalf) {
  int32_t code = TSDB_CODE_ACTION_IN_PROGRESS;
  (void)taosThreadMutexLock(&pTrans->mutex);
  if (pTrans->stage == TRN_STAGE_UNDO_ACTION) {
    code = mndTransExecuteActionsSerial(pMnode, pTrans, pTrans->undoActions, topHalf);
  }
  (void)taosThreadMutexUnlock(&pTrans->mutex);
  return code;
}

bool mndTransPerformPrepareStage(SMnode *pMnode, STrans *pTrans, bool topHalf) {
  bool    continueExec = true;
  int32_t code = 0;
  terrno = 0;

  int32_t numOfActions = taosArrayGetSize(pTrans->prepareActions);
  if (numOfActions == 0) goto _OVER;

  mInfo("trans:%d, execute %d prepare actions.", pTrans->id, numOfActions);

  for (int32_t action = 0; action < numOfActions; ++action) {
    STransAction *pAction = taosArrayGet(pTrans->prepareActions, action);
    code = mndTransExecSingleAction(pMnode, pTrans, pAction, topHalf);
    if (code != 0) {
      terrno = code;
      mError("trans:%d, failed to execute prepare action:%d, numOfActions:%d, since %s", pTrans->id, action,
             numOfActions, tstrerror(code));
      return false;
    }
  }

_OVER:
  pTrans->stage = TRN_STAGE_REDO_ACTION;
  mInfo("trans:%d, stage from prepare to redoAction", pTrans->id);
  return continueExec;
}

static bool mndTransPerformRedoActionStage(SMnode *pMnode, STrans *pTrans, bool topHalf) {
  bool    continueExec = true;
  int32_t code = 0;
  terrno = 0;

  if (pTrans->exec == TRN_EXEC_SERIAL) {
    code = mndTransExecuteRedoActionsSerial(pMnode, pTrans, topHalf);
  } else {
    code = mndTransExecuteRedoActions(pMnode, pTrans, topHalf);
  }

  if (mndCannotExecuteTransAction(pMnode, topHalf)) {
    pTrans->lastErrorNo = code;
    pTrans->code = code;
    bool continueExec = true;
    if (code != 0 && code != TSDB_CODE_MND_TRANS_CTX_SWITCH) {
<<<<<<< HEAD
=======
      taosMsleep(100);
>>>>>>> 388148d2
      continueExec = true;
    } else {
      continueExec = false;
    }
    mInfo("trans:%d, cannot execute redo action stage, topHalf:%d, continueExec:%d, code:%s", pTrans->id, topHalf,
          continueExec, tstrerror(code));

    return continueExec;
  }
  terrno = code;

  if (code == 0) {
    pTrans->code = 0;
    pTrans->stage = TRN_STAGE_COMMIT;
    mInfo("trans:%d, stage from redoAction to commit", pTrans->id);
    continueExec = true;
  } else if (code == TSDB_CODE_ACTION_IN_PROGRESS || code == TSDB_CODE_MND_TRANS_CTX_SWITCH) {
    mInfo("trans:%d, stage keep on redoAction since %s", pTrans->id, tstrerror(code));
    continueExec = false;
  } else {
    pTrans->failedTimes++;
    pTrans->code = terrno;
    if (pTrans->policy == TRN_POLICY_ROLLBACK) {
      if (pTrans->lastAction != 0) {
        STransAction *pAction = taosArrayGet(pTrans->redoActions, pTrans->lastAction);
        if (pAction->retryCode != 0 && pAction->retryCode == pAction->errCode) {
          if (pTrans->failedTimes < 6) {
            mError("trans:%d, stage keep on redoAction since action:%d code:0x%x not 0x%x, failedTimes:%d", pTrans->id,
                   pTrans->lastAction, pTrans->code, pAction->retryCode, pTrans->failedTimes);
            taosMsleep(1000);
            continueExec = true;
            return true;
          }
        }
      }

      pTrans->stage = TRN_STAGE_ROLLBACK;
      mError("trans:%d, stage from redoAction to rollback since %s", pTrans->id, terrstr());
      continueExec = true;
    } else {
      mError("trans:%d, stage keep on redoAction since %s, failedTimes:%d", pTrans->id, terrstr(), pTrans->failedTimes);
      continueExec = false;
    }
  }

  return continueExec;
}

static bool mndTransPerformCommitStage(SMnode *pMnode, STrans *pTrans, bool topHalf) {
  if (mndCannotExecuteTransAction(pMnode, topHalf)) return false;

  bool    continueExec = true;
  int32_t code = mndTransCommit(pMnode, pTrans);

  if (code == 0) {
    pTrans->code = 0;
    pTrans->stage = TRN_STAGE_COMMIT_ACTION;
    mInfo("trans:%d, stage from commit to commitAction", pTrans->id);
    continueExec = true;
  } else {
    pTrans->code = terrno;
    pTrans->failedTimes++;
    mError("trans:%d, stage keep on commit since %s, failedTimes:%d", pTrans->id, terrstr(), pTrans->failedTimes);
    continueExec = false;
  }

  return continueExec;
}

static bool mndTransPerformCommitActionStage(SMnode *pMnode, STrans *pTrans, bool topHalf) {
  bool    continueExec = true;
  int32_t code = mndTransExecuteCommitActions(pMnode, pTrans, topHalf);

  if (code == 0) {
    pTrans->code = 0;
    pTrans->stage = TRN_STAGE_FINISH;  // TRN_STAGE_PRE_FINISH is not necessary
    mInfo("trans:%d, stage from commitAction to finished", pTrans->id);
    continueExec = true;
  } else if (code == TSDB_CODE_MND_TRANS_CTX_SWITCH && topHalf) {
    pTrans->code = 0;
    pTrans->stage = TRN_STAGE_COMMIT;
    mInfo("trans:%d, back to commit stage", pTrans->id);
    continueExec = true;
  } else {
    pTrans->code = terrno;
    pTrans->failedTimes++;
    mError("trans:%d, stage keep on commitAction since %s, failedTimes:%d", pTrans->id, terrstr(), pTrans->failedTimes);
    continueExec = false;
  }

  return continueExec;
}

static bool mndTransPerformUndoActionStage(SMnode *pMnode, STrans *pTrans, bool topHalf) {
  bool    continueExec = true;
  int32_t code = 0;

  if (pTrans->exec == TRN_EXEC_SERIAL) {
    code = mndTransExecuteUndoActionsSerial(pMnode, pTrans, topHalf);
  } else {
    code = mndTransExecuteUndoActions(pMnode, pTrans, topHalf);
  }

  if (mndCannotExecuteTransAction(pMnode, topHalf)) return false;
  terrno = code;

  if (code == 0) {
    pTrans->stage = TRN_STAGE_PRE_FINISH;
    mInfo("trans:%d, stage from undoAction to pre-finish", pTrans->id);
    continueExec = true;
  } else if (code == TSDB_CODE_ACTION_IN_PROGRESS || code == TSDB_CODE_MND_TRANS_CTX_SWITCH) {
    mInfo("trans:%d, stage keep on undoAction since %s", pTrans->id, tstrerror(code));
    continueExec = false;
  } else {
    pTrans->failedTimes++;
    mError("trans:%d, stage keep on undoAction since %s, failedTimes:%d", pTrans->id, terrstr(), pTrans->failedTimes);
    continueExec = false;
  }

  return continueExec;
}

static bool mndTransPerformRollbackStage(SMnode *pMnode, STrans *pTrans, bool topHalf) {
  if (mndCannotExecuteTransAction(pMnode, topHalf)) return false;

  bool    continueExec = true;
  int32_t code = mndTransRollback(pMnode, pTrans);

  if (code == 0) {
    pTrans->stage = TRN_STAGE_UNDO_ACTION;
    mInfo("trans:%d, stage from rollback to undoAction", pTrans->id);
    continueExec = true;
  } else {
    pTrans->failedTimes++;
    mError("trans:%d, stage keep on rollback since %s, failedTimes:%d", pTrans->id, terrstr(), pTrans->failedTimes);
    continueExec = false;
  }

  return continueExec;
}

static bool mndTransPerformPreFinishStage(SMnode *pMnode, STrans *pTrans, bool topHalf) {
  if (mndCannotExecuteTransAction(pMnode, topHalf)) return false;

  bool    continueExec = true;
  int32_t code = mndTransPreFinish(pMnode, pTrans);

  if (code == 0) {
    pTrans->stage = TRN_STAGE_FINISH;
    mInfo("trans:%d, stage from pre-finish to finish", pTrans->id);
    continueExec = true;
  } else {
    pTrans->failedTimes++;
    mError("trans:%d, stage keep on pre-finish since %s, failedTimes:%d", pTrans->id, terrstr(), pTrans->failedTimes);
    continueExec = false;
  }

  return continueExec;
}

static bool mndTransPerformFinishStage(SMnode *pMnode, STrans *pTrans, bool topHalf) {
  bool continueExec = false;
  if (topHalf) return continueExec;

  SSdbRaw *pRaw = mndTransEncode(pTrans);
  if (pRaw == NULL) {
    mError("trans:%d, failed to encode while finish trans since %s", pTrans->id, terrstr());
    return false;
  }
  TAOS_CHECK_RETURN(sdbSetRawStatus(pRaw, SDB_STATUS_DROPPED));

  int32_t code = sdbWrite(pMnode->pSdb, pRaw);
  if (code != 0) {
    mError("trans:%d, failed to write sdb since %s", pTrans->id, terrstr());
  }

  mInfo("trans:%d, execute finished, code:0x%x, failedTimes:%d createTime:%" PRId64, pTrans->id, pTrans->code,
        pTrans->failedTimes, pTrans->createdTime);
  return continueExec;
}

void mndTransExecuteImp(SMnode *pMnode, STrans *pTrans, bool topHalf) {
  bool continueExec = true;

  while (continueExec) {
    mInfo("trans:%d, continue to execute, stage:%s createTime:%" PRId64 " topHalf:%d", pTrans->id,
          mndTransStr(pTrans->stage), pTrans->createdTime, topHalf);
    pTrans->lastExecTime = taosGetTimestampMs();
    switch (pTrans->stage) {
      case TRN_STAGE_PREPARE:
        continueExec = mndTransPerformPrepareStage(pMnode, pTrans, topHalf);
        break;
      case TRN_STAGE_REDO_ACTION:
        continueExec = mndTransPerformRedoActionStage(pMnode, pTrans, topHalf);
        break;
      case TRN_STAGE_COMMIT:
        continueExec = mndTransPerformCommitStage(pMnode, pTrans, topHalf);
        break;
      case TRN_STAGE_COMMIT_ACTION:
        continueExec = mndTransPerformCommitActionStage(pMnode, pTrans, topHalf);
        break;
      case TRN_STAGE_ROLLBACK:
        continueExec = mndTransPerformRollbackStage(pMnode, pTrans, topHalf);
        break;
      case TRN_STAGE_UNDO_ACTION:
        continueExec = mndTransPerformUndoActionStage(pMnode, pTrans, topHalf);
        break;
      case TRN_STAGE_PRE_FINISH:
        continueExec = mndTransPerformPreFinishStage(pMnode, pTrans, topHalf);
        break;
      case TRN_STAGE_FINISH:
        continueExec = mndTransPerformFinishStage(pMnode, pTrans, topHalf);
        break;
      default:
        continueExec = false;
        break;
    }
  }

  mndTransSendRpcRsp(pMnode, pTrans);
}

// start trans, pullup, receive rsp, kill
void mndTransExecute(SMnode *pMnode, STrans *pTrans) {
  bool topHalf = true;
  mndTransExecuteImp(pMnode, pTrans, topHalf);
}

// update trans
void mndTransRefresh(SMnode *pMnode, STrans *pTrans) {
  bool topHalf = false;
  mndTransExecuteImp(pMnode, pTrans, topHalf);
}

static int32_t mndProcessTransTimer(SRpcMsg *pReq) {
  mTrace("start to process trans timer");
  mndTransPullup(pReq->info.node);
  return 0;
}

int32_t mndKillTrans(SMnode *pMnode, STrans *pTrans) {
  SArray *pArray = NULL;
  if (pTrans->stage == TRN_STAGE_REDO_ACTION) {
    pArray = pTrans->redoActions;
  } else if (pTrans->stage == TRN_STAGE_UNDO_ACTION) {
    pArray = pTrans->undoActions;
  } else {
    TAOS_RETURN(TSDB_CODE_MND_TRANS_INVALID_STAGE);
  }

  for (int32_t i = 0; i < taosArrayGetSize(pArray); ++i) {
    STransAction *pAction = taosArrayGet(pArray, i);
    mInfo("trans:%d, %s:%d set processed for kill msg received, errCode from %s to success", pTrans->id,
          mndTransStr(pAction->stage), i, tstrerror(pAction->errCode));
    pAction->msgSent = 1;
    pAction->msgReceived = 1;
    pAction->errCode = 0;
  }

  mndTransExecute(pMnode, pTrans);
  return 0;
}

static int32_t mndProcessKillTransReq(SRpcMsg *pReq) {
  SMnode       *pMnode = pReq->info.node;
  SKillTransReq killReq = {0};
  int32_t       code = -1;
  STrans       *pTrans = NULL;

  if (tDeserializeSKillTransReq(pReq->pCont, pReq->contLen, &killReq) != 0) {
    code = TSDB_CODE_INVALID_MSG;
    goto _OVER;
  }

  mInfo("trans:%d, start to kill", killReq.transId);
  if ((code = mndCheckOperPrivilege(pMnode, pReq->info.conn.user, MND_OPER_KILL_TRANS)) != 0) {
    goto _OVER;
  }

  pTrans = mndAcquireTrans(pMnode, killReq.transId);
  if (pTrans == NULL) {
    code = TSDB_CODE_MND_RETURN_VALUE_NULL;
    if (terrno != 0) code = terrno;
    goto _OVER;
  }

  code = mndKillTrans(pMnode, pTrans);

_OVER:
  if (code != 0) {
    mError("trans:%d, failed to kill since %s", killReq.transId, terrstr());
  }

  mndReleaseTrans(pMnode, pTrans);
  TAOS_RETURN(code);
}

static int32_t mndCompareTransId(int32_t *pTransId1, int32_t *pTransId2) { return *pTransId1 >= *pTransId2 ? 1 : 0; }

void mndTransPullup(SMnode *pMnode) {
  SSdb   *pSdb = pMnode->pSdb;
  SArray *pArray = taosArrayInit(sdbGetSize(pSdb, SDB_TRANS), sizeof(int32_t));
  if (pArray == NULL) return;

  void *pIter = NULL;
  while (1) {
    STrans *pTrans = NULL;
    pIter = sdbFetch(pMnode->pSdb, SDB_TRANS, pIter, (void **)&pTrans);
    if (pIter == NULL) break;
    if (taosArrayPush(pArray, &pTrans->id) == NULL) {
      mError("failed to put trans into array, trans:%d, but pull up will continute", pTrans->id);
    }
    sdbRelease(pSdb, pTrans);
  }

  taosArraySort(pArray, (__compar_fn_t)mndCompareTransId);

  for (int32_t i = 0; i < taosArrayGetSize(pArray); ++i) {
    int32_t *pTransId = taosArrayGet(pArray, i);
    STrans  *pTrans = mndAcquireTrans(pMnode, *pTransId);
    if (pTrans != NULL) {
      mndTransExecute(pMnode, pTrans);
    }
    mndReleaseTrans(pMnode, pTrans);
  }
  taosArrayDestroy(pArray);
}

static int32_t mndRetrieveTrans(SRpcMsg *pReq, SShowObj *pShow, SSDataBlock *pBlock, int32_t rows) {
  SMnode *pMnode = pReq->info.node;
  SSdb   *pSdb = pMnode->pSdb;
  int32_t numOfRows = 0;
  STrans *pTrans = NULL;
  int32_t cols = 0;
  int32_t code = 0;
  int32_t lino = 0;

  while (numOfRows < rows) {
    pShow->pIter = sdbFetch(pSdb, SDB_TRANS, pShow->pIter, (void **)&pTrans);
    if (pShow->pIter == NULL) break;

    cols = 0;

    SColumnInfoData *pColInfo = taosArrayGet(pBlock->pDataBlock, cols++);
    RETRIEVE_CHECK_GOTO(colDataSetVal(pColInfo, numOfRows, (const char *)&pTrans->id, false), pTrans, &lino, _OVER);

    pColInfo = taosArrayGet(pBlock->pDataBlock, cols++);
    RETRIEVE_CHECK_GOTO(colDataSetVal(pColInfo, numOfRows, (const char *)&pTrans->createdTime, false), pTrans, &lino,
                        _OVER);

    char stage[TSDB_TRANS_STAGE_LEN + VARSTR_HEADER_SIZE] = {0};
    STR_WITH_MAXSIZE_TO_VARSTR(stage, mndTransStr(pTrans->stage), pShow->pMeta->pSchemas[cols].bytes);
    pColInfo = taosArrayGet(pBlock->pDataBlock, cols++);
    RETRIEVE_CHECK_GOTO(colDataSetVal(pColInfo, numOfRows, (const char *)stage, false), pTrans, &lino, _OVER);

    char opername[TSDB_TRANS_OPER_LEN + VARSTR_HEADER_SIZE] = {0};
    STR_WITH_MAXSIZE_TO_VARSTR(opername, pTrans->opername, pShow->pMeta->pSchemas[cols].bytes);
    pColInfo = taosArrayGet(pBlock->pDataBlock, cols++);
    RETRIEVE_CHECK_GOTO(colDataSetVal(pColInfo, numOfRows, (const char *)opername, false), pTrans, &lino, _OVER);

    char dbname[TSDB_DB_NAME_LEN + VARSTR_HEADER_SIZE] = {0};
    STR_WITH_MAXSIZE_TO_VARSTR(dbname, mndGetDbStr(pTrans->dbname), pShow->pMeta->pSchemas[cols].bytes);
    pColInfo = taosArrayGet(pBlock->pDataBlock, cols++);
    RETRIEVE_CHECK_GOTO(colDataSetVal(pColInfo, numOfRows, (const char *)dbname, false), pTrans, &lino, _OVER);

    char stbname[TSDB_TABLE_NAME_LEN + VARSTR_HEADER_SIZE] = {0};
    STR_WITH_MAXSIZE_TO_VARSTR(stbname, mndGetDbStr(pTrans->stbname), pShow->pMeta->pSchemas[cols].bytes);
    pColInfo = taosArrayGet(pBlock->pDataBlock, cols++);
    RETRIEVE_CHECK_GOTO(colDataSetVal(pColInfo, numOfRows, (const char *)stbname, false), pTrans, &lino, _OVER);

    pColInfo = taosArrayGet(pBlock->pDataBlock, cols++);
    RETRIEVE_CHECK_GOTO(colDataSetVal(pColInfo, numOfRows, (const char *)&pTrans->failedTimes, false), pTrans, &lino,
                        _OVER);

    pColInfo = taosArrayGet(pBlock->pDataBlock, cols++);
    RETRIEVE_CHECK_GOTO(colDataSetVal(pColInfo, numOfRows, (const char *)&pTrans->lastExecTime, false), pTrans, &lino,
                        _OVER);

    char    lastInfo[TSDB_TRANS_ERROR_LEN + VARSTR_HEADER_SIZE] = {0};
    char    detail[TSDB_TRANS_ERROR_LEN + 1] = {0};
    int32_t len = snprintf(detail, sizeof(detail), "action:%d code:0x%x(%s) ", pTrans->lastAction,
                           pTrans->lastErrorNo & 0xFFFF, tstrerror(pTrans->lastErrorNo));
    SEpSet  epset = pTrans->lastEpset;
    if (epset.numOfEps > 0) {
      len += snprintf(detail + len, sizeof(detail) - len, "msgType:%s numOfEps:%d inUse:%d ",
                      TMSG_INFO(pTrans->lastMsgType), epset.numOfEps, epset.inUse);
      for (int32_t i = 0; i < pTrans->lastEpset.numOfEps; ++i) {
        len += snprintf(detail + len, sizeof(detail) - len, "ep:%d-%s:%u ", i, epset.eps[i].fqdn, epset.eps[i].port);
      }
    }
    STR_WITH_MAXSIZE_TO_VARSTR(lastInfo, detail, pShow->pMeta->pSchemas[cols].bytes);
    pColInfo = taosArrayGet(pBlock->pDataBlock, cols++);
    RETRIEVE_CHECK_GOTO(colDataSetVal(pColInfo, numOfRows, (const char *)lastInfo, false), pTrans, &lino, _OVER);

    numOfRows++;
    sdbRelease(pSdb, pTrans);
  }

_OVER:
  if (code != 0) mError("failed to retrieve at line:%d, since %s", lino, tstrerror(code));
  pShow->numOfRows += numOfRows;
  return numOfRows;
}

static void mndCancelGetNextTrans(SMnode *pMnode, void *pIter) {
  SSdb *pSdb = pMnode->pSdb;
  sdbCancelFetchByType(pSdb, pIter, SDB_TRANS);
}<|MERGE_RESOLUTION|>--- conflicted
+++ resolved
@@ -1637,10 +1637,7 @@
     pTrans->code = code;
     bool continueExec = true;
     if (code != 0 && code != TSDB_CODE_MND_TRANS_CTX_SWITCH) {
-<<<<<<< HEAD
-=======
       taosMsleep(100);
->>>>>>> 388148d2
       continueExec = true;
     } else {
       continueExec = false;
