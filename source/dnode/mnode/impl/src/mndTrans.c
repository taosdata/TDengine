/*
 * Copyright (c) 2019 TAOS Data, Inc. <jhtao@taosdata.com>
 *
 * This program is free software: you can use, redistribute, and/or modify
 * it under the terms of the GNU Affero General Public License, version 3
 * or later ("AGPL"), as published by the Free Software Foundation.
 *
 * This program is distributed in the hope that it will be useful, but WITHOUT
 * ANY WARRANTY; without even the implied warranty of MERCHANTABILITY or
 * FITNESS FOR A PARTICULAR PURPOSE.
 *
 * You should have received a copy of the GNU Affero General Public License
 * along with this program. If not, see <http://www.gnu.org/licenses/>.
 */

#define _DEFAULT_SOURCE
#include "mndTrans.h"
#include "mndDb.h"
#include "mndPrivilege.h"
#include "mndShow.h"
#include "mndStb.h"
#include "mndSubscribe.h"
#include "mndSync.h"
#include "mndUser.h"
#include "mndVgroup.h"
#include "osTime.h"

#define TRANS_VER1_NUMBER  1
#define TRANS_VER2_NUMBER  2
#define TRANS_VER3_NUMBER  3
#define TRANS_ARRAY_SIZE   8
<<<<<<< HEAD
#define TRANS_RESERVE_SIZE 39
=======
#define TRANS_RESERVE_SIZE 42
#define TRANS_ACTION_TIMEOUT 1000 * 1000 * 60 * 15
>>>>>>> 7840f361

static int32_t mndTransActionInsert(SSdb *pSdb, STrans *pTrans);
static int32_t mndTransActionUpdate(SSdb *pSdb, STrans *OldTrans, STrans *pOld);
static int32_t mndTransDelete(SSdb *pSdb, STrans *pTrans, bool callFunc);

static int32_t mndTransAppendLog(SArray *pArray, SSdbRaw *pRaw);
static int32_t mndTransAppendAction(SArray *pArray, STransAction *pAction);
static void    mndTransDropLogs(SArray *pArray);
static void    mndTransDropActions(SArray *pArray);

static int32_t mndTransExecuteActions(SMnode *pMnode, STrans *pTrans, SArray *pArray, bool topHalf, bool notSend);
static int32_t mndTransExecuteRedoLogs(SMnode *pMnode, STrans *pTrans, bool topHalf);
static int32_t mndTransExecuteUndoLogs(SMnode *pMnode, STrans *pTrans, bool topHalf);
static int32_t mndTransExecuteRedoActions(SMnode *pMnode, STrans *pTrans, bool topHalf, bool notSend);
static int32_t mndTransExecuteUndoActions(SMnode *pMnode, STrans *pTrans, bool topHalf, bool notSend);
static int32_t mndTransExecuteCommitActions(SMnode *pMnode, STrans *pTrans, bool topHalf);
static bool    mndTransPerformRedoLogStage(SMnode *pMnode, STrans *pTrans, bool topHalf);
<<<<<<< HEAD
static bool    mndTransPerformRedoActionStage(SMnode *pMnode, STrans *pTrans, bool topHalf, bool notSen);
=======
static bool    mndTransPerformRedoActionStage(SMnode *pMnode, STrans *pTrans, bool topHalf, bool notSend);
>>>>>>> 7840f361
static bool    mndTransPerformUndoLogStage(SMnode *pMnode, STrans *pTrans, bool topHalf);
static bool    mndTransPerformUndoActionStage(SMnode *pMnode, STrans *pTrans, bool topHalf, bool notSend);
static bool    mndTransPerformCommitActionStage(SMnode *pMnode, STrans *pTrans, bool topHalf);
static bool    mndTransPerformCommitStage(SMnode *pMnode, STrans *pTrans, bool topHalf);
static bool    mndTransPerformRollbackStage(SMnode *pMnode, STrans *pTrans, bool topHalf);
static bool    mndTransPerformFinishStage(SMnode *pMnode, STrans *pTrans, bool topHalf);

static inline bool mndTransIsInSyncContext(bool topHalf) { return !topHalf; }

static bool mndCannotExecuteTrans(SMnode *pMnode, bool topHalf) {
  bool isLeader = mndIsLeader(pMnode);
  bool ret = (!pMnode->deploy && !isLeader) || mndTransIsInSyncContext(topHalf);
  if (ret) mDebug("cannot execute trans action, deploy:%d, isLeader:%d, topHalf:%d", pMnode->deploy, isLeader, topHalf);
  return ret;
}

static bool mndCannotExecuteTransWithInfo(SMnode *pMnode, bool topHalf, char *str, int32_t size) {
  bool isLeader = mndIsLeader(pMnode);
  bool ret = (!pMnode->deploy && !isLeader) || mndTransIsInSyncContext(topHalf);
  if (ret)
    tsnprintf(str, size, "deploy:%d, isLeader:%d, context:%s", pMnode->deploy, isLeader,
              topHalf ? "transContext" : "syncContext");
  return ret;
}

static inline char *mndStrExecutionContext(bool topHalf) { return topHalf ? "transContext" : "syncContext"; }

static void    mndTransSendRpcRsp(SMnode *pMnode, STrans *pTrans);
static int32_t mndProcessTransTimer(SRpcMsg *pReq);
static int32_t mndProcessTtl(SRpcMsg *pReq);
static int32_t mndProcessKillTransReq(SRpcMsg *pReq);

static int32_t mndRetrieveTrans(SRpcMsg *pReq, SShowObj *pShow, SSDataBlock *pBlock, int32_t rows);
static void    mndCancelGetNextTrans(SMnode *pMnode, void *pIter);
static int32_t mndRetrieveTransDetail(SRpcMsg *pReq, SShowObj *pShow, SSDataBlock *pBlock, int32_t rows);
static int32_t tsMaxTransId = 0;

int32_t mndInitTrans(SMnode *pMnode) {
  SSdbTable table = {
      .sdbType = SDB_TRANS,
      .keyType = SDB_KEY_INT32,
      .encodeFp = (SdbEncodeFp)mndTransEncode,
      .decodeFp = (SdbDecodeFp)mndTransDecode,
      .insertFp = (SdbInsertFp)mndTransActionInsert,
      .updateFp = (SdbUpdateFp)mndTransActionUpdate,
      .deleteFp = (SdbDeleteFp)mndTransDelete,
  };

  mndSetMsgHandle(pMnode, TDMT_MND_TRANS_TIMER, mndProcessTransTimer);
  mndSetMsgHandle(pMnode, TDMT_MND_KILL_TRANS, mndProcessKillTransReq);

  mndAddShowRetrieveHandle(pMnode, TSDB_MGMT_TABLE_TRANS, mndRetrieveTrans);
  mndAddShowFreeIterHandle(pMnode, TSDB_MGMT_TABLE_TRANS, mndCancelGetNextTrans);
  mndAddShowRetrieveHandle(pMnode, TSDB_MGMT_TABLE_TRANSACTION_DETAIL, mndRetrieveTransDetail);
  return sdbSetTable(pMnode->pSdb, table);
}

void mndCleanupTrans(SMnode *pMnode) {}

static int32_t mndTransGetActionsSize(SArray *pArray) {
  int32_t actionNum = taosArrayGetSize(pArray);
  int32_t rawDataLen = 0;

  for (int32_t i = 0; i < actionNum; ++i) {
    STransAction *pAction = taosArrayGet(pArray, i);
    if (pAction->actionType == TRANS_ACTION_RAW) {
      rawDataLen += (sizeof(STransAction) + sdbGetRawTotalSize(pAction->pRaw));
    } else if (pAction->actionType == TRANS_ACTION_MSG) {
      rawDataLen += (sizeof(STransAction) + pAction->contLen);
    } else {
      // empty
    }
    rawDataLen += sizeof(int8_t);
  }

  return rawDataLen;
}

static int32_t mndTransEncodeAction(SSdbRaw *pRaw, int32_t *offset, SArray *pActions, int32_t actionsNum,
                                    int32_t sver) {
  int32_t code = 0;
  int32_t lino = 0;
  int32_t dataPos = *offset;
  int8_t  unused = 0;
  int32_t ret = -1;

  for (int32_t i = 0; i < actionsNum; ++i) {
    STransAction *pAction = taosArrayGet(pActions, i);
    SDB_SET_INT32(pRaw, dataPos, pAction->id, _OVER)
    SDB_SET_INT32(pRaw, dataPos, pAction->errCode, _OVER)
    SDB_SET_INT32(pRaw, dataPos, pAction->acceptableCode, _OVER)
    SDB_SET_INT32(pRaw, dataPos, pAction->retryCode, _OVER)
    SDB_SET_INT8(pRaw, dataPos, pAction->actionType, _OVER)
    SDB_SET_INT8(pRaw, dataPos, pAction->stage, _OVER)
    SDB_SET_INT8(pRaw, dataPos, pAction->reserved, _OVER)
    if (sver > TRANS_VER2_NUMBER) {
      SDB_SET_INT32(pRaw, dataPos, pAction->groupId, _OVER)
    }
    if (pAction->actionType == TRANS_ACTION_RAW) {
      int32_t len = sdbGetRawTotalSize(pAction->pRaw);
      SDB_SET_INT8(pRaw, dataPos, unused /*pAction->rawWritten*/, _OVER)
      SDB_SET_INT32(pRaw, dataPos, len, _OVER)
      SDB_SET_BINARY(pRaw, dataPos, (void *)pAction->pRaw, len, _OVER)
    } else if (pAction->actionType == TRANS_ACTION_MSG) {
      SDB_SET_BINARY(pRaw, dataPos, (void *)&pAction->epSet, sizeof(SEpSet), _OVER)
      SDB_SET_INT16(pRaw, dataPos, pAction->msgType, _OVER)
      SDB_SET_INT8(pRaw, dataPos, unused /*pAction->msgSent*/, _OVER)
      SDB_SET_INT8(pRaw, dataPos, unused /*pAction->msgReceived*/, _OVER)
      SDB_SET_INT32(pRaw, dataPos, pAction->contLen, _OVER)
      SDB_SET_BINARY(pRaw, dataPos, pAction->pCont, pAction->contLen, _OVER)
    } else {
      // nothing
    }
  }
  ret = 0;

_OVER:
  *offset = dataPos;
  return ret;
}

SSdbRaw *mndTransEncode(STrans *pTrans) {
  int32_t code = 0;
  int32_t lino = 0;
  terrno = TSDB_CODE_INVALID_MSG;
  int8_t sver = TRANS_VER3_NUMBER;

  int32_t rawDataLen = sizeof(STrans) + TRANS_RESERVE_SIZE + pTrans->paramLen;
  rawDataLen += mndTransGetActionsSize(pTrans->prepareActions);
  rawDataLen += mndTransGetActionsSize(pTrans->redoActions);
  rawDataLen += mndTransGetActionsSize(pTrans->undoActions);
  rawDataLen += mndTransGetActionsSize(pTrans->commitActions);

  SSdbRaw *pRaw = sdbAllocRaw(SDB_TRANS, sver, rawDataLen);
  if (pRaw == NULL) {
    mError("trans:%d, failed to alloc raw since %s", pTrans->id, terrstr());
    return NULL;
  }

  int32_t dataPos = 0;
  SDB_SET_INT32(pRaw, dataPos, pTrans->id, _OVER)
  SDB_SET_INT8(pRaw, dataPos, pTrans->stage, _OVER)
  SDB_SET_INT8(pRaw, dataPos, pTrans->policy, _OVER)
  SDB_SET_INT8(pRaw, dataPos, pTrans->conflict, _OVER)
  SDB_SET_INT8(pRaw, dataPos, pTrans->exec, _OVER)
  SDB_SET_INT8(pRaw, dataPos, pTrans->oper, _OVER)
  SDB_SET_INT8(pRaw, dataPos, 0, _OVER)
  SDB_SET_INT16(pRaw, dataPos, pTrans->originRpcType, _OVER)
  SDB_SET_INT64(pRaw, dataPos, pTrans->createdTime, _OVER)
  SDB_SET_BINARY(pRaw, dataPos, pTrans->dbname, TSDB_TABLE_FNAME_LEN, _OVER)
  SDB_SET_BINARY(pRaw, dataPos, pTrans->stbname, TSDB_TABLE_FNAME_LEN, _OVER)
  SDB_SET_INT32(pRaw, dataPos, pTrans->actionPos, _OVER)

  int32_t prepareActionNum = taosArrayGetSize(pTrans->prepareActions);
  int32_t redoActionNum = taosArrayGetSize(pTrans->redoActions);
  int32_t undoActionNum = taosArrayGetSize(pTrans->undoActions);
  int32_t commitActionNum = taosArrayGetSize(pTrans->commitActions);

  if (sver > TRANS_VER1_NUMBER) {
    SDB_SET_INT32(pRaw, dataPos, prepareActionNum, _OVER)
  }
  SDB_SET_INT32(pRaw, dataPos, redoActionNum, _OVER)
  SDB_SET_INT32(pRaw, dataPos, undoActionNum, _OVER)
  SDB_SET_INT32(pRaw, dataPos, commitActionNum, _OVER)

  if (mndTransEncodeAction(pRaw, &dataPos, pTrans->prepareActions, prepareActionNum, sver) < 0) goto _OVER;
  if (mndTransEncodeAction(pRaw, &dataPos, pTrans->redoActions, redoActionNum, sver) < 0) goto _OVER;
  if (mndTransEncodeAction(pRaw, &dataPos, pTrans->undoActions, undoActionNum, sver) < 0) goto _OVER;
  if (mndTransEncodeAction(pRaw, &dataPos, pTrans->commitActions, commitActionNum, sver) < 0) goto _OVER;

  SDB_SET_INT32(pRaw, dataPos, pTrans->startFunc, _OVER)
  SDB_SET_INT32(pRaw, dataPos, pTrans->stopFunc, _OVER)
  SDB_SET_INT32(pRaw, dataPos, pTrans->paramLen, _OVER)
  if (pTrans->param != NULL) {
    SDB_SET_BINARY(pRaw, dataPos, pTrans->param, pTrans->paramLen, _OVER)
  }

  SDB_SET_BINARY(pRaw, dataPos, pTrans->opername, TSDB_TRANS_OPER_LEN, _OVER)

  int32_t arbGroupNum = taosHashGetSize(pTrans->arbGroupIds);
  SDB_SET_INT32(pRaw, dataPos, arbGroupNum, _OVER)
  void *pIter = NULL;
  pIter = taosHashIterate(pTrans->arbGroupIds, NULL);
  while (pIter) {
    int32_t arbGroupId = *(int32_t *)pIter;
    SDB_SET_INT32(pRaw, dataPos, arbGroupId, _OVER)
    pIter = taosHashIterate(pTrans->arbGroupIds, pIter);
  }

  if (sver > TRANS_VER1_NUMBER) {
    SDB_SET_INT8(pRaw, dataPos, pTrans->ableToBeKilled, _OVER)
    SDB_SET_INT32(pRaw, dataPos, pTrans->killMode, _OVER)
  }

  if (sver > TRANS_VER2_NUMBER) {
    int32_t groupNum = taosHashGetSize(pTrans->groupActionPos);
    SDB_SET_INT32(pRaw, dataPos, groupNum, _OVER)
    void *pIter = NULL;
    pIter = taosHashIterate(pTrans->groupActionPos, NULL);
    while (pIter) {
      size_t   keysize = 0;
      int32_t *groupId = taosHashGetKey(pIter, &keysize);
      int32_t  groupPos = *(int32_t *)pIter;
      SDB_SET_INT32(pRaw, dataPos, *groupId, _OVER)
      SDB_SET_INT32(pRaw, dataPos, groupPos, _OVER)
      pIter = taosHashIterate(pTrans->groupActionPos, pIter);
    }
  }
  SDB_SET_RESERVE(pRaw, dataPos, TRANS_RESERVE_SIZE, _OVER)
  SDB_SET_DATALEN(pRaw, dataPos, _OVER)

  terrno = 0;

_OVER:
  if (terrno != 0) {
    mError("trans:%d, failed to encode to raw:%p maxlen:%d len:%d since %s", pTrans->id, pRaw, sdbGetRawTotalSize(pRaw),
           dataPos, terrstr());
    sdbFreeRaw(pRaw);
    return NULL;
  }

  mTrace("trans:%d, encode to raw:%p, row:%p len:%d", pTrans->id, pRaw, pTrans, dataPos);
  return pRaw;
}

static int32_t mndTransDecodeGroupRedoAction(SHashObj *redoGroupActions, STransAction *pAction) {
  if (pAction->groupId < 0) return 0;
  SArray **redoAction = taosHashGet(redoGroupActions, &pAction->groupId, sizeof(int32_t));
  if (redoAction == NULL) {
    SArray *array = taosArrayInit(4, sizeof(STransAction *));
    if (array != NULL) {
      if (taosHashPut(redoGroupActions, &pAction->groupId, sizeof(int32_t), &array, sizeof(SArray *)) < 0) {
        mInfo("failed put action into redo group actions");
        return TSDB_CODE_INTERNAL_ERROR;
      }
    }
    redoAction = taosHashGet(redoGroupActions, &pAction->groupId, sizeof(int32_t));
  }
  if (redoAction != NULL) {
    if (taosArrayPush(*redoAction, &pAction) == NULL) return TSDB_CODE_INTERNAL_ERROR;
  }
  return 0;
}

static int32_t mndTransDecodeActionWithGroup(SSdbRaw *pRaw, int32_t *offset, SArray *pActions, int32_t actionNum,
                                             SHashObj *redoGroupActions, int32_t sver) {
  int32_t      code = 0;
  int32_t      lino = 0;
  STransAction action = {0};
  int32_t      dataPos = *offset;
  int8_t       unused = 0;
  int8_t       stage = 0;
  int8_t       actionType = 0;
  int32_t      dataLen = 0;
  int32_t      ret = -1;
  terrno = 0;

  for (int32_t i = 0; i < actionNum; ++i) {
    memset(&action, 0, sizeof(action));
    SDB_GET_INT32(pRaw, dataPos, &action.id, _OVER)
    SDB_GET_INT32(pRaw, dataPos, &action.errCode, _OVER)
    SDB_GET_INT32(pRaw, dataPos, &action.acceptableCode, _OVER)
    SDB_GET_INT32(pRaw, dataPos, &action.retryCode, _OVER)
    SDB_GET_INT8(pRaw, dataPos, &actionType, _OVER)
    action.actionType = actionType;
    SDB_GET_INT8(pRaw, dataPos, &stage, _OVER)
    action.stage = stage;
    SDB_GET_INT8(pRaw, dataPos, &action.reserved, _OVER)
    if (sver > TRANS_VER2_NUMBER) {
      SDB_GET_INT32(pRaw, dataPos, &action.groupId, _OVER)
    }
    if (action.actionType == TRANS_ACTION_RAW) {
      SDB_GET_INT8(pRaw, dataPos, &unused /*&action.rawWritten*/, _OVER)
      SDB_GET_INT32(pRaw, dataPos, &dataLen, _OVER)
      action.pRaw = taosMemoryMalloc(dataLen);
      if (action.pRaw == NULL) goto _OVER;
      mTrace("raw:%p, is created", action.pRaw);
      SDB_GET_BINARY(pRaw, dataPos, (void *)action.pRaw, dataLen, _OVER);
      if (taosArrayPush(pActions, &action) == NULL) goto _OVER;
      STransAction *pAction = taosArrayGet(pActions, taosArrayGetSize(pActions) - 1);
      if (mndTransDecodeGroupRedoAction(redoGroupActions, pAction) != 0) goto _OVER;
      action.pRaw = NULL;
    } else if (action.actionType == TRANS_ACTION_MSG) {
      SDB_GET_BINARY(pRaw, dataPos, (void *)&action.epSet, sizeof(SEpSet), _OVER);
      tmsgUpdateDnodeEpSet(&action.epSet);
      SDB_GET_INT16(pRaw, dataPos, &action.msgType, _OVER)
      SDB_GET_INT8(pRaw, dataPos, &unused /*&action.msgSent*/, _OVER)
      SDB_GET_INT8(pRaw, dataPos, &unused /*&action.msgReceived*/, _OVER)
      SDB_GET_INT32(pRaw, dataPos, &action.contLen, _OVER)
      action.pCont = taosMemoryMalloc(action.contLen);
      if (action.pCont == NULL) goto _OVER;
      SDB_GET_BINARY(pRaw, dataPos, action.pCont, action.contLen, _OVER);
      if (taosArrayPush(pActions, &action) == NULL) goto _OVER;
      STransAction *pAction = taosArrayGet(pActions, taosArrayGetSize(pActions) - 1);
      if (mndTransDecodeGroupRedoAction(redoGroupActions, pAction) != 0) goto _OVER;
      action.pCont = NULL;
    } else {
      if (taosArrayPush(pActions, &action) == NULL) goto _OVER;
    }
  }
  ret = 0;

_OVER:
  if (terrno != 0) mError("failed to decode action with group at line:%d, since %s", lino, terrstr());
  *offset = dataPos;
  taosMemoryFreeClear(action.pCont);
  return ret;
}

static int32_t mndTransDecodeAction(SSdbRaw *pRaw, int32_t *offset, SArray *pActions, int32_t actionNum, int32_t sver) {
  int32_t      code = 0;
  int32_t      lino = 0;
  STransAction action = {0};
  int32_t      dataPos = *offset;
  int8_t       unused = 0;
  int8_t       stage = 0;
  int8_t       actionType = 0;
  int32_t      dataLen = 0;
  int32_t      ret = -1;
  terrno = 0;

  for (int32_t i = 0; i < actionNum; ++i) {
    memset(&action, 0, sizeof(action));
    SDB_GET_INT32(pRaw, dataPos, &action.id, _OVER)
    SDB_GET_INT32(pRaw, dataPos, &action.errCode, _OVER)
    SDB_GET_INT32(pRaw, dataPos, &action.acceptableCode, _OVER)
    SDB_GET_INT32(pRaw, dataPos, &action.retryCode, _OVER)
    SDB_GET_INT8(pRaw, dataPos, &actionType, _OVER)
    action.actionType = actionType;
    SDB_GET_INT8(pRaw, dataPos, &stage, _OVER)
    action.stage = stage;
    SDB_GET_INT8(pRaw, dataPos, &action.reserved, _OVER)
    if (sver > TRANS_VER2_NUMBER) {
      SDB_GET_INT32(pRaw, dataPos, &action.groupId, _OVER)
    }
    if (action.actionType == TRANS_ACTION_RAW) {
      SDB_GET_INT8(pRaw, dataPos, &unused /*&action.rawWritten*/, _OVER)
      SDB_GET_INT32(pRaw, dataPos, &dataLen, _OVER)
      action.pRaw = taosMemoryMalloc(dataLen);
      if (action.pRaw == NULL) goto _OVER;
      mTrace("raw:%p, is created", action.pRaw);
      SDB_GET_BINARY(pRaw, dataPos, (void *)action.pRaw, dataLen, _OVER);
      if (taosArrayPush(pActions, &action) == NULL) goto _OVER;
      action.pRaw = NULL;
    } else if (action.actionType == TRANS_ACTION_MSG) {
      SDB_GET_BINARY(pRaw, dataPos, (void *)&action.epSet, sizeof(SEpSet), _OVER);
      tmsgUpdateDnodeEpSet(&action.epSet);
      SDB_GET_INT16(pRaw, dataPos, &action.msgType, _OVER)
      SDB_GET_INT8(pRaw, dataPos, &unused /*&action.msgSent*/, _OVER)
      SDB_GET_INT8(pRaw, dataPos, &unused /*&action.msgReceived*/, _OVER)
      SDB_GET_INT32(pRaw, dataPos, &action.contLen, _OVER)
      action.pCont = taosMemoryMalloc(action.contLen);
      if (action.pCont == NULL) goto _OVER;
      SDB_GET_BINARY(pRaw, dataPos, action.pCont, action.contLen, _OVER);
      if (taosArrayPush(pActions, &action) == NULL) goto _OVER;
      action.pCont = NULL;
    } else {
      if (taosArrayPush(pActions, &action) == NULL) goto _OVER;
    }
  }
  ret = 0;

_OVER:
  if (terrno != 0) mError("failed to decode action at line:%d, since %s", lino, terrstr());
  *offset = dataPos;
  taosMemoryFreeClear(action.pCont);
  return ret;
}

SSdbRow *mndTransDecode(SSdbRaw *pRaw) {
  terrno = TSDB_CODE_INVALID_MSG;
  int32_t  code = 0;
  int32_t  lino = 0;
  SSdbRow *pRow = NULL;
  STrans  *pTrans = NULL;
  char    *pData = NULL;
  int32_t  dataLen = 0;
  int8_t   sver = 0;
  int32_t  prepareActionNum = 0;
  int32_t  redoActionNum = 0;
  int32_t  undoActionNum = 0;
  int32_t  commitActionNum = 0;
  int32_t  dataPos = 0;
  int32_t  arbgroupIdNum = 0;

  if (sdbGetRawSoftVer(pRaw, &sver) != 0) goto _OVER;

  if (sver > TRANS_VER3_NUMBER) {
    terrno = TSDB_CODE_SDB_INVALID_DATA_VER;
    goto _OVER;
  }

  pRow = sdbAllocRow(sizeof(STrans));
  if (pRow == NULL) goto _OVER;

  pTrans = sdbGetRowObj(pRow);
  if (pTrans == NULL) goto _OVER;

  SDB_GET_INT32(pRaw, dataPos, &pTrans->id, _OVER)

  int8_t stage = 0;
  int8_t policy = 0;
  int8_t conflict = 0;
  int8_t exec = 0;
  int8_t oper = 0;
  int8_t reserved = 0;
  int8_t actionType = 0;
  SDB_GET_INT8(pRaw, dataPos, &stage, _OVER)
  SDB_GET_INT8(pRaw, dataPos, &policy, _OVER)
  SDB_GET_INT8(pRaw, dataPos, &conflict, _OVER)
  SDB_GET_INT8(pRaw, dataPos, &exec, _OVER)
  SDB_GET_INT8(pRaw, dataPos, &oper, _OVER)
  SDB_GET_INT8(pRaw, dataPos, &reserved, _OVER)
  pTrans->stage = stage;
  pTrans->policy = policy;
  pTrans->conflict = conflict;
  pTrans->exec = exec;
  pTrans->oper = oper;
  SDB_GET_INT16(pRaw, dataPos, &pTrans->originRpcType, _OVER)
  SDB_GET_INT64(pRaw, dataPos, &pTrans->createdTime, _OVER)
  SDB_GET_BINARY(pRaw, dataPos, pTrans->dbname, TSDB_TABLE_FNAME_LEN, _OVER)
  SDB_GET_BINARY(pRaw, dataPos, pTrans->stbname, TSDB_TABLE_FNAME_LEN, _OVER)
  SDB_GET_INT32(pRaw, dataPos, &pTrans->actionPos, _OVER)

  if (sver > TRANS_VER1_NUMBER) {
    SDB_GET_INT32(pRaw, dataPos, &prepareActionNum, _OVER)
  }
  SDB_GET_INT32(pRaw, dataPos, &redoActionNum, _OVER)
  SDB_GET_INT32(pRaw, dataPos, &undoActionNum, _OVER)
  SDB_GET_INT32(pRaw, dataPos, &commitActionNum, _OVER)

  pTrans->prepareActions = taosArrayInit(prepareActionNum, sizeof(STransAction));
  pTrans->redoActions = taosArrayInit(redoActionNum, sizeof(STransAction));
  pTrans->undoActions = taosArrayInit(undoActionNum, sizeof(STransAction));
  pTrans->commitActions = taosArrayInit(commitActionNum, sizeof(STransAction));
  if (pTrans->exec == TRN_EXEC_GROUP_PARALLEL) {
    pTrans->redoGroupActions = taosHashInit(16, taosGetDefaultHashFunction(TSDB_DATA_TYPE_INT), false, HASH_ENTRY_LOCK);
    pTrans->groupActionPos = taosHashInit(16, taosGetDefaultHashFunction(TSDB_DATA_TYPE_INT), false, HASH_ENTRY_LOCK);
  }

  if (pTrans->prepareActions == NULL) goto _OVER;
  if (pTrans->redoActions == NULL) goto _OVER;
  if (pTrans->undoActions == NULL) goto _OVER;
  if (pTrans->commitActions == NULL) goto _OVER;

  if (mndTransDecodeAction(pRaw, &dataPos, pTrans->prepareActions, prepareActionNum, sver) < 0) goto _OVER;
  if (pTrans->exec == TRN_EXEC_GROUP_PARALLEL) {
    if (mndTransDecodeActionWithGroup(pRaw, &dataPos, pTrans->redoActions, redoActionNum, pTrans->redoGroupActions,
                                      sver) < 0)
      goto _OVER;
  } else {
    if (mndTransDecodeAction(pRaw, &dataPos, pTrans->redoActions, redoActionNum, sver) < 0) goto _OVER;
  }
  if (mndTransDecodeAction(pRaw, &dataPos, pTrans->undoActions, undoActionNum, sver) < 0) goto _OVER;
  if (mndTransDecodeAction(pRaw, &dataPos, pTrans->commitActions, commitActionNum, sver) < 0) goto _OVER;

  SDB_GET_INT32(pRaw, dataPos, &pTrans->startFunc, _OVER)
  SDB_GET_INT32(pRaw, dataPos, &pTrans->stopFunc, _OVER)
  SDB_GET_INT32(pRaw, dataPos, &pTrans->paramLen, _OVER)
  if (pTrans->paramLen != 0) {
    pTrans->param = taosMemoryMalloc(pTrans->paramLen);
    if (pTrans->param == NULL) goto _OVER;
    SDB_GET_BINARY(pRaw, dataPos, pTrans->param, pTrans->paramLen, _OVER);
  }

  SDB_GET_BINARY(pRaw, dataPos, pTrans->opername, TSDB_TRANS_OPER_LEN, _OVER);

  pTrans->arbGroupIds = taosHashInit(16, taosGetDefaultHashFunction(TSDB_DATA_TYPE_INT), false, HASH_ENTRY_LOCK);

  SDB_GET_INT32(pRaw, dataPos, &arbgroupIdNum, _OVER)
  for (int32_t i = 0; i < arbgroupIdNum; ++i) {
    int32_t arbGroupId = 0;
    SDB_GET_INT32(pRaw, dataPos, &arbGroupId, _OVER)
    if ((terrno = taosHashPut(pTrans->arbGroupIds, &arbGroupId, sizeof(int32_t), NULL, 0)) != 0) goto _OVER;
  }

  int8_t ableKill = 0;
  int32_t killMode = 0;
  if (sver > TRANS_VER1_NUMBER) {
    SDB_GET_INT8(pRaw, dataPos, &ableKill, _OVER)
    SDB_GET_INT32(pRaw, dataPos, &killMode, _OVER)
  }
  pTrans->ableToBeKilled = ableKill;
  pTrans->killMode = (int8_t)killMode;

  if (sver > TRANS_VER2_NUMBER) {
    int32_t groupNum = -1;
    SDB_GET_INT32(pRaw, dataPos, &groupNum, _OVER)
    for (int32_t i = 0; i < groupNum; ++i) {
      int32_t groupId = -1;
      int32_t groupPos = -1;
      SDB_GET_INT32(pRaw, dataPos, &groupId, _OVER)
      SDB_GET_INT32(pRaw, dataPos, &groupPos, _OVER)
      if ((terrno = taosHashPut(pTrans->groupActionPos, &groupId, sizeof(int32_t), &groupPos, sizeof(int32_t))) != 0)
        goto _OVER;
    }
  }

  SDB_GET_RESERVE(pRaw, dataPos, TRANS_RESERVE_SIZE, _OVER)

  terrno = 0;

_OVER:
  if (terrno != 0 && pTrans != NULL) {
    mError("trans:%d, failed to parse from raw:%p at line:%d dataPos:%d dataLen:%d since %s", pTrans->id, pRaw, lino,
           dataPos, pRaw->dataLen, terrstr());
    mndTransDropData(pTrans);
    taosMemoryFreeClear(pRow);
    return NULL;
  }

  if (pTrans != NULL) {
    mTrace("trans:%d, decode from raw:%p, row:%p", pTrans->id, pRaw, pTrans);
  }
  return pRow;
}

static const char *mndTransStr(ETrnStage stage) {
  switch (stage) {
    case TRN_STAGE_PREPARE:
      return "prepare";
    case TRN_STAGE_REDO_ACTION:
      return "redoAction";
    case TRN_STAGE_ROLLBACK:
      return "rollback";
    case TRN_STAGE_UNDO_ACTION:
      return "undoAction";
    case TRN_STAGE_COMMIT:
      return "commit";
    case TRN_STAGE_COMMIT_ACTION:
      return "commitAction";
    case TRN_STAGE_FINISH:
      return "finished";
    case TRN_STAGE_PRE_FINISH:
      return "pre-finish";
    default:
      return "invalid";
  }
}

static const char *mndTransTypeStr(ETrnAct actionType) {
  switch (actionType) {
    case TRANS_ACTION_MSG:
      return "msg";
    case TRANS_ACTION_RAW:
      return "sdb";
    default:
      return "invalid";
  }
}

static void mndSetTransLastAction(STrans *pTrans, STransAction *pAction) {
  if (pAction != NULL) {
    if (pAction->errCode != TSDB_CODE_ACTION_IN_PROGRESS) {
      pTrans->lastAction = pAction->id;
      pTrans->lastMsgType = pAction->msgType;
      pTrans->lastEpset = pAction->epSet;
      pTrans->lastErrorNo = pAction->errCode;
    }
  } else {
    pTrans->lastAction = 0;
    pTrans->lastMsgType = 0;
    memset(&pTrans->lastEpset, 0, sizeof(pTrans->lastEpset));
    pTrans->lastErrorNo = 0;
  }
}

static void mndTransTestStartFunc(SMnode *pMnode, void *param, int32_t paramLen) {
  mInfo("test trans start, param:%s, len:%d", (char *)param, paramLen);
}

static void mndTransTestStopFunc(SMnode *pMnode, void *param, int32_t paramLen) {
  mInfo("test trans stop, param:%s, len:%d", (char *)param, paramLen);
}

static TransCbFp mndTransGetCbFp(ETrnFunc ftype) {
  switch (ftype) {
    case TRANS_START_FUNC_TEST:
      return mndTransTestStartFunc;
    case TRANS_STOP_FUNC_TEST:
      return mndTransTestStopFunc;
    case TRANS_START_FUNC_MQ_REB:
      return mndRebCntInc;
    case TRANS_STOP_FUNC_MQ_REB:
      return mndRebCntDec;
    default:
      return NULL;
  }
}

static int32_t mndTransActionInsert(SSdb *pSdb, STrans *pTrans) {
  mInfo("trans:%d, perform insert action, row:%p stage:%s, callfunc:1, startFunc:%d", pTrans->id, pTrans,
        mndTransStr(pTrans->stage), pTrans->startFunc);

  (void)taosThreadMutexInit(&pTrans->mutex, NULL);

  if (pTrans->startFunc > 0) {
    TransCbFp fp = mndTransGetCbFp(pTrans->startFunc);
    if (fp) {
      (*fp)(pSdb->pMnode, pTrans->param, pTrans->paramLen);
    }
    // pTrans->startFunc = 0;
  }

  if (pTrans->stage == TRN_STAGE_COMMIT) {
    pTrans->stage = TRN_STAGE_COMMIT_ACTION;
    mInfo("trans:%d, stage from commit to commitAction since perform update action", pTrans->id);
  }

  if (pTrans->stage == TRN_STAGE_ROLLBACK) {
    pTrans->stage = TRN_STAGE_UNDO_ACTION;
    mInfo("trans:%d, stage from rollback to undoAction since perform update action", pTrans->id);
  }

  if (pTrans->stage == TRN_STAGE_PRE_FINISH) {
    pTrans->stage = TRN_STAGE_FINISH;
    mInfo("trans:%d, stage from pre-finish to finished since perform update action", pTrans->id);
  }

  return 0;
}

void mndTransDropData(STrans *pTrans) {
  if (pTrans->prepareActions != NULL) {
    mndTransDropActions(pTrans->prepareActions);
    pTrans->prepareActions = NULL;
  }
  if (pTrans->redoActions != NULL) {
    mndTransDropActions(pTrans->redoActions);
    pTrans->redoActions = NULL;
  }
  if (pTrans->undoActions != NULL) {
    mndTransDropActions(pTrans->undoActions);
    pTrans->undoActions = NULL;
  }
  if (pTrans->commitActions != NULL) {
    mndTransDropActions(pTrans->commitActions);
    pTrans->commitActions = NULL;
  }
  if (pTrans->redoGroupActions != NULL) {
    void *pIter = taosHashIterate(pTrans->redoGroupActions, NULL);
    while (pIter) {
      SArray **redoActions = pIter;
      taosArrayDestroy(*redoActions);
      pIter = taosHashIterate(pTrans->redoGroupActions, pIter);
    }

    taosHashCleanup(pTrans->redoGroupActions);
    pTrans->redoGroupActions = NULL;
  }
  if (pTrans->groupActionPos != NULL) {
    taosHashCleanup(pTrans->groupActionPos);
    pTrans->groupActionPos = NULL;
  }
  if (pTrans->arbGroupIds != NULL) {
    taosHashCleanup(pTrans->arbGroupIds);
  }
  if (pTrans->pRpcArray != NULL) {
    taosArrayDestroy(pTrans->pRpcArray);
    pTrans->pRpcArray = NULL;
  }
  if (pTrans->rpcRsp != NULL) {
    taosMemoryFree(pTrans->rpcRsp);
    pTrans->rpcRsp = NULL;
    pTrans->rpcRspLen = 0;
  }
  if (pTrans->param != NULL) {
    taosMemoryFree(pTrans->param);
    pTrans->param = NULL;
    pTrans->paramLen = 0;
  }
  (void)taosThreadMutexDestroy(&pTrans->mutex);
}

static int32_t mndTransDelete(SSdb *pSdb, STrans *pTrans, bool callFunc) {
  mInfo("trans:%d, perform delete action, row:%p stage:%s callfunc:%d, stopFunc:%d", pTrans->id, pTrans,
        mndTransStr(pTrans->stage), callFunc, pTrans->stopFunc);

  if (pTrans->stopFunc > 0 && callFunc) {
    TransCbFp fp = mndTransGetCbFp(pTrans->stopFunc);
    if (fp) {
      (*fp)(pSdb->pMnode, pTrans->param, pTrans->paramLen);
    }
    // pTrans->stopFunc = 0;
  }

  mndTransDropData(pTrans);
  return 0;
}

static void mndTransUpdateActions(SArray *pOldArray, SArray *pNewArray) {
  for (int32_t i = 0; i < taosArrayGetSize(pOldArray); ++i) {
    STransAction *pOldAction = taosArrayGet(pOldArray, i);
    STransAction *pNewAction = taosArrayGet(pNewArray, i);
    pOldAction->rawWritten = pNewAction->rawWritten;
    pOldAction->msgSent = pNewAction->msgSent;
    pOldAction->msgReceived = pNewAction->msgReceived;
    pOldAction->errCode = pNewAction->errCode;
  }
}

static int32_t mndTransActionUpdate(SSdb *pSdb, STrans *pOld, STrans *pNew) {
  mInfo("trans:%d, perform update action, old row:%p stage:%s create:%" PRId64 ", new row:%p stage:%s create:%" PRId64,
        pOld->id, pOld, mndTransStr(pOld->stage), pOld->createdTime, pNew, mndTransStr(pNew->stage), pNew->createdTime);

  if (pOld->createdTime != pNew->createdTime) {
    mError("trans:%d, failed to perform update action since createTime not match, old row:%p stage:%s create:%" PRId64
           ", new row:%p stage:%s create:%" PRId64,
           pOld->id, pOld, mndTransStr(pOld->stage), pOld->createdTime, pNew, mndTransStr(pNew->stage),
           pNew->createdTime);
    // only occured while sync timeout
    TAOS_RETURN(TSDB_CODE_MND_TRANS_SYNC_TIMEOUT);
  }

  mndTransUpdateActions(pOld->prepareActions, pNew->prepareActions);
  mndTransUpdateActions(pOld->redoActions, pNew->redoActions);
  mndTransUpdateActions(pOld->undoActions, pNew->undoActions);
  mndTransUpdateActions(pOld->commitActions, pNew->commitActions);
  pOld->stage = pNew->stage;
  pOld->actionPos = pNew->actionPos;

  void *pIter = taosHashIterate(pNew->groupActionPos, NULL);
  while (pIter != NULL) {
    int32_t newActionPos = *(int32_t *)pIter;

    size_t   keylen = 0;
    int32_t *groupId = taosHashGetKey(pIter, &keylen);

    int32_t *oldActionPos = taosHashGet(pOld->groupActionPos, groupId, sizeof(int32_t));
    if (oldActionPos != NULL) {
      *oldActionPos = newActionPos;
    } else
      taosHashPut(pOld->groupActionPos, groupId, sizeof(int32_t), &newActionPos, sizeof(int32_t));

    pIter = taosHashIterate(pNew->groupActionPos, pIter);
  }

  if (pOld->stage == TRN_STAGE_COMMIT) {
    pOld->stage = TRN_STAGE_COMMIT_ACTION;
    mInfo("trans:%d, stage from commit to commitAction since perform update action", pNew->id);
  }

  if (pOld->stage == TRN_STAGE_ROLLBACK) {
    pOld->stage = TRN_STAGE_UNDO_ACTION;
    mInfo("trans:%d, stage from rollback to undoAction since perform update action", pNew->id);
  }

  if (pOld->stage == TRN_STAGE_PRE_FINISH) {
    pOld->stage = TRN_STAGE_FINISH;
    mInfo("trans:%d, stage from pre-finish to finished since perform update action", pNew->id);
  }

  return 0;
}

STrans *mndAcquireTrans(SMnode *pMnode, int32_t transId) {
  STrans *pTrans = sdbAcquire(pMnode->pSdb, SDB_TRANS, &transId);
  if (pTrans == NULL) {
    terrno = TSDB_CODE_MND_TRANS_NOT_EXIST;
  }
  return pTrans;
}

void mndReleaseTrans(SMnode *pMnode, STrans *pTrans) {
  SSdb *pSdb = pMnode->pSdb;
  if (pTrans != NULL) mInfo("vgId:1, trans:%d, release transaction", pTrans->id);
  sdbRelease(pSdb, pTrans);
}

STrans *mndTransCreate(SMnode *pMnode, ETrnPolicy policy, ETrnConflct conflict, const SRpcMsg *pReq,
                       const char *opername) {
  STrans *pTrans = taosMemoryCalloc(1, sizeof(STrans));
  if (pTrans == NULL) {
    terrno = TSDB_CODE_OUT_OF_MEMORY;
    mError("failed to create transaction since %s", terrstr());
    return NULL;
  }

  if (opername != NULL) {
    tstrncpy(pTrans->opername, opername, TSDB_TRANS_OPER_LEN);
  }

  int32_t sdbMaxId = sdbGetMaxId(pMnode->pSdb, SDB_TRANS);
  sdbReadLock(pMnode->pSdb, SDB_TRANS);
  pTrans->id = TMAX(sdbMaxId, tsMaxTransId + 1);
  sdbUnLock(pMnode->pSdb, SDB_TRANS);
  pTrans->stage = TRN_STAGE_PREPARE;
  pTrans->policy = policy;
  pTrans->conflict = conflict;
  pTrans->exec = TRN_EXEC_PARALLEL;
  pTrans->ableToBeKilled = false;
  pTrans->createdTime = taosGetTimestampMs();
  pTrans->prepareActions = taosArrayInit(TRANS_ARRAY_SIZE, sizeof(STransAction));
  pTrans->redoActions = taosArrayInit(TRANS_ARRAY_SIZE, sizeof(STransAction));
  pTrans->undoActions = taosArrayInit(TRANS_ARRAY_SIZE, sizeof(STransAction));
  pTrans->commitActions = taosArrayInit(TRANS_ARRAY_SIZE, sizeof(STransAction));
  pTrans->redoGroupActions = taosHashInit(16, taosGetDefaultHashFunction(TSDB_DATA_TYPE_INT), false, HASH_ENTRY_LOCK);
  pTrans->groupActionPos = taosHashInit(16, taosGetDefaultHashFunction(TSDB_DATA_TYPE_INT), false, HASH_ENTRY_LOCK);
  pTrans->arbGroupIds = taosHashInit(16, taosGetDefaultHashFunction(TSDB_DATA_TYPE_INT), false, HASH_ENTRY_LOCK);
  pTrans->pRpcArray = taosArrayInit(1, sizeof(SRpcHandleInfo));
  pTrans->mTraceId = pReq ? TRACE_GET_ROOTID(&pReq->info.traceId) : tGenIdPI64();
  taosInitRWLatch(&pTrans->lockRpcArray);
  (void)taosThreadMutexInit(&pTrans->mutex, NULL);

  if (pTrans->redoActions == NULL || pTrans->undoActions == NULL || pTrans->commitActions == NULL ||
      pTrans->pRpcArray == NULL) {
    terrno = TSDB_CODE_OUT_OF_MEMORY;
    mError("failed to create transaction since %s", terrstr());
    mndTransDrop(pTrans);
    return NULL;
  }

  if (pReq != NULL) {
    if (taosArrayPush(pTrans->pRpcArray, &pReq->info) == NULL) {
      terrno = TSDB_CODE_OUT_OF_MEMORY;
      return NULL;
    }
    pTrans->originRpcType = pReq->msgType;
  }

  mInfo("trans:%d, create transaction:%s, origin:%s", pTrans->id, pTrans->opername, opername);

  mTrace("trans:%d, local object is created, data:%p", pTrans->id, pTrans);
  return pTrans;
}

static void mndTransDropActions(SArray *pArray) {
  int32_t size = taosArrayGetSize(pArray);
  for (int32_t i = 0; i < size; ++i) {
    STransAction *pAction = taosArrayGet(pArray, i);
    if (pAction->actionType == TRANS_ACTION_RAW) {
      taosMemoryFreeClear(pAction->pRaw);
    } else if (pAction->actionType == TRANS_ACTION_MSG) {
      taosMemoryFreeClear(pAction->pCont);
    } else {
      // nothing
    }
  }

  taosArrayDestroy(pArray);
}

void mndTransDrop(STrans *pTrans) {
  if (pTrans != NULL) {
    mndTransDropData(pTrans);
    mTrace("trans:%d, local object is freed, data:%p", pTrans->id, pTrans);
    taosMemoryFreeClear(pTrans);
  }
}

static int32_t mndTransAppendAction(SArray *pArray, STransAction *pAction) {
  pAction->id = taosArrayGetSize(pArray);

  void *ptr = taosArrayPush(pArray, pAction);
  if (ptr == NULL) {
    TAOS_RETURN(terrno);
  }

  return 0;
}

static int32_t mndTransAddActionToGroup(STrans *pTrans, STransAction *pAction) {
  if (pTrans->exec != TRN_EXEC_GROUP_PARALLEL) return 0;

  SArray **redoAction = taosHashGet(pTrans->redoGroupActions, &pAction->groupId, sizeof(int32_t));
  if (redoAction == NULL) {
    SArray *array = taosArrayInit(4, sizeof(STransAction *));
    if (array != NULL) {
      if (taosHashPut(pTrans->redoGroupActions, &pAction->groupId, sizeof(int32_t), &array, sizeof(SArray *)) < 0) {
        mInfo("failed put action into redo group actions");
        return TSDB_CODE_INTERNAL_ERROR;
      }
      redoAction = taosHashGet(pTrans->redoGroupActions, &pAction->groupId, sizeof(int32_t));
    }
  }
  if (redoAction != NULL) {
    mInfo("trans:%d, append action into group %d, msgType:%s", pTrans->id, pAction->groupId,
          TMSG_INFO(pAction->msgType));
    void *ptr = taosArrayPush(*redoAction, &pAction);
    if (ptr == NULL) {
      TAOS_RETURN(terrno);
    }
  }

  int32_t *actionPos = taosHashGet(pTrans->groupActionPos, &pAction->groupId, sizeof(int32_t));
  if (actionPos == NULL) {
    int32_t pos = 0;
    if (taosHashPut(pTrans->groupActionPos, &pAction->groupId, sizeof(int32_t), &pos, sizeof(int32_t)) < 0) {
      mInfo("failed put action into group action pos");
      return TSDB_CODE_INTERNAL_ERROR;
    }
  }

  return 0;
}

int32_t mndTransAppendRedolog(STrans *pTrans, SSdbRaw *pRaw) {
  STransAction action = {
      .stage = TRN_STAGE_REDO_ACTION, .actionType = TRANS_ACTION_RAW, .pRaw = pRaw, .mTraceId = pTrans->mTraceId};
  if (pTrans->exec == TRN_EXEC_GROUP_PARALLEL && action.groupId == 0) return TSDB_CODE_INTERNAL_ERROR;
  return mndTransAppendAction(pTrans->redoActions, &action);
}

int32_t mndTransAppendGroupRedolog(STrans *pTrans, SSdbRaw *pRaw, int32_t groupId) {
  STransAction action = {.stage = TRN_STAGE_REDO_ACTION,
                         .actionType = TRANS_ACTION_RAW,
                         .pRaw = pRaw,
                         .mTraceId = pTrans->mTraceId,
                         .groupId = groupId};
  if (pTrans->exec == TRN_EXEC_GROUP_PARALLEL && action.groupId == 0) return TSDB_CODE_INTERNAL_ERROR;
  if (groupId > 0) TAOS_CHECK_RETURN(mndTransAddActionToGroup(pTrans, &action));
  return mndTransAppendAction(pTrans->redoActions, &action);
}

int32_t mndTransAppendNullLog(STrans *pTrans) {
  STransAction action = {.stage = TRN_STAGE_REDO_ACTION, .actionType = TRANS_ACTION_NULL};
  if (pTrans->exec == TRN_EXEC_GROUP_PARALLEL && action.groupId == 0) return TSDB_CODE_INTERNAL_ERROR;
  return mndTransAppendAction(pTrans->redoActions, &action);
}

int32_t mndTransAppendGroupNullLog(STrans *pTrans, int32_t groupId) {
  STransAction action = {.stage = TRN_STAGE_REDO_ACTION, .actionType = TRANS_ACTION_NULL, .groupId = groupId};
  if (pTrans->exec == TRN_EXEC_GROUP_PARALLEL && action.groupId == 0) return TSDB_CODE_INTERNAL_ERROR;
  if (groupId > 0) TAOS_CHECK_RETURN(mndTransAddActionToGroup(pTrans, &action));
  return mndTransAppendAction(pTrans->redoActions, &action);
}

int32_t mndTransAppendUndolog(STrans *pTrans, SSdbRaw *pRaw) {
  STransAction action = {.stage = TRN_STAGE_UNDO_ACTION, .actionType = TRANS_ACTION_RAW, .pRaw = pRaw};
  return mndTransAppendAction(pTrans->undoActions, &action);
}

int32_t mndTransAppendCommitlog(STrans *pTrans, SSdbRaw *pRaw) {
  STransAction action = {.stage = TRN_STAGE_COMMIT_ACTION, .actionType = TRANS_ACTION_RAW, .pRaw = pRaw};
  return mndTransAppendAction(pTrans->commitActions, &action);
}

int32_t mndTransAppendPrepareLog(STrans *pTrans, SSdbRaw *pRaw) {
  STransAction action = {
      .pRaw = pRaw, .stage = TRN_STAGE_PREPARE, .actionType = TRANS_ACTION_RAW, .mTraceId = pTrans->mTraceId};
  return mndTransAppendAction(pTrans->prepareActions, &action);
}

int32_t mndTransAppendRedoAction(STrans *pTrans, STransAction *pAction) {
  pAction->stage = TRN_STAGE_REDO_ACTION;
  pAction->actionType = TRANS_ACTION_MSG;
  pAction->mTraceId = pTrans->mTraceId;
  if (pTrans->exec == TRN_EXEC_GROUP_PARALLEL && pAction->groupId == 0) return TSDB_CODE_INTERNAL_ERROR;
  if (pAction->groupId > 0) TAOS_CHECK_RETURN(mndTransAddActionToGroup(pTrans, pAction));
  return mndTransAppendAction(pTrans->redoActions, pAction);
}

int32_t mndTransAppendUndoAction(STrans *pTrans, STransAction *pAction) {
  pAction->stage = TRN_STAGE_UNDO_ACTION;
  pAction->actionType = TRANS_ACTION_MSG;
  return mndTransAppendAction(pTrans->undoActions, pAction);
}

void mndTransSetRpcRsp(STrans *pTrans, void *pCont, int32_t contLen) {
  pTrans->rpcRsp = pCont;
  pTrans->rpcRspLen = contLen;
}

void mndTransSetCb(STrans *pTrans, ETrnFunc startFunc, ETrnFunc stopFunc, void *param, int32_t paramLen) {
  pTrans->startFunc = startFunc;
  pTrans->stopFunc = stopFunc;
  pTrans->param = param;
  pTrans->paramLen = paramLen;
}

int32_t mndSetRpcInfoForDbTrans(SMnode *pMnode, SRpcMsg *pMsg, EOperType oper, const char *dbname) {
  STrans *pTrans = NULL;
  void   *pIter = NULL;
  int32_t code = -1;

  while (1) {
    pIter = sdbFetch(pMnode->pSdb, SDB_TRANS, pIter, (void **)&pTrans);
    if (pIter == NULL) break;

    if (pTrans->oper == oper) {
      if (taosStrcasecmp(dbname, pTrans->dbname) == 0) {
        mInfo("trans:%d, db:%s oper:%d matched with input", pTrans->id, dbname, oper);
        taosWLockLatch(&pTrans->lockRpcArray);
        if (pTrans->pRpcArray == NULL) {
          pTrans->pRpcArray = taosArrayInit(4, sizeof(SRpcHandleInfo));
        }
        if (pTrans->pRpcArray != NULL && taosArrayPush(pTrans->pRpcArray, &pMsg->info) != NULL) {
          code = 0;
        }
        taosWUnLockLatch(&pTrans->lockRpcArray);

        sdbRelease(pMnode->pSdb, pTrans);
        break;
      }
    }

    sdbRelease(pMnode->pSdb, pTrans);
  }
  return code;
}

void mndTransSetDbName(STrans *pTrans, const char *dbname, const char *stbname) {
  if (dbname != NULL) {
    tstrncpy(pTrans->dbname, dbname, TSDB_DB_FNAME_LEN);
  }
  if (stbname != NULL) {
    tstrncpy(pTrans->stbname, stbname, TSDB_TABLE_FNAME_LEN);
  }
}

void mndTransAddArbGroupId(STrans *pTrans, int32_t groupId) {
  if (taosHashPut(pTrans->arbGroupIds, &groupId, sizeof(int32_t), NULL, 0) != 0) {
    mError("trans:%d, failed to put groupid into hash, groupId:%d", pTrans->id, groupId);
  }
}

void mndTransSetSerial(STrans *pTrans) { pTrans->exec = TRN_EXEC_SERIAL; }

void mndTransSetGroupParallel(STrans *pTrans) { pTrans->exec = TRN_EXEC_GROUP_PARALLEL; }

void mndTransSetBeKilled(STrans *pTrans, bool ableToBeKilled) { pTrans->ableToBeKilled = ableToBeKilled; }

void mndTransSetKillMode(STrans *pTrans, ETrnKillMode killMode) {
  pTrans->ableToBeKilled = true; 
  pTrans->killMode = killMode; 
}

void mndTransSetParallel(STrans *pTrans) { pTrans->exec = TRN_EXEC_PARALLEL; }

void mndTransSetChangeless(STrans *pTrans) { pTrans->changeless = true; }

void mndTransSetOper(STrans *pTrans, EOperType oper) { pTrans->oper = oper; }

static int32_t mndTransSync(SMnode *pMnode, STrans *pTrans) {
  int32_t  code = 0;
  SSdbRaw *pRaw = mndTransEncode(pTrans);
  if (pRaw == NULL) {
    code = TSDB_CODE_MND_RETURN_VALUE_NULL;
    if (terrno != 0) code = terrno;
    mError("trans:%d, failed to encode while sync trans since %s", pTrans->id, tstrerror(code));
    TAOS_RETURN(code);
  }
  TAOS_CHECK_RETURN(sdbSetRawStatus(pRaw, SDB_STATUS_READY));

  mInfo("trans:%d, sync to other mnodes, stage:%s createTime:%" PRId64, pTrans->id, mndTransStr(pTrans->stage),
        pTrans->createdTime);
  code = mndSyncPropose(pMnode, pRaw, pTrans->id);
  if (code != 0) {
    mError("trans:%d, failed to sync, errno:%s code:0x%x createTime:%" PRId64 " saved trans:%d", pTrans->id,
           tstrerror(code), code, pTrans->createdTime, pMnode->syncMgmt.transId);
    sdbFreeRaw(pRaw);
    TAOS_RETURN(code);
  }

  sdbFreeRaw(pRaw);
  mInfo("trans:%d, sync finished, createTime:%" PRId64, pTrans->id, pTrans->createdTime);
  TAOS_RETURN(code);
}

static bool mndCheckDbConflict(const char *conflict, STrans *pTrans) {
  if (conflict[0] == 0) return false;
  if (taosStrcasecmp(conflict, pTrans->dbname) == 0) return true;
  return false;
}

static bool mndCheckStbConflict(const char *conflict, STrans *pTrans) {
  if (conflict[0] == 0) return false;
  if (taosStrcasecmp(conflict, pTrans->stbname) == 0) return true;
  return false;
}

static void mndTransLogConflict(STrans *pNew, STrans *pTrans, bool conflict, bool *globalConflict) {
  if (conflict) {
    mError("trans:%d, db:%s stb:%s type:%d, can't execute since conflict with trans:%d db:%s stb:%s type:%d", pNew->id,
           pNew->dbname, pNew->stbname, pNew->conflict, pTrans->id, pTrans->dbname, pTrans->stbname, pTrans->conflict);
    *globalConflict = true;
  } else {
    mInfo("trans:%d, db:%s stb:%s type:%d, not conflict with trans:%d db:%s stb:%s type:%d", pNew->id, pNew->dbname,
          pNew->stbname, pNew->conflict, pTrans->id, pTrans->dbname, pTrans->stbname, pTrans->conflict);
  }
}

static bool mndCheckTransConflict(SMnode *pMnode, STrans *pNew) {
  STrans *pTrans = NULL;
  void   *pIter = NULL;
  bool    conflict = false;

  if (pNew->conflict == TRN_CONFLICT_NOTHING) return conflict;

  int32_t size = sdbGetSize(pMnode->pSdb, SDB_TRANS);
  mInfo("trans:%d, trans hash size %d", pNew->id, size);

  while (1) {
    pIter = sdbFetch(pMnode->pSdb, SDB_TRANS, pIter, (void **)&pTrans);
    if (pIter == NULL) break;

    if (pNew->conflict == TRN_CONFLICT_GLOBAL) conflict = true;

    if (pNew->conflict == TRN_CONFLICT_DB) {
      if (pTrans->conflict == TRN_CONFLICT_GLOBAL) conflict = true;
      if (pTrans->conflict == TRN_CONFLICT_DB || pTrans->conflict == TRN_CONFLICT_DB_INSIDE) {
        mndTransLogConflict(pNew, pTrans, mndCheckDbConflict(pNew->dbname, pTrans), &conflict);
        mndTransLogConflict(pNew, pTrans, mndCheckStbConflict(pNew->stbname, pTrans), &conflict);
      }
    }

    if (pNew->conflict == TRN_CONFLICT_DB_INSIDE) {
      if (pTrans->conflict == TRN_CONFLICT_GLOBAL) conflict = true;
      if (pTrans->conflict == TRN_CONFLICT_DB) {
        mndTransLogConflict(pNew, pTrans, mndCheckDbConflict(pNew->dbname, pTrans), &conflict);
        mndTransLogConflict(pNew, pTrans, mndCheckStbConflict(pNew->stbname, pTrans), &conflict);
      }
      if (pTrans->conflict == TRN_CONFLICT_DB_INSIDE) {
        mndTransLogConflict(pNew, pTrans, mndCheckStbConflict(pNew->stbname, pTrans), &conflict);  // for stb
      }
    }

    if (pNew->conflict == TRN_CONFLICT_ARBGROUP) {
      if (pTrans->conflict == TRN_CONFLICT_GLOBAL) conflict = true;
      if (pTrans->conflict == TRN_CONFLICT_ARBGROUP) {
        void *pGidIter = taosHashIterate(pNew->arbGroupIds, NULL);
        while (pGidIter != NULL) {
          int32_t groupId = *(int32_t *)pGidIter;
          if (taosHashGet(pTrans->arbGroupIds, &groupId, sizeof(int32_t)) != NULL) {
            taosHashCancelIterate(pNew->arbGroupIds, pGidIter);
            mndTransLogConflict(pNew, pTrans, true, &conflict);
            break;
          } else {
            mndTransLogConflict(pNew, pTrans, false, &conflict);
          }
          pGidIter = taosHashIterate(pNew->arbGroupIds, pGidIter);
        }
      }
    }

    if (pNew->conflict == TRN_CONFLICT_TSMA) {
      if (pTrans->conflict == TRN_CONFLICT_GLOBAL || pTrans->conflict == TRN_CONFLICT_TSMA) {
        mndTransLogConflict(pNew, pTrans, true, &conflict);
      } else {
        mndTransLogConflict(pNew, pTrans, false, &conflict);
      }
    }

    sdbRelease(pMnode->pSdb, pTrans);
  }

  return conflict;
}

int32_t mndTransCheckConflict(SMnode *pMnode, STrans *pTrans) {
  int32_t code = 0;
  if (pTrans->conflict == TRN_CONFLICT_DB || pTrans->conflict == TRN_CONFLICT_DB_INSIDE) {
    if (strlen(pTrans->dbname) == 0 && strlen(pTrans->stbname) == 0) {
      code = TSDB_CODE_MND_TRANS_CONFLICT;
      mError("trans:%d, failed to check tran conflict since db not set", pTrans->id);
      TAOS_RETURN(code);
    }
  }

  if (mndCheckTransConflict(pMnode, pTrans)) {
    code = TSDB_CODE_MND_TRANS_CONFLICT;
    mError("trans:%d, failed to check tran conflict since %s", pTrans->id, tstrerror(code));
    TAOS_RETURN(code);
  }

  TAOS_RETURN(code);
}

int32_t mndTransCheckConflictWithCompact(SMnode *pMnode, STrans *pTrans) {
  int32_t      code = 0;
  void        *pIter = NULL;
  bool         conflict = false;
  SCompactObj *pCompact = NULL;

  while (1) {
    bool thisConflict = false;
    pIter = sdbFetch(pMnode->pSdb, SDB_COMPACT, pIter, (void **)&pCompact);
    if (pIter == NULL) break;

    if (pTrans->conflict == TRN_CONFLICT_GLOBAL) {
      thisConflict = true;
    }
    if (pTrans->conflict == TRN_CONFLICT_DB || pTrans->conflict == TRN_CONFLICT_DB_INSIDE) {
      if (taosStrcasecmp(pTrans->dbname, pCompact->dbname) == 0) thisConflict = true;
    }

    if (thisConflict) {
      mError("trans:%d, db:%s stb:%s type:%d, can't execute since conflict with compact:%d db:%s", pTrans->id,
             pTrans->dbname, pTrans->stbname, pTrans->conflict, pCompact->compactId, pCompact->dbname);
      conflict = true;
    } else {
      mInfo("trans:%d, db:%s stb:%s type:%d, not conflict with compact:%d db:%s", pTrans->id, pTrans->dbname,
            pTrans->stbname, pTrans->conflict, pCompact->compactId, pCompact->dbname);
    }
    sdbRelease(pMnode->pSdb, pCompact);
  }

  if (conflict) {
    code = TSDB_CODE_MND_TRANS_CONFLICT_COMPACT;
    mError("trans:%d, failed to check tran conflict with compact since %s", pTrans->id, tstrerror(code));
    TAOS_RETURN(code);
  }

  TAOS_RETURN(code);
}

static bool mndTransActionsOfSameType(SArray *pActions) {
  int32_t size = taosArrayGetSize(pActions);
  ETrnAct lastActType = TRANS_ACTION_NULL;
  bool    same = true;
  for (int32_t i = 0; i < size; ++i) {
    STransAction *pAction = taosArrayGet(pActions, i);
    if (i > 0) {
      if (lastActType != pAction->actionType) {
        same = false;
        break;
      }
    }
    lastActType = pAction->actionType;
  }
  return same;
}

static int32_t mndTransCheckParallelActions(SMnode *pMnode, STrans *pTrans) {
  int32_t code = 0;
  if (pTrans->exec == TRN_EXEC_PARALLEL) {
    if (mndTransActionsOfSameType(pTrans->redoActions) == false) {
      code = TSDB_CODE_MND_TRANS_INVALID_STAGE;
      mError("trans:%d, types of parallel redo actions are not the same", pTrans->id);
      TAOS_RETURN(code);
    }

    if (pTrans->policy == TRN_POLICY_ROLLBACK) {
      if (mndTransActionsOfSameType(pTrans->undoActions) == false) {
        code = TSDB_CODE_MND_TRANS_INVALID_STAGE;
        mError("trans:%d, types of parallel undo actions are not the same", pTrans->id);
        TAOS_RETURN(code);
      }
    }
  }

  TAOS_RETURN(code);
}

static int32_t mndTransCheckCommitActions(SMnode *pMnode, STrans *pTrans) {
  int32_t code = 0;
  if (!pTrans->changeless && taosArrayGetSize(pTrans->commitActions) <= 0) {
    code = TSDB_CODE_MND_TRANS_CLOG_IS_NULL;
    mError("trans:%d, commit actions of non-changeless trans are empty", pTrans->id);
    TAOS_RETURN(code);
  }
  if (mndTransActionsOfSameType(pTrans->commitActions) == false) {
    code = TSDB_CODE_MND_TRANS_INVALID_STAGE;
    mError("trans:%d, types of commit actions are not the same", pTrans->id);
    TAOS_RETURN(code);
  }

  TAOS_RETURN(code);
}

int32_t mndTransPrepare(SMnode *pMnode, STrans *pTrans) {
  int32_t code = 0;
  if (pTrans == NULL) {
    return TSDB_CODE_INVALID_PARA;
  }

  mInfo("trans:%d, action list:", pTrans->id);
  int32_t index = 0;
  for (int32_t i = 0; i < taosArrayGetSize(pTrans->prepareActions); ++i, ++index) {
    STransAction *pAction = taosArrayGet(pTrans->prepareActions, i);
    mInfo("trans:%d, action:%d, %s:%d sdbType:%s, sdbStatus:%s", pTrans->id, index, mndTransStr(pAction->stage),
          pAction->id, sdbTableName(pAction->pRaw->type), sdbStatusName(pAction->pRaw->status));
  }

  for (int32_t i = 0; i < taosArrayGetSize(pTrans->redoActions); ++i, ++index) {
    STransAction *pAction = taosArrayGet(pTrans->redoActions, i);
    if (pAction->actionType == TRANS_ACTION_MSG) {
      mInfo("trans:%d, action:%d, %s:%d msgType:%s", pTrans->id, index, mndTransStr(pAction->stage), pAction->id,
            TMSG_INFO(pAction->msgType));
      ;
    } else {
      mInfo("trans:%d, action:%d, %s:%d sdbType:%s, sdbStatus:%s", pTrans->id, index, mndTransStr(pAction->stage),
            pAction->id, sdbTableName(pAction->pRaw->type), sdbStatusName(pAction->pRaw->status));
    }
  }

  for (int32_t i = 0; i < taosArrayGetSize(pTrans->commitActions); ++i, ++index) {
    STransAction *pAction = taosArrayGet(pTrans->commitActions, i);
    mInfo("trans:%d, action:%d, %s:%d sdbType:%s, sdbStatus:%s", pTrans->id, index, mndTransStr(pAction->stage), i,
          sdbTableName(pAction->pRaw->type), sdbStatusName(pAction->pRaw->status));
  }

  for (int32_t i = 0; i < taosArrayGetSize(pTrans->undoActions); ++i, ++index) {
    STransAction *pAction = taosArrayGet(pTrans->undoActions, i);
    if (pAction->actionType == TRANS_ACTION_MSG) {
      mInfo("trans:%d, action:%d, %s:%d msgType:%s", pTrans->id, index, mndTransStr(pAction->stage), pAction->id,
            TMSG_INFO(pAction->msgType));
      ;
    } else {
      mInfo("trans:%d, action:%d, %s:%d sdbType:%s, sdbStatus:%s", pTrans->id, index, mndTransStr(pAction->stage),
            pAction->id, sdbTableName(pAction->pRaw->type), sdbStatusName(pAction->pRaw->status));
    }
  }

  TAOS_CHECK_RETURN(mndTransCheckConflict(pMnode, pTrans));

  TAOS_CHECK_RETURN(mndTransCheckParallelActions(pMnode, pTrans));

  TAOS_CHECK_RETURN(mndTransCheckCommitActions(pMnode, pTrans));

  mInfo("trans:%d, prepare transaction", pTrans->id);
  if ((code = mndTransSync(pMnode, pTrans)) != 0) {
    mError("trans:%d, failed to prepare since %s", pTrans->id, tstrerror(code));
    sdbWriteLock(pMnode->pSdb, SDB_TRANS);
    tsMaxTransId = TMAX(pTrans->id, tsMaxTransId);
    sdbUnLock(pMnode->pSdb, SDB_TRANS);
    TAOS_RETURN(code);
  }
  mInfo("trans:%d, prepare finished", pTrans->id);

  STrans *pNew = mndAcquireTrans(pMnode, pTrans->id);
  if (pNew == NULL) {
    code = TSDB_CODE_MND_RETURN_VALUE_NULL;
    if (terrno != 0) code = terrno;
    mError("trans:%d, failed to read from sdb since %s", pTrans->id, tstrerror(code));
    TAOS_RETURN(code);
  }

  pNew->pRpcArray = pTrans->pRpcArray;
  pNew->rpcRsp = pTrans->rpcRsp;
  pNew->rpcRspLen = pTrans->rpcRspLen;
  pNew->mTraceId = pTrans->mTraceId;
  pTrans->pRpcArray = NULL;
  pTrans->rpcRsp = NULL;
  pTrans->rpcRspLen = 0;

  mInfo("trans:%d, execute transaction in prepare", pTrans->id);
  mndTransExecute(pMnode, pNew, false);
  mndReleaseTrans(pMnode, pNew);
  // TDOD change to TAOS_RETURN(code);
  return 0;
}

static int32_t mndTransCommit(SMnode *pMnode, STrans *pTrans) {
  int32_t code = 0;
  mInfo("trans:%d, commit transaction", pTrans->id);
  if ((code = mndTransSync(pMnode, pTrans)) != 0) {
    mError("trans:%d, failed to commit since %s", pTrans->id, tstrerror(code));
    TAOS_RETURN(code);
  }
  mInfo("trans:%d, commit finished", pTrans->id);
  TAOS_RETURN(code);
}

static int32_t mndTransRollback(SMnode *pMnode, STrans *pTrans) {
  int32_t code = 0;
  mInfo("trans:%d, rollback transaction", pTrans->id);
  if ((code = mndTransSync(pMnode, pTrans)) != 0) {
    mError("trans:%d, failed to rollback since %s", pTrans->id, tstrerror(code));
    TAOS_RETURN(code);
  }
  mInfo("trans:%d, rollback finished", pTrans->id);
  TAOS_RETURN(code);
}

static int32_t mndTransPreFinish(SMnode *pMnode, STrans *pTrans) {
  int32_t code = 0;
  mInfo("trans:%d, pre-finish transaction", pTrans->id);
  if ((code = mndTransSync(pMnode, pTrans)) != 0) {
    mError("trans:%d, failed to pre-finish since %s", pTrans->id, tstrerror(code));
    TAOS_RETURN(code);
  }
  mInfo("trans:%d, pre-finish finished", pTrans->id);
  TAOS_RETURN(code);
}

static void mndTransSendRpcRsp(SMnode *pMnode, STrans *pTrans) {
  bool    sendRsp = false;
  int32_t code = pTrans->code;

  if (pTrans->stage == TRN_STAGE_FINISH) {
    sendRsp = true;
  }

  if (pTrans->policy == TRN_POLICY_ROLLBACK) {
    if (pTrans->stage == TRN_STAGE_UNDO_ACTION || pTrans->stage == TRN_STAGE_ROLLBACK) {
      if (code == 0) code = TSDB_CODE_MND_TRANS_UNKNOW_ERROR;
      sendRsp = true;
    }
  } else {
    if (pTrans->stage == TRN_STAGE_REDO_ACTION) {
      if (code == TSDB_CODE_SYN_NOT_LEADER || code == TSDB_CODE_SYN_RESTORING || code == TSDB_CODE_APP_IS_STARTING ||
          code == TSDB_CODE_SYN_PROPOSE_NOT_READY) {
        if (pTrans->failedTimes > 60) sendRsp = true;
      } else {
        if (pTrans->failedTimes > 6) sendRsp = true;
      }
      if (code == 0) code = TSDB_CODE_MND_TRANS_UNKNOW_ERROR;
    }
  }

  if (!sendRsp) {
    return;
  } else {
    mInfo("vgId:1, trans:%d, start to send rsp, stage:%s failedTimes:%d code:0x%x", pTrans->id,
          mndTransStr(pTrans->stage), pTrans->failedTimes, code);
  }

  mInfo("vgId:1, trans:%d, start to lock rpc array", pTrans->id);
  taosWLockLatch(&pTrans->lockRpcArray);
  int32_t size = taosArrayGetSize(pTrans->pRpcArray);
  if (size <= 0) {
    taosWUnLockLatch(&pTrans->lockRpcArray);
    return;
  }

  for (int32_t i = 0; i < size; ++i) {
    SRpcHandleInfo *pInfo = taosArrayGet(pTrans->pRpcArray, i);
    if (pInfo->handle != NULL) {
      if (code == TSDB_CODE_RPC_NETWORK_UNAVAIL || code == TSDB_CODE_RPC_SOMENODE_NOT_CONNECTED) {
        code = TSDB_CODE_MND_TRANS_NETWORK_UNAVAILL;
      }
      if (code == TSDB_CODE_SYN_TIMEOUT) {
        code = TSDB_CODE_MND_TRANS_SYNC_TIMEOUT;
      }

      if (i != 0 && code == 0) {
        code = TSDB_CODE_MNODE_NOT_FOUND;
      }
      mInfo("vgId:1, trans:%d, client:%d start to send rsp, code:0x%x stage:%s app:%p", pTrans->id, i, code,
            mndTransStr(pTrans->stage), pInfo->ahandle);

      SRpcMsg rspMsg = {.code = code, .info = *pInfo};

      if (pTrans->originRpcType == TDMT_MND_CREATE_DB) {
        mInfo("trans:%d, origin msgtype:%s", pTrans->id, TMSG_INFO(pTrans->originRpcType));
        SDbObj *pDb = mndAcquireDb(pMnode, pTrans->dbname);
        if (pDb != NULL) {
          for (int32_t j = 0; j < 12; j++) {
            bool ready = mndIsDbReady(pMnode, pDb);
            if (!ready) {
              mInfo("trans:%d, db:%s not ready yet, wait %d times", pTrans->id, pTrans->dbname, j);
              taosMsleep(1000);
            } else {
              break;
            }
          }
        }
        mndReleaseDb(pMnode, pDb);
      } else if (pTrans->originRpcType == TDMT_MND_CREATE_STB) {
        void   *pCont = NULL;
        int32_t contLen = 0;
        if (0 == mndBuildSMCreateStbRsp(pMnode, pTrans->dbname, pTrans->stbname, &pCont, &contLen)) {
          mndTransSetRpcRsp(pTrans, pCont, contLen);
        }
      } else if (pTrans->originRpcType == TDMT_MND_CREATE_INDEX) {
        void   *pCont = NULL;
        int32_t contLen = 0;
        if (0 == mndBuildSMCreateStbRsp(pMnode, pTrans->dbname, pTrans->stbname, &pCont, &contLen)) {
          mndTransSetRpcRsp(pTrans, pCont, contLen);
        }
      }

      if (pTrans->rpcRspLen != 0) {
        void *rpcCont = rpcMallocCont(pTrans->rpcRspLen);
        if (rpcCont != NULL) {
          memcpy(rpcCont, pTrans->rpcRsp, pTrans->rpcRspLen);
          rspMsg.pCont = rpcCont;
          rspMsg.contLen = pTrans->rpcRspLen;
        }
      }

      tmsgSendRsp(&rspMsg);

      mInfo("vgId:1, trans:%d, client:%d send rsp finished, code:0x%x stage:%s app:%p", pTrans->id, i, code,
            mndTransStr(pTrans->stage), pInfo->ahandle);
    }
  }
  taosArrayClear(pTrans->pRpcArray);
  taosWUnLockLatch(&pTrans->lockRpcArray);
}

int32_t mndTransProcessRsp(SRpcMsg *pRsp) {
  int32_t code = 0;
  SMnode *pMnode = pRsp->info.node;
#ifndef TD_ASTRA_32
  int64_t signature = (int64_t)(pRsp->info.ahandle);
  int32_t transId = (int32_t)(signature >> 32);
  int32_t action = (int32_t)((signature << 32) >> 32);
#else
  int32_t transId = (int32_t)(pRsp->info.ahandle);
  int32_t action = (int32_t)(pRsp->info.ahandleEx);
#endif
  STrans *pTrans = mndAcquireTrans(pMnode, transId);
  if (pTrans == NULL) {
    code = TSDB_CODE_MND_RETURN_VALUE_NULL;
    if (terrno != 0) code = terrno;
    mError("trans:%d, failed to get transId from vnode rsp since %s", transId, tstrerror(code));
    goto _OVER;
  }

  SArray *pArray = NULL;
  if (pTrans->stage == TRN_STAGE_REDO_ACTION) {
    pArray = pTrans->redoActions;
  } else if (pTrans->stage == TRN_STAGE_UNDO_ACTION) {
    pArray = pTrans->undoActions;
  } else {
    mError("trans:%d, invalid trans stage:%d while recv action rsp", pTrans->id, pTrans->stage);
    goto _OVER;
  }

  if (pArray == NULL) {
    mError("trans:%d, invalid trans stage:%d", transId, pTrans->stage);
    goto _OVER;
  }

  int32_t actionNum = taosArrayGetSize(pArray);
  if (action < 0 || action >= actionNum) {
    mError("trans:%d, invalid action:%d", transId, action);
    goto _OVER;
  }

  STransAction *pAction = taosArrayGet(pArray, action);
  if (pAction != NULL) {
    pAction->msgReceived = 1;
    pAction->errCode = pRsp->code;
    pAction->endTime = taosGetTimestampMs();

    // pTrans->lastErrorNo = pRsp->code;
    mndSetTransLastAction(pTrans, pAction);

    mInfo("trans:%d, %s:%d response is received, received code:0x%x(%s), accept:0x%x(%s) retry:0x%x(%s)", transId,
          mndTransStr(pAction->stage), action, pRsp->code, tstrerror(pRsp->code), pAction->acceptableCode,
          tstrerror(pAction->acceptableCode), pAction->retryCode, tstrerror(pAction->retryCode));
  } else {
    mInfo("trans:%d, invalid action, index:%d, code:0x%x", transId, action, pRsp->code);
  }

  mInfo("trans:%d, execute transaction in process response", pTrans->id);
  mndTransExecute(pMnode, pTrans, true);

_OVER:
  mndReleaseTrans(pMnode, pTrans);
  TAOS_RETURN(code);
}

static void mndTransResetAction(SMnode *pMnode, STrans *pTrans, STransAction *pAction) {
  pAction->rawWritten = 0;
  pAction->msgSent = 0;
  pAction->msgReceived = 0;
  if (pAction->errCode == TSDB_CODE_SYN_NEW_CONFIG_ERROR || pAction->errCode == TSDB_CODE_SYN_INTERNAL_ERROR ||
      pAction->errCode == TSDB_CODE_SYN_NOT_LEADER) {
    pAction->epSet.inUse = (pAction->epSet.inUse + 1) % pAction->epSet.numOfEps;
    mInfo("trans:%d, %s:%d execute status is reset and set epset inuse:%d", pTrans->id, mndTransStr(pAction->stage),
          pAction->id, pAction->epSet.inUse);
  } else {
    mInfo("trans:%d, %s:%d execute status is reset", pTrans->id, mndTransStr(pAction->stage), pAction->id);
  }
  // TODO dmchen only for group
  //  pAction->errCode = 0;
}

static void mndTransResetActions(SMnode *pMnode, STrans *pTrans, SArray *pArray) {
  int32_t numOfActions = taosArrayGetSize(pArray);

  for (int32_t action = 0; action < numOfActions; ++action) {
    STransAction *pAction = taosArrayGet(pArray, action);
    if (pAction->msgSent && pAction->msgReceived &&
        (pAction->errCode == 0 || pAction->errCode == pAction->acceptableCode))
      continue;
    if (pAction->msgSent && !pAction->msgReceived) {
      int64_t timestamp = taosGetTimestampMs();
      if (timestamp - pAction->startTime <= TRANS_ACTION_TIMEOUT) continue;
    }

    if (pAction->rawWritten && (pAction->errCode == 0 || pAction->errCode == pAction->acceptableCode)) continue;

    mndTransResetAction(pMnode, pTrans, pAction);
    mInfo("trans:%d, %s:%d reset, errCode:%d, startTime:%" PRId64, pTrans->id, mndTransStr(pAction->stage), pAction->id,
          pAction->errCode, pAction->startTime);
  }
}

// execute in sync context
static int32_t mndTransWriteSingleLog(SMnode *pMnode, STrans *pTrans, STransAction *pAction, bool topHalf) {
  if (pAction->rawWritten) return 0;
  if (topHalf) {
    TAOS_RETURN(TSDB_CODE_MND_TRANS_CTX_SWITCH);
  }

  if (pAction->pRaw->type >= SDB_MAX) {
    pAction->rawWritten = true;
    pAction->errCode = 0;
    mndSetTransLastAction(pTrans, pAction);
    mInfo("skip sdb raw type:%d since it is not supported", pAction->pRaw->type);
    TAOS_RETURN(TSDB_CODE_SUCCESS);
  }

  int32_t code = sdbWriteWithoutFree(pMnode->pSdb, pAction->pRaw);
  if (code == 0 || terrno == TSDB_CODE_SDB_OBJ_NOT_THERE) {
    pAction->rawWritten = true;
    pAction->errCode = 0;
    code = 0;
    mInfo("trans:%d, %s:%d write to sdb, type:%s status:%s", pTrans->id, mndTransStr(pAction->stage), pAction->id,
          sdbTableName(pAction->pRaw->type), sdbStatusName(pAction->pRaw->status));

    mndSetTransLastAction(pTrans, pAction);
  } else {
    pAction->errCode = (terrno != 0) ? terrno : code;
    mError("trans:%d, %s:%d failed to write sdb since %s, type:%s status:%s", pTrans->id, mndTransStr(pAction->stage),
           pAction->id, tstrerror(code), sdbTableName(pAction->pRaw->type), sdbStatusName(pAction->pRaw->status));
    mndSetTransLastAction(pTrans, pAction);
  }

  TAOS_RETURN(code);
}

// execute in trans context
static int32_t mndTransSendSingleMsg(SMnode *pMnode, STrans *pTrans, STransAction *pAction, bool topHalf,
                                     bool notSend) {
  if (pAction->msgSent) return 0;
  if (mndCannotExecuteTrans(pMnode, topHalf)) {
    TAOS_RETURN(TSDB_CODE_MND_TRANS_CTX_SWITCH);
  }

  if (notSend) {
    mInfo("trans:%d, action:%d skip to execute msg action", pTrans->id, pAction->id);
    return 0;
  }

#ifndef TD_ASTRA_32
  int64_t signature = pTrans->id;
  signature = (signature << 32);
  signature += pAction->id;

  SRpcMsg rpcMsg = {.msgType = pAction->msgType, .contLen = pAction->contLen, .info.ahandle = (void *)signature};
#else
  SRpcMsg rpcMsg = {.msgType = pAction->msgType,
                    .contLen = pAction->contLen,
                    .info.ahandle = (void *)pTrans->id,
                    .info.ahandleEx = (void *)pAction->id};
#endif
  rpcMsg.pCont = rpcMallocCont(pAction->contLen);
  if (rpcMsg.pCont == NULL) {
    terrno = TSDB_CODE_OUT_OF_MEMORY;
    return -1;
  }
  rpcMsg.info.traceId.rootId = pTrans->mTraceId;
  rpcMsg.info.notFreeAhandle = 1;

  memcpy(rpcMsg.pCont, pAction->pCont, pAction->contLen);

  char    detail[1024] = {0};
  int32_t len = tsnprintf(detail, sizeof(detail), "msgType:%s numOfEps:%d inUse:%d", TMSG_INFO(pAction->msgType),
                          pAction->epSet.numOfEps, pAction->epSet.inUse);
  for (int32_t i = 0; i < pAction->epSet.numOfEps; ++i) {
    len += tsnprintf(detail + len, sizeof(detail) - len, " ep:%d-%s:%u", i, pAction->epSet.eps[i].fqdn,
                     pAction->epSet.eps[i].port);
  }

  int32_t code = tmsgSendReq(&pAction->epSet, &rpcMsg);
  if (code == 0) {
    pAction->msgSent = 1;
    // pAction->msgReceived = 0;
    pAction->errCode = TSDB_CODE_ACTION_IN_PROGRESS;
    pAction->startTime = taosGetTimestampMs();
    pAction->endTime = 0;
    mInfo("trans:%d, %s:%d is sent, %s", pTrans->id, mndTransStr(pAction->stage), pAction->id, detail);

    mndSetTransLastAction(pTrans, pAction);
  } else {
    pAction->msgSent = 0;
    pAction->msgReceived = 0;
    pAction->errCode = (terrno != 0) ? terrno : code;
    mError("trans:%d, %s:%d not send since %s, %s", pTrans->id, mndTransStr(pAction->stage), pAction->id, terrstr(),
           detail);

    mndSetTransLastAction(pTrans, pAction);
  }

  TAOS_RETURN(code);
}

static int32_t mndTransExecNullMsg(SMnode *pMnode, STrans *pTrans, STransAction *pAction, bool topHalf) {
  if (!topHalf) return TSDB_CODE_MND_TRANS_CTX_SWITCH;
  pAction->rawWritten = 0;
  pAction->errCode = 0;
  mInfo("trans:%d, %s:%d confirm action executed", pTrans->id, mndTransStr(pAction->stage), pAction->id);

  mndSetTransLastAction(pTrans, pAction);
  return 0;
}

static int32_t mndTransExecSingleAction(SMnode *pMnode, STrans *pTrans, STransAction *pAction, bool topHalf,
                                        bool notSend) {
  if (pAction->actionType == TRANS_ACTION_RAW) {
    return mndTransWriteSingleLog(pMnode, pTrans, pAction, topHalf);
  } else if (pAction->actionType == TRANS_ACTION_MSG) {
    return mndTransSendSingleMsg(pMnode, pTrans, pAction, topHalf, notSend);
  } else {
    return mndTransExecNullMsg(pMnode, pTrans, pAction, topHalf);
  }
}

static int32_t mndTransExecSingleActions(SMnode *pMnode, STrans *pTrans, SArray *pArray, bool topHalf, bool notSend) {
  int32_t numOfActions = taosArrayGetSize(pArray);
  int32_t code = 0;

  for (int32_t action = 0; action < numOfActions; ++action) {
    STransAction *pAction = taosArrayGet(pArray, action);
    code = mndTransExecSingleAction(pMnode, pTrans, pAction, topHalf, notSend);
    if (code != 0) {
      mInfo("trans:%d, action:%d not executed since %s. numOfActions:%d", pTrans->id, action, tstrerror(code),
            numOfActions);
      break;
    }
  }

  return code;
}

static int32_t mndTransExecuteActions(SMnode *pMnode, STrans *pTrans, SArray *pArray, bool topHalf, bool notSend) {
  int32_t numOfActions = taosArrayGetSize(pArray);
  int32_t code = 0;
  if (numOfActions == 0) return 0;

  if ((code = mndTransExecSingleActions(pMnode, pTrans, pArray, topHalf, notSend)) != 0) {
    return code;
  }

  int32_t       numOfExecuted = 0;
  int32_t       errCode = 0;
  STransAction *pErrAction = NULL;
  for (int32_t action = 0; action < numOfActions; ++action) {
    STransAction *pAction = taosArrayGet(pArray, action);
    if (pAction->msgReceived || pAction->rawWritten) {
      numOfExecuted++;
      if (pAction->errCode != 0 && pAction->errCode != pAction->acceptableCode) {
        errCode = pAction->errCode;
        pErrAction = pAction;
      }
    } else {
      pErrAction = pAction;
    }
  }

  mndSetTransLastAction(pTrans, pErrAction);

  if (numOfExecuted == numOfActions) {
    if (errCode == 0) {
      mInfo("trans:%d, all %d actions execute successfully", pTrans->id, numOfActions);
      return 0;
    } else {
      mError("trans:%d, all %d actions executed, code:0x%x", pTrans->id, numOfActions, errCode & 0XFFFF);
      mndTransResetActions(pMnode, pTrans, pArray);
      terrno = errCode;
      return errCode;
    }
  } else {
    mInfo("trans:%d, %d of %d actions executed", pTrans->id, numOfExecuted, numOfActions);

    for (int32_t action = 0; action < numOfActions; ++action) {
      STransAction *pAction = taosArrayGet(pArray, action);
      mDebug("trans:%d, %s:%d Sent:%d, Received:%d, errCode:0x%x, acceptableCode:0x%x, retryCode:0x%x", pTrans->id,
             mndTransStr(pAction->stage), pAction->id, pAction->msgSent, pAction->msgReceived, pAction->errCode,
             pAction->acceptableCode, pAction->retryCode);
      if (pAction->msgSent) {
        bool reset = false;
        if (pAction->msgReceived) {
          if (pAction->errCode != 0 && pAction->errCode != pAction->acceptableCode) reset = true;
        } else {
          int64_t timestamp = taosGetTimestampMs();
          if (timestamp - pAction->startTime > TRANS_ACTION_TIMEOUT) reset = true;
        }
        if (reset) {
          mndTransResetAction(pMnode, pTrans, pAction);
          mInfo("trans:%d, %s:%d reset, errCode:%d, startTime:%" PRId64, pTrans->id, mndTransStr(pAction->stage),
                pAction->id, pAction->errCode, pAction->startTime);
        }
      }
    }
    return TSDB_CODE_ACTION_IN_PROGRESS;
  }
}

static int32_t mndTransExecuteRedoActions(SMnode *pMnode, STrans *pTrans, bool topHalf, bool notSend) {
  int32_t code = mndTransExecuteActions(pMnode, pTrans, pTrans->redoActions, topHalf, notSend);
  if (code != 0 && code != TSDB_CODE_ACTION_IN_PROGRESS && code != TSDB_CODE_MND_TRANS_CTX_SWITCH) {
    mError("trans:%d, failed to execute redoActions since:%s, code:0x%x, in %s", pTrans->id, terrstr(), terrno,
           mndStrExecutionContext(topHalf));
  }
  return code;
}

static int32_t mndTransExecuteUndoActions(SMnode *pMnode, STrans *pTrans, bool topHalf, bool notSend) {
  int32_t code = mndTransExecuteActions(pMnode, pTrans, pTrans->undoActions, topHalf, notSend);
  if (code != 0 && code != TSDB_CODE_ACTION_IN_PROGRESS && code != TSDB_CODE_MND_TRANS_CTX_SWITCH) {
    mError("trans:%d, failed to execute undoActions since %s. in %s", pTrans->id, terrstr(),
           mndStrExecutionContext(topHalf));
  }
  return code;
}

static int32_t mndTransExecuteCommitActions(SMnode *pMnode, STrans *pTrans, bool topHalf) {
  int32_t code = mndTransExecuteActions(pMnode, pTrans, pTrans->commitActions, topHalf, true);
  if (code != 0 && code != TSDB_CODE_ACTION_IN_PROGRESS && code != TSDB_CODE_MND_TRANS_CTX_SWITCH) {
    mError("trans:%d, failed to execute commitActions since %s. in %s", pTrans->id, terrstr(),
           mndStrExecutionContext(topHalf));
  }
  return code;
}

static int32_t mndTransExecuteActionsSerial(SMnode *pMnode, STrans *pTrans, SArray *pActions, bool topHalf) {
  int32_t code = 0;
  int32_t numOfActions = taosArrayGetSize(pActions);
  if (numOfActions == 0) return code;

  if (pTrans->actionPos >= numOfActions) {
    return code;
  }

  mInfo("trans:%d, execute %d actions serial, begin at action:%d, stage:%s", pTrans->id, numOfActions,
        pTrans->actionPos, mndTransStr(pTrans->stage));

  for (int32_t action = pTrans->actionPos; action < numOfActions; ++action) {
    STransAction *pAction = taosArrayGet(pActions, action);

    if (pTrans->exec == TRN_EXEC_GROUP_PARALLEL && pAction->groupId > 0) {
      code = TSDB_CODE_ACTION_IN_PROGRESS;
      break;
    }

    mInfo("trans:%d, current action:%d, stage:%s, actionType(1:msg,2:log):%d, msgSent:%d, msgReceived:%d", pTrans->id,
          pTrans->actionPos, mndTransStr(pAction->stage), pAction->actionType, pAction->msgSent, pAction->msgReceived);

    code = mndTransExecSingleAction(pMnode, pTrans, pAction, topHalf, false);
    if (code == 0) {
      if (pAction->msgSent) {
        bool reset = false;
        if (pAction->msgReceived) {
          if (pAction->errCode != 0 && pAction->errCode != pAction->acceptableCode) {
            code = pAction->errCode;
            reset = true;
          } else {
            mInfo("trans:%d, %s:%d execute successfully", pTrans->id, mndTransStr(pAction->stage), pAction->id);
          }
        } else {
          int64_t timestamp = taosGetTimestampMs();
          if (timestamp - pAction->startTime > TRANS_ACTION_TIMEOUT) reset = true;
          code = TSDB_CODE_ACTION_IN_PROGRESS;
        }
        if (reset) {
          mndTransResetAction(pMnode, pTrans, pAction);
          mInfo("trans:%d, %s:%d reset, errCode:%d, startTime:%" PRId64, pTrans->id, mndTransStr(pAction->stage),
                pAction->id, pAction->errCode, pAction->startTime);
        }
      } else if (pAction->rawWritten) {
        if (pAction->errCode != 0 && pAction->errCode != pAction->acceptableCode) {
          code = pAction->errCode;
        } else {
          mInfo("trans:%d, %s:%d was already written", pTrans->id, mndTransStr(pAction->stage), pAction->id);
        }
      } else {
      }
    }

    if (code == 0) {
      pTrans->failedTimes = 0;
    }
    mndSetTransLastAction(pTrans, pAction);
    if (code == TSDB_CODE_MND_TRANS_CTX_SWITCH || code == TSDB_CODE_ACTION_IN_PROGRESS) {
      mInfo(
          "trans:%d, not able to execute current action:%d since %s, stage:%s, actionType(1:msg,2:log):%d, msgSent:%d, "
          "msgReceived:%d",
          pTrans->id, pTrans->actionPos, tstrerror(code), mndTransStr(pAction->stage), pAction->actionType,
          pAction->msgSent, pAction->msgReceived);
    } else if (code != 0) {
      mError(
          "trans:%d, failed to execute current action:%d since %s, stage:%s, actionType(1:msg,2:log):%d, msgSent:%d, "
          "msgReceived:%d",
          pTrans->id, pTrans->actionPos, tstrerror(code), mndTransStr(pAction->stage), pAction->actionType,
          pAction->msgSent, pAction->msgReceived);
    }

    char str[200] = {0};
    if (mndCannotExecuteTransWithInfo(pMnode, topHalf, str, 200)) {
      pTrans->lastErrorNo = code;
      pTrans->code = code;
      mInfo("trans:%d, %s:%d cannot execute next action, stop execution, %s", pTrans->id, mndTransStr(pAction->stage),
            action, str);
      break;
    }

    if (code == 0) {
      pTrans->code = 0;
      pTrans->actionPos++;
      mInfo("trans:%d, %s:%d is executed and need sync to other mnodes", pTrans->id, mndTransStr(pAction->stage),
            pAction->id);
      (void)taosThreadMutexUnlock(&pTrans->mutex);
      code = mndTransSync(pMnode, pTrans);
      (void)taosThreadMutexLock(&pTrans->mutex);
      if (code != 0) {
        pTrans->actionPos--;
        pTrans->code = terrno;
        mError("trans:%d, %s:%d is executed and failed to sync to other mnodes since %s", pTrans->id,
               mndTransStr(pAction->stage), pAction->id, terrstr());
        break;
      }
    } else if (code == TSDB_CODE_ACTION_IN_PROGRESS) {
      mInfo("trans:%d, %s:%d is in progress and wait it finish", pTrans->id, mndTransStr(pAction->stage), pAction->id);
      break;
    } else if (code == pAction->retryCode || code == TSDB_CODE_SYN_PROPOSE_NOT_READY ||
               code == TSDB_CODE_SYN_RESTORING || code == TSDB_CODE_SYN_NOT_LEADER) {
      mInfo("trans:%d, %s:%d receive code:0x%x(%s) and retry", pTrans->id, mndTransStr(pAction->stage), pAction->id,
            code, tstrerror(code));
      pTrans->lastErrorNo = code;
      taosMsleep(300);
      action--;
      continue;
    } else {
      terrno = code;
      pTrans->lastErrorNo = code;
      pTrans->code = code;
      mInfo("trans:%d, %s:%d receive code:0x%x(%s) and wait another schedule, failedTimes:%d", pTrans->id,
            mndTransStr(pAction->stage), pAction->id, code, tstrerror(code), pTrans->failedTimes);
      break;
    }
  }

  return code;
}

static int32_t mndTransExecuteActionsSerialGroup(SMnode *pMnode, STrans *pTrans, SArray *pActions, bool topHalf,
                                                 int32_t groupId, int32_t currentGroup, int32_t groupCount,
                                                 bool notSend, SHashObj *pHash) {
  int32_t code = 0;
  int32_t numOfActions = taosArrayGetSize(pActions);
  if (numOfActions == 0) return code;

  if (groupId <= 0) {
    return TSDB_CODE_INTERNAL_ERROR;
  }

  int32_t *actionPos = taosHashGet(pTrans->groupActionPos, &groupId, sizeof(int32_t));
  if (actionPos == NULL) {
    return TSDB_CODE_INTERNAL_ERROR;
  }

  if (*actionPos >= numOfActions) {
    return code;
  }

  for (int32_t action = *actionPos; action < numOfActions; ++action) {
    STransAction **ppAction = taosArrayGet(pActions, action);
    STransAction  *pAction = *ppAction;

    if (notSend && !pAction->msgSent) {
      mInfo(
          "trans:%d, %s:%d (%d/%d at group %d) skip to execute, curent state(actionType(1:msg,2:log):%d, "
          "msgSent:%d, msgReceived:%d), transaction(action pos:%d)",
          pTrans->id, mndTransStr(pTrans->stage), pAction->id, action, numOfActions, groupId, pAction->actionType,
          pAction->msgSent, pAction->msgReceived, pTrans->actionPos);
      code = TSDB_CODE_ACTION_IN_PROGRESS;
      break;
    }

    mInfo(
        "trans:%d, %s:%d (%d/%d at group %d) begin to execute, curent state(actionType(1:msg,2:log):%d, "
        "msgSent:%d, msgReceived:%d), transaction(action pos:%d)",
        pTrans->id, mndTransStr(pTrans->stage), pAction->id, action, numOfActions, groupId, pAction->actionType,
        pAction->msgSent, pAction->msgReceived, pTrans->actionPos);

    code = mndTransExecSingleAction(pMnode, pTrans, pAction, topHalf);
    if (code == 0) {
      if (pAction->msgSent) {
        if (pAction->msgReceived) {
          if (pAction->errCode != 0 && pAction->errCode != pAction->acceptableCode) {
            code = pAction->errCode;
            mndTransResetAction(pMnode, pTrans, pAction);
          } else {
            mInfo("trans:%d, %s:%d (%d/%d at group %d) suceed to exeute", pTrans->id, mndTransStr(pAction->stage),
                  pAction->id, action, numOfActions, groupId);
          }
        } else {
          code = TSDB_CODE_ACTION_IN_PROGRESS;
        }
      } else if (pAction->rawWritten) {
        if (pAction->errCode != 0 && pAction->errCode != pAction->acceptableCode) {
          code = pAction->errCode;
        } else {
          mInfo("trans:%d, %s:%d was already written", pTrans->id, mndTransStr(pAction->stage), pAction->id);
        }
      } else {
      }
    }

    if (code == 0) {
      pTrans->failedTimes = 0;
    }
    mndSetTransLastAction(pTrans, pAction);

    char str[200] = {0};
    if (mndCannotExecuteTransWithInfo(pMnode, topHalf, str, 200)) {
      pTrans->lastErrorNo = code;
      pTrans->code = code;
      if (code == TSDB_CODE_MND_TRANS_CTX_SWITCH) {
        mInfo(
            "trans:%d, %s:%d (%d/%d at group %d) not able to execute since %s, current state("
            "actionType(1:msg,2:log):%d, msgSent:%d, msgReceived:%d)",
            pTrans->id, mndTransStr(pAction->stage), pAction->id, action, numOfActions, groupId, tstrerror(code),
            pAction->actionType, pAction->msgSent, pAction->msgReceived);
      } else if (code != 0 && code != TSDB_CODE_ACTION_IN_PROGRESS) {
        mError(
            "trans:%d, %s:%d (%d/%d at group %d) failed to execute since %s, current action("
            "actionType(1:msg,2:log):%d, msgSent:%d, msgReceived:%d)",
            pTrans->id, mndTransStr(pAction->stage), pAction->id, action, numOfActions, groupId, tstrerror(code),
            pAction->actionType, pAction->msgSent, pAction->msgReceived);
      }
      mInfo("trans:%d, %s:%d (%d/%d at group %d) cannot execute next action, stop this group execution, %s", pTrans->id,
            mndTransStr(pAction->stage), pAction->id, action, numOfActions, groupId, str);
      break;
    }

    if (code == 0) {
      pTrans->code = 0;
      pTrans->actionPos++;
      (*actionPos)++;
      mInfo("trans:%d, %s:%d is finished and need sync to other mnodes", pTrans->id, mndTransStr(pAction->stage),
            pAction->id);
      (void)taosThreadMutexUnlock(&pTrans->mutex);
      code = mndTransSync(pMnode, pTrans);
      (void)taosThreadMutexLock(&pTrans->mutex);
      for (int32_t i = 0; i < taosArrayGetSize(pTrans->redoActions); ++i) {
        STransAction *pTmpAction = taosArrayGet(pTrans->redoActions, i);
        int8_t       *msgSent = taosHashGet(pHash, &pTmpAction->id, sizeof(int32_t));
        if (pTmpAction->id != pAction->id) pTmpAction->msgSent = *msgSent;
      }
      mInfo("trans:%d, reset all action msgSent except:%d", pTrans->id, pAction->id);
      if (code != 0) {
        pTrans->actionPos--;
        (*actionPos)--;
        pTrans->code = terrno;
        mError("trans:%d, %s:%d is executed and failed to sync to other mnodes since %s", pTrans->id,
               mndTransStr(pAction->stage), pAction->id, terrstr());
        break;
      }
    } else if (code == TSDB_CODE_ACTION_IN_PROGRESS) {
      mInfo("trans:%d, %s:%d is executed and still in progress and wait it finish", pTrans->id,
            mndTransStr(pAction->stage), pAction->id);
      break;
    } else if (code == pAction->retryCode || code == TSDB_CODE_SYN_PROPOSE_NOT_READY ||
               code == TSDB_CODE_SYN_RESTORING || code == TSDB_CODE_SYN_NOT_LEADER) {
      mInfo("trans:%d, %s:%d receive code:0x%x(%s) and retry", pTrans->id, mndTransStr(pAction->stage), pAction->id,
            code, tstrerror(code));
      pTrans->lastErrorNo = code;
      taosMsleep(300);
      action--;
      continue;
    } else {
      terrno = code;
      pTrans->lastErrorNo = code;
      pTrans->code = code;
      mInfo("trans:%d, %s:%d receive code:0x%x(%s) and wait another schedule, failedTimes:%d", pTrans->id,
            mndTransStr(pAction->stage), pAction->id, code, tstrerror(code), pTrans->failedTimes);
      break;
    }
  }

  return code;
}

static int32_t mndTransExecuteRedoActionsSerial(SMnode *pMnode, STrans *pTrans, bool topHalf) {
  int32_t code = TSDB_CODE_ACTION_IN_PROGRESS;
  (void)taosThreadMutexLock(&pTrans->mutex);
  if (pTrans->stage == TRN_STAGE_REDO_ACTION) {
    code = mndTransExecuteActionsSerial(pMnode, pTrans, pTrans->redoActions, topHalf);
  }
  (void)taosThreadMutexUnlock(&pTrans->mutex);
  return code;
}

static int32_t mndTransExecuteRedoActionGroup(SMnode *pMnode, STrans *pTrans, bool topHalf, bool notSend) {
  int32_t total_code = TSDB_CODE_ACTION_IN_PROGRESS;
  int32_t code = 0;
  int32_t successCount = 0;
  int32_t groupCount = taosHashGetSize(pTrans->redoGroupActions);

  SHashObj *pHash = taosHashInit(16, taosGetDefaultHashFunction(TSDB_DATA_TYPE_INT), false, HASH_ENTRY_LOCK);
  for (int32_t i = 0; i < taosArrayGetSize(pTrans->redoActions); ++i) {
    STransAction *pAction = taosArrayGet(pTrans->redoActions, i);
    int32_t       code = taosHashPut(pHash, &pAction->id, sizeof(int32_t), &pAction->msgSent, sizeof(int8_t));
    if (code != 0) mError("trans:%d, failed to put hash since %s", pTrans->id, tstrerror(code));
  }
  mTrace("trans:%d, temp save all action msgSent", pTrans->id);

  mInfo("trans:%d, redo action group begin to execute, total group count:%d", pTrans->id, groupCount);
  void   *pIter = taosHashIterate(pTrans->redoGroupActions, NULL);
  int32_t currentGroup = 1;
  while (pIter) {
    SArray **redoActions = pIter;
    size_t   keyLen = 0;
    int32_t *key = taosHashGetKey(pIter, &keyLen);
    int32_t  actionCount = taosArrayGetSize(*redoActions);
    mInfo("trans:%d, group:%d/%d(%d) begin to execute, current group(action pos:%d, action count:%d)", pTrans->id,
          currentGroup, groupCount, *key, pTrans->actionPos, actionCount);
    code = mndTransExecuteActionsSerialGroup(pMnode, pTrans, *redoActions, topHalf, *key, currentGroup, groupCount,
                                             notSend, pHash);
    if (code == TSDB_CODE_MND_TRANS_CTX_SWITCH) {
      mInfo("trans:%d, group:%d/%d(%d) not able to execute, code:%s", pTrans->id, currentGroup, groupCount, *key,
            tstrerror(code));
    } else if (code == TSDB_CODE_ACTION_IN_PROGRESS) {
      mInfo("trans:%d, group:%d/%d(%d) is executed and still in progress", pTrans->id, currentGroup, groupCount, *key);
    } else if (code != 0) {
      mError("trans:%d, group:%d/%d(%d) failed to execute, code:%s", pTrans->id, currentGroup, groupCount, *key,
             tstrerror(code));
    } else {
      successCount++;
      mInfo("trans:%d, group:%d/%d(%d) is finished", pTrans->id, currentGroup, groupCount, *key);
    }
    currentGroup++;
    pIter = taosHashIterate(pTrans->redoGroupActions, pIter);
  }

  taosHashCleanup(pHash);

  if (successCount == groupCount) {
    total_code = 0;
  } else {
    mInfo("trans:%d, redo action group is executed, %d of %d groups is executed", pTrans->id, successCount, groupCount);
  }

  return total_code;
}

static int32_t mndTransExecuteRedoActionsParallel(SMnode *pMnode, STrans *pTrans, bool topHalf, bool notSend) {
  int32_t code = TSDB_CODE_ACTION_IN_PROGRESS;
  (void)taosThreadMutexLock(&pTrans->mutex);

  if (pTrans->stage == TRN_STAGE_REDO_ACTION) {
    int32_t numOfActions = taosArrayGetSize(pTrans->redoActions);
    if (numOfActions == 0 || pTrans->actionPos >= numOfActions) {
      code = 0;
    } else {
      STransAction *pAction = taosArrayGet(pTrans->redoActions, pTrans->actionPos);
      if (pAction != NULL && pAction->groupId == -1) {
        code = mndTransExecuteActionsSerial(pMnode, pTrans, pTrans->redoActions, topHalf);
      } else {
        code = mndTransExecuteRedoActionGroup(pMnode, pTrans, topHalf, notSend);
        if (code == 0) {
          if (pTrans->actionPos < numOfActions) {
            code = TSDB_CODE_ACTION_IN_PROGRESS;
          }
        }
      }
    }
  }

  (void)taosThreadMutexUnlock(&pTrans->mutex);

  return code;
}

static int32_t mndTransExecuteUndoActionsSerial(SMnode *pMnode, STrans *pTrans, bool topHalf) {
  int32_t code = TSDB_CODE_ACTION_IN_PROGRESS;
  (void)taosThreadMutexLock(&pTrans->mutex);
  if (pTrans->stage == TRN_STAGE_UNDO_ACTION) {
    code = mndTransExecuteActionsSerial(pMnode, pTrans, pTrans->undoActions, topHalf);
  }
  (void)taosThreadMutexUnlock(&pTrans->mutex);
  return code;
}

bool mndTransPerformPrepareStage(SMnode *pMnode, STrans *pTrans, bool topHalf) {
  bool    continueExec = true;
  int32_t code = 0;
  terrno = 0;

  int32_t numOfActions = taosArrayGetSize(pTrans->prepareActions);
  if (numOfActions == 0) goto _OVER;

  mInfo("trans:%d, execute %d prepare actions.", pTrans->id, numOfActions);

  for (int32_t action = 0; action < numOfActions; ++action) {
    STransAction *pAction = taosArrayGet(pTrans->prepareActions, action);
    code = mndTransExecSingleAction(pMnode, pTrans, pAction, topHalf, true);
    if (code != 0) {
      terrno = code;
      mError("trans:%d, failed to execute prepare action:%d, numOfActions:%d, since %s", pTrans->id, action,
             numOfActions, tstrerror(code));
      return false;
    }
  }

_OVER:
  pTrans->stage = TRN_STAGE_REDO_ACTION;
  mInfo("trans:%d, stage from prepare to redoAction", pTrans->id);
  return continueExec;
}

static bool mndTransPerformRedoActionStage(SMnode *pMnode, STrans *pTrans, bool topHalf, bool notSend) {
  bool    continueExec = true;
  int32_t code = 0;
  terrno = 0;

  if (pTrans->exec == TRN_EXEC_SERIAL) {
    code = mndTransExecuteRedoActionsSerial(pMnode, pTrans, topHalf);
<<<<<<< HEAD
  } else if (pTrans->exec == TRN_EXEC_PARALLEL) {
    code = mndTransExecuteRedoActions(pMnode, pTrans, topHalf);
  } else if (pTrans->exec == TRN_EXEC_GROUP_PARALLEL) {
    code = mndTransExecuteRedoActionsParallel(pMnode, pTrans, topHalf, notSend);
  } else {
    code = TSDB_CODE_INTERNAL_ERROR;
=======
  } else {
    code = mndTransExecuteRedoActions(pMnode, pTrans, topHalf, notSend);
>>>>>>> 7840f361
  }

  // TODO dmchen compatible
  if (code != 0 && code != TSDB_CODE_MND_TRANS_CTX_SWITCH && code != TSDB_CODE_ACTION_IN_PROGRESS &&
      mndTransIsInSyncContext(topHalf)) {
    pTrans->lastErrorNo = code;
    pTrans->code = code;
    mInfo(
        "trans:%d, failed to execute, will retry redo action stage in 100 ms , in %s, "
        "continueExec:%d, code:%s",
        pTrans->id, mndStrExecutionContext(topHalf), continueExec, tstrerror(code));
    taosMsleep(100);
    return true;
  } else {
    if (mndCannotExecuteTrans(pMnode, topHalf)) {
      mInfo("trans:%d, cannot continue to execute redo action stage in %s, continueExec:%d, code:%s", pTrans->id,
            mndStrExecutionContext(topHalf), continueExec, tstrerror(code));
      return false;
    }
  }
  terrno = code;

  if (code == 0) {
    pTrans->code = 0;
    pTrans->stage = TRN_STAGE_COMMIT;
    mInfo("trans:%d, stage from redoAction to commit", pTrans->id);
    continueExec = true;
  } else if (code == TSDB_CODE_ACTION_IN_PROGRESS || code == TSDB_CODE_MND_TRANS_CTX_SWITCH) {
    mInfo("trans:%d, stage keep on redoAction since %s", pTrans->id, tstrerror(code));
    continueExec = false;
  } else {
    pTrans->failedTimes++;
    pTrans->code = terrno;
    if (pTrans->policy == TRN_POLICY_ROLLBACK) {
      if (pTrans->lastAction != 0) {
        STransAction *pAction = taosArrayGet(pTrans->redoActions, pTrans->lastAction);
        if (pAction->retryCode != 0 && pAction->retryCode == pAction->errCode) {
          if (pTrans->failedTimes < 6) {
            mError("trans:%d, stage keep on redoAction since action:%d code:0x%x not 0x%x, failedTimes:%d", pTrans->id,
                   pTrans->lastAction, pTrans->code, pAction->retryCode, pTrans->failedTimes);
            taosMsleep(1000);
            continueExec = true;
            return true;
          }
        }
      }

      pTrans->stage = TRN_STAGE_ROLLBACK;
      pTrans->actionPos = 0;
      mError("trans:%d, stage from redoAction to rollback since %s, and set actionPos to %d", pTrans->id, terrstr(),
             pTrans->actionPos);
      continueExec = true;
    } else {
      mError("trans:%d, stage keep on redoAction since %s, failedTimes:%d", pTrans->id, terrstr(), pTrans->failedTimes);
      continueExec = false;
    }
  }

  return continueExec;
}

// execute in trans context
static bool mndTransPerformCommitStage(SMnode *pMnode, STrans *pTrans, bool topHalf) {
  if (mndCannotExecuteTrans(pMnode, topHalf)) return false;

  bool    continueExec = true;
  int32_t code = mndTransCommit(pMnode, pTrans);

  if (code == 0) {
    pTrans->code = 0;
    pTrans->stage = TRN_STAGE_COMMIT_ACTION;
    mInfo("trans:%d, stage from commit to commitAction", pTrans->id);
    continueExec = true;
  } else {
    pTrans->code = terrno;
    pTrans->failedTimes++;
    mError("trans:%d, stage keep on commit since %s, failedTimes:%d", pTrans->id, terrstr(), pTrans->failedTimes);
    continueExec = false;
  }

  return continueExec;
}

static bool mndTransPerformCommitActionStage(SMnode *pMnode, STrans *pTrans, bool topHalf) {
  bool    continueExec = true;
  int32_t code = mndTransExecuteCommitActions(pMnode, pTrans, topHalf);

  if (code == 0) {
    pTrans->code = 0;
    pTrans->stage = TRN_STAGE_FINISH;  // TRN_STAGE_PRE_FINISH is not necessary
    mInfo("trans:%d, stage from commitAction to finished", pTrans->id);
    continueExec = true;
  } else if (code == TSDB_CODE_MND_TRANS_CTX_SWITCH && topHalf) {
    pTrans->code = 0;
    pTrans->stage = TRN_STAGE_COMMIT;
    mInfo("trans:%d, back to commit stage", pTrans->id);
    continueExec = true;
  } else {
    pTrans->code = terrno;
    pTrans->failedTimes++;
    mError("trans:%d, stage keep on commitAction since %s, failedTimes:%d", pTrans->id, terrstr(), pTrans->failedTimes);
    continueExec = false;
  }

  return continueExec;
}

static bool mndTransPerformUndoActionStage(SMnode *pMnode, STrans *pTrans, bool topHalf, bool notSend) {
  bool    continueExec = true;
  int32_t code = 0;

  if (pTrans->exec == TRN_EXEC_SERIAL) {
    code = mndTransExecuteUndoActionsSerial(pMnode, pTrans, topHalf);
  } else {
    code = mndTransExecuteUndoActions(pMnode, pTrans, topHalf, notSend);
  }

  if (mndCannotExecuteTrans(pMnode, topHalf)) return false;
  terrno = code;

  if (code == 0) {
    pTrans->stage = TRN_STAGE_PRE_FINISH;
    mInfo("trans:%d, stage from undoAction to pre-finish", pTrans->id);
    continueExec = true;
  } else if (code == TSDB_CODE_ACTION_IN_PROGRESS || code == TSDB_CODE_MND_TRANS_CTX_SWITCH) {
    mInfo("trans:%d, stage keep on undoAction since %s", pTrans->id, tstrerror(code));
    continueExec = false;
  } else {
    pTrans->failedTimes++;
    mError("trans:%d, stage keep on undoAction since %s, failedTimes:%d", pTrans->id, terrstr(), pTrans->failedTimes);
    continueExec = false;
  }

  return continueExec;
}

// in trans context
static bool mndTransPerformRollbackStage(SMnode *pMnode, STrans *pTrans, bool topHalf) {
  if (mndCannotExecuteTrans(pMnode, topHalf)) return false;

  bool    continueExec = true;
  int32_t code = mndTransRollback(pMnode, pTrans);

  if (code == 0) {
    pTrans->stage = TRN_STAGE_UNDO_ACTION;
    continueExec = true;
  } else {
    pTrans->failedTimes++;
    mError("trans:%d, stage keep on rollback since %s, failedTimes:%d", pTrans->id, terrstr(), pTrans->failedTimes);
    continueExec = false;
  }

  return continueExec;
}

// excute in trans context
static bool mndTransPerformPreFinishStage(SMnode *pMnode, STrans *pTrans, bool topHalf) {
  if (mndCannotExecuteTrans(pMnode, topHalf)) return false;

  bool    continueExec = true;
  int32_t code = mndTransPreFinish(pMnode, pTrans);

  if (code == 0) {
    pTrans->stage = TRN_STAGE_FINISH;
    mInfo("trans:%d, stage from pre-finish to finish", pTrans->id);
    continueExec = true;
  } else {
    pTrans->failedTimes++;
    mError("trans:%d, stage keep on pre-finish since %s, failedTimes:%d", pTrans->id, terrstr(), pTrans->failedTimes);
    continueExec = false;
  }

  return continueExec;
}

static bool mndTransPerformFinishStage(SMnode *pMnode, STrans *pTrans, bool topHalf) {
  bool continueExec = false;
  if (topHalf) return continueExec;

  SSdbRaw *pRaw = mndTransEncode(pTrans);
  if (pRaw == NULL) {
    mError("trans:%d, failed to encode while finish trans since %s", pTrans->id, terrstr());
    return false;
  }
  TAOS_CHECK_RETURN(sdbSetRawStatus(pRaw, SDB_STATUS_DROPPED));

  int32_t code = sdbWrite(pMnode->pSdb, pRaw);
  if (code != 0) {
    mError("trans:%d, failed to write sdb since %s", pTrans->id, terrstr());
  }

  mInfo("trans:%d, execute finished, code:0x%x, failedTimes:%d createTime:%" PRId64, pTrans->id, pTrans->code,
        pTrans->failedTimes, pTrans->createdTime);
  return continueExec;
}

void mndTransExecuteImp(SMnode *pMnode, STrans *pTrans, bool topHalf, bool notSend) {
  bool continueExec = true;

  while (continueExec) {
    mInfo("trans:%d, continue to execute stage:%s in %s, createTime:%" PRId64, pTrans->id,
          mndTransStr(pTrans->stage), mndStrExecutionContext(topHalf), pTrans->createdTime);
    pTrans->lastExecTime = taosGetTimestampMs();
    switch (pTrans->stage) {
      case TRN_STAGE_PREPARE:
        continueExec = mndTransPerformPrepareStage(pMnode, pTrans, topHalf);
        break;
      case TRN_STAGE_REDO_ACTION:
        continueExec = mndTransPerformRedoActionStage(pMnode, pTrans, topHalf, notSend);
        break;
      case TRN_STAGE_COMMIT:
        continueExec = mndTransPerformCommitStage(pMnode, pTrans, topHalf);
        break;
      case TRN_STAGE_COMMIT_ACTION:
        continueExec = mndTransPerformCommitActionStage(pMnode, pTrans, topHalf);
        break;
      case TRN_STAGE_ROLLBACK:
        continueExec = mndTransPerformRollbackStage(pMnode, pTrans, topHalf);
        break;
      case TRN_STAGE_UNDO_ACTION:
        continueExec = mndTransPerformUndoActionStage(pMnode, pTrans, topHalf, notSend);
        break;
      case TRN_STAGE_PRE_FINISH:
        continueExec = mndTransPerformPreFinishStage(pMnode, pTrans, topHalf);
        break;
      case TRN_STAGE_FINISH:
        continueExec = mndTransPerformFinishStage(pMnode, pTrans, topHalf);
        break;
      default:
        continueExec = false;
        break;
    }
  }

  mndTransSendRpcRsp(pMnode, pTrans);
}

// start trans, pullup, receive rsp, kill
void mndTransExecute(SMnode *pMnode, STrans *pTrans, bool notSend) {
  bool topHalf = true;
  mndTransExecuteImp(pMnode, pTrans, topHalf, notSend);
}

// update trans
void mndTransRefresh(SMnode *pMnode, STrans *pTrans) {
  bool topHalf = false;
  mndTransExecuteImp(pMnode, pTrans, topHalf, false);
}

static int32_t mndProcessTransTimer(SRpcMsg *pReq) {
  mTrace("start to process trans timer");
  mndTransPullup(pReq->info.node);
  return 0;
}

int32_t mndKillTrans(SMnode *pMnode, STrans *pTrans) {
  SArray *pArray = NULL;
  if (pTrans->stage == TRN_STAGE_REDO_ACTION) {
    pArray = pTrans->redoActions;
  } else if (pTrans->stage == TRN_STAGE_UNDO_ACTION) {
    pArray = pTrans->undoActions;
  } else {
    TAOS_RETURN(TSDB_CODE_MND_TRANS_INVALID_STAGE);
  }

  if(pTrans->ableToBeKilled == false){
    return TSDB_CODE_MND_TRANS_NOT_ABLE_TO_kILLED;
  }
  
  if(pTrans->killMode == TRN_KILL_MODE_SKIP){
    for (int32_t i = 0; i < taosArrayGetSize(pArray); ++i) {
      STransAction *pAction = taosArrayGet(pArray, i);
      mInfo("trans:%d, %s:%d set processed for kill msg received, errCode from %s to success", pTrans->id,
            mndTransStr(pAction->stage), i, tstrerror(pAction->errCode));
      pAction->msgSent = 1;
      pAction->msgReceived = 1;
      pAction->errCode = 0;
    }
  }
  else if(pTrans->killMode == TRN_KILL_MODE_INTERUPT){
    pTrans->stage = TRN_STAGE_PRE_FINISH;
  }
  else{
    return TSDB_CODE_MND_TRANS_NOT_ABLE_TO_kILLED;
  }

  mInfo("trans:%d, execute transaction in kill trans", pTrans->id);
<<<<<<< HEAD
  mndTransExecute(pMnode, pTrans, false);
=======
  mndTransExecute(pMnode, pTrans, true);
>>>>>>> 7840f361
  return 0;
}

static int32_t mndProcessKillTransReq(SRpcMsg *pReq) {
  SMnode       *pMnode = pReq->info.node;
  SKillTransReq killReq = {0};
  int32_t       code = -1;
  STrans       *pTrans = NULL;

  if (tDeserializeSKillTransReq(pReq->pCont, pReq->contLen, &killReq) != 0) {
    code = TSDB_CODE_INVALID_MSG;
    goto _OVER;
  }

  mInfo("trans:%d, start to kill", killReq.transId);
  if ((code = mndCheckOperPrivilege(pMnode, pReq->info.conn.user, MND_OPER_KILL_TRANS)) != 0) {
    goto _OVER;
  }

  pTrans = mndAcquireTrans(pMnode, killReq.transId);
  if (pTrans == NULL) {
    code = TSDB_CODE_MND_RETURN_VALUE_NULL;
    if (terrno != 0) code = terrno;
    goto _OVER;
  }

  code = mndKillTrans(pMnode, pTrans);

_OVER:
  if (code != 0) {
    mError("trans:%d, failed to kill since %s", killReq.transId, terrstr());
  }

  mndReleaseTrans(pMnode, pTrans);
  TAOS_RETURN(code);
}

static int32_t mndCompareTransId(int32_t *pTransId1, int32_t *pTransId2) { return *pTransId1 >= *pTransId2 ? 1 : 0; }

void mndTransPullup(SMnode *pMnode) {
  SSdb   *pSdb = pMnode->pSdb;
  SArray *pArray = taosArrayInit(sdbGetSize(pSdb, SDB_TRANS), sizeof(int32_t));
  if (pArray == NULL) return;

  void *pIter = NULL;
  while (1) {
    STrans *pTrans = NULL;
    pIter = sdbFetch(pMnode->pSdb, SDB_TRANS, pIter, (void **)&pTrans);
    if (pIter == NULL) break;
    if (taosArrayPush(pArray, &pTrans->id) == NULL) {
      mError("failed to put trans into array, trans:%d, but pull up will continute", pTrans->id);
    }
    sdbRelease(pSdb, pTrans);
  }

  taosArraySort(pArray, (__compar_fn_t)mndCompareTransId);

  for (int32_t i = 0; i < taosArrayGetSize(pArray); ++i) {
    int32_t *pTransId = taosArrayGet(pArray, i);
    STrans  *pTrans = mndAcquireTrans(pMnode, *pTransId);
    if (pTrans != NULL) {
      mInfo("trans:%d, execute transaction in trans pullup", pTrans->id);
      mndTransExecute(pMnode, pTrans, false);
    }
    mndReleaseTrans(pMnode, pTrans);
  }
  taosArrayDestroy(pArray);
}

static char *formatTimestamp(char *buf, int64_t val, int precision) {
  time_t tt;
  if (precision == TSDB_TIME_PRECISION_MICRO) {
    tt = (time_t)(val / 1000000);
  }
  if (precision == TSDB_TIME_PRECISION_NANO) {
    tt = (time_t)(val / 1000000000);
  } else {
    tt = (time_t)(val / 1000);
  }

  struct tm tm;
  if (taosLocalTime(&tt, &tm, NULL, 0, NULL) == NULL) {
    mError("failed to get local time");
    return NULL;
  }
  size_t pos = taosStrfTime(buf, 32, "%Y-%m-%d %H:%M:%S", &tm);

  if (precision == TSDB_TIME_PRECISION_MICRO) {
    sprintf(buf + pos, ".%06d", (int)(val % 1000000));
  } else if (precision == TSDB_TIME_PRECISION_NANO) {
    sprintf(buf + pos, ".%09d", (int)(val % 1000000000));
  } else {
    sprintf(buf + pos, ".%03d", (int)(val % 1000));
  }

  return buf;
}

static void mndTransLogAction(STrans *pTrans) {
  char    detail[512] = {0};
  int32_t len = 0;
  int32_t index = 0;

  if (pTrans->stage == TRN_STAGE_PREPARE) {
    for (int32_t i = 0; i < taosArrayGetSize(pTrans->prepareActions); ++i, ++index) {
      len = 0;
      STransAction *pAction = taosArrayGet(pTrans->prepareActions, i);
      len += snprintf(detail + len, sizeof(detail) - len, "action:%d, %s:%d sdbType:%s, sdbStatus:%s\n", index,
                      mndTransStr(pAction->stage), pAction->id, sdbTableName(pAction->pRaw->type),
                      sdbStatusName(pAction->pRaw->status));
      mDebug("trans:%d, show tran action, detail:%s", pTrans->id, detail);
    }
  }

  if (pTrans->stage == TRN_STAGE_REDO_ACTION) {
    for (int32_t i = 0; i < taosArrayGetSize(pTrans->redoActions); ++i, ++index) {
      len = 0;
      STransAction *pAction = taosArrayGet(pTrans->redoActions, i);
      if (pAction->actionType == TRANS_ACTION_MSG) {
        char bufStart[40] = {0};
        (void)formatTimestamp(bufStart, pAction->startTime, TSDB_TIME_PRECISION_MILLI);

        char endStart[40] = {0};
        (void)formatTimestamp(endStart, pAction->endTime, TSDB_TIME_PRECISION_MILLI);
        len += snprintf(detail + len, sizeof(detail) - len,
                        "action:%d, %s:%d msgType:%s,"
                        "sent:%d, received:%d, startTime:%s, endTime:%s, ",
                        index, mndTransStr(pAction->stage), pAction->id, TMSG_INFO(pAction->msgType), pAction->msgSent,
                        pAction->msgReceived, bufStart, endStart);

        SEpSet epset = pAction->epSet;
        if (epset.numOfEps > 0) {
          len += snprintf(detail + len, sizeof(detail) - len, "numOfEps:%d inUse:%d ", epset.numOfEps, epset.inUse);
          for (int32_t i = 0; i < epset.numOfEps; ++i) {
            len +=
                snprintf(detail + len, sizeof(detail) - len, "ep:%d-%s:%u ", i, epset.eps[i].fqdn, epset.eps[i].port);
          }
        }

        len += snprintf(detail + len, sizeof(detail) - len, ", errCode:0x%x(%s)\n", pAction->errCode & 0xFFFF,
                        tstrerror(pAction->errCode));
      } else {
        len += snprintf(detail + len, sizeof(detail) - len, "action:%d, %s:%d sdbType:%s, sdbStatus:%s, written:%d\n",
                        index, mndTransStr(pAction->stage), pAction->id, sdbTableName(pAction->pRaw->type),
                        sdbStatusName(pAction->pRaw->status), pAction->rawWritten);
      }
      mDebug("trans:%d, show tran action, detail:%s", pTrans->id, detail);
    }
  }

  if (pTrans->stage == TRN_STAGE_COMMIT_ACTION) {
    for (int32_t i = 0; i < taosArrayGetSize(pTrans->commitActions); ++i, ++index) {
      len = 0;
      STransAction *pAction = taosArrayGet(pTrans->commitActions, i);
      len += snprintf(detail + len, sizeof(detail) - len, "action:%d, %s:%d sdbType:%s, sdbStatus:%s\n", index,
                      mndTransStr(pAction->stage), i, sdbTableName(pAction->pRaw->type),
                      sdbStatusName(pAction->pRaw->status));
      mDebug("trans:%d, show tran action, detail:%s", pTrans->id, detail);
    }

    for (int32_t i = 0; i < taosArrayGetSize(pTrans->undoActions); ++i, ++index) {
      len = 0;
      STransAction *pAction = taosArrayGet(pTrans->undoActions, i);
      if (pAction->actionType == TRANS_ACTION_MSG) {
        len += snprintf(detail + len, sizeof(detail) - len, "action:%d, %s:%d msgType:%s\n", index,
                        mndTransStr(pAction->stage), pAction->id, TMSG_INFO(pAction->msgType));
        ;
      } else {
        len += snprintf(detail + len, sizeof(detail) - len, "action:%d, %s:%d sdbType:%s, sdbStatus:%s\n", index,
                        mndTransStr(pAction->stage), pAction->id, sdbTableName(pAction->pRaw->type),
                        sdbStatusName(pAction->pRaw->status));
      }
      mDebug("trans:%d, show tran action, detail:%s", pTrans->id, detail);
    }
  }
}

static int32_t mndRetrieveTrans(SRpcMsg *pReq, SShowObj *pShow, SSDataBlock *pBlock, int32_t rows) {
  SMnode *pMnode = pReq->info.node;
  SSdb   *pSdb = pMnode->pSdb;
  int32_t numOfRows = 0;
  STrans *pTrans = NULL;
  int32_t cols = 0;
  int32_t code = 0;
  int32_t lino = 0;

  while (numOfRows < rows) {
    pShow->pIter = sdbFetch(pSdb, SDB_TRANS, pShow->pIter, (void **)&pTrans);
    if (pShow->pIter == NULL) break;

    cols = 0;

    SColumnInfoData *pColInfo = taosArrayGet(pBlock->pDataBlock, cols++);
    RETRIEVE_CHECK_GOTO(colDataSetVal(pColInfo, numOfRows, (const char *)&pTrans->id, false), pTrans, &lino, _OVER);

    pColInfo = taosArrayGet(pBlock->pDataBlock, cols++);
    RETRIEVE_CHECK_GOTO(colDataSetVal(pColInfo, numOfRows, (const char *)&pTrans->createdTime, false), pTrans, &lino,
                        _OVER);

    char stage[TSDB_TRANS_STAGE_LEN + VARSTR_HEADER_SIZE] = {0};
    STR_WITH_MAXSIZE_TO_VARSTR(stage, mndTransStr(pTrans->stage), pShow->pMeta->pSchemas[cols].bytes);
    pColInfo = taosArrayGet(pBlock->pDataBlock, cols++);
    RETRIEVE_CHECK_GOTO(colDataSetVal(pColInfo, numOfRows, (const char *)stage, false), pTrans, &lino, _OVER);

    char opername[TSDB_TRANS_OPER_LEN + VARSTR_HEADER_SIZE] = {0};
    STR_WITH_MAXSIZE_TO_VARSTR(opername, pTrans->opername, pShow->pMeta->pSchemas[cols].bytes);
    pColInfo = taosArrayGet(pBlock->pDataBlock, cols++);
    RETRIEVE_CHECK_GOTO(colDataSetVal(pColInfo, numOfRows, (const char *)opername, false), pTrans, &lino, _OVER);

    char dbname[TSDB_DB_NAME_LEN + VARSTR_HEADER_SIZE] = {0};
    STR_WITH_MAXSIZE_TO_VARSTR(dbname, mndGetDbStr(pTrans->dbname), pShow->pMeta->pSchemas[cols].bytes);
    pColInfo = taosArrayGet(pBlock->pDataBlock, cols++);
    RETRIEVE_CHECK_GOTO(colDataSetVal(pColInfo, numOfRows, (const char *)dbname, false), pTrans, &lino, _OVER);

    char stbname[TSDB_TABLE_NAME_LEN + VARSTR_HEADER_SIZE] = {0};
    STR_WITH_MAXSIZE_TO_VARSTR(stbname, mndGetDbStr(pTrans->stbname), pShow->pMeta->pSchemas[cols].bytes);
    pColInfo = taosArrayGet(pBlock->pDataBlock, cols++);
    RETRIEVE_CHECK_GOTO(colDataSetVal(pColInfo, numOfRows, (const char *)stbname, false), pTrans, &lino, _OVER);

    const char *killableStr = pTrans->ableToBeKilled ? "yes" : "no";
    char        killableVstr[10 + VARSTR_HEADER_SIZE] = {0};
    STR_WITH_MAXSIZE_TO_VARSTR(killableVstr, killableStr, 10 + VARSTR_HEADER_SIZE);
    pColInfo = taosArrayGet(pBlock->pDataBlock, cols++);
    RETRIEVE_CHECK_GOTO(colDataSetVal(pColInfo, numOfRows, (const char *)killableVstr, false), pTrans, &lino, _OVER);

    /*
    const char *killModeStr = pTrans->killMode == TRN_KILL_MODE_SKIP ? "skip" : "interrupt";
    char        killModeVstr[10 + VARSTR_HEADER_SIZE] = {0};
    STR_WITH_MAXSIZE_TO_VARSTR(killModeVstr, killModeStr, 24);
    pColInfo = taosArrayGet(pBlock->pDataBlock, cols++);
    RETRIEVE_CHECK_GOTO(colDataSetVal(pColInfo, numOfRows, (const char *)killModeVstr, false), pTrans, &lino, _OVER);
    */

    pColInfo = taosArrayGet(pBlock->pDataBlock, cols++);
    RETRIEVE_CHECK_GOTO(colDataSetVal(pColInfo, numOfRows, (const char *)&pTrans->failedTimes, false), pTrans, &lino,
                        _OVER);

    pColInfo = taosArrayGet(pBlock->pDataBlock, cols++);
    RETRIEVE_CHECK_GOTO(colDataSetVal(pColInfo, numOfRows, (const char *)&pTrans->lastExecTime, false), pTrans, &lino,
                        _OVER);

    char    lastInfo[TSDB_TRANS_ERROR_LEN + VARSTR_HEADER_SIZE] = {0};
    char    detail[TSDB_TRANS_ERROR_LEN + 1] = {0};
    int32_t len = tsnprintf(detail, sizeof(detail), "action:%d code:0x%x(%s) ", pTrans->lastAction,
                            pTrans->lastErrorNo & 0xFFFF, tstrerror(pTrans->lastErrorNo));
    SEpSet  epset = pTrans->lastEpset;
    if (epset.numOfEps > 0) {
      len += tsnprintf(detail + len, sizeof(detail) - len, "msgType:%s numOfEps:%d inUse:%d ",
                       TMSG_INFO(pTrans->lastMsgType), epset.numOfEps, epset.inUse);
      for (int32_t i = 0; i < pTrans->lastEpset.numOfEps; ++i) {
        len += snprintf(detail + len, sizeof(detail) - len, "ep:%d-%s:%u ", i, epset.eps[i].fqdn, epset.eps[i].port);
      }
    }
    STR_WITH_MAXSIZE_TO_VARSTR(lastInfo, detail, pShow->pMeta->pSchemas[cols].bytes);
    pColInfo = taosArrayGet(pBlock->pDataBlock, cols++);
    RETRIEVE_CHECK_GOTO(colDataSetVal(pColInfo, numOfRows, (const char *)lastInfo, false), pTrans, &lino, _OVER);

    mndTransLogAction(pTrans);

    numOfRows++;
    sdbRelease(pSdb, pTrans);
  }

_OVER:
  if (code != 0) mError("failed to retrieve at line:%d, since %s", lino, tstrerror(code));
  pShow->numOfRows += numOfRows;
  return numOfRows;
}

static int32_t mndShowTransCommonColumns(SShowObj *pShow, SSDataBlock *pBlock, STransAction *pAction,
                                         int32_t transactionId, int32_t curActionId, int32_t numOfRows, int32_t *cols) {
  int32_t code = 0;
  int32_t lino = 0;
  int32_t len = 0;

  SColumnInfoData *pColInfo = taosArrayGet(pBlock->pDataBlock, (*cols)++);
  TAOS_CHECK_GOTO(colDataSetVal(pColInfo, numOfRows, (const char *)&transactionId, false), &lino, _OVER);

  char action[30 + 1] = {0};
  if (curActionId == pAction->id) {
    len += snprintf(action + len, sizeof(action) - len, "%s:%d(%s)<-last", mndTransStr(pAction->stage), pAction->id,
                    mndTransTypeStr(pAction->actionType));
  } else {
    len += snprintf(action + len, sizeof(action) - len, "%s:%d(%s)", mndTransStr(pAction->stage), pAction->id,
                    mndTransTypeStr(pAction->actionType));
  }
  char actionVStr[30 + VARSTR_HEADER_SIZE] = {0};
  STR_WITH_MAXSIZE_TO_VARSTR(actionVStr, action, pShow->pMeta->pSchemas[*cols].bytes);
  pColInfo = taosArrayGet(pBlock->pDataBlock, (*cols)++);
  TAOS_CHECK_GOTO(colDataSetVal(pColInfo, numOfRows, (const char *)actionVStr, false), &lino, _OVER);
_OVER:
  if (code != 0) mError("failed to retrieve at line:%d, since %s", lino, tstrerror(code));
  return code;
}

static void mndShowTransAction(SShowObj *pShow, SSDataBlock *pBlock, STransAction *pAction, int32_t transactionId,
                               int32_t curActionId, int32_t rows, int32_t numOfRows) {
  int32_t code = 0;
  int32_t lino = 0;
  int32_t len = 0;
  int32_t cols = 0;

  cols = 0;

  if (mndShowTransCommonColumns(pShow, pBlock, pAction, transactionId, curActionId, numOfRows, &cols) != 0) return;

  if (pAction->actionType == TRANS_ACTION_MSG) {
    int32_t len = 0;

    char objType[TSDB_TRANS_OBJTYPE_LEN + 1] = {0};
    len += snprintf(objType + len, sizeof(objType) - len, "%s(s:%d,r:%d)", TMSG_INFO(pAction->msgType),
                    pAction->msgSent, pAction->msgReceived);
    char objTypeVStr[TSDB_TRANS_OBJTYPE_LEN + VARSTR_HEADER_SIZE] = {0};
    STR_WITH_MAXSIZE_TO_VARSTR(objTypeVStr, objType, pShow->pMeta->pSchemas[cols].bytes);
    SColumnInfoData *pColInfo = taosArrayGet(pBlock->pDataBlock, cols++);
    TAOS_CHECK_GOTO(colDataSetVal(pColInfo, numOfRows, (const char *)objTypeVStr, false), &lino, _OVER);

    char result[TSDB_TRANS_RESULT_LEN + 1] = {0};
    len = 0;
    len += snprintf(result + len, sizeof(result) - len, "errCode:0x%x(%s)", pAction->errCode & 0xFFFF,
                    tstrerror(pAction->errCode));
    char resultVStr[TSDB_TRANS_RESULT_LEN + VARSTR_HEADER_SIZE] = {0};
    STR_WITH_MAXSIZE_TO_VARSTR(resultVStr, result, pShow->pMeta->pSchemas[cols].bytes);
    pColInfo = taosArrayGet(pBlock->pDataBlock, cols++);
    TAOS_CHECK_GOTO(colDataSetVal(pColInfo, numOfRows, (const char *)resultVStr, false), &lino, _OVER);

    char target[TSDB_TRANS_TARGET_LEN] = {0};
    len = 0;
    SEpSet epset = pAction->epSet;
    if (epset.numOfEps > 0) {
      for (int32_t i = 0; i < epset.numOfEps; ++i) {
        len += snprintf(target + len, sizeof(target) - len, "ep:%d-%s:%u,", i, epset.eps[i].fqdn, epset.eps[i].port);
      }
      len += snprintf(target + len, sizeof(target) - len, "(%d:%d) ", epset.numOfEps, epset.inUse);
    }
    char targetVStr[TSDB_TRANS_TARGET_LEN + VARSTR_HEADER_SIZE] = {0};
    STR_WITH_MAXSIZE_TO_VARSTR(targetVStr, target, pShow->pMeta->pSchemas[cols].bytes);
    pColInfo = taosArrayGet(pBlock->pDataBlock, cols++);
    TAOS_CHECK_GOTO(colDataSetVal(pColInfo, numOfRows, (const char *)targetVStr, false), &lino, _OVER);

    char detail[TSDB_TRANS_DETAIL_LEN] = {0};
    len = 0;
    char bufStart[40] = {0};
    if (pAction->startTime > 0) (void)formatTimestamp(bufStart, pAction->startTime, TSDB_TIME_PRECISION_MILLI);
    char bufEnd[40] = {0};
    if (pAction->endTime > 0) (void)formatTimestamp(bufEnd, pAction->endTime, TSDB_TIME_PRECISION_MILLI);
    len += snprintf(detail + len, sizeof(detail) - len, "startTime:%s, endTime:%s, ", bufStart, bufEnd);
    char detailVStr[TSDB_TRANS_DETAIL_LEN + VARSTR_HEADER_SIZE] = {0};
    STR_WITH_MAXSIZE_TO_VARSTR(detailVStr, detail, pShow->pMeta->pSchemas[cols].bytes);
    pColInfo = taosArrayGet(pBlock->pDataBlock, cols++);
    TAOS_CHECK_GOTO(colDataSetVal(pColInfo, numOfRows, (const char *)detailVStr, false), &lino, _OVER);

  } else {
    int32_t len = 0;

    char objType[TSDB_TRANS_OBJTYPE_LEN + 1] = {0};
    if (pAction->pRaw->type == SDB_VGROUP) {
      SSdbRow *pRow = mndVgroupActionDecode(pAction->pRaw);
      SVgObj  *pVgroup = sdbGetRowObj(pRow);
      len += snprintf(objType + len, sizeof(objType) - len, "%s(%d)", sdbTableName(pAction->pRaw->type), pVgroup->vgId);
      taosMemoryFreeClear(pRow);
    } else {
      strcpy(objType, sdbTableName(pAction->pRaw->type));
    }
    char objTypeVStr[TSDB_TRANS_OBJTYPE_LEN + VARSTR_HEADER_SIZE] = {0};
    STR_WITH_MAXSIZE_TO_VARSTR(objTypeVStr, objType, pShow->pMeta->pSchemas[cols].bytes);
    SColumnInfoData *pColInfo = taosArrayGet(pBlock->pDataBlock, cols++);
    TAOS_CHECK_GOTO(colDataSetVal(pColInfo, numOfRows, (const char *)objTypeVStr, false), &lino, _OVER);

    char result[TSDB_TRANS_RESULT_LEN + 1] = {0};
    len = 0;
    len += snprintf(result + len, sizeof(result) - len, "rawWritten:%d", pAction->rawWritten);
    char resultVStr[TSDB_TRANS_RESULT_LEN + VARSTR_HEADER_SIZE] = {0};
    STR_WITH_MAXSIZE_TO_VARSTR(resultVStr, result, pShow->pMeta->pSchemas[cols].bytes);
    pColInfo = taosArrayGet(pBlock->pDataBlock, cols++);
    TAOS_CHECK_GOTO(colDataSetVal(pColInfo, numOfRows, (const char *)resultVStr, false), &lino, _OVER);

    char target[TSDB_TRANS_TARGET_LEN] = "";
    char targetVStr[TSDB_TRANS_TARGET_LEN + VARSTR_HEADER_SIZE] = {0};
    STR_WITH_MAXSIZE_TO_VARSTR(targetVStr, target, pShow->pMeta->pSchemas[cols].bytes);
    pColInfo = taosArrayGet(pBlock->pDataBlock, cols++);
    TAOS_CHECK_GOTO(colDataSetVal(pColInfo, numOfRows, (const char *)targetVStr, false), &lino, _OVER);

    char detail[TSDB_TRANS_DETAIL_LEN] = {0};
    len = 0;
    len += snprintf(detail + len, sizeof(detail) - len, "sdbStatus:%s", sdbStatusName(pAction->pRaw->status));
    char detailVStr[TSDB_TRANS_DETAIL_LEN + VARSTR_HEADER_SIZE] = {0};
    STR_WITH_MAXSIZE_TO_VARSTR(detailVStr, detail, pShow->pMeta->pSchemas[cols].bytes);
    pColInfo = taosArrayGet(pBlock->pDataBlock, cols++);
    TAOS_CHECK_GOTO(colDataSetVal(pColInfo, numOfRows, (const char *)detailVStr, false), &lino, _OVER);
  }

_OVER:
  if (code != 0) mError("failed to retrieve at line:%d, since %s", lino, tstrerror(code));
}

static SArray *mndTransGetAction(STrans *pTrans, ETrnStage stage) {
  if (stage == TRN_STAGE_PREPARE) {
    return pTrans->prepareActions;
  }
  if (stage == TRN_STAGE_REDO_ACTION) {
    return pTrans->redoActions;
  }
  if (stage == TRN_STAGE_COMMIT_ACTION) {
    return pTrans->commitActions;
  }
  if (stage == TRN_STAGE_UNDO_ACTION) {
    return pTrans->undoActions;
  }
  return NULL;
}

typedef struct STransDetailIter {
  void     *pIter;
  STrans   *pTrans;
  ETrnStage stage;
  int32_t   num;
} STransDetailIter;

static void mndTransShowActions(SSdb *pSdb, STransDetailIter *pShowIter, SShowObj *pShow, SSDataBlock *pBlock,
                                int32_t rows, int32_t *numOfRows, SArray *pActions, int32_t end, int32_t start) {
  int32_t actionNum = taosArrayGetSize(pActions);
  mInfo("stage:%s, Actions num:%d", mndTransStr(pShowIter->stage), actionNum);

  for (int32_t i = start; i < actionNum; ++i) {
    STransAction *pAction = taosArrayGet(pShowIter->pTrans->redoActions, i);
    mndShowTransAction(pShow, pBlock, pAction, pShowIter->pTrans->id, pShowIter->pTrans->lastAction, rows, *numOfRows);
    (*numOfRows)++;
    if (*numOfRows >= rows) break;
  }

  if (*numOfRows == end) {
    sdbRelease(pSdb, pShowIter->pTrans);
    pShowIter->pTrans = NULL;
    pShowIter->num = 0;
  } else {
    pShowIter->pTrans = pShowIter->pTrans;
    pShowIter->stage = pShowIter->pTrans->stage;
    pShowIter->num += (*numOfRows);
  }
}

static int32_t mndRetrieveTransDetail(SRpcMsg *pReq, SShowObj *pShow, SSDataBlock *pBlock, int32_t rows) {
  SMnode *pMnode = pReq->info.node;
  SSdb   *pSdb = pMnode->pSdb;
  int32_t numOfRows = 0;

  int32_t code = 0;
  int32_t lino = 0;

  mInfo("start to mndRetrieveTransDetail, rows:%d, pShow->numOfRows:%d, pShow->pIter:%p", rows, pShow->numOfRows,
        pShow->pIter);

  if (pShow->pIter == NULL) {
    pShow->pIter = taosMemoryMalloc(sizeof(STransDetailIter));
    if (pShow->pIter == NULL) {
      mError("failed to malloc for pShow->pIter");
      return 0;
    }
    memset(pShow->pIter, 0, sizeof(STransDetailIter));
  }

  STransDetailIter *pShowIter = (STransDetailIter *)pShow->pIter;

  while (numOfRows < rows) {
    if (pShowIter->pTrans == NULL) {
      pShowIter->pIter = sdbFetch(pSdb, SDB_TRANS, pShowIter->pIter, (void **)&(pShowIter->pTrans));
      mDebug("retrieve trans detail from fetch, pShow->pIter:%p, pTrans:%p", pShowIter->pIter, pShowIter->pTrans);
      if (pShowIter->pIter == NULL) break;
      mInfo("retrieve trans detail from fetch, id:%d, trans stage:%d, IterNum:%d", pShowIter->pTrans->id,
            pShowIter->pTrans->stage, pShowIter->num);

      SArray *pActions = mndTransGetAction(pShowIter->pTrans, pShowIter->pTrans->stage);

      mndTransShowActions(pSdb, pShowIter, pShow, pBlock, rows, &numOfRows, pActions, taosArrayGetSize(pActions), 0);
      break;
    } else {
      mInfo("retrieve trans detail from iter, id:%d, iterStage:%d, IterNum:%d", pShowIter->pTrans->id, pShowIter->stage,
            pShowIter->num);
      SArray *pActions = mndTransGetAction(pShowIter->pTrans, pShowIter->stage);

      mndTransShowActions(pSdb, pShowIter, pShow, pBlock, rows, &numOfRows, pActions,
                          taosArrayGetSize(pActions) - pShowIter->num, pShowIter->num);
      break;
    }
  }

_OVER:
  pShow->numOfRows += numOfRows;

  if (code != 0) {
    mError("failed to retrieve at line:%d, since %s", lino, tstrerror(code));
  } else {
    mInfo("retrieve trans detail, numOfRows:%d, pShow->numOfRows:%d", numOfRows, pShow->numOfRows)
  }
  if (numOfRows == 0) {
    taosMemoryFree(pShow->pIter);
    pShow->pIter = NULL;
  }
  return numOfRows;
}

static void mndCancelGetNextTrans(SMnode *pMnode, void *pIter) {
  SSdb *pSdb = pMnode->pSdb;
  sdbCancelFetchByType(pSdb, pIter, SDB_TRANS);
}<|MERGE_RESOLUTION|>--- conflicted
+++ resolved
@@ -29,12 +29,8 @@
 #define TRANS_VER2_NUMBER  2
 #define TRANS_VER3_NUMBER  3
 #define TRANS_ARRAY_SIZE   8
-<<<<<<< HEAD
 #define TRANS_RESERVE_SIZE 39
-=======
-#define TRANS_RESERVE_SIZE 42
 #define TRANS_ACTION_TIMEOUT 1000 * 1000 * 60 * 15
->>>>>>> 7840f361
 
 static int32_t mndTransActionInsert(SSdb *pSdb, STrans *pTrans);
 static int32_t mndTransActionUpdate(SSdb *pSdb, STrans *OldTrans, STrans *pOld);
@@ -52,11 +48,7 @@
 static int32_t mndTransExecuteUndoActions(SMnode *pMnode, STrans *pTrans, bool topHalf, bool notSend);
 static int32_t mndTransExecuteCommitActions(SMnode *pMnode, STrans *pTrans, bool topHalf);
 static bool    mndTransPerformRedoLogStage(SMnode *pMnode, STrans *pTrans, bool topHalf);
-<<<<<<< HEAD
-static bool    mndTransPerformRedoActionStage(SMnode *pMnode, STrans *pTrans, bool topHalf, bool notSen);
-=======
 static bool    mndTransPerformRedoActionStage(SMnode *pMnode, STrans *pTrans, bool topHalf, bool notSend);
->>>>>>> 7840f361
 static bool    mndTransPerformUndoLogStage(SMnode *pMnode, STrans *pTrans, bool topHalf);
 static bool    mndTransPerformUndoActionStage(SMnode *pMnode, STrans *pTrans, bool topHalf, bool notSend);
 static bool    mndTransPerformCommitActionStage(SMnode *pMnode, STrans *pTrans, bool topHalf);
@@ -2263,17 +2255,12 @@
 
   if (pTrans->exec == TRN_EXEC_SERIAL) {
     code = mndTransExecuteRedoActionsSerial(pMnode, pTrans, topHalf);
-<<<<<<< HEAD
   } else if (pTrans->exec == TRN_EXEC_PARALLEL) {
-    code = mndTransExecuteRedoActions(pMnode, pTrans, topHalf);
+    code = mndTransExecuteRedoActions(pMnode, pTrans, topHalf, notSend);
   } else if (pTrans->exec == TRN_EXEC_GROUP_PARALLEL) {
     code = mndTransExecuteRedoActionsParallel(pMnode, pTrans, topHalf, notSend);
   } else {
     code = TSDB_CODE_INTERNAL_ERROR;
-=======
-  } else {
-    code = mndTransExecuteRedoActions(pMnode, pTrans, topHalf, notSend);
->>>>>>> 7840f361
   }
 
   // TODO dmchen compatible
@@ -2561,11 +2548,7 @@
   }
 
   mInfo("trans:%d, execute transaction in kill trans", pTrans->id);
-<<<<<<< HEAD
-  mndTransExecute(pMnode, pTrans, false);
-=======
   mndTransExecute(pMnode, pTrans, true);
->>>>>>> 7840f361
   return 0;
 }
 
