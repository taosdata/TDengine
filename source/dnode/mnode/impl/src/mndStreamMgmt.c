--- conflicted
+++ resolved
@@ -758,10 +758,6 @@
     pTrigger->triggerTblSuid = pInfo->pCreate->triggerTblSuid;
     pTrigger->triggerTblType = pInfo->pCreate->triggerTblType;
     pTrigger->isTriggerTblVirt = STREAM_IS_VIRTUAL_TABLE(pInfo->pCreate->triggerTblType, pInfo->pCreate->flags);
-<<<<<<< HEAD
-
-=======
->>>>>>> b3cee032
     pTrigger->deleteReCalc = pInfo->pCreate->deleteReCalc;
     pTrigger->deleteOutTbl = pInfo->pCreate->deleteOutTbl;
     pTrigger->partitionCols = pInfo->pCreate->partitionCols;
