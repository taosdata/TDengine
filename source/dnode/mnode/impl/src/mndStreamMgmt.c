/*
 * Copyright (c) 2019 TAOS Data, Inc. <jhtao@taosdata.com>
 *
 * This program is free software: you can use, redistribute, and/or modify
 * it under the terms of the GNU Affero General Public License, version 3
 * or later ("AGPL"), as published by the Free Software Foundation.
 *
 * This program is distributed in the hope that it will be useful, but WITHOUT
 * ANY WARRANTY; without even the implied warranty of MERCHANTABILITY or
 * FITNESS FOR A PARTICULAR PURPOSE.
 *
 * You should have received a copy of the GNU Affero General Public License
 * along with this program. If not, see <http://www.gnu.org/licenses/>.
 */

#include "mndStream.h"
#include "mndDb.h"
#include "mndPrivilege.h"
#include "mndShow.h"
#include "mndStb.h"
#include "mndTrans.h"
#include "osMemory.h"
#include "parser.h"
#include "taoserror.h"
#include "tmisce.h"
#include "tname.h"
#include "mndDnode.h"
#include "mndVgroup.h"

void msmDestroyRuntimeInfo(SMnode *pMnode) {
  // TODO

  memset(&mStreamMgmt, 0, sizeof(mStreamMgmt));
}

static int32_t msmSTAddToTaskMap(SStmGrpCtx* pCtx, SStreamObj* pStream, SArray* pTasks, SStmTaskStatus* pTask) {
  int32_t code = TSDB_CODE_SUCCESS;
  int32_t lino = 0;
  int64_t streamId = pStream->pCreate->streamId;
  int32_t taskNum = pTasks ? taosArrayGetSize(pTasks) : 1;
  int64_t key[2] = {pStream->pCreate->streamId, 0};
  
  for (int32_t i = 0; i < taskNum; ++i) {
    SStmTaskStatus* pStatus = pTasks ? taosArrayGet(pTasks, i) : pTask;
    key[1] = pStatus->id.taskId;
    TAOS_CHECK_EXIT(taosHashPut(mStreamMgmt.taskMap, key, sizeof(key), &pStatus, POINTER_BYTES));
    mstDebug("task %"PRId64" tidx %d added to taskMap", pStatus->id.taskId, pStatus->id.taskIdx);
  }
  
_exit:

  if (code) {
    mstError("%s failed at line %d, error:%s", __FUNCTION__, lino, tstrerror(code));
  }
  
  return code;
}

static int32_t msmSTAddToVgroupMapImpl(SHashObj* pVgMap, SStmTaskStatus* pStatus, SStreamObj* pStream) {
  int32_t code = TSDB_CODE_SUCCESS;
  int32_t lino = 0;
  int64_t streamId = pStream->pCreate->streamId;
  SStmVgroupTasksStatus vg = {0};
  SStmTaskStatusExt ext = {streamId, pStatus};

  while (true) {
    SStmVgroupTasksStatus* pVg = taosHashAcquire(pVgMap, &pStatus->id.nodeId, sizeof(pStatus->id.nodeId));
    if (NULL == pVg) {
      vg.taskList = taosArrayInit(20, sizeof(SStmTaskStatusExt));
      TSDB_CHECK_NULL(vg.taskList, code, lino, _return, terrno);
      TSDB_CHECK_NULL(taosArrayPush(vg.taskList, &ext), code, lino, _return, terrno);
      code = taosHashPut(pVgMap, &pStatus->id.nodeId, sizeof(pStatus->id.nodeId), &vg, sizeof(vg));
      if (TSDB_CODE_SUCCESS == code) {
        goto _return;
      }

      if (TSDB_CODE_DUP_KEY != code) {
        goto _return;
      }    

      taosArrayDestroy(vg.taskList);
      continue;
    }

    //taosWLockLatch(&pVg->lock);
    if (NULL == taosArrayPush(pVg->taskList, &ext)) {
      //taosWUnLockLatch(&pVg->lock);
      taosHashRelease(pVgMap, pVg);
      TSDB_CHECK_NULL(NULL, code, lino, _return, terrno);
    }
    //taosWUnLockLatch(&pVg->lock);
    
    taosHashRelease(pVgMap, pVg);
    break;
  }
  
_return:

  if (code) {
    mstError("%s failed at line %d, error:%s", __FUNCTION__, lino, tstrerror(code));
  } else {
    mstDebug("task %"PRId64" tidx %d added to vgroupMap", pStatus->id.taskId, pStatus->id.taskIdx);
  }

  return code;
}

static int32_t msmTDAddToVgroupMap(SHashObj* pVgMap, SStmTaskDeploy* pDeploy, int64_t streamId) {
  int32_t code = TSDB_CODE_SUCCESS;
  int32_t lino = 0;
  SStmVgTasksToDeploy vg = {0};
  SStreamTask* pTask = &pDeploy->task;
  SStmTaskToDeployExt ext = {0};
  ext.deploy = *pDeploy;

  while (true) {
    SStmVgTasksToDeploy* pVg = taosHashAcquire(pVgMap, &pDeploy->task.nodeId, sizeof(pDeploy->task.nodeId));
    if (NULL == pVg) {
      vg.taskList = taosArrayInit(20, sizeof(SStmTaskToDeployExt));
      TSDB_CHECK_NULL(vg.taskList, code, lino, _return, terrno);
      TSDB_CHECK_NULL(taosArrayPush(vg.taskList, &ext), code, lino, _return, terrno);
      code = taosHashPut(pVgMap, &pDeploy->task.nodeId, sizeof(pDeploy->task.nodeId), &vg, sizeof(SStmVgTasksToDeploy));
      if (TSDB_CODE_SUCCESS == code) {
        goto _return;
      }

      if (TSDB_CODE_DUP_KEY != code) {
        goto _return;
      }    

      taosArrayDestroy(vg.taskList);
      continue;
    }

    taosWLockLatch(&pVg->lock);
    if (NULL == taosArrayPush(pVg->taskList, &ext)) {
      taosWUnLockLatch(&pVg->lock);
      TSDB_CHECK_NULL(NULL, code, lino, _return, terrno);
    }
    taosWUnLockLatch(&pVg->lock);
    
    taosHashRelease(pVgMap, pVg);
    break;
  }
  
_return:

  if (code) {
    ST_TASK_ELOG("%s failed at line %d, error:%s", __FUNCTION__, lino, tstrerror(code));
  } else {
    int32_t num = atomic_add_fetch_32(&mStreamMgmt.toDeployVgTaskNum, 1);
    ST_TASK_DLOG("task added to toDeployVgTaskNum, vgToDeployTaskNum:%d", num);
  }

  return code;
}


static int32_t msmSTAddToSnodeMapImpl(SHashObj* pHash, SStmTaskStatus* pStatus, SStreamObj* pStream, bool triggerTask) {
  int32_t code = TSDB_CODE_SUCCESS;
  int32_t lino = 0;
  int64_t streamId = pStream->pCreate->streamId;
  SStmSnodeTasksStatus snode = {0};
  SStmTaskStatusExt ext = {streamId, pStatus};

  while (true) {
    SStmSnodeTasksStatus* pSnode = taosHashAcquire(pHash, &pStatus->id.nodeId, sizeof(pStatus->id.nodeId));
    if (NULL == pSnode) {
      if (triggerTask) {
        snode.triggerList = taosArrayInit(20, sizeof(SStmTaskStatusExt));
        TSDB_CHECK_NULL(snode.triggerList, code, lino, _return, terrno);
        TSDB_CHECK_NULL(taosArrayPush(snode.triggerList, &ext), code, lino, _return, terrno);
      } else {
        snode.runnerList = taosArrayInit(20, sizeof(SStmTaskStatusExt));
        TSDB_CHECK_NULL(snode.runnerList, code, lino, _return, terrno);
        TSDB_CHECK_NULL(taosArrayPush(snode.runnerList, &ext), code, lino, _return, terrno);
      }
      
      code = taosHashPut(pHash, &pStatus->id.nodeId, sizeof(pStatus->id.nodeId), &snode, sizeof(snode));
      if (TSDB_CODE_SUCCESS == code) {
        goto _return;
      }

      if (TSDB_CODE_DUP_KEY != code) {
        goto _return;
      }    

      taosArrayDestroy(triggerTask ? snode.triggerList : snode.runnerList);
      continue;
    }

    //taosWLockLatch(&pSnode->lock);
    SArray** ppList = triggerTask ? &pSnode->triggerList : &pSnode->runnerList;
    if (NULL == *ppList) {
      *ppList = taosArrayInit(20, sizeof(SStmTaskStatusExt));
      if (NULL == *ppList) {
        code = terrno;
        taosWUnLockLatch(&pSnode->lock);        
        TSDB_CHECK_NULL(*ppList, code, lino, _return, code);
      }
    }
    if (NULL == taosArrayPush(*ppList, &ext)) {
      code = terrno;
      taosWUnLockLatch(&pSnode->lock);
      TSDB_CHECK_NULL(NULL, code, lino, _return, code);
    }
    //taosWUnLockLatch(&pSnode->lock);
    
    taosHashRelease(pHash, pSnode);
    break;
  }
  
_return:

  if (code) {
    mstError("%s failed at line %d, error:%s", __FUNCTION__, lino, tstrerror(code));
  } else {
    mstDebug("task %"PRId64" tidx %d added to snodeMap, snodeId:%d", pStatus->id.taskId, pStatus->id.taskIdx, pStatus->id.nodeId);
  }

  return code;
}



static int32_t msmTDAddSnodeTask(SHashObj* pHash, SStmTaskDeploy* pDeploy, SStreamObj* pStream, bool triggerTask, bool lowestRunner) {
  int32_t code = TSDB_CODE_SUCCESS;
  int32_t lino = 0;
  int64_t streamId = pStream->pCreate->streamId;
  SStmSnodeTasksDeploy snode = {0};
  SStmTaskToDeployExt ext;
  SStreamTask* pTask = &pDeploy->task;
  SArray** ppList = triggerTask ? &snode.triggerList : &snode.runnerList;

  ext.lowestRunner = lowestRunner;

  while (true) {
    SStmSnodeTasksDeploy* pSnode = taosHashAcquire(pHash, &pDeploy->task.nodeId, sizeof(pDeploy->task.nodeId));
    if (NULL == pSnode) {
      *ppList = taosArrayInit(10, sizeof(SStmTaskToDeployExt));
      TSDB_CHECK_NULL(*ppList, code, lino, _return, terrno);

      ext.deploy = *pDeploy;
      ext.deployed = false;
      TSDB_CHECK_NULL(taosArrayPush(*ppList, &ext), code, lino, _return, terrno);

      code = taosHashPut(pHash, &pDeploy->task.nodeId, sizeof(pDeploy->task.nodeId), &snode, sizeof(snode));
      if (TSDB_CODE_SUCCESS == code) {
        goto _return;
      }

      if (TSDB_CODE_DUP_KEY != code) {
        goto _return;
      }    

      taosArrayDestroy(*ppList);
      continue;
    }

    ppList = triggerTask ? &pSnode->triggerList : &pSnode->runnerList;
    
    taosWLockLatch(&pSnode->lock);
    if (NULL == *ppList) {
      *ppList = taosArrayInit(10, sizeof(SStmTaskToDeployExt));
      if (NULL == *ppList) {
        taosWUnLockLatch(&pSnode->lock);
        TSDB_CHECK_NULL(*ppList, code, lino, _return, terrno);
      }
    }
    
    ext.deploy = *pDeploy;
    ext.deployed = false;
    
    if (NULL == taosArrayPush(*ppList, &ext)) {
      taosWUnLockLatch(&pSnode->lock);
      TSDB_CHECK_NULL(NULL, code, lino, _return, terrno);
    }
    taosWUnLockLatch(&pSnode->lock);
    
    taosHashRelease(pHash, pSnode);
    break;
  }
  
_return:

  if (code) {
    mstError("%s failed at line %d, error:%s", __FUNCTION__, lino, tstrerror(code));
  } else {
    ST_TASK_DLOG("task added to toDeploySnodeMap, tidx:%d", pTask->taskIdx);
  }

  return code;
}

void* msmSearchCalcCacheScanPlan(SArray* pList) {
  int32_t num = taosArrayGetSize(pList);
  for (int32_t i = 0; i < num; ++i) {
    SStreamCalcScan* pScan = taosArrayGet(pList, i);
    if (pScan->readFromCache) {
      return pScan->scanPlan;
    }
  }

  return NULL;
}

int32_t msmBuildReaderDeployInfo(SStmTaskDeploy* pDeploy, SStreamObj* pStream, void* calcScanPlan, bool triggerReader) {
  SStreamReaderDeployMsg* pMsg = &pDeploy->msg.reader;
  pMsg->triggerReader = triggerReader;
  
  if (triggerReader) {
    SStreamReaderDeployFromTrigger* pTrigger = &pMsg->msg.trigger;
    pTrigger->triggerTblName = pStream->pCreate->triggerTblName;
    pTrigger->triggerTblUid = pStream->pCreate->triggerTblUid;
    pTrigger->triggerTblType = pStream->pCreate->triggerTblType;
    pTrigger->deleteReCalc = pStream->pCreate->deleteReCalc;
    pTrigger->deleteOutTbl = pStream->pCreate->deleteOutTbl;
    pTrigger->partitionCols = pStream->pCreate->partitionCols;
    pTrigger->triggerCols = pStream->pCreate->triggerCols;
    //pTrigger->triggerPrevFilter = pStream->pCreate->triggerPrevFilter;
    pTrigger->triggerScanPlan = pStream->pCreate->triggerScanPlan;
    pTrigger->calcCacheScanPlan = msmSearchCalcCacheScanPlan(pStream->pCreate->calcScanPlanList);
  } else {
    SStreamReaderDeployFromCalc* pCalc = &pMsg->msg.calc;
    pCalc->calcScanPlan = calcScanPlan;
  }

  return TSDB_CODE_SUCCESS;
}

void msmGetReaderFromTriggerNum(SStmStatus* pInfo, int32_t* triggerReaderNum) {
  *triggerReaderNum = 0;

  int32_t readerNum = taosArrayGetSize(pInfo->readerList);
  if (NULL == pInfo->readerList || readerNum <= 0) {
    return;
  }

  for (int32_t i = 0; i < readerNum; ++i) {
    SStmTaskStatus* pStatus = taosArrayGet(pInfo->readerList, i);
    if (STREAM_IS_TRIGGER_READER(pStatus->flags)) {
      (*triggerReaderNum)++;
      continue;
    }

    break;
  }
}

int32_t msmBuildTriggerDeployInfo(SMnode* pMnode, SStmStatus* pInfo, SStmTaskDeploy* pDeploy, SStreamObj* pStream) {
  int32_t code = TSDB_CODE_SUCCESS;
  int32_t lino = 0;
  int64_t streamId = pStream->pCreate->streamId;
  SStreamTriggerDeployMsg* pMsg = &pDeploy->msg.trigger;
  pMsg->triggerType = pStream->pCreate->triggerType;
  pMsg->igDisorder = pStream->pCreate->igDisorder;
  pMsg->fillHistory = pStream->pCreate->fillHistory;
  pMsg->fillHistoryFirst = pStream->pCreate->fillHistoryFirst;
  pMsg->lowLatencyCalc = pStream->pCreate->lowLatencyCalc;

  pMsg->pNotifyAddrUrls = pStream->pCreate->pNotifyAddrUrls;
  pMsg->notifyEventTypes = pStream->pCreate->notifyEventTypes;
  pMsg->notifyErrorHandle = pStream->pCreate->notifyErrorHandle;
  pMsg->notifyHistory = pStream->pCreate->notifyHistory;

  pMsg->maxDelay = pStream->pCreate->maxDelay;
  pMsg->fillHistoryStartTime = pStream->pCreate->fillHistoryStartTime;
  pMsg->watermark = pStream->pCreate->watermark;
  pMsg->expiredTime = pStream->pCreate->expiredTime;
  pMsg->trigger = pStream->pCreate->trigger;

  pMsg->eventTypes = pStream->pCreate->eventTypes;
  pMsg->placeHolderBitmap = pStream->pCreate->placeHolderBitmap;
  pMsg->tsSlotId = pStream->pCreate->tsSlotId;

  SStreamTaskAddr addr;
  int32_t triggerReaderNum = 0;
  msmGetReaderFromTriggerNum(pInfo, &triggerReaderNum);
  if (triggerReaderNum > 0) {
    pMsg->readerList = taosArrayInit(triggerReaderNum, sizeof(SStreamTaskAddr));
    TSDB_CHECK_NULL(pMsg->readerList, code, lino, _exit, terrno);
  }
  
  for (int32_t i = 0; i < triggerReaderNum; ++i) {
    SStmTaskStatus* pStatus = taosArrayGet(pInfo->readerList, i);
    addr.taskId = pStatus->id.taskId;
    addr.nodeId = pStatus->id.nodeId;
    addr.epset = mndGetVgroupEpsetById(pMnode, pStatus->id.nodeId);
    TSDB_CHECK_NULL(taosArrayPush(pMsg->readerList, &addr), code, lino, _exit, terrno);
  }

  if (NULL == pInfo->runnerTopIdx) {
    mstDebug("no runner topIdx, skip set trigger's runner list, num:%"PRIu64, (int64_t)taosArrayGetSize(pInfo->runnerList));
    return code;
  }

  if (pInfo->runnerDeploys > 0) {
    pMsg->runnerList = taosArrayInit(pInfo->runnerDeploys, sizeof(SStreamTaskAddr));
    TSDB_CHECK_NULL(pMsg->runnerList, code, lino, _exit, terrno);
  }
  
  for (int32_t i = 0; i < pInfo->runnerDeploys; ++i) {
    int32_t* idx = taosArrayGet(pInfo->runnerTopIdx, i);
    TSDB_CHECK_NULL(idx, code, lino, _exit, terrno);
    
    SStmTaskStatus* pStatus = taosArrayGet(pInfo->runnerList, *idx);
    TSDB_CHECK_NULL(pStatus, code, lino, _exit, terrno);
    
    SStreamRunnerTarget runner;
    runner.addr.taskId = pStatus->id.taskId;
    runner.addr.epset = mndGetDnodeEpsetById(pMnode, pStatus->id.nodeId);
    runner.execReplica = pInfo->runnerReplica; 
    TSDB_CHECK_NULL(taosArrayPush(pMsg->runnerList, &runner), code, lino, _exit, terrno);
  }

  pMsg->pVSubTables = pStream->pCreate->pVSubTables;

_exit:

  if (code) {
    mstError("%s failed at line %d, error:%s", __FUNCTION__, lino, tstrerror(code));
  }
  
  return TSDB_CODE_SUCCESS;
}


int32_t msmBuildRunnerDeployInfo(SStmTaskDeploy* pDeploy, SSubplan *plan, SStreamObj* pStream, int32_t replica, bool topPlan) {
  int32_t code = TSDB_CODE_SUCCESS;
  int32_t lino = 0;
  int64_t streamId = pStream->pCreate->streamId;
  SStreamRunnerDeployMsg* pMsg = &pDeploy->msg.runner;
  //TAOS_CHECK_EXIT(qSubPlanToString(plan, &pMsg->pPlan, NULL));

  pMsg->execReplica = replica;
  //TAOS_CHECK_EXIT(nodesCloneNode((SNode*)plan, (SNode**)&pMsg->pPlan));
  pMsg->pPlan = plan;
  pMsg->outDBFName = pStream->pCreate->outDB;
  pMsg->outTblName = pStream->pCreate->outTblName;
  pMsg->outTblType = pStream->pCreate->outTblType;
  pMsg->calcNotifyOnly = pStream->pCreate->calcNotifyOnly;
  pMsg->topPlan = topPlan;
  pMsg->pNotifyAddrUrls = pStream->pCreate->pNotifyAddrUrls;
  pMsg->notifyErrorHandle = pStream->pCreate->notifyErrorHandle;
  pMsg->outCols = pStream->pCreate->outCols;
  pMsg->outTags = pStream->pCreate->outTags;
  pMsg->outStbUid = pStream->pCreate->outStbUid;
  pMsg->outStbSversion = pStream->pCreate->outStbSversion;
  
  pMsg->subTblNameExpr = pStream->pCreate->subTblNameExpr;
  pMsg->tagValueExpr = pStream->pCreate->tagValueExpr;
  pMsg->forceOutCols = pStream->pCreate->forceOutCols;

_exit:

  if (code) {
    mstError("%s failed at line %d, error:%s", __FUNCTION__, lino, tstrerror(code));
  }
  
  return code;
}


static int32_t msmSTAddToVgroupMap(SStmGrpCtx* pCtx, SStreamObj* pStream, SArray* pTasks) {
  int32_t code = TSDB_CODE_SUCCESS;
  int32_t lino = 0;
  int64_t streamId = pStream->pCreate->streamId;
  int32_t taskNum = taosArrayGetSize(pTasks);
  
  for (int32_t i = 0; i < taskNum; ++i) {
    SStmTaskStatus* pStatus = taosArrayGet(pTasks, i);
    TSDB_CHECK_CODE(msmSTAddToVgroupMapImpl(mStreamMgmt.vgroupMap, pStatus, pStream), lino, _return);
  }
  
_return:

  if (code) {
    mstError("%s failed at line %d, error:%s", __FUNCTION__, lino, tstrerror(code));
  }
  
  return code;
}


static int32_t msmSTAddToSnodeMap(SStmGrpCtx* pCtx, SStreamObj* pStream, SArray* pTasks, SStmTaskStatus* pTask, bool triggerTask) {
  int32_t code = TSDB_CODE_SUCCESS;
  int32_t lino = 0;
  int64_t streamId = pStream->pCreate->streamId;
  int32_t taskNum = triggerTask ? 1 : taosArrayGetSize(pTasks);
  int32_t taskType = triggerTask ? STREAM_TRIGGER_TASK : STREAM_RUNNER_TASK;
  
  for (int32_t i = 0; i < taskNum; ++i) {
    SStmTaskStatus* pStatus = triggerTask ? pTask : taosArrayGet(pTasks, i);
    TSDB_CHECK_CODE(msmSTAddToSnodeMapImpl(mStreamMgmt.snodeMap, pStatus, pStream, triggerTask), lino, _return);
  }
  
_return:

  if (code) {
    mstError("%s failed at line %d, error:%s", __FUNCTION__, lino, tstrerror(code));
  }

  return code;
}

int64_t msmAssignTaskId(void) {
  return atomic_fetch_add_64(&mStreamMgmt.lastTaskId, 1);
}

int32_t msmAssignTaskSnodeId(SMnode* pMnode, int64_t streamId, bool baseOnStmId) {
  int32_t snodeNum = sdbGetSize(pMnode->pSdb, SDB_SNODE);
  int32_t snodeTarget = baseOnStmId ? (streamId % snodeNum) : taosRand() % snodeNum;
  int32_t snodeIdx = 0;
  int32_t snodeId = 0;
  void      *pIter = NULL;
  SSnodeObj *pObj = NULL;

  while (1) {
    pIter = sdbFetch(pMnode->pSdb, SDB_SNODE, pIter, (void **)&pObj);
    if (pIter == NULL) {
      break;
    }

    snodeId = pObj->id;
    if (snodeIdx == snodeTarget) {
      sdbRelease(pMnode->pSdb, pObj);
      sdbCancelFetch(pMnode->pSdb, pIter);
      return snodeId;
    }

    snodeIdx++;
  }

  return snodeId;
}


static int32_t msmBuildTriggerTasks(SStmGrpCtx* pCtx, SStmStatus* pInfo, SStreamObj* pStream) {
  int32_t code = TSDB_CODE_SUCCESS;
  int32_t lino = 0;
  int64_t streamId = pStream->pCreate->streamId;

  pInfo->triggerTask = taosMemoryCalloc(1, sizeof(SStmTaskStatus));
  TSDB_CHECK_NULL(pInfo->triggerTask, code, lino, _return, terrno);

  pInfo->triggerTask->id.taskId = pCtx->triggerTaskId;
  pInfo->triggerTask->id.deployId = -1;
  pInfo->triggerTask->id.seriousId = 1;
  pInfo->triggerTask->id.nodeId = pCtx->triggerNodeId;
  pInfo->triggerTask->id.taskIdx = 0;
  pInfo->triggerTask->type = STREAM_TRIGGER_TASK;
  pInfo->triggerTask->lastUpTs = pCtx->currTs;

  SStmTaskDeploy info = {0};
  info.task.type = pInfo->triggerTask->type;
  info.task.streamId = streamId;
  info.task.taskId =  pInfo->triggerTask->id.taskId;
  info.task.seriousId = pInfo->triggerTask->id.seriousId;
  info.task.nodeId =  pInfo->triggerTask->id.nodeId;
  info.task.taskIdx =  pInfo->triggerTask->id.taskIdx;
  TSDB_CHECK_CODE(msmBuildTriggerDeployInfo(pCtx->pMnode, pInfo, &info, pStream), lino, _return);
  TSDB_CHECK_CODE(msmTDAddSnodeTask(mStreamMgmt.toDeploySnodeMap, &info, pStream, true, false), lino, _return);
  
  atomic_add_fetch_32(&mStreamMgmt.toDeploySnodeTaskNum, 1);

  TSDB_CHECK_CODE(msmSTAddToTaskMap(pCtx, pStream, NULL, pInfo->triggerTask), lino, _return);
  TSDB_CHECK_CODE(msmSTAddToSnodeMap(pCtx, pStream, NULL, pInfo->triggerTask, true), lino, _return);

_return:

  if (code) {
    mstError("%s failed at line %d, error:%s", __FUNCTION__, lino, tstrerror(code));
  }

  return code;
}

static int32_t msmTDAddReaderTriggerTasks(SStmGrpCtx* pCtx, SStmStatus* pInfo, SStreamObj* pStream) {
  int32_t code = TSDB_CODE_SUCCESS;
  int32_t lino = 0;
  int64_t streamId = pStream->pCreate->streamId;
  SSdb   *pSdb = pCtx->pMnode->pSdb;
  SStmTaskStatus state = {{INT64_MIN, -1, 1, INT32_MIN, 0}, STREAM_READER_TASK, 0, 0, pCtx->currTs};
  SArray* pReader = pInfo->readerList;
  
  switch (pStream->pCreate->triggerTblType) {
    case TSDB_NORMAL_TABLE:
    case TSDB_CHILD_TABLE: {
      state.id.taskId = msmAssignTaskId();
      state.id.nodeId = pStream->pCreate->triggerTblVgId;
      state.id.taskIdx = 0;
      state.flags = STREAM_FLAG_TRIGGER_READER;
      TSDB_CHECK_NULL(taosArrayPush(pReader, &state), code, lino, _return, terrno);

      pInfo->triggerReaderNum = 1;

      SStmTaskDeploy info = {0};
      info.task.type = state.type;
      info.task.streamId = streamId;
      info.task.taskId = state.id.taskId;
      info.task.seriousId = state.id.seriousId;
      info.task.nodeId = state.id.nodeId;
      info.task.taskIdx = state.id.taskIdx;
      TSDB_CHECK_CODE(msmBuildReaderDeployInfo(&info, pStream, NULL, true), lino, _return);
      TSDB_CHECK_CODE(msmTDAddToVgroupMap(mStreamMgmt.toDeployVgMap, &info, streamId), lino, _return);
      break;
    }
    case TSDB_SUPER_TABLE: {
      SDbObj* pDb = mndAcquireDb(pCtx->pMnode, pStream->pCreate->triggerDB);
      if (NULL == pDb) {
        code = terrno;
        mstError("failed to acquire db %s, error:%s", pStream->pCreate->triggerDB, terrstr());
        goto _return;
      }

      pInfo->triggerReaderNum = 0;
      
      void *pIter = NULL;
      while (1) {
        SVgObj *pVgroup = NULL;
        pIter = sdbFetch(pSdb, SDB_VGROUP, pIter, (void **)&pVgroup);
        if (pIter == NULL) {
          break;
        }
      
        if (pVgroup->dbUid == pDb->uid && !pVgroup->isTsma) {
          state.id.taskId = msmAssignTaskId();
          state.id.nodeId = pVgroup->vgId;
          state.id.taskIdx = 0;
          state.flags = STREAM_FLAG_TRIGGER_READER;
          TSDB_CHECK_NULL(taosArrayPush(pReader, &state), code, lino, _return, terrno);

          pInfo->triggerReaderNum++;

          SStmTaskDeploy info = {0};
          info.task.type = state.type;
          info.task.streamId = streamId;
          info.task.taskId = state.id.taskId;
          info.task.seriousId = state.id.seriousId;
          info.task.nodeId = state.id.nodeId;
          info.task.taskIdx = state.id.taskIdx;
          TSDB_CHECK_CODE(msmBuildReaderDeployInfo(&info, pStream, NULL, true), lino, _return);
          TSDB_CHECK_CODE(msmTDAddToVgroupMap(mStreamMgmt.toDeployVgMap, &info, streamId), lino, _return);
        }
      
        sdbRelease(pSdb, pVgroup);
      }
      break;
    }
    case TSDB_VIRTUAL_CHILD_TABLE:
    case TSDB_VIRTUAL_NORMAL_TABLE: {
      //STREAMTODO
    }
    default:
      code = TSDB_CODE_MND_STREAM_INTERNAL_ERROR;
      mstError("invalid triggerTblType %d", pStream->pCreate->triggerTblType);
      break;
  }

_return:

  if (code) {
    mstError("%s failed at line %d, error:%s", __FUNCTION__, lino, tstrerror(code));
  }

  return code;
}

int32_t msmUPAddScanTask(SStmGrpCtx* pCtx, SStreamObj* pStream, char* scanPlan, int32_t vgId, int64_t taskId) {
  int32_t code = TSDB_CODE_SUCCESS;
  int32_t lino = 0;
  SSubplan* pSubplan = NULL;
  int64_t streamId = pStream->pCreate->streamId;
  int64_t key[2] = {streamId, 0};
  SStmTaskSrcAddr addr;
  TAOS_CHECK_EXIT(nodesStringToNode(scanPlan, (SNode**)&pSubplan));
  addr.isFromCache = false;
  addr.epset = mndGetVgroupEpsetById(pCtx->pMnode, vgId);
  addr.taskId = taskId;
  addr.vgId = vgId;
  addr.groupId = pSubplan->id.groupId;

  key[1] = pSubplan->id.subplanId;
<<<<<<< HEAD

=======
  
>>>>>>> 2709b20b
  SArray** ppRes = taosHashGet(mStreamMgmt.toUpdateScanMap, key, sizeof(key));
  if (NULL == ppRes) {
    SArray* pRes = taosArrayInit(1, sizeof(addr));
    TSDB_CHECK_NULL(pRes, code, lino, _exit, terrno);
    TSDB_CHECK_NULL(taosArrayPush(pRes, &addr), code, lino, _exit, terrno);
    TAOS_CHECK_EXIT(taosHashPut(mStreamMgmt.toUpdateScanMap, key, sizeof(key), &pRes, POINTER_BYTES));
  } else {
    TSDB_CHECK_NULL(taosArrayPush(*ppRes, &addr), code, lino, _exit, terrno);
  }
  
  atomic_add_fetch_32(&mStreamMgmt.toUpdateScanNum, 1);
  
_exit:

  if (code) {
    mstError("%s failed at line %d, error:%s", __FUNCTION__, lino, tstrerror(code));
  }

  return code;
}

int32_t msmUPAddCacheTask(SStmGrpCtx* pCtx, SStreamCalcScan* pScan, SStreamObj* pStream) {
  int32_t code = TSDB_CODE_SUCCESS;
  int32_t lino = 0;
  SSubplan* pSubplan = NULL;
  int64_t streamId = pStream->pCreate->streamId;
  int64_t key[2] = {streamId, 0};
  TAOS_CHECK_EXIT(nodesStringToNode(pScan->scanPlan, (SNode**)&pSubplan));

  SStmTaskSrcAddr addr;
  addr.isFromCache = true;
  addr.epset = mndGetDnodeEpsetById(pCtx->pMnode, pCtx->triggerNodeId);
  addr.taskId = pCtx->triggerTaskId;
  addr.vgId = pCtx->triggerNodeId;
  addr.groupId = pSubplan->id.groupId;

  key[1] = pSubplan->id.subplanId;
<<<<<<< HEAD

=======
  
>>>>>>> 2709b20b
  SArray** ppRes = taosHashGet(mStreamMgmt.toUpdateScanMap, key, sizeof(key));
  if (NULL == ppRes) {
    SArray* pRes = taosArrayInit(1, sizeof(addr));
    TSDB_CHECK_NULL(pRes, code, lino, _exit, terrno);
    TSDB_CHECK_NULL(taosArrayPush(pRes, &addr), code, lino, _exit, terrno);
    TAOS_CHECK_EXIT(taosHashPut(mStreamMgmt.toUpdateScanMap, key, sizeof(key), &pRes, POINTER_BYTES));
  } else {
    TSDB_CHECK_NULL(taosArrayPush(*ppRes, &addr), code, lino, _exit, terrno);
  }
  
  atomic_add_fetch_32(&mStreamMgmt.toUpdateScanNum, 1);
  
_exit:

  if (code) {
    mstError("%s failed at line %d, error:%s", __FUNCTION__, lino, tstrerror(code));
  }

  return code;
}


static int32_t msmTDAddReaderRunnerTasks(SStmGrpCtx* pCtx, SStmStatus* pInfo, SStreamObj* pStream) {
  int32_t code = TSDB_CODE_SUCCESS;
  int32_t lino = 0;
  int32_t calcTasksNum = taosArrayGetSize(pStream->pCreate->calcScanPlanList);
  int64_t streamId = pStream->pCreate->streamId;
  SStmTaskStatus state = {{INT64_MIN, -1, 1, INT32_MIN, 0}, STREAM_READER_TASK, 0, 0, pCtx->currTs};
  SArray* pReader = pInfo->readerList;
  
  for (int32_t i = 0; i < calcTasksNum; ++i) {
    SStreamCalcScan* pScan = taosArrayGet(pStream->pCreate->calcScanPlanList, i);
    if (pScan->readFromCache) {
      TSDB_CHECK_CODE(msmUPAddCacheTask(pCtx, pScan, pStream), lino, _return);
      continue;
    }
    
    int32_t vgNum = taosArrayGetSize(pScan->vgList);
    for (int32_t m = 0; m < vgNum; ++m) {
      state.id.taskId = msmAssignTaskId();
      state.id.nodeId = *(int32_t*)taosArrayGet(pScan->vgList, m);
      state.id.taskIdx = i;
      TSDB_CHECK_NULL(taosArrayPush(pReader, &state), code, lino, _return, terrno);

      SStmTaskDeploy info = {0};
      info.task.type = state.type;
      info.task.streamId = streamId;
      info.task.taskId = state.id.taskId;
      info.task.seriousId = state.id.seriousId;
      info.task.nodeId = state.id.nodeId;
      info.task.taskIdx = state.id.taskIdx;
      TSDB_CHECK_CODE(msmBuildReaderDeployInfo(&info, pStream, pScan->scanPlan, false), lino, _return);
      TSDB_CHECK_CODE(msmUPAddScanTask(pCtx, pStream, pScan->scanPlan, state.id.nodeId, state.id.taskId), lino, _return);
      TSDB_CHECK_CODE(msmTDAddToVgroupMap(mStreamMgmt.toDeployVgMap, &info, streamId), lino, _return);
    }
  }

_return:

  if (code) {
    mstError("%s failed at line %d, error:%s", __FUNCTION__, lino, tstrerror(code));
  }

  return code;
}



static int32_t msmUPPrepareReaderTasks(SStmGrpCtx* pCtx, SStmStatus* pInfo, SStreamObj* pStream) {
  int32_t code = TSDB_CODE_SUCCESS;
  int32_t lino = 0;
  int64_t streamId = pStream->pCreate->streamId;
  int32_t calcTasksNum = taosArrayGetSize(pStream->pCreate->calcScanPlanList);
  if (calcTasksNum <= 0) {
    mstDebug("no calc scan plan, ignore parepare reader tasks, readerNum:%d, triggerReaderNum:%d", 
        taosArrayGetSize(pInfo->readerList), pInfo->triggerReaderNum);
    return code;    
  }
  
  SStmTaskStatus* pReader = taosArrayGet(pInfo->readerList, pInfo->triggerReaderNum);
  
  for (int32_t i = 0; i < calcTasksNum; ++i) {
    SStreamCalcScan* pScan = taosArrayGet(pStream->pCreate->calcScanPlanList, i);
    if (pScan->readFromCache) {
      TSDB_CHECK_CODE(msmUPAddCacheTask(pCtx, pScan, pStream), lino, _return);
      continue;
    }
    
    int32_t vgNum = taosArrayGetSize(pScan->vgList);
    for (int32_t m = 0; m < vgNum; ++m) {
      TSDB_CHECK_CODE(msmUPAddScanTask(pCtx, pStream, pScan->scanPlan, pReader->id.nodeId, pReader->id.taskId), lino, _return);
      pReader++;
    }
  }

_return:

  if (code) {
    mstError("%s failed at line %d, error:%s", __FUNCTION__, lino, tstrerror(code));
  }

  return code;
}



static void msmCalcReadersNum(SMnode* pMnode, SStreamObj* pStream, int32_t* taskNum) {
  int32_t code = TSDB_CODE_SUCCESS;
  int64_t streamId = pStream->pCreate->streamId;
  
  switch (pStream->pCreate->triggerTblType) {
    case TSDB_NORMAL_TABLE:
    case TSDB_CHILD_TABLE: {
      *taskNum = 1;
      break;
    }
    case TSDB_SUPER_TABLE: {
      SDbObj* pDb = mndAcquireDb(pMnode, pStream->pCreate->triggerDB);
      if (NULL == pDb) {
        code = terrno;
        mstError("failed to acquire db %s, error:%s", pStream->pCreate->triggerDB, terrstr());
        break;
      }

      *taskNum = pDb->cfg.numOfVgroups;
      break;
    }
    case TSDB_VIRTUAL_CHILD_TABLE:
    case TSDB_VIRTUAL_NORMAL_TABLE: {

    }
    default:
      code = TSDB_CODE_MND_STREAM_INTERNAL_ERROR;
      mstError("invalid triggerTblType %d", pStream->pCreate->triggerTblType);
      break;
  }

  int32_t calcTasksNum = taosArrayGetSize(pStream->pCreate->calcScanPlanList);
  for (int32_t i = 0; i < calcTasksNum; ++i) {
    SStreamCalcScan* pScan = taosArrayGet(pStream->pCreate->calcScanPlanList, i);
    *taskNum += taosArrayGetSize(pScan->vgList);
  }
}

static int32_t msmBuildReaderTasks(SStmGrpCtx* pCtx, SStmStatus* pInfo, SStreamObj* pStream) {
  int32_t code = TSDB_CODE_SUCCESS;
  int32_t lino = 0;
  int64_t streamId = pStream->pCreate->streamId;
  int32_t taskNum = 0;

  msmCalcReadersNum(pCtx->pMnode, pStream, &taskNum);

  pInfo->readerList = taosArrayInit(taskNum, sizeof(SStmTaskStatus));
  TSDB_CHECK_NULL(pInfo->readerList, code, lino, _exit, terrno);
  
  TSDB_CHECK_CODE(msmTDAddReaderTriggerTasks(pCtx, pInfo, pStream), lino, _exit);
  TSDB_CHECK_CODE(msmTDAddReaderRunnerTasks(pCtx, pInfo, pStream), lino, _exit);

  TSDB_CHECK_CODE(msmSTAddToTaskMap(pCtx, pStream, pInfo->readerList, NULL), lino, _exit);
  TSDB_CHECK_CODE(msmSTAddToVgroupMap(pCtx, pStream, pInfo->readerList), lino, _exit);
  
_exit:

  if (code) {
    mstError("%s failed at line %d, error:%s", __FUNCTION__, lino, tstrerror(code));
  }
  
  return code;
}

int32_t msmUpdatePlanSourceAddr(int64_t streamId, SSubplan* plan, int64_t clientId, SStmTaskSrcAddr* pSrc, int32_t msgType) {
  SDownstreamSourceNode source = {
      .type = QUERY_NODE_DOWNSTREAM_SOURCE,
      .clientId = clientId,
      .taskId = pSrc->taskId,
      .sId = 0,
      .execId = 0,
      .fetchMsgType = msgType,
      .localExec = false,
  };

  source.addr.epSet = pSrc->epset;
  source.addr.nodeId = pSrc->vgId;

  mstDebug("try to update subplan %d sourceAddr, clientId:%" PRId64 ", taskId:%" PRId64 ", msgType:%d", 
      plan->id.subplanId, source.clientId, source.taskId, source.fetchMsgType);
  
  return qSetSubplanExecutionNode(plan, pSrc->groupId, &source);
}

int32_t msmGetTaskIdFromSubplanId(SStreamObj* pStream, SArray* pRunners, int32_t beginIdx, int32_t subplanId, int64_t* taskId) {
  int64_t streamId = pStream->pCreate->streamId;
  int32_t runnerNum = taosArrayGetSize(pRunners);
  for (int32_t i = beginIdx; i < runnerNum; ++i) {
    SStmTaskToDeployExt* pExt = taosArrayGet(pRunners, i);
    SSubplan* pPlan = pExt->deploy.msg.runner.pPlan;
    if (pPlan->id.subplanId == subplanId) {
      *taskId = pExt->deploy.task.taskId;
      return TSDB_CODE_SUCCESS;
    }
  }

  mstError("subplanId %d not found in runner list", subplanId);

  return TSDB_CODE_MND_STREAM_INTERNAL_ERROR;
}

int32_t msmUpdateLowestPlanSourceAddr(SSubplan* pPlan, SStmTaskDeploy* pDeploy, int64_t streamId) {
  int32_t code = TSDB_CODE_SUCCESS;
  int32_t lino = 0;
  int64_t key[2] = {streamId, -1};
  SNode* pNode = NULL;
  FOREACH(pNode, pPlan->pChildren) {
    if (QUERY_NODE_VALUE != nodeType(pNode)) {
      mstError("invalid node type %d for runner's child subplan", nodeType(pNode));
      TAOS_CHECK_EXIT(TSDB_CODE_MND_STREAM_INTERNAL_ERROR);
    }
    SValueNode* pVal = (SValueNode*)pNode;
    if (TSDB_DATA_TYPE_BIGINT != pVal->node.resType.type) {
      mstError("invalid value node data type %d for runner's child subplan", pVal->node.resType.type);
      TAOS_CHECK_EXIT(TSDB_CODE_MND_STREAM_INTERNAL_ERROR);
    }

    key[1] = MND_GET_RUNNER_SUBPLANID(pVal->datum.i);

    SArray** ppRes = taosHashGet(mStreamMgmt.toUpdateScanMap, key, sizeof(key));
    if (NULL == ppRes) {
      mstError("lowest runner subplan ID:%d,%d can't get its child ID:%" PRId64 " addr", pPlan->id.groupId, pPlan->id.subplanId, key[1]);
      TAOS_CHECK_EXIT(TSDB_CODE_MND_STREAM_INTERNAL_ERROR);
    }

    int32_t childrenNum = taosArrayGetSize(*ppRes);
    for (int32_t i = 0; i < childrenNum; ++i) {
      SStmTaskSrcAddr* pAddr = taosArrayGet(*ppRes, i);
<<<<<<< HEAD
      TAOS_CHECK_EXIT(msmUpdatePlanSourceAddr(pPlan, pDeploy->task.taskId, pAddr, pAddr->isFromCache ? TDMT_STREAM_FETCH_FROM_CACHE : TDMT_STREAM_FETCH));
=======
      TAOS_CHECK_EXIT(msmUpdatePlanSourceAddr(streamId, pPlan, pDeploy->task.taskId, pAddr, pAddr->isFromCache ? TDMT_STREAM_FETCH_FROM_CACHE : TDMT_STREAM_FETCH));
>>>>>>> 2709b20b
    }
  }

_exit:

  if (code) {
    mstError("%s failed at line %d, error:%s", __FUNCTION__, lino, tstrerror(code));
  }

  return code;
}

int32_t msmUpdateRunnerPlan(SStmGrpCtx* pCtx, SArray* pRunners, int32_t beginIdx, SStmTaskToDeployExt* pExt, SStreamObj* pStream) {
  int32_t code = TSDB_CODE_SUCCESS;
  int32_t lino = 0;
  SStmTaskDeploy* pDeploy = &pExt->deploy;
  SSubplan* pPlan = pDeploy->msg.runner.pPlan;
  int64_t streamId = pStream->pCreate->streamId;

  if (pExt->lowestRunner) {
    TAOS_CHECK_EXIT(msmUpdateLowestPlanSourceAddr(pPlan, pDeploy, streamId));
  }
  
  if (NULL == pPlan->pParents) {
    goto _exit;
  }

  SNode* pNode = NULL;
  int64_t parentTaskId = 0;
  SStmTaskSrcAddr addr = {0};
  addr.taskId = pDeploy->task.taskId;
  addr.vgId = pDeploy->task.nodeId;
  addr.groupId = pPlan->id.groupId;
  addr.epset = mndGetDnodeEpsetById(pCtx->pMnode, pDeploy->task.nodeId);
  FOREACH(pNode, pPlan->pParents) {
    SSubplan* pSubplan = (SSubplan*)pNode;
    TAOS_CHECK_EXIT(msmGetTaskIdFromSubplanId(pStream, pRunners, beginIdx, pSubplan->id.subplanId, &parentTaskId));
    TAOS_CHECK_EXIT(msmUpdatePlanSourceAddr(streamId, pSubplan, parentTaskId, &addr, TDMT_STREAM_FETCH_FROM_RUNNER));
  }
  
_exit:

  if (code) {
    mstError("%s failed at line %d, error:%s", __FUNCTION__, lino, tstrerror(code));
  }

  return code;
}

int32_t msmUpdateRunnerPlans(SStmGrpCtx* pCtx, SArray* pRunners, SStreamObj* pStream, int32_t taskNum) {
  int32_t code = TSDB_CODE_SUCCESS;
  int32_t lino = 0;
  int64_t streamId = pStream->pCreate->streamId;
  int32_t runnerNum = taosArrayGetSize(pRunners);
  
  for (int32_t i = runnerNum - taskNum; i <= runnerNum - 1; ++i) {
    SStmTaskToDeployExt* pExt = taosArrayGet(pRunners, i);
    TAOS_CHECK_EXIT(msmUpdateRunnerPlan(pCtx, pRunners, i, pExt, pStream));
    TAOS_CHECK_EXIT(nodesNodeToString((SNode*)pExt->deploy.msg.runner.pPlan, false, (char**)&pExt->deploy.msg.runner.pPlan, NULL));

    SStreamTask* pTask = &pExt->deploy.task;
    ST_TASK_DLOG("runner task plan:%s", (const char*)pExt->deploy.msg.runner.pPlan);
  }

_exit:

  if (code) {
    mstError("%s failed at line %d, error:%s", __FUNCTION__, lino, tstrerror(code));
  }

  return code;
}

int32_t msmBuildRunnerTasksImpl(SStmGrpCtx* pCtx, SQueryPlan* pDag, SStmStatus* pInfo, SStreamObj* pStream) {
  int32_t code = 0;
  int32_t lino = 0;
  int64_t streamId = pStream->pCreate->streamId;

  if (pDag->numOfSubplans <= 0) {
    mstError("invalid subplan num:%d", pDag->numOfSubplans);
    TAOS_CHECK_EXIT(TSDB_CODE_MND_STREAM_INTERNAL_ERROR);
  }

  int32_t levelNum = (int32_t)LIST_LENGTH(pDag->pSubplans);
  if (levelNum <= 0) {
    mstError("invalid level num:%d", levelNum);
    TAOS_CHECK_EXIT(TSDB_CODE_MND_STREAM_INTERNAL_ERROR);
  }

  int32_t        lowestLevelIdx = levelNum - 1;
  SNodeListNode *plans = NULL;
  int32_t        taskNum = 0;
  int32_t        totalTaskNum = 0;
  SStmTaskStatus state = {{INT64_MIN, -1, 1, INT32_MIN, 0}, STREAM_RUNNER_TASK, 0, 0, pCtx->currTs};

  plans = (SNodeListNode *)nodesListGetNode(pDag->pSubplans, 0);
  if (QUERY_NODE_NODE_LIST != nodeType(plans)) {
    mstError("invalid level plan, level:0, planNodeType:%d", nodeType(plans));
    TAOS_CHECK_EXIT(TSDB_CODE_MND_STREAM_INTERNAL_ERROR);
  }
  
  taskNum = (int32_t)LIST_LENGTH(plans->pNodeList);
  if (taskNum != 1) {
    mstError("invalid level plan number:%d, level:0", taskNum);
    TAOS_CHECK_EXIT(TSDB_CODE_MND_STREAM_INTERNAL_ERROR);
  }

  for (int32_t r = 0; r < pInfo->runnerDeploys; ++r) {
    totalTaskNum = 0;
    state.id.nodeId = msmAssignTaskSnodeId(pCtx->pMnode, pStream->pCreate->streamId, (0 == r) ? true : false);
    state.id.deployId = r;

    for (int32_t i = lowestLevelIdx; i >= 0; --i) {
      plans = (SNodeListNode *)nodesListGetNode(pDag->pSubplans, i);
      if (NULL == plans) {
        mstError("empty level plan, level:%d", i);
        TAOS_CHECK_EXIT(TSDB_CODE_MND_STREAM_INTERNAL_ERROR);
      }

      if (QUERY_NODE_NODE_LIST != nodeType(plans)) {
        mstError("invalid level plan, level:%d, planNodeType:%d", i, nodeType(plans));
        TAOS_CHECK_EXIT(TSDB_CODE_MND_STREAM_INTERNAL_ERROR);
      }

      taskNum = (int32_t)LIST_LENGTH(plans->pNodeList);
      if (taskNum <= 0) {
        mstError("invalid level plan number:%d, level:%d", taskNum, i);
        TAOS_CHECK_EXIT(TSDB_CODE_MND_STREAM_INTERNAL_ERROR);
      }

      totalTaskNum += taskNum;
      if (totalTaskNum > pDag->numOfSubplans) {
        mstError("current totalTaskNum %d is bigger than numOfSubplans %d, level:%d", totalTaskNum, pDag->numOfSubplans, i);
        TAOS_CHECK_EXIT(TSDB_CODE_MND_STREAM_INTERNAL_ERROR);
      }

      for (int32_t n = 0; n < taskNum; ++n) {
        SSubplan *plan = (SSubplan *)nodesListGetNode(plans->pNodeList, n);

        state.id.taskId = msmAssignTaskId();
        state.id.taskIdx = MND_SET_RUNNER_TASKIDX(i, n);
        state.type = STREAM_RUNNER_TASK;
        TSDB_CHECK_NULL(taosArrayPush(pInfo->runnerList, &state), code, lino, _exit, terrno);
        
        if (0 == i) {
          int32_t idx = taosArrayGetSize(pInfo->runnerList) - 1;
          TSDB_CHECK_NULL(taosArrayPush(pInfo->runnerTopIdx, &idx), code, lino, _exit, terrno);
        }

        SStmTaskDeploy info = {0};
        info.task.type = state.type;
        info.task.streamId = streamId;
        info.task.taskId = state.id.taskId;
        info.task.seriousId = state.id.seriousId;
        info.task.nodeId = state.id.nodeId;
        info.task.taskIdx = state.id.taskIdx;
        TSDB_CHECK_CODE(msmBuildRunnerDeployInfo(&info, plan, pStream, pInfo->runnerReplica, 0 == i), lino, _exit);

        TSDB_CHECK_CODE(msmTDAddSnodeTask(mStreamMgmt.toDeploySnodeMap, &info, pStream, false, i == lowestLevelIdx), lino, _exit);
        
        atomic_add_fetch_32(&mStreamMgmt.toDeploySnodeTaskNum, 1);        
      }

      mstDebug("level %d initialized, taskNum:%d", i, taskNum);
    }

    if (totalTaskNum != pDag->numOfSubplans) {
      mstError("totalTaskNum %d mis-match with numOfSubplans %d", totalTaskNum, pDag->numOfSubplans);
      TAOS_CHECK_EXIT(TSDB_CODE_MND_STREAM_INTERNAL_ERROR);
    }

    SStmSnodeTasksDeploy* pSnodeDeploy = taosHashGet(mStreamMgmt.toDeploySnodeMap, &state.id.nodeId, sizeof(state.id.nodeId));
    TSDB_CHECK_NULL(pSnodeDeploy, code, lino, _exit, terrno);
    
    TAOS_CHECK_EXIT(msmUpdateRunnerPlans(pCtx, pSnodeDeploy->runnerList, pStream, totalTaskNum));

    TAOS_CHECK_EXIT(nodesStringToNode(pStream->pCreate->calcPlan, (SNode**)&pDag));
  }

  TSDB_CHECK_CODE(msmSTAddToTaskMap(pCtx, pStream, pInfo->runnerList, NULL), lino, _exit);
  TSDB_CHECK_CODE(msmSTAddToSnodeMap(pCtx, pStream, pInfo->runnerList, NULL, false), lino, _exit);

_exit:

  if (code) {
    mstError("%s failed at line %d, error:%s", __FUNCTION__, lino, tstrerror(code));
  }

  return code;
}

int32_t msmSearchGetStreamRunnerTask(int64_t streamId, SStmStatus* pInfo, int32_t deployId, SStmTaskStatus** ppRunner) {
  int32_t taskNum = taosArrayGetSize(pInfo->runnerList);
  for (int32_t i = 0; i < taskNum; ++i) {
    SStmTaskStatus* pTask = taosArrayGet(pInfo->runnerList, i);
    if (pTask->id.deployId != deployId) {
      continue;
    }

    *ppRunner = pTask;
    return TSDB_CODE_SUCCESS;
  }

  mstError("deployId %d not found in runner list, runnerNum:%d", deployId, taskNum);

  return TSDB_CODE_STREAM_INTERNAL_ERROR;
}

int32_t msmReBuildRunnerTasks(SStmGrpCtx* pCtx, SQueryPlan* pDag, SStmStatus* pInfo, SStreamObj* pStream, SStmTaskAction* pAction) {
  int32_t code = 0;
  int32_t lino = 0;
  int64_t streamId = pStream->pCreate->streamId;
  int32_t newNodeId = 0;
  int32_t levelNum = (int32_t)LIST_LENGTH(pDag->pSubplans);
  int32_t        lowestLevelIdx = levelNum - 1;
  SNodeListNode *plans = NULL;
  int32_t        taskNum = 0;
  int32_t        totalTaskNum = 0;
  int32_t        deployId = 0;
  SStmTaskStatus* pRunner = NULL;

  plans = (SNodeListNode *)nodesListGetNode(pDag->pSubplans, 0);
  taskNum = (int32_t)LIST_LENGTH(plans->pNodeList);

  for (int32_t r = 0; r < pAction->deployNum; ++r) {
    deployId = pAction->deployId[r];

    TAOS_CHECK_EXIT(msmSearchGetStreamRunnerTask(streamId, pInfo, deployId, &pRunner));
    
    totalTaskNum = 0;

    newNodeId = msmAssignTaskSnodeId(pCtx->pMnode, pStream->pCreate->streamId, (0 == r) ? true : false);

    for (int32_t i = lowestLevelIdx; i >= 0; --i) {
      plans = (SNodeListNode *)nodesListGetNode(pDag->pSubplans, i);
      taskNum = (int32_t)LIST_LENGTH(plans->pNodeList);
      totalTaskNum += taskNum;

      for (int32_t n = 0; n < taskNum; ++n) {
        SSubplan *plan = (SSubplan *)nodesListGetNode(plans->pNodeList, n);

        int32_t newTaskIdx = MND_SET_RUNNER_TASKIDX(i, n);
        if (pRunner->id.taskIdx != newTaskIdx) {
          mstError("runner TASK:%" PRId64 " taskIdx %d mismatch with newTaskIdx:%d", pRunner->id.taskId, pRunner->id.taskIdx, newTaskIdx);
          TAOS_CHECK_EXIT(TSDB_CODE_STREAM_INTERNAL_ERROR);
        }

        pRunner->id.nodeId = newNodeId;

        SStmTaskDeploy info = {0};
        info.task.type = pRunner->type;
        info.task.streamId = streamId;
        info.task.taskId = pRunner->id.taskId;
        info.task.seriousId = pRunner->id.seriousId;
        info.task.nodeId = pRunner->id.nodeId;
        info.task.taskIdx = pRunner->id.taskIdx;
        TSDB_CHECK_CODE(msmBuildRunnerDeployInfo(&info, plan, pStream, pInfo->runnerReplica, 0 == i), lino, _exit);

        TSDB_CHECK_CODE(msmTDAddSnodeTask(mStreamMgmt.toDeploySnodeMap, &info, pStream, false, i == lowestLevelIdx), lino, _exit);
        
        atomic_add_fetch_32(&mStreamMgmt.toDeploySnodeTaskNum, 1);     

        pRunner++;
      }

      mstDebug("level %d initialized, taskNum:%d", i, taskNum);
    }

    SStmSnodeTasksDeploy* pSnodeDeploy = taosHashGet(mStreamMgmt.toDeploySnodeMap, &newNodeId, sizeof(newNodeId));
    TSDB_CHECK_NULL(pSnodeDeploy, code, lino, _exit, terrno);
    
    TAOS_CHECK_EXIT(msmUpdateRunnerPlans(pCtx, pSnodeDeploy->runnerList, pStream, totalTaskNum));

    TAOS_CHECK_EXIT(nodesStringToNode(pStream->pCreate->calcPlan, (SNode**)&pDag));
  }

_exit:

  if (code) {
    mstError("%s failed at line %d, error:%s", __FUNCTION__, lino, tstrerror(code));
  }

  return code;
}


int32_t msmSetStreamRunnerExecReplica(int64_t streamId, SStmStatus* pInfo) {
  int32_t code = TSDB_CODE_SUCCESS;
  int32_t lino = 0;
  //STREAMTODO 
  
  pInfo->runnerDeploys = MND_STREAM_RUNNER_DEPLOY_NUM;
  pInfo->runnerReplica = 3;

  pInfo->runnerTopIdx = taosArrayInit(pInfo->runnerDeploys, sizeof(int32_t));
  TSDB_CHECK_NULL(pInfo->runnerTopIdx, code, lino, _exit, terrno);

_exit:

  if (code) {
    mstError("%s failed at line %d, error:%s", __FUNCTION__, lino, tstrerror(code));
  }

  return code;
}


static int32_t msmBuildRunnerTasks(SStmGrpCtx* pCtx, SStmStatus* pInfo, SStreamObj* pStream) {
  if (NULL == pStream->pCreate->calcPlan) {
    return TSDB_CODE_SUCCESS;
  }
  
  int32_t code = TSDB_CODE_SUCCESS;
  int32_t lino = 0;
  int64_t streamId = pStream->pCreate->streamId;
  SQueryPlan* pPlan = NULL;

  TAOS_CHECK_EXIT(nodesStringToNode(pStream->pCreate->calcPlan, (SNode**)&pPlan));

  msmSetStreamRunnerExecReplica(streamId, pInfo);

  pInfo->runnerList = taosArrayInit(pPlan->numOfSubplans, sizeof(SStmTaskStatus));
  TSDB_CHECK_NULL(pInfo->runnerList, code, lino, _exit, terrno);

  TAOS_CHECK_EXIT(msmBuildRunnerTasksImpl(pCtx, pPlan, pInfo, pStream));

  taosHashClear(mStreamMgmt.toUpdateScanMap);
  mStreamMgmt.toUpdateScanNum = 0;

_exit:

  if (code) {
    mstError("%s failed at line %d, error:%s", __FUNCTION__, lino, tstrerror(code));
  }

  return code;
}


static int32_t msmBuildStreamTasks(SStmGrpCtx* pCtx, SStmStatus* pInfo, SStreamObj* pStream) {
  int32_t code = TSDB_CODE_SUCCESS;
  int32_t lino = 0;
  int64_t streamId = pStream->pCreate->streamId;

  pCtx->triggerTaskId = msmAssignTaskId();
  pCtx->triggerNodeId = msmAssignTaskSnodeId(pCtx->pMnode, pStream->pCreate->streamId, true);

  TSDB_CHECK_CODE(msmBuildReaderTasks(pCtx, pInfo, pStream), lino, _return);
  TSDB_CHECK_CODE(msmBuildRunnerTasks(pCtx, pInfo, pStream), lino, _return);
  TSDB_CHECK_CODE(msmBuildTriggerTasks(pCtx, pInfo, pStream), lino, _return);
  
_return:

  if (code) {
    mstError("%s failed at line %d, error:%s", __FUNCTION__, lino, tstrerror(code));
  }

  return code;
}

static int32_t msmSTAddSnodesToMap(SMnode* pMnode) {
  int32_t code = TSDB_CODE_SUCCESS;
  int32_t lino = 0;
  SStmSnodeTasksStatus tasks = {0};
  SSnodeObj *pSnode = NULL;
  void *pIter = NULL;
  while (1) {
    pIter = sdbFetch(pMnode->pSdb, SDB_SNODE, pIter, (void **)&pSnode);
    if (pIter == NULL) {
      break;
    }

    code = taosHashPut(mStreamMgmt.snodeMap, &pSnode->id, sizeof(pSnode->id), &tasks, sizeof(tasks));
    if (code && TSDB_CODE_DUP_KEY != code) {
      TSDB_CHECK_CODE(code, lino, _return);
    }

    code = TSDB_CODE_SUCCESS;
  
    sdbRelease(pMnode->pSdb, pSnode);
  }

  pSnode = NULL;

_return:

  sdbRelease(pMnode->pSdb, pSnode);

  if (code) {
    stError("%s failed at line %d, error:%s", __FUNCTION__, lino, tstrerror(code));
  }

  return code;
}

static int32_t msmSTAddDnodesToMap(SMnode* pMnode) {
  int32_t code = TSDB_CODE_SUCCESS;
  int32_t lino = 0;
  int64_t lastUpTs = INT64_MIN;
  SDnodeObj *pDnode = NULL;
  void *pIter = NULL;
  while (1) {
    pIter = sdbFetch(pMnode->pSdb, SDB_DNODE, pIter, (void **)&pDnode);
    if (pIter == NULL) {
      break;
    }

    code = taosHashPut(mStreamMgmt.dnodeMap, &pDnode->id, sizeof(pDnode->id), &lastUpTs, sizeof(lastUpTs));
    if (code && TSDB_CODE_DUP_KEY != code) {
      TSDB_CHECK_CODE(code, lino, _return);
    }

    code = TSDB_CODE_SUCCESS;
    sdbRelease(pMnode->pSdb, pDnode);
  }

  pDnode = NULL;

_return:

  sdbRelease(pMnode->pSdb, pDnode);

  if (code) {
    stError("%s failed at line %d, error:%s", __FUNCTION__, lino, tstrerror(code));
  }

  return code;
}


static int32_t msmDeployStreamTasks(SStmGrpCtx* pCtx, SStreamObj* pStream) {
  int32_t code = TSDB_CODE_SUCCESS;
  int32_t lino = 0;
  int64_t streamId = pStream->pCreate->streamId;
  SStmStatus info = {0};
  info.lastActTs = INT64_MIN;

  info.streamName = taosStrdup(pStream->name);
  TSDB_CHECK_NULL(info.streamName, code, lino, _exit, terrno);
  
  TAOS_CHECK_EXIT(msmBuildStreamTasks(pCtx, &info, pStream));

  TAOS_CHECK_EXIT(taosHashPut(mStreamMgmt.streamMap, &streamId, sizeof(streamId), &info, sizeof(info)));

  mstDebug("stream added to streamMap, readerNum:%d, triggerNum:%d, runnerNum:%d", 
      (int32_t)taosArrayGetSize(info.readerList), info.triggerTask ? 1 : 0, (int32_t)taosArrayGetSize(info.runnerList));

_exit:

  if (code) {
    mstError("%s failed at line %d, error:%s", __FUNCTION__, lino, tstrerror(code));
  }

  return code;
}


static int32_t msmLaunchStreamDepolyAction(SStmGrpCtx* pCtx, SStmStreamAction* pAction) {
  int32_t code = TSDB_CODE_SUCCESS;
  int32_t lino = 0;
  int64_t streamId = pAction->streamId;
  char* streamName = pAction->streamName;
  SStreamObj* pStream = NULL;

  SStmStatus** ppStream = (SStmStatus**)taosHashGet(mStreamMgmt.streamMap, &streamId, sizeof(streamId));
  if (ppStream) {
    mstError("stream %s already in streamMap", pAction->streamName);
    code = TSDB_CODE_STREAM_INTERNAL_ERROR;
    goto _exit;
  }

  code = mndAcquireStream(pCtx->pMnode, streamName, &pStream);
  if (TSDB_CODE_MND_STREAM_NOT_EXIST == code) {
    mstWarn("stream %s no longer exists, ignore deploy", streamName);
    return TSDB_CODE_SUCCESS;
  }

  TAOS_CHECK_EXIT(code);

  int8_t userStopped = atomic_load_8(&pStream->userStopped);
  int8_t userDropped = atomic_load_8(&pStream->userDropped);
  if (userStopped || userDropped) {
    mstWarn("stream %s is stopped %d or removing %d, ignore deploy", streamName, userStopped, userDropped);
    goto _exit;
  }
  
  TAOS_CHECK_EXIT(msmDeployStreamTasks(pCtx, pStream));


_exit:

  mndReleaseStream(pCtx->pMnode, pStream);

  if (code) {
    mstError("%s failed at line %d, error:%s", __FUNCTION__, lino, tstrerror(code));
  }

  return code;
}

static int32_t msmLaunchTaskDepolyAction(SStmGrpCtx* pCtx, SStmTaskAction* pAction) {
  int32_t code = TSDB_CODE_SUCCESS;
  int32_t lino = 0;
  int64_t streamId = pAction->streamId;
  int64_t taskId = pAction->id.taskId;
  SStreamObj* pStream = NULL;

  SStmTaskStatus** ppTask = taosHashGet(mStreamMgmt.taskMap, &pAction->streamId, sizeof(pAction->streamId) + sizeof(pAction->id.taskId));
  if (NULL == ppTask) {
    mstError("TASK:%" PRId64 " not in taskMap, remain:%d", pAction->id.taskId, taosHashGetSize(mStreamMgmt.taskMap));
    code = TSDB_CODE_STREAM_INTERNAL_ERROR;
    goto _exit;
  }

  SStmStatus* pStatus = taosHashGet(mStreamMgmt.streamMap, &pAction->streamId, sizeof(pAction->streamId));
  if (NULL == pStatus) {
    mstError("stream not in streamMap, remain:%d", taosHashGetSize(mStreamMgmt.streamMap));
    code = TSDB_CODE_STREAM_INTERNAL_ERROR;
    goto _exit;
  }

  code = mndAcquireStream(pCtx->pMnode, pStatus->streamName, &pStream);
  if (TSDB_CODE_MND_STREAM_NOT_EXIST == code) {
    mstWarn("stream %s no longer exists, ignore task deploy", pStatus->streamName);
    return TSDB_CODE_SUCCESS;
  }

  TAOS_CHECK_EXIT(code);

  int8_t userStopped = atomic_load_8(&pStream->userStopped);
  int8_t userDropped = atomic_load_8(&pStream->userDropped);
  if (userStopped || userDropped) {
    mstWarn("stream %s is stopped %d or removing %d, ignore task deploy", pStatus->streamName, userStopped, userDropped);
    goto _exit;
  }

  atomic_add_fetch_64(&(*ppTask)->id.seriousId, 1);

  switch (pAction->type) {
    case STREAM_READER_TASK: {
      SStmTaskDeploy info = {0};
      info.task.type = pAction->type;
      info.task.streamId = streamId;
      info.task.taskId = pAction->id.taskId;
      info.task.seriousId = (*ppTask)->id.seriousId;
      info.task.nodeId = pAction->id.nodeId;
      info.task.taskIdx = pAction->id.taskIdx;

      bool isTriggerReader = STREAM_IS_TRIGGER_READER(pAction->flag);
      void* scanPlan = NULL;
      if (!isTriggerReader) {
        scanPlan = taosArrayGet(pStream->pCreate->calcScanPlanList, pAction->id.taskIdx);
        if (NULL == scanPlan) {
          mstError("fail to get TASK:%" PRId64 " scanPlan, taskIdx:%d, scanPlanNum:%zu", 
              pAction->id.taskId, pAction->id.taskIdx, taosArrayGetSize(pStream->pCreate->calcScanPlanList));
          TAOS_CHECK_EXIT(TSDB_CODE_STREAM_INTERNAL_ERROR);
        }
      }
      
      TAOS_CHECK_EXIT(msmBuildReaderDeployInfo(&info, pStream, scanPlan, isTriggerReader));
      TAOS_CHECK_EXIT(msmTDAddToVgroupMap(mStreamMgmt.toDeployVgMap, &info, streamId));
      break;
    }
    case STREAM_TRIGGER_TASK: {
      SStmTaskDeploy info = {0};
      info.task.type = pAction->type;
      info.task.streamId = streamId;
      info.task.taskId = pAction->id.taskId;
      info.task.seriousId = (*ppTask)->id.seriousId;
      info.task.nodeId = pAction->id.nodeId;
      info.task.taskIdx = pAction->id.taskIdx;

      TAOS_CHECK_EXIT(msmBuildTriggerDeployInfo(pCtx->pMnode, pStatus, &info, pStream));
      TAOS_CHECK_EXIT(msmTDAddSnodeTask(mStreamMgmt.toDeploySnodeMap, &info, pStream, true, false));
      
      atomic_add_fetch_32(&mStreamMgmt.toDeploySnodeTaskNum, 1);
      break;
    }
    case STREAM_RUNNER_TASK: {
      if (pAction->triggerStatus) {
        pCtx->triggerTaskId = pAction->triggerStatus->id.taskId;
        pCtx->triggerNodeId = msmAssignTaskSnodeId(pCtx->pMnode, pStream->pCreate->streamId, true);

        atomic_add_fetch_64(&pAction->triggerStatus->id.seriousId, 1);
      } else {
        pCtx->triggerTaskId = pStatus->triggerTask->id.taskId;
        pCtx->triggerNodeId = pStatus->triggerTask->id.nodeId;
      }

      TAOS_CHECK_EXIT(msmUPPrepareReaderTasks(pCtx, pStatus, pStream));
      
      SQueryPlan* pPlan = NULL;
      TAOS_CHECK_EXIT(nodesStringToNode(pStream->pCreate->calcPlan, (SNode**)&pPlan));
      
      TAOS_CHECK_EXIT(msmReBuildRunnerTasks(pCtx, pPlan, pStatus, pStream, pAction));
      
      taosHashClear(mStreamMgmt.toUpdateScanMap);
      mStreamMgmt.toUpdateScanNum = 0;

      if (pAction->triggerStatus) {
        SStmTaskDeploy info = {0};
        info.task.type = STREAM_TRIGGER_TASK;
        info.task.streamId = streamId;
        info.task.taskId = pCtx->triggerTaskId;
        info.task.seriousId = pAction->triggerStatus->id.seriousId;
        info.task.nodeId = pCtx->triggerNodeId;
        info.task.taskIdx = 0;

        TAOS_CHECK_EXIT(msmBuildTriggerDeployInfo(pCtx->pMnode, pStatus, &info, pStream));
        TAOS_CHECK_EXIT(msmTDAddSnodeTask(mStreamMgmt.toDeploySnodeMap, &info, pStream, true, false));
        
        atomic_add_fetch_32(&mStreamMgmt.toDeploySnodeTaskNum, 1);
      }
      
      break;
    }
    default:
      mstError("TASK:%" PRId64 " invalid task type:%d", pAction->id.taskId, pAction->type);
      TAOS_CHECK_EXIT(TSDB_CODE_STREAM_INTERNAL_ERROR);
      break;
  }


_exit:

  if (pStream) {
    mndReleaseStream(pCtx->pMnode, pStream);
  }

  if (code) {
    mstError("%s failed at line %d, error:%s", __FUNCTION__, lino, tstrerror(code));
  }

  return code;
}

static int32_t msmTDRemoveStream(int64_t streamId) {
  void* pIter = NULL;
  
  if (atomic_load_32(&mStreamMgmt.toDeployVgTaskNum) > 0) {
    while ((pIter = taosHashIterate(mStreamMgmt.toDeployVgMap, pIter))) {
      SStmVgTasksToDeploy* pVg = (SStmVgTasksToDeploy*)pIter;
      int32_t taskNum = taosArrayGetSize(pVg->taskList);
      if (atomic_load_32(&pVg->deployed) == taskNum) {
        continue;
      }
      
      for (int32_t i = 0; i < taskNum; ++i) {
        SStmTaskToDeployExt* pExt = taosArrayGet(pVg->taskList, i);
        if (pExt->deploy.task.streamId == streamId && !pExt->deployed) {
          pExt->deployed = true;
        }
      }
    }
  }

  if (atomic_load_32(&mStreamMgmt.toDeploySnodeTaskNum) > 0) {
    while ((pIter = taosHashIterate(mStreamMgmt.toDeploySnodeMap, pIter))) {
      SStmSnodeTasksDeploy* pSnode = (SStmSnodeTasksDeploy*)pIter;
      int32_t taskNum = taosArrayGetSize(pSnode->triggerList);
      if (atomic_load_32(&pSnode->triggerDeployed) != taskNum) {
        for (int32_t i = 0; i < taskNum; ++i) {
          SStmTaskToDeployExt* pExt = taosArrayGet(pSnode->triggerList, i);
          if (pExt->deploy.task.streamId == streamId && !pExt->deployed) {
            pExt->deployed = true;
          }
        }
      }

      taskNum = taosArrayGetSize(pSnode->runnerList);
      if (atomic_load_32(&pSnode->runnerDeployed) != taskNum) {
        for (int32_t i = 0; i < taskNum; ++i) {
          SStmTaskToDeployExt* pExt = taosArrayGet(pSnode->runnerList, i);
          if (pExt->deploy.task.streamId == streamId && !pExt->deployed) {
            pExt->deployed = true;
          }
        }
      }
    }
  }

  return TSDB_CODE_SUCCESS;
}

static int32_t msmSTRemoveStream(int64_t streamId) {
  int32_t code = TSDB_CODE_SUCCESS;
  void* pIter = NULL;
  
  while ((pIter = taosHashIterate(mStreamMgmt.snodeMap, pIter))) {
    SStmSnodeTasksStatus* pSnode = (SStmSnodeTasksStatus*)pIter;
    int32_t taskNum = taosArrayGetSize(pSnode->triggerList);
    for (int32_t i = taskNum - 1; i >= 0; --i) {
      SStmTaskStatusExt* pExt = taosArrayGet(pSnode->triggerList, i);
      if (pExt->streamId == streamId) {
        mstDebug("trigger TASK:%" PRId64 " removed from snodeMap", pExt->status->id.taskId);
        taosArrayRemove(pSnode->triggerList, i);
      }
    }

    taskNum = taosArrayGetSize(pSnode->runnerList);
    for (int32_t i = taskNum - 1; i >= 0; --i) {
      SStmTaskStatusExt* pExt = taosArrayGet(pSnode->runnerList, i);
      if (pExt->streamId == streamId) {
        mstDebug("runner TASK:%" PRId64 " removed from snodeMap", pExt->status->id.taskId);
        taosArrayRemove(pSnode->runnerList, i);
      }
    }
  }

  while ((pIter = taosHashIterate(mStreamMgmt.vgroupMap, pIter))) {
    SStmVgroupTasksStatus* pVg = (SStmVgroupTasksStatus*)pIter;
    int32_t taskNum = taosArrayGetSize(pVg->taskList);
    for (int32_t i = taskNum - 1; i >= 0; --i) {
      SStmTaskStatusExt* pExt = taosArrayGet(pVg->taskList, i);
      if (pExt->streamId == streamId) {
        mstDebug("TASK:%" PRId64 " removed from vgroupMap", pExt->status->id.taskId);
        //taosWLockLatch(&pVg->lock);
        taosArrayRemove(pVg->taskList, i);
        //taosWUnLockLatch(&pVg->lock);
      }
    }
  }

  size_t keyLen = 0;
  while ((pIter = taosHashIterate(mStreamMgmt.taskMap, pIter))) {
    int64_t* pStreamId = taosHashGetKey(pIter, &keyLen);
    if (*pStreamId == streamId) {
      int64_t taskId = *(pStreamId + 1);
      code = taosHashRemove(mStreamMgmt.taskMap, pStreamId, keyLen);
      if (code) {
        mstError("TASK:%" PRId64 " remove from taskMap failed, error:%s", taskId, tstrerror(code));
      } else {
        mstDebug("TASK:%" PRId64 " removed from taskMap", taskId);
      }
    }
  }

  code = taosHashRemove(mStreamMgmt.streamMap, &streamId, sizeof(streamId));
  if (code) {
    mstError("stream remove from streamMap failed, error:%s", tstrerror(code));
  } else {
    mstDebug("stream removed from streamMap, remains:%d", taosHashGetSize(mStreamMgmt.streamMap));
  }
  
  return code;
}

static int32_t msmRemoveStreamFromMaps(SMnode* pMnode, int64_t streamId) {
  int32_t code = TSDB_CODE_SUCCESS;
  int32_t lino = 0;

  mstInfo("start to remove stream from maps, current stream num:%d", taosHashGetSize(mStreamMgmt.streamMap));

  //TAOS_CHECK_EXIT(msmRemoveStreamFromActionQ(streamId));
  TAOS_CHECK_EXIT(msmTDRemoveStream(streamId));
  TAOS_CHECK_EXIT(msmSTRemoveStream(streamId));

_exit:

  if (code) {
    mstError("%s failed at line %d, error:%s", __FUNCTION__, lino, tstrerror(code));
  } else {
    mstInfo("end remove stream from maps, current stream num:%d", taosHashGetSize(mStreamMgmt.streamMap));
  }

  return code;
}

int32_t msmUndeployStream(SMnode* pMnode, int64_t streamId, char* streamName) {
  int32_t code = TSDB_CODE_SUCCESS;
  int32_t lino = 0;

  taosWLockLatch(&mStreamMgmt.runtimeLock);

  SStmStatus** ppStream = (SStmStatus**)taosHashGet(mStreamMgmt.streamMap, &streamId, sizeof(streamId));
  if (NULL == ppStream) {
    mstInfo("stream %s already not in streamMap", streamName);
    goto _exit;
  }

  TAOS_CHECK_EXIT(msmRemoveStreamFromMaps(pMnode, streamId));

_exit:

  taosWUnLockLatch(&mStreamMgmt.runtimeLock);

  if (code) {
    mstError("%s failed at line %d, error:%s", __FUNCTION__, lino, tstrerror(code));
  }

  return code;
}

static int32_t msmHandleStreamActions(SStmGrpCtx* pCtx) {
  int32_t code = TSDB_CODE_SUCCESS;
  int32_t lino = 0;
  SStmQNode* pQNode = NULL;

  stDebug("start to handle stream actions");
  
  while (mndStreamActionDequeue(mStreamMgmt.actionQ, &pQNode)) {
    switch (pQNode->type) {
      case STREAM_ACT_DEPLOY:
        if (pQNode->streamAct) {
          TAOS_CHECK_EXIT(msmLaunchStreamDepolyAction(pCtx, &pQNode->action.stream));
        } else {
          TAOS_CHECK_EXIT(msmLaunchTaskDepolyAction(pCtx, &pQNode->action.task));
        }
        break;
      default:
        break;
    }
  }

_exit:

  if (code) {
    stError("%s failed at line %d, error:%s", __FUNCTION__, lino, tstrerror(code));
  }

  return code;
}

int32_t msmHandleGrantExpired(SMnode *pMnode) {
  //STREAMTODO
  return TSDB_CODE_SUCCESS;
}

void msmDestroyStreamDeploy(SStmStreamDeploy* pStream) {
  taosArrayDestroy(pStream->readerTasks);
  taosArrayDestroy(pStream->runnerTasks);
}

static int32_t msmInitStreamDeploy(SStmStreamDeploy* pStream, SStmTaskDeploy* pDeploy) {
  int32_t code = TSDB_CODE_SUCCESS;
  int32_t lino = 0;
  int64_t streamId = pDeploy->task.streamId;
  
  switch (pDeploy->task.type) {
    case STREAM_READER_TASK:
      if (NULL == pStream->readerTasks) {
        pStream->streamId = streamId;
        pStream->readerTasks = taosArrayInit(20, POINTER_BYTES);
        TSDB_CHECK_NULL(pStream->readerTasks, code, lino, _exit, terrno);
      }
      
      TSDB_CHECK_NULL(taosArrayPush(pStream->readerTasks, &pDeploy), code, lino, _exit, terrno);
      break;
    case STREAM_TRIGGER_TASK:
      pStream->streamId = streamId;
      pStream->triggerTask = pDeploy;
      break;
    case STREAM_RUNNER_TASK:
      if (NULL == pStream->runnerTasks) {
        pStream->streamId = streamId;
        pStream->runnerTasks = taosArrayInit(20, POINTER_BYTES);
        TSDB_CHECK_NULL(pStream->runnerTasks, code, lino, _exit, terrno);
      }      
      TSDB_CHECK_NULL(taosArrayPush(pStream->runnerTasks, &pDeploy), code, lino, _exit, terrno);
      break;
    default:
      break;
  }

_exit:

  if (code) {
    mstError("%s failed at line %d, error:%s", __FUNCTION__, lino, tstrerror(code));
  }

  return code;
}

static int32_t msmGrpAddDeployTask(SHashObj* pHash, SStmTaskDeploy* pDeploy) {
  int32_t code = TSDB_CODE_SUCCESS;
  int32_t lino = 0;
  int64_t streamId = pDeploy->task.streamId;
  SStreamTask* pTask = &pDeploy->task;
  SStmStreamDeploy streamDeploy = {0};
  SStmStreamDeploy* pStream = NULL;
   
  while (true) {
    pStream = taosHashAcquire(pHash, &streamId, sizeof(streamId));
    if (NULL == pStream) {
      TAOS_CHECK_EXIT(msmInitStreamDeploy(&streamDeploy, pDeploy));
      code = taosHashPut(pHash, &streamId, sizeof(streamId), &streamDeploy, sizeof(streamDeploy));
      if (TSDB_CODE_SUCCESS == code) {
        goto _exit;
      }

      if (TSDB_CODE_DUP_KEY != code) {
        goto _exit;
      }    

      msmDestroyStreamDeploy(&streamDeploy);
      continue;
    }

    TAOS_CHECK_EXIT(msmInitStreamDeploy(pStream, pDeploy));
    
    break;
  }
  
_exit:

  taosHashRelease(pHash, pStream);

  if (code) {
    mstError("%s failed at line %d, error:%s", __FUNCTION__, lino, tstrerror(code));
  } else {
    ST_TASK_DLOG("task added to GRP deployMap, taskIdx:%d", pTask->taskIdx);
  }

  return code;
}


int32_t msmGrpAddDeployTasks(SHashObj* pHash, SArray* pTasks, int32_t* deployed) {
  int32_t code = TSDB_CODE_SUCCESS;
  int32_t lino = 0;
  int32_t taskNum = taosArrayGetSize(pTasks);

  for (int32_t i = 0; i < taskNum; ++i) {
    SStmTaskToDeployExt* pExt = taosArrayGet(pTasks, i);
    if (pExt->deployed) {
      continue;
    }

    TAOS_CHECK_EXIT(msmGrpAddDeployTask(pHash, &pExt->deploy));
    pExt->deployed = true;

    atomic_add_fetch_32(deployed, 1);
  }

_exit:

  if (code) {
    stError("%s failed at line %d, error:%s", __FUNCTION__, lino, tstrerror(code));
  }

  return code;
}

int32_t msmGrpAddDeployVgTasks(SStmGrpCtx* pCtx) {
  int32_t code = TSDB_CODE_SUCCESS;
  int32_t lino = 0;
  int32_t vgNum = taosArrayGetSize(pCtx->pReq->pVgLeaders);
  SStmVgTasksToDeploy* pVg = NULL;
  int32_t tidx = streamGetThreadIdx(mStreamMgmt.threadNum, pCtx->pReq->streamGId);

  stDebug("start to add stream vgroup tasks deploy");
  
  for (int32_t i = 0; i < vgNum; ++i) {
    int32_t* vgId = taosArrayGet(pCtx->pReq->pVgLeaders, i);
    pVg = taosHashAcquire(mStreamMgmt.toDeployVgMap, vgId, sizeof(*vgId));
    if (NULL == pVg) {
      continue;
    }

    if (taosRTryLockLatch(&pVg->lock)) {
      continue;
    }
    
    if (atomic_load_32(&pVg->deployed) == taosArrayGetSize(pVg->taskList)) {
      taosRUnLockLatch(&pVg->lock);
      continue;
    }
    
    TAOS_CHECK_EXIT(msmGrpAddDeployTasks(pCtx->deployStm, pVg->taskList, &pVg->deployed));
    taosRUnLockLatch(&pVg->lock);
  }

_exit:

  if (code) {
    if (pVg) {
      taosRUnLockLatch(&pVg->lock);
    }

    stError("%s failed at line %d, error:%s", __FUNCTION__, lino, tstrerror(code));
  }

  return code;
}

int32_t msmGrpAddDeploySnodeTasks(SStmGrpCtx* pCtx) {
  int32_t code = TSDB_CODE_SUCCESS;
  int32_t lino = 0;
  SStmSnodeTasksDeploy* pSnode = NULL;
  SStreamHbMsg* pReq = pCtx->pReq;

  stDebug("start to add stream snode tasks deploy");
  
  pSnode = taosHashAcquire(mStreamMgmt.toDeploySnodeMap, &pReq->snodeId, sizeof(pReq->snodeId));
  if (NULL == pSnode) {
    return TSDB_CODE_SUCCESS;
  }

  if (taosRTryLockLatch(&pSnode->lock)) {
    return TSDB_CODE_SUCCESS;
  }
  
  if (atomic_load_32(&pSnode->triggerDeployed) < taosArrayGetSize(pSnode->triggerList)) {
    TAOS_CHECK_EXIT(msmGrpAddDeployTasks(pCtx->deployStm, pSnode->triggerList, &pSnode->triggerDeployed));
  }

  if (atomic_load_32(&pSnode->runnerDeployed) < taosArrayGetSize(pSnode->runnerList)) {
    TAOS_CHECK_EXIT(msmGrpAddDeployTasks(pCtx->deployStm, pSnode->runnerList, &pSnode->runnerDeployed));
  }
  
  taosRUnLockLatch(&pSnode->lock);

_exit:

  if (code) {
    if (pSnode) {
      taosRUnLockLatch(&pSnode->lock);
    }

    stError("%s failed at line %d, error:%s", __FUNCTION__, lino, tstrerror(code));
  }

  return code;
}

int32_t msmUpdateStreamLastActTs(int64_t streamId, int64_t currTs) {
  int32_t code = TSDB_CODE_SUCCESS;
  int32_t lino = 0;
  SStmStatus* pStatus = taosHashGet(mStreamMgmt.streamMap, &streamId, sizeof(streamId));
  if (NULL == pStatus) {
    mstError("stream not exists in streamMap, mapSize:%d", taosHashGetSize(mStreamMgmt.streamMap));
    TSDB_CHECK_NULL(pStatus, code, lino, _exit, TSDB_CODE_MND_STREAM_INTERNAL_ERROR);
  }
  
  pStatus->lastActTs = currTs;

_exit:

  if (code) {
    mstError("%s failed at line %d, error:%s", __FUNCTION__, lino, tstrerror(code));
  }

  return code;
}

int32_t msmRspAddStreamsDeploy(SStmGrpCtx* pCtx) {
  int32_t code = TSDB_CODE_SUCCESS;
  int32_t lino = 0;
  int32_t streamNum = taosHashGetSize(pCtx->deployStm);
  void* pIter = NULL;

  stDebug("start to add group %d deploy streams, streamNum:%d", pCtx->pReq->streamGId, taosHashGetSize(pCtx->deployStm));
  
  pCtx->pRsp->deploy.streamList = taosArrayInit(streamNum, sizeof(SStmStreamDeploy));
  TSDB_CHECK_NULL(pCtx->pRsp->deploy.streamList, code, lino, _exit, terrno);

  while (1) {
    pIter = taosHashIterate(pCtx->deployStm, pIter);
    if (pIter == NULL) {
      break;
    }
    
    SStmStreamDeploy *pDeploy = (SStmStreamDeploy *)pIter;
    TSDB_CHECK_NULL(taosArrayPush(pCtx->pRsp->deploy.streamList, pDeploy), code, lino, _exit, terrno);
    TAOS_CHECK_EXIT(msmUpdateStreamLastActTs(pDeploy->streamId, pCtx->currTs));

    int64_t streamId = pDeploy->streamId;
    mstDebug("stream DEPLOY added to dnode %d hb rsp, readerTasks:%zu, triggerTask:%d, runnerTasks:%zu", 
        pCtx->pReq->dnodeId, taosArrayGetSize(pDeploy->readerTasks), pDeploy->triggerTask ? 1 : 0, taosArrayGetSize(pDeploy->runnerTasks));
  }
  
_exit:

  if (pIter) {
    taosHashCancelIterate(pCtx->deployStm, pIter);
  }

  if (code) {
    stError("%s failed at line %d, error:%s", __FUNCTION__, lino, tstrerror(code));
  }
  
  return code;
}

void msmCleanDeployedVgTasks(SArray* pVgLeaders) {
  int32_t code = TSDB_CODE_SUCCESS;
  int32_t lino = 0;
  int32_t vgNum = taosArrayGetSize(pVgLeaders);
  SStmVgTasksToDeploy* pVg = NULL;
  
  for (int32_t i = 0; i < vgNum; ++i) {
    int32_t* vgId = taosArrayGet(pVgLeaders, i);
    pVg = taosHashAcquire(mStreamMgmt.toDeployVgMap, vgId, sizeof(*vgId));
    if (NULL == pVg) {
      continue;
    }

    if (taosWTryLockLatch(&pVg->lock)) {
      taosHashRelease(mStreamMgmt.toDeployVgMap, pVg);
      continue;
    }
    
    if (atomic_load_32(&pVg->deployed) <= 0) {
      taosWUnLockLatch(&pVg->lock);
      taosHashRelease(mStreamMgmt.toDeployVgMap, pVg);
      continue;
    }

    int32_t taskNum = taosArrayGetSize(pVg->taskList);
    if (atomic_load_32(&pVg->deployed) == taskNum) {
      atomic_sub_fetch_32(&mStreamMgmt.toDeployVgTaskNum, taskNum);
      taosArrayDestroy(pVg->taskList);
      taosHashRemove(mStreamMgmt.toDeployVgMap, vgId, sizeof(*vgId));
      taosWUnLockLatch(&pVg->lock);
      taosHashRelease(mStreamMgmt.toDeployVgMap, pVg);
      continue;
    }

    for (int32_t m = taskNum - 1; m >= 0; --m) {
      SStmTaskToDeployExt* pExt = taosArrayGet(pVg->taskList, m);
      if (!pExt->deployed) {
        continue;
      }
      taosArrayRemove(pVg->taskList, m);
      atomic_sub_fetch_32(&mStreamMgmt.toDeployVgTaskNum, 1);
    }
    atomic_store_32(&pVg->deployed, 0);
    taosWUnLockLatch(&pVg->lock);
    taosHashRelease(mStreamMgmt.toDeployVgMap, pVg);
  }

_exit:

  if (code) {
    if (pVg) {
      taosWUnLockLatch(&pVg->lock);
    }

    stError("%s failed at line %d, error:%s", __FUNCTION__, lino, tstrerror(code));
  }
}

void msmCleanDeployedSnodeTasks (int32_t snodeId) {
  if (!GOT_SNODE(snodeId)) {
    return;
  }
  
  int32_t code = TSDB_CODE_SUCCESS;
  SStmSnodeTasksDeploy* pSnode = taosHashAcquire(mStreamMgmt.toDeploySnodeMap, &snodeId, sizeof(snodeId));
  if (NULL == pSnode) {
    return;
  }

  if (taosWTryLockLatch(&pSnode->lock)) {
    taosHashRelease(mStreamMgmt.toDeploySnodeMap, pSnode);
    return;
  }

  int32_t triggerNum = taosArrayGetSize(pSnode->triggerList);
  int32_t runnerNum = taosArrayGetSize(pSnode->runnerList);
  
  if (atomic_load_32(&pSnode->triggerDeployed) <= 0 && atomic_load_32(&pSnode->runnerDeployed) <= 0) {
    taosWUnLockLatch(&pSnode->lock);
    taosHashRelease(mStreamMgmt.toDeploySnodeMap, pSnode);
    return;
  }

  if (atomic_load_32(&pSnode->triggerDeployed) == triggerNum) {
    atomic_sub_fetch_32(&mStreamMgmt.toDeploySnodeTaskNum, triggerNum);
    taosArrayDestroy(pSnode->triggerList);
    pSnode->triggerList = NULL;
  }

  if (atomic_load_32(&pSnode->runnerDeployed) == runnerNum) {
    atomic_sub_fetch_32(&mStreamMgmt.toDeploySnodeTaskNum, runnerNum);
    taosArrayDestroy(pSnode->runnerList);
    pSnode->runnerList = NULL;
  }

  if (NULL == pSnode->triggerList && NULL == pSnode->runnerList) {
    taosHashRemove(mStreamMgmt.toDeploySnodeMap, &snodeId, sizeof(snodeId));
    taosWUnLockLatch(&pSnode->lock);
    taosHashRelease(mStreamMgmt.toDeploySnodeMap, pSnode);
    return;
  }

  if (atomic_load_32(&pSnode->triggerDeployed) > 0) {
    for (int32_t m = triggerNum - 1; m >= 0; --m) {
      SStmTaskToDeployExt* pExt = taosArrayGet(pSnode->triggerList, m);
      if (!pExt->deployed) {
        continue;
      }

      atomic_sub_fetch_32(&mStreamMgmt.toDeploySnodeTaskNum, 1);
      taosArrayRemove(pSnode->triggerList, m);
    }
    
    pSnode->triggerDeployed = 0;
  }

  if (atomic_load_32(&pSnode->runnerDeployed) > 0) {
    for (int32_t m = runnerNum - 1; m >= 0; --m) {
      SStmTaskToDeployExt* pExt = taosArrayGet(pSnode->runnerList, m);
      if (!pExt->deployed) {
        continue;
      }

      atomic_sub_fetch_32(&mStreamMgmt.toDeploySnodeTaskNum, 1);
      taosArrayRemove(pSnode->runnerList, m);
    }
    
    pSnode->runnerDeployed = 0;
  }
  
  taosWUnLockLatch(&pSnode->lock);
  taosHashRelease(mStreamMgmt.toDeploySnodeMap, pSnode);
}

void msmClearStreamToDeployMaps(SStreamHbMsg* pHb) {
  if (atomic_load_32(&mStreamMgmt.toDeployVgTaskNum) > 0) {
    msmCleanDeployedVgTasks(pHb->pVgLeaders);
  }

  if (atomic_load_32(&mStreamMgmt.toDeploySnodeTaskNum) > 0) {
    msmCleanDeployedSnodeTasks(pHb->snodeId);
  }
}

void msmCleanStreamGrpCtx(SStreamHbMsg* pHb) {
  int32_t tidx = streamGetThreadIdx(mStreamMgmt.threadNum, pHb->streamGId);
  taosHashClear(mStreamMgmt.tCtx[tidx].actionStm[pHb->streamGId]);
  taosHashClear(mStreamMgmt.tCtx[tidx].deployStm[pHb->streamGId]);
}

int32_t msmGrpAddActionStart(SHashObj* pHash, int64_t streamId) {
  int32_t code = TSDB_CODE_SUCCESS;
  int32_t lino = 0;
  int32_t action = STREAM_ACT_START;
  SStmAction *pAction = taosHashGet(pHash, &streamId, sizeof(streamId));
  if (pAction) {
    pAction->actions |= action;
    mstDebug("stream append START action, actions:%x", pAction->actions);
  } else {
    SStmAction newAction = {0};
    newAction.actions = action;
    TAOS_CHECK_EXIT(taosHashPut(pHash, &streamId, sizeof(streamId), &newAction, sizeof(newAction)));
    mstDebug("stream add START action, actions:%x", newAction.actions);
  }

_exit:

  if (code) {
    mstError("%s failed at line %d, error:%s", __FUNCTION__, lino, tstrerror(code));
  }

  return code;
}


int32_t msmGrpAddActionUndeploy(SStmGrpCtx* pCtx, int64_t streamId, SStreamTask* pTask) {
  int32_t code = TSDB_CODE_SUCCESS;
  int32_t lino = 0;
  int32_t action = STREAM_ACT_UNDEPLOY;
  bool    dropped = false;

  TAOS_CHECK_EXIT(mstIsStreamDropped(pCtx->pMnode, streamId, &dropped));
  
  SStmAction *pAction = taosHashGet(pCtx->actionStm, &streamId, sizeof(streamId));
  if (pAction) {
    pAction->actions |= action;
    if (NULL == pAction->undeploy.taskList) {
      pAction->undeploy.taskList = taosArrayInit(pCtx->taskNum, POINTER_BYTES);
      TSDB_CHECK_NULL(pAction->undeploy.taskList, code, lino, _exit, terrno);
    }

    TSDB_CHECK_NULL(taosArrayPush(pAction->undeploy.taskList, &pTask), code, lino, _exit, terrno);
    if (pAction->undeploy.doCheckpoint) {
      pAction->undeploy.doCheckpoint = dropped ? false : true;
    }
    if (!pAction->undeploy.doCleanup) {
      pAction->undeploy.doCleanup = dropped ? true : false;
    }
    
    ST_TASK_DLOG("task append UNDEPLOY action[%d,%d], actions:%x", pAction->undeploy.doCheckpoint, pAction->undeploy.doCleanup, pAction->actions);
  } else {
    SStmAction newAction = {0};
    newAction.actions = action;
    newAction.undeploy.doCheckpoint = dropped ? false : true;
    newAction.undeploy.doCleanup = dropped ? true : false;
    newAction.undeploy.taskList = taosArrayInit(pCtx->taskNum, POINTER_BYTES);
    TSDB_CHECK_NULL(newAction.undeploy.taskList, code, lino, _exit, terrno);
    TSDB_CHECK_NULL(taosArrayPush(newAction.undeploy.taskList, &pTask), code, lino, _exit, terrno);
    TAOS_CHECK_EXIT(taosHashPut(pCtx->actionStm, &streamId, sizeof(streamId), &newAction, sizeof(newAction)));
    
    ST_TASK_DLOG("task add UNDEPLOY action[%d,%d]", newAction.undeploy.doCheckpoint, newAction.undeploy.doCleanup);
  }

_exit:

  if (code) {
    mstError("%s failed at line %d, error:%s", __FUNCTION__, lino, tstrerror(code));
  }

  return code;
}


int32_t msmHandleTaskAbnormalStatus(SStmGrpCtx* pCtx, SStmTaskStatusMsg* pMsg) {
  int32_t code = TSDB_CODE_SUCCESS;
  int32_t lino = 0;
  int32_t action = 0;
  int64_t streamId = pMsg->streamId;
  SStreamTask* pTask = (SStreamTask*)pMsg;

  ST_TASK_DLOG("start to handle task abnormal status %d", pTask->status);
  
  SStmStatus* pStatus = taosHashGet(mStreamMgmt.streamMap, &streamId, sizeof(streamId));
  if (NULL == pStatus) {
    ST_TASK_ELOG("stream no longer exists in streamMap, try to undeploy it, idx:%d", pMsg->taskIdx);
    return msmGrpAddActionUndeploy(pCtx, streamId, pTask);
  }
  
  switch (pMsg->status) {
    case STREAM_STATUS_INIT:
      if ((pCtx->currTs - pStatus->lastActTs) < STREAM_ACT_MIN_DELAY_MSEC) {
        ST_TASK_DLOG("task wait not enough between actions, currTs:%" PRId64 ", lastTs:%" PRId64, pCtx->currTs, pStatus->lastActTs);
        return code;
      }

      if (STREAM_IS_RUNNING(pStatus->triggerTask->status)) {
        ST_TASK_DLOG("stream already running, ignore status: %s", gStreamStatusStr[pTask->status]);
      } else {
        TAOS_CHECK_EXIT(msmGrpAddActionStart(pCtx->actionStm, streamId));
      }
      break;
    case STREAM_STATUS_STOPPED:
    case STREAM_STATUS_FAILED:
    default:
      break;
  }

_exit:

  if (code) {
    mstError("%s failed at line %d, error:%s", __FUNCTION__, lino, tstrerror(code));
  }

  return code;
}

void msmHandleStatusUpdateErr(SStmGrpCtx* pCtx, EStmErrType err, SStmTaskStatusMsg* pStatus) {
  int32_t code = TSDB_CODE_SUCCESS;
  int32_t lino = 0;
  SStreamTask* pTask = (SStreamTask*)pStatus;
  int64_t streamId = pStatus->streamId;

  ST_TASK_ILOG("start to handle task status update error: %d", err);
  
  // STREAMTODO

  if (STM_ERR_TASK_NOT_EXISTS == err) {
    TAOS_CHECK_EXIT(msmGrpAddActionUndeploy(pCtx, streamId, pTask));
  }

_exit:

  if (code) {
    ST_TASK_ELOG("%s failed at line %d, error:%s", __FUNCTION__, lino, tstrerror(code));
  }
}

int32_t msmHandleStreamStatusUpdate(SStmGrpCtx* pCtx) {
  int32_t code = TSDB_CODE_SUCCESS;
  int32_t lino = 0;
  int32_t num = taosArrayGetSize(pCtx->pReq->pStreamStatus);

  stDebug("start to handle stream group %d tasks status, taskNum:%d", pCtx->pReq->streamGId, num);

  for (int32_t i = 0; i < num; ++i) {
    SStmTaskStatusMsg* pStatus = taosArrayGet(pCtx->pReq->pStreamStatus, i);
    SStmTaskStatus** ppStatus = taosHashGet(mStreamMgmt.taskMap, &pStatus->streamId, sizeof(pStatus->streamId) + sizeof(pStatus->taskId));
    if (NULL == ppStatus) {
      msmHandleStatusUpdateErr(pCtx, STM_ERR_TASK_NOT_EXISTS, pStatus);
      continue;
    }
    
    (*ppStatus)->status = pStatus->status;
    (*ppStatus)->lastUpTs = pCtx->currTs;
    
    if (STREAM_STATUS_RUNNING != pStatus->status) {
      TAOS_CHECK_EXIT(msmHandleTaskAbnormalStatus(pCtx, pStatus));
    }
  }

_exit:

  if (code) {
    stError("%s failed at line %d, error:%s", __FUNCTION__, lino, tstrerror(code));
  }

  return code;
}

bool msmCheckStreamStartCond(int64_t streamId, int32_t snodeId, SStmTaskId* id) {
  SStmStatus* pStream = taosHashGet(mStreamMgmt.streamMap, &streamId, sizeof(streamId));
  if (NULL == pStream) {
    return false;
  }

  if (pStream->triggerTask->id.nodeId != snodeId || STREAM_STATUS_INIT != pStream->triggerTask->status) {
    return false;
  }

  int32_t readerNum = taosArrayGetSize(pStream->readerList);
  for (int32_t i = 0; i < readerNum; ++i) {
    SStmTaskStatus* pStatus = taosArrayGet(pStream->readerList, i);
    if (STREAM_STATUS_INIT != pStatus->status && STREAM_STATUS_RUNNING != pStatus->status) {
      return false;
    }
  }

  int32_t runnerNum = taosArrayGetSize(pStream->runnerList);
  for (int32_t i = 0; i < runnerNum; ++i) {
    SStmTaskStatus* pStatus = taosArrayGet(pStream->runnerList, i);
    if (STREAM_STATUS_INIT != pStatus->status && STREAM_STATUS_RUNNING != pStatus->status) {
      return false;
    }
  }

  *id = pStream->triggerTask->id;
  
  return true;
}

void msmRspAddStreamStart(int64_t streamId, SMStreamHbRspMsg* pRsp, int32_t streamNum, SStmAction *pAction, SStmTaskId* id) {
  int32_t code = TSDB_CODE_SUCCESS;
  int32_t lino = 0;
  if (NULL == pRsp->start.taskList) {
    pRsp->start.taskList = taosArrayInit(streamNum, sizeof(SStreamTaskStart));
    TSDB_CHECK_NULL(pRsp->start.taskList, code, lino, _exit, terrno);
  }

  SStreamTaskStart start;
  start.task.type = STREAM_TRIGGER_TASK;
  start.task.streamId = streamId;
  start.task.taskId = id->taskId;
  start.task.seriousId = id->seriousId;
  start.task.nodeId = id->nodeId;
  start.task.taskIdx = id->taskIdx;

  TSDB_CHECK_NULL(taosArrayPush(pRsp->start.taskList, &start), code, lino, _exit, terrno);

  mstDebug("stream START added to dnode %d hb rsp, triggerTaskId:%"PRId64, id->nodeId, id->taskId);

  return;

_exit:

  mstError("%s failed at line %d, error:%s", __FUNCTION__, lino, tstrerror(code));
}


void msmRspAddStreamUndeploy(int64_t streamId, SMStreamHbRspMsg* pRsp, SStmAction *pAction) {
  int32_t code = TSDB_CODE_SUCCESS;
  int32_t lino = 0;
  int32_t dropNum = taosArrayGetSize(pAction->undeploy.taskList);
  if (NULL == pRsp->undeploy.taskList) {
    pRsp->undeploy.taskList = taosArrayInit(dropNum, sizeof(SStreamTaskUndeploy));
    TSDB_CHECK_NULL(pRsp->undeploy.taskList, code, lino, _exit, terrno);
  }

  SStreamTaskUndeploy undeploy;
  for (int32_t i = 0; i < dropNum; ++i) {
    SStreamTask* pTask = (SStreamTask*)taosArrayGetP(pAction->undeploy.taskList, i);
    undeploy.task = *pTask;
    undeploy.undeployMsg.doCheckpoint = pAction->undeploy.doCheckpoint;
    undeploy.undeployMsg.doCleanup = pAction->undeploy.doCleanup;

    TSDB_CHECK_NULL(taosArrayPush(pRsp->undeploy.taskList, &undeploy), code, lino, _exit, terrno);

    ST_TASK_DLOG("task UNDEPLOY added to hb rsp, doCheckpoint:%d, doCleanup:%d", undeploy.undeployMsg.doCheckpoint, undeploy.undeployMsg.doCleanup);
  }

  return;

_exit:

  mstError("%s failed at line %d, error:%s", __FUNCTION__, lino, tstrerror(code));
}


int32_t msmHandleHbPostActions(SStmGrpCtx* pCtx) {
  int32_t code = TSDB_CODE_SUCCESS;
  int32_t lino = 0;
  void* pIter = NULL;
  int32_t streamNum = taosHashGetSize(pCtx->actionStm);

  stDebug("start to handle stream group %d post actions", pCtx->pReq->streamGId);

  while (1) {
    pIter = taosHashIterate(pCtx->actionStm, pIter);
    if (pIter == NULL) {
      break;
    }

    int64_t* pStreamId = taosHashGetKey(pIter, NULL);
    SStmAction *pAction = (SStmAction *)pIter;
    SStmTaskId id = {0};
    
    if (STREAM_ACT_UNDEPLOY & pAction->actions) {
      msmRspAddStreamUndeploy(*pStreamId, pCtx->pRsp, pAction);
    }

    if (STREAM_ACT_START & pAction->actions && msmCheckStreamStartCond(*pStreamId, pCtx->pReq->snodeId, &id)) {
      msmRspAddStreamStart(*pStreamId, pCtx->pRsp, streamNum, pAction, &id);
    }
  }
  
_exit:

  if (pIter) {
    taosHashCancelIterate(pCtx->actionStm, pIter);
  }

  if (code) {
    stError("%s failed at line %d, error:%s", __FUNCTION__, lino, tstrerror(code));
  }

  return code;
}

int32_t msmCheckUpdateDnodeTs(SStmGrpCtx* pCtx) {
  int32_t  code = TSDB_CODE_SUCCESS;
  int32_t  lino = 0;
  int64_t* lastTs = NULL;
  bool     noExists = false;

  while (true) {
    lastTs = taosHashGet(mStreamMgmt.dnodeMap, &pCtx->pReq->dnodeId, sizeof(pCtx->pReq->dnodeId));
    if (NULL == lastTs) {
      if (noExists) {
        TAOS_CHECK_EXIT(TSDB_CODE_MND_STREAM_INTERNAL_ERROR);
      }

      noExists = true;
      TAOS_CHECK_EXIT(msmSTAddDnodesToMap(pCtx->pMnode));
      
      continue;
    }

    while (true) {
      int64_t lastTsValue = atomic_load_64(lastTs);
      if (pCtx->currTs > lastTsValue) {
        if (lastTsValue == atomic_val_compare_exchange_64(lastTs, lastTsValue, pCtx->currTs)) {
          stDebug("dnode %d lastUpTs updated", pCtx->pReq->dnodeId);
          return code;
        }

        continue;
      }

      return code;
    }

    break;
  }

_exit:

  if (code) {
    stError("%s failed at line %d, error:%s", __FUNCTION__, lino, tstrerror(code));
  }

  return code;  
}


int32_t msmCheckUpdateSnodeTs(SStmGrpCtx* pCtx) {
  int32_t  code = TSDB_CODE_SUCCESS;
  int32_t  lino = 0;
  SStmSnodeTasksStatus* pStatus = NULL;
  bool     noExists = false;

  while (true) {
    pStatus = taosHashGet(mStreamMgmt.snodeMap, &pCtx->pReq->snodeId, sizeof(pCtx->pReq->snodeId));
    if (NULL == pStatus) {
      if (noExists) {
        stError("snode %d not exists in snodeMap", pCtx->pReq->snodeId);
        TAOS_CHECK_EXIT(TSDB_CODE_MND_STREAM_INTERNAL_ERROR);
      }

      noExists = true;
      TAOS_CHECK_EXIT(msmSTAddSnodesToMap(pCtx->pMnode));
      
      continue;
    }

    while (true) {
      int64_t lastTsValue = atomic_load_64(&pStatus->lastUpTs);
      if (pCtx->currTs > lastTsValue) {
        if (lastTsValue == atomic_val_compare_exchange_64(&pStatus->lastUpTs, lastTsValue, pCtx->currTs)) {
          stDebug("snode %d lastUpTs updated", pCtx->pReq->snodeId);
          return code;
        }

        continue;
      }

      return code;
    }

    break;
  }

_exit:

  if (code) {
    stError("%s failed at line %d, error:%s", __FUNCTION__, lino, tstrerror(code));
  }

  return code;  
}


int32_t msmHandleNormalHbMsg(SStmGrpCtx* pCtx) {
  int32_t code = TSDB_CODE_SUCCESS;
  int32_t lino = 0;
  SStreamHbMsg* pReq = pCtx->pReq;

  TAOS_CHECK_EXIT(msmCheckUpdateDnodeTs(pCtx));
  if (GOT_SNODE(pReq->snodeId)) {
    TAOS_CHECK_EXIT(msmCheckUpdateSnodeTs(pCtx));
  }
  
  if (atomic_load_64(&mStreamMgmt.actionQ->qRemainNum) > 0 && 0 == taosWTryLockLatch(&mStreamMgmt.actionQLock)) {
    code = msmHandleStreamActions(pCtx);
    taosWUnLockLatch(&mStreamMgmt.actionQLock);
    TAOS_CHECK_EXIT(code);
  }

  if (atomic_load_32(&mStreamMgmt.toDeployVgTaskNum) > 0) {
    TAOS_CHECK_EXIT(msmGrpAddDeployVgTasks(pCtx));
  }

  if (atomic_load_32(&mStreamMgmt.toDeploySnodeTaskNum) > 0 && GOT_SNODE(pReq->snodeId)) {
    TAOS_CHECK_EXIT(msmGrpAddDeploySnodeTasks(pCtx));
  }

  if (taosHashGetSize(pCtx->deployStm) > 0) {
    TAOS_CHECK_EXIT(msmRspAddStreamsDeploy(pCtx));
  }

  if (taosArrayGetSize(pReq->pStreamStatus) > 0) {
    TAOS_CHECK_EXIT(msmHandleStreamStatusUpdate(pCtx));
  }

  if (taosHashGetSize(pCtx->actionStm) > 0 && GOT_SNODE(pReq->snodeId)) {
    TAOS_CHECK_EXIT(msmHandleHbPostActions(pCtx));
  }

_exit:

  if (code) {
    stError("%s failed at line %d, error:%s", __FUNCTION__, lino, tstrerror(code));
  }

  return code;
}


int32_t msmHandleCleanupHbMsg(SStmGrpCtx* pCtx) {
  int32_t code = TSDB_CODE_SUCCESS;
  int32_t lino = 0;

  TAOS_CHECK_EXIT(msmCheckUpdateDnodeTs(pCtx));
  
  if (taosArrayGetSize(pCtx->pReq->pStreamStatus) > 0) {
    pCtx->pRsp->undeploy.undeployAll = 1;
  }

_exit:

  if (code) {
    stError("%s failed at line %d, error:%s", __FUNCTION__, lino, tstrerror(code));
  }

  return code;
}


int32_t msmHandleStreamHbMsg(SMnode* pMnode, int64_t currTs, SStreamHbMsg* pHb, SMStreamHbRspMsg* pRsp) {
  int32_t code = TSDB_CODE_SUCCESS;

  if (taosRTryLockLatch(&mStreamMgmt.runtimeLock)) {
    stInfo("stream runtimeLocked, ignore hb req from grp %d", pHb->streamGId);
    return code;
  }

  int32_t tidx = streamGetThreadIdx(mStreamMgmt.threadNum, pHb->streamGId);
  SStmGrpCtx* pCtx = &mStreamMgmt.tCtx[tidx].grpCtx[pHb->streamGId];

  pCtx->tidx = tidx;
  pCtx->pMnode = pMnode;
  pCtx->currTs = currTs;
  pCtx->pReq = pHb;
  pCtx->pRsp = pRsp;
  pCtx->deployStm = mStreamMgmt.tCtx[pCtx->tidx].deployStm[pHb->streamGId];
  pCtx->actionStm = mStreamMgmt.tCtx[pCtx->tidx].actionStm[pHb->streamGId];
  
  switch (mStreamMgmt.phase) {
    case MND_STM_PHASE_WATCH:
      break;
    case MND_STM_PHASE_NORMAL:
      code = msmHandleNormalHbMsg(pCtx);
      break;
    case MND_STM_PHASE_CLEANUP:
      code = msmHandleCleanupHbMsg(pCtx);
      break;
    default:
      stError("Invalid stream phase: %d", mStreamMgmt.phase);
      code = TSDB_CODE_MND_STREAM_INTERNAL_ERROR;
      break;
  }

  taosRUnLockLatch(&mStreamMgmt.runtimeLock);

  return code;
}

void msmHandleBecomeLeader(SMnode *pMnode) {
  taosWLockLatch(&mStreamMgmt.runtimeLock);

  if (mStreamMgmt.initialized) {
    msmDestroyRuntimeInfo(pMnode);
  }

  msmInitRuntimeInfo(pMnode);

  taosWUnLockLatch(&mStreamMgmt.runtimeLock);
}

void msmHandleBecomeNotLeader(SMnode *pMnode) {
  taosWLockLatch(&mStreamMgmt.runtimeLock);
  
  mStreamMgmt.isLeader = false;

  if (mStreamMgmt.initialized) {
    msmDestroyRuntimeInfo(pMnode);
  }

  taosWUnLockLatch(&mStreamMgmt.runtimeLock);
}

static bool msmCheckStreamStatus(SMnode *pMnode, void *pObj, void *p1, void *p2, void *p3) {
  SStreamObj* pStream = pObj;
  int64_t streamId = pStream->pCreate->streamId;
  int8_t userDropped = atomic_load_8(&pStream->userDropped), userStopped = atomic_load_8(&pStream->userStopped);
  
  if (userDropped || userStopped) {
    mstDebug("stream userDropped %d userStopped %d, ignore check it", userDropped, userStopped);
    return true;
  }
  
  if ((pStream->updateTime + MND_STREAM_WATCH_DURATION) > mStreamMgmt.healthCtx.currentTs) {
    mstDebug("stream updateTime %" PRId64 " is too new, currentTs %" PRId64 ", ignore check it", pStream->updateTime, mStreamMgmt.healthCtx.currentTs);
    return true;
  }

  mStreamMgmt.healthCtx.validStreamNum++;
  
  void* p = taosHashGet(mStreamMgmt.streamMap, &pStream->pCreate->streamId, sizeof(pStream->pCreate->streamId));
  if (p) {
    mstDebug("stream status check OK, updateTime %" PRId64, pStream->updateTime);
    return true;
  }

  mndStreamPostAction(mStreamMgmt.actionQ, streamId, pStream->pCreate->name, STREAM_ACT_DEPLOY);

  return true;
}

void msmCheckStreamsStatus(SMnode *pMnode) {
  sdbTraverse(pMnode->pSdb, SDB_STREAM, msmCheckStreamStatus, NULL, NULL, NULL);
}

void msmCheckTaskStatusInList(SArray* pList) {
  int32_t vgTaskNum = taosArrayGetSize(pList);
  for (int32_t i = 0; i < vgTaskNum; ++i) {
    SStmTaskStatusExt* pTask = taosArrayGet(pList, i);
    int64_t noUpTs = mStreamMgmt.healthCtx.currentTs - pTask->status->lastUpTs;
    if (noUpTs < MND_STREAM_WATCH_DURATION) {
      continue;
    }

    int64_t streamId = pTask->streamId;
    if (STREAM_RUNNER_TASK == pTask->status->type) {
      mstInfo("runner TASK:%" PRId64 " status not updated for %" PRId64 "ms, will try to undeploy current deployId %d", 
          pTask->status->id.taskId, noUpTs, pTask->status->id.deployId);
      // STREAMTODO
      continue;
    }
  
    mstInfo("TASK:%" PRId64 " status not updated for %" PRId64 "ms, will try to redeploy it", 
        pTask->status->id.taskId, noUpTs);
        
    SStmTaskAction task;
    task.streamId = streamId;
    task.id = pTask->status->id;
    task.flag = pTask->status->flags;
    task.type = pTask->status->type;
    
    mndStreamPostTaskAction(mStreamMgmt.actionQ, &task, STREAM_ACT_DEPLOY);
  }
}

void msmCheckVgTasksStatus(SMnode *pMnode) {
  void* pIter = NULL;
  
  while (true) {
    pIter = taosHashIterate(mStreamMgmt.vgroupMap, pIter);
    if (NULL == pIter) {
      break;
    }

    int32_t vgId = *(int32_t*)taosHashGetKey(pIter, NULL);
    if ((vgId % MND_STREAM_ISOLATION_PERIOD_NUM) != mStreamMgmt.healthCtx.slotIdx) {
      continue;
    }
    
    SStmVgroupTasksStatus* pVg = (SStmVgroupTasksStatus*)pIter;

    msmCheckTaskStatusInList(pVg->taskList);
  }
}

void msmReDeploySnodeTriggerTasks(SMnode *pMnode, SArray* pList) {
  int32_t taskNum = taosArrayGetSize(pList);
  for (int32_t i = 0; i < taskNum; ++i) {
    SStmTaskStatusExt* pExt = taosArrayGet(pList, i);

    int64_t streamId = pExt->streamId;
    mstInfo("trigger TASK:%" PRId64 " will try to redeploy since snode lost", pExt->status->id.taskId);
        
    SStmTaskAction task;
    task.streamId = streamId;
    task.id = pExt->status->id;
    task.flag = pExt->status->flags;
    task.type = pExt->status->type;
    
    mndStreamPostTaskAction(mStreamMgmt.actionQ, &task, STREAM_ACT_DEPLOY);
  }
}

void msmRemoveTriggerFromList(SArray* pTriggers, int64_t streamId, SStmTaskStatus** ppStatus) {
  int32_t taskNum = taosArrayGetSize(pTriggers);
  for (int32_t i = 0; i < taskNum; ++i) {
    SStmTaskStatusExt* pExt = taosArrayGet(pTriggers, i);
    if (streamId == pExt->streamId) {
      mstDebug("stream trigger TASK:%" PRId64 " need to be redeploy, deployId:%d, seriousId:%" PRId64 ", nodeId:%d", 
          pExt->status->id.taskId, pExt->status->id.deployId, pExt->status->id.seriousId, pExt->status->id.nodeId);

      *ppStatus = pExt->status;
      
      taosArrayRemove(pTriggers, i);

      return;
    }
  }

  *ppStatus = NULL;
  
  mstDebug("stream trigger TASK not in snode list, triggerNum:%d", taskNum);

  return;
}

void msmReDeploySnodeRunnerTasks(SMnode *pMnode, SArray* pRunners, SArray* pTriggers) {
  int32_t code = TSDB_CODE_SUCCESS;
  int32_t lino = 0;
  int64_t streamId = 0;
  int64_t lastStreamId = 0;
  int32_t lastDeployId = -1;
  int32_t *pNum = NULL;
  int32_t streamDeploy[MND_STREAM_RUNNER_DEPLOY_NUM] = {0};
  
  if (NULL == mStreamMgmt.healthCtx.streamRunners) {
    mStreamMgmt.healthCtx.streamRunners = taosHashInit(100, taosGetDefaultHashFunction(TSDB_DATA_TYPE_BIGINT), true, HASH_NO_LOCK);
    TSDB_CHECK_NULL(mStreamMgmt.healthCtx.streamRunners, code, lino, _exit, terrno);
  } else {
    taosHashClear(mStreamMgmt.healthCtx.streamRunners);
  }

  SHashObj* pHash = mStreamMgmt.healthCtx.streamRunners;
  int32_t taskNum = taosArrayGetSize(pRunners);
  for (int32_t i = 0; i < taskNum; ++i) {
    SStmTaskStatusExt* pExt = taosArrayGet(pRunners, i);
    if (lastStreamId == pExt->streamId && lastDeployId == pExt->status->id.deployId) {
      mstDebug("TASK:%" PRId64 " deployId:%d stream already exists in streamRunners, ignore it", pExt->status->id.taskId, pExt->status->id.deployId);
      continue;
    }
    
    streamId = pExt->streamId;
    lastStreamId = pExt->streamId;
    lastDeployId = pExt->status->id.deployId;
    
    mstInfo("runner tasks will try to redeploy since snode lost, deployId: %d", lastDeployId);

    pNum = taosHashGet(pHash, &streamId, sizeof(streamId));
    if (NULL != pNum) {
      (*pNum)++;
      *(pNum + (*pNum)) = lastDeployId;
      
      mstDebug("stream runner deployNum updated to %d, newDeployId: %d", *pNum, lastDeployId);
      continue;
    }

    streamDeploy[0] = 1;
    streamDeploy[1] = lastDeployId;
    
    TAOS_CHECK_EXIT(taosHashPut(pHash, &streamId, sizeof(streamId), streamDeploy, sizeof(streamDeploy)));

    mstDebug("stream runner deployNum updated to %d, newDeployId: %d", streamDeploy[0], streamDeploy[1]);
  }


  void* pIter = NULL;
  while (true) {
    pIter = taosHashIterate(pHash, pIter);
    if (NULL == pIter) {
      break;
    }

    streamId = *(int64_t*)taosHashGetKey(pIter, NULL);
    
    SStmTaskAction task;
    task.streamId = streamId;
    task.deployNum = *(int32_t*)pIter;
    for (int32_t i = 0; i < task.deployNum; ++i) {
      task.deployId[i] = *(int32_t*)((int32_t*)pIter + i + 1);
    }
    
    msmRemoveTriggerFromList(pTriggers, streamId, &task.triggerStatus);
    task.type = STREAM_RUNNER_TASK;
    
    mndStreamPostTaskAction(mStreamMgmt.actionQ, &task, STREAM_ACT_DEPLOY);
  }

  taosArrayClear(pRunners);
  
_exit:

  if (code) {
    stError("%s failed at line %d, error:%s", __FUNCTION__, lino, tstrerror(code));
  }
}

void msmHandleSnodeLost(SMnode *pMnode, SStmSnodeTasksStatus* pSnode) {
  pSnode->runnerThreadNum = -1;

  if (pSnode->runnerList && taosArrayGetSize(pSnode->runnerList) > 0) {
    msmReDeploySnodeRunnerTasks(pMnode, pSnode->runnerList, pSnode->triggerList);
    taosArrayClear(pSnode->runnerList);
  }  

  if (pSnode->triggerList && taosArrayGetSize(pSnode->triggerList) > 0) {
    msmReDeploySnodeTriggerTasks(pMnode, pSnode->triggerList);
    taosArrayClear(pSnode->triggerList);
  }
}

void msmCheckSnodeTasksStatus(SMnode *pMnode) {
  void* pIter = NULL;
  
  while (true) {
    pIter = taosHashIterate(mStreamMgmt.snodeMap, pIter);
    if (NULL == pIter) {
      break;
    }

    int32_t snodeId = *(int32_t*)taosHashGetKey(pIter, NULL);
    if ((snodeId % MND_STREAM_ISOLATION_PERIOD_NUM) != mStreamMgmt.healthCtx.slotIdx) {
      continue;
    }
    
    SStmSnodeTasksStatus* pSnode = (SStmSnodeTasksStatus*)pIter;
    int64_t snodeNoUpTs = mStreamMgmt.healthCtx.currentTs - pSnode->lastUpTs;
    if (snodeNoUpTs >= MND_STREAM_WATCH_DURATION) {
      msmHandleSnodeLost(pMnode, pSnode);
      continue;
    }

    msmCheckTaskStatusInList(pSnode->triggerList);

    msmCheckTaskStatusInList(pSnode->runnerList);
  }
}


void msmCheckTasksStatus(SMnode *pMnode) {
  msmCheckVgTasksStatus(pMnode);
  msmCheckSnodeTasksStatus(pMnode);
}

void msmHealthCheck(SMnode *pMnode) {
  mStreamMgmt.healthCtx.slotIdx = (mStreamMgmt.healthCtx.slotIdx + 1) % MND_STREAM_ISOLATION_PERIOD_NUM;
  mStreamMgmt.healthCtx.currentTs = taosGetTimestampMs();

  taosWLockLatch(&mStreamMgmt.runtimeLock);
  //msmCheckStreamsStatus(pMnode);
  //msmCheckTasksStatus(pMnode);
  taosWUnLockLatch(&mStreamMgmt.runtimeLock);
}

static bool msmUpdateStreamUpTime(SMnode *pMnode, void *pObj, void *p1, void *p2, void *p3) {
  SStreamObj *pStream = pObj;
  pStream->updateTime = *(int64_t*)p1;
  return true;
}


int32_t msmInitRuntimeInfo(SMnode *pMnode) {
  int32_t code = TSDB_CODE_SUCCESS;
  int32_t lino = 0;
  int32_t vnodeNum = sdbGetSize(pMnode->pSdb, SDB_VGROUP);
  int32_t snodeNum = sdbGetSize(pMnode->pSdb, SDB_SNODE);
  int32_t dnodeNum = sdbGetSize(pMnode->pSdb, SDB_DNODE);

  mStreamMgmt.startTs = taosGetTimestampMs();
  mStreamMgmt.threadNum = tsNumOfMnodeStreamMgmtThreads;
  mStreamMgmt.tCtx = taosMemoryCalloc(mStreamMgmt.threadNum, sizeof(SStmThreadCtx));
  if (NULL == mStreamMgmt.tCtx) {
    code = terrno;
    stError("failed to initialize the stream runtime tCtx, threadNum:%d, error:%s", mStreamMgmt.threadNum, tstrerror(code));
    goto _exit;
  }

  mStreamMgmt.actionQ = taosMemoryCalloc(1, sizeof(SStmActionQ));
  if (mStreamMgmt.actionQ == NULL) {
    code = terrno;
    mError("failed to initialize the stream runtime actionQ, error:%s", tstrerror(code));
    goto _exit;
  }
  
  mStreamMgmt.actionQ->head = taosMemoryCalloc(1, sizeof(SStmQNode));
  TSDB_CHECK_NULL(mStreamMgmt.actionQ->head, code, lino, _exit, terrno);
  
  mStreamMgmt.actionQ->tail = mStreamMgmt.actionQ->head;
  
  for (int32_t i = 0; i < mStreamMgmt.threadNum; ++i) {
    SStmThreadCtx* pCtx = mStreamMgmt.tCtx + i;

    for (int32_t m = 0; m < STREAM_MAX_GROUP_NUM; ++m) {
      pCtx->deployStm[m] = taosHashInit(snodeNum, taosGetDefaultHashFunction(TSDB_DATA_TYPE_BIGINT), false, HASH_NO_LOCK);
      if (pCtx->deployStm[m] == NULL) {
        code = terrno;
        mError("failed to initialize the stream runtime deployStm[%d][%d], error:%s", i, m, tstrerror(code));
        goto _exit;
      }
      pCtx->actionStm[m] = taosHashInit(snodeNum, taosGetDefaultHashFunction(TSDB_DATA_TYPE_BIGINT), false, HASH_NO_LOCK);
      if (pCtx->actionStm[m] == NULL) {
        code = terrno;
        mError("failed to initialize the stream runtime actionStm[%d][%d], error:%s", i, m, tstrerror(code));
        goto _exit;
      }
    }
  }
  
  mStreamMgmt.streamMap = taosHashInit(MND_STREAM_DEFAULT_NUM, taosGetDefaultHashFunction(TSDB_DATA_TYPE_BIGINT), false, HASH_ENTRY_LOCK);
  if (mStreamMgmt.streamMap == NULL) {
    code = terrno;
    mError("failed to initialize the stream runtime streamMap, error:%s", tstrerror(code));
    goto _exit;
  }
  mStreamMgmt.taskMap = taosHashInit(MND_STREAM_DEFAULT_TASK_NUM, taosGetDefaultHashFunction(TSDB_DATA_TYPE_BINARY), false, HASH_ENTRY_LOCK);
  if (mStreamMgmt.taskMap == NULL) {
    code = terrno;
    mError("failed to initialize the stream runtime taskMap, error:%s", tstrerror(code));
    goto _exit;
  }
  mStreamMgmt.vgroupMap = taosHashInit(vnodeNum, taosGetDefaultHashFunction(TSDB_DATA_TYPE_INT), false, HASH_ENTRY_LOCK);
  if (mStreamMgmt.vgroupMap == NULL) {
    code = terrno;
    mError("failed to initialize the stream runtime vgroupMap, error:%s", tstrerror(code));
    goto _exit;
  }
  mStreamMgmt.snodeMap = taosHashInit(snodeNum, taosGetDefaultHashFunction(TSDB_DATA_TYPE_INT), false, HASH_ENTRY_LOCK);
  if (mStreamMgmt.snodeMap == NULL) {
    code = terrno;
    mError("failed to initialize the stream runtime snodeMap, error:%s", tstrerror(code));
    goto _exit;
  }
  mStreamMgmt.dnodeMap = taosHashInit(dnodeNum, taosGetDefaultHashFunction(TSDB_DATA_TYPE_INT), false, HASH_ENTRY_LOCK);
  if (mStreamMgmt.dnodeMap == NULL) {
    code = terrno;
    mError("failed to initialize the stream runtime dnodeMap, error:%s", tstrerror(code));
    goto _exit;
  }

  mStreamMgmt.toDeployVgMap = taosHashInit(vnodeNum, taosGetDefaultHashFunction(TSDB_DATA_TYPE_INT), false, HASH_ENTRY_LOCK);
  if (mStreamMgmt.toDeployVgMap == NULL) {
    code = terrno;
    mError("failed to initialize the stream runtime toDeployVgMap, error:%s", tstrerror(code));
    goto _exit;
  }
  mStreamMgmt.toDeploySnodeMap = taosHashInit(snodeNum, taosGetDefaultHashFunction(TSDB_DATA_TYPE_INT), false, HASH_ENTRY_LOCK);
  if (mStreamMgmt.toDeploySnodeMap == NULL) {
    code = terrno;
    mError("failed to initialize the stream runtime toDeploySnodeMap, error:%s", tstrerror(code));
    goto _exit;
  }

  mStreamMgmt.toUpdateScanMap = taosHashInit(snodeNum, taosGetDefaultHashFunction(TSDB_DATA_TYPE_BINARY), false, HASH_NO_LOCK);
  if (mStreamMgmt.toUpdateScanMap == NULL) {
    code = terrno;
    mError("failed to initialize the stream runtime toUpdateScanMap, error:%s", tstrerror(code));
    goto _exit;
  }

  TAOS_CHECK_EXIT(msmSTAddSnodesToMap(pMnode));
  TAOS_CHECK_EXIT(msmSTAddDnodesToMap(pMnode));

  sdbTraverse(pMnode->pSdb, SDB_STREAM, msmUpdateStreamUpTime, &mStreamMgmt.startTs, NULL, NULL);

  mStreamMgmt.lastTaskId = 1;
  mStreamMgmt.initialized = true;
  mStreamMgmt.phase = MND_STM_PHASE_NORMAL;

  //taosHashSetFreeFp(mStreamMgmt.nodeMap, freeTaskList);
  //taosHashSetFreeFp(mStreamMgmt.streamMap, freeTaskList);


_exit:

  if (code) {
    msmDestroyRuntimeInfo(pMnode);
  }

  return code;
}


<|MERGE_RESOLUTION|>--- conflicted
+++ resolved
@@ -681,11 +681,7 @@
   addr.groupId = pSubplan->id.groupId;
 
   key[1] = pSubplan->id.subplanId;
-<<<<<<< HEAD
-
-=======
-  
->>>>>>> 2709b20b
+
   SArray** ppRes = taosHashGet(mStreamMgmt.toUpdateScanMap, key, sizeof(key));
   if (NULL == ppRes) {
     SArray* pRes = taosArrayInit(1, sizeof(addr));
@@ -723,11 +719,6 @@
   addr.groupId = pSubplan->id.groupId;
 
   key[1] = pSubplan->id.subplanId;
-<<<<<<< HEAD
-
-=======
-  
->>>>>>> 2709b20b
   SArray** ppRes = taosHashGet(mStreamMgmt.toUpdateScanMap, key, sizeof(key));
   if (NULL == ppRes) {
     SArray* pRes = taosArrayInit(1, sizeof(addr));
@@ -962,11 +953,7 @@
     int32_t childrenNum = taosArrayGetSize(*ppRes);
     for (int32_t i = 0; i < childrenNum; ++i) {
       SStmTaskSrcAddr* pAddr = taosArrayGet(*ppRes, i);
-<<<<<<< HEAD
-      TAOS_CHECK_EXIT(msmUpdatePlanSourceAddr(pPlan, pDeploy->task.taskId, pAddr, pAddr->isFromCache ? TDMT_STREAM_FETCH_FROM_CACHE : TDMT_STREAM_FETCH));
-=======
       TAOS_CHECK_EXIT(msmUpdatePlanSourceAddr(streamId, pPlan, pDeploy->task.taskId, pAddr, pAddr->isFromCache ? TDMT_STREAM_FETCH_FROM_CACHE : TDMT_STREAM_FETCH));
->>>>>>> 2709b20b
     }
   }
 
