/*
 * Copyright (c) 2019 TAOS Data, Inc. <jhtao@taosdata.com>
 *
 * This program is free software: you can use, redistribute, and/or modify
 * it under the terms of the GNU Affero General Public License, version 3
 * or later ("AGPL"), as published by the Free Software Foundation.
 *
 * This program is distributed in the hope that it will be useful, but WITHOUT
 * ANY WARRANTY; without even the implied warranty of MERCHANTABILITY or
 * FITNESS FOR A PARTICULAR PURPOSE.
 *
 * You should have received a copy of the GNU Affero General Public License
 * along with this program. If not, see <http://www.gnu.org/licenses/>.
 */

#define _DEFAULT_SOURCE
#include "mndIndex.h"
#include "mndDb.h"
#include "mndDnode.h"
#include "mndIndexComm.h"
#include "mndInfoSchema.h"
#include "mndMnode.h"
#include "mndPrivilege.h"
#include "mndShow.h"
#include "mndStb.h"
#include "mndStream.h"
#include "mndTrans.h"
#include "mndUser.h"
#include "mndVgroup.h"
#include "parser.h"
#include "tname.h"

#define TSDB_IDX_VER_NUMBER   1
#define TSDB_IDX_RESERVE_SIZE 32

static SSdbRaw *mndIdxActionEncode(SIdxObj *pSma);
static SSdbRow *mndIdxActionDecode(SSdbRaw *pRaw);
static int32_t  mndIdxActionInsert(SSdb *pSdb, SIdxObj *pIdx);
static int32_t  mndIdxActionDelete(SSdb *pSdb, SIdxObj *pIdx);
static int32_t  mndIdxActionUpdate(SSdb *pSdb, SIdxObj *pOld, SIdxObj *pNew);
static int32_t  mndProcessCreateIdxReq(SRpcMsg *pReq);
// static int32_t  mndProcessDropIdxReq(SRpcMsg *pReq);
static int32_t mndProcessGetIdxReq(SRpcMsg *pReq);
static int32_t mndProcessGetTbIdxReq(SRpcMsg *pReq);
// static int32_t mndRetrieveIdx(SRpcMsg *pReq, SShowObj *pShow, SSDataBlock *pBlock, int32_t rows);
//  static void    mndCancelGetNextIdx(SMnode *pMnode, void *pIter);
static void mndDestroyIdxObj(SIdxObj *pIdxObj);

static int32_t mndAddIndex(SMnode *pMnode, SRpcMsg *pReq, SCreateTagIndexReq *req, SDbObj *pDb, SStbObj *pStb,
                           SUserObj *pOp);

int32_t mndInitIdx(SMnode *pMnode) {
  SSdbTable table = {
      .sdbType = SDB_IDX,
      .keyType = SDB_KEY_BINARY,
      .encodeFp = (SdbEncodeFp)mndIdxActionEncode,
      .decodeFp = (SdbDecodeFp)mndIdxActionDecode,
      .insertFp = (SdbInsertFp)mndIdxActionInsert,
      .updateFp = (SdbUpdateFp)mndIdxActionUpdate,
      .deleteFp = (SdbDeleteFp)mndIdxActionDelete,
  };

  mndSetMsgHandle(pMnode, TDMT_MND_CREATE_INDEX, mndProcessCreateIdxReq);
  // mndSetMsgHandle(pMnode, TDMT_MND_DROP_INDEX, mndProcessDropIdxReq);

  mndSetMsgHandle(pMnode, TDMT_VND_CREATE_INDEX_RSP, mndTransProcessRsp);
  mndSetMsgHandle(pMnode, TDMT_VND_DROP_INDEX_RSP, mndTransProcessRsp);

  // mndSetMsgHandle(pMnode, TDMT_MND_CREATE_SMA, mndProcessCreateIdxReq);
  // mndSetMsgHandle(pMnode, TDMT_MND_DROP_SMA, mndProcessDropIdxReq);
  // mndSetMsgHandle(pMnode, TDMT_VND_CREATE_SMA_RSP, mndTransProcessRsp);
  // mndSetMsgHandle(pMnode, TDMT_VND_DROP_SMA_RSP, mndTransProcessRsp);
  // mndSetMsgHandle(pMnode, TDMT_MND_GET_INDEX, mndProcessGetIdxReq);
  // mndSetMsgHandle(pMnode, TDMT_MND_GET_TABLE_INDEX, mndProcessGetTbIdxReq);

  // type same with sma
  // mndAddShowRetrieveHandle(pMnode, TSDB_MGMT_TABLE_INDEX, mndRetrieveIdx);
  // mndAddShowFreeIterHandle(pMnode, TSDB_MGMT_TABLE_INDEX, mndCancelGetNextIdx);
  return sdbSetTable(pMnode->pSdb, table);
}

static int32_t mndFindSuperTableTagId(const SStbObj *pStb, const char *tagName, int8_t *hasIdx) {
  for (int32_t tag = 0; tag < pStb->numOfTags; tag++) {
    if (taosStrcasecmp(pStb->pTags[tag].name, tagName) == 0) {
      if (IS_IDX_ON(&pStb->pTags[tag])) {
        *hasIdx = 1;
      }
      return tag;
    }
  }

  return TSDB_CODE_MND_TAG_NOT_EXIST;
}

int mndSetCreateIdxRedoActions(SMnode *pMnode, STrans *pTrans, SDbObj *pDb, SStbObj *pStb, SIdxObj *pIdx) {
  int32_t code = 0;
  SSdb   *pSdb = pMnode->pSdb;
  SVgObj *pVgroup = NULL;
  void   *pIter = NULL;
  int32_t contLen;

  while (1) {
    pIter = sdbFetch(pSdb, SDB_VGROUP, pIter, (void **)&pVgroup);
    if (pIter == NULL) break;
    if (!mndVgroupInDb(pVgroup, pDb->uid)) {
      sdbRelease(pSdb, pVgroup);
      continue;
    }

    void *pReq = mndBuildVCreateStbReq(pMnode, pVgroup, pStb, &contLen, NULL, 0);
    if (pReq == NULL) {
      sdbCancelFetch(pSdb, pIter);
      sdbRelease(pSdb, pVgroup);
      code = TSDB_CODE_MND_RETURN_VALUE_NULL;
      if (terrno != 0) code = terrno;
      TAOS_RETURN(code);
    }
    STransAction action = {0};
    action.epSet = mndGetVgroupEpset(pMnode, pVgroup);
    action.pCont = pReq;
    action.contLen = contLen;
    action.msgType = TDMT_VND_CREATE_INDEX;
    if ((code = mndTransAppendRedoAction(pTrans, &action)) != 0) {
      taosMemoryFree(pReq);
      sdbCancelFetch(pSdb, pIter);
      sdbRelease(pSdb, pVgroup);
      TAOS_RETURN(code);
    }
    sdbRelease(pSdb, pVgroup);
  }

  return 0;
}
static void *mndBuildDropIdxReq(SMnode *pMnode, SVgObj *pVgroup, SStbObj *pStbObj, SIdxObj *pIdx, int32_t *contLen) {
  int32_t len = 0;

  SDropIndexReq req = {0};
  memcpy(req.colName, pIdx->colName, sizeof(pIdx->colName));
  memcpy(req.stb, pIdx->stb, sizeof(pIdx->stb));
  req.dbUid = pIdx->dbUid;
  req.stbUid = pIdx->stbUid;

  mInfo("idx: %s start to build drop index req", pIdx->name);

  len = tSerializeSDropIdxReq(NULL, 0, &req);
  if (len < 0) {
    goto _err;
  }

  len += sizeof(SMsgHead);
  SMsgHead *pHead = taosMemoryCalloc(1, len);
  if (pHead == NULL) {
    terrno = TSDB_CODE_OUT_OF_MEMORY;
    goto _err;
  }

  pHead->contLen = htonl(len);
  pHead->vgId = htonl(pVgroup->vgId);

  void   *pBuf = POINTER_SHIFT(pHead, sizeof(SMsgHead));
  int32_t ret = 0;
  if ((ret = tSerializeSDropIdxReq(pBuf, len - sizeof(SMsgHead), &req)) < 0) {
    terrno = ret;
    return NULL;
  }
  *contLen = len;
  return pHead;
_err:

  return NULL;
}
int mndSetDropIdxRedoActions(SMnode *pMnode, STrans *pTrans, SDbObj *pDb, SStbObj *pStb, SIdxObj *pIdx) {
  int32_t code = 0;
  SSdb   *pSdb = pMnode->pSdb;
  SVgObj *pVgroup = NULL;
  void   *pIter = NULL;
  int32_t contLen;

  while (1) {
    pIter = sdbFetch(pSdb, SDB_VGROUP, pIter, (void **)&pVgroup);
    if (pIter == NULL) break;
    if (!mndVgroupInDb(pVgroup, pDb->uid)) {
      sdbRelease(pSdb, pVgroup);
      continue;
    }

    int32_t len;
    void   *pReq = mndBuildDropIdxReq(pMnode, pVgroup, pStb, pIdx, &len);
    if (pReq == NULL) {
      sdbCancelFetch(pSdb, pIter);
      sdbRelease(pSdb, pVgroup);
      code = TSDB_CODE_MND_RETURN_VALUE_NULL;
      if (terrno != 0) code = terrno;
      return code;
    }
    STransAction action = {0};
    action.epSet = mndGetVgroupEpset(pMnode, pVgroup);
    action.pCont = pReq;
    action.contLen = len;
    action.msgType = TDMT_VND_DROP_INDEX;
    if ((code = mndTransAppendRedoAction(pTrans, &action)) != 0) {
      taosMemoryFree(pReq);
      sdbCancelFetch(pSdb, pIter);
      sdbRelease(pSdb, pVgroup);
      return code;
    }
    sdbRelease(pSdb, pVgroup);
  }

  TAOS_RETURN(code);
}

void mndCleanupIdx(SMnode *pMnode) {
  // do nothing
  return;
}

static SSdbRaw *mndIdxActionEncode(SIdxObj *pIdx) {
  int32_t code = 0;
  int32_t lino = 0;
  terrno = TSDB_CODE_OUT_OF_MEMORY;

  // int32_t size =
  //     sizeof(SSmaObj) + pSma->exprLen + pSma->tagsFilterLen + pSma->sqlLen + pSma->astLen + TSDB_IDX_RESERVE_SIZE;
  int32_t size = sizeof(SIdxObj) + TSDB_IDX_RESERVE_SIZE;

  SSdbRaw *pRaw = sdbAllocRaw(SDB_IDX, TSDB_IDX_VER_NUMBER, size);
  if (pRaw == NULL) goto _OVER;

  int32_t dataPos = 0;
  SDB_SET_BINARY(pRaw, dataPos, pIdx->name, TSDB_TABLE_FNAME_LEN, _OVER)
  SDB_SET_BINARY(pRaw, dataPos, pIdx->stb, TSDB_TABLE_FNAME_LEN, _OVER)
  SDB_SET_BINARY(pRaw, dataPos, pIdx->db, TSDB_DB_FNAME_LEN, _OVER)
  SDB_SET_BINARY(pRaw, dataPos, pIdx->dstTbName, TSDB_DB_FNAME_LEN, _OVER)
  SDB_SET_BINARY(pRaw, dataPos, pIdx->colName, TSDB_COL_NAME_LEN, _OVER)
  SDB_SET_INT64(pRaw, dataPos, pIdx->createdTime, _OVER)
  SDB_SET_INT64(pRaw, dataPos, pIdx->uid, _OVER)
  SDB_SET_INT64(pRaw, dataPos, pIdx->stbUid, _OVER)
  SDB_SET_INT64(pRaw, dataPos, pIdx->dbUid, _OVER)

  SDB_SET_BINARY(pRaw, dataPos, pIdx->createUser, TSDB_USER_LEN, _OVER)
  SDB_SET_INT64(pRaw, dataPos, pIdx->ownerId, _OVER)
  SDB_SET_RESERVE(pRaw, dataPos, TSDB_IDX_RESERVE_SIZE, _OVER)
  SDB_SET_DATALEN(pRaw, dataPos, _OVER)

  terrno = 0;

_OVER:
  if (terrno != 0) {
    mError("idx:%s, failed to encode to raw:%p since %s", pIdx->name, pRaw, terrstr());
    sdbFreeRaw(pRaw);
    return NULL;
  }

  mTrace("idx:%s, encode to raw:%p, row:%p", pIdx->name, pRaw, pIdx);
  return pRaw;
}

static SSdbRow *mndIdxActionDecode(SSdbRaw *pRaw) {
  int32_t code = 0;
  int32_t lino = 0;
  terrno = TSDB_CODE_OUT_OF_MEMORY;
  SSdbRow *pRow = NULL;
  SIdxObj *pIdx = NULL;

  int8_t sver = 0;
  if (sdbGetRawSoftVer(pRaw, &sver) != 0) goto _OVER;

  if (sver != TSDB_IDX_VER_NUMBER) {
    terrno = TSDB_CODE_SDB_INVALID_DATA_VER;
    goto _OVER;
  }

  pRow = sdbAllocRow(sizeof(SIdxObj));
  if (pRow == NULL) goto _OVER;

  pIdx = sdbGetRowObj(pRow);
  if (pIdx == NULL) goto _OVER;

  int32_t dataPos = 0;

  SDB_GET_BINARY(pRaw, dataPos, pIdx->name, TSDB_TABLE_FNAME_LEN, _OVER)
  SDB_GET_BINARY(pRaw, dataPos, pIdx->stb, TSDB_TABLE_FNAME_LEN, _OVER)
  SDB_GET_BINARY(pRaw, dataPos, pIdx->db, TSDB_DB_FNAME_LEN, _OVER)
  SDB_GET_BINARY(pRaw, dataPos, pIdx->dstTbName, TSDB_DB_FNAME_LEN, _OVER)
  SDB_GET_BINARY(pRaw, dataPos, pIdx->colName, TSDB_COL_NAME_LEN, _OVER)
  SDB_GET_INT64(pRaw, dataPos, &pIdx->createdTime, _OVER)
  SDB_GET_INT64(pRaw, dataPos, &pIdx->uid, _OVER)
  SDB_GET_INT64(pRaw, dataPos, &pIdx->stbUid, _OVER)
  SDB_GET_INT64(pRaw, dataPos, &pIdx->dbUid, _OVER)
  SDB_GET_BINARY(pRaw, dataPos, pIdx->createUser, TSDB_USER_LEN, _OVER)
  SDB_GET_INT64(pRaw, dataPos, &pIdx->ownerId, _OVER)
  SDB_GET_RESERVE(pRaw, dataPos, TSDB_IDX_RESERVE_SIZE, _OVER)

  terrno = 0;

_OVER:
  if (terrno != 0) {
    taosMemoryFree(pRow);
    return NULL;
  }

  mTrace("idx:%s, decode from raw:%p, row:%p", pIdx->name, pRaw, pIdx);
  return pRow;
}

static int32_t mndIdxActionInsert(SSdb *pSdb, SIdxObj *pIdx) {
  mTrace("idx:%s, perform insert action, row:%p", pIdx->name, pIdx);
  return 0;
}

static int32_t mndIdxActionDelete(SSdb *pSdb, SIdxObj *pIdx) {
  mTrace("idx:%s, perform delete action, row:%p", pIdx->name, pIdx);
  return 0;
}

static int32_t mndIdxActionUpdate(SSdb *pSdb, SIdxObj *pOld, SIdxObj *pNew) {
  // lock no not
  if (strncmp(pOld->colName, pNew->colName, TSDB_COL_NAME_LEN) != 0) {
    memcpy(pOld->colName, pNew->colName, sizeof(pNew->colName));
  }
  pOld->ownerId = pNew->ownerId;
  mTrace("idx:%s, perform update action, old row:%p new row:%p", pOld->name, pOld, pNew);
  return 0;
}

SIdxObj *mndAcquireIdx(SMnode *pMnode, char *idxName) {
  SSdb    *pSdb = pMnode->pSdb;
  SIdxObj *pIdx = sdbAcquire(pSdb, SDB_IDX, idxName);
  if (pIdx == NULL && terrno == TSDB_CODE_SDB_OBJ_NOT_THERE) {
    terrno = TSDB_CODE_MND_TAG_INDEX_NOT_EXIST;
  }
  return pIdx;
}

void mndReleaseIdx(SMnode *pMnode, SIdxObj *pIdx) {
  SSdb *pSdb = pMnode->pSdb;
  sdbRelease(pSdb, pIdx);
}

SDbObj *mndAcquireDbByIdx(SMnode *pMnode, const char *idxName) {
  SName name = {0};
  if ((terrno = tNameFromString(&name, idxName, T_NAME_ACCT | T_NAME_DB | T_NAME_TABLE)) < 0) return NULL;

  char db[TSDB_TABLE_FNAME_LEN] = {0};
  (void)tNameGetFullDbName(&name, db);

  return mndAcquireDb(pMnode, db);
}

int32_t mndSetCreateIdxPrepareLogs(SMnode *pMnode, STrans *pTrans, SIdxObj *pIdx) {
  int32_t  code = 0;
  SSdbRaw *pRedoRaw = mndIdxActionEncode(pIdx);
  if (pRedoRaw == NULL) {
    code = TSDB_CODE_MND_RETURN_VALUE_NULL;
    if (terrno != 0) code = terrno;
    return -1;
  }
  TAOS_CHECK_RETURN(mndTransAppendPrepareLog(pTrans, pRedoRaw));
  TAOS_CHECK_RETURN(sdbSetRawStatus(pRedoRaw, SDB_STATUS_CREATING));

  TAOS_RETURN(code);
}

int32_t mndSetCreateIdxCommitLogs(SMnode *pMnode, STrans *pTrans, SIdxObj *pIdx) {
  int32_t  code = 0;
  SSdbRaw *pCommitRaw = mndIdxActionEncode(pIdx);
  if (pCommitRaw == NULL) {
    code = TSDB_CODE_MND_RETURN_VALUE_NULL;
    if (terrno != 0) code = terrno;
    return -1;
  }
  TAOS_CHECK_RETURN(mndTransAppendCommitlog(pTrans, pCommitRaw));
  TAOS_CHECK_RETURN(sdbSetRawStatus(pCommitRaw, SDB_STATUS_READY));

  TAOS_RETURN(code);
}

int32_t mndSetAlterIdxPrepareLogs(SMnode *pMnode, STrans *pTrans, SIdxObj *pIdx) {
  int32_t  code = 0;
  SSdbRaw *pRedoRaw = mndIdxActionEncode(pIdx);
  if (pRedoRaw == NULL) {
    code = TSDB_CODE_MND_RETURN_VALUE_NULL;
    if (terrno != 0) code = terrno;
    return -1;
  }
  if ((code = mndTransAppendPrepareLog(pTrans, pRedoRaw)) != 0) {
    sdbFreeRaw(pRedoRaw);
    return -1;
  }
  TAOS_CHECK_RETURN(sdbSetRawStatus(pRedoRaw, SDB_STATUS_READY));

  TAOS_RETURN(code);
}

int32_t mndSetAlterIdxCommitLogs(SMnode *pMnode, STrans *pTrans, SIdxObj *pIdx) {
  int32_t  code = 0;
  SSdbRaw *pCommitRaw = mndIdxActionEncode(pIdx);
  if (pCommitRaw == NULL) {
    code = TSDB_CODE_MND_RETURN_VALUE_NULL;
    if (terrno != 0) code = terrno;
    TAOS_RETURN(code);
  }
  if ((code = mndTransAppendCommitlog(pTrans, pCommitRaw)) != 0) {
    sdbFreeRaw(pCommitRaw);
    TAOS_RETURN(code);
  }
  TAOS_CHECK_RETURN(sdbSetRawStatus(pCommitRaw, SDB_STATUS_READY));

  TAOS_RETURN(code);
}

static int32_t mndSetCreateIdxVgroupRedoLogs(SMnode *pMnode, STrans *pTrans, SVgObj *pVgroup) {
  int32_t  code = 0;
  SSdbRaw *pVgRaw = mndVgroupActionEncode(pVgroup);
  if (pVgRaw == NULL) {
    code = TSDB_CODE_MND_RETURN_VALUE_NULL;
    if (terrno != 0) code = terrno;
    TAOS_RETURN(code);
  }
  TAOS_CHECK_RETURN(mndTransAppendRedolog(pTrans, pVgRaw));
  TAOS_CHECK_RETURN(sdbSetRawStatus(pVgRaw, SDB_STATUS_CREATING));
  TAOS_RETURN(code);
}

static int32_t mndSetCreateIdxVgroupCommitLogs(SMnode *pMnode, STrans *pTrans, SVgObj *pVgroup) {
  int32_t  code = 0;
  SSdbRaw *pVgRaw = mndVgroupActionEncode(pVgroup);
  if (pVgRaw == NULL) {
    code = TSDB_CODE_MND_RETURN_VALUE_NULL;
    if (terrno != 0) code = terrno;
    TAOS_RETURN(code);
  }
  TAOS_CHECK_RETURN(mndTransAppendCommitlog(pTrans, pVgRaw));
  TAOS_CHECK_RETURN(sdbSetRawStatus(pVgRaw, SDB_STATUS_READY));
  TAOS_RETURN(code);
}

// static int32_t mndSetUpdateIdxStbCommitLogs(SMnode *pMnode, STrans *pTrans, SStbObj *pStb) {
//   SStbObj stbObj = {0};
//   taosRLockLatch(&pStb->lock);
//   memcpy(&stbObj, pStb, sizeof(SStbObj));
//   taosRUnLockLatch(&pStb->lock);
//   stbObj.numOfColumns = 0;
//   stbObj.pColumns = NULL;
//   stbObj.numOfTags = 0;
//  stbObj.pTags = NULL;
//   stbObj.numOfFuncs = 0;
//   stbObj.pFuncs = NULL;
//   stbObj.updateTime = taosGetTimestampMs();
//   stbObj.lock = 0;
//   stbObj.tagVer++;

// SSdbRaw *pCommitRaw = mndStbActionEncode(&stbObj);
// if (pCommitRaw == NULL) return -1;
// if (mndTransAppendCommitlog(pTrans, pCommitRaw) != 0) return -1;
// if (sdbSetRawStatus(pCommitRaw, SDB_STATUS_READY) != 0) return -1;
//
// return 0;
//}

static void mndDestroyIdxObj(SIdxObj *pIdxObj) {
  if (pIdxObj) {
    // do nothing
  }
}

static int32_t mndProcessCreateIdxReq(SRpcMsg *pReq) {
  SMnode   *pMnode = pReq->info.node;
  int32_t   code = -1;
  SStbObj  *pStb = NULL;
  SIdxObj  *pIdx = NULL;
  SUserObj *pOperUser = NULL;

  SDbObj            *pDb = NULL;
  SCreateTagIndexReq createReq = {0};

  TAOS_CHECK_GOTO(tDeserializeSCreateTagIdxReq(pReq->pCont, pReq->contLen, &createReq), NULL, _OVER);

  mInfo("idx:%s start to create", createReq.idxName);
  // if (mndCheckCreateIdxReq(&createReq) != 0) {
  //   goto _OVER;
  // }

  pDb = mndAcquireDbByStb(pMnode, createReq.stbName);
  if (pDb == NULL) {
    code = TSDB_CODE_MND_DB_NOT_EXIST;
    if (terrno != 0) code = terrno;
    goto _OVER;
  }

  if (pDb->cfg.isMount) {
    code = TSDB_CODE_MND_MOUNT_OBJ_NOT_SUPPORT;
    goto _OVER;
  }

  pStb = mndAcquireStb(pMnode, createReq.stbName);
  if (pStb == NULL) {
    mError("idx:%s, failed to create since stb:%s not exist", createReq.idxName, createReq.stbName);
    code = TSDB_CODE_MND_DB_NOT_EXIST;
    if (terrno != 0) code = terrno;
    goto _OVER;
  }
  SSIdx idx = {0};
  if ((code = mndAcquireGlobalIdx(pMnode, createReq.idxName, SDB_IDX, &idx)) == 0) {
    pIdx = idx.pIdx;
  } else {
    goto _OVER;
  }
  if (pIdx != NULL) {
    code = TSDB_CODE_MND_TAG_INDEX_ALREADY_EXIST;
    goto _OVER;
  }

<<<<<<< HEAD
  TAOS_CHECK_GOTO(mndAcquireUser(pMnode, pReq->info.conn.user, &pOperUser), NULL, _OVER);
  // already check select table/create index privileges in parser
  TAOS_CHECK_GOTO(mndCheckObjPrivilegeRecF(pMnode, pOperUser, PRIV_DB_USE, PRIV_OBJ_DB, pDb->ownerId, pDb->name, NULL),
                  NULL, _OVER);
  // TAOS_CHECK_GOTO(mndCheckDbPrivilege(pMnode, pReq->info.conn.user, MND_OPER_WRITE_DB, pDb), NULL, _OVER);
=======
  TAOS_CHECK_GOTO(mndCheckDbPrivilege(pMnode, RPC_MSG_USER(pReq), RPC_MSG_TOKEN(pReq), MND_OPER_WRITE_DB, pDb), NULL, _OVER);
>>>>>>> 4874e16f

  code = mndAddIndex(pMnode, pReq, &createReq, pDb, pStb, pOperUser);
  if (terrno == TSDB_CODE_MND_TAG_INDEX_ALREADY_EXIST || terrno == TSDB_CODE_MND_TAG_NOT_EXIST) {
    return terrno;
  } else {
    if (code == 0) code = TSDB_CODE_ACTION_IN_PROGRESS;
  }

_OVER:
  if (code != 0 && code != TSDB_CODE_ACTION_IN_PROGRESS) {
    mError("stb:%s, failed to create since %s", createReq.idxName, tstrerror(code));
  }

  mndReleaseStb(pMnode, pStb);
  mndReleaseIdx(pMnode, pIdx);
  mndReleaseDb(pMnode, pDb);
  mndReleaseUser(pMnode, pOperUser);

  TAOS_RETURN(code);
}

int32_t mndSetDropIdxPrepareLogs(SMnode *pMnode, STrans *pTrans, SIdxObj *pIdx) {
  int32_t  code = 0;
  SSdbRaw *pRedoRaw = mndIdxActionEncode(pIdx);
  if (pRedoRaw == NULL) {
    code = TSDB_CODE_MND_RETURN_VALUE_NULL;
    if (terrno != 0) code = terrno;
    TAOS_RETURN(code);
  }
  TAOS_CHECK_RETURN(mndTransAppendPrepareLog(pTrans, pRedoRaw));
  TAOS_CHECK_RETURN(sdbSetRawStatus(pRedoRaw, SDB_STATUS_DROPPING));

  TAOS_RETURN(code);
}

int32_t mndSetDropIdxCommitLogs(SMnode *pMnode, STrans *pTrans, SIdxObj *pIdx) {
  int32_t  code = 0;
  SSdbRaw *pCommitRaw = mndIdxActionEncode(pIdx);
  if (pCommitRaw == NULL) {
    code = TSDB_CODE_MND_RETURN_VALUE_NULL;
    if (terrno != 0) code = terrno;
    TAOS_RETURN(code);
  }
  TAOS_CHECK_RETURN(mndTransAppendCommitlog(pTrans, pCommitRaw));
  TAOS_CHECK_RETURN(sdbSetRawStatus(pCommitRaw, SDB_STATUS_DROPPED));

  TAOS_RETURN(code);
}

static int32_t mndProcessGetTbIdxReq(SRpcMsg *pReq) {
  //
  return 0;
}

int32_t mndRetrieveTagIdx(SRpcMsg *pReq, SShowObj *pShow, SSDataBlock *pBlock, int32_t rows) {
  SMnode   *pMnode = pReq->info.node;
  SSdb     *pSdb = pMnode->pSdb;
  int32_t   numOfRows = 0;
  SIdxObj  *pIdx = NULL;
  SUserObj *pOperUser = NULL;
  int32_t   cols = 0;
  int32_t   code = 0;
  int32_t   lino = 0;
  char      objFName[TSDB_OBJ_FNAME_LEN + 1] = {0};
  bool      showAll = false;

  SDbObj *pDb = NULL;
  if (strlen(pShow->db) > 0) {
    pDb = mndAcquireDb(pMnode, pShow->db);
    if (pDb == NULL) return 0;
  }

  TAOS_CHECK_GOTO(mndAcquireUser(pMnode, pReq->info.conn.user, &pOperUser), &lino, _OVER);
  (void)snprintf(objFName, sizeof(objFName), "%d.*", pOperUser->acctId);
  int32_t objLevel = privObjGetLevel(PRIV_OBJ_IDX);
  showAll =
      (0 == mndCheckObjPrivilegeRecF(pMnode, pOperUser, PRIV_IDX_SHOW, PRIV_OBJ_IDX, 0, pDb ? pDb->name : objFName,
                                     objLevel == 0 ? NULL : "*"));  // 1.*.*

  SSmaAndTagIter *pIter = pShow->pIter;
  while (numOfRows < rows) {
    pIter->pIdxIter = sdbFetch(pSdb, SDB_IDX, pIter->pIdxIter, (void **)&pIdx);
    if (pIter->pIdxIter == NULL) break;

    if (NULL != pDb && pIdx->dbUid != pDb->uid) {
      sdbRelease(pSdb, pIdx);
      continue;
    }

    if (!showAll) {
      SName idxName = {0};
      if ((code = tNameFromString(&idxName, pIdx->name, T_NAME_ACCT | T_NAME_DB | T_NAME_TABLE)) != 0) {
        sdbRelease(pSdb, pIdx);
        sdbCancelFetch(pSdb, pIter->pIdxIter);
        lino = __LINE__;
        goto _OVER;
      }
      if (mndCheckObjPrivilegeRecF(pMnode, pOperUser, PRIV_IDX_SHOW, PRIV_OBJ_IDX, pIdx->ownerId, pIdx->db,
                                   objLevel == 0 ? NULL : idxName.tname)) {  // 1.db1.idx1
        sdbRelease(pSdb, pIdx);
        continue;
      }
    }

    cols = 0;

    SName idxName = {0};
    if ((code = tNameFromString(&idxName, pIdx->name, T_NAME_ACCT | T_NAME_DB | T_NAME_TABLE)) != 0) {
      sdbRelease(pSdb, pIdx);
      sdbCancelFetch(pSdb, pIter->pIdxIter);
      goto _OVER;
    }
    char n1[TSDB_TABLE_FNAME_LEN + VARSTR_HEADER_SIZE] = {0};

    STR_TO_VARSTR(n1, (char *)tNameGetTableName(&idxName));

    char n2[TSDB_DB_FNAME_LEN + VARSTR_HEADER_SIZE] = {0};
    STR_TO_VARSTR(n2, (char *)mndGetDbStr(pIdx->db));

    SName stbName = {0};
    if ((code = tNameFromString(&stbName, pIdx->stb, T_NAME_ACCT | T_NAME_DB | T_NAME_TABLE)) != 0) {
      sdbRelease(pSdb, pIdx);
      sdbCancelFetch(pSdb, pIter->pIdxIter);
      goto _OVER;
    }
    char n3[TSDB_TABLE_FNAME_LEN + VARSTR_HEADER_SIZE] = {0};
    STR_TO_VARSTR(n3, (char *)tNameGetTableName(&stbName));

    SColumnInfoData *pColInfo = taosArrayGet(pBlock->pDataBlock, cols++);
    RETRIEVE_CHECK_GOTO(colDataSetVal(pColInfo, numOfRows, (const char *)n1, false), pIdx, &lino, _OVER);

    pColInfo = taosArrayGet(pBlock->pDataBlock, cols++);
    RETRIEVE_CHECK_GOTO(colDataSetVal(pColInfo, numOfRows, (const char *)n2, false), pIdx, &lino, _OVER);

    pColInfo = taosArrayGet(pBlock->pDataBlock, cols++);
    RETRIEVE_CHECK_GOTO(colDataSetVal(pColInfo, numOfRows, (const char *)n3, false), pIdx, &lino, _OVER);

    pColInfo = taosArrayGet(pBlock->pDataBlock, cols++);

    RETRIEVE_CHECK_GOTO(colDataSetVal(pColInfo, numOfRows, NULL, true), pIdx, &lino, _OVER);

    pColInfo = taosArrayGet(pBlock->pDataBlock, cols++);
    RETRIEVE_CHECK_GOTO(colDataSetVal(pColInfo, numOfRows, (const char *)&pIdx->createdTime, false), pIdx, &lino,
                        _OVER);

    char col[TSDB_TABLE_FNAME_LEN + VARSTR_HEADER_SIZE] = {0};
    STR_TO_VARSTR(col, (char *)pIdx->colName);

    pColInfo = taosArrayGet(pBlock->pDataBlock, cols++);
    RETRIEVE_CHECK_GOTO(colDataSetVal(pColInfo, numOfRows, (const char *)col, false), pIdx, &lino, _OVER);

    pColInfo = taosArrayGet(pBlock->pDataBlock, cols++);

    char tag[TSDB_TABLE_FNAME_LEN + VARSTR_HEADER_SIZE] = {0};
    STR_TO_VARSTR(tag, (char *)"tag_index");
    RETRIEVE_CHECK_GOTO(colDataSetVal(pColInfo, numOfRows, (const char *)tag, false), pIdx, &lino, _OVER);

    numOfRows++;
    sdbRelease(pSdb, pIdx);
  }

_OVER:
  if (code != 0) mError("failed to retrieve at line:%d, since %s", lino, tstrerror(code));

  mndReleaseDb(pMnode, pDb);
  mndReleaseUser(pMnode, pOperUser);
  pShow->numOfRows += numOfRows;
  return numOfRows;
}

// static void mndCancelGetNextIdx(SMnode *pMnode, void *pIter) {
//   SSdb *pSdb = pMnode->pSdb;
//
//  sdbCancelFetch(pSdb, pIter);
//}
static int32_t mndCheckIndexReq(SCreateTagIndexReq *pReq) {
  // impl
  return TSDB_CODE_SUCCESS;
}

static int32_t mndSetUpdateIdxStbCommitLogs(SMnode *pMnode, STrans *pTrans, SStbObj *pOld, SStbObj *pNew, char *tagName,
                                            int on) {
  int32_t code = 0;
  taosRLockLatch(&pOld->lock);
  memcpy(pNew, pOld, sizeof(SStbObj));
  taosRUnLockLatch(&pOld->lock);

  pNew->pTags = NULL;
  pNew->pColumns = NULL;
  pNew->pCmpr = NULL;
  pNew->pTags = NULL;
  pNew->pExtSchemas = NULL;
  pNew->updateTime = taosGetTimestampMs();
  pNew->lock = 0;

  int8_t  hasIdx = 0;
  int32_t tag = mndFindSuperTableTagId(pOld, tagName, &hasIdx);
  if (tag < 0) {
    code = TSDB_CODE_MND_TAG_NOT_EXIST;
    TAOS_RETURN(code);
  }
  TAOS_CHECK_RETURN(mndAllocStbSchemas(pOld, pNew));
  SSchema *pTag = pNew->pTags + tag;

  if (on == 1) {
    if (hasIdx && tag != 0) {
      code = TSDB_CODE_MND_TAG_INDEX_ALREADY_EXIST;
      TAOS_RETURN(code);
    } else {
      SSCHMEA_SET_IDX_ON(pTag);
    }
  } else {
    if (hasIdx == 0) {
      code = TSDB_CODE_MND_SMA_NOT_EXIST;
    } else {
      SSCHMEA_SET_IDX_OFF(pTag);
      pTag->flags = 0;
    }
  }
  pNew->tagVer++;

  SSdbRaw *pCommitRaw = mndStbActionEncode(pNew);
  if (pCommitRaw == NULL) {
    code = TSDB_CODE_MND_RETURN_VALUE_NULL;
    if (terrno != 0) code = terrno;
    TAOS_RETURN(code);
  }
  TAOS_CHECK_RETURN(mndTransAppendCommitlog(pTrans, pCommitRaw));
  TAOS_CHECK_RETURN(sdbSetRawStatus(pCommitRaw, SDB_STATUS_READY));

  TAOS_RETURN(code);
}
int32_t mndAddIndexImpl(SMnode *pMnode, SRpcMsg *pReq, SDbObj *pDb, SStbObj *pStb, SIdxObj *pIdx) {
  // impl later
  int32_t code = -1;
  SStbObj newStb = {0};
  STrans *pTrans = mndTransCreate(pMnode, TRN_POLICY_RETRY, TRN_CONFLICT_DB_INSIDE, pReq, "create-stb-index");
  if (pTrans == NULL) goto _OVER;

  // mInfo("trans:%d, used to add index to stb:%s", pTrans->id, pStb->name);
  mndTransSetDbName(pTrans, pDb->name, pStb->name);
  TAOS_CHECK_GOTO(mndTransCheckConflict(pMnode, pTrans), NULL, _OVER);

  mndTransSetSerial(pTrans);

  TAOS_CHECK_GOTO(mndSetCreateIdxPrepareLogs(pMnode, pTrans, pIdx), NULL, _OVER);
  TAOS_CHECK_GOTO(mndSetCreateIdxCommitLogs(pMnode, pTrans, pIdx), NULL, _OVER);

  TAOS_CHECK_GOTO(mndSetUpdateIdxStbCommitLogs(pMnode, pTrans, pStb, &newStb, pIdx->colName, 1), NULL, _OVER);
  TAOS_CHECK_GOTO(mndSetCreateIdxRedoActions(pMnode, pTrans, pDb, &newStb, pIdx), NULL, _OVER);

  TAOS_CHECK_GOTO(mndTransPrepare(pMnode, pTrans), NULL, _OVER);

  code = 0;

_OVER:
  // mndDestoryIdxObj(pIdx);
  if (newStb.pTags != NULL) {
    taosMemoryFree(newStb.pTags);
    taosMemoryFree(newStb.pColumns);
    taosMemoryFree(newStb.pCmpr);
    taosMemoryFreeClear(newStb.pExtSchemas);
  }
  mndTransDrop(pTrans);
  TAOS_RETURN(code);
}
int8_t mndCheckIndexNameByTagName(SMnode *pMnode, SIdxObj *pIdxObj) {
  // build index on first tag, and no index name;
  int8_t  exist = 0;
  SDbObj *pDb = NULL;
  if (strlen(pIdxObj->db) > 0) {
    pDb = mndAcquireDb(pMnode, pIdxObj->db);
    if (pDb == NULL) return 0;
  }
  SSmaAndTagIter *pIter = NULL;
  SIdxObj        *pIdx = NULL;
  SSdb           *pSdb = pMnode->pSdb;

  while (1) {
    pIter = sdbFetch(pSdb, SDB_IDX, pIter, (void **)&pIdx);
    if (pIter == NULL) break;

    if (NULL != pDb && pIdx->dbUid != pDb->uid) {
      sdbRelease(pSdb, pIdx);
      continue;
    }
    if (pIdxObj->stbUid != pIdx->stbUid) {
      sdbRelease(pSdb, pIdx);
      continue;
    }
    if (strncmp(pIdxObj->colName, pIdx->colName, TSDB_COL_NAME_LEN) == 0) {
      sdbCancelFetch(pSdb, pIter);
      sdbRelease(pSdb, pIdx);
      exist = 1;
      break;
    }
    sdbRelease(pSdb, pIdx);
  }

  mndReleaseDb(pMnode, pDb);
  return exist;
}
static int32_t mndAddIndex(SMnode *pMnode, SRpcMsg *pReq, SCreateTagIndexReq *req, SDbObj *pDb, SStbObj *pStb,
                           SUserObj *pOperUser) {
  int32_t code = -1;
  SIdxObj idxObj = {0};
  memcpy(idxObj.name, req->idxName, TSDB_INDEX_FNAME_LEN);
  memcpy(idxObj.stb, pStb->name, TSDB_TABLE_FNAME_LEN);
  memcpy(idxObj.db, pDb->name, TSDB_DB_FNAME_LEN);
  memcpy(idxObj.colName, req->colName, TSDB_COL_NAME_LEN);
  (void)snprintf(idxObj.createUser, TSDB_USER_LEN, "%s", pOperUser->name);
  idxObj.ownerId = pOperUser->uid;

  idxObj.createdTime = taosGetTimestampMs();
  idxObj.uid = mndGenerateUid(req->idxName, strlen(req->idxName));
  idxObj.stbUid = pStb->uid;
  idxObj.dbUid = pStb->dbUid;
  

  int8_t  hasIdx = 0;
  int32_t tag = mndFindSuperTableTagId(pStb, req->colName, &hasIdx);
  if (tag < 0) {
    code = TSDB_CODE_MND_TAG_NOT_EXIST;
    TAOS_RETURN(code);
  }
  int8_t exist = 0;
  if (tag == 0 && hasIdx == 1) {
    exist = mndCheckIndexNameByTagName(pMnode, &idxObj);
    if (exist) {
      code = TSDB_CODE_MND_TAG_INDEX_ALREADY_EXIST;
      TAOS_RETURN(code);
    }
  } else if (hasIdx == 1) {
    code = TSDB_CODE_MND_TAG_INDEX_ALREADY_EXIST;
    TAOS_RETURN(code);
  }

  code = mndAddIndexImpl(pMnode, pReq, pDb, pStb, &idxObj);
  TAOS_RETURN(code);
}

static int32_t mndDropIdx(SMnode *pMnode, SRpcMsg *pReq, SDbObj *pDb, SIdxObj *pIdx) {
  int32_t  code = -1;
  SStbObj *pStb = NULL;
  STrans  *pTrans = NULL;

  SStbObj newObj = {0};

  pStb = mndAcquireStb(pMnode, pIdx->stb);
  if (pStb == NULL) {
    code = TSDB_CODE_MND_RETURN_VALUE_NULL;
    if (terrno != 0) code = terrno;
    goto _OVER;
  }

  pTrans = mndTransCreate(pMnode, TRN_POLICY_RETRY, TRN_CONFLICT_DB, pReq, "drop-index");
  if (pTrans == NULL) {
    code = TSDB_CODE_MND_RETURN_VALUE_NULL;
    if (terrno != 0) code = terrno;
    goto _OVER;
  }

  mInfo("trans:%d, used to drop idx:%s", pTrans->id, pIdx->name);
  mndTransSetDbName(pTrans, pDb->name, pStb->name);
  TAOS_CHECK_GOTO(mndTransCheckConflict(pMnode, pTrans), NULL, _OVER);

  mndTransSetSerial(pTrans);
  TAOS_CHECK_GOTO(mndSetDropIdxPrepareLogs(pMnode, pTrans, pIdx), NULL, _OVER);
  TAOS_CHECK_GOTO(mndSetDropIdxCommitLogs(pMnode, pTrans, pIdx), NULL, _OVER);

  TAOS_CHECK_GOTO(mndSetUpdateIdxStbCommitLogs(pMnode, pTrans, pStb, &newObj, pIdx->colName, 0), NULL, _OVER);
  TAOS_CHECK_GOTO(mndSetDropIdxRedoActions(pMnode, pTrans, pDb, &newObj, pIdx), NULL, _OVER);
  TAOS_CHECK_GOTO(mndTransPrepare(pMnode, pTrans), NULL, _OVER);

  code = 0;

_OVER:
  taosMemoryFree(newObj.pTags);
  taosMemoryFree(newObj.pColumns);
  taosMemoryFree(newObj.pCmpr);
  taosMemoryFreeClear(newObj.pExtSchemas);

  mndTransDrop(pTrans);
  mndReleaseStb(pMnode, pStb);
  TAOS_RETURN(code);
}
int32_t mndProcessDropTagIdxReq(SRpcMsg *pReq) {
  SMnode   *pMnode = pReq->info.node;
  int32_t   code = -1;
  SDbObj   *pDb = NULL;
  SIdxObj  *pIdx = NULL;
  SUserObj *pOperUser = NULL;

  SDropTagIndexReq req = {0};
  TAOS_CHECK_GOTO(tDeserializeSDropTagIdxReq(pReq->pCont, pReq->contLen, &req), NULL, _OVER);
  mInfo("idx:%s, start to drop", req.name);
  SSIdx idx = {0};
  if ((code = mndAcquireGlobalIdx(pMnode, req.name, SDB_IDX, &idx)) == 0) {
    pIdx = idx.pIdx;
  } else {
    goto _OVER;
  }
  if (pIdx == NULL) {
    if (req.igNotExists) {
      mInfo("idx:%s, not exist, ignore not exist is set", req.name);
      code = 0;
      goto _OVER;
    } else {
      code = TSDB_CODE_MND_TAG_INDEX_NOT_EXIST;
      goto _OVER;
    }
  }

  pDb = mndAcquireDbByIdx(pMnode, req.name);
  if (pDb == NULL) {
    terrno = TSDB_CODE_MND_DB_NOT_SELECTED;
    if (terrno != 0) code = terrno;
    goto _OVER;
  }

  if(pDb->cfg.isMount) {
    code = TSDB_CODE_MND_MOUNT_OBJ_NOT_SUPPORT;
    goto _OVER;
  }

<<<<<<< HEAD
  // TAOS_CHECK_GOTO(mndCheckDbPrivilege(pMnode, pReq->info.conn.user, MND_OPER_WRITE_DB, pDb), NULL, _OVER);
  TAOS_CHECK_GOTO(mndAcquireUser(pMnode, pReq->info.conn.user, &pOperUser), NULL, _OVER);
  TAOS_CHECK_GOTO(
      mndCheckObjPrivilegeRecF(pMnode, pOperUser, PRIV_CM_DROP, PRIV_OBJ_IDX, pIdx->ownerId, pIdx->db, pIdx->name),
      NULL, _OVER);
=======
  TAOS_CHECK_GOTO(mndCheckDbPrivilege(pMnode, RPC_MSG_USER(pReq), RPC_MSG_TOKEN(pReq), MND_OPER_WRITE_DB, pDb), NULL, _OVER);
>>>>>>> 4874e16f

  code = mndDropIdx(pMnode, pReq, pDb, pIdx);
  if (code == 0) code = TSDB_CODE_ACTION_IN_PROGRESS;

_OVER:
  if (code != 0 && code != TSDB_CODE_ACTION_IN_PROGRESS) {
    mError("idx:%s, failed to drop since %s", req.name, tstrerror(code));
  }
  mndReleaseIdx(pMnode, pIdx);
  mndReleaseDb(pMnode, pDb);
  mndReleaseUser(pMnode, pOperUser);
  TAOS_RETURN(code);
}
static int32_t mndProcessGetIdxReq(SRpcMsg *pReq) {
  // do nothing
  return 0;
}

int32_t mndDropIdxsByStb(SMnode *pMnode, STrans *pTrans, SDbObj *pDb, SStbObj *pStb) {
  int32_t code = 0;
  SSdb   *pSdb = pMnode->pSdb;
  void   *pIter = NULL;

  while (1) {
    SIdxObj *pIdx = NULL;
    pIter = sdbFetch(pSdb, SDB_IDX, pIter, (void **)&pIdx);
    if (pIter == NULL) break;

    if (pIdx->stbUid == pStb->uid) {
      if ((code = mndSetDropIdxCommitLogs(pMnode, pTrans, pIdx)) != 0) {
        sdbCancelFetch(pSdb, pIter);
        sdbRelease(pSdb, pIdx);
        TAOS_RETURN(code);
      }
    }

    sdbRelease(pSdb, pIdx);
  }

  TAOS_RETURN(code);
}

int32_t mndGetIdxsByTagName(SMnode *pMnode, SStbObj *pStb, char *tagName, SIdxObj *idx) {
  SSdb *pSdb = pMnode->pSdb;
  void *pIter = NULL;

  while (1) {
    SIdxObj *pIdx = NULL;
    pIter = sdbFetch(pSdb, SDB_IDX, pIter, (void **)&pIdx);
    if (pIter == NULL) break;

    if (pIdx->stbUid == pStb->uid && taosStrcasecmp(pIdx->colName, tagName) == 0) {
      memcpy((char *)idx, (char *)pIdx, sizeof(SIdxObj));
      sdbRelease(pSdb, pIdx);
      sdbCancelFetch(pSdb, pIter);
      return 0;
    }

    sdbRelease(pSdb, pIdx);
  }

  return -1;
}
int32_t mndDropIdxsByDb(SMnode *pMnode, STrans *pTrans, SDbObj *pDb) {
  int32_t code = 0;
  SSdb   *pSdb = pMnode->pSdb;
  void   *pIter = NULL;

  while (1) {
    SIdxObj *pIdx = NULL;
    pIter = sdbFetch(pSdb, SDB_IDX, pIter, (void **)&pIdx);
    if (pIter == NULL) break;

    if (pIdx->dbUid == pDb->uid) {
      if ((code = mndSetDropIdxCommitLogs(pMnode, pTrans, pIdx)) != 0) {
        sdbRelease(pSdb, pIdx);
        sdbCancelFetch(pSdb, pIter);
        TAOS_RETURN(code);
      }
    }

    sdbRelease(pSdb, pIdx);
  }

  TAOS_RETURN(code);
}<|MERGE_RESOLUTION|>--- conflicted
+++ resolved
@@ -512,15 +512,11 @@
     goto _OVER;
   }
 
-<<<<<<< HEAD
-  TAOS_CHECK_GOTO(mndAcquireUser(pMnode, pReq->info.conn.user, &pOperUser), NULL, _OVER);
+  TAOS_CHECK_GOTO(mndAcquireUser(pMnode, RPC_MSG_USER(pReq), &pOperUser), NULL, _OVER);
   // already check select table/create index privileges in parser
   TAOS_CHECK_GOTO(mndCheckObjPrivilegeRecF(pMnode, pOperUser, PRIV_DB_USE, PRIV_OBJ_DB, pDb->ownerId, pDb->name, NULL),
                   NULL, _OVER);
-  // TAOS_CHECK_GOTO(mndCheckDbPrivilege(pMnode, pReq->info.conn.user, MND_OPER_WRITE_DB, pDb), NULL, _OVER);
-=======
-  TAOS_CHECK_GOTO(mndCheckDbPrivilege(pMnode, RPC_MSG_USER(pReq), RPC_MSG_TOKEN(pReq), MND_OPER_WRITE_DB, pDb), NULL, _OVER);
->>>>>>> 4874e16f
+  // TAOS_CHECK_GOTO(mndCheckDbPrivilege(pMnode, RPC_MSG_USER(pReq), MND_OPER_WRITE_DB, pDb), NULL, _OVER);
 
   code = mndAddIndex(pMnode, pReq, &createReq, pDb, pStb, pOperUser);
   if (terrno == TSDB_CODE_MND_TAG_INDEX_ALREADY_EXIST || terrno == TSDB_CODE_MND_TAG_NOT_EXIST) {
@@ -593,7 +589,7 @@
     if (pDb == NULL) return 0;
   }
 
-  TAOS_CHECK_GOTO(mndAcquireUser(pMnode, pReq->info.conn.user, &pOperUser), &lino, _OVER);
+  TAOS_CHECK_GOTO(mndAcquireUser(pMnode, RPC_MSG_USER(pReq), &pOperUser), &lino, _OVER);
   (void)snprintf(objFName, sizeof(objFName), "%d.*", pOperUser->acctId);
   int32_t objLevel = privObjGetLevel(PRIV_OBJ_IDX);
   showAll =
@@ -946,15 +942,11 @@
     goto _OVER;
   }
 
-<<<<<<< HEAD
-  // TAOS_CHECK_GOTO(mndCheckDbPrivilege(pMnode, pReq->info.conn.user, MND_OPER_WRITE_DB, pDb), NULL, _OVER);
-  TAOS_CHECK_GOTO(mndAcquireUser(pMnode, pReq->info.conn.user, &pOperUser), NULL, _OVER);
+  // TAOS_CHECK_GOTO(mndCheckDbPrivilege(pMnode, RPC_MSG_USER(pReq), MND_OPER_WRITE_DB, pDb), NULL, _OVER);
+  TAOS_CHECK_GOTO(mndAcquireUser(pMnode, RPC_MSG_USER(pReq), &pOperUser), NULL, _OVER);
   TAOS_CHECK_GOTO(
       mndCheckObjPrivilegeRecF(pMnode, pOperUser, PRIV_CM_DROP, PRIV_OBJ_IDX, pIdx->ownerId, pIdx->db, pIdx->name),
       NULL, _OVER);
-=======
-  TAOS_CHECK_GOTO(mndCheckDbPrivilege(pMnode, RPC_MSG_USER(pReq), RPC_MSG_TOKEN(pReq), MND_OPER_WRITE_DB, pDb), NULL, _OVER);
->>>>>>> 4874e16f
 
   code = mndDropIdx(pMnode, pReq, pDb, pIdx);
   if (code == 0) code = TSDB_CODE_ACTION_IN_PROGRESS;
