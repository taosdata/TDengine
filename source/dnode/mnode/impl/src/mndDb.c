--- conflicted
+++ resolved
@@ -16,10 +16,7 @@
 #define _DEFAULT_SOURCE
 #include "mndDb.h"
 #include "audit.h"
-<<<<<<< HEAD
-=======
 #include "mndArbGroup.h"
->>>>>>> fff0def6
 #include "mndCluster.h"
 #include "mndDnode.h"
 #include "mndIndex.h"
@@ -39,11 +36,7 @@
 #include "tjson.h"
 
 #define DB_VER_NUMBER   1
-<<<<<<< HEAD
-#define DB_RESERVE_SIZE 33
-=======
-#define DB_RESERVE_SIZE 41
->>>>>>> fff0def6
+#define DB_RESERVE_SIZE 32
 
 static SSdbRow *mndDbActionDecode(SSdbRaw *pRaw);
 static int32_t  mndDbActionInsert(SSdb *pSdb, SDbObj *pDb);
@@ -56,10 +49,7 @@
 static int32_t mndProcessDropDbReq(SRpcMsg *pReq);
 static int32_t mndProcessUseDbReq(SRpcMsg *pReq);
 static int32_t mndProcessTrimDbReq(SRpcMsg *pReq);
-<<<<<<< HEAD
 static int32_t mndProcessS3MigrateDbReq(SRpcMsg *pReq);
-=======
->>>>>>> fff0def6
 static int32_t mndRetrieveDbs(SRpcMsg *pReq, SShowObj *pShow, SSDataBlock *pBlock, int32_t rowsCapacity);
 static void    mndCancelGetNextDb(SMnode *pMnode, void *pIter);
 static int32_t mndProcessGetDbCfgReq(SRpcMsg *pReq);
@@ -152,13 +142,10 @@
   SDB_SET_INT32(pRaw, dataPos, pDb->cfg.tsdbPageSize, _OVER)
   SDB_SET_INT64(pRaw, dataPos, pDb->compactStartTime, _OVER)
   SDB_SET_INT32(pRaw, dataPos, pDb->cfg.keepTimeOffset, _OVER)
-<<<<<<< HEAD
   SDB_SET_INT32(pRaw, dataPos, pDb->cfg.s3ChunkSize, _OVER)
   SDB_SET_INT32(pRaw, dataPos, pDb->cfg.s3KeepLocal, _OVER)
   SDB_SET_INT8(pRaw, dataPos, pDb->cfg.s3Compact, _OVER)
-=======
   SDB_SET_INT8(pRaw, dataPos, pDb->cfg.withArbitrator, _OVER)
->>>>>>> fff0def6
 
   SDB_SET_RESERVE(pRaw, dataPos, DB_RESERVE_SIZE, _OVER)
   SDB_SET_DATALEN(pRaw, dataPos, _OVER)
@@ -250,13 +237,10 @@
   SDB_GET_INT32(pRaw, dataPos, &pDb->cfg.tsdbPageSize, _OVER)
   SDB_GET_INT64(pRaw, dataPos, &pDb->compactStartTime, _OVER)
   SDB_GET_INT32(pRaw, dataPos, &pDb->cfg.keepTimeOffset, _OVER)
-<<<<<<< HEAD
   SDB_GET_INT32(pRaw, dataPos, &pDb->cfg.s3ChunkSize, _OVER)
   SDB_GET_INT32(pRaw, dataPos, &pDb->cfg.s3KeepLocal, _OVER)
   SDB_GET_INT8(pRaw, dataPos, &pDb->cfg.s3Compact, _OVER)
-=======
   SDB_GET_INT8(pRaw, dataPos, &pDb->cfg.withArbitrator, _OVER)
->>>>>>> fff0def6
 
   SDB_GET_RESERVE(pRaw, dataPos, DB_RESERVE_SIZE, _OVER)
   taosInitRWLatch(&pDb->lock);
@@ -346,13 +330,10 @@
   pOld->cfg.minRows = pNew->cfg.minRows;
   pOld->cfg.maxRows = pNew->cfg.maxRows;
   pOld->cfg.tsdbPageSize = pNew->cfg.tsdbPageSize;
-<<<<<<< HEAD
   pOld->cfg.s3ChunkSize = pNew->cfg.s3ChunkSize;
   pOld->cfg.s3KeepLocal = pNew->cfg.s3KeepLocal;
   pOld->cfg.s3Compact = pNew->cfg.s3Compact;
-=======
   pOld->cfg.withArbitrator = pNew->cfg.withArbitrator;
->>>>>>> fff0def6
   pOld->compactStartTime = pNew->compactStartTime;
   taosWUnLockLatch(&pOld->lock);
   return 0;
@@ -544,13 +525,10 @@
   if (pCfg->walSegmentSize < 0) pCfg->walSegmentSize = TSDB_DEFAULT_DB_WAL_SEGMENT_SIZE;
   if (pCfg->sstTrigger <= 0) pCfg->sstTrigger = TSDB_DEFAULT_SST_TRIGGER;
   if (pCfg->tsdbPageSize <= 0) pCfg->tsdbPageSize = TSDB_DEFAULT_TSDB_PAGESIZE;
-<<<<<<< HEAD
   if (pCfg->s3ChunkSize < 0) pCfg->s3ChunkSize = TSDB_DEFAULT_S3_CHUNK_SIZE;
   if (pCfg->s3KeepLocal <= 0) pCfg->s3KeepLocal = TSDB_DEFAULT_S3_KEEP_LOCAL;
   if (pCfg->s3Compact <= 0) pCfg->s3Compact = TSDB_DEFAULT_S3_COMPACT;
-=======
   if (pCfg->withArbitrator < 0) pCfg->withArbitrator = TSDB_DEFAULT_DB_WITH_ARBITRATOR;
->>>>>>> fff0def6
 }
 
 static int32_t mndSetCreateDbPrepareAction(SMnode *pMnode, STrans *pTrans, SDbObj *pDb) {
@@ -991,7 +969,6 @@
     terrno = 0;
   }
 
-<<<<<<< HEAD
   if (pAlter->s3KeepLocal > TSDB_MIN_S3_KEEP_LOCAL && pAlter->s3KeepLocal != pDb->cfg.s3KeepLocal) {
     pDb->cfg.s3KeepLocal = pAlter->s3KeepLocal;
     pDb->vgVersion++;
@@ -1000,10 +977,12 @@
 
   if (pAlter->s3Compact > TSDB_MIN_S3_COMPACT && pAlter->s3Compact != pDb->cfg.s3Compact) {
     pDb->cfg.s3Compact = pAlter->s3Compact;
-=======
+    pDb->vgVersion++;
+    terrno = 0;
+  }
+
   if (pAlter->withArbitrator >= TSDB_MIN_DB_WITH_ARBITRATOR && pAlter->withArbitrator != pDb->cfg.withArbitrator) {
     pDb->cfg.withArbitrator = pAlter->withArbitrator;
->>>>>>> fff0def6
     pDb->vgVersion++;
     terrno = 0;
   }
@@ -1208,13 +1187,10 @@
   cfgRsp->pRetensions = taosArrayDup(pDb->cfg.pRetensions, NULL);
   cfgRsp->schemaless = pDb->cfg.schemaless;
   cfgRsp->sstTrigger = pDb->cfg.sstTrigger;
-<<<<<<< HEAD
   cfgRsp->s3ChunkSize = pDb->cfg.s3ChunkSize;
   cfgRsp->s3KeepLocal = pDb->cfg.s3KeepLocal;
   cfgRsp->s3Compact = pDb->cfg.s3Compact;
-=======
   cfgRsp->withArbitrator = pDb->cfg.withArbitrator;
->>>>>>> fff0def6
 }
 
 static int32_t mndProcessGetDbCfgReq(SRpcMsg *pReq) {
@@ -2231,15 +2207,12 @@
     colDataSetVal(pColInfo, rows, (const char *)&pDb->cfg.keepTimeOffset, false);
 
     pColInfo = taosArrayGet(pBlock->pDataBlock, cols++);
-<<<<<<< HEAD
     colDataSetVal(pColInfo, rows, (const char *)&pDb->cfg.s3ChunkSize, false);
     pColInfo = taosArrayGet(pBlock->pDataBlock, cols++);
     colDataSetVal(pColInfo, rows, (const char *)&pDb->cfg.s3KeepLocal, false);
     pColInfo = taosArrayGet(pBlock->pDataBlock, cols++);
     colDataSetVal(pColInfo, rows, (const char *)&pDb->cfg.s3Compact, false);
-=======
     colDataSetVal(pColInfo, rows, (const char *)&pDb->cfg.withArbitrator, false);
->>>>>>> fff0def6
   }
 
   taosMemoryFree(buf);
