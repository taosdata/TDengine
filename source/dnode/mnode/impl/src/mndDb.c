--- conflicted
+++ resolved
@@ -1737,11 +1737,7 @@
   TAOS_CHECK_GOTO(mndDropIdxsByDb(pMnode, pTrans, pDb), NULL, _OVER);
   //TAOS_CHECK_GOTO(mndStreamSetStopStreamTasksActions(pMnode, pTrans, pDb->uid), NULL, _OVER);
   TAOS_CHECK_GOTO(mndSetDropDbRedoActions(pMnode, pTrans, pDb), NULL, _OVER);
-<<<<<<< HEAD
-  TAOS_CHECK_GOTO(mndUserRemoveDb(pMnode, pTrans, pDb->name), NULL, _OVER);
-=======
   TAOS_CHECK_GOTO(mndUserRemoveDb(pMnode, pTrans, pDb, NULL), NULL, _OVER);
->>>>>>> 88851efb
 
   int32_t rspLen = 0;
   void   *pRsp = NULL;
