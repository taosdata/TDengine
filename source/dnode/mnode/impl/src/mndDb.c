/*
 * Copyright (c) 2019 TAOS Data, Inc. <jhtao@taosdata.com>
 *
 * This program is free software: you can use, redistribute, and/or modify
 * it under the terms of the GNU Affero General Public License, version 3
 * or later ("AGPL"), as published by the Free Software Foundation.
 *
 * This program is distributed in the hope that it will be useful, but WITHOUT
 * ANY WARRANTY; without even the implied warranty of MERCHANTABILITY or
 * FITNESS FOR A PARTICULAR PURPOSE.
 *
 * You should have received a copy of the GNU Affero General Public License
 * along with this program. If not, see <http://www.gnu.org/licenses/>.
 */

#define _DEFAULT_SOURCE
#include "mndDb.h"
#include "audit.h"
#include "command.h"
#include "mndArbGroup.h"
#include "mndCluster.h"
#include "mndCompact.h"
#include "mndCompactDetail.h"
#include "mndConfig.h"
#include "mndDnode.h"
#include "mndIndex.h"
#include "mndPrivilege.h"
#include "mndRetention.h"
#include "mndRetentionDetail.h"
#include "mndRsma.h"
#include "mndScan.h"
#include "mndShow.h"
#include "mndSma.h"
#include "mndSsMigrate.h"
#include "mndStb.h"
#include "mndStream.h"
#include "mndSubscribe.h"
#include "mndTopic.h"
#include "mndTrans.h"
#include "mndUser.h"
#include "mndVgroup.h"
#include "mndView.h"
#include "systable.h"
#include "thttp.h"
#include "tjson.h"

#define DB_VER_NUMBER   1
#define DB_RESERVE_SIZE 14

static SSdbRow *mndDbActionDecode(SSdbRaw *pRaw);
static int32_t  mndDbActionInsert(SSdb *pSdb, SDbObj *pDb);
static int32_t  mndDbActionDelete(SSdb *pSdb, SDbObj *pDb);
static int32_t  mndDbActionUpdate(SSdb *pSdb, SDbObj *pOld, SDbObj *pNew);
static int32_t  mndNewDbActionValidate(SMnode *pMnode, STrans *pTrans, SSdbRaw *pRaw);

static int32_t mndProcessCreateDbReq(SRpcMsg *pReq);
static int32_t mndProcessAlterDbReq(SRpcMsg *pReq);
static int32_t mndProcessDropDbReq(SRpcMsg *pReq);
static int32_t mndProcessUseDbReq(SRpcMsg *pReq);
static int32_t mndProcessTrimDbReq(SRpcMsg *pReq);
<<<<<<< HEAD
static int32_t mndProcessSsMigrateDbReq(SRpcMsg *pReq);
=======
static int32_t mndProcessTrimDbWalReq(SRpcMsg *pReq);
static int32_t mndProcessS3MigrateDbReq(SRpcMsg *pReq);
>>>>>>> 1ced706b
static int32_t mndRetrieveDbs(SRpcMsg *pReq, SShowObj *pShow, SSDataBlock *pBlock, int32_t rowsCapacity);
static void    mndCancelGetNextDb(SMnode *pMnode, void *pIter);
static int32_t mndProcessGetDbCfgReq(SRpcMsg *pReq);

#ifndef TD_ENTERPRISE
int32_t mndProcessCompactDbReq(SRpcMsg *pReq) { return TSDB_CODE_OPS_NOT_SUPPORT; }
#endif

int32_t mndInitDb(SMnode *pMnode) {
  SSdbTable table = {
      .sdbType = SDB_DB,
      .keyType = SDB_KEY_BINARY,
      .encodeFp = (SdbEncodeFp)mndDbActionEncode,
      .decodeFp = (SdbDecodeFp)mndDbActionDecode,
      .insertFp = (SdbInsertFp)mndDbActionInsert,
      .updateFp = (SdbUpdateFp)mndDbActionUpdate,
      .deleteFp = (SdbDeleteFp)mndDbActionDelete,
      .validateFp = (SdbValidateFp)mndNewDbActionValidate,
  };

  mndSetMsgHandle(pMnode, TDMT_MND_CREATE_DB, mndProcessCreateDbReq);
  mndSetMsgHandle(pMnode, TDMT_MND_ALTER_DB, mndProcessAlterDbReq);
  mndSetMsgHandle(pMnode, TDMT_MND_DROP_DB, mndProcessDropDbReq);
  mndSetMsgHandle(pMnode, TDMT_MND_USE_DB, mndProcessUseDbReq);
  mndSetMsgHandle(pMnode, TDMT_MND_COMPACT_DB, mndProcessCompactDbReq);
  mndSetMsgHandle(pMnode, TDMT_MND_SCAN_DB, mndProcessScanDbReq);
  mndSetMsgHandle(pMnode, TDMT_MND_TRIM_DB, mndProcessTrimDbReq);
  mndSetMsgHandle(pMnode, TDMT_MND_TRIM_DB_WAL, mndProcessTrimDbWalReq);
  mndSetMsgHandle(pMnode, TDMT_MND_GET_DB_CFG, mndProcessGetDbCfgReq);
  mndSetMsgHandle(pMnode, TDMT_MND_SSMIGRATE_DB, mndProcessSsMigrateDbReq);
  mndSetMsgHandle(pMnode, TDMT_MND_GET_DB_INFO, mndProcessUseDbReq);

  mndAddShowRetrieveHandle(pMnode, TSDB_MGMT_TABLE_DB, mndRetrieveDbs);
  mndAddShowFreeIterHandle(pMnode, TSDB_MGMT_TABLE_DB, mndCancelGetNextDb);

  return sdbSetTable(pMnode->pSdb, table);
}

void mndCleanupDb(SMnode *pMnode) {}

SSdbRaw *mndDbActionEncode(SDbObj *pDb) {
  int32_t code = 0;
  int32_t lino = 0;
  terrno = TSDB_CODE_OUT_OF_MEMORY;

  int32_t  size = sizeof(SDbObj) + pDb->cfg.numOfRetensions * sizeof(SRetention) + DB_RESERVE_SIZE;
  SSdbRaw *pRaw = sdbAllocRaw(SDB_DB, DB_VER_NUMBER, size);
  if (pRaw == NULL) goto _OVER;

  int32_t dataPos = 0;
  SDB_SET_BINARY(pRaw, dataPos, pDb->name, TSDB_DB_FNAME_LEN, _OVER)
  SDB_SET_BINARY(pRaw, dataPos, pDb->acct, TSDB_USER_LEN, _OVER)
  SDB_SET_BINARY(pRaw, dataPos, pDb->createUser, TSDB_USER_LEN, _OVER)
  SDB_SET_INT64(pRaw, dataPos, pDb->createdTime, _OVER)
  SDB_SET_INT64(pRaw, dataPos, pDb->updateTime, _OVER)
  SDB_SET_INT64(pRaw, dataPos, pDb->uid, _OVER)
  SDB_SET_INT32(pRaw, dataPos, pDb->cfgVersion, _OVER)
  SDB_SET_INT32(pRaw, dataPos, pDb->vgVersion, _OVER)
  SDB_SET_INT32(pRaw, dataPos, pDb->cfg.numOfVgroups, _OVER)
  SDB_SET_INT32(pRaw, dataPos, pDb->cfg.numOfStables, _OVER)
  SDB_SET_INT32(pRaw, dataPos, pDb->cfg.buffer, _OVER)
  SDB_SET_INT32(pRaw, dataPos, pDb->cfg.pageSize, _OVER)
  SDB_SET_INT32(pRaw, dataPos, pDb->cfg.pages, _OVER)
  SDB_SET_INT32(pRaw, dataPos, pDb->cfg.cacheLastSize, _OVER)
  SDB_SET_INT32(pRaw, dataPos, pDb->cfg.daysPerFile, _OVER)
  SDB_SET_INT32(pRaw, dataPos, pDb->cfg.daysToKeep0, _OVER)
  SDB_SET_INT32(pRaw, dataPos, pDb->cfg.daysToKeep1, _OVER)
  SDB_SET_INT32(pRaw, dataPos, pDb->cfg.daysToKeep2, _OVER)
  SDB_SET_INT32(pRaw, dataPos, pDb->cfg.minRows, _OVER)
  SDB_SET_INT32(pRaw, dataPos, pDb->cfg.maxRows, _OVER)
  SDB_SET_INT32(pRaw, dataPos, pDb->cfg.walFsyncPeriod, _OVER)
  SDB_SET_INT8(pRaw, dataPos, pDb->cfg.walLevel, _OVER)
  SDB_SET_INT8(pRaw, dataPos, pDb->cfg.precision, _OVER)
  SDB_SET_INT8(pRaw, dataPos, pDb->cfg.compression, _OVER)
  SDB_SET_INT8(pRaw, dataPos, pDb->cfg.replications, _OVER)
  SDB_SET_INT8(pRaw, dataPos, pDb->cfg.strict, _OVER)
  SDB_SET_INT8(pRaw, dataPos, pDb->cfg.cacheLast, _OVER)
  SDB_SET_INT8(pRaw, dataPos, pDb->cfg.hashMethod, _OVER)
  SDB_SET_INT32(pRaw, dataPos, pDb->cfg.numOfRetensions, _OVER)
  for (int32_t i = 0; i < pDb->cfg.numOfRetensions; ++i) {
    SRetention *pRetension = taosArrayGet(pDb->cfg.pRetensions, i);
    SDB_SET_INT64(pRaw, dataPos, pRetension->freq, _OVER)
    SDB_SET_INT64(pRaw, dataPos, pRetension->keep, _OVER)
    SDB_SET_INT8(pRaw, dataPos, pRetension->freqUnit, _OVER)
    SDB_SET_INT8(pRaw, dataPos, pRetension->keepUnit, _OVER)
  }
  SDB_SET_INT8(pRaw, dataPos, pDb->cfg.schemaless, _OVER)
  SDB_SET_INT32(pRaw, dataPos, pDb->cfg.walRetentionPeriod, _OVER)
  SDB_SET_INT64(pRaw, dataPos, pDb->cfg.walRetentionSize, _OVER)
  SDB_SET_INT32(pRaw, dataPos, pDb->cfg.walRollPeriod, _OVER)
  SDB_SET_INT64(pRaw, dataPos, pDb->cfg.walSegmentSize, _OVER)
  SDB_SET_INT16(pRaw, dataPos, pDb->cfg.sstTrigger, _OVER)
  SDB_SET_INT16(pRaw, dataPos, pDb->cfg.hashPrefix, _OVER)
  SDB_SET_INT16(pRaw, dataPos, pDb->cfg.hashSuffix, _OVER)
  SDB_SET_INT32(pRaw, dataPos, pDb->cfg.tsdbPageSize, _OVER)
  SDB_SET_INT64(pRaw, dataPos, pDb->compactStartTime, _OVER)
  SDB_SET_INT32(pRaw, dataPos, pDb->cfg.keepTimeOffset, _OVER)
  SDB_SET_INT32(pRaw, dataPos, pDb->cfg.ssChunkSize, _OVER)
  SDB_SET_INT32(pRaw, dataPos, pDb->cfg.ssKeepLocal, _OVER)
  SDB_SET_INT8(pRaw, dataPos, pDb->cfg.ssCompact, _OVER)
  SDB_SET_INT8(pRaw, dataPos, pDb->cfg.withArbitrator, _OVER)
  SDB_SET_INT8(pRaw, dataPos, pDb->cfg.encryptAlgorithm, _OVER)
  SDB_SET_INT32(pRaw, dataPos, pDb->tsmaVersion, _OVER);
  SDB_SET_INT8(pRaw, dataPos, pDb->cfg.compactTimeOffset, _OVER)
  SDB_SET_INT32(pRaw, dataPos, pDb->cfg.compactStartTime, _OVER)
  SDB_SET_INT32(pRaw, dataPos, pDb->cfg.compactEndTime, _OVER)
  SDB_SET_INT32(pRaw, dataPos, pDb->cfg.compactInterval, _OVER)

  SDB_SET_RESERVE(pRaw, dataPos, DB_RESERVE_SIZE, _OVER)
  SDB_SET_UINT8(pRaw, dataPos, pDb->cfg.flags, _OVER)
  SDB_SET_DATALEN(pRaw, dataPos, _OVER)

  terrno = 0;

_OVER:
  if (terrno != 0) {
    mError("db:%s, failed to encode to raw:%p since %s", pDb->name, pRaw, terrstr());
    sdbFreeRaw(pRaw);
    return NULL;
  }

  mTrace("db:%s, encode to raw:%p, row:%p", pDb->name, pRaw, pDb);
  return pRaw;
}

static SSdbRow *mndDbActionDecode(SSdbRaw *pRaw) {
  int32_t code = 0;
  int32_t lino = 0;
  terrno = TSDB_CODE_OUT_OF_MEMORY;
  SSdbRow *pRow = NULL;
  SDbObj  *pDb = NULL;

  int8_t sver = 0;
  if (sdbGetRawSoftVer(pRaw, &sver) != 0) goto _OVER;

  if (sver != DB_VER_NUMBER) {
    terrno = TSDB_CODE_SDB_INVALID_DATA_VER;
    goto _OVER;
  }

  pRow = sdbAllocRow(sizeof(SDbObj));
  if (pRow == NULL) goto _OVER;

  pDb = sdbGetRowObj(pRow);
  if (pDb == NULL) goto _OVER;

  int32_t dataPos = 0;
  SDB_GET_BINARY(pRaw, dataPos, pDb->name, TSDB_DB_FNAME_LEN, _OVER)
  SDB_GET_BINARY(pRaw, dataPos, pDb->acct, TSDB_USER_LEN, _OVER)
  SDB_GET_BINARY(pRaw, dataPos, pDb->createUser, TSDB_USER_LEN, _OVER)
  SDB_GET_INT64(pRaw, dataPos, &pDb->createdTime, _OVER)
  SDB_GET_INT64(pRaw, dataPos, &pDb->updateTime, _OVER)
  SDB_GET_INT64(pRaw, dataPos, &pDb->uid, _OVER)
  SDB_GET_INT32(pRaw, dataPos, &pDb->cfgVersion, _OVER)
  SDB_GET_INT32(pRaw, dataPos, &pDb->vgVersion, _OVER)
  SDB_GET_INT32(pRaw, dataPos, &pDb->cfg.numOfVgroups, _OVER)
  SDB_GET_INT32(pRaw, dataPos, &pDb->cfg.numOfStables, _OVER)
  SDB_GET_INT32(pRaw, dataPos, &pDb->cfg.buffer, _OVER)
  SDB_GET_INT32(pRaw, dataPos, &pDb->cfg.pageSize, _OVER)
  SDB_GET_INT32(pRaw, dataPos, &pDb->cfg.pages, _OVER)
  SDB_GET_INT32(pRaw, dataPos, &pDb->cfg.cacheLastSize, _OVER)
  SDB_GET_INT32(pRaw, dataPos, &pDb->cfg.daysPerFile, _OVER)
  SDB_GET_INT32(pRaw, dataPos, &pDb->cfg.daysToKeep0, _OVER)
  SDB_GET_INT32(pRaw, dataPos, &pDb->cfg.daysToKeep1, _OVER)
  SDB_GET_INT32(pRaw, dataPos, &pDb->cfg.daysToKeep2, _OVER)
  SDB_GET_INT32(pRaw, dataPos, &pDb->cfg.minRows, _OVER)
  SDB_GET_INT32(pRaw, dataPos, &pDb->cfg.maxRows, _OVER)
  SDB_GET_INT32(pRaw, dataPos, &pDb->cfg.walFsyncPeriod, _OVER)
  SDB_GET_INT8(pRaw, dataPos, &pDb->cfg.walLevel, _OVER)
  SDB_GET_INT8(pRaw, dataPos, &pDb->cfg.precision, _OVER)
  SDB_GET_INT8(pRaw, dataPos, &pDb->cfg.compression, _OVER)
  SDB_GET_INT8(pRaw, dataPos, &pDb->cfg.replications, _OVER)
  SDB_GET_INT8(pRaw, dataPos, &pDb->cfg.strict, _OVER)
  SDB_GET_INT8(pRaw, dataPos, &pDb->cfg.cacheLast, _OVER)
  SDB_GET_INT8(pRaw, dataPos, &pDb->cfg.hashMethod, _OVER)
  SDB_GET_INT32(pRaw, dataPos, &pDb->cfg.numOfRetensions, _OVER)
  if (pDb->cfg.numOfRetensions > 0) {
    pDb->cfg.pRetensions = taosArrayInit(pDb->cfg.numOfRetensions, sizeof(SRetention));
    if (pDb->cfg.pRetensions == NULL) goto _OVER;
    for (int32_t i = 0; i < pDb->cfg.numOfRetensions; ++i) {
      SRetention retention = {0};
      SDB_GET_INT64(pRaw, dataPos, &retention.freq, _OVER)
      SDB_GET_INT64(pRaw, dataPos, &retention.keep, _OVER)
      SDB_GET_INT8(pRaw, dataPos, &retention.freqUnit, _OVER)
      SDB_GET_INT8(pRaw, dataPos, &retention.keepUnit, _OVER)
      if (taosArrayPush(pDb->cfg.pRetensions, &retention) == NULL) {
        goto _OVER;
      }
    }
  }
  SDB_GET_INT8(pRaw, dataPos, &pDb->cfg.schemaless, _OVER)
  SDB_GET_INT32(pRaw, dataPos, &pDb->cfg.walRetentionPeriod, _OVER)
  SDB_GET_INT64(pRaw, dataPos, &pDb->cfg.walRetentionSize, _OVER)
  SDB_GET_INT32(pRaw, dataPos, &pDb->cfg.walRollPeriod, _OVER)
  SDB_GET_INT64(pRaw, dataPos, &pDb->cfg.walSegmentSize, _OVER)
  SDB_GET_INT16(pRaw, dataPos, &pDb->cfg.sstTrigger, _OVER)
  SDB_GET_INT16(pRaw, dataPos, &pDb->cfg.hashPrefix, _OVER)
  SDB_GET_INT16(pRaw, dataPos, &pDb->cfg.hashSuffix, _OVER)
  SDB_GET_INT32(pRaw, dataPos, &pDb->cfg.tsdbPageSize, _OVER)
  SDB_GET_INT64(pRaw, dataPos, &pDb->compactStartTime, _OVER)
  SDB_GET_INT32(pRaw, dataPos, &pDb->cfg.keepTimeOffset, _OVER)
  SDB_GET_INT32(pRaw, dataPos, &pDb->cfg.ssChunkSize, _OVER)
  SDB_GET_INT32(pRaw, dataPos, &pDb->cfg.ssKeepLocal, _OVER)
  SDB_GET_INT8(pRaw, dataPos, &pDb->cfg.ssCompact, _OVER)
  SDB_GET_INT8(pRaw, dataPos, &pDb->cfg.withArbitrator, _OVER)
  SDB_GET_INT8(pRaw, dataPos, &pDb->cfg.encryptAlgorithm, _OVER)
  SDB_GET_INT32(pRaw, dataPos, &pDb->tsmaVersion, _OVER);
  SDB_GET_INT8(pRaw, dataPos, &pDb->cfg.compactTimeOffset, _OVER)
  SDB_GET_INT32(pRaw, dataPos, &pDb->cfg.compactStartTime, _OVER)
  SDB_GET_INT32(pRaw, dataPos, &pDb->cfg.compactEndTime, _OVER)
  SDB_GET_INT32(pRaw, dataPos, &pDb->cfg.compactInterval, _OVER)
  SDB_GET_RESERVE(pRaw, dataPos, DB_RESERVE_SIZE, _OVER)
  if (dataPos + sizeof(uint8_t) <= pRaw->dataLen) {
    SDB_GET_UINT8(pRaw, dataPos, &pDb->cfg.flags, _OVER)
  }

  taosInitRWLatch(&pDb->lock);

  if (pDb->cfg.ssChunkSize == 0) {
    pDb->cfg.ssChunkSize = TSDB_DEFAULT_SS_CHUNK_SIZE;

    mInfo("db:%s, ssChunkSize set from %d to default %d", pDb->name, pDb->cfg.ssChunkSize, TSDB_DEFAULT_SS_CHUNK_SIZE);
  }

  if (pDb->cfg.ssKeepLocal == 0) {
    pDb->cfg.ssKeepLocal = TSDB_DEFAULT_SS_KEEP_LOCAL;

    mInfo("db:%s, ssKeepLocal set from %d to default %d", pDb->name, pDb->cfg.ssKeepLocal, TSDB_DEFAULT_SS_KEEP_LOCAL);
  }

  if (pDb->cfg.tsdbPageSize != TSDB_MIN_TSDB_PAGESIZE) {
    mInfo("db:%s, tsdbPageSize set from %d to default %d", pDb->name, pDb->cfg.tsdbPageSize,
          TSDB_DEFAULT_TSDB_PAGESIZE);
  }

  if (pDb->cfg.sstTrigger != TSDB_MIN_STT_TRIGGER) {
    mInfo("db:%s, sstTrigger set from %d to default %d", pDb->name, pDb->cfg.sstTrigger, TSDB_DEFAULT_SST_TRIGGER);
  }

  terrno = 0;

_OVER:
  if (terrno != 0) {
    mError("db:%s, failed to decode from raw:%p since %s", pDb == NULL ? "null" : pDb->name, pRaw, terrstr());
    taosMemoryFreeClear(pRow);
    return NULL;
  }

  mTrace("db:%s, decode from raw:%p, row:%p", pDb->name, pRaw, pDb);
  return pRow;
}

static int32_t mndNewDbActionValidate(SMnode *pMnode, STrans *pTrans, SSdbRaw *pRaw) {
  SSdb    *pSdb = pMnode->pSdb;
  SSdbRow *pRow = NULL;
  SDbObj  *pNewDb = NULL;
  int      code = -1;

  pRow = mndDbActionDecode(pRaw);
  if (pRow == NULL) {
    code = TSDB_CODE_MND_RETURN_VALUE_NULL;
    if (terrno != 0) code = terrno;
    goto _OVER;
  }
  pNewDb = sdbGetRowObj(pRow);
  if (pNewDb == NULL) {
    code = TSDB_CODE_MND_RETURN_VALUE_NULL;
    if (terrno != 0) code = terrno;
    goto _OVER;
  }

  SDbObj *pOldDb = sdbAcquire(pMnode->pSdb, SDB_DB, pNewDb->name);
  if (pOldDb != NULL) {
    mError("trans:%d, db name already in use. name: %s", pTrans->id, pNewDb->name);
    sdbRelease(pMnode->pSdb, pOldDb);
    code = TSDB_CODE_MND_RETURN_VALUE_NULL;
    if (terrno != 0) code = terrno;
    goto _OVER;
  }

  code = 0;
_OVER:
  if (pNewDb) mndDbActionDelete(pSdb, pNewDb);
  taosMemoryFreeClear(pRow);
  return code;
}

static int32_t mndDbActionInsert(SSdb *pSdb, SDbObj *pDb) {
  mTrace("db:%s, perform insert action, row:%p", pDb->name, pDb);
  return 0;
}

static int32_t mndDbActionDelete(SSdb *pSdb, SDbObj *pDb) {
  mTrace("db:%s, perform delete action, row:%p", pDb->name, pDb);
  taosArrayDestroy(pDb->cfg.pRetensions);
  return 0;
}

static int32_t mndDbActionUpdate(SSdb *pSdb, SDbObj *pOld, SDbObj *pNew) {
  mTrace("db:%s, perform update action, old row:%p new row:%p", pOld->name, pOld, pNew);
  taosWLockLatch(&pOld->lock);
  pOld->updateTime = pNew->updateTime;
  pOld->cfgVersion = pNew->cfgVersion;
  pOld->vgVersion = pNew->vgVersion;
  pOld->cfg.numOfVgroups = pNew->cfg.numOfVgroups;
  pOld->cfg.buffer = pNew->cfg.buffer;
  pOld->cfg.pageSize = pNew->cfg.pageSize;
  pOld->cfg.pages = pNew->cfg.pages;
  pOld->cfg.cacheLastSize = pNew->cfg.cacheLastSize;
  pOld->cfg.daysPerFile = pNew->cfg.daysPerFile;
  pOld->cfg.daysToKeep0 = pNew->cfg.daysToKeep0;
  pOld->cfg.daysToKeep1 = pNew->cfg.daysToKeep1;
  pOld->cfg.daysToKeep2 = pNew->cfg.daysToKeep2;
  pOld->cfg.keepTimeOffset = pNew->cfg.keepTimeOffset;
  pOld->cfg.walFsyncPeriod = pNew->cfg.walFsyncPeriod;
  pOld->cfg.walLevel = pNew->cfg.walLevel;
  pOld->cfg.walRetentionPeriod = pNew->cfg.walRetentionPeriod;
  pOld->cfg.walRetentionSize = pNew->cfg.walRetentionSize;
  pOld->cfg.strict = pNew->cfg.strict;
  pOld->cfg.cacheLast = pNew->cfg.cacheLast;
  pOld->cfg.replications = pNew->cfg.replications;
  pOld->cfg.sstTrigger = pNew->cfg.sstTrigger;
  pOld->cfg.minRows = pNew->cfg.minRows;
  pOld->cfg.maxRows = pNew->cfg.maxRows;
  pOld->cfg.tsdbPageSize = pNew->cfg.tsdbPageSize;
  pOld->cfg.ssChunkSize = pNew->cfg.ssChunkSize;
  pOld->cfg.ssKeepLocal = pNew->cfg.ssKeepLocal;
  pOld->cfg.ssCompact = pNew->cfg.ssCompact;
  pOld->cfg.withArbitrator = pNew->cfg.withArbitrator;
  pOld->cfg.compactInterval = pNew->cfg.compactInterval;
  pOld->cfg.compactStartTime = pNew->cfg.compactStartTime;
  pOld->cfg.compactEndTime = pNew->cfg.compactEndTime;
  pOld->cfg.compactTimeOffset = pNew->cfg.compactTimeOffset;
  pOld->compactStartTime = pNew->compactStartTime;
  pOld->tsmaVersion = pNew->tsmaVersion;
  taosWUnLockLatch(&pOld->lock);
  return 0;
}

static inline int32_t mndGetGlobalVgroupVersion(SMnode *pMnode) {
  SSdb *pSdb = pMnode->pSdb;
  return sdbGetTableVer(pSdb, SDB_VGROUP);
}

SDbObj *mndAcquireDb(SMnode *pMnode, const char *db) {
  SSdb   *pSdb = pMnode->pSdb;
  SDbObj *pDb = sdbAcquire(pSdb, SDB_DB, db);
  if (pDb == NULL) {
    if (terrno == TSDB_CODE_SDB_OBJ_NOT_THERE) {
      terrno = TSDB_CODE_MND_DB_NOT_EXIST;
    } else if (terrno == TSDB_CODE_SDB_OBJ_CREATING) {
      terrno = TSDB_CODE_MND_DB_IN_CREATING;
    } else if (terrno == TSDB_CODE_SDB_OBJ_DROPPING) {
      terrno = TSDB_CODE_MND_DB_IN_DROPPING;
    } else {
      terrno = TSDB_CODE_APP_ERROR;
      mFatal("db:%s, failed to acquire db since %s", db, terrstr());
    }
  }
  return pDb;
}

void mndReleaseDb(SMnode *pMnode, SDbObj *pDb) {
  SSdb *pSdb = pMnode->pSdb;
  sdbRelease(pSdb, pDb);
}

bool mndDbIsExist(SMnode *pMnode, const char *db, int64_t uid) {
  SDbObj *pDb = mndAcquireDb(pMnode, db);
  if (pDb == NULL) {
    return false;
  } else {
    bool result = (uid == 0) || (uid == pDb->uid);
    mndReleaseDb(pMnode, pDb);
    pDb = NULL;
    return result;
  }
}

int32_t mndCheckDbName(const char *dbName, SUserObj *pUser) {
  char *pos = strstr(dbName, TS_PATH_DELIMITER);
  if (pos == NULL) {
    return TSDB_CODE_MND_INVALID_DB;
  }

  int32_t acctId;
  int32_t code = taosStr2int32(dbName, &acctId);
  if (code != 0) {
    return code;
  }

  if (acctId != pUser->acctId) {
    return TSDB_CODE_MND_INVALID_DB_ACCT;
  }

  return 0;
}

int32_t mndCheckDbCfg(SMnode *pMnode, SDbCfg *pCfg) {
  int32_t code = TSDB_CODE_MND_INVALID_DB_OPTION;

  if (pCfg->numOfVgroups < TSDB_MIN_VNODES_PER_DB || pCfg->numOfVgroups > TSDB_MAX_VNODES_PER_DB) return code;
  if (pCfg->numOfStables < TSDB_DB_STREAM_MODE_OFF || pCfg->numOfStables > TSDB_DB_STREAM_MODE_ON) return code;
  if (pCfg->buffer < TSDB_MIN_BUFFER_PER_VNODE || pCfg->buffer > TSDB_MAX_BUFFER_PER_VNODE) return code;
  if (pCfg->pageSize < TSDB_MIN_PAGESIZE_PER_VNODE || pCfg->pageSize > TSDB_MAX_PAGESIZE_PER_VNODE) return code;
  if (pCfg->pages < TSDB_MIN_PAGES_PER_VNODE || pCfg->pages > TSDB_MAX_PAGES_PER_VNODE) return code;
  if (pCfg->cacheLastSize < TSDB_MIN_DB_CACHE_SIZE || pCfg->cacheLastSize > TSDB_MAX_DB_CACHE_SIZE) return code;
  if (pCfg->daysPerFile < TSDB_MIN_DAYS_PER_FILE || pCfg->daysPerFile > TSDB_MAX_DAYS_PER_FILE) return code;
  if (pCfg->daysToKeep0 < TSDB_MIN_KEEP || pCfg->daysToKeep0 > TSDB_MAX_KEEP) return code;
  if (pCfg->daysToKeep1 < TSDB_MIN_KEEP || pCfg->daysToKeep1 > TSDB_MAX_KEEP) return code;
  if (pCfg->daysToKeep2 < TSDB_MIN_KEEP || pCfg->daysToKeep2 > TSDB_MAX_KEEP) return code;
  if (pCfg->daysToKeep0 < pCfg->daysPerFile) return code;
  if (pCfg->daysToKeep0 > pCfg->daysToKeep1) return code;
  if (pCfg->daysToKeep1 > pCfg->daysToKeep2) return code;
  if (pCfg->keepTimeOffset < TSDB_MIN_KEEP_TIME_OFFSET || pCfg->keepTimeOffset > TSDB_MAX_KEEP_TIME_OFFSET) return code;
  if (pCfg->minRows < TSDB_MIN_MINROWS_FBLOCK || pCfg->minRows > TSDB_MAX_MINROWS_FBLOCK) return code;
  if (pCfg->maxRows < TSDB_MIN_MAXROWS_FBLOCK || pCfg->maxRows > TSDB_MAX_MAXROWS_FBLOCK) return code;
  if (pCfg->minRows > pCfg->maxRows) return code;
  if (pCfg->walFsyncPeriod < TSDB_MIN_FSYNC_PERIOD || pCfg->walFsyncPeriod > TSDB_MAX_FSYNC_PERIOD) return code;
  if (pCfg->walLevel < TSDB_MIN_WAL_LEVEL || pCfg->walLevel > TSDB_MAX_WAL_LEVEL) return code;
  if (pCfg->precision < TSDB_MIN_PRECISION && pCfg->precision > TSDB_MAX_PRECISION) return code;
  if (pCfg->compression < TSDB_MIN_COMP_LEVEL || pCfg->compression > TSDB_MAX_COMP_LEVEL) return code;
  if (pCfg->replications < TSDB_MIN_DB_REPLICA || pCfg->replications > TSDB_MAX_DB_REPLICA) return code;
#ifdef TD_ENTERPRISE
  if ((pCfg->replications == 2) ^ (pCfg->withArbitrator == TSDB_MAX_DB_WITH_ARBITRATOR)) return code;
  if (pCfg->encryptAlgorithm < TSDB_MIN_ENCRYPT_ALGO || pCfg->encryptAlgorithm > TSDB_MAX_ENCRYPT_ALGO) return code;
#else
  if (pCfg->replications != 1 && pCfg->replications != 3) return code;
  if (pCfg->encryptAlgorithm != TSDB_DEFAULT_ENCRYPT_ALGO) return code;
#endif

  if (pCfg->strict < TSDB_DB_STRICT_OFF || pCfg->strict > TSDB_DB_STRICT_ON) return code;
  if (pCfg->schemaless < TSDB_DB_SCHEMALESS_OFF || pCfg->schemaless > TSDB_DB_SCHEMALESS_ON) return code;
  if (pCfg->cacheLast < TSDB_CACHE_MODEL_NONE || pCfg->cacheLast > TSDB_CACHE_MODEL_BOTH) return code;
  if (pCfg->hashMethod != 1) return code;
  if (pCfg->replications > mndGetDnodeSize(pMnode)) {
    code = TSDB_CODE_MND_NO_ENOUGH_DNODES;
    TAOS_RETURN(code);
  }
  if (pCfg->walRetentionPeriod < TSDB_DB_MIN_WAL_RETENTION_PERIOD) return code;
  if (pCfg->walRetentionSize < TSDB_DB_MIN_WAL_RETENTION_SIZE) return code;
  if (pCfg->walRollPeriod < TSDB_DB_MIN_WAL_ROLL_PERIOD) return code;
  if (pCfg->walSegmentSize < TSDB_DB_MIN_WAL_SEGMENT_SIZE) return code;
  if (pCfg->sstTrigger < TSDB_MIN_STT_TRIGGER || pCfg->sstTrigger > TSDB_MAX_STT_TRIGGER) return code;
  if (pCfg->hashPrefix < TSDB_MIN_HASH_PREFIX || pCfg->hashPrefix > TSDB_MAX_HASH_PREFIX) return code;
  if (pCfg->hashSuffix < TSDB_MIN_HASH_SUFFIX || pCfg->hashSuffix > TSDB_MAX_HASH_SUFFIX) return code;
  if ((pCfg->hashSuffix * pCfg->hashPrefix) < 0) return code;
  if ((pCfg->hashPrefix + pCfg->hashSuffix) >= (TSDB_TABLE_NAME_LEN - 1)) return code;
  if (pCfg->tsdbPageSize < TSDB_MIN_TSDB_PAGESIZE || pCfg->tsdbPageSize > TSDB_MAX_TSDB_PAGESIZE) return code;
  if (taosArrayGetSize(pCfg->pRetensions) != pCfg->numOfRetensions) return code;

  if (pCfg->ssChunkSize < TSDB_MIN_SS_CHUNK_SIZE || pCfg->ssChunkSize > TSDB_MAX_SS_CHUNK_SIZE) return code;
  if (pCfg->ssKeepLocal < TSDB_MIN_SS_KEEP_LOCAL || pCfg->ssKeepLocal > TSDB_MAX_SS_KEEP_LOCAL) return code;
  if (pCfg->ssCompact < TSDB_MIN_SS_COMPACT || pCfg->ssCompact > TSDB_MAX_SS_COMPACT) return code;

  if (pCfg->compactInterval != 0 &&
      (pCfg->compactInterval < TSDB_MIN_COMPACT_INTERVAL || pCfg->compactInterval > pCfg->daysToKeep2))
    return code;
  if (pCfg->compactStartTime != 0 &&
      (pCfg->compactStartTime < -pCfg->daysToKeep2 || pCfg->compactStartTime > -pCfg->daysPerFile))
    return code;
  if (pCfg->compactEndTime != 0 &&
      (pCfg->compactEndTime < -pCfg->daysToKeep2 || pCfg->compactEndTime > -pCfg->daysPerFile))
    return code;
  if (pCfg->compactStartTime != 0 && pCfg->compactEndTime != 0 && pCfg->compactStartTime >= pCfg->compactEndTime)
    return code;
  if (pCfg->compactTimeOffset < TSDB_MIN_COMPACT_TIME_OFFSET || pCfg->compactTimeOffset > TSDB_MAX_COMPACT_TIME_OFFSET)
    return code;

  code = 0;
  TAOS_RETURN(code);
}

static int32_t mndCheckInChangeDbCfg(SMnode *pMnode, SDbCfg *pOldCfg, SDbCfg *pNewCfg) {
  int32_t code = TSDB_CODE_MND_INVALID_DB_OPTION;
  if (pNewCfg->buffer < TSDB_MIN_BUFFER_PER_VNODE || pNewCfg->buffer > TSDB_MAX_BUFFER_PER_VNODE) return code;
  if (pNewCfg->pages < TSDB_MIN_PAGES_PER_VNODE || pNewCfg->pages > TSDB_MAX_PAGES_PER_VNODE) return code;
  if (pNewCfg->pageSize < TSDB_MIN_PAGESIZE_PER_VNODE || pNewCfg->pageSize > TSDB_MAX_PAGESIZE_PER_VNODE) return code;
  if (pNewCfg->daysPerFile < TSDB_MIN_DAYS_PER_FILE || pNewCfg->daysPerFile > TSDB_MAX_DAYS_PER_FILE) return code;
  if (pNewCfg->daysToKeep0 < TSDB_MIN_KEEP || pNewCfg->daysToKeep0 > TSDB_MAX_KEEP) return code;
  if (pNewCfg->daysToKeep1 < TSDB_MIN_KEEP || pNewCfg->daysToKeep1 > TSDB_MAX_KEEP) return code;
  if (pNewCfg->daysToKeep2 < TSDB_MIN_KEEP || pNewCfg->daysToKeep2 > TSDB_MAX_KEEP) return code;
  if (pNewCfg->daysToKeep0 < pNewCfg->daysPerFile) return code;
  if (pNewCfg->daysToKeep0 > pNewCfg->daysToKeep1) return code;
  if (pNewCfg->daysToKeep1 > pNewCfg->daysToKeep2) return code;
  if (pNewCfg->keepTimeOffset < TSDB_MIN_KEEP_TIME_OFFSET || pNewCfg->keepTimeOffset > TSDB_MAX_KEEP_TIME_OFFSET)
    return code;
  if (pNewCfg->walFsyncPeriod < TSDB_MIN_FSYNC_PERIOD || pNewCfg->walFsyncPeriod > TSDB_MAX_FSYNC_PERIOD) return code;
  if (pNewCfg->walLevel < TSDB_MIN_WAL_LEVEL || pNewCfg->walLevel > TSDB_MAX_WAL_LEVEL) return code;
  if (pNewCfg->cacheLast < TSDB_CACHE_MODEL_NONE || pNewCfg->cacheLast > TSDB_CACHE_MODEL_BOTH) return code;
  if (pNewCfg->cacheLastSize < TSDB_MIN_DB_CACHE_SIZE || pNewCfg->cacheLastSize > TSDB_MAX_DB_CACHE_SIZE) return code;
  if (pNewCfg->replications < TSDB_MIN_DB_REPLICA || pNewCfg->replications > TSDB_MAX_DB_REPLICA) return code;
#ifdef TD_ENTERPRISE
  if ((pNewCfg->replications == 2) ^ (pNewCfg->withArbitrator == TSDB_MAX_DB_WITH_ARBITRATOR)) return code;
  if (pNewCfg->replications == 2 && pNewCfg->withArbitrator == TSDB_MAX_DB_WITH_ARBITRATOR) {
    if (pOldCfg->replications != 1 && pOldCfg->replications != 2) {
      terrno = TSDB_CODE_OPS_NOT_SUPPORT;
      return code;
    }
  }
  if (pNewCfg->replications != 2 && pOldCfg->replications == 2) {
    terrno = TSDB_CODE_OPS_NOT_SUPPORT;
    return code;
  }
#else
  if (pNewCfg->replications != 1 && pNewCfg->replications != 3) return code;
#endif

  if (pNewCfg->walLevel == 0 && pOldCfg->replications > 1) {
    terrno = TSDB_CODE_MND_INVALID_WAL_LEVEL;
    return code;
  }
  if (pNewCfg->replications > 1 && pOldCfg->walLevel == 0) {
    terrno = TSDB_CODE_MND_INVALID_WAL_LEVEL;
    return code;
  }

  if (pNewCfg->sstTrigger != pOldCfg->sstTrigger &&
      (pNewCfg->sstTrigger < TSDB_MIN_STT_TRIGGER || pNewCfg->sstTrigger > TSDB_MAX_STT_TRIGGER))
    return code;
  if (pNewCfg->minRows < TSDB_MIN_MINROWS_FBLOCK || pNewCfg->minRows > TSDB_MAX_MINROWS_FBLOCK) return code;
  if (pNewCfg->maxRows < TSDB_MIN_MAXROWS_FBLOCK || pNewCfg->maxRows > TSDB_MAX_MAXROWS_FBLOCK) return code;
  if (pNewCfg->minRows > pNewCfg->maxRows) return code;
  if (pNewCfg->walRetentionPeriod < TSDB_DB_MIN_WAL_RETENTION_PERIOD) return code;
  if (pNewCfg->walRetentionSize < TSDB_DB_MIN_WAL_RETENTION_SIZE) return code;
  if (pNewCfg->strict < TSDB_DB_STRICT_OFF || pNewCfg->strict > TSDB_DB_STRICT_ON) return code;
  if (pNewCfg->replications > mndGetDnodeSize(pMnode)) {
    terrno = TSDB_CODE_MND_NO_ENOUGH_DNODES;
    return code;
  }
  if (pNewCfg->ssChunkSize < TSDB_MIN_SS_CHUNK_SIZE || pNewCfg->ssChunkSize > TSDB_MAX_SS_CHUNK_SIZE) return code;
  if (pNewCfg->ssKeepLocal < TSDB_MIN_SS_KEEP_LOCAL || pNewCfg->ssKeepLocal > TSDB_MAX_SS_KEEP_LOCAL) return code;
  if (pNewCfg->ssCompact < TSDB_MIN_SS_COMPACT || pNewCfg->ssCompact > TSDB_MAX_SS_COMPACT) return code;

  if (pNewCfg->compactInterval != 0 &&
      (pNewCfg->compactInterval < TSDB_MIN_COMPACT_INTERVAL || pNewCfg->compactInterval > pNewCfg->daysToKeep2))
    return code;
  if (pNewCfg->compactStartTime != 0 &&
      (pNewCfg->compactStartTime < -pNewCfg->daysToKeep2 || pNewCfg->compactStartTime > -pNewCfg->daysPerFile))
    return code;
  if (pNewCfg->compactEndTime != 0 &&
      (pNewCfg->compactEndTime < -pNewCfg->daysToKeep2 || pNewCfg->compactEndTime > -pNewCfg->daysPerFile))
    return code;
  if (pNewCfg->compactStartTime != 0 && pNewCfg->compactEndTime != 0 &&
      pNewCfg->compactStartTime >= pNewCfg->compactEndTime)
    return code;
  if (pNewCfg->compactTimeOffset < TSDB_MIN_COMPACT_TIME_OFFSET ||
      pNewCfg->compactTimeOffset > TSDB_MAX_COMPACT_TIME_OFFSET)
    return code;

  code = 0;
  TAOS_RETURN(code);
}

static void mndSetDefaultDbCfg(SDbCfg *pCfg) {
  if (pCfg->numOfVgroups < 0) pCfg->numOfVgroups = TSDB_DEFAULT_VN_PER_DB;
  if (pCfg->numOfStables < 0) pCfg->numOfStables = TSDB_DEFAULT_DB_SINGLE_STABLE;
  if (pCfg->buffer < 0) pCfg->buffer = TSDB_DEFAULT_BUFFER_PER_VNODE;
  if (pCfg->pageSize < 0) pCfg->pageSize = TSDB_DEFAULT_PAGESIZE_PER_VNODE;
  if (pCfg->pages < 0) pCfg->pages = TSDB_DEFAULT_PAGES_PER_VNODE;
  if (pCfg->daysPerFile < 0) pCfg->daysPerFile = TSDB_DEFAULT_DURATION_PER_FILE;
  if (pCfg->daysToKeep0 < 0) pCfg->daysToKeep0 = TSDB_DEFAULT_KEEP;
  if (pCfg->daysToKeep1 < 0) pCfg->daysToKeep1 = pCfg->daysToKeep0;
  if (pCfg->daysToKeep2 < 0) pCfg->daysToKeep2 = pCfg->daysToKeep1;
  if (pCfg->keepTimeOffset < 0) pCfg->keepTimeOffset = TSDB_DEFAULT_KEEP_TIME_OFFSET;
  if (pCfg->minRows < 0) pCfg->minRows = TSDB_DEFAULT_MINROWS_FBLOCK;
  if (pCfg->maxRows < 0) pCfg->maxRows = TSDB_DEFAULT_MAXROWS_FBLOCK;
  if (pCfg->walFsyncPeriod < 0) pCfg->walFsyncPeriod = TSDB_DEFAULT_FSYNC_PERIOD;
  if (pCfg->walLevel < 0) pCfg->walLevel = TSDB_DEFAULT_WAL_LEVEL;
  if (pCfg->precision < 0) pCfg->precision = TSDB_DEFAULT_PRECISION;
  if (pCfg->compression < 0) pCfg->compression = TSDB_DEFAULT_COMP_LEVEL;
  if (pCfg->replications < 0) pCfg->replications = TSDB_DEFAULT_DB_REPLICA;
  if (pCfg->strict < 0) pCfg->strict = TSDB_DEFAULT_DB_STRICT;
  if (pCfg->cacheLast < 0) pCfg->cacheLast = TSDB_DEFAULT_CACHE_MODEL;
  if (pCfg->cacheLastSize <= 0) pCfg->cacheLastSize = TSDB_DEFAULT_CACHE_SIZE;
  if (pCfg->numOfRetensions < 0) pCfg->numOfRetensions = 0;
  if (pCfg->schemaless < 0) pCfg->schemaless = TSDB_DB_SCHEMALESS_OFF;
  if (pCfg->walRetentionPeriod < 0 && pCfg->walRetentionPeriod != -1)
    pCfg->walRetentionPeriod = TSDB_REPS_DEF_DB_WAL_RET_PERIOD;
  if (pCfg->walRetentionSize < 0 && pCfg->walRetentionSize != -1)
    pCfg->walRetentionSize = TSDB_REPS_DEF_DB_WAL_RET_SIZE;
  if (pCfg->walRollPeriod < 0) pCfg->walRollPeriod = TSDB_REPS_DEF_DB_WAL_ROLL_PERIOD;
  if (pCfg->walSegmentSize < 0) pCfg->walSegmentSize = TSDB_DEFAULT_DB_WAL_SEGMENT_SIZE;
  if (pCfg->sstTrigger <= 0) pCfg->sstTrigger = TSDB_DEFAULT_SST_TRIGGER;
  if (pCfg->tsdbPageSize <= 0) pCfg->tsdbPageSize = TSDB_DEFAULT_TSDB_PAGESIZE;
  if (pCfg->ssChunkSize <= 0) pCfg->ssChunkSize = TSDB_DEFAULT_SS_CHUNK_SIZE;
  if (pCfg->ssKeepLocal <= 0) pCfg->ssKeepLocal = TSDB_DEFAULT_SS_KEEP_LOCAL;
  if (pCfg->ssCompact < 0) pCfg->ssCompact = TSDB_DEFAULT_SS_COMPACT;
  if (pCfg->withArbitrator < 0) pCfg->withArbitrator = TSDB_DEFAULT_DB_WITH_ARBITRATOR;
  if (pCfg->encryptAlgorithm < 0) pCfg->encryptAlgorithm = TSDB_DEFAULT_ENCRYPT_ALGO;
}

int32_t mndSetCreateDbPrepareAction(SMnode *pMnode, STrans *pTrans, SDbObj *pDb) {
  SSdbRaw *pDbRaw = mndDbActionEncode(pDb);
  if (pDbRaw == NULL) return -1;

  if (mndTransAppendPrepareLog(pTrans, pDbRaw) != 0) return -1;
  if (sdbSetRawStatus(pDbRaw, SDB_STATUS_CREATING) != 0) return -1;
  return 0;
}

static int32_t mndSetNewVgPrepareActions(SMnode *pMnode, STrans *pTrans, SDbObj *pDb, SVgObj *pVgroups) {
  for (int32_t v = 0; v < pDb->cfg.numOfVgroups; ++v) {
    if (mndAddNewVgPrepareAction(pMnode, pTrans, (pVgroups + v)) != 0) return -1;
  }
  return 0;
}

static int32_t mndSetCreateDbRedoLogs(SMnode *pMnode, STrans *pTrans, SDbObj *pDb, SVgObj *pVgroups) {
  int32_t  code = 0;
  SSdbRaw *pDbRaw = mndDbActionEncode(pDb);
  if (pDbRaw == NULL) {
    code = TSDB_CODE_MND_RETURN_VALUE_NULL;
    if (terrno != 0) code = terrno;
    TAOS_RETURN(code);
  }
  TAOS_CHECK_RETURN(mndTransAppendRedolog(pTrans, pDbRaw));
  TAOS_CHECK_RETURN(sdbSetRawStatus(pDbRaw, SDB_STATUS_UPDATE));

  for (int32_t v = 0; v < pDb->cfg.numOfVgroups; ++v) {
    SSdbRaw *pVgRaw = mndVgroupActionEncode(pVgroups + v);
    if (pVgRaw == NULL) {
      code = TSDB_CODE_MND_RETURN_VALUE_NULL;
      if (terrno != 0) code = terrno;
      TAOS_RETURN(code);
    }
    TAOS_CHECK_RETURN(mndTransAppendRedolog(pTrans, pVgRaw));
    TAOS_CHECK_RETURN(sdbSetRawStatus(pVgRaw, SDB_STATUS_UPDATE));
  }

  if (pDb->cfg.withArbitrator) {
    for (int32_t v = 0; v < pDb->cfg.numOfVgroups; ++v) {
      SVgObj   *pVgObj = pVgroups + v;
      SArbGroup arbGroup = {0};
      TAOS_CHECK_RETURN(mndArbGroupInitFromVgObj(pVgObj, &arbGroup));
      TAOS_CHECK_RETURN(mndSetCreateArbGroupRedoLogs(pTrans, &arbGroup));
    }
  }

  TAOS_RETURN(code);
}

static int32_t mndSetCreateDbUndoLogs(SMnode *pMnode, STrans *pTrans, SDbObj *pDb, SVgObj *pVgroups) {
  int32_t  code = 0;
  SSdbRaw *pDbRaw = mndDbActionEncode(pDb);
  if (pDbRaw == NULL) {
    code = TSDB_CODE_MND_RETURN_VALUE_NULL;
    if (terrno != 0) code = terrno;
    TAOS_RETURN(code);
  }
  TAOS_CHECK_RETURN(mndTransAppendUndolog(pTrans, pDbRaw));
  TAOS_CHECK_RETURN(sdbSetRawStatus(pDbRaw, SDB_STATUS_DROPPED));

  for (int32_t v = 0; v < pDb->cfg.numOfVgroups; ++v) {
    SSdbRaw *pVgRaw = mndVgroupActionEncode(pVgroups + v);
    if (pVgRaw == NULL) {
      code = TSDB_CODE_MND_RETURN_VALUE_NULL;
      if (terrno != 0) code = terrno;
      TAOS_RETURN(code);
    }
    TAOS_CHECK_RETURN(mndTransAppendUndolog(pTrans, pVgRaw));
    TAOS_CHECK_RETURN(sdbSetRawStatus(pVgRaw, SDB_STATUS_DROPPED));
  }

  if (pDb->cfg.withArbitrator) {
    for (int32_t v = 0; v < pDb->cfg.numOfVgroups; ++v) {
      SVgObj   *pVgObj = pVgroups + v;
      SArbGroup arbGroup = {0};
      TAOS_CHECK_RETURN(mndArbGroupInitFromVgObj(pVgObj, &arbGroup));
      TAOS_CHECK_RETURN(mndSetCreateArbGroupUndoLogs(pTrans, &arbGroup));
    }
  }

  TAOS_RETURN(code);
}

static int32_t mndSetCreateDbCommitLogs(SMnode *pMnode, STrans *pTrans, SDbObj *pDb, SVgObj *pVgroups,
                                        SUserObj *pUserDuped) {
  int32_t  code = 0;
  SSdbRaw *pDbRaw = mndDbActionEncode(pDb);
  if (pDbRaw == NULL) {
    code = TSDB_CODE_MND_RETURN_VALUE_NULL;
    if (terrno != 0) code = terrno;
    TAOS_RETURN(code);
  }
  TAOS_CHECK_RETURN(mndTransAppendCommitlog(pTrans, pDbRaw));
  TAOS_CHECK_RETURN(sdbSetRawStatus(pDbRaw, SDB_STATUS_READY));

  for (int32_t v = 0; v < pDb->cfg.numOfVgroups; ++v) {
    SSdbRaw *pVgRaw = mndVgroupActionEncode(pVgroups + v);
    if (pVgRaw == NULL) {
      code = TSDB_CODE_MND_RETURN_VALUE_NULL;
      if (terrno != 0) code = terrno;
      TAOS_RETURN(code);
    }
    TAOS_CHECK_RETURN(mndTransAppendCommitlog(pTrans, pVgRaw));
    TAOS_CHECK_RETURN(sdbSetRawStatus(pVgRaw, SDB_STATUS_READY));
  }

  if (pDb->cfg.withArbitrator) {
    for (int32_t v = 0; v < pDb->cfg.numOfVgroups; ++v) {
      SVgObj   *pVgObj = pVgroups + v;
      SArbGroup arbGroup = {0};
      TAOS_CHECK_RETURN(mndArbGroupInitFromVgObj(pVgObj, &arbGroup));
      TAOS_CHECK_RETURN(mndSetCreateArbGroupCommitLogs(pTrans, &arbGroup));
    }
  }

  if (pUserDuped) {
    SSdbRaw *pUserRaw = mndUserActionEncode(pUserDuped);
    if (pUserRaw == NULL) {
      code = TSDB_CODE_MND_RETURN_VALUE_NULL;
      if (terrno != 0) code = terrno;
      TAOS_RETURN(code);
    }
    TAOS_CHECK_RETURN(mndTransAppendCommitlog(pTrans, pUserRaw));
    TAOS_CHECK_RETURN(sdbSetRawStatus(pUserRaw, SDB_STATUS_READY));
  }

  TAOS_RETURN(code);
}

static int32_t mndSetCreateDbRedoActions(SMnode *pMnode, STrans *pTrans, SDbObj *pDb, SVgObj *pVgroups) {
  int32_t code = 0;
  for (int32_t vg = 0; vg < pDb->cfg.numOfVgroups; ++vg) {
    SVgObj *pVgroup = pVgroups + vg;

    for (int32_t vn = 0; vn < pVgroup->replica; ++vn) {
      SVnodeGid *pVgid = pVgroup->vnodeGid + vn;
      TAOS_CHECK_RETURN(mndAddCreateVnodeAction(pMnode, pTrans, pDb, pVgroup, pVgid));
    }
  }

  TAOS_RETURN(code);
}

static int32_t mndSetCreateDbUndoActions(SMnode *pMnode, STrans *pTrans, SDbObj *pDb, SVgObj *pVgroups) {
  int32_t code = 0;
  for (int32_t vg = 0; vg < pDb->cfg.numOfVgroups; ++vg) {
    SVgObj *pVgroup = pVgroups + vg;

    for (int32_t vn = 0; vn < pVgroup->replica; ++vn) {
      SVnodeGid *pVgid = pVgroup->vnodeGid + vn;
      TAOS_CHECK_RETURN(mndAddDropVnodeAction(pMnode, pTrans, pDb, pVgroup, pVgid, false));
    }
  }

  TAOS_RETURN(code);
}

static int32_t mndCreateDb(SMnode *pMnode, SRpcMsg *pReq, SCreateDbReq *pCreate, SUserObj *pUser, SArray *dnodeList) {
  int32_t  code = 0;
  SUserObj newUserObj = {0};
  SDbObj   dbObj = {0};
  (void)memcpy(dbObj.name, pCreate->db, TSDB_DB_FNAME_LEN);
  (void)memcpy(dbObj.acct, pUser->acct, TSDB_USER_LEN);
  dbObj.createdTime = taosGetTimestampMs();
  dbObj.updateTime = dbObj.createdTime;
  dbObj.uid = mndGenerateUid(dbObj.name, TSDB_DB_FNAME_LEN);
  dbObj.cfgVersion = 1;
  dbObj.vgVersion = 1;
  dbObj.tsmaVersion = 1;
  (void)memcpy(dbObj.createUser, pUser->user, TSDB_USER_LEN);
  dbObj.cfg = (SDbCfg){
      .numOfVgroups = pCreate->numOfVgroups,
      .numOfStables = pCreate->numOfStables,
      .buffer = pCreate->buffer,
      .pageSize = pCreate->pageSize,
      .pages = pCreate->pages,
      .cacheLastSize = pCreate->cacheLastSize,
      .daysPerFile = pCreate->daysPerFile,
      .daysToKeep0 = pCreate->daysToKeep0,
      .daysToKeep1 = pCreate->daysToKeep1,
      .daysToKeep2 = pCreate->daysToKeep2,
      .keepTimeOffset = pCreate->keepTimeOffset,
      .minRows = pCreate->minRows,
      .maxRows = pCreate->maxRows,
      .walFsyncPeriod = pCreate->walFsyncPeriod,
      .walLevel = pCreate->walLevel,
      .precision = pCreate->precision,
      .compression = pCreate->compression,
      .replications = pCreate->replications,
      .strict = pCreate->strict,
      .cacheLast = pCreate->cacheLast,
      .hashMethod = 1,
      .schemaless = pCreate->schemaless,
      .walRetentionPeriod = pCreate->walRetentionPeriod,
      .walRetentionSize = pCreate->walRetentionSize,
      .walRollPeriod = pCreate->walRollPeriod,
      .walSegmentSize = pCreate->walSegmentSize,
      .sstTrigger = pCreate->sstTrigger,
      .hashPrefix = pCreate->hashPrefix,
      .hashSuffix = pCreate->hashSuffix,
      .ssChunkSize = pCreate->ssChunkSize,
      .ssKeepLocal = pCreate->ssKeepLocal,
      .ssCompact = pCreate->ssCompact,
      .tsdbPageSize = pCreate->tsdbPageSize,
      .withArbitrator = pCreate->withArbitrator,
      .encryptAlgorithm = pCreate->encryptAlgorithm,
      .compactInterval = pCreate->compactInterval,
      .compactStartTime = pCreate->compactStartTime,
      .compactEndTime = pCreate->compactEndTime,
      .compactTimeOffset = pCreate->compactTimeOffset,
  };

  dbObj.cfg.numOfRetensions = pCreate->numOfRetensions;
  dbObj.cfg.pRetensions = pCreate->pRetensions;

  mndSetDefaultDbCfg(&dbObj.cfg);

  if ((code = mndCheckDbName(dbObj.name, pUser)) != 0) {
    mError("db:%s, failed to create, check db name failed, since %s", pCreate->db, terrstr());
    TAOS_RETURN(code);
  }

  if ((code = mndCheckDbCfg(pMnode, &dbObj.cfg)) != 0) {
    mError("db:%s, failed to create, check db cfg failed, since %s", pCreate->db, terrstr());
    TAOS_RETURN(code);
  }

  if (dbObj.cfg.hashPrefix > 0) {
    int32_t dbLen = strlen(dbObj.name) + 1;
    mInfo("db:%s, hashPrefix adjust from %d to %d", dbObj.name, dbObj.cfg.hashPrefix, dbObj.cfg.hashPrefix + dbLen);
    dbObj.cfg.hashPrefix += dbLen;
  } else if (dbObj.cfg.hashPrefix < 0) {
    int32_t dbLen = strlen(dbObj.name) + 1;
    mInfo("db:%s, hashPrefix adjust from %d to %d", dbObj.name, dbObj.cfg.hashPrefix, dbObj.cfg.hashPrefix - dbLen);
    dbObj.cfg.hashPrefix -= dbLen;
  }

  SVgObj *pVgroups = NULL;
  if ((code = mndAllocVgroup(pMnode, &dbObj, &pVgroups, dnodeList)) != 0) {
    mError("db:%s, failed to create, alloc vgroup failed, since %s", pCreate->db, terrstr());
    TAOS_RETURN(code);
  }

  // add database privileges for user
  SUserObj *pNewUserDuped = NULL;
  if (!pUser->superUser) {
    TAOS_CHECK_GOTO(mndUserDupObj(pUser, &newUserObj), NULL, _OVER);
    TAOS_CHECK_GOTO(taosHashPut(newUserObj.readDbs, dbObj.name, strlen(dbObj.name) + 1, dbObj.name, TSDB_FILENAME_LEN),
                    NULL, _OVER);
    TAOS_CHECK_GOTO(taosHashPut(newUserObj.writeDbs, dbObj.name, strlen(dbObj.name) + 1, dbObj.name, TSDB_FILENAME_LEN),
                    NULL, _OVER);
    pNewUserDuped = &newUserObj;
  }

  STrans *pTrans = mndTransCreate(pMnode, TRN_POLICY_RETRY, TRN_CONFLICT_DB, pReq, "create-db");
  if (pTrans == NULL) {
    code = TSDB_CODE_MND_RETURN_VALUE_NULL;
    if (terrno != 0) code = terrno;
    goto _OVER;
  }
  // mndTransSetSerial(pTrans);
  mInfo("trans:%d, used to create db:%s", pTrans->id, pCreate->db);

  mndTransSetDbName(pTrans, dbObj.name, NULL);
  TAOS_CHECK_GOTO(mndTransCheckConflict(pMnode, pTrans), NULL, _OVER);

  void   *pIter = NULL;
  STrans *exitTrans = NULL;

  if (!pUser->superUser) {
    while (1) {
      pIter = sdbFetch(pMnode->pSdb, SDB_TRANS, pIter, (void **)&exitTrans);
      if (pIter == NULL) break;

      if (exitTrans->conflict == TRN_CONFLICT_DB &&
          strncmp(exitTrans->opername, "create-db", TSDB_TRANS_OPER_LEN) == 0) {
        code = TSDB_CODE_MND_TRANS_CONFLICT;
        sdbRelease(pMnode->pSdb, exitTrans);
        sdbCancelFetch(pMnode->pSdb, pIter);
        goto _OVER;
      }

      sdbRelease(pMnode->pSdb, exitTrans);
    }
  }

  mndTransSetOper(pTrans, MND_OPER_CREATE_DB);
  TAOS_CHECK_GOTO(mndSetCreateDbPrepareAction(pMnode, pTrans, &dbObj), NULL, _OVER);
  TAOS_CHECK_GOTO(mndSetCreateDbRedoActions(pMnode, pTrans, &dbObj, pVgroups), NULL, _OVER);
  TAOS_CHECK_GOTO(mndSetNewVgPrepareActions(pMnode, pTrans, &dbObj, pVgroups), NULL, _OVER);
  TAOS_CHECK_GOTO(mndSetCreateDbUndoLogs(pMnode, pTrans, &dbObj, pVgroups), NULL, _OVER);
  TAOS_CHECK_GOTO(mndSetCreateDbCommitLogs(pMnode, pTrans, &dbObj, pVgroups, pNewUserDuped), NULL, _OVER);
  TAOS_CHECK_GOTO(mndSetCreateDbUndoActions(pMnode, pTrans, &dbObj, pVgroups), NULL, _OVER);
  TAOS_CHECK_GOTO(mndTransPrepare(pMnode, pTrans), NULL, _OVER);

_OVER:
  taosMemoryFree(pVgroups);
  mndUserFreeObj(&newUserObj);
  mndTransDrop(pTrans);
  TAOS_RETURN(code);
}

static int32_t mndCheckDbEncryptKey(SMnode *pMnode, SCreateDbReq *pReq) {
  int32_t    code = 0;
  SSdb      *pSdb = pMnode->pSdb;
  SDnodeObj *pDnode = NULL;
  void      *pIter = NULL;

#if defined(TD_ENTERPRISE) || defined(TD_ASTRA_TODO)
  if (pReq->encryptAlgorithm == TSDB_ENCRYPT_ALGO_NONE) goto _exit;
  TAOS_CHECK_GOTO(grantCheck(TSDB_GRANT_DB_ENCRYPTION), NULL, _exit);
  if (tsEncryptionKeyStat != ENCRYPT_KEY_STAT_LOADED) {
    code = TSDB_CODE_MND_INVALID_ENCRYPT_KEY;
    mError("db:%s, failed to check encryption key:%" PRIi8 " in mnode leader since it's not loaded", pReq->db,
           tsEncryptionKeyStat);
    goto _exit;
  }

  int64_t curMs = taosGetTimestampMs();
  while ((pIter = sdbFetch(pSdb, SDB_DNODE, pIter, (void **)&pDnode))) {
    bool online = false;
    if ((pDnode->encryptionKeyStat != tsEncryptionKeyStat || pDnode->encryptionKeyChksum != tsEncryptionKeyChksum) &&
        (online = mndIsDnodeOnline(pDnode, curMs))) {
      code = TSDB_CODE_MND_INVALID_ENCRYPT_KEY;
      mError("db:%s, failed to check encryption key:%" PRIi8
             "-%u in dnode:%d since it's inconsitent with mnode leader:%" PRIi8 "-%u",
             pReq->db, pDnode->encryptionKeyStat, pDnode->encryptionKeyChksum, pDnode->id, tsEncryptionKeyStat,
             tsEncryptionKeyChksum);
      sdbCancelFetch(pSdb, pIter);
      sdbRelease(pSdb, pDnode);
      break;
    }
    sdbRelease(pSdb, pDnode);
  }
#else
  if (pReq->encryptAlgorithm != TSDB_ENCRYPT_ALGO_NONE) {
    code = TSDB_CODE_MND_INVALID_DB_OPTION;
    goto _exit;
  }
#endif
_exit:
  TAOS_RETURN(code);
}

#ifndef TD_ENTERPRISE
int32_t mndCheckDbDnodeList(SMnode *pMnode, char *db, char *dnodeListStr, SArray *dnodeList) {
  if (dnodeListStr[0] != 0) {
    terrno = TSDB_CODE_OPS_NOT_SUPPORT;
    return terrno;
  } else {
    return 0;
  }
}
#endif

static int32_t mndProcessCreateDbReq(SRpcMsg *pReq) {
  SMnode      *pMnode = pReq->info.node;
  int32_t      code = -1;
  int32_t      lino = 0;
  SDbObj      *pDb = NULL;
  SUserObj    *pUser = NULL;
  SCreateDbReq createReq = {0};
  SArray      *dnodeList = NULL;

  dnodeList = taosArrayInit(mndGetDnodeSize(pMnode), sizeof(int32_t));
  TSDB_CHECK_NULL(dnodeList, code, lino, _OVER, TSDB_CODE_OUT_OF_MEMORY);

  TAOS_CHECK_GOTO(tDeserializeSCreateDbReq(pReq->pCont, pReq->contLen, &createReq), NULL, _OVER);
#ifdef WINDOWS
  if (taosArrayGetSize(createReq.pRetensions) > 0) {
    terrno = TSDB_CODE_MND_INVALID_PLATFORM;
    goto _OVER;
  }
#endif
  mInfo("db:%s, start to create, vgroups:%d", createReq.db, createReq.numOfVgroups);

  pDb = mndAcquireDb(pMnode, createReq.db);
  if (pDb != NULL) {
    if (createReq.ignoreExist) {
      mInfo("db:%s, already exist, ignore exist is set", createReq.db);
      code = 0;
      goto _OVER;
    } else {
      code = TSDB_CODE_MND_DB_ALREADY_EXIST;
      goto _OVER;
    }
  } else {
    if (terrno == TSDB_CODE_MND_DB_IN_CREATING) {
      code = terrno;
      goto _OVER;
    } else if (terrno == TSDB_CODE_MND_DB_IN_DROPPING) {
      goto _OVER;
    } else if (terrno == TSDB_CODE_MND_DB_NOT_EXIST) {
      // continue
    } else {  // TSDB_CODE_APP_ERROR
      goto _OVER;
    }
  }

  TAOS_CHECK_GOTO(mndCheckDbPrivilege(pMnode, pReq->info.conn.user, MND_OPER_CREATE_DB, NULL), &lino, _OVER);

  TAOS_CHECK_GOTO(grantCheck(TSDB_GRANT_DB), &lino, _OVER);

  int32_t nVnodes = createReq.numOfVgroups * createReq.replications;
  TAOS_CHECK_GOTO(grantCheckEx(TSDB_GRANT_VNODE, &nVnodes), &lino, _OVER);

  if (createReq.replications == 2) {
    TAOS_CHECK_GOTO(grantCheck(TSDB_GRANT_DUAL_REPLICA_HA), &lino, _OVER);
  }

  TAOS_CHECK_GOTO(mndCheckDbEncryptKey(pMnode, &createReq), &lino, _OVER);

  TAOS_CHECK_GOTO(mndCheckDbDnodeList(pMnode, createReq.db, createReq.dnodeListStr, dnodeList), &lino, _OVER);

  TAOS_CHECK_GOTO(mndAcquireUser(pMnode, pReq->info.conn.user, &pUser), &lino, _OVER);

  if (sdbGetSize(pMnode->pSdb, SDB_MOUNT) > 0) {
    TAOS_CHECK_GOTO(TSDB_CODE_MND_MOUNT_NOT_EMPTY, &lino, _OVER);
  }

  TAOS_CHECK_GOTO(mndCreateDb(pMnode, pReq, &createReq, pUser, dnodeList), &lino, _OVER);
  if (code == 0) code = TSDB_CODE_ACTION_IN_PROGRESS;

  SName name = {0};
  if (tNameFromString(&name, createReq.db, T_NAME_ACCT | T_NAME_DB) < 0)
    mError("db:%s, failed to parse db name", createReq.db);

  auditRecord(pReq, pMnode->clusterId, "createDB", name.dbname, "", createReq.sql, createReq.sqlLen);

_OVER:
  if (code != 0 && code != TSDB_CODE_ACTION_IN_PROGRESS) {
    mError("db:%s, failed to create at line:%d since %s", createReq.db, lino, tstrerror(code));
  }

  mndReleaseDb(pMnode, pDb);
  mndReleaseUser(pMnode, pUser);
  tFreeSCreateDbReq(&createReq);
  taosArrayDestroy(dnodeList);

  TAOS_RETURN(code);
}

static int32_t mndSetDbCfgFromAlterDbReq(SDbObj *pDb, SAlterDbReq *pAlter) {
  int32_t code = TSDB_CODE_MND_DB_OPTION_UNCHANGED;

  if (pAlter->buffer > 0 && pAlter->buffer != pDb->cfg.buffer) {
    pDb->cfg.buffer = pAlter->buffer;
    code = 0;
  }

  if (pAlter->pages > 0 && pAlter->pages != pDb->cfg.pages) {
    pDb->cfg.pages = pAlter->pages;
    code = 0;
  }

  if (pAlter->pageSize > 0 && pAlter->pageSize != pDb->cfg.pageSize) {
    pDb->cfg.pageSize = pAlter->pageSize;
    code = 0;
  }

  if (pAlter->daysPerFile > 0 && pAlter->daysPerFile != pDb->cfg.daysPerFile) {
    pDb->cfg.daysPerFile = pAlter->daysPerFile;
    code = 0;
  }

  if (pAlter->daysToKeep0 > 0 && pAlter->daysToKeep0 != pDb->cfg.daysToKeep0) {
    pDb->cfg.daysToKeep0 = pAlter->daysToKeep0;
    code = 0;
  }

  if (pAlter->daysToKeep1 > 0 && pAlter->daysToKeep1 != pDb->cfg.daysToKeep1) {
    pDb->cfg.daysToKeep1 = pAlter->daysToKeep1;
    code = 0;
  }

  if (pAlter->daysToKeep2 > 0 && pAlter->daysToKeep2 != pDb->cfg.daysToKeep2) {
    pDb->cfg.daysToKeep2 = pAlter->daysToKeep2;
    code = 0;
  }

  if (pAlter->keepTimeOffset >= 0 && pAlter->keepTimeOffset != pDb->cfg.keepTimeOffset) {
    pDb->cfg.keepTimeOffset = pAlter->keepTimeOffset;
    code = 0;
  }

  if (pAlter->walFsyncPeriod >= 0 && pAlter->walFsyncPeriod != pDb->cfg.walFsyncPeriod) {
    pDb->cfg.walFsyncPeriod = pAlter->walFsyncPeriod;
    code = 0;
  }

  if (pAlter->walLevel >= 0 && pAlter->walLevel != pDb->cfg.walLevel) {
    pDb->cfg.walLevel = pAlter->walLevel;
    code = 0;
  }

  if (pAlter->strict >= 0 && pAlter->strict != pDb->cfg.strict) {
#if 1
    code = TSDB_CODE_OPS_NOT_SUPPORT;
#else
    pDb->cfg.strict = pAlter->strict;
    code = 0;
#endif
  }

  if (pAlter->cacheLast >= 0 && pAlter->cacheLast != pDb->cfg.cacheLast) {
    pDb->cfg.cacheLast = pAlter->cacheLast;
    code = 0;
  }

  if (pAlter->cacheLastSize > 0 && pAlter->cacheLastSize != pDb->cfg.cacheLastSize) {
    pDb->cfg.cacheLastSize = pAlter->cacheLastSize;
    code = 0;
  }

  if (pAlter->replications > 0 && pAlter->replications != pDb->cfg.replications) {
    pDb->cfg.replications = pAlter->replications;
    pDb->vgVersion++;
    code = 0;
  }

  if (pAlter->sstTrigger > 0 && pAlter->sstTrigger != pDb->cfg.sstTrigger) {
    pDb->cfg.sstTrigger = pAlter->sstTrigger;
    pDb->vgVersion++;
    code = 0;
  }

  if (pAlter->minRows > 0 && pAlter->minRows != pDb->cfg.minRows) {
    pDb->cfg.minRows = pAlter->minRows;
    pDb->vgVersion++;
    code = 0;
  }

  if (pAlter->walRetentionPeriod > TSDB_DB_MIN_WAL_RETENTION_PERIOD &&
      pAlter->walRetentionPeriod != pDb->cfg.walRetentionPeriod) {
    pDb->cfg.walRetentionPeriod = pAlter->walRetentionPeriod;
    pDb->vgVersion++;
    code = 0;
  }

  if (pAlter->walRetentionSize > TSDB_DB_MIN_WAL_RETENTION_SIZE &&
      pAlter->walRetentionSize != pDb->cfg.walRetentionSize) {
    pDb->cfg.walRetentionSize = pAlter->walRetentionSize;
    pDb->vgVersion++;
    code = 0;
  }

  if (pAlter->ssKeepLocal >= TSDB_MIN_SS_KEEP_LOCAL && pAlter->ssKeepLocal <= TSDB_MAX_SS_KEEP_LOCAL && pAlter->ssKeepLocal != pDb->cfg.ssKeepLocal) {
    pDb->cfg.ssKeepLocal = pAlter->ssKeepLocal;
    pDb->vgVersion++;
    code = 0;
  }

  if (pAlter->ssCompact >= TSDB_MIN_SS_COMPACT && pAlter->ssCompact <= TSDB_MAX_SS_COMPACT && pAlter->ssCompact != pDb->cfg.ssCompact) {
    pDb->cfg.ssCompact = pAlter->ssCompact;
    pDb->vgVersion++;
    code = 0;
  }

  if (pAlter->withArbitrator >= TSDB_MIN_DB_WITH_ARBITRATOR && pAlter->withArbitrator != pDb->cfg.withArbitrator) {
    pDb->cfg.withArbitrator = pAlter->withArbitrator;
    pDb->vgVersion++;
    code = 0;
  }

  if (pAlter->compactInterval >= TSDB_DEFAULT_COMPACT_INTERVAL && pAlter->compactInterval != pDb->cfg.compactInterval) {
    pDb->cfg.compactInterval = pAlter->compactInterval;
    pDb->vgVersion++;
    code = 0;
  }

  bool compactTimeRangeChanged = false;
  if (pAlter->compactStartTime != pDb->cfg.compactStartTime &&
      (pAlter->compactStartTime == TSDB_DEFAULT_COMPACT_START_TIME ||
       pAlter->compactStartTime <= -pDb->cfg.daysPerFile)) {
    pDb->cfg.compactStartTime = pAlter->compactStartTime;
    compactTimeRangeChanged = true;
    code = 0;
  }

  if (pAlter->compactEndTime != pDb->cfg.compactEndTime &&
      (pAlter->compactEndTime == TSDB_DEFAULT_COMPACT_END_TIME || pAlter->compactEndTime <= -pDb->cfg.daysPerFile)) {
    pDb->cfg.compactEndTime = pAlter->compactEndTime;
    compactTimeRangeChanged = true;
    code = 0;
  }
  if(compactTimeRangeChanged) {
    pDb->vgVersion++;
  }

  if (pAlter->compactTimeOffset >= TSDB_MIN_COMPACT_TIME_OFFSET &&
      pAlter->compactTimeOffset != pDb->cfg.compactTimeOffset) {
    pDb->cfg.compactTimeOffset = pAlter->compactTimeOffset;
    pDb->vgVersion++;
    code = 0;
  }

  TAOS_RETURN(code);
}

static int32_t mndSetAlterDbPrepareLogs(SMnode *pMnode, STrans *pTrans, SDbObj *pOld, SDbObj *pNew) {
  int32_t  code = 0;
  SSdbRaw *pRedoRaw = mndDbActionEncode(pOld);
  if (pRedoRaw == NULL) {
    code = TSDB_CODE_MND_RETURN_VALUE_NULL;
    if (terrno != 0) code = terrno;
    TAOS_RETURN(code);
  }
  if ((code = mndTransAppendPrepareLog(pTrans, pRedoRaw)) != 0) {
    sdbFreeRaw(pRedoRaw);
    TAOS_RETURN(code);
  }

  if ((code = sdbSetRawStatus(pRedoRaw, SDB_STATUS_READY)) != 0) {
    sdbFreeRaw(pRedoRaw);
    TAOS_RETURN(code);
  }
  return 0;
}

static int32_t mndSetAlterDbCommitLogs(SMnode *pMnode, STrans *pTrans, SDbObj *pOld, SDbObj *pNew) {
  int32_t  code = 0;
  SSdbRaw *pCommitRaw = mndDbActionEncode(pNew);
  if (pCommitRaw == NULL) {
    code = TSDB_CODE_MND_RETURN_VALUE_NULL;
    if (terrno != 0) code = terrno;
    TAOS_RETURN(code);
  }
  if ((code = mndTransAppendCommitlog(pTrans, pCommitRaw)) != 0) {
    sdbFreeRaw(pCommitRaw);
    TAOS_RETURN(code);
  }

  if ((code = sdbSetRawStatus(pCommitRaw, SDB_STATUS_READY)) != 0) {
    sdbFreeRaw(pCommitRaw);
    TAOS_RETURN(code);
  }
  TAOS_RETURN(code);
}

static int32_t mndSetAlterDbRedoActions(SMnode *pMnode, STrans *pTrans, SDbObj *pOldDb, SDbObj *pNewDb) {
  int32_t code = 0, lino = 0;
  SSdb   *pSdb = pMnode->pSdb;
  void   *pIter = NULL;
  SVgObj *pVgroup = NULL;
  SArray *pArray = mndBuildDnodesArray(pMnode, 0, NULL);

  TSDB_CHECK_NULL(pArray, code, lino, _err, TSDB_CODE_OUT_OF_MEMORY);

  while (1) {
    pIter = sdbFetch(pSdb, SDB_VGROUP, pIter, (void **)&pVgroup);
    if (pIter == NULL) break;

    if (mndVgroupInDb(pVgroup, pNewDb->uid)) {
      SVgObj newVgroup = {0};
      TAOS_CHECK_GOTO(mndBuildAlterVgroupAction(pMnode, pTrans, pOldDb, pNewDb, pVgroup, pArray, &newVgroup), &lino,
                      _err);

      if (pNewDb->cfg.withArbitrator != pOldDb->cfg.withArbitrator) {
        if (pNewDb->cfg.withArbitrator) {
          SArbGroup arbGroup = {0};
          TAOS_CHECK_GOTO(mndArbGroupInitFromVgObj(&newVgroup, &arbGroup), &lino, _err);
          TAOS_CHECK_GOTO(mndSetCreateArbGroupCommitLogs(pTrans, &arbGroup), &lino, _err);
        } else {
          SArbGroup arbGroup = {0};
          TAOS_CHECK_GOTO(mndArbGroupInitFromVgObj(pVgroup, &arbGroup), &lino, _err);
          TAOS_CHECK_GOTO(mndSetDropArbGroupCommitLogs(pTrans, &arbGroup), &lino, _err);
        }
      }
    }

    sdbRelease(pSdb, pVgroup);
  }

  taosArrayDestroy(pArray);
  TAOS_RETURN(code);

_err:
  mError("db:%s, %s failed at %d since %s", pNewDb->name, __func__, lino, tstrerror(code));

  sdbCancelFetch(pSdb, pIter);
  sdbRelease(pSdb, pVgroup);
  taosArrayDestroy(pArray);
  TAOS_RETURN(code);
}

static int32_t mndAlterDb(SMnode *pMnode, SRpcMsg *pReq, SDbObj *pOld, SDbObj *pNew) {
  int32_t code = -1;
  STrans *pTrans = mndTransCreate(pMnode, TRN_POLICY_RETRY, TRN_CONFLICT_DB, pReq, "alter-db");
  if (pTrans == NULL) {
    code = TSDB_CODE_MND_RETURN_VALUE_NULL;
    if (terrno != 0) code = terrno;
    TAOS_RETURN(code);
  }
  mInfo("trans:%d, used to alter db:%s", pTrans->id, pOld->name);
  mInfo("trans:%d, used to alter db, ableToBeKilled:%d, killMode:%d", pTrans->id, pTrans->ableToBeKilled, pTrans->killMode);

  mndTransSetDbName(pTrans, pOld->name, NULL);
  mndTransSetGroupParallel(pTrans);
  TAOS_CHECK_GOTO(mndTransCheckConflict(pMnode, pTrans), NULL, _OVER);
  TAOS_CHECK_GOTO(mndTransCheckConflictWithCompact(pMnode, pTrans), NULL, _OVER);
  TAOS_CHECK_GOTO(mndTransCheckConflictWithRetention(pMnode, pTrans), NULL, _OVER);

  TAOS_CHECK_GOTO(mndSetAlterDbPrepareLogs(pMnode, pTrans, pOld, pNew), NULL, _OVER);
  TAOS_CHECK_GOTO(mndSetAlterDbCommitLogs(pMnode, pTrans, pOld, pNew), NULL, _OVER);
  TAOS_CHECK_GOTO(mndSetAlterDbRedoActions(pMnode, pTrans, pOld, pNew), NULL, _OVER);

  mInfo("trans:%d, used to alter db, ableToBeKilled:%d, killMode:%d", pTrans->id, pTrans->ableToBeKilled, pTrans->killMode);
  TAOS_CHECK_GOTO(mndTransPrepare(pMnode, pTrans), NULL, _OVER);
  code = 0;

_OVER:
  mndTransDrop(pTrans);
  TAOS_RETURN(code);
}

static int32_t mndProcessAlterDbReq(SRpcMsg *pReq) {
  SMnode     *pMnode = pReq->info.node;
  int32_t     code = -1;
  SDbObj     *pDb = NULL;
  SAlterDbReq alterReq = {0};
  SDbObj      dbObj = {0};

  TAOS_CHECK_GOTO(tDeserializeSAlterDbReq(pReq->pCont, pReq->contLen, &alterReq), NULL, _OVER);

  mInfo("db:%s, start to alter", alterReq.db);

  pDb = mndAcquireDb(pMnode, alterReq.db);
  if (pDb == NULL) {
    code = TSDB_CODE_MND_RETURN_VALUE_NULL;
    if (terrno != 0) code = terrno;
    goto _OVER;
  }

  TAOS_CHECK_GOTO(mndCheckDbPrivilege(pMnode, pReq->info.conn.user, MND_OPER_ALTER_DB, pDb), NULL, _OVER);

  if (alterReq.replications == 2) {
    TAOS_CHECK_GOTO(grantCheck(TSDB_GRANT_DUAL_REPLICA_HA), NULL, _OVER);
  }

  int32_t numOfTopics = 0;
  TAOS_CHECK_GOTO(mndGetNumOfTopics(pMnode, pDb->name, &numOfTopics), NULL, _OVER);

  if (numOfTopics != 0 && alterReq.walRetentionPeriod == 0) {
    code = TSDB_CODE_MND_DB_RETENTION_PERIOD_ZERO;
    mError("db:%s, not allowed to set WAL_RETENTION_PERIOD 0 when there are topics defined. numOfTopics:%d", pDb->name,
           numOfTopics);
    goto _OVER;
  }

  if (pDb->cfg.isMount) {
    code = TSDB_CODE_MND_MOUNT_OBJ_NOT_SUPPORT;
    goto _OVER;
  }

  (void)memcpy(&dbObj, pDb, sizeof(SDbObj));
  if (dbObj.cfg.pRetensions != NULL) {
    dbObj.cfg.pRetensions = taosArrayDup(pDb->cfg.pRetensions, NULL);
    if (dbObj.cfg.pRetensions == NULL) goto _OVER;
  }

  code = mndSetDbCfgFromAlterDbReq(&dbObj, &alterReq);
  if (code != 0) {
    if (code == TSDB_CODE_MND_DB_OPTION_UNCHANGED) code = 0;
    goto _OVER;
  }

  TAOS_CHECK_GOTO(mndCheckInChangeDbCfg(pMnode, &pDb->cfg, &dbObj.cfg), NULL, _OVER);

  dbObj.cfgVersion++;
  dbObj.updateTime = taosGetTimestampMs();
  code = mndAlterDb(pMnode, pReq, pDb, &dbObj);

  if (dbObj.cfg.replications != pDb->cfg.replications) {
    // return quickly, operation executed asynchronously
    mInfo("db:%s, alter db replica from %d to %d", pDb->name, pDb->cfg.replications, dbObj.cfg.replications);
  } else {
    if (code == 0) code = TSDB_CODE_ACTION_IN_PROGRESS;
  }

  SName name = {0};
  if (tNameFromString(&name, alterReq.db, T_NAME_ACCT | T_NAME_DB) < 0)
    mError("db:%s, failed to parse db name", alterReq.db);

  auditRecord(pReq, pMnode->clusterId, "alterDB", name.dbname, "", alterReq.sql, alterReq.sqlLen);

_OVER:
  if (code != 0 && code != TSDB_CODE_ACTION_IN_PROGRESS) {
    if (terrno != 0) code = terrno;
    mError("db:%s, failed to alter since %s", alterReq.db, tstrerror(code));
  }

  mndReleaseDb(pMnode, pDb);
  taosArrayDestroy(dbObj.cfg.pRetensions);
  tFreeSAlterDbReq(&alterReq);

  TAOS_RETURN(code);
}

static void mndDumpDbCfgInfo(SDbCfgRsp *cfgRsp, SDbObj *pDb) {
  tstrncpy(cfgRsp->db, pDb->name, sizeof(cfgRsp->db));
  cfgRsp->dbId = pDb->uid;
  cfgRsp->cfgVersion = pDb->cfgVersion;
  cfgRsp->numOfVgroups = pDb->cfg.numOfVgroups;
  cfgRsp->numOfStables = pDb->cfg.numOfStables;
  cfgRsp->buffer = pDb->cfg.buffer;
  cfgRsp->cacheSize = pDb->cfg.cacheLastSize;
  cfgRsp->pageSize = pDb->cfg.pageSize;
  cfgRsp->pages = pDb->cfg.pages;
  cfgRsp->daysPerFile = pDb->cfg.daysPerFile;
  cfgRsp->daysToKeep0 = pDb->cfg.daysToKeep0;
  cfgRsp->daysToKeep1 = pDb->cfg.daysToKeep1;
  cfgRsp->daysToKeep2 = pDb->cfg.daysToKeep2;
  cfgRsp->keepTimeOffset = pDb->cfg.keepTimeOffset;
  cfgRsp->minRows = pDb->cfg.minRows;
  cfgRsp->maxRows = pDb->cfg.maxRows;
  cfgRsp->walFsyncPeriod = pDb->cfg.walFsyncPeriod;
  cfgRsp->hashPrefix = pDb->cfg.hashPrefix;
  cfgRsp->hashSuffix = pDb->cfg.hashSuffix;
  cfgRsp->hashMethod = pDb->cfg.hashMethod;
  cfgRsp->walLevel = pDb->cfg.walLevel;
  cfgRsp->precision = pDb->cfg.precision;
  cfgRsp->compression = pDb->cfg.compression;
  cfgRsp->replications = pDb->cfg.replications;
  cfgRsp->strict = pDb->cfg.strict;
  cfgRsp->cacheLast = pDb->cfg.cacheLast;
  cfgRsp->tsdbPageSize = pDb->cfg.tsdbPageSize;
  cfgRsp->walRetentionPeriod = pDb->cfg.walRetentionPeriod;
  cfgRsp->walRollPeriod = pDb->cfg.walRollPeriod;
  cfgRsp->walRetentionSize = pDb->cfg.walRetentionSize;
  cfgRsp->walSegmentSize = pDb->cfg.walSegmentSize;
  cfgRsp->numOfRetensions = pDb->cfg.numOfRetensions;
  cfgRsp->pRetensions = taosArrayDup(pDb->cfg.pRetensions, NULL);
  cfgRsp->schemaless = pDb->cfg.schemaless;
  cfgRsp->sstTrigger = pDb->cfg.sstTrigger;
  cfgRsp->ssChunkSize = pDb->cfg.ssChunkSize;
  cfgRsp->ssKeepLocal = pDb->cfg.ssKeepLocal;
  cfgRsp->ssCompact = pDb->cfg.ssCompact;
  cfgRsp->withArbitrator = pDb->cfg.withArbitrator;
  cfgRsp->encryptAlgorithm = pDb->cfg.encryptAlgorithm;
  cfgRsp->compactInterval = pDb->cfg.compactInterval;
  cfgRsp->compactStartTime = pDb->cfg.compactStartTime;
  cfgRsp->compactEndTime = pDb->cfg.compactEndTime;
  cfgRsp->compactTimeOffset = pDb->cfg.compactTimeOffset;
  cfgRsp->flags = pDb->cfg.flags;
}

static int32_t mndProcessGetDbCfgReq(SRpcMsg *pReq) {
  SMnode   *pMnode = pReq->info.node;
  int32_t   code = -1;
  SDbObj   *pDb = NULL;
  SDbCfgReq cfgReq = {0};
  SDbCfgRsp cfgRsp = {0};

  TAOS_CHECK_GOTO(tDeserializeSDbCfgReq(pReq->pCont, pReq->contLen, &cfgReq), NULL, _OVER);

  if (strcasecmp(cfgReq.db, TSDB_INFORMATION_SCHEMA_DB) && strcasecmp(cfgReq.db, TSDB_PERFORMANCE_SCHEMA_DB)) {
    pDb = mndAcquireDb(pMnode, cfgReq.db);
    if (pDb == NULL) {
      code = TSDB_CODE_MND_RETURN_VALUE_NULL;
      if (terrno != 0) code = terrno;
      goto _OVER;
    }

    mndDumpDbCfgInfo(&cfgRsp, pDb);
  }

  int32_t contLen = tSerializeSDbCfgRsp(NULL, 0, &cfgRsp);
  void   *pRsp = rpcMallocCont(contLen);
  if (pRsp == NULL) {
    code = TSDB_CODE_MND_RETURN_VALUE_NULL;
    if (terrno != 0) code = terrno;
    goto _OVER;
  }

  int32_t ret = 0;
  if ((ret = tSerializeSDbCfgRsp(pRsp, contLen, &cfgRsp)) < 0) {
    code = ret;
    goto _OVER;
  }

  pReq->info.rsp = pRsp;
  pReq->info.rspLen = contLen;

  code = 0;

_OVER:

  tFreeSDbCfgRsp(&cfgRsp);

  if (code != 0) {
    mError("db:%s, failed to get cfg since %s", cfgReq.db, terrstr());
  }

  mndReleaseDb(pMnode, pDb);

  TAOS_RETURN(code);
}

int32_t mndSetDropDbPrepareLogs(SMnode *pMnode, STrans *pTrans, SDbObj *pDb) {
  int32_t  code = 0;
  SSdbRaw *pRedoRaw = mndDbActionEncode(pDb);
  if (pRedoRaw == NULL) {
    code = TSDB_CODE_MND_RETURN_VALUE_NULL;
    if (terrno != 0) code = terrno;
    return -1;
  }
  TAOS_CHECK_RETURN(mndTransAppendPrepareLog(pTrans, pRedoRaw));
  TAOS_CHECK_RETURN(sdbSetRawStatus(pRedoRaw, SDB_STATUS_DROPPING));

  SSdb *pSdb = pMnode->pSdb;
  void *pIter = NULL;

  while (1) {
    SArbGroup *pArbGroup = NULL;
    pIter = sdbFetch(pSdb, SDB_ARBGROUP, pIter, (void **)&pArbGroup);
    if (pIter == NULL) break;

    if (pArbGroup->dbUid == pDb->uid) {
      if ((code = mndSetDropArbGroupPrepareLogs(pTrans, pArbGroup)) != 0) {
        sdbCancelFetch(pSdb, pIter);
        sdbRelease(pSdb, pArbGroup);
        TAOS_RETURN(code);
      }
    }

    sdbRelease(pSdb, pArbGroup);
  }

  TAOS_RETURN(code);
}

int32_t mndSetDropDbCommitLogs(SMnode *pMnode, STrans *pTrans, SDbObj *pDb) {
  int32_t  code = 0;
  SSdbRaw *pCommitRaw = mndDbActionEncode(pDb);
  if (pCommitRaw == NULL) {
    code = TSDB_CODE_MND_RETURN_VALUE_NULL;
    if (terrno != 0) code = terrno;
    return -1;
  }
  TAOS_CHECK_RETURN(mndTransAppendCommitlog(pTrans, pCommitRaw));
  TAOS_CHECK_RETURN(sdbSetRawStatus(pCommitRaw, SDB_STATUS_DROPPED));

  SSdb *pSdb = pMnode->pSdb;
  void *pIter = NULL;

  while (1) {
    SArbGroup *pArbGroup = NULL;
    pIter = sdbFetch(pSdb, SDB_ARBGROUP, pIter, (void **)&pArbGroup);
    if (pIter == NULL) break;

    if (pArbGroup->dbUid == pDb->uid) {
      if ((code = mndSetDropArbGroupCommitLogs(pTrans, pArbGroup)) != 0) {
        sdbCancelFetch(pSdb, pIter);
        sdbRelease(pSdb, pArbGroup);
        TAOS_RETURN(code);
      }
    }

    sdbRelease(pSdb, pArbGroup);
  }

  while (1) {
    SVgObj *pVgroup = NULL;
    pIter = sdbFetch(pSdb, SDB_VGROUP, pIter, (void **)&pVgroup);
    if (pIter == NULL) break;

    if (pVgroup->dbUid == pDb->uid) {
      SSdbRaw *pVgRaw = mndVgroupActionEncode(pVgroup);
      if (pVgRaw == NULL) {
        sdbCancelFetch(pSdb, pIter);
        sdbRelease(pSdb, pVgroup);
        code = TSDB_CODE_MND_RETURN_VALUE_NULL;
        if (terrno != 0) code = terrno;
        TAOS_RETURN(code);
      }
      if ((code = mndTransAppendCommitlog(pTrans, pVgRaw)) != 0) {
        sdbCancelFetch(pSdb, pIter);
        sdbRelease(pSdb, pVgroup);
        TAOS_RETURN(code);
      }
      if ((code = sdbSetRawStatus(pVgRaw, SDB_STATUS_DROPPED)) != 0) {
        sdbCancelFetch(pSdb, pIter);
        sdbRelease(pSdb, pVgroup);
        TAOS_RETURN(code);
      }
    }

    sdbRelease(pSdb, pVgroup);
  }

  while (1) {
    SStbObj *pStb = NULL;
    ESdbStatus status;
    pIter = sdbFetchAll(pSdb, SDB_STB, pIter, (void **)&pStb, &status, true);
    if (pIter == NULL) break;

    if (pStb->dbUid == pDb->uid) {
      SSdbRaw *pStbRaw = mndStbActionEncode(pStb);
      if (pStbRaw == NULL) {
        sdbCancelFetch(pSdb, pIter);
        sdbRelease(pSdb, pStbRaw);
        code = TSDB_CODE_MND_RETURN_VALUE_NULL;
        if (terrno != 0) code = terrno;
        return -1;
      }
      if ((code = mndTransAppendCommitlog(pTrans, pStbRaw)) != 0) {
        sdbCancelFetch(pSdb, pIter);
        sdbRelease(pSdb, pStbRaw);
        return -1;
      }
      if ((code = sdbSetRawStatus(pStbRaw, SDB_STATUS_DROPPED)) != 0) {
        sdbCancelFetch(pSdb, pIter);
        sdbRelease(pSdb, pStbRaw);
        return -1;
      }
    }

    sdbRelease(pSdb, pStb);
  }

  TAOS_RETURN(code);
}

static int32_t mndBuildDropVgroupAction(SMnode *pMnode, STrans *pTrans, SDbObj *pDb, SVgObj *pVgroup) {
  int32_t code = 0;
  for (int32_t vn = 0; vn < pVgroup->replica; ++vn) {
    SVnodeGid *pVgid = pVgroup->vnodeGid + vn;
    TAOS_CHECK_RETURN(mndAddDropVnodeAction(pMnode, pTrans, pDb, pVgroup, pVgid, true));
  }

  TAOS_RETURN(code);
}

int32_t mndSetDropDbRedoActions(SMnode *pMnode, STrans *pTrans, SDbObj *pDb) {
  int32_t code = 0;
  SSdb   *pSdb = pMnode->pSdb;
  void   *pIter = NULL;

  while (1) {
    SVgObj *pVgroup = NULL;
    pIter = sdbFetch(pSdb, SDB_VGROUP, pIter, (void **)&pVgroup);
    if (pIter == NULL) break;

    if (pVgroup->dbUid == pDb->uid) {
      if ((code = mndBuildDropVgroupAction(pMnode, pTrans, pDb, pVgroup)) != 0) {
        sdbCancelFetch(pSdb, pIter);
        sdbRelease(pSdb, pVgroup);
        TAOS_RETURN(code);
      }
    }

    sdbRelease(pSdb, pVgroup);
  }

  TAOS_RETURN(code);
}

static int32_t mndBuildDropDbRsp(SDbObj *pDb, int32_t *pRspLen, void **ppRsp, bool useRpcMalloc) {
  int32_t    code = 0;
  SDropDbRsp dropRsp = {0};
  if (pDb != NULL) {
    (void)memcpy(dropRsp.db, pDb->name, TSDB_DB_FNAME_LEN);
    dropRsp.uid = pDb->uid;
  }

  int32_t rspLen = tSerializeSDropDbRsp(NULL, 0, &dropRsp);
  void   *pRsp = NULL;
  if (useRpcMalloc) {
    pRsp = rpcMallocCont(rspLen);
  } else {
    pRsp = taosMemoryMalloc(rspLen);
  }

  if (pRsp == NULL) {
    code = terrno;
    TAOS_RETURN(code);
  }

  int32_t ret = 0;
  if ((ret = tSerializeSDropDbRsp(pRsp, rspLen, &dropRsp)) < 0) return ret;
  *pRspLen = rspLen;
  *ppRsp = pRsp;
  TAOS_RETURN(code);
}

static int32_t mndDropDb(SMnode *pMnode, SRpcMsg *pReq, SDbObj *pDb) {
  int32_t code = -1;

  STrans *pTrans = mndTransCreate(pMnode, TRN_POLICY_RETRY, TRN_CONFLICT_DB, pReq, "drop-db");
  if (pTrans == NULL) {
    code = TSDB_CODE_MND_RETURN_VALUE_NULL;
    if (terrno != 0) code = terrno;
    goto _OVER;
  }

  mInfo("trans:%d start to drop db:%s", pTrans->id, pDb->name);

  mndTransSetDbName(pTrans, pDb->name, NULL);
  TAOS_CHECK_GOTO(mndTransCheckConflict(pMnode, pTrans), NULL, _OVER);

  if (mndTopicExistsForDb(pMnode, pDb)) {
    code = TSDB_CODE_MND_TOPIC_MUST_BE_DELETED;
    goto _OVER;
  }

  TAOS_CHECK_GOTO(mndSetDropDbPrepareLogs(pMnode, pTrans, pDb), NULL, _OVER);
  TAOS_CHECK_GOTO(mndSetDropDbCommitLogs(pMnode, pTrans, pDb), NULL, _OVER);
  TAOS_CHECK_GOTO(mndDropStreamByDb(pMnode, pTrans, pDb), NULL, _OVER);
#ifdef TD_ENTERPRISE
  TAOS_CHECK_GOTO(mndDropViewByDb(pMnode, pTrans, pDb), NULL, _OVER);
#endif
  TAOS_CHECK_GOTO(mndDropTSMAsByDb(pMnode, pTrans, pDb), NULL, _OVER);
  TAOS_CHECK_GOTO(mndDropRsmasByDb(pMnode, pTrans, pDb), NULL, _OVER);
  TAOS_CHECK_GOTO(mndDropIdxsByDb(pMnode, pTrans, pDb), NULL, _OVER);
  //TAOS_CHECK_GOTO(mndStreamSetStopStreamTasksActions(pMnode, pTrans, pDb->uid), NULL, _OVER);
  TAOS_CHECK_GOTO(mndSetDropDbRedoActions(pMnode, pTrans, pDb), NULL, _OVER);
  TAOS_CHECK_GOTO(mndUserRemoveDb(pMnode, pTrans, pDb, NULL), NULL, _OVER);

  int32_t rspLen = 0;
  void   *pRsp = NULL;
  TAOS_CHECK_GOTO(mndBuildDropDbRsp(pDb, &rspLen, &pRsp, false), NULL, _OVER);
  mndTransSetRpcRsp(pTrans, pRsp, rspLen);

  TAOS_CHECK_GOTO(mndTransPrepare(pMnode, pTrans), NULL, _OVER);
  code = 0;

_OVER:
  mndTransDrop(pTrans);
  TAOS_RETURN(code);
}

static int32_t mndProcessDropDbReq(SRpcMsg *pReq) {
  SMnode    *pMnode = pReq->info.node;
  int32_t    code = -1;
  SDbObj    *pDb = NULL;
  SDropDbReq dropReq = {0};

  TAOS_CHECK_GOTO(tDeserializeSDropDbReq(pReq->pCont, pReq->contLen, &dropReq), NULL, _OVER);

  mInfo("db:%s, start to drop", dropReq.db);

  pDb = mndAcquireDb(pMnode, dropReq.db);
  if (pDb == NULL) {
    code = TSDB_CODE_MND_RETURN_VALUE_NULL;
    if (terrno != 0) code = terrno;
    if (dropReq.ignoreNotExists) {
      code = mndBuildDropDbRsp(pDb, &pReq->info.rspLen, &pReq->info.rsp, true);
    }
    goto _OVER;
  }

  TAOS_CHECK_GOTO(mndCheckDbPrivilege(pMnode, pReq->info.conn.user, MND_OPER_DROP_DB, pDb), NULL, _OVER);

  if(pDb->cfg.isMount) {
    code = TSDB_CODE_MND_MOUNT_OBJ_NOT_SUPPORT;
    goto _OVER;
  }

  SSdb *pSdb = pMnode->pSdb;
  void *pIter = NULL;

  while (1) {
    SVgObj *pVgroup = NULL;
    pIter = sdbFetch(pSdb, SDB_VGROUP, pIter, (void **)&pVgroup);
    if (pIter == NULL) break;

    if (pVgroup->dbUid == pDb->uid) {
      bool isFound = false;
      for (int32_t i = 0; i < pVgroup->replica; i++) {
        if (pVgroup->vnodeGid[i].syncState == TAOS_SYNC_STATE_OFFLINE) {
          isFound = true;
          break;
        }
      }
      if (!isFound) {
        sdbRelease(pSdb, pVgroup);
        continue;
      }
      code = TSDB_CODE_MND_VGROUP_OFFLINE;
      sdbCancelFetch(pSdb, pIter);
      sdbRelease(pSdb, pVgroup);
      goto _OVER;
    }

    sdbRelease(pSdb, pVgroup);
  }

  bool dbStream = false;
  bool vtableStream = false;
  mstCheckDbInUse(pMnode, dropReq.db, &dbStream, &vtableStream, true);
  if (dbStream) {
    code = TSDB_CODE_MND_STREAM_DB_IN_USE;
    mError("db:%s used by streams, drop db not allowed", dropReq.db);
    goto _OVER;
  }

  if (vtableStream && !dropReq.force) {
    code = TSDB_CODE_MND_STREAM_VTABLE_EXITS;
    mError("db:%s, vtable stream exists, drop db not allowed", dropReq.db);
    goto _OVER;
  }

  code = mndDropDb(pMnode, pReq, pDb);
  if (code == TSDB_CODE_SUCCESS) {
    code = TSDB_CODE_ACTION_IN_PROGRESS;
  }

  SName name = {0};
  if (tNameFromString(&name, dropReq.db, T_NAME_ACCT | T_NAME_DB) < 0)
    mError("db:%s, failed to parse db name", dropReq.db);

  auditRecord(pReq, pMnode->clusterId, "dropDB", name.dbname, "", dropReq.sql, dropReq.sqlLen);

_OVER:
  if (code != TSDB_CODE_SUCCESS && code != TSDB_CODE_ACTION_IN_PROGRESS) {
    mError("db:%s, failed to drop since %s", dropReq.db, terrstr());
  }

  mndReleaseDb(pMnode, pDb);
  tFreeSDropDbReq(&dropReq);
  TAOS_RETURN(code);
}

static int32_t mndGetDBTableNum(SDbObj *pDb, SMnode *pMnode) {
  int32_t numOfTables = 0;
  int32_t vindex = 0;
  SSdb   *pSdb = pMnode->pSdb;

  void *pIter = NULL;
  while (vindex < pDb->cfg.numOfVgroups) {
    SVgObj *pVgroup = NULL;
    pIter = sdbFetch(pSdb, SDB_VGROUP, pIter, (void **)&pVgroup);
    if (pIter == NULL) break;

    if (mndVgroupInDb(pVgroup, pDb->uid)) {
      numOfTables += pVgroup->numOfTables / TSDB_TABLE_NUM_UNIT;
      vindex++;
    }

    sdbRelease(pSdb, pVgroup);
  }

  sdbCancelFetch(pSdb, pIter);
  return numOfTables;
}

void mndBuildDBVgroupInfo(SDbObj *pDb, SMnode *pMnode, SArray *pVgList) {
  int32_t vindex = 0;
  SSdb   *pSdb = pMnode->pSdb;

  void *pIter = NULL;
  while (1) {
    SVgObj *pVgroup = NULL;
    pIter = sdbFetch(pSdb, SDB_VGROUP, pIter, (void **)&pVgroup);
    if (pIter == NULL) break;

    if ((NULL == pDb || pVgroup->dbUid == pDb->uid) && !pVgroup->isTsma) {
      SVgroupInfo vgInfo = {0};
      vgInfo.vgId = pVgroup->vgId;
      vgInfo.hashBegin = pVgroup->hashBegin;
      vgInfo.hashEnd = pVgroup->hashEnd;
      vgInfo.numOfTable = pVgroup->numOfTables / TSDB_TABLE_NUM_UNIT;
      vgInfo.epSet.numOfEps = pVgroup->replica;
      for (int32_t gid = 0; gid < pVgroup->replica; ++gid) {
        SVnodeGid *pVgid = &pVgroup->vnodeGid[gid];
        SEp       *pEp = &vgInfo.epSet.eps[gid];
        SDnodeObj *pDnode = mndAcquireDnode(pMnode, pVgid->dnodeId);
        if (pDnode != NULL) {
          (void)memcpy(pEp->fqdn, pDnode->fqdn, TSDB_FQDN_LEN);
          pEp->port = pDnode->port;
        }
        mndReleaseDnode(pMnode, pDnode);
        if (pVgid->syncState == TAOS_SYNC_STATE_LEADER || pVgid->syncState == TAOS_SYNC_STATE_ASSIGNED_LEADER) {
          vgInfo.epSet.inUse = gid;
        }
      }
      vindex++;
      if (taosArrayPush(pVgList, &vgInfo) == NULL) {
        mError("db:%s, failed to push vgInfo to array, vgId:%d, but continue next", pDb->name, vgInfo.vgId);
      }
    }

    sdbRelease(pSdb, pVgroup);

    if (pDb && (vindex >= pDb->cfg.numOfVgroups)) {
      sdbCancelFetch(pSdb, pIter);
      break;
    }
  }
}

int32_t mndExtractDbInfo(SMnode *pMnode, SDbObj *pDb, SUseDbRsp *pRsp, const SUseDbReq *pReq) {
  int32_t code = 0;
  pRsp->pVgroupInfos = taosArrayInit(pDb->cfg.numOfVgroups, sizeof(SVgroupInfo));
  if (pRsp->pVgroupInfos == NULL) {
    code = terrno;
    TAOS_RETURN(code);
  }

  int32_t numOfTable = mndGetDBTableNum(pDb, pMnode);

  if (pReq == NULL || pReq->vgVersion < pDb->vgVersion || pReq->dbId != pDb->uid || numOfTable != pReq->numOfTable ||
      pReq->stateTs < pDb->stateTs) {
    mndBuildDBVgroupInfo(pDb, pMnode, pRsp->pVgroupInfos);
  }

  (void)memcpy(pRsp->db, pDb->name, TSDB_DB_FNAME_LEN);
  pRsp->uid = pDb->uid;
  pRsp->vgVersion = pDb->vgVersion;
  pRsp->stateTs = pDb->stateTs;
  pRsp->vgNum = taosArrayGetSize(pRsp->pVgroupInfos);
  pRsp->hashMethod = pDb->cfg.hashMethod;
  pRsp->hashPrefix = pDb->cfg.hashPrefix;
  pRsp->hashSuffix = pDb->cfg.hashSuffix;
  pRsp->flags = pDb->cfg.flags;
  TAOS_RETURN(code);
}

static int32_t mndProcessUseDbReq(SRpcMsg *pReq) {
  SMnode   *pMnode = pReq->info.node;
  int32_t   code = -1;
  SDbObj   *pDb = NULL;
  SUseDbReq usedbReq = {0};
  SUseDbRsp usedbRsp = {0};

  TAOS_CHECK_GOTO(tDeserializeSUseDbReq(pReq->pCont, pReq->contLen, &usedbReq), NULL, _OVER);

  char *p = strchr(usedbReq.db, '.');
  if (p && ((0 == strcmp(p + 1, TSDB_INFORMATION_SCHEMA_DB) || (0 == strcmp(p + 1, TSDB_PERFORMANCE_SCHEMA_DB))))) {
    (void)memcpy(usedbRsp.db, usedbReq.db, TSDB_DB_FNAME_LEN);
    int32_t vgVersion = mndGetGlobalVgroupVersion(pMnode);
    if (usedbReq.vgVersion < vgVersion) {
      usedbRsp.pVgroupInfos = taosArrayInit(10, sizeof(SVgroupInfo));
      if (usedbRsp.pVgroupInfos == NULL) goto _OVER;

      mndBuildDBVgroupInfo(NULL, pMnode, usedbRsp.pVgroupInfos);
      usedbRsp.vgVersion = vgVersion++;
    } else {
      usedbRsp.vgVersion = usedbReq.vgVersion;
    }
    usedbRsp.vgNum = taosArrayGetSize(usedbRsp.pVgroupInfos);
    code = 0;
  } else {
    pDb = mndAcquireDb(pMnode, usedbReq.db);
    if (pDb == NULL) {
      (void)memcpy(usedbRsp.db, usedbReq.db, TSDB_DB_FNAME_LEN);
      usedbRsp.uid = usedbReq.dbId;
      usedbRsp.vgVersion = usedbReq.vgVersion;
      usedbRsp.errCode = terrno;

      code = TSDB_CODE_MND_RETURN_VALUE_NULL;
      if (terrno != 0) code = terrno;
      goto _OVER;
    } else {
      TAOS_CHECK_GOTO(mndCheckDbPrivilege(pMnode, pReq->info.conn.user, MND_OPER_USE_DB, pDb), NULL, _OVER);

      TAOS_CHECK_GOTO(mndExtractDbInfo(pMnode, pDb, &usedbRsp, &usedbReq), NULL, _OVER);

      mDebug("db:%s, process usedb req vgVersion:%d stateTs:%" PRId64 ", rsp vgVersion:%d stateTs:%" PRId64,
             usedbReq.db, usedbReq.vgVersion, usedbReq.stateTs, usedbRsp.vgVersion, usedbRsp.stateTs);
      code = 0;
    }
  }

  int32_t contLen = tSerializeSUseDbRsp(NULL, 0, &usedbRsp);
  void   *pRsp = rpcMallocCont(contLen);
  if (pRsp == NULL) {
    terrno = TSDB_CODE_OUT_OF_MEMORY;
    code = -1;
    goto _OVER;
  }

  int32_t ret = 0;
  if ((ret = tSerializeSUseDbRsp(pRsp, contLen, &usedbRsp)) < 0) {
    code = ret;
    goto _OVER;
  }

  pReq->info.rsp = pRsp;
  pReq->info.rspLen = contLen;

_OVER:
  if (code != 0 && code != TSDB_CODE_ACTION_IN_PROGRESS) {
    mError("db:%s, failed to process use db req since %s", usedbReq.db, tstrerror(code));
  }

  mndReleaseDb(pMnode, pDb);
  tFreeSUsedbRsp(&usedbRsp);

  TAOS_RETURN(code);
}

int32_t mndValidateDbInfo(SMnode *pMnode, SDbCacheInfo *pDbs, int32_t numOfDbs, void **ppRsp, int32_t *pRspLen) {
  int32_t       code = 0;
  SDbHbBatchRsp batchRsp = {0};
  batchRsp.pArray = taosArrayInit(numOfDbs, sizeof(SDbHbRsp));
  if (batchRsp.pArray == NULL) {
    terrno = TSDB_CODE_OUT_OF_MEMORY;
    TAOS_RETURN(code);
  }

  for (int32_t i = 0; i < numOfDbs; ++i) {
    SDbCacheInfo *pDbCacheInfo = &pDbs[i];
    pDbCacheInfo->dbId = be64toh(pDbCacheInfo->dbId);
    pDbCacheInfo->vgVersion = htonl(pDbCacheInfo->vgVersion);
    pDbCacheInfo->cfgVersion = htonl(pDbCacheInfo->cfgVersion);
    pDbCacheInfo->numOfTable = htonl(pDbCacheInfo->numOfTable);
    pDbCacheInfo->stateTs = be64toh(pDbCacheInfo->stateTs);
    pDbCacheInfo->tsmaVersion = htonl(pDbCacheInfo->tsmaVersion);

    SDbHbRsp rsp = {0};
    (void)memcpy(rsp.db, pDbCacheInfo->dbFName, TSDB_DB_FNAME_LEN);
    rsp.dbId = pDbCacheInfo->dbId;

    if ((0 == strcasecmp(pDbCacheInfo->dbFName, TSDB_INFORMATION_SCHEMA_DB) ||
         (0 == strcasecmp(pDbCacheInfo->dbFName, TSDB_PERFORMANCE_SCHEMA_DB)))) {
      int32_t vgVersion = mndGetGlobalVgroupVersion(pMnode);
      if (pDbCacheInfo->vgVersion >= vgVersion) {
        continue;
      }

      rsp.useDbRsp = taosMemoryCalloc(1, sizeof(SUseDbRsp));
      (void)memcpy(rsp.useDbRsp->db, pDbCacheInfo->dbFName, TSDB_DB_FNAME_LEN);
      rsp.useDbRsp->pVgroupInfos = taosArrayInit(10, sizeof(SVgroupInfo));

      mndBuildDBVgroupInfo(NULL, pMnode, rsp.useDbRsp->pVgroupInfos);
      rsp.useDbRsp->vgVersion = vgVersion++;

      rsp.useDbRsp->vgNum = taosArrayGetSize(rsp.useDbRsp->pVgroupInfos);

      if (taosArrayPush(batchRsp.pArray, &rsp) == NULL) {
        if (terrno != 0) code = terrno;
        return code;
      }

      continue;
    }

    SDbObj *pDb = mndAcquireDb(pMnode, pDbCacheInfo->dbFName);
    if (pDb == NULL) {
      mTrace("db:%s, no exist", pDbCacheInfo->dbFName);
      rsp.useDbRsp = taosMemoryCalloc(1, sizeof(SUseDbRsp));
      (void)memcpy(rsp.useDbRsp->db, pDbCacheInfo->dbFName, TSDB_DB_FNAME_LEN);
      rsp.useDbRsp->uid = pDbCacheInfo->dbId;
      rsp.useDbRsp->vgVersion = -1;
      if (taosArrayPush(batchRsp.pArray, &rsp) == NULL) {
        if (terrno != 0) code = terrno;
        return code;
      }
      continue;
    }

    int32_t numOfTable = mndGetDBTableNum(pDb, pMnode);

    if (pDbCacheInfo->vgVersion >= pDb->vgVersion && pDbCacheInfo->cfgVersion >= pDb->cfgVersion &&
        numOfTable == pDbCacheInfo->numOfTable && pDbCacheInfo->stateTs == pDb->stateTs &&
        pDbCacheInfo->tsmaVersion >= pDb->tsmaVersion) {
      mTrace("db:%s, valid dbinfo, vgVersion:%d cfgVersion:%d stateTs:%" PRId64
             " numOfTables:%d, not changed vgVersion:%d cfgVersion:%d stateTs:%" PRId64 " numOfTables:%d",
             pDbCacheInfo->dbFName, pDbCacheInfo->vgVersion, pDbCacheInfo->cfgVersion, pDbCacheInfo->stateTs,
             pDbCacheInfo->numOfTable, pDb->vgVersion, pDb->cfgVersion, pDb->stateTs, numOfTable);
      mndReleaseDb(pMnode, pDb);
      continue;
    } else {
      mTrace("db:%s, valid dbinfo, vgVersion:%d cfgVersion:%d stateTs:%" PRId64
             " numOfTables:%d, changed to vgVersion:%d cfgVersion:%d stateTs:%" PRId64 " numOfTables:%d",
             pDbCacheInfo->dbFName, pDbCacheInfo->vgVersion, pDbCacheInfo->cfgVersion, pDbCacheInfo->stateTs,
             pDbCacheInfo->numOfTable, pDb->vgVersion, pDb->cfgVersion, pDb->stateTs, numOfTable);
    }

    if (pDbCacheInfo->cfgVersion < pDb->cfgVersion) {
      rsp.cfgRsp = taosMemoryCalloc(1, sizeof(SDbCfgRsp));
      mndDumpDbCfgInfo(rsp.cfgRsp, pDb);
    }

    if (pDbCacheInfo->tsmaVersion != pDb->tsmaVersion) {
      rsp.pTsmaRsp = taosMemoryCalloc(1, sizeof(STableTSMAInfoRsp));
      if (rsp.pTsmaRsp) rsp.pTsmaRsp->pTsmas = taosArrayInit(4, POINTER_BYTES);
      if (rsp.pTsmaRsp && rsp.pTsmaRsp->pTsmas) {
        bool    exist = false;
        int32_t code = mndGetDbTsmas(pMnode, 0, pDb->uid, rsp.pTsmaRsp, &exist);
        if (TSDB_CODE_SUCCESS != code) {
          mndReleaseDb(pMnode, pDb);
          if (code != TSDB_CODE_NEED_RETRY) {
            mError("db:%s, failed to get db tsmas", pDb->name);
          } else {
            mWarn("db:%s, need retry to get db tsmas", pDb->name);
          }
          taosArrayDestroyP(rsp.pTsmaRsp->pTsmas, tFreeAndClearTableTSMAInfo);
          taosMemoryFreeClear(rsp.pTsmaRsp);
          continue;
        }
        rsp.dbTsmaVersion = pDb->tsmaVersion;
        mDebug("update tsma version to %d, got tsma num: %ld", pDb->tsmaVersion, rsp.pTsmaRsp->pTsmas->size);
      }
    }

    if (pDbCacheInfo->vgVersion < pDb->vgVersion || numOfTable != pDbCacheInfo->numOfTable ||
        pDbCacheInfo->stateTs != pDb->stateTs) {
      rsp.useDbRsp = taosMemoryCalloc(1, sizeof(SUseDbRsp));
      rsp.useDbRsp->pVgroupInfos = taosArrayInit(pDb->cfg.numOfVgroups, sizeof(SVgroupInfo));
      if (rsp.useDbRsp->pVgroupInfos == NULL) {
        mndReleaseDb(pMnode, pDb);
        mError("db:%s, failed to malloc usedb response", pDb->name);
        taosArrayDestroyP(rsp.pTsmaRsp->pTsmas, tFreeAndClearTableTSMAInfo);
        taosMemoryFreeClear(rsp.pTsmaRsp);
        continue;
      }

      mndBuildDBVgroupInfo(pDb, pMnode, rsp.useDbRsp->pVgroupInfos);
      (void)memcpy(rsp.useDbRsp->db, pDb->name, TSDB_DB_FNAME_LEN);
      rsp.useDbRsp->uid = pDb->uid;
      rsp.useDbRsp->vgVersion = pDb->vgVersion;
      rsp.useDbRsp->stateTs = pDb->stateTs;
      rsp.useDbRsp->vgNum = (int32_t)taosArrayGetSize(rsp.useDbRsp->pVgroupInfos);
      rsp.useDbRsp->hashMethod = pDb->cfg.hashMethod;
      rsp.useDbRsp->hashPrefix = pDb->cfg.hashPrefix;
      rsp.useDbRsp->hashSuffix = pDb->cfg.hashSuffix;
      rsp.useDbRsp->flags = pDb->cfg.flags;
    }

    if (taosArrayPush(batchRsp.pArray, &rsp) == NULL) {
      mndReleaseDb(pMnode, pDb);
      if (terrno != 0) code = terrno;
      return code;
    }
    mndReleaseDb(pMnode, pDb);
  }

  int32_t rspLen = tSerializeSDbHbBatchRsp(NULL, 0, &batchRsp);
  void   *pRsp = taosMemoryMalloc(rspLen);
  if (pRsp == NULL) {
    terrno = TSDB_CODE_OUT_OF_MEMORY;
    tFreeSDbHbBatchRsp(&batchRsp);
    return -1;
  }
  int32_t ret = 0;
  if ((ret = tSerializeSDbHbBatchRsp(pRsp, rspLen, &batchRsp)) < 0) return ret;

  *ppRsp = pRsp;
  *pRspLen = rspLen;

  tFreeSDbHbBatchRsp(&batchRsp);
  TAOS_RETURN(code);
}

static int32_t mndSetTrimDbRedoActions(SMnode *pMnode, STrans *pTrans, SDbObj *pDb, int64_t startTs, STimeWindow tw,
                                       SArray *vgroupIds, ETsdbOpType type, ETriggerType triggerType,
                                       STrimDbRsp *pRsp) {
  int32_t code = 0, lino = 0;
  SSdb   *pSdb = pMnode->pSdb;
  void   *pIter = NULL;

  SRetentionObj obj = {.optrType = type, .triggerType = triggerType};  // reuse SCompactObj struct
  TAOS_CHECK_EXIT(mndAddRetentionToTrans(pMnode, pTrans, &obj, pDb, pRsp));

  int32_t j = 0;
  int32_t numOfVgroups = taosArrayGetSize(vgroupIds);
  if (numOfVgroups > 0) {
    for (int32_t i = 0; i < numOfVgroups; i++) {
      int64_t vgId = *(int64_t *)taosArrayGet(vgroupIds, i);
      SVgObj *pVgroup = mndAcquireVgroup(pMnode, vgId);

      if (pVgroup == NULL) {
        mError("db:%s, vgroup:%" PRId64 " not exist", pDb->name, vgId);
        TAOS_CHECK_EXIT(TSDB_CODE_MND_VGROUP_NOT_EXIST);
      } else if (pVgroup->dbUid != pDb->uid) {
        mError("db:%s, vgroup:%" PRId64 " not belong to db:%s", pDb->name, vgId, pDb->name);
        sdbRelease(pSdb, pVgroup);
        TAOS_CHECK_EXIT(TSDB_CODE_MND_VGROUP_NOT_EXIST);
      }
      sdbRelease(pSdb, pVgroup);
    }

    for (int32_t i = 0; i < numOfVgroups; i++) {
      int64_t vgId = *(int64_t *)taosArrayGet(vgroupIds, i);
      SVgObj *pVgroup = mndAcquireVgroup(pMnode, vgId);

      if ((code = mndBuildTrimVgroupAction(pMnode, pTrans, pDb, pVgroup, startTs, tw, type, triggerType)) != 0) {
        sdbRelease(pSdb, pVgroup);
        TAOS_RETURN(code);
      }

      for (int32_t i = 0; i < pVgroup->replica; i++) {
        SVnodeGid *gid = &pVgroup->vnodeGid[i];
        if ((code = mndAddRetentionDetailToTrans(pMnode, pTrans, &obj, pVgroup, gid, j)) != 0) {
          sdbRelease(pSdb, pVgroup);
          TAOS_RETURN(code);
        }
        j++;
      }
      sdbRelease(pSdb, pVgroup);
    }
  } else {
    while (1) {
      SVgObj *pVgroup = NULL;
      pIter = sdbFetch(pSdb, SDB_VGROUP, pIter, (void **)&pVgroup);
      if (pIter == NULL) break;

      if (pVgroup->dbUid == pDb->uid) {
        if ((code = mndBuildTrimVgroupAction(pMnode, pTrans, pDb, pVgroup, startTs, tw, type, triggerType)) != 0) {
          sdbCancelFetch(pSdb, pIter);
          sdbRelease(pSdb, pVgroup);
          TAOS_RETURN(code);
        }

        for (int32_t i = 0; i < pVgroup->replica; i++) {
          SVnodeGid *gid = &pVgroup->vnodeGid[i];
          if ((code = mndAddRetentionDetailToTrans(pMnode, pTrans, &obj, pVgroup, gid, j)) != 0) {
            sdbCancelFetch(pSdb, pIter);
            sdbRelease(pSdb, pVgroup);
            TAOS_RETURN(code);
          }
          j++;
        }
      }

      sdbRelease(pSdb, pVgroup);
    }
  }
_exit:
  TAOS_RETURN(code);
}

static int32_t mndBuildTrimDbRsp(STrimDbRsp *rsp, int32_t *pRspLen, void **ppRsp, bool useRpcMalloc) {
  int32_t code = 0;
  int32_t rspLen = tSerializeSCompactDbRsp(NULL, 0, (SCompactDbRsp *)rsp);
  void   *pRsp = NULL;
  if (useRpcMalloc) {
    pRsp = rpcMallocCont(rspLen);
  } else {
    pRsp = taosMemoryMalloc(rspLen);
  }

  if (pRsp == NULL) {
    code = TSDB_CODE_OUT_OF_MEMORY;
    TAOS_RETURN(code);
  }

  (void)tSerializeSCompactDbRsp(pRsp, rspLen, (SCompactDbRsp *)rsp);
  *pRspLen = rspLen;
  *ppRsp = pRsp;
  TAOS_RETURN(code);
}

int32_t mndTrimDb(SMnode *pMnode, SRpcMsg *pReq, SDbObj *pDb, STimeWindow tw, SArray *vgroupIds,
                         ETsdbOpType type, ETriggerType triggerType) {
  SSdb      *pSdb = pMnode->pSdb;
  SVgObj    *pVgroup = NULL;
  void      *pIter = NULL;
  int32_t    code = 0, lino = 0;
  STrimDbRsp rsp = {0};
  bool       isExist = false;

  while (1) {
    SRetentionObj *pObj = NULL;
    pIter = sdbFetch(pMnode->pSdb, SDB_RETENTION, pIter, (void **)&pObj);
    if (pIter == NULL) break;

    if (strcmp(pObj->dbname, pDb->name) == 0) {
      isExist = true;
    }
    sdbRelease(pMnode->pSdb, pObj);
  }
  if (isExist) {
    mInfo("trim db:%s already exist", pDb->name);
    TAOS_RETURN(TSDB_CODE_MND_TRIM_ALREADY_EXIST);
  }

  int64_t startTs = taosGetTimestampMs();
  STrans *pTrans = mndTransCreate(pMnode, TRN_POLICY_RETRY, TRN_CONFLICT_DB, pReq, "trim-db");
  if (pTrans == NULL) goto _exit;
  mInfo("trans:%d, used to trim db:%s", pTrans->id, pDb->name);
  mndTransSetDbName(pTrans, pDb->name, NULL);
  TAOS_CHECK_EXIT(mndTrancCheckConflict(pMnode, pTrans));
  TAOS_CHECK_EXIT(mndSetTrimDbRedoActions(pMnode, pTrans, pDb, startTs, tw, vgroupIds, type, triggerType, &rsp));
  if (pReq) {
    int32_t rspLen = 0;
    void   *pRsp = NULL;
    rsp.bAccepted = true;
    TAOS_CHECK_EXIT(mndBuildTrimDbRsp(&rsp, &rspLen, &pRsp, false));
    mndTransSetRpcRsp(pTrans, pRsp, rspLen);
  }
  TAOS_CHECK_EXIT(mndTransPrepare(pMnode, pTrans));
_exit:
  if (code != 0 && code != TSDB_CODE_ACTION_IN_PROGRESS) {
    mError("db:%s, failed at line %d to trim db since %s", pDb->name, lino, tstrerror(code));
  }
  mndTransDrop(pTrans);
  TAOS_RETURN(code);
}

#ifdef TD_ENTERPRISE
static int32_t mndCheckRsmaInDb(SMnode *pMnode, SDbObj *pDb) {
  int32_t   code = 0;
  void     *pIter = NULL;
  SRsmaObj *pRsma = NULL;
  while ((pIter = sdbFetch(pMnode->pSdb, SDB_RSMA, pIter, (void **)&pRsma))) {
    if (pRsma->dbUid == pDb->uid) {
      sdbRelease(pMnode->pSdb, pRsma);
      sdbCancelFetch(pMnode->pSdb, pIter);
      TAOS_RETURN(code);
    }
    sdbRelease(pMnode->pSdb, pRsma);
  }
  TAOS_RETURN(TSDB_CODE_RSMA_NOT_EXIST);
}
#endif

static int32_t mndProcessTrimDbReq(SRpcMsg *pReq) {
  SMnode    *pMnode = pReq->info.node;
  int32_t    code = 0, lino = 0;
  SDbObj    *pDb = NULL;
  STrimDbReq trimReq = {0};

  TAOS_CHECK_EXIT(tDeserializeSTrimDbReq(pReq->pCont, pReq->contLen, &trimReq));

  mInfo("db:%s, start to trim, optr:%u, tw:%" PRId64 ",%" PRId64, trimReq.db, trimReq.optrType, trimReq.tw.skey,
        trimReq.tw.ekey);

  pDb = mndAcquireDb(pMnode, trimReq.db);
  if (pDb == NULL) {
    code = TSDB_CODE_MND_RETURN_VALUE_NULL;
    if (terrno != 0) code = terrno;
    TAOS_CHECK_EXIT(code);
  }

  TAOS_CHECK_EXIT(mndCheckDbPrivilege(pMnode, pReq->info.conn.user, MND_OPER_TRIM_DB, pDb));

  if (pDb->cfg.isMount) {
    TAOS_CHECK_EXIT(TSDB_CODE_MND_MOUNT_OBJ_NOT_SUPPORT);
  }

#ifdef TD_ENTERPRISE
  if (trimReq.optrType == TSDB_OPTR_ROLLUP) {
    TAOS_CHECK_EXIT(mndCheckRsmaInDb(pMnode, pDb));
  }
#endif

  TAOS_CHECK_EXIT(mndTrimDb(pMnode, pReq, pDb, trimReq.tw, trimReq.vgroupIds, trimReq.optrType, trimReq.triggerType));
  if (code == 0) code = TSDB_CODE_ACTION_IN_PROGRESS;

  SName name = {0};
  if (tNameFromString(&name, trimReq.db, T_NAME_ACCT | T_NAME_DB) < 0) {
    mWarn("db:%s, failed at line %d to parse db name", trimReq.db, __LINE__);
  }

  char optrType[16] = {0};
  (void)snprintf(optrType, sizeof(optrType), "%u", trimReq.optrType);

  auditRecord(pReq, pMnode->clusterId, "trimDB", name.dbname, optrType, trimReq.sql, trimReq.sqlLen);

_exit:
  if (code != 0 && code != TSDB_CODE_ACTION_IN_PROGRESS) {
    mError("db:%s, failed at line %d to process trim db req since %s, optr:%u", trimReq.db, lino, tstrerror(code),
           trimReq.optrType);
  }

  mndReleaseDb(pMnode, pDb);
  tFreeSTrimDbReq(&trimReq);
  TAOS_RETURN(code);
}

static int32_t mndBuildSsMigrateDbRsp(SSsMigrateDbRsp *pSsMigrateRsp, int32_t *pRspLen, void **ppRsp, bool useRpcMalloc) {
  int32_t code = 0;
  int32_t rspLen = tSerializeSSsMigrateDbRsp(NULL, 0, pSsMigrateRsp);
  void   *pRsp = NULL;
  if (useRpcMalloc) {
    pRsp = rpcMallocCont(rspLen);
  } else {
    pRsp = taosMemoryMalloc(rspLen);
  }

  if (pRsp == NULL) {
    code = TSDB_CODE_OUT_OF_MEMORY;
    TAOS_RETURN(code);
  }

  (void)tSerializeSSsMigrateDbRsp(pRsp, rspLen, pSsMigrateRsp);
  *pRspLen = rspLen;
  *ppRsp = pRsp;
  TAOS_RETURN(code);
}

<<<<<<< HEAD
int32_t mndSsMigrateDb(SMnode *pMnode, SRpcMsg *pReq, SDbObj *pDb) {
  int32_t       code = 0;
  SSsMigrateDbRsp ssMigrateRsp = {0};
=======
static int32_t mndTrimDbWal(SMnode *pMnode, SDbObj *pDb) {
  SSdb   *pSdb = pMnode->pSdb;
  SVgObj *pVgroup = NULL;
  void   *pIter = NULL;
  int32_t code = 0;

  // Iterate through all vgroups in this database
  while (1) {
    pIter = sdbFetch(pSdb, SDB_VGROUP, pIter, (void **)&pVgroup);
    if (pIter == NULL) break;

    // Check if this vgroup belongs to the database
    if (pVgroup->dbUid != pDb->uid) {
      sdbRelease(pSdb, pVgroup);
      continue;
    }

    // Prepare message to send to vnode
    int32_t   contLen = sizeof(SMsgHead);
    SMsgHead *pHead = rpcMallocCont(contLen);
    if (pHead == NULL) {
      sdbCancelFetch(pSdb, pVgroup);
      sdbRelease(pSdb, pVgroup);
      code = TSDB_CODE_OUT_OF_MEMORY;
      break;
    }
    pHead->contLen = htonl(contLen);
    pHead->vgId = htonl(pVgroup->vgId);

    // Send TRIM WAL request to vnode
    SRpcMsg rpcMsg = {.msgType = TDMT_VND_TRIM_WAL, .pCont = pHead, .contLen = contLen};
    SEpSet  epSet = mndGetVgroupEpset(pMnode, pVgroup);
    code = tmsgSendReq(&epSet, &rpcMsg);
    if (code != 0) {
      mError("vgId:%d, failed to send vnode-trim-wal request since 0x%x", pVgroup->vgId, code);
    } else {
      mInfo("vgId:%d, send vnode-trim-wal request to vnode", pVgroup->vgId);
    }
    sdbRelease(pSdb, pVgroup);
  }

  return code;
}

static int32_t mndProcessTrimDbWalReq(SRpcMsg *pReq) {
  SMnode    *pMnode = pReq->info.node;
  int32_t    code = -1;
  SDbObj    *pDb = NULL;
  STrimDbReq trimReq = {0};

  TAOS_CHECK_GOTO(tDeserializeSTrimDbReq(pReq->pCont, pReq->contLen, &trimReq), NULL, _OVER);

  mInfo("db:%s, start to trim WAL", trimReq.db);

  pDb = mndAcquireDb(pMnode, trimReq.db);
  if (pDb == NULL) {
    code = TSDB_CODE_MND_RETURN_VALUE_NULL;
    if (terrno != 0) code = terrno;
    goto _OVER;
  }

  TAOS_CHECK_GOTO(mndCheckDbPrivilege(pMnode, pReq->info.conn.user, MND_OPER_TRIM_DB, pDb), NULL, _OVER);

  code = mndTrimDbWal(pMnode, pDb);

_OVER:
  if (code != 0) {
    mError("db:%s, failed to process trim db wal req since %s", trimReq.db, terrstr());
  }

  mndReleaseDb(pMnode, pDb);
  TAOS_RETURN(code);
}

static int32_t mndS3MigrateDb(SMnode *pMnode, SDbObj *pDb) {
  SSdb            *pSdb = pMnode->pSdb;
  SVgObj          *pVgroup = NULL;
  void            *pIter = NULL;
  SVS3MigrateDbReq s3migrateReq = {.timestamp = taosGetTimestampSec()};
  int32_t          reqLen = tSerializeSVS3MigrateDbReq(NULL, 0, &s3migrateReq);
  int32_t          contLen = reqLen + sizeof(SMsgHead);
  int32_t          code = 0;
>>>>>>> 1ced706b

  bool  isExist = false;
  void *pIter = NULL;
  while (1) {
    SSsMigrateObj *pSsMigrate = NULL;
    pIter = sdbFetch(pMnode->pSdb, SDB_SSMIGRATE, pIter, (void **)&pSsMigrate);
    if (pIter == NULL) break;

    if (strcmp(pSsMigrate->dbname, pDb->name) == 0) {
      isExist = true;
    }
    sdbRelease(pMnode->pSdb, pSsMigrate);
  }
  if (isExist) {
    mInfo("ssmigrate db:%s already exist", pDb->name);

    if (pReq) {
      int32_t rspLen = 0;
      void   *pRsp = NULL;
      ssMigrateRsp.ssMigrateId = 0;
      ssMigrateRsp.bAccepted = false;
      TAOS_CHECK_RETURN(mndBuildSsMigrateDbRsp(&ssMigrateRsp, &rspLen, &pRsp, true));

      pReq->info.rsp = pRsp;
      pReq->info.rspLen = rspLen;
    }

    return TSDB_CODE_MND_SSMIGRATE_ALREADY_EXIST;
  }

  STrans *pTrans = mndTransCreate(pMnode, TRN_POLICY_RETRY, TRN_CONFLICT_DB, pReq, "ssmigrate-db");
  if (pTrans == NULL) {
    mError("failed to create ssmigrate-db trans since %s", terrstr());
    goto _OVER;
  }

  mInfo("trans:%d, used to ssmigrate db:%s", pTrans->id, pDb->name);
  mndTransSetDbName(pTrans, pDb->name, NULL);
  TAOS_CHECK_GOTO(mndTrancCheckConflict(pMnode, pTrans), NULL, _OVER);

  SSsMigrateObj ssMigrate = { .startTime = taosGetTimestampMs() };
  TAOS_CHECK_GOTO(mndAddSsMigrateToTran(pMnode, pTrans, &ssMigrate, pDb), NULL, _OVER);

  if (pReq) {
    int32_t rspLen = 0;
    void   *pRsp = NULL;
    ssMigrateRsp.ssMigrateId = ssMigrate.id;
    ssMigrateRsp.bAccepted = true;
    TAOS_CHECK_GOTO(mndBuildSsMigrateDbRsp(&ssMigrateRsp, &rspLen, &pRsp, false), NULL, _OVER);
    mndTransSetRpcRsp(pTrans, pRsp, rspLen);
  }

  if (mndTransPrepare(pMnode, pTrans) != 0) goto _OVER;
  code = 0;

_OVER:
  mndTransDrop(pTrans);
  TAOS_RETURN(code);
}


static int32_t mndProcessSsMigrateDbReq(SRpcMsg *pReq) {
  SMnode         *pMnode = pReq->info.node;
  int32_t         code = -1;
  SDbObj         *pDb = NULL;
  SSsMigrateDbReq ssMigrateReq = {0};

  if (!tsSsEnabled) {
    code = TSDB_CODE_OPS_NOT_SUPPORT;
    goto _OVER;
  }

  TAOS_CHECK_GOTO(grantCheck(TSDB_GRANT_SHARED_STORAGE), NULL, _OVER);
  TAOS_CHECK_GOTO(tDeserializeSSsMigrateDbReq(pReq->pCont, pReq->contLen, &ssMigrateReq), NULL, _OVER);

  mInfo("db:%s, start to ssmigrate", ssMigrateReq.db);

  pDb = mndAcquireDb(pMnode, ssMigrateReq.db);
  if (pDb == NULL) {
    code = TSDB_CODE_MND_RETURN_VALUE_NULL;
    if (terrno != 0) code = terrno;
    goto _OVER;
  }

  // TAOS_CHECK_GOTO(mndCheckDbPrivilege(pMnode, pReq->info.conn.user, MND_OPER_SSMIGRATE_DB, pDb), NULL, _OVER);

  if(pDb->cfg.isMount) {
    code = TSDB_CODE_MND_MOUNT_OBJ_NOT_SUPPORT;
    goto _OVER;
  }

  code = mndSsMigrateDb(pMnode, pReq, pDb);

_OVER:
  if (code != 0) {
    mError("db:%s, failed to process ssmigrate db req since %s", ssMigrateReq.db, tstrerror(code));
  }

  mndReleaseDb(pMnode, pDb);
  TAOS_RETURN(code);
}

const char *mndGetDbStr(const char *src) {
  char *pos = strstr(src, TS_PATH_DELIMITER);
  if (pos != NULL) ++pos;
  if (pos == NULL) return src;
  return pos;
}

const char *mndGetStableStr(const char *src) {
  char *pos = strstr(src, TS_PATH_DELIMITER);
  if (pos != NULL) ++pos;
  if (pos == NULL) return src;
  return mndGetDbStr(pos);
}

static int64_t getValOfDiffPrecision(int8_t unit, int64_t val) {
  int64_t v = 0;
  switch (unit) {
    case 's':
      v = val / 1000;
      break;
    case 'm':
      v = val / tsTickPerMin[TSDB_TIME_PRECISION_MILLI];
      break;
    case 'h':
      v = val / (tsTickPerMin[TSDB_TIME_PRECISION_MILLI] * 60);
      break;
    case 'd':
      v = val / (tsTickPerMin[TSDB_TIME_PRECISION_MILLI] * 24 * 60);
      break;
    case 'w':
      v = val / (tsTickPerMin[TSDB_TIME_PRECISION_MILLI] * 24 * 60 * 7);
      break;
    default:
      break;
  }

  return v;
}

static char *buildRetension(SArray *pRetension) {
  size_t size = taosArrayGetSize(pRetension);
  if (size == 0) {
    return NULL;
  }

  char       *p1 = taosMemoryCalloc(1, 100);
  SRetention *p = taosArrayGet(pRetension, 0);

  int32_t len = 2;

  int64_t v1 = getValOfDiffPrecision(p->freqUnit, p->freq);
  int64_t v2 = getValOfDiffPrecision(p->keepUnit, p->keep);
  len += tsnprintf(p1 + len, 100 - len, "%" PRId64 "%c:%" PRId64 "%c", v1, p->freqUnit, v2, p->keepUnit);

  if (size > 1) {
    len += tsnprintf(p1 + len, 100 - len, ",");
    p = taosArrayGet(pRetension, 1);

    v1 = getValOfDiffPrecision(p->freqUnit, p->freq);
    v2 = getValOfDiffPrecision(p->keepUnit, p->keep);
    len += tsnprintf(p1 + len, 100 - len, "%" PRId64 "%c:%" PRId64 "%c", v1, p->freqUnit, v2, p->keepUnit);
  }

  if (size > 2) {
    len += tsnprintf(p1 + len, 100 - len, ",");
    p = taosArrayGet(pRetension, 2);

    v1 = getValOfDiffPrecision(p->freqUnit, p->freq);
    v2 = getValOfDiffPrecision(p->keepUnit, p->keep);
    len += tsnprintf(p1 + len, 100 - len, "%" PRId64 "%c:%" PRId64 "%c", v1, p->freqUnit, v2, p->keepUnit);
  }

  varDataSetLen(p1, len);
  return p1;
}

static const char *getCacheModelStr(int8_t cacheModel) {
  switch (cacheModel) {
    case TSDB_CACHE_MODEL_NONE:
      return TSDB_CACHE_MODEL_NONE_STR;
    case TSDB_CACHE_MODEL_LAST_ROW:
      return TSDB_CACHE_MODEL_LAST_ROW_STR;
    case TSDB_CACHE_MODEL_LAST_VALUE:
      return TSDB_CACHE_MODEL_LAST_VALUE_STR;
    case TSDB_CACHE_MODEL_BOTH:
      return TSDB_CACHE_MODEL_BOTH_STR;
    default:
      break;
  }
  return "unknown";
}

static const char *getEncryptAlgorithmStr(int8_t encryptAlgorithm) {
  switch (encryptAlgorithm) {
    case TSDB_ENCRYPT_ALGO_NONE:
      return TSDB_ENCRYPT_ALGO_NONE_STR;
    case TSDB_ENCRYPT_ALGO_SM4:
      return TSDB_ENCRYPT_ALGO_SM4_STR;
    default:
      break;
  }
  return "unknown";
}

bool mndIsDbReady(SMnode *pMnode, SDbObj *pDb) {
  if (pDb->cfg.replications == 1) return true;

  SSdb *pSdb = pMnode->pSdb;
  void *pIter = NULL;
  bool  isReady = true;
  while (1) {
    SVgObj *pVgroup = NULL;
    pIter = sdbFetch(pSdb, SDB_VGROUP, pIter, (void **)&pVgroup);
    if (pIter == NULL) break;

    if (pVgroup->dbUid == pDb->uid && pVgroup->replica > 1) {
      bool hasLeader = false;
      for (int32_t i = 0; i < pVgroup->replica; ++i) {
        if (pVgroup->vnodeGid[i].syncState == TAOS_SYNC_STATE_LEADER ||
            pVgroup->vnodeGid[i].syncState == TAOS_SYNC_STATE_ASSIGNED_LEADER) {
          hasLeader = true;
        }
      }
      if (!hasLeader) isReady = false;
    }
    sdbRelease(pSdb, pVgroup);
  }

  return isReady;
}

static void mndDumpDbInfoData(SMnode *pMnode, SSDataBlock *pBlock, SDbObj *pDb, SShowObj *pShow, int32_t rows,
                              int64_t numOfTables, bool sysDb, ESdbStatus objStatus, bool sysinfo) {
  int32_t cols = 0;
  int32_t bytes = pShow->pMeta->pSchemas[cols].bytes;
  char   *buf = taosMemoryMalloc(bytes);
  if (buf == NULL) {
    mError("db:%s, failed to malloc buffer", pDb->name);
    return;
  }
  int32_t code = 0;
  int32_t lino = 0;

  const char *name = mndGetDbStr(pDb->name);
  if (name != NULL) {
    STR_WITH_MAXSIZE_TO_VARSTR(buf, name, bytes);
  } else {
    STR_WITH_MAXSIZE_TO_VARSTR(buf, "NULL", bytes);
  }

  const char *precStr = NULL;
  switch (pDb->cfg.precision) {
    case TSDB_TIME_PRECISION_MILLI:
      precStr = TSDB_TIME_PRECISION_MILLI_STR;
      break;
    case TSDB_TIME_PRECISION_MICRO:
      precStr = TSDB_TIME_PRECISION_MICRO_STR;
      break;
    case TSDB_TIME_PRECISION_NANO:
      precStr = TSDB_TIME_PRECISION_NANO_STR;
      break;
    default:
      precStr = "none";
      break;
  }
  char precVstr[10] = {0};
  STR_WITH_MAXSIZE_TO_VARSTR(precVstr, precStr, 10);

  char *statusStr = "ready";
  if (objStatus == SDB_STATUS_CREATING) {
    statusStr = "creating";
  } else if (objStatus == SDB_STATUS_DROPPING) {
    statusStr = "dropping";
  } else {
    if (!sysDb && !mndIsDbReady(pMnode, pDb)) {
      statusStr = "unsynced";
    }
  }
  char statusVstr[24] = {0};
  STR_WITH_MAXSIZE_TO_VARSTR(statusVstr, statusStr, 24);

  if (sysDb || !sysinfo) {
    for (int32_t i = 0; i < pShow->numOfColumns; ++i) {
      SColumnInfoData *pColInfo = taosArrayGet(pBlock->pDataBlock, i);
      if (i == 0) {
        TAOS_CHECK_GOTO(colDataSetVal(pColInfo, rows, buf, false), &lino, _OVER);
      } else if (i == 1) {
        TAOS_CHECK_GOTO(colDataSetVal(pColInfo, rows, (const char *)&pDb->createdTime, false), &lino, _OVER);
      } else if (i == 3) {
        TAOS_CHECK_GOTO(colDataSetVal(pColInfo, rows, (const char *)&numOfTables, false), &lino, _OVER);
      } else if (i == 14) {
        TAOS_CHECK_GOTO(colDataSetVal(pColInfo, rows, precVstr, false), &lino, _OVER);
      } else if (i == 15) {
        TAOS_CHECK_GOTO(colDataSetVal(pColInfo, rows, statusVstr, false), &lino, _OVER);
      } else {
        colDataSetNULL(pColInfo, rows);
      }
    }
  } else {
    SColumnInfoData *pColInfo = taosArrayGet(pBlock->pDataBlock, cols++);
    TAOS_CHECK_GOTO(colDataSetVal(pColInfo, rows, buf, false), &lino, _OVER);

    pColInfo = taosArrayGet(pBlock->pDataBlock, cols++);
    TAOS_CHECK_GOTO(colDataSetVal(pColInfo, rows, (const char *)&pDb->createdTime, false), &lino, _OVER);

    pColInfo = taosArrayGet(pBlock->pDataBlock, cols++);
    TAOS_CHECK_GOTO(colDataSetVal(pColInfo, rows, (const char *)&pDb->cfg.numOfVgroups, false), &lino, _OVER);

    pColInfo = taosArrayGet(pBlock->pDataBlock, cols++);
    TAOS_CHECK_GOTO(colDataSetVal(pColInfo, rows, (const char *)&numOfTables, false), &lino, _OVER);

    pColInfo = taosArrayGet(pBlock->pDataBlock, cols++);
    TAOS_CHECK_GOTO(colDataSetVal(pColInfo, rows, (const char *)&pDb->cfg.replications, false), &lino, _OVER);

    const char *strictStr = pDb->cfg.strict ? "on" : "off";
    char        strictVstr[24] = {0};
    STR_WITH_MAXSIZE_TO_VARSTR(strictVstr, strictStr, 24);
    pColInfo = taosArrayGet(pBlock->pDataBlock, cols++);
    TAOS_CHECK_GOTO(colDataSetVal(pColInfo, rows, (const char *)strictVstr, false), &lino, _OVER);

    char    durationStr[128] = {0};
    char    durationVstr[128] = {0};
    int32_t len = formatDurationOrKeep(&durationVstr[VARSTR_HEADER_SIZE], sizeof(durationVstr) - VARSTR_HEADER_SIZE,
                                       pDb->cfg.daysPerFile);

    varDataSetLen(durationVstr, len);
    pColInfo = taosArrayGet(pBlock->pDataBlock, cols++);
    TAOS_CHECK_GOTO(colDataSetVal(pColInfo, rows, (const char *)durationVstr, false), &lino, _OVER);

    char keepVstr[128] = {0};
    char keep0Str[32] = {0};
    char keep1Str[32] = {0};
    char keep2Str[32] = {0};

    int32_t lenKeep0 = formatDurationOrKeep(keep0Str, sizeof(keep0Str), pDb->cfg.daysToKeep0);
    int32_t lenKeep1 = formatDurationOrKeep(keep1Str, sizeof(keep1Str), pDb->cfg.daysToKeep1);
    int32_t lenKeep2 = formatDurationOrKeep(keep2Str, sizeof(keep2Str), pDb->cfg.daysToKeep2);

    if (pDb->cfg.daysToKeep0 > pDb->cfg.daysToKeep1 || pDb->cfg.daysToKeep0 > pDb->cfg.daysToKeep2) {
      len = tsnprintf(&keepVstr[VARSTR_HEADER_SIZE], sizeof(keepVstr), "%s,%s,%s", keep1Str, keep2Str, keep0Str);
    } else {
      len = tsnprintf(&keepVstr[VARSTR_HEADER_SIZE], sizeof(keepVstr), "%s,%s,%s", keep0Str, keep1Str, keep2Str);
    }
    varDataSetLen(keepVstr, len);
    pColInfo = taosArrayGet(pBlock->pDataBlock, cols++);
    TAOS_CHECK_GOTO(colDataSetVal(pColInfo, rows, (const char *)keepVstr, false), &lino, _OVER);

    pColInfo = taosArrayGet(pBlock->pDataBlock, cols++);
    TAOS_CHECK_GOTO(colDataSetVal(pColInfo, rows, (const char *)&pDb->cfg.buffer, false), &lino, _OVER);

    pColInfo = taosArrayGet(pBlock->pDataBlock, cols++);
    TAOS_CHECK_GOTO(colDataSetVal(pColInfo, rows, (const char *)&pDb->cfg.pageSize, false), &lino, _OVER);

    pColInfo = taosArrayGet(pBlock->pDataBlock, cols++);
    TAOS_CHECK_GOTO(colDataSetVal(pColInfo, rows, (const char *)&pDb->cfg.pages, false), &lino, _OVER);

    pColInfo = taosArrayGet(pBlock->pDataBlock, cols++);
    TAOS_CHECK_GOTO(colDataSetVal(pColInfo, rows, (const char *)&pDb->cfg.minRows, false), &lino, _OVER);

    pColInfo = taosArrayGet(pBlock->pDataBlock, cols++);
    TAOS_CHECK_GOTO(colDataSetVal(pColInfo, rows, (const char *)&pDb->cfg.maxRows, false), &lino, _OVER);

    pColInfo = taosArrayGet(pBlock->pDataBlock, cols++);
    TAOS_CHECK_GOTO(colDataSetVal(pColInfo, rows, (const char *)&pDb->cfg.compression, false), &lino, _OVER);

    pColInfo = taosArrayGet(pBlock->pDataBlock, cols++);
    TAOS_CHECK_GOTO(colDataSetVal(pColInfo, rows, (const char *)precVstr, false), &lino, _OVER);

    pColInfo = taosArrayGet(pBlock->pDataBlock, cols++);
    TAOS_CHECK_GOTO(colDataSetVal(pColInfo, rows, (const char *)statusVstr, false), &lino, _OVER);

    char *rentensionVstr = buildRetension(pDb->cfg.pRetensions);
    pColInfo = taosArrayGet(pBlock->pDataBlock, cols++);
    if (rentensionVstr == NULL) {
      colDataSetNULL(pColInfo, rows);
    } else {
      TAOS_CHECK_GOTO(colDataSetVal(pColInfo, rows, (const char *)rentensionVstr, false), &lino, _OVER);
      taosMemoryFree(rentensionVstr);
    }

    pColInfo = taosArrayGet(pBlock->pDataBlock, cols++);
    TAOS_CHECK_GOTO(colDataSetVal(pColInfo, rows, (const char *)&pDb->cfg.numOfStables, false), &lino, _OVER);

    const char *cacheModelStr = getCacheModelStr(pDb->cfg.cacheLast);
    char        cacheModelVstr[24] = {0};
    STR_WITH_MAXSIZE_TO_VARSTR(cacheModelVstr, cacheModelStr, 24);
    pColInfo = taosArrayGet(pBlock->pDataBlock, cols++);
    TAOS_CHECK_GOTO(colDataSetVal(pColInfo, rows, (const char *)cacheModelVstr, false), &lino, _OVER);

    pColInfo = taosArrayGet(pBlock->pDataBlock, cols++);
    TAOS_CHECK_GOTO(colDataSetVal(pColInfo, rows, (const char *)&pDb->cfg.cacheLastSize, false), &lino, _OVER);

    pColInfo = taosArrayGet(pBlock->pDataBlock, cols++);
    TAOS_CHECK_GOTO(colDataSetVal(pColInfo, rows, (const char *)&pDb->cfg.walLevel, false), &lino, _OVER);

    pColInfo = taosArrayGet(pBlock->pDataBlock, cols++);
    TAOS_CHECK_GOTO(colDataSetVal(pColInfo, rows, (const char *)&pDb->cfg.walFsyncPeriod, false), &lino, _OVER);

    pColInfo = taosArrayGet(pBlock->pDataBlock, cols++);
    TAOS_CHECK_GOTO(colDataSetVal(pColInfo, rows, (const char *)&pDb->cfg.walRetentionPeriod, false), &lino, _OVER);

    pColInfo = taosArrayGet(pBlock->pDataBlock, cols++);
    TAOS_CHECK_GOTO(colDataSetVal(pColInfo, rows, (const char *)&pDb->cfg.walRetentionSize, false), &lino, _OVER);

    pColInfo = taosArrayGet(pBlock->pDataBlock, cols++);
    TAOS_CHECK_GOTO(colDataSetVal(pColInfo, rows, (const char *)&pDb->cfg.sstTrigger, false), &lino, _OVER);

    pColInfo = taosArrayGet(pBlock->pDataBlock, cols++);
    int16_t hashPrefix = pDb->cfg.hashPrefix;
    if (hashPrefix > 0) {
      hashPrefix = pDb->cfg.hashPrefix - strlen(pDb->name) - 1;
    } else if (hashPrefix < 0) {
      hashPrefix = pDb->cfg.hashPrefix + strlen(pDb->name) + 1;
    }
    TAOS_CHECK_GOTO(colDataSetVal(pColInfo, rows, (const char *)&hashPrefix, false), &lino, _OVER);

    pColInfo = taosArrayGet(pBlock->pDataBlock, cols++);
    TAOS_CHECK_GOTO(colDataSetVal(pColInfo, rows, (const char *)&pDb->cfg.hashSuffix, false), &lino, _OVER);

    pColInfo = taosArrayGet(pBlock->pDataBlock, cols++);
    TAOS_CHECK_GOTO(colDataSetVal(pColInfo, rows, (const char *)&pDb->cfg.tsdbPageSize, false), &lino, _OVER);

    pColInfo = taosArrayGet(pBlock->pDataBlock, cols++);
    TAOS_CHECK_GOTO(colDataSetVal(pColInfo, rows, (const char *)&pDb->cfg.keepTimeOffset, false), &lino, _OVER);

    pColInfo = taosArrayGet(pBlock->pDataBlock, cols++);
    TAOS_CHECK_GOTO(colDataSetVal(pColInfo, rows, (const char *)&pDb->cfg.ssChunkSize, false), &lino, _OVER);

    char keeplocalVstr[128] = {0};
    len = tsnprintf(&keeplocalVstr[VARSTR_HEADER_SIZE], sizeof(keeplocalVstr), "%dm", pDb->cfg.ssKeepLocal);
    varDataSetLen(keeplocalVstr, len);
    pColInfo = taosArrayGet(pBlock->pDataBlock, cols++);
    TAOS_CHECK_GOTO(colDataSetVal(pColInfo, rows, (const char *)keeplocalVstr, false), &lino, _OVER);

    pColInfo = taosArrayGet(pBlock->pDataBlock, cols++);
    TAOS_CHECK_GOTO(colDataSetVal(pColInfo, rows, (const char *)&pDb->cfg.ssCompact, false), &lino, _OVER);

    pColInfo = taosArrayGet(pBlock->pDataBlock, cols++);
    TAOS_CHECK_GOTO(colDataSetVal(pColInfo, rows, (const char *)&pDb->cfg.withArbitrator, false), &lino, _OVER);

    const char *encryptAlgorithmStr = getEncryptAlgorithmStr(pDb->cfg.encryptAlgorithm);
    char        encryptAlgorithmVStr[24] = {0};
    STR_WITH_MAXSIZE_TO_VARSTR(encryptAlgorithmVStr, encryptAlgorithmStr, 24);
    pColInfo = taosArrayGet(pBlock->pDataBlock, cols++);
    TAOS_CHECK_GOTO(colDataSetVal(pColInfo, rows, (const char *)encryptAlgorithmVStr, false), &lino, _OVER);

    TAOS_UNUSED(formatDurationOrKeep(durationStr, sizeof(durationStr), pDb->cfg.compactInterval));
    STR_WITH_MAXSIZE_TO_VARSTR(durationVstr, durationStr, sizeof(durationVstr));
    if ((pColInfo = taosArrayGet(pBlock->pDataBlock, cols++))) {
      TAOS_CHECK_GOTO(colDataSetVal(pColInfo, rows, (const char *)durationVstr, false), &lino, _OVER);
    }

    len = formatDurationOrKeep(durationStr, sizeof(durationStr), pDb->cfg.compactStartTime);
    TAOS_UNUSED(formatDurationOrKeep(durationVstr, sizeof(durationVstr), pDb->cfg.compactEndTime));
    TAOS_UNUSED(snprintf(durationStr + len, sizeof(durationStr) - len, ",%s", durationVstr));
    STR_WITH_MAXSIZE_TO_VARSTR(durationVstr, durationStr, sizeof(durationVstr));
    if ((pColInfo = taosArrayGet(pBlock->pDataBlock, cols++))) {
      TAOS_CHECK_GOTO(colDataSetVal(pColInfo, rows, (const char *)durationVstr, false), &lino, _OVER);
    }

    TAOS_UNUSED(snprintf(durationStr, sizeof(durationStr), "%dh", pDb->cfg.compactTimeOffset));
    STR_WITH_MAXSIZE_TO_VARSTR(durationVstr, durationStr, sizeof(durationVstr));
    if ((pColInfo = taosArrayGet(pBlock->pDataBlock, cols++))) {
      TAOS_CHECK_GOTO(colDataSetVal(pColInfo, rows, (const char *)durationVstr, false), &lino, _OVER);
    }
  }
_OVER:
  if (code != 0) mError("failed to retrieve at line:%d, since %s", lino, tstrerror(code));
  taosMemoryFree(buf);
}

static void setInformationSchemaDbCfg(SMnode *pMnode, SDbObj *pDbObj) {
  tstrncpy(pDbObj->name, TSDB_INFORMATION_SCHEMA_DB, tListLen(pDbObj->name));
  pDbObj->createdTime = mndGetClusterCreateTime(pMnode);
  pDbObj->cfg.numOfVgroups = 0;
  pDbObj->cfg.strict = 1;
  pDbObj->cfg.replications = 1;
  pDbObj->cfg.precision = TSDB_TIME_PRECISION_MILLI;
}

static void setPerfSchemaDbCfg(SMnode *pMnode, SDbObj *pDbObj) {
  tstrncpy(pDbObj->name, TSDB_PERFORMANCE_SCHEMA_DB, tListLen(pDbObj->name));
  pDbObj->createdTime = mndGetClusterCreateTime(pMnode);
  pDbObj->cfg.numOfVgroups = 0;
  pDbObj->cfg.strict = 1;
  pDbObj->cfg.replications = 1;
  pDbObj->cfg.precision = TSDB_TIME_PRECISION_MILLI;
}

static bool mndGetTablesOfDbFp(SMnode *pMnode, void *pObj, void *p1, void *p2, void *p3) {
  SVgObj  *pVgroup = pObj;
  int32_t *numOfTables = p1;
  int64_t  uid = *(int64_t *)p2;
  if (pVgroup->dbUid == uid) {
    *numOfTables += pVgroup->numOfTables;
  }
  return true;
}

static int32_t mndRetrieveDbs(SRpcMsg *pReq, SShowObj *pShow, SSDataBlock *pBlock, int32_t rowsCapacity) {
  SMnode    *pMnode = pReq->info.node;
  SSdb      *pSdb = pMnode->pSdb;
  int32_t    numOfRows = 0;
  SDbObj    *pDb = NULL;
  SUserObj  *pUser = NULL;
  ESdbStatus objStatus = 0;

  (void)mndAcquireUser(pMnode, pReq->info.conn.user, &pUser);
  if (pUser == NULL) return 0;
  bool sysinfo = pUser->sysInfo;

  // Append the information_schema database into the result.
  if (!pShow->sysDbRsp) {
    SDbObj infoschemaDb = {0};
    setInformationSchemaDbCfg(pMnode, &infoschemaDb);
    size_t numOfTables = 0;
    getVisibleInfosTablesNum(sysinfo, &numOfTables);
    mndDumpDbInfoData(pMnode, pBlock, &infoschemaDb, pShow, numOfRows, numOfTables, true, 0, 1);

    numOfRows += 1;

    SDbObj perfschemaDb = {0};
    setPerfSchemaDbCfg(pMnode, &perfschemaDb);
    numOfTables = 0;
    getPerfDbMeta(NULL, &numOfTables);
    mndDumpDbInfoData(pMnode, pBlock, &perfschemaDb, pShow, numOfRows, numOfTables, true, 0, 1);

    numOfRows += 1;
    pShow->sysDbRsp = true;
  }

  while (numOfRows < rowsCapacity) {
    pShow->pIter = sdbFetchAll(pSdb, SDB_DB, pShow->pIter, (void **)&pDb, &objStatus, true);
    if (pShow->pIter == NULL) break;

    if (mndCheckDbPrivilege(pMnode, pReq->info.conn.user, MND_OPER_READ_OR_WRITE_DB, pDb) == 0) {
      int32_t numOfTables = 0;
      sdbTraverse(pSdb, SDB_VGROUP, mndGetTablesOfDbFp, &numOfTables, &pDb->uid, NULL);
      mndDumpDbInfoData(pMnode, pBlock, pDb, pShow, numOfRows, numOfTables, false, objStatus, sysinfo);
      numOfRows++;
    }

    sdbRelease(pSdb, pDb);
  }

  pShow->numOfRows += numOfRows;
  mndReleaseUser(pMnode, pUser);
  return numOfRows;
}

static void mndCancelGetNextDb(SMnode *pMnode, void *pIter) {
  SSdb *pSdb = pMnode->pSdb;
  sdbCancelFetchByType(pSdb, pIter, SDB_DB);
}<|MERGE_RESOLUTION|>--- conflicted
+++ resolved
@@ -58,12 +58,9 @@
 static int32_t mndProcessDropDbReq(SRpcMsg *pReq);
 static int32_t mndProcessUseDbReq(SRpcMsg *pReq);
 static int32_t mndProcessTrimDbReq(SRpcMsg *pReq);
-<<<<<<< HEAD
 static int32_t mndProcessSsMigrateDbReq(SRpcMsg *pReq);
-=======
 static int32_t mndProcessTrimDbWalReq(SRpcMsg *pReq);
 static int32_t mndProcessS3MigrateDbReq(SRpcMsg *pReq);
->>>>>>> 1ced706b
 static int32_t mndRetrieveDbs(SRpcMsg *pReq, SShowObj *pShow, SSDataBlock *pBlock, int32_t rowsCapacity);
 static void    mndCancelGetNextDb(SMnode *pMnode, void *pIter);
 static int32_t mndProcessGetDbCfgReq(SRpcMsg *pReq);
@@ -2441,11 +2438,6 @@
   TAOS_RETURN(code);
 }
 
-<<<<<<< HEAD
-int32_t mndSsMigrateDb(SMnode *pMnode, SRpcMsg *pReq, SDbObj *pDb) {
-  int32_t       code = 0;
-  SSsMigrateDbRsp ssMigrateRsp = {0};
-=======
 static int32_t mndTrimDbWal(SMnode *pMnode, SDbObj *pDb) {
   SSdb   *pSdb = pMnode->pSdb;
   SVgObj *pVgroup = NULL;
@@ -2528,7 +2520,52 @@
   int32_t          reqLen = tSerializeSVS3MigrateDbReq(NULL, 0, &s3migrateReq);
   int32_t          contLen = reqLen + sizeof(SMsgHead);
   int32_t          code = 0;
->>>>>>> 1ced706b
+
+  while (1) {
+    pIter = sdbFetch(pSdb, SDB_VGROUP, pIter, (void **)&pVgroup);
+    if (pIter == NULL) break;
+
+    if (pVgroup->dbUid != pDb->uid) continue;
+
+    SMsgHead *pHead = rpcMallocCont(contLen);
+    if (pHead == NULL) {
+      sdbCancelFetch(pSdb, pVgroup);
+      sdbRelease(pSdb, pVgroup);
+      continue;
+    }
+    pHead->contLen = htonl(contLen);
+    pHead->vgId = htonl(pVgroup->vgId);
+    int32_t ret = 0;
+    if ((ret = tSerializeSVS3MigrateDbReq((char *)pHead + sizeof(SMsgHead), contLen, &s3migrateReq)) < 0) {
+      sdbRelease(pSdb, pVgroup);
+      return ret;
+    }
+
+    SRpcMsg rpcMsg = {.msgType = TDMT_VND_S3MIGRATE, .pCont = pHead, .contLen = contLen};
+    SEpSet  epSet = mndGetVgroupEpset(pMnode, pVgroup);
+    int32_t code = tmsgSendReq(&epSet, &rpcMsg);
+    if (code != 0) {
+      mError("vgId:%d, failed to send vnode-s3migrate request to vnode since 0x%x", pVgroup->vgId, code);
+    } else {
+      mInfo("vgId:%d, send vnode-s3migrate request to vnode, time:%d", pVgroup->vgId, s3migrateReq.timestamp);
+    }
+    sdbRelease(pSdb, pVgroup);
+  }
+
+  if (pRsp == NULL) {
+    code = TSDB_CODE_OUT_OF_MEMORY;
+    TAOS_RETURN(code);
+  }
+
+  (void)tSerializeSSsMigrateDbRsp(pRsp, rspLen, pSsMigrateRsp);
+  *pRspLen = rspLen;
+  *ppRsp = pRsp;
+  TAOS_RETURN(code);
+}
+
+int32_t mndSsMigrateDb(SMnode *pMnode, SRpcMsg *pReq, SDbObj *pDb) {
+  int32_t       code = 0;
+  SSsMigrateDbRsp ssMigrateRsp = {0};
 
   bool  isExist = false;
   void *pIter = NULL;
