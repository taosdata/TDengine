/*
 * Copyright (c) 2019 TAOS Data, Inc. <jhtao@taosdata.com>
 *
 * This program is free software: you can use, redistribute, and/or modify
 * it under the terms of the GNU Affero General Public License, version 3
 * or later ("AGPL"), as published by the Free Software Foundation.
 *
 * This program is distributed in the hope that it will be useful, but WITHOUT
 * ANY WARRANTY; without even the implied warranty of MERCHANTABILITY or
 * FITNESS FOR A PARTICULAR PURPOSE.
 *
 * You should have received a copy of the GNU Affero General Public License
 * along with this program. If not, see <http://www.gnu.org/licenses/>.
 */

#define _DEFAULT_SOURCE
#include "mndDb.h"
#include "mndAuth.h"
#include "mndDnode.h"
#include "mndShow.h"
#include "mndSma.h"
#include "mndStb.h"
#include "mndTrans.h"
#include "mndUser.h"
#include "mndVgroup.h"

#define DB_VER_NUMBER   1
#define DB_RESERVE_SIZE 64

static SSdbRaw *mndDbActionEncode(SDbObj *pDb);
static SSdbRow *mndDbActionDecode(SSdbRaw *pRaw);
static int32_t  mndDbActionInsert(SSdb *pSdb, SDbObj *pDb);
static int32_t  mndDbActionDelete(SSdb *pSdb, SDbObj *pDb);
static int32_t  mndDbActionUpdate(SSdb *pSdb, SDbObj *pOld, SDbObj *pNew);
static int32_t  mndProcessCreateDbReq(SNodeMsg *pReq);
static int32_t  mndProcessAlterDbReq(SNodeMsg *pReq);
static int32_t  mndProcessDropDbReq(SNodeMsg *pReq);
static int32_t  mndProcessUseDbReq(SNodeMsg *pReq);
static int32_t  mndProcessCompactDbReq(SNodeMsg *pReq);
static int32_t  mndRetrieveDbs(SNodeMsg *pReq, SShowObj *pShow, SSDataBlock *pBlock, int32_t rowsCapacity);
static void     mndCancelGetNextDb(SMnode *pMnode, void *pIter);
static int32_t  mndProcessGetDbCfgReq(SNodeMsg *pReq);
static int32_t  mndProcessGetIndexReq(SNodeMsg *pReq);

int32_t mndInitDb(SMnode *pMnode) {
  SSdbTable table = {.sdbType = SDB_DB,
                     .keyType = SDB_KEY_BINARY,
                     .encodeFp = (SdbEncodeFp)mndDbActionEncode,
                     .decodeFp = (SdbDecodeFp)mndDbActionDecode,
                     .insertFp = (SdbInsertFp)mndDbActionInsert,
                     .updateFp = (SdbUpdateFp)mndDbActionUpdate,
                     .deleteFp = (SdbDeleteFp)mndDbActionDelete};

  mndSetMsgHandle(pMnode, TDMT_MND_CREATE_DB, mndProcessCreateDbReq);
  mndSetMsgHandle(pMnode, TDMT_MND_ALTER_DB, mndProcessAlterDbReq);
  mndSetMsgHandle(pMnode, TDMT_MND_DROP_DB, mndProcessDropDbReq);
  mndSetMsgHandle(pMnode, TDMT_MND_USE_DB, mndProcessUseDbReq);
  mndSetMsgHandle(pMnode, TDMT_MND_COMPACT_DB, mndProcessCompactDbReq);
  mndSetMsgHandle(pMnode, TDMT_MND_GET_DB_CFG, mndProcessGetDbCfgReq);
  mndSetMsgHandle(pMnode, TDMT_MND_GET_INDEX, mndProcessGetIndexReq);

  mndAddShowRetrieveHandle(pMnode, TSDB_MGMT_TABLE_DB, mndRetrieveDbs);
  mndAddShowFreeIterHandle(pMnode, TSDB_MGMT_TABLE_DB, mndCancelGetNextDb);

  return sdbSetTable(pMnode->pSdb, table);
}

void mndCleanupDb(SMnode *pMnode) {}

static SSdbRaw *mndDbActionEncode(SDbObj *pDb) {
  terrno = TSDB_CODE_OUT_OF_MEMORY;

  int32_t  size = sizeof(SDbObj) + pDb->cfg.numOfRetensions * sizeof(SRetention) + DB_RESERVE_SIZE;
  SSdbRaw *pRaw = sdbAllocRaw(SDB_DB, DB_VER_NUMBER, size);
  if (pRaw == NULL) goto _OVER;

  int32_t dataPos = 0;
  SDB_SET_BINARY(pRaw, dataPos, pDb->name, TSDB_DB_FNAME_LEN, _OVER)
  SDB_SET_BINARY(pRaw, dataPos, pDb->acct, TSDB_USER_LEN, _OVER)
  SDB_SET_BINARY(pRaw, dataPos, pDb->createUser, TSDB_USER_LEN, _OVER)
  SDB_SET_INT64(pRaw, dataPos, pDb->createdTime, _OVER)
  SDB_SET_INT64(pRaw, dataPos, pDb->updateTime, _OVER)
  SDB_SET_INT64(pRaw, dataPos, pDb->uid, _OVER)
  SDB_SET_INT32(pRaw, dataPos, pDb->cfgVersion, _OVER)
  SDB_SET_INT32(pRaw, dataPos, pDb->vgVersion, _OVER)
  SDB_SET_INT32(pRaw, dataPos, pDb->cfg.numOfVgroups, _OVER)
  SDB_SET_INT32(pRaw, dataPos, pDb->cfg.cacheBlockSize, _OVER)
  SDB_SET_INT32(pRaw, dataPos, pDb->cfg.totalBlocks, _OVER)
  SDB_SET_INT32(pRaw, dataPos, pDb->cfg.daysPerFile, _OVER)
  SDB_SET_INT32(pRaw, dataPos, pDb->cfg.daysToKeep0, _OVER)
  SDB_SET_INT32(pRaw, dataPos, pDb->cfg.daysToKeep1, _OVER)
  SDB_SET_INT32(pRaw, dataPos, pDb->cfg.daysToKeep2, _OVER)
  SDB_SET_INT32(pRaw, dataPos, pDb->cfg.minRows, _OVER)
  SDB_SET_INT32(pRaw, dataPos, pDb->cfg.maxRows, _OVER)
  SDB_SET_INT32(pRaw, dataPos, pDb->cfg.commitTime, _OVER)
  SDB_SET_INT32(pRaw, dataPos, pDb->cfg.fsyncPeriod, _OVER)
  SDB_SET_INT32(pRaw, dataPos, pDb->cfg.ttl, _OVER)
  SDB_SET_INT8(pRaw, dataPos, pDb->cfg.walLevel, _OVER)
  SDB_SET_INT8(pRaw, dataPos, pDb->cfg.precision, _OVER)
  SDB_SET_INT8(pRaw, dataPos, pDb->cfg.compression, _OVER)
  SDB_SET_INT8(pRaw, dataPos, pDb->cfg.replications, _OVER)
  SDB_SET_INT8(pRaw, dataPos, pDb->cfg.strict, _OVER)
  SDB_SET_INT8(pRaw, dataPos, pDb->cfg.update, _OVER)
  SDB_SET_INT8(pRaw, dataPos, pDb->cfg.cacheLastRow, _OVER)
  SDB_SET_INT8(pRaw, dataPos, pDb->cfg.streamMode, _OVER)
  SDB_SET_INT8(pRaw, dataPos, pDb->cfg.singleSTable, _OVER)
  SDB_SET_INT8(pRaw, dataPos, pDb->cfg.hashMethod, _OVER)
  SDB_SET_INT32(pRaw, dataPos, pDb->cfg.numOfRetensions, _OVER)
  for (int32_t i = 0; i < pDb->cfg.numOfRetensions; ++i) {
    TASSERT(taosArrayGetSize(pDb->cfg.pRetensions) == pDb->cfg.numOfRetensions);
    SRetention *pRetension = taosArrayGet(pDb->cfg.pRetensions, i);
    SDB_SET_INT32(pRaw, dataPos, pRetension->freq, _OVER)
    SDB_SET_INT32(pRaw, dataPos, pRetension->keep, _OVER)
    SDB_SET_INT8(pRaw, dataPos, pRetension->freqUnit, _OVER)
    SDB_SET_INT8(pRaw, dataPos, pRetension->keepUnit, _OVER)
  }

  SDB_SET_RESERVE(pRaw, dataPos, DB_RESERVE_SIZE, _OVER)
  SDB_SET_DATALEN(pRaw, dataPos, _OVER)

  terrno = 0;

_OVER:
  if (terrno != 0) {
    mError("db:%s, failed to encode to raw:%p since %s", pDb->name, pRaw, terrstr());
    sdbFreeRaw(pRaw);
    return NULL;
  }

  mTrace("db:%s, encode to raw:%p, row:%p", pDb->name, pRaw, pDb);
  return pRaw;
}

static SSdbRow *mndDbActionDecode(SSdbRaw *pRaw) {
  terrno = TSDB_CODE_OUT_OF_MEMORY;

  int8_t sver = 0;
  if (sdbGetRawSoftVer(pRaw, &sver) != 0) goto _OVER;

  if (sver != DB_VER_NUMBER) {
    terrno = TSDB_CODE_SDB_INVALID_DATA_VER;
    goto _OVER;
  }

  SSdbRow *pRow = sdbAllocRow(sizeof(SDbObj));
  if (pRow == NULL) goto _OVER;

  SDbObj *pDb = sdbGetRowObj(pRow);
  if (pDb == NULL) goto _OVER;

  int32_t dataPos = 0;
  SDB_GET_BINARY(pRaw, dataPos, pDb->name, TSDB_DB_FNAME_LEN, _OVER)
  SDB_GET_BINARY(pRaw, dataPos, pDb->acct, TSDB_USER_LEN, _OVER)
  SDB_GET_BINARY(pRaw, dataPos, pDb->createUser, TSDB_USER_LEN, _OVER)
  SDB_GET_INT64(pRaw, dataPos, &pDb->createdTime, _OVER)
  SDB_GET_INT64(pRaw, dataPos, &pDb->updateTime, _OVER)
  SDB_GET_INT64(pRaw, dataPos, &pDb->uid, _OVER)
  SDB_GET_INT32(pRaw, dataPos, &pDb->cfgVersion, _OVER)
  SDB_GET_INT32(pRaw, dataPos, &pDb->vgVersion, _OVER)
  SDB_GET_INT32(pRaw, dataPos, &pDb->cfg.numOfVgroups, _OVER)
  SDB_GET_INT32(pRaw, dataPos, &pDb->cfg.cacheBlockSize, _OVER)
  SDB_GET_INT32(pRaw, dataPos, &pDb->cfg.totalBlocks, _OVER)
  SDB_GET_INT32(pRaw, dataPos, &pDb->cfg.daysPerFile, _OVER)
  SDB_GET_INT32(pRaw, dataPos, &pDb->cfg.daysToKeep0, _OVER)
  SDB_GET_INT32(pRaw, dataPos, &pDb->cfg.daysToKeep1, _OVER)
  SDB_GET_INT32(pRaw, dataPos, &pDb->cfg.daysToKeep2, _OVER)
  SDB_GET_INT32(pRaw, dataPos, &pDb->cfg.minRows, _OVER)
  SDB_GET_INT32(pRaw, dataPos, &pDb->cfg.maxRows, _OVER)
  SDB_GET_INT32(pRaw, dataPos, &pDb->cfg.commitTime, _OVER)
  SDB_GET_INT32(pRaw, dataPos, &pDb->cfg.fsyncPeriod, _OVER)
  SDB_GET_INT32(pRaw, dataPos, &pDb->cfg.ttl, _OVER)
  SDB_GET_INT8(pRaw, dataPos, &pDb->cfg.walLevel, _OVER)
  SDB_GET_INT8(pRaw, dataPos, &pDb->cfg.precision, _OVER)
  SDB_GET_INT8(pRaw, dataPos, &pDb->cfg.compression, _OVER)
  SDB_GET_INT8(pRaw, dataPos, &pDb->cfg.replications, _OVER)
  SDB_GET_INT8(pRaw, dataPos, &pDb->cfg.strict, _OVER)
  SDB_GET_INT8(pRaw, dataPos, &pDb->cfg.update, _OVER)
  SDB_GET_INT8(pRaw, dataPos, &pDb->cfg.cacheLastRow, _OVER)
  SDB_GET_INT8(pRaw, dataPos, &pDb->cfg.streamMode, _OVER)
  SDB_GET_INT8(pRaw, dataPos, &pDb->cfg.singleSTable, _OVER)
  SDB_GET_INT8(pRaw, dataPos, &pDb->cfg.hashMethod, _OVER)
  SDB_GET_INT32(pRaw, dataPos, &pDb->cfg.numOfRetensions, _OVER)
  if (pDb->cfg.numOfRetensions > 0) {
    pDb->cfg.pRetensions = taosArrayInit(pDb->cfg.numOfRetensions, sizeof(SRetention));
    if (pDb->cfg.pRetensions == NULL) goto _OVER;
    for (int32_t i = 0; i < pDb->cfg.numOfRetensions; ++i) {
      SRetention retension = {0};
      SDB_GET_INT32(pRaw, dataPos, &retension.freq, _OVER)
      SDB_GET_INT32(pRaw, dataPos, &retension.keep, _OVER)
      SDB_GET_INT8(pRaw, dataPos, &retension.freqUnit, _OVER)
      SDB_GET_INT8(pRaw, dataPos, &retension.keepUnit, _OVER)
      if (taosArrayPush(pDb->cfg.pRetensions, &retension) == NULL) {
        goto _OVER;
      }
    }
  }

  SDB_GET_RESERVE(pRaw, dataPos, DB_RESERVE_SIZE, _OVER)

  terrno = 0;

_OVER:
  if (terrno != 0) {
    mError("db:%s, failed to decode from raw:%p since %s", pDb->name, pRaw, terrstr());
    taosMemoryFreeClear(pRow);
    return NULL;
  }

  mTrace("db:%s, decode from raw:%p, row:%p", pDb->name, pRaw, pDb);
  return pRow;
}

static int32_t mndDbActionInsert(SSdb *pSdb, SDbObj *pDb) {
  mTrace("db:%s, perform insert action, row:%p", pDb->name, pDb);
  return 0;
}

static int32_t mndDbActionDelete(SSdb *pSdb, SDbObj *pDb) {
  mTrace("db:%s, perform delete action, row:%p", pDb->name, pDb);
  taosArrayDestroy(pDb->cfg.pRetensions);
  return 0;
}

static int32_t mndDbActionUpdate(SSdb *pSdb, SDbObj *pOld, SDbObj *pNew) {
  mTrace("db:%s, perform update action, old row:%p new row:%p", pOld->name, pOld, pNew);
  taosWLockLatch(&pOld->lock);
  SArray *pOldRetensions = pOld->cfg.pRetensions;
  pOld->updateTime = pNew->updateTime;
  pOld->cfgVersion = pNew->cfgVersion;
  pOld->vgVersion = pNew->vgVersion;
  memcpy(&pOld->cfg, &pNew->cfg, sizeof(SDbCfg));
  pNew->cfg.pRetensions = pOldRetensions;
  taosWUnLockLatch(&pOld->lock);
  return 0;
}

SDbObj *mndAcquireDb(SMnode *pMnode, const char *db) {
  SSdb   *pSdb = pMnode->pSdb;
  SDbObj *pDb = sdbAcquire(pSdb, SDB_DB, db);
  if (pDb == NULL && terrno == TSDB_CODE_SDB_OBJ_NOT_THERE) {
    terrno = TSDB_CODE_MND_DB_NOT_EXIST;
  }
  return pDb;
}

void mndReleaseDb(SMnode *pMnode, SDbObj *pDb) {
  SSdb *pSdb = pMnode->pSdb;
  sdbRelease(pSdb, pDb);
}

static int32_t mndCheckDbName(const char *dbName, SUserObj *pUser) {
  char *pos = strstr(dbName, TS_PATH_DELIMITER);
  if (pos == NULL) {
    terrno = TSDB_CODE_MND_INVALID_DB;
    return -1;
  }

  int32_t acctId = atoi(dbName);
  if (acctId != pUser->acctId) {
    terrno = TSDB_CODE_MND_INVALID_DB_ACCT;
    return -1;
  }

  return 0;
}

static int32_t mndCheckDbCfg(SMnode *pMnode, SDbCfg *pCfg) {
  if (pCfg->numOfVgroups < TSDB_MIN_VNODES_PER_DB || pCfg->numOfVgroups > TSDB_MAX_VNODES_PER_DB) return -1;
  if (pCfg->cacheBlockSize < TSDB_MIN_CACHE_BLOCK_SIZE || pCfg->cacheBlockSize > TSDB_MAX_CACHE_BLOCK_SIZE) return -1;
  if (pCfg->totalBlocks < TSDB_MIN_TOTAL_BLOCKS || pCfg->totalBlocks > TSDB_MAX_TOTAL_BLOCKS) return -1;
  if (pCfg->daysPerFile < TSDB_MIN_DAYS_PER_FILE || pCfg->daysPerFile > TSDB_MAX_DAYS_PER_FILE) return -1;
  if (pCfg->daysToKeep0 < TSDB_MIN_KEEP || pCfg->daysToKeep0 > TSDB_MAX_KEEP) return -1;
  if (pCfg->daysToKeep1 < TSDB_MIN_KEEP || pCfg->daysToKeep1 > TSDB_MAX_KEEP) return -1;
  if (pCfg->daysToKeep2 < TSDB_MIN_KEEP || pCfg->daysToKeep2 > TSDB_MAX_KEEP) return -1;
  if (pCfg->daysToKeep0 < pCfg->daysPerFile) return -1;
  if (pCfg->daysToKeep0 > pCfg->daysToKeep1) return -1;
  if (pCfg->daysToKeep1 > pCfg->daysToKeep2) return -1;
  if (pCfg->minRows < TSDB_MIN_MINROWS_FBLOCK || pCfg->minRows > TSDB_MAX_MINROWS_FBLOCK) return -1;
  if (pCfg->maxRows < TSDB_MIN_MAXROWS_FBLOCK || pCfg->maxRows > TSDB_MAX_MAXROWS_FBLOCK) return -1;
  if (pCfg->minRows > pCfg->maxRows) return -1;
  if (pCfg->commitTime < TSDB_MIN_COMMIT_TIME || pCfg->commitTime > TSDB_MAX_COMMIT_TIME) return -1;
  if (pCfg->fsyncPeriod < TSDB_MIN_FSYNC_PERIOD || pCfg->fsyncPeriod > TSDB_MAX_FSYNC_PERIOD) return -1;
  if (pCfg->ttl < TSDB_MIN_DB_TTL) return -1;
  if (pCfg->walLevel < TSDB_MIN_WAL_LEVEL || pCfg->walLevel > TSDB_MAX_WAL_LEVEL) return -1;
  if (pCfg->precision < TSDB_MIN_PRECISION && pCfg->precision > TSDB_MAX_PRECISION) return -1;
  if (pCfg->compression < TSDB_MIN_COMP_LEVEL || pCfg->compression > TSDB_MAX_COMP_LEVEL) return -1;
  if (pCfg->replications < TSDB_MIN_DB_REPLICA || pCfg->replications > TSDB_MAX_DB_REPLICA) return -1;
  if (pCfg->replications > mndGetDnodeSize(pMnode)) return -1;
  if (pCfg->strict < TSDB_MIN_DB_STRICT || pCfg->strict > TSDB_MAX_DB_STRICT) return -1;
  if (pCfg->strict > pCfg->replications) return -1;
  if (pCfg->update < TSDB_MIN_DB_UPDATE || pCfg->update > TSDB_MAX_DB_UPDATE) return -1;
  if (pCfg->cacheLastRow < TSDB_MIN_DB_CACHE_LAST_ROW || pCfg->cacheLastRow > TSDB_MAX_DB_CACHE_LAST_ROW) return -1;
  if (pCfg->streamMode < TSDB_MIN_DB_STREAM_MODE || pCfg->streamMode > TSDB_MAX_DB_STREAM_MODE) return -1;
  if (pCfg->singleSTable < TSDB_MIN_DB_SINGLE_STABLE || pCfg->streamMode > TSDB_MAX_DB_SINGLE_STABLE) return -1;
  if (pCfg->hashMethod != 1) return -1;
  return TSDB_CODE_SUCCESS;
}

static void mndSetDefaultDbCfg(SDbCfg *pCfg) {
  if (pCfg->numOfVgroups < 0) pCfg->numOfVgroups = TSDB_DEFAULT_VN_PER_DB;
  if (pCfg->cacheBlockSize < 0) pCfg->cacheBlockSize = TSDB_DEFAULT_CACHE_BLOCK_SIZE;
  if (pCfg->totalBlocks < 0) pCfg->totalBlocks = TSDB_DEFAULT_TOTAL_BLOCKS;
  if (pCfg->daysPerFile < 0) pCfg->daysPerFile = TSDB_DEFAULT_DAYS_PER_FILE;
  if (pCfg->daysToKeep0 < 0) pCfg->daysToKeep0 = TSDB_DEFAULT_KEEP;
  if (pCfg->daysToKeep1 < 0) pCfg->daysToKeep1 = pCfg->daysToKeep0;
  if (pCfg->daysToKeep2 < 0) pCfg->daysToKeep2 = pCfg->daysToKeep1;
  if (pCfg->minRows < 0) pCfg->minRows = TSDB_DEFAULT_MINROWS_FBLOCK;
  if (pCfg->maxRows < 0) pCfg->maxRows = TSDB_DEFAULT_MAXROWS_FBLOCK;
  if (pCfg->commitTime < 0) pCfg->commitTime = TSDB_DEFAULT_COMMIT_TIME;
  if (pCfg->fsyncPeriod < 0) pCfg->fsyncPeriod = TSDB_DEFAULT_FSYNC_PERIOD;
  if (pCfg->ttl < 0) pCfg->ttl = TSDB_DEFAULT_DB_TTL;
  if (pCfg->walLevel < 0) pCfg->walLevel = TSDB_DEFAULT_WAL_LEVEL;
  if (pCfg->precision < 0) pCfg->precision = TSDB_DEFAULT_PRECISION;
  if (pCfg->compression < 0) pCfg->compression = TSDB_DEFAULT_COMP_LEVEL;
  if (pCfg->replications < 0) pCfg->replications = TSDB_DEFAULT_DB_REPLICA;
  if (pCfg->strict < 0) pCfg->strict = TSDB_DEFAULT_DB_STRICT;
  if (pCfg->update < 0) pCfg->update = TSDB_DEFAULT_DB_UPDATE;
  if (pCfg->cacheLastRow < 0) pCfg->cacheLastRow = TSDB_DEFAULT_CACHE_LAST_ROW;
  if (pCfg->streamMode < 0) pCfg->streamMode = TSDB_DEFAULT_DB_STREAM_MODE;
  if (pCfg->singleSTable < 0) pCfg->singleSTable = TSDB_DEFAULT_DB_SINGLE_STABLE;
  if (pCfg->numOfRetensions < 0) pCfg->numOfRetensions = 0;
}

static int32_t mndSetCreateDbRedoLogs(SMnode *pMnode, STrans *pTrans, SDbObj *pDb, SVgObj *pVgroups) {
  SSdbRaw *pDbRaw = mndDbActionEncode(pDb);
  if (pDbRaw == NULL) return -1;
  if (mndTransAppendRedolog(pTrans, pDbRaw) != 0) return -1;
  if (sdbSetRawStatus(pDbRaw, SDB_STATUS_CREATING) != 0) return -1;

  for (int32_t v = 0; v < pDb->cfg.numOfVgroups; ++v) {
    SSdbRaw *pVgRaw = mndVgroupActionEncode(pVgroups + v);
    if (pVgRaw == NULL) return -1;
    if (mndTransAppendRedolog(pTrans, pVgRaw) != 0) return -1;
    if (sdbSetRawStatus(pVgRaw, SDB_STATUS_CREATING) != 0) return -1;
  }

  return 0;
}

static int32_t mndSetCreateDbUndoLogs(SMnode *pMnode, STrans *pTrans, SDbObj *pDb, SVgObj *pVgroups) {
  SSdbRaw *pDbRaw = mndDbActionEncode(pDb);
  if (pDbRaw == NULL) return -1;
  if (mndTransAppendUndolog(pTrans, pDbRaw) != 0) return -1;
  if (sdbSetRawStatus(pDbRaw, SDB_STATUS_DROPPED) != 0) return -1;

  for (int32_t v = 0; v < pDb->cfg.numOfVgroups; ++v) {
    SSdbRaw *pVgRaw = mndVgroupActionEncode(pVgroups + v);
    if (pVgRaw == NULL) return -1;
    if (mndTransAppendUndolog(pTrans, pVgRaw) != 0) return -1;
    if (sdbSetRawStatus(pVgRaw, SDB_STATUS_DROPPED) != 0) return -1;
  }

  return 0;
}

static int32_t mndSetCreateDbCommitLogs(SMnode *pMnode, STrans *pTrans, SDbObj *pDb, SVgObj *pVgroups) {
  SSdbRaw *pDbRaw = mndDbActionEncode(pDb);
  if (pDbRaw == NULL) return -1;
  if (mndTransAppendCommitlog(pTrans, pDbRaw) != 0) return -1;
  if (sdbSetRawStatus(pDbRaw, SDB_STATUS_READY) != 0) return -1;

  for (int32_t v = 0; v < pDb->cfg.numOfVgroups; ++v) {
    SSdbRaw *pVgRaw = mndVgroupActionEncode(pVgroups + v);
    if (pVgRaw == NULL) return -1;
    if (mndTransAppendCommitlog(pTrans, pVgRaw) != 0) return -1;
    if (sdbSetRawStatus(pVgRaw, SDB_STATUS_READY) != 0) return -1;
  }

  return 0;
}

static int32_t mndSetCreateDbRedoActions(SMnode *pMnode, STrans *pTrans, SDbObj *pDb, SVgObj *pVgroups) {
  for (int32_t vg = 0; vg < pDb->cfg.numOfVgroups; ++vg) {
    SVgObj *pVgroup = pVgroups + vg;

    for (int32_t vn = 0; vn < pVgroup->replica; ++vn) {
      STransAction action = {0};
      SVnodeGid   *pVgid = pVgroup->vnodeGid + vn;

      SDnodeObj *pDnode = mndAcquireDnode(pMnode, pVgid->dnodeId);
      if (pDnode == NULL) return -1;
      action.epSet = mndGetDnodeEpset(pDnode);
      mndReleaseDnode(pMnode, pDnode);

      int32_t contLen = 0;
      void   *pReq = mndBuildCreateVnodeReq(pMnode, pDnode, pDb, pVgroup, &contLen);
      if (pReq == NULL) return -1;

      action.pCont = pReq;
      action.contLen = contLen;
      action.msgType = TDMT_DND_CREATE_VNODE;
      action.acceptableCode = TSDB_CODE_NODE_ALREADY_DEPLOYED;
      if (mndTransAppendRedoAction(pTrans, &action) != 0) {
        taosMemoryFree(pReq);
        return -1;
      }
    }
  }

  return 0;
}

static int32_t mndSetCreateDbUndoActions(SMnode *pMnode, STrans *pTrans, SDbObj *pDb, SVgObj *pVgroups) {
  for (int32_t vg = 0; vg < pDb->cfg.numOfVgroups; ++vg) {
    SVgObj *pVgroup = pVgroups + vg;

    for (int32_t vn = 0; vn < pVgroup->replica; ++vn) {
      STransAction action = {0};
      SVnodeGid   *pVgid = pVgroup->vnodeGid + vn;

      SDnodeObj *pDnode = mndAcquireDnode(pMnode, pVgid->dnodeId);
      if (pDnode == NULL) return -1;
      action.epSet = mndGetDnodeEpset(pDnode);
      mndReleaseDnode(pMnode, pDnode);

      int32_t contLen = 0;
      void   *pReq = mndBuildDropVnodeReq(pMnode, pDnode, pDb, pVgroup, &contLen);
      if (pReq == NULL) return -1;

      action.pCont = pReq;
      action.contLen = contLen;
      action.msgType = TDMT_DND_DROP_VNODE;
      action.acceptableCode = TSDB_CODE_NODE_NOT_DEPLOYED;
      if (mndTransAppendUndoAction(pTrans, &action) != 0) {
        taosMemoryFree(pReq);
        return -1;
      }
    }
  }

  return 0;
}

static int32_t mndCreateDb(SMnode *pMnode, SNodeMsg *pReq, SCreateDbReq *pCreate, SUserObj *pUser) {
  SDbObj dbObj = {0};
  memcpy(dbObj.name, pCreate->db, TSDB_DB_FNAME_LEN);
  memcpy(dbObj.acct, pUser->acct, TSDB_USER_LEN);
  dbObj.createdTime = taosGetTimestampMs();
  dbObj.updateTime = dbObj.createdTime;
  dbObj.uid = mndGenerateUid(dbObj.name, TSDB_DB_FNAME_LEN);
  dbObj.cfgVersion = 1;
  dbObj.vgVersion = 1;
  memcpy(dbObj.createUser, pUser->user, TSDB_USER_LEN);
  dbObj.cfg = (SDbCfg){
      .numOfVgroups = pCreate->numOfVgroups,
      .cacheBlockSize = pCreate->cacheBlockSize,
      .totalBlocks = pCreate->totalBlocks,
      .daysPerFile = pCreate->daysPerFile,
      .daysToKeep0 = pCreate->daysToKeep0,
      .daysToKeep1 = pCreate->daysToKeep1,
      .daysToKeep2 = pCreate->daysToKeep2,
      .minRows = pCreate->minRows,
      .maxRows = pCreate->maxRows,
      .commitTime = pCreate->commitTime,
      .fsyncPeriod = pCreate->fsyncPeriod,
      .ttl = pCreate->ttl,
      .walLevel = pCreate->walLevel,
      .precision = pCreate->precision,
      .compression = pCreate->compression,
      .replications = pCreate->replications,
      .strict = pCreate->strict,
      .update = pCreate->update,
      .cacheLastRow = pCreate->cacheLastRow,
      .streamMode = pCreate->streamMode,
      .singleSTable = pCreate->singleSTable,
      .hashMethod = 1,
  };

  dbObj.cfg.numOfRetensions = pCreate->numOfRetensions;
  dbObj.cfg.pRetensions = pCreate->pRetensions;
  pCreate->pRetensions = NULL;

  mndSetDefaultDbCfg(&dbObj.cfg);

  if (mndCheckDbName(dbObj.name, pUser) != 0) {
    mError("db:%s, failed to create since %s", pCreate->db, terrstr());
    return -1;
  }

  if (mndCheckDbCfg(pMnode, &dbObj.cfg) != 0) {
    terrno = TSDB_CODE_MND_INVALID_DB_OPTION;
    mError("db:%s, failed to create since %s", pCreate->db, terrstr());
    return -1;
  }

  SVgObj *pVgroups = NULL;
  if (mndAllocVgroup(pMnode, &dbObj, &pVgroups) != 0) {
    mError("db:%s, failed to create since %s", pCreate->db, terrstr());
    return -1;
  }

  int32_t code = -1;
  STrans *pTrans = mndTransCreate(pMnode, TRN_POLICY_ROLLBACK, TRN_TYPE_CREATE_DB, &pReq->rpcMsg);
  if (pTrans == NULL) goto _OVER;

  mDebug("trans:%d, used to create db:%s", pTrans->id, pCreate->db);

  mndTransSetDbInfo(pTrans, &dbObj);
  if (mndSetCreateDbRedoLogs(pMnode, pTrans, &dbObj, pVgroups) != 0) goto _OVER;
  if (mndSetCreateDbUndoLogs(pMnode, pTrans, &dbObj, pVgroups) != 0) goto _OVER;
  if (mndSetCreateDbCommitLogs(pMnode, pTrans, &dbObj, pVgroups) != 0) goto _OVER;
  if (mndSetCreateDbRedoActions(pMnode, pTrans, &dbObj, pVgroups) != 0) goto _OVER;
  if (mndSetCreateDbUndoActions(pMnode, pTrans, &dbObj, pVgroups) != 0) goto _OVER;
  if (mndTransPrepare(pMnode, pTrans) != 0) goto _OVER;

  code = 0;

_OVER:
  taosMemoryFree(pVgroups);
  mndTransDrop(pTrans);
  return code;
}

static int32_t mndProcessCreateDbReq(SNodeMsg *pReq) {
  SMnode      *pMnode = pReq->pNode;
  int32_t      code = -1;
  SDbObj      *pDb = NULL;
  SUserObj    *pUser = NULL;
  SCreateDbReq createReq = {0};

  if (tDeserializeSCreateDbReq(pReq->rpcMsg.pCont, pReq->rpcMsg.contLen, &createReq) != 0) {
    terrno = TSDB_CODE_INVALID_MSG;
    goto _OVER;
  }

  mDebug("db:%s, start to create, vgroups:%d", createReq.db, createReq.numOfVgroups);

  pDb = mndAcquireDb(pMnode, createReq.db);
  if (pDb != NULL) {
    if (createReq.ignoreExist) {
      mDebug("db:%s, already exist, ignore exist is set", createReq.db);
      code = 0;
      goto _OVER;
    } else {
      terrno = TSDB_CODE_MND_DB_ALREADY_EXIST;
      goto _OVER;
    }
  } else if (terrno != TSDB_CODE_MND_DB_NOT_EXIST) {
    goto _OVER;
  }

  pUser = mndAcquireUser(pMnode, pReq->user);
  if (pUser == NULL) {
    goto _OVER;
  }

  if (mndCheckCreateDbAuth(pUser) != 0) {
    goto _OVER;
  }

  code = mndCreateDb(pMnode, pReq, &createReq, pUser);
  if (code == 0) code = TSDB_CODE_MND_ACTION_IN_PROGRESS;

_OVER:
  if (code != 0 && code != TSDB_CODE_MND_ACTION_IN_PROGRESS) {
    mError("db:%s, failed to create since %s", createReq.db, terrstr());
  }

  mndReleaseDb(pMnode, pDb);
  mndReleaseUser(pMnode, pUser);
  tFreeSCreateDbReq(&createReq);

  return code;
}

static int32_t mndSetDbCfgFromAlterDbReq(SDbObj *pDb, SAlterDbReq *pAlter) {
  terrno = TSDB_CODE_MND_DB_OPTION_UNCHANGED;

  if (pAlter->totalBlocks >= 0 && pAlter->totalBlocks != pDb->cfg.totalBlocks) {
    pDb->cfg.totalBlocks = pAlter->totalBlocks;
    terrno = 0;
  }

  if (pAlter->daysToKeep0 >= 0 && pAlter->daysToKeep0 != pDb->cfg.daysToKeep0) {
    pDb->cfg.daysToKeep0 = pAlter->daysToKeep0;
    terrno = 0;
  }

  if (pAlter->daysToKeep1 >= 0 && pAlter->daysToKeep1 != pDb->cfg.daysToKeep1) {
    pDb->cfg.daysToKeep1 = pAlter->daysToKeep1;
    terrno = 0;
  }

  if (pAlter->daysToKeep2 >= 0 && pAlter->daysToKeep2 != pDb->cfg.daysToKeep2) {
    pDb->cfg.daysToKeep2 = pAlter->daysToKeep2;
    terrno = 0;
  }

  if (pAlter->fsyncPeriod >= 0 && pAlter->fsyncPeriod != pDb->cfg.fsyncPeriod) {
    pDb->cfg.fsyncPeriod = pAlter->fsyncPeriod;
    terrno = 0;
  }

  if (pAlter->walLevel >= 0 && pAlter->walLevel != pDb->cfg.walLevel) {
    pDb->cfg.walLevel = pAlter->walLevel;
    terrno = 0;
  }

  if (pAlter->strict >= 0 && pAlter->strict != pDb->cfg.strict) {
    pDb->cfg.strict = pAlter->strict;
    terrno = 0;
  }

  if (pAlter->cacheLastRow >= 0 && pAlter->cacheLastRow != pDb->cfg.cacheLastRow) {
    pDb->cfg.cacheLastRow = pAlter->cacheLastRow;
    terrno = 0;
  }

  if (pAlter->replications >= 0 && pAlter->replications != pDb->cfg.replications) {
    pDb->cfg.replications = pAlter->replications;
    terrno = 0;
  }

  return terrno;
}

static int32_t mndSetAlterDbRedoLogs(SMnode *pMnode, STrans *pTrans, SDbObj *pOld, SDbObj *pNew) {
  SSdbRaw *pRedoRaw = mndDbActionEncode(pOld);
  if (pRedoRaw == NULL) return -1;
  if (mndTransAppendRedolog(pTrans, pRedoRaw) != 0) return -1;
  if (sdbSetRawStatus(pRedoRaw, SDB_STATUS_UPDATING) != 0) return -1;

  return 0;
}

static int32_t mndSetAlterDbCommitLogs(SMnode *pMnode, STrans *pTrans, SDbObj *pOld, SDbObj *pNew) {
  SSdbRaw *pCommitRaw = mndDbActionEncode(pNew);
  if (pCommitRaw == NULL) return -1;
  if (mndTransAppendCommitlog(pTrans, pCommitRaw) != 0) return -1;
  if (sdbSetRawStatus(pCommitRaw, SDB_STATUS_READY) != 0) return -1;

  return 0;
}

void *mndBuildAlterVnodeReq(SMnode *pMnode, SDnodeObj *pDnode, SDbObj *pDb, SVgObj *pVgroup, int32_t *pContLen) {
  SAlterVnodeReq alterReq = {0};
  alterReq.vgVersion = pVgroup->version;
  alterReq.totalBlocks = pDb->cfg.totalBlocks;
  alterReq.daysToKeep0 = pDb->cfg.daysToKeep0;
  alterReq.daysToKeep1 = pDb->cfg.daysToKeep1;
  alterReq.daysToKeep2 = pDb->cfg.daysToKeep2;
  alterReq.walLevel = pDb->cfg.walLevel;
  alterReq.strict = pDb->cfg.strict;
  alterReq.cacheLastRow = pDb->cfg.cacheLastRow;
  alterReq.replica = pVgroup->replica;
  alterReq.selfIndex = -1;

  for (int32_t v = 0; v < pVgroup->replica; ++v) {
    SReplica  *pReplica = &alterReq.replicas[v];
    SVnodeGid *pVgid = &pVgroup->vnodeGid[v];
    SDnodeObj *pVgidDnode = mndAcquireDnode(pMnode, pVgid->dnodeId);
    if (pVgidDnode == NULL) {
      return NULL;
    }

    pReplica->id = pVgidDnode->id;
    pReplica->port = pVgidDnode->port;
    memcpy(pReplica->fqdn, pVgidDnode->fqdn, TSDB_FQDN_LEN);
    mndReleaseDnode(pMnode, pVgidDnode);

    if (pDnode->id == pVgid->dnodeId) {
      alterReq.selfIndex = v;
    }
  }

  if (alterReq.selfIndex == -1) {
    terrno = TSDB_CODE_MND_APP_ERROR;
    return NULL;
  }

  int32_t contLen = tSerializeSAlterVnodeReq(NULL, 0, &alterReq);
  if (contLen < 0) {
    terrno = TSDB_CODE_OUT_OF_MEMORY;
    return NULL;
  }

  void *pReq = taosMemoryMalloc(contLen);
  if (pReq == NULL) {
    terrno = TSDB_CODE_OUT_OF_MEMORY;
    return NULL;
  }

  tSerializeSAlterVnodeReq(pReq, contLen, &alterReq);
  *pContLen = contLen;
  return pReq;
}

static int32_t mndBuilAlterVgroupAction(SMnode *pMnode, STrans *pTrans, SDbObj *pDb, SVgObj *pVgroup) {
  for (int32_t vn = 0; vn < pVgroup->replica; ++vn) {
    STransAction action = {0};
    SVnodeGid   *pVgid = pVgroup->vnodeGid + vn;

    SDnodeObj *pDnode = mndAcquireDnode(pMnode, pVgid->dnodeId);
    if (pDnode == NULL) return -1;
    action.epSet = mndGetDnodeEpset(pDnode);
    mndReleaseDnode(pMnode, pDnode);

    int32_t contLen = 0;
    void   *pReq = mndBuildAlterVnodeReq(pMnode, pDnode, pDb, pVgroup, &contLen);
    if (pReq == NULL) return -1;

    action.pCont = pReq;
    action.contLen = contLen;
    action.msgType = TDMT_DND_ALTER_VNODE;
    if (mndTransAppendRedoAction(pTrans, &action) != 0) {
      taosMemoryFree(pReq);
      return -1;
    }
  }

  return 0;
}

static int32_t mndSetAlterDbRedoActions(SMnode *pMnode, STrans *pTrans, SDbObj *pOld, SDbObj *pNew) {
  SSdb *pSdb = pMnode->pSdb;
  void *pIter = NULL;

  while (1) {
    SVgObj *pVgroup = NULL;
    pIter = sdbFetch(pSdb, SDB_VGROUP, pIter, (void **)&pVgroup);
    if (pIter == NULL) break;

    if (pVgroup->dbUid == pNew->uid) {
      if (mndBuilAlterVgroupAction(pMnode, pTrans, pNew, pVgroup) != 0) {
        sdbCancelFetch(pSdb, pIter);
        sdbRelease(pSdb, pVgroup);
        return -1;
      }
    }

    sdbRelease(pSdb, pVgroup);
  }

  return 0;
}

static int32_t mndAlterDb(SMnode *pMnode, SNodeMsg *pReq, SDbObj *pOld, SDbObj *pNew) {
  int32_t code = -1;
  STrans *pTrans = mndTransCreate(pMnode, TRN_POLICY_RETRY, TRN_TYPE_ALTER_DB, &pReq->rpcMsg);
  if (pTrans == NULL) goto UPDATE_DB_OVER;

  mDebug("trans:%d, used to alter db:%s", pTrans->id, pOld->name);

  mndTransSetDbInfo(pTrans, pOld);
  if (mndSetAlterDbRedoLogs(pMnode, pTrans, pOld, pNew) != 0) goto UPDATE_DB_OVER;
  if (mndSetAlterDbCommitLogs(pMnode, pTrans, pOld, pNew) != 0) goto UPDATE_DB_OVER;
  if (mndSetAlterDbRedoActions(pMnode, pTrans, pOld, pNew) != 0) goto UPDATE_DB_OVER;
  if (mndTransPrepare(pMnode, pTrans) != 0) goto UPDATE_DB_OVER;

  code = 0;

UPDATE_DB_OVER:
  mndTransDrop(pTrans);
  return code;
}

static int32_t mndProcessAlterDbReq(SNodeMsg *pReq) {
  SMnode     *pMnode = pReq->pNode;
  int32_t     code = -1;
  SDbObj     *pDb = NULL;
  SUserObj   *pUser = NULL;
  SAlterDbReq alterReq = {0};

  if (tDeserializeSAlterDbReq(pReq->rpcMsg.pCont, pReq->rpcMsg.contLen, &alterReq) != 0) {
    terrno = TSDB_CODE_INVALID_MSG;
    goto ALTER_DB_OVER;
  }

  mDebug("db:%s, start to alter", alterReq.db);

  pDb = mndAcquireDb(pMnode, alterReq.db);
  if (pDb == NULL) {
    terrno = TSDB_CODE_MND_DB_NOT_EXIST;
    goto ALTER_DB_OVER;
  }

  pUser = mndAcquireUser(pMnode, pReq->user);
  if (pUser == NULL) {
    goto ALTER_DB_OVER;
  }

  if (mndCheckAlterDropCompactDbAuth(pUser, pDb) != 0) {
    goto ALTER_DB_OVER;
  }

  SDbObj dbObj = {0};
  memcpy(&dbObj, pDb, sizeof(SDbObj));

  code = mndSetDbCfgFromAlterDbReq(&dbObj, &alterReq);
  if (code != 0) {
    goto ALTER_DB_OVER;
  }

  dbObj.cfgVersion++;
  dbObj.updateTime = taosGetTimestampMs();
  code = mndAlterDb(pMnode, pReq, pDb, &dbObj);
  if (code == 0) code = TSDB_CODE_MND_ACTION_IN_PROGRESS;

ALTER_DB_OVER:
  if (code != 0 && code != TSDB_CODE_MND_ACTION_IN_PROGRESS) {
    mError("db:%s, failed to alter since %s", alterReq.db, terrstr());
  }

  mndReleaseDb(pMnode, pDb);
  mndReleaseUser(pMnode, pUser);

  return code;
}

static int32_t mndProcessGetDbCfgReq(SNodeMsg *pReq) {
  SMnode   *pMnode = pReq->pNode;
  int32_t   code = -1;
  SDbObj   *pDb = NULL;
  SDbCfgReq cfgReq = {0};
  SDbCfgRsp cfgRsp = {0};

  if (tDeserializeSDbCfgReq(pReq->rpcMsg.pCont, pReq->rpcMsg.contLen, &cfgReq) != 0) {
    terrno = TSDB_CODE_INVALID_MSG;
    goto GET_DB_CFG_OVER;
  }

  pDb = mndAcquireDb(pMnode, cfgReq.db);
  if (pDb == NULL) {
    terrno = TSDB_CODE_MND_DB_NOT_EXIST;
    goto GET_DB_CFG_OVER;
  }

<<<<<<< HEAD
  cfgRsp.numOfVgroups = pDb->cfg.numOfVgroups;
  cfgRsp.cacheBlockSize = pDb->cfg.cacheBlockSize;
  cfgRsp.totalBlocks = pDb->cfg.totalBlocks;
  cfgRsp.daysPerFile = pDb->cfg.daysPerFile;
  cfgRsp.daysToKeep0 = pDb->cfg.daysToKeep0;
  cfgRsp.daysToKeep1 = pDb->cfg.daysToKeep1;
  cfgRsp.daysToKeep2 = pDb->cfg.daysToKeep2;
  cfgRsp.minRows = pDb->cfg.minRows;
  cfgRsp.maxRows = pDb->cfg.maxRows;
  cfgRsp.commitTime = pDb->cfg.commitTime;
  cfgRsp.fsyncPeriod = pDb->cfg.fsyncPeriod;
  cfgRsp.ttl = pDb->cfg.ttl;
  cfgRsp.walLevel = pDb->cfg.walLevel;
  cfgRsp.precision = pDb->cfg.precision;
  cfgRsp.compression = pDb->cfg.compression;
  cfgRsp.replications = pDb->cfg.replications;
  cfgRsp.strict = pDb->cfg.strict;
  cfgRsp.update = pDb->cfg.update;
  cfgRsp.cacheLastRow = pDb->cfg.cacheLastRow;
  cfgRsp.streamMode = pDb->cfg.streamMode;
  cfgRsp.singleSTable = pDb->cfg.singleSTable;
=======
  cfgRsp.numOfVgroups    = pDb->cfg.numOfVgroups;
  cfgRsp.cacheBlockSize  = pDb->cfg.cacheBlockSize;
  cfgRsp.totalBlocks     = pDb->cfg.totalBlocks;
  cfgRsp.daysPerFile     = pDb->cfg.daysPerFile;
  cfgRsp.daysToKeep0     = pDb->cfg.daysToKeep0;
  cfgRsp.daysToKeep1     = pDb->cfg.daysToKeep1;
  cfgRsp.daysToKeep2     = pDb->cfg.daysToKeep2;
  cfgRsp.minRows         = pDb->cfg.minRows;
  cfgRsp.maxRows         = pDb->cfg.maxRows;
  cfgRsp.commitTime      = pDb->cfg.commitTime;
  cfgRsp.fsyncPeriod     = pDb->cfg.fsyncPeriod;
  cfgRsp.ttl             = pDb->cfg.ttl;
  cfgRsp.walLevel        = pDb->cfg.walLevel;
  cfgRsp.precision       = pDb->cfg.precision;
  cfgRsp.compression     = pDb->cfg.compression;
  cfgRsp.replications    = pDb->cfg.replications;
  cfgRsp.quorum          = pDb->cfg.quorum;
  cfgRsp.update          = pDb->cfg.update;
  cfgRsp.cacheLastRow    = pDb->cfg.cacheLastRow;
  cfgRsp.streamMode      = pDb->cfg.streamMode;
  cfgRsp.singleSTable    = pDb->cfg.singleSTable;
  cfgRsp.numOfRetensions = pDb->cfg.numOfRetensions;
  cfgRsp.pRetensions     = pDb->cfg.pRetensions;
>>>>>>> d0b9b907

  int32_t contLen = tSerializeSDbCfgRsp(NULL, 0, &cfgRsp);
  void   *pRsp = rpcMallocCont(contLen);
  if (pRsp == NULL) {
    terrno = TSDB_CODE_OUT_OF_MEMORY;
    code = -1;
    goto GET_DB_CFG_OVER;
  }

  tSerializeSDbCfgRsp(pRsp, contLen, &cfgRsp);

  pReq->pRsp = pRsp;
  pReq->rspLen = contLen;

  code = 0;

GET_DB_CFG_OVER:

  if (code != 0 && code != TSDB_CODE_MND_ACTION_IN_PROGRESS) {
    mError("db:%s, failed to get cfg since %s", cfgReq.db, terrstr());
  }

  mndReleaseDb(pMnode, pDb);

  return code;
}

static int32_t mndSetDropDbRedoLogs(SMnode *pMnode, STrans *pTrans, SDbObj *pDb) {
  SSdbRaw *pRedoRaw = mndDbActionEncode(pDb);
  if (pRedoRaw == NULL) return -1;
  if (mndTransAppendRedolog(pTrans, pRedoRaw) != 0) return -1;
  if (sdbSetRawStatus(pRedoRaw, SDB_STATUS_DROPPING) != 0) return -1;

  return 0;
}

static int32_t mndSetDropDbCommitLogs(SMnode *pMnode, STrans *pTrans, SDbObj *pDb) {
  SSdbRaw *pCommitRaw = mndDbActionEncode(pDb);
  if (pCommitRaw == NULL) return -1;
  if (mndTransAppendCommitlog(pTrans, pCommitRaw) != 0) return -1;
  if (sdbSetRawStatus(pCommitRaw, SDB_STATUS_DROPPED) != 0) return -1;

  SSdb *pSdb = pMnode->pSdb;
  void *pIter = NULL;

  while (1) {
    SVgObj *pVgroup = NULL;
    pIter = sdbFetch(pSdb, SDB_VGROUP, pIter, (void **)&pVgroup);
    if (pIter == NULL) break;

    if (pVgroup->dbUid == pDb->uid) {
      SSdbRaw *pVgRaw = mndVgroupActionEncode(pVgroup);
      if (pVgRaw == NULL || mndTransAppendCommitlog(pTrans, pVgRaw) != 0) {
        sdbCancelFetch(pSdb, pIter);
        sdbRelease(pSdb, pVgroup);
        return -1;
      }
      sdbSetRawStatus(pVgRaw, SDB_STATUS_DROPPED);
    }

    sdbRelease(pSdb, pVgroup);
  }

  while (1) {
    SStbObj *pStb = NULL;
    pIter = sdbFetch(pSdb, SDB_STB, pIter, (void **)&pStb);
    if (pIter == NULL) break;

    if (pStb->dbUid == pDb->uid) {
      SSdbRaw *pStbRaw = mndStbActionEncode(pStb);
      if (pStbRaw == NULL || mndTransAppendCommitlog(pTrans, pStbRaw) != 0) {
        sdbCancelFetch(pSdb, pIter);
        sdbRelease(pSdb, pStbRaw);
        return -1;
      }
      sdbSetRawStatus(pStbRaw, SDB_STATUS_DROPPED);
    }

    sdbRelease(pSdb, pStb);
  }

  return 0;
}

static int32_t mndBuildDropVgroupAction(SMnode *pMnode, STrans *pTrans, SDbObj *pDb, SVgObj *pVgroup) {
  for (int32_t vn = 0; vn < pVgroup->replica; ++vn) {
    STransAction action = {0};
    SVnodeGid   *pVgid = pVgroup->vnodeGid + vn;

    SDnodeObj *pDnode = mndAcquireDnode(pMnode, pVgid->dnodeId);
    if (pDnode == NULL) return -1;
    action.epSet = mndGetDnodeEpset(pDnode);
    mndReleaseDnode(pMnode, pDnode);

    int32_t contLen = 0;
    void   *pReq = mndBuildDropVnodeReq(pMnode, pDnode, pDb, pVgroup, &contLen);
    if (pReq == NULL) return -1;

    action.pCont = pReq;
    action.contLen = contLen;
    action.msgType = TDMT_DND_DROP_VNODE;
    action.acceptableCode = TSDB_CODE_NODE_NOT_DEPLOYED;
    if (mndTransAppendRedoAction(pTrans, &action) != 0) {
      taosMemoryFree(pReq);
      return -1;
    }
  }

  return 0;
}

static int32_t mndSetDropDbRedoActions(SMnode *pMnode, STrans *pTrans, SDbObj *pDb) {
  SSdb *pSdb = pMnode->pSdb;
  void *pIter = NULL;

  while (1) {
    SVgObj *pVgroup = NULL;
    pIter = sdbFetch(pSdb, SDB_VGROUP, pIter, (void **)&pVgroup);
    if (pIter == NULL) break;

    if (pVgroup->dbUid == pDb->uid) {
      if (mndBuildDropVgroupAction(pMnode, pTrans, pDb, pVgroup) != 0) {
        sdbCancelFetch(pSdb, pIter);
        sdbRelease(pSdb, pVgroup);
        return -1;
      }
    }

    sdbRelease(pSdb, pVgroup);
  }

  return 0;
}

static int32_t mndBuildDropDbRsp(SDbObj *pDb, int32_t *pRspLen, void **ppRsp, bool useRpcMalloc) {
  SDropDbRsp dropRsp = {0};
  if (pDb != NULL) {
    memcpy(dropRsp.db, pDb->name, TSDB_DB_FNAME_LEN);
    dropRsp.uid = pDb->uid;
  }

  int32_t rspLen = tSerializeSDropDbRsp(NULL, 0, &dropRsp);
  void   *pRsp = NULL;
  if (useRpcMalloc) {
    pRsp = rpcMallocCont(rspLen);
  } else {
    pRsp = taosMemoryMalloc(rspLen);
  }

  if (pRsp == NULL) {
    terrno = TSDB_CODE_OUT_OF_MEMORY;
    return -1;
  }

  tSerializeSDropDbRsp(pRsp, rspLen, &dropRsp);
  *pRspLen = rspLen;
  *ppRsp = pRsp;
  return 0;
}

static int32_t mndDropDb(SMnode *pMnode, SNodeMsg *pReq, SDbObj *pDb) {
  int32_t code = -1;
  STrans *pTrans = mndTransCreate(pMnode, TRN_POLICY_RETRY, TRN_TYPE_DROP_DB, &pReq->rpcMsg);
  if (pTrans == NULL) goto _OVER;

  mDebug("trans:%d, used to drop db:%s", pTrans->id, pDb->name);
  mndTransSetDbInfo(pTrans, pDb);

  if (mndSetDropDbRedoLogs(pMnode, pTrans, pDb) != 0) goto _OVER;
  if (mndSetDropDbCommitLogs(pMnode, pTrans, pDb) != 0) goto _OVER;
  if (mndSetDropDbRedoActions(pMnode, pTrans, pDb) != 0) goto _OVER;

  int32_t rspLen = 0;
  void   *pRsp = NULL;
  if (mndBuildDropDbRsp(pDb, &rspLen, &pRsp, false) < 0) goto _OVER;
  mndTransSetRpcRsp(pTrans, pRsp, rspLen);

  if (mndTransPrepare(pMnode, pTrans) != 0) goto _OVER;

  code = 0;

_OVER:
  mndTransDrop(pTrans);
  return code;
}

static int32_t mndProcessDropDbReq(SNodeMsg *pReq) {
  SMnode    *pMnode = pReq->pNode;
  int32_t    code = -1;
  SDbObj    *pDb = NULL;
  SUserObj  *pUser = NULL;
  SDropDbReq dropReq = {0};

  if (tDeserializeSDropDbReq(pReq->rpcMsg.pCont, pReq->rpcMsg.contLen, &dropReq) != 0) {
    terrno = TSDB_CODE_INVALID_MSG;
    goto _OVER;
  }

  mDebug("db:%s, start to drop", dropReq.db);

  pDb = mndAcquireDb(pMnode, dropReq.db);
  if (pDb == NULL) {
    if (dropReq.ignoreNotExists) {
      code = mndBuildDropDbRsp(pDb, &pReq->rspLen, &pReq->pRsp, true);
      goto _OVER;
    } else {
      terrno = TSDB_CODE_MND_DB_NOT_EXIST;
      goto _OVER;
    }
  }

  pUser = mndAcquireUser(pMnode, pReq->user);
  if (pUser == NULL) {
    goto _OVER;
  }

  if (mndCheckAlterDropCompactDbAuth(pUser, pDb) != 0) {
    goto _OVER;
  }

  code = mndDropDb(pMnode, pReq, pDb);
  if (code == 0) code = TSDB_CODE_MND_ACTION_IN_PROGRESS;

_OVER:
  if (code != 0 && code != TSDB_CODE_MND_ACTION_IN_PROGRESS) {
    mError("db:%s, failed to drop since %s", dropReq.db, terrstr());
  }

  mndReleaseDb(pMnode, pDb);
  mndReleaseUser(pMnode, pUser);

  return code;
}

void mndGetDBTableNum(SDbObj *pDb, SMnode *pMnode, int32_t *num) {
  int32_t vindex = 0;
  SSdb   *pSdb = pMnode->pSdb;

  void *pIter = NULL;
  while (vindex < pDb->cfg.numOfVgroups) {
    SVgObj *pVgroup = NULL;
    pIter = sdbFetch(pSdb, SDB_VGROUP, pIter, (void **)&pVgroup);
    if (pIter == NULL) break;

    if (pVgroup->dbUid == pDb->uid) {
      *num += pVgroup->numOfTables / TSDB_TABLE_NUM_UNIT;

      vindex++;
    }

    sdbRelease(pSdb, pVgroup);
  }

  sdbCancelFetch(pSdb, pIter);
}

static void mndBuildDBVgroupInfo(SDbObj *pDb, SMnode *pMnode, SArray *pVgList) {
  int32_t vindex = 0;
  SSdb   *pSdb = pMnode->pSdb;

  void *pIter = NULL;
  while (1) {
    SVgObj *pVgroup = NULL;
    pIter = sdbFetch(pSdb, SDB_VGROUP, pIter, (void **)&pVgroup);
    if (pIter == NULL) break;

    if (NULL == pDb || pVgroup->dbUid == pDb->uid) {
      SVgroupInfo vgInfo = {0};
      vgInfo.vgId = pVgroup->vgId;
      vgInfo.hashBegin = pVgroup->hashBegin;
      vgInfo.hashEnd = pVgroup->hashEnd;
      vgInfo.numOfTable = pVgroup->numOfTables / TSDB_TABLE_NUM_UNIT;
      vgInfo.epSet.numOfEps = pVgroup->replica;
      for (int32_t gid = 0; gid < pVgroup->replica; ++gid) {
        SVnodeGid *pVgid = &pVgroup->vnodeGid[gid];
        SEp       *pEp = &vgInfo.epSet.eps[gid];
        SDnodeObj *pDnode = mndAcquireDnode(pMnode, pVgid->dnodeId);
        if (pDnode != NULL) {
          memcpy(pEp->fqdn, pDnode->fqdn, TSDB_FQDN_LEN);
          pEp->port = pDnode->port;
        }
        mndReleaseDnode(pMnode, pDnode);
        if (pVgid->role == TAOS_SYNC_STATE_LEADER) {
          vgInfo.epSet.inUse = gid;
        }
      }
      vindex++;
      taosArrayPush(pVgList, &vgInfo);
    }

    sdbRelease(pSdb, pVgroup);

    if (pDb && (vindex >= pDb->cfg.numOfVgroups)) {
      break;
    }
  }

  sdbCancelFetch(pSdb, pIter);
}

int32_t mndExtractDbInfo(SMnode *pMnode, SDbObj *pDb, SUseDbRsp *pRsp, const SUseDbReq *pReq) {
  pRsp->pVgroupInfos = taosArrayInit(pDb->cfg.numOfVgroups, sizeof(SVgroupInfo));
  if (pRsp->pVgroupInfos == NULL) {
    terrno = TSDB_CODE_OUT_OF_MEMORY;
    return -1;
  }

  int32_t numOfTable = 0;
  mndGetDBTableNum(pDb, pMnode, &numOfTable);

  if (pReq == NULL || pReq->vgVersion < pDb->vgVersion || pReq->dbId != pDb->uid || numOfTable != pReq->numOfTable) {
    mndBuildDBVgroupInfo(pDb, pMnode, pRsp->pVgroupInfos);
  }

  memcpy(pRsp->db, pDb->name, TSDB_DB_FNAME_LEN);
  pRsp->uid = pDb->uid;
  pRsp->vgVersion = pDb->vgVersion;
  pRsp->vgNum = taosArrayGetSize(pRsp->pVgroupInfos);
  pRsp->hashMethod = pDb->cfg.hashMethod;
  return 0;
}

static int32_t mndProcessUseDbReq(SNodeMsg *pReq) {
  SMnode   *pMnode = pReq->pNode;
  int32_t   code = -1;
  SDbObj   *pDb = NULL;
  SUserObj *pUser = NULL;
  SUseDbReq usedbReq = {0};
  SUseDbRsp usedbRsp = {0};

  if (tDeserializeSUseDbReq(pReq->rpcMsg.pCont, pReq->rpcMsg.contLen, &usedbReq) != 0) {
    terrno = TSDB_CODE_INVALID_MSG;
    goto USE_DB_OVER;
  }

  char *p = strchr(usedbReq.db, '.');
  if (p && 0 == strcmp(p + 1, TSDB_INFORMATION_SCHEMA_DB)) {
    memcpy(usedbRsp.db, usedbReq.db, TSDB_DB_FNAME_LEN);
    static int32_t vgVersion = 1;
    if (usedbReq.vgVersion < vgVersion) {
      usedbRsp.pVgroupInfos = taosArrayInit(10, sizeof(SVgroupInfo));
      if (usedbRsp.pVgroupInfos == NULL) {
        terrno = TSDB_CODE_OUT_OF_MEMORY;
        goto USE_DB_OVER;
      }

      mndBuildDBVgroupInfo(NULL, pMnode, usedbRsp.pVgroupInfos);
      usedbRsp.vgVersion = vgVersion++;

      if (taosArrayGetSize(usedbRsp.pVgroupInfos) <= 0) {
        terrno = TSDB_CODE_MND_DB_NOT_EXIST;
      } else {
        code = 0;
      }
    } else {
      usedbRsp.vgVersion = usedbReq.vgVersion;
      code = 0;
    }
    usedbRsp.vgNum = taosArrayGetSize(usedbRsp.pVgroupInfos);

    // no jump, need to construct rsp
  } else {
    pDb = mndAcquireDb(pMnode, usedbReq.db);
    if (pDb == NULL) {
      terrno = TSDB_CODE_MND_DB_NOT_EXIST;

      memcpy(usedbRsp.db, usedbReq.db, TSDB_DB_FNAME_LEN);
      usedbRsp.uid = usedbReq.dbId;
      usedbRsp.vgVersion = usedbReq.vgVersion;

      mError("db:%s, failed to process use db req since %s", usedbReq.db, terrstr());
    } else {
      pUser = mndAcquireUser(pMnode, pReq->user);
      if (pUser == NULL) {
        goto USE_DB_OVER;
      }

      if (mndCheckUseDbAuth(pUser, pDb) != 0) {
        goto USE_DB_OVER;
      }

      if (mndExtractDbInfo(pMnode, pDb, &usedbRsp, &usedbReq) < 0) {
        goto USE_DB_OVER;
      }

      code = 0;
    }
  }

  int32_t contLen = tSerializeSUseDbRsp(NULL, 0, &usedbRsp);
  void   *pRsp = rpcMallocCont(contLen);
  if (pRsp == NULL) {
    terrno = TSDB_CODE_OUT_OF_MEMORY;
    code = -1;
    goto USE_DB_OVER;
  }

  tSerializeSUseDbRsp(pRsp, contLen, &usedbRsp);

  pReq->pRsp = pRsp;
  pReq->rspLen = contLen;

USE_DB_OVER:
  if (code != 0) {
    mError("db:%s, failed to process use db req since %s", usedbReq.db, terrstr());
  }

  mndReleaseDb(pMnode, pDb);
  mndReleaseUser(pMnode, pUser);
  tFreeSUsedbRsp(&usedbRsp);

  return code;
}

int32_t mndValidateDbInfo(SMnode *pMnode, SDbVgVersion *pDbs, int32_t numOfDbs, void **ppRsp, int32_t *pRspLen) {
  SUseDbBatchRsp batchUseRsp = {0};
  batchUseRsp.pArray = taosArrayInit(numOfDbs, sizeof(SUseDbRsp));
  if (batchUseRsp.pArray == NULL) {
    terrno = TSDB_CODE_OUT_OF_MEMORY;
    return -1;
  }

  for (int32_t i = 0; i < numOfDbs; ++i) {
    SDbVgVersion *pDbVgVersion = &pDbs[i];
    pDbVgVersion->dbId = htobe64(pDbVgVersion->dbId);
    pDbVgVersion->vgVersion = htonl(pDbVgVersion->vgVersion);
    pDbVgVersion->numOfTable = htonl(pDbVgVersion->numOfTable);

    SUseDbRsp usedbRsp = {0};

    SDbObj *pDb = mndAcquireDb(pMnode, pDbVgVersion->dbFName);
    if (pDb == NULL) {
      mDebug("db:%s, no exist", pDbVgVersion->dbFName);
      memcpy(usedbRsp.db, pDbVgVersion->dbFName, TSDB_DB_FNAME_LEN);
      usedbRsp.uid = pDbVgVersion->dbId;
      usedbRsp.vgVersion = -1;
      taosArrayPush(batchUseRsp.pArray, &usedbRsp);
      continue;
    }

    int32_t numOfTable = 0;
    mndGetDBTableNum(pDb, pMnode, &numOfTable);

    if (pDbVgVersion->vgVersion >= pDb->vgVersion && numOfTable == pDbVgVersion->numOfTable) {
      mDebug("db:%s, version & numOfTable not changed", pDbVgVersion->dbFName);
      mndReleaseDb(pMnode, pDb);
      continue;
    }

    usedbRsp.pVgroupInfos = taosArrayInit(pDb->cfg.numOfVgroups, sizeof(SVgroupInfo));
    if (usedbRsp.pVgroupInfos == NULL) {
      mndReleaseDb(pMnode, pDb);
      mError("db:%s, failed to malloc usedb response", pDb->name);
      continue;
    }

    mndBuildDBVgroupInfo(pDb, pMnode, usedbRsp.pVgroupInfos);
    memcpy(usedbRsp.db, pDb->name, TSDB_DB_FNAME_LEN);
    usedbRsp.uid = pDb->uid;
    usedbRsp.vgVersion = pDb->vgVersion;
    usedbRsp.vgNum = (int32_t)taosArrayGetSize(usedbRsp.pVgroupInfos);
    usedbRsp.hashMethod = pDb->cfg.hashMethod;

    taosArrayPush(batchUseRsp.pArray, &usedbRsp);
    mndReleaseDb(pMnode, pDb);
  }

  int32_t rspLen = tSerializeSUseDbBatchRsp(NULL, 0, &batchUseRsp);
  void   *pRsp = taosMemoryMalloc(rspLen);
  if (pRsp == NULL) {
    terrno = TSDB_CODE_OUT_OF_MEMORY;
    tFreeSUseDbBatchRsp(&batchUseRsp);
    return -1;
  }
  tSerializeSUseDbBatchRsp(pRsp, rspLen, &batchUseRsp);

  *ppRsp = pRsp;
  *pRspLen = rspLen;

  tFreeSUseDbBatchRsp(&batchUseRsp);
  return 0;
}

static int32_t mndProcessCompactDbReq(SNodeMsg *pReq) {
  SMnode       *pMnode = pReq->pNode;
  int32_t       code = -1;
  SDbObj       *pDb = NULL;
  SUserObj     *pUser = NULL;
  SCompactDbReq compactReq = {0};

  if (tDeserializeSCompactDbReq(pReq->rpcMsg.pCont, pReq->rpcMsg.contLen, &compactReq) != 0) {
    terrno = TSDB_CODE_INVALID_MSG;
    goto _OVER;
  }

  mDebug("db:%s, start to sync", compactReq.db);

  pDb = mndAcquireDb(pMnode, compactReq.db);
  if (pDb == NULL) {
    goto _OVER;
  }

  pUser = mndAcquireUser(pMnode, pReq->user);
  if (pUser == NULL) {
    goto _OVER;
  }

  if (mndCheckAlterDropCompactDbAuth(pUser, pDb) != 0) {
    goto _OVER;
  }

  // code = mndCompactDb();

_OVER:
  if (code != 0) {
    mError("db:%s, failed to process compact db req since %s", compactReq.db, terrstr());
  }

  mndReleaseDb(pMnode, pDb);
  mndReleaseUser(pMnode, pUser);

  return code;
}

const char *mndGetDbStr(const char *src) {
  char *pos = strstr(src, TS_PATH_DELIMITER);
  if (pos != NULL) ++pos;
  if (pos == NULL) return src;
  return pos;
}

static void dumpDbInfoData(SSDataBlock *pBlock, SDbObj *pDb, SShowObj *pShow, int32_t rows, int64_t numOfTables,
                           bool sysDb) {
  int32_t cols = 0;

  char       *buf = taosMemoryMalloc(pShow->bytes[cols]);
  const char *name = mndGetDbStr(pDb->name);
  if (name != NULL) {
    STR_WITH_MAXSIZE_TO_VARSTR(buf, name, pShow->bytes[cols]);
  } else {
    STR_WITH_MAXSIZE_TO_VARSTR(buf, "NULL", pShow->bytes[cols]);
  }

  char *status = "ready";
  char  b[24] = {0};
  STR_WITH_SIZE_TO_VARSTR(b, status, strlen(status));

  if (sysDb) {
    for (int32_t i = 0; i < pShow->numOfColumns; ++i) {
      SColumnInfoData *pColInfo = taosArrayGet(pBlock->pDataBlock, i);
      if (i == 0) {
        colDataAppend(pColInfo, rows, buf, false);
      } else if (i == 3) {
        colDataAppend(pColInfo, rows, (const char *)&numOfTables, false);
      } else if (i == 20) {
        colDataAppend(pColInfo, rows, b, false);
      } else {
        colDataAppendNULL(pColInfo, rows);
      }
    }
  } else {
    SColumnInfoData *pColInfo = taosArrayGet(pBlock->pDataBlock, cols++);
    colDataAppend(pColInfo, rows, buf, false);
    taosMemoryFree(buf);

    pColInfo = taosArrayGet(pBlock->pDataBlock, cols++);
    colDataAppend(pColInfo, rows, (const char *)&pDb->createdTime, false);

    pColInfo = taosArrayGet(pBlock->pDataBlock, cols++);
    colDataAppend(pColInfo, rows, (const char *)&pDb->cfg.numOfVgroups, false);

    pColInfo = taosArrayGet(pBlock->pDataBlock, cols++);
    colDataAppend(pColInfo, rows, (const char *)&numOfTables, false);

    pColInfo = taosArrayGet(pBlock->pDataBlock, cols++);
    colDataAppend(pColInfo, rows, (const char *)&pDb->cfg.replications, false);

    const char *src = pDb->cfg.strict ? "strict" : "nostrict";
    char        b[10 + VARSTR_HEADER_SIZE] = {0};
    STR_WITH_SIZE_TO_VARSTR(b, src, strlen(src));
    pColInfo = taosArrayGet(pBlock->pDataBlock, cols++);
    colDataAppend(pColInfo, rows, (const char *)b, false);

    pColInfo = taosArrayGet(pBlock->pDataBlock, cols++);
    colDataAppend(pColInfo, rows, (const char *)&pDb->cfg.daysPerFile, false);

    char    tmp[128] = {0};
    int32_t len = 0;
    if (pDb->cfg.daysToKeep0 > pDb->cfg.daysToKeep1 || pDb->cfg.daysToKeep0 > pDb->cfg.daysToKeep2) {
      len = sprintf(&tmp[VARSTR_HEADER_SIZE], "%d,%d,%d", pDb->cfg.daysToKeep1, pDb->cfg.daysToKeep2,
                    pDb->cfg.daysToKeep0);
    } else {
      len = sprintf(&tmp[VARSTR_HEADER_SIZE], "%d,%d,%d", pDb->cfg.daysToKeep0, pDb->cfg.daysToKeep1,
                    pDb->cfg.daysToKeep2);
    }

    varDataSetLen(tmp, len);
    pColInfo = taosArrayGet(pBlock->pDataBlock, cols++);
    colDataAppend(pColInfo, rows, (const char *)tmp, false);

    pColInfo = taosArrayGet(pBlock->pDataBlock, cols++);
    colDataAppend(pColInfo, rows, (const char *)&pDb->cfg.cacheBlockSize, false);

    pColInfo = taosArrayGet(pBlock->pDataBlock, cols++);
    colDataAppend(pColInfo, rows, (const char *)&pDb->cfg.totalBlocks, false);

    pColInfo = taosArrayGet(pBlock->pDataBlock, cols++);
    colDataAppend(pColInfo, rows, (const char *)&pDb->cfg.minRows, false);

    pColInfo = taosArrayGet(pBlock->pDataBlock, cols++);
    colDataAppend(pColInfo, rows, (const char *)&pDb->cfg.maxRows, false);

    pColInfo = taosArrayGet(pBlock->pDataBlock, cols++);
    colDataAppend(pColInfo, rows, (const char *)&pDb->cfg.walLevel, false);

    pColInfo = taosArrayGet(pBlock->pDataBlock, cols++);
    colDataAppend(pColInfo, rows, (const char *)&pDb->cfg.fsyncPeriod, false);

    pColInfo = taosArrayGet(pBlock->pDataBlock, cols++);
    colDataAppend(pColInfo, rows, (const char *)&pDb->cfg.compression, false);

    pColInfo = taosArrayGet(pBlock->pDataBlock, cols++);
    colDataAppend(pColInfo, rows, (const char *)&pDb->cfg.cacheLastRow, false);

    char *prec = NULL;
    switch (pDb->cfg.precision) {
      case TSDB_TIME_PRECISION_MILLI:
        prec = TSDB_TIME_PRECISION_MILLI_STR;
        break;
      case TSDB_TIME_PRECISION_MICRO:
        prec = TSDB_TIME_PRECISION_MICRO_STR;
        break;
      case TSDB_TIME_PRECISION_NANO:
        prec = TSDB_TIME_PRECISION_NANO_STR;
        break;
      default:
        prec = "none";
        break;
    }

    char t[10] = {0};
    STR_WITH_SIZE_TO_VARSTR(t, prec, 2);
    pColInfo = taosArrayGet(pBlock->pDataBlock, cols++);
    colDataAppend(pColInfo, rows, (const char *)t, false);

    pColInfo = taosArrayGet(pBlock->pDataBlock, cols++);
    colDataAppend(pColInfo, rows, (const char *)&pDb->cfg.ttl, false);

    pColInfo = taosArrayGet(pBlock->pDataBlock, cols++);
    colDataAppend(pColInfo, rows, (const char *)&pDb->cfg.singleSTable, false);

    pColInfo = taosArrayGet(pBlock->pDataBlock, cols++);
    colDataAppend(pColInfo, rows, (const char *)&pDb->cfg.streamMode, false);

    pColInfo = taosArrayGet(pBlock->pDataBlock, cols);
    colDataAppend(pColInfo, rows, (const char *)b, false);
  }

  //  pWrite = getDataPosition(data, pShow, cols, rows, rowCapacity);
  //  *(int8_t *)pWrite = pDb->cfg.update;
}

static void setInformationSchemaDbCfg(SDbObj *pDbObj) {
  ASSERT(pDbObj != NULL);
  strncpy(pDbObj->name, TSDB_INFORMATION_SCHEMA_DB, tListLen(pDbObj->name));

  pDbObj->createdTime = 0;
  pDbObj->cfg.numOfVgroups = 0;
  pDbObj->cfg.strict = 1;
  pDbObj->cfg.replications = 1;
  pDbObj->cfg.update = 1;
  pDbObj->cfg.precision = TSDB_TIME_PRECISION_MILLI;
}

static void setPerfSchemaDbCfg(SDbObj *pDbObj) {
  ASSERT(pDbObj != NULL);
  strncpy(pDbObj->name, TSDB_PERFORMANCE_SCHEMA_DB, tListLen(pDbObj->name));

  pDbObj->createdTime = 0;
  pDbObj->cfg.numOfVgroups = 0;
  pDbObj->cfg.strict = 1;
  pDbObj->cfg.replications = 1;
  pDbObj->cfg.update = 1;
  pDbObj->cfg.precision = TSDB_TIME_PRECISION_MILLI;
}

static bool mndGetTablesOfDbFp(SMnode *pMnode, void *pObj, void *p1, void *p2, void *p3) {
  SVgObj  *pVgroup = pObj;
  int32_t *numOfTables = p1;

  *numOfTables += pVgroup->numOfTables;
  return true;
}

static int32_t mndRetrieveDbs(SNodeMsg *pReq, SShowObj *pShow, SSDataBlock *pBlock, int32_t rowsCapacity) {
  SMnode *pMnode = pReq->pNode;
  SSdb   *pSdb = pMnode->pSdb;
  int32_t numOfRows = 0;
  SDbObj *pDb = NULL;

  // Append the information_schema database into the result.
  if (!pShow->sysDbRsp) {
    SDbObj infoschemaDb = {0};
    setInformationSchemaDbCfg(&infoschemaDb);
    dumpDbInfoData(pBlock, &infoschemaDb, pShow, numOfRows, 14, true);

    numOfRows += 1;

    SDbObj perfschemaDb = {0};
    setPerfSchemaDbCfg(&perfschemaDb);
    dumpDbInfoData(pBlock, &perfschemaDb, pShow, numOfRows, 3, true);

    numOfRows += 1;
    pShow->sysDbRsp = true;
  }

  while (numOfRows < rowsCapacity) {
    pShow->pIter = sdbFetch(pSdb, SDB_DB, pShow->pIter, (void **)&pDb);
    if (pShow->pIter == NULL) {
      break;
    }

    int32_t numOfTables = 0;
    sdbTraverse(pSdb, SDB_VGROUP, mndGetTablesOfDbFp, &numOfTables, NULL, NULL);

    dumpDbInfoData(pBlock, pDb, pShow, numOfRows, numOfTables, false);
    numOfRows++;
    sdbRelease(pSdb, pDb);
  }

  pShow->numOfRows += numOfRows;

  return numOfRows;
}

static void mndCancelGetNextDb(SMnode *pMnode, void *pIter) {
  SSdb *pSdb = pMnode->pSdb;
  sdbCancelFetch(pSdb, pIter);
}

static int32_t mndProcessGetIndexReq(SNodeMsg *pReq) {
  SUserIndexReq indexReq = {0};
  SMnode       *pMnode = pReq->pNode;
  int32_t       code = -1;
  SUserIndexRsp rsp = {0};
  bool          exist = false;

  if (tDeserializeSUserIndexReq(pReq->rpcMsg.pCont, pReq->rpcMsg.contLen, &indexReq) != 0) {
    terrno = TSDB_CODE_INVALID_MSG;
    goto _OVER;
  }

  code = mndProcessGetSmaReq(pMnode, &indexReq, &rsp, &exist);
  if (code) {
    goto _OVER;
  }

  if (!exist) {
    // TODO GET INDEX FROM FULLTEXT
    code = -1;
    terrno = TSDB_CODE_MND_DB_INDEX_NOT_EXIST;
  } else {
    int32_t contLen = tSerializeSUserIndexRsp(NULL, 0, &rsp);
    void   *pRsp = rpcMallocCont(contLen);
    if (pRsp == NULL) {
      terrno = TSDB_CODE_OUT_OF_MEMORY;
      code = -1;
      goto _OVER;
    }

    tSerializeSUserIndexRsp(pRsp, contLen, &rsp);

    pReq->pRsp = pRsp;
    pReq->rspLen = contLen;

    code = 0;
  }

_OVER:
  if (code != 0) {
    mError("failed to get index %s since %s", indexReq.indexFName, terrstr());
  }

  return code;
}<|MERGE_RESOLUTION|>--- conflicted
+++ resolved
@@ -286,12 +286,12 @@
   if (pCfg->compression < TSDB_MIN_COMP_LEVEL || pCfg->compression > TSDB_MAX_COMP_LEVEL) return -1;
   if (pCfg->replications < TSDB_MIN_DB_REPLICA || pCfg->replications > TSDB_MAX_DB_REPLICA) return -1;
   if (pCfg->replications > mndGetDnodeSize(pMnode)) return -1;
-  if (pCfg->strict < TSDB_MIN_DB_STRICT || pCfg->strict > TSDB_MAX_DB_STRICT) return -1;
+  if (pCfg->strict < TSDB_DB_STRICT_OFF || pCfg->strict > TSDB_DB_STRICT_ON) return -1;
   if (pCfg->strict > pCfg->replications) return -1;
   if (pCfg->update < TSDB_MIN_DB_UPDATE || pCfg->update > TSDB_MAX_DB_UPDATE) return -1;
   if (pCfg->cacheLastRow < TSDB_MIN_DB_CACHE_LAST_ROW || pCfg->cacheLastRow > TSDB_MAX_DB_CACHE_LAST_ROW) return -1;
-  if (pCfg->streamMode < TSDB_MIN_DB_STREAM_MODE || pCfg->streamMode > TSDB_MAX_DB_STREAM_MODE) return -1;
-  if (pCfg->singleSTable < TSDB_MIN_DB_SINGLE_STABLE || pCfg->streamMode > TSDB_MAX_DB_SINGLE_STABLE) return -1;
+  if (pCfg->streamMode < TSDB_DB_STREAM_MODE_OFF || pCfg->streamMode > TSDB_DB_STREAM_MODE_ON) return -1;
+  if (pCfg->singleSTable < TSDB_DB_SINGLE_STABLE_ON || pCfg->streamMode > TSDB_DB_SINGLE_STABLE_OFF) return -1;
   if (pCfg->hashMethod != 1) return -1;
   return TSDB_CODE_SUCCESS;
 }
@@ -825,7 +825,6 @@
     goto GET_DB_CFG_OVER;
   }
 
-<<<<<<< HEAD
   cfgRsp.numOfVgroups = pDb->cfg.numOfVgroups;
   cfgRsp.cacheBlockSize = pDb->cfg.cacheBlockSize;
   cfgRsp.totalBlocks = pDb->cfg.totalBlocks;
@@ -847,31 +846,6 @@
   cfgRsp.cacheLastRow = pDb->cfg.cacheLastRow;
   cfgRsp.streamMode = pDb->cfg.streamMode;
   cfgRsp.singleSTable = pDb->cfg.singleSTable;
-=======
-  cfgRsp.numOfVgroups    = pDb->cfg.numOfVgroups;
-  cfgRsp.cacheBlockSize  = pDb->cfg.cacheBlockSize;
-  cfgRsp.totalBlocks     = pDb->cfg.totalBlocks;
-  cfgRsp.daysPerFile     = pDb->cfg.daysPerFile;
-  cfgRsp.daysToKeep0     = pDb->cfg.daysToKeep0;
-  cfgRsp.daysToKeep1     = pDb->cfg.daysToKeep1;
-  cfgRsp.daysToKeep2     = pDb->cfg.daysToKeep2;
-  cfgRsp.minRows         = pDb->cfg.minRows;
-  cfgRsp.maxRows         = pDb->cfg.maxRows;
-  cfgRsp.commitTime      = pDb->cfg.commitTime;
-  cfgRsp.fsyncPeriod     = pDb->cfg.fsyncPeriod;
-  cfgRsp.ttl             = pDb->cfg.ttl;
-  cfgRsp.walLevel        = pDb->cfg.walLevel;
-  cfgRsp.precision       = pDb->cfg.precision;
-  cfgRsp.compression     = pDb->cfg.compression;
-  cfgRsp.replications    = pDb->cfg.replications;
-  cfgRsp.quorum          = pDb->cfg.quorum;
-  cfgRsp.update          = pDb->cfg.update;
-  cfgRsp.cacheLastRow    = pDb->cfg.cacheLastRow;
-  cfgRsp.streamMode      = pDb->cfg.streamMode;
-  cfgRsp.singleSTable    = pDb->cfg.singleSTable;
-  cfgRsp.numOfRetensions = pDb->cfg.numOfRetensions;
-  cfgRsp.pRetensions     = pDb->cfg.pRetensions;
->>>>>>> d0b9b907
 
   int32_t contLen = tSerializeSDbCfgRsp(NULL, 0, &cfgRsp);
   void   *pRsp = rpcMallocCont(contLen);
