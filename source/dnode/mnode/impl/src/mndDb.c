--- conflicted
+++ resolved
@@ -3174,16 +3174,15 @@
       TAOS_CHECK_GOTO(colDataSetVal(pColInfo, rows, (const char *)durationVstr, false), &lino, _OVER);
     }
 
-<<<<<<< HEAD
+    if ((pColInfo = taosArrayGet(pBlock->pDataBlock, cols++))) {
+      TAOS_CHECK_GOTO(colDataSetVal(pColInfo, rows, (const char *)&pDb->cfg.isAudit, false), &lino, _OVER);
+    }
+
     TAOS_UNUSED(snprintf(durationStr, sizeof(durationStr), "%s", pDb->owner[0] != 0 ? pDb->owner : pDb->createUser));
     STR_WITH_MAXSIZE_TO_VARSTR(durationVstr, durationStr, sizeof(durationVstr));
     if ((pColInfo = taosArrayGet(pBlock->pDataBlock, cols++))) {
       TAOS_CHECK_GOTO(colDataSetVal(pColInfo, rows, (const char *)durationVstr, false), &lino, _OVER);
     }
-=======
-    pColInfo = taosArrayGet(pBlock->pDataBlock, cols++);
-    TAOS_CHECK_GOTO(colDataSetVal(pColInfo, rows, (const char *)&pDb->cfg.isAudit, false), &lino, _OVER);
->>>>>>> c24250d6
   }
 _OVER:
   if (code != 0) mError("failed to retrieve at line:%d, since %s", lino, tstrerror(code));
