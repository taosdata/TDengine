/*
 * Copyright (c) 2019 TAOS Data, Inc. <jhtao@taosdata.com>
 *
 * This program is free software: you can use, redistribute, and/or modify
 * it under the terms of the GNU Affero General Public License, version 3
 * or later ("AGPL"), as published by the Free Software Foundation.
 *
 * This program is distributed in the hope that it will be useful, but WITHOUT
 * ANY WARRANTY; without even the implied warranty of MERCHANTABILITY or
 * FITNESS FOR A PARTICULAR PURPOSE.
 *
 * You should have received a copy of the GNU Affero General Public License
 * along with this program. If not, see <http://www.gnu.org/licenses/>.
 */

#define _DEFAULT_SOURCE
#include "mndDb.h"
#include "audit.h"
#include "mndArbGroup.h"
#include "mndCluster.h"
#include "mndDnode.h"
#include "mndIndex.h"
#include "mndPrivilege.h"
#include "mndShow.h"
#include "mndSma.h"
#include "mndStb.h"
#include "mndStream.h"
#include "mndSubscribe.h"
#include "mndTopic.h"
#include "mndTrans.h"
#include "mndUser.h"
#include "mndVgroup.h"
#include "mndView.h"
#include "systable.h"
#include "thttp.h"
#include "tjson.h"

#define DB_VER_NUMBER   1
#define DB_RESERVE_SIZE 27

static SSdbRow *mndDbActionDecode(SSdbRaw *pRaw);
static int32_t  mndDbActionInsert(SSdb *pSdb, SDbObj *pDb);
static int32_t  mndDbActionDelete(SSdb *pSdb, SDbObj *pDb);
static int32_t  mndDbActionUpdate(SSdb *pSdb, SDbObj *pOld, SDbObj *pNew);
static int32_t  mndNewDbActionValidate(SMnode *pMnode, STrans *pTrans, SSdbRaw *pRaw);

static int32_t mndProcessCreateDbReq(SRpcMsg *pReq);
static int32_t mndProcessAlterDbReq(SRpcMsg *pReq);
static int32_t mndProcessDropDbReq(SRpcMsg *pReq);
static int32_t mndProcessUseDbReq(SRpcMsg *pReq);
static int32_t mndProcessTrimDbReq(SRpcMsg *pReq);
static int32_t mndProcessS3MigrateDbReq(SRpcMsg *pReq);
static int32_t mndRetrieveDbs(SRpcMsg *pReq, SShowObj *pShow, SSDataBlock *pBlock, int32_t rowsCapacity);
static void    mndCancelGetNextDb(SMnode *pMnode, void *pIter);
static int32_t mndProcessGetDbCfgReq(SRpcMsg *pReq);

#ifndef TD_ENTERPRISE
int32_t mndProcessCompactDbReq(SRpcMsg *pReq) { return TSDB_CODE_OPS_NOT_SUPPORT; }
#endif

int32_t mndInitDb(SMnode *pMnode) {
  SSdbTable table = {
      .sdbType = SDB_DB,
      .keyType = SDB_KEY_BINARY,
      .encodeFp = (SdbEncodeFp)mndDbActionEncode,
      .decodeFp = (SdbDecodeFp)mndDbActionDecode,
      .insertFp = (SdbInsertFp)mndDbActionInsert,
      .updateFp = (SdbUpdateFp)mndDbActionUpdate,
      .deleteFp = (SdbDeleteFp)mndDbActionDelete,
      .validateFp = (SdbValidateFp)mndNewDbActionValidate,
  };

  mndSetMsgHandle(pMnode, TDMT_MND_CREATE_DB, mndProcessCreateDbReq);
  mndSetMsgHandle(pMnode, TDMT_MND_ALTER_DB, mndProcessAlterDbReq);
  mndSetMsgHandle(pMnode, TDMT_MND_DROP_DB, mndProcessDropDbReq);
  mndSetMsgHandle(pMnode, TDMT_MND_USE_DB, mndProcessUseDbReq);
  mndSetMsgHandle(pMnode, TDMT_MND_COMPACT_DB, mndProcessCompactDbReq);
  mndSetMsgHandle(pMnode, TDMT_MND_TRIM_DB, mndProcessTrimDbReq);
  mndSetMsgHandle(pMnode, TDMT_MND_GET_DB_CFG, mndProcessGetDbCfgReq);
  mndSetMsgHandle(pMnode, TDMT_MND_S3MIGRATE_DB, mndProcessS3MigrateDbReq);

  mndAddShowRetrieveHandle(pMnode, TSDB_MGMT_TABLE_DB, mndRetrieveDbs);
  mndAddShowFreeIterHandle(pMnode, TSDB_MGMT_TABLE_DB, mndCancelGetNextDb);

  return sdbSetTable(pMnode->pSdb, table);
}

void mndCleanupDb(SMnode *pMnode) {}

SSdbRaw *mndDbActionEncode(SDbObj *pDb) {
  terrno = TSDB_CODE_OUT_OF_MEMORY;

  int32_t  size = sizeof(SDbObj) + pDb->cfg.numOfRetensions * sizeof(SRetention) + DB_RESERVE_SIZE;
  SSdbRaw *pRaw = sdbAllocRaw(SDB_DB, DB_VER_NUMBER, size);
  if (pRaw == NULL) goto _OVER;

  int32_t dataPos = 0;
  SDB_SET_BINARY(pRaw, dataPos, pDb->name, TSDB_DB_FNAME_LEN, _OVER)
  SDB_SET_BINARY(pRaw, dataPos, pDb->acct, TSDB_USER_LEN, _OVER)
  SDB_SET_BINARY(pRaw, dataPos, pDb->createUser, TSDB_USER_LEN, _OVER)
  SDB_SET_INT64(pRaw, dataPos, pDb->createdTime, _OVER)
  SDB_SET_INT64(pRaw, dataPos, pDb->updateTime, _OVER)
  SDB_SET_INT64(pRaw, dataPos, pDb->uid, _OVER)
  SDB_SET_INT32(pRaw, dataPos, pDb->cfgVersion, _OVER)
  SDB_SET_INT32(pRaw, dataPos, pDb->vgVersion, _OVER)
  SDB_SET_INT32(pRaw, dataPos, pDb->cfg.numOfVgroups, _OVER)
  SDB_SET_INT32(pRaw, dataPos, pDb->cfg.numOfStables, _OVER)
  SDB_SET_INT32(pRaw, dataPos, pDb->cfg.buffer, _OVER)
  SDB_SET_INT32(pRaw, dataPos, pDb->cfg.pageSize, _OVER)
  SDB_SET_INT32(pRaw, dataPos, pDb->cfg.pages, _OVER)
  SDB_SET_INT32(pRaw, dataPos, pDb->cfg.cacheLastSize, _OVER)
  SDB_SET_INT32(pRaw, dataPos, pDb->cfg.daysPerFile, _OVER)
  SDB_SET_INT32(pRaw, dataPos, pDb->cfg.daysToKeep0, _OVER)
  SDB_SET_INT32(pRaw, dataPos, pDb->cfg.daysToKeep1, _OVER)
  SDB_SET_INT32(pRaw, dataPos, pDb->cfg.daysToKeep2, _OVER)
  SDB_SET_INT32(pRaw, dataPos, pDb->cfg.minRows, _OVER)
  SDB_SET_INT32(pRaw, dataPos, pDb->cfg.maxRows, _OVER)
  SDB_SET_INT32(pRaw, dataPos, pDb->cfg.walFsyncPeriod, _OVER)
  SDB_SET_INT8(pRaw, dataPos, pDb->cfg.walLevel, _OVER)
  SDB_SET_INT8(pRaw, dataPos, pDb->cfg.precision, _OVER)
  SDB_SET_INT8(pRaw, dataPos, pDb->cfg.compression, _OVER)
  SDB_SET_INT8(pRaw, dataPos, pDb->cfg.replications, _OVER)
  SDB_SET_INT8(pRaw, dataPos, pDb->cfg.strict, _OVER)
  SDB_SET_INT8(pRaw, dataPos, pDb->cfg.cacheLast, _OVER)
  SDB_SET_INT8(pRaw, dataPos, pDb->cfg.hashMethod, _OVER)
  SDB_SET_INT32(pRaw, dataPos, pDb->cfg.numOfRetensions, _OVER)
  for (int32_t i = 0; i < pDb->cfg.numOfRetensions; ++i) {
    SRetention *pRetension = taosArrayGet(pDb->cfg.pRetensions, i);
    SDB_SET_INT64(pRaw, dataPos, pRetension->freq, _OVER)
    SDB_SET_INT64(pRaw, dataPos, pRetension->keep, _OVER)
    SDB_SET_INT8(pRaw, dataPos, pRetension->freqUnit, _OVER)
    SDB_SET_INT8(pRaw, dataPos, pRetension->keepUnit, _OVER)
  }
  SDB_SET_INT8(pRaw, dataPos, pDb->cfg.schemaless, _OVER)
  SDB_SET_INT32(pRaw, dataPos, pDb->cfg.walRetentionPeriod, _OVER)
  SDB_SET_INT64(pRaw, dataPos, pDb->cfg.walRetentionSize, _OVER)
  SDB_SET_INT32(pRaw, dataPos, pDb->cfg.walRollPeriod, _OVER)
  SDB_SET_INT64(pRaw, dataPos, pDb->cfg.walSegmentSize, _OVER)
  SDB_SET_INT16(pRaw, dataPos, pDb->cfg.sstTrigger, _OVER)
  SDB_SET_INT16(pRaw, dataPos, pDb->cfg.hashPrefix, _OVER)
  SDB_SET_INT16(pRaw, dataPos, pDb->cfg.hashSuffix, _OVER)
  SDB_SET_INT32(pRaw, dataPos, pDb->cfg.tsdbPageSize, _OVER)
  SDB_SET_INT64(pRaw, dataPos, pDb->compactStartTime, _OVER)
  SDB_SET_INT32(pRaw, dataPos, pDb->cfg.keepTimeOffset, _OVER)
  SDB_SET_INT32(pRaw, dataPos, pDb->cfg.s3ChunkSize, _OVER)
  SDB_SET_INT32(pRaw, dataPos, pDb->cfg.s3KeepLocal, _OVER)
  SDB_SET_INT8(pRaw, dataPos, pDb->cfg.s3Compact, _OVER)
  SDB_SET_INT8(pRaw, dataPos, pDb->cfg.withArbitrator, _OVER)
  SDB_SET_INT8(pRaw, dataPos, pDb->cfg.encryptAlgorithm, _OVER)
  SDB_SET_INT32(pRaw, dataPos, pDb->tsmaVersion, _OVER);

  SDB_SET_RESERVE(pRaw, dataPos, DB_RESERVE_SIZE, _OVER)
  SDB_SET_DATALEN(pRaw, dataPos, _OVER)

  terrno = 0;

_OVER:
  if (terrno != 0) {
    mError("db:%s, failed to encode to raw:%p since %s", pDb->name, pRaw, terrstr());
    sdbFreeRaw(pRaw);
    return NULL;
  }

  mTrace("db:%s, encode to raw:%p, row:%p", pDb->name, pRaw, pDb);
  return pRaw;
}

static SSdbRow *mndDbActionDecode(SSdbRaw *pRaw) {
  terrno = TSDB_CODE_OUT_OF_MEMORY;
  SSdbRow *pRow = NULL;
  SDbObj  *pDb = NULL;

  int8_t sver = 0;
  if (sdbGetRawSoftVer(pRaw, &sver) != 0) goto _OVER;

  if (sver != DB_VER_NUMBER) {
    terrno = TSDB_CODE_SDB_INVALID_DATA_VER;
    goto _OVER;
  }

  pRow = sdbAllocRow(sizeof(SDbObj));
  if (pRow == NULL) goto _OVER;

  pDb = sdbGetRowObj(pRow);
  if (pDb == NULL) goto _OVER;

  int32_t dataPos = 0;
  SDB_GET_BINARY(pRaw, dataPos, pDb->name, TSDB_DB_FNAME_LEN, _OVER)
  SDB_GET_BINARY(pRaw, dataPos, pDb->acct, TSDB_USER_LEN, _OVER)
  SDB_GET_BINARY(pRaw, dataPos, pDb->createUser, TSDB_USER_LEN, _OVER)
  SDB_GET_INT64(pRaw, dataPos, &pDb->createdTime, _OVER)
  SDB_GET_INT64(pRaw, dataPos, &pDb->updateTime, _OVER)
  SDB_GET_INT64(pRaw, dataPos, &pDb->uid, _OVER)
  SDB_GET_INT32(pRaw, dataPos, &pDb->cfgVersion, _OVER)
  SDB_GET_INT32(pRaw, dataPos, &pDb->vgVersion, _OVER)
  SDB_GET_INT32(pRaw, dataPos, &pDb->cfg.numOfVgroups, _OVER)
  SDB_GET_INT32(pRaw, dataPos, &pDb->cfg.numOfStables, _OVER)
  SDB_GET_INT32(pRaw, dataPos, &pDb->cfg.buffer, _OVER)
  SDB_GET_INT32(pRaw, dataPos, &pDb->cfg.pageSize, _OVER)
  SDB_GET_INT32(pRaw, dataPos, &pDb->cfg.pages, _OVER)
  SDB_GET_INT32(pRaw, dataPos, &pDb->cfg.cacheLastSize, _OVER)
  SDB_GET_INT32(pRaw, dataPos, &pDb->cfg.daysPerFile, _OVER)
  SDB_GET_INT32(pRaw, dataPos, &pDb->cfg.daysToKeep0, _OVER)
  SDB_GET_INT32(pRaw, dataPos, &pDb->cfg.daysToKeep1, _OVER)
  SDB_GET_INT32(pRaw, dataPos, &pDb->cfg.daysToKeep2, _OVER)
  SDB_GET_INT32(pRaw, dataPos, &pDb->cfg.minRows, _OVER)
  SDB_GET_INT32(pRaw, dataPos, &pDb->cfg.maxRows, _OVER)
  SDB_GET_INT32(pRaw, dataPos, &pDb->cfg.walFsyncPeriod, _OVER)
  SDB_GET_INT8(pRaw, dataPos, &pDb->cfg.walLevel, _OVER)
  SDB_GET_INT8(pRaw, dataPos, &pDb->cfg.precision, _OVER)
  SDB_GET_INT8(pRaw, dataPos, &pDb->cfg.compression, _OVER)
  SDB_GET_INT8(pRaw, dataPos, &pDb->cfg.replications, _OVER)
  SDB_GET_INT8(pRaw, dataPos, &pDb->cfg.strict, _OVER)
  SDB_GET_INT8(pRaw, dataPos, &pDb->cfg.cacheLast, _OVER)
  SDB_GET_INT8(pRaw, dataPos, &pDb->cfg.hashMethod, _OVER)
  SDB_GET_INT32(pRaw, dataPos, &pDb->cfg.numOfRetensions, _OVER)
  if (pDb->cfg.numOfRetensions > 0) {
    pDb->cfg.pRetensions = taosArrayInit(pDb->cfg.numOfRetensions, sizeof(SRetention));
    if (pDb->cfg.pRetensions == NULL) goto _OVER;
    for (int32_t i = 0; i < pDb->cfg.numOfRetensions; ++i) {
      SRetention retention = {0};
      SDB_GET_INT64(pRaw, dataPos, &retention.freq, _OVER)
      SDB_GET_INT64(pRaw, dataPos, &retention.keep, _OVER)
      SDB_GET_INT8(pRaw, dataPos, &retention.freqUnit, _OVER)
      SDB_GET_INT8(pRaw, dataPos, &retention.keepUnit, _OVER)
      if (taosArrayPush(pDb->cfg.pRetensions, &retention) == NULL) {
        goto _OVER;
      }
    }
  }
  SDB_GET_INT8(pRaw, dataPos, &pDb->cfg.schemaless, _OVER)
  SDB_GET_INT32(pRaw, dataPos, &pDb->cfg.walRetentionPeriod, _OVER)
  SDB_GET_INT64(pRaw, dataPos, &pDb->cfg.walRetentionSize, _OVER)
  SDB_GET_INT32(pRaw, dataPos, &pDb->cfg.walRollPeriod, _OVER)
  SDB_GET_INT64(pRaw, dataPos, &pDb->cfg.walSegmentSize, _OVER)
  SDB_GET_INT16(pRaw, dataPos, &pDb->cfg.sstTrigger, _OVER)
  SDB_GET_INT16(pRaw, dataPos, &pDb->cfg.hashPrefix, _OVER)
  SDB_GET_INT16(pRaw, dataPos, &pDb->cfg.hashSuffix, _OVER)
  SDB_GET_INT32(pRaw, dataPos, &pDb->cfg.tsdbPageSize, _OVER)
  SDB_GET_INT64(pRaw, dataPos, &pDb->compactStartTime, _OVER)
  SDB_GET_INT32(pRaw, dataPos, &pDb->cfg.keepTimeOffset, _OVER)
  SDB_GET_INT32(pRaw, dataPos, &pDb->cfg.s3ChunkSize, _OVER)
  SDB_GET_INT32(pRaw, dataPos, &pDb->cfg.s3KeepLocal, _OVER)
  SDB_GET_INT8(pRaw, dataPos, &pDb->cfg.s3Compact, _OVER)
  SDB_GET_INT8(pRaw, dataPos, &pDb->cfg.withArbitrator, _OVER)
  SDB_GET_INT8(pRaw, dataPos, &pDb->cfg.encryptAlgorithm, _OVER)
  SDB_GET_INT32(pRaw, dataPos, &pDb->tsmaVersion, _OVER);

  SDB_GET_RESERVE(pRaw, dataPos, DB_RESERVE_SIZE, _OVER)
  taosInitRWLatch(&pDb->lock);

  if (pDb->cfg.s3ChunkSize == 0) {
    pDb->cfg.s3ChunkSize = TSDB_DEFAULT_S3_CHUNK_SIZE;

    mInfo("db:%s, s3ChunkSize set from %d to default %d", pDb->name, pDb->cfg.s3ChunkSize, TSDB_DEFAULT_S3_CHUNK_SIZE);
  }

  if (pDb->cfg.s3KeepLocal == 0) {
    pDb->cfg.s3KeepLocal = TSDB_DEFAULT_S3_KEEP_LOCAL;

    mInfo("db:%s, s3KeepLocal set from %d to default %d", pDb->name, pDb->cfg.s3KeepLocal, TSDB_DEFAULT_S3_KEEP_LOCAL);
  }

  if (pDb->cfg.tsdbPageSize != TSDB_MIN_TSDB_PAGESIZE) {
    mInfo("db:%s, tsdbPageSize set from %d to default %d", pDb->name, pDb->cfg.tsdbPageSize,
          TSDB_DEFAULT_TSDB_PAGESIZE);
  }

  if (pDb->cfg.sstTrigger != TSDB_MIN_STT_TRIGGER) {
    mInfo("db:%s, sstTrigger set from %d to default %d", pDb->name, pDb->cfg.sstTrigger, TSDB_DEFAULT_SST_TRIGGER);
  }

  terrno = 0;

_OVER:
  if (terrno != 0) {
    mError("db:%s, failed to decode from raw:%p since %s", pDb == NULL ? "null" : pDb->name, pRaw, terrstr());
    taosMemoryFreeClear(pRow);
    return NULL;
  }

  mTrace("db:%s, decode from raw:%p, row:%p", pDb->name, pRaw, pDb);
  return pRow;
}

static int32_t mndNewDbActionValidate(SMnode *pMnode, STrans *pTrans, SSdbRaw *pRaw) {
  SSdb    *pSdb = pMnode->pSdb;
  SSdbRow *pRow = NULL;
  SDbObj  *pNewDb = NULL;
  int      code = -1;

  pRow = mndDbActionDecode(pRaw);
  if (pRow == NULL) {
    code = TSDB_CODE_MND_RETURN_VALUE_NULL;
    if (terrno != 0) code = terrno;
    goto _OVER;
  }
  pNewDb = sdbGetRowObj(pRow);
  if (pNewDb == NULL) {
    code = TSDB_CODE_MND_RETURN_VALUE_NULL;
    if (terrno != 0) code = terrno;
    goto _OVER;
  }

  SDbObj *pOldDb = sdbAcquire(pMnode->pSdb, SDB_DB, pNewDb->name);
  if (pOldDb != NULL) {
    mError("trans:%d, db name already in use. name: %s", pTrans->id, pNewDb->name);
    sdbRelease(pMnode->pSdb, pOldDb);
    code = TSDB_CODE_MND_RETURN_VALUE_NULL;
    if (terrno != 0) code = terrno;
    goto _OVER;
  }

  code = 0;
_OVER:
  if (pNewDb) mndDbActionDelete(pSdb, pNewDb);
  taosMemoryFreeClear(pRow);
  return code;
}

static int32_t mndDbActionInsert(SSdb *pSdb, SDbObj *pDb) {
  mTrace("db:%s, perform insert action, row:%p", pDb->name, pDb);
  return 0;
}

static int32_t mndDbActionDelete(SSdb *pSdb, SDbObj *pDb) {
  mTrace("db:%s, perform delete action, row:%p", pDb->name, pDb);
  taosArrayDestroy(pDb->cfg.pRetensions);
  return 0;
}

static int32_t mndDbActionUpdate(SSdb *pSdb, SDbObj *pOld, SDbObj *pNew) {
  mTrace("db:%s, perform update action, old row:%p new row:%p", pOld->name, pOld, pNew);
  taosWLockLatch(&pOld->lock);
  pOld->updateTime = pNew->updateTime;
  pOld->cfgVersion = pNew->cfgVersion;
  pOld->vgVersion = pNew->vgVersion;
  pOld->cfg.numOfVgroups = pNew->cfg.numOfVgroups;
  pOld->cfg.buffer = pNew->cfg.buffer;
  pOld->cfg.pageSize = pNew->cfg.pageSize;
  pOld->cfg.pages = pNew->cfg.pages;
  pOld->cfg.cacheLastSize = pNew->cfg.cacheLastSize;
  pOld->cfg.daysPerFile = pNew->cfg.daysPerFile;
  pOld->cfg.daysToKeep0 = pNew->cfg.daysToKeep0;
  pOld->cfg.daysToKeep1 = pNew->cfg.daysToKeep1;
  pOld->cfg.daysToKeep2 = pNew->cfg.daysToKeep2;
  pOld->cfg.keepTimeOffset = pNew->cfg.keepTimeOffset;
  pOld->cfg.walFsyncPeriod = pNew->cfg.walFsyncPeriod;
  pOld->cfg.walLevel = pNew->cfg.walLevel;
  pOld->cfg.walRetentionPeriod = pNew->cfg.walRetentionPeriod;
  pOld->cfg.walRetentionSize = pNew->cfg.walRetentionSize;
  pOld->cfg.strict = pNew->cfg.strict;
  pOld->cfg.cacheLast = pNew->cfg.cacheLast;
  pOld->cfg.replications = pNew->cfg.replications;
  pOld->cfg.sstTrigger = pNew->cfg.sstTrigger;
  pOld->cfg.minRows = pNew->cfg.minRows;
  pOld->cfg.maxRows = pNew->cfg.maxRows;
  pOld->cfg.tsdbPageSize = pNew->cfg.tsdbPageSize;
  pOld->cfg.s3ChunkSize = pNew->cfg.s3ChunkSize;
  pOld->cfg.s3KeepLocal = pNew->cfg.s3KeepLocal;
  pOld->cfg.s3Compact = pNew->cfg.s3Compact;
  pOld->cfg.withArbitrator = pNew->cfg.withArbitrator;
  pOld->compactStartTime = pNew->compactStartTime;
  pOld->tsmaVersion = pNew->tsmaVersion;
  taosWUnLockLatch(&pOld->lock);
  return 0;
}

static inline int32_t mndGetGlobalVgroupVersion(SMnode *pMnode) {
  SSdb *pSdb = pMnode->pSdb;
  return sdbGetTableVer(pSdb, SDB_VGROUP);
}

SDbObj *mndAcquireDb(SMnode *pMnode, const char *db) {
  SSdb   *pSdb = pMnode->pSdb;
  SDbObj *pDb = sdbAcquire(pSdb, SDB_DB, db);
  if (pDb == NULL) {
    if (terrno == TSDB_CODE_SDB_OBJ_NOT_THERE) {
      terrno = TSDB_CODE_MND_DB_NOT_EXIST;
    } else if (terrno == TSDB_CODE_SDB_OBJ_CREATING) {
      terrno = TSDB_CODE_MND_DB_IN_CREATING;
    } else if (terrno == TSDB_CODE_SDB_OBJ_DROPPING) {
      terrno = TSDB_CODE_MND_DB_IN_DROPPING;
    } else {
      terrno = TSDB_CODE_APP_ERROR;
      mFatal("db:%s, failed to acquire db since %s", db, terrstr());
    }
  }
  return pDb;
}

void mndReleaseDb(SMnode *pMnode, SDbObj *pDb) {
  SSdb *pSdb = pMnode->pSdb;
  sdbRelease(pSdb, pDb);
}

static int32_t mndCheckDbName(const char *dbName, SUserObj *pUser) {
  char *pos = strstr(dbName, TS_PATH_DELIMITER);
  if (pos == NULL) {
    return TSDB_CODE_MND_INVALID_DB;
  }

  int32_t acctId = atoi(dbName);
  if (acctId != pUser->acctId) {
    return TSDB_CODE_MND_INVALID_DB_ACCT;
  }

  return 0;
}

static int32_t mndCheckDbCfg(SMnode *pMnode, SDbCfg *pCfg) {
  int32_t code = TSDB_CODE_MND_INVALID_DB_OPTION;

  if (pCfg->numOfVgroups < TSDB_MIN_VNODES_PER_DB || pCfg->numOfVgroups > TSDB_MAX_VNODES_PER_DB) return code;
  if (pCfg->numOfStables < TSDB_DB_STREAM_MODE_OFF || pCfg->numOfStables > TSDB_DB_STREAM_MODE_ON) return code;
  if (pCfg->buffer < TSDB_MIN_BUFFER_PER_VNODE || pCfg->buffer > TSDB_MAX_BUFFER_PER_VNODE) return code;
  if (pCfg->pageSize < TSDB_MIN_PAGESIZE_PER_VNODE || pCfg->pageSize > TSDB_MAX_PAGESIZE_PER_VNODE) return code;
  if (pCfg->pages < TSDB_MIN_PAGES_PER_VNODE || pCfg->pages > TSDB_MAX_PAGES_PER_VNODE) return code;
  if (pCfg->cacheLastSize < TSDB_MIN_DB_CACHE_SIZE || pCfg->cacheLastSize > TSDB_MAX_DB_CACHE_SIZE) return code;
  if (pCfg->daysPerFile < TSDB_MIN_DAYS_PER_FILE || pCfg->daysPerFile > TSDB_MAX_DAYS_PER_FILE) return code;
  if (pCfg->daysToKeep0 < TSDB_MIN_KEEP || pCfg->daysToKeep0 > TSDB_MAX_KEEP) return code;
  if (pCfg->daysToKeep1 < TSDB_MIN_KEEP || pCfg->daysToKeep1 > TSDB_MAX_KEEP) return code;
  if (pCfg->daysToKeep2 < TSDB_MIN_KEEP || pCfg->daysToKeep2 > TSDB_MAX_KEEP) return code;
  if (pCfg->daysToKeep0 < pCfg->daysPerFile) return code;
  if (pCfg->daysToKeep0 > pCfg->daysToKeep1) return code;
  if (pCfg->daysToKeep1 > pCfg->daysToKeep2) return code;
  if (pCfg->keepTimeOffset < TSDB_MIN_KEEP_TIME_OFFSET || pCfg->keepTimeOffset > TSDB_MAX_KEEP_TIME_OFFSET) return code;
  if (pCfg->minRows < TSDB_MIN_MINROWS_FBLOCK || pCfg->minRows > TSDB_MAX_MINROWS_FBLOCK) return code;
  if (pCfg->maxRows < TSDB_MIN_MAXROWS_FBLOCK || pCfg->maxRows > TSDB_MAX_MAXROWS_FBLOCK) return code;
  if (pCfg->minRows > pCfg->maxRows) return code;
  if (pCfg->walFsyncPeriod < TSDB_MIN_FSYNC_PERIOD || pCfg->walFsyncPeriod > TSDB_MAX_FSYNC_PERIOD) return code;
  if (pCfg->walLevel < TSDB_MIN_WAL_LEVEL || pCfg->walLevel > TSDB_MAX_WAL_LEVEL) return code;
  if (pCfg->precision < TSDB_MIN_PRECISION && pCfg->precision > TSDB_MAX_PRECISION) return code;
  if (pCfg->compression < TSDB_MIN_COMP_LEVEL || pCfg->compression > TSDB_MAX_COMP_LEVEL) return code;
  if (pCfg->replications < TSDB_MIN_DB_REPLICA || pCfg->replications > TSDB_MAX_DB_REPLICA) return code;
#ifdef TD_ENTERPRISE
  if ((pCfg->replications == 2) ^ (pCfg->withArbitrator == TSDB_MAX_DB_WITH_ARBITRATOR)) return code;
  if (pCfg->encryptAlgorithm < TSDB_MIN_ENCRYPT_ALGO || pCfg->encryptAlgorithm > TSDB_MAX_ENCRYPT_ALGO) return code;
#else
  if (pCfg->replications != 1 && pCfg->replications != 3) return code;
  if (pCfg->encryptAlgorithm != TSDB_DEFAULT_ENCRYPT_ALGO) return code;
#endif

  if (pCfg->strict < TSDB_DB_STRICT_OFF || pCfg->strict > TSDB_DB_STRICT_ON) return code;
  if (pCfg->schemaless < TSDB_DB_SCHEMALESS_OFF || pCfg->schemaless > TSDB_DB_SCHEMALESS_ON) return code;
  if (pCfg->cacheLast < TSDB_CACHE_MODEL_NONE || pCfg->cacheLast > TSDB_CACHE_MODEL_BOTH) return code;
  if (pCfg->hashMethod != 1) return code;
  if (pCfg->replications > mndGetDnodeSize(pMnode)) {
    terrno = TSDB_CODE_MND_NO_ENOUGH_DNODES;
    return code;
  }
  if (pCfg->walRetentionPeriod < TSDB_DB_MIN_WAL_RETENTION_PERIOD) return code;
  if (pCfg->walRetentionSize < TSDB_DB_MIN_WAL_RETENTION_SIZE) return code;
  if (pCfg->walRollPeriod < TSDB_DB_MIN_WAL_ROLL_PERIOD) return code;
  if (pCfg->walSegmentSize < TSDB_DB_MIN_WAL_SEGMENT_SIZE) return code;
  if (pCfg->sstTrigger < TSDB_MIN_STT_TRIGGER || pCfg->sstTrigger > TSDB_MAX_STT_TRIGGER) return code;
  if (pCfg->hashPrefix < TSDB_MIN_HASH_PREFIX || pCfg->hashPrefix > TSDB_MAX_HASH_PREFIX) return code;
  if (pCfg->hashSuffix < TSDB_MIN_HASH_SUFFIX || pCfg->hashSuffix > TSDB_MAX_HASH_SUFFIX) return code;
  if ((pCfg->hashSuffix * pCfg->hashPrefix) < 0) return code;
  if ((pCfg->hashPrefix + pCfg->hashSuffix) >= (TSDB_TABLE_NAME_LEN - 1)) return code;
  if (pCfg->tsdbPageSize < TSDB_MIN_TSDB_PAGESIZE || pCfg->tsdbPageSize > TSDB_MAX_TSDB_PAGESIZE) return code;
  if (taosArrayGetSize(pCfg->pRetensions) != pCfg->numOfRetensions) return code;

  if (pCfg->s3ChunkSize < TSDB_MIN_S3_CHUNK_SIZE || pCfg->s3ChunkSize > TSDB_MAX_S3_CHUNK_SIZE) return code;
  if (pCfg->s3KeepLocal < TSDB_MIN_S3_KEEP_LOCAL || pCfg->s3KeepLocal > TSDB_MAX_S3_KEEP_LOCAL) return code;
  if (pCfg->s3Compact < TSDB_MIN_S3_COMPACT || pCfg->s3Compact > TSDB_MAX_S3_COMPACT) return code;

  code = 0;
  TAOS_RETURN(code);
}

static int32_t mndCheckInChangeDbCfg(SMnode *pMnode, SDbCfg *pOldCfg, SDbCfg *pNewCfg) {
  int32_t code = TSDB_CODE_MND_INVALID_DB_OPTION;
  if (pNewCfg->buffer < TSDB_MIN_BUFFER_PER_VNODE || pNewCfg->buffer > TSDB_MAX_BUFFER_PER_VNODE) return code;
  if (pNewCfg->pages < TSDB_MIN_PAGES_PER_VNODE || pNewCfg->pages > TSDB_MAX_PAGES_PER_VNODE) return code;
  if (pNewCfg->pageSize < TSDB_MIN_PAGESIZE_PER_VNODE || pNewCfg->pageSize > TSDB_MAX_PAGESIZE_PER_VNODE) return code;
  if (pNewCfg->daysPerFile < TSDB_MIN_DAYS_PER_FILE || pNewCfg->daysPerFile > TSDB_MAX_DAYS_PER_FILE) return code;
  if (pNewCfg->daysToKeep0 < TSDB_MIN_KEEP || pNewCfg->daysToKeep0 > TSDB_MAX_KEEP) return code;
  if (pNewCfg->daysToKeep1 < TSDB_MIN_KEEP || pNewCfg->daysToKeep1 > TSDB_MAX_KEEP) return code;
  if (pNewCfg->daysToKeep2 < TSDB_MIN_KEEP || pNewCfg->daysToKeep2 > TSDB_MAX_KEEP) return code;
  if (pNewCfg->daysToKeep0 < pNewCfg->daysPerFile) return code;
  if (pNewCfg->daysToKeep0 > pNewCfg->daysToKeep1) return code;
  if (pNewCfg->daysToKeep1 > pNewCfg->daysToKeep2) return code;
  if (pNewCfg->keepTimeOffset < TSDB_MIN_KEEP_TIME_OFFSET || pNewCfg->keepTimeOffset > TSDB_MAX_KEEP_TIME_OFFSET)
    return code;
  if (pNewCfg->walFsyncPeriod < TSDB_MIN_FSYNC_PERIOD || pNewCfg->walFsyncPeriod > TSDB_MAX_FSYNC_PERIOD) return code;
  if (pNewCfg->walLevel < TSDB_MIN_WAL_LEVEL || pNewCfg->walLevel > TSDB_MAX_WAL_LEVEL) return code;
  if (pNewCfg->cacheLast < TSDB_CACHE_MODEL_NONE || pNewCfg->cacheLast > TSDB_CACHE_MODEL_BOTH) return code;
  if (pNewCfg->cacheLastSize < TSDB_MIN_DB_CACHE_SIZE || pNewCfg->cacheLastSize > TSDB_MAX_DB_CACHE_SIZE) return code;
  if (pNewCfg->replications < TSDB_MIN_DB_REPLICA || pNewCfg->replications > TSDB_MAX_DB_REPLICA) return code;
#ifdef TD_ENTERPRISE
  if ((pNewCfg->replications == 2) ^ (pNewCfg->withArbitrator == TSDB_MAX_DB_WITH_ARBITRATOR)) return code;
  if (pNewCfg->replications == 2 && pNewCfg->withArbitrator == TSDB_MAX_DB_WITH_ARBITRATOR) {
    if (pOldCfg->replications != 1 && pOldCfg->replications != 2) {
      terrno = TSDB_CODE_OPS_NOT_SUPPORT;
      return code;
    }
  }
  if (pNewCfg->replications != 2 && pOldCfg->replications == 2) {
    terrno = TSDB_CODE_OPS_NOT_SUPPORT;
    return code;
  }
#else
  if (pNewCfg->replications != 1 && pNewCfg->replications != 3) return code;
#endif

  if (pNewCfg->walLevel == 0 && pOldCfg->replications > 1) {
    terrno = TSDB_CODE_MND_INVALID_WAL_LEVEL;
    return code;
  }
  if (pNewCfg->replications > 1 && pOldCfg->walLevel == 0) {
    terrno = TSDB_CODE_MND_INVALID_WAL_LEVEL;
    return code;
  }

  if (pNewCfg->sstTrigger != pOldCfg->sstTrigger &&
      (pNewCfg->sstTrigger < TSDB_MIN_STT_TRIGGER || pNewCfg->sstTrigger > TSDB_MAX_STT_TRIGGER))
    return code;
  if (pNewCfg->minRows < TSDB_MIN_MINROWS_FBLOCK || pNewCfg->minRows > TSDB_MAX_MINROWS_FBLOCK) return code;
  if (pNewCfg->maxRows < TSDB_MIN_MAXROWS_FBLOCK || pNewCfg->maxRows > TSDB_MAX_MAXROWS_FBLOCK) return code;
  if (pNewCfg->minRows > pNewCfg->maxRows) return code;
  if (pNewCfg->walRetentionPeriod < TSDB_DB_MIN_WAL_RETENTION_PERIOD) return code;
  if (pNewCfg->walRetentionSize < TSDB_DB_MIN_WAL_RETENTION_SIZE) return code;
  if (pNewCfg->strict < TSDB_DB_STRICT_OFF || pNewCfg->strict > TSDB_DB_STRICT_ON) return code;
  if (pNewCfg->replications > mndGetDnodeSize(pMnode)) {
    terrno = TSDB_CODE_MND_NO_ENOUGH_DNODES;
    return code;
  }
  if (pNewCfg->s3ChunkSize < TSDB_MIN_S3_CHUNK_SIZE || pNewCfg->s3ChunkSize > TSDB_MAX_S3_CHUNK_SIZE) return code;
  if (pNewCfg->s3KeepLocal < TSDB_MIN_S3_KEEP_LOCAL || pNewCfg->s3KeepLocal > TSDB_MAX_S3_KEEP_LOCAL) return code;
  if (pNewCfg->s3Compact < TSDB_MIN_S3_COMPACT || pNewCfg->s3Compact > TSDB_MAX_S3_COMPACT) return code;

  code = 0;
  TAOS_RETURN(code);
}

static void mndSetDefaultDbCfg(SDbCfg *pCfg) {
  if (pCfg->numOfVgroups < 0) pCfg->numOfVgroups = TSDB_DEFAULT_VN_PER_DB;
  if (pCfg->numOfStables < 0) pCfg->numOfStables = TSDB_DEFAULT_DB_SINGLE_STABLE;
  if (pCfg->buffer < 0) pCfg->buffer = TSDB_DEFAULT_BUFFER_PER_VNODE;
  if (pCfg->pageSize < 0) pCfg->pageSize = TSDB_DEFAULT_PAGESIZE_PER_VNODE;
  if (pCfg->pages < 0) pCfg->pages = TSDB_DEFAULT_PAGES_PER_VNODE;
  if (pCfg->daysPerFile < 0) pCfg->daysPerFile = TSDB_DEFAULT_DURATION_PER_FILE;
  if (pCfg->daysToKeep0 < 0) pCfg->daysToKeep0 = TSDB_DEFAULT_KEEP;
  if (pCfg->daysToKeep1 < 0) pCfg->daysToKeep1 = pCfg->daysToKeep0;
  if (pCfg->daysToKeep2 < 0) pCfg->daysToKeep2 = pCfg->daysToKeep1;
  if (pCfg->keepTimeOffset < 0) pCfg->keepTimeOffset = TSDB_DEFAULT_KEEP_TIME_OFFSET;
  if (pCfg->minRows < 0) pCfg->minRows = TSDB_DEFAULT_MINROWS_FBLOCK;
  if (pCfg->maxRows < 0) pCfg->maxRows = TSDB_DEFAULT_MAXROWS_FBLOCK;
  if (pCfg->walFsyncPeriod < 0) pCfg->walFsyncPeriod = TSDB_DEFAULT_FSYNC_PERIOD;
  if (pCfg->walLevel < 0) pCfg->walLevel = TSDB_DEFAULT_WAL_LEVEL;
  if (pCfg->precision < 0) pCfg->precision = TSDB_DEFAULT_PRECISION;
  if (pCfg->compression < 0) pCfg->compression = TSDB_DEFAULT_COMP_LEVEL;
  if (pCfg->replications < 0) pCfg->replications = TSDB_DEFAULT_DB_REPLICA;
  if (pCfg->strict < 0) pCfg->strict = TSDB_DEFAULT_DB_STRICT;
  if (pCfg->cacheLast < 0) pCfg->cacheLast = TSDB_DEFAULT_CACHE_MODEL;
  if (pCfg->cacheLastSize <= 0) pCfg->cacheLastSize = TSDB_DEFAULT_CACHE_SIZE;
  if (pCfg->numOfRetensions < 0) pCfg->numOfRetensions = 0;
  if (pCfg->schemaless < 0) pCfg->schemaless = TSDB_DB_SCHEMALESS_OFF;
  if (pCfg->walRetentionPeriod < 0 && pCfg->walRetentionPeriod != -1)
    pCfg->walRetentionPeriod = TSDB_REPS_DEF_DB_WAL_RET_PERIOD;
  if (pCfg->walRetentionSize < 0 && pCfg->walRetentionSize != -1)
    pCfg->walRetentionSize = TSDB_REPS_DEF_DB_WAL_RET_SIZE;
  if (pCfg->walRollPeriod < 0) pCfg->walRollPeriod = TSDB_REPS_DEF_DB_WAL_ROLL_PERIOD;
  if (pCfg->walSegmentSize < 0) pCfg->walSegmentSize = TSDB_DEFAULT_DB_WAL_SEGMENT_SIZE;
  if (pCfg->sstTrigger <= 0) pCfg->sstTrigger = TSDB_DEFAULT_SST_TRIGGER;
  if (pCfg->tsdbPageSize <= 0) pCfg->tsdbPageSize = TSDB_DEFAULT_TSDB_PAGESIZE;
  if (pCfg->s3ChunkSize <= 0) pCfg->s3ChunkSize = TSDB_DEFAULT_S3_CHUNK_SIZE;
  if (pCfg->s3KeepLocal <= 0) pCfg->s3KeepLocal = TSDB_DEFAULT_S3_KEEP_LOCAL;
  if (pCfg->s3Compact <= 0) pCfg->s3Compact = TSDB_DEFAULT_S3_COMPACT;
  if (pCfg->withArbitrator < 0) pCfg->withArbitrator = TSDB_DEFAULT_DB_WITH_ARBITRATOR;
  if (pCfg->encryptAlgorithm < 0) pCfg->encryptAlgorithm = TSDB_DEFAULT_ENCRYPT_ALGO;
}

static int32_t mndSetCreateDbPrepareAction(SMnode *pMnode, STrans *pTrans, SDbObj *pDb) {
  SSdbRaw *pDbRaw = mndDbActionEncode(pDb);
  if (pDbRaw == NULL) return -1;

  if (mndTransAppendPrepareLog(pTrans, pDbRaw) != 0) return -1;
  if (sdbSetRawStatus(pDbRaw, SDB_STATUS_CREATING) != 0) return -1;
  return 0;
}

static int32_t mndSetNewVgPrepareActions(SMnode *pMnode, STrans *pTrans, SDbObj *pDb, SVgObj *pVgroups) {
  for (int32_t v = 0; v < pDb->cfg.numOfVgroups; ++v) {
    if (mndAddNewVgPrepareAction(pMnode, pTrans, (pVgroups + v)) != 0) return -1;
  }
  return 0;
}

static int32_t mndSetCreateDbRedoLogs(SMnode *pMnode, STrans *pTrans, SDbObj *pDb, SVgObj *pVgroups) {
  int32_t  code = 0;
  SSdbRaw *pDbRaw = mndDbActionEncode(pDb);
  if (pDbRaw == NULL) {
    code = TSDB_CODE_MND_RETURN_VALUE_NULL;
    if (terrno != 0) code = terrno;
    TAOS_RETURN(code);
  }
  TAOS_CHECK_RETURN(mndTransAppendRedolog(pTrans, pDbRaw));
  TAOS_CHECK_RETURN(sdbSetRawStatus(pDbRaw, SDB_STATUS_UPDATE));

  for (int32_t v = 0; v < pDb->cfg.numOfVgroups; ++v) {
    SSdbRaw *pVgRaw = mndVgroupActionEncode(pVgroups + v);
    if (pVgRaw == NULL) {
      code = TSDB_CODE_MND_RETURN_VALUE_NULL;
      if (terrno != 0) code = terrno;
      TAOS_RETURN(code);
    }
    TAOS_CHECK_RETURN(mndTransAppendRedolog(pTrans, pVgRaw));
    TAOS_CHECK_RETURN(sdbSetRawStatus(pVgRaw, SDB_STATUS_UPDATE));
  }

  if (pDb->cfg.withArbitrator) {
    for (int32_t v = 0; v < pDb->cfg.numOfVgroups; ++v) {
      SVgObj   *pVgObj = pVgroups + v;
      SArbGroup arbGroup = {0};
      mndArbGroupInitFromVgObj(pVgObj, &arbGroup);
      TAOS_CHECK_RETURN(mndSetCreateArbGroupRedoLogs(pTrans, &arbGroup));
    }
  }

  TAOS_RETURN(code);
}

static int32_t mndSetCreateDbUndoLogs(SMnode *pMnode, STrans *pTrans, SDbObj *pDb, SVgObj *pVgroups) {
  int32_t  code = 0;
  SSdbRaw *pDbRaw = mndDbActionEncode(pDb);
  if (pDbRaw == NULL) {
    code = TSDB_CODE_MND_RETURN_VALUE_NULL;
    if (terrno != 0) code = terrno;
    TAOS_RETURN(code);
  }
  TAOS_CHECK_RETURN(mndTransAppendUndolog(pTrans, pDbRaw));
  TAOS_CHECK_RETURN(sdbSetRawStatus(pDbRaw, SDB_STATUS_DROPPED));

  for (int32_t v = 0; v < pDb->cfg.numOfVgroups; ++v) {
    SSdbRaw *pVgRaw = mndVgroupActionEncode(pVgroups + v);
    if (pVgRaw == NULL) {
      code = TSDB_CODE_MND_RETURN_VALUE_NULL;
      if (terrno != 0) code = terrno;
      TAOS_RETURN(code);
    }
    TAOS_CHECK_RETURN(mndTransAppendUndolog(pTrans, pVgRaw));
    TAOS_CHECK_RETURN(sdbSetRawStatus(pVgRaw, SDB_STATUS_DROPPED));
  }

  if (pDb->cfg.withArbitrator) {
    for (int32_t v = 0; v < pDb->cfg.numOfVgroups; ++v) {
      SVgObj   *pVgObj = pVgroups + v;
      SArbGroup arbGroup = {0};
      mndArbGroupInitFromVgObj(pVgObj, &arbGroup);
      TAOS_CHECK_RETURN(mndSetCreateArbGroupUndoLogs(pTrans, &arbGroup));
    }
  }

  TAOS_RETURN(code);
}

static int32_t mndSetCreateDbCommitLogs(SMnode *pMnode, STrans *pTrans, SDbObj *pDb, SVgObj *pVgroups,
                                        SUserObj *pUserDuped) {
  int32_t  code = 0;
  SSdbRaw *pDbRaw = mndDbActionEncode(pDb);
  if (pDbRaw == NULL) {
    code = TSDB_CODE_MND_RETURN_VALUE_NULL;
    if (terrno != 0) code = terrno;
    TAOS_RETURN(code);
  }
  TAOS_CHECK_RETURN(mndTransAppendCommitlog(pTrans, pDbRaw));
  TAOS_CHECK_RETURN(sdbSetRawStatus(pDbRaw, SDB_STATUS_READY));

  for (int32_t v = 0; v < pDb->cfg.numOfVgroups; ++v) {
    SSdbRaw *pVgRaw = mndVgroupActionEncode(pVgroups + v);
    if (pVgRaw == NULL) {
      code = TSDB_CODE_MND_RETURN_VALUE_NULL;
      if (terrno != 0) code = terrno;
      TAOS_RETURN(code);
    }
    TAOS_CHECK_RETURN(mndTransAppendCommitlog(pTrans, pVgRaw));
    TAOS_CHECK_RETURN(sdbSetRawStatus(pVgRaw, SDB_STATUS_READY));
  }

  if (pDb->cfg.withArbitrator) {
    for (int32_t v = 0; v < pDb->cfg.numOfVgroups; ++v) {
      SVgObj   *pVgObj = pVgroups + v;
      SArbGroup arbGroup = {0};
      mndArbGroupInitFromVgObj(pVgObj, &arbGroup);
      TAOS_CHECK_RETURN(mndSetCreateArbGroupCommitLogs(pTrans, &arbGroup));
    }
  }

  if (pUserDuped) {
    SSdbRaw *pUserRaw = mndUserActionEncode(pUserDuped);
    if (pUserRaw == NULL) {
      code = TSDB_CODE_MND_RETURN_VALUE_NULL;
      if (terrno != 0) code = terrno;
      TAOS_RETURN(code);
    }
    TAOS_CHECK_RETURN(mndTransAppendCommitlog(pTrans, pUserRaw));
    TAOS_CHECK_RETURN(sdbSetRawStatus(pUserRaw, SDB_STATUS_READY));
  }

  TAOS_RETURN(code);
}

static int32_t mndSetCreateDbRedoActions(SMnode *pMnode, STrans *pTrans, SDbObj *pDb, SVgObj *pVgroups) {
  int32_t code = 0;
  for (int32_t vg = 0; vg < pDb->cfg.numOfVgroups; ++vg) {
    SVgObj *pVgroup = pVgroups + vg;

    for (int32_t vn = 0; vn < pVgroup->replica; ++vn) {
      SVnodeGid *pVgid = pVgroup->vnodeGid + vn;
      TAOS_CHECK_RETURN(mndAddCreateVnodeAction(pMnode, pTrans, pDb, pVgroup, pVgid));
    }
  }

  TAOS_RETURN(code);
}

static int32_t mndSetCreateDbUndoActions(SMnode *pMnode, STrans *pTrans, SDbObj *pDb, SVgObj *pVgroups) {
  int32_t code = 0;
  for (int32_t vg = 0; vg < pDb->cfg.numOfVgroups; ++vg) {
    SVgObj *pVgroup = pVgroups + vg;

    for (int32_t vn = 0; vn < pVgroup->replica; ++vn) {
      SVnodeGid *pVgid = pVgroup->vnodeGid + vn;
      TAOS_CHECK_RETURN(mndAddDropVnodeAction(pMnode, pTrans, pDb, pVgroup, pVgid, false));
    }
  }

  TAOS_RETURN(code);
}

static int32_t mndCreateDb(SMnode *pMnode, SRpcMsg *pReq, SCreateDbReq *pCreate, SUserObj *pUser) {
  int32_t code = -1;
  SDbObj dbObj = {0};
  memcpy(dbObj.name, pCreate->db, TSDB_DB_FNAME_LEN);
  memcpy(dbObj.acct, pUser->acct, TSDB_USER_LEN);
  dbObj.createdTime = taosGetTimestampMs();
  dbObj.updateTime = dbObj.createdTime;
  dbObj.uid = mndGenerateUid(dbObj.name, TSDB_DB_FNAME_LEN);
  dbObj.cfgVersion = 1;
  dbObj.vgVersion = 1;
  dbObj.tsmaVersion = 1;
  memcpy(dbObj.createUser, pUser->user, TSDB_USER_LEN);
  dbObj.cfg = (SDbCfg){
      .numOfVgroups = pCreate->numOfVgroups,
      .numOfStables = pCreate->numOfStables,
      .buffer = pCreate->buffer,
      .pageSize = pCreate->pageSize,
      .pages = pCreate->pages,
      .cacheLastSize = pCreate->cacheLastSize,
      .daysPerFile = pCreate->daysPerFile,
      .daysToKeep0 = pCreate->daysToKeep0,
      .daysToKeep1 = pCreate->daysToKeep1,
      .daysToKeep2 = pCreate->daysToKeep2,
      .keepTimeOffset = pCreate->keepTimeOffset,
      .minRows = pCreate->minRows,
      .maxRows = pCreate->maxRows,
      .walFsyncPeriod = pCreate->walFsyncPeriod,
      .walLevel = pCreate->walLevel,
      .precision = pCreate->precision,
      .compression = pCreate->compression,
      .replications = pCreate->replications,
      .strict = pCreate->strict,
      .cacheLast = pCreate->cacheLast,
      .hashMethod = 1,
      .schemaless = pCreate->schemaless,
      .walRetentionPeriod = pCreate->walRetentionPeriod,
      .walRetentionSize = pCreate->walRetentionSize,
      .walRollPeriod = pCreate->walRollPeriod,
      .walSegmentSize = pCreate->walSegmentSize,
      .sstTrigger = pCreate->sstTrigger,
      .hashPrefix = pCreate->hashPrefix,
      .hashSuffix = pCreate->hashSuffix,
      .s3ChunkSize = pCreate->s3ChunkSize,
      .s3KeepLocal = pCreate->s3KeepLocal,
      .s3Compact = pCreate->s3Compact,
      .tsdbPageSize = pCreate->tsdbPageSize,
      .withArbitrator = pCreate->withArbitrator,
      .encryptAlgorithm = pCreate->encryptAlgorithm,
  };

  dbObj.cfg.numOfRetensions = pCreate->numOfRetensions;
  dbObj.cfg.pRetensions = pCreate->pRetensions;

  mndSetDefaultDbCfg(&dbObj.cfg);

  if ((code = mndCheckDbName(dbObj.name, pUser)) != 0) {
    mError("db:%s, failed to create since %s", pCreate->db, terrstr());
    TAOS_RETURN(code);
  }

  if ((code = mndCheckDbCfg(pMnode, &dbObj.cfg)) != 0) {
    mError("db:%s, failed to create since %s", pCreate->db, terrstr());
    TAOS_RETURN(code);
  }

  if (dbObj.cfg.hashPrefix > 0) {
    int32_t dbLen = strlen(dbObj.name) + 1;
    mInfo("db:%s, hashPrefix adjust from %d to %d", dbObj.name, dbObj.cfg.hashPrefix, dbObj.cfg.hashPrefix + dbLen);
    dbObj.cfg.hashPrefix += dbLen;
  } else if (dbObj.cfg.hashPrefix < 0) {
    int32_t dbLen = strlen(dbObj.name) + 1;
    mInfo("db:%s, hashPrefix adjust from %d to %d", dbObj.name, dbObj.cfg.hashPrefix, dbObj.cfg.hashPrefix - dbLen);
    dbObj.cfg.hashPrefix -= dbLen;
  }

  SVgObj *pVgroups = NULL;
  if ((code = mndAllocVgroup(pMnode, &dbObj, &pVgroups)) != 0) {
    mError("db:%s, failed to create since %s", pCreate->db, terrstr());
    TAOS_RETURN(code);
  }

  // add database privileges for user
  SUserObj newUserObj = {0}, *pNewUserDuped = NULL;
  if (!pUser->superUser) {
    TAOS_CHECK_GOTO(mndUserDupObj(pUser, &newUserObj), NULL, _OVER);
    taosHashPut(newUserObj.readDbs, dbObj.name, strlen(dbObj.name) + 1, dbObj.name, TSDB_FILENAME_LEN);
    taosHashPut(newUserObj.writeDbs, dbObj.name, strlen(dbObj.name) + 1, dbObj.name, TSDB_FILENAME_LEN);
    pNewUserDuped = &newUserObj;
  }

  STrans *pTrans = mndTransCreate(pMnode, TRN_POLICY_RETRY, TRN_CONFLICT_DB, pReq, "create-db");
  if (pTrans == NULL) {
    code = TSDB_CODE_MND_RETURN_VALUE_NULL;
    if (terrno != 0) code = terrno;
    goto _OVER;
  }
  // mndTransSetSerial(pTrans);
  mInfo("trans:%d, used to create db:%s", pTrans->id, pCreate->db);

  mndTransSetDbName(pTrans, dbObj.name, NULL);
  TAOS_CHECK_GOTO(mndTransCheckConflict(pMnode, pTrans), NULL, _OVER);

  mndTransSetOper(pTrans, MND_OPER_CREATE_DB);
  TAOS_CHECK_GOTO(mndSetCreateDbPrepareAction(pMnode, pTrans, &dbObj), NULL, _OVER);
  TAOS_CHECK_GOTO(mndSetCreateDbRedoActions(pMnode, pTrans, &dbObj, pVgroups), NULL, _OVER);
  TAOS_CHECK_GOTO(mndSetNewVgPrepareActions(pMnode, pTrans, &dbObj, pVgroups), NULL, _OVER);
  TAOS_CHECK_GOTO(mndSetCreateDbUndoLogs(pMnode, pTrans, &dbObj, pVgroups), NULL, _OVER);
  TAOS_CHECK_GOTO(mndSetCreateDbCommitLogs(pMnode, pTrans, &dbObj, pVgroups, pNewUserDuped), NULL, _OVER);
  TAOS_CHECK_GOTO(mndSetCreateDbUndoActions(pMnode, pTrans, &dbObj, pVgroups), NULL, _OVER);
  TAOS_CHECK_GOTO(mndTransPrepare(pMnode, pTrans), NULL, _OVER);

  code = 0;

_OVER:
  taosMemoryFree(pVgroups);
  mndUserFreeObj(&newUserObj);
  mndTransDrop(pTrans);
  TAOS_RETURN(code);
}

static void mndBuildAuditDetailInt32(char *detail, char *tmp, char *format, int32_t para) {
  if (para > 0) {
    if (strlen(detail) > 0) strcat(detail, ", ");
    sprintf(tmp, format, para);
    strcat(detail, tmp);
  }
}

static void mndBuildAuditDetailInt64(char *detail, char *tmp, char *format, int64_t para) {
  if (para > 0) {
    if (strlen(detail) > 0) strcat(detail, ", ");
    sprintf(tmp, format, para);
    strcat(detail, tmp);
  }
}

static int32_t mndCheckDbEncryptKey(SMnode *pMnode, SCreateDbReq *pReq) {
  int32_t    code = 0;
  SSdb      *pSdb = pMnode->pSdb;
  SDnodeObj *pDnode = NULL;
  void      *pIter = NULL;

#ifdef TD_ENTERPRISE
  if (pReq->encryptAlgorithm == TSDB_ENCRYPT_ALGO_NONE) goto _exit;
  TAOS_CHECK_GOTO(grantCheck(TSDB_GRANT_DB_ENCRYPTION), NULL, _exit);
  if (tsEncryptionKeyStat != ENCRYPT_KEY_STAT_LOADED) {
    code = TSDB_CODE_MND_INVALID_ENCRYPT_KEY;
    mError("db:%s, failed to check encryption key:%" PRIi8 " in mnode leader since it's not loaded", pReq->db,
           tsEncryptionKeyStat);
    goto _exit;
  }

  int64_t curMs = taosGetTimestampMs();
  while ((pIter = sdbFetch(pSdb, SDB_DNODE, pIter, (void **)&pDnode))) {
    bool online = false;
    if ((pDnode->encryptionKeyStat != tsEncryptionKeyStat || pDnode->encryptionKeyChksum != tsEncryptionKeyChksum) &&
        (online = mndIsDnodeOnline(pDnode, curMs))) {
      code = TSDB_CODE_MND_INVALID_ENCRYPT_KEY;
      mError("db:%s, failed to check encryption key:%" PRIi8
             "-%u in dnode:%d since it's inconsitent with mnode leader:%" PRIi8 "-%u",
             pReq->db, pDnode->encryptionKeyStat, pDnode->encryptionKeyChksum, pDnode->id, tsEncryptionKeyStat,
             tsEncryptionKeyChksum);
      sdbCancelFetch(pSdb, pIter);
      sdbRelease(pSdb, pDnode);
      break;
    }
    sdbRelease(pSdb, pDnode);
  }
#else
  if (pReq->encryptAlgorithm != TSDB_ENCRYPT_ALGO_NONE) {
    code = TSDB_CODE_MND_INVALID_DB_OPTION;
    goto _exit;
  }
#endif
_exit:
  TAOS_RETURN(code);
}

static int32_t mndProcessCreateDbReq(SRpcMsg *pReq) {
  SMnode      *pMnode = pReq->info.node;
  int32_t      code = -1;
  int32_t      lino = 0;
  SDbObj      *pDb = NULL;
  SUserObj    *pUser = NULL;
  SCreateDbReq createReq = {0};

  TAOS_CHECK_GOTO(tDeserializeSCreateDbReq(pReq->pCont, pReq->contLen, &createReq), NULL, _OVER);
#ifdef WINDOWS
  if (taosArrayGetSize(createReq.pRetensions) > 0) {
    terrno = TSDB_CODE_MND_INVALID_PLATFORM;
    goto _OVER;
  }
#endif
  mInfo("db:%s, start to create, vgroups:%d", createReq.db, createReq.numOfVgroups);

  pDb = mndAcquireDb(pMnode, createReq.db);
  if (pDb != NULL) {
    if (createReq.ignoreExist) {
      mInfo("db:%s, already exist, ignore exist is set", createReq.db);
      code = 0;
      goto _OVER;
    } else {
      code = TSDB_CODE_MND_DB_ALREADY_EXIST;
      goto _OVER;
    }
  } else {
    if (terrno == TSDB_CODE_MND_DB_IN_CREATING) {
      code = terrno;
      goto _OVER;
    } else if (terrno == TSDB_CODE_MND_DB_IN_DROPPING) {
      goto _OVER;
    } else if (terrno == TSDB_CODE_MND_DB_NOT_EXIST) {
      // continue
    } else {  // TSDB_CODE_APP_ERROR
      goto _OVER;
    }
  }

  TAOS_CHECK_GOTO(mndCheckDbPrivilege(pMnode, pReq->info.conn.user, MND_OPER_CREATE_DB, NULL), &lino, _OVER);

  TAOS_CHECK_GOTO(grantCheck(TSDB_GRANT_DB), &lino, _OVER);

  if (createReq.replications == 2) {
    TAOS_CHECK_GOTO(grantCheck(TSDB_GRANT_DUAL_REPLICA_HA), &lino, _OVER);
  }

  TAOS_CHECK_GOTO(mndCheckDbEncryptKey(pMnode, &createReq), &lino, _OVER);

  pUser = mndAcquireUser(pMnode, pReq->info.conn.user);
  if (pUser == NULL) {
    code = TSDB_CODE_MND_RETURN_VALUE_NULL;
    if (terrno != 0) code = terrno;
    goto _OVER;
  }

  code = mndCreateDb(pMnode, pReq, &createReq, pUser);
  if (code == 0) code = TSDB_CODE_ACTION_IN_PROGRESS;

  SName name = {0};
  tNameFromString(&name, createReq.db, T_NAME_ACCT | T_NAME_DB);

  auditRecord(pReq, pMnode->clusterId, "createDB", name.dbname, "", createReq.sql, createReq.sqlLen);

_OVER:
  if (code != 0 && code != TSDB_CODE_ACTION_IN_PROGRESS) {
    mError("db:%s, failed to create at line:%d since %s", createReq.db, lino, tstrerror(code));
  }

  mndReleaseDb(pMnode, pDb);
  mndReleaseUser(pMnode, pUser);
  tFreeSCreateDbReq(&createReq);

  TAOS_RETURN(code);
}

static int32_t mndSetDbCfgFromAlterDbReq(SDbObj *pDb, SAlterDbReq *pAlter) {
  int32_t code = TSDB_CODE_MND_DB_OPTION_UNCHANGED;

  if (pAlter->buffer > 0 && pAlter->buffer != pDb->cfg.buffer) {
    pDb->cfg.buffer = pAlter->buffer;
    code = 0;
  }

  if (pAlter->pages > 0 && pAlter->pages != pDb->cfg.pages) {
    pDb->cfg.pages = pAlter->pages;
    code = 0;
  }

  if (pAlter->pageSize > 0 && pAlter->pageSize != pDb->cfg.pageSize) {
    pDb->cfg.pageSize = pAlter->pageSize;
    code = 0;
  }

  if (pAlter->daysPerFile > 0 && pAlter->daysPerFile != pDb->cfg.daysPerFile) {
    pDb->cfg.daysPerFile = pAlter->daysPerFile;
    code = 0;
  }

  if (pAlter->daysToKeep0 > 0 && pAlter->daysToKeep0 != pDb->cfg.daysToKeep0) {
    pDb->cfg.daysToKeep0 = pAlter->daysToKeep0;
    code = 0;
  }

  if (pAlter->daysToKeep1 > 0 && pAlter->daysToKeep1 != pDb->cfg.daysToKeep1) {
    pDb->cfg.daysToKeep1 = pAlter->daysToKeep1;
    code = 0;
  }

  if (pAlter->daysToKeep2 > 0 && pAlter->daysToKeep2 != pDb->cfg.daysToKeep2) {
    pDb->cfg.daysToKeep2 = pAlter->daysToKeep2;
    code = 0;
  }

  if (pAlter->keepTimeOffset >= 0 && pAlter->keepTimeOffset != pDb->cfg.keepTimeOffset) {
    pDb->cfg.keepTimeOffset = pAlter->keepTimeOffset;
    code = 0;
  }

  if (pAlter->walFsyncPeriod >= 0 && pAlter->walFsyncPeriod != pDb->cfg.walFsyncPeriod) {
    pDb->cfg.walFsyncPeriod = pAlter->walFsyncPeriod;
    code = 0;
  }

  if (pAlter->walLevel >= 0 && pAlter->walLevel != pDb->cfg.walLevel) {
    pDb->cfg.walLevel = pAlter->walLevel;
    code = 0;
  }

  if (pAlter->strict >= 0 && pAlter->strict != pDb->cfg.strict) {
#if 1
    code = TSDB_CODE_OPS_NOT_SUPPORT;
#else
    pDb->cfg.strict = pAlter->strict;
    code = 0;
#endif
  }

  if (pAlter->cacheLast >= 0 && pAlter->cacheLast != pDb->cfg.cacheLast) {
    pDb->cfg.cacheLast = pAlter->cacheLast;
    code = 0;
  }

  if (pAlter->cacheLastSize > 0 && pAlter->cacheLastSize != pDb->cfg.cacheLastSize) {
    pDb->cfg.cacheLastSize = pAlter->cacheLastSize;
    code = 0;
  }

  if (pAlter->replications > 0 && pAlter->replications != pDb->cfg.replications) {
    pDb->cfg.replications = pAlter->replications;
    pDb->vgVersion++;
    code = 0;
  }

  if (pAlter->sstTrigger > 0 && pAlter->sstTrigger != pDb->cfg.sstTrigger) {
    pDb->cfg.sstTrigger = pAlter->sstTrigger;
    pDb->vgVersion++;
    code = 0;
  }

  if (pAlter->minRows > 0 && pAlter->minRows != pDb->cfg.minRows) {
    pDb->cfg.minRows = pAlter->minRows;
    pDb->vgVersion++;
    code = 0;
  }

  if (pAlter->walRetentionPeriod > TSDB_DB_MIN_WAL_RETENTION_PERIOD &&
      pAlter->walRetentionPeriod != pDb->cfg.walRetentionPeriod) {
    pDb->cfg.walRetentionPeriod = pAlter->walRetentionPeriod;
    pDb->vgVersion++;
    code = 0;
  }

  if (pAlter->walRetentionSize > TSDB_DB_MIN_WAL_RETENTION_SIZE &&
      pAlter->walRetentionSize != pDb->cfg.walRetentionSize) {
    pDb->cfg.walRetentionSize = pAlter->walRetentionSize;
    pDb->vgVersion++;
    code = 0;
  }

  if (pAlter->s3KeepLocal > TSDB_MIN_S3_KEEP_LOCAL && pAlter->s3KeepLocal != pDb->cfg.s3KeepLocal) {
    pDb->cfg.s3KeepLocal = pAlter->s3KeepLocal;
    pDb->vgVersion++;
    code = 0;
  }

  if (pAlter->s3Compact > TSDB_MIN_S3_COMPACT && pAlter->s3Compact != pDb->cfg.s3Compact) {
    pDb->cfg.s3Compact = pAlter->s3Compact;
    pDb->vgVersion++;
    code = 0;
  }

  if (pAlter->withArbitrator >= TSDB_MIN_DB_WITH_ARBITRATOR && pAlter->withArbitrator != pDb->cfg.withArbitrator) {
    pDb->cfg.withArbitrator = pAlter->withArbitrator;
    pDb->vgVersion++;
    code = 0;
  }

  TAOS_RETURN(code);
}

static int32_t mndSetAlterDbPrepareLogs(SMnode *pMnode, STrans *pTrans, SDbObj *pOld, SDbObj *pNew) {
  int32_t  code = 0;
  SSdbRaw *pRedoRaw = mndDbActionEncode(pOld);
  if (pRedoRaw == NULL) {
    code = TSDB_CODE_MND_RETURN_VALUE_NULL;
    if (terrno != 0) code = terrno;
    TAOS_RETURN(code);
  }
  if ((code = mndTransAppendPrepareLog(pTrans, pRedoRaw)) != 0) {
    sdbFreeRaw(pRedoRaw);
    TAOS_RETURN(code);
  }

  (void)sdbSetRawStatus(pRedoRaw, SDB_STATUS_READY);
  return 0;
}

static int32_t mndSetAlterDbCommitLogs(SMnode *pMnode, STrans *pTrans, SDbObj *pOld, SDbObj *pNew) {
  int32_t  code = 0;
  SSdbRaw *pCommitRaw = mndDbActionEncode(pNew);
  if (pCommitRaw == NULL) {
    code = TSDB_CODE_MND_RETURN_VALUE_NULL;
    if (terrno != 0) code = terrno;
    TAOS_RETURN(code);
  }
  if ((code = mndTransAppendCommitlog(pTrans, pCommitRaw)) != 0) {
    sdbFreeRaw(pCommitRaw);
    TAOS_RETURN(code);
  }

  (void)sdbSetRawStatus(pCommitRaw, SDB_STATUS_READY);
  TAOS_RETURN(code);
}

static int32_t mndSetAlterDbRedoActions(SMnode *pMnode, STrans *pTrans, SDbObj *pOldDb, SDbObj *pNewDb) {
  int32_t code = 0;
  SSdb   *pSdb = pMnode->pSdb;
  void   *pIter = NULL;
  SArray *pArray = mndBuildDnodesArray(pMnode, 0);

  while (1) {
    SVgObj *pVgroup = NULL;
    pIter = sdbFetch(pSdb, SDB_VGROUP, pIter, (void **)&pVgroup);
    if (pIter == NULL) break;

    if (mndVgroupInDb(pVgroup, pNewDb->uid)) {
      SVgObj newVgroup = {0};
      if ((code = mndBuildAlterVgroupAction(pMnode, pTrans, pOldDb, pNewDb, pVgroup, pArray, &newVgroup)) != 0) {
        sdbCancelFetch(pSdb, pIter);
        sdbRelease(pSdb, pVgroup);
        taosArrayDestroy(pArray);
        TAOS_RETURN(code);
      }
      if (pNewDb->cfg.withArbitrator != pOldDb->cfg.withArbitrator) {
        if (pNewDb->cfg.withArbitrator) {
          SArbGroup arbGroup = {0};
          mndArbGroupInitFromVgObj(&newVgroup, &arbGroup);
          if ((code = mndSetCreateArbGroupCommitLogs(pTrans, &arbGroup)) != 0) {
            sdbCancelFetch(pSdb, pIter);
            sdbRelease(pSdb, pVgroup);
            taosArrayDestroy(pArray);
            TAOS_RETURN(code);
          }

        } else {
          SArbGroup arbGroup = {0};
          mndArbGroupInitFromVgObj(pVgroup, &arbGroup);
          if ((code = mndSetDropArbGroupCommitLogs(pTrans, &arbGroup)) != 0) {
            sdbCancelFetch(pSdb, pIter);
            sdbRelease(pSdb, pVgroup);
            taosArrayDestroy(pArray);
            TAOS_RETURN(code);
          }
        }
      }
    }

    sdbRelease(pSdb, pVgroup);
  }

  taosArrayDestroy(pArray);
  TAOS_RETURN(code);
}

static int32_t mndAlterDb(SMnode *pMnode, SRpcMsg *pReq, SDbObj *pOld, SDbObj *pNew) {
  int32_t code = -1;
  STrans *pTrans = mndTransCreate(pMnode, TRN_POLICY_RETRY, TRN_CONFLICT_DB, pReq, "alter-db");
  if (pTrans == NULL) {
    code = TSDB_CODE_MND_RETURN_VALUE_NULL;
    if (terrno != 0) code = terrno;
    return -1;
  }
  mInfo("trans:%d, used to alter db:%s", pTrans->id, pOld->name);

  mndTransSetDbName(pTrans, pOld->name, NULL);
  TAOS_CHECK_RETURN(mndTransCheckConflict(pMnode, pTrans));

  TAOS_CHECK_RETURN(mndSetAlterDbPrepareLogs(pMnode, pTrans, pOld, pNew));
  TAOS_CHECK_RETURN(mndSetAlterDbCommitLogs(pMnode, pTrans, pOld, pNew));
  TAOS_CHECK_RETURN(mndSetAlterDbRedoActions(pMnode, pTrans, pOld, pNew));
  TAOS_CHECK_RETURN(mndTransPrepare(pMnode, pTrans));
  code = 0;

_OVER:
  mndTransDrop(pTrans);
  return code;
}

static int32_t mndProcessAlterDbReq(SRpcMsg *pReq) {
  SMnode     *pMnode = pReq->info.node;
  int32_t     code = -1;
  SDbObj     *pDb = NULL;
  SAlterDbReq alterReq = {0};
  SDbObj      dbObj = {0};

  TAOS_CHECK_GOTO(tDeserializeSAlterDbReq(pReq->pCont, pReq->contLen, &alterReq), NULL, _OVER);

  mInfo("db:%s, start to alter", alterReq.db);

  pDb = mndAcquireDb(pMnode, alterReq.db);
  if (pDb == NULL) {
    code = TSDB_CODE_MND_RETURN_VALUE_NULL;
    if (terrno != 0) code = terrno;
    goto _OVER;
  }

  TAOS_CHECK_GOTO(mndCheckDbPrivilege(pMnode, pReq->info.conn.user, MND_OPER_ALTER_DB, pDb), NULL, _OVER);

  if (alterReq.replications == 2) {
    TAOS_CHECK_GOTO(grantCheck(TSDB_GRANT_DUAL_REPLICA_HA), NULL, _OVER);
  }

  int32_t numOfTopics = 0;
  TAOS_CHECK_GOTO(mndGetNumOfTopics(pMnode, pDb->name, &numOfTopics), NULL, _OVER);

  if (numOfTopics != 0 && alterReq.walRetentionPeriod == 0) {
    code = TSDB_CODE_MND_DB_RETENTION_PERIOD_ZERO;
    mError("db:%s, not allowed to set WAL_RETENTION_PERIOD 0 when there are topics defined. numOfTopics:%d", pDb->name,
           numOfTopics);
    goto _OVER;
  }

  memcpy(&dbObj, pDb, sizeof(SDbObj));
  if (dbObj.cfg.pRetensions != NULL) {
    dbObj.cfg.pRetensions = taosArrayDup(pDb->cfg.pRetensions, NULL);
    if (dbObj.cfg.pRetensions == NULL) goto _OVER;
  }

  code = mndSetDbCfgFromAlterDbReq(&dbObj, &alterReq);
  if (code != 0) {
    if (code == TSDB_CODE_MND_DB_OPTION_UNCHANGED) code = 0;
    goto _OVER;
  }

  TAOS_CHECK_GOTO(mndCheckInChangeDbCfg(pMnode, &pDb->cfg, &dbObj.cfg), NULL, _OVER);

  dbObj.cfgVersion++;
  dbObj.updateTime = taosGetTimestampMs();
  code = mndAlterDb(pMnode, pReq, pDb, &dbObj);

  if (dbObj.cfg.replications != pDb->cfg.replications) {
    // return quickly, operation executed asynchronously
    mInfo("db:%s, alter db replica from %d to %d", pDb->name, pDb->cfg.replications, dbObj.cfg.replications);
  } else {
    if (code == 0) code = TSDB_CODE_ACTION_IN_PROGRESS;
  }

  SName name = {0};
  tNameFromString(&name, alterReq.db, T_NAME_ACCT | T_NAME_DB);

  auditRecord(pReq, pMnode->clusterId, "alterDB", name.dbname, "", alterReq.sql, alterReq.sqlLen);

_OVER:
  if (code != 0 && code != TSDB_CODE_ACTION_IN_PROGRESS) {
    if (terrno != 0) code = terrno;
    mError("db:%s, failed to alter since %s", alterReq.db, tstrerror(code));
  }

  mndReleaseDb(pMnode, pDb);
  taosArrayDestroy(dbObj.cfg.pRetensions);
  tFreeSAlterDbReq(&alterReq);

  TAOS_RETURN(code);
}

static void mndDumpDbCfgInfo(SDbCfgRsp *cfgRsp, SDbObj *pDb) {
  strcpy(cfgRsp->db, pDb->name);
  cfgRsp->dbId = pDb->uid;
  cfgRsp->cfgVersion = pDb->cfgVersion;
  cfgRsp->numOfVgroups = pDb->cfg.numOfVgroups;
  cfgRsp->numOfStables = pDb->cfg.numOfStables;
  cfgRsp->buffer = pDb->cfg.buffer;
  cfgRsp->cacheSize = pDb->cfg.cacheLastSize;
  cfgRsp->pageSize = pDb->cfg.pageSize;
  cfgRsp->pages = pDb->cfg.pages;
  cfgRsp->daysPerFile = pDb->cfg.daysPerFile;
  cfgRsp->daysToKeep0 = pDb->cfg.daysToKeep0;
  cfgRsp->daysToKeep1 = pDb->cfg.daysToKeep1;
  cfgRsp->daysToKeep2 = pDb->cfg.daysToKeep2;
  cfgRsp->keepTimeOffset = pDb->cfg.keepTimeOffset;
  cfgRsp->minRows = pDb->cfg.minRows;
  cfgRsp->maxRows = pDb->cfg.maxRows;
  cfgRsp->walFsyncPeriod = pDb->cfg.walFsyncPeriod;
  cfgRsp->hashPrefix = pDb->cfg.hashPrefix;
  cfgRsp->hashSuffix = pDb->cfg.hashSuffix;
  cfgRsp->walLevel = pDb->cfg.walLevel;
  cfgRsp->precision = pDb->cfg.precision;
  cfgRsp->compression = pDb->cfg.compression;
  cfgRsp->replications = pDb->cfg.replications;
  cfgRsp->strict = pDb->cfg.strict;
  cfgRsp->cacheLast = pDb->cfg.cacheLast;
  cfgRsp->tsdbPageSize = pDb->cfg.tsdbPageSize;
  cfgRsp->walRetentionPeriod = pDb->cfg.walRetentionPeriod;
  cfgRsp->walRollPeriod = pDb->cfg.walRollPeriod;
  cfgRsp->walRetentionSize = pDb->cfg.walRetentionSize;
  cfgRsp->walSegmentSize = pDb->cfg.walSegmentSize;
  cfgRsp->numOfRetensions = pDb->cfg.numOfRetensions;
  cfgRsp->pRetensions = taosArrayDup(pDb->cfg.pRetensions, NULL);
  cfgRsp->schemaless = pDb->cfg.schemaless;
  cfgRsp->sstTrigger = pDb->cfg.sstTrigger;
  cfgRsp->s3ChunkSize = pDb->cfg.s3ChunkSize;
  cfgRsp->s3KeepLocal = pDb->cfg.s3KeepLocal;
  cfgRsp->s3Compact = pDb->cfg.s3Compact;
  cfgRsp->withArbitrator = pDb->cfg.withArbitrator;
  cfgRsp->encryptAlgorithm = pDb->cfg.encryptAlgorithm;
}

static int32_t mndProcessGetDbCfgReq(SRpcMsg *pReq) {
  SMnode   *pMnode = pReq->info.node;
  int32_t   code = -1;
  SDbObj   *pDb = NULL;
  SDbCfgReq cfgReq = {0};
  SDbCfgRsp cfgRsp = {0};

  TAOS_CHECK_GOTO(tDeserializeSDbCfgReq(pReq->pCont, pReq->contLen, &cfgReq), NULL, _OVER);

  if (strcasecmp(cfgReq.db, TSDB_INFORMATION_SCHEMA_DB) && strcasecmp(cfgReq.db, TSDB_PERFORMANCE_SCHEMA_DB)) {
    pDb = mndAcquireDb(pMnode, cfgReq.db);
    if (pDb == NULL) {
      code = TSDB_CODE_MND_RETURN_VALUE_NULL;
      if (terrno != 0) code = terrno;
      goto _OVER;
    }

    mndDumpDbCfgInfo(&cfgRsp, pDb);
  }

  int32_t contLen = tSerializeSDbCfgRsp(NULL, 0, &cfgRsp);
  void   *pRsp = rpcMallocCont(contLen);
  if (pRsp == NULL) {
    code = TSDB_CODE_MND_RETURN_VALUE_NULL;
    if (terrno != 0) code = terrno;
    goto _OVER;
  }

  tSerializeSDbCfgRsp(pRsp, contLen, &cfgRsp);

  pReq->info.rsp = pRsp;
  pReq->info.rspLen = contLen;

  code = 0;

_OVER:

  tFreeSDbCfgRsp(&cfgRsp);

  if (code != 0) {
    mError("db:%s, failed to get cfg since %s", cfgReq.db, terrstr());
  }

  mndReleaseDb(pMnode, pDb);

  TAOS_RETURN(code);
}

static int32_t mndSetDropDbPrepareLogs(SMnode *pMnode, STrans *pTrans, SDbObj *pDb) {
  int32_t  code = 0;
  SSdbRaw *pRedoRaw = mndDbActionEncode(pDb);
  if (pRedoRaw == NULL) {
    code = TSDB_CODE_MND_RETURN_VALUE_NULL;
    if (terrno != 0) code = terrno;
    return -1;
  }
  TAOS_CHECK_RETURN(mndTransAppendPrepareLog(pTrans, pRedoRaw));
  TAOS_CHECK_RETURN(sdbSetRawStatus(pRedoRaw, SDB_STATUS_DROPPING));

  SSdb *pSdb = pMnode->pSdb;
  void *pIter = NULL;

  while (1) {
    SArbGroup *pArbGroup = NULL;
    pIter = sdbFetch(pSdb, SDB_ARBGROUP, pIter, (void **)&pArbGroup);
    if (pIter == NULL) break;

    if (pArbGroup->dbUid == pDb->uid) {
      if ((code = mndSetDropArbGroupPrepareLogs(pTrans, pArbGroup)) != 0) {
        sdbCancelFetch(pSdb, pIter);
        sdbRelease(pSdb, pArbGroup);
        TAOS_RETURN(code);
      }
    }

    sdbRelease(pSdb, pArbGroup);
  }

  TAOS_RETURN(code);
}

static int32_t mndSetDropDbCommitLogs(SMnode *pMnode, STrans *pTrans, SDbObj *pDb) {
  int32_t  code = 0;
  SSdbRaw *pCommitRaw = mndDbActionEncode(pDb);
  if (pCommitRaw == NULL) {
    code = TSDB_CODE_MND_RETURN_VALUE_NULL;
    if (terrno != 0) code = terrno;
    return -1;
  }
  TAOS_CHECK_RETURN(mndTransAppendCommitlog(pTrans, pCommitRaw));
  TAOS_CHECK_RETURN(sdbSetRawStatus(pCommitRaw, SDB_STATUS_DROPPED));

  SSdb *pSdb = pMnode->pSdb;
  void *pIter = NULL;

  while (1) {
    SArbGroup *pArbGroup = NULL;
    pIter = sdbFetch(pSdb, SDB_ARBGROUP, pIter, (void **)&pArbGroup);
    if (pIter == NULL) break;

    if (pArbGroup->dbUid == pDb->uid) {
      if ((code = mndSetDropArbGroupCommitLogs(pTrans, pArbGroup)) != 0) {
        sdbCancelFetch(pSdb, pIter);
        sdbRelease(pSdb, pArbGroup);
        TAOS_RETURN(code);
      }
    }

    sdbRelease(pSdb, pArbGroup);
  }

  while (1) {
    SVgObj *pVgroup = NULL;
    pIter = sdbFetch(pSdb, SDB_VGROUP, pIter, (void **)&pVgroup);
    if (pIter == NULL) break;

    if (pVgroup->dbUid == pDb->uid) {
      SSdbRaw *pVgRaw = mndVgroupActionEncode(pVgroup);
      if (pVgRaw == NULL) {
        sdbCancelFetch(pSdb, pIter);
        sdbRelease(pSdb, pVgroup);
        code = TSDB_CODE_MND_RETURN_VALUE_NULL;
        if (terrno != 0) code = terrno;
        TAOS_RETURN(code);
      }
      if ((code = mndTransAppendCommitlog(pTrans, pVgRaw)) != 0) {
        sdbCancelFetch(pSdb, pIter);
        sdbRelease(pSdb, pVgroup);
        TAOS_RETURN(code);
      }
      (void)sdbSetRawStatus(pVgRaw, SDB_STATUS_DROPPED);
    }

    sdbRelease(pSdb, pVgroup);
  }

  while (1) {
    SStbObj *pStb = NULL;
    pIter = sdbFetch(pSdb, SDB_STB, pIter, (void **)&pStb);
    if (pIter == NULL) break;

    if (pStb->dbUid == pDb->uid) {
      SSdbRaw *pStbRaw = mndStbActionEncode(pStb);
      if (pStbRaw == NULL) {
        sdbCancelFetch(pSdb, pIter);
        sdbRelease(pSdb, pStbRaw);
        code = TSDB_CODE_MND_RETURN_VALUE_NULL;
        if (terrno != 0) code = terrno;
        return -1;
      }
      if ((code = mndTransAppendCommitlog(pTrans, pStbRaw)) != 0) {
        sdbCancelFetch(pSdb, pIter);
        sdbRelease(pSdb, pStbRaw);
        return -1;
      }
      (void)sdbSetRawStatus(pStbRaw, SDB_STATUS_DROPPED);
    }

    sdbRelease(pSdb, pStb);
  }

  TAOS_RETURN(code);
}

static int32_t mndBuildDropVgroupAction(SMnode *pMnode, STrans *pTrans, SDbObj *pDb, SVgObj *pVgroup) {
  int32_t code = 0;
  for (int32_t vn = 0; vn < pVgroup->replica; ++vn) {
    SVnodeGid *pVgid = pVgroup->vnodeGid + vn;
    TAOS_CHECK_RETURN(mndAddDropVnodeAction(pMnode, pTrans, pDb, pVgroup, pVgid, true));
  }

  TAOS_RETURN(code);
}

static int32_t mndSetDropDbRedoActions(SMnode *pMnode, STrans *pTrans, SDbObj *pDb) {
  int32_t code = 0;
  SSdb *pSdb = pMnode->pSdb;
  void *pIter = NULL;

  while (1) {
    SVgObj *pVgroup = NULL;
    pIter = sdbFetch(pSdb, SDB_VGROUP, pIter, (void **)&pVgroup);
    if (pIter == NULL) break;

    if (pVgroup->dbUid == pDb->uid) {
      if ((code = mndBuildDropVgroupAction(pMnode, pTrans, pDb, pVgroup)) != 0) {
        sdbCancelFetch(pSdb, pIter);
        sdbRelease(pSdb, pVgroup);
        TAOS_RETURN(code);
      }
    }

    sdbRelease(pSdb, pVgroup);
  }

  TAOS_RETURN(code);
}

static int32_t mndBuildDropDbRsp(SDbObj *pDb, int32_t *pRspLen, void **ppRsp, bool useRpcMalloc) {
  int32_t    code = 0;
  SDropDbRsp dropRsp = {0};
  if (pDb != NULL) {
    memcpy(dropRsp.db, pDb->name, TSDB_DB_FNAME_LEN);
    dropRsp.uid = pDb->uid;
  }

  int32_t rspLen = tSerializeSDropDbRsp(NULL, 0, &dropRsp);
  void   *pRsp = NULL;
  if (useRpcMalloc) {
    pRsp = rpcMallocCont(rspLen);
  } else {
    pRsp = taosMemoryMalloc(rspLen);
  }

  if (pRsp == NULL) {
    code = TSDB_CODE_OUT_OF_MEMORY;
    TAOS_RETURN(code);
  }

  tSerializeSDropDbRsp(pRsp, rspLen, &dropRsp);
  *pRspLen = rspLen;
  *ppRsp = pRsp;
  TAOS_RETURN(code);
}

static int32_t mndDropDb(SMnode *pMnode, SRpcMsg *pReq, SDbObj *pDb) {
  int32_t code = -1;

  STrans *pTrans = mndTransCreate(pMnode, TRN_POLICY_RETRY, TRN_CONFLICT_DB, pReq, "drop-db");
  if (pTrans == NULL) {
    code = TSDB_CODE_MND_RETURN_VALUE_NULL;
    if (terrno != 0) code = terrno;
    goto _OVER;
  }

  mInfo("trans:%d start to drop db:%s", pTrans->id, pDb->name);

  mndTransSetDbName(pTrans, pDb->name, NULL);
  TAOS_CHECK_GOTO(mndTransCheckConflict(pMnode, pTrans), NULL, _OVER);

  if (mndTopicExistsForDb(pMnode, pDb)) {
    code = TSDB_CODE_MND_TOPIC_MUST_BE_DELETED;
    goto _OVER;
  }

<<<<<<< HEAD
  if (mndSetDropDbPrepareLogs(pMnode, pTrans, pDb) != 0) goto _OVER;
  if (mndSetDropDbCommitLogs(pMnode, pTrans, pDb) != 0) goto _OVER;
  if (mndDropStreamByDb(pMnode, pTrans, pDb) != 0) goto _OVER;
=======
  TAOS_CHECK_GOTO(mndSetDropDbPrepareLogs(pMnode, pTrans, pDb), NULL, _OVER);
  TAOS_CHECK_GOTO(mndSetDropDbCommitLogs(pMnode, pTrans, pDb), NULL, _OVER);
  /*if (mndDropOffsetByDB(pMnode, pTrans, pDb) != 0) goto _OVER;*/
  /*if (mndDropSubByDB(pMnode, pTrans, pDb) != 0) goto _OVER;*/
  /*if (mndDropTopicByDB(pMnode, pTrans, pDb) != 0) goto _OVER;*/
  TAOS_CHECK_GOTO(mndDropStreamByDb(pMnode, pTrans, pDb), NULL, _OVER);
>>>>>>> 3bc91da3
#ifdef TD_ENTERPRISE
  TAOS_CHECK_GOTO(mndDropViewByDb(pMnode, pTrans, pDb), NULL, _OVER);
#endif
  TAOS_CHECK_GOTO(mndDropSmasByDb(pMnode, pTrans, pDb), NULL, _OVER);
  TAOS_CHECK_GOTO(mndDropIdxsByDb(pMnode, pTrans, pDb), NULL, _OVER);
  TAOS_CHECK_GOTO(mndSetDropDbRedoActions(pMnode, pTrans, pDb), NULL, _OVER);
  TAOS_CHECK_GOTO(mndUserRemoveDb(pMnode, pTrans, pDb->name), NULL, _OVER);

  int32_t rspLen = 0;
  void   *pRsp = NULL;
  TAOS_CHECK_GOTO(mndBuildDropDbRsp(pDb, &rspLen, &pRsp, false), NULL, _OVER);
  mndTransSetRpcRsp(pTrans, pRsp, rspLen);

  TAOS_CHECK_GOTO(mndTransPrepare(pMnode, pTrans), NULL, _OVER);
  code = 0;

_OVER:
  mndTransDrop(pTrans);
  TAOS_RETURN(code);
}

static int32_t mndProcessDropDbReq(SRpcMsg *pReq) {
  SMnode    *pMnode = pReq->info.node;
  int32_t    code = -1;
  SDbObj    *pDb = NULL;
  SDropDbReq dropReq = {0};

  TAOS_CHECK_GOTO(tDeserializeSDropDbReq(pReq->pCont, pReq->contLen, &dropReq), NULL, _OVER);

  mInfo("db:%s, start to drop", dropReq.db);

  pDb = mndAcquireDb(pMnode, dropReq.db);
  if (pDb == NULL) {
    code = TSDB_CODE_MND_RETURN_VALUE_NULL;
    if (terrno != 0) code = terrno;
    if (dropReq.ignoreNotExists) {
      code = mndBuildDropDbRsp(pDb, &pReq->info.rspLen, &pReq->info.rsp, true);
    }
    goto _OVER;
  }

  TAOS_CHECK_GOTO(mndCheckDbPrivilege(pMnode, pReq->info.conn.user, MND_OPER_DROP_DB, pDb), NULL, _OVER);

  code = mndDropDb(pMnode, pReq, pDb);
  if (code == TSDB_CODE_SUCCESS) {
    code = TSDB_CODE_ACTION_IN_PROGRESS;
  }

  SName name = {0};
  tNameFromString(&name, dropReq.db, T_NAME_ACCT | T_NAME_DB);

  auditRecord(pReq, pMnode->clusterId, "dropDB", name.dbname, "", dropReq.sql, dropReq.sqlLen);

_OVER:
  if (code != TSDB_CODE_SUCCESS && code != TSDB_CODE_ACTION_IN_PROGRESS) {
    mError("db:%s, failed to drop since %s", dropReq.db, terrstr());
  }

  mndReleaseDb(pMnode, pDb);
  tFreeSDropDbReq(&dropReq);
  TAOS_RETURN(code);
}

static int32_t mndGetDBTableNum(SDbObj *pDb, SMnode *pMnode) {
  int32_t numOfTables = 0;
  int32_t vindex = 0;
  SSdb   *pSdb = pMnode->pSdb;

  void *pIter = NULL;
  while (vindex < pDb->cfg.numOfVgroups) {
    SVgObj *pVgroup = NULL;
    pIter = sdbFetch(pSdb, SDB_VGROUP, pIter, (void **)&pVgroup);
    if (pIter == NULL) break;

    if (mndVgroupInDb(pVgroup, pDb->uid)) {
      numOfTables += pVgroup->numOfTables / TSDB_TABLE_NUM_UNIT;
      vindex++;
    }

    sdbRelease(pSdb, pVgroup);
  }

  sdbCancelFetch(pSdb, pIter);
  return numOfTables;
}

void mndBuildDBVgroupInfo(SDbObj *pDb, SMnode *pMnode, SArray *pVgList) {
  int32_t vindex = 0;
  SSdb   *pSdb = pMnode->pSdb;

  void *pIter = NULL;
  while (1) {
    SVgObj *pVgroup = NULL;
    pIter = sdbFetch(pSdb, SDB_VGROUP, pIter, (void **)&pVgroup);
    if (pIter == NULL) break;

    if ((NULL == pDb || pVgroup->dbUid == pDb->uid) && !pVgroup->isTsma) {
      SVgroupInfo vgInfo = {0};
      vgInfo.vgId = pVgroup->vgId;
      vgInfo.hashBegin = pVgroup->hashBegin;
      vgInfo.hashEnd = pVgroup->hashEnd;
      vgInfo.numOfTable = pVgroup->numOfTables / TSDB_TABLE_NUM_UNIT;
      vgInfo.epSet.numOfEps = pVgroup->replica;
      for (int32_t gid = 0; gid < pVgroup->replica; ++gid) {
        SVnodeGid *pVgid = &pVgroup->vnodeGid[gid];
        SEp       *pEp = &vgInfo.epSet.eps[gid];
        SDnodeObj *pDnode = mndAcquireDnode(pMnode, pVgid->dnodeId);
        if (pDnode != NULL) {
          memcpy(pEp->fqdn, pDnode->fqdn, TSDB_FQDN_LEN);
          pEp->port = pDnode->port;
        }
        mndReleaseDnode(pMnode, pDnode);
        if (pVgid->syncState == TAOS_SYNC_STATE_LEADER || pVgid->syncState == TAOS_SYNC_STATE_ASSIGNED_LEADER) {
          vgInfo.epSet.inUse = gid;
        }
      }
      vindex++;
      taosArrayPush(pVgList, &vgInfo);
    }

    sdbRelease(pSdb, pVgroup);

    if (pDb && (vindex >= pDb->cfg.numOfVgroups)) {
      sdbCancelFetch(pSdb, pIter);
      break;
    }
  }
}

int32_t mndExtractDbInfo(SMnode *pMnode, SDbObj *pDb, SUseDbRsp *pRsp, const SUseDbReq *pReq) {
  int32_t code = 0;
  pRsp->pVgroupInfos = taosArrayInit(pDb->cfg.numOfVgroups, sizeof(SVgroupInfo));
  if (pRsp->pVgroupInfos == NULL) {
    code = TSDB_CODE_OUT_OF_MEMORY;
    TAOS_RETURN(code);
  }

  int32_t numOfTable = mndGetDBTableNum(pDb, pMnode);

  if (pReq == NULL || pReq->vgVersion < pDb->vgVersion || pReq->dbId != pDb->uid || numOfTable != pReq->numOfTable ||
      pReq->stateTs < pDb->stateTs) {
    mndBuildDBVgroupInfo(pDb, pMnode, pRsp->pVgroupInfos);
  }

  memcpy(pRsp->db, pDb->name, TSDB_DB_FNAME_LEN);
  pRsp->uid = pDb->uid;
  pRsp->vgVersion = pDb->vgVersion;
  pRsp->stateTs = pDb->stateTs;
  pRsp->vgNum = taosArrayGetSize(pRsp->pVgroupInfos);
  pRsp->hashMethod = pDb->cfg.hashMethod;
  pRsp->hashPrefix = pDb->cfg.hashPrefix;
  pRsp->hashSuffix = pDb->cfg.hashSuffix;
  TAOS_RETURN(code);
}

static int32_t mndProcessUseDbReq(SRpcMsg *pReq) {
  SMnode   *pMnode = pReq->info.node;
  int32_t   code = -1;
  SDbObj   *pDb = NULL;
  SUseDbReq usedbReq = {0};
  SUseDbRsp usedbRsp = {0};

  TAOS_CHECK_GOTO(tDeserializeSUseDbReq(pReq->pCont, pReq->contLen, &usedbReq), NULL, _OVER);

  char *p = strchr(usedbReq.db, '.');
  if (p && ((0 == strcmp(p + 1, TSDB_INFORMATION_SCHEMA_DB) || (0 == strcmp(p + 1, TSDB_PERFORMANCE_SCHEMA_DB))))) {
    memcpy(usedbRsp.db, usedbReq.db, TSDB_DB_FNAME_LEN);
    int32_t vgVersion = mndGetGlobalVgroupVersion(pMnode);
    if (usedbReq.vgVersion < vgVersion) {
      usedbRsp.pVgroupInfos = taosArrayInit(10, sizeof(SVgroupInfo));
      if (usedbRsp.pVgroupInfos == NULL) goto _OVER;

      mndBuildDBVgroupInfo(NULL, pMnode, usedbRsp.pVgroupInfos);
      usedbRsp.vgVersion = vgVersion++;
    } else {
      usedbRsp.vgVersion = usedbReq.vgVersion;
    }
    usedbRsp.vgNum = taosArrayGetSize(usedbRsp.pVgroupInfos);
    code = 0;
  } else {
    pDb = mndAcquireDb(pMnode, usedbReq.db);
    if (pDb == NULL) {
      memcpy(usedbRsp.db, usedbReq.db, TSDB_DB_FNAME_LEN);
      usedbRsp.uid = usedbReq.dbId;
      usedbRsp.vgVersion = usedbReq.vgVersion;
      usedbRsp.errCode = terrno;

      code = TSDB_CODE_MND_RETURN_VALUE_NULL;
      if (terrno != 0) code = terrno;
      goto _OVER;
    } else {
      TAOS_CHECK_GOTO(mndCheckDbPrivilege(pMnode, pReq->info.conn.user, MND_OPER_USE_DB, pDb), NULL, _OVER);

      TAOS_CHECK_GOTO(mndExtractDbInfo(pMnode, pDb, &usedbRsp, &usedbReq), NULL, _OVER);

      mDebug("db:%s, process usedb req vgVersion:%d stateTs:%" PRId64 ", rsp vgVersion:%d stateTs:%" PRId64,
             usedbReq.db, usedbReq.vgVersion, usedbReq.stateTs, usedbRsp.vgVersion, usedbRsp.stateTs);
      code = 0;
    }
  }

  int32_t contLen = tSerializeSUseDbRsp(NULL, 0, &usedbRsp);
  void   *pRsp = rpcMallocCont(contLen);
  if (pRsp == NULL) {
    terrno = TSDB_CODE_OUT_OF_MEMORY;
    code = -1;
    goto _OVER;
  }

  tSerializeSUseDbRsp(pRsp, contLen, &usedbRsp);

  pReq->info.rsp = pRsp;
  pReq->info.rspLen = contLen;

_OVER:
  if (code != 0 && code != TSDB_CODE_ACTION_IN_PROGRESS) {
    mError("db:%s, failed to process use db req since %s", usedbReq.db, terrstr());
  }

  mndReleaseDb(pMnode, pDb);
  tFreeSUsedbRsp(&usedbRsp);

  TAOS_RETURN(code);
}

int32_t mndValidateDbInfo(SMnode *pMnode, SDbCacheInfo *pDbs, int32_t numOfDbs, void **ppRsp, int32_t *pRspLen) {
  int32_t       code = 0;
  SDbHbBatchRsp batchRsp = {0};
  batchRsp.pArray = taosArrayInit(numOfDbs, sizeof(SDbHbRsp));
  if (batchRsp.pArray == NULL) {
    terrno = TSDB_CODE_OUT_OF_MEMORY;
    TAOS_RETURN(code);
  }

  for (int32_t i = 0; i < numOfDbs; ++i) {
    SDbCacheInfo *pDbCacheInfo = &pDbs[i];
    pDbCacheInfo->dbId = be64toh(pDbCacheInfo->dbId);
    pDbCacheInfo->vgVersion = htonl(pDbCacheInfo->vgVersion);
    pDbCacheInfo->cfgVersion = htonl(pDbCacheInfo->cfgVersion);
    pDbCacheInfo->numOfTable = htonl(pDbCacheInfo->numOfTable);
    pDbCacheInfo->stateTs = be64toh(pDbCacheInfo->stateTs);
    pDbCacheInfo->tsmaVersion = htonl(pDbCacheInfo->tsmaVersion);

    SDbHbRsp rsp = {0};

    if ((0 == strcasecmp(pDbCacheInfo->dbFName, TSDB_INFORMATION_SCHEMA_DB) ||
         (0 == strcasecmp(pDbCacheInfo->dbFName, TSDB_PERFORMANCE_SCHEMA_DB)))) {
      int32_t vgVersion = mndGetGlobalVgroupVersion(pMnode);
      if (pDbCacheInfo->vgVersion >= vgVersion) {
        continue;
      }

      rsp.useDbRsp = taosMemoryCalloc(1, sizeof(SUseDbRsp));
      memcpy(rsp.useDbRsp->db, pDbCacheInfo->dbFName, TSDB_DB_FNAME_LEN);
      rsp.useDbRsp->pVgroupInfos = taosArrayInit(10, sizeof(SVgroupInfo));

      mndBuildDBVgroupInfo(NULL, pMnode, rsp.useDbRsp->pVgroupInfos);
      rsp.useDbRsp->vgVersion = vgVersion++;

      rsp.useDbRsp->vgNum = taosArrayGetSize(rsp.useDbRsp->pVgroupInfos);

      taosArrayPush(batchRsp.pArray, &rsp);

      continue;
    }

    SDbObj *pDb = mndAcquireDb(pMnode, pDbCacheInfo->dbFName);
    if (pDb == NULL) {
      mTrace("db:%s, no exist", pDbCacheInfo->dbFName);
      rsp.useDbRsp = taosMemoryCalloc(1, sizeof(SUseDbRsp));
      memcpy(rsp.useDbRsp->db, pDbCacheInfo->dbFName, TSDB_DB_FNAME_LEN);
      rsp.useDbRsp->uid = pDbCacheInfo->dbId;
      rsp.useDbRsp->vgVersion = -1;
      taosArrayPush(batchRsp.pArray, &rsp);
      continue;
    }

    int32_t numOfTable = mndGetDBTableNum(pDb, pMnode);

    if (pDbCacheInfo->vgVersion >= pDb->vgVersion && pDbCacheInfo->cfgVersion >= pDb->cfgVersion &&
        numOfTable == pDbCacheInfo->numOfTable && pDbCacheInfo->stateTs == pDb->stateTs &&
        pDbCacheInfo->tsmaVersion >= pDb->tsmaVersion) {
      mTrace("db:%s, valid dbinfo, vgVersion:%d cfgVersion:%d stateTs:%" PRId64
             " numOfTables:%d, not changed vgVersion:%d cfgVersion:%d stateTs:%" PRId64 " numOfTables:%d",
             pDbCacheInfo->dbFName, pDbCacheInfo->vgVersion, pDbCacheInfo->cfgVersion, pDbCacheInfo->stateTs,
             pDbCacheInfo->numOfTable, pDb->vgVersion, pDb->cfgVersion, pDb->stateTs, numOfTable);
      mndReleaseDb(pMnode, pDb);
      continue;
    } else {
      mInfo("db:%s, valid dbinfo, vgVersion:%d cfgVersion:%d stateTs:%" PRId64
            " numOfTables:%d, changed to vgVersion:%d cfgVersion:%d stateTs:%" PRId64 " numOfTables:%d",
            pDbCacheInfo->dbFName, pDbCacheInfo->vgVersion, pDbCacheInfo->cfgVersion, pDbCacheInfo->stateTs,
            pDbCacheInfo->numOfTable, pDb->vgVersion, pDb->cfgVersion, pDb->stateTs, numOfTable);
    }

    if (pDbCacheInfo->cfgVersion < pDb->cfgVersion) {
      rsp.cfgRsp = taosMemoryCalloc(1, sizeof(SDbCfgRsp));
      mndDumpDbCfgInfo(rsp.cfgRsp, pDb);
    }

    if (pDbCacheInfo->tsmaVersion != pDb->tsmaVersion) {
      rsp.pTsmaRsp = taosMemoryCalloc(1, sizeof(STableTSMAInfoRsp));
      if (rsp.pTsmaRsp) rsp.pTsmaRsp->pTsmas = taosArrayInit(4, POINTER_BYTES);
      if (rsp.pTsmaRsp && rsp.pTsmaRsp->pTsmas) {
        rsp.dbTsmaVersion = pDb->tsmaVersion;
        bool exist = false;
        mndGetDbTsmas(pMnode, 0, pDb->uid, rsp.pTsmaRsp, &exist);
      }
    }

    if (pDbCacheInfo->vgVersion < pDb->vgVersion || numOfTable != pDbCacheInfo->numOfTable ||
        pDbCacheInfo->stateTs != pDb->stateTs) {
      rsp.useDbRsp = taosMemoryCalloc(1, sizeof(SUseDbRsp));
      rsp.useDbRsp->pVgroupInfos = taosArrayInit(pDb->cfg.numOfVgroups, sizeof(SVgroupInfo));
      if (rsp.useDbRsp->pVgroupInfos == NULL) {
        mndReleaseDb(pMnode, pDb);
        mError("db:%s, failed to malloc usedb response", pDb->name);
        continue;
      }

      mndBuildDBVgroupInfo(pDb, pMnode, rsp.useDbRsp->pVgroupInfos);
      memcpy(rsp.useDbRsp->db, pDb->name, TSDB_DB_FNAME_LEN);
      rsp.useDbRsp->uid = pDb->uid;
      rsp.useDbRsp->vgVersion = pDb->vgVersion;
      rsp.useDbRsp->stateTs = pDb->stateTs;
      rsp.useDbRsp->vgNum = (int32_t)taosArrayGetSize(rsp.useDbRsp->pVgroupInfos);
      rsp.useDbRsp->hashMethod = pDb->cfg.hashMethod;
      rsp.useDbRsp->hashPrefix = pDb->cfg.hashPrefix;
      rsp.useDbRsp->hashSuffix = pDb->cfg.hashSuffix;
    }

    taosArrayPush(batchRsp.pArray, &rsp);
    mndReleaseDb(pMnode, pDb);
  }

  int32_t rspLen = tSerializeSDbHbBatchRsp(NULL, 0, &batchRsp);
  void   *pRsp = taosMemoryMalloc(rspLen);
  if (pRsp == NULL) {
    terrno = TSDB_CODE_OUT_OF_MEMORY;
    tFreeSDbHbBatchRsp(&batchRsp);
    return -1;
  }
  tSerializeSDbHbBatchRsp(pRsp, rspLen, &batchRsp);

  *ppRsp = pRsp;
  *pRspLen = rspLen;

  tFreeSDbHbBatchRsp(&batchRsp);
  TAOS_RETURN(code);
}

static int32_t mndTrimDb(SMnode *pMnode, SDbObj *pDb) {
  SSdb       *pSdb = pMnode->pSdb;
  SVgObj     *pVgroup = NULL;
  void       *pIter = NULL;
  SVTrimDbReq trimReq = {.timestamp = taosGetTimestampSec()};
  int32_t     reqLen = tSerializeSVTrimDbReq(NULL, 0, &trimReq);
  int32_t     contLen = reqLen + sizeof(SMsgHead);

  while (1) {
    pIter = sdbFetch(pSdb, SDB_VGROUP, pIter, (void **)&pVgroup);
    if (pIter == NULL) break;

    SMsgHead *pHead = rpcMallocCont(contLen);
    if (pHead == NULL) {
      sdbCancelFetch(pSdb, pVgroup);
      sdbRelease(pSdb, pVgroup);
      continue;
    }
    pHead->contLen = htonl(contLen);
    pHead->vgId = htonl(pVgroup->vgId);
    tSerializeSVTrimDbReq((char *)pHead + sizeof(SMsgHead), contLen, &trimReq);

    SRpcMsg rpcMsg = {.msgType = TDMT_VND_TRIM, .pCont = pHead, .contLen = contLen};
    SEpSet  epSet = mndGetVgroupEpset(pMnode, pVgroup);
    int32_t code = tmsgSendReq(&epSet, &rpcMsg);
    if (code != 0) {
      mError("vgId:%d, failed to send vnode-trim request to vnode since 0x%x", pVgroup->vgId, code);
    } else {
      mInfo("vgId:%d, send vnode-trim request to vnode, time:%d", pVgroup->vgId, trimReq.timestamp);
    }
    sdbRelease(pSdb, pVgroup);
  }

  return 0;
}

static int32_t mndProcessTrimDbReq(SRpcMsg *pReq) {
  SMnode    *pMnode = pReq->info.node;
  int32_t    code = -1;
  SDbObj    *pDb = NULL;
  STrimDbReq trimReq = {0};

  TAOS_CHECK_GOTO(tDeserializeSTrimDbReq(pReq->pCont, pReq->contLen, &trimReq), NULL, _OVER);

  mInfo("db:%s, start to trim", trimReq.db);

  pDb = mndAcquireDb(pMnode, trimReq.db);
  if (pDb == NULL) {
    code = TSDB_CODE_MND_RETURN_VALUE_NULL;
    if (terrno != 0) code = terrno;
    goto _OVER;
  }

  TAOS_CHECK_GOTO(mndCheckDbPrivilege(pMnode, pReq->info.conn.user, MND_OPER_TRIM_DB, pDb), NULL, _OVER);

  code = mndTrimDb(pMnode, pDb);

_OVER:
  if (code != 0) {
    mError("db:%s, failed to process trim db req since %s", trimReq.db, terrstr());
  }

  mndReleaseDb(pMnode, pDb);
  TAOS_RETURN(code);
}

static int32_t mndS3MigrateDb(SMnode *pMnode, SDbObj *pDb) {
  SSdb            *pSdb = pMnode->pSdb;
  SVgObj          *pVgroup = NULL;
  void            *pIter = NULL;
  SVS3MigrateDbReq s3migrateReq = {.timestamp = taosGetTimestampSec()};
  int32_t          reqLen = tSerializeSVS3MigrateDbReq(NULL, 0, &s3migrateReq);
  int32_t          contLen = reqLen + sizeof(SMsgHead);

  while (1) {
    pIter = sdbFetch(pSdb, SDB_VGROUP, pIter, (void **)&pVgroup);
    if (pIter == NULL) break;

    if (pVgroup->dbUid != pDb->uid) continue;

    SMsgHead *pHead = rpcMallocCont(contLen);
    if (pHead == NULL) {
      sdbCancelFetch(pSdb, pVgroup);
      sdbRelease(pSdb, pVgroup);
      continue;
    }
    pHead->contLen = htonl(contLen);
    pHead->vgId = htonl(pVgroup->vgId);
    tSerializeSVS3MigrateDbReq((char *)pHead + sizeof(SMsgHead), contLen, &s3migrateReq);

    SRpcMsg rpcMsg = {.msgType = TDMT_VND_S3MIGRATE, .pCont = pHead, .contLen = contLen};
    SEpSet  epSet = mndGetVgroupEpset(pMnode, pVgroup);
    int32_t code = tmsgSendReq(&epSet, &rpcMsg);
    if (code != 0) {
      mError("vgId:%d, failed to send vnode-s3migrate request to vnode since 0x%x", pVgroup->vgId, code);
    } else {
      mInfo("vgId:%d, send vnode-s3migrate request to vnode, time:%d", pVgroup->vgId, s3migrateReq.timestamp);
    }
    sdbRelease(pSdb, pVgroup);
  }

  return 0;
}

static int32_t mndProcessS3MigrateDbReq(SRpcMsg *pReq) {
  SMnode         *pMnode = pReq->info.node;
  int32_t         code = -1;
  SDbObj         *pDb = NULL;
  SS3MigrateDbReq s3migrateReq = {0};

  TAOS_CHECK_GOTO(tDeserializeSS3MigrateDbReq(pReq->pCont, pReq->contLen, &s3migrateReq), NULL, _OVER);

  mInfo("db:%s, start to s3migrate", s3migrateReq.db);

  pDb = mndAcquireDb(pMnode, s3migrateReq.db);
  if (pDb == NULL) {
    code = TSDB_CODE_MND_RETURN_VALUE_NULL;
    if (terrno != 0) code = terrno;
    goto _OVER;
  }

  TAOS_CHECK_GOTO(mndCheckDbPrivilege(pMnode, pReq->info.conn.user, MND_OPER_TRIM_DB, pDb), NULL, _OVER);

  code = mndS3MigrateDb(pMnode, pDb);

_OVER:
  if (code != 0) {
    mError("db:%s, failed to process s3migrate db req since %s", s3migrateReq.db, terrstr());
  }

  mndReleaseDb(pMnode, pDb);
  TAOS_RETURN(code);
}

const char *mndGetDbStr(const char *src) {
  char *pos = strstr(src, TS_PATH_DELIMITER);
  if (pos != NULL) ++pos;
  if (pos == NULL) return src;
  return pos;
}

const char *mndGetStableStr(const char *src) {
  char *pos = strstr(src, TS_PATH_DELIMITER);
  if (pos != NULL) ++pos;
  if (pos == NULL) return src;
  return mndGetDbStr(pos);
}

static int64_t getValOfDiffPrecision(int8_t unit, int64_t val) {
  int64_t v = 0;
  switch (unit) {
    case 's':
      v = val / 1000;
      break;
    case 'm':
      v = val / tsTickPerMin[TSDB_TIME_PRECISION_MILLI];
      break;
    case 'h':
      v = val / (tsTickPerMin[TSDB_TIME_PRECISION_MILLI] * 60);
      break;
    case 'd':
      v = val / (tsTickPerMin[TSDB_TIME_PRECISION_MILLI] * 24 * 60);
      break;
    case 'w':
      v = val / (tsTickPerMin[TSDB_TIME_PRECISION_MILLI] * 24 * 60 * 7);
      break;
    default:
      break;
  }

  return v;
}

static char *buildRetension(SArray *pRetension) {
  size_t size = taosArrayGetSize(pRetension);
  if (size == 0) {
    return NULL;
  }

  char       *p1 = taosMemoryCalloc(1, 100);
  SRetention *p = taosArrayGet(pRetension, 0);

  int32_t len = 2;

  int64_t v1 = getValOfDiffPrecision(p->freqUnit, p->freq);
  int64_t v2 = getValOfDiffPrecision(p->keepUnit, p->keep);
  len += sprintf(p1 + len, "%" PRId64 "%c:%" PRId64 "%c", v1, p->freqUnit, v2, p->keepUnit);

  if (size > 1) {
    len += sprintf(p1 + len, ",");
    p = taosArrayGet(pRetension, 1);

    v1 = getValOfDiffPrecision(p->freqUnit, p->freq);
    v2 = getValOfDiffPrecision(p->keepUnit, p->keep);
    len += sprintf(p1 + len, "%" PRId64 "%c:%" PRId64 "%c", v1, p->freqUnit, v2, p->keepUnit);
  }

  if (size > 2) {
    len += sprintf(p1 + len, ",");
    p = taosArrayGet(pRetension, 2);

    v1 = getValOfDiffPrecision(p->freqUnit, p->freq);
    v2 = getValOfDiffPrecision(p->keepUnit, p->keep);
    len += sprintf(p1 + len, "%" PRId64 "%c:%" PRId64 "%c", v1, p->freqUnit, v2, p->keepUnit);
  }

  varDataSetLen(p1, len);
  return p1;
}

static const char *getCacheModelStr(int8_t cacheModel) {
  switch (cacheModel) {
    case TSDB_CACHE_MODEL_NONE:
      return TSDB_CACHE_MODEL_NONE_STR;
    case TSDB_CACHE_MODEL_LAST_ROW:
      return TSDB_CACHE_MODEL_LAST_ROW_STR;
    case TSDB_CACHE_MODEL_LAST_VALUE:
      return TSDB_CACHE_MODEL_LAST_VALUE_STR;
    case TSDB_CACHE_MODEL_BOTH:
      return TSDB_CACHE_MODEL_BOTH_STR;
    default:
      break;
  }
  return "unknown";
}

static const char *getEncryptAlgorithmStr(int8_t encryptAlgorithm) {
  switch (encryptAlgorithm) {
    case TSDB_ENCRYPT_ALGO_NONE:
      return TSDB_ENCRYPT_ALGO_NONE_STR;
    case TSDB_ENCRYPT_ALGO_SM4:
      return TSDB_ENCRYPT_ALGO_SM4_STR;
    default:
      break;
  }
  return "unknown";
}

bool mndIsDbReady(SMnode *pMnode, SDbObj *pDb) {
  if (pDb->cfg.replications == 1) return true;

  SSdb *pSdb = pMnode->pSdb;
  void *pIter = NULL;
  bool  isReady = true;
  while (1) {
    SVgObj *pVgroup = NULL;
    pIter = sdbFetch(pSdb, SDB_VGROUP, pIter, (void **)&pVgroup);
    if (pIter == NULL) break;

    if (pVgroup->dbUid == pDb->uid && pVgroup->replica > 1) {
      bool hasLeader = false;
      for (int32_t i = 0; i < pVgroup->replica; ++i) {
        if (pVgroup->vnodeGid[i].syncState == TAOS_SYNC_STATE_LEADER ||
            pVgroup->vnodeGid[i].syncState == TAOS_SYNC_STATE_ASSIGNED_LEADER) {
          hasLeader = true;
        }
      }
      if (!hasLeader) isReady = false;
    }
    sdbRelease(pSdb, pVgroup);
  }

  return isReady;
}

static void mndDumpDbInfoData(SMnode *pMnode, SSDataBlock *pBlock, SDbObj *pDb, SShowObj *pShow, int32_t rows,
                              int64_t numOfTables, bool sysDb, ESdbStatus objStatus, bool sysinfo) {
  int32_t cols = 0;
  int32_t bytes = pShow->pMeta->pSchemas[cols].bytes;
  char   *buf = taosMemoryMalloc(bytes);

  const char *name = mndGetDbStr(pDb->name);
  if (name != NULL) {
    STR_WITH_MAXSIZE_TO_VARSTR(buf, name, bytes);
  } else {
    STR_WITH_MAXSIZE_TO_VARSTR(buf, "NULL", bytes);
  }

  const char *precStr = NULL;
  switch (pDb->cfg.precision) {
    case TSDB_TIME_PRECISION_MILLI:
      precStr = TSDB_TIME_PRECISION_MILLI_STR;
      break;
    case TSDB_TIME_PRECISION_MICRO:
      precStr = TSDB_TIME_PRECISION_MICRO_STR;
      break;
    case TSDB_TIME_PRECISION_NANO:
      precStr = TSDB_TIME_PRECISION_NANO_STR;
      break;
    default:
      precStr = "none";
      break;
  }
  char precVstr[10] = {0};
  STR_WITH_MAXSIZE_TO_VARSTR(precVstr, precStr, 10);

  char *statusStr = "ready";
  if (objStatus == SDB_STATUS_CREATING) {
    statusStr = "creating";
  } else if (objStatus == SDB_STATUS_DROPPING) {
    statusStr = "dropping";
  } else {
    if (!sysDb && !mndIsDbReady(pMnode, pDb)) {
      statusStr = "unsynced";
    }
  }
  char statusVstr[24] = {0};
  STR_WITH_MAXSIZE_TO_VARSTR(statusVstr, statusStr, 24);

  if (sysDb || !sysinfo) {
    for (int32_t i = 0; i < pShow->numOfColumns; ++i) {
      SColumnInfoData *pColInfo = taosArrayGet(pBlock->pDataBlock, i);
      if (i == 0) {
        colDataSetVal(pColInfo, rows, buf, false);
      } else if (i == 1) {
        colDataSetVal(pColInfo, rows, (const char *)&pDb->createdTime, false);
      } else if (i == 3) {
        colDataSetVal(pColInfo, rows, (const char *)&numOfTables, false);
      } else if (i == 14) {
        colDataSetVal(pColInfo, rows, precVstr, false);
      } else if (i == 15) {
        colDataSetVal(pColInfo, rows, statusVstr, false);
      } else {
        colDataSetNULL(pColInfo, rows);
      }
    }
  } else {
    SColumnInfoData *pColInfo = taosArrayGet(pBlock->pDataBlock, cols++);
    colDataSetVal(pColInfo, rows, buf, false);

    pColInfo = taosArrayGet(pBlock->pDataBlock, cols++);
    colDataSetVal(pColInfo, rows, (const char *)&pDb->createdTime, false);

    pColInfo = taosArrayGet(pBlock->pDataBlock, cols++);
    colDataSetVal(pColInfo, rows, (const char *)&pDb->cfg.numOfVgroups, false);

    pColInfo = taosArrayGet(pBlock->pDataBlock, cols++);
    colDataSetVal(pColInfo, rows, (const char *)&numOfTables, false);

    pColInfo = taosArrayGet(pBlock->pDataBlock, cols++);
    colDataSetVal(pColInfo, rows, (const char *)&pDb->cfg.replications, false);

    const char *strictStr = pDb->cfg.strict ? "on" : "off";
    char        strictVstr[24] = {0};
    STR_WITH_MAXSIZE_TO_VARSTR(strictVstr, strictStr, 24);
    pColInfo = taosArrayGet(pBlock->pDataBlock, cols++);
    colDataSetVal(pColInfo, rows, (const char *)strictVstr, false);

    char    durationVstr[128] = {0};
    int32_t len = sprintf(&durationVstr[VARSTR_HEADER_SIZE], "%dm", pDb->cfg.daysPerFile);
    varDataSetLen(durationVstr, len);
    pColInfo = taosArrayGet(pBlock->pDataBlock, cols++);
    colDataSetVal(pColInfo, rows, (const char *)durationVstr, false);

    char keepVstr[128] = {0};
    if (pDb->cfg.daysToKeep0 > pDb->cfg.daysToKeep1 || pDb->cfg.daysToKeep0 > pDb->cfg.daysToKeep2) {
      len = sprintf(&keepVstr[VARSTR_HEADER_SIZE], "%dm,%dm,%dm", pDb->cfg.daysToKeep1, pDb->cfg.daysToKeep2,
                    pDb->cfg.daysToKeep0);
    } else {
      len = sprintf(&keepVstr[VARSTR_HEADER_SIZE], "%dm,%dm,%dm", pDb->cfg.daysToKeep0, pDb->cfg.daysToKeep1,
                    pDb->cfg.daysToKeep2);
    }
    varDataSetLen(keepVstr, len);
    pColInfo = taosArrayGet(pBlock->pDataBlock, cols++);
    colDataSetVal(pColInfo, rows, (const char *)keepVstr, false);

    pColInfo = taosArrayGet(pBlock->pDataBlock, cols++);
    colDataSetVal(pColInfo, rows, (const char *)&pDb->cfg.buffer, false);

    pColInfo = taosArrayGet(pBlock->pDataBlock, cols++);
    colDataSetVal(pColInfo, rows, (const char *)&pDb->cfg.pageSize, false);

    pColInfo = taosArrayGet(pBlock->pDataBlock, cols++);
    colDataSetVal(pColInfo, rows, (const char *)&pDb->cfg.pages, false);

    pColInfo = taosArrayGet(pBlock->pDataBlock, cols++);
    colDataSetVal(pColInfo, rows, (const char *)&pDb->cfg.minRows, false);

    pColInfo = taosArrayGet(pBlock->pDataBlock, cols++);
    colDataSetVal(pColInfo, rows, (const char *)&pDb->cfg.maxRows, false);

    pColInfo = taosArrayGet(pBlock->pDataBlock, cols++);
    colDataSetVal(pColInfo, rows, (const char *)&pDb->cfg.compression, false);

    pColInfo = taosArrayGet(pBlock->pDataBlock, cols++);
    colDataSetVal(pColInfo, rows, (const char *)precVstr, false);

    pColInfo = taosArrayGet(pBlock->pDataBlock, cols++);
    colDataSetVal(pColInfo, rows, (const char *)statusVstr, false);

    char *rentensionVstr = buildRetension(pDb->cfg.pRetensions);
    pColInfo = taosArrayGet(pBlock->pDataBlock, cols++);
    if (rentensionVstr == NULL) {
      colDataSetNULL(pColInfo, rows);
    } else {
      colDataSetVal(pColInfo, rows, (const char *)rentensionVstr, false);
      taosMemoryFree(rentensionVstr);
    }

    pColInfo = taosArrayGet(pBlock->pDataBlock, cols++);
    colDataSetVal(pColInfo, rows, (const char *)&pDb->cfg.numOfStables, false);

    const char *cacheModelStr = getCacheModelStr(pDb->cfg.cacheLast);
    char        cacheModelVstr[24] = {0};
    STR_WITH_MAXSIZE_TO_VARSTR(cacheModelVstr, cacheModelStr, 24);
    pColInfo = taosArrayGet(pBlock->pDataBlock, cols++);
    colDataSetVal(pColInfo, rows, (const char *)cacheModelVstr, false);

    pColInfo = taosArrayGet(pBlock->pDataBlock, cols++);
    colDataSetVal(pColInfo, rows, (const char *)&pDb->cfg.cacheLastSize, false);

    pColInfo = taosArrayGet(pBlock->pDataBlock, cols++);
    colDataSetVal(pColInfo, rows, (const char *)&pDb->cfg.walLevel, false);

    pColInfo = taosArrayGet(pBlock->pDataBlock, cols++);
    colDataSetVal(pColInfo, rows, (const char *)&pDb->cfg.walFsyncPeriod, false);

    pColInfo = taosArrayGet(pBlock->pDataBlock, cols++);
    colDataSetVal(pColInfo, rows, (const char *)&pDb->cfg.walRetentionPeriod, false);

    pColInfo = taosArrayGet(pBlock->pDataBlock, cols++);
    colDataSetVal(pColInfo, rows, (const char *)&pDb->cfg.walRetentionSize, false);

    pColInfo = taosArrayGet(pBlock->pDataBlock, cols++);
    colDataSetVal(pColInfo, rows, (const char *)&pDb->cfg.sstTrigger, false);

    pColInfo = taosArrayGet(pBlock->pDataBlock, cols++);
    int16_t hashPrefix = pDb->cfg.hashPrefix;
    if (hashPrefix > 0) {
      hashPrefix = pDb->cfg.hashPrefix - strlen(pDb->name) - 1;
    } else if (hashPrefix < 0) {
      hashPrefix = pDb->cfg.hashPrefix + strlen(pDb->name) + 1;
    }
    colDataSetVal(pColInfo, rows, (const char *)&hashPrefix, false);

    pColInfo = taosArrayGet(pBlock->pDataBlock, cols++);
    colDataSetVal(pColInfo, rows, (const char *)&pDb->cfg.hashSuffix, false);

    pColInfo = taosArrayGet(pBlock->pDataBlock, cols++);
    colDataSetVal(pColInfo, rows, (const char *)&pDb->cfg.tsdbPageSize, false);

    pColInfo = taosArrayGet(pBlock->pDataBlock, cols++);
    colDataSetVal(pColInfo, rows, (const char *)&pDb->cfg.keepTimeOffset, false);

    pColInfo = taosArrayGet(pBlock->pDataBlock, cols++);
    colDataSetVal(pColInfo, rows, (const char *)&pDb->cfg.s3ChunkSize, false);

    char keeplocalVstr[128] = {0};
    len = sprintf(&keeplocalVstr[VARSTR_HEADER_SIZE], "%dm", pDb->cfg.s3KeepLocal);
    varDataSetLen(keeplocalVstr, len);
    pColInfo = taosArrayGet(pBlock->pDataBlock, cols++);
    colDataSetVal(pColInfo, rows, (const char *)keeplocalVstr, false);

    pColInfo = taosArrayGet(pBlock->pDataBlock, cols++);
    colDataSetVal(pColInfo, rows, (const char *)&pDb->cfg.s3Compact, false);

    pColInfo = taosArrayGet(pBlock->pDataBlock, cols++);
    colDataSetVal(pColInfo, rows, (const char *)&pDb->cfg.withArbitrator, false);

    const char *encryptAlgorithmStr = getEncryptAlgorithmStr(pDb->cfg.encryptAlgorithm);
    char        encryptAlgorithmVStr[24] = {0};
    STR_WITH_MAXSIZE_TO_VARSTR(encryptAlgorithmVStr, encryptAlgorithmStr, 24);
    pColInfo = taosArrayGet(pBlock->pDataBlock, cols++);
    colDataSetVal(pColInfo, rows, (const char *)encryptAlgorithmVStr, false);
  }

  taosMemoryFree(buf);
}

static void setInformationSchemaDbCfg(SMnode *pMnode, SDbObj *pDbObj) {
  tstrncpy(pDbObj->name, TSDB_INFORMATION_SCHEMA_DB, tListLen(pDbObj->name));
  pDbObj->createdTime = mndGetClusterCreateTime(pMnode);
  pDbObj->cfg.numOfVgroups = 0;
  pDbObj->cfg.strict = 1;
  pDbObj->cfg.replications = 1;
  pDbObj->cfg.precision = TSDB_TIME_PRECISION_MILLI;
}

static void setPerfSchemaDbCfg(SMnode *pMnode, SDbObj *pDbObj) {
  tstrncpy(pDbObj->name, TSDB_PERFORMANCE_SCHEMA_DB, tListLen(pDbObj->name));
  pDbObj->createdTime = mndGetClusterCreateTime(pMnode);
  pDbObj->cfg.numOfVgroups = 0;
  pDbObj->cfg.strict = 1;
  pDbObj->cfg.replications = 1;
  pDbObj->cfg.precision = TSDB_TIME_PRECISION_MILLI;
}

static bool mndGetTablesOfDbFp(SMnode *pMnode, void *pObj, void *p1, void *p2, void *p3) {
  SVgObj  *pVgroup = pObj;
  int32_t *numOfTables = p1;
  int64_t  uid = *(int64_t *)p2;
  if (pVgroup->dbUid == uid) {
    *numOfTables += pVgroup->numOfTables;
  }
  return true;
}

static int32_t mndRetrieveDbs(SRpcMsg *pReq, SShowObj *pShow, SSDataBlock *pBlock, int32_t rowsCapacity) {
  SMnode    *pMnode = pReq->info.node;
  SSdb      *pSdb = pMnode->pSdb;
  int32_t    numOfRows = 0;
  SDbObj    *pDb = NULL;
  ESdbStatus objStatus = 0;

  SUserObj *pUser = mndAcquireUser(pMnode, pReq->info.conn.user);
  if (pUser == NULL) return 0;
  bool sysinfo = pUser->sysInfo;

  // Append the information_schema database into the result.
  if (!pShow->sysDbRsp) {
    SDbObj infoschemaDb = {0};
    setInformationSchemaDbCfg(pMnode, &infoschemaDb);
    size_t numOfTables = 0;
    getVisibleInfosTablesNum(sysinfo, &numOfTables);
    mndDumpDbInfoData(pMnode, pBlock, &infoschemaDb, pShow, numOfRows, numOfTables, true, 0, 1);

    numOfRows += 1;

    SDbObj perfschemaDb = {0};
    setPerfSchemaDbCfg(pMnode, &perfschemaDb);
    numOfTables = 0;
    getPerfDbMeta(NULL, &numOfTables);
    mndDumpDbInfoData(pMnode, pBlock, &perfschemaDb, pShow, numOfRows, numOfTables, true, 0, 1);

    numOfRows += 1;
    pShow->sysDbRsp = true;
  }

  while (numOfRows < rowsCapacity) {
    pShow->pIter = sdbFetchAll(pSdb, SDB_DB, pShow->pIter, (void **)&pDb, &objStatus, true);
    if (pShow->pIter == NULL) break;

    if (mndCheckDbPrivilege(pMnode, pReq->info.conn.user, MND_OPER_READ_OR_WRITE_DB, pDb) == 0) {
      int32_t numOfTables = 0;
      sdbTraverse(pSdb, SDB_VGROUP, mndGetTablesOfDbFp, &numOfTables, &pDb->uid, NULL);
      mndDumpDbInfoData(pMnode, pBlock, pDb, pShow, numOfRows, numOfTables, false, objStatus, sysinfo);
      numOfRows++;
    }

    sdbRelease(pSdb, pDb);
  }

  pShow->numOfRows += numOfRows;
  mndReleaseUser(pMnode, pUser);
  return numOfRows;
}

static void mndCancelGetNextDb(SMnode *pMnode, void *pIter) {
  SSdb *pSdb = pMnode->pSdb;
  sdbCancelFetch(pSdb, pIter);
}<|MERGE_RESOLUTION|>--- conflicted
+++ resolved
@@ -1582,18 +1582,12 @@
     goto _OVER;
   }
 
-<<<<<<< HEAD
-  if (mndSetDropDbPrepareLogs(pMnode, pTrans, pDb) != 0) goto _OVER;
-  if (mndSetDropDbCommitLogs(pMnode, pTrans, pDb) != 0) goto _OVER;
-  if (mndDropStreamByDb(pMnode, pTrans, pDb) != 0) goto _OVER;
-=======
   TAOS_CHECK_GOTO(mndSetDropDbPrepareLogs(pMnode, pTrans, pDb), NULL, _OVER);
   TAOS_CHECK_GOTO(mndSetDropDbCommitLogs(pMnode, pTrans, pDb), NULL, _OVER);
   /*if (mndDropOffsetByDB(pMnode, pTrans, pDb) != 0) goto _OVER;*/
   /*if (mndDropSubByDB(pMnode, pTrans, pDb) != 0) goto _OVER;*/
   /*if (mndDropTopicByDB(pMnode, pTrans, pDb) != 0) goto _OVER;*/
   TAOS_CHECK_GOTO(mndDropStreamByDb(pMnode, pTrans, pDb), NULL, _OVER);
->>>>>>> 3bc91da3
 #ifdef TD_ENTERPRISE
   TAOS_CHECK_GOTO(mndDropViewByDb(pMnode, pTrans, pDb), NULL, _OVER);
 #endif
