/*
 * Copyright (c) 2019 TAOS Data, Inc. <jhtao@taosdata.com>
 *
 * This program is free software: you can use, redistribute, and/or modify
 * it under the terms of the GNU Affero General Public License, version 3
 * or later ("AGPL"), as published by the Free Software Foundation.
 *
 * This program is distributed in the hope that it will be useful, but WITHOUT
 * ANY WARRANTY; without even the implied warranty of MERCHANTABILITY or
 * FITNESS FOR A PARTICULAR PURPOSE.
 *
 * You should have received a copy of the GNU Affero General Public License
 * along with this program. If not, see <http://www.gnu.org/licenses/>.
 */

#include "mndStream.h"
#include "audit.h"
#include "mndDb.h"
#include "mndPrivilege.h"
#include "mndScheduler.h"
#include "mndShow.h"
#include "mndStb.h"
#include "mndTrans.h"
#include "mndVgroup.h"
#include "osMemory.h"
#include "parser.h"
#include "tmisce.h"
#include "tname.h"

#define MND_STREAM_VER_NUMBER   4
#define MND_STREAM_RESERVE_SIZE 64
#define MND_STREAM_MAX_NUM      60

typedef struct SNodeEntry {
  int32_t nodeId;
  bool    stageUpdated;  // the stage has been updated due to the leader/follower change or node reboot.
  SEpSet  epset;         // compare the epset to identify the vgroup tranferring between different dnodes.
  int64_t hbTimestamp;   // second
} SNodeEntry;

typedef struct SVgroupChangeInfo {
  SHashObj *pDBMap;
  SArray   *pUpdateNodeList;  // SArray<SNodeUpdateInfo>
} SVgroupChangeInfo;

static int32_t  mndNodeCheckSentinel = 0;
SStreamExecInfo execInfo;

static int32_t mndStreamActionInsert(SSdb *pSdb, SStreamObj *pStream);
static int32_t mndStreamActionDelete(SSdb *pSdb, SStreamObj *pStream);
static int32_t mndStreamActionUpdate(SSdb *pSdb, SStreamObj *pOldStream, SStreamObj *pNewStream);
static int32_t mndProcessCreateStreamReq(SRpcMsg *pReq);
static int32_t mndProcessDropStreamReq(SRpcMsg *pReq);
static int32_t mndProcessStreamCheckpointTmr(SRpcMsg *pReq);
static int32_t mndProcessStreamDoCheckpoint(SRpcMsg *pReq);
static int32_t mndProcessStreamCheckpointInCandid(SRpcMsg *pReq);
static int32_t mndProcessStreamHb(SRpcMsg *pReq);
static int32_t mndRetrieveStream(SRpcMsg *pReq, SShowObj *pShow, SSDataBlock *pBlock, int32_t rows);
static void    mndCancelGetNextStream(SMnode *pMnode, void *pIter);
static int32_t mndRetrieveStreamTask(SRpcMsg *pReq, SShowObj *pShow, SSDataBlock *pBlock, int32_t rows);
static void    mndCancelGetNextStreamTask(SMnode *pMnode, void *pIter);
static int32_t mndProcessPauseStreamReq(SRpcMsg *pReq);
static int32_t mndProcessResumeStreamReq(SRpcMsg *pReq);
static int32_t mndBuildStreamCheckpointSourceReq2(void **pBuf, int32_t *pLen, int32_t nodeId, int64_t checkpointId,
                                                  int64_t streamId, int32_t taskId, int32_t transId);
static int32_t mndProcessNodeCheck(SRpcMsg *pReq);
static int32_t mndProcessNodeCheckReq(SRpcMsg *pMsg);
static SArray *extractNodeListFromStream(SMnode *pMnode);
static SArray *mndTakeVgroupSnapshot(SMnode *pMnode, bool *allReady);

static SStreamObj *mndGetStreamObj(SMnode *pMnode, int64_t streamId);

static SVgroupChangeInfo mndFindChangedNodeInfo(SMnode *pMnode, const SArray *pPrevNodeList, const SArray *pNodeList);

static STrans *doCreateTrans(SMnode *pMnode, SStreamObj *pStream, SRpcMsg *pReq, const char *name, const char *pMsg);
static int32_t mndPersistTransLog(SStreamObj *pStream, STrans *pTrans);
static void initTransAction(STransAction *pAction, void *pCont, int32_t contLen, int32_t msgType, const SEpSet *pEpset,
                            int32_t retryCode);
static int32_t createStreamUpdateTrans(SStreamObj *pStream, SVgroupChangeInfo *pInfo, STrans *pTrans);
static void    removeStreamTasksInBuf(SStreamObj *pStream, SStreamExecInfo *pExecNode);
static void    saveStreamTasksInfo(SStreamObj *pStream, SStreamExecInfo *pExecNode);
static int32_t removeExpirednodeEntryAndTask(SArray *pNodeSnapshot);
static int32_t doKillCheckpointTrans(SMnode *pMnode, const char *pDbName, size_t len);
static void    killTransImpl(SMnode *pMnode, int32_t transId, const char *pDbName);

static int32_t setNodeEpsetExpiredFlag(const SArray *pNodeList);
static void    freeCheckpointCandEntry(void *);

static SSdbRaw *mndStreamActionEncode(SStreamObj *pStream);
static SSdbRow *mndStreamActionDecode(SSdbRaw *pRaw);

SSdbRaw       *mndStreamSeqActionEncode(SStreamObj *pStream);
SSdbRow       *mndStreamSeqActionDecode(SSdbRaw *pRaw);
static int32_t mndStreamSeqActionInsert(SSdb *pSdb, SStreamSeq *pStream);
static int32_t mndStreamSeqActionDelete(SSdb *pSdb, SStreamSeq *pStream);
static int32_t mndStreamSeqActionUpdate(SSdb *pSdb, SStreamSeq *pOldStream, SStreamSeq *pNewStream);

int32_t mndInitStream(SMnode *pMnode) {
  SSdbTable table = {
      .sdbType = SDB_STREAM,
      .keyType = SDB_KEY_BINARY,
      .encodeFp = (SdbEncodeFp)mndStreamActionEncode,
      .decodeFp = (SdbDecodeFp)mndStreamActionDecode,
      .insertFp = (SdbInsertFp)mndStreamActionInsert,
      .updateFp = (SdbUpdateFp)mndStreamActionUpdate,
      .deleteFp = (SdbDeleteFp)mndStreamActionDelete,
  };
  SSdbTable tableSeq = {
      .sdbType = SDB_STREAM_SEQ,
      .keyType = SDB_KEY_BINARY,
      .encodeFp = (SdbEncodeFp)mndStreamSeqActionEncode,
      .decodeFp = (SdbDecodeFp)mndStreamSeqActionDecode,
      .insertFp = (SdbInsertFp)mndStreamSeqActionInsert,
      .updateFp = (SdbUpdateFp)mndStreamSeqActionUpdate,
      .deleteFp = (SdbDeleteFp)mndStreamSeqActionDelete,
  };

  mndSetMsgHandle(pMnode, TDMT_MND_CREATE_STREAM, mndProcessCreateStreamReq);
  mndSetMsgHandle(pMnode, TDMT_MND_DROP_STREAM, mndProcessDropStreamReq);
  mndSetMsgHandle(pMnode, TDMT_MND_NODECHECK_TIMER, mndProcessNodeCheck);

  mndSetMsgHandle(pMnode, TDMT_STREAM_TASK_DEPLOY_RSP, mndTransProcessRsp);
  mndSetMsgHandle(pMnode, TDMT_STREAM_TASK_DROP_RSP, mndTransProcessRsp);
  mndSetMsgHandle(pMnode, TDMT_STREAM_TASK_PAUSE_RSP, mndTransProcessRsp);
  mndSetMsgHandle(pMnode, TDMT_STREAM_TASK_RESUME_RSP, mndTransProcessRsp);
  mndSetMsgHandle(pMnode, TDMT_STREAM_TASK_STOP_RSP, mndTransProcessRsp);
  mndSetMsgHandle(pMnode, TDMT_VND_STREAM_TASK_UPDATE_RSP, mndTransProcessRsp);
  mndSetMsgHandle(pMnode, TDMT_VND_STREAM_TASK_RESET_RSP, mndTransProcessRsp);

  mndSetMsgHandle(pMnode, TDMT_VND_STREAM_CHECK_POINT_SOURCE_RSP, mndTransProcessRsp);
  mndSetMsgHandle(pMnode, TDMT_MND_STREAM_CHECKPOINT_TIMER, mndProcessStreamCheckpointTmr);
  mndSetMsgHandle(pMnode, TDMT_MND_STREAM_BEGIN_CHECKPOINT, mndProcessStreamDoCheckpoint);
  mndSetMsgHandle(pMnode, TDMT_MND_STREAM_CHECKPOINT_CANDIDITATE, mndProcessStreamCheckpointInCandid);
  mndSetMsgHandle(pMnode, TDMT_MND_STREAM_HEARTBEAT, mndProcessStreamHb);
  mndSetMsgHandle(pMnode, TDMT_STREAM_TASK_REPORT_CHECKPOINT, mndTransProcessRsp);
  mndSetMsgHandle(pMnode, TDMT_MND_STREAM_NODECHANGE_CHECK, mndProcessNodeCheckReq);

  mndSetMsgHandle(pMnode, TDMT_MND_PAUSE_STREAM, mndProcessPauseStreamReq);
  mndSetMsgHandle(pMnode, TDMT_MND_RESUME_STREAM, mndProcessResumeStreamReq);

  mndAddShowRetrieveHandle(pMnode, TSDB_MGMT_TABLE_STREAMS, mndRetrieveStream);
  mndAddShowFreeIterHandle(pMnode, TSDB_MGMT_TABLE_STREAMS, mndCancelGetNextStream);
  mndAddShowRetrieveHandle(pMnode, TSDB_MGMT_TABLE_STREAM_TASKS, mndRetrieveStreamTask);
  mndAddShowFreeIterHandle(pMnode, TSDB_MGMT_TABLE_STREAM_TASKS, mndCancelGetNextStreamTask);

  taosThreadMutexInit(&execInfo.lock, NULL);
  _hash_fn_t fn = taosGetDefaultHashFunction(TSDB_DATA_TYPE_VARCHAR);

  execInfo.pTaskList = taosArrayInit(4, sizeof(STaskId));
  execInfo.pTaskMap = taosHashInit(64, fn, true, HASH_NO_LOCK);
  execInfo.transMgmt.pDBTrans = taosHashInit(32, fn, true, HASH_NO_LOCK);
  execInfo.transMgmt.pWaitingList = taosHashInit(32, fn, true, HASH_NO_LOCK);
  taosHashSetFreeFp(execInfo.transMgmt.pWaitingList, freeCheckpointCandEntry);

  if (sdbSetTable(pMnode->pSdb, table) != 0) {
    return -1;
  }
  if (sdbSetTable(pMnode->pSdb, tableSeq) != 0) {
    return -1;
  }
  return 0;
}

void mndCleanupStream(SMnode *pMnode) {
  taosArrayDestroy(execInfo.pTaskList);
  taosHashCleanup(execInfo.pTaskMap);
  taosHashCleanup(execInfo.transMgmt.pDBTrans);
  taosHashCleanup(execInfo.transMgmt.pWaitingList);
  taosThreadMutexDestroy(&execInfo.lock);
  mDebug("mnd stream exec info cleanup");
}

SSdbRaw *mndStreamActionEncode(SStreamObj *pStream) {
  terrno = TSDB_CODE_OUT_OF_MEMORY;
  void *buf = NULL;

  SEncoder encoder;
  tEncoderInit(&encoder, NULL, 0);
  if (tEncodeSStreamObj(&encoder, pStream) < 0) {
    tEncoderClear(&encoder);
    goto STREAM_ENCODE_OVER;
  }
  int32_t tlen = encoder.pos;
  tEncoderClear(&encoder);

  int32_t  size = sizeof(int32_t) + tlen + MND_STREAM_RESERVE_SIZE;
  SSdbRaw *pRaw = sdbAllocRaw(SDB_STREAM, MND_STREAM_VER_NUMBER, size);
  if (pRaw == NULL) goto STREAM_ENCODE_OVER;

  buf = taosMemoryMalloc(tlen);
  if (buf == NULL) goto STREAM_ENCODE_OVER;

  tEncoderInit(&encoder, buf, tlen);
  if (tEncodeSStreamObj(&encoder, pStream) < 0) {
    tEncoderClear(&encoder);
    goto STREAM_ENCODE_OVER;
  }
  tEncoderClear(&encoder);

  int32_t dataPos = 0;
  SDB_SET_INT32(pRaw, dataPos, tlen, STREAM_ENCODE_OVER);
  SDB_SET_BINARY(pRaw, dataPos, buf, tlen, STREAM_ENCODE_OVER);
  SDB_SET_DATALEN(pRaw, dataPos, STREAM_ENCODE_OVER);

  terrno = TSDB_CODE_SUCCESS;

STREAM_ENCODE_OVER:
  taosMemoryFreeClear(buf);
  if (terrno != TSDB_CODE_SUCCESS) {
    mError("stream:%s, failed to encode to raw:%p since %s", pStream->name, pRaw, terrstr());
    sdbFreeRaw(pRaw);
    return NULL;
  }

  mTrace("stream:%s, encode to raw:%p, row:%p, checkpoint:%" PRId64 "", pStream->name, pRaw, pStream,
         pStream->checkpointId);
  return pRaw;
}

SSdbRow *mndStreamActionDecode(SSdbRaw *pRaw) {
  terrno = TSDB_CODE_OUT_OF_MEMORY;
  SSdbRow    *pRow = NULL;
  SStreamObj *pStream = NULL;
  void       *buf = NULL;

  int8_t sver = 0;
  if (sdbGetRawSoftVer(pRaw, &sver) != 0) {
    goto STREAM_DECODE_OVER;
  }

  if (sver != MND_STREAM_VER_NUMBER) {
    terrno = 0;
    mError("stream read invalid ver, data ver: %d, curr ver: %d", sver, MND_STREAM_VER_NUMBER);
    goto STREAM_DECODE_OVER;
  }

  pRow = sdbAllocRow(sizeof(SStreamObj));
  if (pRow == NULL) goto STREAM_DECODE_OVER;

  pStream = sdbGetRowObj(pRow);
  if (pStream == NULL) goto STREAM_DECODE_OVER;

  int32_t tlen;
  int32_t dataPos = 0;
  SDB_GET_INT32(pRaw, dataPos, &tlen, STREAM_DECODE_OVER);
  buf = taosMemoryMalloc(tlen + 1);
  if (buf == NULL) goto STREAM_DECODE_OVER;
  SDB_GET_BINARY(pRaw, dataPos, buf, tlen, STREAM_DECODE_OVER);

  SDecoder decoder;
  tDecoderInit(&decoder, buf, tlen + 1);
  if (tDecodeSStreamObj(&decoder, pStream, sver) < 0) {
    tDecoderClear(&decoder);
    goto STREAM_DECODE_OVER;
  }
  tDecoderClear(&decoder);

  terrno = TSDB_CODE_SUCCESS;

STREAM_DECODE_OVER:
  taosMemoryFreeClear(buf);
  if (terrno != TSDB_CODE_SUCCESS) {
    mError("stream:%s, failed to decode from raw:%p since %s", pStream == NULL ? "null" : pStream->name, pRaw,
           terrstr());
    taosMemoryFreeClear(pRow);
    return NULL;
  }

  mTrace("stream:%s, decode from raw:%p, row:%p, checkpoint:%" PRId64 "", pStream->name, pRaw, pStream,
         pStream->checkpointId);
  return pRow;
}

static int32_t mndStreamActionInsert(SSdb *pSdb, SStreamObj *pStream) {
  mTrace("stream:%s, perform insert action", pStream->name);
  return 0;
}

static int32_t mndStreamActionDelete(SSdb *pSdb, SStreamObj *pStream) {
  mTrace("stream:%s, perform delete action", pStream->name);
  taosWLockLatch(&pStream->lock);
  tFreeStreamObj(pStream);
  taosWUnLockLatch(&pStream->lock);
  return 0;
}

static int32_t mndStreamActionUpdate(SSdb *pSdb, SStreamObj *pOldStream, SStreamObj *pNewStream) {
  mTrace("stream:%s, perform update action", pOldStream->name);

  atomic_exchange_32(&pOldStream->version, pNewStream->version);

  taosWLockLatch(&pOldStream->lock);

  pOldStream->status = pNewStream->status;
  pOldStream->updateTime = pNewStream->updateTime;
  pOldStream->checkpointId = pNewStream->checkpointId;
  pOldStream->checkpointFreq = pNewStream->checkpointFreq;

  taosWUnLockLatch(&pOldStream->lock);
  return 0;
}

SStreamObj *mndAcquireStream(SMnode *pMnode, char *streamName) {
  SSdb       *pSdb = pMnode->pSdb;
  SStreamObj *pStream = sdbAcquire(pSdb, SDB_STREAM, streamName);
  if (pStream == NULL && terrno == TSDB_CODE_SDB_OBJ_NOT_THERE) {
    terrno = TSDB_CODE_MND_STREAM_NOT_EXIST;
  }
  return pStream;
}

void mndReleaseStream(SMnode *pMnode, SStreamObj *pStream) {
  SSdb *pSdb = pMnode->pSdb;
  sdbRelease(pSdb, pStream);
}

static void mndShowStreamStatus(char *dst, SStreamObj *pStream) {
  int8_t status = atomic_load_8(&pStream->status);
  if (status == STREAM_STATUS__NORMAL) {
    strcpy(dst, "ready");
  } else if (status == STREAM_STATUS__STOP) {
    strcpy(dst, "stop");
  } else if (status == STREAM_STATUS__FAILED) {
    strcpy(dst, "failed");
  } else if (status == STREAM_STATUS__RECOVER) {
    strcpy(dst, "recover");
  } else if (status == STREAM_STATUS__PAUSE) {
    strcpy(dst, "paused");
  }
}

SSdbRaw *mndStreamSeqActionEncode(SStreamObj *pStream) { return NULL; }
SSdbRow *mndStreamSeqActionDecode(SSdbRaw *pRaw) { return NULL; }
int32_t  mndStreamSeqActionInsert(SSdb *pSdb, SStreamSeq *pStream) { return 0; }
int32_t  mndStreamSeqActionDelete(SSdb *pSdb, SStreamSeq *pStream) { return 0; }
int32_t  mndStreamSeqActionUpdate(SSdb *pSdb, SStreamSeq *pOldStream, SStreamSeq *pNewStream) { return 0; }

static void mndShowStreamTrigger(char *dst, SStreamObj *pStream) {
  int8_t trigger = pStream->conf.trigger;
  if (trigger == STREAM_TRIGGER_AT_ONCE) {
    strcpy(dst, "at once");
  } else if (trigger == STREAM_TRIGGER_WINDOW_CLOSE) {
    strcpy(dst, "window close");
  } else if (trigger == STREAM_TRIGGER_MAX_DELAY) {
    strcpy(dst, "max delay");
  }
}

static int32_t mndCheckCreateStreamReq(SCMCreateStreamReq *pCreate) {
  if (pCreate->name[0] == 0 || pCreate->sql == NULL || pCreate->sql[0] == 0 || pCreate->sourceDB[0] == 0 ||
      pCreate->targetStbFullName[0] == 0) {
    terrno = TSDB_CODE_MND_INVALID_STREAM_OPTION;
    return -1;
  }
  return 0;
}

static int32_t mndBuildStreamObjFromCreateReq(SMnode *pMnode, SStreamObj *pObj, SCMCreateStreamReq *pCreate) {
  SNode      *pAst = NULL;
  SQueryPlan *pPlan = NULL;

  mInfo("stream:%s to create", pCreate->name);
  memcpy(pObj->name, pCreate->name, TSDB_STREAM_FNAME_LEN);
  pObj->createTime = taosGetTimestampMs();
  pObj->updateTime = pObj->createTime;
  pObj->version = 1;
  pObj->smaId = 0;

  pObj->uid = mndGenerateUid(pObj->name, strlen(pObj->name));

  char p[TSDB_STREAM_FNAME_LEN + 32] = {0};
  snprintf(p, tListLen(p), "%s_%s", pObj->name, "fillhistory");

  pObj->hTaskUid = mndGenerateUid(pObj->name, strlen(pObj->name));
  pObj->status = 0;

  pObj->conf.igExpired = pCreate->igExpired;
  pObj->conf.trigger = pCreate->triggerType;
  pObj->conf.triggerParam = pCreate->maxDelay;
  pObj->conf.watermark = pCreate->watermark;
  pObj->conf.fillHistory = pCreate->fillHistory;
  pObj->deleteMark = pCreate->deleteMark;
  pObj->igCheckUpdate = pCreate->igUpdate;

  memcpy(pObj->sourceDb, pCreate->sourceDB, TSDB_DB_FNAME_LEN);
  SDbObj *pSourceDb = mndAcquireDb(pMnode, pCreate->sourceDB);
  if (pSourceDb == NULL) {
    mInfo("stream:%s failed to create, source db %s not exist since %s", pCreate->name, pObj->sourceDb, terrstr());
    return -1;
  }
  pObj->sourceDbUid = pSourceDb->uid;
  mndReleaseDb(pMnode, pSourceDb);

  memcpy(pObj->targetSTbName, pCreate->targetStbFullName, TSDB_TABLE_FNAME_LEN);

  SDbObj *pTargetDb = mndAcquireDbByStb(pMnode, pObj->targetSTbName);
  if (pTargetDb == NULL) {
    mInfo("stream:%s failed to create, target db %s not exist since %s", pCreate->name, pObj->targetDb, terrstr());
    return -1;
  }
  tstrncpy(pObj->targetDb, pTargetDb->name, TSDB_DB_FNAME_LEN);

  if (pCreate->createStb == STREAM_CREATE_STABLE_TRUE) {
    pObj->targetStbUid = mndGenerateUid(pObj->targetSTbName, TSDB_TABLE_FNAME_LEN);
  } else {
    pObj->targetStbUid = pCreate->targetStbUid;
  }
  pObj->targetDbUid = pTargetDb->uid;
  mndReleaseDb(pMnode, pTargetDb);

  pObj->sql = pCreate->sql;
  pObj->ast = pCreate->ast;

  pCreate->sql = NULL;
  pCreate->ast = NULL;

  // deserialize ast
  if (nodesStringToNode(pObj->ast, &pAst) < 0) {
    goto FAIL;
  }

  // extract output schema from ast
  if (qExtractResultSchema(pAst, (int32_t *)&pObj->outputSchema.nCols, &pObj->outputSchema.pSchema) != 0) {
    goto FAIL;
  }

  int32_t numOfNULL = taosArrayGetSize(pCreate->fillNullCols);
  if (numOfNULL > 0) {
    pObj->outputSchema.nCols += numOfNULL;
    SSchema *pFullSchema = taosMemoryCalloc(pObj->outputSchema.nCols, sizeof(SSchema));
    if (!pFullSchema) {
      goto FAIL;
    }

    int32_t nullIndex = 0;
    int32_t dataIndex = 0;
    for (int16_t i = 0; i < pObj->outputSchema.nCols; i++) {
      SColLocation *pos = taosArrayGet(pCreate->fillNullCols, nullIndex);
      if (nullIndex >= numOfNULL || i < pos->slotId) {
        pFullSchema[i].bytes = pObj->outputSchema.pSchema[dataIndex].bytes;
        pFullSchema[i].colId = i + 1;  // pObj->outputSchema.pSchema[dataIndex].colId;
        pFullSchema[i].flags = pObj->outputSchema.pSchema[dataIndex].flags;
        strcpy(pFullSchema[i].name, pObj->outputSchema.pSchema[dataIndex].name);
        pFullSchema[i].type = pObj->outputSchema.pSchema[dataIndex].type;
        dataIndex++;
      } else {
        pFullSchema[i].bytes = 0;
        pFullSchema[i].colId = pos->colId;
        pFullSchema[i].flags = COL_SET_NULL;
        memset(pFullSchema[i].name, 0, TSDB_COL_NAME_LEN);
        pFullSchema[i].type = pos->type;
        nullIndex++;
      }
    }
    taosMemoryFree(pObj->outputSchema.pSchema);
    pObj->outputSchema.pSchema = pFullSchema;
  }

  SPlanContext cxt = {
      .pAstRoot = pAst,
      .topicQuery = false,
      .streamQuery = true,
      .triggerType = pObj->conf.trigger == STREAM_TRIGGER_MAX_DELAY ? STREAM_TRIGGER_WINDOW_CLOSE : pObj->conf.trigger,
      .watermark = pObj->conf.watermark,
      .igExpired = pObj->conf.igExpired,
      .deleteMark = pObj->deleteMark,
      .igCheckUpdate = pObj->igCheckUpdate,
  };

  // using ast and param to build physical plan
  if (qCreateQueryPlan(&cxt, &pPlan, NULL) < 0) {
    goto FAIL;
  }

  // save physcial plan
  if (nodesNodeToString((SNode *)pPlan, false, &pObj->physicalPlan, NULL) != 0) {
    goto FAIL;
  }

  pObj->tagSchema.nCols = pCreate->numOfTags;
  if (pCreate->numOfTags) {
    pObj->tagSchema.pSchema = taosMemoryCalloc(pCreate->numOfTags, sizeof(SSchema));
  }
  /*A(pCreate->numOfTags == taosArrayGetSize(pCreate->pTags));*/
  for (int32_t i = 0; i < pCreate->numOfTags; i++) {
    SField *pField = taosArrayGet(pCreate->pTags, i);
    pObj->tagSchema.pSchema[i].colId = pObj->outputSchema.nCols + i + 1;
    pObj->tagSchema.pSchema[i].bytes = pField->bytes;
    pObj->tagSchema.pSchema[i].flags = pField->flags;
    pObj->tagSchema.pSchema[i].type = pField->type;
    memcpy(pObj->tagSchema.pSchema[i].name, pField->name, TSDB_COL_NAME_LEN);
  }

FAIL:
  if (pAst != NULL) nodesDestroyNode(pAst);
  if (pPlan != NULL) qDestroyQueryPlan(pPlan);
  return 0;
}

int32_t mndPersistTaskDeployReq(STrans *pTrans, SStreamTask *pTask) {
  SEncoder encoder;
  tEncoderInit(&encoder, NULL, 0);

  pTask->ver = SSTREAM_TASK_VER;
  tEncodeStreamTask(&encoder, pTask);

  int32_t size = encoder.pos;
  int32_t tlen = sizeof(SMsgHead) + size;
  tEncoderClear(&encoder);

  void *buf = taosMemoryCalloc(1, tlen);
  if (buf == NULL) {
    terrno = TSDB_CODE_OUT_OF_MEMORY;
    return -1;
  }

  ((SMsgHead *)buf)->vgId = htonl(pTask->info.nodeId);

  void *abuf = POINTER_SHIFT(buf, sizeof(SMsgHead));
  tEncoderInit(&encoder, abuf, size);

  tEncodeStreamTask(&encoder, pTask);
  tEncoderClear(&encoder);

  STransAction action = {0};
  action.mTraceId = pTrans->mTraceId;
  initTransAction(&action, buf, tlen, TDMT_STREAM_TASK_DEPLOY, &pTask->info.epSet, 0);
  if (mndTransAppendRedoAction(pTrans, &action) != 0) {
    taosMemoryFree(buf);
    return -1;
  }

  return 0;
}

int32_t mndPersistStreamTasks(SMnode *pMnode, STrans *pTrans, SStreamObj *pStream) {
  int32_t level = taosArrayGetSize(pStream->tasks);
  for (int32_t i = 0; i < level; i++) {
    SArray *pLevel = taosArrayGetP(pStream->tasks, i);

    int32_t numOfTasks = taosArrayGetSize(pLevel);
    for (int32_t j = 0; j < numOfTasks; j++) {
      SStreamTask *pTask = taosArrayGetP(pLevel, j);
      if (mndPersistTaskDeployReq(pTrans, pTask) < 0) {
        return -1;
      }
    }
  }

  // persistent stream task for already stored ts data
  if (pStream->conf.fillHistory) {
    level = taosArrayGetSize(pStream->pHTasksList);

    for (int32_t i = 0; i < level; i++) {
      SArray *pLevel = taosArrayGetP(pStream->pHTasksList, i);

      int32_t numOfTasks = taosArrayGetSize(pLevel);
      for (int32_t j = 0; j < numOfTasks; j++) {
        SStreamTask *pTask = taosArrayGetP(pLevel, j);
        if (mndPersistTaskDeployReq(pTrans, pTask) < 0) {
          return -1;
        }
      }
    }
  }

  return 0;
}

int32_t mndPersistStream(SMnode *pMnode, STrans *pTrans, SStreamObj *pStream) {
  if (mndPersistStreamTasks(pMnode, pTrans, pStream) < 0) {
    return -1;
  }

  SSdbRaw *pCommitRaw = mndStreamActionEncode(pStream);
  if (pCommitRaw == NULL || mndTransAppendCommitlog(pTrans, pCommitRaw) != 0) {
    mError("trans:%d, failed to append commit log since %s", pTrans->id, terrstr());
    return -1;
  }

  (void)sdbSetRawStatus(pCommitRaw, SDB_STATUS_READY);
  return 0;
}

int32_t mndPersistDropStreamLog(SMnode *pMnode, STrans *pTrans, SStreamObj *pStream) {
  SSdbRaw *pCommitRaw = mndStreamActionEncode(pStream);
  if (pCommitRaw == NULL || mndTransAppendCommitlog(pTrans, pCommitRaw) != 0) {
    mError("trans:%d, failed to append commit log since %s", pTrans->id, terrstr());
    return -1;
  }

  (void)sdbSetRawStatus(pCommitRaw, SDB_STATUS_DROPPED);
  return 0;
}

static int32_t mndCreateStbForStream(SMnode *pMnode, STrans *pTrans, const SStreamObj *pStream, const char *user) {
  SStbObj *pStb = NULL;
  SDbObj  *pDb = NULL;

  SMCreateStbReq createReq = {0};
  tstrncpy(createReq.name, pStream->targetSTbName, TSDB_TABLE_FNAME_LEN);
  createReq.numOfColumns = pStream->outputSchema.nCols;
  createReq.numOfTags = 1;  // group id
  createReq.pColumns = taosArrayInit_s(sizeof(SField), createReq.numOfColumns);
  // build fields
  for (int32_t i = 0; i < createReq.numOfColumns; i++) {
    SField *pField = taosArrayGet(createReq.pColumns, i);
    tstrncpy(pField->name, pStream->outputSchema.pSchema[i].name, TSDB_COL_NAME_LEN);
    pField->flags = pStream->outputSchema.pSchema[i].flags;
    pField->type = pStream->outputSchema.pSchema[i].type;
    pField->bytes = pStream->outputSchema.pSchema[i].bytes;
  }

  if (pStream->tagSchema.nCols == 0) {
    createReq.numOfTags = 1;
    createReq.pTags = taosArrayInit_s(sizeof(SField), 1);
    // build tags
    SField *pField = taosArrayGet(createReq.pTags, 0);
    strcpy(pField->name, "group_id");
    pField->type = TSDB_DATA_TYPE_UBIGINT;
    pField->flags = 0;
    pField->bytes = 8;
  } else {
    createReq.numOfTags = pStream->tagSchema.nCols;
    createReq.pTags = taosArrayInit_s(sizeof(SField), createReq.numOfTags);
    for (int32_t i = 0; i < createReq.numOfTags; i++) {
      SField *pField = taosArrayGet(createReq.pTags, i);
      pField->bytes = pStream->tagSchema.pSchema[i].bytes;
      pField->flags = pStream->tagSchema.pSchema[i].flags;
      pField->type = pStream->tagSchema.pSchema[i].type;
      tstrncpy(pField->name, pStream->tagSchema.pSchema[i].name, TSDB_COL_NAME_LEN);
    }
  }

  if (mndCheckCreateStbReq(&createReq) != 0) {
    goto _OVER;
  }

  pStb = mndAcquireStb(pMnode, createReq.name);
  if (pStb != NULL) {
    terrno = TSDB_CODE_MND_STB_ALREADY_EXIST;
    goto _OVER;
  }

  pDb = mndAcquireDbByStb(pMnode, createReq.name);
  if (pDb == NULL) {
    terrno = TSDB_CODE_MND_DB_NOT_SELECTED;
    goto _OVER;
  }

  int32_t numOfStbs = -1;
  if (mndGetNumOfStbs(pMnode, pDb->name, &numOfStbs) != 0) {
    goto _OVER;
  }

  if (pDb->cfg.numOfStables == 1 && numOfStbs != 0) {
    terrno = TSDB_CODE_MND_SINGLE_STB_MODE_DB;
    goto _OVER;
  }

  SStbObj stbObj = {0};

  if (mndBuildStbFromReq(pMnode, &stbObj, &createReq, pDb) != 0) {
    goto _OVER;
  }

  stbObj.uid = pStream->targetStbUid;

  if (mndAddStbToTrans(pMnode, pTrans, pDb, &stbObj) < 0) {
    mndFreeStb(&stbObj);
    goto _OVER;
  }

  tFreeSMCreateStbReq(&createReq);
  mndFreeStb(&stbObj);
  mndReleaseStb(pMnode, pStb);
  mndReleaseDb(pMnode, pDb);

  return 0;
_OVER:
  tFreeSMCreateStbReq(&createReq);
  mndReleaseStb(pMnode, pStb);
  mndReleaseDb(pMnode, pDb);
  return -1;
}

static int32_t extractNodeEpset(SMnode *pMnode, SEpSet *pEpSet, bool *hasEpset, int32_t taskId, int32_t nodeId) {
  *hasEpset = false;

  pEpSet->numOfEps = 0;
  if (nodeId == SNODE_HANDLE) {
    SSnodeObj *pObj = NULL;
    void      *pIter = NULL;

    pIter = sdbFetch(pMnode->pSdb, SDB_SNODE, pIter, (void **)&pObj);
    if (pIter != NULL) {
      addEpIntoEpSet(pEpSet, pObj->pDnode->fqdn, pObj->pDnode->port);
      sdbRelease(pMnode->pSdb, pObj);
      sdbCancelFetch(pMnode->pSdb, pIter);
      *hasEpset = true;
      return TSDB_CODE_SUCCESS;
    } else {
      mError("failed to acquire snode epset");
      return TSDB_CODE_INVALID_PARA;
    }
  } else {
    SVgObj *pVgObj = mndAcquireVgroup(pMnode, nodeId);
    if (pVgObj != NULL) {
      SEpSet epset = mndGetVgroupEpset(pMnode, pVgObj);
      mndReleaseVgroup(pMnode, pVgObj);

      epsetAssign(pEpSet, &epset);
      *hasEpset = true;
      return TSDB_CODE_SUCCESS;
    } else {
      mDebug("orphaned task:0x%x need to be dropped, nodeId:%d, no redo action", taskId, nodeId);
      return TSDB_CODE_SUCCESS;
    }
  }
}

static int32_t mndPersistTaskDropReq(SMnode *pMnode, STrans *pTrans, SStreamTask *pTask) {
  SVDropStreamTaskReq *pReq = taosMemoryCalloc(1, sizeof(SVDropStreamTaskReq));
  if (pReq == NULL) {
    terrno = TSDB_CODE_OUT_OF_MEMORY;
    return -1;
  }

  pReq->head.vgId = htonl(pTask->info.nodeId);
  pReq->taskId = pTask->id.taskId;
  pReq->streamId = pTask->id.streamId;

  STransAction action = {0};
  SEpSet       epset = {0};
  bool         hasEpset = false;

  int32_t code = extractNodeEpset(pMnode, &epset, &hasEpset, pTask->id.taskId, pTask->info.nodeId);
  if (code != TSDB_CODE_SUCCESS) {
    terrno = code;
    return -1;
  }

  // no valid epset, return directly without redoAction
  if (!hasEpset) {
    return TSDB_CODE_SUCCESS;
  }

  // The epset of nodeId of this task may have been expired now, let's use the newest epset from mnode.
  initTransAction(&action, pReq, sizeof(SVDropStreamTaskReq), TDMT_STREAM_TASK_DROP, &epset, 0);
  if (mndTransAppendRedoAction(pTrans, &action) != 0) {
    taosMemoryFree(pReq);
    return -1;
  }

  return 0;
}

int32_t mndDropStreamTasks(SMnode *pMnode, STrans *pTrans, SStreamObj *pStream) {
  int32_t lv = taosArrayGetSize(pStream->tasks);
  for (int32_t i = 0; i < lv; i++) {
    SArray *pTasks = taosArrayGetP(pStream->tasks, i);
    int32_t sz = taosArrayGetSize(pTasks);
    for (int32_t j = 0; j < sz; j++) {
      SStreamTask *pTask = taosArrayGetP(pTasks, j);
      if (mndPersistTaskDropReq(pMnode, pTrans, pTask) < 0) {
        return -1;
      }
    }
  }
  return 0;
}

static int32_t checkForNumOfStreams(SMnode *pMnode, SStreamObj *pStreamObj) {  // check for number of existed tasks
  int32_t     numOfStream = 0;
  SStreamObj *pStream = NULL;
  void       *pIter = NULL;

  while ((pIter = sdbFetch(pMnode->pSdb, SDB_STREAM, pIter, (void **)&pStream)) != NULL) {
    if (pStream->sourceDbUid == pStreamObj->sourceDbUid) {
      ++numOfStream;
    }

    sdbRelease(pMnode->pSdb, pStream);

    if (numOfStream > MND_STREAM_MAX_NUM) {
      mError("too many streams, no more than %d for each database", MND_STREAM_MAX_NUM);
      sdbCancelFetch(pMnode->pSdb, pIter);
      terrno = TSDB_CODE_MND_TOO_MANY_STREAMS;
      return terrno;
    }

    if (pStream->targetStbUid == pStreamObj->targetStbUid) {
      mError("Cannot write the same stable as other stream:%s", pStream->name);
      sdbCancelFetch(pMnode->pSdb, pIter);
      terrno = TSDB_CODE_MND_INVALID_TARGET_TABLE;
      return terrno;
    }
  }

  return TSDB_CODE_SUCCESS;
}

static int32_t mndProcessCreateStreamReq(SRpcMsg *pReq) {
  SMnode     *pMnode = pReq->info.node;
  SStreamObj *pStream = NULL;
  SStreamObj  streamObj = {0};
  char       *sql = NULL;
  int32_t     sqlLen = 0;
  terrno = TSDB_CODE_SUCCESS;

  SCMCreateStreamReq createStreamReq = {0};
  if (tDeserializeSCMCreateStreamReq(pReq->pCont, pReq->contLen, &createStreamReq) != 0) {
    terrno = TSDB_CODE_INVALID_MSG;
    goto _OVER;
  }

#ifdef WINDOWS
  terrno = TSDB_CODE_MND_INVALID_PLATFORM;
  goto _OVER;
#endif
  mInfo("stream:%s, start to create, sql:%s", createStreamReq.name, createStreamReq.sql);

  if (mndCheckCreateStreamReq(&createStreamReq) != 0) {
    mError("stream:%s, failed to create since %s", createStreamReq.name, terrstr());
    goto _OVER;
  }

  pStream = mndAcquireStream(pMnode, createStreamReq.name);
  if (pStream != NULL) {
    if (createStreamReq.igExists) {
      mInfo("stream:%s, already exist, ignore exist is set", createStreamReq.name);
      goto _OVER;
    } else {
      terrno = TSDB_CODE_MND_STREAM_ALREADY_EXIST;
      goto _OVER;
    }
  } else if (terrno != TSDB_CODE_MND_STREAM_NOT_EXIST) {
    goto _OVER;
  }

  if (createStreamReq.sql != NULL) {
    sqlLen = strlen(createStreamReq.sql);
    sql = taosMemoryMalloc(sqlLen + 1);
    memset(sql, 0, sqlLen + 1);
    memcpy(sql, createStreamReq.sql, sqlLen);
  }

  // build stream obj from request
  if (mndBuildStreamObjFromCreateReq(pMnode, &streamObj, &createStreamReq) < 0) {
    mError("stream:%s, failed to create since %s", createStreamReq.name, terrstr());
    goto _OVER;
  }

  if (checkForNumOfStreams(pMnode, &streamObj) < 0) {
    goto _OVER;
  }

  STrans *pTrans = mndTransCreate(pMnode, TRN_POLICY_ROLLBACK, TRN_CONFLICT_NOTHING, pReq, MND_STREAM_CREATE_NAME);
  if (pTrans == NULL) {
    mError("stream:%s, failed to create since %s", createStreamReq.name, terrstr());
    goto _OVER;
  }

  mInfo("trans:%d, used to create stream:%s", pTrans->id, createStreamReq.name);

  mndTransSetDbName(pTrans, createStreamReq.sourceDB, streamObj.targetSTbName);
  if (mndTransCheckConflict(pMnode, pTrans) != 0) {
    mndTransDrop(pTrans);
    goto _OVER;
  }

  // create stb for stream
  if (createStreamReq.createStb == STREAM_CREATE_STABLE_TRUE &&
      mndCreateStbForStream(pMnode, pTrans, &streamObj, pReq->info.conn.user) < 0) {
    mError("trans:%d, failed to create stb for stream %s since %s", pTrans->id, createStreamReq.name, terrstr());
    mndTransDrop(pTrans);
    goto _OVER;
  }

  // schedule stream task for stream obj
  if (mndScheduleStream(pMnode, &streamObj, createStreamReq.lastTs) < 0) {
    mError("stream:%s, failed to schedule since %s", createStreamReq.name, terrstr());
    mndTransDrop(pTrans);
    goto _OVER;
  }

  // add stream to trans
  if (mndPersistStream(pMnode, pTrans, &streamObj) < 0) {
    mError("stream:%s, failed to schedule since %s", createStreamReq.name, terrstr());
    mndTransDrop(pTrans);
    goto _OVER;
  }

  if (mndCheckDbPrivilegeByName(pMnode, pReq->info.conn.user, MND_OPER_READ_DB, streamObj.sourceDb) != 0) {
    mndTransDrop(pTrans);
    goto _OVER;
  }

  if (mndCheckDbPrivilegeByName(pMnode, pReq->info.conn.user, MND_OPER_WRITE_DB, streamObj.targetDb) != 0) {
    mndTransDrop(pTrans);
    goto _OVER;
  }

  // execute creation
  if (mndTransPrepare(pMnode, pTrans) != 0) {
    mError("trans:%d, failed to prepare since %s", pTrans->id, terrstr());
    mndTransDrop(pTrans);
    goto _OVER;
  }

  mndTransDrop(pTrans);

  taosThreadMutexLock(&execInfo.lock);
  mDebug("stream tasks register into node list");
  saveStreamTasksInfo(&streamObj, &execInfo);
  taosThreadMutexUnlock(&execInfo.lock);

  SName dbname = {0};
  tNameFromString(&dbname, createStreamReq.sourceDB, T_NAME_ACCT | T_NAME_DB | T_NAME_TABLE);

  SName name = {0};
  tNameFromString(&name, createStreamReq.name, T_NAME_ACCT | T_NAME_DB | T_NAME_TABLE);
  // reuse this function for stream

  if (sql != NULL && sqlLen > 0) {
    auditRecord(pReq, pMnode->clusterId, "createStream", dbname.dbname, name.dbname, sql, sqlLen);
  } else {
    char detail[1000] = {0};
    sprintf(detail, "dbname:%s, stream name:%s", dbname.dbname, name.dbname);
    auditRecord(pReq, pMnode->clusterId, "createStream", dbname.dbname, name.dbname, detail, strlen(detail));
  }

_OVER:
  if (terrno != TSDB_CODE_SUCCESS && terrno != TSDB_CODE_ACTION_IN_PROGRESS) {
    mError("stream:%s, failed to create since %s", createStreamReq.name, terrstr());
  }

  mndReleaseStream(pMnode, pStream);
  tFreeSCMCreateStreamReq(&createStreamReq);
  tFreeStreamObj(&streamObj);
  if (sql != NULL) {
    taosMemoryFreeClear(sql);
  }

  return terrno;
}

int64_t mndStreamGenChkpId(SMnode *pMnode) {
  SStreamObj *pStream = NULL;
  void       *pIter = NULL;
  SSdb       *pSdb = pMnode->pSdb;
  int64_t     maxChkpId = 0;
  while (1) {
    pIter = sdbFetch(pSdb, SDB_STREAM, pIter, (void **)&pStream);
    if (pIter == NULL) break;

    maxChkpId = TMAX(maxChkpId, pStream->checkpointId);
    mDebug("stream:%p, %s id:%" PRIx64 "checkpoint %" PRId64 "", pStream, pStream->name, pStream->uid,
           pStream->checkpointId);
    sdbRelease(pSdb, pStream);
  }

  mDebug("generated checkpoint %" PRId64 "", maxChkpId + 1);
  return maxChkpId + 1;
}

static int32_t mndProcessStreamCheckpointTmr(SRpcMsg *pReq) {
  SMnode *pMnode = pReq->info.node;
  SSdb   *pSdb = pMnode->pSdb;
  if (sdbGetSize(pSdb, SDB_STREAM) <= 0) {
    return 0;
  }

  SMStreamDoCheckpointMsg *pMsg = rpcMallocCont(sizeof(SMStreamDoCheckpointMsg));
  pMsg->checkpointId = mndStreamGenChkpId(pMnode);

  int32_t size = sizeof(SMStreamDoCheckpointMsg);
  SRpcMsg rpcMsg = {.msgType = TDMT_MND_STREAM_BEGIN_CHECKPOINT, .pCont = pMsg, .contLen = size};
  tmsgPutToQueue(&pMnode->msgCb, WRITE_QUEUE, &rpcMsg);
  return 0;
}

static int32_t mndProcessStreamRemainChkptTmr(SRpcMsg *pReq) {
  SMnode *pMnode = pReq->info.node;
  SSdb   *pSdb = pMnode->pSdb;
  if (sdbGetSize(pSdb, SDB_STREAM) <= 0) {
    return 0;
  }

  SMStreamDoCheckpointMsg *pMsg = rpcMallocCont(sizeof(SMStreamDoCheckpointMsg));
  pMsg->checkpointId = 0;

  int32_t size = sizeof(SMStreamDoCheckpointMsg);
  SRpcMsg rpcMsg = {.msgType = TDMT_MND_STREAM_CHECKPOINT_CANDIDITATE, .pCont = pMsg, .contLen = size};
  tmsgPutToQueue(&pMnode->msgCb, WRITE_QUEUE, &rpcMsg);
  return 0;
}

static int32_t mndBuildStreamCheckpointSourceReq2(void **pBuf, int32_t *pLen, int32_t nodeId, int64_t checkpointId,
                                                  int64_t streamId, int32_t taskId, int32_t transId) {
  SStreamCheckpointSourceReq req = {0};
  req.checkpointId = checkpointId;
  req.nodeId = nodeId;
  req.expireTime = -1;
  req.streamId = streamId;  // pTask->id.streamId;
  req.taskId = taskId;      // pTask->id.taskId;
  req.transId = transId;

  int32_t code;
  int32_t blen;

  tEncodeSize(tEncodeStreamCheckpointSourceReq, &req, blen, code);
  if (code < 0) {
    terrno = TSDB_CODE_OUT_OF_MEMORY;
    return -1;
  }

  int32_t tlen = sizeof(SMsgHead) + blen;

  void *buf = taosMemoryMalloc(tlen);
  if (buf == NULL) {
    terrno = TSDB_CODE_OUT_OF_MEMORY;
    return -1;
  }

  void    *abuf = POINTER_SHIFT(buf, sizeof(SMsgHead));
  SEncoder encoder;
  tEncoderInit(&encoder, abuf, tlen);
  tEncodeStreamCheckpointSourceReq(&encoder, &req);

  SMsgHead *pMsgHead = (SMsgHead *)buf;
  pMsgHead->contLen = htonl(tlen);
  pMsgHead->vgId = htonl(nodeId);

  tEncoderClear(&encoder);

  *pBuf = buf;
  *pLen = tlen;

  return 0;
}

static int32_t mndProcessStreamCheckpointTrans(SMnode *pMnode, SStreamObj *pStream, int64_t checkpointId) {
  int32_t code = -1;
  int64_t timestampMs = taosGetTimestampMs();
  if (timestampMs - pStream->checkpointFreq < tsStreamCheckpointInterval * 1000) {
    return -1;
  }

  bool conflict = mndStreamTransConflictCheck(pMnode, pStream->uid, MND_STREAM_CHECKPOINT_NAME, true);
  if (conflict) {
    mndAddtoCheckpointWaitingList(pStream, checkpointId);
    mWarn("checkpoint conflict with other trans in %s, ignore the checkpoint for stream:%s %" PRIx64, pStream->sourceDb,
          pStream->name, pStream->uid);
    return -1;
  }

  STrans *pTrans = mndTransCreate(pMnode, TRN_POLICY_RETRY, TRN_CONFLICT_NOTHING, NULL, MND_STREAM_CHECKPOINT_NAME);
  if (pTrans == NULL) {
    return -1;
  }

  mndStreamRegisterTrans(pTrans, MND_STREAM_CHECKPOINT_NAME, pStream->uid);

  mndTransSetDbName(pTrans, pStream->sourceDb, pStream->targetSTbName);
  if (mndTrancCheckConflict(pMnode, pTrans) != 0) {
    mError("failed to checkpoint of stream name%s, checkpointId: %" PRId64 ", reason:%s", pStream->name, checkpointId,
           tstrerror(TSDB_CODE_MND_TRANS_CONFLICT));
    goto _ERR;
  }

  mDebug("start to trigger checkpoint for stream:%s, checkpoint: %" PRId64 "", pStream->name, checkpointId);

  taosWLockLatch(&pStream->lock);
  pStream->currentTick = 1;

  // 1. redo action: broadcast checkpoint source msg for all source vg
  int32_t totLevel = taosArrayGetSize(pStream->tasks);
  for (int32_t i = 0; i < totLevel; i++) {
    SArray      *pLevel = taosArrayGetP(pStream->tasks, i);
    SStreamTask *p = taosArrayGetP(pLevel, 0);

    if (p->info.taskLevel == TASK_LEVEL__SOURCE) {
      int32_t sz = taosArrayGetSize(pLevel);
      for (int32_t j = 0; j < sz; j++) {
        SStreamTask *pTask = taosArrayGetP(pLevel, j);

        SVgObj *pVgObj = mndAcquireVgroup(pMnode, pTask->info.nodeId);
        if (pVgObj == NULL) {
          taosWUnLockLatch(&pStream->lock);
          goto _ERR;
        }

        void   *buf;
        int32_t tlen;
        if (mndBuildStreamCheckpointSourceReq2(&buf, &tlen, pTask->info.nodeId, checkpointId, pTask->id.streamId,
                                               pTask->id.taskId, pTrans->id) < 0) {
          mndReleaseVgroup(pMnode, pVgObj);
          taosWUnLockLatch(&pStream->lock);
          goto _ERR;
        }

        STransAction act = {0};
        SEpSet       epset = mndGetVgroupEpset(pMnode, pVgObj);
        mndReleaseVgroup(pMnode, pVgObj);

        initTransAction(&act, buf, tlen, TDMT_VND_STREAM_CHECK_POINT_SOURCE, &epset, TSDB_CODE_SYN_PROPOSE_NOT_READY);
        if (mndTransAppendRedoAction(pTrans, &act) != 0) {
          taosMemoryFree(buf);
          taosWUnLockLatch(&pStream->lock);
          goto _ERR;
        }
      }
    }
  }

  // 2. reset tick
  pStream->checkpointId = checkpointId;
  pStream->checkpointFreq = taosGetTimestampMs();
  pStream->currentTick = 0;

  // 3. commit log: stream checkpoint info
  pStream->version = pStream->version + 1;
  taosWUnLockLatch(&pStream->lock);

  if ((code = mndPersistTransLog(pStream, pTrans)) != TSDB_CODE_SUCCESS) {
    return code;
  }

  if ((code = mndTransPrepare(pMnode, pTrans)) != TSDB_CODE_SUCCESS) {
    mError("failed to prepare trans rebalance since %s", terrstr());
    goto _ERR;
  }

  code = 0;
_ERR:
  mndTransDrop(pTrans);
  return code;
}

static int32_t mndAddStreamCheckpointToTrans(STrans *pTrans, SStreamObj *pStream, SMnode *pMnode, int64_t chkptId) {
  taosWLockLatch(&pStream->lock);

  int32_t totLevel = taosArrayGetSize(pStream->tasks);
  for (int32_t i = 0; i < totLevel; i++) {
    SArray      *pLevel = taosArrayGetP(pStream->tasks, i);
    SStreamTask *pTask = taosArrayGetP(pLevel, 0);

    if (pTask->info.taskLevel == TASK_LEVEL__SOURCE) {
      int32_t sz = taosArrayGetSize(pLevel);
      for (int32_t j = 0; j < sz; j++) {
        pTask = taosArrayGetP(pLevel, j);
        if (pTask->info.fillHistory == 1) {
          continue;
        }
        /*A(pTask->info.nodeId > 0);*/
        SVgObj *pVgObj = mndAcquireVgroup(pMnode, pTask->info.nodeId);
        if (pVgObj == NULL) {
          taosWUnLockLatch(&pStream->lock);
          return -1;
        }

        void   *buf;
        int32_t tlen;
        if (mndBuildStreamCheckpointSourceReq2(&buf, &tlen, pTask->info.nodeId, chkptId, pTask->id.streamId,
                                               pTask->id.taskId, pTrans->id) < 0) {
          mndReleaseVgroup(pMnode, pVgObj);
          taosWUnLockLatch(&pStream->lock);
          return -1;
        }

        STransAction action = {0};
        SEpSet       epset = mndGetVgroupEpset(pMnode, pVgObj);
        mndReleaseVgroup(pMnode, pVgObj);

        initTransAction(&action, buf, tlen, TDMT_VND_STREAM_CHECK_POINT_SOURCE, &epset,
                        TSDB_CODE_SYN_PROPOSE_NOT_READY);

        if (mndTransAppendRedoAction(pTrans, &action) != 0) {
          taosMemoryFree(buf);
          taosWUnLockLatch(&pStream->lock);
          return -1;
        }
      }
    }
  }

  pStream->checkpointId = chkptId;
  pStream->checkpointFreq = taosGetTimestampMs();
  pStream->currentTick = 0;

  // 3. commit log: stream checkpoint info
  pStream->version = pStream->version + 1;

  taosWUnLockLatch(&pStream->lock);

  SSdbRaw *pCommitRaw = mndStreamActionEncode(pStream);
  if (pCommitRaw == NULL) {
    mError("failed to prepare trans rebalance since %s", terrstr());
    return -1;
  }
  if (mndTransAppendCommitlog(pTrans, pCommitRaw) != 0) {
    sdbFreeRaw(pCommitRaw);
    mError("failed to prepare trans rebalance since %s", terrstr());
    return -1;
  }
  if (sdbSetRawStatus(pCommitRaw, SDB_STATUS_READY) != 0) {
    sdbFreeRaw(pCommitRaw);
    mError("failed to prepare trans rebalance since %s", terrstr());
    return -1;
  }
  return 0;
}

static int32_t initStreamNodeList(SMnode *pMnode) {
  if (execInfo.pNodeList == NULL || (taosArrayGetSize(execInfo.pNodeList) == 0)) {
    execInfo.pNodeList = taosArrayDestroy(execInfo.pNodeList);
    execInfo.pNodeList = extractNodeListFromStream(pMnode);
  }

  return taosArrayGetSize(execInfo.pNodeList);
}

static bool taskNodeIsUpdated(SMnode *pMnode) {
  // check if the node update happens or not
  taosThreadMutexLock(&execInfo.lock);

  int32_t numOfNodes = initStreamNodeList(pMnode);
  if (numOfNodes == 0) {
    mDebug("stream task node change checking done, no vgroups exist, do nothing");
    execInfo.ts = taosGetTimestampSec();
    taosThreadMutexUnlock(&execInfo.lock);
    return false;
  }

  for (int32_t i = 0; i < numOfNodes; ++i) {
    SNodeEntry *pNodeEntry = taosArrayGet(execInfo.pNodeList, i);
    if (pNodeEntry->stageUpdated) {
      mDebug("stream task not ready due to node update detected, checkpoint not issued");
      taosThreadMutexUnlock(&execInfo.lock);
      return true;
    }
  }

  bool    allReady = true;
  SArray *pNodeSnapshot = mndTakeVgroupSnapshot(pMnode, &allReady);
  if (!allReady) {
    mWarn("not all vnodes ready");
    taosArrayDestroy(pNodeSnapshot);
    taosThreadMutexUnlock(&execInfo.lock);
    return 0;
  }

  SVgroupChangeInfo changeInfo = mndFindChangedNodeInfo(pMnode, execInfo.pNodeList, pNodeSnapshot);
  bool              nodeUpdated = (taosArrayGetSize(changeInfo.pUpdateNodeList) > 0);
  taosArrayDestroy(changeInfo.pUpdateNodeList);
  taosHashCleanup(changeInfo.pDBMap);
  taosArrayDestroy(pNodeSnapshot);

  if (nodeUpdated) {
    mDebug("stream task not ready due to node update");
  }

  taosThreadMutexUnlock(&execInfo.lock);
  return nodeUpdated;
}

static int32_t mndCheckNodeStatus(SMnode *pMnode) {
  bool    ready = true;
  int64_t ts = taosGetTimestampSec();
  if (taskNodeIsUpdated(pMnode)) {
    return -1;
  }

  taosThreadMutexLock(&execInfo.lock);
  if (taosArrayGetSize(execInfo.pNodeList) == 0) {
    mDebug("stream task node change checking done, no vgroups exist, do nothing");
    execInfo.ts = ts;
  }

  for (int32_t i = 0; i < taosArrayGetSize(execInfo.pTaskList); ++i) {
    STaskId          *p = taosArrayGet(execInfo.pTaskList, i);
    STaskStatusEntry *pEntry = taosHashGet(execInfo.pTaskMap, p, sizeof(*p));
    if (pEntry == NULL) {
      continue;
    }

    if (pEntry->status != TASK_STATUS__READY) {
      mDebug("s-task:0x%" PRIx64 "-0x%x (nodeId:%d) status:%s not ready, checkpoint msg not issued",
             pEntry->id.streamId, (int32_t)pEntry->id.taskId, 0, streamTaskGetStatusStr(pEntry->status));
      ready = false;
      break;
    }
  }

  taosThreadMutexUnlock(&execInfo.lock);
  return ready ? 0 : -1;
}

static int32_t mndProcessStreamDoCheckpoint(SRpcMsg *pReq) {
  SMnode     *pMnode = pReq->info.node;
  SSdb       *pSdb = pMnode->pSdb;
  void       *pIter = NULL;
  SStreamObj *pStream = NULL;
  int32_t     code = 0;

  if ((code = mndCheckNodeStatus(pMnode)) != 0) {
    return code;
  }

  SMStreamDoCheckpointMsg *pMsg = (SMStreamDoCheckpointMsg *)pReq->pCont;
  while ((pIter = sdbFetch(pSdb, SDB_STREAM, pIter, (void **)&pStream)) != NULL) {
    code = mndProcessStreamCheckpointTrans(pMnode, pStream, pMsg->checkpointId);
    sdbRelease(pSdb, pStream);
    if (code == -1) {
      break;
    }
  }

  return code;
}

static int32_t mndProcessStreamCheckpointInCandid(SRpcMsg *pReq) {
  SMnode *pMnode = pReq->info.node;
  void   *pIter = NULL;
  int32_t code = 0;

  taosThreadMutexLock(&execInfo.lock);
  int32_t num = taosHashGetSize(execInfo.transMgmt.pWaitingList);
  taosThreadMutexUnlock(&execInfo.lock);
  if (num == 0) {
    return code;
  }

  if ((code = mndCheckNodeStatus(pMnode)) != 0) {
    return code;
  }

  SArray *pList = taosArrayInit(4, sizeof(int64_t));
  while ((pIter = taosHashIterate(execInfo.transMgmt.pWaitingList, pIter)) != NULL) {
    SCheckpointCandEntry *pEntry = pIter;

    SStreamObj *ps = mndAcquireStream(pMnode, pEntry->pName);
    if (ps == NULL) {
      continue;
    }

    mDebug("start to launch checkpoint for stream:%s %" PRIx64 " in candidate list", pEntry->pName, pEntry->streamId);

    code = mndProcessStreamCheckpointTrans(pMnode, ps, pEntry->checkpointId);
    mndReleaseStream(pMnode, ps);

    if (code == TSDB_CODE_SUCCESS) {
      taosArrayPush(pList, &pEntry->streamId);
    }
  }

  for (int32_t i = 0; i < taosArrayGetSize(pList); ++i) {
    int64_t *pId = taosArrayGet(pList, i);

    taosHashRemove(execInfo.transMgmt.pWaitingList, pId, sizeof(*pId));
  }

  int32_t remain = taosHashGetSize(execInfo.transMgmt.pWaitingList);
  mDebug("%d in candidate list generated checkpoint, remaining:%d", (int32_t)taosArrayGetSize(pList), remain);
  taosArrayDestroy(pList);
  return code;
}

static int32_t mndProcessDropStreamReq(SRpcMsg *pReq) {
  SMnode     *pMnode = pReq->info.node;
  SStreamObj *pStream = NULL;

  SMDropStreamReq dropReq = {0};
  if (tDeserializeSMDropStreamReq(pReq->pCont, pReq->contLen, &dropReq) < 0) {
    terrno = TSDB_CODE_INVALID_MSG;
    return -1;
  }

  pStream = mndAcquireStream(pMnode, dropReq.name);

  if (pStream == NULL) {
    if (dropReq.igNotExists) {
      mInfo("stream:%s not exist, ignore not exist is set", dropReq.name);
      sdbRelease(pMnode->pSdb, pStream);
      tFreeMDropStreamReq(&dropReq);
      return 0;
    } else {
      terrno = TSDB_CODE_MND_STREAM_NOT_EXIST;
      mError("stream:%s not exist failed to drop", dropReq.name);
      tFreeMDropStreamReq(&dropReq);
      return -1;
    }
  }

  if (mndCheckDbPrivilegeByName(pMnode, pReq->info.conn.user, MND_OPER_WRITE_DB, pStream->targetDb) != 0) {
    sdbRelease(pMnode->pSdb, pStream);
    tFreeMDropStreamReq(&dropReq);
    return -1;
  }

  // check if it is conflict with other trans in both sourceDb and targetDb.
  bool conflict = mndStreamTransConflictCheck(pMnode, pStream->uid, MND_STREAM_DROP_NAME, true);
  if (conflict) {
    sdbRelease(pMnode->pSdb, pStream);
    tFreeMDropStreamReq(&dropReq);
    return -1;
  }

  STrans *pTrans = mndTransCreate(pMnode, TRN_POLICY_RETRY, TRN_CONFLICT_NOTHING, pReq, MND_STREAM_DROP_NAME);
  if (pTrans == NULL) {
    mError("stream:%s, failed to drop since %s", dropReq.name, terrstr());
    sdbRelease(pMnode->pSdb, pStream);
    tFreeMDropStreamReq(&dropReq);
    return -1;
  }

  mInfo("trans:%d used to drop stream:%s", pTrans->id, dropReq.name);

  mndTransSetDbName(pTrans, pStream->sourceDb, pStream->targetSTbName);
  if (mndTransCheckConflict(pMnode, pTrans) != 0) {
    sdbRelease(pMnode->pSdb, pStream);
    mndTransDrop(pTrans);
    tFreeMDropStreamReq(&dropReq);
    return -1;
  }

  int32_t code = mndStreamRegisterTrans(pTrans, MND_STREAM_DROP_NAME, pStream->uid);

  // drop all tasks
  if (mndDropStreamTasks(pMnode, pTrans, pStream) < 0) {
    mError("stream:%s, failed to drop task since %s", dropReq.name, terrstr());
    sdbRelease(pMnode->pSdb, pStream);
    mndTransDrop(pTrans);
    tFreeMDropStreamReq(&dropReq);
    return -1;
  }

  // drop stream
  if (mndPersistDropStreamLog(pMnode, pTrans, pStream) < 0) {
    sdbRelease(pMnode->pSdb, pStream);
    mndTransDrop(pTrans);
    tFreeMDropStreamReq(&dropReq);
    return -1;
  }

  if (mndTransPrepare(pMnode, pTrans) != 0) {
    mError("trans:%d, failed to prepare drop stream trans since %s", pTrans->id, terrstr());
    sdbRelease(pMnode->pSdb, pStream);
    mndTransDrop(pTrans);
    tFreeMDropStreamReq(&dropReq);
    return -1;
  }

  // kill the related checkpoint trans
  int32_t transId = mndStreamGetRelTrans(pMnode, pStream->uid);
  if (transId != 0) {
    mDebug("drop active related transId:%d due to stream:%s dropped", transId, pStream->name);
    killTransImpl(pMnode, transId, pStream->sourceDb);
  }

  removeStreamTasksInBuf(pStream, &execInfo);

  SName name = {0};
  tNameFromString(&name, dropReq.name, T_NAME_ACCT | T_NAME_DB | T_NAME_TABLE);

  auditRecord(pReq, pMnode->clusterId, "dropStream", "", name.dbname, dropReq.sql, dropReq.sqlLen);

  sdbRelease(pMnode->pSdb, pStream);
  mndTransDrop(pTrans);
  tFreeMDropStreamReq(&dropReq);

  return TSDB_CODE_ACTION_IN_PROGRESS;
}

int32_t mndDropStreamByDb(SMnode *pMnode, STrans *pTrans, SDbObj *pDb) {
  SSdb *pSdb = pMnode->pSdb;
  void *pIter = NULL;

  while (1) {
    SStreamObj *pStream = NULL;
    pIter = sdbFetch(pSdb, SDB_STREAM, pIter, (void **)&pStream);
    if (pIter == NULL) break;

    if (pStream->sourceDbUid == pDb->uid || pStream->targetDbUid == pDb->uid) {
      if (pStream->sourceDbUid != pStream->targetDbUid) {
        sdbRelease(pSdb, pStream);
        sdbCancelFetch(pSdb, pIter);
        mError("db:%s, failed to drop stream:%s since sourceDbUid:%" PRId64 " not match with targetDbUid:%" PRId64,
               pDb->name, pStream->name, pStream->sourceDbUid, pStream->targetDbUid);
        terrno = TSDB_CODE_MND_STREAM_MUST_BE_DELETED;
        return -1;
      } else {
#if 0
        if (mndDropStreamTasks(pMnode, pTrans, pStream) < 0) {
          mError("stream:%s, failed to drop task since %s", pStream->name, terrstr());
          sdbRelease(pMnode->pSdb, pStream);
          sdbCancelFetch(pSdb, pIter);
          return -1;
        }
#endif

        // kill the related checkpoint trans
        int32_t transId = mndStreamGetRelTrans(pMnode, pStream->uid);
        if (transId != 0) {
          mDebug("drop active related transId:%d due to stream:%s dropped", transId, pStream->name);
          killTransImpl(pMnode, transId, pStream->sourceDb);
        }

        // drop the stream obj in execInfo
        removeStreamTasksInBuf(pStream, &execInfo);

        if (mndPersistDropStreamLog(pMnode, pTrans, pStream) < 0) {
          sdbRelease(pSdb, pStream);
          sdbCancelFetch(pSdb, pIter);
          return -1;
        }
      }
    }

    sdbRelease(pSdb, pStream);
  }

  return 0;
}

int32_t mndGetNumOfStreams(SMnode *pMnode, char *dbName, int32_t *pNumOfStreams) {
  SSdb   *pSdb = pMnode->pSdb;
  SDbObj *pDb = mndAcquireDb(pMnode, dbName);
  if (pDb == NULL) {
    terrno = TSDB_CODE_MND_DB_NOT_SELECTED;
    return -1;
  }

  int32_t numOfStreams = 0;
  void   *pIter = NULL;
  while (1) {
    SStreamObj *pStream = NULL;
    pIter = sdbFetch(pSdb, SDB_STREAM, pIter, (void **)&pStream);
    if (pIter == NULL) break;

    if (pStream->sourceDbUid == pDb->uid) {
      numOfStreams++;
    }

    sdbRelease(pSdb, pStream);
  }

  *pNumOfStreams = numOfStreams;
  mndReleaseDb(pMnode, pDb);
  return 0;
}

static int32_t mndRetrieveStream(SRpcMsg *pReq, SShowObj *pShow, SSDataBlock *pBlock, int32_t rows) {
  SMnode     *pMnode = pReq->info.node;
  SSdb       *pSdb = pMnode->pSdb;
  int32_t     numOfRows = 0;
  SStreamObj *pStream = NULL;

  while (numOfRows < rows) {
    pShow->pIter = sdbFetch(pSdb, SDB_STREAM, pShow->pIter, (void **)&pStream);
    if (pShow->pIter == NULL) break;

    SColumnInfoData *pColInfo;
    int32_t          cols = 0;

    char streamName[TSDB_TABLE_NAME_LEN + VARSTR_HEADER_SIZE] = {0};
    STR_WITH_MAXSIZE_TO_VARSTR(streamName, mndGetDbStr(pStream->name), sizeof(streamName));
    pColInfo = taosArrayGet(pBlock->pDataBlock, cols++);
    colDataSetVal(pColInfo, numOfRows, (const char *)streamName, false);

    pColInfo = taosArrayGet(pBlock->pDataBlock, cols++);
    colDataSetVal(pColInfo, numOfRows, (const char *)&pStream->createTime, false);

    char sql[TSDB_SHOW_SQL_LEN + VARSTR_HEADER_SIZE] = {0};
    STR_WITH_MAXSIZE_TO_VARSTR(sql, pStream->sql, sizeof(sql));
    pColInfo = taosArrayGet(pBlock->pDataBlock, cols++);
    colDataSetVal(pColInfo, numOfRows, (const char *)sql, false);

    char status[20 + VARSTR_HEADER_SIZE] = {0};
    char status2[20] = {0};
    mndShowStreamStatus(status2, pStream);
    STR_WITH_MAXSIZE_TO_VARSTR(status, status2, sizeof(status));
    pColInfo = taosArrayGet(pBlock->pDataBlock, cols++);
    colDataSetVal(pColInfo, numOfRows, (const char *)&status, false);

    char sourceDB[TSDB_DB_NAME_LEN + VARSTR_HEADER_SIZE] = {0};
    STR_WITH_MAXSIZE_TO_VARSTR(sourceDB, mndGetDbStr(pStream->sourceDb), sizeof(sourceDB));
    pColInfo = taosArrayGet(pBlock->pDataBlock, cols++);
    colDataSetVal(pColInfo, numOfRows, (const char *)&sourceDB, false);

    char targetDB[TSDB_DB_NAME_LEN + VARSTR_HEADER_SIZE] = {0};
    STR_WITH_MAXSIZE_TO_VARSTR(targetDB, mndGetDbStr(pStream->targetDb), sizeof(targetDB));
    pColInfo = taosArrayGet(pBlock->pDataBlock, cols++);
    colDataSetVal(pColInfo, numOfRows, (const char *)&targetDB, false);

    if (pStream->targetSTbName[0] == 0) {
      pColInfo = taosArrayGet(pBlock->pDataBlock, cols++);
      colDataSetVal(pColInfo, numOfRows, NULL, true);
    } else {
      char targetSTB[TSDB_TABLE_NAME_LEN + VARSTR_HEADER_SIZE] = {0};
      STR_WITH_MAXSIZE_TO_VARSTR(targetSTB, mndGetStbStr(pStream->targetSTbName), sizeof(targetSTB));
      pColInfo = taosArrayGet(pBlock->pDataBlock, cols++);
      colDataSetVal(pColInfo, numOfRows, (const char *)&targetSTB, false);
    }

    pColInfo = taosArrayGet(pBlock->pDataBlock, cols++);
    colDataSetVal(pColInfo, numOfRows, (const char *)&pStream->conf.watermark, false);

    char trigger[20 + VARSTR_HEADER_SIZE] = {0};
    char trigger2[20] = {0};
    mndShowStreamTrigger(trigger2, pStream);
    STR_WITH_MAXSIZE_TO_VARSTR(trigger, trigger2, sizeof(trigger));
    pColInfo = taosArrayGet(pBlock->pDataBlock, cols++);
    colDataSetVal(pColInfo, numOfRows, (const char *)&trigger, false);

    char sinkQuota[20 + VARSTR_HEADER_SIZE] = {0};
    sinkQuota[0] = '0';
    char dstStr[20] = {0};
    STR_TO_VARSTR(dstStr, sinkQuota)
    pColInfo = taosArrayGet(pBlock->pDataBlock, cols++);
    colDataSetVal(pColInfo, numOfRows, (const char *)dstStr, false);

    char scanHistoryIdle[20 + VARSTR_HEADER_SIZE] = {0};
    strcpy(scanHistoryIdle, "100a");

    memset(dstStr, 0, tListLen(dstStr));
    STR_TO_VARSTR(dstStr, scanHistoryIdle)
    pColInfo = taosArrayGet(pBlock->pDataBlock, cols++);
    colDataSetVal(pColInfo, numOfRows, (const char *)dstStr, false);

    numOfRows++;
    sdbRelease(pSdb, pStream);
  }

  pShow->numOfRows += numOfRows;
  return numOfRows;
}

static void mndCancelGetNextStream(SMnode *pMnode, void *pIter) {
  SSdb *pSdb = pMnode->pSdb;
  sdbCancelFetch(pSdb, pIter);
}

static int32_t setTaskAttrInResBlock(SStreamObj *pStream, SStreamTask *pTask, SSDataBlock *pBlock, int32_t numOfRows) {
  SColumnInfoData *pColInfo;
  int32_t          cols = 0;

  STaskId id = {.streamId = pTask->id.streamId, .taskId = pTask->id.taskId};

  STaskStatusEntry *pe = taosHashGet(execInfo.pTaskMap, &id, sizeof(id));
  if (pe == NULL) {
    mError("task:0x%" PRIx64 " not exists in vnode, no valid status/stage info", id.taskId);
    return -1;
  }

  // stream name
  char streamName[TSDB_TABLE_NAME_LEN + VARSTR_HEADER_SIZE] = {0};
  STR_WITH_MAXSIZE_TO_VARSTR(streamName, mndGetDbStr(pStream->name), sizeof(streamName));

  pColInfo = taosArrayGet(pBlock->pDataBlock, cols++);
  colDataSetVal(pColInfo, numOfRows, (const char *)streamName, false);

  // task id
  pColInfo = taosArrayGet(pBlock->pDataBlock, cols++);

  char    idstr[128] = {0};
  int32_t len = tintToHex(pTask->id.taskId, &idstr[4]);
  idstr[2] = '0';
  idstr[3] = 'x';
  varDataSetLen(idstr, len + 2);
  colDataSetVal(pColInfo, numOfRows, idstr, false);

  // node type
  char nodeType[20 + VARSTR_HEADER_SIZE] = {0};
  varDataSetLen(nodeType, 5);
  pColInfo = taosArrayGet(pBlock->pDataBlock, cols++);
  if (pTask->info.nodeId > 0) {
    memcpy(varDataVal(nodeType), "vnode", 5);
  } else {
    memcpy(varDataVal(nodeType), "snode", 5);
  }
  colDataSetVal(pColInfo, numOfRows, nodeType, false);

  // node id
  pColInfo = taosArrayGet(pBlock->pDataBlock, cols++);
  int64_t nodeId = TMAX(pTask->info.nodeId, 0);
  colDataSetVal(pColInfo, numOfRows, (const char *)&nodeId, false);

  // level
  char level[20 + VARSTR_HEADER_SIZE] = {0};
  if (pTask->info.taskLevel == TASK_LEVEL__SOURCE) {
    memcpy(varDataVal(level), "source", 6);
    varDataSetLen(level, 6);
  } else if (pTask->info.taskLevel == TASK_LEVEL__AGG) {
    memcpy(varDataVal(level), "agg", 3);
    varDataSetLen(level, 3);
  } else if (pTask->info.taskLevel == TASK_LEVEL__SINK) {
    memcpy(varDataVal(level), "sink", 4);
    varDataSetLen(level, 4);
  }

  pColInfo = taosArrayGet(pBlock->pDataBlock, cols++);
  colDataSetVal(pColInfo, numOfRows, (const char *)level, false);

  // status
  char status[20 + VARSTR_HEADER_SIZE] = {0};

  const char *pStatus = streamTaskGetStatusStr(pe->status);
  STR_TO_VARSTR(status, pStatus);

  // status
  pColInfo = taosArrayGet(pBlock->pDataBlock, cols++);
  colDataSetVal(pColInfo, numOfRows, (const char *)status, false);

  // stage
  pColInfo = taosArrayGet(pBlock->pDataBlock, cols++);
  colDataSetVal(pColInfo, numOfRows, (const char *)&pe->stage, false);

  // input queue
  char        vbuf[30] = {0};
  char        buf[25] = {0};
  const char *queueInfoStr = "%4.2fMiB (%5.2f%)";
  sprintf(buf, queueInfoStr, pe->inputQUsed, pe->inputRate);
  STR_TO_VARSTR(vbuf, buf);

  pColInfo = taosArrayGet(pBlock->pDataBlock, cols++);
  colDataSetVal(pColInfo, numOfRows, (const char *)vbuf, false);

  // output queue
  //          sprintf(buf, queueInfoStr, pe->outputQUsed, pe->outputRate);
  //        STR_TO_VARSTR(vbuf, buf);

  //        pColInfo = taosArrayGet(pBlock->pDataBlock, cols++);
  //        colDataSetVal(pColInfo, numOfRows, (const char*)vbuf, false);

  if (pTask->info.taskLevel == TASK_LEVEL__SINK) {
    const char *sinkStr = "%.2fMiB";
    sprintf(buf, sinkStr, pe->sinkDataSize);
  } else if (pTask->info.taskLevel == TASK_LEVEL__SOURCE) {
    // offset info
    const char *offsetStr = "%" PRId64 " [%" PRId64 ", %" PRId64 "]";
    sprintf(buf, offsetStr, pe->processedVer, pe->verStart, pe->verEnd);
  }

  STR_TO_VARSTR(vbuf, buf);

  pColInfo = taosArrayGet(pBlock->pDataBlock, cols++);
  colDataSetVal(pColInfo, numOfRows, (const char *)vbuf, false);

  return TSDB_CODE_SUCCESS;
}

static int32_t getNumOfTasks(SArray *pTaskList) {
  int32_t numOfLevels = taosArrayGetSize(pTaskList);

  int32_t count = 0;
  for (int32_t i = 0; i < numOfLevels; i++) {
    SArray *pLevel = taosArrayGetP(pTaskList, i);
    count += taosArrayGetSize(pLevel);
  }

  return count;
}

static int32_t mndRetrieveStreamTask(SRpcMsg *pReq, SShowObj *pShow, SSDataBlock *pBlock, int32_t rowsCapacity) {
  SMnode     *pMnode = pReq->info.node;
  SSdb       *pSdb = pMnode->pSdb;
  int32_t     numOfRows = 0;
  SStreamObj *pStream = NULL;

  while (numOfRows < rowsCapacity) {
    pShow->pIter = sdbFetch(pSdb, SDB_STREAM, pShow->pIter, (void **)&pStream);
    if (pShow->pIter == NULL) {
      break;
    }

    // lock
    taosRLockLatch(&pStream->lock);

    int32_t count = getNumOfTasks(pStream->tasks);
    if (numOfRows + count > rowsCapacity) {
      blockDataEnsureCapacity(pBlock, numOfRows + count);
    }

    // add row for each task
    for (int32_t i = 0; i < taosArrayGetSize(pStream->tasks); i++) {
      SArray *pLevel = taosArrayGetP(pStream->tasks, i);

      int32_t numOfLevels = taosArrayGetSize(pLevel);
      for (int32_t j = 0; j < numOfLevels; j++) {
        SStreamTask *pTask = taosArrayGetP(pLevel, j);
        int32_t      code = setTaskAttrInResBlock(pStream, pTask, pBlock, numOfRows);
        if (code == TSDB_CODE_SUCCESS) {
          numOfRows++;
        }
      }
    }

    // unlock
    taosRUnLockLatch(&pStream->lock);
    sdbRelease(pSdb, pStream);
  }

  pShow->numOfRows += numOfRows;
  return numOfRows;
}

static void mndCancelGetNextStreamTask(SMnode *pMnode, void *pIter) {
  SSdb *pSdb = pMnode->pSdb;
  sdbCancelFetch(pSdb, pIter);
}

static int32_t mndPauseStreamTask(SMnode *pMnode, STrans *pTrans, SStreamTask *pTask) {
  SVPauseStreamTaskReq *pReq = taosMemoryCalloc(1, sizeof(SVPauseStreamTaskReq));
  if (pReq == NULL) {
    mError("failed to malloc in pause stream, size:%" PRIzu ", code:%s", sizeof(SVPauseStreamTaskReq),
           tstrerror(TSDB_CODE_OUT_OF_MEMORY));
    terrno = TSDB_CODE_OUT_OF_MEMORY;
    return -1;
  }

  pReq->head.vgId = htonl(pTask->info.nodeId);
  pReq->taskId = pTask->id.taskId;
  pReq->streamId = pTask->id.streamId;

  SEpSet epset = {0};
  mDebug("pause node:%d, epset:%d", pTask->info.nodeId, epset.numOfEps);
  bool    hasEpset = false;
  int32_t code = extractNodeEpset(pMnode, &epset, &hasEpset, pTask->id.taskId, pTask->info.nodeId);
  if (code != TSDB_CODE_SUCCESS) {
    terrno = code;
    taosMemoryFree(pReq);
    return -1;
  }

  // no valid epset, return directly without redoAction
  if (!hasEpset) {
    taosMemoryFree(pReq);
    return TSDB_CODE_SUCCESS;
  }

  STransAction action = {0};
  initTransAction(&action, pReq, sizeof(SVPauseStreamTaskReq), TDMT_STREAM_TASK_PAUSE, &epset, 0);
  if (mndTransAppendRedoAction(pTrans, &action) != 0) {
    taosMemoryFree(pReq);
    return -1;
  }
  return 0;
}

int32_t mndPauseAllStreamTasks(SMnode *pMnode, STrans *pTrans, SStreamObj *pStream) {
  SArray *tasks = pStream->tasks;

  int32_t size = taosArrayGetSize(tasks);
  for (int32_t i = 0; i < size; i++) {
    SArray *pTasks = taosArrayGetP(tasks, i);
    int32_t sz = taosArrayGetSize(pTasks);
    for (int32_t j = 0; j < sz; j++) {
      SStreamTask *pTask = taosArrayGetP(pTasks, j);
      if (mndPauseStreamTask(pMnode, pTrans, pTask) < 0) {
        return -1;
      }

      if (atomic_load_8(&pTask->status.taskStatus) != TASK_STATUS__PAUSE) {
        atomic_store_8(&pTask->status.statusBackup, pTask->status.taskStatus);
        atomic_store_8(&pTask->status.taskStatus, TASK_STATUS__PAUSE);
      }
    }
  }
  return 0;
}

static int32_t mndPersistStreamLog(STrans *pTrans, SStreamObj *pStream, int8_t status) {
  // SStreamObj streamObj = {0};
  // memcpy(streamObj.name, pStream->name, TSDB_STREAM_FNAME_LEN);
  taosWLockLatch(&pStream->lock);
  pStream->status = status;
  SSdbRaw *pCommitRaw = mndStreamActionEncode(pStream);

  taosWUnLockLatch(&pStream->lock);
  if (pCommitRaw == NULL) return -1;
  if (mndTransAppendCommitlog(pTrans, pCommitRaw) != 0) {
    mError("stream trans:%d, failed to append commit log since %s", pTrans->id, terrstr());
    return -1;
  }
  (void)sdbSetRawStatus(pCommitRaw, SDB_STATUS_READY);
  return 0;
}

static int32_t mndProcessPauseStreamReq(SRpcMsg *pReq) {
  SMnode     *pMnode = pReq->info.node;
  SStreamObj *pStream = NULL;

  SMPauseStreamReq pauseReq = {0};
  if (tDeserializeSMPauseStreamReq(pReq->pCont, pReq->contLen, &pauseReq) < 0) {
    terrno = TSDB_CODE_INVALID_MSG;
    return -1;
  }

  pStream = mndAcquireStream(pMnode, pauseReq.name);

  if (pStream == NULL) {
    if (pauseReq.igNotExists) {
      mInfo("stream:%s, not exist, if exist is set", pauseReq.name);
      return 0;
    } else {
      terrno = TSDB_CODE_MND_STREAM_NOT_EXIST;
      return -1;
    }
  }

  if (pStream->status == STREAM_STATUS__PAUSE) {
    sdbRelease(pMnode->pSdb, pStream);
    return 0;
  }

  if (mndCheckDbPrivilegeByName(pMnode, pReq->info.conn.user, MND_OPER_WRITE_DB, pStream->targetDb) != 0) {
    sdbRelease(pMnode->pSdb, pStream);
    return -1;
  }

  // check if it is conflict with other trans in both sourceDb and targetDb.
  bool conflict = mndStreamTransConflictCheck(pMnode, pStream->uid, MND_STREAM_PAUSE_NAME, true);
  if (conflict) {
    sdbRelease(pMnode->pSdb, pStream);
    return -1;
  }

  bool updated = taskNodeIsUpdated(pMnode);
  if (updated) {
    mError("tasks are not ready for pause, node update detected");
    return -1;
  }

  STrans *pTrans = mndTransCreate(pMnode, TRN_POLICY_RETRY, TRN_CONFLICT_NOTHING, pReq, MND_STREAM_PAUSE_NAME);
  if (pTrans == NULL) {
    mError("stream:%s failed to pause stream since %s", pauseReq.name, terrstr());
    sdbRelease(pMnode->pSdb, pStream);
    return -1;
  }

  mInfo("trans:%d, used to pause stream:%s", pTrans->id, pauseReq.name);

  mndTransSetDbName(pTrans, pStream->sourceDb, pStream->targetSTbName);
  if (mndTransCheckConflict(pMnode, pTrans) != 0) {
    sdbRelease(pMnode->pSdb, pStream);
    mndTransDrop(pTrans);
    return -1;
  }

  int32_t code = mndStreamRegisterTrans(pTrans, MND_STREAM_PAUSE_NAME, pStream->uid);

  // if nodeUpdate happened, not send pause trans
  if (mndPauseAllStreamTasks(pMnode, pTrans, pStream) < 0) {
    mError("stream:%s, failed to pause task since %s", pauseReq.name, terrstr());
    sdbRelease(pMnode->pSdb, pStream);
    mndTransDrop(pTrans);
    return -1;
  }

  // pause stream
  if (mndPersistStreamLog(pTrans, pStream, STREAM_STATUS__PAUSE) < 0) {
    sdbRelease(pMnode->pSdb, pStream);
    mndTransDrop(pTrans);
    return -1;
  }

  if (mndTransPrepare(pMnode, pTrans) != 0) {
    mError("trans:%d, failed to prepare pause stream trans since %s", pTrans->id, terrstr());
    sdbRelease(pMnode->pSdb, pStream);
    mndTransDrop(pTrans);
    return -1;
  }

  sdbRelease(pMnode->pSdb, pStream);
  mndTransDrop(pTrans);

  return TSDB_CODE_ACTION_IN_PROGRESS;
}

static int32_t mndResumeStreamTask(STrans *pTrans, SMnode *pMnode, SStreamTask *pTask, int8_t igUntreated) {
  SVResumeStreamTaskReq *pReq = taosMemoryCalloc(1, sizeof(SVResumeStreamTaskReq));
  if (pReq == NULL) {
    mError("failed to malloc in resume stream, size:%" PRIzu ", code:%s", sizeof(SVResumeStreamTaskReq),
           tstrerror(TSDB_CODE_OUT_OF_MEMORY));
    terrno = TSDB_CODE_OUT_OF_MEMORY;
    return -1;
  }

  pReq->head.vgId = htonl(pTask->info.nodeId);
  pReq->taskId = pTask->id.taskId;
  pReq->streamId = pTask->id.streamId;
  pReq->igUntreated = igUntreated;

  SEpSet  epset = {0};
  bool    hasEpset = false;
  int32_t code = extractNodeEpset(pMnode, &epset, &hasEpset, pTask->id.taskId, pTask->info.nodeId);
  if (code != TSDB_CODE_SUCCESS) {
    terrno = code;
    taosMemoryFree(pReq);
    return -1;
  }

  STransAction action = {0};
  initTransAction(&action, pReq, sizeof(SVResumeStreamTaskReq), TDMT_STREAM_TASK_RESUME, &epset, 0);
  if (mndTransAppendRedoAction(pTrans, &action) != 0) {
    taosMemoryFree(pReq);
    return -1;
  }
  return 0;
}

int32_t mndResumeAllStreamTasks(STrans *pTrans, SMnode *pMnode, SStreamObj *pStream, int8_t igUntreated) {
  int32_t size = taosArrayGetSize(pStream->tasks);
  for (int32_t i = 0; i < size; i++) {
    SArray *pTasks = taosArrayGetP(pStream->tasks, i);
    int32_t sz = taosArrayGetSize(pTasks);
    for (int32_t j = 0; j < sz; j++) {
      SStreamTask *pTask = taosArrayGetP(pTasks, j);
      if (mndResumeStreamTask(pTrans, pMnode, pTask, igUntreated) < 0) {
        return -1;
      }

      if (atomic_load_8(&pTask->status.taskStatus) == TASK_STATUS__PAUSE) {
        atomic_store_8(&pTask->status.taskStatus, pTask->status.statusBackup);
      }
    }
  }
  return 0;
}

static int32_t mndProcessResumeStreamReq(SRpcMsg *pReq) {
  SMnode     *pMnode = pReq->info.node;
  SStreamObj *pStream = NULL;

  SMResumeStreamReq pauseReq = {0};
  if (tDeserializeSMResumeStreamReq(pReq->pCont, pReq->contLen, &pauseReq) < 0) {
    terrno = TSDB_CODE_INVALID_MSG;
    return -1;
  }

  pStream = mndAcquireStream(pMnode, pauseReq.name);

  if (pStream == NULL) {
    if (pauseReq.igNotExists) {
      mInfo("stream:%s, not exist, if exist is set", pauseReq.name);
      sdbRelease(pMnode->pSdb, pStream);
      return 0;
    } else {
      terrno = TSDB_CODE_MND_STREAM_NOT_EXIST;
      return -1;
    }
  }

  if (pStream->status != STREAM_STATUS__PAUSE) {
    sdbRelease(pMnode->pSdb, pStream);
    return 0;
  }

  if (mndCheckDbPrivilegeByName(pMnode, pReq->info.conn.user, MND_OPER_WRITE_DB, pStream->targetDb) != 0) {
    sdbRelease(pMnode->pSdb, pStream);
    return -1;
  }

  // check if it is conflict with other trans in both sourceDb and targetDb.
  bool conflict = mndStreamTransConflictCheck(pMnode, pStream->uid, MND_STREAM_RESUME_NAME, true);
  if (conflict) {
    sdbRelease(pMnode->pSdb, pStream);
    return -1;
  }

  STrans *pTrans = mndTransCreate(pMnode, TRN_POLICY_RETRY, TRN_CONFLICT_NOTHING, pReq, MND_STREAM_RESUME_NAME);
  if (pTrans == NULL) {
    mError("stream:%s, failed to resume stream since %s", pauseReq.name, terrstr());
    sdbRelease(pMnode->pSdb, pStream);
    return -1;
  }

  mInfo("trans:%d used to resume stream:%s", pTrans->id, pauseReq.name);

  mndTransSetDbName(pTrans, pStream->sourceDb, pStream->targetSTbName);
  if (mndTransCheckConflict(pMnode, pTrans) != 0) {
    sdbRelease(pMnode->pSdb, pStream);
    mndTransDrop(pTrans);
    return -1;
  }

  int32_t code = mndStreamRegisterTrans(pTrans, MND_STREAM_RESUME_NAME, pStream->uid);

  // resume all tasks
  if (mndResumeAllStreamTasks(pTrans, pMnode, pStream, pauseReq.igUntreated) < 0) {
    mError("stream:%s, failed to drop task since %s", pauseReq.name, terrstr());
    sdbRelease(pMnode->pSdb, pStream);
    mndTransDrop(pTrans);
    return -1;
  }

  // resume stream
  if (mndPersistStreamLog(pTrans, pStream, STREAM_STATUS__NORMAL) < 0) {
    sdbRelease(pMnode->pSdb, pStream);
    mndTransDrop(pTrans);
    return -1;
  }

  if (mndTransPrepare(pMnode, pTrans) != 0) {
    mError("trans:%d, failed to prepare pause stream trans since %s", pTrans->id, terrstr());
    sdbRelease(pMnode->pSdb, pStream);
    mndTransDrop(pTrans);
    return -1;
  }

  sdbRelease(pMnode->pSdb, pStream);
  mndTransDrop(pTrans);

  return TSDB_CODE_ACTION_IN_PROGRESS;
}

static void initNodeUpdateMsg(SStreamTaskNodeUpdateMsg *pMsg, const SVgroupChangeInfo *pInfo, SStreamTaskId *pId,
                              int32_t transId) {
  pMsg->streamId = pId->streamId;
  pMsg->taskId = pId->taskId;
  pMsg->transId = transId;
  pMsg->pNodeList = taosArrayInit(taosArrayGetSize(pInfo->pUpdateNodeList), sizeof(SNodeUpdateInfo));
  taosArrayAddAll(pMsg->pNodeList, pInfo->pUpdateNodeList);
}

static int32_t doBuildStreamTaskUpdateMsg(void **pBuf, int32_t *pLen, SVgroupChangeInfo *pInfo, int32_t nodeId,
                                          SStreamTaskId *pId, int32_t transId) {
  SStreamTaskNodeUpdateMsg req = {0};
  initNodeUpdateMsg(&req, pInfo, pId, transId);

  int32_t code = 0;
  int32_t blen;

  tEncodeSize(tEncodeStreamTaskUpdateMsg, &req, blen, code);
  if (code < 0) {
    terrno = TSDB_CODE_OUT_OF_MEMORY;
    taosArrayDestroy(req.pNodeList);
    return -1;
  }

  int32_t tlen = sizeof(SMsgHead) + blen;

  void *buf = taosMemoryMalloc(tlen);
  if (buf == NULL) {
    terrno = TSDB_CODE_OUT_OF_MEMORY;
    taosArrayDestroy(req.pNodeList);
    return -1;
  }

  void    *abuf = POINTER_SHIFT(buf, sizeof(SMsgHead));
  SEncoder encoder;
  tEncoderInit(&encoder, abuf, tlen);
  tEncodeStreamTaskUpdateMsg(&encoder, &req);

  SMsgHead *pMsgHead = (SMsgHead *)buf;
  pMsgHead->contLen = htonl(tlen);
  pMsgHead->vgId = htonl(nodeId);

  tEncoderClear(&encoder);

  *pBuf = buf;
  *pLen = tlen;

  taosArrayDestroy(req.pNodeList);
  return TSDB_CODE_SUCCESS;
}

int32_t mndPersistTransLog(SStreamObj *pStream, STrans *pTrans) {
  SSdbRaw *pCommitRaw = mndStreamActionEncode(pStream);
  if (pCommitRaw == NULL) {
    mError("failed to encode stream since %s", terrstr());
    mndTransDrop(pTrans);
    return -1;
  }

  if (mndTransAppendCommitlog(pTrans, pCommitRaw) != 0) {
    mError("stream trans:%d, failed to append commit log since %s", pTrans->id, terrstr());
    sdbFreeRaw(pCommitRaw);
    mndTransDrop(pTrans);
    return -1;
  }

  if (sdbSetRawStatus(pCommitRaw, SDB_STATUS_READY) != 0) {
    mError("stream trans:%d failed to set raw status since %s", pTrans->id, terrstr());
    sdbFreeRaw(pCommitRaw);
    mndTransDrop(pTrans);
    return -1;
  }

  return 0;
}

void initTransAction(STransAction *pAction, void *pCont, int32_t contLen, int32_t msgType, const SEpSet *pEpset,
                     int32_t retryCode) {
  pAction->epSet = *pEpset;
  pAction->contLen = contLen;
  pAction->pCont = pCont;
  pAction->msgType = msgType;
  pAction->retryCode = retryCode;
}

// todo extract method: traverse stream tasks
// build trans to update the epset
static int32_t createStreamUpdateTrans(SStreamObj *pStream, SVgroupChangeInfo *pInfo, STrans *pTrans) {
  mDebug("start to build stream:0x%" PRIx64 " tasks epset update", pStream->uid);

  taosWLockLatch(&pStream->lock);
  int32_t numOfLevels = taosArrayGetSize(pStream->tasks);

  for (int32_t j = 0; j < numOfLevels; ++j) {
    SArray *pLevel = taosArrayGetP(pStream->tasks, j);

    int32_t numOfTasks = taosArrayGetSize(pLevel);
    for (int32_t k = 0; k < numOfTasks; ++k) {
      SStreamTask *pTask = taosArrayGetP(pLevel, k);

      void   *pBuf = NULL;
      int32_t len = 0;
      streamTaskUpdateEpsetInfo(pTask, pInfo->pUpdateNodeList);
      doBuildStreamTaskUpdateMsg(&pBuf, &len, pInfo, pTask->info.nodeId, &pTask->id, pTrans->id);

      STransAction action = {0};
      initTransAction(&action, pBuf, len, TDMT_VND_STREAM_TASK_UPDATE, &pTask->info.epSet, 0);
      if (mndTransAppendRedoAction(pTrans, &action) != 0) {
        taosMemoryFree(pBuf);
        taosWUnLockLatch(&pStream->lock);
        return -1;
      }
    }
  }

  taosWUnLockLatch(&pStream->lock);
  return 0;
}

static bool isNodeEpsetChanged(const SEpSet *pPrevEpset, const SEpSet *pCurrent) {
  const SEp *pEp = GET_ACTIVE_EP(pPrevEpset);
  const SEp *p = GET_ACTIVE_EP(pCurrent);

  if (pEp->port == p->port && strncmp(pEp->fqdn, p->fqdn, TSDB_FQDN_LEN) == 0) {
    return false;
  }
  return true;
}

// 1. increase the replica does not affect the stream process.
// 2. decreasing the replica may affect the stream task execution in the way that there is one or more running stream
// tasks on the will be removed replica.
// 3. vgroup redistribution is an combination operation of first increase replica and then decrease replica. So we
// will handle it as mentioned in 1 & 2 items.
static SVgroupChangeInfo mndFindChangedNodeInfo(SMnode *pMnode, const SArray *pPrevNodeList, const SArray *pNodeList) {
  SVgroupChangeInfo info = {
      .pUpdateNodeList = taosArrayInit(4, sizeof(SNodeUpdateInfo)),
      .pDBMap = taosHashInit(32, taosGetDefaultHashFunction(TSDB_DATA_TYPE_VARCHAR), true, HASH_NO_LOCK),
  };

  int32_t numOfNodes = taosArrayGetSize(pPrevNodeList);
  for (int32_t i = 0; i < numOfNodes; ++i) {
    SNodeEntry *pPrevEntry = taosArrayGet(pPrevNodeList, i);

    int32_t num = taosArrayGetSize(pNodeList);
    for (int32_t j = 0; j < num; ++j) {
      SNodeEntry *pCurrent = taosArrayGet(pNodeList, j);

      if (pCurrent->nodeId == pPrevEntry->nodeId) {
        if (pPrevEntry->stageUpdated || isNodeEpsetChanged(&pPrevEntry->epset, &pCurrent->epset)) {
          const SEp *pPrevEp = GET_ACTIVE_EP(&pPrevEntry->epset);

          char buf[256] = {0};
          EPSET_TO_STR(&pCurrent->epset, buf);
          mDebug("nodeId:%d restart/epset changed detected, old:%s:%d -> new:%s, stageUpdate:%d", pCurrent->nodeId,
                 pPrevEp->fqdn, pPrevEp->port, buf, pPrevEntry->stageUpdated);

          SNodeUpdateInfo updateInfo = {.nodeId = pPrevEntry->nodeId};
          epsetAssign(&updateInfo.prevEp, &pPrevEntry->epset);
          epsetAssign(&updateInfo.newEp, &pCurrent->epset);
          taosArrayPush(info.pUpdateNodeList, &updateInfo);
        }

        // todo handle the snode info
        if (pCurrent->nodeId != SNODE_HANDLE) {
          SVgObj *pVgroup = mndAcquireVgroup(pMnode, pCurrent->nodeId);
          taosHashPut(info.pDBMap, pVgroup->dbName, strlen(pVgroup->dbName), NULL, 0);
          mndReleaseVgroup(pMnode, pVgroup);
        }

        break;
      }
    }
  }

  return info;
}

static SArray *mndTakeVgroupSnapshot(SMnode *pMnode, bool *allReady) {
  SSdb   *pSdb = pMnode->pSdb;
  void   *pIter = NULL;
  SVgObj *pVgroup = NULL;

  *allReady = true;
  SArray *pVgroupListSnapshot = taosArrayInit(4, sizeof(SNodeEntry));

  while (1) {
    pIter = sdbFetch(pSdb, SDB_VGROUP, pIter, (void **)&pVgroup);
    if (pIter == NULL) {
      break;
    }

    SNodeEntry entry = {.nodeId = pVgroup->vgId, .hbTimestamp = pVgroup->updateTime};
    entry.epset = mndGetVgroupEpset(pMnode, pVgroup);

    // if not all ready till now, no need to check the remaining vgroups.
    if (*allReady) {
      for (int32_t i = 0; i < pVgroup->replica; ++i) {
        if (!pVgroup->vnodeGid[i].syncRestore) {
          mInfo("vgId:%d not restored, not ready for checkpoint or other operations", pVgroup->vgId);
          *allReady = false;
          break;
        }

        ESyncState state = pVgroup->vnodeGid[i].syncState;
        if (state == TAOS_SYNC_STATE_OFFLINE || state == TAOS_SYNC_STATE_ERROR) {
          mInfo("vgId:%d offline/err, not ready for checkpoint or other operations", pVgroup->vgId);
          *allReady = false;
          break;
        }
      }
    }

    char buf[256] = {0};
    EPSET_TO_STR(&entry.epset, buf);
    mDebug("take node snapshot, nodeId:%d %s", entry.nodeId, buf);
    taosArrayPush(pVgroupListSnapshot, &entry);
    sdbRelease(pSdb, pVgroup);
  }

  SSnodeObj *pObj = NULL;
  while (1) {
    pIter = sdbFetch(pSdb, SDB_SNODE, pIter, (void **)&pObj);
    if (pIter == NULL) {
      break;
    }

    SNodeEntry entry = {0};
    addEpIntoEpSet(&entry.epset, pObj->pDnode->fqdn, pObj->pDnode->port);
    entry.nodeId = SNODE_HANDLE;

    char buf[256] = {0};
    EPSET_TO_STR(&entry.epset, buf);
    mDebug("take snode snapshot, nodeId:%d %s", entry.nodeId, buf);
    taosArrayPush(pVgroupListSnapshot, &entry);
    sdbRelease(pSdb, pObj);
  }

  return pVgroupListSnapshot;
}

static int32_t mndProcessVgroupChange(SMnode *pMnode, SVgroupChangeInfo *pChangeInfo) {
  SSdb       *pSdb = pMnode->pSdb;
  SStreamObj *pStream = NULL;
  void       *pIter = NULL;
  STrans     *pTrans = NULL;

  // conflict check for nodeUpdate trans, here we randomly chose one stream to add into the trans pool
  while (1) {
    pIter = sdbFetch(pSdb, SDB_STREAM, pIter, (void **)&pStream);
    if (pIter == NULL) {
      break;
    }

    bool conflict = mndStreamTransConflictCheck(pMnode, pStream->uid, MND_STREAM_TASK_UPDATE_NAME, false);
    sdbRelease(pSdb, pStream);

    if (conflict) {
      mError("nodeUpdate conflict with other trans, current nodeUpdate ignored");
      sdbCancelFetch(pSdb, pIter);
      return -1;
    }
  }

  while (1) {
    pIter = sdbFetch(pSdb, SDB_STREAM, pIter, (void **)&pStream);
    if (pIter == NULL) {
      break;
    }

    // here create only one trans
    if (pTrans == NULL) {
      pTrans = doCreateTrans(pMnode, pStream, NULL, MND_STREAM_TASK_UPDATE_NAME, "update task epsets");
      if (pTrans == NULL) {
        sdbRelease(pSdb, pStream);
        sdbCancelFetch(pSdb, pIter);
        return terrno;
      }

      mndStreamRegisterTrans(pTrans, MND_STREAM_TASK_RESET_NAME, pStream->uid);
    }

    void *p = taosHashGet(pChangeInfo->pDBMap, pStream->targetDb, strlen(pStream->targetDb));
    void *p1 = taosHashGet(pChangeInfo->pDBMap, pStream->sourceDb, strlen(pStream->sourceDb));
    if (p == NULL && p1 == NULL) {
      mDebug("stream:0x%" PRIx64 " %s not involved nodeUpdate, ignore", pStream->uid, pStream->name);
      sdbRelease(pSdb, pStream);
      continue;
    }

    mDebug("stream:0x%" PRIx64 " %s involved node changed, create update trans, transId:%d", pStream->uid,
           pStream->name, pTrans->id);

    int32_t code = createStreamUpdateTrans(pStream, pChangeInfo, pTrans);

    // todo: not continue, drop all and retry again
    if (code != TSDB_CODE_SUCCESS) {
      mError("stream:0x%" PRIx64 " build nodeUpdate trans failed, ignore and continue, code:%s", pStream->uid,
             tstrerror(code));
      sdbRelease(pSdb, pStream);
      continue;
    }

    code = mndPersistTransLog(pStream, pTrans);
    sdbRelease(pSdb, pStream);

    if (code != TSDB_CODE_SUCCESS) {
      sdbCancelFetch(pSdb, pIter);
      return -1;
    }
  }

  if (mndTransPrepare(pMnode, pTrans) != 0) {
    mError("trans:%d, failed to prepare update stream trans since %s", pTrans->id, terrstr());
    sdbRelease(pMnode->pSdb, pStream);
    mndTransDrop(pTrans);
    return -1;
  }

  sdbRelease(pMnode->pSdb, pStream);
  mndTransDrop(pTrans);
  return 0;
}

static SArray *extractNodeListFromStream(SMnode *pMnode) {
  SSdb       *pSdb = pMnode->pSdb;
  SStreamObj *pStream = NULL;
  void       *pIter = NULL;

  SHashObj *pHash = taosHashInit(64, taosGetDefaultHashFunction(TSDB_DATA_TYPE_INT), false, HASH_NO_LOCK);
  while (1) {
    pIter = sdbFetch(pSdb, SDB_STREAM, pIter, (void **)&pStream);
    if (pIter == NULL) {
      break;
    }

    taosWLockLatch(&pStream->lock);
    int32_t numOfLevels = taosArrayGetSize(pStream->tasks);

    for (int32_t j = 0; j < numOfLevels; ++j) {
      SArray *pLevel = taosArrayGetP(pStream->tasks, j);

      int32_t numOfTasks = taosArrayGetSize(pLevel);
      for (int32_t k = 0; k < numOfTasks; ++k) {
        SStreamTask *pTask = taosArrayGetP(pLevel, k);

        SNodeEntry entry = {.hbTimestamp = -1, .nodeId = pTask->info.nodeId};
        epsetAssign(&entry.epset, &pTask->info.epSet);
        taosHashPut(pHash, &entry.nodeId, sizeof(entry.nodeId), &entry, sizeof(entry));
      }
    }

    taosWUnLockLatch(&pStream->lock);
    sdbRelease(pSdb, pStream);
  }

  SArray *plist = taosArrayInit(taosHashGetSize(pHash), sizeof(SNodeEntry));

  // convert to list
  pIter = NULL;
  while ((pIter = taosHashIterate(pHash, pIter)) != NULL) {
    SNodeEntry *pEntry = (SNodeEntry *)pIter;
    taosArrayPush(plist, pEntry);

    char buf[256] = {0};
    EPSET_TO_STR(&pEntry->epset, buf);
    mDebug("extract nodeInfo from stream obj, nodeId:%d, %s", pEntry->nodeId, buf);
  }
  taosHashCleanup(pHash);

  return plist;
}

static void doExtractTasksFromStream(SMnode *pMnode) {
  SSdb       *pSdb = pMnode->pSdb;
  SStreamObj *pStream = NULL;
  void       *pIter = NULL;

  while (1) {
    pIter = sdbFetch(pSdb, SDB_STREAM, pIter, (void **)&pStream);
    if (pIter == NULL) {
      break;
    }

    saveStreamTasksInfo(pStream, &execInfo);
    sdbRelease(pSdb, pStream);
  }
}

static int32_t doRemoveTasks(SStreamExecInfo *pExecNode, STaskId *pRemovedId) {
  void *p = taosHashGet(pExecNode->pTaskMap, pRemovedId, sizeof(*pRemovedId));
  if (p == NULL) {
    return TSDB_CODE_SUCCESS;
  }
  taosHashRemove(pExecNode->pTaskMap, pRemovedId, sizeof(*pRemovedId));

  for (int32_t k = 0; k < taosArrayGetSize(pExecNode->pTaskList); ++k) {
    STaskId *pId = taosArrayGet(pExecNode->pTaskList, k);
    if (pId->taskId == pRemovedId->taskId && pId->streamId == pRemovedId->streamId) {
      taosArrayRemove(pExecNode->pTaskList, k);

      int32_t num = taosArrayGetSize(pExecNode->pTaskList);
      mInfo("s-task:0x%x removed from buffer, remain:%d", (int32_t)pRemovedId->taskId, num);
      break;
    }
  }

  return TSDB_CODE_SUCCESS;
}

static bool taskNodeExists(SArray *pList, int32_t nodeId) {
  size_t num = taosArrayGetSize(pList);

  for (int32_t i = 0; i < num; ++i) {
    SNodeEntry *pEntry = taosArrayGet(pList, i);
    if (pEntry->nodeId == nodeId) {
      return true;
    }
  }

  return false;
}

int32_t removeExpirednodeEntryAndTask(SArray *pNodeSnapshot) {
  SArray *pRemovedTasks = taosArrayInit(4, sizeof(STaskId));

  int32_t numOfTask = taosArrayGetSize(execInfo.pTaskList);
  for (int32_t i = 0; i < numOfTask; ++i) {
    STaskId          *pId = taosArrayGet(execInfo.pTaskList, i);
    STaskStatusEntry *pEntry = taosHashGet(execInfo.pTaskMap, pId, sizeof(*pId));

    if (pEntry->nodeId == SNODE_HANDLE) continue;

    bool existed = taskNodeExists(pNodeSnapshot, pEntry->nodeId);
    if (!existed) {
      taosArrayPush(pRemovedTasks, pId);
    }
  }

  for (int32_t i = 0; i < taosArrayGetSize(pRemovedTasks); ++i) {
    STaskId *pId = taosArrayGet(pRemovedTasks, i);
    doRemoveTasks(&execInfo, pId);
  }

  mDebug("remove invalid stream tasks:%d, remain:%d", (int32_t)taosArrayGetSize(pRemovedTasks),
         (int32_t)taosArrayGetSize(execInfo.pTaskList));

  int32_t size = taosArrayGetSize(pNodeSnapshot);
  SArray *pValidNodeEntryList = taosArrayInit(4, sizeof(SNodeEntry));
  for (int32_t i = 0; i < taosArrayGetSize(execInfo.pNodeList); ++i) {
    SNodeEntry *p = taosArrayGet(execInfo.pNodeList, i);

    for (int32_t j = 0; j < size; ++j) {
      SNodeEntry *pEntry = taosArrayGet(pNodeSnapshot, j);
      if (pEntry->nodeId == p->nodeId) {
        taosArrayPush(pValidNodeEntryList, p);
        break;
      }
    }
  }

  taosArrayDestroy(execInfo.pNodeList);
  execInfo.pNodeList = pValidNodeEntryList;

  mDebug("remain %d valid node entries", (int32_t)taosArrayGetSize(pValidNodeEntryList));
  taosArrayDestroy(pRemovedTasks);
  return 0;
}

// kill all trans in the dst DB
static void killAllCheckpointTrans(SMnode *pMnode, SVgroupChangeInfo *pChangeInfo) {
  mDebug("start to clear checkpoints in all Dbs");

  void *pIter = NULL;
  while ((pIter = taosHashIterate(pChangeInfo->pDBMap, pIter)) != NULL) {
    char *pDb = (char *)pIter;

    size_t len = 0;
    void  *pKey = taosHashGetKey(pDb, &len);
<<<<<<< HEAD
    char  *p = strndup(pKey, len);

    mDebug("clear checkpoint trans in Db:%s", p);
=======
>>>>>>> c40a87ab
    doKillCheckpointTrans(pMnode, pKey, len);
    taosMemoryFree(p);
  }

  mDebug("complete clear checkpoints in Dbs");
}

// this function runs by only one thread, so it is not multi-thread safe
static int32_t mndProcessNodeCheckReq(SRpcMsg *pMsg) {
  int32_t code = 0;

  int32_t old = atomic_val_compare_exchange_32(&mndNodeCheckSentinel, 0, 1);
  if (old != 0) {
    mDebug("still in checking node change");
    return 0;
  }

  mDebug("start to do node change checking");
  int64_t ts = taosGetTimestampSec();

  SMnode *pMnode = pMsg->info.node;

  taosThreadMutexLock(&execInfo.lock);
  int32_t numOfNodes = initStreamNodeList(pMnode);
  taosThreadMutexUnlock(&execInfo.lock);

  if (numOfNodes == 0) {
    mDebug("end to do stream task node change checking, no vgroup exists, do nothing");
    execInfo.ts = ts;
    atomic_store_32(&mndNodeCheckSentinel, 0);
    return 0;
  }

  bool    allVgroupsReady = true;
  SArray *pNodeSnapshot = mndTakeVgroupSnapshot(pMnode, &allVgroupsReady);
  if (!allVgroupsReady) {
    taosArrayDestroy(pNodeSnapshot);
    atomic_store_32(&mndNodeCheckSentinel, 0);
    mWarn("not all vnodes are ready, ignore the exec nodeUpdate check");
    return 0;
  }

  taosThreadMutexLock(&execInfo.lock);
  removeExpirednodeEntryAndTask(pNodeSnapshot);

  SVgroupChangeInfo changeInfo = mndFindChangedNodeInfo(pMnode, execInfo.pNodeList, pNodeSnapshot);
  if (taosArrayGetSize(changeInfo.pUpdateNodeList) > 0) {
    // kill current active checkpoint transaction, since the transaction is vnode wide.
    killAllCheckpointTrans(pMnode, &changeInfo);

    code = mndProcessVgroupChange(pMnode, &changeInfo);

    // keep the new vnode snapshot if success
    if (code == TSDB_CODE_SUCCESS || code == TSDB_CODE_ACTION_IN_PROGRESS) {
      mDebug("create trans successfully, update cached node list");
      taosArrayDestroy(execInfo.pNodeList);
      execInfo.pNodeList = pNodeSnapshot;
      execInfo.ts = ts;
    } else {
      mError("unexpected code during create nodeUpdate trans, code:%s", tstrerror(code));
      taosArrayDestroy(pNodeSnapshot);
    }
  } else {
    mDebug("no update found in nodeList");
    taosArrayDestroy(pNodeSnapshot);
  }

  taosThreadMutexUnlock(&execInfo.lock);
  taosArrayDestroy(changeInfo.pUpdateNodeList);
  taosHashCleanup(changeInfo.pDBMap);

  mDebug("end to do stream task node change checking");
  atomic_store_32(&mndNodeCheckSentinel, 0);
  return 0;
}

typedef struct SMStreamNodeCheckMsg {
  int8_t placeHolder;  // // to fix windows compile error, define place holder
} SMStreamNodeCheckMsg;

static int32_t mndProcessNodeCheck(SRpcMsg *pReq) {
  SMnode *pMnode = pReq->info.node;
  SSdb   *pSdb = pMnode->pSdb;
  if (sdbGetSize(pSdb, SDB_STREAM) <= 0) {
    return 0;
  }

  SMStreamNodeCheckMsg *pMsg = rpcMallocCont(sizeof(SMStreamNodeCheckMsg));

  SRpcMsg rpcMsg = {
      .msgType = TDMT_MND_STREAM_NODECHANGE_CHECK, .pCont = pMsg, .contLen = sizeof(SMStreamNodeCheckMsg)};
  tmsgPutToQueue(&pMnode->msgCb, WRITE_QUEUE, &rpcMsg);
  return 0;
}

void saveStreamTasksInfo(SStreamObj *pStream, SStreamExecInfo *pExecNode) {
  int32_t level = taosArrayGetSize(pStream->tasks);

  for (int32_t i = 0; i < level; i++) {
    SArray *pLevel = taosArrayGetP(pStream->tasks, i);

    int32_t numOfTasks = taosArrayGetSize(pLevel);
    for (int32_t j = 0; j < numOfTasks; j++) {
      SStreamTask *pTask = taosArrayGetP(pLevel, j);

      STaskId id = {.streamId = pTask->id.streamId, .taskId = pTask->id.taskId};
      void   *p = taosHashGet(pExecNode->pTaskMap, &id, sizeof(id));
      if (p == NULL) {
        STaskStatusEntry entry = {0};
        streamTaskStatusInit(&entry, pTask);

        taosHashPut(pExecNode->pTaskMap, &id, sizeof(id), &entry, sizeof(entry));
        taosArrayPush(pExecNode->pTaskList, &id);
        mInfo("s-task:0x%x add into task buffer, total:%d", (int32_t)entry.id.taskId,
              (int32_t)taosArrayGetSize(pExecNode->pTaskList));
      }
    }
  }
}

void removeStreamTasksInBuf(SStreamObj *pStream, SStreamExecInfo *pExecNode) {
  int32_t level = taosArrayGetSize(pStream->tasks);
  for (int32_t i = 0; i < level; i++) {
    SArray *pLevel = taosArrayGetP(pStream->tasks, i);

    int32_t numOfTasks = taosArrayGetSize(pLevel);
    for (int32_t j = 0; j < numOfTasks; j++) {
      SStreamTask *pTask = taosArrayGetP(pLevel, j);

      STaskId id = {.streamId = pTask->id.streamId, .taskId = pTask->id.taskId};
      void   *p = taosHashGet(pExecNode->pTaskMap, &id, sizeof(id));
      if (p != NULL) {
        taosHashRemove(pExecNode->pTaskMap, &id, sizeof(id));

        for (int32_t k = 0; k < taosArrayGetSize(pExecNode->pTaskList); ++k) {
          STaskId *pId = taosArrayGet(pExecNode->pTaskList, k);
          if (pId->taskId == id.taskId && pId->streamId == id.streamId) {
            taosArrayRemove(pExecNode->pTaskList, k);

            int32_t num = taosArrayGetSize(pExecNode->pTaskList);
            mInfo("s-task:0x%x removed from buffer, remain:%d", (int32_t)id.taskId, num);
            break;
          }
        }
      }
    }
  }

  ASSERT(taosHashGetSize(pExecNode->pTaskMap) == taosArrayGetSize(pExecNode->pTaskList));
}

STrans *doCreateTrans(SMnode *pMnode, SStreamObj *pStream, SRpcMsg *pReq, const char *name, const char *pMsg) {
  STrans *pTrans = mndTransCreate(pMnode, TRN_POLICY_RETRY, TRN_CONFLICT_NOTHING, pReq, name);
  if (pTrans == NULL) {
    mError("failed to build trans:%s, reason: %s", name, tstrerror(TSDB_CODE_OUT_OF_MEMORY));
    terrno = TSDB_CODE_OUT_OF_MEMORY;
    return NULL;
  }

  mDebug("s-task:0x%" PRIx64 " start to build trans %s", pStream->uid, pMsg);

  mndTransSetDbName(pTrans, pStream->sourceDb, pStream->targetSTbName);
  if (mndTransCheckConflict(pMnode, pTrans) != 0) {
    terrno = TSDB_CODE_MND_TRANS_CONFLICT;
    mError("failed to build trans:%s for stream:0x%" PRIx64 " code:%s", name, pStream->uid, tstrerror(terrno));
    mndTransDrop(pTrans);
    return NULL;
  }

  terrno = 0;
  return pTrans;
}

int32_t createStreamResetStatusTrans(SMnode *pMnode, SStreamObj *pStream) {
  STrans *pTrans = doCreateTrans(pMnode, pStream, NULL, MND_STREAM_TASK_RESET_NAME, " reset from failed checkpoint");
  if (pTrans == NULL) {
    return terrno;
  }

  taosWLockLatch(&pStream->lock);
  int32_t numOfLevels = taosArrayGetSize(pStream->tasks);

  for (int32_t j = 0; j < numOfLevels; ++j) {
    SArray *pLevel = taosArrayGetP(pStream->tasks, j);

    int32_t numOfTasks = taosArrayGetSize(pLevel);
    for (int32_t k = 0; k < numOfTasks; ++k) {
      SStreamTask *pTask = taosArrayGetP(pLevel, k);

      // todo extract method, with pause stream task
      SVResetStreamTaskReq *pReq = taosMemoryCalloc(1, sizeof(SVResetStreamTaskReq));
      if (pReq == NULL) {
        terrno = TSDB_CODE_OUT_OF_MEMORY;
        mError("failed to malloc in reset stream, size:%" PRIzu ", code:%s", sizeof(SVResetStreamTaskReq),
               tstrerror(TSDB_CODE_OUT_OF_MEMORY));
        taosWUnLockLatch(&pStream->lock);
        return terrno;
      }

      pReq->head.vgId = htonl(pTask->info.nodeId);
      pReq->taskId = pTask->id.taskId;
      pReq->streamId = pTask->id.streamId;

      SEpSet  epset = {0};
      bool    hasEpset = false;
      int32_t code = extractNodeEpset(pMnode, &epset, &hasEpset, pTask->id.taskId, pTask->info.nodeId);
      if (code != TSDB_CODE_SUCCESS) {
        taosMemoryFree(pReq);
        continue;
      }

      if (!hasEpset) {
        taosMemoryFree(pReq);
        continue;
      }

      STransAction action = {0};
      initTransAction(&action, pReq, sizeof(SVResetStreamTaskReq), TDMT_VND_STREAM_TASK_RESET, &epset, 0);
      if (mndTransAppendRedoAction(pTrans, &action) != 0) {
        taosMemoryFree(pReq);
        taosWUnLockLatch(&pStream->lock);
        mndTransDrop(pTrans);
        return terrno;
      }
    }
  }

  taosWUnLockLatch(&pStream->lock);

  int32_t code = mndPersistTransLog(pStream, pTrans);
  if (code != TSDB_CODE_SUCCESS) {
    sdbRelease(pMnode->pSdb, pStream);
    return -1;
  }

  if (mndTransPrepare(pMnode, pTrans) != 0) {
    mError("trans:%d, failed to prepare update stream trans since %s", pTrans->id, terrstr());
    sdbRelease(pMnode->pSdb, pStream);
    mndTransDrop(pTrans);
    return -1;
  }

  sdbRelease(pMnode->pSdb, pStream);
  mndTransDrop(pTrans);

  return TSDB_CODE_ACTION_IN_PROGRESS;
}

void killTransImpl(SMnode *pMnode, int32_t transId, const char *pDbName) {
  STrans *pTrans = mndAcquireTrans(pMnode, transId);
  if (pTrans != NULL) {
    mInfo("kill active transId:%d in Db:%s", transId, pDbName);
    mndKillTrans(pMnode, pTrans);
    mndReleaseTrans(pMnode, pTrans);
  } else {
    mError("failed to acquire trans in Db:%s, transId:%d", pDbName, transId);
  }
}

int32_t doKillCheckpointTrans(SMnode *pMnode, const char *pDBName, size_t len) {
  // data in the hash table will be removed automatically, no need to remove it here.
  SStreamTransInfo *pTransInfo = taosHashGet(execInfo.transMgmt.pDBTrans, pDBName, len);
  if (pTransInfo == NULL) {
    return TSDB_CODE_SUCCESS;
  }

  // not checkpoint trans, ignore
  if (strcmp(pTransInfo->name, MND_STREAM_CHECKPOINT_NAME) != 0) {
    mDebug("not checkpoint trans, not kill it, name:%s, transId:%d", pTransInfo->name, pTransInfo->transId);
    return TSDB_CODE_SUCCESS;
  }

  char *pDupDBName = strndup(pDBName, len);
  killTransImpl(pMnode, pTransInfo->transId, pDupDBName);
  taosMemoryFree(pDupDBName);

  return TSDB_CODE_SUCCESS;
}

static int32_t mndResetStatusFromCheckpoint(SMnode *pMnode, int64_t streamId, int32_t transId) {
  int32_t code = TSDB_CODE_SUCCESS;
  killTransImpl(pMnode, transId, "");

  SStreamObj *pStream = mndGetStreamObj(pMnode, streamId);
  if (pStream == NULL) {
    code = TSDB_CODE_STREAM_TASK_NOT_EXIST;
    mError("failed to acquire the streamObj:0x%" PRIx64 " to reset checkpoint, may have been dropped", pStream->uid);
  } else {
    bool conflict = mndStreamTransConflictCheck(pMnode, pStream->uid, MND_STREAM_TASK_RESET_NAME, false);
    if (conflict) {
      mError("stream:%s other trans exists in DB:%s, dstTable:%s failed to start reset-status trans", pStream->name,
             pStream->sourceDb, pStream->targetSTbName);
    } else {
      mDebug("stream:%s (0x%" PRIx64 ") reset checkpoint procedure, transId:%d, create reset trans", pStream->name,
             pStream->uid, transId);
      code = createStreamResetStatusTrans(pMnode, pStream);
      mndReleaseStream(pMnode, pStream);
    }
  }

  return code;
}

static SStreamTask *mndGetStreamTask(STaskId *pId, SStreamObj *pStream) {
  for (int32_t i = 0; i < taosArrayGetSize(pStream->tasks); i++) {
    SArray *pLevel = taosArrayGetP(pStream->tasks, i);

    int32_t numOfLevels = taosArrayGetSize(pLevel);
    for (int32_t j = 0; j < numOfLevels; j++) {
      SStreamTask *pTask = taosArrayGetP(pLevel, j);
      if (pTask->id.taskId == pId->taskId) {
        return pTask;
      }
    }
  }

  return NULL;
}

// static bool needDropRelatedFillhistoryTask(STaskStatusEntry *pTaskEntry, SStreamExecInfo *pExecNode) {
//   if (pTaskEntry->status == TASK_STATUS__STREAM_SCAN_HISTORY && pTaskEntry->statusLastDuration >= 10) {
//     if (!pTaskEntry->inputQChanging && pTaskEntry->inputQUnchangeCounter > 10) {
//       int32_t numOfReady = 0;
//       int32_t numOfTotal = 0;
//       for (int32_t k = 0; k < taosArrayGetSize(pExecNode->pTaskList); ++k) {
//         STaskId *pId = taosArrayGet(pExecNode->pTaskList, k);
//         if (pTaskEntry->id.streamId == pId->streamId) {
//           numOfTotal++;
//
//           if (pTaskEntry->id.taskId != pId->taskId) {
//             STaskStatusEntry *pEntry = taosHashGet(execInfo.pTaskMap, pId, sizeof(*pId));
//             if (pEntry->status == TASK_STATUS__READY) {
//               numOfReady++;
//             }
//           }
//         }
//       }
//
//       if (numOfReady > 0) {
//         mDebug("stream:0x%" PRIx64
//                " %d tasks are ready, %d tasks in stream-scan-history for more than 50s, drop related fill-history
//                task", pTaskEntry->id.streamId, numOfReady, numOfTotal - numOfReady);
//         return true;
//       } else {
//         return false;
//       }
//     }
//   }
//
//   return false;
// }

// currently only handle the sink task
// 1. sink task, drop related fill-history task msg is missing
// 2. other tasks are in ready state for at least 3 * hb_interval
static int32_t mndDropRelatedFillhistoryTask(SMnode *pMnode, STaskStatusEntry *pTaskEntry, SStreamObj *pStream) {
  SStreamTask *pTask = mndGetStreamTask(&pTaskEntry->id, pStream);
  if (pTask == NULL) {
    mError("failed to get the stream task:0x%x, may have been dropped", (int32_t)pTaskEntry->id.taskId);
    return -1;
  }

  SVDropHTaskReq *pReq = rpcMallocCont(sizeof(SVDropHTaskReq));
  if (pReq == NULL) {
    mError("failed to malloc in drop related fill-history task, size:%" PRIzu ", code:%s", sizeof(SVDropHTaskReq),
           tstrerror(TSDB_CODE_OUT_OF_MEMORY));
    terrno = TSDB_CODE_OUT_OF_MEMORY;
    return -1;
  }

  pReq->head.vgId = htonl(pTask->info.nodeId);
  pReq->taskId = pTask->id.taskId;
  pReq->streamId = pTask->id.streamId;

  SRpcMsg msg = {.info.noResp = 1};

  initRpcMsg(&msg, TDMT_STREAM_HTASK_DROP, pReq, sizeof(SVDropHTaskReq));

  mDebug("build and send drop related fill-history task for task:0x%x", pTask->id.taskId);

  SEpSet  epset = {0};
  bool    hasEpset = false;
  int32_t code = extractNodeEpset(pMnode, &epset, &hasEpset, pTask->id.taskId, pTask->info.nodeId);
  if (code != TSDB_CODE_SUCCESS) {
    return code;
  }

  if (hasEpset) {
    tmsgSendReq(&epset, &msg);
  }

  return TSDB_CODE_SUCCESS;
}

int32_t setNodeEpsetExpiredFlag(const SArray *pNodeList) {
  int32_t num = taosArrayGetSize(pNodeList);
  mInfo("set node expired for %d nodes", num);

  for (int k = 0; k < num; ++k) {
    int32_t *pVgId = taosArrayGet(pNodeList, k);
    mInfo("set node expired for nodeId:%d, total:%d", *pVgId, num);

    int32_t numOfNodes = taosArrayGetSize(execInfo.pNodeList);
    for (int i = 0; i < numOfNodes; ++i) {
      SNodeEntry *pNodeEntry = taosArrayGet(execInfo.pNodeList, i);

      if (pNodeEntry->nodeId == *pVgId) {
        mInfo("vgId:%d expired for some stream tasks, needs update nodeEp", *pVgId);
        pNodeEntry->stageUpdated = true;
        break;
      }
    }
  }

  return TSDB_CODE_SUCCESS;
}

static void updateStageInfo(STaskStatusEntry *pTaskEntry, int64_t stage) {
  int32_t numOfNodes = taosArrayGetSize(execInfo.pNodeList);
  for (int32_t j = 0; j < numOfNodes; ++j) {
    SNodeEntry *pNodeEntry = taosArrayGet(execInfo.pNodeList, j);
    if (pNodeEntry->nodeId == pTaskEntry->nodeId) {
      mInfo("vgId:%d stage updated from %" PRId64 " to %" PRId64 ", nodeUpdate trigger by s-task:0x%" PRIx64,
            pTaskEntry->nodeId, pTaskEntry->stage, stage, pTaskEntry->id.taskId);

      pNodeEntry->stageUpdated = true;
      pTaskEntry->stage = stage;
      break;
    }
  }
}

int32_t mndProcessStreamHb(SRpcMsg *pReq) {
  SMnode      *pMnode = pReq->info.node;
  SStreamHbMsg req = {0};

  bool    checkpointFailed = false;
  int64_t checkpointId = 0;
  int64_t streamId = 0;
  int32_t transId = 0;

  SDecoder decoder = {0};
  tDecoderInit(&decoder, pReq->pCont, pReq->contLen);

  if (tDecodeStreamHbMsg(&decoder, &req) < 0) {
    streamMetaClearHbMsg(&req);
    tDecoderClear(&decoder);
    terrno = TSDB_CODE_INVALID_MSG;
    return -1;
  }
  tDecoderClear(&decoder);

  mTrace("receive stream-meta hb from vgId:%d, active numOfTasks:%d", req.vgId, req.numOfTasks);

  taosThreadMutexLock(&execInfo.lock);

  // extract stream task list
  int32_t numOfExisted = taosHashGetSize(execInfo.pTaskMap);
  if (numOfExisted == 0) {
    doExtractTasksFromStream(pMnode);
  }

  initStreamNodeList(pMnode);

  int32_t numOfUpdated = taosArrayGetSize(req.pUpdateNodes);
  if (numOfUpdated > 0) {
    mDebug("%d stream node(s) need updated from report of hbMsg(vgId:%d)", numOfUpdated, req.vgId);
    setNodeEpsetExpiredFlag(req.pUpdateNodes);
  }

  bool snodeChanged = false;
  for (int32_t i = 0; i < req.numOfTasks; ++i) {
    STaskStatusEntry *p = taosArrayGet(req.pTaskStatus, i);

    STaskStatusEntry *pTaskEntry = taosHashGet(execInfo.pTaskMap, &p->id, sizeof(p->id));
    if (pTaskEntry == NULL) {
      mError("s-task:0x%" PRIx64 " not found in mnode task list", p->id.taskId);
      continue;
    }

    if (pTaskEntry->stage != p->stage && pTaskEntry->stage != -1) {
      updateStageInfo(pTaskEntry, p->stage);
      if (pTaskEntry->nodeId == SNODE_HANDLE) {
        snodeChanged = true;
      }
    } else {
      // task is idle for more than 50 sec.
      if (fabs(pTaskEntry->inputQUsed - p->inputQUsed) <= DBL_EPSILON) {
        if (!pTaskEntry->inputQChanging) {
          pTaskEntry->inputQUnchangeCounter++;
        } else {
          pTaskEntry->inputQChanging = false;
        }
      } else {
        pTaskEntry->inputQChanging = true;
        pTaskEntry->inputQUnchangeCounter = 0;
      }

      streamTaskStatusCopy(pTaskEntry, p);
      if (p->checkpointId != 0) {
        if (checkpointId != 0) {
          ASSERT(checkpointId == p->checkpointId);
        } else {
          checkpointId = p->checkpointId;
        }

        if (p->checkpointFailed) {
          mError("stream task:0x%" PRIx64 " checkpointId:%" PRIx64 " transId:%d failed, kill it", p->id.taskId,
                 p->checkpointId, p->chkpointTransId);

          checkpointFailed = p->checkpointFailed;
          streamId = p->id.streamId;
          transId = p->chkpointTransId;
        }
      }
    }

    if (p->status == pTaskEntry->status) {
      pTaskEntry->statusLastDuration++;
    } else {
      pTaskEntry->status = p->status;
      pTaskEntry->statusLastDuration = 0;
    }

    if (p->status != TASK_STATUS__READY) {
      mDebug("received s-task:0x%" PRIx64 " not in ready status:%s", p->id.taskId, streamTaskGetStatusStr(p->status));
    }
  }

  // current checkpoint is failed, rollback from the checkpoint trans
  // kill the checkpoint trans and then set all tasks status to be normal
  if (checkpointFailed && checkpointId != 0) {
    bool    allReady = true;
    SArray *p = mndTakeVgroupSnapshot(pMnode, &allReady);
    taosArrayDestroy(p);

    if (allReady || snodeChanged) {
      // if the execInfo.activeCheckpoint == 0, the checkpoint is restoring from wal
      mInfo("checkpointId:%" PRId64 " failed, issue task-reset trans to reset all tasks status", checkpointId);
      mndResetStatusFromCheckpoint(pMnode, streamId, transId);
    } else {
      mInfo("not all vgroups are ready, wait for next HB from stream tasks to reset the task status");
    }
  }

  taosThreadMutexUnlock(&execInfo.lock);
  streamMetaClearHbMsg(&req);

  return TSDB_CODE_SUCCESS;
}

void freeCheckpointCandEntry(void *param) {
  SCheckpointCandEntry *pEntry = param;
  taosMemoryFreeClear(pEntry->pName);
}

SStreamObj *mndGetStreamObj(SMnode *pMnode, int64_t streamId) {
  void       *pIter = NULL;
  SSdb       *pSdb = pMnode->pSdb;
  SStreamObj *pStream = NULL;

  while ((pIter = sdbFetch(pSdb, SDB_STREAM, pIter, (void **)&pStream)) != NULL) {
    if (pStream->uid == streamId) {
      sdbCancelFetch(pSdb, pIter);
      return pStream;
    }
  }

  return NULL;
}<|MERGE_RESOLUTION|>--- conflicted
+++ resolved
@@ -2595,12 +2595,9 @@
 
     size_t len = 0;
     void  *pKey = taosHashGetKey(pDb, &len);
-<<<<<<< HEAD
     char  *p = strndup(pKey, len);
 
     mDebug("clear checkpoint trans in Db:%s", p);
-=======
->>>>>>> c40a87ab
     doKillCheckpointTrans(pMnode, pKey, len);
     taosMemoryFree(p);
   }
