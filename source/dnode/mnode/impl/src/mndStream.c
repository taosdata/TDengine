--- conflicted
+++ resolved
@@ -857,23 +857,13 @@
   code = TSDB_CODE_ACTION_IN_PROGRESS;
 
   SName name = {0};
-<<<<<<< HEAD
-  tNameFromString(&name, createStreamReq.name, T_NAME_ACCT | T_NAME_DB);
-  // reuse this function for stream
-=======
   tNameFromString(&name, createStreamReq.name, T_NAME_ACCT | T_NAME_DB | T_NAME_TABLE);
   //reuse this function for stream
->>>>>>> a3723b74
 
   // TODO
   if (createStreamReq.sql != NULL) {
-<<<<<<< HEAD
-    auditRecord(pReq, pMnode->clusterId, "createStream", name.dbname, "", createStreamReq.sql,
-                strlen(createStreamReq.sql));
-=======
     auditRecord(pReq, pMnode->clusterId, "createStream", name.dbname, name.tname, 
                 createStreamReq.sql, strlen(createStreamReq.sql));
->>>>>>> a3723b74
   }
 _OVER:
   if (code != 0 && code != TSDB_CODE_ACTION_IN_PROGRESS) {
@@ -1301,13 +1291,7 @@
   removeStreamTasksInBuf(pStream, &execInfo);
 
   SName name = {0};
-<<<<<<< HEAD
-  tNameFromString(&name, dropReq.name, T_NAME_ACCT | T_NAME_DB);
-  // reuse this function for stream
-=======
   tNameFromString(&name, dropReq.name, T_NAME_ACCT | T_NAME_DB | T_NAME_TABLE);
-  //reuse this function for stream
->>>>>>> a3723b74
 
   auditRecord(pReq, pMnode->clusterId, "dropStream", name.dbname, name.tname, dropReq.sql, dropReq.sqlLen);
 
