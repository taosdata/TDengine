/*
 * Copyright (c) 2019 TAOS Data, Inc. <jhtao@taosdata.com>
 *
 * This program is free software: you can use, redistribute, and/or modify
 * it under the terms of the GNU Affero General Public License, version 3
 * or later ("AGPL"), as published by the Free Software Foundation.
 *
 * This program is distributed in the hope that it will be useful, but WITHOUT
 * ANY WARRANTY; without even the implied warranty of MERCHANTABILITY or
 * FITNESS FOR A PARTICULAR PURPOSE.
 *
 * You should have received a copy of the GNU Affero General Public License
 * along with this program. If not, see <http://www.gnu.org/licenses/>.
 */

#include "mndStream.h"
#include "audit.h"
#include "mndDb.h"
#include "mndPrivilege.h"
#include "mndShow.h"
#include "mndStb.h"
#include "mndTrans.h"
#include "osMemory.h"
#include "parser.h"
#include "taoserror.h"
#include "tmisce.h"
#include "tname.h"

#define MND_STREAM_MAX_NUM 100000

typedef struct {
  int8_t placeHolder;  // // to fix windows compile error, define place holder
} SMStreamNodeCheckMsg;

static int32_t  mndNodeCheckSentinel = 0;
SStmRuntime  mStreamMgmt = {0};

static int32_t mndStreamActionInsert(SSdb *pSdb, SStreamObj *pStream);
static int32_t mndStreamActionDelete(SSdb *pSdb, SStreamObj *pStream);
static int32_t mndStreamActionUpdate(SSdb *pSdb, SStreamObj *pOldStream, SStreamObj *pNewStream);
static int32_t mndProcessDropStreamReq(SRpcMsg *pReq);

static int32_t mndProcessCreateStreamReqFromMNode(SRpcMsg *pReq);
static int32_t mndProcessDropStreamReqFromMNode(SRpcMsg *pReq);

static int32_t mndRetrieveStream(SRpcMsg *pReq, SShowObj *pShow, SSDataBlock *pBlock, int32_t rows);
static void    mndCancelGetNextStream(SMnode *pMnode, void *pIter);
static int32_t mndRetrieveStreamTask(SRpcMsg *pReq, SShowObj *pShow, SSDataBlock *pBlock, int32_t rows);
static void    mndCancelGetNextStreamTask(SMnode *pMnode, void *pIter);
static int32_t mndProcessStopStreamReq(SRpcMsg *pReq);
static int32_t mndProcessStartStreamReq(SRpcMsg *pReq);

static SSdbRow *mndStreamActionDecode(SSdbRaw *pRaw);

SSdbRaw       *mndStreamSeqActionEncode(SStreamObj *pStream);
SSdbRow       *mndStreamSeqActionDecode(SSdbRaw *pRaw);
static int32_t mndStreamSeqActionInsert(SSdb *pSdb, SStreamSeq *pStream);
static int32_t mndStreamSeqActionDelete(SSdb *pSdb, SStreamSeq *pStream);
static int32_t mndStreamSeqActionUpdate(SSdb *pSdb, SStreamSeq *pOldStream, SStreamSeq *pNewStream);
static int32_t mndProcessCreateStreamReq(SRpcMsg *pReq);

void mndCleanupStream(SMnode *pMnode) {
  //STREAMTODO
  mDebug("mnd stream runtime info cleanup");
}

SSdbRow *mndStreamActionDecode(SSdbRaw *pRaw) {
  int32_t     code = 0;
  int32_t     lino = 0;
  SSdbRow    *pRow = NULL;
  SStreamObj *pStream = NULL;
  void       *buf = NULL;
  int8_t      sver = 0;
  int32_t     tlen;
  int32_t     dataPos = 0;

  code = sdbGetRawSoftVer(pRaw, &sver);
  TSDB_CHECK_CODE(code, lino, _over);

  if (sver < 1 || sver > MND_STREAM_VER_NUMBER) {
    mError("stream read invalid ver, data ver: %d, curr ver: %d", sver, MND_STREAM_VER_NUMBER);
    goto _over;
  }

  pRow = sdbAllocRow(sizeof(SStreamObj));
  TSDB_CHECK_NULL(pRow, code, lino, _over, terrno);

  pStream = sdbGetRowObj(pRow);
  TSDB_CHECK_NULL(pStream, code, lino, _over, terrno);

  SDB_GET_INT32(pRaw, dataPos, &tlen, _over);

  buf = taosMemoryMalloc(tlen + 1);
  TSDB_CHECK_NULL(buf, code, lino, _over, terrno);

  SDB_GET_BINARY(pRaw, dataPos, buf, tlen, _over);

  SDecoder decoder;
  tDecoderInit(&decoder, buf, tlen + 1);
  code = tDecodeSStreamObj(&decoder, pStream, sver);
  tDecoderClear(&decoder);

  if (code < 0) {
    tFreeStreamObj(pStream);
  }

_over:
  taosMemoryFreeClear(buf);

  if (code != TSDB_CODE_SUCCESS) {
    char *p = (pStream == NULL) ? "null" : pStream->pCreate->name;
    mError("stream:%s, failed to decode from raw:%p since %s at:%d", p, pRaw, tstrerror(code), lino);
    taosMemoryFreeClear(pRow);

    terrno = code;
    return NULL;
  } else {
    mTrace("stream:%s, decode from raw:%p, row:%p", pStream->pCreate->name, pRaw, pStream);

    terrno = 0;
    return pRow;
  }
}

static int32_t mndStreamActionInsert(SSdb *pSdb, SStreamObj *pStream) {
  mTrace("stream:%s, perform insert action", pStream->pCreate->name);
  return 0;
}

static int32_t mndStreamActionDelete(SSdb *pSdb, SStreamObj *pStream) {
  mInfo("stream:%s, perform delete action", pStream->pCreate->name);
  tFreeStreamObj(pStream);
  return 0;
}

static int32_t mndStreamActionUpdate(SSdb *pSdb, SStreamObj *pOldStream, SStreamObj *pNewStream) {
  mTrace("stream:%s, perform update action", pOldStream->pCreate->name);

  atomic_store_32(&pOldStream->mainSnodeId, pNewStream->mainSnodeId);
  atomic_store_8(&pOldStream->userStopped, atomic_load_8(&pNewStream->userStopped));
  pOldStream->updateTime = pNewStream->updateTime;
  
  return 0;
}

int32_t mndAcquireStream(SMnode *pMnode, char *streamName, SStreamObj **pStream) {
  int32_t code = 0;
  SSdb   *pSdb = pMnode->pSdb;
  (*pStream) = sdbAcquire(pSdb, SDB_STREAM, streamName);
  if ((*pStream) == NULL && terrno == TSDB_CODE_SDB_OBJ_NOT_THERE) {
    code = TSDB_CODE_MND_STREAM_NOT_EXIST;
  }
  return code;
}

static bool mndStreamGetNameFromId(SMnode *pMnode, void *pObj, void *p1, void *p2, void *p3) {
  SStreamObj* pStream = pObj;

  if (pStream->pCreate->streamId == *(int64_t*)p1) {
    strncpy((char*)p2, pStream->name, TSDB_STREAM_NAME_LEN);
    return false;
  }

  return true;
}

int32_t mndAcquireStreamById(SMnode *pMnode, int64_t streamId, SStreamObj **pStream) {
  int32_t code = 0;
  SSdb   *pSdb = pMnode->pSdb;
  char streamName[TSDB_STREAM_NAME_LEN];
  streamName[0] = 0;
  
  sdbTraverse(pSdb, SDB_STREAM, mndStreamGetNameFromId, &streamId, streamName, NULL);
  if (streamName[0]) {
    (*pStream) = sdbAcquire(pSdb, SDB_STREAM, streamName);
    if ((*pStream) == NULL && terrno == TSDB_CODE_SDB_OBJ_NOT_THERE) {
      code = TSDB_CODE_MND_STREAM_NOT_EXIST;
    }
  }
  
  return code;
}

void mndReleaseStream(SMnode *pMnode, SStreamObj *pStream) {
  SSdb *pSdb = pMnode->pSdb;
  sdbRelease(pSdb, pStream);
}

SSdbRaw *mndStreamSeqActionEncode(SStreamObj *pStream) { return NULL; }
SSdbRow *mndStreamSeqActionDecode(SSdbRaw *pRaw) { return NULL; }
int32_t  mndStreamSeqActionInsert(SSdb *pSdb, SStreamSeq *pStream) { return 0; }
int32_t  mndStreamSeqActionDelete(SSdb *pSdb, SStreamSeq *pStream) { return 0; }
int32_t  mndStreamSeqActionUpdate(SSdb *pSdb, SStreamSeq *pOldStream, SStreamSeq *pNewStream) { return 0; }

static int32_t mndStreamBuildObj(SMnode *pMnode, SStreamObj *pObj, SCMCreateStreamReq *pCreate, int32_t snodeId) {
  int32_t     code = 0;

  pObj->pCreate = pCreate;
  strncpy(pObj->name, pCreate->name, TSDB_STREAM_NAME_LEN);
  pObj->mainSnodeId = snodeId;
  
  pObj->userDropped = 0;
  pObj->userStopped = 0;
  
  pObj->createTime = taosGetTimestampMs();
  pObj->updateTime = pObj->createTime;

  mstLogSStreamObj("create stream", pObj);

  return code;
}

static int32_t mndStreamCreateOutStb(SMnode *pMnode, STrans *pTrans, const SCMCreateStreamReq *pStream, const char *user) {
  SStbObj *pStb = NULL;
  SDbObj  *pDb = NULL;
  int32_t  code = 0;
  int32_t  lino = 0;

  SMCreateStbReq createReq = {0};
  TAOS_STRNCAT(createReq.name, pStream->outDB, TSDB_DB_FNAME_LEN);
  TAOS_STRNCAT(createReq.name, ".", 2);
  TAOS_STRNCAT(createReq.name,  pStream->outTblName, TSDB_TABLE_NAME_LEN);
  createReq.numOfColumns = taosArrayGetSize(pStream->outCols);
  createReq.numOfTags = pStream->outTags ? taosArrayGetSize(pStream->outTags) : 1;
  createReq.pColumns = taosArrayInit_s(sizeof(SFieldWithOptions), createReq.numOfColumns);
  TSDB_CHECK_NULL(createReq.pColumns, code, lino, _OVER, terrno);

  // build fields
  for (int32_t i = 0; i < createReq.numOfColumns; i++) {
    SFieldWithOptions *pField = taosArrayGet(createReq.pColumns, i);
    TSDB_CHECK_NULL(pField, code, lino, _OVER, terrno);
    SFieldWithOptions *pSrc = taosArrayGet(pStream->outCols, i);

    tstrncpy(pField->name, pSrc->name, TSDB_COL_NAME_LEN);
    pField->flags = 0;
    pField->type = pSrc->type;
    pField->bytes = pSrc->bytes;
    pField->compress = createDefaultColCmprByType(pField->type);
    if (IS_DECIMAL_TYPE(pField->type)) {
      pField->typeMod = pSrc->typeMod;
      pField->flags |= COL_HAS_TYPE_MOD;
    }
  }

  if (NULL == pStream->outTags) {
    createReq.numOfTags = 1;
    createReq.pTags = taosArrayInit_s(sizeof(SField), 1);
    TSDB_CHECK_NULL(createReq.pTags, code, lino, _OVER, terrno);

    // build tags
    SField *pField = taosArrayGet(createReq.pTags, 0);
    TSDB_CHECK_NULL(pField, code, lino, _OVER, terrno);

    tstrncpy(pField->name, "group_id", sizeof(pField->name));
    pField->type = TSDB_DATA_TYPE_UBIGINT;
    pField->flags = 0;
    pField->bytes = 8;
  } else {
    createReq.numOfTags = taosArrayGetSize(pStream->outTags);
    createReq.pTags = taosArrayInit_s(sizeof(SField), createReq.numOfTags);
    TSDB_CHECK_NULL(createReq.pTags, code, lino, _OVER, terrno);

    for (int32_t i = 0; i < createReq.numOfTags; i++) {
      SField *pField = taosArrayGet(createReq.pTags, i);
      if (pField == NULL) {
        continue;
      }

      TAOS_FIELD_E *pSrc = taosArrayGet(pStream->outTags, i);
      pField->bytes = pSrc->bytes;
      pField->flags = 0;
      pField->type = pSrc->type;
      tstrncpy(pField->name, pSrc->name, TSDB_COL_NAME_LEN);
    }
  }

  if ((code = mndCheckCreateStbReq(&createReq)) != 0) {
    goto _OVER;
  }

  pStb = mndAcquireStb(pMnode, createReq.name);
  if (pStb != NULL) {
    code = TSDB_CODE_MND_STB_ALREADY_EXIST;
    goto _OVER;
  }

  pDb = mndAcquireDbByStb(pMnode, createReq.name);
  if (pDb == NULL) {
    code = TSDB_CODE_MND_DB_NOT_SELECTED;
    goto _OVER;
  }

  int32_t numOfStbs = -1;
  if (mndGetNumOfStbs(pMnode, pDb->name, &numOfStbs) != 0) {
    goto _OVER;
  }

  if (pDb->cfg.numOfStables == 1 && numOfStbs != 0) {
    code = TSDB_CODE_MND_SINGLE_STB_MODE_DB;
    goto _OVER;
  }

  SStbObj stbObj = {0};

  if (mndBuildStbFromReq(pMnode, &stbObj, &createReq, pDb) != 0) {
    goto _OVER;
  }

  stbObj.uid = pStream->outStbUid;

  if (mndAddStbToTrans(pMnode, pTrans, pDb, &stbObj) < 0) {
    mndFreeStb(&stbObj);
    goto _OVER;
  }

  mDebug("stream:%s create dst stable:%s, cols:%d", pStream->name, pStream->outTblName, createReq.numOfColumns);

  tFreeSMCreateStbReq(&createReq);
  mndFreeStb(&stbObj);
  mndReleaseStb(pMnode, pStb);
  mndReleaseDb(pMnode, pDb);
  return code;

_OVER:
  tFreeSMCreateStbReq(&createReq);
  mndReleaseStb(pMnode, pStb);
  mndReleaseDb(pMnode, pDb);

  mDebug("stream:%s failed to create dst stable:%s, line:%d code:%s", pStream->name, pStream->outTblName, lino,
         tstrerror(code));
  return code;
}

static int32_t mndStreamValidateCreate(SMnode *pMnode, char* pUser, SCMCreateStreamReq* pCreate) {
  int32_t code = 0, lino = 0;
  int64_t streamId = pCreate->streamId;

  if (pCreate->streamDB) {
    code = mndCheckDbPrivilegeByName(pMnode, pUser, MND_OPER_WRITE_DB, pCreate->streamDB);
    if (code) {
      mstsError("user %s failed to create stream %s in db %s since %s", pUser, pCreate->name, pCreate->streamDB, tstrerror(code));
    }
    TSDB_CHECK_CODE(code, lino, _OVER);
  }

  if (pCreate->triggerDB) {
    code = mndCheckDbPrivilegeByName(pMnode, pUser, MND_OPER_READ_DB, pCreate->triggerDB);
    if (code) {
      mstsError("user %s failed to create stream %s using trigger db %s since %s", pUser, pCreate->name, pCreate->triggerDB, tstrerror(code));
    }
    TSDB_CHECK_CODE(code, lino, _OVER);
  }

  if (pCreate->calcDB) {
    int32_t dbNum = taosArrayGetSize(pCreate->calcDB);
    for (int32_t i = 0; i < dbNum; ++i) {
      char* calcDB = taosArrayGetP(pCreate->calcDB, i);
      code = mndCheckDbPrivilegeByName(pMnode, pUser, MND_OPER_READ_DB, calcDB);
      if (code) {
        mstsError("user %s failed to create stream %s using calcDB %s since %s", pUser, pCreate->name, calcDB, tstrerror(code));
      }
      TSDB_CHECK_CODE(code, lino, _OVER);
    }
  }

  if (pCreate->outDB) {
    code = mndCheckDbPrivilegeByName(pMnode, pUser, MND_OPER_WRITE_DB, pCreate->outDB);
    if (code) {
      mstsError("user %s failed to create stream %s using out db %s since %s", pUser, pCreate->name, pCreate->outDB, tstrerror(code));
    }
    TSDB_CHECK_CODE(code, lino, _OVER);
  }

  int32_t streamNum = sdbGetSize(pMnode->pSdb, SDB_STREAM);
  if (streamNum > MND_STREAM_MAX_NUM) {
    code = TSDB_CODE_MND_TOO_MANY_STREAMS;
    mstsError("failed to create stream %s since %s, stream number:%d", pCreate->name, tstrerror(code), streamNum);
    return code;
  }

_OVER:

  return code;
}

int32_t mndDropStreamByDb(SMnode *pMnode, STrans *pTrans, SDbObj *pDb) {
  SSdb   *pSdb = pMnode->pSdb;
  void   *pIter = NULL;
  int32_t code = 0;

  while (1) {
    SStreamObj *pStream = NULL;
    pIter = sdbFetch(pSdb, SDB_STREAM, pIter, (void **)&pStream);
    if (pIter == NULL) break;

    if (0 == strcmp(pStream->pCreate->streamDB, pDb->name)) {
      mInfo("start to drop stream %s in db %s", pStream->pCreate->name, pDb->name);
      
      pStream->updateTime = taosGetTimestampMs();
      
      atomic_store_8(&pStream->userDropped, 1);
      
      MND_STREAM_SET_LAST_TS(STM_EVENT_DROP_STREAM, pStream->updateTime);
      
      msmUndeployStream(pMnode, pStream->pCreate->streamId, pStream->pCreate->name);
      
      // drop stream
      code = mndStreamTransAppend(pStream, pTrans, SDB_STATUS_DROPPED);
      if (code) {
        mError("drop db trans:%d failed to append drop stream trans since %s", pTrans->id, tstrerror(code));
        sdbRelease(pSdb, pStream);
        TAOS_RETURN(code);
      }
    }

    sdbRelease(pSdb, pStream);
  }

  return 0;
}

static int32_t mndRetrieveStream(SRpcMsg *pReq, SShowObj *pShow, SSDataBlock *pBlock, int32_t rows) {
  SMnode     *pMnode = pReq->info.node;
  SSdb       *pSdb = pMnode->pSdb;
  int32_t     numOfRows = 0;
  SStreamObj *pStream = NULL;
  int32_t     code = 0;

  while (numOfRows < rows) {
    pShow->pIter = sdbFetch(pSdb, SDB_STREAM, pShow->pIter, (void **)&pStream);
    if (pShow->pIter == NULL) break;

    code = mstSetStreamAttrResBlock(pMnode, pStream, pBlock, numOfRows);
    if (code == 0) {
      numOfRows++;
    }
    sdbRelease(pSdb, pStream);
  }

  pShow->numOfRows += numOfRows;
  return numOfRows;
}

static void mndCancelGetNextStream(SMnode *pMnode, void *pIter) {
  SSdb *pSdb = pMnode->pSdb;
  sdbCancelFetchByType(pSdb, pIter, SDB_STREAM);
}

static int32_t mndRetrieveStreamTask(SRpcMsg *pReq, SShowObj *pShow, SSDataBlock *pBlock, int32_t rowsCapacity) {
  SMnode     *pMnode = pReq->info.node;
  SSdb       *pSdb = pMnode->pSdb;
  int32_t     numOfRows = 0;
  SStreamObj *pStream = NULL;
  int32_t     code = 0;

  while (numOfRows < rowsCapacity) {
    pShow->pIter = sdbFetch(pSdb, SDB_STREAM, pShow->pIter, (void **)&pStream);
    if (pShow->pIter == NULL) {
      break;
    }

    code = mstSetStreamTasksResBlock(pStream, pBlock, &numOfRows, rowsCapacity);

    sdbRelease(pSdb, pStream);
  }

  pShow->numOfRows += numOfRows;
  return numOfRows;
}

static void mndCancelGetNextStreamTask(SMnode *pMnode, void *pIter) {
  SSdb *pSdb = pMnode->pSdb;
  sdbCancelFetchByType(pSdb, pIter, SDB_STREAM);
}

static int32_t mndRetrieveStreamRecalculates(SRpcMsg *pReq, SShowObj *pShow, SSDataBlock *pBlock, int32_t rowsCapacity) {
  SMnode     *pMnode = pReq->info.node;
  SSdb       *pSdb = pMnode->pSdb;
  int32_t     numOfRows = 0;
  SStreamObj *pStream = NULL;
  int32_t     code = 0;

  while (numOfRows < rowsCapacity) {
    pShow->pIter = sdbFetch(pSdb, SDB_STREAM, pShow->pIter, (void **)&pStream);
    if (pShow->pIter == NULL) {
      break;
    }

    code = mstSetStreamRecalculatesResBlock(pStream, pBlock, &numOfRows, rowsCapacity);

    sdbRelease(pSdb, pStream);
  }

  pShow->numOfRows += numOfRows;
  return numOfRows;
}

static void mndCancelGetNextStreamRecalculates(SMnode *pMnode, void *pIter) {
  SSdb *pSdb = pMnode->pSdb;
  sdbCancelFetchByType(pSdb, pIter, SDB_STREAM);
}


static bool mndStreamUpdateTagsFlag(SMnode *pMnode, void *pObj, void *p1, void *p2, void *p3) {
  SStreamObj *pStream = pObj;
  if (atomic_load_8(&pStream->userDropped)) {
    return true;
  }

  if (TSDB_SUPER_TABLE != pStream->pCreate->triggerTblType && 
      TSDB_CHILD_TABLE != pStream->pCreate->triggerTblType && 
      TSDB_VIRTUAL_CHILD_TABLE != pStream->pCreate->triggerTblType) {
    return true;
  }

  if (pStream->pCreate->triggerTblSuid != *(uint64_t*)p1) {
    return true;
  }

  if (NULL == pStream->pCreate->partitionCols) {
    return true;
  }

  SNodeList* pList = NULL;
  int32_t code = nodesStringToList(pStream->pCreate->partitionCols, &pList);
  if (code) {
    nodesDestroyList(pList);
    mstError("partitionCols [%s] nodesStringToList failed with error:%s", (char*)pStream->pCreate->partitionCols, tstrerror(code));
    return true;
  }

  SSchema* pTags = (SSchema*)p2;
  int32_t* tagNum = (int32_t*)p3;

  SNode* pNode = NULL;
  FOREACH(pNode, pList) {
    SColumnNode* pCol = (SColumnNode*)pNode;
    for (int32_t i = 0; i < *tagNum; ++i) {
      if (pCol->colId == pTags[i].colId) {
        pTags[i].flags |= COL_REF_BY_STM;
        break;
      }
    }
  }

  nodesDestroyList(pList);
  
  return true;
}


void mndStreamUpdateTagsRefFlag(SMnode *pMnode, int64_t suid, SSchema* pTags, int32_t tagNum) {
  int32_t streamNum = sdbGetSize(pMnode->pSdb, SDB_STREAM);
  if (streamNum <= 0) {
    return;
  }

  sdbTraverse(pMnode->pSdb, SDB_STREAM, mndStreamUpdateTagsFlag, &suid, pTags, &tagNum);
}

static int32_t mndProcessStopStreamReq(SRpcMsg *pReq) {
  SMnode     *pMnode = pReq->info.node;
  SStreamObj *pStream = NULL;
  int32_t     code = 0;

  SMPauseStreamReq pauseReq = {0};
  if (tDeserializeSMPauseStreamReq(pReq->pCont, pReq->contLen, &pauseReq) < 0) {
    TAOS_RETURN(TSDB_CODE_INVALID_MSG);
  }

  code = mndAcquireStream(pMnode, pauseReq.name, &pStream);
  if (pStream == NULL || code != 0) {
    if (pauseReq.igNotExists) {
      mInfo("stream:%s, not exist, not stop stream", pauseReq.name);
      return 0;
    } else {
      mError("stream:%s not exist, failed to stop stream", pauseReq.name);
      TAOS_RETURN(TSDB_CODE_MND_STREAM_NOT_EXIST);
    }
  }

  int64_t streamId = pStream->pCreate->streamId;
  
  mstsInfo("start to stop stream %s", pauseReq.name);

  code = mndCheckDbPrivilegeByName(pMnode, pReq->info.conn.user, MND_OPER_WRITE_DB, pStream->pCreate->streamDB);
  if (code != TSDB_CODE_SUCCESS) {
    mstsError("user %s failed to stop stream %s since %s", pReq->info.conn.user, pauseReq.name, tstrerror(code));
    sdbRelease(pMnode->pSdb, pStream);
    return code;
  }

  if (atomic_load_8(&pStream->userDropped)) {
    code = TSDB_CODE_MND_STREAM_DROPPING;
    mstsError("user %s failed to stop stream %s since %s", pReq->info.conn.user, pauseReq.name, tstrerror(code));
    sdbRelease(pMnode->pSdb, pStream);
    return code;
  }

  STrans *pTrans = NULL;
  code = mndStreamCreateTrans(pMnode, pStream, pReq, TRN_CONFLICT_NOTHING, MND_STREAM_STOP_NAME, &pTrans);
  if (pTrans == NULL || code) {
    mstsError("failed to stop stream %s since %s", pauseReq.name, tstrerror(code));
    sdbRelease(pMnode->pSdb, pStream);
    return code;
  }

  pStream->updateTime = taosGetTimestampMs();

  atomic_store_8(&pStream->userStopped, 1);

  MND_STREAM_SET_LAST_TS(STM_EVENT_STOP_STREAM, pStream->updateTime);

  msmUndeployStream(pMnode, streamId, pStream->pCreate->name);

  // stop stream
  code = mndStreamTransAppend(pStream, pTrans, SDB_STATUS_READY);
  if (code != TSDB_CODE_SUCCESS) {
    sdbRelease(pMnode->pSdb, pStream);
    mndTransDrop(pTrans);
    return code;
  }

  code = mndTransPrepare(pMnode, pTrans);
  if (code != TSDB_CODE_SUCCESS && code != TSDB_CODE_ACTION_IN_PROGRESS) {
    mError("trans:%d, failed to prepare stop stream trans since %s", pTrans->id, tstrerror(code));
    sdbRelease(pMnode->pSdb, pStream);
    mndTransDrop(pTrans);
    return code;
  }

  sdbRelease(pMnode->pSdb, pStream);
  mndTransDrop(pTrans);

  return TSDB_CODE_ACTION_IN_PROGRESS;
}


static int32_t mndProcessStartStreamReq(SRpcMsg *pReq) {
  SMnode     *pMnode = pReq->info.node;
  SStreamObj *pStream = NULL;
  int32_t     code = 0;

  if ((code = grantCheckExpire(TSDB_GRANT_STREAMS)) < 0) {
    return code;
  }

  SMResumeStreamReq resumeReq = {0};
  if (tDeserializeSMResumeStreamReq(pReq->pCont, pReq->contLen, &resumeReq) < 0) {
    TAOS_RETURN(TSDB_CODE_INVALID_MSG);
  }

  code = mndAcquireStream(pMnode, resumeReq.name, &pStream);
  if (pStream == NULL || code != 0) {
    if (resumeReq.igNotExists) {
      mInfo("stream:%s not exist, not start stream", resumeReq.name);
      sdbRelease(pMnode->pSdb, pStream);
      return 0;
    } else {
      mError("stream:%s not exist, failed to start stream", resumeReq.name);
      TAOS_RETURN(TSDB_CODE_MND_STREAM_NOT_EXIST);
    }
  }

  int64_t streamId = pStream->pCreate->streamId;

  mstsInfo("start to start stream %s from stopped", resumeReq.name);

  code = mndCheckDbPrivilegeByName(pMnode, pReq->info.conn.user, MND_OPER_WRITE_DB, pStream->pCreate->streamDB);
  if (code != TSDB_CODE_SUCCESS) {
    mstsError("user %s failed to start stream %s since %s", pReq->info.conn.user, resumeReq.name, tstrerror(code));
    sdbRelease(pMnode->pSdb, pStream);
    return code;
  }

  if (atomic_load_8(&pStream->userDropped)) {
    code = TSDB_CODE_MND_STREAM_DROPPING;
    mstsError("user %s failed to start stream %s since %s", pReq->info.conn.user, resumeReq.name, tstrerror(code));
    sdbRelease(pMnode->pSdb, pStream);
    return code;
  }

  if (0 == atomic_load_8(&pStream->userStopped)) {
    code = TSDB_CODE_MND_STREAM_NOT_STOPPED;
    mstsError("user %s failed to start stream %s since %s", pReq->info.conn.user, resumeReq.name, tstrerror(code));
    sdbRelease(pMnode->pSdb, pStream);
    return code;
  }
  
  atomic_store_8(&pStream->userStopped, 0);

  pStream->updateTime = taosGetTimestampMs();

  MND_STREAM_SET_LAST_TS(STM_EVENT_START_STREAM, pStream->updateTime);

  STrans *pTrans = NULL;
  code = mndStreamCreateTrans(pMnode, pStream, pReq, TRN_CONFLICT_NOTHING, MND_STREAM_START_NAME, &pTrans);
  if (pTrans == NULL || code) {
    mstsError("failed to start stream %s since %s", resumeReq.name, tstrerror(code));
    sdbRelease(pMnode->pSdb, pStream);
    return code;
  }

  code = mndStreamTransAppend(pStream, pTrans, SDB_STATUS_READY);
  if (code != TSDB_CODE_SUCCESS) {
    mstsError("failed to start stream %s since %s", resumeReq.name, tstrerror(code));
    sdbRelease(pMnode->pSdb, pStream);
    mndTransDrop(pTrans);
    return code;
  }

  code = mndTransPrepare(pMnode, pTrans);
  if (code != TSDB_CODE_SUCCESS && code != TSDB_CODE_ACTION_IN_PROGRESS) {
    mstsError("trans:%d, failed to prepare start stream %s trans since %s", pTrans->id, resumeReq.name, tstrerror(code));
    sdbRelease(pMnode->pSdb, pStream);
    mndTransDrop(pTrans);
    return code;
  }

  mstPostStreamAction(mStreamMgmt.actionQ, streamId, pStream->pCreate->name, NULL, true, STREAM_ACT_DEPLOY);

  sdbRelease(pMnode->pSdb, pStream);
  mndTransDrop(pTrans);

  return TSDB_CODE_ACTION_IN_PROGRESS;
}


static int32_t mndProcessDropStreamReq(SRpcMsg *pReq) {
  SMnode     *pMnode = pReq->info.node;
  SStreamObj *pStream = NULL;
  int32_t     code = 0;

  SMDropStreamReq dropReq = {0};
  if (tDeserializeSMDropStreamReq(pReq->pCont, pReq->contLen, &dropReq) < 0) {
    mError("invalid drop stream msg recv, discarded");
    code = TSDB_CODE_INVALID_MSG;
    TAOS_RETURN(code);
  }

  mDebug("recv drop stream:%s msg", dropReq.name);

  code = mndAcquireStream(pMnode, dropReq.name, &pStream);
  if (pStream == NULL || code != 0) {
    if (dropReq.igNotExists) {
      mInfo("stream:%s not exist, ignore not exist is set, drop stream exec done with success", dropReq.name);
      sdbRelease(pMnode->pSdb, pStream);
      tFreeMDropStreamReq(&dropReq);
      return 0;
    } else {
      mError("stream:%s not exist failed to drop it", dropReq.name);
      tFreeMDropStreamReq(&dropReq);
      TAOS_RETURN(TSDB_CODE_MND_STREAM_NOT_EXIST);
    }
  }

  int64_t streamId = pStream->pCreate->streamId;

  code = mndCheckDbPrivilegeByName(pMnode, pReq->info.conn.user, MND_OPER_WRITE_DB, pStream->pCreate->streamDB);
  if (code != 0) {
    mstsError("user %s failed to drop stream %s since %s", pReq->info.conn.user, dropReq.name, tstrerror(code));
    sdbRelease(pMnode->pSdb, pStream);
    tFreeMDropStreamReq(&dropReq);
    return code;
  }

  if (pStream->pCreate->tsmaId != 0) {
    mstsDebug("try to drop tsma related stream, tsmaId:%" PRIx64, pStream->pCreate->tsmaId);

    void    *pIter = NULL;
    SSmaObj *pSma = NULL;
    pIter = sdbFetch(pMnode->pSdb, SDB_SMA, pIter, (void **)&pSma);
    while (pIter) {
      if (pSma && pSma->uid == pStream->pCreate->tsmaId) {
        sdbRelease(pMnode->pSdb, pSma);
        sdbRelease(pMnode->pSdb, pStream);

        sdbCancelFetch(pMnode->pSdb, pIter);
        tFreeMDropStreamReq(&dropReq);
        code = TSDB_CODE_TSMA_MUST_BE_DROPPED;

        mstsError("refused to drop tsma-related stream %s since tsma still exists", dropReq.name);
        TAOS_RETURN(code);
      }

      if (pSma) {
        sdbRelease(pMnode->pSdb, pSma);
      }

      pIter = sdbFetch(pMnode->pSdb, SDB_SMA, pIter, (void **)&pSma);
    }
  }

  mstsInfo("start to drop stream %s", pStream->pCreate->name);

  pStream->updateTime = taosGetTimestampMs();

  atomic_store_8(&pStream->userDropped, 1);

  MND_STREAM_SET_LAST_TS(STM_EVENT_DROP_STREAM, pStream->updateTime);

  msmUndeployStream(pMnode, streamId, pStream->pCreate->name);

  STrans *pTrans = NULL;
  code = mndStreamCreateTrans(pMnode, pStream, pReq, TRN_CONFLICT_NOTHING, MND_STREAM_DROP_NAME, &pTrans);
  if (pTrans == NULL || code) {
    mstsError("failed to drop stream %s since %s", dropReq.name, tstrerror(code));
    sdbRelease(pMnode->pSdb, pStream);
    tFreeMDropStreamReq(&dropReq);
    TAOS_RETURN(code);
  }

  // drop stream
  code = mndStreamTransAppend(pStream, pTrans, SDB_STATUS_DROPPED);
  if (code) {
    mstsError("trans:%d, failed to append drop stream trans since %s", pTrans->id, tstrerror(code));
    sdbRelease(pMnode->pSdb, pStream);
    mndTransDrop(pTrans);
    tFreeMDropStreamReq(&dropReq);
    TAOS_RETURN(code);
  }

  code = mndTransPrepare(pMnode, pTrans);
  if (code != TSDB_CODE_SUCCESS && code != TSDB_CODE_ACTION_IN_PROGRESS) {
    mstsError("trans:%d, failed to prepare drop stream trans since %s", pTrans->id, tstrerror(code));
    sdbRelease(pMnode->pSdb, pStream);
    mndTransDrop(pTrans);
    tFreeMDropStreamReq(&dropReq);
    TAOS_RETURN(code);
  }

  auditRecord(pReq, pMnode->clusterId, "dropStream", "", pStream->pCreate->streamDB, NULL, 0);

  sdbRelease(pMnode->pSdb, pStream);
  mndTransDrop(pTrans);

  mstsDebug("drop stream %s half completed", dropReq.name);
  code = TSDB_CODE_ACTION_IN_PROGRESS;

  tFreeMDropStreamReq(&dropReq);
  
  TAOS_RETURN(code);
}


void testAsan() {
  int32_t size = 1024;
  char* p = taosMemoryMalloc(size);
  memset(p, 0, size + 1);
}

static int32_t mndProcessCreateStreamReq(SRpcMsg *pReq) {
  SMnode     *pMnode = pReq->info.node;
  SStreamObj *pStream = NULL;
  SStreamObj  streamObj = {0};
  int32_t     code = TSDB_CODE_SUCCESS;
  int32_t     lino = 0;
  STrans     *pTrans = NULL;
<<<<<<< HEAD

  testAsan();
  
  SCMCreateStreamReq* pCreate = taosMemoryCalloc(1, sizeof(SCMCreateStreamReq));
  TSDB_CHECK_NULL(pCreate, code, lino, _OVER, terrno);
  
  code = tDeserializeSCMCreateStreamReq(pReq->pCont, pReq->contLen, pCreate);
  TSDB_CHECK_CODE(code, lino, _OVER);
=======
>>>>>>> c3ada3e3

#ifdef WINDOWS
  code = TSDB_CODE_MND_INVALID_PLATFORM;
  goto _OVER;
#endif

  SCMCreateStreamReq* pCreate = taosMemoryCalloc(1, sizeof(SCMCreateStreamReq));
  TSDB_CHECK_NULL(pCreate, code, lino, _OVER, terrno);
  
  code = tDeserializeSCMCreateStreamReq(pReq->pCont, pReq->contLen, pCreate);
  TSDB_CHECK_CODE(code, lino, _OVER);

  uint64_t    streamId = pCreate->streamId;

  mstsInfo("start to create stream %s, sql:%s", pCreate->name, pCreate->sql);

  int32_t snodeId = msmAssignRandomSnodeId(pMnode, streamId);
  if (!GOT_SNODE(snodeId)) {
    code = terrno;
    TSDB_CHECK_CODE(code, lino, _OVER);
  }
  
  code = mndAcquireStream(pMnode, pCreate->name, &pStream);
  if (pStream != NULL && code == 0) {
    if (pCreate->igExists) {
      mstsInfo("stream %s already exist, ignore exist is set", pCreate->name);
    } else {
      code = TSDB_CODE_MND_STREAM_ALREADY_EXIST;
    }

    mndReleaseStream(pMnode, pStream);
    goto _OVER;
  } else if (code != TSDB_CODE_MND_STREAM_NOT_EXIST) {
    goto _OVER;
  }

  if ((code = grantCheck(TSDB_GRANT_STREAMS)) < 0) {
    goto _OVER;
  }

  code = mndStreamValidateCreate(pMnode, pReq->info.conn.user, pCreate);
  TSDB_CHECK_CODE(code, lino, _OVER);

  code = mndStreamBuildObj(pMnode, &streamObj, pCreate, snodeId);
  TSDB_CHECK_CODE(code, lino, _OVER);

  pStream = &streamObj;

  code = mndStreamCreateTrans(pMnode, pStream, pReq, TRN_CONFLICT_DB, MND_STREAM_CREATE_NAME, &pTrans);
  if (pTrans == NULL || code) {
    goto _OVER;
  }

  // create stb for stream
  if (TSDB_SUPER_TABLE == pCreate->outTblType && !pCreate->outStbExists) {
    pCreate->outStbUid = mndGenerateUid(pCreate->outTblName, strlen(pCreate->outTblName));
    code = mndStreamCreateOutStb(pMnode, pTrans, pStream->pCreate, pReq->info.conn.user);
    TSDB_CHECK_CODE(code, lino, _OVER);
  }

  // add stream to trans
  code = mndStreamTransAppend(pStream, pTrans, SDB_STATUS_READY);
  if (code != TSDB_CODE_SUCCESS && code != TSDB_CODE_ACTION_IN_PROGRESS) {
    mstsError("failed to persist stream %s since %s", pCreate->name, tstrerror(code));
    goto _OVER;
  }

  // execute creation
  code = mndTransPrepare(pMnode, pTrans);
  if (code != TSDB_CODE_SUCCESS && code != TSDB_CODE_ACTION_IN_PROGRESS) {
    mstsError("trans:%d, failed to prepare since %s", pTrans->id, tstrerror(code));
    goto _OVER;
  }

  auditRecord(pReq, pMnode->clusterId, "createStream", pCreate->streamDB, pCreate->name, pCreate->sql, strlen(pCreate->sql));

  MND_STREAM_SET_LAST_TS(STM_EVENT_CREATE_STREAM, taosGetTimestampMs());

  mstPostStreamAction(mStreamMgmt.actionQ, streamId, pStream->pCreate->name, NULL, true, STREAM_ACT_DEPLOY);

_OVER:

  if (code != TSDB_CODE_SUCCESS && code != TSDB_CODE_ACTION_IN_PROGRESS) {
    mstsError("failed to create stream %s at line:%d since %s", pCreate->name, lino, tstrerror(code));
  } else {
    mstsDebug("create stream %s half completed", pCreate->name);
    code = TSDB_CODE_ACTION_IN_PROGRESS;
  }

  mndTransDrop(pTrans);
  tFreeStreamObj(&streamObj);

  return code;
}

static int32_t mndProcessRecalcStreamReq(SRpcMsg *pReq) {
  SMnode     *pMnode = pReq->info.node;
  SStreamObj *pStream = NULL;
  int32_t     code = 0;

  SMRecalcStreamReq recalcReq = {0};
  if (tDeserializeSMRecalcStreamReq(pReq->pCont, pReq->contLen, &recalcReq) < 0) {
    TAOS_RETURN(TSDB_CODE_INVALID_MSG);
  }

  code = mndAcquireStream(pMnode, recalcReq.name, &pStream);
  if (pStream == NULL || code != 0) {
    mError("stream:%s not exist, failed to recalc stream", recalcReq.name);
    TAOS_RETURN(TSDB_CODE_MND_STREAM_NOT_EXIST);
  }

  int64_t streamId = pStream->pCreate->streamId;
  
  mstsInfo("start to recalc stream %s", recalcReq.name);

  code = mndCheckDbPrivilegeByName(pMnode, pReq->info.conn.user, MND_OPER_WRITE_DB, pStream->pCreate->streamDB);
  if (code != TSDB_CODE_SUCCESS) {
    mstsError("user %s failed to recalc stream %s since %s", pReq->info.conn.user, recalcReq.name, tstrerror(code));
    sdbRelease(pMnode->pSdb, pStream);
    return code;
  }

  if (atomic_load_8(&pStream->userDropped)) {
    code = TSDB_CODE_MND_STREAM_DROPPING;
    mstsError("user %s failed to recalc stream %s since %s", pReq->info.conn.user, recalcReq.name, tstrerror(code));
    sdbRelease(pMnode->pSdb, pStream);
    return code;
  }

  if (atomic_load_8(&pStream->userStopped)) {
    code = TSDB_CODE_MND_STREAM_STOPPED;
    mstsError("user %s failed to recalc stream %s since %s", pReq->info.conn.user, recalcReq.name, tstrerror(code));
    sdbRelease(pMnode->pSdb, pStream);
    return code;
  }

  if (WINDOW_TYPE_PERIOD == pStream->pCreate->triggerType) {
    code = TSDB_CODE_OPS_NOT_SUPPORT;
    mstsError("failed to recalc stream %s since %s", recalcReq.name, tstrerror(code));
    sdbRelease(pMnode->pSdb, pStream);
    return code;
  }

  /*
  pStream->updateTime = taosGetTimestampMs();

  STrans *pTrans = NULL;
  code = mndStreamCreateTrans(pMnode, pStream, pReq, TRN_CONFLICT_NOTHING, MND_STREAM_RECALC_NAME, &pTrans);
  if (pTrans == NULL || code) {
    mstsError("failed to recalc stream %s since %s", recalcReq.name, tstrerror(code));
    sdbRelease(pMnode->pSdb, pStream);
    return code;
  }

  // stop stream
  code = mndStreamTransAppend(pStream, pTrans, SDB_STATUS_READY);
  if (code != TSDB_CODE_SUCCESS) {
    sdbRelease(pMnode->pSdb, pStream);
    mndTransDrop(pTrans);
    return code;
  }

  code = mndTransPrepare(pMnode, pTrans);
  if (code != TSDB_CODE_SUCCESS && code != TSDB_CODE_ACTION_IN_PROGRESS) {
    mError("trans:%d, failed to prepare stop stream trans since %s", pTrans->id, tstrerror(code));
    sdbRelease(pMnode->pSdb, pStream);
    mndTransDrop(pTrans);
    return code;
  }
*/

  code = msmRecalcStream(pMnode, pStream->pCreate->streamId, &recalcReq.timeRange);
  if (code != TSDB_CODE_SUCCESS) {
    sdbRelease(pMnode->pSdb, pStream);
    return code;
  }
  
  char buf[128];
  snprintf(buf, sizeof(buf), "start:%" PRId64 ", end:%" PRId64, recalcReq.timeRange.skey, recalcReq.timeRange.ekey);
  auditRecord(pReq, pMnode->clusterId, "recalcStream", pStream->name, recalcReq.name, buf, strlen(buf));

  sdbRelease(pMnode->pSdb, pStream);
//  mndTransDrop(pTrans);

  return TSDB_CODE_SUCCESS;
}


int32_t mndInitStream(SMnode *pMnode) {
  SSdbTable table = {
      .sdbType = SDB_STREAM,
      .keyType = SDB_KEY_BINARY,
      .encodeFp = (SdbEncodeFp)mndStreamActionEncode,
      .decodeFp = (SdbDecodeFp)mndStreamActionDecode,
      .insertFp = (SdbInsertFp)mndStreamActionInsert,
      .updateFp = (SdbUpdateFp)mndStreamActionUpdate,
      .deleteFp = (SdbDeleteFp)mndStreamActionDelete,
  };
/*
  SSdbTable tableSeq = {
      .sdbType = SDB_STREAM_SEQ,
      .keyType = SDB_KEY_BINARY,
      .encodeFp = (SdbEncodeFp)mndStreamSeqActionEncode,
      .decodeFp = (SdbDecodeFp)mndStreamSeqActionDecode,
      .insertFp = (SdbInsertFp)mndStreamSeqActionInsert,
      .updateFp = (SdbUpdateFp)mndStreamSeqActionUpdate,
      .deleteFp = (SdbDeleteFp)mndStreamSeqActionDelete,
  };
*/
  mndSetMsgHandle(pMnode, TDMT_MND_CREATE_STREAM, mndProcessCreateStreamReq);
  mndSetMsgHandle(pMnode, TDMT_MND_DROP_STREAM, mndProcessDropStreamReq);
  mndSetMsgHandle(pMnode, TDMT_MND_START_STREAM, mndProcessStartStreamReq);
  mndSetMsgHandle(pMnode, TDMT_MND_STOP_STREAM, mndProcessStopStreamReq);
  mndSetMsgHandle(pMnode, TDMT_MND_STREAM_HEARTBEAT, mndProcessStreamHb);  
  mndSetMsgHandle(pMnode, TDMT_MND_RECALC_STREAM, mndProcessRecalcStreamReq);

  mndAddShowRetrieveHandle(pMnode, TSDB_MGMT_TABLE_STREAMS, mndRetrieveStream);
  mndAddShowFreeIterHandle(pMnode, TSDB_MGMT_TABLE_STREAMS, mndCancelGetNextStream);
  mndAddShowRetrieveHandle(pMnode, TSDB_MGMT_TABLE_STREAM_TASKS, mndRetrieveStreamTask);
  mndAddShowFreeIterHandle(pMnode, TSDB_MGMT_TABLE_STREAM_TASKS, mndCancelGetNextStreamTask);
  mndAddShowRetrieveHandle(pMnode, TSDB_MGMT_TABLE_STREAM_RECALCULATES, mndRetrieveStreamRecalculates);
  mndAddShowFreeIterHandle(pMnode, TSDB_MGMT_TABLE_STREAM_RECALCULATES, mndCancelGetNextStreamRecalculates);

  int32_t code = sdbSetTable(pMnode->pSdb, table);
  if (code) {
    return code;
  }

  //code = sdbSetTable(pMnode->pSdb, tableSeq);
  return code;
}<|MERGE_RESOLUTION|>--- conflicted
+++ resolved
@@ -856,7 +856,6 @@
   int32_t     code = TSDB_CODE_SUCCESS;
   int32_t     lino = 0;
   STrans     *pTrans = NULL;
-<<<<<<< HEAD
 
   testAsan();
   
@@ -865,8 +864,6 @@
   
   code = tDeserializeSCMCreateStreamReq(pReq->pCont, pReq->contLen, pCreate);
   TSDB_CHECK_CODE(code, lino, _OVER);
-=======
->>>>>>> c3ada3e3
 
 #ifdef WINDOWS
   code = TSDB_CODE_MND_INVALID_PLATFORM;
