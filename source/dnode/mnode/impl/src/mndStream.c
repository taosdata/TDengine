/*
 * Copyright (c) 2019 TAOS Data, Inc. <jhtao@taosdata.com>
 *
 * This program is free software: you can use, redistribute, and/or modify
 * it under the terms of the GNU Affero General Public License, version 3
 * or later ("AGPL"), as published by the Free Software Foundation.
 *
 * This program is distributed in the hope that it will be useful, but WITHOUT
 * ANY WARRANTY; without even the implied warranty of MERCHANTABILITY or
 * FITNESS FOR A PARTICULAR PURPOSE.
 *
 * You should have received a copy of the GNU Affero General Public License
 * along with this program. If not, see <http://www.gnu.org/licenses/>.
 */

#include "mndStream.h"
#include "audit.h"
#include "mndDb.h"
#include "mndPrivilege.h"
#include "mndScheduler.h"
#include "mndShow.h"
#include "mndStb.h"
#include "mndTrans.h"
#include "osMemory.h"
#include "parser.h"
#include "taoserror.h"
#include "tmisce.h"
#include "tname.h"

#define MND_STREAM_MAX_NUM 60

typedef struct {
  int8_t placeHolder;  // // to fix windows compile error, define place holder
} SMStreamNodeCheckMsg;

static int32_t  mndNodeCheckSentinel = 0;
SStreamExecInfo execInfo;

static int32_t mndStreamActionInsert(SSdb *pSdb, SStreamObj *pStream);
static int32_t mndStreamActionDelete(SSdb *pSdb, SStreamObj *pStream);
static int32_t mndStreamActionUpdate(SSdb *pSdb, SStreamObj *pOldStream, SStreamObj *pNewStream);
static int32_t mndProcessCreateStreamReq(SRpcMsg *pReq);
static int32_t mndProcessDropStreamReq(SRpcMsg *pReq);

static int32_t mndProcessCreateStreamReqFromMNode(SRpcMsg *pReq);
static int32_t mndProcessDropStreamReqFromMNode(SRpcMsg *pReq);

static int32_t mndProcessStreamCheckpoint(SRpcMsg *pReq);
static int32_t mndRetrieveStream(SRpcMsg *pReq, SShowObj *pShow, SSDataBlock *pBlock, int32_t rows);
static void    mndCancelGetNextStream(SMnode *pMnode, void *pIter);
static int32_t mndRetrieveStreamTask(SRpcMsg *pReq, SShowObj *pShow, SSDataBlock *pBlock, int32_t rows);
static void    mndCancelGetNextStreamTask(SMnode *pMnode, void *pIter);
static int32_t mndProcessPauseStreamReq(SRpcMsg *pReq);
static int32_t mndProcessResumeStreamReq(SRpcMsg *pReq);
static int32_t mndBuildStreamCheckpointSourceReq(void **pBuf, int32_t *pLen, int32_t nodeId, int64_t checkpointId,
                                                 int64_t streamId, int32_t taskId, int32_t transId, int8_t mndTrigger);
static int32_t mndProcessNodeCheck(SRpcMsg *pReq);
static int32_t mndProcessNodeCheckReq(SRpcMsg *pMsg);
static int32_t refreshNodeListFromExistedStreams(SMnode *pMnode, SArray *pNodeList);
static int32_t mndProcessStreamReqCheckpoint(SRpcMsg *pReq);
static int32_t mndProcessCheckpointReport(SRpcMsg *pReq);
static int32_t mndProcessConsensusInTmr(SRpcMsg *pMsg);
static void    doSendQuickRsp(SRpcHandleInfo *pInfo, int32_t msgSize, int32_t vgId, int32_t code);
static int32_t mndProcessDropOrphanTaskReq(SRpcMsg *pReq);
static void    saveTaskAndNodeInfoIntoBuf(SStreamObj *pStream, SStreamExecInfo *pExecNode);

static void     addAllStreamTasksIntoBuf(SMnode *pMnode, SStreamExecInfo *pExecInfo);
static SSdbRow *mndStreamActionDecode(SSdbRaw *pRaw);

SSdbRaw       *mndStreamSeqActionEncode(SStreamObj *pStream);
SSdbRow       *mndStreamSeqActionDecode(SSdbRaw *pRaw);
static int32_t mndStreamSeqActionInsert(SSdb *pSdb, SStreamSeq *pStream);
static int32_t mndStreamSeqActionDelete(SSdb *pSdb, SStreamSeq *pStream);
static int32_t mndStreamSeqActionUpdate(SSdb *pSdb, SStreamSeq *pOldStream, SStreamSeq *pNewStream);

int32_t mndInitStream(SMnode *pMnode) {
  SSdbTable table = {
      .sdbType = SDB_STREAM,
      .keyType = SDB_KEY_BINARY,
      .encodeFp = (SdbEncodeFp)mndStreamActionEncode,
      .decodeFp = (SdbDecodeFp)mndStreamActionDecode,
      .insertFp = (SdbInsertFp)mndStreamActionInsert,
      .updateFp = (SdbUpdateFp)mndStreamActionUpdate,
      .deleteFp = (SdbDeleteFp)mndStreamActionDelete,
  };
  SSdbTable tableSeq = {
      .sdbType = SDB_STREAM_SEQ,
      .keyType = SDB_KEY_BINARY,
      .encodeFp = (SdbEncodeFp)mndStreamSeqActionEncode,
      .decodeFp = (SdbDecodeFp)mndStreamSeqActionDecode,
      .insertFp = (SdbInsertFp)mndStreamSeqActionInsert,
      .updateFp = (SdbUpdateFp)mndStreamSeqActionUpdate,
      .deleteFp = (SdbDeleteFp)mndStreamSeqActionDelete,
  };

  mndSetMsgHandle(pMnode, TDMT_MND_CREATE_STREAM, mndProcessCreateStreamReq);
  mndSetMsgHandle(pMnode, TDMT_MND_DROP_STREAM, mndProcessDropStreamReq);
  mndSetMsgHandle(pMnode, TDMT_MND_NODECHECK_TIMER, mndProcessNodeCheck);

  mndSetMsgHandle(pMnode, TDMT_STREAM_TASK_DEPLOY_RSP, mndTransProcessRsp);
  mndSetMsgHandle(pMnode, TDMT_STREAM_TASK_DROP_RSP, mndTransProcessRsp);
  mndSetMsgHandle(pMnode, TDMT_STREAM_TASK_PAUSE_RSP, mndTransProcessRsp);
  mndSetMsgHandle(pMnode, TDMT_STREAM_TASK_RESUME_RSP, mndTransProcessRsp);
  mndSetMsgHandle(pMnode, TDMT_STREAM_TASK_STOP_RSP, mndTransProcessRsp);
  mndSetMsgHandle(pMnode, TDMT_VND_STREAM_TASK_UPDATE_RSP, mndTransProcessRsp);
  mndSetMsgHandle(pMnode, TDMT_VND_STREAM_TASK_RESET_RSP, mndTransProcessRsp);
  mndSetMsgHandle(pMnode, TDMT_STREAM_TASK_UPDATE_CHKPT_RSP, mndTransProcessRsp);
  mndSetMsgHandle(pMnode, TDMT_STREAM_CONSEN_CHKPT_RSP, mndTransProcessRsp);

  // for msgs inside mnode
  // TODO change the name
  mndSetMsgHandle(pMnode, TDMT_STREAM_CREATE, mndProcessCreateStreamReqFromMNode);
  mndSetMsgHandle(pMnode, TDMT_STREAM_CREATE_RSP, mndTransProcessRsp);
  mndSetMsgHandle(pMnode, TDMT_STREAM_DROP, mndProcessDropStreamReqFromMNode);
  mndSetMsgHandle(pMnode, TDMT_STREAM_DROP_RSP, mndTransProcessRsp);

  mndSetMsgHandle(pMnode, TDMT_VND_STREAM_CHECK_POINT_SOURCE_RSP, mndTransProcessRsp);
  mndSetMsgHandle(pMnode, TDMT_MND_STREAM_BEGIN_CHECKPOINT, mndProcessStreamCheckpoint);
  mndSetMsgHandle(pMnode, TDMT_MND_STREAM_DROP_ORPHANTASKS, mndProcessDropOrphanTaskReq);
  mndSetMsgHandle(pMnode, TDMT_MND_STREAM_TASK_RESET, mndProcessResetStatusReq);
  mndSetMsgHandle(pMnode, TDMT_MND_STREAM_REQ_CHKPT, mndProcessStreamReqCheckpoint);
  mndSetMsgHandle(pMnode, TDMT_MND_STREAM_CHKPT_REPORT, mndProcessCheckpointReport);
  mndSetMsgHandle(pMnode, TDMT_MND_STREAM_UPDATE_CHKPT_EVT, mndScanCheckpointReportInfo);
  mndSetMsgHandle(pMnode, TDMT_STREAM_TASK_REPORT_CHECKPOINT, mndTransProcessRsp);
  mndSetMsgHandle(pMnode, TDMT_MND_STREAM_HEARTBEAT, mndProcessStreamHb);
  mndSetMsgHandle(pMnode, TDMT_MND_STREAM_NODECHANGE_CHECK, mndProcessNodeCheckReq);
  mndSetMsgHandle(pMnode, TDMT_MND_STREAM_CONSEN_TIMER, mndProcessConsensusInTmr);

  mndSetMsgHandle(pMnode, TDMT_MND_PAUSE_STREAM, mndProcessPauseStreamReq);
  mndSetMsgHandle(pMnode, TDMT_MND_RESUME_STREAM, mndProcessResumeStreamReq);

  mndAddShowRetrieveHandle(pMnode, TSDB_MGMT_TABLE_STREAMS, mndRetrieveStream);
  mndAddShowFreeIterHandle(pMnode, TSDB_MGMT_TABLE_STREAMS, mndCancelGetNextStream);
  mndAddShowRetrieveHandle(pMnode, TSDB_MGMT_TABLE_STREAM_TASKS, mndRetrieveStreamTask);
  mndAddShowFreeIterHandle(pMnode, TSDB_MGMT_TABLE_STREAM_TASKS, mndCancelGetNextStreamTask);

  int32_t code = mndInitExecInfo();
  if (code) {
    return code;
  }

  code = sdbSetTable(pMnode->pSdb, table);
  if (code) {
    return code;
  }

  code = sdbSetTable(pMnode->pSdb, tableSeq);
  return code;
}

void mndCleanupStream(SMnode *pMnode) {
  taosArrayDestroy(execInfo.pTaskList);
  taosArrayDestroy(execInfo.pNodeList);
  taosArrayDestroy(execInfo.pKilledChkptTrans);
  taosHashCleanup(execInfo.pTaskMap);
  taosHashCleanup(execInfo.transMgmt.pDBTrans);
  taosHashCleanup(execInfo.pTransferStateStreams);
  taosHashCleanup(execInfo.pChkptStreams);
  taosHashCleanup(execInfo.pStreamConsensus);
  (void)taosThreadMutexDestroy(&execInfo.lock);
  mDebug("mnd stream exec info cleanup");
}

SSdbRow *mndStreamActionDecode(SSdbRaw *pRaw) {
  int32_t     code = 0;
  int32_t     lino = 0;
  SSdbRow    *pRow = NULL;
  SStreamObj *pStream = NULL;
  void       *buf = NULL;
  int8_t      sver = 0;
  int32_t     tlen;
  int32_t     dataPos = 0;

  code = sdbGetRawSoftVer(pRaw, &sver);
  TSDB_CHECK_CODE(code, lino, _over);

  if (sver < 1 || sver > MND_STREAM_VER_NUMBER) {
    mError("stream read invalid ver, data ver: %d, curr ver: %d", sver, MND_STREAM_VER_NUMBER);
    goto _over;
  }

  pRow = sdbAllocRow(sizeof(SStreamObj));
  TSDB_CHECK_NULL(pRow, code, lino, _over, terrno);

  pStream = sdbGetRowObj(pRow);
  TSDB_CHECK_NULL(pStream, code, lino, _over, terrno);

  SDB_GET_INT32(pRaw, dataPos, &tlen, _over);

  buf = taosMemoryMalloc(tlen + 1);
  TSDB_CHECK_NULL(buf, code, lino, _over, terrno);

  SDB_GET_BINARY(pRaw, dataPos, buf, tlen, _over);

  SDecoder decoder;
  tDecoderInit(&decoder, buf, tlen + 1);
  code = tDecodeSStreamObj(&decoder, pStream, sver);
  tDecoderClear(&decoder);

  if (code < 0) {
    tFreeStreamObj(pStream);
  }

_over:
  taosMemoryFreeClear(buf);

  if (code != TSDB_CODE_SUCCESS) {
    char *p = (pStream == NULL) ? "null" : pStream->name;
    mError("stream:%s, failed to decode from raw:%p since %s at:%d", p, pRaw, tstrerror(code), lino);
    taosMemoryFreeClear(pRow);

    terrno = code;
    return NULL;
  } else {
    mTrace("stream:%s, decode from raw:%p, row:%p, checkpoint:%" PRId64, pStream->name, pRaw, pStream,
           pStream->checkpointId);

    terrno = 0;
    return pRow;
  }
}

static int32_t mndStreamActionInsert(SSdb *pSdb, SStreamObj *pStream) {
  mTrace("stream:%s, perform insert action", pStream->name);
  return 0;
}

static int32_t mndStreamActionDelete(SSdb *pSdb, SStreamObj *pStream) {
  mTrace("stream:%s, perform delete action", pStream->name);
  taosWLockLatch(&pStream->lock);
  tFreeStreamObj(pStream);
  taosWUnLockLatch(&pStream->lock);
  return 0;
}

static int32_t mndStreamActionUpdate(SSdb *pSdb, SStreamObj *pOldStream, SStreamObj *pNewStream) {
  mTrace("stream:%s, perform update action", pOldStream->name);
  (void)atomic_exchange_32(&pOldStream->version, pNewStream->version);

  taosWLockLatch(&pOldStream->lock);

  pOldStream->status = pNewStream->status;
  pOldStream->updateTime = pNewStream->updateTime;
  pOldStream->checkpointId = pNewStream->checkpointId;
  pOldStream->checkpointFreq = pNewStream->checkpointFreq;

  taosWUnLockLatch(&pOldStream->lock);
  return 0;
}

int32_t mndAcquireStream(SMnode *pMnode, char *streamName, SStreamObj **pStream) {
  int32_t code = 0;
  SSdb   *pSdb = pMnode->pSdb;
  (*pStream) = sdbAcquire(pSdb, SDB_STREAM, streamName);
  if ((*pStream) == NULL && terrno == TSDB_CODE_SDB_OBJ_NOT_THERE) {
    code = TSDB_CODE_MND_STREAM_NOT_EXIST;
  }
  return code;
}

void mndReleaseStream(SMnode *pMnode, SStreamObj *pStream) {
  SSdb *pSdb = pMnode->pSdb;
  sdbRelease(pSdb, pStream);
}

SSdbRaw *mndStreamSeqActionEncode(SStreamObj *pStream) { return NULL; }
SSdbRow *mndStreamSeqActionDecode(SSdbRaw *pRaw) { return NULL; }
int32_t  mndStreamSeqActionInsert(SSdb *pSdb, SStreamSeq *pStream) { return 0; }
int32_t  mndStreamSeqActionDelete(SSdb *pSdb, SStreamSeq *pStream) { return 0; }
int32_t  mndStreamSeqActionUpdate(SSdb *pSdb, SStreamSeq *pOldStream, SStreamSeq *pNewStream) { return 0; }

static int32_t mndCheckCreateStreamReq(SCMCreateStreamReq *pCreate) {
  if (pCreate->name[0] == 0 || pCreate->sql == NULL || pCreate->sql[0] == 0 || pCreate->sourceDB[0] == 0 ||
      pCreate->targetStbFullName[0] == 0) {
    return TSDB_CODE_MND_INVALID_STREAM_OPTION;
  }
  return TSDB_CODE_SUCCESS;
}

static int32_t createSchemaByFields(const SArray *pFields, SSchemaWrapper *pWrapper) {
  pWrapper->nCols = taosArrayGetSize(pFields);
  pWrapper->pSchema = taosMemoryCalloc(pWrapper->nCols, sizeof(SSchema));
  if (NULL == pWrapper->pSchema) {
    return terrno;
  }

  int32_t index = 0;
  for (int32_t i = 0; i < pWrapper->nCols; i++) {
    SField *pField = (SField *)taosArrayGet(pFields, i);
    if (pField == NULL) {
      return terrno;
    }

    if (TSDB_DATA_TYPE_NULL == pField->type) {
      pWrapper->pSchema[index].type = TSDB_DATA_TYPE_VARCHAR;
      pWrapper->pSchema[index].bytes = VARSTR_HEADER_SIZE;
    } else {
      pWrapper->pSchema[index].type = pField->type;
      pWrapper->pSchema[index].bytes = pField->bytes;
    }
    pWrapper->pSchema[index].colId = index + 1;
    tstrncpy(pWrapper->pSchema[index].name, pField->name, sizeof(pWrapper->pSchema[index].name));
    pWrapper->pSchema[index].flags = pField->flags;
    index += 1;
  }

  return TSDB_CODE_SUCCESS;
}

static bool hasDestPrimaryKey(SSchemaWrapper *pWrapper) {
  if (pWrapper->nCols < 2) {
    return false;
  }
  for (int32_t i = 1; i < pWrapper->nCols; i++) {
    if (pWrapper->pSchema[i].flags & COL_IS_KEY) {
      return true;
    }
  }
  return false;
}

static int32_t mndBuildStreamObjFromCreateReq(SMnode *pMnode, SStreamObj *pObj, SCMCreateStreamReq *pCreate) {
  SNode      *pAst = NULL;
  SQueryPlan *pPlan = NULL;
  int32_t     code = 0;

  mInfo("stream:%s to create", pCreate->name);
  memcpy(pObj->name, pCreate->name, TSDB_STREAM_FNAME_LEN);
  pObj->createTime = taosGetTimestampMs();
  pObj->updateTime = pObj->createTime;
  pObj->version = 1;

  if (pCreate->smaId > 0) {
    pObj->subTableWithoutMd5 = 1;
  }

  pObj->smaId = pCreate->smaId;
  pObj->indexForMultiAggBalance = -1;

  pObj->uid = mndGenerateUid(pObj->name, strlen(pObj->name));

  char p[TSDB_STREAM_FNAME_LEN + 32] = {0};
  snprintf(p, tListLen(p), "%s_%s", pObj->name, "fillhistory");

  pObj->hTaskUid = mndGenerateUid(pObj->name, strlen(pObj->name));
  pObj->status = 0;

  pObj->conf.igExpired = pCreate->igExpired;
  pObj->conf.trigger = pCreate->triggerType;
  pObj->conf.triggerParam = pCreate->maxDelay;
  pObj->conf.watermark = pCreate->watermark;
  pObj->conf.fillHistory = pCreate->fillHistory;
  pObj->deleteMark = pCreate->deleteMark;
  pObj->igCheckUpdate = pCreate->igUpdate;

  memcpy(pObj->sourceDb, pCreate->sourceDB, TSDB_DB_FNAME_LEN);
  SDbObj *pSourceDb = mndAcquireDb(pMnode, pCreate->sourceDB);
  if (pSourceDb == NULL) {
    code = terrno;
    mInfo("stream:%s failed to create, source db %s not exist since %s", pCreate->name, pObj->sourceDb,
          tstrerror(code));
    goto FAIL;
  }

  pObj->sourceDbUid = pSourceDb->uid;
  mndReleaseDb(pMnode, pSourceDb);

  memcpy(pObj->targetSTbName, pCreate->targetStbFullName, TSDB_TABLE_FNAME_LEN);

  SDbObj *pTargetDb = mndAcquireDbByStb(pMnode, pObj->targetSTbName);
  if (pTargetDb == NULL) {
    code = terrno;
    mError("stream:%s failed to create, target db %s not exist since %s", pCreate->name, pObj->targetDb,
           tstrerror(code));
    goto FAIL;
  }

  tstrncpy(pObj->targetDb, pTargetDb->name, TSDB_DB_FNAME_LEN);

  if (pCreate->createStb == STREAM_CREATE_STABLE_TRUE) {
    pObj->targetStbUid = mndGenerateUid(pObj->targetSTbName, TSDB_TABLE_FNAME_LEN);
  } else {
    pObj->targetStbUid = pCreate->targetStbUid;
  }
  pObj->targetDbUid = pTargetDb->uid;
  mndReleaseDb(pMnode, pTargetDb);

  pObj->sql = pCreate->sql;
  pObj->ast = pCreate->ast;

  pCreate->sql = NULL;
  pCreate->ast = NULL;

  // deserialize ast
  if ((code = nodesStringToNode(pObj->ast, &pAst)) < 0) {
    goto FAIL;
  }

  // create output schema
  if ((code = createSchemaByFields(pCreate->pCols, &pObj->outputSchema)) != TSDB_CODE_SUCCESS) {
    goto FAIL;
  }

  int32_t numOfNULL = taosArrayGetSize(pCreate->fillNullCols);
  if (numOfNULL > 0) {
    pObj->outputSchema.nCols += numOfNULL;
    SSchema *pFullSchema = taosMemoryCalloc(pObj->outputSchema.nCols, sizeof(SSchema));
    if (!pFullSchema) {
      code = terrno;
      goto FAIL;
    }

    int32_t nullIndex = 0;
    int32_t dataIndex = 0;
    for (int32_t i = 0; i < pObj->outputSchema.nCols; i++) {
      if (nullIndex >= numOfNULL) {
        pFullSchema[i].bytes = pObj->outputSchema.pSchema[dataIndex].bytes;
        pFullSchema[i].colId = i + 1;  // pObj->outputSchema.pSchema[dataIndex].colId;
        pFullSchema[i].flags = pObj->outputSchema.pSchema[dataIndex].flags;
        tstrncpy(pFullSchema[i].name, pObj->outputSchema.pSchema[dataIndex].name, sizeof(pFullSchema[i].name));
        pFullSchema[i].type = pObj->outputSchema.pSchema[dataIndex].type;
        dataIndex++;
      } else {
        SColLocation *pos = NULL;
        if (nullIndex < taosArrayGetSize(pCreate->fillNullCols)) {
          pos = taosArrayGet(pCreate->fillNullCols, nullIndex);
        }

        if (pos == NULL) {
          mError("invalid null column index, %d", nullIndex);
          continue;
        }

        if (i < pos->slotId) {
          pFullSchema[i].bytes = pObj->outputSchema.pSchema[dataIndex].bytes;
          pFullSchema[i].colId = i + 1;  // pObj->outputSchema.pSchema[dataIndex].colId;
          pFullSchema[i].flags = pObj->outputSchema.pSchema[dataIndex].flags;
          tstrncpy(pFullSchema[i].name, pObj->outputSchema.pSchema[dataIndex].name, sizeof(pFullSchema[i].name));
          pFullSchema[i].type = pObj->outputSchema.pSchema[dataIndex].type;
          dataIndex++;
        } else {
          pFullSchema[i].bytes = 0;
          pFullSchema[i].colId = pos->colId;
          pFullSchema[i].flags = COL_SET_NULL;
          memset(pFullSchema[i].name, 0, TSDB_COL_NAME_LEN);
          pFullSchema[i].type = pos->type;
          nullIndex++;
        }
      }
    }

    taosMemoryFree(pObj->outputSchema.pSchema);
    pObj->outputSchema.pSchema = pFullSchema;
  }

  SPlanContext cxt = {
      .pAstRoot = pAst,
      .topicQuery = false,
      .streamQuery = true,
      .triggerType =
          (pObj->conf.trigger == STREAM_TRIGGER_MAX_DELAY) ? STREAM_TRIGGER_WINDOW_CLOSE : pObj->conf.trigger,
      .watermark = pObj->conf.watermark,
      .igExpired = pObj->conf.igExpired,
      .deleteMark = pObj->deleteMark,
      .igCheckUpdate = pObj->igCheckUpdate,
      .destHasPrimaryKey = hasDestPrimaryKey(&pObj->outputSchema),
  };

  // using ast and param to build physical plan
  if ((code = qCreateQueryPlan(&cxt, &pPlan, NULL)) < 0) {
    goto FAIL;
  }

  // save physcial plan
  if ((code = nodesNodeToString((SNode *)pPlan, false, &pObj->physicalPlan, NULL)) != 0) {
    goto FAIL;
  }

  pObj->tagSchema.nCols = pCreate->numOfTags;
  if (pCreate->numOfTags) {
    pObj->tagSchema.pSchema = taosMemoryCalloc(pCreate->numOfTags, sizeof(SSchema));
    if (pObj->tagSchema.pSchema == NULL) {
      code = terrno;
      goto FAIL;
    }
  }

  /*A(pCreate->numOfTags == taosArrayGetSize(pCreate->pTags));*/
  for (int32_t i = 0; i < pCreate->numOfTags; i++) {
    SField *pField = taosArrayGet(pCreate->pTags, i);
    if (pField == NULL) {
      continue;
    }

    pObj->tagSchema.pSchema[i].colId = pObj->outputSchema.nCols + i + 1;
    pObj->tagSchema.pSchema[i].bytes = pField->bytes;
    pObj->tagSchema.pSchema[i].flags = pField->flags;
    pObj->tagSchema.pSchema[i].type = pField->type;
    memcpy(pObj->tagSchema.pSchema[i].name, pField->name, TSDB_COL_NAME_LEN);
  }

FAIL:
  if (pAst != NULL) nodesDestroyNode(pAst);
  if (pPlan != NULL) qDestroyQueryPlan(pPlan);
  return code;
}

int32_t mndPersistTaskDeployReq(STrans *pTrans, SStreamTask *pTask) {
  SEncoder encoder;
  tEncoderInit(&encoder, NULL, 0);

  if (pTask->ver < SSTREAM_TASK_SUBTABLE_CHANGED_VER) {
    pTask->ver = SSTREAM_TASK_VER;
  }

  int32_t code = tEncodeStreamTask(&encoder, pTask);
  if (code == -1) {
    tEncoderClear(&encoder);
    return TSDB_CODE_INVALID_MSG;
  }

  int32_t size = encoder.pos;
  int32_t tlen = sizeof(SMsgHead) + size;
  tEncoderClear(&encoder);

  void *buf = taosMemoryCalloc(1, tlen);
  if (buf == NULL) {
    return terrno;
  }

  ((SMsgHead *)buf)->vgId = htonl(pTask->info.nodeId);

  void *abuf = POINTER_SHIFT(buf, sizeof(SMsgHead));
  tEncoderInit(&encoder, abuf, size);
  code = tEncodeStreamTask(&encoder, pTask);
  tEncoderClear(&encoder);

  if (code != 0) {
    mError("failed to encode stream task, code:%s", tstrerror(code));
    taosMemoryFree(buf);
    return code;
  }

  code = setTransAction(pTrans, buf, tlen, TDMT_STREAM_TASK_DEPLOY, &pTask->info.epSet, 0,
                        TSDB_CODE_VND_INVALID_VGROUP_ID);
  if (code) {
    taosMemoryFree(buf);
  }

  return code;
}

int32_t mndPersistStreamTasks(STrans *pTrans, SStreamObj *pStream) {
  SStreamTaskIter *pIter = NULL;
  int32_t          code = createStreamTaskIter(pStream, &pIter);
  if (code) {
    mError("failed to create task iter for stream:%s", pStream->name);
    return code;
  }

  while (streamTaskIterNextTask(pIter)) {
    SStreamTask *pTask = NULL;
    code = streamTaskIterGetCurrent(pIter, &pTask);
    if (code) {
      destroyStreamTaskIter(pIter);
      return code;
    }

    code = mndPersistTaskDeployReq(pTrans, pTask);
    if (code) {
      destroyStreamTaskIter(pIter);
      return code;
    }
  }

  destroyStreamTaskIter(pIter);

  // persistent stream task for already stored ts data
  if (pStream->conf.fillHistory) {
    int32_t level = taosArrayGetSize(pStream->pHTasksList);

    for (int32_t i = 0; i < level; i++) {
      SArray *pLevel = taosArrayGetP(pStream->pHTasksList, i);

      int32_t numOfTasks = taosArrayGetSize(pLevel);
      for (int32_t j = 0; j < numOfTasks; j++) {
        SStreamTask *pTask = taosArrayGetP(pLevel, j);
        code = mndPersistTaskDeployReq(pTrans, pTask);
        if (code) {
          return code;
        }
      }
    }
  }

  return code;
}

int32_t mndPersistStream(STrans *pTrans, SStreamObj *pStream) {
  int32_t code = 0;
  if ((code = mndPersistStreamTasks(pTrans, pStream)) < 0) {
    return code;
  }

  return mndPersistTransLog(pStream, pTrans, SDB_STATUS_READY);
}

static int32_t mndCreateStbForStream(SMnode *pMnode, STrans *pTrans, const SStreamObj *pStream, const char *user) {
  SStbObj *pStb = NULL;
  SDbObj  *pDb = NULL;
  int32_t  code = 0;
  int32_t  lino = 0;

  SMCreateStbReq createReq = {0};
  tstrncpy(createReq.name, pStream->targetSTbName, TSDB_TABLE_FNAME_LEN);
  createReq.numOfColumns = pStream->outputSchema.nCols;
  createReq.numOfTags = 1;  // group id
  createReq.pColumns = taosArrayInit_s(sizeof(SFieldWithOptions), createReq.numOfColumns);
  TSDB_CHECK_NULL(createReq.pColumns, code, lino, _OVER, terrno);

  // build fields
  for (int32_t i = 0; i < createReq.numOfColumns; i++) {
    SFieldWithOptions *pField = taosArrayGet(createReq.pColumns, i);
    TSDB_CHECK_NULL(pField, code, lino, _OVER, terrno);

    tstrncpy(pField->name, pStream->outputSchema.pSchema[i].name, TSDB_COL_NAME_LEN);
    pField->flags = pStream->outputSchema.pSchema[i].flags;
    pField->type = pStream->outputSchema.pSchema[i].type;
    pField->bytes = pStream->outputSchema.pSchema[i].bytes;
    pField->compress = createDefaultColCmprByType(pField->type);
  }

  if (pStream->tagSchema.nCols == 0) {
    createReq.numOfTags = 1;
    createReq.pTags = taosArrayInit_s(sizeof(SField), 1);
    TSDB_CHECK_NULL(createReq.pTags, code, lino, _OVER, terrno);

    // build tags
    SField *pField = taosArrayGet(createReq.pTags, 0);
    TSDB_CHECK_NULL(pField, code, lino, _OVER, terrno);

    tstrncpy(pField->name, "group_id", sizeof(pField->name));
    pField->type = TSDB_DATA_TYPE_UBIGINT;
    pField->flags = 0;
    pField->bytes = 8;
  } else {
    createReq.numOfTags = pStream->tagSchema.nCols;
    createReq.pTags = taosArrayInit_s(sizeof(SField), createReq.numOfTags);
    TSDB_CHECK_NULL(createReq.pTags, code, lino, _OVER, terrno);

    for (int32_t i = 0; i < createReq.numOfTags; i++) {
      SField *pField = taosArrayGet(createReq.pTags, i);
      if (pField == NULL) {
        continue;
      }

      pField->bytes = pStream->tagSchema.pSchema[i].bytes;
      pField->flags = pStream->tagSchema.pSchema[i].flags;
      pField->type = pStream->tagSchema.pSchema[i].type;
      tstrncpy(pField->name, pStream->tagSchema.pSchema[i].name, TSDB_COL_NAME_LEN);
    }
  }

  if ((code = mndCheckCreateStbReq(&createReq)) != 0) {
    goto _OVER;
  }

  pStb = mndAcquireStb(pMnode, createReq.name);
  if (pStb != NULL) {
    code = TSDB_CODE_MND_STB_ALREADY_EXIST;
    goto _OVER;
  }

  pDb = mndAcquireDbByStb(pMnode, createReq.name);
  if (pDb == NULL) {
    code = TSDB_CODE_MND_DB_NOT_SELECTED;
    goto _OVER;
  }

  int32_t numOfStbs = -1;
  if (mndGetNumOfStbs(pMnode, pDb->name, &numOfStbs) != 0) {
    goto _OVER;
  }

  if (pDb->cfg.numOfStables == 1 && numOfStbs != 0) {
    code = TSDB_CODE_MND_SINGLE_STB_MODE_DB;
    goto _OVER;
  }

  SStbObj stbObj = {0};

  if (mndBuildStbFromReq(pMnode, &stbObj, &createReq, pDb) != 0) {
    goto _OVER;
  }

  stbObj.uid = pStream->targetStbUid;

  if (mndAddStbToTrans(pMnode, pTrans, pDb, &stbObj) < 0) {
    mndFreeStb(&stbObj);
    goto _OVER;
  }

  tFreeSMCreateStbReq(&createReq);
  mndFreeStb(&stbObj);
  mndReleaseStb(pMnode, pStb);
  mndReleaseDb(pMnode, pDb);
  mDebug("stream:%s create dst stable:%s, cols:%d", pStream->name, pStream->targetSTbName, pStream->outputSchema.nCols);
  return code;

_OVER:
  tFreeSMCreateStbReq(&createReq);
  mndReleaseStb(pMnode, pStb);
  mndReleaseDb(pMnode, pDb);

  mDebug("stream:%s failed to create dst stable:%s, line:%d code:%s", pStream->name, pStream->targetSTbName, lino,
         tstrerror(code));
  return code;
}

// 1. stream number check
// 2. target stable can not be target table of other existed streams.
static int32_t doStreamCheck(SMnode *pMnode, SStreamObj *pStreamObj) {
  int32_t     numOfStream = 0;
  SStreamObj *pStream = NULL;
  void       *pIter = NULL;

  while ((pIter = sdbFetch(pMnode->pSdb, SDB_STREAM, pIter, (void **)&pStream)) != NULL) {
    if (pStream->sourceDbUid == pStreamObj->sourceDbUid) {
      ++numOfStream;
    }

    sdbRelease(pMnode->pSdb, pStream);

    if (numOfStream > MND_STREAM_MAX_NUM) {
      mError("too many streams, no more than %d for each database, failed to create stream:%s", MND_STREAM_MAX_NUM,
             pStreamObj->name);
      sdbCancelFetch(pMnode->pSdb, pIter);
      return TSDB_CODE_MND_TOO_MANY_STREAMS;
    }

    if (pStream->targetStbUid == pStreamObj->targetStbUid) {
      mError("Cannot write the same stable as other stream:%s, failed to create stream:%s", pStream->name,
             pStreamObj->name);
      sdbCancelFetch(pMnode->pSdb, pIter);
      return TSDB_CODE_MND_INVALID_TARGET_TABLE;
    }
  }

  return TSDB_CODE_SUCCESS;
}

static int32_t mndProcessCreateStreamReq(SRpcMsg *pReq) {
  SMnode     *pMnode = pReq->info.node;
  SStreamObj *pStream = NULL;
  SStreamObj  streamObj = {0};
  char       *sql = NULL;
  int32_t     sqlLen = 0;
  const char *pMsg = "create stream tasks on dnodes";
  int32_t     code = TSDB_CODE_SUCCESS;
  int32_t     lino = 0;
  STrans     *pTrans = NULL;

  SCMCreateStreamReq createReq = {0};
  code = tDeserializeSCMCreateStreamReq(pReq->pCont, pReq->contLen, &createReq);
  TSDB_CHECK_CODE(code, lino, _OVER);

#ifdef WINDOWS
  code = TSDB_CODE_MND_INVALID_PLATFORM;
  goto _OVER;
#endif

  mInfo("stream:%s, start to create stream, sql:%s", createReq.name, createReq.sql);
  if ((code = mndCheckCreateStreamReq(&createReq)) != 0) {
    mError("stream:%s, failed to create since %s", createReq.name, tstrerror(code));
    goto _OVER;
  }

  code = mndAcquireStream(pMnode, createReq.name, &pStream);
  if (pStream != NULL && code == 0) {
    if (createReq.igExists) {
      mInfo("stream:%s, already exist, ignore exist is set", createReq.name);
      mndReleaseStream(pMnode, pStream);
      tFreeSCMCreateStreamReq(&createReq);
      return code;
    } else {
      code = TSDB_CODE_MND_STREAM_ALREADY_EXIST;
      goto _OVER;
    }
  } else if (code != TSDB_CODE_MND_STREAM_NOT_EXIST) {
    goto _OVER;
  }

  if ((code = grantCheck(TSDB_GRANT_STREAMS)) < 0) {
    goto _OVER;
  }

  if (createReq.sql != NULL) {
    sql = taosStrdup(createReq.sql);
    TSDB_CHECK_NULL(sql, code, lino, _OVER, terrno);
  }

  // check for the taskEp update trans
  if (isNodeUpdateTransActive()) {
    mError("stream:%s failed to create stream, node update trans is active", createReq.name);
    code = TSDB_CODE_STREAM_TASK_IVLD_STATUS;
    goto _OVER;
  }

  SDbObj *pSourceDb = mndAcquireDb(pMnode, createReq.sourceDB);
  if (pSourceDb == NULL) {
    code = terrno;
    mInfo("stream:%s failed to create, acquire source db %s failed, code:%s", createReq.name, createReq.sourceDB,
          tstrerror(code));
    goto _OVER;
  }

  code = mndCheckForSnode(pMnode, pSourceDb);
  mndReleaseDb(pMnode, pSourceDb);
  if (code != 0) {
    goto _OVER;
  }

  // build stream obj from request
  if ((code = mndBuildStreamObjFromCreateReq(pMnode, &streamObj, &createReq)) < 0) {
    mError("stream:%s, failed to create since %s", createReq.name, tstrerror(code));
    goto _OVER;
  }

  code = doStreamCheck(pMnode, &streamObj);
  TSDB_CHECK_CODE(code, lino, _OVER);

  code = doCreateTrans(pMnode, &streamObj, pReq, TRN_CONFLICT_DB, MND_STREAM_CREATE_NAME, pMsg, &pTrans);
  if (pTrans == NULL || code) {
    goto _OVER;
  }

  // create stb for stream
  if (createReq.createStb == STREAM_CREATE_STABLE_TRUE) {
    if ((code = mndCreateStbForStream(pMnode, pTrans, &streamObj, pReq->info.conn.user)) < 0) {
      mError("trans:%d, failed to create stb for stream %s since %s", pTrans->id, createReq.name, tstrerror(code));
      mndTransDrop(pTrans);
      goto _OVER;
    }
  } else {
    mDebug("stream:%s no need create stable", createReq.name);
  }

  // schedule stream task for stream obj
  code = mndScheduleStream(pMnode, &streamObj, createReq.lastTs, createReq.pVgroupVerList);
  if (code != TSDB_CODE_SUCCESS && code != TSDB_CODE_ACTION_IN_PROGRESS) {
    mError("stream:%s, failed to schedule since %s", createReq.name, tstrerror(code));
    mndTransDrop(pTrans);
    goto _OVER;
  }

  // add stream to trans
  code = mndPersistStream(pTrans, &streamObj);
  if (code != TSDB_CODE_SUCCESS && code != TSDB_CODE_ACTION_IN_PROGRESS) {
    mError("stream:%s, failed to persist since %s", createReq.name, tstrerror(code));
    mndTransDrop(pTrans);
    goto _OVER;
  }

  if ((code = mndCheckDbPrivilegeByName(pMnode, pReq->info.conn.user, MND_OPER_READ_DB, streamObj.sourceDb)) != 0) {
    mndTransDrop(pTrans);
    goto _OVER;
  }

  if ((code = mndCheckDbPrivilegeByName(pMnode, pReq->info.conn.user, MND_OPER_WRITE_DB, streamObj.targetDb)) != 0) {
    mndTransDrop(pTrans);
    goto _OVER;
  }

  // add into buffer firstly
  // to make sure when the hb from vnode arrived, the newly created tasks have been in the task map already.
  streamMutexLock(&execInfo.lock);
  mDebug("stream stream:%s start to register tasks into task nodeList and set initial checkpointId", createReq.name);
  saveTaskAndNodeInfoIntoBuf(&streamObj, &execInfo);
  streamMutexUnlock(&execInfo.lock);

  // execute creation
  code = mndTransPrepare(pMnode, pTrans);
  if (code != TSDB_CODE_SUCCESS && code != TSDB_CODE_ACTION_IN_PROGRESS) {
    mError("trans:%d, failed to prepare since %s", pTrans->id, tstrerror(code));
    mndTransDrop(pTrans);
    goto _OVER;
  }

  mndTransDrop(pTrans);

  SName dbname = {0};
  code = tNameFromString(&dbname, createReq.sourceDB, T_NAME_ACCT | T_NAME_DB | T_NAME_TABLE);
  if (code) {
    mError("invalid source dbname:%s in create stream, code:%s", createReq.sourceDB, tstrerror(code));
    goto _OVER;
  }

  SName name = {0};
  code = tNameFromString(&name, createReq.name, T_NAME_ACCT | T_NAME_TABLE);
  if (code) {
    mError("invalid stream name:%s in create strem, code:%s", createReq.name, tstrerror(code));
    goto _OVER;
  }

  // reuse this function for stream
  if (sql != NULL && sqlLen > 0) {
    auditRecord(pReq, pMnode->clusterId, "createStream", dbname.dbname, name.dbname, sql, sqlLen);
  } else {
    char detail[1000] = {0};
    snprintf(detail, tListLen(detail), "dbname:%s, stream name:%s", dbname.dbname, name.dbname);
    auditRecord(pReq, pMnode->clusterId, "createStream", dbname.dbname, name.dbname, detail, strlen(detail));
  }

_OVER:
  if (code != TSDB_CODE_SUCCESS && code != TSDB_CODE_ACTION_IN_PROGRESS) {
    mError("stream:%s, failed to create at line:%d since %s", createReq.name, lino, tstrerror(code));
  } else {
    mDebug("stream:%s create stream completed", createReq.name);
    code = TSDB_CODE_ACTION_IN_PROGRESS;
  }

  mndReleaseStream(pMnode, pStream);
  tFreeSCMCreateStreamReq(&createReq);
  tFreeStreamObj(&streamObj);

  if (sql != NULL) {
    taosMemoryFreeClear(sql);
  }

  return code;
}

static int32_t mndProcessRestartStreamReq(SRpcMsg *pReq) {
  SMnode          *pMnode = pReq->info.node;
  SStreamObj      *pStream = NULL;
  int32_t          code = 0;
  SMPauseStreamReq pauseReq = {0};

  if (tDeserializeSMPauseStreamReq(pReq->pCont, pReq->contLen, &pauseReq) < 0) {
    return TSDB_CODE_INVALID_MSG;
  }

  code = mndAcquireStream(pMnode, pauseReq.name, &pStream);
  if (pStream == NULL || code != 0) {
    if (pauseReq.igNotExists) {
      mInfo("stream:%s, not exist, not restart stream", pauseReq.name);
      return 0;
    } else {
      mError("stream:%s not exist, failed to restart stream", pauseReq.name);
      TAOS_RETURN(TSDB_CODE_MND_STREAM_NOT_EXIST);
    }
  }

  mInfo("stream:%s,%" PRId64 " start to restart stream", pauseReq.name, pStream->uid);
  if ((code = mndCheckDbPrivilegeByName(pMnode, pReq->info.conn.user, MND_OPER_WRITE_DB, pStream->targetDb)) != 0) {
    sdbRelease(pMnode->pSdb, pStream);
    return code;
  }

  // check if it is conflict with other trans in both sourceDb and targetDb.
  code = mndStreamTransConflictCheck(pMnode, pStream->uid, MND_STREAM_RESTART_NAME, true);
  if (code) {
    sdbRelease(pMnode->pSdb, pStream);
    return code;
  }

  bool updated = mndStreamNodeIsUpdated(pMnode);
  if (updated) {
    mError("tasks are not ready for restart, node update detected");
    sdbRelease(pMnode->pSdb, pStream);
    TAOS_RETURN(TSDB_CODE_STREAM_TASK_IVLD_STATUS);
  }

  STrans *pTrans = NULL;
  code = doCreateTrans(pMnode, pStream, pReq, TRN_CONFLICT_NOTHING, MND_STREAM_RESTART_NAME, "restart the stream",
                       &pTrans);
  if (pTrans == NULL || code) {
    mError("stream:%s failed to pause stream since %s", pauseReq.name, tstrerror(code));
    sdbRelease(pMnode->pSdb, pStream);
    return code;
  }

  code = mndStreamRegisterTrans(pTrans, MND_STREAM_RESTART_NAME, pStream->uid);
  if (code) {
    sdbRelease(pMnode->pSdb, pStream);
    mndTransDrop(pTrans);
    return code;
  }

  // if nodeUpdate happened, not send pause trans
  code = mndStreamSetRestartAction(pMnode, pTrans, pStream);
  if (code) {
    mError("stream:%s, failed to restart task since %s", pauseReq.name, tstrerror(code));
    sdbRelease(pMnode->pSdb, pStream);
    mndTransDrop(pTrans);
    return code;
  }

  code = mndTransPrepare(pMnode, pTrans);
  if (code != TSDB_CODE_SUCCESS && code != TSDB_CODE_ACTION_IN_PROGRESS) {
    mError("trans:%d, failed to prepare restart stream trans since %s", pTrans->id, tstrerror(code));
    sdbRelease(pMnode->pSdb, pStream);
    mndTransDrop(pTrans);
    return code;
  }

  sdbRelease(pMnode->pSdb, pStream);
  mndTransDrop(pTrans);

  return TSDB_CODE_ACTION_IN_PROGRESS;
}

int64_t mndStreamGenChkptId(SMnode *pMnode, bool lock) {
  SStreamObj *pStream = NULL;
  void       *pIter = NULL;
  SSdb       *pSdb = pMnode->pSdb;
  int64_t     maxChkptId = 0;

  while (1) {
    pIter = sdbFetch(pSdb, SDB_STREAM, pIter, (void **)&pStream);
    if (pIter == NULL) break;

    maxChkptId = TMAX(maxChkptId, pStream->checkpointId);
    mDebug("stream:%p, %s id:0x%" PRIx64 " checkpoint %" PRId64 "", pStream, pStream->name, pStream->uid,
           pStream->checkpointId);
    sdbRelease(pSdb, pStream);
  }

  {  // check the max checkpoint id from all vnodes.
    int64_t maxCheckpointId = -1;
    if (lock) {
      streamMutexLock(&execInfo.lock);
    }

    for (int32_t i = 0; i < taosArrayGetSize(execInfo.pTaskList); ++i) {
      STaskId          *p = taosArrayGet(execInfo.pTaskList, i);
      STaskStatusEntry *pEntry = taosHashGet(execInfo.pTaskMap, p, sizeof(*p));
      if (p == NULL || pEntry == NULL) {
        continue;
      }

      if (pEntry->checkpointInfo.failed) {
        continue;
      }

      if (maxCheckpointId < pEntry->checkpointInfo.latestId) {
        maxCheckpointId = pEntry->checkpointInfo.latestId;
      }
    }

    if (lock) {
      streamMutexUnlock(&execInfo.lock);
    }

    if (maxCheckpointId > maxChkptId) {
      mDebug("max checkpointId in mnode:%" PRId64 ", smaller than max checkpointId in vnode:%" PRId64, maxChkptId,
             maxCheckpointId);
      maxChkptId = maxCheckpointId;
    }
  }

  mDebug("generate new checkpointId:%" PRId64, maxChkptId + 1);
  return maxChkptId + 1;
}

static int32_t mndProcessStreamCheckpointTrans(SMnode *pMnode, SStreamObj *pStream, int64_t checkpointId,
                                               int8_t mndTrigger, bool lock) {
  int32_t code = TSDB_CODE_SUCCESS;
  bool    conflict = false;
  int64_t ts = taosGetTimestampMs();
  STrans *pTrans = NULL;

  if (mndTrigger == 1 && (ts - pStream->checkpointFreq < tsStreamCheckpointInterval * 1000)) {
    return code;
  }

  code = mndStreamTransConflictCheck(pMnode, pStream->uid, MND_STREAM_CHECKPOINT_NAME, lock);
  if (code) {
    mWarn("checkpoint conflict with other trans in %s, code:%s ignore the checkpoint for stream:%s %" PRIx64,
          pStream->sourceDb, tstrerror(code), pStream->name, pStream->uid);
    goto _ERR;
  }

  code = doCreateTrans(pMnode, pStream, NULL, TRN_CONFLICT_NOTHING, MND_STREAM_CHECKPOINT_NAME,
                       "gen checkpoint for stream", &pTrans);
  if (code) {
    mError("failed to checkpoint of stream name%s, checkpointId: %" PRId64 ", reason:%s", pStream->name, checkpointId,
           tstrerror(code));
    goto _ERR;
  }

  code = mndStreamRegisterTrans(pTrans, MND_STREAM_CHECKPOINT_NAME, pStream->uid);
  if (code) {
    mError("failed to register checkpoint trans for stream:%s, checkpointId:%" PRId64, pStream->name, checkpointId);
    goto _ERR;
  }

  mDebug("start to trigger checkpoint for stream:%s, checkpoint: %" PRId64 "", pStream->name, checkpointId);

  taosWLockLatch(&pStream->lock);
  pStream->currentTick = 1;

  // 1. redo action: broadcast checkpoint source msg for all source vg
  int32_t totalLevel = taosArrayGetSize(pStream->tasks);
  for (int32_t i = 0; i < totalLevel; i++) {
    SArray      *pLevel = taosArrayGetP(pStream->tasks, i);
    SStreamTask *p = taosArrayGetP(pLevel, 0);

    if (p->info.taskLevel == TASK_LEVEL__SOURCE) {
      int32_t sz = taosArrayGetSize(pLevel);
      for (int32_t j = 0; j < sz; j++) {
        SStreamTask *pTask = taosArrayGetP(pLevel, j);
        code = mndStreamSetCheckpointAction(pMnode, pTrans, pTask, checkpointId, mndTrigger);

        if (code != TSDB_CODE_SUCCESS) {
          taosWUnLockLatch(&pStream->lock);
          goto _ERR;
        }
      }
    }
  }

  // 2. reset tick
  pStream->checkpointId = checkpointId;
  pStream->checkpointFreq = taosGetTimestampMs();
  pStream->currentTick = 0;

  // 3. commit log: stream checkpoint info
  pStream->version = pStream->version + 1;
  taosWUnLockLatch(&pStream->lock);

  if ((code = mndPersistTransLog(pStream, pTrans, SDB_STATUS_READY)) != TSDB_CODE_SUCCESS) {
    goto _ERR;
  }

  code = mndTransPrepare(pMnode, pTrans);
  if (code != TSDB_CODE_SUCCESS && code != TSDB_CODE_ACTION_IN_PROGRESS) {
    mError("failed to prepare checkpoint trans since %s", tstrerror(code));
  } else {
    code = TSDB_CODE_ACTION_IN_PROGRESS;
  }

_ERR:
  mndTransDrop(pTrans);
  return code;
}

int32_t extractStreamNodeList(SMnode *pMnode) {
  if (taosArrayGetSize(execInfo.pNodeList) == 0) {
    int32_t code = refreshNodeListFromExistedStreams(pMnode, execInfo.pNodeList);
    if (code) {
      mError("Failed to extract node list from stream, code:%s", tstrerror(code));
      return code;
    }
  }

  return taosArrayGetSize(execInfo.pNodeList);
}

static int32_t mndCheckTaskAndNodeStatus(SMnode *pMnode) {
  int32_t code = 0;
  if (mndStreamNodeIsUpdated(pMnode)) {
    return TSDB_CODE_STREAM_TASK_IVLD_STATUS;
  }

  streamMutexLock(&execInfo.lock);
  if (taosArrayGetSize(execInfo.pNodeList) == 0) {
    mDebug("stream task node change checking done, no vgroups exist, do nothing");
    if (taosArrayGetSize(execInfo.pTaskList) != 0) {
      mError("stream task node change checking done, no vgroups exist, but task list is not empty");
      code = TSDB_CODE_STREAM_TASK_IVLD_STATUS;
    }
  }

  streamMutexUnlock(&execInfo.lock);
  return code;
}

int64_t getStreamTaskLastReadyState(SArray *pTaskList, int64_t streamId) {
  int64_t ts = -1;
  int32_t taskId = -1;

  for (int32_t i = 0; i < taosArrayGetSize(pTaskList); ++i) {
    STaskId          *p = taosArrayGet(pTaskList, i);
    STaskStatusEntry *pEntry = taosHashGet(execInfo.pTaskMap, p, sizeof(*p));
    if (p == NULL || pEntry == NULL || pEntry->id.streamId != streamId) {
      continue;
    }

    // -1 denote not ready now or never ready till now
    if (pEntry->hTaskId != 0) {
      mInfo("s-task:0x%" PRIx64 "-0x%x (nodeId:%d) status:%s related fill-history task:0x%" PRIx64
            " exists, checkpoint not issued",
            pEntry->id.streamId, (int32_t)pEntry->id.taskId, pEntry->nodeId, streamTaskGetStatusStr(pEntry->status),
            pEntry->hTaskId);
      return -1;
    }

    if (pEntry->status != TASK_STATUS__READY) {
      mInfo("s-task:0x%" PRIx64 "-0x%x (nodeId:%d) status:%s, not ready for checkpoint", pEntry->id.streamId,
            (int32_t)pEntry->id.taskId, pEntry->nodeId, streamTaskGetStatusStr(pEntry->status));
      return -1;
    }

    if (ts < pEntry->startTime) {
      ts = pEntry->startTime;
      taskId = pEntry->id.taskId;
    }
  }

  mDebug("stream:0x%" PRIx64 " last ready ts:%" PRId64 " s-task:0x%x", streamId, ts, taskId);
  return ts;
}

typedef struct {
  int64_t streamId;
  int64_t duration;
} SCheckpointInterval;

static int32_t streamWaitComparFn(const void *p1, const void *p2) {
  const SCheckpointInterval *pInt1 = p1;
  const SCheckpointInterval *pInt2 = p2;
  if (pInt1->duration == pInt2->duration) {
    return 0;
  }

  return pInt1->duration > pInt2->duration ? -1 : 1;
}

// all tasks of this stream should be ready, otherwise do nothing
static bool isStreamReadyHelp(int64_t now, SStreamObj *pStream) {
  bool ready = false;

  streamMutexLock(&execInfo.lock);

  int64_t lastReadyTs = getStreamTaskLastReadyState(execInfo.pTaskList, pStream->uid);
  if ((lastReadyTs == -1) || ((lastReadyTs != -1) && ((now - lastReadyTs) < tsStreamCheckpointInterval * 1000))) {
    if (lastReadyTs != -1) {
      mInfo("not start checkpoint, stream:0x%" PRIx64 " readyTs:%" PRId64 " ready duration:%.2fs less than threshold",
            pStream->uid, lastReadyTs, (now - lastReadyTs) / 1000.0);
    }

    ready = false;
  } else {
    ready = true;
  }

  streamMutexUnlock(&execInfo.lock);
  return ready;
}

static int32_t mndProcessStreamCheckpoint(SRpcMsg *pReq) {
  SMnode     *pMnode = pReq->info.node;
  SSdb       *pSdb = pMnode->pSdb;
  void       *pIter = NULL;
  SStreamObj *pStream = NULL;
  int32_t     code = 0;
  int32_t     numOfCheckpointTrans = 0;
  SArray     *pLongChkpts = NULL;
  SArray     *pList = NULL;
  int64_t     now = taosGetTimestampMs();

  if ((code = mndCheckTaskAndNodeStatus(pMnode)) != 0) {
    return TSDB_CODE_STREAM_TASK_IVLD_STATUS;
  }

  pList = taosArrayInit(4, sizeof(SCheckpointInterval));
  if (pList == NULL) {
    mError("failed to init chkptInterval info, not handle stream checkpoint, code:%s", tstrerror(terrno));
    return terrno;
  }

  pLongChkpts = taosArrayInit(4, sizeof(SStreamTransInfo));
  if (pLongChkpts == NULL) {
    mError("failed to init long checkpoint list, not handle stream checkpoint, code:%s", tstrerror(terrno));
    taosArrayDestroy(pList);
    return terrno;
  }

  // check if ongong checkpoint trans or long chkpt trans exist.
  code = mndStreamClearFinishedTrans(pMnode, &numOfCheckpointTrans, pLongChkpts);
  if (code) {
    mError("failed to clear finish trans, code:%s", tstrerror(code));

    taosArrayDestroy(pList);
    taosArrayDestroy(pLongChkpts);
    return code;
  }

  // kill long exec checkpoint and set task status
  if (taosArrayGetSize(pLongChkpts) > 0) {
    killChkptAndResetStreamTask(pMnode, pLongChkpts);

    taosArrayDestroy(pList);
    taosArrayDestroy(pLongChkpts);
    return TSDB_CODE_SUCCESS;
  }

  taosArrayDestroy(pLongChkpts);

  while ((pIter = sdbFetch(pSdb, SDB_STREAM, pIter, (void **)&pStream)) != NULL) {
    int64_t duration = now - pStream->checkpointFreq;
    if (duration < tsStreamCheckpointInterval * 1000) {
      sdbRelease(pSdb, pStream);
      continue;
    }

    bool ready = isStreamReadyHelp(now, pStream);
    if (!ready) {
      sdbRelease(pSdb, pStream);
      continue;
    }

    SCheckpointInterval in = {.streamId = pStream->uid, .duration = duration};
    void               *p = taosArrayPush(pList, &in);
    if (p) {
      int32_t currentSize = taosArrayGetSize(pList);
      mDebug("stream:%s (uid:0x%" PRIx64 ") total %d stream(s) beyond chkpt interval threshold: %ds(%" PRId64
             "s), concurrently launch threshold:%d",
             pStream->name, pStream->uid, currentSize, tsStreamCheckpointInterval, duration / 1000,
             tsMaxConcurrentCheckpoint);
    } else {
      mError("failed to record the checkpoint interval info, stream:0x%" PRIx64, pStream->uid);
    }
    sdbRelease(pSdb, pStream);
  }

  int32_t size = taosArrayGetSize(pList);
  if (size == 0) {
    taosArrayDestroy(pList);
    return code;
  }

  taosArraySort(pList, streamWaitComparFn);

  int32_t numOfQual = taosArrayGetSize(pList);
  if (numOfCheckpointTrans >= tsMaxConcurrentCheckpoint) {
    mDebug(
        "%d stream(s) checkpoint interval longer than %ds, ongoing checkpoint trans:%d reach maximum allowed:%d, new "
        "checkpoint trans are not allowed, wait for 30s",
        numOfQual, tsStreamCheckpointInterval, numOfCheckpointTrans, tsMaxConcurrentCheckpoint);
    taosArrayDestroy(pList);
    return code;
  }

  int32_t capacity = tsMaxConcurrentCheckpoint - numOfCheckpointTrans;
  mDebug(
      "%d stream(s) checkpoint interval longer than %ds, %d ongoing checkpoint trans, %d new checkpoint trans allowed, "
      "concurrent trans threshold:%d",
      numOfQual, tsStreamCheckpointInterval, numOfCheckpointTrans, capacity, tsMaxConcurrentCheckpoint);

  int32_t started = 0;
  int64_t checkpointId = mndStreamGenChkptId(pMnode, true);

  for (int32_t i = 0; i < numOfQual; ++i) {
    SCheckpointInterval *pCheckpointInfo = taosArrayGet(pList, i);
    if (pCheckpointInfo == NULL) {
      continue;
    }

    SStreamObj *p = NULL;
    code = mndGetStreamObj(pMnode, pCheckpointInfo->streamId, &p);
    if (p != NULL && code == 0) {
      code = mndProcessStreamCheckpointTrans(pMnode, p, checkpointId, 1, true);
      sdbRelease(pSdb, p);

      if (code == 0 || code == TSDB_CODE_ACTION_IN_PROGRESS) {
        started += 1;

        if (started >= capacity) {
          mDebug("already start %d new checkpoint trans, current active checkpoint trans:%d", started,
                 (started + numOfCheckpointTrans));
          break;
        }
      } else {
        mError("failed to start checkpoint trans, code:%s", tstrerror(code));
      }
    }
  }

  taosArrayDestroy(pList);
  return code;
}

static int32_t mndProcessDropStreamReq(SRpcMsg *pReq) {
  SMnode     *pMnode = pReq->info.node;
  SStreamObj *pStream = NULL;
  int32_t     code = 0;

  SMDropStreamReq dropReq = {0};
  if (tDeserializeSMDropStreamReq(pReq->pCont, pReq->contLen, &dropReq) < 0) {
    mError("invalid drop stream msg recv, discarded");
    code = TSDB_CODE_INVALID_MSG;
    TAOS_RETURN(code);
  }

  mDebug("recv drop stream:%s msg", dropReq.name);

  code = mndAcquireStream(pMnode, dropReq.name, &pStream);
  if (pStream == NULL || code != 0) {
    if (dropReq.igNotExists) {
      mInfo("stream:%s not exist, ignore not exist is set, drop stream exec done with success", dropReq.name);
      sdbRelease(pMnode->pSdb, pStream);
      tFreeMDropStreamReq(&dropReq);
      return 0;
    } else {
      mError("stream:%s not exist failed to drop it", dropReq.name);
      tFreeMDropStreamReq(&dropReq);
      TAOS_RETURN(TSDB_CODE_MND_STREAM_NOT_EXIST);
    }
  }

  if (pStream->smaId != 0) {
    mDebug("stream:%s, uid:0x%" PRIx64 " try to drop sma related stream", dropReq.name, pStream->uid);

    void    *pIter = NULL;
    SSmaObj *pSma = NULL;
    pIter = sdbFetch(pMnode->pSdb, SDB_SMA, pIter, (void **)&pSma);
    while (pIter) {
      if (pSma && pSma->uid == pStream->smaId) {
        sdbRelease(pMnode->pSdb, pSma);
        sdbRelease(pMnode->pSdb, pStream);

        sdbCancelFetch(pMnode->pSdb, pIter);
        tFreeMDropStreamReq(&dropReq);
        code = TSDB_CODE_TSMA_MUST_BE_DROPPED;

        mError("try to drop sma-related stream:%s, uid:0x%" PRIx64 " code:%s only allowed to be dropped along with sma",
               dropReq.name, pStream->uid, tstrerror(terrno));
        TAOS_RETURN(code);
      }

      if (pSma) {
        sdbRelease(pMnode->pSdb, pSma);
      }

      pIter = sdbFetch(pMnode->pSdb, SDB_SMA, pIter, (void **)&pSma);
    }
  }

  if (mndCheckDbPrivilegeByName(pMnode, pReq->info.conn.user, MND_OPER_WRITE_DB, pStream->targetDb) != 0) {
    sdbRelease(pMnode->pSdb, pStream);
    tFreeMDropStreamReq(&dropReq);
    return -1;
  }

  // check if it is conflict with other trans in both sourceDb and targetDb.
  code = mndStreamTransConflictCheck(pMnode, pStream->uid, MND_STREAM_DROP_NAME, true);
  if (code) {
    sdbRelease(pMnode->pSdb, pStream);
    tFreeMDropStreamReq(&dropReq);
    return code;
  }

  STrans *pTrans = NULL;
  code = doCreateTrans(pMnode, pStream, pReq, TRN_CONFLICT_NOTHING, MND_STREAM_DROP_NAME, "drop stream", &pTrans);
  if (pTrans == NULL || code) {
    mError("stream:%s uid:0x%" PRIx64 " failed to drop since %s", dropReq.name, pStream->uid, tstrerror(code));
    sdbRelease(pMnode->pSdb, pStream);
    tFreeMDropStreamReq(&dropReq);
    TAOS_RETURN(code);
  }

  code = mndStreamRegisterTrans(pTrans, MND_STREAM_DROP_NAME, pStream->uid);
  if (code) {
    mError("failed to register drop stream trans, code:%s", tstrerror(code));
    sdbRelease(pMnode->pSdb, pStream);
    mndTransDrop(pTrans);
    tFreeMDropStreamReq(&dropReq);
    TAOS_RETURN(code);
  }

  // drop all tasks
  code = mndStreamSetDropAction(pMnode, pTrans, pStream);
  if (code) {
    mError("stream:%s uid:0x%" PRIx64 " failed to drop task since %s", dropReq.name, pStream->uid, tstrerror(code));
    sdbRelease(pMnode->pSdb, pStream);
    mndTransDrop(pTrans);
    tFreeMDropStreamReq(&dropReq);
    TAOS_RETURN(code);
  }

  // drop stream
  code = mndPersistTransLog(pStream, pTrans, SDB_STATUS_DROPPED);
  if (code) {
    sdbRelease(pMnode->pSdb, pStream);
    mndTransDrop(pTrans);
    tFreeMDropStreamReq(&dropReq);
    TAOS_RETURN(code);
  }

  code = mndTransPrepare(pMnode, pTrans);
  if (code != TSDB_CODE_SUCCESS && code != TSDB_CODE_ACTION_IN_PROGRESS) {
    mError("trans:%d, failed to prepare drop stream trans since %s", pTrans->id, tstrerror(code));
    sdbRelease(pMnode->pSdb, pStream);
    mndTransDrop(pTrans);
    tFreeMDropStreamReq(&dropReq);
    TAOS_RETURN(code);
  }

  // kill the related checkpoint trans
  int32_t transId = mndStreamGetRelTrans(pMnode, pStream->uid);
  if (transId != 0) {
    mDebug("drop active transId:%d due to stream:%s uid:0x%" PRIx64 " dropped", transId, pStream->name, pStream->uid);
    mndKillTransImpl(pMnode, transId, pStream->sourceDb);
  }

  mDebug("stream:%s uid:0x%" PRIx64 " transId:%d start to drop related task when dropping stream", dropReq.name,
         pStream->uid, transId);

  removeStreamTasksInBuf(pStream, &execInfo);

  SName name = {0};
  code = tNameFromString(&name, dropReq.name, T_NAME_ACCT | T_NAME_DB | T_NAME_TABLE);
  auditRecord(pReq, pMnode->clusterId, "dropStream", "", name.dbname, dropReq.sql, dropReq.sqlLen);

  sdbRelease(pMnode->pSdb, pStream);
  mndTransDrop(pTrans);
  tFreeMDropStreamReq(&dropReq);

  if (code == 0) {
    return TSDB_CODE_ACTION_IN_PROGRESS;
  } else {
    TAOS_RETURN(code);
  }
}

int32_t mndDropStreamByDb(SMnode *pMnode, STrans *pTrans, SDbObj *pDb) {
  SSdb   *pSdb = pMnode->pSdb;
  void   *pIter = NULL;
  int32_t code = 0;

  while (1) {
    SStreamObj *pStream = NULL;
    pIter = sdbFetch(pSdb, SDB_STREAM, pIter, (void **)&pStream);
    if (pIter == NULL) break;

    if (pStream->sourceDbUid == pDb->uid || pStream->targetDbUid == pDb->uid) {
      if (pStream->sourceDbUid != pStream->targetDbUid) {
        sdbRelease(pSdb, pStream);
        sdbCancelFetch(pSdb, pIter);
        mError("db:%s, failed to drop stream:%s since sourceDbUid:%" PRId64 " not match with targetDbUid:%" PRId64,
               pDb->name, pStream->name, pStream->sourceDbUid, pStream->targetDbUid);
        TAOS_RETURN(TSDB_CODE_MND_STREAM_MUST_BE_DELETED);
      } else {
        // kill the related checkpoint trans
        int32_t transId = mndStreamGetRelTrans(pMnode, pStream->uid);
        if (transId != 0) {
          mDebug("drop active related transId:%d due to stream:%s dropped", transId, pStream->name);
          mndKillTransImpl(pMnode, transId, pStream->sourceDb);
        }

        // drop the stream obj in execInfo
        removeStreamTasksInBuf(pStream, &execInfo);

        code = mndPersistTransLog(pStream, pTrans, SDB_STATUS_DROPPED);
        if (code != TSDB_CODE_SUCCESS && code != TSDB_CODE_ACTION_IN_PROGRESS) {
          sdbRelease(pSdb, pStream);
          sdbCancelFetch(pSdb, pIter);
          return code;
        }
      }
    }

    sdbRelease(pSdb, pStream);
  }

  return 0;
}

static int32_t mndRetrieveStream(SRpcMsg *pReq, SShowObj *pShow, SSDataBlock *pBlock, int32_t rows) {
  SMnode     *pMnode = pReq->info.node;
  SSdb       *pSdb = pMnode->pSdb;
  int32_t     numOfRows = 0;
  SStreamObj *pStream = NULL;
  int32_t     code = 0;

  while (numOfRows < rows) {
    pShow->pIter = sdbFetch(pSdb, SDB_STREAM, pShow->pIter, (void **)&pStream);
    if (pShow->pIter == NULL) break;

    code = setStreamAttrInResBlock(pStream, pBlock, numOfRows);
    if (code == 0) {
      numOfRows++;
    }
    sdbRelease(pSdb, pStream);
  }

  pShow->numOfRows += numOfRows;
  return numOfRows;
}

static void mndCancelGetNextStream(SMnode *pMnode, void *pIter) {
  SSdb *pSdb = pMnode->pSdb;
  sdbCancelFetchByType(pSdb, pIter, SDB_STREAM);
}

static int32_t mndRetrieveStreamTask(SRpcMsg *pReq, SShowObj *pShow, SSDataBlock *pBlock, int32_t rowsCapacity) {
  SMnode     *pMnode = pReq->info.node;
  SSdb       *pSdb = pMnode->pSdb;
  int32_t     numOfRows = 0;
  SStreamObj *pStream = NULL;
  int32_t     code = 0;

  streamMutexLock(&execInfo.lock);
  mndInitStreamExecInfo(pMnode, &execInfo);
  streamMutexUnlock(&execInfo.lock);

  while (numOfRows < rowsCapacity) {
    pShow->pIter = sdbFetch(pSdb, SDB_STREAM, pShow->pIter, (void **)&pStream);
    if (pShow->pIter == NULL) {
      break;
    }

    // lock
    taosRLockLatch(&pStream->lock);

    int32_t count = mndGetNumOfStreamTasks(pStream);
    if (numOfRows + count > rowsCapacity) {
      code = blockDataEnsureCapacity(pBlock, numOfRows + count);
      if (code) {
        mError("failed to prepare the result block buffer, quit return value");
        taosRUnLockLatch(&pStream->lock);
        sdbRelease(pSdb, pStream);
        continue;
      }
    }

    int32_t precision = TSDB_TIME_PRECISION_MILLI;
    SDbObj *pSourceDb = mndAcquireDb(pMnode, pStream->sourceDb);
    if (pSourceDb != NULL) {
      precision = pSourceDb->cfg.precision;
      mndReleaseDb(pMnode, pSourceDb);
    }

    // add row for each task
    SStreamTaskIter *pIter = NULL;
    code = createStreamTaskIter(pStream, &pIter);
    if (code) {
      taosRUnLockLatch(&pStream->lock);
      sdbRelease(pSdb, pStream);
      mError("failed to create task iter for stream:%s", pStream->name);
      continue;
    }

    while (streamTaskIterNextTask(pIter)) {
      SStreamTask *pTask = NULL;
      code = streamTaskIterGetCurrent(pIter, &pTask);
      if (code) {
        destroyStreamTaskIter(pIter);
        break;
      }

      code = setTaskAttrInResBlock(pStream, pTask, pBlock, numOfRows, precision);
      if (code == TSDB_CODE_SUCCESS) {
        numOfRows++;
      }
    }

    pBlock->info.rows = numOfRows;

    destroyStreamTaskIter(pIter);
    taosRUnLockLatch(&pStream->lock);

    sdbRelease(pSdb, pStream);
  }

  pShow->numOfRows += numOfRows;
  return numOfRows;
}

static void mndCancelGetNextStreamTask(SMnode *pMnode, void *pIter) {
  SSdb *pSdb = pMnode->pSdb;
  sdbCancelFetchByType(pSdb, pIter, SDB_STREAM);
}

static int32_t mndProcessPauseStreamReq(SRpcMsg *pReq) {
  SMnode     *pMnode = pReq->info.node;
  SStreamObj *pStream = NULL;
  int32_t     code = 0;

  SMPauseStreamReq pauseReq = {0};
  if (tDeserializeSMPauseStreamReq(pReq->pCont, pReq->contLen, &pauseReq) < 0) {
    TAOS_RETURN(TSDB_CODE_INVALID_MSG);
  }

  code = mndAcquireStream(pMnode, pauseReq.name, &pStream);
  if (pStream == NULL || code != 0) {
    if (pauseReq.igNotExists) {
      mInfo("stream:%s, not exist, not pause stream", pauseReq.name);
      return 0;
    } else {
      mError("stream:%s not exist, failed to pause stream", pauseReq.name);
      TAOS_RETURN(TSDB_CODE_MND_STREAM_NOT_EXIST);
    }
  }

  mInfo("stream:%s,%" PRId64 " start to pause stream", pauseReq.name, pStream->uid);

  if ((code = mndCheckDbPrivilegeByName(pMnode, pReq->info.conn.user, MND_OPER_WRITE_DB, pStream->targetDb)) != 0) {
    sdbRelease(pMnode->pSdb, pStream);
    return code;
  }

  // check if it is conflict with other trans in both sourceDb and targetDb.
  code = mndStreamTransConflictCheck(pMnode, pStream->uid, MND_STREAM_PAUSE_NAME, true);
  if (code) {
    sdbRelease(pMnode->pSdb, pStream);
    TAOS_RETURN(code);
  }

  bool updated = mndStreamNodeIsUpdated(pMnode);
  if (updated) {
    mError("tasks are not ready for pause, node update detected");
    sdbRelease(pMnode->pSdb, pStream);
    TAOS_RETURN(TSDB_CODE_STREAM_TASK_IVLD_STATUS);
  }

  {  // check for tasks, if tasks are not ready, not allowed to pause
    bool found = false;
    bool readyToPause = true;
    streamMutexLock(&execInfo.lock);

    for (int32_t i = 0; i < taosArrayGetSize(execInfo.pTaskList); ++i) {
      STaskId *p = taosArrayGet(execInfo.pTaskList, i);
      if (p == NULL) {
        continue;
      }

      STaskStatusEntry *pEntry = taosHashGet(execInfo.pTaskMap, p, sizeof(*p));
      if (pEntry == NULL) {
        continue;
      }

      if (pEntry->id.streamId != pStream->uid) {
        continue;
      }

      if (pEntry->status == TASK_STATUS__UNINIT || pEntry->status == TASK_STATUS__CK) {
        mError("stream:%s uid:0x%" PRIx64 " vgId:%d task:0x%" PRIx64 " status:%s, not ready for pause", pStream->name,
               pStream->uid, pEntry->nodeId, pEntry->id.taskId, streamTaskGetStatusStr(pEntry->status));
        readyToPause = false;
      }

      found = true;
    }

    streamMutexUnlock(&execInfo.lock);
    if (!found) {
      mError("stream:%s task not report status yet, not ready for pause", pauseReq.name);
      sdbRelease(pMnode->pSdb, pStream);
      TAOS_RETURN(TSDB_CODE_STREAM_TASK_IVLD_STATUS);
    }

    if (!readyToPause) {
      mError("stream:%s task not ready for pause yet", pauseReq.name);
      sdbRelease(pMnode->pSdb, pStream);
      TAOS_RETURN(TSDB_CODE_STREAM_TASK_IVLD_STATUS);
    }
  }

  STrans *pTrans = NULL;
  code = doCreateTrans(pMnode, pStream, pReq, TRN_CONFLICT_NOTHING, MND_STREAM_PAUSE_NAME, "pause the stream", &pTrans);
  if (pTrans == NULL || code) {
    mError("stream:%s failed to pause stream since %s", pauseReq.name, tstrerror(code));
    sdbRelease(pMnode->pSdb, pStream);
    return code;
  }

  code = mndStreamRegisterTrans(pTrans, MND_STREAM_PAUSE_NAME, pStream->uid);
  if (code) {
    sdbRelease(pMnode->pSdb, pStream);
    mndTransDrop(pTrans);
    return code;
  }

  // if nodeUpdate happened, not send pause trans
  code = mndStreamSetPauseAction(pMnode, pTrans, pStream);
  if (code) {
    mError("stream:%s, failed to pause task since %s", pauseReq.name, tstrerror(code));
    sdbRelease(pMnode->pSdb, pStream);
    mndTransDrop(pTrans);
    return code;
  }

  // pause stream
  taosWLockLatch(&pStream->lock);
  code = mndPersistTransLog(pStream, pTrans, SDB_STATUS_READY);
  if (code) {
    taosWUnLockLatch(&pStream->lock);
    sdbRelease(pMnode->pSdb, pStream);
    mndTransDrop(pTrans);
    return code;
  }

  taosWUnLockLatch(&pStream->lock);

  code = mndTransPrepare(pMnode, pTrans);
  if (code != TSDB_CODE_SUCCESS && code != TSDB_CODE_ACTION_IN_PROGRESS) {
    mError("trans:%d, failed to prepare pause stream trans since %s", pTrans->id, tstrerror(code));
    sdbRelease(pMnode->pSdb, pStream);
    mndTransDrop(pTrans);
    return code;
  }

  sdbRelease(pMnode->pSdb, pStream);
  mndTransDrop(pTrans);

  return TSDB_CODE_ACTION_IN_PROGRESS;
}

static int32_t mndProcessResumeStreamReq(SRpcMsg *pReq) {
  SMnode     *pMnode = pReq->info.node;
  SStreamObj *pStream = NULL;
  int32_t     code = 0;

  if ((code = grantCheckExpire(TSDB_GRANT_STREAMS)) < 0) {
    return code;
  }

  SMResumeStreamReq resumeReq = {0};
  if (tDeserializeSMResumeStreamReq(pReq->pCont, pReq->contLen, &resumeReq) < 0) {
    TAOS_RETURN(TSDB_CODE_INVALID_MSG);
  }

  code = mndAcquireStream(pMnode, resumeReq.name, &pStream);
  if (pStream == NULL || code != 0) {
    if (resumeReq.igNotExists) {
      mInfo("stream:%s not exist, not resume stream", resumeReq.name);
      sdbRelease(pMnode->pSdb, pStream);
      return 0;
    } else {
      mError("stream:%s not exist, failed to resume stream", resumeReq.name);
      TAOS_RETURN(TSDB_CODE_MND_STREAM_NOT_EXIST);
    }
  }

  mInfo("stream:%s,%" PRId64 " start to resume stream from pause", resumeReq.name, pStream->uid);
  if (mndCheckDbPrivilegeByName(pMnode, pReq->info.conn.user, MND_OPER_WRITE_DB, pStream->targetDb) != 0) {
    sdbRelease(pMnode->pSdb, pStream);
    return -1;
  }

  // check if it is conflict with other trans in both sourceDb and targetDb.
  code = mndStreamTransConflictCheck(pMnode, pStream->uid, MND_STREAM_RESUME_NAME, true);
  if (code) {
    sdbRelease(pMnode->pSdb, pStream);
    return code;
  }

  STrans *pTrans = NULL;
  code =
      doCreateTrans(pMnode, pStream, pReq, TRN_CONFLICT_NOTHING, MND_STREAM_RESUME_NAME, "resume the stream", &pTrans);
  if (pTrans == NULL || code) {
    mError("stream:%s, failed to resume stream since %s", resumeReq.name, tstrerror(code));
    sdbRelease(pMnode->pSdb, pStream);
    return code;
  }

  code = mndStreamRegisterTrans(pTrans, MND_STREAM_RESUME_NAME, pStream->uid);
  if (code) {
    sdbRelease(pMnode->pSdb, pStream);
    mndTransDrop(pTrans);
    return code;
  }

  // set the resume action
  code = mndStreamSetResumeAction(pTrans, pMnode, pStream, resumeReq.igUntreated);
  if (code) {
    mError("stream:%s, failed to drop task since %s", resumeReq.name, tstrerror(code));
    sdbRelease(pMnode->pSdb, pStream);
    mndTransDrop(pTrans);
    return code;
  }

  // resume stream
  taosWLockLatch(&pStream->lock);
  pStream->status = STREAM_STATUS__NORMAL;
  if (mndPersistTransLog(pStream, pTrans, SDB_STATUS_READY) < 0) {
    taosWUnLockLatch(&pStream->lock);

    sdbRelease(pMnode->pSdb, pStream);
    mndTransDrop(pTrans);
    return code;
  }

  taosWUnLockLatch(&pStream->lock);
  code = mndTransPrepare(pMnode, pTrans);
  if (code != TSDB_CODE_SUCCESS && code != TSDB_CODE_ACTION_IN_PROGRESS) {
    mError("trans:%d, failed to prepare pause stream trans since %s", pTrans->id, tstrerror(code));
    sdbRelease(pMnode->pSdb, pStream);
    mndTransDrop(pTrans);
    return code;
  }

  sdbRelease(pMnode->pSdb, pStream);
  mndTransDrop(pTrans);

  return TSDB_CODE_ACTION_IN_PROGRESS;
}

static int32_t mndProcessVgroupChange(SMnode *pMnode, SVgroupChangeInfo *pChangeInfo, bool includeAllNodes,
<<<<<<< HEAD
                                      STrans **pUpdateTrans) {
=======
                                      STrans **pUpdateTrans, SArray* pStreamList) {
>>>>>>> 40d32e16
  SSdb   *pSdb = pMnode->pSdb;
  void   *pIter = NULL;
  STrans *pTrans = NULL;
  int32_t code = 0;
  *pUpdateTrans = NULL;

  // conflict check for nodeUpdate trans, here we randomly chose one stream to add into the trans pool
  while (1) {
    SStreamObj *pStream = NULL;
    pIter = sdbFetch(pSdb, SDB_STREAM, pIter, (void **)&pStream);
    if (pIter == NULL) {
      break;
    }

    code = mndStreamTransConflictCheck(pMnode, pStream->uid, MND_STREAM_TASK_UPDATE_NAME, false);
    sdbRelease(pSdb, pStream);

    if (code) {
      mError("nodeUpdate conflict with other trans, current nodeUpdate ignored, code:%s", tstrerror(code));
      sdbCancelFetch(pSdb, pIter);
      return code;
    }
  }

  while (1) {
    SStreamObj *pStream = NULL;
    pIter = sdbFetch(pSdb, SDB_STREAM, pIter, (void **)&pStream);
    if (pIter == NULL) {
      break;
    }

    // here create only one trans
    if (pTrans == NULL) {
      code = doCreateTrans(pMnode, pStream, NULL, TRN_CONFLICT_NOTHING, MND_STREAM_TASK_UPDATE_NAME,
                           "update task epsets", &pTrans);
      if (pTrans == NULL || code) {
        sdbRelease(pSdb, pStream);
        sdbCancelFetch(pSdb, pIter);
        return terrno = code;
      }
    }

    if (!includeAllNodes) {
      void *p1 = taosHashGet(pChangeInfo->pDBMap, pStream->targetDb, strlen(pStream->targetDb));
      void *p2 = taosHashGet(pChangeInfo->pDBMap, pStream->sourceDb, strlen(pStream->sourceDb));
      if (p1 == NULL && p2 == NULL) {
        mDebug("stream:0x%" PRIx64 " %s not involved in nodeUpdate, ignore", pStream->uid, pStream->name);
        sdbRelease(pSdb, pStream);
        continue;
      }
    }

    mDebug("stream:0x%" PRIx64 " %s involved node changed, create update trans, transId:%d", pStream->uid,
           pStream->name, pTrans->id);

    // NOTE: for each stream, we register one trans entry for task update
    code = mndStreamRegisterTrans(pTrans, MND_STREAM_TASK_UPDATE_NAME, pStream->uid);
    if (code) {
      mError("failed to register trans, transId:%d, and continue", pTrans->id);
    }

    code = mndStreamSetUpdateEpsetAction(pMnode, pStream, pChangeInfo, pTrans);

    // todo: not continue, drop all and retry again
    if (code != TSDB_CODE_SUCCESS) {
      mError("stream:0x%" PRIx64 " build nodeUpdate trans failed, ignore and continue, code:%s", pStream->uid,
             tstrerror(code));
      sdbRelease(pSdb, pStream);
      continue;
    }

    code = mndPersistTransLog(pStream, pTrans, SDB_STATUS_READY);
    if (code == 0) {
      taosArrayPush(pStreamList, &pStream->uid);
    }

    sdbRelease(pSdb, pStream);

    if (code != TSDB_CODE_SUCCESS) {
      sdbCancelFetch(pSdb, pIter);
      return code;
    }
  }

  // no need to build the trans to handle the vgroup update
  *pUpdateTrans = pTrans;
  return code;
}

static int32_t refreshNodeListFromExistedStreams(SMnode *pMnode, SArray *pNodeList) {
  SSdb       *pSdb = pMnode->pSdb;
  SStreamObj *pStream = NULL;
  void       *pIter = NULL;
  int32_t     code = 0;

  mDebug("start to refresh node list by existed streams");

  SHashObj *pHash = taosHashInit(64, taosGetDefaultHashFunction(TSDB_DATA_TYPE_INT), false, HASH_NO_LOCK);
  if (pHash == NULL) {
    return terrno;
  }

  while (1) {
    pIter = sdbFetch(pSdb, SDB_STREAM, pIter, (void **)&pStream);
    if (pIter == NULL) {
      break;
    }

    taosWLockLatch(&pStream->lock);

    SStreamTaskIter *pTaskIter = NULL;
    code = createStreamTaskIter(pStream, &pTaskIter);
    if (code) {
      taosWUnLockLatch(&pStream->lock);
      sdbRelease(pSdb, pStream);
      mError("failed to create task iter for stream:%s", pStream->name);
      continue;
    }

    while (streamTaskIterNextTask(pTaskIter)) {
      SStreamTask *pTask = NULL;
      code = streamTaskIterGetCurrent(pTaskIter, &pTask);
      if (code) {
        break;
      }

      SNodeEntry entry = {.hbTimestamp = -1, .nodeId = pTask->info.nodeId, .lastHbMsgId = -1};
      epsetAssign(&entry.epset, &pTask->info.epSet);
      int32_t ret = taosHashPut(pHash, &entry.nodeId, sizeof(entry.nodeId), &entry, sizeof(entry));
      if (ret != 0 && ret != TSDB_CODE_DUP_KEY) {
        mError("failed to put entry into hash map, nodeId:%d, code:%s", entry.nodeId, tstrerror(code));
      }
    }

    destroyStreamTaskIter(pTaskIter);
    taosWUnLockLatch(&pStream->lock);

    sdbRelease(pSdb, pStream);
  }

  taosArrayClear(pNodeList);

  // convert to list
  pIter = NULL;
  while ((pIter = taosHashIterate(pHash, pIter)) != NULL) {
    SNodeEntry *pEntry = (SNodeEntry *)pIter;

    void *p = taosArrayPush(pNodeList, pEntry);
    if (p == NULL) {
      mError("failed to put entry into node list, nodeId:%d, code: out of memory", pEntry->nodeId);
      if (code == 0) {
        code = terrno;
      }
      continue;
    }

    char    buf[256] = {0};
    int32_t ret = epsetToStr(&pEntry->epset, buf, tListLen(buf));  // ignore this error since it is only for log file
    if (ret != 0) {                                                // print error and continue
      mError("failed to convert epset to str, code:%s", tstrerror(ret));
    }

    mDebug("extract nodeInfo from stream obj, nodeId:%d, %s", pEntry->nodeId, buf);
  }

  taosHashCleanup(pHash);

  mDebug("numOfvNodes:%d get after extracting nodeInfo from all streams", (int32_t)taosArrayGetSize(pNodeList));
  return code;
}

static void addAllDbsIntoHashmap(SHashObj *pDBMap, SSdb *pSdb) {
  void   *pIter = NULL;
  int32_t code = 0;
  while (1) {
    SVgObj *pVgroup = NULL;
    pIter = sdbFetch(pSdb, SDB_VGROUP, pIter, (void **)&pVgroup);
    if (pIter == NULL) {
      break;
    }

    code = taosHashPut(pDBMap, pVgroup->dbName, strlen(pVgroup->dbName), NULL, 0);
    sdbRelease(pSdb, pVgroup);

    if (code == 0) {
      int32_t size = taosHashGetSize(pDBMap);
      mDebug("add Db:%s into Dbs list (total:%d) for kill checkpoint trans", pVgroup->dbName, size);
    }
  }
}

static int32_t doProcessNodeCheckHelp(SArray *pNodeSnapshot, SMnode *pMnode, SVgroupChangeInfo *pChangeInfo,
                                      bool *pUpdateAllVgroups) {
  int32_t code = removeExpiredNodeEntryAndTaskInBuf(pNodeSnapshot);
  if (code) {
    mDebug("failed to remove expired node entry in buf, code:%s", tstrerror(code));
    return code;
  }

  code = mndFindChangedNodeInfo(pMnode, execInfo.pNodeList, pNodeSnapshot, pChangeInfo);
  if (code) {
    mDebug("failed to find changed vnode(s) during vnode(s) check, code:%s", tstrerror(code));
    return code;
  }

  {
    if (execInfo.role == NODE_ROLE_LEADER && execInfo.switchFromFollower) {
      mInfo("rollback all stream due to mnode leader/follower switch by using nodeUpdate trans");
      *pUpdateAllVgroups = true;
      execInfo.switchFromFollower = false;  // reset the flag
      addAllDbsIntoHashmap(pChangeInfo->pDBMap, pMnode->pSdb);
    }
  }

  if (taosArrayGetSize(pChangeInfo->pUpdateNodeList) > 0 || (*pUpdateAllVgroups)) {
    // kill current active checkpoint transaction, since the transaction is vnode wide.
    killAllCheckpointTrans(pMnode, pChangeInfo);
  } else {
    mDebug("no update found in vnode(s) list");
  }

  return code;
}

// this function runs by only one thread, so it is not multi-thread safe
static int32_t mndProcessNodeCheckReq(SRpcMsg *pMsg) {
  int32_t           code = 0;
  bool              allReady = true;
  SArray           *pNodeSnapshot = NULL;
  SMnode           *pMnode = pMsg->info.node;
  int64_t           tsms = taosGetTimestampMs();
  int64_t           ts = tsms / 1000;
  bool              updateAllVgroups = false;
  SVgroupChangeInfo changeInfo = {0};

  int32_t old = atomic_val_compare_exchange_32(&mndNodeCheckSentinel, 0, 1);
  if (old != 0) {
    mDebug("still in checking node change");
    return 0;
  }

  mDebug("start to do node changing check, ts:%" PRId64, tsms);

  streamMutexLock(&execInfo.lock);
  int32_t numOfNodes = extractStreamNodeList(pMnode);
  streamMutexUnlock(&execInfo.lock);

  if (numOfNodes == 0) {
    mDebug("end to do stream task(s) node change checking, no stream tasks exist, do nothing");
    execInfo.ts = ts;
    atomic_store_32(&mndNodeCheckSentinel, 0);
    return 0;
  }

  code = mndTakeVgroupSnapshot(pMnode, &allReady, &pNodeSnapshot, NULL);
  if (code) {
    mError("failed to take the vgroup snapshot, ignore it and continue");
  }

  if (!allReady) {
    taosArrayDestroy(pNodeSnapshot);
    atomic_store_32(&mndNodeCheckSentinel, 0);
    mWarn("not all vnodes are ready, ignore the exec nodeUpdate check");
    return 0;
  }

  streamMutexLock(&execInfo.lock);
  code = doProcessNodeCheckHelp(pNodeSnapshot, pMnode, &changeInfo, &updateAllVgroups);
  streamMutexUnlock(&execInfo.lock);

  if (code) {
    goto _end;
  }

  if (taosArrayGetSize(changeInfo.pUpdateNodeList) > 0 || updateAllVgroups) {
    mDebug("vnode(s) change detected, build trans to update stream task epsets");

    STrans *pTrans = NULL;
    SArray* pStreamIdList = taosArrayInit(4, sizeof(int64_t));

    streamMutexLock(&execInfo.lock);
    code = mndProcessVgroupChange(pMnode, &changeInfo, updateAllVgroups, &pTrans, pStreamIdList);

    // remove the consensus-checkpoint-id req of all related stream(s)
    int32_t num = taosArrayGetSize(pStreamIdList);
    if (num > 0) {
      mDebug("start to clear %d related stream in consensus-checkpoint-id list due to nodeUpdate", num);
      for (int32_t x = 0; x < num; ++x) {
        int64_t uid = *(int64_t *)taosArrayGet(pStreamIdList, x);
        int32_t ret = mndClearConsensusCheckpointId(execInfo.pStreamConsensus, uid);
        if (ret != 0) {
          mError("failed to remove stream:0x%" PRIx64 " from consensus-checkpoint-id list, code:%s", uid,
                 tstrerror(ret));
        }
      }
    }

    streamMutexUnlock(&execInfo.lock);
    taosArrayDestroy(pStreamIdList);

    // NOTE: sync trans out of lock
    if (code == 0 && pTrans != NULL) {
      code = mndTransPrepare(pMnode, pTrans);
      if (code != TSDB_CODE_SUCCESS && code != TSDB_CODE_ACTION_IN_PROGRESS) {
        mError("trans:%d, failed to prepare update stream trans since %s", pTrans->id, tstrerror(code));
      }

      mndTransDrop(pTrans);
    }

    // keep the new vnode snapshot if success
    if (code == TSDB_CODE_SUCCESS || code == TSDB_CODE_ACTION_IN_PROGRESS) {
      streamMutexLock(&execInfo.lock);

      code = refreshNodeListFromExistedStreams(pMnode, execInfo.pNodeList);
      int32_t num = (int)taosArrayGetSize(execInfo.pNodeList);
      if (code == 0) {
        execInfo.ts = ts;
        mDebug("create trans successfully, update cached node list, numOfNodes:%d", num);
      }

      streamMutexUnlock(&execInfo.lock);

      if (code) {
        mError("failed to extract node list from stream, code:%s", tstrerror(code));
        goto _end;
      }
    }
  }

  mndDestroyVgroupChangeInfo(&changeInfo);

_end:
  taosArrayDestroy(pNodeSnapshot);

  mDebug("end to do stream task node change checking, elapsed time:%" PRId64 "ms", taosGetTimestampMs() - tsms);
  atomic_store_32(&mndNodeCheckSentinel, 0);

  return 0;
}

static int32_t mndProcessNodeCheck(SRpcMsg *pReq) {
  SMnode *pMnode = pReq->info.node;
  SSdb   *pSdb = pMnode->pSdb;
  if (sdbGetSize(pSdb, SDB_STREAM) <= 0) {
    return 0;
  }

  int32_t               size = sizeof(SMStreamNodeCheckMsg);
  SMStreamNodeCheckMsg *pMsg = rpcMallocCont(size);
  if (pMsg == NULL) {
    return terrno;
  }

  SRpcMsg rpcMsg = {.msgType = TDMT_MND_STREAM_NODECHANGE_CHECK, .pCont = pMsg, .contLen = size};
  return tmsgPutToQueue(&pMnode->msgCb, WRITE_QUEUE, &rpcMsg);
}

void saveTaskAndNodeInfoIntoBuf(SStreamObj *pStream, SStreamExecInfo *pExecNode) {
  SStreamTaskIter *pIter = NULL;
  int32_t          code = createStreamTaskIter(pStream, &pIter);
  if (code) {
    mError("failed to create task iter for stream:%s", pStream->name);
    return;
  }

  while (streamTaskIterNextTask(pIter)) {
    SStreamTask *pTask = NULL;
    code = streamTaskIterGetCurrent(pIter, &pTask);
    if (code) {
      break;
    }

    STaskId id = {.streamId = pTask->id.streamId, .taskId = pTask->id.taskId};
    void   *p = taosHashGet(pExecNode->pTaskMap, &id, sizeof(id));
    if (p == NULL) {
      STaskStatusEntry entry = {0};
      streamTaskStatusInit(&entry, pTask);

      code = taosHashPut(pExecNode->pTaskMap, &id, sizeof(id), &entry, sizeof(entry));
      if (code == 0) {
        void   *px = taosArrayPush(pExecNode->pTaskList, &id);
        int32_t num = (int32_t)taosArrayGetSize(pExecNode->pTaskList);
        if (px) {
          mInfo("s-task:0x%x add into task buffer, total:%d", (int32_t)entry.id.taskId, num);
        } else {
          mError("s-task:0x%x failed to add into task buffer, total:%d", (int32_t)entry.id.taskId, num);
        }
      } else {
        mError("s-task:0x%x failed to add into task map, since out of memory", (int32_t)entry.id.taskId);
      }

      // add the new vgroups if not added yet
      bool exist = false;
      for (int32_t j = 0; j < taosArrayGetSize(pExecNode->pNodeList); ++j) {
        SNodeEntry *pEntry = taosArrayGet(pExecNode->pNodeList, j);
        if ((pEntry != NULL) && (pEntry->nodeId == pTask->info.nodeId)) {
          exist = true;
          break;
        }
      }

      if (!exist) {
        SNodeEntry nodeEntry = {.hbTimestamp = -1, .nodeId = pTask->info.nodeId, .lastHbMsgId = -1};
        epsetAssign(&nodeEntry.epset, &pTask->info.epSet);

        void *px = taosArrayPush(pExecNode->pNodeList, &nodeEntry);
        if (px) {
          mInfo("vgId:%d added into nodeList, total:%d", nodeEntry.nodeId, (int)taosArrayGetSize(pExecNode->pNodeList));
        } else {
          mError("vgId:%d failed to add into nodeList, total:%d", nodeEntry.nodeId,
                 (int)taosArrayGetSize(pExecNode->pNodeList))
        }
      }
    }
  }

  destroyStreamTaskIter(pIter);
}

static void doAddTaskId(SArray *pList, int32_t taskId, int64_t uid, int32_t numOfTotal) {
  int32_t num = taosArrayGetSize(pList);
  for (int32_t i = 0; i < num; ++i) {
    int32_t *pId = taosArrayGet(pList, i);
    if (pId == NULL) {
      continue;
    }

    if (taskId == *pId) {
      return;
    }
  }

  int32_t numOfTasks = taosArrayGetSize(pList);
  void   *p = taosArrayPush(pList, &taskId);
  if (p) {
    mDebug("stream:0x%" PRIx64 " receive %d reqs for checkpoint, remain:%d", uid, numOfTasks, numOfTotal - numOfTasks);
  } else {
    mError("stream:0x%" PRIx64 " receive %d reqs for checkpoint, failed to added into task list, since out of memory",
           uid, numOfTasks);
  }
}

int32_t mndProcessStreamReqCheckpoint(SRpcMsg *pReq) {
  SMnode                  *pMnode = pReq->info.node;
  SStreamTaskCheckpointReq req = {0};

  SDecoder decoder = {0};
  tDecoderInit(&decoder, pReq->pCont, pReq->contLen);

  if (tDecodeStreamTaskCheckpointReq(&decoder, &req)) {
    tDecoderClear(&decoder);
    mError("invalid task checkpoint req msg received");
    return TSDB_CODE_INVALID_MSG;
  }
  tDecoderClear(&decoder);

  mDebug("receive stream task checkpoint req msg, vgId:%d, s-task:0x%x", req.nodeId, req.taskId);

  // register to the stream task done map, if all tasks has sent this kinds of message, start the checkpoint trans.
  streamMutexLock(&execInfo.lock);

  SStreamObj *pStream = NULL;
  int32_t     code = mndGetStreamObj(pMnode, req.streamId, &pStream);
  if (pStream == NULL || code != 0) {
    mWarn("failed to find the stream:0x%" PRIx64 ", not handle the checkpoint req, try to acquire in buf",
          req.streamId);

    // not in meta-store yet, try to acquire the task in exec buffer
    // the checkpoint req arrives too soon before the completion of the create stream trans.
    STaskId id = {.streamId = req.streamId, .taskId = req.taskId};
    void   *p = taosHashGet(execInfo.pTaskMap, &id, sizeof(id));
    if (p == NULL) {
      mError("failed to find the stream:0x%" PRIx64 " in buf, not handle the checkpoint req", req.streamId);
      streamMutexUnlock(&execInfo.lock);
      return TSDB_CODE_MND_STREAM_NOT_EXIST;
    } else {
      mDebug("s-task:0x%" PRIx64 "-0x%x in buf not in mnode/meta, create stream trans may not complete yet",
             req.streamId, req.taskId);
    }
  }

  int32_t numOfTasks = (pStream == NULL) ? 0 : mndGetNumOfStreamTasks(pStream);

  SArray **pReqTaskList = (SArray **)taosHashGet(execInfo.pTransferStateStreams, &req.streamId, sizeof(req.streamId));
  if (pReqTaskList == NULL) {
    SArray *pList = taosArrayInit(4, sizeof(int32_t));
    doAddTaskId(pList, req.taskId, req.streamId, numOfTasks);
    code = taosHashPut(execInfo.pTransferStateStreams, &req.streamId, sizeof(int64_t), &pList, sizeof(void *));
    if (code) {
      mError("failed to put into transfer state stream map, code: out of memory");
    }
    pReqTaskList = (SArray **)taosHashGet(execInfo.pTransferStateStreams, &req.streamId, sizeof(req.streamId));
  } else {
    doAddTaskId(*pReqTaskList, req.taskId, req.streamId, numOfTasks);
  }

  int32_t total = taosArrayGetSize(*pReqTaskList);
  if (total == numOfTasks) {  // all tasks have sent the reqs
    int64_t checkpointId = mndStreamGenChkptId(pMnode, false);
    mInfo("stream:0x%" PRIx64 " all tasks req checkpoint, start checkpointId:%" PRId64, req.streamId, checkpointId);

    if (pStream != NULL) {  // TODO:handle error
      code = mndProcessStreamCheckpointTrans(pMnode, pStream, checkpointId, 0, false);
      if (code != 0 && code != TSDB_CODE_ACTION_IN_PROGRESS) {
        mError("stream:0x%" PRIx64 " failed to create checkpoint trans, checkpointId:%" PRId64 ", code:%s",
               req.streamId, checkpointId, tstrerror(code));
      }
    } else {
      // todo: wait for the create stream trans completed, and launch the checkpoint trans
      // SStreamObj *pStream = mndGetStreamObj(pMnode, req.streamId);
      // sleep(500ms)
    }

    // remove this entry, not overwriting the global error code
    int32_t ret = taosHashRemove(execInfo.pTransferStateStreams, &req.streamId, sizeof(int64_t));
    if (ret) {
      mError("failed to remove transfer state stream, code:%s", tstrerror(ret));
    }

    int32_t numOfStreams = taosHashGetSize(execInfo.pTransferStateStreams);
    mDebug("stream:0x%" PRIx64 " removed in transfer-state list, %d stream(s) not finish fill-history process",
           req.streamId, numOfStreams);
  }

  if (pStream != NULL) {
    mndReleaseStream(pMnode, pStream);
  }

  streamMutexUnlock(&execInfo.lock);

  {
    SRpcMsg rsp = {.code = 0, .info = pReq->info, .contLen = sizeof(SMStreamReqCheckpointRsp)};
    rsp.pCont = rpcMallocCont(rsp.contLen);
    if (rsp.pCont == NULL) {
      return terrno;
    }

    SMsgHead *pHead = rsp.pCont;
    pHead->vgId = htonl(req.nodeId);

    tmsgSendRsp(&rsp);
    pReq->info.handle = NULL;  // disable auto rsp
  }

  return 0;
}

// valid the info according to the HbMsg
static bool validateChkptReport(const SCheckpointReport *pReport, int64_t reportChkptId) {
  STaskId           id = {.streamId = pReport->streamId, .taskId = pReport->taskId};
  STaskStatusEntry *pTaskEntry = taosHashGet(execInfo.pTaskMap, &id, sizeof(id));
  if (pTaskEntry == NULL) {
    mError("invalid checkpoint-report msg from task:0x%x, discard", pReport->taskId);
    return false;
  }

  if (pTaskEntry->checkpointInfo.latestId >= pReport->checkpointId) {
    mError("s-task:0x%x invalid checkpoint-report msg, checkpointId:%" PRId64 " saved checkpointId:%" PRId64 " discard",
           pReport->taskId, pReport->checkpointId, pTaskEntry->checkpointInfo.activeId);
    return false;
  }

  // now the task in checkpoint procedure
  if ((pTaskEntry->checkpointInfo.activeId != 0) && (pTaskEntry->checkpointInfo.activeId > pReport->checkpointId)) {
    mError("s-task:0x%x invalid checkpoint-report msg, checkpointId:%" PRId64 " active checkpointId:%" PRId64
           " discard",
           pReport->taskId, pReport->checkpointId, pTaskEntry->checkpointInfo.activeId);
    return false;
  }

  if (reportChkptId >= pReport->checkpointId) {
    mError("s-task:0x%x expired checkpoint-report msg, checkpointId:%" PRId64 " already update checkpointId:%" PRId64
           " discard",
           pReport->taskId, pReport->checkpointId, reportChkptId);
    return false;
  }

  return true;
}

static void doAddReportStreamTask(SArray *pList, int64_t reportedChkptId, const SCheckpointReport *pReport) {
  bool valid = validateChkptReport(pReport, reportedChkptId);
  if (!valid) {
    return;
  }

  for (int32_t i = 0; i < taosArrayGetSize(pList); ++i) {
    STaskChkptInfo *p = taosArrayGet(pList, i);
    if (p == NULL) {
      continue;
    }

    if (p->taskId == pReport->taskId) {
      if (p->checkpointId > pReport->checkpointId) {
        mError("s-task:0x%x invalid checkpoint-report msg, existed:%" PRId64 " req checkpointId:%" PRId64 ", discard",
               pReport->taskId, p->checkpointId, pReport->checkpointId);
      } else if (p->checkpointId < pReport->checkpointId) {  // expired checkpoint-report msg, update it
        mInfo("s-task:0x%x expired checkpoint-report info in checkpoint-report list update from %" PRId64 "->%" PRId64,
              pReport->taskId, p->checkpointId, pReport->checkpointId);

        // update the checkpoint report info
        p->checkpointId = pReport->checkpointId;
        p->ts = pReport->checkpointTs;
        p->version = pReport->checkpointVer;
        p->transId = pReport->transId;
        p->dropHTask = pReport->dropHTask;
      } else {
        mWarn("taskId:0x%x already in checkpoint-report list", pReport->taskId);
      }
      return;
    }
  }

  STaskChkptInfo info = {
      .streamId = pReport->streamId,
      .taskId = pReport->taskId,
      .transId = pReport->transId,
      .dropHTask = pReport->dropHTask,
      .version = pReport->checkpointVer,
      .ts = pReport->checkpointTs,
      .checkpointId = pReport->checkpointId,
      .nodeId = pReport->nodeId,
  };

  void *p = taosArrayPush(pList, &info);
  if (p == NULL) {
    mError("failed to put into task list, taskId:0x%x", pReport->taskId);
  } else {
    int32_t size = taosArrayGetSize(pList);
    mDebug("stream:0x%" PRIx64 " taskId:0x%x checkpoint-report recv, %d tasks has send checkpoint-report",
           pReport->streamId, pReport->taskId, size);
  }
}

int32_t mndProcessCheckpointReport(SRpcMsg *pReq) {
  SMnode           *pMnode = pReq->info.node;
  SCheckpointReport req = {0};

  SDecoder decoder = {0};
  tDecoderInit(&decoder, pReq->pCont, pReq->contLen);

  if (tDecodeStreamTaskChkptReport(&decoder, &req)) {
    tDecoderClear(&decoder);
    mError("invalid task checkpoint-report msg received");
    return TSDB_CODE_INVALID_MSG;
  }
  tDecoderClear(&decoder);

  streamMutexLock(&execInfo.lock);
  mndInitStreamExecInfo(pMnode, &execInfo);
  streamMutexUnlock(&execInfo.lock);

  mDebug("receive stream task checkpoint-report msg, vgId:%d, s-task:0x%x, checkpointId:%" PRId64
         " checkpointVer:%" PRId64 " transId:%d",
         req.nodeId, req.taskId, req.checkpointId, req.checkpointVer, req.transId);

  // register to the stream task done map, if all tasks has sent these kinds of message, start the checkpoint trans.
  streamMutexLock(&execInfo.lock);

  SStreamObj *pStream = NULL;
  int32_t     code = mndGetStreamObj(pMnode, req.streamId, &pStream);
  if (pStream == NULL || code != 0) {
    mWarn("failed to find the stream:0x%" PRIx64 ", not handle checkpoint-report, try to acquire in buf", req.streamId);

    // not in meta-store yet, try to acquire the task in exec buffer
    // the checkpoint req arrives too soon before the completion of the creation of stream trans.
    STaskId id = {.streamId = req.streamId, .taskId = req.taskId};
    void   *p = taosHashGet(execInfo.pTaskMap, &id, sizeof(id));
    if (p == NULL) {
      mError("failed to find the stream:0x%" PRIx64 " in buf, not handle the checkpoint-report", req.streamId);
      streamMutexUnlock(&execInfo.lock);
      return TSDB_CODE_MND_STREAM_NOT_EXIST;
    } else {
      mDebug("s-task:0x%" PRIx64 "-0x%x in buf not in mnode/meta, create stream trans may not complete yet",
             req.streamId, req.taskId);
    }
  }

  int32_t numOfTasks = (pStream == NULL) ? 0 : mndGetNumOfStreamTasks(pStream);

  SChkptReportInfo *pInfo =
      (SChkptReportInfo *)taosHashGet(execInfo.pChkptStreams, &req.streamId, sizeof(req.streamId));
  if (pInfo == NULL) {
    SChkptReportInfo info = {.pTaskList = taosArrayInit(4, sizeof(STaskChkptInfo)), .streamId = req.streamId};
    if (info.pTaskList != NULL) {
      doAddReportStreamTask(info.pTaskList, info.reportChkpt, &req);
      code = taosHashPut(execInfo.pChkptStreams, &req.streamId, sizeof(req.streamId), &info, sizeof(info));
      if (code) {
        mError("stream:0x%" PRIx64 " failed to put into checkpoint stream", req.streamId);
      }

      pInfo = (SChkptReportInfo *)taosHashGet(execInfo.pChkptStreams, &req.streamId, sizeof(req.streamId));
    }
  } else {
    doAddReportStreamTask(pInfo->pTaskList, pInfo->reportChkpt, &req);
  }

  int32_t total = taosArrayGetSize(pInfo->pTaskList);
  if (total == numOfTasks) {  // all tasks have sent the reqs
    mInfo("stream:0x%" PRIx64 " %s all %d tasks send checkpoint-report, checkpoint meta-info for checkpointId:%" PRId64
          " will be issued soon",
          req.streamId, pStream->name, total, req.checkpointId);
  }

  if (pStream != NULL) {
    mndReleaseStream(pMnode, pStream);
  }

  streamMutexUnlock(&execInfo.lock);

  doSendQuickRsp(&pReq->info, sizeof(SMStreamUpdateChkptRsp), req.nodeId, TSDB_CODE_SUCCESS);
  return code;
}

static int64_t getConsensusId(int64_t streamId, int32_t numOfTasks, int32_t *pExistedTasks, bool *pAllSame) {
  int32_t num = 0;
  int64_t chkId = INT64_MAX;
  *pExistedTasks = 0;
  *pAllSame = true;

  for (int32_t i = 0; i < taosArrayGetSize(execInfo.pTaskList); ++i) {
    STaskId *p = taosArrayGet(execInfo.pTaskList, i);
    if (p == NULL) {
      continue;
    }

    if (p->streamId != streamId) {
      continue;
    }

    num += 1;
    STaskStatusEntry *pe = taosHashGet(execInfo.pTaskMap, p, sizeof(*p));
    if (chkId > pe->checkpointInfo.latestId) {
      if (chkId != INT64_MAX) {
        *pAllSame = false;
        mDebug("checkpointIds not identical, prev:%" PRId64 " smaller:%" PRId64 " from task:0x%" PRIx64, chkId,
               pe->checkpointInfo.latestId, pe->id.taskId);
      }
      chkId = pe->checkpointInfo.latestId;
    }
  }

  *pExistedTasks = num;
  if (num < numOfTasks) {  // not all task send info to mnode through hbMsg, no valid checkpoint Id
    return -1;
  }

  return chkId;
}

static void doSendQuickRsp(SRpcHandleInfo *pInfo, int32_t msgSize, int32_t vgId, int32_t code) {
  SRpcMsg rsp = {.code = code, .info = *pInfo, .contLen = msgSize};
  rsp.pCont = rpcMallocCont(rsp.contLen);
  if (rsp.pCont != NULL) {
    SMsgHead *pHead = rsp.pCont;
    pHead->vgId = htonl(vgId);

    tmsgSendRsp(&rsp);
    pInfo->handle = NULL;  // disable auto rsp
  }
}

static int32_t doCleanReqList(SArray *pList, SCheckpointConsensusInfo *pInfo) {
  int32_t alreadySend = taosArrayGetSize(pList);

  for (int32_t i = 0; i < alreadySend; ++i) {
    int32_t *taskId = taosArrayGet(pList, i);
    if (taskId == NULL) {
      continue;
    }

    for (int32_t k = 0; k < taosArrayGetSize(pInfo->pTaskList); ++k) {
      SCheckpointConsensusEntry *pe = taosArrayGet(pInfo->pTaskList, k);
      if ((pe != NULL) && (pe->req.taskId == *taskId)) {
        taosArrayRemove(pInfo->pTaskList, k);
        break;
      }
    }
  }

  return alreadySend;
}

int32_t mndProcessConsensusInTmr(SRpcMsg *pMsg) {
  SMnode *pMnode = pMsg->info.node;
  int64_t now = taosGetTimestampMs();
  bool    allReady = true;
  SArray *pNodeSnapshot = NULL;
  int32_t numOfTrans = 0;
  int32_t code = 0;
  void   *pIter = NULL;

  SArray *pList = taosArrayInit(4, sizeof(int32_t));
  if (pList == NULL) {
    return terrno;
  }

  SArray *pStreamList = taosArrayInit(4, sizeof(int64_t));
  if (pStreamList == NULL) {
    taosArrayDestroy(pList);
    return terrno;
  }

  SHashObj* pTermMap = taosHashInit(64, taosGetDefaultHashFunction(TSDB_DATA_TYPE_INT), true, HASH_NO_LOCK);
  if (pTermMap == NULL) {
    taosArrayDestroy(pList);
    taosArrayDestroy(pStreamList);
    return terrno;
  }

  mDebug("start to process consensus-checkpointId in tmr");

  code = mndTakeVgroupSnapshot(pMnode, &allReady, &pNodeSnapshot, pTermMap);
  taosArrayDestroy(pNodeSnapshot);
  if (code) {
    mError("failed to get the vgroup snapshot, ignore it and continue");
  }

  if (!allReady) {
    mWarn("not all vnodes are ready, end to process the consensus-checkpointId in tmr process");
    taosArrayDestroy(pStreamList);
    taosArrayDestroy(pList);
    taosHashCleanup(pTermMap);
    return 0;
  }

  streamMutexLock(&execInfo.lock);

  while ((pIter = taosHashIterate(execInfo.pStreamConsensus, pIter)) != NULL) {
    SCheckpointConsensusInfo *pInfo = (SCheckpointConsensusInfo *)pIter;

    taosArrayClear(pList);

    int64_t     streamId = -1;
    int32_t     num = taosArrayGetSize(pInfo->pTaskList);
    SStreamObj *pStream = NULL;

    code = mndGetStreamObj(pMnode, pInfo->streamId, &pStream);
    if (pStream == NULL || code != 0) {  // stream has been dropped already
      mDebug("stream:0x%" PRIx64 " dropped already, continue", pInfo->streamId);
      void *p = taosArrayPush(pStreamList, &pInfo->streamId);
      if (p == NULL) {
        mError("failed to record the missing stream id in concensus-stream list, streamId:%" PRId64
               " code:%s, continue",
               pInfo->streamId, tstrerror(terrno));
      }
      continue;
    }

    if (pStream->uid != pInfo->streamId) {
      // todo remove it
    }

    if ((num < pInfo->numOfTasks) || (pInfo->numOfTasks == 0)) {
      mDebug("stream:0x%" PRIx64 " %s %d/%d tasks send checkpoint-consensus req(not all), ignore", pStream->uid,
             pStream->name, num, pInfo->numOfTasks);
      mndReleaseStream(pMnode, pStream);
      continue;
    }

    streamId = pStream->uid;

    int32_t existed = 0;
    bool    allSame = true;
    int64_t chkId = getConsensusId(pInfo->streamId, pInfo->numOfTasks, &existed, &allSame);
    if (chkId == -1) {
      mDebug("not all(%d/%d) task(s) send hbMsg yet, wait for a while and check again", existed, pInfo->numOfTasks);
      mndReleaseStream(pMnode, pStream);
      continue;
    }

    bool allQualified = true;
    for (int32_t j = 0; j < num; ++j) {
      SCheckpointConsensusEntry *pe = taosArrayGet(pInfo->pTaskList, j);
      if (pe == NULL) {
        continue;
      }

<<<<<<< HEAD
      if (((now - pe->ts) >= 10 * 1000) || allSame) {
        mDebug("s-task:0x%x sendTs:%" PRId64 " wait %.2fs or all tasks have same checkpointId:%" PRId64, pe->req.taskId,
               pe->req.startTs, (now - pe->ts) / 1000.0, chkId);
=======
      if (pe->req.nodeId != -2) {
        int32_t *pTerm = taosHashGet(pTermMap, &(pe->req.nodeId), sizeof(pe->req.nodeId));
        if (pTerm == NULL) {
          mError("stream:0x%" PRIx64 " s-task:0x%x req from vgId:%d not found in termMap", pe->req.streamId,
                 pe->req.taskId, pe->req.nodeId);
          allQualified = false;
          continue;
        } else {
          if (*pTerm != pe->req.term) {
            mWarn("stream:0x%" PRIx64 " s-task:0x%x req from vgId:%d is expired, term:%d, current term:%d",
                  pe->req.streamId, pe->req.taskId, pe->req.nodeId, pe->req.term, *pTerm);
            allQualified = false;
            continue;
          }
        }
      }

      if (((now - pe->ts) >= 10 * 1000) || allSame) {
        mDebug("s-task:0x%x vgId:%d term:%d sendTs:%" PRId64 " wait %.2fs or all tasks have same checkpointId:%" PRId64, pe->req.taskId,
               pe->req.nodeId, pe->req.term, pe->req.startTs, (now - pe->ts) / 1000.0, chkId);
>>>>>>> 40d32e16
        if (chkId > pe->req.checkpointId) {
          streamMutexUnlock(&execInfo.lock);

          taosArrayDestroy(pStreamList);
          taosArrayDestroy(pList);
          taosHashCleanup(pTermMap);

          mError("s-task:0x%x checkpointId:%" PRId64 " is updated to %" PRId64 ", update it", pe->req.taskId,
                 pe->req.checkpointId, chkId);

          mndReleaseStream(pMnode, pStream);
          taosHashCancelIterate(execInfo.pStreamConsensus, pIter);
          return TSDB_CODE_FAILED;
        }

      } else {
        mDebug("s-task:0x%x sendTs:%" PRId64 " wait %.2fs already, wait for next round to check", pe->req.taskId,
               pe->req.startTs, (now - pe->ts) / 1000.0);
        allQualified = false;
      }
    }

    if (allQualified) {
      code = mndStreamTransConflictCheck(pMnode, pStream->uid, MND_STREAM_CHKPT_CONSEN_NAME, false);

      if (code == 0) {
        code = mndCreateSetConsensusChkptIdTrans(pMnode, pStream, chkId, pInfo->pTaskList);
        if (code != TSDB_CODE_SUCCESS && code != TSDB_CODE_ACTION_IN_PROGRESS) {
          mError("failed to create consensus-checkpoint trans, stream:0x%" PRIx64, pStream->uid);
        } else {
          numOfTrans += 1;
          mndClearConsensusRspEntry(pInfo);
          void *p = taosArrayPush(pStreamList, &streamId);
          if (p == NULL) {
            mError("failed to put into stream list, stream:0x%" PRIx64 " not remove it in consensus-chkpt list",
                   streamId);
          }
        }
      } else {
        mDebug("stream:0x%" PRIx64 "not create chktp-consensus, due to trans conflict", pStream->uid);
      }
    }

    mndReleaseStream(pMnode, pStream);

    // create one transaction each time
    if (numOfTrans > 0) {
      taosHashCancelIterate(execInfo.pStreamConsensus, pIter);
      break;
    }
  }

  for (int32_t i = 0; i < taosArrayGetSize(pStreamList); ++i) {
    int64_t *pStreamId = (int64_t *)taosArrayGet(pStreamList, i);
    if (pStreamId == NULL) {
      continue;
    }

    code = mndClearConsensusCheckpointId(execInfo.pStreamConsensus, *pStreamId);
  }

  streamMutexUnlock(&execInfo.lock);

  taosArrayDestroy(pStreamList);
  taosArrayDestroy(pList);
  taosHashCleanup(pTermMap);

  mDebug("end to process consensus-checkpointId in tmr, send consensus-checkpoint trans:%d", numOfTrans);
  return code;
}

static int32_t mndProcessCreateStreamReqFromMNode(SRpcMsg *pReq) {
  int32_t code = mndProcessCreateStreamReq(pReq);
  if (code != 0 && code != TSDB_CODE_ACTION_IN_PROGRESS) {
    pReq->info.rsp = rpcMallocCont(1);
    if (pReq->info.rsp == NULL) {
      return terrno;
    }

    pReq->info.rspLen = 1;
    pReq->info.noResp = false;
    pReq->code = code;
  }
  return code;
}

static int32_t mndProcessDropStreamReqFromMNode(SRpcMsg *pReq) {
  int32_t code = mndProcessDropStreamReq(pReq);
  if (code != 0 && code != TSDB_CODE_ACTION_IN_PROGRESS) {
    pReq->info.rsp = rpcMallocCont(1);
    if (pReq->info.rsp == NULL) {
      return terrno;
    }

    pReq->info.rspLen = 1;
    pReq->info.noResp = false;
    pReq->code = code;
  }
  return code;
}

void mndInitStreamExecInfo(SMnode *pMnode, SStreamExecInfo *pExecInfo) {
  if (pExecInfo->initTaskList || pMnode == NULL) {
    return;
  }

  addAllStreamTasksIntoBuf(pMnode, pExecInfo);
  pExecInfo->initTaskList = true;
}

void mndStreamResetInitTaskListLoadFlag() {
  mInfo("reset task list buffer init flag for leader");
  execInfo.initTaskList = false;
}

void mndUpdateStreamExecInfoRole(SMnode *pMnode, int32_t role) {
  execInfo.switchFromFollower = false;

  if (execInfo.role == NODE_ROLE_UNINIT) {
    execInfo.role = role;
    if (role == NODE_ROLE_LEADER) {
      mInfo("init mnode is set to leader");
    } else {
      mInfo("init mnode is set to follower");
    }
  } else {
    if (role == NODE_ROLE_LEADER) {
      if (execInfo.role == NODE_ROLE_FOLLOWER) {
        execInfo.role = role;
        execInfo.switchFromFollower = true;
        mInfo("mnode switch to be leader from follower");
      } else {
        mInfo("mnode remain to be leader, do nothing");
      }
    } else {  // follower's
      if (execInfo.role == NODE_ROLE_LEADER) {
        execInfo.role = role;
        mInfo("mnode switch to be follower from leader");
      } else {
        mInfo("mnode remain to be follower, do nothing");
      }
    }
  }
}

void addAllStreamTasksIntoBuf(SMnode *pMnode, SStreamExecInfo *pExecInfo) {
  SSdb       *pSdb = pMnode->pSdb;
  SStreamObj *pStream = NULL;
  void       *pIter = NULL;

  while (1) {
    pIter = sdbFetch(pSdb, SDB_STREAM, pIter, (void **)&pStream);
    if (pIter == NULL) {
      break;
    }

    saveTaskAndNodeInfoIntoBuf(pStream, pExecInfo);
    sdbRelease(pSdb, pStream);
  }
}

int32_t mndCreateStreamChkptInfoUpdateTrans(SMnode *pMnode, SStreamObj *pStream, SArray *pChkptInfoList) {
  STrans *pTrans = NULL;
  int32_t code = doCreateTrans(pMnode, pStream, NULL, TRN_CONFLICT_NOTHING, MND_STREAM_CHKPT_UPDATE_NAME,
                               "update checkpoint-info", &pTrans);
  if (pTrans == NULL || code) {
    sdbRelease(pMnode->pSdb, pStream);
    return code;
  }

  code = mndStreamRegisterTrans(pTrans, MND_STREAM_CHKPT_UPDATE_NAME, pStream->uid);
  if (code) {
    sdbRelease(pMnode->pSdb, pStream);
    mndTransDrop(pTrans);
    return code;
  }

  code = mndStreamSetUpdateChkptAction(pMnode, pTrans, pStream);
  if (code) {
    sdbRelease(pMnode->pSdb, pStream);
    mndTransDrop(pTrans);
    return code;
  }

  code = mndPersistTransLog(pStream, pTrans, SDB_STATUS_READY);
  if (code) {
    sdbRelease(pMnode->pSdb, pStream);
    mndTransDrop(pTrans);
    return code;
  }

  code = mndTransPrepare(pMnode, pTrans);
  if (code != TSDB_CODE_SUCCESS && code != TSDB_CODE_ACTION_IN_PROGRESS) {
    mError("trans:%d, failed to prepare update checkpoint-info meta trans since %s", pTrans->id, tstrerror(code));
    sdbRelease(pMnode->pSdb, pStream);
    mndTransDrop(pTrans);
    return code;
  }

  sdbRelease(pMnode->pSdb, pStream);
  mndTransDrop(pTrans);

  return TSDB_CODE_ACTION_IN_PROGRESS;
}

static int32_t mndProcessDropOrphanTaskReq(SRpcMsg *pReq) {
  SMnode      *pMnode = pReq->info.node;
  int32_t      code = 0;
  SOrphanTask *pTask = NULL;
  int32_t      i = 0;
  STrans      *pTrans = NULL;
  int32_t      numOfTasks = 0;

  SMStreamDropOrphanMsg msg = {0};
  code = tDeserializeDropOrphanTaskMsg(pReq->pCont, pReq->contLen, &msg);
  if (code) {
    return code;
  }

  numOfTasks = taosArrayGetSize(msg.pList);
  if (numOfTasks == 0) {
    mDebug("no orphan tasks to drop, no need to create trans");
    goto _err;
  }

  mDebug("create trans to drop %d orphan tasks", numOfTasks);

  i = 0;
  while (i < numOfTasks && ((pTask = taosArrayGet(msg.pList, i)) == NULL)) {
    i += 1;
  }

  if (pTask == NULL) {
    mError("failed to extract entry in drop orphan task list, not create trans to drop orphan-task");
    goto _err;
  }

  // check if it is conflict with other trans in both sourceDb and targetDb.
  code = mndStreamTransConflictCheck(pMnode, pTask->streamId, MND_STREAM_DROP_NAME, false);
  if (code) {
    goto _err;
  }

  SStreamObj dummyObj = {.uid = pTask->streamId, .sourceDb = "", .targetSTbName = ""};

  code = doCreateTrans(pMnode, &dummyObj, NULL, TRN_CONFLICT_NOTHING, MND_STREAM_DROP_NAME, "drop stream", &pTrans);
  if (pTrans == NULL || code != 0) {
    mError("failed to create trans to drop orphan tasks since %s", tstrerror(code));
    goto _err;
  }

  code = mndStreamRegisterTrans(pTrans, MND_STREAM_DROP_NAME, pTask->streamId);
  if (code) {
    goto _err;
  }

  // drop all tasks
  if ((code = mndStreamSetDropActionFromList(pMnode, pTrans, msg.pList)) < 0) {
    mError("failed to create trans to drop orphan tasks since %s", tstrerror(code));
    goto _err;
  }

  // drop stream
  if ((code = mndPersistTransLog(&dummyObj, pTrans, SDB_STATUS_DROPPED)) < 0) {
    goto _err;
  }

  code = mndTransPrepare(pMnode, pTrans);
  if (code != TSDB_CODE_SUCCESS && code != TSDB_CODE_ACTION_IN_PROGRESS) {
    mError("trans:%d, failed to prepare drop stream trans since %s", pTrans->id, tstrerror(code));
    goto _err;
  }

_err:
  tDestroyDropOrphanTaskMsg(&msg);
  mndTransDrop(pTrans);

  if (code == TSDB_CODE_SUCCESS || code == TSDB_CODE_ACTION_IN_PROGRESS) {
    mDebug("create drop %d orphan tasks trans succ", numOfTasks);
  }
  return code;
}<|MERGE_RESOLUTION|>--- conflicted
+++ resolved
@@ -1900,11 +1900,7 @@
 }
 
 static int32_t mndProcessVgroupChange(SMnode *pMnode, SVgroupChangeInfo *pChangeInfo, bool includeAllNodes,
-<<<<<<< HEAD
-                                      STrans **pUpdateTrans) {
-=======
                                       STrans **pUpdateTrans, SArray* pStreamList) {
->>>>>>> 40d32e16
   SSdb   *pSdb = pMnode->pSdb;
   void   *pIter = NULL;
   STrans *pTrans = NULL;
@@ -2784,11 +2780,6 @@
         continue;
       }
 
-<<<<<<< HEAD
-      if (((now - pe->ts) >= 10 * 1000) || allSame) {
-        mDebug("s-task:0x%x sendTs:%" PRId64 " wait %.2fs or all tasks have same checkpointId:%" PRId64, pe->req.taskId,
-               pe->req.startTs, (now - pe->ts) / 1000.0, chkId);
-=======
       if (pe->req.nodeId != -2) {
         int32_t *pTerm = taosHashGet(pTermMap, &(pe->req.nodeId), sizeof(pe->req.nodeId));
         if (pTerm == NULL) {
@@ -2809,7 +2800,6 @@
       if (((now - pe->ts) >= 10 * 1000) || allSame) {
         mDebug("s-task:0x%x vgId:%d term:%d sendTs:%" PRId64 " wait %.2fs or all tasks have same checkpointId:%" PRId64, pe->req.taskId,
                pe->req.nodeId, pe->req.term, pe->req.startTs, (now - pe->ts) / 1000.0, chkId);
->>>>>>> 40d32e16
         if (chkId > pe->req.checkpointId) {
           streamMutexUnlock(&execInfo.lock);
 
