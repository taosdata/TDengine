/*
 * Copyright (c) 2019 TAOS Data, Inc. <jhtao@taosdata.com>
 *
 * This program is free software: you can use, redistribute, and/or modify
 * it under the terms of the GNU Affero General Public License, version 3
 * or later ("AGPL"), as published by the Free Software Foundation.
 *
 * This program is distributed in the hope that it will be useful, but WITHOUT
 * ANY WARRANTY; without even the implied warranty of MERCHANTABILITY or
 * FITNESS FOR A PARTICULAR PURPOSE.
 *
 * You should have received a copy of the GNU Affero General Public License
 * along with this program. If not, see <http://www.gnu.org/licenses/>.
 */

#include "audit.h"
#include "mndDb.h"
#include "mndPrivilege.h"
#include "mndScheduler.h"
#include "mndShow.h"
#include "mndStb.h"
#include "mndStream.h"
#include "mndTrans.h"
#include "osMemory.h"
#include "parser.h"
#include "taoserror.h"
#include "tmisce.h"
#include "tname.h"

#define MND_STREAM_MAX_NUM 60

typedef struct {
  int8_t placeHolder;  // // to fix windows compile error, define place holder
} SMStreamNodeCheckMsg;

static int32_t  mndNodeCheckSentinel = 0;
SStreamExecInfo execInfo;

static int32_t mndStreamActionInsert(SSdb *pSdb, SStreamObj *pStream);
static int32_t mndStreamActionDelete(SSdb *pSdb, SStreamObj *pStream);
static int32_t mndStreamActionUpdate(SSdb *pSdb, SStreamObj *pOldStream, SStreamObj *pNewStream);
static int32_t mndProcessCreateStreamReq(SRpcMsg *pReq);
static int32_t mndProcessDropStreamReq(SRpcMsg *pReq);

static int32_t mndProcessCreateStreamReqFromMNode(SRpcMsg *pReq);
static int32_t mndProcessDropStreamReqFromMNode(SRpcMsg *pReq);

static int32_t mndProcessStreamCheckpoint(SRpcMsg *pReq);
static int32_t mndRetrieveStream(SRpcMsg *pReq, SShowObj *pShow, SSDataBlock *pBlock, int32_t rows);
static void    mndCancelGetNextStream(SMnode *pMnode, void *pIter);
static int32_t mndRetrieveStreamTask(SRpcMsg *pReq, SShowObj *pShow, SSDataBlock *pBlock, int32_t rows);
static void    mndCancelGetNextStreamTask(SMnode *pMnode, void *pIter);
static int32_t mndProcessPauseStreamReq(SRpcMsg *pReq);
static int32_t mndProcessResumeStreamReq(SRpcMsg *pReq);
static int32_t mndProcessResetStreamReq(SRpcMsg *pReq);
static int32_t mndBuildStreamCheckpointSourceReq(void **pBuf, int32_t *pLen, int32_t nodeId, int64_t checkpointId,
                                                 int64_t streamId, int32_t taskId, int32_t transId, int8_t mndTrigger);
static int32_t mndProcessNodeCheck(SRpcMsg *pReq);
static int32_t mndProcessNodeCheckReq(SRpcMsg *pMsg);
static int32_t refreshNodeListFromExistedStreams(SMnode *pMnode, SArray *pNodeList);
static int32_t mndProcessStreamReqCheckpoint(SRpcMsg *pReq);
static int32_t mndProcessCheckpointReport(SRpcMsg *pReq);
static int32_t mndProcessConsensusInTmr(SRpcMsg *pMsg);
static void    doSendQuickRsp(SRpcHandleInfo *pInfo, int32_t msgSize, int32_t vgId, int32_t code);
static int32_t mndProcessDropOrphanTaskReq(SRpcMsg *pReq);
static void    saveTaskAndNodeInfoIntoBuf(SStreamObj *pStream, SStreamExecInfo *pExecNode);

static void     addAllStreamTasksIntoBuf(SMnode *pMnode, SStreamExecInfo *pExecInfo);
static SSdbRow *mndStreamActionDecode(SSdbRaw *pRaw);

SSdbRaw       *mndStreamSeqActionEncode(SStreamObj *pStream);
SSdbRow       *mndStreamSeqActionDecode(SSdbRaw *pRaw);
static int32_t mndStreamSeqActionInsert(SSdb *pSdb, SStreamSeq *pStream);
static int32_t mndStreamSeqActionDelete(SSdb *pSdb, SStreamSeq *pStream);
static int32_t mndStreamSeqActionUpdate(SSdb *pSdb, SStreamSeq *pOldStream, SStreamSeq *pNewStream);

int32_t mndInitStream(SMnode *pMnode) {
  SSdbTable table = {
      .sdbType = SDB_STREAM,
      .keyType = SDB_KEY_BINARY,
      .encodeFp = (SdbEncodeFp)mndStreamActionEncode,
      .decodeFp = (SdbDecodeFp)mndStreamActionDecode,
      .insertFp = (SdbInsertFp)mndStreamActionInsert,
      .updateFp = (SdbUpdateFp)mndStreamActionUpdate,
      .deleteFp = (SdbDeleteFp)mndStreamActionDelete,
  };
  SSdbTable tableSeq = {
      .sdbType = SDB_STREAM_SEQ,
      .keyType = SDB_KEY_BINARY,
      .encodeFp = (SdbEncodeFp)mndStreamSeqActionEncode,
      .decodeFp = (SdbDecodeFp)mndStreamSeqActionDecode,
      .insertFp = (SdbInsertFp)mndStreamSeqActionInsert,
      .updateFp = (SdbUpdateFp)mndStreamSeqActionUpdate,
      .deleteFp = (SdbDeleteFp)mndStreamSeqActionDelete,
  };

  mndSetMsgHandle(pMnode, TDMT_MND_CREATE_STREAM, mndProcessCreateStreamReq);
  mndSetMsgHandle(pMnode, TDMT_MND_DROP_STREAM, mndProcessDropStreamReq);
  mndSetMsgHandle(pMnode, TDMT_MND_NODECHECK_TIMER, mndProcessNodeCheck);

  mndSetMsgHandle(pMnode, TDMT_STREAM_TASK_DEPLOY_RSP, mndTransProcessRsp);
  mndSetMsgHandle(pMnode, TDMT_STREAM_TASK_DROP_RSP, mndTransProcessRsp);
  mndSetMsgHandle(pMnode, TDMT_STREAM_TASK_PAUSE_RSP, mndTransProcessRsp);
  mndSetMsgHandle(pMnode, TDMT_STREAM_TASK_RESUME_RSP, mndTransProcessRsp);
  mndSetMsgHandle(pMnode, TDMT_STREAM_TASK_STOP_RSP, mndTransProcessRsp);
  mndSetMsgHandle(pMnode, TDMT_VND_STREAM_TASK_UPDATE_RSP, mndTransProcessRsp);
  mndSetMsgHandle(pMnode, TDMT_VND_STREAM_TASK_RESET_RSP, mndTransProcessRsp);
  mndSetMsgHandle(pMnode, TDMT_STREAM_TASK_UPDATE_CHKPT_RSP, mndTransProcessRsp);
  mndSetMsgHandle(pMnode, TDMT_STREAM_CONSEN_CHKPT_RSP, mndTransProcessRsp);

  // for msgs inside mnode
  // TODO change the name
  mndSetMsgHandle(pMnode, TDMT_STREAM_CREATE, mndProcessCreateStreamReqFromMNode);
  mndSetMsgHandle(pMnode, TDMT_STREAM_CREATE_RSP, mndTransProcessRsp);
  mndSetMsgHandle(pMnode, TDMT_STREAM_DROP, mndProcessDropStreamReqFromMNode);
  mndSetMsgHandle(pMnode, TDMT_STREAM_DROP_RSP, mndTransProcessRsp);

  mndSetMsgHandle(pMnode, TDMT_VND_STREAM_CHECK_POINT_SOURCE_RSP, mndTransProcessRsp);
  mndSetMsgHandle(pMnode, TDMT_MND_STREAM_BEGIN_CHECKPOINT, mndProcessStreamCheckpoint);
  mndSetMsgHandle(pMnode, TDMT_MND_STREAM_DROP_ORPHANTASKS, mndProcessDropOrphanTaskReq);
  mndSetMsgHandle(pMnode, TDMT_MND_STREAM_TASK_RESET, mndProcessResetStatusReq);
  mndSetMsgHandle(pMnode, TDMT_MND_STREAM_REQ_CHKPT, mndProcessStreamReqCheckpoint);
  mndSetMsgHandle(pMnode, TDMT_MND_STREAM_CHKPT_REPORT, mndProcessCheckpointReport);
  mndSetMsgHandle(pMnode, TDMT_MND_STREAM_UPDATE_CHKPT_EVT, mndScanCheckpointReportInfo);
  mndSetMsgHandle(pMnode, TDMT_STREAM_TASK_REPORT_CHECKPOINT, mndTransProcessRsp);
  mndSetMsgHandle(pMnode, TDMT_MND_STREAM_HEARTBEAT, mndProcessStreamHb);
  mndSetMsgHandle(pMnode, TDMT_MND_STREAM_NODECHANGE_CHECK, mndProcessNodeCheckReq);
  mndSetMsgHandle(pMnode, TDMT_MND_STREAM_CONSEN_TIMER, mndProcessConsensusInTmr);

  mndSetMsgHandle(pMnode, TDMT_MND_PAUSE_STREAM, mndProcessPauseStreamReq);
  mndSetMsgHandle(pMnode, TDMT_MND_RESUME_STREAM, mndProcessResumeStreamReq);
  mndSetMsgHandle(pMnode, TDMT_MND_RESET_STREAM, mndProcessResetStreamReq);

  mndAddShowRetrieveHandle(pMnode, TSDB_MGMT_TABLE_STREAMS, mndRetrieveStream);
  mndAddShowFreeIterHandle(pMnode, TSDB_MGMT_TABLE_STREAMS, mndCancelGetNextStream);
  mndAddShowRetrieveHandle(pMnode, TSDB_MGMT_TABLE_STREAM_TASKS, mndRetrieveStreamTask);
  mndAddShowFreeIterHandle(pMnode, TSDB_MGMT_TABLE_STREAM_TASKS, mndCancelGetNextStreamTask);

  int32_t code = mndInitExecInfo();
  if (code) {
    return code;
  }

  code = sdbSetTable(pMnode->pSdb, table);
  if (code) {
    return code;
  }

  code = sdbSetTable(pMnode->pSdb, tableSeq);
  return code;
}

void mndCleanupStream(SMnode *pMnode) {
  taosArrayDestroy(execInfo.pTaskList);
  taosArrayDestroy(execInfo.pNodeList);
  taosArrayDestroy(execInfo.pKilledChkptTrans);
  taosHashCleanup(execInfo.pTaskMap);
  taosHashCleanup(execInfo.transMgmt.pDBTrans);
  taosHashCleanup(execInfo.pTransferStateStreams);
  taosHashCleanup(execInfo.pChkptStreams);
  taosHashCleanup(execInfo.pStreamConsensus);
  (void)taosThreadMutexDestroy(&execInfo.lock);
  mDebug("mnd stream exec info cleanup");
}

SSdbRow *mndStreamActionDecode(SSdbRaw *pRaw) {
  int32_t     code = 0;
  int32_t     lino = 0;
  SSdbRow    *pRow = NULL;
  SStreamObj *pStream = NULL;
  void       *buf = NULL;
  int8_t      sver = 0;
  int32_t     tlen;
  int32_t     dataPos = 0;

  code = sdbGetRawSoftVer(pRaw, &sver);
  TSDB_CHECK_CODE(code, lino, _over);

  if (sver < 1 || sver > MND_STREAM_VER_NUMBER) {
    mError("stream read invalid ver, data ver: %d, curr ver: %d", sver, MND_STREAM_VER_NUMBER);
    goto _over;
  }

  pRow = sdbAllocRow(sizeof(SStreamObj));
  TSDB_CHECK_NULL(pRow, code, lino, _over, terrno);

  pStream = sdbGetRowObj(pRow);
  TSDB_CHECK_NULL(pStream, code, lino, _over, terrno);

  SDB_GET_INT32(pRaw, dataPos, &tlen, _over);

  buf = taosMemoryMalloc(tlen + 1);
  TSDB_CHECK_NULL(buf, code, lino, _over, terrno);

  SDB_GET_BINARY(pRaw, dataPos, buf, tlen, _over);

  SDecoder decoder;
  tDecoderInit(&decoder, buf, tlen + 1);
  code = tDecodeSStreamObj(&decoder, pStream, sver);
  tDecoderClear(&decoder);

  if (code < 0) {
    tFreeStreamObj(pStream);
  }

_over:
  taosMemoryFreeClear(buf);

  if (code != TSDB_CODE_SUCCESS) {
    char *p = (pStream == NULL) ? "null" : pStream->name;
    mError("stream:%s, failed to decode from raw:%p since %s at:%d", p, pRaw, tstrerror(code), lino);
    taosMemoryFreeClear(pRow);

    terrno = code;
    return NULL;
  } else {
    mTrace("stream:%s, decode from raw:%p, row:%p, checkpoint:%" PRId64, pStream->name, pRaw, pStream,
           pStream->checkpointId);

    terrno = 0;
    return pRow;
  }
}

static int32_t mndStreamActionInsert(SSdb *pSdb, SStreamObj *pStream) {
  mTrace("stream:%s, perform insert action", pStream->name);
  return 0;
}

static int32_t mndStreamActionDelete(SSdb *pSdb, SStreamObj *pStream) {
  mTrace("stream:%s, perform delete action", pStream->name);
  taosWLockLatch(&pStream->lock);
  tFreeStreamObj(pStream);
  taosWUnLockLatch(&pStream->lock);
  return 0;
}

static int32_t mndStreamActionUpdate(SSdb *pSdb, SStreamObj *pOldStream, SStreamObj *pNewStream) {
  mTrace("stream:%s, perform update action", pOldStream->name);
  (void)atomic_exchange_32(&pOldStream->version, pNewStream->version);

  taosWLockLatch(&pOldStream->lock);

  pOldStream->status = pNewStream->status;
  pOldStream->updateTime = pNewStream->updateTime;
  pOldStream->checkpointId = pNewStream->checkpointId;
  pOldStream->checkpointFreq = pNewStream->checkpointFreq;

  taosWUnLockLatch(&pOldStream->lock);
  return 0;
}

int32_t mndAcquireStream(SMnode *pMnode, char *streamName, SStreamObj **pStream) {
  int32_t code = 0;
  SSdb   *pSdb = pMnode->pSdb;
  (*pStream) = sdbAcquire(pSdb, SDB_STREAM, streamName);
  if ((*pStream) == NULL && terrno == TSDB_CODE_SDB_OBJ_NOT_THERE) {
    code = TSDB_CODE_MND_STREAM_NOT_EXIST;
  }
  return code;
}

void mndReleaseStream(SMnode *pMnode, SStreamObj *pStream) {
  SSdb *pSdb = pMnode->pSdb;
  sdbRelease(pSdb, pStream);
}

SSdbRaw *mndStreamSeqActionEncode(SStreamObj *pStream) { return NULL; }
SSdbRow *mndStreamSeqActionDecode(SSdbRaw *pRaw) { return NULL; }
int32_t  mndStreamSeqActionInsert(SSdb *pSdb, SStreamSeq *pStream) { return 0; }
int32_t  mndStreamSeqActionDelete(SSdb *pSdb, SStreamSeq *pStream) { return 0; }
int32_t  mndStreamSeqActionUpdate(SSdb *pSdb, SStreamSeq *pOldStream, SStreamSeq *pNewStream) { return 0; }

static int32_t mndCheckCreateStreamReq(SCMCreateStreamReq *pCreate) {
  if (pCreate->name[0] == 0 || pCreate->sql == NULL || pCreate->sql[0] == 0 || pCreate->sourceDB[0] == 0 ||
      pCreate->targetStbFullName[0] == 0) {
    return TSDB_CODE_MND_INVALID_STREAM_OPTION;
  }
  return TSDB_CODE_SUCCESS;
}

static int32_t createSchemaByFields(const SArray *pFields, SSchemaWrapper *pWrapper) {
  pWrapper->nCols = taosArrayGetSize(pFields);
  pWrapper->pSchema = taosMemoryCalloc(pWrapper->nCols, sizeof(SSchema));
  if (NULL == pWrapper->pSchema) {
    return terrno;
  }

  int32_t index = 0;
  for (int32_t i = 0; i < pWrapper->nCols; i++) {
    SField *pField = (SField *)taosArrayGet(pFields, i);
    if (pField == NULL) {
      return terrno;
    }

    if (TSDB_DATA_TYPE_NULL == pField->type) {
      pWrapper->pSchema[index].type = TSDB_DATA_TYPE_VARCHAR;
      pWrapper->pSchema[index].bytes = VARSTR_HEADER_SIZE;
    } else {
      pWrapper->pSchema[index].type = pField->type;
      pWrapper->pSchema[index].bytes = pField->bytes;
    }
    pWrapper->pSchema[index].colId = index + 1;
    tstrncpy(pWrapper->pSchema[index].name, pField->name, sizeof(pWrapper->pSchema[index].name));
    pWrapper->pSchema[index].flags = pField->flags;
    index += 1;
  }

  return TSDB_CODE_SUCCESS;
}

static bool hasDestPrimaryKey(SSchemaWrapper *pWrapper) {
  if (pWrapper->nCols < 2) {
    return false;
  }
  for (int32_t i = 1; i < pWrapper->nCols; i++) {
    if (pWrapper->pSchema[i].flags & COL_IS_KEY) {
      return true;
    }
  }
  return false;
}

static int32_t mndBuildStreamObjFromCreateReq(SMnode *pMnode, SStreamObj *pObj, SCMCreateStreamReq *pCreate) {
  SNode      *pAst = NULL;
  SQueryPlan *pPlan = NULL;
  int32_t     code = 0;

  mInfo("stream:%s to create", pCreate->name);
  memcpy(pObj->name, pCreate->name, TSDB_STREAM_FNAME_LEN);
  pObj->createTime = taosGetTimestampMs();
  pObj->updateTime = pObj->createTime;
  pObj->version = 1;

  if (pCreate->smaId > 0) {
    pObj->subTableWithoutMd5 = 1;
  }

  pObj->smaId = pCreate->smaId;
  pObj->indexForMultiAggBalance = -1;

  pObj->uid = mndGenerateUid(pObj->name, strlen(pObj->name));

  char p[TSDB_STREAM_FNAME_LEN + 32] = {0};
  snprintf(p, tListLen(p), "%s_%s", pObj->name, "fillhistory");

  pObj->hTaskUid = mndGenerateUid(pObj->name, strlen(pObj->name));
  pObj->status = 0;

  pObj->conf.igExpired = pCreate->igExpired;
  pObj->conf.trigger = pCreate->triggerType;
  pObj->conf.triggerParam = pCreate->maxDelay;
  pObj->conf.watermark = pCreate->watermark;
  pObj->conf.fillHistory = pCreate->fillHistory;
  pObj->deleteMark = pCreate->deleteMark;
  pObj->igCheckUpdate = pCreate->igUpdate;

  memcpy(pObj->sourceDb, pCreate->sourceDB, TSDB_DB_FNAME_LEN);
  SDbObj *pSourceDb = mndAcquireDb(pMnode, pCreate->sourceDB);
  if (pSourceDb == NULL) {
    code = terrno;
    mInfo("stream:%s failed to create, source db %s not exist since %s", pCreate->name, pObj->sourceDb,
          tstrerror(code));
    goto FAIL;
  }

  pObj->sourceDbUid = pSourceDb->uid;
  mndReleaseDb(pMnode, pSourceDb);

  memcpy(pObj->targetSTbName, pCreate->targetStbFullName, TSDB_TABLE_FNAME_LEN);

  SDbObj *pTargetDb = mndAcquireDbByStb(pMnode, pObj->targetSTbName);
  if (pTargetDb == NULL) {
    code = terrno;
    mError("stream:%s failed to create, target db %s not exist since %s", pCreate->name, pObj->targetDb,
           tstrerror(code));
    goto FAIL;
  }

  tstrncpy(pObj->targetDb, pTargetDb->name, TSDB_DB_FNAME_LEN);

  if (pCreate->createStb == STREAM_CREATE_STABLE_TRUE) {
    pObj->targetStbUid = mndGenerateUid(pObj->targetSTbName, TSDB_TABLE_FNAME_LEN);
  } else {
    pObj->targetStbUid = pCreate->targetStbUid;
  }
  pObj->targetDbUid = pTargetDb->uid;
  mndReleaseDb(pMnode, pTargetDb);

  pObj->sql = pCreate->sql;
  pObj->ast = pCreate->ast;

  pCreate->sql = NULL;
  pCreate->ast = NULL;

  // deserialize ast
  if ((code = nodesStringToNode(pObj->ast, &pAst)) < 0) {
    goto FAIL;
  }

  // create output schema
  if ((code = createSchemaByFields(pCreate->pCols, &pObj->outputSchema)) != TSDB_CODE_SUCCESS) {
    goto FAIL;
  }

  int32_t numOfNULL = taosArrayGetSize(pCreate->fillNullCols);
  if (numOfNULL > 0) {
    pObj->outputSchema.nCols += numOfNULL;
    SSchema *pFullSchema = taosMemoryCalloc(pObj->outputSchema.nCols, sizeof(SSchema));
    if (!pFullSchema) {
      code = terrno;
      goto FAIL;
    }

    int32_t nullIndex = 0;
    int32_t dataIndex = 0;
    for (int32_t i = 0; i < pObj->outputSchema.nCols; i++) {
      if (nullIndex >= numOfNULL) {
        pFullSchema[i].bytes = pObj->outputSchema.pSchema[dataIndex].bytes;
        pFullSchema[i].colId = i + 1;  // pObj->outputSchema.pSchema[dataIndex].colId;
        pFullSchema[i].flags = pObj->outputSchema.pSchema[dataIndex].flags;
        tstrncpy(pFullSchema[i].name, pObj->outputSchema.pSchema[dataIndex].name, sizeof(pFullSchema[i].name));
        pFullSchema[i].type = pObj->outputSchema.pSchema[dataIndex].type;
        dataIndex++;
      } else {
        SColLocation *pos = NULL;
        if (nullIndex < taosArrayGetSize(pCreate->fillNullCols)) {
          pos = taosArrayGet(pCreate->fillNullCols, nullIndex);
        }

        if (pos == NULL) {
          mError("invalid null column index, %d", nullIndex);
          continue;
        }

        if (i < pos->slotId) {
          pFullSchema[i].bytes = pObj->outputSchema.pSchema[dataIndex].bytes;
          pFullSchema[i].colId = i + 1;  // pObj->outputSchema.pSchema[dataIndex].colId;
          pFullSchema[i].flags = pObj->outputSchema.pSchema[dataIndex].flags;
          tstrncpy(pFullSchema[i].name, pObj->outputSchema.pSchema[dataIndex].name, sizeof(pFullSchema[i].name));
          pFullSchema[i].type = pObj->outputSchema.pSchema[dataIndex].type;
          dataIndex++;
        } else {
          pFullSchema[i].bytes = 0;
          pFullSchema[i].colId = pos->colId;
          pFullSchema[i].flags = COL_SET_NULL;
          memset(pFullSchema[i].name, 0, TSDB_COL_NAME_LEN);
          pFullSchema[i].type = pos->type;
          nullIndex++;
        }
      }
    }

    taosMemoryFree(pObj->outputSchema.pSchema);
    pObj->outputSchema.pSchema = pFullSchema;
  }

  SPlanContext cxt = {
      .pAstRoot = pAst,
      .topicQuery = false,
      .streamQuery = true,
      .triggerType =
          (pObj->conf.trigger == STREAM_TRIGGER_MAX_DELAY) ? STREAM_TRIGGER_WINDOW_CLOSE : pObj->conf.trigger,
      .watermark = pObj->conf.watermark,
      .igExpired = pObj->conf.igExpired,
      .deleteMark = pObj->deleteMark,
      .igCheckUpdate = pObj->igCheckUpdate,
      .destHasPrimaryKey = hasDestPrimaryKey(&pObj->outputSchema),
  };

  // using ast and param to build physical plan
  if ((code = qCreateQueryPlan(&cxt, &pPlan, NULL)) < 0) {
    goto FAIL;
  }

  // save physcial plan
  if ((code = nodesNodeToString((SNode *)pPlan, false, &pObj->physicalPlan, NULL)) != 0) {
    goto FAIL;
  }

  pObj->tagSchema.nCols = pCreate->numOfTags;
  if (pCreate->numOfTags) {
    pObj->tagSchema.pSchema = taosMemoryCalloc(pCreate->numOfTags, sizeof(SSchema));
    if (pObj->tagSchema.pSchema == NULL) {
      code = terrno;
      goto FAIL;
    }
  }

  /*A(pCreate->numOfTags == taosArrayGetSize(pCreate->pTags));*/
  for (int32_t i = 0; i < pCreate->numOfTags; i++) {
    SField *pField = taosArrayGet(pCreate->pTags, i);
    if (pField == NULL) {
      continue;
    }

    pObj->tagSchema.pSchema[i].colId = pObj->outputSchema.nCols + i + 1;
    pObj->tagSchema.pSchema[i].bytes = pField->bytes;
    pObj->tagSchema.pSchema[i].flags = pField->flags;
    pObj->tagSchema.pSchema[i].type = pField->type;
    memcpy(pObj->tagSchema.pSchema[i].name, pField->name, TSDB_COL_NAME_LEN);
  }

FAIL:
  if (pAst != NULL) nodesDestroyNode(pAst);
  if (pPlan != NULL) qDestroyQueryPlan(pPlan);
  return code;
}

int32_t mndPersistTaskDeployReq(STrans *pTrans, SStreamTask *pTask) {
  SEncoder encoder;
  tEncoderInit(&encoder, NULL, 0);

  if (pTask->ver < SSTREAM_TASK_SUBTABLE_CHANGED_VER) {
    pTask->ver = SSTREAM_TASK_VER;
  }

  int32_t code = tEncodeStreamTask(&encoder, pTask);
  if (code == -1) {
    tEncoderClear(&encoder);
    return TSDB_CODE_INVALID_MSG;
  }

  int32_t size = encoder.pos;
  int32_t tlen = sizeof(SMsgHead) + size;
  tEncoderClear(&encoder);

  void *buf = taosMemoryCalloc(1, tlen);
  if (buf == NULL) {
    return terrno;
  }

  ((SMsgHead *)buf)->vgId = htonl(pTask->info.nodeId);

  void *abuf = POINTER_SHIFT(buf, sizeof(SMsgHead));
  tEncoderInit(&encoder, abuf, size);
  code = tEncodeStreamTask(&encoder, pTask);
  tEncoderClear(&encoder);

  if (code != 0) {
    mError("failed to encode stream task, code:%s", tstrerror(code));
    taosMemoryFree(buf);
    return code;
  }

  code = setTransAction(pTrans, buf, tlen, TDMT_STREAM_TASK_DEPLOY, &pTask->info.epSet, 0,
                        TSDB_CODE_VND_INVALID_VGROUP_ID);
  if (code) {
    taosMemoryFree(buf);
  }

  return code;
}

int32_t mndPersistStreamTasks(STrans *pTrans, SStreamObj *pStream) {
  SStreamTaskIter *pIter = NULL;
  int32_t          code = createStreamTaskIter(pStream, &pIter);
  if (code) {
    mError("failed to create task iter for stream:%s", pStream->name);
    return code;
  }

  while (streamTaskIterNextTask(pIter)) {
    SStreamTask *pTask = NULL;
    code = streamTaskIterGetCurrent(pIter, &pTask);
    if (code) {
      destroyStreamTaskIter(pIter);
      return code;
    }

    code = mndPersistTaskDeployReq(pTrans, pTask);
    if (code) {
      destroyStreamTaskIter(pIter);
      return code;
    }
  }

  destroyStreamTaskIter(pIter);

  // persistent stream task for already stored ts data
  if (pStream->conf.fillHistory) {
    int32_t level = taosArrayGetSize(pStream->pHTasksList);

    for (int32_t i = 0; i < level; i++) {
      SArray *pLevel = taosArrayGetP(pStream->pHTasksList, i);

      int32_t numOfTasks = taosArrayGetSize(pLevel);
      for (int32_t j = 0; j < numOfTasks; j++) {
        SStreamTask *pTask = taosArrayGetP(pLevel, j);
        code = mndPersistTaskDeployReq(pTrans, pTask);
        if (code) {
          return code;
        }
      }
    }
  }

  return code;
}

int32_t mndPersistStream(STrans *pTrans, SStreamObj *pStream) {
  int32_t code = 0;
  if ((code = mndPersistStreamTasks(pTrans, pStream)) < 0) {
    return code;
  }

  return mndPersistTransLog(pStream, pTrans, SDB_STATUS_READY);
}

static int32_t mndCreateStbForStream(SMnode *pMnode, STrans *pTrans, const SStreamObj *pStream, const char *user) {
  SStbObj *pStb = NULL;
  SDbObj  *pDb = NULL;
  int32_t  code = 0;
  int32_t  lino = 0;

  SMCreateStbReq createReq = {0};
  tstrncpy(createReq.name, pStream->targetSTbName, TSDB_TABLE_FNAME_LEN);
  createReq.numOfColumns = pStream->outputSchema.nCols;
  createReq.numOfTags = 1;  // group id
  createReq.pColumns = taosArrayInit_s(sizeof(SFieldWithOptions), createReq.numOfColumns);
  TSDB_CHECK_NULL(createReq.pColumns, code, lino, _OVER, terrno);

  // build fields
  for (int32_t i = 0; i < createReq.numOfColumns; i++) {
    SFieldWithOptions *pField = taosArrayGet(createReq.pColumns, i);
    TSDB_CHECK_NULL(pField, code, lino, _OVER, terrno);

    tstrncpy(pField->name, pStream->outputSchema.pSchema[i].name, TSDB_COL_NAME_LEN);
    pField->flags = pStream->outputSchema.pSchema[i].flags;
    pField->type = pStream->outputSchema.pSchema[i].type;
    pField->bytes = pStream->outputSchema.pSchema[i].bytes;
    pField->compress = createDefaultColCmprByType(pField->type);
  }

  if (pStream->tagSchema.nCols == 0) {
    createReq.numOfTags = 1;
    createReq.pTags = taosArrayInit_s(sizeof(SField), 1);
    TSDB_CHECK_NULL(createReq.pTags, code, lino, _OVER, terrno);

    // build tags
    SField *pField = taosArrayGet(createReq.pTags, 0);
    TSDB_CHECK_NULL(pField, code, lino, _OVER, terrno);

    tstrncpy(pField->name, "group_id", sizeof(pField->name));
    pField->type = TSDB_DATA_TYPE_UBIGINT;
    pField->flags = 0;
    pField->bytes = 8;
  } else {
    createReq.numOfTags = pStream->tagSchema.nCols;
    createReq.pTags = taosArrayInit_s(sizeof(SField), createReq.numOfTags);
    TSDB_CHECK_NULL(createReq.pTags, code, lino, _OVER, terrno);

    for (int32_t i = 0; i < createReq.numOfTags; i++) {
      SField *pField = taosArrayGet(createReq.pTags, i);
      if (pField == NULL) {
        continue;
      }

      pField->bytes = pStream->tagSchema.pSchema[i].bytes;
      pField->flags = pStream->tagSchema.pSchema[i].flags;
      pField->type = pStream->tagSchema.pSchema[i].type;
      tstrncpy(pField->name, pStream->tagSchema.pSchema[i].name, TSDB_COL_NAME_LEN);
    }
  }

  if ((code = mndCheckCreateStbReq(&createReq)) != 0) {
    goto _OVER;
  }

  pStb = mndAcquireStb(pMnode, createReq.name);
  if (pStb != NULL) {
    code = TSDB_CODE_MND_STB_ALREADY_EXIST;
    goto _OVER;
  }

  pDb = mndAcquireDbByStb(pMnode, createReq.name);
  if (pDb == NULL) {
    code = TSDB_CODE_MND_DB_NOT_SELECTED;
    goto _OVER;
  }

  int32_t numOfStbs = -1;
  if (mndGetNumOfStbs(pMnode, pDb->name, &numOfStbs) != 0) {
    goto _OVER;
  }

  if (pDb->cfg.numOfStables == 1 && numOfStbs != 0) {
    code = TSDB_CODE_MND_SINGLE_STB_MODE_DB;
    goto _OVER;
  }

  SStbObj stbObj = {0};

  if (mndBuildStbFromReq(pMnode, &stbObj, &createReq, pDb) != 0) {
    goto _OVER;
  }

  stbObj.uid = pStream->targetStbUid;

  if (mndAddStbToTrans(pMnode, pTrans, pDb, &stbObj) < 0) {
    mndFreeStb(&stbObj);
    goto _OVER;
  }

  tFreeSMCreateStbReq(&createReq);
  mndFreeStb(&stbObj);
  mndReleaseStb(pMnode, pStb);
  mndReleaseDb(pMnode, pDb);
  mDebug("stream:%s create dst stable:%s, cols:%d", pStream->name, pStream->targetSTbName, pStream->outputSchema.nCols);
  return code;

_OVER:
  tFreeSMCreateStbReq(&createReq);
  mndReleaseStb(pMnode, pStb);
  mndReleaseDb(pMnode, pDb);

  mDebug("stream:%s failed to create dst stable:%s, line:%d code:%s", pStream->name, pStream->targetSTbName, lino,
         tstrerror(code));
  return code;
}

// 1. stream number check
// 2. target stable can not be target table of other existed streams.
static int32_t doStreamCheck(SMnode *pMnode, SStreamObj *pStreamObj) {
  int32_t     numOfStream = 0;
  SStreamObj *pStream = NULL;
  void       *pIter = NULL;

  while ((pIter = sdbFetch(pMnode->pSdb, SDB_STREAM, pIter, (void **)&pStream)) != NULL) {
    if (pStream->sourceDbUid == pStreamObj->sourceDbUid) {
      ++numOfStream;
    }

    sdbRelease(pMnode->pSdb, pStream);

    if (numOfStream > MND_STREAM_MAX_NUM) {
      mError("too many streams, no more than %d for each database, failed to create stream:%s", MND_STREAM_MAX_NUM,
             pStreamObj->name);
      sdbCancelFetch(pMnode->pSdb, pIter);
      return TSDB_CODE_MND_TOO_MANY_STREAMS;
    }

    if (pStream->targetStbUid == pStreamObj->targetStbUid) {
      mError("Cannot write the same stable as other stream:%s, failed to create stream:%s", pStream->name,
             pStreamObj->name);
      sdbCancelFetch(pMnode->pSdb, pIter);
      return TSDB_CODE_MND_INVALID_TARGET_TABLE;
    }
  }

  return TSDB_CODE_SUCCESS;
}

static int32_t mndProcessCreateStreamReq(SRpcMsg *pReq) {
  SMnode     *pMnode = pReq->info.node;
  SStreamObj *pStream = NULL;
  SStreamObj  streamObj = {0};
  char       *sql = NULL;
  int32_t     sqlLen = 0;
  const char *pMsg = "create stream tasks on dnodes";
  int32_t     code = TSDB_CODE_SUCCESS;
  int32_t     lino = 0;
  STrans     *pTrans = NULL;

  SCMCreateStreamReq createReq = {0};
  code = tDeserializeSCMCreateStreamReq(pReq->pCont, pReq->contLen, &createReq);
  TSDB_CHECK_CODE(code, lino, _OVER);

#ifdef WINDOWS
  code = TSDB_CODE_MND_INVALID_PLATFORM;
  goto _OVER;
#endif

  mInfo("stream:%s, start to create stream, sql:%s", createReq.name, createReq.sql);
  if ((code = mndCheckCreateStreamReq(&createReq)) != 0) {
    mError("stream:%s, failed to create since %s", createReq.name, tstrerror(code));
    goto _OVER;
  }

  code = mndAcquireStream(pMnode, createReq.name, &pStream);
  if (pStream != NULL && code == 0) {
    if (createReq.igExists) {
      mInfo("stream:%s, already exist, ignore exist is set", createReq.name);
      mndReleaseStream(pMnode, pStream);
      tFreeSCMCreateStreamReq(&createReq);
      return code;
    } else {
      code = TSDB_CODE_MND_STREAM_ALREADY_EXIST;
      goto _OVER;
    }
  } else if (code != TSDB_CODE_MND_STREAM_NOT_EXIST) {
    goto _OVER;
  }

  if ((code = grantCheck(TSDB_GRANT_STREAMS)) < 0) {
    goto _OVER;
  }

  if (createReq.sql != NULL) {
    sql = taosStrdup(createReq.sql);
    TSDB_CHECK_NULL(sql, code, lino, _OVER, terrno);
  }

  // check for the taskEp update trans
  if (isNodeUpdateTransActive()) {
    mError("stream:%s failed to create stream, node update trans is active", createReq.name);
    code = TSDB_CODE_STREAM_TASK_IVLD_STATUS;
    goto _OVER;
  }

  SDbObj *pSourceDb = mndAcquireDb(pMnode, createReq.sourceDB);
  if (pSourceDb == NULL) {
    code = terrno;
    mInfo("stream:%s failed to create, acquire source db %s failed, code:%s", createReq.name, createReq.sourceDB,
          tstrerror(code));
    goto _OVER;
  }

  code = mndCheckForSnode(pMnode, pSourceDb);
  mndReleaseDb(pMnode, pSourceDb);
  if (code != 0) {
    goto _OVER;
  }

  // build stream obj from request
  if ((code = mndBuildStreamObjFromCreateReq(pMnode, &streamObj, &createReq)) < 0) {
    mError("stream:%s, failed to create since %s", createReq.name, tstrerror(code));
    goto _OVER;
  }

  code = doStreamCheck(pMnode, &streamObj);
  TSDB_CHECK_CODE(code, lino, _OVER);

  code = doCreateTrans(pMnode, &streamObj, pReq, TRN_CONFLICT_DB, MND_STREAM_CREATE_NAME, pMsg, &pTrans);
  if (pTrans == NULL || code) {
    goto _OVER;
  }

  // create stb for stream
  if (createReq.createStb == STREAM_CREATE_STABLE_TRUE) {
    if ((code = mndCreateStbForStream(pMnode, pTrans, &streamObj, pReq->info.conn.user)) < 0) {
      mError("trans:%d, failed to create stb for stream %s since %s", pTrans->id, createReq.name, tstrerror(code));
      mndTransDrop(pTrans);
      goto _OVER;
    }
  } else {
    mDebug("stream:%s no need create stable", createReq.name);
  }

  // schedule stream task for stream obj
  code = mndScheduleStream(pMnode, &streamObj, createReq.lastTs, createReq.pVgroupVerList);
  if (code != TSDB_CODE_SUCCESS && code != TSDB_CODE_ACTION_IN_PROGRESS) {
    mError("stream:%s, failed to schedule since %s", createReq.name, tstrerror(code));
    mndTransDrop(pTrans);
    goto _OVER;
  }

  // add stream to trans
  code = mndPersistStream(pTrans, &streamObj);
  if (code != TSDB_CODE_SUCCESS && code != TSDB_CODE_ACTION_IN_PROGRESS) {
    mError("stream:%s, failed to persist since %s", createReq.name, tstrerror(code));
    mndTransDrop(pTrans);
    goto _OVER;
  }

  if ((code = mndCheckDbPrivilegeByName(pMnode, pReq->info.conn.user, MND_OPER_READ_DB, streamObj.sourceDb)) != 0) {
    mndTransDrop(pTrans);
    goto _OVER;
  }

  if ((code = mndCheckDbPrivilegeByName(pMnode, pReq->info.conn.user, MND_OPER_WRITE_DB, streamObj.targetDb)) != 0) {
    mndTransDrop(pTrans);
    goto _OVER;
  }

  // add into buffer firstly
  // to make sure when the hb from vnode arrived, the newly created tasks have been in the task map already.
  streamMutexLock(&execInfo.lock);
  mDebug("stream stream:%s start to register tasks into task nodeList and set initial checkpointId", createReq.name);
  saveTaskAndNodeInfoIntoBuf(&streamObj, &execInfo);
  streamMutexUnlock(&execInfo.lock);

  // execute creation
  code = mndTransPrepare(pMnode, pTrans);
  if (code != TSDB_CODE_SUCCESS && code != TSDB_CODE_ACTION_IN_PROGRESS) {
    mError("trans:%d, failed to prepare since %s", pTrans->id, tstrerror(code));
    mndTransDrop(pTrans);
    goto _OVER;
  }

  mndTransDrop(pTrans);

  SName dbname = {0};
  code = tNameFromString(&dbname, createReq.sourceDB, T_NAME_ACCT | T_NAME_DB | T_NAME_TABLE);
  if (code) {
    mError("invalid source dbname:%s in create stream, code:%s", createReq.sourceDB, tstrerror(code));
    goto _OVER;
  }

  SName name = {0};
  code = tNameFromString(&name, createReq.name, T_NAME_ACCT | T_NAME_TABLE);
  if (code) {
    mError("invalid stream name:%s in create strem, code:%s", createReq.name, tstrerror(code));
    goto _OVER;
  }

  // reuse this function for stream
  if (sql != NULL && sqlLen > 0) {
    auditRecord(pReq, pMnode->clusterId, "createStream", dbname.dbname, name.dbname, sql, sqlLen);
  } else {
    char detail[1000] = {0};
    snprintf(detail, tListLen(detail), "dbname:%s, stream name:%s", dbname.dbname, name.dbname);
    auditRecord(pReq, pMnode->clusterId, "createStream", dbname.dbname, name.dbname, detail, strlen(detail));
  }

_OVER:
  if (code != TSDB_CODE_SUCCESS && code != TSDB_CODE_ACTION_IN_PROGRESS) {
    mError("stream:%s, failed to create at line:%d since %s", createReq.name, lino, tstrerror(code));
  } else {
    mDebug("stream:%s create stream completed", createReq.name);
    code = TSDB_CODE_ACTION_IN_PROGRESS;
  }

  mndReleaseStream(pMnode, pStream);
  tFreeSCMCreateStreamReq(&createReq);
  tFreeStreamObj(&streamObj);

  if (sql != NULL) {
    taosMemoryFreeClear(sql);
  }

  return code;
}

static int32_t mndProcessRestartStreamReq(SRpcMsg *pReq) {
  SMnode          *pMnode = pReq->info.node;
  SStreamObj      *pStream = NULL;
  int32_t          code = 0;
  SMPauseStreamReq pauseReq = {0};

  if (tDeserializeSMPauseStreamReq(pReq->pCont, pReq->contLen, &pauseReq) < 0) {
    return TSDB_CODE_INVALID_MSG;
  }

  code = mndAcquireStream(pMnode, pauseReq.name, &pStream);
  if (pStream == NULL || code != 0) {
    if (pauseReq.igNotExists) {
      mInfo("stream:%s, not exist, not restart stream", pauseReq.name);
      return 0;
    } else {
      mError("stream:%s not exist, failed to restart stream", pauseReq.name);
      TAOS_RETURN(TSDB_CODE_MND_STREAM_NOT_EXIST);
    }
  }

  mInfo("stream:%s,%" PRId64 " start to restart stream", pauseReq.name, pStream->uid);
  if ((code = mndCheckDbPrivilegeByName(pMnode, pReq->info.conn.user, MND_OPER_WRITE_DB, pStream->targetDb)) != 0) {
    sdbRelease(pMnode->pSdb, pStream);
    return code;
  }

  // check if it is conflict with other trans in both sourceDb and targetDb.
  code = mndStreamTransConflictCheck(pMnode, pStream->uid, MND_STREAM_RESTART_NAME, true);
  if (code) {
    sdbRelease(pMnode->pSdb, pStream);
    return code;
  }

  bool updated = mndStreamNodeIsUpdated(pMnode);
  if (updated) {
    mError("tasks are not ready for restart, node update detected");
    sdbRelease(pMnode->pSdb, pStream);
    TAOS_RETURN(TSDB_CODE_STREAM_TASK_IVLD_STATUS);
  }

  STrans *pTrans = NULL;
  code = doCreateTrans(pMnode, pStream, pReq, TRN_CONFLICT_NOTHING, MND_STREAM_RESTART_NAME, "restart the stream",
                       &pTrans);
  if (pTrans == NULL || code) {
    mError("stream:%s failed to pause stream since %s", pauseReq.name, tstrerror(code));
    sdbRelease(pMnode->pSdb, pStream);
    return code;
  }

  code = mndStreamRegisterTrans(pTrans, MND_STREAM_RESTART_NAME, pStream->uid);
  if (code) {
    sdbRelease(pMnode->pSdb, pStream);
    mndTransDrop(pTrans);
    return code;
  }

  // if nodeUpdate happened, not send pause trans
  code = mndStreamSetRestartAction(pMnode, pTrans, pStream);
  if (code) {
    mError("stream:%s, failed to restart task since %s", pauseReq.name, tstrerror(code));
    sdbRelease(pMnode->pSdb, pStream);
    mndTransDrop(pTrans);
    return code;
  }

  code = mndTransPrepare(pMnode, pTrans);
  if (code != TSDB_CODE_SUCCESS && code != TSDB_CODE_ACTION_IN_PROGRESS) {
    mError("trans:%d, failed to prepare restart stream trans since %s", pTrans->id, tstrerror(code));
    sdbRelease(pMnode->pSdb, pStream);
    mndTransDrop(pTrans);
    return code;
  }

  sdbRelease(pMnode->pSdb, pStream);
  mndTransDrop(pTrans);

  return TSDB_CODE_ACTION_IN_PROGRESS;
}

int64_t mndStreamGenChkptId(SMnode *pMnode, bool lock) {
  SStreamObj *pStream = NULL;
  void       *pIter = NULL;
  SSdb       *pSdb = pMnode->pSdb;
  int64_t     maxChkptId = 0;

  while (1) {
    pIter = sdbFetch(pSdb, SDB_STREAM, pIter, (void **)&pStream);
    if (pIter == NULL) break;

    maxChkptId = TMAX(maxChkptId, pStream->checkpointId);
    mDebug("stream:%p, %s id:0x%" PRIx64 " checkpoint %" PRId64 "", pStream, pStream->name, pStream->uid,
           pStream->checkpointId);
    sdbRelease(pSdb, pStream);
  }

  {  // check the max checkpoint id from all vnodes.
    int64_t maxCheckpointId = -1;
    if (lock) {
      streamMutexLock(&execInfo.lock);
    }

    for (int32_t i = 0; i < taosArrayGetSize(execInfo.pTaskList); ++i) {
      STaskId          *p = taosArrayGet(execInfo.pTaskList, i);
      STaskStatusEntry *pEntry = taosHashGet(execInfo.pTaskMap, p, sizeof(*p));
      if (p == NULL || pEntry == NULL) {
        continue;
      }

      if (pEntry->checkpointInfo.failed) {
        continue;
      }

      if (maxCheckpointId < pEntry->checkpointInfo.latestId) {
        maxCheckpointId = pEntry->checkpointInfo.latestId;
      }
    }

    if (lock) {
      streamMutexUnlock(&execInfo.lock);
    }

    if (maxCheckpointId > maxChkptId) {
      mDebug("max checkpointId in mnode:%" PRId64 ", smaller than max checkpointId in vnode:%" PRId64, maxChkptId,
             maxCheckpointId);
      maxChkptId = maxCheckpointId;
    }
  }

  mDebug("generate new checkpointId:%" PRId64, maxChkptId + 1);
  return maxChkptId + 1;
}

static int32_t mndProcessStreamCheckpointTrans(SMnode *pMnode, SStreamObj *pStream, int64_t checkpointId,
                                               int8_t mndTrigger, bool lock) {
  int32_t code = TSDB_CODE_SUCCESS;
  bool    conflict = false;
  int64_t ts = taosGetTimestampMs();
  STrans *pTrans = NULL;

  if (mndTrigger == 1 && (ts - pStream->checkpointFreq < tsStreamCheckpointInterval * 1000)) {
    return code;
  }

  code = mndStreamTransConflictCheck(pMnode, pStream->uid, MND_STREAM_CHECKPOINT_NAME, lock);
  if (code) {
    mWarn("checkpoint conflict with other trans in %s, code:%s ignore the checkpoint for stream:%s %" PRIx64,
          pStream->sourceDb, tstrerror(code), pStream->name, pStream->uid);
    goto _ERR;
  }

  code = doCreateTrans(pMnode, pStream, NULL, TRN_CONFLICT_NOTHING, MND_STREAM_CHECKPOINT_NAME,
                       "gen checkpoint for stream", &pTrans);
  if (code) {
    mError("failed to checkpoint of stream name%s, checkpointId: %" PRId64 ", reason:%s", pStream->name, checkpointId,
           tstrerror(code));
    goto _ERR;
  }

  code = mndStreamRegisterTrans(pTrans, MND_STREAM_CHECKPOINT_NAME, pStream->uid);
  if (code) {
    mError("failed to register checkpoint trans for stream:%s, checkpointId:%" PRId64, pStream->name, checkpointId);
    goto _ERR;
  }

  mDebug("start to trigger checkpoint for stream:%s, checkpoint: %" PRId64 "", pStream->name, checkpointId);

  taosWLockLatch(&pStream->lock);
  pStream->currentTick = 1;

  // 1. redo action: broadcast checkpoint source msg for all source vg
  int32_t totalLevel = taosArrayGetSize(pStream->tasks);
  for (int32_t i = 0; i < totalLevel; i++) {
    SArray      *pLevel = taosArrayGetP(pStream->tasks, i);
    SStreamTask *p = taosArrayGetP(pLevel, 0);

    if (p->info.taskLevel == TASK_LEVEL__SOURCE) {
      int32_t sz = taosArrayGetSize(pLevel);
      for (int32_t j = 0; j < sz; j++) {
        SStreamTask *pTask = taosArrayGetP(pLevel, j);
        code = mndStreamSetCheckpointAction(pMnode, pTrans, pTask, checkpointId, mndTrigger);

        if (code != TSDB_CODE_SUCCESS) {
          taosWUnLockLatch(&pStream->lock);
          goto _ERR;
        }
      }
    }
  }

  // 2. reset tick
  pStream->checkpointId = checkpointId;
  pStream->checkpointFreq = taosGetTimestampMs();
  pStream->currentTick = 0;

  // 3. commit log: stream checkpoint info
  pStream->version = pStream->version + 1;
  taosWUnLockLatch(&pStream->lock);

  if ((code = mndPersistTransLog(pStream, pTrans, SDB_STATUS_READY)) != TSDB_CODE_SUCCESS) {
    goto _ERR;
  }

  code = mndTransPrepare(pMnode, pTrans);
  if (code != TSDB_CODE_SUCCESS && code != TSDB_CODE_ACTION_IN_PROGRESS) {
    mError("failed to prepare checkpoint trans since %s", tstrerror(code));
  } else {
    code = TSDB_CODE_ACTION_IN_PROGRESS;
  }

_ERR:
  mndTransDrop(pTrans);
  return code;
}

int32_t extractStreamNodeList(SMnode *pMnode) {
  if (taosArrayGetSize(execInfo.pNodeList) == 0) {
    int32_t code = refreshNodeListFromExistedStreams(pMnode, execInfo.pNodeList);
    if (code) {
      mError("Failed to extract node list from stream, code:%s", tstrerror(code));
      return code;
    }
  }

  return taosArrayGetSize(execInfo.pNodeList);
}

static int32_t mndCheckTaskAndNodeStatus(SMnode *pMnode) {
  int32_t code = 0;
  if (mndStreamNodeIsUpdated(pMnode)) {
    return TSDB_CODE_STREAM_TASK_IVLD_STATUS;
  }

  streamMutexLock(&execInfo.lock);
  if (taosArrayGetSize(execInfo.pNodeList) == 0) {
    mDebug("stream task node change checking done, no vgroups exist, do nothing");
    if (taosArrayGetSize(execInfo.pTaskList) != 0) {
      mError("stream task node change checking done, no vgroups exist, but task list is not empty");
      code = TSDB_CODE_STREAM_TASK_IVLD_STATUS;
    }
  }

  streamMutexUnlock(&execInfo.lock);
  return code;
}

int64_t getStreamTaskLastReadyState(SArray *pTaskList, int64_t streamId) {
  int64_t ts = -1;
  int32_t taskId = -1;

  for (int32_t i = 0; i < taosArrayGetSize(pTaskList); ++i) {
    STaskId          *p = taosArrayGet(pTaskList, i);
    STaskStatusEntry *pEntry = taosHashGet(execInfo.pTaskMap, p, sizeof(*p));
    if (p == NULL || pEntry == NULL || pEntry->id.streamId != streamId) {
      continue;
    }

    // -1 denote not ready now or never ready till now
    if (pEntry->hTaskId != 0) {
      mInfo("s-task:0x%" PRIx64 "-0x%x (nodeId:%d) status:%s related fill-history task:0x%" PRIx64
            " exists, checkpoint not issued",
            pEntry->id.streamId, (int32_t)pEntry->id.taskId, pEntry->nodeId, streamTaskGetStatusStr(pEntry->status),
            pEntry->hTaskId);
      return -1;
    }

    if (pEntry->status != TASK_STATUS__READY) {
      mInfo("s-task:0x%" PRIx64 "-0x%x (nodeId:%d) status:%s, not ready for checkpoint", pEntry->id.streamId,
            (int32_t)pEntry->id.taskId, pEntry->nodeId, streamTaskGetStatusStr(pEntry->status));
      return -1;
    }

    if (ts < pEntry->startTime) {
      ts = pEntry->startTime;
      taskId = pEntry->id.taskId;
    }
  }

  mDebug("stream:0x%" PRIx64 " last ready ts:%" PRId64 " s-task:0x%x", streamId, ts, taskId);
  return ts;
}

typedef struct {
  int64_t streamId;
  int64_t duration;
} SCheckpointInterval;

static int32_t streamWaitComparFn(const void *p1, const void *p2) {
  const SCheckpointInterval *pInt1 = p1;
  const SCheckpointInterval *pInt2 = p2;
  if (pInt1->duration == pInt2->duration) {
    return 0;
  }

  return pInt1->duration > pInt2->duration ? -1 : 1;
}

// all tasks of this stream should be ready, otherwise do nothing
static bool isStreamReadyHelp(int64_t now, SStreamObj* pStream) {
  bool ready = false;

  streamMutexLock(&execInfo.lock);

  int64_t lastReadyTs = getStreamTaskLastReadyState(execInfo.pTaskList, pStream->uid);
  if ((lastReadyTs == -1) || ((lastReadyTs != -1) && ((now - lastReadyTs) < tsStreamCheckpointInterval * 1000))) {

    if (lastReadyTs != -1) {
      mInfo("not start checkpoint, stream:0x%" PRIx64 " last ready ts:%" PRId64 " ready duration:%" PRId64
            "ms less than threshold",
            pStream->uid, lastReadyTs, (now - lastReadyTs));
    }

    ready = false;
  } else {
    ready = true;
  }

  streamMutexUnlock(&execInfo.lock);
  return ready;
}

static int32_t mndProcessStreamCheckpoint(SRpcMsg *pReq) {
  SMnode     *pMnode = pReq->info.node;
  SSdb       *pSdb = pMnode->pSdb;
  void       *pIter = NULL;
  SStreamObj *pStream = NULL;
  int32_t     code = 0;
  int32_t     numOfCheckpointTrans = 0;
  SArray     *pLongChkpts = NULL;
  SArray     *pList = NULL;
  int64_t     now = taosGetTimestampMs();

  if ((code = mndCheckTaskAndNodeStatus(pMnode)) != 0) {
    return TSDB_CODE_STREAM_TASK_IVLD_STATUS;
  }

  pList = taosArrayInit(4, sizeof(SCheckpointInterval));
  if (pList == NULL) {
    mError("failed to init chkptInterval info, not handle stream checkpoint, code:%s", tstrerror(terrno));
    return terrno;
  }

  pLongChkpts = taosArrayInit(4, sizeof(SStreamTransInfo));
  if (pLongChkpts == NULL) {
    mError("failed to init long checkpoint list, not handle stream checkpoint, code:%s", tstrerror(terrno));
    taosArrayDestroy(pList);
    return terrno;
  }

  // check if ongong checkpoint trans or long chkpt trans exist.
  code = mndStreamClearFinishedTrans(pMnode, &numOfCheckpointTrans, pLongChkpts);
  if (code) {
    mError("failed to clear finish trans, code:%s", tstrerror(code));

    taosArrayDestroy(pList);
    taosArrayDestroy(pLongChkpts);
    return code;
  }

  // kill long exec checkpoint and set task status
  if (taosArrayGetSize(pLongChkpts) > 0) {
    killChkptAndResetStreamTask(pMnode, pLongChkpts);

    taosArrayDestroy(pList);
    taosArrayDestroy(pLongChkpts);
    return TSDB_CODE_SUCCESS;
  }

  taosArrayDestroy(pLongChkpts);

  while ((pIter = sdbFetch(pSdb, SDB_STREAM, pIter, (void **)&pStream)) != NULL) {
    int64_t duration = now - pStream->checkpointFreq;
    if (duration < tsStreamCheckpointInterval * 1000) {
      sdbRelease(pSdb, pStream);
      continue;
    }

    bool ready = isStreamReadyHelp(now, pStream);
    if (!ready) {
      sdbRelease(pSdb, pStream);
      continue;
    }

    SCheckpointInterval in = {.streamId = pStream->uid, .duration = duration};
    void               *p = taosArrayPush(pList, &in);
    if (p) {
      int32_t currentSize = taosArrayGetSize(pList);
      mDebug("stream:%s (uid:0x%" PRIx64 ") total %d stream(s) beyond chkpt interval threshold: %ds(%" PRId64
             "s), concurrently launch threshold:%d",
             pStream->name, pStream->uid, currentSize, tsStreamCheckpointInterval, duration / 1000,
             tsMaxConcurrentCheckpoint);
    } else {
      mError("failed to record the checkpoint interval info, stream:0x%" PRIx64, pStream->uid);
    }
    sdbRelease(pSdb, pStream);
  }

  int32_t size = taosArrayGetSize(pList);
  if (size == 0) {
    taosArrayDestroy(pList);
    return code;
  }

  taosArraySort(pList, streamWaitComparFn);

  int32_t numOfQual = taosArrayGetSize(pList);
  if (numOfCheckpointTrans >= tsMaxConcurrentCheckpoint) {
    mDebug(
        "%d stream(s) checkpoint interval longer than %ds, ongoing checkpoint trans:%d reach maximum allowed:%d, new "
        "checkpoint trans are not allowed, wait for 30s",
        numOfQual, tsStreamCheckpointInterval, numOfCheckpointTrans, tsMaxConcurrentCheckpoint);
    taosArrayDestroy(pList);
    return code;
  }

  int32_t capacity = tsMaxConcurrentCheckpoint - numOfCheckpointTrans;
  mDebug(
      "%d stream(s) checkpoint interval longer than %ds, %d ongoing checkpoint trans, %d new checkpoint trans allowed, "
      "concurrent trans threshold:%d",
      numOfQual, tsStreamCheckpointInterval, numOfCheckpointTrans, capacity, tsMaxConcurrentCheckpoint);

  int32_t started = 0;
  int64_t checkpointId = mndStreamGenChkptId(pMnode, true);

  for (int32_t i = 0; i < numOfQual; ++i) {
    SCheckpointInterval *pCheckpointInfo = taosArrayGet(pList, i);
    if (pCheckpointInfo == NULL) {
      continue;
    }

    SStreamObj *p = NULL;
    code = mndGetStreamObj(pMnode, pCheckpointInfo->streamId, &p);
    if (p != NULL && code == 0) {
      code = mndProcessStreamCheckpointTrans(pMnode, p, checkpointId, 1, true);
      sdbRelease(pSdb, p);

      if (code == 0 || code == TSDB_CODE_ACTION_IN_PROGRESS) {
        started += 1;

        if (started >= capacity) {
          mDebug("already start %d new checkpoint trans, current active checkpoint trans:%d", started,
                 (started + numOfCheckpointTrans));
          break;
        }
      } else {
        mError("failed to start checkpoint trans, code:%s", tstrerror(code));
      }
    }
  }

  taosArrayDestroy(pList);
  return code;
}

static int32_t mndProcessDropStreamReq(SRpcMsg *pReq) {
  SMnode     *pMnode = pReq->info.node;
  SStreamObj *pStream = NULL;
  int32_t     code = 0;

  SMDropStreamReq dropReq = {0};
  if (tDeserializeSMDropStreamReq(pReq->pCont, pReq->contLen, &dropReq) < 0) {
    mError("invalid drop stream msg recv, discarded");
    code = TSDB_CODE_INVALID_MSG;
    TAOS_RETURN(code);
  }

  mDebug("recv drop stream:%s msg", dropReq.name);

  code = mndAcquireStream(pMnode, dropReq.name, &pStream);
  if (pStream == NULL || code != 0) {
    if (dropReq.igNotExists) {
      mInfo("stream:%s not exist, ignore not exist is set, drop stream exec done with success", dropReq.name);
      sdbRelease(pMnode->pSdb, pStream);
      tFreeMDropStreamReq(&dropReq);
      return 0;
    } else {
      mError("stream:%s not exist failed to drop it", dropReq.name);
      tFreeMDropStreamReq(&dropReq);
      TAOS_RETURN(TSDB_CODE_MND_STREAM_NOT_EXIST);
    }
  }

  if (pStream->smaId != 0) {
    mDebug("stream:%s, uid:0x%" PRIx64 " try to drop sma related stream", dropReq.name, pStream->uid);

    void    *pIter = NULL;
    SSmaObj *pSma = NULL;
    pIter = sdbFetch(pMnode->pSdb, SDB_SMA, pIter, (void **)&pSma);
    while (pIter) {
      if (pSma && pSma->uid == pStream->smaId) {
        sdbRelease(pMnode->pSdb, pSma);
        sdbRelease(pMnode->pSdb, pStream);

        sdbCancelFetch(pMnode->pSdb, pIter);
        tFreeMDropStreamReq(&dropReq);
        code = TSDB_CODE_TSMA_MUST_BE_DROPPED;

        mError("try to drop sma-related stream:%s, uid:0x%" PRIx64 " code:%s only allowed to be dropped along with sma",
               dropReq.name, pStream->uid, tstrerror(terrno));
        TAOS_RETURN(code);
      }

      if (pSma) {
        sdbRelease(pMnode->pSdb, pSma);
      }

      pIter = sdbFetch(pMnode->pSdb, SDB_SMA, pIter, (void **)&pSma);
    }
  }

  if (mndCheckDbPrivilegeByName(pMnode, pReq->info.conn.user, MND_OPER_WRITE_DB, pStream->targetDb) != 0) {
    sdbRelease(pMnode->pSdb, pStream);
    tFreeMDropStreamReq(&dropReq);
    return -1;
  }

  // check if it is conflict with other trans in both sourceDb and targetDb.
  code = mndStreamTransConflictCheck(pMnode, pStream->uid, MND_STREAM_DROP_NAME, true);
  if (code) {
    sdbRelease(pMnode->pSdb, pStream);
    tFreeMDropStreamReq(&dropReq);
    return code;
  }

  STrans *pTrans = NULL;
  code = doCreateTrans(pMnode, pStream, pReq, TRN_CONFLICT_NOTHING, MND_STREAM_DROP_NAME, "drop stream", &pTrans);
  if (pTrans == NULL || code) {
    mError("stream:%s uid:0x%" PRIx64 " failed to drop since %s", dropReq.name, pStream->uid, tstrerror(code));
    sdbRelease(pMnode->pSdb, pStream);
    tFreeMDropStreamReq(&dropReq);
    TAOS_RETURN(code);
  }

  code = mndStreamRegisterTrans(pTrans, MND_STREAM_DROP_NAME, pStream->uid);
  if (code) {
    mError("failed to register drop stream trans, code:%s", tstrerror(code));
    sdbRelease(pMnode->pSdb, pStream);
    mndTransDrop(pTrans);
    tFreeMDropStreamReq(&dropReq);
    TAOS_RETURN(code);
  }

  // drop all tasks
  code = mndStreamSetDropAction(pMnode, pTrans, pStream);
  if (code) {
    mError("stream:%s uid:0x%" PRIx64 " failed to drop task since %s", dropReq.name, pStream->uid, tstrerror(code));
    sdbRelease(pMnode->pSdb, pStream);
    mndTransDrop(pTrans);
    tFreeMDropStreamReq(&dropReq);
    TAOS_RETURN(code);
  }

  // drop stream
  code = mndPersistTransLog(pStream, pTrans, SDB_STATUS_DROPPED);
  if (code) {
    sdbRelease(pMnode->pSdb, pStream);
    mndTransDrop(pTrans);
    tFreeMDropStreamReq(&dropReq);
    TAOS_RETURN(code);
  }

  code = mndTransPrepare(pMnode, pTrans);
  if (code != TSDB_CODE_SUCCESS && code != TSDB_CODE_ACTION_IN_PROGRESS) {
    mError("trans:%d, failed to prepare drop stream trans since %s", pTrans->id, tstrerror(code));
    sdbRelease(pMnode->pSdb, pStream);
    mndTransDrop(pTrans);
    tFreeMDropStreamReq(&dropReq);
    TAOS_RETURN(code);
  }

  // kill the related checkpoint trans
  int32_t transId = mndStreamGetRelTrans(pMnode, pStream->uid);
  if (transId != 0) {
    mDebug("drop active transId:%d due to stream:%s uid:0x%" PRIx64 " dropped", transId, pStream->name, pStream->uid);
    mndKillTransImpl(pMnode, transId, pStream->sourceDb);
  }

  mDebug("stream:%s uid:0x%" PRIx64 " transId:%d start to drop related task when dropping stream", dropReq.name,
         pStream->uid, transId);

  removeStreamTasksInBuf(pStream, &execInfo);

  SName name = {0};
  code = tNameFromString(&name, dropReq.name, T_NAME_ACCT | T_NAME_DB | T_NAME_TABLE);
  auditRecord(pReq, pMnode->clusterId, "dropStream", "", name.dbname, dropReq.sql, dropReq.sqlLen);

  sdbRelease(pMnode->pSdb, pStream);
  mndTransDrop(pTrans);
  tFreeMDropStreamReq(&dropReq);

  if (code == 0) {
    return TSDB_CODE_ACTION_IN_PROGRESS;
  } else {
    TAOS_RETURN(code);
  }
}

int32_t mndDropStreamByDb(SMnode *pMnode, STrans *pTrans, SDbObj *pDb) {
  SSdb   *pSdb = pMnode->pSdb;
  void   *pIter = NULL;
  int32_t code = 0;

  while (1) {
    SStreamObj *pStream = NULL;
    pIter = sdbFetch(pSdb, SDB_STREAM, pIter, (void **)&pStream);
    if (pIter == NULL) break;

    if (pStream->sourceDbUid == pDb->uid || pStream->targetDbUid == pDb->uid) {
      if (pStream->sourceDbUid != pStream->targetDbUid) {
        sdbRelease(pSdb, pStream);
        sdbCancelFetch(pSdb, pIter);
        mError("db:%s, failed to drop stream:%s since sourceDbUid:%" PRId64 " not match with targetDbUid:%" PRId64,
               pDb->name, pStream->name, pStream->sourceDbUid, pStream->targetDbUid);
        TAOS_RETURN(TSDB_CODE_MND_STREAM_MUST_BE_DELETED);
      } else {
        // kill the related checkpoint trans
        int32_t transId = mndStreamGetRelTrans(pMnode, pStream->uid);
        if (transId != 0) {
          mDebug("drop active related transId:%d due to stream:%s dropped", transId, pStream->name);
          mndKillTransImpl(pMnode, transId, pStream->sourceDb);
        }

        // drop the stream obj in execInfo
        removeStreamTasksInBuf(pStream, &execInfo);

        code = mndPersistTransLog(pStream, pTrans, SDB_STATUS_DROPPED);
        if (code != TSDB_CODE_SUCCESS && code != TSDB_CODE_ACTION_IN_PROGRESS) {
          sdbRelease(pSdb, pStream);
          sdbCancelFetch(pSdb, pIter);
          return code;
        }
      }
    }

    sdbRelease(pSdb, pStream);
  }

  return 0;
}

static int32_t mndRetrieveStream(SRpcMsg *pReq, SShowObj *pShow, SSDataBlock *pBlock, int32_t rows) {
  SMnode     *pMnode = pReq->info.node;
  SSdb       *pSdb = pMnode->pSdb;
  int32_t     numOfRows = 0;
  SStreamObj *pStream = NULL;
  int32_t     code = 0;

  while (numOfRows < rows) {
    pShow->pIter = sdbFetch(pSdb, SDB_STREAM, pShow->pIter, (void **)&pStream);
    if (pShow->pIter == NULL) break;

    code = setStreamAttrInResBlock(pStream, pBlock, numOfRows);
    if (code == 0) {
      numOfRows++;
    }
    sdbRelease(pSdb, pStream);
  }

  pShow->numOfRows += numOfRows;
  return numOfRows;
}

static void mndCancelGetNextStream(SMnode *pMnode, void *pIter) {
  SSdb *pSdb = pMnode->pSdb;
  sdbCancelFetchByType(pSdb, pIter, SDB_STREAM);
}

static int32_t mndRetrieveStreamTask(SRpcMsg *pReq, SShowObj *pShow, SSDataBlock *pBlock, int32_t rowsCapacity) {
  SMnode     *pMnode = pReq->info.node;
  SSdb       *pSdb = pMnode->pSdb;
  int32_t     numOfRows = 0;
  SStreamObj *pStream = NULL;
  int32_t     code = 0;

  streamMutexLock(&execInfo.lock);
  mndInitStreamExecInfo(pMnode, &execInfo);
  streamMutexUnlock(&execInfo.lock);

  while (numOfRows < rowsCapacity) {
    pShow->pIter = sdbFetch(pSdb, SDB_STREAM, pShow->pIter, (void **)&pStream);
    if (pShow->pIter == NULL) {
      break;
    }

    // lock
    taosRLockLatch(&pStream->lock);

    int32_t count = mndGetNumOfStreamTasks(pStream);
    if (numOfRows + count > rowsCapacity) {
      code = blockDataEnsureCapacity(pBlock, numOfRows + count);
      if (code) {
        mError("failed to prepare the result block buffer, quit return value");
        taosRUnLockLatch(&pStream->lock);
        sdbRelease(pSdb, pStream);
        continue;
      }
    }

    int32_t precision = TSDB_TIME_PRECISION_MILLI;
    SDbObj *pSourceDb = mndAcquireDb(pMnode, pStream->sourceDb);
    if (pSourceDb != NULL) {
      precision = pSourceDb->cfg.precision;
      mndReleaseDb(pMnode, pSourceDb);
    }

    // add row for each task
    SStreamTaskIter *pIter = NULL;
    code = createStreamTaskIter(pStream, &pIter);
    if (code) {
      taosRUnLockLatch(&pStream->lock);
      sdbRelease(pSdb, pStream);
      mError("failed to create task iter for stream:%s", pStream->name);
      continue;
    }

    while (streamTaskIterNextTask(pIter)) {
      SStreamTask *pTask = NULL;
      code = streamTaskIterGetCurrent(pIter, &pTask);
      if (code) {
        destroyStreamTaskIter(pIter);
        break;
      }

      code = setTaskAttrInResBlock(pStream, pTask, pBlock, numOfRows, precision);
      if (code == TSDB_CODE_SUCCESS) {
        numOfRows++;
      }
    }

    pBlock->info.rows = numOfRows;

    destroyStreamTaskIter(pIter);
    taosRUnLockLatch(&pStream->lock);

    sdbRelease(pSdb, pStream);
  }

  pShow->numOfRows += numOfRows;
  return numOfRows;
}

static void mndCancelGetNextStreamTask(SMnode *pMnode, void *pIter) {
  SSdb *pSdb = pMnode->pSdb;
  sdbCancelFetchByType(pSdb, pIter, SDB_STREAM);
}

static int32_t mndProcessPauseStreamReq(SRpcMsg *pReq) {
  SMnode     *pMnode = pReq->info.node;
  SStreamObj *pStream = NULL;
  int32_t     code = 0;

  SMPauseStreamReq pauseReq = {0};
  if (tDeserializeSMPauseStreamReq(pReq->pCont, pReq->contLen, &pauseReq) < 0) {
    TAOS_RETURN(TSDB_CODE_INVALID_MSG);
  }

  code = mndAcquireStream(pMnode, pauseReq.name, &pStream);
  if (pStream == NULL || code != 0) {
    if (pauseReq.igNotExists) {
      mInfo("stream:%s, not exist, not pause stream", pauseReq.name);
      return 0;
    } else {
      mError("stream:%s not exist, failed to pause stream", pauseReq.name);
      TAOS_RETURN(TSDB_CODE_MND_STREAM_NOT_EXIST);
    }
  }

  mInfo("stream:%s,%" PRId64 " start to pause stream", pauseReq.name, pStream->uid);

  if ((code = mndCheckDbPrivilegeByName(pMnode, pReq->info.conn.user, MND_OPER_WRITE_DB, pStream->targetDb)) != 0) {
    sdbRelease(pMnode->pSdb, pStream);
    return code;
  }

  // check if it is conflict with other trans in both sourceDb and targetDb.
  code = mndStreamTransConflictCheck(pMnode, pStream->uid, MND_STREAM_PAUSE_NAME, true);
  if (code) {
    sdbRelease(pMnode->pSdb, pStream);
    TAOS_RETURN(code);
  }

  bool updated = mndStreamNodeIsUpdated(pMnode);
  if (updated) {
    mError("tasks are not ready for pause, node update detected");
    sdbRelease(pMnode->pSdb, pStream);
    TAOS_RETURN(TSDB_CODE_STREAM_TASK_IVLD_STATUS);
  }

  {  // check for tasks, if tasks are not ready, not allowed to pause
    bool found = false;
    bool readyToPause = true;
    streamMutexLock(&execInfo.lock);

    for (int32_t i = 0; i < taosArrayGetSize(execInfo.pTaskList); ++i) {
      STaskId *p = taosArrayGet(execInfo.pTaskList, i);
      if (p == NULL) {
        continue;
      }

      STaskStatusEntry *pEntry = taosHashGet(execInfo.pTaskMap, p, sizeof(*p));
      if (pEntry == NULL) {
        continue;
      }

      if (pEntry->id.streamId != pStream->uid) {
        continue;
      }

      if (pEntry->status == TASK_STATUS__UNINIT || pEntry->status == TASK_STATUS__CK) {
        mError("stream:%s uid:0x%" PRIx64 " vgId:%d task:0x%" PRIx64 " status:%s, not ready for pause", pStream->name,
               pStream->uid, pEntry->nodeId, pEntry->id.taskId, streamTaskGetStatusStr(pEntry->status));
        readyToPause = false;
      }

      found = true;
    }

    streamMutexUnlock(&execInfo.lock);
    if (!found) {
      mError("stream:%s task not report status yet, not ready for pause", pauseReq.name);
      sdbRelease(pMnode->pSdb, pStream);
      TAOS_RETURN(TSDB_CODE_STREAM_TASK_IVLD_STATUS);
    }

    if (!readyToPause) {
      mError("stream:%s task not ready for pause yet", pauseReq.name);
      sdbRelease(pMnode->pSdb, pStream);
      TAOS_RETURN(TSDB_CODE_STREAM_TASK_IVLD_STATUS);
    }
  }

  STrans *pTrans = NULL;
  code = doCreateTrans(pMnode, pStream, pReq, TRN_CONFLICT_NOTHING, MND_STREAM_PAUSE_NAME, "pause the stream", &pTrans);
  if (pTrans == NULL || code) {
    mError("stream:%s failed to pause stream since %s", pauseReq.name, tstrerror(code));
    sdbRelease(pMnode->pSdb, pStream);
    return code;
  }

  code = mndStreamRegisterTrans(pTrans, MND_STREAM_PAUSE_NAME, pStream->uid);
  if (code) {
    sdbRelease(pMnode->pSdb, pStream);
    mndTransDrop(pTrans);
    return code;
  }

  // if nodeUpdate happened, not send pause trans
  code = mndStreamSetPauseAction(pMnode, pTrans, pStream);
  if (code) {
    mError("stream:%s, failed to pause task since %s", pauseReq.name, tstrerror(code));
    sdbRelease(pMnode->pSdb, pStream);
    mndTransDrop(pTrans);
    return code;
  }

  // pause stream
  taosWLockLatch(&pStream->lock);
  code = mndPersistTransLog(pStream, pTrans, SDB_STATUS_READY);
  if (code) {
    taosWUnLockLatch(&pStream->lock);
    sdbRelease(pMnode->pSdb, pStream);
    mndTransDrop(pTrans);
    return code;
  }

  taosWUnLockLatch(&pStream->lock);

  code = mndTransPrepare(pMnode, pTrans);
  if (code != TSDB_CODE_SUCCESS && code != TSDB_CODE_ACTION_IN_PROGRESS) {
    mError("trans:%d, failed to prepare pause stream trans since %s", pTrans->id, tstrerror(code));
    sdbRelease(pMnode->pSdb, pStream);
    mndTransDrop(pTrans);
    return code;
  }

  sdbRelease(pMnode->pSdb, pStream);
  mndTransDrop(pTrans);

  return TSDB_CODE_ACTION_IN_PROGRESS;
}

static int32_t mndProcessResumeStreamReq(SRpcMsg *pReq) {
  SMnode     *pMnode = pReq->info.node;
  SStreamObj *pStream = NULL;
  int32_t     code = 0;

  if ((code = grantCheckExpire(TSDB_GRANT_STREAMS)) < 0) {
    return code;
  }

  SMResumeStreamReq resumeReq = {0};
  if (tDeserializeSMResumeStreamReq(pReq->pCont, pReq->contLen, &resumeReq) < 0) {
    TAOS_RETURN(TSDB_CODE_INVALID_MSG);
  }

  code = mndAcquireStream(pMnode, resumeReq.name, &pStream);
  if (pStream == NULL || code != 0) {
    if (resumeReq.igNotExists) {
      mInfo("stream:%s not exist, not resume stream", resumeReq.name);
      sdbRelease(pMnode->pSdb, pStream);
      return 0;
    } else {
      mError("stream:%s not exist, failed to resume stream", resumeReq.name);
      TAOS_RETURN(TSDB_CODE_MND_STREAM_NOT_EXIST);
    }
  }

  mInfo("stream:%s,%" PRId64 " start to resume stream from pause", resumeReq.name, pStream->uid);
  if (mndCheckDbPrivilegeByName(pMnode, pReq->info.conn.user, MND_OPER_WRITE_DB, pStream->targetDb) != 0) {
    sdbRelease(pMnode->pSdb, pStream);
    return -1;
  }

  // check if it is conflict with other trans in both sourceDb and targetDb.
  code = mndStreamTransConflictCheck(pMnode, pStream->uid, MND_STREAM_RESUME_NAME, true);
  if (code) {
    sdbRelease(pMnode->pSdb, pStream);
    return code;
  }

  STrans *pTrans = NULL;
  code =
      doCreateTrans(pMnode, pStream, pReq, TRN_CONFLICT_NOTHING, MND_STREAM_RESUME_NAME, "resume the stream", &pTrans);
  if (pTrans == NULL || code) {
    mError("stream:%s, failed to resume stream since %s", resumeReq.name, tstrerror(code));
    sdbRelease(pMnode->pSdb, pStream);
    return code;
  }

  code = mndStreamRegisterTrans(pTrans, MND_STREAM_RESUME_NAME, pStream->uid);
  if (code) {
    sdbRelease(pMnode->pSdb, pStream);
    mndTransDrop(pTrans);
    return code;
  }

  // set the resume action
  code = mndStreamSetResumeAction(pTrans, pMnode, pStream, resumeReq.igUntreated);
  if (code) {
    mError("stream:%s, failed to drop task since %s", resumeReq.name, tstrerror(code));
    sdbRelease(pMnode->pSdb, pStream);
    mndTransDrop(pTrans);
    return code;
  }

  // resume stream
  taosWLockLatch(&pStream->lock);
  pStream->status = STREAM_STATUS__NORMAL;
  if (mndPersistTransLog(pStream, pTrans, SDB_STATUS_READY) < 0) {
    taosWUnLockLatch(&pStream->lock);

    sdbRelease(pMnode->pSdb, pStream);
    mndTransDrop(pTrans);
    return code;
  }

  taosWUnLockLatch(&pStream->lock);
  code = mndTransPrepare(pMnode, pTrans);
  if (code != TSDB_CODE_SUCCESS && code != TSDB_CODE_ACTION_IN_PROGRESS) {
    mError("trans:%d, failed to prepare pause stream trans since %s", pTrans->id, tstrerror(code));
    sdbRelease(pMnode->pSdb, pStream);
    mndTransDrop(pTrans);
    return code;
  }

  sdbRelease(pMnode->pSdb, pStream);
  mndTransDrop(pTrans);

  return TSDB_CODE_ACTION_IN_PROGRESS;
}

<<<<<<< HEAD
static int32_t mndProcessResetStreamReq(SRpcMsg *pReq) {
  SMnode     *pMnode = pReq->info.node;
  SStreamObj *pStream = NULL;
  int32_t     code = 0;

  if ((code = grantCheckExpire(TSDB_GRANT_STREAMS)) < 0) {
    return code;
  }

  SMResetStreamReq resetReq = {0};
  if (tDeserializeSMResetStreamReq(pReq->pCont, pReq->contLen, &resetReq) < 0) {
    TAOS_RETURN(TSDB_CODE_INVALID_MSG);
  }

  mDebug("recv reset stream req, stream:%s", resetReq.name);

  code = mndAcquireStream(pMnode, resetReq.name, &pStream);
  if (pStream == NULL || code != 0) {
    if (resetReq.igNotExists) {
      mInfo("stream:%s, not exist, not pause stream", resetReq.name);
      return 0;
    } else {
      mError("stream:%s not exist, failed to pause stream", resetReq.name);
      TAOS_RETURN(TSDB_CODE_MND_STREAM_NOT_EXIST);
    }
  }

  //todo(liao hao jun)
  return TSDB_CODE_ACTION_IN_PROGRESS;
}

static int32_t mndProcessVgroupChange(SMnode *pMnode, SVgroupChangeInfo *pChangeInfo, bool includeAllNodes) {
=======
static int32_t mndProcessVgroupChange(SMnode *pMnode, SVgroupChangeInfo *pChangeInfo, bool includeAllNodes, STrans** pUpdateTrans) {
>>>>>>> 74164f5a
  SSdb       *pSdb = pMnode->pSdb;
  void       *pIter = NULL;
  STrans     *pTrans = NULL;
  int32_t     code = 0;
  *pUpdateTrans = NULL;

  // conflict check for nodeUpdate trans, here we randomly chose one stream to add into the trans pool
  while (1) {
    SStreamObj *pStream = NULL;
    pIter = sdbFetch(pSdb, SDB_STREAM, pIter, (void **)&pStream);
    if (pIter == NULL) {
      break;
    }

    code = mndStreamTransConflictCheck(pMnode, pStream->uid, MND_STREAM_TASK_UPDATE_NAME, false);
    sdbRelease(pSdb, pStream);

    if (code) {
      mError("nodeUpdate conflict with other trans, current nodeUpdate ignored, code:%s", tstrerror(code));
      sdbCancelFetch(pSdb, pIter);
      return code;
    }
  }

  while (1) {
    SStreamObj *pStream = NULL;
    pIter = sdbFetch(pSdb, SDB_STREAM, pIter, (void **)&pStream);
    if (pIter == NULL) {
      break;
    }

    // here create only one trans
    if (pTrans == NULL) {
      code = doCreateTrans(pMnode, pStream, NULL, TRN_CONFLICT_NOTHING, MND_STREAM_TASK_UPDATE_NAME,
                           "update task epsets", &pTrans);
      if (pTrans == NULL || code) {
        sdbRelease(pSdb, pStream);
        sdbCancelFetch(pSdb, pIter);
        return terrno = code;
      }
    }

    if (!includeAllNodes) {
      void *p1 = taosHashGet(pChangeInfo->pDBMap, pStream->targetDb, strlen(pStream->targetDb));
      void *p2 = taosHashGet(pChangeInfo->pDBMap, pStream->sourceDb, strlen(pStream->sourceDb));
      if (p1 == NULL && p2 == NULL) {
        mDebug("stream:0x%" PRIx64 " %s not involved in nodeUpdate, ignore", pStream->uid, pStream->name);
        sdbRelease(pSdb, pStream);
        continue;
      }
    }

    mDebug("stream:0x%" PRIx64 " %s involved node changed, create update trans, transId:%d", pStream->uid,
           pStream->name, pTrans->id);

    // NOTE: for each stream, we register one trans entry for task update
    code = mndStreamRegisterTrans(pTrans, MND_STREAM_TASK_UPDATE_NAME, pStream->uid);
    if (code) {
      mError("failed to register trans, transId:%d, and continue", pTrans->id);
    }

    code = mndStreamSetUpdateEpsetAction(pMnode, pStream, pChangeInfo, pTrans);

    // todo: not continue, drop all and retry again
    if (code != TSDB_CODE_SUCCESS) {
      mError("stream:0x%" PRIx64 " build nodeUpdate trans failed, ignore and continue, code:%s", pStream->uid,
             tstrerror(code));
      sdbRelease(pSdb, pStream);
      continue;
    }

    code = mndPersistTransLog(pStream, pTrans, SDB_STATUS_READY);
    sdbRelease(pSdb, pStream);

    if (code != TSDB_CODE_SUCCESS) {
      sdbCancelFetch(pSdb, pIter);
      return code;
    }
  }

  // no need to build the trans to handle the vgroup update
  *pUpdateTrans = pTrans;
  return code;
}

static int32_t refreshNodeListFromExistedStreams(SMnode *pMnode, SArray *pNodeList) {
  SSdb       *pSdb = pMnode->pSdb;
  SStreamObj *pStream = NULL;
  void       *pIter = NULL;
  int32_t     code = 0;

  mDebug("start to refresh node list by existed streams");

  SHashObj *pHash = taosHashInit(64, taosGetDefaultHashFunction(TSDB_DATA_TYPE_INT), false, HASH_NO_LOCK);
  if (pHash == NULL) {
    return terrno;
  }

  while (1) {
    pIter = sdbFetch(pSdb, SDB_STREAM, pIter, (void **)&pStream);
    if (pIter == NULL) {
      break;
    }

    taosWLockLatch(&pStream->lock);

    SStreamTaskIter *pTaskIter = NULL;
    code = createStreamTaskIter(pStream, &pTaskIter);
    if (code) {
      taosWUnLockLatch(&pStream->lock);
      sdbRelease(pSdb, pStream);
      mError("failed to create task iter for stream:%s", pStream->name);
      continue;
    }

    while (streamTaskIterNextTask(pTaskIter)) {
      SStreamTask *pTask = NULL;
      code = streamTaskIterGetCurrent(pTaskIter, &pTask);
      if (code) {
        break;
      }

      SNodeEntry entry = {.hbTimestamp = -1, .nodeId = pTask->info.nodeId, .lastHbMsgId = -1};
      epsetAssign(&entry.epset, &pTask->info.epSet);
      int32_t ret = taosHashPut(pHash, &entry.nodeId, sizeof(entry.nodeId), &entry, sizeof(entry));
      if (ret != 0 && ret != TSDB_CODE_DUP_KEY) {
        mError("failed to put entry into hash map, nodeId:%d, code:%s", entry.nodeId, tstrerror(code));
      }
    }

    destroyStreamTaskIter(pTaskIter);
    taosWUnLockLatch(&pStream->lock);

    sdbRelease(pSdb, pStream);
  }

  taosArrayClear(pNodeList);

  // convert to list
  pIter = NULL;
  while ((pIter = taosHashIterate(pHash, pIter)) != NULL) {
    SNodeEntry *pEntry = (SNodeEntry *)pIter;

    void *p = taosArrayPush(pNodeList, pEntry);
    if (p == NULL) {
      mError("failed to put entry into node list, nodeId:%d, code: out of memory", pEntry->nodeId);
      if (code == 0) {
        code = terrno;
      }
      continue;
    }

    char    buf[256] = {0};
    int32_t ret = epsetToStr(&pEntry->epset, buf, tListLen(buf));  // ignore this error since it is only for log file
    if (ret != 0) {                                                // print error and continue
      mError("failed to convert epset to str, code:%s", tstrerror(ret));
    }

    mDebug("extract nodeInfo from stream obj, nodeId:%d, %s", pEntry->nodeId, buf);
  }

  taosHashCleanup(pHash);

  mDebug("numOfvNodes:%d get after extracting nodeInfo from all streams", (int32_t)taosArrayGetSize(pNodeList));
  return code;
}

static void addAllDbsIntoHashmap(SHashObj *pDBMap, SSdb *pSdb) {
  void   *pIter = NULL;
  int32_t code = 0;
  while (1) {
    SVgObj *pVgroup = NULL;
    pIter = sdbFetch(pSdb, SDB_VGROUP, pIter, (void **)&pVgroup);
    if (pIter == NULL) {
      break;
    }

    code = taosHashPut(pDBMap, pVgroup->dbName, strlen(pVgroup->dbName), NULL, 0);
    sdbRelease(pSdb, pVgroup);

    if (code == 0) {
      int32_t size = taosHashGetSize(pDBMap);
      mDebug("add Db:%s into Dbs list (total:%d) for kill checkpoint trans", pVgroup->dbName, size);
    }
  }
}

static int32_t doProcessNodeCheckHelp(SArray *pNodeSnapshot, SMnode *pMnode, SVgroupChangeInfo *pChangeInfo,
                                      bool *pUpdateAllVgroups) {
  int32_t code = removeExpiredNodeEntryAndTaskInBuf(pNodeSnapshot);
  if (code) {
    mDebug("failed to remove expired node entry in buf, code:%s", tstrerror(code));
    return code;
  }

  code = mndFindChangedNodeInfo(pMnode, execInfo.pNodeList, pNodeSnapshot, pChangeInfo);
  if (code) {
    mDebug("failed to find changed vnode(s) during vnode(s) check, code:%s", tstrerror(code));
    return code;
  }

  {
    if (execInfo.role == NODE_ROLE_LEADER && execInfo.switchFromFollower) {
      mInfo("rollback all stream due to mnode leader/follower switch by using nodeUpdate trans");
      *pUpdateAllVgroups = true;
      execInfo.switchFromFollower = false;  // reset the flag
      addAllDbsIntoHashmap(pChangeInfo->pDBMap, pMnode->pSdb);
    }
  }

  if (taosArrayGetSize(pChangeInfo->pUpdateNodeList) > 0 || (*pUpdateAllVgroups)) {
    // kill current active checkpoint transaction, since the transaction is vnode wide.
    killAllCheckpointTrans(pMnode, pChangeInfo);
  } else {
    mDebug("no update found in vnode(s) list");
  }

  return code;
}

// this function runs by only one thread, so it is not multi-thread safe
static int32_t mndProcessNodeCheckReq(SRpcMsg *pMsg) {
  int32_t           code = 0;
  bool              allReady = true;
  SArray           *pNodeSnapshot = NULL;
  SMnode           *pMnode = pMsg->info.node;
  int64_t           tsms = taosGetTimestampMs();
  int64_t           ts = tsms / 1000;
  bool              updateAllVgroups = false;
  SVgroupChangeInfo changeInfo = {0};

  int32_t old = atomic_val_compare_exchange_32(&mndNodeCheckSentinel, 0, 1);
  if (old != 0) {
    mDebug("still in checking node change");
    return 0;
  }

  mDebug("start to do node changing check, ts:%" PRId64, tsms);

  streamMutexLock(&execInfo.lock);
  int32_t numOfNodes = extractStreamNodeList(pMnode);
  streamMutexUnlock(&execInfo.lock);

  if (numOfNodes == 0) {
    mDebug("end to do stream task(s) node change checking, no stream tasks exist, do nothing");
    execInfo.ts = ts;
    atomic_store_32(&mndNodeCheckSentinel, 0);
    return 0;
  }

  code = mndTakeVgroupSnapshot(pMnode, &allReady, &pNodeSnapshot);
  if (code) {
    mError("failed to take the vgroup snapshot, ignore it and continue");
  }

  if (!allReady) {
    taosArrayDestroy(pNodeSnapshot);
    atomic_store_32(&mndNodeCheckSentinel, 0);
    mWarn("not all vnodes are ready, ignore the exec nodeUpdate check");
    return 0;
  }

  streamMutexLock(&execInfo.lock);
  code = doProcessNodeCheckHelp(pNodeSnapshot, pMnode, &changeInfo, &updateAllVgroups);
  streamMutexUnlock(&execInfo.lock);

  if (code) {
    goto _end;
  }

  if (taosArrayGetSize(changeInfo.pUpdateNodeList) > 0 || updateAllVgroups) {
    mDebug("vnode(s) change detected, build trans to update stream task epsets");

    STrans *pTrans = NULL;

    streamMutexLock(&execInfo.lock);
    code = mndProcessVgroupChange(pMnode, &changeInfo, updateAllVgroups, &pTrans);
    streamMutexUnlock(&execInfo.lock);

    // NOTE: sync trans out of lock
    if (code == 0 && pTrans != NULL) {
      code = mndTransPrepare(pMnode, pTrans);
      if (code != TSDB_CODE_SUCCESS && code != TSDB_CODE_ACTION_IN_PROGRESS) {
        mError("trans:%d, failed to prepare update stream trans since %s", pTrans->id, tstrerror(code));
      }

      mndTransDrop(pTrans);
    }

    // keep the new vnode snapshot if success
    if (code == TSDB_CODE_SUCCESS || code == TSDB_CODE_ACTION_IN_PROGRESS) {
      streamMutexLock(&execInfo.lock);

      code = refreshNodeListFromExistedStreams(pMnode, execInfo.pNodeList);
      int32_t num = (int)taosArrayGetSize(execInfo.pNodeList);
      if (code == 0) {
        execInfo.ts = ts;
        mDebug("create trans successfully, update cached node list, numOfNodes:%d", num);
      }

      streamMutexUnlock(&execInfo.lock);

      if (code) {
        mError("failed to extract node list from stream, code:%s", tstrerror(code));
        goto _end;
      }
    }
  }

  mndDestroyVgroupChangeInfo(&changeInfo);

_end:
  taosArrayDestroy(pNodeSnapshot);

  mDebug("end to do stream task node change checking, elapsed time:%" PRId64 "ms", taosGetTimestampMs() - tsms);
  atomic_store_32(&mndNodeCheckSentinel, 0);

  return 0;
}

static int32_t mndProcessNodeCheck(SRpcMsg *pReq) {
  SMnode *pMnode = pReq->info.node;
  SSdb   *pSdb = pMnode->pSdb;
  if (sdbGetSize(pSdb, SDB_STREAM) <= 0) {
    return 0;
  }

  int32_t               size = sizeof(SMStreamNodeCheckMsg);
  SMStreamNodeCheckMsg *pMsg = rpcMallocCont(size);
  if (pMsg == NULL) {
    return terrno;
  }

  SRpcMsg rpcMsg = {.msgType = TDMT_MND_STREAM_NODECHANGE_CHECK, .pCont = pMsg, .contLen = size};
  return tmsgPutToQueue(&pMnode->msgCb, WRITE_QUEUE, &rpcMsg);
}

void saveTaskAndNodeInfoIntoBuf(SStreamObj *pStream, SStreamExecInfo *pExecNode) {
  SStreamTaskIter *pIter = NULL;
  int32_t          code = createStreamTaskIter(pStream, &pIter);
  if (code) {
    mError("failed to create task iter for stream:%s", pStream->name);
    return;
  }

  while (streamTaskIterNextTask(pIter)) {
    SStreamTask *pTask = NULL;
    code = streamTaskIterGetCurrent(pIter, &pTask);
    if (code) {
      break;
    }

    STaskId id = {.streamId = pTask->id.streamId, .taskId = pTask->id.taskId};
    void   *p = taosHashGet(pExecNode->pTaskMap, &id, sizeof(id));
    if (p == NULL) {
      STaskStatusEntry entry = {0};
      streamTaskStatusInit(&entry, pTask);

      code = taosHashPut(pExecNode->pTaskMap, &id, sizeof(id), &entry, sizeof(entry));
      if (code == 0) {
        void   *px = taosArrayPush(pExecNode->pTaskList, &id);
        int32_t num = (int32_t)taosArrayGetSize(pExecNode->pTaskList);
        if (px) {
          mInfo("s-task:0x%x add into task buffer, total:%d", (int32_t)entry.id.taskId, num);
        } else {
          mError("s-task:0x%x failed to add into task buffer, total:%d", (int32_t)entry.id.taskId, num);
        }
      } else {
        mError("s-task:0x%x failed to add into task map, since out of memory", (int32_t)entry.id.taskId);
      }

      // add the new vgroups if not added yet
      bool exist = false;
      for (int32_t j = 0; j < taosArrayGetSize(pExecNode->pNodeList); ++j) {
        SNodeEntry *pEntry = taosArrayGet(pExecNode->pNodeList, j);
        if ((pEntry != NULL) && (pEntry->nodeId == pTask->info.nodeId)) {
          exist = true;
          break;
        }
      }

      if (!exist) {
        SNodeEntry nodeEntry = {.hbTimestamp = -1, .nodeId = pTask->info.nodeId, .lastHbMsgId = -1};
        epsetAssign(&nodeEntry.epset, &pTask->info.epSet);

        void *px = taosArrayPush(pExecNode->pNodeList, &nodeEntry);
        if (px) {
          mInfo("vgId:%d added into nodeList, total:%d", nodeEntry.nodeId, (int)taosArrayGetSize(pExecNode->pNodeList));
        } else {
          mError("vgId:%d failed to add into nodeList, total:%d", nodeEntry.nodeId,
                 (int)taosArrayGetSize(pExecNode->pNodeList))
        }
      }
    }
  }

  destroyStreamTaskIter(pIter);
}

static void doAddTaskId(SArray *pList, int32_t taskId, int64_t uid, int32_t numOfTotal) {
  int32_t num = taosArrayGetSize(pList);
  for (int32_t i = 0; i < num; ++i) {
    int32_t *pId = taosArrayGet(pList, i);
    if (pId == NULL) {
      continue;
    }

    if (taskId == *pId) {
      return;
    }
  }

  int32_t numOfTasks = taosArrayGetSize(pList);
  void   *p = taosArrayPush(pList, &taskId);
  if (p) {
    mDebug("stream:0x%" PRIx64 " receive %d reqs for checkpoint, remain:%d", uid, numOfTasks, numOfTotal - numOfTasks);
  } else {
    mError("stream:0x%" PRIx64 " receive %d reqs for checkpoint, failed to added into task list, since out of memory",
           uid, numOfTasks);
  }
}

int32_t mndProcessStreamReqCheckpoint(SRpcMsg *pReq) {
  SMnode                  *pMnode = pReq->info.node;
  SStreamTaskCheckpointReq req = {0};

  SDecoder decoder = {0};
  tDecoderInit(&decoder, pReq->pCont, pReq->contLen);

  if (tDecodeStreamTaskCheckpointReq(&decoder, &req)) {
    tDecoderClear(&decoder);
    mError("invalid task checkpoint req msg received");
    return TSDB_CODE_INVALID_MSG;
  }
  tDecoderClear(&decoder);

  mDebug("receive stream task checkpoint req msg, vgId:%d, s-task:0x%x", req.nodeId, req.taskId);

  // register to the stream task done map, if all tasks has sent this kinds of message, start the checkpoint trans.
  streamMutexLock(&execInfo.lock);

  SStreamObj *pStream = NULL;
  int32_t     code = mndGetStreamObj(pMnode, req.streamId, &pStream);
  if (pStream == NULL || code != 0) {
    mWarn("failed to find the stream:0x%" PRIx64 ", not handle the checkpoint req, try to acquire in buf",
          req.streamId);

    // not in meta-store yet, try to acquire the task in exec buffer
    // the checkpoint req arrives too soon before the completion of the create stream trans.
    STaskId id = {.streamId = req.streamId, .taskId = req.taskId};
    void   *p = taosHashGet(execInfo.pTaskMap, &id, sizeof(id));
    if (p == NULL) {
      mError("failed to find the stream:0x%" PRIx64 " in buf, not handle the checkpoint req", req.streamId);
      streamMutexUnlock(&execInfo.lock);
      return TSDB_CODE_MND_STREAM_NOT_EXIST;
    } else {
      mDebug("s-task:0x%" PRIx64 "-0x%x in buf not in mnode/meta, create stream trans may not complete yet",
             req.streamId, req.taskId);
    }
  }

  int32_t numOfTasks = (pStream == NULL) ? 0 : mndGetNumOfStreamTasks(pStream);

  SArray **pReqTaskList = (SArray **)taosHashGet(execInfo.pTransferStateStreams, &req.streamId, sizeof(req.streamId));
  if (pReqTaskList == NULL) {
    SArray *pList = taosArrayInit(4, sizeof(int32_t));
    doAddTaskId(pList, req.taskId, req.streamId, numOfTasks);
    code = taosHashPut(execInfo.pTransferStateStreams, &req.streamId, sizeof(int64_t), &pList, sizeof(void *));
    if (code) {
      mError("failed to put into transfer state stream map, code: out of memory");
    }
    pReqTaskList = (SArray **)taosHashGet(execInfo.pTransferStateStreams, &req.streamId, sizeof(req.streamId));
  } else {
    doAddTaskId(*pReqTaskList, req.taskId, req.streamId, numOfTasks);
  }

  int32_t total = taosArrayGetSize(*pReqTaskList);
  if (total == numOfTasks) {  // all tasks have sent the reqs
    int64_t checkpointId = mndStreamGenChkptId(pMnode, false);
    mInfo("stream:0x%" PRIx64 " all tasks req checkpoint, start checkpointId:%" PRId64, req.streamId, checkpointId);

    if (pStream != NULL) {  // TODO:handle error
      code = mndProcessStreamCheckpointTrans(pMnode, pStream, checkpointId, 0, false);
      if (code) {
        mError("failed to create checkpoint trans, code:%s", tstrerror(code));
      }
    } else {
      // todo: wait for the create stream trans completed, and launch the checkpoint trans
      // SStreamObj *pStream = mndGetStreamObj(pMnode, req.streamId);
      // sleep(500ms)
    }

    // remove this entry
    (void) taosHashRemove(execInfo.pTransferStateStreams, &req.streamId, sizeof(int64_t));

    int32_t numOfStreams = taosHashGetSize(execInfo.pTransferStateStreams);
    mDebug("stream:0x%" PRIx64 " removed, remain streams:%d fill-history not completed", req.streamId, numOfStreams);
  }

  if (pStream != NULL) {
    mndReleaseStream(pMnode, pStream);
  }

  streamMutexUnlock(&execInfo.lock);

  {
    SRpcMsg rsp = {.code = 0, .info = pReq->info, .contLen = sizeof(SMStreamReqCheckpointRsp)};
    rsp.pCont = rpcMallocCont(rsp.contLen);
    if (rsp.pCont == NULL) {
      return terrno;
    }

    SMsgHead *pHead = rsp.pCont;
    pHead->vgId = htonl(req.nodeId);

    tmsgSendRsp(&rsp);
    pReq->info.handle = NULL;  // disable auto rsp
  }

  return 0;
}

// valid the info according to the HbMsg
static bool validateChkptReport(const SCheckpointReport *pReport, int64_t reportChkptId) {
  STaskId           id = {.streamId = pReport->streamId, .taskId = pReport->taskId};
  STaskStatusEntry *pTaskEntry = taosHashGet(execInfo.pTaskMap, &id, sizeof(id));
  if (pTaskEntry == NULL) {
    mError("invalid checkpoint-report msg from task:0x%x, discard", pReport->taskId);
    return false;
  }

  if (pTaskEntry->checkpointInfo.latestId >= pReport->checkpointId) {
    mError("s-task:0x%x invalid checkpoint-report msg, checkpointId:%" PRId64 " saved checkpointId:%" PRId64 " discard",
           pReport->taskId, pReport->checkpointId, pTaskEntry->checkpointInfo.activeId);
    return false;
  }

  // now the task in checkpoint procedure
  if ((pTaskEntry->checkpointInfo.activeId != 0) && (pTaskEntry->checkpointInfo.activeId > pReport->checkpointId)) {
    mError("s-task:0x%x invalid checkpoint-report msg, checkpointId:%" PRId64 " active checkpointId:%" PRId64
           " discard",
           pReport->taskId, pReport->checkpointId, pTaskEntry->checkpointInfo.activeId);
    return false;
  }

  if (reportChkptId >= pReport->checkpointId) {
    mError("s-task:0x%x expired checkpoint-report msg, checkpointId:%" PRId64 " already update checkpointId:%" PRId64
           " discard",
           pReport->taskId, pReport->checkpointId, reportChkptId);
    return false;
  }

  return true;
}

static void doAddReportStreamTask(SArray *pList, int64_t reportedChkptId, const SCheckpointReport *pReport) {
  bool valid = validateChkptReport(pReport, reportedChkptId);
  if (!valid) {
    return;
  }

  for (int32_t i = 0; i < taosArrayGetSize(pList); ++i) {
    STaskChkptInfo *p = taosArrayGet(pList, i);
    if (p == NULL) {
      continue;
    }

    if (p->taskId == pReport->taskId) {
      if (p->checkpointId > pReport->checkpointId) {
        mError("s-task:0x%x invalid checkpoint-report msg, existed:%" PRId64 " req checkpointId:%" PRId64 ", discard",
               pReport->taskId, p->checkpointId, pReport->checkpointId);
      } else if (p->checkpointId < pReport->checkpointId) {  // expired checkpoint-report msg, update it
        mInfo("s-task:0x%x expired checkpoint-report info in checkpoint-report list update from %" PRId64 "->%" PRId64,
               pReport->taskId, p->checkpointId, pReport->checkpointId);

        // update the checkpoint report info
        p->checkpointId = pReport->checkpointId;
        p->ts = pReport->checkpointTs;
        p->version = pReport->checkpointVer;
        p->transId = pReport->transId;
        p->dropHTask = pReport->dropHTask;
      } else {
        mWarn("taskId:0x%x already in checkpoint-report list", pReport->taskId);
      }
      return;
    }
  }

  STaskChkptInfo info = {
      .streamId = pReport->streamId,
      .taskId = pReport->taskId,
      .transId = pReport->transId,
      .dropHTask = pReport->dropHTask,
      .version = pReport->checkpointVer,
      .ts = pReport->checkpointTs,
      .checkpointId = pReport->checkpointId,
      .nodeId = pReport->nodeId,
  };

  void *p = taosArrayPush(pList, &info);
  if (p == NULL) {
    mError("failed to put into task list, taskId:0x%x", pReport->taskId);
  } else {
    int32_t size = taosArrayGetSize(pList);
    mDebug("stream:0x%" PRIx64 " taskId:0x%x checkpoint-report recv, %d tasks has send checkpoint-report",
           pReport->streamId, pReport->taskId, size);
  }
}

int32_t mndProcessCheckpointReport(SRpcMsg *pReq) {
  SMnode           *pMnode = pReq->info.node;
  SCheckpointReport req = {0};

  SDecoder decoder = {0};
  tDecoderInit(&decoder, pReq->pCont, pReq->contLen);

  if (tDecodeStreamTaskChkptReport(&decoder, &req)) {
    tDecoderClear(&decoder);
    mError("invalid task checkpoint-report msg received");
    return TSDB_CODE_INVALID_MSG;
  }
  tDecoderClear(&decoder);

  streamMutexLock(&execInfo.lock);
  mndInitStreamExecInfo(pMnode, &execInfo);
  streamMutexUnlock(&execInfo.lock);

  mDebug("receive stream task checkpoint-report msg, vgId:%d, s-task:0x%x, checkpointId:%" PRId64
         " checkpointVer:%" PRId64 " transId:%d",
         req.nodeId, req.taskId, req.checkpointId, req.checkpointVer, req.transId);

  // register to the stream task done map, if all tasks has sent these kinds of message, start the checkpoint trans.
  streamMutexLock(&execInfo.lock);

  SStreamObj *pStream = NULL;
  int32_t     code = mndGetStreamObj(pMnode, req.streamId, &pStream);
  if (pStream == NULL || code != 0) {
    mWarn("failed to find the stream:0x%" PRIx64 ", not handle checkpoint-report, try to acquire in buf", req.streamId);

    // not in meta-store yet, try to acquire the task in exec buffer
    // the checkpoint req arrives too soon before the completion of the creation of stream trans.
    STaskId id = {.streamId = req.streamId, .taskId = req.taskId};
    void   *p = taosHashGet(execInfo.pTaskMap, &id, sizeof(id));
    if (p == NULL) {
      mError("failed to find the stream:0x%" PRIx64 " in buf, not handle the checkpoint-report", req.streamId);
      streamMutexUnlock(&execInfo.lock);
      return TSDB_CODE_MND_STREAM_NOT_EXIST;
    } else {
      mDebug("s-task:0x%" PRIx64 "-0x%x in buf not in mnode/meta, create stream trans may not complete yet",
             req.streamId, req.taskId);
    }
  }

  int32_t numOfTasks = (pStream == NULL) ? 0 : mndGetNumOfStreamTasks(pStream);

  SChkptReportInfo *pInfo =
      (SChkptReportInfo *)taosHashGet(execInfo.pChkptStreams, &req.streamId, sizeof(req.streamId));
  if (pInfo == NULL) {
    SChkptReportInfo info = {.pTaskList = taosArrayInit(4, sizeof(STaskChkptInfo)), .streamId = req.streamId};
    if (info.pTaskList != NULL) {
      doAddReportStreamTask(info.pTaskList, info.reportChkpt, &req);
      code = taosHashPut(execInfo.pChkptStreams, &req.streamId, sizeof(req.streamId), &info, sizeof(info));
      if (code) {
        mError("stream:0x%" PRIx64 " failed to put into checkpoint stream", req.streamId);
      }

      pInfo = (SChkptReportInfo *)taosHashGet(execInfo.pChkptStreams, &req.streamId, sizeof(req.streamId));
    }
  } else {
    doAddReportStreamTask(pInfo->pTaskList, pInfo->reportChkpt, &req);
  }

  int32_t total = taosArrayGetSize(pInfo->pTaskList);
  if (total == numOfTasks) {  // all tasks have sent the reqs
    mInfo("stream:0x%" PRIx64 " %s all %d tasks send checkpoint-report, checkpoint meta-info for checkpointId:%" PRId64
          " will be issued soon",
          req.streamId, pStream->name, total, req.checkpointId);
  }

  if (pStream != NULL) {
    mndReleaseStream(pMnode, pStream);
  }

  streamMutexUnlock(&execInfo.lock);

  doSendQuickRsp(&pReq->info, sizeof(SMStreamUpdateChkptRsp), req.nodeId, TSDB_CODE_SUCCESS);
  return code;
}

static int64_t getConsensusId(int64_t streamId, int32_t numOfTasks, int32_t *pExistedTasks, bool *pAllSame) {
  int32_t num = 0;
  int64_t chkId = INT64_MAX;
  *pExistedTasks = 0;
  *pAllSame = true;

  for (int32_t i = 0; i < taosArrayGetSize(execInfo.pTaskList); ++i) {
    STaskId *p = taosArrayGet(execInfo.pTaskList, i);
    if (p == NULL) {
      continue;
    }

    if (p->streamId != streamId) {
      continue;
    }

    num += 1;
    STaskStatusEntry *pe = taosHashGet(execInfo.pTaskMap, p, sizeof(*p));
    if (chkId > pe->checkpointInfo.latestId) {
      if (chkId != INT64_MAX) {
        *pAllSame = false;
      }
      chkId = pe->checkpointInfo.latestId;
    }
  }

  *pExistedTasks = num;
  if (num < numOfTasks) {  // not all task send info to mnode through hbMsg, no valid checkpoint Id
    return -1;
  }

  return chkId;
}

static void doSendQuickRsp(SRpcHandleInfo *pInfo, int32_t msgSize, int32_t vgId, int32_t code) {
  SRpcMsg rsp = {.code = code, .info = *pInfo, .contLen = msgSize};
  rsp.pCont = rpcMallocCont(rsp.contLen);
  if (rsp.pCont != NULL) {
    SMsgHead *pHead = rsp.pCont;
    pHead->vgId = htonl(vgId);

    tmsgSendRsp(&rsp);
    pInfo->handle = NULL;  // disable auto rsp
  }
}

static int32_t doCleanReqList(SArray* pList, SCheckpointConsensusInfo* pInfo) {
  int32_t alreadySend = taosArrayGetSize(pList);

  for (int32_t i = 0; i < alreadySend; ++i) {
    int32_t *taskId = taosArrayGet(pList, i);
    if (taskId == NULL) {
      continue;
    }

    for (int32_t k = 0; k < taosArrayGetSize(pInfo->pTaskList); ++k) {
      SCheckpointConsensusEntry *pe = taosArrayGet(pInfo->pTaskList, k);
      if ((pe != NULL) && (pe->req.taskId == *taskId)) {
        taosArrayRemove(pInfo->pTaskList, k);
        break;
      }
    }
  }

  return alreadySend;
}

int32_t mndProcessConsensusInTmr(SRpcMsg *pMsg) {
  SMnode *pMnode = pMsg->info.node;
  int64_t now = taosGetTimestampMs();
  bool    allReady = true;
  SArray *pNodeSnapshot = NULL;
  int32_t maxAllowedTrans = 20;
  int32_t numOfTrans = 0;
  int32_t code = 0;
  void   *pIter = NULL;

  SArray *pList = taosArrayInit(4, sizeof(int32_t));
  if (pList == NULL) {
    return terrno;
  }

  SArray *pStreamList = taosArrayInit(4, sizeof(int64_t));
  if (pStreamList == NULL) {
    taosArrayDestroy(pList);
    return terrno;
  }

  mDebug("start to process consensus-checkpointId in tmr");

  code = mndTakeVgroupSnapshot(pMnode, &allReady, &pNodeSnapshot);
  taosArrayDestroy(pNodeSnapshot);
  if (code) {
    mError("failed to get the vgroup snapshot, ignore it and continue");
  }

  if (!allReady) {
    mWarn("not all vnodes are ready, end to process the consensus-checkpointId in tmr process");
    taosArrayDestroy(pStreamList);
    taosArrayDestroy(pList);
    return 0;
  }

  streamMutexLock(&execInfo.lock);

  while ((pIter = taosHashIterate(execInfo.pStreamConsensus, pIter)) != NULL) {
    SCheckpointConsensusInfo *pInfo = (SCheckpointConsensusInfo *)pIter;

    taosArrayClear(pList);

    int64_t     streamId = -1;
    int32_t     num = taosArrayGetSize(pInfo->pTaskList);
    SStreamObj *pStream = NULL;

    code = mndGetStreamObj(pMnode, pInfo->streamId, &pStream);
    if (pStream == NULL || code != 0) {  // stream has been dropped already
      mDebug("stream:0x%" PRIx64 " dropped already, continue", pInfo->streamId);
      void *p = taosArrayPush(pStreamList, &pInfo->streamId);
      if (p == NULL) {
        mError("failed to record the missing stream id in concensus-stream list, streamId:%" PRId64
               " code:%s, continue",
               pInfo->streamId, tstrerror(terrno));
      }
      continue;
    }

    for (int32_t j = 0; j < num; ++j) {
      SCheckpointConsensusEntry *pe = taosArrayGet(pInfo->pTaskList, j);
      if (pe == NULL) {
        continue;
      }

      if (streamId == -1) {
        streamId = pe->req.streamId;
      }

      int32_t existed = 0;
      bool    allSame = true;
      int64_t chkId = getConsensusId(pe->req.streamId, pInfo->numOfTasks, &existed, &allSame);
      if (chkId == -1) {
        mDebug("not all(%d/%d) task(s) send hbMsg yet, wait for a while and check again, s-task:0x%x", existed,
               pInfo->numOfTasks, pe->req.taskId);
        break;
      }

      if (((now - pe->ts) >= 10 * 1000) || allSame) {
        mDebug("s-task:0x%x sendTs:%" PRId64 " wait %.2fs and all tasks have same checkpointId", pe->req.taskId,
               pe->req.startTs, (now - pe->ts) / 1000.0);
        if (chkId > pe->req.checkpointId) {
          streamMutexUnlock(&execInfo.lock);
          taosArrayDestroy(pStreamList);
          mError("s-task:0x%x checkpointId:%" PRId64 " is updated to %" PRId64 ", update it", pe->req.taskId,
                 pe->req.checkpointId, chkId);

          mndReleaseStream(pMnode, pStream);
          taosHashCancelIterate(execInfo.pStreamConsensus, pIter);
          return TSDB_CODE_FAILED;
        }

        // todo: check for redundant consensus-checkpoint trans, if this kinds of trans repeatly failed.
        code = mndCreateSetConsensusChkptIdTrans(pMnode, pStream, pe->req.taskId, chkId, pe->req.startTs);
        if (code != TSDB_CODE_SUCCESS && code != TSDB_CODE_ACTION_IN_PROGRESS) {
          mError("failed to create consensus-checkpoint trans, stream:0x%" PRIx64, pStream->uid);
        }

        void *p = taosArrayPush(pList, &pe->req.taskId);
        if (p == NULL) {
          mError("failed to put into task list, taskId:0x%x", pe->req.taskId);
        }
      } else {
        mDebug("s-task:0x%x sendTs:%" PRId64 " wait %.2fs already, wait for next round to check", pe->req.taskId,
               pe->req.startTs, (now - pe->ts) / 1000.0);
      }
    }

    mndReleaseStream(pMnode, pStream);

    int32_t alreadySend = doCleanReqList(pList, pInfo);

    // clear request stream item with empty task list
    if (taosArrayGetSize(pInfo->pTaskList) == 0) {
      mndClearConsensusRspEntry(pInfo);
      if (streamId == -1) {
        mError("streamId is -1, streamId:%" PRIx64" in consensus-checkpointId hashMap, cont", pInfo->streamId);
      }

      void *p = taosArrayPush(pStreamList, &streamId);
      if (p == NULL) {
        mError("failed to put into stream list, stream:0x%" PRIx64 " not remove it in consensus-chkpt list", streamId);
      }
    }

    numOfTrans += alreadySend;
    if (numOfTrans > maxAllowedTrans) {
      mInfo("already send consensus-checkpointId trans:%d, try next time", alreadySend);
      taosHashCancelIterate(execInfo.pStreamConsensus, pIter);
      break;
    }
  }

  for (int32_t i = 0; i < taosArrayGetSize(pStreamList); ++i) {
    int64_t *pStreamId = (int64_t *)taosArrayGet(pStreamList, i);
    if (pStreamId == NULL) {
      continue;
    }

    code = mndClearConsensusCheckpointId(execInfo.pStreamConsensus, *pStreamId);
  }

  streamMutexUnlock(&execInfo.lock);

  taosArrayDestroy(pStreamList);
  taosArrayDestroy(pList);

  mDebug("end to process consensus-checkpointId in tmr, send consensus-checkpoint trans:%d", numOfTrans);
  return code;
}

static int32_t mndProcessCreateStreamReqFromMNode(SRpcMsg *pReq) {
  int32_t code = mndProcessCreateStreamReq(pReq);
  if (code != 0 && code != TSDB_CODE_ACTION_IN_PROGRESS) {
    pReq->info.rsp = rpcMallocCont(1);
    if (pReq->info.rsp == NULL) {
      return terrno;
    }

    pReq->info.rspLen = 1;
    pReq->info.noResp = false;
    pReq->code = code;
  }
  return code;
}

static int32_t mndProcessDropStreamReqFromMNode(SRpcMsg *pReq) {
  int32_t code = mndProcessDropStreamReq(pReq);
  if (code != 0 && code != TSDB_CODE_ACTION_IN_PROGRESS) {
    pReq->info.rsp = rpcMallocCont(1);
    if (pReq->info.rsp == NULL) {
      return terrno;
    }

    pReq->info.rspLen = 1;
    pReq->info.noResp = false;
    pReq->code = code;
  }
  return code;
}

void mndInitStreamExecInfo(SMnode *pMnode, SStreamExecInfo *pExecInfo) {
  if (pExecInfo->initTaskList || pMnode == NULL) {
    return;
  }

  addAllStreamTasksIntoBuf(pMnode, pExecInfo);
  pExecInfo->initTaskList = true;
}

void mndStreamResetInitTaskListLoadFlag() {
  mInfo("reset task list buffer init flag for leader");
  execInfo.initTaskList = false;
}

void mndUpdateStreamExecInfoRole(SMnode *pMnode, int32_t role) {
  execInfo.switchFromFollower = false;

  if (execInfo.role == NODE_ROLE_UNINIT) {
    execInfo.role = role;
    if (role == NODE_ROLE_LEADER) {
      mInfo("init mnode is set to leader");
    } else {
      mInfo("init mnode is set to follower");
    }
  } else {
    if (role == NODE_ROLE_LEADER) {
      if (execInfo.role == NODE_ROLE_FOLLOWER) {
        execInfo.role = role;
        execInfo.switchFromFollower = true;
        mInfo("mnode switch to be leader from follower");
      } else {
        mInfo("mnode remain to be leader, do nothing");
      }
    } else {  // follower's
      if (execInfo.role == NODE_ROLE_LEADER) {
        execInfo.role = role;
        mInfo("mnode switch to be follower from leader");
      } else {
        mInfo("mnode remain to be follower, do nothing");
      }
    }
  }
}

void addAllStreamTasksIntoBuf(SMnode *pMnode, SStreamExecInfo *pExecInfo) {
  SSdb       *pSdb = pMnode->pSdb;
  SStreamObj *pStream = NULL;
  void       *pIter = NULL;

  while (1) {
    pIter = sdbFetch(pSdb, SDB_STREAM, pIter, (void **)&pStream);
    if (pIter == NULL) {
      break;
    }

    saveTaskAndNodeInfoIntoBuf(pStream, pExecInfo);
    sdbRelease(pSdb, pStream);
  }
}

int32_t mndCreateStreamChkptInfoUpdateTrans(SMnode *pMnode, SStreamObj *pStream, SArray *pChkptInfoList) {
  STrans *pTrans = NULL;
  int32_t code = doCreateTrans(pMnode, pStream, NULL, TRN_CONFLICT_NOTHING, MND_STREAM_CHKPT_UPDATE_NAME,
                               "update checkpoint-info", &pTrans);
  if (pTrans == NULL || code) {
    sdbRelease(pMnode->pSdb, pStream);
    return code;
  }

  code = mndStreamRegisterTrans(pTrans, MND_STREAM_CHKPT_UPDATE_NAME, pStream->uid);
  if (code) {
    sdbRelease(pMnode->pSdb, pStream);
    mndTransDrop(pTrans);
    return code;
  }

  code = mndStreamSetUpdateChkptAction(pMnode, pTrans, pStream);
  if (code) {
    sdbRelease(pMnode->pSdb, pStream);
    mndTransDrop(pTrans);
    return code;
  }

  code = mndPersistTransLog(pStream, pTrans, SDB_STATUS_READY);
  if (code) {
    sdbRelease(pMnode->pSdb, pStream);
    mndTransDrop(pTrans);
    return code;
  }

  code = mndTransPrepare(pMnode, pTrans);
  if (code != TSDB_CODE_SUCCESS && code != TSDB_CODE_ACTION_IN_PROGRESS) {
    mError("trans:%d, failed to prepare update checkpoint-info meta trans since %s", pTrans->id, tstrerror(code));
    sdbRelease(pMnode->pSdb, pStream);
    mndTransDrop(pTrans);
    return code;
  }

  sdbRelease(pMnode->pSdb, pStream);
  mndTransDrop(pTrans);

  return TSDB_CODE_ACTION_IN_PROGRESS;
}

static int32_t mndProcessDropOrphanTaskReq(SRpcMsg *pReq) {
  SMnode      *pMnode = pReq->info.node;
  int32_t      code = 0;
  SOrphanTask *pTask = NULL;
  int32_t      i = 0;
  STrans      *pTrans = NULL;
  int32_t      numOfTasks = 0;

  SMStreamDropOrphanMsg msg = {0};
  code = tDeserializeDropOrphanTaskMsg(pReq->pCont, pReq->contLen, &msg);
  if (code) {
    return code;
  }

  numOfTasks = taosArrayGetSize(msg.pList);
  if (numOfTasks == 0) {
    mDebug("no orphan tasks to drop, no need to create trans");
    goto _err;
  }

  mDebug("create trans to drop %d orphan tasks", numOfTasks);

  i = 0;
  while (i < numOfTasks && ((pTask = taosArrayGet(msg.pList, i)) == NULL)) {
    i += 1;
  }

  if (pTask == NULL) {
    mError("failed to extract entry in drop orphan task list, not create trans to drop orphan-task");
    goto _err;
  }

  // check if it is conflict with other trans in both sourceDb and targetDb.
  code = mndStreamTransConflictCheck(pMnode, pTask->streamId, MND_STREAM_DROP_NAME, false);
  if (code) {
    goto _err;
  }

  SStreamObj dummyObj = {.uid = pTask->streamId, .sourceDb = "", .targetSTbName = ""};

  code = doCreateTrans(pMnode, &dummyObj, NULL, TRN_CONFLICT_NOTHING, MND_STREAM_DROP_NAME, "drop stream", &pTrans);
  if (pTrans == NULL || code != 0) {
    mError("failed to create trans to drop orphan tasks since %s", tstrerror(code));
    goto _err;
  }

  code = mndStreamRegisterTrans(pTrans, MND_STREAM_DROP_NAME, pTask->streamId);
  if (code) {
    goto _err;
  }

  // drop all tasks
  if ((code = mndStreamSetDropActionFromList(pMnode, pTrans, msg.pList)) < 0) {
    mError("failed to create trans to drop orphan tasks since %s", tstrerror(code));
    goto _err;
  }

  // drop stream
  if ((code = mndPersistTransLog(&dummyObj, pTrans, SDB_STATUS_DROPPED)) < 0) {
    goto _err;
  }

  code = mndTransPrepare(pMnode, pTrans);
  if (code != TSDB_CODE_SUCCESS && code != TSDB_CODE_ACTION_IN_PROGRESS) {
    mError("trans:%d, failed to prepare drop stream trans since %s", pTrans->id, tstrerror(code));
    goto _err;
  }

_err:
  tDestroyDropOrphanTaskMsg(&msg);
  mndTransDrop(pTrans);

  if (code == TSDB_CODE_SUCCESS || code == TSDB_CODE_ACTION_IN_PROGRESS) {
    mDebug("create drop %d orphan tasks trans succ", numOfTasks);
  }
  return code;
}<|MERGE_RESOLUTION|>--- conflicted
+++ resolved
@@ -1903,7 +1903,6 @@
   return TSDB_CODE_ACTION_IN_PROGRESS;
 }
 
-<<<<<<< HEAD
 static int32_t mndProcessResetStreamReq(SRpcMsg *pReq) {
   SMnode     *pMnode = pReq->info.node;
   SStreamObj *pStream = NULL;
@@ -1935,10 +1934,7 @@
   return TSDB_CODE_ACTION_IN_PROGRESS;
 }
 
-static int32_t mndProcessVgroupChange(SMnode *pMnode, SVgroupChangeInfo *pChangeInfo, bool includeAllNodes) {
-=======
 static int32_t mndProcessVgroupChange(SMnode *pMnode, SVgroupChangeInfo *pChangeInfo, bool includeAllNodes, STrans** pUpdateTrans) {
->>>>>>> 74164f5a
   SSdb       *pSdb = pMnode->pSdb;
   void       *pIter = NULL;
   STrans     *pTrans = NULL;
