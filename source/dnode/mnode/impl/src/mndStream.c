--- conflicted
+++ resolved
@@ -2067,41 +2067,6 @@
 static int32_t mndProcessResetStreamReq(SRpcMsg *pReq) {
   SMnode     *pMnode = pReq->info.node;
   SStreamObj *pStream = NULL;
-<<<<<<< HEAD
-  int32_t     code = 0;
-
-  if ((code = grantCheckExpire(TSDB_GRANT_STREAMS)) < 0) {
-    return code;
-  }
-
-  SMResetStreamReq resetReq = {0};
-  if (tDeserializeSMResetStreamReq(pReq->pCont, pReq->contLen, &resetReq) < 0) {
-    TAOS_RETURN(TSDB_CODE_INVALID_MSG);
-  }
-
-  mDebug("recv reset stream req, stream:%s", resetReq.name);
-
-  code = mndAcquireStream(pMnode, resetReq.name, &pStream);
-  if (pStream == NULL || code != 0) {
-    if (resetReq.igNotExists) {
-      mInfo("stream:%s, not exist, not pause stream", resetReq.name);
-      return 0;
-    } else {
-      mError("stream:%s not exist, failed to pause stream", resetReq.name);
-      TAOS_RETURN(TSDB_CODE_MND_STREAM_NOT_EXIST);
-    }
-  }
-
-  //todo(liao hao jun)
-  return TSDB_CODE_ACTION_IN_PROGRESS;
-}
-
-static int32_t mndProcessVgroupChange(SMnode *pMnode, SVgroupChangeInfo *pChangeInfo, bool includeAllNodes, STrans** pUpdateTrans) {
-  SSdb       *pSdb = pMnode->pSdb;
-  void       *pIter = NULL;
-  STrans     *pTrans = NULL;
-=======
->>>>>>> f4e210c4
   int32_t     code = 0;
 
   if ((code = grantCheckExpire(TSDB_GRANT_STREAMS)) < 0) {
