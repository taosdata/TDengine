--- conflicted
+++ resolved
@@ -337,11 +337,7 @@
   return code;
 }
 
-<<<<<<< HEAD
 static int32_t mndStreamValidateCreate(SMnode *pMnode, SUserObj* pOperUser, SCMCreateStreamReq* pCreate) {
-=======
-static int32_t mndStreamValidateCreate(SMnode *pMnode, const char* user, const char* token, SCMCreateStreamReq* pCreate) {
->>>>>>> 4874e16f
   int32_t code = 0, lino = 0;
   int64_t streamId = pCreate->streamId;
   char   *pUser = pOperUser->name;
@@ -350,33 +346,21 @@
   (void)snprintf(objFName, sizeof(objFName), "%d.*", pOperUser->acctId);
 
   if (pCreate->streamDB) {
-<<<<<<< HEAD
     // code = mndCheckDbPrivilegeByName(pMnode, pUser, MND_OPER_WRITE_DB, pCreate->streamDB);
     code = mndCheckDbPrivilegeByNameRecF(pMnode, pOperUser, PRIV_DB_USE, PRIV_OBJ_DB, pCreate->streamDB, NULL);
     if (code) {
       mstsError("user %s failed to create stream %s in db %s since %s", pUser, pCreate->name, pCreate->streamDB,
                 tstrerror(code));
-=======
-    code = mndCheckDbPrivilegeByName(pMnode, user, token, MND_OPER_WRITE_DB, pCreate->streamDB);
-    if (code) {
-      mstsError("user %s failed to create stream %s in db %s since %s", user, pCreate->name, pCreate->streamDB, tstrerror(code));
->>>>>>> 4874e16f
     }
     TSDB_CHECK_CODE(code, lino, _OVER);
   }
 
   if (pCreate->triggerDB) {
-<<<<<<< HEAD
     // code = mndCheckDbPrivilegeByName(pMnode, pUser, MND_OPER_READ_DB, pCreate->triggerDB);
     code = mndCheckDbPrivilegeByNameRecF(pMnode, pOperUser, PRIV_DB_USE, PRIV_OBJ_DB, pCreate->triggerDB, NULL);
     if (code) {
       mstsError("user %s failed to create stream %s using trigger db %s since %s", pUser, pCreate->name,
                 pCreate->triggerDB, tstrerror(code));
-=======
-    code = mndCheckDbPrivilegeByName(pMnode, user, token, MND_OPER_READ_DB, pCreate->triggerDB);
-    if (code) {
-      mstsError("user %s failed to create stream %s using trigger db %s since %s", user, pCreate->name, pCreate->triggerDB, tstrerror(code));
->>>>>>> 4874e16f
     }
     TSDB_CHECK_CODE(code, lino, _OVER);
 #if 0  // TODO check the owner of trigger table
@@ -395,36 +379,23 @@
   if (pCreate->calcDB) {
     int32_t dbNum = taosArrayGetSize(pCreate->calcDB);
     for (int32_t i = 0; i < dbNum; ++i) {
-<<<<<<< HEAD
       char *calcDB = taosArrayGetP(pCreate->calcDB, i);
       // code = mndCheckDbPrivilegeByName(pMnode, pUser, MND_OPER_READ_DB, calcDB);
       code = mndCheckDbPrivilegeByNameRecF(pMnode, pOperUser, PRIV_DB_USE, PRIV_OBJ_DB, calcDB, NULL);
       if (code) {
         mstsError("user %s failed to create stream %s using calcDB %s since %s", pUser, pCreate->name, calcDB,
                   tstrerror(code));
-=======
-      char* calcDB = taosArrayGetP(pCreate->calcDB, i);
-      code = mndCheckDbPrivilegeByName(pMnode, user, token, MND_OPER_READ_DB, calcDB);
-      if (code) {
-        mstsError("user %s failed to create stream %s using calcDB %s since %s", user, pCreate->name, calcDB, tstrerror(code));
->>>>>>> 4874e16f
       }
       TSDB_CHECK_CODE(code, lino, _OVER);
     }
   }
 
   if (pCreate->outDB) {
-<<<<<<< HEAD
     // code = mndCheckDbPrivilegeByName(pMnode, pUser, MND_OPER_WRITE_DB, pCreate->outDB);
     code = mndCheckDbPrivilegeByNameRecF(pMnode, pOperUser, PRIV_DB_USE, PRIV_OBJ_DB, pCreate->outDB, NULL);
     if (code) {
       mstsError("user %s failed to create stream %s using out db %s since %s", pUser, pCreate->name, pCreate->outDB,
                 tstrerror(code));
-=======
-    code = mndCheckDbPrivilegeByName(pMnode, user, token, MND_OPER_WRITE_DB, pCreate->outDB);
-    if (code) {
-      mstsError("user %s failed to create stream %s using out db %s since %s", user, pCreate->name, pCreate->outDB, tstrerror(code));
->>>>>>> 4874e16f
     }
     TSDB_CHECK_CODE(code, lino, _OVER);
   }
@@ -487,7 +458,7 @@
   int32_t     code = 0, lino = 0;
   bool        showAll = false;
 
-  TAOS_CHECK_EXIT(mndAcquireUser(pMnode, pReq->info.conn.user, &pOperUser));
+  TAOS_CHECK_EXIT(mndAcquireUser(pMnode, RPC_MSG_USER(pReq), &pOperUser));
   showAll =
       (0 == mndCheckObjPrivilegeRec(pMnode, pOperUser, PRIV_CM_SHOW, PRIV_OBJ_STREAM, 0, pOperUser->acctId, "*", "*"));
 
@@ -667,10 +638,9 @@
   
   mstsInfo("start to stop stream %s", pStream->name);
 
-<<<<<<< HEAD
-  // code = mndCheckDbPrivilegeByName(pMnode, pReq->info.conn.user, MND_OPER_WRITE_DB, pStream->pCreate->streamDB);
-  if((code = mndAcquireUser(pMnode, pReq->info.conn.user, &pOperUser))) {
-    mstsError("user %s failed to stop stream %s since %s", pReq->info.conn.user, pStream->name, tstrerror(code));
+  // code = mndCheckDbPrivilegeByName(pMnode, RPC_MSG_USER(pReq), MND_OPER_WRITE_DB, pStream->pCreate->streamDB);
+  if((code = mndAcquireUser(pMnode, RPC_MSG_USER(pReq), &pOperUser))) {
+    mstsError("user %s failed to stop stream %s since %s", RPC_MSG_USER(pReq), pStream->name, tstrerror(code));
     sdbRelease(pMnode->pSdb, pStream);
     return code;
   }
@@ -679,13 +649,8 @@
                                             NULL)) ||
       (code = mndCheckObjPrivilegeRecF(pMnode, pOperUser, PRIV_CM_STOP, PRIV_OBJ_STREAM, pStream->ownerId,
                                        pStream->pCreate->streamDB, pStream->pCreate->name))) {
-    mstsError("user %s failed to stop stream %s since %s", pReq->info.conn.user, pStream->name, tstrerror(code));
+    mstsError("user %s failed to stop stream %s since %s", RPC_MSG_USER(pReq), pStream->name, tstrerror(code));
     mndReleaseUser(pMnode, pOperUser);
-=======
-  code = mndCheckDbPrivilegeByName(pMnode, RPC_MSG_USER(pReq), RPC_MSG_TOKEN(pReq), MND_OPER_WRITE_DB, pStream->pCreate->streamDB);
-  if (code != TSDB_CODE_SUCCESS) {
-    mstsError("user %s failed to stop stream %s since %s", RPC_MSG_USER(pReq), pStream->name, tstrerror(code));
->>>>>>> 4874e16f
     sdbRelease(pMnode->pSdb, pStream);
     return code;
   }
@@ -773,15 +738,9 @@
 
   mstsInfo("start to start stream %s from stopped", pStream->name);
 
-<<<<<<< HEAD
-  // code = mndCheckDbPrivilegeByName(pMnode, pReq->info.conn.user, MND_OPER_WRITE_DB, pStream->pCreate->streamDB);
-  if ((code = mndAcquireUser(pMnode, pReq->info.conn.user, &pOperUser))) {
-    mstsError("user %s failed to start stream %s since %s", pReq->info.conn.user, pStream->name, tstrerror(code));
-=======
-  code = mndCheckDbPrivilegeByName(pMnode, RPC_MSG_USER(pReq), RPC_MSG_TOKEN(pReq), MND_OPER_WRITE_DB, pStream->pCreate->streamDB);
-  if (code != TSDB_CODE_SUCCESS) {
+  // code = mndCheckDbPrivilegeByName(pMnode, RPC_MSG_USER(pReq), MND_OPER_WRITE_DB, pStream->pCreate->streamDB);
+  if ((code = mndAcquireUser(pMnode, RPC_MSG_USER(pReq), &pOperUser))) {
     mstsError("user %s failed to start stream %s since %s", RPC_MSG_USER(pReq), pStream->name, tstrerror(code));
->>>>>>> 4874e16f
     sdbRelease(pMnode->pSdb, pStream);
     return code;
   }
@@ -790,7 +749,7 @@
                                             NULL)) ||
       (code = mndCheckObjPrivilegeRecF(pMnode, pOperUser, PRIV_CM_START, PRIV_OBJ_STREAM, pStream->ownerId,
                                        pStream->pCreate->streamDB, pStream->pCreate->name))) {
-    mstsError("user %s failed to start stream %s since %s", pReq->info.conn.user, pStream->name, tstrerror(code));
+    mstsError("user %s failed to start stream %s since %s", RPC_MSG_USER(pReq), pStream->name, tstrerror(code));
     mndReleaseUser(pMnode, pOperUser);
     sdbRelease(pMnode->pSdb, pStream);
     return code;
@@ -881,25 +840,15 @@
     }
   }
 
-  TAOS_CHECK_EXIT(mndAcquireUser(pMnode, pReq->info.conn.user, &pOperUser));
+  TAOS_CHECK_EXIT(mndAcquireUser(pMnode, RPC_MSG_USER(pReq), &pOperUser));
 
   int64_t streamId = pStream->pCreate->streamId;
 
-<<<<<<< HEAD
-  // code = mndCheckDbPrivilegeByName(pMnode, pReq->info.conn.user, MND_OPER_WRITE_DB, pStream->pCreate->streamDB);
+  // code = mndCheckDbPrivilegeByName(pMnode, RPC_MSG_USER(pReq), MND_OPER_WRITE_DB, pStream->pCreate->streamDB);
   TAOS_CHECK_EXIT(mndCheckDbPrivilegeByNameRecF(pMnode, pOperUser, PRIV_DB_USE, PRIV_OBJ_DB, pStream->pCreate->streamDB,
                                                 NULL));
   TAOS_CHECK_EXIT(mndCheckObjPrivilegeRecF(pMnode, pOperUser, PRIV_CM_DROP, PRIV_OBJ_STREAM, pStream->ownerId,
                                            pStream->pCreate->streamDB, pStream->pCreate->name));
-=======
-  code = mndCheckDbPrivilegeByName(pMnode, RPC_MSG_USER(pReq), RPC_MSG_TOKEN(pReq), MND_OPER_WRITE_DB, pStream->pCreate->streamDB);
-  if (code != 0) {
-    mstsError("user %s failed to drop stream %s since %s", RPC_MSG_USER(pReq), dropReq.name, tstrerror(code));
-    sdbRelease(pMnode->pSdb, pStream);
-    tFreeMDropStreamReq(&dropReq);
-    return code;
-  }
->>>>>>> 4874e16f
 
   if (pStream->pCreate->tsmaId != 0) {
     mstsDebug("try to drop tsma related stream, tsmaId:%" PRIx64, pStream->pCreate->tsmaId);
@@ -1026,16 +975,12 @@
     goto _OVER;
   }
 
-<<<<<<< HEAD
-  code = mndAcquireUser(pMnode, pReq->info.conn.user, &pOperUser);
+  code = mndAcquireUser(pMnode, RPC_MSG_USER(pReq), &pOperUser);
   if (pOperUser == NULL) {
     TSDB_CHECK_CODE(TSDB_CODE_MND_NO_USER_FROM_CONN, lino, _OVER);
   }
 
   code = mndStreamValidateCreate(pMnode, pOperUser, pCreate);
-=======
-  code = mndStreamValidateCreate(pMnode, RPC_MSG_USER(pReq), RPC_MSG_TOKEN(pReq), pCreate);
->>>>>>> 4874e16f
   TSDB_CHECK_CODE(code, lino, _OVER);
 
   mndStreamBuildObj(pMnode, &streamObj, pCreate, pOperUser, snodeId);
@@ -1132,17 +1077,16 @@
   
   mstsInfo("start to recalc stream %s", recalcReq.name);
 
-<<<<<<< HEAD
-  // code = mndCheckDbPrivilegeByName(pMnode, pReq->info.conn.user, MND_OPER_WRITE_DB, pStream->pCreate->streamDB);
+  // code = mndCheckDbPrivilegeByName(pMnode, RPC_MSG_USER(pReq), MND_OPER_WRITE_DB, pStream->pCreate->streamDB);
   // if (code != TSDB_CODE_SUCCESS) {
-  //   mstsError("user %s failed to recalc stream %s since %s", pReq->info.conn.user, recalcReq.name, tstrerror(code));
+  //   mstsError("user %s failed to recalc stream %s since %s", RPC_MSG_USER(pReq), recalcReq.name, tstrerror(code));
   //   sdbRelease(pMnode->pSdb, pStream);
   //   tFreeMRecalcStreamReq(&recalcReq);
   //   return code;
   // }
 
-  if ((code = mndAcquireUser(pMnode, pReq->info.conn.user, &pOperUser))) {
-    mstsError("user %s failed to start stream %s since %s", pReq->info.conn.user, pStream->name, tstrerror(code));
+  if ((code = mndAcquireUser(pMnode, RPC_MSG_USER(pReq), &pOperUser))) {
+    mstsError("user %s failed to recalc stream %s since %s", RPC_MSG_USER(pReq), pStream->name, tstrerror(code));
     sdbRelease(pMnode->pSdb, pStream);
     tFreeMRecalcStreamReq(&recalcReq);
     TAOS_RETURN(code);
@@ -1152,13 +1096,8 @@
                                             NULL)) ||
       (code = mndCheckObjPrivilegeRecF(pMnode, pOperUser, PRIV_CM_START, PRIV_OBJ_STREAM, pStream->ownerId,
                                        pStream->pCreate->streamDB, pStream->pCreate->name))) {
-    mstsError("user %s failed to start stream %s since %s", pReq->info.conn.user, pStream->name, tstrerror(code));
+    mstsError("user %s failed to recalc stream %s since %s", RPC_MSG_USER(pReq), pStream->name, tstrerror(code));
     mndReleaseUser(pMnode, pOperUser);
-=======
-  code = mndCheckDbPrivilegeByName(pMnode, RPC_MSG_USER(pReq), RPC_MSG_TOKEN(pReq), MND_OPER_WRITE_DB, pStream->pCreate->streamDB);
-  if (code != TSDB_CODE_SUCCESS) {
-    mstsError("user %s failed to recalc stream %s since %s", RPC_MSG_USER(pReq), recalcReq.name, tstrerror(code));
->>>>>>> 4874e16f
     sdbRelease(pMnode->pSdb, pStream);
     tFreeMRecalcStreamReq(&recalcReq);
     return code;
