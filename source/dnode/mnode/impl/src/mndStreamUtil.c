/*
 * Copyright (c) 2019 TAOS Data, Inc. <jhtao@taosdata.com>
 *
 * This program is free software: you can use, redistribute, and/or modify
 * it under the terms of the GNU Affero General Public License, version 3
 * or later ("AGPL"), as published by the Free Software Foundation.
 *
 * This program is distributed in the hope that it will be useful, but WITHOUT
 * ANY WARRANTY; without even the implied warranty of MERCHANTABILITY or
 * FITNESS FOR A PARTICULAR PURPOSE.
 *
 * You should have received a copy of the GNU Affero General Public License
 * along with this program. If not, see <http://www.gnu.org/licenses/>.
 */

#include "mndDb.h"
#include "mndStb.h"
#include "mndStream.h"
#include "mndTrans.h"
#include "mndVgroup.h"
#include "taoserror.h"
#include "tmisce.h"
#include "mndSnode.h"

bool mstWaitLock(SRWLatch* pLock, bool readLock) {
  if (readLock) {
    while (taosRTryLockLatch(pLock)) {
      taosMsleep(1);
    }

    return true;
  }

  taosWWaitLockLatch(pLock);

  return true;
}

void mstDestroySStmVgStreamStatus(void* p) { 
  SStmVgStreamStatus* pStatus = (SStmVgStreamStatus*)p;
  taosArrayDestroy(pStatus->trigReaders); 
  taosArrayDestroy(pStatus->calcReaders); 
}

void mstDestroySStmSnodeStreamStatus(void* p) { 
  SStmSnodeStreamStatus* pStatus = (SStmSnodeStreamStatus*)p;
  for (int32_t i = 0; i < MND_STREAM_RUNNER_DEPLOY_NUM; ++i) {
    taosArrayDestroy(pStatus->runners[i]);
    pStatus->runners[i] = NULL;
  }
}


void mstDestroyVgroupStatus(SStmVgroupStatus* pVgStatus) {
  taosHashCleanup(pVgStatus->streamTasks);
  pVgStatus->streamTasks = NULL;
}

void mstDestroySStmTaskToDeployExt(void* param) {
  SStmTaskToDeployExt* pExt = (SStmTaskToDeployExt*)param;
  if (pExt->deployed) {
    return;
  }
  
  switch (pExt->deploy.task.type) {
    case STREAM_TRIGGER_TASK:
      taosArrayDestroy(pExt->deploy.msg.trigger.readerList);
      pExt->deploy.msg.trigger.readerList = NULL;
      taosArrayDestroy(pExt->deploy.msg.trigger.runnerList);
      pExt->deploy.msg.trigger.runnerList = NULL;
      break;
    case STREAM_RUNNER_TASK:
      taosMemoryFreeClear(pExt->deploy.msg.runner.pPlan);
      break;
    default:  
      break;;
  }
}

void mstDestroyScanAddrList(void* param) {
  if (NULL == param) {
    return;
  }
  SArray* pList = *(SArray**)param;
  taosArrayDestroy(pList);
}

void mstDestroySStmSnodeTasksDeploy(void* param) {
  SStmSnodeTasksDeploy* pSnode = (SStmSnodeTasksDeploy*)param;
  taosArrayDestroyEx(pSnode->triggerList, mstDestroySStmTaskToDeployExt);
  taosArrayDestroyEx(pSnode->runnerList, mstDestroySStmTaskToDeployExt);
}

void mstDestroySStmVgTasksToDeploy(void* param) {
  SStmVgTasksToDeploy* pVg = (SStmVgTasksToDeploy*)param;
  taosArrayDestroyEx(pVg->taskList, mstDestroySStmTaskToDeployExt);
}

void mstDestroySStmSnodeStatus(void* param) {
  SStmSnodeStatus* pSnode = (SStmSnodeStatus*)param;
  taosHashCleanup(pSnode->streamTasks);
}

void mstDestroySStmVgroupStatus(void* param) {
  SStmVgroupStatus* pVg = (SStmVgroupStatus*)param;
  taosHashCleanup(pVg->streamTasks);
}

void mstResetSStmStatus(SStmStatus* pStatus) {
  taosArrayDestroy(pStatus->trigReaders);
  pStatus->trigReaders = NULL;
  taosArrayDestroy(pStatus->trigOReaders);
  pStatus->trigOReaders = NULL;
  pStatus->calcReaders = tdListFree(pStatus->calcReaders);
  if (pStatus->triggerTask) {
    (void)mstWaitLock(&pStatus->triggerTask->detailStatusLock, false);
    taosMemoryFreeClear(pStatus->triggerTask->detailStatus);
    taosWUnLockLatch(&pStatus->triggerTask->detailStatusLock);
  }
  taosMemoryFreeClear(pStatus->triggerTask);
  for (int32_t i = 0; i < MND_STREAM_RUNNER_DEPLOY_NUM; ++i) {
    taosArrayDestroy(pStatus->runners[i]);
    pStatus->runners[i] = NULL;
  }
}

void mstDestroySStmStatus(void* param) {
  SStmStatus* pStatus = (SStmStatus*)param;
  taosMemoryFreeClear(pStatus->streamName);

  mstResetSStmStatus(pStatus);

  taosWLockLatch(&pStatus->userRecalcLock);
  taosArrayDestroy(pStatus->userRecalcList);
  taosWUnLockLatch(&pStatus->userRecalcLock);

  tFreeSCMCreateStreamReq(pStatus->pCreate);
  taosMemoryFreeClear(pStatus->pCreate);  
}

void mstDestroySStmAction(void* param) {
  SStmAction* pAction = (SStmAction*)param;

  taosArrayDestroy(pAction->undeploy.taskList);
  taosArrayDestroy(pAction->recalc.recalcList);
}

void mstClearSStmStreamDeploy(SStmStreamDeploy* pDeploy) {
  pDeploy->readerTasks = NULL;
  pDeploy->triggerTask = NULL;
  pDeploy->runnerTasks = NULL;
}

int32_t mstIsStreamDropped(SMnode *pMnode, int64_t streamId, bool* dropped) {
  SSdb   *pSdb = pMnode->pSdb;
  void   *pIter = NULL;
  
  while (1) {
    SStreamObj *pStream = NULL;
    pIter = sdbFetch(pSdb, SDB_STREAM, pIter, (void **)&pStream);
    if (pIter == NULL) break;

    if (pStream->pCreate->streamId == streamId) {
      *dropped = pStream->userDropped ? true : false;
      sdbRelease(pSdb, pStream);
      sdbCancelFetch(pSdb, pIter);
      mstsDebug("stream found, dropped:%d", *dropped);
      return TSDB_CODE_SUCCESS;
    }
    
    sdbRelease(pSdb, pStream);
  }

  *dropped = true;

  return TSDB_CODE_SUCCESS;
}

typedef struct SStmCheckDbInUseCtx {
  bool* dbStream;
  bool* vtableStream;
  bool  ignoreCurrDb;
} SStmCheckDbInUseCtx;

static bool mstChkSetDbInUse(SMnode *pMnode, void *pObj, void *p1, void *p2, void *p3) {
  SStreamObj *pStream = pObj;
  if (atomic_load_8(&pStream->userDropped)) {
    return true;
  }

  SStmCheckDbInUseCtx* pCtx = (SStmCheckDbInUseCtx*)p2;
  if (pCtx->ignoreCurrDb && 0 == strcmp(pStream->pCreate->streamDB, p1)) {
    return true;
  }
  
  if (pStream->pCreate->triggerDB && 0 == strcmp(pStream->pCreate->triggerDB, p1)) {
    *pCtx->dbStream = true;
    return false;
  }

  int32_t calcDBNum = taosArrayGetSize(pStream->pCreate->calcDB);
  for (int32_t i = 0; i < calcDBNum; ++i) {
    char* calcDB = taosArrayGetP(pStream->pCreate->calcDB, i);
    if (0 == strcmp(calcDB, p1)) {
      *pCtx->dbStream = true;
      return false;
    }
  }

  if (pStream->pCreate->vtableCalc || STREAM_IS_VIRTUAL_TABLE(pStream->pCreate->triggerTblType, pStream->pCreate->flags)) {
    *pCtx->vtableStream = true;
    return true;
  }
  
  return true;
}

void mstCheckDbInUse(SMnode *pMnode, char *dbFName, bool *dbStream, bool *vtableStream, bool ignoreCurrDb) {
  int32_t streamNum = sdbGetSize(pMnode->pSdb, SDB_STREAM);
  if (streamNum <= 0) {
    return;
  }

  SStmCheckDbInUseCtx ctx = {dbStream, vtableStream, ignoreCurrDb};
  sdbTraverse(pMnode->pSdb, SDB_STREAM, mstChkSetDbInUse, dbFName, &ctx, NULL);
}

static void mstShowStreamStatus(char *dst, int8_t status, int32_t bufLen) {
  if (status == STREAM_STATUS_INIT) {
    tstrncpy(dst, "init", bufLen);
  } else if (status == STREAM_STATUS_RUNNING) {
    tstrncpy(dst, "running", bufLen);
  } else if (status == STREAM_STATUS_STOPPED) {
    tstrncpy(dst, "stopped", bufLen);
  } else if (status == STREAM_STATUS_FAILED) {
    tstrncpy(dst, "failed", bufLen);
  }
}

int32_t mstCheckSnodeExists(SMnode *pMnode) {
  SSdb      *pSdb = pMnode->pSdb;
  void      *pIter = NULL;
  SSnodeObj *pObj = NULL;

  while (1) {
    pIter = sdbFetch(pSdb, SDB_SNODE, pIter, (void **)&pObj);
    if (pIter == NULL) {
      break;
    }

    sdbRelease(pSdb, pObj);
    sdbCancelFetch(pSdb, pIter);
    return TSDB_CODE_SUCCESS;
  }

  return TSDB_CODE_SNODE_NOT_DEPLOYED;
}

void mstSetTaskStatusFromMsg(SStmGrpCtx* pCtx, SStmTaskStatus* pTask, SStmTaskStatusMsg* pMsg) {
  pTask->id.taskId = pMsg->taskId;
  pTask->id.deployId = pMsg->deployId;
  pTask->id.seriousId = pMsg->seriousId;
  pTask->id.nodeId = pMsg->nodeId;
  pTask->id.taskIdx = pMsg->taskIdx;

  pTask->type = pMsg->type;
  pTask->flags = pMsg->flags;
  pTask->status = pMsg->status;
  pTask->lastUpTs = pCtx->currTs;
}

bool mndStreamActionDequeue(SStmActionQ* pQueue, SStmQNode **param) {
  while (0 == atomic_load_64(&pQueue->qRemainNum)) {
    return false;
  }

  SStmQNode *orig = pQueue->head;

  SStmQNode *node = pQueue->head->next;
  pQueue->head = pQueue->head->next;

  *param = node;

  taosMemoryFreeClear(orig);

  (void)atomic_sub_fetch_64(&pQueue->qRemainNum, 1);

  return true;
}

void mndStreamActionEnqueue(SStmActionQ* pQueue, SStmQNode* param) {
  taosWLockLatch(&pQueue->lock);
  pQueue->tail->next = param;
  pQueue->tail = param;
  taosWUnLockLatch(&pQueue->lock);

  (void)atomic_add_fetch_64(&pQueue->qRemainNum, 1);
}

char* mstGetStreamActionString(int32_t action) {
  switch (action) {
    case STREAM_ACT_DEPLOY:
      return "DEPLOY";
    case STREAM_ACT_UNDEPLOY:
      return "UNDEPLOY";
    case STREAM_ACT_START:
      return "START";
    case STREAM_ACT_UPDATE_TRIGGER:
      return "UPDATE TRIGGER";
    case STREAM_ACT_RECALC:
      return "USER RECALC";
    default:
      break;
  }

  return "UNKNOWN";
}

void mstPostStreamAction(SStmActionQ*       actionQ, int64_t streamId, char* streamName, void* param, bool userAction, int32_t action) {
  SStmQNode *pNode = taosMemoryMalloc(sizeof(SStmQNode));
  if (NULL == pNode) {
    taosMemoryFreeClear(param);
    mstsError("%s failed at line %d, error:%s", __FUNCTION__, __LINE__, tstrerror(terrno));
    return;
  }

  pNode->type = action;
  pNode->streamAct = true;
  pNode->action.stream.streamId = streamId;
  TAOS_STRCPY(pNode->action.stream.streamName, streamName);
  pNode->action.stream.userAction = userAction;
  pNode->action.stream.actionParam = param;
  
  pNode->next = NULL;

  mndStreamActionEnqueue(actionQ, pNode);

  mstsDebug("stream action %s posted enqueue", mstGetStreamActionString(action));
}

void mstPostTaskAction(SStmActionQ*        actionQ, SStmTaskAction* pAction, int32_t action) {
  SStmQNode *pNode = taosMemoryMalloc(sizeof(SStmQNode));
  if (NULL == pNode) {
    int64_t streamId = pAction->streamId;
    mstsError("%s failed at line %d, error:%s", __FUNCTION__, __LINE__, tstrerror(terrno));
    return;
  }

  pNode->type = action;
  pNode->streamAct = false;
  pNode->action.task = *pAction;
  
  pNode->next = NULL;

  mndStreamActionEnqueue(actionQ, pNode);
}

void mstDestroyDbVgroupsHash(SSHashObj *pDbVgs) {
  int32_t iter = 0;
  SDBVgHashInfo* pVg = NULL;
  void* p = NULL;
  while (NULL != (p = tSimpleHashIterate(pDbVgs, p, &iter))) {
    pVg = (SDBVgHashInfo*)p;
    taosArrayDestroy(pVg->vgArray);
  }
  
  tSimpleHashCleanup(pDbVgs);
}


int32_t mstBuildDBVgroupsMap(SMnode* pMnode, SSHashObj** ppRes) {
  void*   pIter = NULL;
  int32_t code = TSDB_CODE_SUCCESS;
  int32_t lino = 0;
  SArray* pTarget = NULL;
  SArray* pNew = NULL;
  SDbObj* pDb = NULL;
  SDBVgHashInfo dbInfo = {0}, *pDbInfo = NULL;
  SVgObj* pVgroup = NULL;

  SSHashObj* pDbVgroup = tSimpleHashInit(20, taosGetDefaultHashFunction(TSDB_DATA_TYPE_BINARY));
  TSDB_CHECK_NULL(pDbVgroup, code, lino, _exit, terrno);

  while (1) {
    pIter = sdbFetch(pMnode->pSdb, SDB_VGROUP, pIter, (void**)&pVgroup);
    if (pIter == NULL) {
      break;
    }

    pDbInfo = (SDBVgHashInfo*)tSimpleHashGet(pDbVgroup, pVgroup->dbName, strlen(pVgroup->dbName) + 1);
    if (NULL == pDbInfo) {
      pNew = taosArrayInit(20, sizeof(SVGroupHashInfo));
      if (NULL == pNew) {
        sdbRelease(pMnode->pSdb, pVgroup);
        sdbCancelFetch(pMnode->pSdb, pIter);
        pVgroup = NULL;
        TSDB_CHECK_NULL(pNew, code, lino, _exit, terrno);
      }
      
      pDb = mndAcquireDb(pMnode, pVgroup->dbName);
      if (NULL == pDb) {
        sdbRelease(pMnode->pSdb, pVgroup);
        sdbCancelFetch(pMnode->pSdb, pIter);      
        pVgroup = NULL;
        TSDB_CHECK_NULL(pDb, code, lino, _exit, terrno);
      }
      dbInfo.vgSorted = false;
      dbInfo.hashMethod = pDb->cfg.hashMethod;
      dbInfo.hashPrefix = pDb->cfg.hashPrefix;
      dbInfo.hashSuffix = pDb->cfg.hashSuffix;
      dbInfo.vgArray = pNew;
      
      mndReleaseDb(pMnode, pDb);

      pTarget = pNew;
    } else {
      pTarget = pDbInfo->vgArray;
    }

    SVGroupHashInfo vgInfo = {.vgId = pVgroup->vgId, .hashBegin = pVgroup->hashBegin, .hashEnd = pVgroup->hashEnd};
    if (NULL == taosArrayPush(pTarget, &vgInfo)) {
      sdbRelease(pMnode->pSdb, pVgroup);
      sdbCancelFetch(pMnode->pSdb, pIter);      
      pVgroup = NULL;
      TSDB_CHECK_NULL(NULL, code, lino, _exit, terrno);
    }

    if (NULL == pDbInfo) {
      code = tSimpleHashPut(pDbVgroup, pVgroup->dbName, strlen(pVgroup->dbName) + 1, &dbInfo, sizeof(dbInfo));
      if (code) {
        sdbRelease(pMnode->pSdb, pVgroup);
        sdbCancelFetch(pMnode->pSdb, pIter);      
        pVgroup = NULL;
        TAOS_CHECK_EXIT(code);
      }
      pNew = NULL;
    }

    sdbRelease(pMnode->pSdb, pVgroup);
    pVgroup = NULL;
  }

  *ppRes = pDbVgroup;
  
_exit:

  taosArrayDestroy(pNew);

  if (code) {
    mstError("%s failed at line %d, error:%s", __FUNCTION__, lino, tstrerror(code));
  }

  return code;
}

int mstDbVgInfoComp(const void* lp, const void* rp) {
  SVGroupHashInfo* pLeft = (SVGroupHashInfo*)lp;
  SVGroupHashInfo* pRight = (SVGroupHashInfo*)rp;
  if (pLeft->hashBegin < pRight->hashBegin) {
    return -1;
  } else if (pLeft->hashBegin > pRight->hashBegin) {
    return 1;
  }

  return 0;
}

int32_t mstTableHashValueComp(void const* lp, void const* rp) {
  uint32_t*    key = (uint32_t*)lp;
  SVgroupInfo* pVg = (SVgroupInfo*)rp;

  if (*key < pVg->hashBegin) {
    return -1;
  } else if (*key > pVg->hashEnd) {
    return 1;
  }

  return 0;
}


int32_t mstGetTableVgId(SSHashObj* pDbVgroups, char* dbFName, char *tbName, int32_t* vgId) {
  int32_t code = 0;
  int32_t lino = 0;
  SVgroupInfo* vgInfo = NULL;
  char         tbFullName[TSDB_TABLE_FNAME_LEN];

  SDBVgHashInfo* dbInfo = (SDBVgHashInfo*)tSimpleHashGet(pDbVgroups, dbFName, strlen(dbFName) + 1);
  if (NULL == dbInfo) {
    mstError("db %s does not exist", dbFName);
    TAOS_CHECK_EXIT(TSDB_CODE_MND_DB_NOT_EXIST);
  }
  
  (void)snprintf(tbFullName, sizeof(tbFullName), "%s.%s", dbFName, tbName);
  uint32_t hashValue = taosGetTbHashVal(tbFullName, (uint32_t)strlen(tbFullName), dbInfo->hashMethod,
                                        dbInfo->hashPrefix, dbInfo->hashSuffix);

  if (!dbInfo->vgSorted) {
    taosArraySort(dbInfo->vgArray, mstDbVgInfoComp);
    dbInfo->vgSorted = true;
  }

  vgInfo = taosArraySearch(dbInfo->vgArray, &hashValue, mstTableHashValueComp, TD_EQ);
  if (NULL == vgInfo) {
    mstError("no hash range found for hash value [%u], dbFName:%s, numOfVgId:%d", hashValue, dbFName,
             (int32_t)taosArrayGetSize(dbInfo->vgArray));
    TAOS_CHECK_EXIT(TSDB_CODE_MND_STREAM_INTERNAL_ERROR);
  }

  *vgId = vgInfo->vgId;

_exit:

  if (code) {
    mstError("%s failed at line %d, error:%s", __FUNCTION__, lino, tstrerror(code));
  }

  return code;
}


void mstLogSStreamObj(char* tips, SStreamObj* p) {
  if (!(stDebugFlag & DEBUG_DEBUG)) {
    return;
  }
  
  if (NULL == p) {
    mstDebug("%s: stream is NULL", tips);
    return;
  }

  mstDebug("%s: stream obj", tips);
  mstDebug("name:%s mainSnodeId:%d userDropped:%d userStopped:%d createTime:%" PRId64 " updateTime:%" PRId64,
      p->name, p->mainSnodeId, p->userDropped, p->userStopped, p->createTime, p->updateTime);

  SCMCreateStreamReq* q = p->pCreate;
  if (NULL == q) {
    mstDebug("stream pCreate is NULL");
    return;
  }

  int64_t streamId = q->streamId;
  int32_t calcDBNum = taosArrayGetSize(q->calcDB);
  int32_t calcScanNum = taosArrayGetSize(q->calcScanPlanList);
  int32_t notifyUrlNum = taosArrayGetSize(q->pNotifyAddrUrls);
  int32_t outColNum = taosArrayGetSize(q->outCols);
  int32_t outTagNum = taosArrayGetSize(q->outTags);
  int32_t forceOutColNum = taosArrayGetSize(q->forceOutCols);

  mstsDebugL("create_info: name:%s sql:%s streamDB:%s triggerDB:%s outDB:%s calcDBNum:%d triggerTblName:%s outTblName:%s "
      "igExists:%d triggerType:%d igDisorder:%d deleteReCalc:%d deleteOutTbl:%d fillHistory:%d fillHistroyFirst:%d "
      "calcNotifyOnly:%d lowLatencyCalc:%d igNoDataTrigger:%d notifyUrlNum:%d notifyEventTypes:%d addOptions:%d notifyHistory:%d "
      "outColsNum:%d outTagsNum:%d maxDelay:%" PRId64 " fillHistoryStartTs:%" PRId64 " watermark:%" PRId64 " expiredTime:%" PRId64 " "
      "triggerTblType:%d triggerTblUid:%" PRIx64 " triggerTblSuid:%" PRIx64 " vtableCalc:%d outTblType:%d outStbExists:%d outStbUid:%" PRIu64 " outStbSversion:%d "
      "eventTypes:0x%" PRIx64 " flags:0x%" PRIx64 " tsmaId:0x%" PRIx64 " placeHolderBitmap:0x%" PRIx64 " calcTsSlotId:%d triTsSlotId:%d "
      "triggerTblVgId:%d outTblVgId:%d calcScanPlanNum:%d forceOutCols:%d",
      q->name, q->sql, q->streamDB, q->triggerDB, q->outDB, calcDBNum, q->triggerTblName, q->outTblName,
      q->igExists, q->triggerType, q->igDisorder, q->deleteReCalc, q->deleteOutTbl, q->fillHistory, q->fillHistoryFirst,
      q->calcNotifyOnly, q->lowLatencyCalc, q->igNoDataTrigger, notifyUrlNum, q->notifyEventTypes, q->addOptions, q->notifyHistory,
      outColNum, outTagNum, q->maxDelay, q->fillHistoryStartTime, q->watermark, q->expiredTime,
      q->triggerTblType, q->triggerTblUid, q->triggerTblSuid, q->vtableCalc, q->outTblType, q->outStbExists, q->outStbUid, q->outStbSversion,
      q->eventTypes, q->flags, q->tsmaId, q->placeHolderBitmap, q->calcTsSlotId, q->triTsSlotId,
      q->triggerTblVgId, q->outTblVgId, calcScanNum, forceOutColNum);

  switch (q->triggerType) {
    case WINDOW_TYPE_INTERVAL: {
      SSlidingTrigger* t = &q->trigger.sliding;
      mstsDebug("sliding trigger options, intervalUnit:%d, slidingUnit:%d, offsetUnit:%d, soffsetUnit:%d, precision:%d, interval:%" PRId64 ", offset:%" PRId64 ", sliding:%" PRId64 ", soffset:%" PRId64, 
          t->intervalUnit, t->slidingUnit, t->offsetUnit, t->soffsetUnit, t->precision, t->interval, t->offset, t->sliding, t->soffset);
      break;
    }  
    case WINDOW_TYPE_SESSION: {
      SSessionTrigger* t = &q->trigger.session;
      mstsDebug("session trigger options, slotId:%d, sessionVal:%" PRId64, t->slotId, t->sessionVal);
      break;
    }
    case WINDOW_TYPE_STATE: {
      SStateWinTrigger* t = &q->trigger.stateWin;
<<<<<<< HEAD
      mstsDebug("state trigger options, slotId:%d, expr:%s, trueForDuration:%" PRId64, t->slotId, (char *)t->expr, t->trueForDuration);
=======
      mstsDebug("state trigger options, slotId:%d, extend:%d, trueForDuration:%" PRId64, t->slotId, t->extend, t->trueForDuration);
>>>>>>> 1ffc462e
      break;
    }
    case WINDOW_TYPE_EVENT:{
      SEventTrigger* t = &q->trigger.event;
      mstsDebug("event trigger options, startCond:%s, endCond:%s, trueForDuration:%" PRId64, (char*)t->startCond, (char*)t->endCond, t->trueForDuration);
      break;
    }
    case WINDOW_TYPE_COUNT: {
      SCountTrigger* t = &q->trigger.count;
      mstsDebug("count trigger options, countVal:%" PRId64 ", sliding:%" PRId64 ", condCols:%s", t->countVal, t->sliding, (char*)t->condCols);
      break;
    }
    case WINDOW_TYPE_PERIOD: {
      SPeriodTrigger* t = &q->trigger.period;
      mstsDebug("period trigger options, periodUnit:%d, offsetUnit:%d, precision:%d, period:%" PRId64 ", offset:%" PRId64, 
          t->periodUnit, t->offsetUnit, t->precision, t->period, t->offset);
      break;
    }
    default:
      mstsDebug("unknown triggerType:%d", q->triggerType);
      break;
  }

  mstsDebugL("create_info: triggerCols:[%s]", (char*)q->triggerCols);

  mstsDebugL("create_info: partitionCols:[%s]", (char*)q->partitionCols);

  mstsDebugL("create_info: triggerScanPlan:[%s]", (char*)q->triggerScanPlan);

  mstsDebugL("create_info: calcPlan:[%s]", (char*)q->calcPlan);

  mstsDebugL("create_info: subTblNameExpr:[%s]", (char*)q->subTblNameExpr);

  mstsDebugL("create_info: tagValueExpr:[%s]", (char*)q->tagValueExpr);


  for (int32_t i = 0; i < calcDBNum; ++i) {
    char* dbName = taosArrayGetP(q->calcDB, i);
    mstsDebug("create_info: calcDB[%d] - %s", i, dbName);
  }

  for (int32_t i = 0; i < calcScanNum; ++i) {
    SStreamCalcScan* pScan = taosArrayGet(q->calcScanPlanList, i);
    int32_t vgNum = taosArrayGetSize(pScan->vgList);
    mstsDebugL("create_info: calcScanPlan[%d] - readFromCache:%d vgNum:%d scanPlan:[%s]", i, pScan->readFromCache, vgNum, (char*)pScan->scanPlan);
    for (int32_t v = 0; v < vgNum; ++v) {
      mstsDebug("create_info: calcScanPlan[%d] vg[%d] - vgId:%d", i, v, *(int32_t*)taosArrayGet(pScan->vgList, v));
    }
  }

  for (int32_t i = 0; i < notifyUrlNum; ++i) {
    char* url = taosArrayGetP(q->pNotifyAddrUrls, i);
    mstsDebug("create_info: notifyUrl[%d] - %s", i, url);
  }

  for (int32_t i = 0; i < outColNum; ++i) {
    SFieldWithOptions* o = taosArrayGet(q->outCols, i);
    mstsDebug("create_info: outCol[%d] - name:%s type:%d flags:%d bytes:%d compress:%u typeMod:%d", 
        i, o->name, o->type, o->flags, o->bytes, o->compress, o->typeMod);
  }
      
}

void mstLogSStmTaskStatus(char* name, int64_t streamId, SStmTaskStatus* pTask, int32_t idx) {
  mstsDebug("%s[%d]: task %" PRIx64 " deployId:%d SID:%" PRId64 " nodeId:%d tidx:%d type:%s flags:%" PRIx64 " status:%s lastUpTs:%" PRId64, 
      name, idx, pTask->id.taskId, pTask->id.deployId, pTask->id.seriousId, pTask->id.nodeId, pTask->id.taskIdx,
      gStreamTaskTypeStr[pTask->type], pTask->flags, gStreamStatusStr[pTask->status], pTask->lastUpTs);
}

void mstLogSStmStatus(char* tips, int64_t streamId, SStmStatus* p) {
  if (!(stDebugFlag & DEBUG_DEBUG)) {
    return;
  }
  
  if (NULL == p) {
    mstsDebug("%s: stream status is NULL", tips);
    return;
  }

  int32_t trigReaderNum = taosArrayGetSize(p->trigReaders);
  int32_t trigOReaderNum = taosArrayGetSize(p->trigOReaders);
  int32_t calcReaderNum = MST_LIST_SIZE(p->calcReaders);
  int32_t triggerNum = p->triggerTask ? 1 : 0;
  int32_t runnerNum = 0;

  for (int32_t i = 0; i < p->runnerDeploys; ++i) {
    runnerNum += taosArrayGetSize(p->runners[i]);
  }

  mstsDebug("%s: stream status", tips);
  mstsDebug("name:%s runnerNum:%d runnerDeploys:%d runnerReplica:%d lastActionTs:%" PRId64
           " trigReaders:%d trigOReaders:%d calcReaders:%d trigger:%d runners:%d",
      p->streamName, p->runnerNum, p->runnerDeploys, p->runnerReplica, p->lastActionTs,
      trigReaderNum, trigOReaderNum, calcReaderNum, triggerNum, runnerNum);

  SStmTaskStatus* pTask = NULL;
  for (int32_t i = 0; i < trigReaderNum; ++i) {
    pTask = taosArrayGet(p->trigReaders, i);
    mstLogSStmTaskStatus("trigReader task", streamId, pTask, i);
  }

  for (int32_t i = 0; i < trigOReaderNum; ++i) {
    pTask = taosArrayGet(p->trigOReaders, i);
    mstLogSStmTaskStatus("trigOReader task", streamId, pTask, i);
  }

  SListNode* pNode = listHead(p->calcReaders);
  for (int32_t i = 0; i < calcReaderNum; ++i) {
    pTask = (SStmTaskStatus*)pNode->data;
    mstLogSStmTaskStatus("calcReader task", streamId, pTask, i);
    pNode = TD_DLIST_NODE_NEXT(pNode);
  }

  if (triggerNum > 0) {
    mstLogSStmTaskStatus("trigger task", streamId, p->triggerTask, 0);
  }

  for (int32_t i = 0; i < p->runnerDeploys; ++i) {
    int32_t num = taosArrayGetSize(p->runners[i]);
    if (num <= 0) {
      continue;
    }
    
    mstsDebug("the %dth deploy runners status", i);
    for (int32_t m = 0; m < num; ++m) {
      pTask = taosArrayGet(p->runners[i], m);
      mstLogSStmTaskStatus("runner task", streamId, pTask, m);
    }
  }
      
}

bool mstEventPassIsolation(int32_t num, int32_t event) {
  bool ret = ((mStreamMgmt.lastTs[event].ts + num * MST_SHORT_ISOLATION_DURATION) <= mStreamMgmt.hCtx.currentTs);
  if (ret) {
    mstDebug("event %s passed %d isolation, last:%" PRId64 ", curr:%" PRId64, 
        gMndStreamEvent[event], num, mStreamMgmt.lastTs[event].ts, mStreamMgmt.hCtx.currentTs);
  }

  return ret;
}

bool mstEventHandledChkSet(int32_t event) {
  if (0 == atomic_val_compare_exchange_8((int8_t*)&mStreamMgmt.lastTs[event].handled, 0, 1)) {
    mstDebug("event %s set handled", gMndStreamEvent[event]);
    return true;
  }
  return false;
}

int32_t mstGetStreamStatusStr(SStreamObj* pStream, char* status, int32_t statusSize, char* msg, int32_t msgSize) {
  int8_t active = atomic_load_8(&mStreamMgmt.active), state = atomic_load_8(&mStreamMgmt.state);
  if (0 == active || MND_STM_STATE_NORMAL != state) {
    mstDebug("mnode streamMgmt not in active mode, active:%d, state:%d", active, state);
    STR_WITH_MAXSIZE_TO_VARSTR(status, gStreamStatusStr[STREAM_STATUS_UNDEPLOYED], statusSize);
    STR_WITH_MAXSIZE_TO_VARSTR(msg, "Mnode may be unstable, try again later", msgSize);
    return TSDB_CODE_SUCCESS;
  }

  if (atomic_load_8(&pStream->userDropped)) {
    STR_WITH_MAXSIZE_TO_VARSTR(status, gStreamStatusStr[STREAM_STATUS_DROPPING], statusSize);
    STR_WITH_MAXSIZE_TO_VARSTR(msg, "", msgSize);
    return TSDB_CODE_SUCCESS;
  }

  if (atomic_load_8(&pStream->userStopped)) {
    STR_WITH_MAXSIZE_TO_VARSTR(status, gStreamStatusStr[STREAM_STATUS_STOPPED], statusSize);
    STR_WITH_MAXSIZE_TO_VARSTR(msg, "", msgSize);
    return TSDB_CODE_SUCCESS;
  }

  (void)mstWaitLock(&mStreamMgmt.runtimeLock, true);
  
  SStmStatus* pStatus = (SStmStatus*)taosHashGet(mStreamMgmt.streamMap, &pStream->pCreate->streamId, sizeof(pStream->pCreate->streamId));
  if (NULL == pStatus) {
    STR_WITH_MAXSIZE_TO_VARSTR(status, gStreamStatusStr[STREAM_STATUS_UNDEPLOYED], statusSize);
    STR_WITH_MAXSIZE_TO_VARSTR(msg, "", msgSize);
    goto _exit;
  }

  char tmpBuf[256];
  int8_t stopped = atomic_load_8(&pStatus->stopped);
  switch (stopped) {
    case 1:
      STR_WITH_MAXSIZE_TO_VARSTR(status, gStreamStatusStr[STREAM_STATUS_FAILED], statusSize);
      snprintf(tmpBuf, sizeof(tmpBuf), "Last error: %s, Failed times: %" PRId64, tstrerror(pStatus->fatalError), pStatus->fatalRetryTimes);
      STR_WITH_MAXSIZE_TO_VARSTR(msg, tmpBuf, msgSize);
      goto _exit;
      break;
    case 4:
      STR_WITH_MAXSIZE_TO_VARSTR(status, gStreamStatusStr[STREAM_STATUS_FAILED], statusSize);
      snprintf(tmpBuf, sizeof(tmpBuf), "Error: %s", tstrerror(TSDB_CODE_GRANT_STREAM_EXPIRED));
      STR_WITH_MAXSIZE_TO_VARSTR(msg, tmpBuf, msgSize);
      goto _exit;
      break;
    default:
      break;
  }

  if (pStatus->triggerTask && STREAM_STATUS_RUNNING == pStatus->triggerTask->status) {
    STR_WITH_MAXSIZE_TO_VARSTR(status, gStreamStatusStr[STREAM_STATUS_RUNNING], statusSize);
    strcpy(tmpBuf, "Running start from: ");
    (void)formatTimestampLocal(&tmpBuf[strlen(tmpBuf)], pStatus->triggerTask->runningStartTs, TSDB_TIME_PRECISION_MILLI);
    STR_WITH_MAXSIZE_TO_VARSTR(msg, tmpBuf, msgSize);
    goto _exit;
  }

  STR_WITH_MAXSIZE_TO_VARSTR(status, gStreamStatusStr[STREAM_STATUS_INIT], statusSize);
  snprintf(tmpBuf, sizeof(tmpBuf), "Current deploy times: %" PRId64, pStatus->deployTimes);
  STR_WITH_MAXSIZE_TO_VARSTR(msg, tmpBuf, msgSize);
  goto _exit;

_exit:
  
  taosRUnLockLatch(&mStreamMgmt.runtimeLock);

  return TSDB_CODE_SUCCESS;
}

int32_t mstSetStreamAttrResBlock(SMnode *pMnode, SStreamObj* pStream, SSDataBlock* pBlock, int32_t numOfRows) {
  int32_t code = 0;
  int32_t cols = 0;
  int32_t lino = 0;

  char streamName[TSDB_TABLE_NAME_LEN + VARSTR_HEADER_SIZE] = {0};
  STR_WITH_MAXSIZE_TO_VARSTR(streamName, mndGetStableStr(pStream->name), sizeof(streamName));
  SColumnInfoData* pColInfo = taosArrayGet(pBlock->pDataBlock, cols++);
  TSDB_CHECK_NULL(pColInfo, code, lino, _end, terrno);

  code = colDataSetVal(pColInfo, numOfRows, (const char*)streamName, false);
  TSDB_CHECK_CODE(code, lino, _end);

  // db_name
  char streamDB[TSDB_DB_NAME_LEN + VARSTR_HEADER_SIZE] = {0};
  STR_WITH_MAXSIZE_TO_VARSTR(streamDB, mndGetDbStr(pStream->pCreate->streamDB), sizeof(streamDB));
  pColInfo = taosArrayGet(pBlock->pDataBlock, cols++);
  TSDB_CHECK_NULL(pColInfo, code, lino, _end, terrno);
  code = colDataSetVal(pColInfo, numOfRows, (const char*)&streamDB, false);
  TSDB_CHECK_CODE(code, lino, _end);

  // create time
  pColInfo = taosArrayGet(pBlock->pDataBlock, cols++);
  TSDB_CHECK_NULL(pColInfo, code, lino, _end, terrno);
  code = colDataSetVal(pColInfo, numOfRows, (const char*)&pStream->createTime, false);
  TSDB_CHECK_CODE(code, lino, _end);

  // stream id
  char streamId2[19] = {0};
  char streamId[19 + VARSTR_HEADER_SIZE] = {0};
  snprintf(streamId2, sizeof(streamId2), "%" PRIx64, pStream->pCreate->streamId);
  STR_WITH_MAXSIZE_TO_VARSTR(streamId, streamId2, sizeof(streamId));
  pColInfo = taosArrayGet(pBlock->pDataBlock, cols++);
  TSDB_CHECK_NULL(pColInfo, code, lino, _end, terrno);
  code = colDataSetVal(pColInfo, numOfRows, (const char*)streamId, false);
  TSDB_CHECK_CODE(code, lino, _end);

  // sql
  char sql[TSDB_SHOW_SQL_LEN + VARSTR_HEADER_SIZE] = {0};
  STR_WITH_MAXSIZE_TO_VARSTR(sql, pStream->pCreate->sql, sizeof(sql));
  pColInfo = taosArrayGet(pBlock->pDataBlock, cols++);
  TSDB_CHECK_NULL(pColInfo, code, lino, _end, terrno);
  code = colDataSetVal(pColInfo, numOfRows, (const char*)sql, false);
  TSDB_CHECK_CODE(code, lino, _end);

  // status
  char   status[20 + VARSTR_HEADER_SIZE] = {0};
  char msg[TSDB_RESERVE_VALUE_LEN + VARSTR_HEADER_SIZE] = {0};
  code = mstGetStreamStatusStr(pStream, status, sizeof(status), msg, sizeof(msg));
  TSDB_CHECK_CODE(code, lino, _end);

  pColInfo = taosArrayGet(pBlock->pDataBlock, cols++);
  TSDB_CHECK_NULL(pColInfo, code, lino, _end, terrno);
  code = colDataSetVal(pColInfo, numOfRows, (const char*)&status, false);
  TSDB_CHECK_CODE(code, lino, _end);

  // snodeLeader
  pColInfo = taosArrayGet(pBlock->pDataBlock, cols++);
  TSDB_CHECK_NULL(pColInfo, code, lino, _end, terrno);
  code = colDataSetVal(pColInfo, numOfRows, (const char*)&pStream->mainSnodeId, false);
  TSDB_CHECK_CODE(code, lino, _end);

  // snodeReplica
  pColInfo = taosArrayGet(pBlock->pDataBlock, cols++);
  TSDB_CHECK_NULL(pColInfo, code, lino, _end, terrno);
  SSnodeObj* pSnode = mndAcquireSnode(pMnode, pStream->mainSnodeId);
  int32_t replicaSnodeId = pSnode ? pSnode->replicaId : -1;
  mndReleaseSnode(pMnode, pSnode);
  code = colDataSetVal(pColInfo, numOfRows, (const char*)&replicaSnodeId, false);
  TSDB_CHECK_CODE(code, lino, _end);

  // msg
  pColInfo = taosArrayGet(pBlock->pDataBlock, cols++);
  TSDB_CHECK_NULL(pColInfo, code, lino, _end, terrno);
  code = colDataSetVal(pColInfo, numOfRows, (const char*)msg, false);

_end:
  if (code) {
    mError("error happens when build stream attr result block, lino:%d, code:%s", lino, tstrerror(code));
  }
  return code;
}


int32_t mstGetTaskStatusStr(SStmTaskStatus* pTask, char* status, int32_t statusSize, char* msg, int32_t msgSize) {
  char tmpBuf[256];
  
  STR_WITH_MAXSIZE_TO_VARSTR(status, gStreamStatusStr[pTask->status], statusSize);
  if (STREAM_STATUS_FAILED == pTask->status && pTask->errCode) {
    snprintf(tmpBuf, sizeof(tmpBuf), "Last error: %s", tstrerror(pTask->errCode));
    STR_WITH_MAXSIZE_TO_VARSTR(msg, tmpBuf, msgSize);
    return TSDB_CODE_SUCCESS;
  }

  if (STREAM_TRIGGER_TASK == pTask->type && mstWaitLock(&pTask->detailStatusLock, true)) {
    if (pTask->detailStatus) {
      SSTriggerRuntimeStatus* pTrigger = (SSTriggerRuntimeStatus*)pTask->detailStatus;
      snprintf(tmpBuf, sizeof(tmpBuf), "Current RT/HI/RE session num: %d/%d/%d, histroy progress:%d%%, total AUTO/USER recalc num: %d/%d", 
          pTrigger->realtimeSessionNum, pTrigger->historySessionNum, pTrigger->recalcSessionNum, pTrigger->histroyProgress,
          pTrigger->autoRecalcNum, (int32_t)taosArrayGetSize(pTrigger->userRecalcs));
      taosRUnLockLatch(&pTask->detailStatusLock);
      return TSDB_CODE_SUCCESS;
    }

    taosRUnLockLatch(&pTask->detailStatusLock);    
  }
  
  STR_WITH_MAXSIZE_TO_VARSTR(msg, "", msgSize);
  
  return TSDB_CODE_SUCCESS;
}

int32_t mstGetTaskExtraStr(SStmTaskStatus* pTask, char* extraStr, int32_t extraSize) {
  switch (pTask->type) {
    case STREAM_READER_TASK:
      if (STREAM_IS_TRIGGER_READER(pTask->flags)) {
        STR_WITH_MAXSIZE_TO_VARSTR(extraStr, "trigReader", extraSize);
      } else {
        STR_WITH_MAXSIZE_TO_VARSTR(extraStr, "calcReader", extraSize);
      }
      return TSDB_CODE_SUCCESS;
    case STREAM_RUNNER_TASK:
      if (STREAM_IS_TOP_RUNNER(pTask->flags)) {
        STR_WITH_MAXSIZE_TO_VARSTR(extraStr, "topRunner", extraSize);
        return TSDB_CODE_SUCCESS;
      }
      break;
    default:
      break;
  }

  STR_WITH_MAXSIZE_TO_VARSTR(extraStr, "", extraSize);
  return TSDB_CODE_SUCCESS;
}


int32_t mstSetStreamTaskResBlock(SStreamObj* pStream, SStmTaskStatus* pTask, SSDataBlock* pBlock, int32_t numOfRows) {
  int32_t code = 0;
  int32_t cols = 0;
  int32_t lino = 0;

  // stream_name
  char streamName[TSDB_TABLE_NAME_LEN + VARSTR_HEADER_SIZE] = {0};
  STR_WITH_MAXSIZE_TO_VARSTR(streamName, mndGetStableStr(pStream->name), sizeof(streamName));
  SColumnInfoData* pColInfo = taosArrayGet(pBlock->pDataBlock, cols++);
  TSDB_CHECK_NULL(pColInfo, code, lino, _end, terrno);

  code = colDataSetVal(pColInfo, numOfRows, (const char*)streamName, false);
  TSDB_CHECK_CODE(code, lino, _end);

  // stream id
  char idstr[19 + VARSTR_HEADER_SIZE] = {0};
  snprintf(&idstr[VARSTR_HEADER_SIZE], sizeof(idstr) - VARSTR_HEADER_SIZE, "%" PRIx64, pStream->pCreate->streamId);
  varDataSetLen(idstr, strlen(&idstr[VARSTR_HEADER_SIZE])); 
  pColInfo = taosArrayGet(pBlock->pDataBlock, cols++);
  TSDB_CHECK_NULL(pColInfo, code, lino, _end, terrno);
  code = colDataSetVal(pColInfo, numOfRows, (const char*)idstr, false);
  TSDB_CHECK_CODE(code, lino, _end);

  // task id
  snprintf(&idstr[VARSTR_HEADER_SIZE], sizeof(idstr) - VARSTR_HEADER_SIZE, "%" PRIx64, pTask->id.taskId);
  varDataSetLen(idstr, strlen(&idstr[VARSTR_HEADER_SIZE]));
  pColInfo = taosArrayGet(pBlock->pDataBlock, cols++);
  TSDB_CHECK_NULL(pColInfo, code, lino, _end, terrno);
  code = colDataSetVal(pColInfo, numOfRows, (const char*)idstr, false);
  TSDB_CHECK_CODE(code, lino, _end);

  // type
  char type[20 + VARSTR_HEADER_SIZE] = {0};
  STR_WITH_MAXSIZE_TO_VARSTR(type, (STREAM_READER_TASK == pTask->type) ? "Reader" : ((STREAM_TRIGGER_TASK == pTask->type) ? "Trigger" : "Runner"), sizeof(type));
  pColInfo = taosArrayGet(pBlock->pDataBlock, cols++);
  TSDB_CHECK_NULL(pColInfo, code, lino, _end, terrno);
  code = colDataSetVal(pColInfo, numOfRows, (const char*)type, false);
  TSDB_CHECK_CODE(code, lino, _end);

  // serious id
  snprintf(&idstr[VARSTR_HEADER_SIZE], sizeof(idstr) - VARSTR_HEADER_SIZE, "%" PRIx64, pTask->id.seriousId);
  varDataSetLen(idstr, strlen(&idstr[VARSTR_HEADER_SIZE]));
  pColInfo = taosArrayGet(pBlock->pDataBlock, cols++);
  TSDB_CHECK_NULL(pColInfo, code, lino, _end, terrno);
  code = colDataSetVal(pColInfo, numOfRows, (const char*)idstr, false);
  TSDB_CHECK_CODE(code, lino, _end);

  // deploy id
  pColInfo = taosArrayGet(pBlock->pDataBlock, cols++);
  TSDB_CHECK_NULL(pColInfo, code, lino, _end, terrno);
  code = colDataSetVal(pColInfo, numOfRows, (const char*)&pTask->id.deployId, false);
  TSDB_CHECK_CODE(code, lino, _end);

  // node_type
  char nodeType[10 + VARSTR_HEADER_SIZE] = {0};
  STR_WITH_MAXSIZE_TO_VARSTR(nodeType, (STREAM_READER_TASK == pTask->type) ? "vnode" : "snode", sizeof(nodeType));
  pColInfo = taosArrayGet(pBlock->pDataBlock, cols++);
  TSDB_CHECK_NULL(pColInfo, code, lino, _end, terrno);
  code = colDataSetVal(pColInfo, numOfRows, (const char*)nodeType, false);
  TSDB_CHECK_CODE(code, lino, _end);

  // node id
  pColInfo = taosArrayGet(pBlock->pDataBlock, cols++);
  TSDB_CHECK_NULL(pColInfo, code, lino, _end, terrno);
  code = colDataSetVal(pColInfo, numOfRows, (const char*)&pTask->id.nodeId, false);
  TSDB_CHECK_CODE(code, lino, _end);

  // task idx
  pColInfo = taosArrayGet(pBlock->pDataBlock, cols++);
  TSDB_CHECK_NULL(pColInfo, code, lino, _end, terrno);
  code = colDataSetVal(pColInfo, numOfRows, (const char*)&pTask->id.taskIdx, false);
  TSDB_CHECK_CODE(code, lino, _end);

  // status
  char   status[20 + VARSTR_HEADER_SIZE] = {0};
  char msg[TSDB_RESERVE_VALUE_LEN + VARSTR_HEADER_SIZE] = {0};
  code = mstGetTaskStatusStr(pTask, status, sizeof(status), msg, sizeof(msg));
  TSDB_CHECK_CODE(code, lino, _end);

  pColInfo = taosArrayGet(pBlock->pDataBlock, cols++);
  TSDB_CHECK_NULL(pColInfo, code, lino, _end, terrno);
  code = colDataSetVal(pColInfo, numOfRows, (const char*)&status, false);
  TSDB_CHECK_CODE(code, lino, _end);

  // start time
  pColInfo = taosArrayGet(pBlock->pDataBlock, cols++);
  TSDB_CHECK_NULL(pColInfo, code, lino, _end, terrno);
  if (pTask->runningStartTs) {
    code = colDataSetVal(pColInfo, numOfRows, (const char*)&pTask->runningStartTs, false);
  } else {
    code = colDataSetVal(pColInfo, numOfRows, (const char*)&pTask->runningStartTs, true);
  }
  TSDB_CHECK_CODE(code, lino, _end);

  // last update
  pColInfo = taosArrayGet(pBlock->pDataBlock, cols++);
  TSDB_CHECK_NULL(pColInfo, code, lino, _end, terrno);
  if (pTask->lastUpTs) {
    code = colDataSetVal(pColInfo, numOfRows, (const char*)&pTask->lastUpTs, false);
  } else {
    code = colDataSetVal(pColInfo, numOfRows, (const char*)&pTask->lastUpTs, true);
  }
  TSDB_CHECK_CODE(code, lino, _end);

  // extra info
  char extra[64 + VARSTR_HEADER_SIZE] = {0};
  code = mstGetTaskExtraStr(pTask, extra, sizeof(extra));
  TSDB_CHECK_CODE(code, lino, _end);
  
  pColInfo = taosArrayGet(pBlock->pDataBlock, cols++);
  TSDB_CHECK_NULL(pColInfo, code, lino, _end, terrno);
  code = colDataSetVal(pColInfo, numOfRows, (const char*)extra, false);
  TSDB_CHECK_CODE(code, lino, _end);

  // msg
  pColInfo = taosArrayGet(pBlock->pDataBlock, cols++);
  TSDB_CHECK_NULL(pColInfo, code, lino, _end, terrno);
  code = colDataSetVal(pColInfo, numOfRows, (const char*)msg, false);

_end:
  if (code) {
    mError("error happens when build stream attr result block, lino:%d, code:%s", lino, tstrerror(code));
  }
  return code;
}

int32_t mstGetNumOfStreamTasks(SStmStatus* pStatus) {
  int32_t num = taosArrayGetSize(pStatus->trigReaders) + taosArrayGetSize(pStatus->trigOReaders) + MST_LIST_SIZE(pStatus->calcReaders) + (pStatus->triggerTask ? 1 : 0);
  for (int32_t i = 0; i < MND_STREAM_RUNNER_DEPLOY_NUM; ++i) {
    num += taosArrayGetSize(pStatus->runners[i]);
  }

  return num;
}

int32_t mstSetStreamTasksResBlock(SStreamObj* pStream, SSDataBlock* pBlock, int32_t* numOfRows, int32_t rowsCapacity) {
  int32_t code = 0;
  int32_t lino = 0;
  int64_t streamId = pStream->pCreate->streamId;

  (void)mstWaitLock(&mStreamMgmt.runtimeLock, true);

  SStmStatus* pStatus = (SStmStatus*)taosHashGet(mStreamMgmt.streamMap, &streamId, sizeof(streamId));
  if (NULL == pStatus) {
    mstsDebug("stream not in streamMap, ignore it, dropped:%d, stopped:%d", atomic_load_8(&pStream->userDropped), atomic_load_8(&pStream->userStopped));
    goto _exit;
  }

  int8_t stopped = atomic_load_8(&pStatus->stopped);
  if (stopped) {
    mstsDebug("stream stopped %d, ignore it", stopped);
    goto _exit;
  }
  
  int32_t count = mstGetNumOfStreamTasks(pStatus);

  if (*numOfRows + count > rowsCapacity) {
    code = blockDataEnsureCapacity(pBlock, *numOfRows + count);
    if (code) {
      mstError("failed to prepare the result block buffer, rows:%d", *numOfRows + count);
      TAOS_CHECK_EXIT(code);
    }
  }

  SStmTaskStatus* pTask = NULL;
  int32_t trigReaderNum = taosArrayGetSize(pStatus->trigReaders);
  for (int32_t i = 0; i < trigReaderNum; ++i) {
    pTask = taosArrayGet(pStatus->trigReaders, i);
  
    code = mstSetStreamTaskResBlock(pStream, pTask, pBlock, *numOfRows);
    if (code == TSDB_CODE_SUCCESS) {
      (*numOfRows)++;
    }
  }

  trigReaderNum = taosArrayGetSize(pStatus->trigOReaders);
  for (int32_t i = 0; i < trigReaderNum; ++i) {
    pTask = taosArrayGet(pStatus->trigOReaders, i);
  
    code = mstSetStreamTaskResBlock(pStream, pTask, pBlock, *numOfRows);
    if (code == TSDB_CODE_SUCCESS) {
      (*numOfRows)++;
    }
  }


  int32_t calcReaderNum = MST_LIST_SIZE(pStatus->calcReaders);
  SListNode* pNode = listHead(pStatus->calcReaders);
  for (int32_t i = 0; i < calcReaderNum; ++i) {
    pTask = (SStmTaskStatus*)pNode->data;
  
    code = mstSetStreamTaskResBlock(pStream, pTask, pBlock, *numOfRows);
    if (code == TSDB_CODE_SUCCESS) {
      (*numOfRows)++;
    }
    pNode = TD_DLIST_NODE_NEXT(pNode);
  }

  if (pStatus->triggerTask) {
    code = mstSetStreamTaskResBlock(pStream, pStatus->triggerTask, pBlock, *numOfRows);
    if (code == TSDB_CODE_SUCCESS) {
      (*numOfRows)++;
    }
  }

  int32_t runnerNum = 0;
  for (int32_t i = 0; i < MND_STREAM_RUNNER_DEPLOY_NUM; ++i) {
    runnerNum = taosArrayGetSize(pStatus->runners[i]);
    for (int32_t m = 0; m < runnerNum; ++m) {
      pTask = taosArrayGet(pStatus->runners[i], m);
    
      code = mstSetStreamTaskResBlock(pStream, pTask, pBlock, *numOfRows);
      if (code == TSDB_CODE_SUCCESS) {
        (*numOfRows)++;
      }
    }
  }
  
  pBlock->info.rows = *numOfRows;

_exit:
  
  taosRUnLockLatch(&mStreamMgmt.runtimeLock);

  if (code) {
    mError("error happens when build stream tasks result block, lino:%d, code:%s", lino, tstrerror(code));
  }
  
  return code;
}


int32_t mstAppendNewRecalcRange(int64_t streamId, SStmStatus *pStream, STimeWindow* pRange) {
  int32_t code = 0;
  int32_t lino = 0;
  bool    locked = false;
  SArray* userRecalcList = NULL;

  SStreamRecalcReq req = {.recalcId = 0, .start = pRange->skey, .end = pRange->ekey};
  TAOS_CHECK_EXIT(taosGetSystemUUIDU64(&req.recalcId));
  
  taosWLockLatch(&pStream->userRecalcLock);
  locked = true;
  
  if (NULL == pStream->userRecalcList) {
    userRecalcList = taosArrayInit(2, sizeof(SStreamRecalcReq));
    if (NULL == userRecalcList) {
      TAOS_CHECK_EXIT(terrno);
    }

    TSDB_CHECK_NULL(taosArrayPush(userRecalcList, &req), code, lino, _exit, terrno);

    atomic_store_ptr(&pStream->userRecalcList, userRecalcList);
    userRecalcList = NULL;    
  } else {
    TSDB_CHECK_NULL(taosArrayPush(pStream->userRecalcList, &req), code, lino, _exit, terrno);
  }
  
  mstsInfo("stream recalc ID:%" PRIx64 " range:%" PRId64 " - %" PRId64 " added", req.recalcId, pRange->skey, pRange->ekey);

_exit:

  taosArrayDestroy(userRecalcList);

  if (locked) {
    taosWUnLockLatch(&pStream->userRecalcLock);
  }
  
  if (code) {
    mstsError("%s failed at line %d, error:%s", __FUNCTION__, lino, tstrerror(code));
  }
  
  return code;
}



int32_t mstSetStreamRecalculateResBlock(SStreamObj* pStream, SSTriggerRecalcProgress* pProgress, SSDataBlock* pBlock, int32_t numOfRows) {
  int32_t code = 0;
  int32_t cols = 0;
  int32_t lino = 0;

  // stream_name
  char streamName[TSDB_TABLE_NAME_LEN + VARSTR_HEADER_SIZE] = {0};
  STR_WITH_MAXSIZE_TO_VARSTR(streamName, mndGetStableStr(pStream->name), sizeof(streamName));
  SColumnInfoData* pColInfo = taosArrayGet(pBlock->pDataBlock, cols++);
  TSDB_CHECK_NULL(pColInfo, code, lino, _end, terrno);

  code = colDataSetVal(pColInfo, numOfRows, (const char*)streamName, false);
  TSDB_CHECK_CODE(code, lino, _end);

  // stream id
  char idstr[19 + VARSTR_HEADER_SIZE] = {0};
  snprintf(&idstr[VARSTR_HEADER_SIZE], sizeof(idstr) - VARSTR_HEADER_SIZE, "%" PRIx64, pStream->pCreate->streamId);
  varDataSetLen(idstr, strlen(&idstr[VARSTR_HEADER_SIZE]) + VARSTR_HEADER_SIZE); 
  pColInfo = taosArrayGet(pBlock->pDataBlock, cols++);
  TSDB_CHECK_NULL(pColInfo, code, lino, _end, terrno);
  code = colDataSetVal(pColInfo, numOfRows, (const char*)idstr, false);
  TSDB_CHECK_CODE(code, lino, _end);

  // recalc id
  snprintf(&idstr[VARSTR_HEADER_SIZE], sizeof(idstr) - VARSTR_HEADER_SIZE, "%" PRIx64, pProgress->recalcId);
  varDataSetLen(idstr, strlen(&idstr[VARSTR_HEADER_SIZE]) + VARSTR_HEADER_SIZE);
  pColInfo = taosArrayGet(pBlock->pDataBlock, cols++);
  TSDB_CHECK_NULL(pColInfo, code, lino, _end, terrno);
  code = colDataSetVal(pColInfo, numOfRows, (const char*)idstr, false);
  TSDB_CHECK_CODE(code, lino, _end);

  // start
  pColInfo = taosArrayGet(pBlock->pDataBlock, cols++);
  TSDB_CHECK_NULL(pColInfo, code, lino, _end, terrno);
  code = colDataSetVal(pColInfo, numOfRows, (const char*)&pProgress->start, false);
  TSDB_CHECK_CODE(code, lino, _end);

  // end
  pColInfo = taosArrayGet(pBlock->pDataBlock, cols++);
  TSDB_CHECK_NULL(pColInfo, code, lino, _end, terrno);
  code = colDataSetVal(pColInfo, numOfRows, (const char*)&pProgress->end, false);
  TSDB_CHECK_CODE(code, lino, _end);

  // progress
  char progress[20 + VARSTR_HEADER_SIZE] = {0};
  snprintf(&progress[VARSTR_HEADER_SIZE], sizeof(progress) - VARSTR_HEADER_SIZE, "%d%%", pProgress->progress);
  varDataSetLen(progress, strlen(&progress[VARSTR_HEADER_SIZE]) + VARSTR_HEADER_SIZE);
  pColInfo = taosArrayGet(pBlock->pDataBlock, cols++);
  TSDB_CHECK_NULL(pColInfo, code, lino, _end, terrno);
  code = colDataSetVal(pColInfo, numOfRows, (const char*)progress, false);
  TSDB_CHECK_CODE(code, lino, _end);

_end:
  if (code) {
    mError("error happens when build stream attr result block, lino:%d, code:%s", lino, tstrerror(code));
  }
  return code;
}


int32_t mstSetStreamRecalculatesResBlock(SStreamObj* pStream, SSDataBlock* pBlock, int32_t* numOfRows, int32_t rowsCapacity) {
  int32_t code = 0;
  int32_t lino = 0;
  int64_t streamId = pStream->pCreate->streamId;

  (void)mstWaitLock(&mStreamMgmt.runtimeLock, true);

  SStmStatus* pStatus = (SStmStatus*)taosHashGet(mStreamMgmt.streamMap, &streamId, sizeof(streamId));
  if (NULL == pStatus) {
    mstsDebug("stream not in streamMap, ignore it, dropped:%d, stopped:%d", atomic_load_8(&pStream->userDropped), atomic_load_8(&pStream->userStopped));
    goto _exit;
  }

  int8_t stopped = atomic_load_8(&pStatus->stopped);
  if (stopped) {
    mstsDebug("stream stopped %d, ignore it", stopped);
    goto _exit;
  }

  if (NULL == pStatus->triggerTask) {
    mstsDebug("no trigger task now, deployTimes:%" PRId64 ", ignore it", pStatus->deployTimes);
    goto _exit;
  }

  (void)mstWaitLock(&pStatus->triggerTask->detailStatusLock, true);
  if (NULL == pStatus->triggerTask->detailStatus) {
    mstsDebug("no trigger task now, deployTimes:%" PRId64 ", ignore it", pStatus->deployTimes);
    taosRUnLockLatch(&pStatus->triggerTask->detailStatusLock);
    goto _exit;
  }

  SSTriggerRuntimeStatus* pTrigger = (SSTriggerRuntimeStatus*)pStatus->triggerTask->detailStatus;
  int32_t count = taosArrayGetSize(pTrigger->userRecalcs);

  if (*numOfRows + count > rowsCapacity) {
    code = blockDataEnsureCapacity(pBlock, *numOfRows + count);
    if (code) {
      mstError("failed to prepare the result block buffer, rows:%d", *numOfRows + count);
      taosRUnLockLatch(&pStatus->triggerTask->detailStatusLock);
      TAOS_CHECK_EXIT(code);
    }
  }

  for (int32_t i = 0; i < count; ++i) {
    SSTriggerRecalcProgress* pProgress = taosArrayGet(pTrigger->userRecalcs, i);
  
    code = mstSetStreamRecalculateResBlock(pStream, pProgress, pBlock, *numOfRows);
    if (code == TSDB_CODE_SUCCESS) {
      (*numOfRows)++;
    }
  }

  taosRUnLockLatch(&pStatus->triggerTask->detailStatusLock);
  
  pBlock->info.rows = *numOfRows;

_exit:
  
  taosRUnLockLatch(&mStreamMgmt.runtimeLock);

  if (code) {
    mError("error happens when build stream recalculates result block, lino:%d, code:%s", lino, tstrerror(code));
  }
  
  return code;
}

int32_t mstGetScanUidFromPlan(int64_t streamId, void* scanPlan, int64_t* uid) {
  SSubplan* pSubplan = NULL;
  int32_t code = TSDB_CODE_SUCCESS, lino = 0;
  
  TAOS_CHECK_EXIT(nodesStringToNode(scanPlan, (SNode**)&pSubplan));

  if (pSubplan->pNode && nodeType(pSubplan->pNode) == QUERY_NODE_PHYSICAL_PLAN_TABLE_SCAN) {
    SScanPhysiNode* pScanNode = (SScanPhysiNode*)pSubplan->pNode;
    *uid = pScanNode->uid;
  }
  
_exit:

  if (code) {
    mstsError("%s failed at line %d since %s", __func__, lino, tstrerror(code));
  }

  nodesDestroyNode((SNode *)pSubplan);

  return code;
}

<|MERGE_RESOLUTION|>--- conflicted
+++ resolved
@@ -576,11 +576,7 @@
     }
     case WINDOW_TYPE_STATE: {
       SStateWinTrigger* t = &q->trigger.stateWin;
-<<<<<<< HEAD
-      mstsDebug("state trigger options, slotId:%d, expr:%s, trueForDuration:%" PRId64, t->slotId, (char *)t->expr, t->trueForDuration);
-=======
-      mstsDebug("state trigger options, slotId:%d, extend:%d, trueForDuration:%" PRId64, t->slotId, t->extend, t->trueForDuration);
->>>>>>> 1ffc462e
+      mstsDebug("state trigger options, slotId:%d, expr:%s, extend:%d, trueForDuration:%" PRId64, t->slotId, (char *)t->expr, t->extend, t->trueForDuration);
       break;
     }
     case WINDOW_TYPE_EVENT:{
