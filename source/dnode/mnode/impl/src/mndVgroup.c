/*
 * Copyright (c) 2019 TAOS Data, Inc. <jhtao@taosdata.com>
 *
 * This program is free software: you can use, redistribute, and/or modify
 * it under the terms of the GNU Affero General Public License, version 3
 * or later ("AGPL"), as published by the Free Software Foundation.
 *
 * This program is distributed in the hope that it will be useful, but WITHOUT
 * ANY WARRANTY; without even the implied warranty of MERCHANTABILITY or
 * FITNESS FOR A PARTICULAR PURPOSE.
 *
 * You should have received a copy of the GNU Affero General Public License
 * along with this program. If not, see <http://www.gnu.org/licenses/>.
 */

#define _DEFAULT_SOURCE
#include "audit.h"
#include "mndArbGroup.h"
#include "mndDb.h"
#include "mndDnode.h"
#include "mndMnode.h"
#include "mndPrivilege.h"
#include "mndShow.h"
#include "mndStb.h"
#include "mndStream.h"
#include "mndTopic.h"
#include "mndTrans.h"
#include "mndUser.h"
#include "mndVgroup.h"
#include "tmisce.h"

#define VGROUP_VER_NUMBER   1
#define VGROUP_RESERVE_SIZE 60

static int32_t mndVgroupActionInsert(SSdb *pSdb, SVgObj *pVgroup);
static int32_t mndVgroupActionDelete(SSdb *pSdb, SVgObj *pVgroup);
static int32_t mndVgroupActionUpdate(SSdb *pSdb, SVgObj *pOld, SVgObj *pNew);
static int32_t mndNewVgActionValidate(SMnode *pMnode, STrans *pTrans, SSdbRaw *pRaw);

static int32_t mndRetrieveVgroups(SRpcMsg *pReq, SShowObj *pShow, SSDataBlock *pBlock, int32_t rows);
static void    mndCancelGetNextVgroup(SMnode *pMnode, void *pIter);
static int32_t mndRetrieveVnodes(SRpcMsg *pReq, SShowObj *pShow, SSDataBlock *pBlock, int32_t rows);
static void    mndCancelGetNextVnode(SMnode *pMnode, void *pIter);

static int32_t mndProcessRedistributeVgroupMsg(SRpcMsg *pReq);
static int32_t mndProcessSplitVgroupMsg(SRpcMsg *pReq);
static int32_t mndProcessBalanceVgroupMsg(SRpcMsg *pReq);
static int32_t mndProcessVgroupBalanceLeaderMsg(SRpcMsg *pReq);
static int32_t mndProcessSetVgroupKeepVersionReq(SRpcMsg *pReq);

int32_t mndInitVgroup(SMnode *pMnode) {
  SSdbTable table = {
      .sdbType = SDB_VGROUP,
      .keyType = SDB_KEY_INT32,
      .encodeFp = (SdbEncodeFp)mndVgroupActionEncode,
      .decodeFp = (SdbDecodeFp)mndVgroupActionDecode,
      .insertFp = (SdbInsertFp)mndVgroupActionInsert,
      .updateFp = (SdbUpdateFp)mndVgroupActionUpdate,
      .deleteFp = (SdbDeleteFp)mndVgroupActionDelete,
      .validateFp = (SdbValidateFp)mndNewVgActionValidate,
  };

  mndSetMsgHandle(pMnode, TDMT_DND_CREATE_VNODE_RSP, mndTransProcessRsp);
  mndSetMsgHandle(pMnode, TDMT_VND_ALTER_REPLICA_RSP, mndTransProcessRsp);
  mndSetMsgHandle(pMnode, TDMT_VND_ALTER_CONFIG_RSP, mndTransProcessRsp);
  mndSetMsgHandle(pMnode, TDMT_VND_ALTER_CONFIRM_RSP, mndTransProcessRsp);
  mndSetMsgHandle(pMnode, TDMT_VND_SET_KEEP_VERSION_RSP, mndTransProcessRsp);
  mndSetMsgHandle(pMnode, TDMT_VND_ALTER_HASHRANGE_RSP, mndTransProcessRsp);
  mndSetMsgHandle(pMnode, TDMT_DND_DROP_VNODE_RSP, mndTransProcessRsp);
  mndSetMsgHandle(pMnode, TDMT_VND_COMPACT_RSP, mndTransProcessRsp);
  mndSetMsgHandle(pMnode, TDMT_VND_SCAN_RSP, mndTransProcessRsp);
  mndSetMsgHandle(pMnode, TDMT_VND_DISABLE_WRITE_RSP, mndTransProcessRsp);
  mndSetMsgHandle(pMnode, TDMT_SYNC_FORCE_FOLLOWER_RSP, mndTransProcessRsp);
  mndSetMsgHandle(pMnode, TDMT_VND_ALTER_ELECTBASELINE_RSP, mndTransProcessRsp);
  
  mndSetMsgHandle(pMnode, TDMT_DND_ALTER_VNODE_TYPE_RSP, mndTransProcessRsp);
  mndSetMsgHandle(pMnode, TDMT_DND_CHECK_VNODE_LEARNER_CATCHUP_RSP, mndTransProcessRsp);
  mndSetMsgHandle(pMnode, TDMT_SYNC_CONFIG_CHANGE_RSP, mndTransProcessRsp);

  mndSetMsgHandle(pMnode, TDMT_MND_REDISTRIBUTE_VGROUP, mndProcessRedistributeVgroupMsg);
  mndSetMsgHandle(pMnode, TDMT_MND_SPLIT_VGROUP, mndProcessSplitVgroupMsg);
  // mndSetMsgHandle(pMnode, TDMT_MND_BALANCE_VGROUP, mndProcessVgroupBalanceLeaderMsg);
  mndSetMsgHandle(pMnode, TDMT_MND_BALANCE_VGROUP, mndProcessBalanceVgroupMsg);
  mndSetMsgHandle(pMnode, TDMT_MND_BALANCE_VGROUP_LEADER, mndProcessVgroupBalanceLeaderMsg);
  mndSetMsgHandle(pMnode, TDMT_MND_SET_VGROUP_KEEP_VERSION, mndProcessSetVgroupKeepVersionReq);

  mndAddShowRetrieveHandle(pMnode, TSDB_MGMT_TABLE_VGROUP, mndRetrieveVgroups);
  mndAddShowFreeIterHandle(pMnode, TSDB_MGMT_TABLE_VGROUP, mndCancelGetNextVgroup);
  mndAddShowRetrieveHandle(pMnode, TSDB_MGMT_TABLE_VNODES, mndRetrieveVnodes);
  mndAddShowFreeIterHandle(pMnode, TSDB_MGMT_TABLE_VNODES, mndCancelGetNextVnode);

  return sdbSetTable(pMnode->pSdb, table);
}

void mndCleanupVgroup(SMnode *pMnode) {}

SSdbRaw *mndVgroupActionEncode(SVgObj *pVgroup) {
  int32_t code = 0;
  int32_t lino = 0;
  terrno = TSDB_CODE_OUT_OF_MEMORY;

  SSdbRaw *pRaw = sdbAllocRaw(SDB_VGROUP, VGROUP_VER_NUMBER, sizeof(SVgObj) + VGROUP_RESERVE_SIZE);
  if (pRaw == NULL) goto _OVER;

  int32_t dataPos = 0;
  SDB_SET_INT32(pRaw, dataPos, pVgroup->vgId, _OVER)
  SDB_SET_INT64(pRaw, dataPos, pVgroup->createdTime, _OVER)
  SDB_SET_INT64(pRaw, dataPos, pVgroup->updateTime, _OVER)
  SDB_SET_INT32(pRaw, dataPos, pVgroup->version, _OVER)
  SDB_SET_INT32(pRaw, dataPos, pVgroup->hashBegin, _OVER)
  SDB_SET_INT32(pRaw, dataPos, pVgroup->hashEnd, _OVER)
  SDB_SET_BINARY(pRaw, dataPos, pVgroup->dbName, TSDB_DB_FNAME_LEN, _OVER)
  SDB_SET_INT64(pRaw, dataPos, pVgroup->dbUid, _OVER)
  SDB_SET_INT8(pRaw, dataPos, pVgroup->isTsma, _OVER)
  SDB_SET_INT8(pRaw, dataPos, pVgroup->replica, _OVER)
  for (int8_t i = 0; i < pVgroup->replica; ++i) {
    SVnodeGid *pVgid = &pVgroup->vnodeGid[i];
    SDB_SET_INT32(pRaw, dataPos, pVgid->dnodeId, _OVER)
  }
  SDB_SET_INT32(pRaw, dataPos, pVgroup->syncConfChangeVer, _OVER)
<<<<<<< HEAD
  SDB_SET_INT32(pRaw, dataPos, pVgroup->mountVgId, _OVER)
=======
  SDB_SET_INT64(pRaw, dataPos, pVgroup->keepVersion, _OVER)
  SDB_SET_INT64(pRaw, dataPos, pVgroup->keepVersionTime, _OVER)
>>>>>>> 1ced706b
  SDB_SET_RESERVE(pRaw, dataPos, VGROUP_RESERVE_SIZE, _OVER)
  SDB_SET_DATALEN(pRaw, dataPos, _OVER)

  terrno = 0;

_OVER:
  if (terrno != 0) {
    mError("vgId:%d, failed to encode to raw:%p since %s", pVgroup->vgId, pRaw, terrstr());
    sdbFreeRaw(pRaw);
    return NULL;
  }

  mTrace("vgId:%d, encode to raw:%p, row:%p", pVgroup->vgId, pRaw, pVgroup);
  return pRaw;
}

SSdbRow *mndVgroupActionDecode(SSdbRaw *pRaw) {
  int32_t code = 0;
  int32_t lino = 0;
  terrno = TSDB_CODE_OUT_OF_MEMORY;
  SSdbRow *pRow = NULL;
  SVgObj  *pVgroup = NULL;

  int8_t sver = 0;
  if (sdbGetRawSoftVer(pRaw, &sver) != 0) goto _OVER;

  if (sver < 1 || sver > VGROUP_VER_NUMBER) {
    terrno = TSDB_CODE_SDB_INVALID_DATA_VER;
    goto _OVER;
  }

  pRow = sdbAllocRow(sizeof(SVgObj));
  if (pRow == NULL) goto _OVER;

  pVgroup = sdbGetRowObj(pRow);
  if (pVgroup == NULL) goto _OVER;

  int32_t dataPos = 0;
  SDB_GET_INT32(pRaw, dataPos, &pVgroup->vgId, _OVER)
  SDB_GET_INT64(pRaw, dataPos, &pVgroup->createdTime, _OVER)
  SDB_GET_INT64(pRaw, dataPos, &pVgroup->updateTime, _OVER)
  SDB_GET_INT32(pRaw, dataPos, &pVgroup->version, _OVER)
  SDB_GET_INT32(pRaw, dataPos, &pVgroup->hashBegin, _OVER)
  SDB_GET_INT32(pRaw, dataPos, &pVgroup->hashEnd, _OVER)
  SDB_GET_BINARY(pRaw, dataPos, pVgroup->dbName, TSDB_DB_FNAME_LEN, _OVER)
  SDB_GET_INT64(pRaw, dataPos, &pVgroup->dbUid, _OVER)
  SDB_GET_INT8(pRaw, dataPos, &pVgroup->isTsma, _OVER)
  SDB_GET_INT8(pRaw, dataPos, &pVgroup->replica, _OVER)
  for (int8_t i = 0; i < pVgroup->replica; ++i) {
    SVnodeGid *pVgid = &pVgroup->vnodeGid[i];
    SDB_GET_INT32(pRaw, dataPos, &pVgid->dnodeId, _OVER)
    if (pVgroup->replica == 1) {
      pVgid->syncState = TAOS_SYNC_STATE_LEADER;
    }
  }
  if (dataPos + 2 * sizeof(int32_t) + VGROUP_RESERVE_SIZE <= pRaw->dataLen) {
    SDB_GET_INT32(pRaw, dataPos, &pVgroup->syncConfChangeVer, _OVER)
  }
<<<<<<< HEAD
  SDB_GET_INT32(pRaw, dataPos, &pVgroup->mountVgId, _OVER)
=======
  if (dataPos + sizeof(int64_t) + VGROUP_RESERVE_SIZE <= pRaw->dataLen) {
    SDB_GET_INT64(pRaw, dataPos, &pVgroup->keepVersion, _OVER)
  }
  if (dataPos + sizeof(int64_t) + VGROUP_RESERVE_SIZE <= pRaw->dataLen) {
    SDB_GET_INT64(pRaw, dataPos, &pVgroup->keepVersionTime, _OVER)
  }
>>>>>>> 1ced706b
  SDB_GET_RESERVE(pRaw, dataPos, VGROUP_RESERVE_SIZE, _OVER)

  terrno = 0;

_OVER:
  if (terrno != 0) {
    mError("vgId:%d, failed to decode from raw:%p since %s", pVgroup == NULL ? 0 : pVgroup->vgId, pRaw, terrstr());
    taosMemoryFreeClear(pRow);
    return NULL;
  }

  mTrace("vgId:%d, decode from raw:%p, row:%p", pVgroup->vgId, pRaw, pVgroup);
  return pRow;
}

static int32_t mndNewVgActionValidate(SMnode *pMnode, STrans *pTrans, SSdbRaw *pRaw) {
  SSdb    *pSdb = pMnode->pSdb;
  SSdbRow *pRow = NULL;
  SVgObj  *pVgroup = NULL;
  int      code = -1;

  pRow = mndVgroupActionDecode(pRaw);
  if (pRow == NULL) {
    code = TSDB_CODE_MND_RETURN_VALUE_NULL;
    if (terrno != 0) code = terrno;
    goto _OVER;
  }
  pVgroup = sdbGetRowObj(pRow);
  if (pVgroup == NULL) {
    code = TSDB_CODE_MND_RETURN_VALUE_NULL;
    if (terrno != 0) code = terrno;
    goto _OVER;
  }

  int32_t maxVgId = sdbGetMaxId(pMnode->pSdb, SDB_VGROUP);
  if (maxVgId > pVgroup->vgId) {
    mError("trans:%d, vgroup id %d already in use. maxVgId:%d", pTrans->id, pVgroup->vgId, maxVgId);
    goto _OVER;
  }

  code = 0;
_OVER:
  if (pVgroup) mndVgroupActionDelete(pSdb, pVgroup);
  taosMemoryFreeClear(pRow);
  TAOS_RETURN(code);
}

static int32_t mndVgroupActionInsert(SSdb *pSdb, SVgObj *pVgroup) {
  mTrace("vgId:%d, perform insert action, row:%p", pVgroup->vgId, pVgroup);
  return 0;
}

static int32_t mndVgroupActionDelete(SSdb *pSdb, SVgObj *pVgroup) {
  mTrace("vgId:%d, perform delete action, row:%p", pVgroup->vgId, pVgroup);
  return 0;
}

static int32_t mndVgroupActionUpdate(SSdb *pSdb, SVgObj *pOld, SVgObj *pNew) {
  mTrace("vgId:%d, perform update action, old row:%p new row:%p", pOld->vgId, pOld, pNew);
  pOld->updateTime = pNew->updateTime;
  pOld->version = pNew->version;
  pOld->hashBegin = pNew->hashBegin;
  pOld->hashEnd = pNew->hashEnd;
  pOld->replica = pNew->replica;
  pOld->isTsma = pNew->isTsma;
  pOld->keepVersion = pNew->keepVersion;
  pOld->keepVersionTime = pNew->keepVersionTime;
  for (int32_t i = 0; i < pNew->replica; ++i) {
    SVnodeGid *pNewGid = &pNew->vnodeGid[i];
    for (int32_t j = 0; j < pOld->replica; ++j) {
      SVnodeGid *pOldGid = &pOld->vnodeGid[j];
      if (pNewGid->dnodeId == pOldGid->dnodeId) {
        pNewGid->syncState = pOldGid->syncState;
        pNewGid->syncRestore = pOldGid->syncRestore;
        pNewGid->syncCanRead = pOldGid->syncCanRead;
        pNewGid->syncAppliedIndex = pOldGid->syncAppliedIndex;
        pNewGid->syncCommitIndex = pOldGid->syncCommitIndex;
        pNewGid->bufferSegmentUsed = pOldGid->bufferSegmentUsed;
        pNewGid->bufferSegmentSize = pOldGid->bufferSegmentSize;
      }
    }
  }
  pNew->numOfTables = pOld->numOfTables;
  pNew->numOfTimeSeries = pOld->numOfTimeSeries;
  pNew->totalStorage = pOld->totalStorage;
  pNew->compStorage = pOld->compStorage;
  pNew->pointsWritten = pOld->pointsWritten;
  pNew->compact = pOld->compact;
  memcpy(pOld->vnodeGid, pNew->vnodeGid, (TSDB_MAX_REPLICA + TSDB_MAX_LEARNER_REPLICA) * sizeof(SVnodeGid));
  pOld->syncConfChangeVer = pNew->syncConfChangeVer;
  tstrncpy(pOld->dbName, pNew->dbName, TSDB_DB_FNAME_LEN);
  return 0;
}

SVgObj *mndAcquireVgroup(SMnode *pMnode, int32_t vgId) {
  SSdb   *pSdb = pMnode->pSdb;
  SVgObj *pVgroup = sdbAcquire(pSdb, SDB_VGROUP, &vgId);
  if (pVgroup == NULL && terrno == TSDB_CODE_SDB_OBJ_NOT_THERE) {
    terrno = TSDB_CODE_MND_VGROUP_NOT_EXIST;
  }
  return pVgroup;
}

void mndReleaseVgroup(SMnode *pMnode, SVgObj *pVgroup) {
  SSdb *pSdb = pMnode->pSdb;
  sdbRelease(pSdb, pVgroup);
}

void *mndBuildCreateVnodeReq(SMnode *pMnode, SDnodeObj *pDnode, SDbObj *pDb, SVgObj *pVgroup, int32_t *pContLen) {
  SCreateVnodeReq createReq = {0};
  createReq.vgId = pVgroup->vgId;
  memcpy(createReq.db, pDb->name, TSDB_DB_FNAME_LEN);
  createReq.dbUid = pDb->uid;
  createReq.vgVersion = pVgroup->version;
  createReq.numOfStables = pDb->cfg.numOfStables;
  createReq.buffer = pDb->cfg.buffer;
  createReq.pageSize = pDb->cfg.pageSize;
  createReq.pages = pDb->cfg.pages;
  createReq.cacheLastSize = pDb->cfg.cacheLastSize;
  createReq.daysPerFile = pDb->cfg.daysPerFile;
  createReq.daysToKeep0 = pDb->cfg.daysToKeep0;
  createReq.daysToKeep1 = pDb->cfg.daysToKeep1;
  createReq.daysToKeep2 = pDb->cfg.daysToKeep2;
  createReq.keepTimeOffset = pDb->cfg.keepTimeOffset;
  createReq.ssChunkSize = pDb->cfg.ssChunkSize;
  createReq.ssKeepLocal = pDb->cfg.ssKeepLocal;
  createReq.ssCompact = pDb->cfg.ssCompact;
  createReq.minRows = pDb->cfg.minRows;
  createReq.maxRows = pDb->cfg.maxRows;
  createReq.walFsyncPeriod = pDb->cfg.walFsyncPeriod;
  createReq.walLevel = pDb->cfg.walLevel;
  createReq.precision = pDb->cfg.precision;
  createReq.compression = pDb->cfg.compression;
  createReq.strict = pDb->cfg.strict;
  createReq.cacheLast = pDb->cfg.cacheLast;
  createReq.replica = 0;
  createReq.learnerReplica = 0;
  createReq.selfIndex = -1;
  createReq.learnerSelfIndex = -1;
  createReq.hashBegin = pVgroup->hashBegin;
  createReq.hashEnd = pVgroup->hashEnd;
  createReq.hashMethod = pDb->cfg.hashMethod;
  createReq.numOfRetensions = pDb->cfg.numOfRetensions;
  createReq.pRetensions = pDb->cfg.pRetensions;
  createReq.isTsma = pVgroup->isTsma;
  createReq.pTsma = pVgroup->pTsma;
  createReq.walRetentionPeriod = pDb->cfg.walRetentionPeriod;
  createReq.walRetentionSize = pDb->cfg.walRetentionSize;
  createReq.walRollPeriod = pDb->cfg.walRollPeriod;
  createReq.walSegmentSize = pDb->cfg.walSegmentSize;
  createReq.sstTrigger = pDb->cfg.sstTrigger;
  createReq.hashPrefix = pDb->cfg.hashPrefix;
  createReq.hashSuffix = pDb->cfg.hashSuffix;
  createReq.tsdbPageSize = pDb->cfg.tsdbPageSize;
  createReq.changeVersion = ++(pVgroup->syncConfChangeVer);
  createReq.encryptAlgorithm = pDb->cfg.encryptAlgorithm;
  int32_t code = 0;

  for (int32_t v = 0; v < pVgroup->replica; ++v) {
    SReplica *pReplica = NULL;

    if (pVgroup->vnodeGid[v].nodeRole == TAOS_SYNC_ROLE_VOTER) {
      pReplica = &createReq.replicas[createReq.replica];
    } else {
      pReplica = &createReq.learnerReplicas[createReq.learnerReplica];
    }

    SVnodeGid *pVgid = &pVgroup->vnodeGid[v];
    SDnodeObj *pVgidDnode = mndAcquireDnode(pMnode, pVgid->dnodeId);
    if (pVgidDnode == NULL) {
      return NULL;
    }

    pReplica->id = pVgidDnode->id;
    pReplica->port = pVgidDnode->port;
    memcpy(pReplica->fqdn, pVgidDnode->fqdn, TSDB_FQDN_LEN);
    mndReleaseDnode(pMnode, pVgidDnode);

    if (pVgroup->vnodeGid[v].nodeRole == TAOS_SYNC_ROLE_VOTER) {
      if (pDnode->id == pVgid->dnodeId) {
        createReq.selfIndex = createReq.replica;
      }
    } else {
      if (pDnode->id == pVgid->dnodeId) {
        createReq.learnerSelfIndex = createReq.learnerReplica;
      }
    }

    if (pVgroup->vnodeGid[v].nodeRole == TAOS_SYNC_ROLE_VOTER) {
      createReq.replica++;
    } else {
      createReq.learnerReplica++;
    }
  }

  if (createReq.selfIndex == -1 && createReq.learnerSelfIndex == -1) {
    terrno = TSDB_CODE_APP_ERROR;
    return NULL;
  }

  createReq.changeVersion = pVgroup->syncConfChangeVer;

  mInfo(
      "vgId:%d, build create vnode req, replica:%d selfIndex:%d learnerReplica:%d learnerSelfIndex:%d strict:%d "
      "changeVersion:%d",
      createReq.vgId, createReq.replica, createReq.selfIndex, createReq.learnerReplica, createReq.learnerSelfIndex,
      createReq.strict, createReq.changeVersion);
  for (int32_t i = 0; i < createReq.replica; ++i) {
    mInfo("vgId:%d, replica:%d ep:%s:%u", createReq.vgId, i, createReq.replicas[i].fqdn, createReq.replicas[i].port);
  }
  for (int32_t i = 0; i < createReq.learnerReplica; ++i) {
    mInfo("vgId:%d, replica:%d ep:%s:%u", createReq.vgId, i, createReq.learnerReplicas[i].fqdn,
          createReq.learnerReplicas[i].port);
  }

  int32_t contLen = tSerializeSCreateVnodeReq(NULL, 0, &createReq);
  if (contLen < 0) {
    terrno = TSDB_CODE_OUT_OF_MEMORY;
    return NULL;
  }

  void *pReq = taosMemoryMalloc(contLen);
  if (pReq == NULL) {
    terrno = TSDB_CODE_OUT_OF_MEMORY;
    return NULL;
  }

  code = tSerializeSCreateVnodeReq(pReq, contLen, &createReq);
  if (code < 0) {
    terrno = TSDB_CODE_APP_ERROR;
    taosMemoryFree(pReq);
    mError("vgId:%d, failed to serialize create vnode req,since %s", createReq.vgId, terrstr());
    return NULL;
  }
  *pContLen = contLen;
  return pReq;
}

static void *mndBuildAlterVnodeConfigReq(SMnode *pMnode, SDbObj *pDb, SVgObj *pVgroup, int32_t *pContLen) {
  SAlterVnodeConfigReq alterReq = {0};
  alterReq.vgVersion = pVgroup->version;
  alterReq.buffer = pDb->cfg.buffer;
  alterReq.pageSize = pDb->cfg.pageSize;
  alterReq.pages = pDb->cfg.pages;
  alterReq.cacheLastSize = pDb->cfg.cacheLastSize;
  alterReq.daysPerFile = pDb->cfg.daysPerFile;
  alterReq.daysToKeep0 = pDb->cfg.daysToKeep0;
  alterReq.daysToKeep1 = pDb->cfg.daysToKeep1;
  alterReq.daysToKeep2 = pDb->cfg.daysToKeep2;
  alterReq.keepTimeOffset = pDb->cfg.keepTimeOffset;
  alterReq.walFsyncPeriod = pDb->cfg.walFsyncPeriod;
  alterReq.walLevel = pDb->cfg.walLevel;
  alterReq.strict = pDb->cfg.strict;
  alterReq.cacheLast = pDb->cfg.cacheLast;
  alterReq.sttTrigger = pDb->cfg.sstTrigger;
  alterReq.minRows = pDb->cfg.minRows;
  alterReq.walRetentionPeriod = pDb->cfg.walRetentionPeriod;
  alterReq.walRetentionSize = pDb->cfg.walRetentionSize;
  alterReq.ssKeepLocal = pDb->cfg.ssKeepLocal;
  alterReq.ssCompact = pDb->cfg.ssCompact;

  mInfo("vgId:%d, build alter vnode config req", pVgroup->vgId);
  int32_t contLen = tSerializeSAlterVnodeConfigReq(NULL, 0, &alterReq);
  if (contLen < 0) {
    terrno = TSDB_CODE_OUT_OF_MEMORY;
    return NULL;
  }
  contLen += sizeof(SMsgHead);

  void *pReq = taosMemoryMalloc(contLen);
  if (pReq == NULL) {
    terrno = TSDB_CODE_OUT_OF_MEMORY;
    return NULL;
  }

  SMsgHead *pHead = pReq;
  pHead->contLen = htonl(contLen);
  pHead->vgId = htonl(pVgroup->vgId);

  if (tSerializeSAlterVnodeConfigReq((char *)pReq + sizeof(SMsgHead), contLen, &alterReq) < 0) {
    taosMemoryFree(pReq);
    mError("vgId:%d, failed to serialize alter vnode config req,since %s", pVgroup->vgId, terrstr());
    terrno = TSDB_CODE_OUT_OF_MEMORY;
    return NULL;
  }
  *pContLen = contLen;
  return pReq;
}

static void *mndBuildAlterVnodeReplicaReq(SMnode *pMnode, SDbObj *pDb, SVgObj *pVgroup, int32_t dnodeId,
                                          int32_t *pContLen) {
  SAlterVnodeReplicaReq alterReq = {
      .vgId = pVgroup->vgId,
      .strict = pDb->cfg.strict,
      .replica = 0,
      .learnerReplica = 0,
      .selfIndex = -1,
      .learnerSelfIndex = -1,
      .changeVersion = ++(pVgroup->syncConfChangeVer),
  };

  for (int32_t v = 0; v < pVgroup->replica; ++v) {
    SReplica *pReplica = NULL;

    if (pVgroup->vnodeGid[v].nodeRole == TAOS_SYNC_ROLE_VOTER) {
      pReplica = &alterReq.replicas[alterReq.replica];
      alterReq.replica++;
    } else {
      pReplica = &alterReq.learnerReplicas[alterReq.learnerReplica];
      alterReq.learnerReplica++;
    }

    SVnodeGid *pVgid = &pVgroup->vnodeGid[v];
    SDnodeObj *pVgidDnode = mndAcquireDnode(pMnode, pVgid->dnodeId);
    if (pVgidDnode == NULL) return NULL;

    pReplica->id = pVgidDnode->id;
    pReplica->port = pVgidDnode->port;
    memcpy(pReplica->fqdn, pVgidDnode->fqdn, TSDB_FQDN_LEN);
    mndReleaseDnode(pMnode, pVgidDnode);

    if (pVgroup->vnodeGid[v].nodeRole == TAOS_SYNC_ROLE_VOTER) {
      if (dnodeId == pVgid->dnodeId) {
        alterReq.selfIndex = v;
      }
    } else {
      if (dnodeId == pVgid->dnodeId) {
        alterReq.learnerSelfIndex = v;
      }
    }
  }

  mInfo(
      "vgId:%d, build alter vnode req, replica:%d selfIndex:%d learnerReplica:%d learnerSelfIndex:%d strict:%d "
      "changeVersion:%d",
      alterReq.vgId, alterReq.replica, alterReq.selfIndex, alterReq.learnerReplica, alterReq.learnerSelfIndex,
      alterReq.strict, alterReq.changeVersion);
  for (int32_t i = 0; i < alterReq.replica; ++i) {
    mInfo("vgId:%d, replica:%d ep:%s:%u", alterReq.vgId, i, alterReq.replicas[i].fqdn, alterReq.replicas[i].port);
  }
  for (int32_t i = 0; i < alterReq.learnerReplica; ++i) {
    mInfo("vgId:%d, learnerReplica:%d ep:%s:%u", alterReq.vgId, i, alterReq.learnerReplicas[i].fqdn,
          alterReq.learnerReplicas[i].port);
  }

  if (alterReq.selfIndex == -1 && alterReq.learnerSelfIndex == -1) {
    terrno = TSDB_CODE_APP_ERROR;
    return NULL;
  }

  int32_t contLen = tSerializeSAlterVnodeReplicaReq(NULL, 0, &alterReq);
  if (contLen < 0) {
    terrno = TSDB_CODE_OUT_OF_MEMORY;
    return NULL;
  }

  void *pReq = taosMemoryMalloc(contLen);
  if (pReq == NULL) {
    terrno = TSDB_CODE_OUT_OF_MEMORY;
    return NULL;
  }

  if (tSerializeSAlterVnodeReplicaReq(pReq, contLen, &alterReq) < 0) {
    mError("vgId:%d, failed to serialize alter vnode req,since %s", alterReq.vgId, terrstr());
    taosMemoryFree(pReq);
    terrno = TSDB_CODE_OUT_OF_MEMORY;
    return NULL;
  }
  *pContLen = contLen;
  return pReq;
}

static void *mndBuildCheckLearnCatchupReq(SMnode *pMnode, SDbObj *pDb, SVgObj *pVgroup, int32_t dnodeId,
                                          int32_t *pContLen) {
  SCheckLearnCatchupReq req = {
      .vgId = pVgroup->vgId,
      .strict = pDb->cfg.strict,
      .replica = 0,
      .learnerReplica = 0,
      .selfIndex = -1,
      .learnerSelfIndex = -1,
  };

  for (int32_t v = 0; v < pVgroup->replica; ++v) {
    SReplica *pReplica = NULL;

    if (pVgroup->vnodeGid[v].nodeRole == TAOS_SYNC_ROLE_VOTER) {
      pReplica = &req.replicas[req.replica];
      req.replica++;
    } else {
      pReplica = &req.learnerReplicas[req.learnerReplica];
      req.learnerReplica++;
    }

    SVnodeGid *pVgid = &pVgroup->vnodeGid[v];
    SDnodeObj *pVgidDnode = mndAcquireDnode(pMnode, pVgid->dnodeId);
    if (pVgidDnode == NULL) return NULL;

    pReplica->id = pVgidDnode->id;
    pReplica->port = pVgidDnode->port;
    memcpy(pReplica->fqdn, pVgidDnode->fqdn, TSDB_FQDN_LEN);
    mndReleaseDnode(pMnode, pVgidDnode);

    if (pVgroup->vnodeGid[v].nodeRole == TAOS_SYNC_ROLE_VOTER) {
      if (dnodeId == pVgid->dnodeId) {
        req.selfIndex = v;
      }
    } else {
      if (dnodeId == pVgid->dnodeId) {
        req.learnerSelfIndex = v;
      }
    }
  }

  mInfo("vgId:%d, build alter vnode req, replica:%d selfIndex:%d learnerReplica:%d learnerSelfIndex:%d strict:%d",
        req.vgId, req.replica, req.selfIndex, req.learnerReplica, req.learnerSelfIndex, req.strict);
  for (int32_t i = 0; i < req.replica; ++i) {
    mInfo("vgId:%d, replica:%d ep:%s:%u", req.vgId, i, req.replicas[i].fqdn, req.replicas[i].port);
  }
  for (int32_t i = 0; i < req.learnerReplica; ++i) {
    mInfo("vgId:%d, learnerReplica:%d ep:%s:%u", req.vgId, i, req.learnerReplicas[i].fqdn, req.learnerReplicas[i].port);
  }

  if (req.selfIndex == -1 && req.learnerSelfIndex == -1) {
    terrno = TSDB_CODE_APP_ERROR;
    return NULL;
  }

  int32_t contLen = tSerializeSAlterVnodeReplicaReq(NULL, 0, &req);
  if (contLen < 0) {
    terrno = TSDB_CODE_OUT_OF_MEMORY;
    return NULL;
  }

  void *pReq = taosMemoryMalloc(contLen);
  if (pReq == NULL) {
    terrno = TSDB_CODE_OUT_OF_MEMORY;
    return NULL;
  }

  if (tSerializeSAlterVnodeReplicaReq(pReq, contLen, &req) < 0) {
    mError("vgId:%d, failed to serialize alter vnode req,since %s", req.vgId, terrstr());
    taosMemoryFree(pReq);
    terrno = TSDB_CODE_OUT_OF_MEMORY;
    return NULL;
  }
  *pContLen = contLen;
  return pReq;
}

static void *mndBuildDisableVnodeWriteReq(SMnode *pMnode, SDbObj *pDb, int32_t vgId, int32_t *pContLen) {
  SDisableVnodeWriteReq disableReq = {
      .vgId = vgId,
      .disable = 1,
  };

  mInfo("vgId:%d, build disable vnode write req", vgId);
  int32_t contLen = tSerializeSDisableVnodeWriteReq(NULL, 0, &disableReq);
  if (contLen < 0) {
    terrno = TSDB_CODE_OUT_OF_MEMORY;
    return NULL;
  }

  void *pReq = taosMemoryMalloc(contLen);
  if (pReq == NULL) {
    terrno = TSDB_CODE_OUT_OF_MEMORY;
    return NULL;
  }

  if (tSerializeSDisableVnodeWriteReq(pReq, contLen, &disableReq) < 0) {
    mError("vgId:%d, failed to serialize disable vnode write req,since %s", vgId, terrstr());
    taosMemoryFree(pReq);
    terrno = TSDB_CODE_OUT_OF_MEMORY;
    return NULL;
  }
  *pContLen = contLen;
  return pReq;
}

static void *mndBuildAlterVnodeHashRangeReq(SMnode *pMnode, int32_t srcVgId, SVgObj *pVgroup, int32_t *pContLen) {
  SAlterVnodeHashRangeReq alterReq = {
      .srcVgId = srcVgId,
      .dstVgId = pVgroup->vgId,
      .hashBegin = pVgroup->hashBegin,
      .hashEnd = pVgroup->hashEnd,
      .changeVersion = ++(pVgroup->syncConfChangeVer),
  };

  mInfo("vgId:%d, build alter vnode hashrange req, dstVgId:%d, hashrange:[%u, %u]", srcVgId, pVgroup->vgId,
        pVgroup->hashBegin, pVgroup->hashEnd);
  int32_t contLen = tSerializeSAlterVnodeHashRangeReq(NULL, 0, &alterReq);
  if (contLen < 0) {
    terrno = TSDB_CODE_OUT_OF_MEMORY;
    return NULL;
  }

  void *pReq = taosMemoryMalloc(contLen);
  if (pReq == NULL) {
    terrno = TSDB_CODE_OUT_OF_MEMORY;
    return NULL;
  }

  if (tSerializeSAlterVnodeHashRangeReq(pReq, contLen, &alterReq) < 0) {
    mError("vgId:%d, failed to serialize alter vnode hashrange req,since %s", srcVgId, terrstr());
    taosMemoryFree(pReq);
    terrno = TSDB_CODE_OUT_OF_MEMORY;
    return NULL;
  }
  *pContLen = contLen;
  return pReq;
}

void *mndBuildDropVnodeReq(SMnode *pMnode, SDnodeObj *pDnode, SDbObj *pDb, SVgObj *pVgroup, int32_t *pContLen) {
  SDropVnodeReq dropReq = {0};
  dropReq.dnodeId = pDnode->id;
  dropReq.vgId = pVgroup->vgId;
  memcpy(dropReq.db, pDb->name, TSDB_DB_FNAME_LEN);
  dropReq.dbUid = pDb->uid;

  mInfo("vgId:%d, build drop vnode req", dropReq.vgId);
  int32_t contLen = tSerializeSDropVnodeReq(NULL, 0, &dropReq);
  if (contLen < 0) {
    terrno = TSDB_CODE_OUT_OF_MEMORY;
    return NULL;
  }

  void *pReq = taosMemoryMalloc(contLen);
  if (pReq == NULL) {
    terrno = TSDB_CODE_OUT_OF_MEMORY;
    return NULL;
  }

  if (tSerializeSDropVnodeReq(pReq, contLen, &dropReq) < 0) {
    mError("vgId:%d, failed to serialize drop vnode req,since %s", dropReq.vgId, terrstr());
    taosMemoryFree(pReq);
    terrno = TSDB_CODE_OUT_OF_MEMORY;
    return NULL;
  }
  *pContLen = contLen;
  return pReq;
}

static bool mndResetDnodesArrayFp(SMnode *pMnode, void *pObj, void *p1, void *p2, void *p3) {
  SDnodeObj *pDnode = pObj;
  pDnode->numOfVnodes = 0;
  pDnode->numOfOtherNodes = 0;
  return true;
}

static bool mndBuildDnodesArrayFp(SMnode *pMnode, void *pObj, void *p1, void *p2, void *p3) {
  SDnodeObj *pDnode = pObj;
  SArray    *pArray = p1;
  int32_t    exceptDnodeId = *(int32_t *)p2;
  SArray    *dnodeList = p3;

  if (exceptDnodeId == pDnode->id) {
    return true;
  }

  if (dnodeList != NULL) {
    int32_t dnodeListSize = taosArrayGetSize(dnodeList);
    if (dnodeListSize > 0) {
      bool inDnodeList = false;
      for (int32_t index = 0; index < dnodeListSize; ++index) {
        int32_t dnodeId = *(int32_t *)taosArrayGet(dnodeList, index);
        if (pDnode->id == dnodeId) {
          inDnodeList = true;
        }
      }
      if (!inDnodeList) {
        return true;
      }
    } else {
      return true;  // TS-6191
    }
  }

  int64_t curMs = taosGetTimestampMs();
  bool    online = mndIsDnodeOnline(pDnode, curMs);
  bool    isMnode = mndIsMnode(pMnode, pDnode->id);
  pDnode->numOfVnodes = mndGetVnodesNum(pMnode, pDnode->id);
  pDnode->memUsed = mndGetVnodesMemory(pMnode, pDnode->id);

  mInfo("dnode:%d, vnodes:%d supportVnodes:%d isMnode:%d online:%d memory avail:%" PRId64 " used:%" PRId64, pDnode->id,
        pDnode->numOfVnodes, pDnode->numOfSupportVnodes, isMnode, online, pDnode->memAvail, pDnode->memUsed);

  if (isMnode) {
    pDnode->numOfOtherNodes++;
  }

  if (online && pDnode->numOfSupportVnodes > 0) {
    if (taosArrayPush(pArray, pDnode) == NULL) return false;
  }
  return true;
}

static bool isDnodeInList(SArray *dnodeList, int32_t dnodeId) {
  int32_t dnodeListSize = taosArrayGetSize(dnodeList);
  for (int32_t i = 0; i < dnodeListSize; ++i) {
    int32_t id = *(int32_t *)TARRAY_GET_ELEM(dnodeList, i);
    if (id == dnodeId) {
      return true;
    }
  }
  return false;
}

#ifdef TD_ENTERPRISE
static float mndGetDnodeScore1(SDnodeObj *pDnode, int32_t additionDnodes, float ratio) {
  float totalDnodes = pDnode->numOfVnodes + (float)pDnode->numOfOtherNodes * ratio + additionDnodes;
  float result = totalDnodes / pDnode->numOfSupportVnodes;
  return pDnode->numOfVnodes > 0 ? -result : result;
}

static int32_t mndCompareDnodeVnodes1(SDnodeObj *pDnode1, SDnodeObj *pDnode2) {
  float d1Score = mndGetDnodeScore1(pDnode1, 0, 0.9);
  float d2Score = mndGetDnodeScore1(pDnode2, 0, 0.9);
  if (d1Score == d2Score) {
    if (pDnode1->id == pDnode2->id) {
      return 0;
    }
    return pDnode1->id > pDnode2->id ? 1 : -1;
  }
  return d1Score > d2Score ? 1 : -1;
}

static bool mndBuildDnodesListFp(SMnode *pMnode, void *pObj, void *p1, void *p2, void *p3) {
  SDnodeObj *pDnode = pObj;
  SArray    *pArray = p1;

  bool isMnode = mndIsMnode(pMnode, pDnode->id);
  pDnode->numOfVnodes = mndGetVnodesNum(pMnode, pDnode->id);

  if (isMnode) {
    pDnode->numOfOtherNodes++;
  }

  if (pDnode->numOfSupportVnodes > 0) {
    if (taosArrayPush(pArray, pDnode) == NULL) return false;
  }
  return true;
}

// TS-6191
static int32_t mndBuildNodesCheckDualReplica(SMnode *pMnode, int32_t nDnodes, SArray *dnodeList, SArray **ppDnodeList) {
  int32_t code = 0;
  if (!grantCheckDualReplicaDnodes(pMnode)) {
    TAOS_RETURN(code);
  }
  SSdb   *pSdb = pMnode->pSdb;
  SArray *pArray = taosArrayInit(nDnodes, sizeof(SDnodeObj));
  if (pArray == NULL) {
    TAOS_RETURN(code = terrno);
  }
  *ppDnodeList = pArray;

  sdbTraverse(pSdb, SDB_DNODE, mndResetDnodesArrayFp, NULL, NULL, NULL);
  sdbTraverse(pSdb, SDB_DNODE, mndBuildDnodesListFp, pArray, NULL, NULL);

  int32_t arrSize = taosArrayGetSize(pArray);
  if (arrSize <= 0) {
    TAOS_RETURN(code);
  }
  if (arrSize > 1) taosArraySort(pArray, (__compar_fn_t)mndCompareDnodeVnodes1);

  int32_t dnodeListSize = taosArrayGetSize(dnodeList);
  if (dnodeListSize <= 0) {
    if (arrSize > 2) taosArrayRemoveBatch(pArray, 2, arrSize - 2, NULL);
  } else {
    int32_t nDnodesWithVnodes = 0;
    for (int32_t i = 0; i < arrSize; ++i) {
      SDnodeObj *pDnode = TARRAY_GET_ELEM(pArray, i);
      if (pDnode->numOfVnodes <= 0) {
        break;
      }
      ++nDnodesWithVnodes;
    }
    int32_t dnodeId = -1;
    if (nDnodesWithVnodes == 1) {
      dnodeId = ((SDnodeObj *)TARRAY_GET_ELEM(pArray, 0))->id;
    } else if (nDnodesWithVnodes >= 2) {
      // must select the dnodes from the 1st 2 dnodes
      taosArrayRemoveBatch(pArray, 2, arrSize - 2, NULL);
    }
    for (int32_t i = 0; i < TARRAY_SIZE(pArray);) {
      SDnodeObj *pDnode = taosArrayGet(pArray, i);
      if (!isDnodeInList(dnodeList, pDnode->id)) {
        taosArrayRemove(pArray, i);
        continue;
      }
      ++i;
    }
    if (nDnodesWithVnodes == 1) {
      SDnodeObj *pDnode = taosArrayGet(pArray, 0);
      if (pDnode && (pDnode->id != dnodeId)) {  // the first dnode is not in dnodeList, remove the last element
        taosArrayRemove(pArray, taosArrayGetSize(pArray) - 1);
      }
    }
  }

  TAOS_RETURN(code);
}
#endif

SArray *mndBuildDnodesArray(SMnode *pMnode, int32_t exceptDnodeId, SArray *dnodeList) {
  SSdb   *pSdb = pMnode->pSdb;
  int32_t numOfDnodes = mndGetDnodeSize(pMnode);
  SArray *tDnodeList = NULL;
  SArray *pDnodeList = NULL;

  SArray *pArray = taosArrayInit(numOfDnodes, sizeof(SDnodeObj));
  if (pArray == NULL) {
    terrno = TSDB_CODE_OUT_OF_MEMORY;
    return NULL;
  }
  if (taosArrayGetSize(dnodeList) > 0) {
    tDnodeList = dnodeList;
  }
#ifdef TD_ENTERPRISE
  if (0 != mndBuildNodesCheckDualReplica(pMnode, numOfDnodes, tDnodeList, &pDnodeList)) {
    taosArrayDestroy(pArray);
    return NULL;
  }
#endif
  sdbTraverse(pSdb, SDB_DNODE, mndResetDnodesArrayFp, NULL, NULL, NULL);
  sdbTraverse(pSdb, SDB_DNODE, mndBuildDnodesArrayFp, pArray, &exceptDnodeId, pDnodeList ? pDnodeList : tDnodeList);

  mDebug("build %d dnodes array", (int32_t)taosArrayGetSize(pArray));
  for (int32_t i = 0; i < (int32_t)taosArrayGetSize(pArray); ++i) {
    SDnodeObj *pDnode = taosArrayGet(pArray, i);
    mDebug("dnode:%d, vnodes:%d others:%d", pDnode->id, pDnode->numOfVnodes, pDnode->numOfOtherNodes);
  }
  taosArrayDestroy(pDnodeList);
  return pArray;
}

static int32_t mndCompareDnodeId(int32_t *dnode1Id, int32_t *dnode2Id) {
  if (*dnode1Id == *dnode2Id) {
    return 0;
  }
  return *dnode1Id > *dnode2Id ? 1 : -1;
}

static float mndGetDnodeScore(SDnodeObj *pDnode, int32_t additionDnodes, float ratio) {
  float totalDnodes = pDnode->numOfVnodes + (float)pDnode->numOfOtherNodes * ratio + additionDnodes;
  return totalDnodes / pDnode->numOfSupportVnodes;
}

static int32_t mndCompareDnodeVnodes(SDnodeObj *pDnode1, SDnodeObj *pDnode2) {
  float d1Score = mndGetDnodeScore(pDnode1, 0, 0.9);
  float d2Score = mndGetDnodeScore(pDnode2, 0, 0.9);
  if (d1Score == d2Score) {
    return 0;
  }
  return d1Score > d2Score ? 1 : -1;
}

void mndSortVnodeGid(SVgObj *pVgroup) {
  for (int32_t i = 0; i < pVgroup->replica; ++i) {
    for (int32_t j = 0; j < pVgroup->replica - 1 - i; ++j) {
      if (pVgroup->vnodeGid[j].dnodeId > pVgroup->vnodeGid[j + 1].dnodeId) {
        TSWAP(pVgroup->vnodeGid[j], pVgroup->vnodeGid[j + 1]);
      }
    }
  }
}

static int32_t mndGetAvailableDnode(SMnode *pMnode, SDbObj *pDb, SVgObj *pVgroup, SArray *pArray) {
  mDebug("start to sort %d dnodes", (int32_t)taosArrayGetSize(pArray));
  taosArraySort(pArray, (__compar_fn_t)mndCompareDnodeVnodes);
  for (int32_t i = 0; i < (int32_t)taosArrayGetSize(pArray); ++i) {
    SDnodeObj *pDnode = taosArrayGet(pArray, i);
    mDebug("dnode:%d, score:%f", pDnode->id, mndGetDnodeScore(pDnode, 0, 0.9));
  }

  int32_t size = taosArrayGetSize(pArray);
  if (size < pVgroup->replica) {
    mError("db:%s, vgId:%d, no enough online dnodes:%d to alloc %d replica", pVgroup->dbName, pVgroup->vgId, size,
           pVgroup->replica);
    TAOS_RETURN(TSDB_CODE_MND_NO_ENOUGH_DNODES);
  }

  for (int32_t v = 0; v < pVgroup->replica; ++v) {
    SVnodeGid *pVgid = &pVgroup->vnodeGid[v];
    SDnodeObj *pDnode = taosArrayGet(pArray, v);
    if (pDnode == NULL) {
      TAOS_RETURN(TSDB_CODE_MND_NO_ENOUGH_DNODES);
    }
    if (pDnode->numOfVnodes >= pDnode->numOfSupportVnodes) {
      TAOS_RETURN(TSDB_CODE_MND_NO_ENOUGH_VNODES);
    }

    int64_t vgMem = mndGetVgroupMemory(pMnode, pDb, pVgroup);
    if (pDnode->memAvail - vgMem - pDnode->memUsed <= 0) {
      mError("db:%s, vgId:%d, no enough memory:%" PRId64 " in dnode:%d, avail:%" PRId64 " used:%" PRId64,
             pVgroup->dbName, pVgroup->vgId, vgMem, pDnode->id, pDnode->memAvail, pDnode->memUsed);
      TAOS_RETURN(TSDB_CODE_MND_NO_ENOUGH_MEM_IN_DNODE);
    } else {
      pDnode->memUsed += vgMem;
    }

    pVgid->dnodeId = pDnode->id;
    if (pVgroup->replica == 1) {
      pVgid->syncState = TAOS_SYNC_STATE_LEADER;
    } else {
      pVgid->syncState = TAOS_SYNC_STATE_FOLLOWER;
    }

    mInfo("db:%s, vgId:%d, vn:%d is alloced, memory:%" PRId64 ", dnode:%d avail:%" PRId64 " used:%" PRId64,
          pVgroup->dbName, pVgroup->vgId, v, vgMem, pVgid->dnodeId, pDnode->memAvail, pDnode->memUsed);
    pDnode->numOfVnodes++;
  }

  mndSortVnodeGid(pVgroup);
  return 0;
}

int32_t mndAllocSmaVgroup(SMnode *pMnode, SDbObj *pDb, SVgObj *pVgroup) {
  int32_t code = 0;
  SArray *pArray = mndBuildDnodesArray(pMnode, 0, NULL);
  if (pArray == NULL) {
    code = TSDB_CODE_MND_RETURN_VALUE_NULL;
    if (terrno != 0) code = terrno;
    TAOS_RETURN(code);
  }

  pVgroup->vgId = sdbGetMaxId(pMnode->pSdb, SDB_VGROUP);
  pVgroup->isTsma = 1;
  pVgroup->createdTime = taosGetTimestampMs();
  pVgroup->updateTime = pVgroup->createdTime;
  pVgroup->version = 1;
  memcpy(pVgroup->dbName, pDb->name, TSDB_DB_FNAME_LEN);
  pVgroup->dbUid = pDb->uid;
  pVgroup->replica = 1;
  pVgroup->keepVersion = -1;  // default: WAL keep version disabled
  pVgroup->keepVersionTime = 0;

  if (mndGetAvailableDnode(pMnode, pDb, pVgroup, pArray) != 0) return -1;
  taosArrayDestroy(pArray);

  mInfo("db:%s, sma vgId:%d is alloced", pDb->name, pVgroup->vgId);
  return 0;
}

int32_t mndAllocVgroup(SMnode *pMnode, SDbObj *pDb, SVgObj **ppVgroups, SArray *dnodeList) {
  int32_t code = -1;
  SArray *pArray = NULL;
  SVgObj *pVgroups = NULL;

  pVgroups = taosMemoryCalloc(pDb->cfg.numOfVgroups, sizeof(SVgObj));
  if (pVgroups == NULL) {
    code = terrno;
    goto _OVER;
  }

  pArray = mndBuildDnodesArray(pMnode, 0, dnodeList);
  if (pArray == NULL) {
    code = TSDB_CODE_MND_RETURN_VALUE_NULL;
    if (terrno != 0) code = terrno;
    goto _OVER;
  }

  mInfo("db:%s, total %d dnodes used to create %d vgroups (%d vnodes)", pDb->name, (int32_t)taosArrayGetSize(pArray),
        pDb->cfg.numOfVgroups, pDb->cfg.numOfVgroups * pDb->cfg.replications);

  int32_t  allocedVgroups = 0;
  int32_t  maxVgId = sdbGetMaxId(pMnode->pSdb, SDB_VGROUP);
  uint32_t hashMin = 0;
  uint32_t hashMax = UINT32_MAX;
  uint32_t hashInterval = (hashMax - hashMin) / pDb->cfg.numOfVgroups;

  if (maxVgId < 2) maxVgId = 2;

  for (uint32_t v = 0; v < pDb->cfg.numOfVgroups; v++) {
    SVgObj *pVgroup = &pVgroups[v];
    pVgroup->vgId = maxVgId++;
    pVgroup->createdTime = taosGetTimestampMs();
    pVgroup->updateTime = pVgroups->createdTime;
    pVgroup->version = 1;
    pVgroup->hashBegin = hashMin + hashInterval * v;
    if (v == pDb->cfg.numOfVgroups - 1) {
      pVgroup->hashEnd = hashMax;
    } else {
      pVgroup->hashEnd = hashMin + hashInterval * (v + 1) - 1;
    }

    memcpy(pVgroup->dbName, pDb->name, TSDB_DB_FNAME_LEN);
    pVgroup->dbUid = pDb->uid;
    pVgroup->replica = pDb->cfg.replications;
    pVgroup->keepVersion = -1;  // default: WAL keep version disabled
    pVgroup->keepVersionTime = 0;

    if ((code = mndGetAvailableDnode(pMnode, pDb, pVgroup, pArray)) != 0) {
      goto _OVER;
    }

    allocedVgroups++;
  }

  *ppVgroups = pVgroups;
  code = 0;

  mInfo("db:%s, total %d vgroups is alloced, replica:%d", pDb->name, pDb->cfg.numOfVgroups, pDb->cfg.replications);

_OVER:
  if (code != 0) taosMemoryFree(pVgroups);
  taosArrayDestroy(pArray);
  TAOS_RETURN(code);
}

SEpSet mndGetVgroupEpset(SMnode *pMnode, const SVgObj *pVgroup) {
  SEpSet epset = {0};

  for (int32_t v = 0; v < pVgroup->replica; ++v) {
    const SVnodeGid *pVgid = &pVgroup->vnodeGid[v];
    SDnodeObj       *pDnode = mndAcquireDnode(pMnode, pVgid->dnodeId);
    if (pDnode == NULL) continue;

    if (pVgid->syncState == TAOS_SYNC_STATE_LEADER || pVgid->syncState == TAOS_SYNC_STATE_ASSIGNED_LEADER) {
      epset.inUse = epset.numOfEps;
    }

    if (addEpIntoEpSet(&epset, pDnode->fqdn, pDnode->port) != 0) {
      mWarn("vgId:%d, failed to add ep:%s:%d into epset", pVgroup->vgId, pDnode->fqdn, pDnode->port);
    }
    mndReleaseDnode(pMnode, pDnode);
  }
  epsetSort(&epset);

  return epset;
}

SEpSet mndGetVgroupEpsetById(SMnode *pMnode, int32_t vgId) {
  SEpSet epset = {0};

  SVgObj *pVgroup = mndAcquireVgroup(pMnode, vgId);
  if (!pVgroup) return epset;

  for (int32_t v = 0; v < pVgroup->replica; ++v) {
    const SVnodeGid *pVgid = &pVgroup->vnodeGid[v];
    SDnodeObj       *pDnode = mndAcquireDnode(pMnode, pVgid->dnodeId);
    if (pDnode == NULL) continue;

    if (pVgid->syncState == TAOS_SYNC_STATE_LEADER || pVgid->syncState == TAOS_SYNC_STATE_ASSIGNED_LEADER) {
      epset.inUse = epset.numOfEps;
    }

    if (addEpIntoEpSet(&epset, pDnode->fqdn, pDnode->port) != 0) {
      mWarn("vgId:%d, failed to add ep:%s:%d into epset", pVgroup->vgId, pDnode->fqdn, pDnode->port);
    }
    mndReleaseDnode(pMnode, pDnode);
  }

  mndReleaseVgroup(pMnode, pVgroup);
  return epset;
}

static int32_t mndRetrieveVgroups(SRpcMsg *pReq, SShowObj *pShow, SSDataBlock *pBlock, int32_t rows) {
  SMnode *pMnode = pReq->info.node;
  SSdb   *pSdb = pMnode->pSdb;
  int32_t numOfRows = 0;
  SVgObj *pVgroup = NULL;
  int32_t cols = 0;
  int64_t curMs = taosGetTimestampMs();
  int32_t code = 0, lino = 0;

  SDbObj *pDb = NULL;
  if (strlen(pShow->db) > 0) {
    pDb = mndAcquireDb(pMnode, pShow->db);
    if (pDb == NULL) {
      return 0;
    }
  }

  while (numOfRows < rows) {
    pShow->pIter = sdbFetch(pSdb, SDB_VGROUP, pShow->pIter, (void **)&pVgroup);
    if (pShow->pIter == NULL) break;

    if (pDb != NULL && pVgroup->dbUid != pDb->uid) {
      sdbRelease(pSdb, pVgroup);
      continue;
    }

    cols = 0;
    SColumnInfoData *pColInfo = taosArrayGet(pBlock->pDataBlock, cols++);
    COL_DATA_SET_VAL_GOTO((const char *)&pVgroup->vgId, false, pVgroup, pShow->pIter, _OVER);

    SName name = {0};
    char  db[TSDB_DB_NAME_LEN + VARSTR_HEADER_SIZE] = {0};
    code = tNameFromString(&name, pVgroup->dbName, T_NAME_ACCT | T_NAME_DB);
    if (code != 0) {
      mError("vgId:%d, failed to set dbName, since %s", pVgroup->vgId, tstrerror(code));
      sdbRelease(pSdb, pVgroup);
      sdbCancelFetch(pSdb, pShow->pIter);
      return code;
    }
    (void)tNameGetDbName(&name, varDataVal(db));
    varDataSetLen(db, strlen(varDataVal(db)));

    pColInfo = taosArrayGet(pBlock->pDataBlock, cols++);
    COL_DATA_SET_VAL_GOTO((const char *)db, false, pVgroup, pShow->pIter, _OVER);

    pColInfo = taosArrayGet(pBlock->pDataBlock, cols++);
    COL_DATA_SET_VAL_GOTO((const char *)&pVgroup->numOfTables, false, pVgroup, pShow->pIter, _OVER);

    // default 3 replica, add 1 replica if move vnode
    for (int32_t i = 0; i < 4; ++i) {
      pColInfo = taosArrayGet(pBlock->pDataBlock, cols++);
      if (i < pVgroup->replica) {
        int16_t dnodeId = (int16_t)pVgroup->vnodeGid[i].dnodeId;
        COL_DATA_SET_VAL_GOTO((const char *)&dnodeId, false, pVgroup, pShow->pIter, _OVER);

        bool       exist = false;
        bool       online = false;
        SDnodeObj *pDnode = mndAcquireDnode(pMnode, pVgroup->vnodeGid[i].dnodeId);
        if (pDnode != NULL) {
          exist = true;
          online = mndIsDnodeOnline(pDnode, curMs);
          mndReleaseDnode(pMnode, pDnode);
        }

        char buf1[20] = {0};
        char role[20] = "offline";
        if (!exist) {
          tstrncpy(role, "dropping", sizeof(role));
        } else if (online) {
          char *star = "";
          if (pVgroup->vnodeGid[i].syncState == TAOS_SYNC_STATE_LEADER ||
              pVgroup->vnodeGid[i].syncState == TAOS_SYNC_STATE_ASSIGNED_LEADER) {
            if (!pVgroup->vnodeGid[i].syncRestore && !pVgroup->vnodeGid[i].syncCanRead) {
              star = "**";
            } else if (!pVgroup->vnodeGid[i].syncRestore && pVgroup->vnodeGid[i].syncCanRead) {
              star = "*";
            } else {
            }
          }
          snprintf(role, sizeof(role), "%s%s", syncStr(pVgroup->vnodeGid[i].syncState), star);
          /*
          mInfo("db:%s, learner progress:%d", pDb->name, pVgroup->vnodeGid[i].learnerProgress);

          if (pVgroup->vnodeGid[i].syncState == TAOS_SYNC_STATE_LEARNER) {
            if(pVgroup->vnodeGid[i].learnerProgress < 0){
              snprintf(role, sizeof(role), "%s-",
                syncStr(pVgroup->vnodeGid[i].syncState));

            }
            else if(pVgroup->vnodeGid[i].learnerProgress >= 100){
              snprintf(role, sizeof(role), "%s--",
                syncStr(pVgroup->vnodeGid[i].syncState));
            }
            else{
              snprintf(role, sizeof(role), "%s%d",
                syncStr(pVgroup->vnodeGid[i].syncState), pVgroup->vnodeGid[i].learnerProgress);
            }
          }
          else{
            snprintf(role, sizeof(role), "%s%s", syncStr(pVgroup->vnodeGid[i].syncState), star);
          }
          */
        } else {
        }
        STR_WITH_MAXSIZE_TO_VARSTR(buf1, role, pShow->pMeta->pSchemas[cols].bytes);

        pColInfo = taosArrayGet(pBlock->pDataBlock, cols++);
        COL_DATA_SET_VAL_GOTO((const char *)buf1, false, pVgroup, pShow->pIter, _OVER);

        char applyStr[TSDB_SYNC_APPLY_COMMIT_LEN + 1] = {0};
        char buf[TSDB_SYNC_APPLY_COMMIT_LEN + VARSTR_HEADER_SIZE + 1] = {0};
        snprintf(applyStr, sizeof(applyStr), "%" PRId64 "/%" PRId64, pVgroup->vnodeGid[i].syncAppliedIndex,
                 pVgroup->vnodeGid[i].syncCommitIndex);
        STR_WITH_MAXSIZE_TO_VARSTR(buf, applyStr, pShow->pMeta->pSchemas[cols].bytes);

        pColInfo = taosArrayGet(pBlock->pDataBlock, cols++);
        COL_DATA_SET_VAL_GOTO((const char *)&buf, false, pVgroup, pShow->pIter, _OVER);
      } else {
        colDataSetNULL(pColInfo, numOfRows);
        pColInfo = taosArrayGet(pBlock->pDataBlock, cols++);
        colDataSetNULL(pColInfo, numOfRows);
        pColInfo = taosArrayGet(pBlock->pDataBlock, cols++);
        colDataSetNULL(pColInfo, numOfRows);
      }
    }

    pColInfo = taosArrayGet(pBlock->pDataBlock, cols++);
    int32_t cacheUsage = (int32_t)pVgroup->cacheUsage;
    COL_DATA_SET_VAL_GOTO((const char *)&cacheUsage, false, pVgroup, pShow->pIter, _OVER);

    pColInfo = taosArrayGet(pBlock->pDataBlock, cols++);
    COL_DATA_SET_VAL_GOTO((const char *)&pVgroup->numOfCachedTables, false, pVgroup, pShow->pIter, _OVER);

    pColInfo = taosArrayGet(pBlock->pDataBlock, cols++);
<<<<<<< HEAD
    COL_DATA_SET_VAL_GOTO((const char *)&pVgroup->isTsma, false, pVgroup, pShow->pIter, _OVER);

    pColInfo = taosArrayGet(pBlock->pDataBlock, cols++);
    COL_DATA_SET_VAL_GOTO((const char *)&pVgroup->mountVgId, false, pVgroup, pShow->pIter, _OVER);
=======
    code = colDataSetVal(pColInfo, numOfRows, (const char *)&pVgroup->isTsma, false);
    if (code != 0) {
      mError("vgId:%d, failed to set isTsma, since %s", pVgroup->vgId, tstrerror(code));
      return code;
    }

    pColInfo = taosArrayGet(pBlock->pDataBlock, cols++);
    code = colDataSetVal(pColInfo, numOfRows, (const char *)&pVgroup->keepVersion, false);
    if (code != 0) {
      mError("vgId:%d, failed to set keepVersion, since %s", pVgroup->vgId, tstrerror(code));
      return code;
    }
    pColInfo = taosArrayGet(pBlock->pDataBlock, cols++);
    code = colDataSetVal(pColInfo, numOfRows, (const char *)&pVgroup->keepVersionTime, false);
    if (code != 0) {
      mError("vgId:%d, failed to set keepVersionTime, since %s", pVgroup->vgId, tstrerror(code));
      return code;
    }
>>>>>>> 1ced706b

    numOfRows++;
    sdbRelease(pSdb, pVgroup);
  }
_OVER:
  if (pDb != NULL) {
    mndReleaseDb(pMnode, pDb);
  }
  if (code != 0) {
    mError("failed to retrieve vgroup info at line %d since %s", lino, tstrerror(code));
    TAOS_RETURN(code);
  }

  pShow->numOfRows += numOfRows;
  return numOfRows;
}

static void mndCancelGetNextVgroup(SMnode *pMnode, void *pIter) {
  SSdb *pSdb = pMnode->pSdb;
  sdbCancelFetchByType(pSdb, pIter, SDB_VGROUP);
}

static bool mndGetVnodesNumFp(SMnode *pMnode, void *pObj, void *p1, void *p2, void *p3) {
  SVgObj  *pVgroup = pObj;
  int32_t  dnodeId = *(int32_t *)p1;
  int32_t *pNumOfVnodes = (int32_t *)p2;

  for (int32_t v = 0; v < pVgroup->replica; ++v) {
    if (pVgroup->vnodeGid[v].dnodeId == dnodeId) {
      (*pNumOfVnodes)++;
    }
  }

  return true;
}

int32_t mndGetVnodesNum(SMnode *pMnode, int32_t dnodeId) {
  int32_t numOfVnodes = 0;
  sdbTraverse(pMnode->pSdb, SDB_VGROUP, mndGetVnodesNumFp, &dnodeId, &numOfVnodes, NULL);
  return numOfVnodes;
}

int64_t mndGetVgroupMemory(SMnode *pMnode, SDbObj *pDbInput, SVgObj *pVgroup) {
  SDbObj *pDb = pDbInput;
  if (pDbInput == NULL) {
    pDb = mndAcquireDb(pMnode, pVgroup->dbName);
  }

  int64_t vgroupMemroy = 0;
  if (pDb != NULL) {
    int64_t buffer = (int64_t)pDb->cfg.buffer * 1024 * 1024;
    int64_t cache = (int64_t)pDb->cfg.pages * pDb->cfg.pageSize * 1024;
    vgroupMemroy = buffer + cache;
    int64_t cacheLast = (int64_t)pDb->cfg.cacheLastSize * 1024 * 1024;
    if (pDb->cfg.cacheLast > 0) {
      vgroupMemroy += cacheLast;
    }
    mDebug("db:%s, vgroup:%d, buffer:%" PRId64 " cache:%" PRId64 " cacheLast:%" PRId64, pDb->name, pVgroup->vgId,
           buffer, cache, cacheLast);
  }

  if (pDbInput == NULL) {
    mndReleaseDb(pMnode, pDb);
  }
  return vgroupMemroy;
}

static bool mndGetVnodeMemroyFp(SMnode *pMnode, void *pObj, void *p1, void *p2, void *p3) {
  SVgObj  *pVgroup = pObj;
  int32_t  dnodeId = *(int32_t *)p1;
  int64_t *pVnodeMemory = (int64_t *)p2;

  for (int32_t v = 0; v < pVgroup->replica; ++v) {
    if (pVgroup->vnodeGid[v].dnodeId == dnodeId) {
      *pVnodeMemory += mndGetVgroupMemory(pMnode, NULL, pVgroup);
    }
  }

  return true;
}

int64_t mndGetVnodesMemory(SMnode *pMnode, int32_t dnodeId) {
  int64_t vnodeMemory = 0;
  sdbTraverse(pMnode->pSdb, SDB_VGROUP, mndGetVnodeMemroyFp, &dnodeId, &vnodeMemory, NULL);
  return vnodeMemory;
}

void calculateRstoreFinishTime(double rate, int64_t applyCount, char *restoreStr, size_t restoreStrSize) {
  if (rate == 0) {
    snprintf(restoreStr, restoreStrSize, "0:0:0");
    return;
  }

  int64_t costTime = applyCount / rate;
  int64_t totalSeconds = costTime / 1000;
  int64_t hours = totalSeconds / 3600;
  totalSeconds %= 3600;
  int64_t minutes = totalSeconds / 60;
  int64_t seconds = totalSeconds % 60;
  snprintf(restoreStr, restoreStrSize, "%" PRId64 ":%" PRId64 ":%" PRId64, hours, minutes, seconds);
}

static int32_t mndRetrieveVnodes(SRpcMsg *pReq, SShowObj *pShow, SSDataBlock *pBlock, int32_t rows) {
  SMnode *pMnode = pReq->info.node;
  SSdb   *pSdb = pMnode->pSdb;
  int32_t numOfRows = 0;
  SVgObj *pVgroup = NULL;
  int32_t cols = 0;
  int64_t curMs = taosGetTimestampMs();
  int32_t code = 0;

  while (numOfRows < rows - TSDB_MAX_REPLICA) {
    pShow->pIter = sdbFetch(pSdb, SDB_VGROUP, pShow->pIter, (void **)&pVgroup);
    if (pShow->pIter == NULL) break;

    for (int32_t i = 0; i < pVgroup->replica && numOfRows < rows; ++i) {
      SVnodeGid       *pGid = &pVgroup->vnodeGid[i];
      SColumnInfoData *pColInfo = NULL;
      cols = 0;

      pColInfo = taosArrayGet(pBlock->pDataBlock, cols++);
      code = colDataSetVal(pColInfo, numOfRows, (const char *)&pGid->dnodeId, false);
      if (code != 0) {
        mError("vgId:%d, failed to set dnodeId, since %s", pVgroup->vgId, tstrerror(code));
        return code;
      }
      pColInfo = taosArrayGet(pBlock->pDataBlock, cols++);
      code = colDataSetVal(pColInfo, numOfRows, (const char *)&pVgroup->vgId, false);
      if (code != 0) {
        mError("vgId:%d, failed to set vgId, since %s", pVgroup->vgId, tstrerror(code));
        return code;
      }

      // db_name
      const char *dbname = mndGetDbStr(pVgroup->dbName);
      char        b1[TSDB_DB_NAME_LEN + VARSTR_HEADER_SIZE] = {0};
      if (dbname != NULL) {
        STR_WITH_MAXSIZE_TO_VARSTR(b1, dbname, TSDB_DB_NAME_LEN + VARSTR_HEADER_SIZE);
      } else {
        STR_WITH_MAXSIZE_TO_VARSTR(b1, "NULL", TSDB_DB_NAME_LEN + VARSTR_HEADER_SIZE);
      }
      pColInfo = taosArrayGet(pBlock->pDataBlock, cols++);
      code = colDataSetVal(pColInfo, numOfRows, (const char *)b1, false);
      if (code != 0) {
        mError("vgId:%d, failed to set dbName, since %s", pVgroup->vgId, tstrerror(code));
        return code;
      }

      // dnode is online?
      SDnodeObj *pDnode = mndAcquireDnode(pMnode, pGid->dnodeId);
      if (pDnode == NULL) {
        mError("failed to acquire dnode. dnodeId:%d", pGid->dnodeId);
        break;
      }
      bool isDnodeOnline = mndIsDnodeOnline(pDnode, curMs);

      char       buf[20] = {0};
      ESyncState syncState = (isDnodeOnline) ? pGid->syncState : TAOS_SYNC_STATE_OFFLINE;
      STR_TO_VARSTR(buf, syncStr(syncState));
      pColInfo = taosArrayGet(pBlock->pDataBlock, cols++);
      code = colDataSetVal(pColInfo, numOfRows, (const char *)buf, false);
      if (code != 0) {
        mError("vgId:%d, failed to set syncState, since %s", pVgroup->vgId, tstrerror(code));
        return code;
      }

      int64_t roleTimeMs = (isDnodeOnline) ? pGid->roleTimeMs : 0;
      pColInfo = taosArrayGet(pBlock->pDataBlock, cols++);
      code = colDataSetVal(pColInfo, numOfRows, (const char *)&roleTimeMs, false);
      if (code != 0) {
        mError("vgId:%d, failed to set roleTimeMs, since %s", pVgroup->vgId, tstrerror(code));
        return code;
      }

      int64_t startTimeMs = (isDnodeOnline) ? pGid->startTimeMs : 0;
      pColInfo = taosArrayGet(pBlock->pDataBlock, cols++);
      code = colDataSetVal(pColInfo, numOfRows, (const char *)&startTimeMs, false);
      if (code != 0) {
        mError("vgId:%d, failed to set startTimeMs, since %s", pVgroup->vgId, tstrerror(code));
        return code;
      }

      pColInfo = taosArrayGet(pBlock->pDataBlock, cols++);
      code = colDataSetVal(pColInfo, numOfRows, (const char *)&pGid->syncRestore, false);
      if (code != 0) {
        mError("vgId:%d, failed to set syncRestore, since %s", pVgroup->vgId, tstrerror(code));
        return code;
      }

      int64_t unappliedCount = pGid->syncCommitIndex - pGid->syncAppliedIndex;
      pColInfo = taosArrayGet(pBlock->pDataBlock, cols++);
      char restoreStr[20] = {0};
      if (unappliedCount > 0) {
        calculateRstoreFinishTime(pGid->appliedRate, unappliedCount, restoreStr, sizeof(restoreStr));
      }
      STR_TO_VARSTR(buf, restoreStr);
      code = colDataSetVal(pColInfo, numOfRows, (const char *)&buf, false);
      if (code != 0) {
        mError("vgId:%d, failed to set syncRestore finish time, since %s", pVgroup->vgId, tstrerror(code));
        return code;
      }

      pColInfo = taosArrayGet(pBlock->pDataBlock, cols++);
      code = colDataSetVal(pColInfo, numOfRows, (const char *)&unappliedCount, false);
      if (code != 0) {
        mError("vgId:%d, failed to set syncRestore, since %s", pVgroup->vgId, tstrerror(code));
        return code;
      }

      pColInfo = taosArrayGet(pBlock->pDataBlock, cols++);
      code = colDataSetVal(pColInfo, numOfRows, (const char *)&pGid->bufferSegmentUsed, false);
      if (code != 0) {
        mError("vgId:%d, failed to set buffer segment used, since %s", pVgroup->vgId, tstrerror(code));
        return code;
      }

      pColInfo = taosArrayGet(pBlock->pDataBlock, cols++);
      code = colDataSetVal(pColInfo, numOfRows, (const char *)&pGid->bufferSegmentSize, false);
      if (code != 0) {
        mError("vgId:%d, failed to set buffer segment size, since %s", pVgroup->vgId, tstrerror(code));
        return code;
      }

      numOfRows++;
      sdbRelease(pSdb, pDnode);
    }

    sdbRelease(pSdb, pVgroup);
  }

  pShow->numOfRows += numOfRows;
  return numOfRows;
}

static void mndCancelGetNextVnode(SMnode *pMnode, void *pIter) {
  SSdb *pSdb = pMnode->pSdb;
  sdbCancelFetchByType(pSdb, pIter, SDB_VGROUP);
}

static int32_t mndAddVnodeToVgroup(SMnode *pMnode, STrans *pTrans, SVgObj *pVgroup, SArray *pArray) {
  int32_t code = 0;
  taosArraySort(pArray, (__compar_fn_t)mndCompareDnodeVnodes);
  for (int32_t i = 0; i < taosArrayGetSize(pArray); ++i) {
    SDnodeObj *pDnode = taosArrayGet(pArray, i);
    mInfo("trans:%d, dnode:%d, equivalent vnodes:%d others:%d", pTrans->id, pDnode->id, pDnode->numOfVnodes,
          pDnode->numOfOtherNodes);
  }

  SVnodeGid *pVgid = &pVgroup->vnodeGid[pVgroup->replica];
  for (int32_t d = 0; d < taosArrayGetSize(pArray); ++d) {
    SDnodeObj *pDnode = taosArrayGet(pArray, d);

    bool used = false;
    for (int32_t vn = 0; vn < pVgroup->replica; ++vn) {
      if (pDnode->id == pVgroup->vnodeGid[vn].dnodeId) {
        used = true;
        break;
      }
    }
    if (used) continue;

    if (pDnode == NULL) {
      TAOS_RETURN(TSDB_CODE_MND_NO_ENOUGH_DNODES);
    }
    if (pDnode->numOfVnodes >= pDnode->numOfSupportVnodes) {
      TAOS_RETURN(TSDB_CODE_MND_NO_ENOUGH_VNODES);
    }

    int64_t vgMem = mndGetVgroupMemory(pMnode, NULL, pVgroup);
    if (pDnode->memAvail - vgMem - pDnode->memUsed <= 0) {
      mError("trans:%d, db:%s, vgId:%d, no enough memory:%" PRId64 " in dnode:%d avail:%" PRId64 " used:%" PRId64,
             pTrans->id, pVgroup->dbName, pVgroup->vgId, vgMem, pDnode->id, pDnode->memAvail, pDnode->memUsed);
      TAOS_RETURN(TSDB_CODE_MND_NO_ENOUGH_MEM_IN_DNODE);
    } else {
      pDnode->memUsed += vgMem;
    }

    pVgid->dnodeId = pDnode->id;
    pVgid->syncState = TAOS_SYNC_STATE_OFFLINE;
    mInfo("trans:%id, db:%s, vgId:%d, vn:%d is added, memory:%" PRId64 ", dnode:%d avail:%" PRId64 " used:%" PRId64,
          pTrans->id, pVgroup->dbName, pVgroup->vgId, pVgroup->replica, vgMem, pVgid->dnodeId, pDnode->memAvail,
          pDnode->memUsed);

    pVgroup->replica++;
    pDnode->numOfVnodes++;

    SSdbRaw *pVgRaw = mndVgroupActionEncode(pVgroup);
    if (pVgRaw == NULL) {
      code = TSDB_CODE_MND_RETURN_VALUE_NULL;
      if (terrno != 0) code = terrno;
      TAOS_RETURN(code);
    }
    if ((code = mndTransAppendGroupRedolog(pTrans, pVgRaw, pVgroup->vgId)) != 0) {
      sdbFreeRaw(pVgRaw);
      TAOS_RETURN(code);
    }
    code = sdbSetRawStatus(pVgRaw, SDB_STATUS_READY);
    if (code != 0) {
      mError("trans:%d, vgId:%d, failed to set raw status since %s at line:%d", pTrans->id, pVgroup->vgId,
             tstrerror(code), __LINE__);
    }
    TAOS_RETURN(code);
  }

  code = TSDB_CODE_MND_NO_ENOUGH_DNODES;
  mError("trans:%d, db:%s, failed to add vnode to vgId:%d since %s", pTrans->id, pVgroup->dbName, pVgroup->vgId,
         tstrerror(code));
  TAOS_RETURN(code);
}

static int32_t mndRemoveVnodeFromVgroup(SMnode *pMnode, STrans *pTrans, SVgObj *pVgroup, SArray *pArray,
                                        SVnodeGid *pDelVgid) {
  taosArraySort(pArray, (__compar_fn_t)mndCompareDnodeVnodes);
  for (int32_t i = 0; i < taosArrayGetSize(pArray); ++i) {
    SDnodeObj *pDnode = taosArrayGet(pArray, i);
    mInfo("trans:%d, dnode:%d, equivalent vnodes:%d others:%d", pTrans->id, pDnode->id, pDnode->numOfVnodes,
          pDnode->numOfOtherNodes);
  }

  int32_t code = -1;
  for (int32_t d = taosArrayGetSize(pArray) - 1; d >= 0; --d) {
    SDnodeObj *pDnode = taosArrayGet(pArray, d);

    for (int32_t vn = 0; vn < pVgroup->replica; ++vn) {
      SVnodeGid *pVgid = &pVgroup->vnodeGid[vn];
      if (pVgid->dnodeId == pDnode->id) {
        int64_t vgMem = mndGetVgroupMemory(pMnode, NULL, pVgroup);
        pDnode->memUsed -= vgMem;
        mInfo("trans:%d, db:%s, vgId:%d, vn:%d is removed, memory:%" PRId64 ", dnode:%d avail:%" PRId64
              " used:%" PRId64,
              pTrans->id, pVgroup->dbName, pVgroup->vgId, vn, vgMem, pVgid->dnodeId, pDnode->memAvail, pDnode->memUsed);
        pDnode->numOfVnodes--;
        pVgroup->replica--;
        *pDelVgid = *pVgid;
        *pVgid = pVgroup->vnodeGid[pVgroup->replica];
        memset(&pVgroup->vnodeGid[pVgroup->replica], 0, sizeof(SVnodeGid));
        code = 0;
        goto _OVER;
      }
    }
  }

_OVER:
  if (code != 0) {
    code = TSDB_CODE_APP_ERROR;
    mError("trans:%d, db:%s, failed to remove vnode from vgId:%d since %s", pTrans->id, pVgroup->dbName, pVgroup->vgId,
           tstrerror(code));
    TAOS_RETURN(code);
  }

  for (int32_t vn = 0; vn < pVgroup->replica; ++vn) {
    SVnodeGid *pVgid = &pVgroup->vnodeGid[vn];
    mInfo("trans:%d, db:%s, vgId:%d, vn:%d dnode:%d is reserved", pTrans->id, pVgroup->dbName, pVgroup->vgId, vn,
          pVgid->dnodeId);
  }

  SSdbRaw *pVgRaw = mndVgroupActionEncode(pVgroup);
  if (pVgRaw == NULL) {
    code = TSDB_CODE_MND_RETURN_VALUE_NULL;
    if (terrno != 0) code = terrno;
    TAOS_RETURN(code);
  }
  if (mndTransAppendGroupRedolog(pTrans, pVgRaw, pVgroup->vgId) != 0) {
    sdbFreeRaw(pVgRaw);
    TAOS_RETURN(code);
  }
  code = sdbSetRawStatus(pVgRaw, SDB_STATUS_READY);
  if (code != 0) {
    mError("trans:%d, vgId:%d, failed to set raw status since %s at line:%d", pTrans->id, pVgroup->vgId,
           tstrerror(code), __LINE__);
  }

  TAOS_RETURN(code);
}

static int32_t mndRemoveVnodeFromVgroupWithoutSave(SMnode *pMnode, STrans *pTrans, SVgObj *pVgroup, SArray *pArray,
                                                   SVnodeGid *pDelVgid) {
  taosArraySort(pArray, (__compar_fn_t)mndCompareDnodeVnodes);
  for (int32_t i = 0; i < taosArrayGetSize(pArray); ++i) {
    SDnodeObj *pDnode = taosArrayGet(pArray, i);
    mInfo("dnode:%d, equivalent vnodes:%d others:%d", pDnode->id, pDnode->numOfVnodes, pDnode->numOfOtherNodes);
  }

  int32_t code = -1;
  for (int32_t d = taosArrayGetSize(pArray) - 1; d >= 0; --d) {
    SDnodeObj *pDnode = taosArrayGet(pArray, d);

    for (int32_t vn = 0; vn < pVgroup->replica; ++vn) {
      SVnodeGid *pVgid = &pVgroup->vnodeGid[vn];
      if (pVgid->dnodeId == pDnode->id) {
        int64_t vgMem = mndGetVgroupMemory(pMnode, NULL, pVgroup);
        pDnode->memUsed -= vgMem;
        mInfo("db:%s, vgId:%d, vn:%d is removed, memory:%" PRId64 ", dnode:%d avail:%" PRId64 " used:%" PRId64,
              pVgroup->dbName, pVgroup->vgId, vn, vgMem, pVgid->dnodeId, pDnode->memAvail, pDnode->memUsed);
        pDnode->numOfVnodes--;
        pVgroup->replica--;
        *pDelVgid = *pVgid;
        *pVgid = pVgroup->vnodeGid[pVgroup->replica];
        memset(&pVgroup->vnodeGid[pVgroup->replica], 0, sizeof(SVnodeGid));
        code = 0;
        goto _OVER;
      }
    }
  }

_OVER:
  if (code != 0) {
    code = TSDB_CODE_APP_ERROR;
    mError("db:%s, failed to remove vnode from vgId:%d since %s", pVgroup->dbName, pVgroup->vgId, tstrerror(code));
    TAOS_RETURN(code);
  }

  for (int32_t vn = 0; vn < pVgroup->replica; ++vn) {
    SVnodeGid *pVgid = &pVgroup->vnodeGid[vn];
    mInfo("db:%s, vgId:%d, vn:%d dnode:%d is reserved", pVgroup->dbName, pVgroup->vgId, vn, pVgid->dnodeId);
  }

  TAOS_RETURN(code);
}

int32_t mndAddCreateVnodeAction(SMnode *pMnode, STrans *pTrans, SDbObj *pDb, SVgObj *pVgroup, SVnodeGid *pVgid) {
  int32_t      code = 0;
  STransAction action = {0};

  SDnodeObj *pDnode = mndAcquireDnode(pMnode, pVgid->dnodeId);
  if (pDnode == NULL) return -1;
  action.epSet = mndGetDnodeEpset(pDnode);
  mndReleaseDnode(pMnode, pDnode);

  int32_t contLen = 0;
  void   *pReq = mndBuildCreateVnodeReq(pMnode, pDnode, pDb, pVgroup, &contLen);
  if (pReq == NULL) return -1;

  action.pCont = pReq;
  action.contLen = contLen;
  action.msgType = TDMT_DND_CREATE_VNODE;
  action.acceptableCode = TSDB_CODE_VND_ALREADY_EXIST;
  action.groupId = pVgroup->vgId;

  if ((code = mndTransAppendRedoAction(pTrans, &action)) != 0) {
    taosMemoryFree(pReq);
    TAOS_RETURN(code);
  }

  TAOS_RETURN(code);
}

int32_t mndRestoreAddCreateVnodeAction(SMnode *pMnode, STrans *pTrans, SDbObj *pDb, SVgObj *pVgroup,
                                       SDnodeObj *pDnode) {
  int32_t      code = 0;
  STransAction action = {0};

  action.epSet = mndGetDnodeEpset(pDnode);

  int32_t contLen = 0;
  void   *pReq = mndBuildCreateVnodeReq(pMnode, pDnode, pDb, pVgroup, &contLen);
  if (pReq == NULL) {
    code = TSDB_CODE_MND_RETURN_VALUE_NULL;
    if (terrno != 0) code = terrno;
    TAOS_RETURN(code);
  }

  action.pCont = pReq;
  action.contLen = contLen;
  action.msgType = TDMT_DND_CREATE_VNODE;
  action.acceptableCode = TSDB_CODE_VND_ALREADY_EXIST;
  action.groupId = pVgroup->vgId;

  if ((code = mndTransAppendRedoAction(pTrans, &action)) != 0) {
    taosMemoryFree(pReq);
    TAOS_RETURN(code);
  }

  TAOS_RETURN(code);
}

int32_t mndAddAlterVnodeConfirmAction(SMnode *pMnode, STrans *pTrans, SDbObj *pDb, SVgObj *pVgroup) {
  int32_t      code = 0;
  STransAction action = {0};
  action.epSet = mndGetVgroupEpset(pMnode, pVgroup);

  mInfo("trans:%d, vgId:%d, build alter vnode confirm req", pTrans->id, pVgroup->vgId);
  int32_t   contLen = sizeof(SMsgHead);
  SMsgHead *pHead = taosMemoryMalloc(contLen);
  if (pHead == NULL) {
    TAOS_RETURN(terrno);
  }

  pHead->contLen = htonl(contLen);
  pHead->vgId = htonl(pVgroup->vgId);

  action.pCont = pHead;
  action.contLen = contLen;
  action.msgType = TDMT_VND_ALTER_CONFIRM;
  // incorrect redirect result will cause this erro
  action.retryCode = TSDB_CODE_VND_INVALID_VGROUP_ID;
  action.groupId = pVgroup->vgId;

  if ((code = mndTransAppendRedoAction(pTrans, &action)) != 0) {
    taosMemoryFree(pHead);
    TAOS_RETURN(code);
  }

  TAOS_RETURN(code);
}

int32_t mndAddChangeConfigAction(SMnode *pMnode, STrans *pTrans, SDbObj *pDb, SVgObj *pOldVgroup, SVgObj *pNewVgroup,
                                 int32_t dnodeId) {
  int32_t      code = 0;
  STransAction action = {0};
  action.epSet = mndGetVgroupEpset(pMnode, pNewVgroup);

  int32_t contLen = 0;
  void   *pReq = mndBuildAlterVnodeReplicaReq(pMnode, pDb, pNewVgroup, dnodeId, &contLen);
  if (pReq == NULL) {
    code = TSDB_CODE_MND_RETURN_VALUE_NULL;
    if (terrno != 0) code = terrno;
    TAOS_RETURN(code);
  }

  int32_t totallen = contLen + sizeof(SMsgHead);

  SMsgHead *pHead = taosMemoryMalloc(totallen);
  if (pHead == NULL) {
    taosMemoryFree(pReq);
    TAOS_RETURN(terrno);
  }

  pHead->contLen = htonl(totallen);
  pHead->vgId = htonl(pNewVgroup->vgId);

  memcpy((void *)(pHead + 1), pReq, contLen);
  taosMemoryFree(pReq);

  action.pCont = pHead;
  action.contLen = totallen;
  action.msgType = TDMT_SYNC_CONFIG_CHANGE;

  if ((code = mndTransAppendRedoAction(pTrans, &action)) != 0) {
    taosMemoryFree(pHead);
    TAOS_RETURN(code);
  }

  TAOS_RETURN(code);
}

static int32_t mndAddAlterVnodeHashRangeAction(SMnode *pMnode, STrans *pTrans, int32_t srcVgId, SVgObj *pVgroup) {
  int32_t      code = 0;
  STransAction action = {0};
  action.epSet = mndGetVgroupEpset(pMnode, pVgroup);

  int32_t contLen = 0;
  void   *pReq = mndBuildAlterVnodeHashRangeReq(pMnode, srcVgId, pVgroup, &contLen);
  if (pReq == NULL) {
    code = TSDB_CODE_MND_RETURN_VALUE_NULL;
    if (terrno != 0) code = terrno;
    TAOS_RETURN(code);
  }

  action.pCont = pReq;
  action.contLen = contLen;
  action.msgType = TDMT_VND_ALTER_HASHRANGE;
  action.acceptableCode = TSDB_CODE_VND_ALREADY_EXIST;

  if ((code = mndTransAppendRedoAction(pTrans, &action)) != 0) {
    taosMemoryFree(pReq);
    TAOS_RETURN(code);
  }

  mInfo("trans:%d, add alter vnode hash range action for from vgId:%d to vgId:%d", pTrans->id, srcVgId, pVgroup->vgId);
  TAOS_RETURN(code);
}

int32_t mndAddAlterVnodeConfigAction(SMnode *pMnode, STrans *pTrans, SDbObj *pDb, SVgObj *pVgroup) {
  int32_t      code = 0;
  STransAction action = {0};
  action.epSet = mndGetVgroupEpset(pMnode, pVgroup);

  int32_t contLen = 0;
  void   *pReq = mndBuildAlterVnodeConfigReq(pMnode, pDb, pVgroup, &contLen);
  if (pReq == NULL) {
    code = TSDB_CODE_MND_RETURN_VALUE_NULL;
    if (terrno != 0) code = terrno;
    TAOS_RETURN(code);
  }

  action.pCont = pReq;
  action.contLen = contLen;
  action.msgType = TDMT_VND_ALTER_CONFIG;
  action.groupId = pVgroup->vgId;

  if ((code = mndTransAppendRedoAction(pTrans, &action)) != 0) {
    taosMemoryFree(pReq);
    TAOS_RETURN(code);
  }

  TAOS_RETURN(code);
}

int32_t mndAddNewVgPrepareAction(SMnode *pMnode, STrans *pTrans, SVgObj *pVg) {
  int32_t  code = 0;
  SSdbRaw *pRaw = mndVgroupActionEncode(pVg);
  if (pRaw == NULL) {
    code = TSDB_CODE_MND_RETURN_VALUE_NULL;
    if (terrno != 0) code = terrno;
    goto _err;
  }

  TAOS_CHECK_GOTO(mndTransAppendPrepareLog(pTrans, pRaw), NULL, _err);
  if (sdbSetRawStatus(pRaw, SDB_STATUS_CREATING) != 0) {
    mError("vgId:%d, failed to set raw status at line:%d", pVg->vgId, __LINE__);
  }
  if (code != 0) {
    mError("vgId:%d, failed to set raw status since %s at line:%d", pVg->vgId, tstrerror(code), __LINE__);
    TAOS_RETURN(code);
  }
  pRaw = NULL;
  TAOS_RETURN(code);

_err:
  sdbFreeRaw(pRaw);
  TAOS_RETURN(code);
}

int32_t mndAddAlterVnodeReplicaAction(SMnode *pMnode, STrans *pTrans, SDbObj *pDb, SVgObj *pVgroup, int32_t dnodeId) {
  int32_t    code = 0;
  SDnodeObj *pDnode = mndAcquireDnode(pMnode, dnodeId);
  if (pDnode == NULL) {
    code = TSDB_CODE_MND_RETURN_VALUE_NULL;
    if (terrno != 0) code = terrno;
    TAOS_RETURN(code);
  }

  STransAction action = {0};
  action.epSet = mndGetDnodeEpset(pDnode);
  mndReleaseDnode(pMnode, pDnode);

  int32_t contLen = 0;
  void   *pReq = mndBuildAlterVnodeReplicaReq(pMnode, pDb, pVgroup, dnodeId, &contLen);
  if (pReq == NULL) {
    code = TSDB_CODE_MND_RETURN_VALUE_NULL;
    if (terrno != 0) code = terrno;
    TAOS_RETURN(code);
  }

  action.pCont = pReq;
  action.contLen = contLen;
  action.msgType = TDMT_VND_ALTER_REPLICA;
  action.groupId = pVgroup->vgId;

  if ((code = mndTransAppendRedoAction(pTrans, &action)) != 0) {
    taosMemoryFree(pReq);
    TAOS_RETURN(code);
  }

  TAOS_RETURN(code);
}

int32_t mndAddCheckLearnerCatchupAction(SMnode *pMnode, STrans *pTrans, SDbObj *pDb, SVgObj *pVgroup, int32_t dnodeId) {
  int32_t    code = 0;
  SDnodeObj *pDnode = mndAcquireDnode(pMnode, dnodeId);
  if (pDnode == NULL) {
    code = TSDB_CODE_MND_RETURN_VALUE_NULL;
    if (terrno != 0) code = terrno;
    TAOS_RETURN(code);
  }

  STransAction action = {0};
  action.epSet = mndGetDnodeEpset(pDnode);
  mndReleaseDnode(pMnode, pDnode);

  int32_t contLen = 0;
  void   *pReq = mndBuildCheckLearnCatchupReq(pMnode, pDb, pVgroup, dnodeId, &contLen);
  if (pReq == NULL) {
    code = TSDB_CODE_MND_RETURN_VALUE_NULL;
    if (terrno != 0) code = terrno;
    TAOS_RETURN(code);
  }

  action.pCont = pReq;
  action.contLen = contLen;
  action.msgType = TDMT_DND_CHECK_VNODE_LEARNER_CATCHUP;
  action.acceptableCode = TSDB_CODE_VND_ALREADY_IS_VOTER;
  action.retryCode = TSDB_CODE_VND_NOT_CATCH_UP;

  if ((code = mndTransAppendRedoAction(pTrans, &action)) != 0) {
    taosMemoryFree(pReq);
    TAOS_RETURN(code);
  }

  TAOS_RETURN(code);
}

int32_t mndAddAlterVnodeTypeAction(SMnode *pMnode, STrans *pTrans, SDbObj *pDb, SVgObj *pVgroup, int32_t dnodeId) {
  int32_t    code = 0;
  SDnodeObj *pDnode = mndAcquireDnode(pMnode, dnodeId);
  if (pDnode == NULL) {
    code = TSDB_CODE_MND_RETURN_VALUE_NULL;
    if (terrno != 0) code = terrno;
    TAOS_RETURN(code);
  }

  STransAction action = {0};
  action.epSet = mndGetDnodeEpset(pDnode);
  mndReleaseDnode(pMnode, pDnode);

  int32_t contLen = 0;
  void   *pReq = mndBuildAlterVnodeReplicaReq(pMnode, pDb, pVgroup, dnodeId, &contLen);
  if (pReq == NULL) {
    code = TSDB_CODE_MND_RETURN_VALUE_NULL;
    if (terrno != 0) code = terrno;
    TAOS_RETURN(code);
  }

  action.pCont = pReq;
  action.contLen = contLen;
  action.msgType = TDMT_DND_ALTER_VNODE_TYPE;
  action.acceptableCode = TSDB_CODE_VND_ALREADY_IS_VOTER;
  action.retryCode = TSDB_CODE_VND_NOT_CATCH_UP;
  action.groupId = pVgroup->vgId;

  if ((code = mndTransAppendRedoAction(pTrans, &action)) != 0) {
    taosMemoryFree(pReq);
    TAOS_RETURN(code);
  }

  TAOS_RETURN(code);
}

int32_t mndRestoreAddAlterVnodeTypeAction(SMnode *pMnode, STrans *pTrans, SDbObj *pDb, SVgObj *pVgroup,
                                          SDnodeObj *pDnode) {
  int32_t      code = 0;
  STransAction action = {0};
  action.epSet = mndGetDnodeEpset(pDnode);

  int32_t contLen = 0;
  void   *pReq = mndBuildAlterVnodeReplicaReq(pMnode, pDb, pVgroup, pDnode->id, &contLen);
  if (pReq == NULL) {
    code = TSDB_CODE_MND_RETURN_VALUE_NULL;
    if (terrno != 0) code = terrno;
    TAOS_RETURN(code);
  }

  action.pCont = pReq;
  action.contLen = contLen;
  action.msgType = TDMT_DND_ALTER_VNODE_TYPE;
  action.acceptableCode = TSDB_CODE_VND_ALREADY_IS_VOTER;
  action.retryCode = TSDB_CODE_VND_NOT_CATCH_UP;
  action.groupId = pVgroup->vgId;

  if ((code = mndTransAppendRedoAction(pTrans, &action)) != 0) {
    taosMemoryFree(pReq);
    TAOS_RETURN(code);
  }

  TAOS_RETURN(code);
}

static int32_t mndAddDisableVnodeWriteAction(SMnode *pMnode, STrans *pTrans, SDbObj *pDb, SVgObj *pVgroup,
                                             int32_t dnodeId) {
  int32_t    code = 0;
  SDnodeObj *pDnode = mndAcquireDnode(pMnode, dnodeId);
  if (pDnode == NULL) {
    code = TSDB_CODE_MND_RETURN_VALUE_NULL;
    if (terrno != 0) code = terrno;
    TAOS_RETURN(code);
  }

  STransAction action = {0};
  action.epSet = mndGetDnodeEpset(pDnode);
  mndReleaseDnode(pMnode, pDnode);

  int32_t contLen = 0;
  void   *pReq = mndBuildDisableVnodeWriteReq(pMnode, pDb, pVgroup->vgId, &contLen);
  if (pReq == NULL) {
    code = TSDB_CODE_MND_RETURN_VALUE_NULL;
    if (terrno != 0) code = terrno;
    TAOS_RETURN(code);
  }

  action.pCont = pReq;
  action.contLen = contLen;
  action.msgType = TDMT_VND_DISABLE_WRITE;

  if ((code = mndTransAppendRedoAction(pTrans, &action)) != 0) {
    taosMemoryFree(pReq);
    TAOS_RETURN(code);
  }

  TAOS_RETURN(code);
}

int32_t mndAddDropVnodeAction(SMnode *pMnode, STrans *pTrans, SDbObj *pDb, SVgObj *pVgroup, SVnodeGid *pVgid,
                              bool isRedo) {
  int32_t      code = 0;
  STransAction action = {0};

  SDnodeObj *pDnode = mndAcquireDnode(pMnode, pVgid->dnodeId);
  if (pDnode == NULL) {
    code = TSDB_CODE_MND_RETURN_VALUE_NULL;
    if (terrno != 0) code = terrno;
    TAOS_RETURN(code);
  }
  action.epSet = mndGetDnodeEpset(pDnode);
  mndReleaseDnode(pMnode, pDnode);

  int32_t contLen = 0;
  void   *pReq = mndBuildDropVnodeReq(pMnode, pDnode, pDb, pVgroup, &contLen);
  if (pReq == NULL) {
    code = TSDB_CODE_MND_RETURN_VALUE_NULL;
    if (terrno != 0) code = terrno;
    TAOS_RETURN(code);
  }

  action.pCont = pReq;
  action.contLen = contLen;
  action.msgType = TDMT_DND_DROP_VNODE;
  action.acceptableCode = TSDB_CODE_VND_NOT_EXIST;
  action.groupId = pVgroup->vgId;

  if (isRedo) {
    if ((code = mndTransAppendRedoAction(pTrans, &action)) != 0) {
      taosMemoryFree(pReq);
      TAOS_RETURN(code);
    }
  } else {
    if ((code = mndTransAppendUndoAction(pTrans, &action)) != 0) {
      taosMemoryFree(pReq);
      TAOS_RETURN(code);
    }
  }

  TAOS_RETURN(code);
}

int32_t mndSetMoveVgroupInfoToTrans(SMnode *pMnode, STrans *pTrans, SDbObj *pDb, SVgObj *pVgroup, int32_t vnIndex,
                                    SArray *pArray, bool force, bool unsafe) {
  int32_t code = 0;
  SVgObj  newVg = {0};
  memcpy(&newVg, pVgroup, sizeof(SVgObj));

  mInfo("vgId:%d, trans:%d, vgroup info before move, replica:%d", newVg.vgId, pTrans->id, newVg.replica);
  for (int32_t i = 0; i < newVg.replica; ++i) {
    mInfo("vgId:%d, trans:%d, vnode:%d dnode:%d", newVg.vgId, pTrans->id, i, newVg.vnodeGid[i].dnodeId);
  }

  if (!force) {
#if 1
    {
#else
    if (newVg.replica == 1) {
#endif
      mInfo("vgId:%d, trans:%d, will add 1 vnode, replca:%d", pVgroup->vgId, pTrans->id, newVg.replica);
      TAOS_CHECK_RETURN(mndAddVnodeToVgroup(pMnode, pTrans, &newVg, pArray));
      for (int32_t i = 0; i < newVg.replica - 1; ++i) {
        TAOS_CHECK_RETURN(mndAddAlterVnodeReplicaAction(pMnode, pTrans, pDb, &newVg, newVg.vnodeGid[i].dnodeId));
      }
      TAOS_CHECK_RETURN(mndAddCreateVnodeAction(pMnode, pTrans, pDb, &newVg, &newVg.vnodeGid[newVg.replica - 1]));
      TAOS_CHECK_RETURN(mndAddAlterVnodeConfirmAction(pMnode, pTrans, pDb, &newVg));

      mInfo("vgId:%d, trans:%d, will remove 1 vnode, replca:2", pVgroup->vgId, pTrans->id);
      newVg.replica--;
      SVnodeGid del = newVg.vnodeGid[vnIndex];
      newVg.vnodeGid[vnIndex] = newVg.vnodeGid[newVg.replica];
      memset(&newVg.vnodeGid[newVg.replica], 0, sizeof(SVnodeGid));
      {
        SSdbRaw *pRaw = mndVgroupActionEncode(&newVg);
        if (pRaw == NULL) {
          code = TSDB_CODE_MND_RETURN_VALUE_NULL;
          if (terrno != 0) code = terrno;
          TAOS_RETURN(code);
        }
        if ((code = mndTransAppendGroupRedolog(pTrans, pRaw, pVgroup->vgId)) != 0) {
          sdbFreeRaw(pRaw);
          TAOS_RETURN(code);
        }
        code = sdbSetRawStatus(pRaw, SDB_STATUS_READY);
        if (code != 0) {
          mError("vgId:%d, failed to set raw status since %s at line:%d", newVg.vgId, tstrerror(code), __LINE__);
          return code;
        }
      }

      TAOS_CHECK_RETURN(mndAddDropVnodeAction(pMnode, pTrans, pDb, &newVg, &del, true));
      for (int32_t i = 0; i < newVg.replica; ++i) {
        TAOS_CHECK_RETURN(mndAddAlterVnodeReplicaAction(pMnode, pTrans, pDb, &newVg, newVg.vnodeGid[i].dnodeId));
      }
      TAOS_CHECK_RETURN(mndAddAlterVnodeConfirmAction(pMnode, pTrans, pDb, &newVg));
#if 1
    }
#else
    } else {  // new replica == 3
      mInfo("vgId:%d, will add 1 vnode, replca:3", pVgroup->vgId);
      if (mndAddVnodeToVgroup(pMnode, pTrans, &newVg, pArray) != 0) return -1;
      mInfo("vgId:%d, will remove 1 vnode, replca:4", pVgroup->vgId);
      newVg.replica--;
      SVnodeGid del = newVg.vnodeGid[vnIndex];
      newVg.vnodeGid[vnIndex] = newVg.vnodeGid[newVg.replica];
      memset(&newVg.vnodeGid[newVg.replica], 0, sizeof(SVnodeGid));
      {
        SSdbRaw *pRaw = mndVgroupActionEncode(&newVg);
        if (pRaw == NULL) return -1;
        if (mndTransAppendRedolog(pTrans, pRaw) != 0) {
          sdbFreeRaw(pRaw);
          return -1;
        }
      }

      if (mndAddDropVnodeAction(pMnode, pTrans, pDb, &newVg, &del, true) != 0) return -1;
      for (int32_t i = 0; i < newVg.replica; ++i) {
        if (i == vnIndex) continue;
        if (mndAddAlterVnodeReplicaAction(pMnode, pTrans, pDb, &newVg, newVg.vnodeGid[i].dnodeId) != 0) return -1;
      }
      if (mndAddCreateVnodeAction(pMnode, pTrans, pDb, &newVg, &newVg.vnodeGid[vnIndex]) != 0) return -1;
      if (mndAddAlterVnodeConfirmAction(pMnode, pTrans, pDb, &newVg) != 0) return -1;
    }
#endif
  } else {
    mInfo("vgId:%d, will add 1 vnode and force remove 1 vnode", pVgroup->vgId);
    TAOS_CHECK_RETURN(mndAddVnodeToVgroup(pMnode, pTrans, &newVg, pArray));
    newVg.replica--;
    // SVnodeGid del = newVg.vnodeGid[vnIndex];
    newVg.vnodeGid[vnIndex] = newVg.vnodeGid[newVg.replica];
    memset(&newVg.vnodeGid[newVg.replica], 0, sizeof(SVnodeGid));
    {
      SSdbRaw *pRaw = mndVgroupActionEncode(&newVg);
      if (pRaw == NULL) {
        code = TSDB_CODE_MND_RETURN_VALUE_NULL;
        if (terrno != 0) code = terrno;
        TAOS_RETURN(code);
      }
      if ((code = mndTransAppendGroupRedolog(pTrans, pRaw, pVgroup->vgId)) != 0) {
        sdbFreeRaw(pRaw);
        TAOS_RETURN(code);
      }
      code = sdbSetRawStatus(pRaw, SDB_STATUS_READY);
      if (code != 0) {
        mError("vgId:%d, failed to set raw status since %s at line:%d", newVg.vgId, tstrerror(code), __LINE__);
        return code;
      }
    }

    for (int32_t i = 0; i < newVg.replica; ++i) {
      if (i != vnIndex) {
        TAOS_CHECK_RETURN(mndAddAlterVnodeReplicaAction(pMnode, pTrans, pDb, &newVg, newVg.vnodeGid[i].dnodeId));
      }
    }
    TAOS_CHECK_RETURN(mndAddCreateVnodeAction(pMnode, pTrans, pDb, &newVg, &newVg.vnodeGid[vnIndex]));
    TAOS_CHECK_RETURN(mndAddAlterVnodeConfirmAction(pMnode, pTrans, pDb, &newVg));

    if (newVg.replica == 1) {
      if (force && !unsafe) {
        TAOS_RETURN(TSDB_CODE_VND_META_DATA_UNSAFE_DELETE);
      }

      SSdb *pSdb = pMnode->pSdb;
      void *pIter = NULL;

      while (1) {
        SStbObj *pStb = NULL;
        pIter = sdbFetch(pSdb, SDB_STB, pIter, (void **)&pStb);
        if (pIter == NULL) break;

        if (strcmp(pStb->db, pDb->name) == 0) {
          if ((code = mndSetForceDropCreateStbRedoActions(pMnode, pTrans, &newVg, pStb)) != 0) {
            sdbCancelFetch(pSdb, pIter);
            sdbRelease(pSdb, pStb);
            TAOS_RETURN(code);
          }
        }

        sdbRelease(pSdb, pStb);
      }

      mInfo("vgId:%d, all data is dropped since replica=1", pVgroup->vgId);
    }
  }

  {
    SSdbRaw *pRaw = mndVgroupActionEncode(&newVg);
    if (pRaw == NULL) {
      code = TSDB_CODE_MND_RETURN_VALUE_NULL;
      if (terrno != 0) code = terrno;
      TAOS_RETURN(code);
    }
    if ((code = mndTransAppendCommitlog(pTrans, pRaw)) != 0) {
      sdbFreeRaw(pRaw);
      TAOS_RETURN(code);
    }
    code = sdbSetRawStatus(pRaw, SDB_STATUS_READY);
    if (code != 0) {
      mError("vgId:%d, failed to set raw status since %s at line:%d", newVg.vgId, tstrerror(code), __LINE__);
      return code;
    }
  }

  mInfo("vgId:%d, vgroup info after move, replica:%d", newVg.vgId, newVg.replica);
  for (int32_t i = 0; i < newVg.replica; ++i) {
    mInfo("vgId:%d, vnode:%d dnode:%d", newVg.vgId, i, newVg.vnodeGid[i].dnodeId);
  }
  TAOS_RETURN(code);
}

int32_t mndSetMoveVgroupsInfoToTrans(SMnode *pMnode, STrans *pTrans, int32_t delDnodeId, bool force, bool unsafe) {
  int32_t code = 0;
  SArray *pArray = mndBuildDnodesArray(pMnode, delDnodeId, NULL);
  if (pArray == NULL) {
    code = TSDB_CODE_MND_RETURN_VALUE_NULL;
    if (terrno != 0) code = terrno;
    TAOS_RETURN(code);
  }

  void *pIter = NULL;
  while (1) {
    SVgObj *pVgroup = NULL;
    pIter = sdbFetch(pMnode->pSdb, SDB_VGROUP, pIter, (void **)&pVgroup);
    if (pIter == NULL) break;

    int32_t vnIndex = -1;
    for (int32_t i = 0; i < pVgroup->replica; ++i) {
      if (pVgroup->vnodeGid[i].dnodeId == delDnodeId) {
        vnIndex = i;
        break;
      }
    }

    code = 0;
    if (vnIndex != -1) {
      mInfo("vgId:%d, trans:%d, vnode:%d will be removed from dnode:%d, force:%d", pVgroup->vgId, pTrans->id, vnIndex,
            delDnodeId, force);
      SDbObj *pDb = mndAcquireDb(pMnode, pVgroup->dbName);
      code = mndSetMoveVgroupInfoToTrans(pMnode, pTrans, pDb, pVgroup, vnIndex, pArray, force, unsafe);
      mndReleaseDb(pMnode, pDb);
    }

    sdbRelease(pMnode->pSdb, pVgroup);

    if (code != 0) {
      sdbCancelFetch(pMnode->pSdb, pIter);
      break;
    }
  }

  taosArrayDestroy(pArray);
  TAOS_RETURN(code);
}

static int32_t mndAddIncVgroupReplicaToTrans(SMnode *pMnode, STrans *pTrans, SDbObj *pDb, SVgObj *pVgroup,
                                             int32_t newDnodeId) {
  int32_t code = 0;
  mInfo("vgId:%d, will add 1 vnode, replica:%d dnode:%d", pVgroup->vgId, pVgroup->replica, newDnodeId);

  // assoc dnode
  SVnodeGid *pGid = &pVgroup->vnodeGid[pVgroup->replica];
  pVgroup->replica++;
  pGid->dnodeId = newDnodeId;
  pGid->syncState = TAOS_SYNC_STATE_OFFLINE;
  pGid->nodeRole = TAOS_SYNC_ROLE_LEARNER;

  SSdbRaw *pVgRaw = mndVgroupActionEncode(pVgroup);
  if (pVgRaw == NULL) {
    code = TSDB_CODE_MND_RETURN_VALUE_NULL;
    if (terrno != 0) code = terrno;
    TAOS_RETURN(code);
  }
  if ((code = mndTransAppendRedolog(pTrans, pVgRaw)) != 0) {
    sdbFreeRaw(pVgRaw);
    TAOS_RETURN(code);
  }
  code = sdbSetRawStatus(pVgRaw, SDB_STATUS_READY);
  if (code != 0) {
    mError("vgId:%d, failed to set raw status since %s at line:%d", pVgroup->vgId, tstrerror(code), __LINE__);
    TAOS_RETURN(code);
  }

  // learner
  for (int32_t i = 0; i < pVgroup->replica - 1; ++i) {
    TAOS_CHECK_RETURN(mndAddAlterVnodeReplicaAction(pMnode, pTrans, pDb, pVgroup, pVgroup->vnodeGid[i].dnodeId));
  }
  TAOS_CHECK_RETURN(mndAddCreateVnodeAction(pMnode, pTrans, pDb, pVgroup, pGid));

  // voter
  pGid->nodeRole = TAOS_SYNC_ROLE_VOTER;
  TAOS_CHECK_RETURN(mndAddAlterVnodeTypeAction(pMnode, pTrans, pDb, pVgroup, pGid->dnodeId));
  for (int32_t i = 0; i < pVgroup->replica - 1; ++i) {
    TAOS_CHECK_RETURN(mndAddAlterVnodeReplicaAction(pMnode, pTrans, pDb, pVgroup, pVgroup->vnodeGid[i].dnodeId));
  }

  // confirm
  TAOS_CHECK_RETURN(mndAddAlterVnodeConfirmAction(pMnode, pTrans, pDb, pVgroup));

  TAOS_RETURN(code);
}

static int32_t mndAddDecVgroupReplicaFromTrans(SMnode *pMnode, STrans *pTrans, SDbObj *pDb, SVgObj *pVgroup,
                                               int32_t delDnodeId) {
  int32_t code = 0;
  mInfo("vgId:%d, will remove 1 vnode, replica:%d dnode:%d", pVgroup->vgId, pVgroup->replica, delDnodeId);

  SVnodeGid *pGid = NULL;
  SVnodeGid  delGid = {0};
  for (int32_t i = 0; i < pVgroup->replica; ++i) {
    if (pVgroup->vnodeGid[i].dnodeId == delDnodeId) {
      pGid = &pVgroup->vnodeGid[i];
      break;
    }
  }

  if (pGid == NULL) return 0;

  pVgroup->replica--;
  memcpy(&delGid, pGid, sizeof(SVnodeGid));
  memcpy(pGid, &pVgroup->vnodeGid[pVgroup->replica], sizeof(SVnodeGid));
  memset(&pVgroup->vnodeGid[pVgroup->replica], 0, sizeof(SVnodeGid));

  SSdbRaw *pVgRaw = mndVgroupActionEncode(pVgroup);
  if (pVgRaw == NULL) {
    code = TSDB_CODE_MND_RETURN_VALUE_NULL;
    if (terrno != 0) code = terrno;
    TAOS_RETURN(code);
  }
  if ((code = mndTransAppendRedolog(pTrans, pVgRaw)) != 0) {
    sdbFreeRaw(pVgRaw);
    TAOS_RETURN(code);
  }
  code = sdbSetRawStatus(pVgRaw, SDB_STATUS_READY);
  if (code != 0) {
    mError("vgId:%d, failed to set raw status since %s at line:%d", pVgroup->vgId, tstrerror(code), __LINE__);
    TAOS_RETURN(code);
  }

  TAOS_CHECK_RETURN(mndAddDropVnodeAction(pMnode, pTrans, pDb, pVgroup, &delGid, true));
  for (int32_t i = 0; i < pVgroup->replica; ++i) {
    TAOS_CHECK_RETURN(mndAddAlterVnodeReplicaAction(pMnode, pTrans, pDb, pVgroup, pVgroup->vnodeGid[i].dnodeId));
  }
  TAOS_CHECK_RETURN(mndAddAlterVnodeConfirmAction(pMnode, pTrans, pDb, pVgroup));

  TAOS_RETURN(code);
}

static int32_t mndRedistributeVgroup(SMnode *pMnode, SRpcMsg *pReq, SDbObj *pDb, SVgObj *pVgroup, SDnodeObj *pNew1,
                                     SDnodeObj *pOld1, SDnodeObj *pNew2, SDnodeObj *pOld2, SDnodeObj *pNew3,
                                     SDnodeObj *pOld3) {
  int32_t code = -1;
  STrans *pTrans = NULL;

  pTrans = mndTransCreate(pMnode, TRN_POLICY_RETRY, TRN_CONFLICT_GLOBAL, pReq, "red-vgroup");
  if (pTrans == NULL) {
    code = TSDB_CODE_MND_RETURN_VALUE_NULL;
    if (terrno != 0) code = terrno;
    goto _OVER;
  }

  mndTransSetDbName(pTrans, pVgroup->dbName, NULL);
  TAOS_CHECK_GOTO(mndTransCheckConflictWithCompact(pMnode, pTrans), NULL, _OVER);
  TAOS_CHECK_GOTO(mndTransCheckConflictWithRetention(pMnode, pTrans), NULL, _OVER);

  mndTransSetSerial(pTrans);
  mInfo("trans:%d, used to redistribute vgroup, vgId:%d", pTrans->id, pVgroup->vgId);

  SVgObj newVg = {0};
  memcpy(&newVg, pVgroup, sizeof(SVgObj));
  mInfo("vgId:%d, vgroup info before redistribute, replica:%d", newVg.vgId, newVg.replica);
  for (int32_t i = 0; i < newVg.replica; ++i) {
    mInfo("vgId:%d, vnode:%d dnode:%d role:%s", newVg.vgId, i, newVg.vnodeGid[i].dnodeId,
          syncStr(newVg.vnodeGid[i].syncState));
  }

  if (pNew1 != NULL && pOld1 != NULL) {
    int32_t numOfVnodes = mndGetVnodesNum(pMnode, pNew1->id);
    if (numOfVnodes >= pNew1->numOfSupportVnodes) {
      mError("vgId:%d, no enough vnodes in dnode:%d, numOfVnodes:%d support:%d", newVg.vgId, pNew1->id, numOfVnodes,
             pNew1->numOfSupportVnodes);
      code = TSDB_CODE_MND_NO_ENOUGH_VNODES;
      goto _OVER;
    }

    int64_t vgMem = mndGetVgroupMemory(pMnode, NULL, pVgroup);
    if (pNew1->memAvail - vgMem - pNew1->memUsed <= 0) {
      mError("db:%s, vgId:%d, no enough memory:%" PRId64 " in dnode:%d avail:%" PRId64 " used:%" PRId64,
             pVgroup->dbName, pVgroup->vgId, vgMem, pNew1->id, pNew1->memAvail, pNew1->memUsed);
      code = TSDB_CODE_MND_NO_ENOUGH_MEM_IN_DNODE;
      goto _OVER;
    } else {
      pNew1->memUsed += vgMem;
    }

    TAOS_CHECK_GOTO(mndAddIncVgroupReplicaToTrans(pMnode, pTrans, pDb, &newVg, pNew1->id), NULL, _OVER);
    TAOS_CHECK_GOTO(mndAddDecVgroupReplicaFromTrans(pMnode, pTrans, pDb, &newVg, pOld1->id), NULL, _OVER);
  }

  if (pNew2 != NULL && pOld2 != NULL) {
    int32_t numOfVnodes = mndGetVnodesNum(pMnode, pNew2->id);
    if (numOfVnodes >= pNew2->numOfSupportVnodes) {
      mError("vgId:%d, no enough vnodes in dnode:%d, numOfVnodes:%d support:%d", newVg.vgId, pNew2->id, numOfVnodes,
             pNew2->numOfSupportVnodes);
      code = TSDB_CODE_MND_NO_ENOUGH_VNODES;
      goto _OVER;
    }
    int64_t vgMem = mndGetVgroupMemory(pMnode, NULL, pVgroup);
    if (pNew2->memAvail - vgMem - pNew2->memUsed <= 0) {
      mError("db:%s, vgId:%d, no enough memory:%" PRId64 " in dnode:%d avail:%" PRId64 " used:%" PRId64,
             pVgroup->dbName, pVgroup->vgId, vgMem, pNew2->id, pNew2->memAvail, pNew2->memUsed);
      code = TSDB_CODE_MND_NO_ENOUGH_MEM_IN_DNODE;
      goto _OVER;
    } else {
      pNew2->memUsed += vgMem;
    }
    TAOS_CHECK_GOTO(mndAddIncVgroupReplicaToTrans(pMnode, pTrans, pDb, &newVg, pNew2->id), NULL, _OVER);
    TAOS_CHECK_GOTO(mndAddDecVgroupReplicaFromTrans(pMnode, pTrans, pDb, &newVg, pOld2->id), NULL, _OVER);
  }

  if (pNew3 != NULL && pOld3 != NULL) {
    int32_t numOfVnodes = mndGetVnodesNum(pMnode, pNew3->id);
    if (numOfVnodes >= pNew3->numOfSupportVnodes) {
      mError("vgId:%d, no enough vnodes in dnode:%d, numOfVnodes:%d support:%d", newVg.vgId, pNew3->id, numOfVnodes,
             pNew3->numOfSupportVnodes);
      code = TSDB_CODE_MND_NO_ENOUGH_VNODES;
      goto _OVER;
    }
    int64_t vgMem = mndGetVgroupMemory(pMnode, NULL, pVgroup);
    if (pNew3->memAvail - vgMem - pNew3->memUsed <= 0) {
      mError("db:%s, vgId:%d, no enough memory:%" PRId64 " in dnode:%d avail:%" PRId64 " used:%" PRId64,
             pVgroup->dbName, pVgroup->vgId, vgMem, pNew3->id, pNew3->memAvail, pNew3->memUsed);
      code = TSDB_CODE_MND_NO_ENOUGH_MEM_IN_DNODE;
      goto _OVER;
    } else {
      pNew3->memUsed += vgMem;
    }
    TAOS_CHECK_GOTO(mndAddIncVgroupReplicaToTrans(pMnode, pTrans, pDb, &newVg, pNew3->id), NULL, _OVER);
    TAOS_CHECK_GOTO(mndAddDecVgroupReplicaFromTrans(pMnode, pTrans, pDb, &newVg, pOld3->id), NULL, _OVER);
  }

  {
    SSdbRaw *pRaw = mndVgroupActionEncode(&newVg);
    if (pRaw == NULL) {
      code = TSDB_CODE_MND_RETURN_VALUE_NULL;
      if (terrno != 0) code = terrno;
      goto _OVER;
    }
    if ((code = mndTransAppendCommitlog(pTrans, pRaw)) != 0) {
      sdbFreeRaw(pRaw);
      goto _OVER;
    }
    code = sdbSetRawStatus(pRaw, SDB_STATUS_READY);
    if (code != 0) {
      mError("vgId:%d, failed to set raw status since %s at line:%d", newVg.vgId, tstrerror(code), __LINE__);
      goto _OVER;
    }
  }

  mInfo("vgId:%d, vgroup info after redistribute, replica:%d", newVg.vgId, newVg.replica);
  for (int32_t i = 0; i < newVg.replica; ++i) {
    mInfo("vgId:%d, vnode:%d dnode:%d", newVg.vgId, i, newVg.vnodeGid[i].dnodeId);
  }

  TAOS_CHECK_GOTO(mndTransPrepare(pMnode, pTrans), NULL, _OVER);
  code = 0;

_OVER:
  mndTransDrop(pTrans);
  mndReleaseDb(pMnode, pDb);
  TAOS_RETURN(code);
}

static int32_t mndProcessRedistributeVgroupMsg(SRpcMsg *pReq) {
  SMnode    *pMnode = pReq->info.node;
  SDnodeObj *pNew1 = NULL;
  SDnodeObj *pNew2 = NULL;
  SDnodeObj *pNew3 = NULL;
  SDnodeObj *pOld1 = NULL;
  SDnodeObj *pOld2 = NULL;
  SDnodeObj *pOld3 = NULL;
  SVgObj    *pVgroup = NULL;
  SDbObj    *pDb = NULL;
  int32_t    code = -1;
  int64_t    curMs = taosGetTimestampMs();
  int32_t    newDnodeId[3] = {0};
  int32_t    oldDnodeId[3] = {0};
  int32_t    newIndex = -1;
  int32_t    oldIndex = -1;

  SRedistributeVgroupReq req = {0};
  if (tDeserializeSRedistributeVgroupReq(pReq->pCont, pReq->contLen, &req) != 0) {
    code = TSDB_CODE_INVALID_MSG;
    goto _OVER;
  }

  mInfo("vgId:%d, start to redistribute vgroup to dnode %d:%d:%d", req.vgId, req.dnodeId1, req.dnodeId2, req.dnodeId3);
  if ((code = mndCheckOperPrivilege(pMnode, pReq->info.conn.user, MND_OPER_REDISTRIBUTE_VGROUP)) != 0) {
    goto _OVER;
  }

  pVgroup = mndAcquireVgroup(pMnode, req.vgId);
  if (pVgroup == NULL) {
    code = TSDB_CODE_MND_RETURN_VALUE_NULL;
    if (terrno != 0) code = terrno;
    goto _OVER;
  }
  if (pVgroup->mountVgId) {
    code = TSDB_CODE_MND_MOUNT_OBJ_NOT_SUPPORT;
    goto _OVER;
  }
  pDb = mndAcquireDb(pMnode, pVgroup->dbName);
  if (pDb == NULL) {
    code = TSDB_CODE_MND_RETURN_VALUE_NULL;
    if (terrno != 0) code = terrno;
    goto _OVER;
  }

  if (pVgroup->replica == 1) {
    if (req.dnodeId1 <= 0 || req.dnodeId2 > 0 || req.dnodeId3 > 0) {
      code = TSDB_CODE_MND_INVALID_REPLICA;
      goto _OVER;
    }

    if (req.dnodeId1 == pVgroup->vnodeGid[0].dnodeId) {
      // terrno = TSDB_CODE_MND_VGROUP_UN_CHANGED;
      code = 0;
      goto _OVER;
    }

    pNew1 = mndAcquireDnode(pMnode, req.dnodeId1);
    if (pNew1 == NULL) {
      code = TSDB_CODE_MND_RETURN_VALUE_NULL;
      if (terrno != 0) code = terrno;
      goto _OVER;
    }
    if (!mndIsDnodeOnline(pNew1, curMs)) {
      code = TSDB_CODE_MND_HAS_OFFLINE_DNODE;
      goto _OVER;
    }

    pOld1 = mndAcquireDnode(pMnode, pVgroup->vnodeGid[0].dnodeId);
    if (pOld1 == NULL) {
      code = TSDB_CODE_MND_RETURN_VALUE_NULL;
      if (terrno != 0) code = terrno;
      goto _OVER;
    }
    if (!mndIsDnodeOnline(pOld1, curMs)) {
      code = TSDB_CODE_MND_HAS_OFFLINE_DNODE;
      goto _OVER;
    }

    code = mndRedistributeVgroup(pMnode, pReq, pDb, pVgroup, pNew1, pOld1, NULL, NULL, NULL, NULL);

  } else if (pVgroup->replica == 3) {
    if (req.dnodeId1 <= 0 || req.dnodeId2 <= 0 || req.dnodeId3 <= 0) {
      code = TSDB_CODE_MND_INVALID_REPLICA;
      goto _OVER;
    }

    if (req.dnodeId1 == req.dnodeId2 || req.dnodeId1 == req.dnodeId3 || req.dnodeId2 == req.dnodeId3) {
      code = TSDB_CODE_MND_INVALID_REPLICA;
      goto _OVER;
    }

    if (req.dnodeId1 != pVgroup->vnodeGid[0].dnodeId && req.dnodeId1 != pVgroup->vnodeGid[1].dnodeId &&
        req.dnodeId1 != pVgroup->vnodeGid[2].dnodeId) {
      newDnodeId[++newIndex] = req.dnodeId1;
      mInfo("vgId:%d, dnode:%d will be added, index:%d", pVgroup->vgId, newDnodeId[newIndex], newIndex);
    }

    if (req.dnodeId2 != pVgroup->vnodeGid[0].dnodeId && req.dnodeId2 != pVgroup->vnodeGid[1].dnodeId &&
        req.dnodeId2 != pVgroup->vnodeGid[2].dnodeId) {
      newDnodeId[++newIndex] = req.dnodeId2;
      mInfo("vgId:%d, dnode:%d will be added, index:%d", pVgroup->vgId, newDnodeId[newIndex], newIndex);
    }

    if (req.dnodeId3 != pVgroup->vnodeGid[0].dnodeId && req.dnodeId3 != pVgroup->vnodeGid[1].dnodeId &&
        req.dnodeId3 != pVgroup->vnodeGid[2].dnodeId) {
      newDnodeId[++newIndex] = req.dnodeId3;
      mInfo("vgId:%d, dnode:%d will be added, index:%d", pVgroup->vgId, newDnodeId[newIndex], newIndex);
    }

    if (req.dnodeId1 != pVgroup->vnodeGid[0].dnodeId && req.dnodeId2 != pVgroup->vnodeGid[0].dnodeId &&
        req.dnodeId3 != pVgroup->vnodeGid[0].dnodeId) {
      oldDnodeId[++oldIndex] = pVgroup->vnodeGid[0].dnodeId;
      mInfo("vgId:%d, dnode:%d will be removed, index:%d", pVgroup->vgId, oldDnodeId[oldIndex], oldIndex);
    }

    if (req.dnodeId1 != pVgroup->vnodeGid[1].dnodeId && req.dnodeId2 != pVgroup->vnodeGid[1].dnodeId &&
        req.dnodeId3 != pVgroup->vnodeGid[1].dnodeId) {
      oldDnodeId[++oldIndex] = pVgroup->vnodeGid[1].dnodeId;
      mInfo("vgId:%d, dnode:%d will be removed, index:%d", pVgroup->vgId, oldDnodeId[oldIndex], oldIndex);
    }

    if (req.dnodeId1 != pVgroup->vnodeGid[2].dnodeId && req.dnodeId2 != pVgroup->vnodeGid[2].dnodeId &&
        req.dnodeId3 != pVgroup->vnodeGid[2].dnodeId) {
      oldDnodeId[++oldIndex] = pVgroup->vnodeGid[2].dnodeId;
      mInfo("vgId:%d, dnode:%d will be removed, index:%d", pVgroup->vgId, oldDnodeId[oldIndex], oldIndex);
    }

    if (newDnodeId[0] != 0) {
      pNew1 = mndAcquireDnode(pMnode, newDnodeId[0]);
      if (pNew1 == NULL) {
        code = TSDB_CODE_MND_RETURN_VALUE_NULL;
        if (terrno != 0) code = terrno;
        goto _OVER;
      }
      if (!mndIsDnodeOnline(pNew1, curMs)) {
        code = TSDB_CODE_MND_HAS_OFFLINE_DNODE;
        goto _OVER;
      }
    }

    if (newDnodeId[1] != 0) {
      pNew2 = mndAcquireDnode(pMnode, newDnodeId[1]);
      if (pNew2 == NULL) {
        code = TSDB_CODE_MND_RETURN_VALUE_NULL;
        if (terrno != 0) code = terrno;
        goto _OVER;
      }
      if (!mndIsDnodeOnline(pNew2, curMs)) {
        code = TSDB_CODE_MND_HAS_OFFLINE_DNODE;
        goto _OVER;
      }
    }

    if (newDnodeId[2] != 0) {
      pNew3 = mndAcquireDnode(pMnode, newDnodeId[2]);
      if (pNew3 == NULL) {
        code = TSDB_CODE_MND_RETURN_VALUE_NULL;
        if (terrno != 0) code = terrno;
        goto _OVER;
      }
      if (!mndIsDnodeOnline(pNew3, curMs)) {
        code = TSDB_CODE_MND_HAS_OFFLINE_DNODE;
        goto _OVER;
      }
    }

    if (oldDnodeId[0] != 0) {
      pOld1 = mndAcquireDnode(pMnode, oldDnodeId[0]);
      if (pOld1 == NULL) {
        code = TSDB_CODE_MND_RETURN_VALUE_NULL;
        if (terrno != 0) code = terrno;
        goto _OVER;
      }
      if (!mndIsDnodeOnline(pOld1, curMs)) {
        code = TSDB_CODE_MND_HAS_OFFLINE_DNODE;
        goto _OVER;
      }
    }

    if (oldDnodeId[1] != 0) {
      pOld2 = mndAcquireDnode(pMnode, oldDnodeId[1]);
      if (pOld2 == NULL) {
        code = TSDB_CODE_MND_RETURN_VALUE_NULL;
        if (terrno != 0) code = terrno;
        goto _OVER;
      }
      if (!mndIsDnodeOnline(pOld2, curMs)) {
        code = TSDB_CODE_MND_HAS_OFFLINE_DNODE;
        goto _OVER;
      }
    }

    if (oldDnodeId[2] != 0) {
      pOld3 = mndAcquireDnode(pMnode, oldDnodeId[2]);
      if (pOld3 == NULL) {
        code = TSDB_CODE_MND_RETURN_VALUE_NULL;
        if (terrno != 0) code = terrno;
        goto _OVER;
      }
      if (!mndIsDnodeOnline(pOld3, curMs)) {
        code = TSDB_CODE_MND_HAS_OFFLINE_DNODE;
        goto _OVER;
      }
    }

    if (pNew1 == NULL && pOld1 == NULL && pNew2 == NULL && pOld2 == NULL && pNew3 == NULL && pOld3 == NULL) {
      // terrno = TSDB_CODE_MND_VGROUP_UN_CHANGED;
      code = 0;
      goto _OVER;
    }

    code = mndRedistributeVgroup(pMnode, pReq, pDb, pVgroup, pNew1, pOld1, pNew2, pOld2, pNew3, pOld3);

  } else if (pVgroup->replica == 2) {
    if (req.dnodeId1 <= 0 || req.dnodeId2 <= 0) {
      code = TSDB_CODE_MND_INVALID_REPLICA;
      goto _OVER;
    }

    if (req.dnodeId1 == req.dnodeId2) {
      code = TSDB_CODE_MND_INVALID_REPLICA;
      goto _OVER;
    }

    if (req.dnodeId1 != pVgroup->vnodeGid[0].dnodeId && req.dnodeId1 != pVgroup->vnodeGid[1].dnodeId) {
      newDnodeId[++newIndex] = req.dnodeId1;
      mInfo("vgId:%d, dnode:%d will be added, index:%d", pVgroup->vgId, newDnodeId[newIndex], newIndex);
    }

    if (req.dnodeId2 != pVgroup->vnodeGid[0].dnodeId && req.dnodeId2 != pVgroup->vnodeGid[1].dnodeId) {
      newDnodeId[++newIndex] = req.dnodeId2;
      mInfo("vgId:%d, dnode:%d will be added, index:%d", pVgroup->vgId, newDnodeId[newIndex], newIndex);
    }

    if (req.dnodeId1 != pVgroup->vnodeGid[0].dnodeId && req.dnodeId2 != pVgroup->vnodeGid[0].dnodeId) {
      oldDnodeId[++oldIndex] = pVgroup->vnodeGid[0].dnodeId;
      mInfo("vgId:%d, dnode:%d will be removed, index:%d", pVgroup->vgId, oldDnodeId[oldIndex], oldIndex);
    }

    if (req.dnodeId1 != pVgroup->vnodeGid[1].dnodeId && req.dnodeId2 != pVgroup->vnodeGid[1].dnodeId) {
      oldDnodeId[++oldIndex] = pVgroup->vnodeGid[1].dnodeId;
      mInfo("vgId:%d, dnode:%d will be removed, index:%d", pVgroup->vgId, oldDnodeId[oldIndex], oldIndex);
    }

    if (newDnodeId[0] != 0) {
      pNew1 = mndAcquireDnode(pMnode, newDnodeId[0]);
      if (pNew1 == NULL) {
        code = TSDB_CODE_MND_RETURN_VALUE_NULL;
        if (terrno != 0) code = terrno;
        goto _OVER;
      }
      if (!mndIsDnodeOnline(pNew1, curMs)) {
        code = TSDB_CODE_MND_HAS_OFFLINE_DNODE;
        goto _OVER;
      }
    }

    if (newDnodeId[1] != 0) {
      pNew2 = mndAcquireDnode(pMnode, newDnodeId[1]);
      if (pNew2 == NULL) {
        code = TSDB_CODE_MND_RETURN_VALUE_NULL;
        if (terrno != 0) code = terrno;
        goto _OVER;
      }
      if (!mndIsDnodeOnline(pNew2, curMs)) {
        code = TSDB_CODE_MND_HAS_OFFLINE_DNODE;
        goto _OVER;
      }
    }

    if (oldDnodeId[0] != 0) {
      pOld1 = mndAcquireDnode(pMnode, oldDnodeId[0]);
      if (pOld1 == NULL) {
        code = TSDB_CODE_MND_RETURN_VALUE_NULL;
        if (terrno != 0) code = terrno;
        goto _OVER;
      }
      if (!mndIsDnodeOnline(pOld1, curMs)) {
        code = TSDB_CODE_MND_HAS_OFFLINE_DNODE;
        goto _OVER;
      }
    }

    if (oldDnodeId[1] != 0) {
      pOld2 = mndAcquireDnode(pMnode, oldDnodeId[1]);
      if (pOld2 == NULL) {
        code = TSDB_CODE_MND_RETURN_VALUE_NULL;
        if (terrno != 0) code = terrno;
        goto _OVER;
      }
      if (!mndIsDnodeOnline(pOld2, curMs)) {
        code = TSDB_CODE_MND_HAS_OFFLINE_DNODE;
        goto _OVER;
      }
    }

    if (pNew1 == NULL && pOld1 == NULL && pNew2 == NULL && pOld2 == NULL) {
      // terrno = TSDB_CODE_MND_VGROUP_UN_CHANGED;
      code = 0;
      goto _OVER;
    }

    code = mndRedistributeVgroup(pMnode, pReq, pDb, pVgroup, pNew1, pOld1, pNew2, pOld2, NULL, NULL);
  } else {
    code = TSDB_CODE_MND_REQ_REJECTED;
    goto _OVER;
  }

  if (code == 0) code = TSDB_CODE_ACTION_IN_PROGRESS;

  char obj[33] = {0};
  (void)tsnprintf(obj, sizeof(obj), "%d", req.vgId);

  auditRecord(pReq, pMnode->clusterId, "RedistributeVgroup", "", obj, req.sql, req.sqlLen);

_OVER:
  if (code != 0 && code != TSDB_CODE_ACTION_IN_PROGRESS) {
    mError("vgId:%d, failed to redistribute to dnode %d:%d:%d since %s", req.vgId, req.dnodeId1, req.dnodeId2,
           req.dnodeId3, tstrerror(code));
  }

  mndReleaseDnode(pMnode, pNew1);
  mndReleaseDnode(pMnode, pNew2);
  mndReleaseDnode(pMnode, pNew3);
  mndReleaseDnode(pMnode, pOld1);
  mndReleaseDnode(pMnode, pOld2);
  mndReleaseDnode(pMnode, pOld3);
  mndReleaseVgroup(pMnode, pVgroup);
  mndReleaseDb(pMnode, pDb);
  tFreeSRedistributeVgroupReq(&req);

  TAOS_RETURN(code);
}

static void *mndBuildSForceBecomeFollowerReq(SMnode *pMnode, SVgObj *pVgroup, int32_t dnodeId, int32_t *pContLen) {
  SForceBecomeFollowerReq balanceReq = {
      .vgId = pVgroup->vgId,
  };

  int32_t contLen = tSerializeSForceBecomeFollowerReq(NULL, 0, &balanceReq);
  if (contLen < 0) {
    terrno = TSDB_CODE_OUT_OF_MEMORY;
    return NULL;
  }
  contLen += sizeof(SMsgHead);

  void *pReq = taosMemoryMalloc(contLen);
  if (pReq == NULL) {
    terrno = TSDB_CODE_OUT_OF_MEMORY;
    return NULL;
  }

  SMsgHead *pHead = pReq;
  pHead->contLen = htonl(contLen);
  pHead->vgId = htonl(pVgroup->vgId);

  if (tSerializeSForceBecomeFollowerReq((char *)pReq + sizeof(SMsgHead), contLen, &balanceReq) < 0) {
    terrno = TSDB_CODE_OUT_OF_MEMORY;
    taosMemoryFree(pReq);
    return NULL;
  }
  *pContLen = contLen;
  return pReq;
}

int32_t mndAddBalanceVgroupLeaderAction(SMnode *pMnode, STrans *pTrans, SVgObj *pVgroup, int32_t dnodeId) {
  int32_t    code = 0;
  SDnodeObj *pDnode = mndAcquireDnode(pMnode, dnodeId);
  if (pDnode == NULL) {
    code = TSDB_CODE_MND_RETURN_VALUE_NULL;
    if (terrno != 0) code = terrno;
    TAOS_RETURN(code);
  }

  STransAction action = {0};
  action.epSet = mndGetDnodeEpset(pDnode);
  mndReleaseDnode(pMnode, pDnode);

  int32_t contLen = 0;
  void   *pReq = mndBuildSForceBecomeFollowerReq(pMnode, pVgroup, dnodeId, &contLen);
  if (pReq == NULL) {
    code = TSDB_CODE_MND_RETURN_VALUE_NULL;
    if (terrno != 0) code = terrno;
    TAOS_RETURN(code);
  }

  action.pCont = pReq;
  action.contLen = contLen;
  action.msgType = TDMT_SYNC_FORCE_FOLLOWER;

  if ((code = mndTransAppendRedoAction(pTrans, &action)) != 0) {
    taosMemoryFree(pReq);
    TAOS_RETURN(code);
  }

  TAOS_RETURN(code);
}

static void *mndBuildAlterVnodeElectBaselineReq(SMnode *pMnode, SDbObj *pDb, SVgObj *pVgroup, int32_t dnodeId,
                                          int32_t *pContLen, int32_t ms) {
  SAlterVnodeElectBaselineReq alterReq = {
      .vgId = pVgroup->vgId,
      .electBaseLine = ms,
  };

  int32_t contLen = tSerializeSAlterVnodeReplicaReq(NULL, 0, &alterReq);
  if (contLen < 0) {
    terrno = TSDB_CODE_OUT_OF_MEMORY;
    return NULL;
  }

  void *pReq = taosMemoryMalloc(contLen);
  if (pReq == NULL) {
    terrno = TSDB_CODE_OUT_OF_MEMORY;
    return NULL;
  }

  if (tSerializeSAlterVnodeReplicaReq(pReq, contLen, &alterReq) < 0) {
    mError("vgId:%d, failed to serialize alter vnode req,since %s", alterReq.vgId, terrstr());
    taosMemoryFree(pReq);
    terrno = TSDB_CODE_OUT_OF_MEMORY;
    return NULL;
  }
  *pContLen = contLen;
  return pReq;
}

static int32_t mndAddAlterVnodeElectionBaselineActionToTrans(SMnode *pMnode, STrans *pTrans, SDbObj *pDb, SVgObj *pVgroup, int32_t dnodeId, int32_t ms) {
  int32_t    code = 0;
  SDnodeObj *pDnode = mndAcquireDnode(pMnode, dnodeId);
  if (pDnode == NULL) {
    code = TSDB_CODE_MND_RETURN_VALUE_NULL;
    if (terrno != 0) code = terrno;
    TAOS_RETURN(code);
  }

  STransAction action = {0};
  action.epSet = mndGetDnodeEpset(pDnode);
  mndReleaseDnode(pMnode, pDnode);

  int32_t contLen = 0;
  void   *pReq = mndBuildAlterVnodeElectBaselineReq(pMnode, pDb, pVgroup, dnodeId, &contLen, ms);
  if (pReq == NULL) {
    code = TSDB_CODE_MND_RETURN_VALUE_NULL;
    if (terrno != 0) code = terrno;
    TAOS_RETURN(code);
  }

  action.pCont = pReq;
  action.contLen = contLen;
  action.msgType = TDMT_VND_ALTER_ELECTBASELINE;
  action.groupId = pVgroup->vgId;

  if ((code = mndTransAppendRedoAction(pTrans, &action)) != 0) {
    taosMemoryFree(pReq);
    TAOS_RETURN(code);
  }

  TAOS_RETURN(code);
}

static int32_t mndAddAlterVgroupElectionBaselineActionToTrans(SMnode *pMnode, SVgObj *pVgroup, STrans *pTrans, int32_t index){
  int32_t code = 0;
  SSdb   *pSdb = pMnode->pSdb;

  int32_t vgid = pVgroup->vgId;
  int8_t  replica = pVgroup->replica;

  if (pVgroup->replica <= 1) {
    mInfo("trans:%d, vgid:%d no need to balance, replica:%d", pTrans->id, vgid, replica);
    return -1;
  }

  for(int32_t i = 0; i < 3; i++){
    if(i == index%3){
    TAOS_CHECK_RETURN(
        mndAddAlterVnodeElectionBaselineActionToTrans(pMnode, pTrans, NULL, pVgroup, pVgroup->vnodeGid[i].dnodeId, 1500));
    }
    else{
    TAOS_CHECK_RETURN(
        mndAddAlterVnodeElectionBaselineActionToTrans(pMnode, pTrans, NULL, pVgroup, pVgroup->vnodeGid[i].dnodeId, 5000));
    }
  }
  return code; 
}

int32_t mndAddVgroupBalanceToTrans(SMnode *pMnode, SVgObj *pVgroup, STrans *pTrans, int32_t index) {
  int32_t code = 0;
  SSdb   *pSdb = pMnode->pSdb;

  int32_t vgid = pVgroup->vgId;
  int8_t  replica = pVgroup->replica;

  if (pVgroup->replica <= 1) {
    mInfo("trans:%d, vgid:%d no need to balance, replica:%d", pTrans->id, vgid, replica);
    return -1;
  }

  int32_t dnodeId = 0;

  for (int i = 0; i < replica; i++) {
    if (pVgroup->vnodeGid[i].syncState == TAOS_SYNC_STATE_LEADER) {
      dnodeId = pVgroup->vnodeGid[i].dnodeId;
      break;
    }
  }

  bool       exist = false;
  bool       online = false;
  int64_t    curMs = taosGetTimestampMs();
  SDnodeObj *pDnode = mndAcquireDnode(pMnode, dnodeId);
  if (pDnode != NULL) {
    exist = true;
    online = mndIsDnodeOnline(pDnode, curMs);
    mndReleaseDnode(pMnode, pDnode);
  }

  if (exist && online) {
    mInfo("trans:%d, vgid:%d leader to dnode:%d", pTrans->id, vgid, dnodeId);
    
    TAOS_CHECK_RETURN(mndAddAlterVgroupElectionBaselineActionToTrans(pMnode, pVgroup, pTrans, index));

    if ((code = mndAddBalanceVgroupLeaderAction(pMnode, pTrans, pVgroup, dnodeId)) != 0) {
      mError("trans:%d, vgid:%d failed to be balanced to dnode:%d", pTrans->id, vgid, dnodeId);
      TAOS_RETURN(code);
    }

    TAOS_CHECK_RETURN(mndAddAlterVnodeConfirmAction(pMnode, pTrans, NULL, pVgroup));

    TAOS_CHECK_RETURN(mndAddAlterVgroupElectionBaselineActionToTrans(pMnode, pVgroup, pTrans, -1));

    SDbObj *pDb = mndAcquireDb(pMnode, pVgroup->dbName);
    if (pDb == NULL) {
      code = TSDB_CODE_MND_RETURN_VALUE_NULL;
      if (terrno != 0) code = terrno;
      mError("trans:%d, vgid:%d failed to be balanced to dnode:%d, because db not exist", pTrans->id, vgid, dnodeId);
      TAOS_RETURN(code);
    }

    mndReleaseDb(pMnode, pDb);
  } else {
    mInfo("trans:%d, vgid:%d cant be balanced to dnode:%d, exist:%d, online:%d", pTrans->id, vgid, dnodeId, exist,
          online);
  }

  TAOS_RETURN(code);
}

extern int32_t mndProcessVgroupBalanceLeaderMsgImp(SRpcMsg *pReq);

int32_t mndProcessVgroupBalanceLeaderMsg(SRpcMsg *pReq) { return mndProcessVgroupBalanceLeaderMsgImp(pReq); }

#ifndef TD_ENTERPRISE
int32_t mndProcessVgroupBalanceLeaderMsgImp(SRpcMsg *pReq) { return 0; }
#endif

static int32_t mndCheckDnodeMemory(SMnode *pMnode, SDbObj *pOldDb, SDbObj *pNewDb, SVgObj *pOldVgroup,
                                   SVgObj *pNewVgroup, SArray *pArray) {
  for (int32_t i = 0; i < (int32_t)taosArrayGetSize(pArray); ++i) {
    SDnodeObj *pDnode = taosArrayGet(pArray, i);
    bool       inVgroup = false;
    int64_t    oldMemUsed = 0;
    int64_t    newMemUsed = 0;
    mDebug("db:%s, vgId:%d, check dnode:%d, avail:%" PRId64 " used:%" PRId64, pNewVgroup->dbName, pNewVgroup->vgId,
           pDnode->id, pDnode->memAvail, pDnode->memUsed);
    for (int32_t j = 0; j < pOldVgroup->replica; ++j) {
      SVnodeGid *pVgId = &pOldVgroup->vnodeGid[j];
      if (pDnode->id == pVgId->dnodeId) {
        oldMemUsed = mndGetVgroupMemory(pMnode, pOldDb, pOldVgroup);
        inVgroup = true;
      }
    }
    for (int32_t j = 0; j < pNewVgroup->replica; ++j) {
      SVnodeGid *pVgId = &pNewVgroup->vnodeGid[j];
      if (pDnode->id == pVgId->dnodeId) {
        newMemUsed = mndGetVgroupMemory(pMnode, pNewDb, pNewVgroup);
        inVgroup = true;
      }
    }

    mDebug("db:%s, vgId:%d, memory in dnode:%d, oldUsed:%" PRId64 ", newUsed:%" PRId64, pNewVgroup->dbName,
           pNewVgroup->vgId, pDnode->id, oldMemUsed, newMemUsed);

    pDnode->memUsed = pDnode->memUsed - oldMemUsed + newMemUsed;
    if (pDnode->memAvail - pDnode->memUsed <= 0) {
      mError("db:%s, vgId:%d, no enough memory in dnode:%d, avail:%" PRId64 " used:%" PRId64, pNewVgroup->dbName,
             pNewVgroup->vgId, pDnode->id, pDnode->memAvail, pDnode->memUsed);
      TAOS_RETURN(TSDB_CODE_MND_NO_ENOUGH_MEM_IN_DNODE);
    } else if (inVgroup) {
      mInfo("db:%s, vgId:%d, memory in dnode:%d, avail:%" PRId64 " used:%" PRId64, pNewVgroup->dbName, pNewVgroup->vgId,
            pDnode->id, pDnode->memAvail, pDnode->memUsed);
    } else {
    }
  }
  return 0;
}

int32_t mndBuildAlterVgroupAction(SMnode *pMnode, STrans *pTrans, SDbObj *pOldDb, SDbObj *pNewDb, SVgObj *pVgroup,
                                  SArray *pArray, SVgObj *pNewVgroup) {
  int32_t code = 0;
  memcpy(pNewVgroup, pVgroup, sizeof(SVgObj));

  if (pVgroup->replica <= 0 || pVgroup->replica == pNewDb->cfg.replications) {
    TAOS_CHECK_RETURN(mndAddAlterVnodeConfigAction(pMnode, pTrans, pNewDb, pVgroup));
    TAOS_CHECK_RETURN(mndCheckDnodeMemory(pMnode, pOldDb, pNewDb, pNewVgroup, pVgroup, pArray));
    return 0;
  }

  // mndTransSetGroupParallel(pTrans);

  if (pNewDb->cfg.replications == 3) {
    mInfo("trans:%d, db:%s, vgId:%d, will add 2 vnodes, vn:0 dnode:%d", pTrans->id, pVgroup->dbName, pVgroup->vgId,
          pVgroup->vnodeGid[0].dnodeId);

    // add second
    if (pNewVgroup->replica == 1) {
      TAOS_CHECK_RETURN(mndAddVnodeToVgroup(pMnode, pTrans, pNewVgroup, pArray));
    }

    // learner stage
    pNewVgroup->vnodeGid[0].nodeRole = TAOS_SYNC_ROLE_VOTER;
    pNewVgroup->vnodeGid[1].nodeRole = TAOS_SYNC_ROLE_LEARNER;
    TAOS_CHECK_RETURN(
        mndAddAlterVnodeReplicaAction(pMnode, pTrans, pNewDb, pNewVgroup, pNewVgroup->vnodeGid[0].dnodeId));

    TAOS_CHECK_RETURN(mndAddCreateVnodeAction(pMnode, pTrans, pNewDb, pNewVgroup, &pNewVgroup->vnodeGid[1]));

    // follower stage
    pNewVgroup->vnodeGid[1].nodeRole = TAOS_SYNC_ROLE_VOTER;
    TAOS_CHECK_RETURN(mndAddAlterVnodeTypeAction(pMnode, pTrans, pNewDb, pNewVgroup, pNewVgroup->vnodeGid[1].dnodeId));
    TAOS_CHECK_RETURN(
        mndAddAlterVnodeReplicaAction(pMnode, pTrans, pNewDb, pNewVgroup, pNewVgroup->vnodeGid[0].dnodeId));

    TAOS_CHECK_RETURN(mndAddAlterVnodeConfirmAction(pMnode, pTrans, pNewDb, pNewVgroup));

    // add third
    if (pNewVgroup->replica == 2) {
      TAOS_CHECK_RETURN(mndAddVnodeToVgroup(pMnode, pTrans, pNewVgroup, pArray));
    }

    pNewVgroup->vnodeGid[0].nodeRole = TAOS_SYNC_ROLE_VOTER;
    pNewVgroup->vnodeGid[1].nodeRole = TAOS_SYNC_ROLE_VOTER;
    pNewVgroup->vnodeGid[2].nodeRole = TAOS_SYNC_ROLE_VOTER;
    TAOS_CHECK_RETURN(
        mndAddAlterVnodeReplicaAction(pMnode, pTrans, pNewDb, pNewVgroup, pNewVgroup->vnodeGid[0].dnodeId));
    TAOS_CHECK_RETURN(
        mndAddAlterVnodeReplicaAction(pMnode, pTrans, pNewDb, pNewVgroup, pNewVgroup->vnodeGid[1].dnodeId));
    TAOS_CHECK_RETURN(mndAddCreateVnodeAction(pMnode, pTrans, pNewDb, pNewVgroup, &pNewVgroup->vnodeGid[2]));

    TAOS_CHECK_RETURN(mndAddAlterVnodeConfirmAction(pMnode, pTrans, pNewDb, pNewVgroup));
  } else if (pNewDb->cfg.replications == 1) {
    mInfo("trans:%d, db:%s, vgId:%d, will remove 2 vnodes, vn:0 dnode:%d vn:1 dnode:%d vn:2 dnode:%d", pTrans->id,
          pVgroup->dbName, pVgroup->vgId, pVgroup->vnodeGid[0].dnodeId, pVgroup->vnodeGid[1].dnodeId,
          pVgroup->vnodeGid[2].dnodeId);

    SVnodeGid del1 = {0};
    SVnodeGid del2 = {0};
    TAOS_CHECK_RETURN(mndRemoveVnodeFromVgroup(pMnode, pTrans, pNewVgroup, pArray, &del1));
    TAOS_CHECK_RETURN(mndAddDropVnodeAction(pMnode, pTrans, pNewDb, pNewVgroup, &del1, true));
    TAOS_CHECK_RETURN(
        mndAddAlterVnodeReplicaAction(pMnode, pTrans, pNewDb, pNewVgroup, pNewVgroup->vnodeGid[0].dnodeId));
    TAOS_CHECK_RETURN(
        mndAddAlterVnodeReplicaAction(pMnode, pTrans, pNewDb, pNewVgroup, pNewVgroup->vnodeGid[1].dnodeId));
    TAOS_CHECK_RETURN(mndAddAlterVnodeConfirmAction(pMnode, pTrans, pNewDb, pNewVgroup));

    TAOS_CHECK_RETURN(mndRemoveVnodeFromVgroup(pMnode, pTrans, pNewVgroup, pArray, &del2));
    TAOS_CHECK_RETURN(mndAddDropVnodeAction(pMnode, pTrans, pNewDb, pNewVgroup, &del2, true));
    TAOS_CHECK_RETURN(
        mndAddAlterVnodeReplicaAction(pMnode, pTrans, pNewDb, pNewVgroup, pNewVgroup->vnodeGid[0].dnodeId));
    TAOS_CHECK_RETURN(mndAddAlterVnodeConfirmAction(pMnode, pTrans, pNewDb, pNewVgroup));
  } else if (pNewDb->cfg.replications == 2) {
    mInfo("trans:%d, db:%s, vgId:%d, will add 1 vnode, vn:0 dnode:%d", pTrans->id, pVgroup->dbName, pVgroup->vgId,
          pVgroup->vnodeGid[0].dnodeId);

    // add second
    TAOS_CHECK_RETURN(mndAddVnodeToVgroup(pMnode, pTrans, pNewVgroup, pArray));

    // learner stage
    pNewVgroup->vnodeGid[0].nodeRole = TAOS_SYNC_ROLE_VOTER;
    pNewVgroup->vnodeGid[1].nodeRole = TAOS_SYNC_ROLE_LEARNER;
    TAOS_CHECK_RETURN(
        mndAddAlterVnodeReplicaAction(pMnode, pTrans, pNewDb, pNewVgroup, pNewVgroup->vnodeGid[0].dnodeId));

    TAOS_CHECK_RETURN(mndAddCreateVnodeAction(pMnode, pTrans, pNewDb, pNewVgroup, &pNewVgroup->vnodeGid[1]));

    // follower stage
    pNewVgroup->vnodeGid[1].nodeRole = TAOS_SYNC_ROLE_VOTER;
    TAOS_CHECK_RETURN(mndAddAlterVnodeTypeAction(pMnode, pTrans, pNewDb, pNewVgroup, pNewVgroup->vnodeGid[1].dnodeId));
    TAOS_CHECK_RETURN(
        mndAddAlterVnodeReplicaAction(pMnode, pTrans, pNewDb, pNewVgroup, pNewVgroup->vnodeGid[0].dnodeId));

    TAOS_CHECK_RETURN(mndAddAlterVnodeConfirmAction(pMnode, pTrans, pNewDb, pNewVgroup));
  } else {
    return -1;
  }

  mndSortVnodeGid(pNewVgroup);

  {
    SSdbRaw *pVgRaw = mndVgroupActionEncode(pNewVgroup);
    if (pVgRaw == NULL) {
      code = TSDB_CODE_MND_RETURN_VALUE_NULL;
      if (terrno != 0) code = terrno;
      TAOS_RETURN(code);
    }
    if ((code = mndTransAppendCommitlog(pTrans, pVgRaw)) != 0) {
      sdbFreeRaw(pVgRaw);
      TAOS_RETURN(code);
    }
    code = sdbSetRawStatus(pVgRaw, SDB_STATUS_READY);
    if (code != 0) {
      mError("vgId:%d, failed to set raw status since %s at line:%d", pNewVgroup->vgId, tstrerror(code), __LINE__);
      TAOS_RETURN(code);
    }
  }

  TAOS_RETURN(code);
}

int32_t mndBuildRaftAlterVgroupAction(SMnode *pMnode, STrans *pTrans, SDbObj *pOldDb, SDbObj *pNewDb, SVgObj *pVgroup,
                                      SArray *pArray) {
  int32_t code = 0;
  SVgObj  newVgroup = {0};
  memcpy(&newVgroup, pVgroup, sizeof(SVgObj));

  if (pVgroup->replica <= 0 || pVgroup->replica == pNewDb->cfg.replications) {
    TAOS_CHECK_RETURN(mndAddAlterVnodeConfigAction(pMnode, pTrans, pNewDb, pVgroup));
    TAOS_CHECK_RETURN(mndCheckDnodeMemory(pMnode, pOldDb, pNewDb, &newVgroup, pVgroup, pArray));
    return 0;
  }

  mndTransSetSerial(pTrans);

  mInfo("trans:%d, vgId:%d, alter vgroup, syncConfChangeVer:%d, version:%d, replica:%d", pTrans->id, pVgroup->vgId,
        pVgroup->syncConfChangeVer, pVgroup->version, pVgroup->replica);

  if (newVgroup.replica == 1 && pNewDb->cfg.replications == 3) {
    mInfo("db:%s, vgId:%d, will add 2 vnodes, vn:0 dnode:%d", pVgroup->dbName, pVgroup->vgId,
          pVgroup->vnodeGid[0].dnodeId);

    // add second
    TAOS_CHECK_RETURN(mndAddVnodeToVgroup(pMnode, pTrans, &newVgroup, pArray));
    // add third
    TAOS_CHECK_RETURN(mndAddVnodeToVgroup(pMnode, pTrans, &newVgroup, pArray));

    // add learner stage
    newVgroup.vnodeGid[0].nodeRole = TAOS_SYNC_ROLE_VOTER;
    newVgroup.vnodeGid[1].nodeRole = TAOS_SYNC_ROLE_LEARNER;
    newVgroup.vnodeGid[2].nodeRole = TAOS_SYNC_ROLE_LEARNER;
    TAOS_CHECK_RETURN(
        mndAddChangeConfigAction(pMnode, pTrans, pNewDb, pVgroup, &newVgroup, newVgroup.vnodeGid[0].dnodeId));
    mInfo("trans:%d, vgId:%d, add change config, syncConfChangeVer:%d, version:%d, replica:%d", pTrans->id,
          pVgroup->vgId, newVgroup.syncConfChangeVer, pVgroup->version, pVgroup->replica);
    TAOS_CHECK_RETURN(mndAddCreateVnodeAction(pMnode, pTrans, pNewDb, &newVgroup, &newVgroup.vnodeGid[1]));
    mInfo("trans:%d, vgId:%d, create vnode, syncConfChangeVer:%d, version:%d, replica:%d", pTrans->id, pVgroup->vgId,
          newVgroup.syncConfChangeVer, pVgroup->version, pVgroup->replica);
    TAOS_CHECK_RETURN(mndAddCreateVnodeAction(pMnode, pTrans, pNewDb, &newVgroup, &newVgroup.vnodeGid[2]));
    mInfo("trans:%d, vgId:%d, create vnode, syncConfChangeVer:%d, version:%d, replica:%d", pTrans->id, pVgroup->vgId,
          newVgroup.syncConfChangeVer, pVgroup->version, pVgroup->replica);

    // check learner
    newVgroup.vnodeGid[0].nodeRole = TAOS_SYNC_ROLE_VOTER;
    newVgroup.vnodeGid[1].nodeRole = TAOS_SYNC_ROLE_VOTER;
    newVgroup.vnodeGid[2].nodeRole = TAOS_SYNC_ROLE_VOTER;
    TAOS_CHECK_RETURN(
        mndAddCheckLearnerCatchupAction(pMnode, pTrans, pNewDb, &newVgroup, newVgroup.vnodeGid[1].dnodeId));
    TAOS_CHECK_RETURN(
        mndAddCheckLearnerCatchupAction(pMnode, pTrans, pNewDb, &newVgroup, newVgroup.vnodeGid[2].dnodeId));

    // change raft type
    newVgroup.vnodeGid[0].nodeRole = TAOS_SYNC_ROLE_VOTER;
    newVgroup.vnodeGid[1].nodeRole = TAOS_SYNC_ROLE_VOTER;
    newVgroup.vnodeGid[2].nodeRole = TAOS_SYNC_ROLE_LEARNER;
    TAOS_CHECK_RETURN(
        mndAddChangeConfigAction(pMnode, pTrans, pNewDb, pVgroup, &newVgroup, newVgroup.vnodeGid[0].dnodeId));

    TAOS_CHECK_RETURN(mndAddAlterVnodeConfirmAction(pMnode, pTrans, pNewDb, &newVgroup));

    newVgroup.vnodeGid[0].nodeRole = TAOS_SYNC_ROLE_VOTER;
    newVgroup.vnodeGid[1].nodeRole = TAOS_SYNC_ROLE_VOTER;
    newVgroup.vnodeGid[2].nodeRole = TAOS_SYNC_ROLE_VOTER;
    TAOS_CHECK_RETURN(
        mndAddChangeConfigAction(pMnode, pTrans, pNewDb, pVgroup, &newVgroup, newVgroup.vnodeGid[0].dnodeId));

    TAOS_CHECK_RETURN(mndAddAlterVnodeConfirmAction(pMnode, pTrans, pNewDb, &newVgroup));

    SSdbRaw *pVgRaw = mndVgroupActionEncode(&newVgroup);
    if (pVgRaw == NULL) {
      code = TSDB_CODE_MND_RETURN_VALUE_NULL;
      if (terrno != 0) code = terrno;
      TAOS_RETURN(code);
    }
    if ((code = mndTransAppendRedolog(pTrans, pVgRaw)) != 0) {
      sdbFreeRaw(pVgRaw);
      TAOS_RETURN(code);
    }
    code = sdbSetRawStatus(pVgRaw, SDB_STATUS_READY);
    if (code != 0) {
      mError("vgId:%d, failed to set raw status to ready, error:%s, line:%d", newVgroup.vgId, tstrerror(code),
             __LINE__);
      TAOS_RETURN(code);
    }
  } else if (newVgroup.replica == 3 && pNewDb->cfg.replications == 1) {
    mInfo("db:%s, vgId:%d, will remove 2 vnodes, vn:0 dnode:%d vn:1 dnode:%d vn:2 dnode:%d", pVgroup->dbName,
          pVgroup->vgId, pVgroup->vnodeGid[0].dnodeId, pVgroup->vnodeGid[1].dnodeId, pVgroup->vnodeGid[2].dnodeId);

    SVnodeGid del1 = {0};
    TAOS_CHECK_RETURN(mndRemoveVnodeFromVgroupWithoutSave(pMnode, pTrans, &newVgroup, pArray, &del1));

    TAOS_CHECK_RETURN(
        mndAddChangeConfigAction(pMnode, pTrans, pNewDb, pVgroup, &newVgroup, newVgroup.vnodeGid[0].dnodeId));

    TAOS_CHECK_RETURN(mndAddAlterVnodeConfirmAction(pMnode, pTrans, pNewDb, &newVgroup));

    TAOS_CHECK_RETURN(mndAddDropVnodeAction(pMnode, pTrans, pNewDb, &newVgroup, &del1, true));

    SSdbRaw *pVgRaw = mndVgroupActionEncode(&newVgroup);
    if (pVgRaw == NULL) {
      code = TSDB_CODE_MND_RETURN_VALUE_NULL;
      if (terrno != 0) code = terrno;
      TAOS_RETURN(code);
    }
    if ((code = mndTransAppendRedolog(pTrans, pVgRaw)) != 0) {
      sdbFreeRaw(pVgRaw);
      TAOS_RETURN(code);
    }
    code = sdbSetRawStatus(pVgRaw, SDB_STATUS_READY);
    if (code != 0) {
      mError("vgId:%d, failed to set raw status to ready, error:%s, line:%d", newVgroup.vgId, tstrerror(code),
             __LINE__);
      TAOS_RETURN(code);
    }

    SVnodeGid del2 = {0};
    TAOS_CHECK_RETURN(mndRemoveVnodeFromVgroupWithoutSave(pMnode, pTrans, &newVgroup, pArray, &del2));

    TAOS_CHECK_RETURN(
        mndAddChangeConfigAction(pMnode, pTrans, pNewDb, pVgroup, &newVgroup, newVgroup.vnodeGid[0].dnodeId));

    TAOS_CHECK_RETURN(mndAddAlterVnodeConfirmAction(pMnode, pTrans, pNewDb, &newVgroup));

    TAOS_CHECK_RETURN(mndAddDropVnodeAction(pMnode, pTrans, pNewDb, &newVgroup, &del2, true));

    pVgRaw = mndVgroupActionEncode(&newVgroup);
    if (pVgRaw == NULL) {
      code = TSDB_CODE_MND_RETURN_VALUE_NULL;
      if (terrno != 0) code = terrno;
      TAOS_RETURN(code);
    }
    if ((code = mndTransAppendRedolog(pTrans, pVgRaw)) != 0) {
      sdbFreeRaw(pVgRaw);
      TAOS_RETURN(code);
    }
    code = sdbSetRawStatus(pVgRaw, SDB_STATUS_READY);
    if (code != 0) {
      mError("vgId:%d, failed to set raw status to ready, error:%s, line:%d", newVgroup.vgId, tstrerror(code),
             __LINE__);
      TAOS_RETURN(code);
    }
  } else {
    return -1;
  }

  mndSortVnodeGid(&newVgroup);

  {
    SSdbRaw *pVgRaw = mndVgroupActionEncode(&newVgroup);
    if (pVgRaw == NULL) {
      code = TSDB_CODE_MND_RETURN_VALUE_NULL;
      if (terrno != 0) code = terrno;
      TAOS_RETURN(code);
    }
    if ((code = mndTransAppendCommitlog(pTrans, pVgRaw)) != 0) {
      sdbFreeRaw(pVgRaw);
      TAOS_RETURN(code);
    }
    code = sdbSetRawStatus(pVgRaw, SDB_STATUS_READY);
    if (code != 0) {
      mError("vgId:%d, failed to set raw status to ready, error:%s, line:%d", newVgroup.vgId, tstrerror(code),
             __LINE__);
      TAOS_RETURN(code);
    }
  }

  TAOS_RETURN(code);
}

int32_t mndBuildRestoreAlterVgroupAction(SMnode *pMnode, STrans *pTrans, SDbObj *db, SVgObj *pVgroup, SDnodeObj *pDnode,
                                         SDnodeObj *pAnotherDnode) {
  int32_t code = 0;
  SVgObj  newVgroup = {0};
  memcpy(&newVgroup, pVgroup, sizeof(SVgObj));

  mInfo("trans:%d, db:%s, vgId:%d, restore vnodes, vn:0 dnode:%d", pTrans->id, pVgroup->dbName, pVgroup->vgId,
        pVgroup->vnodeGid[0].dnodeId);

  if (newVgroup.replica == 1) {
    int selected = 0;
    for (int i = 0; i < newVgroup.replica; i++) {
      newVgroup.vnodeGid[i].nodeRole = TAOS_SYNC_ROLE_VOTER;
      if (newVgroup.vnodeGid[i].dnodeId == pDnode->id) {
        selected = i;
      }
    }
    TAOS_CHECK_RETURN(mndAddCreateVnodeAction(pMnode, pTrans, db, &newVgroup, &newVgroup.vnodeGid[selected]));
  } else if (newVgroup.replica == 2) {
    for (int i = 0; i < newVgroup.replica; i++) {
      if (newVgroup.vnodeGid[i].dnodeId == pDnode->id) {
        newVgroup.vnodeGid[i].nodeRole = TAOS_SYNC_ROLE_LEARNER;
      } else {
        newVgroup.vnodeGid[i].nodeRole = TAOS_SYNC_ROLE_VOTER;
      }
    }
    TAOS_CHECK_RETURN(mndRestoreAddAlterVnodeTypeAction(pMnode, pTrans, db, &newVgroup, pAnotherDnode));

    for (int i = 0; i < newVgroup.replica; i++) {
      if (newVgroup.vnodeGid[i].dnodeId == pDnode->id) {
        newVgroup.vnodeGid[i].nodeRole = TAOS_SYNC_ROLE_LEARNER;
      } else {
        newVgroup.vnodeGid[i].nodeRole = TAOS_SYNC_ROLE_VOTER;
      }
    }
    TAOS_CHECK_RETURN(mndRestoreAddCreateVnodeAction(pMnode, pTrans, db, &newVgroup, pDnode));

    for (int i = 0; i < newVgroup.replica; i++) {
      newVgroup.vnodeGid[i].nodeRole = TAOS_SYNC_ROLE_VOTER;
      if (newVgroup.vnodeGid[i].dnodeId == pDnode->id) {
      }
    }
    TAOS_CHECK_RETURN(mndRestoreAddAlterVnodeTypeAction(pMnode, pTrans, db, &newVgroup, pDnode));
    TAOS_CHECK_RETURN(mndRestoreAddAlterVnodeTypeAction(pMnode, pTrans, db, &newVgroup, pAnotherDnode));
  } else if (newVgroup.replica == 3) {
    for (int i = 0; i < newVgroup.replica; i++) {
      if (newVgroup.vnodeGid[i].dnodeId == pDnode->id) {
        newVgroup.vnodeGid[i].nodeRole = TAOS_SYNC_ROLE_LEARNER;
      } else {
        newVgroup.vnodeGid[i].nodeRole = TAOS_SYNC_ROLE_VOTER;
      }
    }
    TAOS_CHECK_RETURN(mndRestoreAddCreateVnodeAction(pMnode, pTrans, db, &newVgroup, pDnode));

    for (int i = 0; i < newVgroup.replica; i++) {
      newVgroup.vnodeGid[i].nodeRole = TAOS_SYNC_ROLE_VOTER;
      if (newVgroup.vnodeGid[i].dnodeId == pDnode->id) {
      }
    }
    TAOS_CHECK_RETURN(mndRestoreAddAlterVnodeTypeAction(pMnode, pTrans, db, &newVgroup, pDnode));
  }
  SSdbRaw *pVgRaw = mndVgroupActionEncode(&newVgroup);
  if (pVgRaw == NULL) {
    code = TSDB_CODE_MND_RETURN_VALUE_NULL;
    if (terrno != 0) code = terrno;
    TAOS_RETURN(code);
  }
  if ((code = mndTransAppendCommitlog(pTrans, pVgRaw)) != 0) {
    sdbFreeRaw(pVgRaw);
    TAOS_RETURN(code);
  }
  code = sdbSetRawStatus(pVgRaw, SDB_STATUS_READY);
  if (code != 0) {
    mError("vgId:%d, failed to set raw status to ready, error:%s, line:%d", newVgroup.vgId, tstrerror(code), __LINE__);
    TAOS_RETURN(code);
  }

  TAOS_RETURN(code);
}

static int32_t mndAddAdjustVnodeHashRangeAction(SMnode *pMnode, STrans *pTrans, SDbObj *pDb, SVgObj *pVgroup) {
  return 0;
}

typedef int32_t (*FpTransActionCb)(STrans *pTrans, SSdbRaw *pRaw);

static int32_t mndAddVgStatusAction(STrans *pTrans, SVgObj *pVg, ESdbStatus vgStatus, ETrnStage stage) {
  int32_t         code = 0;
  FpTransActionCb appendActionCb = (stage == TRN_STAGE_COMMIT_ACTION) ? mndTransAppendCommitlog : mndTransAppendRedolog;
  SSdbRaw        *pRaw = mndVgroupActionEncode(pVg);
  if (pRaw == NULL) {
    code = TSDB_CODE_MND_RETURN_VALUE_NULL;
    if (terrno != 0) code = terrno;
    goto _err;
  }
  if ((code = appendActionCb(pTrans, pRaw)) != 0) goto _err;
  code = sdbSetRawStatus(pRaw, vgStatus);
  if (code != 0) {
    mError("vgId:%d, failed to set raw status to ready, error:%s, line:%d", pVg->vgId, tstrerror(code), __LINE__);
    goto _err;
  }
  pRaw = NULL;
  TAOS_RETURN(code);
_err:
  sdbFreeRaw(pRaw);
  TAOS_RETURN(code);
}

static int32_t mndAddDbStatusAction(STrans *pTrans, SDbObj *pDb, ESdbStatus dbStatus, ETrnStage stage) {
  int32_t         code = 0;
  FpTransActionCb appendActionCb = (stage == TRN_STAGE_COMMIT_ACTION) ? mndTransAppendCommitlog : mndTransAppendRedolog;
  SSdbRaw        *pRaw = mndDbActionEncode(pDb);
  if (pRaw == NULL) {
    code = TSDB_CODE_MND_RETURN_VALUE_NULL;
    if (terrno != 0) code = terrno;
    goto _err;
  }
  if ((code = appendActionCb(pTrans, pRaw)) != 0) goto _err;
  code = sdbSetRawStatus(pRaw, dbStatus);
  if (code != 0) {
    mError("db:%s, failed to set raw status to ready, error:%s, line:%d", pDb->name, tstrerror(code), __LINE__);
    goto _err;
  }
  pRaw = NULL;
  TAOS_RETURN(code);
_err:
  sdbFreeRaw(pRaw);
  TAOS_RETURN(code);
}

int32_t mndSplitVgroup(SMnode *pMnode, SRpcMsg *pReq, SDbObj *pDb, SVgObj *pVgroup) {
  int32_t code = -1;
  STrans *pTrans = NULL;
  SDbObj  dbObj = {0};
  SArray *pArray = mndBuildDnodesArray(pMnode, 0, NULL);

#if defined(USE_SHARED_STORAGE)
  if (tsSsEnabled) {
    code = TSDB_CODE_OPS_NOT_SUPPORT;
    mError("vgId:%d, db:%s, shared storage exists, split vgroup not allowed", pVgroup->vgId, pVgroup->dbName);
    goto _OVER;
  }
#endif

  /*
    if (pDb->cfg.withArbitrator) {
      code = TSDB_CODE_OPS_NOT_SUPPORT;
      mError("vgId:%d, db:%s, with arbitrator, split vgroup not allowed", pVgroup->vgId, pVgroup->dbName);
      goto _OVER;
    }
  */

  pTrans = mndTransCreate(pMnode, TRN_POLICY_RETRY, TRN_CONFLICT_DB, pReq, "split-vgroup");
  if (pTrans == NULL) {
    code = TSDB_CODE_MND_RETURN_VALUE_NULL;
    if (terrno != 0) code = terrno;
    goto _OVER;
  }
  mndTransSetSerial(pTrans);
  mInfo("trans:%d, used to split vgroup, vgId:%d", pTrans->id, pVgroup->vgId);

  mndTransSetDbName(pTrans, pDb->name, NULL);
  TAOS_CHECK_GOTO(mndTransCheckConflictWithCompact(pMnode, pTrans), NULL, _OVER);
  TAOS_CHECK_GOTO(mndTransCheckConflictWithRetention(pMnode, pTrans), NULL, _OVER);

  SVgObj newVg1 = {0};
  memcpy(&newVg1, pVgroup, sizeof(SVgObj));
  mInfo("vgId:%d, vgroup info before split, replica:%d hashBegin:%u hashEnd:%u", newVg1.vgId, newVg1.replica,
        newVg1.hashBegin, newVg1.hashEnd);
  for (int32_t i = 0; i < newVg1.replica; ++i) {
    mInfo("vgId:%d, vnode:%d dnode:%d", newVg1.vgId, i, newVg1.vnodeGid[i].dnodeId);
  }

  if (newVg1.replica == 1) {
    TAOS_CHECK_GOTO(mndAddVnodeToVgroup(pMnode, pTrans, &newVg1, pArray), NULL, _OVER);

    newVg1.vnodeGid[1].nodeRole = TAOS_SYNC_ROLE_LEARNER;
    TAOS_CHECK_GOTO(mndAddAlterVnodeReplicaAction(pMnode, pTrans, pDb, &newVg1, newVg1.vnodeGid[0].dnodeId), NULL,
                    _OVER);
    TAOS_CHECK_GOTO(mndAddCreateVnodeAction(pMnode, pTrans, pDb, &newVg1, &newVg1.vnodeGid[1]), NULL, _OVER);

    newVg1.vnodeGid[1].nodeRole = TAOS_SYNC_ROLE_VOTER;
    TAOS_CHECK_GOTO(mndAddAlterVnodeTypeAction(pMnode, pTrans, pDb, &newVg1, newVg1.vnodeGid[1].dnodeId), NULL, _OVER);
    TAOS_CHECK_GOTO(mndAddAlterVnodeReplicaAction(pMnode, pTrans, pDb, &newVg1, newVg1.vnodeGid[0].dnodeId), NULL,
                    _OVER);

    TAOS_CHECK_GOTO(mndAddAlterVnodeConfirmAction(pMnode, pTrans, pDb, &newVg1), NULL, _OVER);
  } else if (newVg1.replica == 3) {
    SVnodeGid del1 = {0};
    TAOS_CHECK_GOTO(mndRemoveVnodeFromVgroup(pMnode, pTrans, &newVg1, pArray, &del1), NULL, _OVER);
    TAOS_CHECK_GOTO(mndAddDropVnodeAction(pMnode, pTrans, pDb, &newVg1, &del1, true), NULL, _OVER);
    TAOS_CHECK_GOTO(mndAddAlterVnodeReplicaAction(pMnode, pTrans, pDb, &newVg1, newVg1.vnodeGid[0].dnodeId), NULL,
                    _OVER);
    TAOS_CHECK_GOTO(mndAddAlterVnodeReplicaAction(pMnode, pTrans, pDb, &newVg1, newVg1.vnodeGid[1].dnodeId), NULL,
                    _OVER);
  } else {
    // goto _OVER;
  }

  for (int32_t i = 0; i < newVg1.replica; ++i) {
    TAOS_CHECK_GOTO(mndAddDisableVnodeWriteAction(pMnode, pTrans, pDb, &newVg1, newVg1.vnodeGid[i].dnodeId), NULL,
                    _OVER);
  }
  TAOS_CHECK_GOTO(mndAddAlterVnodeConfirmAction(pMnode, pTrans, pDb, &newVg1), NULL, _OVER);

  SVgObj newVg2 = {0};
  memcpy(&newVg2, &newVg1, sizeof(SVgObj));
  newVg1.replica = 1;
  newVg1.hashEnd = newVg1.hashBegin / 2 + newVg1.hashEnd / 2;
  memset(&newVg1.vnodeGid[1], 0, sizeof(SVnodeGid));

  newVg2.replica = 1;
  newVg2.hashBegin = newVg1.hashEnd + 1;
  memcpy(&newVg2.vnodeGid[0], &newVg2.vnodeGid[1], sizeof(SVnodeGid));
  memset(&newVg2.vnodeGid[1], 0, sizeof(SVnodeGid));

  mInfo("vgId:%d, vgroup info after split, replica:%d hashrange:[%u, %u] vnode:0 dnode:%d", newVg1.vgId, newVg1.replica,
        newVg1.hashBegin, newVg1.hashEnd, newVg1.vnodeGid[0].dnodeId);
  for (int32_t i = 0; i < newVg1.replica; ++i) {
    mInfo("vgId:%d, vnode:%d dnode:%d", newVg1.vgId, i, newVg1.vnodeGid[i].dnodeId);
  }
  mInfo("vgId:%d, vgroup info after split, replica:%d hashrange:[%u, %u] vnode:0 dnode:%d", newVg2.vgId, newVg2.replica,
        newVg2.hashBegin, newVg2.hashEnd, newVg2.vnodeGid[0].dnodeId);
  for (int32_t i = 0; i < newVg1.replica; ++i) {
    mInfo("vgId:%d, vnode:%d dnode:%d", newVg2.vgId, i, newVg2.vnodeGid[i].dnodeId);
  }

  // alter vgId and hash range
  int32_t maxVgId = sdbGetMaxId(pMnode->pSdb, SDB_VGROUP);
  int32_t srcVgId = newVg1.vgId;
  newVg1.vgId = maxVgId;
  TAOS_CHECK_GOTO(mndAddNewVgPrepareAction(pMnode, pTrans, &newVg1), NULL, _OVER);
  TAOS_CHECK_GOTO(mndAddAlterVnodeHashRangeAction(pMnode, pTrans, srcVgId, &newVg1), NULL, _OVER);

  maxVgId++;
  srcVgId = newVg2.vgId;
  newVg2.vgId = maxVgId;
  TAOS_CHECK_GOTO(mndAddNewVgPrepareAction(pMnode, pTrans, &newVg2), NULL, _OVER);
  TAOS_CHECK_GOTO(mndAddAlterVnodeHashRangeAction(pMnode, pTrans, srcVgId, &newVg2), NULL, _OVER);

  TAOS_CHECK_GOTO(mndAddAlterVnodeConfirmAction(pMnode, pTrans, pDb, &newVg1), NULL, _OVER);
  TAOS_CHECK_GOTO(mndAddAlterVnodeConfirmAction(pMnode, pTrans, pDb, &newVg2), NULL, _OVER);

  TAOS_CHECK_GOTO(mndAddVgStatusAction(pTrans, &newVg1, SDB_STATUS_READY, TRN_STAGE_REDO_ACTION), NULL, _OVER);
  TAOS_CHECK_GOTO(mndAddVgStatusAction(pTrans, &newVg2, SDB_STATUS_READY, TRN_STAGE_REDO_ACTION), NULL, _OVER);
  TAOS_CHECK_GOTO(mndAddVgStatusAction(pTrans, pVgroup, SDB_STATUS_DROPPED, TRN_STAGE_REDO_ACTION), NULL, _OVER);

  // update db status
  memcpy(&dbObj, pDb, sizeof(SDbObj));
  if (dbObj.cfg.pRetensions != NULL) {
    dbObj.cfg.pRetensions = taosArrayDup(pDb->cfg.pRetensions, NULL);
    if (dbObj.cfg.pRetensions == NULL) {
      code = terrno;
      goto _OVER;
    }
  }
  dbObj.vgVersion++;
  dbObj.updateTime = taosGetTimestampMs();
  dbObj.cfg.numOfVgroups++;
  TAOS_CHECK_GOTO(mndAddDbStatusAction(pTrans, &dbObj, SDB_STATUS_READY, TRN_STAGE_REDO_ACTION), NULL, _OVER);

  // adjust vgroup replica
  if (pDb->cfg.replications != newVg1.replica) {
    SVgObj tmpGroup = {0};
    TAOS_CHECK_GOTO(mndBuildAlterVgroupAction(pMnode, pTrans, pDb, pDb, &newVg1, pArray, &tmpGroup), NULL, _OVER);
  } else {
    TAOS_CHECK_GOTO(mndAddVgStatusAction(pTrans, &newVg1, SDB_STATUS_READY, TRN_STAGE_COMMIT_ACTION), NULL, _OVER);
  }

  if (pDb->cfg.replications != newVg2.replica) {
    SVgObj tmpGroup = {0};
    TAOS_CHECK_GOTO(mndBuildAlterVgroupAction(pMnode, pTrans, pDb, pDb, &newVg2, pArray, &tmpGroup), NULL, _OVER);
  } else {
    TAOS_CHECK_GOTO(mndAddVgStatusAction(pTrans, &newVg2, SDB_STATUS_READY, TRN_STAGE_COMMIT_ACTION), NULL, _OVER);
  }

  TAOS_CHECK_GOTO(mndAddVgStatusAction(pTrans, pVgroup, SDB_STATUS_DROPPED, TRN_STAGE_COMMIT_ACTION), NULL, _OVER);

  // commit db status
  dbObj.vgVersion++;
  dbObj.updateTime = taosGetTimestampMs();
  TAOS_CHECK_GOTO(mndAddDbStatusAction(pTrans, &dbObj, SDB_STATUS_READY, TRN_STAGE_COMMIT_ACTION), NULL, _OVER);

  TAOS_CHECK_GOTO(mndTransPrepare(pMnode, pTrans), NULL, _OVER);
  code = 0;

_OVER:
  taosArrayDestroy(pArray);
  mndTransDrop(pTrans);
  taosArrayDestroy(dbObj.cfg.pRetensions);
  TAOS_RETURN(code);
}

extern int32_t mndProcessSplitVgroupMsgImp(SRpcMsg *pReq);

static int32_t mndProcessSplitVgroupMsg(SRpcMsg *pReq) { return mndProcessSplitVgroupMsgImp(pReq); }

#ifndef TD_ENTERPRISE
int32_t mndProcessSplitVgroupMsgImp(SRpcMsg *pReq) { return 0; }
#endif

static int32_t mndSetBalanceVgroupInfoToTrans(SMnode *pMnode, STrans *pTrans, SDbObj *pDb, SVgObj *pVgroup,
                                              SDnodeObj *pSrc, SDnodeObj *pDst) {
  int32_t code = 0;
  SVgObj  newVg = {0};
  memcpy(&newVg, pVgroup, sizeof(SVgObj));
  mInfo("vgId:%d, vgroup info before balance, replica:%d", newVg.vgId, newVg.replica);
  for (int32_t i = 0; i < newVg.replica; ++i) {
    mInfo("vgId:%d, vnode:%d dnode:%d", newVg.vgId, i, newVg.vnodeGid[i].dnodeId);
  }

  TAOS_CHECK_RETURN(mndAddIncVgroupReplicaToTrans(pMnode, pTrans, pDb, &newVg, pDst->id));
  TAOS_CHECK_RETURN(mndAddDecVgroupReplicaFromTrans(pMnode, pTrans, pDb, &newVg, pSrc->id));

  {
    SSdbRaw *pRaw = mndVgroupActionEncode(&newVg);
    if (pRaw == NULL) {
      code = TSDB_CODE_MND_RETURN_VALUE_NULL;
      if (terrno != 0) code = terrno;
      TAOS_RETURN(code);
    }
    if ((code = mndTransAppendCommitlog(pTrans, pRaw)) != 0) {
      sdbFreeRaw(pRaw);
      TAOS_RETURN(code);
    }
    code = sdbSetRawStatus(pRaw, SDB_STATUS_READY);
    if (code != 0) {
      mError("vgId:%d, failed to set raw status to ready, error:%s, line:%d", newVg.vgId, tstrerror(code), __LINE__);
      TAOS_RETURN(code);
    }
  }

  mInfo("vgId:%d, vgroup info after balance, replica:%d", newVg.vgId, newVg.replica);
  for (int32_t i = 0; i < newVg.replica; ++i) {
    mInfo("vgId:%d, vnode:%d dnode:%d", newVg.vgId, i, newVg.vnodeGid[i].dnodeId);
  }
  TAOS_RETURN(code);
}

static int32_t mndBalanceVgroupBetweenDnode(SMnode *pMnode, STrans *pTrans, SDnodeObj *pSrc, SDnodeObj *pDst,
                                            SHashObj *pBalancedVgroups) {
  void   *pIter = NULL;
  int32_t code = -1;
  SSdb   *pSdb = pMnode->pSdb;

  while (1) {
    SVgObj *pVgroup = NULL;
    pIter = sdbFetch(pSdb, SDB_VGROUP, pIter, (void **)&pVgroup);
    if (pIter == NULL) break;
    if (taosHashGet(pBalancedVgroups, &pVgroup->vgId, sizeof(int32_t)) != NULL) {
      sdbRelease(pSdb, pVgroup);
      continue;
    }

    bool existInSrc = false;
    bool existInDst = false;
    for (int32_t i = 0; i < pVgroup->replica; ++i) {
      SVnodeGid *pGid = &pVgroup->vnodeGid[i];
      if (pGid->dnodeId == pSrc->id) existInSrc = true;
      if (pGid->dnodeId == pDst->id) existInDst = true;
    }

    if (!existInSrc || existInDst) {
      sdbRelease(pSdb, pVgroup);
      continue;
    }

    SDbObj *pDb = mndAcquireDb(pMnode, pVgroup->dbName);
    if (pDb == NULL) {
      code = TSDB_CODE_MND_RETURN_VALUE_NULL;
      if (terrno != 0) code = terrno;
      mError("vgId:%d, balance vgroup can't find db obj dbName:%s", pVgroup->vgId, pVgroup->dbName);
      goto _OUT;
    }

    if (pDb->cfg.withArbitrator) {
      mInfo("vgId:%d, db:%s, with arbitrator, balance vgroup not allowed", pVgroup->vgId, pVgroup->dbName);
      goto _OUT;
    }

    code = mndSetBalanceVgroupInfoToTrans(pMnode, pTrans, pDb, pVgroup, pSrc, pDst);
    if (code == 0) {
      code = taosHashPut(pBalancedVgroups, &pVgroup->vgId, sizeof(int32_t), &pVgroup->vgId, sizeof(int32_t));
    }

  _OUT:
    mndReleaseDb(pMnode, pDb);
    sdbRelease(pSdb, pVgroup);
    sdbCancelFetch(pSdb, pIter);
    break;
  }

  return code;
}

static int32_t mndBalanceVgroup(SMnode *pMnode, SRpcMsg *pReq, SArray *pArray) {
  int32_t   code = -1;
  int32_t   numOfVgroups = 0;
  STrans   *pTrans = NULL;
  SHashObj *pBalancedVgroups = NULL;

  pBalancedVgroups = taosHashInit(16, taosGetDefaultHashFunction(TSDB_DATA_TYPE_INT), false, HASH_NO_LOCK);
  if (pBalancedVgroups == NULL) goto _OVER;

  pTrans = mndTransCreate(pMnode, TRN_POLICY_RETRY, TRN_CONFLICT_GLOBAL, pReq, "balance-vgroup");
  if (pTrans == NULL) {
    code = TSDB_CODE_MND_RETURN_VALUE_NULL;
    if (terrno != 0) code = terrno;
    goto _OVER;
  }
  mndTransSetSerial(pTrans);
  mInfo("trans:%d, used to balance vgroup", pTrans->id);
  TAOS_CHECK_GOTO(mndTransCheckConflict(pMnode, pTrans), NULL, _OVER);
  TAOS_CHECK_GOTO(mndTransCheckConflictWithCompact(pMnode, pTrans), NULL, _OVER);
  TAOS_CHECK_GOTO(mndTransCheckConflictWithRetention(pMnode, pTrans), NULL, _OVER);

  while (1) {
    taosArraySort(pArray, (__compar_fn_t)mndCompareDnodeVnodes);
    for (int32_t i = 0; i < taosArrayGetSize(pArray); ++i) {
      SDnodeObj *pDnode = taosArrayGet(pArray, i);
      mInfo("dnode:%d, equivalent vnodes:%d others:%d support:%d, score:%f", pDnode->id, pDnode->numOfVnodes,
            pDnode->numOfSupportVnodes, pDnode->numOfOtherNodes, mndGetDnodeScore(pDnode, 0, 1));
    }

    SDnodeObj *pSrc = taosArrayGet(pArray, taosArrayGetSize(pArray) - 1);
    SDnodeObj *pDst = taosArrayGet(pArray, 0);

    float srcScore = mndGetDnodeScore(pSrc, -1, 1);
    float dstScore = mndGetDnodeScore(pDst, 1, 1);
    mInfo("trans:%d, after balance, src dnode:%d score:%f, dst dnode:%d score:%f", pTrans->id, pSrc->id, dstScore,
          pDst->id, dstScore);

    if (srcScore > dstScore - 0.000001) {
      code = mndBalanceVgroupBetweenDnode(pMnode, pTrans, pSrc, pDst, pBalancedVgroups);
      if (code == 0) {
        pSrc->numOfVnodes--;
        pDst->numOfVnodes++;
        numOfVgroups++;
        continue;
      } else {
        mInfo("trans:%d, no vgroup need to balance from dnode:%d to dnode:%d", pTrans->id, pSrc->id, pDst->id);
        break;
      }
    } else {
      mInfo("trans:%d, no vgroup need to balance any more", pTrans->id);
      break;
    }
  }

  if (numOfVgroups <= 0) {
    mInfo("no need to balance vgroup");
    code = 0;
  } else {
    mInfo("start to balance vgroup, numOfVgroups:%d", numOfVgroups);
    if (mndTransPrepare(pMnode, pTrans) != 0) goto _OVER;
    code = TSDB_CODE_ACTION_IN_PROGRESS;
  }

_OVER:
  taosHashCleanup(pBalancedVgroups);
  mndTransDrop(pTrans);
  TAOS_RETURN(code);
}

static int32_t mndProcessBalanceVgroupMsg(SRpcMsg *pReq) {
  SMnode *pMnode = pReq->info.node;
  int32_t code = -1;
  SArray *pArray = NULL;
  void   *pIter = NULL;
  int64_t curMs = taosGetTimestampMs();

  SBalanceVgroupReq req = {0};
  if (tDeserializeSBalanceVgroupReq(pReq->pCont, pReq->contLen, &req) != 0) {
    code = TSDB_CODE_INVALID_MSG;
    goto _OVER;
  }

  mInfo("start to balance vgroup");
  if ((code = mndCheckOperPrivilege(pMnode, pReq->info.conn.user, MND_OPER_BALANCE_VGROUP)) != 0) {
    goto _OVER;
  }

  if (sdbGetSize(pMnode->pSdb, SDB_MOUNT) > 0) {
    code = TSDB_CODE_MND_MOUNT_NOT_EMPTY;
    goto _OVER;
  }

  while (1) {
    SDnodeObj *pDnode = NULL;
    pIter = sdbFetch(pMnode->pSdb, SDB_DNODE, pIter, (void **)&pDnode);
    if (pIter == NULL) break;
    if (!mndIsDnodeOnline(pDnode, curMs)) {
      sdbCancelFetch(pMnode->pSdb, pIter);
      code = TSDB_CODE_MND_HAS_OFFLINE_DNODE;
      mError("failed to balance vgroup since %s, dnode:%d", terrstr(), pDnode->id);
      sdbRelease(pMnode->pSdb, pDnode);
      goto _OVER;
    }

    sdbRelease(pMnode->pSdb, pDnode);
  }

  pArray = mndBuildDnodesArray(pMnode, 0, NULL);
  if (pArray == NULL) {
    code = TSDB_CODE_MND_RETURN_VALUE_NULL;
    if (terrno != 0) code = terrno;
    goto _OVER;
  }

  if (taosArrayGetSize(pArray) < 2) {
    mInfo("no need to balance vgroup since dnode num less than 2");
    code = 0;
  } else {
    code = mndBalanceVgroup(pMnode, pReq, pArray);
  }

  auditRecord(pReq, pMnode->clusterId, "balanceVgroup", "", "", req.sql, req.sqlLen);

_OVER:
  if (code != 0 && code != TSDB_CODE_ACTION_IN_PROGRESS) {
    mError("failed to balance vgroup since %s", tstrerror(code));
  }

  taosArrayDestroy(pArray);
  tFreeSBalanceVgroupReq(&req);
  TAOS_RETURN(code);
}

bool mndVgroupInDb(SVgObj *pVgroup, int64_t dbUid) { return !pVgroup->isTsma && pVgroup->dbUid == dbUid; }

bool mndVgroupInDnode(SVgObj *pVgroup, int32_t dnodeId) {
  for (int i = 0; i < pVgroup->replica; i++) {
    if (pVgroup->vnodeGid[i].dnodeId == dnodeId) return true;
  }
  return false;
}

static void *mndBuildCompactVnodeReq(SMnode *pMnode, SDbObj *pDb, SVgObj *pVgroup, int32_t *pContLen, int64_t compactTs,
                                     STimeWindow tw, bool metaOnly, ETsdbOpType type, ETriggerType triggerType) {
  SCompactVnodeReq compactReq = {0};
  compactReq.dbUid = pDb->uid;
  compactReq.compactStartTime = compactTs;
  compactReq.tw = tw;
  compactReq.metaOnly = metaOnly;
  compactReq.optrType = type;
  compactReq.triggerType = triggerType;
  tstrncpy(compactReq.db, pDb->name, TSDB_DB_FNAME_LEN);

  mInfo("vgId:%d, build compact vnode config req", pVgroup->vgId);
  int32_t contLen = tSerializeSCompactVnodeReq(NULL, 0, &compactReq);
  if (contLen < 0) {
    terrno = TSDB_CODE_OUT_OF_MEMORY;
    return NULL;
  }
  contLen += sizeof(SMsgHead);

  void *pReq = taosMemoryMalloc(contLen);
  if (pReq == NULL) {
    terrno = TSDB_CODE_OUT_OF_MEMORY;
    return NULL;
  }

  SMsgHead *pHead = pReq;
  pHead->contLen = htonl(contLen);
  pHead->vgId = htonl(pVgroup->vgId);

  if (tSerializeSCompactVnodeReq((char *)pReq + sizeof(SMsgHead), contLen, &compactReq) < 0) {
    taosMemoryFree(pReq);
    terrno = TSDB_CODE_OUT_OF_MEMORY;
    return NULL;
  }
  *pContLen = contLen;
  return pReq;
}

static int32_t mndAddCompactVnodeAction(SMnode *pMnode, STrans *pTrans, SDbObj *pDb, SVgObj *pVgroup, int64_t compactTs,
                                        STimeWindow tw, bool metaOnly, ETsdbOpType type, ETriggerType triggerType) {
  int32_t      code = 0;
  STransAction action = {0};
  action.epSet = mndGetVgroupEpset(pMnode, pVgroup);

  int32_t contLen = 0;
  void   *pReq = mndBuildCompactVnodeReq(pMnode, pDb, pVgroup, &contLen, compactTs, tw, metaOnly, type, triggerType);
  if (pReq == NULL) {
    code = TSDB_CODE_MND_RETURN_VALUE_NULL;
    if (terrno != 0) code = terrno;
    TAOS_RETURN(code);
  }

  action.pCont = pReq;
  action.contLen = contLen;
  action.msgType = TDMT_VND_COMPACT;

  if ((code = mndTransAppendRedoAction(pTrans, &action)) != 0) {
    taosMemoryFree(pReq);
    TAOS_RETURN(code);
  }

  TAOS_RETURN(code);
}

int32_t mndBuildCompactVgroupAction(SMnode *pMnode, STrans *pTrans, SDbObj *pDb, SVgObj *pVgroup, int64_t compactTs,
                                    STimeWindow tw, bool metaOnly, ETsdbOpType type, ETriggerType triggerType) {
  TAOS_CHECK_RETURN(mndAddCompactVnodeAction(pMnode, pTrans, pDb, pVgroup, compactTs, tw, metaOnly, type, triggerType));
  return 0;
}

<<<<<<< HEAD
int32_t mndBuildTrimVgroupAction(SMnode *pMnode, STrans *pTrans, SDbObj *pDb, SVgObj *pVgroup, int64_t startTs,
                                 STimeWindow tw, ETsdbOpType type, ETriggerType triggerType) {
  int32_t      code = 0;
  STransAction action = {0};
  action.epSet = mndGetVgroupEpset(pMnode, pVgroup);

  int32_t contLen = 0;
  // reuse SCompactVnodeReq as SVTrimDbReq
  void *pReq = mndBuildCompactVnodeReq(pMnode, pDb, pVgroup, &contLen, startTs, tw, false, type, triggerType);
  if (pReq == NULL) {
    code = TSDB_CODE_MND_RETURN_VALUE_NULL;
    if (terrno != 0) code = terrno;
    TAOS_RETURN(code);
  }

  action.pCont = pReq;
  action.contLen = contLen;
  action.msgType = TDMT_VND_TRIM;

  if ((code = mndTransAppendRedoAction(pTrans, &action)) != 0) {
    taosMemoryFree(pReq);
    TAOS_RETURN(code);
  }

  TAOS_RETURN(code);
=======
static int32_t mndProcessSetVgroupKeepVersionReq(SRpcMsg *pReq) {
  SMnode *pMnode = pReq->info.node;
  int32_t code = TSDB_CODE_SUCCESS;
  STrans *pTrans = NULL;
  SVgObj *pVgroup = NULL;

  SMndSetVgroupKeepVersionReq req = {0};
  if (tDeserializeSMndSetVgroupKeepVersionReq(pReq->pCont, pReq->contLen, &req) != 0) {
    code = TSDB_CODE_INVALID_MSG;
    goto _OVER;
  }

  mInfo("start to set vgroup keep version, vgId:%d, keepVersion:%" PRId64, req.vgId, req.keepVersion);

  // Check permission
  if ((code = mndCheckOperPrivilege(pMnode, pReq->info.conn.user, MND_OPER_WRITE_DB)) != 0) {
    goto _OVER;
  }

  // Get vgroup
  pVgroup = mndAcquireVgroup(pMnode, req.vgId);
  if (pVgroup == NULL) {
    code = TSDB_CODE_MND_VGROUP_NOT_EXIST;
    mError("vgId:%d not exist, failed to set keep version", req.vgId);
    goto _OVER;
  }

  // Create transaction
  pTrans = mndTransCreate(pMnode, TRN_POLICY_RETRY, TRN_CONFLICT_NOTHING, pReq, "set-vgroup-keep-version");
  if (pTrans == NULL) {
    code = terrno != 0 ? terrno : TSDB_CODE_MND_RETURN_VALUE_NULL;
    mndReleaseVgroup(pMnode, pVgroup);
    goto _OVER;
  }

  mndTransSetSerial(pTrans);
  mInfo("trans:%d, used to set vgroup keep version, vgId:%d keepVersion:%" PRId64, pTrans->id, req.vgId,
        req.keepVersion);

  // Update SVgObj's keepVersion in mnode
  SVgObj newVgroup = {0};
  memcpy(&newVgroup, pVgroup, sizeof(SVgObj));
  newVgroup.keepVersion = req.keepVersion;
  newVgroup.keepVersionTime = taosGetTimestampMs();

  // Add prepare log for SDB vgroup update (execute in PREPARE stage, before redo actions)
  SSdbRaw *pCommitRaw = mndVgroupActionEncode(&newVgroup);
  if (pCommitRaw == NULL) {
    code = TSDB_CODE_OUT_OF_MEMORY;
    mndReleaseVgroup(pMnode, pVgroup);
    goto _OVER;
  }
  if (mndTransAppendCommitlog(pTrans, pCommitRaw) != 0) {
    code = terrno;
    sdbFreeRaw(pCommitRaw);
    mndReleaseVgroup(pMnode, pVgroup);
    goto _OVER;
  }
  if ((code = sdbSetRawStatus(pCommitRaw, SDB_STATUS_READY)) != 0) {
    mError("vgId:%d, failed to set raw status to ready, error:%s, line:%d", pVgroup->vgId, tstrerror(code), __LINE__);
    sdbFreeRaw(pCommitRaw);
    mndReleaseVgroup(pMnode, pVgroup);
    goto _OVER;
  }

  // Prepare message for vnodes
  SVndSetKeepVersionReq vndReq = {.keepVersion = req.keepVersion};
  int32_t               reqLen = tSerializeSVndSetKeepVersionReq(NULL, 0, &vndReq);
  int32_t               contLen = reqLen + sizeof(SMsgHead);

  // Send to all replicas of the vgroup
  for (int32_t i = 0; i < pVgroup->replica; ++i) {
    SMsgHead *pHead = taosMemoryMalloc(contLen);
    if (pHead == NULL) {
      code = TSDB_CODE_OUT_OF_MEMORY;
      mndReleaseVgroup(pMnode, pVgroup);
      goto _OVER;
    }

    pHead->contLen = htonl(contLen);
    pHead->vgId = htonl(pVgroup->vgId);

    if (tSerializeSVndSetKeepVersionReq((char *)pHead + sizeof(SMsgHead), reqLen, &vndReq) < 0) {
      taosMemoryFree(pHead);
      code = TSDB_CODE_OUT_OF_MEMORY;
      mndReleaseVgroup(pMnode, pVgroup);
      goto _OVER;
    }

    // Get dnode and add action to transaction
    SDnodeObj *pDnode = mndAcquireDnode(pMnode, pVgroup->vnodeGid[i].dnodeId);
    if (pDnode == NULL) {
      taosMemoryFree(pHead);
      code = TSDB_CODE_MND_DNODE_NOT_EXIST;
      mndReleaseVgroup(pMnode, pVgroup);
      goto _OVER;
    }

    STransAction action = {0};
    action.epSet = mndGetDnodeEpset(pDnode);
    mndReleaseDnode(pMnode, pDnode);
    action.pCont = pHead;
    action.contLen = contLen;
    action.msgType = TDMT_VND_SET_KEEP_VERSION;
    action.acceptableCode = TSDB_CODE_VND_STOPPED;

    if (mndTransAppendRedoAction(pTrans, &action) != 0) {
      taosMemoryFree(pHead);
      code = terrno;
      mndReleaseVgroup(pMnode, pVgroup);
      goto _OVER;
    }
  }

  mndReleaseVgroup(pMnode, pVgroup);

  // Prepare and execute transaction
  if ((code = mndTransPrepare(pMnode, pTrans)) != 0) {
    goto _OVER;
  }

  code = TSDB_CODE_ACTION_IN_PROGRESS;

_OVER:
  if (pTrans != NULL) mndTransDrop(pTrans);

  return code;
>>>>>>> 1ced706b
}<|MERGE_RESOLUTION|>--- conflicted
+++ resolved
@@ -118,12 +118,9 @@
     SDB_SET_INT32(pRaw, dataPos, pVgid->dnodeId, _OVER)
   }
   SDB_SET_INT32(pRaw, dataPos, pVgroup->syncConfChangeVer, _OVER)
-<<<<<<< HEAD
   SDB_SET_INT32(pRaw, dataPos, pVgroup->mountVgId, _OVER)
-=======
   SDB_SET_INT64(pRaw, dataPos, pVgroup->keepVersion, _OVER)
   SDB_SET_INT64(pRaw, dataPos, pVgroup->keepVersionTime, _OVER)
->>>>>>> 1ced706b
   SDB_SET_RESERVE(pRaw, dataPos, VGROUP_RESERVE_SIZE, _OVER)
   SDB_SET_DATALEN(pRaw, dataPos, _OVER)
 
@@ -182,16 +179,13 @@
   if (dataPos + 2 * sizeof(int32_t) + VGROUP_RESERVE_SIZE <= pRaw->dataLen) {
     SDB_GET_INT32(pRaw, dataPos, &pVgroup->syncConfChangeVer, _OVER)
   }
-<<<<<<< HEAD
   SDB_GET_INT32(pRaw, dataPos, &pVgroup->mountVgId, _OVER)
-=======
   if (dataPos + sizeof(int64_t) + VGROUP_RESERVE_SIZE <= pRaw->dataLen) {
     SDB_GET_INT64(pRaw, dataPos, &pVgroup->keepVersion, _OVER)
   }
   if (dataPos + sizeof(int64_t) + VGROUP_RESERVE_SIZE <= pRaw->dataLen) {
     SDB_GET_INT64(pRaw, dataPos, &pVgroup->keepVersionTime, _OVER)
   }
->>>>>>> 1ced706b
   SDB_GET_RESERVE(pRaw, dataPos, VGROUP_RESERVE_SIZE, _OVER)
 
   terrno = 0;
@@ -1283,12 +1277,10 @@
     COL_DATA_SET_VAL_GOTO((const char *)&pVgroup->numOfCachedTables, false, pVgroup, pShow->pIter, _OVER);
 
     pColInfo = taosArrayGet(pBlock->pDataBlock, cols++);
-<<<<<<< HEAD
     COL_DATA_SET_VAL_GOTO((const char *)&pVgroup->isTsma, false, pVgroup, pShow->pIter, _OVER);
 
     pColInfo = taosArrayGet(pBlock->pDataBlock, cols++);
     COL_DATA_SET_VAL_GOTO((const char *)&pVgroup->mountVgId, false, pVgroup, pShow->pIter, _OVER);
-=======
     code = colDataSetVal(pColInfo, numOfRows, (const char *)&pVgroup->isTsma, false);
     if (code != 0) {
       mError("vgId:%d, failed to set isTsma, since %s", pVgroup->vgId, tstrerror(code));
@@ -1307,7 +1299,6 @@
       mError("vgId:%d, failed to set keepVersionTime, since %s", pVgroup->vgId, tstrerror(code));
       return code;
     }
->>>>>>> 1ced706b
 
     numOfRows++;
     sdbRelease(pSdb, pVgroup);
@@ -4068,7 +4059,6 @@
   return 0;
 }
 
-<<<<<<< HEAD
 int32_t mndBuildTrimVgroupAction(SMnode *pMnode, STrans *pTrans, SDbObj *pDb, SVgObj *pVgroup, int64_t startTs,
                                  STimeWindow tw, ETsdbOpType type, ETriggerType triggerType) {
   int32_t      code = 0;
@@ -4094,7 +4084,8 @@
   }
 
   TAOS_RETURN(code);
-=======
+}
+
 static int32_t mndProcessSetVgroupKeepVersionReq(SRpcMsg *pReq) {
   SMnode *pMnode = pReq->info.node;
   int32_t code = TSDB_CODE_SUCCESS;
@@ -4222,5 +4213,4 @@
   if (pTrans != NULL) mndTransDrop(pTrans);
 
   return code;
->>>>>>> 1ced706b
 }