--- conflicted
+++ resolved
@@ -1189,20 +1189,12 @@
     COL_DATA_SET_VAL_GOTO((const char *)db, false, pVgroup, pShow->pIter, _OVER);
 
     pColInfo = taosArrayGet(pBlock->pDataBlock, cols++);
-<<<<<<< HEAD
     COL_DATA_SET_VAL_GOTO((const char *)&pVgroup->numOfTables, false, pVgroup, pShow->pIter, _OVER);
 
-=======
-    code = colDataSetVal(pColInfo, numOfRows, (const char *)&pVgroup->numOfTables, false);
-    if (code != 0) {
-      mError("vgId:%d, failed to set numOfTables, since %s", pVgroup->vgId, tstrerror(code));
-      return code;
-    }
-    
     bool isReady = false;
     bool isLeaderRestored = false;
     bool hasFollowerRestored = false;
->>>>>>> 6ec13c0e
+
     // default 3 replica, add 1 replica if move vnode
     for (int32_t i = 0; i < 4; ++i) {
       pColInfo = taosArrayGet(pBlock->pDataBlock, cols++);
