--- conflicted
+++ resolved
@@ -1194,11 +1194,7 @@
     bool isReady = false;
     bool isLeaderRestored = false;
     bool hasFollowerRestored = false;
-<<<<<<< HEAD
-
-=======
     ESyncState leaderState = TAOS_SYNC_STATE_OFFLINE;
->>>>>>> 7e67914b
     // default 3 replica, add 1 replica if move vnode
     for (int32_t i = 0; i < 4; ++i) {
       pColInfo = taosArrayGet(pBlock->pDataBlock, cols++);
