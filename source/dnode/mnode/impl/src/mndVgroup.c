--- conflicted
+++ resolved
@@ -3366,23 +3366,8 @@
   SDbObj  dbObj = {0};
   SArray *pArray = mndBuildDnodesArray(pMnode, 0, NULL);
 
-<<<<<<< HEAD
-#if defined(USE_S3)
-  extern int8_t tsS3Enabled;
-  if (tsS3Enabled) {
-=======
-  int32_t numOfStreams = 0;
-  if ((code = mndGetNumOfStreams(pMnode, pDb->name, &numOfStreams)) != 0) {
-    goto _OVER;
-  }
-  if (numOfStreams > 0) {
-    code = TSDB_CODE_MND_STREAM_MUST_BE_DELETED;
-    goto _OVER;
-  }
-
 #if defined(USE_SHARED_STORAGE)
   if (tsSsEnabled) {
->>>>>>> 876979b5
     code = TSDB_CODE_OPS_NOT_SUPPORT;
     mError("vgId:%d, db:%s, shared storage exists, split vgroup not allowed", pVgroup->vgId, pVgroup->dbName);
     goto _OVER;
