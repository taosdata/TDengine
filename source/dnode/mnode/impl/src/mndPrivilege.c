--- conflicted
+++ resolved
@@ -83,11 +83,8 @@
   pRsp->version = pUser->authVersion;
   pRsp->passVer = pUser->passVersion;
   pRsp->whiteListVer = pMnode->ipWhiteVer;
-<<<<<<< HEAD
   memcpy(&pRsp->sessCfg, &pUser->sessCfg, sizeof(SUserSessCfg));
-=======
   pRsp->timeWhiteListVer = pMnode->timeWhiteVer;
->>>>>>> f83c5bbb
   return 0;
 }
 
