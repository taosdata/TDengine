--- conflicted
+++ resolved
@@ -22,9 +22,6 @@
 int32_t mndInitPrivilege(SMnode *pMnode) { return 0; }
 void    mndCleanupPrivilege(SMnode *pMnode) {}
 bool    mndMustChangePassword(SUserObj* pUser) { return false; }
-<<<<<<< HEAD
-int32_t mndCheckOperPrivilege(SMnode *pMnode, const char *user, EOperType operType) { return 0; }
-=======
 
 
 int32_t mndCheckOperPrivilege(SMnode *pMnode, const char *user, EOperType operType) {
@@ -44,7 +41,6 @@
 
 
 
->>>>>>> b3cee032
 int32_t mndCheckAlterUserPrivilege(SUserObj *pOperUser, SUserObj *pUser, SAlterUserReq *pAlter) { return 0; }
 int32_t mndCheckShowPrivilege(SMnode *pMnode, const char *user, EShowType showType, const char *dbname) { return 0; }
 int32_t mndCheckDbPrivilege(SMnode *pMnode, const char *user, EOperType operType, SDbObj *pDb) { return 0; }
@@ -105,7 +101,6 @@
   pRsp->version = pUser->authVersion;
   pRsp->passVer = pUser->passVersion;
   pRsp->whiteListVer = pMnode->ipWhiteVer;
-<<<<<<< HEAD
 
   SUserSessCfg sessCfg = {.sessPerUser = pUser->sessionPerUser,
                           .sessConnTime = pUser->connectTime,
@@ -113,8 +108,6 @@
                           .sessMaxConcurrency = pUser->callPerSession,
                           .sessMaxCallVnodeNum = pUser->vnodePerCall};
   memcpy(&pRsp->sessCfg, &sessCfg, sizeof(SUserSessCfg));
-=======
->>>>>>> b3cee032
   pRsp->timeWhiteListVer = pMnode->timeWhiteVer;
   return 0;
 }
