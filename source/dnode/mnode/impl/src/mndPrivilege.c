/*
 * Copyright (c) 2019 TAOS Data, Inc. <jhtao@taosdata.com>
 *
 * This program is free software: you can use, redistribute, and/or modify
 * it under the terms of the GNU Affero General Public License, version 3
 * or later ("AGPL"), as published by the Free Software Foundation.
 *
 * This program is distributed in the hope that it will be useful, but WITHOUT
 * ANY WARRANTY; without even the implied warranty of MERCHANTABILITY or
 * FITNESS FOR A PARTICULAR PURPOSE.
 *
 * You should have received a copy of the GNU Affero General Public License
 * along with this program. If not, see <http://www.gnu.org/licenses/>.
 */

#define _DEFAULT_SOURCE
#include "mndPrivilege.h"
#include "mndDb.h"
#include "mndUser.h"

#ifndef _PRIVILEGE
int32_t mndInitPrivilege(SMnode *pMnode) { return 0; }
void    mndCleanupPrivilege(SMnode *pMnode) {}
int32_t mndCheckOperPrivilege(SMnode *pMnode, const char *user, EOperType operType) { return 0; }
int32_t mndCheckAlterUserPrivilege(SUserObj *pOperUser, SUserObj *pUser, SAlterUserReq *pAlter) { return 0; }
int32_t mndCheckShowPrivilege(SMnode *pMnode, const char *user, EShowType showType, const char *dbname) { return 0; }
int32_t mndCheckDbPrivilege(SMnode *pMnode, const char *user, EOperType operType, SDbObj *pDb) { return 0; }
int32_t mndCheckDbPrivilegeByName(SMnode *pMnode, const char *user, EOperType operType, const char *dbname) {
  return 0;
}

int32_t mndCheckTopicPrivilege(SMnode *pMnode, const char *user, EOperType operType, SMqTopicObj *pTopic) { return 0; }
int32_t mndCheckTopicPrivilegeByName(SMnode *pMnode, const char *user, EOperType operType, const char *topicName) {
  return 0;
}
int32_t mndSetUserAuthRsp(SMnode *pMnode, SUserObj *pUser, SGetUserAuthRsp *pRsp) {
  memcpy(pRsp->user, pUser->user, TSDB_USER_LEN);
  pRsp->superAuth = 1;
  pRsp->enable = pUser->enable;
  pRsp->sysInfo = pUser->sysInfo;
  pRsp->version = pUser->authVersion;
  pRsp->passVer = pUser->passVersion;
<<<<<<< HEAD
  pRsp->whiteListVer = pUser->ipWhiteListVer;
  return 0;
}

int32_t mndEnableIpWhiteList(SMnode *pMnode) { return 1; }

int32_t mndFetchIpWhiteList(SIpWhiteList *ipList, char **buf) {
  *buf = NULL;
=======
  pRsp->whiteListVer = mndGetIpWhiteVer(pMnode);
  //TODO: mndSetUserAuthRsp in enterprise version
>>>>>>> 43a6cddb
  return 0;
}
#endif<|MERGE_RESOLUTION|>--- conflicted
+++ resolved
@@ -40,7 +40,6 @@
   pRsp->sysInfo = pUser->sysInfo;
   pRsp->version = pUser->authVersion;
   pRsp->passVer = pUser->passVersion;
-<<<<<<< HEAD
   pRsp->whiteListVer = pUser->ipWhiteListVer;
   return 0;
 }
@@ -49,10 +48,6 @@
 
 int32_t mndFetchIpWhiteList(SIpWhiteList *ipList, char **buf) {
   *buf = NULL;
-=======
-  pRsp->whiteListVer = mndGetIpWhiteVer(pMnode);
-  //TODO: mndSetUserAuthRsp in enterprise version
->>>>>>> 43a6cddb
   return 0;
 }
 #endif