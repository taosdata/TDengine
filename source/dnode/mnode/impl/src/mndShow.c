--- conflicted
+++ resolved
@@ -138,13 +138,10 @@
     type = TSDB_MGMT_TABLE_SCAN;
   } else if (strncasecmp(name, TSDB_INS_TABLE_COMPACT_DETAILS, len) == 0) {
     type = TSDB_MGMT_TABLE_COMPACT_DETAIL;
-<<<<<<< HEAD
   } else if (strncasecmp(name, TSDB_INS_TABLE_SCAN_DETAILS, len) == 0) {
     type = TSDB_MGMT_TABLE_SCAN_DETAIL;
-=======
   } else if (strncasecmp(name, TSDB_INS_TABLE_SSMIGRATES, len) == 0) {
     type = TSDB_MGMT_TABLE_SSMIGRATE;
->>>>>>> cf1fcd02
   } else if (strncasecmp(name, TSDB_INS_TABLE_TRANSACTION_DETAILS, len) == 0) {
     type = TSDB_MGMT_TABLE_TRANSACTION_DETAIL;
   } else if (strncasecmp(name, TSDB_INS_TABLE_GRANTS_FULL, len) == 0) {
