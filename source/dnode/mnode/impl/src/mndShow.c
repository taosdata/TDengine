/*
 * Copyright (c) 2019 TAOS Data, Inc. <jhtao@taosdata.com>
 *
 * This program is free software: you can use, redistribute, and/or modify
 * it under the terms of the GNU Affero General Public License, version 3
 * or later ("AGPL"), as published by the Free Software Foundation.
 *
 * This program is distributed in the hope that it will be useful, but WITHOUT
 * ANY WARRANTY; without even the implied warranty of MERCHANTABILITY or
 * FITNESS FOR A PARTICULAR PURPOSE.
 *
 * You should have received a copy of the GNU Affero General Public License
 * along with this program. If not, see <http://www.gnu.org/licenses/>.
 */

#define _DEFAULT_SOURCE
#include "mndShow.h"
#include "mndPrivilege.h"
#include "mndUser.h"
#include "systable.h"

#define SHOW_STEP_SIZE            100
#define SHOW_COLS_STEP_SIZE       4096
#define SHOW_PRIVILEGES_STEP_SIZE 2048

static SShowObj *mndCreateShowObj(SMnode *pMnode, SRetrieveTableReq *pReq);
static void      mndFreeShowObj(SShowObj *pShow);
static SShowObj *mndAcquireShowObj(SMnode *pMnode, int64_t showId);
static void      mndReleaseShowObj(SShowObj *pShow, bool forceRemove);
static bool      mndCheckRetrieveFinished(SShowObj *pShow);
static int32_t   mndProcessRetrieveSysTableReq(SRpcMsg *pReq);

int32_t mndInitShow(SMnode *pMnode) {
  int32_t    code = 0;
  SShowMgmt *pMgmt = &pMnode->showMgmt;

  pMgmt->cache = taosCacheInit(TSDB_DATA_TYPE_INT, 5000, true, (__cache_free_fn_t)mndFreeShowObj, "show");
  if (pMgmt->cache == NULL) {
    code = TSDB_CODE_OUT_OF_MEMORY;
    mError("failed to alloc show cache since %s", tstrerror(code));
    TAOS_RETURN(code);
  }

  mndSetMsgHandle(pMnode, TDMT_MND_SYSTABLE_RETRIEVE, mndProcessRetrieveSysTableReq);
  TAOS_RETURN(code);
}

void mndCleanupShow(SMnode *pMnode) {
  SShowMgmt *pMgmt = &pMnode->showMgmt;
  if (pMgmt->cache != NULL) {
    taosCacheCleanup(pMgmt->cache);
    pMgmt->cache = NULL;
  }
}

static int32_t convertToRetrieveType(char *name, int32_t len) {
  int32_t type = -1;

  if (strncasecmp(name, TSDB_INS_TABLE_DNODES, len) == 0) {
    type = TSDB_MGMT_TABLE_DNODE;
  } else if (strncasecmp(name, TSDB_INS_TABLE_MNODES, len) == 0) {
    type = TSDB_MGMT_TABLE_MNODE;
    /*
      } else if (strncasecmp(name, TSDB_INS_TABLE_MODULES, len) == 0) {
        type = TSDB_MGMT_TABLE_MODULE;
    */
  } else if (strncasecmp(name, TSDB_INS_TABLE_QNODES, len) == 0) {
    type = TSDB_MGMT_TABLE_QNODE;
  } else if (strncasecmp(name, TSDB_INS_TABLE_SNODES, len) == 0) {
    type = TSDB_MGMT_TABLE_SNODE;
  } else if (strncasecmp(name, TSDB_INS_TABLE_ANODES, len) == 0) {
    type = TSDB_MGMT_TABLE_ANODE;
  } else if (strncasecmp(name, TSDB_INS_TABLE_ANODES_FULL, len) == 0) {
    type = TSDB_MGMT_TABLE_ANODE_FULL;
  } else if (strncasecmp(name, TSDB_INS_TABLE_BNODES, len) == 0) {
    type = TSDB_MGMT_TABLE_BNODE;
  } else if (strncasecmp(name, TSDB_INS_TABLE_ARBGROUPS, len) == 0) {
    type = TSDB_MGMT_TABLE_ARBGROUP;
  } else if (strncasecmp(name, TSDB_INS_TABLE_CLUSTER, len) == 0) {
    type = TSDB_MGMT_TABLE_CLUSTER;
  } else if (strncasecmp(name, TSDB_INS_TABLE_DATABASES, len) == 0) {
    type = TSDB_MGMT_TABLE_DB;
  } else if (strncasecmp(name, TSDB_INS_TABLE_FUNCTIONS, len) == 0) {
    type = TSDB_MGMT_TABLE_FUNC;
  } else if (strncasecmp(name, TSDB_INS_TABLE_INDEXES, len) == 0) {
    type = TSDB_MGMT_TABLE_INDEX;
  } else if (strncasecmp(name, TSDB_INS_TABLE_STABLES, len) == 0) {
    type = TSDB_MGMT_TABLE_STB;
  } else if (strncasecmp(name, TSDB_INS_TABLE_TABLES, len) == 0) {
    type = TSDB_MGMT_TABLE_TABLE;
  } else if (strncasecmp(name, TSDB_INS_TABLE_TAGS, len) == 0) {
    type = TSDB_MGMT_TABLE_TAG;
  } else if (strncasecmp(name, TSDB_INS_TABLE_COLS, len) == 0) {
    type = TSDB_MGMT_TABLE_COL;
  } else if (strncasecmp(name, TSDB_INS_TABLE_TABLE_DISTRIBUTED, len) == 0) {
    //    type = TSDB_MGMT_TABLE_DIST;
  } else if (strncasecmp(name, TSDB_INS_TABLE_USERS, len) == 0) {
    type = TSDB_MGMT_TABLE_USER;
  } else if (strncasecmp(name, TSDB_INS_TABLE_USERS_FULL, len) == 0) {
    type = TSDB_MGMT_TABLE_USER_FULL;
  } else if (strncasecmp(name, TSDB_INS_TABLE_LICENCES, len) == 0) {
    type = TSDB_MGMT_TABLE_GRANTS;
  } else if (strncasecmp(name, TSDB_INS_TABLE_VGROUPS, len) == 0) {
    type = TSDB_MGMT_TABLE_VGROUP;
  } else if (strncasecmp(name, TSDB_PERFS_TABLE_CONSUMERS, len) == 0) {
    type = TSDB_MGMT_TABLE_CONSUMERS;
  } else if (strncasecmp(name, TSDB_INS_TABLE_SUBSCRIPTIONS, len) == 0) {
    type = TSDB_MGMT_TABLE_SUBSCRIPTIONS;
  } else if (strncasecmp(name, TSDB_PERFS_TABLE_TRANS, len) == 0) {
    type = TSDB_MGMT_TABLE_TRANS;
  } else if (strncasecmp(name, TSDB_PERFS_TABLE_SMAS, len) == 0) {
    type = TSDB_MGMT_TABLE_SMAS;
  } else if (strncasecmp(name, TSDB_INS_TABLE_CONFIGS, len) == 0) {
    type = TSDB_MGMT_TABLE_CONFIGS;
  } else if (strncasecmp(name, TSDB_PERFS_TABLE_CONNECTIONS, len) == 0) {
    type = TSDB_MGMT_TABLE_CONNS;
  } else if (strncasecmp(name, TSDB_PERFS_TABLE_QUERIES, len) == 0) {
    type = TSDB_MGMT_TABLE_QUERIES;
  } else if (strncasecmp(name, TSDB_INS_TABLE_VNODES, len) == 0) {
    type = TSDB_MGMT_TABLE_VNODES;
  } else if (strncasecmp(name, TSDB_INS_TABLE_TOPICS, len) == 0) {
    type = TSDB_MGMT_TABLE_TOPICS;
  } else if (strncasecmp(name, TSDB_INS_TABLE_STREAMS, len) == 0) {
    type = TSDB_MGMT_TABLE_STREAMS;
  } else if (strncasecmp(name, TSDB_PERFS_TABLE_APPS, len) == 0) {
    type = TSDB_MGMT_TABLE_APPS;
  } else if (strncasecmp(name, TSDB_INS_TABLE_STREAM_TASKS, len) == 0) {
    type = TSDB_MGMT_TABLE_STREAM_TASKS;
  } else if (strncasecmp(name, TSDB_INS_TABLE_STREAM_RECALCULATES, len) == 0) {
    type = TSDB_MGMT_TABLE_STREAM_RECALCULATES;
  } else if (strncasecmp(name, TSDB_INS_TABLE_USER_PRIVILEGES, len) == 0) {
    type = TSDB_MGMT_TABLE_PRIVILEGES;
  } else if (strncasecmp(name, TSDB_INS_TABLE_VIEWS, len) == 0) {
    type = TSDB_MGMT_TABLE_VIEWS;
  } else if (strncasecmp(name, TSDB_INS_TABLE_COMPACTS, len) == 0) {
    type = TSDB_MGMT_TABLE_COMPACT;
  } else if (strncasecmp(name, TSDB_INS_TABLE_COMPACT_DETAILS, len) == 0) {
    type = TSDB_MGMT_TABLE_COMPACT_DETAIL;
  } else if (strncasecmp(name, TSDB_INS_TABLE_TRANSACTION_DETAILS, len) == 0) {
    type = TSDB_MGMT_TABLE_TRANSACTION_DETAIL;
  } else if (strncasecmp(name, TSDB_INS_TABLE_GRANTS_FULL, len) == 0) {
    type = TSDB_MGMT_TABLE_GRANTS_FULL;
  } else if (strncasecmp(name, TSDB_INS_TABLE_GRANTS_LOGS, len) == 0) {
    type = TSDB_MGMT_TABLE_GRANTS_LOGS;
  } else if (strncasecmp(name, TSDB_INS_TABLE_MACHINES, len) == 0) {
    type = TSDB_MGMT_TABLE_MACHINES;
  } else if (strncasecmp(name, TSDB_INS_TABLE_ENCRYPTIONS, len) == 0) {
    type = TSDB_MGMT_TABLE_ENCRYPTIONS;
  } else if (strncasecmp(name, TSDB_INS_TABLE_TSMAS, len) == 0) {
    type = TSDB_MGMT_TABLE_TSMAS;
  } else if (strncasecmp(name, TSDB_INS_DISK_USAGE, len) == 0) {
    type = TSDB_MGMT_TABLE_USAGE;
  } else if (strncasecmp(name, TSDB_INS_TABLE_FILESETS, len) == 0) {
    type = TSDB_MGMT_TABLE_FILESETS;
<<<<<<< HEAD
  } else if (strncasecmp(name, TSDB_INS_TABLE_VC_COLS, len) == 0) {
    type = TSDB_MGMT_TABLE_VC_COL;
=======
  } else if (strncasecmp(name, TSDB_INS_TABLE_MOUNTS, len) == 0) {
    type = TSDB_MGMT_TABLE_MOUNT;
>>>>>>> c9989353
  } else {
    mError("invalid show name:%s len:%d", name, len);
  }

  return type;
}

static SShowObj *mndCreateShowObj(SMnode *pMnode, SRetrieveTableReq *pReq) {
  SShowMgmt *pMgmt = &pMnode->showMgmt;

  int64_t showId = atomic_add_fetch_64(&pMgmt->showId, 1);
  if (showId == 0) atomic_add_fetch_64(&pMgmt->showId, 1);

  int32_t size = sizeof(SShowObj);

  SShowObj showObj = {0};

  showObj.id = showId;
  showObj.pMnode = pMnode;
  showObj.type = convertToRetrieveType(pReq->tb, tListLen(pReq->tb));
  (void)memcpy(showObj.db, pReq->db, TSDB_DB_FNAME_LEN);
  tstrncpy(showObj.filterTb, pReq->filterTb, TSDB_TABLE_NAME_LEN);

  int32_t   keepTime = tsShellActivityTimer * 6 * 1000;
  SShowObj *pShow = taosCachePut(pMgmt->cache, &showId, sizeof(int64_t), &showObj, size, keepTime);
  if (pShow == NULL) {
    terrno = TSDB_CODE_OUT_OF_MEMORY;
    mError("show:0x%" PRIx64 ", failed to put into cache since %s", showId, terrstr());
    return NULL;
  }

  mTrace("show:0x%" PRIx64 ", is created, data:%p", showId, pShow);
  return pShow;
}

static void mndFreeShowObj(SShowObj *pShow) {
  SMnode    *pMnode = pShow->pMnode;
  SShowMgmt *pMgmt = &pMnode->showMgmt;

  ShowFreeIterFp freeFp = pMgmt->freeIterFps[pShow->type];
  if (freeFp != NULL) {
    if (pShow->pIter != NULL) {
      mTrace("show:0x%" PRIx64 ", is destroying, data:%p, pIter:%p, ", pShow->id, pShow, pShow->pIter);

      (*freeFp)(pMnode, pShow->pIter);

      pShow->pIter = NULL;
    }
  }

  mTrace("show:0x%" PRIx64 ", is destroyed, data:%p", pShow->id, pShow);
}

static SShowObj *mndAcquireShowObj(SMnode *pMnode, int64_t showId) {
  SShowMgmt *pMgmt = &pMnode->showMgmt;

  SShowObj *pShow = taosCacheAcquireByKey(pMgmt->cache, &showId, sizeof(showId));
  if (pShow == NULL) {
    mError("show:0x%" PRIx64 ", already destroyed", showId);
    return NULL;
  }

  mTrace("show:0x%" PRIx64 ", acquired from cache, data:%p", pShow->id, pShow);
  return pShow;
}

static void mndReleaseShowObj(SShowObj *pShow, bool forceRemove) {
  if (pShow == NULL) return;
  mTrace("show:0x%" PRIx64 ", released from cache, data:%p force:%d", pShow->id, pShow, forceRemove);

  // A bug in tcache.c
  forceRemove = 0;

  SMnode    *pMnode = pShow->pMnode;
  SShowMgmt *pMgmt = &pMnode->showMgmt;
  taosCacheRelease(pMgmt->cache, (void **)(&pShow), forceRemove);
}

static int32_t mndProcessRetrieveSysTableReq(SRpcMsg *pReq) {
  int32_t    code = 0;
  SMnode    *pMnode = pReq->info.node;
  SShowMgmt *pMgmt = &pMnode->showMgmt;
  SShowObj  *pShow = NULL;
  int32_t    rowsToRead = SHOW_STEP_SIZE;
  int32_t    size = 0;
  int32_t    rowsRead = 0;
  mDebug("mndProcessRetrieveSysTableReq start");
  SRetrieveTableReq retrieveReq = {0};
  TAOS_CHECK_RETURN(tDeserializeSRetrieveTableReq(pReq->pCont, pReq->contLen, &retrieveReq));

  mDebug("process to retrieve systable req db:%s, tb:%s, compactId:%" PRId64, retrieveReq.db, retrieveReq.tb,
         retrieveReq.compactId);

  if (retrieveReq.showId == 0) {
    STableMetaRsp *pMeta = taosHashGet(pMnode->infosMeta, retrieveReq.tb, strlen(retrieveReq.tb));
    if (pMeta == NULL) {
      pMeta = taosHashGet(pMnode->perfsMeta, retrieveReq.tb, strlen(retrieveReq.tb));
      if (pMeta == NULL) {
        code = TSDB_CODE_PAR_TABLE_NOT_EXIST;
        mError("failed to process show-retrieve req:%p since %s", pShow, tstrerror(code));
        TAOS_RETURN(code);
      }
    }

    pShow = mndCreateShowObj(pMnode, &retrieveReq);
    if (pShow == NULL) {
      code = terrno;
      mError("failed to process show-meta req since %s", tstrerror(code));
      TAOS_RETURN(code);
    }

    pShow->pMeta = pMeta;
    pShow->numOfColumns = pShow->pMeta->numOfColumns;
  } else {
    pShow = mndAcquireShowObj(pMnode, retrieveReq.showId);
    if (pShow == NULL) {
      code = TSDB_CODE_MND_INVALID_SHOWOBJ;
      mError("failed to process show-retrieve req:%p since %s", pShow, tstrerror(code));
      TAOS_RETURN(code);
    }
  }

  if (pShow->type == TSDB_MGMT_TABLE_COL) {  // expend capacity for ins_columns
    rowsToRead = SHOW_COLS_STEP_SIZE;
  } else if (pShow->type == TSDB_MGMT_TABLE_PRIVILEGES) {
    rowsToRead = SHOW_PRIVILEGES_STEP_SIZE;
  }
  ShowRetrieveFp retrieveFp = pMgmt->retrieveFps[pShow->type];
  if (retrieveFp == NULL) {
    mndReleaseShowObj(pShow, false);
    code = TSDB_CODE_MSG_NOT_PROCESSED;
    mError("show:0x%" PRIx64 ", failed to retrieve data since %s", pShow->id, tstrerror(code));
    TAOS_RETURN(code);
  }

  mDebug("show:0x%" PRIx64 ", start retrieve data, type:%d", pShow->id, pShow->type);
  if (retrieveReq.user[0] != 0) {
    (void)memcpy(pReq->info.conn.user, retrieveReq.user, TSDB_USER_LEN);
  } else {
    (void)memcpy(pReq->info.conn.user, TSDB_DEFAULT_USER, strlen(TSDB_DEFAULT_USER) + 1);
  }
  code = -1;
  if (retrieveReq.db[0] &&
      (code = mndCheckShowPrivilege(pMnode, pReq->info.conn.user, pShow->type, retrieveReq.db)) != 0) {
    TAOS_RETURN(code);
  }
  if (pShow->type == TSDB_MGMT_TABLE_USER_FULL) {
    if (strcmp(pReq->info.conn.user, "root") != 0) {
      mError("The operation is not permitted, user:%s, pShow->type:%d", pReq->info.conn.user, pShow->type);
      code = TSDB_CODE_MND_NO_RIGHTS;
      TAOS_RETURN(code);
    }
  }

  int32_t numOfCols = pShow->pMeta->numOfColumns;

  SSDataBlock *pBlock = NULL;
  code = createDataBlock(&pBlock);
  if (code) {
    TAOS_RETURN(code);
  }

  for (int32_t i = 0; i < numOfCols; ++i) {
    SColumnInfoData idata = {0};

    SSchema *p = &pShow->pMeta->pSchemas[i];

    idata.info.bytes = p->bytes;
    idata.info.type = p->type;
    idata.info.colId = p->colId;
    TAOS_CHECK_RETURN(blockDataAppendColInfo(pBlock, &idata));
  }

  TAOS_CHECK_RETURN(blockDataEnsureCapacity(pBlock, rowsToRead));

  if (mndCheckRetrieveFinished(pShow)) {
    mDebug("show:0x%" PRIx64 ", read finished, numOfRows:%d", pShow->id, pShow->numOfRows);
    rowsRead = 0;
  } else {
    rowsRead = (*retrieveFp)(pReq, pShow, pBlock, rowsToRead);
    if (rowsRead < 0) {
      code = rowsRead;
      mDebug("show:0x%" PRIx64 ", retrieve completed", pShow->id);
      mndReleaseShowObj(pShow, true);
      blockDataDestroy(pBlock);
      TAOS_RETURN(code);
    }

    pBlock->info.rows = rowsRead;
    mDebug("show:0x%" PRIx64 ", stop retrieve data, rowsRead:%d numOfRows:%d", pShow->id, rowsRead, pShow->numOfRows);
  }

  size_t dataEncodeBufSize = blockGetEncodeSize(pBlock);
  size = sizeof(SRetrieveMetaTableRsp) + sizeof(int32_t) + sizeof(SSysTableSchema) * pShow->pMeta->numOfColumns +
         dataEncodeBufSize;

  SRetrieveMetaTableRsp *pRsp = rpcMallocCont(size);
  if (pRsp == NULL) {
    mError("show:0x%" PRIx64 ", failed to retrieve data since %s", pShow->id, tstrerror(code));
    code = terrno;
    goto _exit;
  }

  pRsp->handle = htobe64(pShow->id);

  if (rowsRead > 0) {
    char    *pStart = pRsp->data;
    SSchema *ps = pShow->pMeta->pSchemas;

    *(int32_t *)pStart = htonl(pShow->pMeta->numOfColumns);
    pStart += sizeof(int32_t);  // number of columns

    for (int32_t i = 0; i < pShow->pMeta->numOfColumns; ++i) {
      SSysTableSchema *pSchema = (SSysTableSchema *)pStart;
      pSchema->bytes = htonl(ps[i].bytes);
      pSchema->colId = htons(ps[i].colId);
      pSchema->type = ps[i].type;

      pStart += sizeof(SSysTableSchema);
    }

    int32_t len = blockEncode(pBlock, pStart, dataEncodeBufSize, pShow->pMeta->numOfColumns);
    if (len < 0) {
      mError("show:0x%" PRIx64 ", failed to retrieve data since %s", pShow->id, tstrerror(code));
      code = terrno;
      return code;
    }
  }

  pRsp->numOfRows = htonl(rowsRead);
  pRsp->precision = TSDB_TIME_PRECISION_MILLI;  // millisecond time precision
  pReq->info.rsp = pRsp;
  pReq->info.rspLen = size;

  if (rowsRead == 0 || mndCheckRetrieveFinished(pShow)) {
    pRsp->completed = 1;
    mDebug("show:0x%" PRIx64 ", retrieve completed", pShow->id);
    mndReleaseShowObj(pShow, true);
  } else {
    mDebug("show:0x%" PRIx64 ", retrieve not completed yet", pShow->id);
    mndReleaseShowObj(pShow, false);
  }

  blockDataDestroy(pBlock);
  return TSDB_CODE_SUCCESS;
_exit:
  mndReleaseShowObj(pShow, false);
  blockDataDestroy(pBlock);
  if (pRsp) {
    rpcFreeCont(pRsp);
  }
  return code;
}

static bool mndCheckRetrieveFinished(SShowObj *pShow) {
  if (pShow->pIter == NULL && pShow->numOfRows != 0) {
    return true;
  }
  return false;
}

void mndAddShowRetrieveHandle(SMnode *pMnode, EShowType showType, ShowRetrieveFp fp) {
  SShowMgmt *pMgmt = &pMnode->showMgmt;
  pMgmt->retrieveFps[showType] = fp;
}

void mndAddShowFreeIterHandle(SMnode *pMnode, EShowType showType, ShowFreeIterFp fp) {
  SShowMgmt *pMgmt = &pMnode->showMgmt;
  pMgmt->freeIterFps[showType] = fp;
}<|MERGE_RESOLUTION|>--- conflicted
+++ resolved
@@ -152,13 +152,10 @@
     type = TSDB_MGMT_TABLE_USAGE;
   } else if (strncasecmp(name, TSDB_INS_TABLE_FILESETS, len) == 0) {
     type = TSDB_MGMT_TABLE_FILESETS;
-<<<<<<< HEAD
   } else if (strncasecmp(name, TSDB_INS_TABLE_VC_COLS, len) == 0) {
     type = TSDB_MGMT_TABLE_VC_COL;
-=======
   } else if (strncasecmp(name, TSDB_INS_TABLE_MOUNTS, len) == 0) {
     type = TSDB_MGMT_TABLE_MOUNT;
->>>>>>> c9989353
   } else {
     mError("invalid show name:%s len:%d", name, len);
   }
