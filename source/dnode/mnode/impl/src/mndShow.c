--- conflicted
+++ resolved
@@ -74,6 +74,8 @@
     type = TSDB_MGMT_TABLE_ANODE;
   } else if (strncasecmp(name, TSDB_INS_TABLE_ANODES_FULL, len) == 0) {
     type = TSDB_MGMT_TABLE_ANODE_FULL;
+  } else if (strncasecmp(name, TSDB_INS_TABLE_BNODES, len) == 0) {
+    type = TSDB_MGMT_TABLE_BNODE;
   } else if (strncasecmp(name, TSDB_INS_TABLE_XNODES, len) == 0) {
     type = TSDB_MGMT_TABLE_XNODES;
   } else if (strncasecmp(name, TSDB_INS_TABLE_XNODE_TASKS, len) == 0) {
@@ -174,17 +176,12 @@
     type = TSDB_MGMT_TABLE_VC_COL;
   } else if (strncasecmp(name, TSDB_INS_TABLE_MOUNTS, len) == 0) {
     type = TSDB_MGMT_TABLE_MOUNT;
-<<<<<<< HEAD
-  } else if (strncasecmp(name, TSDB_INS_TABLE_BNODES, len) == 0) {
-    type = TSDB_MGMT_TABLE_BNODE;
-=======
   } else if (strncasecmp(name, TSDB_INS_TABLE_RSMAS, len) == 0) {
     type = TSDB_MGMT_TABLE_RSMA;
   } else if (strncasecmp(name, TSDB_INS_TABLE_RETENTIONS, len) == 0) {
     type = TSDB_MGMT_TABLE_RETENTION;
   } else if (strncasecmp(name, TSDB_INS_TABLE_RETENTION_DETAILS, len) == 0) {
     type = TSDB_MGMT_TABLE_RETENTION_DETAIL;
->>>>>>> d0300658
   } else {
     mError("invalid show name:%s len:%d", name, len);
   }
