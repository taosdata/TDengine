/*
 * Copyright (c) 2019 TAOS Data, Inc. <jhtao@taosdata.com>
 *
 * This program is free software: you can use, redistribute, and/or modify
 * it under the terms of the GNU Affero General Public License, version 3
 * or later ("AGPL"), as published by the Free Software Foundation.
 *
 * This program is distributed in the hope that it will be useful, but WITHOUT
 * ANY WARRANTY; without even the implied warranty of MERCHANTABILITY or
 * FITNESS FOR A PARTICULAR PURPOSE.
 *
 * You should have received a copy of the GNU Affero General Public License
 * along with this program. If not, see <http://www.gnu.org/licenses/>.
 */

#define _DEFAULT_SOURCE
#include "mndAnode.h"
#include "audit.h"
#include "mndDnode.h"
#include "mndPrivilege.h"
#include "mndShow.h"
#include "mndTrans.h"
#include "mndUser.h"
#include "tanalytics.h"
#include "tjson.h"

#ifdef USE_ANALYTICS

#define TSDB_ANODE_VER_NUMBER   1
#define TSDB_ANODE_RESERVE_SIZE 64

static SSdbRaw *mndAnodeActionEncode(SAnodeObj *pObj);
static SSdbRow *mndAnodeActionDecode(SSdbRaw *pRaw);
static int32_t  mndAnodeActionInsert(SSdb *pSdb, SAnodeObj *pObj);
static int32_t  mndAnodeActionUpdate(SSdb *pSdb, SAnodeObj *pOld, SAnodeObj *pNew);
static int32_t  mndAnodeActionDelete(SSdb *pSdb, SAnodeObj *pObj);
static int32_t  mndProcessCreateAnodeReq(SRpcMsg *pReq);
static int32_t  mndProcessUpdateAnodeReq(SRpcMsg *pReq);
static int32_t  mndProcessDropAnodeReq(SRpcMsg *pReq);
static int32_t  mndProcessAnalAlgoReq(SRpcMsg *pReq);
static int32_t  mndRetrieveAnodes(SRpcMsg *pReq, SShowObj *pShow, SSDataBlock *pBlock, int32_t rows);
static void     mndCancelGetNextAnode(SMnode *pMnode, void *pIter);
static int32_t  mndRetrieveAnodesFull(SRpcMsg *pReq, SShowObj *pShow, SSDataBlock *pBlock, int32_t rows);
static void     mndCancelGetNextAnodeFull(SMnode *pMnode, void *pIter);
static int32_t  mndGetAnodeAlgoList(const char *url, SAnodeObj *pObj);
static int32_t  mndGetAnodeStatus(SAnodeObj *pObj, char *status, int32_t statusLen);

int32_t mndInitAnode(SMnode *pMnode) {
  SSdbTable table = {
      .sdbType = SDB_ANODE,
      .keyType = SDB_KEY_INT32,
      .encodeFp = (SdbEncodeFp)mndAnodeActionEncode,
      .decodeFp = (SdbDecodeFp)mndAnodeActionDecode,
      .insertFp = (SdbInsertFp)mndAnodeActionInsert,
      .updateFp = (SdbUpdateFp)mndAnodeActionUpdate,
      .deleteFp = (SdbDeleteFp)mndAnodeActionDelete,
  };

  mndSetMsgHandle(pMnode, TDMT_MND_CREATE_ANODE, mndProcessCreateAnodeReq);
  mndSetMsgHandle(pMnode, TDMT_MND_UPDATE_ANODE, mndProcessUpdateAnodeReq);
  mndSetMsgHandle(pMnode, TDMT_MND_DROP_ANODE, mndProcessDropAnodeReq);
  mndSetMsgHandle(pMnode, TDMT_MND_RETRIEVE_ANAL_ALGO, mndProcessAnalAlgoReq);

  mndAddShowRetrieveHandle(pMnode, TSDB_MGMT_TABLE_ANODE, mndRetrieveAnodes);
  mndAddShowFreeIterHandle(pMnode, TSDB_MGMT_TABLE_ANODE, mndCancelGetNextAnode);
  mndAddShowRetrieveHandle(pMnode, TSDB_MGMT_TABLE_ANODE_FULL, mndRetrieveAnodesFull);
  mndAddShowFreeIterHandle(pMnode, TSDB_MGMT_TABLE_ANODE_FULL, mndCancelGetNextAnodeFull);

  return sdbSetTable(pMnode->pSdb, table);
}

void mndCleanupAnode(SMnode *pMnode) {}

SAnodeObj *mndAcquireAnode(SMnode *pMnode, int32_t anodeId) {
  SAnodeObj *pObj = sdbAcquire(pMnode->pSdb, SDB_ANODE, &anodeId);
  if (pObj == NULL && terrno == TSDB_CODE_SDB_OBJ_NOT_THERE) {
    terrno = TSDB_CODE_MND_ANODE_NOT_EXIST;
  }
  return pObj;
}

void mndReleaseAnode(SMnode *pMnode, SAnodeObj *pObj) {
  SSdb *pSdb = pMnode->pSdb;
  sdbRelease(pSdb, pObj);
}

static SSdbRaw *mndAnodeActionEncode(SAnodeObj *pObj) {
  int32_t code = 0;
  int32_t lino = 0;
  terrno = TSDB_CODE_OUT_OF_MEMORY;

  int32_t rawDataLen = sizeof(SAnodeObj) + TSDB_ANODE_RESERVE_SIZE + pObj->urlLen;
  for (int32_t t = 0; t < pObj->numOfAlgos; ++t) {
    SArray *algos = pObj->algos[t];
    for (int32_t a = 0; a < (int32_t)taosArrayGetSize(algos); ++a) {
      SAnodeAlgo *algo = taosArrayGet(algos, a);
      rawDataLen += (2 * sizeof(int32_t) + algo->nameLen);
    }
    rawDataLen += sizeof(int32_t);
  }

  SSdbRaw *pRaw = sdbAllocRaw(SDB_ANODE, TSDB_ANODE_VER_NUMBER, rawDataLen);
  if (pRaw == NULL) goto _OVER;

  int32_t dataPos = 0;
  SDB_SET_INT32(pRaw, dataPos, pObj->id, _OVER)
  SDB_SET_INT64(pRaw, dataPos, pObj->createdTime, _OVER)
  SDB_SET_INT64(pRaw, dataPos, pObj->updateTime, _OVER)
  SDB_SET_INT32(pRaw, dataPos, pObj->version, _OVER)
  SDB_SET_INT32(pRaw, dataPos, pObj->urlLen, _OVER)
  SDB_SET_BINARY(pRaw, dataPos, pObj->url, pObj->urlLen, _OVER)
  SDB_SET_INT32(pRaw, dataPos, pObj->numOfAlgos, _OVER)
  for (int32_t i = 0; i < pObj->numOfAlgos; ++i) {
    SArray *algos = pObj->algos[i];
    SDB_SET_INT32(pRaw, dataPos, (int32_t)taosArrayGetSize(algos), _OVER)
    for (int32_t j = 0; j < (int32_t)taosArrayGetSize(algos); ++j) {
      SAnodeAlgo *algo = taosArrayGet(algos, j);
      SDB_SET_INT32(pRaw, dataPos, algo->nameLen, _OVER)
      SDB_SET_BINARY(pRaw, dataPos, algo->name, algo->nameLen, _OVER)
      SDB_SET_INT32(pRaw, dataPos, 0, _OVER)  // reserved
    }
  }

  SDB_SET_RESERVE(pRaw, dataPos, TSDB_ANODE_RESERVE_SIZE, _OVER)

  terrno = 0;

_OVER:
  if (terrno != 0) {
    mError("anode:%d, failed to encode to raw:%p since %s", pObj->id, pRaw, terrstr());
    sdbFreeRaw(pRaw);
    return NULL;
  }

  mTrace("anode:%d, encode to raw:%p, row:%p", pObj->id, pRaw, pObj);
  return pRaw;
}

static SSdbRow *mndAnodeActionDecode(SSdbRaw *pRaw) {
  int32_t code = 0;
  int32_t lino = 0;
  terrno = TSDB_CODE_OUT_OF_MEMORY;
  SSdbRow   *pRow = NULL;
  SAnodeObj *pObj = NULL;

  int8_t sver = 0;
  if (sdbGetRawSoftVer(pRaw, &sver) != 0) goto _OVER;

  if (sver != TSDB_ANODE_VER_NUMBER) {
    terrno = TSDB_CODE_SDB_INVALID_DATA_VER;
    goto _OVER;
  }

  pRow = sdbAllocRow(sizeof(SAnodeObj));
  if (pRow == NULL) goto _OVER;

  pObj = sdbGetRowObj(pRow);
  if (pObj == NULL) goto _OVER;

  int32_t dataPos = 0;
  SDB_GET_INT32(pRaw, dataPos, &pObj->id, _OVER)
  SDB_GET_INT64(pRaw, dataPos, &pObj->createdTime, _OVER)
  SDB_GET_INT64(pRaw, dataPos, &pObj->updateTime, _OVER)
  SDB_GET_INT32(pRaw, dataPos, &pObj->version, _OVER)
  SDB_GET_INT32(pRaw, dataPos, &pObj->urlLen, _OVER)

  if (pObj->urlLen > 0) {
    pObj->url = taosMemoryCalloc(pObj->urlLen, 1);
    if (pObj->url == NULL) goto _OVER;
    SDB_GET_BINARY(pRaw, dataPos, pObj->url, pObj->urlLen, _OVER)
  }

  SDB_GET_INT32(pRaw, dataPos, &pObj->numOfAlgos, _OVER)
  if (pObj->numOfAlgos > 0) {
    pObj->algos = taosMemoryCalloc(pObj->numOfAlgos, sizeof(SArray *));
    if (pObj->algos == NULL) {
      goto _OVER;
    }
  }

  for (int32_t i = 0; i < pObj->numOfAlgos; ++i) {
    int32_t numOfAlgos = 0;
    SDB_GET_INT32(pRaw, dataPos, &numOfAlgos, _OVER)

    pObj->algos[i] = taosArrayInit(2, sizeof(SAnodeAlgo));
    if (pObj->algos[i] == NULL) goto _OVER;

    for (int32_t j = 0; j < numOfAlgos; ++j) {
      SAnodeAlgo algoObj = {0};
      int32_t    reserved = 0;

      SDB_GET_INT32(pRaw, dataPos, &algoObj.nameLen, _OVER)
      if (algoObj.nameLen > 0) {
        algoObj.name = taosMemoryCalloc(algoObj.nameLen, 1);
        if (algoObj.name == NULL) goto _OVER;
      }

      SDB_GET_BINARY(pRaw, dataPos, algoObj.name, algoObj.nameLen, _OVER)
      SDB_GET_INT32(pRaw, dataPos, &reserved, _OVER);

      if (taosArrayPush(pObj->algos[i], &algoObj) == NULL) goto _OVER;
    }
  }

  SDB_GET_RESERVE(pRaw, dataPos, TSDB_ANODE_RESERVE_SIZE, _OVER)

  terrno = 0;

_OVER:
  if (terrno != 0) {
    mError("anode:%d, failed to decode from raw:%p since %s", pObj == NULL ? 0 : pObj->id, pRaw, terrstr());
    if (pObj != NULL) {
      taosMemoryFreeClear(pObj->url);
    }
    taosMemoryFreeClear(pRow);
    return NULL;
  }

  mTrace("anode:%d, decode from raw:%p, row:%p", pObj->id, pRaw, pObj);
  return pRow;
}

static void mndFreeAnode(SAnodeObj *pObj) {
  taosMemoryFreeClear(pObj->url);
  for (int32_t i = 0; i < pObj->numOfAlgos; ++i) {
    SArray *algos = pObj->algos[i];
    for (int32_t j = 0; j < (int32_t)taosArrayGetSize(algos); ++j) {
      SAnodeAlgo *algo = taosArrayGet(algos, j);
      taosMemoryFreeClear(algo->name);
    }
    taosArrayDestroy(algos);
  }
  taosMemoryFreeClear(pObj->algos);
}

static int32_t mndAnodeActionInsert(SSdb *pSdb, SAnodeObj *pObj) {
  mTrace("anode:%d, perform insert action, row:%p", pObj->id, pObj);
  return 0;
}

static int32_t mndAnodeActionDelete(SSdb *pSdb, SAnodeObj *pObj) {
  mTrace("anode:%d, perform delete action, row:%p", pObj->id, pObj);
  mndFreeAnode(pObj);
  return 0;
}

static int32_t mndAnodeActionUpdate(SSdb *pSdb, SAnodeObj *pOld, SAnodeObj *pNew) {
  mTrace("anode:%d, perform update action, old row:%p new row:%p", pOld->id, pOld, pNew);

  taosWLockLatch(&pOld->lock);
  int32_t numOfAlgos = pNew->numOfAlgos;
  void   *algos = pNew->algos;
  pNew->numOfAlgos = pOld->numOfAlgos;
  pNew->algos = pOld->algos;
  pOld->numOfAlgos = numOfAlgos;
  pOld->algos = algos;
  pOld->updateTime = pNew->updateTime;
  pOld->version = pNew->version;
  taosWUnLockLatch(&pOld->lock);
  return 0;
}

static int32_t mndSetCreateAnodeRedoLogs(STrans *pTrans, SAnodeObj *pObj) {
  int32_t  code = 0;
  SSdbRaw *pRedoRaw = mndAnodeActionEncode(pObj);
  if (pRedoRaw == NULL) {
    code = TSDB_CODE_MND_RETURN_VALUE_NULL;
    if (terrno != 0) code = terrno;
    TAOS_RETURN(code);
  }
  TAOS_CHECK_RETURN(mndTransAppendRedolog(pTrans, pRedoRaw));
  TAOS_CHECK_RETURN(sdbSetRawStatus(pRedoRaw, SDB_STATUS_CREATING));
  TAOS_RETURN(code);
}

static int32_t mndSetCreateAnodeUndoLogs(STrans *pTrans, SAnodeObj *pObj) {
  int32_t  code = 0;
  SSdbRaw *pUndoRaw = mndAnodeActionEncode(pObj);
  if (pUndoRaw == NULL) {
    code = TSDB_CODE_MND_RETURN_VALUE_NULL;
    if (terrno != 0) code = terrno;
    TAOS_RETURN(code);
  }
  TAOS_CHECK_RETURN(mndTransAppendUndolog(pTrans, pUndoRaw));
  TAOS_CHECK_RETURN(sdbSetRawStatus(pUndoRaw, SDB_STATUS_DROPPED));
  TAOS_RETURN(code);
}

static int32_t mndSetCreateAnodeCommitLogs(STrans *pTrans, SAnodeObj *pObj) {
  int32_t  code = 0;
  SSdbRaw *pCommitRaw = mndAnodeActionEncode(pObj);
  if (pCommitRaw == NULL) {
    code = TSDB_CODE_MND_RETURN_VALUE_NULL;
    if (terrno != 0) code = terrno;
    TAOS_RETURN(code);
  }
  TAOS_CHECK_RETURN(mndTransAppendCommitlog(pTrans, pCommitRaw));
  TAOS_CHECK_RETURN(sdbSetRawStatus(pCommitRaw, SDB_STATUS_READY));
  TAOS_RETURN(code);
}

static int32_t mndCreateAnode(SMnode *pMnode, SRpcMsg *pReq, SMCreateAnodeReq *pCreate) {
  int32_t code = -1;
  STrans *pTrans = NULL;

  SAnodeObj anodeObj = {0};
  anodeObj.id = sdbGetMaxId(pMnode->pSdb, SDB_ANODE);
  anodeObj.createdTime = taosGetTimestampMs();
  anodeObj.updateTime = anodeObj.createdTime;
  anodeObj.version = 0;
  anodeObj.urlLen = pCreate->urlLen;
  if (anodeObj.urlLen > TSDB_ANALYTIC_ANODE_URL_LEN) {
    code = TSDB_CODE_MND_ANODE_TOO_LONG_URL;
    goto _OVER;
  }

  anodeObj.url = taosMemoryCalloc(1, pCreate->urlLen);
  if (anodeObj.url == NULL) goto _OVER;
  (void)memcpy(anodeObj.url, pCreate->url, pCreate->urlLen);

  code = mndGetAnodeAlgoList(anodeObj.url, &anodeObj);
  if (code != 0) goto _OVER;

  pTrans = mndTransCreate(pMnode, TRN_POLICY_ROLLBACK, TRN_CONFLICT_NOTHING, pReq, "create-anode");
  if (pTrans == NULL) {
    code = TSDB_CODE_MND_RETURN_VALUE_NULL;
    if (terrno != 0) code = terrno;
    goto _OVER;
  }
  mndTransSetSerial(pTrans);

  mInfo("trans:%d, used to create anode:%s as anode:%d", pTrans->id, pCreate->url, anodeObj.id);

  TAOS_CHECK_GOTO(mndSetCreateAnodeRedoLogs(pTrans, &anodeObj), NULL, _OVER);
  TAOS_CHECK_GOTO(mndSetCreateAnodeUndoLogs(pTrans, &anodeObj), NULL, _OVER);
  TAOS_CHECK_GOTO(mndSetCreateAnodeCommitLogs(pTrans, &anodeObj), NULL, _OVER);
  TAOS_CHECK_GOTO(mndTransPrepare(pMnode, pTrans), NULL, _OVER);

  code = 0;

_OVER:
  mndFreeAnode(&anodeObj);
  mndTransDrop(pTrans);
  TAOS_RETURN(code);
}

static SAnodeObj *mndAcquireAnodeByURL(SMnode *pMnode, char *url) {
  SSdb *pSdb = pMnode->pSdb;

  void *pIter = NULL;
  while (1) {
    SAnodeObj *pAnode = NULL;
    pIter = sdbFetch(pSdb, SDB_ANODE, pIter, (void **)&pAnode);
    if (pIter == NULL) break;

    if (strcasecmp(url, pAnode->url) == 0) {
      sdbCancelFetch(pSdb, pIter);
      return pAnode;
    }

    sdbRelease(pSdb, pAnode);
  }

  terrno = TSDB_CODE_MND_ANODE_NOT_EXIST;
  return NULL;
}

static int32_t mndProcessCreateAnodeReq(SRpcMsg *pReq) {
  SMnode          *pMnode = pReq->info.node;
  int32_t          code = -1;
  SAnodeObj       *pObj = NULL;
  SMCreateAnodeReq createReq = {0};

  TAOS_CHECK_GOTO(tDeserializeSMCreateAnodeReq(pReq->pCont, pReq->contLen, &createReq), NULL, _OVER);

  mInfo("anode:%s, start to create", createReq.url);
  TAOS_CHECK_GOTO(mndCheckOperPrivilege(pMnode, pReq->info.conn.user, MND_OPER_CREATE_ANODE), NULL, _OVER);

  pObj = mndAcquireAnodeByURL(pMnode, createReq.url);
  if (pObj != NULL) {
    code = TSDB_CODE_MND_ANODE_ALREADY_EXIST;
    goto _OVER;
  }

  code = mndCreateAnode(pMnode, pReq, &createReq);
  if (code == 0) code = TSDB_CODE_ACTION_IN_PROGRESS;

_OVER:
  if (code != 0 && code != TSDB_CODE_ACTION_IN_PROGRESS) {
    mError("anode:%s, failed to create since %s", createReq.url, tstrerror(code));
  }

  mndReleaseAnode(pMnode, pObj);
  tFreeSMCreateAnodeReq(&createReq);
  TAOS_RETURN(code);
}

static int32_t mndUpdateAnode(SMnode *pMnode, SAnodeObj *pAnode, SRpcMsg *pReq) {
  mInfo("anode:%d, start to update", pAnode->id);
  int32_t   code = -1;
  STrans   *pTrans = NULL;
  SAnodeObj anodeObj = {0};
  anodeObj.id = pAnode->id;
  anodeObj.updateTime = taosGetTimestampMs();

  code = mndGetAnodeAlgoList(pAnode->url, &anodeObj);
  if (code != 0) goto _OVER;

  pTrans = mndTransCreate(pMnode, TRN_POLICY_ROLLBACK, TRN_CONFLICT_NOTHING, pReq, "update-anode");
  if (pTrans == NULL) {
    code = TSDB_CODE_MND_RETURN_VALUE_NULL;
    if (terrno != 0) code = terrno;
    goto _OVER;
  }
  mInfo("trans:%d, used to update anode:%d", pTrans->id, anodeObj.id);

  TAOS_CHECK_GOTO(mndSetCreateAnodeCommitLogs(pTrans, &anodeObj), NULL, _OVER);
  TAOS_CHECK_GOTO(mndTransPrepare(pMnode, pTrans), NULL, _OVER);
  code = 0;

_OVER:
  mndFreeAnode(&anodeObj);
  mndTransDrop(pTrans);
  TAOS_RETURN(code);
}

static int32_t mndUpdateAllAnodes(SMnode *pMnode, SRpcMsg *pReq) {
  mInfo("update all anodes");
  SSdb   *pSdb = pMnode->pSdb;
  int32_t code = 0;
  int32_t rows = 0;
  int32_t numOfRows = sdbGetSize(pSdb, SDB_ANODE);

  void *pIter = NULL;
  while (1) {
    SAnodeObj *pObj = NULL;
    ESdbStatus objStatus = 0;
    pIter = sdbFetchAll(pSdb, SDB_ANODE, pIter, (void **)&pObj, &objStatus, true);
    if (pIter == NULL) break;

    rows++;
    void *transReq = NULL;
    if (rows == numOfRows) transReq = pReq;
    code = mndUpdateAnode(pMnode, pObj, transReq);
    sdbRelease(pSdb, pObj);

    if (code != 0) break;
  }

  if (code == 0 && rows == numOfRows) {
    code = TSDB_CODE_ACTION_IN_PROGRESS;
  }

  return code;
}

static int32_t mndProcessUpdateAnodeReq(SRpcMsg *pReq) {
  SMnode          *pMnode = pReq->info.node;
  int32_t          code = -1;
  SAnodeObj       *pObj = NULL;
  SMUpdateAnodeReq updateReq = {0};

  TAOS_CHECK_GOTO(tDeserializeSMUpdateAnodeReq(pReq->pCont, pReq->contLen, &updateReq), NULL, _OVER);
  TAOS_CHECK_GOTO(mndCheckOperPrivilege(pMnode, pReq->info.conn.user, MND_OPER_UPDATE_ANODE), NULL, _OVER);

  if (updateReq.anodeId == -1) {
    code = mndUpdateAllAnodes(pMnode, pReq);
  } else {
    pObj = mndAcquireAnode(pMnode, updateReq.anodeId);
    if (pObj == NULL) {
      code = TSDB_CODE_MND_ANODE_NOT_EXIST;
      goto _OVER;
    }
    code = mndUpdateAnode(pMnode, pObj, pReq);
    if (code == 0) code = TSDB_CODE_ACTION_IN_PROGRESS;
  }

_OVER:
  if (code != 0 && code != TSDB_CODE_ACTION_IN_PROGRESS) {
    if (updateReq.anodeId != -1) {
      mError("anode:%d, failed to update since %s", updateReq.anodeId, tstrerror(code));
    }
  }

  mndReleaseAnode(pMnode, pObj);
  tFreeSMUpdateAnodeReq(&updateReq);
  TAOS_RETURN(code);
}

static int32_t mndSetDropAnodeRedoLogs(STrans *pTrans, SAnodeObj *pObj) {
  int32_t  code = 0;
  SSdbRaw *pRedoRaw = mndAnodeActionEncode(pObj);
  if (pRedoRaw == NULL) {
    code = terrno;
    return code;
  }

  TAOS_CHECK_RETURN(mndTransAppendRedolog(pTrans, pRedoRaw));
  TAOS_CHECK_RETURN(sdbSetRawStatus(pRedoRaw, SDB_STATUS_DROPPING));

  return code;
}

static int32_t mndSetDropAnodeCommitLogs(STrans *pTrans, SAnodeObj *pObj) {
  int32_t  code = 0;
  SSdbRaw *pCommitRaw = mndAnodeActionEncode(pObj);
  if (pCommitRaw == NULL) {
    code = terrno;
    return code;
  }

  TAOS_CHECK_RETURN(mndTransAppendCommitlog(pTrans, pCommitRaw));
  TAOS_CHECK_RETURN(sdbSetRawStatus(pCommitRaw, SDB_STATUS_DROPPED));
  TAOS_RETURN(code);
}

static int32_t mndSetDropAnodeInfoToTrans(SMnode *pMnode, STrans *pTrans, SAnodeObj *pObj, bool force) {
  if (pObj == NULL) return 0;
  TAOS_CHECK_RETURN(mndSetDropAnodeRedoLogs(pTrans, pObj));
  TAOS_CHECK_RETURN(mndSetDropAnodeCommitLogs(pTrans, pObj));
  return 0;
}

static int32_t mndDropAnode(SMnode *pMnode, SRpcMsg *pReq, SAnodeObj *pObj) {
  int32_t code = 0;
  int32_t lino = 0;

  STrans *pTrans = mndTransCreate(pMnode, TRN_POLICY_RETRY, TRN_CONFLICT_NOTHING, pReq, "drop-anode");
  TSDB_CHECK_NULL(pTrans, code, lino, _OVER, terrno);

  mndTransSetSerial(pTrans);
  mInfo("trans:%d, to drop anode:%d", pTrans->id, pObj->id);

  code = mndSetDropAnodeInfoToTrans(pMnode, pTrans, pObj, false);
  mndReleaseAnode(pMnode, pObj);

  TSDB_CHECK_CODE(code, lino, _OVER);

  code = mndTransPrepare(pMnode, pTrans);

_OVER:
  mndTransDrop(pTrans);
  return code;
}

static int32_t mndProcessDropAnodeReq(SRpcMsg *pReq) {
  SMnode        *pMnode = pReq->info.node;
  int32_t        code = -1;
  SAnodeObj     *pObj = NULL;
  SMDropAnodeReq dropReq = {0};

  TAOS_CHECK_GOTO(tDeserializeSMDropAnodeReq(pReq->pCont, pReq->contLen, &dropReq), NULL, _OVER);

  mInfo("anode:%d, start to drop", dropReq.anodeId);
  TAOS_CHECK_GOTO(mndCheckOperPrivilege(pMnode, pReq->info.conn.user, MND_OPER_DROP_ANODE), NULL, _OVER);

  if (dropReq.anodeId <= 0) {
    code = TSDB_CODE_INVALID_MSG;
    goto _OVER;
  }

  pObj = mndAcquireAnode(pMnode, dropReq.anodeId);
  if (pObj == NULL) {
    code = terrno;
    goto _OVER;
  }

  code = mndDropAnode(pMnode, pReq, pObj);
  if (code == 0) {
    code = TSDB_CODE_ACTION_IN_PROGRESS;
  }

_OVER:
  if (code != 0 && code != TSDB_CODE_ACTION_IN_PROGRESS) {
    mError("anode:%d, failed to drop since %s", dropReq.anodeId, tstrerror(code));
  }

  tFreeSMDropAnodeReq(&dropReq);
  TAOS_RETURN(code);
}

static int32_t mndRetrieveAnodes(SRpcMsg *pReq, SShowObj *pShow, SSDataBlock *pBlock, int32_t rows) {
  SMnode    *pMnode = pReq->info.node;
  SSdb      *pSdb = pMnode->pSdb;
  int32_t    numOfRows = 0;
  int32_t    cols = 0;
  SAnodeObj *pObj = NULL;
  char       buf[TSDB_ANALYTIC_ANODE_URL_LEN + VARSTR_HEADER_SIZE];
  char       status[64];
  int32_t    code = 0;

  while (numOfRows < rows) {
    pShow->pIter = sdbFetch(pSdb, SDB_ANODE, pShow->pIter, (void **)&pObj);
    if (pShow->pIter == NULL) break;

    cols = 0;
    SColumnInfoData *pColInfo = taosArrayGet(pBlock->pDataBlock, cols++);
    code = colDataSetVal(pColInfo, numOfRows, (const char *)&pObj->id, false);
    if (code != 0) goto _end;

    STR_WITH_MAXSIZE_TO_VARSTR(buf, pObj->url, pShow->pMeta->pSchemas[cols].bytes);
    pColInfo = taosArrayGet(pBlock->pDataBlock, cols++);
    code = colDataSetVal(pColInfo, numOfRows, (const char *)buf, false);
    if (code != 0) goto _end;

    status[0] = 0;
    if (mndGetAnodeStatus(pObj, status, 64) == 0) {
      STR_TO_VARSTR(buf, status);
    } else {
      STR_TO_VARSTR(buf, "offline");
    }
    pColInfo = taosArrayGet(pBlock->pDataBlock, cols++);
    code = colDataSetVal(pColInfo, numOfRows, buf, false);
    if (code != 0) goto _end;

    pColInfo = taosArrayGet(pBlock->pDataBlock, cols++);
    code = colDataSetVal(pColInfo, numOfRows, (const char *)&pObj->createdTime, false);
    if (code != 0) goto _end;

    pColInfo = taosArrayGet(pBlock->pDataBlock, cols++);
    code = colDataSetVal(pColInfo, numOfRows, (const char *)&pObj->updateTime, false);
    if (code != 0) goto _end;

    numOfRows++;
    sdbRelease(pSdb, pObj);
  }

_end:
  if (code != 0) sdbRelease(pSdb, pObj);

  pShow->numOfRows += numOfRows;
  return numOfRows;
}

static void mndCancelGetNextAnode(SMnode *pMnode, void *pIter) {
  SSdb *pSdb = pMnode->pSdb;
  sdbCancelFetchByType(pSdb, pIter, SDB_ANODE);
}

// todo handle multiple anode case, remove the duplicate algos
void mndRetrieveAlgoList(SMnode* pMnode, SArray* pFc, SArray* pAd) {
  SSdb      *pSdb = pMnode->pSdb;
  void      *pIter = NULL;
  SAnodeObj *pObj = NULL;

  while (1) {
    pIter = sdbFetch(pSdb, SDB_ANODE, pIter, (void **)&pObj);
    if (pIter == NULL) {
      break;
    }

<<<<<<< HEAD
    if (pObj->numOfAlgos >= ANAL_ALGO_TYPE_END) {
      if (pObj->algos[ANAL_ALGO_TYPE_ANOMALY_DETECT] != NULL) {
        void* p = taosArrayAddAll(pAd, pObj->algos[ANAL_ALGO_TYPE_ANOMALY_DETECT]);
=======
    if (pObj->numOfAlgos >= ANALY_ALGO_TYPE_END) {
      if (pObj->algos[ANALY_ALGO_TYPE_ANOMALY_DETECT] != NULL) {
        void* p = taosArrayAddAll(pAd, pObj->algos[ANALY_ALGO_TYPE_ANOMALY_DETECT]);
>>>>>>> 66564603
        if (p == NULL) {
          mError("failed to add retrieved anomaly-detection algorithms, code:%s", tstrerror(terrno));
        }
      }

<<<<<<< HEAD
      if (pObj->algos[ANAL_ALGO_TYPE_FORECAST] != NULL) {
        void* p = taosArrayAddAll(pFc, pObj->algos[ANAL_ALGO_TYPE_FORECAST]);
=======
      if (pObj->algos[ANALY_ALGO_TYPE_FORECAST] != NULL) {
        void* p = taosArrayAddAll(pFc, pObj->algos[ANALY_ALGO_TYPE_FORECAST]);
>>>>>>> 66564603
        if (p == NULL) {
          mError("failed to add retrieved forecast algorithms, code:%s", tstrerror(terrno));
        }
      }
    }

    sdbRelease(pSdb, pObj);
  }
}

static int32_t mndRetrieveAnodesFull(SRpcMsg *pReq, SShowObj *pShow, SSDataBlock *pBlock, int32_t rows) {
  SMnode    *pMnode = pReq->info.node;
  SSdb      *pSdb = pMnode->pSdb;
  int32_t    numOfRows = 0;
  int32_t    cols = 0;
  SAnodeObj *pObj = NULL;
  char       buf[TSDB_ANALYTIC_ALGO_NAME_LEN + VARSTR_HEADER_SIZE];
  int32_t    code = 0;

  while (numOfRows < rows) {
    pShow->pIter = sdbFetch(pSdb, SDB_ANODE, pShow->pIter, (void **)&pObj);
    if (pShow->pIter == NULL) break;

    for (int32_t t = 0; t < pObj->numOfAlgos; ++t) {
      SArray *algos = pObj->algos[t];

      for (int32_t a = 0; a < taosArrayGetSize(algos); ++a) {
        SAnodeAlgo *algo = taosArrayGet(algos, a);

        cols = 0;
        SColumnInfoData *pColInfo = taosArrayGet(pBlock->pDataBlock, cols++);
        code = colDataSetVal(pColInfo, numOfRows, (const char *)&pObj->id, false);
        if (code != 0) goto _end;

        STR_TO_VARSTR(buf, taosAnalysisAlgoType(t));
        pColInfo = taosArrayGet(pBlock->pDataBlock, cols++);
        code = colDataSetVal(pColInfo, numOfRows, buf, false);
        if (code != 0) goto _end;

        STR_TO_VARSTR(buf, algo->name);
        pColInfo = taosArrayGet(pBlock->pDataBlock, cols++);
        code = colDataSetVal(pColInfo, numOfRows, buf, false);
        if (code != 0) goto _end;

        numOfRows++;
      }
    }

    sdbRelease(pSdb, pObj);
  }

_end:
  if (code != 0) sdbRelease(pSdb, pObj);

  pShow->numOfRows += numOfRows;
  return numOfRows;
}

static void mndCancelGetNextAnodeFull(SMnode *pMnode, void *pIter) {
  SSdb *pSdb = pMnode->pSdb;
  sdbCancelFetchByType(pSdb, pIter, SDB_ANODE);
}

static int32_t mndDecodeAlgoList(SJson *pJson, SAnodeObj *pObj) {
  int32_t code = 0;
  int32_t protocol = 0;
  double  tmp = 0;
  char    buf[TSDB_ANALYTIC_ALGO_NAME_LEN + 1] = {0};

  code = tjsonGetDoubleValue(pJson, "protocol", &tmp);
  if (code < 0) return TSDB_CODE_INVALID_JSON_FORMAT;
  protocol = (int32_t)(tmp * 1000);
  if (protocol != 100 && protocol != 1000) return TSDB_CODE_MND_ANODE_INVALID_PROTOCOL;

  code = tjsonGetDoubleValue(pJson, "version", &tmp);
  pObj->version = (int32_t)(tmp * 1000);
#if 0
  if (code < 0) return TSDB_CODE_INVALID_JSON_FORMAT;
  if (pObj->version <= 0) return TSDB_CODE_MND_ANODE_INVALID_VERSION;
#endif

  SJson *details = tjsonGetObjectItem(pJson, "details");
  if (details == NULL) return TSDB_CODE_INVALID_JSON_FORMAT;
  int32_t numOfDetails = tjsonGetArraySize(details);

  pObj->algos = taosMemoryCalloc(ANALY_ALGO_TYPE_END, sizeof(SArray *));
  if (pObj->algos == NULL) return TSDB_CODE_OUT_OF_MEMORY;

  pObj->numOfAlgos = ANALY_ALGO_TYPE_END;
  for (int32_t i = 0; i < ANALY_ALGO_TYPE_END; ++i) {
    pObj->algos[i] = taosArrayInit(4, sizeof(SAnodeAlgo));
    if (pObj->algos[i] == NULL) return TSDB_CODE_OUT_OF_MEMORY;
  }

  for (int32_t d = 0; d < numOfDetails; ++d) {
    SJson *detail = tjsonGetArrayItem(details, d);
    if (detail == NULL) return TSDB_CODE_INVALID_JSON_FORMAT;

    code = tjsonGetStringValue2(detail, "type", buf, sizeof(buf));
    if (code < 0) return TSDB_CODE_INVALID_JSON_FORMAT;
    EAnalAlgoType type = taosAnalyAlgoInt(buf);
    if (type < 0 || type >= ANALY_ALGO_TYPE_END) return TSDB_CODE_MND_ANODE_INVALID_ALGO_TYPE;

    SJson *algos = tjsonGetObjectItem(detail, "algo");
    if (algos == NULL) return TSDB_CODE_INVALID_JSON_FORMAT;
    int32_t numOfAlgos = tjsonGetArraySize(algos);
    for (int32_t a = 0; a < numOfAlgos; ++a) {
      SJson *algo = tjsonGetArrayItem(algos, a);
      if (algo == NULL) return TSDB_CODE_INVALID_JSON_FORMAT;

      code = tjsonGetStringValue2(algo, "name", buf, sizeof(buf));
      if (code < 0) return TSDB_CODE_MND_ANODE_TOO_LONG_ALGO_NAME;

      SAnodeAlgo algoObj = {0};
      algoObj.nameLen = strlen(buf) + 1;
      if (algoObj.nameLen <= 1) return TSDB_CODE_INVALID_JSON_FORMAT;
      algoObj.name = taosMemoryCalloc(algoObj.nameLen, 1);
      tstrncpy(algoObj.name, buf, algoObj.nameLen);

      if (taosArrayPush(pObj->algos[type], &algoObj) == NULL) return TSDB_CODE_OUT_OF_MEMORY;
    }
  }

  return 0;
}

static int32_t mndGetAnodeAlgoList(const char *url, SAnodeObj *pObj) {
  char anodeUrl[TSDB_ANALYTIC_ANODE_URL_LEN + 1] = {0};
  snprintf(anodeUrl, TSDB_ANALYTIC_ANODE_URL_LEN, "%s/%s", url, "list");

<<<<<<< HEAD
  SJson *pJson = taosAnalySendReqRetJson(anodeUrl, ANALYTICS_HTTP_TYPE_GET, NULL, 0);
=======
  SJson *pJson = taosAnalySendReqRetJson(anodeUrl, ANALYTICS_HTTP_TYPE_GET, NULL);
>>>>>>> 66564603
  if (pJson == NULL) return terrno;

  int32_t code = mndDecodeAlgoList(pJson, pObj);
  if (pJson != NULL) tjsonDelete(pJson);

  TAOS_RETURN(code);
}

static int32_t mndGetAnodeStatus(SAnodeObj *pObj, char *status, int32_t statusLen) {
  int32_t code = 0;
  int32_t protocol = 0;
  double  tmp = 0;
  char    anodeUrl[TSDB_ANALYTIC_ANODE_URL_LEN + 1] = {0};
  snprintf(anodeUrl, TSDB_ANALYTIC_ANODE_URL_LEN, "%s/%s", pObj->url, "status");

<<<<<<< HEAD
  SJson *pJson = taosAnalySendReqRetJson(anodeUrl, ANALYTICS_HTTP_TYPE_GET, NULL, 0);
=======
  SJson *pJson = taosAnalySendReqRetJson(anodeUrl, ANALYTICS_HTTP_TYPE_GET, NULL);
>>>>>>> 66564603
  if (pJson == NULL) return terrno;

  code = tjsonGetDoubleValue(pJson, "protocol", &tmp);
  if (code < 0) {
    code = TSDB_CODE_INVALID_JSON_FORMAT;
    goto _OVER;
  }
  protocol = (int32_t)(tmp * 1000);
  if (protocol != 100 && protocol != 1000) {
    code = TSDB_CODE_MND_ANODE_INVALID_PROTOCOL;
    goto _OVER;
  }

  code = tjsonGetStringValue2(pJson, "status", status, statusLen);
  if (code < 0) {
    code = TSDB_CODE_INVALID_JSON_FORMAT;
    goto _OVER;
  }
  if (strlen(status) == 0) {
    code = TSDB_CODE_MND_ANODE_INVALID_PROTOCOL;
    goto _OVER;
  }

_OVER:
  if (pJson != NULL) tjsonDelete(pJson);
  TAOS_RETURN(code);
}

static int32_t mndProcessAnalAlgoReq(SRpcMsg *pReq) {
  SMnode              *pMnode = pReq->info.node;
  SSdb                *pSdb = pMnode->pSdb;
  int32_t              code = -1;
  SAnodeObj           *pObj = NULL;
  SAnalyticsUrl             url;
  int32_t              nameLen;
  char                 name[TSDB_ANALYTIC_ALGO_KEY_LEN];
  SRetrieveAnalAlgoReq req = {0};
  SRetrieveAnalAlgoRsp rsp = {0};

  TAOS_CHECK_GOTO(tDeserializeRetrieveAnalAlgoReq(pReq->pCont, pReq->contLen, &req), NULL, _OVER);

  rsp.ver = sdbGetTableVer(pSdb, SDB_ANODE);
  if (req.analVer != rsp.ver) {
    mInfo("dnode:%d, update analysis old ver:%" PRId64 " to new ver:%" PRId64, req.dnodeId, req.analVer, rsp.ver);
    rsp.hash = taosHashInit(64, MurmurHash3_32, true, HASH_ENTRY_LOCK);
    if (rsp.hash == NULL) {
      terrno = TSDB_CODE_OUT_OF_MEMORY;
      goto _OVER;
    }

    void *pIter = NULL;
    while (1) {
      SAnodeObj *pAnode = NULL;
      pIter = sdbFetch(pSdb, SDB_ANODE, pIter, (void **)&pAnode);
      if (pIter == NULL) break;

      url.anode = pAnode->id;
      for (int32_t t = 0; t < pAnode->numOfAlgos; ++t) {
        SArray *algos = pAnode->algos[t];
        url.type = t;

        for (int32_t a = 0; a < taosArrayGetSize(algos); ++a) {
          SAnodeAlgo *algo = taosArrayGet(algos, a);
          nameLen = 1 + tsnprintf(name, sizeof(name) - 1, "%d:%s", url.type, algo->name);

          SAnalyticsUrl *pOldUrl = taosHashAcquire(rsp.hash, name, nameLen);
          if (pOldUrl == NULL || (pOldUrl != NULL && pOldUrl->anode < url.anode)) {
            if (pOldUrl != NULL) {
              taosMemoryFreeClear(pOldUrl->url);
              if (taosHashRemove(rsp.hash, name, nameLen) != 0) {
                sdbRelease(pSdb, pAnode);
                goto _OVER;
              }
            }
            url.url = taosMemoryMalloc(TSDB_ANALYTIC_ANODE_URL_LEN + TSDB_ANALYTIC_ALGO_TYPE_LEN + 1);
            if (url.url == NULL) {
              sdbRelease(pSdb, pAnode);
              goto _OVER;
            }

            url.urlLen = 1 + tsnprintf(url.url, TSDB_ANALYTIC_ANODE_URL_LEN + TSDB_ANALYTIC_ALGO_TYPE_LEN, "%s/%s", pAnode->url,
                                      taosAnalyAlgoUrlStr(url.type));
            if (taosHashPut(rsp.hash, name, nameLen, &url, sizeof(SAnalyticsUrl)) != 0) {
              taosMemoryFree(url.url);
              sdbRelease(pSdb, pAnode);
              goto _OVER;
            }
          }
        }

        sdbRelease(pSdb, pAnode);
      }
    }
  }

  int32_t contLen = tSerializeRetrieveAnalAlgoRsp(NULL, 0, &rsp);
  void   *pHead = rpcMallocCont(contLen);
  (void)tSerializeRetrieveAnalAlgoRsp(pHead, contLen, &rsp);

  pReq->info.rspLen = contLen;
  pReq->info.rsp = pHead;

_OVER:
  tFreeRetrieveAnalAlgoRsp(&rsp);
  TAOS_RETURN(code);
}

#else

static int32_t mndProcessUnsupportReq(SRpcMsg *pReq) { return TSDB_CODE_OPS_NOT_SUPPORT; }
static int32_t mndRetrieveUnsupport(SRpcMsg *pReq, SShowObj *pShow, SSDataBlock *pBlock, int32_t rows) {
  return TSDB_CODE_OPS_NOT_SUPPORT;
}

int32_t mndInitAnode(SMnode *pMnode) {
  mndSetMsgHandle(pMnode, TDMT_MND_CREATE_ANODE, mndProcessUnsupportReq);
  mndSetMsgHandle(pMnode, TDMT_MND_UPDATE_ANODE, mndProcessUnsupportReq);
  mndSetMsgHandle(pMnode, TDMT_MND_DROP_ANODE, mndProcessUnsupportReq);
  mndSetMsgHandle(pMnode, TDMT_MND_RETRIEVE_ANAL_ALGO, mndProcessUnsupportReq);

  mndAddShowRetrieveHandle(pMnode, TSDB_MGMT_TABLE_ANODE, mndRetrieveUnsupport);
  mndAddShowRetrieveHandle(pMnode, TSDB_MGMT_TABLE_ANODE_FULL, mndRetrieveUnsupport);
  return 0;
}

void mndCleanupAnode(SMnode *pMnode) {}
void mndRetrieveAlgoList(SMnode *pMnode, SArray *pFc, SArray *pAd) {}

#endif<|MERGE_RESOLUTION|>--- conflicted
+++ resolved
@@ -649,27 +649,16 @@
       break;
     }
 
-<<<<<<< HEAD
-    if (pObj->numOfAlgos >= ANAL_ALGO_TYPE_END) {
-      if (pObj->algos[ANAL_ALGO_TYPE_ANOMALY_DETECT] != NULL) {
-        void* p = taosArrayAddAll(pAd, pObj->algos[ANAL_ALGO_TYPE_ANOMALY_DETECT]);
-=======
     if (pObj->numOfAlgos >= ANALY_ALGO_TYPE_END) {
       if (pObj->algos[ANALY_ALGO_TYPE_ANOMALY_DETECT] != NULL) {
         void* p = taosArrayAddAll(pAd, pObj->algos[ANALY_ALGO_TYPE_ANOMALY_DETECT]);
->>>>>>> 66564603
         if (p == NULL) {
           mError("failed to add retrieved anomaly-detection algorithms, code:%s", tstrerror(terrno));
         }
       }
 
-<<<<<<< HEAD
-      if (pObj->algos[ANAL_ALGO_TYPE_FORECAST] != NULL) {
-        void* p = taosArrayAddAll(pFc, pObj->algos[ANAL_ALGO_TYPE_FORECAST]);
-=======
       if (pObj->algos[ANALY_ALGO_TYPE_FORECAST] != NULL) {
         void* p = taosArrayAddAll(pFc, pObj->algos[ANALY_ALGO_TYPE_FORECAST]);
->>>>>>> 66564603
         if (p == NULL) {
           mError("failed to add retrieved forecast algorithms, code:%s", tstrerror(terrno));
         }
@@ -800,11 +789,7 @@
   char anodeUrl[TSDB_ANALYTIC_ANODE_URL_LEN + 1] = {0};
   snprintf(anodeUrl, TSDB_ANALYTIC_ANODE_URL_LEN, "%s/%s", url, "list");
 
-<<<<<<< HEAD
   SJson *pJson = taosAnalySendReqRetJson(anodeUrl, ANALYTICS_HTTP_TYPE_GET, NULL, 0);
-=======
-  SJson *pJson = taosAnalySendReqRetJson(anodeUrl, ANALYTICS_HTTP_TYPE_GET, NULL);
->>>>>>> 66564603
   if (pJson == NULL) return terrno;
 
   int32_t code = mndDecodeAlgoList(pJson, pObj);
@@ -820,11 +805,7 @@
   char    anodeUrl[TSDB_ANALYTIC_ANODE_URL_LEN + 1] = {0};
   snprintf(anodeUrl, TSDB_ANALYTIC_ANODE_URL_LEN, "%s/%s", pObj->url, "status");
 
-<<<<<<< HEAD
   SJson *pJson = taosAnalySendReqRetJson(anodeUrl, ANALYTICS_HTTP_TYPE_GET, NULL, 0);
-=======
-  SJson *pJson = taosAnalySendReqRetJson(anodeUrl, ANALYTICS_HTTP_TYPE_GET, NULL);
->>>>>>> 66564603
   if (pJson == NULL) return terrno;
 
   code = tjsonGetDoubleValue(pJson, "protocol", &tmp);
