/*
 * Copyright (c) 2019 TAOS Data, Inc. <jhtao@taosdata.com>
 *
 * This program is free software: you can use, redistribute, and/or modify
 * it under the terms of the GNU Affero General Public License, version 3
 * or later ("AGPL"), as published by the Free Software Foundation.
 *
 * This program is distributed in the hope that it will be useful, but WITHOUT
 * ANY WARRANTY; without even the implied warranty of MERCHANTABILITY or
 * FITNESS FOR A PARTICULAR PURPOSE.
 *
 * You should have received a copy of the GNU Affero General Public License
 * along with this program. If not, see <http://www.gnu.org/licenses/>.
 */

#define _DEFAULT_SOURCE
#include "mndAnode.h"
#include "audit.h"
#include "mndDnode.h"
#include "mndPrivilege.h"
#include "mndShow.h"
#include "mndTrans.h"
#include "mndUser.h"
#include "tanalytics.h"
#include "tjson.h"

#ifdef USE_ANALYTICS

#define TSDB_ANODE_VER_NUMBER   1
#define TSDB_ANODE_RESERVE_SIZE 64

static SSdbRaw *mndAnodeActionEncode(SAnodeObj *pObj);
static SSdbRow *mndAnodeActionDecode(SSdbRaw *pRaw);
static int32_t  mndAnodeActionInsert(SSdb *pSdb, SAnodeObj *pObj);
static int32_t  mndAnodeActionUpdate(SSdb *pSdb, SAnodeObj *pOld, SAnodeObj *pNew);
static int32_t  mndAnodeActionDelete(SSdb *pSdb, SAnodeObj *pObj);
static int32_t  mndProcessCreateAnodeReq(SRpcMsg *pReq);
static int32_t  mndProcessUpdateAnodeReq(SRpcMsg *pReq);
static int32_t  mndProcessDropAnodeReq(SRpcMsg *pReq);
static int32_t  mndProcessAnalAlgoReq(SRpcMsg *pReq);
static int32_t  mndRetrieveAnodes(SRpcMsg *pReq, SShowObj *pShow, SSDataBlock *pBlock, int32_t rows);
static void     mndCancelGetNextAnode(SMnode *pMnode, void *pIter);
static int32_t  mndRetrieveAnodesFull(SRpcMsg *pReq, SShowObj *pShow, SSDataBlock *pBlock, int32_t rows);
static void     mndCancelGetNextAnodeFull(SMnode *pMnode, void *pIter);
static int32_t  mndGetAnodeAlgoList(const char *url, SAnodeObj *pObj);
static int32_t  mndGetAnodeStatus(SAnodeObj *pObj, char *status, int32_t statusLen);

int32_t mndInitAnode(SMnode *pMnode) {
  SSdbTable table = {
      .sdbType = SDB_ANODE,
      .keyType = SDB_KEY_INT32,
      .encodeFp = (SdbEncodeFp)mndAnodeActionEncode,
      .decodeFp = (SdbDecodeFp)mndAnodeActionDecode,
      .insertFp = (SdbInsertFp)mndAnodeActionInsert,
      .updateFp = (SdbUpdateFp)mndAnodeActionUpdate,
      .deleteFp = (SdbDeleteFp)mndAnodeActionDelete,
  };

  mndSetMsgHandle(pMnode, TDMT_MND_CREATE_ANODE, mndProcessCreateAnodeReq);
  mndSetMsgHandle(pMnode, TDMT_MND_UPDATE_ANODE, mndProcessUpdateAnodeReq);
  mndSetMsgHandle(pMnode, TDMT_MND_DROP_ANODE, mndProcessDropAnodeReq);
  mndSetMsgHandle(pMnode, TDMT_MND_RETRIEVE_ANAL_ALGO, mndProcessAnalAlgoReq);

  mndAddShowRetrieveHandle(pMnode, TSDB_MGMT_TABLE_ANODE, mndRetrieveAnodes);
  mndAddShowFreeIterHandle(pMnode, TSDB_MGMT_TABLE_ANODE, mndCancelGetNextAnode);
  mndAddShowRetrieveHandle(pMnode, TSDB_MGMT_TABLE_ANODE_FULL, mndRetrieveAnodesFull);
  mndAddShowFreeIterHandle(pMnode, TSDB_MGMT_TABLE_ANODE_FULL, mndCancelGetNextAnodeFull);

  return sdbSetTable(pMnode->pSdb, table);
}

void mndCleanupAnode(SMnode *pMnode) {}

SAnodeObj *mndAcquireAnode(SMnode *pMnode, int32_t anodeId) {
  SAnodeObj *pObj = sdbAcquire(pMnode->pSdb, SDB_ANODE, &anodeId);
  if (pObj == NULL && terrno == TSDB_CODE_SDB_OBJ_NOT_THERE) {
    terrno = TSDB_CODE_MND_ANODE_NOT_EXIST;
  }
  return pObj;
}

void mndReleaseAnode(SMnode *pMnode, SAnodeObj *pObj) {
  SSdb *pSdb = pMnode->pSdb;
  sdbRelease(pSdb, pObj);
}

static SSdbRaw *mndAnodeActionEncode(SAnodeObj *pObj) {
  int32_t code = 0;
  int32_t lino = 0;
  terrno = TSDB_CODE_OUT_OF_MEMORY;

  int32_t rawDataLen = sizeof(SAnodeObj) + TSDB_ANODE_RESERVE_SIZE + pObj->urlLen;
  for (int32_t t = 0; t < pObj->numOfAlgos; ++t) {
    SArray *algos = pObj->algos[t];
    for (int32_t a = 0; a < (int32_t)taosArrayGetSize(algos); ++a) {
      SAnodeAlgo *algo = taosArrayGet(algos, a);
      rawDataLen += (2 * sizeof(int32_t) + algo->nameLen);
    }
    rawDataLen += sizeof(int32_t);
  }

  SSdbRaw *pRaw = sdbAllocRaw(SDB_ANODE, TSDB_ANODE_VER_NUMBER, rawDataLen);
  if (pRaw == NULL) goto _OVER;

  int32_t dataPos = 0;
  SDB_SET_INT32(pRaw, dataPos, pObj->id, _OVER)
  SDB_SET_INT64(pRaw, dataPos, pObj->createdTime, _OVER)
  SDB_SET_INT64(pRaw, dataPos, pObj->updateTime, _OVER)
  SDB_SET_INT32(pRaw, dataPos, pObj->version, _OVER)
  SDB_SET_INT32(pRaw, dataPos, pObj->urlLen, _OVER)
  SDB_SET_BINARY(pRaw, dataPos, pObj->url, pObj->urlLen, _OVER)
  SDB_SET_INT32(pRaw, dataPos, pObj->numOfAlgos, _OVER)
  for (int32_t i = 0; i < pObj->numOfAlgos; ++i) {
    SArray *algos = pObj->algos[i];
    SDB_SET_INT32(pRaw, dataPos, (int32_t)taosArrayGetSize(algos), _OVER)
    for (int32_t j = 0; j < (int32_t)taosArrayGetSize(algos); ++j) {
      SAnodeAlgo *algo = taosArrayGet(algos, j);
      SDB_SET_INT32(pRaw, dataPos, algo->nameLen, _OVER)
      SDB_SET_BINARY(pRaw, dataPos, algo->name, algo->nameLen, _OVER)
      SDB_SET_INT32(pRaw, dataPos, 0, _OVER)  // reserved
    }
  }

  SDB_SET_RESERVE(pRaw, dataPos, TSDB_ANODE_RESERVE_SIZE, _OVER)

  terrno = 0;

_OVER:
  if (terrno != 0) {
    mError("anode:%d, failed to encode to raw:%p since %s", pObj->id, pRaw, terrstr());
    sdbFreeRaw(pRaw);
    return NULL;
  }

  mTrace("anode:%d, encode to raw:%p, row:%p", pObj->id, pRaw, pObj);
  return pRaw;
}

static SSdbRow *mndAnodeActionDecode(SSdbRaw *pRaw) {
  int32_t code = 0;
  int32_t lino = 0;
  terrno = TSDB_CODE_OUT_OF_MEMORY;
  SSdbRow   *pRow = NULL;
  SAnodeObj *pObj = NULL;

  int8_t sver = 0;
  if (sdbGetRawSoftVer(pRaw, &sver) != 0) goto _OVER;

  if (sver != TSDB_ANODE_VER_NUMBER) {
    terrno = TSDB_CODE_SDB_INVALID_DATA_VER;
    goto _OVER;
  }

  pRow = sdbAllocRow(sizeof(SAnodeObj));
  if (pRow == NULL) goto _OVER;

  pObj = sdbGetRowObj(pRow);
  if (pObj == NULL) goto _OVER;

  int32_t dataPos = 0;
  SDB_GET_INT32(pRaw, dataPos, &pObj->id, _OVER)
  SDB_GET_INT64(pRaw, dataPos, &pObj->createdTime, _OVER)
  SDB_GET_INT64(pRaw, dataPos, &pObj->updateTime, _OVER)
  SDB_GET_INT32(pRaw, dataPos, &pObj->version, _OVER)
  SDB_GET_INT32(pRaw, dataPos, &pObj->urlLen, _OVER)

  if (pObj->urlLen > 0) {
    pObj->url = taosMemoryCalloc(pObj->urlLen, 1);
    if (pObj->url == NULL) goto _OVER;
    SDB_GET_BINARY(pRaw, dataPos, pObj->url, pObj->urlLen, _OVER)
  }

  SDB_GET_INT32(pRaw, dataPos, &pObj->numOfAlgos, _OVER)
  if (pObj->numOfAlgos > 0) {
    pObj->algos = taosMemoryCalloc(pObj->numOfAlgos, sizeof(SArray *));
    if (pObj->algos == NULL) {
      goto _OVER;
    }
  }

  for (int32_t i = 0; i < pObj->numOfAlgos; ++i) {
    int32_t numOfAlgos = 0;
    SDB_GET_INT32(pRaw, dataPos, &numOfAlgos, _OVER)

    pObj->algos[i] = taosArrayInit(2, sizeof(SAnodeAlgo));
    if (pObj->algos[i] == NULL) goto _OVER;

    for (int32_t j = 0; j < numOfAlgos; ++j) {
      SAnodeAlgo algoObj = {0};
      int32_t    reserved = 0;

      SDB_GET_INT32(pRaw, dataPos, &algoObj.nameLen, _OVER)
      if (algoObj.nameLen > 0) {
        algoObj.name = taosMemoryCalloc(algoObj.nameLen, 1);
        if (algoObj.name == NULL) goto _OVER;
      }

      SDB_GET_BINARY(pRaw, dataPos, algoObj.name, algoObj.nameLen, _OVER)
      SDB_GET_INT32(pRaw, dataPos, &reserved, _OVER);

      if (taosArrayPush(pObj->algos[i], &algoObj) == NULL) goto _OVER;
    }
  }

  SDB_GET_RESERVE(pRaw, dataPos, TSDB_ANODE_RESERVE_SIZE, _OVER)

  terrno = 0;

_OVER:
  if (terrno != 0) {
    mError("anode:%d, failed to decode from raw:%p since %s", pObj == NULL ? 0 : pObj->id, pRaw, terrstr());
    if (pObj != NULL) {
      taosMemoryFreeClear(pObj->url);
    }
    taosMemoryFreeClear(pRow);
    return NULL;
  }

  mTrace("anode:%d, decode from raw:%p, row:%p", pObj->id, pRaw, pObj);
  return pRow;
}

static void mndFreeAnode(SAnodeObj *pObj) {
  taosMemoryFreeClear(pObj->url);
  for (int32_t i = 0; i < pObj->numOfAlgos; ++i) {
    SArray *algos = pObj->algos[i];
    for (int32_t j = 0; j < (int32_t)taosArrayGetSize(algos); ++j) {
      SAnodeAlgo *algo = taosArrayGet(algos, j);
      taosMemoryFreeClear(algo->name);
    }
    taosArrayDestroy(algos);
  }
  taosMemoryFreeClear(pObj->algos);
}

static int32_t mndAnodeActionInsert(SSdb *pSdb, SAnodeObj *pObj) {
  mTrace("anode:%d, perform insert action, row:%p", pObj->id, pObj);
  return 0;
}

static int32_t mndAnodeActionDelete(SSdb *pSdb, SAnodeObj *pObj) {
  mTrace("anode:%d, perform delete action, row:%p", pObj->id, pObj);
  mndFreeAnode(pObj);
  return 0;
}

static int32_t mndAnodeActionUpdate(SSdb *pSdb, SAnodeObj *pOld, SAnodeObj *pNew) {
  mTrace("anode:%d, perform update action, old row:%p new row:%p", pOld->id, pOld, pNew);

  taosWLockLatch(&pOld->lock);
  int32_t numOfAlgos = pNew->numOfAlgos;
  void   *algos = pNew->algos;
  pNew->numOfAlgos = pOld->numOfAlgos;
  pNew->algos = pOld->algos;
  pOld->numOfAlgos = numOfAlgos;
  pOld->algos = algos;
  pOld->updateTime = pNew->updateTime;
  pOld->version = pNew->version;
  taosWUnLockLatch(&pOld->lock);
  return 0;
}

static int32_t mndSetCreateAnodeRedoLogs(STrans *pTrans, SAnodeObj *pObj) {
  int32_t  code = 0;
  SSdbRaw *pRedoRaw = mndAnodeActionEncode(pObj);
  if (pRedoRaw == NULL) {
    code = TSDB_CODE_MND_RETURN_VALUE_NULL;
    if (terrno != 0) code = terrno;
    TAOS_RETURN(code);
  }
  TAOS_CHECK_RETURN(mndTransAppendRedolog(pTrans, pRedoRaw));
  TAOS_CHECK_RETURN(sdbSetRawStatus(pRedoRaw, SDB_STATUS_CREATING));
  TAOS_RETURN(code);
}

static int32_t mndSetCreateAnodeUndoLogs(STrans *pTrans, SAnodeObj *pObj) {
  int32_t  code = 0;
  SSdbRaw *pUndoRaw = mndAnodeActionEncode(pObj);
  if (pUndoRaw == NULL) {
    code = TSDB_CODE_MND_RETURN_VALUE_NULL;
    if (terrno != 0) code = terrno;
    TAOS_RETURN(code);
  }
  TAOS_CHECK_RETURN(mndTransAppendUndolog(pTrans, pUndoRaw));
  TAOS_CHECK_RETURN(sdbSetRawStatus(pUndoRaw, SDB_STATUS_DROPPED));
  TAOS_RETURN(code);
}

static int32_t mndSetCreateAnodeCommitLogs(STrans *pTrans, SAnodeObj *pObj) {
  int32_t  code = 0;
  SSdbRaw *pCommitRaw = mndAnodeActionEncode(pObj);
  if (pCommitRaw == NULL) {
    code = TSDB_CODE_MND_RETURN_VALUE_NULL;
    if (terrno != 0) code = terrno;
    TAOS_RETURN(code);
  }
  TAOS_CHECK_RETURN(mndTransAppendCommitlog(pTrans, pCommitRaw));
  TAOS_CHECK_RETURN(sdbSetRawStatus(pCommitRaw, SDB_STATUS_READY));
  TAOS_RETURN(code);
}

static int32_t mndCreateAnode(SMnode *pMnode, SRpcMsg *pReq, SMCreateAnodeReq *pCreate) {
  int32_t code = -1;
  STrans *pTrans = NULL;

  SAnodeObj anodeObj = {0};
  anodeObj.id = sdbGetMaxId(pMnode->pSdb, SDB_ANODE);
  anodeObj.createdTime = taosGetTimestampMs();
  anodeObj.updateTime = anodeObj.createdTime;
  anodeObj.version = 0;
  anodeObj.urlLen = pCreate->urlLen;
  if (anodeObj.urlLen > TSDB_ANALYTIC_ANODE_URL_LEN) {
    code = TSDB_CODE_MND_ANODE_TOO_LONG_URL;
    goto _OVER;
  }

  anodeObj.url = taosMemoryCalloc(1, pCreate->urlLen);
  if (anodeObj.url == NULL) goto _OVER;
  (void)memcpy(anodeObj.url, pCreate->url, pCreate->urlLen);

  code = mndGetAnodeAlgoList(anodeObj.url, &anodeObj);
  if (code != 0) goto _OVER;

  pTrans = mndTransCreate(pMnode, TRN_POLICY_ROLLBACK, TRN_CONFLICT_NOTHING, pReq, "create-anode");
  if (pTrans == NULL) {
    code = TSDB_CODE_MND_RETURN_VALUE_NULL;
    if (terrno != 0) code = terrno;
    goto _OVER;
  }
  mndTransSetSerial(pTrans);

  mInfo("trans:%d, used to create anode:%s as anode:%d", pTrans->id, pCreate->url, anodeObj.id);

  TAOS_CHECK_GOTO(mndSetCreateAnodeRedoLogs(pTrans, &anodeObj), NULL, _OVER);
  TAOS_CHECK_GOTO(mndSetCreateAnodeUndoLogs(pTrans, &anodeObj), NULL, _OVER);
  TAOS_CHECK_GOTO(mndSetCreateAnodeCommitLogs(pTrans, &anodeObj), NULL, _OVER);
  TAOS_CHECK_GOTO(mndTransPrepare(pMnode, pTrans), NULL, _OVER);

  code = 0;

_OVER:
  mndFreeAnode(&anodeObj);
  mndTransDrop(pTrans);
  TAOS_RETURN(code);
}

static SAnodeObj *mndAcquireAnodeByURL(SMnode *pMnode, char *url) {
  SSdb *pSdb = pMnode->pSdb;

  void *pIter = NULL;
  while (1) {
    SAnodeObj *pAnode = NULL;
    pIter = sdbFetch(pSdb, SDB_ANODE, pIter, (void **)&pAnode);
    if (pIter == NULL) break;

    if (strcasecmp(url, pAnode->url) == 0) {
      sdbCancelFetch(pSdb, pIter);
      return pAnode;
    }

    sdbRelease(pSdb, pAnode);
  }

  terrno = TSDB_CODE_MND_ANODE_NOT_EXIST;
  return NULL;
}

static int32_t mndProcessCreateAnodeReq(SRpcMsg *pReq) {
  SMnode          *pMnode = pReq->info.node;
  int32_t          code = -1;
  SAnodeObj       *pObj = NULL;
  SMCreateAnodeReq createReq = {0};

  TAOS_CHECK_GOTO(tDeserializeSMCreateAnodeReq(pReq->pCont, pReq->contLen, &createReq), NULL, _OVER);

  mInfo("anode:%s, start to create", createReq.url);
  TAOS_CHECK_GOTO(mndCheckOperPrivilege(pMnode, pReq->info.conn.user, MND_OPER_CREATE_ANODE), NULL, _OVER);

  pObj = mndAcquireAnodeByURL(pMnode, createReq.url);
  if (pObj != NULL) {
    code = TSDB_CODE_MND_ANODE_ALREADY_EXIST;
    goto _OVER;
  }

  code = mndCreateAnode(pMnode, pReq, &createReq);
  if (code == 0) code = TSDB_CODE_ACTION_IN_PROGRESS;

_OVER:
  if (code != 0 && code != TSDB_CODE_ACTION_IN_PROGRESS) {
    mError("anode:%s, failed to create since %s", createReq.url, tstrerror(code));
  }

  mndReleaseAnode(pMnode, pObj);
  tFreeSMCreateAnodeReq(&createReq);
  TAOS_RETURN(code);
}

static int32_t mndUpdateAnode(SMnode *pMnode, SAnodeObj *pAnode, SRpcMsg *pReq) {
  mInfo("anode:%d, start to update", pAnode->id);
  int32_t   code = -1;
  STrans   *pTrans = NULL;
  SAnodeObj anodeObj = {0};
  anodeObj.id = pAnode->id;
  anodeObj.updateTime = taosGetTimestampMs();

  code = mndGetAnodeAlgoList(pAnode->url, &anodeObj);
  if (code != 0) goto _OVER;

  pTrans = mndTransCreate(pMnode, TRN_POLICY_ROLLBACK, TRN_CONFLICT_NOTHING, pReq, "update-anode");
  if (pTrans == NULL) {
    code = TSDB_CODE_MND_RETURN_VALUE_NULL;
    if (terrno != 0) code = terrno;
    goto _OVER;
  }
  mInfo("trans:%d, used to update anode:%d", pTrans->id, anodeObj.id);

  TAOS_CHECK_GOTO(mndSetCreateAnodeCommitLogs(pTrans, &anodeObj), NULL, _OVER);
  TAOS_CHECK_GOTO(mndTransPrepare(pMnode, pTrans), NULL, _OVER);
  code = 0;

_OVER:
  mndFreeAnode(&anodeObj);
  mndTransDrop(pTrans);
  TAOS_RETURN(code);
}

static int32_t mndUpdateAllAnodes(SMnode *pMnode, SRpcMsg *pReq) {
  mInfo("update all anodes");
  SSdb   *pSdb = pMnode->pSdb;
  int32_t code = 0;
  int32_t rows = 0;
  int32_t numOfRows = sdbGetSize(pSdb, SDB_ANODE);

  void *pIter = NULL;
  while (1) {
    SAnodeObj *pObj = NULL;
    ESdbStatus objStatus = 0;
    pIter = sdbFetchAll(pSdb, SDB_ANODE, pIter, (void **)&pObj, &objStatus, true);
    if (pIter == NULL) break;

    rows++;
    void *transReq = NULL;
    if (rows == numOfRows) transReq = pReq;
    code = mndUpdateAnode(pMnode, pObj, transReq);
    sdbRelease(pSdb, pObj);

    if (code != 0) break;
  }

  if (code == 0 && rows == numOfRows) {
    code = TSDB_CODE_ACTION_IN_PROGRESS;
  }

  return code;
}

static int32_t mndProcessUpdateAnodeReq(SRpcMsg *pReq) {
  SMnode          *pMnode = pReq->info.node;
  int32_t          code = -1;
  SAnodeObj       *pObj = NULL;
  SMUpdateAnodeReq updateReq = {0};

  TAOS_CHECK_GOTO(tDeserializeSMUpdateAnodeReq(pReq->pCont, pReq->contLen, &updateReq), NULL, _OVER);
  TAOS_CHECK_GOTO(mndCheckOperPrivilege(pMnode, pReq->info.conn.user, MND_OPER_UPDATE_ANODE), NULL, _OVER);

  if (updateReq.anodeId == -1) {
    code = mndUpdateAllAnodes(pMnode, pReq);
  } else {
    pObj = mndAcquireAnode(pMnode, updateReq.anodeId);
    if (pObj == NULL) {
      code = TSDB_CODE_MND_ANODE_NOT_EXIST;
      goto _OVER;
    }
    code = mndUpdateAnode(pMnode, pObj, pReq);
    if (code == 0) code = TSDB_CODE_ACTION_IN_PROGRESS;
  }

_OVER:
  if (code != 0 && code != TSDB_CODE_ACTION_IN_PROGRESS) {
    if (updateReq.anodeId != -1) {
      mError("anode:%d, failed to update since %s", updateReq.anodeId, tstrerror(code));
    }
  }

  mndReleaseAnode(pMnode, pObj);
  tFreeSMUpdateAnodeReq(&updateReq);
  TAOS_RETURN(code);
}

static int32_t mndSetDropAnodeRedoLogs(STrans *pTrans, SAnodeObj *pObj) {
  int32_t  code = 0;
  SSdbRaw *pRedoRaw = mndAnodeActionEncode(pObj);
  if (pRedoRaw == NULL) {
    code = terrno;
    return code;
  }

  TAOS_CHECK_RETURN(mndTransAppendRedolog(pTrans, pRedoRaw));
  TAOS_CHECK_RETURN(sdbSetRawStatus(pRedoRaw, SDB_STATUS_DROPPING));

  return code;
}

static int32_t mndSetDropAnodeCommitLogs(STrans *pTrans, SAnodeObj *pObj) {
  int32_t  code = 0;
  SSdbRaw *pCommitRaw = mndAnodeActionEncode(pObj);
  if (pCommitRaw == NULL) {
    code = terrno;
    return code;
  }

  TAOS_CHECK_RETURN(mndTransAppendCommitlog(pTrans, pCommitRaw));
  TAOS_CHECK_RETURN(sdbSetRawStatus(pCommitRaw, SDB_STATUS_DROPPED));
  TAOS_RETURN(code);
}

static int32_t mndSetDropAnodeInfoToTrans(SMnode *pMnode, STrans *pTrans, SAnodeObj *pObj, bool force) {
  if (pObj == NULL) return 0;
  TAOS_CHECK_RETURN(mndSetDropAnodeRedoLogs(pTrans, pObj));
  TAOS_CHECK_RETURN(mndSetDropAnodeCommitLogs(pTrans, pObj));
  return 0;
}

static int32_t mndDropAnode(SMnode *pMnode, SRpcMsg *pReq, SAnodeObj *pObj) {
  int32_t code = 0;
  int32_t lino = 0;

  STrans *pTrans = mndTransCreate(pMnode, TRN_POLICY_RETRY, TRN_CONFLICT_NOTHING, pReq, "drop-anode");
  TSDB_CHECK_NULL(pTrans, code, lino, _OVER, terrno);

  mndTransSetSerial(pTrans);
  mInfo("trans:%d, to drop anode:%d", pTrans->id, pObj->id);

  code = mndSetDropAnodeInfoToTrans(pMnode, pTrans, pObj, false);
  mndReleaseAnode(pMnode, pObj);

  TSDB_CHECK_CODE(code, lino, _OVER);

  code = mndTransPrepare(pMnode, pTrans);

_OVER:
  mndTransDrop(pTrans);
  return code;
}

static int32_t mndProcessDropAnodeReq(SRpcMsg *pReq) {
  SMnode        *pMnode = pReq->info.node;
  int32_t        code = -1;
  SAnodeObj     *pObj = NULL;
  SMDropAnodeReq dropReq = {0};

  TAOS_CHECK_GOTO(tDeserializeSMDropAnodeReq(pReq->pCont, pReq->contLen, &dropReq), NULL, _OVER);

  mInfo("anode:%d, start to drop", dropReq.anodeId);
  TAOS_CHECK_GOTO(mndCheckOperPrivilege(pMnode, pReq->info.conn.user, MND_OPER_DROP_ANODE), NULL, _OVER);

  if (dropReq.anodeId <= 0) {
    code = TSDB_CODE_INVALID_MSG;
    goto _OVER;
  }

  pObj = mndAcquireAnode(pMnode, dropReq.anodeId);
  if (pObj == NULL) {
    code = terrno;
    goto _OVER;
  }

  code = mndDropAnode(pMnode, pReq, pObj);
  if (code == 0) {
    code = TSDB_CODE_ACTION_IN_PROGRESS;
  }

_OVER:
  if (code != 0 && code != TSDB_CODE_ACTION_IN_PROGRESS) {
    mError("anode:%d, failed to drop since %s", dropReq.anodeId, tstrerror(code));
  }

  tFreeSMDropAnodeReq(&dropReq);
  TAOS_RETURN(code);
}

static int32_t mndRetrieveAnodes(SRpcMsg *pReq, SShowObj *pShow, SSDataBlock *pBlock, int32_t rows) {
  SMnode    *pMnode = pReq->info.node;
  SSdb      *pSdb = pMnode->pSdb;
  int32_t    numOfRows = 0;
  int32_t    cols = 0;
  SAnodeObj *pObj = NULL;
  char       buf[TSDB_ANALYTIC_ANODE_URL_LEN + VARSTR_HEADER_SIZE];
  char       status[64];
  int32_t    code = 0;

  while (numOfRows < rows) {
    pShow->pIter = sdbFetch(pSdb, SDB_ANODE, pShow->pIter, (void **)&pObj);
    if (pShow->pIter == NULL) break;

    cols = 0;
    SColumnInfoData *pColInfo = taosArrayGet(pBlock->pDataBlock, cols++);
    code = colDataSetVal(pColInfo, numOfRows, (const char *)&pObj->id, false);
    if (code != 0) goto _end;

    STR_WITH_MAXSIZE_TO_VARSTR(buf, pObj->url, pShow->pMeta->pSchemas[cols].bytes);
    pColInfo = taosArrayGet(pBlock->pDataBlock, cols++);
    code = colDataSetVal(pColInfo, numOfRows, (const char *)buf, false);
    if (code != 0) goto _end;

    status[0] = 0;
    if (mndGetAnodeStatus(pObj, status, 64) == 0) {
      STR_TO_VARSTR(buf, status);
    } else {
      STR_TO_VARSTR(buf, "offline");
    }
    pColInfo = taosArrayGet(pBlock->pDataBlock, cols++);
    code = colDataSetVal(pColInfo, numOfRows, buf, false);
    if (code != 0) goto _end;

    pColInfo = taosArrayGet(pBlock->pDataBlock, cols++);
    code = colDataSetVal(pColInfo, numOfRows, (const char *)&pObj->createdTime, false);
    if (code != 0) goto _end;

    pColInfo = taosArrayGet(pBlock->pDataBlock, cols++);
    code = colDataSetVal(pColInfo, numOfRows, (const char *)&pObj->updateTime, false);
    if (code != 0) goto _end;

    numOfRows++;
    sdbRelease(pSdb, pObj);
  }

_end:
  if (code != 0) sdbRelease(pSdb, pObj);

  pShow->numOfRows += numOfRows;
  return numOfRows;
}

static void mndCancelGetNextAnode(SMnode *pMnode, void *pIter) {
  SSdb *pSdb = pMnode->pSdb;
  sdbCancelFetchByType(pSdb, pIter, SDB_ANODE);
}

// todo handle multiple anode case, remove the duplicate algos
void mndRetrieveAlgoList(SMnode* pMnode, SArray* pFc, SArray* pAd) {
  SSdb      *pSdb = pMnode->pSdb;
  void      *pIter = NULL;
  SAnodeObj *pObj = NULL;

  while (1) {
    pIter = sdbFetch(pSdb, SDB_ANODE, pIter, (void **)&pObj);
    if (pIter == NULL) {
      break;
    }

<<<<<<< HEAD
    if (pObj->numOfAlgos >= ANAL_ALGO_TYPE_END) {
      if (pObj->algos[ANAL_ALGO_TYPE_ANOMALY_DETECT] != NULL) {
        TAOS_UNUSED(taosArrayAddAll(pAd, pObj->algos[ANAL_ALGO_TYPE_ANOMALY_DETECT])); // TODO: check the return value
      }

      if (pObj->algos[ANAL_ALGO_TYPE_FORECAST] != NULL) {
        TAOS_UNUSED(taosArrayAddAll(pFc, pObj->algos[ANAL_ALGO_TYPE_FORECAST])); // TODO: check the return value
=======
    if (pObj->numOfAlgos >= ANALY_ALGO_TYPE_END) {
      if (pObj->algos[ANALY_ALGO_TYPE_ANOMALY_DETECT] != NULL) {
        void* p = taosArrayAddAll(pAd, pObj->algos[ANALY_ALGO_TYPE_ANOMALY_DETECT]);
        if (p == NULL) {
          mError("failed to add retrieved anomaly-detection algorithms, code:%s", tstrerror(terrno));
        }
      }

      if (pObj->algos[ANALY_ALGO_TYPE_FORECAST] != NULL) {
        void* p = taosArrayAddAll(pFc, pObj->algos[ANALY_ALGO_TYPE_FORECAST]);
        if (p == NULL) {
          mError("failed to add retrieved forecast algorithms, code:%s", tstrerror(terrno));
        }
>>>>>>> 19133588
      }
    }

    sdbRelease(pSdb, pObj);
  }
}

static int32_t mndRetrieveAnodesFull(SRpcMsg *pReq, SShowObj *pShow, SSDataBlock *pBlock, int32_t rows) {
  SMnode    *pMnode = pReq->info.node;
  SSdb      *pSdb = pMnode->pSdb;
  int32_t    numOfRows = 0;
  int32_t    cols = 0;
  SAnodeObj *pObj = NULL;
  char       buf[TSDB_ANALYTIC_ALGO_NAME_LEN + VARSTR_HEADER_SIZE];
  int32_t    code = 0;

  while (numOfRows < rows) {
    pShow->pIter = sdbFetch(pSdb, SDB_ANODE, pShow->pIter, (void **)&pObj);
    if (pShow->pIter == NULL) break;

    for (int32_t t = 0; t < pObj->numOfAlgos; ++t) {
      SArray *algos = pObj->algos[t];

      for (int32_t a = 0; a < taosArrayGetSize(algos); ++a) {
        SAnodeAlgo *algo = taosArrayGet(algos, a);

        cols = 0;
        SColumnInfoData *pColInfo = taosArrayGet(pBlock->pDataBlock, cols++);
        code = colDataSetVal(pColInfo, numOfRows, (const char *)&pObj->id, false);
        if (code != 0) goto _end;

        STR_TO_VARSTR(buf, taosAnalysisAlgoType(t));
        pColInfo = taosArrayGet(pBlock->pDataBlock, cols++);
        code = colDataSetVal(pColInfo, numOfRows, buf, false);
        if (code != 0) goto _end;

        STR_TO_VARSTR(buf, algo->name);
        pColInfo = taosArrayGet(pBlock->pDataBlock, cols++);
        code = colDataSetVal(pColInfo, numOfRows, buf, false);
        if (code != 0) goto _end;

        numOfRows++;
      }
    }

    sdbRelease(pSdb, pObj);
  }

_end:
  if (code != 0) sdbRelease(pSdb, pObj);

  pShow->numOfRows += numOfRows;
  return numOfRows;
}

static void mndCancelGetNextAnodeFull(SMnode *pMnode, void *pIter) {
  SSdb *pSdb = pMnode->pSdb;
  sdbCancelFetchByType(pSdb, pIter, SDB_ANODE);
}

static int32_t mndDecodeAlgoList(SJson *pJson, SAnodeObj *pObj) {
  int32_t code = 0;
  int32_t protocol = 0;
  double  tmp = 0;
  char    buf[TSDB_ANALYTIC_ALGO_NAME_LEN + 1] = {0};

  code = tjsonGetDoubleValue(pJson, "protocol", &tmp);
  if (code < 0) return TSDB_CODE_INVALID_JSON_FORMAT;
  protocol = (int32_t)(tmp * 1000);
  if (protocol != 100 && protocol != 1000) return TSDB_CODE_MND_ANODE_INVALID_PROTOCOL;

  code = tjsonGetDoubleValue(pJson, "version", &tmp);
  pObj->version = (int32_t)(tmp * 1000);
#if 0
  if (code < 0) return TSDB_CODE_INVALID_JSON_FORMAT;
  if (pObj->version <= 0) return TSDB_CODE_MND_ANODE_INVALID_VERSION;
#endif

  SJson *details = tjsonGetObjectItem(pJson, "details");
  if (details == NULL) return TSDB_CODE_INVALID_JSON_FORMAT;
  int32_t numOfDetails = tjsonGetArraySize(details);

  pObj->algos = taosMemoryCalloc(ANALY_ALGO_TYPE_END, sizeof(SArray *));
  if (pObj->algos == NULL) return TSDB_CODE_OUT_OF_MEMORY;

  pObj->numOfAlgos = ANALY_ALGO_TYPE_END;
  for (int32_t i = 0; i < ANALY_ALGO_TYPE_END; ++i) {
    pObj->algos[i] = taosArrayInit(4, sizeof(SAnodeAlgo));
    if (pObj->algos[i] == NULL) return TSDB_CODE_OUT_OF_MEMORY;
  }

  for (int32_t d = 0; d < numOfDetails; ++d) {
    SJson *detail = tjsonGetArrayItem(details, d);
    if (detail == NULL) return TSDB_CODE_INVALID_JSON_FORMAT;

    code = tjsonGetStringValue2(detail, "type", buf, sizeof(buf));
    if (code < 0) return TSDB_CODE_INVALID_JSON_FORMAT;
    EAnalAlgoType type = taosAnalyAlgoInt(buf);
    if (type < 0 || type >= ANALY_ALGO_TYPE_END) return TSDB_CODE_MND_ANODE_INVALID_ALGO_TYPE;

    SJson *algos = tjsonGetObjectItem(detail, "algo");
    if (algos == NULL) return TSDB_CODE_INVALID_JSON_FORMAT;
    int32_t numOfAlgos = tjsonGetArraySize(algos);
    for (int32_t a = 0; a < numOfAlgos; ++a) {
      SJson *algo = tjsonGetArrayItem(algos, a);
      if (algo == NULL) return TSDB_CODE_INVALID_JSON_FORMAT;

      code = tjsonGetStringValue2(algo, "name", buf, sizeof(buf));
      if (code < 0) return TSDB_CODE_MND_ANODE_TOO_LONG_ALGO_NAME;

      SAnodeAlgo algoObj = {0};
      algoObj.nameLen = strlen(buf) + 1;
      if (algoObj.nameLen <= 1) return TSDB_CODE_INVALID_JSON_FORMAT;
      algoObj.name = taosMemoryCalloc(algoObj.nameLen, 1);
      tstrncpy(algoObj.name, buf, algoObj.nameLen);

      if (taosArrayPush(pObj->algos[type], &algoObj) == NULL) return TSDB_CODE_OUT_OF_MEMORY;
    }
  }

  return 0;
}

static int32_t mndGetAnodeAlgoList(const char *url, SAnodeObj *pObj) {
  char anodeUrl[TSDB_ANALYTIC_ANODE_URL_LEN + 1] = {0};
  snprintf(anodeUrl, TSDB_ANALYTIC_ANODE_URL_LEN, "%s/%s", url, "list");

  SJson *pJson = taosAnalySendReqRetJson(anodeUrl, ANALYTICS_HTTP_TYPE_GET, NULL);
  if (pJson == NULL) return terrno;

  int32_t code = mndDecodeAlgoList(pJson, pObj);
  if (pJson != NULL) tjsonDelete(pJson);

  TAOS_RETURN(code);
}

static int32_t mndGetAnodeStatus(SAnodeObj *pObj, char *status, int32_t statusLen) {
  int32_t code = 0;
  int32_t protocol = 0;
  double  tmp = 0;
  char    anodeUrl[TSDB_ANALYTIC_ANODE_URL_LEN + 1] = {0};
  snprintf(anodeUrl, TSDB_ANALYTIC_ANODE_URL_LEN, "%s/%s", pObj->url, "status");

  SJson *pJson = taosAnalySendReqRetJson(anodeUrl, ANALYTICS_HTTP_TYPE_GET, NULL);
  if (pJson == NULL) return terrno;

  code = tjsonGetDoubleValue(pJson, "protocol", &tmp);
  if (code < 0) {
    code = TSDB_CODE_INVALID_JSON_FORMAT;
    goto _OVER;
  }
  protocol = (int32_t)(tmp * 1000);
  if (protocol != 100 && protocol != 1000) {
    code = TSDB_CODE_MND_ANODE_INVALID_PROTOCOL;
    goto _OVER;
  }

  code = tjsonGetStringValue2(pJson, "status", status, statusLen);
  if (code < 0) {
    code = TSDB_CODE_INVALID_JSON_FORMAT;
    goto _OVER;
  }
  if (strlen(status) == 0) {
    code = TSDB_CODE_MND_ANODE_INVALID_PROTOCOL;
    goto _OVER;
  }

_OVER:
  if (pJson != NULL) tjsonDelete(pJson);
  TAOS_RETURN(code);
}

static int32_t mndProcessAnalAlgoReq(SRpcMsg *pReq) {
  SMnode              *pMnode = pReq->info.node;
  SSdb                *pSdb = pMnode->pSdb;
  int32_t              code = -1;
  SAnodeObj           *pObj = NULL;
  SAnalyticsUrl             url;
  int32_t              nameLen;
  char                 name[TSDB_ANALYTIC_ALGO_KEY_LEN];
  SRetrieveAnalAlgoReq req = {0};
  SRetrieveAnalAlgoRsp rsp = {0};

  TAOS_CHECK_GOTO(tDeserializeRetrieveAnalAlgoReq(pReq->pCont, pReq->contLen, &req), NULL, _OVER);

  rsp.ver = sdbGetTableVer(pSdb, SDB_ANODE);
  if (req.analVer != rsp.ver) {
    mInfo("dnode:%d, update analysis old ver:%" PRId64 " to new ver:%" PRId64, req.dnodeId, req.analVer, rsp.ver);
    rsp.hash = taosHashInit(64, MurmurHash3_32, true, HASH_ENTRY_LOCK);
    if (rsp.hash == NULL) {
      terrno = TSDB_CODE_OUT_OF_MEMORY;
      goto _OVER;
    }

    void *pIter = NULL;
    while (1) {
      SAnodeObj *pAnode = NULL;
      pIter = sdbFetch(pSdb, SDB_ANODE, pIter, (void **)&pAnode);
      if (pIter == NULL) break;

      url.anode = pAnode->id;
      for (int32_t t = 0; t < pAnode->numOfAlgos; ++t) {
        SArray *algos = pAnode->algos[t];
        url.type = t;

        for (int32_t a = 0; a < taosArrayGetSize(algos); ++a) {
          SAnodeAlgo *algo = taosArrayGet(algos, a);
          nameLen = 1 + tsnprintf(name, sizeof(name) - 1, "%d:%s", url.type, algo->name);

          SAnalyticsUrl *pOldUrl = taosHashAcquire(rsp.hash, name, nameLen);
          if (pOldUrl == NULL || (pOldUrl != NULL && pOldUrl->anode < url.anode)) {
            if (pOldUrl != NULL) {
              taosMemoryFreeClear(pOldUrl->url);
              if (taosHashRemove(rsp.hash, name, nameLen) != 0) {
                sdbRelease(pSdb, pAnode);
                goto _OVER;
              }
            }
            url.url = taosMemoryMalloc(TSDB_ANALYTIC_ANODE_URL_LEN + TSDB_ANALYTIC_ALGO_TYPE_LEN + 1);
            if (url.url == NULL) {
              sdbRelease(pSdb, pAnode);
              goto _OVER;
            }

            url.urlLen = 1 + tsnprintf(url.url, TSDB_ANALYTIC_ANODE_URL_LEN + TSDB_ANALYTIC_ALGO_TYPE_LEN, "%s/%s", pAnode->url,
                                      taosAnalyAlgoUrlStr(url.type));
            if (taosHashPut(rsp.hash, name, nameLen, &url, sizeof(SAnalyticsUrl)) != 0) {
              taosMemoryFree(url.url);
              sdbRelease(pSdb, pAnode);
              goto _OVER;
            }
          }
        }

        sdbRelease(pSdb, pAnode);
      }
    }
  }

  int32_t contLen = tSerializeRetrieveAnalAlgoRsp(NULL, 0, &rsp);
  void   *pHead = rpcMallocCont(contLen);
  (void)tSerializeRetrieveAnalAlgoRsp(pHead, contLen, &rsp);

  pReq->info.rspLen = contLen;
  pReq->info.rsp = pHead;

_OVER:
  tFreeRetrieveAnalAlgoRsp(&rsp);
  TAOS_RETURN(code);
}

#else

static int32_t mndProcessUnsupportReq(SRpcMsg *pReq) { return TSDB_CODE_OPS_NOT_SUPPORT; }
static int32_t mndRetrieveUnsupport(SRpcMsg *pReq, SShowObj *pShow, SSDataBlock *pBlock, int32_t rows) {
  return TSDB_CODE_OPS_NOT_SUPPORT;
}

int32_t mndInitAnode(SMnode *pMnode) {
  mndSetMsgHandle(pMnode, TDMT_MND_CREATE_ANODE, mndProcessUnsupportReq);
  mndSetMsgHandle(pMnode, TDMT_MND_UPDATE_ANODE, mndProcessUnsupportReq);
  mndSetMsgHandle(pMnode, TDMT_MND_DROP_ANODE, mndProcessUnsupportReq);
  mndSetMsgHandle(pMnode, TDMT_MND_RETRIEVE_ANAL_ALGO, mndProcessUnsupportReq);

  mndAddShowRetrieveHandle(pMnode, TSDB_MGMT_TABLE_ANODE, mndRetrieveUnsupport);
  mndAddShowRetrieveHandle(pMnode, TSDB_MGMT_TABLE_ANODE_FULL, mndRetrieveUnsupport);
  return 0;
}

void mndCleanupAnode(SMnode *pMnode) {}
void mndRetrieveAlgoList(SMnode *pMnode, SArray *pFc, SArray *pAd) {}

#endif<|MERGE_RESOLUTION|>--- conflicted
+++ resolved
@@ -649,15 +649,6 @@
       break;
     }
 
-<<<<<<< HEAD
-    if (pObj->numOfAlgos >= ANAL_ALGO_TYPE_END) {
-      if (pObj->algos[ANAL_ALGO_TYPE_ANOMALY_DETECT] != NULL) {
-        TAOS_UNUSED(taosArrayAddAll(pAd, pObj->algos[ANAL_ALGO_TYPE_ANOMALY_DETECT])); // TODO: check the return value
-      }
-
-      if (pObj->algos[ANAL_ALGO_TYPE_FORECAST] != NULL) {
-        TAOS_UNUSED(taosArrayAddAll(pFc, pObj->algos[ANAL_ALGO_TYPE_FORECAST])); // TODO: check the return value
-=======
     if (pObj->numOfAlgos >= ANALY_ALGO_TYPE_END) {
       if (pObj->algos[ANALY_ALGO_TYPE_ANOMALY_DETECT] != NULL) {
         void* p = taosArrayAddAll(pAd, pObj->algos[ANALY_ALGO_TYPE_ANOMALY_DETECT]);
@@ -671,7 +662,6 @@
         if (p == NULL) {
           mError("failed to add retrieved forecast algorithms, code:%s", tstrerror(terrno));
         }
->>>>>>> 19133588
       }
     }
 
