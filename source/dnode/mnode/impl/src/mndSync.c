/*
 * Copyright (c) 2019 TAOS Data, Inc. <jhtao@taosdata.com>
 *
 * This program is free software: you can use, redistribute, and/or modify
 * it under the terms of the GNU Affero General Public License, version 3
 * or later ("AGPL"), as published by the Free Software Foundation.
 *
 * This program is distributed in the hope that it will be useful, but WITHOUT
 * ANY WARRANTY; without even the implied warranty of MERCHANTABILITY or
 * FITNESS FOR A PARTICULAR PURPOSE.
 *
 * You should have received a copy of the GNU Affero General Public License
 * along with this program. If not, see <http://www.gnu.org/licenses/>.
 */

#define _DEFAULT_SOURCE
#include "mndSync.h"
#include "mndTrans.h"

int32_t mndSyncEqMsg(const SMsgCb *msgcb, SRpcMsg *pMsg) { 
  SMsgHead *pHead = pMsg->pCont;
  pHead->contLen = htonl(pHead->contLen);
  pHead->vgId = htonl(pHead->vgId);

  return tmsgPutToQueue(msgcb, SYNC_QUEUE, pMsg); 
}

int32_t mndSyncSendMsg(const SEpSet *pEpSet, SRpcMsg *pMsg) { return tmsgSendReq(pEpSet, pMsg); }

void mndSyncCommitMsg(struct SSyncFSM *pFsm, const SRpcMsg *pMsg, SFsmCbMeta cbMeta) {
  SMnode  *pMnode = pFsm->data;
  SSdbRaw *pRaw = pMsg->pCont;

  mTrace("raw:%p, apply to sdb, ver:%" PRId64 " term:%" PRId64 " role:%s", pRaw, cbMeta.index, cbMeta.term,
         syncStr(cbMeta.state));
  sdbWriteWithoutFree(pMnode->pSdb, pRaw);
  sdbSetApplyIndex(pMnode->pSdb, cbMeta.index);
  sdbSetApplyTerm(pMnode->pSdb, cbMeta.term);
  if (cbMeta.state == TAOS_SYNC_STATE_LEADER) {
    tsem_post(&pMnode->syncMgmt.syncSem);
  }
}

int32_t mndSyncGetSnapshot(struct SSyncFSM *pFsm, SSnapshot *pSnapshot) {
  SMnode *pMnode = pFsm->data;
  pSnapshot->lastApplyIndex = sdbGetApplyIndex(pMnode->pSdb);
  pSnapshot->lastApplyTerm = sdbGetApplyTerm(pMnode->pSdb);
  return 0;
}

void mndRestoreFinish(struct SSyncFSM *pFsm) {
  SMnode *pMnode = pFsm->data;
  if (!pMnode->deploy) {
    mndTransPullup(pMnode);
    pMnode->syncMgmt.restored = true;
  }
}

<<<<<<< HEAD
static int32_t mndRestoreWal(SMnode *pMnode) {

// do nothing
return 0;

#if 0

  SWal   *pWal = pMnode->syncMgmt.pWal;
  SSdb   *pSdb = pMnode->pSdb;
  int64_t lastSdbVer = sdbUpdateVer(pSdb, 0);
  int32_t code = -1;

  SWalReadHandle *pHandle = walOpenReadHandle(pWal);
  if (pHandle == NULL) return -1;

  int64_t first = walGetFirstVer(pWal);
  int64_t last = walGetLastVer(pWal);
  mDebug("start to restore wal, sdbver:%" PRId64 ", first:%" PRId64 " last:%" PRId64, lastSdbVer, first, last);

  first = TMAX(lastSdbVer + 1, first);
  for (int64_t ver = first; ver >= 0 && ver <= last; ++ver) {
    if (walReadWithHandle(pHandle, ver) < 0) {
      mError("ver:%" PRId64 ", failed to read from wal since %s", ver, terrstr());
      goto _OVER;
    }

    SWalHead *pHead = pHandle->pHead;
    int64_t   sdbVer = sdbUpdateVer(pSdb, 0);
    if (sdbVer + 1 != ver) {
      terrno = TSDB_CODE_SDB_INVALID_WAl_VER;
      mError("ver:%" PRId64 ", failed to write to sdb, since inconsistent with sdbver:%" PRId64, ver, sdbVer);
      goto _OVER;
    }

    mTrace("ver:%" PRId64 ", will be restored, content:%p", ver, pHead->head.body);
    if (sdbWriteWithoutFree(pSdb, (void *)pHead->head.body) < 0) {
      mError("ver:%" PRId64 ", failed to write to sdb since %s", ver, terrstr());
      goto _OVER;
    }

    sdbUpdateVer(pSdb, 1);
    mDebug("ver:%" PRId64 ", is restored", ver);
=======
int32_t mndSnapshotRead(struct SSyncFSM* pFsm, const SSnapshot* pSnapshot, void** ppIter, char** ppBuf, int32_t* len) {
  /*
  SMnode *pMnode = pFsm->data;
  SSdbIter *pIter;
  if (iter == NULL) { 
    pIter = sdbIterInit(pMnode->sdb)
  } else {
    pIter = iter;
>>>>>>> a02bf522
  }
  */

  return 0;
}

int32_t mndSnapshotApply(struct SSyncFSM* pFsm, const SSnapshot* pSnapshot, char* pBuf, int32_t len) {
  SMnode *pMnode = pFsm->data;
  sdbWrite(pMnode->pSdb, (SSdbRaw*)pBuf);
  return 0;
}

void mndReConfig(struct SSyncFSM *pFsm, SSyncCfg newCfg, SReConfigCbMeta cbMeta) {
  mInfo("mndReConfig cbMeta.code:%d, cbMeta.currentTerm:%" PRId64 ", cbMeta.term:%" PRId64 ", cbMeta.index:%" PRId64,
        cbMeta.code, cbMeta.currentTerm, cbMeta.term, cbMeta.index);
  SMnode *pMnode = pFsm->data;
  pMnode->syncMgmt.errCode = cbMeta.code;
  tsem_post(&pMnode->syncMgmt.syncSem);
}

<<<<<<< HEAD
_OVER:
  walCloseReadHandle(pHandle);
  return code;

#endif

}

int32_t mndSyncEqMsg(const SMsgCb* msgcb, SRpcMsg *pMsg) {
  int32_t ret = 0;
  if (msgcb->queueFps[SYNC_QUEUE] != NULL) {
    tmsgPutToQueue(msgcb, SYNC_QUEUE, pMsg);
  } else {
    mError("mndSyncEqMsg queue is NULL, SYNC_QUEUE:%d", SYNC_QUEUE);
  }
  return ret;
}

int32_t mndSendMsg(const SEpSet *pEpSet, SRpcMsg *pMsg) {
  int32_t ret = 0;
  pMsg->info.noResp = 1;
  tmsgSendReq(pEpSet, pMsg);
  return ret;
}

void mndSyncCommitCb(struct SSyncFSM *pFsm, const SRpcMsg *pMsg, SFsmCbMeta cbMeta) {
  SyncIndex beginIndex = SYNC_INDEX_INVALID;
  if (pFsm->FpGetSnapshot != NULL) {
    SSnapshot snapshot;
    pFsm->FpGetSnapshot(pFsm, &snapshot);
    beginIndex = snapshot.lastApplyIndex;
  }

  if (cbMeta.index > beginIndex) {
    SMnode    *pMnode = pFsm->data;
    SSyncMgmt *pMgmt = &pMnode->syncMgmt;

    mndProcessApplyMsg((SRpcMsg*)pMsg);
    //mmPutNodeMsgToApplyQueue(pMnode->pWrapper->pMgmt, pMsg);

    if (cbMeta.state == TAOS_SYNC_STATE_LEADER) {
      tsem_post(&pMgmt->syncSem);
    }
  }
}

void mndSyncPreCommitCb(struct SSyncFSM *pFsm, const SRpcMsg *pMsg, SFsmCbMeta cbMeta) {
  // strict consistent, do nothing
}

void mndSyncRollBackCb(struct SSyncFSM *pFsm, const SRpcMsg *pMsg, SFsmCbMeta cbMeta) {
  // strict consistent, do nothing
}

int32_t mndSyncGetSnapshotCb(struct SSyncFSM *pFsm, SSnapshot *pSnapshot) {
  // snapshot
  return 0;
}

SSyncFSM *syncMnodeMakeFsm(SMnode *pMnode) {
  SSyncFSM *pFsm = (SSyncFSM *)taosMemoryMalloc(sizeof(SSyncFSM));
  pFsm->data = pMnode;
  pFsm->FpCommitCb = mndSyncCommitCb;
  pFsm->FpPreCommitCb = mndSyncPreCommitCb;
  pFsm->FpRollBackCb = mndSyncRollBackCb;
  pFsm->FpGetSnapshot = mndSyncGetSnapshotCb;
=======
SSyncFSM *mndSyncMakeFsm(SMnode *pMnode) {
  SSyncFSM *pFsm = taosMemoryCalloc(1, sizeof(SSyncFSM));
  pFsm->data = pMnode;

  pFsm->FpCommitCb = mndSyncCommitMsg;
  pFsm->FpPreCommitCb = NULL;
  pFsm->FpRollBackCb = NULL;

  pFsm->FpGetSnapshot = mndSyncGetSnapshot;
  pFsm->FpRestoreFinishCb = mndRestoreFinish;
  pFsm->FpSnapshotRead = mndSnapshotRead;
  pFsm->FpSnapshotApply = mndSnapshotApply;
  pFsm->FpReConfigCb = mndReConfig;
  
>>>>>>> a02bf522
  return pFsm;
}

int32_t mndInitSync(SMnode *pMnode) {
  SSyncMgmt *pMgmt = &pMnode->syncMgmt;

  char path[PATH_MAX + 20] = {0};
  snprintf(path, sizeof(path), "%s%swal", pMnode->path, TD_DIRSEP);
  SWalCfg cfg = {
      .vgId = 1,
      .fsyncPeriod = 0,
      .rollPeriod = -1,
      .segSize = -1,
      .retentionPeriod = -1,
      .retentionSize = -1,
      .level = TAOS_WAL_FSYNC,
  };

  pMgmt->pWal = walOpen(path, &cfg);
  if (pMgmt->pWal == NULL) {
    mError("failed to open wal since %s", terrstr());
    return -1;
  }

  SSyncInfo syncInfo = {.vgId = 1, .FpSendMsg = mndSyncSendMsg, .FpEqMsg = mndSyncEqMsg};
  snprintf(syncInfo.path, sizeof(syncInfo.path), "%s%ssync", pMnode->path, TD_DIRSEP);
  syncInfo.pWal = pMgmt->pWal;
  syncInfo.pFsm = mndSyncMakeFsm(pMnode);
  syncInfo.isStandBy = pMgmt->standby;

  SSyncCfg *pCfg = &syncInfo.syncCfg;
  pCfg->replicaNum = pMnode->replica;
  pCfg->myIndex = pMnode->selfIndex;
  mInfo("start to open mnode sync, replica:%d myindex:%d standby:%d", pCfg->replicaNum, pCfg->myIndex,
        pMgmt->standby);
  for (int32_t i = 0; i < pMnode->replica; ++i) {
    SNodeInfo *pNode = &pCfg->nodeInfo[i];
    tstrncpy(pNode->nodeFqdn, pMnode->replicas[i].fqdn, sizeof(pNode->nodeFqdn));
    pNode->nodePort = pMnode->replicas[i].port;
    mInfo("index:%d, fqdn:%s port:%d", i, pNode->nodeFqdn, pNode->nodePort);
  }

  tsem_init(&pMgmt->syncSem, 0, 0);
  pMgmt->sync = syncOpen(&syncInfo);
  if (pMgmt->sync <= 0) {
    mError("failed to open sync since %s", terrstr());
    return -1;
  }
<<<<<<< HEAD
  
  // pMgmt->pSyncNode = NULL;
  SSyncInfo syncInfo;
  syncInfo.vgId = 1;
  SSyncCfg *pCfg = &(syncInfo.syncCfg);
  pCfg->replicaNum = pMnode->replica;
  pCfg->myIndex = pMnode->selfIndex;
  for (int i = 0; i < pMnode->replica; ++i) {
    snprintf((pCfg->nodeInfo)->nodeFqdn, sizeof((pCfg->nodeInfo)->nodeFqdn), "%s", (pMnode->replicas)[i].fqdn);
    (pCfg->nodeInfo)->nodePort = (pMnode->replicas)[i].port;
  }
  snprintf(syncInfo.path, sizeof(syncInfo.path), "%s/sync", pMnode->path);
  syncInfo.pWal = pMnode->syncMgmt.pWal;

  syncInfo.pFsm = syncMnodeMakeFsm(pMnode);
  syncInfo.FpSendMsg = mndSendMsg;
  syncInfo.FpEqMsg = mndSyncEqMsg;

  pMnode->syncMgmt.sync = syncOpen(&syncInfo);
  ASSERT(pMnode->syncMgmt.sync > 0);

=======

  mDebug("mnode sync is opened, id:%" PRId64, pMgmt->sync);
>>>>>>> a02bf522
  return 0;
}

void mndCleanupSync(SMnode *pMnode) {
  SSyncMgmt *pMgmt = &pMnode->syncMgmt;
  syncStop(pMgmt->sync);
  mDebug("sync:%" PRId64 " is stopped", pMgmt->sync);

  tsem_destroy(&pMgmt->syncSem);
  if (pMgmt->pWal != NULL) {
    walClose(pMgmt->pWal);
  }

  memset(pMgmt, 0, sizeof(SSyncMgmt));
}

int32_t mndSyncPropose(SMnode *pMnode, SSdbRaw *pRaw) {
  SSyncMgmt *pMgmt = &pMnode->syncMgmt;
  pMgmt->errCode = 0;

<<<<<<< HEAD
#if 0
  int64_t ver = sdbUpdateVer(pSdb, 1);
  if (walWrite(pWal, ver, 1, pRaw, sdbGetRawTotalSize(pRaw)) < 0) {
    sdbUpdateVer(pSdb, -1);
    mError("ver:%" PRId64 ", failed to write raw:%p to wal since %s", ver, pRaw, terrstr());
    return -1;
  }

  mTrace("ver:%" PRId64 ", write to wal, raw:%p", ver, pRaw);
  walCommit(pWal, ver);
  walFsync(pWal, true);

  return 0;

#else

  if (pMnode->replica == 1) return 0;
=======
  SRpcMsg rsp = {.code = TDMT_MND_APPLY_MSG, .contLen = sdbGetRawTotalSize(pRaw)};
  rsp.pCont = rpcMallocCont(rsp.contLen);
  if (rsp.pCont == NULL) return -1;
  memcpy(rsp.pCont, pRaw, rsp.contLen);

  const bool isWeak = false;
  int32_t    code = syncPropose(pMgmt->sync, &rsp, isWeak);
  if (code == 0) {
    tsem_wait(&pMgmt->syncSem);
  } else if (code == TAOS_SYNC_PROPOSE_NOT_LEADER) {
    terrno = TSDB_CODE_APP_NOT_READY;
  } else if (code == TAOS_SYNC_PROPOSE_OTHER_ERROR) {
    terrno = TSDB_CODE_SYN_INTERNAL_ERROR;
  } else {
    terrno = TSDB_CODE_APP_ERROR;
  }

  rpcFreeCont(rsp.pCont);
  if (code != 0) return code;
  return pMgmt->errCode;
}
>>>>>>> a02bf522

void mndSyncStart(SMnode *pMnode) {
  SSyncMgmt *pMgmt = &pMnode->syncMgmt;
<<<<<<< HEAD
  pMgmt->errCode = 0;

  //SSyncBuffer buf = {.data = pRaw, .len = sdbGetRawTotalSize(pRaw)};

  SRpcMsg rpcMsg;
  rpcMsg.code = TDMT_MND_APPLY_MSG;
  rpcMsg.contLen = sdbGetRawTotalSize(pRaw);
  rpcMsg.pCont = rpcMallocCont(rpcMsg.contLen);
  memcpy(rpcMsg.pCont, pRaw, rpcMsg.contLen);

  bool    isWeak = false;
  int32_t code = syncPropose(pMgmt->sync, &rpcMsg, isWeak);

  if (code != 0) return code;
=======
  syncSetMsgCb(pMgmt->sync, &pMnode->msgCb);

  syncStart(pMgmt->sync);
>>>>>>> a02bf522

#if 0
  if (pMgmt->standby) {
    syncStartStandBy(pMgmt->sync);
  } else {
    syncStart(pMgmt->sync);
  }
#endif

<<<<<<< HEAD
=======
  mDebug("sync:%" PRId64 " is started", pMgmt->sync);
>>>>>>> a02bf522
}

void mndSyncStop(SMnode *pMnode) {}

bool mndIsMaster(SMnode *pMnode) {
  SSyncMgmt *pMgmt = &pMnode->syncMgmt;
  ESyncState state = syncGetMyRole(pMgmt->sync);
  return (state == TAOS_SYNC_STATE_LEADER) && (pMnode->syncMgmt.restored);
}<|MERGE_RESOLUTION|>--- conflicted
+++ resolved
@@ -56,50 +56,6 @@
   }
 }
 
-<<<<<<< HEAD
-static int32_t mndRestoreWal(SMnode *pMnode) {
-
-// do nothing
-return 0;
-
-#if 0
-
-  SWal   *pWal = pMnode->syncMgmt.pWal;
-  SSdb   *pSdb = pMnode->pSdb;
-  int64_t lastSdbVer = sdbUpdateVer(pSdb, 0);
-  int32_t code = -1;
-
-  SWalReadHandle *pHandle = walOpenReadHandle(pWal);
-  if (pHandle == NULL) return -1;
-
-  int64_t first = walGetFirstVer(pWal);
-  int64_t last = walGetLastVer(pWal);
-  mDebug("start to restore wal, sdbver:%" PRId64 ", first:%" PRId64 " last:%" PRId64, lastSdbVer, first, last);
-
-  first = TMAX(lastSdbVer + 1, first);
-  for (int64_t ver = first; ver >= 0 && ver <= last; ++ver) {
-    if (walReadWithHandle(pHandle, ver) < 0) {
-      mError("ver:%" PRId64 ", failed to read from wal since %s", ver, terrstr());
-      goto _OVER;
-    }
-
-    SWalHead *pHead = pHandle->pHead;
-    int64_t   sdbVer = sdbUpdateVer(pSdb, 0);
-    if (sdbVer + 1 != ver) {
-      terrno = TSDB_CODE_SDB_INVALID_WAl_VER;
-      mError("ver:%" PRId64 ", failed to write to sdb, since inconsistent with sdbver:%" PRId64, ver, sdbVer);
-      goto _OVER;
-    }
-
-    mTrace("ver:%" PRId64 ", will be restored, content:%p", ver, pHead->head.body);
-    if (sdbWriteWithoutFree(pSdb, (void *)pHead->head.body) < 0) {
-      mError("ver:%" PRId64 ", failed to write to sdb since %s", ver, terrstr());
-      goto _OVER;
-    }
-
-    sdbUpdateVer(pSdb, 1);
-    mDebug("ver:%" PRId64 ", is restored", ver);
-=======
 int32_t mndSnapshotRead(struct SSyncFSM* pFsm, const SSnapshot* pSnapshot, void** ppIter, char** ppBuf, int32_t* len) {
   /*
   SMnode *pMnode = pFsm->data;
@@ -108,7 +64,6 @@
     pIter = sdbIterInit(pMnode->sdb)
   } else {
     pIter = iter;
->>>>>>> a02bf522
   }
   */
 
@@ -129,74 +84,6 @@
   tsem_post(&pMnode->syncMgmt.syncSem);
 }
 
-<<<<<<< HEAD
-_OVER:
-  walCloseReadHandle(pHandle);
-  return code;
-
-#endif
-
-}
-
-int32_t mndSyncEqMsg(const SMsgCb* msgcb, SRpcMsg *pMsg) {
-  int32_t ret = 0;
-  if (msgcb->queueFps[SYNC_QUEUE] != NULL) {
-    tmsgPutToQueue(msgcb, SYNC_QUEUE, pMsg);
-  } else {
-    mError("mndSyncEqMsg queue is NULL, SYNC_QUEUE:%d", SYNC_QUEUE);
-  }
-  return ret;
-}
-
-int32_t mndSendMsg(const SEpSet *pEpSet, SRpcMsg *pMsg) {
-  int32_t ret = 0;
-  pMsg->info.noResp = 1;
-  tmsgSendReq(pEpSet, pMsg);
-  return ret;
-}
-
-void mndSyncCommitCb(struct SSyncFSM *pFsm, const SRpcMsg *pMsg, SFsmCbMeta cbMeta) {
-  SyncIndex beginIndex = SYNC_INDEX_INVALID;
-  if (pFsm->FpGetSnapshot != NULL) {
-    SSnapshot snapshot;
-    pFsm->FpGetSnapshot(pFsm, &snapshot);
-    beginIndex = snapshot.lastApplyIndex;
-  }
-
-  if (cbMeta.index > beginIndex) {
-    SMnode    *pMnode = pFsm->data;
-    SSyncMgmt *pMgmt = &pMnode->syncMgmt;
-
-    mndProcessApplyMsg((SRpcMsg*)pMsg);
-    //mmPutNodeMsgToApplyQueue(pMnode->pWrapper->pMgmt, pMsg);
-
-    if (cbMeta.state == TAOS_SYNC_STATE_LEADER) {
-      tsem_post(&pMgmt->syncSem);
-    }
-  }
-}
-
-void mndSyncPreCommitCb(struct SSyncFSM *pFsm, const SRpcMsg *pMsg, SFsmCbMeta cbMeta) {
-  // strict consistent, do nothing
-}
-
-void mndSyncRollBackCb(struct SSyncFSM *pFsm, const SRpcMsg *pMsg, SFsmCbMeta cbMeta) {
-  // strict consistent, do nothing
-}
-
-int32_t mndSyncGetSnapshotCb(struct SSyncFSM *pFsm, SSnapshot *pSnapshot) {
-  // snapshot
-  return 0;
-}
-
-SSyncFSM *syncMnodeMakeFsm(SMnode *pMnode) {
-  SSyncFSM *pFsm = (SSyncFSM *)taosMemoryMalloc(sizeof(SSyncFSM));
-  pFsm->data = pMnode;
-  pFsm->FpCommitCb = mndSyncCommitCb;
-  pFsm->FpPreCommitCb = mndSyncPreCommitCb;
-  pFsm->FpRollBackCb = mndSyncRollBackCb;
-  pFsm->FpGetSnapshot = mndSyncGetSnapshotCb;
-=======
 SSyncFSM *mndSyncMakeFsm(SMnode *pMnode) {
   SSyncFSM *pFsm = taosMemoryCalloc(1, sizeof(SSyncFSM));
   pFsm->data = pMnode;
@@ -211,7 +98,6 @@
   pFsm->FpSnapshotApply = mndSnapshotApply;
   pFsm->FpReConfigCb = mndReConfig;
   
->>>>>>> a02bf522
   return pFsm;
 }
 
@@ -260,32 +146,8 @@
     mError("failed to open sync since %s", terrstr());
     return -1;
   }
-<<<<<<< HEAD
-  
-  // pMgmt->pSyncNode = NULL;
-  SSyncInfo syncInfo;
-  syncInfo.vgId = 1;
-  SSyncCfg *pCfg = &(syncInfo.syncCfg);
-  pCfg->replicaNum = pMnode->replica;
-  pCfg->myIndex = pMnode->selfIndex;
-  for (int i = 0; i < pMnode->replica; ++i) {
-    snprintf((pCfg->nodeInfo)->nodeFqdn, sizeof((pCfg->nodeInfo)->nodeFqdn), "%s", (pMnode->replicas)[i].fqdn);
-    (pCfg->nodeInfo)->nodePort = (pMnode->replicas)[i].port;
-  }
-  snprintf(syncInfo.path, sizeof(syncInfo.path), "%s/sync", pMnode->path);
-  syncInfo.pWal = pMnode->syncMgmt.pWal;
-
-  syncInfo.pFsm = syncMnodeMakeFsm(pMnode);
-  syncInfo.FpSendMsg = mndSendMsg;
-  syncInfo.FpEqMsg = mndSyncEqMsg;
-
-  pMnode->syncMgmt.sync = syncOpen(&syncInfo);
-  ASSERT(pMnode->syncMgmt.sync > 0);
-
-=======
 
   mDebug("mnode sync is opened, id:%" PRId64, pMgmt->sync);
->>>>>>> a02bf522
   return 0;
 }
 
@@ -306,25 +168,6 @@
   SSyncMgmt *pMgmt = &pMnode->syncMgmt;
   pMgmt->errCode = 0;
 
-<<<<<<< HEAD
-#if 0
-  int64_t ver = sdbUpdateVer(pSdb, 1);
-  if (walWrite(pWal, ver, 1, pRaw, sdbGetRawTotalSize(pRaw)) < 0) {
-    sdbUpdateVer(pSdb, -1);
-    mError("ver:%" PRId64 ", failed to write raw:%p to wal since %s", ver, pRaw, terrstr());
-    return -1;
-  }
-
-  mTrace("ver:%" PRId64 ", write to wal, raw:%p", ver, pRaw);
-  walCommit(pWal, ver);
-  walFsync(pWal, true);
-
-  return 0;
-
-#else
-
-  if (pMnode->replica == 1) return 0;
-=======
   SRpcMsg rsp = {.code = TDMT_MND_APPLY_MSG, .contLen = sdbGetRawTotalSize(pRaw)};
   rsp.pCont = rpcMallocCont(rsp.contLen);
   if (rsp.pCont == NULL) return -1;
@@ -346,30 +189,12 @@
   if (code != 0) return code;
   return pMgmt->errCode;
 }
->>>>>>> a02bf522
 
 void mndSyncStart(SMnode *pMnode) {
   SSyncMgmt *pMgmt = &pMnode->syncMgmt;
-<<<<<<< HEAD
-  pMgmt->errCode = 0;
-
-  //SSyncBuffer buf = {.data = pRaw, .len = sdbGetRawTotalSize(pRaw)};
-
-  SRpcMsg rpcMsg;
-  rpcMsg.code = TDMT_MND_APPLY_MSG;
-  rpcMsg.contLen = sdbGetRawTotalSize(pRaw);
-  rpcMsg.pCont = rpcMallocCont(rpcMsg.contLen);
-  memcpy(rpcMsg.pCont, pRaw, rpcMsg.contLen);
-
-  bool    isWeak = false;
-  int32_t code = syncPropose(pMgmt->sync, &rpcMsg, isWeak);
-
-  if (code != 0) return code;
-=======
   syncSetMsgCb(pMgmt->sync, &pMnode->msgCb);
 
   syncStart(pMgmt->sync);
->>>>>>> a02bf522
 
 #if 0
   if (pMgmt->standby) {
@@ -379,10 +204,7 @@
   }
 #endif
 
-<<<<<<< HEAD
-=======
   mDebug("sync:%" PRId64 " is started", pMgmt->sync);
->>>>>>> a02bf522
 }
 
 void mndSyncStop(SMnode *pMnode) {}
