/*
 * Copyright (c) 2019 TAOS Data, Inc. <jhtao@taosdata.com>
 *
 * This program is free software: you can use, redistribute, and/or modify
 * it under the terms of the GNU Affero General Public License, version 3
 * or later ("AGPL"), as published by the Free Software Foundation.
 *
 * This program is distributed in the hope that it will be useful, but WITHOUT
 * ANY WARRANTY; without even the implied warranty of MERCHANTABILITY or
 * FITNESS FOR A PARTICULAR PURPOSE.
 *
 * You should have received a copy of the GNU Affero General Public License
 * along with this program. If not, see <http://www.gnu.org/licenses/>.
 */

#define _DEFAULT_SOURCE
#include "mndSync.h"
#include "mndCluster.h"
#include "mndTrans.h"
#include "mndUser.h"
#include "mndStream.h"

static int32_t mndSyncEqCtrlMsg(const SMsgCb *msgcb, SRpcMsg *pMsg) {
  if (pMsg == NULL || pMsg->pCont == NULL) {
    return -1;
  }

  SMsgHead *pHead = pMsg->pCont;
  pHead->contLen = htonl(pHead->contLen);
  pHead->vgId = htonl(pHead->vgId);

  if (msgcb == NULL || msgcb->putToQueueFp == NULL) {
    rpcFreeCont(pMsg->pCont);
    pMsg->pCont = NULL;
    return -1;
  }

  int32_t code = tmsgPutToQueue(msgcb, SYNC_RD_QUEUE, pMsg);
  if (code != 0) {
    rpcFreeCont(pMsg->pCont);
    pMsg->pCont = NULL;
  }
  return code;
}

static int32_t mndSyncEqMsg(const SMsgCb *msgcb, SRpcMsg *pMsg) {
  if (pMsg == NULL || pMsg->pCont == NULL) {
    return -1;
  }

  SMsgHead *pHead = pMsg->pCont;
  pHead->contLen = htonl(pHead->contLen);
  pHead->vgId = htonl(pHead->vgId);

  if (msgcb == NULL || msgcb->putToQueueFp == NULL) {
    rpcFreeCont(pMsg->pCont);
    pMsg->pCont = NULL;
    return -1;
  }

  int32_t code = tmsgPutToQueue(msgcb, SYNC_QUEUE, pMsg);
  if (code != 0) {
    rpcFreeCont(pMsg->pCont);
    pMsg->pCont = NULL;
  }
  return code;
}

static int32_t mndSyncSendMsg(const SEpSet *pEpSet, SRpcMsg *pMsg) {
  int32_t code = tmsgSendSyncReq(pEpSet, pMsg);
  if (code != 0) {
    rpcFreeCont(pMsg->pCont);
    pMsg->pCont = NULL;
  }
  return code;
}

static int32_t mndTransValidatePrepareAction(SMnode *pMnode, STrans *pTrans, STransAction *pAction) {
  SSdbRaw *pRaw = pAction->pRaw;
  SSdb    *pSdb = pMnode->pSdb;
  int      code = 0;

  if (pRaw->status != SDB_STATUS_CREATING) goto _OUT;

  SdbValidateFp validateFp = pSdb->validateFps[pRaw->type];
  if (validateFp) {
    code = validateFp(pMnode, pTrans, pRaw);
  }

_OUT:
  return code;
}

static int32_t mndTransValidatePrepareStage(SMnode *pMnode, STrans *pTrans) {
  int32_t code = -1;
  int32_t action = 0;

  int32_t numOfActions = taosArrayGetSize(pTrans->prepareActions);
  if (numOfActions == 0) {
    code = 0;
    goto _OUT;
  }

  mInfo("trans:%d, validate %d prepare actions.", pTrans->id, numOfActions);

  for (action = 0; action < numOfActions; ++action) {
    STransAction *pAction = taosArrayGet(pTrans->prepareActions, action);

    if (pAction->actionType != TRANS_ACTION_RAW) {
      mError("trans:%d, prepare action:%d of unexpected type:%d", pTrans->id, action, pAction->actionType);
      goto _OUT;
    }

    code = mndTransValidatePrepareAction(pMnode, pTrans, pAction);
    if (code != 0) {
      mError("trans:%d, failed to validate prepare action: %d, numOfActions:%d", pTrans->id, action, numOfActions);
      goto _OUT;
    }
  }

  code = 0;
_OUT:
  return code;
}

static int32_t mndTransValidateImp(SMnode *pMnode, STrans *pTrans) {
  int32_t code = 0;
  if (pTrans->stage == TRN_STAGE_PREPARE) {
    if ((code = mndTransCheckConflict(pMnode, pTrans)) < 0) {
      mError("trans:%d, failed to validate trans conflicts.", pTrans->id);
      TAOS_RETURN(code);
    }

    return mndTransValidatePrepareStage(pMnode, pTrans);
  }
  TAOS_RETURN(code);
}

static int32_t mndTransValidate(SMnode *pMnode, SSdbRaw *pRaw) {
  STrans *pTrans = NULL;
  int32_t code = -1;

  SSdbRow *pRow = mndTransDecode(pRaw);
  if (pRow == NULL) {
    code = TSDB_CODE_MND_RETURN_VALUE_NULL;
    if (terrno != 0) code = terrno;
    goto _OUT;
  }

  pTrans = sdbGetRowObj(pRow);
  if (pTrans == NULL) {
    code = TSDB_CODE_MND_RETURN_VALUE_NULL;
    if (terrno != 0) code = terrno;
    goto _OUT;
  }

  code = mndTransValidateImp(pMnode, pTrans);

_OUT:
  if (pTrans) mndTransDropData(pTrans);
  if (pRow) taosMemoryFreeClear(pRow);
  if (code) terrno = (terrno ? terrno : TSDB_CODE_MND_TRANS_CONFLICT);
  TAOS_RETURN(code);
}

int32_t mndProcessWriteMsg(SMnode *pMnode, SRpcMsg *pMsg, SFsmCbMeta *pMeta) {
  SSyncMgmt *pMgmt = &pMnode->syncMgmt;
  SSdbRaw   *pRaw = pMsg->pCont;
  STrans    *pTrans = NULL;
  int32_t    code = -1;
  int32_t    transId = sdbGetIdFromRaw(pMnode->pSdb, pRaw);

  if (transId <= 0) {
    mError("trans:%d, invalid commit msg, cache transId:%d seq:%" PRId64, transId, pMgmt->transId, pMgmt->transSeq);
    code = TSDB_CODE_INVALID_MSG;
    goto _OUT;
  }

  mInfo("trans:%d, process sync proposal, saved:%d code:0x%x, apply index:%" PRId64 " term:%" PRIu64 " config:%" PRId64
        " role:%s raw:%p sec:%d seq:%" PRId64,
        transId, pMgmt->transId, pMeta->code, pMeta->index, pMeta->term, pMeta->lastConfigIndex, syncStr(pMeta->state),
        pRaw, pMgmt->transSec, pMgmt->transSeq);

  code = mndTransValidate(pMnode, pRaw);
  if (code != 0) {
    mError("trans:%d, failed to validate requested trans since %s", transId, terrstr());
    // code = 0;
    pMeta->code = code;
    goto _OUT;
  }

  code = sdbWriteWithoutFree(pMnode->pSdb, pRaw);
  if (code != 0) {
    mError("trans:%d, failed to write to sdb since %s", transId, terrstr());
    // code = 0;
    pMeta->code = code;
    goto _OUT;
  }

  pTrans = mndAcquireTrans(pMnode, transId);
  if (pTrans == NULL) {
    code = TSDB_CODE_MND_RETURN_VALUE_NULL;
    if (terrno != 0) code = terrno;
    mError("trans:%d, not found while execute in mnode since %s", transId, tstrerror(code));
    goto _OUT;
  }

  if (pTrans->stage == TRN_STAGE_PREPARE) {
    bool continueExec = mndTransPerformPrepareStage(pMnode, pTrans, false);
    if (!continueExec) {
      if (terrno != 0) code = terrno;
      goto _OUT;
    }
  }

  mndTransRefresh(pMnode, pTrans);

  sdbSetApplyInfo(pMnode->pSdb, pMeta->index, pMeta->term, pMeta->lastConfigIndex);
  code = sdbWriteFile(pMnode->pSdb, tsMndSdbWriteDelta);

_OUT:
  if (pTrans) mndReleaseTrans(pMnode, pTrans);
  TAOS_RETURN(code);
}

static int32_t mndPostMgmtCode(SMnode *pMnode, int32_t code) {
  SSyncMgmt *pMgmt = &pMnode->syncMgmt;
  (void)taosThreadMutexLock(&pMgmt->lock);
  if (pMgmt->transId == 0) {
    goto _OUT;
  }

  int32_t transId = pMgmt->transId;
  pMgmt->transId = 0;
  pMgmt->transSec = 0;
  pMgmt->transSeq = 0;
  pMgmt->errCode = code;
  (void)tsem_post(&pMgmt->syncSem);

  if (pMgmt->errCode != 0) {
    mError("trans:%d, failed to propose since %s, post sem", transId, tstrerror(pMgmt->errCode));
  } else {
    mInfo("trans:%d, is proposed and post sem, seq:%" PRId64, transId, pMgmt->transSeq);
  }

_OUT:
  (void)taosThreadMutexUnlock(&pMgmt->lock);
  return 0;
}

int32_t mndSyncCommitMsg(const SSyncFSM *pFsm, SRpcMsg *pMsg, SFsmCbMeta *pMeta) {
  SMnode *pMnode = pFsm->data;
  int32_t code = pMsg->code;
  if (code != 0) {
    goto _OUT;
  }

  pMsg->info.conn.applyIndex = pMeta->index;
  pMsg->info.conn.applyTerm = pMeta->term;
  pMeta->code = 0;

  atomic_store_64(&pMnode->applied, pMsg->info.conn.applyIndex);

  if (!syncUtilUserCommit(pMsg->msgType)) {
    goto _OUT;
  }

  code = mndProcessWriteMsg(pMnode, pMsg, pMeta);

_OUT:
  mndPostMgmtCode(pMnode, code ? code : pMeta->code);
  rpcFreeCont(pMsg->pCont);
  pMsg->pCont = NULL;
  TAOS_RETURN(code);
}

SyncIndex mndSyncAppliedIndex(const SSyncFSM *pFSM) {
  SMnode *pMnode = pFSM->data;
  return atomic_load_64(&pMnode->applied);
}

int32_t mndSyncGetSnapshot(const SSyncFSM *pFsm, SSnapshot *pSnapshot, void *pReaderParam, void **ppReader) {
  mInfo("start to read snapshot from sdb in atomic way");
  SMnode *pMnode = pFsm->data;
  return sdbStartRead(pMnode->pSdb, (SSdbIter **)ppReader, &pSnapshot->lastApplyIndex, &pSnapshot->lastApplyTerm,
                      &pSnapshot->lastConfigIndex);
  return 0;
}

static int32_t mndSyncGetSnapshotInfo(const SSyncFSM *pFsm, SSnapshot *pSnapshot) {
  SMnode *pMnode = pFsm->data;
  sdbGetCommitInfo(pMnode->pSdb, &pSnapshot->lastApplyIndex, &pSnapshot->lastApplyTerm, &pSnapshot->lastConfigIndex);
  return 0;
}

void mndRestoreFinish(const SSyncFSM *pFsm, const SyncIndex commitIdx) {
  SMnode *pMnode = pFsm->data;

  if (!pMnode->deploy) {
    if (!pMnode->restored) {
      mInfo("vgId:1, sync restore finished, and will handle outstanding transactions");
      mndTransPullup(pMnode);
      mndSetRestored(pMnode, true);
    } else {
      mInfo("vgId:1, sync restore finished, repeat call");
    }
  } else {
    mInfo("vgId:1, sync restore finished");
  }
  (void)mndRefreshUserIpWhiteList(pMnode);

  ASSERT(commitIdx == mndSyncAppliedIndex(pFsm));
}

int32_t mndSnapshotStartRead(const SSyncFSM *pFsm, void *pParam, void **ppReader) {
  mInfo("start to read snapshot from sdb");
  SMnode *pMnode = pFsm->data;
  return sdbStartRead(pMnode->pSdb, (SSdbIter **)ppReader, NULL, NULL, NULL);
}

static void mndSnapshotStopRead(const SSyncFSM *pFsm, void *pReader) {
  mInfo("stop to read snapshot from sdb");
  SMnode *pMnode = pFsm->data;
  sdbStopRead(pMnode->pSdb, pReader);
}

int32_t mndSnapshotDoRead(const SSyncFSM *pFsm, void *pReader, void **ppBuf, int32_t *len) {
  SMnode *pMnode = pFsm->data;
  return sdbDoRead(pMnode->pSdb, pReader, ppBuf, len);
}

int32_t mndSnapshotStartWrite(const SSyncFSM *pFsm, void *pParam, void **ppWriter) {
  mInfo("start to apply snapshot to sdb");
  SMnode *pMnode = pFsm->data;
  return sdbStartWrite(pMnode->pSdb, (SSdbIter **)ppWriter);
}

int32_t mndSnapshotStopWrite(const SSyncFSM *pFsm, void *pWriter, bool isApply, SSnapshot *pSnapshot) {
  mInfo("stop to apply snapshot to sdb, apply:%d, index:%" PRId64 " term:%" PRIu64 " config:%" PRId64, isApply,
        pSnapshot->lastApplyIndex, pSnapshot->lastApplyTerm, pSnapshot->lastConfigIndex);
  SMnode *pMnode = pFsm->data;
  return sdbStopWrite(pMnode->pSdb, pWriter, isApply, pSnapshot->lastApplyIndex, pSnapshot->lastApplyTerm,
                      pSnapshot->lastConfigIndex);
}

int32_t mndSnapshotDoWrite(const SSyncFSM *pFsm, void *pWriter, void *pBuf, int32_t len) {
  SMnode *pMnode = pFsm->data;
  return sdbDoWrite(pMnode->pSdb, pWriter, pBuf, len);
}

static void mndBecomeFollower(const SSyncFSM *pFsm) {
  SMnode    *pMnode = pFsm->data;
  SSyncMgmt *pMgmt = &pMnode->syncMgmt;
  mInfo("vgId:1, become follower");

  (void)taosThreadMutexLock(&pMgmt->lock);
  if (pMgmt->transId != 0) {
    mInfo("vgId:1, become follower and post sem, trans:%d, failed to propose since not leader", pMgmt->transId);
    pMgmt->transId = 0;
    pMgmt->transSec = 0;
    pMgmt->transSeq = 0;
    pMgmt->errCode = TSDB_CODE_SYN_NOT_LEADER;
    (void)tsem_post(&pMgmt->syncSem);
  }
  (void)taosThreadMutexUnlock(&pMgmt->lock);

  mndUpdateStreamExecInfoRole(pMnode, NODE_ROLE_FOLLOWER);
}

static void mndBecomeLearner(const SSyncFSM *pFsm) {
  SMnode    *pMnode = pFsm->data;
  SSyncMgmt *pMgmt = &pMnode->syncMgmt;
  mInfo("vgId:1, become learner");

  (void)taosThreadMutexLock(&pMgmt->lock);
  if (pMgmt->transId != 0) {
    mInfo("vgId:1, become learner and post sem, trans:%d, failed to propose since not leader", pMgmt->transId);
    pMgmt->transId = 0;
    pMgmt->transSec = 0;
    pMgmt->transSeq = 0;
    pMgmt->errCode = TSDB_CODE_SYN_NOT_LEADER;
    (void)tsem_post(&pMgmt->syncSem);
  }
  (void)taosThreadMutexUnlock(&pMgmt->lock);
}

static void mndBecomeLeader(const SSyncFSM *pFsm) {
  mInfo("vgId:1, become leader");
  SMnode *pMnode = pFsm->data;
<<<<<<< HEAD
  mndInitStreamExecInfoForLeader(pMnode);
=======

  mndUpdateStreamExecInfoRole(pMnode, NODE_ROLE_LEADER);
  mndStreamResetInitTaskListLoadFlag();
>>>>>>> 641fccaa
}

static bool mndApplyQueueEmpty(const SSyncFSM *pFsm) {
  SMnode *pMnode = pFsm->data;

  if (pMnode != NULL && pMnode->msgCb.qsizeFp != NULL) {
    int32_t itemSize = tmsgGetQueueSize(&pMnode->msgCb, 1, APPLY_QUEUE);
    return (itemSize == 0);
  } else {
    return true;
  }
}

static int32_t mndApplyQueueItems(const SSyncFSM *pFsm) {
  SMnode *pMnode = pFsm->data;

  if (pMnode != NULL && pMnode->msgCb.qsizeFp != NULL) {
    int32_t itemSize = tmsgGetQueueSize(&pMnode->msgCb, 1, APPLY_QUEUE);
    return itemSize;
  } else {
    return -1;
  }
}

SSyncFSM *mndSyncMakeFsm(SMnode *pMnode) {
  SSyncFSM *pFsm = taosMemoryCalloc(1, sizeof(SSyncFSM));
  pFsm->data = pMnode;
  pFsm->FpCommitCb = mndSyncCommitMsg;
  pFsm->FpAppliedIndexCb = mndSyncAppliedIndex;
  pFsm->FpPreCommitCb = NULL;
  pFsm->FpRollBackCb = NULL;
  pFsm->FpRestoreFinishCb = mndRestoreFinish;
  pFsm->FpLeaderTransferCb = NULL;
  pFsm->FpApplyQueueEmptyCb = mndApplyQueueEmpty;
  pFsm->FpApplyQueueItems = mndApplyQueueItems;
  pFsm->FpReConfigCb = NULL;
  pFsm->FpBecomeLeaderCb = mndBecomeLeader;
  pFsm->FpBecomeAssignedLeaderCb = NULL;
  pFsm->FpBecomeFollowerCb = mndBecomeFollower;
  pFsm->FpBecomeLearnerCb = mndBecomeLearner;
  pFsm->FpGetSnapshot = mndSyncGetSnapshot;
  pFsm->FpGetSnapshotInfo = mndSyncGetSnapshotInfo;
  pFsm->FpSnapshotStartRead = mndSnapshotStartRead;
  pFsm->FpSnapshotStopRead = mndSnapshotStopRead;
  pFsm->FpSnapshotDoRead = mndSnapshotDoRead;
  pFsm->FpSnapshotStartWrite = mndSnapshotStartWrite;
  pFsm->FpSnapshotStopWrite = mndSnapshotStopWrite;
  pFsm->FpSnapshotDoWrite = mndSnapshotDoWrite;
  return pFsm;
}

int32_t mndInitSync(SMnode *pMnode) {
  SSyncMgmt *pMgmt = &pMnode->syncMgmt;
  (void)taosThreadMutexInit(&pMgmt->lock, NULL);
  (void)taosThreadMutexLock(&pMgmt->lock);
  pMgmt->transId = 0;
  pMgmt->transSec = 0;
  pMgmt->transSeq = 0;
  (void)taosThreadMutexUnlock(&pMgmt->lock);

  SSyncInfo syncInfo = {
      .snapshotStrategy = SYNC_STRATEGY_STANDARD_SNAPSHOT,
      .batchSize = 1,
      .vgId = 1,
      .pWal = pMnode->pWal,
      .msgcb = &pMnode->msgCb,
      .syncSendMSg = mndSyncSendMsg,
      .syncEqMsg = mndSyncEqMsg,
      .syncEqCtrlMsg = mndSyncEqCtrlMsg,
      .pingMs = 5000,
      .electMs = 3000,
      .heartbeatMs = 500,
  };

  snprintf(syncInfo.path, sizeof(syncInfo.path), "%s%ssync", pMnode->path, TD_DIRSEP);
  syncInfo.pFsm = mndSyncMakeFsm(pMnode);

  mInfo("vgId:1, start to open sync, replica:%d selfIndex:%d", pMgmt->numOfReplicas, pMgmt->selfIndex);
  SSyncCfg *pCfg = &syncInfo.syncCfg;
  pCfg->totalReplicaNum = pMgmt->numOfTotalReplicas;
  pCfg->replicaNum = pMgmt->numOfReplicas;
  pCfg->myIndex = pMgmt->selfIndex;
  pCfg->lastIndex = pMgmt->lastIndex;
  for (int32_t i = 0; i < pMgmt->numOfTotalReplicas; ++i) {
    SNodeInfo *pNode = &pCfg->nodeInfo[i];
    pNode->nodeId = pMgmt->replicas[i].id;
    pNode->nodePort = pMgmt->replicas[i].port;
    tstrncpy(pNode->nodeFqdn, pMgmt->replicas[i].fqdn, sizeof(pNode->nodeFqdn));
    pNode->nodeRole = pMgmt->nodeRoles[i];
    (void)tmsgUpdateDnodeInfo(&pNode->nodeId, &pNode->clusterId, pNode->nodeFqdn, &pNode->nodePort);
    mInfo("vgId:1, index:%d ep:%s:%u dnode:%d cluster:%" PRId64, i, pNode->nodeFqdn, pNode->nodePort, pNode->nodeId,
          pNode->clusterId);
  }

  int32_t code = 0;
  (void)tsem_init(&pMgmt->syncSem, 0, 0);
  pMgmt->sync = syncOpen(&syncInfo, 1); // always check
  if (pMgmt->sync <= 0) {
    if (terrno != 0) code = terrno;
    mError("failed to open sync since %s", tstrerror(code));
    TAOS_RETURN(code);
  }
  pMnode->pSdb->sync = pMgmt->sync;

  mInfo("mnode-sync is opened, id:%" PRId64, pMgmt->sync);
  TAOS_RETURN(code);
}

void mndCleanupSync(SMnode *pMnode) {
  SSyncMgmt *pMgmt = &pMnode->syncMgmt;
  syncStop(pMgmt->sync);
  mInfo("mnode-sync is stopped, id:%" PRId64, pMgmt->sync);

  (void)tsem_destroy(&pMgmt->syncSem);
  (void)taosThreadMutexDestroy(&pMgmt->lock);
  memset(pMgmt, 0, sizeof(SSyncMgmt));
}

void mndSyncCheckTimeout(SMnode *pMnode) {
  mTrace("check sync timeout");
  SSyncMgmt *pMgmt = &pMnode->syncMgmt;
  (void)taosThreadMutexLock(&pMgmt->lock);
  if (pMgmt->transId != 0) {
    int32_t curSec = taosGetTimestampSec();
    int32_t delta = curSec - pMgmt->transSec;
    if (delta > MNODE_TIMEOUT_SEC) {
      mError("trans:%d, failed to propose since timeout, start:%d cur:%d delta:%d seq:%" PRId64, pMgmt->transId,
             pMgmt->transSec, curSec, delta, pMgmt->transSeq);
      pMgmt->transId = 0;
      pMgmt->transSec = 0;
      pMgmt->transSeq = 0;
      terrno = TSDB_CODE_SYN_TIMEOUT;
      pMgmt->errCode = TSDB_CODE_SYN_TIMEOUT;
      (void)tsem_post(&pMgmt->syncSem);
    } else {
      mDebug("trans:%d, waiting for sync confirm, start:%d cur:%d delta:%d seq:%" PRId64, pMgmt->transId,
             pMgmt->transSec, curSec, curSec - pMgmt->transSec, pMgmt->transSeq);
    }
  } else {
    // mTrace("check sync timeout msg, no trans waiting for confirm");
  }
  (void)taosThreadMutexUnlock(&pMgmt->lock);
}

int32_t mndSyncPropose(SMnode *pMnode, SSdbRaw *pRaw, int32_t transId) {
  SSyncMgmt *pMgmt = &pMnode->syncMgmt;

  SRpcMsg req = {.msgType = TDMT_MND_APPLY_MSG, .contLen = sdbGetRawTotalSize(pRaw)};
  if (req.contLen <= 0) return TSDB_CODE_OUT_OF_MEMORY;

  req.pCont = rpcMallocCont(req.contLen);
  if (req.pCont == NULL) return TSDB_CODE_OUT_OF_MEMORY;
  memcpy(req.pCont, pRaw, req.contLen);

  (void)taosThreadMutexLock(&pMgmt->lock);
  pMgmt->errCode = 0;

  if (pMgmt->transId != 0) {
    mError("trans:%d, can't be proposed since trans:%d already waiting for confirm", transId, pMgmt->transId);
    (void)taosThreadMutexUnlock(&pMgmt->lock);
    rpcFreeCont(req.pCont);
    TAOS_RETURN(TSDB_CODE_MND_LAST_TRANS_NOT_FINISHED);
  }

  mInfo("trans:%d, will be proposed", transId);
  pMgmt->transId = transId;
  pMgmt->transSec = taosGetTimestampSec();

  int64_t seq = 0;
  int32_t code = syncPropose(pMgmt->sync, &req, false, &seq);
  if (code == 0) {
    mInfo("trans:%d, is proposing and wait sem, seq:%" PRId64, transId, seq);
    pMgmt->transSeq = seq;
    (void)taosThreadMutexUnlock(&pMgmt->lock);
    (void)tsem_wait(&pMgmt->syncSem);
  } else if (code > 0) {
    mInfo("trans:%d, confirm at once since replica is 1, continue execute", transId);
    pMgmt->transId = 0;
    pMgmt->transSec = 0;
    pMgmt->transSeq = 0;
    (void)taosThreadMutexUnlock(&pMgmt->lock);
    code = sdbWriteWithoutFree(pMnode->pSdb, pRaw);
    if (code == 0) {
      sdbSetApplyInfo(pMnode->pSdb, req.info.conn.applyIndex, req.info.conn.applyTerm, SYNC_INDEX_INVALID);
    }
  } else {
    mError("trans:%d, failed to proposed since %s", transId, terrstr());
    pMgmt->transId = 0;
    pMgmt->transSec = 0;
    pMgmt->transSeq = 0;
    (void)taosThreadMutexUnlock(&pMgmt->lock);
    if (terrno == 0) {
      terrno = TSDB_CODE_APP_ERROR;
    }
  }

  rpcFreeCont(req.pCont);
  req.pCont = NULL;
  if (code != 0) {
    mError("trans:%d, failed to propose, code:0x%x", pMgmt->transId, code);
    return code;
  }

  terrno = pMgmt->errCode;
  return terrno;
}

void mndSyncStart(SMnode *pMnode) {
  SSyncMgmt *pMgmt = &pMnode->syncMgmt;
  if (syncStart(pMgmt->sync) < 0) {
    mError("vgId:1, failed to start sync, id:%" PRId64, pMgmt->sync);
    return;
  }
  mInfo("vgId:1, sync started, id:%" PRId64, pMgmt->sync);
}

void mndSyncStop(SMnode *pMnode) {
  SSyncMgmt *pMgmt = &pMnode->syncMgmt;

  (void)taosThreadMutexLock(&pMgmt->lock);
  if (pMgmt->transId != 0) {
    mInfo("vgId:1, is stopped and post sem, trans:%d", pMgmt->transId);
    pMgmt->transId = 0;
    pMgmt->transSec = 0;
    pMgmt->errCode = TSDB_CODE_APP_IS_STOPPING;
    (void)tsem_post(&pMgmt->syncSem);
  }
  (void)taosThreadMutexUnlock(&pMgmt->lock);
}

bool mndIsLeader(SMnode *pMnode) {
  terrno = 0;
  SSyncState state = syncGetState(pMnode->syncMgmt.sync);

  if (terrno != 0) {
    mDebug("vgId:1, mnode is stopping");
    return false;
  }

  if (state.state != TAOS_SYNC_STATE_LEADER) {
    terrno = TSDB_CODE_SYN_NOT_LEADER;
    mDebug("vgId:1, mnode not leader, state:%s", syncStr(state.state));
    return false;
  }

  if (!state.restored || !pMnode->restored) {
    terrno = TSDB_CODE_SYN_RESTORING;
    mDebug("vgId:1, mnode not restored:%d:%d", state.restored, pMnode->restored);
    return false;
  }

  return true;
}<|MERGE_RESOLUTION|>--- conflicted
+++ resolved
@@ -387,13 +387,9 @@
 static void mndBecomeLeader(const SSyncFSM *pFsm) {
   mInfo("vgId:1, become leader");
   SMnode *pMnode = pFsm->data;
-<<<<<<< HEAD
-  mndInitStreamExecInfoForLeader(pMnode);
-=======
 
   mndUpdateStreamExecInfoRole(pMnode, NODE_ROLE_LEADER);
   mndStreamResetInitTaskListLoadFlag();
->>>>>>> 641fccaa
 }
 
 static bool mndApplyQueueEmpty(const SSyncFSM *pFsm) {
