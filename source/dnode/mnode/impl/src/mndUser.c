/*
 * Copyright (c) 2019 TAOS Data, Inc. <jhtao@taosdata.com>
 *
 * This program is free software: you can use, redistribute, and/or modify
 * it under the terms of the GNU Affero General Public License, version 3
 * or later ("AGPL"), as published by the Free Software Foundation.
 *
 * This program is distributed in the hope that it will be useful, but WITHOUT
 * ANY WARRANTY; without even the implied warranty of MERCHANTABILITY or
 * FITNESS FOR A PARTICULAR PURPOSE.
 *
 * You should have received a copy of the GNU Affero General Public License
 * along with this program. If not, see <http://www.gnu.org/licenses/>.
 */

#define _DEFAULT_SOURCE
// clang-format off
#ifndef TD_ASTRA
#include <uv.h>
#endif
#include "crypt.h"
#include "mndUser.h"
#include "audit.h"
#include "mndDb.h"
#include "mndPrivilege.h"
#include "mndShow.h"
#include "mndStb.h"
#include "mndTopic.h"
#include "mndTrans.h"
#include "tbase64.h"

// clang-format on

#define USER_VER_SUPPORT_WHITELIST           5
#define USER_VER_SUPPORT_WHITELIT_DUAL_STACK 7
#define USER_VER_SUPPORT_ADVANCED_SECURITY   8
#define USER_VER_NUMBER                      USER_VER_SUPPORT_ADVANCED_SECURITY 
#define USER_RESERVE_SIZE                    63

#define BIT_FLAG_MASK(n)              (1 << n)
#define BIT_FLAG_SET_MASK(val, mask)  ((val) |= (mask))
#define BIT_FLAG_TEST_MASK(val, mask) (((val) & (mask)) != 0)

#define PRIVILEGE_TYPE_ALL       BIT_FLAG_MASK(0)
#define PRIVILEGE_TYPE_READ      BIT_FLAG_MASK(1)
#define PRIVILEGE_TYPE_WRITE     BIT_FLAG_MASK(2)
#define PRIVILEGE_TYPE_SUBSCRIBE BIT_FLAG_MASK(3)
#define PRIVILEGE_TYPE_ALTER     BIT_FLAG_MASK(4)

#define ALTER_USER_ADD_PRIVS(_type) ((_type) == TSDB_ALTER_USER_ADD_PRIVILEGES)
#define ALTER_USER_DEL_PRIVS(_type) ((_type) == TSDB_ALTER_USER_DEL_PRIVILEGES)

#define ALTER_USER_ALL_PRIV(_priv) (BIT_FLAG_TEST_MASK((_priv), PRIVILEGE_TYPE_ALL))
#define ALTER_USER_READ_PRIV(_priv) \
  (BIT_FLAG_TEST_MASK((_priv), PRIVILEGE_TYPE_READ) || BIT_FLAG_TEST_MASK((_priv), PRIVILEGE_TYPE_ALL))
#define ALTER_USER_WRITE_PRIV(_priv) \
  (BIT_FLAG_TEST_MASK((_priv), PRIVILEGE_TYPE_WRITE) || BIT_FLAG_TEST_MASK((_priv), PRIVILEGE_TYPE_ALL))
#define ALTER_USER_ALTER_PRIV(_priv) \
  (BIT_FLAG_TEST_MASK((_priv), PRIVILEGE_TYPE_ALTER) || BIT_FLAG_TEST_MASK((_priv), PRIVILEGE_TYPE_ALL))
#define ALTER_USER_SUBSCRIBE_PRIV(_priv) (BIT_FLAG_TEST_MASK((_priv), PRIVILEGE_TYPE_SUBSCRIBE))

#define ALTER_USER_TARGET_DB(_tbname) (0 == (_tbname)[0])
#define ALTER_USER_TARGET_TB(_tbname) (0 != (_tbname)[0])

#define ALTER_USER_ADD_READ_DB_PRIV(_type, _priv, _tbname) \
  (ALTER_USER_ADD_PRIVS(_type) && ALTER_USER_READ_PRIV(_priv) && ALTER_USER_TARGET_DB(_tbname))
#define ALTER_USER_DEL_READ_DB_PRIV(_type, _priv, _tbname) \
  (ALTER_USER_DEL_PRIVS(_type) && ALTER_USER_READ_PRIV(_priv) && ALTER_USER_TARGET_DB(_tbname))
#define ALTER_USER_ADD_WRITE_DB_PRIV(_type, _priv, _tbname) \
  (ALTER_USER_ADD_PRIVS(_type) && ALTER_USER_WRITE_PRIV(_priv) && ALTER_USER_TARGET_DB(_tbname))
#define ALTER_USER_DEL_WRITE_DB_PRIV(_type, _priv, _tbname) \
  (ALTER_USER_DEL_PRIVS(_type) && ALTER_USER_WRITE_PRIV(_priv) && ALTER_USER_TARGET_DB(_tbname))
#define ALTER_USER_ADD_ALTER_DB_PRIV(_type, _priv, _tbname) \
  (ALTER_USER_ADD_PRIVS(_type) && ALTER_USER_ALTER_PRIV(_priv) && ALTER_USER_TARGET_DB(_tbname))
#define ALTER_USER_DEL_ALTER_DB_PRIV(_type, _priv, _tbname) \
  (ALTER_USER_DEL_PRIVS(_type) && ALTER_USER_ALTER_PRIV(_priv) && ALTER_USER_TARGET_DB(_tbname))
#define ALTER_USER_ADD_ALL_DB_PRIV(_type, _priv, _tbname) \
  (ALTER_USER_ADD_PRIVS(_type) && ALTER_USER_ALL_PRIV(_priv) && ALTER_USER_TARGET_DB(_tbname))
#define ALTER_USER_DEL_ALL_DB_PRIV(_type, _priv, _tbname) \
  (ALTER_USER_DEL_PRIVS(_type) && ALTER_USER_ALL_PRIV(_priv) && ALTER_USER_TARGET_DB(_tbname))

#define ALTER_USER_ADD_READ_TB_PRIV(_type, _priv, _tbname) \
  (ALTER_USER_ADD_PRIVS(_type) && ALTER_USER_READ_PRIV(_priv) && ALTER_USER_TARGET_TB(_tbname))
#define ALTER_USER_DEL_READ_TB_PRIV(_type, _priv, _tbname) \
  (ALTER_USER_DEL_PRIVS(_type) && ALTER_USER_READ_PRIV(_priv) && ALTER_USER_TARGET_TB(_tbname))
#define ALTER_USER_ADD_WRITE_TB_PRIV(_type, _priv, _tbname) \
  (ALTER_USER_ADD_PRIVS(_type) && ALTER_USER_WRITE_PRIV(_priv) && ALTER_USER_TARGET_TB(_tbname))
#define ALTER_USER_DEL_WRITE_TB_PRIV(_type, _priv, _tbname) \
  (ALTER_USER_DEL_PRIVS(_type) && ALTER_USER_WRITE_PRIV(_priv) && ALTER_USER_TARGET_TB(_tbname))
#define ALTER_USER_ADD_ALTER_TB_PRIV(_type, _priv, _tbname) \
  (ALTER_USER_ADD_PRIVS(_type) && ALTER_USER_ALTER_PRIV(_priv) && ALTER_USER_TARGET_TB(_tbname))
#define ALTER_USER_DEL_ALTER_TB_PRIV(_type, _priv, _tbname) \
  (ALTER_USER_DEL_PRIVS(_type) && ALTER_USER_ALTER_PRIV(_priv) && ALTER_USER_TARGET_TB(_tbname))
#define ALTER_USER_ADD_ALL_TB_PRIV(_type, _priv, _tbname) \
  (ALTER_USER_ADD_PRIVS(_type) && ALTER_USER_ALL_PRIV(_priv) && ALTER_USER_TARGET_TB(_tbname))
#define ALTER_USER_DEL_ALL_TB_PRIV(_type, _priv, _tbname) \
  (ALTER_USER_DEL_PRIVS(_type) && ALTER_USER_ALL_PRIV(_priv) && ALTER_USER_TARGET_TB(_tbname))

#define ALTER_USER_ADD_SUBSCRIBE_TOPIC_PRIV(_type, _priv) \
  (ALTER_USER_ADD_PRIVS(_type) && ALTER_USER_SUBSCRIBE_PRIV(_priv))
#define ALTER_USER_DEL_SUBSCRIBE_TOPIC_PRIV(_type, _priv) \
  (ALTER_USER_DEL_PRIVS(_type) && ALTER_USER_SUBSCRIBE_PRIV(_priv))

static void generateSalt(char *salt, size_t len);

static int32_t createDefaultIpWhiteList(SIpWhiteListDual **ppWhiteList);
static int32_t createIpWhiteList(void *buf, int32_t len, SIpWhiteListDual **ppWhiteList, bool supportNeg);

static bool isIpWhiteListEqual(SIpWhiteListDual *a, SIpWhiteListDual *b);
static bool isIpRangeEqual(SIpRange *a, SIpRange *b);

#define MND_MAX_USER_IP_RANGE   (TSDB_PRIVILEDGE_HOST_LEN / 24)
#define MND_MAX_USER_TIME_RANGE 2048

static int32_t  mndCreateDefaultUsers(SMnode *pMnode);
static SSdbRow *mndUserActionDecode(SSdbRaw *pRaw);
static int32_t  mndUserActionInsert(SSdb *pSdb, SUserObj *pUser);
static int32_t  mndUserActionDelete(SSdb *pSdb, SUserObj *pUser);
static int32_t  mndUserActionUpdate(SSdb *pSdb, SUserObj *pOld, SUserObj *pNew);
static int32_t  mndCreateUser(SMnode *pMnode, char *acct, SCreateUserReq *pCreate, SRpcMsg *pReq);
static int32_t  mndProcessCreateUserReq(SRpcMsg *pReq);
static int32_t  mndProcessAlterUserReq(SRpcMsg *pReq);
static int32_t  mndProcessDropUserReq(SRpcMsg *pReq);
static int32_t  mndProcessGetUserAuthReq(SRpcMsg *pReq);
static int32_t  mndRetrieveUsers(SRpcMsg *pReq, SShowObj *pShow, SSDataBlock *pBlock, int32_t rows);
static int32_t  mndRetrieveUsersFull(SRpcMsg *pReq, SShowObj *pShow, SSDataBlock *pBlock, int32_t rows);
static void     mndCancelGetNextUser(SMnode *pMnode, void *pIter);
static int32_t  mndRetrievePrivileges(SRpcMsg *pReq, SShowObj *pShow, SSDataBlock *pBlock, int32_t rows);
static void     mndCancelGetNextPrivileges(SMnode *pMnode, void *pIter);

static int32_t  mndProcessGetUserIpWhiteListReq(SRpcMsg *pReq);
static int32_t  mndProcessRetrieveIpWhiteListReq(SRpcMsg *pReq);
static int32_t  mndProcessGetUserDateTimeWhiteListReq(SRpcMsg *pReq);
static int32_t  mndProcessRetrieveDateTimeWhiteListReq(SRpcMsg *pReq);

static int32_t createIpWhiteListFromOldVer(void *buf, int32_t len, SIpWhiteList **ppList);
static int32_t tDerializeIpWhileListFromOldVer(void *buf, int32_t len, SIpWhiteList *pList);


typedef struct {
  SIpWhiteListDual   *wlIp;
  SDateTimeWhiteList *wlTime;
  SLoginInfo          loginInfo;
} SCachedUserInfo;

typedef struct {
  SHashObj      *users;  // key: user, value: SCachedUserInfo*
  int64_t        verIp;
  int64_t        verTime;
  TdThreadRwlock rw;
} SUserCache;

static SUserCache userCache;


static int32_t userCacheInit() {
  _hash_fn_t hashFn = taosGetDefaultHashFunction(TSDB_DATA_TYPE_BINARY);

  SHashObj *users = taosHashInit(8, hashFn, 1, HASH_ENTRY_LOCK);
  if (users == NULL) {
    TAOS_RETURN(terrno);
  }

  userCache.users = users;
  userCache.verIp = 0;
  userCache.verTime = 0;

  (void)taosThreadRwlockInit(&userCache.rw, NULL);
  TAOS_RETURN(0);
}



static void userCacheCleanup() {
  if (userCache.users == NULL) {
    return;
  }

  void *pIter = taosHashIterate(userCache.users, NULL);
  while (pIter) {
    SCachedUserInfo *pInfo = *(SCachedUserInfo **)pIter;
    if (pInfo != NULL) {
      taosMemoryFree(pInfo->wlIp);
      taosMemoryFree(pInfo->wlTime);
      taosMemoryFree(pInfo);
    }
    pIter = taosHashIterate(userCache.users, pIter);
  }
  taosHashCleanup(userCache.users);

  (void)taosThreadRwlockDestroy(&userCache.rw);
}



static void userCacheRemoveUser(const char *user) {
  size_t userLen = strlen(user);

  (void)taosThreadRwlockWrlock(&userCache.rw);

  SCachedUserInfo **ppInfo = taosHashGet(userCache.users, user, userLen);
  if (ppInfo != NULL) {
    if (*ppInfo != NULL) {
      taosMemoryFree((*ppInfo)->wlIp);
      taosMemoryFree((*ppInfo)->wlTime);
      taosMemoryFree(*ppInfo);
    }
    if (taosHashRemove(userCache.users, user, userLen) != 0) {
      mDebug("failed to remove user %s from user cache", user);
    }
    userCache.verIp++;
    userCache.verTime++;
  }

  (void)taosThreadRwlockUnlock(&userCache.rw);
}



static void userCacheResetLoginInfo(const char *user) {
  size_t userLen = strlen(user);

  (void)taosThreadRwlockWrlock(&userCache.rw);

  SCachedUserInfo **ppInfo = taosHashGet(userCache.users, user, userLen);
  if (ppInfo != NULL && *ppInfo != NULL) {
    (*ppInfo)->loginInfo.lastLoginTime = taosGetTimestampSec();
    (*ppInfo)->loginInfo.failedLoginCount = 0;
    (*ppInfo)->loginInfo.lastFailedLoginTime = 0;
  }

  (void)taosThreadRwlockUnlock(&userCache.rw);
}



static SCachedUserInfo* getCachedUserInfo(const char* user) {
  size_t userLen = strlen(user);
  SCachedUserInfo **ppInfo = taosHashGet(userCache.users, user, userLen);
  if (ppInfo != NULL) {
    return *ppInfo;
  }

  SCachedUserInfo  *pInfo = (SCachedUserInfo *)taosMemoryCalloc(1, sizeof(SCachedUserInfo));
  if (pInfo == NULL) {
    return NULL;
  }

  if (taosHashPut(userCache.users, user, userLen, &pInfo, sizeof(pInfo)) != 0) {
    taosMemoryFree(pInfo);
    return NULL;
  }

  return pInfo;
}



void mndGetUserLoginInfo(const char *user, SLoginInfo *pLoginInfo) {
  size_t userLen = strlen(user);

  (void)taosThreadRwlockRdlock(&userCache.rw);

  SCachedUserInfo **ppInfo = taosHashGet(userCache.users, user, userLen);
  if (ppInfo != NULL && *ppInfo != NULL) {
    pLoginInfo->lastLoginTime = (*ppInfo)->loginInfo.lastLoginTime;
    pLoginInfo->failedLoginCount = (*ppInfo)->loginInfo.failedLoginCount;
    pLoginInfo->lastFailedLoginTime = (*ppInfo)->loginInfo.lastFailedLoginTime;
  } else {
    pLoginInfo->lastLoginTime = taosGetTimestampSec();
    pLoginInfo->failedLoginCount = 0;
    pLoginInfo->lastFailedLoginTime = 0;
  }

  (void)taosThreadRwlockUnlock(&userCache.rw);

  if (pLoginInfo->lastLoginTime == 0) {
    pLoginInfo->lastLoginTime = taosGetTimestampSec();
  }
}



void mndSetUserLoginInfo(const char *user, const SLoginInfo *pLoginInfo) {
  size_t userLen = strlen(user);

  (void)taosThreadRwlockWrlock(&userCache.rw);

  SCachedUserInfo  *pInfo = getCachedUserInfo(user);
  if (pInfo != NULL) {
    pInfo->loginInfo.lastLoginTime = pLoginInfo->lastLoginTime;
    pInfo->loginInfo.failedLoginCount = pLoginInfo->failedLoginCount;
    pInfo->loginInfo.lastFailedLoginTime = pLoginInfo->lastFailedLoginTime;
  }

  (void)taosThreadRwlockUnlock(&userCache.rw);
}



static bool isDateTimeWhiteListEqual(SDateTimeWhiteList *a, SDateTimeWhiteList *b) {
  if (a == NULL && b == NULL) {
    return true;
  }

  if (a == NULL || b == NULL) {
    return false;
  }

<<<<<<< HEAD
  if (a->num != b->num) {
    return false;
  }
=======
  (void)tIpRangeSetMask(&range, 32);
>>>>>>> 643dfcb4

  for (int i = 0; i < a->num; i++) {
    if (a->ranges[i].start != b->ranges[i].start ||
        a->ranges[i].duration != b->ranges[i].duration ||
        a->ranges[i].neg != b->ranges[i].neg ||
        a->ranges[i].absolute != b->ranges[i].absolute) {
      return false;
    }
  }

  return true;
}



static int32_t userCacheUpdateWhiteList(SMnode* pMnode, SUserObj* pUser) {
  int32_t code = 0, lino = 0;

  (void)taosThreadRwlockWrlock(&userCache.rw);

  SCachedUserInfo *pInfo = getCachedUserInfo(pUser->user);
  if (pInfo == NULL) {
    TAOS_CHECK_GOTO(TSDB_CODE_OUT_OF_MEMORY, &lino, _OVER);
  }

  if (!isIpWhiteListEqual(pInfo->wlIp, pUser->pIpWhiteListDual)) {
    SIpWhiteListDual *p = cloneIpWhiteList(pUser->pIpWhiteListDual);
    if (p == NULL) {
      TAOS_CHECK_GOTO(TSDB_CODE_OUT_OF_MEMORY, &lino, _OVER);
    }
    taosMemoryFree(pInfo->wlIp);
    pInfo->wlIp = p;
    userCache.verIp++;
  }

  if (!isDateTimeWhiteListEqual(pInfo->wlTime, pUser->pTimeWhiteList)) {
    SDateTimeWhiteList *p = cloneDateTimeWhiteList(pUser->pTimeWhiteList);
    if (p == NULL) {
      TAOS_CHECK_GOTO(TSDB_CODE_OUT_OF_MEMORY, &lino, _OVER);
    }
    taosMemoryFree(pInfo->wlTime);
    pInfo->wlTime = p;
    userCache.verTime++;
  }

_OVER:
  (void)taosThreadRwlockUnlock(&userCache.rw);
  if (code < 0) {
    mError("failed to update white list for user: %s at line %d since %s", pUser->user, lino, tstrerror(code));
  }
  TAOS_RETURN(code);
}



static int32_t userCacheRebuildIpWhiteList(SMnode *pMnode) {
  int32_t   code = 0, lino = 0;

  SSdb     *pSdb = pMnode->pSdb;
  void     *pIter = NULL;
  while (1) {
    SUserObj *pUser = NULL;
    pIter = sdbFetch(pSdb, SDB_USER, pIter, (void **)&pUser);
    if (pIter == NULL) {
      break;
    }

    SCachedUserInfo *pInfo = getCachedUserInfo(pUser->user);
    if (pInfo == NULL) {
      sdbRelease(pSdb, pUser);
      sdbCancelFetch(pSdb, pIter);
      TAOS_CHECK_GOTO(TSDB_CODE_OUT_OF_MEMORY, &lino, _OVER);
    }

    SIpWhiteListDual *wl = cloneIpWhiteList(pUser->pIpWhiteListDual);
    if (wl == NULL) {
      sdbRelease(pSdb, pUser);
      sdbCancelFetch(pSdb, pIter);
      TAOS_CHECK_GOTO(TSDB_CODE_OUT_OF_MEMORY, &lino, _OVER);
    }

    taosMemoryFree(pInfo->wlIp);
    pInfo->wlIp = wl;

    sdbRelease(pSdb, pUser);
  }

  userCache.verIp++;

_OVER:
  if (code < 0) {
    mError("failed to rebuild ip white list at line %d since %s", lino, tstrerror(code));
  }
  TAOS_RETURN(code);
}



int64_t mndGetIpWhiteListVersion(SMnode *pMnode) {
  int64_t ver = 0;
  int32_t code = 0;

  if (mndEnableIpWhiteList(pMnode) != 0 && tsEnableWhiteList) {
    (void)taosThreadRwlockWrlock(&userCache.rw);

    if (userCache.verIp == 0) {
      // get user and dnode ip white list
      if ((code = userCacheRebuildIpWhiteList(pMnode)) != 0) {
        (void)taosThreadRwlockUnlock(&userCache.rw);
        mError("%s failed to update ip white list since %s", __func__, tstrerror(code));
        return ver;
      }
      userCache.verIp = taosGetTimestampMs();
    }
    ver = userCache.verIp;

    (void)taosThreadRwlockUnlock(&userCache.rw);
  }

  mDebug("ip-white-list on mnode ver: %" PRId64, ver);
  return ver;
}



int32_t mndRefreshUserIpWhiteList(SMnode *pMnode) {
  int32_t code = 0;
  (void)taosThreadRwlockWrlock(&userCache.rw);

  if ((code = userCacheRebuildIpWhiteList(pMnode)) != 0) {
    (void)taosThreadRwlockUnlock(&userCache.rw);
    TAOS_RETURN(code);
  }
  userCache.verIp = taosGetTimestampMs();
  (void)taosThreadRwlockUnlock(&userCache.rw);

  TAOS_RETURN(code);
}



static int32_t userCacheRebuildTimeWhiteList(SMnode *pMnode) {
  int32_t   code = 0, lino = 0;

  SSdb     *pSdb = pMnode->pSdb;
  void     *pIter = NULL;
  while (1) {
    SUserObj *pUser = NULL;
    pIter = sdbFetch(pSdb, SDB_USER, pIter, (void **)&pUser);
    if (pIter == NULL) {
      break;
    }

    SCachedUserInfo *pInfo = getCachedUserInfo(pUser->user);
    if (pInfo == NULL) {
      sdbRelease(pSdb, pUser);
      sdbCancelFetch(pSdb, pIter);
      TAOS_CHECK_GOTO(TSDB_CODE_OUT_OF_MEMORY, &lino, _OVER);
    }

    SDateTimeWhiteList *wl = cloneDateTimeWhiteList(pUser->pTimeWhiteList);
    if (wl == NULL) {
      sdbRelease(pSdb, pUser);
      sdbCancelFetch(pSdb, pIter);
      TAOS_CHECK_GOTO(TSDB_CODE_OUT_OF_MEMORY, &lino, _OVER);
    }

    taosMemoryFree(pInfo->wlTime);
    pInfo->wlTime = wl;

    sdbRelease(pSdb, pUser);
  }

  userCache.verTime++;

_OVER:
  if (code < 0) {
    mError("failed to rebuild time white list at line %d since %s", lino, tstrerror(code));
  }
  TAOS_RETURN(code);
}



int32_t mndRefreshUserDateTimeWhiteList(SMnode *pMnode) {
  int32_t code = 0;
  (void)taosThreadRwlockWrlock(&userCache.rw);

  if ((code = userCacheRebuildTimeWhiteList(pMnode)) != 0) {
    (void)taosThreadRwlockUnlock(&userCache.rw);
    TAOS_RETURN(code);
  }
  userCache.verTime = taosGetTimestampMs();
  (void)taosThreadRwlockUnlock(&userCache.rw);

  TAOS_RETURN(code);
}



int64_t mndGetTimeWhiteListVersion(SMnode *pMnode) {
  int64_t ver = 0;
  int32_t code = 0;

  if (mndEnableTimeWhiteList(pMnode) != 0 && tsEnableWhiteList) {
    (void)taosThreadRwlockWrlock(&userCache.rw);

    if (userCache.verIp == 0) {
      // get user and dnode datetime white list
      if ((code = userCacheRebuildTimeWhiteList(pMnode)) != 0) {
        (void)taosThreadRwlockUnlock(&userCache.rw);
        mError("%s failed to update datetime white list since %s", __func__, tstrerror(code));
        return ver;
      }
      userCache.verTime = taosGetTimestampMs();
    }
    ver = userCache.verTime;

    (void)taosThreadRwlockUnlock(&userCache.rw);
  }

  mDebug("datetime-white-list on mnode ver: %" PRId64, ver);
  return ver;
}



int32_t mndInitUser(SMnode *pMnode) {
  TAOS_CHECK_RETURN(userCacheInit());

  SSdbTable table = {
      .sdbType = SDB_USER,
      .keyType = SDB_KEY_BINARY,
      .deployFp = (SdbDeployFp)mndCreateDefaultUsers,
      .encodeFp = (SdbEncodeFp)mndUserActionEncode,
      .decodeFp = (SdbDecodeFp)mndUserActionDecode,
      .insertFp = (SdbInsertFp)mndUserActionInsert,
      .updateFp = (SdbUpdateFp)mndUserActionUpdate,
      .deleteFp = (SdbDeleteFp)mndUserActionDelete,
  };

  mndSetMsgHandle(pMnode, TDMT_MND_CREATE_USER, mndProcessCreateUserReq);
  mndSetMsgHandle(pMnode, TDMT_MND_ALTER_USER, mndProcessAlterUserReq);
  mndSetMsgHandle(pMnode, TDMT_MND_DROP_USER, mndProcessDropUserReq);
  mndSetMsgHandle(pMnode, TDMT_MND_GET_USER_AUTH, mndProcessGetUserAuthReq);

  mndSetMsgHandle(pMnode, TDMT_MND_GET_USER_IP_WHITELIST, mndProcessGetUserIpWhiteListReq);
  mndSetMsgHandle(pMnode, TDMT_MND_GET_USER_IP_WHITELIST_DUAL, mndProcessGetUserIpWhiteListReq);
  mndSetMsgHandle(pMnode, TDMT_MND_RETRIEVE_IP_WHITELIST, mndProcessRetrieveIpWhiteListReq);
  mndSetMsgHandle(pMnode, TDMT_MND_RETRIEVE_IP_WHITELIST_DUAL, mndProcessRetrieveIpWhiteListReq);
  mndSetMsgHandle(pMnode, TDMT_MND_GET_USER_DATETIME_WHITELIST, mndProcessGetUserDateTimeWhiteListReq);
  mndSetMsgHandle(pMnode, TDMT_MND_RETRIEVE_DATETIME_WHITELIST, mndProcessRetrieveDateTimeWhiteListReq);

  mndAddShowRetrieveHandle(pMnode, TSDB_MGMT_TABLE_USER, mndRetrieveUsers);
  mndAddShowFreeIterHandle(pMnode, TSDB_MGMT_TABLE_USER, mndCancelGetNextUser);
  mndAddShowRetrieveHandle(pMnode, TSDB_MGMT_TABLE_USER_FULL, mndRetrieveUsersFull);
  mndAddShowFreeIterHandle(pMnode, TSDB_MGMT_TABLE_USER_FULL, mndCancelGetNextUser);
  mndAddShowRetrieveHandle(pMnode, TSDB_MGMT_TABLE_PRIVILEGES, mndRetrievePrivileges);
  mndAddShowFreeIterHandle(pMnode, TSDB_MGMT_TABLE_PRIVILEGES, mndCancelGetNextPrivileges);
  return sdbSetTable(pMnode->pSdb, table);
}



void mndCleanupUser(SMnode *pMnode) {
  userCacheCleanup();
}



static bool isDefaultRange(SIpRange *pRange) {
  int32_t code = 0;
  int32_t lino = 0;

  SIpRange range4 = {0};
  SIpRange range6 = {0};

  code = createDefaultIp4Range(&range4);
  TSDB_CHECK_CODE(code, lino, _error);

  code = createDefaultIp6Range(&range6);
  TSDB_CHECK_CODE(code, lino, _error);

  if (isIpRangeEqual(pRange, &range4) || (isIpRangeEqual(pRange, &range6))) {
    return true;
  }
_error:
  return false;
};



static int32_t ipRangeListToStr(SIpRange *range, int32_t num, char *buf, int64_t bufLen) {
  int32_t len = 0;
  for (int i = 0; i < num; i++) {
    SIpRange *pRange = &range[i];
    SIpAddr   addr = {0};
    (void)tIpUintToStr(pRange, &addr);

    len += tsnprintf(buf + len, bufLen - len, "%c%s/%d, ", pRange->neg ? '-' : '+', IP_ADDR_STR(&addr), addr.mask);
  }
  if (len > 0) buf[len - 2] = 0;
  return len;
}



static bool isIpRangeEqual(SIpRange *a, SIpRange *b) {
  if (a->type != b->type || a->neg != b->neg) {
    return false;
  }

  if (a->type == 0) {
    SIpV4Range *a4 = &a->ipV4;
    SIpV4Range *b4 = &b->ipV4;
    return (a4->ip == b4->ip && a4->mask == b4->mask);
  }
  
  SIpV6Range *a6 = &a->ipV6;
  SIpV6Range *b6 = &b->ipV6;
  return (a6->addr[0] == b6->addr[0] && a6->addr[1] == b6->addr[1] && a6->mask == b6->mask);
}



static bool isIpWhiteListEqual(SIpWhiteListDual *a, SIpWhiteListDual *b) {
  if (a == NULL && b == NULL) {
    return true;
  }
  
  if (a == NULL || b == NULL) {
    return false;
  }

  if (a->num != b->num) {
    return false;
  }
  for (int i = 0; i < a->num; i++) {
    if (!isIpRangeEqual(&a->pIpRanges[i], &b->pIpRanges[i])) {
      return false;
    }
  }
  return true;
}


static int32_t compareIpRange(const void *a, const void *b, const void* arg) {
  SIpRange *ra = (SIpRange *)a;
  SIpRange *rb = (SIpRange *)b;

  if (ra->neg != rb->neg) {
    return (ra->neg) ? -1 : 1;
  }

  if (ra->type != rb->type) {
    return (ra->type == 0) ? -1 : 1;
  }

  if (ra->type == 0) {
    if (ra->ipV4.ip != rb->ipV4.ip) {
      return (ra->ipV4.ip < rb->ipV4.ip) ? -1 : 1;
    }
    return (ra->ipV4.mask < rb->ipV4.mask) ? -1 : 1;
  }

  if (ra->ipV6.addr[0] != rb->ipV6.addr[0]) {
    return (ra->ipV6.addr[0] < rb->ipV6.addr[0]) ? -1 : 1;
  }
  if (ra->ipV6.addr[1] != rb->ipV6.addr[1]) {
    return (ra->ipV6.addr[1] < rb->ipV6.addr[1]) ? -1 : 1;
  }
  return (ra->ipV6.mask < rb->ipV6.mask) ? -1 : 1;
}

static void sortIpWhiteList(SIpWhiteListDual *pList) {
  (void)taosqsort(pList->pIpRanges, pList->num, sizeof(SIpRange), NULL, compareIpRange);
}



static int32_t convertIpWhiteListToStr(SUserObj *pUser, char **buf) {
  SIpWhiteListDual *pList = pUser->pIpWhiteListDual;

  int64_t bufLen = pList->num * 128 + 8;
  *buf = taosMemoryCalloc(1, bufLen);
  if (*buf == NULL) {
    return 0;
  }

  if (pList->num == 0) {
    return tsnprintf(*buf, bufLen, "+ALL");
  }

  int32_t len = ipRangeListToStr(pList->pIpRanges, pList->num, *buf, bufLen - 2);
  if (len == 0) {
    taosMemoryFreeClear(*buf);
    return 0;
  }
  return len;
}



static int32_t tSerializeIpWhiteList(void *buf, int32_t len, SIpWhiteListDual *pList, uint32_t *pLen) {
  int32_t  code = 0;
  int32_t  lino = 0;
  int32_t  tlen = 0;
  SEncoder encoder = {0};
  tEncoderInit(&encoder, buf, len);

  TAOS_CHECK_GOTO(tStartEncode(&encoder), &lino, _OVER);
  TAOS_CHECK_GOTO(tEncodeI32(&encoder, pList->num), &lino, _OVER);

  for (int i = 0; i < pList->num; i++) {
    SIpRange *pRange = &(pList->pIpRanges[i]);
    TAOS_CHECK_GOTO(tSerializeIpRange(&encoder, pRange), &lino, _OVER);
  }

  tEndEncode(&encoder);

  tlen = encoder.pos;
_OVER:
  tEncoderClear(&encoder);
  if (code < 0) {
    mError("failed to serialize ip white list at line %d since %s", lino, tstrerror(code));
  }
  if (pLen) *pLen = tlen;
  TAOS_RETURN(code);
}

static int32_t tDerializeIpWhiteList(void *buf, int32_t len, SIpWhiteListDual *pList, bool supportNeg) {
  int32_t  code = 0;
  int32_t  lino = 0;
  SDecoder decoder = {0};
  tDecoderInit(&decoder, buf, len);

  TAOS_CHECK_GOTO(tStartDecode(&decoder), &lino, _OVER);
  TAOS_CHECK_GOTO(tDecodeI32(&decoder, &pList->num), &lino, _OVER);

  for (int i = 0; i < pList->num; i++) {
    SIpRange *pRange = &(pList->pIpRanges[i]);
    TAOS_CHECK_GOTO(tDeserializeIpRange(&decoder, pRange, supportNeg), &lino, _OVER);
  }

_OVER:
  tEndDecode(&decoder);
  tDecoderClear(&decoder);
  if (code < 0) {
    mError("failed to deserialize ip white list at line %d since %s", lino, tstrerror(code));
  }
  TAOS_RETURN(code);
}

static int32_t tDerializeIpWhileListFromOldVer(void *buf, int32_t len, SIpWhiteList *pList) {
  int32_t  code = 0;
  int32_t  lino = 0;
  SDecoder decoder = {0};
  tDecoderInit(&decoder, buf, len);

  TAOS_CHECK_GOTO(tStartDecode(&decoder), &lino, _OVER);
  TAOS_CHECK_GOTO(tDecodeI32(&decoder, &pList->num), &lino, _OVER);

  for (int i = 0; i < pList->num; i++) {
    SIpV4Range *pIp4 = &(pList->pIpRange[i]);
    TAOS_CHECK_GOTO(tDecodeU32(&decoder, &pIp4->ip), &lino, _OVER);
    TAOS_CHECK_GOTO(tDecodeU32(&decoder, &pIp4->mask), &lino, _OVER);
  }

_OVER:
  tEndDecode(&decoder);
  tDecoderClear(&decoder);
  if (code < 0) {
    mError("failed to deserialize ip white list at line %d since %s", lino, tstrerror(code));
  }
  TAOS_RETURN(code);
}

static int32_t createIpWhiteList(void *buf, int32_t len, SIpWhiteListDual **ppList, bool supportNeg) {
  int32_t           code = 0;
  int32_t           lino = 0;
  int32_t           num = 0;
  SIpWhiteListDual *p = NULL;
  SDecoder          decoder = {0};
  tDecoderInit(&decoder, buf, len);

  TAOS_CHECK_GOTO(tStartDecode(&decoder), &lino, _OVER);
  TAOS_CHECK_GOTO(tDecodeI32(&decoder, &num), &lino, _OVER);

  p = taosMemoryCalloc(1, sizeof(SIpWhiteListDual) + num * sizeof(SIpRange));
  if (p == NULL) {
    TAOS_CHECK_GOTO(terrno, &lino, _OVER);
  }
  TAOS_CHECK_GOTO(tDerializeIpWhiteList(buf, len, p, supportNeg), &lino, _OVER);

_OVER:
  tEndDecode(&decoder);
  tDecoderClear(&decoder);
  if (code < 0) {
    taosMemoryFreeClear(p);
    mError("failed to create ip white list at line %d since %s", lino, tstrerror(code));
  }
  *ppList = p;
  TAOS_RETURN(code);
}

static int32_t createIpWhiteListFromOldVer(void *buf, int32_t len, SIpWhiteList **ppList) {
  int32_t       code = 0;
  int32_t       lino = 0;
  int32_t       num = 0;
  SIpWhiteList *p = NULL;
  SDecoder      decoder = {0};
  tDecoderInit(&decoder, buf, len);

  TAOS_CHECK_GOTO(tStartDecode(&decoder), &lino, _OVER);
  TAOS_CHECK_GOTO(tDecodeI32(&decoder, &num), &lino, _OVER);

  p = taosMemoryCalloc(1, sizeof(SIpWhiteList) + num * sizeof(SIpV4Range));
  if (p == NULL) {
    TAOS_CHECK_GOTO(terrno, &lino, _OVER);
  }
  TAOS_CHECK_GOTO(tDerializeIpWhileListFromOldVer(buf, len, p), &lino, _OVER);

_OVER:
  tEndDecode(&decoder);
  tDecoderClear(&decoder);
  if (code < 0) {
    taosMemoryFreeClear(p);
    mError("failed to create ip white list at line %d since %s", lino, tstrerror(code));
  }
  *ppList = p;
  TAOS_RETURN(code);
}

static int32_t createDefaultIpWhiteList(SIpWhiteListDual **ppWhiteList) {
  int32_t code = 0;
  int32_t lino = 0;
  *ppWhiteList = taosMemoryCalloc(1, sizeof(SIpWhiteListDual) + sizeof(SIpRange) * 2);
  if (*ppWhiteList == NULL) {
    TAOS_RETURN(terrno);
  }
  (*ppWhiteList)->num = 2;

  SIpRange v4 = {0};
  SIpRange v6 = {0};

#ifndef TD_ASTRA
  code = createDefaultIp4Range(&v4);
  TSDB_CHECK_CODE(code, lino, _error);

  code = createDefaultIp6Range(&v6);
  TSDB_CHECK_CODE(code, lino, _error);

#endif

_error:
  if (code != 0) {
    taosMemoryFree(*ppWhiteList);
    *ppWhiteList = NULL;
    mError("failed to create default ip white list at line %d since %s", __LINE__, tstrerror(code));
  } else {
    memcpy(&(*ppWhiteList)->pIpRanges[0], &v4, sizeof(SIpRange));
    memcpy(&(*ppWhiteList)->pIpRanges[1], &v6, sizeof(SIpRange));
  }
  return 0;
}


static const char* weekdays[] = {"SUN", "MON", "TUE", "WED", "THU", "FRI", "SAT"};

static int32_t convertTimeRangesToStr(SUserObj *pUser, char **buf) {
  int32_t bufLen = pUser->pTimeWhiteList->num * 32 + 8;
  *buf = taosMemoryCalloc(1, bufLen);
  if (*buf == NULL) {
    return 0;
  }

  int32_t pos = 0;
  if (pUser->pTimeWhiteList->num == 0) {
    pos += tsnprintf(*buf + pos, bufLen - pos, "+ALL");
    return pos;
  }

  for (int32_t i = 0; i < pUser->pTimeWhiteList->num; i++) {
    SDateTimeWhiteListItem *range = &pUser->pTimeWhiteList->ranges[i];
    int duration = range->duration / 60;

    if (range->absolute) {
      struct STm tm;
      (void)taosTs2Tm(range->start, TSDB_TIME_PRECISION_SECONDS, &tm, NULL);
      pos += tsnprintf(*buf + pos, bufLen - pos, "%c%04d-%02d-%02d %02d:%02d %dm, ", range->neg ? '-' : '+', tm.tm.tm_year + 1900, tm.tm.tm_mon + 1, tm.tm.tm_mday, tm.tm.tm_hour, tm.tm.tm_min, duration);
    } else {
      int day = range->start / 86400;
      int hour = (range->start % 86400) / 3600;
      int minute = (range->start % 3600) / 60;
      pos += tsnprintf(*buf + pos, bufLen - pos, "%c%s %02d:%02d %dm, ", range->neg ? '-' : '+', weekdays[day], hour, minute, duration);
    }
  }

  if (pos > 0) {
    (*buf)[pos - 2] = 0; // remove last ", "
  }

  return pos;
}


static int32_t compareDateTimeInterval(const void *a, const void *b, const void* arg) {
  SDateTimeWhiteListItem *pA = (SDateTimeWhiteListItem *)a;
  SDateTimeWhiteListItem *pB = (SDateTimeWhiteListItem *)b;

  if (pA->neg != pB->neg) {
    return pA->neg ? -1 : 1;
  }

  if (pA->absolute != pB->absolute) {
    return pA->absolute ? 1 : -1;
  }

  if (pA->start != pB->start) {
    return (pA->start < pB->start) ? -1 : 1;
  }

  if (pA->duration != pB->duration) {
    return (pA->duration < pB->duration) ? -1 : 1;
  }

  return 0;
}

static void sortTimeWhiteList(SDateTimeWhiteList *pList) {
  (void)taosqsort(pList->ranges, pList->num, sizeof(SDateTimeWhiteListItem), NULL, compareDateTimeInterval);
}




static void dropOldPasswords(SUserObj *pUser) {
  if (pUser->numOfPasswords <= pUser->passwordReuseMax) {
    return;
  }

  int32_t reuseMax = pUser->passwordReuseMax;
  if (reuseMax == 0) {
    reuseMax = 1; // keep at least one password
  }

  int64_t now = taosGetTimestampSec();
  int32_t index = reuseMax;
  while(index < pUser->numOfPasswords) {
    SUserPassword *pPass = &pUser->passwords[index];
    if (now - pPass->setTime >= pUser->passwordReuseTime) {
      break;
    }
    index++;
  }

  if (index == pUser->numOfPasswords) {
    return;
  }
  pUser->numOfPasswords = index;
  // this is a shrink operation, no need to check return value
  pUser->passwords = taosMemoryRealloc(pUser->passwords, sizeof(SUserPassword) * pUser->numOfPasswords);
}




static int32_t mndCreateDefaultUser(SMnode *pMnode, char *acct, char *user, char *pass) {
  int32_t  code = 0;
  int32_t  lino = 0;
  SUserObj userObj = {0};

  userObj.passwords = taosMemCalloc(1, sizeof(SUserPassword));
  if (userObj.passwords == NULL) {
    TAOS_CHECK_GOTO(TSDB_CODE_OUT_OF_MEMORY, &lino, _ERROR);
  }
  taosEncryptPass_c((uint8_t *)pass, strlen(pass), userObj.passwords[0].pass);
  userObj.passwords[0].pass[sizeof(userObj.passwords[0].pass) - 1] = 0;
  if (tsiEncryptPassAlgorithm == DND_CA_SM4 && strlen(tsEncryptKey) > 0) {
    generateSalt(userObj.salt, sizeof(userObj.salt));
    TAOS_CHECK_GOTO(mndEncryptPass(userObj.passwords[0].pass, userObj.salt, &userObj.passEncryptAlgorithm), &lino, _ERROR);
  }

  userObj.passwords[0].setTime = taosGetTimestampSec();
  userObj.numOfPasswords = 1;

  tstrncpy(userObj.user, user, TSDB_USER_LEN);
  tstrncpy(userObj.acct, acct, TSDB_USER_LEN);
  userObj.createdTime = taosGetTimestampMs();
  userObj.updateTime = userObj.createdTime;
  userObj.sysInfo = 1;
  userObj.enable = 1;
  userObj.changePass = 2;
  userObj.ipWhiteListVer = taosGetTimestampMs();
  userObj.connectTime = TSDB_USER_CONNECT_TIME_DEFAULT;
  userObj.connectIdleTime = TSDB_USER_CONNECT_IDLE_TIME_DEFAULT;
  userObj.callPerSession = TSDB_USER_CALL_PER_SESSION_DEFAULT;
  userObj.vnodePerCall = TSDB_USER_VNODE_PER_CALL_DEFAULT;
  userObj.passwordReuseTime = TSDB_USER_PASSWORD_REUSE_TIME_DEFAULT;
  userObj.passwordReuseMax = TSDB_USER_PASSWORD_REUSE_MAX_DEFAULT;
  userObj.passwordLockTime = TSDB_USER_PASSWORD_LOCK_TIME_DEFAULT;
  // this is the root user, set some fields to -1 to allow the user login without restriction
  userObj.sessionPerUser = -1;
  userObj.failedLoginAttempts = -1;
  userObj.passwordLifeTime = -1;
  userObj.passwordGraceTime = -1;
  userObj.inactiveAccountTime = -1;
  userObj.allowTokenNum = TSDB_USER_ALLOW_TOKEN_NUM_DEFAULT;
  userObj.pTimeWhiteList = taosMemoryCalloc(1, sizeof(SDateTimeWhiteList));
  if (userObj.pTimeWhiteList == NULL) {
    TAOS_CHECK_GOTO(TSDB_CODE_OUT_OF_MEMORY, &lino, _ERROR);
  }
  
  TAOS_CHECK_GOTO(createDefaultIpWhiteList(&userObj.pIpWhiteListDual), &lino, _ERROR);
  if (strcmp(user, TSDB_DEFAULT_USER) == 0) {
    userObj.superUser = 1;
    userObj.createdb = 1;
    userObj.sessionPerUser = -1;
    userObj.callPerSession = -1;
    userObj.vnodePerCall = -1;
    userObj.failedLoginAttempts = -1;
    userObj.passwordLifeTime = -1;
    userObj.passwordLockTime = -1;
    userObj.inactiveAccountTime = -1;
    userObj.allowTokenNum = -1;
  }

  SSdbRaw *pRaw = mndUserActionEncode(&userObj);
  if (pRaw == NULL) goto _ERROR;
  TAOS_CHECK_GOTO(sdbSetRawStatus(pRaw, SDB_STATUS_READY), &lino, _ERROR);

  mInfo("user:%s, will be created when deploying, raw:%p", userObj.user, pRaw);

  STrans *pTrans = mndTransCreate(pMnode, TRN_POLICY_RETRY, TRN_CONFLICT_NOTHING, NULL, "create-user");
  if (pTrans == NULL) {
    sdbFreeRaw(pRaw);
    mError("user:%s, failed to create since %s", userObj.user, terrstr());
    goto _ERROR;
  }
  mInfo("trans:%d, used to create user:%s", pTrans->id, userObj.user);

  if (mndTransAppendCommitlog(pTrans, pRaw) != 0) {
    mError("trans:%d, failed to commit redo log since %s", pTrans->id, terrstr());
    mndTransDrop(pTrans);
    goto _ERROR;
  }
  TAOS_CHECK_GOTO(sdbSetRawStatus(pRaw, SDB_STATUS_READY), &lino, _ERROR);

  if (mndTransPrepare(pMnode, pTrans) != 0) {
    mError("trans:%d, failed to prepare since %s", pTrans->id, terrstr());
    mndTransDrop(pTrans);
    goto _ERROR;
  }

  mndTransDrop(pTrans);
  taosMemoryFree(userObj.passwords);
  taosMemoryFree(userObj.pIpWhiteListDual);
  taosMemoryFree(userObj.pTimeWhiteList);
  return 0;

_ERROR:
  taosMemoryFree(userObj.passwords);
  taosMemoryFree(userObj.pIpWhiteListDual);
  taosMemoryFree(userObj.pTimeWhiteList);
  TAOS_RETURN(terrno ? terrno : TSDB_CODE_APP_ERROR);
}

static int32_t mndCreateDefaultUsers(SMnode *pMnode) {
  return mndCreateDefaultUser(pMnode, TSDB_DEFAULT_USER, TSDB_DEFAULT_USER, TSDB_DEFAULT_PASS);
}

SSdbRaw *mndUserActionEncode(SUserObj *pUser) {
  int32_t code = 0;
  int32_t lino = 0;
  int32_t passReserve = (sizeof(SUserPassword) + 8) * pUser->numOfPasswords + 4;
  int32_t ipWhiteReserve = pUser->pIpWhiteListDual ? (sizeof(SIpRange) * pUser->pIpWhiteListDual->num + sizeof(SIpWhiteListDual) + 4) : 16;
  int32_t timeWhiteReserve = pUser->pTimeWhiteList ? (sizeof(SDateTimeWhiteListItem) * pUser->pTimeWhiteList->num + sizeof(SDateTimeWhiteList) + 4) : 16;
  int32_t numOfReadDbs = taosHashGetSize(pUser->readDbs);
  int32_t numOfWriteDbs = taosHashGetSize(pUser->writeDbs);
  int32_t numOfReadTbs = taosHashGetSize(pUser->readTbs);
  int32_t numOfWriteTbs = taosHashGetSize(pUser->writeTbs);
  int32_t numOfAlterTbs = taosHashGetSize(pUser->alterTbs);
  int32_t numOfReadViews = taosHashGetSize(pUser->readViews);
  int32_t numOfWriteViews = taosHashGetSize(pUser->writeViews);
  int32_t numOfAlterViews = taosHashGetSize(pUser->alterViews);
  int32_t numOfTopics = taosHashGetSize(pUser->topics);
  int32_t numOfUseDbs = taosHashGetSize(pUser->useDbs);
  int32_t size = sizeof(SUserObj) + USER_RESERVE_SIZE + (numOfReadDbs + numOfWriteDbs) * TSDB_DB_FNAME_LEN +
                 numOfTopics * TSDB_TOPIC_FNAME_LEN + ipWhiteReserve + timeWhiteReserve + passReserve;
  char    *buf = NULL;
  SSdbRaw *pRaw = NULL;

  char *stb = taosHashIterate(pUser->readTbs, NULL);
  while (stb != NULL) {
    size_t keyLen = 0;
    void  *key = taosHashGetKey(stb, &keyLen);
    size += sizeof(int32_t);
    size += keyLen;

    size_t valueLen = 0;
    valueLen = strlen(stb) + 1;
    size += sizeof(int32_t);
    size += valueLen;
    stb = taosHashIterate(pUser->readTbs, stb);
  }

  stb = taosHashIterate(pUser->writeTbs, NULL);
  while (stb != NULL) {
    size_t keyLen = 0;
    void  *key = taosHashGetKey(stb, &keyLen);
    size += sizeof(int32_t);
    size += keyLen;

    size_t valueLen = 0;
    valueLen = strlen(stb) + 1;
    size += sizeof(int32_t);
    size += valueLen;
    stb = taosHashIterate(pUser->writeTbs, stb);
  }

  stb = taosHashIterate(pUser->alterTbs, NULL);
  while (stb != NULL) {
    size_t keyLen = 0;
    void  *key = taosHashGetKey(stb, &keyLen);
    size += sizeof(int32_t);
    size += keyLen;

    size_t valueLen = 0;
    valueLen = strlen(stb) + 1;
    size += sizeof(int32_t);
    size += valueLen;
    stb = taosHashIterate(pUser->alterTbs, stb);
  }

  stb = taosHashIterate(pUser->readViews, NULL);
  while (stb != NULL) {
    size_t keyLen = 0;
    void  *key = taosHashGetKey(stb, &keyLen);
    size += sizeof(int32_t);
    size += keyLen;

    size_t valueLen = 0;
    valueLen = strlen(stb) + 1;
    size += sizeof(int32_t);
    size += valueLen;
    stb = taosHashIterate(pUser->readViews, stb);
  }

  stb = taosHashIterate(pUser->writeViews, NULL);
  while (stb != NULL) {
    size_t keyLen = 0;
    void  *key = taosHashGetKey(stb, &keyLen);
    size += sizeof(int32_t);
    size += keyLen;

    size_t valueLen = 0;
    valueLen = strlen(stb) + 1;
    size += sizeof(int32_t);
    size += valueLen;
    stb = taosHashIterate(pUser->writeViews, stb);
  }

  stb = taosHashIterate(pUser->alterViews, NULL);
  while (stb != NULL) {
    size_t keyLen = 0;
    void  *key = taosHashGetKey(stb, &keyLen);
    size += sizeof(int32_t);
    size += keyLen;

    size_t valueLen = 0;
    valueLen = strlen(stb) + 1;
    size += sizeof(int32_t);
    size += valueLen;
    stb = taosHashIterate(pUser->alterViews, stb);
  }

  int32_t *useDb = taosHashIterate(pUser->useDbs, NULL);
  while (useDb != NULL) {
    size_t keyLen = 0;
    void  *key = taosHashGetKey(useDb, &keyLen);
    size += sizeof(int32_t);
    size += keyLen;
    size += sizeof(int32_t);
    useDb = taosHashIterate(pUser->useDbs, useDb);
  }

  pRaw = sdbAllocRaw(SDB_USER, USER_VER_NUMBER, size);
  if (pRaw == NULL) {
    TAOS_CHECK_GOTO(terrno, &lino, _OVER);
  }

  int32_t dataPos = 0;
  SDB_SET_BINARY(pRaw, dataPos, pUser->user, TSDB_USER_LEN, _OVER)

  dropOldPasswords(pUser);
  SDB_SET_INT32(pRaw, dataPos, pUser->numOfPasswords, _OVER)
  for (int32_t i = 0; i < pUser->numOfPasswords; i++) {
    SDB_SET_BINARY(pRaw, dataPos, pUser->passwords[i].pass, sizeof(pUser->passwords[i].pass), _OVER)
    SDB_SET_INT64(pRaw, dataPos, pUser->passwords[i].setTime, _OVER)
  }
  SDB_SET_BINARY(pRaw, dataPos, pUser->salt, sizeof(pUser->salt), _OVER)

  SDB_SET_BINARY(pRaw, dataPos, pUser->acct, TSDB_USER_LEN, _OVER)
  SDB_SET_INT64(pRaw, dataPos, pUser->createdTime, _OVER)
  SDB_SET_INT64(pRaw, dataPos, pUser->updateTime, _OVER)
  SDB_SET_INT8(pRaw, dataPos, pUser->superUser, _OVER)
  SDB_SET_INT8(pRaw, dataPos, pUser->sysInfo, _OVER)
  SDB_SET_INT8(pRaw, dataPos, pUser->enable, _OVER)
  SDB_SET_UINT8(pRaw, dataPos, pUser->flag, _OVER)
  SDB_SET_INT32(pRaw, dataPos, pUser->authVersion, _OVER)
  SDB_SET_INT32(pRaw, dataPos, pUser->passVersion, _OVER)
  SDB_SET_INT32(pRaw, dataPos, numOfReadDbs, _OVER)
  SDB_SET_INT32(pRaw, dataPos, numOfWriteDbs, _OVER)
  SDB_SET_INT32(pRaw, dataPos, numOfTopics, _OVER)

  char *db = taosHashIterate(pUser->readDbs, NULL);
  while (db != NULL) {
    SDB_SET_BINARY(pRaw, dataPos, db, TSDB_DB_FNAME_LEN, _OVER);
    db = taosHashIterate(pUser->readDbs, db);
  }

  db = taosHashIterate(pUser->writeDbs, NULL);
  while (db != NULL) {
    SDB_SET_BINARY(pRaw, dataPos, db, TSDB_DB_FNAME_LEN, _OVER);
    db = taosHashIterate(pUser->writeDbs, db);
  }

  char *topic = taosHashIterate(pUser->topics, NULL);
  while (topic != NULL) {
    SDB_SET_BINARY(pRaw, dataPos, topic, TSDB_TOPIC_FNAME_LEN, _OVER);
    topic = taosHashIterate(pUser->topics, topic);
  }

  SDB_SET_INT32(pRaw, dataPos, numOfReadTbs, _OVER)
  SDB_SET_INT32(pRaw, dataPos, numOfWriteTbs, _OVER)
  SDB_SET_INT32(pRaw, dataPos, numOfAlterTbs, _OVER)
  SDB_SET_INT32(pRaw, dataPos, numOfReadViews, _OVER)
  SDB_SET_INT32(pRaw, dataPos, numOfWriteViews, _OVER)
  SDB_SET_INT32(pRaw, dataPos, numOfAlterViews, _OVER)
  SDB_SET_INT32(pRaw, dataPos, numOfUseDbs, _OVER)

  stb = taosHashIterate(pUser->readTbs, NULL);
  while (stb != NULL) {
    size_t keyLen = 0;
    void  *key = taosHashGetKey(stb, &keyLen);
    SDB_SET_INT32(pRaw, dataPos, keyLen, _OVER)
    SDB_SET_BINARY(pRaw, dataPos, key, keyLen, _OVER);

    size_t valueLen = 0;
    valueLen = strlen(stb) + 1;
    SDB_SET_INT32(pRaw, dataPos, valueLen, _OVER)
    SDB_SET_BINARY(pRaw, dataPos, stb, valueLen, _OVER);
    stb = taosHashIterate(pUser->readTbs, stb);
  }

  stb = taosHashIterate(pUser->writeTbs, NULL);
  while (stb != NULL) {
    size_t keyLen = 0;
    void  *key = taosHashGetKey(stb, &keyLen);
    SDB_SET_INT32(pRaw, dataPos, keyLen, _OVER)
    SDB_SET_BINARY(pRaw, dataPos, key, keyLen, _OVER);

    size_t valueLen = 0;
    valueLen = strlen(stb) + 1;
    SDB_SET_INT32(pRaw, dataPos, valueLen, _OVER)
    SDB_SET_BINARY(pRaw, dataPos, stb, valueLen, _OVER);
    stb = taosHashIterate(pUser->writeTbs, stb);
  }

  stb = taosHashIterate(pUser->alterTbs, NULL);
  while (stb != NULL) {
    size_t keyLen = 0;
    void  *key = taosHashGetKey(stb, &keyLen);
    SDB_SET_INT32(pRaw, dataPos, keyLen, _OVER)
    SDB_SET_BINARY(pRaw, dataPos, key, keyLen, _OVER);

    size_t valueLen = 0;
    valueLen = strlen(stb) + 1;
    SDB_SET_INT32(pRaw, dataPos, valueLen, _OVER)
    SDB_SET_BINARY(pRaw, dataPos, stb, valueLen, _OVER);
    stb = taosHashIterate(pUser->alterTbs, stb);
  }

  stb = taosHashIterate(pUser->readViews, NULL);
  while (stb != NULL) {
    size_t keyLen = 0;
    void  *key = taosHashGetKey(stb, &keyLen);
    SDB_SET_INT32(pRaw, dataPos, keyLen, _OVER)
    SDB_SET_BINARY(pRaw, dataPos, key, keyLen, _OVER);

    size_t valueLen = 0;
    valueLen = strlen(stb) + 1;
    SDB_SET_INT32(pRaw, dataPos, valueLen, _OVER)
    SDB_SET_BINARY(pRaw, dataPos, stb, valueLen, _OVER);
    stb = taosHashIterate(pUser->readViews, stb);
  }

  stb = taosHashIterate(pUser->writeViews, NULL);
  while (stb != NULL) {
    size_t keyLen = 0;
    void  *key = taosHashGetKey(stb, &keyLen);
    SDB_SET_INT32(pRaw, dataPos, keyLen, _OVER)
    SDB_SET_BINARY(pRaw, dataPos, key, keyLen, _OVER);

    size_t valueLen = 0;
    valueLen = strlen(stb) + 1;
    SDB_SET_INT32(pRaw, dataPos, valueLen, _OVER)
    SDB_SET_BINARY(pRaw, dataPos, stb, valueLen, _OVER);
    stb = taosHashIterate(pUser->writeViews, stb);
  }

  stb = taosHashIterate(pUser->alterViews, NULL);
  while (stb != NULL) {
    size_t keyLen = 0;
    void  *key = taosHashGetKey(stb, &keyLen);
    SDB_SET_INT32(pRaw, dataPos, keyLen, _OVER)
    SDB_SET_BINARY(pRaw, dataPos, key, keyLen, _OVER);

    size_t valueLen = 0;
    valueLen = strlen(stb) + 1;
    SDB_SET_INT32(pRaw, dataPos, valueLen, _OVER)
    SDB_SET_BINARY(pRaw, dataPos, stb, valueLen, _OVER);
    stb = taosHashIterate(pUser->alterViews, stb);
  }

  useDb = taosHashIterate(pUser->useDbs, NULL);
  while (useDb != NULL) {
    size_t keyLen = 0;
    void  *key = taosHashGetKey(useDb, &keyLen);
    SDB_SET_INT32(pRaw, dataPos, keyLen, _OVER)
    SDB_SET_BINARY(pRaw, dataPos, key, keyLen, _OVER);

    SDB_SET_INT32(pRaw, dataPos, *useDb, _OVER)
    useDb = taosHashIterate(pUser->useDbs, useDb);
  }

  // save white list
  int32_t num = pUser->pIpWhiteListDual->num;
  int32_t tlen = sizeof(SIpWhiteListDual) + num * sizeof(SIpRange) + 4;
  if ((buf = taosMemoryCalloc(1, tlen)) == NULL) {
    TAOS_CHECK_GOTO(terrno, NULL, _OVER);
  }
  int32_t len = 0;
  TAOS_CHECK_GOTO(tSerializeIpWhiteList(buf, tlen, pUser->pIpWhiteListDual, &len), &lino, _OVER);

  SDB_SET_INT32(pRaw, dataPos, len, _OVER);
  SDB_SET_BINARY(pRaw, dataPos, buf, len, _OVER);

  SDB_SET_INT64(pRaw, dataPos, pUser->ipWhiteListVer, _OVER);
  SDB_SET_INT8(pRaw, dataPos, pUser->passEncryptAlgorithm, _OVER);

  SDB_SET_BINARY(pRaw, dataPos, pUser->totpsecret, sizeof(pUser->totpsecret), _OVER);
  SDB_SET_INT8(pRaw, dataPos, pUser->changePass, _OVER);
  SDB_SET_INT32(pRaw, dataPos, pUser->sessionPerUser, _OVER);
  SDB_SET_INT32(pRaw, dataPos, pUser->connectTime, _OVER);
  SDB_SET_INT32(pRaw, dataPos, pUser->connectIdleTime, _OVER);
  SDB_SET_INT32(pRaw, dataPos, pUser->callPerSession, _OVER);
  SDB_SET_INT32(pRaw, dataPos, pUser->vnodePerCall, _OVER);
  SDB_SET_INT32(pRaw, dataPos, pUser->failedLoginAttempts, _OVER);
  SDB_SET_INT32(pRaw, dataPos, pUser->passwordLifeTime, _OVER);
  SDB_SET_INT32(pRaw, dataPos, pUser->passwordReuseTime, _OVER);
  SDB_SET_INT32(pRaw, dataPos, pUser->passwordReuseMax, _OVER);
  SDB_SET_INT32(pRaw, dataPos, pUser->passwordLockTime, _OVER);
  SDB_SET_INT32(pRaw, dataPos, pUser->passwordGraceTime, _OVER);
  SDB_SET_INT32(pRaw, dataPos, pUser->inactiveAccountTime, _OVER);
  SDB_SET_INT32(pRaw, dataPos, pUser->allowTokenNum, _OVER);

  SDB_SET_INT32(pRaw, dataPos, pUser->pTimeWhiteList->num, _OVER);
  for (int32_t i = 0; i < pUser->pTimeWhiteList->num; i++) {
    SDateTimeWhiteListItem *range = &pUser->pTimeWhiteList->ranges[i];
    SDB_SET_BOOL(pRaw, dataPos, range->absolute, _OVER);
    SDB_SET_BOOL(pRaw, dataPos, range->neg, _OVER);
    SDB_SET_INT64(pRaw, dataPos, range->start, _OVER);
    SDB_SET_INT32(pRaw, dataPos, range->duration, _OVER);
  }

  SDB_SET_RESERVE(pRaw, dataPos, USER_RESERVE_SIZE, _OVER)
  SDB_SET_DATALEN(pRaw, dataPos, _OVER)

_OVER:
  taosMemoryFree(buf);
  if (code < 0) {
    mError("user:%s, failed to encode user action to raw:%p at line %d since %s", pUser->user, pRaw, lino,
           tstrerror(code));
    sdbFreeRaw(pRaw);
    pRaw = NULL;
    terrno = code;
  }

  mTrace("user:%s, encode user action to raw:%p, row:%p", pUser->user, pRaw, pUser);
  return pRaw;
}

static SSdbRow *mndUserActionDecode(SSdbRaw *pRaw) {
  int32_t   code = 0;
  int32_t   lino = 0;
  SSdbRow  *pRow = NULL;
  SUserObj *pUser = NULL;
  char     *key = NULL;
  char     *value = NULL;

  int8_t sver = 0;
  if (sdbGetRawSoftVer(pRaw, &sver) != 0) {
    TAOS_CHECK_GOTO(TSDB_CODE_INVALID_PTR, &lino, _OVER);
  }

  if (sver < 1 || sver > USER_VER_NUMBER) {
    TAOS_CHECK_GOTO(TSDB_CODE_SDB_INVALID_DATA_VER, &lino, _OVER);
  }

  pRow = sdbAllocRow(sizeof(SUserObj));
  if (pRow == NULL) {
    TAOS_CHECK_GOTO(terrno, &lino, _OVER);
  }

  pUser = sdbGetRowObj(pRow);
  if (pUser == NULL) {
    TAOS_CHECK_GOTO(terrno, &lino, _OVER);
  }

  int32_t dataPos = 0;
  SDB_GET_BINARY(pRaw, dataPos, pUser->user, TSDB_USER_LEN, _OVER)

  if (sver < USER_VER_SUPPORT_ADVANCED_SECURITY) {
    pUser->passwords = taosMemoryCalloc(1, sizeof(SUserPassword));
    if (pUser->passwords == NULL) {
      TAOS_CHECK_GOTO(TSDB_CODE_OUT_OF_MEMORY, &lino, _OVER);
    }
    SDB_GET_BINARY(pRaw, dataPos, pUser->passwords[0].pass, TSDB_PASSWORD_LEN, _OVER)
    pUser->numOfPasswords = 1;
    memset(pUser->salt, 0, sizeof(pUser->salt));
  } else {
    SDB_GET_INT32(pRaw, dataPos, &pUser->numOfPasswords, _OVER)
    pUser->passwords = taosMemoryCalloc(pUser->numOfPasswords, sizeof(SUserPassword));
    if (pUser->passwords == NULL) {
      TAOS_CHECK_GOTO(TSDB_CODE_OUT_OF_MEMORY, &lino, _OVER);
    }
    for (int32_t i = 0; i < pUser->numOfPasswords; ++i) {
      SDB_GET_BINARY(pRaw, dataPos, pUser->passwords[i].pass, sizeof(pUser->passwords[i].pass), _OVER);
      SDB_GET_INT64(pRaw, dataPos, &pUser->passwords[i].setTime, _OVER);
    }
    SDB_GET_BINARY(pRaw, dataPos, pUser->salt, sizeof(pUser->salt), _OVER)
  }
  
  SDB_GET_BINARY(pRaw, dataPos, pUser->acct, TSDB_USER_LEN, _OVER)
  SDB_GET_INT64(pRaw, dataPos, &pUser->createdTime, _OVER)
  SDB_GET_INT64(pRaw, dataPos, &pUser->updateTime, _OVER)
  if (sver < USER_VER_SUPPORT_ADVANCED_SECURITY) {
    pUser->passwords[0].setTime = pUser->updateTime / 1000;
  }

  SDB_GET_INT8(pRaw, dataPos, &pUser->superUser, _OVER)
  SDB_GET_INT8(pRaw, dataPos, &pUser->sysInfo, _OVER)
  SDB_GET_INT8(pRaw, dataPos, &pUser->enable, _OVER)
  SDB_GET_UINT8(pRaw, dataPos, &pUser->flag, _OVER)
  if (pUser->superUser) pUser->createdb = 1;
  SDB_GET_INT32(pRaw, dataPos, &pUser->authVersion, _OVER)
  if (sver >= 4) {
    SDB_GET_INT32(pRaw, dataPos, &pUser->passVersion, _OVER)
  }

  int32_t numOfReadDbs = 0;
  int32_t numOfWriteDbs = 0;
  int32_t numOfTopics = 0;
  SDB_GET_INT32(pRaw, dataPos, &numOfReadDbs, _OVER)
  SDB_GET_INT32(pRaw, dataPos, &numOfWriteDbs, _OVER)
  if (sver >= 2) {
    SDB_GET_INT32(pRaw, dataPos, &numOfTopics, _OVER)
  }

  pUser->readDbs = taosHashInit(numOfReadDbs, taosGetDefaultHashFunction(TSDB_DATA_TYPE_BINARY), true, HASH_ENTRY_LOCK);
  pUser->writeDbs =
      taosHashInit(numOfWriteDbs, taosGetDefaultHashFunction(TSDB_DATA_TYPE_BINARY), true, HASH_ENTRY_LOCK);
  pUser->topics = taosHashInit(numOfTopics, taosGetDefaultHashFunction(TSDB_DATA_TYPE_BINARY), true, HASH_ENTRY_LOCK);
  if (pUser->readDbs == NULL || pUser->writeDbs == NULL || pUser->topics == NULL) {
    TAOS_CHECK_GOTO(terrno, &lino, _OVER);
    goto _OVER;
  }

  for (int32_t i = 0; i < numOfReadDbs; ++i) {
    char db[TSDB_DB_FNAME_LEN] = {0};
    SDB_GET_BINARY(pRaw, dataPos, db, TSDB_DB_FNAME_LEN, _OVER)
    int32_t len = strlen(db) + 1;
    TAOS_CHECK_GOTO(taosHashPut(pUser->readDbs, db, len, db, TSDB_DB_FNAME_LEN), &lino, _OVER);
  }

  for (int32_t i = 0; i < numOfWriteDbs; ++i) {
    char db[TSDB_DB_FNAME_LEN] = {0};
    SDB_GET_BINARY(pRaw, dataPos, db, TSDB_DB_FNAME_LEN, _OVER)
    int32_t len = strlen(db) + 1;
    TAOS_CHECK_GOTO(taosHashPut(pUser->writeDbs, db, len, db, TSDB_DB_FNAME_LEN), &lino, _OVER);
  }

  if (sver >= 2) {
    for (int32_t i = 0; i < numOfTopics; ++i) {
      char topic[TSDB_TOPIC_FNAME_LEN] = {0};
      SDB_GET_BINARY(pRaw, dataPos, topic, TSDB_TOPIC_FNAME_LEN, _OVER)
      int32_t len = strlen(topic) + 1;
      TAOS_CHECK_GOTO(taosHashPut(pUser->topics, topic, len, topic, TSDB_TOPIC_FNAME_LEN), &lino, _OVER);
    }
  }

  if (sver >= 3) {
    int32_t numOfReadTbs = 0;
    int32_t numOfWriteTbs = 0;
    int32_t numOfAlterTbs = 0;
    int32_t numOfReadViews = 0;
    int32_t numOfWriteViews = 0;
    int32_t numOfAlterViews = 0;
    int32_t numOfUseDbs = 0;
    SDB_GET_INT32(pRaw, dataPos, &numOfReadTbs, _OVER)
    SDB_GET_INT32(pRaw, dataPos, &numOfWriteTbs, _OVER)
    if (sver >= 6) {
      SDB_GET_INT32(pRaw, dataPos, &numOfAlterTbs, _OVER)
      SDB_GET_INT32(pRaw, dataPos, &numOfReadViews, _OVER)
      SDB_GET_INT32(pRaw, dataPos, &numOfWriteViews, _OVER)
      SDB_GET_INT32(pRaw, dataPos, &numOfAlterViews, _OVER)
    }
    SDB_GET_INT32(pRaw, dataPos, &numOfUseDbs, _OVER)

    pUser->readTbs =
        taosHashInit(numOfReadTbs, taosGetDefaultHashFunction(TSDB_DATA_TYPE_BINARY), true, HASH_ENTRY_LOCK);
    pUser->writeTbs =
        taosHashInit(numOfWriteTbs, taosGetDefaultHashFunction(TSDB_DATA_TYPE_BINARY), true, HASH_ENTRY_LOCK);
    pUser->alterTbs =
        taosHashInit(numOfAlterTbs, taosGetDefaultHashFunction(TSDB_DATA_TYPE_BINARY), true, HASH_ENTRY_LOCK);

    pUser->readViews =
        taosHashInit(numOfReadViews, taosGetDefaultHashFunction(TSDB_DATA_TYPE_BINARY), true, HASH_ENTRY_LOCK);
    pUser->writeViews =
        taosHashInit(numOfWriteViews, taosGetDefaultHashFunction(TSDB_DATA_TYPE_BINARY), true, HASH_ENTRY_LOCK);
    pUser->alterViews =
        taosHashInit(numOfAlterViews, taosGetDefaultHashFunction(TSDB_DATA_TYPE_BINARY), true, HASH_ENTRY_LOCK);

    pUser->useDbs = taosHashInit(numOfUseDbs, taosGetDefaultHashFunction(TSDB_DATA_TYPE_BINARY), true, HASH_ENTRY_LOCK);

    if (pUser->readTbs == NULL || pUser->writeTbs == NULL || pUser->alterTbs == NULL || pUser->readViews == NULL ||
        pUser->writeViews == NULL || pUser->alterViews == NULL || pUser->useDbs == NULL) {
      TAOS_CHECK_GOTO(terrno, &lino, _OVER);
      goto _OVER;
    }

    for (int32_t i = 0; i < numOfReadTbs; ++i) {
      int32_t keyLen = 0;
      SDB_GET_INT32(pRaw, dataPos, &keyLen, _OVER);

      TAOS_MEMORY_REALLOC(key, keyLen * sizeof(char));
      if (key == NULL) {
        TAOS_CHECK_GOTO(terrno, &lino, _OVER);
      }
      (void)memset(key, 0, keyLen);
      SDB_GET_BINARY(pRaw, dataPos, key, keyLen, _OVER);

      int32_t valuelen = 0;
      SDB_GET_INT32(pRaw, dataPos, &valuelen, _OVER);
      TAOS_MEMORY_REALLOC(value, valuelen * sizeof(char));
      if (value == NULL) {
        TAOS_CHECK_GOTO(terrno, &lino, _OVER);
      }
      (void)memset(value, 0, valuelen);
      SDB_GET_BINARY(pRaw, dataPos, value, valuelen, _OVER)

      TAOS_CHECK_GOTO(taosHashPut(pUser->readTbs, key, keyLen, value, valuelen), &lino, _OVER);
    }

    for (int32_t i = 0; i < numOfWriteTbs; ++i) {
      int32_t keyLen = 0;
      SDB_GET_INT32(pRaw, dataPos, &keyLen, _OVER);

      TAOS_MEMORY_REALLOC(key, keyLen * sizeof(char));
      if (key == NULL) {
        TAOS_CHECK_GOTO(terrno, &lino, _OVER);
      }
      (void)memset(key, 0, keyLen);
      SDB_GET_BINARY(pRaw, dataPos, key, keyLen, _OVER);

      int32_t valuelen = 0;
      SDB_GET_INT32(pRaw, dataPos, &valuelen, _OVER);
      TAOS_MEMORY_REALLOC(value, valuelen * sizeof(char));
      if (value == NULL) {
        TAOS_CHECK_GOTO(terrno, &lino, _OVER);
      }
      (void)memset(value, 0, valuelen);
      SDB_GET_BINARY(pRaw, dataPos, value, valuelen, _OVER)

      TAOS_CHECK_GOTO(taosHashPut(pUser->writeTbs, key, keyLen, value, valuelen), &lino, _OVER);
    }

    if (sver >= 6) {
      for (int32_t i = 0; i < numOfAlterTbs; ++i) {
        int32_t keyLen = 0;
        SDB_GET_INT32(pRaw, dataPos, &keyLen, _OVER);

        TAOS_MEMORY_REALLOC(key, keyLen * sizeof(char));
        if (key == NULL) {
          TAOS_CHECK_GOTO(terrno, &lino, _OVER);
        }
        (void)memset(key, 0, keyLen);
        SDB_GET_BINARY(pRaw, dataPos, key, keyLen, _OVER);

        int32_t valuelen = 0;
        SDB_GET_INT32(pRaw, dataPos, &valuelen, _OVER);
        TAOS_MEMORY_REALLOC(value, valuelen * sizeof(char));
        if (value == NULL) {
          TAOS_CHECK_GOTO(terrno, &lino, _OVER);
        }
        (void)memset(value, 0, valuelen);
        SDB_GET_BINARY(pRaw, dataPos, value, valuelen, _OVER)

        TAOS_CHECK_GOTO(taosHashPut(pUser->alterTbs, key, keyLen, value, valuelen), &lino, _OVER);
      }

      for (int32_t i = 0; i < numOfReadViews; ++i) {
        int32_t keyLen = 0;
        SDB_GET_INT32(pRaw, dataPos, &keyLen, _OVER);

        TAOS_MEMORY_REALLOC(key, keyLen * sizeof(char));
        if (key == NULL) {
          TAOS_CHECK_GOTO(terrno, &lino, _OVER);
        }
        (void)memset(key, 0, keyLen);
        SDB_GET_BINARY(pRaw, dataPos, key, keyLen, _OVER);

        int32_t valuelen = 0;
        SDB_GET_INT32(pRaw, dataPos, &valuelen, _OVER);
        TAOS_MEMORY_REALLOC(value, valuelen * sizeof(char));
        if (value == NULL) {
          TAOS_CHECK_GOTO(terrno, &lino, _OVER);
        }
        (void)memset(value, 0, valuelen);
        SDB_GET_BINARY(pRaw, dataPos, value, valuelen, _OVER)

        TAOS_CHECK_GOTO(taosHashPut(pUser->readViews, key, keyLen, value, valuelen), &lino, _OVER);
      }

      for (int32_t i = 0; i < numOfWriteViews; ++i) {
        int32_t keyLen = 0;
        SDB_GET_INT32(pRaw, dataPos, &keyLen, _OVER);

        TAOS_MEMORY_REALLOC(key, keyLen * sizeof(char));
        if (key == NULL) {
          TAOS_CHECK_GOTO(terrno, &lino, _OVER);
        }
        (void)memset(key, 0, keyLen);
        SDB_GET_BINARY(pRaw, dataPos, key, keyLen, _OVER);

        int32_t valuelen = 0;
        SDB_GET_INT32(pRaw, dataPos, &valuelen, _OVER);
        TAOS_MEMORY_REALLOC(value, valuelen * sizeof(char));
        if (value == NULL) {
          TAOS_CHECK_GOTO(terrno, &lino, _OVER);
        }
        (void)memset(value, 0, valuelen);
        SDB_GET_BINARY(pRaw, dataPos, value, valuelen, _OVER)

        TAOS_CHECK_GOTO(taosHashPut(pUser->writeViews, key, keyLen, value, valuelen), &lino, _OVER);
      }

      for (int32_t i = 0; i < numOfAlterViews; ++i) {
        int32_t keyLen = 0;
        SDB_GET_INT32(pRaw, dataPos, &keyLen, _OVER);

        TAOS_MEMORY_REALLOC(key, keyLen * sizeof(char));
        if (key == NULL) {
          TAOS_CHECK_GOTO(terrno, &lino, _OVER);
        }
        (void)memset(key, 0, keyLen);
        SDB_GET_BINARY(pRaw, dataPos, key, keyLen, _OVER);

        int32_t valuelen = 0;
        SDB_GET_INT32(pRaw, dataPos, &valuelen, _OVER);
        TAOS_MEMORY_REALLOC(value, valuelen * sizeof(char));
        if (value == NULL) {
          TAOS_CHECK_GOTO(terrno, &lino, _OVER);
        }
        (void)memset(value, 0, valuelen);
        SDB_GET_BINARY(pRaw, dataPos, value, valuelen, _OVER)

        TAOS_CHECK_GOTO(taosHashPut(pUser->alterViews, key, keyLen, value, valuelen), &lino, _OVER);
      }
    }

    for (int32_t i = 0; i < numOfUseDbs; ++i) {
      int32_t keyLen = 0;
      SDB_GET_INT32(pRaw, dataPos, &keyLen, _OVER);

      TAOS_MEMORY_REALLOC(key, keyLen * sizeof(char));
      if (key == NULL) {
        TAOS_CHECK_GOTO(terrno, &lino, _OVER);
      }
      (void)memset(key, 0, keyLen);
      SDB_GET_BINARY(pRaw, dataPos, key, keyLen, _OVER);

      int32_t ref = 0;
      SDB_GET_INT32(pRaw, dataPos, &ref, _OVER);

      TAOS_CHECK_GOTO(taosHashPut(pUser->useDbs, key, keyLen, &ref, sizeof(ref)), &lino, _OVER);
    }
  }
  // decoder white list
  if (sver >= USER_VER_SUPPORT_WHITELIST) {
    if (sver < USER_VER_SUPPORT_WHITELIT_DUAL_STACK) {
      int32_t len = 0;
      SDB_GET_INT32(pRaw, dataPos, &len, _OVER);

      TAOS_MEMORY_REALLOC(key, len);
      if (key == NULL) {
        TAOS_CHECK_GOTO(terrno, &lino, _OVER);
      }
      SDB_GET_BINARY(pRaw, dataPos, key, len, _OVER);

      SIpWhiteList *pIpWhiteList = NULL;
      TAOS_CHECK_GOTO(createIpWhiteListFromOldVer(key, len, &pIpWhiteList), &lino, _OVER);

      SDB_GET_INT64(pRaw, dataPos, &pUser->ipWhiteListVer, _OVER);

      code = cvtIpWhiteListToDual(pIpWhiteList, &pUser->pIpWhiteListDual);
      if (code != 0) {
        taosMemoryFreeClear(pIpWhiteList);
      }
      TAOS_CHECK_GOTO(code, &lino, _OVER);

      taosMemoryFreeClear(pIpWhiteList);

    } else if (sver >= USER_VER_SUPPORT_WHITELIT_DUAL_STACK) {
      int32_t len = 0;
      SDB_GET_INT32(pRaw, dataPos, &len, _OVER);

      TAOS_MEMORY_REALLOC(key, len);
      if (key == NULL) {
        TAOS_CHECK_GOTO(terrno, &lino, _OVER);
      }
      SDB_GET_BINARY(pRaw, dataPos, key, len, _OVER);

      TAOS_CHECK_GOTO(createIpWhiteList(key, len, &pUser->pIpWhiteListDual, sver >= USER_VER_SUPPORT_ADVANCED_SECURITY), &lino, _OVER);
      SDB_GET_INT64(pRaw, dataPos, &pUser->ipWhiteListVer, _OVER);
    }
  }

  if (pUser->pIpWhiteListDual == NULL) {
    TAOS_CHECK_GOTO(createDefaultIpWhiteList(&pUser->pIpWhiteListDual), &lino, _OVER);
    pUser->ipWhiteListVer = taosGetTimestampMs();
  }

  SDB_GET_INT8(pRaw, dataPos, &pUser->passEncryptAlgorithm, _OVER);

  if (sver < USER_VER_SUPPORT_ADVANCED_SECURITY) {
    memset(pUser->totpsecret, 0, sizeof(pUser->totpsecret));
    pUser->changePass = 2;
    pUser->sessionPerUser = pUser->superUser ? -1 : TSDB_USER_SESSION_PER_USER_DEFAULT;
    pUser->connectTime = TSDB_USER_CONNECT_TIME_DEFAULT;
    pUser->connectIdleTime = TSDB_USER_CONNECT_IDLE_TIME_DEFAULT;
    pUser->callPerSession = TSDB_USER_CALL_PER_SESSION_DEFAULT;
    pUser->vnodePerCall = TSDB_USER_VNODE_PER_CALL_DEFAULT;
    pUser->failedLoginAttempts = pUser->superUser ? -1 : TSDB_USER_FAILED_LOGIN_ATTEMPTS_DEFAULT;
    pUser->passwordLifeTime = pUser->superUser ? -1 : TSDB_USER_PASSWORD_LIFE_TIME_DEFAULT;
    pUser->passwordReuseTime = TSDB_USER_PASSWORD_REUSE_TIME_DEFAULT;
    pUser->passwordReuseMax = TSDB_USER_PASSWORD_REUSE_MAX_DEFAULT;
    pUser->passwordLockTime = TSDB_USER_PASSWORD_LOCK_TIME_DEFAULT;
    pUser->passwordGraceTime = pUser->superUser ? -1 : TSDB_USER_PASSWORD_GRACE_TIME_DEFAULT;
    pUser->inactiveAccountTime = pUser->superUser ? -1 : TSDB_USER_INACTIVE_ACCOUNT_TIME_DEFAULT;
    pUser->allowTokenNum = TSDB_USER_ALLOW_TOKEN_NUM_DEFAULT;
    pUser->pTimeWhiteList = taosMemCalloc(1, sizeof(SDateTimeWhiteList));
    if (pUser->pTimeWhiteList == NULL) {
      TAOS_CHECK_GOTO(terrno, &lino, _OVER);
    }
  } else {
    SDB_GET_BINARY(pRaw, dataPos, pUser->totpsecret, sizeof(pUser->totpsecret), _OVER);
    SDB_GET_INT8(pRaw, dataPos, &pUser->changePass, _OVER);
    SDB_GET_INT32(pRaw, dataPos, &pUser->sessionPerUser, _OVER);
    SDB_GET_INT32(pRaw, dataPos, &pUser->connectTime, _OVER);
    SDB_GET_INT32(pRaw, dataPos, &pUser->connectIdleTime, _OVER);
    SDB_GET_INT32(pRaw, dataPos, &pUser->callPerSession, _OVER);
    SDB_GET_INT32(pRaw, dataPos, &pUser->vnodePerCall, _OVER);
    SDB_GET_INT32(pRaw, dataPos, &pUser->failedLoginAttempts, _OVER);
    SDB_GET_INT32(pRaw, dataPos, &pUser->passwordLifeTime, _OVER);
    SDB_GET_INT32(pRaw, dataPos, &pUser->passwordReuseTime, _OVER);
    SDB_GET_INT32(pRaw, dataPos, &pUser->passwordReuseMax, _OVER);
    SDB_GET_INT32(pRaw, dataPos, &pUser->passwordLockTime, _OVER);
    SDB_GET_INT32(pRaw, dataPos, &pUser->passwordGraceTime, _OVER);
    SDB_GET_INT32(pRaw, dataPos, &pUser->inactiveAccountTime, _OVER);
    SDB_GET_INT32(pRaw, dataPos, &pUser->allowTokenNum, _OVER);

    int32_t num = 0;
    SDB_GET_INT32(pRaw, dataPos, &num, _OVER);
    pUser->pTimeWhiteList = taosMemCalloc(1, sizeof(SDateTimeWhiteList) + num * sizeof(SDateTimeWhiteListItem));
    if (pUser->pTimeWhiteList == NULL) {
      TAOS_CHECK_GOTO(terrno, &lino, _OVER);
    }

    pUser->pTimeWhiteList->num = num;
    for (int32_t i = 0; i < num; i++) {
      SDateTimeWhiteListItem *range = &pUser->pTimeWhiteList->ranges[i];
      SDB_GET_BOOL(pRaw, dataPos, &range->absolute, _OVER);
      SDB_GET_BOOL(pRaw, dataPos, &range->neg, _OVER);
      SDB_GET_INT64(pRaw, dataPos, &range->start, _OVER);
      SDB_GET_INT32(pRaw, dataPos, &range->duration, _OVER);
    }
  }

  SDB_GET_RESERVE(pRaw, dataPos, USER_RESERVE_SIZE, _OVER)
  taosInitRWLatch(&pUser->lock);
  dropOldPasswords(pUser);

_OVER:
  taosMemoryFree(key);
  taosMemoryFree(value);
  if (code < 0) {
    terrno = code;
    mError("user:%s, failed to decode at line %d from raw:%p since %s", pUser == NULL ? "null" : pUser->user, lino,
           pRaw, tstrerror(code));
    if (pUser != NULL) {
      taosHashCleanup(pUser->readDbs);
      taosHashCleanup(pUser->writeDbs);
      taosHashCleanup(pUser->topics);
      taosHashCleanup(pUser->readTbs);
      taosHashCleanup(pUser->writeTbs);
      taosHashCleanup(pUser->alterTbs);
      taosHashCleanup(pUser->readViews);
      taosHashCleanup(pUser->writeViews);
      taosHashCleanup(pUser->alterViews);
      taosHashCleanup(pUser->useDbs);
      taosMemoryFreeClear(pUser->pIpWhiteListDual);
      taosMemoryFreeClear(pUser->pTimeWhiteList);
    }
    taosMemoryFreeClear(pRow);
    return NULL;
  }

  mTrace("user:%s, decode from raw:%p, row:%p", pUser->user, pRaw, pUser);
  return pRow;
}

static int32_t mndUserActionInsert(SSdb *pSdb, SUserObj *pUser) {
  mTrace("user:%s, perform insert action, row:%p", pUser->user, pUser);

  SAcctObj *pAcct = sdbAcquire(pSdb, SDB_ACCT, pUser->acct);
  if (pAcct == NULL) {
    terrno = TSDB_CODE_MND_ACCT_NOT_EXIST;
    mError("user:%s, failed to perform insert action since %s", pUser->user, terrstr());
    TAOS_RETURN(terrno);
  }
  pUser->acctId = pAcct->acctId;
  sdbRelease(pSdb, pAcct);

  return 0;
}

int32_t mndDupTableHash(SHashObj *pOld, SHashObj **ppNew) {
  int32_t code = 0;
  *ppNew =
      taosHashInit(taosHashGetSize(pOld), taosGetDefaultHashFunction(TSDB_DATA_TYPE_BINARY), true, HASH_ENTRY_LOCK);
  if (*ppNew == NULL) {
    TAOS_RETURN(terrno);
  }

  char *tb = taosHashIterate(pOld, NULL);
  while (tb != NULL) {
    size_t keyLen = 0;
    char  *key = taosHashGetKey(tb, &keyLen);

    int32_t valueLen = strlen(tb) + 1;
    if ((code = taosHashPut(*ppNew, key, keyLen, tb, valueLen)) != 0) {
      taosHashCancelIterate(pOld, tb);
      taosHashCleanup(*ppNew);
      TAOS_RETURN(code);
    }
    tb = taosHashIterate(pOld, tb);
  }

  TAOS_RETURN(code);
}

int32_t mndDupUseDbHash(SHashObj *pOld, SHashObj **ppNew) {
  int32_t code = 0;
  *ppNew =
      taosHashInit(taosHashGetSize(pOld), taosGetDefaultHashFunction(TSDB_DATA_TYPE_BINARY), true, HASH_ENTRY_LOCK);
  if (*ppNew == NULL) {
    TAOS_RETURN(terrno);
  }

  int32_t *db = taosHashIterate(pOld, NULL);
  while (db != NULL) {
    size_t keyLen = 0;
    char  *key = taosHashGetKey(db, &keyLen);

    if ((code = taosHashPut(*ppNew, key, keyLen, db, sizeof(*db))) != 0) {
      taosHashCancelIterate(pOld, db);
      taosHashCleanup(*ppNew);
      TAOS_RETURN(code);
    }
    db = taosHashIterate(pOld, db);
  }

  TAOS_RETURN(code);
}

int32_t mndUserDupObj(SUserObj *pUser, SUserObj *pNew) {
  int32_t code = 0;
  (void)memcpy(pNew, pUser, sizeof(SUserObj));
  pNew->authVersion++;
  pNew->updateTime = taosGetTimestampMs();

  pNew->passwords = NULL;
  pNew->readDbs = NULL;
  pNew->writeDbs = NULL;
  pNew->readTbs = NULL;
  pNew->writeTbs = NULL;
  pNew->alterTbs = NULL;
  pNew->readViews = NULL;
  pNew->writeViews = NULL;
  pNew->alterViews = NULL;
  pNew->topics = NULL;
  pNew->useDbs = NULL;
  pNew->pIpWhiteListDual = NULL;
  pNew->pTimeWhiteList = NULL;

  taosRLockLatch(&pUser->lock);
  pNew->passwords = taosMemoryCalloc(pUser->numOfPasswords, sizeof(SUserPassword));
  if (pNew->passwords == NULL) {
    code = TSDB_CODE_OUT_OF_MEMORY;
    goto _OVER;
  }
  (void)memcpy(pNew->passwords, pUser->passwords, pUser->numOfPasswords * sizeof(SUserPassword));

  TAOS_CHECK_GOTO(mndDupDbHash(pUser->readDbs, &pNew->readDbs), NULL, _OVER);
  TAOS_CHECK_GOTO(mndDupDbHash(pUser->writeDbs, &pNew->writeDbs), NULL, _OVER);
  TAOS_CHECK_GOTO(mndDupTableHash(pUser->readTbs, &pNew->readTbs), NULL, _OVER);
  TAOS_CHECK_GOTO(mndDupTableHash(pUser->writeTbs, &pNew->writeTbs), NULL, _OVER);
  TAOS_CHECK_GOTO(mndDupTableHash(pUser->alterTbs, &pNew->alterTbs), NULL, _OVER);
  TAOS_CHECK_GOTO(mndDupTableHash(pUser->readViews, &pNew->readViews), NULL, _OVER);
  TAOS_CHECK_GOTO(mndDupTableHash(pUser->writeViews, &pNew->writeViews), NULL, _OVER);
  TAOS_CHECK_GOTO(mndDupTableHash(pUser->alterViews, &pNew->alterViews), NULL, _OVER);
  TAOS_CHECK_GOTO(mndDupTopicHash(pUser->topics, &pNew->topics), NULL, _OVER);
  TAOS_CHECK_GOTO(mndDupUseDbHash(pUser->useDbs, &pNew->useDbs), NULL, _OVER);
  pNew->pIpWhiteListDual = cloneIpWhiteList(pUser->pIpWhiteListDual);
  if (pNew->pIpWhiteListDual == NULL) {
    code = TSDB_CODE_OUT_OF_MEMORY;
    goto _OVER;
  }

  pNew->pTimeWhiteList = cloneDateTimeWhiteList(pUser->pTimeWhiteList);
  if (pNew->pTimeWhiteList == NULL) {
    code = TSDB_CODE_OUT_OF_MEMORY;
    goto _OVER;
  }

_OVER:
  taosRUnLockLatch(&pUser->lock);
  TAOS_RETURN(code);
}

void mndUserFreeObj(SUserObj *pUser) {
  taosHashCleanup(pUser->readDbs);
  taosHashCleanup(pUser->writeDbs);
  taosHashCleanup(pUser->topics);
  taosHashCleanup(pUser->readTbs);
  taosHashCleanup(pUser->writeTbs);
  taosHashCleanup(pUser->alterTbs);
  taosHashCleanup(pUser->readViews);
  taosHashCleanup(pUser->writeViews);
  taosHashCleanup(pUser->alterViews);
  taosHashCleanup(pUser->useDbs);
  taosMemoryFreeClear(pUser->passwords);
  taosMemoryFreeClear(pUser->pIpWhiteListDual);
  taosMemoryFreeClear(pUser->pTimeWhiteList);
  pUser->readDbs = NULL;
  pUser->writeDbs = NULL;
  pUser->topics = NULL;
  pUser->readTbs = NULL;
  pUser->writeTbs = NULL;
  pUser->alterTbs = NULL;
  pUser->readViews = NULL;
  pUser->writeViews = NULL;
  pUser->alterViews = NULL;
  pUser->useDbs = NULL;
}

static int32_t mndUserActionDelete(SSdb *pSdb, SUserObj *pUser) {
  mTrace("user:%s, perform delete action, row:%p", pUser->user, pUser);
  mndUserFreeObj(pUser);
  return 0;
}

static int32_t mndUserActionUpdate(SSdb *pSdb, SUserObj *pOld, SUserObj *pNew) {
  mTrace("user:%s, perform update action, old row:%p new row:%p", pOld->user, pOld, pNew);
  taosWLockLatch(&pOld->lock);
  pOld->updateTime = pNew->updateTime;
  pOld->authVersion = pNew->authVersion;
  pOld->passVersion = pNew->passVersion;
  pOld->sysInfo = pNew->sysInfo;
  pOld->enable = pNew->enable;
  pOld->flag = pNew->flag;
  pOld->changePass = pNew->changePass;

  pOld->sessionPerUser = pNew->sessionPerUser;
  pOld->connectTime = pNew->connectTime;
  pOld->connectIdleTime = pNew->connectIdleTime;
  pOld->callPerSession = pNew->callPerSession;
  pOld->vnodePerCall = pNew->vnodePerCall;
  pOld->failedLoginAttempts = pNew->failedLoginAttempts;
  pOld->passwordLifeTime = pNew->passwordLifeTime;
  pOld->passwordReuseTime = pNew->passwordReuseTime;
  pOld->passwordReuseMax = pNew->passwordReuseMax;
  pOld->passwordLockTime = pNew->passwordLockTime;
  pOld->passwordGraceTime = pNew->passwordGraceTime;
  pOld->inactiveAccountTime = pNew->inactiveAccountTime;
  pOld->allowTokenNum = pNew->allowTokenNum;

  pOld->numOfPasswords = pNew->numOfPasswords;
  TSWAP(pOld->passwords, pNew->passwords);
  (void)memcpy(pOld->salt, pNew->salt, sizeof(pOld->salt));
  (void)memcpy(pOld->totpsecret, pNew->totpsecret, sizeof(pOld->totpsecret));
  TSWAP(pOld->readDbs, pNew->readDbs);
  TSWAP(pOld->writeDbs, pNew->writeDbs);
  TSWAP(pOld->topics, pNew->topics);
  TSWAP(pOld->readTbs, pNew->readTbs);
  TSWAP(pOld->writeTbs, pNew->writeTbs);
  TSWAP(pOld->alterTbs, pNew->alterTbs);
  TSWAP(pOld->readViews, pNew->readViews);
  TSWAP(pOld->writeViews, pNew->writeViews);
  TSWAP(pOld->alterViews, pNew->alterViews);
  TSWAP(pOld->useDbs, pNew->useDbs);

  TSWAP(pOld->pIpWhiteListDual, pNew->pIpWhiteListDual);
  pOld->ipWhiteListVer = pNew->ipWhiteListVer;
  TSWAP(pOld->pTimeWhiteList, pNew->pTimeWhiteList);
  pOld->timeWhiteListVer = pNew->timeWhiteListVer;
  pOld->passEncryptAlgorithm = pNew->passEncryptAlgorithm;

  taosWUnLockLatch(&pOld->lock);

  return 0;
}

int32_t mndAcquireUser(SMnode *pMnode, const char *userName, SUserObj **ppUser) {
  int32_t code = 0;
  SSdb   *pSdb = pMnode->pSdb;

  *ppUser = sdbAcquire(pSdb, SDB_USER, userName);
  if (*ppUser == NULL) {
    if (terrno == TSDB_CODE_SDB_OBJ_NOT_THERE) {
      code = TSDB_CODE_MND_USER_NOT_EXIST;
    } else {
      code = TSDB_CODE_MND_USER_NOT_AVAILABLE;
    }
  }
  TAOS_RETURN(code);
}

void mndReleaseUser(SMnode *pMnode, SUserObj *pUser) {
  SSdb *pSdb = pMnode->pSdb;
  sdbRelease(pSdb, pUser);
}



int32_t mndEncryptPass(char *pass, const char* salt, int8_t *algo) {
  int32_t code = 0;
  if (tsiEncryptPassAlgorithm != DND_CA_SM4) {
    return 0;
  }

  if (strlen(tsEncryptKey) == 0) {
    return TSDB_CODE_DNODE_INVALID_ENCRYPTKEY;
  }

  if (salt[0] != 0) {
    char passAndSalt[TSDB_PASSWORD_LEN - 1 + TSDB_PASSWORD_SALT_LEN];
    (void)memcpy(passAndSalt, pass, TSDB_PASSWORD_LEN - 1);
    (void)memcpy(passAndSalt + TSDB_PASSWORD_LEN - 1, salt, TSDB_PASSWORD_SALT_LEN);
    taosEncryptPass_c((uint8_t *)passAndSalt, sizeof(passAndSalt), pass);
  }

  unsigned char packetData[TSDB_PASSWORD_LEN] = {0};
  SCryptOpts opts = {0};
  opts.len = TSDB_PASSWORD_LEN;
  opts.source = pass;
  opts.result = packetData;
  opts.unitLen = TSDB_PASSWORD_LEN;
  tstrncpy(opts.key, tsEncryptKey, ENCRYPT_KEY_LEN + 1);
  int newLen = CBC_Encrypt(&opts);

  memcpy(pass, packetData, newLen);
  if (algo != NULL) {
    *algo = DND_CA_SM4;
  }

  return 0;
}

<<<<<<< HEAD
=======
    newLen = Builtin_CBC_Encrypt(&opts);
>>>>>>> 643dfcb4


static void generateSalt(char *salt, size_t len) {
  const char* set = "ABCDEFGHIJKLMNOPQRSTUVWXYZabcdefghijklmnopqrstuvwxyz0123456789";
  int32_t     setLen = 62;
  for (int32_t i = 0; i < len - 1; ++i) {
    salt[i] = set[taosSafeRand() % setLen];
  }
  salt[len - 1] = 0;
}



static int32_t addDefaultIpToTable(int8_t enableIpv6, SHashObj *pUniqueTab) {
  int32_t code = 0;
  int32_t lino = 0;
  int32_t dummpy = 0;

  SIpRange ipv4 = {0}, ipv6 = {0};
  code = createDefaultIp4Range(&ipv4);
  TSDB_CHECK_CODE(code, lino, _error);

  code = taosHashPut(pUniqueTab, &ipv4, sizeof(ipv4), &dummpy, sizeof(dummpy));
  TSDB_CHECK_CODE(code, lino, _error);

  if (enableIpv6) {
    code = createDefaultIp6Range(&ipv6);
    TSDB_CHECK_CODE(code, lino, _error);

    code = taosHashPut(pUniqueTab, &ipv6, sizeof(ipv6), &dummpy, sizeof(dummpy));
    TSDB_CHECK_CODE(code, lino, _error);
  }
_error:
  if (code != 0) {
    mError("failed to add default ip range to table since %s", tstrerror(code));
  }
  return code;
}

static int32_t mndCreateUser(SMnode *pMnode, char *acct, SCreateUserReq *pCreate, SRpcMsg *pReq) {
  int32_t  code = 0;
  int32_t  lino = 0;
  SUserObj userObj = {0};

  userObj.passwords = taosMemoryCalloc(1, sizeof(SUserPassword));
  if (userObj.passwords == NULL) {
    TAOS_CHECK_GOTO(TSDB_CODE_OUT_OF_MEMORY, &lino, _OVER);
  }
  userObj.numOfPasswords = 1;

  if (pCreate->isImport == 1) {
    memset(userObj.salt, 0, sizeof(userObj.salt));
    memcpy(userObj.passwords[0].pass, pCreate->pass, TSDB_PASSWORD_LEN);
  } else {
    generateSalt(userObj.salt, sizeof(userObj.salt));
    taosEncryptPass_c((uint8_t *)pCreate->pass, strlen(pCreate->pass), userObj.passwords[0].pass);
    userObj.passwords[0].pass[sizeof(userObj.passwords[0].pass) - 1] = 0;
    TAOS_CHECK_GOTO(mndEncryptPass(userObj.passwords[0].pass, userObj.salt, &userObj.passEncryptAlgorithm), &lino, _OVER);
  }
  userObj.passwords[0].setTime = taosGetTimestampSec();

  tstrncpy(userObj.user, pCreate->user, TSDB_USER_LEN);
  tstrncpy(userObj.acct, acct, TSDB_USER_LEN);
  if (pCreate->totpseed[0] != 0) {
    // TODO: generate totp seed
  }

  userObj.createdTime = taosGetTimestampMs();
  userObj.updateTime = userObj.createdTime;
  userObj.superUser = 0;  // pCreate->superUser;
  userObj.sysInfo = pCreate->sysInfo;
  userObj.enable = pCreate->enable;
  userObj.createdb = pCreate->createDb;

  userObj.changePass = pCreate->changepass;
  userObj.sessionPerUser = pCreate->sessionPerUser;
  userObj.connectTime = pCreate->connectTime;
  userObj.connectIdleTime = pCreate->connectIdleTime;
  userObj.callPerSession = pCreate->callPerSession;
  userObj.vnodePerCall = pCreate->vnodePerCall;
  userObj.failedLoginAttempts = pCreate->failedLoginAttempts;
  userObj.passwordLifeTime = pCreate->passwordLifeTime;
  userObj.passwordReuseTime = pCreate->passwordReuseTime;
  userObj.passwordReuseMax = pCreate->passwordReuseMax;
  userObj.passwordLockTime = pCreate->passwordLockTime;
  userObj.passwordGraceTime = pCreate->passwordGraceTime;
  userObj.inactiveAccountTime = pCreate->inactiveAccountTime;
  userObj.allowTokenNum = pCreate->allowTokenNum;

  if (pCreate->numIpRanges == 0) {
    TAOS_CHECK_GOTO(createDefaultIpWhiteList(&userObj.pIpWhiteListDual), &lino, _OVER);
  } else {
    SHashObj *pUniqueTab = taosHashInit(64, MurmurHash3_32, true, HASH_NO_LOCK);
    if (pUniqueTab == NULL) {
      TAOS_CHECK_GOTO(terrno, &lino, _OVER);
    }
    int32_t dummpy = 0;
    
    for (int i = 0; i < pCreate->numIpRanges; i++) {
      SIpRange range = {0};
      copyIpRange(&range, pCreate->pIpDualRanges + i);
      if ((code = taosHashPut(pUniqueTab, &range, sizeof(range), &dummpy, sizeof(dummpy))) != 0) {
        taosHashCleanup(pUniqueTab);
        TAOS_CHECK_GOTO(code, &lino, _OVER);
      }
    }

    code = addDefaultIpToTable(tsEnableIpv6, pUniqueTab);
    if (code != 0) {
      taosHashCleanup(pUniqueTab);
      TAOS_CHECK_GOTO(code, &lino, _OVER);
    }

    if (taosHashGetSize(pUniqueTab) > MND_MAX_USER_IP_RANGE) {
      taosHashCleanup(pUniqueTab);
      TAOS_CHECK_GOTO(TSDB_CODE_MND_TOO_MANY_USER_IP_RANGE, &lino, _OVER);
    }

    int32_t           numOfRanges = taosHashGetSize(pUniqueTab);
    SIpWhiteListDual *p = taosMemoryCalloc(1, sizeof(SIpWhiteListDual) + numOfRanges * sizeof(SIpRange));
    if (p == NULL) {
      taosHashCleanup(pUniqueTab);
      TAOS_CHECK_GOTO(terrno, &lino, _OVER);
    }

    void   *pIter = taosHashIterate(pUniqueTab, NULL);
    for (int32_t i = 0; i < numOfRanges; i++) {
      size_t    len = 0;
      SIpRange *key = taosHashGetKey(pIter, &len);
      memcpy(&p->pIpRanges[i], key, sizeof(SIpRange));
      pIter = taosHashIterate(pUniqueTab, pIter);
    }

    taosHashCleanup(pUniqueTab);
    p->num = numOfRanges;
    sortIpWhiteList(p);
    userObj.pIpWhiteListDual = p;
  }

  if (pCreate->numTimeRanges == 0) {
    userObj.pTimeWhiteList = (SDateTimeWhiteList*)taosMemoryCalloc(1, sizeof(SDateTimeWhiteList));
    if (userObj.pTimeWhiteList == NULL) {
      TAOS_CHECK_GOTO(TSDB_CODE_OUT_OF_MEMORY, &lino, _OVER);
    }
  } else {
    SHashObj *pUniqueTab = taosHashInit(64, MurmurHash3_32, true, HASH_NO_LOCK);
    if (pUniqueTab == NULL) {
      TAOS_CHECK_GOTO(terrno, &lino, _OVER);
    }
    int32_t dummpy = 0;
    
    for (int i = 0; i < pCreate->numIpRanges; i++) {
      SDateTimeRange* src = pCreate->pTimeRanges + i;
      SDateTimeWhiteListItem range = {0};
      DateTimeRangeToWhiteListItem(&range, src);

      // no need to add expired range
      if (isDateTimeWhiteListItemExpired(&range)) {
        continue;
      }

      if ((code = taosHashPut(pUniqueTab, &range, sizeof(range), &dummpy, sizeof(dummpy))) != 0) {
        taosHashCleanup(pUniqueTab);
        TAOS_CHECK_GOTO(code, &lino, _OVER);
      }
    }

    if (taosHashGetSize(pUniqueTab) > MND_MAX_USER_TIME_RANGE) {
      taosHashCleanup(pUniqueTab);
      TAOS_CHECK_GOTO(TSDB_CODE_MND_TOO_MANY_USER_TIME_RANGE, &lino, _OVER);
    }

    int32_t           numOfRanges = taosHashGetSize(pUniqueTab);
    SDateTimeWhiteList *p = taosMemoryCalloc(1, sizeof(SDateTimeWhiteList) + numOfRanges * sizeof(SDateTimeWhiteListItem));
    if (p == NULL) {
      taosHashCleanup(pUniqueTab);
      TAOS_CHECK_GOTO(terrno, &lino, _OVER);
    }

    void   *pIter = taosHashIterate(pUniqueTab, NULL);
    for (int32_t i = 0; i < numOfRanges; i++) {
      size_t    len = 0;
      SDateTimeWhiteListItem *key = taosHashGetKey(pIter, &len);
      memcpy(p->ranges + i, key, sizeof(SDateTimeWhiteListItem));
      pIter = taosHashIterate(pUniqueTab, pIter);
    }

    taosHashCleanup(pUniqueTab);
    p->num = numOfRanges;
    sortTimeWhiteList(p);
    userObj.pTimeWhiteList = p;
  }

  userObj.ipWhiteListVer = taosGetTimestampMs();
  userObj.timeWhiteListVer = userObj.ipWhiteListVer;

  STrans *pTrans = mndTransCreate(pMnode, TRN_POLICY_ROLLBACK, TRN_CONFLICT_NOTHING, pReq, "create-user");
  if (pTrans == NULL) {
    mError("user:%s, failed to create since %s", pCreate->user, terrstr());
    TAOS_CHECK_GOTO(terrno, &lino, _OVER);
  }
  mInfo("trans:%d, used to create user:%s", pTrans->id, pCreate->user);

  SSdbRaw *pCommitRaw = mndUserActionEncode(&userObj);
  if (pCommitRaw == NULL || mndTransAppendCommitlog(pTrans, pCommitRaw) != 0) {
    mError("trans:%d, failed to commit redo log since %s", pTrans->id, terrstr());
    mndTransDrop(pTrans);
    TAOS_CHECK_GOTO(TSDB_CODE_OUT_OF_MEMORY, &lino, _OVER);
  }
  TAOS_CHECK_GOTO(sdbSetRawStatus(pCommitRaw, SDB_STATUS_READY), &lino, _OVER);

  if (mndTransPrepare(pMnode, pTrans) != 0) {
    mError("trans:%d, failed to prepare since %s", pTrans->id, terrstr());
    mndTransDrop(pTrans);
    TAOS_CHECK_GOTO(terrno, &lino, _OVER);
  }

  if ((code = userCacheUpdateWhiteList(pMnode, &userObj)) != 0) {
    mndTransDrop(pTrans);
    TAOS_CHECK_GOTO(code, &lino, _OVER);
  }

  mndTransDrop(pTrans);

_OVER:
  taosMemoryFree(userObj.passwords);
  taosMemoryFree(userObj.pIpWhiteListDual);
  taosMemoryFree(userObj.pTimeWhiteList);
  TAOS_RETURN(code);
}



static int32_t mndCheckPasswordFmt(const char *pwd) {
  if (strcmp(pwd, "taosdata") == 0) {
    return 0;
  }

  if (tsEnableStrongPassword == 0) {
    for (char c = *pwd; c != 0; c = *(++pwd)) {
      if (c == ' ' || c == '\'' || c == '\"' || c == '`' || c == '\\') {
        return TSDB_CODE_MND_INVALID_PASS_FORMAT;
      }
    }
    return 0;
  }

  int32_t len = strlen(pwd);
  if (len < TSDB_PASSWORD_MIN_LEN) {
    return TSDB_CODE_PAR_PASSWD_TOO_SHORT_OR_EMPTY;
  }

  if (len > TSDB_PASSWORD_MAX_LEN) {
    return TSDB_CODE_PAR_NAME_OR_PASSWD_TOO_LONG;
  }

  int32_t upper = 0, lower = 0, number = 0, special = 0;
  for (int32_t i = 0; i < len; ++i) {
    if (taosIsBigChar(pwd[i])) {
      upper = 1;
    } else if (taosIsSmallChar(pwd[i])) {
      lower = 1;
    } else if (taosIsNumberChar(pwd[i])) {
      number = 1;
    } else if (taosIsSpecialChar(pwd[i])) {
      special = 1;
    } else {
      return TSDB_CODE_MND_INVALID_PASS_FORMAT;
    }
  }

  if (upper + lower + number + special < 3) {
    return TSDB_CODE_MND_INVALID_PASS_FORMAT;
  }

  return 0;
}



static int32_t mndProcessGetUserDateTimeWhiteListReq(SRpcMsg *pReq) {
  SMnode              *pMnode = pReq->info.node;
  int32_t              code = 0;
  int32_t              lino = 0;
  int32_t              contLen = 0;
  void                *pRsp = NULL;
  SUserObj            *pUser = NULL;
  SGetUserWhiteListReq wlReq = {0};
  SUserDateTimeWhiteList wlRsp = {0};

  if (tDeserializeSGetUserWhiteListReq(pReq->pCont, pReq->contLen, &wlReq) != 0) {
    TAOS_CHECK_GOTO(TSDB_CODE_INVALID_MSG, &lino, _OVER);
  }
  mTrace("user: %s, start to get date time whitelist", wlReq.user);

  code = mndAcquireUser(pMnode, wlReq.user, &pUser);
  if (pUser == NULL) {
    TAOS_CHECK_GOTO(TSDB_CODE_MND_USER_NOT_EXIST, &lino, _OVER);
  }

  TAOS_CHECK_GOTO(mndSetUserDateTimeWhiteListRsp(pMnode, pUser, &wlRsp), &lino, _OVER);

  contLen = tSerializeSUserDateTimeWhiteList(NULL, 0, &wlRsp);
  if (contLen < 0) {
    TAOS_CHECK_GOTO(TSDB_CODE_OUT_OF_MEMORY, &lino, _OVER);
  }
  pRsp = rpcMallocCont(contLen);
  if (pRsp == NULL) {
    TAOS_CHECK_GOTO(terrno, &lino, _OVER);
  }
  
  contLen = tSerializeSUserDateTimeWhiteList(pRsp, contLen, &wlRsp);
  if (contLen < 0) {
    TAOS_CHECK_GOTO(TSDB_CODE_OUT_OF_MEMORY, &lino, _OVER);
  }

_OVER:
  mndReleaseUser(pMnode, pUser);
  tFreeSUserDateTimeWhiteList(&wlRsp);
  if (code < 0) {
    mError("user:%s, failed to get whitelist at line %d since %s", wlReq.user, lino, tstrerror(code));
    rpcFreeCont(pRsp);
    pRsp = NULL;
    contLen = 0;
  }
  pReq->code = code;
  pReq->info.rsp = pRsp;
  pReq->info.rspLen = contLen;

  TAOS_RETURN(code);
  return 0;
}



static int32_t buildRetrieveDateTimeWhiteListRsp(SRetrieveDateTimeWhiteListRsp *pRsp) {
  (void)taosThreadRwlockWrlock(&userCache.rw);
  
  int32_t count = taosHashGetSize(userCache.users);
  pRsp->pUsers = taosMemoryCalloc(count, sizeof(SUserDateTimeWhiteList));
  if (pRsp->pUsers == NULL) {
    (void)taosThreadRwlockUnlock(&userCache.rw);
    TAOS_RETURN(TSDB_CODE_OUT_OF_MEMORY);
  }

  count = 0;
  void   *pIter = taosHashIterate(userCache.users, NULL);
  while (pIter) {
    SDateTimeWhiteList *wl = (*(SCachedUserInfo **)pIter)->wlTime;
    if (wl == NULL || wl->num <= 0) {
      pIter = taosHashIterate(userCache.users, pIter);
      continue;
    }

    SUserDateTimeWhiteList *pUser = &pRsp->pUsers[count];
    pUser->ver = userCache.verTime;

    size_t klen;
    char  *key = taosHashGetKey(pIter, &klen);
    (void)memcpy(pUser->user, key, klen);

    pUser->numWhiteLists = wl->num;
    pUser->pWhiteLists = taosMemoryCalloc(wl->num, sizeof(SDateTimeWhiteListItem));
    if (pUser->pWhiteLists == NULL) {
      (void)taosThreadRwlockUnlock(&userCache.rw);
      TAOS_RETURN(TSDB_CODE_OUT_OF_MEMORY);
    }

    (void)memcpy(pUser->pWhiteLists, wl->ranges, wl->num * sizeof(SDateTimeWhiteListItem));
    count++;
    pIter = taosHashIterate(userCache.users, pIter);
  }

  pRsp->numOfUser = count;
  pRsp->ver = userCache.verTime;
  (void)taosThreadRwlockUnlock(&userCache.rw);
  TAOS_RETURN(0);
}



static int32_t mndProcessRetrieveDateTimeWhiteListReq(SRpcMsg *pReq) {
  int32_t        code = 0;
  int32_t        lino = 0;
  int32_t        len = 0;
  void          *pRsp = NULL;
  SRetrieveDateTimeWhiteListRsp wlRsp = {0};

  // impl later
  SRetrieveWhiteListReq req = {0};
  if (tDeserializeRetrieveWhiteListReq(pReq->pCont, pReq->contLen, &req) != 0) {
    code = TSDB_CODE_INVALID_MSG;
    TAOS_CHECK_GOTO(code, &lino, _OVER);
  }

  TAOS_CHECK_GOTO(buildRetrieveDateTimeWhiteListRsp(&wlRsp), &lino, _OVER);

  len = tSerializeSRetrieveDateTimeWhiteListRsp(NULL, 0, &wlRsp);
  if (len < 0) {
    TAOS_CHECK_GOTO(len, &lino, _OVER);
  }

  pRsp = rpcMallocCont(len);
  if (!pRsp) {
    TAOS_CHECK_GOTO(terrno, &lino, _OVER);
  }
  len = tSerializeSRetrieveDateTimeWhiteListRsp(pRsp, len, &wlRsp);
  if (len < 0) {
    TAOS_CHECK_GOTO(len, &lino, _OVER);
  }

_OVER:
  if (code < 0) {
    mError("failed to process retrieve ip white request at line %d since %s", lino, tstrerror(code));
    rpcFreeCont(pRsp);
    pRsp = NULL;
    len = 0;
  }
  pReq->code = code;
  pReq->info.rsp = pRsp;
  pReq->info.rspLen = len;

  tFreeSRetrieveDateTimeWhiteListRsp(&wlRsp);
  TAOS_RETURN(code);
}



static int32_t mndProcessCreateUserReq(SRpcMsg *pReq) {
  SMnode        *pMnode = pReq->info.node;
  int32_t        code = 0;
  int32_t        lino = 0;
  SUserObj      *pUser = NULL;
  SUserObj      *pOperUser = NULL;
  SCreateUserReq createReq = {0};

  if (tDeserializeSCreateUserReq(pReq->pCont, pReq->contLen, &createReq) != 0) {
    TAOS_CHECK_GOTO(TSDB_CODE_INVALID_MSG, &lino, _OVER);
  }

  mInfo("user:%s, start to create, createdb:%d, is_import:%d", createReq.user, createReq.createDb, createReq.isImport);

#ifndef TD_ENTERPRISE
  if (createReq.isImport == 1) {
    TAOS_CHECK_GOTO(TSDB_CODE_OPS_NOT_SUPPORT, &lino, _OVER);  // enterprise feature
  }
#endif

  if (createReq.isImport != 1) {
    TAOS_CHECK_GOTO(mndCheckOperPrivilege(pMnode, pReq->info.conn.user, MND_OPER_CREATE_USER), &lino, _OVER);
  } else if (strcmp(pReq->info.conn.user, "root") != 0) {
    mError("The operation is not permitted, user:%s", pReq->info.conn.user);
    TAOS_CHECK_GOTO(TSDB_CODE_MND_NO_RIGHTS, &lino, _OVER);
  }

  if (createReq.user[0] == 0) {
    TAOS_CHECK_GOTO(TSDB_CODE_MND_INVALID_USER_FORMAT, &lino, _OVER);
  }

  if (createReq.isImport != 1) {
    code = mndCheckPasswordFmt(createReq.pass);
    TAOS_CHECK_GOTO(code, &lino, _OVER);
  }

  code = mndAcquireUser(pMnode, createReq.user, &pUser);
  if (pUser != NULL) {
    TAOS_CHECK_GOTO(TSDB_CODE_MND_USER_ALREADY_EXIST, &lino, _OVER);
  }

  code = mndAcquireUser(pMnode, pReq->info.conn.user, &pOperUser);
  if (pOperUser == NULL) {
    TAOS_CHECK_GOTO(TSDB_CODE_MND_NO_USER_FROM_CONN, &lino, _OVER);
  }

  TAOS_CHECK_GOTO(grantCheck(TSDB_GRANT_USER), &lino, _OVER);

  code = mndCreateUser(pMnode, pOperUser->acct, &createReq, pReq);
  if (code == 0) code = TSDB_CODE_ACTION_IN_PROGRESS;

  char detail[1000] = {0};
  (void)tsnprintf(detail, sizeof(detail), "enable:%d, superUser:%d, sysInfo:%d, password:xxx", createReq.enable,
                  createReq.superUser, createReq.sysInfo);
  char operation[15] = {0};
  if (createReq.isImport == 1) {
    tstrncpy(operation, "importUser", sizeof(operation));
  } else {
    tstrncpy(operation, "createUser", sizeof(operation));
  }

  auditRecord(pReq, pMnode->clusterId, operation, "", createReq.user, detail, strlen(detail));

_OVER:
  if (code == TSDB_CODE_MND_USER_ALREADY_EXIST && createReq.ignoreExisting) {
    code = 0;
  } else if (code < 0 && code != TSDB_CODE_ACTION_IN_PROGRESS) {
    mError("user:%s, failed to create at line %d since %s", createReq.user, lino, tstrerror(code));
  }

  mndReleaseUser(pMnode, pUser);
  mndReleaseUser(pMnode, pOperUser);
  tFreeSCreateUserReq(&createReq);

  TAOS_RETURN(code);
}



static int32_t mndProcessGetUserIpWhiteListReq(SRpcMsg *pReq) {
  SMnode              *pMnode = pReq->info.node;
  int32_t              code = 0;
  int32_t              lino = 0;
  int32_t              contLen = 0;
  void                *pRsp = NULL;
  SUserObj            *pUser = NULL;
  SGetUserWhiteListReq wlReq = {0};
  SGetUserIpWhiteListRsp wlRsp = {0};

  int32_t (*serialFn)(void *, int32_t, SGetUserIpWhiteListRsp *) = NULL;
  int32_t (*setRspFn)(SMnode * pMnode, SUserObj * pUser, SGetUserIpWhiteListRsp * pRsp) = NULL;

  if (pReq->msgType == TDMT_MND_GET_USER_IP_WHITELIST_DUAL) {
    serialFn = tSerializeSGetUserIpWhiteListDualRsp;
    setRspFn = mndSetUserIpWhiteListDualRsp;
  } else {
    serialFn = tSerializeSGetUserIpWhiteListRsp;
    setRspFn = mndSetUserIpWhiteListRsp;
  }
  if (tDeserializeSGetUserWhiteListReq(pReq->pCont, pReq->contLen, &wlReq) != 0) {
    TAOS_CHECK_GOTO(TSDB_CODE_INVALID_MSG, &lino, _OVER);
  }
  mTrace("user: %s, start to get ip whitelist", wlReq.user);

  code = mndAcquireUser(pMnode, wlReq.user, &pUser);
  if (pUser == NULL) {
    TAOS_CHECK_GOTO(TSDB_CODE_MND_USER_NOT_EXIST, &lino, _OVER);
  }

  TAOS_CHECK_GOTO(setRspFn(pMnode, pUser, &wlRsp), &lino, _OVER);
  contLen = serialFn(NULL, 0, &wlRsp);
  if (contLen < 0) {
    TAOS_CHECK_GOTO(TSDB_CODE_OUT_OF_MEMORY, &lino, _OVER);
  }
  pRsp = rpcMallocCont(contLen);
  if (pRsp == NULL) {
    TAOS_CHECK_GOTO(terrno, &lino, _OVER);
  }

  contLen = serialFn(pRsp, contLen, &wlRsp);
  if (contLen < 0) {
    TAOS_CHECK_GOTO(TSDB_CODE_OUT_OF_MEMORY, &lino, _OVER);
  }

_OVER:
  mndReleaseUser(pMnode, pUser);
  tFreeSGetUserIpWhiteListDualRsp(&wlRsp);
  if (code < 0) {
    mError("user:%s, failed to get whitelist at line %d since %s", wlReq.user, lino, tstrerror(code));
    rpcFreeCont(pRsp);
    pRsp = NULL;
    contLen = 0;
  }
  pReq->code = code;
  pReq->info.rsp = pRsp;
  pReq->info.rspLen = contLen;

  TAOS_RETURN(code);
}



static int32_t buildRetrieveIpWhiteListRsp(SUpdateIpWhite *pUpdate) {
  (void)taosThreadRwlockWrlock(&userCache.rw);

  int32_t count = taosHashGetSize(userCache.users);
  pUpdate->pUserIpWhite = taosMemoryCalloc(count, sizeof(SUpdateUserIpWhite));
  if (pUpdate->pUserIpWhite == NULL) {
    (void)taosThreadRwlockUnlock(&userCache.rw);
    TAOS_RETURN(TSDB_CODE_OUT_OF_MEMORY);
  }

  count = 0;
  void   *pIter = taosHashIterate(userCache.users, NULL);
  while (pIter) {
    SIpWhiteListDual   *wl = (*(SCachedUserInfo**)pIter)->wlIp;
    if (wl == NULL || wl->num <= 0) {
      pIter = taosHashIterate(userCache.users, pIter);
      continue;
    }

    SUpdateUserIpWhite *pUser = &pUpdate->pUserIpWhite[count];
    pUser->ver = userCache.verIp;

    size_t klen;
    char  *key = taosHashGetKey(pIter, &klen);
    (void)memcpy(pUser->user, key, klen);

    pUser->numOfRange = wl->num;
    pUser->pIpRanges = taosMemoryCalloc(wl->num, sizeof(SIpRange));
    if (pUser->pIpRanges == NULL) {
      (void)taosThreadRwlockUnlock(&userCache.rw);
      TAOS_RETURN(TSDB_CODE_OUT_OF_MEMORY);
    }

    (void)memcpy(pUser->pIpRanges, wl->pIpRanges, wl->num * sizeof(SIpRange));
    count++;
    pIter = taosHashIterate(userCache.users, pIter);
  }

  pUpdate->numOfUser = count;
  pUpdate->ver = userCache.verIp;
  (void)taosThreadRwlockUnlock(&userCache.rw);
  TAOS_RETURN(0);
}



int32_t mndProcessRetrieveIpWhiteListReq(SRpcMsg *pReq) {
  int32_t        code = 0;
  int32_t        lino = 0;
  int32_t        len = 0;
  void          *pRsp = NULL;
  SUpdateIpWhite ipWhite = {0};

  // impl later
  SRetrieveWhiteListReq req = {0};
  if (tDeserializeRetrieveWhiteListReq(pReq->pCont, pReq->contLen, &req) != 0) {
    code = TSDB_CODE_INVALID_MSG;
    TAOS_CHECK_GOTO(code, &lino, _OVER);
  }

  int32_t (*fn)(void *, int32_t, SUpdateIpWhite *) = NULL;
  if (pReq->msgType == TDMT_MND_RETRIEVE_IP_WHITELIST) {
    fn = tSerializeSUpdateIpWhite;
  } else if (pReq->msgType == TDMT_MND_RETRIEVE_IP_WHITELIST_DUAL) {
    fn = tSerializeSUpdateIpWhiteDual;
  }

  TAOS_CHECK_GOTO(buildRetrieveIpWhiteListRsp(&ipWhite), &lino, _OVER);

  len = fn(NULL, 0, &ipWhite);
  if (len < 0) {
    TAOS_CHECK_GOTO(len, &lino, _OVER);
  }

  pRsp = rpcMallocCont(len);
  if (!pRsp) {
    TAOS_CHECK_GOTO(terrno, &lino, _OVER);
  }
  len = fn(pRsp, len, &ipWhite);
  if (len < 0) {
    TAOS_CHECK_GOTO(len, &lino, _OVER);
  }

_OVER:
  if (code < 0) {
    mError("failed to process retrieve ip white request at line %d since %s", lino, tstrerror(code));
    rpcFreeCont(pRsp);
    pRsp = NULL;
    len = 0;
  }
  pReq->code = code;
  pReq->info.rsp = pRsp;
  pReq->info.rspLen = len;

  tFreeSUpdateIpWhiteReq(&ipWhite);
  TAOS_RETURN(code);
}



void mndUpdateUser(SMnode *pMnode, SUserObj *pUser, SRpcMsg *pReq) {
  int32_t code = 0;
  STrans *pTrans = mndTransCreate(pMnode, TRN_POLICY_ROLLBACK, TRN_CONFLICT_NOTHING, pReq, "update-user");
  if (pTrans == NULL) {
    mError("user:%s, failed to update since %s", pUser->user, terrstr());
    return;
  }
  mInfo("trans:%d, used to update user:%s", pTrans->id, pUser->user);

  SSdbRaw *pCommitRaw = mndUserActionEncode(pUser);
  if (pCommitRaw == NULL || mndTransAppendCommitlog(pTrans, pCommitRaw) != 0) {
    mError("trans:%d, failed to append commit log since %s", pTrans->id, terrstr());
    mndTransDrop(pTrans);
    return;
  }
  code = sdbSetRawStatus(pCommitRaw, SDB_STATUS_READY);
  if (code < 0) {
    mndTransDrop(pTrans);
    return;
  }

  if (mndTransPrepare(pMnode, pTrans) != 0) {
    mError("trans:%d, failed to prepare since %s", pTrans->id, terrstr());
    mndTransDrop(pTrans);
    return;
  }

  mndTransDrop(pTrans);
}



static int32_t mndAlterUser(SMnode *pMnode, SUserObj *pOld, SUserObj *pNew, SRpcMsg *pReq) {
  int32_t code = 0;
  STrans *pTrans = mndTransCreate(pMnode, TRN_POLICY_ROLLBACK, TRN_CONFLICT_NOTHING, pReq, "alter-user");
  if (pTrans == NULL) {
    mError("user:%s, failed to alter since %s", pOld->user, terrstr());
    TAOS_RETURN(terrno);
  }
  mInfo("trans:%d, used to alter user:%s", pTrans->id, pOld->user);

  SSdbRaw *pCommitRaw = mndUserActionEncode(pNew);
  if (pCommitRaw == NULL || mndTransAppendCommitlog(pTrans, pCommitRaw) != 0) {
    mError("trans:%d, failed to append commit log since %s", pTrans->id, terrstr());
    mndTransDrop(pTrans);
    TAOS_RETURN(terrno);
  }
  code = sdbSetRawStatus(pCommitRaw, SDB_STATUS_READY);
  if (code < 0) {
    mndTransDrop(pTrans);
    TAOS_RETURN(code);
  }

  if (mndTransPrepare(pMnode, pTrans) != 0) {
    mError("trans:%d, failed to prepare since %s", pTrans->id, terrstr());
    mndTransDrop(pTrans);
    TAOS_RETURN(terrno);
  }
  if ((code = userCacheUpdateWhiteList(pMnode, pNew)) != 0) {
    mndTransDrop(pTrans);
    TAOS_RETURN(code);
  }
  mndTransDrop(pTrans);
  return 0;
}

static int32_t mndDupObjHash(SHashObj *pOld, int32_t dataLen, SHashObj **ppNew) {
  int32_t code = 0;

  *ppNew =
      taosHashInit(taosHashGetSize(pOld), taosGetDefaultHashFunction(TSDB_DATA_TYPE_BINARY), true, HASH_ENTRY_LOCK);
  if (*ppNew == NULL) {
    code = terrno ? terrno : TSDB_CODE_OUT_OF_MEMORY;
    TAOS_RETURN(code);
  }

  char *db = taosHashIterate(pOld, NULL);
  while (db != NULL) {
    int32_t len = strlen(db) + 1;
    if ((code = taosHashPut(*ppNew, db, len, db, dataLen)) != 0) {
      taosHashCancelIterate(pOld, db);
      taosHashCleanup(*ppNew);
      TAOS_RETURN(code);
    }
    db = taosHashIterate(pOld, db);
  }

  TAOS_RETURN(code);
}

int32_t mndDupDbHash(SHashObj *pOld, SHashObj **ppNew) { return mndDupObjHash(pOld, TSDB_DB_FNAME_LEN, ppNew); }

int32_t mndDupTopicHash(SHashObj *pOld, SHashObj **ppNew) { return mndDupObjHash(pOld, TSDB_TOPIC_FNAME_LEN, ppNew); }

static int32_t mndTablePriviledge(SMnode *pMnode, SHashObj *hash, SHashObj *useDbHash, SAlterUserReq *alterReq,
                                  SSdb *pSdb) {
  void *pIter = NULL;
  char  tbFName[TSDB_TABLE_FNAME_LEN] = {0};

  (void)snprintf(tbFName, sizeof(tbFName), "%s.%s", alterReq->objname, alterReq->tabName);
  int32_t len = strlen(tbFName) + 1;

  if (alterReq->tagCond != NULL && alterReq->tagCondLen != 0) {
    char *value = taosHashGet(hash, tbFName, len);
    if (value != NULL) {
      TAOS_RETURN(TSDB_CODE_MND_PRIVILEDGE_EXIST);
    }

    int32_t condLen = alterReq->tagCondLen;
    TAOS_CHECK_RETURN(taosHashPut(hash, tbFName, len, alterReq->tagCond, condLen));
  } else {
    TAOS_CHECK_RETURN(taosHashPut(hash, tbFName, len, alterReq->isView ? "v" : "t", 2));
  }

  int32_t  dbKeyLen = strlen(alterReq->objname) + 1;
  int32_t  ref = 1;
  int32_t *currRef = taosHashGet(useDbHash, alterReq->objname, dbKeyLen);
  if (NULL != currRef) {
    ref = (*currRef) + 1;
  }
  TAOS_CHECK_RETURN(taosHashPut(useDbHash, alterReq->objname, dbKeyLen, &ref, sizeof(ref)));

  TAOS_RETURN(0);
}

static int32_t mndRemoveTablePriviledge(SMnode *pMnode, SHashObj *hash, SHashObj *useDbHash, SAlterUserReq *alterReq,
                                        SSdb *pSdb) {
  void *pIter = NULL;
  char  tbFName[TSDB_TABLE_FNAME_LEN] = {0};
  (void)snprintf(tbFName, sizeof(tbFName), "%s.%s", alterReq->objname, alterReq->tabName);
  int32_t len = strlen(tbFName) + 1;

  if (taosHashRemove(hash, tbFName, len) != 0) {
    TAOS_RETURN(0);  // not found
  }

  int32_t  dbKeyLen = strlen(alterReq->objname) + 1;
  int32_t *currRef = taosHashGet(useDbHash, alterReq->objname, dbKeyLen);
  if (NULL == currRef) {
    return 0;
  }

  if (1 == *currRef) {
    if (taosHashRemove(useDbHash, alterReq->objname, dbKeyLen) != 0) {
      TAOS_RETURN(0);  // not found
    }
    return 0;
  }
  int32_t ref = (*currRef) - 1;
  TAOS_CHECK_RETURN(taosHashPut(useDbHash, alterReq->objname, dbKeyLen, &ref, sizeof(ref)));

  return 0;
}

static char *mndUserAuditTypeStr(int32_t type) {
  #if 0
  if (type == TSDB_ALTER_USER_PASSWD) {
    return "changePassword";
  }
  if (type == TSDB_ALTER_USER_SUPERUSER) {
    return "changeSuperUser";
  }
  if (type == TSDB_ALTER_USER_ENABLE) {
    return "enableUser";
  }
  if (type == TSDB_ALTER_USER_SYSINFO) {
    return "userSysInfo";
  }
  if (type == TSDB_ALTER_USER_CREATEDB) {
    return "userCreateDB";
  }
    #endif
  return "error";
}

static int32_t mndProcessAlterUserPrivilegesReq(SAlterUserReq *pAlterReq, SMnode *pMnode, SUserObj *pNewUser) {
  SSdb   *pSdb = pMnode->pSdb;
  void   *pIter = NULL;
  int32_t code = 0;
  int32_t lino = 0;

  if (ALTER_USER_ADD_READ_DB_PRIV(pAlterReq->alterType, pAlterReq->privileges, pAlterReq->tabName) ||
      ALTER_USER_ADD_ALL_DB_PRIV(pAlterReq->alterType, pAlterReq->privileges, pAlterReq->tabName)) {
    if (strcmp(pAlterReq->objname, "1.*") != 0) {
      int32_t len = strlen(pAlterReq->objname) + 1;
      SDbObj *pDb = mndAcquireDb(pMnode, pAlterReq->objname);
      if (pDb == NULL) {
        mndReleaseDb(pMnode, pDb);
        TAOS_CHECK_GOTO(terrno, &lino, _OVER);  // TODO: refactor the terrno to code
      }
      if ((code = taosHashPut(pNewUser->readDbs, pAlterReq->objname, len, pAlterReq->objname, TSDB_DB_FNAME_LEN)) !=
          0) {
        mndReleaseDb(pMnode, pDb);
        TAOS_CHECK_GOTO(code, &lino, _OVER);
      }
      mndReleaseDb(pMnode, pDb);
    } else {
      while (1) {
        SDbObj *pDb = NULL;
        pIter = sdbFetch(pSdb, SDB_DB, pIter, (void **)&pDb);
        if (pIter == NULL) break;
        int32_t len = strlen(pDb->name) + 1;
        if ((code = taosHashPut(pNewUser->readDbs, pDb->name, len, pDb->name, TSDB_DB_FNAME_LEN)) != 0) {
          sdbRelease(pSdb, pDb);
          sdbCancelFetch(pSdb, pIter);
          TAOS_CHECK_GOTO(code, &lino, _OVER);
        }
        sdbRelease(pSdb, pDb);
      }
    }
  }

  if (ALTER_USER_ADD_WRITE_DB_PRIV(pAlterReq->alterType, pAlterReq->privileges, pAlterReq->tabName) ||
      ALTER_USER_ADD_ALL_DB_PRIV(pAlterReq->alterType, pAlterReq->privileges, pAlterReq->tabName)) {
    if (strcmp(pAlterReq->objname, "1.*") != 0) {
      int32_t len = strlen(pAlterReq->objname) + 1;
      SDbObj *pDb = mndAcquireDb(pMnode, pAlterReq->objname);
      if (pDb == NULL) {
        mndReleaseDb(pMnode, pDb);
        TAOS_CHECK_GOTO(terrno, &lino, _OVER);  // TODO: refactor the terrno to code
      }
      if ((code = taosHashPut(pNewUser->writeDbs, pAlterReq->objname, len, pAlterReq->objname, TSDB_DB_FNAME_LEN)) !=
          0) {
        mndReleaseDb(pMnode, pDb);
        TAOS_CHECK_GOTO(code, &lino, _OVER);
      }
      mndReleaseDb(pMnode, pDb);
    } else {
      while (1) {
        SDbObj *pDb = NULL;
        pIter = sdbFetch(pSdb, SDB_DB, pIter, (void **)&pDb);
        if (pIter == NULL) break;
        int32_t len = strlen(pDb->name) + 1;
        if ((code = taosHashPut(pNewUser->writeDbs, pDb->name, len, pDb->name, TSDB_DB_FNAME_LEN)) != 0) {
          sdbRelease(pSdb, pDb);
          sdbCancelFetch(pSdb, pIter);
          TAOS_CHECK_GOTO(code, &lino, _OVER);
        }
        sdbRelease(pSdb, pDb);
      }
    }
  }

  if (ALTER_USER_DEL_READ_DB_PRIV(pAlterReq->alterType, pAlterReq->privileges, pAlterReq->tabName) ||
      ALTER_USER_DEL_ALL_DB_PRIV(pAlterReq->alterType, pAlterReq->privileges, pAlterReq->tabName)) {
    if (strcmp(pAlterReq->objname, "1.*") != 0) {
      int32_t len = strlen(pAlterReq->objname) + 1;
      SDbObj *pDb = mndAcquireDb(pMnode, pAlterReq->objname);
      if (pDb == NULL) {
        mndReleaseDb(pMnode, pDb);
        TAOS_CHECK_GOTO(terrno, &lino, _OVER);  // TODO: refactor the terrno to code
      }
      code = taosHashRemove(pNewUser->readDbs, pAlterReq->objname, len);
      if (code < 0) {
        mError("read db:%s, failed to remove db:%s since %s", pNewUser->user, pAlterReq->objname, terrstr());
      }
      mndReleaseDb(pMnode, pDb);
    } else {
      taosHashClear(pNewUser->readDbs);
    }
  }

  if (ALTER_USER_DEL_WRITE_DB_PRIV(pAlterReq->alterType, pAlterReq->privileges, pAlterReq->tabName) ||
      ALTER_USER_DEL_ALL_DB_PRIV(pAlterReq->alterType, pAlterReq->privileges, pAlterReq->tabName)) {
    if (strcmp(pAlterReq->objname, "1.*") != 0) {
      int32_t len = strlen(pAlterReq->objname) + 1;
      SDbObj *pDb = mndAcquireDb(pMnode, pAlterReq->objname);
      if (pDb == NULL) {
        mndReleaseDb(pMnode, pDb);
        TAOS_CHECK_GOTO(terrno, &lino, _OVER);  // TODO: refactor the terrno to code
      }
      code = taosHashRemove(pNewUser->writeDbs, pAlterReq->objname, len);
      if (code < 0) {
        mError("user:%s, failed to remove db:%s since %s", pNewUser->user, pAlterReq->objname, terrstr());
      }
      mndReleaseDb(pMnode, pDb);
    } else {
      taosHashClear(pNewUser->writeDbs);
    }
  }

  SHashObj *pReadTbs = pNewUser->readTbs;
  SHashObj *pWriteTbs = pNewUser->writeTbs;
  SHashObj *pAlterTbs = pNewUser->alterTbs;

#ifdef TD_ENTERPRISE
  if (pAlterReq->isView) {
    pReadTbs = pNewUser->readViews;
    pWriteTbs = pNewUser->writeViews;
    pAlterTbs = pNewUser->alterViews;
  }
#endif

  if (ALTER_USER_ADD_READ_TB_PRIV(pAlterReq->alterType, pAlterReq->privileges, pAlterReq->tabName) ||
      ALTER_USER_ADD_ALL_TB_PRIV(pAlterReq->alterType, pAlterReq->privileges, pAlterReq->tabName)) {
    TAOS_CHECK_GOTO(mndTablePriviledge(pMnode, pReadTbs, pNewUser->useDbs, pAlterReq, pSdb), &lino, _OVER);
  }

  if (ALTER_USER_ADD_WRITE_TB_PRIV(pAlterReq->alterType, pAlterReq->privileges, pAlterReq->tabName) ||
      ALTER_USER_ADD_ALL_TB_PRIV(pAlterReq->alterType, pAlterReq->privileges, pAlterReq->tabName)) {
    TAOS_CHECK_GOTO(mndTablePriviledge(pMnode, pWriteTbs, pNewUser->useDbs, pAlterReq, pSdb), &lino, _OVER);
  }

  if (ALTER_USER_ADD_ALTER_TB_PRIV(pAlterReq->alterType, pAlterReq->privileges, pAlterReq->tabName) ||
      ALTER_USER_ADD_ALL_TB_PRIV(pAlterReq->alterType, pAlterReq->privileges, pAlterReq->tabName)) {
    TAOS_CHECK_GOTO(mndTablePriviledge(pMnode, pAlterTbs, pNewUser->useDbs, pAlterReq, pSdb), &lino, _OVER);
  }

  if (ALTER_USER_DEL_READ_TB_PRIV(pAlterReq->alterType, pAlterReq->privileges, pAlterReq->tabName) ||
      ALTER_USER_DEL_ALL_TB_PRIV(pAlterReq->alterType, pAlterReq->privileges, pAlterReq->tabName)) {
    TAOS_CHECK_GOTO(mndRemoveTablePriviledge(pMnode, pReadTbs, pNewUser->useDbs, pAlterReq, pSdb), &lino, _OVER);
  }

  if (ALTER_USER_DEL_WRITE_TB_PRIV(pAlterReq->alterType, pAlterReq->privileges, pAlterReq->tabName) ||
      ALTER_USER_DEL_ALL_TB_PRIV(pAlterReq->alterType, pAlterReq->privileges, pAlterReq->tabName)) {
    TAOS_CHECK_GOTO(mndRemoveTablePriviledge(pMnode, pWriteTbs, pNewUser->useDbs, pAlterReq, pSdb), &lino, _OVER);
  }

  if (ALTER_USER_DEL_ALTER_TB_PRIV(pAlterReq->alterType, pAlterReq->privileges, pAlterReq->tabName) ||
      ALTER_USER_DEL_ALL_TB_PRIV(pAlterReq->alterType, pAlterReq->privileges, pAlterReq->tabName)) {
    TAOS_CHECK_GOTO(mndRemoveTablePriviledge(pMnode, pAlterTbs, pNewUser->useDbs, pAlterReq, pSdb), &lino, _OVER);
  }

#ifdef USE_TOPIC
  if (ALTER_USER_ADD_SUBSCRIBE_TOPIC_PRIV(pAlterReq->alterType, pAlterReq->privileges)) {
    int32_t      len = strlen(pAlterReq->objname) + 1;
    SMqTopicObj *pTopic = NULL;
    if ((code = mndAcquireTopic(pMnode, pAlterReq->objname, &pTopic)) != 0) {
      mndReleaseTopic(pMnode, pTopic);
      TAOS_CHECK_GOTO(code, &lino, _OVER);
    }
    if ((code = taosHashPut(pNewUser->topics, pTopic->name, len, pTopic->name, TSDB_TOPIC_FNAME_LEN)) != 0) {
      mndReleaseTopic(pMnode, pTopic);
      TAOS_CHECK_GOTO(code, &lino, _OVER);
    }
    mndReleaseTopic(pMnode, pTopic);
  }

  if (ALTER_USER_DEL_SUBSCRIBE_TOPIC_PRIV(pAlterReq->alterType, pAlterReq->privileges)) {
    int32_t      len = strlen(pAlterReq->objname) + 1;
    SMqTopicObj *pTopic = NULL;
    if ((code = mndAcquireTopic(pMnode, pAlterReq->objname, &pTopic)) != 0) {
      mndReleaseTopic(pMnode, pTopic);
      TAOS_CHECK_GOTO(code, &lino, _OVER);
    }
    code = taosHashRemove(pNewUser->topics, pAlterReq->objname, len);
    if (code < 0) {
      mError("user:%s, failed to remove topic:%s since %s", pNewUser->user, pAlterReq->objname, tstrerror(code));
    }
    mndReleaseTopic(pMnode, pTopic);
  }
#endif
_OVER:
  if (code < 0) {
    mError("user:%s, failed to alter user privileges at line %d since %s", pAlterReq->user, lino, tstrerror(code));
  }
  TAOS_RETURN(code);
}

static int32_t mndProcessAlterUserReq(SRpcMsg *pReq) {
  SMnode       *pMnode = pReq->info.node;
  SSdb         *pSdb = pMnode->pSdb;
  void         *pIter = NULL;
  int32_t       code = 0;
  int32_t       lino = 0;
  SUserObj     *pUser = NULL;
  SUserObj     *pOperUser = NULL;
  SUserObj      newUser = {0};
  SAlterUserReq alterReq = {0};
  TAOS_CHECK_GOTO(tDeserializeSAlterUserReq(pReq->pCont, pReq->contLen, &alterReq), &lino, _OVER);

  mInfo("user:%s, start to alter", alterReq.user);

  if (alterReq.user[0] == 0) {
    TAOS_CHECK_GOTO(TSDB_CODE_MND_INVALID_USER_FORMAT, &lino, _OVER);
  }

  TAOS_CHECK_GOTO(mndAcquireUser(pMnode, alterReq.user, &pUser), &lino, _OVER);

  (void)mndAcquireUser(pMnode, pReq->info.conn.user, &pOperUser);
  if (pOperUser == NULL) {
    TAOS_CHECK_GOTO(TSDB_CODE_MND_NO_USER_FROM_CONN, &lino, _OVER);
  }

  TAOS_CHECK_GOTO(mndCheckAlterUserPrivilege(pOperUser, pUser, &alterReq), &lino, _OVER);
  TAOS_CHECK_GOTO(mndUserDupObj(pUser, &newUser), &lino, _OVER);

  if (alterReq.hasPassword) {
    TAOS_CHECK_GOTO(mndCheckPasswordFmt(alterReq.pass), &lino, _OVER);
    if (newUser.salt[0] == 0) {
      generateSalt(newUser.salt, sizeof(newUser.salt));
    }
    char pass[TSDB_PASSWORD_LEN] = {0};
    taosEncryptPass_c((uint8_t *)alterReq.pass, strlen(alterReq.pass), pass);
    pass[sizeof(pass) - 1] = 0;
    TAOS_CHECK_GOTO(mndEncryptPass(pass, newUser.salt, &newUser.passEncryptAlgorithm), &lino, _OVER);

    if (newUser.passwordReuseMax > 0 || newUser.passwordReuseTime > 0) {
      for(int32_t i = 0; i < newUser.numOfPasswords; ++i) {
        if (0 == strncmp(newUser.passwords[i].pass, pass, TSDB_PASSWORD_LEN)) {
          TAOS_CHECK_GOTO(TSDB_CODE_MND_USER_PASSWORD_REUSE, &lino, _OVER);
        }
      }
      SUserPassword *passwords = taosMemoryCalloc(newUser.numOfPasswords + 1, sizeof(SUserPassword));
      if (passwords == NULL) {
        TAOS_CHECK_GOTO(TSDB_CODE_OUT_OF_MEMORY, &lino, _OVER);
      }
      memcpy(passwords + 1, newUser.passwords, newUser.numOfPasswords * sizeof(SUserPassword));
      memcpy(passwords[0].pass, pass, TSDB_PASSWORD_LEN);
      passwords[0].setTime = taosGetTimestampSec();
      taosMemoryFree(newUser.passwords);
      newUser.passwords = passwords;
      ++newUser.numOfPasswords;
      ++newUser.passVersion;
      if (strcmp(newUser.user, pOperUser->user) == 0) {
        // if user change own password, set changePass to 2 so that user won't be
        // forced to change password at next login
        newUser.changePass = 2;
      }
    } else if (0 != strncmp(newUser.passwords[0].pass, pass, TSDB_PASSWORD_LEN)) {
      memcpy(newUser.passwords[0].pass, pass, TSDB_PASSWORD_LEN);
      newUser.passwords[0].setTime = taosGetTimestampSec();
      ++newUser.passVersion;
      if (strcmp(newUser.user, pOperUser->user) == 0) {
        newUser.changePass = 2;
      }
    }
  }

  if (alterReq.hasTotpseed) {
    // TODO: totp seed to secret
  }

  if (alterReq.hasEnable) {
    newUser.enable = alterReq.enable; // lock or unlock user manually
    if (newUser.enable) {
      // reset login info to allow login immediately
      userCacheResetLoginInfo(newUser.user);
    }
  }

  if (alterReq.hasSysinfo) newUser.sysInfo = alterReq.sysinfo;
  if (alterReq.hasCreatedb) newUser.createdb = alterReq.createdb;
  if (alterReq.hasChangepass) newUser.changePass = alterReq.changepass;
  if (alterReq.hasSessionPerUser) newUser.sessionPerUser = alterReq.sessionPerUser;
  if (alterReq.hasConnectTime) newUser.connectTime = alterReq.connectTime;
  if (alterReq.hasConnectIdleTime) newUser.connectIdleTime = alterReq.connectIdleTime;
  if (alterReq.hasCallPerSession) newUser.callPerSession = alterReq.callPerSession;
  if (alterReq.hasVnodePerCall) newUser.vnodePerCall = alterReq.vnodePerCall;
  if (alterReq.hasFailedLoginAttempts) newUser.failedLoginAttempts = alterReq.failedLoginAttempts;
  if (alterReq.hasPasswordLifeTime) newUser.passwordLifeTime = alterReq.passwordLifeTime;
  if (alterReq.hasPasswordReuseTime) newUser.passwordReuseTime = alterReq.passwordReuseTime;
  if (alterReq.hasPasswordReuseMax) newUser.passwordReuseMax = alterReq.passwordReuseMax;
  if (alterReq.hasPasswordLockTime) newUser.passwordLockTime = alterReq.passwordLockTime;
  if (alterReq.hasPasswordGraceTime) newUser.passwordGraceTime = alterReq.passwordGraceTime;
  if (alterReq.hasInactiveAccountTime) newUser.inactiveAccountTime = alterReq.inactiveAccountTime;
  if (alterReq.hasAllowTokenNum) newUser.allowTokenNum = alterReq.allowTokenNum;


  if (alterReq.numDropIpRanges > 0 || alterReq.numIpRanges > 0) {
    int32_t dummy = 0;

    // put previous ip whitelist into hash table
    SHashObj *m = taosHashInit(64, MurmurHash3_32, true, HASH_NO_LOCK);
    if (m == NULL) {
      TAOS_CHECK_GOTO(terrno, &lino, _OVER);
    }

    for (int32_t i = 0; i < newUser.pIpWhiteListDual->num; i++) {
      SIpRange range;
      copyIpRange(&range, newUser.pIpWhiteListDual->pIpRanges + i);
      code = taosHashPut(m, &range, sizeof(range), &dummy, sizeof(dummy));
      if (code != 0) {
        taosHashCleanup(m);
        TAOS_CHECK_GOTO(code, &lino, _OVER);
      }
    }

    if (alterReq.numDropIpRanges > 0) {
      for (int32_t i = 0; i < alterReq.numDropIpRanges; i++) {
        if (taosHashGetSize(m) == 0) {
          break;
        }

        SIpRange range;
        copyIpRange(&range, alterReq.pDropIpRanges + i);

        // for white list, drop default ip ranges is allowed, otherwise, we can never
        // convert white list to black list.

        code = taosHashRemove(m, &range, sizeof(range));
        if (code == TSDB_CODE_NOT_FOUND) {
          // treat not exist as success
          code = 0;
        }
        if (code != 0) {
          taosHashCleanup(m);
          TAOS_CHECK_GOTO(code, &lino, _OVER);
        }
      }
    }

    if (alterReq.numIpRanges > 0) {
      for (int32_t i = 0; i < alterReq.numIpRanges; i++) {
        SIpRange range;
        copyIpRange(&range, alterReq.pIpRanges + i);
        code = taosHashPut(m, &range, sizeof(range), &dummy, sizeof(dummy));
        if (code != 0) {
          taosHashCleanup(m);
          TAOS_CHECK_GOTO(code, &lino, _OVER);
        }
      }
    }

    int32_t numOfRanges = taosHashGetSize(m);
    if (numOfRanges > MND_MAX_USER_IP_RANGE) {
      taosHashCleanup(m);
      TAOS_CHECK_GOTO(TSDB_CODE_MND_TOO_MANY_USER_IP_RANGE, &lino, _OVER);
    }

    SIpWhiteListDual *p = taosMemoryCalloc(1, sizeof(SIpWhiteListDual) + numOfRanges * sizeof(SIpRange));
    if (p == NULL) {
      taosHashCleanup(m);
      TAOS_CHECK_GOTO(terrno, &lino, _OVER);
    }

    void *pIter = taosHashIterate(m, NULL);
    int32_t i = 0;
    while (pIter) {
      size_t len = 0;
      SIpRange *key = taosHashGetKey(pIter, &len);
      memcpy(p->pIpRanges + i, key, sizeof(SIpRange));
      pIter = taosHashIterate(m, pIter);
      i++;
    }

    taosHashCleanup(m);
    p->num = numOfRanges;
    taosMemoryFreeClear(newUser.pIpWhiteListDual);
    sortIpWhiteList(p);
    newUser.pIpWhiteListDual = p;

    newUser.ipWhiteListVer++;
  }


  if (alterReq.numTimeRanges > 0 || alterReq.numDropTimeRanges) {
    int32_t dummy = 0;

    // put previous ip whitelist into hash table
    SHashObj *m = taosHashInit(64, MurmurHash3_32, true, HASH_NO_LOCK);
    if (m == NULL) {
      TAOS_CHECK_GOTO(terrno, &lino, _OVER);
    }

    for (int32_t i = 0; i < newUser.pTimeWhiteList->num; i++) {
      SDateTimeWhiteListItem *range = &newUser.pTimeWhiteList->ranges[i];
      if (isDateTimeWhiteListItemExpired(range)) {
        continue;
      }
      code = taosHashPut(m, range, sizeof(*range), &dummy, sizeof(dummy));
      if (code != 0) {
        taosHashCleanup(m);
        TAOS_CHECK_GOTO(code, &lino, _OVER);
      }
    }

    if (alterReq.numDropTimeRanges > 0) {
      for (int32_t i = 0; i < alterReq.numDropTimeRanges; i++) {
        if (taosHashGetSize(m) == 0) {
          break;
        }
        SDateTimeWhiteListItem range = { 0 };
        DateTimeRangeToWhiteListItem(&range, alterReq.pDropTimeRanges + i);

        code = taosHashRemove(m, &range, sizeof(range));
        if (code == TSDB_CODE_NOT_FOUND) {
          // treat not exist as success
          code = 0;
        }
        if (code != 0) {
          taosHashCleanup(m);
          TAOS_CHECK_GOTO(code, &lino, _OVER);
        }
      }
    }

    if (alterReq.numTimeRanges > 0) {
      for (int32_t i = 0; i < alterReq.numTimeRanges; i++) {
        SDateTimeWhiteListItem range = { 0 };
        DateTimeRangeToWhiteListItem(&range, alterReq.pTimeRanges + i);
        if (isDateTimeWhiteListItemExpired(&range)) {
          continue;
        }
        code = taosHashPut(m, &range, sizeof(range), &dummy, sizeof(dummy));
        if (code != 0) {
          taosHashCleanup(m);
          TAOS_CHECK_GOTO(code, &lino, _OVER);
        }
      }
    }

    int32_t numOfRanges = taosHashGetSize(m);
    if (numOfRanges > MND_MAX_USER_TIME_RANGE) {
      taosHashCleanup(m);
      TAOS_CHECK_GOTO(TSDB_CODE_MND_TOO_MANY_USER_TIME_RANGE, &lino, _OVER);
    }

    SDateTimeWhiteList *p = taosMemoryCalloc(1, sizeof(SDateTimeWhiteList) + numOfRanges * sizeof(SDateTimeWhiteListItem));
    if (p == NULL) {
      taosHashCleanup(m);
      TAOS_CHECK_GOTO(terrno, &lino, _OVER);
    }

    void *pIter = taosHashIterate(m, NULL);
    int32_t i = 0;
    while (pIter) {
      size_t len = 0;
      SDateTimeWhiteListItem *key = taosHashGetKey(pIter, &len);
      memcpy(&p->ranges[i], key, sizeof(SDateTimeWhiteListItem));
      pIter = taosHashIterate(m, pIter);
      i++;
    }

    taosHashCleanup(m);
    p->num = numOfRanges;
    taosMemoryFreeClear(newUser.pTimeWhiteList);
    sortTimeWhiteList(p);
    newUser.pTimeWhiteList = p;
    newUser.timeWhiteListVer++;
  }


  if (ALTER_USER_ADD_PRIVS(alterReq.alterType) || ALTER_USER_DEL_PRIVS(alterReq.alterType)) {
    TAOS_CHECK_GOTO(mndProcessAlterUserPrivilegesReq(&alterReq, pMnode, &newUser), &lino, _OVER);
  }

  code = mndAlterUser(pMnode, pUser, &newUser, pReq);
  if (code == 0) code = TSDB_CODE_ACTION_IN_PROGRESS;

#if 0
  if (alterReq.passIsMd5 == 0) {
    if (TSDB_ALTER_USER_PASSWD == alterReq.alterType) {
      code = mndCheckPasswordFmt(alterReq.pass, len);
      TAOS_CHECK_GOTO(code, &lino, _OVER);
    }
  }

  TAOS_CHECK_GOTO(mndAcquireUser(pMnode, alterReq.user, &pUser), &lino, _OVER);

  (void)mndAcquireUser(pMnode, pReq->info.conn.user, &pOperUser);
  if (pOperUser == NULL) {
    TAOS_CHECK_GOTO(TSDB_CODE_MND_NO_USER_FROM_CONN, &lino, _OVER);
  }

  TAOS_CHECK_GOTO(mndCheckAlterUserPrivilege(pOperUser, pUser, &alterReq), &lino, _OVER);

  TAOS_CHECK_GOTO(mndUserDupObj(pUser, &newUser), &lino, _OVER);

  if (alterReq.alterType == TSDB_ALTER_USER_PASSWD) {
    if (alterReq.passIsMd5 == 1) {
      (void)memcpy(newUser.pass, alterReq.pass, TSDB_PASSWORD_LEN);
    } else {
      taosEncryptPass_c((uint8_t *)alterReq.pass, strlen(alterReq.pass), newUser.pass);
    }

    TAOS_CHECK_GOTO(mndEncryptPass(newUser.pass, &newUser.passEncryptAlgorithm), &lino, _OVER);

    if (0 != strncmp(pUser->pass, newUser.pass, TSDB_PASSWORD_LEN)) {
      ++newUser.passVersion;
    }
  }

  if (alterReq.alterType == TSDB_ALTER_USER_SUPERUSER) {
    newUser.superUser = alterReq.superUser;
  }

  if (alterReq.alterType == TSDB_ALTER_USER_ENABLE) {
    newUser.enable = alterReq.enable;
  }

  if (alterReq.alterType == TSDB_ALTER_USER_SYSINFO) {
    newUser.sysInfo = alterReq.sysInfo;
  }

  if (alterReq.alterType == TSDB_ALTER_USER_CREATEDB) {
    newUser.createdb = alterReq.createdb;
  }

  if (ALTER_USER_ADD_PRIVS(alterReq.alterType) || ALTER_USER_DEL_PRIVS(alterReq.alterType)) {
    TAOS_CHECK_GOTO(mndProcessAlterUserPrivilegesReq(&alterReq, pMnode, &newUser), &lino, _OVER);
  }

  if (alterReq.alterType == TSDB_ALTER_USER_ADD_ALLOWED_HOST) {
    taosMemoryFreeClear(newUser.pIpWhiteListDual);

    int32_t           num = pUser->pIpWhiteListDual->num + alterReq.numIpRanges;
    int32_t           idx = pUser->pIpWhiteListDual->num;
    SIpWhiteListDual *pNew = taosMemoryCalloc(1, sizeof(SIpWhiteListDual) + sizeof(SIpRange) * num);

    if (pNew == NULL) {
      TAOS_CHECK_GOTO(terrno, &lino, _OVER);
    }

    bool exist = false;
    (void)memcpy(pNew->pIpRanges, pUser->pIpWhiteListDual->pIpRanges, sizeof(SIpRange) * idx);
    for (int i = 0; i < alterReq.numIpRanges; i++) {
      SIpRange range = {0};
      if (alterReq.pIpDualRanges == NULL) {
        range.type = 0;
        memcpy(&range.ipV4, &alterReq.pIpRanges[i], sizeof(SIpV4Range));
      } else {
        memcpy(&range, &alterReq.pIpDualRanges[i], sizeof(SIpRange));
        range = alterReq.pIpDualRanges[i];
      }
      if (!isRangeInIpWhiteList(pUser->pIpWhiteListDual, &range)) {
        // already exist, just ignore;
        (void)memcpy(&pNew->pIpRanges[idx], &range, sizeof(SIpRange));
        idx++;
        continue;
      } else {
        exist = true;
      }
    }
    if (exist) {
      taosMemoryFree(pNew);
      TAOS_CHECK_GOTO(TSDB_CODE_MND_USER_HOST_EXIST, &lino, _OVER);
    }
    pNew->num = idx;
    newUser.pIpWhiteListDual = pNew;
    newUser.ipWhiteListVer = pUser->ipWhiteListVer + 1;

    if (pNew->num > MND_MAX_USER_IP_RANGE) {
      TAOS_CHECK_GOTO(TSDB_CODE_MND_TOO_MANY_USER_IP_RANGE, &lino, _OVER);
    }
  }
  if (alterReq.alterType == TSDB_ALTER_USER_DROP_ALLOWED_HOST) {
    taosMemoryFreeClear(newUser.pIpWhiteListDual);

    int32_t           num = pUser->pIpWhiteListDual->num;
    bool              noexist = true;
    bool              localHost = false;
    SIpWhiteListDual *pNew = taosMemoryCalloc(1, sizeof(SIpWhiteListDual) + sizeof(SIpRange) * num);

    if (pNew == NULL) {
      TAOS_CHECK_GOTO(terrno, &lino, _OVER);
    }

    if (pUser->pIpWhiteListDual->num > 0) {
      int idx = 0;
      for (int i = 0; i < pUser->pIpWhiteListDual->num; i++) {
        SIpRange *oldRange = &pUser->pIpWhiteListDual->pIpRanges[i];

        bool found = false;
        for (int j = 0; j < alterReq.numIpRanges; j++) {
          SIpRange range = {0};
          if (alterReq.pIpDualRanges == NULL) {
            SIpV4Range *trange = &alterReq.pIpRanges[j];
            memcpy(&range.ipV4, trange, sizeof(SIpV4Range));
          } else {
            memcpy(&range, &alterReq.pIpDualRanges[j], sizeof(SIpRange));
          }

          if (isDefaultRange(&range)) {
            localHost = true;
            break;
          }
          if (isIpRangeEqual(oldRange, &range)) {
            found = true;
            break;
          }
        }
        if (localHost) break;

        if (found == false) {
          (void)memcpy(&pNew->pIpRanges[idx], oldRange, sizeof(SIpRange));
          idx++;
        } else {
          noexist = false;
        }
      }
      pNew->num = idx;
      newUser.pIpWhiteListDual = pNew;
      newUser.ipWhiteListVer = pUser->ipWhiteListVer + 1;

    } else {
      pNew->num = 0;
      newUser.pIpWhiteListDual = pNew;
      newUser.ipWhiteListVer = pUser->ipWhiteListVer + 1;
    }

    if (localHost) {
      TAOS_CHECK_GOTO(TSDB_CODE_MND_USER_LOCAL_HOST_NOT_DROP, &lino, _OVER);
    }
    if (noexist) {
      TAOS_CHECK_GOTO(TSDB_CODE_MND_USER_HOST_NOT_EXIST, &lino, _OVER);
    }
  }

  code = mndAlterUser(pMnode, pUser, &newUser, pReq);
  if (code == 0) code = TSDB_CODE_ACTION_IN_PROGRESS;

  if (alterReq.alterType == TSDB_ALTER_USER_PASSWD) {
    char detail[1000] = {0};
    (void)tsnprintf(detail, sizeof(detail),
                    "alterType:%s, enable:%d, superUser:%d, sysInfo:%d, createdb:%d, tabName:%s, password:xxx",
                    mndUserAuditTypeStr(alterReq.alterType), alterReq.enable, alterReq.superUser, alterReq.sysInfo,
                    alterReq.createdb ? 1 : 0, alterReq.tabName);
    auditRecord(pReq, pMnode->clusterId, "alterUser", "", alterReq.user, detail, strlen(detail));
  } else if (alterReq.alterType == TSDB_ALTER_USER_SUPERUSER || alterReq.alterType == TSDB_ALTER_USER_ENABLE ||
             alterReq.alterType == TSDB_ALTER_USER_SYSINFO || alterReq.alterType == TSDB_ALTER_USER_CREATEDB) {
    auditRecord(pReq, pMnode->clusterId, "alterUser", "", alterReq.user, alterReq.sql, alterReq.sqlLen);
  } else if (ALTER_USER_ADD_READ_DB_PRIV(alterReq.alterType, alterReq.privileges, alterReq.tabName) ||
             ALTER_USER_ADD_WRITE_DB_PRIV(alterReq.alterType, alterReq.privileges, alterReq.tabName) ||
             ALTER_USER_ADD_ALL_DB_PRIV(alterReq.alterType, alterReq.privileges, alterReq.tabName) ||
             ALTER_USER_ADD_READ_TB_PRIV(alterReq.alterType, alterReq.privileges, alterReq.tabName) ||
             ALTER_USER_ADD_WRITE_TB_PRIV(alterReq.alterType, alterReq.privileges, alterReq.tabName) ||
             ALTER_USER_ADD_ALL_TB_PRIV(alterReq.alterType, alterReq.privileges, alterReq.tabName)) {
    if (strcmp(alterReq.objname, "1.*") != 0) {
      SName name = {0};
      TAOS_CHECK_GOTO(tNameFromString(&name, alterReq.objname, T_NAME_ACCT | T_NAME_DB), &lino, _OVER);
      auditRecord(pReq, pMnode->clusterId, "GrantPrivileges", name.dbname, alterReq.user, alterReq.sql,
                  alterReq.sqlLen);
    } else {
      auditRecord(pReq, pMnode->clusterId, "GrantPrivileges", "", alterReq.user, alterReq.sql, alterReq.sqlLen);
    }
  } else if (ALTER_USER_ADD_SUBSCRIBE_TOPIC_PRIV(alterReq.alterType, alterReq.privileges)) {
    auditRecord(pReq, pMnode->clusterId, "GrantPrivileges", alterReq.objname, alterReq.user, alterReq.sql,
                alterReq.sqlLen);
  } else if (ALTER_USER_DEL_SUBSCRIBE_TOPIC_PRIV(alterReq.alterType, alterReq.privileges)) {
    auditRecord(pReq, pMnode->clusterId, "RevokePrivileges", alterReq.objname, alterReq.user, alterReq.sql,
                alterReq.sqlLen);
  } else {
    if (strcmp(alterReq.objname, "1.*") != 0) {
      SName name = {0};
      TAOS_CHECK_GOTO(tNameFromString(&name, alterReq.objname, T_NAME_ACCT | T_NAME_DB), &lino, _OVER);
      auditRecord(pReq, pMnode->clusterId, "RevokePrivileges", name.dbname, alterReq.user, alterReq.sql,
                  alterReq.sqlLen);
    } else {
      auditRecord(pReq, pMnode->clusterId, "RevokePrivileges", "", alterReq.user, alterReq.sql, alterReq.sqlLen);
    }
  }

#endif

_OVER:
  if (code < 0 && code != TSDB_CODE_ACTION_IN_PROGRESS) {
    mError("user:%s, failed to alter at line %d since %s", alterReq.user, lino, tstrerror(code));
  }

  tFreeSAlterUserReq(&alterReq);
  mndReleaseUser(pMnode, pOperUser);
  mndReleaseUser(pMnode, pUser);
  mndUserFreeObj(&newUser);
  TAOS_RETURN(code);
}

static int32_t mndDropUser(SMnode *pMnode, SRpcMsg *pReq, SUserObj *pUser) {
  STrans *pTrans = mndTransCreate(pMnode, TRN_POLICY_ROLLBACK, TRN_CONFLICT_NOTHING, pReq, "drop-user");
  if (pTrans == NULL) {
    mError("user:%s, failed to drop since %s", pUser->user, terrstr());
    TAOS_RETURN(terrno);
  }
  mInfo("trans:%d, used to drop user:%s", pTrans->id, pUser->user);

  SSdbRaw *pCommitRaw = mndUserActionEncode(pUser);
  if (pCommitRaw == NULL || mndTransAppendCommitlog(pTrans, pCommitRaw) != 0) {
    mError("trans:%d, failed to append commit log since %s", pTrans->id, terrstr());
    mndTransDrop(pTrans);
    TAOS_RETURN(terrno);
  }
  if (sdbSetRawStatus(pCommitRaw, SDB_STATUS_DROPPED) < 0) {
    mndTransDrop(pTrans);
    TAOS_RETURN(terrno);
  }

  if (mndTransPrepare(pMnode, pTrans) != 0) {
    mError("trans:%d, failed to prepare since %s", pTrans->id, terrstr());
    mndTransDrop(pTrans);
    TAOS_RETURN(terrno);
  }

  userCacheRemoveUser(pUser->user);

  mndTransDrop(pTrans);
  TAOS_RETURN(0);
}

static int32_t mndProcessDropUserReq(SRpcMsg *pReq) {
  SMnode      *pMnode = pReq->info.node;
  int32_t      code = 0;
  int32_t      lino = 0;
  SUserObj    *pUser = NULL;
  SDropUserReq dropReq = {0};

  TAOS_CHECK_GOTO(tDeserializeSDropUserReq(pReq->pCont, pReq->contLen, &dropReq), &lino, _OVER);

  mInfo("user:%s, start to drop", dropReq.user);
  TAOS_CHECK_GOTO(mndCheckOperPrivilege(pMnode, pReq->info.conn.user, MND_OPER_DROP_USER), &lino, _OVER);

  if (dropReq.user[0] == 0) {
    TAOS_CHECK_GOTO(TSDB_CODE_MND_INVALID_USER_FORMAT, &lino, _OVER);
  }

  TAOS_CHECK_GOTO(mndAcquireUser(pMnode, dropReq.user, &pUser), &lino, _OVER);

  TAOS_CHECK_GOTO(mndDropUser(pMnode, pReq, pUser), &lino, _OVER);
  if (code == 0) code = TSDB_CODE_ACTION_IN_PROGRESS;

  auditRecord(pReq, pMnode->clusterId, "dropUser", "", dropReq.user, dropReq.sql, dropReq.sqlLen);

_OVER:
  if (code < 0 && code != TSDB_CODE_ACTION_IN_PROGRESS) {
    mError("user:%s, failed to drop at line %d since %s", dropReq.user, lino, tstrerror(code));
  }

  mndReleaseUser(pMnode, pUser);
  tFreeSDropUserReq(&dropReq);
  TAOS_RETURN(code);
}

static int32_t mndProcessGetUserAuthReq(SRpcMsg *pReq) {
  SMnode         *pMnode = pReq->info.node;
  int32_t         code = 0;
  int32_t         lino = 0;
  int32_t         contLen = 0;
  void           *pRsp = NULL;
  SUserObj       *pUser = NULL;
  SGetUserAuthReq authReq = {0};
  SGetUserAuthRsp authRsp = {0};

  TAOS_CHECK_EXIT(tDeserializeSGetUserAuthReq(pReq->pCont, pReq->contLen, &authReq));
  mTrace("user:%s, start to get auth", authReq.user);

  TAOS_CHECK_EXIT(mndAcquireUser(pMnode, authReq.user, &pUser));

  TAOS_CHECK_EXIT(mndSetUserAuthRsp(pMnode, pUser, &authRsp));

  contLen = tSerializeSGetUserAuthRsp(NULL, 0, &authRsp);
  if (contLen < 0) {
    TAOS_CHECK_EXIT(contLen);
  }
  pRsp = rpcMallocCont(contLen);
  if (pRsp == NULL) {
    TAOS_CHECK_EXIT(terrno);
  }

  contLen = tSerializeSGetUserAuthRsp(pRsp, contLen, &authRsp);
  if (contLen < 0) {
    TAOS_CHECK_EXIT(contLen);
  }

_exit:
  mndReleaseUser(pMnode, pUser);
  tFreeSGetUserAuthRsp(&authRsp);
  if (code < 0) {
    mError("user:%s, failed to get auth at line %d since %s", authReq.user, lino, tstrerror(code));
    rpcFreeCont(pRsp);
    pRsp = NULL;
    contLen = 0;
  }
  pReq->info.rsp = pRsp;
  pReq->info.rspLen = contLen;
  pReq->code = code;

  TAOS_RETURN(code);
}

static int32_t mndRetrieveUsers(SRpcMsg *pReq, SShowObj *pShow, SSDataBlock *pBlock, int32_t rows) {
  SMnode   *pMnode = pReq->info.node;
  SSdb     *pSdb = pMnode->pSdb;
  int32_t   code = 0;
  int32_t   lino = 0;
  int32_t   numOfRows = 0;
  SUserObj *pUser = NULL;
  int32_t   cols = 0;
  int8_t    flag = 0;
  char     *pWrite = NULL;
  char     *buf = NULL;
  char     *varstr = NULL;

  while (numOfRows < rows) {
    pShow->pIter = sdbFetch(pSdb, SDB_USER, pShow->pIter, (void **)&pUser);
    if (pShow->pIter == NULL) break;

    cols = 0;
    SColumnInfoData *pColInfo = taosArrayGet(pBlock->pDataBlock, cols);
    char             name[TSDB_USER_LEN + VARSTR_HEADER_SIZE] = {0};
    STR_WITH_MAXSIZE_TO_VARSTR(name, pUser->user, pShow->pMeta->pSchemas[cols].bytes);
    COL_DATA_SET_VAL_GOTO((const char *)name, false, pUser, pShow->pIter, _exit);

    cols++;
    pColInfo = taosArrayGet(pBlock->pDataBlock, cols);
    COL_DATA_SET_VAL_GOTO((const char *)&pUser->superUser, false, pUser, pShow->pIter, _exit);

    cols++;
    pColInfo = taosArrayGet(pBlock->pDataBlock, cols);
    COL_DATA_SET_VAL_GOTO((const char *)&pUser->enable, false, pUser, pShow->pIter, _exit);

    cols++;
    pColInfo = taosArrayGet(pBlock->pDataBlock, cols);
    COL_DATA_SET_VAL_GOTO((const char *)&pUser->sysInfo, false, pUser, pShow->pIter, _exit);

    cols++;
    flag = pUser->createdb ? 1 : 0;
    pColInfo = taosArrayGet(pBlock->pDataBlock, cols);
    COL_DATA_SET_VAL_GOTO((const char *)&flag, false, pUser, pShow->pIter, _exit);

    cols++;
    pColInfo = taosArrayGet(pBlock->pDataBlock, cols);
    COL_DATA_SET_VAL_GOTO((const char *)&pUser->createdTime, false, pUser, pShow->pIter, _exit);

    cols++;

    int32_t tlen = convertIpWhiteListToStr(pUser, &buf);
    if (tlen != 0) {
      TAOS_MEMORY_REALLOC(varstr, VARSTR_HEADER_SIZE + tlen);
      if (varstr == NULL) {
        sdbRelease(pSdb, pUser);
        sdbCancelFetch(pSdb, pShow->pIter);
        TAOS_CHECK_GOTO(terrno, &lino, _exit);
      }
      varDataSetLen(varstr, tlen);
      (void)memcpy(varDataVal(varstr), buf, tlen);

      pColInfo = taosArrayGet(pBlock->pDataBlock, cols);
      COL_DATA_SET_VAL_GOTO((const char *)varstr, false, pUser, pShow->pIter, _exit);

      taosMemoryFreeClear(buf);
    } else {
      pColInfo = taosArrayGet(pBlock->pDataBlock, cols);
      COL_DATA_SET_VAL_GOTO((const char *)NULL, true, pUser, pShow->pIter, _exit);
    }

    cols++;
    tlen = convertTimeRangesToStr(pUser, &buf);
    if (tlen != 0) {
      TAOS_MEMORY_REALLOC(varstr, VARSTR_HEADER_SIZE + tlen);
      if (varstr == NULL) {
        sdbRelease(pSdb, pUser);
        sdbCancelFetch(pSdb, pShow->pIter);
        TAOS_CHECK_GOTO(TSDB_CODE_OUT_OF_MEMORY, &lino, _exit);
      }
      varDataSetLen(varstr, tlen);
      (void)memcpy(varDataVal(varstr), buf, tlen);

      pColInfo = taosArrayGet(pBlock->pDataBlock, cols);
      COL_DATA_SET_VAL_GOTO((const char *)varstr, false, pUser, pShow->pIter, _exit);

      taosMemoryFreeClear(buf);
    } else {
      pColInfo = taosArrayGet(pBlock->pDataBlock, cols);
      COL_DATA_SET_VAL_GOTO((const char *)NULL, true, pUser, pShow->pIter, _exit);
    }

    numOfRows++;
    sdbRelease(pSdb, pUser);
  }

  pShow->numOfRows += numOfRows;
_exit:
  taosMemoryFreeClear(buf);
  taosMemoryFreeClear(varstr);
  if (code < 0) {
    uError("%s failed at line %d since %s", __func__, lino, tstrerror(code));
    TAOS_RETURN(code);
  }
  return numOfRows;
}

static int32_t mndRetrieveUsersFull(SRpcMsg *pReq, SShowObj *pShow, SSDataBlock *pBlock, int32_t rows) {
  int32_t numOfRows = 0;
#ifdef TD_ENTERPRISE
  SMnode   *pMnode = pReq->info.node;
  SSdb     *pSdb = pMnode->pSdb;
  SUserObj *pUser = NULL;
  int32_t   code = 0;
  int32_t   lino = 0;
  int32_t   cols = 0;
  int8_t    flag = 0;
  char     *pWrite = NULL;
  char     *buf = NULL;
  char     *varstr = NULL;

  while (numOfRows < rows) {
    pShow->pIter = sdbFetch(pSdb, SDB_USER, pShow->pIter, (void **)&pUser);
    if (pShow->pIter == NULL) break;

    cols = 0;
    SColumnInfoData *pColInfo = taosArrayGet(pBlock->pDataBlock, cols);
    char             name[TSDB_USER_LEN + VARSTR_HEADER_SIZE] = {0};
    STR_WITH_MAXSIZE_TO_VARSTR(name, pUser->user, pShow->pMeta->pSchemas[cols].bytes);
    COL_DATA_SET_VAL_GOTO((const char *)name, false, pUser, pShow->pIter, _exit);

    cols++;
    pColInfo = taosArrayGet(pBlock->pDataBlock, cols);
    COL_DATA_SET_VAL_GOTO((const char *)&pUser->superUser, false, pUser, pShow->pIter, _exit);

    cols++;
    pColInfo = taosArrayGet(pBlock->pDataBlock, cols);
    COL_DATA_SET_VAL_GOTO((const char *)&pUser->enable, false, pUser, pShow->pIter, _exit);

    cols++;
    pColInfo = taosArrayGet(pBlock->pDataBlock, cols);
    COL_DATA_SET_VAL_GOTO((const char *)&pUser->sysInfo, false, pUser, pShow->pIter, _exit);

    cols++;
    flag = pUser->createdb ? 1 : 0;
    pColInfo = taosArrayGet(pBlock->pDataBlock, cols);
    COL_DATA_SET_VAL_GOTO((const char *)&flag, false, pUser, pShow->pIter, _exit);

    cols++;
    pColInfo = taosArrayGet(pBlock->pDataBlock, cols);
    COL_DATA_SET_VAL_GOTO((const char *)&pUser->createdTime, false, pUser, pShow->pIter, _exit);

    cols++;
    pColInfo = taosArrayGet(pBlock->pDataBlock, cols);
    COL_DATA_SET_VAL_GOTO((const char *)&pUser->changePass, false, pUser, pShow->pIter, _exit);

    cols++;
    pColInfo = taosArrayGet(pBlock->pDataBlock, cols);
    char pass[TSDB_PASSWORD_LEN + VARSTR_HEADER_SIZE] = {0};
    STR_WITH_MAXSIZE_TO_VARSTR(pass, pUser->passwords[0].pass, pShow->pMeta->pSchemas[cols].bytes);
    COL_DATA_SET_VAL_GOTO((const char *)pass, false, pUser, pShow->pIter, _exit);

    cols++;
    pColInfo = taosArrayGet(pBlock->pDataBlock, cols);
    COL_DATA_SET_VAL_GOTO((const char *)&pUser->sessionPerUser, false, pUser, pShow->pIter, _exit);

    cols++;
    pColInfo = taosArrayGet(pBlock->pDataBlock, cols);
    COL_DATA_SET_VAL_GOTO((const char *)&pUser->connectTime, false, pUser, pShow->pIter, _exit);

    cols++;
    pColInfo = taosArrayGet(pBlock->pDataBlock, cols);
    COL_DATA_SET_VAL_GOTO((const char *)&pUser->connectIdleTime, false, pUser, pShow->pIter, _exit);

    cols++;
    pColInfo = taosArrayGet(pBlock->pDataBlock, cols);
    COL_DATA_SET_VAL_GOTO((const char *)&pUser->callPerSession, false, pUser, pShow->pIter, _exit);

    /* not supported yet
    cols++;
    pColInfo = taosArrayGet(pBlock->pDataBlock, cols);
    COL_DATA_SET_VAL_GOTO((const char *)&pUser->vnodePerSession, false, pUser, pShow->pIter, _exit);
*/

    cols++;
    pColInfo = taosArrayGet(pBlock->pDataBlock, cols);
    COL_DATA_SET_VAL_GOTO((const char *)&pUser->failedLoginAttempts, false, pUser, pShow->pIter, _exit);

    cols++;
    pColInfo = taosArrayGet(pBlock->pDataBlock, cols);
    COL_DATA_SET_VAL_GOTO((const char *)&pUser->passwordLifeTime, false, pUser, pShow->pIter, _exit);

    cols++;
    pColInfo = taosArrayGet(pBlock->pDataBlock, cols);
    COL_DATA_SET_VAL_GOTO((const char *)&pUser->passwordReuseTime, false, pUser, pShow->pIter, _exit);

    cols++;
    pColInfo = taosArrayGet(pBlock->pDataBlock, cols);
    COL_DATA_SET_VAL_GOTO((const char *)&pUser->passwordReuseMax, false, pUser, pShow->pIter, _exit);

    cols++;
    pColInfo = taosArrayGet(pBlock->pDataBlock, cols);
    COL_DATA_SET_VAL_GOTO((const char *)&pUser->passwordLockTime, false, pUser, pShow->pIter, _exit);

    cols++;
    pColInfo = taosArrayGet(pBlock->pDataBlock, cols);
    COL_DATA_SET_VAL_GOTO((const char *)&pUser->passwordGraceTime, false, pUser, pShow->pIter, _exit);

    cols++;
    pColInfo = taosArrayGet(pBlock->pDataBlock, cols);
    COL_DATA_SET_VAL_GOTO((const char *)&pUser->inactiveAccountTime, false, pUser, pShow->pIter, _exit);

    cols++;
    pColInfo = taosArrayGet(pBlock->pDataBlock, cols);
    COL_DATA_SET_VAL_GOTO((const char *)&pUser->allowTokenNum, false, pUser, pShow->pIter, _exit);

    cols++;
    int32_t tlen = convertIpWhiteListToStr(pUser, &buf);
    if (tlen != 0) {
      TAOS_MEMORY_REALLOC(varstr, VARSTR_HEADER_SIZE + tlen);
      if (varstr == NULL) {
        sdbRelease(pSdb, pUser);
        sdbCancelFetch(pSdb, pShow->pIter);
        TAOS_CHECK_GOTO(TSDB_CODE_OUT_OF_MEMORY, &lino, _exit);
      }
      varDataSetLen(varstr, tlen);
      (void)memcpy(varDataVal(varstr), buf, tlen);

      pColInfo = taosArrayGet(pBlock->pDataBlock, cols);
      COL_DATA_SET_VAL_GOTO((const char *)varstr, false, pUser, pShow->pIter, _exit);

      taosMemoryFreeClear(buf);
    } else {
      pColInfo = taosArrayGet(pBlock->pDataBlock, cols);
      COL_DATA_SET_VAL_GOTO((const char *)NULL, true, pUser, pShow->pIter, _exit);
    }

    cols++;
    tlen = convertTimeRangesToStr(pUser, &buf);
    if (tlen != 0) {
      TAOS_MEMORY_REALLOC(varstr, VARSTR_HEADER_SIZE + tlen);
      if (varstr == NULL) {
        sdbRelease(pSdb, pUser);
        sdbCancelFetch(pSdb, pShow->pIter);
        TAOS_CHECK_GOTO(TSDB_CODE_OUT_OF_MEMORY, &lino, _exit);
      }
      varDataSetLen(varstr, tlen);
      (void)memcpy(varDataVal(varstr), buf, tlen);

      pColInfo = taosArrayGet(pBlock->pDataBlock, cols);
      COL_DATA_SET_VAL_GOTO((const char *)varstr, false, pUser, pShow->pIter, _exit);

      taosMemoryFreeClear(buf);
    } else {
      pColInfo = taosArrayGet(pBlock->pDataBlock, cols);
      COL_DATA_SET_VAL_GOTO((const char *)NULL, true, pUser, pShow->pIter, _exit);
    }

    numOfRows++;
    sdbRelease(pSdb, pUser);
  }

  pShow->numOfRows += numOfRows;
_exit:
  taosMemoryFreeClear(buf);
  taosMemoryFreeClear(varstr);
  if (code < 0) {
    uError("%s failed at line %d since %s", __func__, lino, tstrerror(code));
    TAOS_RETURN(code);
  }
#endif
  return numOfRows;
}

static void mndCancelGetNextUser(SMnode *pMnode, void *pIter) {
  SSdb *pSdb = pMnode->pSdb;
  sdbCancelFetchByType(pSdb, pIter, SDB_USER);
}

static int32_t mndLoopHash(SHashObj *hash, char *priType, SSDataBlock *pBlock, int32_t *pNumOfRows, SSdb *pSdb,
                           SUserObj *pUser, SShowObj *pShow, char **condition, char **sql) {
  char   *value = taosHashIterate(hash, NULL);
  char   *user = pUser->user;
  int32_t code = 0;
  int32_t lino = 0;
  int32_t cols = 0;
  int32_t numOfRows = *pNumOfRows;

  while (value != NULL) {
    cols = 0;
    char userName[TSDB_USER_LEN + VARSTR_HEADER_SIZE] = {0};
    STR_WITH_MAXSIZE_TO_VARSTR(userName, user, pShow->pMeta->pSchemas[cols].bytes);
    SColumnInfoData *pColInfo = taosArrayGet(pBlock->pDataBlock, cols++);
    COL_DATA_SET_VAL_GOTO((const char *)userName, false, NULL, NULL, _exit);

    char privilege[20] = {0};
    STR_WITH_MAXSIZE_TO_VARSTR(privilege, priType, pShow->pMeta->pSchemas[cols].bytes);
    pColInfo = taosArrayGet(pBlock->pDataBlock, cols++);
    COL_DATA_SET_VAL_GOTO((const char *)privilege, false, NULL, NULL, _exit);

    size_t keyLen = 0;
    void  *key = taosHashGetKey(value, &keyLen);

    char dbName[TSDB_DB_NAME_LEN] = {0};
    (void)mndExtractShortDbNameFromStbFullName(key, dbName);
    char dbNameContent[TSDB_DB_NAME_LEN + VARSTR_HEADER_SIZE] = {0};
    STR_WITH_MAXSIZE_TO_VARSTR(dbNameContent, dbName, pShow->pMeta->pSchemas[cols].bytes);
    pColInfo = taosArrayGet(pBlock->pDataBlock, cols++);
    COL_DATA_SET_VAL_GOTO((const char *)dbNameContent, false, NULL, NULL, _exit);

    char tableName[TSDB_TABLE_NAME_LEN] = {0};
    mndExtractTbNameFromStbFullName(key, tableName, TSDB_TABLE_NAME_LEN);
    char tableNameContent[TSDB_TABLE_NAME_LEN + VARSTR_HEADER_SIZE] = {0};
    STR_WITH_MAXSIZE_TO_VARSTR(tableNameContent, tableName, pShow->pMeta->pSchemas[cols].bytes);
    pColInfo = taosArrayGet(pBlock->pDataBlock, cols++);
    COL_DATA_SET_VAL_GOTO((const char *)tableNameContent, false, NULL, NULL, _exit);

    if (strcmp("t", value) != 0 && strcmp("v", value) != 0) {
      SNode  *pAst = NULL;
      int32_t sqlLen = 0;
      size_t  bufSz = strlen(value) + 1;
      if (bufSz < 6) bufSz = 6;
      TAOS_MEMORY_REALLOC(*sql, bufSz);
      if (*sql == NULL) {
        code = terrno;
        goto _exit;
      }
      TAOS_MEMORY_REALLOC(*condition, TSDB_PRIVILEDGE_CONDITION_LEN + VARSTR_HEADER_SIZE);
      if ((*condition) == NULL) {
        code = terrno;
        goto _exit;
      }

      if (nodesStringToNode(value, &pAst) == 0) {
        if (nodesNodeToSQLFormat(pAst, *sql, bufSz, &sqlLen, true) != 0) {
          sqlLen = tsnprintf(*sql, bufSz, "error");
        }
        nodesDestroyNode(pAst);
      }

      if (sqlLen == 0) {
        sqlLen = tsnprintf(*sql, bufSz, "error");
      }

      STR_WITH_MAXSIZE_TO_VARSTR((*condition), (*sql), pShow->pMeta->pSchemas[cols].bytes);

      pColInfo = taosArrayGet(pBlock->pDataBlock, cols++);
      COL_DATA_SET_VAL_GOTO((const char *)(*condition), false, NULL, NULL, _exit);

      char notes[2] = {0};
      STR_WITH_MAXSIZE_TO_VARSTR(notes, "", sizeof(notes));
      pColInfo = taosArrayGet(pBlock->pDataBlock, cols++);
      COL_DATA_SET_VAL_GOTO((const char *)notes, false, NULL, NULL, _exit);
    } else {
      TAOS_MEMORY_REALLOC(*condition, TSDB_PRIVILEDGE_CONDITION_LEN + VARSTR_HEADER_SIZE);
      if ((*condition) == NULL) {
        code = terrno;
        goto _exit;
      }
      STR_WITH_MAXSIZE_TO_VARSTR((*condition), "", pShow->pMeta->pSchemas[cols].bytes);
      pColInfo = taosArrayGet(pBlock->pDataBlock, cols++);
      COL_DATA_SET_VAL_GOTO((const char *)(*condition), false, NULL, NULL, _exit);

      char notes[64 + VARSTR_HEADER_SIZE] = {0};
      STR_WITH_MAXSIZE_TO_VARSTR(notes, value[0] == 'v' ? "view" : "", sizeof(notes));
      pColInfo = taosArrayGet(pBlock->pDataBlock, cols++);
      COL_DATA_SET_VAL_GOTO((const char *)notes, false, NULL, NULL, _exit);
    }

    numOfRows++;
    value = taosHashIterate(hash, value);
  }
  *pNumOfRows = numOfRows;
_exit:
  if (code < 0) {
    uError("%s failed at line %d since %s", __func__, lino, tstrerror(code));
    sdbRelease(pSdb, pUser);
    sdbCancelFetch(pSdb, pShow->pIter);
  }
  TAOS_RETURN(code);
}

static int32_t mndRetrievePrivileges(SRpcMsg *pReq, SShowObj *pShow, SSDataBlock *pBlock, int32_t rows) {
  int32_t   code = 0;
  int32_t   lino = 0;
  SMnode   *pMnode = pReq->info.node;
  SSdb     *pSdb = pMnode->pSdb;
  int32_t   numOfRows = 0;
  SUserObj *pUser = NULL;
  int32_t   cols = 0;
  char     *pWrite = NULL;
  char     *condition = NULL;
  char     *sql = NULL;

  bool fetchNextUser = pShow->restore ? false : true;
  pShow->restore = false;

  while (numOfRows < rows) {
    if (fetchNextUser) {
      pShow->pIter = sdbFetch(pSdb, SDB_USER, pShow->pIter, (void **)&pUser);
      if (pShow->pIter == NULL) break;
    } else {
      fetchNextUser = true;
      void *pKey = taosHashGetKey(pShow->pIter, NULL);
      pUser = sdbAcquire(pSdb, SDB_USER, pKey);
      if (!pUser) {
        continue;
      }
    }

    int32_t numOfReadDbs = taosHashGetSize(pUser->readDbs);
    int32_t numOfWriteDbs = taosHashGetSize(pUser->writeDbs);
    int32_t numOfTopics = taosHashGetSize(pUser->topics);
    int32_t numOfReadTbs = taosHashGetSize(pUser->readTbs);
    int32_t numOfWriteTbs = taosHashGetSize(pUser->writeTbs);
    int32_t numOfAlterTbs = taosHashGetSize(pUser->alterTbs);
    int32_t numOfReadViews = taosHashGetSize(pUser->readViews);
    int32_t numOfWriteViews = taosHashGetSize(pUser->writeViews);
    int32_t numOfAlterViews = taosHashGetSize(pUser->alterViews);
    if (numOfRows + numOfReadDbs + numOfWriteDbs + numOfTopics + numOfReadTbs + numOfWriteTbs + numOfAlterTbs +
            numOfReadViews + numOfWriteViews + numOfAlterViews >=
        rows) {
      mInfo(
          "will restore. current num of rows: %d, read dbs %d, write dbs %d, topics %d, read tables %d, write tables "
          "%d, alter tables %d, read views %d, write views %d, alter views %d",
          numOfRows, numOfReadDbs, numOfWriteDbs, numOfTopics, numOfReadTbs, numOfWriteTbs, numOfAlterTbs,
          numOfReadViews, numOfWriteViews, numOfAlterViews);
      pShow->restore = true;
      sdbRelease(pSdb, pUser);
      break;
    }

    if (pUser->superUser) {
      cols = 0;
      char userName[TSDB_USER_LEN + VARSTR_HEADER_SIZE] = {0};
      STR_WITH_MAXSIZE_TO_VARSTR(userName, pUser->user, pShow->pMeta->pSchemas[cols].bytes);
      SColumnInfoData *pColInfo = taosArrayGet(pBlock->pDataBlock, cols++);
      COL_DATA_SET_VAL_GOTO((const char *)userName, false, pUser, pShow->pIter, _exit);

      char privilege[20] = {0};
      STR_WITH_MAXSIZE_TO_VARSTR(privilege, "all", pShow->pMeta->pSchemas[cols].bytes);
      pColInfo = taosArrayGet(pBlock->pDataBlock, cols++);
      COL_DATA_SET_VAL_GOTO((const char *)privilege, false, pUser, pShow->pIter, _exit);

      char objName[TSDB_DB_NAME_LEN + VARSTR_HEADER_SIZE] = {0};
      STR_WITH_MAXSIZE_TO_VARSTR(objName, "all", pShow->pMeta->pSchemas[cols].bytes);
      pColInfo = taosArrayGet(pBlock->pDataBlock, cols++);
      COL_DATA_SET_VAL_GOTO((const char *)objName, false, pUser, pShow->pIter, _exit);

      char tableName[TSDB_TABLE_NAME_LEN + VARSTR_HEADER_SIZE] = {0};
      STR_WITH_MAXSIZE_TO_VARSTR(tableName, "", pShow->pMeta->pSchemas[cols].bytes);
      pColInfo = taosArrayGet(pBlock->pDataBlock, cols++);
      COL_DATA_SET_VAL_GOTO((const char *)tableName, false, pUser, pShow->pIter, _exit);

      TAOS_MEMORY_REALLOC(condition, TSDB_PRIVILEDGE_CONDITION_LEN + VARSTR_HEADER_SIZE);
      if (condition == NULL) {
        sdbRelease(pSdb, pUser);
        TAOS_CHECK_GOTO(terrno, &lino, _exit);
      }
      STR_WITH_MAXSIZE_TO_VARSTR(condition, "", pShow->pMeta->pSchemas[cols].bytes);
      pColInfo = taosArrayGet(pBlock->pDataBlock, cols++);
      COL_DATA_SET_VAL_GOTO((const char *)condition, false, pUser, pShow->pIter, _exit);

      char notes[2] = {0};
      STR_WITH_MAXSIZE_TO_VARSTR(notes, "", sizeof(notes));
      pColInfo = taosArrayGet(pBlock->pDataBlock, cols++);
      COL_DATA_SET_VAL_GOTO((const char *)notes, false, pUser, pShow->pIter, _exit);

      numOfRows++;
    }

    char *db = taosHashIterate(pUser->readDbs, NULL);
    while (db != NULL) {
      cols = 0;
      char userName[TSDB_USER_LEN + VARSTR_HEADER_SIZE] = {0};
      STR_WITH_MAXSIZE_TO_VARSTR(userName, pUser->user, pShow->pMeta->pSchemas[cols].bytes);
      SColumnInfoData *pColInfo = taosArrayGet(pBlock->pDataBlock, cols++);
      COL_DATA_SET_VAL_GOTO((const char *)userName, false, pUser, pShow->pIter, _exit);

      char privilege[20] = {0};
      STR_WITH_MAXSIZE_TO_VARSTR(privilege, "read", pShow->pMeta->pSchemas[cols].bytes);
      pColInfo = taosArrayGet(pBlock->pDataBlock, cols++);
      COL_DATA_SET_VAL_GOTO((const char *)privilege, false, pUser, pShow->pIter, _exit);

      SName name = {0};
      char  objName[TSDB_DB_NAME_LEN + VARSTR_HEADER_SIZE] = {0};
      code = tNameFromString(&name, db, T_NAME_ACCT | T_NAME_DB);
      if (code < 0) {
        sdbRelease(pSdb, pUser);
        sdbCancelFetch(pSdb, pShow->pIter);
        TAOS_CHECK_GOTO(code, &lino, _exit);
      }
      (void)tNameGetDbName(&name, varDataVal(objName));
      varDataSetLen(objName, strlen(varDataVal(objName)));
      pColInfo = taosArrayGet(pBlock->pDataBlock, cols++);
      COL_DATA_SET_VAL_GOTO((const char *)objName, false, pUser, pShow->pIter, _exit);

      char tableName[TSDB_TABLE_NAME_LEN + VARSTR_HEADER_SIZE] = {0};
      STR_WITH_MAXSIZE_TO_VARSTR(tableName, "", pShow->pMeta->pSchemas[cols].bytes);
      pColInfo = taosArrayGet(pBlock->pDataBlock, cols++);
      COL_DATA_SET_VAL_GOTO((const char *)tableName, false, pUser, pShow->pIter, _exit);

      TAOS_MEMORY_REALLOC(condition, TSDB_PRIVILEDGE_CONDITION_LEN + VARSTR_HEADER_SIZE);
      if (condition == NULL) {
        sdbRelease(pSdb, pUser);
        sdbCancelFetch(pSdb, pShow->pIter);
        TAOS_CHECK_GOTO(terrno, &lino, _exit);
      }
      STR_WITH_MAXSIZE_TO_VARSTR(condition, "", pShow->pMeta->pSchemas[cols].bytes);
      pColInfo = taosArrayGet(pBlock->pDataBlock, cols++);
      COL_DATA_SET_VAL_GOTO((const char *)condition, false, pUser, pShow->pIter, _exit);

      char notes[2] = {0};
      STR_WITH_MAXSIZE_TO_VARSTR(notes, "", sizeof(notes));
      pColInfo = taosArrayGet(pBlock->pDataBlock, cols++);
      COL_DATA_SET_VAL_GOTO((const char *)notes, false, pUser, pShow->pIter, _exit);

      numOfRows++;
      db = taosHashIterate(pUser->readDbs, db);
    }

    db = taosHashIterate(pUser->writeDbs, NULL);
    while (db != NULL) {
      cols = 0;
      char userName[TSDB_USER_LEN + VARSTR_HEADER_SIZE] = {0};
      STR_WITH_MAXSIZE_TO_VARSTR(userName, pUser->user, pShow->pMeta->pSchemas[cols].bytes);
      SColumnInfoData *pColInfo = taosArrayGet(pBlock->pDataBlock, cols++);
      COL_DATA_SET_VAL_GOTO((const char *)userName, false, pUser, pShow->pIter, _exit);

      char privilege[20] = {0};
      STR_WITH_MAXSIZE_TO_VARSTR(privilege, "write", pShow->pMeta->pSchemas[cols].bytes);
      pColInfo = taosArrayGet(pBlock->pDataBlock, cols++);
      COL_DATA_SET_VAL_GOTO((const char *)privilege, false, pUser, pShow->pIter, _exit);

      SName name = {0};
      char  objName[TSDB_DB_NAME_LEN + VARSTR_HEADER_SIZE] = {0};
      code = tNameFromString(&name, db, T_NAME_ACCT | T_NAME_DB);
      if (code < 0) {
        sdbRelease(pSdb, pUser);
        sdbCancelFetch(pSdb, pShow->pIter);
        TAOS_CHECK_GOTO(code, &lino, _exit);
      }
      (void)tNameGetDbName(&name, varDataVal(objName));
      varDataSetLen(objName, strlen(varDataVal(objName)));
      pColInfo = taosArrayGet(pBlock->pDataBlock, cols++);
      COL_DATA_SET_VAL_GOTO((const char *)objName, false, pUser, pShow->pIter, _exit);

      char tableName[TSDB_TABLE_NAME_LEN + VARSTR_HEADER_SIZE] = {0};
      STR_WITH_MAXSIZE_TO_VARSTR(tableName, "", pShow->pMeta->pSchemas[cols].bytes);
      pColInfo = taosArrayGet(pBlock->pDataBlock, cols++);
      COL_DATA_SET_VAL_GOTO((const char *)tableName, false, pUser, pShow->pIter, _exit);

      TAOS_MEMORY_REALLOC(condition, TSDB_PRIVILEDGE_CONDITION_LEN + VARSTR_HEADER_SIZE);
      if (condition == NULL) {
        sdbRelease(pSdb, pUser);
        sdbCancelFetch(pSdb, pShow->pIter);
        TAOS_CHECK_GOTO(terrno, &lino, _exit);
      }
      STR_WITH_MAXSIZE_TO_VARSTR(condition, "", pShow->pMeta->pSchemas[cols].bytes);
      pColInfo = taosArrayGet(pBlock->pDataBlock, cols++);
      COL_DATA_SET_VAL_GOTO((const char *)condition, false, pUser, pShow->pIter, _exit);

      char notes[2] = {0};
      STR_WITH_MAXSIZE_TO_VARSTR(notes, "", sizeof(notes));
      pColInfo = taosArrayGet(pBlock->pDataBlock, cols++);
      COL_DATA_SET_VAL_GOTO((const char *)notes, false, pUser, pShow->pIter, _exit);

      numOfRows++;
      db = taosHashIterate(pUser->writeDbs, db);
    }

    TAOS_CHECK_EXIT(mndLoopHash(pUser->readTbs, "read", pBlock, &numOfRows, pSdb, pUser, pShow, &condition, &sql));

    TAOS_CHECK_EXIT(mndLoopHash(pUser->writeTbs, "write", pBlock, &numOfRows, pSdb, pUser, pShow, &condition, &sql));

    TAOS_CHECK_EXIT(mndLoopHash(pUser->alterTbs, "alter", pBlock, &numOfRows, pSdb, pUser, pShow, &condition, &sql));

    TAOS_CHECK_EXIT(mndLoopHash(pUser->readViews, "read", pBlock, &numOfRows, pSdb, pUser, pShow, &condition, &sql));

    TAOS_CHECK_EXIT(mndLoopHash(pUser->writeViews, "write", pBlock, &numOfRows, pSdb, pUser, pShow, &condition, &sql));

    TAOS_CHECK_EXIT(mndLoopHash(pUser->alterViews, "alter", pBlock, &numOfRows, pSdb, pUser, pShow, &condition, &sql));

    char *topic = taosHashIterate(pUser->topics, NULL);
    while (topic != NULL) {
      cols = 0;
      char userName[TSDB_USER_LEN + VARSTR_HEADER_SIZE] = {0};
      STR_WITH_MAXSIZE_TO_VARSTR(userName, pUser->user, pShow->pMeta->pSchemas[cols].bytes);
      SColumnInfoData *pColInfo = taosArrayGet(pBlock->pDataBlock, cols++);
      COL_DATA_SET_VAL_GOTO((const char *)userName, false, pUser, pShow->pIter, _exit);

      char privilege[20] = {0};
      STR_WITH_MAXSIZE_TO_VARSTR(privilege, "subscribe", pShow->pMeta->pSchemas[cols].bytes);
      pColInfo = taosArrayGet(pBlock->pDataBlock, cols++);
      COL_DATA_SET_VAL_GOTO((const char *)privilege, false, pUser, pShow->pIter, _exit);

      char topicName[TSDB_TOPIC_NAME_LEN + VARSTR_HEADER_SIZE + 5] = {0};
      tstrncpy(varDataVal(topicName), mndGetDbStr(topic), TSDB_TOPIC_NAME_LEN - 2);
      varDataSetLen(topicName, strlen(varDataVal(topicName)));
      pColInfo = taosArrayGet(pBlock->pDataBlock, cols++);
      COL_DATA_SET_VAL_GOTO((const char *)topicName, false, pUser, pShow->pIter, _exit);

      char tableName[TSDB_TABLE_NAME_LEN + VARSTR_HEADER_SIZE] = {0};
      STR_WITH_MAXSIZE_TO_VARSTR(tableName, "", pShow->pMeta->pSchemas[cols].bytes);
      pColInfo = taosArrayGet(pBlock->pDataBlock, cols++);
      COL_DATA_SET_VAL_GOTO((const char *)tableName, false, pUser, pShow->pIter, _exit);

      TAOS_MEMORY_REALLOC(condition, TSDB_PRIVILEDGE_CONDITION_LEN + VARSTR_HEADER_SIZE);
      if (condition == NULL) {
        sdbRelease(pSdb, pUser);
        TAOS_CHECK_GOTO(terrno, &lino, _exit);
      }
      STR_WITH_MAXSIZE_TO_VARSTR(condition, "", pShow->pMeta->pSchemas[cols].bytes);
      pColInfo = taosArrayGet(pBlock->pDataBlock, cols++);
      COL_DATA_SET_VAL_GOTO((const char *)condition, false, pUser, pShow->pIter, _exit);

      char notes[2] = {0};
      STR_WITH_MAXSIZE_TO_VARSTR(notes, "", sizeof(notes));
      pColInfo = taosArrayGet(pBlock->pDataBlock, cols++);
      COL_DATA_SET_VAL_GOTO((const char *)notes, false, pUser, pShow->pIter, _exit);

      numOfRows++;
      topic = taosHashIterate(pUser->topics, topic);
    }

    sdbRelease(pSdb, pUser);
  }

  pShow->numOfRows += numOfRows;
_exit:
  taosMemoryFreeClear(condition);
  taosMemoryFreeClear(sql);
  if (code < 0) {
    uError("%s failed at line %d since %s", __func__, lino, tstrerror(code));
    TAOS_RETURN(code);
  }
  return numOfRows;
}

static void mndCancelGetNextPrivileges(SMnode *pMnode, void *pIter) {
  SSdb *pSdb = pMnode->pSdb;
  sdbCancelFetchByType(pSdb, pIter, SDB_USER);
}

int32_t mndValidateUserAuthInfo(SMnode *pMnode, SUserAuthVersion *pUsers, int32_t numOfUses, void **ppRsp,
                                int32_t *pRspLen, int64_t ipWhiteListVer) {
  int32_t           code = 0;
  int32_t           lino = 0;
  int32_t           rspLen = 0;
  void             *pRsp = NULL;
  SUserAuthBatchRsp batchRsp = {0};

  batchRsp.pArray = taosArrayInit(numOfUses, sizeof(SGetUserAuthRsp));
  if (batchRsp.pArray == NULL) {
    TAOS_CHECK_GOTO(terrno, &lino, _OVER);
  }

  for (int32_t i = 0; i < numOfUses; ++i) {
    SUserObj *pUser = NULL;
    code = mndAcquireUser(pMnode, pUsers[i].user, &pUser);
    if (pUser == NULL) {
      if (TSDB_CODE_MND_USER_NOT_EXIST == code) {
        SGetUserAuthRsp rsp = {.dropped = 1};
        (void)memcpy(rsp.user, pUsers[i].user, TSDB_USER_LEN);
        TSDB_CHECK_NULL(taosArrayPush(batchRsp.pArray, &rsp), code, lino, _OVER, TSDB_CODE_OUT_OF_MEMORY);
      }
      mError("user:%s, failed to auth user since %s", pUsers[i].user, tstrerror(code));
      code = 0;
      continue;
    }

    pUsers[i].version = ntohl(pUsers[i].version);
    if (pUser->authVersion <= pUsers[i].version && ipWhiteListVer == pMnode->ipWhiteVer) {
      mndReleaseUser(pMnode, pUser);
      continue;
    }

    SGetUserAuthRsp rsp = {0};
    code = mndSetUserAuthRsp(pMnode, pUser, &rsp);
    if (code) {
      mndReleaseUser(pMnode, pUser);
      tFreeSGetUserAuthRsp(&rsp);
      TAOS_CHECK_GOTO(code, &lino, _OVER);
    }

    if (!(taosArrayPush(batchRsp.pArray, &rsp))) {
      code = terrno;
      mndReleaseUser(pMnode, pUser);
      tFreeSGetUserAuthRsp(&rsp);
      TAOS_CHECK_GOTO(code, &lino, _OVER);
    }
    mndReleaseUser(pMnode, pUser);
  }

  if (taosArrayGetSize(batchRsp.pArray) <= 0) {
    *ppRsp = NULL;
    *pRspLen = 0;

    tFreeSUserAuthBatchRsp(&batchRsp);
    return 0;
  }

  rspLen = tSerializeSUserAuthBatchRsp(NULL, 0, &batchRsp);
  if (rspLen < 0) {
    TAOS_CHECK_GOTO(rspLen, &lino, _OVER);
  }
  pRsp = taosMemoryMalloc(rspLen);
  if (pRsp == NULL) {
    TAOS_CHECK_GOTO(terrno, &lino, _OVER);
  }
  rspLen = tSerializeSUserAuthBatchRsp(pRsp, rspLen, &batchRsp);
  if (rspLen < 0) {
    TAOS_CHECK_GOTO(rspLen, &lino, _OVER);
  }
_OVER:
  tFreeSUserAuthBatchRsp(&batchRsp);
  if (code < 0) {
    uError("%s failed at line %d since %s", __func__, lino, tstrerror(code));
    taosMemoryFreeClear(pRsp);
    rspLen = 0;
  }
  *ppRsp = pRsp;
  *pRspLen = rspLen;

  TAOS_RETURN(code);
}

static int32_t mndRemoveDbPrivileges(SHashObj *pHash, const char *dbFName, int32_t dbFNameLen, int32_t *nRemoved) {
  void *pVal = NULL;
  while ((pVal = taosHashIterate(pHash, pVal))) {
    size_t keyLen = 0;
    char  *pKey = (char *)taosHashGetKey(pVal, &keyLen);
    if (pKey == NULL || keyLen <= dbFNameLen) continue;
    if ((*(pKey + dbFNameLen) == '.') && strncmp(pKey, dbFName, dbFNameLen) == 0) {
      TAOS_CHECK_RETURN(taosHashRemove(pHash, pKey, keyLen));
      if (nRemoved) ++(*nRemoved);
    }
  }
  TAOS_RETURN(0);
}

int32_t mndUserRemoveDb(SMnode *pMnode, STrans *pTrans, SDbObj *pDb, SSHashObj **ppUsers) {
  int32_t    code = 0, lino = 0;
  SSdb      *pSdb = pMnode->pSdb;
  int32_t    dbLen = strlen(pDb->name);
  void      *pIter = NULL;
  SUserObj  *pUser = NULL;
  SUserObj   newUser = {0};
  SSHashObj *pUsers = ppUsers ? *ppUsers : NULL;
  bool       output = (ppUsers != NULL);

  while (1) {
    pIter = sdbFetch(pSdb, SDB_USER, pIter, (void **)&pUser);
    if (pIter == NULL) break;

    bool update = false;
    bool inReadDb = (taosHashGet(pUser->readDbs, pDb->name, dbLen + 1) != NULL);
    bool inWriteDb = (taosHashGet(pUser->writeDbs, pDb->name, dbLen + 1) != NULL);
    bool inUseDb = (taosHashGet(pUser->useDbs, pDb->name, dbLen + 1) != NULL);
    bool inReadTbs = taosHashGetSize(pUser->readTbs) > 0;
    bool inWriteTbs = taosHashGetSize(pUser->writeTbs) > 0;
    bool inAlterTbs = taosHashGetSize(pUser->alterTbs) > 0;
    bool inReadViews = taosHashGetSize(pUser->readViews) > 0;
    bool inWriteViews = taosHashGetSize(pUser->writeViews) > 0;
    bool inAlterViews = taosHashGetSize(pUser->alterViews) > 0;
    // no need remove pUser->topics since topics must be dropped ahead of db
    if (!inReadDb && !inWriteDb && !inReadTbs && !inWriteTbs && !inAlterTbs && !inReadViews && !inWriteViews &&
        !inAlterViews) {
      sdbRelease(pSdb, pUser);
      continue;
    }
    SUserObj *pTargetUser = &newUser;
    if (output) {
      if (!pUsers) {
        TSDB_CHECK_NULL(pUsers = tSimpleHashInit(32, taosGetDefaultHashFunction(TSDB_DATA_TYPE_BINARY)), code, lino,
                        _exit, TSDB_CODE_OUT_OF_MEMORY);
        *ppUsers = pUsers;
      }
      void   *pVal = NULL;
      int32_t userLen = strlen(pUser->user) + 1;
      if ((pVal = tSimpleHashGet(pUsers, pUser->user, userLen)) != NULL) {
        pTargetUser = (SUserObj *)pVal;
      } else {
        TAOS_CHECK_EXIT(mndUserDupObj(pUser, &newUser));
        TAOS_CHECK_EXIT(tSimpleHashPut(pUsers, pUser->user, userLen, &newUser, sizeof(SUserObj)));
        TSDB_CHECK_NULL((pVal = tSimpleHashGet(pUsers, pUser->user, userLen)), code, lino, _exit,
                        TSDB_CODE_OUT_OF_MEMORY);
        pTargetUser = (SUserObj *)pVal;
      }
    } else {
      TAOS_CHECK_EXIT(mndUserDupObj(pUser, &newUser));
    }
    if (inReadDb) {
      TAOS_CHECK_EXIT(taosHashRemove(pTargetUser->readDbs, pDb->name, dbLen + 1));
    }
    if (inWriteDb) {
      TAOS_CHECK_EXIT(taosHashRemove(pTargetUser->writeDbs, pDb->name, dbLen + 1));
    }
    if (inUseDb) {
      TAOS_CHECK_EXIT(taosHashRemove(pTargetUser->useDbs, pDb->name, dbLen + 1));
    }
    update = inReadDb || inWriteDb || inUseDb;

    int32_t nRemovedReadTbs = 0;
    int32_t nRemovedWriteTbs = 0;
    int32_t nRemovedAlterTbs = 0;
    if (inReadTbs || inWriteTbs || inAlterTbs) {
      TAOS_CHECK_EXIT(mndRemoveDbPrivileges(pTargetUser->readTbs, pDb->name, dbLen, &nRemovedReadTbs));
      TAOS_CHECK_EXIT(mndRemoveDbPrivileges(pTargetUser->writeTbs, pDb->name, dbLen, &nRemovedWriteTbs));
      TAOS_CHECK_EXIT(mndRemoveDbPrivileges(pTargetUser->alterTbs, pDb->name, dbLen, &nRemovedAlterTbs));
      if (!update) update = nRemovedReadTbs > 0 || nRemovedWriteTbs > 0 || nRemovedAlterTbs > 0;
    }

    int32_t nRemovedReadViews = 0;
    int32_t nRemovedWriteViews = 0;
    int32_t nRemovedAlterViews = 0;
    if (inReadViews || inWriteViews || inAlterViews) {
      TAOS_CHECK_EXIT(mndRemoveDbPrivileges(pTargetUser->readViews, pDb->name, dbLen, &nRemovedReadViews));
      TAOS_CHECK_EXIT(mndRemoveDbPrivileges(pTargetUser->writeViews, pDb->name, dbLen, &nRemovedWriteViews));
      TAOS_CHECK_EXIT(mndRemoveDbPrivileges(pTargetUser->alterViews, pDb->name, dbLen, &nRemovedAlterViews));
      if (!update) update = nRemovedReadViews > 0 || nRemovedWriteViews > 0 || nRemovedAlterViews > 0;
    }

    if (!output) {
      if (update) {
        SSdbRaw *pCommitRaw = mndUserActionEncode(pTargetUser);
        if (pCommitRaw == NULL) {
          TAOS_CHECK_EXIT(terrno);
        }
        TAOS_CHECK_EXIT(mndTransAppendCommitlog(pTrans, pCommitRaw));
        TAOS_CHECK_EXIT(sdbSetRawStatus(pCommitRaw, SDB_STATUS_READY));
      }
      mndUserFreeObj(&newUser);
    }
    sdbRelease(pSdb, pUser);
  }

_exit:
  if (code < 0) {
    uError("%s failed at line %d since %s", __func__, lino, tstrerror(code));
    mndUserFreeObj(&newUser);
  }
  if (pUser != NULL) sdbRelease(pSdb, pUser);
  if (pIter != NULL) sdbCancelFetch(pSdb, pIter);
  if (!output) mndUserFreeObj(&newUser);
  TAOS_RETURN(code);
}

int32_t mndUserRemoveStb(SMnode *pMnode, STrans *pTrans, char *stb) {
  int32_t   code = 0;
  SSdb     *pSdb = pMnode->pSdb;
  int32_t   len = strlen(stb) + 1;
  void     *pIter = NULL;
  SUserObj *pUser = NULL;
  SUserObj  newUser = {0};

  while (1) {
    pIter = sdbFetch(pSdb, SDB_USER, pIter, (void **)&pUser);
    if (pIter == NULL) break;

    if ((code = mndUserDupObj(pUser, &newUser)) != 0) {
      break;
    }

    bool inRead = (taosHashGet(newUser.readTbs, stb, len) != NULL);
    bool inWrite = (taosHashGet(newUser.writeTbs, stb, len) != NULL);
    bool inAlter = (taosHashGet(newUser.alterTbs, stb, len) != NULL);
    if (inRead || inWrite || inAlter) {
      code = taosHashRemove(newUser.readTbs, stb, len);
      if (code < 0) {
        mError("failed to remove readTbs:%s from user:%s", stb, pUser->user);
      }
      code = taosHashRemove(newUser.writeTbs, stb, len);
      if (code < 0) {
        mError("failed to remove writeTbs:%s from user:%s", stb, pUser->user);
      }
      code = taosHashRemove(newUser.alterTbs, stb, len);
      if (code < 0) {
        mError("failed to remove alterTbs:%s from user:%s", stb, pUser->user);
      }

      SSdbRaw *pCommitRaw = mndUserActionEncode(&newUser);
      if (pCommitRaw == NULL || (code = mndTransAppendCommitlog(pTrans, pCommitRaw)) != 0) {
        code = TSDB_CODE_OUT_OF_MEMORY;
        break;
      }
      code = sdbSetRawStatus(pCommitRaw, SDB_STATUS_READY);
      if (code != 0) {
        mndUserFreeObj(&newUser);
        sdbRelease(pSdb, pUser);
        TAOS_RETURN(code);
      }
    }

    mndUserFreeObj(&newUser);
    sdbRelease(pSdb, pUser);
  }

  if (pUser != NULL) sdbRelease(pSdb, pUser);
  if (pIter != NULL) sdbCancelFetch(pSdb, pIter);
  mndUserFreeObj(&newUser);
  TAOS_RETURN(code);
}

int32_t mndUserRemoveView(SMnode *pMnode, STrans *pTrans, char *view) {
  int32_t   code = 0;
  SSdb     *pSdb = pMnode->pSdb;
  int32_t   len = strlen(view) + 1;
  void     *pIter = NULL;
  SUserObj *pUser = NULL;
  SUserObj  newUser = {0};

  while (1) {
    pIter = sdbFetch(pSdb, SDB_USER, pIter, (void **)&pUser);
    if (pIter == NULL) break;

    if ((code = mndUserDupObj(pUser, &newUser)) != 0) {
      break;
    }

    bool inRead = (taosHashGet(newUser.readViews, view, len) != NULL);
    bool inWrite = (taosHashGet(newUser.writeViews, view, len) != NULL);
    bool inAlter = (taosHashGet(newUser.alterViews, view, len) != NULL);
    if (inRead || inWrite || inAlter) {
      code = taosHashRemove(newUser.readViews, view, len);
      if (code < 0) {
        mError("failed to remove readViews:%s from user:%s", view, pUser->user);
      }
      code = taosHashRemove(newUser.writeViews, view, len);
      if (code < 0) {
        mError("failed to remove writeViews:%s from user:%s", view, pUser->user);
      }
      code = taosHashRemove(newUser.alterViews, view, len);
      if (code < 0) {
        mError("failed to remove alterViews:%s from user:%s", view, pUser->user);
      }

      SSdbRaw *pCommitRaw = mndUserActionEncode(&newUser);
      if (pCommitRaw == NULL || (code = mndTransAppendCommitlog(pTrans, pCommitRaw)) != 0) {
        code = TSDB_CODE_OUT_OF_MEMORY;
        break;
      }
      code = sdbSetRawStatus(pCommitRaw, SDB_STATUS_READY);
      if (code < 0) {
        mndUserFreeObj(&newUser);
        sdbRelease(pSdb, pUser);
        TAOS_RETURN(code);
      }
    }

    mndUserFreeObj(&newUser);
    sdbRelease(pSdb, pUser);
  }

  if (pUser != NULL) sdbRelease(pSdb, pUser);
  if (pIter != NULL) sdbCancelFetch(pSdb, pIter);
  mndUserFreeObj(&newUser);
  TAOS_RETURN(code);
}

int32_t mndUserRemoveTopic(SMnode *pMnode, STrans *pTrans, char *topic) {
  int32_t   code = 0;
  SSdb     *pSdb = pMnode->pSdb;
  int32_t   len = strlen(topic) + 1;
  void     *pIter = NULL;
  SUserObj *pUser = NULL;
  SUserObj  newUser = {0};

  while (1) {
    pIter = sdbFetch(pSdb, SDB_USER, pIter, (void **)&pUser);
    if (pIter == NULL) {
      break;
    }

    if ((code = mndUserDupObj(pUser, &newUser)) != 0) {
      break;
    }

    bool inTopic = (taosHashGet(newUser.topics, topic, len) != NULL);
    if (inTopic) {
      code = taosHashRemove(newUser.topics, topic, len);
      if (code < 0) {
        mError("failed to remove topic:%s from user:%s", topic, pUser->user);
      }
      SSdbRaw *pCommitRaw = mndUserActionEncode(&newUser);
      if (pCommitRaw == NULL || (code = mndTransAppendCommitlog(pTrans, pCommitRaw)) != 0) {
        code = TSDB_CODE_OUT_OF_MEMORY;
        break;
      }
      code = sdbSetRawStatus(pCommitRaw, SDB_STATUS_READY);
      if (code < 0) {
        mndUserFreeObj(&newUser);
        sdbRelease(pSdb, pUser);
        TAOS_RETURN(code);
      }
    }

    mndUserFreeObj(&newUser);
    sdbRelease(pSdb, pUser);
  }

  if (pUser != NULL) sdbRelease(pSdb, pUser);
  if (pIter != NULL) sdbCancelFetch(pSdb, pIter);
  mndUserFreeObj(&newUser);
  TAOS_RETURN(code);
}

int64_t mndGetUserIpWhiteListVer(SMnode *pMnode, SUserObj *pUser) {
  // ver = 0, disable ip white list
  // ver > 0, enable ip white list
  return tsEnableWhiteList ? pUser->ipWhiteListVer : 0;
}

int64_t mndGetUserTimeWhiteListVer(SMnode *pMnode, SUserObj *pUser) {
  // ver = 0, disable datetime white list
  // ver > 0, enable datetime white list
  return tsEnableWhiteList ? pUser->timeWhiteListVer : 0;
}<|MERGE_RESOLUTION|>--- conflicted
+++ resolved
@@ -307,13 +307,9 @@
     return false;
   }
 
-<<<<<<< HEAD
   if (a->num != b->num) {
     return false;
   }
-=======
-  (void)tIpRangeSetMask(&range, 32);
->>>>>>> 643dfcb4
 
   for (int i = 0; i < a->num; i++) {
     if (a->ranges[i].start != b->ranges[i].start ||
@@ -2095,7 +2091,7 @@
   opts.result = packetData;
   opts.unitLen = TSDB_PASSWORD_LEN;
   tstrncpy(opts.key, tsEncryptKey, ENCRYPT_KEY_LEN + 1);
-  int newLen = CBC_Encrypt(&opts);
+  int newLen = Builtin_CBC_Encrypt(&opts);
 
   memcpy(pass, packetData, newLen);
   if (algo != NULL) {
@@ -2105,10 +2101,6 @@
   return 0;
 }
 
-<<<<<<< HEAD
-=======
-    newLen = Builtin_CBC_Encrypt(&opts);
->>>>>>> 643dfcb4
 
 
 static void generateSalt(char *salt, size_t len) {
