--- conflicted
+++ resolved
@@ -1591,12 +1591,8 @@
 }
 
 int32_t mndUserDupObj(SUserObj *pUser, SUserObj *pNew) {
-<<<<<<< HEAD
   int32_t code = 0;
-  memcpy(pNew, pUser, sizeof(SUserObj));
-=======
   (void)memcpy(pNew, pUser, sizeof(SUserObj));
->>>>>>> c50a783b
   pNew->authVersion++;
   pNew->updateTime = taosGetTimestampMs();
 
@@ -1618,15 +1614,7 @@
 
 _OVER:
   taosRUnLockLatch(&pUser->lock);
-<<<<<<< HEAD
   TAOS_RETURN(code);
-=======
-
-  if (pNew->readDbs == NULL || pNew->writeDbs == NULL || pNew->topics == NULL) {
-    return TSDB_CODE_INVALID_PARA;
-  }
-  return 0;
->>>>>>> c50a783b
 }
 
 void mndUserFreeObj(SUserObj *pUser) {
@@ -2284,15 +2272,11 @@
     int32_t code = mndAcquireTopic(pMnode, pAlterReq->objname, &pTopic);
     if (code != 0) {
       mndReleaseTopic(pMnode, pTopic);
-<<<<<<< HEAD
       TAOS_CHECK_GOTO(terrno, &lino, _OVER);
     }
     if ((code = taosHashPut(pNewUser->topics, pTopic->name, len, pTopic->name, TSDB_TOPIC_FNAME_LEN)) != 0) {
       mndReleaseTopic(pMnode, pTopic);
       TAOS_CHECK_GOTO(code, &lino, _OVER);
-=======
-      return code;
->>>>>>> c50a783b
     }
     mndReleaseTopic(pMnode, pTopic);
   }
@@ -2303,11 +2287,7 @@
     int32_t code = mndAcquireTopic(pMnode, pAlterReq->objname, &pTopic);
     if (code != 0) {
       mndReleaseTopic(pMnode, pTopic);
-<<<<<<< HEAD
       TAOS_CHECK_GOTO(terrno, &lino, _OVER);
-=======
-      return code;
->>>>>>> c50a783b
     }
     taosHashRemove(pNewUser->topics, pAlterReq->objname, len);
     mndReleaseTopic(pMnode, pTopic);
