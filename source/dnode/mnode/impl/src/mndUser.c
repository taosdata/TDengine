--- conflicted
+++ resolved
@@ -1231,28 +1231,6 @@
   return code;
 }
 
-<<<<<<< HEAD
-// TODO: for community version use the commented version
-int32_t mndSetUserWhiteListRsp(SMnode *pMnode, SUserObj *pUser, SGetUserWhiteListRsp *pWhiteListRsp) {
-  memcpy(pWhiteListRsp->user, pUser->user, TSDB_USER_LEN);
-  //  pWhiteListRsp->numWhiteLists = 1;
-  //  pWhiteListRsp->pWhiteLists = taosMemoryMalloc(pWhiteListRsp->numWhiteLists * sizeof(SIpV4Range));
-  //  if (pWhiteListRsp->pWhiteLists == NULL) {
-  //    return TSDB_CODE_OUT_OF_MEMORY;
-  //  }
-  //  memset(pUser->pIpWhiteList->pIpRange, 0, pWhiteListRsp->numWhiteLists * sizeof(SIpV4Range));
-  pWhiteListRsp->numWhiteLists = pUser->pIpWhiteList->num;
-  pWhiteListRsp->pWhiteLists = taosMemoryMalloc(pWhiteListRsp->numWhiteLists * sizeof(SIpV4Range));
-  if (pWhiteListRsp->pWhiteLists == NULL) {
-    return TSDB_CODE_OUT_OF_MEMORY;
-  }
-  memcpy(pWhiteListRsp->pWhiteLists, pUser->pIpWhiteList->pIpRange, pWhiteListRsp->numWhiteLists * sizeof(SIpV4Range));
-
-  return 0;
-}
-
-=======
->>>>>>> 2a40113f
 int32_t mndProcessGetUserWhiteListReq(SRpcMsg *pReq) {
   SMnode              *pMnode = pReq->info.node;
   int32_t              code = -1;
