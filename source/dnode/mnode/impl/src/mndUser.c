--- conflicted
+++ resolved
@@ -592,8 +592,10 @@
   memcpy(pRsp->user, pUser->user, TSDB_USER_LEN);
   pRsp->superAuth = pUser->superUser;
   pRsp->version = pUser->authVersion;
+  taosRLockLatch(&pUser->lock);
   pRsp->readDbs = mndDupDbHash(pUser->readDbs);
   pRsp->writeDbs = mndDupDbHash(pUser->writeDbs);
+  taosRUnLockLatch(&pUser->lock);
   pRsp->createdDbs = taosHashInit(4, taosGetDefaultHashFunction(TSDB_DATA_TYPE_BINARY), true, HASH_NO_LOCK);
   if (NULL == pRsp->createdDbs) {
     terrno = TSDB_CODE_OUT_OF_MEMORY;
@@ -638,34 +640,9 @@
     goto _OVER;
   }
 
-<<<<<<< HEAD
   code = mndSetUserAuthRsp(pMnode, pUser, &authRsp);
   if (code) {
     goto _OVER;
-=======
-  memcpy(authRsp.user, pUser->user, TSDB_USER_LEN);
-  authRsp.superAuth = pUser->superUser;
-
-  taosRLockLatch(&pUser->lock);
-  authRsp.readDbs = mndDupDbHash(pUser->readDbs);
-  authRsp.writeDbs = mndDupDbHash(pUser->writeDbs);
-  taosRUnLockLatch(&pUser->lock);
-
-  SSdb *pSdb = pMnode->pSdb;
-  void *pIter = NULL;
-  while (1) {
-    SDbObj *pDb = NULL;
-    pIter = sdbFetch(pSdb, SDB_DB, pIter, (void **)&pDb);
-    if (pIter == NULL) break;
-
-    if (strcmp(pDb->createUser, pUser->user) == 0) {
-      int32_t len = strlen(pDb->name) + 1;
-      taosHashPut(authRsp.readDbs, pDb->name, len, pDb->name, len);
-      taosHashPut(authRsp.writeDbs, pDb->name, len, pDb->name, len);
-    }
-
-    sdbRelease(pSdb, pDb);
->>>>>>> 39f0c6b0
   }
 
   int32_t contLen = tSerializeSGetUserAuthRsp(NULL, 0, &authRsp);
