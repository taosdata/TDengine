/*
 * Copyright (c) 2019 TAOS Data, Inc. <jhtao@taosdata.com>
 *
 * This program is free software: you can use, redistribute, and/or modify
 * it under the terms of the GNU Affero General Public License, version 3
 * or later ("AGPL"), as published by the Free Software Foundation.
 *
 * This program is distributed in the hope that it will be useful, but WITHOUT
 * ANY WARRANTY; without even the implied warranty of MERCHANTABILITY or
 * FITNESS FOR A PARTICULAR PURPOSE.
 *
 * You should have received a copy of the GNU Affero General Public License
 * along with this program. If not, see <http://www.gnu.org/licenses/>.
 */

#define _DEFAULT_SOURCE
#include "mndUser.h"
#include "mndShow.h"
#include "mndSync.h"
#include "mndTrans.h"
#include "tkey.h"

#define SDB_USER_VER 1

static int32_t  mndCreateDefaultUsers(SMnode *pMnode);
static SSdbRaw *mndUserActionEncode(SUserObj *pUser);
static SSdbRow *mndUserActionDecode(SSdbRaw *pRaw);
static int32_t  mndUserActionInsert(SSdb *pSdb, SUserObj *pUser);
static int32_t  mndUserActionDelete(SSdb *pSdb, SUserObj *pUser);
static int32_t  mndUserActionUpdate(SSdb *pSdb, SUserObj *pOldUser, SUserObj *pNewUser);
static int32_t  mndCreateUser(SMnode *pMnode, char *acct, char *user, char *pass, SMnodeMsg *pMsg);
static int32_t  mndProcessCreateUserMsg(SMnodeMsg *pMsg);
static int32_t  mndProcessAlterUserMsg(SMnodeMsg *pMsg);
static int32_t  mndProcessDropUserMsg(SMnodeMsg *pMsg);
static int32_t  mndGetUserMeta(SMnodeMsg *pMsg, SShowObj *pShow, STableMetaMsg *pMeta);
static int32_t  mndRetrieveUsers(SMnodeMsg *pMsg, SShowObj *pShow, char *data, int32_t rows);
static void     mndCancelGetNextUser(SMnode *pMnode, void *pIter);

int32_t mndInitUser(SMnode *pMnode) {
  SSdbTable table = {.sdbType = SDB_USER,
                     .keyType = SDB_KEY_BINARY,
                     .deployFp = (SdbDeployFp)mndCreateDefaultUsers,
                     .encodeFp = (SdbEncodeFp)mndUserActionEncode,
                     .decodeFp = (SdbDecodeFp)mndUserActionDecode,
                     .insertFp = (SdbInsertFp)mndUserActionInsert,
                     .updateFp = (SdbUpdateFp)mndUserActionUpdate,
                     .deleteFp = (SdbDeleteFp)mndUserActionDelete};

  mndSetMsgHandle(pMnode, TSDB_MSG_TYPE_CREATE_USER, mndProcessCreateUserMsg);
  mndSetMsgHandle(pMnode, TSDB_MSG_TYPE_ALTER_USER, mndProcessAlterUserMsg);
  mndSetMsgHandle(pMnode, TSDB_MSG_TYPE_DROP_USER, mndProcessDropUserMsg);

  mndAddShowMetaHandle(pMnode, TSDB_MGMT_TABLE_USER, mndGetUserMeta);
  mndAddShowRetrieveHandle(pMnode, TSDB_MGMT_TABLE_USER, mndRetrieveUsers);
  mndAddShowFreeIterHandle(pMnode, TSDB_MGMT_TABLE_USER, mndCancelGetNextUser);
  return sdbSetTable(pMnode->pSdb, table);
}

void mndCleanupUser(SMnode *pMnode) {}

static int32_t mndCreateDefaultUser(SMnode *pMnode, char *acct, char *user, char *pass) {
  SUserObj userObj = {0};
  tstrncpy(userObj.user, user, TSDB_USER_LEN);
  tstrncpy(userObj.acct, acct, TSDB_USER_LEN);
  taosEncryptPass((uint8_t *)pass, strlen(pass), userObj.pass);
  userObj.createdTime = taosGetTimestampMs();
  userObj.updateTime = userObj.createdTime;
  userObj.readAuth = 1;
  userObj.writeAuth = 1;

  if (strcmp(user, TSDB_DEFAULT_USER) == 0) {
    userObj.superAuth = 1;
  }

  SSdbRaw *pRaw = mndUserActionEncode(&userObj);
  if (pRaw == NULL) return -1;
  sdbSetRawStatus(pRaw, SDB_STATUS_READY);

  mDebug("user:%s, will be created while deploy sdb", userObj.user);
  return sdbWrite(pMnode->pSdb, pRaw);
}

static int32_t mndCreateDefaultUsers(SMnode *pMnode) {
  if (mndCreateDefaultUser(pMnode, TSDB_DEFAULT_USER, TSDB_DEFAULT_USER, TSDB_DEFAULT_PASS) != 0) {
    return -1;
  }

  if (mndCreateDefaultUser(pMnode, TSDB_DEFAULT_USER, "_" TSDB_DEFAULT_USER, TSDB_DEFAULT_PASS) != 0) {
    return -1;
  }

  return 0;
}

static SSdbRaw *mndUserActionEncode(SUserObj *pUser) {
  SSdbRaw *pRaw = sdbAllocRaw(SDB_USER, SDB_USER_VER, sizeof(SUserObj));
  if (pRaw == NULL) return NULL;

  int32_t dataPos = 0;
  SDB_SET_BINARY(pRaw, dataPos, pUser->user, TSDB_USER_LEN)
  SDB_SET_BINARY(pRaw, dataPos, pUser->pass, TSDB_PASSWORD_LEN)
  SDB_SET_BINARY(pRaw, dataPos, pUser->acct, TSDB_USER_LEN)
  SDB_SET_INT64(pRaw, dataPos, pUser->createdTime)
  SDB_SET_INT64(pRaw, dataPos, pUser->updateTime)
  SDB_SET_INT8(pRaw, dataPos, pUser->superAuth)
  SDB_SET_INT8(pRaw, dataPos, pUser->readAuth)
  SDB_SET_INT8(pRaw, dataPos, pUser->writeAuth)
  SDB_SET_DATALEN(pRaw, dataPos);

  return pRaw;
}

static SSdbRow *mndUserActionDecode(SSdbRaw *pRaw) {
  int8_t sver = 0;
  if (sdbGetRawSoftVer(pRaw, &sver) != 0) return NULL;

  if (sver != SDB_USER_VER) {
    mError("failed to decode user since %s", terrstr());
    terrno = TSDB_CODE_SDB_INVALID_DATA_VER;
    return NULL;
  }

  SSdbRow  *pRow = sdbAllocRow(sizeof(SUserObj));
  SUserObj *pUser = sdbGetRowObj(pRow);
  if (pUser == NULL) return NULL;

  int32_t dataPos = 0;
  SDB_GET_BINARY(pRaw, pRow, dataPos, pUser->user, TSDB_USER_LEN)
  SDB_GET_BINARY(pRaw, pRow, dataPos, pUser->pass, TSDB_PASSWORD_LEN)
  SDB_GET_BINARY(pRaw, pRow, dataPos, pUser->acct, TSDB_USER_LEN)
  SDB_GET_INT64(pRaw, pRow, dataPos, &pUser->createdTime)
  SDB_GET_INT64(pRaw, pRow, dataPos, &pUser->updateTime)
  SDB_GET_INT8(pRaw, pRow, dataPos, &pUser->superAuth)
  SDB_GET_INT8(pRaw, pRow, dataPos, &pUser->readAuth)
  SDB_GET_INT8(pRaw, pRow, dataPos, &pUser->writeAuth)

  return pRow;
}

static int32_t mndUserActionInsert(SSdb *pSdb, SUserObj *pUser) {
  mTrace("user:%s, perform insert action", pUser->user);
  pUser->prohibitDbHash = taosHashInit(8, taosGetDefaultHashFunction(TSDB_DATA_TYPE_BINARY), true, HASH_ENTRY_LOCK);
  if (pUser->prohibitDbHash == NULL) {
    terrno = TSDB_CODE_OUT_OF_MEMORY;
    mError("user:%s, failed to perform insert action since %s", pUser->user, terrstr());
    return -1;
  }

  SAcctObj *pAcct = sdbAcquire(pSdb, SDB_ACCT, pUser->acct);
  if (pAcct == NULL) {
    terrno = TSDB_CODE_MND_ACCT_NOT_EXIST;
    mError("user:%s, failed to perform insert action since %s", pUser->user, terrstr());
    return -1;
  }
  pUser->acctId = pAcct->acctId;
  sdbRelease(pSdb, pAcct);

  return 0;
}

static int32_t mndUserActionDelete(SSdb *pSdb, SUserObj *pUser) {
  mTrace("user:%s, perform delete action", pUser->user);
  if (pUser->prohibitDbHash) {
    taosHashCleanup(pUser->prohibitDbHash);
    pUser->prohibitDbHash = NULL;
  }

  return 0;
}

<<<<<<< HEAD
static int32_t mndUserActionUpdate(SSdb *pSdb, SUserObj *pSrcUser, SUserObj *pDstUser) {
  mTrace("user:%s, perform update action", pSrcUser->user);
  memcpy(pSrcUser->user, pDstUser->user, TSDB_USER_LEN);
  memcpy(pSrcUser->pass, pDstUser->pass, TSDB_PASSWORD_LEN);
  memcpy(pSrcUser->acct, pDstUser->acct, TSDB_USER_LEN);
  pSrcUser->createdTime = pDstUser->createdTime;
  pSrcUser->updateTime = pDstUser->updateTime;
  pSrcUser->superAuth = pDstUser->superAuth;
  pSrcUser->readAuth = pDstUser->readAuth;
  pSrcUser->writeAuth = pDstUser->writeAuth;
=======
static int32_t mndUserActionUpdate(SSdb *pSdb, SUserObj *pOldUser, SUserObj *pNewUser) {
  mTrace("user:%s, perform update action", pOldUser->user);
  memcpy(pOldUser->user, pNewUser->user, TSDB_USER_LEN);
  memcpy(pOldUser->pass, pNewUser->pass, TSDB_KEY_LEN);
  memcpy(pOldUser->acct, pNewUser->acct, TSDB_USER_LEN);
  pOldUser->createdTime = pNewUser->createdTime;
  pOldUser->updateTime = pNewUser->updateTime;
  pOldUser->superAuth = pNewUser->superAuth;
  pOldUser->readAuth = pNewUser->readAuth;
  pOldUser->writeAuth = pNewUser->writeAuth;
>>>>>>> 044388b3
  return 0;
}

SUserObj *mndAcquireUser(SMnode *pMnode, char *userName) {
  SSdb *pSdb = pMnode->pSdb;
  return sdbAcquire(pSdb, SDB_USER, userName);
}

void mndReleaseUser(SMnode *pMnode, SUserObj *pUser) {
  SSdb *pSdb = pMnode->pSdb;
  sdbRelease(pSdb, pUser);
}

static int32_t mndCreateUser(SMnode *pMnode, char *acct, char *user, char *pass, SMnodeMsg *pMsg) {
  SUserObj userObj = {0};
  tstrncpy(userObj.user, user, TSDB_USER_LEN);
  tstrncpy(userObj.acct, acct, TSDB_USER_LEN);
  taosEncryptPass((uint8_t *)pass, strlen(pass), userObj.pass);
  userObj.createdTime = taosGetTimestampMs();
  userObj.updateTime = userObj.createdTime;
  userObj.superAuth = 0;
  userObj.readAuth = 1;
  userObj.writeAuth = 1;

  STrans *pTrans = mndTransCreate(pMnode, TRN_POLICY_ROLLBACK, pMsg->rpcMsg.handle);
  if (pTrans == NULL) {
    mError("user:%s, failed to create since %s", user, terrstr());
    return -1;
  }
  mDebug("trans:%d, used to create user:%s", pTrans->id, user);

  SSdbRaw *pRedoRaw = mndUserActionEncode(&userObj);
  if (pRedoRaw == NULL || mndTransAppendRedolog(pTrans, pRedoRaw) != 0) {
    mError("trans:%d, failed to append redo log since %s", pTrans->id, terrstr());
    mndTransDrop(pTrans);
    return -1;
  }
  sdbSetRawStatus(pRedoRaw, SDB_STATUS_CREATING);

  SSdbRaw *pUndoRaw = mndUserActionEncode(&userObj);
  if (pUndoRaw == NULL || mndTransAppendUndolog(pTrans, pUndoRaw) != 0) {
    mError("trans:%d, failed to append undo log since %s", pTrans->id, terrstr());
    mndTransDrop(pTrans);
    return -1;
  }
  sdbSetRawStatus(pUndoRaw, SDB_STATUS_DROPPED);

  SSdbRaw *pCommitRaw = mndUserActionEncode(&userObj);
  if (pCommitRaw == NULL || mndTransAppendCommitlog(pTrans, pCommitRaw) != 0) {
    mError("trans:%d, failed to append commit log since %s", pTrans->id, terrstr());
    mndTransDrop(pTrans);
    return -1;
  }
  sdbSetRawStatus(pCommitRaw, SDB_STATUS_READY);

  if (mndTransPrepare(pTrans) != 0) {
    mError("trans:%d, failed to prepare since %s", pTrans->id, terrstr());
    mndTransDrop(pTrans);
    return -1;
  }

  mndTransDrop(pTrans);
  return 0;
}

static int32_t mndUpdateUser(SMnode *pMnode, SUserObj *pOldUser, SUserObj *pNewUser, SMnodeMsg *pMsg) {
  STrans *pTrans = mndTransCreate(pMnode, TRN_POLICY_ROLLBACK, pMsg->rpcMsg.handle);
  if (pTrans == NULL) {
    mError("user:%s, failed to update since %s", pOldUser->user, terrstr());
    return -1;
  }
  mDebug("trans:%d, used to update user:%s", pTrans->id, pOldUser->user);

  SSdbRaw *pRedoRaw = mndUserActionEncode(pNewUser);
  if (pRedoRaw == NULL || mndTransAppendRedolog(pTrans, pRedoRaw) != 0) {
    mError("trans:%d, failed to append redo log since %s", pTrans->id, terrstr());
    mndTransDrop(pTrans);
    return -1;
  }
  sdbSetRawStatus(pRedoRaw, SDB_STATUS_READY);

  SSdbRaw *pUndoRaw = mndUserActionEncode(pOldUser);
  if (pUndoRaw == NULL || mndTransAppendUndolog(pTrans, pUndoRaw) != 0) {
    mError("trans:%d, failed to append undo log since %s", pTrans->id, terrstr());
    mndTransDrop(pTrans);
    return -1;
  }
  sdbSetRawStatus(pUndoRaw, SDB_STATUS_READY);

  if (mndTransPrepare(pTrans) != 0) {
    mError("trans:%d, failed to prepare since %s", pTrans->id, terrstr());
    mndTransDrop(pTrans);
    return -1;
  }

  mndTransDrop(pTrans);
  return 0;
}

static int32_t mndDropUser(SMnode *pMnode, SMnodeMsg *pMsg, SUserObj *pUser) {
  STrans *pTrans = mndTransCreate(pMnode, TRN_POLICY_ROLLBACK, pMsg->rpcMsg.handle);
  if (pTrans == NULL) {
    mError("user:%s, failed to drop since %s", pUser->user, terrstr());
    return -1;
  }
  mDebug("trans:%d, used to drop user:%s", pTrans->id, pUser->user);

  SSdbRaw *pRedoRaw = mndUserActionEncode(pUser);
  if (pRedoRaw == NULL || mndTransAppendRedolog(pTrans, pRedoRaw) != 0) {
    mError("trans:%d, failed to append redo log since %s", pTrans->id, terrstr());
    mndTransDrop(pTrans);
    return -1;
  }
  sdbSetRawStatus(pRedoRaw, SDB_STATUS_DROPPING);

  SSdbRaw *pUndoRaw = mndUserActionEncode(pUser);
  if (pUndoRaw == NULL || mndTransAppendUndolog(pTrans, pUndoRaw) != 0) {
    mError("trans:%d, failed to append undo log since %s", pTrans->id, terrstr());
    mndTransDrop(pTrans);
    return -1;
  }
  sdbSetRawStatus(pUndoRaw, SDB_STATUS_READY);

  SSdbRaw *pCommitRaw = mndUserActionEncode(pUser);
  if (pCommitRaw == NULL || mndTransAppendCommitlog(pTrans, pCommitRaw) != 0) {
    mError("trans:%d, failed to append commit log since %s", pTrans->id, terrstr());
    mndTransDrop(pTrans);
    return -1;
  }
  sdbSetRawStatus(pCommitRaw, SDB_STATUS_DROPPED);

  if (mndTransPrepare(pTrans) != 0) {
    mError("trans:%d, failed to prepare since %s", pTrans->id, terrstr());
    mndTransDrop(pTrans);
    return -1;
  }

  mndTransDrop(pTrans);
  return 0;
}

static int32_t mndProcessCreateUserMsg(SMnodeMsg *pMsg) {
  SMnode         *pMnode = pMsg->pMnode;
  SCreateUserMsg *pCreate = pMsg->rpcMsg.pCont;

  mDebug("user:%s, start to create", pCreate->user);

  if (pCreate->user[0] == 0) {
    terrno = TSDB_CODE_MND_INVALID_USER_FORMAT;
    mError("user:%s, failed to create since %s", pCreate->user, terrstr());
    return -1;
  }

  if (pCreate->pass[0] == 0) {
    terrno = TSDB_CODE_MND_INVALID_PASS_FORMAT;
    mError("user:%s, failed to create since %s", pCreate->user, terrstr());
    return -1;
  }

  SUserObj *pUser = sdbAcquire(pMnode->pSdb, SDB_USER, pCreate->user);
  if (pUser != NULL) {
    sdbRelease(pMnode->pSdb, pUser);
    terrno = TSDB_CODE_MND_USER_ALREADY_EXIST;
    mError("user:%s, failed to create since %s", pCreate->user, terrstr());
    return -1;
  }

  SUserObj *pOperUser = sdbAcquire(pMnode->pSdb, SDB_USER, pMsg->user);
  if (pOperUser == NULL) {
    terrno = TSDB_CODE_MND_NO_USER_FROM_CONN;
    mError("user:%s, failed to create since %s", pCreate->user, terrstr());
    return -1;
  }

  int32_t code = mndCreateUser(pMnode, pOperUser->acct, pCreate->user, pCreate->pass, pMsg);
  sdbRelease(pMnode->pSdb, pOperUser);

  if (code != 0) {
    mError("user:%s, failed to create since %s", pCreate->user, terrstr());
    return -1;
  }

  return TSDB_CODE_MND_ACTION_IN_PROGRESS;
}

static int32_t mndProcessAlterUserMsg(SMnodeMsg *pMsg) {
  SMnode        *pMnode = pMsg->pMnode;
  SAlterUserMsg *pAlter = pMsg->rpcMsg.pCont;

  mDebug("user:%s, start to alter", pAlter->user);

  if (pAlter->user[0] == 0) {
    terrno = TSDB_CODE_MND_INVALID_USER_FORMAT;
    mError("user:%s, failed to alter since %s", pAlter->user, terrstr());
    return -1;
  }

  if (pAlter->pass[0] == 0) {
    terrno = TSDB_CODE_MND_INVALID_PASS_FORMAT;
    mError("user:%s, failed to alter since %s", pAlter->user, terrstr());
    return -1;
  }

  SUserObj *pUser = sdbAcquire(pMnode->pSdb, SDB_USER, pAlter->user);
  if (pUser == NULL) {
    terrno = TSDB_CODE_MND_USER_NOT_EXIST;
    mError("user:%s, failed to alter since %s", pAlter->user, terrstr());
    return -1;
  }

  SUserObj *pOperUser = sdbAcquire(pMnode->pSdb, SDB_USER, pMsg->user);
  if (pOperUser == NULL) {
    terrno = TSDB_CODE_MND_NO_USER_FROM_CONN;
    mError("user:%s, failed to alter since %s", pAlter->user, terrstr());
    return -1;
  }

  SUserObj newUser = {0};
  memcpy(&newUser, pUser, sizeof(SUserObj));
  memset(pUser->pass, 0, sizeof(pUser->pass));
  taosEncryptPass((uint8_t *)pAlter->pass, strlen(pAlter->pass), pUser->pass);

  int32_t code = mndUpdateUser(pMnode, pUser, &newUser, pMsg);
  sdbRelease(pMnode->pSdb, pOperUser);

  if (code != 0) {
    mError("user:%s, failed to alter since %s", pAlter->user, terrstr());
    return -1;
  }

  return TSDB_CODE_MND_ACTION_IN_PROGRESS;
}

static int32_t mndProcessDropUserMsg(SMnodeMsg *pMsg) {
  SMnode       *pMnode = pMsg->pMnode;
  SDropUserMsg *pDrop = pMsg->rpcMsg.pCont;

  mDebug("user:%s, start to drop", pDrop->user);

  if (pDrop->user[0] == 0) {
    terrno = TSDB_CODE_MND_INVALID_USER_FORMAT;
    mError("user:%s, failed to drop since %s", pDrop->user, terrstr());
    return -1;
  }

  SUserObj *pUser = sdbAcquire(pMnode->pSdb, SDB_USER, pDrop->user);
  if (pUser == NULL) {
    terrno = TSDB_CODE_MND_USER_NOT_EXIST;
    mError("user:%s, failed to drop since %s", pDrop->user, terrstr());
    return -1;
  }

  SUserObj *pOperUser = sdbAcquire(pMnode->pSdb, SDB_USER, pMsg->user);
  if (pOperUser == NULL) {
    terrno = TSDB_CODE_MND_NO_USER_FROM_CONN;
    mError("user:%s, failed to drop since %s", pDrop->user, terrstr());
    return -1;
  }

  int32_t code = mndDropUser(pMnode, pMsg, pUser);
  sdbRelease(pMnode->pSdb, pOperUser);

  if (code != 0) {
    mError("user:%s, failed to drop since %s", pDrop->user, terrstr());
    return -1;
  }

  return TSDB_CODE_MND_ACTION_IN_PROGRESS;
}

static int32_t mndGetUserMeta(SMnodeMsg *pMsg, SShowObj *pShow, STableMetaMsg *pMeta) {
  SMnode *pMnode = pMsg->pMnode;
  SSdb   *pSdb = pMnode->pSdb;

  int32_t  cols = 0;
  SSchema *pSchema = pMeta->pSchema;

  pShow->bytes[cols] = TSDB_USER_LEN + VARSTR_HEADER_SIZE;
  pSchema[cols].type = TSDB_DATA_TYPE_BINARY;
  strcpy(pSchema[cols].name, "name");
  pSchema[cols].bytes = htons(pShow->bytes[cols]);
  cols++;

  pShow->bytes[cols] = 10 + VARSTR_HEADER_SIZE;
  pSchema[cols].type = TSDB_DATA_TYPE_BINARY;
  strcpy(pSchema[cols].name, "privilege");
  pSchema[cols].bytes = htons(pShow->bytes[cols]);
  cols++;

  pShow->bytes[cols] = 8;
  pSchema[cols].type = TSDB_DATA_TYPE_TIMESTAMP;
  strcpy(pSchema[cols].name, "create_time");
  pSchema[cols].bytes = htons(pShow->bytes[cols]);
  cols++;

  pShow->bytes[cols] = TSDB_USER_LEN + VARSTR_HEADER_SIZE;
  pSchema[cols].type = TSDB_DATA_TYPE_BINARY;
  strcpy(pSchema[cols].name, "account");
  pSchema[cols].bytes = htons(pShow->bytes[cols]);
  cols++;

  pMeta->numOfColumns = htons(cols);
  pShow->numOfColumns = cols;

  pShow->offset[0] = 0;
  for (int32_t i = 1; i < cols; ++i) {
    pShow->offset[i] = pShow->offset[i - 1] + pShow->bytes[i - 1];
  }

  pShow->numOfRows = sdbGetSize(pSdb, SDB_USER);
  pShow->rowSize = pShow->offset[cols - 1] + pShow->bytes[cols - 1];
  strcpy(pMeta->tableFname, mndShowStr(pShow->type));

  return 0;
}

static int32_t mndRetrieveUsers(SMnodeMsg *pMsg, SShowObj *pShow, char *data, int32_t rows) {
  SMnode   *pMnode = pMsg->pMnode;
  SSdb     *pSdb = pMnode->pSdb;
  int32_t   numOfRows = 0;
  SUserObj *pUser = NULL;
  int32_t   cols = 0;
  char     *pWrite;

  while (numOfRows < rows) {
    pShow->pIter = sdbFetch(pSdb, SDB_USER, pShow->pIter, (void **)&pUser);
    if (pShow->pIter == NULL) break;

    cols = 0;

    pWrite = data + pShow->offset[cols] * rows + pShow->bytes[cols] * numOfRows;
    STR_WITH_MAXSIZE_TO_VARSTR(pWrite, pUser->user, pShow->bytes[cols]);
    cols++;

    pWrite = data + pShow->offset[cols] * rows + pShow->bytes[cols] * numOfRows;
    if (pUser->superAuth) {
      const char *src = "super";
      STR_WITH_SIZE_TO_VARSTR(pWrite, src, strlen(src));
    } else if (pUser->writeAuth) {
      const char *src = "writable";
      STR_WITH_SIZE_TO_VARSTR(pWrite, src, strlen(src));
    } else {
      const char *src = "readable";
      STR_WITH_SIZE_TO_VARSTR(pWrite, src, strlen(src));
    }
    cols++;

    pWrite = data + pShow->offset[cols] * rows + pShow->bytes[cols] * numOfRows;
    *(int64_t *)pWrite = pUser->createdTime;
    cols++;

    pWrite = data + pShow->offset[cols] * rows + pShow->bytes[cols] * numOfRows;
    STR_WITH_MAXSIZE_TO_VARSTR(pWrite, pUser->acct, pShow->bytes[cols]);
    cols++;

    numOfRows++;
    sdbRelease(pSdb, pUser);
  }

  mnodeVacuumResult(data, pShow->numOfColumns, numOfRows, rows, pShow);
  pShow->numOfReads += numOfRows;
  return numOfRows;
}

static void mndCancelGetNextUser(SMnode *pMnode, void *pIter) {
  SSdb *pSdb = pMnode->pSdb;
  sdbCancelFetch(pSdb, pIter);
}<|MERGE_RESOLUTION|>--- conflicted
+++ resolved
@@ -168,18 +168,6 @@
   return 0;
 }
 
-<<<<<<< HEAD
-static int32_t mndUserActionUpdate(SSdb *pSdb, SUserObj *pSrcUser, SUserObj *pDstUser) {
-  mTrace("user:%s, perform update action", pSrcUser->user);
-  memcpy(pSrcUser->user, pDstUser->user, TSDB_USER_LEN);
-  memcpy(pSrcUser->pass, pDstUser->pass, TSDB_PASSWORD_LEN);
-  memcpy(pSrcUser->acct, pDstUser->acct, TSDB_USER_LEN);
-  pSrcUser->createdTime = pDstUser->createdTime;
-  pSrcUser->updateTime = pDstUser->updateTime;
-  pSrcUser->superAuth = pDstUser->superAuth;
-  pSrcUser->readAuth = pDstUser->readAuth;
-  pSrcUser->writeAuth = pDstUser->writeAuth;
-=======
 static int32_t mndUserActionUpdate(SSdb *pSdb, SUserObj *pOldUser, SUserObj *pNewUser) {
   mTrace("user:%s, perform update action", pOldUser->user);
   memcpy(pOldUser->user, pNewUser->user, TSDB_USER_LEN);
@@ -190,7 +178,6 @@
   pOldUser->superAuth = pNewUser->superAuth;
   pOldUser->readAuth = pNewUser->readAuth;
   pOldUser->writeAuth = pNewUser->writeAuth;
->>>>>>> 044388b3
   return 0;
 }
 
