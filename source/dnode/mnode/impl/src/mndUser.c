--- conflicted
+++ resolved
@@ -132,133 +132,11 @@
 static int32_t  mndProcessRetrieveIpWhiteListReq(SRpcMsg *pReq);
 static int32_t  mndProcessGetUserDateTimeWhiteListReq(SRpcMsg *pReq);
 static int32_t  mndProcessRetrieveDateTimeWhiteListReq(SRpcMsg *pReq);
-<<<<<<< HEAD
-
-static int32_t wlCacheRemoveIpWhiteList(const char *user);
-=======
->>>>>>> b3cee032
 
 static int32_t createIpWhiteListFromOldVer(void *buf, int32_t len, SIpWhiteList **ppList);
 static int32_t tDerializeIpWhileListFromOldVer(void *buf, int32_t len, SIpWhiteList *pList);
 
 
-<<<<<<< HEAD
-
-typedef struct {
-  SHashObj      *wlIp; // ip whitelist, key: user, value: SIpWhiteListDual*
-  SHashObj      *wlTime; // time whitelist, key: user, value: SDateTimeWhiteList*
-  int64_t        verIp;
-  int64_t        verTime;
-  TdThreadRwlock rw;
-} SWhiteListCache;
-
-static SWhiteListCache wlCache;
-
-
-
-static int32_t wlCacheInit() {
-  _hash_fn_t hashFn = taosGetDefaultHashFunction(TSDB_DATA_TYPE_BINARY);
-
-  SHashObj *wlIp = taosHashInit(8, hashFn, 1, HASH_ENTRY_LOCK);
-  if (wlIp == NULL) {
-    TAOS_RETURN(terrno);
-  }
-
-  SHashObj* wlTime = taosHashInit(8, hashFn, 1, HASH_ENTRY_LOCK);
-  if (wlTime == NULL) {
-    int32_t code = terrno;
-    taosHashCleanup(wlIp);
-    TAOS_RETURN(code);
-  }
-
-  wlCache.wlIp = wlIp;
-  wlCache.wlTime = wlTime;
-  wlCache.verIp = 0;
-  wlCache.verTime = 0;
-
-  (void)taosThreadRwlockInit(&wlCache.rw, NULL);
-  TAOS_RETURN(0);
-}
-
-
-
-static void destroyIpWhiteList(SHashObj *wl) {
-  if (wl == NULL) return;
-
-  void *pIter = taosHashIterate(wl, NULL);
-  while (pIter) {
-    SIpWhiteListDual *list = *(SIpWhiteListDual **)pIter;
-    taosMemoryFree(list);
-    pIter = taosHashIterate(wl, pIter);
-  }
-
-  taosHashCleanup(wl);
-}
-
-
-
-static void destroyTimeWhiteList(SHashObj *wl) {
-  if (wl == NULL) return;
-
-  void *pIter = taosHashIterate(wl, NULL);
-  while (pIter) {
-    SDateTimeWhiteList *list = *(SDateTimeWhiteList **)pIter;
-    taosMemoryFree(list);
-    pIter = taosHashIterate(wl, pIter);
-  }
-
-  taosHashCleanup(wl);
-}
-
-
-
-static void wlCacheCleanup() {
-  destroyIpWhiteList(wlCache.wlIp);
-  destroyTimeWhiteList(wlCache.wlTime);
-  (void)taosThreadRwlockDestroy(&wlCache.rw);
-}
-
-
-
-static int32_t wlCacheUpdateIpWhiteList(SMnode* pMnode, const char *user, SIpWhiteListDual *pNew) {
-  int32_t code = 0;
-  int32_t lino = 0;
-  bool    update = true;
-  size_t  userLen = strlen(user);
-
-  (void)taosThreadRwlockWrlock(&wlCache.rw);
-
-  SIpWhiteListDual **ppList = taosHashGet(wlCache.wlIp, user, userLen);
-  if (ppList != NULL && *ppList != NULL) {
-    if (isIpWhiteListEqual(*ppList, pNew)) {
-      update = false;
-    } else {
-      taosMemoryFree(*ppList);
-    }
-  }
-
-  if (update) {
-    SIpWhiteListDual *p = cloneIpWhiteList(pNew);
-    if (p == NULL) {
-      update = false;
-      TAOS_CHECK_GOTO(TSDB_CODE_OUT_OF_MEMORY, &lino, _OVER);
-    }
-    if ((code = taosHashPut(wlCache.wlIp, user, userLen, &p, sizeof(p))) != 0) {
-      update = false;
-      taosMemoryFree(p);
-      TAOS_CHECK_GOTO(code, &lino, _OVER);
-    }
-  }
-
-  if (update) {
-    wlCache.verIp++;
-  }
-
-_OVER:
-  (void)taosThreadRwlockUnlock(&wlCache.rw);
-  if (code < 0) {
-    mError("failed to update ip white list for user: %s at line %d since %s", user, lino, tstrerror(code));
-=======
 typedef struct {
   SIpWhiteListDual   *wlIp;
   SDateTimeWhiteList *wlTime;
@@ -371,7 +249,6 @@
   if (taosHashPut(userCache.users, user, userLen, &pInfo, sizeof(pInfo)) != 0) {
     taosMemoryFree(pInfo);
     return NULL;
->>>>>>> b3cee032
   }
 
   return pInfo;
@@ -379,74 +256,6 @@
 
 
 
-<<<<<<< HEAD
-static int32_t wlCacheRemoveIpWhiteList(const char *user) {
-  int32_t code = 0;
-  size_t  userLen = strlen(user);
-
-  (void)taosThreadRwlockWrlock(&wlCache.rw);
-
-  SIpWhiteListDual **ppList = taosHashGet(wlCache.wlIp, user, userLen);
-  if (ppList != NULL && *ppList != NULL) {
-    taosMemoryFree(*ppList);
-    code = taosHashRemove(wlCache.wlIp, user, userLen);
-    if (code == TSDB_CODE_SUCCESS) {
-      wlCache.verIp++;
-    }
-  }
-
-  (void)taosThreadRwlockUnlock(&wlCache.rw);
-  return 0;
-}
-
-
-
-static int32_t wlCacheRebuildIpWhiteList(SMnode *pMnode) {
-  int32_t   code = 0;
-  int32_t   lino = 0;
-
-  _hash_fn_t hashFn = taosGetDefaultHashFunction(TSDB_DATA_TYPE_BINARY);
-  SHashObj *pNew = taosHashInit(8, hashFn, 1, HASH_ENTRY_LOCK);
-  if (pNew == NULL) {
-    TAOS_CHECK_GOTO(terrno, &lino, _OVER);
-  }
-
-  SSdb     *pSdb = pMnode->pSdb;
-  void     *pIter = NULL;
-  while (1) {
-    SUserObj *pUser = NULL;
-    pIter = sdbFetch(pSdb, SDB_USER, pIter, (void **)&pUser);
-    if (pIter == NULL) {
-      break;
-    }
-
-    SIpWhiteListDual *list = cloneIpWhiteList(pUser->pIpWhiteListDual);
-    if (list == NULL) {
-      sdbRelease(pSdb, pUser);
-      sdbCancelFetch(pSdb, pIter);
-      TAOS_CHECK_GOTO(TSDB_CODE_OUT_OF_MEMORY, &lino, _OVER);
-    }
-
-    size_t userLen = strlen(pUser->user);
-    if ((code = taosHashPut(pNew, pUser->user, userLen, &list, sizeof(list))) != 0) {
-      taosMemoryFree(list);
-      sdbRelease(pSdb, pUser);
-      sdbCancelFetch(pSdb, pIter);
-      TAOS_CHECK_GOTO(code, &lino, _OVER);
-    }
-
-    sdbRelease(pSdb, pUser);
-  }
-
-  destroyIpWhiteList(wlCache.wlIp);
-  wlCache.wlIp = pNew;
-  wlCache.verIp++;
-
-_OVER:
-  if (code < 0) {
-    mError("failed to rebuild ip white list at line %d since %s", lino, tstrerror(code));
-    destroyIpWhiteList(pNew);
-=======
 void mndGetUserLoginInfo(const char *user, SLoginInfo *pLoginInfo) {
   size_t userLen = strlen(user);
 
@@ -509,34 +318,8 @@
         a->ranges[i].absolute != b->ranges[i].absolute) {
       return false;
     }
->>>>>>> b3cee032
-  }
-  TAOS_RETURN(code);
-}
-
-<<<<<<< HEAD
-
-
-int64_t mndGetIpWhiteListVersion(SMnode *pMnode) {
-  int64_t ver = 0;
-  int32_t code = 0;
-
-  if (mndEnableIpWhiteList(pMnode) != 0 && tsEnableWhiteList) {
-    (void)taosThreadRwlockWrlock(&wlCache.rw);
-
-    if (wlCache.verIp == 0) {
-      // get user and dnode ip white list
-      if ((code = wlCacheRebuildIpWhiteList(pMnode)) != 0) {
-        (void)taosThreadRwlockUnlock(&wlCache.rw);
-        mError("%s failed to update ip white list since %s", __func__, tstrerror(code));
-        return ver;
-      }
-      wlCache.verIp = taosGetTimestampMs();
-    }
-    ver = wlCache.verIp;
-
-    (void)taosThreadRwlockUnlock(&wlCache.rw);
-=======
+  }
+
   return true;
 }
 
@@ -576,83 +359,12 @@
   (void)taosThreadRwlockUnlock(&userCache.rw);
   if (code < 0) {
     mError("failed to update white list for user: %s at line %d since %s", pUser->user, lino, tstrerror(code));
->>>>>>> b3cee032
-  }
-
-  mDebug("ip-white-list on mnode ver: %" PRId64, ver);
-  return ver;
-}
-
-<<<<<<< HEAD
-
-
-int32_t mndRefreshUserIpWhiteList(SMnode *pMnode) {
-  int32_t code = 0;
-  (void)taosThreadRwlockWrlock(&wlCache.rw);
-
-  if ((code = wlCacheRebuildIpWhiteList(pMnode)) != 0) {
-    (void)taosThreadRwlockUnlock(&wlCache.rw);
-    TAOS_RETURN(code);
-  }
-  wlCache.verIp = taosGetTimestampMs();
-  (void)taosThreadRwlockUnlock(&wlCache.rw);
-=======
->>>>>>> b3cee032
-
-
-<<<<<<< HEAD
-
-
-static bool isDateTimeWhiteListEqual(SDateTimeWhiteList *a, SDateTimeWhiteList *b) {
-  if (a->num != b->num) {
-    return false;
-  }
-  for (int i = 0; i < a->num; i++) {
-    if (a->ranges[i].start != b->ranges[i].start ||
-        a->ranges[i].duration != b->ranges[i].duration ||
-        a->ranges[i].neg != b->ranges[i].neg ||
-        a->ranges[i].absolute != b->ranges[i].absolute) {
-      return false;
-    }
-  }
-  return true;
-}
-
-
-
-static int32_t wlCacheUpdateTimeWhiteList(SMnode* pMnode, const char *user, SDateTimeWhiteList *pNew) {
-  int32_t code = 0;
-  int32_t lino = 0;
-  bool    update = true;
-  size_t  userLen = strlen(user);
-
-  (void)taosThreadRwlockWrlock(&wlCache.rw);
-
-  SDateTimeWhiteList **ppList = taosHashGet(wlCache.wlTime, user, userLen);
-  if (ppList != NULL && *ppList != NULL) {
-    if (isDateTimeWhiteListEqual(*ppList, pNew)) {
-      update = false;
-    } else {
-      taosMemoryFree(*ppList);
-    }
-  }
-
-  if (update) {
-    SDateTimeWhiteList *p = cloneDateTimeWhiteList(pNew);
-    if (p == NULL) {
-      update = false;
-      TAOS_CHECK_GOTO(TSDB_CODE_OUT_OF_MEMORY, &lino, _OVER);
-    }
-    if ((code = taosHashPut(wlCache.wlTime, user, userLen, &p, sizeof(p))) != 0) {
-      update = false;
-      taosMemoryFree(p);
-      TAOS_CHECK_GOTO(code, &lino, _OVER);
-    }
-  }
-
-  if (update) {
-    wlCache.verTime++;
-=======
+  }
+  TAOS_RETURN(code);
+}
+
+
+
 static int32_t userCacheRebuildIpWhiteList(SMnode *pMnode) {
   int32_t   code = 0, lino = 0;
 
@@ -683,59 +395,19 @@
     pInfo->wlIp = wl;
 
     sdbRelease(pSdb, pUser);
->>>>>>> b3cee032
   }
 
   userCache.verIp++;
 
 _OVER:
-<<<<<<< HEAD
-  (void)taosThreadRwlockUnlock(&wlCache.rw);
-  if (code < 0) {
-    mError("failed to update date time white list for user: %s at line %d since %s", user, lino, tstrerror(code));
-=======
   if (code < 0) {
     mError("failed to rebuild ip white list at line %d since %s", lino, tstrerror(code));
->>>>>>> b3cee032
   }
   TAOS_RETURN(code);
 }
 
 
 
-<<<<<<< HEAD
-static int32_t wlCacheRemoveTimeWhiteList(const char *user) {
-  int32_t code = 0;
-  size_t  userLen = strlen(user);
-
-  (void)taosThreadRwlockWrlock(&wlCache.rw);
-
-  SDateTimeWhiteList **ppList = taosHashGet(wlCache.wlTime, user, userLen);
-  if (ppList != NULL && *ppList != NULL) {
-    taosMemoryFree(*ppList);
-    code = taosHashRemove(wlCache.wlTime, user, userLen);
-    if (code == TSDB_CODE_SUCCESS) {
-      wlCache.verTime++;
-    }
-  }
-
-  (void)taosThreadRwlockUnlock(&wlCache.rw);
-  return 0;
-}
-
-
-
-static int32_t wlCacheRebuildTimeWhiteList(SMnode *pMnode) {
-  int32_t   code = 0;
-  int32_t   lino = 0;
-
-  _hash_fn_t hashFn = taosGetDefaultHashFunction(TSDB_DATA_TYPE_BINARY);
-  SHashObj *pNew = taosHashInit(8, hashFn, 1, HASH_ENTRY_LOCK);
-  if (pNew == NULL) {
-    TAOS_CHECK_GOTO(terrno, &lino, _OVER);
-  }
-
-=======
 int64_t mndGetIpWhiteListVersion(SMnode *pMnode) {
   int64_t ver = 0;
   int32_t code = 0;
@@ -782,7 +454,6 @@
 static int32_t userCacheRebuildTimeWhiteList(SMnode *pMnode) {
   int32_t   code = 0, lino = 0;
 
->>>>>>> b3cee032
   SSdb     *pSdb = pMnode->pSdb;
   void     *pIter = NULL;
   while (1) {
@@ -792,32 +463,18 @@
       break;
     }
 
-<<<<<<< HEAD
-    SDateTimeWhiteList *list = cloneDateTimeWhiteList(pUser->pTimeWhiteList);
-    if (list == NULL) {
-=======
     SCachedUserInfo *pInfo = getCachedUserInfo(pUser->user);
     if (pInfo == NULL) {
->>>>>>> b3cee032
       sdbRelease(pSdb, pUser);
       sdbCancelFetch(pSdb, pIter);
       TAOS_CHECK_GOTO(TSDB_CODE_OUT_OF_MEMORY, &lino, _OVER);
     }
 
-<<<<<<< HEAD
-    size_t userLen = strlen(pUser->user);
-    if ((code = taosHashPut(pNew, pUser->user, userLen, &list, sizeof(list))) != 0) {
-      taosMemoryFree(list);
-      sdbRelease(pSdb, pUser);
-      sdbCancelFetch(pSdb, pIter);
-      TAOS_CHECK_GOTO(code, &lino, _OVER);
-=======
     SDateTimeWhiteList *wl = cloneDateTimeWhiteList(pUser->pTimeWhiteList);
     if (wl == NULL) {
       sdbRelease(pSdb, pUser);
       sdbCancelFetch(pSdb, pIter);
       TAOS_CHECK_GOTO(TSDB_CODE_OUT_OF_MEMORY, &lino, _OVER);
->>>>>>> b3cee032
     }
 
     taosMemoryFree(pInfo->wlTime);
@@ -826,22 +483,11 @@
     sdbRelease(pSdb, pUser);
   }
 
-<<<<<<< HEAD
-  destroyTimeWhiteList(wlCache.wlTime);
-  wlCache.wlTime = pNew;
-  wlCache.verTime++;
-
-_OVER:
-  if (code < 0) {
-    mError("failed to rebuild datetime white list at line %d since %s", lino, tstrerror(code));
-    destroyTimeWhiteList(pNew);
-=======
   userCache.verTime++;
 
 _OVER:
   if (code < 0) {
     mError("failed to rebuild time white list at line %d since %s", lino, tstrerror(code));
->>>>>>> b3cee032
   }
   TAOS_RETURN(code);
 }
@@ -850,16 +496,6 @@
 
 int32_t mndRefreshUserDateTimeWhiteList(SMnode *pMnode) {
   int32_t code = 0;
-<<<<<<< HEAD
-  (void)taosThreadRwlockWrlock(&wlCache.rw);
-
-  if ((code = wlCacheRebuildTimeWhiteList(pMnode)) != 0) {
-    (void)taosThreadRwlockUnlock(&wlCache.rw);
-    TAOS_RETURN(code);
-  }
-  wlCache.verTime = taosGetTimestampMs();
-  (void)taosThreadRwlockUnlock(&wlCache.rw);
-=======
   (void)taosThreadRwlockWrlock(&userCache.rw);
 
   if ((code = userCacheRebuildTimeWhiteList(pMnode)) != 0) {
@@ -868,7 +504,6 @@
   }
   userCache.verTime = taosGetTimestampMs();
   (void)taosThreadRwlockUnlock(&userCache.rw);
->>>>>>> b3cee032
 
   TAOS_RETURN(code);
 }
@@ -880,22 +515,6 @@
   int32_t code = 0;
 
   if (mndEnableTimeWhiteList(pMnode) != 0 && tsEnableWhiteList) {
-<<<<<<< HEAD
-    (void)taosThreadRwlockWrlock(&wlCache.rw);
-
-    if (wlCache.verIp == 0) {
-      // get user and dnode datetime white list
-      if ((code = wlCacheRebuildTimeWhiteList(pMnode)) != 0) {
-        (void)taosThreadRwlockUnlock(&wlCache.rw);
-        mError("%s failed to update datetime white list since %s", __func__, tstrerror(code));
-        return ver;
-      }
-      wlCache.verTime = taosGetTimestampMs();
-    }
-    ver = wlCache.verTime;
-
-    (void)taosThreadRwlockUnlock(&wlCache.rw);
-=======
     (void)taosThreadRwlockWrlock(&userCache.rw);
 
     if (userCache.verIp == 0) {
@@ -910,7 +529,6 @@
     ver = userCache.verTime;
 
     (void)taosThreadRwlockUnlock(&userCache.rw);
->>>>>>> b3cee032
   }
 
   mDebug("datetime-white-list on mnode ver: %" PRId64, ver);
@@ -920,11 +538,7 @@
 
 
 int32_t mndInitUser(SMnode *pMnode) {
-<<<<<<< HEAD
-  TAOS_CHECK_RETURN(wlCacheInit());
-=======
   TAOS_CHECK_RETURN(userCacheInit());
->>>>>>> b3cee032
 
   SSdbTable table = {
       .sdbType = SDB_USER,
@@ -961,11 +575,7 @@
 
 
 void mndCleanupUser(SMnode *pMnode) {
-<<<<<<< HEAD
-  wlCacheCleanup();
-=======
   userCacheCleanup();
->>>>>>> b3cee032
 }
 
 
@@ -1350,11 +960,7 @@
   int32_t index = reuseMax;
   while(index < pUser->numOfPasswords) {
     SUserPassword *pPass = &pUser->passwords[index];
-<<<<<<< HEAD
-    if (now - pPass->setTime >= (pUser->passwordReuseTime * 86400)) {
-=======
     if (now - pPass->setTime >= pUser->passwordReuseTime) {
->>>>>>> b3cee032
       break;
     }
     index++;
@@ -1376,25 +982,17 @@
   int32_t  lino = 0;
   SUserObj userObj = {0};
 
-<<<<<<< HEAD
-  generateSalt(userObj.salt, sizeof(userObj.salt));
-=======
->>>>>>> b3cee032
   userObj.passwords = taosMemCalloc(1, sizeof(SUserPassword));
   if (userObj.passwords == NULL) {
     TAOS_CHECK_GOTO(TSDB_CODE_OUT_OF_MEMORY, &lino, _ERROR);
   }
   taosEncryptPass_c((uint8_t *)pass, strlen(pass), userObj.passwords[0].pass);
-<<<<<<< HEAD
-  TAOS_CHECK_GOTO(mndEncryptPass(userObj.passwords[0].pass, userObj.salt, &userObj.passEncryptAlgorithm), &lino, _ERROR);
-=======
   userObj.passwords[0].pass[sizeof(userObj.passwords[0].pass) - 1] = 0;
   if (tsiEncryptPassAlgorithm == DND_CA_SM4 && strlen(tsEncryptKey) > 0) {
     generateSalt(userObj.salt, sizeof(userObj.salt));
     TAOS_CHECK_GOTO(mndEncryptPass(userObj.passwords[0].pass, userObj.salt, &userObj.passEncryptAlgorithm), &lino, _ERROR);
   }
 
->>>>>>> b3cee032
   userObj.passwords[0].setTime = taosGetTimestampSec();
   userObj.numOfPasswords = 1;
 
@@ -1409,23 +1007,10 @@
   userObj.enable = 1;
   userObj.changePass = 2;
   userObj.ipWhiteListVer = taosGetTimestampMs();
-<<<<<<< HEAD
-  userObj.sessionPerUser = TSDB_USER_SESSION_PER_USER_DEFAULT;
-=======
->>>>>>> b3cee032
   userObj.connectTime = TSDB_USER_CONNECT_TIME_DEFAULT;
   userObj.connectIdleTime = TSDB_USER_CONNECT_IDLE_TIME_DEFAULT;
   userObj.callPerSession = TSDB_USER_CALL_PER_SESSION_DEFAULT;
   userObj.vnodePerCall = TSDB_USER_VNODE_PER_CALL_DEFAULT;
-<<<<<<< HEAD
-  userObj.failedLoginAttempts = TSDB_USER_FAILED_LOGIN_ATTEMPTS_DEFAULT;
-  userObj.passwordLifeTime = TSDB_USER_PASSWORD_LIFE_TIME_DEFAULT;
-  userObj.passwordReuseTime = TSDB_USER_PASSWORD_REUSE_TIME_DEFAULT;
-  userObj.passwordReuseMax = TSDB_USER_PASSWORD_REUSE_MAX_DEFAULT;
-  userObj.passwordLockTime = TSDB_USER_PASSWORD_LOCK_TIME_DEFAULT;
-  userObj.passwordGraceTime = TSDB_USER_PASSWORD_GRACE_TIME_DEFAULT;
-  userObj.inactiveAccountTime = TSDB_USER_INACTIVE_ACCOUNT_TIME_DEFAULT;
-=======
   userObj.passwordReuseTime = TSDB_USER_PASSWORD_REUSE_TIME_DEFAULT;
   userObj.passwordReuseMax = TSDB_USER_PASSWORD_REUSE_MAX_DEFAULT;
   userObj.passwordLockTime = TSDB_USER_PASSWORD_LOCK_TIME_DEFAULT;
@@ -1435,7 +1020,6 @@
   userObj.passwordLifeTime = -1;
   userObj.passwordGraceTime = -1;
   userObj.inactiveAccountTime = -1;
->>>>>>> b3cee032
   userObj.allowTokenNum = TSDB_USER_ALLOW_TOKEN_NUM_DEFAULT;
   userObj.pTimeWhiteList = taosMemoryCalloc(1, sizeof(SDateTimeWhiteList));
   if (userObj.pTimeWhiteList == NULL) {
@@ -1487,20 +1071,12 @@
   taosMemoryFree(userObj.passwords);
   taosMemoryFree(userObj.pIpWhiteListDual);
   taosMemoryFree(userObj.pTimeWhiteList);
-<<<<<<< HEAD
-  taosMemoryFreeClear(userObj.passwords);
-=======
->>>>>>> b3cee032
   return 0;
 
 _ERROR:
   taosMemoryFree(userObj.passwords);
   taosMemoryFree(userObj.pIpWhiteListDual);
   taosMemoryFree(userObj.pTimeWhiteList);
-<<<<<<< HEAD
-  taosMemoryFreeClear(userObj.passwords);
-=======
->>>>>>> b3cee032
   TAOS_RETURN(terrno ? terrno : TSDB_CODE_APP_ERROR);
 }
 
@@ -1869,10 +1445,6 @@
       TAOS_CHECK_GOTO(TSDB_CODE_OUT_OF_MEMORY, &lino, _OVER);
     }
     SDB_GET_BINARY(pRaw, dataPos, pUser->passwords[0].pass, TSDB_PASSWORD_LEN, _OVER)
-<<<<<<< HEAD
-    pUser->passwords->setTime = pUser->updateTime / 1000;
-=======
->>>>>>> b3cee032
     pUser->numOfPasswords = 1;
     memset(pUser->salt, 0, sizeof(pUser->salt));
   } else {
@@ -1891,20 +1463,8 @@
   SDB_GET_BINARY(pRaw, dataPos, pUser->acct, TSDB_USER_LEN, _OVER)
   SDB_GET_INT64(pRaw, dataPos, &pUser->createdTime, _OVER)
   SDB_GET_INT64(pRaw, dataPos, &pUser->updateTime, _OVER)
-<<<<<<< HEAD
-
-  if (sver >= USER_VER_SUPPORT_ADVANCED_SECURITY) {
-    SDB_GET_INT64(pRaw, dataPos, &pUser->lastLoginTime, _OVER)
-    SDB_GET_INT64(pRaw, dataPos, &pUser->lastFailedLoginTime, _OVER)
-    SDB_GET_INT32(pRaw, dataPos, &pUser->failedLoginCount, _OVER)
-  } else {
-    pUser->lastLoginTime = taosGetTimestampSec();
-    pUser->lastFailedLoginTime = 0;
-    pUser->failedLoginCount = 0;
-=======
   if (sver < USER_VER_SUPPORT_ADVANCED_SECURITY) {
     pUser->passwords[0].setTime = pUser->updateTime / 1000;
->>>>>>> b3cee032
   }
 
   SDB_GET_INT8(pRaw, dataPos, &pUser->superUser, _OVER)
@@ -2205,7 +1765,7 @@
   if (sver < USER_VER_SUPPORT_ADVANCED_SECURITY) {
     memset(pUser->totpsecret, 0, sizeof(pUser->totpsecret));
     pUser->changePass = 2;
-    pUser->sessionPerUser = TSDB_USER_SESSION_PER_USER_DEFAULT;
+    pUser->sessionPerUser = pUser->superUser ? -1 : TSDB_USER_SESSION_PER_USER_DEFAULT;
     pUser->connectTime = TSDB_USER_CONNECT_TIME_DEFAULT;
     pUser->connectIdleTime = TSDB_USER_CONNECT_IDLE_TIME_DEFAULT;
     pUser->callPerSession = TSDB_USER_CALL_PER_SESSION_DEFAULT;
@@ -2213,68 +1773,12 @@
     pUser->failedLoginAttempts = TSDB_USER_FAILED_LOGIN_ATTEMPTS_DEFAULT;
     pUser->passwordLifeTime = TSDB_USER_PASSWORD_LIFE_TIME_DEFAULT;
     pUser->passwordReuseTime = TSDB_USER_PASSWORD_REUSE_TIME_DEFAULT;
-    pUser->passwordReuseMax = TSDB_USER_PASSWORD_REUSE_MAX_DEFAULT;
-    pUser->passwordLockTime = TSDB_USER_PASSWORD_LOCK_TIME_DEFAULT;
-    pUser->passwordGraceTime = TSDB_USER_PASSWORD_GRACE_TIME_DEFAULT;
-    pUser->inactiveAccountTime = TSDB_USER_INACTIVE_ACCOUNT_TIME_DEFAULT;
-    pUser->allowTokenNum = TSDB_USER_ALLOW_TOKEN_NUM_DEFAULT;
-    pUser->pTimeWhiteList = taosMemCalloc(1, sizeof(SDateTimeWhiteList));
-    if (pUser->pTimeWhiteList == NULL) {
-      TAOS_CHECK_GOTO(terrno, &lino, _OVER);
-    }
-  } else {
-    SDB_GET_BINARY(pRaw, dataPos, pUser->totpsecret, sizeof(pUser->totpsecret), _OVER);
-    SDB_GET_INT8(pRaw, dataPos, &pUser->changePass, _OVER);
-    SDB_GET_INT32(pRaw, dataPos, &pUser->sessionPerUser, _OVER);
-    SDB_GET_INT32(pRaw, dataPos, &pUser->connectTime, _OVER);
-    SDB_GET_INT32(pRaw, dataPos, &pUser->connectIdleTime, _OVER);
-    SDB_GET_INT32(pRaw, dataPos, &pUser->callPerSession, _OVER);
-    SDB_GET_INT32(pRaw, dataPos, &pUser->vnodePerCall, _OVER);
-    SDB_GET_INT32(pRaw, dataPos, &pUser->failedLoginAttempts, _OVER);
-    SDB_GET_INT32(pRaw, dataPos, &pUser->passwordLifeTime, _OVER);
-    SDB_GET_INT32(pRaw, dataPos, &pUser->passwordReuseTime, _OVER);
-    SDB_GET_INT32(pRaw, dataPos, &pUser->passwordReuseMax, _OVER);
-    SDB_GET_INT32(pRaw, dataPos, &pUser->passwordLockTime, _OVER);
-    SDB_GET_INT32(pRaw, dataPos, &pUser->passwordGraceTime, _OVER);
-    SDB_GET_INT32(pRaw, dataPos, &pUser->inactiveAccountTime, _OVER);
-    SDB_GET_INT32(pRaw, dataPos, &pUser->allowTokenNum, _OVER);
-
-    int32_t num = 0;
-    SDB_GET_INT32(pRaw, dataPos, &num, _OVER);
-    pUser->pTimeWhiteList = taosMemCalloc(1, sizeof(SDateTimeWhiteList) + num * sizeof(SDateTimeWhiteListItem));
-    if (pUser->pTimeWhiteList == NULL) {
-      TAOS_CHECK_GOTO(terrno, &lino, _OVER);
-    }
-
-    pUser->pTimeWhiteList->num = num;
-    for (int32_t i = 0; i < num; i++) {
-      SDateTimeWhiteListItem *range = &pUser->pTimeWhiteList->ranges[i];
-      SDB_GET_BOOL(pRaw, dataPos, &range->absolute, _OVER);
-      SDB_GET_BOOL(pRaw, dataPos, &range->neg, _OVER);
-      SDB_GET_INT64(pRaw, dataPos, &range->start, _OVER);
-      SDB_GET_INT32(pRaw, dataPos, &range->duration, _OVER);
-    }
-  }
-
-  if (sver < USER_VER_SUPPORT_ADVANCED_SECURITY) {
-    memset(pUser->totpsecret, 0, sizeof(pUser->totpsecret));
-    pUser->changePass = 2;
-    pUser->sessionPerUser = pUser->superUser ? -1 : TSDB_USER_SESSION_PER_USER_DEFAULT;
-    pUser->connectTime = TSDB_USER_CONNECT_TIME_DEFAULT;
-    pUser->connectIdleTime = TSDB_USER_CONNECT_IDLE_TIME_DEFAULT;
-    pUser->callPerSession = TSDB_USER_CALL_PER_SESSION_DEFAULT;
-    pUser->vnodePerCall = TSDB_USER_VNODE_PER_CALL_DEFAULT;
-    pUser->failedLoginAttempts = pUser->superUser ? -1 : TSDB_USER_FAILED_LOGIN_ATTEMPTS_DEFAULT;
-    pUser->passwordLifeTime = pUser->superUser ? -1 : TSDB_USER_PASSWORD_LIFE_TIME_DEFAULT;
-    pUser->passwordReuseTime = TSDB_USER_PASSWORD_REUSE_TIME_DEFAULT;
-    pUser->passwordReuseMax = TSDB_USER_PASSWORD_REUSE_MAX_DEFAULT;
     pUser->passwordLockTime = TSDB_USER_PASSWORD_LOCK_TIME_DEFAULT;
     pUser->passwordGraceTime = pUser->superUser ? -1 : TSDB_USER_PASSWORD_GRACE_TIME_DEFAULT;
     pUser->inactiveAccountTime = pUser->superUser ? -1 : TSDB_USER_INACTIVE_ACCOUNT_TIME_DEFAULT;
     pUser->allowTokenNum = TSDB_USER_ALLOW_TOKEN_NUM_DEFAULT;
     pUser->pTimeWhiteList = taosMemCalloc(1, sizeof(SDateTimeWhiteList));
     if (pUser->pTimeWhiteList == NULL) {
-      TAOS_CHECK_GOTO(terrno, &lino, _OVER);
     }
   } else {
     SDB_GET_BINARY(pRaw, dataPos, pUser->totpsecret, sizeof(pUser->totpsecret), _OVER);
@@ -2449,15 +1953,12 @@
   if (pNew->pIpWhiteListDual == NULL) {
     code = TSDB_CODE_OUT_OF_MEMORY;
     goto _OVER;
-<<<<<<< HEAD
-=======
   }
 
   pNew->pTimeWhiteList = cloneDateTimeWhiteList(pUser->pTimeWhiteList);
   if (pNew->pTimeWhiteList == NULL) {
     code = TSDB_CODE_OUT_OF_MEMORY;
     goto _OVER;
->>>>>>> b3cee032
   }
 
   pNew->pTimeWhiteList = cloneDateTimeWhiteList(pUser->pTimeWhiteList);
@@ -2532,10 +2033,7 @@
 
   pOld->numOfPasswords = pNew->numOfPasswords;
   TSWAP(pOld->passwords, pNew->passwords);
-<<<<<<< HEAD
-=======
   (void)memcpy(pOld->salt, pNew->salt, sizeof(pOld->salt));
->>>>>>> b3cee032
   (void)memcpy(pOld->totpsecret, pNew->totpsecret, sizeof(pOld->totpsecret));
   TSWAP(pOld->readDbs, pNew->readDbs);
   TSWAP(pOld->writeDbs, pNew->writeDbs);
@@ -2552,10 +2050,7 @@
   pOld->ipWhiteListVer = pNew->ipWhiteListVer;
   TSWAP(pOld->pTimeWhiteList, pNew->pTimeWhiteList);
   pOld->timeWhiteListVer = pNew->timeWhiteListVer;
-<<<<<<< HEAD
-=======
   pOld->passEncryptAlgorithm = pNew->passEncryptAlgorithm;
->>>>>>> b3cee032
 
   taosWUnLockLatch(&pOld->lock);
 
@@ -2589,44 +2084,6 @@
   if (tsiEncryptPassAlgorithm != DND_CA_SM4) {
     return 0;
   }
-<<<<<<< HEAD
-
-  if (strlen(tsEncryptKey) == 0) {
-    return TSDB_CODE_DNODE_INVALID_ENCRYPTKEY;
-  }
-
-  if (salt[0] != 0) {
-    char passWithSalt[TSDB_PASSWORD_LEN + TSDB_PASSWORD_SALT_LEN + 1];
-    snprintf(passWithSalt, sizeof(passWithSalt), "%s%s", pass, salt);
-    taosEncryptPass_c((uint8_t *)passWithSalt, strlen(passWithSalt), pass);
-  }
-
-  unsigned char packetData[TSDB_PASSWORD_LEN] = {0};
-  SCryptOpts opts = {0};
-  opts.len = TSDB_PASSWORD_LEN;
-  opts.source = pass;
-  opts.result = packetData;
-  opts.unitLen = TSDB_PASSWORD_LEN;
-  tstrncpy(opts.key, tsEncryptKey, ENCRYPT_KEY_LEN + 1);
-  int newLen = CBC_Encrypt(&opts);
-
-  memcpy(pass, packetData, newLen);
-  if (algo != NULL) {
-    *algo = DND_CA_SM4;
-  }
-
-  return 0;
-}
-
-
-
-static void generateSalt(char *salt, size_t len) {
-  const char* set = "ABCDEFGHIJKLMNOPQRSTUVWXYZabcdefghijklmnopqrstuvwxyz0123456789";
-  int32_t     setLen = 62;
-  for (int32_t i = 0; i < len - 1; ++i) {
-    salt[i] = set[taosSafeRand() % setLen];
-  }
-=======
 
   if (strlen(tsEncryptKey) == 0) {
     return TSDB_CODE_DNODE_INVALID_ENCRYPTKEY;
@@ -2664,7 +2121,6 @@
   for (int32_t i = 0; i < len - 1; ++i) {
     salt[i] = set[taosSafeRand() % setLen];
   }
->>>>>>> b3cee032
   salt[len - 1] = 0;
 }
 
@@ -2713,10 +2169,7 @@
   } else {
     generateSalt(userObj.salt, sizeof(userObj.salt));
     taosEncryptPass_c((uint8_t *)pCreate->pass, strlen(pCreate->pass), userObj.passwords[0].pass);
-<<<<<<< HEAD
-=======
     userObj.passwords[0].pass[sizeof(userObj.passwords[0].pass) - 1] = 0;
->>>>>>> b3cee032
     TAOS_CHECK_GOTO(mndEncryptPass(userObj.passwords[0].pass, userObj.salt, &userObj.passEncryptAlgorithm), &lino, _OVER);
   }
   userObj.passwords[0].setTime = taosGetTimestampSec();
@@ -2880,16 +2333,7 @@
     TAOS_CHECK_GOTO(terrno, &lino, _OVER);
   }
 
-<<<<<<< HEAD
-  if ((code = wlCacheUpdateIpWhiteList(pMnode, userObj.user, userObj.pIpWhiteListDual)) != 0) {
-    mndTransDrop(pTrans);
-    TAOS_CHECK_GOTO(code, &lino, _OVER);
-  }
-
-  if ((code = wlCacheUpdateTimeWhiteList(pMnode, userObj.user, userObj.pTimeWhiteList)) != 0) {
-=======
   if ((code = userCacheUpdateWhiteList(pMnode, &userObj)) != 0) {
->>>>>>> b3cee032
     mndTransDrop(pTrans);
     TAOS_CHECK_GOTO(code, &lino, _OVER);
   }
@@ -2910,8 +2354,6 @@
     return 0;
   }
 
-<<<<<<< HEAD
-=======
   if (tsEnableStrongPassword == 0) {
     for (char c = *pwd; c != 0; c = *(++pwd)) {
       if (c == ' ' || c == '\'' || c == '\"' || c == '`' || c == '\\') {
@@ -2921,7 +2363,6 @@
     return 0;
   }
 
->>>>>>> b3cee032
   int32_t len = strlen(pwd);
   if (len < TSDB_PASSWORD_MIN_LEN) {
     return TSDB_CODE_PAR_PASSWD_TOO_SHORT_OR_EMPTY;
@@ -3011,69 +2452,31 @@
 
 
 static int32_t buildRetrieveDateTimeWhiteListRsp(SRetrieveDateTimeWhiteListRsp *pRsp) {
-<<<<<<< HEAD
-  (void)taosThreadRwlockWrlock(&wlCache.rw);
-
-  int32_t count = taosHashGetSize(wlCache.wlTime);
-  pRsp->pUsers = taosMemoryCalloc(count, sizeof(SUserDateTimeWhiteList));
-  if (pRsp->pUsers == NULL) {
-    (void)taosThreadRwlockUnlock(&wlCache.rw);
-=======
   (void)taosThreadRwlockWrlock(&userCache.rw);
   
   int32_t count = taosHashGetSize(userCache.users);
   pRsp->pUsers = taosMemoryCalloc(count, sizeof(SUserDateTimeWhiteList));
   if (pRsp->pUsers == NULL) {
     (void)taosThreadRwlockUnlock(&userCache.rw);
->>>>>>> b3cee032
     TAOS_RETURN(TSDB_CODE_OUT_OF_MEMORY);
   }
 
   count = 0;
-<<<<<<< HEAD
-  void   *pIter = taosHashIterate(wlCache.wlTime, NULL);
-  while (pIter) {
-    SDateTimeWhiteList *list = *(SDateTimeWhiteList **)pIter;
-    if (list->num <= 0) {
-      pIter = taosHashIterate(wlCache.wlTime, pIter);
-=======
   void   *pIter = taosHashIterate(userCache.users, NULL);
   while (pIter) {
     SDateTimeWhiteList *wl = (*(SCachedUserInfo **)pIter)->wlTime;
     if (wl == NULL || wl->num <= 0) {
       pIter = taosHashIterate(userCache.users, pIter);
->>>>>>> b3cee032
       continue;
     }
 
     SUserDateTimeWhiteList *pUser = &pRsp->pUsers[count];
-<<<<<<< HEAD
-    pUser->ver = wlCache.verTime;
-=======
     pUser->ver = userCache.verTime;
->>>>>>> b3cee032
 
     size_t klen;
     char  *key = taosHashGetKey(pIter, &klen);
     (void)memcpy(pUser->user, key, klen);
 
-<<<<<<< HEAD
-    pUser->numWhiteLists = list->num;
-    pUser->pWhiteLists = taosMemoryCalloc(list->num, sizeof(SDateTimeWhiteListItem));
-    if (pUser->pWhiteLists == NULL) {
-      (void)taosThreadRwlockUnlock(&wlCache.rw);
-      TAOS_RETURN(TSDB_CODE_OUT_OF_MEMORY);
-    }
-
-    (void)memcpy(pUser->pWhiteLists, list->ranges, list->num * sizeof(SDateTimeWhiteListItem));
-    count++;
-    pIter = taosHashIterate(wlCache.wlTime, pIter);
-  }
-
-  pRsp->numOfUser = count;
-  pRsp->ver = wlCache.verTime;
-  (void)taosThreadRwlockUnlock(&wlCache.rw);
-=======
     pUser->numWhiteLists = wl->num;
     pUser->pWhiteLists = taosMemoryCalloc(wl->num, sizeof(SDateTimeWhiteListItem));
     if (pUser->pWhiteLists == NULL) {
@@ -3089,7 +2492,6 @@
   pRsp->numOfUser = count;
   pRsp->ver = userCache.verTime;
   (void)taosThreadRwlockUnlock(&userCache.rw);
->>>>>>> b3cee032
   TAOS_RETURN(0);
 }
 
@@ -3274,59 +2676,6 @@
     rpcFreeCont(pRsp);
     pRsp = NULL;
     contLen = 0;
-<<<<<<< HEAD
-  }
-  pReq->code = code;
-  pReq->info.rsp = pRsp;
-  pReq->info.rspLen = contLen;
-
-  TAOS_RETURN(code);
-}
-
-
-
-static int32_t buildRetrieveIpWhiteListRsp(SUpdateIpWhite *pUpdate) {
-  (void)taosThreadRwlockWrlock(&wlCache.rw);
-
-  int32_t count = taosHashGetSize(wlCache.wlIp);
-  pUpdate->pUserIpWhite = taosMemoryCalloc(count, sizeof(SUpdateUserIpWhite));
-  if (pUpdate->pUserIpWhite == NULL) {
-    (void)taosThreadRwlockUnlock(&wlCache.rw);
-    TAOS_RETURN(TSDB_CODE_OUT_OF_MEMORY);
-  }
-
-  count = 0;
-  void   *pIter = taosHashIterate(wlCache.wlIp, NULL);
-  while (pIter) {
-    SIpWhiteListDual   *list = *(SIpWhiteListDual **)pIter;
-    if (list->num <= 0) {
-      pIter = taosHashIterate(wlCache.wlIp, pIter);
-      continue;
-    }
-
-    SUpdateUserIpWhite *pUser = &pUpdate->pUserIpWhite[count];
-    pUser->ver = wlCache.verIp;
-
-    size_t klen;
-    char  *key = taosHashGetKey(pIter, &klen);
-    (void)memcpy(pUser->user, key, klen);
-
-    pUser->numOfRange = list->num;
-    pUser->pIpRanges = taosMemoryCalloc(list->num, sizeof(SIpRange));
-    if (pUser->pIpRanges == NULL) {
-      (void)taosThreadRwlockUnlock(&wlCache.rw);
-      TAOS_RETURN(TSDB_CODE_OUT_OF_MEMORY);
-    }
-
-    (void)memcpy(pUser->pIpRanges, list->pIpRanges, list->num * sizeof(SIpRange));
-    count++;
-    pIter = taosHashIterate(wlCache.wlIp, pIter);
-  }
-
-  pUpdate->numOfUser = count;
-  pUpdate->ver = wlCache.verIp;
-  (void)taosThreadRwlockUnlock(&wlCache.rw);
-=======
   }
   pReq->code = code;
   pReq->info.rsp = pRsp;
@@ -3378,7 +2727,6 @@
   pUpdate->numOfUser = count;
   pUpdate->ver = userCache.verIp;
   (void)taosThreadRwlockUnlock(&userCache.rw);
->>>>>>> b3cee032
   TAOS_RETURN(0);
 }
 
@@ -3496,11 +2844,7 @@
     mndTransDrop(pTrans);
     TAOS_RETURN(terrno);
   }
-<<<<<<< HEAD
-  if ((code = wlCacheUpdateIpWhiteList(pMnode, pNew->user, pNew->pIpWhiteListDual)) != 0) {
-=======
   if ((code = userCacheUpdateWhiteList(pMnode, pNew)) != 0) {
->>>>>>> b3cee032
     mndTransDrop(pTrans);
     TAOS_RETURN(code);
   }
@@ -3836,10 +3180,7 @@
     }
     char pass[TSDB_PASSWORD_LEN] = {0};
     taosEncryptPass_c((uint8_t *)alterReq.pass, strlen(alterReq.pass), pass);
-<<<<<<< HEAD
-=======
     pass[sizeof(pass) - 1] = 0;
->>>>>>> b3cee032
     TAOS_CHECK_GOTO(mndEncryptPass(pass, newUser.salt, &newUser.passEncryptAlgorithm), &lino, _OVER);
 
     if (newUser.passwordReuseMax > 0 || newUser.passwordReuseTime > 0) {
@@ -3863,165 +3204,6 @@
         // if user change own password, set changePass to 2 so that user won't be
         // forced to change password at next login
         newUser.changePass = 2;
-<<<<<<< HEAD
-      }
-    } else if (0 != strncmp(newUser.passwords[0].pass, pass, TSDB_PASSWORD_LEN)) {
-      memcpy(newUser.passwords[0].pass, pass, TSDB_PASSWORD_LEN);
-      newUser.passwords[0].setTime = taosGetTimestampSec();
-      ++newUser.passVersion;
-      if (strcmp(newUser.user, pOperUser->user) == 0) {
-        newUser.changePass = 2;
-      }
-    }
-  }
-
-  if (alterReq.hasTotpseed) {
-    // TODO: totp seed to secret
-  }
-
-  if (alterReq.hasEnable) {
-    newUser.enable = alterReq.enable; // lock or unlock user manually
-    if (newUser.enable) {
-      // reset failed login counter to allow login immediately
-      newUser.failedLoginCount = 0;
-      // update last login time to clear inactive status and allow login immediately
-      newUser.lastLoginTime = taosGetTimestampSec();
-    }
-  }
-
-  if (alterReq.hasSysinfo) newUser.sysInfo = alterReq.sysinfo;
-  if (alterReq.hasCreatedb) newUser.createdb = alterReq.createdb;
-  if (alterReq.hasChangepass) newUser.changePass = alterReq.changepass;
-  if (alterReq.hasSessionPerUser) newUser.sessionPerUser = alterReq.sessionPerUser;
-  if (alterReq.hasConnectTime) newUser.connectTime = alterReq.connectTime;
-  if (alterReq.hasConnectIdleTime) newUser.connectIdleTime = alterReq.connectIdleTime;
-  if (alterReq.hasCallPerSession) newUser.callPerSession = alterReq.callPerSession;
-  if (alterReq.hasVnodePerCall) newUser.vnodePerCall = alterReq.vnodePerCall;
-
-  if (alterReq.hasFailedLoginAttempts) {
-    newUser.failedLoginAttempts = alterReq.failedLoginAttempts;
-    if (newUser.failedLoginAttempts == -1) {
-      newUser.lastFailedLoginTime = 0;
-      newUser.failedLoginCount = 0;
-    }
-  }
-
-  if (alterReq.hasPasswordLifeTime) newUser.passwordLifeTime = alterReq.passwordLifeTime;
-  if (alterReq.hasPasswordReuseTime) newUser.passwordReuseTime = alterReq.passwordReuseTime;
-  if (alterReq.hasPasswordReuseMax) newUser.passwordReuseMax = alterReq.passwordReuseMax;
-  if (alterReq.hasPasswordLockTime) newUser.passwordLockTime = alterReq.passwordLockTime;
-  if (alterReq.hasPasswordGraceTime) newUser.passwordGraceTime = alterReq.passwordGraceTime;
-  if (alterReq.hasInactiveAccountTime) newUser.inactiveAccountTime = alterReq.inactiveAccountTime;
-  if (alterReq.hasAllowTokenNum) newUser.allowTokenNum = alterReq.allowTokenNum;
-
-
-  if (alterReq.numDropIpRanges > 0 || alterReq.numIpRanges > 0) {
-    int32_t dummy = 0;
-
-    // put previous ip whitelist into hash table
-    SHashObj *m = taosHashInit(64, MurmurHash3_32, true, HASH_NO_LOCK);
-    if (m == NULL) {
-      TAOS_CHECK_GOTO(terrno, &lino, _OVER);
-    }
-
-    for (int32_t i = 0; i < newUser.pIpWhiteListDual->num; i++) {
-      SIpRange range;
-      copyIpRange(&range, newUser.pIpWhiteListDual->pIpRanges + i);
-      code = taosHashPut(m, &range, sizeof(range), &dummy, sizeof(dummy));
-      if (code != 0) {
-        taosHashCleanup(m);
-        TAOS_CHECK_GOTO(code, &lino, _OVER);
-      }
-    }
-
-    if (alterReq.numDropIpRanges > 0) {
-      for (int32_t i = 0; i < alterReq.numDropIpRanges; i++) {
-        if (taosHashGetSize(m) == 0) {
-          break;
-        }
-
-        SIpRange range;
-        copyIpRange(&range, alterReq.pDropIpRanges + i);
-
-        // for white list, drop default ip ranges is allowed, otherwise, we can never
-        // convert white list to black list.
-
-        code = taosHashRemove(m, &range, sizeof(range));
-        if (code == TSDB_CODE_NOT_FOUND) {
-          // treat not exist as success
-          code = 0;
-        }
-        if (code != 0) {
-          taosHashCleanup(m);
-          TAOS_CHECK_GOTO(code, &lino, _OVER);
-        }
-      }
-    }
-
-    if (alterReq.numIpRanges > 0) {
-      for (int32_t i = 0; i < alterReq.numIpRanges; i++) {
-        SIpRange range;
-        copyIpRange(&range, alterReq.pIpRanges + i);
-        code = taosHashPut(m, &range, sizeof(range), &dummy, sizeof(dummy));
-        if (code != 0) {
-          taosHashCleanup(m);
-          TAOS_CHECK_GOTO(code, &lino, _OVER);
-        }
-      }
-    }
-
-    int32_t numOfRanges = taosHashGetSize(m);
-    if (numOfRanges > MND_MAX_USER_IP_RANGE) {
-      taosHashCleanup(m);
-      TAOS_CHECK_GOTO(TSDB_CODE_MND_TOO_MANY_USER_IP_RANGE, &lino, _OVER);
-    }
-
-    SIpWhiteListDual *p = taosMemoryCalloc(1, sizeof(SIpWhiteListDual) + numOfRanges * sizeof(SIpRange));
-    if (p == NULL) {
-      taosHashCleanup(m);
-      TAOS_CHECK_GOTO(terrno, &lino, _OVER);
-    }
-
-    void *pIter = taosHashIterate(m, NULL);
-    int32_t i = 0;
-    while (pIter) {
-      size_t len = 0;
-      SIpRange *key = taosHashGetKey(pIter, &len);
-      memcpy(p->pIpRanges + i, key, sizeof(SIpRange));
-      pIter = taosHashIterate(m, pIter);
-      i++;
-    }
-
-    taosHashCleanup(m);
-    p->num = numOfRanges;
-    taosMemoryFreeClear(newUser.pIpWhiteListDual);
-    sortIpWhiteList(p);
-    newUser.pIpWhiteListDual = p;
-
-    newUser.ipWhiteListVer++;
-  }
-
-
-  if (alterReq.numTimeRanges > 0 || alterReq.numDropTimeRanges) {
-    int32_t dummy = 0;
-
-    // put previous ip whitelist into hash table
-    SHashObj *m = taosHashInit(64, MurmurHash3_32, true, HASH_NO_LOCK);
-    if (m == NULL) {
-      TAOS_CHECK_GOTO(terrno, &lino, _OVER);
-    }
-
-    for (int32_t i = 0; i < newUser.pTimeWhiteList->num; i++) {
-      SDateTimeWhiteListItem *range = &newUser.pTimeWhiteList->ranges[i];
-      if (isDateTimeWhiteListItemExpired(range)) {
-        continue;
-      }
-      code = taosHashPut(m, range, sizeof(*range), &dummy, sizeof(dummy));
-      if (code != 0) {
-        taosHashCleanup(m);
-        TAOS_CHECK_GOTO(code, &lino, _OVER);
-      }
-=======
       }
     } else if (0 != strncmp(newUser.passwords[0].pass, pass, TSDB_PASSWORD_LEN)) {
       memcpy(newUser.passwords[0].pass, pass, TSDB_PASSWORD_LEN);
@@ -4169,7 +3351,6 @@
         taosHashCleanup(m);
         TAOS_CHECK_GOTO(code, &lino, _OVER);
       }
->>>>>>> b3cee032
     }
 
     if (alterReq.numDropTimeRanges > 0) {
@@ -4489,12 +3670,7 @@
     TAOS_RETURN(terrno);
   }
 
-<<<<<<< HEAD
-  (void)wlCacheRemoveIpWhiteList(pUser->user);
-  (void)wlCacheRemoveTimeWhiteList(pUser->user);
-=======
   userCacheRemoveUser(pUser->user);
->>>>>>> b3cee032
 
   mndTransDrop(pTrans);
   TAOS_RETURN(0);
