/*
 * Copyright (c) 2019 TAOS Data, Inc. <jhtao@taosdata.com>
 *
 * This program is free software: you can use, redistribute, and/or modify
 * it under the terms of the GNU Affero General Public License, version 3
 * or later ("AGPL"), as published by the Free Software Foundation.
 *
 * This program is distributed in the hope that it will be useful, but WITHOUT
 * ANY WARRANTY; without even the implied warranty of MERCHANTABILITY or
 * FITNESS FOR A PARTICULAR PURPOSE.
 *
 * You should have received a copy of the GNU Affero General Public License
 * along with this program. If not, see <http://www.gnu.org/licenses/>.
 */

#define _DEFAULT_SOURCE
// clang-format off
#ifndef TD_ASTRA
#include <uv.h>
#endif
#include "crypt.h"
#include "mndUser.h"
#include "audit.h"
#include "mndDb.h"
#include "mndPrivilege.h"
#include "mndShow.h"
#include "mndStb.h"
#include "mndTopic.h"
#include "mndTrans.h"
#include "tbase64.h"

// clang-format on

#define USER_VER_SUPPORT_WHITELIST           5
#define USER_VER_SUPPORT_WHITELIT_DUAL_STACK 7
#define USER_VER_SUPPORT_ADVANCED_SECURITY   8
#define USER_VER_NUMBER                      USER_VER_SUPPORT_ADVANCED_SECURITY 
#define USER_RESERVE_SIZE                    63

#define BIT_FLAG_MASK(n)              (1 << n)
#define BIT_FLAG_SET_MASK(val, mask)  ((val) |= (mask))
#define BIT_FLAG_TEST_MASK(val, mask) (((val) & (mask)) != 0)

#define PRIVILEGE_TYPE_ALL       BIT_FLAG_MASK(0)
#define PRIVILEGE_TYPE_READ      BIT_FLAG_MASK(1)
#define PRIVILEGE_TYPE_WRITE     BIT_FLAG_MASK(2)
#define PRIVILEGE_TYPE_SUBSCRIBE BIT_FLAG_MASK(3)
#define PRIVILEGE_TYPE_ALTER     BIT_FLAG_MASK(4)

#define ALTER_USER_ADD_PRIVS(_type) ((_type) == TSDB_ALTER_USER_ADD_PRIVILEGES)
#define ALTER_USER_DEL_PRIVS(_type) ((_type) == TSDB_ALTER_USER_DEL_PRIVILEGES)

#define ALTER_USER_ALL_PRIV(_priv) (BIT_FLAG_TEST_MASK((_priv), PRIVILEGE_TYPE_ALL))
#define ALTER_USER_READ_PRIV(_priv) \
  (BIT_FLAG_TEST_MASK((_priv), PRIVILEGE_TYPE_READ) || BIT_FLAG_TEST_MASK((_priv), PRIVILEGE_TYPE_ALL))
#define ALTER_USER_WRITE_PRIV(_priv) \
  (BIT_FLAG_TEST_MASK((_priv), PRIVILEGE_TYPE_WRITE) || BIT_FLAG_TEST_MASK((_priv), PRIVILEGE_TYPE_ALL))
#define ALTER_USER_ALTER_PRIV(_priv) \
  (BIT_FLAG_TEST_MASK((_priv), PRIVILEGE_TYPE_ALTER) || BIT_FLAG_TEST_MASK((_priv), PRIVILEGE_TYPE_ALL))
#define ALTER_USER_SUBSCRIBE_PRIV(_priv) (BIT_FLAG_TEST_MASK((_priv), PRIVILEGE_TYPE_SUBSCRIBE))

#define ALTER_USER_TARGET_DB(_tbname) (0 == (_tbname)[0])
#define ALTER_USER_TARGET_TB(_tbname) (0 != (_tbname)[0])

#define ALTER_USER_ADD_READ_DB_PRIV(_type, _priv, _tbname) \
  (ALTER_USER_ADD_PRIVS(_type) && ALTER_USER_READ_PRIV(_priv) && ALTER_USER_TARGET_DB(_tbname))
#define ALTER_USER_DEL_READ_DB_PRIV(_type, _priv, _tbname) \
  (ALTER_USER_DEL_PRIVS(_type) && ALTER_USER_READ_PRIV(_priv) && ALTER_USER_TARGET_DB(_tbname))
#define ALTER_USER_ADD_WRITE_DB_PRIV(_type, _priv, _tbname) \
  (ALTER_USER_ADD_PRIVS(_type) && ALTER_USER_WRITE_PRIV(_priv) && ALTER_USER_TARGET_DB(_tbname))
#define ALTER_USER_DEL_WRITE_DB_PRIV(_type, _priv, _tbname) \
  (ALTER_USER_DEL_PRIVS(_type) && ALTER_USER_WRITE_PRIV(_priv) && ALTER_USER_TARGET_DB(_tbname))
#define ALTER_USER_ADD_ALTER_DB_PRIV(_type, _priv, _tbname) \
  (ALTER_USER_ADD_PRIVS(_type) && ALTER_USER_ALTER_PRIV(_priv) && ALTER_USER_TARGET_DB(_tbname))
#define ALTER_USER_DEL_ALTER_DB_PRIV(_type, _priv, _tbname) \
  (ALTER_USER_DEL_PRIVS(_type) && ALTER_USER_ALTER_PRIV(_priv) && ALTER_USER_TARGET_DB(_tbname))
#define ALTER_USER_ADD_ALL_DB_PRIV(_type, _priv, _tbname) \
  (ALTER_USER_ADD_PRIVS(_type) && ALTER_USER_ALL_PRIV(_priv) && ALTER_USER_TARGET_DB(_tbname))
#define ALTER_USER_DEL_ALL_DB_PRIV(_type, _priv, _tbname) \
  (ALTER_USER_DEL_PRIVS(_type) && ALTER_USER_ALL_PRIV(_priv) && ALTER_USER_TARGET_DB(_tbname))

#define ALTER_USER_ADD_READ_TB_PRIV(_type, _priv, _tbname) \
  (ALTER_USER_ADD_PRIVS(_type) && ALTER_USER_READ_PRIV(_priv) && ALTER_USER_TARGET_TB(_tbname))
#define ALTER_USER_DEL_READ_TB_PRIV(_type, _priv, _tbname) \
  (ALTER_USER_DEL_PRIVS(_type) && ALTER_USER_READ_PRIV(_priv) && ALTER_USER_TARGET_TB(_tbname))
#define ALTER_USER_ADD_WRITE_TB_PRIV(_type, _priv, _tbname) \
  (ALTER_USER_ADD_PRIVS(_type) && ALTER_USER_WRITE_PRIV(_priv) && ALTER_USER_TARGET_TB(_tbname))
#define ALTER_USER_DEL_WRITE_TB_PRIV(_type, _priv, _tbname) \
  (ALTER_USER_DEL_PRIVS(_type) && ALTER_USER_WRITE_PRIV(_priv) && ALTER_USER_TARGET_TB(_tbname))
#define ALTER_USER_ADD_ALTER_TB_PRIV(_type, _priv, _tbname) \
  (ALTER_USER_ADD_PRIVS(_type) && ALTER_USER_ALTER_PRIV(_priv) && ALTER_USER_TARGET_TB(_tbname))
#define ALTER_USER_DEL_ALTER_TB_PRIV(_type, _priv, _tbname) \
  (ALTER_USER_DEL_PRIVS(_type) && ALTER_USER_ALTER_PRIV(_priv) && ALTER_USER_TARGET_TB(_tbname))
#define ALTER_USER_ADD_ALL_TB_PRIV(_type, _priv, _tbname) \
  (ALTER_USER_ADD_PRIVS(_type) && ALTER_USER_ALL_PRIV(_priv) && ALTER_USER_TARGET_TB(_tbname))
#define ALTER_USER_DEL_ALL_TB_PRIV(_type, _priv, _tbname) \
  (ALTER_USER_DEL_PRIVS(_type) && ALTER_USER_ALL_PRIV(_priv) && ALTER_USER_TARGET_TB(_tbname))

#define ALTER_USER_ADD_SUBSCRIBE_TOPIC_PRIV(_type, _priv) \
  (ALTER_USER_ADD_PRIVS(_type) && ALTER_USER_SUBSCRIBE_PRIV(_priv))
#define ALTER_USER_DEL_SUBSCRIBE_TOPIC_PRIV(_type, _priv) \
  (ALTER_USER_DEL_PRIVS(_type) && ALTER_USER_SUBSCRIBE_PRIV(_priv))

static void generateSalt(char *salt, size_t len);

static int32_t createDefaultIpWhiteList(SIpWhiteListDual **ppWhiteList);
static int32_t createIpWhiteList(void *buf, int32_t len, SIpWhiteListDual **ppWhiteList, bool supportNeg);

static bool isIpWhiteListEqual(SIpWhiteListDual *a, SIpWhiteListDual *b);
static bool isIpRangeEqual(SIpRange *a, SIpRange *b);

#define MND_MAX_USER_IP_RANGE   (TSDB_PRIVILEDGE_HOST_LEN / 24)
#define MND_MAX_USER_TIME_RANGE 2048

static int32_t  mndCreateDefaultUsers(SMnode *pMnode);
static SSdbRow *mndUserActionDecode(SSdbRaw *pRaw);
static int32_t  mndUserActionInsert(SSdb *pSdb, SUserObj *pUser);
static int32_t  mndUserActionDelete(SSdb *pSdb, SUserObj *pUser);
static int32_t  mndUserActionUpdate(SSdb *pSdb, SUserObj *pOld, SUserObj *pNew);
static int32_t  mndCreateUser(SMnode *pMnode, char *acct, SCreateUserReq *pCreate, SRpcMsg *pReq);
static int32_t  mndProcessCreateUserReq(SRpcMsg *pReq);
static int32_t  mndProcessAlterUserReq(SRpcMsg *pReq);
static int32_t  mndProcessDropUserReq(SRpcMsg *pReq);
static int32_t  mndProcessGetUserAuthReq(SRpcMsg *pReq);
static int32_t  mndRetrieveUsers(SRpcMsg *pReq, SShowObj *pShow, SSDataBlock *pBlock, int32_t rows);
static int32_t  mndRetrieveUsersFull(SRpcMsg *pReq, SShowObj *pShow, SSDataBlock *pBlock, int32_t rows);
static void     mndCancelGetNextUser(SMnode *pMnode, void *pIter);
static int32_t  mndRetrievePrivileges(SRpcMsg *pReq, SShowObj *pShow, SSDataBlock *pBlock, int32_t rows);
static void     mndCancelGetNextPrivileges(SMnode *pMnode, void *pIter);

static int32_t  mndProcessGetUserIpWhiteListReq(SRpcMsg *pReq);
static int32_t  mndProcessRetrieveIpWhiteListReq(SRpcMsg *pReq);
static int32_t  mndProcessGetUserDateTimeWhiteListReq(SRpcMsg *pReq);
static int32_t  mndProcessRetrieveDateTimeWhiteListReq(SRpcMsg *pReq);

static int32_t createIpWhiteListFromOldVer(void *buf, int32_t len, SIpWhiteList **ppList);
static int32_t tDerializeIpWhileListFromOldVer(void *buf, int32_t len, SIpWhiteList *pList);


typedef struct {
  SIpWhiteListDual   *wlIp;
  SDateTimeWhiteList *wlTime;
  SLoginInfo          loginInfo;
} SCachedUserInfo;

typedef struct {
  SHashObj      *users;  // key: user, value: SCachedUserInfo*
  int64_t        verIp;
  int64_t        verTime;
  TdThreadRwlock rw;
} SUserCache;

static SUserCache userCache;


static int32_t userCacheInit() {
  _hash_fn_t hashFn = taosGetDefaultHashFunction(TSDB_DATA_TYPE_BINARY);

  SHashObj *users = taosHashInit(8, hashFn, 1, HASH_ENTRY_LOCK);
  if (users == NULL) {
    TAOS_RETURN(terrno);
  }

  userCache.users = users;
  userCache.verIp = 0;
  userCache.verTime = 0;

  (void)taosThreadRwlockInit(&userCache.rw, NULL);
  TAOS_RETURN(0);
}



static void userCacheCleanup() {
  if (userCache.users == NULL) {
    return;
  }

  void *pIter = taosHashIterate(userCache.users, NULL);
  while (pIter) {
    SCachedUserInfo *pInfo = *(SCachedUserInfo **)pIter;
    if (pInfo != NULL) {
      taosMemoryFree(pInfo->wlIp);
      taosMemoryFree(pInfo->wlTime);
      taosMemoryFree(pInfo);
    }
    pIter = taosHashIterate(userCache.users, pIter);
  }
  taosHashCleanup(userCache.users);

  (void)taosThreadRwlockDestroy(&userCache.rw);
}



static void userCacheRemoveUser(const char *user) {
  size_t userLen = strlen(user);

  (void)taosThreadRwlockWrlock(&userCache.rw);

  SCachedUserInfo **ppInfo = taosHashGet(userCache.users, user, userLen);
  if (ppInfo != NULL) {
    if (*ppInfo != NULL) {
      taosMemoryFree((*ppInfo)->wlIp);
      taosMemoryFree((*ppInfo)->wlTime);
      taosMemoryFree(*ppInfo);
    }
    if (taosHashRemove(userCache.users, user, userLen) != 0) {
      mDebug("failed to remove user %s from user cache", user);
    }
    userCache.verIp++;
    userCache.verTime++;
  }

  (void)taosThreadRwlockUnlock(&userCache.rw);
}



static void userCacheResetLoginInfo(const char *user) {
  size_t userLen = strlen(user);

  (void)taosThreadRwlockWrlock(&userCache.rw);

  SCachedUserInfo **ppInfo = taosHashGet(userCache.users, user, userLen);
  if (ppInfo != NULL && *ppInfo != NULL) {
    (*ppInfo)->loginInfo.lastLoginTime = taosGetTimestampSec();
    (*ppInfo)->loginInfo.failedLoginCount = 0;
    (*ppInfo)->loginInfo.lastFailedLoginTime = 0;
  }

  (void)taosThreadRwlockUnlock(&userCache.rw);
}



static SCachedUserInfo* getCachedUserInfo(const char* user) {
  size_t userLen = strlen(user);
  SCachedUserInfo **ppInfo = taosHashGet(userCache.users, user, userLen);
  if (ppInfo != NULL) {
    return *ppInfo;
  }

  SCachedUserInfo  *pInfo = (SCachedUserInfo *)taosMemoryCalloc(1, sizeof(SCachedUserInfo));
  if (pInfo == NULL) {
    return NULL;
  }

  if (taosHashPut(userCache.users, user, userLen, &pInfo, sizeof(pInfo)) != 0) {
    taosMemoryFree(pInfo);
    return NULL;
  }

  return pInfo;
}



void mndGetUserLoginInfo(const char *user, SLoginInfo *pLoginInfo) {
  size_t userLen = strlen(user);

  (void)taosThreadRwlockRdlock(&userCache.rw);

  SCachedUserInfo **ppInfo = taosHashGet(userCache.users, user, userLen);
  if (ppInfo != NULL && *ppInfo != NULL) {
    pLoginInfo->lastLoginTime = (*ppInfo)->loginInfo.lastLoginTime;
    pLoginInfo->failedLoginCount = (*ppInfo)->loginInfo.failedLoginCount;
    pLoginInfo->lastFailedLoginTime = (*ppInfo)->loginInfo.lastFailedLoginTime;
  } else {
    pLoginInfo->lastLoginTime = taosGetTimestampSec();
    pLoginInfo->failedLoginCount = 0;
    pLoginInfo->lastFailedLoginTime = 0;
  }

  (void)taosThreadRwlockUnlock(&userCache.rw);

  if (pLoginInfo->lastLoginTime == 0) {
    pLoginInfo->lastLoginTime = taosGetTimestampSec();
  }
}



void mndSetUserLoginInfo(const char *user, const SLoginInfo *pLoginInfo) {
  size_t userLen = strlen(user);

  (void)taosThreadRwlockWrlock(&userCache.rw);

  SCachedUserInfo  *pInfo = getCachedUserInfo(user);
  if (pInfo != NULL) {
    pInfo->loginInfo.lastLoginTime = pLoginInfo->lastLoginTime;
    pInfo->loginInfo.failedLoginCount = pLoginInfo->failedLoginCount;
    pInfo->loginInfo.lastFailedLoginTime = pLoginInfo->lastFailedLoginTime;
  }

  (void)taosThreadRwlockUnlock(&userCache.rw);
}



static bool isDateTimeWhiteListEqual(SDateTimeWhiteList *a, SDateTimeWhiteList *b) {
  if (a == NULL && b == NULL) {
    return true;
  }

  if (a == NULL || b == NULL) {
    return false;
  }

<<<<<<< HEAD
  code = tIpRangeSetMask(&range, 32);
  if (code) {
    TAOS_RETURN(code);
  }
  mDebug("ip-white-list may update for user: %s, fqdn: %s", user, fqdn);
  SIpWhiteListDual **ppList = taosHashGet(pIpWhiteTab, user, strlen(user));
  SIpWhiteListDual  *pList = NULL;
  if (ppList != NULL && *ppList != NULL) {
    pList = *ppList;
=======
  if (a->num != b->num) {
    return false;
  }

  for (int i = 0; i < a->num; i++) {
    if (a->ranges[i].start != b->ranges[i].start ||
        a->ranges[i].duration != b->ranges[i].duration ||
        a->ranges[i].neg != b->ranges[i].neg ||
        a->ranges[i].absolute != b->ranges[i].absolute) {
      return false;
    }
>>>>>>> 93fe726f
  }

  return true;
}



static int32_t userCacheUpdateWhiteList(SMnode* pMnode, SUserObj* pUser) {
  int32_t code = 0, lino = 0;

  (void)taosThreadRwlockWrlock(&userCache.rw);

  SCachedUserInfo *pInfo = getCachedUserInfo(pUser->user);
  if (pInfo == NULL) {
    TAOS_CHECK_GOTO(TSDB_CODE_OUT_OF_MEMORY, &lino, _OVER);
  }

  if (!isIpWhiteListEqual(pInfo->wlIp, pUser->pIpWhiteListDual)) {
    SIpWhiteListDual *p = cloneIpWhiteList(pUser->pIpWhiteListDual);
    if (p == NULL) {
      TAOS_CHECK_GOTO(TSDB_CODE_OUT_OF_MEMORY, &lino, _OVER);
    }
    taosMemoryFree(pInfo->wlIp);
    pInfo->wlIp = p;
    userCache.verIp++;
  }

  if (!isDateTimeWhiteListEqual(pInfo->wlTime, pUser->pTimeWhiteList)) {
    SDateTimeWhiteList *p = cloneDateTimeWhiteList(pUser->pTimeWhiteList);
    if (p == NULL) {
      TAOS_CHECK_GOTO(TSDB_CODE_OUT_OF_MEMORY, &lino, _OVER);
    }
    taosMemoryFree(pInfo->wlTime);
    pInfo->wlTime = p;
    userCache.verTime++;
  }

_OVER:
  (void)taosThreadRwlockUnlock(&userCache.rw);
  if (code < 0) {
    mError("failed to update white list for user: %s at line %d since %s", pUser->user, lino, tstrerror(code));
  }
  TAOS_RETURN(code);
}



static int32_t userCacheRebuildIpWhiteList(SMnode *pMnode) {
  int32_t   code = 0, lino = 0;

  SSdb     *pSdb = pMnode->pSdb;
  void     *pIter = NULL;
  while (1) {
    SUserObj *pUser = NULL;
    pIter = sdbFetch(pSdb, SDB_USER, pIter, (void **)&pUser);
    if (pIter == NULL) {
      break;
    }

    SCachedUserInfo *pInfo = getCachedUserInfo(pUser->user);
    if (pInfo == NULL) {
      sdbRelease(pSdb, pUser);
      sdbCancelFetch(pSdb, pIter);
      TAOS_CHECK_GOTO(TSDB_CODE_OUT_OF_MEMORY, &lino, _OVER);
    }

    SIpWhiteListDual *wl = cloneIpWhiteList(pUser->pIpWhiteListDual);
    if (wl == NULL) {
      sdbRelease(pSdb, pUser);
      sdbCancelFetch(pSdb, pIter);
      TAOS_CHECK_GOTO(TSDB_CODE_OUT_OF_MEMORY, &lino, _OVER);
    }

    taosMemoryFree(pInfo->wlIp);
    pInfo->wlIp = wl;

    sdbRelease(pSdb, pUser);
  }

  userCache.verIp++;

_OVER:
  if (code < 0) {
    mError("failed to rebuild ip white list at line %d since %s", lino, tstrerror(code));
  }
  TAOS_RETURN(code);
}



int64_t mndGetIpWhiteListVersion(SMnode *pMnode) {
  int64_t ver = 0;
  int32_t code = 0;

  if (mndEnableIpWhiteList(pMnode) != 0 && tsEnableWhiteList) {
    (void)taosThreadRwlockWrlock(&userCache.rw);

    if (userCache.verIp == 0) {
      // get user and dnode ip white list
      if ((code = userCacheRebuildIpWhiteList(pMnode)) != 0) {
        (void)taosThreadRwlockUnlock(&userCache.rw);
        mError("%s failed to update ip white list since %s", __func__, tstrerror(code));
        return ver;
      }
      userCache.verIp = taosGetTimestampMs();
    }
    ver = userCache.verIp;

    (void)taosThreadRwlockUnlock(&userCache.rw);
  }

  mDebug("ip-white-list on mnode ver: %" PRId64, ver);
  return ver;
}



int32_t mndRefreshUserIpWhiteList(SMnode *pMnode) {
  int32_t code = 0;
  (void)taosThreadRwlockWrlock(&userCache.rw);

  if ((code = userCacheRebuildIpWhiteList(pMnode)) != 0) {
    (void)taosThreadRwlockUnlock(&userCache.rw);
    TAOS_RETURN(code);
  }
  userCache.verIp = taosGetTimestampMs();
  (void)taosThreadRwlockUnlock(&userCache.rw);

  TAOS_RETURN(code);
}



static int32_t userCacheRebuildTimeWhiteList(SMnode *pMnode) {
  int32_t   code = 0, lino = 0;

  SSdb     *pSdb = pMnode->pSdb;
  void     *pIter = NULL;
  while (1) {
    SUserObj *pUser = NULL;
    pIter = sdbFetch(pSdb, SDB_USER, pIter, (void **)&pUser);
    if (pIter == NULL) {
      break;
    }

    SCachedUserInfo *pInfo = getCachedUserInfo(pUser->user);
    if (pInfo == NULL) {
      sdbRelease(pSdb, pUser);
      sdbCancelFetch(pSdb, pIter);
      TAOS_CHECK_GOTO(TSDB_CODE_OUT_OF_MEMORY, &lino, _OVER);
    }

    SDateTimeWhiteList *wl = cloneDateTimeWhiteList(pUser->pTimeWhiteList);
    if (wl == NULL) {
      sdbRelease(pSdb, pUser);
      sdbCancelFetch(pSdb, pIter);
      TAOS_CHECK_GOTO(TSDB_CODE_OUT_OF_MEMORY, &lino, _OVER);
    }

    taosMemoryFree(pInfo->wlTime);
    pInfo->wlTime = wl;

    sdbRelease(pSdb, pUser);
  }

  userCache.verTime++;

_OVER:
  if (code < 0) {
    mError("failed to rebuild time white list at line %d since %s", lino, tstrerror(code));
  }
  TAOS_RETURN(code);
}



int32_t mndRefreshUserDateTimeWhiteList(SMnode *pMnode) {
  int32_t code = 0;
  (void)taosThreadRwlockWrlock(&userCache.rw);

  if ((code = userCacheRebuildTimeWhiteList(pMnode)) != 0) {
    (void)taosThreadRwlockUnlock(&userCache.rw);
    TAOS_RETURN(code);
  }
  userCache.verTime = taosGetTimestampMs();
  (void)taosThreadRwlockUnlock(&userCache.rw);

  TAOS_RETURN(code);
}



int64_t mndGetTimeWhiteListVersion(SMnode *pMnode) {
  int64_t ver = 0;
  int32_t code = 0;

  if (mndEnableTimeWhiteList(pMnode) != 0 && tsEnableWhiteList) {
    (void)taosThreadRwlockWrlock(&userCache.rw);

    if (userCache.verIp == 0) {
      // get user and dnode datetime white list
      if ((code = userCacheRebuildTimeWhiteList(pMnode)) != 0) {
        (void)taosThreadRwlockUnlock(&userCache.rw);
        mError("%s failed to update datetime white list since %s", __func__, tstrerror(code));
        return ver;
      }
      userCache.verTime = taosGetTimestampMs();
    }
    ver = userCache.verTime;

    (void)taosThreadRwlockUnlock(&userCache.rw);
  }

  mDebug("datetime-white-list on mnode ver: %" PRId64, ver);
  return ver;
}



int32_t mndInitUser(SMnode *pMnode) {
  TAOS_CHECK_RETURN(userCacheInit());

  SSdbTable table = {
      .sdbType = SDB_USER,
      .keyType = SDB_KEY_BINARY,
      .deployFp = (SdbDeployFp)mndCreateDefaultUsers,
      .encodeFp = (SdbEncodeFp)mndUserActionEncode,
      .decodeFp = (SdbDecodeFp)mndUserActionDecode,
      .insertFp = (SdbInsertFp)mndUserActionInsert,
      .updateFp = (SdbUpdateFp)mndUserActionUpdate,
      .deleteFp = (SdbDeleteFp)mndUserActionDelete,
  };

  mndSetMsgHandle(pMnode, TDMT_MND_CREATE_USER, mndProcessCreateUserReq);
  mndSetMsgHandle(pMnode, TDMT_MND_ALTER_USER, mndProcessAlterUserReq);
  mndSetMsgHandle(pMnode, TDMT_MND_DROP_USER, mndProcessDropUserReq);
  mndSetMsgHandle(pMnode, TDMT_MND_GET_USER_AUTH, mndProcessGetUserAuthReq);

  mndSetMsgHandle(pMnode, TDMT_MND_GET_USER_IP_WHITELIST, mndProcessGetUserIpWhiteListReq);
  mndSetMsgHandle(pMnode, TDMT_MND_GET_USER_IP_WHITELIST_DUAL, mndProcessGetUserIpWhiteListReq);
  mndSetMsgHandle(pMnode, TDMT_MND_RETRIEVE_IP_WHITELIST, mndProcessRetrieveIpWhiteListReq);
  mndSetMsgHandle(pMnode, TDMT_MND_RETRIEVE_IP_WHITELIST_DUAL, mndProcessRetrieveIpWhiteListReq);
  mndSetMsgHandle(pMnode, TDMT_MND_GET_USER_DATETIME_WHITELIST, mndProcessGetUserDateTimeWhiteListReq);
  mndSetMsgHandle(pMnode, TDMT_MND_RETRIEVE_DATETIME_WHITELIST, mndProcessRetrieveDateTimeWhiteListReq);

  mndAddShowRetrieveHandle(pMnode, TSDB_MGMT_TABLE_USER, mndRetrieveUsers);
  mndAddShowFreeIterHandle(pMnode, TSDB_MGMT_TABLE_USER, mndCancelGetNextUser);
  mndAddShowRetrieveHandle(pMnode, TSDB_MGMT_TABLE_USER_FULL, mndRetrieveUsersFull);
  mndAddShowFreeIterHandle(pMnode, TSDB_MGMT_TABLE_USER_FULL, mndCancelGetNextUser);
  mndAddShowRetrieveHandle(pMnode, TSDB_MGMT_TABLE_PRIVILEGES, mndRetrievePrivileges);
  mndAddShowFreeIterHandle(pMnode, TSDB_MGMT_TABLE_PRIVILEGES, mndCancelGetNextPrivileges);
  return sdbSetTable(pMnode->pSdb, table);
}



void mndCleanupUser(SMnode *pMnode) {
  userCacheCleanup();
}



static bool isDefaultRange(SIpRange *pRange) {
  int32_t code = 0;
  int32_t lino = 0;

  SIpRange range4 = {0};
  SIpRange range6 = {0};

  code = createDefaultIp4Range(&range4);
  TSDB_CHECK_CODE(code, lino, _error);

  code = createDefaultIp6Range(&range6);
  TSDB_CHECK_CODE(code, lino, _error);

  if (isIpRangeEqual(pRange, &range4) || (isIpRangeEqual(pRange, &range6))) {
    return true;
  }
_error:
  return false;
};



static int32_t ipRangeListToStr(SIpRange *range, int32_t num, char *buf, int64_t bufLen) {
  int32_t len = 0;
  for (int i = 0; i < num; i++) {
    SIpRange *pRange = &range[i];
    SIpAddr   addr = {0};
    int32_t code = tIpUintToStr(pRange, &addr);
    if (code != 0) {
      mError("%s failed to convert ip range to str, code: %d", __func__, code);
    }

    len += tsnprintf(buf + len, bufLen - len, "%c%s/%d, ", pRange->neg ? '-' : '+', IP_ADDR_STR(&addr), addr.mask);
  }
  if (len > 0) buf[len - 2] = 0;
  return len;
}



static bool isIpRangeEqual(SIpRange *a, SIpRange *b) {
  if (a->type != b->type || a->neg != b->neg) {
    return false;
  }

  if (a->type == 0) {
    SIpV4Range *a4 = &a->ipV4;
    SIpV4Range *b4 = &b->ipV4;
    return (a4->ip == b4->ip && a4->mask == b4->mask);
  }
  
  SIpV6Range *a6 = &a->ipV6;
  SIpV6Range *b6 = &b->ipV6;
  return (a6->addr[0] == b6->addr[0] && a6->addr[1] == b6->addr[1] && a6->mask == b6->mask);
}



static bool isIpWhiteListEqual(SIpWhiteListDual *a, SIpWhiteListDual *b) {
  if (a == NULL && b == NULL) {
    return true;
  }
  
  if (a == NULL || b == NULL) {
    return false;
  }

  if (a->num != b->num) {
    return false;
  }
  for (int i = 0; i < a->num; i++) {
    if (!isIpRangeEqual(&a->pIpRanges[i], &b->pIpRanges[i])) {
      return false;
    }
  }
  return true;
}


static int32_t compareIpRange(const void *a, const void *b, const void* arg) {
  SIpRange *ra = (SIpRange *)a;
  SIpRange *rb = (SIpRange *)b;

  if (ra->neg != rb->neg) {
    return (ra->neg) ? -1 : 1;
  }

  if (ra->type != rb->type) {
    return (ra->type == 0) ? -1 : 1;
  }

  if (ra->type == 0) {
    if (ra->ipV4.ip != rb->ipV4.ip) {
      return (ra->ipV4.ip < rb->ipV4.ip) ? -1 : 1;
    }
    return (ra->ipV4.mask < rb->ipV4.mask) ? -1 : 1;
  }

  if (ra->ipV6.addr[0] != rb->ipV6.addr[0]) {
    return (ra->ipV6.addr[0] < rb->ipV6.addr[0]) ? -1 : 1;
  }
  if (ra->ipV6.addr[1] != rb->ipV6.addr[1]) {
    return (ra->ipV6.addr[1] < rb->ipV6.addr[1]) ? -1 : 1;
  }
  return (ra->ipV6.mask < rb->ipV6.mask) ? -1 : 1;
}

static void sortIpWhiteList(SIpWhiteListDual *pList) {
  (void)taosqsort(pList->pIpRanges, pList->num, sizeof(SIpRange), NULL, compareIpRange);
}



static int32_t convertIpWhiteListToStr(SUserObj *pUser, char **buf) {
  SIpWhiteListDual *pList = pUser->pIpWhiteListDual;

  int64_t bufLen = pList->num * 128 + 8;
  *buf = taosMemoryCalloc(1, bufLen);
  if (*buf == NULL) {
    return 0;
  }

  if (pList->num == 0) {
    return tsnprintf(*buf, bufLen, "+ALL");
  }

  int32_t len = ipRangeListToStr(pList->pIpRanges, pList->num, *buf, bufLen - 2);
  if (len == 0) {
    taosMemoryFreeClear(*buf);
    return 0;
  }
  return len;
}



static int32_t tSerializeIpWhiteList(void *buf, int32_t len, SIpWhiteListDual *pList, uint32_t *pLen) {
  int32_t  code = 0;
  int32_t  lino = 0;
  int32_t  tlen = 0;
  SEncoder encoder = {0};
  tEncoderInit(&encoder, buf, len);

  TAOS_CHECK_GOTO(tStartEncode(&encoder), &lino, _OVER);
  TAOS_CHECK_GOTO(tEncodeI32(&encoder, pList->num), &lino, _OVER);

  for (int i = 0; i < pList->num; i++) {
    SIpRange *pRange = &(pList->pIpRanges[i]);
    TAOS_CHECK_GOTO(tSerializeIpRange(&encoder, pRange), &lino, _OVER);
  }

  tEndEncode(&encoder);

  tlen = encoder.pos;
_OVER:
  tEncoderClear(&encoder);
  if (code < 0) {
    mError("failed to serialize ip white list at line %d since %s", lino, tstrerror(code));
  }
  if (pLen) *pLen = tlen;
  TAOS_RETURN(code);
}

static int32_t tDerializeIpWhiteList(void *buf, int32_t len, SIpWhiteListDual *pList, bool supportNeg) {
  int32_t  code = 0;
  int32_t  lino = 0;
  SDecoder decoder = {0};
  tDecoderInit(&decoder, buf, len);

  TAOS_CHECK_GOTO(tStartDecode(&decoder), &lino, _OVER);
  TAOS_CHECK_GOTO(tDecodeI32(&decoder, &pList->num), &lino, _OVER);

  for (int i = 0; i < pList->num; i++) {
    SIpRange *pRange = &(pList->pIpRanges[i]);
    TAOS_CHECK_GOTO(tDeserializeIpRange(&decoder, pRange, supportNeg), &lino, _OVER);
  }

_OVER:
  tEndDecode(&decoder);
  tDecoderClear(&decoder);
  if (code < 0) {
    mError("failed to deserialize ip white list at line %d since %s", lino, tstrerror(code));
  }
  TAOS_RETURN(code);
}

static int32_t tDerializeIpWhileListFromOldVer(void *buf, int32_t len, SIpWhiteList *pList) {
  int32_t  code = 0;
  int32_t  lino = 0;
  SDecoder decoder = {0};
  tDecoderInit(&decoder, buf, len);

  TAOS_CHECK_GOTO(tStartDecode(&decoder), &lino, _OVER);
  TAOS_CHECK_GOTO(tDecodeI32(&decoder, &pList->num), &lino, _OVER);

  for (int i = 0; i < pList->num; i++) {
    SIpV4Range *pIp4 = &(pList->pIpRange[i]);
    TAOS_CHECK_GOTO(tDecodeU32(&decoder, &pIp4->ip), &lino, _OVER);
    TAOS_CHECK_GOTO(tDecodeU32(&decoder, &pIp4->mask), &lino, _OVER);
  }

_OVER:
  tEndDecode(&decoder);
  tDecoderClear(&decoder);
  if (code < 0) {
    mError("failed to deserialize ip white list at line %d since %s", lino, tstrerror(code));
  }
  TAOS_RETURN(code);
}

static int32_t createIpWhiteList(void *buf, int32_t len, SIpWhiteListDual **ppList, bool supportNeg) {
  int32_t           code = 0;
  int32_t           lino = 0;
  int32_t           num = 0;
  SIpWhiteListDual *p = NULL;
  SDecoder          decoder = {0};
  tDecoderInit(&decoder, buf, len);

  TAOS_CHECK_GOTO(tStartDecode(&decoder), &lino, _OVER);
  TAOS_CHECK_GOTO(tDecodeI32(&decoder, &num), &lino, _OVER);

  p = taosMemoryCalloc(1, sizeof(SIpWhiteListDual) + num * sizeof(SIpRange));
  if (p == NULL) {
    TAOS_CHECK_GOTO(terrno, &lino, _OVER);
  }
  TAOS_CHECK_GOTO(tDerializeIpWhiteList(buf, len, p, supportNeg), &lino, _OVER);

_OVER:
  tEndDecode(&decoder);
  tDecoderClear(&decoder);
  if (code < 0) {
    taosMemoryFreeClear(p);
    mError("failed to create ip white list at line %d since %s", lino, tstrerror(code));
  }
  *ppList = p;
  TAOS_RETURN(code);
}

static int32_t createIpWhiteListFromOldVer(void *buf, int32_t len, SIpWhiteList **ppList) {
  int32_t       code = 0;
  int32_t       lino = 0;
  int32_t       num = 0;
  SIpWhiteList *p = NULL;
  SDecoder      decoder = {0};
  tDecoderInit(&decoder, buf, len);

  TAOS_CHECK_GOTO(tStartDecode(&decoder), &lino, _OVER);
  TAOS_CHECK_GOTO(tDecodeI32(&decoder, &num), &lino, _OVER);

  p = taosMemoryCalloc(1, sizeof(SIpWhiteList) + num * sizeof(SIpV4Range));
  if (p == NULL) {
    TAOS_CHECK_GOTO(terrno, &lino, _OVER);
  }
  TAOS_CHECK_GOTO(tDerializeIpWhileListFromOldVer(buf, len, p), &lino, _OVER);

_OVER:
  tEndDecode(&decoder);
  tDecoderClear(&decoder);
  if (code < 0) {
    taosMemoryFreeClear(p);
    mError("failed to create ip white list at line %d since %s", lino, tstrerror(code));
  }
  *ppList = p;
  TAOS_RETURN(code);
}

static int32_t createDefaultIpWhiteList(SIpWhiteListDual **ppWhiteList) {
  int32_t code = 0;
  int32_t lino = 0;
  *ppWhiteList = taosMemoryCalloc(1, sizeof(SIpWhiteListDual) + sizeof(SIpRange) * 2);
  if (*ppWhiteList == NULL) {
    TAOS_RETURN(terrno);
  }
  (*ppWhiteList)->num = 2;

  SIpRange v4 = {0};
  SIpRange v6 = {0};

#ifndef TD_ASTRA
  code = createDefaultIp4Range(&v4);
  TSDB_CHECK_CODE(code, lino, _error);

  code = createDefaultIp6Range(&v6);
  TSDB_CHECK_CODE(code, lino, _error);

#endif

_error:
  if (code != 0) {
    taosMemoryFree(*ppWhiteList);
    *ppWhiteList = NULL;
    mError("failed to create default ip white list at line %d since %s", __LINE__, tstrerror(code));
  } else {
    memcpy(&(*ppWhiteList)->pIpRanges[0], &v4, sizeof(SIpRange));
    memcpy(&(*ppWhiteList)->pIpRanges[1], &v6, sizeof(SIpRange));
  }
  return 0;
}


static const char* weekdays[] = {"SUN", "MON", "TUE", "WED", "THU", "FRI", "SAT"};

static int32_t convertTimeRangesToStr(SUserObj *pUser, char **buf) {
  int32_t bufLen = pUser->pTimeWhiteList->num * 32 + 8;
  *buf = taosMemoryCalloc(1, bufLen);
  if (*buf == NULL) {
    return 0;
  }

  int32_t pos = 0;
  if (pUser->pTimeWhiteList->num == 0) {
    pos += tsnprintf(*buf + pos, bufLen - pos, "+ALL");
    return pos;
  }

  for (int32_t i = 0; i < pUser->pTimeWhiteList->num; i++) {
    SDateTimeWhiteListItem *range = &pUser->pTimeWhiteList->ranges[i];
    int duration = range->duration / 60;

    if (range->absolute) {
      struct STm tm;
      (void)taosTs2Tm(range->start, TSDB_TIME_PRECISION_SECONDS, &tm, NULL);
      pos += tsnprintf(*buf + pos, bufLen - pos, "%c%04d-%02d-%02d %02d:%02d %dm, ", range->neg ? '-' : '+', tm.tm.tm_year + 1900, tm.tm.tm_mon + 1, tm.tm.tm_mday, tm.tm.tm_hour, tm.tm.tm_min, duration);
    } else {
      int day = range->start / 86400;
      int hour = (range->start % 86400) / 3600;
      int minute = (range->start % 3600) / 60;
      pos += tsnprintf(*buf + pos, bufLen - pos, "%c%s %02d:%02d %dm, ", range->neg ? '-' : '+', weekdays[day], hour, minute, duration);
    }
  }

  if (pos > 0) {
    (*buf)[pos - 2] = 0; // remove last ", "
  }

  return pos;
}


static int32_t compareDateTimeInterval(const void *a, const void *b, const void* arg) {
  SDateTimeWhiteListItem *pA = (SDateTimeWhiteListItem *)a;
  SDateTimeWhiteListItem *pB = (SDateTimeWhiteListItem *)b;

  if (pA->neg != pB->neg) {
    return pA->neg ? -1 : 1;
  }

  if (pA->absolute != pB->absolute) {
    return pA->absolute ? 1 : -1;
  }

  if (pA->start != pB->start) {
    return (pA->start < pB->start) ? -1 : 1;
  }

  if (pA->duration != pB->duration) {
    return (pA->duration < pB->duration) ? -1 : 1;
  }

  return 0;
}

static void sortTimeWhiteList(SDateTimeWhiteList *pList) {
  (void)taosqsort(pList->ranges, pList->num, sizeof(SDateTimeWhiteListItem), NULL, compareDateTimeInterval);
}




static void dropOldPasswords(SUserObj *pUser) {
  if (pUser->numOfPasswords <= pUser->passwordReuseMax) {
    return;
  }

  int32_t reuseMax = pUser->passwordReuseMax;
  if (reuseMax == 0) {
    reuseMax = 1; // keep at least one password
  }

  int64_t now = taosGetTimestampSec();
  int32_t index = reuseMax;
  while(index < pUser->numOfPasswords) {
    SUserPassword *pPass = &pUser->passwords[index];
    if (now - pPass->setTime >= pUser->passwordReuseTime) {
      break;
    }
    index++;
  }

  if (index == pUser->numOfPasswords) {
    return;
  }
  pUser->numOfPasswords = index;
  // this is a shrink operation, no need to check return value
  pUser->passwords = taosMemoryRealloc(pUser->passwords, sizeof(SUserPassword) * pUser->numOfPasswords);
}




static int32_t mndCreateDefaultUser(SMnode *pMnode, char *acct, char *user, char *pass) {
  int32_t  code = 0;
  int32_t  lino = 0;
  SUserObj userObj = {0};

  userObj.passwords = taosMemCalloc(1, sizeof(SUserPassword));
  if (userObj.passwords == NULL) {
    TAOS_CHECK_GOTO(TSDB_CODE_OUT_OF_MEMORY, &lino, _ERROR);
  }
  taosEncryptPass_c((uint8_t *)pass, strlen(pass), userObj.passwords[0].pass);
  userObj.passwords[0].pass[sizeof(userObj.passwords[0].pass) - 1] = 0;
  if (tsiEncryptPassAlgorithm == DND_CA_SM4 && strlen(tsEncryptKey) > 0) {
    generateSalt(userObj.salt, sizeof(userObj.salt));
    TAOS_CHECK_GOTO(mndEncryptPass(userObj.passwords[0].pass, userObj.salt, &userObj.passEncryptAlgorithm), &lino, _ERROR);
  }

  userObj.passwords[0].setTime = taosGetTimestampSec();
  userObj.numOfPasswords = 1;

  tstrncpy(userObj.user, user, TSDB_USER_LEN);
  tstrncpy(userObj.acct, acct, TSDB_USER_LEN);
  userObj.createdTime = taosGetTimestampMs();
  userObj.updateTime = userObj.createdTime;
  userObj.sysInfo = 1;
  userObj.enable = 1;
  userObj.changePass = 2;
  userObj.ipWhiteListVer = taosGetTimestampMs();
  userObj.connectTime = TSDB_USER_CONNECT_TIME_DEFAULT;
  userObj.connectIdleTime = TSDB_USER_CONNECT_IDLE_TIME_DEFAULT;
  userObj.callPerSession = TSDB_USER_CALL_PER_SESSION_DEFAULT;
  userObj.vnodePerCall = TSDB_USER_VNODE_PER_CALL_DEFAULT;
  userObj.passwordReuseTime = TSDB_USER_PASSWORD_REUSE_TIME_DEFAULT;
  userObj.passwordReuseMax = TSDB_USER_PASSWORD_REUSE_MAX_DEFAULT;
  userObj.passwordLockTime = TSDB_USER_PASSWORD_LOCK_TIME_DEFAULT;
  // this is the root user, set some fields to -1 to allow the user login without restriction
  userObj.sessionPerUser = -1;
  userObj.failedLoginAttempts = -1;
  userObj.passwordLifeTime = -1;
  userObj.passwordGraceTime = -1;
  userObj.inactiveAccountTime = -1;
  userObj.allowTokenNum = TSDB_USER_ALLOW_TOKEN_NUM_DEFAULT;
  userObj.pTimeWhiteList = taosMemoryCalloc(1, sizeof(SDateTimeWhiteList));
  if (userObj.pTimeWhiteList == NULL) {
    TAOS_CHECK_GOTO(TSDB_CODE_OUT_OF_MEMORY, &lino, _ERROR);
  }
  
  TAOS_CHECK_GOTO(createDefaultIpWhiteList(&userObj.pIpWhiteListDual), &lino, _ERROR);
  if (strcmp(user, TSDB_DEFAULT_USER) == 0) {
    userObj.superUser = 1;
    userObj.createdb = 1;
    userObj.sessionPerUser = -1;
    userObj.callPerSession = -1;
    userObj.vnodePerCall = -1;
    userObj.failedLoginAttempts = -1;
    userObj.passwordLifeTime = -1;
    userObj.passwordLockTime = -1;
    userObj.inactiveAccountTime = -1;
    userObj.allowTokenNum = -1;
  }

  SSdbRaw *pRaw = mndUserActionEncode(&userObj);
  if (pRaw == NULL) goto _ERROR;
  TAOS_CHECK_GOTO(sdbSetRawStatus(pRaw, SDB_STATUS_READY), &lino, _ERROR);

  mInfo("user:%s, will be created when deploying, raw:%p", userObj.user, pRaw);

  STrans *pTrans = mndTransCreate(pMnode, TRN_POLICY_RETRY, TRN_CONFLICT_NOTHING, NULL, "create-user");
  if (pTrans == NULL) {
    sdbFreeRaw(pRaw);
    mError("user:%s, failed to create since %s", userObj.user, terrstr());
    goto _ERROR;
  }
  mInfo("trans:%d, used to create user:%s", pTrans->id, userObj.user);

  if (mndTransAppendCommitlog(pTrans, pRaw) != 0) {
    mError("trans:%d, failed to commit redo log since %s", pTrans->id, terrstr());
    mndTransDrop(pTrans);
    goto _ERROR;
  }
  TAOS_CHECK_GOTO(sdbSetRawStatus(pRaw, SDB_STATUS_READY), &lino, _ERROR);

  if (mndTransPrepare(pMnode, pTrans) != 0) {
    mError("trans:%d, failed to prepare since %s", pTrans->id, terrstr());
    mndTransDrop(pTrans);
    goto _ERROR;
  }

  mndTransDrop(pTrans);
  taosMemoryFree(userObj.passwords);
  taosMemoryFree(userObj.pIpWhiteListDual);
  taosMemoryFree(userObj.pTimeWhiteList);
  return 0;

_ERROR:
  taosMemoryFree(userObj.passwords);
  taosMemoryFree(userObj.pIpWhiteListDual);
  taosMemoryFree(userObj.pTimeWhiteList);
  TAOS_RETURN(terrno ? terrno : TSDB_CODE_APP_ERROR);
}

static int32_t mndCreateDefaultUsers(SMnode *pMnode) {
  return mndCreateDefaultUser(pMnode, TSDB_DEFAULT_USER, TSDB_DEFAULT_USER, TSDB_DEFAULT_PASS);
}

SSdbRaw *mndUserActionEncode(SUserObj *pUser) {
  int32_t code = 0;
  int32_t lino = 0;
  int32_t passReserve = (sizeof(SUserPassword) + 8) * pUser->numOfPasswords + 4;
  int32_t ipWhiteReserve = pUser->pIpWhiteListDual ? (sizeof(SIpRange) * pUser->pIpWhiteListDual->num + sizeof(SIpWhiteListDual) + 4) : 16;
  int32_t timeWhiteReserve = pUser->pTimeWhiteList ? (sizeof(SDateTimeWhiteListItem) * pUser->pTimeWhiteList->num + sizeof(SDateTimeWhiteList) + 4) : 16;
  int32_t numOfReadDbs = taosHashGetSize(pUser->readDbs);
  int32_t numOfWriteDbs = taosHashGetSize(pUser->writeDbs);
  int32_t numOfReadTbs = taosHashGetSize(pUser->readTbs);
  int32_t numOfWriteTbs = taosHashGetSize(pUser->writeTbs);
  int32_t numOfAlterTbs = taosHashGetSize(pUser->alterTbs);
  int32_t numOfReadViews = taosHashGetSize(pUser->readViews);
  int32_t numOfWriteViews = taosHashGetSize(pUser->writeViews);
  int32_t numOfAlterViews = taosHashGetSize(pUser->alterViews);
  int32_t numOfTopics = taosHashGetSize(pUser->topics);
  int32_t numOfUseDbs = taosHashGetSize(pUser->useDbs);
  int32_t size = sizeof(SUserObj) + USER_RESERVE_SIZE + (numOfReadDbs + numOfWriteDbs) * TSDB_DB_FNAME_LEN +
                 numOfTopics * TSDB_TOPIC_FNAME_LEN + ipWhiteReserve + timeWhiteReserve + passReserve;
  char    *buf = NULL;
  SSdbRaw *pRaw = NULL;

  char *stb = taosHashIterate(pUser->readTbs, NULL);
  while (stb != NULL) {
    size_t keyLen = 0;
    void  *key = taosHashGetKey(stb, &keyLen);
    size += sizeof(int32_t);
    size += keyLen;

    size_t valueLen = 0;
    valueLen = strlen(stb) + 1;
    size += sizeof(int32_t);
    size += valueLen;
    stb = taosHashIterate(pUser->readTbs, stb);
  }

  stb = taosHashIterate(pUser->writeTbs, NULL);
  while (stb != NULL) {
    size_t keyLen = 0;
    void  *key = taosHashGetKey(stb, &keyLen);
    size += sizeof(int32_t);
    size += keyLen;

    size_t valueLen = 0;
    valueLen = strlen(stb) + 1;
    size += sizeof(int32_t);
    size += valueLen;
    stb = taosHashIterate(pUser->writeTbs, stb);
  }

  stb = taosHashIterate(pUser->alterTbs, NULL);
  while (stb != NULL) {
    size_t keyLen = 0;
    void  *key = taosHashGetKey(stb, &keyLen);
    size += sizeof(int32_t);
    size += keyLen;

    size_t valueLen = 0;
    valueLen = strlen(stb) + 1;
    size += sizeof(int32_t);
    size += valueLen;
    stb = taosHashIterate(pUser->alterTbs, stb);
  }

  stb = taosHashIterate(pUser->readViews, NULL);
  while (stb != NULL) {
    size_t keyLen = 0;
    void  *key = taosHashGetKey(stb, &keyLen);
    size += sizeof(int32_t);
    size += keyLen;

    size_t valueLen = 0;
    valueLen = strlen(stb) + 1;
    size += sizeof(int32_t);
    size += valueLen;
    stb = taosHashIterate(pUser->readViews, stb);
  }

  stb = taosHashIterate(pUser->writeViews, NULL);
  while (stb != NULL) {
    size_t keyLen = 0;
    void  *key = taosHashGetKey(stb, &keyLen);
    size += sizeof(int32_t);
    size += keyLen;

    size_t valueLen = 0;
    valueLen = strlen(stb) + 1;
    size += sizeof(int32_t);
    size += valueLen;
    stb = taosHashIterate(pUser->writeViews, stb);
  }

  stb = taosHashIterate(pUser->alterViews, NULL);
  while (stb != NULL) {
    size_t keyLen = 0;
    void  *key = taosHashGetKey(stb, &keyLen);
    size += sizeof(int32_t);
    size += keyLen;

    size_t valueLen = 0;
    valueLen = strlen(stb) + 1;
    size += sizeof(int32_t);
    size += valueLen;
    stb = taosHashIterate(pUser->alterViews, stb);
  }

  int32_t *useDb = taosHashIterate(pUser->useDbs, NULL);
  while (useDb != NULL) {
    size_t keyLen = 0;
    void  *key = taosHashGetKey(useDb, &keyLen);
    size += sizeof(int32_t);
    size += keyLen;
    size += sizeof(int32_t);
    useDb = taosHashIterate(pUser->useDbs, useDb);
  }

  pRaw = sdbAllocRaw(SDB_USER, USER_VER_NUMBER, size);
  if (pRaw == NULL) {
    TAOS_CHECK_GOTO(terrno, &lino, _OVER);
  }

  int32_t dataPos = 0;
  SDB_SET_BINARY(pRaw, dataPos, pUser->user, TSDB_USER_LEN, _OVER)

  dropOldPasswords(pUser);
  SDB_SET_INT32(pRaw, dataPos, pUser->numOfPasswords, _OVER)
  for (int32_t i = 0; i < pUser->numOfPasswords; i++) {
    SDB_SET_BINARY(pRaw, dataPos, pUser->passwords[i].pass, sizeof(pUser->passwords[i].pass), _OVER)
    SDB_SET_INT64(pRaw, dataPos, pUser->passwords[i].setTime, _OVER)
  }
  SDB_SET_BINARY(pRaw, dataPos, pUser->salt, sizeof(pUser->salt), _OVER)

  SDB_SET_BINARY(pRaw, dataPos, pUser->acct, TSDB_USER_LEN, _OVER)
  SDB_SET_INT64(pRaw, dataPos, pUser->createdTime, _OVER)
  SDB_SET_INT64(pRaw, dataPos, pUser->updateTime, _OVER)
  SDB_SET_INT8(pRaw, dataPos, pUser->superUser, _OVER)
  SDB_SET_INT8(pRaw, dataPos, pUser->sysInfo, _OVER)
  SDB_SET_INT8(pRaw, dataPos, pUser->enable, _OVER)
  SDB_SET_UINT8(pRaw, dataPos, pUser->flag, _OVER)
  SDB_SET_INT32(pRaw, dataPos, pUser->authVersion, _OVER)
  SDB_SET_INT32(pRaw, dataPos, pUser->passVersion, _OVER)
  SDB_SET_INT32(pRaw, dataPos, numOfReadDbs, _OVER)
  SDB_SET_INT32(pRaw, dataPos, numOfWriteDbs, _OVER)
  SDB_SET_INT32(pRaw, dataPos, numOfTopics, _OVER)

  char *db = taosHashIterate(pUser->readDbs, NULL);
  while (db != NULL) {
    SDB_SET_BINARY(pRaw, dataPos, db, TSDB_DB_FNAME_LEN, _OVER);
    db = taosHashIterate(pUser->readDbs, db);
  }

  db = taosHashIterate(pUser->writeDbs, NULL);
  while (db != NULL) {
    SDB_SET_BINARY(pRaw, dataPos, db, TSDB_DB_FNAME_LEN, _OVER);
    db = taosHashIterate(pUser->writeDbs, db);
  }

  char *topic = taosHashIterate(pUser->topics, NULL);
  while (topic != NULL) {
    SDB_SET_BINARY(pRaw, dataPos, topic, TSDB_TOPIC_FNAME_LEN, _OVER);
    topic = taosHashIterate(pUser->topics, topic);
  }

  SDB_SET_INT32(pRaw, dataPos, numOfReadTbs, _OVER)
  SDB_SET_INT32(pRaw, dataPos, numOfWriteTbs, _OVER)
  SDB_SET_INT32(pRaw, dataPos, numOfAlterTbs, _OVER)
  SDB_SET_INT32(pRaw, dataPos, numOfReadViews, _OVER)
  SDB_SET_INT32(pRaw, dataPos, numOfWriteViews, _OVER)
  SDB_SET_INT32(pRaw, dataPos, numOfAlterViews, _OVER)
  SDB_SET_INT32(pRaw, dataPos, numOfUseDbs, _OVER)

  stb = taosHashIterate(pUser->readTbs, NULL);
  while (stb != NULL) {
    size_t keyLen = 0;
    void  *key = taosHashGetKey(stb, &keyLen);
    SDB_SET_INT32(pRaw, dataPos, keyLen, _OVER)
    SDB_SET_BINARY(pRaw, dataPos, key, keyLen, _OVER);

    size_t valueLen = 0;
    valueLen = strlen(stb) + 1;
    SDB_SET_INT32(pRaw, dataPos, valueLen, _OVER)
    SDB_SET_BINARY(pRaw, dataPos, stb, valueLen, _OVER);
    stb = taosHashIterate(pUser->readTbs, stb);
  }

  stb = taosHashIterate(pUser->writeTbs, NULL);
  while (stb != NULL) {
    size_t keyLen = 0;
    void  *key = taosHashGetKey(stb, &keyLen);
    SDB_SET_INT32(pRaw, dataPos, keyLen, _OVER)
    SDB_SET_BINARY(pRaw, dataPos, key, keyLen, _OVER);

    size_t valueLen = 0;
    valueLen = strlen(stb) + 1;
    SDB_SET_INT32(pRaw, dataPos, valueLen, _OVER)
    SDB_SET_BINARY(pRaw, dataPos, stb, valueLen, _OVER);
    stb = taosHashIterate(pUser->writeTbs, stb);
  }

  stb = taosHashIterate(pUser->alterTbs, NULL);
  while (stb != NULL) {
    size_t keyLen = 0;
    void  *key = taosHashGetKey(stb, &keyLen);
    SDB_SET_INT32(pRaw, dataPos, keyLen, _OVER)
    SDB_SET_BINARY(pRaw, dataPos, key, keyLen, _OVER);

    size_t valueLen = 0;
    valueLen = strlen(stb) + 1;
    SDB_SET_INT32(pRaw, dataPos, valueLen, _OVER)
    SDB_SET_BINARY(pRaw, dataPos, stb, valueLen, _OVER);
    stb = taosHashIterate(pUser->alterTbs, stb);
  }

  stb = taosHashIterate(pUser->readViews, NULL);
  while (stb != NULL) {
    size_t keyLen = 0;
    void  *key = taosHashGetKey(stb, &keyLen);
    SDB_SET_INT32(pRaw, dataPos, keyLen, _OVER)
    SDB_SET_BINARY(pRaw, dataPos, key, keyLen, _OVER);

    size_t valueLen = 0;
    valueLen = strlen(stb) + 1;
    SDB_SET_INT32(pRaw, dataPos, valueLen, _OVER)
    SDB_SET_BINARY(pRaw, dataPos, stb, valueLen, _OVER);
    stb = taosHashIterate(pUser->readViews, stb);
  }

  stb = taosHashIterate(pUser->writeViews, NULL);
  while (stb != NULL) {
    size_t keyLen = 0;
    void  *key = taosHashGetKey(stb, &keyLen);
    SDB_SET_INT32(pRaw, dataPos, keyLen, _OVER)
    SDB_SET_BINARY(pRaw, dataPos, key, keyLen, _OVER);

    size_t valueLen = 0;
    valueLen = strlen(stb) + 1;
    SDB_SET_INT32(pRaw, dataPos, valueLen, _OVER)
    SDB_SET_BINARY(pRaw, dataPos, stb, valueLen, _OVER);
    stb = taosHashIterate(pUser->writeViews, stb);
  }

  stb = taosHashIterate(pUser->alterViews, NULL);
  while (stb != NULL) {
    size_t keyLen = 0;
    void  *key = taosHashGetKey(stb, &keyLen);
    SDB_SET_INT32(pRaw, dataPos, keyLen, _OVER)
    SDB_SET_BINARY(pRaw, dataPos, key, keyLen, _OVER);

    size_t valueLen = 0;
    valueLen = strlen(stb) + 1;
    SDB_SET_INT32(pRaw, dataPos, valueLen, _OVER)
    SDB_SET_BINARY(pRaw, dataPos, stb, valueLen, _OVER);
    stb = taosHashIterate(pUser->alterViews, stb);
  }

  useDb = taosHashIterate(pUser->useDbs, NULL);
  while (useDb != NULL) {
    size_t keyLen = 0;
    void  *key = taosHashGetKey(useDb, &keyLen);
    SDB_SET_INT32(pRaw, dataPos, keyLen, _OVER)
    SDB_SET_BINARY(pRaw, dataPos, key, keyLen, _OVER);

    SDB_SET_INT32(pRaw, dataPos, *useDb, _OVER)
    useDb = taosHashIterate(pUser->useDbs, useDb);
  }

  // save white list
  int32_t num = pUser->pIpWhiteListDual->num;
  int32_t tlen = sizeof(SIpWhiteListDual) + num * sizeof(SIpRange) + 4;
  if ((buf = taosMemoryCalloc(1, tlen)) == NULL) {
    TAOS_CHECK_GOTO(terrno, NULL, _OVER);
  }
  int32_t len = 0;
  TAOS_CHECK_GOTO(tSerializeIpWhiteList(buf, tlen, pUser->pIpWhiteListDual, &len), &lino, _OVER);

  SDB_SET_INT32(pRaw, dataPos, len, _OVER);
  SDB_SET_BINARY(pRaw, dataPos, buf, len, _OVER);

  SDB_SET_INT64(pRaw, dataPos, pUser->ipWhiteListVer, _OVER);
  SDB_SET_INT8(pRaw, dataPos, pUser->passEncryptAlgorithm, _OVER);

  SDB_SET_BINARY(pRaw, dataPos, pUser->totpsecret, sizeof(pUser->totpsecret), _OVER);
  SDB_SET_INT8(pRaw, dataPos, pUser->changePass, _OVER);
  SDB_SET_INT32(pRaw, dataPos, pUser->sessionPerUser, _OVER);
  SDB_SET_INT32(pRaw, dataPos, pUser->connectTime, _OVER);
  SDB_SET_INT32(pRaw, dataPos, pUser->connectIdleTime, _OVER);
  SDB_SET_INT32(pRaw, dataPos, pUser->callPerSession, _OVER);
  SDB_SET_INT32(pRaw, dataPos, pUser->vnodePerCall, _OVER);
  SDB_SET_INT32(pRaw, dataPos, pUser->failedLoginAttempts, _OVER);
  SDB_SET_INT32(pRaw, dataPos, pUser->passwordLifeTime, _OVER);
  SDB_SET_INT32(pRaw, dataPos, pUser->passwordReuseTime, _OVER);
  SDB_SET_INT32(pRaw, dataPos, pUser->passwordReuseMax, _OVER);
  SDB_SET_INT32(pRaw, dataPos, pUser->passwordLockTime, _OVER);
  SDB_SET_INT32(pRaw, dataPos, pUser->passwordGraceTime, _OVER);
  SDB_SET_INT32(pRaw, dataPos, pUser->inactiveAccountTime, _OVER);
  SDB_SET_INT32(pRaw, dataPos, pUser->allowTokenNum, _OVER);

  SDB_SET_INT32(pRaw, dataPos, pUser->pTimeWhiteList->num, _OVER);
  for (int32_t i = 0; i < pUser->pTimeWhiteList->num; i++) {
    SDateTimeWhiteListItem *range = &pUser->pTimeWhiteList->ranges[i];
    SDB_SET_BOOL(pRaw, dataPos, range->absolute, _OVER);
    SDB_SET_BOOL(pRaw, dataPos, range->neg, _OVER);
    SDB_SET_INT64(pRaw, dataPos, range->start, _OVER);
    SDB_SET_INT32(pRaw, dataPos, range->duration, _OVER);
  }

  SDB_SET_RESERVE(pRaw, dataPos, USER_RESERVE_SIZE, _OVER)
  SDB_SET_DATALEN(pRaw, dataPos, _OVER)

_OVER:
  taosMemoryFree(buf);
  if (code < 0) {
    mError("user:%s, failed to encode user action to raw:%p at line %d since %s", pUser->user, pRaw, lino,
           tstrerror(code));
    sdbFreeRaw(pRaw);
    pRaw = NULL;
    terrno = code;
  }

  mTrace("user:%s, encode user action to raw:%p, row:%p", pUser->user, pRaw, pUser);
  return pRaw;
}

static SSdbRow *mndUserActionDecode(SSdbRaw *pRaw) {
  int32_t   code = 0;
  int32_t   lino = 0;
  SSdbRow  *pRow = NULL;
  SUserObj *pUser = NULL;
  char     *key = NULL;
  char     *value = NULL;

  int8_t sver = 0;
  if (sdbGetRawSoftVer(pRaw, &sver) != 0) {
    TAOS_CHECK_GOTO(TSDB_CODE_INVALID_PTR, &lino, _OVER);
  }

  if (sver < 1 || sver > USER_VER_NUMBER) {
    TAOS_CHECK_GOTO(TSDB_CODE_SDB_INVALID_DATA_VER, &lino, _OVER);
  }

  pRow = sdbAllocRow(sizeof(SUserObj));
  if (pRow == NULL) {
    TAOS_CHECK_GOTO(terrno, &lino, _OVER);
  }

  pUser = sdbGetRowObj(pRow);
  if (pUser == NULL) {
    TAOS_CHECK_GOTO(terrno, &lino, _OVER);
  }

  int32_t dataPos = 0;
  SDB_GET_BINARY(pRaw, dataPos, pUser->user, TSDB_USER_LEN, _OVER)

  if (sver < USER_VER_SUPPORT_ADVANCED_SECURITY) {
    pUser->passwords = taosMemoryCalloc(1, sizeof(SUserPassword));
    if (pUser->passwords == NULL) {
      TAOS_CHECK_GOTO(TSDB_CODE_OUT_OF_MEMORY, &lino, _OVER);
    }
    SDB_GET_BINARY(pRaw, dataPos, pUser->passwords[0].pass, TSDB_PASSWORD_LEN, _OVER)
    pUser->numOfPasswords = 1;
    memset(pUser->salt, 0, sizeof(pUser->salt));
  } else {
    SDB_GET_INT32(pRaw, dataPos, &pUser->numOfPasswords, _OVER)
    pUser->passwords = taosMemoryCalloc(pUser->numOfPasswords, sizeof(SUserPassword));
    if (pUser->passwords == NULL) {
      TAOS_CHECK_GOTO(TSDB_CODE_OUT_OF_MEMORY, &lino, _OVER);
    }
    for (int32_t i = 0; i < pUser->numOfPasswords; ++i) {
      SDB_GET_BINARY(pRaw, dataPos, pUser->passwords[i].pass, sizeof(pUser->passwords[i].pass), _OVER);
      SDB_GET_INT64(pRaw, dataPos, &pUser->passwords[i].setTime, _OVER);
    }
    SDB_GET_BINARY(pRaw, dataPos, pUser->salt, sizeof(pUser->salt), _OVER)
  }
  
  SDB_GET_BINARY(pRaw, dataPos, pUser->acct, TSDB_USER_LEN, _OVER)
  SDB_GET_INT64(pRaw, dataPos, &pUser->createdTime, _OVER)
  SDB_GET_INT64(pRaw, dataPos, &pUser->updateTime, _OVER)
  if (sver < USER_VER_SUPPORT_ADVANCED_SECURITY) {
    pUser->passwords[0].setTime = pUser->updateTime / 1000;
  }

  SDB_GET_INT8(pRaw, dataPos, &pUser->superUser, _OVER)
  SDB_GET_INT8(pRaw, dataPos, &pUser->sysInfo, _OVER)
  SDB_GET_INT8(pRaw, dataPos, &pUser->enable, _OVER)
  SDB_GET_UINT8(pRaw, dataPos, &pUser->flag, _OVER)
  if (pUser->superUser) pUser->createdb = 1;
  SDB_GET_INT32(pRaw, dataPos, &pUser->authVersion, _OVER)
  if (sver >= 4) {
    SDB_GET_INT32(pRaw, dataPos, &pUser->passVersion, _OVER)
  }

  int32_t numOfReadDbs = 0;
  int32_t numOfWriteDbs = 0;
  int32_t numOfTopics = 0;
  SDB_GET_INT32(pRaw, dataPos, &numOfReadDbs, _OVER)
  SDB_GET_INT32(pRaw, dataPos, &numOfWriteDbs, _OVER)
  if (sver >= 2) {
    SDB_GET_INT32(pRaw, dataPos, &numOfTopics, _OVER)
  }

  pUser->readDbs = taosHashInit(numOfReadDbs, taosGetDefaultHashFunction(TSDB_DATA_TYPE_BINARY), true, HASH_ENTRY_LOCK);
  pUser->writeDbs =
      taosHashInit(numOfWriteDbs, taosGetDefaultHashFunction(TSDB_DATA_TYPE_BINARY), true, HASH_ENTRY_LOCK);
  pUser->topics = taosHashInit(numOfTopics, taosGetDefaultHashFunction(TSDB_DATA_TYPE_BINARY), true, HASH_ENTRY_LOCK);
  if (pUser->readDbs == NULL || pUser->writeDbs == NULL || pUser->topics == NULL) {
    TAOS_CHECK_GOTO(terrno, &lino, _OVER);
    goto _OVER;
  }

  for (int32_t i = 0; i < numOfReadDbs; ++i) {
    char db[TSDB_DB_FNAME_LEN] = {0};
    SDB_GET_BINARY(pRaw, dataPos, db, TSDB_DB_FNAME_LEN, _OVER)
    int32_t len = strlen(db) + 1;
    TAOS_CHECK_GOTO(taosHashPut(pUser->readDbs, db, len, db, TSDB_DB_FNAME_LEN), &lino, _OVER);
  }

  for (int32_t i = 0; i < numOfWriteDbs; ++i) {
    char db[TSDB_DB_FNAME_LEN] = {0};
    SDB_GET_BINARY(pRaw, dataPos, db, TSDB_DB_FNAME_LEN, _OVER)
    int32_t len = strlen(db) + 1;
    TAOS_CHECK_GOTO(taosHashPut(pUser->writeDbs, db, len, db, TSDB_DB_FNAME_LEN), &lino, _OVER);
  }

  if (sver >= 2) {
    for (int32_t i = 0; i < numOfTopics; ++i) {
      char topic[TSDB_TOPIC_FNAME_LEN] = {0};
      SDB_GET_BINARY(pRaw, dataPos, topic, TSDB_TOPIC_FNAME_LEN, _OVER)
      int32_t len = strlen(topic) + 1;
      TAOS_CHECK_GOTO(taosHashPut(pUser->topics, topic, len, topic, TSDB_TOPIC_FNAME_LEN), &lino, _OVER);
    }
  }

  if (sver >= 3) {
    int32_t numOfReadTbs = 0;
    int32_t numOfWriteTbs = 0;
    int32_t numOfAlterTbs = 0;
    int32_t numOfReadViews = 0;
    int32_t numOfWriteViews = 0;
    int32_t numOfAlterViews = 0;
    int32_t numOfUseDbs = 0;
    SDB_GET_INT32(pRaw, dataPos, &numOfReadTbs, _OVER)
    SDB_GET_INT32(pRaw, dataPos, &numOfWriteTbs, _OVER)
    if (sver >= 6) {
      SDB_GET_INT32(pRaw, dataPos, &numOfAlterTbs, _OVER)
      SDB_GET_INT32(pRaw, dataPos, &numOfReadViews, _OVER)
      SDB_GET_INT32(pRaw, dataPos, &numOfWriteViews, _OVER)
      SDB_GET_INT32(pRaw, dataPos, &numOfAlterViews, _OVER)
    }
    SDB_GET_INT32(pRaw, dataPos, &numOfUseDbs, _OVER)

    pUser->readTbs =
        taosHashInit(numOfReadTbs, taosGetDefaultHashFunction(TSDB_DATA_TYPE_BINARY), true, HASH_ENTRY_LOCK);
    pUser->writeTbs =
        taosHashInit(numOfWriteTbs, taosGetDefaultHashFunction(TSDB_DATA_TYPE_BINARY), true, HASH_ENTRY_LOCK);
    pUser->alterTbs =
        taosHashInit(numOfAlterTbs, taosGetDefaultHashFunction(TSDB_DATA_TYPE_BINARY), true, HASH_ENTRY_LOCK);

    pUser->readViews =
        taosHashInit(numOfReadViews, taosGetDefaultHashFunction(TSDB_DATA_TYPE_BINARY), true, HASH_ENTRY_LOCK);
    pUser->writeViews =
        taosHashInit(numOfWriteViews, taosGetDefaultHashFunction(TSDB_DATA_TYPE_BINARY), true, HASH_ENTRY_LOCK);
    pUser->alterViews =
        taosHashInit(numOfAlterViews, taosGetDefaultHashFunction(TSDB_DATA_TYPE_BINARY), true, HASH_ENTRY_LOCK);

    pUser->useDbs = taosHashInit(numOfUseDbs, taosGetDefaultHashFunction(TSDB_DATA_TYPE_BINARY), true, HASH_ENTRY_LOCK);

    if (pUser->readTbs == NULL || pUser->writeTbs == NULL || pUser->alterTbs == NULL || pUser->readViews == NULL ||
        pUser->writeViews == NULL || pUser->alterViews == NULL || pUser->useDbs == NULL) {
      TAOS_CHECK_GOTO(terrno, &lino, _OVER);
      goto _OVER;
    }

    for (int32_t i = 0; i < numOfReadTbs; ++i) {
      int32_t keyLen = 0;
      SDB_GET_INT32(pRaw, dataPos, &keyLen, _OVER);

      TAOS_MEMORY_REALLOC(key, keyLen * sizeof(char));
      if (key == NULL) {
        TAOS_CHECK_GOTO(terrno, &lino, _OVER);
      }
      (void)memset(key, 0, keyLen);
      SDB_GET_BINARY(pRaw, dataPos, key, keyLen, _OVER);

      int32_t valuelen = 0;
      SDB_GET_INT32(pRaw, dataPos, &valuelen, _OVER);
      TAOS_MEMORY_REALLOC(value, valuelen * sizeof(char));
      if (value == NULL) {
        TAOS_CHECK_GOTO(terrno, &lino, _OVER);
      }
      (void)memset(value, 0, valuelen);
      SDB_GET_BINARY(pRaw, dataPos, value, valuelen, _OVER)

      TAOS_CHECK_GOTO(taosHashPut(pUser->readTbs, key, keyLen, value, valuelen), &lino, _OVER);
    }

    for (int32_t i = 0; i < numOfWriteTbs; ++i) {
      int32_t keyLen = 0;
      SDB_GET_INT32(pRaw, dataPos, &keyLen, _OVER);

      TAOS_MEMORY_REALLOC(key, keyLen * sizeof(char));
      if (key == NULL) {
        TAOS_CHECK_GOTO(terrno, &lino, _OVER);
      }
      (void)memset(key, 0, keyLen);
      SDB_GET_BINARY(pRaw, dataPos, key, keyLen, _OVER);

      int32_t valuelen = 0;
      SDB_GET_INT32(pRaw, dataPos, &valuelen, _OVER);
      TAOS_MEMORY_REALLOC(value, valuelen * sizeof(char));
      if (value == NULL) {
        TAOS_CHECK_GOTO(terrno, &lino, _OVER);
      }
      (void)memset(value, 0, valuelen);
      SDB_GET_BINARY(pRaw, dataPos, value, valuelen, _OVER)

      TAOS_CHECK_GOTO(taosHashPut(pUser->writeTbs, key, keyLen, value, valuelen), &lino, _OVER);
    }

    if (sver >= 6) {
      for (int32_t i = 0; i < numOfAlterTbs; ++i) {
        int32_t keyLen = 0;
        SDB_GET_INT32(pRaw, dataPos, &keyLen, _OVER);

        TAOS_MEMORY_REALLOC(key, keyLen * sizeof(char));
        if (key == NULL) {
          TAOS_CHECK_GOTO(terrno, &lino, _OVER);
        }
        (void)memset(key, 0, keyLen);
        SDB_GET_BINARY(pRaw, dataPos, key, keyLen, _OVER);

        int32_t valuelen = 0;
        SDB_GET_INT32(pRaw, dataPos, &valuelen, _OVER);
        TAOS_MEMORY_REALLOC(value, valuelen * sizeof(char));
        if (value == NULL) {
          TAOS_CHECK_GOTO(terrno, &lino, _OVER);
        }
        (void)memset(value, 0, valuelen);
        SDB_GET_BINARY(pRaw, dataPos, value, valuelen, _OVER)

        TAOS_CHECK_GOTO(taosHashPut(pUser->alterTbs, key, keyLen, value, valuelen), &lino, _OVER);
      }

      for (int32_t i = 0; i < numOfReadViews; ++i) {
        int32_t keyLen = 0;
        SDB_GET_INT32(pRaw, dataPos, &keyLen, _OVER);

        TAOS_MEMORY_REALLOC(key, keyLen * sizeof(char));
        if (key == NULL) {
          TAOS_CHECK_GOTO(terrno, &lino, _OVER);
        }
        (void)memset(key, 0, keyLen);
        SDB_GET_BINARY(pRaw, dataPos, key, keyLen, _OVER);

        int32_t valuelen = 0;
        SDB_GET_INT32(pRaw, dataPos, &valuelen, _OVER);
        TAOS_MEMORY_REALLOC(value, valuelen * sizeof(char));
        if (value == NULL) {
          TAOS_CHECK_GOTO(terrno, &lino, _OVER);
        }
        (void)memset(value, 0, valuelen);
        SDB_GET_BINARY(pRaw, dataPos, value, valuelen, _OVER)

        TAOS_CHECK_GOTO(taosHashPut(pUser->readViews, key, keyLen, value, valuelen), &lino, _OVER);
      }

      for (int32_t i = 0; i < numOfWriteViews; ++i) {
        int32_t keyLen = 0;
        SDB_GET_INT32(pRaw, dataPos, &keyLen, _OVER);

        TAOS_MEMORY_REALLOC(key, keyLen * sizeof(char));
        if (key == NULL) {
          TAOS_CHECK_GOTO(terrno, &lino, _OVER);
        }
        (void)memset(key, 0, keyLen);
        SDB_GET_BINARY(pRaw, dataPos, key, keyLen, _OVER);

        int32_t valuelen = 0;
        SDB_GET_INT32(pRaw, dataPos, &valuelen, _OVER);
        TAOS_MEMORY_REALLOC(value, valuelen * sizeof(char));
        if (value == NULL) {
          TAOS_CHECK_GOTO(terrno, &lino, _OVER);
        }
        (void)memset(value, 0, valuelen);
        SDB_GET_BINARY(pRaw, dataPos, value, valuelen, _OVER)

        TAOS_CHECK_GOTO(taosHashPut(pUser->writeViews, key, keyLen, value, valuelen), &lino, _OVER);
      }

      for (int32_t i = 0; i < numOfAlterViews; ++i) {
        int32_t keyLen = 0;
        SDB_GET_INT32(pRaw, dataPos, &keyLen, _OVER);

        TAOS_MEMORY_REALLOC(key, keyLen * sizeof(char));
        if (key == NULL) {
          TAOS_CHECK_GOTO(terrno, &lino, _OVER);
        }
        (void)memset(key, 0, keyLen);
        SDB_GET_BINARY(pRaw, dataPos, key, keyLen, _OVER);

        int32_t valuelen = 0;
        SDB_GET_INT32(pRaw, dataPos, &valuelen, _OVER);
        TAOS_MEMORY_REALLOC(value, valuelen * sizeof(char));
        if (value == NULL) {
          TAOS_CHECK_GOTO(terrno, &lino, _OVER);
        }
        (void)memset(value, 0, valuelen);
        SDB_GET_BINARY(pRaw, dataPos, value, valuelen, _OVER)

        TAOS_CHECK_GOTO(taosHashPut(pUser->alterViews, key, keyLen, value, valuelen), &lino, _OVER);
      }
    }

    for (int32_t i = 0; i < numOfUseDbs; ++i) {
      int32_t keyLen = 0;
      SDB_GET_INT32(pRaw, dataPos, &keyLen, _OVER);

      TAOS_MEMORY_REALLOC(key, keyLen * sizeof(char));
      if (key == NULL) {
        TAOS_CHECK_GOTO(terrno, &lino, _OVER);
      }
      (void)memset(key, 0, keyLen);
      SDB_GET_BINARY(pRaw, dataPos, key, keyLen, _OVER);

      int32_t ref = 0;
      SDB_GET_INT32(pRaw, dataPos, &ref, _OVER);

      TAOS_CHECK_GOTO(taosHashPut(pUser->useDbs, key, keyLen, &ref, sizeof(ref)), &lino, _OVER);
    }
  }
  // decoder white list
  if (sver >= USER_VER_SUPPORT_WHITELIST) {
    if (sver < USER_VER_SUPPORT_WHITELIT_DUAL_STACK) {
      int32_t len = 0;
      SDB_GET_INT32(pRaw, dataPos, &len, _OVER);

      TAOS_MEMORY_REALLOC(key, len);
      if (key == NULL) {
        TAOS_CHECK_GOTO(terrno, &lino, _OVER);
      }
      SDB_GET_BINARY(pRaw, dataPos, key, len, _OVER);

      SIpWhiteList *pIpWhiteList = NULL;
      TAOS_CHECK_GOTO(createIpWhiteListFromOldVer(key, len, &pIpWhiteList), &lino, _OVER);

      SDB_GET_INT64(pRaw, dataPos, &pUser->ipWhiteListVer, _OVER);

      code = cvtIpWhiteListToDual(pIpWhiteList, &pUser->pIpWhiteListDual);
      if (code != 0) {
        taosMemoryFreeClear(pIpWhiteList);
      }
      TAOS_CHECK_GOTO(code, &lino, _OVER);

      taosMemoryFreeClear(pIpWhiteList);

    } else if (sver >= USER_VER_SUPPORT_WHITELIT_DUAL_STACK) {
      int32_t len = 0;
      SDB_GET_INT32(pRaw, dataPos, &len, _OVER);

      TAOS_MEMORY_REALLOC(key, len);
      if (key == NULL) {
        TAOS_CHECK_GOTO(terrno, &lino, _OVER);
      }
      SDB_GET_BINARY(pRaw, dataPos, key, len, _OVER);

      TAOS_CHECK_GOTO(createIpWhiteList(key, len, &pUser->pIpWhiteListDual, sver >= USER_VER_SUPPORT_ADVANCED_SECURITY), &lino, _OVER);
      SDB_GET_INT64(pRaw, dataPos, &pUser->ipWhiteListVer, _OVER);
    }
  }

  if (pUser->pIpWhiteListDual == NULL) {
    TAOS_CHECK_GOTO(createDefaultIpWhiteList(&pUser->pIpWhiteListDual), &lino, _OVER);
    pUser->ipWhiteListVer = taosGetTimestampMs();
  }

  SDB_GET_INT8(pRaw, dataPos, &pUser->passEncryptAlgorithm, _OVER);

  if (sver < USER_VER_SUPPORT_ADVANCED_SECURITY) {
    memset(pUser->totpsecret, 0, sizeof(pUser->totpsecret));
    pUser->changePass = 2;
    pUser->sessionPerUser = pUser->superUser ? -1 : TSDB_USER_SESSION_PER_USER_DEFAULT;
    pUser->connectTime = TSDB_USER_CONNECT_TIME_DEFAULT;
    pUser->connectIdleTime = TSDB_USER_CONNECT_IDLE_TIME_DEFAULT;
    pUser->callPerSession = TSDB_USER_CALL_PER_SESSION_DEFAULT;
    pUser->vnodePerCall = TSDB_USER_VNODE_PER_CALL_DEFAULT;
    pUser->failedLoginAttempts = pUser->superUser ? -1 : TSDB_USER_FAILED_LOGIN_ATTEMPTS_DEFAULT;
    pUser->passwordLifeTime = pUser->superUser ? -1 : TSDB_USER_PASSWORD_LIFE_TIME_DEFAULT;
    pUser->passwordReuseTime = TSDB_USER_PASSWORD_REUSE_TIME_DEFAULT;
    pUser->passwordReuseMax = TSDB_USER_PASSWORD_REUSE_MAX_DEFAULT;
    pUser->passwordLockTime = TSDB_USER_PASSWORD_LOCK_TIME_DEFAULT;
    pUser->passwordGraceTime = pUser->superUser ? -1 : TSDB_USER_PASSWORD_GRACE_TIME_DEFAULT;
    pUser->inactiveAccountTime = pUser->superUser ? -1 : TSDB_USER_INACTIVE_ACCOUNT_TIME_DEFAULT;
    pUser->allowTokenNum = TSDB_USER_ALLOW_TOKEN_NUM_DEFAULT;
    pUser->pTimeWhiteList = taosMemCalloc(1, sizeof(SDateTimeWhiteList));
    if (pUser->pTimeWhiteList == NULL) {
      TAOS_CHECK_GOTO(terrno, &lino, _OVER);
    }
  } else {
    SDB_GET_BINARY(pRaw, dataPos, pUser->totpsecret, sizeof(pUser->totpsecret), _OVER);
    SDB_GET_INT8(pRaw, dataPos, &pUser->changePass, _OVER);
    SDB_GET_INT32(pRaw, dataPos, &pUser->sessionPerUser, _OVER);
    SDB_GET_INT32(pRaw, dataPos, &pUser->connectTime, _OVER);
    SDB_GET_INT32(pRaw, dataPos, &pUser->connectIdleTime, _OVER);
    SDB_GET_INT32(pRaw, dataPos, &pUser->callPerSession, _OVER);
    SDB_GET_INT32(pRaw, dataPos, &pUser->vnodePerCall, _OVER);
    SDB_GET_INT32(pRaw, dataPos, &pUser->failedLoginAttempts, _OVER);
    SDB_GET_INT32(pRaw, dataPos, &pUser->passwordLifeTime, _OVER);
    SDB_GET_INT32(pRaw, dataPos, &pUser->passwordReuseTime, _OVER);
    SDB_GET_INT32(pRaw, dataPos, &pUser->passwordReuseMax, _OVER);
    SDB_GET_INT32(pRaw, dataPos, &pUser->passwordLockTime, _OVER);
    SDB_GET_INT32(pRaw, dataPos, &pUser->passwordGraceTime, _OVER);
    SDB_GET_INT32(pRaw, dataPos, &pUser->inactiveAccountTime, _OVER);
    SDB_GET_INT32(pRaw, dataPos, &pUser->allowTokenNum, _OVER);

    int32_t num = 0;
    SDB_GET_INT32(pRaw, dataPos, &num, _OVER);
    pUser->pTimeWhiteList = taosMemCalloc(1, sizeof(SDateTimeWhiteList) + num * sizeof(SDateTimeWhiteListItem));
    if (pUser->pTimeWhiteList == NULL) {
      TAOS_CHECK_GOTO(terrno, &lino, _OVER);
    }

    pUser->pTimeWhiteList->num = num;
    for (int32_t i = 0; i < num; i++) {
      SDateTimeWhiteListItem *range = &pUser->pTimeWhiteList->ranges[i];
      SDB_GET_BOOL(pRaw, dataPos, &range->absolute, _OVER);
      SDB_GET_BOOL(pRaw, dataPos, &range->neg, _OVER);
      SDB_GET_INT64(pRaw, dataPos, &range->start, _OVER);
      SDB_GET_INT32(pRaw, dataPos, &range->duration, _OVER);
    }
  }

  SDB_GET_RESERVE(pRaw, dataPos, USER_RESERVE_SIZE, _OVER)
  taosInitRWLatch(&pUser->lock);
  dropOldPasswords(pUser);

_OVER:
  taosMemoryFree(key);
  taosMemoryFree(value);
  if (code < 0) {
    terrno = code;
    mError("user:%s, failed to decode at line %d from raw:%p since %s", pUser == NULL ? "null" : pUser->user, lino,
           pRaw, tstrerror(code));
    if (pUser != NULL) {
      taosHashCleanup(pUser->readDbs);
      taosHashCleanup(pUser->writeDbs);
      taosHashCleanup(pUser->topics);
      taosHashCleanup(pUser->readTbs);
      taosHashCleanup(pUser->writeTbs);
      taosHashCleanup(pUser->alterTbs);
      taosHashCleanup(pUser->readViews);
      taosHashCleanup(pUser->writeViews);
      taosHashCleanup(pUser->alterViews);
      taosHashCleanup(pUser->useDbs);
      taosMemoryFreeClear(pUser->pIpWhiteListDual);
      taosMemoryFreeClear(pUser->pTimeWhiteList);
    }
    taosMemoryFreeClear(pRow);
    return NULL;
  }

  mTrace("user:%s, decode from raw:%p, row:%p", pUser->user, pRaw, pUser);
  return pRow;
}

static int32_t mndUserActionInsert(SSdb *pSdb, SUserObj *pUser) {
  mTrace("user:%s, perform insert action, row:%p", pUser->user, pUser);

  SAcctObj *pAcct = sdbAcquire(pSdb, SDB_ACCT, pUser->acct);
  if (pAcct == NULL) {
    terrno = TSDB_CODE_MND_ACCT_NOT_EXIST;
    mError("user:%s, failed to perform insert action since %s", pUser->user, terrstr());
    TAOS_RETURN(terrno);
  }
  pUser->acctId = pAcct->acctId;
  sdbRelease(pSdb, pAcct);

  return 0;
}

int32_t mndDupTableHash(SHashObj *pOld, SHashObj **ppNew) {
  int32_t code = 0;
  *ppNew =
      taosHashInit(taosHashGetSize(pOld), taosGetDefaultHashFunction(TSDB_DATA_TYPE_BINARY), true, HASH_ENTRY_LOCK);
  if (*ppNew == NULL) {
    TAOS_RETURN(terrno);
  }

  char *tb = taosHashIterate(pOld, NULL);
  while (tb != NULL) {
    size_t keyLen = 0;
    char  *key = taosHashGetKey(tb, &keyLen);

    int32_t valueLen = strlen(tb) + 1;
    if ((code = taosHashPut(*ppNew, key, keyLen, tb, valueLen)) != 0) {
      taosHashCancelIterate(pOld, tb);
      taosHashCleanup(*ppNew);
      TAOS_RETURN(code);
    }
    tb = taosHashIterate(pOld, tb);
  }

  TAOS_RETURN(code);
}

int32_t mndDupUseDbHash(SHashObj *pOld, SHashObj **ppNew) {
  int32_t code = 0;
  *ppNew =
      taosHashInit(taosHashGetSize(pOld), taosGetDefaultHashFunction(TSDB_DATA_TYPE_BINARY), true, HASH_ENTRY_LOCK);
  if (*ppNew == NULL) {
    TAOS_RETURN(terrno);
  }

  int32_t *db = taosHashIterate(pOld, NULL);
  while (db != NULL) {
    size_t keyLen = 0;
    char  *key = taosHashGetKey(db, &keyLen);

    if ((code = taosHashPut(*ppNew, key, keyLen, db, sizeof(*db))) != 0) {
      taosHashCancelIterate(pOld, db);
      taosHashCleanup(*ppNew);
      TAOS_RETURN(code);
    }
    db = taosHashIterate(pOld, db);
  }

  TAOS_RETURN(code);
}

int32_t mndUserDupObj(SUserObj *pUser, SUserObj *pNew) {
  int32_t code = 0;
  (void)memcpy(pNew, pUser, sizeof(SUserObj));
  pNew->authVersion++;
  pNew->updateTime = taosGetTimestampMs();

  pNew->passwords = NULL;
  pNew->readDbs = NULL;
  pNew->writeDbs = NULL;
  pNew->readTbs = NULL;
  pNew->writeTbs = NULL;
  pNew->alterTbs = NULL;
  pNew->readViews = NULL;
  pNew->writeViews = NULL;
  pNew->alterViews = NULL;
  pNew->topics = NULL;
  pNew->useDbs = NULL;
  pNew->pIpWhiteListDual = NULL;
  pNew->pTimeWhiteList = NULL;

  taosRLockLatch(&pUser->lock);
  pNew->passwords = taosMemoryCalloc(pUser->numOfPasswords, sizeof(SUserPassword));
  if (pNew->passwords == NULL) {
    code = TSDB_CODE_OUT_OF_MEMORY;
    goto _OVER;
  }
  (void)memcpy(pNew->passwords, pUser->passwords, pUser->numOfPasswords * sizeof(SUserPassword));

  TAOS_CHECK_GOTO(mndDupDbHash(pUser->readDbs, &pNew->readDbs), NULL, _OVER);
  TAOS_CHECK_GOTO(mndDupDbHash(pUser->writeDbs, &pNew->writeDbs), NULL, _OVER);
  TAOS_CHECK_GOTO(mndDupTableHash(pUser->readTbs, &pNew->readTbs), NULL, _OVER);
  TAOS_CHECK_GOTO(mndDupTableHash(pUser->writeTbs, &pNew->writeTbs), NULL, _OVER);
  TAOS_CHECK_GOTO(mndDupTableHash(pUser->alterTbs, &pNew->alterTbs), NULL, _OVER);
  TAOS_CHECK_GOTO(mndDupTableHash(pUser->readViews, &pNew->readViews), NULL, _OVER);
  TAOS_CHECK_GOTO(mndDupTableHash(pUser->writeViews, &pNew->writeViews), NULL, _OVER);
  TAOS_CHECK_GOTO(mndDupTableHash(pUser->alterViews, &pNew->alterViews), NULL, _OVER);
  TAOS_CHECK_GOTO(mndDupTopicHash(pUser->topics, &pNew->topics), NULL, _OVER);
  TAOS_CHECK_GOTO(mndDupUseDbHash(pUser->useDbs, &pNew->useDbs), NULL, _OVER);
  pNew->pIpWhiteListDual = cloneIpWhiteList(pUser->pIpWhiteListDual);
  if (pNew->pIpWhiteListDual == NULL) {
    code = TSDB_CODE_OUT_OF_MEMORY;
    goto _OVER;
  }

  pNew->pTimeWhiteList = cloneDateTimeWhiteList(pUser->pTimeWhiteList);
  if (pNew->pTimeWhiteList == NULL) {
    code = TSDB_CODE_OUT_OF_MEMORY;
    goto _OVER;
  }

_OVER:
  taosRUnLockLatch(&pUser->lock);
  TAOS_RETURN(code);
}

void mndUserFreeObj(SUserObj *pUser) {
  taosHashCleanup(pUser->readDbs);
  taosHashCleanup(pUser->writeDbs);
  taosHashCleanup(pUser->topics);
  taosHashCleanup(pUser->readTbs);
  taosHashCleanup(pUser->writeTbs);
  taosHashCleanup(pUser->alterTbs);
  taosHashCleanup(pUser->readViews);
  taosHashCleanup(pUser->writeViews);
  taosHashCleanup(pUser->alterViews);
  taosHashCleanup(pUser->useDbs);
  taosMemoryFreeClear(pUser->passwords);
  taosMemoryFreeClear(pUser->pIpWhiteListDual);
  taosMemoryFreeClear(pUser->pTimeWhiteList);
  pUser->readDbs = NULL;
  pUser->writeDbs = NULL;
  pUser->topics = NULL;
  pUser->readTbs = NULL;
  pUser->writeTbs = NULL;
  pUser->alterTbs = NULL;
  pUser->readViews = NULL;
  pUser->writeViews = NULL;
  pUser->alterViews = NULL;
  pUser->useDbs = NULL;
}

static int32_t mndUserActionDelete(SSdb *pSdb, SUserObj *pUser) {
  mTrace("user:%s, perform delete action, row:%p", pUser->user, pUser);
  mndUserFreeObj(pUser);
  return 0;
}

static int32_t mndUserActionUpdate(SSdb *pSdb, SUserObj *pOld, SUserObj *pNew) {
  mTrace("user:%s, perform update action, old row:%p new row:%p", pOld->user, pOld, pNew);
  taosWLockLatch(&pOld->lock);
  pOld->updateTime = pNew->updateTime;
  pOld->authVersion = pNew->authVersion;
  pOld->passVersion = pNew->passVersion;
  pOld->sysInfo = pNew->sysInfo;
  pOld->enable = pNew->enable;
  pOld->flag = pNew->flag;
  pOld->changePass = pNew->changePass;

  pOld->sessionPerUser = pNew->sessionPerUser;
  pOld->connectTime = pNew->connectTime;
  pOld->connectIdleTime = pNew->connectIdleTime;
  pOld->callPerSession = pNew->callPerSession;
  pOld->vnodePerCall = pNew->vnodePerCall;
  pOld->failedLoginAttempts = pNew->failedLoginAttempts;
  pOld->passwordLifeTime = pNew->passwordLifeTime;
  pOld->passwordReuseTime = pNew->passwordReuseTime;
  pOld->passwordReuseMax = pNew->passwordReuseMax;
  pOld->passwordLockTime = pNew->passwordLockTime;
  pOld->passwordGraceTime = pNew->passwordGraceTime;
  pOld->inactiveAccountTime = pNew->inactiveAccountTime;
  pOld->allowTokenNum = pNew->allowTokenNum;

  pOld->numOfPasswords = pNew->numOfPasswords;
  TSWAP(pOld->passwords, pNew->passwords);
  (void)memcpy(pOld->salt, pNew->salt, sizeof(pOld->salt));
  (void)memcpy(pOld->totpsecret, pNew->totpsecret, sizeof(pOld->totpsecret));
  TSWAP(pOld->readDbs, pNew->readDbs);
  TSWAP(pOld->writeDbs, pNew->writeDbs);
  TSWAP(pOld->topics, pNew->topics);
  TSWAP(pOld->readTbs, pNew->readTbs);
  TSWAP(pOld->writeTbs, pNew->writeTbs);
  TSWAP(pOld->alterTbs, pNew->alterTbs);
  TSWAP(pOld->readViews, pNew->readViews);
  TSWAP(pOld->writeViews, pNew->writeViews);
  TSWAP(pOld->alterViews, pNew->alterViews);
  TSWAP(pOld->useDbs, pNew->useDbs);

  TSWAP(pOld->pIpWhiteListDual, pNew->pIpWhiteListDual);
  pOld->ipWhiteListVer = pNew->ipWhiteListVer;
  TSWAP(pOld->pTimeWhiteList, pNew->pTimeWhiteList);
  pOld->timeWhiteListVer = pNew->timeWhiteListVer;
  pOld->passEncryptAlgorithm = pNew->passEncryptAlgorithm;

  taosWUnLockLatch(&pOld->lock);

  return 0;
}

int32_t mndAcquireUser(SMnode *pMnode, const char *userName, SUserObj **ppUser) {
  int32_t code = 0;
  SSdb   *pSdb = pMnode->pSdb;

  *ppUser = sdbAcquire(pSdb, SDB_USER, userName);
  if (*ppUser == NULL) {
    if (terrno == TSDB_CODE_SDB_OBJ_NOT_THERE) {
      code = TSDB_CODE_MND_USER_NOT_EXIST;
    } else {
      code = TSDB_CODE_MND_USER_NOT_AVAILABLE;
    }
  }
  TAOS_RETURN(code);
}

void mndReleaseUser(SMnode *pMnode, SUserObj *pUser) {
  SSdb *pSdb = pMnode->pSdb;
  sdbRelease(pSdb, pUser);
}



int32_t mndEncryptPass(char *pass, const char* salt, int8_t *algo) {
  int32_t code = 0;
  if (tsiEncryptPassAlgorithm != DND_CA_SM4) {
    return 0;
  }

  if (strlen(tsEncryptKey) == 0) {
    return TSDB_CODE_DNODE_INVALID_ENCRYPTKEY;
  }

  if (salt[0] != 0) {
    char passAndSalt[TSDB_PASSWORD_LEN - 1 + TSDB_PASSWORD_SALT_LEN];
    (void)memcpy(passAndSalt, pass, TSDB_PASSWORD_LEN - 1);
    (void)memcpy(passAndSalt + TSDB_PASSWORD_LEN - 1, salt, TSDB_PASSWORD_SALT_LEN);
    taosEncryptPass_c((uint8_t *)passAndSalt, sizeof(passAndSalt), pass);
  }

  unsigned char packetData[TSDB_PASSWORD_LEN] = {0};
  SCryptOpts opts = {0};
  opts.len = TSDB_PASSWORD_LEN;
  opts.source = pass;
  opts.result = packetData;
  opts.unitLen = TSDB_PASSWORD_LEN;
  tstrncpy(opts.key, tsEncryptKey, ENCRYPT_KEY_LEN + 1);
  int newLen = Builtin_CBC_Encrypt(&opts);

  memcpy(pass, packetData, newLen);
  if (algo != NULL) {
    *algo = DND_CA_SM4;
  }

  return 0;
}



static void generateSalt(char *salt, size_t len) {
  const char* set = "ABCDEFGHIJKLMNOPQRSTUVWXYZabcdefghijklmnopqrstuvwxyz0123456789";
  int32_t     setLen = 62;
  for (int32_t i = 0; i < len - 1; ++i) {
    salt[i] = set[taosSafeRand() % setLen];
  }
  salt[len - 1] = 0;
}



static int32_t addDefaultIpToTable(int8_t enableIpv6, SHashObj *pUniqueTab) {
  int32_t code = 0;
  int32_t lino = 0;
  int32_t dummpy = 0;

  SIpRange ipv4 = {0}, ipv6 = {0};
  code = createDefaultIp4Range(&ipv4);
  TSDB_CHECK_CODE(code, lino, _error);

  code = taosHashPut(pUniqueTab, &ipv4, sizeof(ipv4), &dummpy, sizeof(dummpy));
  TSDB_CHECK_CODE(code, lino, _error);

  if (enableIpv6) {
    code = createDefaultIp6Range(&ipv6);
    TSDB_CHECK_CODE(code, lino, _error);

    code = taosHashPut(pUniqueTab, &ipv6, sizeof(ipv6), &dummpy, sizeof(dummpy));
    TSDB_CHECK_CODE(code, lino, _error);
  }
_error:
  if (code != 0) {
    mError("failed to add default ip range to table since %s", tstrerror(code));
  }
  return code;
}

static int32_t mndCreateUser(SMnode *pMnode, char *acct, SCreateUserReq *pCreate, SRpcMsg *pReq) {
  int32_t  code = 0;
  int32_t  lino = 0;
  SUserObj userObj = {0};

  userObj.passwords = taosMemoryCalloc(1, sizeof(SUserPassword));
  if (userObj.passwords == NULL) {
    TAOS_CHECK_GOTO(TSDB_CODE_OUT_OF_MEMORY, &lino, _OVER);
  }
  userObj.numOfPasswords = 1;

  if (pCreate->isImport == 1) {
    memset(userObj.salt, 0, sizeof(userObj.salt));
    memcpy(userObj.passwords[0].pass, pCreate->pass, TSDB_PASSWORD_LEN);
  } else {
    generateSalt(userObj.salt, sizeof(userObj.salt));
    taosEncryptPass_c((uint8_t *)pCreate->pass, strlen(pCreate->pass), userObj.passwords[0].pass);
    userObj.passwords[0].pass[sizeof(userObj.passwords[0].pass) - 1] = 0;
    TAOS_CHECK_GOTO(mndEncryptPass(userObj.passwords[0].pass, userObj.salt, &userObj.passEncryptAlgorithm), &lino, _OVER);
  }
  userObj.passwords[0].setTime = taosGetTimestampSec();

  tstrncpy(userObj.user, pCreate->user, TSDB_USER_LEN);
  tstrncpy(userObj.acct, acct, TSDB_USER_LEN);
  if (pCreate->totpseed[0] != 0) {
    // TODO: generate totp seed
  }

  userObj.createdTime = taosGetTimestampMs();
  userObj.updateTime = userObj.createdTime;
  userObj.superUser = 0;  // pCreate->superUser;
  userObj.sysInfo = pCreate->sysInfo;
  userObj.enable = pCreate->enable;
  userObj.createdb = pCreate->createDb;

  userObj.changePass = pCreate->changepass;
  userObj.sessionPerUser = pCreate->sessionPerUser;
  userObj.connectTime = pCreate->connectTime;
  userObj.connectIdleTime = pCreate->connectIdleTime;
  userObj.callPerSession = pCreate->callPerSession;
  userObj.vnodePerCall = pCreate->vnodePerCall;
  userObj.failedLoginAttempts = pCreate->failedLoginAttempts;
  userObj.passwordLifeTime = pCreate->passwordLifeTime;
  userObj.passwordReuseTime = pCreate->passwordReuseTime;
  userObj.passwordReuseMax = pCreate->passwordReuseMax;
  userObj.passwordLockTime = pCreate->passwordLockTime;
  userObj.passwordGraceTime = pCreate->passwordGraceTime;
  userObj.inactiveAccountTime = pCreate->inactiveAccountTime;
  userObj.allowTokenNum = pCreate->allowTokenNum;

  if (pCreate->numIpRanges == 0) {
    TAOS_CHECK_GOTO(createDefaultIpWhiteList(&userObj.pIpWhiteListDual), &lino, _OVER);
  } else {
    SHashObj *pUniqueTab = taosHashInit(64, MurmurHash3_32, true, HASH_NO_LOCK);
    if (pUniqueTab == NULL) {
      TAOS_CHECK_GOTO(terrno, &lino, _OVER);
    }
    int32_t dummpy = 0;
    
    for (int i = 0; i < pCreate->numIpRanges; i++) {
      SIpRange range = {0};
      copyIpRange(&range, pCreate->pIpDualRanges + i);
      if ((code = taosHashPut(pUniqueTab, &range, sizeof(range), &dummpy, sizeof(dummpy))) != 0) {
        taosHashCleanup(pUniqueTab);
        TAOS_CHECK_GOTO(code, &lino, _OVER);
      }
    }

    code = addDefaultIpToTable(tsEnableIpv6, pUniqueTab);
    if (code != 0) {
      taosHashCleanup(pUniqueTab);
      TAOS_CHECK_GOTO(code, &lino, _OVER);
    }

    if (taosHashGetSize(pUniqueTab) > MND_MAX_USER_IP_RANGE) {
      taosHashCleanup(pUniqueTab);
      TAOS_CHECK_GOTO(TSDB_CODE_MND_TOO_MANY_USER_IP_RANGE, &lino, _OVER);
    }

    int32_t           numOfRanges = taosHashGetSize(pUniqueTab);
    SIpWhiteListDual *p = taosMemoryCalloc(1, sizeof(SIpWhiteListDual) + numOfRanges * sizeof(SIpRange));
    if (p == NULL) {
      taosHashCleanup(pUniqueTab);
      TAOS_CHECK_GOTO(terrno, &lino, _OVER);
    }

    void   *pIter = taosHashIterate(pUniqueTab, NULL);
    for (int32_t i = 0; i < numOfRanges; i++) {
      size_t    len = 0;
      SIpRange *key = taosHashGetKey(pIter, &len);
      memcpy(&p->pIpRanges[i], key, sizeof(SIpRange));
      pIter = taosHashIterate(pUniqueTab, pIter);
    }

    taosHashCleanup(pUniqueTab);
    p->num = numOfRanges;
    sortIpWhiteList(p);
    userObj.pIpWhiteListDual = p;
  }

  if (pCreate->numTimeRanges == 0) {
    userObj.pTimeWhiteList = (SDateTimeWhiteList*)taosMemoryCalloc(1, sizeof(SDateTimeWhiteList));
    if (userObj.pTimeWhiteList == NULL) {
      TAOS_CHECK_GOTO(TSDB_CODE_OUT_OF_MEMORY, &lino, _OVER);
    }
  } else {
    SHashObj *pUniqueTab = taosHashInit(64, MurmurHash3_32, true, HASH_NO_LOCK);
    if (pUniqueTab == NULL) {
      TAOS_CHECK_GOTO(terrno, &lino, _OVER);
    }
    int32_t dummpy = 0;
    
    for (int i = 0; i < pCreate->numIpRanges; i++) {
      SDateTimeRange* src = pCreate->pTimeRanges + i;
      SDateTimeWhiteListItem range = {0};
      DateTimeRangeToWhiteListItem(&range, src);

      // no need to add expired range
      if (isDateTimeWhiteListItemExpired(&range)) {
        continue;
      }

      if ((code = taosHashPut(pUniqueTab, &range, sizeof(range), &dummpy, sizeof(dummpy))) != 0) {
        taosHashCleanup(pUniqueTab);
        TAOS_CHECK_GOTO(code, &lino, _OVER);
      }
    }

    if (taosHashGetSize(pUniqueTab) > MND_MAX_USER_TIME_RANGE) {
      taosHashCleanup(pUniqueTab);
      TAOS_CHECK_GOTO(TSDB_CODE_MND_TOO_MANY_USER_TIME_RANGE, &lino, _OVER);
    }

    int32_t           numOfRanges = taosHashGetSize(pUniqueTab);
    SDateTimeWhiteList *p = taosMemoryCalloc(1, sizeof(SDateTimeWhiteList) + numOfRanges * sizeof(SDateTimeWhiteListItem));
    if (p == NULL) {
      taosHashCleanup(pUniqueTab);
      TAOS_CHECK_GOTO(terrno, &lino, _OVER);
    }

    void   *pIter = taosHashIterate(pUniqueTab, NULL);
    for (int32_t i = 0; i < numOfRanges; i++) {
      size_t    len = 0;
      SDateTimeWhiteListItem *key = taosHashGetKey(pIter, &len);
      memcpy(p->ranges + i, key, sizeof(SDateTimeWhiteListItem));
      pIter = taosHashIterate(pUniqueTab, pIter);
    }

    taosHashCleanup(pUniqueTab);
    p->num = numOfRanges;
    sortTimeWhiteList(p);
    userObj.pTimeWhiteList = p;
  }

  userObj.ipWhiteListVer = taosGetTimestampMs();
  userObj.timeWhiteListVer = userObj.ipWhiteListVer;

  STrans *pTrans = mndTransCreate(pMnode, TRN_POLICY_ROLLBACK, TRN_CONFLICT_NOTHING, pReq, "create-user");
  if (pTrans == NULL) {
    mError("user:%s, failed to create since %s", pCreate->user, terrstr());
    TAOS_CHECK_GOTO(terrno, &lino, _OVER);
  }
  mInfo("trans:%d, used to create user:%s", pTrans->id, pCreate->user);

  SSdbRaw *pCommitRaw = mndUserActionEncode(&userObj);
  if (pCommitRaw == NULL || mndTransAppendCommitlog(pTrans, pCommitRaw) != 0) {
    mError("trans:%d, failed to commit redo log since %s", pTrans->id, terrstr());
    mndTransDrop(pTrans);
    TAOS_CHECK_GOTO(TSDB_CODE_OUT_OF_MEMORY, &lino, _OVER);
  }
  TAOS_CHECK_GOTO(sdbSetRawStatus(pCommitRaw, SDB_STATUS_READY), &lino, _OVER);

  if (mndTransPrepare(pMnode, pTrans) != 0) {
    mError("trans:%d, failed to prepare since %s", pTrans->id, terrstr());
    mndTransDrop(pTrans);
    TAOS_CHECK_GOTO(terrno, &lino, _OVER);
  }

  if ((code = userCacheUpdateWhiteList(pMnode, &userObj)) != 0) {
    mndTransDrop(pTrans);
    TAOS_CHECK_GOTO(code, &lino, _OVER);
  }

  mndTransDrop(pTrans);

_OVER:
  taosMemoryFree(userObj.passwords);
  taosMemoryFree(userObj.pIpWhiteListDual);
  taosMemoryFree(userObj.pTimeWhiteList);
  TAOS_RETURN(code);
}



static int32_t mndCheckPasswordFmt(const char *pwd) {
  if (strcmp(pwd, "taosdata") == 0) {
    return 0;
  }

  if (tsEnableStrongPassword == 0) {
    for (char c = *pwd; c != 0; c = *(++pwd)) {
      if (c == ' ' || c == '\'' || c == '\"' || c == '`' || c == '\\') {
        return TSDB_CODE_MND_INVALID_PASS_FORMAT;
      }
    }
    return 0;
  }

  int32_t len = strlen(pwd);
  if (len < TSDB_PASSWORD_MIN_LEN) {
    return TSDB_CODE_PAR_PASSWD_TOO_SHORT_OR_EMPTY;
  }

  if (len > TSDB_PASSWORD_MAX_LEN) {
    return TSDB_CODE_PAR_NAME_OR_PASSWD_TOO_LONG;
  }

  int32_t upper = 0, lower = 0, number = 0, special = 0;
  for (int32_t i = 0; i < len; ++i) {
    if (taosIsBigChar(pwd[i])) {
      upper = 1;
    } else if (taosIsSmallChar(pwd[i])) {
      lower = 1;
    } else if (taosIsNumberChar(pwd[i])) {
      number = 1;
    } else if (taosIsSpecialChar(pwd[i])) {
      special = 1;
    } else {
      return TSDB_CODE_MND_INVALID_PASS_FORMAT;
    }
  }

  if (upper + lower + number + special < 3) {
    return TSDB_CODE_MND_INVALID_PASS_FORMAT;
  }

  return 0;
}



static int32_t mndProcessGetUserDateTimeWhiteListReq(SRpcMsg *pReq) {
  SMnode              *pMnode = pReq->info.node;
  int32_t              code = 0;
  int32_t              lino = 0;
  int32_t              contLen = 0;
  void                *pRsp = NULL;
  SUserObj            *pUser = NULL;
  SGetUserWhiteListReq wlReq = {0};
  SUserDateTimeWhiteList wlRsp = {0};

  if (tDeserializeSGetUserWhiteListReq(pReq->pCont, pReq->contLen, &wlReq) != 0) {
    TAOS_CHECK_GOTO(TSDB_CODE_INVALID_MSG, &lino, _OVER);
  }
  mTrace("user: %s, start to get date time whitelist", wlReq.user);

  code = mndAcquireUser(pMnode, wlReq.user, &pUser);
  if (pUser == NULL) {
    TAOS_CHECK_GOTO(TSDB_CODE_MND_USER_NOT_EXIST, &lino, _OVER);
  }

  TAOS_CHECK_GOTO(mndSetUserDateTimeWhiteListRsp(pMnode, pUser, &wlRsp), &lino, _OVER);

  contLen = tSerializeSUserDateTimeWhiteList(NULL, 0, &wlRsp);
  if (contLen < 0) {
    TAOS_CHECK_GOTO(TSDB_CODE_OUT_OF_MEMORY, &lino, _OVER);
  }
  pRsp = rpcMallocCont(contLen);
  if (pRsp == NULL) {
    TAOS_CHECK_GOTO(terrno, &lino, _OVER);
  }
  
  contLen = tSerializeSUserDateTimeWhiteList(pRsp, contLen, &wlRsp);
  if (contLen < 0) {
    TAOS_CHECK_GOTO(TSDB_CODE_OUT_OF_MEMORY, &lino, _OVER);
  }

_OVER:
  mndReleaseUser(pMnode, pUser);
  tFreeSUserDateTimeWhiteList(&wlRsp);
  if (code < 0) {
    mError("user:%s, failed to get whitelist at line %d since %s", wlReq.user, lino, tstrerror(code));
    rpcFreeCont(pRsp);
    pRsp = NULL;
    contLen = 0;
  }
  pReq->code = code;
  pReq->info.rsp = pRsp;
  pReq->info.rspLen = contLen;

  TAOS_RETURN(code);
  return 0;
}



static int32_t buildRetrieveDateTimeWhiteListRsp(SRetrieveDateTimeWhiteListRsp *pRsp) {
  (void)taosThreadRwlockWrlock(&userCache.rw);
  
  int32_t count = taosHashGetSize(userCache.users);
  pRsp->pUsers = taosMemoryCalloc(count, sizeof(SUserDateTimeWhiteList));
  if (pRsp->pUsers == NULL) {
    (void)taosThreadRwlockUnlock(&userCache.rw);
    TAOS_RETURN(TSDB_CODE_OUT_OF_MEMORY);
  }

  count = 0;
  void   *pIter = taosHashIterate(userCache.users, NULL);
  while (pIter) {
    SDateTimeWhiteList *wl = (*(SCachedUserInfo **)pIter)->wlTime;
    if (wl == NULL || wl->num <= 0) {
      pIter = taosHashIterate(userCache.users, pIter);
      continue;
    }

    SUserDateTimeWhiteList *pUser = &pRsp->pUsers[count];
    pUser->ver = userCache.verTime;

    size_t klen;
    char  *key = taosHashGetKey(pIter, &klen);
    (void)memcpy(pUser->user, key, klen);

    pUser->numWhiteLists = wl->num;
    pUser->pWhiteLists = taosMemoryCalloc(wl->num, sizeof(SDateTimeWhiteListItem));
    if (pUser->pWhiteLists == NULL) {
      (void)taosThreadRwlockUnlock(&userCache.rw);
      TAOS_RETURN(TSDB_CODE_OUT_OF_MEMORY);
    }

    (void)memcpy(pUser->pWhiteLists, wl->ranges, wl->num * sizeof(SDateTimeWhiteListItem));
    count++;
    pIter = taosHashIterate(userCache.users, pIter);
  }

  pRsp->numOfUser = count;
  pRsp->ver = userCache.verTime;
  (void)taosThreadRwlockUnlock(&userCache.rw);
  TAOS_RETURN(0);
}



static int32_t mndProcessRetrieveDateTimeWhiteListReq(SRpcMsg *pReq) {
  int32_t        code = 0;
  int32_t        lino = 0;
  int32_t        len = 0;
  void          *pRsp = NULL;
  SRetrieveDateTimeWhiteListRsp wlRsp = {0};

  // impl later
  SRetrieveWhiteListReq req = {0};
  if (tDeserializeRetrieveWhiteListReq(pReq->pCont, pReq->contLen, &req) != 0) {
    code = TSDB_CODE_INVALID_MSG;
    TAOS_CHECK_GOTO(code, &lino, _OVER);
  }

  TAOS_CHECK_GOTO(buildRetrieveDateTimeWhiteListRsp(&wlRsp), &lino, _OVER);

  len = tSerializeSRetrieveDateTimeWhiteListRsp(NULL, 0, &wlRsp);
  if (len < 0) {
    TAOS_CHECK_GOTO(len, &lino, _OVER);
  }

  pRsp = rpcMallocCont(len);
  if (!pRsp) {
    TAOS_CHECK_GOTO(terrno, &lino, _OVER);
  }
  len = tSerializeSRetrieveDateTimeWhiteListRsp(pRsp, len, &wlRsp);
  if (len < 0) {
    TAOS_CHECK_GOTO(len, &lino, _OVER);
  }

_OVER:
  if (code < 0) {
    mError("failed to process retrieve ip white request at line %d since %s", lino, tstrerror(code));
    rpcFreeCont(pRsp);
    pRsp = NULL;
    len = 0;
  }
  pReq->code = code;
  pReq->info.rsp = pRsp;
  pReq->info.rspLen = len;

  tFreeSRetrieveDateTimeWhiteListRsp(&wlRsp);
  TAOS_RETURN(code);
}



static int32_t mndProcessCreateUserReq(SRpcMsg *pReq) {
  SMnode        *pMnode = pReq->info.node;
  int32_t        code = 0;
  int32_t        lino = 0;
  SUserObj      *pUser = NULL;
  SUserObj      *pOperUser = NULL;
  SCreateUserReq createReq = {0};

  if (tDeserializeSCreateUserReq(pReq->pCont, pReq->contLen, &createReq) != 0) {
    TAOS_CHECK_GOTO(TSDB_CODE_INVALID_MSG, &lino, _OVER);
  }

  mInfo("user:%s, start to create, createdb:%d, is_import:%d", createReq.user, createReq.createDb, createReq.isImport);

#ifndef TD_ENTERPRISE
  if (createReq.isImport == 1) {
    TAOS_CHECK_GOTO(TSDB_CODE_OPS_NOT_SUPPORT, &lino, _OVER);  // enterprise feature
  }
#endif

  if (createReq.isImport != 1) {
    TAOS_CHECK_GOTO(mndCheckOperPrivilege(pMnode, pReq->info.conn.user, MND_OPER_CREATE_USER), &lino, _OVER);
  } else if (strcmp(pReq->info.conn.user, "root") != 0) {
    mError("The operation is not permitted, user:%s", pReq->info.conn.user);
    TAOS_CHECK_GOTO(TSDB_CODE_MND_NO_RIGHTS, &lino, _OVER);
  }

  if (createReq.user[0] == 0) {
    TAOS_CHECK_GOTO(TSDB_CODE_MND_INVALID_USER_FORMAT, &lino, _OVER);
  }

  if (createReq.isImport != 1) {
    code = mndCheckPasswordFmt(createReq.pass);
    TAOS_CHECK_GOTO(code, &lino, _OVER);
  }

  code = mndAcquireUser(pMnode, createReq.user, &pUser);
  if (pUser != NULL) {
    TAOS_CHECK_GOTO(TSDB_CODE_MND_USER_ALREADY_EXIST, &lino, _OVER);
  }

  code = mndAcquireUser(pMnode, pReq->info.conn.user, &pOperUser);
  if (pOperUser == NULL) {
    TAOS_CHECK_GOTO(TSDB_CODE_MND_NO_USER_FROM_CONN, &lino, _OVER);
  }

  TAOS_CHECK_GOTO(grantCheck(TSDB_GRANT_USER), &lino, _OVER);

  code = mndCreateUser(pMnode, pOperUser->acct, &createReq, pReq);
  if (code == 0) code = TSDB_CODE_ACTION_IN_PROGRESS;

  char detail[1000] = {0};
  (void)tsnprintf(detail, sizeof(detail), "enable:%d, superUser:%d, sysInfo:%d, password:xxx", createReq.enable,
                  createReq.superUser, createReq.sysInfo);
  char operation[15] = {0};
  if (createReq.isImport == 1) {
    tstrncpy(operation, "importUser", sizeof(operation));
  } else {
    tstrncpy(operation, "createUser", sizeof(operation));
  }

  auditRecord(pReq, pMnode->clusterId, operation, "", createReq.user, detail, strlen(detail));

_OVER:
  if (code == TSDB_CODE_MND_USER_ALREADY_EXIST && createReq.ignoreExisting) {
    code = 0;
  } else if (code < 0 && code != TSDB_CODE_ACTION_IN_PROGRESS) {
    mError("user:%s, failed to create at line %d since %s", createReq.user, lino, tstrerror(code));
  }

  mndReleaseUser(pMnode, pUser);
  mndReleaseUser(pMnode, pOperUser);
  tFreeSCreateUserReq(&createReq);

  TAOS_RETURN(code);
}



static int32_t mndProcessGetUserIpWhiteListReq(SRpcMsg *pReq) {
  SMnode              *pMnode = pReq->info.node;
  int32_t              code = 0;
  int32_t              lino = 0;
  int32_t              contLen = 0;
  void                *pRsp = NULL;
  SUserObj            *pUser = NULL;
  SGetUserWhiteListReq wlReq = {0};
  SGetUserIpWhiteListRsp wlRsp = {0};

  int32_t (*serialFn)(void *, int32_t, SGetUserIpWhiteListRsp *) = NULL;
  int32_t (*setRspFn)(SMnode * pMnode, SUserObj * pUser, SGetUserIpWhiteListRsp * pRsp) = NULL;

  if (pReq->msgType == TDMT_MND_GET_USER_IP_WHITELIST_DUAL) {
    serialFn = tSerializeSGetUserIpWhiteListDualRsp;
    setRspFn = mndSetUserIpWhiteListDualRsp;
  } else {
    serialFn = tSerializeSGetUserIpWhiteListRsp;
    setRspFn = mndSetUserIpWhiteListRsp;
  }
  if (tDeserializeSGetUserWhiteListReq(pReq->pCont, pReq->contLen, &wlReq) != 0) {
    TAOS_CHECK_GOTO(TSDB_CODE_INVALID_MSG, &lino, _OVER);
  }
  mTrace("user: %s, start to get ip whitelist", wlReq.user);

  code = mndAcquireUser(pMnode, wlReq.user, &pUser);
  if (pUser == NULL) {
    TAOS_CHECK_GOTO(TSDB_CODE_MND_USER_NOT_EXIST, &lino, _OVER);
  }

  TAOS_CHECK_GOTO(setRspFn(pMnode, pUser, &wlRsp), &lino, _OVER);
  contLen = serialFn(NULL, 0, &wlRsp);
  if (contLen < 0) {
    TAOS_CHECK_GOTO(TSDB_CODE_OUT_OF_MEMORY, &lino, _OVER);
  }
  pRsp = rpcMallocCont(contLen);
  if (pRsp == NULL) {
    TAOS_CHECK_GOTO(terrno, &lino, _OVER);
  }

  contLen = serialFn(pRsp, contLen, &wlRsp);
  if (contLen < 0) {
    TAOS_CHECK_GOTO(TSDB_CODE_OUT_OF_MEMORY, &lino, _OVER);
  }

_OVER:
  mndReleaseUser(pMnode, pUser);
  tFreeSGetUserIpWhiteListDualRsp(&wlRsp);
  if (code < 0) {
    mError("user:%s, failed to get whitelist at line %d since %s", wlReq.user, lino, tstrerror(code));
    rpcFreeCont(pRsp);
    pRsp = NULL;
    contLen = 0;
  }
  pReq->code = code;
  pReq->info.rsp = pRsp;
  pReq->info.rspLen = contLen;

  TAOS_RETURN(code);
}



static int32_t buildRetrieveIpWhiteListRsp(SUpdateIpWhite *pUpdate) {
  (void)taosThreadRwlockWrlock(&userCache.rw);

  int32_t count = taosHashGetSize(userCache.users);
  pUpdate->pUserIpWhite = taosMemoryCalloc(count, sizeof(SUpdateUserIpWhite));
  if (pUpdate->pUserIpWhite == NULL) {
    (void)taosThreadRwlockUnlock(&userCache.rw);
    TAOS_RETURN(TSDB_CODE_OUT_OF_MEMORY);
  }

  count = 0;
  void   *pIter = taosHashIterate(userCache.users, NULL);
  while (pIter) {
    SIpWhiteListDual   *wl = (*(SCachedUserInfo**)pIter)->wlIp;
    if (wl == NULL || wl->num <= 0) {
      pIter = taosHashIterate(userCache.users, pIter);
      continue;
    }

    SUpdateUserIpWhite *pUser = &pUpdate->pUserIpWhite[count];
    pUser->ver = userCache.verIp;

    size_t klen;
    char  *key = taosHashGetKey(pIter, &klen);
    (void)memcpy(pUser->user, key, klen);

    pUser->numOfRange = wl->num;
    pUser->pIpRanges = taosMemoryCalloc(wl->num, sizeof(SIpRange));
    if (pUser->pIpRanges == NULL) {
      (void)taosThreadRwlockUnlock(&userCache.rw);
      TAOS_RETURN(TSDB_CODE_OUT_OF_MEMORY);
    }

    (void)memcpy(pUser->pIpRanges, wl->pIpRanges, wl->num * sizeof(SIpRange));
    count++;
    pIter = taosHashIterate(userCache.users, pIter);
  }

  pUpdate->numOfUser = count;
  pUpdate->ver = userCache.verIp;
  (void)taosThreadRwlockUnlock(&userCache.rw);
  TAOS_RETURN(0);
}



int32_t mndProcessRetrieveIpWhiteListReq(SRpcMsg *pReq) {
  int32_t        code = 0;
  int32_t        lino = 0;
  int32_t        len = 0;
  void          *pRsp = NULL;
  SUpdateIpWhite ipWhite = {0};

  // impl later
  SRetrieveWhiteListReq req = {0};
  if (tDeserializeRetrieveWhiteListReq(pReq->pCont, pReq->contLen, &req) != 0) {
    code = TSDB_CODE_INVALID_MSG;
    TAOS_CHECK_GOTO(code, &lino, _OVER);
  }

  int32_t (*fn)(void *, int32_t, SUpdateIpWhite *) = NULL;
  if (pReq->msgType == TDMT_MND_RETRIEVE_IP_WHITELIST) {
    fn = tSerializeSUpdateIpWhite;
  } else if (pReq->msgType == TDMT_MND_RETRIEVE_IP_WHITELIST_DUAL) {
    fn = tSerializeSUpdateIpWhiteDual;
  }

  TAOS_CHECK_GOTO(buildRetrieveIpWhiteListRsp(&ipWhite), &lino, _OVER);

  len = fn(NULL, 0, &ipWhite);
  if (len < 0) {
    TAOS_CHECK_GOTO(len, &lino, _OVER);
  }

  pRsp = rpcMallocCont(len);
  if (!pRsp) {
    TAOS_CHECK_GOTO(terrno, &lino, _OVER);
  }
  len = fn(pRsp, len, &ipWhite);
  if (len < 0) {
    TAOS_CHECK_GOTO(len, &lino, _OVER);
  }

_OVER:
  if (code < 0) {
    mError("failed to process retrieve ip white request at line %d since %s", lino, tstrerror(code));
    rpcFreeCont(pRsp);
    pRsp = NULL;
    len = 0;
  }
  pReq->code = code;
  pReq->info.rsp = pRsp;
  pReq->info.rspLen = len;

  tFreeSUpdateIpWhiteReq(&ipWhite);
  TAOS_RETURN(code);
}



void mndUpdateUser(SMnode *pMnode, SUserObj *pUser, SRpcMsg *pReq) {
  int32_t code = 0;
  STrans *pTrans = mndTransCreate(pMnode, TRN_POLICY_ROLLBACK, TRN_CONFLICT_NOTHING, pReq, "update-user");
  if (pTrans == NULL) {
    mError("user:%s, failed to update since %s", pUser->user, terrstr());
    return;
  }
  mInfo("trans:%d, used to update user:%s", pTrans->id, pUser->user);

  SSdbRaw *pCommitRaw = mndUserActionEncode(pUser);
  if (pCommitRaw == NULL || mndTransAppendCommitlog(pTrans, pCommitRaw) != 0) {
    mError("trans:%d, failed to append commit log since %s", pTrans->id, terrstr());
    mndTransDrop(pTrans);
    return;
  }
  code = sdbSetRawStatus(pCommitRaw, SDB_STATUS_READY);
  if (code < 0) {
    mndTransDrop(pTrans);
    return;
  }

  if (mndTransPrepare(pMnode, pTrans) != 0) {
    mError("trans:%d, failed to prepare since %s", pTrans->id, terrstr());
    mndTransDrop(pTrans);
    return;
  }

  mndTransDrop(pTrans);
}



static int32_t mndAlterUser(SMnode *pMnode, SUserObj *pOld, SUserObj *pNew, SRpcMsg *pReq) {
  int32_t code = 0;
  STrans *pTrans = mndTransCreate(pMnode, TRN_POLICY_ROLLBACK, TRN_CONFLICT_NOTHING, pReq, "alter-user");
  if (pTrans == NULL) {
    mError("user:%s, failed to alter since %s", pOld->user, terrstr());
    TAOS_RETURN(terrno);
  }
  mInfo("trans:%d, used to alter user:%s", pTrans->id, pOld->user);

  SSdbRaw *pCommitRaw = mndUserActionEncode(pNew);
  if (pCommitRaw == NULL || mndTransAppendCommitlog(pTrans, pCommitRaw) != 0) {
    mError("trans:%d, failed to append commit log since %s", pTrans->id, terrstr());
    mndTransDrop(pTrans);
    TAOS_RETURN(terrno);
  }
  code = sdbSetRawStatus(pCommitRaw, SDB_STATUS_READY);
  if (code < 0) {
    mndTransDrop(pTrans);
    TAOS_RETURN(code);
  }

  if (mndTransPrepare(pMnode, pTrans) != 0) {
    mError("trans:%d, failed to prepare since %s", pTrans->id, terrstr());
    mndTransDrop(pTrans);
    TAOS_RETURN(terrno);
  }
  if ((code = userCacheUpdateWhiteList(pMnode, pNew)) != 0) {
    mndTransDrop(pTrans);
    TAOS_RETURN(code);
  }
  mndTransDrop(pTrans);
  return 0;
}

static int32_t mndDupObjHash(SHashObj *pOld, int32_t dataLen, SHashObj **ppNew) {
  int32_t code = 0;

  *ppNew =
      taosHashInit(taosHashGetSize(pOld), taosGetDefaultHashFunction(TSDB_DATA_TYPE_BINARY), true, HASH_ENTRY_LOCK);
  if (*ppNew == NULL) {
    code = terrno ? terrno : TSDB_CODE_OUT_OF_MEMORY;
    TAOS_RETURN(code);
  }

  char *db = taosHashIterate(pOld, NULL);
  while (db != NULL) {
    int32_t len = strlen(db) + 1;
    if ((code = taosHashPut(*ppNew, db, len, db, dataLen)) != 0) {
      taosHashCancelIterate(pOld, db);
      taosHashCleanup(*ppNew);
      TAOS_RETURN(code);
    }
    db = taosHashIterate(pOld, db);
  }

  TAOS_RETURN(code);
}

int32_t mndDupDbHash(SHashObj *pOld, SHashObj **ppNew) { return mndDupObjHash(pOld, TSDB_DB_FNAME_LEN, ppNew); }

int32_t mndDupTopicHash(SHashObj *pOld, SHashObj **ppNew) { return mndDupObjHash(pOld, TSDB_TOPIC_FNAME_LEN, ppNew); }

static int32_t mndTablePriviledge(SMnode *pMnode, SHashObj *hash, SHashObj *useDbHash, SAlterUserReq *alterReq,
                                  SSdb *pSdb) {
  void *pIter = NULL;
  char  tbFName[TSDB_TABLE_FNAME_LEN] = {0};

  (void)snprintf(tbFName, sizeof(tbFName), "%s.%s", alterReq->objname, alterReq->tabName);
  int32_t len = strlen(tbFName) + 1;

  if (alterReq->tagCond != NULL && alterReq->tagCondLen != 0) {
    char *value = taosHashGet(hash, tbFName, len);
    if (value != NULL) {
      TAOS_RETURN(TSDB_CODE_MND_PRIVILEDGE_EXIST);
    }

    int32_t condLen = alterReq->tagCondLen;
    TAOS_CHECK_RETURN(taosHashPut(hash, tbFName, len, alterReq->tagCond, condLen));
  } else {
    TAOS_CHECK_RETURN(taosHashPut(hash, tbFName, len, alterReq->isView ? "v" : "t", 2));
  }

  int32_t  dbKeyLen = strlen(alterReq->objname) + 1;
  int32_t  ref = 1;
  int32_t *currRef = taosHashGet(useDbHash, alterReq->objname, dbKeyLen);
  if (NULL != currRef) {
    ref = (*currRef) + 1;
  }
  TAOS_CHECK_RETURN(taosHashPut(useDbHash, alterReq->objname, dbKeyLen, &ref, sizeof(ref)));

  TAOS_RETURN(0);
}

static int32_t mndRemoveTablePriviledge(SMnode *pMnode, SHashObj *hash, SHashObj *useDbHash, SAlterUserReq *alterReq,
                                        SSdb *pSdb) {
  void *pIter = NULL;
  char  tbFName[TSDB_TABLE_FNAME_LEN] = {0};
  (void)snprintf(tbFName, sizeof(tbFName), "%s.%s", alterReq->objname, alterReq->tabName);
  int32_t len = strlen(tbFName) + 1;

  if (taosHashRemove(hash, tbFName, len) != 0) {
    TAOS_RETURN(0);  // not found
  }

  int32_t  dbKeyLen = strlen(alterReq->objname) + 1;
  int32_t *currRef = taosHashGet(useDbHash, alterReq->objname, dbKeyLen);
  if (NULL == currRef) {
    return 0;
  }

  if (1 == *currRef) {
    if (taosHashRemove(useDbHash, alterReq->objname, dbKeyLen) != 0) {
      TAOS_RETURN(0);  // not found
    }
    return 0;
  }
  int32_t ref = (*currRef) - 1;
  TAOS_CHECK_RETURN(taosHashPut(useDbHash, alterReq->objname, dbKeyLen, &ref, sizeof(ref)));

  return 0;
}

static char *mndUserAuditTypeStr(int32_t type) {
  #if 0
  if (type == TSDB_ALTER_USER_PASSWD) {
    return "changePassword";
  }
  if (type == TSDB_ALTER_USER_SUPERUSER) {
    return "changeSuperUser";
  }
  if (type == TSDB_ALTER_USER_ENABLE) {
    return "enableUser";
  }
  if (type == TSDB_ALTER_USER_SYSINFO) {
    return "userSysInfo";
  }
  if (type == TSDB_ALTER_USER_CREATEDB) {
    return "userCreateDB";
  }
    #endif
  return "error";
}

static int32_t mndProcessAlterUserPrivilegesReq(SAlterUserReq *pAlterReq, SMnode *pMnode, SUserObj *pNewUser) {
  SSdb   *pSdb = pMnode->pSdb;
  void   *pIter = NULL;
  int32_t code = 0;
  int32_t lino = 0;

  if (ALTER_USER_ADD_READ_DB_PRIV(pAlterReq->alterType, pAlterReq->privileges, pAlterReq->tabName) ||
      ALTER_USER_ADD_ALL_DB_PRIV(pAlterReq->alterType, pAlterReq->privileges, pAlterReq->tabName)) {
    if (strcmp(pAlterReq->objname, "1.*") != 0) {
      int32_t len = strlen(pAlterReq->objname) + 1;
      SDbObj *pDb = mndAcquireDb(pMnode, pAlterReq->objname);
      if (pDb == NULL) {
        mndReleaseDb(pMnode, pDb);
        TAOS_CHECK_GOTO(terrno, &lino, _OVER);  // TODO: refactor the terrno to code
      }
      if ((code = taosHashPut(pNewUser->readDbs, pAlterReq->objname, len, pAlterReq->objname, TSDB_DB_FNAME_LEN)) !=
          0) {
        mndReleaseDb(pMnode, pDb);
        TAOS_CHECK_GOTO(code, &lino, _OVER);
      }
      mndReleaseDb(pMnode, pDb);
    } else {
      while (1) {
        SDbObj *pDb = NULL;
        pIter = sdbFetch(pSdb, SDB_DB, pIter, (void **)&pDb);
        if (pIter == NULL) break;
        int32_t len = strlen(pDb->name) + 1;
        if ((code = taosHashPut(pNewUser->readDbs, pDb->name, len, pDb->name, TSDB_DB_FNAME_LEN)) != 0) {
          sdbRelease(pSdb, pDb);
          sdbCancelFetch(pSdb, pIter);
          TAOS_CHECK_GOTO(code, &lino, _OVER);
        }
        sdbRelease(pSdb, pDb);
      }
    }
  }

  if (ALTER_USER_ADD_WRITE_DB_PRIV(pAlterReq->alterType, pAlterReq->privileges, pAlterReq->tabName) ||
      ALTER_USER_ADD_ALL_DB_PRIV(pAlterReq->alterType, pAlterReq->privileges, pAlterReq->tabName)) {
    if (strcmp(pAlterReq->objname, "1.*") != 0) {
      int32_t len = strlen(pAlterReq->objname) + 1;
      SDbObj *pDb = mndAcquireDb(pMnode, pAlterReq->objname);
      if (pDb == NULL) {
        mndReleaseDb(pMnode, pDb);
        TAOS_CHECK_GOTO(terrno, &lino, _OVER);  // TODO: refactor the terrno to code
      }
      if ((code = taosHashPut(pNewUser->writeDbs, pAlterReq->objname, len, pAlterReq->objname, TSDB_DB_FNAME_LEN)) !=
          0) {
        mndReleaseDb(pMnode, pDb);
        TAOS_CHECK_GOTO(code, &lino, _OVER);
      }
      mndReleaseDb(pMnode, pDb);
    } else {
      while (1) {
        SDbObj *pDb = NULL;
        pIter = sdbFetch(pSdb, SDB_DB, pIter, (void **)&pDb);
        if (pIter == NULL) break;
        int32_t len = strlen(pDb->name) + 1;
        if ((code = taosHashPut(pNewUser->writeDbs, pDb->name, len, pDb->name, TSDB_DB_FNAME_LEN)) != 0) {
          sdbRelease(pSdb, pDb);
          sdbCancelFetch(pSdb, pIter);
          TAOS_CHECK_GOTO(code, &lino, _OVER);
        }
        sdbRelease(pSdb, pDb);
      }
    }
  }

  if (ALTER_USER_DEL_READ_DB_PRIV(pAlterReq->alterType, pAlterReq->privileges, pAlterReq->tabName) ||
      ALTER_USER_DEL_ALL_DB_PRIV(pAlterReq->alterType, pAlterReq->privileges, pAlterReq->tabName)) {
    if (strcmp(pAlterReq->objname, "1.*") != 0) {
      int32_t len = strlen(pAlterReq->objname) + 1;
      SDbObj *pDb = mndAcquireDb(pMnode, pAlterReq->objname);
      if (pDb == NULL) {
        mndReleaseDb(pMnode, pDb);
        TAOS_CHECK_GOTO(terrno, &lino, _OVER);  // TODO: refactor the terrno to code
      }
      code = taosHashRemove(pNewUser->readDbs, pAlterReq->objname, len);
      if (code < 0) {
        mError("read db:%s, failed to remove db:%s since %s", pNewUser->user, pAlterReq->objname, terrstr());
      }
      mndReleaseDb(pMnode, pDb);
    } else {
      taosHashClear(pNewUser->readDbs);
    }
  }

  if (ALTER_USER_DEL_WRITE_DB_PRIV(pAlterReq->alterType, pAlterReq->privileges, pAlterReq->tabName) ||
      ALTER_USER_DEL_ALL_DB_PRIV(pAlterReq->alterType, pAlterReq->privileges, pAlterReq->tabName)) {
    if (strcmp(pAlterReq->objname, "1.*") != 0) {
      int32_t len = strlen(pAlterReq->objname) + 1;
      SDbObj *pDb = mndAcquireDb(pMnode, pAlterReq->objname);
      if (pDb == NULL) {
        mndReleaseDb(pMnode, pDb);
        TAOS_CHECK_GOTO(terrno, &lino, _OVER);  // TODO: refactor the terrno to code
      }
      code = taosHashRemove(pNewUser->writeDbs, pAlterReq->objname, len);
      if (code < 0) {
        mError("user:%s, failed to remove db:%s since %s", pNewUser->user, pAlterReq->objname, terrstr());
      }
      mndReleaseDb(pMnode, pDb);
    } else {
      taosHashClear(pNewUser->writeDbs);
    }
  }

  SHashObj *pReadTbs = pNewUser->readTbs;
  SHashObj *pWriteTbs = pNewUser->writeTbs;
  SHashObj *pAlterTbs = pNewUser->alterTbs;

#ifdef TD_ENTERPRISE
  if (pAlterReq->isView) {
    pReadTbs = pNewUser->readViews;
    pWriteTbs = pNewUser->writeViews;
    pAlterTbs = pNewUser->alterViews;
  }
#endif

  if (ALTER_USER_ADD_READ_TB_PRIV(pAlterReq->alterType, pAlterReq->privileges, pAlterReq->tabName) ||
      ALTER_USER_ADD_ALL_TB_PRIV(pAlterReq->alterType, pAlterReq->privileges, pAlterReq->tabName)) {
    TAOS_CHECK_GOTO(mndTablePriviledge(pMnode, pReadTbs, pNewUser->useDbs, pAlterReq, pSdb), &lino, _OVER);
  }

  if (ALTER_USER_ADD_WRITE_TB_PRIV(pAlterReq->alterType, pAlterReq->privileges, pAlterReq->tabName) ||
      ALTER_USER_ADD_ALL_TB_PRIV(pAlterReq->alterType, pAlterReq->privileges, pAlterReq->tabName)) {
    TAOS_CHECK_GOTO(mndTablePriviledge(pMnode, pWriteTbs, pNewUser->useDbs, pAlterReq, pSdb), &lino, _OVER);
  }

  if (ALTER_USER_ADD_ALTER_TB_PRIV(pAlterReq->alterType, pAlterReq->privileges, pAlterReq->tabName) ||
      ALTER_USER_ADD_ALL_TB_PRIV(pAlterReq->alterType, pAlterReq->privileges, pAlterReq->tabName)) {
    TAOS_CHECK_GOTO(mndTablePriviledge(pMnode, pAlterTbs, pNewUser->useDbs, pAlterReq, pSdb), &lino, _OVER);
  }

  if (ALTER_USER_DEL_READ_TB_PRIV(pAlterReq->alterType, pAlterReq->privileges, pAlterReq->tabName) ||
      ALTER_USER_DEL_ALL_TB_PRIV(pAlterReq->alterType, pAlterReq->privileges, pAlterReq->tabName)) {
    TAOS_CHECK_GOTO(mndRemoveTablePriviledge(pMnode, pReadTbs, pNewUser->useDbs, pAlterReq, pSdb), &lino, _OVER);
  }

  if (ALTER_USER_DEL_WRITE_TB_PRIV(pAlterReq->alterType, pAlterReq->privileges, pAlterReq->tabName) ||
      ALTER_USER_DEL_ALL_TB_PRIV(pAlterReq->alterType, pAlterReq->privileges, pAlterReq->tabName)) {
    TAOS_CHECK_GOTO(mndRemoveTablePriviledge(pMnode, pWriteTbs, pNewUser->useDbs, pAlterReq, pSdb), &lino, _OVER);
  }

  if (ALTER_USER_DEL_ALTER_TB_PRIV(pAlterReq->alterType, pAlterReq->privileges, pAlterReq->tabName) ||
      ALTER_USER_DEL_ALL_TB_PRIV(pAlterReq->alterType, pAlterReq->privileges, pAlterReq->tabName)) {
    TAOS_CHECK_GOTO(mndRemoveTablePriviledge(pMnode, pAlterTbs, pNewUser->useDbs, pAlterReq, pSdb), &lino, _OVER);
  }

#ifdef USE_TOPIC
  if (ALTER_USER_ADD_SUBSCRIBE_TOPIC_PRIV(pAlterReq->alterType, pAlterReq->privileges)) {
    int32_t      len = strlen(pAlterReq->objname) + 1;
    SMqTopicObj *pTopic = NULL;
    if ((code = mndAcquireTopic(pMnode, pAlterReq->objname, &pTopic)) != 0) {
      TAOS_CHECK_GOTO(code, &lino, _OVER);
    }
    taosRLockLatch(&pTopic->lock);
    code = taosHashPut(pNewUser->topics, pTopic->name, len, pTopic->name, TSDB_TOPIC_FNAME_LEN);
    taosRUnLockLatch(&pTopic->lock);
    mndReleaseTopic(pMnode, pTopic);
    TAOS_CHECK_GOTO(code, &lino, _OVER);
  }

  if (ALTER_USER_DEL_SUBSCRIBE_TOPIC_PRIV(pAlterReq->alterType, pAlterReq->privileges)) {
    int32_t      len = strlen(pAlterReq->objname) + 1;
    SMqTopicObj *pTopic = NULL;
    if ((code = mndAcquireTopic(pMnode, pAlterReq->objname, &pTopic)) != 0) {
      TAOS_CHECK_GOTO(code, &lino, _OVER);
    }
    taosRLockLatch(&pTopic->lock);
    code = taosHashRemove(pNewUser->topics, pAlterReq->objname, len);
    if (code < 0) {
      mError("user:%s, failed to remove topic:%s since %s", pNewUser->user, pAlterReq->objname, tstrerror(code));
    }
    taosRUnLockLatch(&pTopic->lock);
    mndReleaseTopic(pMnode, pTopic);
  }
#endif
_OVER:
  if (code < 0) {
    mError("user:%s, failed to alter user privileges at line %d since %s", pAlterReq->user, lino, tstrerror(code));
  }
  TAOS_RETURN(code);
}

static int32_t mndProcessAlterUserReq(SRpcMsg *pReq) {
  SMnode       *pMnode = pReq->info.node;
  SSdb         *pSdb = pMnode->pSdb;
  void         *pIter = NULL;
  int32_t       code = 0;
  int32_t       lino = 0;
  SUserObj     *pUser = NULL;
  SUserObj     *pOperUser = NULL;
  SUserObj      newUser = {0};
  SAlterUserReq alterReq = {0};
  TAOS_CHECK_GOTO(tDeserializeSAlterUserReq(pReq->pCont, pReq->contLen, &alterReq), &lino, _OVER);

  mInfo("user:%s, start to alter", alterReq.user);

  if (alterReq.user[0] == 0) {
    TAOS_CHECK_GOTO(TSDB_CODE_MND_INVALID_USER_FORMAT, &lino, _OVER);
  }

  TAOS_CHECK_GOTO(mndAcquireUser(pMnode, alterReq.user, &pUser), &lino, _OVER);

  (void)mndAcquireUser(pMnode, pReq->info.conn.user, &pOperUser);
  if (pOperUser == NULL) {
    TAOS_CHECK_GOTO(TSDB_CODE_MND_NO_USER_FROM_CONN, &lino, _OVER);
  }

  TAOS_CHECK_GOTO(mndCheckAlterUserPrivilege(pOperUser, pUser, &alterReq), &lino, _OVER);
  TAOS_CHECK_GOTO(mndUserDupObj(pUser, &newUser), &lino, _OVER);

  if (alterReq.hasPassword) {
    TAOS_CHECK_GOTO(mndCheckPasswordFmt(alterReq.pass), &lino, _OVER);
    if (newUser.salt[0] == 0) {
      generateSalt(newUser.salt, sizeof(newUser.salt));
    }
    char pass[TSDB_PASSWORD_LEN] = {0};
    taosEncryptPass_c((uint8_t *)alterReq.pass, strlen(alterReq.pass), pass);
    pass[sizeof(pass) - 1] = 0;
    TAOS_CHECK_GOTO(mndEncryptPass(pass, newUser.salt, &newUser.passEncryptAlgorithm), &lino, _OVER);

    if (newUser.passwordReuseMax > 0 || newUser.passwordReuseTime > 0) {
      for(int32_t i = 0; i < newUser.numOfPasswords; ++i) {
        if (0 == strncmp(newUser.passwords[i].pass, pass, TSDB_PASSWORD_LEN)) {
          TAOS_CHECK_GOTO(TSDB_CODE_MND_USER_PASSWORD_REUSE, &lino, _OVER);
        }
      }
      SUserPassword *passwords = taosMemoryCalloc(newUser.numOfPasswords + 1, sizeof(SUserPassword));
      if (passwords == NULL) {
        TAOS_CHECK_GOTO(TSDB_CODE_OUT_OF_MEMORY, &lino, _OVER);
      }
      memcpy(passwords + 1, newUser.passwords, newUser.numOfPasswords * sizeof(SUserPassword));
      memcpy(passwords[0].pass, pass, TSDB_PASSWORD_LEN);
      passwords[0].setTime = taosGetTimestampSec();
      taosMemoryFree(newUser.passwords);
      newUser.passwords = passwords;
      ++newUser.numOfPasswords;
      ++newUser.passVersion;
      if (strcmp(newUser.user, pOperUser->user) == 0) {
        // if user change own password, set changePass to 2 so that user won't be
        // forced to change password at next login
        newUser.changePass = 2;
      }
    } else if (0 != strncmp(newUser.passwords[0].pass, pass, TSDB_PASSWORD_LEN)) {
      memcpy(newUser.passwords[0].pass, pass, TSDB_PASSWORD_LEN);
      newUser.passwords[0].setTime = taosGetTimestampSec();
      ++newUser.passVersion;
      if (strcmp(newUser.user, pOperUser->user) == 0) {
        newUser.changePass = 2;
      }
    }
  }

  if (alterReq.hasTotpseed) {
    // TODO: totp seed to secret
  }

  if (alterReq.hasEnable) {
    newUser.enable = alterReq.enable; // lock or unlock user manually
    if (newUser.enable) {
      // reset login info to allow login immediately
      userCacheResetLoginInfo(newUser.user);
    }
  }

  if (alterReq.hasSysinfo) newUser.sysInfo = alterReq.sysinfo;
  if (alterReq.hasCreatedb) newUser.createdb = alterReq.createdb;
  if (alterReq.hasChangepass) newUser.changePass = alterReq.changepass;
  if (alterReq.hasSessionPerUser) newUser.sessionPerUser = alterReq.sessionPerUser;
  if (alterReq.hasConnectTime) newUser.connectTime = alterReq.connectTime;
  if (alterReq.hasConnectIdleTime) newUser.connectIdleTime = alterReq.connectIdleTime;
  if (alterReq.hasCallPerSession) newUser.callPerSession = alterReq.callPerSession;
  if (alterReq.hasVnodePerCall) newUser.vnodePerCall = alterReq.vnodePerCall;
  if (alterReq.hasFailedLoginAttempts) newUser.failedLoginAttempts = alterReq.failedLoginAttempts;
  if (alterReq.hasPasswordLifeTime) newUser.passwordLifeTime = alterReq.passwordLifeTime;
  if (alterReq.hasPasswordReuseTime) newUser.passwordReuseTime = alterReq.passwordReuseTime;
  if (alterReq.hasPasswordReuseMax) newUser.passwordReuseMax = alterReq.passwordReuseMax;
  if (alterReq.hasPasswordLockTime) newUser.passwordLockTime = alterReq.passwordLockTime;
  if (alterReq.hasPasswordGraceTime) newUser.passwordGraceTime = alterReq.passwordGraceTime;
  if (alterReq.hasInactiveAccountTime) newUser.inactiveAccountTime = alterReq.inactiveAccountTime;
  if (alterReq.hasAllowTokenNum) newUser.allowTokenNum = alterReq.allowTokenNum;


  if (alterReq.numDropIpRanges > 0 || alterReq.numIpRanges > 0) {
    int32_t dummy = 0;

    // put previous ip whitelist into hash table
    SHashObj *m = taosHashInit(64, MurmurHash3_32, true, HASH_NO_LOCK);
    if (m == NULL) {
      TAOS_CHECK_GOTO(terrno, &lino, _OVER);
    }

    for (int32_t i = 0; i < newUser.pIpWhiteListDual->num; i++) {
      SIpRange range;
      copyIpRange(&range, newUser.pIpWhiteListDual->pIpRanges + i);
      code = taosHashPut(m, &range, sizeof(range), &dummy, sizeof(dummy));
      if (code != 0) {
        taosHashCleanup(m);
        TAOS_CHECK_GOTO(code, &lino, _OVER);
      }
    }

    if (alterReq.numDropIpRanges > 0) {
      for (int32_t i = 0; i < alterReq.numDropIpRanges; i++) {
        if (taosHashGetSize(m) == 0) {
          break;
        }

        SIpRange range;
        copyIpRange(&range, alterReq.pDropIpRanges + i);

        // for white list, drop default ip ranges is allowed, otherwise, we can never
        // convert white list to black list.

        code = taosHashRemove(m, &range, sizeof(range));
        if (code == TSDB_CODE_NOT_FOUND) {
          // treat not exist as success
          code = 0;
        }
        if (code != 0) {
          taosHashCleanup(m);
          TAOS_CHECK_GOTO(code, &lino, _OVER);
        }
      }
    }

    if (alterReq.numIpRanges > 0) {
      for (int32_t i = 0; i < alterReq.numIpRanges; i++) {
        SIpRange range;
        copyIpRange(&range, alterReq.pIpRanges + i);
        code = taosHashPut(m, &range, sizeof(range), &dummy, sizeof(dummy));
        if (code != 0) {
          taosHashCleanup(m);
          TAOS_CHECK_GOTO(code, &lino, _OVER);
        }
      }
    }

    int32_t numOfRanges = taosHashGetSize(m);
    if (numOfRanges > MND_MAX_USER_IP_RANGE) {
      taosHashCleanup(m);
      TAOS_CHECK_GOTO(TSDB_CODE_MND_TOO_MANY_USER_IP_RANGE, &lino, _OVER);
    }

    SIpWhiteListDual *p = taosMemoryCalloc(1, sizeof(SIpWhiteListDual) + numOfRanges * sizeof(SIpRange));
    if (p == NULL) {
      taosHashCleanup(m);
      TAOS_CHECK_GOTO(terrno, &lino, _OVER);
    }

    void *pIter = taosHashIterate(m, NULL);
    int32_t i = 0;
    while (pIter) {
      size_t len = 0;
      SIpRange *key = taosHashGetKey(pIter, &len);
      memcpy(p->pIpRanges + i, key, sizeof(SIpRange));
      pIter = taosHashIterate(m, pIter);
      i++;
    }

    taosHashCleanup(m);
    p->num = numOfRanges;
    taosMemoryFreeClear(newUser.pIpWhiteListDual);
    sortIpWhiteList(p);
    newUser.pIpWhiteListDual = p;

    newUser.ipWhiteListVer++;
  }


  if (alterReq.numTimeRanges > 0 || alterReq.numDropTimeRanges) {
    int32_t dummy = 0;

    // put previous ip whitelist into hash table
    SHashObj *m = taosHashInit(64, MurmurHash3_32, true, HASH_NO_LOCK);
    if (m == NULL) {
      TAOS_CHECK_GOTO(terrno, &lino, _OVER);
    }

    for (int32_t i = 0; i < newUser.pTimeWhiteList->num; i++) {
      SDateTimeWhiteListItem *range = &newUser.pTimeWhiteList->ranges[i];
      if (isDateTimeWhiteListItemExpired(range)) {
        continue;
      }
      code = taosHashPut(m, range, sizeof(*range), &dummy, sizeof(dummy));
      if (code != 0) {
        taosHashCleanup(m);
        TAOS_CHECK_GOTO(code, &lino, _OVER);
      }
    }

    if (alterReq.numDropTimeRanges > 0) {
      for (int32_t i = 0; i < alterReq.numDropTimeRanges; i++) {
        if (taosHashGetSize(m) == 0) {
          break;
        }
        SDateTimeWhiteListItem range = { 0 };
        DateTimeRangeToWhiteListItem(&range, alterReq.pDropTimeRanges + i);

        code = taosHashRemove(m, &range, sizeof(range));
        if (code == TSDB_CODE_NOT_FOUND) {
          // treat not exist as success
          code = 0;
        }
        if (code != 0) {
          taosHashCleanup(m);
          TAOS_CHECK_GOTO(code, &lino, _OVER);
        }
      }
    }

    if (alterReq.numTimeRanges > 0) {
      for (int32_t i = 0; i < alterReq.numTimeRanges; i++) {
        SDateTimeWhiteListItem range = { 0 };
        DateTimeRangeToWhiteListItem(&range, alterReq.pTimeRanges + i);
        if (isDateTimeWhiteListItemExpired(&range)) {
          continue;
        }
        code = taosHashPut(m, &range, sizeof(range), &dummy, sizeof(dummy));
        if (code != 0) {
          taosHashCleanup(m);
          TAOS_CHECK_GOTO(code, &lino, _OVER);
        }
      }
    }

    int32_t numOfRanges = taosHashGetSize(m);
    if (numOfRanges > MND_MAX_USER_TIME_RANGE) {
      taosHashCleanup(m);
      TAOS_CHECK_GOTO(TSDB_CODE_MND_TOO_MANY_USER_TIME_RANGE, &lino, _OVER);
    }

    SDateTimeWhiteList *p = taosMemoryCalloc(1, sizeof(SDateTimeWhiteList) + numOfRanges * sizeof(SDateTimeWhiteListItem));
    if (p == NULL) {
      taosHashCleanup(m);
      TAOS_CHECK_GOTO(terrno, &lino, _OVER);
    }

    void *pIter = taosHashIterate(m, NULL);
    int32_t i = 0;
    while (pIter) {
      size_t len = 0;
      SDateTimeWhiteListItem *key = taosHashGetKey(pIter, &len);
      memcpy(&p->ranges[i], key, sizeof(SDateTimeWhiteListItem));
      pIter = taosHashIterate(m, pIter);
      i++;
    }

    taosHashCleanup(m);
    p->num = numOfRanges;
    taosMemoryFreeClear(newUser.pTimeWhiteList);
    sortTimeWhiteList(p);
    newUser.pTimeWhiteList = p;
    newUser.timeWhiteListVer++;
  }


  if (ALTER_USER_ADD_PRIVS(alterReq.alterType) || ALTER_USER_DEL_PRIVS(alterReq.alterType)) {
    TAOS_CHECK_GOTO(mndProcessAlterUserPrivilegesReq(&alterReq, pMnode, &newUser), &lino, _OVER);
  }

  code = mndAlterUser(pMnode, pUser, &newUser, pReq);
  if (code == 0) code = TSDB_CODE_ACTION_IN_PROGRESS;

#if 0
  if (alterReq.passIsMd5 == 0) {
    if (TSDB_ALTER_USER_PASSWD == alterReq.alterType) {
      code = mndCheckPasswordFmt(alterReq.pass, len);
      TAOS_CHECK_GOTO(code, &lino, _OVER);
    }
  }

  TAOS_CHECK_GOTO(mndAcquireUser(pMnode, alterReq.user, &pUser), &lino, _OVER);

  (void)mndAcquireUser(pMnode, pReq->info.conn.user, &pOperUser);
  if (pOperUser == NULL) {
    TAOS_CHECK_GOTO(TSDB_CODE_MND_NO_USER_FROM_CONN, &lino, _OVER);
  }

  TAOS_CHECK_GOTO(mndCheckAlterUserPrivilege(pOperUser, pUser, &alterReq), &lino, _OVER);

  TAOS_CHECK_GOTO(mndUserDupObj(pUser, &newUser), &lino, _OVER);

  if (alterReq.alterType == TSDB_ALTER_USER_PASSWD) {
    if (alterReq.passIsMd5 == 1) {
      (void)memcpy(newUser.pass, alterReq.pass, TSDB_PASSWORD_LEN);
    } else {
      taosEncryptPass_c((uint8_t *)alterReq.pass, strlen(alterReq.pass), newUser.pass);
    }

    TAOS_CHECK_GOTO(mndEncryptPass(newUser.pass, &newUser.passEncryptAlgorithm), &lino, _OVER);

    if (0 != strncmp(pUser->pass, newUser.pass, TSDB_PASSWORD_LEN)) {
      ++newUser.passVersion;
    }
  }

  if (alterReq.alterType == TSDB_ALTER_USER_SUPERUSER) {
    newUser.superUser = alterReq.superUser;
  }

  if (alterReq.alterType == TSDB_ALTER_USER_ENABLE) {
    newUser.enable = alterReq.enable;
  }

  if (alterReq.alterType == TSDB_ALTER_USER_SYSINFO) {
    newUser.sysInfo = alterReq.sysInfo;
  }

  if (alterReq.alterType == TSDB_ALTER_USER_CREATEDB) {
    newUser.createdb = alterReq.createdb;
  }

  if (ALTER_USER_ADD_PRIVS(alterReq.alterType) || ALTER_USER_DEL_PRIVS(alterReq.alterType)) {
    TAOS_CHECK_GOTO(mndProcessAlterUserPrivilegesReq(&alterReq, pMnode, &newUser), &lino, _OVER);
  }

  if (alterReq.alterType == TSDB_ALTER_USER_ADD_ALLOWED_HOST) {
    taosMemoryFreeClear(newUser.pIpWhiteListDual);

    int32_t           num = pUser->pIpWhiteListDual->num + alterReq.numIpRanges;
    int32_t           idx = pUser->pIpWhiteListDual->num;
    SIpWhiteListDual *pNew = taosMemoryCalloc(1, sizeof(SIpWhiteListDual) + sizeof(SIpRange) * num);

    if (pNew == NULL) {
      TAOS_CHECK_GOTO(terrno, &lino, _OVER);
    }

    bool exist = false;
    (void)memcpy(pNew->pIpRanges, pUser->pIpWhiteListDual->pIpRanges, sizeof(SIpRange) * idx);
    for (int i = 0; i < alterReq.numIpRanges; i++) {
      SIpRange range = {0};
      if (alterReq.pIpDualRanges == NULL) {
        range.type = 0;
        memcpy(&range.ipV4, &alterReq.pIpRanges[i], sizeof(SIpV4Range));
      } else {
        memcpy(&range, &alterReq.pIpDualRanges[i], sizeof(SIpRange));
        range = alterReq.pIpDualRanges[i];
      }
      if (!isRangeInIpWhiteList(pUser->pIpWhiteListDual, &range)) {
        // already exist, just ignore;
        (void)memcpy(&pNew->pIpRanges[idx], &range, sizeof(SIpRange));
        idx++;
        continue;
      } else {
        exist = true;
      }
    }
    if (exist) {
      taosMemoryFree(pNew);
      TAOS_CHECK_GOTO(TSDB_CODE_MND_USER_HOST_EXIST, &lino, _OVER);
    }
    pNew->num = idx;
    newUser.pIpWhiteListDual = pNew;
    newUser.ipWhiteListVer = pUser->ipWhiteListVer + 1;

    if (pNew->num > MND_MAX_USER_IP_RANGE) {
      TAOS_CHECK_GOTO(TSDB_CODE_MND_TOO_MANY_USER_IP_RANGE, &lino, _OVER);
    }
  }
  if (alterReq.alterType == TSDB_ALTER_USER_DROP_ALLOWED_HOST) {
    taosMemoryFreeClear(newUser.pIpWhiteListDual);

    int32_t           num = pUser->pIpWhiteListDual->num;
    bool              noexist = true;
    bool              localHost = false;
    SIpWhiteListDual *pNew = taosMemoryCalloc(1, sizeof(SIpWhiteListDual) + sizeof(SIpRange) * num);

    if (pNew == NULL) {
      TAOS_CHECK_GOTO(terrno, &lino, _OVER);
    }

    if (pUser->pIpWhiteListDual->num > 0) {
      int idx = 0;
      for (int i = 0; i < pUser->pIpWhiteListDual->num; i++) {
        SIpRange *oldRange = &pUser->pIpWhiteListDual->pIpRanges[i];

        bool found = false;
        for (int j = 0; j < alterReq.numIpRanges; j++) {
          SIpRange range = {0};
          if (alterReq.pIpDualRanges == NULL) {
            SIpV4Range *trange = &alterReq.pIpRanges[j];
            memcpy(&range.ipV4, trange, sizeof(SIpV4Range));
          } else {
            memcpy(&range, &alterReq.pIpDualRanges[j], sizeof(SIpRange));
          }

          if (isDefaultRange(&range)) {
            localHost = true;
            break;
          }
          if (isIpRangeEqual(oldRange, &range)) {
            found = true;
            break;
          }
        }
        if (localHost) break;

        if (found == false) {
          (void)memcpy(&pNew->pIpRanges[idx], oldRange, sizeof(SIpRange));
          idx++;
        } else {
          noexist = false;
        }
      }
      pNew->num = idx;
      newUser.pIpWhiteListDual = pNew;
      newUser.ipWhiteListVer = pUser->ipWhiteListVer + 1;

    } else {
      pNew->num = 0;
      newUser.pIpWhiteListDual = pNew;
      newUser.ipWhiteListVer = pUser->ipWhiteListVer + 1;
    }

    if (localHost) {
      TAOS_CHECK_GOTO(TSDB_CODE_MND_USER_LOCAL_HOST_NOT_DROP, &lino, _OVER);
    }
    if (noexist) {
      TAOS_CHECK_GOTO(TSDB_CODE_MND_USER_HOST_NOT_EXIST, &lino, _OVER);
    }
  }

  code = mndAlterUser(pMnode, pUser, &newUser, pReq);
  if (code == 0) code = TSDB_CODE_ACTION_IN_PROGRESS;

  if (alterReq.alterType == TSDB_ALTER_USER_PASSWD) {
    char detail[1000] = {0};
    (void)tsnprintf(detail, sizeof(detail),
                    "alterType:%s, enable:%d, superUser:%d, sysInfo:%d, createdb:%d, tabName:%s, password:xxx",
                    mndUserAuditTypeStr(alterReq.alterType), alterReq.enable, alterReq.superUser, alterReq.sysInfo,
                    alterReq.createdb ? 1 : 0, alterReq.tabName);
    auditRecord(pReq, pMnode->clusterId, "alterUser", "", alterReq.user, detail, strlen(detail));
  } else if (alterReq.alterType == TSDB_ALTER_USER_SUPERUSER || alterReq.alterType == TSDB_ALTER_USER_ENABLE ||
             alterReq.alterType == TSDB_ALTER_USER_SYSINFO || alterReq.alterType == TSDB_ALTER_USER_CREATEDB) {
    auditRecord(pReq, pMnode->clusterId, "alterUser", "", alterReq.user, alterReq.sql, alterReq.sqlLen);
  } else if (ALTER_USER_ADD_READ_DB_PRIV(alterReq.alterType, alterReq.privileges, alterReq.tabName) ||
             ALTER_USER_ADD_WRITE_DB_PRIV(alterReq.alterType, alterReq.privileges, alterReq.tabName) ||
             ALTER_USER_ADD_ALL_DB_PRIV(alterReq.alterType, alterReq.privileges, alterReq.tabName) ||
             ALTER_USER_ADD_READ_TB_PRIV(alterReq.alterType, alterReq.privileges, alterReq.tabName) ||
             ALTER_USER_ADD_WRITE_TB_PRIV(alterReq.alterType, alterReq.privileges, alterReq.tabName) ||
             ALTER_USER_ADD_ALL_TB_PRIV(alterReq.alterType, alterReq.privileges, alterReq.tabName)) {
    if (strcmp(alterReq.objname, "1.*") != 0) {
      SName name = {0};
      TAOS_CHECK_GOTO(tNameFromString(&name, alterReq.objname, T_NAME_ACCT | T_NAME_DB), &lino, _OVER);
      auditRecord(pReq, pMnode->clusterId, "GrantPrivileges", name.dbname, alterReq.user, alterReq.sql,
                  alterReq.sqlLen);
    } else {
      auditRecord(pReq, pMnode->clusterId, "GrantPrivileges", "", alterReq.user, alterReq.sql, alterReq.sqlLen);
    }
  } else if (ALTER_USER_ADD_SUBSCRIBE_TOPIC_PRIV(alterReq.alterType, alterReq.privileges)) {
    auditRecord(pReq, pMnode->clusterId, "GrantPrivileges", alterReq.objname, alterReq.user, alterReq.sql,
                alterReq.sqlLen);
  } else if (ALTER_USER_DEL_SUBSCRIBE_TOPIC_PRIV(alterReq.alterType, alterReq.privileges)) {
    auditRecord(pReq, pMnode->clusterId, "RevokePrivileges", alterReq.objname, alterReq.user, alterReq.sql,
                alterReq.sqlLen);
  } else {
    if (strcmp(alterReq.objname, "1.*") != 0) {
      SName name = {0};
      TAOS_CHECK_GOTO(tNameFromString(&name, alterReq.objname, T_NAME_ACCT | T_NAME_DB), &lino, _OVER);
      auditRecord(pReq, pMnode->clusterId, "RevokePrivileges", name.dbname, alterReq.user, alterReq.sql,
                  alterReq.sqlLen);
    } else {
      auditRecord(pReq, pMnode->clusterId, "RevokePrivileges", "", alterReq.user, alterReq.sql, alterReq.sqlLen);
    }
  }

#endif

_OVER:
  if (code < 0 && code != TSDB_CODE_ACTION_IN_PROGRESS) {
    mError("user:%s, failed to alter at line %d since %s", alterReq.user, lino, tstrerror(code));
  }

  tFreeSAlterUserReq(&alterReq);
  mndReleaseUser(pMnode, pOperUser);
  mndReleaseUser(pMnode, pUser);
  mndUserFreeObj(&newUser);
  TAOS_RETURN(code);
}

static int32_t mndDropUser(SMnode *pMnode, SRpcMsg *pReq, SUserObj *pUser) {
  STrans *pTrans = mndTransCreate(pMnode, TRN_POLICY_ROLLBACK, TRN_CONFLICT_NOTHING, pReq, "drop-user");
  if (pTrans == NULL) {
    mError("user:%s, failed to drop since %s", pUser->user, terrstr());
    TAOS_RETURN(terrno);
  }
  mInfo("trans:%d, used to drop user:%s", pTrans->id, pUser->user);

  SSdbRaw *pCommitRaw = mndUserActionEncode(pUser);
  if (pCommitRaw == NULL || mndTransAppendCommitlog(pTrans, pCommitRaw) != 0) {
    mError("trans:%d, failed to append commit log since %s", pTrans->id, terrstr());
    mndTransDrop(pTrans);
    TAOS_RETURN(terrno);
  }
  if (sdbSetRawStatus(pCommitRaw, SDB_STATUS_DROPPED) < 0) {
    mndTransDrop(pTrans);
    TAOS_RETURN(terrno);
  }

  if (mndTransPrepare(pMnode, pTrans) != 0) {
    mError("trans:%d, failed to prepare since %s", pTrans->id, terrstr());
    mndTransDrop(pTrans);
    TAOS_RETURN(terrno);
  }

  userCacheRemoveUser(pUser->user);

  mndTransDrop(pTrans);
  TAOS_RETURN(0);
}

static int32_t mndProcessDropUserReq(SRpcMsg *pReq) {
  SMnode      *pMnode = pReq->info.node;
  int32_t      code = 0;
  int32_t      lino = 0;
  SUserObj    *pUser = NULL;
  SDropUserReq dropReq = {0};

  TAOS_CHECK_GOTO(tDeserializeSDropUserReq(pReq->pCont, pReq->contLen, &dropReq), &lino, _OVER);

  mInfo("user:%s, start to drop", dropReq.user);
  TAOS_CHECK_GOTO(mndCheckOperPrivilege(pMnode, pReq->info.conn.user, MND_OPER_DROP_USER), &lino, _OVER);

  if (dropReq.user[0] == 0) {
    TAOS_CHECK_GOTO(TSDB_CODE_MND_INVALID_USER_FORMAT, &lino, _OVER);
  }

  TAOS_CHECK_GOTO(mndAcquireUser(pMnode, dropReq.user, &pUser), &lino, _OVER);

  TAOS_CHECK_GOTO(mndDropUser(pMnode, pReq, pUser), &lino, _OVER);
  if (code == 0) code = TSDB_CODE_ACTION_IN_PROGRESS;

  auditRecord(pReq, pMnode->clusterId, "dropUser", "", dropReq.user, dropReq.sql, dropReq.sqlLen);

_OVER:
  if (code < 0 && code != TSDB_CODE_ACTION_IN_PROGRESS) {
    mError("user:%s, failed to drop at line %d since %s", dropReq.user, lino, tstrerror(code));
  }

  mndReleaseUser(pMnode, pUser);
  tFreeSDropUserReq(&dropReq);
  TAOS_RETURN(code);
}

static int32_t mndProcessGetUserAuthReq(SRpcMsg *pReq) {
  SMnode         *pMnode = pReq->info.node;
  int32_t         code = 0;
  int32_t         lino = 0;
  int32_t         contLen = 0;
  void           *pRsp = NULL;
  SUserObj       *pUser = NULL;
  SGetUserAuthReq authReq = {0};
  SGetUserAuthRsp authRsp = {0};

  TAOS_CHECK_EXIT(tDeserializeSGetUserAuthReq(pReq->pCont, pReq->contLen, &authReq));
  mTrace("user:%s, start to get auth", authReq.user);

  TAOS_CHECK_EXIT(mndAcquireUser(pMnode, authReq.user, &pUser));

  TAOS_CHECK_EXIT(mndSetUserAuthRsp(pMnode, pUser, &authRsp));

  contLen = tSerializeSGetUserAuthRsp(NULL, 0, &authRsp);
  if (contLen < 0) {
    TAOS_CHECK_EXIT(contLen);
  }
  pRsp = rpcMallocCont(contLen);
  if (pRsp == NULL) {
    TAOS_CHECK_EXIT(terrno);
  }

  contLen = tSerializeSGetUserAuthRsp(pRsp, contLen, &authRsp);
  if (contLen < 0) {
    TAOS_CHECK_EXIT(contLen);
  }

_exit:
  mndReleaseUser(pMnode, pUser);
  tFreeSGetUserAuthRsp(&authRsp);
  if (code < 0) {
    mError("user:%s, failed to get auth at line %d since %s", authReq.user, lino, tstrerror(code));
    rpcFreeCont(pRsp);
    pRsp = NULL;
    contLen = 0;
  }
  pReq->info.rsp = pRsp;
  pReq->info.rspLen = contLen;
  pReq->code = code;

  TAOS_RETURN(code);
}

static int32_t mndRetrieveUsers(SRpcMsg *pReq, SShowObj *pShow, SSDataBlock *pBlock, int32_t rows) {
  SMnode   *pMnode = pReq->info.node;
  SSdb     *pSdb = pMnode->pSdb;
  int32_t   code = 0;
  int32_t   lino = 0;
  int32_t   numOfRows = 0;
  SUserObj *pUser = NULL;
  int32_t   cols = 0;
  int8_t    flag = 0;
  char     *pWrite = NULL;
  char     *buf = NULL;
  char     *varstr = NULL;

  while (numOfRows < rows) {
    pShow->pIter = sdbFetch(pSdb, SDB_USER, pShow->pIter, (void **)&pUser);
    if (pShow->pIter == NULL) break;

    cols = 0;
    SColumnInfoData *pColInfo = taosArrayGet(pBlock->pDataBlock, cols);
    char             name[TSDB_USER_LEN + VARSTR_HEADER_SIZE] = {0};
    STR_WITH_MAXSIZE_TO_VARSTR(name, pUser->user, pShow->pMeta->pSchemas[cols].bytes);
    COL_DATA_SET_VAL_GOTO((const char *)name, false, pUser, pShow->pIter, _exit);

    cols++;
    pColInfo = taosArrayGet(pBlock->pDataBlock, cols);
    COL_DATA_SET_VAL_GOTO((const char *)&pUser->superUser, false, pUser, pShow->pIter, _exit);

    cols++;
    pColInfo = taosArrayGet(pBlock->pDataBlock, cols);
    COL_DATA_SET_VAL_GOTO((const char *)&pUser->enable, false, pUser, pShow->pIter, _exit);

    cols++;
    pColInfo = taosArrayGet(pBlock->pDataBlock, cols);
    COL_DATA_SET_VAL_GOTO((const char *)&pUser->sysInfo, false, pUser, pShow->pIter, _exit);

    cols++;
    flag = pUser->createdb ? 1 : 0;
    pColInfo = taosArrayGet(pBlock->pDataBlock, cols);
    COL_DATA_SET_VAL_GOTO((const char *)&flag, false, pUser, pShow->pIter, _exit);

    cols++;
    pColInfo = taosArrayGet(pBlock->pDataBlock, cols);
    COL_DATA_SET_VAL_GOTO((const char *)&pUser->createdTime, false, pUser, pShow->pIter, _exit);

    cols++;

    int32_t tlen = convertIpWhiteListToStr(pUser, &buf);
    if (tlen != 0) {
      TAOS_MEMORY_REALLOC(varstr, VARSTR_HEADER_SIZE + tlen);
      if (varstr == NULL) {
        sdbRelease(pSdb, pUser);
        sdbCancelFetch(pSdb, pShow->pIter);
        TAOS_CHECK_GOTO(terrno, &lino, _exit);
      }
      varDataSetLen(varstr, tlen);
      (void)memcpy(varDataVal(varstr), buf, tlen);

      pColInfo = taosArrayGet(pBlock->pDataBlock, cols);
      COL_DATA_SET_VAL_GOTO((const char *)varstr, false, pUser, pShow->pIter, _exit);

      taosMemoryFreeClear(buf);
    } else {
      pColInfo = taosArrayGet(pBlock->pDataBlock, cols);
      COL_DATA_SET_VAL_GOTO((const char *)NULL, true, pUser, pShow->pIter, _exit);
    }

    cols++;
    tlen = convertTimeRangesToStr(pUser, &buf);
    if (tlen != 0) {
      TAOS_MEMORY_REALLOC(varstr, VARSTR_HEADER_SIZE + tlen);
      if (varstr == NULL) {
        sdbRelease(pSdb, pUser);
        sdbCancelFetch(pSdb, pShow->pIter);
        TAOS_CHECK_GOTO(TSDB_CODE_OUT_OF_MEMORY, &lino, _exit);
      }
      varDataSetLen(varstr, tlen);
      (void)memcpy(varDataVal(varstr), buf, tlen);

      pColInfo = taosArrayGet(pBlock->pDataBlock, cols);
      COL_DATA_SET_VAL_GOTO((const char *)varstr, false, pUser, pShow->pIter, _exit);

      taosMemoryFreeClear(buf);
    } else {
      pColInfo = taosArrayGet(pBlock->pDataBlock, cols);
      COL_DATA_SET_VAL_GOTO((const char *)NULL, true, pUser, pShow->pIter, _exit);
    }

    numOfRows++;
    sdbRelease(pSdb, pUser);
  }

  pShow->numOfRows += numOfRows;
_exit:
  taosMemoryFreeClear(buf);
  taosMemoryFreeClear(varstr);
  if (code < 0) {
    uError("%s failed at line %d since %s", __func__, lino, tstrerror(code));
    TAOS_RETURN(code);
  }
  return numOfRows;
}

static int32_t mndRetrieveUsersFull(SRpcMsg *pReq, SShowObj *pShow, SSDataBlock *pBlock, int32_t rows) {
  int32_t numOfRows = 0;
#ifdef TD_ENTERPRISE
  SMnode   *pMnode = pReq->info.node;
  SSdb     *pSdb = pMnode->pSdb;
  SUserObj *pUser = NULL;
  int32_t   code = 0;
  int32_t   lino = 0;
  int32_t   cols = 0;
  int8_t    flag = 0;
  char     *pWrite = NULL;
  char     *buf = NULL;
  char     *varstr = NULL;

  while (numOfRows < rows) {
    pShow->pIter = sdbFetch(pSdb, SDB_USER, pShow->pIter, (void **)&pUser);
    if (pShow->pIter == NULL) break;

    cols = 0;
    SColumnInfoData *pColInfo = taosArrayGet(pBlock->pDataBlock, cols);
    char             name[TSDB_USER_LEN + VARSTR_HEADER_SIZE] = {0};
    STR_WITH_MAXSIZE_TO_VARSTR(name, pUser->user, pShow->pMeta->pSchemas[cols].bytes);
    COL_DATA_SET_VAL_GOTO((const char *)name, false, pUser, pShow->pIter, _exit);

    cols++;
    pColInfo = taosArrayGet(pBlock->pDataBlock, cols);
    COL_DATA_SET_VAL_GOTO((const char *)&pUser->superUser, false, pUser, pShow->pIter, _exit);

    cols++;
    pColInfo = taosArrayGet(pBlock->pDataBlock, cols);
    COL_DATA_SET_VAL_GOTO((const char *)&pUser->enable, false, pUser, pShow->pIter, _exit);

    cols++;
    pColInfo = taosArrayGet(pBlock->pDataBlock, cols);
    COL_DATA_SET_VAL_GOTO((const char *)&pUser->sysInfo, false, pUser, pShow->pIter, _exit);

    cols++;
    flag = pUser->createdb ? 1 : 0;
    pColInfo = taosArrayGet(pBlock->pDataBlock, cols);
    COL_DATA_SET_VAL_GOTO((const char *)&flag, false, pUser, pShow->pIter, _exit);

    cols++;
    pColInfo = taosArrayGet(pBlock->pDataBlock, cols);
    COL_DATA_SET_VAL_GOTO((const char *)&pUser->createdTime, false, pUser, pShow->pIter, _exit);

    cols++;
    pColInfo = taosArrayGet(pBlock->pDataBlock, cols);
    COL_DATA_SET_VAL_GOTO((const char *)&pUser->changePass, false, pUser, pShow->pIter, _exit);

    cols++;
    pColInfo = taosArrayGet(pBlock->pDataBlock, cols);
    char pass[TSDB_PASSWORD_LEN + VARSTR_HEADER_SIZE] = {0};
    STR_WITH_MAXSIZE_TO_VARSTR(pass, pUser->passwords[0].pass, pShow->pMeta->pSchemas[cols].bytes);
    COL_DATA_SET_VAL_GOTO((const char *)pass, false, pUser, pShow->pIter, _exit);

    cols++;
    pColInfo = taosArrayGet(pBlock->pDataBlock, cols);
    COL_DATA_SET_VAL_GOTO((const char *)&pUser->sessionPerUser, false, pUser, pShow->pIter, _exit);

    cols++;
    pColInfo = taosArrayGet(pBlock->pDataBlock, cols);
    COL_DATA_SET_VAL_GOTO((const char *)&pUser->connectTime, false, pUser, pShow->pIter, _exit);

    cols++;
    pColInfo = taosArrayGet(pBlock->pDataBlock, cols);
    COL_DATA_SET_VAL_GOTO((const char *)&pUser->connectIdleTime, false, pUser, pShow->pIter, _exit);

    cols++;
    pColInfo = taosArrayGet(pBlock->pDataBlock, cols);
    COL_DATA_SET_VAL_GOTO((const char *)&pUser->callPerSession, false, pUser, pShow->pIter, _exit);

    /* not supported yet
    cols++;
    pColInfo = taosArrayGet(pBlock->pDataBlock, cols);
    COL_DATA_SET_VAL_GOTO((const char *)&pUser->vnodePerSession, false, pUser, pShow->pIter, _exit);
*/

    cols++;
    pColInfo = taosArrayGet(pBlock->pDataBlock, cols);
    COL_DATA_SET_VAL_GOTO((const char *)&pUser->failedLoginAttempts, false, pUser, pShow->pIter, _exit);

    cols++;
    pColInfo = taosArrayGet(pBlock->pDataBlock, cols);
    COL_DATA_SET_VAL_GOTO((const char *)&pUser->passwordLifeTime, false, pUser, pShow->pIter, _exit);

    cols++;
    pColInfo = taosArrayGet(pBlock->pDataBlock, cols);
    COL_DATA_SET_VAL_GOTO((const char *)&pUser->passwordReuseTime, false, pUser, pShow->pIter, _exit);

    cols++;
    pColInfo = taosArrayGet(pBlock->pDataBlock, cols);
    COL_DATA_SET_VAL_GOTO((const char *)&pUser->passwordReuseMax, false, pUser, pShow->pIter, _exit);

    cols++;
    pColInfo = taosArrayGet(pBlock->pDataBlock, cols);
    COL_DATA_SET_VAL_GOTO((const char *)&pUser->passwordLockTime, false, pUser, pShow->pIter, _exit);

    cols++;
    pColInfo = taosArrayGet(pBlock->pDataBlock, cols);
    COL_DATA_SET_VAL_GOTO((const char *)&pUser->passwordGraceTime, false, pUser, pShow->pIter, _exit);

    cols++;
    pColInfo = taosArrayGet(pBlock->pDataBlock, cols);
    COL_DATA_SET_VAL_GOTO((const char *)&pUser->inactiveAccountTime, false, pUser, pShow->pIter, _exit);

    cols++;
    pColInfo = taosArrayGet(pBlock->pDataBlock, cols);
    COL_DATA_SET_VAL_GOTO((const char *)&pUser->allowTokenNum, false, pUser, pShow->pIter, _exit);

    cols++;
    int32_t tlen = convertIpWhiteListToStr(pUser, &buf);
    if (tlen != 0) {
      TAOS_MEMORY_REALLOC(varstr, VARSTR_HEADER_SIZE + tlen);
      if (varstr == NULL) {
        sdbRelease(pSdb, pUser);
        sdbCancelFetch(pSdb, pShow->pIter);
        TAOS_CHECK_GOTO(TSDB_CODE_OUT_OF_MEMORY, &lino, _exit);
      }
      varDataSetLen(varstr, tlen);
      (void)memcpy(varDataVal(varstr), buf, tlen);

      pColInfo = taosArrayGet(pBlock->pDataBlock, cols);
      COL_DATA_SET_VAL_GOTO((const char *)varstr, false, pUser, pShow->pIter, _exit);

      taosMemoryFreeClear(buf);
    } else {
      pColInfo = taosArrayGet(pBlock->pDataBlock, cols);
      COL_DATA_SET_VAL_GOTO((const char *)NULL, true, pUser, pShow->pIter, _exit);
    }

    cols++;
    tlen = convertTimeRangesToStr(pUser, &buf);
    if (tlen != 0) {
      TAOS_MEMORY_REALLOC(varstr, VARSTR_HEADER_SIZE + tlen);
      if (varstr == NULL) {
        sdbRelease(pSdb, pUser);
        sdbCancelFetch(pSdb, pShow->pIter);
        TAOS_CHECK_GOTO(TSDB_CODE_OUT_OF_MEMORY, &lino, _exit);
      }
      varDataSetLen(varstr, tlen);
      (void)memcpy(varDataVal(varstr), buf, tlen);

      pColInfo = taosArrayGet(pBlock->pDataBlock, cols);
      COL_DATA_SET_VAL_GOTO((const char *)varstr, false, pUser, pShow->pIter, _exit);

      taosMemoryFreeClear(buf);
    } else {
      pColInfo = taosArrayGet(pBlock->pDataBlock, cols);
      COL_DATA_SET_VAL_GOTO((const char *)NULL, true, pUser, pShow->pIter, _exit);
    }

    numOfRows++;
    sdbRelease(pSdb, pUser);
  }

  pShow->numOfRows += numOfRows;
_exit:
  taosMemoryFreeClear(buf);
  taosMemoryFreeClear(varstr);
  if (code < 0) {
    uError("%s failed at line %d since %s", __func__, lino, tstrerror(code));
    TAOS_RETURN(code);
  }
#endif
  return numOfRows;
}

static void mndCancelGetNextUser(SMnode *pMnode, void *pIter) {
  SSdb *pSdb = pMnode->pSdb;
  sdbCancelFetchByType(pSdb, pIter, SDB_USER);
}

static int32_t mndLoopHash(SHashObj *hash, char *priType, SSDataBlock *pBlock, int32_t *pNumOfRows, SSdb *pSdb,
                           SUserObj *pUser, SShowObj *pShow, char **condition, char **sql) {
  char   *value = taosHashIterate(hash, NULL);
  char   *user = pUser->user;
  int32_t code = 0;
  int32_t lino = 0;
  int32_t cols = 0;
  int32_t numOfRows = *pNumOfRows;

  while (value != NULL) {
    cols = 0;
    char userName[TSDB_USER_LEN + VARSTR_HEADER_SIZE] = {0};
    STR_WITH_MAXSIZE_TO_VARSTR(userName, user, pShow->pMeta->pSchemas[cols].bytes);
    SColumnInfoData *pColInfo = taosArrayGet(pBlock->pDataBlock, cols++);
    COL_DATA_SET_VAL_GOTO((const char *)userName, false, NULL, NULL, _exit);

    char privilege[20] = {0};
    STR_WITH_MAXSIZE_TO_VARSTR(privilege, priType, pShow->pMeta->pSchemas[cols].bytes);
    pColInfo = taosArrayGet(pBlock->pDataBlock, cols++);
    COL_DATA_SET_VAL_GOTO((const char *)privilege, false, NULL, NULL, _exit);

    size_t keyLen = 0;
    void  *key = taosHashGetKey(value, &keyLen);

    char dbName[TSDB_DB_NAME_LEN] = {0};
    (void)mndExtractShortDbNameFromStbFullName(key, dbName);
    char dbNameContent[TSDB_DB_NAME_LEN + VARSTR_HEADER_SIZE] = {0};
    STR_WITH_MAXSIZE_TO_VARSTR(dbNameContent, dbName, pShow->pMeta->pSchemas[cols].bytes);
    pColInfo = taosArrayGet(pBlock->pDataBlock, cols++);
    COL_DATA_SET_VAL_GOTO((const char *)dbNameContent, false, NULL, NULL, _exit);

    char tableName[TSDB_TABLE_NAME_LEN] = {0};
    mndExtractTbNameFromStbFullName(key, tableName, TSDB_TABLE_NAME_LEN);
    char tableNameContent[TSDB_TABLE_NAME_LEN + VARSTR_HEADER_SIZE] = {0};
    STR_WITH_MAXSIZE_TO_VARSTR(tableNameContent, tableName, pShow->pMeta->pSchemas[cols].bytes);
    pColInfo = taosArrayGet(pBlock->pDataBlock, cols++);
    COL_DATA_SET_VAL_GOTO((const char *)tableNameContent, false, NULL, NULL, _exit);

    if (strcmp("t", value) != 0 && strcmp("v", value) != 0) {
      SNode  *pAst = NULL;
      int32_t sqlLen = 0;
      size_t  bufSz = strlen(value) + 1;
      if (bufSz < 6) bufSz = 6;
      TAOS_MEMORY_REALLOC(*sql, bufSz);
      if (*sql == NULL) {
        code = terrno;
        goto _exit;
      }
      TAOS_MEMORY_REALLOC(*condition, TSDB_PRIVILEDGE_CONDITION_LEN + VARSTR_HEADER_SIZE);
      if ((*condition) == NULL) {
        code = terrno;
        goto _exit;
      }

      if (nodesStringToNode(value, &pAst) == 0) {
        if (nodesNodeToSQLFormat(pAst, *sql, bufSz, &sqlLen, true) != 0) {
          sqlLen = tsnprintf(*sql, bufSz, "error");
        }
        nodesDestroyNode(pAst);
      }

      if (sqlLen == 0) {
        sqlLen = tsnprintf(*sql, bufSz, "error");
      }

      STR_WITH_MAXSIZE_TO_VARSTR((*condition), (*sql), pShow->pMeta->pSchemas[cols].bytes);

      pColInfo = taosArrayGet(pBlock->pDataBlock, cols++);
      COL_DATA_SET_VAL_GOTO((const char *)(*condition), false, NULL, NULL, _exit);

      char notes[2] = {0};
      STR_WITH_MAXSIZE_TO_VARSTR(notes, "", sizeof(notes));
      pColInfo = taosArrayGet(pBlock->pDataBlock, cols++);
      COL_DATA_SET_VAL_GOTO((const char *)notes, false, NULL, NULL, _exit);
    } else {
      TAOS_MEMORY_REALLOC(*condition, TSDB_PRIVILEDGE_CONDITION_LEN + VARSTR_HEADER_SIZE);
      if ((*condition) == NULL) {
        code = terrno;
        goto _exit;
      }
      STR_WITH_MAXSIZE_TO_VARSTR((*condition), "", pShow->pMeta->pSchemas[cols].bytes);
      pColInfo = taosArrayGet(pBlock->pDataBlock, cols++);
      COL_DATA_SET_VAL_GOTO((const char *)(*condition), false, NULL, NULL, _exit);

      char notes[64 + VARSTR_HEADER_SIZE] = {0};
      STR_WITH_MAXSIZE_TO_VARSTR(notes, value[0] == 'v' ? "view" : "", sizeof(notes));
      pColInfo = taosArrayGet(pBlock->pDataBlock, cols++);
      COL_DATA_SET_VAL_GOTO((const char *)notes, false, NULL, NULL, _exit);
    }

    numOfRows++;
    value = taosHashIterate(hash, value);
  }
  *pNumOfRows = numOfRows;
_exit:
  if (code < 0) {
    uError("%s failed at line %d since %s", __func__, lino, tstrerror(code));
    sdbRelease(pSdb, pUser);
    sdbCancelFetch(pSdb, pShow->pIter);
  }
  TAOS_RETURN(code);
}

static int32_t mndRetrievePrivileges(SRpcMsg *pReq, SShowObj *pShow, SSDataBlock *pBlock, int32_t rows) {
  int32_t   code = 0;
  int32_t   lino = 0;
  SMnode   *pMnode = pReq->info.node;
  SSdb     *pSdb = pMnode->pSdb;
  int32_t   numOfRows = 0;
  SUserObj *pUser = NULL;
  int32_t   cols = 0;
  char     *pWrite = NULL;
  char     *condition = NULL;
  char     *sql = NULL;

  bool fetchNextUser = pShow->restore ? false : true;
  pShow->restore = false;

  while (numOfRows < rows) {
    if (fetchNextUser) {
      pShow->pIter = sdbFetch(pSdb, SDB_USER, pShow->pIter, (void **)&pUser);
      if (pShow->pIter == NULL) break;
    } else {
      fetchNextUser = true;
      void *pKey = taosHashGetKey(pShow->pIter, NULL);
      pUser = sdbAcquire(pSdb, SDB_USER, pKey);
      if (!pUser) {
        continue;
      }
    }

    int32_t numOfReadDbs = taosHashGetSize(pUser->readDbs);
    int32_t numOfWriteDbs = taosHashGetSize(pUser->writeDbs);
    int32_t numOfTopics = taosHashGetSize(pUser->topics);
    int32_t numOfReadTbs = taosHashGetSize(pUser->readTbs);
    int32_t numOfWriteTbs = taosHashGetSize(pUser->writeTbs);
    int32_t numOfAlterTbs = taosHashGetSize(pUser->alterTbs);
    int32_t numOfReadViews = taosHashGetSize(pUser->readViews);
    int32_t numOfWriteViews = taosHashGetSize(pUser->writeViews);
    int32_t numOfAlterViews = taosHashGetSize(pUser->alterViews);
    if (numOfRows + numOfReadDbs + numOfWriteDbs + numOfTopics + numOfReadTbs + numOfWriteTbs + numOfAlterTbs +
            numOfReadViews + numOfWriteViews + numOfAlterViews >=
        rows) {
      mInfo(
          "will restore. current num of rows: %d, read dbs %d, write dbs %d, topics %d, read tables %d, write tables "
          "%d, alter tables %d, read views %d, write views %d, alter views %d",
          numOfRows, numOfReadDbs, numOfWriteDbs, numOfTopics, numOfReadTbs, numOfWriteTbs, numOfAlterTbs,
          numOfReadViews, numOfWriteViews, numOfAlterViews);
      pShow->restore = true;
      sdbRelease(pSdb, pUser);
      break;
    }

    if (pUser->superUser) {
      cols = 0;
      char userName[TSDB_USER_LEN + VARSTR_HEADER_SIZE] = {0};
      STR_WITH_MAXSIZE_TO_VARSTR(userName, pUser->user, pShow->pMeta->pSchemas[cols].bytes);
      SColumnInfoData *pColInfo = taosArrayGet(pBlock->pDataBlock, cols++);
      COL_DATA_SET_VAL_GOTO((const char *)userName, false, pUser, pShow->pIter, _exit);

      char privilege[20] = {0};
      STR_WITH_MAXSIZE_TO_VARSTR(privilege, "all", pShow->pMeta->pSchemas[cols].bytes);
      pColInfo = taosArrayGet(pBlock->pDataBlock, cols++);
      COL_DATA_SET_VAL_GOTO((const char *)privilege, false, pUser, pShow->pIter, _exit);

      char objName[TSDB_DB_NAME_LEN + VARSTR_HEADER_SIZE] = {0};
      STR_WITH_MAXSIZE_TO_VARSTR(objName, "all", pShow->pMeta->pSchemas[cols].bytes);
      pColInfo = taosArrayGet(pBlock->pDataBlock, cols++);
      COL_DATA_SET_VAL_GOTO((const char *)objName, false, pUser, pShow->pIter, _exit);

      char tableName[TSDB_TABLE_NAME_LEN + VARSTR_HEADER_SIZE] = {0};
      STR_WITH_MAXSIZE_TO_VARSTR(tableName, "", pShow->pMeta->pSchemas[cols].bytes);
      pColInfo = taosArrayGet(pBlock->pDataBlock, cols++);
      COL_DATA_SET_VAL_GOTO((const char *)tableName, false, pUser, pShow->pIter, _exit);

      TAOS_MEMORY_REALLOC(condition, TSDB_PRIVILEDGE_CONDITION_LEN + VARSTR_HEADER_SIZE);
      if (condition == NULL) {
        sdbRelease(pSdb, pUser);
        TAOS_CHECK_GOTO(terrno, &lino, _exit);
      }
      STR_WITH_MAXSIZE_TO_VARSTR(condition, "", pShow->pMeta->pSchemas[cols].bytes);
      pColInfo = taosArrayGet(pBlock->pDataBlock, cols++);
      COL_DATA_SET_VAL_GOTO((const char *)condition, false, pUser, pShow->pIter, _exit);

      char notes[2] = {0};
      STR_WITH_MAXSIZE_TO_VARSTR(notes, "", sizeof(notes));
      pColInfo = taosArrayGet(pBlock->pDataBlock, cols++);
      COL_DATA_SET_VAL_GOTO((const char *)notes, false, pUser, pShow->pIter, _exit);

      numOfRows++;
    }

    char *db = taosHashIterate(pUser->readDbs, NULL);
    while (db != NULL) {
      cols = 0;
      char userName[TSDB_USER_LEN + VARSTR_HEADER_SIZE] = {0};
      STR_WITH_MAXSIZE_TO_VARSTR(userName, pUser->user, pShow->pMeta->pSchemas[cols].bytes);
      SColumnInfoData *pColInfo = taosArrayGet(pBlock->pDataBlock, cols++);
      COL_DATA_SET_VAL_GOTO((const char *)userName, false, pUser, pShow->pIter, _exit);

      char privilege[20] = {0};
      STR_WITH_MAXSIZE_TO_VARSTR(privilege, "read", pShow->pMeta->pSchemas[cols].bytes);
      pColInfo = taosArrayGet(pBlock->pDataBlock, cols++);
      COL_DATA_SET_VAL_GOTO((const char *)privilege, false, pUser, pShow->pIter, _exit);

      SName name = {0};
      char  objName[TSDB_DB_NAME_LEN + VARSTR_HEADER_SIZE] = {0};
      code = tNameFromString(&name, db, T_NAME_ACCT | T_NAME_DB);
      if (code < 0) {
        sdbRelease(pSdb, pUser);
        sdbCancelFetch(pSdb, pShow->pIter);
        TAOS_CHECK_GOTO(code, &lino, _exit);
      }
      (void)tNameGetDbName(&name, varDataVal(objName));
      varDataSetLen(objName, strlen(varDataVal(objName)));
      pColInfo = taosArrayGet(pBlock->pDataBlock, cols++);
      COL_DATA_SET_VAL_GOTO((const char *)objName, false, pUser, pShow->pIter, _exit);

      char tableName[TSDB_TABLE_NAME_LEN + VARSTR_HEADER_SIZE] = {0};
      STR_WITH_MAXSIZE_TO_VARSTR(tableName, "", pShow->pMeta->pSchemas[cols].bytes);
      pColInfo = taosArrayGet(pBlock->pDataBlock, cols++);
      COL_DATA_SET_VAL_GOTO((const char *)tableName, false, pUser, pShow->pIter, _exit);

      TAOS_MEMORY_REALLOC(condition, TSDB_PRIVILEDGE_CONDITION_LEN + VARSTR_HEADER_SIZE);
      if (condition == NULL) {
        sdbRelease(pSdb, pUser);
        sdbCancelFetch(pSdb, pShow->pIter);
        TAOS_CHECK_GOTO(terrno, &lino, _exit);
      }
      STR_WITH_MAXSIZE_TO_VARSTR(condition, "", pShow->pMeta->pSchemas[cols].bytes);
      pColInfo = taosArrayGet(pBlock->pDataBlock, cols++);
      COL_DATA_SET_VAL_GOTO((const char *)condition, false, pUser, pShow->pIter, _exit);

      char notes[2] = {0};
      STR_WITH_MAXSIZE_TO_VARSTR(notes, "", sizeof(notes));
      pColInfo = taosArrayGet(pBlock->pDataBlock, cols++);
      COL_DATA_SET_VAL_GOTO((const char *)notes, false, pUser, pShow->pIter, _exit);

      numOfRows++;
      db = taosHashIterate(pUser->readDbs, db);
    }

    db = taosHashIterate(pUser->writeDbs, NULL);
    while (db != NULL) {
      cols = 0;
      char userName[TSDB_USER_LEN + VARSTR_HEADER_SIZE] = {0};
      STR_WITH_MAXSIZE_TO_VARSTR(userName, pUser->user, pShow->pMeta->pSchemas[cols].bytes);
      SColumnInfoData *pColInfo = taosArrayGet(pBlock->pDataBlock, cols++);
      COL_DATA_SET_VAL_GOTO((const char *)userName, false, pUser, pShow->pIter, _exit);

      char privilege[20] = {0};
      STR_WITH_MAXSIZE_TO_VARSTR(privilege, "write", pShow->pMeta->pSchemas[cols].bytes);
      pColInfo = taosArrayGet(pBlock->pDataBlock, cols++);
      COL_DATA_SET_VAL_GOTO((const char *)privilege, false, pUser, pShow->pIter, _exit);

      SName name = {0};
      char  objName[TSDB_DB_NAME_LEN + VARSTR_HEADER_SIZE] = {0};
      code = tNameFromString(&name, db, T_NAME_ACCT | T_NAME_DB);
      if (code < 0) {
        sdbRelease(pSdb, pUser);
        sdbCancelFetch(pSdb, pShow->pIter);
        TAOS_CHECK_GOTO(code, &lino, _exit);
      }
      (void)tNameGetDbName(&name, varDataVal(objName));
      varDataSetLen(objName, strlen(varDataVal(objName)));
      pColInfo = taosArrayGet(pBlock->pDataBlock, cols++);
      COL_DATA_SET_VAL_GOTO((const char *)objName, false, pUser, pShow->pIter, _exit);

      char tableName[TSDB_TABLE_NAME_LEN + VARSTR_HEADER_SIZE] = {0};
      STR_WITH_MAXSIZE_TO_VARSTR(tableName, "", pShow->pMeta->pSchemas[cols].bytes);
      pColInfo = taosArrayGet(pBlock->pDataBlock, cols++);
      COL_DATA_SET_VAL_GOTO((const char *)tableName, false, pUser, pShow->pIter, _exit);

      TAOS_MEMORY_REALLOC(condition, TSDB_PRIVILEDGE_CONDITION_LEN + VARSTR_HEADER_SIZE);
      if (condition == NULL) {
        sdbRelease(pSdb, pUser);
        sdbCancelFetch(pSdb, pShow->pIter);
        TAOS_CHECK_GOTO(terrno, &lino, _exit);
      }
      STR_WITH_MAXSIZE_TO_VARSTR(condition, "", pShow->pMeta->pSchemas[cols].bytes);
      pColInfo = taosArrayGet(pBlock->pDataBlock, cols++);
      COL_DATA_SET_VAL_GOTO((const char *)condition, false, pUser, pShow->pIter, _exit);

      char notes[2] = {0};
      STR_WITH_MAXSIZE_TO_VARSTR(notes, "", sizeof(notes));
      pColInfo = taosArrayGet(pBlock->pDataBlock, cols++);
      COL_DATA_SET_VAL_GOTO((const char *)notes, false, pUser, pShow->pIter, _exit);

      numOfRows++;
      db = taosHashIterate(pUser->writeDbs, db);
    }

    TAOS_CHECK_EXIT(mndLoopHash(pUser->readTbs, "read", pBlock, &numOfRows, pSdb, pUser, pShow, &condition, &sql));

    TAOS_CHECK_EXIT(mndLoopHash(pUser->writeTbs, "write", pBlock, &numOfRows, pSdb, pUser, pShow, &condition, &sql));

    TAOS_CHECK_EXIT(mndLoopHash(pUser->alterTbs, "alter", pBlock, &numOfRows, pSdb, pUser, pShow, &condition, &sql));

    TAOS_CHECK_EXIT(mndLoopHash(pUser->readViews, "read", pBlock, &numOfRows, pSdb, pUser, pShow, &condition, &sql));

    TAOS_CHECK_EXIT(mndLoopHash(pUser->writeViews, "write", pBlock, &numOfRows, pSdb, pUser, pShow, &condition, &sql));

    TAOS_CHECK_EXIT(mndLoopHash(pUser->alterViews, "alter", pBlock, &numOfRows, pSdb, pUser, pShow, &condition, &sql));

    char *topic = taosHashIterate(pUser->topics, NULL);
    while (topic != NULL) {
      cols = 0;
      char userName[TSDB_USER_LEN + VARSTR_HEADER_SIZE] = {0};
      STR_WITH_MAXSIZE_TO_VARSTR(userName, pUser->user, pShow->pMeta->pSchemas[cols].bytes);
      SColumnInfoData *pColInfo = taosArrayGet(pBlock->pDataBlock, cols++);
      COL_DATA_SET_VAL_GOTO((const char *)userName, false, pUser, pShow->pIter, _exit);

      char privilege[20] = {0};
      STR_WITH_MAXSIZE_TO_VARSTR(privilege, "subscribe", pShow->pMeta->pSchemas[cols].bytes);
      pColInfo = taosArrayGet(pBlock->pDataBlock, cols++);
      COL_DATA_SET_VAL_GOTO((const char *)privilege, false, pUser, pShow->pIter, _exit);

      char topicName[TSDB_TOPIC_NAME_LEN + VARSTR_HEADER_SIZE + 5] = {0};
      tstrncpy(varDataVal(topicName), mndGetDbStr(topic), TSDB_TOPIC_NAME_LEN - 2);
      varDataSetLen(topicName, strlen(varDataVal(topicName)));
      pColInfo = taosArrayGet(pBlock->pDataBlock, cols++);
      COL_DATA_SET_VAL_GOTO((const char *)topicName, false, pUser, pShow->pIter, _exit);

      char tableName[TSDB_TABLE_NAME_LEN + VARSTR_HEADER_SIZE] = {0};
      STR_WITH_MAXSIZE_TO_VARSTR(tableName, "", pShow->pMeta->pSchemas[cols].bytes);
      pColInfo = taosArrayGet(pBlock->pDataBlock, cols++);
      COL_DATA_SET_VAL_GOTO((const char *)tableName, false, pUser, pShow->pIter, _exit);

      TAOS_MEMORY_REALLOC(condition, TSDB_PRIVILEDGE_CONDITION_LEN + VARSTR_HEADER_SIZE);
      if (condition == NULL) {
        sdbRelease(pSdb, pUser);
        TAOS_CHECK_GOTO(terrno, &lino, _exit);
      }
      STR_WITH_MAXSIZE_TO_VARSTR(condition, "", pShow->pMeta->pSchemas[cols].bytes);
      pColInfo = taosArrayGet(pBlock->pDataBlock, cols++);
      COL_DATA_SET_VAL_GOTO((const char *)condition, false, pUser, pShow->pIter, _exit);

      char notes[2] = {0};
      STR_WITH_MAXSIZE_TO_VARSTR(notes, "", sizeof(notes));
      pColInfo = taosArrayGet(pBlock->pDataBlock, cols++);
      COL_DATA_SET_VAL_GOTO((const char *)notes, false, pUser, pShow->pIter, _exit);

      numOfRows++;
      topic = taosHashIterate(pUser->topics, topic);
    }

    sdbRelease(pSdb, pUser);
  }

  pShow->numOfRows += numOfRows;
_exit:
  taosMemoryFreeClear(condition);
  taosMemoryFreeClear(sql);
  if (code < 0) {
    uError("%s failed at line %d since %s", __func__, lino, tstrerror(code));
    TAOS_RETURN(code);
  }
  return numOfRows;
}

static void mndCancelGetNextPrivileges(SMnode *pMnode, void *pIter) {
  SSdb *pSdb = pMnode->pSdb;
  sdbCancelFetchByType(pSdb, pIter, SDB_USER);
}

int32_t mndValidateUserAuthInfo(SMnode *pMnode, SUserAuthVersion *pUsers, int32_t numOfUses, void **ppRsp,
                                int32_t *pRspLen, int64_t ipWhiteListVer) {
  int32_t           code = 0;
  int32_t           lino = 0;
  int32_t           rspLen = 0;
  void             *pRsp = NULL;
  SUserAuthBatchRsp batchRsp = {0};

  batchRsp.pArray = taosArrayInit(numOfUses, sizeof(SGetUserAuthRsp));
  if (batchRsp.pArray == NULL) {
    TAOS_CHECK_GOTO(terrno, &lino, _OVER);
  }

  for (int32_t i = 0; i < numOfUses; ++i) {
    SUserObj *pUser = NULL;
    code = mndAcquireUser(pMnode, pUsers[i].user, &pUser);
    if (pUser == NULL) {
      if (TSDB_CODE_MND_USER_NOT_EXIST == code) {
        SGetUserAuthRsp rsp = {.dropped = 1};
        (void)memcpy(rsp.user, pUsers[i].user, TSDB_USER_LEN);
        TSDB_CHECK_NULL(taosArrayPush(batchRsp.pArray, &rsp), code, lino, _OVER, TSDB_CODE_OUT_OF_MEMORY);
      }
      mError("user:%s, failed to auth user since %s", pUsers[i].user, tstrerror(code));
      code = 0;
      continue;
    }

    pUsers[i].version = ntohl(pUsers[i].version);
    if (pUser->authVersion <= pUsers[i].version && ipWhiteListVer == pMnode->ipWhiteVer) {
      mndReleaseUser(pMnode, pUser);
      continue;
    }

    SGetUserAuthRsp rsp = {0};
    code = mndSetUserAuthRsp(pMnode, pUser, &rsp);
    if (code) {
      mndReleaseUser(pMnode, pUser);
      tFreeSGetUserAuthRsp(&rsp);
      TAOS_CHECK_GOTO(code, &lino, _OVER);
    }

    if (!(taosArrayPush(batchRsp.pArray, &rsp))) {
      code = terrno;
      mndReleaseUser(pMnode, pUser);
      tFreeSGetUserAuthRsp(&rsp);
      TAOS_CHECK_GOTO(code, &lino, _OVER);
    }
    mndReleaseUser(pMnode, pUser);
  }

  if (taosArrayGetSize(batchRsp.pArray) <= 0) {
    *ppRsp = NULL;
    *pRspLen = 0;

    tFreeSUserAuthBatchRsp(&batchRsp);
    return 0;
  }

  rspLen = tSerializeSUserAuthBatchRsp(NULL, 0, &batchRsp);
  if (rspLen < 0) {
    TAOS_CHECK_GOTO(rspLen, &lino, _OVER);
  }
  pRsp = taosMemoryMalloc(rspLen);
  if (pRsp == NULL) {
    TAOS_CHECK_GOTO(terrno, &lino, _OVER);
  }
  rspLen = tSerializeSUserAuthBatchRsp(pRsp, rspLen, &batchRsp);
  if (rspLen < 0) {
    TAOS_CHECK_GOTO(rspLen, &lino, _OVER);
  }
_OVER:
  tFreeSUserAuthBatchRsp(&batchRsp);
  if (code < 0) {
    uError("%s failed at line %d since %s", __func__, lino, tstrerror(code));
    taosMemoryFreeClear(pRsp);
    rspLen = 0;
  }
  *ppRsp = pRsp;
  *pRspLen = rspLen;

  TAOS_RETURN(code);
}

static int32_t mndRemoveDbPrivileges(SHashObj *pHash, const char *dbFName, int32_t dbFNameLen, int32_t *nRemoved) {
  void *pVal = NULL;
  while ((pVal = taosHashIterate(pHash, pVal))) {
    size_t keyLen = 0;
    char  *pKey = (char *)taosHashGetKey(pVal, &keyLen);
    if (pKey == NULL || keyLen <= dbFNameLen) continue;
    if ((*(pKey + dbFNameLen) == '.') && strncmp(pKey, dbFName, dbFNameLen) == 0) {
      TAOS_CHECK_RETURN(taosHashRemove(pHash, pKey, keyLen));
      if (nRemoved) ++(*nRemoved);
    }
  }
  TAOS_RETURN(0);
}

int32_t mndUserRemoveDb(SMnode *pMnode, STrans *pTrans, SDbObj *pDb, SSHashObj **ppUsers) {
  int32_t    code = 0, lino = 0;
  SSdb      *pSdb = pMnode->pSdb;
  int32_t    dbLen = strlen(pDb->name);
  void      *pIter = NULL;
  SUserObj  *pUser = NULL;
  SUserObj   newUser = {0};
  SSHashObj *pUsers = ppUsers ? *ppUsers : NULL;
  bool       output = (ppUsers != NULL);

  while (1) {
    pIter = sdbFetch(pSdb, SDB_USER, pIter, (void **)&pUser);
    if (pIter == NULL) break;

    bool update = false;
    bool inReadDb = (taosHashGet(pUser->readDbs, pDb->name, dbLen + 1) != NULL);
    bool inWriteDb = (taosHashGet(pUser->writeDbs, pDb->name, dbLen + 1) != NULL);
    bool inUseDb = (taosHashGet(pUser->useDbs, pDb->name, dbLen + 1) != NULL);
    bool inReadTbs = taosHashGetSize(pUser->readTbs) > 0;
    bool inWriteTbs = taosHashGetSize(pUser->writeTbs) > 0;
    bool inAlterTbs = taosHashGetSize(pUser->alterTbs) > 0;
    bool inReadViews = taosHashGetSize(pUser->readViews) > 0;
    bool inWriteViews = taosHashGetSize(pUser->writeViews) > 0;
    bool inAlterViews = taosHashGetSize(pUser->alterViews) > 0;
    // no need remove pUser->topics since topics must be dropped ahead of db
    if (!inReadDb && !inWriteDb && !inReadTbs && !inWriteTbs && !inAlterTbs && !inReadViews && !inWriteViews &&
        !inAlterViews) {
      sdbRelease(pSdb, pUser);
      continue;
    }
    SUserObj *pTargetUser = &newUser;
    if (output) {
      if (!pUsers) {
        TSDB_CHECK_NULL(pUsers = tSimpleHashInit(32, taosGetDefaultHashFunction(TSDB_DATA_TYPE_BINARY)), code, lino,
                        _exit, TSDB_CODE_OUT_OF_MEMORY);
        *ppUsers = pUsers;
      }
      void   *pVal = NULL;
      int32_t userLen = strlen(pUser->user) + 1;
      if ((pVal = tSimpleHashGet(pUsers, pUser->user, userLen)) != NULL) {
        pTargetUser = (SUserObj *)pVal;
      } else {
        TAOS_CHECK_EXIT(mndUserDupObj(pUser, &newUser));
        TAOS_CHECK_EXIT(tSimpleHashPut(pUsers, pUser->user, userLen, &newUser, sizeof(SUserObj)));
        TSDB_CHECK_NULL((pVal = tSimpleHashGet(pUsers, pUser->user, userLen)), code, lino, _exit,
                        TSDB_CODE_OUT_OF_MEMORY);
        pTargetUser = (SUserObj *)pVal;
      }
    } else {
      TAOS_CHECK_EXIT(mndUserDupObj(pUser, &newUser));
    }
    if (inReadDb) {
      TAOS_CHECK_EXIT(taosHashRemove(pTargetUser->readDbs, pDb->name, dbLen + 1));
    }
    if (inWriteDb) {
      TAOS_CHECK_EXIT(taosHashRemove(pTargetUser->writeDbs, pDb->name, dbLen + 1));
    }
    if (inUseDb) {
      TAOS_CHECK_EXIT(taosHashRemove(pTargetUser->useDbs, pDb->name, dbLen + 1));
    }
    update = inReadDb || inWriteDb || inUseDb;

    int32_t nRemovedReadTbs = 0;
    int32_t nRemovedWriteTbs = 0;
    int32_t nRemovedAlterTbs = 0;
    if (inReadTbs || inWriteTbs || inAlterTbs) {
      TAOS_CHECK_EXIT(mndRemoveDbPrivileges(pTargetUser->readTbs, pDb->name, dbLen, &nRemovedReadTbs));
      TAOS_CHECK_EXIT(mndRemoveDbPrivileges(pTargetUser->writeTbs, pDb->name, dbLen, &nRemovedWriteTbs));
      TAOS_CHECK_EXIT(mndRemoveDbPrivileges(pTargetUser->alterTbs, pDb->name, dbLen, &nRemovedAlterTbs));
      if (!update) update = nRemovedReadTbs > 0 || nRemovedWriteTbs > 0 || nRemovedAlterTbs > 0;
    }

    int32_t nRemovedReadViews = 0;
    int32_t nRemovedWriteViews = 0;
    int32_t nRemovedAlterViews = 0;
    if (inReadViews || inWriteViews || inAlterViews) {
      TAOS_CHECK_EXIT(mndRemoveDbPrivileges(pTargetUser->readViews, pDb->name, dbLen, &nRemovedReadViews));
      TAOS_CHECK_EXIT(mndRemoveDbPrivileges(pTargetUser->writeViews, pDb->name, dbLen, &nRemovedWriteViews));
      TAOS_CHECK_EXIT(mndRemoveDbPrivileges(pTargetUser->alterViews, pDb->name, dbLen, &nRemovedAlterViews));
      if (!update) update = nRemovedReadViews > 0 || nRemovedWriteViews > 0 || nRemovedAlterViews > 0;
    }

    if (!output) {
      if (update) {
        SSdbRaw *pCommitRaw = mndUserActionEncode(pTargetUser);
        if (pCommitRaw == NULL) {
          TAOS_CHECK_EXIT(terrno);
        }
        TAOS_CHECK_EXIT(mndTransAppendCommitlog(pTrans, pCommitRaw));
        TAOS_CHECK_EXIT(sdbSetRawStatus(pCommitRaw, SDB_STATUS_READY));
      }
      mndUserFreeObj(&newUser);
    }
    sdbRelease(pSdb, pUser);
  }

_exit:
  if (code < 0) {
    uError("%s failed at line %d since %s", __func__, lino, tstrerror(code));
    mndUserFreeObj(&newUser);
  }
  if (pUser != NULL) sdbRelease(pSdb, pUser);
  if (pIter != NULL) sdbCancelFetch(pSdb, pIter);
  if (!output) mndUserFreeObj(&newUser);
  TAOS_RETURN(code);
}

int32_t mndUserRemoveStb(SMnode *pMnode, STrans *pTrans, char *stb) {
  int32_t   code = 0;
  SSdb     *pSdb = pMnode->pSdb;
  int32_t   len = strlen(stb) + 1;
  void     *pIter = NULL;
  SUserObj *pUser = NULL;
  SUserObj  newUser = {0};

  while (1) {
    pIter = sdbFetch(pSdb, SDB_USER, pIter, (void **)&pUser);
    if (pIter == NULL) break;

    if ((code = mndUserDupObj(pUser, &newUser)) != 0) {
      break;
    }

    bool inRead = (taosHashGet(newUser.readTbs, stb, len) != NULL);
    bool inWrite = (taosHashGet(newUser.writeTbs, stb, len) != NULL);
    bool inAlter = (taosHashGet(newUser.alterTbs, stb, len) != NULL);
    if (inRead || inWrite || inAlter) {
      code = taosHashRemove(newUser.readTbs, stb, len);
      if (code < 0) {
        mError("failed to remove readTbs:%s from user:%s", stb, pUser->user);
      }
      code = taosHashRemove(newUser.writeTbs, stb, len);
      if (code < 0) {
        mError("failed to remove writeTbs:%s from user:%s", stb, pUser->user);
      }
      code = taosHashRemove(newUser.alterTbs, stb, len);
      if (code < 0) {
        mError("failed to remove alterTbs:%s from user:%s", stb, pUser->user);
      }

      SSdbRaw *pCommitRaw = mndUserActionEncode(&newUser);
      if (pCommitRaw == NULL || (code = mndTransAppendCommitlog(pTrans, pCommitRaw)) != 0) {
        code = TSDB_CODE_OUT_OF_MEMORY;
        break;
      }
      code = sdbSetRawStatus(pCommitRaw, SDB_STATUS_READY);
      if (code != 0) {
        mndUserFreeObj(&newUser);
        sdbRelease(pSdb, pUser);
        TAOS_RETURN(code);
      }
    }

    mndUserFreeObj(&newUser);
    sdbRelease(pSdb, pUser);
  }

  if (pUser != NULL) sdbRelease(pSdb, pUser);
  if (pIter != NULL) sdbCancelFetch(pSdb, pIter);
  mndUserFreeObj(&newUser);
  TAOS_RETURN(code);
}

int32_t mndUserRemoveView(SMnode *pMnode, STrans *pTrans, char *view) {
  int32_t   code = 0;
  SSdb     *pSdb = pMnode->pSdb;
  int32_t   len = strlen(view) + 1;
  void     *pIter = NULL;
  SUserObj *pUser = NULL;
  SUserObj  newUser = {0};

  while (1) {
    pIter = sdbFetch(pSdb, SDB_USER, pIter, (void **)&pUser);
    if (pIter == NULL) break;

    if ((code = mndUserDupObj(pUser, &newUser)) != 0) {
      break;
    }

    bool inRead = (taosHashGet(newUser.readViews, view, len) != NULL);
    bool inWrite = (taosHashGet(newUser.writeViews, view, len) != NULL);
    bool inAlter = (taosHashGet(newUser.alterViews, view, len) != NULL);
    if (inRead || inWrite || inAlter) {
      code = taosHashRemove(newUser.readViews, view, len);
      if (code < 0) {
        mError("failed to remove readViews:%s from user:%s", view, pUser->user);
      }
      code = taosHashRemove(newUser.writeViews, view, len);
      if (code < 0) {
        mError("failed to remove writeViews:%s from user:%s", view, pUser->user);
      }
      code = taosHashRemove(newUser.alterViews, view, len);
      if (code < 0) {
        mError("failed to remove alterViews:%s from user:%s", view, pUser->user);
      }

      SSdbRaw *pCommitRaw = mndUserActionEncode(&newUser);
      if (pCommitRaw == NULL || (code = mndTransAppendCommitlog(pTrans, pCommitRaw)) != 0) {
        code = TSDB_CODE_OUT_OF_MEMORY;
        break;
      }
      code = sdbSetRawStatus(pCommitRaw, SDB_STATUS_READY);
      if (code < 0) {
        mndUserFreeObj(&newUser);
        sdbRelease(pSdb, pUser);
        TAOS_RETURN(code);
      }
    }

    mndUserFreeObj(&newUser);
    sdbRelease(pSdb, pUser);
  }

  if (pUser != NULL) sdbRelease(pSdb, pUser);
  if (pIter != NULL) sdbCancelFetch(pSdb, pIter);
  mndUserFreeObj(&newUser);
  TAOS_RETURN(code);
}

int32_t mndUserRemoveTopic(SMnode *pMnode, STrans *pTrans, char *topic) {
  int32_t   code = 0;
  SSdb     *pSdb = pMnode->pSdb;
  int32_t   len = strlen(topic) + 1;
  void     *pIter = NULL;
  SUserObj *pUser = NULL;
  SUserObj  newUser = {0};

  while (1) {
    pIter = sdbFetch(pSdb, SDB_USER, pIter, (void **)&pUser);
    if (pIter == NULL) {
      break;
    }

    if ((code = mndUserDupObj(pUser, &newUser)) != 0) {
      break;
    }

    bool inTopic = (taosHashGet(newUser.topics, topic, len) != NULL);
    if (inTopic) {
      code = taosHashRemove(newUser.topics, topic, len);
      if (code < 0) {
        mError("failed to remove topic:%s from user:%s", topic, pUser->user);
      }
      SSdbRaw *pCommitRaw = mndUserActionEncode(&newUser);
      if (pCommitRaw == NULL || (code = mndTransAppendCommitlog(pTrans, pCommitRaw)) != 0) {
        code = TSDB_CODE_OUT_OF_MEMORY;
        break;
      }
      code = sdbSetRawStatus(pCommitRaw, SDB_STATUS_READY);
      if (code < 0) {
        mndUserFreeObj(&newUser);
        sdbRelease(pSdb, pUser);
        TAOS_RETURN(code);
      }
    }

    mndUserFreeObj(&newUser);
    sdbRelease(pSdb, pUser);
  }

  if (pUser != NULL) sdbRelease(pSdb, pUser);
  if (pIter != NULL) sdbCancelFetch(pSdb, pIter);
  mndUserFreeObj(&newUser);
  TAOS_RETURN(code);
}

int64_t mndGetUserIpWhiteListVer(SMnode *pMnode, SUserObj *pUser) {
  // ver = 0, disable ip white list
  // ver > 0, enable ip white list
  return tsEnableWhiteList ? pUser->ipWhiteListVer : 0;
}

int64_t mndGetUserTimeWhiteListVer(SMnode *pMnode, SUserObj *pUser) {
  // ver = 0, disable datetime white list
  // ver > 0, enable datetime white list
  return tsEnableWhiteList ? pUser->timeWhiteListVer : 0;
}<|MERGE_RESOLUTION|>--- conflicted
+++ resolved
@@ -307,17 +307,6 @@
     return false;
   }
 
-<<<<<<< HEAD
-  code = tIpRangeSetMask(&range, 32);
-  if (code) {
-    TAOS_RETURN(code);
-  }
-  mDebug("ip-white-list may update for user: %s, fqdn: %s", user, fqdn);
-  SIpWhiteListDual **ppList = taosHashGet(pIpWhiteTab, user, strlen(user));
-  SIpWhiteListDual  *pList = NULL;
-  if (ppList != NULL && *ppList != NULL) {
-    pList = *ppList;
-=======
   if (a->num != b->num) {
     return false;
   }
@@ -329,7 +318,6 @@
         a->ranges[i].absolute != b->ranges[i].absolute) {
       return false;
     }
->>>>>>> 93fe726f
   }
 
   return true;
