--- conflicted
+++ resolved
@@ -3522,13 +3522,10 @@
   TAOS_RETURN(code);
 }
 
-<<<<<<< HEAD
-
-=======
 int32_t mndGetAuditUser(SMnode *pMnode, char* user){
+  (void)tsnprintf(user, TSDB_USER_LEN, "audit");
   return 0;
 }
->>>>>>> d3d5798c
 
 static int32_t mndDropUser(SMnode *pMnode, SRpcMsg *pReq, SUserObj *pUser) {
   STrans *pTrans = mndTransCreate(pMnode, TRN_POLICY_ROLLBACK, TRN_CONFLICT_NOTHING, pReq, "drop-user");
