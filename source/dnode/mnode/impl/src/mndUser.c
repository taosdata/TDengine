/*
 * Copyright (c) 2019 TAOS Data, Inc. <jhtao@taosdata.com>
 *
 * This program is free software: you can use, redistribute, and/or modify
 * it under the terms of the GNU Affero General Public License, version 3
 * or later ("AGPL"), as published by the Free Software Foundation.
 *
 * This program is distributed in the hope that it will be useful, but WITHOUT
 * ANY WARRANTY; without even the implied warranty of MERCHANTABILITY or
 * FITNESS FOR A PARTICULAR PURPOSE.
 *
 * You should have received a copy of the GNU Affero General Public License
 * along with this program. If not, see <http://www.gnu.org/licenses/>.
 */

#define _DEFAULT_SOURCE
// clang-format off
#ifndef TD_ASTRA
#include <uv.h>
#endif
#include "crypt.h"
#include "mndRole.h"
#include "mndUser.h"
#include "audit.h"
#include "mndDb.h"
#include "mndPrivilege.h"
#include "mndShow.h"
#include "mndStb.h"
#include "mndTopic.h"
#include "mndTrans.h"
#include "mndToken.h"
#include "tbase64.h"
#include "totp.h"

// clang-format on

#define USER_VER_SUPPORT_WHITELIST           5
#define USER_VER_SUPPORT_WHITELIT_DUAL_STACK 7
#define USER_VER_SUPPORT_ADVANCED_SECURITY   8
#define USER_VER_NUMBER                      USER_VER_SUPPORT_ADVANCED_SECURITY 

#define USER_RESERVE_SIZE                    63

#define BIT_FLAG_MASK(n)              (1 << n)
#define BIT_FLAG_SET_MASK(val, mask)  ((val) |= (mask))
#define BIT_FLAG_TEST_MASK(val, mask) (((val) & (mask)) != 0)

#if 0
#define PRIVILEGE_TYPE_ALL       BIT_FLAG_MASK(0)
#define PRIVILEGE_TYPE_READ      BIT_FLAG_MASK(1)
#define PRIVILEGE_TYPE_WRITE     BIT_FLAG_MASK(2)
#define PRIVILEGE_TYPE_SUBSCRIBE BIT_FLAG_MASK(3)
#define PRIVILEGE_TYPE_ALTER     BIT_FLAG_MASK(4)
#endif

#define ALTER_USER_ADD_PRIVS(_type) ((_type) == TSDB_ALTER_USER_ADD_PRIVILEGES)
#define ALTER_USER_DEL_PRIVS(_type) ((_type) == TSDB_ALTER_USER_DEL_PRIVILEGES)

#if 0
#define ALTER_USER_ALL_PRIV(_priv)       (PRIV_HAS((_priv), PRIV_CM_ALL))
#define ALTER_USER_READ_PRIV(_priv)      (PRIV_HAS((_priv), PRIV_CM_READ) || PRIV_HAS((_priv), PRIV_CM_ALL))
#define ALTER_USER_WRITE_PRIV(_priv)     (PRIV_HAS((_priv), PRIV_CM_WRITE) || PRIV_HAS((_priv), PRIV_CM_ALL))
#define ALTER_USER_ALTER_PRIV(_priv)     (PRIV_HAS((_priv), PRIV_CM_ALTER) || PRIV_HAS((_priv), PRIV_CM_ALL))
#define ALTER_USER_SUBSCRIBE_PRIV(_priv) (PRIV_HAS((_priv), PRIV_TOPIC_SUBSCRIBE))

#define ALTER_USER_TARGET_DB(_tbname) (0 == (_tbname)[0])
#define ALTER_USER_TARGET_TB(_tbname) (0 != (_tbname)[0])

#define ALTER_USER_ADD_READ_DB_PRIV(_type, _priv, _tbname) \
  (ALTER_USER_ADD_PRIVS(_type) && ALTER_USER_READ_PRIV(_priv) && ALTER_USER_TARGET_DB(_tbname))
#define ALTER_USER_DEL_READ_DB_PRIV(_type, _priv, _tbname) \
  (ALTER_USER_DEL_PRIVS(_type) && ALTER_USER_READ_PRIV(_priv) && ALTER_USER_TARGET_DB(_tbname))
#define ALTER_USER_ADD_WRITE_DB_PRIV(_type, _priv, _tbname) \
  (ALTER_USER_ADD_PRIVS(_type) && ALTER_USER_WRITE_PRIV(_priv) && ALTER_USER_TARGET_DB(_tbname))
#define ALTER_USER_DEL_WRITE_DB_PRIV(_type, _priv, _tbname) \
  (ALTER_USER_DEL_PRIVS(_type) && ALTER_USER_WRITE_PRIV(_priv) && ALTER_USER_TARGET_DB(_tbname))
#define ALTER_USER_ADD_ALTER_DB_PRIV(_type, _priv, _tbname) \
  (ALTER_USER_ADD_PRIVS(_type) && ALTER_USER_ALTER_PRIV(_priv) && ALTER_USER_TARGET_DB(_tbname))
#define ALTER_USER_DEL_ALTER_DB_PRIV(_type, _priv, _tbname) \
  (ALTER_USER_DEL_PRIVS(_type) && ALTER_USER_ALTER_PRIV(_priv) && ALTER_USER_TARGET_DB(_tbname))
#define ALTER_USER_ADD_ALL_DB_PRIV(_type, _priv, _tbname) \
  (ALTER_USER_ADD_PRIVS(_type) && ALTER_USER_ALL_PRIV(_priv) && ALTER_USER_TARGET_DB(_tbname))
#define ALTER_USER_DEL_ALL_DB_PRIV(_type, _priv, _tbname) \
  (ALTER_USER_DEL_PRIVS(_type) && ALTER_USER_ALL_PRIV(_priv) && ALTER_USER_TARGET_DB(_tbname))

#define ALTER_USER_ADD_READ_TB_PRIV(_type, _priv, _tbname) \
  (ALTER_USER_ADD_PRIVS(_type) && ALTER_USER_READ_PRIV(_priv) && ALTER_USER_TARGET_TB(_tbname))
#define ALTER_USER_DEL_READ_TB_PRIV(_type, _priv, _tbname) \
  (ALTER_USER_DEL_PRIVS(_type) && ALTER_USER_READ_PRIV(_priv) && ALTER_USER_TARGET_TB(_tbname))
#define ALTER_USER_ADD_WRITE_TB_PRIV(_type, _priv, _tbname) \
  (ALTER_USER_ADD_PRIVS(_type) && ALTER_USER_WRITE_PRIV(_priv) && ALTER_USER_TARGET_TB(_tbname))
#define ALTER_USER_DEL_WRITE_TB_PRIV(_type, _priv, _tbname) \
  (ALTER_USER_DEL_PRIVS(_type) && ALTER_USER_WRITE_PRIV(_priv) && ALTER_USER_TARGET_TB(_tbname))
#define ALTER_USER_ADD_ALTER_TB_PRIV(_type, _priv, _tbname) \
  (ALTER_USER_ADD_PRIVS(_type) && ALTER_USER_ALTER_PRIV(_priv) && ALTER_USER_TARGET_TB(_tbname))
#define ALTER_USER_DEL_ALTER_TB_PRIV(_type, _priv, _tbname) \
  (ALTER_USER_DEL_PRIVS(_type) && ALTER_USER_ALTER_PRIV(_priv) && ALTER_USER_TARGET_TB(_tbname))
#define ALTER_USER_ADD_ALL_TB_PRIV(_type, _priv, _tbname) \
  (ALTER_USER_ADD_PRIVS(_type) && ALTER_USER_ALL_PRIV(_priv) && ALTER_USER_TARGET_TB(_tbname))
#define ALTER_USER_DEL_ALL_TB_PRIV(_type, _priv, _tbname) \
  (ALTER_USER_DEL_PRIVS(_type) && ALTER_USER_ALL_PRIV(_priv) && ALTER_USER_TARGET_TB(_tbname))

#define ALTER_USER_ADD_SUBSCRIBE_TOPIC_PRIV(_type, _priv) \
  (ALTER_USER_ADD_PRIVS(_type) && ALTER_USER_SUBSCRIBE_PRIV(_priv))
#define ALTER_USER_DEL_SUBSCRIBE_TOPIC_PRIV(_type, _priv) \
  (ALTER_USER_DEL_PRIVS(_type) && ALTER_USER_SUBSCRIBE_PRIV(_priv))
#endif
static void generateSalt(char *salt, size_t len);

static int32_t createDefaultIpWhiteList(SIpWhiteListDual **ppWhiteList);
static int32_t createIpWhiteList(void *buf, int32_t len, SIpWhiteListDual **ppWhiteList, bool supportNeg);

static bool isIpWhiteListEqual(SIpWhiteListDual *a, SIpWhiteListDual *b);
static bool isIpRangeEqual(SIpRange *a, SIpRange *b);

#define MND_MAX_USER_IP_RANGE   (TSDB_PRIVILEDGE_HOST_LEN / 24)
#define MND_MAX_USER_TIME_RANGE 2048

static int32_t  mndCreateDefaultUsers(SMnode *pMnode);
static SSdbRow *mndUserActionDecode(SSdbRaw *pRaw);
static int32_t  mndUserActionInsert(SSdb *pSdb, SUserObj *pUser);
static int32_t  mndUserActionDelete(SSdb *pSdb, SUserObj *pUser);
static int32_t  mndUserActionUpdate(SSdb *pSdb, SUserObj *pOld, SUserObj *pNew);
static int32_t  mndCreateUser(SMnode *pMnode, char *acct, SCreateUserReq *pCreate, SRpcMsg *pReq);
static int32_t  mndProcessCreateUserReq(SRpcMsg *pReq);
static int32_t  mndProcessAlterUserReq(SRpcMsg *pReq);
static int32_t  mndProcessDropUserReq(SRpcMsg *pReq);
static int32_t  mndProcessGetUserAuthReq(SRpcMsg *pReq);
static int32_t  mndRetrieveUsers(SRpcMsg *pReq, SShowObj *pShow, SSDataBlock *pBlock, int32_t rows);
static int32_t  mndRetrieveUsersFull(SRpcMsg *pReq, SShowObj *pShow, SSDataBlock *pBlock, int32_t rows);
static void     mndCancelGetNextUser(SMnode *pMnode, void *pIter);
static int32_t  mndRetrievePrivileges(SRpcMsg *pReq, SShowObj *pShow, SSDataBlock *pBlock, int32_t rows);
static void     mndCancelGetNextPrivileges(SMnode *pMnode, void *pIter);

static int32_t  mndProcessGetUserIpWhiteListReq(SRpcMsg *pReq);
static int32_t  mndProcessRetrieveIpWhiteListReq(SRpcMsg *pReq);
static int32_t  mndProcessGetUserDateTimeWhiteListReq(SRpcMsg *pReq);
static int32_t  mndProcessRetrieveDateTimeWhiteListReq(SRpcMsg *pReq);

static int32_t createIpWhiteListFromOldVer(void *buf, int32_t len, SIpWhiteList **ppList);
static int32_t tDerializeIpWhileListFromOldVer(void *buf, int32_t len, SIpWhiteList *pList);


typedef struct {
  SIpWhiteListDual   *wlIp;
  SDateTimeWhiteList *wlTime;
  SLoginInfo          loginInfo;
} SCachedUserInfo;

typedef struct {
  SHashObj      *users;  // key: user, value: SCachedUserInfo*
  int64_t        verIp;
  int64_t        verTime;
  TdThreadRwlock rw;
} SUserCache;

static SUserCache userCache;


static int32_t userCacheInit() {
  _hash_fn_t hashFn = taosGetDefaultHashFunction(TSDB_DATA_TYPE_BINARY);

  SHashObj *users = taosHashInit(8, hashFn, 1, HASH_ENTRY_LOCK);
  if (users == NULL) {
    TAOS_RETURN(terrno);
  }

  userCache.users = users;
  userCache.verIp = 0;
  userCache.verTime = 0;

  (void)taosThreadRwlockInit(&userCache.rw, NULL);
  TAOS_RETURN(0);
}



static void userCacheCleanup() {
  if (userCache.users == NULL) {
    return;
  }

  void *pIter = taosHashIterate(userCache.users, NULL);
  while (pIter) {
    SCachedUserInfo *pInfo = *(SCachedUserInfo **)pIter;
    if (pInfo != NULL) {
      taosMemoryFree(pInfo->wlIp);
      taosMemoryFree(pInfo->wlTime);
      taosMemoryFree(pInfo);
    }
    pIter = taosHashIterate(userCache.users, pIter);
  }
  taosHashCleanup(userCache.users);

  (void)taosThreadRwlockDestroy(&userCache.rw);
}



static void userCacheRemoveUser(const char *user) {
  size_t userLen = strlen(user);

  (void)taosThreadRwlockWrlock(&userCache.rw);

  SCachedUserInfo **ppInfo = taosHashGet(userCache.users, user, userLen);
  if (ppInfo != NULL) {
    if (*ppInfo != NULL) {
      taosMemoryFree((*ppInfo)->wlIp);
      taosMemoryFree((*ppInfo)->wlTime);
      taosMemoryFree(*ppInfo);
    }
    if (taosHashRemove(userCache.users, user, userLen) != 0) {
      mDebug("failed to remove user %s from user cache", user);
    }
    userCache.verIp++;
    userCache.verTime++;
  }

  (void)taosThreadRwlockUnlock(&userCache.rw);
}



static void userCacheResetLoginInfo(const char *user) {
  size_t userLen = strlen(user);

  (void)taosThreadRwlockWrlock(&userCache.rw);

  SCachedUserInfo **ppInfo = taosHashGet(userCache.users, user, userLen);
  if (ppInfo != NULL && *ppInfo != NULL) {
    (*ppInfo)->loginInfo.lastLoginTime = taosGetTimestampSec();
    (*ppInfo)->loginInfo.failedLoginCount = 0;
    (*ppInfo)->loginInfo.lastFailedLoginTime = 0;
  }

  (void)taosThreadRwlockUnlock(&userCache.rw);
}



static SCachedUserInfo* getCachedUserInfo(const char* user) {
  size_t userLen = strlen(user);
  SCachedUserInfo **ppInfo = taosHashGet(userCache.users, user, userLen);
  if (ppInfo != NULL) {
    return *ppInfo;
  }

  SCachedUserInfo  *pInfo = (SCachedUserInfo *)taosMemoryCalloc(1, sizeof(SCachedUserInfo));
  if (pInfo == NULL) {
    return NULL;
  }

  if (taosHashPut(userCache.users, user, userLen, &pInfo, sizeof(pInfo)) != 0) {
    taosMemoryFree(pInfo);
    return NULL;
  }

  return pInfo;
}



void mndGetUserLoginInfo(const char *user, SLoginInfo *pLoginInfo) {
  size_t userLen = strlen(user);

  (void)taosThreadRwlockRdlock(&userCache.rw);

  SCachedUserInfo **ppInfo = taosHashGet(userCache.users, user, userLen);
  if (ppInfo != NULL && *ppInfo != NULL) {
    pLoginInfo->lastLoginTime = (*ppInfo)->loginInfo.lastLoginTime;
    pLoginInfo->failedLoginCount = (*ppInfo)->loginInfo.failedLoginCount;
    pLoginInfo->lastFailedLoginTime = (*ppInfo)->loginInfo.lastFailedLoginTime;
  } else {
    pLoginInfo->lastLoginTime = taosGetTimestampSec();
    pLoginInfo->failedLoginCount = 0;
    pLoginInfo->lastFailedLoginTime = 0;
  }

  (void)taosThreadRwlockUnlock(&userCache.rw);

  if (pLoginInfo->lastLoginTime == 0) {
    pLoginInfo->lastLoginTime = taosGetTimestampSec();
  }
}



void mndSetUserLoginInfo(const char *user, const SLoginInfo *pLoginInfo) {
  size_t userLen = strlen(user);

  (void)taosThreadRwlockWrlock(&userCache.rw);

  SCachedUserInfo  *pInfo = getCachedUserInfo(user);
  if (pInfo != NULL) {
    pInfo->loginInfo.lastLoginTime = pLoginInfo->lastLoginTime;
    pInfo->loginInfo.failedLoginCount = pLoginInfo->failedLoginCount;
    pInfo->loginInfo.lastFailedLoginTime = pLoginInfo->lastFailedLoginTime;
  }

  (void)taosThreadRwlockUnlock(&userCache.rw);
}



static bool isDateTimeWhiteListEqual(SDateTimeWhiteList *a, SDateTimeWhiteList *b) {
  if (a == NULL && b == NULL) {
    return true;
  }

  if (a == NULL || b == NULL) {
    return false;
  }

  if (a->num != b->num) {
    return false;
  }

  for (int i = 0; i < a->num; i++) {
    if (a->ranges[i].start != b->ranges[i].start ||
        a->ranges[i].duration != b->ranges[i].duration ||
        a->ranges[i].neg != b->ranges[i].neg ||
        a->ranges[i].absolute != b->ranges[i].absolute) {
      return false;
    }
  }

  return true;
}



static int32_t userCacheUpdateWhiteList(SMnode* pMnode, SUserObj* pUser) {
  int32_t code = 0, lino = 0;

  (void)taosThreadRwlockWrlock(&userCache.rw);

  SCachedUserInfo *pInfo = getCachedUserInfo(pUser->user);
  if (pInfo == NULL) {
    TAOS_CHECK_GOTO(TSDB_CODE_OUT_OF_MEMORY, &lino, _OVER);
  }

  if (!isIpWhiteListEqual(pInfo->wlIp, pUser->pIpWhiteListDual)) {
    SIpWhiteListDual *p = cloneIpWhiteList(pUser->pIpWhiteListDual);
    if (p == NULL) {
      TAOS_CHECK_GOTO(TSDB_CODE_OUT_OF_MEMORY, &lino, _OVER);
    }
    taosMemoryFree(pInfo->wlIp);
    pInfo->wlIp = p;
    userCache.verIp++;
  }

  if (!isDateTimeWhiteListEqual(pInfo->wlTime, pUser->pTimeWhiteList)) {
    SDateTimeWhiteList *p = cloneDateTimeWhiteList(pUser->pTimeWhiteList);
    if (p == NULL) {
      TAOS_CHECK_GOTO(TSDB_CODE_OUT_OF_MEMORY, &lino, _OVER);
    }
    taosMemoryFree(pInfo->wlTime);
    pInfo->wlTime = p;
    userCache.verTime++;
  }

_OVER:
  (void)taosThreadRwlockUnlock(&userCache.rw);
  if (code < 0) {
    mError("failed to update white list for user: %s at line %d since %s", pUser->user, lino, tstrerror(code));
  }
  TAOS_RETURN(code);
}



static int32_t userCacheRebuildIpWhiteList(SMnode *pMnode) {
  int32_t   code = 0, lino = 0;

  SSdb     *pSdb = pMnode->pSdb;
  void     *pIter = NULL;
  while (1) {
    SUserObj *pUser = NULL;
    pIter = sdbFetch(pSdb, SDB_USER, pIter, (void **)&pUser);
    if (pIter == NULL) {
      break;
    }

    SCachedUserInfo *pInfo = getCachedUserInfo(pUser->user);
    if (pInfo == NULL) {
      sdbRelease(pSdb, pUser);
      sdbCancelFetch(pSdb, pIter);
      TAOS_CHECK_GOTO(TSDB_CODE_OUT_OF_MEMORY, &lino, _OVER);
    }

    SIpWhiteListDual *wl = cloneIpWhiteList(pUser->pIpWhiteListDual);
    if (wl == NULL) {
      sdbRelease(pSdb, pUser);
      sdbCancelFetch(pSdb, pIter);
      TAOS_CHECK_GOTO(TSDB_CODE_OUT_OF_MEMORY, &lino, _OVER);
    }

    taosMemoryFree(pInfo->wlIp);
    pInfo->wlIp = wl;

    sdbRelease(pSdb, pUser);
  }

  userCache.verIp++;

_OVER:
  if (code < 0) {
    mError("failed to rebuild ip white list at line %d since %s", lino, tstrerror(code));
  }
  TAOS_RETURN(code);
}



int64_t mndGetIpWhiteListVersion(SMnode *pMnode) {
  int64_t ver = 0;
  int32_t code = 0;

  if (mndEnableIpWhiteList(pMnode) != 0 && tsEnableWhiteList) {
    (void)taosThreadRwlockWrlock(&userCache.rw);

    if (userCache.verIp == 0) {
      // get user and dnode ip white list
      if ((code = userCacheRebuildIpWhiteList(pMnode)) != 0) {
        (void)taosThreadRwlockUnlock(&userCache.rw);
        mError("%s failed to update ip white list since %s", __func__, tstrerror(code));
        return ver;
      }
      userCache.verIp = taosGetTimestampMs();
    }
    ver = userCache.verIp;

    (void)taosThreadRwlockUnlock(&userCache.rw);
  }

  mDebug("ip-white-list on mnode ver: %" PRId64, ver);
  return ver;
}



int32_t mndRefreshUserIpWhiteList(SMnode *pMnode) {
  int32_t code = 0;
  (void)taosThreadRwlockWrlock(&userCache.rw);

  if ((code = userCacheRebuildIpWhiteList(pMnode)) != 0) {
    (void)taosThreadRwlockUnlock(&userCache.rw);
    TAOS_RETURN(code);
  }
  userCache.verIp = taosGetTimestampMs();
  (void)taosThreadRwlockUnlock(&userCache.rw);

  TAOS_RETURN(code);
}



static int32_t userCacheRebuildTimeWhiteList(SMnode *pMnode) {
  int32_t   code = 0, lino = 0;

  SSdb     *pSdb = pMnode->pSdb;
  void     *pIter = NULL;
  while (1) {
    SUserObj *pUser = NULL;
    pIter = sdbFetch(pSdb, SDB_USER, pIter, (void **)&pUser);
    if (pIter == NULL) {
      break;
    }

    SCachedUserInfo *pInfo = getCachedUserInfo(pUser->user);
    if (pInfo == NULL) {
      sdbRelease(pSdb, pUser);
      sdbCancelFetch(pSdb, pIter);
      TAOS_CHECK_GOTO(TSDB_CODE_OUT_OF_MEMORY, &lino, _OVER);
    }

    SDateTimeWhiteList *wl = cloneDateTimeWhiteList(pUser->pTimeWhiteList);
    if (wl == NULL) {
      sdbRelease(pSdb, pUser);
      sdbCancelFetch(pSdb, pIter);
      TAOS_CHECK_GOTO(TSDB_CODE_OUT_OF_MEMORY, &lino, _OVER);
    }

    taosMemoryFree(pInfo->wlTime);
    pInfo->wlTime = wl;

    sdbRelease(pSdb, pUser);
  }

  userCache.verTime++;

_OVER:
  if (code < 0) {
    mError("failed to rebuild time white list at line %d since %s", lino, tstrerror(code));
  }
  TAOS_RETURN(code);
}



int32_t mndRefreshUserDateTimeWhiteList(SMnode *pMnode) {
  int32_t code = 0;
  (void)taosThreadRwlockWrlock(&userCache.rw);

  if ((code = userCacheRebuildTimeWhiteList(pMnode)) != 0) {
    (void)taosThreadRwlockUnlock(&userCache.rw);
    TAOS_RETURN(code);
  }
  userCache.verTime = taosGetTimestampMs();
  (void)taosThreadRwlockUnlock(&userCache.rw);

  TAOS_RETURN(code);
}



int64_t mndGetTimeWhiteListVersion(SMnode *pMnode) {
  int64_t ver = 0;
  int32_t code = 0;

  if (mndEnableTimeWhiteList(pMnode) != 0 && tsEnableWhiteList) {
    (void)taosThreadRwlockWrlock(&userCache.rw);

    if (userCache.verIp == 0) {
      // get user and dnode datetime white list
      if ((code = userCacheRebuildTimeWhiteList(pMnode)) != 0) {
        (void)taosThreadRwlockUnlock(&userCache.rw);
        mError("%s failed to update datetime white list since %s", __func__, tstrerror(code));
        return ver;
      }
      userCache.verTime = taosGetTimestampMs();
    }
    ver = userCache.verTime;

    (void)taosThreadRwlockUnlock(&userCache.rw);
  }

  mDebug("datetime-white-list on mnode ver: %" PRId64, ver);
  return ver;
}



int32_t mndInitUser(SMnode *pMnode) {
  TAOS_CHECK_RETURN(userCacheInit());

  SSdbTable table = {
      .sdbType = SDB_USER,
      .keyType = SDB_KEY_BINARY,
      .deployFp = (SdbDeployFp)mndCreateDefaultUsers,
      // .redeployFp = (SdbDeployFp)mndCreateDefaultUsers, // TODO: upgrade user table(uid should be created)
      .encodeFp = (SdbEncodeFp)mndUserActionEncode,
      .decodeFp = (SdbDecodeFp)mndUserActionDecode,
      .insertFp = (SdbInsertFp)mndUserActionInsert,
      .updateFp = (SdbUpdateFp)mndUserActionUpdate,
      .deleteFp = (SdbDeleteFp)mndUserActionDelete,
  };

  mndSetMsgHandle(pMnode, TDMT_MND_CREATE_USER, mndProcessCreateUserReq);
  mndSetMsgHandle(pMnode, TDMT_MND_ALTER_USER, mndProcessAlterUserReq);
  mndSetMsgHandle(pMnode, TDMT_MND_DROP_USER, mndProcessDropUserReq);
  mndSetMsgHandle(pMnode, TDMT_MND_GET_USER_AUTH, mndProcessGetUserAuthReq);

  mndSetMsgHandle(pMnode, TDMT_MND_GET_USER_IP_WHITELIST, mndProcessGetUserIpWhiteListReq);
  mndSetMsgHandle(pMnode, TDMT_MND_GET_USER_IP_WHITELIST_DUAL, mndProcessGetUserIpWhiteListReq);
  mndSetMsgHandle(pMnode, TDMT_MND_RETRIEVE_IP_WHITELIST, mndProcessRetrieveIpWhiteListReq);
  mndSetMsgHandle(pMnode, TDMT_MND_RETRIEVE_IP_WHITELIST_DUAL, mndProcessRetrieveIpWhiteListReq);
  mndSetMsgHandle(pMnode, TDMT_MND_GET_USER_DATETIME_WHITELIST, mndProcessGetUserDateTimeWhiteListReq);
  mndSetMsgHandle(pMnode, TDMT_MND_RETRIEVE_DATETIME_WHITELIST, mndProcessRetrieveDateTimeWhiteListReq);

  mndAddShowRetrieveHandle(pMnode, TSDB_MGMT_TABLE_USER, mndRetrieveUsers);
  mndAddShowFreeIterHandle(pMnode, TSDB_MGMT_TABLE_USER, mndCancelGetNextUser);
  mndAddShowRetrieveHandle(pMnode, TSDB_MGMT_TABLE_USER_FULL, mndRetrieveUsersFull);
  mndAddShowFreeIterHandle(pMnode, TSDB_MGMT_TABLE_USER_FULL, mndCancelGetNextUser);
  mndAddShowRetrieveHandle(pMnode, TSDB_MGMT_TABLE_PRIVILEGES, mndRetrievePrivileges);
  mndAddShowFreeIterHandle(pMnode, TSDB_MGMT_TABLE_PRIVILEGES, mndCancelGetNextPrivileges);
  return sdbSetTable(pMnode->pSdb, table);
}



void mndCleanupUser(SMnode *pMnode) {
  userCacheCleanup();
}



static bool isDefaultRange(SIpRange *pRange) {
  int32_t code = 0;
  int32_t lino = 0;

  SIpRange range4 = {0};
  SIpRange range6 = {0};

  code = createDefaultIp4Range(&range4);
  TSDB_CHECK_CODE(code, lino, _error);

  code = createDefaultIp6Range(&range6);
  TSDB_CHECK_CODE(code, lino, _error);

  if (isIpRangeEqual(pRange, &range4) || (isIpRangeEqual(pRange, &range6))) {
    return true;
  }
_error:
  return false;
};



static int32_t ipRangeListToStr(SIpRange *range, int32_t num, char *buf, int64_t bufLen) {
  int32_t len = 0;
  for (int i = 0; i < num; i++) {
    SIpRange *pRange = &range[i];
    SIpAddr   addr = {0};
    int32_t code = tIpUintToStr(pRange, &addr);
    if (code != 0) {
      mError("%s failed to convert ip range to str, code: %d", __func__, code);
    }

    len += tsnprintf(buf + len, bufLen - len, "%c%s/%d, ", pRange->neg ? '-' : '+', IP_ADDR_STR(&addr), addr.mask);
  }
  if (len > 0) buf[len - 2] = 0;
  return len;
}



static bool isIpRangeEqual(SIpRange *a, SIpRange *b) {
  if (a->type != b->type || a->neg != b->neg) {
    return false;
  }

  if (a->type == 0) {
    SIpV4Range *a4 = &a->ipV4;
    SIpV4Range *b4 = &b->ipV4;
    return (a4->ip == b4->ip && a4->mask == b4->mask);
  }
  
  SIpV6Range *a6 = &a->ipV6;
  SIpV6Range *b6 = &b->ipV6;
  return (a6->addr[0] == b6->addr[0] && a6->addr[1] == b6->addr[1] && a6->mask == b6->mask);
}



static bool isIpWhiteListEqual(SIpWhiteListDual *a, SIpWhiteListDual *b) {
  if (a == NULL && b == NULL) {
    return true;
  }
  
  if (a == NULL || b == NULL) {
    return false;
  }

  if (a->num != b->num) {
    return false;
  }
  for (int i = 0; i < a->num; i++) {
    if (!isIpRangeEqual(&a->pIpRanges[i], &b->pIpRanges[i])) {
      return false;
    }
  }
  return true;
}


static int32_t compareIpRange(const void *a, const void *b, const void* arg) {
  SIpRange *ra = (SIpRange *)a;
  SIpRange *rb = (SIpRange *)b;

  if (ra->neg != rb->neg) {
    return (ra->neg) ? -1 : 1;
  }

  if (ra->type != rb->type) {
    return (ra->type == 0) ? -1 : 1;
  }

  if (ra->type == 0) {
    if (ra->ipV4.ip != rb->ipV4.ip) {
      return (ra->ipV4.ip < rb->ipV4.ip) ? -1 : 1;
    }
    return (ra->ipV4.mask < rb->ipV4.mask) ? -1 : 1;
  }

  if (ra->ipV6.addr[0] != rb->ipV6.addr[0]) {
    return (ra->ipV6.addr[0] < rb->ipV6.addr[0]) ? -1 : 1;
  }
  if (ra->ipV6.addr[1] != rb->ipV6.addr[1]) {
    return (ra->ipV6.addr[1] < rb->ipV6.addr[1]) ? -1 : 1;
  }
  return (ra->ipV6.mask < rb->ipV6.mask) ? -1 : 1;
}

static void sortIpWhiteList(SIpWhiteListDual *pList) {
  (void)taosqsort(pList->pIpRanges, pList->num, sizeof(SIpRange), NULL, compareIpRange);
}



static int32_t convertIpWhiteListToStr(SUserObj *pUser, char **buf) {
  SIpWhiteListDual *pList = pUser->pIpWhiteListDual;

  int64_t bufLen = pList->num * 128 + 8;
  *buf = taosMemoryCalloc(1, bufLen);
  if (*buf == NULL) {
    return 0;
  }

  if (pList->num == 0) {
    return tsnprintf(*buf, bufLen, "+ALL");
  }

  int32_t len = ipRangeListToStr(pList->pIpRanges, pList->num, *buf, bufLen - 2);
  if (len == 0) {
    taosMemoryFreeClear(*buf);
    return 0;
  }
  return len;
}



static int32_t tSerializeIpWhiteList(void *buf, int32_t len, SIpWhiteListDual *pList, uint32_t *pLen) {
  int32_t  code = 0;
  int32_t  lino = 0;
  int32_t  tlen = 0;
  SEncoder encoder = {0};
  tEncoderInit(&encoder, buf, len);

  TAOS_CHECK_GOTO(tStartEncode(&encoder), &lino, _OVER);
  TAOS_CHECK_GOTO(tEncodeI32(&encoder, pList->num), &lino, _OVER);

  for (int i = 0; i < pList->num; i++) {
    SIpRange *pRange = &(pList->pIpRanges[i]);
    TAOS_CHECK_GOTO(tSerializeIpRange(&encoder, pRange), &lino, _OVER);
  }

  tEndEncode(&encoder);

  tlen = encoder.pos;
_OVER:
  tEncoderClear(&encoder);
  if (code < 0) {
    mError("failed to serialize ip white list at line %d since %s", lino, tstrerror(code));
  }
  if (pLen) *pLen = tlen;
  TAOS_RETURN(code);
}

static int32_t tDerializeIpWhiteList(void *buf, int32_t len, SIpWhiteListDual *pList, bool supportNeg) {
  int32_t  code = 0;
  int32_t  lino = 0;
  SDecoder decoder = {0};
  tDecoderInit(&decoder, buf, len);

  TAOS_CHECK_GOTO(tStartDecode(&decoder), &lino, _OVER);
  TAOS_CHECK_GOTO(tDecodeI32(&decoder, &pList->num), &lino, _OVER);

  for (int i = 0; i < pList->num; i++) {
    SIpRange *pRange = &(pList->pIpRanges[i]);
    TAOS_CHECK_GOTO(tDeserializeIpRange(&decoder, pRange, supportNeg), &lino, _OVER);
  }

_OVER:
  tEndDecode(&decoder);
  tDecoderClear(&decoder);
  if (code < 0) {
    mError("failed to deserialize ip white list at line %d since %s", lino, tstrerror(code));
  }
  TAOS_RETURN(code);
}

static int32_t tDerializeIpWhileListFromOldVer(void *buf, int32_t len, SIpWhiteList *pList) {
  int32_t  code = 0;
  int32_t  lino = 0;
  SDecoder decoder = {0};
  tDecoderInit(&decoder, buf, len);

  TAOS_CHECK_GOTO(tStartDecode(&decoder), &lino, _OVER);
  TAOS_CHECK_GOTO(tDecodeI32(&decoder, &pList->num), &lino, _OVER);

  for (int i = 0; i < pList->num; i++) {
    SIpV4Range *pIp4 = &(pList->pIpRange[i]);
    TAOS_CHECK_GOTO(tDecodeU32(&decoder, &pIp4->ip), &lino, _OVER);
    TAOS_CHECK_GOTO(tDecodeU32(&decoder, &pIp4->mask), &lino, _OVER);
  }

_OVER:
  tEndDecode(&decoder);
  tDecoderClear(&decoder);
  if (code < 0) {
    mError("failed to deserialize ip white list at line %d since %s", lino, tstrerror(code));
  }
  TAOS_RETURN(code);
}

static int32_t createIpWhiteList(void *buf, int32_t len, SIpWhiteListDual **ppList, bool supportNeg) {
  int32_t           code = 0;
  int32_t           lino = 0;
  int32_t           num = 0;
  SIpWhiteListDual *p = NULL;
  SDecoder          decoder = {0};
  tDecoderInit(&decoder, buf, len);

  TAOS_CHECK_GOTO(tStartDecode(&decoder), &lino, _OVER);
  TAOS_CHECK_GOTO(tDecodeI32(&decoder, &num), &lino, _OVER);

  p = taosMemoryCalloc(1, sizeof(SIpWhiteListDual) + num * sizeof(SIpRange));
  if (p == NULL) {
    TAOS_CHECK_GOTO(terrno, &lino, _OVER);
  }
  TAOS_CHECK_GOTO(tDerializeIpWhiteList(buf, len, p, supportNeg), &lino, _OVER);

_OVER:
  tEndDecode(&decoder);
  tDecoderClear(&decoder);
  if (code < 0) {
    taosMemoryFreeClear(p);
    mError("failed to create ip white list at line %d since %s", lino, tstrerror(code));
  }
  *ppList = p;
  TAOS_RETURN(code);
}

static int32_t createIpWhiteListFromOldVer(void *buf, int32_t len, SIpWhiteList **ppList) {
  int32_t       code = 0;
  int32_t       lino = 0;
  int32_t       num = 0;
  SIpWhiteList *p = NULL;
  SDecoder      decoder = {0};
  tDecoderInit(&decoder, buf, len);

  TAOS_CHECK_GOTO(tStartDecode(&decoder), &lino, _OVER);
  TAOS_CHECK_GOTO(tDecodeI32(&decoder, &num), &lino, _OVER);

  p = taosMemoryCalloc(1, sizeof(SIpWhiteList) + num * sizeof(SIpV4Range));
  if (p == NULL) {
    TAOS_CHECK_GOTO(terrno, &lino, _OVER);
  }
  TAOS_CHECK_GOTO(tDerializeIpWhileListFromOldVer(buf, len, p), &lino, _OVER);

_OVER:
  tEndDecode(&decoder);
  tDecoderClear(&decoder);
  if (code < 0) {
    taosMemoryFreeClear(p);
    mError("failed to create ip white list at line %d since %s", lino, tstrerror(code));
  }
  *ppList = p;
  TAOS_RETURN(code);
}

static int32_t createDefaultIpWhiteList(SIpWhiteListDual **ppWhiteList) {
  int32_t code = 0;
  int32_t lino = 0;
  *ppWhiteList = taosMemoryCalloc(1, sizeof(SIpWhiteListDual) + sizeof(SIpRange) * 2);
  if (*ppWhiteList == NULL) {
    TAOS_RETURN(terrno);
  }
  (*ppWhiteList)->num = 2;

  SIpRange v4 = {0};
  SIpRange v6 = {0};

#ifndef TD_ASTRA
  code = createDefaultIp4Range(&v4);
  TSDB_CHECK_CODE(code, lino, _error);

  code = createDefaultIp6Range(&v6);
  TSDB_CHECK_CODE(code, lino, _error);

#endif

_error:
  if (code != 0) {
    taosMemoryFree(*ppWhiteList);
    *ppWhiteList = NULL;
    mError("failed to create default ip white list at line %d since %s", __LINE__, tstrerror(code));
  } else {
    memcpy(&(*ppWhiteList)->pIpRanges[0], &v4, sizeof(SIpRange));
    memcpy(&(*ppWhiteList)->pIpRanges[1], &v6, sizeof(SIpRange));
  }
  return 0;
}


static const char* weekdays[] = {"SUN", "MON", "TUE", "WED", "THU", "FRI", "SAT"};

static int32_t convertTimeRangesToStr(SUserObj *pUser, char **buf) {
  int32_t bufLen = pUser->pTimeWhiteList->num * 32 + 8;
  *buf = taosMemoryCalloc(1, bufLen);
  if (*buf == NULL) {
    return 0;
  }

  int32_t pos = 0;
  if (pUser->pTimeWhiteList->num == 0) {
    pos += tsnprintf(*buf + pos, bufLen - pos, "+ALL");
    return pos;
  }

  for (int32_t i = 0; i < pUser->pTimeWhiteList->num; i++) {
    SDateTimeWhiteListItem *range = &pUser->pTimeWhiteList->ranges[i];
    int duration = range->duration / 60;

    if (range->absolute) {
      struct STm tm;
      (void)taosTs2Tm(range->start, TSDB_TIME_PRECISION_SECONDS, &tm, NULL);
      pos += tsnprintf(*buf + pos, bufLen - pos, "%c%04d-%02d-%02d %02d:%02d %dm, ", range->neg ? '-' : '+', tm.tm.tm_year + 1900, tm.tm.tm_mon + 1, tm.tm.tm_mday, tm.tm.tm_hour, tm.tm.tm_min, duration);
    } else {
      int day = range->start / 86400;
      int hour = (range->start % 86400) / 3600;
      int minute = (range->start % 3600) / 60;
      pos += tsnprintf(*buf + pos, bufLen - pos, "%c%s %02d:%02d %dm, ", range->neg ? '-' : '+', weekdays[day], hour, minute, duration);
    }
  }

  if (pos > 0) {
    (*buf)[pos - 2] = 0; // remove last ", "
  }

  return pos;
}


static int32_t compareDateTimeInterval(const void *a, const void *b, const void* arg) {
  SDateTimeWhiteListItem *pA = (SDateTimeWhiteListItem *)a;
  SDateTimeWhiteListItem *pB = (SDateTimeWhiteListItem *)b;

  if (pA->neg != pB->neg) {
    return pA->neg ? -1 : 1;
  }

  if (pA->absolute != pB->absolute) {
    return pA->absolute ? 1 : -1;
  }

  if (pA->start != pB->start) {
    return (pA->start < pB->start) ? -1 : 1;
  }

  if (pA->duration != pB->duration) {
    return (pA->duration < pB->duration) ? -1 : 1;
  }

  return 0;
}

static void sortTimeWhiteList(SDateTimeWhiteList *pList) {
  (void)taosqsort(pList->ranges, pList->num, sizeof(SDateTimeWhiteListItem), NULL, compareDateTimeInterval);
}




static void dropOldPasswords(SUserObj *pUser) {
  if (pUser->numOfPasswords <= pUser->passwordReuseMax) {
    return;
  }

  int32_t reuseMax = pUser->passwordReuseMax;
  if (reuseMax == 0) {
    reuseMax = 1; // keep at least one password
  }

  int32_t now = taosGetTimestampSec();
  int32_t index = reuseMax;
  while(index < pUser->numOfPasswords) {
    SUserPassword *pPass = &pUser->passwords[index];
    if (now - pPass->setTime >= pUser->passwordReuseTime) {
      break;
    }
    index++;
  }

  if (index == pUser->numOfPasswords) {
    return;
  }
  pUser->numOfPasswords = index;
  // this is a shrink operation, no need to check return value
  pUser->passwords = taosMemoryRealloc(pUser->passwords, sizeof(SUserPassword) * pUser->numOfPasswords);
}




static int32_t mndCreateDefaultUser(SMnode *pMnode, char *acct, char *user, char *pass) {
  int32_t  code = 0;
  int32_t  lino = 0;
  SUserObj userObj = {0};

  userObj.passwords = taosMemCalloc(1, sizeof(SUserPassword));
  if (userObj.passwords == NULL) {
    TAOS_CHECK_GOTO(TSDB_CODE_OUT_OF_MEMORY, &lino, _ERROR);
  }
  taosEncryptPass_c((uint8_t *)pass, strlen(pass), userObj.passwords[0].pass);
  userObj.passwords[0].pass[sizeof(userObj.passwords[0].pass) - 1] = 0;
  if (tsiEncryptPassAlgorithm == DND_CA_SM4 && strlen(tsEncryptKey) > 0) {
    generateSalt(userObj.salt, sizeof(userObj.salt));
    TAOS_CHECK_GOTO(mndEncryptPass(userObj.passwords[0].pass, userObj.salt, &userObj.passEncryptAlgorithm), &lino, _ERROR);
  }

  userObj.passwords[0].setTime = taosGetTimestampSec();
  userObj.numOfPasswords = 1;

  tstrncpy(userObj.user, user, TSDB_USER_LEN);
  tstrncpy(userObj.acct, acct, TSDB_USER_LEN);
  userObj.createdTime = taosGetTimestampMs();
  userObj.updateTime = userObj.createdTime;
  userObj.uid = mndGenerateUid(userObj.user, strlen(userObj.user));
  userObj.sysInfo = 1;
  userObj.enable = 1;
  userObj.changePass = 2;
  userObj.ipWhiteListVer = taosGetTimestampMs();
  userObj.connectTime = TSDB_USER_CONNECT_TIME_DEFAULT;
  userObj.connectIdleTime = TSDB_USER_CONNECT_IDLE_TIME_DEFAULT;
  userObj.callPerSession = TSDB_USER_CALL_PER_SESSION_DEFAULT;
  userObj.vnodePerCall = TSDB_USER_VNODE_PER_CALL_DEFAULT;
  userObj.passwordReuseTime = TSDB_USER_PASSWORD_REUSE_TIME_DEFAULT;
  userObj.passwordReuseMax = TSDB_USER_PASSWORD_REUSE_MAX_DEFAULT;
  userObj.passwordLockTime = TSDB_USER_PASSWORD_LOCK_TIME_DEFAULT;
  // this is the root user, set some fields to -1 to allow the user login without restriction
  userObj.sessionPerUser = -1;
  userObj.failedLoginAttempts = -1;
  userObj.passwordLifeTime = -1;
  userObj.passwordGraceTime = -1;
  userObj.inactiveAccountTime = -1;
  userObj.allowTokenNum = TSDB_USER_ALLOW_TOKEN_NUM_DEFAULT;
  userObj.tokenNum = 0;

  userObj.pTimeWhiteList = taosMemoryCalloc(1, sizeof(SDateTimeWhiteList));
  if (userObj.pTimeWhiteList == NULL) {
    TAOS_CHECK_GOTO(TSDB_CODE_OUT_OF_MEMORY, &lino, _ERROR);
  }
  
  TAOS_CHECK_GOTO(createDefaultIpWhiteList(&userObj.pIpWhiteListDual), &lino, _ERROR);
  if (strcmp(user, TSDB_DEFAULT_USER) == 0) {
    userObj.superUser = 1;
    userObj.createdb = 1;
    userObj.sessionPerUser = -1;
    userObj.callPerSession = -1;
    userObj.vnodePerCall = -1;
    userObj.failedLoginAttempts = -1;
    userObj.passwordLifeTime = -1;
    userObj.passwordLockTime = 1;
    userObj.inactiveAccountTime = -1;
    userObj.allowTokenNum = -1;
    userObj.tokenNum = 0;
  }

  userObj.roles = taosHashInit(1, taosGetDefaultHashFunction(TSDB_DATA_TYPE_BINARY), true, HASH_ENTRY_LOCK);
  if (userObj.roles == NULL) {
    TAOS_CHECK_GOTO(terrno, &lino, _ERROR);
  }

  if ((code = taosHashPut(userObj.roles, TSDB_ROLE_SYSDBA, strlen(TSDB_ROLE_SYSDBA) + 1, NULL, 0)) ||
      (code = taosHashPut(userObj.roles, TSDB_ROLE_SYSSEC, strlen(TSDB_ROLE_SYSSEC) + 1, NULL, 0)) ||
      (code = taosHashPut(userObj.roles, TSDB_ROLE_SYSAUDIT, strlen(TSDB_ROLE_SYSAUDIT) + 1, NULL, 0))) {
    TAOS_CHECK_GOTO(code, &lino, _ERROR);
  }

  SSdbRaw *pRaw = mndUserActionEncode(&userObj);
  if (pRaw == NULL) goto _ERROR;
  TAOS_CHECK_GOTO(sdbSetRawStatus(pRaw, SDB_STATUS_READY), &lino, _ERROR);

  mInfo("user:%s, will be created when deploying, raw:%p", userObj.user, pRaw);

  STrans *pTrans = mndTransCreate(pMnode, TRN_POLICY_RETRY, TRN_CONFLICT_ROLE, NULL, "create-user");
  if (pTrans == NULL) {
    sdbFreeRaw(pRaw);
    mError("user:%s, failed to create since %s", userObj.user, terrstr());
    goto _ERROR;
  }
  mInfo("trans:%d, used to create user:%s", pTrans->id, userObj.user);

  if (mndTransAppendCommitlog(pTrans, pRaw) != 0) {
    mError("trans:%d, failed to commit redo log since %s", pTrans->id, terrstr());
    mndTransDrop(pTrans);
    goto _ERROR;
  }
  TAOS_CHECK_GOTO(sdbSetRawStatus(pRaw, SDB_STATUS_READY), &lino, _ERROR);

  if (mndTransPrepare(pMnode, pTrans) != 0) {
    mError("trans:%d, failed to prepare since %s", pTrans->id, terrstr());
    mndTransDrop(pTrans);
    goto _ERROR;
  }

  mndTransDrop(pTrans);
  mndUserFreeObj(&userObj);
  return 0;

_ERROR:
  mndUserFreeObj(&userObj);
  if (code == 0) {
    code = terrno ? terrno : TSDB_CODE_APP_ERROR;
  }
  mError("user:%s, failed to create default user since %s", user, tstrerror(code));
  TAOS_RETURN(code);
}

static int32_t mndCreateDefaultUsers(SMnode *pMnode) {
  return mndCreateDefaultUser(pMnode, TSDB_DEFAULT_USER, TSDB_DEFAULT_USER, TSDB_DEFAULT_PASS);
}

static int32_t tSerializeUserObjExt(void *buf, int32_t bufLen, SUserObj *pObj) {
  int32_t  code = 0, lino = 0;
  int32_t  tlen = 0;
  void    *pIter = NULL;
  SEncoder encoder = {0};
  tEncoderInit(&encoder, buf, bufLen);

  TAOS_CHECK_EXIT(tStartEncode(&encoder));
  TAOS_CHECK_EXIT(tEncodeI64v(&encoder, pObj->uid));

  TAOS_CHECK_EXIT(tSerializePrivSysObjPolicies(&encoder, &pObj->sysPrivs, pObj->objPrivs));

  TAOS_CHECK_EXIT(tSerializePrivTblPolicies(&encoder, pObj->selectTbs));
  TAOS_CHECK_EXIT(tSerializePrivTblPolicies(&encoder, pObj->insertTbs));
  TAOS_CHECK_EXIT(tSerializePrivTblPolicies(&encoder, pObj->updateTbs));
  TAOS_CHECK_EXIT(tSerializePrivTblPolicies(&encoder, pObj->deleteTbs));

  int32_t nRoles = taosHashGetSize(pObj->roles);
  TAOS_CHECK_EXIT(tEncodeI32v(&encoder, nRoles));

  while ((pIter = taosHashIterate(pObj->roles, pIter))) {
    size_t keyLen = 0;
    char  *key = taosHashGetKey(pIter, &keyLen);  // key: role name
    TAOS_CHECK_EXIT(tEncodeCStr(&encoder, key));

    uint8_t flag = *(int8_t *)pIter;
    TAOS_CHECK_EXIT(tEncodeU8(&encoder, flag));  // value: 0 reset, 1 set(default)
  }

  tEndEncode(&encoder);
  tlen = encoder.pos;
_exit:
  tEncoderClear(&encoder);
  if (code < 0) {
    mError("user:%s, %s failed at line %d since %s", pObj->user, __func__, lino, tstrerror(code));
    TAOS_RETURN(code);
  }

  return tlen;
}

static int32_t tDeserializeUserObjExt(void *buf, int32_t bufLen, SUserObj *pObj) {
  int32_t  code = 0, lino = 0;
  SDecoder decoder = {0};
  tDecoderInit(&decoder, buf, bufLen);

  TAOS_CHECK_EXIT(tStartDecode(&decoder));
  TAOS_CHECK_EXIT(tDecodeI64v(&decoder, &pObj->uid));
  TAOS_CHECK_EXIT(tDeserializePrivSysObjPolicies(&decoder, &pObj->sysPrivs, &pObj->objPrivs));
  TAOS_CHECK_EXIT(tDeserializePrivTblPolicies(&decoder, &pObj->selectTbs));
  TAOS_CHECK_EXIT(tDeserializePrivTblPolicies(&decoder, &pObj->insertTbs));
  TAOS_CHECK_EXIT(tDeserializePrivTblPolicies(&decoder, &pObj->updateTbs));
  TAOS_CHECK_EXIT(tDeserializePrivTblPolicies(&decoder, &pObj->deleteTbs));
  int32_t nRoles = 0;
  TAOS_CHECK_EXIT(tDecodeI32v(&decoder, &nRoles));
  if (nRoles > 0) {
    if (!pObj->roles &&
        !(pObj->roles = taosHashInit(nRoles, taosGetDefaultHashFunction(TSDB_DATA_TYPE_VARCHAR), 1, HASH_ENTRY_LOCK))) {
      TAOS_CHECK_EXIT(terrno);
    }
    for (int32_t i = 0; i < nRoles; i++) {
      int32_t keyLen = 0;
      char   *key = NULL;
      TAOS_CHECK_EXIT(tDecodeCStrAndLen(&decoder, &key, &keyLen));
      uint8_t flag = 0;
      TAOS_CHECK_EXIT(tDecodeU8(&decoder, &flag));
      TAOS_CHECK_EXIT(taosHashPut(pObj->roles, key, keyLen + 1, &flag, sizeof(flag)));
    }
  }

_exit:
  tEndDecode(&decoder);
  tDecoderClear(&decoder);
  if (code < 0) {
    mError("user, %s failed at line %d since %s, row:%p", __func__, lino, tstrerror(code), pObj);
  }
  TAOS_RETURN(code);
}

SSdbRaw *mndUserActionEncode(SUserObj *pUser) {
  int32_t code = 0;
  int32_t lino = 0;
  int32_t passReserve = (sizeof(SUserPassword) + 8) * pUser->numOfPasswords + 4;
  int32_t ipWhiteReserve = pUser->pIpWhiteListDual ? (sizeof(SIpRange) * pUser->pIpWhiteListDual->num + sizeof(SIpWhiteListDual) + 4) : 16;
  int32_t timeWhiteReserve = pUser->pTimeWhiteList ? (sizeof(SDateTimeWhiteListItem) * pUser->pTimeWhiteList->num + sizeof(SDateTimeWhiteList) + 4) : 16;
  int32_t numOfReadDbs = 0; //taosHashGetSize(pUser->readDbs);
  int32_t numOfWriteDbs = 0; //taosHashGetSize(pUser->writeDbs);
  int32_t numOfReadTbs = 0; //taosHashGetSize(pUser->readTbs);
  int32_t numOfWriteTbs = 0; //taosHashGetSize(pUser->writeTbs);
  int32_t numOfAlterTbs = 0; //taosHashGetSize(pUser->alterTbs);
  int32_t numOfReadViews = 0; //taosHashGetSize(pUser->readViews);
  int32_t numOfWriteViews = 0; //taosHashGetSize(pUser->writeViews);
  int32_t numOfAlterViews = 0; //taosHashGetSize(pUser->alterViews);
  int32_t numOfTopics = 0; // taosHashGetSize(pUser->topics);
  int32_t numOfUseDbs = 0; // taosHashGetSize(pUser->useDbs);
  int32_t numOfRoles = taosHashGetSize(pUser->roles);
  int32_t size = sizeof(SUserObj) + USER_RESERVE_SIZE + (numOfReadDbs + numOfWriteDbs) * TSDB_DB_FNAME_LEN +
                 numOfTopics * TSDB_TOPIC_FNAME_LEN + ipWhiteReserve + timeWhiteReserve + passReserve;
  char    *buf = NULL;
  SSdbRaw *pRaw = NULL;

  char *stb = NULL;
#if 0
  stb = taosHashIterate(pUser->readTbs, NULL);
  while (stb != NULL) {
    size_t keyLen = 0;
    void  *key = taosHashGetKey(stb, &keyLen);
    size += sizeof(int32_t);
    size += keyLen;

    size_t valueLen = 0;
    valueLen = strlen(stb) + 1;
    size += sizeof(int32_t);
    size += valueLen;
    stb = taosHashIterate(pUser->readTbs, stb);
  }

  stb = taosHashIterate(pUser->writeTbs, NULL);
  while (stb != NULL) {
    size_t keyLen = 0;
    void  *key = taosHashGetKey(stb, &keyLen);
    size += sizeof(int32_t);
    size += keyLen;

    size_t valueLen = 0;
    valueLen = strlen(stb) + 1;
    size += sizeof(int32_t);
    size += valueLen;
    stb = taosHashIterate(pUser->writeTbs, stb);
  }
  stb = taosHashIterate(pUser->alterTbs, NULL);
  while (stb != NULL) {
    size_t keyLen = 0;
    void  *key = taosHashGetKey(stb, &keyLen);
    size += sizeof(int32_t);
    size += keyLen;

    size_t valueLen = 0;
    valueLen = strlen(stb) + 1;
    size += sizeof(int32_t);
    size += valueLen;
    stb = taosHashIterate(pUser->alterTbs, stb);
  }

  stb = taosHashIterate(pUser->readViews, NULL);
  while (stb != NULL) {
    size_t keyLen = 0;
    void  *key = taosHashGetKey(stb, &keyLen);
    size += sizeof(int32_t);
    size += keyLen;

    size_t valueLen = 0;
    valueLen = strlen(stb) + 1;
    size += sizeof(int32_t);
    size += valueLen;
    stb = taosHashIterate(pUser->readViews, stb);
  }

  stb = taosHashIterate(pUser->writeViews, NULL);
  while (stb != NULL) {
    size_t keyLen = 0;
    void  *key = taosHashGetKey(stb, &keyLen);
    size += sizeof(int32_t);
    size += keyLen;

    size_t valueLen = 0;
    valueLen = strlen(stb) + 1;
    size += sizeof(int32_t);
    size += valueLen;
    stb = taosHashIterate(pUser->writeViews, stb);
  }

  stb = taosHashIterate(pUser->alterViews, NULL);
  while (stb != NULL) {
    size_t keyLen = 0;
    void  *key = taosHashGetKey(stb, &keyLen);
    size += sizeof(int32_t);
    size += keyLen;

    size_t valueLen = 0;
    valueLen = strlen(stb) + 1;
    size += sizeof(int32_t);
    size += valueLen;
    stb = taosHashIterate(pUser->alterViews, stb);
  }

  int32_t *useDb = taosHashIterate(pUser->useDbs, NULL);
  while (useDb != NULL) {
    size_t keyLen = 0;
    void  *key = taosHashGetKey(useDb, &keyLen);
    size += sizeof(int32_t);
    size += keyLen;
    size += sizeof(int32_t);
    useDb = taosHashIterate(pUser->useDbs, useDb);
  }
#endif
  int32_t sizeExt = tSerializeUserObjExt(NULL, 0, pUser);
  if (sizeExt < 0) {
    TAOS_CHECK_GOTO(terrno, &lino, _OVER);
  }
  size += sizeExt;

  pRaw = sdbAllocRaw(SDB_USER, USER_VER_NUMBER, size);
  if (pRaw == NULL) {
    TAOS_CHECK_GOTO(terrno, &lino, _OVER);
  }

  int32_t dataPos = 0;
  SDB_SET_BINARY(pRaw, dataPos, pUser->user, TSDB_USER_LEN, _OVER)

  dropOldPasswords(pUser);
  SDB_SET_INT32(pRaw, dataPos, pUser->numOfPasswords, _OVER)
  for (int32_t i = 0; i < pUser->numOfPasswords; i++) {
    SDB_SET_BINARY(pRaw, dataPos, pUser->passwords[i].pass, sizeof(pUser->passwords[i].pass), _OVER)
    SDB_SET_INT32(pRaw, dataPos, pUser->passwords[i].setTime, _OVER)
  }
  SDB_SET_BINARY(pRaw, dataPos, pUser->salt, sizeof(pUser->salt), _OVER)

  SDB_SET_BINARY(pRaw, dataPos, pUser->acct, TSDB_USER_LEN, _OVER)
  SDB_SET_INT64(pRaw, dataPos, pUser->createdTime, _OVER)
  SDB_SET_INT64(pRaw, dataPos, pUser->updateTime, _OVER)
  SDB_SET_INT8(pRaw, dataPos, pUser->superUser, _OVER)
  SDB_SET_INT8(pRaw, dataPos, pUser->sysInfo, _OVER)
  SDB_SET_INT8(pRaw, dataPos, pUser->enable, _OVER)
  SDB_SET_UINT8(pRaw, dataPos, pUser->flag, _OVER)
  SDB_SET_INT32(pRaw, dataPos, pUser->authVersion, _OVER)
  SDB_SET_INT32(pRaw, dataPos, pUser->passVersion, _OVER)
  SDB_SET_INT32(pRaw, dataPos, numOfReadDbs, _OVER)
  SDB_SET_INT32(pRaw, dataPos, numOfWriteDbs, _OVER)
  SDB_SET_INT32(pRaw, dataPos, numOfTopics, _OVER)
#if 0
  char *db = taosHashIterate(pUser->readDbs, NULL);
  while (db != NULL) {
    SDB_SET_BINARY(pRaw, dataPos, db, TSDB_DB_FNAME_LEN, _OVER);
    db = taosHashIterate(pUser->readDbs, db);
  }

  db = taosHashIterate(pUser->writeDbs, NULL);
  while (db != NULL) {
    SDB_SET_BINARY(pRaw, dataPos, db, TSDB_DB_FNAME_LEN, _OVER);
    db = taosHashIterate(pUser->writeDbs, db);
  }
  char *topic = taosHashIterate(pUser->topics, NULL);
  while (topic != NULL) {
    SDB_SET_BINARY(pRaw, dataPos, topic, TSDB_TOPIC_FNAME_LEN, _OVER);
    topic = taosHashIterate(pUser->topics, topic);
  }
#endif
  SDB_SET_INT32(pRaw, dataPos, numOfReadTbs, _OVER)
  SDB_SET_INT32(pRaw, dataPos, numOfWriteTbs, _OVER)
  SDB_SET_INT32(pRaw, dataPos, numOfAlterTbs, _OVER)
  SDB_SET_INT32(pRaw, dataPos, numOfReadViews, _OVER)
  SDB_SET_INT32(pRaw, dataPos, numOfWriteViews, _OVER)
  SDB_SET_INT32(pRaw, dataPos, numOfAlterViews, _OVER)
  SDB_SET_INT32(pRaw, dataPos, numOfUseDbs, _OVER)

#if 0
  stb = taosHashIterate(pUser->readTbs, NULL);
  while (stb != NULL) {
    size_t keyLen = 0;
    void  *key = taosHashGetKey(stb, &keyLen);
    SDB_SET_INT32(pRaw, dataPos, keyLen, _OVER)
    SDB_SET_BINARY(pRaw, dataPos, key, keyLen, _OVER);

    size_t valueLen = 0;
    valueLen = strlen(stb) + 1;
    SDB_SET_INT32(pRaw, dataPos, valueLen, _OVER)
    SDB_SET_BINARY(pRaw, dataPos, stb, valueLen, _OVER);
    stb = taosHashIterate(pUser->readTbs, stb);
  }

  stb = taosHashIterate(pUser->writeTbs, NULL);
  while (stb != NULL) {
    size_t keyLen = 0;
    void  *key = taosHashGetKey(stb, &keyLen);
    SDB_SET_INT32(pRaw, dataPos, keyLen, _OVER)
    SDB_SET_BINARY(pRaw, dataPos, key, keyLen, _OVER);

    size_t valueLen = 0;
    valueLen = strlen(stb) + 1;
    SDB_SET_INT32(pRaw, dataPos, valueLen, _OVER)
    SDB_SET_BINARY(pRaw, dataPos, stb, valueLen, _OVER);
    stb = taosHashIterate(pUser->writeTbs, stb);
  }
  stb = taosHashIterate(pUser->alterTbs, NULL);
  while (stb != NULL) {
    size_t keyLen = 0;
    void  *key = taosHashGetKey(stb, &keyLen);
    SDB_SET_INT32(pRaw, dataPos, keyLen, _OVER)
    SDB_SET_BINARY(pRaw, dataPos, key, keyLen, _OVER);

    size_t valueLen = 0;
    valueLen = strlen(stb) + 1;
    SDB_SET_INT32(pRaw, dataPos, valueLen, _OVER)
    SDB_SET_BINARY(pRaw, dataPos, stb, valueLen, _OVER);
    stb = taosHashIterate(pUser->alterTbs, stb);
  }

  stb = taosHashIterate(pUser->readViews, NULL);
  while (stb != NULL) {
    size_t keyLen = 0;
    void  *key = taosHashGetKey(stb, &keyLen);
    SDB_SET_INT32(pRaw, dataPos, keyLen, _OVER)
    SDB_SET_BINARY(pRaw, dataPos, key, keyLen, _OVER);

    size_t valueLen = 0;
    valueLen = strlen(stb) + 1;
    SDB_SET_INT32(pRaw, dataPos, valueLen, _OVER)
    SDB_SET_BINARY(pRaw, dataPos, stb, valueLen, _OVER);
    stb = taosHashIterate(pUser->readViews, stb);
  }

  stb = taosHashIterate(pUser->writeViews, NULL);
  while (stb != NULL) {
    size_t keyLen = 0;
    void  *key = taosHashGetKey(stb, &keyLen);
    SDB_SET_INT32(pRaw, dataPos, keyLen, _OVER)
    SDB_SET_BINARY(pRaw, dataPos, key, keyLen, _OVER);

    size_t valueLen = 0;
    valueLen = strlen(stb) + 1;
    SDB_SET_INT32(pRaw, dataPos, valueLen, _OVER)
    SDB_SET_BINARY(pRaw, dataPos, stb, valueLen, _OVER);
    stb = taosHashIterate(pUser->writeViews, stb);
  }

  stb = taosHashIterate(pUser->alterViews, NULL);
  while (stb != NULL) {
    size_t keyLen = 0;
    void  *key = taosHashGetKey(stb, &keyLen);
    SDB_SET_INT32(pRaw, dataPos, keyLen, _OVER)
    SDB_SET_BINARY(pRaw, dataPos, key, keyLen, _OVER);

    size_t valueLen = 0;
    valueLen = strlen(stb) + 1;
    SDB_SET_INT32(pRaw, dataPos, valueLen, _OVER)
    SDB_SET_BINARY(pRaw, dataPos, stb, valueLen, _OVER);
    stb = taosHashIterate(pUser->alterViews, stb);
  }

  useDb = taosHashIterate(pUser->useDbs, NULL);
  while (useDb != NULL) {
    size_t keyLen = 0;
    void  *key = taosHashGetKey(useDb, &keyLen);
    SDB_SET_INT32(pRaw, dataPos, keyLen, _OVER)
    SDB_SET_BINARY(pRaw, dataPos, key, keyLen, _OVER);

    SDB_SET_INT32(pRaw, dataPos, *useDb, _OVER);
    useDb = taosHashIterate(pUser->useDbs, useDb);
  }
#endif
  // save white list
  int32_t num = pUser->pIpWhiteListDual->num;
  int32_t tlen = sizeof(SIpWhiteListDual) + num * sizeof(SIpRange) + 4;
  int32_t maxBufLen = TMAX(tlen, sizeExt);
  if ((buf = taosMemoryCalloc(1, maxBufLen)) == NULL) {
    TAOS_CHECK_GOTO(terrno, NULL, _OVER);
  }
  int32_t len = 0;
  TAOS_CHECK_GOTO(tSerializeIpWhiteList(buf, tlen, pUser->pIpWhiteListDual, &len), &lino, _OVER);

  SDB_SET_INT32(pRaw, dataPos, len, _OVER);
  SDB_SET_BINARY(pRaw, dataPos, buf, len, _OVER);

  SDB_SET_INT64(pRaw, dataPos, pUser->ipWhiteListVer, _OVER);
  SDB_SET_INT8(pRaw, dataPos, pUser->passEncryptAlgorithm, _OVER);

  SDB_SET_BINARY(pRaw, dataPos, pUser->totpsecret, sizeof(pUser->totpsecret), _OVER);
  SDB_SET_INT8(pRaw, dataPos, pUser->changePass, _OVER);
  SDB_SET_INT32(pRaw, dataPos, pUser->sessionPerUser, _OVER);
  SDB_SET_INT32(pRaw, dataPos, pUser->connectTime, _OVER);
  SDB_SET_INT32(pRaw, dataPos, pUser->connectIdleTime, _OVER);
  SDB_SET_INT32(pRaw, dataPos, pUser->callPerSession, _OVER);
  SDB_SET_INT32(pRaw, dataPos, pUser->vnodePerCall, _OVER);
  SDB_SET_INT32(pRaw, dataPos, pUser->failedLoginAttempts, _OVER);
  SDB_SET_INT32(pRaw, dataPos, pUser->passwordLifeTime, _OVER);
  SDB_SET_INT32(pRaw, dataPos, pUser->passwordReuseTime, _OVER);
  SDB_SET_INT32(pRaw, dataPos, pUser->passwordReuseMax, _OVER);
  SDB_SET_INT32(pRaw, dataPos, pUser->passwordLockTime, _OVER);
  SDB_SET_INT32(pRaw, dataPos, pUser->passwordGraceTime, _OVER);
  SDB_SET_INT32(pRaw, dataPos, pUser->inactiveAccountTime, _OVER);
  SDB_SET_INT32(pRaw, dataPos, pUser->allowTokenNum, _OVER);
  SDB_SET_INT32(pRaw, dataPos, pUser->tokenNum, _OVER);

  SDB_SET_INT32(pRaw, dataPos, pUser->pTimeWhiteList->num, _OVER);
  for (int32_t i = 0; i < pUser->pTimeWhiteList->num; i++) {
    SDateTimeWhiteListItem *range = &pUser->pTimeWhiteList->ranges[i];
    SDB_SET_BOOL(pRaw, dataPos, range->absolute, _OVER);
    SDB_SET_BOOL(pRaw, dataPos, range->neg, _OVER);
    SDB_SET_INT64(pRaw, dataPos, range->start, _OVER);
    SDB_SET_INT32(pRaw, dataPos, range->duration, _OVER);
  }

  sizeExt = tSerializeUserObjExt(buf, sizeExt, pUser);
  if (sizeExt < 0) {
    TAOS_CHECK_GOTO(terrno, &lino, _OVER);
  }
  SDB_SET_INT32(pRaw, dataPos, sizeExt, _OVER);
  SDB_SET_BINARY(pRaw, dataPos, buf, sizeExt, _OVER);

  SDB_SET_RESERVE(pRaw, dataPos, USER_RESERVE_SIZE, _OVER)

  SDB_SET_DATALEN(pRaw, dataPos, _OVER)

_OVER:
  taosMemoryFree(buf);
  if (code < 0) {
    mError("user:%s, failed to encode user action to raw:%p at line %d since %s", pUser->user, pRaw, lino,
           tstrerror(code));
    sdbFreeRaw(pRaw);
    pRaw = NULL;
    terrno = code;
  }

  mTrace("user:%s, encode user action to raw:%p, row:%p", pUser->user, pRaw, pUser);
  return pRaw;
}

static SSdbRow *mndUserActionDecode(SSdbRaw *pRaw) {
  int32_t   code = 0;
  int32_t   lino = 0;
  SSdbRow  *pRow = NULL;
  SUserObj *pUser = NULL;
  char     *key = NULL;
  char     *value = NULL;

  SHashObj *pReadDbs = NULL;
  SHashObj *pWriteDbs = NULL;
  SHashObj *pReadTbs = NULL;
  SHashObj *pWriteTbs = NULL;
  SHashObj *pTopics = NULL;
  SHashObj *pAlterTbs = NULL;
  SHashObj *pReadViews = NULL;
  SHashObj *pWriteViews = NULL;
  SHashObj *pAlterViews = NULL;
  SHashObj *pUseDbs = NULL;

  int8_t sver = 0;
  if (sdbGetRawSoftVer(pRaw, &sver) != 0) {
    TAOS_CHECK_GOTO(TSDB_CODE_INVALID_PTR, &lino, _OVER);
  }

  if (sver < 1 || sver > USER_VER_NUMBER) {
    TAOS_CHECK_GOTO(TSDB_CODE_SDB_INVALID_DATA_VER, &lino, _OVER);
  }

  pRow = sdbAllocRow(sizeof(SUserObj));
  if (pRow == NULL) {
    TAOS_CHECK_GOTO(terrno, &lino, _OVER);
  }

  pUser = sdbGetRowObj(pRow);
  if (pUser == NULL) {
    TAOS_CHECK_GOTO(terrno, &lino, _OVER);
  }

  int32_t dataPos = 0;
  SDB_GET_BINARY(pRaw, dataPos, pUser->user, TSDB_USER_LEN, _OVER)

  if (sver < USER_VER_SUPPORT_ADVANCED_SECURITY) {
    pUser->passwords = taosMemoryCalloc(1, sizeof(SUserPassword));
    if (pUser->passwords == NULL) {
      TAOS_CHECK_GOTO(TSDB_CODE_OUT_OF_MEMORY, &lino, _OVER);
    }
    SDB_GET_BINARY(pRaw, dataPos, pUser->passwords[0].pass, TSDB_PASSWORD_LEN, _OVER)
    pUser->numOfPasswords = 1;
    memset(pUser->salt, 0, sizeof(pUser->salt));
  } else {
    SDB_GET_INT32(pRaw, dataPos, &pUser->numOfPasswords, _OVER)
    pUser->passwords = taosMemoryCalloc(pUser->numOfPasswords, sizeof(SUserPassword));
    if (pUser->passwords == NULL) {
      TAOS_CHECK_GOTO(TSDB_CODE_OUT_OF_MEMORY, &lino, _OVER);
    }
    for (int32_t i = 0; i < pUser->numOfPasswords; ++i) {
      SDB_GET_BINARY(pRaw, dataPos, pUser->passwords[i].pass, sizeof(pUser->passwords[i].pass), _OVER);
      SDB_GET_INT32(pRaw, dataPos, &pUser->passwords[i].setTime, _OVER);
    }
    SDB_GET_BINARY(pRaw, dataPos, pUser->salt, sizeof(pUser->salt), _OVER)
  }
  
  SDB_GET_BINARY(pRaw, dataPos, pUser->acct, TSDB_USER_LEN, _OVER)
  SDB_GET_INT64(pRaw, dataPos, &pUser->createdTime, _OVER)
  SDB_GET_INT64(pRaw, dataPos, &pUser->updateTime, _OVER)
  if (sver < USER_VER_SUPPORT_ADVANCED_SECURITY) {
    pUser->passwords[0].setTime = (int32_t)(pUser->updateTime / 1000);
  }

  SDB_GET_INT8(pRaw, dataPos, &pUser->superUser, _OVER)
  SDB_GET_INT8(pRaw, dataPos, &pUser->sysInfo, _OVER)
  SDB_GET_INT8(pRaw, dataPos, &pUser->enable, _OVER)
  SDB_GET_UINT8(pRaw, dataPos, &pUser->flag, _OVER)
  if (pUser->superUser) pUser->createdb = 1;
  SDB_GET_INT32(pRaw, dataPos, &pUser->authVersion, _OVER)
  if (sver >= 4) {
    SDB_GET_INT32(pRaw, dataPos, &pUser->passVersion, _OVER)
  }

  int32_t numOfReadDbs = 0;
  int32_t numOfWriteDbs = 0;
  int32_t numOfTopics = 0;
  SDB_GET_INT32(pRaw, dataPos, &numOfReadDbs, _OVER)
  SDB_GET_INT32(pRaw, dataPos, &numOfWriteDbs, _OVER)
  if (sver >= 2) {
    SDB_GET_INT32(pRaw, dataPos, &numOfTopics, _OVER)
  }

  if (numOfReadDbs > 0) {
    pReadDbs = taosHashInit(numOfReadDbs, taosGetDefaultHashFunction(TSDB_DATA_TYPE_BINARY), true, HASH_ENTRY_LOCK);
    if (pReadDbs == NULL) {
      TAOS_CHECK_GOTO(terrno, &lino, _OVER);
    }
  }
  if (numOfWriteDbs > 0) {
    pWriteDbs = taosHashInit(numOfWriteDbs, taosGetDefaultHashFunction(TSDB_DATA_TYPE_BINARY), true, HASH_ENTRY_LOCK);
    if (pWriteDbs == NULL) {
      TAOS_CHECK_GOTO(terrno, &lino, _OVER);
    }
  }
  if (numOfTopics > 0) {
    pTopics = taosHashInit(numOfTopics, taosGetDefaultHashFunction(TSDB_DATA_TYPE_BINARY), true, HASH_ENTRY_LOCK);
    if (pTopics == NULL) {
      TAOS_CHECK_GOTO(terrno, &lino, _OVER);
    }
  }
  for (int32_t i = 0; i < numOfReadDbs; ++i) {
    char db[TSDB_DB_FNAME_LEN] = {0};
    SDB_GET_BINARY(pRaw, dataPos, db, TSDB_DB_FNAME_LEN, _OVER)
    int32_t len = strlen(db) + 1;
    TAOS_CHECK_GOTO(taosHashPut(pReadDbs, db, len, db, TSDB_DB_FNAME_LEN), &lino, _OVER);
  }

  for (int32_t i = 0; i < numOfWriteDbs; ++i) {
    char db[TSDB_DB_FNAME_LEN] = {0};
    SDB_GET_BINARY(pRaw, dataPos, db, TSDB_DB_FNAME_LEN, _OVER)
    int32_t len = strlen(db) + 1;
    TAOS_CHECK_GOTO(taosHashPut(pWriteDbs, db, len, db, TSDB_DB_FNAME_LEN), &lino, _OVER);
  }

  if (sver >= 2) {
    for (int32_t i = 0; i < numOfTopics; ++i) {
      char topic[TSDB_TOPIC_FNAME_LEN] = {0};
      SDB_GET_BINARY(pRaw, dataPos, topic, TSDB_TOPIC_FNAME_LEN, _OVER)
      int32_t len = strlen(topic) + 1;
      TAOS_CHECK_GOTO(taosHashPut(pTopics, topic, len, topic, TSDB_TOPIC_FNAME_LEN), &lino, _OVER);
    }
  }

  if (sver >= 3) {
    int32_t numOfReadTbs = 0;
    int32_t numOfWriteTbs = 0;
    int32_t numOfAlterTbs = 0;
    int32_t numOfReadViews = 0;
    int32_t numOfWriteViews = 0;
    int32_t numOfAlterViews = 0;
    int32_t numOfUseDbs = 0;
    SDB_GET_INT32(pRaw, dataPos, &numOfReadTbs, _OVER)
    SDB_GET_INT32(pRaw, dataPos, &numOfWriteTbs, _OVER)
    if (sver >= 6) {
      SDB_GET_INT32(pRaw, dataPos, &numOfAlterTbs, _OVER)
      SDB_GET_INT32(pRaw, dataPos, &numOfReadViews, _OVER)
      SDB_GET_INT32(pRaw, dataPos, &numOfWriteViews, _OVER)
      SDB_GET_INT32(pRaw, dataPos, &numOfAlterViews, _OVER)
    }
    SDB_GET_INT32(pRaw, dataPos, &numOfUseDbs, _OVER)

    if (numOfReadTbs > 0) {
      pReadTbs = taosHashInit(numOfReadTbs, taosGetDefaultHashFunction(TSDB_DATA_TYPE_BINARY), true, HASH_ENTRY_LOCK);
      if (pReadTbs == NULL) {
        TAOS_CHECK_GOTO(terrno, &lino, _OVER);
      }
    }
    if (numOfWriteTbs > 0) {
      pWriteTbs = taosHashInit(numOfWriteTbs, taosGetDefaultHashFunction(TSDB_DATA_TYPE_BINARY), true, HASH_ENTRY_LOCK);
      if (pWriteTbs == NULL) {
        TAOS_CHECK_GOTO(terrno, &lino, _OVER);
      }
    }
    pAlterTbs = taosHashInit(numOfAlterTbs, taosGetDefaultHashFunction(TSDB_DATA_TYPE_BINARY), true, HASH_ENTRY_LOCK);
    pReadViews = taosHashInit(numOfReadViews, taosGetDefaultHashFunction(TSDB_DATA_TYPE_BINARY), true, HASH_ENTRY_LOCK);
    pWriteViews =
        taosHashInit(numOfWriteViews, taosGetDefaultHashFunction(TSDB_DATA_TYPE_BINARY), true, HASH_ENTRY_LOCK);
    pAlterViews =
        taosHashInit(numOfAlterViews, taosGetDefaultHashFunction(TSDB_DATA_TYPE_BINARY), true, HASH_ENTRY_LOCK);
    pUseDbs = taosHashInit(numOfUseDbs, taosGetDefaultHashFunction(TSDB_DATA_TYPE_BINARY), true, HASH_ENTRY_LOCK);

    if (pAlterTbs == NULL || pReadViews == NULL || pWriteViews == NULL || pAlterViews == NULL || pUseDbs == NULL) {
      TAOS_CHECK_GOTO(terrno, &lino, _OVER);
      goto _OVER;
    }

    for (int32_t i = 0; i < numOfReadTbs; ++i) {
      int32_t keyLen = 0;
      SDB_GET_INT32(pRaw, dataPos, &keyLen, _OVER);

      TAOS_MEMORY_REALLOC(key, keyLen * sizeof(char));
      if (key == NULL) {
        TAOS_CHECK_GOTO(terrno, &lino, _OVER);
      }
      (void)memset(key, 0, keyLen);
      SDB_GET_BINARY(pRaw, dataPos, key, keyLen, _OVER);

      int32_t valuelen = 0;
      SDB_GET_INT32(pRaw, dataPos, &valuelen, _OVER);
      TAOS_MEMORY_REALLOC(value, valuelen * sizeof(char));
      if (value == NULL) {
        TAOS_CHECK_GOTO(terrno, &lino, _OVER);
      }
      (void)memset(value, 0, valuelen);
      SDB_GET_BINARY(pRaw, dataPos, value, valuelen, _OVER)

      TAOS_CHECK_GOTO(taosHashPut(pReadTbs, key, keyLen, value, valuelen), &lino, _OVER);
    }

    for (int32_t i = 0; i < numOfWriteTbs; ++i) {
      int32_t keyLen = 0;
      SDB_GET_INT32(pRaw, dataPos, &keyLen, _OVER);

      TAOS_MEMORY_REALLOC(key, keyLen * sizeof(char));
      if (key == NULL) {
        TAOS_CHECK_GOTO(terrno, &lino, _OVER);
      }
      (void)memset(key, 0, keyLen);
      SDB_GET_BINARY(pRaw, dataPos, key, keyLen, _OVER);

      int32_t valuelen = 0;
      SDB_GET_INT32(pRaw, dataPos, &valuelen, _OVER);
      TAOS_MEMORY_REALLOC(value, valuelen * sizeof(char));
      if (value == NULL) {
        TAOS_CHECK_GOTO(terrno, &lino, _OVER);
      }
      (void)memset(value, 0, valuelen);
      SDB_GET_BINARY(pRaw, dataPos, value, valuelen, _OVER)

      TAOS_CHECK_GOTO(taosHashPut(pWriteTbs, key, keyLen, value, valuelen), &lino, _OVER);
    }

    if (sver >= 6) {
      for (int32_t i = 0; i < numOfAlterTbs; ++i) {
        int32_t keyLen = 0;
        SDB_GET_INT32(pRaw, dataPos, &keyLen, _OVER);

        TAOS_MEMORY_REALLOC(key, keyLen * sizeof(char));
        if (key == NULL) {
          TAOS_CHECK_GOTO(terrno, &lino, _OVER);
        }
        (void)memset(key, 0, keyLen);
        SDB_GET_BINARY(pRaw, dataPos, key, keyLen, _OVER);

        int32_t valuelen = 0;
        SDB_GET_INT32(pRaw, dataPos, &valuelen, _OVER);
        TAOS_MEMORY_REALLOC(value, valuelen * sizeof(char));
        if (value == NULL) {
          TAOS_CHECK_GOTO(terrno, &lino, _OVER);
        }
        (void)memset(value, 0, valuelen);
        SDB_GET_BINARY(pRaw, dataPos, value, valuelen, _OVER)

        TAOS_CHECK_GOTO(taosHashPut(pAlterTbs, key, keyLen, value, valuelen), &lino, _OVER);
      }

      for (int32_t i = 0; i < numOfReadViews; ++i) {
        int32_t keyLen = 0;
        SDB_GET_INT32(pRaw, dataPos, &keyLen, _OVER);

        TAOS_MEMORY_REALLOC(key, keyLen * sizeof(char));
        if (key == NULL) {
          TAOS_CHECK_GOTO(terrno, &lino, _OVER);
        }
        (void)memset(key, 0, keyLen);
        SDB_GET_BINARY(pRaw, dataPos, key, keyLen, _OVER);

        int32_t valuelen = 0;
        SDB_GET_INT32(pRaw, dataPos, &valuelen, _OVER);
        TAOS_MEMORY_REALLOC(value, valuelen * sizeof(char));
        if (value == NULL) {
          TAOS_CHECK_GOTO(terrno, &lino, _OVER);
        }
        (void)memset(value, 0, valuelen);
        SDB_GET_BINARY(pRaw, dataPos, value, valuelen, _OVER)

        TAOS_CHECK_GOTO(taosHashPut(pReadViews, key, keyLen, value, valuelen), &lino, _OVER);
      }

      for (int32_t i = 0; i < numOfWriteViews; ++i) {
        int32_t keyLen = 0;
        SDB_GET_INT32(pRaw, dataPos, &keyLen, _OVER);

        TAOS_MEMORY_REALLOC(key, keyLen * sizeof(char));
        if (key == NULL) {
          TAOS_CHECK_GOTO(terrno, &lino, _OVER);
        }
        (void)memset(key, 0, keyLen);
        SDB_GET_BINARY(pRaw, dataPos, key, keyLen, _OVER);

        int32_t valuelen = 0;
        SDB_GET_INT32(pRaw, dataPos, &valuelen, _OVER);
        TAOS_MEMORY_REALLOC(value, valuelen * sizeof(char));
        if (value == NULL) {
          TAOS_CHECK_GOTO(terrno, &lino, _OVER);
        }
        (void)memset(value, 0, valuelen);
        SDB_GET_BINARY(pRaw, dataPos, value, valuelen, _OVER)

        TAOS_CHECK_GOTO(taosHashPut(pWriteViews, key, keyLen, value, valuelen), &lino, _OVER);
      }

      for (int32_t i = 0; i < numOfAlterViews; ++i) {
        int32_t keyLen = 0;
        SDB_GET_INT32(pRaw, dataPos, &keyLen, _OVER);

        TAOS_MEMORY_REALLOC(key, keyLen * sizeof(char));
        if (key == NULL) {
          TAOS_CHECK_GOTO(terrno, &lino, _OVER);
        }
        (void)memset(key, 0, keyLen);
        SDB_GET_BINARY(pRaw, dataPos, key, keyLen, _OVER);

        int32_t valuelen = 0;
        SDB_GET_INT32(pRaw, dataPos, &valuelen, _OVER);
        TAOS_MEMORY_REALLOC(value, valuelen * sizeof(char));
        if (value == NULL) {
          TAOS_CHECK_GOTO(terrno, &lino, _OVER);
        }
        (void)memset(value, 0, valuelen);
        SDB_GET_BINARY(pRaw, dataPos, value, valuelen, _OVER)

        TAOS_CHECK_GOTO(taosHashPut(pAlterViews, key, keyLen, value, valuelen), &lino, _OVER);
      }
    }

    for (int32_t i = 0; i < numOfUseDbs; ++i) {
      int32_t keyLen = 0;
      SDB_GET_INT32(pRaw, dataPos, &keyLen, _OVER);

      TAOS_MEMORY_REALLOC(key, keyLen * sizeof(char));
      if (key == NULL) {
        TAOS_CHECK_GOTO(terrno, &lino, _OVER);
      }
      (void)memset(key, 0, keyLen);
      SDB_GET_BINARY(pRaw, dataPos, key, keyLen, _OVER);

      int32_t ref = 0;
      SDB_GET_INT32(pRaw, dataPos, &ref, _OVER);

      TAOS_CHECK_GOTO(taosHashPut(pUseDbs, key, keyLen, &ref, sizeof(ref)), &lino, _OVER);
    }
  }
  // decoder white list
  if (sver >= USER_VER_SUPPORT_WHITELIST) {
    if (sver < USER_VER_SUPPORT_WHITELIT_DUAL_STACK) {
      int32_t len = 0;
      SDB_GET_INT32(pRaw, dataPos, &len, _OVER);

      TAOS_MEMORY_REALLOC(key, len);
      if (key == NULL) {
        TAOS_CHECK_GOTO(terrno, &lino, _OVER);
      }
      SDB_GET_BINARY(pRaw, dataPos, key, len, _OVER);

      SIpWhiteList *pIpWhiteList = NULL;
      TAOS_CHECK_GOTO(createIpWhiteListFromOldVer(key, len, &pIpWhiteList), &lino, _OVER);

      SDB_GET_INT64(pRaw, dataPos, &pUser->ipWhiteListVer, _OVER);

      code = cvtIpWhiteListToDual(pIpWhiteList, &pUser->pIpWhiteListDual);
      if (code != 0) {
        taosMemoryFreeClear(pIpWhiteList);
      }
      TAOS_CHECK_GOTO(code, &lino, _OVER);

      taosMemoryFreeClear(pIpWhiteList);

    } else if (sver >= USER_VER_SUPPORT_WHITELIT_DUAL_STACK) {
      int32_t len = 0;
      SDB_GET_INT32(pRaw, dataPos, &len, _OVER);

      TAOS_MEMORY_REALLOC(key, len);
      if (key == NULL) {
        TAOS_CHECK_GOTO(terrno, &lino, _OVER);
      }
      SDB_GET_BINARY(pRaw, dataPos, key, len, _OVER);

      TAOS_CHECK_GOTO(createIpWhiteList(key, len, &pUser->pIpWhiteListDual, sver >= USER_VER_SUPPORT_ADVANCED_SECURITY), &lino, _OVER);
      SDB_GET_INT64(pRaw, dataPos, &pUser->ipWhiteListVer, _OVER);
    }
  }

  if (pUser->pIpWhiteListDual == NULL) {
    TAOS_CHECK_GOTO(createDefaultIpWhiteList(&pUser->pIpWhiteListDual), &lino, _OVER);
    pUser->ipWhiteListVer = taosGetTimestampMs();
  }

  SDB_GET_INT8(pRaw, dataPos, &pUser->passEncryptAlgorithm, _OVER);

  if (sver < USER_VER_SUPPORT_ADVANCED_SECURITY) {
    memset(pUser->totpsecret, 0, sizeof(pUser->totpsecret));
    pUser->changePass = 2;
    pUser->sessionPerUser = pUser->superUser ? -1 : TSDB_USER_SESSION_PER_USER_DEFAULT;
    pUser->connectTime = TSDB_USER_CONNECT_TIME_DEFAULT;
    pUser->connectIdleTime = TSDB_USER_CONNECT_IDLE_TIME_DEFAULT;
    pUser->callPerSession = TSDB_USER_CALL_PER_SESSION_DEFAULT;
    pUser->vnodePerCall = TSDB_USER_VNODE_PER_CALL_DEFAULT;
    pUser->failedLoginAttempts = TSDB_USER_FAILED_LOGIN_ATTEMPTS_DEFAULT;
    pUser->passwordLifeTime = TSDB_USER_PASSWORD_LIFE_TIME_DEFAULT;
    pUser->passwordReuseTime = TSDB_USER_PASSWORD_REUSE_TIME_DEFAULT;
    pUser->passwordLockTime = TSDB_USER_PASSWORD_LOCK_TIME_DEFAULT;
    pUser->passwordGraceTime = pUser->superUser ? -1 : TSDB_USER_PASSWORD_GRACE_TIME_DEFAULT;
    pUser->inactiveAccountTime = pUser->superUser ? -1 : TSDB_USER_INACTIVE_ACCOUNT_TIME_DEFAULT;
    pUser->allowTokenNum = TSDB_USER_ALLOW_TOKEN_NUM_DEFAULT;
    pUser->tokenNum = 0;
    pUser->pTimeWhiteList = taosMemCalloc(1, sizeof(SDateTimeWhiteList));
    if (pUser->pTimeWhiteList == NULL) {
    }
  } else {
    SDB_GET_BINARY(pRaw, dataPos, pUser->totpsecret, sizeof(pUser->totpsecret), _OVER);
    SDB_GET_INT8(pRaw, dataPos, &pUser->changePass, _OVER);
    SDB_GET_INT32(pRaw, dataPos, &pUser->sessionPerUser, _OVER);
    SDB_GET_INT32(pRaw, dataPos, &pUser->connectTime, _OVER);
    SDB_GET_INT32(pRaw, dataPos, &pUser->connectIdleTime, _OVER);
    SDB_GET_INT32(pRaw, dataPos, &pUser->callPerSession, _OVER);
    SDB_GET_INT32(pRaw, dataPos, &pUser->vnodePerCall, _OVER);
    SDB_GET_INT32(pRaw, dataPos, &pUser->failedLoginAttempts, _OVER);
    SDB_GET_INT32(pRaw, dataPos, &pUser->passwordLifeTime, _OVER);
    SDB_GET_INT32(pRaw, dataPos, &pUser->passwordReuseTime, _OVER);
    SDB_GET_INT32(pRaw, dataPos, &pUser->passwordReuseMax, _OVER);
    SDB_GET_INT32(pRaw, dataPos, &pUser->passwordLockTime, _OVER);
    SDB_GET_INT32(pRaw, dataPos, &pUser->passwordGraceTime, _OVER);
    SDB_GET_INT32(pRaw, dataPos, &pUser->inactiveAccountTime, _OVER);
    SDB_GET_INT32(pRaw, dataPos, &pUser->allowTokenNum, _OVER);
    SDB_GET_INT32(pRaw, dataPos, &pUser->tokenNum, _OVER);

    int32_t num = 0;
    SDB_GET_INT32(pRaw, dataPos, &num, _OVER);
    pUser->pTimeWhiteList = taosMemCalloc(1, sizeof(SDateTimeWhiteList) + num * sizeof(SDateTimeWhiteListItem));
    if (pUser->pTimeWhiteList == NULL) {
      TAOS_CHECK_GOTO(terrno, &lino, _OVER);
    }

    pUser->pTimeWhiteList->num = num;
    for (int32_t i = 0; i < num; i++) {
      SDateTimeWhiteListItem *range = &pUser->pTimeWhiteList->ranges[i];
      SDB_GET_BOOL(pRaw, dataPos, &range->absolute, _OVER);
      SDB_GET_BOOL(pRaw, dataPos, &range->neg, _OVER);
      SDB_GET_INT64(pRaw, dataPos, &range->start, _OVER);
      SDB_GET_INT32(pRaw, dataPos, &range->duration, _OVER);
    }

    int32_t extLen = 0;
    SDB_GET_INT32(pRaw, dataPos, &extLen, _OVER);
    TAOS_MEMORY_REALLOC(key, extLen);
    if (key == NULL) {
      TAOS_CHECK_GOTO(terrno, &lino, _OVER);
    }
    SDB_GET_BINARY(pRaw, dataPos, key, extLen, _OVER);
    TAOS_CHECK_GOTO(tDeserializeUserObjExt(key, extLen, pUser), &lino, _OVER);
  }

  SDB_GET_RESERVE(pRaw, dataPos, USER_RESERVE_SIZE, _OVER)

  taosInitRWLatch(&pUser->lock);
  dropOldPasswords(pUser);
  // TODO: migrate legacy privileges to new hash tables
_OVER:
  taosMemoryFree(key);
  taosMemoryFree(value);
  taosHashCleanup(pReadDbs);
  taosHashCleanup(pWriteDbs);
  taosHashCleanup(pTopics);
  taosHashCleanup(pReadTbs);
  taosHashCleanup(pWriteTbs);
  taosHashCleanup(pAlterTbs);
  taosHashCleanup(pReadViews);
  taosHashCleanup(pWriteViews);
  taosHashCleanup(pAlterViews);
  taosHashCleanup(pUseDbs);
  if (code < 0) {
    terrno = code;
    mError("user:%s, failed to decode at line %d from raw:%p since %s", pUser == NULL ? "null" : pUser->user, lino,
           pRaw, tstrerror(code));
    if (pUser != NULL) {
      mndUserFreeObj(pUser);
    }
    taosMemoryFreeClear(pRow);
    return NULL;
  }

  mTrace("user:%s, decode from raw:%p, row:%p", pUser->user, pRaw, pUser);
  return pRow;
}

static int32_t mndUserActionInsert(SSdb *pSdb, SUserObj *pUser) {
  mTrace("user:%s, perform insert action, row:%p", pUser->user, pUser);

  SAcctObj *pAcct = sdbAcquire(pSdb, SDB_ACCT, pUser->acct);
  if (pAcct == NULL) {
    terrno = TSDB_CODE_MND_ACCT_NOT_EXIST;
    mError("user:%s, failed to perform insert action since %s", pUser->user, terrstr());
    TAOS_RETURN(terrno);
  }
  pUser->acctId = pAcct->acctId;
  sdbRelease(pSdb, pAcct);

  return 0;
}

int32_t mndDupTableHash(SHashObj *pOld, SHashObj **ppNew) {
  int32_t code = 0;
  *ppNew =
      taosHashInit(taosHashGetSize(pOld), taosGetDefaultHashFunction(TSDB_DATA_TYPE_BINARY), true, HASH_ENTRY_LOCK);
  if (*ppNew == NULL) {
    TAOS_RETURN(terrno);
  }

  char *tb = taosHashIterate(pOld, NULL);
  while (tb != NULL) {
    size_t keyLen = 0;
    char  *key = taosHashGetKey(tb, &keyLen);

    int32_t valueLen = strlen(tb) + 1;
    if ((code = taosHashPut(*ppNew, key, keyLen, tb, valueLen)) != 0) {
      taosHashCancelIterate(pOld, tb);
      taosHashCleanup(*ppNew);
      TAOS_RETURN(code);
    }
    tb = taosHashIterate(pOld, tb);
  }

  TAOS_RETURN(code);
}

int32_t mndDupUseDbHash(SHashObj *pOld, SHashObj **ppNew) {
  int32_t code = 0;
  *ppNew =
      taosHashInit(taosHashGetSize(pOld), taosGetDefaultHashFunction(TSDB_DATA_TYPE_BINARY), true, HASH_ENTRY_LOCK);
  if (*ppNew == NULL) {
    TAOS_RETURN(terrno);
  }

  int32_t *db = taosHashIterate(pOld, NULL);
  while (db != NULL) {
    size_t keyLen = 0;
    char  *key = taosHashGetKey(db, &keyLen);

    if ((code = taosHashPut(*ppNew, key, keyLen, db, sizeof(*db))) != 0) {
      taosHashCancelIterate(pOld, db);
      taosHashCleanup(*ppNew);
      TAOS_RETURN(code);
    }
    db = taosHashIterate(pOld, db);
  }

  TAOS_RETURN(code);
}

int32_t mndDupRoleHash(SHashObj *pOld, SHashObj **ppNew) {
  if (!(*ppNew = taosHashInit(taosHashGetSize(pOld), taosGetDefaultHashFunction(TSDB_DATA_TYPE_BINARY), true,
                              HASH_ENTRY_LOCK))) {
    TAOS_RETURN(terrno);
  }

  int32_t  code = 0;
  uint8_t *flag = NULL;
  while ((flag = taosHashIterate(pOld, flag))) {
    size_t keyLen = 0;
    char  *key = taosHashGetKey(flag, &keyLen);

    if ((code = taosHashPut(*ppNew, key, keyLen, flag, sizeof(*flag))) != 0) {
      taosHashCancelIterate(pOld, flag);
      taosHashCleanup(*ppNew);
      TAOS_RETURN(code);
    }
  }

  TAOS_RETURN(code);
}

int32_t mndMergePrivObjHash(SHashObj *pOld, SHashObj **ppNew) {
  if (!(*ppNew)) return mndDupPrivObjHash(pOld, ppNew);

  int32_t           code = 0, lino = 0;
  SHashObj         *pNew = *ppNew;
  SPrivObjPolicies *policies = NULL;
  while ((policies = taosHashIterate(pOld, policies))) {
    size_t klen = 0;
    char  *key = taosHashGetKey(policies, &klen);
    size_t vlen = taosHashGetValueSize(policies);

    SPrivObjPolicies *pNewPolicies = taosHashGet(pNew, key, klen);
    if (pNewPolicies) {
      size_t newVlen = taosHashGetValueSize(pNewPolicies);
      if (newVlen > 0 && vlen > 0) {
        privAddSet(&pNewPolicies->policy, &policies->policy);
      }
      continue;
    }

    if ((code = taosHashPut(pNew, key, klen, vlen ? policies : NULL, vlen)) != 0) {
      taosHashCancelIterate(pOld, policies);
      taosHashCleanup(pNew);
      *ppNew = NULL;
      TAOS_RETURN(code);
    }
  }

  TAOS_RETURN(code);
}

/**
 * 1. Prefer to use SPrivTblPolicies from user object(the updateUs of policy in user object is INT64_MAX)
 * 2. If two or more roles have SPrivTblPolicies, the policy with latest update time take effect.
 */
int32_t mndMergePrivTblHash(SHashObj *pOld, SHashObj **ppNew, bool updateWithLatest) {
  if (!(*ppNew)) return mndDupPrivTblHash(pOld, ppNew, false);

  int32_t           code = 0, lino = 0;
  SHashObj         *pNew = *ppNew;
  SPrivTblPolicies *policies = NULL;
  while ((policies = taosHashIterate(pOld, policies))) {
    size_t klen = 0;
    char  *key = taosHashGetKey(policies, &klen);
    size_t vlen = taosHashGetValueSize(policies);

    SPrivTblPolicies *pNewPolicies = taosHashGet(pNew, key, klen);
    if (pNewPolicies) {
      size_t newVlen = taosHashGetValueSize(pNewPolicies);
      if (newVlen > 0 && vlen > 0) {
        TAOS_CHECK_EXIT(privTblPoliciesMerge(pNewPolicies, policies, updateWithLatest));
      }
      continue;
    }

    SPrivTblPolicies tmpPolicies = {0};
    if (vlen > 0) {
      if ((code = privTblPoliciesMerge(&tmpPolicies, policies, updateWithLatest))) {
        privTblPoliciesFree(&tmpPolicies);
        goto _exit;
      }
    }
    if ((code = taosHashPut(pNew, key, klen, vlen ? &tmpPolicies : NULL, vlen)) != 0) {
      privTblPoliciesFree(&tmpPolicies);
      taosHashCancelIterate(pOld, policies);
      taosHashCleanup(pNew);
      *ppNew = NULL;
      TAOS_RETURN(code);
    }
  }

_exit:
  TAOS_RETURN(code);
}

int32_t mndDupPrivObjHash(SHashObj *pOld, SHashObj **ppNew) {
  if (!(*ppNew = taosHashInit(taosHashGetSize(pOld), taosGetDefaultHashFunction(TSDB_DATA_TYPE_BINARY), true,
                             HASH_ENTRY_LOCK))) {
    TAOS_RETURN(terrno);
  }
  int32_t           code = 0;
  SPrivObjPolicies *policies = NULL;
  while ((policies = taosHashIterate(pOld, policies))) {
    size_t klen = 0;
    char  *key = taosHashGetKey(policies, &klen);
    size_t vlen = taosHashGetValueSize(policies);

    if ((code = taosHashPut(*ppNew, key, klen, vlen > 0 ? policies : NULL, vlen)) != 0) {
      taosHashCancelIterate(pOld, policies);
      taosHashCleanup(*ppNew);
      TAOS_RETURN(code);
    }
  }

  TAOS_RETURN(code);
}

int32_t mndDupPrivTblHash(SHashObj *pOld, SHashObj **ppNew, bool setUpdateTimeMax) {
  if (!(*ppNew = taosHashInit(taosHashGetSize(pOld), taosGetDefaultHashFunction(TSDB_DATA_TYPE_BINARY), true,
                              HASH_ENTRY_LOCK))) {
    TAOS_RETURN(terrno);
  }
  taosHashSetFreeFp(*ppNew, privTblPoliciesFree);

  int32_t           code = 0, lino = 0;
  SPrivTblPolicies *policies = NULL, *pTmpPolicies = NULL;
  SPrivTblPolicies  tmpPolicies = {0};
  while ((policies = taosHashIterate(pOld, policies))) {
    size_t klen = 0;
    char  *key = taosHashGetKey(policies, &klen);
    size_t vlen = taosHashGetValueSize(policies);
    memset(&tmpPolicies, 0, sizeof(tmpPolicies));
    pTmpPolicies = &tmpPolicies;
    if (vlen > 0) {
      TAOS_CHECK_EXIT(privTblPoliciesAdd(&tmpPolicies, policies, true, setUpdateTimeMax));
    }
    TAOS_CHECK_EXIT(taosHashPut(*ppNew, key, klen, vlen > 0 ? &tmpPolicies : NULL, vlen));
    pTmpPolicies = NULL;
  }

_exit:
  if (code != 0) {
    if (!pTmpPolicies) {
      privTblPoliciesFree(pTmpPolicies);
      pTmpPolicies = NULL;
    }
    if (policies) taosHashCancelIterate(pOld, policies);
    taosHashCleanup(*ppNew);
    *ppNew = NULL;
  }
  TAOS_RETURN(code);
}

int32_t mndUserDupObj(SUserObj *pUser, SUserObj *pNew) {
  int32_t code = 0;
  (void)memcpy(pNew, pUser, sizeof(SUserObj));
  pNew->authVersion++;
  pNew->updateTime = taosGetTimestampMs();
<<<<<<< HEAD
=======
  taosInitRWLatch(&pNew->lock);

  pNew->passwords = NULL;
  pNew->readDbs = NULL;
  pNew->writeDbs = NULL;
  pNew->readTbs = NULL;
  pNew->writeTbs = NULL;
  pNew->alterTbs = NULL;
  pNew->readViews = NULL;
  pNew->writeViews = NULL;
  pNew->alterViews = NULL;
  pNew->topics = NULL;
  pNew->useDbs = NULL;
>>>>>>> 4874e16f
  pNew->pIpWhiteListDual = NULL;
  pNew->passwords = NULL;
  pNew->objPrivs = NULL;
  // pNew->topics = NULL;
  pNew->selectTbs = NULL;
  pNew->insertTbs = NULL;
  pNew->updateTbs = NULL;
  pNew->deleteTbs = NULL;
  // pNew->alterTbs = NULL;
  // pNew->readViews = NULL;
  // pNew->writeViews = NULL;
  // pNew->alterViews = NULL;
  // pNew->useDbs = NULL;
  pNew->pTimeWhiteList = NULL;
  pNew->roles = NULL;

  taosRLockLatch(&pUser->lock);
  pNew->passwords = taosMemoryCalloc(pUser->numOfPasswords, sizeof(SUserPassword));
  if (pNew->passwords == NULL) {
    code = TSDB_CODE_OUT_OF_MEMORY;
    goto _OVER;
  }
  (void)memcpy(pNew->passwords, pUser->passwords, pUser->numOfPasswords * sizeof(SUserPassword));
  // TAOS_CHECK_GOTO(mndDupDbHash(pUser->readDbs, &pNew->readDbs), NULL, _OVER);
  // TAOS_CHECK_GOTO(mndDupDbHash(pUser->writeDbs, &pNew->writeDbs), NULL, _OVER);
  TAOS_CHECK_GOTO(mndDupPrivObjHash(pUser->objPrivs, &pNew->objPrivs), NULL, _OVER);
  TAOS_CHECK_GOTO(mndDupPrivTblHash(pUser->selectTbs, &pNew->selectTbs, false), NULL, _OVER);
  TAOS_CHECK_GOTO(mndDupPrivTblHash(pUser->insertTbs, &pNew->insertTbs, false), NULL, _OVER);
  TAOS_CHECK_GOTO(mndDupPrivTblHash(pUser->updateTbs, &pNew->updateTbs, false), NULL, _OVER);
  TAOS_CHECK_GOTO(mndDupPrivTblHash(pUser->deleteTbs, &pNew->deleteTbs, false), NULL, _OVER);
  // TAOS_CHECK_GOTO(mndDupTableHash(pUser->alterTbs, &pNew->alterTbs), NULL, _OVER);
  // TAOS_CHECK_GOTO(mndDupTableHash(pUser->readViews, &pNew->readViews), NULL, _OVER);
  // TAOS_CHECK_GOTO(mndDupTableHash(pUser->writeViews, &pNew->writeViews), NULL, _OVER);
  // TAOS_CHECK_GOTO(mndDupTableHash(pUser->alterViews, &pNew->alterViews), NULL, _OVER);
  // TAOS_CHECK_GOTO(mndDupTopicHash(pUser->topics, &pNew->topics), NULL, _OVER);
  // TAOS_CHECK_GOTO(mndDupUseDbHash(pUser->useDbs, &pNew->useDbs), NULL, _OVER);
  TAOS_CHECK_GOTO(mndDupRoleHash(pUser->roles, &pNew->roles), NULL, _OVER);
  pNew->pIpWhiteListDual = cloneIpWhiteList(pUser->pIpWhiteListDual);
  if (pNew->pIpWhiteListDual == NULL) {
    code = TSDB_CODE_OUT_OF_MEMORY;
    goto _OVER;
  }

  pNew->pTimeWhiteList = cloneDateTimeWhiteList(pUser->pTimeWhiteList);
  if (pNew->pTimeWhiteList == NULL) {
    code = TSDB_CODE_OUT_OF_MEMORY;
    goto _OVER;
  }

_OVER:
  taosRUnLockLatch(&pUser->lock);
  TAOS_RETURN(code);
}

void mndUserFreeObj(SUserObj *pUser) {
  // taosHashCleanup(pUser->readDbs);
  // taosHashCleanup(pUser->writeDbs);
  // taosHashCleanup(pUser->topics);
  // taosHashCleanup(pUser->readTbs);
  // taosHashCleanup(pUser->writeTbs);
  // taosHashCleanup(pUser->alterTbs);
  // taosHashCleanup(pUser->readViews);
  // taosHashCleanup(pUser->writeViews);
  // taosHashCleanup(pUser->alterViews);
  // taosHashCleanup(pUser->useDbs);
  taosHashCleanup(pUser->objPrivs);
  taosHashCleanup(pUser->selectTbs);
  taosHashCleanup(pUser->insertTbs);
  taosHashCleanup(pUser->updateTbs);
  taosHashCleanup(pUser->deleteTbs);
  taosHashCleanup(pUser->roles);
  taosMemoryFreeClear(pUser->passwords);
  taosMemoryFreeClear(pUser->pIpWhiteListDual);
  taosMemoryFreeClear(pUser->pTimeWhiteList);
  // pUser->readDbs = NULL;
  // pUser->writeDbs = NULL;
  // pUser->topics = NULL;
  // pUser->readTbs = NULL;
  // pUser->writeTbs = NULL;
  // pUser->alterTbs = NULL;
  // pUser->readViews = NULL;
  // pUser->writeViews = NULL;
  // pUser->alterViews = NULL;
  // pUser->useDbs = NULL;
  pUser->objPrivs = NULL;
  pUser->selectTbs = NULL;
  pUser->insertTbs = NULL;
  pUser->updateTbs = NULL;
  pUser->deleteTbs = NULL;
  pUser->roles = NULL;
}

static int32_t mndUserActionDelete(SSdb *pSdb, SUserObj *pUser) {
  mTrace("user:%s, perform delete action, row:%p", pUser->user, pUser);
  mndUserFreeObj(pUser);
  return 0;
}

static int32_t mndUserActionUpdate(SSdb *pSdb, SUserObj *pOld, SUserObj *pNew) {
  mTrace("user:%s, perform update action, old row:%p new row:%p", pOld->user, pOld, pNew);
  taosWLockLatch(&pOld->lock);
  pOld->updateTime = pNew->updateTime;
  pOld->authVersion = pNew->authVersion;
  pOld->passVersion = pNew->passVersion;
  pOld->sysInfo = pNew->sysInfo;
  pOld->enable = pNew->enable;
  pOld->flag = pNew->flag;
  pOld->changePass = pNew->changePass;
  pOld->uid = pNew->uid;

  pOld->sessionPerUser = pNew->sessionPerUser;
  pOld->connectTime = pNew->connectTime;
  pOld->connectIdleTime = pNew->connectIdleTime;
  pOld->callPerSession = pNew->callPerSession;
  pOld->vnodePerCall = pNew->vnodePerCall;
  pOld->failedLoginAttempts = pNew->failedLoginAttempts;
  pOld->passwordLifeTime = pNew->passwordLifeTime;
  pOld->passwordReuseTime = pNew->passwordReuseTime;
  pOld->passwordReuseMax = pNew->passwordReuseMax;
  pOld->passwordLockTime = pNew->passwordLockTime;
  pOld->passwordGraceTime = pNew->passwordGraceTime;
  pOld->inactiveAccountTime = pNew->inactiveAccountTime;
  pOld->allowTokenNum = pNew->allowTokenNum;
  pOld->tokenNum = pNew->tokenNum;

  pOld->numOfPasswords = pNew->numOfPasswords;
  TSWAP(pOld->passwords, pNew->passwords);
  (void)memcpy(pOld->salt, pNew->salt, sizeof(pOld->salt));
  (void)memcpy(pOld->totpsecret, pNew->totpsecret, sizeof(pOld->totpsecret));
  pOld->sysPrivs = pNew->sysPrivs;
  // TSWAP(pOld->readDbs, pNew->readDbs);
  // TSWAP(pOld->writeDbs, pNew->writeDbs);
  // TSWAP(pOld->topics, pNew->topics);
  // TSWAP(pOld->readTbs, pNew->readTbs);
  // TSWAP(pOld->writeTbs, pNew->writeTbs);
  // TSWAP(pOld->alterTbs, pNew->alterTbs);
  // TSWAP(pOld->readViews, pNew->readViews);
  // TSWAP(pOld->writeViews, pNew->writeViews);
  // TSWAP(pOld->alterViews, pNew->alterViews);
  TSWAP(pOld->objPrivs, pNew->objPrivs);
  TSWAP(pOld->selectTbs, pNew->selectTbs);
  TSWAP(pOld->insertTbs, pNew->insertTbs);
  TSWAP(pOld->updateTbs, pNew->updateTbs);
  TSWAP(pOld->deleteTbs, pNew->deleteTbs);
  // TSWAP(pOld->useDbs, pNew->useDbs);
  TSWAP(pOld->roles, pNew->roles);

  TSWAP(pOld->pIpWhiteListDual, pNew->pIpWhiteListDual);
  pOld->ipWhiteListVer = pNew->ipWhiteListVer;
  TSWAP(pOld->pTimeWhiteList, pNew->pTimeWhiteList);
  pOld->timeWhiteListVer = pNew->timeWhiteListVer;
  pOld->passEncryptAlgorithm = pNew->passEncryptAlgorithm;

  taosWUnLockLatch(&pOld->lock);

  return 0;
}

int32_t mndAcquireUser(SMnode *pMnode, const char *userName, SUserObj **ppUser) {
  int32_t code = 0;
  SSdb   *pSdb = pMnode->pSdb;

  *ppUser = sdbAcquire(pSdb, SDB_USER, userName);
  if (*ppUser == NULL) {
    if (terrno == TSDB_CODE_SDB_OBJ_NOT_THERE) {
      code = TSDB_CODE_MND_USER_NOT_EXIST;
    } else {
      code = TSDB_CODE_MND_USER_NOT_AVAILABLE;
    }
  }
  TAOS_RETURN(code);
}

void mndReleaseUser(SMnode *pMnode, SUserObj *pUser) {
  SSdb *pSdb = pMnode->pSdb;
  sdbRelease(pSdb, pUser);
}

int32_t mndAcquireUserById(SMnode *pMnode, int64_t userId, SUserObj **ppUser) {
  void     *pIter = NULL;
  SUserObj *pObj;
  SSdb     *pSdb = pMnode->pSdb;
  while ((pIter = sdbFetch(pSdb, SDB_USER, pIter, (void **)&pObj))) {
    if (pObj->uid == userId) {
      return mndAcquireUser(pMnode, pObj->user, ppUser);
    }
  }
  return 0;
}

int32_t mndBuildUidNamesHash(SMnode *pMnode, SSHashObj **ppHash) {
  int32_t    code = 0;
  void      *pIter = NULL;
  SUserObj  *pObj;
  SSHashObj *pHash = NULL;

  int32_t nUser = sdbGetSize(pMnode->pSdb, SDB_USER);

  pHash = tSimpleHashInit(nUser, taosGetDefaultHashFunction(TSDB_DATA_TYPE_BIGINT));
  if (pHash == NULL) {
    TAOS_RETURN(terrno);
  }

  while ((pIter = sdbFetch(pMnode->pSdb, SDB_USER, pIter, (void **)&pObj))) {
    code = tSimpleHashPut(pHash, &pObj->uid, sizeof(pObj->uid), pObj->name, strlen(pObj->name) + 1);
    if (code != 0) {
      sdbRelease(pMnode->pSdb, pObj);
      sdbCancelFetch(pMnode->pSdb, pIter);
      tSimpleHashCleanup(pHash);
      TAOS_RETURN(code);
    }
    sdbRelease(pMnode->pSdb, pObj);
  }

  *ppHash = pHash;
  TAOS_RETURN(code);
}

int32_t mndEncryptPass(char *pass, const char* salt, int8_t *algo) {
  int32_t code = 0;
  if (tsiEncryptPassAlgorithm != DND_CA_SM4) {
    return 0;
  }

  if (strlen(tsEncryptKey) == 0) {
    return TSDB_CODE_DNODE_INVALID_ENCRYPTKEY;
  }

  if (salt[0] != 0) {
    char passAndSalt[TSDB_PASSWORD_LEN - 1 + TSDB_PASSWORD_SALT_LEN];
    (void)memcpy(passAndSalt, pass, TSDB_PASSWORD_LEN - 1);
    (void)memcpy(passAndSalt + TSDB_PASSWORD_LEN - 1, salt, TSDB_PASSWORD_SALT_LEN);
    taosEncryptPass_c((uint8_t *)passAndSalt, sizeof(passAndSalt), pass);
  }

  unsigned char packetData[TSDB_PASSWORD_LEN] = {0};
  SCryptOpts opts = {0};
  opts.len = TSDB_PASSWORD_LEN;
  opts.source = pass;
  opts.result = packetData;
  opts.unitLen = TSDB_PASSWORD_LEN;
  tstrncpy(opts.key, tsEncryptKey, ENCRYPT_KEY_LEN + 1);
  int newLen = Builtin_CBC_Encrypt(&opts);
  if (newLen <= 0) return terrno;

  memcpy(pass, packetData, newLen);
  if (algo != NULL) {
    *algo = DND_CA_SM4;
  }

  return 0;
}



static void generateSalt(char *salt, size_t len) {
  const char* set = "ABCDEFGHIJKLMNOPQRSTUVWXYZabcdefghijklmnopqrstuvwxyz0123456789";
  int32_t     setLen = 62;
  for (int32_t i = 0; i < len - 1; ++i) {
    salt[i] = set[taosSafeRand() % setLen];
  }
  salt[len - 1] = 0;
}



static int32_t addDefaultIpToTable(int8_t enableIpv6, SHashObj *pUniqueTab) {
  int32_t code = 0;
  int32_t lino = 0;
  int32_t dummpy = 0;

  SIpRange ipv4 = {0}, ipv6 = {0};
  code = createDefaultIp4Range(&ipv4);
  TSDB_CHECK_CODE(code, lino, _error);

  code = taosHashPut(pUniqueTab, &ipv4, sizeof(ipv4), &dummpy, sizeof(dummpy));
  TSDB_CHECK_CODE(code, lino, _error);

  if (enableIpv6) {
    code = createDefaultIp6Range(&ipv6);
    TSDB_CHECK_CODE(code, lino, _error);

    code = taosHashPut(pUniqueTab, &ipv6, sizeof(ipv6), &dummpy, sizeof(dummpy));
    TSDB_CHECK_CODE(code, lino, _error);
  }
_error:
  if (code != 0) {
    mError("failed to add default ip range to table since %s", tstrerror(code));
  }
  return code;
}

static int32_t mndCreateUser(SMnode *pMnode, char *acct, SCreateUserReq *pCreate, SRpcMsg *pReq) {
  int32_t  code = 0;
  int32_t  lino = 0;
  SUserObj userObj = {0};

  userObj.passwords = taosMemoryCalloc(1, sizeof(SUserPassword));
  if (userObj.passwords == NULL) {
    TAOS_CHECK_GOTO(TSDB_CODE_OUT_OF_MEMORY, &lino, _OVER);
  }
  userObj.numOfPasswords = 1;

  if (pCreate->isImport == 1) {
    memset(userObj.salt, 0, sizeof(userObj.salt));
    memcpy(userObj.passwords[0].pass, pCreate->pass, TSDB_PASSWORD_LEN);
  } else {
    generateSalt(userObj.salt, sizeof(userObj.salt));
    taosEncryptPass_c((uint8_t *)pCreate->pass, strlen(pCreate->pass), userObj.passwords[0].pass);
    userObj.passwords[0].pass[sizeof(userObj.passwords[0].pass) - 1] = 0;
    TAOS_CHECK_GOTO(mndEncryptPass(userObj.passwords[0].pass, userObj.salt, &userObj.passEncryptAlgorithm), &lino, _OVER);
  }
  userObj.passwords[0].setTime = taosGetTimestampSec();

  tstrncpy(userObj.user, pCreate->user, TSDB_USER_LEN);
  tstrncpy(userObj.acct, acct, TSDB_USER_LEN);
  if (pCreate->totpseed[0] != 0) {
    int len = taosGenerateTotpSecret(pCreate->totpseed, 0, userObj.totpsecret, sizeof(userObj.totpsecret));
    if (len < 0) {
      TAOS_CHECK_GOTO(TSDB_CODE_PAR_INVALID_OPTION_VALUE, &lino, _OVER);
    }
  }

  userObj.createdTime = taosGetTimestampMs();
  userObj.updateTime = userObj.createdTime;
  userObj.superUser = 0;  // pCreate->superUser;
  userObj.sysInfo = pCreate->sysInfo;
  userObj.enable = pCreate->enable;
  userObj.createdb = pCreate->createDb;
  userObj.uid = mndGenerateUid(userObj.user, strlen(userObj.user));

  userObj.changePass = pCreate->changepass;
  userObj.sessionPerUser = pCreate->sessionPerUser;
  userObj.connectTime = pCreate->connectTime;
  userObj.connectIdleTime = pCreate->connectIdleTime;
  userObj.callPerSession = pCreate->callPerSession;
  userObj.vnodePerCall = pCreate->vnodePerCall;
  userObj.failedLoginAttempts = pCreate->failedLoginAttempts;
  userObj.passwordLifeTime = pCreate->passwordLifeTime;
  userObj.passwordReuseTime = pCreate->passwordReuseTime;
  userObj.passwordReuseMax = pCreate->passwordReuseMax;
  userObj.passwordLockTime = pCreate->passwordLockTime;
  userObj.passwordGraceTime = pCreate->passwordGraceTime;
  userObj.inactiveAccountTime = pCreate->inactiveAccountTime;
  userObj.allowTokenNum = pCreate->allowTokenNum;
  userObj.tokenNum = 0;

  if (pCreate->numIpRanges == 0) {
    TAOS_CHECK_GOTO(createDefaultIpWhiteList(&userObj.pIpWhiteListDual), &lino, _OVER);
  } else {
    SHashObj *pUniqueTab = taosHashInit(64, MurmurHash3_32, true, HASH_NO_LOCK);
    if (pUniqueTab == NULL) {
      TAOS_CHECK_GOTO(terrno, &lino, _OVER);
    }
    int32_t dummpy = 0;
    
    for (int i = 0; i < pCreate->numIpRanges; i++) {
      SIpRange range = {0};
      copyIpRange(&range, pCreate->pIpDualRanges + i);
      if ((code = taosHashPut(pUniqueTab, &range, sizeof(range), &dummpy, sizeof(dummpy))) != 0) {
        taosHashCleanup(pUniqueTab);
        TAOS_CHECK_GOTO(code, &lino, _OVER);
      }
    }

    code = addDefaultIpToTable(tsEnableIpv6, pUniqueTab);
    if (code != 0) {
      taosHashCleanup(pUniqueTab);
      TAOS_CHECK_GOTO(code, &lino, _OVER);
    }

    if (taosHashGetSize(pUniqueTab) > MND_MAX_USER_IP_RANGE) {
      taosHashCleanup(pUniqueTab);
      TAOS_CHECK_GOTO(TSDB_CODE_MND_TOO_MANY_USER_IP_RANGE, &lino, _OVER);
    }

    int32_t           numOfRanges = taosHashGetSize(pUniqueTab);
    SIpWhiteListDual *p = taosMemoryCalloc(1, sizeof(SIpWhiteListDual) + numOfRanges * sizeof(SIpRange));
    if (p == NULL) {
      taosHashCleanup(pUniqueTab);
      TAOS_CHECK_GOTO(terrno, &lino, _OVER);
    }

    void   *pIter = taosHashIterate(pUniqueTab, NULL);
    for (int32_t i = 0; i < numOfRanges; i++) {
      size_t    len = 0;
      SIpRange *key = taosHashGetKey(pIter, &len);
      memcpy(&p->pIpRanges[i], key, sizeof(SIpRange));
      pIter = taosHashIterate(pUniqueTab, pIter);
    }

    taosHashCleanup(pUniqueTab);
    p->num = numOfRanges;
    sortIpWhiteList(p);
    userObj.pIpWhiteListDual = p;
  }

  if (pCreate->numTimeRanges == 0) {
    userObj.pTimeWhiteList = (SDateTimeWhiteList*)taosMemoryCalloc(1, sizeof(SDateTimeWhiteList));
    if (userObj.pTimeWhiteList == NULL) {
      TAOS_CHECK_GOTO(TSDB_CODE_OUT_OF_MEMORY, &lino, _OVER);
    }
  } else {
    SHashObj *pUniqueTab = taosHashInit(64, MurmurHash3_32, true, HASH_NO_LOCK);
    if (pUniqueTab == NULL) {
      TAOS_CHECK_GOTO(terrno, &lino, _OVER);
    }
    int32_t dummpy = 0;
    
    for (int i = 0; i < pCreate->numIpRanges; i++) {
      SDateTimeRange* src = pCreate->pTimeRanges + i;
      SDateTimeWhiteListItem range = {0};
      DateTimeRangeToWhiteListItem(&range, src);

      // no need to add expired range
      if (isDateTimeWhiteListItemExpired(&range)) {
        continue;
      }

      if ((code = taosHashPut(pUniqueTab, &range, sizeof(range), &dummpy, sizeof(dummpy))) != 0) {
        taosHashCleanup(pUniqueTab);
        TAOS_CHECK_GOTO(code, &lino, _OVER);
      }
    }

    if (taosHashGetSize(pUniqueTab) > MND_MAX_USER_TIME_RANGE) {
      taosHashCleanup(pUniqueTab);
      TAOS_CHECK_GOTO(TSDB_CODE_MND_TOO_MANY_USER_TIME_RANGE, &lino, _OVER);
    }

    int32_t           numOfRanges = taosHashGetSize(pUniqueTab);
    SDateTimeWhiteList *p = taosMemoryCalloc(1, sizeof(SDateTimeWhiteList) + numOfRanges * sizeof(SDateTimeWhiteListItem));
    if (p == NULL) {
      taosHashCleanup(pUniqueTab);
      TAOS_CHECK_GOTO(terrno, &lino, _OVER);
    }

    void   *pIter = taosHashIterate(pUniqueTab, NULL);
    for (int32_t i = 0; i < numOfRanges; i++) {
      size_t    len = 0;
      SDateTimeWhiteListItem *key = taosHashGetKey(pIter, &len);
      memcpy(p->ranges + i, key, sizeof(SDateTimeWhiteListItem));
      pIter = taosHashIterate(pUniqueTab, pIter);
    }

    taosHashCleanup(pUniqueTab);
    p->num = numOfRanges;
    sortTimeWhiteList(p);
    userObj.pTimeWhiteList = p;
  }

  userObj.ipWhiteListVer = taosGetTimestampMs();
  userObj.timeWhiteListVer = userObj.ipWhiteListVer;

  userObj.roles = taosHashInit(1, taosGetDefaultHashFunction(TSDB_DATA_TYPE_BINARY), true, HASH_ENTRY_LOCK);
  if (userObj.roles == NULL) {
    TAOS_CHECK_GOTO(terrno, &lino, _OVER);
  }

  if ((code = taosHashPut(userObj.roles, TSDB_ROLE_SYSINFO_1, strlen(TSDB_ROLE_SYSINFO_1) + 1, NULL, 0)) != 0) {
    TAOS_CHECK_GOTO(code, &lino, _OVER);
  }

  STrans *pTrans = mndTransCreate(pMnode, TRN_POLICY_ROLLBACK, TRN_CONFLICT_ROLE, pReq, "create-user");
  if (pTrans == NULL) {
    mError("user:%s, failed to create since %s", pCreate->user, terrstr());
    TAOS_CHECK_GOTO(terrno, &lino, _OVER);
  }
  mInfo("trans:%d, used to create user:%s", pTrans->id, pCreate->user);

  SSdbRaw *pCommitRaw = mndUserActionEncode(&userObj);
  if (pCommitRaw == NULL || mndTransAppendCommitlog(pTrans, pCommitRaw) != 0) {
    mError("trans:%d, failed to commit redo log since %s", pTrans->id, terrstr());
    mndTransDrop(pTrans);
    TAOS_CHECK_GOTO(TSDB_CODE_OUT_OF_MEMORY, &lino, _OVER);
  }
  TAOS_CHECK_GOTO(sdbSetRawStatus(pCommitRaw, SDB_STATUS_READY), &lino, _OVER);

  if (mndTransPrepare(pMnode, pTrans) != 0) {
    mError("trans:%d, failed to prepare since %s", pTrans->id, terrstr());
    mndTransDrop(pTrans);
    TAOS_CHECK_GOTO(terrno, &lino, _OVER);
  }

  if ((code = userCacheUpdateWhiteList(pMnode, &userObj)) != 0) {
    mndTransDrop(pTrans);
    TAOS_CHECK_GOTO(code, &lino, _OVER);
  }

  mndTransDrop(pTrans);

_OVER:
  mndUserFreeObj(&userObj);
  TAOS_RETURN(code);
}


static int32_t mndCheckPasswordFmt(const char *pwd) {
  if (strcmp(pwd, "taosdata") == 0) {
    return 0;
  }

  if (tsEnableStrongPassword == 0) {
    for (char c = *pwd; c != 0; c = *(++pwd)) {
      if (c == ' ' || c == '\'' || c == '\"' || c == '`' || c == '\\') {
        return TSDB_CODE_MND_INVALID_PASS_FORMAT;
      }
    }
    return 0;
  }

  int32_t len = strlen(pwd);
  if (len < TSDB_PASSWORD_MIN_LEN) {
    return TSDB_CODE_PAR_PASSWD_TOO_SHORT_OR_EMPTY;
  }

  if (len > TSDB_PASSWORD_MAX_LEN) {
    return TSDB_CODE_PAR_NAME_OR_PASSWD_TOO_LONG;
  }

  if (taosIsComplexString(pwd)) {
    return 0;
  }

  return TSDB_CODE_MND_INVALID_PASS_FORMAT;
}



static int32_t mndCheckTotpSeedFmt(const char *seed) {
  int32_t len = strlen(seed);
  if (len < TSDB_USER_TOTPSEED_MIN_LEN) {
    return TSDB_CODE_PAR_OPTION_VALUE_TOO_SHORT;
  }

  if (taosIsComplexString(seed)) {
    return 0;
  }

  return TSDB_CODE_PAR_INVALID_OPTION_VALUE;
}



static int32_t mndProcessGetUserDateTimeWhiteListReq(SRpcMsg *pReq) {
  SMnode              *pMnode = pReq->info.node;
  int32_t              code = 0;
  int32_t              lino = 0;
  int32_t              contLen = 0;
  void                *pRsp = NULL;
  SUserObj            *pUser = NULL;
  SGetUserWhiteListReq wlReq = {0};
  SUserDateTimeWhiteList wlRsp = {0};

  if (tDeserializeSGetUserWhiteListReq(pReq->pCont, pReq->contLen, &wlReq) != 0) {
    TAOS_CHECK_GOTO(TSDB_CODE_INVALID_MSG, &lino, _OVER);
  }
  mTrace("user: %s, start to get date time whitelist", wlReq.user);

  TAOS_CHECK_GOTO(mndAcquireUser(pMnode, wlReq.user, &pUser), &lino, _OVER);
  TAOS_CHECK_GOTO(mndSetUserDateTimeWhiteListRsp(pMnode, pUser, &wlRsp), &lino, _OVER);

  contLen = tSerializeSUserDateTimeWhiteList(NULL, 0, &wlRsp);
  if (contLen < 0) {
    TAOS_CHECK_GOTO(TSDB_CODE_OUT_OF_MEMORY, &lino, _OVER);
  }
  pRsp = rpcMallocCont(contLen);
  if (pRsp == NULL) {
    TAOS_CHECK_GOTO(terrno, &lino, _OVER);
  }
  
  contLen = tSerializeSUserDateTimeWhiteList(pRsp, contLen, &wlRsp);
  if (contLen < 0) {
    TAOS_CHECK_GOTO(TSDB_CODE_OUT_OF_MEMORY, &lino, _OVER);
  }

_OVER:
  mndReleaseUser(pMnode, pUser);
  tFreeSUserDateTimeWhiteList(&wlRsp);
  if (code < 0) {
    mError("user:%s, failed to get whitelist at line %d since %s", wlReq.user, lino, tstrerror(code));
    rpcFreeCont(pRsp);
    pRsp = NULL;
    contLen = 0;
  }
  pReq->code = code;
  pReq->info.rsp = pRsp;
  pReq->info.rspLen = contLen;

  TAOS_RETURN(code);
  return 0;
}



static int32_t buildRetrieveDateTimeWhiteListRsp(SRetrieveDateTimeWhiteListRsp *pRsp) {
  (void)taosThreadRwlockRdlock(&userCache.rw);
  
  int32_t count = taosHashGetSize(userCache.users);
  pRsp->pUsers = taosMemoryCalloc(count, sizeof(SUserDateTimeWhiteList));
  if (pRsp->pUsers == NULL) {
    (void)taosThreadRwlockUnlock(&userCache.rw);
    TAOS_RETURN(TSDB_CODE_OUT_OF_MEMORY);
  }

  count = 0;
  void   *pIter = taosHashIterate(userCache.users, NULL);
  while (pIter) {
    SDateTimeWhiteList *wl = (*(SCachedUserInfo **)pIter)->wlTime;
    if (wl == NULL || wl->num <= 0) {
      pIter = taosHashIterate(userCache.users, pIter);
      continue;
    }

    SUserDateTimeWhiteList *pUser = &pRsp->pUsers[count];
    pUser->ver = userCache.verTime;

    size_t klen;
    char  *key = taosHashGetKey(pIter, &klen);
    (void)memcpy(pUser->user, key, klen);

    pUser->numWhiteLists = wl->num;
    pUser->pWhiteLists = taosMemoryCalloc(wl->num, sizeof(SDateTimeWhiteListItem));
    if (pUser->pWhiteLists == NULL) {
      (void)taosThreadRwlockUnlock(&userCache.rw);
      TAOS_RETURN(TSDB_CODE_OUT_OF_MEMORY);
    }

    (void)memcpy(pUser->pWhiteLists, wl->ranges, wl->num * sizeof(SDateTimeWhiteListItem));
    count++;
    pIter = taosHashIterate(userCache.users, pIter);
  }

  pRsp->numOfUser = count;
  pRsp->ver = userCache.verTime;
  (void)taosThreadRwlockUnlock(&userCache.rw);
  TAOS_RETURN(0);
}



static int32_t mndProcessRetrieveDateTimeWhiteListReq(SRpcMsg *pReq) {
  int32_t        code = 0;
  int32_t        lino = 0;
  int32_t        len = 0;
  void          *pRsp = NULL;
  SRetrieveDateTimeWhiteListRsp wlRsp = {0};

  // impl later
  SRetrieveWhiteListReq req = {0};
  if (tDeserializeRetrieveWhiteListReq(pReq->pCont, pReq->contLen, &req) != 0) {
    code = TSDB_CODE_INVALID_MSG;
    TAOS_CHECK_GOTO(code, &lino, _OVER);
  }

  TAOS_CHECK_GOTO(buildRetrieveDateTimeWhiteListRsp(&wlRsp), &lino, _OVER);

  len = tSerializeSRetrieveDateTimeWhiteListRsp(NULL, 0, &wlRsp);
  if (len < 0) {
    TAOS_CHECK_GOTO(len, &lino, _OVER);
  }

  pRsp = rpcMallocCont(len);
  if (!pRsp) {
    TAOS_CHECK_GOTO(terrno, &lino, _OVER);
  }
  len = tSerializeSRetrieveDateTimeWhiteListRsp(pRsp, len, &wlRsp);
  if (len < 0) {
    TAOS_CHECK_GOTO(len, &lino, _OVER);
  }

_OVER:
  if (code < 0) {
    mError("failed to process retrieve ip white request at line %d since %s", lino, tstrerror(code));
    rpcFreeCont(pRsp);
    pRsp = NULL;
    len = 0;
  }
  pReq->code = code;
  pReq->info.rsp = pRsp;
  pReq->info.rspLen = len;

  tFreeSRetrieveDateTimeWhiteListRsp(&wlRsp);
  TAOS_RETURN(code);
}



static int32_t mndProcessCreateUserReq(SRpcMsg *pReq) {
  SMnode        *pMnode = pReq->info.node;
  int32_t        code = 0;
  int32_t        lino = 0;
  SRoleObj      *pRole = NULL;
  SUserObj      *pUser = NULL;
  SUserObj      *pOperUser = NULL;
  SCreateUserReq createReq = {0};
  int64_t        tss = taosGetTimestampMs();

  if (tDeserializeSCreateUserReq(pReq->pCont, pReq->contLen, &createReq) != 0) {
    TAOS_CHECK_GOTO(TSDB_CODE_INVALID_MSG, &lino, _OVER);
  }

  mInfo("user:%s, start to create, createdb:%d, is_import:%d", createReq.user, createReq.createDb, createReq.isImport);

#ifndef TD_ENTERPRISE
  if (createReq.isImport == 1) {
    TAOS_CHECK_GOTO(TSDB_CODE_OPS_NOT_SUPPORT, &lino, _OVER);  // enterprise feature
  }
#endif
  code = mndAcquireUser(pMnode, pReq->info.conn.user, &pOperUser);
  if (pOperUser == NULL) {
    TAOS_CHECK_GOTO(TSDB_CODE_MND_NO_USER_FROM_CONN, &lino, _OVER);
  }

  if (createReq.isImport != 1) {
<<<<<<< HEAD
    // TAOS_CHECK_GOTO(mndCheckOperPrivilege(pMnode, pReq->info.conn.user, MND_OPER_CREATE_USER), &lino, _OVER);
    TAOS_CHECK_GOTO(mndCheckSysObjPrivilege(pMnode, pOperUser, PRIV_USER_CREATE, 0, 0, NULL, NULL), &lino, _OVER);
  } else if (strcmp(pReq->info.conn.user, "root") != 0) {
    mError("The operation is not permitted to create user:%s", pReq->info.conn.user);
=======
    TAOS_CHECK_GOTO(mndCheckOperPrivilege(pMnode, RPC_MSG_USER(pReq), RPC_MSG_TOKEN(pReq), MND_OPER_CREATE_USER), &lino, _OVER);
  } else if (strcmp(RPC_MSG_USER(pReq), "root") != 0) {
    mError("The operation is not permitted, user:%s", RPC_MSG_USER(pReq));
>>>>>>> 4874e16f
    TAOS_CHECK_GOTO(TSDB_CODE_MND_NO_RIGHTS, &lino, _OVER);
  }

  if (createReq.user[0] == 0) {
    TAOS_CHECK_GOTO(TSDB_CODE_MND_INVALID_USER_FORMAT, &lino, _OVER);
  }

  if (createReq.isImport != 1) {
    code = mndCheckPasswordFmt(createReq.pass);
    TAOS_CHECK_GOTO(code, &lino, _OVER);
  }

  if (createReq.totpseed[0] != 0) {
    code = mndCheckTotpSeedFmt(createReq.totpseed);
    TAOS_CHECK_GOTO(code, &lino, _OVER);
  }

  code = mndAcquireUser(pMnode, createReq.user, &pUser);
  if (pUser != NULL) {
    TAOS_CHECK_GOTO(TSDB_CODE_MND_USER_ALREADY_EXIST, &lino, _OVER);
  }

<<<<<<< HEAD
  code = mndAcquireRole(pMnode, createReq.user, &pRole);
  if (pRole != NULL) {
    TAOS_CHECK_GOTO(TSDB_CODE_MND_ROLE_ALREADY_EXIST, &lino, _OVER);
  }

=======
  TAOS_CHECK_GOTO(mndAcquireUser(pMnode, RPC_MSG_USER(pReq), &pOperUser), &lino, _OVER);
>>>>>>> 4874e16f
  TAOS_CHECK_GOTO(grantCheck(TSDB_GRANT_USER), &lino, _OVER);

  code = mndCreateUser(pMnode, pOperUser->acct, &createReq, pReq);
  if (code == 0) code = TSDB_CODE_ACTION_IN_PROGRESS;

  if (tsAuditLevel >= AUDIT_LEVEL_CLUSTER) {
    char detail[1000] = {0};
    (void)tsnprintf(detail, sizeof(detail), "enable:%d, superUser:%d, sysInfo:%d, password:xxx", createReq.enable,
                    createReq.superUser, createReq.sysInfo);
    char operation[15] = {0};
    if (createReq.isImport == 1) {
      tstrncpy(operation, "importUser", sizeof(operation));
    } else {
      tstrncpy(operation, "createUser", sizeof(operation));
    }

    int64_t tse = taosGetTimestampMs();
    double  duration = (double)(tse - tss);
    duration = duration / 1000;
    auditRecord(pReq, pMnode->clusterId, operation, "", createReq.user, detail, strlen(detail), duration, 0);
  }

_OVER:
  if (code == TSDB_CODE_MND_USER_ALREADY_EXIST && createReq.ignoreExists) {
    code = 0;
  } else if (code < 0 && code != TSDB_CODE_ACTION_IN_PROGRESS) {
    mError("user:%s, failed to create at line %d since %s", createReq.user, lino, tstrerror(code));
  }

  mndReleaseRole(pMnode, pRole);
  mndReleaseUser(pMnode, pUser);
  mndReleaseUser(pMnode, pOperUser);
  tFreeSCreateUserReq(&createReq);

  TAOS_RETURN(code);
}



static int32_t mndProcessGetUserIpWhiteListReq(SRpcMsg *pReq) {
  SMnode              *pMnode = pReq->info.node;
  int32_t              code = 0;
  int32_t              lino = 0;
  int32_t              contLen = 0;
  void                *pRsp = NULL;
  SUserObj            *pUser = NULL;
  SGetUserWhiteListReq wlReq = {0};
  SGetUserIpWhiteListRsp wlRsp = {0};

  int32_t (*serialFn)(void *, int32_t, SGetUserIpWhiteListRsp *) = NULL;
  int32_t (*setRspFn)(SMnode * pMnode, SUserObj * pUser, SGetUserIpWhiteListRsp * pRsp) = NULL;

  if (pReq->msgType == TDMT_MND_GET_USER_IP_WHITELIST_DUAL) {
    serialFn = tSerializeSGetUserIpWhiteListDualRsp;
    setRspFn = mndSetUserIpWhiteListDualRsp;
  } else {
    serialFn = tSerializeSGetUserIpWhiteListRsp;
    setRspFn = mndSetUserIpWhiteListRsp;
  }
  if (tDeserializeSGetUserWhiteListReq(pReq->pCont, pReq->contLen, &wlReq) != 0) {
    TAOS_CHECK_GOTO(TSDB_CODE_INVALID_MSG, &lino, _OVER);
  }
  mTrace("user: %s, start to get ip whitelist", wlReq.user);

  TAOS_CHECK_GOTO(mndAcquireUser(pMnode, wlReq.user, &pUser), &lino, _OVER);
  TAOS_CHECK_GOTO(setRspFn(pMnode, pUser, &wlRsp), &lino, _OVER);

  contLen = serialFn(NULL, 0, &wlRsp);
  if (contLen < 0) {
    TAOS_CHECK_GOTO(TSDB_CODE_OUT_OF_MEMORY, &lino, _OVER);
  }
  pRsp = rpcMallocCont(contLen);
  if (pRsp == NULL) {
    TAOS_CHECK_GOTO(terrno, &lino, _OVER);
  }

  contLen = serialFn(pRsp, contLen, &wlRsp);
  if (contLen < 0) {
    TAOS_CHECK_GOTO(TSDB_CODE_OUT_OF_MEMORY, &lino, _OVER);
  }

_OVER:
  mndReleaseUser(pMnode, pUser);
  tFreeSGetUserIpWhiteListDualRsp(&wlRsp);
  if (code < 0) {
    mError("user:%s, failed to get whitelist at line %d since %s", wlReq.user, lino, tstrerror(code));
    rpcFreeCont(pRsp);
    pRsp = NULL;
    contLen = 0;
  }
  pReq->code = code;
  pReq->info.rsp = pRsp;
  pReq->info.rspLen = contLen;

  TAOS_RETURN(code);
}



static int32_t buildRetrieveIpWhiteListRsp(SUpdateIpWhite *pUpdate) {
  (void)taosThreadRwlockRdlock(&userCache.rw);

  int32_t count = taosHashGetSize(userCache.users);
  pUpdate->pUserIpWhite = taosMemoryCalloc(count, sizeof(SUpdateUserIpWhite));
  if (pUpdate->pUserIpWhite == NULL) {
    (void)taosThreadRwlockUnlock(&userCache.rw);
    TAOS_RETURN(TSDB_CODE_OUT_OF_MEMORY);
  }

  count = 0;
  void   *pIter = taosHashIterate(userCache.users, NULL);
  while (pIter) {
    SIpWhiteListDual   *wl = (*(SCachedUserInfo**)pIter)->wlIp;
    if (wl == NULL || wl->num <= 0) {
      pIter = taosHashIterate(userCache.users, pIter);
      continue;
    }

    SUpdateUserIpWhite *pUser = &pUpdate->pUserIpWhite[count];
    pUser->ver = userCache.verIp;

    size_t klen;
    char  *key = taosHashGetKey(pIter, &klen);
    (void)memcpy(pUser->user, key, klen);

    pUser->numOfRange = wl->num;
    pUser->pIpRanges = taosMemoryCalloc(wl->num, sizeof(SIpRange));
    if (pUser->pIpRanges == NULL) {
      (void)taosThreadRwlockUnlock(&userCache.rw);
      TAOS_RETURN(TSDB_CODE_OUT_OF_MEMORY);
    }

    (void)memcpy(pUser->pIpRanges, wl->pIpRanges, wl->num * sizeof(SIpRange));
    count++;
    pIter = taosHashIterate(userCache.users, pIter);
  }

  pUpdate->numOfUser = count;
  pUpdate->ver = userCache.verIp;
  (void)taosThreadRwlockUnlock(&userCache.rw);
  TAOS_RETURN(0);
}



int32_t mndProcessRetrieveIpWhiteListReq(SRpcMsg *pReq) {
  int32_t        code = 0;
  int32_t        lino = 0;
  int32_t        len = 0;
  void          *pRsp = NULL;
  SUpdateIpWhite ipWhite = {0};

  // impl later
  SRetrieveWhiteListReq req = {0};
  if (tDeserializeRetrieveWhiteListReq(pReq->pCont, pReq->contLen, &req) != 0) {
    code = TSDB_CODE_INVALID_MSG;
    TAOS_CHECK_GOTO(code, &lino, _OVER);
  }

  int32_t (*fn)(void *, int32_t, SUpdateIpWhite *) = NULL;
  if (pReq->msgType == TDMT_MND_RETRIEVE_IP_WHITELIST) {
    fn = tSerializeSUpdateIpWhite;
  } else if (pReq->msgType == TDMT_MND_RETRIEVE_IP_WHITELIST_DUAL) {
    fn = tSerializeSUpdateIpWhiteDual;
  }

  TAOS_CHECK_GOTO(buildRetrieveIpWhiteListRsp(&ipWhite), &lino, _OVER);

  len = fn(NULL, 0, &ipWhite);
  if (len < 0) {
    TAOS_CHECK_GOTO(len, &lino, _OVER);
  }

  pRsp = rpcMallocCont(len);
  if (!pRsp) {
    TAOS_CHECK_GOTO(terrno, &lino, _OVER);
  }
  len = fn(pRsp, len, &ipWhite);
  if (len < 0) {
    TAOS_CHECK_GOTO(len, &lino, _OVER);
  }

_OVER:
  if (code < 0) {
    mError("failed to process retrieve ip white request at line %d since %s", lino, tstrerror(code));
    rpcFreeCont(pRsp);
    pRsp = NULL;
    len = 0;
  }
  pReq->code = code;
  pReq->info.rsp = pRsp;
  pReq->info.rspLen = len;

  tFreeSUpdateIpWhiteReq(&ipWhite);
  TAOS_RETURN(code);
}

<<<<<<< HEAD
void mndUpdateUser(SMnode *pMnode, SUserObj *pUser, SRpcMsg *pReq) {
  int32_t code = 0;
  STrans *pTrans = mndTransCreate(pMnode, TRN_POLICY_ROLLBACK, TRN_CONFLICT_NOTHING, pReq, "update-user");
  if (pTrans == NULL) {
    mError("user:%s, failed to update since %s", pUser->user, terrstr());
    return;
  }
  mInfo("trans:%d, used to update user:%s", pTrans->id, pUser->user);

  SSdbRaw *pCommitRaw = mndUserActionEncode(pUser);
  if (pCommitRaw == NULL || mndTransAppendCommitlog(pTrans, pCommitRaw) != 0) {
    mError("trans:%d, failed to append commit log since %s", pTrans->id, terrstr());
    mndTransDrop(pTrans);
    return;
  }
  code = sdbSetRawStatus(pCommitRaw, SDB_STATUS_READY);
  if (code < 0) {
    mndTransDrop(pTrans);
    return;
  }

  if (mndTransPrepare(pMnode, pTrans) != 0) {
    mError("trans:%d, failed to prepare since %s", pTrans->id, terrstr());
    mndTransDrop(pTrans);
    return;
  }

  mndTransDrop(pTrans);
}

static int32_t mndAlterUser(SMnode *pMnode, SUserObj *pOld, SUserObj *pNew, SRpcMsg *pReq) {
  int32_t code = 0, lino = 0;
  STrans *pTrans = mndTransCreate(pMnode, TRN_POLICY_ROLLBACK, TRN_CONFLICT_ROLE, pReq, "alter-user");
=======


static int32_t mndAlterUser(SMnode *pMnode, SUserObj *pNew, SRpcMsg *pReq) {
  int32_t code = 0;
  STrans *pTrans = mndTransCreate(pMnode, TRN_POLICY_ROLLBACK, TRN_CONFLICT_NOTHING, pReq, "alter-user");
>>>>>>> 4874e16f
  if (pTrans == NULL) {
    mError("user:%s, failed to alter since %s", pNew->user, terrstr());
    TAOS_RETURN(terrno);
  }
  mInfo("trans:%d, used to alter user:%s", pTrans->id, pNew->user);

  SSdbRaw *pCommitRaw = mndUserActionEncode(pNew);
  if (pCommitRaw == NULL || mndTransAppendCommitlog(pTrans, pCommitRaw) != 0) {
    mError("trans:%d, failed to append commit log since %s", pTrans->id, terrstr());
    mndTransDrop(pTrans);
    TAOS_RETURN(terrno);
  }
  TAOS_CHECK_EXIT(sdbSetRawStatus(pCommitRaw, SDB_STATUS_READY));

  if (mndTransPrepare(pMnode, pTrans) != 0) {
    mError("trans:%d, failed to prepare since %s", pTrans->id, terrstr());
    mndTransDrop(pTrans);
    TAOS_RETURN(terrno);
  }
  if ((code = userCacheUpdateWhiteList(pMnode, pNew)) != 0) {
    mndTransDrop(pTrans);
    TAOS_RETURN(code);
  }
_exit:
  if (code < 0 && code != TSDB_CODE_ACTION_IN_PROGRESS) {
    mError("user:%s, failed to alter at line %d since %s", pOld->user, lino, tstrerror(code));
  }
  mndTransDrop(pTrans);
  TAOS_RETURN(code);
}

static int32_t mndDupObjHash(SHashObj *pOld, int32_t dataLen, SHashObj **ppNew) {
  int32_t code = 0;

  *ppNew =
      taosHashInit(taosHashGetSize(pOld), taosGetDefaultHashFunction(TSDB_DATA_TYPE_BINARY), true, HASH_ENTRY_LOCK);
  if (*ppNew == NULL) {
    code = terrno ? terrno : TSDB_CODE_OUT_OF_MEMORY;
    TAOS_RETURN(code);
  }

  char *db = taosHashIterate(pOld, NULL);
  while (db != NULL) {
    int32_t len = strlen(db) + 1;
    if ((code = taosHashPut(*ppNew, db, len, db, dataLen)) != 0) {
      taosHashCancelIterate(pOld, db);
      taosHashCleanup(*ppNew);
      TAOS_RETURN(code);
    }
    db = taosHashIterate(pOld, db);
  }

  TAOS_RETURN(code);
}

int32_t mndDupDbHash(SHashObj *pOld, SHashObj **ppNew) { return mndDupObjHash(pOld, TSDB_DB_FNAME_LEN, ppNew); }

int32_t mndDupTopicHash(SHashObj *pOld, SHashObj **ppNew) { return mndDupObjHash(pOld, TSDB_TOPIC_FNAME_LEN, ppNew); }

static int32_t mndTablePriviledge(SMnode *pMnode, SHashObj *hash, SHashObj *useDbHash, SAlterUserReq *alterReq,
                                  SSdb *pSdb) {
  void *pIter = NULL;
  char  tbFName[TSDB_TABLE_FNAME_LEN] = {0};

  (void)snprintf(tbFName, sizeof(tbFName), "%s.%s", alterReq->objname, alterReq->tabName);
  int32_t len = strlen(tbFName) + 1;

  if (alterReq->tagCond != NULL && alterReq->tagCondLen != 0) {
    char *value = taosHashGet(hash, tbFName, len);
    if (value != NULL) {
      TAOS_RETURN(TSDB_CODE_MND_PRIVILEGE_EXIST);
    }

    int32_t condLen = alterReq->tagCondLen;
    TAOS_CHECK_RETURN(taosHashPut(hash, tbFName, len, alterReq->tagCond, condLen));
  } else {
    TAOS_CHECK_RETURN(taosHashPut(hash, tbFName, len, alterReq->isView ? "v" : "t", 2));
  }

  int32_t  dbKeyLen = strlen(alterReq->objname) + 1;
  int32_t  ref = 1;
  int32_t *currRef = taosHashGet(useDbHash, alterReq->objname, dbKeyLen);
  if (NULL != currRef) {
    ref = (*currRef) + 1;
  }
  TAOS_CHECK_RETURN(taosHashPut(useDbHash, alterReq->objname, dbKeyLen, &ref, sizeof(ref)));

  TAOS_RETURN(0);
}

static int32_t mndRemoveTablePriviledge(SMnode *pMnode, SHashObj *hash, SHashObj *useDbHash, SAlterUserReq *alterReq,
                                        SSdb *pSdb) {
  void *pIter = NULL;
  char  tbFName[TSDB_TABLE_FNAME_LEN] = {0};
  (void)snprintf(tbFName, sizeof(tbFName), "%s.%s", alterReq->objname, alterReq->tabName);
  int32_t len = strlen(tbFName) + 1;

  if (taosHashRemove(hash, tbFName, len) != 0) {
    TAOS_RETURN(0);  // not found
  }

  int32_t  dbKeyLen = strlen(alterReq->objname) + 1;
  int32_t *currRef = taosHashGet(useDbHash, alterReq->objname, dbKeyLen);
  if (NULL == currRef) {
    return 0;
  }

  if (1 == *currRef) {
    if (taosHashRemove(useDbHash, alterReq->objname, dbKeyLen) != 0) {
      TAOS_RETURN(0);  // not found
    }
    return 0;
  }
  int32_t ref = (*currRef) - 1;
  TAOS_CHECK_RETURN(taosHashPut(useDbHash, alterReq->objname, dbKeyLen, &ref, sizeof(ref)));

  return 0;
}



static int32_t mndProcessAlterUserPrivilegesReq(SRpcMsg* pReq, SAlterUserReq *pAlterReq) {
  SMnode   *pMnode = pReq->info.node;
  SSdb     *pSdb = pMnode->pSdb;
  int32_t   code = 0, lino = 0;
  SUserObj *pUser = NULL;
  SUserObj  newUser = {0};
  int64_t   tss = taosGetTimestampMs();

  TAOS_CHECK_GOTO(mndAcquireUser(pMnode, pAlterReq->user, &pUser), &lino, _OVER);
  TAOS_CHECK_GOTO(mndCheckAlterUserPrivilege(pMnode, RPC_MSG_USER(pReq), RPC_MSG_TOKEN(pReq), pUser, pAlterReq), &lino, _OVER);
  TAOS_CHECK_GOTO(mndUserDupObj(pUser, &newUser), &lino, _OVER);

#if 0
  if (ALTER_USER_ADD_READ_DB_PRIV(pAlterReq->alterType, &pAlterReq->privileges, pAlterReq->tabName) ||
      ALTER_USER_ADD_ALL_DB_PRIV(pAlterReq->alterType, &pAlterReq->privileges, pAlterReq->tabName)) {
    if (strcmp(pAlterReq->objname, "1.*") != 0) {
      int32_t len = strlen(pAlterReq->objname) + 1;
      SDbObj *pDb = mndAcquireDb(pMnode, pAlterReq->objname);
      if (pDb == NULL) {
        mndReleaseDb(pMnode, pDb);
        TAOS_CHECK_GOTO(terrno, &lino, _OVER);  // TODO: refactor the terrno to code
      }
      if ((code = taosHashPut(newUser.readDbs, pAlterReq->objname, len, pAlterReq->objname, TSDB_DB_FNAME_LEN)) !=
          0) {
        mndReleaseDb(pMnode, pDb);
        TAOS_CHECK_GOTO(code, &lino, _OVER);
      }
      mndReleaseDb(pMnode, pDb);
    } else {
      void   *pIter = NULL;
      while (1) {
        SDbObj *pDb = NULL;
        pIter = sdbFetch(pSdb, SDB_DB, pIter, (void **)&pDb);
        if (pIter == NULL) break;
        int32_t len = strlen(pDb->name) + 1;
        if ((code = taosHashPut(newUser.readDbs, pDb->name, len, pDb->name, TSDB_DB_FNAME_LEN)) != 0) {
          sdbRelease(pSdb, pDb);
          sdbCancelFetch(pSdb, pIter);
          TAOS_CHECK_GOTO(code, &lino, _OVER);
        }
        sdbRelease(pSdb, pDb);
      }
    }
  }

  if (ALTER_USER_ADD_WRITE_DB_PRIV(pAlterReq->alterType, &pAlterReq->privileges, pAlterReq->tabName) ||
      ALTER_USER_ADD_ALL_DB_PRIV(pAlterReq->alterType, &pAlterReq->privileges, pAlterReq->tabName)) {
    if (strcmp(pAlterReq->objname, "1.*") != 0) {
      int32_t len = strlen(pAlterReq->objname) + 1;
      SDbObj *pDb = mndAcquireDb(pMnode, pAlterReq->objname);
      if (pDb == NULL) {
        mndReleaseDb(pMnode, pDb);
        TAOS_CHECK_GOTO(terrno, &lino, _OVER);  // TODO: refactor the terrno to code
      }
      if ((code = taosHashPut(newUser.writeDbs, pAlterReq->objname, len, pAlterReq->objname, TSDB_DB_FNAME_LEN)) !=
          0) {
        mndReleaseDb(pMnode, pDb);
        TAOS_CHECK_GOTO(code, &lino, _OVER);
      }
      mndReleaseDb(pMnode, pDb);
    } else {
      void   *pIter = NULL;
      while (1) {
        SDbObj *pDb = NULL;
        pIter = sdbFetch(pSdb, SDB_DB, pIter, (void **)&pDb);
        if (pIter == NULL) break;
        int32_t len = strlen(pDb->name) + 1;
        if ((code = taosHashPut(newUser.writeDbs, pDb->name, len, pDb->name, TSDB_DB_FNAME_LEN)) != 0) {
          sdbRelease(pSdb, pDb);
          sdbCancelFetch(pSdb, pIter);
          TAOS_CHECK_GOTO(code, &lino, _OVER);
        }
        sdbRelease(pSdb, pDb);
      }
    }
  }

  if (ALTER_USER_DEL_READ_DB_PRIV(pAlterReq->alterType, &pAlterReq->privileges, pAlterReq->tabName) ||
      ALTER_USER_DEL_ALL_DB_PRIV(pAlterReq->alterType, &pAlterReq->privileges, pAlterReq->tabName)) {
    if (strcmp(pAlterReq->objname, "1.*") != 0) {
      int32_t len = strlen(pAlterReq->objname) + 1;
      SDbObj *pDb = mndAcquireDb(pMnode, pAlterReq->objname);
      if (pDb == NULL) {
        mndReleaseDb(pMnode, pDb);
        TAOS_CHECK_GOTO(terrno, &lino, _OVER);  // TODO: refactor the terrno to code
      }
      code = taosHashRemove(newUser.readDbs, pAlterReq->objname, len);
      if (code < 0) {
        mError("read db:%s, failed to remove db:%s since %s", newUser.user, pAlterReq->objname, terrstr());
      }
      mndReleaseDb(pMnode, pDb);
    } else {
      taosHashClear(newUser.readDbs);
    }
  }

  if (ALTER_USER_DEL_WRITE_DB_PRIV(pAlterReq->alterType, &pAlterReq->privileges, pAlterReq->tabName) ||
      ALTER_USER_DEL_ALL_DB_PRIV(pAlterReq->alterType, &pAlterReq->privileges, pAlterReq->tabName)) {
    if (strcmp(pAlterReq->objname, "1.*") != 0) {
      int32_t len = strlen(pAlterReq->objname) + 1;
      SDbObj *pDb = mndAcquireDb(pMnode, pAlterReq->objname);
      if (pDb == NULL) {
        mndReleaseDb(pMnode, pDb);
        TAOS_CHECK_GOTO(terrno, &lino, _OVER);  // TODO: refactor the terrno to code
      }
      code = taosHashRemove(newUser.writeDbs, pAlterReq->objname, len);
      if (code < 0) {
        mError("user:%s, failed to remove db:%s since %s", newUser.user, pAlterReq->objname, terrstr());
      }
      mndReleaseDb(pMnode, pDb);
    } else {
      taosHashClear(newUser.writeDbs);
    }
  }

<<<<<<< HEAD
  SHashObj *pReadTbs = pNewUser->selectTbs;
  SHashObj *pWriteTbs = pNewUser->insertTbs;
  SHashObj *pAlterTbs = pNewUser->alterTbs;
=======
  SHashObj *pReadTbs = newUser.readTbs;
  SHashObj *pWriteTbs = newUser.writeTbs;
  SHashObj *pAlterTbs = newUser.alterTbs;
>>>>>>> 4874e16f

#ifdef TD_ENTERPRISE
  if (pAlterReq->isView) {
    pReadTbs = newUser.readViews;
    pWriteTbs = newUser.writeViews;
    pAlterTbs = newUser.alterViews;
  }
#endif

<<<<<<< HEAD

  if (ALTER_USER_ADD_READ_TB_PRIV(pAlterReq->alterType, &pAlterReq->privileges, pAlterReq->tabName) ||
      ALTER_USER_ADD_ALL_TB_PRIV(pAlterReq->alterType, &pAlterReq->privileges, pAlterReq->tabName)) {
    TAOS_CHECK_GOTO(mndTablePriviledge(pMnode, pReadTbs, pNewUser->useDbs, pAlterReq, pSdb), &lino, _OVER);
  }

  if (ALTER_USER_ADD_WRITE_TB_PRIV(pAlterReq->alterType, &pAlterReq->privileges, pAlterReq->tabName) ||
      ALTER_USER_ADD_ALL_TB_PRIV(pAlterReq->alterType, &pAlterReq->privileges, pAlterReq->tabName)) {
    TAOS_CHECK_GOTO(mndTablePriviledge(pMnode, pWriteTbs, pNewUser->useDbs, pAlterReq, pSdb), &lino, _OVER);
  }

  if (ALTER_USER_ADD_ALTER_TB_PRIV(pAlterReq->alterType, &pAlterReq->privileges, pAlterReq->tabName) ||
      ALTER_USER_ADD_ALL_TB_PRIV(pAlterReq->alterType, &pAlterReq->privileges, pAlterReq->tabName)) {
    TAOS_CHECK_GOTO(mndTablePriviledge(pMnode, pAlterTbs, pNewUser->useDbs, pAlterReq, pSdb), &lino, _OVER);
  }

  if (ALTER_USER_DEL_READ_TB_PRIV(pAlterReq->alterType, &pAlterReq->privileges, pAlterReq->tabName) ||
      ALTER_USER_DEL_ALL_TB_PRIV(pAlterReq->alterType, &pAlterReq->privileges, pAlterReq->tabName)) {
    TAOS_CHECK_GOTO(mndRemoveTablePriviledge(pMnode, pReadTbs, pNewUser->useDbs, pAlterReq, pSdb), &lino, _OVER);
  }

  if (ALTER_USER_DEL_WRITE_TB_PRIV(pAlterReq->alterType, &pAlterReq->privileges, pAlterReq->tabName) ||
      ALTER_USER_DEL_ALL_TB_PRIV(pAlterReq->alterType, &pAlterReq->privileges, pAlterReq->tabName)) {
    TAOS_CHECK_GOTO(mndRemoveTablePriviledge(pMnode, pWriteTbs, pNewUser->useDbs, pAlterReq, pSdb), &lino, _OVER);
  }

  if (ALTER_USER_DEL_ALTER_TB_PRIV(pAlterReq->alterType, &pAlterReq->privileges, pAlterReq->tabName) ||
      ALTER_USER_DEL_ALL_TB_PRIV(pAlterReq->alterType, &pAlterReq->privileges, pAlterReq->tabName)) {
    TAOS_CHECK_GOTO(mndRemoveTablePriviledge(pMnode, pAlterTbs, pNewUser->useDbs, pAlterReq, pSdb), &lino, _OVER);
=======
  if (ALTER_USER_ADD_READ_TB_PRIV(pAlterReq->alterType, pAlterReq->privileges, pAlterReq->tabName) ||
      ALTER_USER_ADD_ALL_TB_PRIV(pAlterReq->alterType, pAlterReq->privileges, pAlterReq->tabName)) {
    TAOS_CHECK_GOTO(mndTablePriviledge(pMnode, pReadTbs, newUser.useDbs, pAlterReq, pSdb), &lino, _OVER);
  }

  if (ALTER_USER_ADD_WRITE_TB_PRIV(pAlterReq->alterType, pAlterReq->privileges, pAlterReq->tabName) ||
      ALTER_USER_ADD_ALL_TB_PRIV(pAlterReq->alterType, pAlterReq->privileges, pAlterReq->tabName)) {
    TAOS_CHECK_GOTO(mndTablePriviledge(pMnode, pWriteTbs, newUser.useDbs, pAlterReq, pSdb), &lino, _OVER);
  }

  if (ALTER_USER_ADD_ALTER_TB_PRIV(pAlterReq->alterType, pAlterReq->privileges, pAlterReq->tabName) ||
      ALTER_USER_ADD_ALL_TB_PRIV(pAlterReq->alterType, pAlterReq->privileges, pAlterReq->tabName)) {
    TAOS_CHECK_GOTO(mndTablePriviledge(pMnode, pAlterTbs, newUser.useDbs, pAlterReq, pSdb), &lino, _OVER);
  }

  if (ALTER_USER_DEL_READ_TB_PRIV(pAlterReq->alterType, pAlterReq->privileges, pAlterReq->tabName) ||
      ALTER_USER_DEL_ALL_TB_PRIV(pAlterReq->alterType, pAlterReq->privileges, pAlterReq->tabName)) {
    TAOS_CHECK_GOTO(mndRemoveTablePriviledge(pMnode, pReadTbs, newUser.useDbs, pAlterReq, pSdb), &lino, _OVER);
  }

  if (ALTER_USER_DEL_WRITE_TB_PRIV(pAlterReq->alterType, pAlterReq->privileges, pAlterReq->tabName) ||
      ALTER_USER_DEL_ALL_TB_PRIV(pAlterReq->alterType, pAlterReq->privileges, pAlterReq->tabName)) {
    TAOS_CHECK_GOTO(mndRemoveTablePriviledge(pMnode, pWriteTbs, newUser.useDbs, pAlterReq, pSdb), &lino, _OVER);
  }

  if (ALTER_USER_DEL_ALTER_TB_PRIV(pAlterReq->alterType, pAlterReq->privileges, pAlterReq->tabName) ||
      ALTER_USER_DEL_ALL_TB_PRIV(pAlterReq->alterType, pAlterReq->privileges, pAlterReq->tabName)) {
    TAOS_CHECK_GOTO(mndRemoveTablePriviledge(pMnode, pAlterTbs, newUser.useDbs, pAlterReq, pSdb), &lino, _OVER);
>>>>>>> 4874e16f
  }
#endif

#if 0
// #ifdef USE_TOPIC
  if (ALTER_USER_ADD_SUBSCRIBE_TOPIC_PRIV(pAlterReq->alterType, &pAlterReq->privileges)) {
    int32_t      len = strlen(pAlterReq->objname) + 1;
    SMqTopicObj *pTopic = NULL;
    if ((code = mndAcquireTopic(pMnode, pAlterReq->objname, &pTopic)) != 0) {
      TAOS_CHECK_GOTO(code, &lino, _OVER);
    }
    taosRLockLatch(&pTopic->lock);
    code = taosHashPut(newUser.topics, pTopic->name, len, pTopic->name, TSDB_TOPIC_FNAME_LEN);
    taosRUnLockLatch(&pTopic->lock);
    mndReleaseTopic(pMnode, pTopic);
    TAOS_CHECK_GOTO(code, &lino, _OVER);
  }

  if (ALTER_USER_DEL_SUBSCRIBE_TOPIC_PRIV(pAlterReq->alterType, &pAlterReq->privileges)) {
    int32_t      len = strlen(pAlterReq->objname) + 1;
    SMqTopicObj *pTopic = NULL;
    if ((code = mndAcquireTopic(pMnode, pAlterReq->objname, &pTopic)) != 0) {
      TAOS_CHECK_GOTO(code, &lino, _OVER);
    }
    taosRLockLatch(&pTopic->lock);
    code = taosHashRemove(newUser.topics, pAlterReq->objname, len);
    if (code < 0) {
      mError("user:%s, failed to remove topic:%s since %s", newUser.user, pAlterReq->objname, tstrerror(code));
    }
    taosRUnLockLatch(&pTopic->lock);
    mndReleaseTopic(pMnode, pTopic);
  }
#endif

  TAOS_CHECK_GOTO(mndAlterUser(pMnode, &newUser, pReq), &lino, _OVER);
  code = TSDB_CODE_ACTION_IN_PROGRESS;

  if (tsAuditLevel >= AUDIT_LEVEL_CLUSTER) {
    int64_t tse = taosGetTimestampMs();
    double  duration = (double)(tse - tss);
    duration = duration / 1000;
    if (ALTER_USER_ADD_READ_DB_PRIV(pAlterReq->alterType, pAlterReq->privileges, pAlterReq->tabName) ||
              ALTER_USER_ADD_WRITE_DB_PRIV(pAlterReq->alterType, pAlterReq->privileges, pAlterReq->tabName) ||
              ALTER_USER_ADD_ALL_DB_PRIV(pAlterReq->alterType, pAlterReq->privileges, pAlterReq->tabName) ||
              ALTER_USER_ADD_READ_TB_PRIV(pAlterReq->alterType, pAlterReq->privileges, pAlterReq->tabName) ||
              ALTER_USER_ADD_WRITE_TB_PRIV(pAlterReq->alterType, pAlterReq->privileges, pAlterReq->tabName) ||
              ALTER_USER_ADD_ALL_TB_PRIV(pAlterReq->alterType, pAlterReq->privileges, pAlterReq->tabName)) {
      if (strcmp(pAlterReq->objname, "1.*") != 0) {
        SName name = {0};
        TAOS_CHECK_GOTO(tNameFromString(&name, pAlterReq->objname, T_NAME_ACCT | T_NAME_DB), &lino, _OVER);
        auditRecord(pReq, pMnode->clusterId, "GrantPrivileges", name.dbname, pAlterReq->user, pAlterReq->sql, pAlterReq->sqlLen, duration, 0);
      } else {
        auditRecord(pReq, pMnode->clusterId, "GrantPrivileges", "", pAlterReq->user, pAlterReq->sql, pAlterReq->sqlLen, duration, 0);
      }
    } else if (ALTER_USER_ADD_SUBSCRIBE_TOPIC_PRIV(pAlterReq->alterType, pAlterReq->privileges)) {
      auditRecord(pReq, pMnode->clusterId, "GrantPrivileges", pAlterReq->objname, pAlterReq->user, pAlterReq->sql, pAlterReq->sqlLen, duration, 0);
    } else if (ALTER_USER_DEL_SUBSCRIBE_TOPIC_PRIV(pAlterReq->alterType, pAlterReq->privileges)) {
      auditRecord(pReq, pMnode->clusterId, "RevokePrivileges", pAlterReq->objname, pAlterReq->user, pAlterReq->sql, pAlterReq->sqlLen, duration, 0);
    } else {
      if (strcmp(pAlterReq->objname, "1.*") != 0) {
        SName name = {0};
        TAOS_CHECK_GOTO(tNameFromString(&name, pAlterReq->objname, T_NAME_ACCT | T_NAME_DB), &lino, _OVER);
        auditRecord(pReq, pMnode->clusterId, "RevokePrivileges", name.dbname, pAlterReq->user, pAlterReq->sql, pAlterReq->sqlLen, duration, 0);
      } else {
        auditRecord(pReq, pMnode->clusterId, "RevokePrivileges", "", pAlterReq->user, pAlterReq->sql, pAlterReq->sqlLen, duration, 0);
      }
    }
  }
  
_OVER:
  if (code < 0 && code != TSDB_CODE_ACTION_IN_PROGRESS) {
    mError("user:%s, failed to alter user privileges at line %d since %s", pAlterReq->user, lino, tstrerror(code));
  }
  mndReleaseUser(pMnode, pUser);
  mndUserFreeObj(&newUser);
  TAOS_RETURN(code);
}

<<<<<<< HEAD
#ifdef TD_ENTERPRISE
extern int32_t mndAlterUserPrivInfo(SMnode *pMnode, SUserObj *pOperUser, SUserObj *pOld, SUserObj *pNew, SAlterRoleReq *pAlterReq);
extern int32_t mndAlterUserRoleInfo(SMnode *pMnode, SUserObj *pOperUser, SUserObj *pOld, SUserObj *pNew, SAlterRoleReq *pAlterReq);
#endif

int32_t mndAlterUserFromRole(SRpcMsg *pReq, SUserObj *pOperUser, SAlterRoleReq *pAlterReq) {
  SMnode   *pMnode = pReq->info.node;
  SSdb     *pSdb = pMnode->pSdb;
  void     *pIter = NULL;
  int32_t   code = 0, lino = 0;
  SUserObj *pUser = NULL;
  SUserObj  newUser = {0};

  TAOS_CHECK_EXIT(mndAcquireUser(pMnode, pAlterReq->principal, &pUser));

  if (pUser->enable == 0) {
    TAOS_CHECK_EXIT(TSDB_CODE_MND_USER_DISABLED);
  }

  if (pAlterReq->alterType == TSDB_ALTER_ROLE_PRIVILEGES) {
#ifdef TD_ENTERPRISE
    TAOS_CHECK_EXIT(mndUserDupObj(pUser, &newUser));
    if ((code = mndAlterUserPrivInfo(pMnode, pOperUser, pUser, &newUser, pAlterReq)) == TSDB_CODE_QRY_DUPLICATED_OPERATION) {
      code = 0;
      goto _exit;
    } else {
      TAOS_CHECK_EXIT(code);
    }
  } else if (pAlterReq->alterType == TSDB_ALTER_ROLE_ROLE) {
    if ((code = mndAlterUserRoleInfo(pMnode, pOperUser, pUser, &newUser, pAlterReq)) == TSDB_CODE_QRY_DUPLICATED_OPERATION) {
      code = 0;
      goto _exit;
    } else {
      TAOS_CHECK_EXIT(code);
    }
#endif
  } else {
    TAOS_CHECK_EXIT(TSDB_CODE_INVALID_MSG);
  }
  code = mndAlterUser(pMnode, pUser, &newUser, pReq);
  if (code == 0) code = TSDB_CODE_ACTION_IN_PROGRESS;

_exit:
  if (code < 0 && code != TSDB_CODE_ACTION_IN_PROGRESS) {
    mError("user:%s, failed to alter user at line %d since %s", pAlterReq->principal, lino, tstrerror(code));
  }
  mndReleaseUser(pMnode, pUser);
  mndUserFreeObj(&newUser);
  TAOS_RETURN(code);
}

static int32_t mndProcessAlterUserReq(SRpcMsg *pReq) {
=======


static int32_t mndProcessAlterUserBasicInfoReq(SRpcMsg *pReq, SAlterUserReq *pAlterReq) {
>>>>>>> 4874e16f
  SMnode       *pMnode = pReq->info.node;
  int32_t       code = 0, lino = 0;
  SUserObj     *pUser = NULL;
  SUserObj      newUser = {0};
  char          auditLog[1000] = {0};
  int32_t       auditLen = 0;
  int64_t       tss = taosGetTimestampMs();

  TAOS_CHECK_GOTO(mndAcquireUser(pMnode, pAlterReq->user, &pUser), &lino, _OVER);
  TAOS_CHECK_GOTO(mndCheckAlterUserPrivilege(pMnode, RPC_MSG_USER(pReq), RPC_MSG_TOKEN(pReq), pUser, pAlterReq), &lino, _OVER);
  TAOS_CHECK_GOTO(mndUserDupObj(pUser, &newUser), &lino, _OVER);

  if (pAlterReq->hasPassword) {
    auditLen += tsnprintf(auditLog, sizeof(auditLog), "password,");

    TAOS_CHECK_GOTO(mndCheckPasswordFmt(pAlterReq->pass), &lino, _OVER);
    if (newUser.salt[0] == 0) {
      generateSalt(newUser.salt, sizeof(newUser.salt));
    }
    char pass[TSDB_PASSWORD_LEN] = {0};
    taosEncryptPass_c((uint8_t *)pAlterReq->pass, strlen(pAlterReq->pass), pass);
    pass[sizeof(pass) - 1] = 0;
    TAOS_CHECK_GOTO(mndEncryptPass(pass, newUser.salt, &newUser.passEncryptAlgorithm), &lino, _OVER);

    if (newUser.passwordReuseMax > 0 || newUser.passwordReuseTime > 0) {
      for(int32_t i = 0; i < newUser.numOfPasswords; ++i) {
        if (0 == strncmp(newUser.passwords[i].pass, pass, TSDB_PASSWORD_LEN)) {
          TAOS_CHECK_GOTO(TSDB_CODE_MND_USER_PASSWORD_REUSE, &lino, _OVER);
        }
      }
      SUserPassword *passwords = taosMemoryCalloc(newUser.numOfPasswords + 1, sizeof(SUserPassword));
      if (passwords == NULL) {
        TAOS_CHECK_GOTO(TSDB_CODE_OUT_OF_MEMORY, &lino, _OVER);
      }
      memcpy(passwords + 1, newUser.passwords, newUser.numOfPasswords * sizeof(SUserPassword));
      memcpy(passwords[0].pass, pass, TSDB_PASSWORD_LEN);
      passwords[0].setTime = taosGetTimestampSec();
      taosMemoryFree(newUser.passwords);
      newUser.passwords = passwords;
      ++newUser.numOfPasswords;
      ++newUser.passVersion;
      newUser.changePass = 2;
    } else if (0 != strncmp(newUser.passwords[0].pass, pass, TSDB_PASSWORD_LEN)) {
      memcpy(newUser.passwords[0].pass, pass, TSDB_PASSWORD_LEN);
      newUser.passwords[0].setTime = taosGetTimestampSec();
      ++newUser.passVersion;
      newUser.changePass = 2;
    }
  }

  if (pAlterReq->hasTotpseed) {
    auditLen += tsnprintf(auditLog + auditLen, sizeof(auditLog) - auditLen, "totpseed,");

    if (pAlterReq->totpseed[0] == 0) { // clear totp secret
      memset(newUser.totpsecret, 0, sizeof(newUser.totpsecret));
    } else if (taosGenerateTotpSecret(pAlterReq->totpseed, 0, newUser.totpsecret, sizeof(newUser.totpsecret)) < 0) {
      TAOS_CHECK_GOTO(TSDB_CODE_PAR_INVALID_OPTION_VALUE, &lino, _OVER);
    }
  }

  if (pAlterReq->hasEnable) {
    auditLen += tsnprintf(auditLog + auditLen, sizeof(auditLog) - auditLen, "enable:%d,", pAlterReq->enable);

    newUser.enable = pAlterReq->enable; // lock or unlock user manually
    if (newUser.enable) {
      // reset login info to allow login immediately
      userCacheResetLoginInfo(newUser.user);
    }
  }

  if (pAlterReq->hasSysinfo) {
    auditLen += tsnprintf(auditLog + auditLen, sizeof(auditLog) - auditLen, "sysinfo:%d,", pAlterReq->sysinfo);
    newUser.sysInfo = pAlterReq->sysinfo;
  }

  if (pAlterReq->hasCreatedb) {
    auditLen += tsnprintf(auditLog + auditLen, sizeof(auditLog) - auditLen, "createdb:%d,", pAlterReq->createdb);
    newUser.createdb = pAlterReq->createdb;
  }

  if (pAlterReq->hasChangepass) {
    auditLen += tsnprintf(auditLog + auditLen, sizeof(auditLog) - auditLen, "changepass:%d,", pAlterReq->changepass);
    newUser.changePass = pAlterReq->changepass;
  }

  if (pAlterReq->hasSessionPerUser) {
    auditLen += tsnprintf(auditLog + auditLen, sizeof(auditLog) - auditLen, "sessionPerUser:%d,", pAlterReq->sessionPerUser);
    newUser.sessionPerUser = pAlterReq->sessionPerUser;
  }

  if (pAlterReq->hasConnectTime) {
    auditLen += tsnprintf(auditLog + auditLen, sizeof(auditLog) - auditLen, "connectTime:%d,", pAlterReq->connectTime);
    newUser.connectTime = pAlterReq->connectTime;
  }
  
  if (pAlterReq->hasConnectIdleTime) {
    auditLen += tsnprintf(auditLog + auditLen, sizeof(auditLog) - auditLen, "connectIdleTime:%d,", pAlterReq->connectIdleTime);
    newUser.connectIdleTime = pAlterReq->connectIdleTime;
  }

  if (pAlterReq->hasCallPerSession) {
    auditLen += tsnprintf(auditLog + auditLen, sizeof(auditLog) - auditLen, "callPerSession:%d,", pAlterReq->callPerSession);
    newUser.callPerSession = pAlterReq->callPerSession;
  }

  if (pAlterReq->hasVnodePerCall) {
    auditLen += tsnprintf(auditLog + auditLen, sizeof(auditLog) - auditLen, "vnodePerCall:%d,", pAlterReq->vnodePerCall);
    newUser.vnodePerCall = pAlterReq->vnodePerCall;
  }

  if (pAlterReq->hasFailedLoginAttempts) {
    auditLen += tsnprintf(auditLog + auditLen, sizeof(auditLog) - auditLen, "failedLoginAttempts:%d,", pAlterReq->failedLoginAttempts);
    newUser.failedLoginAttempts = pAlterReq->failedLoginAttempts;
  }

  if (pAlterReq->hasPasswordLifeTime) {
    auditLen += tsnprintf(auditLog + auditLen, sizeof(auditLog) - auditLen, "passwordLifeTime:%d,", pAlterReq->passwordLifeTime);
    newUser.passwordLifeTime = pAlterReq->passwordLifeTime;
  }

  if (pAlterReq->hasPasswordReuseTime) {
    auditLen += tsnprintf(auditLog + auditLen, sizeof(auditLog) - auditLen, "passwordReuseTime:%d,", pAlterReq->passwordReuseTime);
    newUser.passwordReuseTime = pAlterReq->passwordReuseTime;
  }

  if (pAlterReq->hasPasswordReuseMax) {
    auditLen += tsnprintf(auditLog + auditLen, sizeof(auditLog) - auditLen, "passwordReuseMax:%d,", pAlterReq->passwordReuseMax);
    newUser.passwordReuseMax = pAlterReq->passwordReuseMax;
  }

  if (pAlterReq->hasPasswordLockTime) {
    auditLen += tsnprintf(auditLog + auditLen, sizeof(auditLog) - auditLen, "passwordLockTime:%d,", pAlterReq->passwordLockTime);
    newUser.passwordLockTime = pAlterReq->passwordLockTime;
  }

  if (pAlterReq->hasPasswordGraceTime) {
    auditLen += tsnprintf(auditLog + auditLen, sizeof(auditLog) - auditLen, "passwordGraceTime:%d,", pAlterReq->passwordGraceTime);
    newUser.passwordGraceTime = pAlterReq->passwordGraceTime;
  }

  if (pAlterReq->hasInactiveAccountTime) {
    auditLen += tsnprintf(auditLog + auditLen, sizeof(auditLog) - auditLen, "inactiveAccountTime:%d,", pAlterReq->inactiveAccountTime);
    newUser.inactiveAccountTime = pAlterReq->inactiveAccountTime;
  }

  if (pAlterReq->hasAllowTokenNum) {
    auditLen += tsnprintf(auditLog + auditLen, sizeof(auditLog) - auditLen, "allowTokenNum:%d,", pAlterReq->allowTokenNum);
    newUser.allowTokenNum = pAlterReq->allowTokenNum;
  }

  if (pAlterReq->numDropIpRanges > 0 || pAlterReq->numIpRanges > 0) {
    int32_t dummy = 0;

    // put previous ip whitelist into hash table
    SHashObj *m = taosHashInit(64, MurmurHash3_32, true, HASH_NO_LOCK);
    if (m == NULL) {
      TAOS_CHECK_GOTO(terrno, &lino, _OVER);
    }

    for (int32_t i = 0; i < newUser.pIpWhiteListDual->num; i++) {
      SIpRange range;
      copyIpRange(&range, newUser.pIpWhiteListDual->pIpRanges + i);
      code = taosHashPut(m, &range, sizeof(range), &dummy, sizeof(dummy));
      if (code != 0) {
        taosHashCleanup(m);
        TAOS_CHECK_GOTO(code, &lino, _OVER);
      }
    }

    if (pAlterReq->numDropIpRanges > 0) {
      auditLen += tsnprintf(auditLog + auditLen, sizeof(auditLog) - auditLen, "dropIpRanges:%d,", pAlterReq->numDropIpRanges);

      for (int32_t i = 0; i < pAlterReq->numDropIpRanges; i++) {
        if (taosHashGetSize(m) == 0) {
          break;
        }

        SIpRange range;
        copyIpRange(&range, pAlterReq->pDropIpRanges + i);

        // for white list, drop default ip ranges is allowed, otherwise, we can never
        // convert white list to black list.

        code = taosHashRemove(m, &range, sizeof(range));
        if (code == TSDB_CODE_NOT_FOUND) {
          // treat not exist as success
          code = 0;
        }
        if (code != 0) {
          taosHashCleanup(m);
          TAOS_CHECK_GOTO(code, &lino, _OVER);
        }
      }
    }

    if (pAlterReq->numIpRanges > 0) {
      auditLen += tsnprintf(auditLog + auditLen, sizeof(auditLog) - auditLen, "addIpRanges:%d,", pAlterReq->numIpRanges);
      for (int32_t i = 0; i < pAlterReq->numIpRanges; i++) {
        SIpRange range;
        copyIpRange(&range, pAlterReq->pIpRanges + i);
        code = taosHashPut(m, &range, sizeof(range), &dummy, sizeof(dummy));
        if (code != 0) {
          taosHashCleanup(m);
          TAOS_CHECK_GOTO(code, &lino, _OVER);
        }
      }
    }

    int32_t numOfRanges = taosHashGetSize(m);
    if (numOfRanges > MND_MAX_USER_IP_RANGE) {
      taosHashCleanup(m);
      TAOS_CHECK_GOTO(TSDB_CODE_MND_TOO_MANY_USER_IP_RANGE, &lino, _OVER);
    }

    SIpWhiteListDual *p = taosMemoryCalloc(1, sizeof(SIpWhiteListDual) + numOfRanges * sizeof(SIpRange));
    if (p == NULL) {
      taosHashCleanup(m);
      TAOS_CHECK_GOTO(terrno, &lino, _OVER);
    }

    void *pIter = taosHashIterate(m, NULL);
    int32_t i = 0;
    while (pIter) {
      size_t len = 0;
      SIpRange *key = taosHashGetKey(pIter, &len);
      memcpy(p->pIpRanges + i, key, sizeof(SIpRange));
      pIter = taosHashIterate(m, pIter);
      i++;
    }

    taosHashCleanup(m);
    p->num = numOfRanges;
    taosMemoryFreeClear(newUser.pIpWhiteListDual);
    sortIpWhiteList(p);
    newUser.pIpWhiteListDual = p;

    newUser.ipWhiteListVer++;
  }


  if (pAlterReq->numTimeRanges > 0 || pAlterReq->numDropTimeRanges) {
    int32_t dummy = 0;

    // put previous ip whitelist into hash table
    SHashObj *m = taosHashInit(64, MurmurHash3_32, true, HASH_NO_LOCK);
    if (m == NULL) {
      TAOS_CHECK_GOTO(terrno, &lino, _OVER);
    }

    for (int32_t i = 0; i < newUser.pTimeWhiteList->num; i++) {
      SDateTimeWhiteListItem *range = &newUser.pTimeWhiteList->ranges[i];
      if (isDateTimeWhiteListItemExpired(range)) {
        continue;
      }
      code = taosHashPut(m, range, sizeof(*range), &dummy, sizeof(dummy));
      if (code != 0) {
        taosHashCleanup(m);
        TAOS_CHECK_GOTO(code, &lino, _OVER);
      }
    }

    if (pAlterReq->numDropTimeRanges > 0) {
      auditLen += tsnprintf(auditLog + auditLen, sizeof(auditLog) - auditLen, "dropTimeRanges:%d,", pAlterReq->numDropTimeRanges);
      for (int32_t i = 0; i < pAlterReq->numDropTimeRanges; i++) {
        if (taosHashGetSize(m) == 0) {
          break;
        }
        SDateTimeWhiteListItem range = { 0 };
        DateTimeRangeToWhiteListItem(&range, pAlterReq->pDropTimeRanges + i);

        code = taosHashRemove(m, &range, sizeof(range));
        if (code == TSDB_CODE_NOT_FOUND) {
          // treat not exist as success
          code = 0;
        }
        if (code != 0) {
          taosHashCleanup(m);
          TAOS_CHECK_GOTO(code, &lino, _OVER);
        }
      }
    }

    if (pAlterReq->numTimeRanges > 0) {
      auditLen += tsnprintf(auditLog + auditLen, sizeof(auditLog) - auditLen, "addTimeRanges:%d,", pAlterReq->numTimeRanges);
      for (int32_t i = 0; i < pAlterReq->numTimeRanges; i++) {
        SDateTimeWhiteListItem range = { 0 };
        DateTimeRangeToWhiteListItem(&range, pAlterReq->pTimeRanges + i);
        if (isDateTimeWhiteListItemExpired(&range)) {
          continue;
        }
        code = taosHashPut(m, &range, sizeof(range), &dummy, sizeof(dummy));
        if (code != 0) {
          taosHashCleanup(m);
          TAOS_CHECK_GOTO(code, &lino, _OVER);
        }
      }
    }

    int32_t numOfRanges = taosHashGetSize(m);
    if (numOfRanges > MND_MAX_USER_TIME_RANGE) {
      taosHashCleanup(m);
      TAOS_CHECK_GOTO(TSDB_CODE_MND_TOO_MANY_USER_TIME_RANGE, &lino, _OVER);
    }

    SDateTimeWhiteList *p = taosMemoryCalloc(1, sizeof(SDateTimeWhiteList) + numOfRanges * sizeof(SDateTimeWhiteListItem));
    if (p == NULL) {
      taosHashCleanup(m);
      TAOS_CHECK_GOTO(terrno, &lino, _OVER);
    }

    void *pIter = taosHashIterate(m, NULL);
    int32_t i = 0;
    while (pIter) {
      size_t len = 0;
      SDateTimeWhiteListItem *key = taosHashGetKey(pIter, &len);
      memcpy(&p->ranges[i], key, sizeof(SDateTimeWhiteListItem));
      pIter = taosHashIterate(m, pIter);
      i++;
    }

    taosHashCleanup(m);
    p->num = numOfRanges;
    taosMemoryFreeClear(newUser.pTimeWhiteList);
    sortTimeWhiteList(p);
    newUser.pTimeWhiteList = p;
    newUser.timeWhiteListVer++;
  }

  TAOS_CHECK_GOTO(mndAlterUser(pMnode, &newUser, pReq), &lino, _OVER);
  code = TSDB_CODE_ACTION_IN_PROGRESS;

  if (auditLen > 0) {
    auditLog[--auditLen] = 0; // remove last ','
  }
  if (tsAuditLevel >= AUDIT_LEVEL_CLUSTER) {
    int64_t tse = taosGetTimestampMs();
    double  duration = (double)(tse - tss);
    duration = duration / 1000;
    auditRecord(pReq, pMnode->clusterId, "alterUser", "", pAlterReq->user, auditLog, auditLen, duration, 0);
  }

_OVER:
  if (code < 0 && code != TSDB_CODE_ACTION_IN_PROGRESS) {
    mError("user:%s, failed to alter at line %d since %s", pAlterReq->user, lino, tstrerror(code));
  }

  mndReleaseUser(pMnode, pUser);
  mndUserFreeObj(&newUser);
  return code;
}



static int32_t mndProcessAlterUserReq(SRpcMsg *pReq) {
  SAlterUserReq alterReq = {0};

  int32_t code = tDeserializeSAlterUserReq(pReq->pCont, pReq->contLen, &alterReq);
  if (code != 0) {
    mError("failed to deserialize alter user request at line %d since %s", __LINE__, tstrerror(code));
    TAOS_RETURN(code);
  }

  if (alterReq.user[0] == 0) {
    tFreeSAlterUserReq(&alterReq);
    mError("failed to alter user at line %d since invalid user format", __LINE__);
    TAOS_RETURN(TSDB_CODE_MND_INVALID_USER_FORMAT);
  }

  mInfo("user:%s, start to alter", alterReq.user);
  if (alterReq.alterType == TSDB_ALTER_USER_BASIC_INFO) {
    code = mndProcessAlterUserBasicInfoReq(pReq, &alterReq);
  } else {
    code = mndProcessAlterUserPrivilegesReq(pReq, &alterReq);
  }

  tFreeSAlterUserReq(&alterReq);
  TAOS_RETURN(code);
}

int32_t mndGetAuditUser(SMnode *pMnode, char* user){
  (void)tsnprintf(user, TSDB_USER_LEN, "audit");
  return 0;
}

static int32_t mndDropUser(SMnode *pMnode, SRpcMsg *pReq, SUserObj *pUser) {
  STrans *pTrans = mndTransCreate(pMnode, TRN_POLICY_ROLLBACK, TRN_CONFLICT_ROLE, pReq, "drop-user");
  if (pTrans == NULL) {
    mError("user:%s, failed to drop since %s", pUser->user, terrstr());
    TAOS_RETURN(terrno);
  }
  mInfo("trans:%d, used to drop user:%s", pTrans->id, pUser->user);

  SSdbRaw *pCommitRaw = mndUserActionEncode(pUser);
  if (pCommitRaw == NULL || mndTransAppendCommitlog(pTrans, pCommitRaw) != 0) {
    mError("trans:%d, failed to append commit log since %s", pTrans->id, terrstr());
    mndTransDrop(pTrans);
    TAOS_RETURN(terrno);
  }
  if (sdbSetRawStatus(pCommitRaw, SDB_STATUS_DROPPED) < 0) {
    mndTransDrop(pTrans);
    TAOS_RETURN(terrno);
  }

  if (mndDropTokensByUser(pMnode, pTrans, pUser->user) != 0) {
    mndTransDrop(pTrans);
    TAOS_RETURN(terrno);
  }

  if (mndTransPrepare(pMnode, pTrans) != 0) {
    mError("trans:%d, failed to prepare since %s", pTrans->id, terrstr());
    mndTransDrop(pTrans);
    TAOS_RETURN(terrno);
  }

  userCacheRemoveUser(pUser->user);
  mndDropCachedTokensByUser(pUser->user);

  mndTransDrop(pTrans);
  TAOS_RETURN(0);
}

static int32_t mndProcessDropUserReq(SRpcMsg *pReq) {
  SMnode      *pMnode = pReq->info.node;
  int32_t      code = 0;
  int32_t      lino = 0;
  SUserObj    *pOperUser = NULL;
  SUserObj    *pUser = NULL;
  SDropUserReq dropReq = {0};
  int64_t      tss = taosGetTimestampMs();

  TAOS_CHECK_GOTO(tDeserializeSDropUserReq(pReq->pCont, pReq->contLen, &dropReq), &lino, _OVER);

  mInfo("user:%s, start to drop", dropReq.user);
<<<<<<< HEAD
=======
  TAOS_CHECK_GOTO(mndCheckOperPrivilege(pMnode, RPC_MSG_USER(pReq), RPC_MSG_TOKEN(pReq), MND_OPER_DROP_USER), &lino, _OVER);

>>>>>>> 4874e16f
  if (dropReq.user[0] == 0) {
    TAOS_CHECK_GOTO(TSDB_CODE_MND_INVALID_USER_FORMAT, &lino, _OVER);
  }

  if (0 == strcmp(dropReq.user, TSDB_DEFAULT_USER)) {
    return TSDB_CODE_MND_NO_RIGHTS;
  }

  TAOS_CHECK_GOTO(mndAcquireUser(pMnode, dropReq.user, &pUser), &lino, _OVER);

  code = mndAcquireUser(pMnode, pReq->info.conn.user, &pOperUser);
  if (pOperUser == NULL) {
    TAOS_CHECK_GOTO(TSDB_CODE_MND_NO_USER_FROM_CONN, &lino, _OVER);
  }

  // TAOS_CHECK_GOTO(mndCheckOperPrivilege(pMnode, pReq->info.conn.user, MND_OPER_DROP_USER), &lino, _OVER);
  TAOS_CHECK_GOTO(mndCheckSysObjPrivilege(pMnode, pOperUser, PRIV_USER_DROP, 0, 0, NULL, NULL), &lino, _OVER);

  TAOS_CHECK_GOTO(mndDropUser(pMnode, pReq, pUser), &lino, _OVER);
  if (code == 0) code = TSDB_CODE_ACTION_IN_PROGRESS;

  if (tsAuditLevel >= AUDIT_LEVEL_CLUSTER) {
    int64_t tse = taosGetTimestampMs();
    double  duration = (double)(tse - tss);
    duration = duration / 1000;
    auditRecord(pReq, pMnode->clusterId, "dropUser", "", dropReq.user, dropReq.sql, dropReq.sqlLen, duration, 0);
  }

_OVER:
  if (code < 0 && code != TSDB_CODE_ACTION_IN_PROGRESS) {
    mError("user:%s, failed to drop at line %d since %s", dropReq.user, lino, tstrerror(code));
  }

  mndReleaseUser(pMnode, pUser);
  mndReleaseUser(pMnode, pOperUser);
  tFreeSDropUserReq(&dropReq);
  TAOS_RETURN(code);
}

static int32_t mndProcessGetUserAuthReq(SRpcMsg *pReq) {
  SMnode         *pMnode = pReq->info.node;
  int32_t         code = 0;
  int32_t         lino = 0;
  int32_t         contLen = 0;
  void           *pRsp = NULL;
  SUserObj       *pUser = NULL;
  SGetUserAuthReq authReq = {0};
  SGetUserAuthRsp authRsp = {0};

  TAOS_CHECK_EXIT(tDeserializeSGetUserAuthReq(pReq->pCont, pReq->contLen, &authReq));
  mTrace("user:%s, start to get auth", authReq.user);

  TAOS_CHECK_EXIT(mndAcquireUser(pMnode, authReq.user, &pUser));

  TAOS_CHECK_EXIT(mndSetUserAuthRsp(pMnode, pUser, &authRsp));

  contLen = tSerializeSGetUserAuthRsp(NULL, 0, &authRsp);
  if (contLen < 0) {
    TAOS_CHECK_EXIT(contLen);
  }
  pRsp = rpcMallocCont(contLen);
  if (pRsp == NULL) {
    TAOS_CHECK_EXIT(terrno);
  }

  contLen = tSerializeSGetUserAuthRsp(pRsp, contLen, &authRsp);
  if (contLen < 0) {
    TAOS_CHECK_EXIT(contLen);
  }

_exit:
  mndReleaseUser(pMnode, pUser);
  tFreeSGetUserAuthRsp(&authRsp);
  if (code < 0) {
    mError("user:%s, failed to get auth at line %d since %s", authReq.user, lino, tstrerror(code));
    rpcFreeCont(pRsp);
    pRsp = NULL;
    contLen = 0;
  }
  pReq->info.rsp = pRsp;
  pReq->info.rspLen = contLen;
  pReq->code = code;

  TAOS_RETURN(code);
}


bool mndIsTotpEnabledUser(SUserObj *pUser) {
  for (int32_t i = 0; i < sizeof(pUser->totpsecret); i++) {
    if (pUser->totpsecret[i] != 0) {
      return true;
    }
  }
  return false;
}


static int32_t mndRetrieveUsers(SRpcMsg *pReq, SShowObj *pShow, SSDataBlock *pBlock, int32_t rows) {
  SMnode   *pMnode = pReq->info.node;
  SSdb     *pSdb = pMnode->pSdb;
  int32_t   code = 0;
  int32_t   lino = 0;
  int32_t   numOfRows = 0;
  SUserObj *pUser = NULL;
  int32_t   cols = 0;
  int8_t    flag = 0;
  char     *pWrite = NULL;
  char     *buf = NULL;
  char     *varstr = NULL;
  int32_t   bufSize = TSDB_MAX_SUBROLE * TSDB_ROLE_LEN + VARSTR_HEADER_SIZE;
  char      tBuf[TSDB_MAX_SUBROLE * TSDB_ROLE_LEN + VARSTR_HEADER_SIZE] = {0};

  while (numOfRows < rows) {
    pShow->pIter = sdbFetch(pSdb, SDB_USER, pShow->pIter, (void **)&pUser);
    if (pShow->pIter == NULL) break;

    cols = 0;
    SColumnInfoData *pColInfo = taosArrayGet(pBlock->pDataBlock, cols);
    char             name[TSDB_USER_LEN + VARSTR_HEADER_SIZE] = {0};
    STR_WITH_MAXSIZE_TO_VARSTR(name, pUser->user, pShow->pMeta->pSchemas[cols].bytes);
    COL_DATA_SET_VAL_GOTO((const char *)name, false, pUser, pShow->pIter, _exit);

    cols++;
    pColInfo = taosArrayGet(pBlock->pDataBlock, cols);
    COL_DATA_SET_VAL_GOTO((const char *)&pUser->superUser, false, pUser, pShow->pIter, _exit);

    cols++;
    pColInfo = taosArrayGet(pBlock->pDataBlock, cols);
    COL_DATA_SET_VAL_GOTO((const char *)&pUser->enable, false, pUser, pShow->pIter, _exit);

    cols++;
    pColInfo = taosArrayGet(pBlock->pDataBlock, cols);
    COL_DATA_SET_VAL_GOTO((const char *)&pUser->sysInfo, false, pUser, pShow->pIter, _exit);

    cols++;
    flag = pUser->createdb ? 1 : 0;
    pColInfo = taosArrayGet(pBlock->pDataBlock, cols);
    COL_DATA_SET_VAL_GOTO((const char *)&flag, false, pUser, pShow->pIter, _exit);

    cols++;
    pColInfo = taosArrayGet(pBlock->pDataBlock, cols);
    COL_DATA_SET_VAL_GOTO((const char *)&pUser->createdTime, false, pUser, pShow->pIter, _exit);

    cols++;
    pColInfo = taosArrayGet(pBlock->pDataBlock, cols);
    flag = mndIsTotpEnabledUser(pUser) ? 1 : 0;
    COL_DATA_SET_VAL_GOTO((const char *)&flag, false, pUser, pShow->pIter, _exit);

    cols++;

    int32_t tlen = convertIpWhiteListToStr(pUser, &buf);
    if (tlen != 0) {
      TAOS_MEMORY_REALLOC(varstr, VARSTR_HEADER_SIZE + tlen);
      if (varstr == NULL) {
        sdbRelease(pSdb, pUser);
        sdbCancelFetch(pSdb, pShow->pIter);
        TAOS_CHECK_GOTO(terrno, &lino, _exit);
      }
      varDataSetLen(varstr, tlen);
      (void)memcpy(varDataVal(varstr), buf, tlen);

      pColInfo = taosArrayGet(pBlock->pDataBlock, cols);
      COL_DATA_SET_VAL_GOTO((const char *)varstr, false, pUser, pShow->pIter, _exit);

      taosMemoryFreeClear(buf);
    } else {
      pColInfo = taosArrayGet(pBlock->pDataBlock, cols);
      COL_DATA_SET_VAL_GOTO((const char *)NULL, true, pUser, pShow->pIter, _exit);
    }

    cols++;
    tlen = convertTimeRangesToStr(pUser, &buf);
    if (tlen != 0) {
      TAOS_MEMORY_REALLOC(varstr, VARSTR_HEADER_SIZE + tlen);
      if (varstr == NULL) {
        sdbRelease(pSdb, pUser);
        sdbCancelFetch(pSdb, pShow->pIter);
        TAOS_CHECK_GOTO(TSDB_CODE_OUT_OF_MEMORY, &lino, _exit);
      }
      varDataSetLen(varstr, tlen);
      (void)memcpy(varDataVal(varstr), buf, tlen);

      pColInfo = taosArrayGet(pBlock->pDataBlock, cols);
      COL_DATA_SET_VAL_GOTO((const char *)varstr, false, pUser, pShow->pIter, _exit);

      taosMemoryFreeClear(buf);
    } else {
      pColInfo = taosArrayGet(pBlock->pDataBlock, cols);
      COL_DATA_SET_VAL_GOTO((const char *)NULL, true, pUser, pShow->pIter, _exit);
    }

    if ((pColInfo = taosArrayGet(pBlock->pDataBlock, ++cols))) {
      void  *pIter = NULL;
      size_t klen = 0, tlen = 0;
      char  *pBuf = POINTER_SHIFT(tBuf, VARSTR_HEADER_SIZE);
      while ((pIter = taosHashIterate(pUser->roles, pIter))) {
        char *roleName = taosHashGetKey(pIter, &klen);
        tlen += snprintf(pBuf + tlen, bufSize - tlen, "%s,", roleName);
      }
      if (tlen > 0) {
        pBuf[tlen - 1] = 0;  // remove last ','
      } else {
        pBuf[0] = 0;
      }
      varDataSetLen(tBuf, tlen);
      COL_DATA_SET_VAL_GOTO((const char *)tBuf, false, pUser, pShow->pIter, _exit);
    }

    numOfRows++;
    sdbRelease(pSdb, pUser);
  }

  pShow->numOfRows += numOfRows;
_exit:
  taosMemoryFreeClear(buf);
  taosMemoryFreeClear(varstr);
  if (code < 0) {
    uError("%s failed at line %d since %s", __func__, lino, tstrerror(code));
    TAOS_RETURN(code);
  }
  return numOfRows;
}

static int32_t mndRetrieveUsersFull(SRpcMsg *pReq, SShowObj *pShow, SSDataBlock *pBlock, int32_t rows) {
  int32_t numOfRows = 0;
#ifdef TD_ENTERPRISE
  SMnode   *pMnode = pReq->info.node;
  SSdb     *pSdb = pMnode->pSdb;
  SUserObj *pUser = NULL;
  int32_t   code = 0;
  int32_t   lino = 0;
  int32_t   cols = 0;
  int8_t    flag = 0;
  char     *pWrite = NULL;
  char     *buf = NULL;
  char     *varstr = NULL;

  while (numOfRows < rows) {
    pShow->pIter = sdbFetch(pSdb, SDB_USER, pShow->pIter, (void **)&pUser);
    if (pShow->pIter == NULL) break;

    cols = 0;
    SColumnInfoData *pColInfo = taosArrayGet(pBlock->pDataBlock, cols);
    char             name[TSDB_USER_LEN + VARSTR_HEADER_SIZE] = {0};
    STR_WITH_MAXSIZE_TO_VARSTR(name, pUser->user, pShow->pMeta->pSchemas[cols].bytes);
    COL_DATA_SET_VAL_GOTO((const char *)name, false, pUser, pShow->pIter, _exit);

    cols++;
    pColInfo = taosArrayGet(pBlock->pDataBlock, cols);
    COL_DATA_SET_VAL_GOTO((const char *)&pUser->superUser, false, pUser, pShow->pIter, _exit);

    cols++;
    pColInfo = taosArrayGet(pBlock->pDataBlock, cols);
    COL_DATA_SET_VAL_GOTO((const char *)&pUser->enable, false, pUser, pShow->pIter, _exit);

    cols++;
    pColInfo = taosArrayGet(pBlock->pDataBlock, cols);
    COL_DATA_SET_VAL_GOTO((const char *)&pUser->sysInfo, false, pUser, pShow->pIter, _exit);

    cols++;
    flag = pUser->createdb ? 1 : 0;
    pColInfo = taosArrayGet(pBlock->pDataBlock, cols);
    COL_DATA_SET_VAL_GOTO((const char *)&flag, false, pUser, pShow->pIter, _exit);

    cols++;
    pColInfo = taosArrayGet(pBlock->pDataBlock, cols);
    COL_DATA_SET_VAL_GOTO((const char *)&pUser->createdTime, false, pUser, pShow->pIter, _exit);

    cols++;
    pColInfo = taosArrayGet(pBlock->pDataBlock, cols);
    flag = mndIsTotpEnabledUser(pUser) ? 1 : 0;
    COL_DATA_SET_VAL_GOTO((const char *)&flag, false, pUser, pShow->pIter, _exit);

    cols++;
    pColInfo = taosArrayGet(pBlock->pDataBlock, cols);
    COL_DATA_SET_VAL_GOTO((const char *)&pUser->changePass, false, pUser, pShow->pIter, _exit);

    cols++;
    pColInfo = taosArrayGet(pBlock->pDataBlock, cols);
    char pass[TSDB_PASSWORD_LEN + VARSTR_HEADER_SIZE] = {0};
    STR_WITH_MAXSIZE_TO_VARSTR(pass, pUser->passwords[0].pass, pShow->pMeta->pSchemas[cols].bytes);
    COL_DATA_SET_VAL_GOTO((const char *)pass, false, pUser, pShow->pIter, _exit);

    cols++;
    pColInfo = taosArrayGet(pBlock->pDataBlock, cols);
    COL_DATA_SET_VAL_GOTO((const char *)&pUser->sessionPerUser, false, pUser, pShow->pIter, _exit);

    cols++;
    pColInfo = taosArrayGet(pBlock->pDataBlock, cols);
    COL_DATA_SET_VAL_GOTO((const char *)&pUser->connectTime, false, pUser, pShow->pIter, _exit);

    cols++;
    pColInfo = taosArrayGet(pBlock->pDataBlock, cols);
    COL_DATA_SET_VAL_GOTO((const char *)&pUser->connectIdleTime, false, pUser, pShow->pIter, _exit);

    cols++;
    pColInfo = taosArrayGet(pBlock->pDataBlock, cols);
    COL_DATA_SET_VAL_GOTO((const char *)&pUser->callPerSession, false, pUser, pShow->pIter, _exit);

    /* not supported yet
    cols++;
    pColInfo = taosArrayGet(pBlock->pDataBlock, cols);
    COL_DATA_SET_VAL_GOTO((const char *)&pUser->vnodePerSession, false, pUser, pShow->pIter, _exit);
*/

    cols++;
    pColInfo = taosArrayGet(pBlock->pDataBlock, cols);
    COL_DATA_SET_VAL_GOTO((const char *)&pUser->failedLoginAttempts, false, pUser, pShow->pIter, _exit);

    cols++;
    pColInfo = taosArrayGet(pBlock->pDataBlock, cols);
    COL_DATA_SET_VAL_GOTO((const char *)&pUser->passwordLifeTime, false, pUser, pShow->pIter, _exit);

    cols++;
    pColInfo = taosArrayGet(pBlock->pDataBlock, cols);
    COL_DATA_SET_VAL_GOTO((const char *)&pUser->passwordReuseTime, false, pUser, pShow->pIter, _exit);

    cols++;
    pColInfo = taosArrayGet(pBlock->pDataBlock, cols);
    COL_DATA_SET_VAL_GOTO((const char *)&pUser->passwordReuseMax, false, pUser, pShow->pIter, _exit);

    cols++;
    pColInfo = taosArrayGet(pBlock->pDataBlock, cols);
    COL_DATA_SET_VAL_GOTO((const char *)&pUser->passwordLockTime, false, pUser, pShow->pIter, _exit);

    cols++;
    pColInfo = taosArrayGet(pBlock->pDataBlock, cols);
    COL_DATA_SET_VAL_GOTO((const char *)&pUser->passwordGraceTime, false, pUser, pShow->pIter, _exit);

    cols++;
    pColInfo = taosArrayGet(pBlock->pDataBlock, cols);
    COL_DATA_SET_VAL_GOTO((const char *)&pUser->inactiveAccountTime, false, pUser, pShow->pIter, _exit);

    cols++;
    pColInfo = taosArrayGet(pBlock->pDataBlock, cols);
    COL_DATA_SET_VAL_GOTO((const char *)&pUser->allowTokenNum, false, pUser, pShow->pIter, _exit);

    cols++;
    int32_t tlen = convertIpWhiteListToStr(pUser, &buf);
    if (tlen != 0) {
      TAOS_MEMORY_REALLOC(varstr, VARSTR_HEADER_SIZE + tlen);
      if (varstr == NULL) {
        sdbRelease(pSdb, pUser);
        sdbCancelFetch(pSdb, pShow->pIter);
        TAOS_CHECK_GOTO(TSDB_CODE_OUT_OF_MEMORY, &lino, _exit);
      }
      varDataSetLen(varstr, tlen);
      (void)memcpy(varDataVal(varstr), buf, tlen);

      pColInfo = taosArrayGet(pBlock->pDataBlock, cols);
      COL_DATA_SET_VAL_GOTO((const char *)varstr, false, pUser, pShow->pIter, _exit);

      taosMemoryFreeClear(buf);
    } else {
      pColInfo = taosArrayGet(pBlock->pDataBlock, cols);
      COL_DATA_SET_VAL_GOTO((const char *)NULL, true, pUser, pShow->pIter, _exit);
    }

    cols++;
    tlen = convertTimeRangesToStr(pUser, &buf);
    if (tlen != 0) {
      TAOS_MEMORY_REALLOC(varstr, VARSTR_HEADER_SIZE + tlen);
      if (varstr == NULL) {
        sdbRelease(pSdb, pUser);
        sdbCancelFetch(pSdb, pShow->pIter);
        TAOS_CHECK_GOTO(TSDB_CODE_OUT_OF_MEMORY, &lino, _exit);
      }
      varDataSetLen(varstr, tlen);
      (void)memcpy(varDataVal(varstr), buf, tlen);

      pColInfo = taosArrayGet(pBlock->pDataBlock, cols);
      COL_DATA_SET_VAL_GOTO((const char *)varstr, false, pUser, pShow->pIter, _exit);

      taosMemoryFreeClear(buf);
    } else {
      pColInfo = taosArrayGet(pBlock->pDataBlock, cols);
      COL_DATA_SET_VAL_GOTO((const char *)NULL, true, pUser, pShow->pIter, _exit);
    }

    numOfRows++;
    sdbRelease(pSdb, pUser);
  }

  pShow->numOfRows += numOfRows;
_exit:
  taosMemoryFreeClear(buf);
  taosMemoryFreeClear(varstr);
  if (code < 0) {
    uError("%s failed at line %d since %s", __func__, lino, tstrerror(code));
    TAOS_RETURN(code);
  }
#endif
  return numOfRows;
}

static void mndCancelGetNextUser(SMnode *pMnode, void *pIter) {
  SSdb *pSdb = pMnode->pSdb;
  sdbCancelFetchByType(pSdb, pIter, SDB_USER);
}

static int32_t mndLoopHash(SHashObj *hash, char *priType, SSDataBlock *pBlock, int32_t *pNumOfRows, SSdb *pSdb,
                           SUserObj *pUser, SShowObj *pShow, char **condition, char **sql) {
  char   *value = taosHashIterate(hash, NULL);
  char   *user = pUser->user;
  int32_t code = 0;
  int32_t lino = 0;
  int32_t cols = 0;
  int32_t numOfRows = *pNumOfRows;

  while (value != NULL) {
    cols = 0;
    char userName[TSDB_USER_LEN + VARSTR_HEADER_SIZE] = {0};
    STR_WITH_MAXSIZE_TO_VARSTR(userName, user, pShow->pMeta->pSchemas[cols].bytes);
    SColumnInfoData *pColInfo = taosArrayGet(pBlock->pDataBlock, cols++);
    COL_DATA_SET_VAL_GOTO((const char *)userName, false, NULL, NULL, _exit);

    char privilege[20] = {0};
    STR_WITH_MAXSIZE_TO_VARSTR(privilege, priType, pShow->pMeta->pSchemas[cols].bytes);
    pColInfo = taosArrayGet(pBlock->pDataBlock, cols++);
    COL_DATA_SET_VAL_GOTO((const char *)privilege, false, NULL, NULL, _exit);

    size_t keyLen = 0;
    void  *key = taosHashGetKey(value, &keyLen);

    char dbName[TSDB_DB_NAME_LEN] = {0};
    (void)mndExtractShortDbNameFromStbFullName(key, dbName);
    char dbNameContent[TSDB_DB_NAME_LEN + VARSTR_HEADER_SIZE] = {0};
    STR_WITH_MAXSIZE_TO_VARSTR(dbNameContent, dbName, pShow->pMeta->pSchemas[cols].bytes);
    pColInfo = taosArrayGet(pBlock->pDataBlock, cols++);
    COL_DATA_SET_VAL_GOTO((const char *)dbNameContent, false, NULL, NULL, _exit);

    char tableName[TSDB_TABLE_NAME_LEN] = {0};
    mndExtractTbNameFromStbFullName(key, tableName, TSDB_TABLE_NAME_LEN);
    char tableNameContent[TSDB_TABLE_NAME_LEN + VARSTR_HEADER_SIZE] = {0};
    STR_WITH_MAXSIZE_TO_VARSTR(tableNameContent, tableName, pShow->pMeta->pSchemas[cols].bytes);
    pColInfo = taosArrayGet(pBlock->pDataBlock, cols++);
    COL_DATA_SET_VAL_GOTO((const char *)tableNameContent, false, NULL, NULL, _exit);

    if (strcmp("t", value) != 0 && strcmp("v", value) != 0) {
      SNode  *pAst = NULL;
      int32_t sqlLen = 0;
      size_t  bufSz = strlen(value) + 1;
      if (bufSz < 6) bufSz = 6;
      TAOS_MEMORY_REALLOC(*sql, bufSz);
      if (*sql == NULL) {
        code = terrno;
        goto _exit;
      }
      TAOS_MEMORY_REALLOC(*condition, TSDB_PRIVILEDGE_CONDITION_LEN + VARSTR_HEADER_SIZE);
      if ((*condition) == NULL) {
        code = terrno;
        goto _exit;
      }

      if (nodesStringToNode(value, &pAst) == 0) {
        if (nodesNodeToSQLFormat(pAst, *sql, bufSz, &sqlLen, true) != 0) {
          sqlLen = tsnprintf(*sql, bufSz, "error");
        }
        nodesDestroyNode(pAst);
      }

      if (sqlLen == 0) {
        sqlLen = tsnprintf(*sql, bufSz, "error");
      }

      STR_WITH_MAXSIZE_TO_VARSTR((*condition), (*sql), pShow->pMeta->pSchemas[cols].bytes);

      pColInfo = taosArrayGet(pBlock->pDataBlock, cols++);
      COL_DATA_SET_VAL_GOTO((const char *)(*condition), false, NULL, NULL, _exit);

      char notes[2] = {0};
      STR_WITH_MAXSIZE_TO_VARSTR(notes, "", sizeof(notes));
      pColInfo = taosArrayGet(pBlock->pDataBlock, cols++);
      COL_DATA_SET_VAL_GOTO((const char *)notes, false, NULL, NULL, _exit);
    } else {
      TAOS_MEMORY_REALLOC(*condition, TSDB_PRIVILEDGE_CONDITION_LEN + VARSTR_HEADER_SIZE);
      if ((*condition) == NULL) {
        code = terrno;
        goto _exit;
      }
      STR_WITH_MAXSIZE_TO_VARSTR((*condition), "", pShow->pMeta->pSchemas[cols].bytes);
      pColInfo = taosArrayGet(pBlock->pDataBlock, cols++);
      COL_DATA_SET_VAL_GOTO((const char *)(*condition), false, NULL, NULL, _exit);

      char notes[64 + VARSTR_HEADER_SIZE] = {0};
      STR_WITH_MAXSIZE_TO_VARSTR(notes, value[0] == 'v' ? "view" : "", sizeof(notes));
      pColInfo = taosArrayGet(pBlock->pDataBlock, cols++);
      COL_DATA_SET_VAL_GOTO((const char *)notes, false, NULL, NULL, _exit);
    }

    numOfRows++;
    value = taosHashIterate(hash, value);
  }
  *pNumOfRows = numOfRows;
_exit:
  if (code < 0) {
    uError("%s failed at line %d since %s", __func__, lino, tstrerror(code));
    sdbRelease(pSdb, pUser);
    sdbCancelFetch(pSdb, pShow->pIter);
  }
  TAOS_RETURN(code);
}

#if 0
static int32_t mndRetrievePrivileges(SRpcMsg *pReq, SShowObj *pShow, SSDataBlock *pBlock, int32_t rows) {
  int32_t   code = 0;
  int32_t   lino = 0;
  SMnode   *pMnode = pReq->info.node;
  SSdb     *pSdb = pMnode->pSdb;
  int32_t   numOfRows = 0;
  SUserObj *pUser = NULL;
  int32_t   cols = 0;
  char     *pWrite = NULL;
  char     *condition = NULL;
  char     *sql = NULL;

  bool fetchNextUser = pShow->restore ? false : true;
  pShow->restore = false;

  while (numOfRows < rows) {
    if (fetchNextUser) {
      pShow->pIter = sdbFetch(pSdb, SDB_USER, pShow->pIter, (void **)&pUser);
      if (pShow->pIter == NULL) break;
    } else {
      fetchNextUser = true;
      void *pKey = taosHashGetKey(pShow->pIter, NULL);
      pUser = sdbAcquire(pSdb, SDB_USER, pKey);
      if (!pUser) {
        continue;
      }
    }

    int32_t numOfReadDbs = 0; //taosHashGetSize(pUser->readDbs);
    int32_t numOfWriteDbs = 0; //taosHashGetSize(pUser->writeDbs);
    int32_t numOfTopics = taosHashGetSize(pUser->topics);
    int32_t numOfReadTbs = taosHashGetSize(pUser->selectTbs);
    int32_t numOfWriteTbs = taosHashGetSize(pUser->insertTbs);
    int32_t numOfAlterTbs = taosHashGetSize(pUser->alterTbs);
    int32_t numOfReadViews = taosHashGetSize(pUser->readViews);
    int32_t numOfWriteViews = taosHashGetSize(pUser->writeViews);
    int32_t numOfAlterViews = taosHashGetSize(pUser->alterViews);
    if (numOfRows + numOfReadDbs + numOfWriteDbs + numOfTopics + numOfReadTbs + numOfWriteTbs + numOfAlterTbs +
            numOfReadViews + numOfWriteViews + numOfAlterViews >=
        rows) {
      mInfo(
          "will restore. current num of rows: %d, read dbs %d, write dbs %d, topics %d, read tables %d, write tables "
          "%d, alter tables %d, SELECT VIEWs %d, write views %d, alter views %d",
          numOfRows, numOfReadDbs, numOfWriteDbs, numOfTopics, numOfReadTbs, numOfWriteTbs, numOfAlterTbs,
          numOfReadViews, numOfWriteViews, numOfAlterViews);
      pShow->restore = true;
      sdbRelease(pSdb, pUser);
      break;
    }

    if (pUser->superUser) {
      cols = 0;
      char userName[TSDB_USER_LEN + VARSTR_HEADER_SIZE] = {0};
      STR_WITH_MAXSIZE_TO_VARSTR(userName, pUser->user, pShow->pMeta->pSchemas[cols].bytes);
      SColumnInfoData *pColInfo = taosArrayGet(pBlock->pDataBlock, cols++);
      COL_DATA_SET_VAL_GOTO((const char *)userName, false, pUser, pShow->pIter, _exit);

      char privilege[20] = {0};
      STR_WITH_MAXSIZE_TO_VARSTR(privilege, "all", pShow->pMeta->pSchemas[cols].bytes);
      pColInfo = taosArrayGet(pBlock->pDataBlock, cols++);
      COL_DATA_SET_VAL_GOTO((const char *)privilege, false, pUser, pShow->pIter, _exit);

      char objName[TSDB_DB_NAME_LEN + VARSTR_HEADER_SIZE] = {0};
      STR_WITH_MAXSIZE_TO_VARSTR(objName, "all", pShow->pMeta->pSchemas[cols].bytes);
      pColInfo = taosArrayGet(pBlock->pDataBlock, cols++);
      COL_DATA_SET_VAL_GOTO((const char *)objName, false, pUser, pShow->pIter, _exit);

      char tableName[TSDB_TABLE_NAME_LEN + VARSTR_HEADER_SIZE] = {0};
      STR_WITH_MAXSIZE_TO_VARSTR(tableName, "", pShow->pMeta->pSchemas[cols].bytes);
      pColInfo = taosArrayGet(pBlock->pDataBlock, cols++);
      COL_DATA_SET_VAL_GOTO((const char *)tableName, false, pUser, pShow->pIter, _exit);

      TAOS_MEMORY_REALLOC(condition, TSDB_PRIVILEDGE_CONDITION_LEN + VARSTR_HEADER_SIZE);
      if (condition == NULL) {
        sdbRelease(pSdb, pUser);
        TAOS_CHECK_GOTO(terrno, &lino, _exit);
      }
      STR_WITH_MAXSIZE_TO_VARSTR(condition, "", pShow->pMeta->pSchemas[cols].bytes);
      pColInfo = taosArrayGet(pBlock->pDataBlock, cols++);
      COL_DATA_SET_VAL_GOTO((const char *)condition, false, pUser, pShow->pIter, _exit);

      char notes[2] = {0};
      STR_WITH_MAXSIZE_TO_VARSTR(notes, "", sizeof(notes));
      pColInfo = taosArrayGet(pBlock->pDataBlock, cols++);
      COL_DATA_SET_VAL_GOTO((const char *)notes, false, pUser, pShow->pIter, _exit);

      numOfRows++;
    }
#if 0
    char *db = taosHashIterate(pUser->readDbs, NULL);
    while (db != NULL) {
      cols = 0;
      char userName[TSDB_USER_LEN + VARSTR_HEADER_SIZE] = {0};
      STR_WITH_MAXSIZE_TO_VARSTR(userName, pUser->user, pShow->pMeta->pSchemas[cols].bytes);
      SColumnInfoData *pColInfo = taosArrayGet(pBlock->pDataBlock, cols++);
      COL_DATA_SET_VAL_GOTO((const char *)userName, false, pUser, pShow->pIter, _exit);

      char privilege[20] = {0};
      STR_WITH_MAXSIZE_TO_VARSTR(privilege, "read", pShow->pMeta->pSchemas[cols].bytes);
      pColInfo = taosArrayGet(pBlock->pDataBlock, cols++);
      COL_DATA_SET_VAL_GOTO((const char *)privilege, false, pUser, pShow->pIter, _exit);

      SName name = {0};
      char  objName[TSDB_DB_NAME_LEN + VARSTR_HEADER_SIZE] = {0};
      code = tNameFromString(&name, db, T_NAME_ACCT | T_NAME_DB);
      if (code < 0) {
        sdbRelease(pSdb, pUser);
        sdbCancelFetch(pSdb, pShow->pIter);
        TAOS_CHECK_GOTO(code, &lino, _exit);
      }
      (void)tNameGetDbName(&name, varDataVal(objName));
      varDataSetLen(objName, strlen(varDataVal(objName)));
      pColInfo = taosArrayGet(pBlock->pDataBlock, cols++);
      COL_DATA_SET_VAL_GOTO((const char *)objName, false, pUser, pShow->pIter, _exit);

      char tableName[TSDB_TABLE_NAME_LEN + VARSTR_HEADER_SIZE] = {0};
      STR_WITH_MAXSIZE_TO_VARSTR(tableName, "", pShow->pMeta->pSchemas[cols].bytes);
      pColInfo = taosArrayGet(pBlock->pDataBlock, cols++);
      COL_DATA_SET_VAL_GOTO((const char *)tableName, false, pUser, pShow->pIter, _exit);

      TAOS_MEMORY_REALLOC(condition, TSDB_PRIVILEDGE_CONDITION_LEN + VARSTR_HEADER_SIZE);
      if (condition == NULL) {
        sdbRelease(pSdb, pUser);
        sdbCancelFetch(pSdb, pShow->pIter);
        TAOS_CHECK_GOTO(terrno, &lino, _exit);
      }
      STR_WITH_MAXSIZE_TO_VARSTR(condition, "", pShow->pMeta->pSchemas[cols].bytes);
      pColInfo = taosArrayGet(pBlock->pDataBlock, cols++);
      COL_DATA_SET_VAL_GOTO((const char *)condition, false, pUser, pShow->pIter, _exit);

      char notes[2] = {0};
      STR_WITH_MAXSIZE_TO_VARSTR(notes, "", sizeof(notes));
      pColInfo = taosArrayGet(pBlock->pDataBlock, cols++);
      COL_DATA_SET_VAL_GOTO((const char *)notes, false, pUser, pShow->pIter, _exit);

      numOfRows++;
      db = taosHashIterate(pUser->readDbs, db);
    }

    db = taosHashIterate(pUser->writeDbs, NULL);
    while (db != NULL) {
      cols = 0;
      char userName[TSDB_USER_LEN + VARSTR_HEADER_SIZE] = {0};
      STR_WITH_MAXSIZE_TO_VARSTR(userName, pUser->user, pShow->pMeta->pSchemas[cols].bytes);
      SColumnInfoData *pColInfo = taosArrayGet(pBlock->pDataBlock, cols++);
      COL_DATA_SET_VAL_GOTO((const char *)userName, false, pUser, pShow->pIter, _exit);

      char privilege[20] = {0};
      STR_WITH_MAXSIZE_TO_VARSTR(privilege, "write", pShow->pMeta->pSchemas[cols].bytes);
      pColInfo = taosArrayGet(pBlock->pDataBlock, cols++);
      COL_DATA_SET_VAL_GOTO((const char *)privilege, false, pUser, pShow->pIter, _exit);

      SName name = {0};
      char  objName[TSDB_DB_NAME_LEN + VARSTR_HEADER_SIZE] = {0};
      code = tNameFromString(&name, db, T_NAME_ACCT | T_NAME_DB);
      if (code < 0) {
        sdbRelease(pSdb, pUser);
        sdbCancelFetch(pSdb, pShow->pIter);
        TAOS_CHECK_GOTO(code, &lino, _exit);
      }
      (void)tNameGetDbName(&name, varDataVal(objName));
      varDataSetLen(objName, strlen(varDataVal(objName)));
      pColInfo = taosArrayGet(pBlock->pDataBlock, cols++);
      COL_DATA_SET_VAL_GOTO((const char *)objName, false, pUser, pShow->pIter, _exit);

      char tableName[TSDB_TABLE_NAME_LEN + VARSTR_HEADER_SIZE] = {0};
      STR_WITH_MAXSIZE_TO_VARSTR(tableName, "", pShow->pMeta->pSchemas[cols].bytes);
      pColInfo = taosArrayGet(pBlock->pDataBlock, cols++);
      COL_DATA_SET_VAL_GOTO((const char *)tableName, false, pUser, pShow->pIter, _exit);

      TAOS_MEMORY_REALLOC(condition, TSDB_PRIVILEDGE_CONDITION_LEN + VARSTR_HEADER_SIZE);
      if (condition == NULL) {
        sdbRelease(pSdb, pUser);
        sdbCancelFetch(pSdb, pShow->pIter);
        TAOS_CHECK_GOTO(terrno, &lino, _exit);
      }
      STR_WITH_MAXSIZE_TO_VARSTR(condition, "", pShow->pMeta->pSchemas[cols].bytes);
      pColInfo = taosArrayGet(pBlock->pDataBlock, cols++);
      COL_DATA_SET_VAL_GOTO((const char *)condition, false, pUser, pShow->pIter, _exit);

      char notes[2] = {0};
      STR_WITH_MAXSIZE_TO_VARSTR(notes, "", sizeof(notes));
      pColInfo = taosArrayGet(pBlock->pDataBlock, cols++);
      COL_DATA_SET_VAL_GOTO((const char *)notes, false, pUser, pShow->pIter, _exit);

      numOfRows++;
      db = taosHashIterate(pUser->writeDbs, db);
    }
#endif
    TAOS_CHECK_EXIT(mndLoopHash(pUser->selectTbs, "select", pBlock, &numOfRows, pSdb, pUser, pShow, &condition, &sql));

    TAOS_CHECK_EXIT(mndLoopHash(pUser->insertTbs, "insert", pBlock, &numOfRows, pSdb, pUser, pShow, &condition, &sql));

    TAOS_CHECK_EXIT(mndLoopHash(pUser->alterTbs, "alter", pBlock, &numOfRows, pSdb, pUser, pShow, &condition, &sql));

    TAOS_CHECK_EXIT(mndLoopHash(pUser->readViews, "read", pBlock, &numOfRows, pSdb, pUser, pShow, &condition, &sql));

    TAOS_CHECK_EXIT(mndLoopHash(pUser->writeViews, "write", pBlock, &numOfRows, pSdb, pUser, pShow, &condition, &sql));

    TAOS_CHECK_EXIT(mndLoopHash(pUser->alterViews, "alter", pBlock, &numOfRows, pSdb, pUser, pShow, &condition, &sql));

    char *topic = taosHashIterate(pUser->topics, NULL);
    while (topic != NULL) {
      cols = 0;
      char userName[TSDB_USER_LEN + VARSTR_HEADER_SIZE] = {0};
      STR_WITH_MAXSIZE_TO_VARSTR(userName, pUser->user, pShow->pMeta->pSchemas[cols].bytes);
      SColumnInfoData *pColInfo = taosArrayGet(pBlock->pDataBlock, cols++);
      COL_DATA_SET_VAL_GOTO((const char *)userName, false, pUser, pShow->pIter, _exit);

      char privilege[20] = {0};
      STR_WITH_MAXSIZE_TO_VARSTR(privilege, "subscribe", pShow->pMeta->pSchemas[cols].bytes);
      pColInfo = taosArrayGet(pBlock->pDataBlock, cols++);
      COL_DATA_SET_VAL_GOTO((const char *)privilege, false, pUser, pShow->pIter, _exit);

      char topicName[TSDB_TOPIC_NAME_LEN + VARSTR_HEADER_SIZE + 5] = {0};
      tstrncpy(varDataVal(topicName), mndGetDbStr(topic), TSDB_TOPIC_NAME_LEN - 2);
      varDataSetLen(topicName, strlen(varDataVal(topicName)));
      pColInfo = taosArrayGet(pBlock->pDataBlock, cols++);
      COL_DATA_SET_VAL_GOTO((const char *)topicName, false, pUser, pShow->pIter, _exit);

      char tableName[TSDB_TABLE_NAME_LEN + VARSTR_HEADER_SIZE] = {0};
      STR_WITH_MAXSIZE_TO_VARSTR(tableName, "", pShow->pMeta->pSchemas[cols].bytes);
      pColInfo = taosArrayGet(pBlock->pDataBlock, cols++);
      COL_DATA_SET_VAL_GOTO((const char *)tableName, false, pUser, pShow->pIter, _exit);

      TAOS_MEMORY_REALLOC(condition, TSDB_PRIVILEDGE_CONDITION_LEN + VARSTR_HEADER_SIZE);
      if (condition == NULL) {
        sdbRelease(pSdb, pUser);
        TAOS_CHECK_GOTO(terrno, &lino, _exit);
      }
      STR_WITH_MAXSIZE_TO_VARSTR(condition, "", pShow->pMeta->pSchemas[cols].bytes);
      pColInfo = taosArrayGet(pBlock->pDataBlock, cols++);
      COL_DATA_SET_VAL_GOTO((const char *)condition, false, pUser, pShow->pIter, _exit);

      char notes[2] = {0};
      STR_WITH_MAXSIZE_TO_VARSTR(notes, "", sizeof(notes));
      pColInfo = taosArrayGet(pBlock->pDataBlock, cols++);
      COL_DATA_SET_VAL_GOTO((const char *)notes, false, pUser, pShow->pIter, _exit);

      numOfRows++;
      topic = taosHashIterate(pUser->topics, topic);
    }

    sdbRelease(pSdb, pUser);
  }

  pShow->numOfRows += numOfRows;
_exit:
  taosMemoryFreeClear(condition);
  taosMemoryFreeClear(sql);
  if (code < 0) {
    uError("%s failed at line %d since %s", __func__, lino, tstrerror(code));
    TAOS_RETURN(code);
  }
  return numOfRows;
}
#endif

static int32_t mndShowTablePrivileges(SRpcMsg *pReq, SShowObj *pShow, SSDataBlock *pBlock, int32_t rows, SUserObj *pObj,
                                      SHashObj *privTbs, EPrivType privType, char *pBuf, int32_t bufSize, int32_t *pNumOfRows) {
  int32_t     code = 0, lino = 0;
  SMnode     *pMnode = pReq->info.node;
  SSdb       *pSdb = pMnode->pSdb;
  int32_t     cols = 0, qBufSize = bufSize - VARSTR_HEADER_SIZE;
  int32_t     numOfRows = *pNumOfRows;
  char       *qBuf = NULL;
  char       *sql = NULL;
  char        roleName[TSDB_ROLE_LEN + VARSTR_HEADER_SIZE] = {0};
  const char *privName = privInfoGetName(privType);

  STR_WITH_MAXSIZE_TO_VARSTR(roleName, pObj->name, pShow->pMeta->pSchemas[cols].bytes);

  void *pIter = NULL;
  while ((pIter = taosHashIterate(privTbs, pIter))) {
    SPrivTblPolicies *pPolices = (SPrivTblPolicies *)pIter;
    SArray           *tblPolicies = pPolices->policy;

    char   *key = taosHashGetKey(pPolices, NULL);
    int32_t objType = PRIV_OBJ_UNKNOWN;
    char    dbName[TSDB_DB_FNAME_LEN + VARSTR_HEADER_SIZE] = {0};
    char    tblName[TSDB_TABLE_NAME_LEN + VARSTR_HEADER_SIZE] = {0};
    if ((code = privObjKeyParse(key, &objType, dbName, sizeof(dbName), tblName, sizeof(tblName), false))) {
      sdbRelease(pSdb, pObj);
      sdbCancelFetch(pSdb, pShow->pIter);
      TAOS_CHECK_EXIT(code);
    }

    int32_t nTbPolicies = taosArrayGetSize(tblPolicies);
    for (int32_t i = 0; i < nTbPolicies; ++i) {
      SPrivTblPolicy *tbPolicy = (SPrivTblPolicy *)TARRAY_GET_ELEM(tblPolicies, i);
      cols = 0;
      SColumnInfoData *pColInfo = taosArrayGet(pBlock->pDataBlock, cols);
      COL_DATA_SET_VAL_GOTO((const char *)roleName, false, pObj, pShow->pIter, _exit);

      if ((pColInfo = taosArrayGet(pBlock->pDataBlock, ++cols))) {
        STR_WITH_MAXSIZE_TO_VARSTR(pBuf, privName, pShow->pMeta->pSchemas[cols].bytes);
        COL_DATA_SET_VAL_GOTO((const char *)pBuf, false, pObj, pShow->pIter, _exit);
      }

      if ((pColInfo = taosArrayGet(pBlock->pDataBlock, ++cols))) {
        STR_WITH_MAXSIZE_TO_VARSTR(pBuf, privObjGetName(objType), pShow->pMeta->pSchemas[cols].bytes);
        COL_DATA_SET_VAL_GOTO((const char *)pBuf, false, pObj, pShow->pIter, _exit);
      }

      if ((pColInfo = taosArrayGet(pBlock->pDataBlock, ++cols))) {
        STR_WITH_MAXSIZE_TO_VARSTR(pBuf, dbName, pShow->pMeta->pSchemas[cols].bytes);
        COL_DATA_SET_VAL_GOTO((const char *)pBuf, false, pObj, pShow->pIter, _exit);
      }

      if ((pColInfo = taosArrayGet(pBlock->pDataBlock, ++cols))) {
        STR_WITH_MAXSIZE_TO_VARSTR(pBuf, tblName, pShow->pMeta->pSchemas[cols].bytes);
        COL_DATA_SET_VAL_GOTO((const char *)pBuf, false, pObj, pShow->pIter, _exit);
      }
      // condition
      if ((pColInfo = taosArrayGet(pBlock->pDataBlock, ++cols))) {
        SNode  *pAst = NULL;
        int32_t sqlLen = 0;
        qBuf = POINTER_SHIFT(pBuf, VARSTR_HEADER_SIZE);
        if (tbPolicy->condLen > 0) {
          if (nodesStringToNode(tbPolicy->cond, &pAst) == 0) {
            if (nodesNodeToSQLFormat(pAst, qBuf, qBufSize, &sqlLen, true) != 0) {
              sqlLen = tsnprintf(qBuf, qBufSize, "error");
            }
            nodesDestroyNode(pAst);
          }
          if (sqlLen == 0) {
            sqlLen = tsnprintf(qBuf, qBufSize, "error");
          }
        } else {
          sqlLen = tsnprintf(qBuf, qBufSize, "");
        }
        varDataSetLen(pBuf, sqlLen);
        COL_DATA_SET_VAL_GOTO((const char *)pBuf, false, pObj, pShow->pIter, _exit);
      }
      // notes
      if ((pColInfo = taosArrayGet(pBlock->pDataBlock, ++cols))) {
        STR_WITH_MAXSIZE_TO_VARSTR((pBuf), "", 2);
        COL_DATA_SET_VAL_GOTO((const char *)pBuf, false, pObj, pShow->pIter, _exit);
      }
      // columns
      if ((pColInfo = taosArrayGet(pBlock->pDataBlock, ++cols))) {
        SArray *pCols = tbPolicy->cols;
        int32_t nCols = taosArrayGetSize(pCols);
        int32_t totalLen = 0;
        qBuf = POINTER_SHIFT(pBuf, VARSTR_HEADER_SIZE);
        for (int32_t j = 0; j < nCols; ++j) {
          SColNameFlag *pCol = (SColNameFlag *)TARRAY_GET_ELEM(pCols, j);
          char          tmpBuf[TSDB_COL_NAME_LEN + 16] = {0};
          int32_t       tmpLen = 0;
          if (IS_MASK_ON(pCol)) {
            tmpLen = snprintf(tmpBuf, sizeof(tmpBuf), "mask(%s)%s", pCol->colName, j == nCols - 1 ? "" : ",");
          } else {
            tmpLen = snprintf(tmpBuf, sizeof(tmpBuf), "%s%s", pCol->colName, j == nCols - 1 ? "" : ",");
          }
          if(totalLen + tmpLen > qBufSize) {
            break;
          }
          (void)memcpy(POINTER_SHIFT(qBuf, totalLen), tmpBuf, tmpLen);
          totalLen += tmpLen;
        }
        varDataSetLen(pBuf, totalLen);
        COL_DATA_SET_VAL_GOTO((const char *)pBuf, false, pObj, pShow->pIter, _exit);
      }
      // update_time
      if ((pColInfo = taosArrayGet(pBlock->pDataBlock, ++cols))) {
        char updateTime[40] = {0};
        (void)formatTimestampLocal(updateTime, tbPolicy->updateUs, TSDB_TIME_PRECISION_MICRO);
        STR_WITH_MAXSIZE_TO_VARSTR(pBuf, updateTime, pShow->pMeta->pSchemas[cols].bytes);
        COL_DATA_SET_VAL_GOTO((const char *)pBuf, false, pObj, pShow->pIter, _exit);
      }
      ++numOfRows;
    }
  }
  *pNumOfRows = numOfRows;
_exit:
  TAOS_RETURN(code);
}

static int32_t mndRetrievePrivileges(SRpcMsg *pReq, SShowObj *pShow, SSDataBlock *pBlock, int32_t rows) {
  int32_t   code = 0, lino = 0;
  SMnode   *pMnode = pReq->info.node;
  SSdb     *pSdb = pMnode->pSdb;
  int32_t   numOfRows = 0;
  int32_t   cols = 0;
  SUserObj *pObj = NULL;
  char     *pBuf = NULL, *qBuf = NULL;
  char     *sql = NULL;
  char      roleName[TSDB_ROLE_LEN + VARSTR_HEADER_SIZE] = {0};
  int32_t   bufSize = TSDB_PRIVILEDGE_CONDITION_LEN + VARSTR_HEADER_SIZE;

  bool fetchNextInstance = pShow->restore ? false : true;
  pShow->restore = false;

  while (numOfRows < rows) {
    if (fetchNextInstance) {
      pShow->pIter = sdbFetch(pSdb, SDB_USER, pShow->pIter, (void **)&pObj);
      if (pShow->pIter == NULL) break;
    } else {
      fetchNextInstance = true;
      void *pKey = taosHashGetKey(pShow->pIter, NULL);
      if (!(pObj = sdbAcquire(pSdb, SDB_USER, pKey))) {
        continue;
      }
    }

    int32_t nSysPrivileges = 0, nObjPrivileges = 0;
    if (nSysPrivileges + nObjPrivileges >= rows) {
      pShow->restore = true;
      sdbRelease(pSdb, pObj);
      break;
    }

    if (!pBuf && !(pBuf = taosMemoryMalloc(bufSize))) {
      sdbCancelFetch(pSdb, pShow->pIter);
      sdbRelease(pSdb, pObj);
      TAOS_CHECK_EXIT(terrno);
    }

    cols = 0;
    STR_WITH_MAXSIZE_TO_VARSTR(roleName, pObj->name, pShow->pMeta->pSchemas[cols].bytes);

    // system privileges
    SPrivIter privIter = {0};
    privIterInit(&privIter, &pObj->sysPrivs);
    SPrivInfo *pPrivInfo = NULL;
    while (privIterNext(&privIter, &pPrivInfo)) {
      cols = 0;
      SColumnInfoData *pColInfo = taosArrayGet(pBlock->pDataBlock, cols);
      COL_DATA_SET_VAL_GOTO((const char *)roleName, false, pObj, pShow->pIter, _exit);

      if ((pColInfo = taosArrayGet(pBlock->pDataBlock, ++cols))) {
        STR_WITH_MAXSIZE_TO_VARSTR(pBuf, pPrivInfo->name, pShow->pMeta->pSchemas[cols].bytes);
        COL_DATA_SET_VAL_GOTO((const char *)pBuf, false, pObj, pShow->pIter, _exit);
      }
      if ((pColInfo = taosArrayGet(pBlock->pDataBlock, ++cols))) {
        STR_WITH_MAXSIZE_TO_VARSTR(pBuf, privObjGetName(PRIV_OBJ_CLUSTER), pShow->pMeta->pSchemas[cols].bytes);
        COL_DATA_SET_VAL_GOTO((const char *)pBuf, false, pObj, pShow->pIter, _exit);
      }
      // skip db, table, condition, notes, columns, update_time
      COL_DATA_SET_EMPTY_VARCHAR(pBuf, 6);
      numOfRows++;
    }

    // object privileges
    void *pIter = NULL;
    while ((pIter = taosHashIterate(pObj->objPrivs, pIter))) {
      SPrivObjPolicies *pPolices = (SPrivObjPolicies *)pIter;

      char   *key = taosHashGetKey(pPolices, NULL);
      int32_t objType = PRIV_OBJ_UNKNOWN;
      char    dbName[TSDB_DB_FNAME_LEN + VARSTR_HEADER_SIZE] = {0};
      char    tblName[TSDB_TABLE_NAME_LEN + VARSTR_HEADER_SIZE] = {0};
      if ((code = privObjKeyParse(key, &objType, dbName, sizeof(dbName), tblName, sizeof(tblName), false))) {
        sdbRelease(pSdb, pObj);
        sdbCancelFetch(pSdb, pShow->pIter);
        TAOS_CHECK_EXIT(code);
      }

      SPrivIter privIter = {0};
      privIterInit(&privIter, &pPolices->policy);
      SPrivInfo *pPrivInfo = NULL;
      while (privIterNext(&privIter, &pPrivInfo)) {
        cols = 0;
        SColumnInfoData *pColInfo = taosArrayGet(pBlock->pDataBlock, cols);
        COL_DATA_SET_VAL_GOTO((const char *)roleName, false, pObj, pShow->pIter, _exit);

        if ((pColInfo = taosArrayGet(pBlock->pDataBlock, ++cols))) {
          STR_WITH_MAXSIZE_TO_VARSTR(pBuf, pPrivInfo->name, pShow->pMeta->pSchemas[cols].bytes);
          COL_DATA_SET_VAL_GOTO((const char *)pBuf, false, pObj, pShow->pIter, _exit);
        }

        if ((pColInfo = taosArrayGet(pBlock->pDataBlock, ++cols))) {
          STR_WITH_MAXSIZE_TO_VARSTR(pBuf, privObjGetName(objType), pShow->pMeta->pSchemas[cols].bytes);
          COL_DATA_SET_VAL_GOTO((const char *)pBuf, false, pObj, pShow->pIter, _exit);
        }

        if ((pColInfo = taosArrayGet(pBlock->pDataBlock, ++cols))) {
          STR_WITH_MAXSIZE_TO_VARSTR(pBuf, dbName, pShow->pMeta->pSchemas[cols].bytes);
          COL_DATA_SET_VAL_GOTO((const char *)pBuf, false, pObj, pShow->pIter, _exit);
        }

        if ((pColInfo = taosArrayGet(pBlock->pDataBlock, ++cols))) {
          STR_WITH_MAXSIZE_TO_VARSTR(pBuf, tblName, pShow->pMeta->pSchemas[cols].bytes);
          COL_DATA_SET_VAL_GOTO((const char *)pBuf, false, pObj, pShow->pIter, _exit);
        }

        // skip condition, notes, columns, update_time
        COL_DATA_SET_EMPTY_VARCHAR(pBuf, 4);

        numOfRows++;
      }
    }

    // table level privileges
    TAOS_CHECK_EXIT(mndShowTablePrivileges(pReq, pShow, pBlock, rows - numOfRows, pObj, pObj->selectTbs,
                                           PRIV_TBL_SELECT, pBuf, bufSize, &numOfRows));
    TAOS_CHECK_EXIT(mndShowTablePrivileges(pReq, pShow, pBlock, rows - numOfRows, pObj, pObj->insertTbs,
                                           PRIV_TBL_INSERT, pBuf, bufSize, &numOfRows));
    TAOS_CHECK_EXIT(mndShowTablePrivileges(pReq, pShow, pBlock, rows - numOfRows, pObj, pObj->updateTbs,
                                           PRIV_TBL_UPDATE, pBuf, bufSize, &numOfRows));
    TAOS_CHECK_EXIT(mndShowTablePrivileges(pReq, pShow, pBlock, rows - numOfRows, pObj, pObj->deleteTbs,
                                           PRIV_TBL_DELETE, pBuf, bufSize, &numOfRows));
#if 0
    while ((pIter = taosHashIterate(pObj->selectTbs, pIter))) {
      SPrivTblPolicies *pPolices = (SPrivTblPolicies *)pIter;
      SArray           *tblPolicies = pPolices->policy;

      char   *key = taosHashGetKey(pPolices, NULL);
      int32_t objType = PRIV_OBJ_UNKNOWN;
      char    dbName[TSDB_DB_FNAME_LEN + VARSTR_HEADER_SIZE] = {0};
      char    tblName[TSDB_TABLE_NAME_LEN + VARSTR_HEADER_SIZE] = {0};
      if ((code = privObjKeyParse(key, &objType, dbName, sizeof(dbName), tblName, sizeof(tblName), false))) {
        sdbRelease(pSdb, pObj);
        sdbCancelFetch(pSdb, pShow->pIter);
        TAOS_CHECK_EXIT(code);
      }

      int32_t nTbPolicies = taosArrayGetSize(tblPolicies);
      for (int32_t i = 0; i < nTbPolicies; ++i) {
        SPrivTblPolicy *tbPolicy = (SPrivTblPolicy *)TARRAY_GET_ELEM(tblPolicies, i);
        cols = 0;
        SColumnInfoData *pColInfo = taosArrayGet(pBlock->pDataBlock, cols);
        COL_DATA_SET_VAL_GOTO((const char *)roleName, false, pObj, pShow->pIter, _exit);

        if ((pColInfo = taosArrayGet(pBlock->pDataBlock, ++cols))) {
          STR_WITH_MAXSIZE_TO_VARSTR(pBuf, privInfoGetName(PRIV_TBL_SELECT), pShow->pMeta->pSchemas[cols].bytes);
          COL_DATA_SET_VAL_GOTO((const char *)pBuf, false, pObj, pShow->pIter, _exit);
        }

        if ((pColInfo = taosArrayGet(pBlock->pDataBlock, ++cols))) {
          STR_WITH_MAXSIZE_TO_VARSTR(pBuf, dbName, pShow->pMeta->pSchemas[cols].bytes);
          COL_DATA_SET_VAL_GOTO((const char *)pBuf, false, pObj, pShow->pIter, _exit);
        }

        if ((pColInfo = taosArrayGet(pBlock->pDataBlock, ++cols))) {
          STR_WITH_MAXSIZE_TO_VARSTR(pBuf, tblName, pShow->pMeta->pSchemas[cols].bytes);
          COL_DATA_SET_VAL_GOTO((const char *)pBuf, false, pObj, pShow->pIter, _exit);
        }

        // skip condition, notes, columns, update_time
        COL_DATA_SET_EMPTY_VARCHAR(pBuf, 4);

        if ((pColInfo = taosArrayGet(pBlock->pDataBlock, ++cols))) {
          STR_WITH_MAXSIZE_TO_VARSTR(pBuf, privObjGetName(objType), pShow->pMeta->pSchemas[cols].bytes);
          COL_DATA_SET_VAL_GOTO((const char *)pBuf, false, pObj, pShow->pIter, _exit);
        }
        numOfRows++;
      }
    }
#endif
    sdbRelease(pSdb, pObj);
  }

  pShow->numOfRows += numOfRows;
_exit:
  taosMemoryFreeClear(pBuf);
  taosMemoryFreeClear(sql);
  if (code < 0) {
    uError("%s failed at line %d since %s", __func__, lino, tstrerror(code));
    TAOS_RETURN(code);
  }
  return numOfRows;
}

static void mndCancelGetNextPrivileges(SMnode *pMnode, void *pIter) {
  SSdb *pSdb = pMnode->pSdb;
  sdbCancelFetchByType(pSdb, pIter, SDB_USER);
}

int32_t mndValidateUserAuthInfo(SMnode *pMnode, SUserAuthVersion *pUsers, int32_t numOfUses, void **ppRsp,
                                int32_t *pRspLen, int64_t ipWhiteListVer) {
  int32_t           code = 0;
  int32_t           lino = 0;
  int32_t           rspLen = 0;
  void             *pRsp = NULL;
  SUserAuthBatchRsp batchRsp = {0};

  batchRsp.pArray = taosArrayInit(numOfUses, sizeof(SGetUserAuthRsp));
  if (batchRsp.pArray == NULL) {
    TAOS_CHECK_GOTO(terrno, &lino, _OVER);
  }
  int64_t now = taosGetTimestampMs();
  for (int32_t i = 0; i < numOfUses; ++i) {
    SUserObj *pUser = NULL;
    code = mndAcquireUser(pMnode, pUsers[i].user, &pUser);
    if (pUser == NULL) {
      if (TSDB_CODE_MND_USER_NOT_EXIST == code) {
        SGetUserAuthRsp rsp = {.dropped = 1};
        (void)memcpy(rsp.user, pUsers[i].user, TSDB_USER_LEN);
        TSDB_CHECK_NULL(taosArrayPush(batchRsp.pArray, &rsp), code, lino, _OVER, TSDB_CODE_OUT_OF_MEMORY);
      }
      mError("user:%s, failed to auth user since %s", pUsers[i].user, tstrerror(code));
      code = 0;
      continue;
    }

    pUsers[i].version = ntohl(pUsers[i].version);
    if ((pUser->authVersion <= pUsers[i].version) && (ipWhiteListVer == pMnode->ipWhiteVer) &&
        !mndNeedRetrieveRole(pUser)) {
      mndReleaseUser(pMnode, pUser);
      continue;
    }

    SGetUserAuthRsp rsp = {0};
    code = mndSetUserAuthRsp(pMnode, pUser, &rsp);
    if (code) {
      mndReleaseUser(pMnode, pUser);
      tFreeSGetUserAuthRsp(&rsp);
      TAOS_CHECK_GOTO(code, &lino, _OVER);
    }

    if (!(taosArrayPush(batchRsp.pArray, &rsp))) {
      code = terrno;
      mndReleaseUser(pMnode, pUser);
      tFreeSGetUserAuthRsp(&rsp);
      TAOS_CHECK_GOTO(code, &lino, _OVER);
    }
    pUser->lastRoleRetrieve = now;  // update user's last retrieve time
    mndReleaseUser(pMnode, pUser);
  }

  if (taosArrayGetSize(batchRsp.pArray) <= 0) {
    *ppRsp = NULL;
    *pRspLen = 0;

    tFreeSUserAuthBatchRsp(&batchRsp);
    return 0;
  }

  rspLen = tSerializeSUserAuthBatchRsp(NULL, 0, &batchRsp);
  if (rspLen < 0) {
    TAOS_CHECK_GOTO(rspLen, &lino, _OVER);
  }
  pRsp = taosMemoryMalloc(rspLen);
  if (pRsp == NULL) {
    TAOS_CHECK_GOTO(terrno, &lino, _OVER);
  }
  rspLen = tSerializeSUserAuthBatchRsp(pRsp, rspLen, &batchRsp);
  if (rspLen < 0) {
    TAOS_CHECK_GOTO(rspLen, &lino, _OVER);
  }
_OVER:
  tFreeSUserAuthBatchRsp(&batchRsp);
  if (code < 0) {
    for (int32_t i = 0; i < numOfUses; ++i) {
      SUserObj *pUser = NULL;
      if (mndAcquireUser(pMnode, pUsers[i].user, &pUser) != 0) {
        continue;
      }
      pUser->lastRoleRetrieve = 0;  // reset last retrieve time on error
      mndReleaseUser(pMnode, pUser);
    }
    uError("%s failed at line %d since %s", __func__, lino, tstrerror(code));
    taosMemoryFreeClear(pRsp);
    rspLen = 0;
  }
  *ppRsp = pRsp;
  *pRspLen = rspLen;

  TAOS_RETURN(code);
}

static int32_t mndRemoveDbPrivileges(SHashObj *pHash, const char *dbFName, int32_t dbFNameLen, int32_t *nRemoved) {
  void *pVal = NULL;
  while ((pVal = taosHashIterate(pHash, pVal))) {
    size_t keyLen = 0;
    char  *pKey = (char *)taosHashGetKey(pVal, &keyLen);
    if (pKey == NULL || keyLen <= dbFNameLen) continue;
    if ((*(pKey + dbFNameLen) == '.') && strncmp(pKey, dbFName, dbFNameLen) == 0) {
      TAOS_CHECK_RETURN(taosHashRemove(pHash, pKey, keyLen));
      if (nRemoved) ++(*nRemoved);
    }
  }
  TAOS_RETURN(0);
}

int32_t mndUserDropRole(SMnode *pMnode, STrans *pTrans, SRoleObj *pObj) {
  int32_t   code = 0, lino = 0;
  SSdb     *pSdb = pMnode->pSdb;
  SUserObj *pUser = NULL;
  void     *pIter = NULL;

  while ((pIter = sdbFetch(pSdb, SDB_USER, pIter, (void **)&pUser))) {
    SHashObj *pRole = taosHashGet(pUser->roles, pObj->name, strlen(pObj->name) + 1);
    if (!pRole) {
      sdbRelease(pSdb, pUser);
      pUser = NULL;
      continue;
    }

    SUserObj newUser = {0};
    TAOS_CHECK_EXIT(mndUserDupObj(pUser, &newUser));
    code = taosHashRemove(newUser.roles, pObj->name, strlen(pObj->name) + 1);
    if (code == TSDB_CODE_NOT_FOUND) {
      sdbRelease(pSdb, pUser);
      pUser = NULL;
      mndUserFreeObj(&newUser);
      continue;
    }
    if (code != 0) {
      mndUserFreeObj(&newUser);
      TAOS_CHECK_EXIT(code);
    }
    SSdbRaw *pCommitRaw = mndUserActionEncode(&newUser);
    if (pCommitRaw == NULL || (code = mndTransAppendCommitlog(pTrans, pCommitRaw)) != 0) {
      mndUserFreeObj(&newUser);
      TAOS_CHECK_EXIT(TSDB_CODE_OUT_OF_MEMORY);
    }
    if ((code = sdbSetRawStatus(pCommitRaw, SDB_STATUS_READY))) {
      mndUserFreeObj(&newUser);
      TAOS_CHECK_EXIT(code);
    }
    sdbRelease(pSdb, pUser);
    pUser = NULL;
    mndUserFreeObj(&newUser);
  }
_exit:
  if (pIter) sdbCancelFetch(pSdb, pIter);
  if (pUser) sdbRelease(pSdb, pUser);
  if (code < 0) {
    uError("%s failed at line %d since %s", __func__, lino, tstrerror(code));
  }
  TAOS_RETURN(code);
}

int32_t mndUserRemoveDb(SMnode *pMnode, STrans *pTrans, SDbObj *pDb, SSHashObj **ppUsers) {
  int32_t    code = 0, lino = 0;
  SSdb      *pSdb = pMnode->pSdb;
  int32_t    dbLen = strlen(pDb->name);
  void      *pIter = NULL;
  SUserObj  *pUser = NULL;
  SUserObj   newUser = {0};
  SSHashObj *pUsers = ppUsers ? *ppUsers : NULL;
  bool       output = (ppUsers != NULL);
#ifdef PRIV_TODO
  while (1) {
    pIter = sdbFetch(pSdb, SDB_USER, pIter, (void **)&pUser);
    if (pIter == NULL) break;

    bool update = false;
    bool inReadDb = false; //(taosHashGet(pUser->readDbs, pDb->name, dbLen + 1) != NULL);
    bool inWriteDb = false; //(taosHashGet(pUser->writeDbs, pDb->name, dbLen + 1) != NULL);
    bool inUseDb = (taosHashGet(pUser->useDbs, pDb->name, dbLen + 1) != NULL);
    bool inReadTbs = taosHashGetSize(pUser->selectTbs) > 0;
    bool inWriteTbs = taosHashGetSize(pUser->insertTbs) > 0;
    bool inAlterTbs = taosHashGetSize(pUser->alterTbs) > 0;
    bool inReadViews = taosHashGetSize(pUser->readViews) > 0;
    bool inWriteViews = taosHashGetSize(pUser->writeViews) > 0;
    bool inAlterViews = taosHashGetSize(pUser->alterViews) > 0;
    // no need remove pUser->topics since topics must be dropped ahead of db
    if (!inReadDb && !inWriteDb && !inReadTbs && !inWriteTbs && !inAlterTbs && !inReadViews && !inWriteViews &&
        !inAlterViews) {
      sdbRelease(pSdb, pUser);
      continue;
    }
    SUserObj *pTargetUser = &newUser;
    if (output) {
      if (!pUsers) {
        TSDB_CHECK_NULL(pUsers = tSimpleHashInit(32, taosGetDefaultHashFunction(TSDB_DATA_TYPE_BINARY)), code, lino,
                        _exit, TSDB_CODE_OUT_OF_MEMORY);
        *ppUsers = pUsers;
      }
      void   *pVal = NULL;
      int32_t userLen = strlen(pUser->user) + 1;
      if ((pVal = tSimpleHashGet(pUsers, pUser->user, userLen)) != NULL) {
        pTargetUser = (SUserObj *)pVal;
      } else {
        TAOS_CHECK_EXIT(mndUserDupObj(pUser, &newUser));
        TAOS_CHECK_EXIT(tSimpleHashPut(pUsers, pUser->user, userLen, &newUser, sizeof(SUserObj)));
        TSDB_CHECK_NULL((pVal = tSimpleHashGet(pUsers, pUser->user, userLen)), code, lino, _exit,
                        TSDB_CODE_OUT_OF_MEMORY);
        pTargetUser = (SUserObj *)pVal;
      }
    } else {
      TAOS_CHECK_EXIT(mndUserDupObj(pUser, &newUser));
    }
    if (inReadDb) {
      // TAOS_CHECK_EXIT(taosHashRemove(pTargetUser->readDbs, pDb->name, dbLen + 1));
    }
    if (inWriteDb) {
      // TAOS_CHECK_EXIT(taosHashRemove(pTargetUser->writeDbs, pDb->name, dbLen + 1));
    }
    if (inUseDb) {
      TAOS_CHECK_EXIT(taosHashRemove(pTargetUser->useDbs, pDb->name, dbLen + 1));
    }
    update = inReadDb || inWriteDb || inUseDb;

    int32_t nRemovedReadTbs = 0;
    int32_t nRemovedWriteTbs = 0;
    int32_t nRemovedAlterTbs = 0;
    if (inReadTbs || inWriteTbs || inAlterTbs) {
      TAOS_CHECK_EXIT(mndRemoveDbPrivileges(pTargetUser->selectTbs, pDb->name, dbLen, &nRemovedReadTbs));
      TAOS_CHECK_EXIT(mndRemoveDbPrivileges(pTargetUser->insertTbs, pDb->name, dbLen, &nRemovedWriteTbs));
      TAOS_CHECK_EXIT(mndRemoveDbPrivileges(pTargetUser->alterTbs, pDb->name, dbLen, &nRemovedAlterTbs));
      if (!update) update = nRemovedReadTbs > 0 || nRemovedWriteTbs > 0 || nRemovedAlterTbs > 0;
    }

    int32_t nRemovedReadViews = 0;
    int32_t nRemovedWriteViews = 0;
    int32_t nRemovedAlterViews = 0;
    if (inReadViews || inWriteViews || inAlterViews) {
      TAOS_CHECK_EXIT(mndRemoveDbPrivileges(pTargetUser->readViews, pDb->name, dbLen, &nRemovedReadViews));
      TAOS_CHECK_EXIT(mndRemoveDbPrivileges(pTargetUser->writeViews, pDb->name, dbLen, &nRemovedWriteViews));
      TAOS_CHECK_EXIT(mndRemoveDbPrivileges(pTargetUser->alterViews, pDb->name, dbLen, &nRemovedAlterViews));
      if (!update) update = nRemovedReadViews > 0 || nRemovedWriteViews > 0 || nRemovedAlterViews > 0;
    }

    if (!output) {
      if (update) {
        SSdbRaw *pCommitRaw = mndUserActionEncode(pTargetUser);
        if (pCommitRaw == NULL) {
          TAOS_CHECK_EXIT(terrno);
        }
        TAOS_CHECK_EXIT(mndTransAppendCommitlog(pTrans, pCommitRaw));
        TAOS_CHECK_EXIT(sdbSetRawStatus(pCommitRaw, SDB_STATUS_READY));
      }
      mndUserFreeObj(&newUser);
    }
    sdbRelease(pSdb, pUser);
  }
#endif
_exit:
  if (code < 0) {
    uError("%s failed at line %d since %s", __func__, lino, tstrerror(code));
    mndUserFreeObj(&newUser);
  }
  if (pUser != NULL) sdbRelease(pSdb, pUser);
  if (pIter != NULL) sdbCancelFetch(pSdb, pIter);
  if (!output) mndUserFreeObj(&newUser);
  TAOS_RETURN(code);
}

int32_t mndUserRemoveStb(SMnode *pMnode, STrans *pTrans, char *stb) {
  int32_t   code = 0;
  SSdb     *pSdb = pMnode->pSdb;
  int32_t   len = strlen(stb) + 1;
  void     *pIter = NULL;
  SUserObj *pUser = NULL;
  SUserObj  newUser = {0};
#ifdef PRIV_TODO
  while (1) {
    pIter = sdbFetch(pSdb, SDB_USER, pIter, (void **)&pUser);
    if (pIter == NULL) break;

    if ((code = mndUserDupObj(pUser, &newUser)) != 0) {
      break;
    }

    bool inRead = (taosHashGet(newUser.selectTbs, stb, len) != NULL);
    bool inWrite = (taosHashGet(newUser.insertTbs, stb, len) != NULL);
    bool inAlter = (taosHashGet(newUser.alterTbs, stb, len) != NULL);
    if (inRead || inWrite || inAlter) {
      code = taosHashRemove(newUser.selectTbs, stb, len);
      if (code < 0) {
        mError("failed to remove selectTbs:%s from user:%s", stb, pUser->user);
      }
      code = taosHashRemove(newUser.insertTbs, stb, len);
      if (code < 0) {
        mError("failed to remove insertTbs:%s from user:%s", stb, pUser->user);
      }
      code = taosHashRemove(newUser.alterTbs, stb, len);
      if (code < 0) {
        mError("failed to remove alterTbs:%s from user:%s", stb, pUser->user);
      }

      SSdbRaw *pCommitRaw = mndUserActionEncode(&newUser);
      if (pCommitRaw == NULL || (code = mndTransAppendCommitlog(pTrans, pCommitRaw)) != 0) {
        code = TSDB_CODE_OUT_OF_MEMORY;
        break;
      }
      code = sdbSetRawStatus(pCommitRaw, SDB_STATUS_READY);
      if (code != 0) {
        mndUserFreeObj(&newUser);
        sdbRelease(pSdb, pUser);
        TAOS_RETURN(code);
      }
    }

    mndUserFreeObj(&newUser);
    sdbRelease(pSdb, pUser);
  }
#endif
  if (pUser != NULL) sdbRelease(pSdb, pUser);
  if (pIter != NULL) sdbCancelFetch(pSdb, pIter);
  mndUserFreeObj(&newUser);
  TAOS_RETURN(code);
}

int32_t mndUserRemoveView(SMnode *pMnode, STrans *pTrans, char *view) {
  int32_t   code = 0;
  SSdb     *pSdb = pMnode->pSdb;
  int32_t   len = strlen(view) + 1;
  void     *pIter = NULL;
  SUserObj *pUser = NULL;
  SUserObj  newUser = {0};
#ifdef PRIV_TODO
  while (1) {
    pIter = sdbFetch(pSdb, SDB_USER, pIter, (void **)&pUser);
    if (pIter == NULL) break;

    if ((code = mndUserDupObj(pUser, &newUser)) != 0) {
      break;
    }

    bool inRead = (taosHashGet(newUser.readViews, view, len) != NULL);
    bool inWrite = (taosHashGet(newUser.writeViews, view, len) != NULL);
    bool inAlter = (taosHashGet(newUser.alterViews, view, len) != NULL);
    if (inRead || inWrite || inAlter) {
      code = taosHashRemove(newUser.readViews, view, len);
      if (code < 0) {
        mError("failed to remove readViews:%s from user:%s", view, pUser->user);
      }
      code = taosHashRemove(newUser.writeViews, view, len);
      if (code < 0) {
        mError("failed to remove writeViews:%s from user:%s", view, pUser->user);
      }
      code = taosHashRemove(newUser.alterViews, view, len);
      if (code < 0) {
        mError("failed to remove alterViews:%s from user:%s", view, pUser->user);
      }

      SSdbRaw *pCommitRaw = mndUserActionEncode(&newUser);
      if (pCommitRaw == NULL || (code = mndTransAppendCommitlog(pTrans, pCommitRaw)) != 0) {
        code = TSDB_CODE_OUT_OF_MEMORY;
        break;
      }
      code = sdbSetRawStatus(pCommitRaw, SDB_STATUS_READY);
      if (code < 0) {
        mndUserFreeObj(&newUser);
        sdbRelease(pSdb, pUser);
        TAOS_RETURN(code);
      }
    }

    mndUserFreeObj(&newUser);
    sdbRelease(pSdb, pUser);
  }
#endif
  if (pUser != NULL) sdbRelease(pSdb, pUser);
  if (pIter != NULL) sdbCancelFetch(pSdb, pIter);
  mndUserFreeObj(&newUser);
  TAOS_RETURN(code);
}

int32_t mndUserRemoveTopic(SMnode *pMnode, STrans *pTrans, char *topic) {
  int32_t   code = 0;
  SSdb     *pSdb = pMnode->pSdb;
  int32_t   len = strlen(topic) + 1;
  void     *pIter = NULL;
  SUserObj *pUser = NULL;
  SUserObj  newUser = {0};
#ifdef PRIV_TODO
  while (1) {
    pIter = sdbFetch(pSdb, SDB_USER, pIter, (void **)&pUser);
    if (pIter == NULL) {
      break;
    }

    if ((code = mndUserDupObj(pUser, &newUser)) != 0) {
      break;
    }

    bool inTopic = (taosHashGet(newUser.topics, topic, len) != NULL);
    if (inTopic) {
      code = taosHashRemove(newUser.topics, topic, len);
      if (code < 0) {
        mError("failed to remove topic:%s from user:%s", topic, pUser->user);
      }
      SSdbRaw *pCommitRaw = mndUserActionEncode(&newUser);
      if (pCommitRaw == NULL || (code = mndTransAppendCommitlog(pTrans, pCommitRaw)) != 0) {
        code = TSDB_CODE_OUT_OF_MEMORY;
        break;
      }
      code = sdbSetRawStatus(pCommitRaw, SDB_STATUS_READY);
      if (code < 0) {
        mndUserFreeObj(&newUser);
        sdbRelease(pSdb, pUser);
        TAOS_RETURN(code);
      }
    }

    mndUserFreeObj(&newUser);
    sdbRelease(pSdb, pUser);
  }
#endif
  if (pUser != NULL) sdbRelease(pSdb, pUser);
  if (pIter != NULL) sdbCancelFetch(pSdb, pIter);
  mndUserFreeObj(&newUser);
  TAOS_RETURN(code);
}

int64_t mndGetUserIpWhiteListVer(SMnode *pMnode, SUserObj *pUser) {
  // ver = 0, disable ip white list
  // ver > 0, enable ip white list
  return tsEnableWhiteList ? pUser->ipWhiteListVer : 0;
}

int64_t mndGetUserTimeWhiteListVer(SMnode *pMnode, SUserObj *pUser) {
  // ver = 0, disable datetime white list
  // ver > 0, enable datetime white list
  return tsEnableWhiteList ? pUser->timeWhiteListVer : 0;
}<|MERGE_RESOLUTION|>--- conflicted
+++ resolved
@@ -2218,22 +2218,9 @@
   (void)memcpy(pNew, pUser, sizeof(SUserObj));
   pNew->authVersion++;
   pNew->updateTime = taosGetTimestampMs();
-<<<<<<< HEAD
-=======
   taosInitRWLatch(&pNew->lock);
 
   pNew->passwords = NULL;
-  pNew->readDbs = NULL;
-  pNew->writeDbs = NULL;
-  pNew->readTbs = NULL;
-  pNew->writeTbs = NULL;
-  pNew->alterTbs = NULL;
-  pNew->readViews = NULL;
-  pNew->writeViews = NULL;
-  pNew->alterViews = NULL;
-  pNew->topics = NULL;
-  pNew->useDbs = NULL;
->>>>>>> 4874e16f
   pNew->pIpWhiteListDual = NULL;
   pNew->passwords = NULL;
   pNew->objPrivs = NULL;
@@ -2943,22 +2930,16 @@
     TAOS_CHECK_GOTO(TSDB_CODE_OPS_NOT_SUPPORT, &lino, _OVER);  // enterprise feature
   }
 #endif
-  code = mndAcquireUser(pMnode, pReq->info.conn.user, &pOperUser);
+  code = mndAcquireUser(pMnode, RPC_MSG_USER(pReq), &pOperUser);
   if (pOperUser == NULL) {
     TAOS_CHECK_GOTO(TSDB_CODE_MND_NO_USER_FROM_CONN, &lino, _OVER);
   }
 
   if (createReq.isImport != 1) {
-<<<<<<< HEAD
-    // TAOS_CHECK_GOTO(mndCheckOperPrivilege(pMnode, pReq->info.conn.user, MND_OPER_CREATE_USER), &lino, _OVER);
+    // TAOS_CHECK_GOTO(mndCheckOperPrivilege(pMnode, RPC_MSG_USER(pReq), MND_OPER_CREATE_USER), &lino, _OVER);
     TAOS_CHECK_GOTO(mndCheckSysObjPrivilege(pMnode, pOperUser, PRIV_USER_CREATE, 0, 0, NULL, NULL), &lino, _OVER);
-  } else if (strcmp(pReq->info.conn.user, "root") != 0) {
-    mError("The operation is not permitted to create user:%s", pReq->info.conn.user);
-=======
-    TAOS_CHECK_GOTO(mndCheckOperPrivilege(pMnode, RPC_MSG_USER(pReq), RPC_MSG_TOKEN(pReq), MND_OPER_CREATE_USER), &lino, _OVER);
   } else if (strcmp(RPC_MSG_USER(pReq), "root") != 0) {
-    mError("The operation is not permitted, user:%s", RPC_MSG_USER(pReq));
->>>>>>> 4874e16f
+    mError("The operation is not permitted to create user:%s", RPC_MSG_USER(pReq));
     TAOS_CHECK_GOTO(TSDB_CODE_MND_NO_RIGHTS, &lino, _OVER);
   }
 
@@ -2981,15 +2962,11 @@
     TAOS_CHECK_GOTO(TSDB_CODE_MND_USER_ALREADY_EXIST, &lino, _OVER);
   }
 
-<<<<<<< HEAD
   code = mndAcquireRole(pMnode, createReq.user, &pRole);
   if (pRole != NULL) {
     TAOS_CHECK_GOTO(TSDB_CODE_MND_ROLE_ALREADY_EXIST, &lino, _OVER);
   }
 
-=======
-  TAOS_CHECK_GOTO(mndAcquireUser(pMnode, RPC_MSG_USER(pReq), &pOperUser), &lino, _OVER);
->>>>>>> 4874e16f
   TAOS_CHECK_GOTO(grantCheck(TSDB_GRANT_USER), &lino, _OVER);
 
   code = mndCreateUser(pMnode, pOperUser->acct, &createReq, pReq);
@@ -3187,7 +3164,6 @@
   TAOS_RETURN(code);
 }
 
-<<<<<<< HEAD
 void mndUpdateUser(SMnode *pMnode, SUserObj *pUser, SRpcMsg *pReq) {
   int32_t code = 0;
   STrans *pTrans = mndTransCreate(pMnode, TRN_POLICY_ROLLBACK, TRN_CONFLICT_NOTHING, pReq, "update-user");
@@ -3221,13 +3197,6 @@
 static int32_t mndAlterUser(SMnode *pMnode, SUserObj *pOld, SUserObj *pNew, SRpcMsg *pReq) {
   int32_t code = 0, lino = 0;
   STrans *pTrans = mndTransCreate(pMnode, TRN_POLICY_ROLLBACK, TRN_CONFLICT_ROLE, pReq, "alter-user");
-=======
-
-
-static int32_t mndAlterUser(SMnode *pMnode, SUserObj *pNew, SRpcMsg *pReq) {
-  int32_t code = 0;
-  STrans *pTrans = mndTransCreate(pMnode, TRN_POLICY_ROLLBACK, TRN_CONFLICT_NOTHING, pReq, "alter-user");
->>>>>>> 4874e16f
   if (pTrans == NULL) {
     mError("user:%s, failed to alter since %s", pNew->user, terrstr());
     TAOS_RETURN(terrno);
@@ -3464,15 +3433,9 @@
     }
   }
 
-<<<<<<< HEAD
-  SHashObj *pReadTbs = pNewUser->selectTbs;
-  SHashObj *pWriteTbs = pNewUser->insertTbs;
-  SHashObj *pAlterTbs = pNewUser->alterTbs;
-=======
   SHashObj *pReadTbs = newUser.readTbs;
   SHashObj *pWriteTbs = newUser.writeTbs;
   SHashObj *pAlterTbs = newUser.alterTbs;
->>>>>>> 4874e16f
 
 #ifdef TD_ENTERPRISE
   if (pAlterReq->isView) {
@@ -3482,37 +3445,6 @@
   }
 #endif
 
-<<<<<<< HEAD
-
-  if (ALTER_USER_ADD_READ_TB_PRIV(pAlterReq->alterType, &pAlterReq->privileges, pAlterReq->tabName) ||
-      ALTER_USER_ADD_ALL_TB_PRIV(pAlterReq->alterType, &pAlterReq->privileges, pAlterReq->tabName)) {
-    TAOS_CHECK_GOTO(mndTablePriviledge(pMnode, pReadTbs, pNewUser->useDbs, pAlterReq, pSdb), &lino, _OVER);
-  }
-
-  if (ALTER_USER_ADD_WRITE_TB_PRIV(pAlterReq->alterType, &pAlterReq->privileges, pAlterReq->tabName) ||
-      ALTER_USER_ADD_ALL_TB_PRIV(pAlterReq->alterType, &pAlterReq->privileges, pAlterReq->tabName)) {
-    TAOS_CHECK_GOTO(mndTablePriviledge(pMnode, pWriteTbs, pNewUser->useDbs, pAlterReq, pSdb), &lino, _OVER);
-  }
-
-  if (ALTER_USER_ADD_ALTER_TB_PRIV(pAlterReq->alterType, &pAlterReq->privileges, pAlterReq->tabName) ||
-      ALTER_USER_ADD_ALL_TB_PRIV(pAlterReq->alterType, &pAlterReq->privileges, pAlterReq->tabName)) {
-    TAOS_CHECK_GOTO(mndTablePriviledge(pMnode, pAlterTbs, pNewUser->useDbs, pAlterReq, pSdb), &lino, _OVER);
-  }
-
-  if (ALTER_USER_DEL_READ_TB_PRIV(pAlterReq->alterType, &pAlterReq->privileges, pAlterReq->tabName) ||
-      ALTER_USER_DEL_ALL_TB_PRIV(pAlterReq->alterType, &pAlterReq->privileges, pAlterReq->tabName)) {
-    TAOS_CHECK_GOTO(mndRemoveTablePriviledge(pMnode, pReadTbs, pNewUser->useDbs, pAlterReq, pSdb), &lino, _OVER);
-  }
-
-  if (ALTER_USER_DEL_WRITE_TB_PRIV(pAlterReq->alterType, &pAlterReq->privileges, pAlterReq->tabName) ||
-      ALTER_USER_DEL_ALL_TB_PRIV(pAlterReq->alterType, &pAlterReq->privileges, pAlterReq->tabName)) {
-    TAOS_CHECK_GOTO(mndRemoveTablePriviledge(pMnode, pWriteTbs, pNewUser->useDbs, pAlterReq, pSdb), &lino, _OVER);
-  }
-
-  if (ALTER_USER_DEL_ALTER_TB_PRIV(pAlterReq->alterType, &pAlterReq->privileges, pAlterReq->tabName) ||
-      ALTER_USER_DEL_ALL_TB_PRIV(pAlterReq->alterType, &pAlterReq->privileges, pAlterReq->tabName)) {
-    TAOS_CHECK_GOTO(mndRemoveTablePriviledge(pMnode, pAlterTbs, pNewUser->useDbs, pAlterReq, pSdb), &lino, _OVER);
-=======
   if (ALTER_USER_ADD_READ_TB_PRIV(pAlterReq->alterType, pAlterReq->privileges, pAlterReq->tabName) ||
       ALTER_USER_ADD_ALL_TB_PRIV(pAlterReq->alterType, pAlterReq->privileges, pAlterReq->tabName)) {
     TAOS_CHECK_GOTO(mndTablePriviledge(pMnode, pReadTbs, newUser.useDbs, pAlterReq, pSdb), &lino, _OVER);
@@ -3541,7 +3473,6 @@
   if (ALTER_USER_DEL_ALTER_TB_PRIV(pAlterReq->alterType, pAlterReq->privileges, pAlterReq->tabName) ||
       ALTER_USER_DEL_ALL_TB_PRIV(pAlterReq->alterType, pAlterReq->privileges, pAlterReq->tabName)) {
     TAOS_CHECK_GOTO(mndRemoveTablePriviledge(pMnode, pAlterTbs, newUser.useDbs, pAlterReq, pSdb), &lino, _OVER);
->>>>>>> 4874e16f
   }
 #endif
 
@@ -3620,7 +3551,6 @@
   TAOS_RETURN(code);
 }
 
-<<<<<<< HEAD
 #ifdef TD_ENTERPRISE
 extern int32_t mndAlterUserPrivInfo(SMnode *pMnode, SUserObj *pOperUser, SUserObj *pOld, SUserObj *pNew, SAlterRoleReq *pAlterReq);
 extern int32_t mndAlterUserRoleInfo(SMnode *pMnode, SUserObj *pOperUser, SUserObj *pOld, SUserObj *pNew, SAlterRoleReq *pAlterReq);
@@ -3672,12 +3602,8 @@
   TAOS_RETURN(code);
 }
 
-static int32_t mndProcessAlterUserReq(SRpcMsg *pReq) {
-=======
-
 
 static int32_t mndProcessAlterUserBasicInfoReq(SRpcMsg *pReq, SAlterUserReq *pAlterReq) {
->>>>>>> 4874e16f
   SMnode       *pMnode = pReq->info.node;
   int32_t       code = 0, lino = 0;
   SUserObj     *pUser = NULL;
@@ -4111,11 +4037,7 @@
   TAOS_CHECK_GOTO(tDeserializeSDropUserReq(pReq->pCont, pReq->contLen, &dropReq), &lino, _OVER);
 
   mInfo("user:%s, start to drop", dropReq.user);
-<<<<<<< HEAD
-=======
-  TAOS_CHECK_GOTO(mndCheckOperPrivilege(pMnode, RPC_MSG_USER(pReq), RPC_MSG_TOKEN(pReq), MND_OPER_DROP_USER), &lino, _OVER);
-
->>>>>>> 4874e16f
+
   if (dropReq.user[0] == 0) {
     TAOS_CHECK_GOTO(TSDB_CODE_MND_INVALID_USER_FORMAT, &lino, _OVER);
   }
@@ -4126,12 +4048,12 @@
 
   TAOS_CHECK_GOTO(mndAcquireUser(pMnode, dropReq.user, &pUser), &lino, _OVER);
 
-  code = mndAcquireUser(pMnode, pReq->info.conn.user, &pOperUser);
+  code = mndAcquireUser(pMnode, RPC_MSG_USER(pReq), &pOperUser);
   if (pOperUser == NULL) {
     TAOS_CHECK_GOTO(TSDB_CODE_MND_NO_USER_FROM_CONN, &lino, _OVER);
   }
 
-  // TAOS_CHECK_GOTO(mndCheckOperPrivilege(pMnode, pReq->info.conn.user, MND_OPER_DROP_USER), &lino, _OVER);
+  // TAOS_CHECK_GOTO(mndCheckOperPrivilege(pMnode, RPC_MSG_USER(pReq), MND_OPER_DROP_USER), &lino, _OVER);
   TAOS_CHECK_GOTO(mndCheckSysObjPrivilege(pMnode, pOperUser, PRIV_USER_DROP, 0, 0, NULL, NULL), &lino, _OVER);
 
   TAOS_CHECK_GOTO(mndDropUser(pMnode, pReq, pUser), &lino, _OVER);
