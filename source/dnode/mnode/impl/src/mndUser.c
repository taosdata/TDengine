--- conflicted
+++ resolved
@@ -305,15 +305,10 @@
     TAOS_RETURN(code);
   }
 
-<<<<<<< HEAD
   code = tIpRangeSetMask(&range, 32);
   if (code) {
     TAOS_RETURN(code);
   }
-=======
-  (void)tIpRangeSetMask(&range, 32);
-
->>>>>>> 643dfcb4
   mDebug("ip-white-list may update for user: %s, fqdn: %s", user, fqdn);
   SIpWhiteListDual **ppList = taosHashGet(pIpWhiteTab, user, strlen(user));
   SIpWhiteListDual  *pList = NULL;
@@ -675,14 +670,10 @@
   for (int i = 0; i < num; i++) {
     SIpRange *pRange = &range[i];
     SIpAddr   addr = {0};
-<<<<<<< HEAD
     int32_t code = tIpUintToStr(pRange, &addr);
     if (code != 0) {
       mError("%s failed to convert ip range to str, code: %d", __func__, code);
     }
-=======
-    (void)tIpUintToStr(pRange, &addr);
->>>>>>> 643dfcb4
 
     len += tsnprintf(buf + len, bufLen - len, "%s/%d,", IP_ADDR_STR(&addr), addr.mask);
   }
