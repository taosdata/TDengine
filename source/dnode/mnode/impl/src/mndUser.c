--- conflicted
+++ resolved
@@ -32,17 +32,11 @@
 
 // clang-format on
 
-<<<<<<< HEAD
-#define USER_VER_NUMBER                      8
-#define USER_VER_SUPPORT_WHITELIST           5
-#define USER_VER_SUPPORT_WHITELIT_DUAL_STACK 7
-#define USER_VER_SUPPORT_RBAC                8
-=======
 #define USER_VER_SUPPORT_WHITELIST           5
 #define USER_VER_SUPPORT_WHITELIT_DUAL_STACK 7
 #define USER_VER_SUPPORT_ADVANCED_SECURITY   8
 #define USER_VER_NUMBER                      USER_VER_SUPPORT_ADVANCED_SECURITY 
->>>>>>> 93fe726f
+
 #define USER_RESERVE_SIZE                    63
 
 #define BIT_FLAG_MASK(n)              (1 << n)
@@ -1180,22 +1174,13 @@
 SSdbRaw *mndUserActionEncode(SUserObj *pUser) {
   int32_t code = 0;
   int32_t lino = 0;
-<<<<<<< HEAD
-  int32_t ipWhiteReserve =
-      pUser->pIpWhiteListDual ? (sizeof(SIpRange) * pUser->pIpWhiteListDual->num + sizeof(SIpWhiteListDual) + 4) : 16;
+  int32_t passReserve = (sizeof(SUserPassword) + 8) * pUser->numOfPasswords + 4;
+  int32_t ipWhiteReserve = pUser->pIpWhiteListDual ? (sizeof(SIpRange) * pUser->pIpWhiteListDual->num + sizeof(SIpWhiteListDual) + 4) : 16;
+  int32_t timeWhiteReserve = pUser->pTimeWhiteList ? (sizeof(SDateTimeWhiteListItem) * pUser->pTimeWhiteList->num + sizeof(SDateTimeWhiteList) + 4) : 16;
   int32_t numOfReadDbs = 0; //taosHashGetSize(pUser->readDbs);
   int32_t numOfWriteDbs = 0; //taosHashGetSize(pUser->writeDbs);
   int32_t numOfReadTbs = 0; //taosHashGetSize(pUser->readTbs);
-  int32_t numOfWriteTbs = 0; // taosHashGetSize(pUser->writeTbs);
-=======
-  int32_t passReserve = (sizeof(SUserPassword) + 8) * pUser->numOfPasswords + 4;
-  int32_t ipWhiteReserve = pUser->pIpWhiteListDual ? (sizeof(SIpRange) * pUser->pIpWhiteListDual->num + sizeof(SIpWhiteListDual) + 4) : 16;
-  int32_t timeWhiteReserve = pUser->pTimeWhiteList ? (sizeof(SDateTimeWhiteListItem) * pUser->pTimeWhiteList->num + sizeof(SDateTimeWhiteList) + 4) : 16;
-  int32_t numOfReadDbs = taosHashGetSize(pUser->readDbs);
-  int32_t numOfWriteDbs = taosHashGetSize(pUser->writeDbs);
-  int32_t numOfReadTbs = taosHashGetSize(pUser->readTbs);
-  int32_t numOfWriteTbs = taosHashGetSize(pUser->writeTbs);
->>>>>>> 93fe726f
+  int32_t numOfWriteTbs = 0; //taosHashGetSize(pUser->writeTbs);
   int32_t numOfAlterTbs = taosHashGetSize(pUser->alterTbs);
   int32_t numOfReadViews = taosHashGetSize(pUser->readViews);
   int32_t numOfWriteViews = taosHashGetSize(pUser->writeViews);
@@ -1502,15 +1487,14 @@
     SDB_SET_INT32(pRaw, dataPos, range->duration, _OVER);
   }
 
-  SDB_SET_RESERVE(pRaw, dataPos, USER_RESERVE_SIZE, _OVER)
-
-  // version 8: since 2025-11
   sizeExt = tSerializeUserObjExt(buf, sizeExt, pUser);
-  if( sizeExt < 0) {
+  if (sizeExt < 0) {
     TAOS_CHECK_GOTO(terrno, &lino, _OVER);
   }
   SDB_SET_INT32(pRaw, dataPos, sizeExt, _OVER);
   SDB_SET_BINARY(pRaw, dataPos, buf, sizeExt, _OVER);
+
+  SDB_SET_RESERVE(pRaw, dataPos, USER_RESERVE_SIZE, _OVER)
 
   SDB_SET_DATALEN(pRaw, dataPos, _OVER)
 
@@ -1955,17 +1939,7 @@
       SDB_GET_INT64(pRaw, dataPos, &range->start, _OVER);
       SDB_GET_INT32(pRaw, dataPos, &range->duration, _OVER);
     }
-  }
-
-  SDB_GET_RESERVE(pRaw, dataPos, USER_RESERVE_SIZE, _OVER)
-<<<<<<< HEAD
-=======
-  taosInitRWLatch(&pUser->lock);
-  dropOldPasswords(pUser);
->>>>>>> 93fe726f
-
-  // version 8: since 2025-11
-  if (sver >= USER_VER_SUPPORT_RBAC) {
+
     int32_t extLen = 0;
     SDB_GET_INT32(pRaw, dataPos, &extLen, _OVER);
     TAOS_MEMORY_REALLOC(key, extLen);
@@ -1975,7 +1949,11 @@
     SDB_GET_BINARY(pRaw, dataPos, key, extLen, _OVER);
     TAOS_CHECK_GOTO(tDeserializeUserObjExt(key, extLen, pUser), &lino, _OVER);
   }
+
+  SDB_GET_RESERVE(pRaw, dataPos, USER_RESERVE_SIZE, _OVER)
+
   taosInitRWLatch(&pUser->lock);
+  dropOldPasswords(pUser);
 _OVER:
   taosMemoryFree(key);
   taosMemoryFree(value);
@@ -2235,6 +2213,7 @@
   pNew->authVersion++;
   pNew->updateTime = taosGetTimestampMs();
   pNew->pIpWhiteListDual = NULL;
+  pNew->passwords = NULL;
   pNew->objPrivs = NULL;
   pNew->selectRows = NULL;
   pNew->insertRows = NULL;
@@ -2250,10 +2229,16 @@
   pNew->writeViews = NULL;
   pNew->alterViews = NULL;
   pNew->useDbs = NULL;
+  pNew->pTimeWhiteList = NULL;
   pNew->roles = NULL;
 
-<<<<<<< HEAD
   taosRLockLatch(&pUser->lock);
+  pNew->passwords = taosMemoryCalloc(pUser->numOfPasswords, sizeof(SUserPassword));
+  if (pNew->passwords == NULL) {
+    code = TSDB_CODE_OUT_OF_MEMORY;
+    goto _OVER;
+  }
+  (void)memcpy(pNew->passwords, pUser->passwords, pUser->numOfPasswords * sizeof(SUserPassword));
   // TAOS_CHECK_GOTO(mndDupDbHash(pUser->readDbs, &pNew->readDbs), NULL, _OVER);
   // TAOS_CHECK_GOTO(mndDupDbHash(pUser->writeDbs, &pNew->writeDbs), NULL, _OVER);
   TAOS_CHECK_GOTO(mndDupPrivObjHash(pUser->objPrivs, &pNew->objPrivs), NULL, _OVER);
@@ -2265,34 +2250,6 @@
   TAOS_CHECK_GOTO(mndDupPrivTblHash(pUser->insertTbs, &pNew->insertTbs), NULL, _OVER);
   TAOS_CHECK_GOTO(mndDupPrivTblHash(pUser->updateTbs, &pNew->updateTbs), NULL, _OVER);
   TAOS_CHECK_GOTO(mndDupPrivTblHash(pUser->deleteTbs, &pNew->deleteTbs), NULL, _OVER);
-=======
-  pNew->passwords = NULL;
-  pNew->readDbs = NULL;
-  pNew->writeDbs = NULL;
-  pNew->readTbs = NULL;
-  pNew->writeTbs = NULL;
-  pNew->alterTbs = NULL;
-  pNew->readViews = NULL;
-  pNew->writeViews = NULL;
-  pNew->alterViews = NULL;
-  pNew->topics = NULL;
-  pNew->useDbs = NULL;
-  pNew->pIpWhiteListDual = NULL;
-  pNew->pTimeWhiteList = NULL;
-
-  taosRLockLatch(&pUser->lock);
-  pNew->passwords = taosMemoryCalloc(pUser->numOfPasswords, sizeof(SUserPassword));
-  if (pNew->passwords == NULL) {
-    code = TSDB_CODE_OUT_OF_MEMORY;
-    goto _OVER;
-  }
-  (void)memcpy(pNew->passwords, pUser->passwords, pUser->numOfPasswords * sizeof(SUserPassword));
-
-  TAOS_CHECK_GOTO(mndDupDbHash(pUser->readDbs, &pNew->readDbs), NULL, _OVER);
-  TAOS_CHECK_GOTO(mndDupDbHash(pUser->writeDbs, &pNew->writeDbs), NULL, _OVER);
-  TAOS_CHECK_GOTO(mndDupTableHash(pUser->readTbs, &pNew->readTbs), NULL, _OVER);
-  TAOS_CHECK_GOTO(mndDupTableHash(pUser->writeTbs, &pNew->writeTbs), NULL, _OVER);
->>>>>>> 93fe726f
   TAOS_CHECK_GOTO(mndDupTableHash(pUser->alterTbs, &pNew->alterTbs), NULL, _OVER);
   TAOS_CHECK_GOTO(mndDupTableHash(pUser->readViews, &pNew->readViews), NULL, _OVER);
   TAOS_CHECK_GOTO(mndDupTableHash(pUser->writeViews, &pNew->writeViews), NULL, _OVER);
@@ -2328,7 +2285,6 @@
   taosHashCleanup(pUser->writeViews);
   taosHashCleanup(pUser->alterViews);
   taosHashCleanup(pUser->useDbs);
-<<<<<<< HEAD
   taosHashCleanup(pUser->objPrivs);
   taosHashCleanup(pUser->selectRows);
   taosHashCleanup(pUser->insertRows);
@@ -2339,16 +2295,11 @@
   taosHashCleanup(pUser->updateTbs);
   taosHashCleanup(pUser->deleteTbs);
   taosHashCleanup(pUser->roles);
-  taosMemoryFreeClear(pUser->pIpWhiteListDual);
-  // pUser->readDbs = NULL;
-  // pUser->writeDbs = NULL;
-=======
   taosMemoryFreeClear(pUser->passwords);
   taosMemoryFreeClear(pUser->pIpWhiteListDual);
   taosMemoryFreeClear(pUser->pTimeWhiteList);
-  pUser->readDbs = NULL;
-  pUser->writeDbs = NULL;
->>>>>>> 93fe726f
+  // pUser->readDbs = NULL;
+  // pUser->writeDbs = NULL;
   pUser->topics = NULL;
   // pUser->readTbs = NULL;
   // pUser->writeTbs = NULL;
@@ -2384,12 +2335,6 @@
   pOld->sysInfo = pNew->sysInfo;
   pOld->enable = pNew->enable;
   pOld->flag = pNew->flag;
-<<<<<<< HEAD
-  (void)memcpy(pOld->pass, pNew->pass, TSDB_PASSWORD_LEN);
-  pOld->sysPrivs = pNew->sysPrivs;
-  // TSWAP(pOld->readDbs, pNew->readDbs);
-  // TSWAP(pOld->writeDbs, pNew->writeDbs);
-=======
   pOld->changePass = pNew->changePass;
 
   pOld->sessionPerUser = pNew->sessionPerUser;
@@ -2410,9 +2355,9 @@
   TSWAP(pOld->passwords, pNew->passwords);
   (void)memcpy(pOld->salt, pNew->salt, sizeof(pOld->salt));
   (void)memcpy(pOld->totpsecret, pNew->totpsecret, sizeof(pOld->totpsecret));
-  TSWAP(pOld->readDbs, pNew->readDbs);
-  TSWAP(pOld->writeDbs, pNew->writeDbs);
->>>>>>> 93fe726f
+  pOld->sysPrivs = pNew->sysPrivs;
+  // TSWAP(pOld->readDbs, pNew->readDbs);
+  // TSWAP(pOld->writeDbs, pNew->writeDbs);
   TSWAP(pOld->topics, pNew->topics);
   // TSWAP(pOld->readTbs, pNew->readTbs);
   // TSWAP(pOld->writeTbs, pNew->writeTbs);
@@ -3173,13 +3118,6 @@
   TAOS_RETURN(code);
 }
 
-<<<<<<< HEAD
-static int32_t mndAlterUser(SMnode *pMnode, SUserObj *pOld, SUserObj *pNew, SRpcMsg *pReq, SRoleObj *pRole) {
-  int32_t code = 0, lino = 0;
-  STrans *pTrans = mndTransCreate(pMnode, TRN_POLICY_ROLLBACK, TRN_CONFLICT_ROLE, pReq, "alter-user");
-=======
-
-
 void mndUpdateUser(SMnode *pMnode, SUserObj *pUser, SRpcMsg *pReq) {
   int32_t code = 0;
   STrans *pTrans = mndTransCreate(pMnode, TRN_POLICY_ROLLBACK, TRN_CONFLICT_NOTHING, pReq, "update-user");
@@ -3210,12 +3148,9 @@
   mndTransDrop(pTrans);
 }
 
-
-
-static int32_t mndAlterUser(SMnode *pMnode, SUserObj *pOld, SUserObj *pNew, SRpcMsg *pReq) {
-  int32_t code = 0;
-  STrans *pTrans = mndTransCreate(pMnode, TRN_POLICY_ROLLBACK, TRN_CONFLICT_NOTHING, pReq, "alter-user");
->>>>>>> 93fe726f
+static int32_t mndAlterUser(SMnode *pMnode, SUserObj *pOld, SUserObj *pNew, SRpcMsg *pReq, SRoleObj *pRole) {
+  int32_t code = 0, lino = 0;
+  STrans *pTrans = mndTransCreate(pMnode, TRN_POLICY_ROLLBACK, TRN_CONFLICT_ROLE, pReq, "alter-user");
   if (pTrans == NULL) {
     mError("user:%s, failed to alter since %s", pOld->user, terrstr());
     TAOS_RETURN(terrno);
@@ -4279,23 +4214,6 @@
       COL_DATA_SET_VAL_GOTO((const char *)NULL, true, pUser, pShow->pIter, _exit);
     }
 
-<<<<<<< HEAD
-    if ((pColInfo = taosArrayGet(pBlock->pDataBlock, ++cols))) {
-      void  *pIter = NULL;
-      size_t klen = 0, tlen = 0;
-      char  *pBuf = POINTER_SHIFT(tBuf, VARSTR_HEADER_SIZE);
-      while ((pIter = taosHashIterate(pUser->roles, pIter))) {
-        char *roleName = taosHashGetKey(pIter, &klen);
-        tlen += snprintf(pBuf + tlen, bufSize - tlen, "%s,", roleName);
-      }
-      if (tlen > 0) {
-        pBuf[tlen - 1] = 0;  // remove last ','
-      } else {
-        pBuf[0] = 0;
-      }
-      varDataSetLen(tBuf, tlen);
-      COL_DATA_SET_VAL_GOTO((const char *)tBuf, false, pUser, pShow->pIter, _exit);
-=======
     cols++;
     tlen = convertTimeRangesToStr(pUser, &buf);
     if (tlen != 0) {
@@ -4315,7 +4233,23 @@
     } else {
       pColInfo = taosArrayGet(pBlock->pDataBlock, cols);
       COL_DATA_SET_VAL_GOTO((const char *)NULL, true, pUser, pShow->pIter, _exit);
->>>>>>> 93fe726f
+    }
+
+    if ((pColInfo = taosArrayGet(pBlock->pDataBlock, ++cols))) {
+      void  *pIter = NULL;
+      size_t klen = 0, tlen = 0;
+      char  *pBuf = POINTER_SHIFT(tBuf, VARSTR_HEADER_SIZE);
+      while ((pIter = taosHashIterate(pUser->roles, pIter))) {
+        char *roleName = taosHashGetKey(pIter, &klen);
+        tlen += snprintf(pBuf + tlen, bufSize - tlen, "%s,", roleName);
+      }
+      if (tlen > 0) {
+        pBuf[tlen - 1] = 0;  // remove last ','
+      } else {
+        pBuf[0] = 0;
+      }
+      varDataSetLen(tBuf, tlen);
+      COL_DATA_SET_VAL_GOTO((const char *)tBuf, false, pUser, pShow->pIter, _exit);
     }
 
     numOfRows++;
