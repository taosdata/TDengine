/*
 * Copyright (c) 2019 TAOS Data, Inc. <jhtao@taosdata.com>
 *
 * This program is free software: you can use, redistribute, and/or modify
 * it under the terms of the GNU Affero General Public License, version 3
 * or later ("AGPL"), as published by the Free Software Foundation.
 *
 * This program is distributed in the hope that it will be useful, but WITHOUT
 * ANY WARRANTY; without even the implied warranty of MERCHANTABILITY or
 * FITNESS FOR A PARTICULAR PURPOSE.
 *
 * You should have received a copy of the GNU Affero General Public License
 * along with this program. If not, see <http://www.gnu.org/licenses/>.
 */

#define _DEFAULT_SOURCE
#include "mndStb.h"
#include "mndDb.h"
#include "mndDnode.h"
#include "mndIndex.h"
#include "mndIndexComm.h"
#include "mndInfoSchema.h"
#include "mndMnode.h"
#include "mndPerfSchema.h"
#include "mndPrivilege.h"
#include "mndScheduler.h"
#include "mndShow.h"
#include "mndSma.h"
#include "mndTopic.h"
#include "mndTrans.h"
#include "mndUser.h"
#include "mndVgroup.h"
#include "tname.h"

#define STB_VER_NUMBER   1
#define STB_RESERVE_SIZE 64

static SSdbRow *mndStbActionDecode(SSdbRaw *pRaw);
static int32_t  mndStbActionInsert(SSdb *pSdb, SStbObj *pStb);
static int32_t  mndStbActionDelete(SSdb *pSdb, SStbObj *pStb);
static int32_t  mndStbActionUpdate(SSdb *pSdb, SStbObj *pOld, SStbObj *pNew);
static int32_t  mndProcessTtlTimer(SRpcMsg *pReq);
static int32_t  mndProcessCreateStbReq(SRpcMsg *pReq);
static int32_t  mndProcessAlterStbReq(SRpcMsg *pReq);
static int32_t  mndProcessDropStbReq(SRpcMsg *pReq);
static int32_t  mndProcessDropTtltbReq(SRpcMsg *pReq);
static int32_t  mndProcessTableMetaReq(SRpcMsg *pReq);
static int32_t  mndRetrieveStb(SRpcMsg *pReq, SShowObj *pShow, SSDataBlock *pBlock, int32_t rows);
static int32_t  mndRetrieveStbCol(SRpcMsg *pReq, SShowObj *pShow, SSDataBlock *pBlock, int32_t rows);
static void     mndCancelGetNextStb(SMnode *pMnode, void *pIter);
static int32_t  mndProcessTableCfgReq(SRpcMsg *pReq);
static int32_t  mndAlterStbImp(SMnode *pMnode, SRpcMsg *pReq, SDbObj *pDb, SStbObj *pStb, bool needRsp,
                               void *alterOriData, int32_t alterOriDataLen);
static int32_t  mndAlterStbAndUpdateTagIdxImp(SMnode *pMnode, SRpcMsg *pReq, SDbObj *pDb, SStbObj *pStb, bool needRsp,
                                              void *alterOriData, int32_t alterOriDataLen, const SMAlterStbReq *pAlter);

static int32_t mndProcessCreateIndexReq(SRpcMsg *pReq);
static int32_t mndProcessDropIndexReq(SRpcMsg *pReq);

int32_t mndInitStb(SMnode *pMnode) {
  SSdbTable table = {
      .sdbType = SDB_STB,
      .keyType = SDB_KEY_BINARY,
      .encodeFp = (SdbEncodeFp)mndStbActionEncode,
      .decodeFp = (SdbDecodeFp)mndStbActionDecode,
      .insertFp = (SdbInsertFp)mndStbActionInsert,
      .updateFp = (SdbUpdateFp)mndStbActionUpdate,
      .deleteFp = (SdbDeleteFp)mndStbActionDelete,
  };

  mndSetMsgHandle(pMnode, TDMT_MND_CREATE_STB, mndProcessCreateStbReq);
  mndSetMsgHandle(pMnode, TDMT_MND_ALTER_STB, mndProcessAlterStbReq);
  mndSetMsgHandle(pMnode, TDMT_MND_DROP_STB, mndProcessDropStbReq);
  mndSetMsgHandle(pMnode, TDMT_VND_CREATE_STB_RSP, mndTransProcessRsp);
  mndSetMsgHandle(pMnode, TDMT_VND_DROP_TTL_TABLE_RSP, mndProcessDropTtltbReq);
  mndSetMsgHandle(pMnode, TDMT_VND_ALTER_STB_RSP, mndTransProcessRsp);
  mndSetMsgHandle(pMnode, TDMT_VND_DROP_STB_RSP, mndTransProcessRsp);
  mndSetMsgHandle(pMnode, TDMT_MND_TABLE_META, mndProcessTableMetaReq);
  mndSetMsgHandle(pMnode, TDMT_MND_TTL_TIMER, mndProcessTtlTimer);
  mndSetMsgHandle(pMnode, TDMT_MND_TABLE_CFG, mndProcessTableCfgReq);
  //  mndSetMsgHandle(pMnode, TDMT_MND_SYSTABLE_RETRIEVE, mndProcessRetrieveStbReq);

  // mndSetMsgHandle(pMnode, TDMT_MND_CREATE_INDEX, mndProcessCreateIndexReq);
  // mndSetMsgHandle(pMnode, TDMT_MND_DROP_INDEX, mndProcessDropIndexReq);
  // mndSetMsgHandle(pMnode, TDMT_VND_CREATE_INDEX_RSP, mndTransProcessRsp);
  // mndSetMsgHandle(pMnode, TDMT_VND_DROP_INDEX_RSP, mndTransProcessRsp);

  mndAddShowRetrieveHandle(pMnode, TSDB_MGMT_TABLE_STB, mndRetrieveStb);
  mndAddShowFreeIterHandle(pMnode, TSDB_MGMT_TABLE_STB, mndCancelGetNextStb);

  mndAddShowRetrieveHandle(pMnode, TSDB_MGMT_TABLE_COL, mndRetrieveStbCol);
  mndAddShowFreeIterHandle(pMnode, TSDB_MGMT_TABLE_COL, mndCancelGetNextStb);

  return sdbSetTable(pMnode->pSdb, table);
}

void mndCleanupStb(SMnode *pMnode) {}

SSdbRaw *mndStbActionEncode(SStbObj *pStb) {
  terrno = TSDB_CODE_OUT_OF_MEMORY;

  int32_t size = sizeof(SStbObj) + (pStb->numOfColumns + pStb->numOfTags) * sizeof(SSchema) + pStb->commentLen +
                 pStb->ast1Len + pStb->ast2Len + STB_RESERVE_SIZE + taosArrayGetSize(pStb->pFuncs) * TSDB_FUNC_NAME_LEN;
  SSdbRaw *pRaw = sdbAllocRaw(SDB_STB, STB_VER_NUMBER, size);
  if (pRaw == NULL) goto _OVER;

  int32_t dataPos = 0;
  SDB_SET_BINARY(pRaw, dataPos, pStb->name, TSDB_TABLE_FNAME_LEN, _OVER)
  SDB_SET_BINARY(pRaw, dataPos, pStb->db, TSDB_DB_FNAME_LEN, _OVER)
  SDB_SET_INT64(pRaw, dataPos, pStb->createdTime, _OVER)
  SDB_SET_INT64(pRaw, dataPos, pStb->updateTime, _OVER)
  SDB_SET_INT64(pRaw, dataPos, pStb->uid, _OVER)
  SDB_SET_INT64(pRaw, dataPos, pStb->dbUid, _OVER)
  SDB_SET_INT32(pRaw, dataPos, pStb->tagVer, _OVER)
  SDB_SET_INT32(pRaw, dataPos, pStb->colVer, _OVER)
  SDB_SET_INT32(pRaw, dataPos, pStb->smaVer, _OVER)
  SDB_SET_INT32(pRaw, dataPos, pStb->nextColId, _OVER)
  SDB_SET_INT64(pRaw, dataPos, pStb->maxdelay[0], _OVER)
  SDB_SET_INT64(pRaw, dataPos, pStb->maxdelay[1], _OVER)
  SDB_SET_INT64(pRaw, dataPos, pStb->watermark[0], _OVER)
  SDB_SET_INT64(pRaw, dataPos, pStb->watermark[1], _OVER)
  SDB_SET_INT32(pRaw, dataPos, pStb->ttl, _OVER)
  SDB_SET_INT32(pRaw, dataPos, pStb->numOfColumns, _OVER)
  SDB_SET_INT32(pRaw, dataPos, pStb->numOfTags, _OVER)
  SDB_SET_INT32(pRaw, dataPos, pStb->numOfFuncs, _OVER)
  SDB_SET_INT32(pRaw, dataPos, pStb->commentLen, _OVER)
  SDB_SET_INT32(pRaw, dataPos, pStb->ast1Len, _OVER)
  SDB_SET_INT32(pRaw, dataPos, pStb->ast2Len, _OVER)

  for (int32_t i = 0; i < pStb->numOfColumns; ++i) {
    SSchema *pSchema = &pStb->pColumns[i];
    SDB_SET_INT8(pRaw, dataPos, pSchema->type, _OVER)
    SDB_SET_INT8(pRaw, dataPos, pSchema->flags, _OVER)
    SDB_SET_INT16(pRaw, dataPos, pSchema->colId, _OVER)
    SDB_SET_INT32(pRaw, dataPos, pSchema->bytes, _OVER)
    SDB_SET_BINARY(pRaw, dataPos, pSchema->name, TSDB_COL_NAME_LEN, _OVER)
  }

  for (int32_t i = 0; i < pStb->numOfTags; ++i) {
    SSchema *pSchema = &pStb->pTags[i];
    SDB_SET_INT8(pRaw, dataPos, pSchema->type, _OVER)
    SDB_SET_INT8(pRaw, dataPos, pSchema->flags, _OVER)
    SDB_SET_INT16(pRaw, dataPos, pSchema->colId, _OVER)
    SDB_SET_INT32(pRaw, dataPos, pSchema->bytes, _OVER)
    SDB_SET_BINARY(pRaw, dataPos, pSchema->name, TSDB_COL_NAME_LEN, _OVER)
  }

  for (int32_t i = 0; i < pStb->numOfFuncs; ++i) {
    char *func = taosArrayGet(pStb->pFuncs, i);
    SDB_SET_BINARY(pRaw, dataPos, func, TSDB_FUNC_NAME_LEN, _OVER)
  }

  if (pStb->commentLen > 0) {
    SDB_SET_BINARY(pRaw, dataPos, pStb->comment, pStb->commentLen + 1, _OVER)
  }

  if (pStb->ast1Len > 0) {
    SDB_SET_BINARY(pRaw, dataPos, pStb->pAst1, pStb->ast1Len, _OVER)
  }

  if (pStb->ast2Len > 0) {
    SDB_SET_BINARY(pRaw, dataPos, pStb->pAst2, pStb->ast2Len, _OVER)
  }

  SDB_SET_RESERVE(pRaw, dataPos, STB_RESERVE_SIZE, _OVER)
  SDB_SET_DATALEN(pRaw, dataPos, _OVER)

  terrno = 0;

_OVER:
  if (terrno != 0) {
    mError("stb:%s, failed to encode to raw:%p since %s", pStb->name, pRaw, terrstr());
    sdbFreeRaw(pRaw);
    return NULL;
  }

  mTrace("stb:%s, encode to raw:%p, row:%p", pStb->name, pRaw, pStb);
  return pRaw;
}

static SSdbRow *mndStbActionDecode(SSdbRaw *pRaw) {
  terrno = TSDB_CODE_OUT_OF_MEMORY;
  SSdbRow *pRow = NULL;
  SStbObj *pStb = NULL;

  int8_t sver = 0;
  if (sdbGetRawSoftVer(pRaw, &sver) != 0) goto _OVER;

  if (sver != STB_VER_NUMBER) {
    terrno = TSDB_CODE_SDB_INVALID_DATA_VER;
    goto _OVER;
  }

  pRow = sdbAllocRow(sizeof(SStbObj));
  if (pRow == NULL) goto _OVER;

  pStb = sdbGetRowObj(pRow);
  if (pStb == NULL) goto _OVER;

  int32_t dataPos = 0;
  SDB_GET_BINARY(pRaw, dataPos, pStb->name, TSDB_TABLE_FNAME_LEN, _OVER)
  SDB_GET_BINARY(pRaw, dataPos, pStb->db, TSDB_DB_FNAME_LEN, _OVER)
  SDB_GET_INT64(pRaw, dataPos, &pStb->createdTime, _OVER)
  SDB_GET_INT64(pRaw, dataPos, &pStb->updateTime, _OVER)
  SDB_GET_INT64(pRaw, dataPos, &pStb->uid, _OVER)
  SDB_GET_INT64(pRaw, dataPos, &pStb->dbUid, _OVER)
  SDB_GET_INT32(pRaw, dataPos, &pStb->tagVer, _OVER)
  SDB_GET_INT32(pRaw, dataPos, &pStb->colVer, _OVER)
  SDB_GET_INT32(pRaw, dataPos, &pStb->smaVer, _OVER)
  SDB_GET_INT32(pRaw, dataPos, &pStb->nextColId, _OVER)
  SDB_GET_INT64(pRaw, dataPos, &pStb->maxdelay[0], _OVER)
  SDB_GET_INT64(pRaw, dataPos, &pStb->maxdelay[1], _OVER)
  SDB_GET_INT64(pRaw, dataPos, &pStb->watermark[0], _OVER)
  SDB_GET_INT64(pRaw, dataPos, &pStb->watermark[1], _OVER)
  SDB_GET_INT32(pRaw, dataPos, &pStb->ttl, _OVER)
  SDB_GET_INT32(pRaw, dataPos, &pStb->numOfColumns, _OVER)
  SDB_GET_INT32(pRaw, dataPos, &pStb->numOfTags, _OVER)
  SDB_GET_INT32(pRaw, dataPos, &pStb->numOfFuncs, _OVER)
  SDB_GET_INT32(pRaw, dataPos, &pStb->commentLen, _OVER)
  SDB_GET_INT32(pRaw, dataPos, &pStb->ast1Len, _OVER)
  SDB_GET_INT32(pRaw, dataPos, &pStb->ast2Len, _OVER)

  pStb->pColumns = taosMemoryCalloc(pStb->numOfColumns, sizeof(SSchema));
  pStb->pTags = taosMemoryCalloc(pStb->numOfTags, sizeof(SSchema));
  pStb->pFuncs = taosArrayInit(pStb->numOfFuncs, TSDB_FUNC_NAME_LEN);
  if (pStb->pColumns == NULL || pStb->pTags == NULL || pStb->pFuncs == NULL) {
    goto _OVER;
  }

  for (int32_t i = 0; i < pStb->numOfColumns; ++i) {
    SSchema *pSchema = &pStb->pColumns[i];
    SDB_GET_INT8(pRaw, dataPos, &pSchema->type, _OVER)
    SDB_GET_INT8(pRaw, dataPos, &pSchema->flags, _OVER)
    SDB_GET_INT16(pRaw, dataPos, &pSchema->colId, _OVER)
    SDB_GET_INT32(pRaw, dataPos, &pSchema->bytes, _OVER)
    SDB_GET_BINARY(pRaw, dataPos, pSchema->name, TSDB_COL_NAME_LEN, _OVER)
  }

  for (int32_t i = 0; i < pStb->numOfTags; ++i) {
    SSchema *pSchema = &pStb->pTags[i];
    SDB_GET_INT8(pRaw, dataPos, &pSchema->type, _OVER)
    SDB_GET_INT8(pRaw, dataPos, &pSchema->flags, _OVER)
    SDB_GET_INT16(pRaw, dataPos, &pSchema->colId, _OVER)
    SDB_GET_INT32(pRaw, dataPos, &pSchema->bytes, _OVER)
    SDB_GET_BINARY(pRaw, dataPos, pSchema->name, TSDB_COL_NAME_LEN, _OVER)
  }

  for (int32_t i = 0; i < pStb->numOfFuncs; ++i) {
    char funcName[TSDB_FUNC_NAME_LEN] = {0};
    SDB_GET_BINARY(pRaw, dataPos, funcName, TSDB_FUNC_NAME_LEN, _OVER)
    taosArrayPush(pStb->pFuncs, funcName);
  }

  if (pStb->commentLen > 0) {
    pStb->comment = taosMemoryCalloc(pStb->commentLen + 1, 1);
    if (pStb->comment == NULL) goto _OVER;
    SDB_GET_BINARY(pRaw, dataPos, pStb->comment, pStb->commentLen + 1, _OVER)
  }

  if (pStb->ast1Len > 0) {
    pStb->pAst1 = taosMemoryCalloc(pStb->ast1Len, 1);
    if (pStb->pAst1 == NULL) goto _OVER;
    SDB_GET_BINARY(pRaw, dataPos, pStb->pAst1, pStb->ast1Len, _OVER)
  }

  if (pStb->ast2Len > 0) {
    pStb->pAst2 = taosMemoryCalloc(pStb->ast2Len, 1);
    if (pStb->pAst2 == NULL) goto _OVER;
    SDB_GET_BINARY(pRaw, dataPos, pStb->pAst2, pStb->ast2Len, _OVER)
  }
  SDB_GET_RESERVE(pRaw, dataPos, STB_RESERVE_SIZE, _OVER)

  terrno = 0;

_OVER:
  if (terrno != 0) {
    mError("stb:%s, failed to decode from raw:%p since %s", pStb == NULL ? "null" : pStb->name, pRaw, terrstr());
    if (pStb != NULL) {
      taosMemoryFreeClear(pStb->pColumns);
      taosMemoryFreeClear(pStb->pTags);
      taosMemoryFreeClear(pStb->comment);
    }
    taosMemoryFreeClear(pRow);
    return NULL;
  }

  mTrace("stb:%s, decode from raw:%p, row:%p", pStb->name, pRaw, pStb);
  return pRow;
}

void mndFreeStb(SStbObj *pStb) {
  taosArrayDestroy(pStb->pFuncs);
  taosMemoryFreeClear(pStb->pColumns);
  taosMemoryFreeClear(pStb->pTags);
  taosMemoryFreeClear(pStb->comment);
  taosMemoryFreeClear(pStb->pAst1);
  taosMemoryFreeClear(pStb->pAst2);
}

static int32_t mndStbActionInsert(SSdb *pSdb, SStbObj *pStb) {
  mTrace("stb:%s, perform insert action, row:%p", pStb->name, pStb);
  return 0;
}

static int32_t mndStbActionDelete(SSdb *pSdb, SStbObj *pStb) {
  mTrace("stb:%s, perform delete action, row:%p", pStb->name, pStb);
  mndFreeStb(pStb);
  return 0;
}

static int32_t mndStbActionUpdate(SSdb *pSdb, SStbObj *pOld, SStbObj *pNew) {
  mTrace("stb:%s, perform update action, old row:%p new row:%p", pOld->name, pOld, pNew);

  taosWLockLatch(&pOld->lock);

  if (pOld->numOfColumns < pNew->numOfColumns) {
    void *pColumns = taosMemoryMalloc(pNew->numOfColumns * sizeof(SSchema));
    if (pColumns != NULL) {
      taosMemoryFree(pOld->pColumns);
      pOld->pColumns = pColumns;
    } else {
      terrno = TSDB_CODE_OUT_OF_MEMORY;
      mTrace("stb:%s, failed to perform update action since %s", pOld->name, terrstr());
      taosWUnLockLatch(&pOld->lock);
    }
  }

  if (pOld->numOfTags < pNew->numOfTags) {
    void *pTags = taosMemoryMalloc(pNew->numOfTags * sizeof(SSchema));
    if (pTags != NULL) {
      taosMemoryFree(pOld->pTags);
      pOld->pTags = pTags;
    } else {
      terrno = TSDB_CODE_OUT_OF_MEMORY;
      mTrace("stb:%s, failed to perform update action since %s", pOld->name, terrstr());
      taosWUnLockLatch(&pOld->lock);
    }
  }

  if (pOld->commentLen < pNew->commentLen && pNew->commentLen > 0) {
    void *comment = taosMemoryMalloc(pNew->commentLen + 1);
    if (comment != NULL) {
      taosMemoryFree(pOld->comment);
      pOld->comment = comment;
    } else {
      terrno = TSDB_CODE_OUT_OF_MEMORY;
      mTrace("stb:%s, failed to perform update action since %s", pOld->name, terrstr());
      taosWUnLockLatch(&pOld->lock);
    }
  }
  pOld->commentLen = pNew->commentLen;

  if (pOld->ast1Len < pNew->ast1Len) {
    void *pAst1 = taosMemoryMalloc(pNew->ast1Len + 1);
    if (pAst1 != NULL) {
      taosMemoryFree(pOld->pAst1);
      pOld->pAst1 = pAst1;
    } else {
      terrno = TSDB_CODE_OUT_OF_MEMORY;
      mTrace("stb:%s, failed to perform update action since %s", pOld->name, terrstr());
      taosWUnLockLatch(&pOld->lock);
    }
  }

  if (pOld->ast2Len < pNew->ast2Len) {
    void *pAst2 = taosMemoryMalloc(pNew->ast2Len + 1);
    if (pAst2 != NULL) {
      taosMemoryFree(pOld->pAst2);
      pOld->pAst2 = pAst2;
    } else {
      terrno = TSDB_CODE_OUT_OF_MEMORY;
      mTrace("stb:%s, failed to perform update action since %s", pOld->name, terrstr());
      taosWUnLockLatch(&pOld->lock);
    }
  }

  pOld->updateTime = pNew->updateTime;
  pOld->tagVer = pNew->tagVer;
  pOld->colVer = pNew->colVer;
  pOld->smaVer = pNew->smaVer;
  pOld->nextColId = pNew->nextColId;
  pOld->ttl = pNew->ttl;
  if (pNew->numOfColumns > 0) {
    pOld->numOfColumns = pNew->numOfColumns;
    memcpy(pOld->pColumns, pNew->pColumns, pOld->numOfColumns * sizeof(SSchema));
  }
  if (pNew->numOfTags > 0) {
    pOld->numOfTags = pNew->numOfTags;
    memcpy(pOld->pTags, pNew->pTags, pOld->numOfTags * sizeof(SSchema));
  }
  if (pNew->commentLen > 0) {
    memcpy(pOld->comment, pNew->comment, pNew->commentLen + 1);
    pOld->commentLen = pNew->commentLen;
  }
  if (pNew->ast1Len != 0) {
    memcpy(pOld->pAst1, pNew->pAst1, pNew->ast1Len);
    pOld->ast1Len = pNew->ast1Len;
  }
  if (pNew->ast2Len != 0) {
    memcpy(pOld->pAst2, pNew->pAst2, pNew->ast2Len);
    pOld->ast2Len = pNew->ast2Len;
  }
  taosWUnLockLatch(&pOld->lock);
  return 0;
}

SStbObj *mndAcquireStb(SMnode *pMnode, char *stbName) {
  SSdb    *pSdb = pMnode->pSdb;
  SStbObj *pStb = sdbAcquire(pSdb, SDB_STB, stbName);
  if (pStb == NULL && terrno == TSDB_CODE_SDB_OBJ_NOT_THERE) {
    terrno = TSDB_CODE_MND_STB_NOT_EXIST;
  }
  return pStb;
}

void mndReleaseStb(SMnode *pMnode, SStbObj *pStb) {
  SSdb *pSdb = pMnode->pSdb;
  sdbRelease(pSdb, pStb);
}

SDbObj *mndAcquireDbByStb(SMnode *pMnode, const char *stbName) {
  SName name = {0};
  tNameFromString(&name, stbName, T_NAME_ACCT | T_NAME_DB | T_NAME_TABLE);

  char db[TSDB_TABLE_FNAME_LEN] = {0};
  tNameGetFullDbName(&name, db);

  return mndAcquireDb(pMnode, db);
}

static FORCE_INLINE int32_t schemaExColIdCompare(const void *colId, const void *pSchema) {
  if (*(col_id_t *)colId < ((SSchema *)pSchema)->colId) {
    return -1;
  } else if (*(col_id_t *)colId > ((SSchema *)pSchema)->colId) {
    return 1;
  }
  return 0;
}

void *mndBuildVCreateStbReq(SMnode *pMnode, SVgObj *pVgroup, SStbObj *pStb, int32_t *pContLen, void *alterOriData,
                            int32_t alterOriDataLen) {
  SEncoder       encoder = {0};
  int32_t        contLen;
  SName          name = {0};
  SVCreateStbReq req = {0};

  tNameFromString(&name, pStb->name, T_NAME_ACCT | T_NAME_DB | T_NAME_TABLE);
  char dbFName[TSDB_DB_FNAME_LEN] = {0};
  tNameGetFullDbName(&name, dbFName);

  req.name = (char *)tNameGetTableName(&name);
  req.suid = pStb->uid;
  req.rollup = pStb->ast1Len > 0 ? 1 : 0;
  req.alterOriData = alterOriData;
  req.alterOriDataLen = alterOriDataLen;
  // todo
  req.schemaRow.nCols = pStb->numOfColumns;
  req.schemaRow.version = pStb->colVer;
  req.schemaRow.pSchema = pStb->pColumns;
  req.schemaTag.nCols = pStb->numOfTags;
  req.schemaTag.version = pStb->tagVer;
  req.schemaTag.pSchema = pStb->pTags;

  if (req.rollup) {
    req.rsmaParam.maxdelay[0] = pStb->maxdelay[0];
    req.rsmaParam.maxdelay[1] = pStb->maxdelay[1];
    req.rsmaParam.watermark[0] = pStb->watermark[0];
    req.rsmaParam.watermark[1] = pStb->watermark[1];
    if (pStb->ast1Len > 0) {
      if (mndConvertRsmaTask(&req.rsmaParam.qmsg[0], &req.rsmaParam.qmsgLen[0], pStb->pAst1, pStb->uid,
                             STREAM_TRIGGER_WINDOW_CLOSE, req.rsmaParam.watermark[0],
                             req.rsmaParam.deleteMark[0]) < 0) {
        goto _err;
      }
    }
    if (pStb->ast2Len > 0) {
      if (mndConvertRsmaTask(&req.rsmaParam.qmsg[1], &req.rsmaParam.qmsgLen[1], pStb->pAst2, pStb->uid,
                             STREAM_TRIGGER_WINDOW_CLOSE, req.rsmaParam.watermark[1],
                             req.rsmaParam.deleteMark[1]) < 0) {
        goto _err;
      }
    }
  }
  // get length
  int32_t ret = 0;
  tEncodeSize(tEncodeSVCreateStbReq, &req, contLen, ret);
  if (ret < 0) {
    goto _err;
  }

  contLen += sizeof(SMsgHead);

  SMsgHead *pHead = taosMemoryCalloc(1, contLen);
  if (pHead == NULL) {
    terrno = TSDB_CODE_OUT_OF_MEMORY;
    goto _err;
  }

  pHead->contLen = htonl(contLen);
  pHead->vgId = htonl(pVgroup->vgId);

  void *pBuf = POINTER_SHIFT(pHead, sizeof(SMsgHead));
  tEncoderInit(&encoder, pBuf, contLen - sizeof(SMsgHead));
  if (tEncodeSVCreateStbReq(&encoder, &req) < 0) {
    taosMemoryFreeClear(pHead);
    tEncoderClear(&encoder);
    goto _err;
  }
  tEncoderClear(&encoder);

  *pContLen = contLen;
  taosMemoryFreeClear(req.rsmaParam.qmsg[0]);
  taosMemoryFreeClear(req.rsmaParam.qmsg[1]);
  return pHead;
_err:
  taosMemoryFreeClear(req.rsmaParam.qmsg[0]);
  taosMemoryFreeClear(req.rsmaParam.qmsg[1]);
  return NULL;
}

static void *mndBuildVDropStbReq(SMnode *pMnode, SVgObj *pVgroup, SStbObj *pStb, int32_t *pContLen) {
  SName        name = {0};
  SVDropStbReq req = {0};
  int32_t      contLen = 0;
  int32_t      ret = 0;
  SMsgHead    *pHead = NULL;
  SEncoder     encoder = {0};

  tNameFromString(&name, pStb->name, T_NAME_ACCT | T_NAME_DB | T_NAME_TABLE);

  req.name = (char *)tNameGetTableName(&name);
  req.suid = pStb->uid;

  tEncodeSize(tEncodeSVDropStbReq, &req, contLen, ret);
  if (ret < 0) return NULL;

  contLen += sizeof(SMsgHead);
  pHead = taosMemoryMalloc(contLen);
  if (pHead == NULL) {
    terrno = TSDB_CODE_OUT_OF_MEMORY;
    return NULL;
  }

  pHead->contLen = htonl(contLen);
  pHead->vgId = htonl(pVgroup->vgId);

  void *pBuf = POINTER_SHIFT(pHead, sizeof(SMsgHead));

  tEncoderInit(&encoder, pBuf, contLen - sizeof(SMsgHead));
  tEncodeSVDropStbReq(&encoder, &req);
  tEncoderClear(&encoder);

  *pContLen = contLen;
  return pHead;
}

int32_t mndCheckCreateStbReq(SMCreateStbReq *pCreate) {
  if (pCreate->igExists < 0 || pCreate->igExists > 1) {
    terrno = TSDB_CODE_MND_INVALID_STB_OPTION;
    return -1;
  }

  if (pCreate->numOfColumns < TSDB_MIN_COLUMNS || pCreate->numOfTags + pCreate->numOfColumns > TSDB_MAX_COLUMNS) {
    terrno = TSDB_CODE_PAR_INVALID_COLUMNS_NUM;
    return -1;
  }

  if (pCreate->numOfTags <= 0 || pCreate->numOfTags > TSDB_MAX_TAGS) {
    terrno = TSDB_CODE_MND_INVALID_STB_OPTION;
    return -1;
  }

  SField *pField = taosArrayGet(pCreate->pColumns, 0);
  if (pField->type != TSDB_DATA_TYPE_TIMESTAMP) {
    terrno = TSDB_CODE_PAR_INVALID_FIRST_COLUMN;
    return -1;
  }

  for (int32_t i = 0; i < pCreate->numOfColumns; ++i) {
    SField *pField1 = taosArrayGet(pCreate->pColumns, i);
    if (pField1->type >= TSDB_DATA_TYPE_MAX) {
      terrno = TSDB_CODE_MND_INVALID_STB_OPTION;
      return -1;
    }
    if (pField1->bytes <= 0) {
      terrno = TSDB_CODE_MND_INVALID_STB_OPTION;
      return -1;
    }
    if (pField1->name[0] == 0) {
      terrno = TSDB_CODE_MND_INVALID_STB_OPTION;
      return -1;
    }
  }

  for (int32_t i = 0; i < pCreate->numOfTags; ++i) {
    SField *pField1 = taosArrayGet(pCreate->pTags, i);
    if (pField1->type >= TSDB_DATA_TYPE_MAX) {
      terrno = TSDB_CODE_MND_INVALID_STB_OPTION;
      return -1;
    }
    if (pField1->bytes <= 0) {
      terrno = TSDB_CODE_MND_INVALID_STB_OPTION;
      return -1;
    }
    if (pField1->name[0] == 0) {
      terrno = TSDB_CODE_MND_INVALID_STB_OPTION;
      return -1;
    }
  }

  return 0;
}

static int32_t mndSetCreateStbRedoLogs(SMnode *pMnode, STrans *pTrans, SDbObj *pDb, SStbObj *pStb) {
  SSdbRaw *pRedoRaw = mndStbActionEncode(pStb);
  if (pRedoRaw == NULL) return -1;
  if (mndTransAppendRedolog(pTrans, pRedoRaw) != 0) {
    sdbFreeRaw(pRedoRaw);
    return -1;
  }
  if (sdbSetRawStatus(pRedoRaw, SDB_STATUS_CREATING) != 0) return -1;

  return 0;
}

static int32_t mndSetCreateStbUndoLogs(SMnode *pMnode, STrans *pTrans, SDbObj *pDb, SStbObj *pStb) {
  SSdbRaw *pUndoRaw = mndStbActionEncode(pStb);
  if (pUndoRaw == NULL) return -1;
  if (mndTransAppendUndolog(pTrans, pUndoRaw) != 0) {
    sdbFreeRaw(pUndoRaw);
    return -1;
  }
  if (sdbSetRawStatus(pUndoRaw, SDB_STATUS_DROPPED) != 0) return -1;

  return 0;
}

static int32_t mndSetCreateStbCommitLogs(SMnode *pMnode, STrans *pTrans, SDbObj *pDb, SStbObj *pStb) {
  SSdbRaw *pCommitRaw = mndStbActionEncode(pStb);
  if (pCommitRaw == NULL) return -1;
  if (mndTransAppendCommitlog(pTrans, pCommitRaw) != 0) {
    sdbFreeRaw(pCommitRaw);
    return -1;
  }
  if (sdbSetRawStatus(pCommitRaw, SDB_STATUS_READY) != 0) return -1;

  return 0;
}

static int32_t mndSetCreateStbRedoActions(SMnode *pMnode, STrans *pTrans, SDbObj *pDb, SStbObj *pStb) {
  SSdb   *pSdb = pMnode->pSdb;
  SVgObj *pVgroup = NULL;
  void   *pIter = NULL;
  int32_t contLen;

  while (1) {
    pIter = sdbFetch(pSdb, SDB_VGROUP, pIter, (void **)&pVgroup);
    if (pIter == NULL) break;
    if (!mndVgroupInDb(pVgroup, pDb->uid)) {
      sdbRelease(pSdb, pVgroup);
      continue;
    }

    void *pReq = mndBuildVCreateStbReq(pMnode, pVgroup, pStb, &contLen, NULL, 0);
    if (pReq == NULL) {
      sdbCancelFetch(pSdb, pIter);
      sdbRelease(pSdb, pVgroup);
      return -1;
    }

    STransAction action = {0};
    action.mTraceId = pTrans->mTraceId;
    action.epSet = mndGetVgroupEpset(pMnode, pVgroup);
    action.pCont = pReq;
    action.contLen = contLen;
    action.msgType = TDMT_VND_CREATE_STB;
    action.acceptableCode = TSDB_CODE_TDB_STB_ALREADY_EXIST;
    action.retryCode = TSDB_CODE_TDB_STB_NOT_EXIST;
    if (mndTransAppendRedoAction(pTrans, &action) != 0) {
      taosMemoryFree(pReq);
      sdbCancelFetch(pSdb, pIter);
      sdbRelease(pSdb, pVgroup);
      return -1;
    }
    sdbRelease(pSdb, pVgroup);
  }

  return 0;
}

int32_t mndSetForceDropCreateStbRedoActions(SMnode *pMnode, STrans *pTrans, SVgObj *pVgroup, SStbObj *pStb) {
  SSdb   *pSdb = pMnode->pSdb;
  int32_t contLen;

  void *pReq = mndBuildVCreateStbReq(pMnode, pVgroup, pStb, &contLen, NULL, 0);
  if (pReq == NULL) {
    return -1;
  }

  STransAction action = {0};
  action.mTraceId = pTrans->mTraceId;
  action.epSet = mndGetVgroupEpset(pMnode, pVgroup);
  action.pCont = pReq;
  action.contLen = contLen;
  action.msgType = TDMT_VND_CREATE_STB;
  action.acceptableCode = TSDB_CODE_TDB_STB_ALREADY_EXIST;
  action.retryCode = TSDB_CODE_TDB_STB_NOT_EXIST;
  if (mndTransAppendRedoAction(pTrans, &action) != 0) {
    taosMemoryFree(pReq);
    return -1;
  }

  return 0;
}

static int32_t mndSetCreateStbUndoActions(SMnode *pMnode, STrans *pTrans, SDbObj *pDb, SStbObj *pStb) {
  SSdb   *pSdb = pMnode->pSdb;
  SVgObj *pVgroup = NULL;
  void   *pIter = NULL;

  while (1) {
    pIter = sdbFetch(pSdb, SDB_VGROUP, pIter, (void **)&pVgroup);
    if (pIter == NULL) break;
    if (!mndVgroupInDb(pVgroup, pDb->uid)) {
      sdbRelease(pSdb, pVgroup);
      continue;
    }

    int32_t contLen = 0;
    void   *pReq = mndBuildVDropStbReq(pMnode, pVgroup, pStb, &contLen);
    if (pReq == NULL) {
      sdbCancelFetch(pSdb, pIter);
      sdbRelease(pSdb, pVgroup);
      terrno = TSDB_CODE_OUT_OF_MEMORY;
      return -1;
    }

    STransAction action = {0};
    action.epSet = mndGetVgroupEpset(pMnode, pVgroup);
    action.pCont = pReq;
    action.contLen = contLen;
    action.msgType = TDMT_VND_DROP_STB;
    action.acceptableCode = TSDB_CODE_TDB_STB_NOT_EXIST;
    if (mndTransAppendUndoAction(pTrans, &action) != 0) {
      taosMemoryFree(pReq);
      sdbCancelFetch(pSdb, pIter);
      sdbRelease(pSdb, pVgroup);
      return -1;
    }
    sdbRelease(pSdb, pVgroup);
  }

  return 0;
}

static SSchema *mndFindStbColumns(const SStbObj *pStb, const char *colName) {
  for (int32_t col = 0; col < pStb->numOfColumns; ++col) {
    SSchema *pSchema = &pStb->pColumns[col];
    if (strncasecmp(pSchema->name, colName, TSDB_COL_NAME_LEN) == 0) {
      return pSchema;
    }
  }
  return NULL;
}

int32_t mndBuildStbFromReq(SMnode *pMnode, SStbObj *pDst, SMCreateStbReq *pCreate, SDbObj *pDb) {
  memcpy(pDst->name, pCreate->name, TSDB_TABLE_FNAME_LEN);
  memcpy(pDst->db, pDb->name, TSDB_DB_FNAME_LEN);
  pDst->createdTime = taosGetTimestampMs();
  pDst->updateTime = pDst->createdTime;
  pDst->uid =
      (pCreate->source == TD_REQ_FROM_TAOX) ? pCreate->suid : mndGenerateUid(pCreate->name, TSDB_TABLE_FNAME_LEN);
  pDst->dbUid = pDb->uid;
  pDst->tagVer = 1;
  pDst->colVer = 1;
  pDst->smaVer = 1;
  pDst->nextColId = 1;
  pDst->maxdelay[0] = pCreate->delay1;
  pDst->maxdelay[1] = pCreate->delay2;
  pDst->watermark[0] = pCreate->watermark1;
  pDst->watermark[1] = pCreate->watermark2;
  pDst->ttl = pCreate->ttl;
  pDst->numOfColumns = pCreate->numOfColumns;
  pDst->numOfTags = pCreate->numOfTags;
  pDst->numOfFuncs = pCreate->numOfFuncs;
  pDst->commentLen = pCreate->commentLen;
  pDst->pFuncs = pCreate->pFuncs;
  pCreate->pFuncs = NULL;

  if (pDst->commentLen > 0) {
    pDst->comment = taosMemoryCalloc(pDst->commentLen + 1, 1);
    if (pDst->comment == NULL) {
      terrno = TSDB_CODE_OUT_OF_MEMORY;
      return -1;
    }
    memcpy(pDst->comment, pCreate->pComment, pDst->commentLen + 1);
  }

  pDst->ast1Len = pCreate->ast1Len;
  if (pDst->ast1Len > 0) {
    pDst->pAst1 = taosMemoryCalloc(pDst->ast1Len, 1);
    if (pDst->pAst1 == NULL) {
      terrno = TSDB_CODE_OUT_OF_MEMORY;
      return -1;
    }
    memcpy(pDst->pAst1, pCreate->pAst1, pDst->ast1Len);
  }

  pDst->ast2Len = pCreate->ast2Len;
  if (pDst->ast2Len > 0) {
    pDst->pAst2 = taosMemoryCalloc(pDst->ast2Len, 1);
    if (pDst->pAst2 == NULL) {
      terrno = TSDB_CODE_OUT_OF_MEMORY;
      return -1;
    }
    memcpy(pDst->pAst2, pCreate->pAst2, pDst->ast2Len);
  }

  pDst->pColumns = taosMemoryCalloc(1, pDst->numOfColumns * sizeof(SSchema));
  pDst->pTags = taosMemoryCalloc(1, pDst->numOfTags * sizeof(SSchema));
  if (pDst->pColumns == NULL || pDst->pTags == NULL) {
    terrno = TSDB_CODE_OUT_OF_MEMORY;
    return -1;
  }

  if (pDst->nextColId < 0 || pDst->nextColId >= 0x7fff - pDst->numOfColumns - pDst->numOfTags) {
    terrno = TSDB_CODE_MND_FIELD_VALUE_OVERFLOW;
    return -1;
  }

  for (int32_t i = 0; i < pDst->numOfColumns; ++i) {
    SField  *pField = taosArrayGet(pCreate->pColumns, i);
    SSchema *pSchema = &pDst->pColumns[i];
    pSchema->type = pField->type;
    pSchema->bytes = pField->bytes;
    pSchema->flags = pField->flags;
    memcpy(pSchema->name, pField->name, TSDB_COL_NAME_LEN);
    pSchema->colId = pDst->nextColId;
    pDst->nextColId++;
  }

  for (int32_t i = 0; i < pDst->numOfTags; ++i) {
    SField  *pField = taosArrayGet(pCreate->pTags, i);
    SSchema *pSchema = &pDst->pTags[i];
    pSchema->type = pField->type;
    pSchema->bytes = pField->bytes;
    if (i == 0) {
      SSCHMEA_SET_IDX_ON(pSchema);
    }
    memcpy(pSchema->name, pField->name, TSDB_COL_NAME_LEN);
    pSchema->colId = pDst->nextColId;
    pDst->nextColId++;
  }
  return 0;
}

static int32_t mndCreateStb(SMnode *pMnode, SRpcMsg *pReq, SMCreateStbReq *pCreate, SDbObj *pDb) {
  SStbObj stbObj = {0};
  int32_t code = -1;

  char fullIdxName[TSDB_INDEX_FNAME_LEN * 2] = {0};

  STrans *pTrans = mndTransCreate(pMnode, TRN_POLICY_ROLLBACK, TRN_CONFLICT_DB_INSIDE, pReq, "create-stb");
  if (pTrans == NULL) goto _OVER;

  mInfo("trans:%d, used to create stb:%s", pTrans->id, pCreate->name);
  if (mndBuildStbFromReq(pMnode, &stbObj, pCreate, pDb) != 0) goto _OVER;

  char randStr[24] = {0};
  taosRandStr2(randStr, tListLen(randStr) - 1);
  SSchema *pSchema = &(stbObj.pTags[0]);
  sprintf(fullIdxName, "%s.%s_%s", pDb->name, pSchema->name, randStr);

  SSIdx idx = {0};
  if (mndAcquireGlobalIdx(pMnode, fullIdxName, SDB_IDX, &idx) == 0 && idx.pIdx != NULL) {
    terrno = TSDB_CODE_MND_TAG_INDEX_ALREADY_EXIST;
    mndReleaseIdx(pMnode, idx.pIdx);

    goto _OVER;
  }

  SIdxObj idxObj = {0};
  memcpy(idxObj.name, fullIdxName, TSDB_INDEX_FNAME_LEN);
  memcpy(idxObj.stb, stbObj.name, TSDB_TABLE_FNAME_LEN);
  memcpy(idxObj.db, stbObj.db, TSDB_DB_FNAME_LEN);
  memcpy(idxObj.colName, pSchema->name, TSDB_COL_NAME_LEN);
  idxObj.createdTime = taosGetTimestampMs();
  idxObj.uid = mndGenerateUid(fullIdxName, strlen(fullIdxName));
  idxObj.stbUid = stbObj.uid;
  idxObj.dbUid = stbObj.dbUid;

  if (mndSetCreateIdxCommitLogs(pMnode, pTrans, &idxObj) < 0) goto _OVER;

  if (mndAddStbToTrans(pMnode, pTrans, pDb, &stbObj) < 0) goto _OVER;
  if (mndTransPrepare(pMnode, pTrans) != 0) goto _OVER;
  code = 0;

_OVER:
  mndTransDrop(pTrans);
  mndStbActionDelete(pMnode->pSdb, &stbObj);
  return code;
}

int32_t mndAddStbToTrans(SMnode *pMnode, STrans *pTrans, SDbObj *pDb, SStbObj *pStb) {
  mndTransSetDbName(pTrans, pDb->name, pStb->name);
  if (mndTransCheckConflict(pMnode, pTrans) != 0) return -1;
  if (mndSetCreateStbRedoLogs(pMnode, pTrans, pDb, pStb) != 0) return -1;
  if (mndSetCreateStbUndoLogs(pMnode, pTrans, pDb, pStb) != 0) return -1;
  if (mndSetCreateStbCommitLogs(pMnode, pTrans, pDb, pStb) != 0) return -1;
  if (mndSetCreateStbRedoActions(pMnode, pTrans, pDb, pStb) != 0) return -1;
  if (mndSetCreateStbUndoActions(pMnode, pTrans, pDb, pStb) != 0) return -1;
  return 0;
}

static int32_t mndProcessTtlTimer(SRpcMsg *pReq) {
  SMnode           *pMnode = pReq->info.node;
  SSdb             *pSdb = pMnode->pSdb;
  SVgObj           *pVgroup = NULL;
  void             *pIter = NULL;
  SVDropTtlTableReq ttlReq = {.timestampSec = taosGetTimestampSec()};
  int32_t           reqLen = tSerializeSVDropTtlTableReq(NULL, 0, &ttlReq);
  int32_t           contLen = reqLen + sizeof(SMsgHead);

  mInfo("start to process ttl timer");

  while (1) {
    pIter = sdbFetch(pSdb, SDB_VGROUP, pIter, (void **)&pVgroup);
    if (pIter == NULL) break;

    SMsgHead *pHead = rpcMallocCont(contLen);
    if (pHead == NULL) {
      sdbRelease(pSdb, pVgroup);
      continue;
    }
    pHead->contLen = htonl(contLen);
    pHead->vgId = htonl(pVgroup->vgId);
    tSerializeSVDropTtlTableReq((char *)pHead + sizeof(SMsgHead), contLen, &ttlReq);

    SRpcMsg rpcMsg = {.msgType = TDMT_VND_DROP_TTL_TABLE, .pCont = pHead, .contLen = contLen, .info = pReq->info};
    SEpSet  epSet = mndGetVgroupEpset(pMnode, pVgroup);
    int32_t code = tmsgSendReq(&epSet, &rpcMsg);
    if (code != 0) {
      mError("vgId:%d, failed to send drop ttl table request to vnode since 0x%x", pVgroup->vgId, code);
    } else {
      mInfo("vgId:%d, send drop ttl table request to vnode, time:%" PRId32, pVgroup->vgId, ttlReq.timestampSec);
    }
    sdbRelease(pSdb, pVgroup);
  }

  return 0;
}

static int32_t mndFindSuperTableTagIndex(const SStbObj *pStb, const char *tagName) {
  for (int32_t tag = 0; tag < pStb->numOfTags; tag++) {
    if (strcmp(pStb->pTags[tag].name, tagName) == 0) {
      return tag;
    }
  }

  return -1;
}

static int32_t mndFindSuperTableColumnIndex(const SStbObj *pStb, const char *colName) {
  for (int32_t col = 0; col < pStb->numOfColumns; col++) {
    if (strcmp(pStb->pColumns[col].name, colName) == 0) {
      return col;
    }
  }

  return -1;
}

static int32_t mndBuildStbFromAlter(SStbObj *pStb, SStbObj *pDst, SMCreateStbReq *createReq) {
  taosRLockLatch(&pStb->lock);
  memcpy(pDst, pStb, sizeof(SStbObj));
  taosRUnLockLatch(&pStb->lock);

  pDst->updateTime = taosGetTimestampMs();
  pDst->numOfColumns = createReq->numOfColumns;
  pDst->numOfTags = createReq->numOfTags;
  pDst->pColumns = taosMemoryCalloc(1, pDst->numOfColumns * sizeof(SSchema));
  pDst->pTags = taosMemoryCalloc(1, pDst->numOfTags * sizeof(SSchema));
  if (pDst->pColumns == NULL || pDst->pTags == NULL) {
    terrno = TSDB_CODE_OUT_OF_MEMORY;
    return -1;
  }

  if (pDst->nextColId < 0 || pDst->nextColId >= 0x7fff - pDst->numOfColumns - pDst->numOfTags) {
    terrno = TSDB_CODE_MND_FIELD_VALUE_OVERFLOW;
    return -1;
  }

  for (int32_t i = 0; i < pDst->numOfColumns; ++i) {
    SField  *pField = taosArrayGet(createReq->pColumns, i);
    SSchema *pSchema = &pDst->pColumns[i];
    pSchema->type = pField->type;
    pSchema->bytes = pField->bytes;
    pSchema->flags = pField->flags;
    memcpy(pSchema->name, pField->name, TSDB_COL_NAME_LEN);
    int32_t cIndex = mndFindSuperTableColumnIndex(pStb, pField->name);
    if (cIndex >= 0) {
      pSchema->colId = pStb->pColumns[cIndex].colId;
    } else {
      pSchema->colId = pDst->nextColId++;
    }
  }

  for (int32_t i = 0; i < pDst->numOfTags; ++i) {
    SField  *pField = taosArrayGet(createReq->pTags, i);
    SSchema *pSchema = &pDst->pTags[i];
    pSchema->type = pField->type;
    pSchema->bytes = pField->bytes;
    memcpy(pSchema->name, pField->name, TSDB_COL_NAME_LEN);
    int32_t cIndex = mndFindSuperTableTagIndex(pStb, pField->name);
    if (cIndex >= 0) {
      pSchema->colId = pStb->pTags[cIndex].colId;
    } else {
      pSchema->colId = pDst->nextColId++;
    }
  }
  pDst->tagVer = createReq->tagVer;
  pDst->colVer = createReq->colVer;
  return TSDB_CODE_SUCCESS;
}

static int32_t mndProcessCreateStbReq(SRpcMsg *pReq) {
  SMnode        *pMnode = pReq->info.node;
  int32_t        code = -1;
  SStbObj       *pStb = NULL;
  SDbObj        *pDb = NULL;
  SMCreateStbReq createReq = {0};
  bool           isAlter = false;

  if (tDeserializeSMCreateStbReq(pReq->pCont, pReq->contLen, &createReq) != 0) {
    terrno = TSDB_CODE_INVALID_MSG;
    goto _OVER;
  }

  mInfo("stb:%s, start to create", createReq.name);
  if (mndCheckCreateStbReq(&createReq) != 0) {
    terrno = TSDB_CODE_INVALID_MSG;
    goto _OVER;
  }

  pStb = mndAcquireStb(pMnode, createReq.name);
  if (pStb != NULL) {
    if (createReq.igExists) {
      if (createReq.source == TD_REQ_FROM_APP) {
        mInfo("stb:%s, already exist, ignore exist is set", createReq.name);
        code = 0;
        goto _OVER;
      } else if (pStb->uid != createReq.suid) {
        mInfo("stb:%s, alter table does not need to be done, because table is deleted", createReq.name);
        code = 0;
        goto _OVER;
      } else if (createReq.tagVer > 0 || createReq.colVer > 0) {
        int32_t tagDelta = createReq.tagVer - pStb->tagVer;
        int32_t colDelta = createReq.colVer - pStb->colVer;
        int32_t verDelta = tagDelta + colDelta;
        mInfo("stb:%s, already exist while create, input tagVer:%d colVer:%d, exist tagVer:%d colVer:%d",
              createReq.name, createReq.tagVer, createReq.colVer, pStb->tagVer, pStb->colVer);
        if (tagDelta <= 0 && colDelta <= 0) {
          mInfo("stb:%s, schema version is not incremented and nothing needs to be done", createReq.name);
          code = 0;
          goto _OVER;
        } else if ((tagDelta == 1 || colDelta == 1) && (verDelta == 1)) {
          isAlter = true;
          mInfo("stb:%s, schema version is only increased by 1 number, do alter operation", createReq.name);
        } else {
          mError("stb:%s, schema version increase more than 1 number, error is returned", createReq.name);
          terrno = TSDB_CODE_MND_INVALID_SCHEMA_VER;
          goto _OVER;
        }
      } else {
        mError("stb:%s, already exist while create, input tagVer:%d colVer:%d is invalid, origin tagVer:%d colVer:%d",
               createReq.name, createReq.tagVer, createReq.colVer, pStb->tagVer, pStb->colVer);
        terrno = TSDB_CODE_MND_INVALID_SCHEMA_VER;
        goto _OVER;
      }
    } else {
      terrno = TSDB_CODE_MND_STB_ALREADY_EXIST;
      goto _OVER;
    }
  } else if (terrno != TSDB_CODE_MND_STB_NOT_EXIST) {
    goto _OVER;
  } else if (createReq.source == TD_REQ_FROM_TAOX && (createReq.tagVer != 1 || createReq.colVer != 1)) {
    mInfo("stb:%s, alter table does not need to be done, because table is deleted", createReq.name);
    code = 0;
    goto _OVER;
  }

  pDb = mndAcquireDbByStb(pMnode, createReq.name);
  if (pDb == NULL) {
    terrno = TSDB_CODE_MND_DB_NOT_SELECTED;
    goto _OVER;
  }

  if (mndCheckDbPrivilege(pMnode, pReq->info.conn.user, MND_OPER_WRITE_DB, pDb) != 0) {
    goto _OVER;
  }

  int32_t numOfStbs = -1;
  if (mndGetNumOfStbs(pMnode, pDb->name, &numOfStbs) != 0) {
    goto _OVER;
  }

  if (pDb->cfg.numOfStables == 1 && numOfStbs != 0) {
    terrno = TSDB_CODE_MND_SINGLE_STB_MODE_DB;
    goto _OVER;
  }

  if ((terrno = grantCheck(TSDB_GRANT_STABLE)) < 0) {
    code = -1;
    goto _OVER;
  }

  if (isAlter) {
    bool    needRsp = false;
    SStbObj pDst = {0};
    if (mndBuildStbFromAlter(pStb, &pDst, &createReq) != 0) {
      taosMemoryFreeClear(pDst.pTags);
      taosMemoryFreeClear(pDst.pColumns);
      goto _OVER;
    }

    code = mndAlterStbImp(pMnode, pReq, pDb, &pDst, needRsp, NULL, 0);
    taosMemoryFreeClear(pDst.pTags);
    taosMemoryFreeClear(pDst.pColumns);
  } else {
    code = mndCreateStb(pMnode, pReq, &createReq, pDb);
  }
  if (code == 0) code = TSDB_CODE_ACTION_IN_PROGRESS;

_OVER:
  if (code != 0 && code != TSDB_CODE_ACTION_IN_PROGRESS) {
    mError("stb:%s, failed to create since %s", createReq.name, terrstr());
  }

  mndReleaseStb(pMnode, pStb);
  mndReleaseDb(pMnode, pDb);
  tFreeSMCreateStbReq(&createReq);

  return code;
}

static int32_t mndCheckAlterStbReq(SMAlterStbReq *pAlter) {
  if (pAlter->commentLen >= 0) return 0;
  if (pAlter->ttl != 0) return 0;

  if (pAlter->numOfFields < 1 || pAlter->numOfFields != (int32_t)taosArrayGetSize(pAlter->pFields)) {
    terrno = TSDB_CODE_MND_INVALID_STB_OPTION;
    return -1;
  }

  for (int32_t i = 0; i < pAlter->numOfFields; ++i) {
    SField *pField = taosArrayGet(pAlter->pFields, i);
    if (pField->name[0] == 0) {
      terrno = TSDB_CODE_MND_INVALID_STB_OPTION;
      return -1;
    }
  }

  return 0;
}

int32_t mndAllocStbSchemas(const SStbObj *pOld, SStbObj *pNew) {
  pNew->pTags = taosMemoryCalloc(pNew->numOfTags, sizeof(SSchema));
  pNew->pColumns = taosMemoryCalloc(pNew->numOfColumns, sizeof(SSchema));
  if (pNew->pTags == NULL || pNew->pColumns == NULL) {
    terrno = TSDB_CODE_OUT_OF_MEMORY;
    return -1;
  }

  memcpy(pNew->pColumns, pOld->pColumns, sizeof(SSchema) * pOld->numOfColumns);
  memcpy(pNew->pTags, pOld->pTags, sizeof(SSchema) * pOld->numOfTags);
  return 0;
}

static int32_t mndUpdateStbCommentAndTTL(const SStbObj *pOld, SStbObj *pNew, char *pComment, int32_t commentLen,
                                         int32_t ttl) {
  if (commentLen > 0) {
    pNew->commentLen = commentLen;
    pNew->comment = taosMemoryCalloc(1, commentLen + 1);
    if (pNew->comment == NULL) {
      terrno = TSDB_CODE_OUT_OF_MEMORY;
      return -1;
    }
    memcpy(pNew->comment, pComment, commentLen + 1);
  } else if (commentLen == 0) {
    pNew->commentLen = 0;
  } else {
  }

  if (ttl >= 0) {
    pNew->ttl = ttl;
  }

  if (mndAllocStbSchemas(pOld, pNew) != 0) {
    return -1;
  }
  return 0;
}

static int32_t mndAddSuperTableTag(const SStbObj *pOld, SStbObj *pNew, SArray *pFields, int32_t ntags) {
  if (pOld->numOfTags + ntags > TSDB_MAX_TAGS) {
    terrno = TSDB_CODE_MND_TOO_MANY_TAGS;
    return -1;
  }

  if (pOld->numOfColumns + ntags + pOld->numOfTags > TSDB_MAX_COLUMNS) {
    terrno = TSDB_CODE_MND_TOO_MANY_COLUMNS;
    return -1;
  }

  pNew->numOfTags = pNew->numOfTags + ntags;
  if (mndAllocStbSchemas(pOld, pNew) != 0) {
    return -1;
  }

  if (pNew->nextColId < 0 || pNew->nextColId >= 0x7fff - ntags) {
    terrno = TSDB_CODE_MND_FIELD_VALUE_OVERFLOW;
    return -1;
  }

  for (int32_t i = 0; i < ntags; i++) {
    SField *pField = taosArrayGet(pFields, i);
    if (mndFindSuperTableColumnIndex(pOld, pField->name) >= 0) {
      terrno = TSDB_CODE_MND_COLUMN_ALREADY_EXIST;
      return -1;
    }

    if (mndFindSuperTableTagIndex(pOld, pField->name) >= 0) {
      terrno = TSDB_CODE_MND_TAG_ALREADY_EXIST;
      return -1;
    }

    SSchema *pSchema = &pNew->pTags[pOld->numOfTags + i];
    pSchema->bytes = pField->bytes;
    pSchema->type = pField->type;
    memcpy(pSchema->name, pField->name, TSDB_COL_NAME_LEN);
    pSchema->colId = pNew->nextColId;
    pNew->nextColId++;

    mInfo("stb:%s, start to add tag %s", pNew->name, pSchema->name);
  }

  pNew->tagVer++;
  return 0;
}

static int32_t mndCheckAlterColForTopic(SMnode *pMnode, const char *stbFullName, int64_t suid, col_id_t colId) {
  SSdb *pSdb = pMnode->pSdb;
  void *pIter = NULL;
  while (1) {
    SMqTopicObj *pTopic = NULL;
    pIter = sdbFetch(pSdb, SDB_TOPIC, pIter, (void **)&pTopic);
    if (pIter == NULL) break;

    mInfo("topic:%s, check tag and column modifiable, stb:%s suid:%" PRId64 " colId:%d, subType:%d sql:%s",
          pTopic->name, stbFullName, suid, colId, pTopic->subType, pTopic->sql);
    if (pTopic->ast == NULL) {
      sdbRelease(pSdb, pTopic);
      continue;
    }

    SNode *pAst = NULL;
    if (nodesStringToNode(pTopic->ast, &pAst) != 0) {
      terrno = TSDB_CODE_MND_FIELD_CONFLICT_WITH_TOPIC;
      mError("topic:%s, create ast error", pTopic->name);
      sdbRelease(pSdb, pTopic);
      sdbCancelFetch(pSdb, pIter);
      return -1;
    }

    SNodeList *pNodeList = NULL;
    nodesCollectColumns((SSelectStmt *)pAst, SQL_CLAUSE_FROM, NULL, COLLECT_COL_TYPE_ALL, &pNodeList);
    SNode *pNode = NULL;
    FOREACH(pNode, pNodeList) {
      SColumnNode *pCol = (SColumnNode *)pNode;
      mInfo("topic:%s, check colId:%d tableId:%" PRId64 " ctbStbUid:%" PRId64, pTopic->name, pCol->colId, pCol->tableId,
            pTopic->ctbStbUid);

      if (pCol->tableId != suid && pTopic->ctbStbUid != suid) {
        mInfo("topic:%s, check colId:%d passed", pTopic->name, pCol->colId);
        goto NEXT;
      }
      if (pCol->colId > 0 && pCol->colId == colId) {
        terrno = TSDB_CODE_MND_FIELD_CONFLICT_WITH_TOPIC;
        mError("topic:%s, check colId:%d conflicted", pTopic->name, pCol->colId);
        nodesDestroyNode(pAst);
        nodesDestroyList(pNodeList);
        sdbCancelFetch(pSdb, pIter);
        sdbRelease(pSdb, pTopic);
        return -1;
      }
      mInfo("topic:%s, check colId:%d passed", pTopic->name, pCol->colId);
    }

  NEXT:
    sdbRelease(pSdb, pTopic);
    nodesDestroyNode(pAst);
    nodesDestroyList(pNodeList);
  }
  return 0;
}

static int32_t mndCheckAlterColForStream(SMnode *pMnode, const char *stbFullName, int64_t suid, col_id_t colId) {
  SSdb *pSdb = pMnode->pSdb;
  void *pIter = NULL;
  while (1) {
    SStreamObj *pStream = NULL;
    pIter = sdbFetch(pSdb, SDB_STREAM, pIter, (void **)&pStream);
    if (pIter == NULL) break;

    SNode *pAst = NULL;
    if (nodesStringToNode(pStream->ast, &pAst) != 0) {
      terrno = TSDB_CODE_MND_INVALID_STREAM_OPTION;
      mError("stream:%s, create ast error", pStream->name);
      sdbRelease(pSdb, pStream);
      sdbCancelFetch(pSdb, pIter);
      return -1;
    }

    SNodeList *pNodeList = NULL;
    nodesCollectColumns((SSelectStmt *)pAst, SQL_CLAUSE_FROM, NULL, COLLECT_COL_TYPE_ALL, &pNodeList);
    SNode *pNode = NULL;
    FOREACH(pNode, pNodeList) {
      SColumnNode *pCol = (SColumnNode *)pNode;

      if (pCol->tableId != suid) {
        mInfo("stream:%s, check colId:%d passed", pStream->name, pCol->colId);
        goto NEXT;
      }
      if (pCol->colId > 0 && pCol->colId == colId) {
        terrno = TSDB_CODE_MND_STREAM_MUST_BE_DELETED;
        mError("stream:%s, check colId:%d conflicted", pStream->name, pCol->colId);
        nodesDestroyNode(pAst);
        nodesDestroyList(pNodeList);
        sdbRelease(pSdb, pStream);
        sdbCancelFetch(pSdb, pIter);
        return -1;
      }
      mInfo("stream:%s, check colId:%d passed", pStream->name, pCol->colId);
    }

  NEXT:
    sdbRelease(pSdb, pStream);
    nodesDestroyNode(pAst);
    nodesDestroyList(pNodeList);
  }
  return 0;
}

static int32_t mndCheckAlterColForTSma(SMnode *pMnode, const char *stbFullName, int64_t suid, col_id_t colId) {
  SSdb *pSdb = pMnode->pSdb;
  void *pIter = NULL;
  while (1) {
    SSmaObj *pSma = NULL;
    pIter = sdbFetch(pSdb, SDB_SMA, pIter, (void **)&pSma);
    if (pIter == NULL) break;

    mInfo("tsma:%s, check tag and column modifiable, stb:%s suid:%" PRId64 " colId:%d, sql:%s", pSma->name, stbFullName,
          suid, colId, pSma->sql);

    SNode *pAst = NULL;
    if (nodesStringToNode(pSma->ast, &pAst) != 0) {
      terrno = TSDB_CODE_SDB_INVALID_DATA_CONTENT;
      mError("tsma:%s, check tag and column modifiable, stb:%s suid:%" PRId64 " colId:%d failed since parse AST err",
             pSma->name, stbFullName, suid, colId);
      sdbCancelFetch(pSdb, pIter);
      return -1;
    }

    SNodeList *pNodeList = NULL;
    nodesCollectColumns((SSelectStmt *)pAst, SQL_CLAUSE_FROM, NULL, COLLECT_COL_TYPE_ALL, &pNodeList);
    SNode *pNode = NULL;
    FOREACH(pNode, pNodeList) {
      SColumnNode *pCol = (SColumnNode *)pNode;
      mInfo("tsma:%s, check colId:%d tableId:%" PRId64, pSma->name, pCol->colId, pCol->tableId);

      if ((pCol->tableId != suid) && (pSma->stbUid != suid)) {
        mInfo("tsma:%s, check colId:%d passed", pSma->name, pCol->colId);
        goto NEXT;
      }
      if ((pCol->colId) > 0 && (pCol->colId == colId)) {
        terrno = TSDB_CODE_MND_FIELD_CONFLICT_WITH_TSMA;
        mError("tsma:%s, check colId:%d conflicted", pSma->name, pCol->colId);
        nodesDestroyNode(pAst);
        nodesDestroyList(pNodeList);
        sdbRelease(pSdb, pSma);
        sdbCancelFetch(pSdb, pIter);
        return -1;
      }
      mInfo("tsma:%s, check colId:%d passed", pSma->name, pCol->colId);
    }

  NEXT:
    sdbRelease(pSdb, pSma);
    nodesDestroyNode(pAst);
    nodesDestroyList(pNodeList);
  }
  return 0;
}

int32_t mndCheckColAndTagModifiable(SMnode *pMnode, const char *stbFullName, int64_t suid, col_id_t colId) {
  if (mndCheckAlterColForTopic(pMnode, stbFullName, suid, colId) < 0) {
    return -1;
  }
  if (mndCheckAlterColForStream(pMnode, stbFullName, suid, colId) < 0) {
    return -1;
  }

  if (mndCheckAlterColForTSma(pMnode, stbFullName, suid, colId) < 0) {
    return -1;
  }
  return 0;
}

static int32_t mndDropSuperTableTag(SMnode *pMnode, const SStbObj *pOld, SStbObj *pNew, const char *tagName) {
  int32_t tag = mndFindSuperTableTagIndex(pOld, tagName);
  if (tag < 0) {
    terrno = TSDB_CODE_MND_TAG_NOT_EXIST;
    return -1;
  }

  col_id_t colId = pOld->pTags[tag].colId;
  if (mndCheckColAndTagModifiable(pMnode, pOld->name, pOld->uid, colId) != 0) {
    return -1;
  }

  if (mndAllocStbSchemas(pOld, pNew) != 0) {
    return -1;
  }

  memmove(pNew->pTags + tag, pNew->pTags + tag + 1, sizeof(SSchema) * (pNew->numOfTags - tag - 1));
  pNew->numOfTags--;

  pNew->tagVer++;

  // if (mndDropIndexByTag(pMnode, pOld, tagName) != 0) {
  //   return -1;
  // }
  mInfo("stb:%s, start to drop tag %s", pNew->name, tagName);
  return 0;
}

static int32_t mndAlterStbTagName(SMnode *pMnode, const SStbObj *pOld, SStbObj *pNew, SArray *pFields) {
  if ((int32_t)taosArrayGetSize(pFields) != 2) {
    terrno = TSDB_CODE_MND_INVALID_STB_OPTION;
    return -1;
  }

  SField *pField0 = taosArrayGet(pFields, 0);
  SField *pField1 = taosArrayGet(pFields, 1);

  const char *oldTagName = pField0->name;
  const char *newTagName = pField1->name;

  int32_t tag = mndFindSuperTableTagIndex(pOld, oldTagName);
  if (tag < 0) {
    terrno = TSDB_CODE_MND_TAG_NOT_EXIST;
    return -1;
  }

  col_id_t colId = pOld->pTags[tag].colId;
  if (mndCheckColAndTagModifiable(pMnode, pOld->name, pOld->uid, colId) != 0) {
    return -1;
  }

  if (mndFindSuperTableTagIndex(pOld, newTagName) >= 0) {
    terrno = TSDB_CODE_MND_TAG_ALREADY_EXIST;
    return -1;
  }

  if (mndFindSuperTableColumnIndex(pOld, newTagName) >= 0) {
    terrno = TSDB_CODE_MND_COLUMN_ALREADY_EXIST;
    return -1;
  }

  if (mndAllocStbSchemas(pOld, pNew) != 0) {
    return -1;
  }

  SSchema *pSchema = (SSchema *)(pNew->pTags + tag);
  memcpy(pSchema->name, newTagName, TSDB_COL_NAME_LEN);

  pNew->tagVer++;
  mInfo("stb:%s, start to modify tag %s to %s", pNew->name, oldTagName, newTagName);
  return 0;
}

static int32_t mndAlterStbTagBytes(SMnode *pMnode, const SStbObj *pOld, SStbObj *pNew, const SField *pField) {
  int32_t tag = mndFindSuperTableTagIndex(pOld, pField->name);
  if (tag < 0) {
    terrno = TSDB_CODE_MND_TAG_NOT_EXIST;
    return -1;
  }

  col_id_t colId = pOld->pTags[tag].colId;
  if (mndCheckColAndTagModifiable(pMnode, pOld->name, pOld->uid, colId) != 0) {
    return -1;
  }

  if (mndAllocStbSchemas(pOld, pNew) != 0) {
    return -1;
  }

  SSchema *pTag = pNew->pTags + tag;

<<<<<<< HEAD
  if (!(pTag->type == TSDB_DATA_TYPE_BINARY || pTag->type == TSDB_DATA_TYPE_VARBINARY ||
        pTag->type == TSDB_DATA_TYPE_NCHAR || pTag->type == TSDB_DATA_TYPE_GEOMETRY)) {
=======
  if (!(pTag->type == TSDB_DATA_TYPE_BINARY || pTag->type == TSDB_DATA_TYPE_NCHAR ||
        pTag->type == TSDB_DATA_TYPE_GEOMETRY)) {
>>>>>>> f1359076
    terrno = TSDB_CODE_MND_INVALID_STB_OPTION;
    return -1;
  }

  if (pField->bytes <= pTag->bytes) {
    terrno = TSDB_CODE_MND_INVALID_ROW_BYTES;
    return -1;
  }

  pTag->bytes = pField->bytes;
  pNew->tagVer++;

  mInfo("stb:%s, start to modify tag len %s to %d", pNew->name, pField->name, pField->bytes);
  return 0;
}

static int32_t mndAddSuperTableColumn(const SStbObj *pOld, SStbObj *pNew, SArray *pFields, int32_t ncols) {
  if (pOld->numOfColumns + ncols + pOld->numOfTags > TSDB_MAX_COLUMNS) {
    terrno = TSDB_CODE_MND_TOO_MANY_COLUMNS;
    return -1;
  }

  pNew->numOfColumns = pNew->numOfColumns + ncols;
  if (mndAllocStbSchemas(pOld, pNew) != 0) {
    return -1;
  }

  if (pNew->nextColId < 0 || pNew->nextColId >= 0x7fff - ncols) {
    terrno = TSDB_CODE_MND_FIELD_VALUE_OVERFLOW;
    return -1;
  }

  for (int32_t i = 0; i < ncols; i++) {
    SField *pField = taosArrayGet(pFields, i);
    if (mndFindSuperTableColumnIndex(pOld, pField->name) >= 0) {
      terrno = TSDB_CODE_MND_COLUMN_ALREADY_EXIST;
      return -1;
    }

    if (mndFindSuperTableTagIndex(pOld, pField->name) >= 0) {
      terrno = TSDB_CODE_MND_TAG_ALREADY_EXIST;
      return -1;
    }

    SSchema *pSchema = &pNew->pColumns[pOld->numOfColumns + i];
    pSchema->bytes = pField->bytes;
    pSchema->type = pField->type;
    memcpy(pSchema->name, pField->name, TSDB_COL_NAME_LEN);
    pSchema->colId = pNew->nextColId;
    pNew->nextColId++;

    mInfo("stb:%s, start to add column %s", pNew->name, pSchema->name);
  }

  pNew->colVer++;
  return 0;
}

static int32_t mndDropSuperTableColumn(SMnode *pMnode, const SStbObj *pOld, SStbObj *pNew, const char *colName) {
  int32_t col = mndFindSuperTableColumnIndex(pOld, colName);
  if (col < 0) {
    terrno = TSDB_CODE_MND_COLUMN_NOT_EXIST;
    return -1;
  }

  if (col == 0) {
    terrno = TSDB_CODE_MND_INVALID_STB_ALTER_OPTION;
    return -1;
  }

  if (pOld->numOfColumns == 2) {
    terrno = TSDB_CODE_MND_INVALID_STB_ALTER_OPTION;
    return -1;
  }

  col_id_t colId = pOld->pColumns[col].colId;
  if (mndCheckColAndTagModifiable(pMnode, pOld->name, pOld->uid, colId) != 0) {
    return -1;
  }

  if (mndAllocStbSchemas(pOld, pNew) != 0) {
    return -1;
  }

  memmove(pNew->pColumns + col, pNew->pColumns + col + 1, sizeof(SSchema) * (pNew->numOfColumns - col - 1));
  pNew->numOfColumns--;

  pNew->colVer++;
  mInfo("stb:%s, start to drop col %s", pNew->name, colName);
  return 0;
}

static int32_t mndAlterStbColumnBytes(SMnode *pMnode, const SStbObj *pOld, SStbObj *pNew, const SField *pField) {
  int32_t col = mndFindSuperTableColumnIndex(pOld, pField->name);
  if (col < 0) {
    terrno = TSDB_CODE_MND_COLUMN_NOT_EXIST;
    return -1;
  }

  uint32_t nLen = 0;
  for (int32_t i = 0; i < pOld->numOfColumns; ++i) {
    nLen += (pOld->pColumns[i].colId == col) ? pField->bytes : pOld->pColumns[i].bytes;
  }

  if (nLen > TSDB_MAX_BYTES_PER_ROW) {
    terrno = TSDB_CODE_MND_INVALID_ROW_BYTES;
    return -1;
  }

  col_id_t colId = pOld->pColumns[col].colId;
  if (mndCheckColAndTagModifiable(pMnode, pOld->name, pOld->uid, colId) != 0) {
    return -1;
  }

  if (mndAllocStbSchemas(pOld, pNew) != 0) {
    return -1;
  }

  SSchema *pCol = pNew->pColumns + col;
<<<<<<< HEAD
  if (!(pCol->type == TSDB_DATA_TYPE_BINARY || pCol->type == TSDB_DATA_TYPE_VARBINARY ||
        pCol->type == TSDB_DATA_TYPE_NCHAR || pCol->type == TSDB_DATA_TYPE_GEOMETRY)) {
=======
  if (!(pCol->type == TSDB_DATA_TYPE_BINARY || pCol->type == TSDB_DATA_TYPE_NCHAR ||
        pCol->type == TSDB_DATA_TYPE_GEOMETRY)) {
>>>>>>> f1359076
    terrno = TSDB_CODE_MND_INVALID_STB_OPTION;
    return -1;
  }

  if (pField->bytes <= pCol->bytes) {
    terrno = TSDB_CODE_MND_INVALID_ROW_BYTES;
    return -1;
  }

  pCol->bytes = pField->bytes;
  pNew->colVer++;

  mInfo("stb:%s, start to modify col len %s to %d", pNew->name, pField->name, pField->bytes);
  return 0;
}

static int32_t mndSetAlterStbRedoLogs(SMnode *pMnode, STrans *pTrans, SDbObj *pDb, SStbObj *pStb) {
  SSdbRaw *pRedoRaw = mndStbActionEncode(pStb);
  if (pRedoRaw == NULL) return -1;
  if (mndTransAppendRedolog(pTrans, pRedoRaw) != 0) {
    sdbFreeRaw(pRedoRaw);
    return -1;
  }
  if (sdbSetRawStatus(pRedoRaw, SDB_STATUS_READY) != 0) return -1;

  return 0;
}

static int32_t mndSetAlterStbCommitLogs(SMnode *pMnode, STrans *pTrans, SDbObj *pDb, SStbObj *pStb) {
  SSdbRaw *pCommitRaw = mndStbActionEncode(pStb);
  if (pCommitRaw == NULL) return -1;
  if (mndTransAppendCommitlog(pTrans, pCommitRaw) != 0) {
    sdbFreeRaw(pCommitRaw);
    return -1;
  }
  if (sdbSetRawStatus(pCommitRaw, SDB_STATUS_READY) != 0) return -1;

  return 0;
}

static int32_t mndSetAlterStbRedoActions(SMnode *pMnode, STrans *pTrans, SDbObj *pDb, SStbObj *pStb, void *alterOriData,
                                         int32_t alterOriDataLen) {
  SSdb   *pSdb = pMnode->pSdb;
  SVgObj *pVgroup = NULL;
  void   *pIter = NULL;
  int32_t contLen;

  while (1) {
    pIter = sdbFetch(pSdb, SDB_VGROUP, pIter, (void **)&pVgroup);
    if (pIter == NULL) break;
    if (!mndVgroupInDb(pVgroup, pDb->uid)) {
      sdbRelease(pSdb, pVgroup);
      continue;
    }

    void *pReq = mndBuildVCreateStbReq(pMnode, pVgroup, pStb, &contLen, alterOriData, alterOriDataLen);
    if (pReq == NULL) {
      sdbCancelFetch(pSdb, pIter);
      sdbRelease(pSdb, pVgroup);
      return -1;
    }
    STransAction action = {0};
    action.epSet = mndGetVgroupEpset(pMnode, pVgroup);
    action.pCont = pReq;
    action.contLen = contLen;
    action.msgType = TDMT_VND_ALTER_STB;
    if (mndTransAppendRedoAction(pTrans, &action) != 0) {
      taosMemoryFree(pReq);
      sdbCancelFetch(pSdb, pIter);
      sdbRelease(pSdb, pVgroup);
      return -1;
    }
    sdbRelease(pSdb, pVgroup);
  }

  return 0;
}

static int32_t mndSetAlterStbRedoActions2(SMnode *pMnode, STrans *pTrans, SDbObj *pDb, SStbObj *pStb,
                                          void *alterOriData, int32_t alterOriDataLen) {
  SSdb   *pSdb = pMnode->pSdb;
  SVgObj *pVgroup = NULL;
  void   *pIter = NULL;
  int32_t contLen;

  while (1) {
    pIter = sdbFetch(pSdb, SDB_VGROUP, pIter, (void **)&pVgroup);
    if (pIter == NULL) break;
    if (!mndVgroupInDb(pVgroup, pDb->uid)) {
      sdbRelease(pSdb, pVgroup);
      continue;
    }

    void *pReq = mndBuildVCreateStbReq(pMnode, pVgroup, pStb, &contLen, alterOriData, alterOriDataLen);
    if (pReq == NULL) {
      sdbCancelFetch(pSdb, pIter);
      sdbRelease(pSdb, pVgroup);
      return -1;
    }
    STransAction action = {0};
    action.epSet = mndGetVgroupEpset(pMnode, pVgroup);
    action.pCont = pReq;
    action.contLen = contLen;
    action.msgType = TDMT_VND_CREATE_INDEX;
    if (mndTransAppendRedoAction(pTrans, &action) != 0) {
      taosMemoryFree(pReq);
      sdbCancelFetch(pSdb, pIter);
      sdbRelease(pSdb, pVgroup);
      return -1;
    }
    sdbRelease(pSdb, pVgroup);
  }

  return 0;
}
static int32_t mndBuildStbSchemaImp(SDbObj *pDb, SStbObj *pStb, const char *tbName, STableMetaRsp *pRsp) {
  taosRLockLatch(&pStb->lock);

  int32_t totalCols = pStb->numOfColumns + pStb->numOfTags;
  pRsp->pSchemas = taosMemoryCalloc(totalCols, sizeof(SSchema));
  if (pRsp->pSchemas == NULL) {
    taosRUnLockLatch(&pStb->lock);
    terrno = TSDB_CODE_OUT_OF_MEMORY;
    return -1;
  }

  tstrncpy(pRsp->dbFName, pStb->db, sizeof(pRsp->dbFName));
  tstrncpy(pRsp->tbName, tbName, sizeof(pRsp->tbName));
  tstrncpy(pRsp->stbName, tbName, sizeof(pRsp->stbName));
  pRsp->dbId = pDb->uid;
  pRsp->numOfTags = pStb->numOfTags;
  pRsp->numOfColumns = pStb->numOfColumns;
  pRsp->precision = pDb->cfg.precision;
  pRsp->tableType = TSDB_SUPER_TABLE;
  pRsp->sversion = pStb->colVer;
  pRsp->tversion = pStb->tagVer;
  pRsp->suid = pStb->uid;
  pRsp->tuid = pStb->uid;

  for (int32_t i = 0; i < pStb->numOfColumns; ++i) {
    SSchema *pSchema = &pRsp->pSchemas[i];
    SSchema *pSrcSchema = &pStb->pColumns[i];
    memcpy(pSchema->name, pSrcSchema->name, TSDB_COL_NAME_LEN);
    pSchema->type = pSrcSchema->type;
    pSchema->flags = pSrcSchema->flags;
    pSchema->colId = pSrcSchema->colId;
    pSchema->bytes = pSrcSchema->bytes;
  }

  for (int32_t i = 0; i < pStb->numOfTags; ++i) {
    SSchema *pSchema = &pRsp->pSchemas[i + pStb->numOfColumns];
    SSchema *pSrcSchema = &pStb->pTags[i];
    memcpy(pSchema->name, pSrcSchema->name, TSDB_COL_NAME_LEN);
    pSchema->type = pSrcSchema->type;
    pSchema->flags = pSrcSchema->flags;
    pSchema->colId = pSrcSchema->colId;
    pSchema->bytes = pSrcSchema->bytes;
  }

  taosRUnLockLatch(&pStb->lock);
  return 0;
}

static int32_t mndBuildStbCfgImp(SDbObj *pDb, SStbObj *pStb, const char *tbName, STableCfgRsp *pRsp) {
  taosRLockLatch(&pStb->lock);

  int32_t totalCols = pStb->numOfColumns + pStb->numOfTags;
  pRsp->pSchemas = taosMemoryCalloc(totalCols, sizeof(SSchema));
  if (pRsp->pSchemas == NULL) {
    taosRUnLockLatch(&pStb->lock);
    terrno = TSDB_CODE_OUT_OF_MEMORY;
    return -1;
  }

  tstrncpy(pRsp->dbFName, pStb->db, sizeof(pRsp->dbFName));
  tstrncpy(pRsp->tbName, tbName, sizeof(pRsp->tbName));
  tstrncpy(pRsp->stbName, tbName, sizeof(pRsp->stbName));
  pRsp->numOfTags = pStb->numOfTags;
  pRsp->numOfColumns = pStb->numOfColumns;
  pRsp->tableType = TSDB_SUPER_TABLE;
  pRsp->delay1 = pStb->maxdelay[0];
  pRsp->delay2 = pStb->maxdelay[1];
  pRsp->watermark1 = pStb->watermark[0];
  pRsp->watermark2 = pStb->watermark[1];
  pRsp->ttl = pStb->ttl;
  pRsp->commentLen = pStb->commentLen;
  if (pStb->commentLen > 0) {
    pRsp->pComment = taosStrdup(pStb->comment);
  }

  for (int32_t i = 0; i < pStb->numOfColumns; ++i) {
    SSchema *pSchema = &pRsp->pSchemas[i];
    SSchema *pSrcSchema = &pStb->pColumns[i];
    memcpy(pSchema->name, pSrcSchema->name, TSDB_COL_NAME_LEN);
    pSchema->type = pSrcSchema->type;
    pSchema->flags = pSrcSchema->flags;
    pSchema->colId = pSrcSchema->colId;
    pSchema->bytes = pSrcSchema->bytes;
  }

  for (int32_t i = 0; i < pStb->numOfTags; ++i) {
    SSchema *pSchema = &pRsp->pSchemas[i + pStb->numOfColumns];
    SSchema *pSrcSchema = &pStb->pTags[i];
    memcpy(pSchema->name, pSrcSchema->name, TSDB_COL_NAME_LEN);
    pSchema->type = pSrcSchema->type;
    pSchema->flags = pSrcSchema->flags;
    pSchema->colId = pSrcSchema->colId;
    pSchema->bytes = pSrcSchema->bytes;
  }

  if (pStb->numOfFuncs > 0) {
    pRsp->pFuncs = taosArrayDup(pStb->pFuncs, NULL);
  }

  taosRUnLockLatch(&pStb->lock);
  return 0;
}

static int32_t mndBuildStbSchema(SMnode *pMnode, const char *dbFName, const char *tbName, STableMetaRsp *pRsp,
                                 int32_t *smaVer) {
  char tbFName[TSDB_TABLE_FNAME_LEN] = {0};
  snprintf(tbFName, sizeof(tbFName), "%s.%s", dbFName, tbName);

  SDbObj *pDb = mndAcquireDb(pMnode, dbFName);
  if (pDb == NULL) {
    terrno = TSDB_CODE_MND_DB_NOT_SELECTED;
    return -1;
  }

  SStbObj *pStb = mndAcquireStb(pMnode, tbFName);
  if (pStb == NULL) {
    mndReleaseDb(pMnode, pDb);
    terrno = TSDB_CODE_PAR_TABLE_NOT_EXIST;
    return -1;
  }

  if (smaVer) {
    *smaVer = pStb->smaVer;
  }

  int32_t code = mndBuildStbSchemaImp(pDb, pStb, tbName, pRsp);
  mndReleaseDb(pMnode, pDb);
  mndReleaseStb(pMnode, pStb);
  return code;
}

static int32_t mndBuildStbCfg(SMnode *pMnode, const char *dbFName, const char *tbName, STableCfgRsp *pRsp) {
  char tbFName[TSDB_TABLE_FNAME_LEN] = {0};
  snprintf(tbFName, sizeof(tbFName), "%s.%s", dbFName, tbName);

  SDbObj *pDb = mndAcquireDb(pMnode, dbFName);
  if (pDb == NULL) {
    terrno = TSDB_CODE_MND_DB_NOT_SELECTED;
    return -1;
  }

  SStbObj *pStb = mndAcquireStb(pMnode, tbFName);
  if (pStb == NULL) {
    mndReleaseDb(pMnode, pDb);
    terrno = TSDB_CODE_PAR_TABLE_NOT_EXIST;
    return -1;
  }

  int32_t code = mndBuildStbCfgImp(pDb, pStb, tbName, pRsp);

  mndReleaseDb(pMnode, pDb);
  mndReleaseStb(pMnode, pStb);
  return code;
}

static int32_t mndBuildSMAlterStbRsp(SDbObj *pDb, SStbObj *pObj, void **pCont, int32_t *pLen) {
  int32_t       ret;
  SEncoder      ec = {0};
  uint32_t      contLen = 0;
  SMAlterStbRsp alterRsp = {0};
  SName         name = {0};
  tNameFromString(&name, pObj->name, T_NAME_ACCT | T_NAME_DB | T_NAME_TABLE);

  alterRsp.pMeta = taosMemoryCalloc(1, sizeof(STableMetaRsp));
  if (NULL == alterRsp.pMeta) {
    terrno = TSDB_CODE_OUT_OF_MEMORY;
    return -1;
  }

  ret = mndBuildStbSchemaImp(pDb, pObj, name.tname, alterRsp.pMeta);
  if (ret) {
    tFreeSMAlterStbRsp(&alterRsp);
    return ret;
  }

  tEncodeSize(tEncodeSMAlterStbRsp, &alterRsp, contLen, ret);
  if (ret) {
    tFreeSMAlterStbRsp(&alterRsp);
    return ret;
  }

  void *cont = taosMemoryMalloc(contLen);
  tEncoderInit(&ec, cont, contLen);
  tEncodeSMAlterStbRsp(&ec, &alterRsp);
  tEncoderClear(&ec);

  tFreeSMAlterStbRsp(&alterRsp);

  *pCont = cont;
  *pLen = contLen;

  return 0;
}

int32_t mndBuildSMCreateStbRsp(SMnode *pMnode, char *dbFName, char *stbFName, void **pCont, int32_t *pLen) {
  int32_t ret = -1;
  SDbObj *pDb = mndAcquireDb(pMnode, dbFName);
  if (NULL == pDb) {
    return -1;
  }

  SStbObj *pObj = mndAcquireStb(pMnode, stbFName);
  if (NULL == pObj) {
    goto _OVER;
  }

  SEncoder       ec = {0};
  uint32_t       contLen = 0;
  SMCreateStbRsp stbRsp = {0};
  SName          name = {0};
  tNameFromString(&name, pObj->name, T_NAME_ACCT | T_NAME_DB | T_NAME_TABLE);

  stbRsp.pMeta = taosMemoryCalloc(1, sizeof(STableMetaRsp));
  if (NULL == stbRsp.pMeta) {
    terrno = TSDB_CODE_OUT_OF_MEMORY;
    goto _OVER;
  }

  ret = mndBuildStbSchemaImp(pDb, pObj, name.tname, stbRsp.pMeta);
  if (ret) {
    tFreeSMCreateStbRsp(&stbRsp);
    goto _OVER;
  }

  tEncodeSize(tEncodeSMCreateStbRsp, &stbRsp, contLen, ret);
  if (ret) {
    tFreeSMCreateStbRsp(&stbRsp);
    goto _OVER;
  }

  void *cont = taosMemoryMalloc(contLen);
  tEncoderInit(&ec, cont, contLen);
  tEncodeSMCreateStbRsp(&ec, &stbRsp);
  tEncoderClear(&ec);

  tFreeSMCreateStbRsp(&stbRsp);

  *pCont = cont;
  *pLen = contLen;

  ret = 0;

_OVER:
  if (pObj) {
    mndReleaseStb(pMnode, pObj);
  }

  if (pDb) {
    mndReleaseDb(pMnode, pDb);
  }

  return ret;
}

static int32_t mndAlterStbImp(SMnode *pMnode, SRpcMsg *pReq, SDbObj *pDb, SStbObj *pStb, bool needRsp,
                              void *alterOriData, int32_t alterOriDataLen) {
  int32_t code = -1;
  STrans *pTrans = mndTransCreate(pMnode, TRN_POLICY_RETRY, TRN_CONFLICT_DB_INSIDE, pReq, "alter-stb");
  if (pTrans == NULL) goto _OVER;

  mInfo("trans:%d, used to alter stb:%s", pTrans->id, pStb->name);
  mndTransSetDbName(pTrans, pDb->name, pStb->name);
  if (mndTransCheckConflict(pMnode, pTrans) != 0) goto _OVER;

  if (needRsp) {
    void   *pCont = NULL;
    int32_t contLen = 0;
    if (mndBuildSMAlterStbRsp(pDb, pStb, &pCont, &contLen) != 0) goto _OVER;
    mndTransSetRpcRsp(pTrans, pCont, contLen);
  }

  if (mndSetAlterStbRedoLogs(pMnode, pTrans, pDb, pStb) != 0) goto _OVER;
  if (mndSetAlterStbCommitLogs(pMnode, pTrans, pDb, pStb) != 0) goto _OVER;
  if (mndSetAlterStbRedoActions(pMnode, pTrans, pDb, pStb, alterOriData, alterOriDataLen) != 0) goto _OVER;
  if (mndTransPrepare(pMnode, pTrans) != 0) goto _OVER;

  code = 0;

_OVER:
  mndTransDrop(pTrans);
  return code;
}

static int32_t mndAlterStbAndUpdateTagIdxImp(SMnode *pMnode, SRpcMsg *pReq, SDbObj *pDb, SStbObj *pStb, bool needRsp,
                                             void *alterOriData, int32_t alterOriDataLen, const SMAlterStbReq *pAlter) {
  int32_t code = -1;
  STrans *pTrans = mndTransCreate(pMnode, TRN_POLICY_RETRY, TRN_CONFLICT_DB_INSIDE, pReq, "alter-stb");
  if (pTrans == NULL) goto _OVER;

  mInfo("trans:%d, used to alter stb:%s", pTrans->id, pStb->name);
  mndTransSetDbName(pTrans, pDb->name, pStb->name);

  if (mndTransCheckConflict(pMnode, pTrans) != 0) goto _OVER;

  if (needRsp) {
    void   *pCont = NULL;
    int32_t contLen = 0;
    if (mndBuildSMAlterStbRsp(pDb, pStb, &pCont, &contLen) != 0) goto _OVER;
    mndTransSetRpcRsp(pTrans, pCont, contLen);
  }

  if (pAlter->alterType == TSDB_ALTER_TABLE_DROP_TAG) {
    SIdxObj idxObj = {0};
    SField *pField0 = taosArrayGet(pAlter->pFields, 0);
    bool    exist = false;
    if (mndGetIdxsByTagName(pMnode, pStb, pField0->name, &idxObj) == 0) {
      exist = true;
    }
    if (mndSetAlterStbRedoLogs(pMnode, pTrans, pDb, pStb) != 0) goto _OVER;
    if (mndSetAlterStbCommitLogs(pMnode, pTrans, pDb, pStb) != 0) goto _OVER;

    if (exist == true) {
      if (mndSetDropIdxRedoLogs(pMnode, pTrans, &idxObj) != 0) goto _OVER;
      if (mndSetDropIdxCommitLogs(pMnode, pTrans, &idxObj) != 0) goto _OVER;
    }

    if (mndSetAlterStbRedoActions(pMnode, pTrans, pDb, pStb, alterOriData, alterOriDataLen) != 0) goto _OVER;
    if (mndTransPrepare(pMnode, pTrans) != 0) goto _OVER;

  } else if (pAlter->alterType == TSDB_ALTER_TABLE_UPDATE_TAG_NAME) {
    SIdxObj     idxObj = {0};
    SField     *pField0 = taosArrayGet(pAlter->pFields, 0);
    SField     *pField1 = taosArrayGet(pAlter->pFields, 1);
    const char *oTagName = pField0->name;
    const char *nTagName = pField1->name;
    bool        exist = false;

    if (mndGetIdxsByTagName(pMnode, pStb, pField0->name, &idxObj) == 0) {
      exist = true;
    }

    if (mndSetAlterStbRedoLogs(pMnode, pTrans, pDb, pStb) != 0) goto _OVER;
    if (mndSetAlterStbCommitLogs(pMnode, pTrans, pDb, pStb) != 0) goto _OVER;

    if (exist == true) {
      memcpy(idxObj.colName, nTagName, strlen(nTagName));
      idxObj.colName[strlen(nTagName)] = 0;
      if (mndSetAlterIdxRedoLogs(pMnode, pTrans, &idxObj) != 0) goto _OVER;
      if (mndSetAlterIdxCommitLogs(pMnode, pTrans, &idxObj) != 0) goto _OVER;
    }

    if (mndSetAlterStbRedoActions(pMnode, pTrans, pDb, pStb, alterOriData, alterOriDataLen) != 0) goto _OVER;
    if (mndTransPrepare(pMnode, pTrans) != 0) goto _OVER;
  }
  code = 0;

_OVER:
  mndTransDrop(pTrans);
  return code;
}

static int32_t mndAlterStb(SMnode *pMnode, SRpcMsg *pReq, const SMAlterStbReq *pAlter, SDbObj *pDb, SStbObj *pOld) {
  bool    needRsp = true;
  int32_t code = -1;
  SField *pField0 = NULL;

  SStbObj stbObj = {0};
  taosRLockLatch(&pOld->lock);
  memcpy(&stbObj, pOld, sizeof(SStbObj));
  taosRUnLockLatch(&pOld->lock);
  stbObj.pColumns = NULL;
  stbObj.pTags = NULL;
  stbObj.updateTime = taosGetTimestampMs();
  stbObj.lock = 0;
  bool updateTagIndex = false;
  switch (pAlter->alterType) {
    case TSDB_ALTER_TABLE_ADD_TAG:
      code = mndAddSuperTableTag(pOld, &stbObj, pAlter->pFields, pAlter->numOfFields);
      break;
    case TSDB_ALTER_TABLE_DROP_TAG:
      pField0 = taosArrayGet(pAlter->pFields, 0);
      code = mndDropSuperTableTag(pMnode, pOld, &stbObj, pField0->name);
      updateTagIndex = true;
      break;
    case TSDB_ALTER_TABLE_UPDATE_TAG_NAME:
      code = mndAlterStbTagName(pMnode, pOld, &stbObj, pAlter->pFields);
      updateTagIndex = true;
      break;
    case TSDB_ALTER_TABLE_UPDATE_TAG_BYTES:
      pField0 = taosArrayGet(pAlter->pFields, 0);
      code = mndAlterStbTagBytes(pMnode, pOld, &stbObj, pField0);
      break;
    case TSDB_ALTER_TABLE_ADD_COLUMN:
      code = mndAddSuperTableColumn(pOld, &stbObj, pAlter->pFields, pAlter->numOfFields);
      break;
    case TSDB_ALTER_TABLE_DROP_COLUMN:
      pField0 = taosArrayGet(pAlter->pFields, 0);
      code = mndDropSuperTableColumn(pMnode, pOld, &stbObj, pField0->name);
      break;
    case TSDB_ALTER_TABLE_UPDATE_COLUMN_BYTES:
      pField0 = taosArrayGet(pAlter->pFields, 0);
      code = mndAlterStbColumnBytes(pMnode, pOld, &stbObj, pField0);
      break;
    case TSDB_ALTER_TABLE_UPDATE_OPTIONS:
      needRsp = false;
      code = mndUpdateStbCommentAndTTL(pOld, &stbObj, pAlter->comment, pAlter->commentLen, pAlter->ttl);
      break;
    default:
      needRsp = false;
      terrno = TSDB_CODE_OPS_NOT_SUPPORT;
      break;
  }

  if (code != 0) goto _OVER;
  if (updateTagIndex == false) {
    code = mndAlterStbImp(pMnode, pReq, pDb, &stbObj, needRsp, pReq->pCont, pReq->contLen);
  } else {
    code = mndAlterStbAndUpdateTagIdxImp(pMnode, pReq, pDb, &stbObj, needRsp, pReq->pCont, pReq->contLen, pAlter);
  }

_OVER:
  taosMemoryFreeClear(stbObj.pTags);
  taosMemoryFreeClear(stbObj.pColumns);
  if (pAlter->commentLen > 0) {
    taosMemoryFreeClear(stbObj.comment);
  }
  return code;
}

static int32_t mndProcessAlterStbReq(SRpcMsg *pReq) {
  SMnode       *pMnode = pReq->info.node;
  int32_t       code = -1;
  SDbObj       *pDb = NULL;
  SStbObj      *pStb = NULL;
  SMAlterStbReq alterReq = {0};

  if (tDeserializeSMAlterStbReq(pReq->pCont, pReq->contLen, &alterReq) != 0) {
    terrno = TSDB_CODE_INVALID_MSG;
    goto _OVER;
  }

  mInfo("stb:%s, start to alter", alterReq.name);
  if (mndCheckAlterStbReq(&alterReq) != 0) goto _OVER;

  pDb = mndAcquireDbByStb(pMnode, alterReq.name);
  if (pDb == NULL) {
    terrno = TSDB_CODE_MND_INVALID_DB;
    goto _OVER;
  }

  pStb = mndAcquireStb(pMnode, alterReq.name);
  if (pStb == NULL) {
    terrno = TSDB_CODE_MND_STB_NOT_EXIST;
    goto _OVER;
  }

  if (mndCheckDbPrivilege(pMnode, pReq->info.conn.user, MND_OPER_WRITE_DB, pDb) != 0) {
    goto _OVER;
  }

  code = mndAlterStb(pMnode, pReq, &alterReq, pDb, pStb);
  if (code == 0) code = TSDB_CODE_ACTION_IN_PROGRESS;

_OVER:
  if (code != 0 && code != TSDB_CODE_ACTION_IN_PROGRESS) {
    mError("stb:%s, failed to alter since %s", alterReq.name, terrstr());
  }

  mndReleaseStb(pMnode, pStb);
  mndReleaseDb(pMnode, pDb);
  tFreeSMAltertbReq(&alterReq);

  return code;
}

static int32_t mndSetDropStbRedoLogs(SMnode *pMnode, STrans *pTrans, SStbObj *pStb) {
  SSdbRaw *pRedoRaw = mndStbActionEncode(pStb);
  if (pRedoRaw == NULL) return -1;
  if (mndTransAppendRedolog(pTrans, pRedoRaw) != 0) {
    sdbFreeRaw(pRedoRaw);
    return -1;
  }
  if (sdbSetRawStatus(pRedoRaw, SDB_STATUS_DROPPING) != 0) return -1;

  return 0;
}

static int32_t mndSetDropStbCommitLogs(SMnode *pMnode, STrans *pTrans, SStbObj *pStb) {
  SSdbRaw *pCommitRaw = mndStbActionEncode(pStb);
  if (pCommitRaw == NULL) return -1;
  if (mndTransAppendCommitlog(pTrans, pCommitRaw) != 0) {
    sdbFreeRaw(pCommitRaw);
    return -1;
  }
  if (sdbSetRawStatus(pCommitRaw, SDB_STATUS_DROPPED) != 0) return -1;

  return 0;
}

static int32_t mndSetDropStbRedoActions(SMnode *pMnode, STrans *pTrans, SDbObj *pDb, SStbObj *pStb) {
  SSdb   *pSdb = pMnode->pSdb;
  SVgObj *pVgroup = NULL;
  void   *pIter = NULL;

  while (1) {
    pIter = sdbFetch(pSdb, SDB_VGROUP, pIter, (void **)&pVgroup);
    if (pIter == NULL) break;
    if (!mndVgroupInDb(pVgroup, pDb->uid)) {
      sdbRelease(pSdb, pVgroup);
      continue;
    }

    int32_t contLen = 0;
    void   *pReq = mndBuildVDropStbReq(pMnode, pVgroup, pStb, &contLen);
    if (pReq == NULL) {
      sdbCancelFetch(pSdb, pIter);
      sdbRelease(pSdb, pVgroup);
      terrno = TSDB_CODE_OUT_OF_MEMORY;
      return -1;
    }

    STransAction action = {0};
    action.epSet = mndGetVgroupEpset(pMnode, pVgroup);
    action.pCont = pReq;
    action.contLen = contLen;
    action.msgType = TDMT_VND_DROP_STB;
    action.acceptableCode = TSDB_CODE_TDB_STB_NOT_EXIST;
    if (mndTransAppendRedoAction(pTrans, &action) != 0) {
      taosMemoryFree(pReq);
      sdbCancelFetch(pSdb, pIter);
      sdbRelease(pSdb, pVgroup);
      return -1;
    }
    sdbRelease(pSdb, pVgroup);
  }

  return 0;
}

static int32_t mndDropStb(SMnode *pMnode, SRpcMsg *pReq, SDbObj *pDb, SStbObj *pStb) {
  int32_t code = -1;
  STrans *pTrans = mndTransCreate(pMnode, TRN_POLICY_RETRY, TRN_CONFLICT_DB_INSIDE, pReq, "drop-stb");
  if (pTrans == NULL) goto _OVER;

  mInfo("trans:%d, used to drop stb:%s", pTrans->id, pStb->name);
  mndTransSetDbName(pTrans, pDb->name, pStb->name);
  if (mndTransCheckConflict(pMnode, pTrans) != 0) goto _OVER;

  if (mndSetDropStbRedoLogs(pMnode, pTrans, pStb) != 0) goto _OVER;
  if (mndSetDropStbCommitLogs(pMnode, pTrans, pStb) != 0) goto _OVER;
  if (mndSetDropStbRedoActions(pMnode, pTrans, pDb, pStb) != 0) goto _OVER;
  if (mndDropIdxsByStb(pMnode, pTrans, pDb, pStb) != 0) goto _OVER;
  if (mndDropSmasByStb(pMnode, pTrans, pDb, pStb) != 0) goto _OVER;
  if (mndTransPrepare(pMnode, pTrans) != 0) goto _OVER;
  code = 0;

_OVER:
  mndTransDrop(pTrans);
  return code;
}

static int32_t mndCheckDropStbForTopic(SMnode *pMnode, const char *stbFullName, int64_t suid) {
  SSdb *pSdb = pMnode->pSdb;
  void *pIter = NULL;
  while (1) {
    SMqTopicObj *pTopic = NULL;
    pIter = sdbFetch(pSdb, SDB_TOPIC, pIter, (void **)&pTopic);
    if (pIter == NULL) break;

    if (pTopic->subType == TOPIC_SUB_TYPE__TABLE) {
      if (pTopic->stbUid == suid) {
        sdbRelease(pSdb, pTopic);
        sdbCancelFetch(pSdb, pIter);
        return -1;
      }
    }

    if (pTopic->ast == NULL) {
      sdbRelease(pSdb, pTopic);
      continue;
    }

    SNode *pAst = NULL;
    if (nodesStringToNode(pTopic->ast, &pAst) != 0) {
      terrno = TSDB_CODE_MND_INVALID_TOPIC_OPTION;
      mError("topic:%s, create ast error", pTopic->name);
      sdbRelease(pSdb, pTopic);
      sdbCancelFetch(pSdb, pIter);
      return -1;
    }

    SNodeList *pNodeList = NULL;
    nodesCollectColumns((SSelectStmt *)pAst, SQL_CLAUSE_FROM, NULL, COLLECT_COL_TYPE_ALL, &pNodeList);
    SNode *pNode = NULL;
    FOREACH(pNode, pNodeList) {
      SColumnNode *pCol = (SColumnNode *)pNode;

      if (pCol->tableId == suid) {
        sdbRelease(pSdb, pTopic);
        nodesDestroyNode(pAst);
        nodesDestroyList(pNodeList);
        sdbCancelFetch(pSdb, pIter);
        return -1;
      } else {
        goto NEXT;
      }
    }
  NEXT:
    sdbRelease(pSdb, pTopic);
    nodesDestroyNode(pAst);
    nodesDestroyList(pNodeList);
  }
  return 0;
}

static int32_t mndCheckDropStbForStream(SMnode *pMnode, const char *stbFullName, int64_t suid) {
  SSdb *pSdb = pMnode->pSdb;
  void *pIter = NULL;
  while (1) {
    SStreamObj *pStream = NULL;
    pIter = sdbFetch(pSdb, SDB_STREAM, pIter, (void **)&pStream);
    if (pIter == NULL) break;

    if (pStream->smaId != 0) {
      sdbRelease(pSdb, pStream);
      continue;
    }

    if (pStream->targetStbUid == suid) {
      sdbCancelFetch(pSdb, pIter);
      sdbRelease(pSdb, pStream);
      return -1;
    }

    SNode *pAst = NULL;
    if (nodesStringToNode(pStream->ast, &pAst) != 0) {
      terrno = TSDB_CODE_MND_INVALID_STREAM_OPTION;
      mError("stream:%s, create ast error", pStream->name);
      sdbCancelFetch(pSdb, pIter);
      sdbRelease(pSdb, pStream);
      return -1;
    }

    SNodeList *pNodeList = NULL;
    nodesCollectColumns((SSelectStmt *)pAst, SQL_CLAUSE_FROM, NULL, COLLECT_COL_TYPE_ALL, &pNodeList);
    SNode *pNode = NULL;
    FOREACH(pNode, pNodeList) {
      SColumnNode *pCol = (SColumnNode *)pNode;

      if (pCol->tableId == suid) {
        sdbCancelFetch(pSdb, pIter);
        sdbRelease(pSdb, pStream);
        nodesDestroyNode(pAst);
        nodesDestroyList(pNodeList);
        return -1;
      } else {
        goto NEXT;
      }
    }
  NEXT:
    sdbRelease(pSdb, pStream);
    nodesDestroyNode(pAst);
    nodesDestroyList(pNodeList);
  }
  return 0;
}

static int32_t mndProcessDropTtltbReq(SRpcMsg *pRsp) { return 0; }

static int32_t mndProcessDropStbReq(SRpcMsg *pReq) {
  SMnode      *pMnode = pReq->info.node;
  int32_t      code = -1;
  SDbObj      *pDb = NULL;
  SStbObj     *pStb = NULL;
  SMDropStbReq dropReq = {0};

  if (tDeserializeSMDropStbReq(pReq->pCont, pReq->contLen, &dropReq) != 0) {
    terrno = TSDB_CODE_INVALID_MSG;
    goto _OVER;
  }

  mInfo("stb:%s, start to drop", dropReq.name);

  pStb = mndAcquireStb(pMnode, dropReq.name);
  if (pStb == NULL) {
    if (dropReq.igNotExists) {
      mInfo("stb:%s, not exist, ignore not exist is set", dropReq.name);
      code = 0;
      goto _OVER;
    } else {
      terrno = TSDB_CODE_MND_STB_NOT_EXIST;
      goto _OVER;
    }
  }

  if (dropReq.source == TD_REQ_FROM_TAOX && pStb->uid != dropReq.suid) {
    code = 0;
    goto _OVER;
  }

  pDb = mndAcquireDbByStb(pMnode, dropReq.name);
  if (pDb == NULL) {
    terrno = TSDB_CODE_MND_DB_NOT_SELECTED;
    goto _OVER;
  }

  if (mndCheckDbPrivilege(pMnode, pReq->info.conn.user, MND_OPER_WRITE_DB, pDb) != 0) {
    goto _OVER;
  }

  if (mndCheckDropStbForTopic(pMnode, dropReq.name, pStb->uid) < 0) {
    terrno = TSDB_CODE_MND_TOPIC_MUST_BE_DELETED;
    goto _OVER;
  }

  if (mndCheckDropStbForStream(pMnode, dropReq.name, pStb->uid) < 0) {
    terrno = TSDB_CODE_MND_STREAM_MUST_BE_DELETED;
    goto _OVER;
  }

  code = mndDropStb(pMnode, pReq, pDb, pStb);
  if (code == 0) code = TSDB_CODE_ACTION_IN_PROGRESS;

_OVER:
  if (code != 0 && code != TSDB_CODE_ACTION_IN_PROGRESS) {
    mError("stb:%s, failed to drop since %s", dropReq.name, terrstr());
  }

  mndReleaseDb(pMnode, pDb);
  mndReleaseStb(pMnode, pStb);
  return code;
}

static int32_t mndProcessTableMetaReq(SRpcMsg *pReq) {
  SMnode       *pMnode = pReq->info.node;
  int32_t       code = -1;
  STableInfoReq infoReq = {0};
  STableMetaRsp metaRsp = {0};

  SUserObj *pUser = mndAcquireUser(pMnode, pReq->info.conn.user);
  if (pUser == NULL) return 0;
  bool sysinfo = pUser->sysInfo;

  if (tDeserializeSTableInfoReq(pReq->pCont, pReq->contLen, &infoReq) != 0) {
    terrno = TSDB_CODE_INVALID_MSG;
    goto _OVER;
  }

  if (0 == strcmp(infoReq.dbFName, TSDB_INFORMATION_SCHEMA_DB)) {
    mInfo("information_schema table:%s.%s, start to retrieve meta", infoReq.dbFName, infoReq.tbName);
    if (mndBuildInsTableSchema(pMnode, infoReq.dbFName, infoReq.tbName, sysinfo, &metaRsp) != 0) {
      goto _OVER;
    }
  } else if (0 == strcmp(infoReq.dbFName, TSDB_PERFORMANCE_SCHEMA_DB)) {
    mInfo("performance_schema table:%s.%s, start to retrieve meta", infoReq.dbFName, infoReq.tbName);
    if (mndBuildPerfsTableSchema(pMnode, infoReq.dbFName, infoReq.tbName, &metaRsp) != 0) {
      goto _OVER;
    }
  } else {
    mInfo("stb:%s.%s, start to retrieve meta", infoReq.dbFName, infoReq.tbName);
    if (mndBuildStbSchema(pMnode, infoReq.dbFName, infoReq.tbName, &metaRsp, NULL) != 0) {
      goto _OVER;
    }
  }

  int32_t rspLen = tSerializeSTableMetaRsp(NULL, 0, &metaRsp);
  if (rspLen < 0) {
    terrno = TSDB_CODE_INVALID_MSG;
    goto _OVER;
  }

  void *pRsp = rpcMallocCont(rspLen);
  if (pRsp == NULL) {
    terrno = TSDB_CODE_OUT_OF_MEMORY;
    goto _OVER;
  }

  tSerializeSTableMetaRsp(pRsp, rspLen, &metaRsp);
  pReq->info.rsp = pRsp;
  pReq->info.rspLen = rspLen;
  code = 0;

  mTrace("%s.%s, meta is retrieved", infoReq.dbFName, infoReq.tbName);

_OVER:
  if (code != 0) {
    mError("stb:%s.%s, failed to retrieve meta since %s", infoReq.dbFName, infoReq.tbName, terrstr());
  }

  mndReleaseUser(pMnode, pUser);
  tFreeSTableMetaRsp(&metaRsp);
  return code;
}

static int32_t mndProcessTableCfgReq(SRpcMsg *pReq) {
  SMnode      *pMnode = pReq->info.node;
  int32_t      code = -1;
  STableCfgReq cfgReq = {0};
  STableCfgRsp cfgRsp = {0};

  if (tDeserializeSTableCfgReq(pReq->pCont, pReq->contLen, &cfgReq) != 0) {
    terrno = TSDB_CODE_INVALID_MSG;
    goto _OVER;
  }

  char dbName[TSDB_DB_NAME_LEN] = {0};
  mndExtractShortDbNameFromDbFullName(cfgReq.dbFName, dbName);
  if (0 == strcmp(dbName, TSDB_INFORMATION_SCHEMA_DB)) {
    mInfo("information_schema table:%s.%s, start to retrieve cfg", cfgReq.dbFName, cfgReq.tbName);
    if (mndBuildInsTableCfg(pMnode, cfgReq.dbFName, cfgReq.tbName, &cfgRsp) != 0) {
      goto _OVER;
    }
  } else if (0 == strcmp(dbName, TSDB_PERFORMANCE_SCHEMA_DB)) {
    mInfo("performance_schema table:%s.%s, start to retrieve cfg", cfgReq.dbFName, cfgReq.tbName);
    if (mndBuildPerfsTableCfg(pMnode, cfgReq.dbFName, cfgReq.tbName, &cfgRsp) != 0) {
      goto _OVER;
    }
  } else {
    mInfo("stb:%s.%s, start to retrieve cfg", cfgReq.dbFName, cfgReq.tbName);
    if (mndBuildStbCfg(pMnode, cfgReq.dbFName, cfgReq.tbName, &cfgRsp) != 0) {
      goto _OVER;
    }
  }

  int32_t rspLen = tSerializeSTableCfgRsp(NULL, 0, &cfgRsp);
  if (rspLen < 0) {
    terrno = TSDB_CODE_INVALID_MSG;
    goto _OVER;
  }

  void *pRsp = rpcMallocCont(rspLen);
  if (pRsp == NULL) {
    terrno = TSDB_CODE_OUT_OF_MEMORY;
    goto _OVER;
  }

  tSerializeSTableCfgRsp(pRsp, rspLen, &cfgRsp);
  pReq->info.rsp = pRsp;
  pReq->info.rspLen = rspLen;
  code = 0;

  mTrace("%s.%s, cfg is retrieved", cfgReq.dbFName, cfgReq.tbName);

_OVER:
  if (code != 0) {
    mError("stb:%s.%s, failed to retrieve cfg since %s", cfgReq.dbFName, cfgReq.tbName, terrstr());
  }

  tFreeSTableCfgRsp(&cfgRsp);
  return code;
}

int32_t mndValidateStbInfo(SMnode *pMnode, SSTableVersion *pStbVersions, int32_t numOfStbs, void **ppRsp,
                           int32_t *pRspLen) {
  SSTbHbRsp hbRsp = {0};
  hbRsp.pMetaRsp = taosArrayInit(numOfStbs, sizeof(STableMetaRsp));
  if (hbRsp.pMetaRsp == NULL) {
    terrno = TSDB_CODE_OUT_OF_MEMORY;
    return -1;
  }

  hbRsp.pIndexRsp = taosArrayInit(numOfStbs, sizeof(STableIndexRsp));
  if (NULL == hbRsp.pIndexRsp) {
    taosArrayDestroy(hbRsp.pMetaRsp);
    terrno = TSDB_CODE_OUT_OF_MEMORY;
    return -1;
  }

  for (int32_t i = 0; i < numOfStbs; ++i) {
    SSTableVersion *pStbVersion = &pStbVersions[i];
    pStbVersion->suid = be64toh(pStbVersion->suid);
    pStbVersion->sversion = ntohs(pStbVersion->sversion);
    pStbVersion->tversion = ntohs(pStbVersion->tversion);
    pStbVersion->smaVer = ntohl(pStbVersion->smaVer);

    STableMetaRsp metaRsp = {0};
    int32_t       smaVer = 0;
    mInfo("stb:%s.%s, start to retrieve meta", pStbVersion->dbFName, pStbVersion->stbName);
    if (mndBuildStbSchema(pMnode, pStbVersion->dbFName, pStbVersion->stbName, &metaRsp, &smaVer) != 0) {
      metaRsp.numOfColumns = -1;
      metaRsp.suid = pStbVersion->suid;
      tstrncpy(metaRsp.dbFName, pStbVersion->dbFName, sizeof(metaRsp.dbFName));
      tstrncpy(metaRsp.tbName, pStbVersion->stbName, sizeof(metaRsp.tbName));
      tstrncpy(metaRsp.stbName, pStbVersion->stbName, sizeof(metaRsp.stbName));
      taosArrayPush(hbRsp.pMetaRsp, &metaRsp);
      continue;
    }

    if (pStbVersion->sversion != metaRsp.sversion || pStbVersion->tversion != metaRsp.tversion) {
      taosArrayPush(hbRsp.pMetaRsp, &metaRsp);
    } else {
      tFreeSTableMetaRsp(&metaRsp);
    }

    if (pStbVersion->smaVer && pStbVersion->smaVer != smaVer) {
      bool           exist = false;
      char           tbFName[TSDB_TABLE_FNAME_LEN];
      STableIndexRsp indexRsp = {0};
      indexRsp.pIndex = taosArrayInit(10, sizeof(STableIndexInfo));
      if (NULL == indexRsp.pIndex) {
        terrno = TSDB_CODE_OUT_OF_MEMORY;
        return -1;
      }

      sprintf(tbFName, "%s.%s", pStbVersion->dbFName, pStbVersion->stbName);
      int32_t code = mndGetTableSma(pMnode, tbFName, &indexRsp, &exist);
      if (code || !exist) {
        indexRsp.suid = pStbVersion->suid;
        indexRsp.version = -1;
        indexRsp.pIndex = NULL;
      }

      strcpy(indexRsp.dbFName, pStbVersion->dbFName);
      strcpy(indexRsp.tbName, pStbVersion->stbName);

      taosArrayPush(hbRsp.pIndexRsp, &indexRsp);
    }
  }

  int32_t rspLen = tSerializeSSTbHbRsp(NULL, 0, &hbRsp);
  if (rspLen < 0) {
    tFreeSSTbHbRsp(&hbRsp);
    terrno = TSDB_CODE_INVALID_MSG;
    return -1;
  }

  void *pRsp = taosMemoryMalloc(rspLen);
  if (pRsp == NULL) {
    tFreeSSTbHbRsp(&hbRsp);
    terrno = TSDB_CODE_OUT_OF_MEMORY;
    return -1;
  }

  tSerializeSSTbHbRsp(pRsp, rspLen, &hbRsp);
  tFreeSSTbHbRsp(&hbRsp);
  *ppRsp = pRsp;
  *pRspLen = rspLen;
  return 0;
}

int32_t mndGetNumOfStbs(SMnode *pMnode, char *dbName, int32_t *pNumOfStbs) {
  SSdb   *pSdb = pMnode->pSdb;
  SDbObj *pDb = mndAcquireDb(pMnode, dbName);
  if (pDb == NULL) {
    terrno = TSDB_CODE_MND_DB_NOT_SELECTED;
    return -1;
  }

  int32_t numOfStbs = 0;
  void   *pIter = NULL;
  while (1) {
    SStbObj *pStb = NULL;
    pIter = sdbFetch(pSdb, SDB_STB, pIter, (void **)&pStb);
    if (pIter == NULL) break;

    if (pStb->dbUid == pDb->uid) {
      numOfStbs++;
    }

    sdbRelease(pSdb, pStb);
  }

  *pNumOfStbs = numOfStbs;
  mndReleaseDb(pMnode, pDb);
  return 0;
}

void mndExtractDbNameFromStbFullName(const char *stbFullName, char *dst) {
  SName name = {0};
  tNameFromString(&name, stbFullName, T_NAME_ACCT | T_NAME_DB | T_NAME_TABLE);

  tNameGetFullDbName(&name, dst);
}

void mndExtractShortDbNameFromStbFullName(const char *stbFullName, char *dst) {
  SName name = {0};
  tNameFromString(&name, stbFullName, T_NAME_ACCT | T_NAME_DB | T_NAME_TABLE);

  tNameGetDbName(&name, dst);
}

void mndExtractShortDbNameFromDbFullName(const char *stbFullName, char *dst) {
  SName name = {0};
  tNameFromString(&name, stbFullName, T_NAME_ACCT | T_NAME_DB);

  tNameGetDbName(&name, dst);
}

void mndExtractTbNameFromStbFullName(const char *stbFullName, char *dst, int32_t dstSize) {
  int32_t pos = -1;
  int32_t num = 0;
  for (pos = 0; stbFullName[pos] != 0; ++pos) {
    if (stbFullName[pos] == TS_PATH_DELIMITER[0]) num++;
    if (num == 2) break;
  }

  if (num == 2) {
    tstrncpy(dst, stbFullName + pos + 1, dstSize);
  }
}

// static int32_t mndProcessRetrieveStbReq(SRpcMsg *pReq) {
//   SMnode    *pMnode = pReq->info.node;
//   SShowMgmt *pMgmt = &pMnode->showMgmt;
//   SShowObj  *pShow = NULL;
//   int32_t    rowsToRead = SHOW_STEP_SIZE;
//   int32_t    rowsRead = 0;
//
//   SRetrieveTableReq retrieveReq = {0};
//   if (tDeserializeSRetrieveTableReq(pReq->pCont, pReq->contLen, &retrieveReq) != 0) {
//     terrno = TSDB_CODE_INVALID_MSG;
//     return -1;
//   }
//
//   SMnode    *pMnode = pReq->info.node;
//   SSdb      *pSdb = pMnode->pSdb;
//   int32_t    numOfRows = 0;
//   SDbObj    *pDb = NULL;
//   ESdbStatus objStatus = 0;
//
//   SUserObj *pUser = mndAcquireUser(pMnode, pReq->info.conn.user);
//   if (pUser == NULL) return 0;
//   bool sysinfo = pUser->sysInfo;
//
//   // Append the information_schema database into the result.
////  if (!pShow->sysDbRsp) {
////    SDbObj infoschemaDb = {0};
////    setInformationSchemaDbCfg(pMnode, &infoschemaDb);
////    size_t numOfTables = 0;
////    getVisibleInfosTablesNum(sysinfo, &numOfTables);
////    mndDumpDbInfoData(pMnode, pBlock, &infoschemaDb, pShow, numOfRows, numOfTables, true, 0, 1);
////
////    numOfRows += 1;
////
////    SDbObj perfschemaDb = {0};
////    setPerfSchemaDbCfg(pMnode, &perfschemaDb);
////    numOfTables = 0;
////    getPerfDbMeta(NULL, &numOfTables);
////    mndDumpDbInfoData(pMnode, pBlock, &perfschemaDb, pShow, numOfRows, numOfTables, true, 0, 1);
////
////    numOfRows += 1;
////    pShow->sysDbRsp = true;
////  }
//
//  SSDataBlock* p = buildInfoSchemaTableMetaBlock(TSDB_INS_TABLE_COLS);
//  blockDataEnsureCapacity(p, rowsToRead);
//
//  size_t               size = 0;
//  const SSysTableMeta* pSysDbTableMeta = NULL;
//
//  getInfosDbMeta(&pSysDbTableMeta, &size);
//  p->info.rows = buildDbColsInfoBlock(sysinfo, p, pSysDbTableMeta, size, TSDB_INFORMATION_SCHEMA_DB);
//
//  getPerfDbMeta(&pSysDbTableMeta, &size);
//  p->info.rows = buildDbColsInfoBlock(sysinfo, p, pSysDbTableMeta, size, TSDB_PERFORMANCE_SCHEMA_DB);
//
//  blockDataDestroy(p);
//
//
//  while (numOfRows < rowsToRead) {
//    pShow->pIter = sdbFetchAll(pSdb, SDB_DB, pShow->pIter, (void **)&pDb, &objStatus, true);
//    if (pShow->pIter == NULL) break;
//    if (strncmp(retrieveReq.db, pDb->name, strlen(retrieveReq.db)) != 0){
//      continue;
//    }
//    if (mndCheckDbPrivilege(pMnode, pReq->info.conn.user, MND_OPER_READ_OR_WRITE_DB, pDb) != 0) {
//      continue;
//    }
//
//    while (numOfRows < rowsToRead) {
//      pShow->pIter = sdbFetch(pSdb, SDB_STB, pShow->pIter, (void **)&pStb);
//      if (pShow->pIter == NULL) break;
//
//      if (pDb != NULL && pStb->dbUid != pDb->uid) {
//        sdbRelease(pSdb, pStb);
//        continue;
//      }
//
//      cols = 0;
//
//      SName name = {0};
//      char  stbName[TSDB_TABLE_NAME_LEN + VARSTR_HEADER_SIZE] = {0};
//      mndExtractTbNameFromStbFullName(pStb->name, &stbName[VARSTR_HEADER_SIZE], TSDB_TABLE_NAME_LEN);
//      varDataSetLen(stbName, strlen(&stbName[VARSTR_HEADER_SIZE]));
//
//      SColumnInfoData *pColInfo = taosArrayGet(pBlock->pDataBlock, cols++);
//      colDataSetVal(pColInfo, numOfRows, (const char *)stbName, false);
//
//      char db[TSDB_DB_NAME_LEN + VARSTR_HEADER_SIZE] = {0};
//      tNameFromString(&name, pStb->db, T_NAME_ACCT | T_NAME_DB);
//      tNameGetDbName(&name, varDataVal(db));
//      varDataSetLen(db, strlen(varDataVal(db)));
//
//      pColInfo = taosArrayGet(pBlock->pDataBlock, cols++);
//      colDataSetVal(pColInfo, numOfRows, (const char *)db, false);
//
//      pColInfo = taosArrayGet(pBlock->pDataBlock, cols++);
//      colDataSetVal(pColInfo, numOfRows, (const char *)&pStb->createdTime, false);
//
//      pColInfo = taosArrayGet(pBlock->pDataBlock, cols++);
//      colDataSetVal(pColInfo, numOfRows, (const char *)&pStb->numOfColumns, false);
//
//      pColInfo = taosArrayGet(pBlock->pDataBlock, cols++);
//      colDataSetVal(pColInfo, numOfRows, (const char *)&pStb->numOfTags, false);
//
//      pColInfo = taosArrayGet(pBlock->pDataBlock, cols++);
//      colDataSetVal(pColInfo, numOfRows, (const char *)&pStb->updateTime, false);  // number of tables
//
//      pColInfo = taosArrayGet(pBlock->pDataBlock, cols++);
//      if (pStb->commentLen > 0) {
//        char comment[TSDB_TB_COMMENT_LEN + VARSTR_HEADER_SIZE] = {0};
//        STR_TO_VARSTR(comment, pStb->comment);
//        colDataSetVal(pColInfo, numOfRows, comment, false);
//      } else if (pStb->commentLen == 0) {
//        char comment[VARSTR_HEADER_SIZE + VARSTR_HEADER_SIZE] = {0};
//        STR_TO_VARSTR(comment, "");
//        colDataSetVal(pColInfo, numOfRows, comment, false);
//      } else {
//        colDataSetNULL(pColInfo, numOfRows);
//      }
//
//      char watermark[64 + VARSTR_HEADER_SIZE] = {0};
//      sprintf(varDataVal(watermark), "%" PRId64 "a,%" PRId64 "a", pStb->watermark[0], pStb->watermark[1]);
//      varDataSetLen(watermark, strlen(varDataVal(watermark)));
//
//      pColInfo = taosArrayGet(pBlock->pDataBlock, cols++);
//      colDataSetVal(pColInfo, numOfRows, (const char *)watermark, false);
//
//      char maxDelay[64 + VARSTR_HEADER_SIZE] = {0};
//      sprintf(varDataVal(maxDelay), "%" PRId64 "a,%" PRId64 "a", pStb->maxdelay[0], pStb->maxdelay[1]);
//      varDataSetLen(maxDelay, strlen(varDataVal(maxDelay)));
//
//      pColInfo = taosArrayGet(pBlock->pDataBlock, cols++);
//      colDataSetVal(pColInfo, numOfRows, (const char *)maxDelay, false);
//
//      char    rollup[160 + VARSTR_HEADER_SIZE] = {0};
//      int32_t rollupNum = (int32_t)taosArrayGetSize(pStb->pFuncs);
//      char   *sep = ", ";
//      int32_t sepLen = strlen(sep);
//      int32_t rollupLen = sizeof(rollup) - VARSTR_HEADER_SIZE - 2;
//      for (int32_t i = 0; i < rollupNum; ++i) {
//        char *funcName = taosArrayGet(pStb->pFuncs, i);
//        if (i) {
//          strncat(varDataVal(rollup), sep, rollupLen);
//          rollupLen -= sepLen;
//        }
//        strncat(varDataVal(rollup), funcName, rollupLen);
//        rollupLen -= strlen(funcName);
//      }
//      varDataSetLen(rollup, strlen(varDataVal(rollup)));
//
//      pColInfo = taosArrayGet(pBlock->pDataBlock, cols++);
//      colDataSetVal(pColInfo, numOfRows, (const char *)rollup, false);
//
//      numOfRows++;
//      sdbRelease(pSdb, pStb);
//    }
//
//    if (pDb != NULL) {
//      mndReleaseDb(pMnode, pDb);
//    }
//
//    sdbRelease(pSdb, pDb);
//  }
//
//  pShow->numOfRows += numOfRows;
//  mndReleaseUser(pMnode, pUser);
//
//
//
//
//
//
//
//
//  ShowRetrieveFp retrieveFp = pMgmt->retrieveFps[pShow->type];
//  if (retrieveFp == NULL) {
//    mndReleaseShowObj(pShow, false);
//    terrno = TSDB_CODE_MSG_NOT_PROCESSED;
//    mError("show:0x%" PRIx64 ", failed to retrieve data since %s", pShow->id, terrstr());
//    return -1;
//  }
//
//  mDebug("show:0x%" PRIx64 ", start retrieve data, type:%d", pShow->id, pShow->type);
//  if (retrieveReq.user[0] != 0) {
//    memcpy(pReq->info.conn.user, retrieveReq.user, TSDB_USER_LEN);
//  } else {
//    memcpy(pReq->info.conn.user, TSDB_DEFAULT_USER, strlen(TSDB_DEFAULT_USER) + 1);
//  }
//  if (retrieveReq.db[0] && mndCheckShowPrivilege(pMnode, pReq->info.conn.user, pShow->type, retrieveReq.db) != 0) {
//    return -1;
//  }
//
//  int32_t numOfCols = pShow->pMeta->numOfColumns;
//
//  SSDataBlock *pBlock = createDataBlock();
//  for (int32_t i = 0; i < numOfCols; ++i) {
//    SColumnInfoData idata = {0};
//
//    SSchema *p = &pShow->pMeta->pSchemas[i];
//
//    idata.info.bytes = p->bytes;
//    idata.info.type = p->type;
//    idata.info.colId = p->colId;
//    blockDataAppendColInfo(pBlock, &idata);
//  }
//
//  blockDataEnsureCapacity(pBlock, rowsToRead);
//
//  if (mndCheckRetrieveFinished(pShow)) {
//    mDebug("show:0x%" PRIx64 ", read finished, numOfRows:%d", pShow->id, pShow->numOfRows);
//    rowsRead = 0;
//  } else {
//    rowsRead = (*retrieveFp)(pReq, pShow, pBlock, rowsToRead);
//    if (rowsRead < 0) {
//      terrno = rowsRead;
//      mDebug("show:0x%" PRIx64 ", retrieve completed", pShow->id);
//      mndReleaseShowObj(pShow, true);
//      blockDataDestroy(pBlock);
//      return -1;
//    }
//
//    pBlock->info.rows = rowsRead;
//    mDebug("show:0x%" PRIx64 ", stop retrieve data, rowsRead:%d numOfRows:%d", pShow->id, rowsRead, pShow->numOfRows);
//  }
//
//  size = sizeof(SRetrieveMetaTableRsp) + sizeof(int32_t) + sizeof(SSysTableSchema) * pShow->pMeta->numOfColumns +
//         blockDataGetSize(pBlock) + blockDataGetSerialMetaSize(taosArrayGetSize(pBlock->pDataBlock));
//
//  SRetrieveMetaTableRsp *pRsp = rpcMallocCont(size);
//  if (pRsp == NULL) {
//    mndReleaseShowObj(pShow, false);
//    terrno = TSDB_CODE_OUT_OF_MEMORY;
//    mError("show:0x%" PRIx64 ", failed to retrieve data since %s", pShow->id, terrstr());
//    blockDataDestroy(pBlock);
//    return -1;
//  }
//
//  pRsp->handle = htobe64(pShow->id);
//
//  if (rowsRead > 0) {
//    char    *pStart = pRsp->data;
//    SSchema *ps = pShow->pMeta->pSchemas;
//
//    *(int32_t *)pStart = htonl(pShow->pMeta->numOfColumns);
//    pStart += sizeof(int32_t);  // number of columns
//
//    for (int32_t i = 0; i < pShow->pMeta->numOfColumns; ++i) {
//      SSysTableSchema *pSchema = (SSysTableSchema *)pStart;
//      pSchema->bytes = htonl(ps[i].bytes);
//      pSchema->colId = htons(ps[i].colId);
//      pSchema->type = ps[i].type;
//
//      pStart += sizeof(SSysTableSchema);
//    }
//
//    int32_t len = blockEncode(pBlock, pStart, pShow->pMeta->numOfColumns);
//  }
//
//  pRsp->numOfRows = htonl(rowsRead);
//  pRsp->precision = TSDB_TIME_PRECISION_MILLI;  // millisecond time precision
//  pReq->info.rsp = pRsp;
//  pReq->info.rspLen = size;
//
//  if (rowsRead == 0 || rowsRead < rowsToRead) {
//    pRsp->completed = 1;
//    mDebug("show:0x%" PRIx64 ", retrieve completed", pShow->id);
//    mndReleaseShowObj(pShow, true);
//  } else {
//    mDebug("show:0x%" PRIx64 ", retrieve not completed yet", pShow->id);
//    mndReleaseShowObj(pShow, false);
//  }
//
//  blockDataDestroy(pBlock);
//  return TSDB_CODE_SUCCESS;
//}

static int32_t mndRetrieveStb(SRpcMsg *pReq, SShowObj *pShow, SSDataBlock *pBlock, int32_t rows) {
  SMnode  *pMnode = pReq->info.node;
  SSdb    *pSdb = pMnode->pSdb;
  int32_t  numOfRows = 0;
  SStbObj *pStb = NULL;
  int32_t  cols = 0;

  SDbObj *pDb = NULL;
  if (strlen(pShow->db) > 0) {
    pDb = mndAcquireDb(pMnode, pShow->db);
    if (pDb == NULL) return terrno;
  }

  while (numOfRows < rows) {
    pShow->pIter = sdbFetch(pSdb, SDB_STB, pShow->pIter, (void **)&pStb);
    if (pShow->pIter == NULL) break;

    if (pDb != NULL && pStb->dbUid != pDb->uid) {
      sdbRelease(pSdb, pStb);
      continue;
    }

    cols = 0;

    SName name = {0};
    char  stbName[TSDB_TABLE_NAME_LEN + VARSTR_HEADER_SIZE] = {0};
    mndExtractTbNameFromStbFullName(pStb->name, &stbName[VARSTR_HEADER_SIZE], TSDB_TABLE_NAME_LEN);
    varDataSetLen(stbName, strlen(&stbName[VARSTR_HEADER_SIZE]));

    SColumnInfoData *pColInfo = taosArrayGet(pBlock->pDataBlock, cols++);
    colDataSetVal(pColInfo, numOfRows, (const char *)stbName, false);

    char db[TSDB_DB_NAME_LEN + VARSTR_HEADER_SIZE] = {0};
    tNameFromString(&name, pStb->db, T_NAME_ACCT | T_NAME_DB);
    tNameGetDbName(&name, varDataVal(db));
    varDataSetLen(db, strlen(varDataVal(db)));

    pColInfo = taosArrayGet(pBlock->pDataBlock, cols++);
    colDataSetVal(pColInfo, numOfRows, (const char *)db, false);

    pColInfo = taosArrayGet(pBlock->pDataBlock, cols++);
    colDataSetVal(pColInfo, numOfRows, (const char *)&pStb->createdTime, false);

    pColInfo = taosArrayGet(pBlock->pDataBlock, cols++);
    colDataSetVal(pColInfo, numOfRows, (const char *)&pStb->numOfColumns, false);

    pColInfo = taosArrayGet(pBlock->pDataBlock, cols++);
    colDataSetVal(pColInfo, numOfRows, (const char *)&pStb->numOfTags, false);

    pColInfo = taosArrayGet(pBlock->pDataBlock, cols++);
    colDataSetVal(pColInfo, numOfRows, (const char *)&pStb->updateTime, false);  // number of tables

    pColInfo = taosArrayGet(pBlock->pDataBlock, cols++);
    if (pStb->commentLen > 0) {
      char comment[TSDB_TB_COMMENT_LEN + VARSTR_HEADER_SIZE] = {0};
      STR_TO_VARSTR(comment, pStb->comment);
      colDataSetVal(pColInfo, numOfRows, comment, false);
    } else if (pStb->commentLen == 0) {
      char comment[VARSTR_HEADER_SIZE + VARSTR_HEADER_SIZE] = {0};
      STR_TO_VARSTR(comment, "");
      colDataSetVal(pColInfo, numOfRows, comment, false);
    } else {
      colDataSetNULL(pColInfo, numOfRows);
    }

    char watermark[64 + VARSTR_HEADER_SIZE] = {0};
    sprintf(varDataVal(watermark), "%" PRId64 "a,%" PRId64 "a", pStb->watermark[0], pStb->watermark[1]);
    varDataSetLen(watermark, strlen(varDataVal(watermark)));

    pColInfo = taosArrayGet(pBlock->pDataBlock, cols++);
    colDataSetVal(pColInfo, numOfRows, (const char *)watermark, false);

    char maxDelay[64 + VARSTR_HEADER_SIZE] = {0};
    sprintf(varDataVal(maxDelay), "%" PRId64 "a,%" PRId64 "a", pStb->maxdelay[0], pStb->maxdelay[1]);
    varDataSetLen(maxDelay, strlen(varDataVal(maxDelay)));

    pColInfo = taosArrayGet(pBlock->pDataBlock, cols++);
    colDataSetVal(pColInfo, numOfRows, (const char *)maxDelay, false);

    char    rollup[160 + VARSTR_HEADER_SIZE] = {0};
    int32_t rollupNum = (int32_t)taosArrayGetSize(pStb->pFuncs);
    char   *sep = ", ";
    int32_t sepLen = strlen(sep);
    int32_t rollupLen = sizeof(rollup) - VARSTR_HEADER_SIZE - 2;
    for (int32_t i = 0; i < rollupNum; ++i) {
      char *funcName = taosArrayGet(pStb->pFuncs, i);
      if (i) {
        strncat(varDataVal(rollup), sep, rollupLen);
        rollupLen -= sepLen;
      }
      strncat(varDataVal(rollup), funcName, rollupLen);
      rollupLen -= strlen(funcName);
    }
    varDataSetLen(rollup, strlen(varDataVal(rollup)));

    pColInfo = taosArrayGet(pBlock->pDataBlock, cols++);
    colDataSetVal(pColInfo, numOfRows, (const char *)rollup, false);

    numOfRows++;
    sdbRelease(pSdb, pStb);
  }

  if (pDb != NULL) {
    mndReleaseDb(pMnode, pDb);
  }

  pShow->numOfRows += numOfRows;
  return numOfRows;
}

static int32_t buildDbColsInfoBlock(const SSDataBlock *p, const SSysTableMeta *pSysDbTableMeta, size_t size,
                                    const char *dbName, const char *tbName) {
  char    tName[TSDB_TABLE_FNAME_LEN + VARSTR_HEADER_SIZE] = {0};
  char    dName[TSDB_TABLE_FNAME_LEN + VARSTR_HEADER_SIZE] = {0};
  char    typeName[TSDB_TABLE_FNAME_LEN + VARSTR_HEADER_SIZE] = {0};
  int32_t numOfRows = p->info.rows;

  STR_TO_VARSTR(dName, dbName);
  STR_TO_VARSTR(typeName, "SYSTEM_TABLE");

  for (int32_t i = 0; i < size; ++i) {
    const SSysTableMeta *pm = &pSysDbTableMeta[i];
    //    if (pm->sysInfo) {
    //      continue;
    //    }
    if (tbName[0] && strncmp(tbName, pm->name, TSDB_TABLE_NAME_LEN) != 0) {
      continue;
    }

    STR_TO_VARSTR(tName, pm->name);

    for (int32_t j = 0; j < pm->colNum; j++) {
      // table name
      SColumnInfoData *pColInfoData = taosArrayGet(p->pDataBlock, 0);
      colDataSetVal(pColInfoData, numOfRows, tName, false);

      // database name
      pColInfoData = taosArrayGet(p->pDataBlock, 1);
      colDataSetVal(pColInfoData, numOfRows, dName, false);

      pColInfoData = taosArrayGet(p->pDataBlock, 2);
      colDataSetVal(pColInfoData, numOfRows, typeName, false);

      // col name
      char colName[TSDB_COL_NAME_LEN + VARSTR_HEADER_SIZE] = {0};
      STR_TO_VARSTR(colName, pm->schema[j].name);
      pColInfoData = taosArrayGet(p->pDataBlock, 3);
      colDataSetVal(pColInfoData, numOfRows, colName, false);

      // col type
      int8_t colType = pm->schema[j].type;
      pColInfoData = taosArrayGet(p->pDataBlock, 4);
      char colTypeStr[VARSTR_HEADER_SIZE + 32];
      int  colTypeLen = sprintf(varDataVal(colTypeStr), "%s", tDataTypes[colType].name);
      if (colType == TSDB_DATA_TYPE_VARCHAR) {
        colTypeLen +=
            sprintf(varDataVal(colTypeStr) + colTypeLen, "(%d)", (int32_t)(pm->schema[j].bytes - VARSTR_HEADER_SIZE));
      } else if (colType == TSDB_DATA_TYPE_NCHAR) {
        colTypeLen += sprintf(varDataVal(colTypeStr) + colTypeLen, "(%d)",
                              (int32_t)((pm->schema[j].bytes - VARSTR_HEADER_SIZE) / TSDB_NCHAR_SIZE));
      }
      varDataSetLen(colTypeStr, colTypeLen);
      colDataSetVal(pColInfoData, numOfRows, (char *)colTypeStr, false);

      pColInfoData = taosArrayGet(p->pDataBlock, 5);
      colDataSetVal(pColInfoData, numOfRows, (const char *)&pm->schema[j].bytes, false);
      for (int32_t k = 6; k <= 8; ++k) {
        pColInfoData = taosArrayGet(p->pDataBlock, k);
        colDataSetNULL(pColInfoData, numOfRows);
      }

      numOfRows += 1;
    }
  }

  return numOfRows;
}

static int32_t buildSysDbColsInfo(SSDataBlock *p, char *db, char *tb) {
  size_t               size = 0;
  const SSysTableMeta *pSysDbTableMeta = NULL;

  if (db[0] && strncmp(db, TSDB_INFORMATION_SCHEMA_DB, TSDB_DB_FNAME_LEN) != 0 &&
      strncmp(db, TSDB_PERFORMANCE_SCHEMA_DB, TSDB_DB_FNAME_LEN) != 0) {
    return p->info.rows;
  }

  getInfosDbMeta(&pSysDbTableMeta, &size);
  p->info.rows = buildDbColsInfoBlock(p, pSysDbTableMeta, size, TSDB_INFORMATION_SCHEMA_DB, tb);

  getPerfDbMeta(&pSysDbTableMeta, &size);
  p->info.rows = buildDbColsInfoBlock(p, pSysDbTableMeta, size, TSDB_PERFORMANCE_SCHEMA_DB, tb);

  return p->info.rows;
}

static int32_t mndRetrieveStbCol(SRpcMsg *pReq, SShowObj *pShow, SSDataBlock *pBlock, int32_t rows) {
  SMnode  *pMnode = pReq->info.node;
  SSdb    *pSdb = pMnode->pSdb;
  SStbObj *pStb = NULL;

  int32_t numOfRows = 0;
  if (!pShow->sysDbRsp) {
    numOfRows = buildSysDbColsInfo(pBlock, pShow->db, pShow->filterTb);
    mDebug("mndRetrieveStbCol get system table cols, rows:%d, db:%s", numOfRows, pShow->db);
    pShow->sysDbRsp = true;
  }

  SDbObj *pDb = NULL;
  if (strlen(pShow->db) > 0) {
    pDb = mndAcquireDb(pMnode, pShow->db);
    if (pDb == NULL) return terrno;
  }

  char typeName[TSDB_TABLE_FNAME_LEN + VARSTR_HEADER_SIZE] = {0};
  STR_TO_VARSTR(typeName, "SUPER_TABLE");
  bool fetch = pShow->restore ? false : true;
  pShow->restore = false;
  while (numOfRows < rows) {
    if (fetch) {
      pShow->pIter = sdbFetch(pSdb, SDB_STB, pShow->pIter, (void **)&pStb);
      if (pShow->pIter == NULL) break;
    } else {
      fetch = true;
      void *pKey = taosHashGetKey(pShow->pIter, NULL);
      pStb = sdbAcquire(pSdb, SDB_STB, pKey);
      if (!pStb) continue;
    }

    if (pDb != NULL && pStb->dbUid != pDb->uid) {
      sdbRelease(pSdb, pStb);
      continue;
    }

    SName name = {0};
    char  stbName[TSDB_TABLE_NAME_LEN + VARSTR_HEADER_SIZE] = {0};
    mndExtractTbNameFromStbFullName(pStb->name, &stbName[VARSTR_HEADER_SIZE], TSDB_TABLE_NAME_LEN);
    if (pShow->filterTb[0] && strncmp(pShow->filterTb, &stbName[VARSTR_HEADER_SIZE], TSDB_TABLE_NAME_LEN) != 0) {
      sdbRelease(pSdb, pStb);
      continue;
    }

    if ((numOfRows + pStb->numOfColumns) > rows) {
      pShow->restore = true;
      if (numOfRows == 0) {
        mError("mndRetrieveStbCol failed to get stable cols since buf:%d less than result:%d, stable name:%s, db:%s",
               rows, pStb->numOfColumns, pStb->name, pStb->db);
      }
      sdbRelease(pSdb, pStb);
      break;
    }

    varDataSetLen(stbName, strlen(&stbName[VARSTR_HEADER_SIZE]));

    mDebug("mndRetrieveStbCol get stable cols, stable name:%s, db:%s", pStb->name, pStb->db);

    char db[TSDB_DB_NAME_LEN + VARSTR_HEADER_SIZE] = {0};
    tNameFromString(&name, pStb->db, T_NAME_ACCT | T_NAME_DB);
    tNameGetDbName(&name, varDataVal(db));
    varDataSetLen(db, strlen(varDataVal(db)));

    for (int i = 0; i < pStb->numOfColumns; i++) {
      int32_t          cols = 0;
      SColumnInfoData *pColInfo = taosArrayGet(pBlock->pDataBlock, cols++);
      colDataSetVal(pColInfo, numOfRows, (const char *)stbName, false);

      pColInfo = taosArrayGet(pBlock->pDataBlock, cols++);
      colDataSetVal(pColInfo, numOfRows, (const char *)db, false);

      pColInfo = taosArrayGet(pBlock->pDataBlock, cols++);
      colDataSetVal(pColInfo, numOfRows, typeName, false);

      // col name
      char colName[TSDB_COL_NAME_LEN + VARSTR_HEADER_SIZE] = {0};
      STR_TO_VARSTR(colName, pStb->pColumns[i].name);
      pColInfo = taosArrayGet(pBlock->pDataBlock, cols++);
      colDataSetVal(pColInfo, numOfRows, colName, false);

      // col type
      int8_t colType = pStb->pColumns[i].type;
      pColInfo = taosArrayGet(pBlock->pDataBlock, cols++);
      char colTypeStr[VARSTR_HEADER_SIZE + 32];
      int  colTypeLen = sprintf(varDataVal(colTypeStr), "%s", tDataTypes[colType].name);
      if (colType == TSDB_DATA_TYPE_VARCHAR) {
        colTypeLen += sprintf(varDataVal(colTypeStr) + colTypeLen, "(%d)",
                              (int32_t)(pStb->pColumns[i].bytes - VARSTR_HEADER_SIZE));
      } else if (colType == TSDB_DATA_TYPE_NCHAR) {
        colTypeLen += sprintf(varDataVal(colTypeStr) + colTypeLen, "(%d)",
                              (int32_t)((pStb->pColumns[i].bytes - VARSTR_HEADER_SIZE) / TSDB_NCHAR_SIZE));
      }
      varDataSetLen(colTypeStr, colTypeLen);
      colDataSetVal(pColInfo, numOfRows, (char *)colTypeStr, false);

      pColInfo = taosArrayGet(pBlock->pDataBlock, cols++);
      colDataSetVal(pColInfo, numOfRows, (const char *)&pStb->pColumns[i].bytes, false);
      while (cols < pShow->numOfColumns) {
        pColInfo = taosArrayGet(pBlock->pDataBlock, cols++);
        colDataSetNULL(pColInfo, numOfRows);
      }
      numOfRows++;
    }

    sdbRelease(pSdb, pStb);
  }

  if (pDb != NULL) {
    mndReleaseDb(pMnode, pDb);
  }

  pShow->numOfRows += numOfRows;
  mDebug("mndRetrieveStbCol success, rows:%d, pShow->numOfRows:%d", numOfRows, pShow->numOfRows);

  return numOfRows;
}

static void mndCancelGetNextStb(SMnode *pMnode, void *pIter) {
  SSdb *pSdb = pMnode->pSdb;
  sdbCancelFetch(pSdb, pIter);
}

const char *mndGetStbStr(const char *src) {
  char *posDb = strstr(src, TS_PATH_DELIMITER);
  if (posDb != NULL) ++posDb;
  if (posDb == NULL) return src;

  char *posStb = strstr(posDb, TS_PATH_DELIMITER);
  if (posStb != NULL) ++posStb;
  if (posStb == NULL) return posDb;
  return posStb;
}

static int32_t mndCheckIndexReq(SCreateTagIndexReq *pReq) {
  // impl
  return TSDB_CODE_SUCCESS;
}

/*int32_t mndAddIndexImpl(SMnode *pMnode, SRpcMsg *pReq, SDbObj *pDb, SStbObj *pStb, bool needRsp, void *sql,
                        int32_t len) {
  // impl later
  int32_t code = 0;
  STrans *pTrans = mndTransCreate(pMnode, TRN_POLICY_RETRY, TRN_CONFLICT_DB_INSIDE, pReq, "create-stb-index");
  if (pTrans == NULL) goto _OVER;

  mInfo("trans:%d, used to add index to stb:%s", pTrans->id, pStb->name);
  mndTransSetDbName(pTrans, pDb->name, pStb->name);
  if (mndTransCheckConflict(pMnode, pTrans) != 0) goto _OVER;

  if (mndSetAlterStbRedoLogs(pMnode, pTrans, pDb, pStb) != 0) goto _OVER;
  if (mndSetAlterStbCommitLogs(pMnode, pTrans, pDb, pStb) != 0) goto _OVER;
  if (mndSetAlterStbRedoActions2(pMnode, pTrans, pDb, pStb, sql, len) != 0) goto _OVER;
  if (mndTransPrepare(pMnode, pTrans) != 0) goto _OVER;

  return code;

_OVER:
  mndTransDrop(pTrans);
  return code;
}
static int32_t mndAddIndex(SMnode *pMnode, SRpcMsg *pReq, SCreateTagIndexReq *tagIdxReq, SDbObj *pDb, SStbObj *pOld) {
  bool    needRsp = true;
  int32_t code = -1;
  SField *pField0 = NULL;

  SStbObj  stbObj = {0};
  SStbObj *pNew = &stbObj;

  taosRLockLatch(&pOld->lock);
  memcpy(&stbObj, pOld, sizeof(SStbObj));
  taosRUnLockLatch(&pOld->lock);

  stbObj.pColumns = NULL;
  stbObj.pTags = NULL;
  stbObj.updateTime = taosGetTimestampMs();
  stbObj.lock = 0;

  int32_t tag = mndFindSuperTableTagIndex(pOld, tagIdxReq->colName);
  if (tag < 0) {
    terrno = TSDB_CODE_MND_TAG_NOT_EXIST;
    return -1;
  }
  col_id_t colId = pOld->pTags[tag].colId;
  if (mndCheckColAndTagModifiable(pMnode, pOld->name, pOld->uid, colId) != 0) {
    return -1;
  }
  if (mndAllocStbSchemas(pOld, pNew) != 0) {
    return -1;
  }

  SSchema *pTag = pNew->pTags + tag;
  if (IS_IDX_ON(pTag)) {
    terrno = TSDB_CODE_MND_TAG_INDEX_ALREADY_EXIST;
    return -1;
  } else {
    pTag->flags |= COL_IDX_ON;
  }
  pNew->tagVer++;

  code = mndAddIndexImpl(pMnode, pReq, pDb, pNew, needRsp, pReq->pCont, pReq->contLen);

  return code;
}
static int32_t mndProcessCreateIndexReq(SRpcMsg *pReq) {
  SMnode            *pMnode = pReq->info.node;
  int32_t            code = -1;
  SDbObj            *pDb = NULL;
  SStbObj           *pStb = NULL;
  SCreateTagIndexReq tagIdxReq = {0};

  if (tDeserializeSCreateTagIdxReq(pReq->pCont, pReq->contLen, &tagIdxReq) != 0) {
    terrno = TSDB_CODE_INVALID_MSG;
    goto _OVER;
  }

  mInfo("stb:%s, start to alter", tagIdxReq.stbName);

  if (mndCheckIndexReq(&tagIdxReq) != TSDB_CODE_SUCCESS) {
    goto _OVER;
  }

  pDb = mndAcquireDbByStb(pMnode, tagIdxReq.dbFName);
  if (pDb == NULL) {
    terrno = TSDB_CODE_MND_INVALID_DB;
    goto _OVER;
  }

  pStb = mndAcquireStb(pMnode, tagIdxReq.stbName);
  if (pStb == NULL) {
    terrno = TSDB_CODE_MND_STB_NOT_EXIST;
    goto _OVER;
  }
  if (mndCheckDbPrivilege(pMnode, pReq->info.conn.user, MND_OPER_WRITE_DB, pDb) != 0) {
    goto _OVER;
  }

  code = mndAddIndex(pMnode, pReq, &tagIdxReq, pDb, pStb);
  if (terrno == TSDB_CODE_MND_TAG_INDEX_ALREADY_EXIST || terrno == TSDB_CODE_MND_TAG_NOT_EXIST) {
    return terrno;
  } else {
    if (code == 0) code = TSDB_CODE_ACTION_IN_PROGRESS;
  }
_OVER:
  if (code != 0 && code != TSDB_CODE_ACTION_IN_PROGRESS) {
    mError("stb:%s, failed to create index since %s", tagIdxReq.stbName, terrstr());
  }
  mndReleaseStb(pMnode, pStb);
  mndReleaseDb(pMnode, pDb);
  return code;
}
static int32_t mndProcessDropIndexReq(SRpcMsg *pReq) {
  SMnode          *pMnode = pReq->info.node;
  int32_t          code = -1;
  SDbObj          *pDb = NULL;
  SStbObj         *pStb = NULL;
  SDropTagIndexReq dropReq = {0};
  if (tDeserializeSDropTagIdxReq(pReq->pCont, pReq->contLen, &dropReq) != 0) {
    terrno = TSDB_CODE_INVALID_MSG;
    goto _OVER;
  }
  //
  return TSDB_CODE_SUCCESS;
_OVER:
  return code;
}*/<|MERGE_RESOLUTION|>--- conflicted
+++ resolved
@@ -1507,13 +1507,8 @@
 
   SSchema *pTag = pNew->pTags + tag;
 
-<<<<<<< HEAD
   if (!(pTag->type == TSDB_DATA_TYPE_BINARY || pTag->type == TSDB_DATA_TYPE_VARBINARY ||
         pTag->type == TSDB_DATA_TYPE_NCHAR || pTag->type == TSDB_DATA_TYPE_GEOMETRY)) {
-=======
-  if (!(pTag->type == TSDB_DATA_TYPE_BINARY || pTag->type == TSDB_DATA_TYPE_NCHAR ||
-        pTag->type == TSDB_DATA_TYPE_GEOMETRY)) {
->>>>>>> f1359076
     terrno = TSDB_CODE_MND_INVALID_STB_OPTION;
     return -1;
   }
@@ -1633,13 +1628,8 @@
   }
 
   SSchema *pCol = pNew->pColumns + col;
-<<<<<<< HEAD
   if (!(pCol->type == TSDB_DATA_TYPE_BINARY || pCol->type == TSDB_DATA_TYPE_VARBINARY ||
         pCol->type == TSDB_DATA_TYPE_NCHAR || pCol->type == TSDB_DATA_TYPE_GEOMETRY)) {
-=======
-  if (!(pCol->type == TSDB_DATA_TYPE_BINARY || pCol->type == TSDB_DATA_TYPE_NCHAR ||
-        pCol->type == TSDB_DATA_TYPE_GEOMETRY)) {
->>>>>>> f1359076
     terrno = TSDB_CODE_MND_INVALID_STB_OPTION;
     return -1;
   }
