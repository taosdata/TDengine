--- conflicted
+++ resolved
@@ -192,10 +192,7 @@
       SDB_SET_INT32(pRaw, dataPos, p->alg, _OVER)
     }
   }
-<<<<<<< HEAD
-=======
   SDB_SET_INT64(pRaw, dataPos, pStb->keep, _OVER)
->>>>>>> 21317576
 
   if (hasTypeMod) {
     for (int32_t i = 0; i < pStb->numOfColumns; ++i) {
@@ -203,10 +200,7 @@
     }
   }
 
-<<<<<<< HEAD
-=======
   SDB_SET_INT8(pRaw, dataPos, pStb->virtualStb, _OVER)
->>>>>>> 21317576
   SDB_SET_RESERVE(pRaw, dataPos, STB_RESERVE_SIZE, _OVER)
   SDB_SET_DATALEN(pRaw, dataPos, _OVER)
 
@@ -3767,14 +3761,10 @@
               tsnprintf(varDataVal(colTypeStr) + colTypeLen, sizeof(colTypeStr) - colTypeLen - VARSTR_HEADER_SIZE,
                         "(%d)", (int32_t)((pStb->pColumns[i].bytes - VARSTR_HEADER_SIZE) / TSDB_NCHAR_SIZE));
         } else if (IS_DECIMAL_TYPE(colType)) {
-<<<<<<< HEAD
-          //colTypeLen += sprintf(varDataVal(colTypeStr) + colTypeLen, "(%d,%d)", pStb->pColumns[i].precision, pStb->pColumns[i].scale);
-=======
           STypeMod typeMod = pStb->pExtSchemas[i].typeMod;
           uint8_t prec = 0, scale = 0;
           decimalFromTypeMod(typeMod, &prec, &scale);
           colTypeLen += sprintf(varDataVal(colTypeStr) + colTypeLen, "(%d,%d)", prec, scale);
->>>>>>> 21317576
         }
         varDataSetLen(colTypeStr, colTypeLen);
         RETRIEVE_CHECK_GOTO(colDataSetVal(pColInfo, numOfRows, (char *)colTypeStr, false), pStb, &lino, _OVER);
