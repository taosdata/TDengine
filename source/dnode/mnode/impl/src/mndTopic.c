--- conflicted
+++ resolved
@@ -31,13 +31,8 @@
 #include "tlockfree.h"
 #include "tname.h"
 
-<<<<<<< HEAD
-#define MND_TOPIC_VER_NUMBER   3
-#define MND_TOPIC_RESERVE_SIZE 40
-=======
 #define MND_TOPIC_VER_NUMBER   4
 #define MND_TOPIC_RESERVE_SIZE 64
->>>>>>> db2b5d1e
 
 SHashObj *topicsToReload = NULL;
 
@@ -90,7 +85,6 @@
     tstrncpy(topic, tmp + 1, TSDB_TOPIC_FNAME_LEN);
   }
 }
-
 SSdbRaw *mndTopicActionEncode(SMqTopicObj *pTopic) {
   if (pTopic == NULL) {
     return NULL;
@@ -149,21 +143,6 @@
     SDB_SET_BINARY(pRaw, dataPos, swBuf, schemaLen, TOPIC_ENCODE_OVER);
   }
 
-<<<<<<< HEAD
-  SDB_SET_INT64(pRaw, dataPos, pTopic->ntbUid, TOPIC_ENCODE_OVER);
-  if (pTopic->ntbUid != 0) {
-    int32_t sz = taosArrayGetSize(pTopic->ntbColIds);
-    SDB_SET_INT32(pRaw, dataPos, sz, TOPIC_ENCODE_OVER);
-    for (int32_t i = 0; i < sz; i++) {
-      int16_t colId = *(int16_t *)taosArrayGet(pTopic->ntbColIds, i);
-      SDB_SET_INT16(pRaw, dataPos, colId, TOPIC_ENCODE_OVER);
-    }
-  }
-
-  SDB_SET_INT64(pRaw, dataPos, pTopic->ctbStbUid, TOPIC_ENCODE_OVER);
-  SDB_SET_BINARY(pRaw, dataPos, pTopic->owner, TSDB_USER_LEN, TOPIC_ENCODE_OVER);
-=======
->>>>>>> db2b5d1e
   SDB_SET_RESERVE(pRaw, dataPos, MND_TOPIC_RESERVE_SIZE, TOPIC_ENCODE_OVER);
   SDB_SET_DATALEN(pRaw, dataPos, TOPIC_ENCODE_OVER);
 
@@ -278,11 +257,6 @@
     }
   }
 
-<<<<<<< HEAD
-  SDB_GET_INT64(pRaw, dataPos, &pTopic->ctbStbUid, TOPIC_DECODE_OVER);
-  SDB_GET_BINARY(pRaw, dataPos, pTopic->owner, TSDB_USER_LEN, TOPIC_DECODE_OVER);
-=======
->>>>>>> db2b5d1e
   SDB_GET_RESERVE(pRaw, dataPos, MND_TOPIC_RESERVE_SIZE, TOPIC_DECODE_OVER);
   terrno = TSDB_CODE_SUCCESS;
 
@@ -412,12 +386,8 @@
   SMqTopicObj topicObj = {0};
   SUserObj   *pOperUser = NULL;
 
-<<<<<<< HEAD
-  MND_TMQ_RETURN_CHECK(mndAcquireUser(pMnode, userName, &pOperUser));
-=======
   PRINT_LOG_START
   mInfo("start to create topic:%s", pCreate->name);
->>>>>>> db2b5d1e
   pTrans = mndTransCreate(pMnode, TRN_POLICY_RETRY, TRN_CONFLICT_DB, pReq, "create-topic");
   MND_TMQ_NULL_CHECK(pTrans);
   mndTransSetDbName(pTrans, pDb->name, NULL);
@@ -427,6 +397,7 @@
   tstrncpy(topicObj.db, pDb->name, TSDB_DB_FNAME_LEN);
   tstrncpy(topicObj.createUser, userName, TSDB_USER_LEN);
 
+  MND_TMQ_RETURN_CHECK(mndAcquireUser(pMnode, userName, &pOperUser));
   // MND_TMQ_RETURN_CHECK(mndCheckTopicPrivilege(pMnode, pReq->info.conn.user, MND_OPER_CREATE_TOPIC, &topicObj));
   const char *owner = pDb->owner[0] != 0 ? pDb->owner : pDb->createUser;
   if (pDb) {
@@ -447,37 +418,23 @@
 
   MND_TMQ_RETURN_CHECK(processAst(&topicObj, pCreate->ast));
 
-<<<<<<< HEAD
-    MND_TMQ_RETURN_CHECK(qExtractResultSchema(pAst, &topicObj.schema.nCols, &topicObj.schema.pSchema));
-    MND_TMQ_RETURN_CHECK(nodesNodeToString((SNode *)pPlan, false, &topicObj.physicalPlan, NULL));
-    // TODO: check privilege on table
-  } else if (pCreate->subType == TOPIC_SUB_TYPE__TABLE) {
-    SStbObj *pStb = mndAcquireStb(pMnode, pCreate->subStbName);
+  if (pCreate->subStbName[0] != 0) {
+    tstrncpy(topicObj.stbName, pCreate->subStbName, TSDB_TABLE_FNAME_LEN);
+    SStbObj *pStb = mndAcquireStb(pMnode, topicObj.stbName);
     MND_TMQ_NULL_CHECK(pStb);
     char stbName[TSDB_TABLE_NAME_LEN] = {0};
     mndExtractTbNameFromStbFullName(pStb->name, stbName, TSDB_TABLE_NAME_LEN);
     MND_TMQ_RETURN_CHECK(mndCheckObjPrivilegeRecF(pMnode, pOperUser, PRIV_TOPIC_CREATE,
                                                   pStb->owner[0] != 0 ? pStb->owner : pStb->createUser, pDb->name,
                                                   stbName));
-=======
-  if (pCreate->subStbName[0] != 0) {
->>>>>>> db2b5d1e
-    tstrncpy(topicObj.stbName, pCreate->subStbName, TSDB_TABLE_FNAME_LEN);
-    SStbObj *pStb = mndAcquireStb(pMnode, topicObj.stbName);
-    MND_TMQ_NULL_CHECK(pStb);
     topicObj.stbUid = pStb->uid;
     mndReleaseStb(pMnode, pStb);
-<<<<<<< HEAD
-    if (pCreate->ast != NULL) {
-      qDebugL("topic:%s ast %s", topicObj.name, pCreate->ast);
-      topicObj.ast = taosStrdup(pCreate->ast);
-      MND_TMQ_NULL_CHECK(topicObj.ast);
-      topicObj.astLen = strlen(pCreate->ast) + 1;
-    }
-  } else if (pCreate->subType == TOPIC_SUB_TYPE__DB) {
+  }
+
+  if (pCreate->subType == TOPIC_SUB_TYPE__DB) {
     MND_TMQ_RETURN_CHECK(mndCheckObjPrivilegeRecF(pMnode, pOperUser, PRIV_TOPIC_CREATE, owner, pDb->name, "*"));
-=======
->>>>>>> db2b5d1e
+  } else if (pCreate->subType == TOPIC_SUB_TYPE__COLUMN) {
+    // TODO: check privilege on table
   }
 
   SSdbRaw *pCommitRaw = mndTopicActionEncode(&topicObj);
@@ -498,13 +455,8 @@
   if (topicObj.schema.nCols) {
     taosMemoryFreeClear(topicObj.schema.pSchema);
   }
-<<<<<<< HEAD
-  nodesDestroyNode(pAst);
-  nodesDestroyNode((SNode *)pPlan);
+  mndTransDrop(pTrans);
   mndReleaseUser(pMnode, pOperUser);
-=======
->>>>>>> db2b5d1e
-  mndTransDrop(pTrans);
   return code;
 }
 
@@ -802,23 +754,15 @@
   if (pReq == NULL) {
     return TSDB_CODE_INVALID_MSG;
   }
-<<<<<<< HEAD
-  SMnode        *pMnode = pReq->info.node;
-=======
   SMnode *       pMnode = pReq->info.node;
->>>>>>> db2b5d1e
   SMDropTopicReq dropReq = {0};
   SName          name = {0};
   int32_t        code = 0;
-<<<<<<< HEAD
+  int32_t        lino = 0;
   SMqTopicObj   *pTopic = NULL;
   STrans        *pTrans = NULL;
   SUserObj      *pOperUser = NULL;
-=======
-  int32_t        lino = 0;
-  SMqTopicObj *  pTopic = NULL;
-  STrans *       pTrans = NULL;
->>>>>>> db2b5d1e
+
 
   PRINT_LOG_START
   MND_TMQ_RETURN_CHECK(tDeserializeSMDropTopicReq(pReq->pCont, pReq->contLen, &dropReq));
@@ -855,19 +799,6 @@
   code = TSDB_CODE_ACTION_IN_PROGRESS;
 
 END:
-<<<<<<< HEAD
-  mndReleaseTopic(pMnode, pTopic);
-  mndTransDrop(pTrans);
-  mndReleaseUser(pMnode, pOperUser);
-  if (code != 0) {
-    mError("topic:%s, failed to drop since %s", dropReq.name, tstrerror(code));
-    tFreeSMDropTopicReq(&dropReq);
-    return code;
-  }
-
-  auditRecord(pReq, pMnode->clusterId, "dropTopic", name.dbname, name.tname, dropReq.sql, dropReq.sqlLen);
-
-=======
   if (code != 0 && code != TSDB_CODE_ACTION_IN_PROGRESS) {
     mError("%s failed, topic:%s since %s", __func__, dropReq.name, tstrerror(code));
   } else {
@@ -877,8 +808,8 @@
     taosRUnLockLatch(&pTopic->lock);
   }
   mndReleaseTopic(pMnode, pTopic);
+  mndReleaseUser(pMnode, pOperUser);
   mndTransDrop(pTrans);
->>>>>>> db2b5d1e
   tFreeSMDropTopicReq(&dropReq);
   return code;
 }
@@ -1058,11 +989,10 @@
   if (pReq == NULL || pShow == NULL || pBlock == NULL) {
     return TSDB_CODE_INVALID_MSG;
   }
-  SMnode *     pMnode = pReq->info.node;
-  SSdb *       pSdb = pMnode->pSdb;
+  SMnode      *pMnode = pReq->info.node;
+  SSdb        *pSdb = pMnode->pSdb;
   int32_t      numOfRows = 0;
   SMqTopicObj *pTopic = NULL;
-<<<<<<< HEAD
   SUserObj    *pOperUser = NULL;
   int32_t      code = 0, lino = 0;
   char        *sql = NULL;
@@ -1070,25 +1000,21 @@
   char         objFName[TSDB_OBJ_FNAME_LEN + 1] = {0};
   bool         showAll = false;
 
-  TAOS_CHECK_EXIT(mndAcquireUser(pMnode, (pReq->info.conn.user), &pOperUser));
+  MND_TMQ_RETURN_CHECK(mndAcquireUser(pMnode, (pReq->info.conn.user), &pOperUser));
   (void)snprintf(objFName, sizeof(objFName), "%d.*", pOperUser->acctId);
   SPrivInfo *privInfo = privInfoGet(PRIV_TOPIC_SHOW);
   if (!privInfo) {
-    TAOS_CHECK_EXIT(terrno);
+    MND_TMQ_RETURN_CHECK(terrno);
   }
   showAll = (0 == mndCheckSysObjPrivilege(pMnode, pOperUser, PRIV_TOPIC_SHOW, NULL, objFName,
                                           privInfo->objLevel == 0 ? NULL : "*"));  // 1.*.*
-=======
-  int32_t      code = 0;
-  int32_t      lino = 0;
+
   PRINT_LOG_START
->>>>>>> db2b5d1e
 
   while (numOfRows < rowsCapacity) {
     pShow->pIter = sdbFetch(pSdb, SDB_TOPIC, pShow->pIter, (void **)&pTopic);
     if (pShow->pIter == NULL) break;
 
-<<<<<<< HEAD
     if (!showAll) {
       char *owner = pTopic->owner[0] != 0 ? pTopic->owner : pTopic->createUser;
       if (mndCheckObjPrivilegeRecF(pMnode, pOperUser, PRIV_TOPIC_SHOW, owner, pTopic->db,
@@ -1098,119 +1024,16 @@
       }
     }
 
-    SColumnInfoData *pColInfo = NULL;
-    SName            n = {0};
-    int32_t          cols = 0;
-
-    char        topicName[TSDB_TOPIC_NAME_LEN + VARSTR_HEADER_SIZE + 5] = {0};
-    const char *pName = mndGetDbStr(pTopic->name);
-    STR_TO_VARSTR(topicName, pName);
-
-    if ((pColInfo = taosArrayGet(pBlock->pDataBlock, cols++))) {
-      COL_DATA_SET_VAL_GOTO((const char *)topicName, false, pTopic, pShow->pIter, _exit);
-    }
-
-    char dbName[TSDB_DB_NAME_LEN + VARSTR_HEADER_SIZE] = {0};
-    if ((code = tNameFromString(&n, pTopic->db, T_NAME_ACCT | T_NAME_DB)) ||
-        (code = tNameGetDbName(&n, varDataVal(dbName)))) {
-      sdbCancelFetch(pSdb, pShow->pIter);
-      sdbRelease(pSdb, pTopic);
-      goto _exit;
-    }
-
-    varDataSetLen(dbName, strlen(varDataVal(dbName)));
-
-    if ((pColInfo = taosArrayGet(pBlock->pDataBlock, cols++))) {
-      COL_DATA_SET_VAL_GOTO((const char *)dbName, false, pTopic, pShow->pIter, _exit);
-    }
-
-    if ((pColInfo = taosArrayGet(pBlock->pDataBlock, cols++))) {
-      COL_DATA_SET_VAL_GOTO((const char *)&pTopic->createTime, false, pTopic, pShow->pIter, _exit);
-    }
-
-    sql = taosMemoryMalloc(strlen(pTopic->sql) + VARSTR_HEADER_SIZE);
-    if (!sql) {
-      sdbCancelFetch(pSdb, pShow->pIter);
-      sdbRelease(pSdb, pTopic);
-      code = TSDB_CODE_OUT_OF_MEMORY;
-      goto _exit;
-    }
-    STR_TO_VARSTR(sql, pTopic->sql);
-
-    if ((pColInfo = taosArrayGet(pBlock->pDataBlock, cols++))) {
-      COL_DATA_SET_VAL_GOTO((const char *)sql, false, pTopic, pShow->pIter, _exit);
-    }
-
-    taosMemoryFreeClear(sql);
-
-    if (!schemaJson && !(schemaJson = taosMemoryMalloc(TSDB_SHOW_SCHEMA_JSON_LEN + VARSTR_HEADER_SIZE))) {
-      sdbCancelFetch(pSdb, pShow->pIter);
-      sdbRelease(pSdb, pTopic);
-      code = TSDB_CODE_OUT_OF_MEMORY;
-      goto _exit;
-    }
-
-    if (pTopic->subType == TOPIC_SUB_TYPE__COLUMN) {
-      schemaToJson(pTopic->schema.pSchema, pTopic->schema.nCols, schemaJson);
-    } else if (pTopic->subType == TOPIC_SUB_TYPE__TABLE) {
-      SStbObj *pStb = mndAcquireStb(pMnode, pTopic->stbName);
-      if (pStb == NULL) {
-        STR_TO_VARSTR(schemaJson, "NULL");
-        mError("mndRetrieveTopic mndAcquireStb null stbName:%s", pTopic->stbName);
-      } else {
-        schemaToJson(pStb->pColumns, pStb->numOfColumns, schemaJson);
-        mndReleaseStb(pMnode, pStb);
-      }
-    } else {
-      STR_TO_VARSTR(schemaJson, "NULL");
-    }
-
-    if ((pColInfo = taosArrayGet(pBlock->pDataBlock, cols++))) {
-      COL_DATA_SET_VAL_GOTO((const char *)schemaJson, false, pTopic, pShow->pIter, _exit);
-    }
-
-    char mete[4 + VARSTR_HEADER_SIZE] = {0};
-    if (pTopic->withMeta) {
-      STR_TO_VARSTR(mete, "yes");
-    } else {
-      STR_TO_VARSTR(mete, "no");
-    }
-
-    if ((pColInfo = taosArrayGet(pBlock->pDataBlock, cols++))) {
-      COL_DATA_SET_VAL_GOTO((const char *)mete, false, pTopic, pShow->pIter, _exit);
-    }
-
-    char type[8 + VARSTR_HEADER_SIZE] = {0};
-    if (pTopic->subType == TOPIC_SUB_TYPE__COLUMN) {
-      STR_TO_VARSTR(type, "column");
-    } else if (pTopic->subType == TOPIC_SUB_TYPE__TABLE) {
-      STR_TO_VARSTR(type, "stable");
-    } else {
-      STR_TO_VARSTR(type, "db");
-    }
-
-    if ((pColInfo = taosArrayGet(pBlock->pDataBlock, cols++))) {
-      COL_DATA_SET_VAL_GOTO((const char *)type, false, pTopic, pShow->pIter, _exit);
-    }
-
-    numOfRows++;
-=======
     MND_TMQ_RETURN_CHECK(buildResult(pTopic, &numOfRows, pMnode, pBlock));
->>>>>>> db2b5d1e
     sdbRelease(pSdb, pTopic);
     pTopic = NULL;
   }
   pShow->numOfRows += numOfRows;
-<<<<<<< HEAD
-_exit:
-  taosMemoryFreeClear(schemaJson);
-  taosMemoryFreeClear(sql);
-  return code != 0 ? code : numOfRows;
-=======
 
 END:
   sdbCancelFetch(pSdb, pShow->pIter);
   sdbRelease(pSdb, pTopic);
+  mndReleaseUser(pMnode, pOperUser);
   if (code != TSDB_CODE_SUCCESS) {
     mError("%s failed since %s", __func__, tstrerror(code));
     return code;
@@ -1218,7 +1041,6 @@
     mDebug("%s retrieved %d rows successfully", __func__, numOfRows);
     return numOfRows;
   }
->>>>>>> db2b5d1e
 }
 
 static void mndCancelGetNextTopic(SMnode *pMnode, void *pIter) {
