/*
 * Copyright (c) 2019 TAOS Data, Inc. <jhtao@taosdata.com>
 *
 * This program is free software: you can use, redistribute, and/or modify
 * it under the terms of the GNU Affero General Public License, version 3
 * or later ("AGPL"), as published by the Free Software Foundation.
 *
 * This program is distributed in the hope that it will be useful, but WITHOUT
 * ANY WARRANTY; without even the implied warranty of MERCHANTABILITY or
 * FITNESS FOR A PARTICULAR PURPOSE.
 *
 * You should have received a copy of the GNU Affero General Public License
 * along with this program. If not, see <http://www.gnu.org/licenses/>.
 */

#include "mndTopic.h"
#include "mndConsumer.h"
#include "mndDb.h"
#include "mndDnode.h"
#include "mndMnode.h"
#include "mndPrivilege.h"
#include "mndShow.h"
#include "mndStb.h"
#include "mndSubscribe.h"
#include "mndTrans.h"
#include "mndUser.h"
#include "mndVgroup.h"
#include "parser.h"
#include "tname.h"

#define MND_TOPIC_VER_NUMBER   2
#define MND_TOPIC_RESERVE_SIZE 64

static int32_t mndTopicActionInsert(SSdb *pSdb, SMqTopicObj *pTopic);
static int32_t mndTopicActionDelete(SSdb *pSdb, SMqTopicObj *pTopic);
static int32_t mndTopicActionUpdate(SSdb *pSdb, SMqTopicObj *pTopic, SMqTopicObj *pNewTopic);
static int32_t mndProcessCreateTopicReq(SRpcMsg *pReq);
static int32_t mndProcessDropTopicReq(SRpcMsg *pReq);

static int32_t mndRetrieveTopic(SRpcMsg *pReq, SShowObj *pShow, SSDataBlock *pBlock, int32_t rows);
static void    mndCancelGetNextTopic(SMnode *pMnode, void *pIter);

static int32_t mndSetDropTopicCommitLogs(SMnode *pMnode, STrans *pTrans, SMqTopicObj *pTopic);

int32_t mndInitTopic(SMnode *pMnode) {
  SSdbTable table = {
      .sdbType = SDB_TOPIC,
      .keyType = SDB_KEY_BINARY,
      .encodeFp = (SdbEncodeFp)mndTopicActionEncode,
      .decodeFp = (SdbDecodeFp)mndTopicActionDecode,
      .insertFp = (SdbInsertFp)mndTopicActionInsert,
      .updateFp = (SdbUpdateFp)mndTopicActionUpdate,
      .deleteFp = (SdbDeleteFp)mndTopicActionDelete,
  };

  mndSetMsgHandle(pMnode, TDMT_MND_TMQ_CREATE_TOPIC, mndProcessCreateTopicReq);
  mndSetMsgHandle(pMnode, TDMT_MND_TMQ_DROP_TOPIC, mndProcessDropTopicReq);
  mndSetMsgHandle(pMnode, TDMT_VND_TMQ_ADD_CHECKINFO_RSP, mndTransProcessRsp);
  mndSetMsgHandle(pMnode, TDMT_VND_TMQ_DEL_CHECKINFO_RSP, mndTransProcessRsp);

  mndAddShowRetrieveHandle(pMnode, TSDB_MGMT_TABLE_TOPICS, mndRetrieveTopic);
  mndAddShowFreeIterHandle(pMnode, TSDB_MGMT_TABLE_TOPICS, mndCancelGetNextTopic);

  return sdbSetTable(pMnode->pSdb, table);
}

void mndCleanupTopic(SMnode *pMnode) {}

const char *mndTopicGetShowName(const char topic[TSDB_TOPIC_FNAME_LEN]) {
  //
  return strchr(topic, '.') + 1;
}

SSdbRaw *mndTopicActionEncode(SMqTopicObj *pTopic) {
  terrno = TSDB_CODE_OUT_OF_MEMORY;

  void   *swBuf = NULL;
  int32_t physicalPlanLen = 0;
  if (pTopic->physicalPlan) {
    physicalPlanLen = strlen(pTopic->physicalPlan) + 1;
  }
  int32_t schemaLen = 0;
  if (pTopic->schema.nCols) {
    schemaLen = taosEncodeSSchemaWrapper(NULL, &pTopic->schema);
  }
  int32_t ntbColLen = taosArrayGetSize(pTopic->ntbColIds) * sizeof(int16_t);

  int32_t size = sizeof(SMqTopicObj) + physicalPlanLen + pTopic->sqlLen + pTopic->astLen + schemaLen + ntbColLen +
                 MND_TOPIC_RESERVE_SIZE;
  SSdbRaw *pRaw = sdbAllocRaw(SDB_TOPIC, MND_TOPIC_VER_NUMBER, size);
  if (pRaw == NULL) goto TOPIC_ENCODE_OVER;

  int32_t dataPos = 0;
  SDB_SET_BINARY(pRaw, dataPos, pTopic->name, TSDB_TOPIC_FNAME_LEN, TOPIC_ENCODE_OVER);
  SDB_SET_BINARY(pRaw, dataPos, pTopic->db, TSDB_DB_FNAME_LEN, TOPIC_ENCODE_OVER);
  SDB_SET_BINARY(pRaw, dataPos, pTopic->createUser, TSDB_USER_LEN, TOPIC_ENCODE_OVER);
  SDB_SET_INT64(pRaw, dataPos, pTopic->createTime, TOPIC_ENCODE_OVER);
  SDB_SET_INT64(pRaw, dataPos, pTopic->updateTime, TOPIC_ENCODE_OVER);
  SDB_SET_INT64(pRaw, dataPos, pTopic->uid, TOPIC_ENCODE_OVER);
  SDB_SET_INT64(pRaw, dataPos, pTopic->dbUid, TOPIC_ENCODE_OVER);
  SDB_SET_INT32(pRaw, dataPos, pTopic->version, TOPIC_ENCODE_OVER);
  SDB_SET_INT8(pRaw, dataPos, pTopic->subType, TOPIC_ENCODE_OVER);
  SDB_SET_INT8(pRaw, dataPos, pTopic->withMeta, TOPIC_ENCODE_OVER);

  SDB_SET_INT64(pRaw, dataPos, pTopic->stbUid, TOPIC_ENCODE_OVER);
  SDB_SET_INT32(pRaw, dataPos, pTopic->sqlLen, TOPIC_ENCODE_OVER);
  SDB_SET_BINARY(pRaw, dataPos, pTopic->sql, pTopic->sqlLen, TOPIC_ENCODE_OVER);
  SDB_SET_INT32(pRaw, dataPos, pTopic->astLen, TOPIC_ENCODE_OVER);
  if (pTopic->astLen) {
    SDB_SET_BINARY(pRaw, dataPos, pTopic->ast, pTopic->astLen, TOPIC_ENCODE_OVER);
  }
  SDB_SET_INT32(pRaw, dataPos, physicalPlanLen, TOPIC_ENCODE_OVER);
  if (physicalPlanLen) {
    SDB_SET_BINARY(pRaw, dataPos, pTopic->physicalPlan, physicalPlanLen, TOPIC_ENCODE_OVER);
  }
  SDB_SET_INT32(pRaw, dataPos, schemaLen, TOPIC_ENCODE_OVER);
  if (schemaLen) {
    swBuf = taosMemoryMalloc(schemaLen);
    if (swBuf == NULL) {
      goto TOPIC_ENCODE_OVER;
    }
    void *aswBuf = swBuf;
    taosEncodeSSchemaWrapper(&aswBuf, &pTopic->schema);
    SDB_SET_BINARY(pRaw, dataPos, swBuf, schemaLen, TOPIC_ENCODE_OVER);
  }
  SDB_SET_INT64(pRaw, dataPos, pTopic->ntbUid, TOPIC_ENCODE_OVER);
  if (pTopic->ntbUid != 0) {
    int32_t sz = taosArrayGetSize(pTopic->ntbColIds);
    SDB_SET_INT32(pRaw, dataPos, sz, TOPIC_ENCODE_OVER);
    for (int32_t i = 0; i < sz; i++) {
      int16_t colId = *(int16_t *)taosArrayGet(pTopic->ntbColIds, i);
      SDB_SET_INT16(pRaw, dataPos, colId, TOPIC_ENCODE_OVER);
    }
  }
  SDB_SET_INT64(pRaw, dataPos, pTopic->ctbStbUid, TOPIC_ENCODE_OVER);

  SDB_SET_RESERVE(pRaw, dataPos, MND_TOPIC_RESERVE_SIZE, TOPIC_ENCODE_OVER);
  SDB_SET_DATALEN(pRaw, dataPos, TOPIC_ENCODE_OVER);

  terrno = TSDB_CODE_SUCCESS;

TOPIC_ENCODE_OVER:
  if (swBuf) taosMemoryFree(swBuf);
  if (terrno != TSDB_CODE_SUCCESS) {
    mError("topic:%s, failed to encode to raw:%p since %s", pTopic->name, pRaw, terrstr());
    sdbFreeRaw(pRaw);
    return NULL;
  }

  mTrace("topic:%s, encode to raw:%p, row:%p", pTopic->name, pRaw, pTopic);
  return pRaw;
}

SSdbRow *mndTopicActionDecode(SSdbRaw *pRaw) {
  terrno = TSDB_CODE_OUT_OF_MEMORY;
  SSdbRow     *pRow = NULL;
  SMqTopicObj *pTopic = NULL;
  void        *buf = NULL;

  int8_t sver = 0;
  if (sdbGetRawSoftVer(pRaw, &sver) != 0) goto TOPIC_DECODE_OVER;

  if (sver != 1 && sver != 2) {
    terrno = TSDB_CODE_SDB_INVALID_DATA_VER;
    goto TOPIC_DECODE_OVER;
  }

  pRow = sdbAllocRow(sizeof(SMqTopicObj));
  if (pRow == NULL) goto TOPIC_DECODE_OVER;

  pTopic = sdbGetRowObj(pRow);
  if (pTopic == NULL) goto TOPIC_DECODE_OVER;

  int32_t len;
  int32_t dataPos = 0;
  SDB_GET_BINARY(pRaw, dataPos, pTopic->name, TSDB_TOPIC_FNAME_LEN, TOPIC_DECODE_OVER);
  SDB_GET_BINARY(pRaw, dataPos, pTopic->db, TSDB_DB_FNAME_LEN, TOPIC_DECODE_OVER);
  if (sver >= 2) {
    SDB_GET_BINARY(pRaw, dataPos, pTopic->createUser, TSDB_USER_LEN, TOPIC_DECODE_OVER);
  }
  SDB_GET_INT64(pRaw, dataPos, &pTopic->createTime, TOPIC_DECODE_OVER);
  SDB_GET_INT64(pRaw, dataPos, &pTopic->updateTime, TOPIC_DECODE_OVER);
  SDB_GET_INT64(pRaw, dataPos, &pTopic->uid, TOPIC_DECODE_OVER);
  SDB_GET_INT64(pRaw, dataPos, &pTopic->dbUid, TOPIC_DECODE_OVER);
  SDB_GET_INT32(pRaw, dataPos, &pTopic->version, TOPIC_DECODE_OVER);
  SDB_GET_INT8(pRaw, dataPos, &pTopic->subType, TOPIC_DECODE_OVER);
  SDB_GET_INT8(pRaw, dataPos, &pTopic->withMeta, TOPIC_DECODE_OVER);

  SDB_GET_INT64(pRaw, dataPos, &pTopic->stbUid, TOPIC_DECODE_OVER);
  SDB_GET_INT32(pRaw, dataPos, &pTopic->sqlLen, TOPIC_DECODE_OVER);
  pTopic->sql = taosMemoryCalloc(pTopic->sqlLen, sizeof(char));
  if (pTopic->sql == NULL) {
    terrno = TSDB_CODE_OUT_OF_MEMORY;
    goto TOPIC_DECODE_OVER;
  }
  SDB_GET_BINARY(pRaw, dataPos, pTopic->sql, pTopic->sqlLen, TOPIC_DECODE_OVER);

  SDB_GET_INT32(pRaw, dataPos, &pTopic->astLen, TOPIC_DECODE_OVER);
  if (pTopic->astLen) {
    pTopic->ast = taosMemoryCalloc(pTopic->astLen, sizeof(char));
    if (pTopic->ast == NULL) {
      terrno = TSDB_CODE_OUT_OF_MEMORY;
      goto TOPIC_DECODE_OVER;
    }
  } else {
    pTopic->ast = NULL;
  }
  SDB_GET_BINARY(pRaw, dataPos, pTopic->ast, pTopic->astLen, TOPIC_DECODE_OVER);
  SDB_GET_INT32(pRaw, dataPos, &len, TOPIC_DECODE_OVER);
  if (len) {
    pTopic->physicalPlan = taosMemoryCalloc(len, sizeof(char));
    if (pTopic->physicalPlan == NULL) {
      terrno = TSDB_CODE_OUT_OF_MEMORY;
      goto TOPIC_DECODE_OVER;
    }
    SDB_GET_BINARY(pRaw, dataPos, pTopic->physicalPlan, len, TOPIC_DECODE_OVER);
  } else {
    pTopic->physicalPlan = NULL;
  }

  SDB_GET_INT32(pRaw, dataPos, &len, TOPIC_DECODE_OVER);
  if (len) {
    buf = taosMemoryMalloc(len);
    if (buf == NULL) {
      terrno = TSDB_CODE_OUT_OF_MEMORY;
      goto TOPIC_DECODE_OVER;
    }
    SDB_GET_BINARY(pRaw, dataPos, buf, len, TOPIC_DECODE_OVER);
    if (taosDecodeSSchemaWrapper(buf, &pTopic->schema) == NULL) {
      goto TOPIC_DECODE_OVER;
    }
  } else {
    pTopic->schema.nCols = 0;
    pTopic->schema.version = 0;
    pTopic->schema.pSchema = NULL;
  }
  SDB_GET_INT64(pRaw, dataPos, &pTopic->ntbUid, TOPIC_DECODE_OVER);
  if (pTopic->ntbUid != 0) {
    int32_t ntbColNum;
    SDB_GET_INT32(pRaw, dataPos, &ntbColNum, TOPIC_DECODE_OVER);
    pTopic->ntbColIds = taosArrayInit(ntbColNum, sizeof(int16_t));
    if (pTopic->ntbColIds == NULL) {
      terrno = TSDB_CODE_OUT_OF_MEMORY;
      goto TOPIC_DECODE_OVER;
    }
    int16_t colId;
    SDB_GET_INT16(pRaw, dataPos, &colId, TOPIC_DECODE_OVER);
    taosArrayPush(pTopic->ntbColIds, &colId);
  }
  SDB_GET_INT64(pRaw, dataPos, &pTopic->ctbStbUid, TOPIC_DECODE_OVER);

  SDB_GET_RESERVE(pRaw, dataPos, MND_TOPIC_RESERVE_SIZE, TOPIC_DECODE_OVER);

  terrno = TSDB_CODE_SUCCESS;

TOPIC_DECODE_OVER:
  taosMemoryFreeClear(buf);
  if (terrno != TSDB_CODE_SUCCESS) {
    mError("topic:%s, failed to decode from raw:%p since %s", pTopic == NULL ? "null" : pTopic->name, pRaw, terrstr());
    taosMemoryFreeClear(pRow);
    return NULL;
  }

  mTrace("topic:%s, decode from raw:%p, row:%p", pTopic->name, pRaw, pTopic);
  return pRow;
}

static int32_t mndTopicActionInsert(SSdb *pSdb, SMqTopicObj *pTopic) {
  mTrace("topic:%s, perform insert action", pTopic->name);
  return 0;
}

static int32_t mndTopicActionDelete(SSdb *pSdb, SMqTopicObj *pTopic) {
  mTrace("topic:%s, perform delete action", pTopic->name);
  taosMemoryFreeClear(pTopic->sql);
  taosMemoryFreeClear(pTopic->ast);
  taosMemoryFreeClear(pTopic->physicalPlan);
  if (pTopic->schema.nCols) taosMemoryFreeClear(pTopic->schema.pSchema);
  taosArrayDestroy(pTopic->ntbColIds);
  return 0;
}

static int32_t mndTopicActionUpdate(SSdb *pSdb, SMqTopicObj *pOldTopic, SMqTopicObj *pNewTopic) {
  mTrace("topic:%s, perform update action", pOldTopic->name);
  atomic_exchange_64(&pOldTopic->updateTime, pNewTopic->updateTime);
  atomic_exchange_32(&pOldTopic->version, pNewTopic->version);

  /*taosWLockLatch(&pOldTopic->lock);*/

  // TODO handle update

  /*taosWUnLockLatch(&pOldTopic->lock);*/
  return 0;
}

SMqTopicObj *mndAcquireTopic(SMnode *pMnode, const char *topicName) {
  SSdb        *pSdb = pMnode->pSdb;
  SMqTopicObj *pTopic = sdbAcquire(pSdb, SDB_TOPIC, topicName);
  if (pTopic == NULL && terrno == TSDB_CODE_SDB_OBJ_NOT_THERE) {
    terrno = TSDB_CODE_MND_TOPIC_NOT_EXIST;
  }
  return pTopic;
}

void mndReleaseTopic(SMnode *pMnode, SMqTopicObj *pTopic) {
  SSdb *pSdb = pMnode->pSdb;
  sdbRelease(pSdb, pTopic);
}

static SDDropTopicReq *mndBuildDropTopicMsg(SMnode *pMnode, SVgObj *pVgroup, SMqTopicObj *pTopic) {
  int32_t contLen = sizeof(SDDropTopicReq);

  SDDropTopicReq *pDrop = taosMemoryCalloc(1, contLen);
  if (pDrop == NULL) {
    terrno = TSDB_CODE_OUT_OF_MEMORY;
    return NULL;
  }

  pDrop->head.contLen = htonl(contLen);
  pDrop->head.vgId = htonl(pVgroup->vgId);
  memcpy(pDrop->name, pTopic->name, TSDB_TOPIC_FNAME_LEN);
  pDrop->tuid = htobe64(pTopic->uid);

  return pDrop;
}

static int32_t mndCheckCreateTopicReq(SCMCreateTopicReq *pCreate) {
  terrno = TSDB_CODE_MND_INVALID_TOPIC;

  if (pCreate->sql == NULL) return -1;

  if (pCreate->subType == TOPIC_SUB_TYPE__COLUMN) {
    if (pCreate->ast == NULL || pCreate->ast[0] == 0) return -1;
  } else if (pCreate->subType == TOPIC_SUB_TYPE__TABLE) {
    if (pCreate->subStbName[0] == 0) return -1;
  } else if (pCreate->subType == TOPIC_SUB_TYPE__DB) {
    if (pCreate->subDbName[0] == 0) return -1;
  }

  terrno = TSDB_CODE_SUCCESS;
  return 0;
}

static int32_t extractTopicTbInfo(SNode *pAst, SMqTopicObj *pTopic) {
  SNodeList *pNodeList = NULL;
  nodesCollectColumns((SSelectStmt *)pAst, SQL_CLAUSE_FROM, NULL, COLLECT_COL_TYPE_ALL, &pNodeList);
  int64_t suid = ((SRealTableNode *)((SSelectStmt *)pAst)->pFromTable)->pMeta->suid;
  int8_t  tableType = ((SRealTableNode *)((SSelectStmt *)pAst)->pFromTable)->pMeta->tableType;
  if (tableType == TSDB_CHILD_TABLE) {
    pTopic->ctbStbUid = suid;
  } else if (tableType == TSDB_NORMAL_TABLE) {
    SNode *pNode = NULL;
    FOREACH(pNode, pNodeList) {
      SColumnNode *pCol = (SColumnNode *)pNode;
      if (pCol->tableType == TSDB_NORMAL_TABLE) {
        pTopic->ntbUid = pCol->tableId;
        taosArrayPush(pTopic->ntbColIds, &pCol->colId);
      }
    }
  }
  nodesDestroyList(pNodeList);
  return 0;
}

static int32_t mndCreateTopic(SMnode *pMnode, SRpcMsg *pReq, SCMCreateTopicReq *pCreate, SDbObj *pDb,
                              const char *userName) {
  mInfo("topic:%s to create", pCreate->name);
  SMqTopicObj topicObj = {0};
  tstrncpy(topicObj.name, pCreate->name, TSDB_TOPIC_FNAME_LEN);
  tstrncpy(topicObj.db, pDb->name, TSDB_DB_FNAME_LEN);
  tstrncpy(topicObj.createUser, userName, TSDB_USER_LEN);

  if (mndCheckTopicPrivilege(pMnode, pReq->info.conn.user, MND_OPER_CREATE_TOPIC, &topicObj) != 0) {
    return -1;
  }

  topicObj.createTime = taosGetTimestampMs();
  topicObj.updateTime = topicObj.createTime;
  topicObj.uid = mndGenerateUid(pCreate->name, strlen(pCreate->name));
  topicObj.dbUid = pDb->uid;
  topicObj.version = 1;
  topicObj.sql = strdup(pCreate->sql);
  topicObj.sqlLen = strlen(pCreate->sql) + 1;
  topicObj.subType = pCreate->subType;
  topicObj.withMeta = pCreate->withMeta;
  if (topicObj.withMeta) {
    ASSERT(topicObj.subType != TOPIC_SUB_TYPE__COLUMN);
  }

  if (pCreate->subType == TOPIC_SUB_TYPE__COLUMN) {
    topicObj.ast = strdup(pCreate->ast);
    topicObj.astLen = strlen(pCreate->ast) + 1;

    qDebugL("ast %s", topicObj.ast);

    SNode *pAst = NULL;
    if (nodesStringToNode(pCreate->ast, &pAst) != 0) {
      taosMemoryFree(topicObj.ast);
      taosMemoryFree(topicObj.sql);
      mError("topic:%s, failed to create since %s", pCreate->name, terrstr());
      return -1;
    }

    SQueryPlan *pPlan = NULL;

    SPlanContext cxt = {.pAstRoot = pAst, .topicQuery = true};
    if (qCreateQueryPlan(&cxt, &pPlan, NULL) != 0) {
      mError("topic:%s, failed to create since %s", pCreate->name, terrstr());
      taosMemoryFree(topicObj.ast);
      taosMemoryFree(topicObj.sql);
      return -1;
    }

    int64_t ntbUid;
    topicObj.ntbColIds = taosArrayInit(0, sizeof(int16_t));
    if (topicObj.ntbColIds == NULL) {
      terrno = TSDB_CODE_OUT_OF_MEMORY;
      return -1;
    }
    extractTopicTbInfo(pAst, &topicObj);

    if (topicObj.ntbUid == 0) {
      taosArrayDestroy(topicObj.ntbColIds);
      topicObj.ntbColIds = NULL;
    }

    if (qExtractResultSchema(pAst, &topicObj.schema.nCols, &topicObj.schema.pSchema) != 0) {
      mError("topic:%s, failed to create since %s", pCreate->name, terrstr());
      taosMemoryFree(topicObj.ast);
      taosMemoryFree(topicObj.sql);
      return -1;
    }

    if (nodesNodeToString((SNode *)pPlan, false, &topicObj.physicalPlan, NULL) != 0) {
      mError("topic:%s, failed to create since %s", pCreate->name, terrstr());
      taosMemoryFree(topicObj.ast);
      taosMemoryFree(topicObj.sql);
      return -1;
    }
    nodesDestroyNode(pAst);
    nodesDestroyNode((SNode *)pPlan);
  } else if (pCreate->subType == TOPIC_SUB_TYPE__TABLE) {
    SStbObj *pStb = mndAcquireStb(pMnode, pCreate->subStbName);
    if (pStb == NULL) {
      terrno = TSDB_CODE_MND_STB_NOT_EXIST;
      return -1;
    }
    topicObj.stbUid = pStb->uid;
    mndReleaseStb(pMnode, pStb);
  }
  /*} else if (pCreate->subType == TOPIC_SUB_TYPE__DB) {*/
  /*topicObj.ast = NULL;*/
  /*topicObj.astLen = 0;*/
  /*topicObj.physicalPlan = NULL;*/
  /*topicObj.withTbName = 1;*/
  /*topicObj.withSchema = 1;*/

  STrans *pTrans = mndTransCreate(pMnode, TRN_POLICY_ROLLBACK, TRN_CONFLICT_NOTHING, pReq, "create-topic");
  if (pTrans == NULL) {
    mError("topic:%s, failed to create since %s", pCreate->name, terrstr());
    taosMemoryFreeClear(topicObj.ast);
    taosMemoryFreeClear(topicObj.sql);
    taosMemoryFreeClear(topicObj.physicalPlan);
    return -1;
  }
  mInfo("trans:%d, used to create topic:%s", pTrans->id, pCreate->name);

  SSdbRaw *pCommitRaw = mndTopicActionEncode(&topicObj);
  if (pCommitRaw == NULL || mndTransAppendCommitlog(pTrans, pCommitRaw) != 0) {
    mError("trans:%d, failed to append commit log since %s", pTrans->id, terrstr());
    taosMemoryFreeClear(topicObj.physicalPlan);
    mndTransDrop(pTrans);
    return -1;
  }
  (void)sdbSetRawStatus(pCommitRaw, SDB_STATUS_READY);

  if (topicObj.ntbUid != 0) {
    STqCheckInfo info;
    memcpy(info.topic, topicObj.name, TSDB_TOPIC_FNAME_LEN);
    info.ntbUid = topicObj.ntbUid;
    info.colIdList = topicObj.ntbColIds;
    // broadcast forbid alter info
    void   *pIter = NULL;
    SSdb   *pSdb = pMnode->pSdb;
    SVgObj *pVgroup = NULL;
    while (1) {
      // iterate vg
      pIter = sdbFetch(pSdb, SDB_VGROUP, pIter, (void **)&pVgroup);
      if (pIter == NULL) break;
      if (!mndVgroupInDb(pVgroup, topicObj.dbUid)) {
        sdbRelease(pSdb, pVgroup);
        continue;
      }

      // encoder check alter info
      int32_t len;
      int32_t code;
      tEncodeSize(tEncodeSTqCheckInfo, &info, len, code);
      if (code < 0) {
        sdbRelease(pSdb, pVgroup);
        mndTransDrop(pTrans);
        ASSERT(0);
        return -1;
      }
      void    *buf = taosMemoryCalloc(1, sizeof(SMsgHead) + len);
      void    *abuf = POINTER_SHIFT(buf, sizeof(SMsgHead));
      SEncoder encoder;
      tEncoderInit(&encoder, abuf, len);
      if (tEncodeSTqCheckInfo(&encoder, &info) < 0) {
        sdbRelease(pSdb, pVgroup);
        mndTransDrop(pTrans);
        return -1;
      }
      tEncoderClear(&encoder);
      ((SMsgHead *)buf)->vgId = htonl(pVgroup->vgId);
      // add redo action
      STransAction action = {0};
      action.epSet = mndGetVgroupEpset(pMnode, pVgroup);
      action.pCont = buf;
      action.contLen = sizeof(SMsgHead) + len;
      action.msgType = TDMT_VND_TMQ_ADD_CHECKINFO;
      if (mndTransAppendRedoAction(pTrans, &action) != 0) {
        taosMemoryFree(buf);
        sdbRelease(pSdb, pVgroup);
        mndTransDrop(pTrans);
        return -1;
      }

      sdbRelease(pSdb, pVgroup);
    }
  }

  if (mndTransPrepare(pMnode, pTrans) != 0) {
    mError("trans:%d, failed to prepare since %s", pTrans->id, terrstr());
    taosMemoryFreeClear(topicObj.physicalPlan);
    mndTransDrop(pTrans);
    return -1;
  }

  taosMemoryFreeClear(topicObj.physicalPlan);
  taosMemoryFreeClear(topicObj.sql);
  taosMemoryFreeClear(topicObj.ast);
  taosArrayDestroy(topicObj.ntbColIds);
  if (topicObj.schema.nCols) taosMemoryFreeClear(topicObj.schema.pSchema);
  mndTransDrop(pTrans);
  return TSDB_CODE_ACTION_IN_PROGRESS;
}

static int32_t mndProcessCreateTopicReq(SRpcMsg *pReq) {
  SMnode           *pMnode = pReq->info.node;
  int32_t           code = -1;
  SMqTopicObj      *pTopic = NULL;
  SDbObj           *pDb = NULL;
  SCMCreateTopicReq createTopicReq = {0};

  if (tDeserializeSCMCreateTopicReq(pReq->pCont, pReq->contLen, &createTopicReq) != 0) {
    terrno = TSDB_CODE_INVALID_MSG;
    goto _OVER;
  }

  mInfo("topic:%s, start to create, sql:%s", createTopicReq.name, createTopicReq.sql);

  if (mndCheckCreateTopicReq(&createTopicReq) != 0) {
    mError("topic:%s, failed to create since %s", createTopicReq.name, terrstr());
    goto _OVER;
  }

  pTopic = mndAcquireTopic(pMnode, createTopicReq.name);
  if (pTopic != NULL) {
    if (createTopicReq.igExists) {
      mInfo("topic:%s, already exist, ignore exist is set", createTopicReq.name);
      code = 0;
      goto _OVER;
    } else {
      terrno = TSDB_CODE_MND_TOPIC_ALREADY_EXIST;
      goto _OVER;
    }
  } else if (terrno != TSDB_CODE_MND_TOPIC_NOT_EXIST) {
    goto _OVER;
  }

  pDb = mndAcquireDb(pMnode, createTopicReq.subDbName);
  if (pDb == NULL) {
    terrno = TSDB_CODE_MND_DB_NOT_SELECTED;
    goto _OVER;
  }

  code = mndCreateTopic(pMnode, pReq, &createTopicReq, pDb, pReq->info.conn.user);
  if (code == 0) code = TSDB_CODE_ACTION_IN_PROGRESS;

_OVER:
  if (code != 0 && code != TSDB_CODE_ACTION_IN_PROGRESS) {
    mError("topic:%s, failed to create since %s", createTopicReq.name, terrstr());
  }

  mndReleaseTopic(pMnode, pTopic);
  mndReleaseDb(pMnode, pDb);

  tFreeSCMCreateTopicReq(&createTopicReq);
  return code;
}

static int32_t mndDropTopic(SMnode *pMnode, STrans *pTrans, SRpcMsg *pReq, SMqTopicObj *pTopic) {
  SSdbRaw *pCommitRaw = mndTopicActionEncode(pTopic);
  if (pCommitRaw == NULL || mndTransAppendCommitlog(pTrans, pCommitRaw) != 0) {
    mError("trans:%d, failed to append commit log since %s", pTrans->id, terrstr());
    mndTransDrop(pTrans);
    return -1;
  }
  (void)sdbSetRawStatus(pCommitRaw, SDB_STATUS_DROPPED);

  if (mndTransPrepare(pMnode, pTrans) != 0) {
    mError("trans:%d, failed to prepare since %s", pTrans->id, terrstr());
    mndTransDrop(pTrans);
    return -1;
  }

  mndTransDrop(pTrans);
  return 0;
}

static int32_t mndProcessDropTopicReq(SRpcMsg *pReq) {
  SMnode        *pMnode = pReq->info.node;
  SSdb          *pSdb = pMnode->pSdb;
  SMDropTopicReq dropReq = {0};

  if (tDeserializeSMDropTopicReq(pReq->pCont, pReq->contLen, &dropReq) != 0) {
    terrno = TSDB_CODE_INVALID_MSG;
    return -1;
  }

  SMqTopicObj *pTopic = mndAcquireTopic(pMnode, dropReq.name);
  if (pTopic == NULL) {
    if (dropReq.igNotExists) {
      mInfo("topic:%s, not exist, ignore not exist is set", dropReq.name);
      return 0;
    } else {
      terrno = TSDB_CODE_MND_TOPIC_NOT_EXIST;
      mError("topic:%s, failed to drop since %s", dropReq.name, terrstr());
      return -1;
    }
  }

  if (mndCheckTopicPrivilege(pMnode, pReq->info.conn.user, MND_OPER_DROP_TOPIC, pTopic) != 0) {
    mndReleaseTopic(pMnode, pTopic);
    return -1;
  }

  void           *pIter = NULL;
  SMqConsumerObj *pConsumer;
  while (1) {
    pIter = sdbFetch(pSdb, SDB_CONSUMER, pIter, (void **)&pConsumer);
    if (pIter == NULL) break;

    if (pConsumer->status == MQ_CONSUMER_STATUS__LOST_REBD) continue;

    int32_t sz = taosArrayGetSize(pConsumer->assignedTopics);
    for (int32_t i = 0; i < sz; i++) {
      char *name = taosArrayGetP(pConsumer->assignedTopics, i);
      if (strcmp(name, pTopic->name) == 0) {
        mndReleaseConsumer(pMnode, pConsumer);
        mndReleaseTopic(pMnode, pTopic);
        terrno = TSDB_CODE_MND_TOPIC_SUBSCRIBED;
        mError("topic:%s, failed to drop since subscribed by consumer:%" PRId64 ", in consumer group %s", dropReq.name,
               pConsumer->consumerId, pConsumer->cgroup);
        return -1;
      }
    }

    sz = taosArrayGetSize(pConsumer->rebNewTopics);
    for (int32_t i = 0; i < sz; i++) {
      char *name = taosArrayGetP(pConsumer->rebNewTopics, i);
      if (strcmp(name, pTopic->name) == 0) {
        mndReleaseConsumer(pMnode, pConsumer);
        mndReleaseTopic(pMnode, pTopic);
        terrno = TSDB_CODE_MND_TOPIC_SUBSCRIBED;
        mError("topic:%s, failed to drop since subscribed by consumer:%" PRId64 ", in consumer group %s (reb new)",
               dropReq.name, pConsumer->consumerId, pConsumer->cgroup);
        return -1;
      }
    }

    sz = taosArrayGetSize(pConsumer->rebRemovedTopics);
    for (int32_t i = 0; i < sz; i++) {
      char *name = taosArrayGetP(pConsumer->rebRemovedTopics, i);
      if (strcmp(name, pTopic->name) == 0) {
        mndReleaseConsumer(pMnode, pConsumer);
        mndReleaseTopic(pMnode, pTopic);
        terrno = TSDB_CODE_MND_TOPIC_SUBSCRIBED;
        mError("topic:%s, failed to drop since subscribed by consumer:%" PRId64 ", in consumer group %s (reb remove)",
               dropReq.name, pConsumer->consumerId, pConsumer->cgroup);
        return -1;
      }
    }

    sdbRelease(pSdb, pConsumer);
  }

<<<<<<< HEAD
  if (mndCheckDbPrivilegeByName(pMnode, pReq->info.conn.user, MND_OPER_READ_DB, pTopic->db) != 0) {
    return -1;
  }
=======
#if 0
  if (pTopic->refConsumerCnt != 0) {
    mndReleaseTopic(pMnode, pTopic);
    terrno = TSDB_CODE_MND_TOPIC_SUBSCRIBED;
    mError("topic:%s, failed to drop since %s", dropReq.name, terrstr());
    return -1;
  }
#endif
>>>>>>> b30e411f

  STrans *pTrans = mndTransCreate(pMnode, TRN_POLICY_ROLLBACK, TRN_CONFLICT_DB_INSIDE, pReq, "drop-topic");
  mndTransSetDbName(pTrans, pTopic->db, NULL);
  if (pTrans == NULL) {
    mError("topic:%s, failed to drop since %s", pTopic->name, terrstr());
    mndReleaseTopic(pMnode, pTopic);
    return -1;
  }

  mInfo("trans:%d, used to drop topic:%s", pTrans->id, pTopic->name);

  // TODO check if rebalancing
  if (mndDropSubByTopic(pMnode, pTrans, dropReq.name) < 0) {
    /*ASSERT(0);*/
    mError("topic:%s, failed to drop since %s", pTopic->name, terrstr());
    mndTransDrop(pTrans);
    mndReleaseTopic(pMnode, pTopic);
    return -1;
  }

  if (pTopic->ntbUid != 0) {
    // broadcast to all vnode
    void   *pIter = NULL;
    SVgObj *pVgroup = NULL;
    while (1) {
      pIter = sdbFetch(pSdb, SDB_VGROUP, pIter, (void **)&pVgroup);
      if (pIter == NULL) break;
      if (!mndVgroupInDb(pVgroup, pTopic->dbUid)) {
        sdbRelease(pSdb, pVgroup);
        continue;
      }

      void *buf = taosMemoryCalloc(1, sizeof(SMsgHead) + TSDB_TOPIC_FNAME_LEN);
      void *abuf = POINTER_SHIFT(buf, sizeof(SMsgHead));
      ((SMsgHead *)buf)->vgId = htonl(pVgroup->vgId);
      memcpy(abuf, pTopic->name, TSDB_TOPIC_FNAME_LEN);

      STransAction action = {0};
      action.epSet = mndGetVgroupEpset(pMnode, pVgroup);
      action.pCont = buf;
      action.contLen = sizeof(SMsgHead) + TSDB_TOPIC_FNAME_LEN;
      action.msgType = TDMT_VND_TMQ_DEL_CHECKINFO;
      if (mndTransAppendRedoAction(pTrans, &action) != 0) {
        taosMemoryFree(buf);
        sdbRelease(pSdb, pVgroup);
        mndTransDrop(pTrans);
        return -1;
      }
    }
  }

  int32_t code = mndDropTopic(pMnode, pTrans, pReq, pTopic);
  mndReleaseTopic(pMnode, pTopic);

  if (code != 0) {
    mError("topic:%s, failed to drop since %s", dropReq.name, terrstr());
    return -1;
  }

  return TSDB_CODE_ACTION_IN_PROGRESS;
}

static int32_t mndGetNumOfTopics(SMnode *pMnode, char *dbName, int32_t *pNumOfTopics) {
  SSdb   *pSdb = pMnode->pSdb;
  SDbObj *pDb = mndAcquireDb(pMnode, dbName);
  if (pDb == NULL) {
    terrno = TSDB_CODE_MND_DB_NOT_SELECTED;
    return -1;
  }

  int32_t numOfTopics = 0;
  void   *pIter = NULL;
  while (1) {
    SMqTopicObj *pTopic = NULL;
    pIter = sdbFetch(pSdb, SDB_TOPIC, pIter, (void **)&pTopic);
    if (pIter == NULL) break;

    if (pTopic->dbUid == pDb->uid) {
      numOfTopics++;
    }

    sdbRelease(pSdb, pTopic);
  }

  *pNumOfTopics = numOfTopics;
  mndReleaseDb(pMnode, pDb);
  return 0;
}

static int32_t mndRetrieveTopic(SRpcMsg *pReq, SShowObj *pShow, SSDataBlock *pBlock, int32_t rowsCapacity) {
  SMnode      *pMnode = pReq->info.node;
  SSdb        *pSdb = pMnode->pSdb;
  int32_t      numOfRows = 0;
  SMqTopicObj *pTopic = NULL;

  while (numOfRows < rowsCapacity) {
    pShow->pIter = sdbFetch(pSdb, SDB_TOPIC, pShow->pIter, (void **)&pTopic);
    if (pShow->pIter == NULL) break;

    SColumnInfoData *pColInfo;
    SName            n;
    int32_t          cols = 0;

    char topicName[TSDB_TOPIC_NAME_LEN + VARSTR_HEADER_SIZE + 5] = {0};
    tstrncpy(varDataVal(topicName), mndGetDbStr(pTopic->name), sizeof(topicName) - 2);
    /*tNameFromString(&n, pTopic->name, T_NAME_ACCT | T_NAME_DB);*/
    /*tNameGetDbName(&n, varDataVal(topicName));*/
    varDataSetLen(topicName, strlen(varDataVal(topicName)));
    pColInfo = taosArrayGet(pBlock->pDataBlock, cols++);
    colDataAppend(pColInfo, numOfRows, (const char *)topicName, false);

    char dbName[TSDB_DB_NAME_LEN + VARSTR_HEADER_SIZE] = {0};
    tNameFromString(&n, pTopic->db, T_NAME_ACCT | T_NAME_DB);
    tNameGetDbName(&n, varDataVal(dbName));
    varDataSetLen(dbName, strlen(varDataVal(dbName)));
    pColInfo = taosArrayGet(pBlock->pDataBlock, cols++);
    colDataAppend(pColInfo, numOfRows, (const char *)dbName, false);

    pColInfo = taosArrayGet(pBlock->pDataBlock, cols++);
    colDataAppend(pColInfo, numOfRows, (const char *)&pTopic->createTime, false);

    char sql[TSDB_SHOW_SQL_LEN + VARSTR_HEADER_SIZE] = {0};
    tstrncpy(&sql[VARSTR_HEADER_SIZE], pTopic->sql, TSDB_SHOW_SQL_LEN);
    varDataSetLen(sql, strlen(&sql[VARSTR_HEADER_SIZE]));
    pColInfo = taosArrayGet(pBlock->pDataBlock, cols++);
    colDataAppend(pColInfo, numOfRows, (const char *)sql, false);

    numOfRows++;
    sdbRelease(pSdb, pTopic);
  }

  pShow->numOfRows += numOfRows;
  return numOfRows;
}

int32_t mndSetTopicCommitLogs(SMnode *pMnode, STrans *pTrans, SMqTopicObj *pTopic) {
  SSdbRaw *pCommitRaw = mndTopicActionEncode(pTopic);
  if (pCommitRaw == NULL) return -1;
  if (mndTransAppendCommitlog(pTrans, pCommitRaw) != 0) return -1;
  if (sdbSetRawStatus(pCommitRaw, SDB_STATUS_READY) != 0) return -1;

  return 0;
}

static int32_t mndSetDropTopicCommitLogs(SMnode *pMnode, STrans *pTrans, SMqTopicObj *pTopic) {
  SSdbRaw *pCommitRaw = mndTopicActionEncode(pTopic);
  if (pCommitRaw == NULL) return -1;
  if (mndTransAppendCommitlog(pTrans, pCommitRaw) != 0) return -1;
  if (sdbSetRawStatus(pCommitRaw, SDB_STATUS_DROPPED) != 0) return -1;

  return 0;
}

static void mndCancelGetNextTopic(SMnode *pMnode, void *pIter) {
  SSdb *pSdb = pMnode->pSdb;
  sdbCancelFetch(pSdb, pIter);
}

int32_t mndCheckTopicExist(SMnode *pMnode, SDbObj *pDb) {
  SSdb *pSdb = pMnode->pSdb;

  void        *pIter = NULL;
  SMqTopicObj *pTopic = NULL;
  while (1) {
    pIter = sdbFetch(pSdb, SDB_TOPIC, pIter, (void **)&pTopic);
    if (pIter == NULL) break;

    if (pTopic->dbUid == pDb->uid) {
      sdbRelease(pSdb, pTopic);
      terrno = TSDB_CODE_MND_TOPIC_MUST_BE_DELETED;
      return -1;
    }

    sdbRelease(pSdb, pTopic);
  }
  return 0;
}

int32_t mndDropTopicByDB(SMnode *pMnode, STrans *pTrans, SDbObj *pDb) {
  int32_t code = 0;
  SSdb   *pSdb = pMnode->pSdb;

  void        *pIter = NULL;
  SMqTopicObj *pTopic = NULL;
  while (1) {
    pIter = sdbFetch(pSdb, SDB_TOPIC, pIter, (void **)&pTopic);
    if (pIter == NULL) break;

    if (pTopic->dbUid != pDb->uid) {
      sdbRelease(pSdb, pTopic);
      continue;
    }

    if (mndSetDropTopicCommitLogs(pMnode, pTrans, pTopic) < 0) {
      sdbRelease(pSdb, pTopic);
      sdbCancelFetch(pSdb, pIter);
      code = -1;
      break;
    }

    sdbRelease(pSdb, pTopic);
  }

  return code;
}<|MERGE_RESOLUTION|>--- conflicted
+++ resolved
@@ -696,20 +696,9 @@
     sdbRelease(pSdb, pConsumer);
   }
 
-<<<<<<< HEAD
   if (mndCheckDbPrivilegeByName(pMnode, pReq->info.conn.user, MND_OPER_READ_DB, pTopic->db) != 0) {
     return -1;
   }
-=======
-#if 0
-  if (pTopic->refConsumerCnt != 0) {
-    mndReleaseTopic(pMnode, pTopic);
-    terrno = TSDB_CODE_MND_TOPIC_SUBSCRIBED;
-    mError("topic:%s, failed to drop since %s", dropReq.name, terrstr());
-    return -1;
-  }
-#endif
->>>>>>> b30e411f
 
   STrans *pTrans = mndTransCreate(pMnode, TRN_POLICY_ROLLBACK, TRN_CONFLICT_DB_INSIDE, pReq, "drop-topic");
   mndTransSetDbName(pTrans, pTopic->db, NULL);
