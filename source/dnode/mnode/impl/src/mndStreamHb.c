/*
 * Copyright (c) 2019 TAOS Data, Inc. <jhtao@taosdata.com>
 *
 * This program is free software: you can use, redistribute, and/or modify
 * it under the terms of the GNU Affero General Public License, version 3
 * or later ("AGPL"), as published by the Free Software Foundation.
 *
 * This program is distributed in the hope that it will be useful, but WITHOUT
 * ANY WARRANTY; without even the implied warranty of MERCHANTABILITY or
 * FITNESS FOR A PARTICULAR PURPOSE.
 *
 * You should have received a copy of the GNU Affero General Public License
 * along with this program. If not, see <http://www.gnu.org/licenses/>.
 */

#include "mndStream.h"
#include "mndTrans.h"
#include "mndMnode.h"
#include "tmisce.h"


void mndStreamHbSendRsp(SRpcHandleInfo *pRpcInfo, SRpcMsg* pRsp) {
  tmsgSendRsp(pRsp);
  pRpcInfo->handle = NULL;  // disable auto rsp
}

int32_t mndProcessStreamHb(SRpcMsg *pReq) {
  SMnode      *pMnode = pReq->info.node;
  SStreamHbMsg req = {0};
  SMStreamHbRspMsg rsp = {0};
  int32_t      code = 0;
  int32_t      lino = 0;
  SDecoder     decoder = {0};
  char*        msg = POINTER_SHIFT(pReq->pCont, sizeof(SStreamMsgGrpHeader));
  int32_t      len = pReq->contLen - sizeof(SStreamMsgGrpHeader);
  int64_t      currTs = taosGetTimestampMs();

  mstDebug("start to process stream hb req msg");

  if ((code = grantCheckExpire(TSDB_GRANT_STREAMS)) < 0) {
    TAOS_CHECK_EXIT(msmHandleGrantExpired(pMnode));
  }

  tDecoderInit(&decoder, msg, len);
  code = tDecodeStreamHbMsg(&decoder, &req);
  if (code < 0) {
    mstError("failed to decode stream hb msg, error:%s", tstrerror(terrno));
    tCleanupStreamHbMsg(&req, true);
    tDecoderClear(&decoder);
    TAOS_CHECK_EXIT(TSDB_CODE_INVALID_MSG);
  }
  tDecoderClear(&decoder);

  mstDebug("start to process grp %d stream-hb from dnode:%d, snodeId:%d, vgLeaders:%d, streamStatus:%d", 
      req.streamGId, req.dnodeId, req.snodeId, (int32_t)taosArrayGetSize(req.pVgLeaders), (int32_t)taosArrayGetSize(req.pStreamStatus));

  rsp.streamGId = req.streamGId;

  SRpcMsg rspMsg = {0};
  
  (void)msmHandleStreamHbMsg(pMnode, currTs, &req, pReq, &rspMsg);

_exit:

  if (code) {
    msmEncodeStreamHbRsp(code, &pReq->info, &rsp, &rspMsg);
  }
  
  mndStreamHbSendRsp(&pReq->info, &rspMsg);
<<<<<<< HEAD
  tCleanupStreamHbMsg(&req);
=======
  tCleanupStreamHbMsg(&req, true);
>>>>>>> 1325e2cb
  tFreeSMStreamHbRspMsg(&rsp);

  mstDebug("end to process stream hb req msg, code:%d", code);

  return code;
}<|MERGE_RESOLUTION|>--- conflicted
+++ resolved
@@ -67,11 +67,7 @@
   }
   
   mndStreamHbSendRsp(&pReq->info, &rspMsg);
-<<<<<<< HEAD
-  tCleanupStreamHbMsg(&req);
-=======
   tCleanupStreamHbMsg(&req, true);
->>>>>>> 1325e2cb
   tFreeSMStreamHbRspMsg(&rsp);
 
   mstDebug("end to process stream hb req msg, code:%d", code);
