--- conflicted
+++ resolved
@@ -1,113 +1,103 @@
-/*
- * Copyright (c) 2019 TAOS Data, Inc. <jhtao@taosdata.com>
- *
- * This program is free software: you can use, redistribute, and/or modify
- * it under the terms of the GNU Affero General Public License, version 3
- * or later ("AGPL"), as published by the Free Software Foundation.
- *
- * This program is distributed in the hope that it will be useful, but WITHOUT
- * ANY WARRANTY; without even the implied warranty of MERCHANTABILITY or
- * FITNESS FOR A PARTICULAR PURPOSE.
- *
- * You should have received a copy of the GNU Affero General Public License
- * along with this program. If not, see <http://www.gnu.org/licenses/>.
- */
-
-#define _DEFAULT_SOURCE
-#include "mndGrant.h"
-#include "mndShow.h"
-
-#ifndef _GRANT
-
-<<<<<<< HEAD
-#define GRANT_ITEM_SHOW(display)                          \
-  do {                                                    \
-    cols++;                                               \
-    pColInfo = taosArrayGet(pBlock->pDataBlock, cols);    \
-    src = (display);                                      \
-    STR_WITH_MAXSIZE_TO_VARSTR(tmp, src, 32);             \
-    COL_DATA_SET_VAL_GOTO(tmp, false, NULL, NULL, _exit); \
-=======
-#define GRANT_ITEM_SHOW(display)                               \
-  do {                                                         \
-    if ((++cols) >= nCols) goto _end;                          \
-    if ((pColInfo = taosArrayGet(pBlock->pDataBlock, cols))) { \
-      src = (display);                                         \
-      STR_WITH_MAXSIZE_TO_VARSTR(tmp, src, 32);                \
-      COL_DATA_SET_VAL_GOTO(tmp, false, NULL, _exit);          \
-    }                                                          \
->>>>>>> 07cf494e
-  } while (0)
-
-static int32_t mndRetrieveGrant(SRpcMsg *pReq, SShowObj *pShow, SSDataBlock *pBlock, int32_t rows) {
-  SMnode *pMnode = pReq->info.node;
-  SSdb   *pSdb = pMnode->pSdb;
-  int32_t numOfRows = 0;
-  int32_t cols = 0;
-  int32_t code = 0;
-  int32_t lino = 0;
-  char    tmp[32];
-  int32_t nCols = taosArrayGetSize(pBlock->pDataBlock);
-
-  if (pShow->numOfRows < 1) {
-    cols = 0;
-    SColumnInfoData *pColInfo = taosArrayGet(pBlock->pDataBlock, cols);
-    const char      *src = TD_PRODUCT_NAME;
-    STR_WITH_MAXSIZE_TO_VARSTR(tmp, src, 32);
-    COL_DATA_SET_VAL_GOTO(tmp, false, NULL, NULL, _exit);
-
-    GRANT_ITEM_SHOW("unlimited");
-    GRANT_ITEM_SHOW("limited");
-    GRANT_ITEM_SHOW("false");
-    GRANT_ITEM_SHOW("ungranted");
-
-    for (int32_t i = 0; i < nCols - 5; ++i) {
-      GRANT_ITEM_SHOW("unlimited");
-    }
-  _end:
-    ++numOfRows;
-  }
-
-  pShow->numOfRows += numOfRows;
-_exit:
-  if (code != 0) {
-    mError("failed to retrieve grant at line %d since %s", lino, tstrerror(code));
-    TAOS_RETURN(code);
-  }
-  return numOfRows;
-}
-
-static int32_t mndRetrieveGrantFull(SRpcMsg *pReq, SShowObj *pShow, SSDataBlock *pBlock, int32_t rows) { return 0; }
-static int32_t mndRetrieveGrantLogs(SRpcMsg *pReq, SShowObj *pShow, SSDataBlock *pBlock, int32_t rows) { return 0; }
-static int32_t mndRetrieveMachines(SRpcMsg *pReq, SShowObj *pShow, SSDataBlock *pBlock, int32_t rows) { return 0; }
-static int32_t mndRetrieveEncryptions(SRpcMsg *pReq, SShowObj *pShow, SSDataBlock *pBlock, int32_t rows) { return 0; }
-
-static int32_t mndProcessGrantHB(SRpcMsg *pReq) { return TSDB_CODE_SUCCESS; }
-
-int32_t mndInitGrant(SMnode *pMnode) {
-  mndAddShowRetrieveHandle(pMnode, TSDB_MGMT_TABLE_GRANTS, mndRetrieveGrant);
-  mndAddShowRetrieveHandle(pMnode, TSDB_MGMT_TABLE_GRANTS_FULL, mndRetrieveGrantFull);
-  mndAddShowRetrieveHandle(pMnode, TSDB_MGMT_TABLE_GRANTS_LOGS, mndRetrieveGrantLogs);
-  mndAddShowRetrieveHandle(pMnode, TSDB_MGMT_TABLE_MACHINES, mndRetrieveMachines);
-  mndAddShowRetrieveHandle(pMnode, TSDB_MGMT_TABLE_ENCRYPTIONS, mndRetrieveEncryptions);
-  mndSetMsgHandle(pMnode, TDMT_MND_GRANT_HB_TIMER, mndProcessGrantHB);
-  return 0;
-}
-
-void    mndCleanupGrant() {}
-void    grantParseParameter() { mError("can't parsed parameter k"); }
-void    grantReset(SMnode *pMnode, EGrantType grant, uint64_t value) {}
-void    grantAdd(EGrantType grant, uint64_t value) {}
-void    grantRestore(EGrantType grant, uint64_t value) {}
-int64_t grantRemain(EGrantType grant) { return 0; }
-int32_t tGetMachineId(char **result) {
-  *result = NULL;
-  return 0;
-}
-bool    grantCheckDualReplicaDnodes(void *pMnode) { return false; }
-int32_t dmProcessGrantReq(void *pInfo, SRpcMsg *pMsg) { return TSDB_CODE_SUCCESS; }
-int32_t dmProcessGrantNotify(void *pInfo, SRpcMsg *pMsg) { return TSDB_CODE_SUCCESS; }
-int32_t mndProcessConfigGrantReq(SMnode *pMnode, SRpcMsg *pReq, SMCfgClusterReq *pCfg) { return 0; }
-#endif
-
+/*
+ * Copyright (c) 2019 TAOS Data, Inc. <jhtao@taosdata.com>
+ *
+ * This program is free software: you can use, redistribute, and/or modify
+ * it under the terms of the GNU Affero General Public License, version 3
+ * or later ("AGPL"), as published by the Free Software Foundation.
+ *
+ * This program is distributed in the hope that it will be useful, but WITHOUT
+ * ANY WARRANTY; without even the implied warranty of MERCHANTABILITY or
+ * FITNESS FOR A PARTICULAR PURPOSE.
+ *
+ * You should have received a copy of the GNU Affero General Public License
+ * along with this program. If not, see <http://www.gnu.org/licenses/>.
+ */
+
+#define _DEFAULT_SOURCE
+#include "mndGrant.h"
+#include "mndShow.h"
+
+#ifndef _GRANT
+
+#define GRANT_ITEM_SHOW(display)                               \
+  do {                                                         \
+    if ((++cols) >= nCols) goto _end;                          \
+    if ((pColInfo = taosArrayGet(pBlock->pDataBlock, cols))) { \
+      src = (display);                                         \
+      STR_WITH_MAXSIZE_TO_VARSTR(tmp, src, 32);                \
+      COL_DATA_SET_VAL_GOTO(tmp, false, NULL, _exit);          \
+    }                                                          \
+  } while (0)
+
+static int32_t mndRetrieveGrant(SRpcMsg *pReq, SShowObj *pShow, SSDataBlock *pBlock, int32_t rows) {
+  SMnode *pMnode = pReq->info.node;
+  SSdb   *pSdb = pMnode->pSdb;
+  int32_t numOfRows = 0;
+  int32_t cols = 0;
+  int32_t code = 0;
+  int32_t lino = 0;
+  char    tmp[32];
+  int32_t nCols = taosArrayGetSize(pBlock->pDataBlock);
+
+  if (pShow->numOfRows < 1) {
+    cols = 0;
+    SColumnInfoData *pColInfo = taosArrayGet(pBlock->pDataBlock, cols);
+    const char      *src = TD_PRODUCT_NAME;
+    STR_WITH_MAXSIZE_TO_VARSTR(tmp, src, 32);
+    COL_DATA_SET_VAL_GOTO(tmp, false, NULL, NULL, _exit);
+
+    GRANT_ITEM_SHOW("unlimited");
+    GRANT_ITEM_SHOW("limited");
+    GRANT_ITEM_SHOW("false");
+    GRANT_ITEM_SHOW("ungranted");
+
+    for (int32_t i = 0; i < nCols - 5; ++i) {
+      GRANT_ITEM_SHOW("unlimited");
+    }
+  _end:
+    ++numOfRows;
+  }
+
+  pShow->numOfRows += numOfRows;
+_exit:
+  if (code != 0) {
+    mError("failed to retrieve grant at line %d since %s", lino, tstrerror(code));
+    TAOS_RETURN(code);
+  }
+  return numOfRows;
+}
+
+static int32_t mndRetrieveGrantFull(SRpcMsg *pReq, SShowObj *pShow, SSDataBlock *pBlock, int32_t rows) { return 0; }
+static int32_t mndRetrieveGrantLogs(SRpcMsg *pReq, SShowObj *pShow, SSDataBlock *pBlock, int32_t rows) { return 0; }
+static int32_t mndRetrieveMachines(SRpcMsg *pReq, SShowObj *pShow, SSDataBlock *pBlock, int32_t rows) { return 0; }
+static int32_t mndRetrieveEncryptions(SRpcMsg *pReq, SShowObj *pShow, SSDataBlock *pBlock, int32_t rows) { return 0; }
+
+static int32_t mndProcessGrantHB(SRpcMsg *pReq) { return TSDB_CODE_SUCCESS; }
+
+int32_t mndInitGrant(SMnode *pMnode) {
+  mndAddShowRetrieveHandle(pMnode, TSDB_MGMT_TABLE_GRANTS, mndRetrieveGrant);
+  mndAddShowRetrieveHandle(pMnode, TSDB_MGMT_TABLE_GRANTS_FULL, mndRetrieveGrantFull);
+  mndAddShowRetrieveHandle(pMnode, TSDB_MGMT_TABLE_GRANTS_LOGS, mndRetrieveGrantLogs);
+  mndAddShowRetrieveHandle(pMnode, TSDB_MGMT_TABLE_MACHINES, mndRetrieveMachines);
+  mndAddShowRetrieveHandle(pMnode, TSDB_MGMT_TABLE_ENCRYPTIONS, mndRetrieveEncryptions);
+  mndSetMsgHandle(pMnode, TDMT_MND_GRANT_HB_TIMER, mndProcessGrantHB);
+  return 0;
+}
+
+void    mndCleanupGrant() {}
+void    grantParseParameter() { mError("can't parsed parameter k"); }
+void    grantReset(SMnode *pMnode, EGrantType grant, uint64_t value) {}
+void    grantAdd(EGrantType grant, uint64_t value) {}
+void    grantRestore(EGrantType grant, uint64_t value) {}
+int64_t grantRemain(EGrantType grant) { return 0; }
+int32_t tGetMachineId(char **result) {
+  *result = NULL;
+  return 0;
+}
+bool    grantCheckDualReplicaDnodes(void *pMnode) { return false; }
+int32_t dmProcessGrantReq(void *pInfo, SRpcMsg *pMsg) { return TSDB_CODE_SUCCESS; }
+int32_t dmProcessGrantNotify(void *pInfo, SRpcMsg *pMsg) { return TSDB_CODE_SUCCESS; }
+int32_t mndProcessConfigGrantReq(SMnode *pMnode, SRpcMsg *pReq, SMCfgClusterReq *pCfg) { return 0; }
+#endif
+
 void mndGenerateMachineCode() { grantParseParameter(); }