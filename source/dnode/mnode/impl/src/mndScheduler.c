--- conflicted
+++ resolved
@@ -767,12 +767,10 @@
   SVgObj*     pVgroup = NULL;
   SQueryPlan* pPlan = NULL;
   SSubplan*   pSubplan = NULL;
-  int32_t     code = 0;
 
   if (pTopic->subType == TOPIC_SUB_TYPE__COLUMN) {
     pPlan = qStringToQueryPlan(pTopic->physicalPlan);
     if (pPlan == NULL) {
-<<<<<<< HEAD
       return TSDB_CODE_QRY_INVALID_INPUT;
     }
   } else if (pTopic->subType == TOPIC_SUB_TYPE__TABLE && pTopic->ast != NULL) {
@@ -789,23 +787,6 @@
       mError("failed to create topic:%s since %s", pTopic->name, terrstr());
       nodesDestroyNode(pAst);
       return code;
-=======
-      code = TSDB_CODE_QRY_INVALID_INPUT;
-      TAOS_RETURN(code);
-    }
-  } else if (pTopic->subType == TOPIC_SUB_TYPE__TABLE && pTopic->ast != NULL) {
-    SNode* pAst = NULL;
-    if ((code = nodesStringToNode(pTopic->ast, &pAst)) != 0) {
-      mError("topic:%s, failed to create since %s", pTopic->name, terrstr());
-      TAOS_RETURN(code);
-    }
-
-    SPlanContext cxt = {.pAstRoot = pAst, .topicQuery = true};
-    if ((code = qCreateQueryPlan(&cxt, &pPlan, NULL)) != 0) {
-      mError("failed to create topic:%s since %s", pTopic->name, terrstr());
-      nodesDestroyNode(pAst);
-      TAOS_RETURN(code);
->>>>>>> 3bc91da3
     }
     nodesDestroyNode(pAst);
   }
@@ -813,14 +794,8 @@
   if (pPlan) {
     int32_t levelNum = LIST_LENGTH(pPlan->pSubplans);
     if (levelNum != 1) {
-<<<<<<< HEAD
       code = TSDB_CODE_MND_INVALID_TOPIC_QUERY;
       goto END;
-=======
-      qDestroyQueryPlan(pPlan);
-      code = TSDB_CODE_MND_INVALID_TOPIC_QUERY;
-      TAOS_RETURN(code);
->>>>>>> 3bc91da3
     }
 
     SNodeListNode* pNodeListNode = (SNodeListNode*)nodesListGetNode(pPlan->pSubplans, 0);
@@ -830,14 +805,8 @@
     }
     int32_t opNum = LIST_LENGTH(pNodeListNode->pNodeList);
     if (opNum != 1) {
-<<<<<<< HEAD
       code = TSDB_CODE_MND_INVALID_TOPIC_QUERY;
       goto END;
-=======
-      qDestroyQueryPlan(pPlan);
-      code = TSDB_CODE_MND_INVALID_TOPIC_QUERY;
-      TAOS_RETURN(code);
->>>>>>> 3bc91da3
     }
 
     pSubplan = (SSubplan*)nodesListGetNode(pNodeListNode->pNodeList, 0);
@@ -877,14 +846,8 @@
     int32_t msgLen;
 
     if (qSubPlanToString(pSubplan, &pSub->qmsg, &msgLen) < 0) {
-<<<<<<< HEAD
       code = TSDB_CODE_QRY_INVALID_INPUT;
       goto END;
-=======
-      qDestroyQueryPlan(pPlan);
-      code = TSDB_CODE_QRY_INVALID_INPUT;
-      TAOS_RETURN(code);
->>>>>>> 3bc91da3
     }
   } else {
     pSub->qmsg = taosStrdup("");
@@ -892,9 +855,5 @@
 
 END:
   qDestroyQueryPlan(pPlan);
-<<<<<<< HEAD
   return code;
-=======
-  TAOS_RETURN(code);
->>>>>>> 3bc91da3
 }