--- conflicted
+++ resolved
@@ -368,16 +368,9 @@
   SEncoder encoder = {0};
   int32_t  contLen;
   SName    name = {0};
-<<<<<<< HEAD
-  int32_t  ret = 0;
-
-  if ((ret = tNameFromString(&name, pSma->name, T_NAME_ACCT | T_NAME_DB | T_NAME_TABLE)) != 0) {
-    terrno = ret;
-=======
   int32_t code = tNameFromString(&name, pSma->name, T_NAME_ACCT | T_NAME_DB | T_NAME_TABLE);
   if (TSDB_CODE_SUCCESS != code) {
     terrno = code;
->>>>>>> 981bfe3e
     return NULL;
   }
 
@@ -1680,10 +1673,6 @@
   }
 
   TAOS_RETURN(sdbSetRawStatus(pRedoRaw, SDB_STATUS_READY));
-<<<<<<< HEAD
-  TAOS_RETURN(code);
-=======
->>>>>>> 981bfe3e
 }
 
 static int32_t mndSetUpdateDbTsmaVersionCommitLogs(SMnode *pMnode, STrans *pTrans, SDbObj *pOld, SDbObj *pNew) {
@@ -1700,10 +1689,6 @@
   }
 
   TAOS_RETURN(sdbSetRawStatus(pCommitRaw, SDB_STATUS_READY));
-<<<<<<< HEAD
-  TAOS_RETURN(code);
-=======
->>>>>>> 981bfe3e
 }
 
 static int32_t mndCreateTSMATxnPrepare(SCreateTSMACxt* pCxt) {
