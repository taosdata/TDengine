--- conflicted
+++ resolved
@@ -27,12 +27,9 @@
 int32_t mndInitUser(SMnode *pMnode);
 void    mndCleanupUser(SMnode *pMnode);
 int32_t mndAcquireUser(SMnode *pMnode, const char *userName, SUserObj **ppUser);
-<<<<<<< HEAD
 int32_t mndAcquireUserById(SMnode *pMnode, int64_t userId, SUserObj **ppUser);
 int32_t mndBuildUidNamesHash(SMnode *pMnode, SSHashObj **ppHash);
 void    mndUpdateUser(SMnode *pMnode, SUserObj *pUser, SRpcMsg *pReq);
-=======
->>>>>>> 4874e16f
 void    mndReleaseUser(SMnode *pMnode, SUserObj *pUser);
 
 int32_t mndEncryptPass(char *pass, const char* salt, int8_t *algo);
