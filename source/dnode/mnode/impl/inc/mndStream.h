--- conflicted
+++ resolved
@@ -147,13 +147,8 @@
 int32_t mndStreamSetResetTaskAction(SMnode *pMnode, STrans *pTrans, SStreamObj *pStream, int64_t chkptId);
 int32_t mndStreamSetUpdateChkptAction(SMnode *pMnode, STrans *pTrans, SStreamObj *pStream);
 int32_t mndCreateStreamResetStatusTrans(SMnode *pMnode, SStreamObj *pStream, int64_t chkptId);
-<<<<<<< HEAD
-int32_t mndStreamSetChkptIdAction(SMnode *pMnode, STrans *pTrans, SStreamTask* pTask, int64_t checkpointId, int64_t ts);
-int32_t mndStreamSetRestartAction(SMnode* pMnode, STrans *pTrans, SStreamObj* pStream);
-=======
 int32_t mndStreamSetChkptIdAction(SMnode *pMnode, STrans *pTrans, SStreamTask *pTask, int64_t checkpointId, int64_t ts);
 int32_t mndStreamSetRestartAction(SMnode *pMnode, STrans *pTrans, SStreamObj *pStream);
->>>>>>> 44eaab38
 int32_t mndStreamSetCheckpointAction(SMnode *pMnode, STrans *pTrans, SStreamTask *pTask, int64_t checkpointId,
                                      int8_t mndTrigger);
 int32_t mndCreateStreamChkptInfoUpdateTrans(SMnode *pMnode, SStreamObj *pStream, SArray *pChkptInfoList);
