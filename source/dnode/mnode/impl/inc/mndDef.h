--- conflicted
+++ resolved
@@ -81,12 +81,9 @@
   MND_OPER_CREATE_ANODE,
   MND_OPER_UPDATE_ANODE,
   MND_OPER_DROP_ANODE,
-<<<<<<< HEAD
+  MND_OPER_CREATE_BNODE,
+  MND_OPER_DROP_BNODE,
   MND_OPER_CREATE_MOUNT,
-=======
-  MND_OPER_CREATE_BNODE,
-  MND_OPER_DROP_BNODE
->>>>>>> b43fee20
 } EOperType;
 
 typedef enum {
