--- conflicted
+++ resolved
@@ -92,7 +92,9 @@
   MND_OPER_SHOW_STB,
   MND_OPER_ALTER_RSMA,
   MND_OPER_ALTER_DNODE_RELOAD_TLS,
-<<<<<<< HEAD
+  MND_OPER_CREATE_TOKEN,
+  MND_OPER_ALTER_TOKEN,
+  MND_OPER_DROP_TOKEN,
   MND_OPER_CREATE_ROLE,
   MND_OPER_DROP_ROLE,
   MND_OPER_ALTER_ROLE,
@@ -105,13 +107,7 @@
   MND_OPER_SHOW_SCANS,
   MND_OPER_SHOW_SSMIGRATES,
   MND_OPER_MAX // the max operation type
-=======
-  MND_OPER_CREATE_TOKEN,
-  MND_OPER_ALTER_TOKEN,
-  MND_OPER_DROP_TOKEN,
->>>>>>> 4874e16f
 } EOperType;
-
 typedef enum {
   MND_AUTH_ACCT_START = 0,
   MND_AUTH_ACCT_USER,
