/*
 * Copyright (c) 2019 TAOS Data, Inc. <jhtao@taosdata.com>
 *
 * This program is free software: you can use, redistribute, and/or modify
 * it under the terms of the GNU Affero General Public License, version 3
 * or later ("AGPL"), as published by the Free Software Foundation.
 *
 * This program is distributed in the hope that it will be useful, but WITHOUT
 * ANY WARRANTY; without even the implied warranty of MERCHANTABILITY or
 * FITNESS FOR A PARTICULAR PURPOSE.
 *
 * You should have received a copy of the GNU Affero General Public License
 * along with this program. If not, see <http://www.gnu.org/licenses/>.
 */

#ifndef _TD_MND_DEF_H_
#define _TD_MND_DEF_H_

#include "os.h"

#include "cJSON.h"
#include "scheduler.h"
#include "sync.h"
#include "thash.h"
#include "tlist.h"
#include "tlog.h"
#include "tmsg.h"
#include "trpc.h"
#include "ttimer.h"
#include "tconfig.h"
#include "mnode.h"

#ifdef __cplusplus
extern "C" {
#endif

typedef enum {
  MND_OPER_CONNECT = 1,
  MND_OPER_CREATE_ACCT,
  MND_OPER_DROP_ACCT,
  MND_OPER_ALTER_ACCT,
  MND_OPER_CREATE_USER,
  MND_OPER_DROP_USER,
  MND_OPER_ALTER_USER,
  MND_OPER_CREATE_DNODE,
  MND_OPER_DROP_DNODE,
  MND_OPER_CONFIG_DNODE,
  MND_OPER_CREATE_MNODE,
  MND_OPER_DROP_MNODE,
  MND_OPER_CREATE_QNODE,
  MND_OPER_DROP_QNODE,
  MND_OPER_CREATE_SNODE,
  MND_OPER_DROP_SNODE,
  MND_OPER_REDISTRIBUTE_VGROUP,
  MND_OPER_MERGE_VGROUP,
  MND_OPER_SPLIT_VGROUP,
  MND_OPER_BALANCE_VGROUP,
  MND_OPER_CREATE_FUNC,
  MND_OPER_DROP_FUNC,
  MND_OPER_KILL_TRANS,
  MND_OPER_KILL_CONN,
  MND_OPER_KILL_QUERY,
  MND_OPER_CREATE_DB,
  MND_OPER_ALTER_DB,
  MND_OPER_DROP_DB,
  MND_OPER_COMPACT_DB,
  MND_OPER_TRIM_DB,
  MND_OPER_USE_DB,
  MND_OPER_WRITE_DB,
  MND_OPER_READ_DB,
  MND_OPER_READ_OR_WRITE_DB,
  MND_OPER_SHOW_VARIABLES,
  MND_OPER_SUBSCRIBE,
  MND_OPER_CREATE_TOPIC,
  MND_OPER_DROP_TOPIC,
  MND_OPER_CREATE_VIEW,
  MND_OPER_DROP_VIEW,
  MND_OPER_CONFIG_CLUSTER,
  MND_OPER_BALANCE_VGROUP_LEADER,
  MND_OPER_CREATE_ANODE,
  MND_OPER_UPDATE_ANODE,
  MND_OPER_DROP_ANODE,
  MND_OPER_CREATE_BNODE,
  MND_OPER_DROP_BNODE,
  MND_OPER_CREATE_MOUNT,
  MND_OPER_DROP_MOUNT,
  MND_OPER_SCAN_DB,
  MND_OPER_CREATE_RSMA,
  MND_OPER_DROP_RSMA,
  MND_OPER_ROLLUP_DB,
  MND_OPER_SHOW_STB,
  MND_OPER_ALTER_RSMA,
  MND_OPER_CREATE_ROLE,
  MND_OPER_DROP_ROLE,
  MND_OPER_ALTER_ROLE,
} EOperType;

typedef enum {
  MND_AUTH_ACCT_START = 0,
  MND_AUTH_ACCT_USER,
  MND_AUTH_ACCT_DNODE,
  MND_AUTH_ACCT_MNODE,
  MND_AUTH_ACCT_DB,
  MND_AUTH_ACCT_TABLE,
  MND_AUTH_ACCT_MAX
} EAuthAcct;

typedef enum {
  MND_AUTH_OP_START = 0,
  MND_AUTH_OP_CREATE_USER,
  MND_AUTH_OP_ALTER_USER,
  MND_AUTH_OP_DROP_USER,
  MND_AUTH_MAX
} EAuthOp;

typedef enum {
  TRN_CONFLICT_NOTHING = 0,
  TRN_CONFLICT_GLOBAL = 1,
  TRN_CONFLICT_DB = 2,
  TRN_CONFLICT_DB_INSIDE = 3,
  //  TRN_CONFLICT_TOPIC = 4,
  //  TRN_CONFLICT_TOPIC_INSIDE = 5,
  TRN_CONFLICT_ARBGROUP = 6,
  TRN_CONFLICT_TSMA = 7,
  TRN_CONFLICT_ROLE = 8,
} ETrnConflct;

typedef enum {
  TRN_STAGE_PREPARE = 0,
  TRN_STAGE_REDO_ACTION = 1,
  TRN_STAGE_ROLLBACK = 2,
  TRN_STAGE_UNDO_ACTION = 3,
  TRN_STAGE_COMMIT = 4,
  TRN_STAGE_COMMIT_ACTION = 5,
  TRN_STAGE_FINISH = 6,
  TRN_STAGE_PRE_FINISH = 7
} ETrnStage;

typedef enum {
  TRN_POLICY_ROLLBACK = 0,
  TRN_POLICY_RETRY = 1,
} ETrnPolicy;

typedef enum {
  TRN_EXEC_PARALLEL = 0,
  TRN_EXEC_SERIAL = 1,
  TRN_EXEC_GROUP_PARALLEL = 2,
} ETrnExec;

typedef enum {
  TRN_KILL_MODE_SKIP = 0,
  TRN_KILL_MODE_INTERUPT = 1,
  // TRN_KILL_MODE_ROLLBACK = 2,
} ETrnKillMode;

typedef enum {
  DND_REASON_ONLINE = 0,
  DND_REASON_STATUS_MSG_TIMEOUT,
  DND_REASON_STATUS_NOT_RECEIVED,
  DND_REASON_VERSION_NOT_MATCH,
  DND_REASON_DNODE_ID_NOT_MATCH,
  DND_REASON_CLUSTER_ID_NOT_MATCH,
  DND_REASON_STATUS_INTERVAL_NOT_MATCH,
  DND_REASON_TIME_ZONE_NOT_MATCH,
  DND_REASON_LOCALE_NOT_MATCH,
  DND_REASON_CHARSET_NOT_MATCH,
  DND_REASON_TTL_CHANGE_ON_WRITE_NOT_MATCH,
  DND_REASON_ENABLE_WHITELIST_NOT_MATCH,
  DND_REASON_ENCRYPTION_KEY_NOT_MATCH,
  DND_REASON_STATUS_MONITOR_NOT_MATCH,
  DND_REASON_STATUS_MONITOR_SWITCH_NOT_MATCH,
  DND_REASON_STATUS_MONITOR_INTERVAL_NOT_MATCH,
  DND_REASON_STATUS_MONITOR_SLOW_LOG_THRESHOLD_NOT_MATCH,
  DND_REASON_STATUS_MONITOR_SLOW_LOG_SQL_MAX_LEN_NOT_MATCH,
  DND_REASON_STATUS_MONITOR_SLOW_LOG_SCOPE_NOT_MATCH,
  DND_REASON_OTHERS
} EDndReason;

typedef enum {
  CONSUMER_UPDATE_REB = 1,  // update after rebalance
  CONSUMER_ADD_REB,         // add    after rebalance
  CONSUMER_REMOVE_REB,      // remove after rebalance
  CONSUMER_UPDATE_REC,      // update after recover
  CONSUMER_UPDATE_SUB,      // update after subscribe req
  CONSUMER_INSERT_SUB,
} ECsmUpdateType;

typedef struct {
  int32_t       id;
  ETrnStage     stage;
  ETrnPolicy    policy;
  ETrnConflct   conflict;
  ETrnExec      exec;
  EOperType     oper;
  bool          changeless;
  int32_t       code;
  int32_t       failedTimes;
  void*         rpcRsp;
  int32_t       rpcRspLen;
  int32_t       actionPos;
  SArray*       prepareActions;
  SArray*       redoActions;
  SArray*       undoActions;
  SArray*       commitActions;
  int64_t       createdTime;
  int64_t       lastExecTime;
  int32_t       lastAction;
  int32_t       lastErrorNo;
  SEpSet        lastEpset;
  tmsg_t        lastMsgType;
  tmsg_t        originRpcType;
  char          dbname[TSDB_TABLE_FNAME_LEN];
  char          stbname[TSDB_TABLE_FNAME_LEN];
  SHashObj*     arbGroupIds;
  int32_t       startFunc;
  int32_t       stopFunc;
  int32_t       paramLen;
  void*         param;
  char          opername[TSDB_TRANS_OPER_LEN];
  SArray*       pRpcArray;
  SRWLatch      lockRpcArray;
  int64_t       mTraceId;
  TdThreadMutex mutex;
  bool          ableToBeKilled;
  ETrnKillMode  killMode;
  SHashObj*     redoGroupActions;
  SHashObj*     groupActionPos;
} STrans;

typedef struct {
  int64_t id;
  char    name[TSDB_CLUSTER_ID_LEN];
  int64_t createdTime;
  int64_t updateTime;
  int32_t upTime;
} SClusterObj;

typedef struct {
  int32_t    id;
  int64_t    createdTime;
  int64_t    updateTime;
  int64_t    rebootTime;
  int64_t    lastAccessTime;
  int32_t    accessTimes;
  int32_t    numOfVnodes;
  int32_t    numOfOtherNodes;
  int32_t    numOfSupportVnodes;
  int32_t    numOfDiskCfg;
  float      numOfCores;
  int64_t    memTotal;
  int64_t    memAvail;
  int64_t    memUsed;
  EDndReason offlineReason;
  uint32_t   encryptionKeyChksum;
  int8_t     encryptionKeyStat;
  uint16_t   port;
  char       fqdn[TSDB_FQDN_LEN];
  char       ep[TSDB_EP_LEN];
  char       machineId[TSDB_MACHINE_ID_LEN + 1];
} SDnodeObj;

typedef struct {
  char*   name;
  int32_t nameLen;
  char*   pStatus;
  char*   pNote;
} SAnodeAlgo;

typedef struct {
  int32_t  id;
  int64_t  createdTime;
  int64_t  updateTime;
  int32_t  version;
  int32_t  urlLen;
  int32_t  numOfAlgos;
  int32_t  status;
  SRWLatch lock;
  char*    url;
  SArray** algos;
} SAnodeObj;

typedef struct {
  int32_t    id;
  int64_t    createdTime;
  int64_t    updateTime;
  ESyncState syncState;
  SyncTerm   syncTerm;
  bool       syncRestore;
  int64_t    roleTimeMs;
  SDnodeObj* pDnode;
  int32_t    role;
  SyncIndex  lastIndex;
} SMnodeObj;

typedef struct {
  int32_t    id;
  int64_t    createdTime;
  int64_t    updateTime;
  SDnodeObj* pDnode;
  SQnodeLoad load;
} SQnodeObj;


typedef struct {
  int32_t    id;
  int32_t    leadersId[2];
  int32_t    replicaId;
  int64_t    createdTime;
  int64_t    updateTime;
  SDnodeObj* pDnode;
} SSnodeObj;

typedef struct {
  SSnodeObj* target;
  int32_t    affNum;
  SSnodeObj  affSnode[2];
  SSnodeObj  affNewReplica[2];
} SSnodeDropTraversaCtx;

typedef struct {
  int32_t    id;
  int32_t    proto;
  int64_t    createdTime;
  int64_t    updateTime;
  SDnodeObj* pDnode;
} SBnodeObj;

typedef struct {
  int32_t assignedDnodeId;
  char    token[TSDB_ARB_TOKEN_SIZE];
  int8_t  assignAcked;
} SArbAssignedLeader;

typedef struct {
  int32_t dnodeId;
} SArbMemberInfo;

typedef struct {
  int32_t nextHbSeq;
  int32_t responsedHbSeq;
  char    token[TSDB_ARB_TOKEN_SIZE];
  int64_t lastHbMs;
} SArbMemberState;

typedef struct {
  SArbMemberInfo  info;
  SArbMemberState state;
} SArbGroupMember;

typedef struct {
  int32_t            vgId;
  int64_t            dbUid;
  SArbGroupMember    members[TSDB_ARB_GROUP_MEMBER_NUM];
  int8_t             isSync;
  int32_t            code;
  int64_t            updateTimeMs;
  SArbAssignedLeader assignedLeader;
  int64_t            version;

  // following fields will not be duplicated
  bool          mutexInited;
  TdThreadMutex mutex;
} SArbGroup;

typedef struct {
  char         name[CFG_NAME_MAX_LEN];
  ECfgDataType dtype;
  union {
    bool    bval;
    float   fval;
    int32_t i32;
    int64_t i64;
    char*   str;
  };
} SConfigObj;

int32_t    tEncodeSConfigObj(SEncoder* pEncoder, const SConfigObj* pObj);
int32_t    tDecodeSConfigObj(SDecoder* pDecoder, SConfigObj* pObj);
int32_t    mndInitConfigObj(SConfigItem* pItem, SConfigObj* pObj);
SConfigObj mndInitConfigVersion();
int32_t    mndUpdateObj(SConfigObj* pObj, const char* name, char* value);
void       tFreeSConfigObj(SConfigObj* obj);

typedef struct {
  int32_t maxUsers;
  int32_t maxDbs;
  int32_t maxStbs;
  int32_t maxTbs;
  int32_t maxTimeSeries;
  int32_t maxStreams;
  int32_t maxFuncs;
  int32_t maxConsumers;
  int32_t maxConns;
  int32_t maxTopics;
  int64_t maxStorage;
  int32_t accessState;  // Configured only by command
} SAcctCfg;

typedef struct {
  int32_t numOfUsers;
  int32_t numOfDbs;
  int32_t numOfTimeSeries;
  int32_t numOfStreams;
  int64_t totalStorage;  // Total storage wrtten from this account
  int64_t compStorage;   // Compressed storage on disk
} SAcctInfo;


typedef struct {
  int64_t lastLoginTime;        // in seconds
  int64_t lastFailedLoginTime;  // in seconds
  int32_t failedLoginCount;
} SLoginInfo;


typedef struct {
  char      acct[TSDB_USER_LEN];
  int64_t   createdTime;
  int64_t   updateTime;
  int32_t   acctId;
  int32_t   status;
  SAcctCfg  cfg;
  SAcctInfo info;
} SAcctObj;

typedef struct {
<<<<<<< HEAD
  union {
    char user[TSDB_USER_LEN];
    char name[TSDB_USER_LEN];
  };
=======
>>>>>>> 93fe726f
  char    pass[TSDB_PASSWORD_LEN];
  int64_t setTime;  // password set time, in seconds
} SUserPassword;

typedef struct {
  char    user[TSDB_USER_LEN];

  // passwords history, from newest to oldest,
  // the latest one is the current password
  int32_t        numOfPasswords;
  SUserPassword* passwords;
  char           salt[TSDB_PASSWORD_SALT_LEN + 1];

  char    acct[TSDB_USER_LEN];
<<<<<<< HEAD
  int64_t createdTime;
  int64_t updateTime;
  int64_t uid;
=======
  char    totpsecret[TSDB_TOTP_SECRET_LEN];
  int64_t createdTime;          // in milliseconds
  int64_t updateTime;           // in milliseconds
>>>>>>> 93fe726f
  int8_t  superUser;
  int8_t  sysInfo;
  int8_t  enable;
  int8_t  changePass;
  union {
    uint8_t flag;
    struct {
      uint8_t createdb : 1;
      uint8_t reserve : 7;
    };
  };
<<<<<<< HEAD
  int32_t acctId;
  int32_t authVersion;
  int32_t passVersion;
  int64_t lastRoleRetrieve;  // Last retrieve time of role, unit is ms, default value is 0. Memory only and no need to
                             // persist.
  int64_t           ipWhiteListVer;
  SIpWhiteListDual* pIpWhiteListDual;

  SHashObj* roles;

  SPrivSet  sysPrivs;
  SHashObj* objPrivs;  // k:EPrivObjType + "." + objName, v: SPrivObjPolicies
  // row level privileges
  SHashObj* selectRows;  // k:tbFName  1) 1.db(means all tbl in the db); 2) 1.db.tbName, v: SPrivTblPolicies
  SHashObj* insertRows;  // k:tbFName  1) 1.db(means all tbl in the db); 2) 1.db.tbName, v: SPrivTblPolicies
  SHashObj* updateRows;  // k:tbFName  1) 1.db(means all tbl in the db); 2) 1.db.tbName, v: SPrivTblPolicies
  SHashObj* deleteRows;  // k:tbFName  1) 1.db(means all tbl in the db); 2) 1.db.tbName, v: SPrivTblPolicies

  // SHashObj* readDbs;  //      db.*, *.* => migrate to readTbs and writeTbs when update from 3.3.x.y
  // SHashObj* writeDbs;
=======

  int32_t sessionPerUser;
  int32_t connectTime;      // unit is second
  int32_t connectIdleTime;  // unit is second
  int32_t callPerSession;
  int32_t vnodePerCall;
  int32_t failedLoginAttempts;
  int32_t passwordLifeTime;   // unit is second
  int32_t passwordReuseTime;  // unit is second
  int32_t passwordReuseMax;
  int32_t passwordLockTime;     // unit is second
  int32_t passwordGraceTime;    // unit is second
  int32_t inactiveAccountTime;  // unit is second
  int32_t allowTokenNum;

  int32_t       acctId;
  int32_t       authVersion;
  int32_t       passVersion;
  int64_t       ipWhiteListVer;
  SIpWhiteListDual* pIpWhiteListDual;

  int64_t             timeWhiteListVer;
  SDateTimeWhiteList* pTimeWhiteList;

  SHashObj* readDbs;
  SHashObj* writeDbs;
>>>>>>> 93fe726f
  SHashObj* topics;

  // table level privileges
  union {
    SHashObj* selectTbs;  // k:tbFName  1) 1.db(means all tbl in the db); 2) 1.db.tbName, v: SPrivTblPolicies
    // SHashObj* readTbs;
  };
  union {
    SHashObj* insertTbs;  // k:tbFName  1) 1.db(means all tbl in the db); 2) 1.db.tbName, v: SPrivTblPolicies
    // SHashObj* writeTbs;
  };
  SHashObj* updateTbs;  // k:tbFName  1) 1.db(means all tbl in the db); 2) 1.db.tbName, v: SPrivTblPolicies
  SHashObj* deleteTbs;  // k:tbFName  1) 1.db(means all tbl in the db); 2) 1.db.tbName, v: SPrivTblPolicies
  SHashObj* alterTbs;   // k:tbFName, v: empty

  SHashObj* readViews;
  SHashObj* writeViews;
  SHashObj* alterViews;
  SHashObj* useDbs;
  SRWLatch  lock;
  int8_t    passEncryptAlgorithm;
} SUserObj;

typedef struct {
  char    name[TSDB_ROLE_LEN];
  int64_t createdTime;
  int64_t updateTime;
  int64_t uid;
  int64_t version;
  union {
    uint8_t flag;
    struct {
      uint8_t enable : 1;
      uint8_t sys : 1;  // system role
      uint8_t reserve : 6;
    };
  };

  SPrivSet  sysPrivs;
  SHashObj* objPrivs;  // k:EPrivObjType + "." + objName, v: SPrivObjPolicies
  // row level privileges
  SHashObj* selectRows;  // k:tbFName  1) 1.db(means all tbl in the db); 2) 1.db.tbName, v: SPrivTblPolicies
  SHashObj* insertRows;  // k:tbFName  1) 1.db(means all tbl in the db); 2) 1.db.tbName, v: SPrivTblPolicies
  SHashObj* updateRows;  // k:tbFName  1) 1.db(means all tbl in the db); 2) 1.db.tbName, v: SPrivTblPolicies
  SHashObj* deleteRows;  // k:tbFName  1) 1.db(means all tbl in the db); 2) 1.db.tbName, v: SPrivTblPolicies
  // table level privileges
  SHashObj* selectTbs;  // k:tbFName  1) 1.db(means all tbl in the db); 2) 1.db.tbName, v: SPrivTblPolicies
  SHashObj* insertTbs;  // k:tbFName  1) 1.db(means all tbl in the db); 2) 1.db.tbName, v: SPrivTblPolicies
  SHashObj* updateTbs;  // k:tbFName  1) 1.db(means all tbl in the db); 2) 1.db.tbName, v: SPrivTblPolicies
  SHashObj* deleteTbs;  // k:tbFName  1) 1.db(means all tbl in the db); 2) 1.db.tbName, v: SPrivTblPolicies
  // SHashObj* alterTbs;   // k:tbFName, v: empty
  SHashObj* useDbs;

  SHashObj* parentUsers;
  SHashObj* parentRoles;  // not supported yet
  SHashObj* subRoles;     // not supported yet
  SRWLatch  lock;
} SRoleObj;

typedef struct {
  int32_t numOfVgroups;
  int32_t numOfStables;
  int32_t buffer;
  int32_t pageSize;
  int32_t pages;
  int32_t cacheLastSize;
  int32_t daysPerFile;
  int32_t daysToKeep0;
  int32_t daysToKeep1;
  int32_t daysToKeep2;
  int32_t keepTimeOffset;
  int32_t minRows;
  int32_t maxRows;
  int32_t walFsyncPeriod;
  int8_t  walLevel;
  int8_t  precision;
  int8_t  compression;
  int8_t  replications;
  int8_t  strict;
  int8_t  hashMethod;  // default is 1
  int8_t  cacheLast;
  int8_t  schemaless;
  union {
    uint8_t flags;
    struct {
      uint8_t isMount : 1;  // TS-5868
      uint8_t padding : 7;
    };
  };
  int16_t hashPrefix;
  int16_t hashSuffix;
  int16_t sstTrigger;
  int32_t tsdbPageSize;
  int32_t numOfRetensions;
  SArray* pRetensions;
  int32_t walRetentionPeriod;
  int32_t walRollPeriod;
  int64_t walRetentionSize;
  int64_t walSegmentSize;
  int32_t ssChunkSize;
  int32_t ssKeepLocal;
  int8_t  ssCompact;
  int8_t  withArbitrator;
  int8_t  encryptAlgorithm;
  int8_t  compactTimeOffset;  // hour
  int32_t compactInterval;    // minute
  int32_t compactStartTime;   // minute
  int32_t compactEndTime;     // minute
} SDbCfg;

typedef struct {
  char     name[TSDB_DB_FNAME_LEN];
  char     acct[TSDB_USER_LEN];
  char     createUser[TSDB_USER_LEN];
  char     owner[TSDB_USER_LEN];  // If owner is empty, createUser is owner.
  int64_t  createdTime;
  int64_t  updateTime;
  int64_t  uid;
  int32_t  cfgVersion;
  int32_t  vgVersion;
  SDbCfg   cfg;
  SRWLatch lock;
  int64_t  stateTs;
  int64_t  compactStartTime;
  int32_t  tsmaVersion;
  int64_t  scanStartTime;
} SDbObj;

typedef struct {
  int64_t uid;
  char    name[TSDB_DB_FNAME_LEN];
} SMountDbObj;

typedef struct {
  char         name[TSDB_MOUNT_NAME_LEN];
  char         acct[TSDB_USER_LEN];
  char         createUser[TSDB_USER_LEN];
  char         owner[TSDB_USER_LEN];
  int64_t      createdTime;
  int64_t      updateTime;
  int64_t      uid;
  int16_t      nMounts;
  int16_t      nDbs;
  int32_t*     dnodeIds;
  char**       paths;
  SMountDbObj* dbObj;
  SRWLatch     lock;
} SMountObj;

typedef struct {
  int32_t  id;
  int64_t  createdTime;
  int64_t  updateTime;
  int64_t  mountTimes;
  int64_t  umountTimes;
  SRWLatch lock;
} SMountLogObj;

typedef struct {
  int32_t    dnodeId;
  ESyncState syncState;
  int64_t    syncTerm;
  int64_t    syncAppliedIndex;
  int64_t    lastSyncAppliedIndexUpdateTime;
  double     appliedRate;
  int64_t    syncCommitIndex;
  bool       syncRestore;
  bool       syncCanRead;
  int64_t    roleTimeMs;
  int64_t    startTimeMs;
  ESyncRole  nodeRole;
  int32_t    learnerProgress;
  int64_t    bufferSegmentUsed;
  int64_t    bufferSegmentSize;
} SVnodeGid;

typedef struct {
  int32_t   vgId;
  int64_t   createdTime;
  int64_t   updateTime;
  int32_t   version;
  uint32_t  hashBegin;
  uint32_t  hashEnd;
  char      dbName[TSDB_DB_FNAME_LEN];
  int64_t   dbUid;
  int64_t   cacheUsage;
  int64_t   numOfTables;
  int64_t   numOfTimeSeries;
  int64_t   totalStorage;
  int64_t   compStorage;
  int64_t   pointsWritten;
  int8_t    compact;
  int8_t    isTsma;
  int8_t    replica;
  SVnodeGid vnodeGid[TSDB_MAX_REPLICA + TSDB_MAX_LEARNER_REPLICA];
  void*     pTsma;
  int32_t   numOfCachedTables;
  int32_t   syncConfChangeVer;
  int32_t   mountVgId;  // TS-5868
  int64_t   keepVersion;  // WAL keep version, -1 for disabled
  int64_t   keepVersionTime;  // WAL keep version time
} SVgObj;



typedef struct {
  char           name[TSDB_TABLE_FNAME_LEN];
  char           stb[TSDB_TABLE_FNAME_LEN];
  char           db[TSDB_DB_FNAME_LEN];
  char           dstTbName[TSDB_TABLE_FNAME_LEN];
  int64_t        createdTime;
  int64_t        uid;
  int64_t        stbUid;
  int64_t        dbUid;
  int64_t        dstTbUid;
  int8_t         intervalUnit;
  int8_t         slidingUnit;
  int8_t         timezone;  // int8_t is not enough, timezone is unit of second
  int32_t        dstVgId;   // for stream
  int64_t        interval;
  int64_t        offset;
  int64_t        sliding;
  int32_t        exprLen;  // strlen + 1
  int32_t        tagsFilterLen;
  int32_t        sqlLen;
  int32_t        astLen;
  int32_t        version;
  char*          expr;
  char*          tagsFilter;
  char*          sql;
  char*          ast;
  SSchemaWrapper schemaRow;  // for dstVgroup
  SSchemaWrapper schemaTag;  // for dstVgroup
  char           baseSmaName[TSDB_TABLE_FNAME_LEN];
} SSmaObj;

typedef struct {
  char    name[TSDB_TABLE_NAME_LEN];
  char    tbName[TSDB_TABLE_NAME_LEN];
  char    dbFName[TSDB_DB_FNAME_LEN];
  char    createUser[TSDB_USER_LEN];
  char    owner[TSDB_USER_LEN];
  int64_t createdTime;
  int64_t updateTime;
  int64_t uid;
  int64_t tbUid;
  int64_t dbUid;
  int64_t interval[2];
  union {
    uint64_t reserved;
  };
  int32_t    version;
  int8_t     tbType;
  int8_t     intervalUnit;
  int16_t    nFuncs;
  col_id_t*  funcColIds;
  func_id_t* funcIds;
  SRWLatch   lock;
} SRsmaObj;

typedef struct {
  char    name[TSDB_INDEX_FNAME_LEN];
  char    stb[TSDB_TABLE_FNAME_LEN];
  char    db[TSDB_DB_FNAME_LEN];
  char    dstTbName[TSDB_TABLE_FNAME_LEN];
  char    colName[TSDB_COL_NAME_LEN];
  char    createUser[TSDB_USER_LEN];
  char    owner[TSDB_USER_LEN];
  int64_t createdTime;
  int64_t uid;
  int64_t stbUid;
  int64_t dbUid;
} SIdxObj;

typedef struct {
  col_id_t colId;
  int32_t  cmprAlg;
} SCmprObj;

typedef struct {
  char        name[TSDB_TABLE_FNAME_LEN];
  char        db[TSDB_DB_FNAME_LEN];
  char        createUser[TSDB_USER_LEN];
  char        owner[TSDB_USER_LEN];
  int64_t     createdTime;
  int64_t     updateTime;
  int64_t     uid;
  int64_t     dbUid;
  int32_t     tagVer;
  int32_t     colVer;
  int32_t     smaVer;
  int32_t     nextColId;
  int64_t     maxdelay[2];
  int64_t     watermark[2];
  int32_t     ttl;
  int32_t     numOfColumns;
  int32_t     numOfTags;
  int32_t     numOfFuncs;
  int32_t     commentLen;
  int32_t     ast1Len;
  int32_t     ast2Len;
  SArray*     pFuncs;
  SSchema*    pColumns;
  SSchema*    pTags;
  char*       comment;
  char*       pAst1;
  char*       pAst2;
  SRWLatch    lock;
  int8_t      source;
  SColCmpr*   pCmpr;
  int64_t     keep;
  SExtSchema* pExtSchemas;
  int8_t      virtualStb;
} SStbObj;

typedef struct {
  char     name[TSDB_FUNC_NAME_LEN];
  char     createUser[TSDB_USER_LEN];
  char     owner[TSDB_USER_LEN];
  int64_t  createdTime;
  int8_t   funcType;
  int8_t   scriptType;
  int8_t   align;
  int8_t   outputType;
  int32_t  outputLen;
  int32_t  bufSize;
  int64_t  signature;
  int32_t  commentSize;
  int32_t  codeSize;
  char*    pComment;
  char*    pCode;
  int32_t  funcVersion;
  SRWLatch lock;
} SFuncObj;

typedef struct {
  char    id[TSDB_INSTANCE_ID_LEN];
  char    type[TSDB_INSTANCE_TYPE_LEN];
  char    desc[TSDB_INSTANCE_DESC_LEN];
  int64_t firstRegTime;
  int64_t lastRegTime;
  int32_t expire;
} SInstanceObj;

typedef struct {
  int64_t        id;
  int8_t         type;
  int8_t         replica;
  int16_t        numOfColumns;
  int32_t        numOfRows;
  int32_t        curIterPackedRows;
  void*          pIter;
  SMnode*        pMnode;
  STableMetaRsp* pMeta;
  bool           restore;
  bool           sysDbRsp;
  char           db[TSDB_DB_FNAME_LEN];
  char           filterTb[TSDB_TABLE_NAME_LEN];
} SShowObj;

typedef struct {
  char           name[TSDB_TOPIC_FNAME_LEN];
  char           db[TSDB_DB_FNAME_LEN];
  char           createUser[TSDB_USER_LEN];
  char           owner[TSDB_USER_LEN];
  int64_t        createTime;
  int64_t        updateTime;
  int64_t        uid;
  int64_t        dbUid;
  int32_t        version;
  int8_t         subType;   // column, db or stable
  int8_t         withMeta;  // TODO
  SRWLatch       lock;
  int32_t        sqlLen;
  int32_t        astLen;
  char*          sql;
  char*          ast;
  char*          physicalPlan;
  SSchemaWrapper schema;
  int64_t        stbUid;
  char           stbName[TSDB_TABLE_FNAME_LEN];
  // forbid condition
  int64_t ntbUid;
  SArray* ntbColIds;
  int64_t ctbStbUid;
} SMqTopicObj;

typedef struct {
  int64_t  consumerId;
  char     cgroup[TSDB_CGROUP_LEN];
  char     clientId[TSDB_CLIENT_ID_LEN];
  char     user[TSDB_USER_LEN];
  char     fqdn[TSDB_FQDN_LEN];
  int8_t   updateType;  // used only for update
  int32_t  epoch;
  int32_t  status;
  int32_t  hbStatus;          // hbStatus is not applicable to serialization
  int32_t  pollStatus;        // pollStatus is not applicable to serialization
  SRWLatch lock;              // lock is used for topics update
  SArray*  currentTopics;     // SArray<char*>
  SArray*  rebNewTopics;      // SArray<char*>
  SArray*  rebRemovedTopics;  // SArray<char*>

  // subscribed by user
  SArray* assignedTopics;  // SArray<char*>

  // data for display
  int32_t pid;
  SEpSet  ep;
  int64_t createTime;
  int64_t pollTime;
  int64_t subscribeTime;
  int64_t rebalanceTime;

  int8_t  withTbName;
  int8_t  autoCommit;
  int32_t autoCommitInterval;
  int32_t resetOffsetCfg;
  int32_t sessionTimeoutMs;
  int32_t maxPollIntervalMs;
} SMqConsumerObj;

int32_t tNewSMqConsumerObj(int64_t consumerId, char* cgroup, int8_t updateType, char* topic, SCMSubscribeReq* subscribe,
                           SMqConsumerObj** ppConsumer);
void    tClearSMqConsumerObj(SMqConsumerObj* pConsumer);
void    tDeleteSMqConsumerObj(SMqConsumerObj* pConsumer);
int32_t tEncodeSMqConsumerObj(void** buf, const SMqConsumerObj* pConsumer);
void*   tDecodeSMqConsumerObj(const void* buf, SMqConsumerObj* pConsumer, int8_t sver);

typedef struct {
  int32_t vgId;
  SEpSet epSet;
} SMqVgEp;

int32_t  tEncodeSMqVgEp(void** buf, const SMqVgEp* pVgEp);
void*    tDecodeSMqVgEp(const void* buf, SMqVgEp* pVgEp, int8_t sver);

typedef struct {
  int64_t consumerId;  // -1 for unassigned
  SArray* vgs;         // SArray<SMqVgEp>
  SArray* offsetRows;  // SArray<OffsetRows>
} SMqConsumerEp;

void    freeSMqConsumerEp(void* data);
int32_t tEncodeSMqConsumerEp(void** buf, const SMqConsumerEp* pEp);
void*   tDecodeSMqConsumerEp(const void* buf, SMqConsumerEp* pEp, int8_t sver);

typedef struct {
  char      key[TSDB_SUBSCRIBE_KEY_LEN];
  SRWLatch  lock;
  int64_t   dbUid;
  int32_t   vgNum;
  int8_t    subType;
  int8_t    withMeta;
  int64_t   stbUid;
  SHashObj* consumerHash;   // consumerId -> SMqConsumerEp
  SArray*   unassignedVgs;  // SArray<SMqVgEp>
  SArray*   offsetRows;
  char      dbName[TSDB_DB_FNAME_LEN];
  char*     qmsg;  // SubPlanToString
} SMqSubscribeObj;

int32_t tNewSubscribeObj(const char* key, SMqSubscribeObj** ppSub);
int32_t tCloneSubscribeObj(const SMqSubscribeObj* pSub, SMqSubscribeObj** ppSub);
void    tDeleteSubscribeObj(SMqSubscribeObj* pSub);
int32_t tEncodeSubscribeObj(void** buf, const SMqSubscribeObj* pSub);
void*   tDecodeSubscribeObj(const void* buf, SMqSubscribeObj* pSub, int8_t sver);

typedef struct {
  int32_t           oldConsumerNum;
  const SMqRebInfo* pRebInfo;
} SMqRebInputObj;

typedef struct {
  int64_t  oldConsumerId;
  int64_t  newConsumerId;
  SMqVgEp  pVgEp;
} SMqRebOutputVg;

typedef struct {
  SArray*          rebVgs;            // SArray<SMqRebOutputVg>
  SArray*          newConsumers;      // SArray<int64_t>
  SArray*          removedConsumers;  // SArray<int64_t>
  SArray*          modifyConsumers;   // SArray<int64_t>
  SMqSubscribeObj* pSub;
} SMqRebOutputObj;

typedef struct {
  char                name[TSDB_STREAM_FNAME_LEN];
  char                createUser[TSDB_USER_LEN];
  char                owner[TSDB_USER_LEN];
  SCMCreateStreamReq* pCreate;

  SRWLatch lock;

  // dynamic info
  int32_t mainSnodeId;
  int8_t  userDropped;  // no need to serialize
  int8_t  userStopped;
  int64_t createTime;
  int64_t updateTime;
} SStreamObj;
#if 0
typedef struct SStreamConf {
  int8_t  igExpired;
  int8_t  trigger;
  int8_t  fillHistory;
  int64_t triggerParam;
  int64_t watermark;
} SStreamConf;

typedef struct {
  int32_t   vgId;
  int64_t   createdTime;
  int64_t   updateTime;
  int32_t   version;
  uint32_t  hashBegin;
  uint32_t  hashEnd;
  char      dbName[TSDB_DB_FNAME_LEN];
  int64_t   dbUid;
  int64_t   cacheUsage;
  int64_t   numOfTables;
  int64_t   numOfTimeSeries;
  int64_t   totalStorage;
  int64_t   compStorage;
  int64_t   pointsWritten;
  int8_t    compact;
  int8_t    isTsma;
  int8_t    replica;
  SVnodeGid vnodeGid[TSDB_MAX_REPLICA + TSDB_MAX_LEARNER_REPLICA];
  void*     pTsma;
  int32_t   numOfCachedTables;
  int32_t   syncConfChangeVer;
} SVgObj;


typedef struct {
  char     name[TSDB_STREAM_FNAME_LEN];
  SRWLatch lock;

  // create info
  int64_t createTime;
  int64_t updateTime;
  int32_t version;
  int32_t totalLevel;
  int64_t smaId;  // 0 for unused
  // info
  int64_t     uid;
  int8_t      status;
  SStreamConf conf;
  // source and target
  int64_t sourceDbUid;
  int64_t targetDbUid;
  char    sourceDb[TSDB_DB_FNAME_LEN];
  char    targetDb[TSDB_DB_FNAME_LEN];
  char    targetSTbName[TSDB_TABLE_FNAME_LEN];
  int64_t targetStbUid;

  // fixedSinkVg is not applicable for encode and decode
  SVgObj  fixedSinkVg;
  int32_t fixedSinkVgId;  // 0 for shuffle

  // transformation
  char* sql;
  char* ast;
  char* physicalPlan;

  SArray* pTaskList;   // SArray<SArray<SStreamTask>>
  SArray* pHTaskList;  // generate the results for already stored ts data
  int64_t hTaskUid;    // stream task for history ts data

  SSchemaWrapper outputSchema;
  SSchemaWrapper tagSchema;

  // 3.0.20
  int64_t checkpointFreq;  // ms
  int64_t currentTick;     // do not serialize
  int64_t deleteMark;
  int8_t  igCheckUpdate;

  // 3.0.5.
  int64_t checkpointId;

  int32_t indexForMultiAggBalance;
  int8_t  subTableWithoutMd5;
  char    reserve[TSDB_RESERVE_VALUE_LEN];

  SSHashObj*  pVTableMap;  // do not serialize
  SQueryPlan* pPlan;       // do not serialize
} SStreamObj;
#endif

typedef struct SStreamSeq {
  char     name[24];
  uint64_t seq;
  SRWLatch lock;
} SStreamSeq;
int32_t tEncodeSStreamObj(SEncoder* pEncoder, const SStreamObj* pObj);
int32_t tDecodeSStreamObj(SDecoder* pDecoder, SStreamObj* pObj, int32_t sver);
void    tFreeStreamObj(SStreamObj* pObj);

#define VIEW_TYPE_UPDATABLE    (1 << 0)
#define VIEW_TYPE_MATERIALIZED (1 << 1)

typedef struct {
  char     fullname[TSDB_VIEW_FNAME_LEN];
  char     name[TSDB_VIEW_NAME_LEN];
  char     dbFName[TSDB_DB_FNAME_LEN];
  char     createUser[TSDB_USER_LEN];
  char     owner[TSDB_USER_LEN];
  char*    querySql;
  char*    parameters;
  void**   defaultValues;
  char*    targetTable;
  uint64_t viewId;
  uint64_t dbId;
  int64_t  createdTime;
  int32_t  version;
  int8_t   precision;
  int8_t   type;
  int32_t  numOfCols;
  SSchema* pSchema;
  SRWLatch lock;
} SViewObj;

int32_t tEncodeSViewObj(SEncoder* pEncoder, const SViewObj* pObj);
int32_t tDecodeSViewObj(SDecoder* pDecoder, SViewObj* pObj, int32_t sver);
void    tFreeSViewObj(SViewObj* pObj);

typedef struct {
  union {
    int32_t compactDetailId;
    int32_t detailId;
  };
  union {
    int32_t compactId;
    int32_t id;
  };
  int32_t vgId;
  int32_t dnodeId;
  int32_t numberFileset;
  int32_t finished;
  int64_t startTime;
  int32_t newNumberFileset;
  int32_t newFinished;
  int32_t progress;
  int64_t remainingTime;
} SCompactDetailObj;

typedef struct {
  int32_t scanDetailId;
  int32_t scanId;
  int32_t vgId;
  int32_t dnodeId;
  int32_t numberFileset;
  int32_t finished;
  int64_t startTime;
  int32_t newNumberFileset;
  int32_t newFinished;
  int32_t progress;
  int64_t remainingTime;
} SScanDetailObj;

typedef struct {
  union {
    int32_t compactId;
    int32_t id;
  };
  char    dbname[TSDB_TABLE_FNAME_LEN];
  int64_t dbUid;
  int64_t startTime;
  SArray* compactDetail;
  union {
    uint32_t flags;
    struct {
      uint32_t optrType : 3;     // ETsdbOpType
      uint32_t triggerType : 1;  // ETriggerType
      uint32_t reserve : 28;
    };
  };
} SCompactObj;

typedef struct {
  int32_t id;
  char    algorithm_id[TSDB_ENCRYPT_ALGR_NAME_LEN];
  char    name[TSDB_ENCRYPT_ALGR_NAME_LEN];
  char    desc[TSDB_ENCRYPT_ALGR_DESC_LEN];
  int16_t type;
  int8_t  source;
  char    ossl_algr_name[TSDB_ENCRYPT_ALGR_NAME_LEN];
} SEncryptAlgrObj;

typedef struct {
  int32_t scanId;
  char    dbname[TSDB_TABLE_FNAME_LEN];
  int64_t dbUid;
  int64_t startTime;
  SArray* scanDetail;
} SScanObj;

typedef SCompactObj       SRetentionObj;        // reuse compact obj for retention
typedef SCompactDetailObj SRetentionDetailObj;  // reuse compact detail obj for retention
typedef struct {
  int32_t nodeId;    // dnode id of the leader vnode
  int32_t vgId;
  int32_t fid;       // file set id
  int32_t state;
  int64_t startTime; // migration start time of this file set in seconds
} SSsMigrateFileSet;

typedef enum {
  SSMIGRATE_VGSTATE_INIT = 0,                  // initial state
  SSMIGRATE_VGSTATE_WAITING_FSET_LIST = 1,     // waiting for file set list
  SSMIGRATE_VGSTATE_FSET_LIST_RECEIVED = 2,    // file set list received
  SSMIGRATE_VGSTATE_FSET_STARTING = 3,         // fset ssmigrate request was sent, waiting for response
  SSMIGRATE_VGSTATE_FSET_STARTED = 4,          // fset ssmigrate response received
} ESsMigrateVgroupState;

typedef struct {
  int32_t id;                 // migration id
  int64_t dbUid;
  char    dbname[TSDB_TABLE_FNAME_LEN];
  int64_t startTime;          // migration start time in seconds
  int64_t stateUpdateTime;    // last state(vgState or currFest.state) update time in seconds
  int32_t vgIdx;              // index of current vgroup
  int32_t vgState;            // vgroup migration state
  int32_t fsetIdx;            // index of current file set
  SSsMigrateFileSet currFset; // current file set being processed
  SArray* vgroups;            // SArray<int32_t>, vgroup ids of current migration
  SArray* fileSets;           // SArray<int32_t>, file set ids of current vgroup
} SSsMigrateObj;

// SGrantLogObj
typedef enum {
  GRANT_STATE_INIT = 0,
  GRANT_STATE_UNGRANTED = 1,
  GRANT_STATE_GRANTED = 2,
  GRANT_STATE_EXPIRED = 3,
  GRANT_STATE_REVOKED = 4,
  GRANT_STATE_MAX,
} EGrantState;

typedef enum {
  GRANT_STATE_REASON_INIT = 0,
  GRANT_STATE_REASON_ALTER = 1,     // alter activeCode 'revoked' or 'xxx'
  GRANT_STATE_REASON_MISMATCH = 2,  // dnode machine mismatch
  GRANT_STATE_REASON_EXPIRE = 3,    // expire
  GRANT_STATE_REASON_MAX,
} EGrantStateReason;

#define GRANT_STATE_NUM       30
#define GRANT_ACTIVE_NUM      10
#define GRANT_ACTIVE_HEAD_LEN 30
#define GRANT_ACTIVE_SIGN_LEN 30

typedef struct {
  union {
    int64_t u0;
    struct {
      int64_t ts : 40;
      int64_t lastState : 4;
      int64_t state : 4;
      int64_t reason : 8;
      int64_t reserve : 8;
    };
  };
} SGrantState;

typedef struct {
  union {
    int64_t u0;
    struct {
      int64_t ts : 40;
      int64_t reserve : 24;
    };
  };
  char active[GRANT_ACTIVE_HEAD_LEN + 1];
} SGrantActive;

typedef struct {
  union {
    int64_t u0;
    struct {
      int64_t ts : 40;
      int64_t id : 24;
    };
  };
  char machine[TSDB_MACHINE_ID_LEN + 1];
} SGrantMachine;

typedef struct {
  int32_t      id;
  int8_t       nStates;
  int8_t       nActives;
  int64_t      createTime;
  int64_t      updateTime;
  int64_t      upgradeTime;
  SGrantState  states[GRANT_STATE_NUM];
  SGrantActive actives[GRANT_ACTIVE_NUM];
  char*        active;
  SArray*      pMachines;  // SGrantMachine
  SRWLatch     lock;
} SGrantLogObj;

#ifdef __cplusplus
}
#endif

#endif /*_TD_MND_DEF_H_*/<|MERGE_RESOLUTION|>--- conflicted
+++ resolved
@@ -424,13 +424,10 @@
 } SAcctObj;
 
 typedef struct {
-<<<<<<< HEAD
   union {
     char user[TSDB_USER_LEN];
     char name[TSDB_USER_LEN];
   };
-=======
->>>>>>> 93fe726f
   char    pass[TSDB_PASSWORD_LEN];
   int64_t setTime;  // password set time, in seconds
 } SUserPassword;
@@ -445,15 +442,10 @@
   char           salt[TSDB_PASSWORD_SALT_LEN + 1];
 
   char    acct[TSDB_USER_LEN];
-<<<<<<< HEAD
-  int64_t createdTime;
-  int64_t updateTime;
-  int64_t uid;
-=======
   char    totpsecret[TSDB_TOTP_SECRET_LEN];
   int64_t createdTime;          // in milliseconds
   int64_t updateTime;           // in milliseconds
->>>>>>> 93fe726f
+  int64_t uid;
   int8_t  superUser;
   int8_t  sysInfo;
   int8_t  enable;
@@ -465,28 +457,6 @@
       uint8_t reserve : 7;
     };
   };
-<<<<<<< HEAD
-  int32_t acctId;
-  int32_t authVersion;
-  int32_t passVersion;
-  int64_t lastRoleRetrieve;  // Last retrieve time of role, unit is ms, default value is 0. Memory only and no need to
-                             // persist.
-  int64_t           ipWhiteListVer;
-  SIpWhiteListDual* pIpWhiteListDual;
-
-  SHashObj* roles;
-
-  SPrivSet  sysPrivs;
-  SHashObj* objPrivs;  // k:EPrivObjType + "." + objName, v: SPrivObjPolicies
-  // row level privileges
-  SHashObj* selectRows;  // k:tbFName  1) 1.db(means all tbl in the db); 2) 1.db.tbName, v: SPrivTblPolicies
-  SHashObj* insertRows;  // k:tbFName  1) 1.db(means all tbl in the db); 2) 1.db.tbName, v: SPrivTblPolicies
-  SHashObj* updateRows;  // k:tbFName  1) 1.db(means all tbl in the db); 2) 1.db.tbName, v: SPrivTblPolicies
-  SHashObj* deleteRows;  // k:tbFName  1) 1.db(means all tbl in the db); 2) 1.db.tbName, v: SPrivTblPolicies
-
-  // SHashObj* readDbs;  //      db.*, *.* => migrate to readTbs and writeTbs when update from 3.3.x.y
-  // SHashObj* writeDbs;
-=======
 
   int32_t sessionPerUser;
   int32_t connectTime;      // unit is second
@@ -511,9 +481,20 @@
   int64_t             timeWhiteListVer;
   SDateTimeWhiteList* pTimeWhiteList;
 
-  SHashObj* readDbs;
-  SHashObj* writeDbs;
->>>>>>> 93fe726f
+  int64_t lastRoleRetrieve;  // Last retrieve time of role, unit is ms, default value is 0. Memory only and no need to
+                             // persist.
+  SHashObj* roles;
+
+  SPrivSet  sysPrivs;
+  SHashObj* objPrivs;  // k:EPrivObjType + "." + objName, v: SPrivObjPolicies
+  // row level privileges
+  SHashObj* selectRows;  // k:tbFName  1) 1.db(means all tbl in the db); 2) 1.db.tbName, v: SPrivTblPolicies
+  SHashObj* insertRows;  // k:tbFName  1) 1.db(means all tbl in the db); 2) 1.db.tbName, v: SPrivTblPolicies
+  SHashObj* updateRows;  // k:tbFName  1) 1.db(means all tbl in the db); 2) 1.db.tbName, v: SPrivTblPolicies
+  SHashObj* deleteRows;  // k:tbFName  1) 1.db(means all tbl in the db); 2) 1.db.tbName, v: SPrivTblPolicies
+
+  // SHashObj* readDbs;  //      db.*, *.* => migrate to readTbs and writeTbs when update from 3.3.x.y
+  // SHashObj* writeDbs;
   SHashObj* topics;
 
   // table level privileges
