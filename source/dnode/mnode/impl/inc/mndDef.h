/*
 * Copyright (c) 2019 TAOS Data, Inc. <jhtao@taosdata.com>
 *
 * This program is free software: you can use, redistribute, and/or modify
 * it under the terms of the GNU Affero General Public License, version 3
 * or later ("AGPL"), as published by the Free Software Foundation.
 *
 * This program is distributed in the hope that it will be useful, but WITHOUT
 * ANY WARRANTY; without even the implied warranty of MERCHANTABILITY or
 * FITNESS FOR A PARTICULAR PURPOSE.
 *
 * You should have received a copy of the GNU Affero General Public License
 * along with this program. If not, see <http://www.gnu.org/licenses/>.
 */

#ifndef _TD_MND_DEF_H_
#define _TD_MND_DEF_H_

#include "os.h"

#include "cJSON.h"
#include "scheduler.h"
#include "sync.h"
#include "thash.h"
#include "tlist.h"
#include "tlog.h"
#include "tmsg.h"
#include "trpc.h"
#include "tstream.h"
#include "ttimer.h"

#include "mnode.h"

#ifdef __cplusplus
extern "C" {
#endif

typedef enum {
  MND_OPER_CONNECT = 1,
  MND_OPER_CREATE_ACCT,
  MND_OPER_DROP_ACCT,
  MND_OPER_ALTER_ACCT,
  MND_OPER_CREATE_USER,
  MND_OPER_DROP_USER,
  MND_OPER_ALTER_USER,
  MND_OPER_CREATE_DNODE,
  MND_OPER_DROP_DNODE,
  MND_OPER_CONFIG_DNODE,
  MND_OPER_CREATE_MNODE,
  MND_OPER_DROP_MNODE,
  MND_OPER_CREATE_QNODE,
  MND_OPER_DROP_QNODE,
  MND_OPER_CREATE_SNODE,
  MND_OPER_DROP_SNODE,
  MND_OPER_REDISTRIBUTE_VGROUP,
  MND_OPER_MERGE_VGROUP,
  MND_OPER_SPLIT_VGROUP,
  MND_OPER_BALANCE_VGROUP,
  MND_OPER_CREATE_FUNC,
  MND_OPER_DROP_FUNC,
  MND_OPER_KILL_TRANS,
  MND_OPER_KILL_CONN,
  MND_OPER_KILL_QUERY,
  MND_OPER_CREATE_DB,
  MND_OPER_ALTER_DB,
  MND_OPER_DROP_DB,
  MND_OPER_COMPACT_DB,
  MND_OPER_TRIM_DB,
  MND_OPER_USE_DB,
  MND_OPER_WRITE_DB,
  MND_OPER_READ_DB,
  MND_OPER_READ_OR_WRITE_DB,
  MND_OPER_SHOW_VARIBALES,
  MND_OPER_SUBSCRIBE,
  MND_OPER_CREATE_TOPIC,
  MND_OPER_DROP_TOPIC,
} EOperType;

typedef enum {
  MND_AUTH_ACCT_START = 0,
  MND_AUTH_ACCT_USER,
  MND_AUTH_ACCT_DNODE,
  MND_AUTH_ACCT_MNODE,
  MND_AUTH_ACCT_DB,
  MND_AUTH_ACCT_TABLE,
  MND_AUTH_ACCT_MAX
} EAuthAcct;

typedef enum {
  MND_AUTH_OP_START = 0,
  MND_AUTH_OP_CREATE_USER,
  MND_AUTH_OP_ALTER_USER,
  MND_AUTH_OP_DROP_USER,
  MND_AUTH_MAX
} EAuthOp;

typedef enum {
  TRN_CONFLICT_NOTHING = 0,
  TRN_CONFLICT_GLOBAL = 1,
  TRN_CONFLICT_DB = 2,
  TRN_CONFLICT_DB_INSIDE = 3,
} ETrnConflct;

typedef enum {
  TRN_STAGE_PREPARE = 0,
  TRN_STAGE_REDO_ACTION = 1,
  TRN_STAGE_ROLLBACK = 2,
  TRN_STAGE_UNDO_ACTION = 3,
  TRN_STAGE_COMMIT = 4,
  TRN_STAGE_COMMIT_ACTION = 5,
  TRN_STAGE_FINISH = 6,
  TRN_STAGE_PRE_FINISH = 7
} ETrnStage;

typedef enum {
  TRN_POLICY_ROLLBACK = 0,
  TRN_POLICY_RETRY = 1,
} ETrnPolicy;

typedef enum {
  TRN_EXEC_PARALLEL = 0,
  TRN_EXEC_SERIAL = 1,
} ETrnExec;

typedef enum {
  DND_REASON_ONLINE = 0,
  DND_REASON_STATUS_MSG_TIMEOUT,
  DND_REASON_STATUS_NOT_RECEIVED,
  DND_REASON_VERSION_NOT_MATCH,
  DND_REASON_DNODE_ID_NOT_MATCH,
  DND_REASON_CLUSTER_ID_NOT_MATCH,
  DND_REASON_STATUS_INTERVAL_NOT_MATCH,
  DND_REASON_TIME_ZONE_NOT_MATCH,
  DND_REASON_LOCALE_NOT_MATCH,
  DND_REASON_CHARSET_NOT_MATCH,
  DND_REASON_OTHERS
} EDndReason;

typedef enum {
  CONSUMER_UPDATE__TOUCH = 1,  // rebalance req do not need change consume topic
  CONSUMER_UPDATE__ADD,
  CONSUMER_UPDATE__REMOVE,
  CONSUMER_UPDATE__LOST,
  CONSUMER_UPDATE__RECOVER,
  CONSUMER_UPDATE__REBALANCE,  // subscribe req need change consume topic
} ECsmUpdateType;

typedef struct {
  int32_t       id;
  ETrnStage     stage;
  ETrnPolicy    policy;
  ETrnConflct   conflict;
  ETrnExec      exec;
  EOperType     oper;
  int32_t       code;
  int32_t       failedTimes;
  void*         rpcRsp;
  int32_t       rpcRspLen;
  int32_t       redoActionPos;
  SArray*       prepareActions;
  SArray*       redoActions;
  SArray*       undoActions;
  SArray*       commitActions;
  int64_t       createdTime;
  int64_t       lastExecTime;
  int32_t       lastAction;
  int32_t       lastErrorNo;
  SEpSet        lastEpset;
  tmsg_t        lastMsgType;
  tmsg_t        originRpcType;
  char          dbname[TSDB_TABLE_FNAME_LEN];
  char          stbname[TSDB_TABLE_FNAME_LEN];
  int32_t       startFunc;
  int32_t       stopFunc;
  int32_t       paramLen;
  void*         param;
  char          opername[TSDB_TRANS_OPER_LEN];
  SArray*       pRpcArray;
  SRWLatch      lockRpcArray;
  int64_t       mTraceId;
  TdThreadMutex mutex;
} STrans;

typedef struct {
  int64_t id;
  char    name[TSDB_CLUSTER_ID_LEN];
  int64_t createdTime;
  int64_t updateTime;
  int32_t upTime;
} SClusterObj;

typedef struct {
  int32_t    id;
  int64_t    createdTime;
  int64_t    updateTime;
  int64_t    rebootTime;
  int64_t    lastAccessTime;
  int32_t    accessTimes;
  int32_t    numOfVnodes;
  int32_t    numOfOtherNodes;
  int32_t    numOfSupportVnodes;
  float      numOfCores;
  int64_t    memTotal;
  int64_t    memAvail;
  int64_t    memUsed;
  EDndReason offlineReason;
  uint16_t   port;
  char       fqdn[TSDB_FQDN_LEN];
  char       ep[TSDB_EP_LEN];
  char       active[TSDB_ACTIVE_KEY_LEN];
  char       connActive[TSDB_CONN_ACTIVE_KEY_LEN];
} SDnodeObj;

typedef struct {
  int32_t    id;
  int64_t    createdTime;
  int64_t    updateTime;
  ESyncState syncState;
  bool       syncRestore;
  int64_t    stateStartTime;
  SDnodeObj* pDnode;
  int32_t    role;
  SyncIndex  lastIndex;
} SMnodeObj;

typedef struct {
  int32_t    id;
  int64_t    createdTime;
  int64_t    updateTime;
  SDnodeObj* pDnode;
  SQnodeLoad load;
} SQnodeObj;

typedef struct {
  int32_t    id;
  int64_t    createdTime;
  int64_t    updateTime;
  SDnodeObj* pDnode;
} SSnodeObj;

typedef struct {
  int32_t maxUsers;
  int32_t maxDbs;
  int32_t maxStbs;
  int32_t maxTbs;
  int32_t maxTimeSeries;
  int32_t maxStreams;
  int32_t maxFuncs;
  int32_t maxConsumers;
  int32_t maxConns;
  int32_t maxTopics;
  int64_t maxStorage;
  int32_t accessState;  // Configured only by command
} SAcctCfg;

typedef struct {
  int32_t numOfUsers;
  int32_t numOfDbs;
  int32_t numOfTimeSeries;
  int32_t numOfStreams;
  int64_t totalStorage;  // Total storage wrtten from this account
  int64_t compStorage;   // Compressed storage on disk
} SAcctInfo;

typedef struct {
  char      acct[TSDB_USER_LEN];
  int64_t   createdTime;
  int64_t   updateTime;
  int32_t   acctId;
  int32_t   status;
  SAcctCfg  cfg;
  SAcctInfo info;
} SAcctObj;

typedef struct {
  char      user[TSDB_USER_LEN];
  char      pass[TSDB_PASSWORD_LEN];
  char      acct[TSDB_USER_LEN];
  int64_t   createdTime;
  int64_t   updateTime;
  int8_t    superUser;
  int8_t    sysInfo;
  int8_t    enable;
  int8_t    reserve;
  int32_t   acctId;
  int32_t   authVersion;
  int32_t   passVersion;
  SHashObj* readDbs;
  SHashObj* writeDbs;
  SHashObj* topics;
  SHashObj* readTbs;
  SHashObj* writeTbs;
  SHashObj* useDbs;
  SRWLatch  lock;
} SUserObj;

typedef struct {
  int32_t numOfVgroups;
  int32_t numOfStables;
  int32_t buffer;
  int32_t pageSize;
  int32_t pages;
  int32_t cacheLastSize;
  int32_t daysPerFile;
  int32_t daysToKeep0;
  int32_t daysToKeep1;
  int32_t daysToKeep2;
  int32_t minRows;
  int32_t maxRows;
  int32_t walFsyncPeriod;
  int8_t  walLevel;
  int8_t  precision;
  int8_t  compression;
  int8_t  replications;
  int8_t  strict;
  int8_t  hashMethod;  // default is 1
  int8_t  cacheLast;
  int8_t  schemaless;
  int16_t hashPrefix;
  int16_t hashSuffix;
  int16_t sstTrigger;
  int32_t tsdbPageSize;
  int32_t numOfRetensions;
  SArray* pRetensions;
  int32_t walRetentionPeriod;
  int32_t walRollPeriod;
  int64_t walRetentionSize;
  int64_t walSegmentSize;
} SDbCfg;

typedef struct {
  char     name[TSDB_DB_FNAME_LEN];
  char     acct[TSDB_USER_LEN];
  char     createUser[TSDB_USER_LEN];
  int64_t  createdTime;
  int64_t  updateTime;
  int64_t  uid;
  int32_t  cfgVersion;
  int32_t  vgVersion;
  SDbCfg   cfg;
  SRWLatch lock;
  int64_t  stateTs;
  int64_t  compactStartTime;
} SDbObj;

typedef struct {
  int32_t    dnodeId;
  ESyncState syncState;
  bool       syncRestore;
  bool       syncCanRead;
  ESyncRole  nodeRole;
} SVnodeGid;

typedef struct {
  int32_t   vgId;
  int64_t   createdTime;
  int64_t   updateTime;
  int32_t   version;
  uint32_t  hashBegin;
  uint32_t  hashEnd;
  char      dbName[TSDB_DB_FNAME_LEN];
  int64_t   dbUid;
  int64_t   cacheUsage;
  int64_t   numOfTables;
  int64_t   numOfTimeSeries;
  int64_t   totalStorage;
  int64_t   compStorage;
  int64_t   pointsWritten;
  int8_t    compact;
  int8_t    isTsma;
  int8_t    replica;
  SVnodeGid vnodeGid[TSDB_MAX_REPLICA + TSDB_MAX_LEARNER_REPLICA];
  void*     pTsma;
  int32_t   numOfCachedTables;
} SVgObj;

typedef struct {
  char           name[TSDB_TABLE_FNAME_LEN];
  char           stb[TSDB_TABLE_FNAME_LEN];
  char           db[TSDB_DB_FNAME_LEN];
  char           dstTbName[TSDB_TABLE_FNAME_LEN];
  int64_t        createdTime;
  int64_t        uid;
  int64_t        stbUid;
  int64_t        dbUid;
  int64_t        dstTbUid;
  int8_t         intervalUnit;
  int8_t         slidingUnit;
  int8_t         timezone;
  int32_t        dstVgId;  // for stream
  int64_t        interval;
  int64_t        offset;
  int64_t        sliding;
  int32_t        exprLen;  // strlen + 1
  int32_t        tagsFilterLen;
  int32_t        sqlLen;
  int32_t        astLen;
  char*          expr;
  char*          tagsFilter;
  char*          sql;
  char*          ast;
  SSchemaWrapper schemaRow;  // for dstVgroup
  SSchemaWrapper schemaTag;  // for dstVgroup
} SSmaObj;

typedef struct {
  char    name[TSDB_INDEX_FNAME_LEN];
  char    stb[TSDB_TABLE_FNAME_LEN];
  char    db[TSDB_DB_FNAME_LEN];
  char    dstTbName[TSDB_TABLE_FNAME_LEN];
  char    colName[TSDB_COL_NAME_LEN];
  int64_t createdTime;
  int64_t uid;
  int64_t stbUid;
  int64_t dbUid;
} SIdxObj;

typedef struct {
  char     name[TSDB_TABLE_FNAME_LEN];
  char     db[TSDB_DB_FNAME_LEN];
  int64_t  createdTime;
  int64_t  updateTime;
  int64_t  uid;
  int64_t  dbUid;
  int32_t  tagVer;
  int32_t  colVer;
  int32_t  smaVer;
  int32_t  nextColId;
  int64_t  maxdelay[2];
  int64_t  watermark[2];
  int32_t  ttl;
  int32_t  numOfColumns;
  int32_t  numOfTags;
  int32_t  numOfFuncs;
  int32_t  commentLen;
  int32_t  ast1Len;
  int32_t  ast2Len;
  SArray*  pFuncs;
  SSchema* pColumns;
  SSchema* pTags;
  char*    comment;
  char*    pAst1;
  char*    pAst2;
  SRWLatch lock;
} SStbObj;

typedef struct {
  char     name[TSDB_FUNC_NAME_LEN];
  int64_t  createdTime;
  int8_t   funcType;
  int8_t   scriptType;
  int8_t   align;
  int8_t   outputType;
  int32_t  outputLen;
  int32_t  bufSize;
  int64_t  signature;
  int32_t  commentSize;
  int32_t  codeSize;
  char*    pComment;
  char*    pCode;
  int32_t  funcVersion;
  SRWLatch lock;
} SFuncObj;

typedef struct {
  int64_t        id;
  int8_t         type;
  int8_t         replica;
  int16_t        numOfColumns;
  int32_t        numOfRows;
  void*          pIter;
  SMnode*        pMnode;
  STableMetaRsp* pMeta;
  bool           restore;
  bool           sysDbRsp;
  char           db[TSDB_DB_FNAME_LEN];
  char           filterTb[TSDB_TABLE_NAME_LEN];
} SShowObj;

typedef struct {
  int64_t id;
  int8_t  type;
  int8_t  replica;
  int16_t numOfColumns;
  int32_t rowSize;
  int32_t numOfRows;
  int32_t numOfReads;
  int32_t payloadLen;
  void*   pIter;
  SMnode* pMnode;
  char    db[TSDB_DB_FNAME_LEN];
  int16_t offset[TSDB_MAX_COLUMNS];
  int32_t bytes[TSDB_MAX_COLUMNS];
  char    payload[];
} SSysTableRetrieveObj;

typedef struct {
  char    key[TSDB_PARTITION_KEY_LEN];
  int64_t dbUid;
  int64_t offset;
} SMqOffsetObj;

int32_t tEncodeSMqOffsetObj(void** buf, const SMqOffsetObj* pOffset);
void*   tDecodeSMqOffsetObj(void* buf, SMqOffsetObj* pOffset);

typedef struct {
  char           name[TSDB_TOPIC_FNAME_LEN];
  char           db[TSDB_DB_FNAME_LEN];
  char           createUser[TSDB_USER_LEN];
  int64_t        createTime;
  int64_t        updateTime;
  int64_t        uid;
  int64_t        dbUid;
  int32_t        version;
  int8_t         subType;   // column, db or stable
  int8_t         withMeta;  // TODO
  SRWLatch       lock;
  int32_t        sqlLen;
  int32_t        astLen;
  char*          sql;
  char*          ast;
  char*          physicalPlan;
  SSchemaWrapper schema;
  int64_t        stbUid;
  char           stbName[TSDB_TABLE_FNAME_LEN];
  // forbid condition
  int64_t ntbUid;
  SArray* ntbColIds;
  int64_t ctbStbUid;
} SMqTopicObj;

typedef struct {
  int64_t  consumerId;
  char     cgroup[TSDB_CGROUP_LEN];
  char     clientId[256];
  int8_t   updateType;  // used only for update
  int32_t  epoch;
  int32_t  status;
  int32_t  hbStatus;          // hbStatus is not applicable to serialization
  SRWLatch lock;              // lock is used for topics update
  SArray*  currentTopics;     // SArray<char*>
  SArray*  rebNewTopics;      // SArray<char*>
  SArray*  rebRemovedTopics;  // SArray<char*>

  // subscribed by user
  SArray* assignedTopics;  // SArray<char*>

  // data for display
  int32_t pid;
  SEpSet  ep;
  int64_t upTime;
  int64_t subscribeTime;
  int64_t rebalanceTime;

<<<<<<< HEAD
  int8_t  withTbName;
  int8_t  useSnapshot;
  int8_t  autoCommit;
  int32_t autoCommitInterval;
  int32_t resetOffsetCfg;
=======
  int8_t         withTbName;
  int8_t         autoCommit;
  int32_t        autoCommitInterval;
  int32_t        resetOffsetCfg;
>>>>>>> 7b060d69
} SMqConsumerObj;

SMqConsumerObj* tNewSMqConsumerObj(int64_t consumerId, char cgroup[TSDB_CGROUP_LEN]);
void            tDeleteSMqConsumerObj(SMqConsumerObj* pConsumer);
int32_t         tEncodeSMqConsumerObj(void** buf, const SMqConsumerObj* pConsumer);
void*           tDecodeSMqConsumerObj(const void* buf, SMqConsumerObj* pConsumer, int8_t sver);

typedef struct {
  int32_t vgId;
  //  char*   qmsg;  // SubPlanToString
  SEpSet epSet;
} SMqVgEp;

SMqVgEp* tCloneSMqVgEp(const SMqVgEp* pVgEp);
void     tDeleteSMqVgEp(SMqVgEp* pVgEp);
int32_t  tEncodeSMqVgEp(void** buf, const SMqVgEp* pVgEp);
void*    tDecodeSMqVgEp(const void* buf, SMqVgEp* pVgEp, int8_t sver);

typedef struct {
  int64_t consumerId;  // -1 for unassigned
  SArray* vgs;         // SArray<SMqVgEp*>
  SArray* offsetRows;  // SArray<OffsetRows*>
} SMqConsumerEp;

// SMqConsumerEp* tCloneSMqConsumerEp(const SMqConsumerEp* pEp);
// void           tDeleteSMqConsumerEp(void* pEp);
int32_t tEncodeSMqConsumerEp(void** buf, const SMqConsumerEp* pEp);
void*   tDecodeSMqConsumerEp(const void* buf, SMqConsumerEp* pEp, int8_t sver);

typedef struct {
  char      key[TSDB_SUBSCRIBE_KEY_LEN];
  SRWLatch  lock;
  int64_t   dbUid;
  int32_t   vgNum;
  int8_t    subType;
  int8_t    withMeta;
  int64_t   stbUid;
  SHashObj* consumerHash;   // consumerId -> SMqConsumerEp
  SArray*   unassignedVgs;  // SArray<SMqVgEp*>
  SArray*   offsetRows;
  char      dbName[TSDB_DB_FNAME_LEN];
  char*     qmsg;  // SubPlanToString
} SMqSubscribeObj;

SMqSubscribeObj* tNewSubscribeObj(const char key[TSDB_SUBSCRIBE_KEY_LEN]);
SMqSubscribeObj* tCloneSubscribeObj(const SMqSubscribeObj* pSub);
void             tDeleteSubscribeObj(SMqSubscribeObj* pSub);
int32_t          tEncodeSubscribeObj(void** buf, const SMqSubscribeObj* pSub);
void*            tDecodeSubscribeObj(const void* buf, SMqSubscribeObj* pSub, int8_t sver);

typedef struct {
  int32_t epoch;
  SArray* consumers;  // SArray<SMqConsumerEp*>
} SMqSubActionLogEntry;

SMqSubActionLogEntry* tCloneSMqSubActionLogEntry(SMqSubActionLogEntry* pEntry);
void                  tDeleteSMqSubActionLogEntry(SMqSubActionLogEntry* pEntry);
int32_t               tEncodeSMqSubActionLogEntry(void** buf, const SMqSubActionLogEntry* pEntry);
void*                 tDecodeSMqSubActionLogEntry(const void* buf, SMqSubActionLogEntry* pEntry);

typedef struct {
  char    key[TSDB_SUBSCRIBE_KEY_LEN];
  SArray* logs;  // SArray<SMqSubActionLogEntry*>
} SMqSubActionLogObj;

SMqSubActionLogObj* tCloneSMqSubActionLogObj(SMqSubActionLogObj* pLog);
void                tDeleteSMqSubActionLogObj(SMqSubActionLogObj* pLog);
int32_t             tEncodeSMqSubActionLogObj(void** buf, const SMqSubActionLogObj* pLog);
void*               tDecodeSMqSubActionLogObj(const void* buf, SMqSubActionLogObj* pLog);

typedef struct {
  int32_t           oldConsumerNum;
  const SMqRebInfo* pRebInfo;
} SMqRebInputObj;

typedef struct {
  int64_t  oldConsumerId;
  int64_t  newConsumerId;
  SMqVgEp* pVgEp;
} SMqRebOutputVg;

typedef struct {
  SArray*               rebVgs;            // SArray<SMqRebOutputVg>
  SArray*               newConsumers;      // SArray<int64_t>
  SArray*               removedConsumers;  // SArray<int64_t>
  SArray*               modifyConsumers;   // SArray<int64_t>
  SMqSubscribeObj*      pSub;
  SMqSubActionLogEntry* pLogEntry;
} SMqRebOutputObj;

typedef struct {
  char name[TSDB_STREAM_FNAME_LEN];
  // ctl
  SRWLatch lock;
  // create info
  int64_t createTime;
  int64_t updateTime;
  int32_t version;
  int32_t totalLevel;
  int64_t smaId;  // 0 for unused
  // info
  int64_t uid;
  int8_t  status;
  // config
  int8_t  igExpired;
  int8_t  trigger;
  int8_t  fillHistory;
  int64_t triggerParam;
  int64_t watermark;
  // source and target
  int64_t sourceDbUid;
  int64_t targetDbUid;
  char    sourceDb[TSDB_DB_FNAME_LEN];
  char    targetDb[TSDB_DB_FNAME_LEN];
  char    targetSTbName[TSDB_TABLE_FNAME_LEN];
  int64_t targetStbUid;

  // fixedSinkVg is not applicable for encode and decode
  SVgObj  fixedSinkVg;
  int32_t fixedSinkVgId;  // 0 for shuffle

  // transformation
  char*          sql;
  char*          ast;
  char*          physicalPlan;
  SArray*        tasks;  // SArray<SArray<SStreamTask>>
  SSchemaWrapper outputSchema;
  SSchemaWrapper tagSchema;

  // 3.0.20
  int64_t checkpointFreq;  // ms
  int64_t currentTick;     // do not serialize
  int64_t deleteMark;
  int8_t  igCheckUpdate;

  // 3.0.5.
  int64_t checkpointId;
} SStreamObj;

int32_t tEncodeSStreamObj(SEncoder* pEncoder, const SStreamObj* pObj);
int32_t tDecodeSStreamObj(SDecoder* pDecoder, SStreamObj* pObj, int32_t sver);
void    tFreeStreamObj(SStreamObj* pObj);

// typedef struct {
//   char    streamName[TSDB_STREAM_FNAME_LEN];
//   int64_t uid;
//   int64_t streamUid;
//   SArray* childInfo;  // SArray<SStreamChildEpInfo>
// } SStreamCheckpointObj;

#ifdef __cplusplus
}
#endif

#endif /*_TD_MND_DEF_H_*/<|MERGE_RESOLUTION|>--- conflicted
+++ resolved
@@ -552,18 +552,10 @@
   int64_t subscribeTime;
   int64_t rebalanceTime;
 
-<<<<<<< HEAD
   int8_t  withTbName;
-  int8_t  useSnapshot;
   int8_t  autoCommit;
   int32_t autoCommitInterval;
   int32_t resetOffsetCfg;
-=======
-  int8_t         withTbName;
-  int8_t         autoCommit;
-  int32_t        autoCommitInterval;
-  int32_t        resetOffsetCfg;
->>>>>>> 7b060d69
 } SMqConsumerObj;
 
 SMqConsumerObj* tNewSMqConsumerObj(int64_t consumerId, char cgroup[TSDB_CGROUP_LEN]);
