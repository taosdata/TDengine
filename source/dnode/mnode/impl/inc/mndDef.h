--- conflicted
+++ resolved
@@ -305,7 +305,6 @@
 } SSnodeObj;
 
 typedef struct {
-<<<<<<< HEAD
   SSnodeObj* target;
   int32_t    affNum;
   SSnodeObj  affSnode[2];
@@ -321,10 +320,7 @@
 } SBnodeObj;
 
 typedef struct {
-  int32_t dnodeId;
-=======
   int32_t assignedDnodeId;
->>>>>>> fd77b1b4
   char    token[TSDB_ARB_TOKEN_SIZE];
   int8_t  assignAcked;
 } SArbAssignedLeader;
