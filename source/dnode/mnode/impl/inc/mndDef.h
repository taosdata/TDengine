/*
 * Copyright (c) 2019 TAOS Data, Inc. <jhtao@taosdata.com>
 *
 * This program is free software: you can use, redistribute, and/or modify
 * it under the terms of the GNU Affero General Public License, version 3
 * or later ("AGPL"), as published by the Free Software Foundation.
 *
 * This program is distributed in the hope that it will be useful, but WITHOUT
 * ANY WARRANTY; without even the implied warranty of MERCHANTABILITY or
 * FITNESS FOR A PARTICULAR PURPOSE.
 *
 * You should have received a copy of the GNU Affero General Public License
 * along with this program. If not, see <http://www.gnu.org/licenses/>.
 */

#ifndef _TD_MND_DEF_H_
#define _TD_MND_DEF_H_

#include "os.h"

#include "cJSON.h"
#include "scheduler.h"
#include "sync.h"
#include "thash.h"
#include "tlist.h"
#include "tlog.h"
#include "tmsg.h"
#include "trpc.h"
#include "ttimer.h"
#include "tconfig.h"
#include "mnode.h"

#ifdef __cplusplus
extern "C" {
#endif

typedef enum {
  MND_OPER_CONNECT = 1,
  MND_OPER_CREATE_ACCT,
  MND_OPER_DROP_ACCT,
  MND_OPER_ALTER_ACCT,
  MND_OPER_CREATE_USER,
  MND_OPER_DROP_USER,
  MND_OPER_ALTER_USER,
  MND_OPER_CREATE_DNODE,
  MND_OPER_DROP_DNODE,
  MND_OPER_CONFIG_DNODE,
  MND_OPER_CREATE_MNODE,
  MND_OPER_DROP_MNODE,
  MND_OPER_CREATE_QNODE,
  MND_OPER_DROP_QNODE,
  MND_OPER_CREATE_SNODE,
  MND_OPER_DROP_SNODE,
  MND_OPER_REDISTRIBUTE_VGROUP,
  MND_OPER_MERGE_VGROUP,
  MND_OPER_SPLIT_VGROUP,
  MND_OPER_BALANCE_VGROUP,
  MND_OPER_CREATE_FUNC,
  MND_OPER_DROP_FUNC,
  MND_OPER_KILL_TRANS,
  MND_OPER_KILL_CONN,
  MND_OPER_KILL_QUERY,
  MND_OPER_CREATE_DB,
  MND_OPER_ALTER_DB,
  MND_OPER_DROP_DB,
  MND_OPER_COMPACT_DB,
  MND_OPER_TRIM_DB,
  MND_OPER_USE_DB,
  MND_OPER_WRITE_DB,
  MND_OPER_READ_DB,
  MND_OPER_READ_OR_WRITE_DB,
  MND_OPER_SHOW_VARIABLES,
  MND_OPER_SUBSCRIBE,
  MND_OPER_CREATE_TOPIC,
  MND_OPER_DROP_TOPIC,
  MND_OPER_CREATE_VIEW,
  MND_OPER_DROP_VIEW,
  MND_OPER_CONFIG_CLUSTER,
  MND_OPER_BALANCE_VGROUP_LEADER,
  MND_OPER_CREATE_ANODE,
  MND_OPER_UPDATE_ANODE,
  MND_OPER_DROP_ANODE,
  MND_OPER_CREATE_BNODE,
  MND_OPER_DROP_BNODE
} EOperType;

typedef enum {
  MND_AUTH_ACCT_START = 0,
  MND_AUTH_ACCT_USER,
  MND_AUTH_ACCT_DNODE,
  MND_AUTH_ACCT_MNODE,
  MND_AUTH_ACCT_DB,
  MND_AUTH_ACCT_TABLE,
  MND_AUTH_ACCT_MAX
} EAuthAcct;

typedef enum {
  MND_AUTH_OP_START = 0,
  MND_AUTH_OP_CREATE_USER,
  MND_AUTH_OP_ALTER_USER,
  MND_AUTH_OP_DROP_USER,
  MND_AUTH_MAX
} EAuthOp;

typedef enum {
  TRN_CONFLICT_NOTHING = 0,
  TRN_CONFLICT_GLOBAL = 1,
  TRN_CONFLICT_DB = 2,
  TRN_CONFLICT_DB_INSIDE = 3,
  //  TRN_CONFLICT_TOPIC = 4,
  //  TRN_CONFLICT_TOPIC_INSIDE = 5,
  TRN_CONFLICT_ARBGROUP = 6,
  TRN_CONFLICT_TSMA = 7,
} ETrnConflct;

typedef enum {
  TRN_STAGE_PREPARE = 0,
  TRN_STAGE_REDO_ACTION = 1,
  TRN_STAGE_ROLLBACK = 2,
  TRN_STAGE_UNDO_ACTION = 3,
  TRN_STAGE_COMMIT = 4,
  TRN_STAGE_COMMIT_ACTION = 5,
  TRN_STAGE_FINISH = 6,
  TRN_STAGE_PRE_FINISH = 7
} ETrnStage;

typedef enum {
  TRN_POLICY_ROLLBACK = 0,
  TRN_POLICY_RETRY = 1,
} ETrnPolicy;

typedef enum {
  TRN_EXEC_PARALLEL = 0,
  TRN_EXEC_SERIAL = 1,
  TRN_EXEC_GROUP_PARALLEL = 2,
} ETrnExec;

typedef enum {
  TRN_KILL_MODE_SKIP = 0,
  TRN_KILL_MODE_INTERUPT = 1,
  // TRN_KILL_MODE_ROLLBACK = 2,
} ETrnKillMode;

typedef enum {
  DND_REASON_ONLINE = 0,
  DND_REASON_STATUS_MSG_TIMEOUT,
  DND_REASON_STATUS_NOT_RECEIVED,
  DND_REASON_VERSION_NOT_MATCH,
  DND_REASON_DNODE_ID_NOT_MATCH,
  DND_REASON_CLUSTER_ID_NOT_MATCH,
  DND_REASON_STATUS_INTERVAL_NOT_MATCH,
  DND_REASON_TIME_ZONE_NOT_MATCH,
  DND_REASON_LOCALE_NOT_MATCH,
  DND_REASON_CHARSET_NOT_MATCH,
  DND_REASON_TTL_CHANGE_ON_WRITE_NOT_MATCH,
  DND_REASON_ENABLE_WHITELIST_NOT_MATCH,
  DND_REASON_ENCRYPTION_KEY_NOT_MATCH,
  DND_REASON_STATUS_MONITOR_NOT_MATCH,
  DND_REASON_STATUS_MONITOR_SWITCH_NOT_MATCH,
  DND_REASON_STATUS_MONITOR_INTERVAL_NOT_MATCH,
  DND_REASON_STATUS_MONITOR_SLOW_LOG_THRESHOLD_NOT_MATCH,
  DND_REASON_STATUS_MONITOR_SLOW_LOG_SQL_MAX_LEN_NOT_MATCH,
  DND_REASON_STATUS_MONITOR_SLOW_LOG_SCOPE_NOT_MATCH,
  DND_REASON_OTHERS
} EDndReason;

typedef enum {
  CONSUMER_UPDATE_REB = 1,  // update after rebalance
  CONSUMER_ADD_REB,         // add    after rebalance
  CONSUMER_REMOVE_REB,      // remove after rebalance
  CONSUMER_UPDATE_REC,      // update after recover
  CONSUMER_UPDATE_SUB,      // update after subscribe req
  CONSUMER_INSERT_SUB,
} ECsmUpdateType;

typedef struct {
  int32_t       id;
  ETrnStage     stage;
  ETrnPolicy    policy;
  ETrnConflct   conflict;
  ETrnExec      exec;
  EOperType     oper;
  bool          changeless;
  int32_t       code;
  int32_t       failedTimes;
  void*         rpcRsp;
  int32_t       rpcRspLen;
  int32_t       actionPos;
  SArray*       prepareActions;
  SArray*       redoActions;
  SArray*       undoActions;
  SArray*       commitActions;
  int64_t       createdTime;
  int64_t       lastExecTime;
  int32_t       lastAction;
  int32_t       lastErrorNo;
  SEpSet        lastEpset;
  tmsg_t        lastMsgType;
  tmsg_t        originRpcType;
  char          dbname[TSDB_TABLE_FNAME_LEN];
  char          stbname[TSDB_TABLE_FNAME_LEN];
  SHashObj*     arbGroupIds;
  int32_t       startFunc;
  int32_t       stopFunc;
  int32_t       paramLen;
  void*         param;
  char          opername[TSDB_TRANS_OPER_LEN];
  SArray*       pRpcArray;
  SRWLatch      lockRpcArray;
  int64_t       mTraceId;
  TdThreadMutex mutex;
  bool          ableToBeKilled;
  ETrnKillMode  killMode;
  SHashObj*     redoGroupActions;
  SHashObj*     groupActionPos;
} STrans;

typedef struct {
  int64_t id;
  char    name[TSDB_CLUSTER_ID_LEN];
  int64_t createdTime;
  int64_t updateTime;
  int32_t upTime;
} SClusterObj;

typedef struct {
  int32_t    id;
  int64_t    createdTime;
  int64_t    updateTime;
  int64_t    rebootTime;
  int64_t    lastAccessTime;
  int32_t    accessTimes;
  int32_t    numOfVnodes;
  int32_t    numOfOtherNodes;
  int32_t    numOfSupportVnodes;
  int32_t    numOfDiskCfg;
  float      numOfCores;
  int64_t    memTotal;
  int64_t    memAvail;
  int64_t    memUsed;
  EDndReason offlineReason;
  uint32_t   encryptionKeyChksum;
  int8_t     encryptionKeyStat;
  uint16_t   port;
  char       fqdn[TSDB_FQDN_LEN];
  char       ep[TSDB_EP_LEN];
  char       machineId[TSDB_MACHINE_ID_LEN + 1];
} SDnodeObj;

typedef struct {
  int32_t nameLen;
  char*   name;
} SAnodeAlgo;

typedef struct {
  int32_t  id;
  int64_t  createdTime;
  int64_t  updateTime;
  int32_t  version;
  int32_t  urlLen;
  int32_t  numOfAlgos;
  int32_t  status;
  SRWLatch lock;
  char*    url;
  SArray** algos;
} SAnodeObj;

typedef struct {
  int32_t    id;
  int64_t    createdTime;
  int64_t    updateTime;
  ESyncState syncState;
  SyncTerm   syncTerm;
  bool       syncRestore;
  int64_t    roleTimeMs;
  SDnodeObj* pDnode;
  int32_t    role;
  SyncIndex  lastIndex;
} SMnodeObj;

typedef struct {
  int32_t    id;
  int64_t    createdTime;
  int64_t    updateTime;
  SDnodeObj* pDnode;
  SQnodeLoad load;
} SQnodeObj;


typedef struct {
  int32_t    id;
  int32_t    leadersId[2];
  int32_t    replicaId;
  int64_t    createdTime;
  int64_t    updateTime;
  SDnodeObj* pDnode;
} SSnodeObj;

typedef struct {
<<<<<<< HEAD
  SSnodeObj* target;
  int32_t    affNum;
  SSnodeObj  affSnode[2];
  SSnodeObj  affNewReplica[2];
} SSnodeDropTraversaCtx;
=======
  int32_t    id;
  int32_t    proto;
  int64_t    createdTime;
  int64_t    updateTime;
  SDnodeObj* pDnode;
} SBnodeObj;
>>>>>>> 6d3d50cd

typedef struct {
  int32_t dnodeId;
  char    token[TSDB_ARB_TOKEN_SIZE];
  int8_t  acked;
} SArbAssignedLeader;

typedef struct {
  int32_t dnodeId;
} SArbMemberInfo;

typedef struct {
  int32_t nextHbSeq;
  int32_t responsedHbSeq;
  char    token[TSDB_ARB_TOKEN_SIZE];
  int64_t lastHbMs;
} SArbMemberState;

typedef struct {
  SArbMemberInfo  info;
  SArbMemberState state;
} SArbGroupMember;

typedef struct {
  int32_t            vgId;
  int64_t            dbUid;
  SArbGroupMember    members[TSDB_ARB_GROUP_MEMBER_NUM];
  int8_t             isSync;
  int32_t            code;
  int64_t            updateTimeMs;
  SArbAssignedLeader assignedLeader;
  int64_t            version;

  // following fields will not be duplicated
  bool          mutexInited;
  TdThreadMutex mutex;
} SArbGroup;

typedef struct {
  char         name[CFG_NAME_MAX_LEN];
  ECfgDataType dtype;
  union {
    bool    bval;
    float   fval;
    int32_t i32;
    int64_t i64;
    char*   str;
  };
} SConfigObj;

int32_t    tEncodeSConfigObj(SEncoder* pEncoder, const SConfigObj* pObj);
int32_t    tDecodeSConfigObj(SDecoder* pDecoder, SConfigObj* pObj);
int32_t    mndInitConfigObj(SConfigItem* pItem, SConfigObj* pObj);
SConfigObj mndInitConfigVersion();
int32_t    mndUpdateObj(SConfigObj* pObj, const char* name, char* value);
void       tFreeSConfigObj(SConfigObj* obj);

typedef struct {
  int32_t maxUsers;
  int32_t maxDbs;
  int32_t maxStbs;
  int32_t maxTbs;
  int32_t maxTimeSeries;
  int32_t maxStreams;
  int32_t maxFuncs;
  int32_t maxConsumers;
  int32_t maxConns;
  int32_t maxTopics;
  int64_t maxStorage;
  int32_t accessState;  // Configured only by command
} SAcctCfg;

typedef struct {
  int32_t numOfUsers;
  int32_t numOfDbs;
  int32_t numOfTimeSeries;
  int32_t numOfStreams;
  int64_t totalStorage;  // Total storage wrtten from this account
  int64_t compStorage;   // Compressed storage on disk
} SAcctInfo;

typedef struct {
  char      acct[TSDB_USER_LEN];
  int64_t   createdTime;
  int64_t   updateTime;
  int32_t   acctId;
  int32_t   status;
  SAcctCfg  cfg;
  SAcctInfo info;
} SAcctObj;

typedef struct {
  char    user[TSDB_USER_LEN];
  char    pass[TSDB_PASSWORD_LEN];
  char    acct[TSDB_USER_LEN];
  int64_t createdTime;
  int64_t updateTime;
  int8_t  superUser;
  int8_t  sysInfo;
  int8_t  enable;
  union {
    uint8_t flag;
    struct {
      uint8_t createdb : 1;
      uint8_t reserve : 7;
    };
  };
  int32_t       acctId;
  int32_t       authVersion;
  int32_t       passVersion;
  int64_t       ipWhiteListVer;
  SIpWhiteListDual* pIpWhiteListDual;

  SHashObj* readDbs;
  SHashObj* writeDbs;
  SHashObj* topics;
  SHashObj* readTbs;
  SHashObj* writeTbs;
  SHashObj* alterTbs;
  SHashObj* readViews;
  SHashObj* writeViews;
  SHashObj* alterViews;
  SHashObj* useDbs;
  SRWLatch  lock;
  int8_t    passEncryptAlgorithm;
} SUserObj;

typedef struct {
  int32_t numOfVgroups;
  int32_t numOfStables;
  int32_t buffer;
  int32_t pageSize;
  int32_t pages;
  int32_t cacheLastSize;
  int32_t daysPerFile;
  int32_t daysToKeep0;
  int32_t daysToKeep1;
  int32_t daysToKeep2;
  int32_t keepTimeOffset;
  int32_t minRows;
  int32_t maxRows;
  int32_t walFsyncPeriod;
  int8_t  walLevel;
  int8_t  precision;
  int8_t  compression;
  int8_t  replications;
  int8_t  strict;
  int8_t  hashMethod;  // default is 1
  int8_t  cacheLast;
  int8_t  schemaless;
  int16_t hashPrefix;
  int16_t hashSuffix;
  int16_t sstTrigger;
  int32_t tsdbPageSize;
  int32_t numOfRetensions;
  SArray* pRetensions;
  int32_t walRetentionPeriod;
  int32_t walRollPeriod;
  int64_t walRetentionSize;
  int64_t walSegmentSize;
  int32_t s3ChunkSize;
  int32_t s3KeepLocal;
  int8_t  s3Compact;
  int8_t  withArbitrator;
  int8_t  encryptAlgorithm;
  int8_t  compactTimeOffset;  // hour
  int32_t compactInterval;    // minute
  int32_t compactStartTime;   // minute
  int32_t compactEndTime;     // minute
} SDbCfg;

typedef struct {
  char     name[TSDB_DB_FNAME_LEN];
  char     acct[TSDB_USER_LEN];
  char     createUser[TSDB_USER_LEN];
  int64_t  createdTime;
  int64_t  updateTime;
  int64_t  uid;
  int32_t  cfgVersion;
  int32_t  vgVersion;
  SDbCfg   cfg;
  SRWLatch lock;
  int64_t  stateTs;
  int64_t  compactStartTime;
  int32_t  tsmaVersion;
} SDbObj;

typedef struct {
  int32_t    dnodeId;
  ESyncState syncState;
  int64_t    syncTerm;
  int64_t    syncAppliedIndex;
  int64_t    lastSyncAppliedIndexUpdateTime;
  double     appliedRate;
  int64_t    syncCommitIndex;
  bool       syncRestore;
  bool       syncCanRead;
  int64_t    roleTimeMs;
  int64_t    startTimeMs;
  ESyncRole  nodeRole;
  int32_t    learnerProgress;
  int64_t    bufferSegmentUsed;
  int64_t    bufferSegmentSize;
} SVnodeGid;

typedef struct {
  int32_t   vgId;
  int64_t   createdTime;
  int64_t   updateTime;
  int32_t   version;
  uint32_t  hashBegin;
  uint32_t  hashEnd;
  char      dbName[TSDB_DB_FNAME_LEN];
  int64_t   dbUid;
  int64_t   cacheUsage;
  int64_t   numOfTables;
  int64_t   numOfTimeSeries;
  int64_t   totalStorage;
  int64_t   compStorage;
  int64_t   pointsWritten;
  int8_t    compact;
  int8_t    isTsma;
  int8_t    replica;
  SVnodeGid vnodeGid[TSDB_MAX_REPLICA + TSDB_MAX_LEARNER_REPLICA];
  void*     pTsma;
  int32_t   numOfCachedTables;
  int32_t   syncConfChangeVer;
} SVgObj;



typedef struct {
  char           name[TSDB_TABLE_FNAME_LEN];
  char           stb[TSDB_TABLE_FNAME_LEN];
  char           db[TSDB_DB_FNAME_LEN];
  char           dstTbName[TSDB_TABLE_FNAME_LEN];
  int64_t        createdTime;
  int64_t        uid;
  int64_t        stbUid;
  int64_t        dbUid;
  int64_t        dstTbUid;
  int8_t         intervalUnit;
  int8_t         slidingUnit;
  int8_t         timezone;  // int8_t is not enough, timezone is unit of second
  int32_t        dstVgId;   // for stream
  int64_t        interval;
  int64_t        offset;
  int64_t        sliding;
  int32_t        exprLen;  // strlen + 1
  int32_t        tagsFilterLen;
  int32_t        sqlLen;
  int32_t        astLen;
  int32_t        version;
  char*          expr;
  char*          tagsFilter;
  char*          sql;
  char*          ast;
  SSchemaWrapper schemaRow;  // for dstVgroup
  SSchemaWrapper schemaTag;  // for dstVgroup
  char           baseSmaName[TSDB_TABLE_FNAME_LEN];
} SSmaObj;

typedef struct {
  char    name[TSDB_INDEX_FNAME_LEN];
  char    stb[TSDB_TABLE_FNAME_LEN];
  char    db[TSDB_DB_FNAME_LEN];
  char    dstTbName[TSDB_TABLE_FNAME_LEN];
  char    colName[TSDB_COL_NAME_LEN];
  int64_t createdTime;
  int64_t uid;
  int64_t stbUid;
  int64_t dbUid;
} SIdxObj;

typedef struct {
  col_id_t colId;
  int32_t  cmprAlg;
} SCmprObj;

typedef struct {
  char        name[TSDB_TABLE_FNAME_LEN];
  char        db[TSDB_DB_FNAME_LEN];
  int64_t     createdTime;
  int64_t     updateTime;
  int64_t     uid;
  int64_t     dbUid;
  int32_t     tagVer;
  int32_t     colVer;
  int32_t     smaVer;
  int32_t     nextColId;
  int64_t     maxdelay[2];
  int64_t     watermark[2];
  int32_t     ttl;
  int32_t     numOfColumns;
  int32_t     numOfTags;
  int32_t     numOfFuncs;
  int32_t     commentLen;
  int32_t     ast1Len;
  int32_t     ast2Len;
  SArray*     pFuncs;
  SSchema*    pColumns;
  SSchema*    pTags;
  char*       comment;
  char*       pAst1;
  char*       pAst2;
  SRWLatch    lock;
  int8_t      source;
  SColCmpr*   pCmpr;
  int64_t     keep;
  SExtSchema* pExtSchemas;
  int8_t      virtualStb;
} SStbObj;

typedef struct {
  char     name[TSDB_FUNC_NAME_LEN];
  int64_t  createdTime;
  int8_t   funcType;
  int8_t   scriptType;
  int8_t   align;
  int8_t   outputType;
  int32_t  outputLen;
  int32_t  bufSize;
  int64_t  signature;
  int32_t  commentSize;
  int32_t  codeSize;
  char*    pComment;
  char*    pCode;
  int32_t  funcVersion;
  SRWLatch lock;
} SFuncObj;

typedef struct {
  int64_t        id;
  int8_t         type;
  int8_t         replica;
  int16_t        numOfColumns;
  int32_t        numOfRows;
  int32_t        curIterPackedRows;
  void*          pIter;
  SMnode*        pMnode;
  STableMetaRsp* pMeta;
  bool           restore;
  bool           sysDbRsp;
  char           db[TSDB_DB_FNAME_LEN];
  char           filterTb[TSDB_TABLE_NAME_LEN];
} SShowObj;

typedef struct {
  char           name[TSDB_TOPIC_FNAME_LEN];
  char           db[TSDB_DB_FNAME_LEN];
  char           createUser[TSDB_USER_LEN];
  int64_t        createTime;
  int64_t        updateTime;
  int64_t        uid;
  int64_t        dbUid;
  int32_t        version;
  int8_t         subType;   // column, db or stable
  int8_t         withMeta;  // TODO
  SRWLatch       lock;
  int32_t        sqlLen;
  int32_t        astLen;
  char*          sql;
  char*          ast;
  char*          physicalPlan;
  SSchemaWrapper schema;
  int64_t        stbUid;
  char           stbName[TSDB_TABLE_FNAME_LEN];
  // forbid condition
  int64_t ntbUid;
  SArray* ntbColIds;
  int64_t ctbStbUid;
} SMqTopicObj;

typedef struct {
  int64_t  consumerId;
  char     cgroup[TSDB_CGROUP_LEN];
  char     clientId[TSDB_CLIENT_ID_LEN];
  char     user[TSDB_USER_LEN];
  char     fqdn[TSDB_FQDN_LEN];
  int8_t   updateType;  // used only for update
  int32_t  epoch;
  int32_t  status;
  int32_t  hbStatus;          // hbStatus is not applicable to serialization
  int32_t  pollStatus;        // pollStatus is not applicable to serialization
  SRWLatch lock;              // lock is used for topics update
  SArray*  currentTopics;     // SArray<char*>
  SArray*  rebNewTopics;      // SArray<char*>
  SArray*  rebRemovedTopics;  // SArray<char*>

  // subscribed by user
  SArray* assignedTopics;  // SArray<char*>

  // data for display
  int32_t pid;
  SEpSet  ep;
  int64_t createTime;
  int64_t pollTime;
  int64_t subscribeTime;
  int64_t rebalanceTime;

  int8_t  withTbName;
  int8_t  autoCommit;
  int32_t autoCommitInterval;
  int32_t resetOffsetCfg;
  int32_t sessionTimeoutMs;
  int32_t maxPollIntervalMs;
} SMqConsumerObj;

int32_t tNewSMqConsumerObj(int64_t consumerId, char* cgroup, int8_t updateType, char* topic, SCMSubscribeReq* subscribe,
                           SMqConsumerObj** ppConsumer);
void    tClearSMqConsumerObj(SMqConsumerObj* pConsumer);
void    tDeleteSMqConsumerObj(SMqConsumerObj* pConsumer);
int32_t tEncodeSMqConsumerObj(void** buf, const SMqConsumerObj* pConsumer);
void*   tDecodeSMqConsumerObj(const void* buf, SMqConsumerObj* pConsumer, int8_t sver);

typedef struct {
  int32_t vgId;
  //  char*   qmsg;  // SubPlanToString
  SEpSet epSet;
} SMqVgEp;

SMqVgEp* tCloneSMqVgEp(const SMqVgEp* pVgEp);
void     tDeleteSMqVgEp(SMqVgEp* pVgEp);
int32_t  tEncodeSMqVgEp(void** buf, const SMqVgEp* pVgEp);
void*    tDecodeSMqVgEp(const void* buf, SMqVgEp* pVgEp, int8_t sver);

typedef struct {
  int64_t consumerId;  // -1 for unassigned
  SArray* vgs;         // SArray<SMqVgEp*>
  SArray* offsetRows;  // SArray<OffsetRows*>
} SMqConsumerEp;

// SMqConsumerEp* tCloneSMqConsumerEp(const SMqConsumerEp* pEp);
// void           tDeleteSMqConsumerEp(void* pEp);
int32_t tEncodeSMqConsumerEp(void** buf, const SMqConsumerEp* pEp);
void*   tDecodeSMqConsumerEp(const void* buf, SMqConsumerEp* pEp, int8_t sver);

typedef struct {
  char      key[TSDB_SUBSCRIBE_KEY_LEN];
  SRWLatch  lock;
  int64_t   dbUid;
  int32_t   vgNum;
  int8_t    subType;
  int8_t    withMeta;
  int64_t   stbUid;
  SHashObj* consumerHash;   // consumerId -> SMqConsumerEp
  SArray*   unassignedVgs;  // SArray<SMqVgEp*>
  SArray*   offsetRows;
  char      dbName[TSDB_DB_FNAME_LEN];
  char*     qmsg;  // SubPlanToString
} SMqSubscribeObj;

int32_t tNewSubscribeObj(const char* key, SMqSubscribeObj** ppSub);
int32_t tCloneSubscribeObj(const SMqSubscribeObj* pSub, SMqSubscribeObj** ppSub);
void    tDeleteSubscribeObj(SMqSubscribeObj* pSub);
int32_t tEncodeSubscribeObj(void** buf, const SMqSubscribeObj* pSub);
void*   tDecodeSubscribeObj(const void* buf, SMqSubscribeObj* pSub, int8_t sver);

// typedef struct {
//   int32_t epoch;
//   SArray* consumers;  // SArray<SMqConsumerEp*>
// } SMqSubActionLogEntry;

// SMqSubActionLogEntry* tCloneSMqSubActionLogEntry(SMqSubActionLogEntry* pEntry);
// void                  tDeleteSMqSubActionLogEntry(SMqSubActionLogEntry* pEntry);
// int32_t               tEncodeSMqSubActionLogEntry(void** buf, const SMqSubActionLogEntry* pEntry);
// void*                 tDecodeSMqSubActionLogEntry(const void* buf, SMqSubActionLogEntry* pEntry);
//
// typedef struct {
//   char    key[TSDB_SUBSCRIBE_KEY_LEN];
//   SArray* logs;  // SArray<SMqSubActionLogEntry*>
// } SMqSubActionLogObj;
//
// SMqSubActionLogObj* tCloneSMqSubActionLogObj(SMqSubActionLogObj* pLog);
// void                tDeleteSMqSubActionLogObj(SMqSubActionLogObj* pLog);
// int32_t             tEncodeSMqSubActionLogObj(void** buf, const SMqSubActionLogObj* pLog);
// void*               tDecodeSMqSubActionLogObj(const void* buf, SMqSubActionLogObj* pLog);

typedef struct {
  int32_t           oldConsumerNum;
  const SMqRebInfo* pRebInfo;
} SMqRebInputObj;

typedef struct {
  int64_t  oldConsumerId;
  int64_t  newConsumerId;
  SMqVgEp* pVgEp;
} SMqRebOutputVg;

typedef struct {
  SArray*          rebVgs;            // SArray<SMqRebOutputVg>
  SArray*          newConsumers;      // SArray<int64_t>
  SArray*          removedConsumers;  // SArray<int64_t>
  SArray*          modifyConsumers;   // SArray<int64_t>
  SMqSubscribeObj* pSub;
  //  SMqSubActionLogEntry* pLogEntry;
} SMqRebOutputObj;

typedef struct {
  char                name[TSDB_STREAM_NAME_LEN];
  SCMCreateStreamReq* pCreate;

  SRWLatch lock;
  
  // dynamic info
  int32_t mainSnodeId;
  int8_t  userDropped;  // no need to serialize
  int8_t  userStopped;
  int64_t createTime;
  int64_t updateTime;
} SStreamObj;
#if 0
typedef struct SStreamConf {
  int8_t  igExpired;
  int8_t  trigger;
  int8_t  fillHistory;
  int64_t triggerParam;
  int64_t watermark;
} SStreamConf;

typedef struct {
  int32_t   vgId;
  int64_t   createdTime;
  int64_t   updateTime;
  int32_t   version;
  uint32_t  hashBegin;
  uint32_t  hashEnd;
  char      dbName[TSDB_DB_FNAME_LEN];
  int64_t   dbUid;
  int64_t   cacheUsage;
  int64_t   numOfTables;
  int64_t   numOfTimeSeries;
  int64_t   totalStorage;
  int64_t   compStorage;
  int64_t   pointsWritten;
  int8_t    compact;
  int8_t    isTsma;
  int8_t    replica;
  SVnodeGid vnodeGid[TSDB_MAX_REPLICA + TSDB_MAX_LEARNER_REPLICA];
  void*     pTsma;
  int32_t   numOfCachedTables;
  int32_t   syncConfChangeVer;
} SVgObj;


typedef struct {
  char     name[TSDB_STREAM_FNAME_LEN];
  SRWLatch lock;

  // create info
  int64_t createTime;
  int64_t updateTime;
  int32_t version;
  int32_t totalLevel;
  int64_t smaId;  // 0 for unused
  // info
  int64_t     uid;
  int8_t      status;
  SStreamConf conf;
  // source and target
  int64_t sourceDbUid;
  int64_t targetDbUid;
  char    sourceDb[TSDB_DB_FNAME_LEN];
  char    targetDb[TSDB_DB_FNAME_LEN];
  char    targetSTbName[TSDB_TABLE_FNAME_LEN];
  int64_t targetStbUid;

  // fixedSinkVg is not applicable for encode and decode
  SVgObj  fixedSinkVg;
  int32_t fixedSinkVgId;  // 0 for shuffle

  // transformation
  char* sql;
  char* ast;
  char* physicalPlan;

  SArray* pTaskList;   // SArray<SArray<SStreamTask>>
  SArray* pHTaskList;  // generate the results for already stored ts data
  int64_t hTaskUid;    // stream task for history ts data

  SSchemaWrapper outputSchema;
  SSchemaWrapper tagSchema;

  // 3.0.20
  int64_t checkpointFreq;  // ms
  int64_t currentTick;     // do not serialize
  int64_t deleteMark;
  int8_t  igCheckUpdate;

  // 3.0.5.
  int64_t checkpointId;

  int32_t indexForMultiAggBalance;
  int8_t  subTableWithoutMd5;
  char    reserve[TSDB_RESERVE_VALUE_LEN];

  SSHashObj*  pVTableMap;  // do not serialize
  SQueryPlan* pPlan;       // do not serialize
} SStreamObj;
#endif

typedef struct SStreamSeq {
  char     name[24];
  uint64_t seq;
  SRWLatch lock;
} SStreamSeq;
int32_t tEncodeSStreamObj(SEncoder* pEncoder, const SStreamObj* pObj);
int32_t tDecodeSStreamObj(SDecoder* pDecoder, SStreamObj* pObj, int32_t sver);
void    tFreeStreamObj(SStreamObj* pObj);

#define VIEW_TYPE_UPDATABLE    (1 << 0)
#define VIEW_TYPE_MATERIALIZED (1 << 1)

typedef struct {
  char     fullname[TSDB_VIEW_FNAME_LEN];
  char     name[TSDB_VIEW_NAME_LEN];
  char     dbFName[TSDB_DB_FNAME_LEN];
  char     user[TSDB_USER_LEN];
  char*    querySql;
  char*    parameters;
  void**   defaultValues;
  char*    targetTable;
  uint64_t viewId;
  uint64_t dbId;
  int64_t  createdTime;
  int32_t  version;
  int8_t   precision;
  int8_t   type;
  int32_t  numOfCols;
  SSchema* pSchema;
  SRWLatch lock;
} SViewObj;

int32_t tEncodeSViewObj(SEncoder* pEncoder, const SViewObj* pObj);
int32_t tDecodeSViewObj(SDecoder* pDecoder, SViewObj* pObj, int32_t sver);
void    tFreeSViewObj(SViewObj* pObj);

typedef struct {
  int32_t compactDetailId;
  int32_t compactId;
  int32_t vgId;
  int32_t dnodeId;
  int32_t numberFileset;
  int32_t finished;
  int64_t startTime;
  int32_t newNumberFileset;
  int32_t newFinished;
  int32_t progress;
  int64_t remainingTime;
} SCompactDetailObj;

typedef struct {
  int32_t compactId;
  char    dbname[TSDB_TABLE_FNAME_LEN];
  int64_t startTime;
  SArray* compactDetail;
} SCompactObj;

// SGrantLogObj
typedef enum {
  GRANT_STATE_INIT = 0,
  GRANT_STATE_UNGRANTED = 1,
  GRANT_STATE_GRANTED = 2,
  GRANT_STATE_EXPIRED = 3,
  GRANT_STATE_REVOKED = 4,
  GRANT_STATE_MAX,
} EGrantState;

typedef enum {
  GRANT_STATE_REASON_INIT = 0,
  GRANT_STATE_REASON_ALTER = 1,     // alter activeCode 'revoked' or 'xxx'
  GRANT_STATE_REASON_MISMATCH = 2,  // dnode machine mismatch
  GRANT_STATE_REASON_EXPIRE = 3,    // expire
  GRANT_STATE_REASON_MAX,
} EGrantStateReason;

#define GRANT_STATE_NUM       30
#define GRANT_ACTIVE_NUM      10
#define GRANT_ACTIVE_HEAD_LEN 30
#define GRANT_ACTIVE_SIGN_LEN 30

typedef struct {
  union {
    int64_t u0;
    struct {
      int64_t ts : 40;
      int64_t lastState : 4;
      int64_t state : 4;
      int64_t reason : 8;
      int64_t reserve : 8;
    };
  };
} SGrantState;

typedef struct {
  union {
    int64_t u0;
    struct {
      int64_t ts : 40;
      int64_t reserve : 24;
    };
  };
  char active[GRANT_ACTIVE_HEAD_LEN + 1];
} SGrantActive;

typedef struct {
  union {
    int64_t u0;
    struct {
      int64_t ts : 40;
      int64_t id : 24;
    };
  };
  char machine[TSDB_MACHINE_ID_LEN + 1];
} SGrantMachine;

typedef struct {
  int32_t      id;
  int8_t       nStates;
  int8_t       nActives;
  int64_t      createTime;
  int64_t      updateTime;
  int64_t      upgradeTime;
  SGrantState  states[GRANT_STATE_NUM];
  SGrantActive actives[GRANT_ACTIVE_NUM];
  char*        active;
  SArray*      pMachines;  // SGrantMachine
  SRWLatch     lock;
} SGrantLogObj;

#ifdef __cplusplus
}
#endif

#endif /*_TD_MND_DEF_H_*/<|MERGE_RESOLUTION|>--- conflicted
+++ resolved
@@ -297,20 +297,19 @@
 } SSnodeObj;
 
 typedef struct {
-<<<<<<< HEAD
   SSnodeObj* target;
   int32_t    affNum;
   SSnodeObj  affSnode[2];
   SSnodeObj  affNewReplica[2];
 } SSnodeDropTraversaCtx;
-=======
+
+typedef struct {
   int32_t    id;
   int32_t    proto;
   int64_t    createdTime;
   int64_t    updateTime;
   SDnodeObj* pDnode;
 } SBnodeObj;
->>>>>>> 6d3d50cd
 
 typedef struct {
   int32_t dnodeId;
