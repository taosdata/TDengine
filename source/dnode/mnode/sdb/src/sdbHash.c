--- conflicted
+++ resolved
@@ -98,13 +98,10 @@
       return "retention_detail";
     case SDB_INSTANCE:
       return "instance";
-<<<<<<< HEAD
+    case SDB_ENCRYPT_ALGORITHMS:
+      return "encrypt_algr";
     case SDB_ROLE:
       return "role";
-=======
-    case SDB_ENCRYPT_ALGORITHMS:
-      return "encrypt_algr";
->>>>>>> 643dfcb4
     default:
       return "undefine";
   }
