--- conflicted
+++ resolved
@@ -136,12 +136,7 @@
 
   SHashObj *hash = taosHashInit(64, taosGetDefaultHashFunction(hashType), true, HASH_ENTRY_LOCK);
   if (hash == NULL) {
-<<<<<<< HEAD
     TAOS_RETURN(TSDB_CODE_OUT_OF_MEMORY);
-=======
-    code = TSDB_CODE_OUT_OF_MEMORY;
-    TAOS_RETURN(code);
->>>>>>> 5328c6db
   }
 
   pSdb->maxId[sdbType] = 0;
