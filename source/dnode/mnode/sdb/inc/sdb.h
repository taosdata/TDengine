--- conflicted
+++ resolved
@@ -180,12 +180,9 @@
   SDB_RETENTION_DETAIL = 37,
   SDB_INSTANCE = 38,
   SDB_ENCRYPT_ALGORITHMS = 39,
-<<<<<<< HEAD
-  SDB_ROLE = 40,
-=======
   SDB_TOKEN = 40,
->>>>>>> 4874e16f
-  SDB_MAX = 41
+  SDB_ROLE = 41,
+  SDB_MAX = 42
 } ESdbType;
 
 typedef struct SSdbRaw {
