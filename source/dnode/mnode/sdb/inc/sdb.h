/*
 * Copyright (c) 2019 TAOS Data, Inc. <jhtao@taosdata.com>
 *
 * This program is free software: you can use, redistribute, and/or modify
 * it under the terms of the GNU Affero General Public License, version 3
 * or later ("AGPL"), as published by the Free Software Foundation.
 *
 * This program is distributed in the hope that it will be useful, but WITHOUT
 * ANY WARRANTY; without even the implied warranty of MERCHANTABILITY or
 * FITNESS FOR A PARTICULAR PURPOSE.
 *
 * You should have received a copy of the GNU Affero General Public License
 * along with this program. If not, see <http://www.gnu.org/licenses/>.
 */

#ifndef _TD_SDB_H_
#define _TD_SDB_H_

#include "os.h"

#include "thash.h"
#include "tlockfree.h"
#include "tlog.h"
#include "tmsg.h"
#include "wal.h"

#ifdef __cplusplus
extern "C" {
#endif

// clang-format off
#define mFatal(...) { if (mDebugFlag & DEBUG_FATAL) { taosPrintLog("MND FATAL ", DEBUG_FATAL, 255, __VA_ARGS__); }}
#define mError(...) { if (mDebugFlag & DEBUG_ERROR) { taosPrintLog("MND ERROR ", DEBUG_ERROR, 255, __VA_ARGS__); }}
#define mWarn(...)  { if (mDebugFlag & DEBUG_WARN)  { taosPrintLog("MND WARN  ", DEBUG_WARN,  255, __VA_ARGS__); }}
#define mInfo(...)  { if (mDebugFlag & DEBUG_INFO)  { taosPrintLog("MND INFO  ", DEBUG_INFO,  255, __VA_ARGS__); }}
#define mDebug(...) { if (mDebugFlag & DEBUG_DEBUG) { taosPrintLog("MND DEBUG ", DEBUG_DEBUG, mDebugFlag, __VA_ARGS__); }}
#define mTrace(...) { if (mDebugFlag & DEBUG_TRACE) { taosPrintLog("MND TRACE ", DEBUG_TRACE, mDebugFlag, __VA_ARGS__); }}
// clang-format on

#define SDB_GET_VAL(pData, dataPos, val, pos, func, type) \
  {                                                       \
    if ((code = func(pRaw, dataPos, val)) != 0) {         \
      lino = __LINE__;                                    \
      goto pos;                                           \
    }                                                     \
    dataPos += sizeof(type);                              \
  }

#define SDB_GET_BINARY(pRaw, dataPos, val, valLen, pos)              \
  {                                                                  \
    if ((code = sdbGetRawBinary(pRaw, dataPos, val, valLen)) != 0) { \
      lino = __LINE__;                                               \
      goto pos;                                                      \
    }                                                                \
    dataPos += valLen;                                               \
  }

#define SDB_GET_INT64(pData, dataPos, val, pos) SDB_GET_VAL(pData, dataPos, val, pos, sdbGetRawInt64, int64_t)
#define SDB_GET_FLOAT(pData, dataPos, val, pos) SDB_GET_VAL(pData, dataPos, val, pos, sdbGetRawFloat, float)
#define SDB_GET_INT32(pData, dataPos, val, pos) SDB_GET_VAL(pData, dataPos, val, pos, sdbGetRawInt32, int32_t)
#define SDB_GET_INT16(pData, dataPos, val, pos) SDB_GET_VAL(pData, dataPos, val, pos, sdbGetRawInt16, int16_t)
#define SDB_GET_INT8(pData, dataPos, val, pos)  SDB_GET_VAL(pData, dataPos, val, pos, sdbGetRawInt8, int8_t)
#define SDB_GET_UINT8(pData, dataPos, val, pos) SDB_GET_VAL(pData, dataPos, val, pos, sdbGetRawUInt8, uint8_t)
#define SDB_GET_BOOL(pData, dataPos, val, pos)  SDB_GET_VAL(pData, dataPos, val, pos, sdbGetRawBool, bool)

#define SDB_GET_RESERVE(pRaw, dataPos, valLen, pos) \
  {                                                 \
    char val[valLen] = {0};                         \
    SDB_GET_BINARY(pRaw, dataPos, val, valLen, pos) \
  }

#define SDB_SET_VAL(pRaw, dataPos, val, pos, func, type) \
  {                                                      \
    if ((code = func(pRaw, dataPos, val)) != 0) {        \
      lino = __LINE__;                                   \
      goto pos;                                          \
    }                                                    \
    dataPos += sizeof(type);                             \
  }

#define SDB_SET_INT64(pRaw, dataPos, val, pos) SDB_SET_VAL(pRaw, dataPos, val, pos, sdbSetRawInt64, int64_t)
#define SDB_SET_INT32(pRaw, dataPos, val, pos) SDB_SET_VAL(pRaw, dataPos, val, pos, sdbSetRawInt32, int32_t)
#define SDB_SET_INT16(pRaw, dataPos, val, pos) SDB_SET_VAL(pRaw, dataPos, val, pos, sdbSetRawInt16, int16_t)
#define SDB_SET_INT8(pRaw, dataPos, val, pos)  SDB_SET_VAL(pRaw, dataPos, val, pos, sdbSetRawInt8, int8_t)
#define SDB_SET_UINT8(pRaw, dataPos, val, pos) SDB_SET_VAL(pRaw, dataPos, val, pos, sdbSetRawUInt8, uint8_t)
#define SDB_SET_FLOAT(pRaw, dataPos, val, pos) SDB_SET_VAL(pRaw, dataPos, val, pos, sdbSetRawFloat, float)
#define SDB_SET_BOOL(pRaw, dataPos, val, pos)  SDB_SET_VAL(pRaw, dataPos, val, pos, sdbSetRawBool, bool)

#define SDB_SET_BINARY(pRaw, dataPos, val, valLen, pos)              \
  {                                                                  \
    if ((code = sdbSetRawBinary(pRaw, dataPos, val, valLen)) != 0) { \
      lino = __LINE__;                                               \
      goto pos;                                                      \
    }                                                                \
    dataPos += valLen;                                               \
  }

#define SDB_SET_RESERVE(pRaw, dataPos, valLen, pos) \
  {                                                 \
    char val[valLen] = {0};                         \
    SDB_SET_BINARY(pRaw, dataPos, val, valLen, pos) \
  }

#define SDB_SET_DATALEN(pRaw, dataLen, pos)              \
  {                                                      \
    if ((code = sdbSetRawDataLen(pRaw, dataLen)) != 0) { \
      lino = __LINE__;                                   \
      goto pos;                                          \
    }                                                    \
  }

typedef struct SMnode  SMnode;
typedef struct SSdb    SSdb;
typedef struct SSdbRaw SSdbRaw;
typedef struct SSdbRow SSdbRow;
typedef int32_t (*SdbInsertFp)(SSdb *pSdb, void *pObj);
typedef int32_t (*SdbUpdateFp)(SSdb *pSdb, void *pSrcObj, void *pDstObj);
typedef int32_t (*SdbDeleteFp)(SSdb *pSdb, void *pObj, bool callFunc);
typedef int32_t (*SdbDeployFp)(SMnode *pMnode);
typedef int32_t (*SdbAfterRestoredFp)(SMnode *pMnode);
typedef int32_t (*SdbValidateFp)(SMnode *pMnode, void *pTrans, SSdbRaw *pRaw);
typedef SSdbRow *(*SdbDecodeFp)(SSdbRaw *pRaw);
typedef SSdbRaw *(*SdbEncodeFp)(void *pObj);
typedef bool (*sdbTraverseFp)(SMnode *pMnode, void *pObj, void *p1, void *p2, void *p3);
typedef int32_t (*SdbUpgradeFp)(SMnode *pMnode, int32_t version);

typedef enum {
  SDB_KEY_BINARY = 1,
  SDB_KEY_INT32 = 2,
  SDB_KEY_INT64 = 3,
} EKeyType;

typedef enum {
  SDB_STATUS_INIT = 0,
  SDB_STATUS_CREATING = 1,
  SDB_STATUS_DROPPING = 2,
  SDB_STATUS_DROPPED = 3,
  SDB_STATUS_READY = 4,
  SDB_STATUS_UPDATE = 5,
} ESdbStatus;

typedef enum {
  SDB_TRANS = 0,
  SDB_CLUSTER = 1,
  SDB_MNODE = 2,
  SDB_QNODE = 3,
  SDB_SNODE = 4,
  SDB_BNODE = 5,
  SDB_DNODE = 6,
  SDB_USER = 7,
  SDB_AUTH = 8,
  SDB_ACCT = 9,
  SDB_STREAM_CK = 10,
  SDB_STREAM = 11,
  SDB_OFFSET = 12,
  SDB_SUBSCRIBE = 13,
  SDB_CONSUMER = 14,
  SDB_TOPIC = 15,
  SDB_VGROUP = 16,
  SDB_SMA = 17,
  SDB_STB = 18,
  SDB_DB = 19,
  SDB_FUNC = 20,
  SDB_IDX = 21,
  SDB_VIEW = 22,
  SDB_STREAM_SEQ = 23,
  SDB_COMPACT = 24,
  SDB_COMPACT_DETAIL = 25,
  SDB_GRANT = 26,  // grant log
  SDB_ARBGROUP = 27,
  SDB_ANODE = 28,
  SDB_CFG = 29,
  SDB_MOUNT = 30,
  SDB_MOUNT_LOG = 31,
  SDB_SSMIGRATE = 32,
<<<<<<< HEAD
  SDB_XNODE = 33,
  SDB_XNODE_TASK = 34,
  SDB_XNODE_AGENT = 35,
  SDB_XNODE_JOB = 36,
  SDB_XNODE_USER_PASS = 37,
  SDB_MAX = 38,
=======
  SDB_SCAN = 33,
  SDB_SCAN_DETAIL = 34,
  SDB_RSMA = 35,
  SDB_RETENTION = 36,
  SDB_RETENTION_DETAIL = 37,
  SDB_INSTANCE = 38,
  SDB_ENCRYPT_ALGORITHMS = 39,
  SDB_MAX = 40
>>>>>>> d0300658
} ESdbType;

typedef struct SSdbRaw {
  int8_t  type;
  int8_t  status;
  int8_t  sver;
  int8_t  reserved;
  int32_t dataLen;
  char    pData[];
} SSdbRaw;

typedef struct SSdbRow {
  ESdbType   type;
  ESdbStatus status;
  int32_t    refCount;
  char       pObj[];
} SSdbRow;

typedef struct SSdb {
  SMnode            *pMnode;
  SWal              *pWal;
  int64_t            sync;
  char              *currDir;
  char              *tmpDir;
  int64_t            commitIndex;
  int64_t            commitTerm;
  int64_t            commitConfig;
  int64_t            applyIndex;
  int64_t            applyTerm;
  int64_t            applyConfig;
  int64_t            tableVer[SDB_MAX];
  int64_t            maxId[SDB_MAX];
  EKeyType           keyTypes[SDB_MAX];
  SHashObj          *hashObjs[SDB_MAX];
  TdThreadRwlock     locks[SDB_MAX];
  SdbInsertFp        insertFps[SDB_MAX];
  SdbUpdateFp        updateFps[SDB_MAX];
  SdbDeleteFp        deleteFps[SDB_MAX];
  SdbDeployFp        deployFps[SDB_MAX];
  SdbAfterRestoredFp afterRestoredFps[SDB_MAX];
  SdbEncodeFp        encodeFps[SDB_MAX];
  SdbDecodeFp        decodeFps[SDB_MAX];
  SdbValidateFp      validateFps[SDB_MAX];
  SdbUpgradeFp       upgradeFps[SDB_MAX];
  TdThreadMutex      filelock;
} SSdb;

typedef struct SSdbIter {
  TdFilePtr file;
  int64_t   total;
  char     *name;
} SSdbIter;

typedef struct {
  ESdbType           sdbType;
  EKeyType           keyType;
  SdbDeployFp        deployFp;
  SdbAfterRestoredFp afterRestoredFp;
  SdbEncodeFp        encodeFp;
  SdbDecodeFp        decodeFp;
  SdbInsertFp        insertFp;
  SdbUpdateFp        updateFp;
  SdbDeleteFp        deleteFp;
  SdbValidateFp      validateFp;
  SdbUpgradeFp       upgradeFp;
} SSdbTable;

typedef struct SSdbOpt {
  const char *path;
  SMnode     *pMnode;
  SWal       *pWal;
  int64_t     sync;
} SSdbOpt;

/**
 * @brief Initialize and start the sdb.
 *
 * @param pOption Option of the sdb.
 * @return SSdb* The sdb object.
 */
SSdb *sdbInit(SSdbOpt *pOption);

/**
 * @brief Stop and cleanup the sdb.
 *
 * @param pSdb The sdb object to close.
 */
void sdbCleanup(SSdb *pSdb);

/**
 * @brief Set the properties of sdb table.
 *
 * @param pSdb The sdb object.
 * @param table The properties of the table.
 * @return int32_t 0 for success, -1 for failure.
 */
int32_t sdbSetTable(SSdb *pSdb, SSdbTable table);

/**
 * @brief Set the initial rows of sdb.
 *
 * @param pSdb The sdb object.
 * @return int32_t 0 for success, -1 for failure.
 */
int32_t sdbDeploy(SSdb *pSdb);
int32_t sdbUpgrade(SSdb *pSdb, int32_t version);
/**
 * @brief prepare the initial rows of sdb.
 *
 * @param pSdb The sdb object.
 * @return int32_t 0 for success, -1 for failure.
 */
int32_t sdbAfterRestored(SSdb *pSdb);

/**
 * @brief Load sdb from file.
 *
 * @param pSdb The sdb object.
 * @return int32_t 0 for success, -1 for failure.
 */
int32_t sdbReadFile(SSdb *pSdb);

/**
 * @brief Write sdb file.
 *
 * @param pSdb The sdb object.
 * @return int32_t 0 for success, -1 for failure.
 */
int32_t sdbWriteFile(SSdb *pSdb, int32_t delta);

int32_t sdbWriteFileForDump(SSdb *pSdb, int32_t skip_type);
/**
 * @brief Parse and write raw data to sdb, then free the pRaw object
 *
 * @param pSdb The sdb object.
 * @param pRaw The raw data.
 * @return int32_t 0 for success, -1 for failure.
 */
int32_t sdbWrite(SSdb *pSdb, SSdbRaw *pRaw);

/**
 * @brief Parse and write raw data to sdb.
 *
 * @param pSdb The sdb object.
 * @param pRaw The raw data.
 * @return int32_t 0 for success, -1 for failure.
 */
int32_t sdbWriteWithoutFree(SSdb *pSdb, SSdbRaw *pRaw);

/**
 * @brief Acquire a row from sdb
 *
 * @param pSdb The sdb object.
 * @param type The type of the row.
 * @param pKey The key value of the row.
 * @return void* The object of the row.
 */
void *sdbAcquire(SSdb *pSdb, ESdbType type, const void *pKey);
void *sdbAcquireNotReadyObj(SSdb *pSdb, ESdbType type, const void *pKey);

/**
 * @brief Release a row from sdb.
 *
 * @param pSdb The sdb object.
 * @param pObj The object of the row.
 */
void sdbRelease(SSdb *pSdb, void *pObj);
void sdbReleaseLock(SSdb *pSdb, void *pObj, bool lock);

/**
 * @brief Traverse a sdb table
 *
 * @param pSdb The sdb object.
 * @param type The type of the table.
 * @param pIter The initial iterator of the table.
 * @param pObj The object of the row just fetched.
 * @return void* The next iterator of the table.
 */
void *sdbFetch(SSdb *pSdb, ESdbType type, void *pIter, void **ppObj);
void *sdbFetchAll(SSdb *pSdb, ESdbType type, void *pIter, void **ppObj, ESdbStatus *status, bool lock);

/**
 * @brief Cancel a traversal
 *
 * @param pSdb The sdb object.
 * @param pIter The initial iterator of table.
 */
void sdbCancelFetch(SSdb *pSdb, void *pIter);

/**
 * @brief Cancel a traversal
 *
 * @param pSdb The sdb object.
 * @param pIter The initial iterator of table.
 * @param type The type of table.
 */
void sdbCancelFetchByType(SSdb *pSdb, void *pIter, ESdbType type);

/**
 * @brief Traverse a sdb
 *
 * @param pSdb The sdb object.
 * @param type The initial iterator of table.
 * @param fp The function pointer.
 * @param p1 The callback param.
 * @param p2 The callback param.
 * @param p3 The callback param.
 */
void sdbTraverse(SSdb *pSdb, ESdbType type, sdbTraverseFp fp, void *p1, void *p2, void *p3);

/**
 * @brief Get the number of rows in the table
 *
 * @param pSdb The sdb object.
 * @param pIter The type of the table.
 * @return int32_t The number of rows in the table
 */
int32_t sdbGetSize(SSdb *pSdb, ESdbType type);

/**
 * @brief get valid number of rows, removed rows are ignored
 */
int32_t sdbGetValidSize(SSdb *pSdb, ESdbType type);

/**
 * @brief Get the max id of the table, keyType of table should be INT32
 *
 * @param pSdb The sdb object.
 * @param pIter The type of the table.
 * @return int32_t The max id of the table
 */
int32_t sdbGetMaxId(SSdb *pSdb, ESdbType type);

/**
 * @brief Get the version of the table
 *
 * @param pSdb The sdb object.
 * @param pIter The type of the table.
 * @return int32_t The version of the table
 */
int64_t sdbGetTableVer(SSdb *pSdb, ESdbType type);

/**
 * @brief Update the index of sdb
 *
 * @param pSdb The sdb object.
 * @param index The update value of the apply index.
 * @return int32_t The current index of sdb
 */
void sdbSetApplyInfo(SSdb *pSdb, int64_t index, int64_t term, int64_t config);
void sdbGetCommitInfo(SSdb *pSdb, int64_t *index, int64_t *term, int64_t *config);

SSdbRaw *sdbAllocRaw(ESdbType type, int8_t sver, int32_t dataLen);
void     sdbFreeRaw(SSdbRaw *pRaw);
int32_t  sdbSetRawInt8(SSdbRaw *pRaw, int32_t dataPos, int8_t val);
int32_t  sdbSetRawUInt8(SSdbRaw *pRaw, int32_t dataPos, uint8_t val);
int32_t  sdbSetRawBool(SSdbRaw *pRaw, int32_t dataPos, bool val);
int32_t  sdbSetRawInt16(SSdbRaw *pRaw, int32_t dataPos, int16_t val);
int32_t  sdbSetRawInt32(SSdbRaw *pRaw, int32_t dataPos, int32_t val);
int32_t  sdbSetRawInt64(SSdbRaw *pRaw, int32_t dataPos, int64_t val);
int32_t  sdbSetRawFloat(SSdbRaw *pRaw, int32_t dataPos, float val);
int32_t  sdbSetRawBinary(SSdbRaw *pRaw, int32_t dataPos, const char *pVal, int32_t valLen);
int32_t  sdbSetRawDataLen(SSdbRaw *pRaw, int32_t dataLen);
int32_t  sdbSetRawStatus(SSdbRaw *pRaw, ESdbStatus status);
int32_t  sdbGetRawInt8(SSdbRaw *pRaw, int32_t dataPos, int8_t *val);
int32_t  sdbGetRawUInt8(SSdbRaw *pRaw, int32_t dataPos, uint8_t *val);
int32_t  sdbGetRawBool(SSdbRaw *pRaw, int32_t dataPos, bool *val);
int32_t  sdbGetRawInt16(SSdbRaw *pRaw, int32_t dataPos, int16_t *val);
int32_t  sdbGetRawInt32(SSdbRaw *pRaw, int32_t dataPos, int32_t *val);
int32_t  sdbGetRawInt64(SSdbRaw *pRaw, int32_t dataPos, int64_t *val);
int32_t  sdbGetRawFloat(SSdbRaw *pRaw, int32_t dataPos, float *val);
int32_t  sdbGetRawBinary(SSdbRaw *pRaw, int32_t dataPos, char *pVal, int32_t valLen);
int32_t  sdbGetRawSoftVer(SSdbRaw *pRaw, int8_t *sver);
int32_t  sdbGetRawTotalSize(SSdbRaw *pRaw);

SSdbRow *sdbAllocRow(int32_t objSize);
void    *sdbGetRowObj(SSdbRow *pRow);
void     sdbFreeRow(SSdb *pSdb, SSdbRow *pRow, bool callFunc);

int32_t sdbStartRead(SSdb *pSdb, SSdbIter **ppIter, int64_t *index, int64_t *term, int64_t *config);
void    sdbStopRead(SSdb *pSdb, SSdbIter *pIter);
int32_t sdbDoRead(SSdb *pSdb, SSdbIter *pIter, void **ppBuf, int32_t *len);

int32_t sdbStartWrite(SSdb *pSdb, SSdbIter **ppIter);
int32_t sdbStopWrite(SSdb *pSdb, SSdbIter *pIter, bool isApply, int64_t index, int64_t term, int64_t config);
int32_t sdbDoWrite(SSdb *pSdb, SSdbIter *pIter, void *pBuf, int32_t len);

const char *sdbTableName(ESdbType type);
const char *sdbStatusName(ESdbStatus status);
void        sdbPrintOper(SSdb *pSdb, SSdbRow *pRow, const char *oper);
int32_t     sdbGetIdFromRaw(SSdb *pSdb, SSdbRaw *pRaw);
bool        sdbCheckExists(SSdb *pSdb, ESdbType type, const void *pKey);

void sdbWriteLock(SSdb *pSdb, int32_t type);
void sdbReadLock(SSdb *pSdb, int32_t type);
void sdbUnLock(SSdb *pSdb, int32_t type);

#ifdef __cplusplus
}
#endif

#endif /*_TD_SDB_H_*/<|MERGE_RESOLUTION|>--- conflicted
+++ resolved
@@ -173,14 +173,6 @@
   SDB_MOUNT = 30,
   SDB_MOUNT_LOG = 31,
   SDB_SSMIGRATE = 32,
-<<<<<<< HEAD
-  SDB_XNODE = 33,
-  SDB_XNODE_TASK = 34,
-  SDB_XNODE_AGENT = 35,
-  SDB_XNODE_JOB = 36,
-  SDB_XNODE_USER_PASS = 37,
-  SDB_MAX = 38,
-=======
   SDB_SCAN = 33,
   SDB_SCAN_DETAIL = 34,
   SDB_RSMA = 35,
@@ -188,8 +180,12 @@
   SDB_RETENTION_DETAIL = 37,
   SDB_INSTANCE = 38,
   SDB_ENCRYPT_ALGORITHMS = 39,
-  SDB_MAX = 40
->>>>>>> d0300658
+  SDB_XNODE = 40,
+  SDB_XNODE_TASK = 41,
+  SDB_XNODE_AGENT = 42,
+  SDB_XNODE_JOB = 43,
+  SDB_XNODE_USER_PASS = 44,
+  SDB_MAX = 45
 } ESdbType;
 
 typedef struct SSdbRaw {
