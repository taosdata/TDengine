--- conflicted
+++ resolved
@@ -247,8 +247,6 @@
     off
 )
 
-<<<<<<< HEAD
-
 option(
     BUILD_WITH_NURAFT
     "If build with NuRaft"
@@ -256,8 +254,7 @@
 )
 
 IF(NOT TD_ACORE)
-=======
->>>>>>> cbf62c0e
+
 option(
     BUILD_WITH_UV
     "If build with libuv"
