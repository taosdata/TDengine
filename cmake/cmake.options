--- conflicted
+++ resolved
@@ -80,11 +80,7 @@
 option(
         BUILD_GEOS
         "If build geos on Windows"
-<<<<<<< HEAD
-        ON
-=======
         OFF
->>>>>>> 0d2fa6f1
     )
 
 option(
