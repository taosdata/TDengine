# =========================================================
# Deps options
# =========================================================

option(
    BUILD_TEST
    "If build unit tests using googletest"
    OFF
)

<<<<<<< HEAD
# TODO: tackle 'undefined pthread_atfork referenced by libuv.a' issue found on CentOS7.9/ubuntu 18
option(TD_PTHREAD_TWEAK "tweaking pthread experimentally, especially for CentOS7.9 or ubuntu 18" OFF)
=======
# these are not boolean options, but are very much useful
# TAOSADAPTER_BUILD_OPTIONS
if(NOT DEFINED TAOSADAPTER_BUILD_OPTIONS)
  set(TAOSADAPTER_BUILD_OPTIONS "" CACHE STRING "go build options to be used by taosadapter, separated by ':'" FORCE)
endif()
>>>>>>> 5b6effac

IF(${TD_WINDOWS})
    IF(NOT TD_ASTRA)
        MESSAGE("build pthread Win32")
        option(
                BUILD_PTHREAD
                "If build pthread on Windows"
                ON
            )

        MESSAGE("build gnu regex for Windows")
        option(
                BUILD_GNUREGEX
                "If build gnu regex on Windows"
                ON
            )

        MESSAGE("build iconv Win32")
        option(
                BUILD_WITH_ICONV
                "If build iconv on Windows"
                ON
            )

        MESSAGE("build msvcregex Win32")
        option(
                BUILD_MSVCREGEX
                "If build msvcregex on Windows"
                ON
            )

        MESSAGE("build wcwidth Win32")
        option(
                BUILD_WCWIDTH
                "If build wcwidth on Windows"
                ON
            )

        MESSAGE("build wingetopt Win32")
        option(
                BUILD_WINGETOPT
                    "If build wingetopt on Windows"
                ON
            )

        option(
                TDENGINE_3
                "TDengine 3.x for taos-tools"
                ON
            )

        option(
                BUILD_CRASHDUMP
                "If build crashdump on Windows"
                ON
            )
    ENDIF ()
ELSEIF (TD_DARWIN_64)
    IF(${BUILD_TEST})
        add_definitions(-DCOMPILER_SUPPORTS_CXX13)
    ENDIF ()
ENDIF ()

option(
    BUILD_WITH_LEMON
    "If build with lemon"
    ON
)

option(
    BUILD_WITH_UDF
    "If build with UDF"
    ON
)

IF(NOT TD_ASTRA)
    option(
            BUILD_GEOS
            "If build with geos"
            ON
        )

    option(
        BUILD_SHARED_LIBS
        ""
        OFF
        )

    option(
        RUST_BINDINGS
        "If build with rust-bindings"
        ON
        )

    option(
        BUILD_PCRE2
        "If build with pcre2"
        ON
    )

    option(
        JEMALLOC_ENABLED
        "If build with jemalloc"
        OFF
        )

    option(
        BUILD_SANITIZER
        "If build sanitizer"
        OFF
        )

    option(
        BUILD_ADDR2LINE
        "If build addr2line"
        OFF
        )

    option(
        BUILD_WITH_LEVELDB
        "If build with leveldb"
        OFF
    )

    option(
        BUILD_WITH_ROCKSDB
        "If build with rocksdb"
        ON
    )

    option(
        BUILD_WITH_LZ4
        "If build with lz4"
        ON
    )
ELSE ()

    option(
        BUILD_WITH_LZMA2
        "If build with lzma2"
        ON
    )

ENDIF ()

ADD_DEFINITIONS(-DUSE_AUDIT)
ADD_DEFINITIONS(-DUSE_GEOS)
ADD_DEFINITIONS(-DUSE_UDF)
ADD_DEFINITIONS(-DUSE_STREAM)
ADD_DEFINITIONS(-DUSE_PRCE2)
ADD_DEFINITIONS(-DUSE_RSMA)
ADD_DEFINITIONS(-DUSE_TSMA)
ADD_DEFINITIONS(-DUSE_TQ)
ADD_DEFINITIONS(-DUSE_TOPIC)
ADD_DEFINITIONS(-DUSE_MONITOR)
ADD_DEFINITIONS(-DUSE_REPORT)

IF(${TD_ASTRA_RPC})
    ADD_DEFINITIONS(-DTD_ASTRA_RPC)
ENDIF()

IF(${TD_LINUX})

option(
    BUILD_S3
    "If build with s3"
    ON
)

option(
    BUILD_WITH_S3
    "If build with s3"
    ON
)

option(
    BUILD_WITH_COS
    "If build with cos"
    OFF
)

option(
    BUILD_WITH_LZMA2
    "If build with lzma2"
    ON
)

ENDIF ()

# NOTE: only ON under TD_LINUX
option(
    BUILD_WITH_ANALYSIS
    "If build with analysis"
    ${TD_LINUX}
)

# NOTE: set option variable in this ways is not a good practice
IF(NOT TD_ENTERPRISE)
  MESSAGE("switch s3 off with community version")
  set(BUILD_S3 OFF)
  set(BUILD_WITH_S3 OFF)
  set(BUILD_WITH_COS OFF)
  set(BUILD_WITH_ANALYSIS OFF)
ENDIF ()

# NOTE: set option variable in this ways is not a good practice
IF(${BUILD_WITH_ANALYSIS})
    message("build with analysis")
    set(BUILD_S3 ON)
    set(BUILD_WITH_S3 ON)
ENDIF()

# NOTE: set option variable in this ways is not a good practice
IF(${TD_LINUX})
    set(BUILD_WITH_ANALYSIS ON)
ENDIF()

IF(${BUILD_S3})

  IF(${BUILD_WITH_S3})

    add_definitions(-DUSE_S3)
    # NOTE: BUILD_WITH_S3 does NOT coexist with BUILD_WITH_COS?
    option(BUILD_WITH_COS "If build with cos" OFF)

  ELSE ()

    # NOTE: BUILD_WITH_S3 does NOT coexist with BUILD_WITH_COS?
    option(BUILD_WITH_COS "If build with cos" ON)

  ENDIF ()

ELSE ()

  option(BUILD_WITH_S3 "If build with s3" OFF)

  option(BUILD_WITH_COS "If build with cos" OFF)

ENDIF ()

IF(${TAOSD_INTEGRATED})
    add_definitions(-DTAOSD_INTEGRATED)
ENDIF()

IF(${TD_AS_LIB})
    add_definitions(-DTD_AS_LIB)
ENDIF()

option(
    BUILD_WITH_SQLITE
    "If build with sqlite"
    OFF
)

option(
    BUILD_WITH_BDB
    "If build with BDB"
    OFF
)

option(
    BUILD_WITH_LUCENE
    "If build with lucene"
    off
)

option(
    BUILD_WITH_NURAFT
    "If build with NuRaft"
    OFF
)

IF(NOT TD_ASTRA)

option(
    BUILD_WITH_UV
    "If build with libuv"
    ON
)

option(
    BUILD_WITH_UV_TRANS
    "If build with libuv_trans "
    ON
)

IF(${TD_LINUX} MATCHES TRUE)

option(
    BUILD_DEPENDENCY_TESTS
    "If build dependency tests"
    ON
)

ENDIF ()

option(
    BUILD_DOCS
    "If use doxygen build documents"
    OFF
)

option(
   BUILD_WITH_INVERTEDINDEX
   "If use invertedIndex"
   ON
)
ENDIF ()

option(
   BUILD_RELEASE
   "If build release version"
   OFF
)

option(
   BUILD_CONTRIB
   "If build thirdpart from source"
   OFF
)

message(STATUS "BUILD_S3:${BUILD_S3}")
message(STATUS "BUILD_WITH_S3:${BUILD_WITH_S3}")
message(STATUS "BUILD_WITH_COS:${BUILD_WITH_COS}")
<|MERGE_RESOLUTION|>--- conflicted
+++ resolved
@@ -8,16 +8,14 @@
     OFF
 )
 
-<<<<<<< HEAD
 # TODO: tackle 'undefined pthread_atfork referenced by libuv.a' issue found on CentOS7.9/ubuntu 18
 option(TD_PTHREAD_TWEAK "tweaking pthread experimentally, especially for CentOS7.9 or ubuntu 18" OFF)
-=======
+
 # these are not boolean options, but are very much useful
 # TAOSADAPTER_BUILD_OPTIONS
 if(NOT DEFINED TAOSADAPTER_BUILD_OPTIONS)
   set(TAOSADAPTER_BUILD_OPTIONS "" CACHE STRING "go build options to be used by taosadapter, separated by ':'" FORCE)
 endif()
->>>>>>> 5b6effac
 
 IF(${TD_WINDOWS})
     IF(NOT TD_ASTRA)
