
# taos-tools
ExternalProject_Add(taos-tools
        GIT_REPOSITORY https://github.com/taosdata/taos-tools.git
<<<<<<< HEAD
        GIT_TAG 7e9ce09
=======
        GIT_TAG cf30c86
>>>>>>> 4b11f358
        SOURCE_DIR "${TD_SOURCE_DIR}/tools/taos-tools"
        BINARY_DIR ""
        #BUILD_IN_SOURCE TRUE
        CONFIGURE_COMMAND ""
        BUILD_COMMAND ""
        INSTALL_COMMAND ""
        TEST_COMMAND ""
)<|MERGE_RESOLUTION|>--- conflicted
+++ resolved
@@ -2,11 +2,7 @@
 # taos-tools
 ExternalProject_Add(taos-tools
         GIT_REPOSITORY https://github.com/taosdata/taos-tools.git
-<<<<<<< HEAD
-        GIT_TAG 7e9ce09
-=======
-        GIT_TAG cf30c86
->>>>>>> 4b11f358
+        GIT_TAG f64e02f
         SOURCE_DIR "${TD_SOURCE_DIR}/tools/taos-tools"
         BINARY_DIR ""
         #BUILD_IN_SOURCE TRUE
