--- conflicted
+++ resolved
@@ -2,11 +2,7 @@
 # taos-tools
 ExternalProject_Add(taos-tools
         GIT_REPOSITORY https://github.com/taosdata/taos-tools.git
-<<<<<<< HEAD
-        GIT_TAG e00ebd9
-=======
-        GIT_TAG fab042d
->>>>>>> 7b719d5e
+        GIT_TAG 31bb0b0
         SOURCE_DIR "${TD_SOURCE_DIR}/tools/taos-tools"
         BINARY_DIR ""
         #BUILD_IN_SOURCE TRUE
