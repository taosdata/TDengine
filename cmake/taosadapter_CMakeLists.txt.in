--- conflicted
+++ resolved
@@ -2,11 +2,7 @@
 # taosadapter
 ExternalProject_Add(taosadapter
         GIT_REPOSITORY https://github.com/taosdata/taosadapter.git
-<<<<<<< HEAD
-        GIT_TAG 0dfad5b
-=======
         GIT_TAG f0c1753
->>>>>>> db859aaf
         SOURCE_DIR "${TD_SOURCE_DIR}/tools/taosadapter"
         BINARY_DIR ""
         #BUILD_IN_SOURCE TRUE
