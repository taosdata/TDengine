--- conflicted
+++ resolved
@@ -2,11 +2,7 @@
 # taosadapter
 ExternalProject_Add(taosadapter
         GIT_REPOSITORY https://github.com/taosdata/taosadapter.git
-<<<<<<< HEAD
-        GIT_TAG a11131c
-=======
         GIT_TAG main
->>>>>>> d8a782ac
         SOURCE_DIR "${TD_SOURCE_DIR}/tools/taosadapter"
         BINARY_DIR ""
         #BUILD_IN_SOURCE TRUE
