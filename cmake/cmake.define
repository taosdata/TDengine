--- conflicted
+++ resolved
@@ -104,7 +104,7 @@
     SET(TD_TAOS_TOOLS TRUE)
 ENDIF()
 
-SET(TAOS_LIB taos) 
+SET(TAOS_LIB taos)
 SET(TAOS_LIB_STATIC taos_static)
 SET(TAOS_NATIVE_LIB taosnative)
 SET(TAOS_NATIVE_LIB_STATIC taosnative_static)
@@ -299,12 +299,8 @@
     ENDIF()
 ENDIF()
 
-<<<<<<< HEAD
-IF(TD_LINUX)
-=======
-
 IF(TD_LINUX_64)
->>>>>>> 302f1f56
+    # freemine: need to test
     IF(${JEMALLOC_ENABLED})
         MESSAGE(STATUS "JEMALLOC Enabled")
         SET(CMAKE_C_FLAGS "${CMAKE_C_FLAGS} -Wno-error=attributes")
