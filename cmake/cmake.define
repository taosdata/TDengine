set(CMAKE_VERBOSE_MAKEFILE FALSE)
set(TD_BUILD_TAOSA_INTERNAL FALSE)
set(TD_BUILD_KEEPER_INTERNAL FALSE)

# set output directory
SET(TD_BUILD_DIR ${PROJECT_BINARY_DIR}/build)
SET(CMAKE_RUNTIME_OUTPUT_DIRECTORY ${TD_BUILD_DIR}/bin)
SET(CMAKE_ARCHIVE_OUTPUT_DIRECTORY ${TD_BUILD_DIR}/lib)
if(${TD_WINDOWS})
    # adapt to the rule of DLL searching on Windows
    SET(CMAKE_LIBRARY_OUTPUT_DIRECTORY ${TD_BUILD_DIR}/bin)
else()
    # better set rpath to $ORIGIN/../lib accordingly
    SET(CMAKE_LIBRARY_OUTPUT_DIRECTORY ${TD_BUILD_DIR}/lib)
endif()
SET(TD_TESTS_OUTPUT_DIR ${PROJECT_BINARY_DIR}/test)

MESSAGE(STATUS "Project source directory: " ${PROJECT_SOURCE_DIR})
MESSAGE(STATUS "Project binary files output path: " ${PROJECT_BINARY_DIR})
MESSAGE(STATUS "Project executable files output path: " ${CMAKE_RUNTIME_OUTPUT_DIRECTORY})
MESSAGE(STATUS "Project library files output path: " ${CMAKE_ARCHIVE_OUTPUT_DIRECTORY})

IF(NOT DEFINED TD_GRANT)
    SET(TD_GRANT FALSE)
ENDIF()

IF(NOT DEFINED BUILD_WITH_RAND_ERR)
    SET(BUILD_WITH_RAND_ERR FALSE)
ELSE()
    SET(BUILD_WITH_RAND_ERR TRUE)
ENDIF()

IF("${WEBSOCKET}" MATCHES "true")
    SET(TD_WEBSOCKET TRUE)
    MESSAGE("Enable websocket")
    ADD_DEFINITIONS(-DWEBSOCKET)
ELSE()
    SET(TD_WEBSOCKET FALSE)
ENDIF()

IF("${BUILD_HTTP}" STREQUAL "")
    IF(TD_LINUX)
        IF(TD_ARM_32)
            SET(TD_BUILD_HTTP TRUE)
        ELSE()
            SET(TD_BUILD_HTTP TRUE)
        ENDIF()
    ELSEIF(TD_DARWIN)
        SET(TD_BUILD_HTTP TRUE)
    ELSE()
        SET(TD_BUILD_HTTP TRUE)
    ENDIF()
ELSEIF(${BUILD_HTTP} MATCHES "false")
    SET(TD_BUILD_HTTP FALSE)
ELSEIF(${BUILD_HTTP} MATCHES "true")
    SET(TD_BUILD_HTTP TRUE)
ELSEIF(${BUILD_HTTP} MATCHES "internal")
    SET(TD_BUILD_HTTP FALSE)
    SET(TD_BUILD_TAOSA_INTERNAL TRUE)
ELSE()
    SET(TD_BUILD_HTTP TRUE)
ENDIF()

IF(TD_BUILD_HTTP)
    ADD_DEFINITIONS(-DHTTP_EMBEDDED)
ENDIF()

IF("${BUILD_KEEPER}" STREQUAL "")
    SET(TD_BUILD_KEEPER FALSE)
ELSEIF(${BUILD_KEEPER} MATCHES "false")
    SET(TD_BUILD_KEEPER FALSE)
ELSEIF(${BUILD_KEEPER} MATCHES "true")
    SET(TD_BUILD_KEEPER TRUE)
ELSEIF(${BUILD_KEEPER} MATCHES "internal")
    SET(TD_BUILD_KEEPER FALSE)
    SET(TD_BUILD_KEEPER_INTERNAL TRUE)
ELSE()
    SET(TD_BUILD_KEEPER FALSE)
ENDIF()

IF("${BUILD_TOOLS}" STREQUAL "")
    IF(TD_LINUX)
        IF(TD_ARM_32)
            SET(BUILD_TOOLS "false")
        ELSEIF(TD_ARM_64)
            SET(BUILD_TOOLS "false")
        ELSE()
            SET(BUILD_TOOLS "false")
        ENDIF()
    ELSEIF(TD_DARWIN)
        SET(BUILD_TOOLS "false")
    ELSE()
        SET(BUILD_TOOLS "false")
    ENDIF()
ENDIF()

IF("${BUILD_TOOLS}" MATCHES "false")
    MESSAGE("${Yellow} Will _not_ build taos_tools! ${ColourReset}")
    SET(TD_TAOS_TOOLS FALSE)
ELSE()
    MESSAGE("")
    MESSAGE("${Green} Will build taos_tools! ${ColourReset}")
    MESSAGE("")
    SET(TD_TAOS_TOOLS TRUE)
ENDIF()

SET(TAOS_LIB taos)
SET(TAOS_LIB_STATIC taos_static)
SET(TAOS_NATIVE_LIB taosnative)
SET(TAOS_NATIVE_LIB_STATIC taosnative_static)

# build TSZ by default
IF("${TSZ_ENABLED}" MATCHES "false")
    set(VAR_TSZ "" CACHE INTERNAL "global variant empty")
ELSE()
    # define add
    MESSAGE(STATUS "build with TSZ enabled")
    ADD_DEFINITIONS(-DTD_TSZ)
    set(VAR_TSZ "TSZ" CACHE INTERNAL "global variant tsz")
ENDIF()

IF(TD_WINDOWS)
    MESSAGE("${Yellow} set compiler flag for Windows! ${ColourReset}")

    IF(${CMAKE_BUILD_TYPE} MATCHES "Release")
        MESSAGE("${Green} will build Release version! ${ColourReset}")
<<<<<<< HEAD
        # NOTE: let cmake to choose default compile options
    ELSE()
        MESSAGE("${Green} will build Debug version! ${ColourReset}")
        # NOTE: let cmake to choose default compile options
=======
        SET(COMMON_FLAGS "/W3 /D_WIN32 /DWIN32 /Zi- /O2 /GL /MT")

    ELSE()
        MESSAGE("${Green} will build Debug version! ${ColourReset}")
        SET(COMMON_FLAGS "/w /D_WIN32 /DWIN32 /Zi /MDd")
>>>>>>> 180e1ce8
    ENDIF()

    SET(CMAKE_EXE_LINKER_FLAGS "${CMAKE_EXE_LINKER_FLAGS} /MANIFEST:NO /FORCE:MULTIPLE")

    # IF (MSVC AND (MSVC_VERSION GREATER_EQUAL 1900))
    # SET(COMMON_FLAGS "${COMMON_FLAGS} /Wv:18")
    # ENDIF ()
    IF(CMAKE_DEPFILE_FLAGS_C)
        SET(CMAKE_DEPFILE_FLAGS_C "")
    ENDIF()

    IF(CMAKE_DEPFILE_FLAGS_CXX)
        SET(CMAKE_DEPFILE_FLAGS_CXX "")
    ENDIF()

    IF(CMAKE_C_FLAGS_DEBUG)
        SET(CMAKE_C_FLAGS_DEBUG "" CACHE STRING "" FORCE)
    ENDIF()

    IF(CMAKE_CXX_FLAGS_DEBUG)
        SET(CMAKE_CXX_FLAGS_DEBUG "" CACHE STRING "" FORCE)
    ENDIF()

<<<<<<< HEAD
    set(_c_cxx_flags_list
        /W3 /WX
        /wd4311
        /wd4312
        /wd4022
        /wd4013
        /wd4090
        /wd4996
        /wd4819
        /wd4101
        /wd4244
        /wd4267
        /wd4098
        /wd4047
        /wd4133
        /wd4715
        /wd4018
        /wd4716
        /wd4305
        /wd4102
        /wd4146
        /wd4005
        /wd4273
        /wd4068
        /wd4003
        /wd4081
        /wd4113
        /wd4477
        /wd4293
        /wd4805
        /wd4334
        /wd4307
        /wd4200
        /wd4309
    )
    string(JOIN " " _c_cxx_flags ${_c_cxx_flags_list})
    SET(CMAKE_C_FLAGS "${CMAKE_C_FLAGS} ${COMMON_FLAGS} ${_c_cxx_flags}")
    SET(CMAKE_CXX_FLAGS "${CMAKE_CXX_FLAGS} ${COMMON_FLAGS} ${_c_cxx_flags}")
=======
    SET(CMAKE_C_FLAGS "${CMAKE_C_FLAGS} ${COMMON_FLAGS}")
    SET(CMAKE_CXX_FLAGS "${CMAKE_CXX_FLAGS} ${COMMON_FLAGS}")
    SET(CMAKE_CXX_FLAGS_DEBUG "${CMAKE_CXX_FLAGS} ${COMMON_FLAGS}")
>>>>>>> 180e1ce8

ELSE()
    IF(${TD_DARWIN})
        set(CMAKE_MACOSX_RPATH 0)
    ENDIF()

    IF(${COVER} MATCHES "true")
        MESSAGE(STATUS "Test coverage mode, add extra flags")
        SET(GCC_COVERAGE_COMPILE_FLAGS "-fprofile-arcs -ftest-coverage")
        SET(GCC_COVERAGE_LINK_FLAGS "-lgcov --coverage")
        SET(CMAKE_C_FLAGS "${CMAKE_C_FLAGS} ${GCC_COVERAGE_COMPILE_FLAGS} ${GCC_COVERAGE_LINK_FLAGS}")
        SET(CMAKE_CXX_FLAGS "${CMAKE_CXX_FLAGS} ${GCC_COVERAGE_COMPILE_FLAGS} ${GCC_COVERAGE_LINK_FLAGS}")
    ENDIF()

    # disable all assert
    IF((${DISABLE_ASSERT} MATCHES "true") OR(${DISABLE_ASSERTS} MATCHES "true"))
        ADD_DEFINITIONS(-DDISABLE_ASSERT)
        MESSAGE(STATUS "Disable all asserts")
    ENDIF()

    INCLUDE(CheckCCompilerFlag)

    IF(TD_ARM_64 OR TD_ARM_32)
        SET(COMPILER_SUPPORT_SSE42 false)
    ELSEIF(("${CMAKE_C_COMPILER_ID}" MATCHES "Clang") OR("${CMAKE_C_COMPILER_ID}" MATCHES "AppleClang"))
        SET(COMPILER_SUPPORT_SSE42 true)
        MESSAGE(STATUS "Always enable sse4.2 for Clang/AppleClang")
    ELSE()
        CHECK_C_COMPILER_FLAG("-msse4.2" COMPILER_SUPPORT_SSE42)
    ENDIF()

    IF(TD_ARM_64 OR TD_ARM_32)
        SET(COMPILER_SUPPORT_FMA false)
        SET(COMPILER_SUPPORT_AVX false)
        SET(COMPILER_SUPPORT_AVX2 false)
        SET(COMPILER_SUPPORT_AVX512F false)
        SET(COMPILER_SUPPORT_AVX512BMI false)
        SET(COMPILER_SUPPORT_AVX512VL false)
    ELSE()
        CHECK_C_COMPILER_FLAG("-mfma" COMPILER_SUPPORT_FMA)
        CHECK_C_COMPILER_FLAG("-mavx" COMPILER_SUPPORT_AVX)
        CHECK_C_COMPILER_FLAG("-mavx2" COMPILER_SUPPORT_AVX2)
        CHECK_C_COMPILER_FLAG("-mavx512f" COMPILER_SUPPORT_AVX512F)
        CHECK_C_COMPILER_FLAG("-mavx512vbmi" COMPILER_SUPPORT_AVX512BMI)
        CHECK_C_COMPILER_FLAG("-mavx512vl" COMPILER_SUPPORT_AVX512VL)
    ENDIF()

    IF(COMPILER_SUPPORT_SSE42)
        SET(CMAKE_C_FLAGS "${CMAKE_C_FLAGS} -msse4.2")
        SET(CMAKE_CXX_FLAGS "${CMAKE_CXX_FLAGS} -msse4.2")
    ENDIF()

    IF("${SIMD_SUPPORT}" MATCHES "true")
        IF(COMPILER_SUPPORT_FMA)
            SET(CMAKE_C_FLAGS "${CMAKE_C_FLAGS} -mfma")
            SET(CMAKE_CXX_FLAGS "${CMAKE_CXX_FLAGS} -mfma")
            MESSAGE(STATUS "FMA instructions is ACTIVATED")
        ENDIF()

        IF(COMPILER_SUPPORT_AVX)
            SET(CMAKE_C_FLAGS "${CMAKE_C_FLAGS} -mavx")
            SET(CMAKE_CXX_FLAGS "${CMAKE_CXX_FLAGS} -mavx")
            MESSAGE(STATUS "AVX instructions is ACTIVATED")
        ENDIF()

        IF(COMPILER_SUPPORT_AVX2)
            SET(CMAKE_C_FLAGS "${CMAKE_C_FLAGS} -mavx2")
            SET(CMAKE_CXX_FLAGS "${CMAKE_CXX_FLAGS} -mavx2")
            MESSAGE(STATUS "AVX2 instructions is ACTIVATED")
        ENDIF()
    ENDIF()

    IF("${SIMD_AVX512_SUPPORT}" MATCHES "true")
        IF(COMPILER_SUPPORT_AVX512F AND COMPILER_SUPPORT_AVX512BMI)
            SET(CMAKE_C_FLAGS "${CMAKE_C_FLAGS} -mavx512f -mavx512vbmi")
            SET(CMAKE_CXX_FLAGS "${CMAKE_CXX_FLAGS} -mavx512f -mavx512vbmi")
            MESSAGE(STATUS "avx512f/avx512bmi enabled by compiler")
        ENDIF()

        IF(COMPILER_SUPPORT_AVX512VL)
            SET(CMAKE_C_FLAGS "${CMAKE_C_FLAGS} -mavx512vl")
            SET(CMAKE_CXX_FLAGS "${CMAKE_CXX_FLAGS} -mavx512vl")
            MESSAGE(STATUS "avx512vl enabled by compiler")
        ENDIF()
    ENDIF()

    # build mode
    SET(CMAKE_C_FLAGS_REL "${CMAKE_C_FLAGS} -Werror -Werror=return-type -fPIC -O3 -Wformat=2 -Wno-format-nonliteral -Wno-format-truncation -Wno-format-y2k")
    SET(CMAKE_CXX_FLAGS_REL "${CMAKE_CXX_FLAGS} -Werror -Wno-reserved-user-defined-literal -Wno-literal-suffix -Werror=return-type -fPIC -O3 -Wformat=2 -Wno-format-nonliteral -Wno-format-truncation -Wno-format-y2k")

    IF(${BUILD_SANITIZER})
        SET(CMAKE_C_FLAGS "${CMAKE_C_FLAGS}     -Werror -Werror=return-type -fPIC -gdwarf-2 -fsanitize=address -fsanitize=undefined -fsanitize-recover=all -fsanitize=float-divide-by-zero -fsanitize=float-cast-overflow -fno-sanitize=shift-base -fno-sanitize=alignment -g3 -Wformat=0")

        # SET(CMAKE_CXX_FLAGS "${CMAKE_CXX_FLAGS} -Wno-literal-suffix -Werror=return-type -fPIC -gdwarf-2 -fsanitize=address -fsanitize=undefined -fsanitize-recover=all -fsanitize=float-divide-by-zero -fsanitize=float-cast-overflow -fno-sanitize=shift-base -fno-sanitize=alignment -g3 -Wformat=0")
        SET(CMAKE_CXX_FLAGS "${CMAKE_CXX_FLAGS} -Wno-literal-suffix -Werror=return-type -fPIC -gdwarf-2 -fsanitize=address -fsanitize-recover=all -fsanitize=float-divide-by-zero -fsanitize=float-cast-overflow -fno-sanitize=shift-base -fno-sanitize=alignment -g3 -Wformat=0")
        MESSAGE(STATUS "Compile with Address Sanitizer!")
    ELSEIF(${BUILD_RELEASE})
        SET(CMAKE_C_FLAGS "${CMAKE_C_FLAGS_REL}")
        SET(CMAKE_CXX_FLAGS "${CMAKE_CXX_FLAGS_REL}")
    elseif(TD_LINUX)
        SET(CMAKE_C_FLAGS "${CMAKE_C_FLAGS} -Werror -fPIC -g3 -gdwarf-2 -Wno-format-truncation -Wno-write-strings -Wno-format-overflow -Wno-stringop-overread")
        SET(CMAKE_CXX_FLAGS "${CMAKE_CXX_FLAGS} -Werror -fPIC -g3 -gdwarf-2 -Wno-format-truncation -Wno-write-strings -Wno-format-overflow -Wno-conversion-null -Wno-stringop-overread")
    elseif(TD_DARWIN)
        SET(CMAKE_C_FLAGS "${CMAKE_C_FLAGS} -Werror -Werror=return-type -fPIC -g3 -gdwarf-2 -Wformat=2 -Wno-format-nonliteral -Wno-format-y2k -Wno-deprecated-declarations")
        SET(CMAKE_CXX_FLAGS "${CMAKE_CXX_FLAGS} -Werror -Werror=return-type -fPIC -g3 -gdwarf-2 -Wno-reserved-user-defined-literal -Wformat=2 -Wno-format-nonliteral -Wno-format-y2k -Wno-deprecated-declarations -Wno-literal-conversion -Wno-writable-strings -Wno-unused-value -Wno-format -Wno-null-conversion")
    ELSE()
        message(FATAL_ERROR "not implemented yet")
    ENDIF()
ENDIF()

IF(TD_LINUX_64)
    # NOTE: need to test
    IF(${JEMALLOC_ENABLED})
        MESSAGE(STATUS "JEMALLOC Enabled")
        SET(CMAKE_C_FLAGS "${CMAKE_C_FLAGS} -Wno-error=attributes")
        SET(CMAKE_CXX_FLAGS "${CMAKE_CXX_FLAGS} -Wno-error=attributes")
        SET(LINK_JEMALLOC "-L${CMAKE_BINARY_DIR}/build/lib -ljemalloc")
        ADD_DEFINITIONS(-DTD_JEMALLOC_ENABLED -I${CMAKE_BINARY_DIR}/build/include -L${CMAKE_BINARY_DIR}/build/lib -Wl,-rpath,${CMAKE_BINARY_DIR}/build/lib)
    ELSE()
        MESSAGE(STATUS "JEMALLOC Disabled")
        SET(LINK_JEMALLOC "")
    ENDIF()
ENDIF()<|MERGE_RESOLUTION|>--- conflicted
+++ resolved
@@ -124,18 +124,12 @@
 
     IF(${CMAKE_BUILD_TYPE} MATCHES "Release")
         MESSAGE("${Green} will build Release version! ${ColourReset}")
-<<<<<<< HEAD
         # NOTE: let cmake to choose default compile options
+        # SET(COMMON_FLAGS "/W3 /D_WIN32 /DWIN32 /Zi- /O2 /GL /MT")
     ELSE()
         MESSAGE("${Green} will build Debug version! ${ColourReset}")
         # NOTE: let cmake to choose default compile options
-=======
-        SET(COMMON_FLAGS "/W3 /D_WIN32 /DWIN32 /Zi- /O2 /GL /MT")
-
-    ELSE()
-        MESSAGE("${Green} will build Debug version! ${ColourReset}")
-        SET(COMMON_FLAGS "/w /D_WIN32 /DWIN32 /Zi /MDd")
->>>>>>> 180e1ce8
+        # SET(COMMON_FLAGS "/w /D_WIN32 /DWIN32 /Zi /MDd")
     ENDIF()
 
     SET(CMAKE_EXE_LINKER_FLAGS "${CMAKE_EXE_LINKER_FLAGS} /MANIFEST:NO /FORCE:MULTIPLE")
@@ -159,7 +153,6 @@
         SET(CMAKE_CXX_FLAGS_DEBUG "" CACHE STRING "" FORCE)
     ENDIF()
 
-<<<<<<< HEAD
     set(_c_cxx_flags_list
         /W3 /WX
         /wd4311
@@ -198,11 +191,6 @@
     string(JOIN " " _c_cxx_flags ${_c_cxx_flags_list})
     SET(CMAKE_C_FLAGS "${CMAKE_C_FLAGS} ${COMMON_FLAGS} ${_c_cxx_flags}")
     SET(CMAKE_CXX_FLAGS "${CMAKE_CXX_FLAGS} ${COMMON_FLAGS} ${_c_cxx_flags}")
-=======
-    SET(CMAKE_C_FLAGS "${CMAKE_C_FLAGS} ${COMMON_FLAGS}")
-    SET(CMAKE_CXX_FLAGS "${CMAKE_CXX_FLAGS} ${COMMON_FLAGS}")
-    SET(CMAKE_CXX_FLAGS_DEBUG "${CMAKE_CXX_FLAGS} ${COMMON_FLAGS}")
->>>>>>> 180e1ce8
 
 ELSE()
     IF(${TD_DARWIN})
