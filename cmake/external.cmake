option(TD_EXTERNALS_USE_ONLY "external dependencies use only, otherwise download-build-install" OFF)
option(TD_ALIGN_EXTERNAL "keep externals' CMAKE_BUILD_TYPE align with the main project" ON)

# eg.: cmake -B debug -DCMAKE_BUILD_TYPE:STRING=Debug
#      TD_CONFIG_NAME will be `Debug`
#   for multi-configuration tools, such as `Visual Studio ...`
#      cmake --build build --config Release
#      TD_CONFIG_NAME will be `Release`
set(TD_CONFIG_NAME "$<IF:$<STREQUAL:z$<CONFIG>,z>,$<IF:$<STREQUAL:z${CMAKE_BUILD_TYPE},z>,Debug,${CMAKE_BUILD_TYPE}>,$<CONFIG>>")
if(NOT ${TD_ALIGN_EXTERNAL})
    if(NOT ${TD_WINDOWS})
        set(TD_CONFIG_NAME "Release")
    endif()
endif()

set(TD_EXTERNALS_BASE_DIR "${CMAKE_SOURCE_DIR}/.externals" CACHE PATH "path where external dependencies reside")
message(STATUS "TD_EXTERNALS_BASE_DIR:${TD_EXTERNALS_BASE_DIR}")

set(TD_INTERNALS_BASE_DIR "${CMAKE_SOURCE_DIR}/.internals" CACHE PATH "path where internal dependencies reside")
message(STATUS "TD_INTERNALS_BASE_DIR:${TD_INTERNALS_BASE_DIR}")

include(ExternalProject)

add_custom_target(build_externals)

macro(INIT_DIRS name base_dir)     # {
    set(_base            "${base_dir}/build/${name}")                      # where all source and build stuffs locate
    set(_ins             "${base_dir}/install/${name}/${TD_CONFIG_NAME}")  # where all installed stuffs locate
    set(${name}_base     "${_base}")
    set(${name}_source   "${_base}/src/${name}")
    set(${name}_build    "${_base}/src/${name}-build")
    set(${name}_install  "${_ins}")
endmacro()                         # }

# eg.: INIT_EXT(ext_zlib)
# initialization all variables to be used by external project and those relied on
macro(INIT_EXT name)               # {
    INIT_DIRS(${name} ${TD_EXTERNALS_BASE_DIR})
    set(${name}_inc_dir  "")
    set(${name}_libs     "")
    set(${name}_have_dev          FALSE)
    set(${name}_build_contrib     FALSE)

    set(options)
    set(oneValueArgs INC_DIR)
    set(multiValueArgs LIB CHK_NAME)
    cmake_parse_arguments(arg_INIT_EXT
        "${options}" "${oneValueArgs}" "${multiValueArgs}"
        ${ARGN}
    )

    if(NOT "${HAVE_DEV_${arg_INIT_EXT_CHK_NAME}}")
      set(${name}_have_dev   FALSE)
    else()
      set(${name}_have_dev   TRUE)
    endif()

    if(${BUILD_CONTRIB} OR NOT ${${name}_have_dev})
      set(${name}_build_contrib     TRUE)
    else()
      set(${name}_build_contrib     FALSE)
    endif()

    if(${${name}_build_contrib})
      set(${name}_inc_dir      "${_ins}/${arg_INIT_EXT_INC_DIR}")
      foreach(v ${arg_INIT_EXT_LIB})
        list(APPEND ${name}_libs         "${_ins}/${v}")
      endforeach()

      if(NOT TD_EXTERNALS_USE_ONLY)
        add_library(${name}_imp STATIC IMPORTED)
      endif()
    else()
      set(${name}_libs "${${arg_INIT_EXT_CHK_NAME}_LIBNAMES}")
    endif()

    # eg.: DEP_ext_zlib(tgt)
    #      make tgt depend on ext_zlib, and call target_include_directories/target_link_libraries accordingly
    #      NOTE: currently, full path to the target's artifact is used, such as libz.a
    macro(DEP_${name} tgt)           # {
        cmake_language(CALL DEP_${name}_INC ${tgt})
        cmake_language(CALL DEP_${name}_LIB ${tgt})
        if(NOT ${TD_WINDOWS})
            target_link_libraries(${tgt} PUBLIC stdc++)
        endif()
    endmacro()                       # }
    macro(DEP_${name}_INC tgt)               # {
        if(${${name}_build_contrib})
            target_include_directories(${tgt} PUBLIC "${${name}_inc_dir}")
            if(NOT TD_EXTERNALS_USE_ONLY)     # {
                foreach(v ${${name}_libs})
                    set_target_properties(${name}_imp PROPERTIES
                        IMPORTED_LOCATION "${v}"
                    )
                endforeach()
                add_dependencies(${tgt} ${name})
            endif()                           # }
            add_definitions(-D_${name})
            if("z${name}" STREQUAL "zext_gtest")
                target_compile_features(${tgt} PUBLIC cxx_std_11)
                target_link_libraries(${tgt} PRIVATE Threads::Threads)
            endif()
        else()
            if(${CMAKE_SYSTEM_NAME} STREQUAL "Darwin")
                # make homebrew-installed-libs available
                target_include_directories(${tgt} PUBLIC "${BREW_PREFIX}/include")
            endif()
        endif()
    endmacro()                               # }
    macro(DEP_${name}_LIB tgt)               # {
        if(${${name}_build_contrib})
            if(NOT TD_EXTERNALS_USE_ONLY)     # {
                foreach(v ${${name}_libs})
                    set_target_properties(${name}_imp PROPERTIES
                        IMPORTED_LOCATION "${v}"
                    )
                endforeach()
                add_dependencies(${tgt} ${name})
            endif()                           # }
            foreach(v ${${name}_libs})
                target_link_libraries(${tgt} PRIVATE "${v}")
            endforeach()
            if(NOT ${TD_WINDOWS})       # {
              if("z${name}" STREQUAL "zext_libuv")
                  target_link_libraries(${tgt} PUBLIC dl)
              endif()
            endif()                     # }
        else()
            foreach(v ${${name}_libs})
                target_link_libraries(${tgt} PRIVATE "${v}")
            endforeach()
            if(${CMAKE_SYSTEM_NAME} STREQUAL "Darwin")
                # make homebrew-installed-libs available
                target_link_directories(${tgt} PUBLIC "${BREW_PREFIX}/lib")
            endif()
        endif()
        add_definitions(-D_${name})
    endmacro()                               # }
endmacro()                         # }

set(LOCAL_REPO "" CACHE STRING "local repositories storage to use")
set(LOCAL_URL "" CACHE STRING "local archives storage to use")

# get_from_local_repo_if_exists/get_from_local_if_exists
# is for local storage of externals only
macro(get_from_local_repo_if_exists git_url)              # {
  # if LOCAL_REPO is set as: -DLOCAL_REPO:STRING=ssh://host/path-to-local-repo
  # then _git_url would be: ssh://host/path-to-local-repo/<git_url-name>.git
  if("z${LOCAL_REPO}" STREQUAL "z")
    set(_git_url "${git_url}")
  else()
    string(FIND ${git_url} "/" _pos REVERSE)
    string(SUBSTRING ${git_url} ${_pos} -1 _name)
    set(_git_url "${LOCAL_REPO}/${_name}")
  endif()
endmacro()                                                # }

macro(get_from_local_if_exists url)                       # {
  if("z${LOCAL_URL}" STREQUAL "z")
    set(_url "${url}")
  else()
    string(FIND ${url} "/" _pos REVERSE)
    string(SUBSTRING ${url} ${_pos} -1 _name)
    set(_url "${LOCAL_URL}/${_name}")
  endif()
endmacro()                                                # }

# zlib
if(${TD_LINUX})
    set(ext_zlib_static libz.a)
elseif(${TD_DARWIN})
    set(ext_zlib_static libz.a)
elseif(${TD_WINDOWS})
    set(ext_zlib_static zlibstatic$<$<STREQUAL:${TD_CONFIG_NAME},Debug>:d>.lib)
endif()
INIT_EXT(ext_zlib
    INC_DIR          include
    LIB              lib/${ext_zlib_static}
    CHK_NAME         ZLIB
)
# GIT_REPOSITORY https://github.com/taosdata-contrib/zlib.git
# GIT_TAG        v1.3.1
get_from_local_repo_if_exists("https://github.com/madler/zlib.git")
ExternalProject_Add(ext_zlib
    GIT_REPOSITORY ${_git_url}
    GIT_TAG v1.3.1 
    GIT_SHALLOW TRUE
    PREFIX "${_base}"
    CMAKE_ARGS -DCMAKE_BUILD_TYPE:STRING=${TD_CONFIG_NAME}        # if main project is built in Debug, ext_zlib is too
    CMAKE_ARGS -DCMAKE_INSTALL_PREFIX:STRING=${_ins}                # let default INSTALL step use
    CMAKE_ARGS -DCMAKE_POSITION_INDEPENDENT_CODE:BOOL=ON            # linking consistent
    CMAKE_ARGS -DZLIB_BUILD_SHARED:BOOL=OFF
    CMAKE_ARGS -DZLIB_BUILD_TESTING:BOOL=OFF
    EXCLUDE_FROM_ALL TRUE
    VERBATIM
)
add_dependencies(build_externals ext_zlib)     # this is for github workflow in cache-miss step.

# pthread
if(${BUILD_PTHREAD})        # {
    if(${TD_WINDOWS})
        set(ext_pthread_static pthreadVC3.lib)
        set(ext_pthread_dll pthreadVC3.dll)
    endif()
    INIT_EXT(ext_pthread
        INC_DIR          include
        LIB              lib/${ext_pthread_static}
    )
    # GIT_REPOSITORY https://github.com/GerHobbelt/pthread-win32
    # GIT_TAG v3.0.3.1
    get_from_local_repo_if_exists("https://github.com/GerHobbelt/pthread-win32")
    ExternalProject_Add(ext_pthread
        GIT_REPOSITORY ${_git_url}
        GIT_TAG 3309f4d6e7538f349ae450347b02132ecb0606a7
        GIT_SHALLOW FALSE
        PREFIX "${_base}"
        CMAKE_ARGS -DCMAKE_BUILD_TYPE:STRING=${TD_CONFIG_NAME}
        CMAKE_ARGS -DCMAKE_INSTALL_PREFIX:STRING=${_ins}
        CMAKE_ARGS -DBUILD_SHARED_LIBS:BOOL=ON
        CMAKE_ARGS "-DCMAKE_C_FLAGS:STRING=/wd4244"
        CMAKE_ARGS "-DCMAKE_CXX_FLAGS:STRING=/wd4244"
        BUILD_COMMAND
            COMMAND "${CMAKE_COMMAND}" --build . --config "${TD_CONFIG_NAME}"
        INSTALL_COMMAND
            COMMAND "${CMAKE_COMMAND}" --install . --config "${TD_CONFIG_NAME}" --prefix "${_ins}"
        EXCLUDE_FROM_ALL TRUE
        VERBATIM
    )
    add_dependencies(build_externals ext_pthread)     # this is for github workflow in cache-miss step.
    add_custom_target(copy_pthreadVC3 ALL
        DEPENDS ext_pthread
        COMMAND "${CMAKE_COMMAND}" -E copy_if_different ${_ins}/bin/${ext_pthread_dll} ${CMAKE_RUNTIME_OUTPUT_DIRECTORY}/${ext_pthread_dll}
    )
endif()                     # }

# iconv
if(${BUILD_WITH_ICONV})     # {
    if(${TD_WINDOWS})
        set(ext_iconv_static iconv.lib)
    endif()
    INIT_EXT(ext_iconv
        INC_DIR          include
        LIB              lib/${ext_iconv_static}
    )
    # GIT_REPOSITORY https://github.com/win-iconv/win-iconv.git
    # GIT_TAG v0.0.8
    get_from_local_repo_if_exists("https://github.com/win-iconv/win-iconv.git")
    ExternalProject_Add(ext_iconv
        GIT_REPOSITORY ${_git_url}
        GIT_TAG 9f98392dfecadffd62572e73e9aba878e03496c4
        GIT_SHALLOW FALSE
        PREFIX "${_base}"
        CMAKE_ARGS -DCMAKE_BUILD_TYPE:STRING=${TD_CONFIG_NAME}
        CMAKE_ARGS -DCMAKE_INSTALL_PREFIX:STRING=${_ins}
        CMAKE_ARGS -DBUILD_SHARED:BOOL=OFF
        CMAKE_ARGS -DBUILD_STATIC:BOOL=ON
        CMAKE_ARGS -DCMAKE_C_FLAGS:STRING=/wd4267
        BUILD_COMMAND
            COMMAND "${CMAKE_COMMAND}" --build . --config "${TD_CONFIG_NAME}"
        INSTALL_COMMAND
            COMMAND "${CMAKE_COMMAND}" --install . --config "${TD_CONFIG_NAME}" --prefix "${_ins}"
        EXCLUDE_FROM_ALL TRUE
        VERBATIM
    )
    add_dependencies(build_externals ext_iconv)     # this is for github workflow in cache-miss step.
endif()                     # }

# msvc regex
if(${BUILD_MSVCREGEX})      # {
    if(${TD_WINDOWS})
        set(ext_msvcregex_static regex$<$<CONFIG:Debug>:_d>.lib)
    endif()
    INIT_EXT(ext_msvcregex
        INC_DIR          include
        LIB              lib/${ext_msvcregex_static}
    )
    # GIT_REPOSITORY https://gitee.com/l0km/libgnurx-msvc.git
    # GIT_TAG master
    get_from_local_repo_if_exists("https://gitee.com/l0km/libgnurx-msvc.git")
    ExternalProject_Add(ext_msvcregex
        GIT_REPOSITORY ${_git_url}
        GIT_TAG 1a6514dd59bac8173ad4a55f63727d36269043cd
        GIT_SHALLOW FALSE
        PREFIX "${_base}"
        BUILD_IN_SOURCE TRUE
        CONFIGURE_COMMAND ""
        BUILD_COMMAND
            COMMAND nmake /f NMakefile all test test2 test3
        INSTALL_COMMAND
            COMMAND "${CMAKE_COMMAND}" -E copy_if_different "${ext_msvcregex_source}/regex.h" "${_ins}/include/regex.h"
            COMMAND "${CMAKE_COMMAND}" -E copy_if_different "${ext_msvcregex_source}/${ext_msvcregex_static}" "${_ins}/lib/${ext_msvcregex_static}"
        EXCLUDE_FROM_ALL TRUE
        VERBATIM
    )
    add_dependencies(build_externals ext_msvcregex)     # this is for github workflow in cache-miss step.
endif()                     # }

# wcwidth
if(${BUILD_WCWIDTH})        # {
    if(${TD_WINDOWS})
        set(ext_wcwidth_static wcwidth.lib)
    endif()
    INIT_EXT(ext_wcwidth
        INC_DIR          include
        LIB              lib/${ext_wcwidth_static}
    )
    # GIT_REPOSITORY https://github.com/fumiyas/wcwidth-cjk.git
    # GIT_TAG master
    get_from_local_repo_if_exists("https://github.com/fumiyas/wcwidth-cjk.git")
    ExternalProject_Add(ext_wcwidth
        GIT_REPOSITORY ${_git_url}
        GIT_TAG a1b1e2c346a563f6538e46e1d29c265bdd5b1c9a
        GIT_SHALLOW FALSE
        PREFIX "${_base}"
        CMAKE_ARGS -DCMAKE_BUILD_TYPE:STRING=${TD_CONFIG_NAME}
        CMAKE_ARGS -DCMAKE_INSTALL_PREFIX:STRING=${_ins}
        PATCH_COMMAND
            COMMAND "${CMAKE_COMMAND}" -E copy_if_different "${TD_SUPPORT_DIR}/in/wcwidth.cmake" "${ext_wcwidth_source}/CMakeLists.txt"
        BUILD_COMMAND
            COMMAND "${CMAKE_COMMAND}" --build . --config "${TD_CONFIG_NAME}"
        INSTALL_COMMAND
            COMMAND "${CMAKE_COMMAND}" --install . --config "${TD_CONFIG_NAME}" --prefix "${_ins}"
        EXCLUDE_FROM_ALL TRUE
        VERBATIM
    )
    add_dependencies(build_externals ext_wcwidth)     # this is for github workflow in cache-miss step.
endif()                     # }

# wingetopt
if(${BUILD_WINGETOPT})      # {
    if(${TD_WINDOWS})
        set(ext_wingetopt_static wingetopt.lib)
    endif()
    INIT_EXT(ext_wingetopt
        INC_DIR          include
        LIB              lib/${ext_wingetopt_static}
    )
    # GIT_REPOSITORY https://github.com/alex85k/wingetopt.git
    # GIT_TAG master
    get_from_local_repo_if_exists("https://github.com/alex85k/wingetopt.git")
    ExternalProject_Add(ext_wingetopt
        GIT_REPOSITORY ${_git_url}
        GIT_TAG e8531ed21b44f5a723c1dd700701b2a58ce3ea01
        GIT_SHALLOW FALSE
        PREFIX "${_base}"
        CMAKE_ARGS -DCMAKE_BUILD_TYPE:STRING=${TD_CONFIG_NAME}
        CMAKE_ARGS -DCMAKE_INSTALL_PREFIX:STRING=${_ins}
        BUILD_COMMAND
            COMMAND "${CMAKE_COMMAND}" --build . --config "${TD_CONFIG_NAME}"
        INSTALL_COMMAND
            COMMAND "${CMAKE_COMMAND}" --install . --config "${TD_CONFIG_NAME}" --prefix "${_ins}"
        EXCLUDE_FROM_ALL TRUE
        VERBATIM
    )
    add_dependencies(build_externals ext_wingetopt)     # this is for github workflow in cache-miss step.
endif()                     # }

# googletest
if(${BUILD_TEST})           # {
    if(${TD_LINUX})
        set(ext_gtest_static libgtest.a)
        set(ext_gtest_main libgtest_main.a)
    elseif(${TD_DARWIN})
        set(ext_gtest_static libgtest.a)
        set(ext_gtest_main libgtest_main.a)
    elseif(${TD_WINDOWS})
        set(ext_gtest_static gtest.lib)
        set(ext_gtest_main gtest_main.lib)
    endif()
    INIT_EXT(ext_gtest
        INC_DIR          include
        LIB              lib/${ext_gtest_main}
                         lib/${ext_gtest_static}
    )
    # GIT_REPOSITORY https://github.com/taosdata-contrib/googletest.git
    # GIT_TAG release-1.11.0
    get_from_local_repo_if_exists("https://github.com/google/googletest.git")
    ExternalProject_Add(ext_gtest
        GIT_REPOSITORY ${_git_url}
        GIT_TAG release-1.12.0
        GIT_SHALLOW TRUE
        PREFIX "${_base}"
        CMAKE_ARGS -DCMAKE_BUILD_TYPE:STRING=${TD_CONFIG_NAME}
        CMAKE_ARGS -DCMAKE_INSTALL_PREFIX:STRING=${_ins}
        CMAKE_ARGS -Dgtest_force_shared_crt:BOOL=ON
        BUILD_COMMAND
            COMMAND "${CMAKE_COMMAND}" --build . --config "${TD_CONFIG_NAME}"
        INSTALL_COMMAND
            COMMAND "${CMAKE_COMMAND}" --install . --config "${TD_CONFIG_NAME}" --prefix "${_ins}"
        EXCLUDE_FROM_ALL TRUE
        VERBATIM
    )
    add_dependencies(build_externals ext_gtest)     # this is for github workflow in cache-miss step.
endif(${BUILD_TEST})        # }

# cppstub
if(${BUILD_TEST})           # {
    if(${TD_LINUX})
        set(ext_cppstub_static libcppstub.a)
        set(_platform_dir      src_linux)
    elseif(${TD_DARWIN})
        set(ext_cppstub_static libcppstub.a)
        set(_platform_dir      src_darwin)
    elseif(${TD_WINDOWS})
        set(ext_cppstub_static cppstub.lib)
        set(_platform_dir      src_win)
    endif()
    INIT_EXT(ext_cppstub
        INC_DIR          include
    )
    # GIT_REPOSITORY https://github.com/coolxv/cpp-stub.git
    # GIT_TAG 3137465194014d66a8402941e80d2bccc6346f51
    # GIT_SUBMODULES "src"
    get_from_local_repo_if_exists("https://github.com/coolxv/cpp-stub.git")
    ExternalProject_Add(ext_cppstub
        GIT_REPOSITORY ${_git_url}
        GIT_TAG 3137465194014d66a8402941e80d2bccc6346f51
        GIT_SHALLOW FALSE
        PREFIX "${_base}"
        CMAKE_ARGS -DCMAKE_BUILD_TYPE:STRING=${TD_CONFIG_NAME}
        CMAKE_ARGS -DCMAKE_INSTALL_PREFIX:STRING=${_ins}
        CONFIGURE_COMMAND ""
        BUILD_COMMAND ""
        INSTALL_COMMAND ""
            COMMAND "${CMAKE_COMMAND}" -E copy_if_different ${ext_cppstub_source}/src/stub.h ${_ins}/include/stub.h
            COMMAND "${CMAKE_COMMAND}" -E copy_if_different ${ext_cppstub_source}/${_platform_dir}/addr_any.h ${_ins}/include/addr_any.h
        # TODO: seems only .h files are exported
        EXCLUDE_FROM_ALL TRUE
        VERBATIM
    )
    add_dependencies(build_externals ext_cppstub)     # this is for github workflow in cache-miss step.
endif(${BUILD_TEST})        # }

# lz4
if(${TD_LINUX})
    set(ext_lz4_static liblz4.a)
elseif(${TD_DARWIN})
    set(ext_lz4_static liblz4.a)
elseif(${TD_WINDOWS})
    set(ext_lz4_static lz4.lib)
endif()
INIT_EXT(ext_lz4
    INC_DIR          include
    LIB              lib/${ext_lz4_static}
    CHK_NAME         LZ4
)
# GIT_REPOSITORY https://github.com/taosdata-contrib/lz4.git
# GIT_TAG v1.9.3
get_from_local_repo_if_exists("https://github.com/lz4/lz4.git")
ExternalProject_Add(ext_lz4
    GIT_REPOSITORY ${_git_url}
    GIT_TAG v1.10.0
    GIT_SHALLOW TRUE
    PREFIX "${_base}"
    SOURCE_SUBDIR build/cmake
    CMAKE_ARGS -DCMAKE_INSTALL_LIBDIR:PATH=lib
    CMAKE_ARGS -DCMAKE_BUILD_TYPE:STRING=${TD_CONFIG_NAME}
    CMAKE_ARGS -DCMAKE_INSTALL_PREFIX:STRING=${_ins}
    CMAKE_ARGS -DBUILD_SHARED_LIBS:BOOL=OFF
    CMAKE_ARGS -DBUILD_STATIC_LIBS:BOOL=ON
    BUILD_COMMAND
        COMMAND "${CMAKE_COMMAND}" --build . --config "${TD_CONFIG_NAME}"
    INSTALL_COMMAND
        COMMAND "${CMAKE_COMMAND}" --install . --config "${TD_CONFIG_NAME}" --prefix "${_ins}"
    EXCLUDE_FROM_ALL TRUE
    VERBATIM
)
add_dependencies(build_externals ext_lz4)     # this is for github workflow in cache-miss step.

# cJson
if(${TD_LINUX})
    set(ext_cjson_static libcjson.a)
elseif(${TD_DARWIN})
    set(ext_cjson_static libcjson.a)
elseif(${TD_WINDOWS})
    set(ext_cjson_static cjson.lib)
endif()
INIT_EXT(ext_cjson
    INC_DIR          include/cjson           # TODO: tweak in this way to hack #include <cJSON.h> in source codes
    LIB              lib/${ext_cjson_static}
)
# GIT_REPOSITORY https://github.com/taosdata-contrib/cJSON.git
# GIT_TAG v1.7.15
get_from_local_repo_if_exists("https://github.com/DaveGamble/cJSON.git")
ExternalProject_Add(ext_cjson
    GIT_REPOSITORY ${_git_url}
    GIT_TAG 12c4bf1986c288950a3d06da757109a6aa1ece38
    GIT_SHALLOW FALSE
    PREFIX "${_base}"
    CMAKE_ARGS -DCMAKE_INSTALL_LIBDIR:PATH=lib
    CMAKE_ARGS -DCMAKE_BUILD_TYPE:STRING=${TD_CONFIG_NAME}
    CMAKE_ARGS -DCMAKE_INSTALL_PREFIX:STRING=${_ins}
    CMAKE_ARGS -DBUILD_SHARED_LIBS:BOOL=OFF
    CMAKE_ARGS -DCJSON_BUILD_SHARED_LIBS:BOOL=OFF
    CMAKE_ARGS -DENABLE_HIDDEN_SYMBOLS:BOOL=ON
    CMAKE_ARGS -DENABLE_PUBLIC_SYMBOLS:BOOL=OFF
    CMAKE_ARGS -DCMAKE_POLICY_VERSION_MINIMUM=3.5
    CMAKE_ARGS -DENABLE_CJSON_TEST:BOOL=OFF
    CMAKE_ARGS -DCMAKE_POSITION_INDEPENDENT_CODE:BOOL=ON
    BUILD_COMMAND
        COMMAND "${CMAKE_COMMAND}" --build . --config "${TD_CONFIG_NAME}"
    INSTALL_COMMAND
        COMMAND "${CMAKE_COMMAND}" --install . --config "${TD_CONFIG_NAME}" --prefix "${_ins}"
    EXCLUDE_FROM_ALL TRUE
    VERBATIM
)
add_dependencies(build_externals ext_cjson)     # this is for github workflow in cache-miss step.

# xz
if(${TD_LINUX})
    set(ext_xz_static liblzma.a)
elseif(${TD_DARWIN})
    set(ext_xz_static liblzma.a)
elseif(${TD_WINDOWS})
    set(ext_xz_static lzma.lib)
endif()
INIT_EXT(ext_xz
    INC_DIR          include
    LIB              lib/${ext_xz_static}
    # debugging github working flow
    # CHK_NAME         LZMA
)
# GIT_REPOSITORY https://github.com/xz-mirror/xz.git
# GIT_TAG v5.4.4
get_from_local_repo_if_exists("https://github.com/tukaani-project/xz.git")
ExternalProject_Add(ext_xz
    GIT_REPOSITORY ${_git_url}
    GIT_TAG v5.8.1
    GIT_SHALLOW TRUE
    PREFIX "${_base}"
    CMAKE_ARGS -DCMAKE_INSTALL_LIBDIR:PATH=lib
    CMAKE_ARGS -DCMAKE_BUILD_TYPE:STRING=${TD_CONFIG_NAME}
    CMAKE_ARGS -DCMAKE_INSTALL_PREFIX:STRING=${_ins}
    CMAKE_ARGS -DBUILD_TESTING:BOOL=OFF
    CMAKE_ARGS -DCREATE_LZMA_SYMLINKS:BOOL=OFF
    CMAKE_ARGS -DCREATE_XZ_SYMLINKS:BOOL=OFF
    BUILD_COMMAND
        COMMAND "${CMAKE_COMMAND}" --build . --config "${TD_CONFIG_NAME}"
    INSTALL_COMMAND
        COMMAND "${CMAKE_COMMAND}" --install . --config "${TD_CONFIG_NAME}" --prefix "${_ins}"
    EXCLUDE_FROM_ALL TRUE
    VERBATIM
)
add_dependencies(build_externals ext_xz)     # this is for github workflow in cache-miss step.

# xxHash
# NOTE: ref from lzma2::xxhash.h: `https://github.com/Cyan4973/xxHash`
# TODO: external-symbols (eg. XXH64_createState ...) exist both in libxxhash.a and libfast-lzma2.a
#       static linking problem?
#       currently, always call DEP_ext_... in such order, for the same target:
#       DEP_ext_xxhash(...)
#       DEP_ext_lzma2(...)
if(${TD_LINUX})
    set(ext_xxhash_static libxxhash.a)
elseif(${TD_DARWIN})
    set(ext_xxhash_static libxxhash.a)
elseif(${TD_WINDOWS})
    set(ext_xxhash_static xxhash.lib)
endif()
get_from_local_repo_if_exists("https://github.com/Cyan4973/xxHash.git")
if(NOT ${TD_WINDOWS})        # {
    INIT_EXT(ext_xxhash
        INC_DIR          "usr/local/include"
        LIB              "usr/local/lib/${ext_xxhash_static}"
    )
    ExternalProject_Add(ext_xxhash
        GIT_REPOSITORY ${_git_url}
        GIT_TAG de9d6577907d4f4f8153e96b0cb0cbdf7df649bb
        GIT_SHALLOW FALSE
        PREFIX "${_base}"
        BUILD_IN_SOURCE TRUE
        CMAKE_ARGS -DCMAKE_BUILD_TYPE:STRING=${TD_CONFIG_NAME}
        CMAKE_ARGS -DCMAKE_INSTALL_PREFIX:STRING=${_ins}
        PATCH_COMMAND
            COMMAND "${CMAKE_COMMAND}" -E copy_if_different ${TD_SUPPORT_DIR}/in/xxhash.Makefile Makefile
        CONFIGURE_COMMAND ""
        BUILD_COMMAND
            COMMAND make DESTDIR=${_ins}
        INSTALL_COMMAND
            COMMAND make DESTDIR=${_ins} install
        EXCLUDE_FROM_ALL TRUE
        VERBATIM
    )
else()                       # }{
    INIT_EXT(ext_xxhash
        INC_DIR          "include"
        LIB              "lib/${ext_xxhash_static}"
    )
    ExternalProject_Add(ext_xxhash
        GIT_REPOSITORY ${_git_url}
        GIT_TAG de9d6577907d4f4f8153e96b0cb0cbdf7df649bb
        GIT_SHALLOW FALSE
        PREFIX "${_base}"
        SOURCE_SUBDIR cmake_unofficial
        CMAKE_ARGS -DCMAKE_BUILD_TYPE:STRING=${TD_CONFIG_NAME}
        CMAKE_ARGS -DCMAKE_INSTALL_PREFIX:STRING=${_ins}
        CMAKE_ARGS -DBUILD_SHARED_LIBS:BOOL=OFF
        BUILD_COMMAND
            COMMAND "${CMAKE_COMMAND}" --build . --config "${TD_CONFIG_NAME}"
        INSTALL_COMMAND
            COMMAND "${CMAKE_COMMAND}" --install . --config "${TD_CONFIG_NAME}" --prefix "${_ins}"
        EXCLUDE_FROM_ALL TRUE
        VERBATIM
    )
endif()                      # }
add_dependencies(build_externals ext_xxhash)     # this is for github workflow in cache-miss step.

# lzma2
if(${TD_LINUX})
    set(ext_lzma2_static libfast-lzma2.a)
    INIT_EXT(ext_lzma2
        INC_DIR          usr/local/include
        LIB              usr/local/lib/${ext_lzma2_static}
    )
    # GIT_REPOSITORY https://github.com/conor42/fast-lzma2.git
    get_from_local_repo_if_exists("https://github.com/conor42/fast-lzma2.git")
    ExternalProject_Add(ext_lzma2
        GIT_REPOSITORY ${_git_url}
        GIT_TAG ded964d203cabe1a572d2c813c55e8a94b4eda48
        GIT_SHALLOW FALSE
        PREFIX "${_base}"
        BUILD_IN_SOURCE TRUE
        CMAKE_ARGS -DCMAKE_BUILD_TYPE:STRING=${TD_CONFIG_NAME}
        CMAKE_ARGS -DCMAKE_INSTALL_PREFIX:STRING=${_ins}
        PATCH_COMMAND
            COMMAND "${CMAKE_COMMAND}" -E copy_if_different ${TD_SUPPORT_DIR}/in/lzma2.Makefile Makefile
            # NOTE: xxhash.h is now introduced by ext_xxhash
        CONFIGURE_COMMAND ""
        BUILD_COMMAND
            COMMAND make DESTDIR=${_ins}
        INSTALL_COMMAND
            COMMAND make DESTDIR=${_ins} install
        EXCLUDE_FROM_ALL TRUE
        VERBATIM
    )
    add_dependencies(build_externals ext_lzma2)     # this is for github workflow in cache-miss step.
endif()

# libuv
if(${BUILD_WITH_UV})        # {
    if(${TD_LINUX})
        set(ext_libuv_static libuv.a)
    elseif(${TD_DARWIN})
        set(ext_libuv_static libuv.a)
    elseif(${TD_WINDOWS})
        set(ext_libuv_static libuv.lib)
    endif()
    INIT_EXT(ext_libuv
        INC_DIR          include
        LIB              lib/${ext_libuv_static}
        CHK_NAME         LIBUV
    )
    # GIT_REPOSITORY https://github.com/libuv/libuv.git
    # GIT_TAG v1.49.2
    get_from_local_repo_if_exists("https://github.com/libuv/libuv.git")
    ExternalProject_Add(ext_libuv
        GIT_REPOSITORY ${_git_url}
        GIT_TAG v1.49.2
        GIT_SHALLOW TRUE
        PREFIX "${_base}"
        CMAKE_ARGS -DCMAKE_INSTALL_LIBDIR:PATH=lib
        CMAKE_ARGS -DCMAKE_BUILD_TYPE:STRING=${TD_CONFIG_NAME}
        CMAKE_ARGS -DCMAKE_INSTALL_PREFIX:STRING=${_ins}
        CMAKE_ARGS -DCMAKE_POSITION_INDEPENDENT_CODE:BOOL=ON
        CMAKE_ARGS -DLIBUV_BUILD_SHARED:BOOL=OFF
        CMAKE_ARGS -DBUILD_TESTING:BOOL=OFF
        BUILD_COMMAND
            COMMAND "${CMAKE_COMMAND}" --build . --config "${TD_CONFIG_NAME}"
        INSTALL_COMMAND
            COMMAND "${CMAKE_COMMAND}" --install . --config "${TD_CONFIG_NAME}" --prefix "${_ins}"
        EXCLUDE_FROM_ALL TRUE
        VERBATIM
    )
    add_dependencies(build_externals ext_libuv)     # this is for github workflow in cache-miss step.
endif(${BUILD_WITH_UV})     # }

# tz
if(NOT ${TD_WINDOWS})       # {
    if(${TD_LINUX})
        set(ext_tz_static libtz.a)
        set(_c_flags_list -fPIC)
    elseif(${TD_DARWIN})
        set(ext_tz_static libtz.a)
        set(_c_flags_list -fPIC -DHAVE_GETTEXT=0) # TODO: brew install gettext?
    endif()
    INIT_EXT(ext_tz
        INC_DIR          include
        LIB              usr/lib/${ext_tz_static}
    )
    string(JOIN " " _c_flags ${_c_flags_list})
    # GIT_REPOSITORY https://github.com/eggert/tz.git
    # GIT_TAG main
    get_from_local_repo_if_exists("https://github.com/eggert/tz.git")
    ExternalProject_Add(ext_tz
        GIT_REPOSITORY ${_git_url}
        GIT_TAG 2025a
        GIT_SHALLOW TRUE
        PREFIX "${_base}"
        BUILD_IN_SOURCE TRUE
        CMAKE_ARGS -DCMAKE_BUILD_TYPE:STRING=${TD_CONFIG_NAME}
        CMAKE_ARGS -DCMAKE_INSTALL_PREFIX:STRING=${_ins}
        PATCH_COMMAND
            COMMAND "${CMAKE_COMMAND}" -E copy_if_different ${TD_SUPPORT_DIR}/in/tz.Makefile Makefile
        CONFIGURE_COMMAND ""
        BUILD_COMMAND ""
            # COMMAND make CFLAGS+=-fPIC CFLAGS+=-g TZDIR=${TZ_OUTPUT_PATH} clean libtz.a
            COMMAND "${CMAKE_COMMAND}" -E echo "-=${_c_flags}=-"
            COMMAND make "CFLAGS=${_c_flags}" DESTDIR=${_ins}
        INSTALL_COMMAND
            COMMAND make "CFLAGS=${_c_flags}" DESTDIR=${_ins} install
        EXCLUDE_FROM_ALL TRUE
        VERBATIM
    )
    add_dependencies(build_externals ext_tz)     # this is for github workflow in cache-miss step.
endif(NOT ${TD_WINDOWS})    # }

# jemalloc
if(${JEMALLOC_ENABLED})     # {
    find_program(HAVE_AUTOCONF autoconf)
    if(${HAVE_AUTOCONF} STREQUAL "HAVE_AUTOCONF-NOTFOUND")
        message(FATAL_ERROR "`autoconf` not exist, you can install it by `sudo apt install autoconf` on linux, or `brew install autoconf` on MacOS")
    endif()
    if(${TD_LINUX})
        set(ext_jemalloc_static jemalloc.a)
    elseif(${TD_DARWIN})
        set(ext_jemalloc_static jemalloc.a)
    endif()
    INIT_EXT(ext_jemalloc
        INC_DIR          include
        LIB              lib/${ext_jemalloc_static}
    )
    # GIT_REPOSITORY https://github.com/jemalloc/jemalloc.git
    # GIT_TAG 5.3.0
    get_from_local_repo_if_exists("https://github.com/jemalloc/jemalloc.git")
    ExternalProject_Add(ext_jemalloc
        GIT_REPOSITORY ${_git_url}
        GIT_TAG 5.3.0
        GIT_SHALLOW TRUE
        PREFIX "${_base}"
        BUILD_IN_SOURCE TRUE
        CMAKE_ARGS -DCMAKE_BUILD_TYPE:STRING=${TD_CONFIG_NAME}
        CMAKE_ARGS -DCMAKE_INSTALL_PREFIX:STRING=${_ins}
        PATCH_COMMAND
            COMMAND ./autogen.sh
        CONFIGURE_COMMAND
            COMMAND ./configure -prefix=${_ins} --disable-initial-exec-tls     # NOTE: why disable-initial-exec-tls
                    CFLAGS=-Wno-missing-braces
                    CXXFLAGS=-Wno-missing-braces
        BUILD_COMMAND
            COMMAND make
        INSTALL_COMMAND
            COMMAND make install
        EXCLUDE_FROM_ALL TRUE
        VERBATIM
    )
    add_dependencies(build_externals ext_jemalloc)     # this is for github workflow in cache-miss step.
endif()                     # }

# sqlite
if(${BUILD_WITH_SQLITE})    # {
    if(${TD_LINUX})
        set(ext_sqlite_static sqlite.a)
    elseif(${TD_DARWIN})
        set(ext_sqlite_static sqlite.a)
    elseif(${TD_WINDOWS})
        set(ext_sqlite_static sqlite.lib)
    endif()
    INIT_EXT(ext_sqlite
        INC_DIR          include
        LIB              lib/${ext_sqlite_static}
        CHK_NAME         SQLITE3
    )
    # GIT_REPOSITORY https://github.com/sqlite/sqlite.git
    # GIT_TAG version-3.36.0
    get_from_local_repo_if_exists("https://github.com/sqlite/sqlite.git")
    ExternalProject_Add(ext_sqlite
        GIT_REPOSITORY ${_git_url}
        GIT_TAG version-3.36.0
        GIT_SHALLOW TRUE
        PREFIX "${_base}"
        CMAKE_ARGS -DCMAKE_BUILD_TYPE:STRING=${TD_CONFIG_NAME}
        CMAKE_ARGS -DCMAKE_INSTALL_PREFIX:STRING=${_ins}
        CONFIGURE_COMMAND ""
        BUILD_COMMAND ""
        INSTALL_COMMAND ""
        # TODO: seems no use at all
        EXCLUDE_FROM_ALL TRUE
        VERBATIM
    )
    add_dependencies(build_externals ext_sqlite)     # this is for github workflow in cache-miss step.
endif(${BUILD_WITH_SQLITE}) # }

# crashdump
if(${BUILD_CRASHDUMP})      # {
    if(${TD_WINDOWS})
        set(ext_crashdump_static crashdump.lib)
    endif()
    INIT_EXT(ext_crashdump
        INC_DIR          include
        LIB              lib/${ext_crashdump_static}
    )
    # GIT_REPOSITORY https://github.com/Arnavion/crashdump.git
    # GIT_TAG master
    get_from_local_repo_if_exists("https://github.com/Arnavion/crashdump.git")
    ExternalProject_Add(ext_crashdump
        GIT_REPOSITORY ${_git_url}
        GIT_TAG 149b43c10debdf28a2c50d79dee5ff344d83bd06
        GIT_SHALLOW FALSE
        PREFIX "${_base}"
        CMAKE_ARGS -DCMAKE_BUILD_TYPE:STRING=${TD_CONFIG_NAME}
        CMAKE_ARGS -DCMAKE_INSTALL_PREFIX:STRING=${_ins}
        PATCH_COMMAND
            COMMAND "${CMAKE_COMMAND}" -E copy_if_different ${TD_SUPPORT_DIR}/in/crashdump.cmake CMakeLists.txt
            COMMAND "${CMAKE_COMMAND}" -E copy_if_different ${TD_SUPPORT_DIR}/in/crasher.c.in crasher/crasher.c
        BUILD_COMMAND
            COMMAND "${CMAKE_COMMAND}" --build . --config "${TD_CONFIG_NAME}"
        INSTALL_COMMAND
            COMMAND "${CMAKE_COMMAND}" --install . --config "${TD_CONFIG_NAME}" --prefix "${_ins}"
        EXCLUDE_FROM_ALL TRUE
        VERBATIM
    )
    add_dependencies(build_externals ext_crashdump)     # this is for github workflow in cache-miss step.
endif(${BUILD_CRASHDUMP})   # }

# ssl
if(NOT ${TD_WINDOWS})       # {
    # TODO: why at this moment???
    # file(MAKE_DIRECTORY $ENV{HOME}/.cos-local.2/)
    if(${TD_LINUX})
        set(ext_ssl_static libssl.a)
        set(ext_crypto_static libcrypto.a)
    elseif(${TD_DARWIN})
        set(ext_ssl_static libssl.a)
        set(ext_crypto_static libcrypto.a)
    endif()
    INIT_EXT(ext_ssl
        INC_DIR          include
        LIB              lib/${ext_ssl_static}
                         lib/${ext_crypto_static}
        # debugging github working flow
        # CHK_NAME         SSL
    )
    list(SUBLIST ext_ssl_libs 0 1 ext_ssl_lib_ssl)
    list(SUBLIST ext_ssl_libs 1 1 ext_ssl_lib_crypto)
    # URL https://github.com/openssl/openssl/releases/download/openssl-3.1.3/openssl-3.1.3.tar.gz
    # URL_HASH SHA256=f0316a2ebd89e7f2352976445458689f80302093788c466692fb2a188b2eacf6
    get_from_local_if_exists("https://github.com/openssl/openssl/releases/download/openssl-3.1.3/openssl-3.1.3.tar.gz")
    ExternalProject_Add(ext_ssl
        URL ${_url}
        URL_HASH SHA256=f0316a2ebd89e7f2352976445458689f80302093788c466692fb2a188b2eacf6
        # GIT_SHALLOW TRUE
        PREFIX "${_base}"
        BUILD_IN_SOURCE TRUE
        CMAKE_ARGS -DCMAKE_BUILD_TYPE:STRING=${TD_CONFIG_NAME}
        CMAKE_ARGS -DCMAKE_INSTALL_PREFIX:STRING=${_ins}
        CONFIGURE_COMMAND
            # COMMAND ./Configure --prefix=$ENV{HOME}/.cos-local.2 no-shared
            COMMAND ./Configure --prefix=${_ins} no-shared --libdir=lib
        BUILD_COMMAND
            COMMAND make -j4
        INSTALL_COMMAND
            COMMAND make install_sw -j4
        EXCLUDE_FROM_ALL TRUE
        VERBATIM
    )
    add_dependencies(build_externals ext_ssl)     # this is for github workflow in cache-miss step.
endif(NOT ${TD_WINDOWS})    # }

# libcurl
if(NOT ${TD_WINDOWS})       # {
    if(${TD_LINUX})
        set(ext_curl_static libcurl.a)
        set(_c_flags_list -fPIC)
    elseif(${TD_DARWIN})
        set(ext_curl_static libcurl.a)
        set(_c_flags_list)
    endif()
    INIT_EXT(ext_curl
        INC_DIR          include
        LIB              lib/${ext_curl_static}
        # currently: tqStreamNotify.c uses curl_ws_send, but CURL4_OPENSSL exports curl_easy_send
        #            libcurl4-openssl-dev on ubuntu 22.04 is too old
        # CHK_NAME         CURL4_OPENSSL
    )
    string(JOIN " " _c_flags ${_c_flags_list})
    # URL https://github.com/curl/curl/releases/download/curl-8_2_1/curl-8.2.1.tar.gz
    # URL_HASH MD5=b25588a43556068be05e1624e0e74d41
    get_from_local_if_exists("https://github.com/curl/curl/releases/download/curl-8_2_1/curl-8.2.1.tar.gz")
    ExternalProject_Add(ext_curl
        URL ${_url}
        URL_HASH MD5=b25588a43556068be05e1624e0e74d41
        # GIT_SHALLOW TRUE
        DEPENDS ext_ssl
        PREFIX "${_base}"
        BUILD_IN_SOURCE TRUE
        CMAKE_ARGS -DCMAKE_BUILD_TYPE:STRING=${TD_CONFIG_NAME}
        CMAKE_ARGS -DCMAKE_INSTALL_PREFIX:STRING=${_ins}
        CONFIGURE_COMMAND
            # COMMAND ./Configure --prefix=$ENV{HOME}/.cos-local.2 no-shared
            COMMAND ./configure --prefix=${_ins} --with-ssl=${ext_ssl_install}
                    --enable-websockets --enable-shared=no --disable-ldap
                    --disable-ldaps --without-brotli --without-zstd
                    --without-libidn2 --without-nghttp2 --without-libpsl
                    --without-librtmp #--enable-debug
                    CFLAGS=${_c_flags}
                    CXXFLAGS=${_c_flags}
        BUILD_COMMAND
            COMMAND make -j4
        INSTALL_COMMAND
            COMMAND make install
        EXCLUDE_FROM_ALL TRUE
        VERBATIM
    )
    add_dependencies(build_externals ext_curl)     # this is for github workflow in cache-miss step.
endif(NOT ${TD_WINDOWS})    # }

# geos
if(${BUILD_GEOS})           # {
    if(${TD_LINUX})
        set(ext_geos_static libgeos.a)
        set(ext_geos_c_static libgeos_c.a)
    elseif(${TD_DARWIN})
        set(ext_geos_static libgeos.a)
        set(ext_geos_c_static libgeos_c.a)
    elseif(${TD_WINDOWS})
        set(ext_geos_static geos.lib)
        set(ext_geos_c_static geos_c.lib)
    endif()
    INIT_EXT(ext_geos
        INC_DIR          include
        LIB              lib/${ext_geos_c_static}
                         lib/${ext_geos_static}
        CHK_NAME         GEOS
    )
    # GIT_REPOSITORY https://github.com/libgeos/geos.git
    # GIT_TAG 3.12.0
    get_from_local_repo_if_exists("https://github.com/libgeos/geos.git")
    ExternalProject_Add(ext_geos
        GIT_REPOSITORY ${_git_url}
        GIT_TAG 3.12.0
        GIT_SHALLOW TRUE
        PREFIX "${_base}"
        CMAKE_ARGS -DCMAKE_INSTALL_LIBDIR:PATH=lib
        CMAKE_ARGS -DCMAKE_BUILD_TYPE:STRING=${TD_CONFIG_NAME}
        CMAKE_ARGS -DCMAKE_INSTALL_PREFIX:STRING=${_ins}
        CMAKE_ARGS -DCMAKE_POSITION_INDEPENDENT_CODE:BOOL=ON
        CMAKE_ARGS -DBUILD_SHARED_LIBS:BOOL=OFF
        CMAKE_ARGS -DBUILD_TESTING:BOOL=OFF
        CMAKE_ARGS -DBUILD_GEOSOP:BOOL=OFF
        BUILD_COMMAND
            COMMAND "${CMAKE_COMMAND}" --build . --config "${TD_CONFIG_NAME}"
        INSTALL_COMMAND
            COMMAND "${CMAKE_COMMAND}" --install . --config "${TD_CONFIG_NAME}" --prefix "${_ins}"
        EXCLUDE_FROM_ALL TRUE
        VERBATIM
    )
    add_dependencies(build_externals ext_geos)     # this is for github workflow in cache-miss step.
endif()                     # }

# libdwarf
if(${BUILD_ADDR2LINE})      # {
    if(${TD_LINUX})
        set(ext_dwarf_static libdwarf.a)
    elseif(${TD_DARWIN})
        set(ext_dwarf_static libdwarf.a)
    endif()
    INIT_EXT(ext_dwarf
        INC_DIR          include
        LIB              lib/${ext_dwarf_static}
    )

    set(_c_cxx_flags_list
      -I${ext_zlib_install}/include
      -L${ext_zlib_install}/lib
    )
    if (${TD_DARWIN})      # {
      list(APPEND _c_cxx_flags_list
        -Wno-unused-command-line-argument
        -Wno-error=unused-but-set-variable
        -Wno-error=strict-prototypes
        -Wno-error=self-assign
        -Wno-error=null-pointer-subtraction
      )
    endif()                # }
    string(JOIN " " _c_cxx_flags ${_c_cxx_flags_list})

    # GIT_REPOSITORY https://github.com/davea42/libdwarf-code.git
    # GIT_TAG libdwarf-0.3.1
    get_from_local_repo_if_exists("https://github.com/davea42/libdwarf-code.git")
    ExternalProject_Add(ext_dwarf
        GIT_REPOSITORY ${_git_url}
        GIT_TAG libdwarf-0.3.1
        GIT_SHALLOW TRUE
        DEPENDS ext_zlib
        PREFIX "${_base}"
        CMAKE_ARGS -DCMAKE_BUILD_TYPE:STRING=${TD_CONFIG_NAME}
        CMAKE_ARGS -DCMAKE_INSTALL_PREFIX:STRING=${_ins}
        CMAKE_ARGS "-DCMAKE_C_FLAGS:STRING=${_c_cxx_flags}"
        CMAKE_ARGS "-DCMAKE_CXX_FLAGS:STRING=${_c_cxx_flags}"
        CMAKE_ARGS -DDO_TESTING:BOOL=OFF
        CMAKE_ARGS -DDWARF_WITH_LIBELF:BOOL=ON
        CMAKE_ARGS -DLIBDWARF_CRT:STRING=MD
        CMAKE_ARGS -DWALL:BOOL=ON
        BUILD_COMMAND
            COMMAND "${CMAKE_COMMAND}" --build . --config "${TD_CONFIG_NAME}"
        INSTALL_COMMAND
            COMMAND "${CMAKE_COMMAND}" --install . --config "${TD_CONFIG_NAME}" --prefix "${_ins}"
            COMMAND "${CMAKE_COMMAND}" -E copy_if_different
                    "${ext_dwarf_source}/src/lib/libdwarf/dwarf.h"
                    "${ext_dwarf_install}/include/libdwarf/dwarf.h"
        EXCLUDE_FROM_ALL TRUE
        VERBATIM
    )
    add_dependencies(build_externals ext_dwarf)     # this is for github workflow in cache-miss step.
endif(${BUILD_ADDR2LINE})   # }

# addr2line
if(${BUILD_ADDR2LINE})      # {
    if(${TD_LINUX})
        set(ext_addr2line_static libaddr2line.a)
    elseif(${TD_DARWIN})
        set(ext_addr2line_static libaddr2line.a)
    endif()
    INIT_EXT(ext_addr2line
        INC_DIR          include
        LIB              lib/${ext_addr2line_static}
    )
    # GIT_REPOSITORY https://github.com/davea42/libdwarf-addr2line.git
    # GIT_TAG main
    get_from_local_repo_if_exists("https://github.com/davea42/libdwarf-addr2line.git")
    ExternalProject_Add(ext_addr2line
        GIT_REPOSITORY ${_git_url}
        GIT_TAG 9d76b420f9d1261fa7feada3a209e605f54ba859
        GIT_SHALLOW FALSE
        DEPENDS ext_dwarf
        PREFIX "${_base}"
        CMAKE_ARGS -DCMAKE_BUILD_TYPE:STRING=${TD_CONFIG_NAME}
        CMAKE_ARGS -DCMAKE_INSTALL_PREFIX:STRING=${_ins}
        CMAKE_ARGS -DDWARF_BASE_DIR:STRING=${ext_dwarf_install}
        CMAKE_ARGS -DZLIB_BASE_DIR:STRING=${ext_zlib_install}
        PATCH_COMMAND
            COMMAND "${CMAKE_COMMAND}" -E copy_if_different "${TD_SUPPORT_DIR}/in/addr2line.cmake" "${ext_addr2line_source}/CMakeLists.txt"
        BUILD_COMMAND
            COMMAND "${CMAKE_COMMAND}" --build . --config "${TD_CONFIG_NAME}"
        INSTALL_COMMAND
            COMMAND "${CMAKE_COMMAND}" --install . --config "${TD_CONFIG_NAME}" --prefix "${_ins}"
        EXCLUDE_FROM_ALL TRUE
        VERBATIM
    )
    add_dependencies(build_externals ext_addr2line)     # this is for github workflow in cache-miss step.
endif(${BUILD_ADDR2LINE})   # }

# pcre2
if(${BUILD_PCRE2})          # {
    # TODO: seems no necessary cause strict rules has been enforced by geos
    if(${TD_LINUX})
        set(ext_pcre2_static libpcre2-8.a)
    elseif(${TD_DARWIN})
        set(ext_pcre2_static libpcre2-8.a)
    elseif(${TD_WINDOWS})
        set(ext_pcre2_static pcre2-8-static$<$<STREQUAL:${TD_CONFIG_NAME},Debug>:d>.lib)
    endif()
    INIT_EXT(ext_pcre2
        INC_DIR          include
        LIB              lib/${ext_pcre2_static}
    )
    # GIT_REPOSITORY https://github.com/PCRE2Project/pcre2.git
    # GIT_TAG pcre2-10.43
    get_from_local_repo_if_exists("https://github.com/PCRE2Project/pcre2.git")
    ExternalProject_Add(ext_pcre2
        GIT_REPOSITORY ${_git_url}
        # GIT_TAG db3b532aa0cc9bbaf804927b1f15566cadb4917a
        GIT_TAG pcre2-10.45
        GIT_SHALLOW TRUE
        PREFIX "${_base}"
        CMAKE_ARGS -DCMAKE_INSTALL_LIBDIR:PATH=lib
        CMAKE_ARGS -DCMAKE_BUILD_TYPE:STRING=${TD_CONFIG_NAME}
        CMAKE_ARGS -DCMAKE_INSTALL_PREFIX:STRING=${_ins}
        CMAKE_ARGS -DPCRE2_BUILD_TESTS:BOOL=OFF
        CMAKE_ARGS -DPCRE2_STATIC_PIC:BOOL=OFF
        CMAKE_ARGS -DPCRE2_SHOW_REPORT:BOOL=OFF
        CMAKE_ARGS -DCMAKE_POSITION_INDEPENDENT_CODE:BOOL=ON
        # NOTE: turns off because of dynamic linking
        CMAKE_ARGS -DPCRE2_SUPPORT_LIBZ:BOOL=OFF
        CMAKE_ARGS -DPCRE2_SUPPORT_LIBBZ2:BOOL=OFF
        CMAKE_ARGS -DPCRE2_SUPPORT_LIBREADLINE:BOOL=OFF
        BUILD_COMMAND
            COMMAND "${CMAKE_COMMAND}" --build . --config "${TD_CONFIG_NAME}"
        INSTALL_COMMAND
            COMMAND "${CMAKE_COMMAND}" --install . --config "${TD_CONFIG_NAME}" --prefix "${_ins}"
        EXCLUDE_FROM_ALL TRUE
        VERBATIM
    )
    add_dependencies(build_externals ext_pcre2)     # this is for github workflow in cache-miss step.
endif()                     # }

include(GNUInstallDirs)
message(STATUS "Using libdir: ${CMAKE_INSTALL_LIBDIR}")
if (${BUILD_CONTRIB} OR NOT ${TD_LINUX})         # {
    if(${TD_LINUX})
        set(ext_rocksdb_static librocksdb.a)
    elseif(${TD_DARWIN})
        set(ext_rocksdb_static librocksdb.a)
    elseif(${TD_WINDOWS})
        set(ext_rocksdb_static rocksdb.lib)
    endif()
    INIT_EXT(ext_rocksdb
        INC_DIR          include
        LIB              ${CMAKE_INSTALL_LIBDIR}/${ext_rocksdb_static}
    )
    # URL https://github.com/facebook/rocksdb/archive/refs/tags/v8.1.1.tar.gz
    # URL_HASH MD5=3b4c97ee45df9c8a5517308d31ab008b
    get_from_local_if_exists("https://github.com/facebook/rocksdb/archive/refs/tags/v8.1.1.tar.gz")
    ExternalProject_Add(ext_rocksdb
        URL ${_url}
        URL_HASH MD5=3b4c97ee45df9c8a5517308d31ab008b
        # GIT_SHALLOW TRUE
        PREFIX "${_base}"
        CMAKE_ARGS -DCMAKE_BUILD_TYPE:STRING=${TD_CONFIG_NAME}
        CMAKE_ARGS -DCMAKE_INSTALL_PREFIX:STRING=${_ins}
        CMAKE_ARGS -DCMAKE_POSITION_INDEPENDENT_CODE=ON
        CMAKE_ARGS -DPORTABLE:BOOL=ON
        CMAKE_ARGS -DWITH_FALLOCATE:BOOL=OFF
        CMAKE_ARGS -DWITH_JEMALLOC:BOOL=OFF
        CMAKE_ARGS -DWITH_GFLAGS:BOOL=OFF
        CMAKE_ARGS -DWITH_LIBURING:BOOL=OFF
        CMAKE_ARGS -DFAIL_ON_WARNINGS:BOOL=OFF
        # CMAKE_ARGS -DWITH_ALL_TESTS:BOOL=OFF
        CMAKE_ARGS -DWITH_TESTS:BOOL=OFF
        CMAKE_ARGS -DWITH_BENCHMARK_TOOLS:BOOL=OFF
        CMAKE_ARGS -DWITH_TOOLS:BOOL=OFF
        CMAKE_ARGS -DROCKSDB_BUILD_SHARED:BOOL=OFF
        CMAKE_ARGS -DROCKSDB_INSTALL_ON_WINDOWS:BOOL=ON
        # "-DCMAKE_CXX_FLAGS:STRING=-Wno-maybe-uninitialized"
        BUILD_COMMAND
            COMMAND "${CMAKE_COMMAND}" --build . --config "${TD_CONFIG_NAME}"
        INSTALL_COMMAND
            COMMAND "${CMAKE_COMMAND}" --install . --config "${TD_CONFIG_NAME}" --prefix "${_ins}"
        EXCLUDE_FROM_ALL TRUE
        VERBATIM
    )
    add_dependencies(build_externals ext_rocksdb)     # this is for github workflow in cache-miss step.
endif()                                          # }

if(TD_TAOS_TOOLS)
    if(${TD_LINUX})
        set(ext_jansson_static libjansson.a)
    elseif(${TD_DARWIN})
        set(ext_jansson_static libjansson.a)
    elseif(${TD_WINDOWS})
        set(ext_jansson_static jansson$<$<STREQUAL:${TD_CONFIG_NAME},Debug>:_d>.lib)
    endif()
    INIT_EXT(ext_jansson
        INC_DIR          include
        LIB              lib/${ext_jansson_static}
        CHK_NAME         JANSSON
    )
    get_from_local_repo_if_exists("https://github.com/akheron/jansson.git")
    ExternalProject_Add(ext_jansson
        GIT_REPOSITORY ${_git_url}
        GIT_TAG 61fc3d0e28e1a35410af42e329cd977095ec32d2
        GIT_SHALLOW FALSE
        PREFIX "${_base}"
        CMAKE_ARGS -DCMAKE_BUILD_TYPE:STRING=${TD_CONFIG_NAME}
        CMAKE_ARGS -DCMAKE_INSTALL_PREFIX:STRING=${_ins}
        CMAKE_ARGS -DJANSSON_BUILD_DOCS:BOOL=OFF
        CMAKE_ARGS -DCMAKE_POLICY_VERSION_MINIMUM=3.5
        CMAKE_ARGS -DJANSSON_EXAMPLES:BOOL=OFF
        CMAKE_ARGS -DJANSSON_WITHOUT_TESTS:BOOL=ON
        BUILD_COMMAND
            COMMAND "${CMAKE_COMMAND}" --build . --config "${TD_CONFIG_NAME}"
        INSTALL_COMMAND
            COMMAND "${CMAKE_COMMAND}" --install . --config "${TD_CONFIG_NAME}" --prefix "${_ins}"
        EXCLUDE_FROM_ALL TRUE
        VERBATIM
    )
    add_dependencies(build_externals ext_jansson)     # this is for github workflow in cache-miss step.

    if(${TD_LINUX})
        set(ext_snappy_static libsnappy.a)
    elseif(${TD_DARWIN})
        set(ext_snappy_static libsnappy.a)
    elseif(${TD_WINDOWS})
        set(ext_snappy_static snappy.lib)
    endif()
    INIT_EXT(ext_snappy
        INC_DIR          include
        LIB              lib/${ext_snappy_static}
        CHK_NAME         snappy
    )
    get_from_local_repo_if_exists("https://github.com/google/snappy.git")
    ExternalProject_Add(ext_snappy
        GIT_REPOSITORY ${_git_url}
        GIT_TAG 32ded457c0b1fe78ceb8397632c416568d6714a0
        GIT_SHALLOW FALSE
        GIT_SUBMODULES ""
        PREFIX "${_base}"
        CMAKE_ARGS -DCMAKE_INSTALL_LIBDIR:PATH=lib
        CMAKE_ARGS -DCMAKE_BUILD_TYPE:STRING=${TD_CONFIG_NAME}
        CMAKE_ARGS -DCMAKE_INSTALL_PREFIX:STRING=${_ins}
        CMAKE_ARGS -DCMAKE_POSITION_INDEPENDENT_CODE:BOOL=ON
        CMAKE_ARGS -DCMAKE_POLICY_VERSION_MINIMUM=3.5
        # CMAKE_ARGS -DBENCHMARK_ENABLE_GTEST_TESTS:BOOL=OFF
        # CMAKE_ARGS -DBENCHMARK_INSTALL_DOCS:BOOL=OFF
        # CMAKE_ARGS -DBENCHMARK_USE_BUNDLED_GTEST:BOOL=OFF
        # CMAKE_ARGS -DINSTALL_GTEST:BOOL=OFF
        CMAKE_ARGS -DSNAPPY_BUILD_BENCHMARKS:BOOL=OFF
        CMAKE_ARGS -DSNAPPY_BUILD_TESTS:BOOL=OFF
        BUILD_COMMAND
            COMMAND "${CMAKE_COMMAND}" --build . --config "${TD_CONFIG_NAME}"
        INSTALL_COMMAND
            COMMAND "${CMAKE_COMMAND}" --install . --config "${TD_CONFIG_NAME}" --prefix "${_ins}"
        EXCLUDE_FROM_ALL TRUE
        VERBATIM
    )
    add_dependencies(build_externals ext_snappy)     # this is for github workflow in cache-miss step.

    if(${TD_LINUX})
        set(ext_avro_static libavro.a)
        set(_c_flags_list "")
    elseif(${TD_DARWIN})
        set(ext_avro_static libavro.a)
        set(_c_flags_list "")
    elseif(${TD_WINDOWS})
        set(ext_avro_static avro.lib)
        set(_c_flags_list
            /wd4819
            /wd4244
            /wd4267
            /wd4068
            /wd4996
            /wd4146
            /wd4305
        )
    endif()
    string(JOIN " " _c_flags ${_c_flags_list})
    INIT_EXT(ext_avro
        INC_DIR          include
        LIB              lib/${ext_avro_static}
        CHK_NAME         AVRO
    )
    get_from_local_repo_if_exists("https://github.com/apache/avro.git")
    ExternalProject_Add(ext_avro
        GIT_REPOSITORY ${_git_url}
        GIT_TAG 7b106b12ae22853c977259710d92a237d76f2236
        GIT_SHALLOW FALSE
        DEPENDS ext_zlib ext_jansson ext_snappy
        PREFIX "${_base}"
        SOURCE_SUBDIR lang/c
        CMAKE_ARGS -DCMAKE_INSTALL_LIBDIR:PATH=lib
        CMAKE_ARGS -DCMAKE_BUILD_TYPE:STRING=${TD_CONFIG_NAME}
        CMAKE_ARGS -DCMAKE_INSTALL_PREFIX:STRING=${_ins}
        CMAKE_ARGS -DZLIB_INCLUDE_DIRS:STRING=${ext_zlib_install}/include
        CMAKE_ARGS -DZLIB_LIBRARIES:STRING=${ext_zlib_install}/lib/${ext_zlib_static}
        CMAKE_ARGS -DSNAPPY_INCLUDE_DIRS:STRING=${ext_snappy_install}/include
        CMAKE_ARGS -DSNAPPY_LIBRARIES:STRING=${ext_snappy_install}/lib/${ext_snappy_static}
        CMAKE_ARGS -DJANSSON_INCLUDE_DIRS:STRING=${ext_jansson_install}/include
        CMAKE_ARGS -DJANSSON_LIBRARY_DIRS:STRING=${ext_jansson_install}/lib/${ext_jansson_static}
        CMAKE_ARGS "-DCMAKE_C_FLAGS:STRING=${_c_flags}"
        PATCH_COMMAND
            COMMAND "${CMAKE_COMMAND}" -E copy_if_different ${TD_SUPPORT_DIR}/in/avro.lang.c.CMakeLists.txt.in            ${ext_avro_source}/lang/c/CMakeLists.txt
            COMMAND "${CMAKE_COMMAND}" -E copy_if_different ${TD_SUPPORT_DIR}/in/avro.lang.c.src.avro.msinttypes.h.in     ${ext_avro_source}/lang/c/src/avro/msinttypes.h
            COMMAND "${CMAKE_COMMAND}" -E copy_if_different ${TD_SUPPORT_DIR}/in/avro.lang.c.src.avro.platform.h.in       ${ext_avro_source}/lang/c/src/avro/platform.h
            COMMAND "${CMAKE_COMMAND}" -E copy_if_different ${TD_SUPPORT_DIR}/in/avro.lang.c.src.avroappend.c.in          ${ext_avro_source}/lang/c/src/avroappend.c
            COMMAND "${CMAKE_COMMAND}" -E copy_if_different ${TD_SUPPORT_DIR}/in/avro.lang.c.src.avro_private.h.in        ${ext_avro_source}/lang/c/src/avro_private.h
            COMMAND "${CMAKE_COMMAND}" -E copy_if_different ${TD_SUPPORT_DIR}/in/avro.lang.c.src.CMakeLists.txt.in        ${ext_avro_source}/lang/c/src/CMakeLists.txt
            COMMAND "${CMAKE_COMMAND}" -E copy_if_different ${TD_SUPPORT_DIR}/in/avro.lang.c.src.codec.c.in               ${ext_avro_source}/lang/c/src/codec.c
            COMMAND "${CMAKE_COMMAND}" -E copy_if_different ${TD_SUPPORT_DIR}/in/avro.lang.c.src.schema.c.in              ${ext_avro_source}/lang/c/src/schema.c
            COMMAND "${CMAKE_COMMAND}" -E copy_if_different ${TD_SUPPORT_DIR}/in/avro.lang.c.tests.CMakeLists.txt.in      ${ext_avro_source}/lang/c/tests/CMakeLists.txt
            COMMAND "${CMAKE_COMMAND}" -E copy_if_different ${TD_SUPPORT_DIR}/in/avro.lang.c.tests.test_avro_data.c.in    ${ext_avro_source}/lang/c/tests/test_avro_data.c
        BUILD_COMMAND
            COMMAND "${CMAKE_COMMAND}" --build . --config "${TD_CONFIG_NAME}"
        INSTALL_COMMAND
            COMMAND "${CMAKE_COMMAND}" --install . --config "${TD_CONFIG_NAME}" --prefix "${_ins}"
        EXCLUDE_FROM_ALL TRUE
        VERBATIM
    )
    add_dependencies(build_externals ext_avro)     # this is for github workflow in cache-miss step.
endif()


if(NOT ${TD_WINDOWS})        # {
    # libxml2
    if(${TD_LINUX})
        set(ext_libxml2_static libxml2.a)
    elseif(${TD_DARWIN})
        set(ext_libxml2_static libxml2.a)
    elseif(${TD_WINDOWS})
        set(ext_libxml2_static libxml2.lib)
    endif()
    INIT_EXT(ext_libxml2
        INC_DIR          include/libxml2
        LIB              lib/${ext_libxml2_static}
    )
    # URL https://github.com/GNOME/libxml2/archive/refs/tags/v2.10.4.tar.gz
    # URL_HASH SHA256=6f6fb27f91bb65f9d7196e3c616901b3e18a7dea31ccc2ae857940b125faa780
    get_from_local_repo_if_exists("https://github.com/GNOME/libxml2.git")
    ExternalProject_Add(ext_libxml2
        GIT_REPOSITORY ${_git_url}
        GIT_TAG v2.14.0
        GIT_SHALLOW TRUE
        PREFIX "${_base}"
        CMAKE_ARGS -DCMAKE_INSTALL_LIBDIR:PATH=lib
        CMAKE_ARGS -DCMAKE_BUILD_TYPE:STRING=${TD_CONFIG_NAME}
        CMAKE_ARGS -DCMAKE_INSTALL_PREFIX:STRING=${_ins}
        CMAKE_ARGS -DBUILD_SHARED_LIBS:BOOL=OFF
        CMAKE_ARGS -DLIBXML2_WITH_PYTHON:BOOL=OFF
        CMAKE_ARGS -DLIBXML2_WITH_TESTS:BOOL=OFF
        CMAKE_ARGS -DLIBXML2_WITH_PROGRAMS:BOOL=OFF
        CMAKE_ARGS -DLIBXML2_WITH_TESTS:BOOL=OFF

        BUILD_COMMAND
            COMMAND "${CMAKE_COMMAND}" --build . --config "${TD_CONFIG_NAME}"
        INSTALL_COMMAND
            COMMAND "${CMAKE_COMMAND}" --install . --config "${TD_CONFIG_NAME}" --prefix "${_ins}"
        EXCLUDE_FROM_ALL TRUE
        VERBATIM
    )
    add_dependencies(build_externals ext_libxml2)     # this is for github workflow in cache-miss step.

    # libs3
    if(${TD_LINUX})
        set(ext_libs3_static liblibs3.a)
    elseif(${TD_DARWIN})
        set(ext_libs3_static liblibs3.a)
    elseif(${TD_WINDOWS})
        set(ext_libs3_static libs3.lib)
    endif()
    INIT_EXT(ext_libs3
        INC_DIR          include
        LIB              lib/${ext_libs3_static}
    )
    string(JOIN " " _ssl_libs ${ext_ssl_libs})
    # GIT_REPOSITORY https://github.com/bji/libs3
    get_from_local_repo_if_exists("https://github.com/bji/libs3")
    ExternalProject_Add(ext_libs3
        GIT_REPOSITORY ${_git_url}
        GIT_TAG 98f667b248a7288c1941582897343171cfdf441c
        GIT_SHALLOW FALSE
        DEPENDS ext_libxml2 ext_curl ext_zlib
        PREFIX "${_base}"
        CMAKE_ARGS -DCMAKE_BUILD_TYPE:STRING=${TD_CONFIG_NAME}
        CMAKE_ARGS -DCMAKE_INSTALL_PREFIX:STRING=${_ins}
        CMAKE_ARGS -DCURL_INCLUDE:STRING=${ext_curl_inc_dir}
        CMAKE_ARGS -DCURL_LIBS:STRING=${ext_curl_libs}
        CMAKE_ARGS -DOPENSSL_INCLUDE:STRING=${ext_ssl_inc_dir}
        CMAKE_ARGS -DOPENSSL_LIBS:STRING=${ext_ssl_lib_ssl}
        CMAKE_ARGS -DCRYPTO_LIBS:STRING=${ext_ssl_lib_crypto}
        CMAKE_ARGS -DLIBXML2_INCLUDE:STRING=${ext_libxml2_inc_dir}
        CMAKE_ARGS -DLIBXML2_LIBS:STRING=${ext_libxml2_libs}
        CMAKE_ARGS -DZLIB_INCLUDE:STRING=${ext_zlib_inc_dir}
        CMAKE_ARGS -DZLIB_LIBS:STRING=${ext_zlib_libs}
        PATCH_COMMAND
          COMMAND "${CMAKE_COMMAND}" -E copy_if_different ${TD_SUPPORT_DIR}/in/libs3.CMakeLists.txt.in ${ext_libs3_source}/CMakeLists.txt
        BUILD_COMMAND
            COMMAND "${CMAKE_COMMAND}" --build . --config "${TD_CONFIG_NAME}"
        INSTALL_COMMAND
            COMMAND "${CMAKE_COMMAND}" --install . --config "${TD_CONFIG_NAME}" --prefix "${_ins}"
        EXCLUDE_FROM_ALL TRUE
        VERBATIM
    )
    add_dependencies(build_externals ext_libs3)     # this is for github workflow in cache-miss step.

    # azure
    if(${TD_LINUX})
        set(ext_azure_static libtd_azure_sdk.a)
    elseif(${TD_DARWIN})
        set(ext_azure_static libtd_azure_sdk.a)
    elseif(${TD_WINDOWS})
        set(ext_azure_static td_azure_sdk.lib)
    endif()
    INIT_EXT(ext_azure
        INC_DIR          include
        LIB              lib/${ext_azure_static}
    )
    # URL https://github.com/Azure/azure-sdk-for-cpp/archive/refs/tags/azure-storage-blobs_12.13.0-beta.1.tar.gz
    # URL_HASH SHA256=3eca486fd60e3522d0a633025ecd652a71515b1e944799b2e8ee31fd590305a9
    get_from_local_if_exists("https://github.com/Azure/azure-sdk-for-cpp/archive/refs/tags/azure-storage-blobs_12.13.0-beta.1.tar.gz")
    ExternalProject_Add(ext_azure
        URL ${_url}
        URL_HASH SHA256=3eca486fd60e3522d0a633025ecd652a71515b1e944799b2e8ee31fd590305a9
        # GIT_SHALLOW TRUE
        DEPENDS ext_libxml2 ext_curl ext_zlib
        PREFIX "${_base}"
        CMAKE_ARGS -DCMAKE_BUILD_TYPE:STRING=${TD_CONFIG_NAME}
        CMAKE_ARGS -DCMAKE_INSTALL_PREFIX:STRING=${_ins}
        CMAKE_ARGS -DCURL_INCLUDE:STRING=${ext_curl_inc_dir}
        CMAKE_ARGS -DCURL_LIBS:STRING=${ext_curl_libs}
        CMAKE_ARGS -DOPENSSL_INCLUDE:STRING=${ext_ssl_inc_dir}
        CMAKE_ARGS -DOPENSSL_LIBS:STRING=${ext_ssl_lib_ssl}
        CMAKE_ARGS -DCRYPTO_LIBS:STRING=${ext_ssl_lib_crypto}
        CMAKE_ARGS -DLIBXML2_INCLUDE:STRING=${ext_libxml2_inc_dir}
        CMAKE_ARGS -DLIBXML2_LIBS:STRING=${ext_libxml2_libs}
        CMAKE_ARGS -DZLIB_INCLUDE:STRING=${ext_zlib_inc_dir}
        CMAKE_ARGS -DZLIB_LIBS:STRING=${ext_zlib_libs}
        PATCH_COMMAND
            COMMAND "${CMAKE_COMMAND}" -E copy_if_different "${TD_SUPPORT_DIR}/in/azure.CMakeLists.txt.in" "${ext_azure_source}/CMakeLists.txt"
        BUILD_COMMAND
            COMMAND "${CMAKE_COMMAND}" --build . --config "${TD_CONFIG_NAME}"
        INSTALL_COMMAND
            COMMAND "${CMAKE_COMMAND}" --install . --config "${TD_CONFIG_NAME}" --prefix "${_ins}"
        EXCLUDE_FROM_ALL TRUE
        VERBATIM
    )
    add_dependencies(build_externals ext_azure)     # this is for github workflow in cache-miss step.

    # mxml
    if(${TD_LINUX})
        set(ext_mxml_static libmxml.a)
    elseif(${TD_DARWIN})
        set(ext_mxml_static libmxml.a)
    elseif(${TD_WINDOWS})
        set(ext_mxml_static mxml.lib)
    endif()
    INIT_EXT(ext_mxml
        INC_DIR          include
        LIB              lib/${ext_mxml_static}
    )
    # GIT_REPOSITORY https://github.com/michaelrsweet/mxml.git
    # GIT_TAG v2.12
    get_from_local_repo_if_exists("https://github.com/michaelrsweet/mxml.git")
    ExternalProject_Add(ext_mxml
        GIT_REPOSITORY ${_git_url}
        # NOTE: if you change GIT_TAG here, refer to the comments below!!!
        GIT_TAG v2.12
        GIT_SHALLOW TRUE
        PREFIX "${_base}"
        BUILD_IN_SOURCE TRUE
        CMAKE_ARGS -DCMAKE_BUILD_TYPE:STRING=${TD_CONFIG_NAME}
        CMAKE_ARGS -DCMAKE_INSTALL_PREFIX:STRING=${_ins}
        PATCH_COMMAND ""
        CONFIGURE_COMMAND ""
        BUILD_COMMAND ""
        INSTALL_COMMAND ""
        EXCLUDE_FROM_ALL TRUE
        VERBATIM
    )

    # NOTE: tweaking to prevent mxml from being rebuilt each time requested
    #       any other better approach?
    add_custom_command(
        OUTPUT
          ${ext_mxml_source}/configure
          ${ext_mxml_source}/Makefile.in
          ${ext_mxml_source}/README.md
          ${ext_mxml_source}/CHANGES.md
        DEPENDS ext_mxml
        WORKING_DIRECTORY ${ext_mxml_source}
    )

    add_custom_command(
        OUTPUT
          ${ext_mxml_source}/install/lib/${ext_mxml_static}
        DEPENDS
          ${ext_mxml_source}/configure
          ${ext_mxml_source}/Makefile.in
          ${ext_mxml_source}/README.md
          ${ext_mxml_source}/CHANGES.md
        WORKING_DIRECTORY ${ext_mxml_source}
        COMMAND pwd
        COMMAND ./configure --prefix=${ext_mxml_source}/install --enable-shared=no
        COMMAND make DESTDIR=${ext_mxml_source}/install
        COMMAND make DESTDIR=${ext_mxml_source}/install install
    )

    add_custom_target(ext_mxml_post
        DEPENDS
          ${ext_mxml_source}/install/lib/${ext_mxml_static}
        WORKING_DIRECTORY ${ext_mxml_source}
        COMMAND "${CMAKE_COMMAND}" -E echo ${ext_mxml_source}/install/lib/${ext_mxml_static}
        COMMAND "${CMAKE_COMMAND}" -E copy_if_different ./install/include/mxml.h ${_ins}/include/mxml.h
        COMMAND "${CMAKE_COMMAND}" -E copy_if_different ./install/lib/${ext_mxml_static} ${_ins}/lib/${ext_mxml_static}
    )
    add_dependencies(build_externals ext_mxml_post)     # this is for github workflow in cache-miss step.

    # apr
    if(${TD_LINUX})
        set(ext_apr_static libapr-1.a)
    elseif(${TD_DARWIN})
        set(ext_apr_static libapr-1.a)
    elseif(${TD_WINDOWS})
        set(ext_apr_static apr-1.lib)
    endif()
    INIT_EXT(ext_apr
        INC_DIR          include/apr-1
        LIB              lib/${ext_apr_static}
    )
    # URL https://dlcdn.apache.org//apr/apr-1.7.4.tar.gz
    # URL_HASH SHA256=a4137dd82a185076fa50ba54232d920a17c6469c30b0876569e1c2a05ff311d9
    get_from_local_if_exists("https://dlcdn.apache.org//apr/apr-1.7.6.tar.gz")
    ExternalProject_Add(ext_apr
        URL ${_url}
        URL_HASH SHA256=6a10e7f7430510600af25fabf466e1df61aaae910bf1dc5d10c44a4433ccc81d
        # GIT_SHALLOW TRUE
        PREFIX "${_base}"
        BUILD_IN_SOURCE TRUE
        CMAKE_ARGS -DCMAKE_BUILD_TYPE:STRING=${TD_CONFIG_NAME}
        CMAKE_ARGS -DCMAKE_INSTALL_PREFIX:STRING=${_ins}
        CMAKE_ARGS -DAPR_BUILD_SHARED:BOOL=OFF
        PATCH_COMMAND ""
        CONFIGURE_COMMAND
            COMMAND ./configure --prefix=${_ins} --enable-shared=no
        BUILD_COMMAND
            COMMAND make            # NOTE: do NOT specify DESTDIR=
        INSTALL_COMMAND
            COMMAND make install    # NOTE: do NOT specify DESTDIR=
        EXCLUDE_FROM_ALL TRUE
        VERBATIM
    )
    add_dependencies(build_externals ext_apr)

    # apr-util
    if(${TD_LINUX})
        set(ext_aprutil_static libaprutil-1.a)
    elseif(${TD_DARWIN})
        set(ext_aprutil_static libaprutil-1.a)
    elseif(${TD_WINDOWS})
        set(ext_aprutil_static aprutil-1.lib)
    endif()
    INIT_EXT(ext_aprutil
        INC_DIR          include/apr-1
        LIB              lib/${ext_aprutil_static}
    )
    # URL https://dlcdn.apache.org//apr/apr-util-1.6.3.tar.gz
    # URL_HASH SHA256=2b74d8932703826862ca305b094eef2983c27b39d5c9414442e9976a9acf1983
    get_from_local_if_exists("https://dlcdn.apache.org//apr/apr-util-1.6.3.tar.gz")
    ExternalProject_Add(ext_aprutil
        URL ${_url}
        URL_HASH SHA256=2b74d8932703826862ca305b094eef2983c27b39d5c9414442e9976a9acf1983
        # GIT_SHALLOW TRUE
        DEPENDS ext_apr
        PREFIX "${_base}"
        BUILD_IN_SOURCE TRUE
        CMAKE_ARGS -DCMAKE_BUILD_TYPE:STRING=${TD_CONFIG_NAME}
        CMAKE_ARGS -DCMAKE_INSTALL_PREFIX:STRING=${_ins}
        CMAKE_ARGS -DBUILD_SHARED_LIBS:BOOL=OFF
        PATCH_COMMAND ""
        CONFIGURE_COMMAND
            COMMAND ./configure --prefix=${_ins} --enable-shared=no --with-apr=${ext_apr_install}
        BUILD_COMMAND
            COMMAND make            # NOTE: do NOT specify DESTDIR=
        INSTALL_COMMAND
            COMMAND make install    # NOTE: do NOT specify DESTDIR=
        EXCLUDE_FROM_ALL TRUE
        VERBATIM
    )
    add_dependencies(build_externals ext_aprutil)

    # cos
    if(${TD_LINUX})
        set(ext_cos_static libcos-1.a)
    elseif(${TD_DARWIN})
        set(ext_cos_static libcos-1.a)
    elseif(${TD_WINDOWS})
        set(ext_cos_static cos-1.lib)
        set(_c_flags_list)
    endif()
    INIT_EXT(ext_cos
        INC_DIR          include
        LIB              lib/${ext_cos_static}
    )
    # GIT_REPOSITORY https://github.com/tencentyun/cos-c-sdk-v5.git
    # GIT_TAG v5.0.16
    get_from_local_repo_if_exists("https://github.com/tencentyun/cos-c-sdk-v5.git")
    ExternalProject_Add(ext_cos
        GIT_REPOSITORY ${_git_url}
        GIT_TAG v5.0.16
        GIT_SHALLOW TRUE
        DEPENDS ext_curl ext_mxml_post ext_aprutil
        PREFIX "${_base}"
        # BUILD_IN_SOURCE TRUE
        CMAKE_ARGS -DCMAKE_BUILD_TYPE:STRING=${TD_CONFIG_NAME}
        CMAKE_ARGS -DCMAKE_INSTALL_PREFIX:STRING=${_ins}
        CMAKE_ARGS -DAPR_INCLUDE_DIR:STRING=${ext_apr_inc_dir}
        CMAKE_ARGS -DAPR_UTIL_INCLUDE_DIR:STRING=${ext_aprutil_inc_dir}
        CMAKE_ARGS -DMINIXML_INCLUDE_DIR:STRING=${ext_mxml_inc_dir}
        CMAKE_ARGS -DCURL_INCLUDE_DIR:STRING=${ext_curl_inc_dir}
        CMAKE_ARGS -DMINIXML_LIBRARY:STRING=${ext_mxml_libs}
        PATCH_COMMAND
            COMMAND "${CMAKE_COMMAND}" -E copy_if_different "${TD_SUPPORT_DIR}/in/cos.CMakeLists.txt.in" "${ext_cos_source}/CMakeLists.txt"
        BUILD_COMMAND
            COMMAND "${CMAKE_COMMAND}" --build . --config "${TD_CONFIG_NAME}"
        INSTALL_COMMAND
            COMMAND "${CMAKE_COMMAND}" --install . --config "${TD_CONFIG_NAME}" --prefix "${_ins}"
        EXCLUDE_FROM_ALL TRUE
        VERBATIM
    )
    add_dependencies(build_externals ext_cos)
endif()                      # }

if(TD_WEBSOCKET)
    message("${Green} use libtaos-ws${ColourReset}")
    if(${TD_LINUX})
        set(ext_taosws_dll libtaosws.so)
        set(ext_taosws_lib_from libtaosws.a)
        set(ext_taosws_lib_to libtaosws.a)
        set(ext_taosws_link ${ext_taosws_dll})
    elseif(${TD_DARWIN})
        set(ext_taosws_dll libtaosws.dylib)
        set(ext_taosws_lib_from libtaosws.a)
        set(ext_taosws_lib_to libtaosws.a)
        set(ext_taosws_link ${ext_taosws_dll})
    elseif(${TD_WINDOWS})
        set(ext_taosws_dll taosws.dll)
        set(ext_taosws_lib_from taosws.dll.lib)
        set(ext_taosws_lib_to taosws.lib)
        set(ext_taosws_link ${ext_taosws_lib_to})
    endif()
    INIT_EXT(ext_taosws
        INC_DIR include
    )
    get_from_local_repo_if_exists("https://github.com/taosdata/taos-connector-rust.git")
    ExternalProject_Add(ext_taosws
        GIT_REPOSITORY ${_git_url}
        GIT_TAG ${TAOSWS_GIT_TAG_NAME}
        GIT_SHALLOW ${TAOSWS_GIT_TAG_SHALLOW}
        BUILD_IN_SOURCE TRUE
        PREFIX "${_base}"
        CMAKE_ARGS -DCMAKE_BUILD_TYPE:STRING=${CMAKE_BUILD_TYPE}
        CMAKE_ARGS -DCMAKE_INSTALL_PREFIX:STRING=${_ins}
        CONFIGURE_COMMAND
        COMMAND "${CMAKE_COMMAND}" -E echo "taosws-rs no need cmake to config"
        BUILD_COMMAND
        COMMAND "${CMAKE_COMMAND}" -E env "TD_VERSION=${TD_VER_NUMBER}" cargo build --release --locked -p taos-ws-sys --features rustls
        INSTALL_COMMAND
        COMMAND "${CMAKE_COMMAND}" -E copy_if_different target/release/${ext_taosws_dll} ${CMAKE_LIBRARY_OUTPUT_DIRECTORY}/${ext_taosws_dll}
        COMMAND "${CMAKE_COMMAND}" -E copy_if_different target/release/${ext_taosws_lib_from} ${CMAKE_ARCHIVE_OUTPUT_DIRECTORY}/${ext_taosws_lib_to}
        COMMAND "${CMAKE_COMMAND}" -E copy_if_different target/release/taosws.h ${CMAKE_RUNTIME_OUTPUT_DIRECTORY}/../include/taosws.h
        EXCLUDE_FROM_ALL TRUE
        VERBATIM
    )
    add_dependencies(build_externals ext_taosws)
<<<<<<< HEAD
ENDIF()

if(${BUILD_LIBSASL})      # {
    if(${TD_LINUX})
        set(ext_sasl2 libsasl2.a)
        set(_c_flags_list -fPIC)
    endif()

    INIT_EXT(ext_sasl2
        INC_DIR          include
        LIB              lib/${ext_sasl2}
    )
    # GIT_REPOSITORY https://github.com/davea42/libdwarf-addr2line.git
    # GIT_TAG main
    get_from_local_repo_if_exists("https://github.com/cyrusimap/cyrus-sasl.git")
    ExternalProject_Add(ext_sasl2
        GIT_REPOSITORY ${_git_url}
        GIT_TAG cyrus-sasl-2.1.27 
        PREFIX "${_base}"
        BUILD_IN_SOURCE TRUE
        CMAKE_ARGS -DCMAKE_BUILD_TYPE:STRING=${TD_CONFIG_NAME}
        CMAKE_ARGS -DCMAKE_INSTALL_PREFIX:STRING=${_ins}
        PATCH_COMMAND
            COMMAND ./autogen.sh
        CONFIGURE_COMMAND
            COMMAND ./configure -prefix=${_ins} --with-pic --enable-static --disable-shared --enable-plain --enable-anon --enable-scram --enable-login --enable-digest CFLAGS=-Wno-missing-braces CXXFLAGS=-Wno-missing-braces
        BUILD_COMMAND
            COMMAND make 
        INSTALL_COMMAND
            COMMAND make install
        EXCLUDE_FROM_ALL TRUE
        VERBATIM
    )
    add_dependencies(build_externals ext_sasl2)     # this is for github workflow in cache-miss step.
endif(${BUILD_LIBSASL})   # }
=======
endif()
>>>>>>> b3cee032
<|MERGE_RESOLUTION|>--- conflicted
+++ resolved
@@ -1630,7 +1630,6 @@
         VERBATIM
     )
     add_dependencies(build_externals ext_taosws)
-<<<<<<< HEAD
 ENDIF()
 
 if(${BUILD_LIBSASL})      # {
@@ -1665,7 +1664,4 @@
         VERBATIM
     )
     add_dependencies(build_externals ext_sasl2)     # this is for github workflow in cache-miss step.
-endif(${BUILD_LIBSASL})   # }
-=======
-endif()
->>>>>>> b3cee032
+endif(${BUILD_LIBSASL})   # }