--- conflicted
+++ resolved
@@ -13,19 +13,6 @@
 else()
     set(CXX_COMPILER_IS_GNU FALSE)
 endif()
-<<<<<<< HEAD
-
-IF (${CXX_COMPILER_IS_GNU})
-    SET(CMAKE_C_FLAGS "${CMAKE_C_FLAGS} -std=gnu99")
-ELSE ()
-    ADD_DEFINITIONS("-Wno-tautological-constant-out-of-range-compare -Wno-pointer-sign -Wno-unknown-warning-option")
-    set(CMAKE_SHARED_LIBRARY_CREATE_C_FLAGS "${CMAKE_SHARED_LIBRARY_CREATE_C_FLAGS} -undefined dynamic_lookup")
-    set(CMAKE_SHARED_LIBRARY_CREATE_CXX_FLAGS "${CMAKE_SHARED_LIBRARY_CREATE_CXX_FLAGS} -undefined dynamic_lookup")
-ENDIF ()
-
-IF (${CMAKE_SYSTEM_NAME} MATCHES "Linux")
-=======
->>>>>>> 23bef711
 
 MESSAGE("Current system name is ${CMAKE_SYSTEM_NAME}.")
 
@@ -41,16 +28,6 @@
 
     IF (${CMAKE_SYSTEM_NAME} MATCHES "Linux")
 
-<<<<<<< HEAD
-    SET(TD_DARWIN TRUE)
-    SET(OSTYPE "macOS")
-    ADD_DEFINITIONS("-DDARWIN -Wno-tautological-pointer-compare")
-    IF (${CMAKE_SYSTEM_PROCESSOR} MATCHES "arm64")
-        MESSAGE("Current system arch is arm64")
-        SET(TD_DARWIN_64 TRUE)
-        ADD_DEFINITIONS("-D_TD_DARWIN_64")
-    ENDIF ()
-=======
         SET(TD_LINUX TRUE)
         SET(OSTYPE "Linux")
         ADD_DEFINITIONS("-DLINUX")
@@ -62,7 +39,6 @@
         ENDIF ()
 
     ELSEIF (${CMAKE_SYSTEM_NAME} MATCHES "Darwin")
->>>>>>> 23bef711
 
         SET(TD_DARWIN TRUE)
         SET(OSTYPE "macOS")
