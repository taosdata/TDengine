--- conflicted
+++ resolved
@@ -1,78 +1,5 @@
 ---
 kind: pipeline
-<<<<<<< HEAD
-name: test_arm64_bionic
-
-platform:
-  os: linux
-  arch: arm64
-steps:
-- name: build
-  image: arm64v8/ubuntu:bionic
-  commands:
-  - apt-get update
-  - apt-get install -y cmake build-essential 
-  - git submodule update --init --recursive
-  - mkdir debug
-  - cd debug
-  - cmake .. 
-  - make -j4 
-  trigger:
-    event:
-      - pull_request
-  when:
-    branch:
-    - develop
-    - master
-    - 2.0
----
-kind: pipeline
-name: test_arm64_focal
-
-platform:
-  os: linux
-  arch: arm64
-
-steps:
-- name: build
-  image: arm64v8/ubuntu:focal
-  commands:
-  - echo 'debconf debconf/frontend select Noninteractive' | debconf-set-selections
-  - apt-get update 
-  - apt-get install -y -qq cmake build-essential
-  - mkdir debug
-  - cd debug
-  - cmake .. -DCPUTYPE=aarch64 > /dev/null
-  - make 
-  when:
-    branch:
-    - develop
-    - master
----
-kind: pipeline
-name: test_arm64_centos7
-
-platform:
-  os: linux
-  arch: arm64
-
-steps:
-- name: build
-  image: arm64v8/centos:7
-  commands:
-  - yum install -y gcc gcc-c++ make cmake git
-  - mkdir debug
-  - cd debug
-  - cmake .. -DCPUTYPE=aarch64 > /dev/null
-  - make 
-  when:
-    branch:
-    - develop
-    - master
----
-kind: pipeline
-=======
->>>>>>> 57f42f25
 name: test_arm64_bionic
 
 platform:
