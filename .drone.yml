---
kind: pipeline
name: test_arm64_bionic

platform:
  os: linux
  arch: arm64
steps:
- name: build
  image: arm64v8/ubuntu:bionic
  commands:
  - apt-get update
  - apt-get install -y cmake build-essential
  - mkdir debug
  - cd debug
<<<<<<< HEAD
  - cmake .. -DCPUTYPE=aarch64 > /dev/null
  - make 
=======
  - cmake .. 
  - make -j4 
  trigger:
    event:
      - pull_request
>>>>>>> 79f6d2aa
  when:
    branch:
    - develop
    - master
---
kind: pipeline
name: test_arm64_focal

platform:
  os: linux
  arch: arm64

steps:
- name: build
  image: arm64v8/ubuntu:focal
  commands:
  - echo 'debconf debconf/frontend select Noninteractive' | debconf-set-selections
  - apt-get update 
  - apt-get install -y -qq cmake build-essential
  - mkdir debug
  - cd debug
  - cmake .. -DCPUTYPE=aarch64 > /dev/null
  - make 
  when:
    branch:
    - develop
    - master
---
kind: pipeline
name: test_arm64_centos7

platform:
  os: linux
  arch: arm64

steps:
- name: build
  image: arm64v8/centos:7
  commands:
  - yum install -y gcc gcc-c++ make cmake git
  - mkdir debug
  - cd debug
  - cmake .. -DCPUTYPE=aarch64 > /dev/null
  - make 
  when:
    branch:
    - develop
    - master
---
kind: pipeline
<<<<<<< HEAD
name: test_arm64_centos8
=======
name: test_arm64_bionic
>>>>>>> 79f6d2aa

platform:
  os: linux
  arch: arm64
steps:
- name: build
<<<<<<< HEAD
  image: arm64v8/centos:8
=======
  image: arm64v8/ubuntu:bionic
>>>>>>> 79f6d2aa
  commands:
  - yum install -y gcc gcc-c++ make cmake git
  - mkdir debug
  - cd debug
  - cmake .. -DCPUTYPE=aarch64 > /dev/null
  - make -j4 
  trigger:
    event:
      - pull_request
  when:
    branch:
    - develop
    - master
    - 2.0
---
kind: pipeline
name: test_arm64_focal

platform:
  os: linux
  arch: arm64

steps:
- name: build
  image: arm64v8/ubuntu:focal
  commands:
  - echo 'debconf debconf/frontend select Noninteractive' | debconf-set-selections
  - apt-get update 
  - apt-get install -y -qq cmake build-essential
  - mkdir debug
  - cd debug
  - cmake .. -DCPUTYPE=aarch64 > /dev/null
  - make -j4 
  trigger:
    event:
      - pull_request
  when:
    branch:
    - develop
    - master
    - 2.0
---
kind: pipeline
<<<<<<< HEAD
=======
name: test_arm64_centos7

platform:
  os: linux
  arch: arm64

steps:
- name: build
  image: arm64v8/centos:7
  commands:
  - yum install -y gcc gcc-c++ make cmake git
  - mkdir debug
  - cd debug
  - cmake .. -DCPUTYPE=aarch64 > /dev/null
  - make -j4 
  trigger:
    event:
      - pull_request
  when:
    branch:
    - develop
    - master
    - 2.0
---
kind: pipeline
name: test_arm64_centos8

platform:
  os: linux
  arch: arm64

steps:
- name: build
  image: arm64v8/centos:8
  commands:
  - dnf install -y gcc gcc-c++ make cmake epel-release git libarchive
  - mkdir debug
  - cd debug
  - cmake .. -DCPUTYPE=aarch64 > /dev/null
  - make -j4 
  trigger:
    event:
      - pull_request
  when:
    branch:
    - develop
    - master
    - 2.0
---
kind: pipeline
>>>>>>> 79f6d2aa
name: test_arm_bionic

platform:
  os: linux
  arch: arm

steps:
- name: build
  image: arm32v7/ubuntu:bionic
  commands:
  - apt-get update
  - apt-get install -y cmake build-essential
  - mkdir debug
  - cd debug
  - cmake .. -DCPUTYPE=aarch32 > /dev/null
  - make -j4 
  trigger:
    event:
      - pull_request
  when:
    branch:
    - develop
    - master
<<<<<<< HEAD
---
kind: pipeline
name: test_arm_focal

platform:
  os: linux
  arch: arm

steps:
- name: build
  image: arm32v7/ubuntu:20.04
  commands:
  - apt-get update ||echo 1
  - apt-get install -y cmake build-essential 
  - mkdir debug
  - cd debug
  - cmake .. -DCPUTYPE=aarch32 > /dev/null
  - make 
  when:
    branch:
    - develop
    - master
---
kind: pipeline
name: test_arm_centos7

platform:
  os: linux
  arch: arm

steps:
- name: build
  image: arm32v7/centos:7
  commands:
  - yum remove epel-release
  - rpm -ivh http://mirror.centos.org/altarch/7/os/armhfp/Packages/centos-userland-release-7-9.2009.0.el7.centos.armv7hl.rpm
  - yum install -y gcc gcc-c++ make cmake
  - mkdir debug
  - cd debug
  - cmake .. -DCPUTYPE=aarch32 > /dev/null
  - make 
  when:
    branch:
    - develop
    - master
=======
>>>>>>> 79f6d2aa
---
kind: pipeline
name: build_trusty

platform:
  os: linux
  arch: amd64

steps:
- name: build
  image: ubuntu:trusty
  commands:
  - apt-get update
  - apt-get install -y gcc cmake3 build-essential git binutils-2.26
 
  - mkdir debug
  - cd debug
  - cmake .. 
  - make -j4 
  trigger:
    event:
      - pull_request
  when:
    branch:
    - develop
    - master
---
kind: pipeline
name: build_xenial

platform:
  os: linux
  arch: amd64

steps:
- name: build
  image: ubuntu:xenial
  commands:
  - apt-get update
  - apt-get install -y gcc cmake build-essential
  - mkdir debug
  - cd debug
  - cmake .. 
  - make -j4 
  trigger:
    event:
      - pull_request
  when:
    branch:
    - develop
    - master

---
kind: pipeline
name: build_bionic
platform:
  os: linux
  arch: amd64

steps:
- name: build
  image: ubuntu:bionic
  commands:
  - apt-get update
  - apt-get install -y gcc cmake build-essential
  - mkdir debug
  - cd debug
  - cmake .. 
  - make -j4 
  trigger:
    event:
      - pull_request
  when:
    branch:
    - develop
    - master
---
kind: pipeline
name: test_amd64

platform:
  os: linux
  arch: amd64

steps:
- name: build
  image: gcc
  commands:
  - gcc -v
  - apt-get update
  - apt-get install -y cmake build-essential git 
  - mkdir debug
  - cd debug
  - cmake .. 
<<<<<<< HEAD
  - make 
  - gcc -v
  when:
    branch:
    - develop
    - master

- name: smoke_test
  image: python:3.8
  commands:
  - pip3 install psutil
  - pip3 install guppy3
  - pip3 install src/connector/python/linux/python3/
  - cd tests
  - ./test-all.sh smoke
  when:
    branch:
    - develop
    - master


- name: crash_gen
  image: python:3.8
  commands:
  - pip3 install requests
  - pip3 install src/connector/python/linux/python3/
  - pip3 install psutil
  - pip3 install guppy3
  - cd tests/pytest 
  - ./crash_gen.sh -a -p -t 4 -s 200
  when:
    branch:
    - develop
    - master
---
kind: pipeline
name: goodbye-1

platform:
  os: linux
  arch: amd64

steps:
- name: 64-bit
  image: alpine
  commands:
  - echo 64-bit is good
  when:
    branch:
    - develop
    - master


depends_on:
- test_amd64
=======
  - make -j4 
  trigger:
    event:
      - pull_request
  when:
    branch:
    - develop
    - master
>>>>>>> 79f6d2aa
<|MERGE_RESOLUTION|>--- conflicted
+++ resolved
@@ -13,16 +13,11 @@
   - apt-get install -y cmake build-essential
   - mkdir debug
   - cd debug
-<<<<<<< HEAD
-  - cmake .. -DCPUTYPE=aarch64 > /dev/null
-  - make 
-=======
-  - cmake .. 
-  - make -j4 
-  trigger:
-    event:
-      - pull_request
->>>>>>> 79f6d2aa
+  - cmake .. 
+  - make -j4 
+  trigger:
+    event:
+      - pull_request
   when:
     branch:
     - develop
@@ -73,22 +68,14 @@
     - master
 ---
 kind: pipeline
-<<<<<<< HEAD
-name: test_arm64_centos8
-=======
 name: test_arm64_bionic
->>>>>>> 79f6d2aa
-
-platform:
-  os: linux
-  arch: arm64
-steps:
-- name: build
-<<<<<<< HEAD
-  image: arm64v8/centos:8
-=======
+
+platform:
+  os: linux
+  arch: arm64
+steps:
+- name: build
   image: arm64v8/ubuntu:bionic
->>>>>>> 79f6d2aa
   commands:
   - yum install -y gcc gcc-c++ make cmake git
   - mkdir debug
@@ -132,8 +119,6 @@
     - 2.0
 ---
 kind: pipeline
-<<<<<<< HEAD
-=======
 name: test_arm64_centos7
 
 platform:
@@ -184,7 +169,6 @@
     - 2.0
 ---
 kind: pipeline
->>>>>>> 79f6d2aa
 name: test_arm_bionic
 
 platform:
@@ -208,54 +192,6 @@
     branch:
     - develop
     - master
-<<<<<<< HEAD
----
-kind: pipeline
-name: test_arm_focal
-
-platform:
-  os: linux
-  arch: arm
-
-steps:
-- name: build
-  image: arm32v7/ubuntu:20.04
-  commands:
-  - apt-get update ||echo 1
-  - apt-get install -y cmake build-essential 
-  - mkdir debug
-  - cd debug
-  - cmake .. -DCPUTYPE=aarch32 > /dev/null
-  - make 
-  when:
-    branch:
-    - develop
-    - master
----
-kind: pipeline
-name: test_arm_centos7
-
-platform:
-  os: linux
-  arch: arm
-
-steps:
-- name: build
-  image: arm32v7/centos:7
-  commands:
-  - yum remove epel-release
-  - rpm -ivh http://mirror.centos.org/altarch/7/os/armhfp/Packages/centos-userland-release-7-9.2009.0.el7.centos.armv7hl.rpm
-  - yum install -y gcc gcc-c++ make cmake
-  - mkdir debug
-  - cd debug
-  - cmake .. -DCPUTYPE=aarch32 > /dev/null
-  - make 
-  when:
-    branch:
-    - develop
-    - master
-=======
->>>>>>> 79f6d2aa
 ---
 kind: pipeline
 name: build_trusty
@@ -350,69 +286,11 @@
   - mkdir debug
   - cd debug
   - cmake .. 
-<<<<<<< HEAD
-  - make 
-  - gcc -v
-  when:
-    branch:
-    - develop
-    - master
-
-- name: smoke_test
-  image: python:3.8
-  commands:
-  - pip3 install psutil
-  - pip3 install guppy3
-  - pip3 install src/connector/python/linux/python3/
-  - cd tests
-  - ./test-all.sh smoke
-  when:
-    branch:
-    - develop
-    - master
-
-
-- name: crash_gen
-  image: python:3.8
-  commands:
-  - pip3 install requests
-  - pip3 install src/connector/python/linux/python3/
-  - pip3 install psutil
-  - pip3 install guppy3
-  - cd tests/pytest 
-  - ./crash_gen.sh -a -p -t 4 -s 200
-  when:
-    branch:
-    - develop
-    - master
----
-kind: pipeline
-name: goodbye-1
-
-platform:
-  os: linux
-  arch: amd64
-
-steps:
-- name: 64-bit
-  image: alpine
-  commands:
-  - echo 64-bit is good
-  when:
-    branch:
-    - develop
-    - master
-
-
-depends_on:
-- test_amd64
-=======
-  - make -j4 
-  trigger:
-    event:
-      - pull_request
-  when:
-    branch:
-    - develop
-    - master
->>>>>>> 79f6d2aa
+  - make -j4 
+  trigger:
+    event:
+      - pull_request
+  when:
+    branch:
+    - develop
+    - master