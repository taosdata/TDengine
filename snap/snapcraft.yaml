name: tdengine
base: core18
<<<<<<< HEAD

version: '2.1.1.0'
=======
version: '2.1.3.0'
>>>>>>> 7f2e888b
icon: snap/gui/t-dengine.svg
summary: an open-source big data platform designed and optimized for IoT. 
description: |
  TDengine is an open-source big data platform designed and optimized for Internet of Things (IoT), Connected Vehicles, and Industrial IoT. Besides the 10x faster time-series database, it provides caching, stream computing, message queuing and other functionalities to reduce the complexity and costs of development and operations.

grade: stable
confinement: strict

apps:
  tdengine:
    command: launcher.sh
    daemon: simple
    restart-condition: always
    plugs:
      - network
      - network-bind
      - system-observe

  taos:
    command: taoswrapper.sh
    plugs:
      - network
      - system-observe

  taosdemo:
    command: usr/bin/taosdemo
    plugs:
      - network

parts:
  script:
    plugin: dump
    source: snap/local/
    prime:
      - launcher.sh
      - taoswrapper.sh

  tdengine:
    source: .
    source-type: local
    plugin: cmake
    build-packages:
      - gcc
      - g++
      - make
      - cmake
    override-build: |
      snapcraftctl build
      if [ ! -d $SNAPCRAFT_STAGE/usr ]; then
        mkdir $SNAPCRAFT_STAGE/usr
      fi

      if [ ! -d $SNAPCRAFT_STAGE/etc/taos ]; then
        mkdir -p $SNAPCRAFT_STAGE/etc/taos
      fi

      cp $SNAPCRAFT_PART_BUILD/build/* -rf $SNAPCRAFT_STAGE/usr/
      cp $SNAPCRAFT_PART_SRC/packaging/cfg/taos.cfg -rf $SNAPCRAFT_STAGE/etc/taos/

      if [ ! -d $SNAPCRAFT_STAGE/var/lib/taos ]; then
        mkdir -p $SNAPCRAFT_STAGE/var/lib/taos
      fi
      if [ ! -d $SNAPCRAFT_STAGE/var/log/taos ]; then
        mkdir -p --mode=777 $SNAPCRAFT_STAGE/var/log/taos
      fi

    prime:
      - etc/taos/taos.cfg
      - usr/bin/taosd
      - usr/bin/taos
      - usr/bin/taosdemo
      - usr/lib/libtaos.so.2.1.3.0
      - usr/lib/libtaos.so.1
      - usr/lib/libtaos.so

    override-prime: |
      snapcraftctl prime
      if [ ! -d $SNAPCRAFT_PRIME/var/lib/taos ]; then
        cp -rf $SNAPCRAFT_STAGE/var/lib/taos $SNAPCRAFT_PRIME
      fi
      if [ ! -d $SNAPCRAFT_PRIME/var/log/taos ]; then
        cp -rf  $SNAPCRAFT_STAGE/var/log/taos $SNAPCRAFT_PRIME
      fi

layout:
  /var/lib/taos:
    bind: $SNAP_DATA/var/lib/taos
  /var/log/taos:
    bind: $SNAP_DATA/var/log/taos
  /etc/taos:
    bind: $SNAP_DATA/etc/taos<|MERGE_RESOLUTION|>--- conflicted
+++ resolved
@@ -1,11 +1,6 @@
 name: tdengine
 base: core18
-<<<<<<< HEAD
-
-version: '2.1.1.0'
-=======
 version: '2.1.3.0'
->>>>>>> 7f2e888b
 icon: snap/gui/t-dengine.svg
 summary: an open-source big data platform designed and optimized for IoT. 
 description: |
