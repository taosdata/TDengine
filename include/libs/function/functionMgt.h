/*
 * Copyright (c) 2019 TAOS Data, Inc. <jhtao@taosdata.com>
 *
 * This program is free software: you can use, redistribute, and/or modify
 * it under the terms of the GNU Affero General Public License, version 3
 * or later ("AGPL"), as published by the Free Software Foundation.
 *
 * This program is distributed in the hope that it will be useful, but WITHOUT
 * ANY WARRANTY; without even the implied warranty of MERCHANTABILITY or
 * FITNESS FOR A PARTICULAR PURPOSE.
 *
 * You should have received a copy of the GNU Affero General Public License
 * along with this program. If not, see <http://www.gnu.org/licenses/>.
 */

#ifndef _TD_FUNCTION_MGT_H_
#define _TD_FUNCTION_MGT_H_

#ifdef __cplusplus
extern "C" {
#endif

#include "function.h"
#include "querynodes.h"

#define FUNC_AGGREGATE_UDF_ID 5001
#define FUNC_SCALAR_UDF_ID    5002

extern const int32_t funcMgtBuiltinsNum;

typedef enum EFunctionType {
  // aggregate function
  FUNCTION_TYPE_APERCENTILE = 1,
  FUNCTION_TYPE_AVG,
  FUNCTION_TYPE_COUNT,
  FUNCTION_TYPE_ELAPSED,
  FUNCTION_TYPE_IRATE,
  FUNCTION_TYPE_LAST_ROW,
  FUNCTION_TYPE_MAX,
  FUNCTION_TYPE_MIN,
  FUNCTION_TYPE_MODE,
  FUNCTION_TYPE_PERCENTILE,
  FUNCTION_TYPE_SPREAD,
  FUNCTION_TYPE_STDDEV,
  FUNCTION_TYPE_LEASTSQUARES,
  FUNCTION_TYPE_SUM,
  FUNCTION_TYPE_TWA,
  FUNCTION_TYPE_HISTOGRAM,
  FUNCTION_TYPE_HYPERLOGLOG,
  FUNCTION_TYPE_STDVAR,
  FUNCTION_TYPE_STDDEV_SAMP,
  FUNCTION_TYPE_STDVAR_SAMP,
  FUNCTION_TYPE_GROUP_CONCAT,

  // nonstandard SQL function
  FUNCTION_TYPE_BOTTOM = 500,
  FUNCTION_TYPE_CSUM,
  FUNCTION_TYPE_DERIVATIVE,
  FUNCTION_TYPE_DIFF,
  FUNCTION_TYPE_FIRST,
  FUNCTION_TYPE_INTERP,
  FUNCTION_TYPE_LAST,
  FUNCTION_TYPE_MAVG,
  FUNCTION_TYPE_SAMPLE,
  FUNCTION_TYPE_TAIL,
  FUNCTION_TYPE_TOP,
  FUNCTION_TYPE_UNIQUE,
  FUNCTION_TYPE_STATE_COUNT,
  FUNCTION_TYPE_STATE_DURATION,
  FUNCTION_TYPE_FORECAST,
  FUNCTION_TYPE_IMPUTATION,
  FUNCTION_TYPE_CORR,
  FUNCTION_TYPE_ANOMALYCHECK,
  FUNCTION_TYPE_DTW,
  FUNCTION_TYPE_DTW_PATH,
  FUNCTION_TYPE_TLCC,

  // math function
  FUNCTION_TYPE_ABS = 1000,
  FUNCTION_TYPE_LOG,
  FUNCTION_TYPE_POW,
  FUNCTION_TYPE_SQRT,
  FUNCTION_TYPE_CEIL,
  FUNCTION_TYPE_FLOOR,
  FUNCTION_TYPE_ROUND,

  FUNCTION_TYPE_SIN,
  FUNCTION_TYPE_COS,
  FUNCTION_TYPE_TAN,
  FUNCTION_TYPE_ASIN,
  FUNCTION_TYPE_ACOS,
  FUNCTION_TYPE_ATAN,
  FUNCTION_TYPE_PI,
  FUNCTION_TYPE_EXP,
  FUNCTION_TYPE_LN,
  FUNCTION_TYPE_MOD,
  FUNCTION_TYPE_RAND,
  FUNCTION_TYPE_SIGN,
  FUNCTION_TYPE_DEGREES,
  FUNCTION_TYPE_RADIANS,
  FUNCTION_TYPE_TRUNCATE,
  FUNCTION_TYPE_GREATEST,
  FUNCTION_TYPE_LEAST,
  FUNCTION_TYPE_CRC32,

  // string function
  FUNCTION_TYPE_LENGTH = 1500,
  FUNCTION_TYPE_CHAR_LENGTH,
  FUNCTION_TYPE_CONCAT,
  FUNCTION_TYPE_CONCAT_WS,
  FUNCTION_TYPE_LOWER,
  FUNCTION_TYPE_UPPER,
  FUNCTION_TYPE_LTRIM,
  FUNCTION_TYPE_RTRIM,
  FUNCTION_TYPE_SUBSTR,
  FUNCTION_TYPE_MD5,
  FUNCTION_TYPE_CHAR,
  FUNCTION_TYPE_ASCII,
  FUNCTION_TYPE_POSITION,
  FUNCTION_TYPE_TRIM,
  FUNCTION_TYPE_REPLACE,
  FUNCTION_TYPE_REPEAT,
  FUNCTION_TYPE_SUBSTR_IDX,
  FUNCTION_TYPE_BASE64,
  FUNCTION_TYPE_FIND_IN_SET,
  FUNCTION_TYPE_LIKE_IN_SET,
  FUNCTION_TYPE_REGEXP_IN_SET,
<<<<<<< HEAD
  FUNCTION_TYPE_FROM_BASE64,
  FUNCTION_TYPE_SHA1,
  FUNCTION_TYPE_SHA2,
  FUNCTION_TYPE_MASK_FULL,
  FUNCTION_TYPE_MASK_PARTIAL,
  FUNCTION_TYPE_MASK_NONE,
  FUNCTION_TYPE_AES_ENCRYPT,
  FUNCTION_TYPE_AES_DECRYPT,
  FUNCTION_TYPE_SM4_ENCRYPT,
  FUNCTION_TYPE_SM4_DECRYPT,
=======
  FUNCTION_TYPE_GENERATE_TOTP_SECRET,
  FUNCTION_TYPE_GENERATE_TOTP_CODE,
>>>>>>> b804d817

  // conversion function
  FUNCTION_TYPE_CAST = 2000,
  FUNCTION_TYPE_TO_ISO8601,
  FUNCTION_TYPE_TO_UNIXTIMESTAMP,
  FUNCTION_TYPE_TO_JSON,
  FUNCTION_TYPE_TO_TIMESTAMP,
  FUNCTION_TYPE_TO_CHAR,

  // date and time function
  FUNCTION_TYPE_NOW = 2500,
  FUNCTION_TYPE_TIMEDIFF,
  FUNCTION_TYPE_TIMETRUNCATE,
  FUNCTION_TYPE_TIMEZONE,
  FUNCTION_TYPE_TODAY,
  FUNCTION_TYPE_WEEK,
  FUNCTION_TYPE_WEEKDAY,
  FUNCTION_TYPE_WEEKOFYEAR,
  FUNCTION_TYPE_DAYOFWEEK,
  FUNCTION_TYPE_DATE,

  // system function
  FUNCTION_TYPE_DATABASE = 3000,
  FUNCTION_TYPE_CLIENT_VERSION,
  FUNCTION_TYPE_SERVER_VERSION,
  FUNCTION_TYPE_SERVER_STATUS,
  FUNCTION_TYPE_CURRENT_USER,
  FUNCTION_TYPE_USER,

  // pseudo column function
  FUNCTION_TYPE_ROWTS = 3500,
  FUNCTION_TYPE_TBNAME,
  FUNCTION_TYPE_QSTART,
  FUNCTION_TYPE_QEND,
  FUNCTION_TYPE_QDURATION,
  FUNCTION_TYPE_WSTART,
  FUNCTION_TYPE_WEND,
  FUNCTION_TYPE_WDURATION,
  FUNCTION_TYPE_IROWTS,
  FUNCTION_TYPE_ISFILLED,
  FUNCTION_TYPE_TAGS,
  FUNCTION_TYPE_TBUID,
  FUNCTION_TYPE_VGID,
  FUNCTION_TYPE_VGVER,
  FUNCTION_TYPE_FORECAST_LOW,
  FUNCTION_TYPE_FORECAST_HIGH,
  FUNCTION_TYPE_FORECAST_ROWTS,
  FUNCTION_TYPE_COLS,
  FUNCTION_TYPE_IROWTS_ORIGIN,
  FUNCTION_TYPE_GROUP_ID,
  FUNCTION_TYPE_IS_WINDOW_FILLED,
  FUNCTION_TYPE_TPREV_TS,            // _tprev_ts
  FUNCTION_TYPE_TCURRENT_TS,         // _tcurrent_ts
  FUNCTION_TYPE_TNEXT_TS,            // _tnext_ts
  FUNCTION_TYPE_TWSTART,             // _twstart
  FUNCTION_TYPE_TWEND,               // _twend
  FUNCTION_TYPE_TWDURATION,          // _twduration
  FUNCTION_TYPE_TWROWNUM,            // _twrownum
  FUNCTION_TYPE_TPREV_LOCALTIME,     // _tprev_localtime
  FUNCTION_TYPE_TNEXT_LOCALTIME,     // _tnext_localtime
  FUNCTION_TYPE_TLOCALTIME,          // _tlocaltime
  FUNCTION_TYPE_TGRPID,              // _tgrpid
  FUNCTION_TYPE_PLACEHOLDER_COLUMN,  // %%n
  FUNCTION_TYPE_PLACEHOLDER_TBNAME,  // %%tbname
  FUNCTION_TYPE_IMPUTATION_ROWTS,
  FUNCTION_TYPE_IMPUTATION_MARK,
  FUNCTION_TYPE_ANOMALY_MARK,

  // internal function
  FUNCTION_TYPE_SELECT_VALUE = 3750,
  FUNCTION_TYPE_BLOCK_DIST,       // block distribution aggregate function
  FUNCTION_TYPE_BLOCK_DIST_INFO,  // block distribution pseudo column function
  FUNCTION_TYPE_TO_COLUMN,
  FUNCTION_TYPE_GROUP_KEY,
  FUNCTION_TYPE_CACHE_LAST_ROW,
  FUNCTION_TYPE_CACHE_LAST,
  FUNCTION_TYPE_TABLE_COUNT,
  FUNCTION_TYPE_GROUP_CONST_VALUE,

  // distributed splitting functions
  FUNCTION_TYPE_APERCENTILE_PARTIAL = 4000,
  FUNCTION_TYPE_APERCENTILE_MERGE,
  FUNCTION_TYPE_SPREAD_PARTIAL,
  FUNCTION_TYPE_SPREAD_MERGE,
  FUNCTION_TYPE_HISTOGRAM_PARTIAL,
  FUNCTION_TYPE_HISTOGRAM_MERGE,
  FUNCTION_TYPE_HYPERLOGLOG_PARTIAL,
  FUNCTION_TYPE_HYPERLOGLOG_MERGE,
  FUNCTION_TYPE_ELAPSED_PARTIAL,
  FUNCTION_TYPE_ELAPSED_MERGE,

  FUNCTION_TYPE_TOP_PARTIAL,
  FUNCTION_TYPE_TOP_MERGE,
  FUNCTION_TYPE_BOTTOM_PARTIAL,
  FUNCTION_TYPE_BOTTOM_MERGE,
  FUNCTION_TYPE_FIRST_PARTIAL,
  FUNCTION_TYPE_FIRST_MERGE,
  FUNCTION_TYPE_LAST_PARTIAL,
  FUNCTION_TYPE_LAST_MERGE,
  FUNCTION_TYPE_AVG_PARTIAL,
  FUNCTION_TYPE_AVG_MERGE,
  FUNCTION_TYPE_STD_PARTIAL,
  FUNCTION_TYPE_STDDEV_MERGE,
  FUNCTION_TYPE_STDVAR_MERGE,
  FUNCTION_TYPE_IRATE_PARTIAL,
  FUNCTION_TYPE_IRATE_MERGE,
  FUNCTION_TYPE_AVG_STATE,
  FUNCTION_TYPE_AVG_STATE_MERGE,
  FUNCTION_TYPE_FIRST_STATE,
  FUNCTION_TYPE_FIRST_STATE_MERGE,
  FUNCTION_TYPE_LAST_STATE,
  FUNCTION_TYPE_LAST_STATE_MERGE,
  FUNCTION_TYPE_SPREAD_STATE,
  FUNCTION_TYPE_SPREAD_STATE_MERGE,
  FUNCTION_TYPE_STD_STATE,
  FUNCTION_TYPE_STD_STATE_MERGE,
  FUNCTION_TYPE_HYPERLOGLOG_STATE,
  FUNCTION_TYPE_HYPERLOGLOG_STATE_MERGE,
  FUNCTION_TYPE_CORR_PARTIAL,
  FUNCTION_TYPE_CORR_MERGE,
  FUNCTION_TYPE_STDDEV_SAMP_MERGE,
  FUNCTION_TYPE_STDVAR_SAMP_MERGE,

  // geometry functions
  FUNCTION_TYPE_GEOM_FROM_TEXT = 4250,
  FUNCTION_TYPE_AS_TEXT,
  FUNCTION_TYPE_MAKE_POINT,
  FUNCTION_TYPE_INTERSECTS,
  FUNCTION_TYPE_EQUALS,
  FUNCTION_TYPE_TOUCHES,
  FUNCTION_TYPE_COVERS,
  FUNCTION_TYPE_CONTAINS,
  FUNCTION_TYPE_CONTAINS_PROPERLY,

  FUNCTION_TYPE_DB_USAGE = 4300,
  FUNCTION_TYPE_DB_USAGE_INFO,

  // user defined funcion
  FUNCTION_TYPE_UDF = 10000
} EFunctionType;

typedef enum EFuncReturnRows {
  FUNC_RETURN_ROWS_NORMAL = 1,
  FUNC_RETURN_ROWS_INDEFINITE,
  FUNC_RETURN_ROWS_N,
  FUNC_RETURN_ROWS_N_MINUS_1
} EFuncReturnRows;

struct SqlFunctionCtx;
struct SResultRowEntryInfo;
struct STimeWindow;

int32_t fmFuncMgtInit();

void fmFuncMgtDestroy();

int32_t fmGetFuncInfo(SFunctionNode* pFunc, char* pMsg, int32_t msgLen);

EFuncReturnRows fmGetFuncReturnRows(SFunctionNode* pFunc);

bool          fmIsBuiltinFunc(const char* pFunc);
EFunctionType fmGetFuncType(const char* pFunc);
EFunctionType fmGetFuncTypeFromId(int32_t funcId);

bool fmIsAggFunc(int32_t funcId);
bool fmIsScalarFunc(int32_t funcId);
bool fmIsVectorFunc(int32_t funcId);
bool fmIsStreamVectorFunc(int32_t funcId);
bool fmIsIndefiniteRowsFunc(int32_t funcId);
bool fmIsStringFunc(int32_t funcId);
bool fmIsDateTimeFunc(int32_t funcId);
bool fmIsSelectFunc(int32_t funcId);
bool fmIsTimelineFunc(int32_t funcId);
bool fmIsTimeorderFunc(int32_t funcId);
bool fmIsPseudoColumnFunc(int32_t funcId);
bool fmIsScanPseudoColumnFunc(int32_t funcId);
bool fmIsWindowPseudoColumnFunc(int32_t funcId);
bool fmIsWindowClauseFunc(int32_t funcId);
bool fmIsStreamWindowClauseFunc(int32_t funcId);
bool fmIsSpecialDataRequiredFunc(int32_t funcId);
bool fmIsDynamicScanOptimizedFunc(int32_t funcId);
bool fmIsMultiResFunc(int32_t funcId);
bool fmIsRepeatScanFunc(int32_t funcId);
bool fmIsUserDefinedFunc(int32_t funcId);
bool fmIsDistExecFunc(int32_t funcId);
bool fmIsForbidFillFunc(int32_t funcId);
bool fmIsForbidSysTableFunc(int32_t funcId);
bool fmIsIntervalInterpoFunc(int32_t funcId);
bool fmIsInterpFunc(int32_t funcId);
bool fmIsLastRowFunc(int32_t funcId);
bool fmIsLastFunc(int32_t funcId);
bool fmIsForecastFunc(int32_t funcId);
bool fmIsImputationCorrelationFunc(int32_t funcId);
bool fmIsNotNullOutputFunc(int32_t funcId);
bool fmIsSelectValueFunc(int32_t funcId);
bool fmIsSystemInfoFunc(int32_t funcId);
bool fmIsImplicitTsFunc(int32_t funcId);
bool fmIsClientPseudoColumnFunc(int32_t funcId);
bool fmIsMultiRowsFunc(int32_t funcId);
bool fmIsKeepOrderFunc(int32_t funcId);
bool fmIsCumulativeFunc(int32_t funcId);
bool fmIsInterpPseudoColumnFunc(int32_t funcId);
bool fmIsAnalysisPseudoColumnFunc(int32_t funcId);
bool fmIsGroupKeyFunc(int32_t funcId);
bool fmIsBlockDistFunc(int32_t funcId);
bool fmIsIgnoreNullFunc(int32_t funcId);
bool fmIsConstantResFunc(SFunctionNode* pFunc);
bool fmIsSkipScanCheckFunc(int32_t funcId);
bool fmIsPrimaryKeyFunc(int32_t funcId);
bool fmIsProcessByRowFunc(int32_t funcId);
bool fmisSelectGroupConstValueFunc(int32_t funcId);
bool fmIsElapsedFunc(int32_t funcId);
bool fmIsDBUsageFunc(int32_t funcId);
bool fmIsRowTsOriginFunc(int32_t funcId);
bool fmIsSelectColsFunc(int32_t funcId);
bool fmIsGroupIdFunc(int32_t funcId);
bool fmIsPlaceHolderFunc(int32_t funcId);

void    getLastCacheDataType(SDataType* pType, int32_t pkBytes);
int32_t createFunction(const char* pName, SNodeList* pParameterList, SFunctionNode** pFunc);
int32_t createFunctionWithSrcFunc(const char* pName, const SFunctionNode* pSrcFunc, SNodeList* pParameterList,
                                  SFunctionNode** pFunc);

int32_t fmGetDistMethod(const SFunctionNode* pFunc, SFunctionNode** pPartialFunc, SFunctionNode** pMidFunc,
                        SFunctionNode** pMergeFunc);

typedef enum EFuncDataRequired {
  FUNC_DATA_REQUIRED_DATA_LOAD = 1,
  FUNC_DATA_REQUIRED_SMA_LOAD,
  FUNC_DATA_REQUIRED_NOT_LOAD,
  FUNC_DATA_REQUIRED_FILTEROUT,
  FUNC_DATA_REQUIRED_ALL_FILTEROUT,
} EFuncDataRequired;

EFuncDataRequired fmFuncDataRequired(SFunctionNode* pFunc, STimeWindow* pTimeWindow);
EFuncDataRequired fmFuncDynDataRequired(int32_t funcId, void* pRes, SDataBlockInfo* pBlockInfo);

int32_t fmGetFuncExecFuncs(int32_t funcId, SFuncExecFuncs* pFpSet);
int32_t fmGetScalarFuncExecFuncs(int32_t funcId, SScalarFuncExecFuncs* pFpSet);
int32_t fmGetUdafExecFuncs(int32_t funcId, SFuncExecFuncs* pFpSet);

#ifdef BUILD_NO_CALL
int32_t fmSetNormalFunc(int32_t funcId, SFuncExecFuncs* pFpSet);
#endif

const char* fmGetFuncName(int32_t funcId);

bool    fmIsTSMASupportedFunc(func_id_t funcId);
bool    fmIsRsmaSupportedFunc(func_id_t funcId);
int32_t fmCreateStateFuncs(SNodeList* pFuncs);
int32_t fmCreateStateMergeFuncs(SNodeList* pFuncs);
int32_t fmGetFuncId(const char* name);
bool    fmIsMyStateFunc(int32_t funcId, int32_t stateFuncId);
bool    fmIsCountLikeFunc(int32_t funcId);

// typedef enum SStreamPseudoFuncType {
//   STREAM_PSEUDO_FUNC_CURRENT_TS = 0,
//   STREAM_PSEUDO_FUNC_TWSTART = 1,
//   STREAM_PSEUDO_FUNC_TWEND = 2,
//   STREAM_PSEUDO_FUNC_TWDURATION = 3,
//   STREAM_PSEUDO_FUNC_TWROWNUM = 4,
//   STREAM_PSEUDO_FUNC_TLOCALTIME = 5,
//   STREAM_PSEUDO_FUNC_TGRPID = 6,
//   STREAM_PSEUDO_FUNC_PLACEHOLDER_COLUMN = 7,
//   STREAM_PSEUDO_FUNC_PLACEHOLDER_TBNAME = 8,

// } SStreamPseudoFuncType;

int32_t fmGetStreamPesudoFuncEnv(int32_t funcId, SNodeList* pParamNodes, SFuncExecEnv* pEnv);

const void* fmGetStreamPesudoFuncVal(int32_t funcId, const SStreamRuntimeFuncInfo* pStreamRuntimeFuncInfo);
bool        fmIsStreamPesudoColVal(int32_t funcId);

void fmGetStreamPesudoFuncValTbname(int32_t funcId, const SStreamRuntimeFuncInfo* pStreamRuntimeFuncInfo, void** data,
                                    int32_t* dataLen);
int32_t fmSetStreamPseudoFuncParamVal(int32_t funcId, SNodeList* pParamNodes,
                                      const SStreamRuntimeFuncInfo* pStreamRuntimeInfo);

#ifdef __cplusplus
}
#endif

#endif  // _TD_FUNCTION_MGT_H_<|MERGE_RESOLUTION|>--- conflicted
+++ resolved
@@ -125,7 +125,6 @@
   FUNCTION_TYPE_FIND_IN_SET,
   FUNCTION_TYPE_LIKE_IN_SET,
   FUNCTION_TYPE_REGEXP_IN_SET,
-<<<<<<< HEAD
   FUNCTION_TYPE_FROM_BASE64,
   FUNCTION_TYPE_SHA1,
   FUNCTION_TYPE_SHA2,
@@ -136,10 +135,8 @@
   FUNCTION_TYPE_AES_DECRYPT,
   FUNCTION_TYPE_SM4_ENCRYPT,
   FUNCTION_TYPE_SM4_DECRYPT,
-=======
   FUNCTION_TYPE_GENERATE_TOTP_SECRET,
   FUNCTION_TYPE_GENERATE_TOTP_CODE,
->>>>>>> b804d817
 
   // conversion function
   FUNCTION_TYPE_CAST = 2000,
