--- conflicted
+++ resolved
@@ -144,11 +144,8 @@
   FUNCTION_TYPE_LAST_MERGE,
   FUNCTION_TYPE_AVG_PARTIAL,
   FUNCTION_TYPE_AVG_MERGE,
-<<<<<<< HEAD
-=======
   FUNCTION_TYPE_STDDEV_PARTIAL,
   FUNCTION_TYPE_STDDEV_MERGE,
->>>>>>> 18ced3eb
 
   // user defined funcion
   FUNCTION_TYPE_UDF = 10000
