/*
 * Copyright (c) 2019 TAOS Data, Inc. <jhtao@taosdata.com>
 *
 * This program is free software: you can use, redistribute, and/or modify
 * it under the terms of the GNU Affero General Public License, version 3
 * or later ("AGPL"), as published by the Free Software Foundation.
 *
 * This program is distributed in the hope that it will be useful, but WITHOUT
 * ANY WARRANTY; without even the implied warranty of MERCHANTABILITY or
 * FITNESS FOR A PARTICULAR PURPOSE.
 *
 * You should have received a copy of the GNU Affero General Public License
 * along with this program. If not, see <http://www.gnu.org/licenses/>.
 */

#ifndef TDENGINE_FUNCTION_H
#define TDENGINE_FUNCTION_H

#ifdef __cplusplus
extern "C" {
#endif

#include "functionResInfo.h"
#include "tcommon.h"
#include "tsimplehash.h"
#include "tvariant.h"

struct SqlFunctionCtx;
struct SResultRowEntryInfo;

struct SFunctionNode;
struct SExprSupp;
typedef struct SScalarParam SScalarParam;
typedef struct SStreamState SStreamState;

typedef struct SFuncExecEnv {
  int32_t calcMemSize;
} SFuncExecEnv;

typedef bool (*FExecGetEnv)(struct SFunctionNode *pFunc, SFuncExecEnv *pEnv);
typedef void (*FExecCleanUp)(struct SqlFunctionCtx *pCtx);
typedef int32_t (*FExecInit)(struct SqlFunctionCtx *pCtx, struct SResultRowEntryInfo *pResultCellInfo);
typedef int32_t (*FExecProcess)(struct SqlFunctionCtx *pCtx);
typedef int32_t (*FExecFinalize)(struct SqlFunctionCtx *pCtx, SSDataBlock *pBlock);
typedef int32_t (*FScalarExecProcess)(SScalarParam *pInput, int32_t inputNum, SScalarParam *pOutput);
typedef int32_t (*FExecCombine)(struct SqlFunctionCtx *pDestCtx, struct SqlFunctionCtx *pSourceCtx);
typedef int32_t (*FExecDecode)(struct SqlFunctionCtx *pCtx, const char *buf,
                               struct SResultRowEntryInfo *pResultCellInfo, int32_t version);
typedef int32_t (*processFuncByRow)(SArray *pCtx);  // array of SqlFunctionCtx

typedef struct SScalarFuncExecFuncs {
  FExecGetEnv        getEnv;
  FScalarExecProcess process;
} SScalarFuncExecFuncs;

typedef struct SFuncExecFuncs {
  FExecGetEnv      getEnv;
  FExecInit        init;
  FExecProcess     process;
  FExecFinalize    finalize;
  FExecCombine     combine;
  FExecCleanUp     cleanup;
  FExecDecode      decode;
  processFuncByRow processFuncByRow;
} SFuncExecFuncs;

#define MAX_INTERVAL_TIME_WINDOW 10000000  // maximum allowed time windows in final results

#define TOP_BOTTOM_QUERY_LIMIT    100
#define FUNCTIONS_NAME_MAX_LENGTH 32

#define FUNCTION_RESULT_INFO_VERSION 1

typedef struct SResultRowEntryInfo {
  bool     initialized : 1;  // output buffer has been initialized
  bool     complete : 1;     // query has completed
  uint8_t  isNullRes : 6;    // the result is null
  uint16_t numOfRes;         // num of output result in current buffer. NOT NULL RESULT
} SResultRowEntryInfo;

// determine the real data need to calculated the result
enum {
  BLK_DATA_NOT_LOAD = 0x0,
  BLK_DATA_SMA_LOAD = 0x1,
  BLK_DATA_DATA_LOAD = 0x3,
  BLK_DATA_FILTEROUT = 0x4,  // discard current data block since it is not qualified for filter
};

enum {
  MAIN_SCAN = 0x0u,
  REVERSE_SCAN = 0x1u,  // todo remove it
  PRE_SCAN = 0x2u,      // pre-scan belongs to the main scan and occurs before main scan
};

struct SPoint1;
struct SqlFunctionCtx;
struct SResultRowEntryInfo;

// for selectivity query, the corresponding tag value is assigned if the data is qualified
typedef struct SSubsidiaryResInfo {
  int16_t                 num;
  int32_t                 rowLen;
  char                   *buf;  // serialize data buffer
  struct SqlFunctionCtx **pCtx;
} SSubsidiaryResInfo;

typedef struct SResultDataInfo {
  int16_t  precision;
  int16_t  scale;
  int16_t  type;
  uint16_t bytes;
  int32_t  interBufSize;
} SResultDataInfo;

#define GET_RES_INFO(ctx)        ((ctx)->resultInfo)
#define GET_ROWCELL_INTERBUF(_c) ((void *)((char *)(_c) + sizeof(SResultRowEntryInfo)))

typedef struct SInputColumnInfoData {
  int32_t           totalRows;        // total rows in current columnar data
  int32_t           startRowIndex;    // handle started row index
  int64_t           numOfRows;        // the number of rows needs to be handled
  bool              blankFill;        // fill blank data to block for empty table
  bool              colDataSMAIsSet;  // if agg is set or not
  int32_t           numOfInputCols;   // PTS is not included
  SColumnInfoData  *pPTS;             // primary timestamp column
  SColumnInfoData  *pPrimaryKey;      // primary key column
  SColumnInfoData **pData;
  SColumnDataAgg  **pColumnDataAgg;
  uint64_t uid;  // table uid, used to set the tag value when building the final query result for selectivity functions.
} SInputColumnInfoData;

typedef struct SSerializeDataHandle {
  struct SDiskbasedBuf *pBuf;
  int32_t               currentPage;
  SStreamState         *pState;
} SSerializeDataHandle;

// incremental state storage

typedef struct SBackendCfWrapper {
  void          *rocksdb;
  void         **pHandle;
  void          *writeOpts;
  void          *readOpts;
  void         **cfOpts;
  void          *dbOpt;
  void          *param;
  void          *env;
  SListNode     *pComparNode;
  void          *pBackend;
  void          *compactFactory;
  TdThreadRwlock rwLock;
  bool           remove;
  int64_t        backendId;
  char           idstr[64];
} SBackendCfWrapper;

typedef struct STdbState {
  SBackendCfWrapper *pBackendCfWrapper;
  int64_t            backendCfWrapperId;
  char               idstr[64];

  struct SStreamTask *pOwner;
  void               *db;
  void               *pStateDb;
  void               *pFuncStateDb;
  void               *pFillStateDb;  // todo refactor
  void               *pSessionStateDb;
  void               *pParNameDb;
  void               *pParTagDb;
  void               *txn;
  int8_t              recalc;
} STdbState;

typedef struct SResultRowStore {
  int32_t (*resultRowPut)(struct SExprSupp *pSup, const char *inBuf, size_t inBufSize, char **outBuf,
                          size_t *outBufSize);
  int32_t (*resultRowGet)(struct SExprSupp *pSup, const char *inBuf, size_t inBufSize, char **outBuf,
                          size_t *outBufSize);
} SResultRowStore;

struct SStreamState {
  STdbState               *pTdbState;
  struct SStreamFileState *pFileState;
  int32_t                  number;
  SSHashObj               *parNameMap;
  int32_t                  taskId;
  int64_t                  streamId;
  int64_t                  streamBackendRid;
  int8_t                   dump;
  int32_t                  tsIndex;
  SResultRowStore          pResultRowStore;
  struct SExprSupp        *pExprSupp;
  char                     pTaskIdStr[65];
};

typedef struct SFunctionStateStore {
  int32_t (*streamStateFuncPut)(SStreamState *pState, const SWinKey *key, const void *value, int32_t vLen);
  int32_t (*streamStateFuncGet)(SStreamState *pState, const SWinKey *key, void **ppVal, int32_t *pVLen);
} SFunctionStateStore;

typedef struct SFuncInputRow {
  TSKEY ts;
  bool  isDataNull;
  char *pData;
  char *pPk;

  SSDataBlock *block;     // prev row block or src block
  int32_t      rowIndex;  // prev row block ? 0 : rowIndex in srcBlock

  // TODO:
  //  int32_t startOffset; // for diff, derivative
  //  SPoint1 startPoint; // for twa
} SFuncInputRow;

typedef struct SFuncInputRowIter {
  bool hasPrev;

  SInputColumnInfoData *pInput;
  SColumnInfoData      *pDataCol;
  SColumnInfoData      *pPkCol;
  TSKEY                *tsList;
  int32_t               rowIndex;
  int32_t               inputEndIndex;
  SSDataBlock          *pSrcBlock;

  TSKEY        prevBlockTsEnd;
  bool         prevIsDataNull;
  char        *pPrevData;
  char        *pPrevPk;
  SSDataBlock *pPrevRowBlock;  // pre one row block

  uint64_t groupId;
  bool     hasGroupId;

  bool finalRow;
} SFuncInputRowIter;

// sql function runtime context
typedef struct SqlFunctionCtx {
  SInputColumnInfoData input;
  SResultDataInfo      resDataInfo;
  uint32_t             order;          // data block scanner order: asc|desc
  uint8_t              isPseudoFunc;   // denote current function is pseudo function or not [added for perf reason]
  uint8_t              isNotNullFunc;  // not return null value.
  uint8_t              scanFlag;       // record current running step, default: 0
  int16_t              functionId;     // function id
  char                *pOutput;        // final result output buffer, point to sdata->data
  // input parameter, e.g., top(k, 20), the number of results of top query is kept in param
  SFunctParam *param;
  // corresponding output buffer for timestamp of each result, e.g., diff/csum
  SColumnInfoData     *pTsOutput;
  int32_t              numOfParams;
  int32_t              offset;
  SResultRowEntryInfo *resultInfo;
  SSubsidiaryResInfo   subsidiaries;
  SPoint1              start;
  SPoint1              end;
  SFuncExecFuncs       fpSet;
  SScalarFuncExecFuncs sfp;
  struct SExprInfo    *pExpr;
  struct SSDataBlock  *pSrcBlock;
  struct SSDataBlock  *pDstBlock;  // used by indefinite rows function to set selectivity
  SSerializeDataHandle saveHandle;
  int32_t              exprIdx;
  char                *udfName;
  SFunctionStateStore *pStore;
  bool                 hasPrimaryKey;
  SFuncInputRowIter    rowIter;
  bool                 bInputFinished;
<<<<<<< HEAD
  bool                 hasWindowOrGroup;  // denote that the function is used with time window or group
  bool                 needCleanup;       // denote that the function need to be cleaned up
=======
  bool                 hasWindowOrGroup; // denote that the function is used with time window or group
  bool                 needCleanup; // denote that the function need to be cleaned up
  int32_t              inputType; // save the fuction input type funcs like finalize
>>>>>>> f50fcb85
} SqlFunctionCtx;

typedef struct tExprNode {
  int32_t nodeType;
  union {
    struct {                                                          // function node
      char                  functionName[FUNCTIONS_NAME_MAX_LENGTH];  // todo refactor
      int32_t               functionId;
      int32_t               num;
      struct SFunctionNode *pFunctNode;
      int32_t               functionType;
      int32_t               bindExprID;
    } _function;

    struct {
      struct SNode *pRootNode;
    } _optrRoot;
  };
  int32_t relatedTo;
} tExprNode;

struct SScalarParam {
  bool             colAlloced;
  SColumnInfoData *columnData;
  SHashObj        *pHashFilter;
  SHashObj        *pHashFilterOthers;
  int32_t          filterValueType;
  void            *param;  // other parameter, such as meta handle from vnode, to extract table name/tag value
  int32_t          numOfRows;
  int32_t          numOfQualified;  // number of qualified elements in the final results
  timezone_t       tz;
  void            *charsetCxt;
  SArray          *pFilterArr; // for types that can't filter with hash
  STypeMod         filterValueTypeMod;
};

static inline void setTzCharset(SScalarParam *param, timezone_t tz, void *charsetCxt) {
  if (param == NULL) return;
  param->tz = tz;
  param->charsetCxt = charsetCxt;
}

#define cleanupResultRowEntry(p) p->initialized = false
#define isRowEntryCompleted(p)   (p->complete)
#define isRowEntryInitialized(p) (p->initialized)

typedef struct SPoint {
  int64_t key;
  void   *val;
} SPoint;

void taosGetLinearInterpolationVal(SPoint *point, int32_t outputType, SPoint *point1, SPoint *point2,
<<<<<<< HEAD
                                   int32_t inputType);
=======
                                      int32_t inputType, STypeMod inputTypeMod);
>>>>>>> f50fcb85

#define LEASTSQUARES_DOUBLE_ITEM_LENGTH 25
#define LEASTSQUARES_BUFF_LENGTH        128
#define DOUBLE_PRECISION_DIGITS         "16e"

#ifdef __cplusplus
}
#endif

#endif  // TDENGINE_FUNCTION_H<|MERGE_RESOLUTION|>--- conflicted
+++ resolved
@@ -268,14 +268,9 @@
   bool                 hasPrimaryKey;
   SFuncInputRowIter    rowIter;
   bool                 bInputFinished;
-<<<<<<< HEAD
   bool                 hasWindowOrGroup;  // denote that the function is used with time window or group
   bool                 needCleanup;       // denote that the function need to be cleaned up
-=======
-  bool                 hasWindowOrGroup; // denote that the function is used with time window or group
-  bool                 needCleanup; // denote that the function need to be cleaned up
   int32_t              inputType; // save the fuction input type funcs like finalize
->>>>>>> f50fcb85
 } SqlFunctionCtx;
 
 typedef struct tExprNode {
@@ -328,11 +323,7 @@
 } SPoint;
 
 void taosGetLinearInterpolationVal(SPoint *point, int32_t outputType, SPoint *point1, SPoint *point2,
-<<<<<<< HEAD
-                                   int32_t inputType);
-=======
-                                      int32_t inputType, STypeMod inputTypeMod);
->>>>>>> f50fcb85
+                                   int32_t inputType, STypeMod inputTypeMod);
 
 #define LEASTSQUARES_DOUBLE_ITEM_LENGTH 25
 #define LEASTSQUARES_BUFF_LENGTH        128
