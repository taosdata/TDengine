--- conflicted
+++ resolved
@@ -151,12 +151,8 @@
   struct SSDataBlock  *pSrcBlock;
   struct SSDataBlock  *pDstBlock;  // used by indefinite rows function to set selectivity
   SSerializeDataHandle saveHandle;
-<<<<<<< HEAD
+  int32_t              exprIdx;
   char                *udfName;
-=======
-  int32_t              exprIdx;
-  char                 udfName[TSDB_FUNC_NAME_LEN];
->>>>>>> 7b78a158
 } SqlFunctionCtx;
 
 typedef struct tExprNode {
