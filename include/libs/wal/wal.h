--- conflicted
+++ resolved
@@ -197,14 +197,9 @@
 int32_t     walReadVer(SWalReader *pRead, int64_t ver);
 int32_t     walReaderSeekVer(SWalReader *pRead, int64_t ver);
 int32_t     walNextValidMsg(SWalReader *pRead);
-<<<<<<< HEAD
-int64_t     walReaderGetCurrentVer(const SWalReader* pReader);
-int64_t     walReaderGetValidFirstVer(const SWalReader* pReader);
-=======
 int64_t     walReaderGetCurrentVer(const SWalReader *pReader);
 int64_t     walReaderGetValidFirstVer(const SWalReader *pReader);
 void        walReaderValidVersionRange(SWalReader *pReader, int64_t *sver, int64_t *ever);
->>>>>>> 9e8cc7d1
 
 // only for tq usage
 void    walSetReaderCapacity(SWalReader *pRead, int32_t capacity);
