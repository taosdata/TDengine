/*
 * Copyright (c) 2019 TAOS Data, Inc. <jhtao@taosdata.com>
 *
 * This program is free software: you can use, redistribute, and/or modify
 * it under the terms of the GNU Affero General Public License, version 3
 * or later ("AGPL"), as published by the Free Software Foundation.
 *
 * This program is distributed in the hope that it will be useful, but WITHOUT
 * ANY WARRANTY; without even the implied warranty of MERCHANTABILITY or
 * FITNESS FOR A PARTICULAR PURPOSE.
 *
 * You should have received a copy of the GNU Affero General Public License
 * along with this program. If not, see <http://www.gnu.org/licenses/>.
 */
#ifndef _TD_WAL_H_
#define _TD_WAL_H_

#include "os.h"
#include "tarray.h"
#include "tdef.h"
#include "tlog.h"
#include "tmsg.h"
#ifdef __cplusplus
extern "C" {
#endif

// clang-format off
#define wFatal(...) { if (wDebugFlag & DEBUG_FATAL) { taosPrintLog("WAL FATAL ", DEBUG_FATAL, 255,        __VA_ARGS__); }}
#define wError(...) { if (wDebugFlag & DEBUG_ERROR) { taosPrintLog("WAL ERROR ", DEBUG_ERROR, 255,        __VA_ARGS__); }}
#define wWarn(...)  { if (wDebugFlag & DEBUG_WARN)  { taosPrintLog("WAL WARN ",  DEBUG_WARN, 255,         __VA_ARGS__); }}
#define wInfo(...)  { if (wDebugFlag & DEBUG_INFO)  { taosPrintLog("WAL ",       DEBUG_INFO, 255,         __VA_ARGS__); }}
#define wDebug(...) { if (wDebugFlag & DEBUG_DEBUG) { taosPrintLog("WAL ",       DEBUG_DEBUG, wDebugFlag, __VA_ARGS__); }}
#define wTrace(...) { if (wDebugFlag & DEBUG_TRACE) { taosPrintLog("WAL ",       DEBUG_TRACE, wDebugFlag, __VA_ARGS__); }}
// clang-format on

#define WAL_PROTO_VER     0
#define WAL_NOSUFFIX_LEN  20
#define WAL_SUFFIX_AT     (WAL_NOSUFFIX_LEN + 1)
#define WAL_LOG_SUFFIX    "log"
#define WAL_INDEX_SUFFIX  "idx"
#define WAL_REFRESH_MS    1000
#define WAL_PATH_LEN      (TSDB_FILENAME_LEN + 12)
#define WAL_FILE_LEN      (WAL_PATH_LEN + 32)
#define WAL_MAGIC         0xFAFBFCFDF4F3F2F1ULL
#define WAL_SCAN_BUF_SIZE (1024 * 1024 * 3)

typedef enum {
  TAOS_WAL_WRITE = 1,
  TAOS_WAL_FSYNC = 2,
} EWalType;

typedef struct {
  int32_t  vgId;
  int32_t  fsyncPeriod;      // millisecond
  int32_t  retentionPeriod;  // secs
  int32_t  rollPeriod;       // secs
  int64_t  retentionSize;
  int64_t  segSize;
  EWalType level;  // wal level
} SWalCfg;

typedef struct {
  int64_t firstVer;
  int64_t verInSnapshotting;
  int64_t snapshotVer;
  int64_t commitVer;
  int64_t appliedVer;
  int64_t lastVer;
  int64_t logRetention;
} SWalVer;

#pragma pack(push, 1)
// used by sync module
typedef struct {
  int8_t   isWeek;
  uint64_t seqNum;
  uint64_t term;
} SWalSyncInfo;

typedef struct {
  int64_t version;
  int64_t ingestTs;
  int32_t bodyLen;
  int16_t msgType;
  int8_t  protoVer;

  // sync meta
  SWalSyncInfo syncMeta;

  char body[];
} SWalCont;

typedef struct {
  uint64_t magic;
  uint32_t cksumHead;
  uint32_t cksumBody;
  SWalCont head;
} SWalCkHead;
#pragma pack(pop)

typedef struct SWal {
  // cfg
  SWalCfg cfg;
  int32_t fsyncSeq;
  // meta
  SWalVer   vers;
  TdFilePtr pLogFile;
  TdFilePtr pIdxFile;
  int32_t   writeCur;
  SArray   *fileInfoSet;  // SArray<SWalFileInfo>
  // gc
  SArray *toDeleteFiles;  // SArray<SWalFileInfo>
  // status
  int64_t totSize;
  int64_t lastRollSeq;
  // ctl
  int64_t       refId;
  TdThreadMutex mutex;
  // ref
  SHashObj *pRefHash;  // refId -> SWalRef
  // path
  char path[WAL_PATH_LEN];
  // reusable write head
  SWalCkHead writeHead;
} SWal;

typedef struct {
  int64_t refId;
  int64_t refVer;
  //  int64_t refFile;
  SWal *pWal;
} SWalRef;

typedef struct {
  int8_t scanUncommited;
  int8_t scanNotApplied;
  int8_t scanMeta;
  int8_t deleteMsg;
  int8_t enableRef;
} SWalFilterCond;

typedef struct SWalReader SWalReader;

// todo hide this struct
typedef struct SWalReader {
  SWal          *pWal;
  int64_t        readerId;
  TdFilePtr      pLogFile;
  TdFilePtr      pIdxFile;
  int64_t        curFileFirstVer;
  int64_t        curVersion;
  int64_t        capacity;
  TdThreadMutex  mutex;
  SWalFilterCond cond;
  // TODO remove it
  SWalCkHead *pHead;
} SWalReader;

// module initialization
int32_t walInit();
void    walCleanUp();

// handle open and ctl
SWal   *walOpen(const char *path, SWalCfg *pCfg);
int32_t walAlter(SWal *, SWalCfg *pCfg);
int32_t walPersist(SWal *);
void    walClose(SWal *);

// write interfaces

// By assigning index by the caller, wal gurantees linearizability
int32_t walWrite(SWal *, int64_t index, tmsg_t msgType, const void *body, int32_t bodyLen);
int32_t walWriteWithSyncInfo(SWal *, int64_t index, tmsg_t msgType, SWalSyncInfo syncMeta, const void *body,
                             int32_t bodyLen);

// Assign version automatically and return to caller,
// -1 will be returned for failed writes
int64_t walAppendLog(SWal *, int64_t index, tmsg_t msgType, SWalSyncInfo syncMeta, const void *body, int32_t bodyLen);

void walFsync(SWal *, bool force);

// apis for lifecycle management
int32_t walCommit(SWal *, int64_t ver);
int32_t walRollback(SWal *, int64_t ver);
// notify that previous logs can be pruned safely
int32_t walBeginSnapshot(SWal *, int64_t ver, int64_t logRetention);
int32_t walEndSnapshot(SWal *);
int32_t walRestoreFromSnapshot(SWal *, int64_t ver);
// for tq
int32_t walApplyVer(SWal *, int64_t ver);

// int32_t  walDataCorrupted(SWal*);

// wal reader
SWalReader *walOpenReader(SWal *, SWalFilterCond *pCond);
void        walCloseReader(SWalReader *pRead);
void        walReadReset(SWalReader *pReader);
int32_t     walReadVer(SWalReader *pRead, int64_t ver);
int32_t     walReaderSeekVer(SWalReader *pRead, int64_t ver);
int32_t     walNextValidMsg(SWalReader *pRead);
<<<<<<< HEAD
int64_t     walReaderGetCurrentVer(const SWalReader *pReader);
int64_t     walReaderGetValidFirstVer(const SWalReader *pReader);
void        walReaderValidVersionRange(SWalReader *pReader, int64_t *sver, int64_t *ever);
=======
int64_t     walReaderGetCurrentVer(const SWalReader* pReader);
int64_t     walReaderGetValidFirstVer(const SWalReader* pReader);
>>>>>>> 366cd187

// only for tq usage
void    walSetReaderCapacity(SWalReader *pRead, int32_t capacity);
int32_t walFetchHead(SWalReader *pRead, int64_t ver, SWalCkHead *pHead);
int32_t walFetchBody(SWalReader *pRead, SWalCkHead **ppHead);
int32_t walSkipFetchBody(SWalReader *pRead, const SWalCkHead *pHead);

SWalRef *walRefFirstVer(SWal *, SWalRef *);
SWalRef *walRefCommittedVer(SWal *);

SWalRef *walOpenRef(SWal *);
void     walCloseRef(SWal *pWal, int64_t refId);
int32_t  walSetRefVer(SWalRef *, int64_t ver);

// helper function for raft
bool walLogExist(SWal *, int64_t ver);
bool walIsEmpty(SWal *);

// lifecycle check
int64_t walGetFirstVer(SWal *);
int64_t walGetSnapshotVer(SWal *);
int64_t walGetLastVer(SWal *);
int64_t walGetCommittedVer(SWal *);
int64_t walGetAppliedVer(SWal *);

#ifdef __cplusplus
}
#endif

#endif  // _TD_WAL_H_<|MERGE_RESOLUTION|>--- conflicted
+++ resolved
@@ -198,14 +198,9 @@
 int32_t     walReadVer(SWalReader *pRead, int64_t ver);
 int32_t     walReaderSeekVer(SWalReader *pRead, int64_t ver);
 int32_t     walNextValidMsg(SWalReader *pRead);
-<<<<<<< HEAD
 int64_t     walReaderGetCurrentVer(const SWalReader *pReader);
 int64_t     walReaderGetValidFirstVer(const SWalReader *pReader);
 void        walReaderValidVersionRange(SWalReader *pReader, int64_t *sver, int64_t *ever);
-=======
-int64_t     walReaderGetCurrentVer(const SWalReader* pReader);
-int64_t     walReaderGetValidFirstVer(const SWalReader* pReader);
->>>>>>> 366cd187
 
 // only for tq usage
 void    walSetReaderCapacity(SWalReader *pRead, int32_t capacity);
