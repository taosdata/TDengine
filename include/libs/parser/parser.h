/*
 * Copyright (c) 2019 TAOS Data, Inc. <jhtao@taosdata.com>
 *
 * This program is free software: you can use, redistribute, and/or modify
 * it under the terms of the GNU Affero General Public License, version 3
 * or later ("AGPL"), as published by the Free Software Foundation.
 *
 * This program is distributed in the hope that it will be useful, but WITHOUT
 * ANY WARRANTY; without even the implied warranty of MERCHANTABILITY or
 * FITNESS FOR A PARTICULAR PURPOSE.
 *
 * You should have received a copy of the GNU Affero General Public License
 * along with this program. If not, see <http://www.gnu.org/licenses/>.
 */

#ifndef _TD_PARSER_H_
#define _TD_PARSER_H_

#ifdef __cplusplus
extern "C" {
#endif

#include "query.h"
#include "querynodes.h"

struct SCatalogReq;
struct SMetaData;

typedef struct SStmtCallback {
  TAOS_STMT* pStmt;
  int32_t (*getTbNameFn)(TAOS_STMT*, char**);
  int32_t (*setInfoFn)(TAOS_STMT*, STableMeta*, void*, SName*, bool, SHashObj*, SHashObj*, const char*);
  int32_t (*getExecInfoFn)(TAOS_STMT*, SHashObj**, SHashObj**);
} SStmtCallback;

typedef struct SParseCsvCxt {
  TdFilePtr   fp;           // last parsed file
  int32_t     tableNo;      // last parsed table
  SName       tableName;    // last parsed table
  const char* pLastSqlPos;  // the location of the last parsed sql
} SParseCsvCxt;

typedef struct SParseContext {
  uint64_t         requestId;
  int64_t          requestRid;
  int32_t          acctId;
  const char*      db;
  bool             topicQuery;
  void*            pTransporter;
  SEpSet           mgmtEpSet;
  const char*      pSql;    // sql string
  size_t           sqlLen;  // length of the sql string
  char*            pMsg;    // extended error message if exists to help identifying the problem in sql statement.
  int32_t          msgLen;  // max length of the msg
  struct SCatalog* pCatalog;
  SStmtCallback*   pStmtCb;
  const char*      pUser;
  bool             isSuperUser;
  bool             enableSysInfo;
  bool             async;
  const char*      svrVer;
  bool             nodeOffline;
  SArray*          pTableMetaPos;    // sql table pos => catalog data pos
  SArray*          pTableVgroupPos;  // sql table pos => catalog data pos
  int64_t          allocatorId;
} SParseContext;

int32_t qParseSql(SParseContext* pCxt, SQuery** pQuery);
bool    qIsInsertValuesSql(const char* pStr, size_t length);

// for async mode
int32_t qParseSqlSyntax(SParseContext* pCxt, SQuery** pQuery, struct SCatalogReq* pCatalogReq);
int32_t qAnalyseSqlSemantic(SParseContext* pCxt, const struct SCatalogReq* pCatalogReq,
                            const struct SMetaData* pMetaData, SQuery* pQuery);
int32_t qContinueParseSql(SParseContext* pCxt, struct SCatalogReq* pCatalogReq, const struct SMetaData* pMetaData,
                          SQuery* pQuery);

void qDestroyParseContext(SParseContext* pCxt);

void qDestroyQuery(SQuery* pQueryNode);

int32_t qExtractResultSchema(const SNode* pRoot, int32_t* numOfCols, SSchema** pSchema);
int32_t qSetSTableIdForRsma(SNode* pStmt, int64_t uid);
void    qCleanupKeywordsTable();

int32_t     qBuildStmtOutput(SQuery* pQuery, SHashObj* pVgHash, SHashObj* pBlockHash);
int32_t     qResetStmtDataBlock(STableDataCxt* block, bool keepBuf);
int32_t     qCloneStmtDataBlock(STableDataCxt** pDst, STableDataCxt* pSrc, bool reset);
int32_t     qRebuildStmtDataBlock(STableDataCxt** pDst, STableDataCxt* pSrc, uint64_t uid, uint64_t suid, int32_t vgId, bool rebuildCreateTb);
void        qDestroyStmtDataBlock(STableDataCxt* pBlock);
STableMeta* qGetTableMetaInDataBlock(STableDataCxt* pDataBlock);
int32_t qCloneCurrentTbData(STableDataCxt*       pDataBlock, SSubmitTbData **pData);

int32_t qStmtBindParams(SQuery* pQuery, TAOS_MULTI_BIND* pParams, int32_t colIdx);
int32_t qStmtParseQuerySql(SParseContext* pCxt, SQuery* pQuery);
int32_t qBindStmtColsValue(void* pBlock, TAOS_MULTI_BIND* bind, char* msgBuf, int32_t msgBufLen);
int32_t qBindStmtSingleColValue(void* pBlock, TAOS_MULTI_BIND* bind, char* msgBuf, int32_t msgBufLen, int32_t colIdx,
                                int32_t rowNum);
int32_t qBuildStmtColFields(void* pDataBlock, int32_t* fieldNum, TAOS_FIELD_E** fields);
int32_t qBuildStmtTagFields(void* pBlock, void* boundTags, int32_t* fieldNum, TAOS_FIELD_E** fields);
int32_t qBindStmtTagsValue(void* pBlock, void* boundTags, int64_t suid, const char* sTableName, char* tName,
                           TAOS_MULTI_BIND* bind, char* msgBuf, int32_t msgBufLen);
void    destroyBoundColumnInfo(void* pBoundInfo);
int32_t qCreateSName(SName* pName, const char* pTableName, int32_t acctId, char* dbName, char* msgBuf,
                     int32_t msgBufLen);

<<<<<<< HEAD
void    qDestroyBoundColInfo(void* pInfo);

SQuery* smlInitHandle();
int32_t smlBuildRow(STableDataCxt* pTableCxt);
int32_t smlBuildCol(STableDataCxt* pTableCxt, SSchema* schema, void *kv, int32_t index);
STableDataCxt* smlInitTableDataCtx(SQuery* query, STableMeta* pTableMeta);

int32_t smlBindData(SQuery* handle, bool dataFormat, SArray* tags, SArray* colsSchema, SArray* cols, STableMeta* pTableMeta,
                    char* tableName, const char* sTableName, int32_t sTableNameLen, int32_t ttl, char* msgBuf, int16_t msgBufLen);
int32_t smlBuildOutput(SQuery* handle, SHashObj* pVgHash);

int     rawBlockBindData(SQuery *query, STableMeta* pTableMeta, void* data, SVCreateTbReq* pCreateTb, TAOS_FIELD *fields, int numFields);
=======
void*   smlInitHandle(SQuery* pQuery);
void    smlDestroyHandle(void* pHandle);
int32_t smlBindData(void* handle, SArray* tags, SArray* colsSchema, SArray* cols, bool format, STableMeta* pTableMeta,
                    char* tableName, const char* sTableName, int32_t sTableNameLen, int32_t ttl, char* msgBuf,
                    int16_t msgBufLen);
int32_t smlBuildOutput(void* handle, SHashObj* pVgHash);
>>>>>>> 96c76dc6

int32_t rewriteToVnodeModifyOpStmt(SQuery* pQuery, SArray* pBufArray);
SArray* serializeVgroupsCreateTableBatch(SHashObj* pVgroupHashmap);
SArray* serializeVgroupsDropTableBatch(SHashObj* pVgroupHashmap);
#ifdef __cplusplus
}
#endif

#endif /*_TD_PARSER_H_*/<|MERGE_RESOLUTION|>--- conflicted
+++ resolved
@@ -86,10 +86,11 @@
 int32_t     qBuildStmtOutput(SQuery* pQuery, SHashObj* pVgHash, SHashObj* pBlockHash);
 int32_t     qResetStmtDataBlock(STableDataCxt* block, bool keepBuf);
 int32_t     qCloneStmtDataBlock(STableDataCxt** pDst, STableDataCxt* pSrc, bool reset);
-int32_t     qRebuildStmtDataBlock(STableDataCxt** pDst, STableDataCxt* pSrc, uint64_t uid, uint64_t suid, int32_t vgId, bool rebuildCreateTb);
+int32_t     qRebuildStmtDataBlock(STableDataCxt** pDst, STableDataCxt* pSrc, uint64_t uid, uint64_t suid, int32_t vgId,
+                                  bool rebuildCreateTb);
 void        qDestroyStmtDataBlock(STableDataCxt* pBlock);
 STableMeta* qGetTableMetaInDataBlock(STableDataCxt* pDataBlock);
-int32_t qCloneCurrentTbData(STableDataCxt*       pDataBlock, SSubmitTbData **pData);
+int32_t     qCloneCurrentTbData(STableDataCxt* pDataBlock, SSubmitTbData** pData);
 
 int32_t qStmtBindParams(SQuery* pQuery, TAOS_MULTI_BIND* pParams, int32_t colIdx);
 int32_t qStmtParseQuerySql(SParseContext* pCxt, SQuery* pQuery);
@@ -104,27 +105,20 @@
 int32_t qCreateSName(SName* pName, const char* pTableName, int32_t acctId, char* dbName, char* msgBuf,
                      int32_t msgBufLen);
 
-<<<<<<< HEAD
-void    qDestroyBoundColInfo(void* pInfo);
+void qDestroyBoundColInfo(void* pInfo);
 
-SQuery* smlInitHandle();
-int32_t smlBuildRow(STableDataCxt* pTableCxt);
-int32_t smlBuildCol(STableDataCxt* pTableCxt, SSchema* schema, void *kv, int32_t index);
+SQuery*        smlInitHandle();
+int32_t        smlBuildRow(STableDataCxt* pTableCxt);
+int32_t        smlBuildCol(STableDataCxt* pTableCxt, SSchema* schema, void* kv, int32_t index);
 STableDataCxt* smlInitTableDataCtx(SQuery* query, STableMeta* pTableMeta);
 
-int32_t smlBindData(SQuery* handle, bool dataFormat, SArray* tags, SArray* colsSchema, SArray* cols, STableMeta* pTableMeta,
-                    char* tableName, const char* sTableName, int32_t sTableNameLen, int32_t ttl, char* msgBuf, int16_t msgBufLen);
+int32_t smlBindData(SQuery* handle, bool dataFormat, SArray* tags, SArray* colsSchema, SArray* cols,
+                    STableMeta* pTableMeta, char* tableName, const char* sTableName, int32_t sTableNameLen, int32_t ttl,
+                    char* msgBuf, int16_t msgBufLen);
 int32_t smlBuildOutput(SQuery* handle, SHashObj* pVgHash);
 
-int     rawBlockBindData(SQuery *query, STableMeta* pTableMeta, void* data, SVCreateTbReq* pCreateTb, TAOS_FIELD *fields, int numFields);
-=======
-void*   smlInitHandle(SQuery* pQuery);
-void    smlDestroyHandle(void* pHandle);
-int32_t smlBindData(void* handle, SArray* tags, SArray* colsSchema, SArray* cols, bool format, STableMeta* pTableMeta,
-                    char* tableName, const char* sTableName, int32_t sTableNameLen, int32_t ttl, char* msgBuf,
-                    int16_t msgBufLen);
-int32_t smlBuildOutput(void* handle, SHashObj* pVgHash);
->>>>>>> 96c76dc6
+int rawBlockBindData(SQuery* query, STableMeta* pTableMeta, void* data, SVCreateTbReq* pCreateTb, TAOS_FIELD* fields,
+                     int numFields);
 
 int32_t rewriteToVnodeModifyOpStmt(SQuery* pQuery, SArray* pBufArray);
 SArray* serializeVgroupsCreateTableBatch(SHashObj* pVgroupHashmap);
