/*
 * Copyright (c) 2019 TAOS Data, Inc. <jhtao@taosdata.com>
 *
 * This program is free software: you can use, redistribute, and/or modify
 * it under the terms of the GNU Affero General Public License, version 3
 * or later ("AGPL"), as published by the Free Software Foundation.
 *
 * This program is distributed in the hope that it will be useful, but WITHOUT
 * ANY WARRANTY; without even the implied warranty of MERCHANTABILITY or
 * FITNESS FOR A PARTICULAR PURPOSE.
 *
 * You should have received a copy of the GNU Affero General Public License
 * along with this program. If not, see <http://www.gnu.org/licenses/>.
 */

#ifndef _TD_EXECUTOR_H_
#define _TD_EXECUTOR_H_

#ifdef __cplusplus
extern "C" {
#endif

#include "tcommon.h"
#include "query.h"

typedef void* qTaskInfo_t;
typedef void* DataSinkHandle;
struct SRpcMsg;
struct SSubplan;

typedef struct SReadHandle {
  void* reader;
  void* meta;
  void* config;
} SReadHandle;

<<<<<<< HEAD
#define STREAM_DATA_TYPE_SUBMIT_BLOCK     0x1u
#define STREAM_DATA_TYPE_SSDATA_BLOCK     0x2u
=======
#define STREAM_DATA_TYPE_SUBMIT_BLOCK 0x1
#define STREAM_DATA_TYPE_SSDATA_BLOCK 0x2
>>>>>>> 28f6ee79

/**
 * Create the exec task for streaming mode
 * @param pMsg
 * @param streamReadHandle
 * @return
 */
qTaskInfo_t qCreateStreamExecTaskInfo(void* msg, void* streamReadHandle);

/**
 * Set the input data block for the stream scan.
 * @param tinfo
 * @param input
 * @param type
 * @return
 */
int32_t qSetStreamInput(qTaskInfo_t tinfo, const void* input, int32_t type);

/**
 * Update the table id list, add or remove.
 *
 * @param tinfo
 * @param id
 * @param isAdd
 * @return
 */
int32_t qUpdateQualifiedTableId(qTaskInfo_t tinfo, SArray* tableIdList, bool isAdd);

/**
 * Create the exec task object according to task json
 * @param readHandle
 * @param vgId
 * @param pTaskInfoMsg
 * @param pTaskInfo
 * @param qId
 * @return
 */
int32_t qCreateExecTask(SReadHandle* readHandle, int32_t vgId, uint64_t taskId, struct SSubplan* pPlan,
                        qTaskInfo_t* pTaskInfo, DataSinkHandle* handle);

/**
 * The main task execution function, including query on both table and multiple tables,
 * which are decided according to the tag or table name query conditions
 *
 * @param tinfo
 * @param handle
 * @return
 */
int32_t qExecTask(qTaskInfo_t tinfo, SSDataBlock** pRes, uint64_t* useconds);

/**
 * Retrieve the produced results information, if current query is not paused or completed,
 * this function will be blocked to wait for the query execution completed or paused,
 * in which case enough results have been produced already.
 *
 * @param tinfo
 * @return
 */
int32_t qRetrieveQueryResultInfo(qTaskInfo_t tinfo, bool* buildRes, void* pRspContext);

/**
 * kill the ongoing query and free the query handle and corresponding resources automatically
 * @param tinfo  qhandle
 * @return
 */
int32_t qKillTask(qTaskInfo_t tinfo);

/**
 * kill the ongoing query asynchronously
 * @param tinfo  qhandle
 * @return
 */
int32_t qAsyncKillTask(qTaskInfo_t tinfo);

/**
 * return whether query is completed or not
 * @param tinfo
 * @return
 */
int32_t qIsTaskCompleted(qTaskInfo_t tinfo);

/**
 * destroy query info structure
 * @param qHandle
 */
void qDestroyTask(qTaskInfo_t tinfo);

/**
 * Get the queried table uid
 * @param qHandle
 * @return
 */
int64_t qGetQueriedTableUid(qTaskInfo_t tinfo);

/**
 * Extract the qualified table id list, and than pass them to the TSDB driver to load the required table data blocks.
 *
 * @param iter  the table iterator to traverse all tables belongs to a super table, or an invert index
 * @return
 */
int32_t qGetQualifiedTableIdList(void* pTableList, const char* tagCond, int32_t tagCondLen, SArray* pTableIdList);

/**
 * Create the table group according to the group by tags info
 * @param pTableIdList
 * @param skey
 * @param groupInfo
 * @param groupByIndex
 * @param numOfIndex
 * @return
 */
// int32_t qCreateTableGroupByGroupExpr(SArray* pTableIdList, TSKEY skey, STableGroupInfo groupInfo, SColIndex*
// groupByIndex, int32_t numOfIndex);

/**
 * Update the table id list of a given query.
 * @param uid   child table uid
 * @param type  operation type: ADD|DROP
 * @return
 */
int32_t qUpdateQueriedTableIdList(qTaskInfo_t tinfo, int64_t uid, int32_t type);

//================================================================================================
// query handle management
/**
 * Query handle mgmt object
 * @param vgId
 * @return
 */
void* qOpenTaskMgmt(int32_t vgId);

/**
 * broadcast the close information and wait for all query stop.
 * @param pExecutor
 */
void qTaskMgmtNotifyClosing(void* pExecutor);

/**
 * Re-open the query handle management module when opening the vnode again.
 * @param pExecutor
 */
void qQueryMgmtReOpen(void* pExecutor);

/**
 * Close query mgmt and clean up resources.
 * @param pExecutor
 */
void qCleanupTaskMgmt(void* pExecutor);

/**
 * Add the query into the query mgmt object
 * @param pMgmt
 * @param qId
 * @param qInfo
 * @return
 */
void** qRegisterTask(void* pMgmt, uint64_t qId, void* qInfo);

/**
 * acquire the query handle according to the key from query mgmt object.
 * @param pMgmt
 * @param key
 * @return
 */
void** qAcquireTask(void* pMgmt, uint64_t key);

/**
 * release the query handle and decrease the reference count in cache
 * @param pMgmt
 * @param pQInfo
 * @param freeHandle
 * @return
 */
void** qReleaseTask(void* pMgmt, void* pQInfo, bool freeHandle);

/**
 * De-register the query handle from the management module and free it immediately.
 * @param pMgmt
 * @param pQInfo
 * @return
 */
void** qDeregisterQInfo(void* pMgmt, void* pQInfo);

void qProcessFetchRsp(void* parent, struct SRpcMsg* pMsg, struct SEpSet* pEpSet);

#ifdef __cplusplus
}
#endif

#endif /*_TD_EXECUTOR_H_*/<|MERGE_RESOLUTION|>--- conflicted
+++ resolved
@@ -34,14 +34,9 @@
   void* config;
 } SReadHandle;
 
-<<<<<<< HEAD
-#define STREAM_DATA_TYPE_SUBMIT_BLOCK     0x1u
-#define STREAM_DATA_TYPE_SSDATA_BLOCK     0x2u
-=======
 #define STREAM_DATA_TYPE_SUBMIT_BLOCK 0x1
 #define STREAM_DATA_TYPE_SSDATA_BLOCK 0x2
->>>>>>> 28f6ee79
-
+  
 /**
  * Create the exec task for streaming mode
  * @param pMsg
