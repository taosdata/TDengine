/*
 * Copyright (c) 2019 TAOS Data, Inc. <jhtao@taosdata.com>
 *
 * This program is free software: you can use, redistribute, and/or modify
 * it under the terms of the GNU Affero General Public License, version 3
 * or later ("AGPL"), as published by the Free Software Foundation.
 *
 * This program is distributed in the hope that it will be useful, but WITHOUT
 * ANY WARRANTY; without even the implied warranty of MERCHANTABILITY or
 * FITNESS FOR A PARTICULAR PURPOSE.
 *
 * You should have received a copy of the GNU Affero General Public License
 * along with this program. If not, see <http://www.gnu.org/licenses/>.
 */

#ifndef _TD_EXECUTOR_H_
#define _TD_EXECUTOR_H_

#include <stdint.h>
#include "tarray.h"
#ifdef __cplusplus
extern "C" {
#endif

#include "query.h"
#include "storageapi.h"
#include "tcommon.h"
#include "tmsgcb.h"
#include "storageapi.h"
#include "functionMgt.h"

typedef void* qTaskInfo_t;
typedef void* DataSinkHandle;

struct SRpcMsg;
struct SSubplan;

typedef int32_t (*localFetchFp)(void*, uint64_t, uint64_t, uint64_t, uint64_t, int64_t, int32_t, void**, SArray*);

typedef struct {
  void*        handle;
  bool         localExec;
  localFetchFp fp;
  SArray*      explainRes;
} SLocalFetch;

typedef struct {
  void*       tqReader;  // todo remove it
  void*       vnode;
  void*       mnd;
  SMsgCb*     pMsgCb;
  int64_t     version;
  uint64_t    checkpointId;
  bool        initTableReader;
  bool        initTqReader;
  bool        skipRollup;
  int32_t     numOfVgroups;
  void*       sContext;  // SSnapContext*
  void*       pStateBackend;
  void*       pOtherBackend;
  int8_t      fillHistory;
  STimeWindow winRange;
  STimeWindow extWinRange;
  bool        winRangeValid;
  bool        extWinRangeValid;

  struct SStorageAPI api;
  void*              pWorkerCb;
  bool               localExec;
  int64_t            uid;
  void*              streamRtInfo;
  bool               cacheSttStatis;
} SReadHandle;

typedef struct SStreamInserterParam {
  SArray*   pFields;     // SArray<SFieldWithOptions>
  SArray*   pTagFields;  // SArray<SFieldWithOptions>
  int64_t   suid;
  int32_t   sver;
  char*     tbname;
  char*     stbname;
  int8_t    tbType;
  char*     dbFName;
  void*     pSinkHandle;
} SStreamInserterParam;

typedef struct SStreamVtableDeployInfo {
  int64_t  uid;
  int32_t  rversion;
  SArray*  addVgIds;
  SArray*  addedVgInfo;  // deploy response,SArray<SStreamTaskAddr>
} SStreamVtableDeployInfo;

typedef struct {
  SStreamRuntimeFuncInfo funcInfo;
  int32_t                 execId;
  bool                    resetFlag;
  const SArray*           pForceOutputCols;
  SStreamInserterParam    inserterParams;
  SStreamVtableDeployInfo vtableDeployInfo;
  int8_t*                 vtableDeployGot;
} SStreamRuntimeInfo;

#define GET_STM_RTINFO(_t) (((_t)->pStreamRuntimeInfo) ? (&(_t)->pStreamRuntimeInfo->funcInfo) : NULL)

// in queue mode, data streams are seperated by msg
typedef enum {
  OPTR_EXEC_MODEL_BATCH = 0x1,
  OPTR_EXEC_MODEL_STREAM = 0x2,
  OPTR_EXEC_MODEL_QUEUE = 0x3,
} EOPTR_EXEC_MODEL;

/**
 * Create the exec task for stream mode
 * @param pMsg
 * @param SReadHandle
 * @param vgId
 * @return
 */
int32_t qCreateStreamExecTaskInfo(qTaskInfo_t* pInfo, void* msg, SReadHandle* readers, SStreamInserterParam* pInsertParams, int32_t vgId, int32_t taskId);
int32_t qResetTableScan(qTaskInfo_t pInfo, SReadHandle* handle);
bool    qNeedReset(qTaskInfo_t pInfo);

/**
 * Create the exec task for queue mode
 * @param pMsg
 * @param SReadHandle
 * @return
 */
qTaskInfo_t qCreateQueueExecTaskInfo(void* msg, SReadHandle* pReaderHandle, int32_t vgId, int32_t* numOfCols,
                                     uint64_t id);

int32_t qGetColumnsFromNodeList(void* data, bool isList, SArray** pColList);
SSDataBlock* createDataBlockFromDescNode(void* pNode);
void    printDataBlock(SSDataBlock* pBlock, const char* flag, const char* taskIdStr, int64_t qId);

int32_t qGetTableList(int64_t suid, void* pVnode, void* node, SArray** tableList, void* pTaskInfo);

/**
 * set the task Id, usually used by message queue process
 * @param tinfo
 * @param taskId
 * @param queryId
 */
int32_t qSetTaskId(qTaskInfo_t tinfo, uint64_t taskId, uint64_t queryId);
bool    qTaskIsDone(qTaskInfo_t tinfo);
/**
 * Set block for sma
 * @param tinfo
 * @param pBlocks
 * @param numOfInputBlock
 * @param type
 * @return
 */
int32_t qSetSMAInput(qTaskInfo_t tinfo, const void* pBlocks, size_t numOfBlocks, int32_t type);

/**
 * Update the table id list, add or remove.
 *
 * @param tinfo
 * @param id
 * @param isAdd
 * @return
 */
int32_t qUpdateTableListForStreamScanner(qTaskInfo_t tinfo, const SArray* tableIdList, bool isAdd);

bool qIsDynamicExecTask(qTaskInfo_t tinfo);

void qDestroyOperatorParam(SOperatorParam* pParam);

void qUpdateOperatorParam(qTaskInfo_t tinfo, void* pParam);

/**
 * Create the exec task object according to task json
 * @param readHandle
 * @param vgId
 * @param pTaskInfoMsg
 * @param pTaskInfo
 * @param qId
 * @return
 */
int32_t qCreateExecTask(SReadHandle* readHandle, int32_t vgId, uint64_t taskId, struct SSubplan* pSubplan,
                        qTaskInfo_t* pTaskInfo, DataSinkHandle* handle, int8_t compressResult, char* sql,
                        EOPTR_EXEC_MODEL model);

/**
 *
 * @param tinfo
 * @param sversion
 * @param tversion
 * @param rversion
 * @return
 */
int32_t qGetQueryTableSchemaVersion(qTaskInfo_t tinfo, char* dbName, int32_t dbNameBuffLen, char* tableName,
                                    int32_t tbaleNameBuffLen, int32_t* sversion, int32_t* tversion, int32_t* rversion,
                                    int32_t idx, bool* tbGet);

/**
 * The main task execution function, including query on both table and multiple tables,
 * which are decided according to the tag or table name query conditions
 *
 * @param tinfo
 * @param handle
 * @return
 */
int32_t qExecTaskOpt(qTaskInfo_t tinfo, SArray* pResList, uint64_t* useconds, bool* hasMore, SLocalFetch* pLocal,
                     bool processOneBlock);

int32_t qExecTask(qTaskInfo_t tinfo, SSDataBlock** pBlock, uint64_t* useconds);

int32_t qExecutorInit(void);
void    qResetTaskCode(qTaskInfo_t tinfo);

void qCleanExecTaskBlockBuf(qTaskInfo_t tinfo);

/**
 * kill the ongoing query asynchronously
 * @param tinfo  qhandle
 * @return
 */
int32_t qAsyncKillTask(qTaskInfo_t tinfo, int32_t rspCode);

int32_t qKillTask(qTaskInfo_t tinfo, int32_t rspCode, int64_t waitDuration);

bool qTaskIsExecuting(qTaskInfo_t qinfo);

/**
 * destroy query info structure
 * @param qHandle
 */
void qDestroyTask(qTaskInfo_t tinfo);

void qProcessRspMsg(void* parent, struct SRpcMsg* pMsg, struct SEpSet* pEpSet);

int32_t qGetExplainExecInfo(qTaskInfo_t tinfo, SArray* pExecInfoList);

TSKEY       getNextTimeWindowStart(const SInterval* pInterval, TSKEY start, int32_t order);
void        getNextTimeWindow(const SInterval* pInterval, STimeWindow* tw, int32_t order);
void        getInitialStartTimeWindow(SInterval* pInterval, TSKEY ts, STimeWindow* w, bool ascQuery);
STimeWindow getAlignQueryTimeWindow(const SInterval* pInterval, int64_t key);

SArray* qGetQueriedTableListInfo(qTaskInfo_t tinfo);

int32_t qStreamPrepareScan(qTaskInfo_t tinfo, STqOffsetVal* pOffset, int8_t subType);

void qStreamSetOpen(qTaskInfo_t tinfo);

void qStreamSetSourceExcluded(qTaskInfo_t tinfo, int8_t sourceExcluded);

int32_t qStreamExtractOffset(qTaskInfo_t tinfo, STqOffsetVal* pOffset);

SMqBatchMetaRsp* qStreamExtractMetaMsg(qTaskInfo_t tinfo);

const SSchemaWrapper* qExtractSchemaFromTask(qTaskInfo_t tinfo);

const char* qExtractTbnameFromTask(qTaskInfo_t tinfo);

void* qExtractReaderFromTmqScanner(void* scanner);
void  qExtractTmqScanner(qTaskInfo_t tinfo, void** scanner);

int32_t  qStreamOperatorReleaseState(qTaskInfo_t tInfo);
int32_t  qStreamOperatorReloadState(qTaskInfo_t tInfo);
int32_t  streamCollectExprsForReplace(qTaskInfo_t tInfo, SArray* pExprs);
int32_t  streamClearStatesForOperators(qTaskInfo_t tInfo);
int32_t  streamExecuteTask(qTaskInfo_t tInfo, SSDataBlock** ppBlock, uint64_t* ts, bool* finished);
void     streamDestroyExecTask(qTaskInfo_t tInfo);
int32_t  qStreamCreateTableListForReader(void* pVnode, uint64_t suid, uint64_t uid, int8_t tableType,
                                         SNodeList* pGroupTags, bool groupSort, SNode* pTagCond, SNode* pTagIndexCond,
                                         SStorageAPI* storageAPI, void** pTableListInfo, SHashObj* groupIdMap);

int32_t  qStreamFilterTableListForReader(void* pVnode, SArray* uidList,
                                        SNodeList* pGroupTags, SNode* pTagCond, SNode* pTagIndexCond,
                                        SStorageAPI* storageAPI, SHashObj* groupIdMap, uint64_t suid, SArray** tableList);

SArray*  qStreamGetTableListArray(void* pTableListInfo);
<<<<<<< HEAD
// int32_t  qStreamSetTableList(void** pTableListInfo, uint64_t uid, uint64_t gid, TdThreadRwlock* lock);
// int32_t  qStreamGetTableList(void* pTableListInfo, int32_t currentGroupId, STableKeyInfo** pKeyInfo, int32_t* size, TdThreadRwlock* lock);
// uint64_t qStreamGetGroupId(void* pTableListInfo, int64_t uid, TdThreadRwlock* lock);
void     qStreamDestroyTableList(void* pTableListInfo);
// int32_t  qStreamGetTableListGroupNum(const void* pTableList, TdThreadRwlock* lock);
// void     qStreamSetTableListGroupNum(void* pTableList, int32_t groupNum, TdThreadRwlock* lock);
// SArray*  qStreamGetTableArrayList(const void* pTableList, TdThreadRwlock* lock);
// int32_t  qStreamGetGroupIndex(void* pTableListInfo, int64_t gid, TdThreadRwlock* lock);
=======
void     qStreamDestroyTableList(void* pTableListInfo);
>>>>>>> ac6c05c5
int32_t  qStreamFilter(SSDataBlock* pBlock, void* pFilterInfo, SColumnInfoData** pRet);
int32_t createExprInfo(SNodeList* pNodeList, SNodeList* pGroupKeys, SExprInfo** pExprInfo, int32_t* numOfExprs);
void    destroyExprInfo(SExprInfo* pExpr, int32_t numOfExprs);

int32_t setTbNameColData(const SSDataBlock* pBlock, SColumnInfoData* pColInfoData, int32_t functionId,
  const char* name);
int32_t setVgIdColData(const SSDataBlock* pBlock, SColumnInfoData* pColInfoData, int32_t functionId, int32_t vgId);
int32_t setVgVerColData(const SSDataBlock* pBlock, SColumnInfoData* pColInfoData, int32_t functionId, int64_t vgVer);


int32_t streamCalcOutputTbName(SNode *pExpr, char *tbname, SStreamRuntimeFuncInfo *pPartColVals);

typedef void (*getMnodeEpset_f)(void *pDnode, SEpSet *pEpset);
typedef int32_t (*getDnodeId_f)(void *pData);
typedef SEpSet* (*getSynEpset_f)(int32_t leaderId);

typedef struct SGlobalExecInfo {
  void*           dnode;
  int32_t         dnodeId;
  int32_t         snodeId;
  getMnodeEpset_f getMnode;
  getDnodeId_f    getDnodeId;

} SGlobalExecInfo;

extern SGlobalExecInfo gExecInfo;

void    gExecInfoInit(void* pDnode, getDnodeId_f getDnodeId, getMnodeEpset_f getMnode);
int32_t getCurrentMnodeEpset(SEpSet* pEpSet);
int32_t cloneStreamInserterParam(SStreamInserterParam** pDst, SStreamInserterParam* pSrc);
void    destroyStreamInserterParam(SStreamInserterParam* pParam);
int32_t streamForceOutput(qTaskInfo_t tInfo, SSDataBlock** pRes, int32_t winIdx);
int32_t streamCalcOneScalarExpr(SNode* pExpr, SScalarParam* pDst, const SStreamRuntimeFuncInfo* pExtraParams);
int32_t streamCalcOneScalarExprInRange(SNode* pExpr, SScalarParam* pDst, int32_t rowStartIdx, int32_t rowEndIdx,  const SStreamRuntimeFuncInfo* pExtraParams);
void    cleanupQueryTableDataCond(SQueryTableDataCond* pCond);

int32_t dropStreamTable(SMsgCb* pMsgCb, void* pOutput, SSTriggerDropRequest* pReq);
int32_t dropStreamTableByTbName(SMsgCb* pMsgCb, void* pOutput, SSTriggerDropRequest* pReq, char* tbName);

#ifdef __cplusplus
}
#endif

#endif /*_TD_EXECUTOR_H_*/<|MERGE_RESOLUTION|>--- conflicted
+++ resolved
@@ -273,18 +273,7 @@
                                         SStorageAPI* storageAPI, SHashObj* groupIdMap, uint64_t suid, SArray** tableList);
 
 SArray*  qStreamGetTableListArray(void* pTableListInfo);
-<<<<<<< HEAD
-// int32_t  qStreamSetTableList(void** pTableListInfo, uint64_t uid, uint64_t gid, TdThreadRwlock* lock);
-// int32_t  qStreamGetTableList(void* pTableListInfo, int32_t currentGroupId, STableKeyInfo** pKeyInfo, int32_t* size, TdThreadRwlock* lock);
-// uint64_t qStreamGetGroupId(void* pTableListInfo, int64_t uid, TdThreadRwlock* lock);
 void     qStreamDestroyTableList(void* pTableListInfo);
-// int32_t  qStreamGetTableListGroupNum(const void* pTableList, TdThreadRwlock* lock);
-// void     qStreamSetTableListGroupNum(void* pTableList, int32_t groupNum, TdThreadRwlock* lock);
-// SArray*  qStreamGetTableArrayList(const void* pTableList, TdThreadRwlock* lock);
-// int32_t  qStreamGetGroupIndex(void* pTableListInfo, int64_t gid, TdThreadRwlock* lock);
-=======
-void     qStreamDestroyTableList(void* pTableListInfo);
->>>>>>> ac6c05c5
 int32_t  qStreamFilter(SSDataBlock* pBlock, void* pFilterInfo, SColumnInfoData** pRet);
 int32_t createExprInfo(SNodeList* pNodeList, SNodeList* pGroupKeys, SExprInfo** pExprInfo, int32_t* numOfExprs);
 void    destroyExprInfo(SExprInfo* pExpr, int32_t numOfExprs);
