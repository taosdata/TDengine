/*
 * Copyright (c) 2019 TAOS Data, Inc. <jhtao@taosdata.com>
 *
 * This program is free software: you can use, redistribute, and/or modify
 * it under the terms of the GNU Affero General Public License, version 3
 * or later ("AGPL"), as published by the Free Software Foundation.
 *
 * This program is distributed in the hope that it will be useful, but WITHOUT
 * ANY WARRANTY; without even the implied warranty of MERCHANTABILITY or
 * FITNESS FOR A PARTICULAR PURPOSE.
 *
 * You should have received a copy of the GNU Affero General Public License
 * along with this program. If not, see <http://www.gnu.org/licenses/>.
 */

#ifndef TDENGINE_STORAGEAPI_H
#define TDENGINE_STORAGEAPI_H

#include "function.h"
#include "index.h"
#include "taosdef.h"
#include "tcommon.h"
#include "tmsg.h"
#include "tscalablebf.h"
#include "tsimplehash.h"

#ifdef __cplusplus
extern "C" {
#endif

#define TIMEWINDOW_RANGE_CONTAINED 1
#define TIMEWINDOW_RANGE_EXTERNAL  2

#define CACHESCAN_RETRIEVE_TYPE_ALL    0x1
#define CACHESCAN_RETRIEVE_TYPE_SINGLE 0x2
#define CACHESCAN_RETRIEVE_LAST_ROW    0x4
#define CACHESCAN_RETRIEVE_LAST        0x8

#define META_READER_LOCK   0x0
#define META_READER_NOLOCK 0x1

#define STREAM_STATE_BUFF_HASH        1
#define STREAM_STATE_BUFF_SORT        2
#define STREAM_STATE_BUFF_HASH_SORT   3
#define STREAM_STATE_BUFF_HASH_SEARCH 4

typedef struct SMeta SMeta;
typedef TSKEY (*GetTsFun)(void*);

typedef struct SMetaEntry {
  int64_t  version;
  int8_t   type;
  int8_t   flags;  // TODO: need refactor?
  tb_uid_t uid;
  char*    name;
  union {
    struct {
      SSchemaWrapper schemaRow;
      SSchemaWrapper schemaTag;
      SRSmaParam     rsmaParam;
      int64_t        keep;
    } stbEntry;
    struct {
      int64_t  btime;
      int32_t  ttlDays;
      int32_t  commentLen;  // not include '\0'
      char*    comment;
      tb_uid_t suid;
      uint8_t* pTags;
    } ctbEntry;
    struct {
      int64_t        btime;
      int32_t        ttlDays;
      int32_t        commentLen;
      char*          comment;
      int32_t        ncid;  // next column id
      SSchemaWrapper schemaRow;
    } ntbEntry;
    struct {
      STSma* tsma;
    } smaEntry;
  };

  uint8_t* pBuf;

  SColCmprWrapper colCmpr;  // col compress alg
  SExtSchema*     pExtSchemas;
  SColRefWrapper  colRef;   // col reference for virtual table
} SMetaEntry;

typedef struct SMetaReader {
  int32_t            flags;
  void*              pMeta;
  SDecoder           coder;
  SMetaEntry         me;
  void*              pBuf;
  int32_t            szBuf;
  struct SStoreMeta* pAPI;
} SMetaReader;

typedef struct SMTbCursor {
  void*       pMeta;
  void*       pDbc;
  void*       pKey;
  void*       pVal;
  int32_t     kLen;
  int32_t     vLen;
  SMetaReader mr;
  int8_t      paused;
} SMTbCursor;

typedef struct SMCtbCursor {
  struct SMeta* pMeta;
  void*         pCur;
  tb_uid_t      suid;
  void*         pKey;
  void*         pVal;
  int           kLen;
  int           vLen;
  int8_t        paused;
  int           lock;
} SMCtbCursor;

typedef struct SRowBuffPos {
  void* pRowBuff;
  void* pKey;
  bool  beFlushed;
  bool  beUsed;
  bool  needFree;
  bool  beUpdated;
  bool  invalid;
} SRowBuffPos;

// tq
typedef struct SMetaTableInfo {
  int64_t         suid;
  int64_t         uid;
  SSchemaWrapper* schema;
  char            tbName[TSDB_TABLE_NAME_LEN];
} SMetaTableInfo;

static FORCE_INLINE void destroyMetaTableInfo(SMetaTableInfo* mtInfo){
  if (mtInfo == NULL) return;
  tDeleteSchemaWrapper(mtInfo->schema);
}

typedef struct SSnapContext {
  struct SMeta* pMeta;
  int64_t       snapVersion;
  void*         pCur;
  int64_t       suid;
  int8_t        subType;
  SHashObj*     idVersion;
  SHashObj*     suidInfo;
  SArray*       idList;
  int32_t       index;
  int8_t        withMeta;
  int8_t        queryMeta;  // true-get meta, false-get data
  bool          hasPrimaryKey;
} SSnapContext;

typedef struct {
  int64_t uid;
  int64_t ctbNum;
  int32_t colNum;
  int8_t  flags;
  int64_t keep;
} SMetaStbStats;

// clang-format off
/*-------------------------------------------------new api format---------------------------------------------------*/
typedef enum {
  TSD_READER_NOTIFY_DURATION_START,
  TSD_READER_NOTIFY_NEXT_DURATION_BLOCK,
} ETsdReaderNotifyType;

typedef union {
  struct {
    int32_t filesetId;
  } duration;
} STsdReaderNotifyInfo;

typedef void (*TsdReaderNotifyCbFn)(ETsdReaderNotifyType type, STsdReaderNotifyInfo* info, void* param);

struct SFileSetReader;

typedef struct TsdReader {
  int32_t      (*tsdReaderOpen)(void* pVnode, SQueryTableDataCond* pCond, void* pTableList, int32_t numOfTables,
                           SSDataBlock* pResBlock, void** ppReader, const char* idstr, SHashObj** pIgnoreTables);
  void         (*tsdReaderClose)(void* pReader);
  int32_t      (*tsdSetReaderTaskId)(void* pReader, const char* pId);
  int32_t      (*tsdSetQueryTableList)(void* p, const void* pTableList, int32_t num);
  int32_t      (*tsdNextDataBlock)(void* pReader, bool* hasNext);

  int32_t      (*tsdReaderRetrieveBlockSMAInfo)();
  int32_t      (*tsdReaderRetrieveDataBlock)(void* p, SSDataBlock** pBlock, SArray* pIdList);

  void         (*tsdReaderReleaseDataBlock)(void* pReader);

  int32_t      (*tsdReaderResetStatus)(void* p, SQueryTableDataCond* pCond);
  int32_t      (*tsdReaderGetDataBlockDistInfo)();
  int64_t      (*tsdReaderGetNumOfInMemRows)();
  void         (*tsdReaderNotifyClosing)();

  void         (*tsdSetFilesetDelimited)(void* pReader);
  void         (*tsdSetSetNotifyCb)(void* pReader, TsdReaderNotifyCbFn notifyFn, void* param);

  // for fileset query
  int32_t (*fileSetReaderOpen)(void *pVnode, struct SFileSetReader **ppReader);
  int32_t (*fileSetReadNext)(struct SFileSetReader *);
  int32_t (*fileSetGetEntryField)(struct SFileSetReader *, const char *, void *);
  void (*fileSetReaderClose)(struct SFileSetReader **);

  int32_t (*getProgress)(const void* pReader, void** pBuf, uint64_t* pLen);
  int32_t (*setProgress)(void *pReader, const void *pBuf, uint64_t len);
} TsdReader;

typedef struct SStoreCacheReader {
  int32_t  (*openReader)(void *pVnode, int32_t type, void *pTableIdList, int32_t numOfTables, int32_t numOfCols,
                         SArray *pCidList, int32_t *pSlotIds, uint64_t suid, void **pReader, const char *idstr,
                         SArray *pFuncTypeList, SColumnInfo* pPkCol, int32_t numOfPks);
  void     (*closeReader)(void *pReader);
  int32_t  (*retrieveRows)(void *pReader, SSDataBlock *pResBlock, const int32_t *slotIds, const int32_t *dstSlotIds,
                           SArray *pTableUidList, bool* pGotAllRows);
  int32_t  (*reuseReader)(void *pReader, void *pTableIdList, int32_t numOfTables);
} SStoreCacheReader;

// clang-format on

/*------------------------------------------------------------------------------------------------------------------*/
// todo rename
typedef struct SStoreTqReader {
  struct STqReader* (*tqReaderOpen)();
  void (*tqReaderClose)();

  int32_t (*tqReaderSeek)();
  int32_t (*tqRetrieveBlock)();
  bool (*tqReaderNextBlockInWal)();
  bool (*tqNextBlockImpl)();  // todo remove it
  SSDataBlock* (*tqGetResultBlock)();
  int64_t (*tqGetResultBlockTime)();

  int32_t (*tqReaderSetColIdList)();
  int32_t (*tqReaderSetQueryTableList)();

  void (*tqReaderAddTables)();
  void (*tqReaderRemoveTables)();

  void (*tqSetTablePrimaryKey)();
  bool (*tqGetTablePrimaryKey)();
  bool (*tqReaderIsQueriedTable)();
  bool (*tqReaderCurrentBlockConsumed)();

  struct SWalReader* (*tqReaderGetWalReader)();  // todo remove it
                                                 //  int32_t (*tqReaderRetrieveTaosXBlock)();       // todo remove it

  int32_t (*tqReaderSetSubmitMsg)();  // todo remove it
  //  bool (*tqReaderNextBlockFilterOut)();

  int32_t (*tqReaderSetVtableInfo)();
} SStoreTqReader;

typedef struct SStoreSnapshotFn {
  bool (*taosXGetTablePrimaryKey)(SSnapContext* ctx);
  void (*taosXSetTablePrimaryKey)(SSnapContext* ctx, int64_t uid);
  int32_t (*setForSnapShot)(SSnapContext* ctx, int64_t uid);
  void (*destroySnapshot)(SSnapContext* ctx);
  int32_t (*getMetaTableInfoFromSnapshot)(SSnapContext* ctx, SMetaTableInfo* info);
  int32_t (*getTableInfoFromSnapshot)(SSnapContext* ctx, void** pBuf, int32_t* contLen, int16_t* type, int64_t* uid);
} SStoreSnapshotFn;

typedef struct SStoreMeta {
  SMTbCursor* (*openTableMetaCursor)(void* pVnode);                                 // metaOpenTbCursor
  void (*closeTableMetaCursor)(SMTbCursor* pTbCur);                                 // metaCloseTbCursor
  void (*pauseTableMetaCursor)(SMTbCursor* pTbCur);                                 // metaPauseTbCursor
  int32_t (*resumeTableMetaCursor)(SMTbCursor* pTbCur, int8_t first, int8_t move);  // metaResumeTbCursor
  int32_t (*cursorNext)(SMTbCursor* pTbCur, ETableType jumpTableType);              // metaTbCursorNext
  int32_t (*cursorPrev)(SMTbCursor* pTbCur, ETableType jumpTableType);              // metaTbCursorPrev

  int32_t (*getTableTags)(void* pVnode, uint64_t suid, SArray* uidList);
  int32_t (*getTableTagsByUid)(void* pVnode, int64_t suid, SArray* uidList);
  const void* (*extractTagVal)(const void* tag, int16_t type, STagVal* tagVal);  // todo remove it

  int32_t (*getTableUidByName)(void* pVnode, char* tbName, uint64_t* uid);
  int32_t (*getTableTypeSuidByName)(void* pVnode, char* tbName, ETableType* tbType, uint64_t* suid);
  int32_t (*getTableNameByUid)(void* pVnode, uint64_t uid, char* tbName);
  bool (*isTableExisted)(void* pVnode, tb_uid_t uid);

  int32_t (*metaGetCachedTbGroup)(void* pVnode, tb_uid_t suid, const uint8_t* pKey, int32_t keyLen, SArray** pList);
  int32_t (*metaPutTbGroupToCache)(void* pVnode, uint64_t suid, const void* pKey, int32_t keyLen, void* pPayload,
                                   int32_t payloadLen);

  int32_t (*getCachedTableList)(void* pVnode, tb_uid_t suid, const uint8_t* pKey, int32_t keyLen, SArray* pList1,
                                bool* acquireRes);
  int32_t (*putCachedTableList)(void* pVnode, uint64_t suid, const void* pKey, int32_t keyLen, void* pPayload,
                                int32_t payloadLen, double selectivityRatio);

  int32_t (*metaGetCachedRefDbs)(void* pVnode, tb_uid_t suid, SArray* pList);
  int32_t (*metaPutRefDbsToCache)(void* pVnode, tb_uid_t suid, SArray* pList);

  void* (*storeGetIndexInfo)(void* pVnode);
  void* (*getInvertIndex)(void* pVnode);
  // support filter and non-filter cases. [vnodeGetCtbIdList & vnodeGetCtbIdListByFilter]
  int32_t (*getChildTableList)(void* pVnode, int64_t suid, SArray* list);
  int32_t (*storeGetTableList)(void* pVnode, int8_t type, SArray* pList);
<<<<<<< HEAD
  int32_t (*getTableSchema)(void* pVnode, int64_t uid, STSchema** pSchema, int64_t* suid, SSchemaWrapper** pTagSchema);
  int32_t (*getNumOfChildTables)(void* pVnode, int64_t uid, int64_t* numOfTables, int32_t* numOfCols);
=======
  int32_t (*getTableSchema)(void* pVnode, int64_t uid, STSchema** pSchema, int64_t* suid);
  int32_t (*getNumOfChildTables)(void* pVnode, int64_t uid, int64_t* numOfTables, int32_t* numOfCols, int8_t* flags);
>>>>>>> 6a2bfaa0
  void (*getBasicInfo)(void* pVnode, const char** dbname, int32_t* vgId, int64_t* numOfTables,
                       int64_t* numOfNormalTables);
  int32_t (*getDBSize)(void* pVnode, SDbSizeStatisInfo* pInfo);

  SMCtbCursor* (*openCtbCursor)(void* pVnode, tb_uid_t uid, int lock);
  int32_t (*resumeCtbCursor)(SMCtbCursor* pCtbCur, int8_t first);
  void (*pauseCtbCursor)(SMCtbCursor* pCtbCur);
  void (*closeCtbCursor)(SMCtbCursor* pCtbCur);
  tb_uid_t (*ctbCursorNext)(SMCtbCursor* pCur);
} SStoreMeta;

typedef struct SStoreMetaReader {
  void (*initReader)(SMetaReader* pReader, void* pVnode, int32_t flags, SStoreMeta* pAPI);
  void (*clearReader)(SMetaReader* pReader);
  void (*readerReleaseLock)(SMetaReader* pReader);
  int32_t (*getTableEntryByUid)(SMetaReader* pReader, tb_uid_t uid);
  int32_t (*getTableEntryByName)(SMetaReader* pReader, const char* name);
  int32_t (*getEntryGetUidCache)(SMetaReader* pReader, tb_uid_t uid);
} SStoreMetaReader;

typedef struct SUpdateInfo {
  SArray*      pTsBuckets;
  uint64_t     numBuckets;
  SArray*      pTsSBFs;
  uint64_t     numSBFs;
  int64_t      interval;
  int64_t      watermark;
  TSKEY        minTS;
  SScalableBf* pCloseWinSBF;
  SHashObj*    pMap;
  int64_t      maxDataVersion;
  int8_t       pkColType;
  int32_t      pkColLen;
  char*        pKeyBuff;
  char*        pValueBuff;

  int (*comparePkRowFn)(void* pValue1, void* pTs, void* pPkVal, __compar_fn_t cmpPkFn);
  __compar_fn_t comparePkCol;
} SUpdateInfo;

typedef struct SRecDataInfo {
  STimeWindow calWin;
  uint64_t    tableUid;
  int64_t     dataVersion;
  EStreamType mode;
  char        pPkColData[];
} SRecDataInfo;

typedef struct SScanRange {
  STimeWindow win;
  STimeWindow calWin;
  SSHashObj*  pGroupIds;
  SSHashObj*  pUIds;
} SScanRange;

typedef struct SResultWindowInfo {
  SRowBuffPos* pStatePos;
  SSessionKey  sessionWin;
  bool         isOutput;
} SResultWindowInfo;

typedef struct {
  void*   iter;      //  rocksdb_iterator_t*    iter;
  void*   snapshot;  //  rocksdb_snapshot_t*    snapshot;
  void*   readOpt;   //  rocksdb_readoptions_t* readOpt;
  void*   db;        //  rocksdb_t*             db;
  void*   pCur;
  int64_t number;
  void*   pStreamFileState;
  int32_t buffIndex;
  int32_t hashIter;
  void*   pHashData;
  int64_t minGpId;
} SStreamStateCur;

typedef struct STableTsDataState {
  SSHashObj*       pTableTsDataMap;
  __compar_fn_t    comparePkColFn;
  void*            pPkValBuff;
  int32_t          pkValLen;
  SStreamState*    pState;
  int32_t          curRecId;
  void*            pStreamTaskState;
  SArray*          pScanRanges;
  SRecDataInfo*    pRecValueBuff;
  int32_t          recValueLen;
  SStreamStateCur* pRecCur;
  int32_t          cfgIndex;
  void*            pBatch;
  int32_t          batchBufflen;
  void*            pBatchBuff;
} STableTsDataState;

typedef struct SStateStore {
  int32_t (*streamStatePutParName)(SStreamState* pState, int64_t groupId, const char* tbname);
  int32_t (*streamStateGetParName)(SStreamState* pState, int64_t groupId, void** pVal, bool onlyCache,
                                   int32_t* pWinCode);
  int32_t (*streamStateDeleteParName)(SStreamState* pState, int64_t groupId);
  void (*streamStateSetParNameInvalid)(SStreamState* pState);

  int32_t (*streamStateAddIfNotExist)(SStreamState* pState, const SWinKey* pKey, void** pVal, int32_t* pVLen,
                                      int32_t* pWinCode);
  void (*streamStateReleaseBuf)(SStreamState* pState, void* pVal, bool used);
  void (*streamStateClearBuff)(SStreamState* pState, void* pVal);
  void (*streamStateFreeVal)(void* val);
  int32_t (*streamStateGetPrev)(SStreamState* pState, const SWinKey* pKey, SWinKey* pResKey, void** pVal,
                                int32_t* pVLen, int32_t* pWinCode);
  int32_t (*streamStateGetAllPrev)(SStreamState* pState, const SWinKey* pKey, SArray* pResArray, int32_t maxNum);

  int32_t (*streamStatePut)(SStreamState* pState, const SWinKey* key, const void* value, int32_t vLen);
  int32_t (*streamStateGet)(SStreamState* pState, const SWinKey* key, void** pVal, int32_t* pVLen, int32_t* pWinCode);
  bool (*streamStateCheck)(SStreamState* pState, const SWinKey* key, bool hasLimit, bool* pIsLast);
  bool (*streamStateCheckSessionState)(SStreamState* pState, SSessionKey* pKey, TSKEY gap, bool* pIsLast);
  int32_t (*streamStateGetByPos)(SStreamState* pState, void* pos, void** pVal);
  void (*streamStateDel)(SStreamState* pState, const SWinKey* key);
  void (*streamStateDelByGroupId)(SStreamState* pState, uint64_t groupId);
  void (*streamStateClear)(SStreamState* pState);
  void (*streamStateSetNumber)(SStreamState* pState, int32_t number, int32_t tsIdex);
  void (*streamStateSaveInfo)(SStreamState* pState, void* pKey, int32_t keyLen, void* pVal, int32_t vLen);
  int32_t (*streamStateGetInfo)(SStreamState* pState, void* pKey, int32_t keyLen, void** pVal, int32_t* pLen);
  int32_t (*streamStateGetNumber)(SStreamState* pState);
  int32_t (*streamStateDeleteInfo)(SStreamState* pState, void* pKey, int32_t keyLen);

  int32_t (*streamStateFillPut)(SStreamState* pState, const SWinKey* key, const void* value, int32_t vLen);
  int32_t (*streamStateFillGet)(SStreamState* pState, const SWinKey* key, void** pVal, int32_t* pVLen,
                                int32_t* pWinCode);
  int32_t (*streamStateFillAddIfNotExist)(SStreamState* pState, const SWinKey* key, void** pVal, int32_t* pVLen,
                                          int32_t* pWinCode);
  void (*streamStateFillDel)(SStreamState* pState, const SWinKey* key);
  int32_t (*streamStateFillGetNext)(SStreamState* pState, const SWinKey* pKey, SWinKey* pResKey, void** pVal,
                                    int32_t* pVLen, int32_t* pWinCode);
  int32_t (*streamStateFillGetPrev)(SStreamState* pState, const SWinKey* pKey, SWinKey* pResKey, void** pVal,
                                    int32_t* pVLen, int32_t* pWinCode);

  void (*streamStateCurNext)(SStreamState* pState, SStreamStateCur* pCur);
  void (*streamStateCurPrev)(SStreamState* pState, SStreamStateCur* pCur);

  SStreamStateCur* (*streamStateGetAndCheckCur)(SStreamState* pState, SWinKey* key);
  SStreamStateCur* (*streamStateSeekKeyNext)(SStreamState* pState, const SWinKey* key);
  SStreamStateCur* (*streamStateFillSeekKeyNext)(SStreamState* pState, const SWinKey* key);
  SStreamStateCur* (*streamStateFillSeekKeyPrev)(SStreamState* pState, const SWinKey* key);
  void (*streamStateFreeCur)(SStreamStateCur* pCur);

  int32_t (*streamStateFillGetGroupKVByCur)(SStreamStateCur* pCur, SWinKey* pKey, const void** pVal, int32_t* pVLen);
  int32_t (*streamStateGetKVByCur)(SStreamStateCur* pCur, SWinKey* pKey, const void** pVal, int32_t* pVLen);

  void (*streamStateClearExpiredState)(SStreamState* pState, int32_t numOfKeep, TSKEY minTs);
  void (*streamStateClearExpiredSessionState)(SStreamState* pState, int32_t numOfKeep, TSKEY minTs, SSHashObj* pFlushGroup);
  int32_t (*streamStateSetRecFlag)(SStreamState* pState, const void* pKey, int32_t keyLen, int32_t mode);
  int32_t (*streamStateGetRecFlag)(SStreamState* pState, const void* pKey, int32_t keyLen, int32_t* pMode);

  int32_t (*streamStateSessionAddIfNotExist)(SStreamState* pState, SSessionKey* key, TSKEY gap, void** pVal,
                                             int32_t* pVLen, int32_t* pWinCode);
  int32_t (*streamStateSessionPut)(SStreamState* pState, const SSessionKey* key, void* value, int32_t vLen);
  int32_t (*streamStateSessionGet)(SStreamState* pState, SSessionKey* key, void** pVal, int32_t* pVLen,
                                   int32_t* pWinCode);
  void (*streamStateSessionDel)(SStreamState* pState, const SSessionKey* key);
  void (*streamStateSessionReset)(SStreamState* pState, void* pVal);
  void (*streamStateSessionClear)(SStreamState* pState);
  int32_t (*streamStateSessionGetKVByCur)(SStreamStateCur* pCur, SSessionKey* pKey, void** pVal, int32_t* pVLen);
  int32_t (*streamStateStateAddIfNotExist)(SStreamState* pState, SSessionKey* key, char* pKeyData, int32_t keyDataLen,
                                           state_key_cmpr_fn fn, void** pVal, int32_t* pVLen, int32_t* pWinCode);
  int32_t (*streamStateSessionGetKeyByRange)(SStreamState* pState, const SSessionKey* range, SSessionKey* curKey);
  int32_t (*streamStateCountGetKeyByRange)(SStreamState* pState, const SSessionKey* range, SSessionKey* curKey);
  int32_t (*streamStateSessionAllocWinBuffByNextPosition)(SStreamState* pState, SStreamStateCur* pCur,
                                                          const SSessionKey* pKey, void** pVal, int32_t* pVLen);
  int32_t (*streamStateSessionSaveToDisk)(STableTsDataState* pTblState, SSessionKey* pKey, SRecDataInfo* pVal, int32_t vLen);
  int32_t (*streamStateFlushReaminInfoToDisk)(STableTsDataState* pTblState);
  int32_t (*streamStateSessionDeleteAll)(SStreamState* pState);

  int32_t (*streamStateCountWinAddIfNotExist)(SStreamState* pState, SSessionKey* pKey, COUNT_TYPE winCount,
                                              void** ppVal, int32_t* pVLen, int32_t* pWinCode);
  int32_t (*streamStateCountWinAdd)(SStreamState* pState, SSessionKey* pKey, COUNT_TYPE winCount, void** pVal,
                                    int32_t* pVLen);

  int32_t (*updateInfoInit)(int64_t interval, int32_t precision, int64_t watermark, bool igUp, int8_t pkType,
                            int32_t pkLen, SUpdateInfo** ppInfo);
  int32_t (*updateInfoFillBlockData)(SUpdateInfo* pInfo, SSDataBlock* pBlock, int32_t primaryTsCol,
                                     int32_t primaryKeyCol, TSKEY* pMaxResTs);
  bool (*updateInfoIsUpdated)(SUpdateInfo* pInfo, uint64_t tableId, TSKEY ts, void* pPkVal, int32_t len);
  bool (*updateInfoIsTableInserted)(SUpdateInfo* pInfo, int64_t tbUid);
  bool (*isIncrementalTimeStamp)(SUpdateInfo* pInfo, uint64_t tableId, TSKEY ts, void* pPkVal, int32_t len);

  void (*updateInfoDestroy)(SUpdateInfo* pInfo);
  void (*windowSBfDelete)(SUpdateInfo* pInfo, uint64_t count);
  int32_t (*windowSBfAdd)(SUpdateInfo* pInfo, uint64_t count);

  int32_t (*updateInfoInitP)(SInterval* pInterval, int64_t watermark, bool igUp, int8_t pkType, int32_t pkLen,
                             SUpdateInfo** ppInfo);
  void (*updateInfoAddCloseWindowSBF)(SUpdateInfo* pInfo);
  void (*updateInfoDestoryColseWinSBF)(SUpdateInfo* pInfo);
  int32_t (*updateInfoSerialize)(SEncoder* pEncoder, const SUpdateInfo* pInfo);
  int32_t (*updateInfoDeserialize)(SDecoder* pDeCoder, SUpdateInfo* pInfo);

  SStreamStateCur* (*streamStateSessionSeekKeyPrev)(SStreamState* pState, const SSessionKey* key);
  SStreamStateCur* (*streamStateSessionSeekKeyNext)(SStreamState* pState, const SSessionKey* key);
  SStreamStateCur* (*streamStateCountSeekKeyPrev)(SStreamState* pState, const SSessionKey* pKey, COUNT_TYPE count);
  SStreamStateCur* (*streamStateSessionSeekKeyCurrentPrev)(SStreamState* pState, const SSessionKey* key);
  SStreamStateCur* (*streamStateSessionSeekKeyCurrentNext)(SStreamState* pState, const SSessionKey* key);

  int32_t (*streamFileStateInit)(int64_t memSize, uint32_t keySize, uint32_t rowSize, uint32_t selectRowSize,
                                 GetTsFun fp, void* pFile, TSKEY delMark, const char* id, int64_t ckId, int8_t type,
                                 struct SStreamFileState** ppFileState);

  int32_t (*streamStateGroupPut)(SStreamState* pState, int64_t groupId, void* value, int32_t vLen);
  SStreamStateCur* (*streamStateGroupGetCur)(SStreamState* pState);
  void (*streamStateGroupCurNext)(SStreamStateCur* pCur);
  int32_t (*streamStateGroupGetKVByCur)(SStreamStateCur* pCur, int64_t* pKey, void** pVal, int32_t* pVLen);

  void (*streamFileStateDestroy)(struct SStreamFileState* pFileState);
  void (*streamFileStateClear)(struct SStreamFileState* pFileState);
  bool (*needClearDiskBuff)(struct SStreamFileState* pFileState);

  SStreamState* (*streamStateOpen)(const char* path, void* pTask, int64_t streamId, int32_t taskId);
  SStreamState* (*streamStateRecalatedOpen)(const char* path, void* pTask, int64_t streamId, int32_t taskId);
  void (*streamStateClose)(SStreamState* pState, bool remove);
  int32_t (*streamStateBegin)(SStreamState* pState);
  void (*streamStateCommit)(SStreamState* pState);
  void (*streamStateDestroy)(SStreamState* pState, bool remove);
  void (*streamStateReloadInfo)(SStreamState* pState, TSKEY ts);
  void (*streamStateCopyBackend)(SStreamState* src, SStreamState* dst);

  int32_t (*streamStateGetAndSetTsData)(STableTsDataState* pState, uint64_t tableUid, TSKEY* pCurTs, void** ppCurPkVal,
                                        TSKEY lastTs, void* pLastPkVal, int32_t lastPkLen, int32_t* pWinCode);
  int32_t (*streamStateTsDataCommit)(STableTsDataState* pState);
  int32_t (*streamStateInitTsDataState)(STableTsDataState** ppTsDataState, int8_t pkType, int32_t pkLen, void* pState, void* pOtherState);
  void (*streamStateDestroyTsDataState)(STableTsDataState* pTsDataState);
  int32_t (*streamStateRecoverTsData)(STableTsDataState* pTsDataState);
  int32_t (*streamStateReloadTsDataState)(STableTsDataState* pTsDataState);
  int32_t (*streamStateMergeAndSaveScanRange)(STableTsDataState* pTsDataState, STimeWindow* pWin, uint64_t gpId,
                                              SRecDataInfo* pRecData, int32_t len);
  int32_t (*streamStateMergeAllScanRange)(STableTsDataState* pTsDataState);
  int32_t (*streamStatePopScanRange)(STableTsDataState* pTsDataState, SScanRange* pRange);

  SStreamStateCur* (*streamStateGetLastStateCur)(SStreamState* pState);
  void (*streamStateLastStateCurNext)(SStreamStateCur* pCur);
  int32_t (*streamStateNLastStateGetKVByCur)(SStreamStateCur* pCur, int32_t num, SArray* pRes);
  SStreamStateCur* (*streamStateGetLastSessionStateCur)(SStreamState* pState);
  void (*streamStateLastSessionStateCurNext)(SStreamStateCur* pCur);
  int32_t (*streamStateNLastSessionStateGetKVByCur)(SStreamStateCur* pCur, int32_t num, SArray* pRes);
} SStateStore;

typedef struct SStorageAPI {
  SStoreMeta          metaFn;  // todo: refactor
  TsdReader           tsdReader;
  SStoreMetaReader    metaReaderFn;
  SStoreCacheReader   cacheFn;
  SStoreSnapshotFn    snapshotFn;
  SStoreTqReader      tqReaderFn;
  SStateStore         stateStore;
  SMetaDataFilterAPI  metaFilter;
  SFunctionStateStore functionStore;
} SStorageAPI;

#ifdef __cplusplus
}
#endif

#endif  // TDENGINE_STORAGEAPI_H<|MERGE_RESOLUTION|>--- conflicted
+++ resolved
@@ -303,13 +303,8 @@
   // support filter and non-filter cases. [vnodeGetCtbIdList & vnodeGetCtbIdListByFilter]
   int32_t (*getChildTableList)(void* pVnode, int64_t suid, SArray* list);
   int32_t (*storeGetTableList)(void* pVnode, int8_t type, SArray* pList);
-<<<<<<< HEAD
   int32_t (*getTableSchema)(void* pVnode, int64_t uid, STSchema** pSchema, int64_t* suid, SSchemaWrapper** pTagSchema);
-  int32_t (*getNumOfChildTables)(void* pVnode, int64_t uid, int64_t* numOfTables, int32_t* numOfCols);
-=======
-  int32_t (*getTableSchema)(void* pVnode, int64_t uid, STSchema** pSchema, int64_t* suid);
   int32_t (*getNumOfChildTables)(void* pVnode, int64_t uid, int64_t* numOfTables, int32_t* numOfCols, int8_t* flags);
->>>>>>> 6a2bfaa0
   void (*getBasicInfo)(void* pVnode, const char** dbname, int32_t* vgId, int64_t* numOfTables,
                        int64_t* numOfNormalTables);
   int32_t (*getDBSize)(void* pVnode, SDbSizeStatisInfo* pInfo);
