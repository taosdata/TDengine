--- conflicted
+++ resolved
@@ -85,10 +85,7 @@
 
   SColCmprWrapper colCmpr;  // col compress alg
   SExtSchema*     pExtSchemas;
-<<<<<<< HEAD
-=======
   SColRefWrapper  colRef;   // col reference for virtual table
->>>>>>> 21317576
 } SMetaEntry;
 
 typedef struct SMetaReader {
