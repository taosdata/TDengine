#ifndef TDENGINE_STREAM_READER_H
#define TDENGINE_STREAM_READER_H

#include <stdint.h>
#include "executor.h"
#include "filter.h"
#include "plannodes.h"
#include "stream.h"
#include "streamMsg.h"
#include "tdatablock.h"
#include "thash.h"

#ifdef __cplusplus
extern "C" {
#endif

typedef struct SStreamTriggerReaderInfo {
  void*        pTask;
  int32_t      order;
  // SArray*      schemas;
  STimeWindow  twindows;
  uint64_t     suid;
  uint64_t     uid;
  int8_t       tableType;
  int8_t       deleteReCalc;
  int8_t       deleteOutTbl;
  SNode*       pTagCond;
  SNode*       pTagIndexCond;
  SNode*       pConditions;
  SNodeList*   partitionCols;
  SNodeList*   triggerCols;
  SNodeList*   triggerPseudoCols;
  SHashObj*    streamTaskMap;
  SHashObj*    groupIdMap;
  SSubplan*    triggerAst;
  SSubplan*    calcAst;
  SSDataBlock* triggerResBlock;
  SSDataBlock* triggerResBlockNew;
  SSDataBlock* calcResBlock;
  SSDataBlock* tsBlock;
  SExprInfo*   pExprInfo;
  int32_t      numOfExpr;
  SArray*      uidList;       // for virtual table stream, uid list
  SArray*      uidListIndex;
  SHashObj*    uidHash;
  void*        tableList;
  SFilterInfo* pFilterInfo;
  SHashObj*    pTableMetaCache;
<<<<<<< HEAD
  SSHashObj*   indexHash;  // index hash for wal data
  SSDataBlock* resultBlock;
  bool         groupByTbname;
=======
  SList*       pBlockListUsed;
  SList*       pBlockListFree;
>>>>>>> 044a4228
} SStreamTriggerReaderInfo;

typedef struct SStreamTriggerReaderCalcInfo {
  void*       pTask;
  void*       pFilterInfo;
  void*       tsConditions;
  SSubplan*    calcAst;
  STargetNode* pTargetNodeTs;
  char*       calcScanPlan;
  qTaskInfo_t pTaskInfo;
  SStreamRuntimeInfo rtInfo;
  SStreamRuntimeFuncInfo tmpRtFuncInfo;
} SStreamTriggerReaderCalcInfo;

typedef enum { STREAM_SCAN_GROUP_ONE_BY_ONE, STREAM_SCAN_ALL } EScanMode;

typedef enum { WAL_SUBMIT_DATA = 0, WAL_DELETE_DATA, WAL_DELETE_TABLE } ESWalType;

typedef struct SStreamTriggerReaderTaskInnerOptions {
  int32_t     order;
  void*       schemas;
  bool        isSchema;
  STimeWindow twindows;
  uint64_t    suid;
  uint64_t    uid;
  int64_t     ver;
  uint64_t    gid;
  int8_t      tableType;
  EScanMode   scanMode;
  bool        initReader;  // whether to init the reader
  SArray*     uidList;
  SStreamTriggerReaderInfo* sStreamReaderInfo;
} SStreamTriggerReaderTaskInnerOptions;

typedef struct SStreamReaderTaskInner {
  int64_t                              streamId;
  int64_t                              sessionId;
  SStorageAPI                          api;
  void*                                pReader;
  SSDataBlock*                         pResBlock;
  SSDataBlock*                         pResBlockDst;
  SStreamTriggerReaderTaskInnerOptions options;
  void*                                pTableList;
  int32_t                              currentGroupIndex;
  SFilterInfo*                         pFilterInfo;
  char*                                idStr;
  SQueryTableDataCond                  cond;
} SStreamReaderTaskInner;

int32_t qStreamInitQueryTableDataCond(SQueryTableDataCond* pCond, int32_t order, void* schemas, bool isSchema,
                                      STimeWindow twindows, uint64_t suid, int64_t ver);
int32_t createDataBlockForStream(SArray* schemas, SSDataBlock** pBlockRet);
int32_t qStreamBuildSchema(SArray* schemas, int8_t type, int32_t bytes, col_id_t colId);
void    releaseStreamTask(void* p);
int32_t createStreamTask(void* pVnode, SStreamTriggerReaderTaskInnerOptions* options, SStreamReaderTaskInner** ppTask,
                         SSDataBlock* pResBlock, SStorageAPI*  api);
void*   qStreamGetReaderInfo(int64_t streamId, int64_t taskId, void** taskAddr);
void    qStreamSetTaskRunning(int64_t streamId, int64_t taskId);
int32_t streamBuildFetchRsp(SArray* pResList, bool hasNext, void** data, size_t* size, int8_t precision);

#ifdef __cplusplus
}
#endif

#endif  // TDENGINE_STREAM_READER_H<|MERGE_RESOLUTION|>--- conflicted
+++ resolved
@@ -46,14 +46,9 @@
   void*        tableList;
   SFilterInfo* pFilterInfo;
   SHashObj*    pTableMetaCache;
-<<<<<<< HEAD
   SSHashObj*   indexHash;  // index hash for wal data
   SSDataBlock* resultBlock;
   bool         groupByTbname;
-=======
-  SList*       pBlockListUsed;
-  SList*       pBlockListFree;
->>>>>>> 044a4228
 } SStreamTriggerReaderInfo;
 
 typedef struct SStreamTriggerReaderCalcInfo {
