--- conflicted
+++ resolved
@@ -17,10 +17,7 @@
 typedef struct SStreamTableKeyInfo {
   int64_t uid;
   uint64_t groupId;
-<<<<<<< HEAD
-=======
   bool     markedDeleted;
->>>>>>> ac6c05c5
   struct SStreamTableKeyInfo* prev;
   struct SStreamTableKeyInfo* next;
 } SStreamTableKeyInfo;
@@ -82,17 +79,9 @@
   SFilterInfo* pFilterInfo;
   SHashObj*    pTableMetaCacheTrigger;
   SHashObj*    pTableMetaCacheCalc;
-<<<<<<< HEAD
-  SSHashObj*   indexHash;  // index hash for wal data
-  STSchema*    triggerTableSchema;
-  bool         groupByTbname;
-  void*        pVnode;
-  TdThreadRwlock lock;
-=======
   bool         groupByTbname;
   void*        pVnode;
   SRWLatch     lock;
->>>>>>> ac6c05c5
 
   StreamTableListInfo        tableList;
   StreamTableListInfo        vSetTableList;
@@ -154,22 +143,14 @@
                         
 int32_t  qStreamGetTableList(SStreamTriggerReaderInfo* sStreamReaderInfo, uint64_t gid, STableKeyInfo** pKeyInfo, int32_t* size);
 void     qStreamDestroyTableInfo(StreamTableListInfo* pTableListInfo);
-<<<<<<< HEAD
-int32_t  qStreamCopyTableInfo(StreamTableListInfo* src, StreamTableListInfo* dst, TdThreadRwlock* lock);
-=======
 int32_t  qStreamCopyTableInfo(SStreamTriggerReaderInfo* sStreamReaderInfo, StreamTableListInfo* dst);
->>>>>>> ac6c05c5
 int32_t  qTransformStreamTableList(void* pTableListInfo, StreamTableListInfo* tableInfo);
 int32_t  qStreamGetTableListGroupNum(SStreamTriggerReaderInfo* sStreamReaderInfo);
 SArray*  qStreamGetTableArrayList(SStreamTriggerReaderInfo* sStreamReaderInfo);
 int32_t  qStreamIterTableList(StreamTableListInfo* sStreamReaderInfo, STableKeyInfo** pKeyInfo, int32_t* size);
 uint64_t qStreamGetGroupIdFromOrigin(SStreamTriggerReaderInfo* sStreamReaderInfo, int64_t uid);
 uint64_t qStreamGetGroupIdFromSet(SStreamTriggerReaderInfo* sStreamReaderInfo, int64_t uid);
-<<<<<<< HEAD
-int32_t  qStreamModifyTableList(StreamTableListInfo* tableInfo, SArray* tableListAdd, SArray* tableListDel, TdThreadRwlock* lock);
-=======
 int32_t  qStreamModifyTableList(StreamTableListInfo* tableInfo, SArray* tableListAdd, SArray* tableListDel, SRWLatch* lock);
->>>>>>> ac6c05c5
 
 #ifdef __cplusplus
 }
