#ifndef TDENGINE_STREAM_READER_H
#define TDENGINE_STREAM_READER_H

#include <stdint.h>
#include "executor.h"
#include "filter.h"
#include "plannodes.h"
#include "stream.h"
#include "streamMsg.h"
#include "tdatablock.h"
#include "thash.h"

#ifdef __cplusplus
extern "C" {
#endif

typedef struct SStreamTableKeyInfo {
  int64_t uid;
  uint64_t groupId;
  bool     markedDeleted;
  struct SStreamTableKeyInfo* prev;
  struct SStreamTableKeyInfo* next;
} SStreamTableKeyInfo;

typedef struct SStreamTableList {
  SStreamTableKeyInfo* head;
  SStreamTableKeyInfo* tail;
  int32_t size;
} SStreamTableList;

typedef struct SStreamTableMapElement {
  SStreamTableKeyInfo* table;
  int32_t index;
} SStreamTableMapElement;

typedef struct StreamTableListInfo {
  SArray*          pTableList;   // element type: SStreamTableKeyInfo*
  SHashObj*        gIdMap;       // key: groupId/suid, value: SStreamTableList
  SHashObj*        uIdMap;       // key: uid, value: SStreamTableKeyInfo*,index
  void*            pIter;        // iterator for gIdMap
} StreamTableListInfo;

typedef struct SStreamTriggerReaderInfo {
  void*        pTask;
  int32_t      order;
  // SArray*      schemas;
  STimeWindow  twindows;
  uint64_t     suid;
  uint64_t     uid;
  int8_t       tableType;
  int8_t       deleteReCalc;
  int8_t       deleteOutTbl;
  SNode*       pTagCond;
  SNode*       pTagIndexCond;
  SNode*       pConditions;
  SNodeList*   partitionCols;
  SNodeList*   triggerCols;
  SNodeList*   triggerPseudoCols;
  SHashObj*    streamTaskMap;
  SHashObj*    groupIdMap;
  SSubplan*    triggerAst;
  SSubplan*    calcAst;
  SSDataBlock* triggerResBlock;
  SSDataBlock* triggerBlock;
  SSDataBlock* calcResBlock;
  SSDataBlock* calcBlock;
  SSDataBlock* metaBlock;
  SSDataBlock* tsBlock;
  SArray*      tsSchemas;
  SExprInfo*   pExprInfoTriggerTag;
  int32_t      numOfExprTriggerTag;
  SExprInfo*   pExprInfoCalcTag;
  int32_t      numOfExprCalcTag;
  SSHashObj*   uidHashTrigger;  // < uid -> SHashObj < slotId -> colId > >
  SSHashObj*   uidHashCalc;     // < uid -> SHashObj < slotId -> colId > >
  bool         isVtableStream;  // whether is virtual table stream
  void*        historyTableList;
  SFilterInfo* pFilterInfo;
  SHashObj*    pTableMetaCacheTrigger;
  SHashObj*    pTableMetaCacheCalc;
  bool         groupByTbname;
  void*        pVnode;
  SStorageAPI  storageApi;
  SRWLatch     lock;

  StreamTableListInfo        tableList;
  StreamTableListInfo        vSetTableList;

} SStreamTriggerReaderInfo;

typedef struct SStreamTriggerReaderCalcInfo {
  void*       pTask;
  void*       pFilterInfo;
  void*       tsConditions;
  SSubplan*    calcAst;
  STargetNode* pTargetNodeTs;
  char*       calcScanPlan;
  bool        hasPlaceHolder;
  qTaskInfo_t pTaskInfo;
  SStreamRuntimeInfo rtInfo;
  SStreamRuntimeFuncInfo tmpRtFuncInfo;
} SStreamTriggerReaderCalcInfo;

// typedef enum { STREAM_SCAN_GROUP_ONE_BY_ONE, STREAM_SCAN_ALL } EScanMode;

typedef enum { WAL_SUBMIT_DATA = 0, WAL_DELETE_DATA, WAL_DELETE_TABLE } ESWalType;

typedef struct {
  int32_t     order;
  void*       schemas;
  bool        isSchema;
  STimeWindow twindows;
  int64_t     suid;
  int64_t     ver;
  int32_t**   pSlotList;
} SStreamOptions;

typedef struct {
  int64_t                              streamId;
  int64_t                              sessionId;
  SStorageAPI*                         storageApi;
  void*                                pReader;
  SSDataBlock*                         pResBlock;
  SSDataBlock*                         pResBlockDst;
  SStreamOptions*                      options;
  char*                                idStr;
  SQueryTableDataCond                  cond;
} SStreamReaderTaskInner;

int32_t qStreamInitQueryTableDataCond(SQueryTableDataCond* pCond, int32_t order, void* schemas, bool isSchema,
                                      STimeWindow twindows, uint64_t suid, int64_t ver, int32_t** pSlotList);
int32_t createDataBlockForStream(SArray* schemas, SSDataBlock** pBlockRet);
int32_t qStreamBuildSchema(SArray* schemas, int8_t type, int32_t bytes, col_id_t colId);
void    releaseStreamTask(void* p);
void*   qStreamGetReaderInfo(int64_t streamId, int64_t taskId, void** taskAddr);
void    qStreamSetTaskRunning(int64_t streamId, int64_t taskId);
int32_t streamBuildFetchRsp(SArray* pResList, bool hasNext, void** data, size_t* size, int8_t precision);

int32_t qBuildVTableList(SSHashObj* uidHash, SStreamTriggerReaderInfo* sStreamReaderInfo);

int32_t createStreamTask(void* pVnode, SStreamOptions* options, SStreamReaderTaskInner** ppTask,
                         SSDataBlock* pResBlock, STableKeyInfo* pList, int32_t pNum, SStorageAPI* storageApi);

int32_t createStreamTaskForTs(SStreamOptions* options, SStreamReaderTaskInner** ppTask, SStorageAPI* api);
                        
int32_t  qStreamGetTableList(SStreamTriggerReaderInfo* sStreamReaderInfo, uint64_t gid, STableKeyInfo** pKeyInfo, int32_t* size);
void     qStreamDestroyTableInfo(StreamTableListInfo* pTableListInfo);
int32_t  qStreamCopyTableInfo(SStreamTriggerReaderInfo* sStreamReaderInfo, StreamTableListInfo* dst);
<<<<<<< HEAD
int32_t  qStreamSetTableList(StreamTableListInfo* pTableListInfo, int64_t uid, uint64_t gid, int64_t suid);
=======
int32_t  qTransformStreamTableList(void* pTableListInfo, SStreamTriggerReaderInfo* sStreamReaderInfo);
>>>>>>> 10d6df6e
int32_t  qStreamGetTableListGroupNum(SStreamTriggerReaderInfo* sStreamReaderInfo);
int32_t  qStreamGetTableListNum(SStreamTriggerReaderInfo* sStreamReaderInfo);
SArray*  qStreamGetTableArrayList(SStreamTriggerReaderInfo* sStreamReaderInfo);
int32_t  qStreamIterTableList(StreamTableListInfo* sStreamReaderInfo, STableKeyInfo** pKeyInfo, int32_t* size, int64_t* suid);
uint64_t qStreamGetGroupIdFromOrigin(SStreamTriggerReaderInfo* sStreamReaderInfo, int64_t uid);
uint64_t qStreamGetGroupIdFromSet(SStreamTriggerReaderInfo* sStreamReaderInfo, int64_t uid);
<<<<<<< HEAD
int32_t  qStreamRemoveTableList(StreamTableListInfo* pTableListInfo, int64_t uid);
=======
int32_t  qStreamModifyTableList(SStreamTriggerReaderInfo* sStreamReaderInfo, SArray* tableListAdd, SArray* tableListDel, SRWLatch* lock);
>>>>>>> 10d6df6e

#ifdef __cplusplus
}
#endif

#endif  // TDENGINE_STREAM_READER_H<|MERGE_RESOLUTION|>--- conflicted
+++ resolved
@@ -43,11 +43,11 @@
 typedef struct SStreamTriggerReaderInfo {
   void*        pTask;
   int32_t      order;
-  // SArray*      schemas;
   STimeWindow  twindows;
   uint64_t     suid;
   uint64_t     uid;
   int8_t       tableType;
+  int8_t       isVtableStream;  // whether is virtual table stream
   int8_t       deleteReCalc;
   int8_t       deleteOutTbl;
   SNode*       pTagCond;
@@ -73,11 +73,12 @@
   int32_t      numOfExprCalcTag;
   SSHashObj*   uidHashTrigger;  // < uid -> SHashObj < slotId -> colId > >
   SSHashObj*   uidHashCalc;     // < uid -> SHashObj < slotId -> colId > >
-  bool         isVtableStream;  // whether is virtual table stream
   void*        historyTableList;
   SFilterInfo* pFilterInfo;
   SHashObj*    pTableMetaCacheTrigger;
   SHashObj*    pTableMetaCacheCalc;
+  SHashObj*    triggerTableSchemaMapVTable; // key: uid, value: STSchema*
+  STSchema*    triggerTableSchema;
   bool         groupByTbname;
   void*        pVnode;
   SStorageAPI  storageApi;
@@ -136,7 +137,7 @@
 void    qStreamSetTaskRunning(int64_t streamId, int64_t taskId);
 int32_t streamBuildFetchRsp(SArray* pResList, bool hasNext, void** data, size_t* size, int8_t precision);
 
-int32_t qBuildVTableList(SSHashObj* uidHash, SStreamTriggerReaderInfo* sStreamReaderInfo);
+int32_t qBuildVTableList(SStreamTriggerReaderInfo* sStreamReaderInfo);
 
 int32_t createStreamTask(void* pVnode, SStreamOptions* options, SStreamReaderTaskInner** ppTask,
                          SSDataBlock* pResBlock, STableKeyInfo* pList, int32_t pNum, SStorageAPI* storageApi);
@@ -146,22 +147,14 @@
 int32_t  qStreamGetTableList(SStreamTriggerReaderInfo* sStreamReaderInfo, uint64_t gid, STableKeyInfo** pKeyInfo, int32_t* size);
 void     qStreamDestroyTableInfo(StreamTableListInfo* pTableListInfo);
 int32_t  qStreamCopyTableInfo(SStreamTriggerReaderInfo* sStreamReaderInfo, StreamTableListInfo* dst);
-<<<<<<< HEAD
-int32_t  qStreamSetTableList(StreamTableListInfo* pTableListInfo, int64_t uid, uint64_t gid, int64_t suid);
-=======
-int32_t  qTransformStreamTableList(void* pTableListInfo, SStreamTriggerReaderInfo* sStreamReaderInfo);
->>>>>>> 10d6df6e
+int32_t  qStreamSetTableList(StreamTableListInfo* pTableListInfo, int64_t uid, uint64_t gid);
 int32_t  qStreamGetTableListGroupNum(SStreamTriggerReaderInfo* sStreamReaderInfo);
 int32_t  qStreamGetTableListNum(SStreamTriggerReaderInfo* sStreamReaderInfo);
 SArray*  qStreamGetTableArrayList(SStreamTriggerReaderInfo* sStreamReaderInfo);
 int32_t  qStreamIterTableList(StreamTableListInfo* sStreamReaderInfo, STableKeyInfo** pKeyInfo, int32_t* size, int64_t* suid);
 uint64_t qStreamGetGroupIdFromOrigin(SStreamTriggerReaderInfo* sStreamReaderInfo, int64_t uid);
 uint64_t qStreamGetGroupIdFromSet(SStreamTriggerReaderInfo* sStreamReaderInfo, int64_t uid);
-<<<<<<< HEAD
 int32_t  qStreamRemoveTableList(StreamTableListInfo* pTableListInfo, int64_t uid);
-=======
-int32_t  qStreamModifyTableList(SStreamTriggerReaderInfo* sStreamReaderInfo, SArray* tableListAdd, SArray* tableListDel, SRWLatch* lock);
->>>>>>> 10d6df6e
 
 #ifdef __cplusplus
 }
