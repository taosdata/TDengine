--- conflicted
+++ resolved
@@ -30,20 +30,6 @@
   TSKEY   ts;
 } SUpdateKey;
 
-<<<<<<< HEAD
-typedef struct SUpdateInfo {
-  SArray      *pTsBuckets;
-  uint64_t     numBuckets;
-  SArray      *pTsSBFs;
-  uint64_t     numSBFs;
-  int64_t      interval;
-  int64_t      watermark;
-  TSKEY        minTS;
-  SScalableBf *pCloseWinSBF;
-  SHashObj    *pMap;
-  uint64_t     maxDataVersion;
-} SUpdateInfo;
-=======
 //typedef struct SUpdateInfo {
 //  SArray      *pTsBuckets;
 //  uint64_t     numBuckets;
@@ -56,7 +42,6 @@
 //  SHashObj    *pMap;
 //  uint64_t     maxDataVersion;
 //} SUpdateInfo;
->>>>>>> 3c2bf197
 
 SUpdateInfo *updateInfoInitP(SInterval *pInterval, int64_t watermark);
 SUpdateInfo *updateInfoInit(int64_t interval, int32_t precision, int64_t watermark);
