/*
 * Copyright (c) 2019 TAOS Data, Inc. <jhtao@taosdata.com>
 *
 * This program is free software: you can use, redistribute, and/or modify
 * it under the terms of the GNU Affero General Public License, version 3
 * or later ("AGPL"), as published by the Free Software Foundation.
 *
 * This program is distributed in the hope that it will be useful, but WITHOUT
 * ANY WARRANTY; without even the implied warranty of MERCHANTABILITY or
 * FITNESS FOR A PARTICULAR PURPOSE.
 *
 * You should have received a copy of the GNU Affero General Public License
 * along with this program. If not, see <http://www.gnu.org/licenses/>.
 */

#include "os.h"
#include "ttimer.h"
#include "streamState.h"
#include "tdatablock.h"
#include "tdbInt.h"
#include "tmsg.h"
#include "tmsgcb.h"
#include "tqueue.h"

#ifdef __cplusplus
extern "C" {
#endif

#ifndef _STREAM_H_
#define _STREAM_H_

typedef struct SStreamTask SStreamTask;

#define SSTREAM_TASK_VER 1
enum {
  STREAM_STATUS__NORMAL = 0,
  STREAM_STATUS__STOP,
  STREAM_STATUS__INIT,
  STREAM_STATUS__FAILED,
  STREAM_STATUS__RECOVER,
  STREAM_STATUS__PAUSE,
};

enum {
  TASK_STATUS__NORMAL = 0,
  TASK_STATUS__DROPPING,
  TASK_STATUS__FAIL,
  TASK_STATUS__STOP,
  TASK_STATUS__SCAN_HISTORY,  // stream task scan history data by using tsdbread in the stream scanner
  TASK_STATUS__HALT,          // pause, but not be manipulated by user command
  TASK_STATUS__PAUSE,         // pause
  TASK_STATUS__CK,  // stream task is in checkpoint status, no data are allowed to put into inputQ anymore
  TASK_STATUS__CK_READY,
};

enum {
  TASK_SCHED_STATUS__INACTIVE = 1,
  TASK_SCHED_STATUS__WAITING,
  TASK_SCHED_STATUS__ACTIVE,
  TASK_SCHED_STATUS__FAILED,
  TASK_SCHED_STATUS__DROPPING,
};

enum {
  TASK_INPUT_STATUS__NORMAL = 1,
  TASK_INPUT_STATUS__BLOCKED,
  TASK_INPUT_STATUS__FAILED,
};

enum {
  TASK_OUTPUT_STATUS__NORMAL = 1,
  TASK_OUTPUT_STATUS__WAIT,
};

enum {
  TASK_TRIGGER_STATUS__INACTIVE = 1,
  TASK_TRIGGER_STATUS__ACTIVE,
};

typedef enum {
  TASK_LEVEL__SOURCE = 1,
  TASK_LEVEL__AGG,
  TASK_LEVEL__SINK,
} ETASK_LEVEL;

enum {
  TASK_OUTPUT__FIXED_DISPATCH = 1,
  TASK_OUTPUT__SHUFFLE_DISPATCH,
  TASK_OUTPUT__TABLE,
  TASK_OUTPUT__SMA,
  TASK_OUTPUT__FETCH,
};

enum {
  STREAM_QUEUE__SUCESS = 1,
  STREAM_QUEUE__FAILED,
  STREAM_QUEUE__PROCESSING,
};

typedef struct {
  int8_t type;
} SStreamQueueItem;

typedef void    FTbSink(SStreamTask* pTask, void* vnode, int64_t ver, void* data);
typedef int32_t FTaskExpand(void* ahandle, SStreamTask* pTask, int64_t ver);

typedef struct {
  int8_t      type;
  int64_t     ver;
  int32_t*    dataRef;
  SPackedData submit;
} SStreamDataSubmit;

typedef struct {
  int8_t  type;
  int64_t ver;
  SArray* dataRefs;  // SArray<int32_t*>
  SArray* submits;   // SArray<SPackedSubmit>
} SStreamMergedSubmit;

typedef struct {
  int8_t type;

  int32_t srcVgId;
  int32_t srcTaskId;
  int64_t sourceVer;
  int64_t reqId;

  SArray* blocks;  // SArray<SSDataBlock>
} SStreamDataBlock;

// ref data block, for delete
typedef struct {
  int8_t       type;
  SSDataBlock* pBlock;
} SStreamRefDataBlock;

typedef struct {
  int8_t       type;
  SSDataBlock* pBlock;
} SStreamTrigger;

typedef struct SStreamQueueNode SStreamQueueNode;

struct SStreamQueueNode {
  SStreamQueueItem* item;
  SStreamQueueNode* next;
};

typedef struct {
  SStreamQueueNode* head;
  int64_t           size;
} SStreamQueueRes;

void streamFreeQitem(SStreamQueueItem* data);

#if 0
bool              streamQueueResEmpty(const SStreamQueueRes* pRes);
int64_t           streamQueueResSize(const SStreamQueueRes* pRes);
SStreamQueueNode* streamQueueResFront(SStreamQueueRes* pRes);
SStreamQueueNode* streamQueueResPop(SStreamQueueRes* pRes);
void              streamQueueResClear(SStreamQueueRes* pRes);
SStreamQueueRes   streamQueueBuildRes(SStreamQueueNode* pNode);
#endif

typedef struct {
  SStreamQueueNode* pHead;
} SStreamQueue1;

#if 0
bool            streamQueueHasTask(const SStreamQueue1* pQueue);
int32_t         streamQueuePush(SStreamQueue1* pQueue, SStreamQueueItem* pItem);
SStreamQueueRes streamQueueGetRes(SStreamQueue1* pQueue);
#endif

typedef struct {
  STaosQueue* queue;
  STaosQall*  qall;
  void*       qItem;
  int8_t      status;
} SStreamQueue;

int32_t streamInit();
void    streamCleanUp();

SStreamQueue* streamQueueOpen(int64_t cap);
void          streamQueueClose(SStreamQueue* pQueue);
void          streamQueueCleanup(SStreamQueue* pQueue);

static FORCE_INLINE void streamQueueProcessSuccess(SStreamQueue* queue) {
  ASSERT(atomic_load_8(&queue->status) == STREAM_QUEUE__PROCESSING);
  queue->qItem = NULL;
  atomic_store_8(&queue->status, STREAM_QUEUE__SUCESS);
}

static FORCE_INLINE void streamQueueProcessFail(SStreamQueue* queue) {
  ASSERT(atomic_load_8(&queue->status) == STREAM_QUEUE__PROCESSING);
  atomic_store_8(&queue->status, STREAM_QUEUE__FAILED);
}

void* streamQueueNextItem(SStreamQueue* pQueue);

SStreamDataSubmit* streamDataSubmitNew(SPackedData* pData, int32_t type);
void               streamDataSubmitDestroy(SStreamDataSubmit* pDataSubmit);

typedef struct {
  char*              qmsg;
  void*              pExecutor;   // not applicable to encoder and decoder
  struct SWalReader* pWalReader;  // not applicable to encoder and decoder
} STaskExec;

typedef struct {
  int32_t taskId;
  int32_t nodeId;
  SEpSet  epSet;
} STaskDispatcherFixedEp;

typedef struct {
  char      stbFullName[TSDB_TABLE_FNAME_LEN];
  int32_t   waitingRspCnt;
  SUseDbRsp dbInfo;
} STaskDispatcherShuffle;

typedef struct {
  int64_t         stbUid;
  char            stbFullName[TSDB_TABLE_FNAME_LEN];
  SSchemaWrapper* pSchemaWrapper;
  void*           vnode;  // not available to encoder and decoder
  FTbSink*        tbSinkFunc;
  STSchema*       pTSchema;
  SSHashObj*      pTblInfo;
} STaskSinkTb;

typedef void FSmaSink(void* vnode, int64_t smaId, const SArray* data);

typedef struct {
  int64_t smaId;
  // following are not applicable to encoder and decoder
  void*     vnode;
  FSmaSink* smaSink;
} STaskSinkSma;

typedef struct {
  int8_t reserved;
} STaskSinkFetch;

typedef struct SStreamChildEpInfo {
  int32_t nodeId;
  int32_t childId;
  int32_t taskId;
  SEpSet  epSet;
  bool    dataAllowed;  // denote if the data from this upstream task is allowed to put into inputQ, not serialize it
} SStreamChildEpInfo;

typedef struct SStreamId {
  int64_t     streamId;
  int32_t     taskId;
  const char* idStr;
} SStreamId;

typedef struct SCheckpointInfo {
  int64_t checkpointId;
  int64_t checkpointVer;  // latest checkpointId version
  int64_t currentVer;     // current offset in WAL, not serialize it
} SCheckpointInfo;

typedef struct SStreamStatus {
<<<<<<< HEAD
  int8_t        taskStatus;
  int8_t        downstreamReady; // downstream tasks are all ready now, if this flag is set
  int8_t        schedStatus;
  int8_t        keepTaskStatus;
  bool          transferState;
  int8_t        timerActive;     // timer is active
  int8_t        pauseAllowed;    // allowed task status to be set to be paused
  int32_t       stage;   // rollback will increase this attribute one for each time
=======
  int8_t taskStatus;
  int8_t downstreamReady;  // downstream tasks are all ready now, if this flag is set
  int8_t schedStatus;
  int8_t keepTaskStatus;
  bool   transferState;
  int8_t timerActive;   // timer is active
  int8_t pauseAllowed;  // allowed task status to be set to be paused
>>>>>>> b6586085
} SStreamStatus;

typedef struct SHistDataRange {
  SVersionRange range;
  STimeWindow   window;
} SHistDataRange;

typedef struct SSTaskBasicInfo {
  int32_t nodeId;  // vgroup id or snode id
  SEpSet  epSet;
  int32_t selfChildId;
  int32_t totalLevel;
  int8_t  taskLevel;
  int8_t  fillHistory;  // is fill history task or not
} SSTaskBasicInfo;

typedef struct SDispatchMsgInfo {
  void*   pData;       // current dispatch data
  int16_t msgType;     // dispatch msg type
  int32_t retryCount;  // retry send data count
  int64_t blockingTs;  // output blocking timestamp
} SDispatchMsgInfo;

typedef struct {
  int8_t        type;
  int8_t        status;
  SStreamQueue* queue;
} STaskOutputInfo;

typedef struct {
  int64_t init;
  int64_t step1Start;
  int64_t step2Start;
} STaskTimestamp;

struct SStreamTask {
  int64_t          ver;
  SStreamId        id;
  SSTaskBasicInfo  info;
  STaskOutputInfo  outputInfo;
  SDispatchMsgInfo msgInfo;
  SStreamStatus    status;
  SCheckpointInfo  chkInfo;
  STaskExec        exec;
  SHistDataRange   dataRange;
  SStreamId        historyTaskId;
  SStreamId        streamTaskId;
  int32_t          nextCheckId;
  SArray*          checkpointInfo;  // SArray<SStreamCheckpointInfo>
  STaskTimestamp   tsInfo;
  SArray*          pReadyMsgList;      // SArray<SStreamChkptReadyInfo*>
  TdThreadMutex    lock;               // secure the operation of set task status and puting data into inputQ
  SArray*          pUpstreamInfoList;

  // output
  union {
    STaskDispatcherFixedEp fixedEpDispatcher;
    STaskDispatcherShuffle shuffleDispatcher;
    STaskSinkTb            tbSink;
    STaskSinkSma           smaSink;
    STaskSinkFetch         fetchSink;
  };

  int8_t        inputStatus;
  SStreamQueue* inputQueue;

  // trigger
  int8_t        triggerStatus;
  int64_t       triggerParam;
  void*         schedTimer;
  void*         launchTaskTimer;
  SMsgCb*       pMsgCb;  // msg handle
  SStreamState* pState;  // state backend
  SArray*       pRspMsgList;

  // the followings attributes don't be serialized
  int32_t             notReadyTasks;
  int32_t             numOfWaitingUpstream;
  int64_t             checkReqId;
  SArray*             checkReqIds;  // shuffle
  int32_t             refCnt;
  int64_t             checkpointingId;
  int32_t             checkpointAlignCnt;
  int32_t             checkpointNotReadyTasks;
  int32_t             transferStateAlignCnt;
  struct SStreamMeta* pMeta;
  SSHashObj*          pNameMap;
};

typedef struct SMgmtInfo {
  SEpSet  epset;
  int32_t mnodeId;
} SMgmtInfo;

// meta
typedef struct SStreamMeta {
  char*         path;
  TDB*          db;
  TTB*          pTaskDb;
  TTB*          pCheckpointDb;
  SHashObj*     pTasks;
  SArray*       pTaskList;  // SArray<task_id*>
  void*         ahandle;
  TXN*          txn;
  FTaskExpand*  expandFunc;
  int32_t       vgId;
  SRWLatch      lock;
  int32_t       walScanCounter;
  void*         streamBackend;
  int64_t       streamBackendRid;
  SHashObj*     pTaskBackendUnique;
  TdThreadMutex backendMutex;
  tmr_h         hbTmr;
  SMgmtInfo     mgmtInfo;

  int32_t  chkptNotReadyTasks;
  SArray*  checkpointSaved;
  SArray*  checkpointInUse;
  int32_t  checkpointCap;
  SRWLatch checkpointDirLock;
} SStreamMeta;

int32_t tEncodeStreamEpInfo(SEncoder* pEncoder, const SStreamChildEpInfo* pInfo);
int32_t tDecodeStreamEpInfo(SDecoder* pDecoder, SStreamChildEpInfo* pInfo);

SStreamTask* tNewStreamTask(int64_t streamId, int8_t taskLevel, int8_t fillHistory, int64_t triggerParam,
                            SArray* pTaskList);
int32_t      tEncodeStreamTask(SEncoder* pEncoder, const SStreamTask* pTask);
int32_t      tDecodeStreamTask(SDecoder* pDecoder, SStreamTask* pTask);
void         tFreeStreamTask(SStreamTask* pTask);
int32_t      streamTaskInit(SStreamTask* pTask, SStreamMeta* pMeta, SMsgCb* pMsgCb, int64_t ver);

int32_t tDecodeStreamTaskChkInfo(SDecoder* pDecoder, SCheckpointInfo* pChkpInfo);

int32_t tAppendDataToInputQueue(SStreamTask* pTask, SStreamQueueItem* pItem);
bool    tInputQueueIsFull(const SStreamTask* pTask);

typedef struct {
  SMsgHead head;
  int64_t  streamId;
  int32_t  taskId;
} SStreamTaskRunReq;

typedef struct {
  int64_t streamId;
  int32_t taskId;
  int32_t type;
  int32_t srcVgId;
  int32_t upstreamTaskId;
  int32_t upstreamChildId;
  int32_t upstreamNodeId;
  int32_t blockNum;
  int64_t totalLen;
  SArray* dataLen;  // SArray<int32_t>
  SArray* data;     // SArray<SRetrieveTableRsp*>
} SStreamDispatchReq;

typedef struct {
  int64_t streamId;
  int32_t upstreamNodeId;
  int32_t upstreamTaskId;
  int32_t downstreamNodeId;
  int32_t downstreamTaskId;
  int8_t  inputStatus;
} SStreamDispatchRsp;

typedef struct {
  int64_t            streamId;
  int64_t            reqId;
  int32_t            srcTaskId;
  int32_t            srcNodeId;
  int32_t            dstTaskId;
  int32_t            dstNodeId;
  int32_t            retrieveLen;
  SRetrieveTableRsp* pRetrieve;
} SStreamRetrieveReq;

typedef struct {
  int64_t streamId;
  int32_t childId;
  int32_t rspFromTaskId;
  int32_t rspToTaskId;
} SStreamRetrieveRsp;

typedef struct {
  int64_t reqId;
  int64_t streamId;
  int32_t upstreamNodeId;
  int32_t upstreamTaskId;
  int32_t downstreamNodeId;
  int32_t downstreamTaskId;
  int32_t childId;
  int32_t stage;
} SStreamTaskCheckReq;

typedef struct {
  int64_t reqId;
  int64_t streamId;
  int32_t upstreamNodeId;
  int32_t upstreamTaskId;
  int32_t downstreamNodeId;
  int32_t downstreamTaskId;
  int32_t childId;
  int32_t stage;
  int8_t  status;
} SStreamTaskCheckRsp;

typedef struct {
  SMsgHead msgHead;
  int64_t  streamId;
  int32_t  taskId;
  int8_t   igUntreated;
} SStreamScanHistoryReq;

typedef struct {
  int64_t streamId;
  int32_t upstreamTaskId;
  int32_t downstreamTaskId;
  int32_t upstreamNodeId;
  int32_t childId;
} SStreamScanHistoryFinishReq, SStreamTransferReq;

int32_t tEncodeStreamScanHistoryFinishReq(SEncoder* pEncoder, const SStreamScanHistoryFinishReq* pReq);
int32_t tDecodeStreamScanHistoryFinishReq(SDecoder* pDecoder, SStreamScanHistoryFinishReq* pReq);

typedef struct {
  int64_t streamId;
  int64_t checkpointId;
  int32_t taskId;
  int32_t nodeId;
  SEpSet  mgmtEps;
  int32_t mnodeId;
  int64_t expireTime;
} SStreamCheckpointSourceReq;

typedef struct {
  int64_t streamId;
  int64_t checkpointId;
  int32_t taskId;
  int32_t nodeId;
  int32_t mnodeId;
  int64_t expireTime;
} SStreamCheckpointSourceRsp;

int32_t tEncodeStreamCheckpointSourceReq(SEncoder* pEncoder, const SStreamCheckpointSourceReq* pReq);
int32_t tDecodeStreamCheckpointSourceReq(SDecoder* pDecoder, SStreamCheckpointSourceReq* pReq);

int32_t tEncodeStreamCheckpointSourceRsp(SEncoder* pEncoder, const SStreamCheckpointSourceRsp* pRsp);
int32_t tDecodeStreamCheckpointSourceRsp(SDecoder* pDecoder, SStreamCheckpointSourceRsp* pRsp);

typedef struct {
  SMsgHead msgHead;
  int64_t  streamId;
  int64_t  checkpointId;
  int32_t  downstreamTaskId;
  int32_t  downstreamNodeId;
  int32_t  upstreamTaskId;
  int32_t  upstreamNodeId;
  int32_t  childId;
} SStreamCheckpointReadyMsg;

int32_t tEncodeStreamCheckpointReadyMsg(SEncoder* pEncoder, const SStreamCheckpointReadyMsg* pRsp);
int32_t tDecodeStreamCheckpointReadyMsg(SDecoder* pDecoder, SStreamCheckpointReadyMsg* pRsp);

typedef struct {
  int32_t vgId;
  int32_t numOfTasks;
} SStreamHbMsg;

int32_t tEncodeStreamHbMsg(SEncoder* pEncoder, const SStreamHbMsg* pRsp);
int32_t tDecodeStreamHbMsg(SDecoder* pDecoder, SStreamHbMsg* pRsp);

typedef struct {
  int64_t streamId;
  int32_t upstreamTaskId;
  int32_t upstreamNodeId;
  int32_t downstreamId;
  int32_t downstreamNode;
} SStreamCompleteHistoryMsg;

int32_t tEncodeCompleteHistoryDataMsg(SEncoder* pEncoder, const SStreamCompleteHistoryMsg* pReq);
int32_t tDecodeCompleteHistoryDataMsg(SDecoder* pDecoder, SStreamCompleteHistoryMsg* pReq);

typedef struct {
  int32_t nodeId;
  SEpSet  prevEp;
  SEpSet  newEp;
} SNodeUpdateInfo;

typedef struct {
  int64_t streamId;
  int32_t taskId;
  SArray* pNodeList;   // SArray<SNodeUpdateInfo>
} SStreamTaskNodeUpdateMsg;

int32_t tEncodeStreamTaskUpdateMsg(SEncoder* pEncoder, const SStreamTaskNodeUpdateMsg* pMsg);
int32_t tDecodeStreamTaskUpdateMsg(SDecoder* pDecoder, SStreamTaskNodeUpdateMsg* pMsg);

typedef struct {
  int64_t streamId;
  int32_t downstreamTaskId;
  int32_t taskId;
} SStreamRecoverDownstreamReq;

typedef struct {
  int64_t streamId;
  int32_t downstreamTaskId;
  int32_t taskId;
  SArray* checkpointVer;  // SArray<SStreamCheckpointInfo>
} SStreamRecoverDownstreamRsp;

int32_t tEncodeStreamTaskCheckReq(SEncoder* pEncoder, const SStreamTaskCheckReq* pReq);
int32_t tDecodeStreamTaskCheckReq(SDecoder* pDecoder, SStreamTaskCheckReq* pReq);

int32_t tEncodeStreamTaskCheckRsp(SEncoder* pEncoder, const SStreamTaskCheckRsp* pRsp);
int32_t tDecodeStreamTaskCheckRsp(SDecoder* pDecoder, SStreamTaskCheckRsp* pRsp);

int32_t tEncodeStreamDispatchReq(SEncoder* pEncoder, const SStreamDispatchReq* pReq);
int32_t tDecodeStreamDispatchReq(SDecoder* pDecoder, SStreamDispatchReq* pReq);

int32_t tDecodeStreamRetrieveReq(SDecoder* pDecoder, SStreamRetrieveReq* pReq);
void    tDeleteStreamRetrieveReq(SStreamRetrieveReq* pReq);

void tDeleteStreamDispatchReq(SStreamDispatchReq* pReq);

int32_t streamSetupScheduleTrigger(SStreamTask* pTask);

int32_t streamProcessRunReq(SStreamTask* pTask);
int32_t streamProcessDispatchMsg(SStreamTask* pTask, SStreamDispatchReq* pReq, SRpcMsg* pMsg, bool exec);
int32_t streamProcessDispatchRsp(SStreamTask* pTask, SStreamDispatchRsp* pRsp, int32_t code);

int32_t streamProcessRetrieveReq(SStreamTask* pTask, SStreamRetrieveReq* pReq, SRpcMsg* pMsg);
void                streamTaskOpenAllUpstreamInput(SStreamTask* pTask);
void                streamTaskCloseUpstreamInput(SStreamTask* pTask, int32_t taskId);
SStreamChildEpInfo* streamTaskGetUpstreamTaskEpInfo(SStreamTask* pTask, int32_t taskId);

void    streamTaskInputFail(SStreamTask* pTask);
int32_t streamTryExec(SStreamTask* pTask);
int32_t streamSchedExec(SStreamTask* pTask);
int32_t streamTaskOutputResultBlock(SStreamTask* pTask, SStreamDataBlock* pBlock);
bool    streamTaskShouldStop(const SStreamStatus* pStatus);
bool    streamTaskShouldPause(const SStreamStatus* pStatus);
bool    streamTaskIsIdle(const SStreamTask* pTask);
int32_t streamTaskEndScanWAL(SStreamTask* pTask);

<<<<<<< HEAD
int32_t streamScanExec(SStreamTask* pTask, int32_t batchSize);
void    initRpcMsg(SRpcMsg* pMsg, int32_t msgType, void* pCont, int32_t contLen);
=======
SStreamChildEpInfo* streamTaskGetUpstreamTaskEpInfo(SStreamTask* pTask, int32_t taskId);
int32_t             streamScanExec(SStreamTask* pTask, int32_t batchSize);
>>>>>>> b6586085

char* createStreamTaskIdStr(int64_t streamId, int32_t taskId);

// recover and fill history
void    streamTaskCheckDownstreamTasks(SStreamTask* pTask);
int32_t streamTaskDoCheckDownstreamTasks(SStreamTask* pTask);
int32_t streamTaskLaunchScanHistory(SStreamTask* pTask);
int32_t streamTaskCheckStatus(SStreamTask* pTask, int32_t stage);
int32_t streamTaskRestart(SStreamTask* pTask, const char* pDir);
int32_t streamTaskUpdateEpInfo(SArray* pTaskList, int32_t nodeId, SEpSet* pEpSet);
int32_t streamTaskStop(SStreamTask* pTask);
int32_t streamSendCheckRsp(const SStreamMeta* pMeta, const SStreamTaskCheckReq* pReq, SStreamTaskCheckRsp* pRsp,
                           SRpcHandleInfo* pRpcInfo, int32_t taskId);
int32_t streamProcessCheckRsp(SStreamTask* pTask, const SStreamTaskCheckRsp* pRsp);
int32_t streamLaunchFillHistoryTask(SStreamTask* pTask);
int32_t streamTaskScanHistoryDataComplete(SStreamTask* pTask);
int32_t streamStartScanHistoryAsync(SStreamTask* pTask, int8_t igUntreated);
bool    streamHistoryTaskSetVerRangeStep2(SStreamTask* pTask, int64_t latestVer);
int32_t streamTaskGetInputQItems(const SStreamTask* pTask);

// common
int32_t     streamRestoreParam(SStreamTask* pTask);
int32_t     streamSetStatusNormal(SStreamTask* pTask);
const char* streamGetTaskStatusStr(int32_t status);
void        streamTaskPause(SStreamTask* pTask);
void        streamTaskResume(SStreamTask* pTask);
void        streamTaskHalt(SStreamTask* pTask);
void        streamTaskResumeFromHalt(SStreamTask* pTask);
void        streamTaskDisablePause(SStreamTask* pTask);
void        streamTaskEnablePause(SStreamTask* pTask);
int32_t     streamTaskSetUpstreamInfo(SStreamTask* pTask, const SStreamTask* pUpstreamTask);
void        streamTaskUpdateUpstreamInfo(SStreamTask* pTask, int32_t nodeId, const SEpSet* pEpSet);
void        streamTaskUpdateDownstreamInfo(SStreamTask* pTask, int32_t nodeId, const SEpSet* pEpSet);
void        streamTaskSetFixedDownstreamInfo(SStreamTask* pTask, const SStreamTask* pDownstreamTask);

// source level
int32_t streamSetParamForStreamScannerStep1(SStreamTask* pTask, SVersionRange* pVerRange, STimeWindow* pWindow);
int32_t streamSetParamForStreamScannerStep2(SStreamTask* pTask, SVersionRange* pVerRange, STimeWindow* pWindow);
int32_t streamSourceScanHistoryData(SStreamTask* pTask);
int32_t streamDispatchScanHistoryFinishMsg(SStreamTask* pTask);

int32_t streamDispatchTransferStateMsg(SStreamTask* pTask);

// agg level
int32_t streamTaskScanHistoryPrepare(SStreamTask* pTask);
int32_t streamProcessScanHistoryFinishReq(SStreamTask* pTask, SStreamScanHistoryFinishReq* pReq,
                                          SRpcHandleInfo* pRpcInfo);
int32_t streamProcessScanHistoryFinishRsp(SStreamTask* pTask);

// stream task meta
void         streamMetaInit();
void         streamMetaCleanup();
SStreamMeta* streamMetaOpen(const char* path, void* ahandle, FTaskExpand expandFunc, int32_t vgId);
void         streamMetaClose(SStreamMeta* streamMeta);

// save to stream meta store
int32_t      streamMetaSaveTask(SStreamMeta* pMeta, SStreamTask* pTask);
int32_t      streamMetaRemoveTask(SStreamMeta* pMeta, int32_t taskId);
int32_t      streamMetaRegisterTask(SStreamMeta* pMeta, int64_t ver, SStreamTask* pTask, bool* pAdded);
int32_t      streamMetaUnregisterTask(SStreamMeta* pMeta, int64_t streamId, int32_t taskId);
int32_t      streamMetaGetNumOfTasks(SStreamMeta* pMeta);  // todo remove it
SStreamTask* streamMetaAcquireTask(SStreamMeta* pMeta, int64_t streamId, int32_t taskId);
void         streamMetaReleaseTask(SStreamMeta* pMeta, SStreamTask* pTask);

int32_t streamMetaBegin(SStreamMeta* pMeta);
int32_t streamMetaCommit(SStreamMeta* pMeta);
int32_t streamLoadTasks(SStreamMeta* pMeta);

// checkpoint
int32_t streamProcessCheckpointSourceReq(SStreamTask* pTask, SStreamCheckpointSourceReq* pReq);
int32_t streamProcessCheckpointReadyMsg(SStreamTask* pTask);

int32_t streamTaskReleaseState(SStreamTask* pTask);
int32_t streamTaskReloadState(SStreamTask* pTask);
int32_t streamAlignTransferState(SStreamTask* pTask);

<<<<<<< HEAD
int32_t streamAddCheckpointSourceRspMsg(SStreamCheckpointSourceReq* pReq, SRpcHandleInfo* pRpcInfo, SStreamTask* pTask);

=======
>>>>>>> b6586085
#ifdef __cplusplus
}
#endif

#endif /* ifndef _STREAM_H_ */<|MERGE_RESOLUTION|>--- conflicted
+++ resolved
@@ -265,16 +265,6 @@
 } SCheckpointInfo;
 
 typedef struct SStreamStatus {
-<<<<<<< HEAD
-  int8_t        taskStatus;
-  int8_t        downstreamReady; // downstream tasks are all ready now, if this flag is set
-  int8_t        schedStatus;
-  int8_t        keepTaskStatus;
-  bool          transferState;
-  int8_t        timerActive;     // timer is active
-  int8_t        pauseAllowed;    // allowed task status to be set to be paused
-  int32_t       stage;   // rollback will increase this attribute one for each time
-=======
   int8_t taskStatus;
   int8_t downstreamReady;  // downstream tasks are all ready now, if this flag is set
   int8_t schedStatus;
@@ -282,7 +272,7 @@
   bool   transferState;
   int8_t timerActive;   // timer is active
   int8_t pauseAllowed;  // allowed task status to be set to be paused
->>>>>>> b6586085
+  int32_t       stage;   // rollback will increase this attribute one for each time
 } SStreamStatus;
 
 typedef struct SHistDataRange {
@@ -628,13 +618,9 @@
 bool    streamTaskIsIdle(const SStreamTask* pTask);
 int32_t streamTaskEndScanWAL(SStreamTask* pTask);
 
-<<<<<<< HEAD
-int32_t streamScanExec(SStreamTask* pTask, int32_t batchSize);
-void    initRpcMsg(SRpcMsg* pMsg, int32_t msgType, void* pCont, int32_t contLen);
-=======
 SStreamChildEpInfo* streamTaskGetUpstreamTaskEpInfo(SStreamTask* pTask, int32_t taskId);
 int32_t             streamScanExec(SStreamTask* pTask, int32_t batchSize);
->>>>>>> b6586085
+void    initRpcMsg(SRpcMsg* pMsg, int32_t msgType, void* pCont, int32_t contLen);
 
 char* createStreamTaskIdStr(int64_t streamId, int32_t taskId);
 
@@ -711,11 +697,8 @@
 int32_t streamTaskReloadState(SStreamTask* pTask);
 int32_t streamAlignTransferState(SStreamTask* pTask);
 
-<<<<<<< HEAD
 int32_t streamAddCheckpointSourceRspMsg(SStreamCheckpointSourceReq* pReq, SRpcHandleInfo* pRpcInfo, SStreamTask* pTask);
 
-=======
->>>>>>> b6586085
 #ifdef __cplusplus
 }
 #endif
