/*
 * Copyright (c) 2019 TAOS Data, Inc. <jhtao@taosdata.com>
 *
 * This program is free software: you can use, redistribute, and/or modify
 * it under the terms of the GNU Affero General Public License, version 3
 * or later ("AGPL"), as published by the Free Software Foundation.
 *
 * This program is distributed in the hope that it will be useful, but WITHOUT
 * ANY WARRANTY; without even the implied warranty of MERCHANTABILITY or
 * FITNESS FOR A PARTICULAR PURPOSE.
 *
 * You should have received a copy of the GNU Affero General Public License
 * along with this program. If not, see <http://www.gnu.org/licenses/>.
 */

#include "os.h"
#include "executor.h"
#include "query.h"
#include "streamState.h"
#include "tdatablock.h"
#include "tdbInt.h"
#include "tmsg.h"
#include "tmsgcb.h"
#include "tqueue.h"
#include "trpc.h"

#ifdef __cplusplus
extern "C" {
#endif

#ifndef _STREAM_H_
#define _STREAM_H_

typedef void  (*_free_reader_fn_t)(void*);
typedef struct SStreamTask SStreamTask;

enum {
  STREAM_STATUS__NORMAL = 0,
  STREAM_STATUS__STOP,
  STREAM_STATUS__INIT,
  STREAM_STATUS__FAILED,
  STREAM_STATUS__RECOVER,
};

enum {
  TASK_STATUS__NORMAL = 0,
  TASK_STATUS__DROPPING,
  TASK_STATUS__FAIL,
  TASK_STATUS__STOP,
  TASK_STATUS__WAIT_DOWNSTREAM,
  TASK_STATUS__RECOVER_PREPARE,
  TASK_STATUS__RECOVER1,
  TASK_STATUS__RECOVER2,
  TASK_STATUS__RESTORE,  // only available for source task to replay WAL from the checkpoint
};

enum {
  TASK_SCHED_STATUS__INACTIVE = 1,
  TASK_SCHED_STATUS__WAITING,
  TASK_SCHED_STATUS__ACTIVE,
  TASK_SCHED_STATUS__FAILED,
  TASK_SCHED_STATUS__DROPPING,
};

enum {
  TASK_INPUT_STATUS__NORMAL = 1,
  TASK_INPUT_STATUS__BLOCKED,
  TASK_INPUT_STATUS__RECOVER,
  TASK_INPUT_STATUS__STOP,
  TASK_INPUT_STATUS__FAILED,
};

enum {
  TASK_OUTPUT_STATUS__NORMAL = 1,
  TASK_OUTPUT_STATUS__WAIT,
  TASK_OUTPUT_STATUS__BLOCKED,
};

enum {
  TASK_TRIGGER_STATUS__INACTIVE = 1,
  TASK_TRIGGER_STATUS__ACTIVE,
};

enum {
  TASK_LEVEL__SOURCE = 1,
  TASK_LEVEL__AGG,
  TASK_LEVEL__SINK,
};

enum {
  TASK_OUTPUT__FIXED_DISPATCH = 1,
  TASK_OUTPUT__SHUFFLE_DISPATCH,
  TASK_OUTPUT__TABLE,
  TASK_OUTPUT__SMA,
  TASK_OUTPUT__FETCH,
};

enum {
  STREAM_QUEUE__SUCESS = 1,
  STREAM_QUEUE__FAILED,
  STREAM_QUEUE__PROCESSING,
};

typedef struct {
  int8_t type;
} SStreamQueueItem;

typedef void    FTbSink(SStreamTask* pTask, void* vnode, int64_t ver, void* data);
typedef int32_t FTaskExpand(void* ahandle, SStreamTask* pTask, int64_t ver);

typedef struct {
  int8_t      type;
  int64_t     ver;
  int32_t*    dataRef;
  SPackedData submit;
} SStreamDataSubmit2;

typedef struct {
  int8_t  type;
  int64_t ver;
  SArray* dataRefs;  // SArray<int32_t*>
  SArray* submits;   // SArray<SPackedSubmit>
} SStreamMergedSubmit2;

typedef struct {
  int8_t type;

  int32_t srcVgId;
  int32_t childId;
  int64_t sourceVer;
  int64_t reqId;

  SArray* blocks;  // SArray<SSDataBlock>
} SStreamDataBlock;

// ref data block, for delete
typedef struct {
  int8_t       type;
  int64_t      ver;
  int32_t*     dataRef;
  SSDataBlock* pBlock;
} SStreamRefDataBlock;

typedef struct {
  int8_t type;
} SStreamCheckpoint;

typedef struct {
  int8_t       type;
  SSDataBlock* pBlock;
} SStreamTrigger;

typedef struct SStreamQueueNode SStreamQueueNode;

struct SStreamQueueNode {
  SStreamQueueItem* item;
  SStreamQueueNode* next;
};

typedef struct {
  SStreamQueueNode* head;
  int64_t           size;
} SStreamQueueRes;

void streamFreeQitem(SStreamQueueItem* data);

#if 0
bool              streamQueueResEmpty(const SStreamQueueRes* pRes);
int64_t           streamQueueResSize(const SStreamQueueRes* pRes);
SStreamQueueNode* streamQueueResFront(SStreamQueueRes* pRes);
SStreamQueueNode* streamQueueResPop(SStreamQueueRes* pRes);
void              streamQueueResClear(SStreamQueueRes* pRes);
SStreamQueueRes   streamQueueBuildRes(SStreamQueueNode* pNode);
#endif

typedef struct {
  SStreamQueueNode* pHead;
} SStreamQueue1;

#if 0
bool            streamQueueHasTask(const SStreamQueue1* pQueue);
int32_t         streamQueuePush(SStreamQueue1* pQueue, SStreamQueueItem* pItem);
SStreamQueueRes streamQueueGetRes(SStreamQueue1* pQueue);
#endif

typedef struct {
  STaosQueue* queue;
  STaosQall*  qall;
  void*       qItem;
  int8_t      status;
} SStreamQueue;

int32_t streamInit();
void    streamCleanUp();

SStreamQueue* streamQueueOpen(int64_t cap);
void          streamQueueClose(SStreamQueue* queue);

static FORCE_INLINE void streamQueueProcessSuccess(SStreamQueue* queue) {
  ASSERT(atomic_load_8(&queue->status) == STREAM_QUEUE__PROCESSING);
  queue->qItem = NULL;
  atomic_store_8(&queue->status, STREAM_QUEUE__SUCESS);
}

static FORCE_INLINE void streamQueueProcessFail(SStreamQueue* queue) {
  ASSERT(atomic_load_8(&queue->status) == STREAM_QUEUE__PROCESSING);
  atomic_store_8(&queue->status, STREAM_QUEUE__FAILED);
}

static FORCE_INLINE void* streamQueueCurItem(SStreamQueue* queue) {
  return queue->qItem;
}

void* streamQueueNextItem(SStreamQueue* queue);

SStreamDataSubmit2* streamDataSubmitNew(SPackedData submit, int32_t type);
void streamDataSubmitDestroy(SStreamDataSubmit2* pDataSubmit);

SStreamDataSubmit2* streamSubmitBlockClone(SStreamDataSubmit2* pSubmit);

typedef struct {
  char*              qmsg;
  void*              pExecutor;   // not applicable to encoder and decoder
  struct STqReader*  pTqReader;   // not applicable to encoder and decoder
  struct SWalReader* pWalReader;  // not applicable to encoder and decoder
} STaskExec;

typedef struct {
  int32_t taskId;
  int32_t nodeId;
  SEpSet  epSet;
} STaskDispatcherFixedEp;

typedef struct {
  char      stbFullName[TSDB_TABLE_FNAME_LEN];
  int32_t   waitingRspCnt;
  SUseDbRsp dbInfo;
} STaskDispatcherShuffle;

typedef struct {
  int64_t         stbUid;
  char            stbFullName[TSDB_TABLE_FNAME_LEN];
  SSchemaWrapper* pSchemaWrapper;
  void*           vnode;  // not available to encoder and decoder
  FTbSink*        tbSinkFunc;
  STSchema*       pTSchema;
} STaskSinkTb;

typedef void FSmaSink(void* vnode, int64_t smaId, const SArray* data);

typedef struct {
  int64_t smaId;
  // following are not applicable to encoder and decoder
  void*     vnode;
  FSmaSink* smaSink;
} STaskSinkSma;

typedef struct {
  int8_t reserved;
} STaskSinkFetch;

typedef struct {
  int32_t nodeId;
  int32_t childId;
  int32_t taskId;
  SEpSet  epSet;
} SStreamChildEpInfo;

typedef struct SStreamId {
  int64_t     streamId;
  int32_t     taskId;
  const char* idStr;
} SStreamId;

typedef struct SCheckpointInfo {
  int64_t id;
  int64_t version;   // offset in WAL
} SCheckpointInfo;

typedef struct SStreamStatus {
  int8_t taskStatus;
  int8_t schedStatus;
} SStreamStatus;

struct SStreamTask {
  SStreamId       id;
  int32_t         totalLevel;
  int8_t          taskLevel;
  int8_t          outputType;
  int16_t         dispatchMsgType;
  SStreamStatus   status;
  int32_t         selfChildId;
  int32_t         nodeId;
  SEpSet          epSet;
  SCheckpointInfo chkInfo;
  STaskExec       exec;

  // fill history
  int8_t fillHistory;

  // children info
  SArray* childEpInfo;  // SArray<SStreamChildEpInfo*>
  int32_t nextCheckId;
  SArray* checkpointInfo;  // SArray<SStreamCheckpointInfo>

  // output
  union {
    STaskDispatcherFixedEp fixedEpDispatcher;
    STaskDispatcherShuffle shuffleDispatcher;
    STaskSinkTb            tbSink;
    STaskSinkSma           smaSink;
    STaskSinkFetch         fetchSink;
  };

  int8_t        inputStatus;
  int8_t        outputStatus;
  SStreamQueue* inputQueue;
  SStreamQueue* outputQueue;

  // trigger
  int8_t        triggerStatus;
  int64_t       triggerParam;
  void*         timer;
  SMsgCb*       pMsgCb;  // msg handle
  SStreamState* pState;  // state backend

  // the followings attributes don't be serialized
  int32_t             recoverTryingDownstream;
  int32_t             recoverWaitingUpstream;
  int64_t             checkReqId;
  SArray*             checkReqIds;  // shuffle
  int32_t             refCnt;
  int64_t             checkpointingId;
  int32_t             checkpointAlignCnt;
  struct SStreamMeta* pMeta;
  _free_reader_fn_t   freeFp;
};

// meta
typedef struct SStreamMeta {
    char*        path;
    TDB*         db;
    TTB*         pTaskDb;
    TTB*         pCheckpointDb;
    SHashObj*    pTasks;
    SHashObj*    pWalReadTasks;
    void*        ahandle;
    TXN*         txn;
    FTaskExpand* expandFunc;
    int32_t      vgId;
    SRWLatch     lock;
    int8_t       walScan;
    bool         quit;
} SStreamMeta;

int32_t tEncodeStreamEpInfo(SEncoder* pEncoder, const SStreamChildEpInfo* pInfo);
int32_t tDecodeStreamEpInfo(SDecoder* pDecoder, SStreamChildEpInfo* pInfo);

<<<<<<< HEAD
SStreamTask* tNewSStreamTask(int64_t streamId);
int32_t      tEncodeSStreamTask(SEncoder* pEncoder, const SStreamTask* pTask);
int32_t      tDecodeSStreamTask(SDecoder* pDecoder, SStreamTask* pTask);
void         tFreeSStreamTask(SStreamTask* pTask);

static FORCE_INLINE int32_t streamTaskInput(SStreamTask* pTask, SStreamQueueItem* pItem) {
  int32_t code = 0;
  int8_t  type = pItem->type;
  if (type == STREAM_INPUT__DATA_SUBMIT) {
    SStreamDataSubmit2* pSubmitClone = streamSubmitRefClone((SStreamDataSubmit2*)pItem);
    if (pSubmitClone == NULL) {
      qDebug("task %d %p submit enqueue failed since out of memory", pTask->taskId, pTask);
      terrno = TSDB_CODE_OUT_OF_MEMORY;
      atomic_store_8(&pTask->inputStatus, TASK_INPUT_STATUS__FAILED);
      return -1;
    }
    qDebug("task %d %p submit enqueue %p %p %p %d %" PRId64, pTask->taskId, pTask, pItem, pSubmitClone,
           pSubmitClone->submit.msgStr, pSubmitClone->submit.msgLen, pSubmitClone->submit.ver);
    code = taosWriteQitem(pTask->inputQueue->queue, pSubmitClone);
    // qStreamInput(pTask->exec.executor, pSubmitClone);
  } else if (type == STREAM_INPUT__DATA_BLOCK || type == STREAM_INPUT__DATA_RETRIEVE ||
             type == STREAM_INPUT__REF_DATA_BLOCK) {
    code = taosWriteQitem(pTask->inputQueue->queue, pItem);
    // qStreamInput(pTask->exec.executor, pItem);
  } else if (type == STREAM_INPUT__CHECKPOINT) {
    code = taosWriteQitem(pTask->inputQueue->queue, pItem);
    // qStreamInput(pTask->exec.executor, pItem);
  } else if (type == STREAM_INPUT__GET_RES) {
    code = taosWriteQitem(pTask->inputQueue->queue, pItem);
    // qStreamInput(pTask->exec.executor, pItem);
  }
  if (code != 0) return code;

  if (type != STREAM_INPUT__GET_RES && type != STREAM_INPUT__CHECKPOINT && pTask->triggerParam != 0) {
    atomic_val_compare_exchange_8(&pTask->triggerStatus, TASK_TRIGGER_STATUS__INACTIVE, TASK_TRIGGER_STATUS__ACTIVE);
  }

#if 0
  // TODO: back pressure
  atomic_store_8(&pTask->inputStatus, TASK_INPUT_STATUS__NORMAL);
#endif
  return 0;
}
=======
SStreamTask* tNewStreamTask(int64_t streamId);
int32_t      tEncodeStreamTask(SEncoder* pEncoder, const SStreamTask* pTask);
int32_t      tDecodeStreamTask(SDecoder* pDecoder, SStreamTask* pTask);
void         tFreeStreamTask(SStreamTask* pTask);
int32_t      tAppendDataToInputQueue(SStreamTask* pTask, SStreamQueueItem* pItem);
bool         tInputQueueIsFull(const SStreamTask* pTask);
>>>>>>> f8b672f0

static FORCE_INLINE void streamTaskInputFail(SStreamTask* pTask) {
  atomic_store_8(&pTask->inputStatus, TASK_INPUT_STATUS__FAILED);
}

typedef struct {
  SMsgHead head;
  int64_t  streamId;
  int32_t  taskId;
} SStreamTaskRunReq;

typedef struct {
  int64_t streamId;
  int32_t taskId;
  int32_t dataSrcVgId;
  int32_t upstreamTaskId;
  int32_t upstreamChildId;
  int32_t upstreamNodeId;
  int32_t blockNum;
  SArray* dataLen;  // SArray<int32_t>
  SArray* data;     // SArray<SRetrieveTableRsp*>
} SStreamDispatchReq;

typedef struct {
  int64_t streamId;
  int32_t upstreamNodeId;
  int32_t upstreamTaskId;
  int32_t downstreamNodeId;
  int32_t downstreamTaskId;
  int8_t  inputStatus;
} SStreamDispatchRsp;

typedef struct {
  int64_t            streamId;
  int64_t            reqId;
  int32_t            srcTaskId;
  int32_t            srcNodeId;
  int32_t            dstTaskId;
  int32_t            dstNodeId;
  int32_t            retrieveLen;
  SRetrieveTableRsp* pRetrieve;
} SStreamRetrieveReq;

typedef struct {
  int64_t streamId;
  int32_t childId;
  int32_t rspFromTaskId;
  int32_t rspToTaskId;
} SStreamRetrieveRsp;

typedef struct {
  int64_t reqId;
  int64_t streamId;
  int32_t upstreamNodeId;
  int32_t upstreamTaskId;
  int32_t downstreamNodeId;
  int32_t downstreamTaskId;
  int32_t childId;
} SStreamTaskCheckReq;

typedef struct {
  int64_t reqId;
  int64_t streamId;
  int32_t upstreamNodeId;
  int32_t upstreamTaskId;
  int32_t downstreamNodeId;
  int32_t downstreamTaskId;
  int32_t childId;
  int8_t  status;
} SStreamTaskCheckRsp;

typedef struct {
  SMsgHead msgHead;
  int64_t  streamId;
  int32_t  taskId;
} SStreamRecoverStep1Req, SStreamRecoverStep2Req;

typedef struct {
  int64_t streamId;
  int32_t taskId;
  int32_t childId;
} SStreamRecoverFinishReq;

int32_t tEncodeSStreamRecoverFinishReq(SEncoder* pEncoder, const SStreamRecoverFinishReq* pReq);
int32_t tDecodeSStreamRecoverFinishReq(SDecoder* pDecoder, SStreamRecoverFinishReq* pReq);

typedef struct {
  int64_t streamId;
  int64_t checkpointId;
  int32_t taskId;
  int32_t nodeId;
  int64_t expireTime;
} SStreamCheckpointSourceReq;

typedef struct {
  int64_t streamId;
  int64_t checkpointId;
  int32_t taskId;
  int32_t nodeId;
  int64_t expireTime;
} SStreamCheckpointSourceRsp;

int32_t tEncodeSStreamCheckpointSourceReq(SEncoder* pEncoder, const SStreamCheckpointSourceReq* pReq);
int32_t tDecodeSStreamCheckpointSourceReq(SDecoder* pDecoder, SStreamCheckpointSourceReq* pReq);

int32_t tEncodeSStreamCheckpointSourceRsp(SEncoder* pEncoder, const SStreamCheckpointSourceRsp* pRsp);
int32_t tDecodeSStreamCheckpointSourceRsp(SDecoder* pDecoder, SStreamCheckpointSourceRsp* pRsp);

typedef struct {
  SMsgHead msgHead;
  int64_t  streamId;
  int64_t  checkpointId;
  int32_t  downstreamTaskId;
  int32_t  downstreamNodeId;
  int32_t  upstreamTaskId;
  int32_t  upstreamNodeId;
  int32_t  childId;
  int64_t  expireTime;
  int8_t   taskLevel;
} SStreamCheckpointReq;

typedef struct {
  SMsgHead msgHead;
  int64_t  streamId;
  int64_t  checkpointId;
  int32_t  downstreamTaskId;
  int32_t  downstreamNodeId;
  int32_t  upstreamTaskId;
  int32_t  upstreamNodeId;
  int32_t  childId;
  int64_t  expireTime;
  int8_t   taskLevel;
} SStreamCheckpointRsp;

int32_t tEncodeSStreamCheckpointReq(SEncoder* pEncoder, const SStreamCheckpointReq* pReq);
int32_t tDecodeSStreamCheckpointReq(SDecoder* pDecoder, SStreamCheckpointReq* pReq);

int32_t tEncodeSStreamCheckpointRsp(SEncoder* pEncoder, const SStreamCheckpointRsp* pRsp);
int32_t tDecodeSStreamCheckpointRsp(SDecoder* pDecoder, SStreamCheckpointRsp* pRsp);

typedef struct {
  int64_t streamId;
  int32_t downstreamTaskId;
  int32_t taskId;
} SStreamRecoverDownstreamReq;

typedef struct {
  int64_t streamId;
  int32_t downstreamTaskId;
  int32_t taskId;
  SArray* checkpointVer;  // SArray<SStreamCheckpointInfo>
} SStreamRecoverDownstreamRsp;

int32_t tEncodeSStreamTaskCheckReq(SEncoder* pEncoder, const SStreamTaskCheckReq* pReq);
int32_t tDecodeSStreamTaskCheckReq(SDecoder* pDecoder, SStreamTaskCheckReq* pReq);

int32_t tEncodeSStreamTaskCheckRsp(SEncoder* pEncoder, const SStreamTaskCheckRsp* pRsp);
int32_t tDecodeSStreamTaskCheckRsp(SDecoder* pDecoder, SStreamTaskCheckRsp* pRsp);

int32_t tEncodeSStreamTaskRecoverReq(SEncoder* pEncoder, const SStreamRecoverDownstreamReq* pReq);
int32_t tDecodeSStreamTaskRecoverReq(SDecoder* pDecoder, SStreamRecoverDownstreamReq* pReq);

int32_t tEncodeSStreamTaskRecoverRsp(SEncoder* pEncoder, const SStreamRecoverDownstreamRsp* pRsp);
int32_t tDecodeSStreamTaskRecoverRsp(SDecoder* pDecoder, SStreamRecoverDownstreamRsp* pRsp);

int32_t tDecodeStreamDispatchReq(SDecoder* pDecoder, SStreamDispatchReq* pReq);
int32_t tDecodeStreamRetrieveReq(SDecoder* pDecoder, SStreamRetrieveReq* pReq);
void    tDeleteStreamRetrieveReq(SStreamRetrieveReq* pReq);

void tDeleteStreamDispatchReq(SStreamDispatchReq* pReq);

int32_t streamSetupTrigger(SStreamTask* pTask);

int32_t streamProcessRunReq(SStreamTask* pTask);
int32_t streamProcessDispatchReq(SStreamTask* pTask, SStreamDispatchReq* pReq, SRpcMsg* pMsg, bool exec);
int32_t streamProcessDispatchRsp(SStreamTask* pTask, SStreamDispatchRsp* pRsp, int32_t code);

int32_t streamProcessRetrieveReq(SStreamTask* pTask, SStreamRetrieveReq* pReq, SRpcMsg* pMsg);
// int32_t streamProcessRetrieveRsp(SStreamTask* pTask, SStreamRetrieveRsp* pRsp);

int32_t streamTryExec(SStreamTask* pTask);
int32_t streamSchedExec(SStreamTask* pTask);
int32_t streamTaskOutput(SStreamTask* pTask, SStreamDataBlock* pBlock);

int32_t streamScanExec(SStreamTask* pTask, int32_t batchSz);

// recover and fill history
int32_t streamTaskCheckDownstream(SStreamTask* pTask, int64_t version);
int32_t streamTaskLaunchRecover(SStreamTask* pTask, int64_t version);
int32_t streamProcessTaskCheckReq(SStreamTask* pTask, const SStreamTaskCheckReq* pReq);
int32_t streamProcessTaskCheckRsp(SStreamTask* pTask, const SStreamTaskCheckRsp* pRsp, int64_t version);
// common
int32_t streamSetParamForRecover(SStreamTask* pTask);
int32_t streamRestoreParam(SStreamTask* pTask);
int32_t streamSetStatusNormal(SStreamTask* pTask);
// source level
int32_t streamSourceRecoverPrepareStep1(SStreamTask* pTask, int64_t ver);
int32_t streamBuildSourceRecover1Req(SStreamTask* pTask, SStreamRecoverStep1Req* pReq);
int32_t streamSourceRecoverScanStep1(SStreamTask* pTask);
int32_t streamBuildSourceRecover2Req(SStreamTask* pTask, SStreamRecoverStep2Req* pReq);
int32_t streamSourceRecoverScanStep2(SStreamTask* pTask, int64_t ver);
int32_t streamDispatchRecoverFinishReq(SStreamTask* pTask);
// agg level
int32_t streamAggRecoverPrepare(SStreamTask* pTask);
// int32_t streamAggChildrenRecoverFinish(SStreamTask* pTask);
int32_t streamProcessRecoverFinishReq(SStreamTask* pTask, int32_t childId);

SStreamMeta* streamMetaOpen(const char* path, void* ahandle, FTaskExpand expandFunc, int32_t vgId);
void         streamMetaClose(SStreamMeta* streamMeta);

<<<<<<< HEAD
int32_t streamMetaSaveTask(SStreamMeta* pMeta, SStreamTask* pTask);
int32_t streamMetaAddTask(SStreamMeta* pMeta, int64_t ver, SStreamTask* pTask);
int32_t streamMetaAddSerializedTask(SStreamMeta* pMeta, int64_t startVer, char* msg, int32_t msgLen);
// SStreamTask* streamMetaGetTask(SStreamMeta* pMeta, int32_t taskId);
=======
int32_t      streamMetaSaveTask(SStreamMeta* pMeta, SStreamTask* pTask);
int32_t      streamMetaAddDeployedTask(SStreamMeta* pMeta, int64_t ver, SStreamTask* pTask);
int32_t      streamMetaAddSerializedTask(SStreamMeta* pMeta, int64_t checkpointVer, char* msg, int32_t msgLen);
int32_t      streamMetaGetNumOfTasks(const SStreamMeta* pMeta);
>>>>>>> f8b672f0

SStreamTask* streamMetaAcquireTaskEx(SStreamMeta* pMeta, int32_t taskId);
SStreamTask* streamMetaAcquireTask(SStreamMeta* pMeta, int32_t taskId);
void         streamMetaReleaseTask(SStreamMeta* pMeta, SStreamTask* pTask);
void         streamMetaRemoveTask(SStreamMeta* pMeta, int32_t taskId);

int32_t      streamMetaBegin(SStreamMeta* pMeta);
int32_t      streamMetaCommit(SStreamMeta* pMeta);
int32_t      streamMetaRollBack(SStreamMeta* pMeta);
int32_t      streamLoadTasks(SStreamMeta* pMeta, int64_t ver);

// checkpoint
int32_t streamProcessCheckpointSourceReq(SStreamMeta* pMeta, SStreamTask* pTask, SStreamCheckpointSourceReq* pReq);
int32_t streamProcessCheckpointReq(SStreamMeta* pMeta, SStreamTask* pTask, SStreamCheckpointReq* pReq);
int32_t streamProcessCheckpointRsp(SStreamMeta* pMeta, SStreamTask* pTask, SStreamCheckpointRsp* pRsp);

#ifdef __cplusplus
}
#endif

#endif /* ifndef _STREAM_H_ */<|MERGE_RESOLUTION|>--- conflicted
+++ resolved
@@ -356,58 +356,12 @@
 int32_t tEncodeStreamEpInfo(SEncoder* pEncoder, const SStreamChildEpInfo* pInfo);
 int32_t tDecodeStreamEpInfo(SDecoder* pDecoder, SStreamChildEpInfo* pInfo);
 
-<<<<<<< HEAD
-SStreamTask* tNewSStreamTask(int64_t streamId);
-int32_t      tEncodeSStreamTask(SEncoder* pEncoder, const SStreamTask* pTask);
-int32_t      tDecodeSStreamTask(SDecoder* pDecoder, SStreamTask* pTask);
-void         tFreeSStreamTask(SStreamTask* pTask);
-
-static FORCE_INLINE int32_t streamTaskInput(SStreamTask* pTask, SStreamQueueItem* pItem) {
-  int32_t code = 0;
-  int8_t  type = pItem->type;
-  if (type == STREAM_INPUT__DATA_SUBMIT) {
-    SStreamDataSubmit2* pSubmitClone = streamSubmitRefClone((SStreamDataSubmit2*)pItem);
-    if (pSubmitClone == NULL) {
-      qDebug("task %d %p submit enqueue failed since out of memory", pTask->taskId, pTask);
-      terrno = TSDB_CODE_OUT_OF_MEMORY;
-      atomic_store_8(&pTask->inputStatus, TASK_INPUT_STATUS__FAILED);
-      return -1;
-    }
-    qDebug("task %d %p submit enqueue %p %p %p %d %" PRId64, pTask->taskId, pTask, pItem, pSubmitClone,
-           pSubmitClone->submit.msgStr, pSubmitClone->submit.msgLen, pSubmitClone->submit.ver);
-    code = taosWriteQitem(pTask->inputQueue->queue, pSubmitClone);
-    // qStreamInput(pTask->exec.executor, pSubmitClone);
-  } else if (type == STREAM_INPUT__DATA_BLOCK || type == STREAM_INPUT__DATA_RETRIEVE ||
-             type == STREAM_INPUT__REF_DATA_BLOCK) {
-    code = taosWriteQitem(pTask->inputQueue->queue, pItem);
-    // qStreamInput(pTask->exec.executor, pItem);
-  } else if (type == STREAM_INPUT__CHECKPOINT) {
-    code = taosWriteQitem(pTask->inputQueue->queue, pItem);
-    // qStreamInput(pTask->exec.executor, pItem);
-  } else if (type == STREAM_INPUT__GET_RES) {
-    code = taosWriteQitem(pTask->inputQueue->queue, pItem);
-    // qStreamInput(pTask->exec.executor, pItem);
-  }
-  if (code != 0) return code;
-
-  if (type != STREAM_INPUT__GET_RES && type != STREAM_INPUT__CHECKPOINT && pTask->triggerParam != 0) {
-    atomic_val_compare_exchange_8(&pTask->triggerStatus, TASK_TRIGGER_STATUS__INACTIVE, TASK_TRIGGER_STATUS__ACTIVE);
-  }
-
-#if 0
-  // TODO: back pressure
-  atomic_store_8(&pTask->inputStatus, TASK_INPUT_STATUS__NORMAL);
-#endif
-  return 0;
-}
-=======
 SStreamTask* tNewStreamTask(int64_t streamId);
 int32_t      tEncodeStreamTask(SEncoder* pEncoder, const SStreamTask* pTask);
 int32_t      tDecodeStreamTask(SDecoder* pDecoder, SStreamTask* pTask);
 void         tFreeStreamTask(SStreamTask* pTask);
 int32_t      tAppendDataToInputQueue(SStreamTask* pTask, SStreamQueueItem* pItem);
 bool         tInputQueueIsFull(const SStreamTask* pTask);
->>>>>>> f8b672f0
 
 static FORCE_INLINE void streamTaskInputFail(SStreamTask* pTask) {
   atomic_store_8(&pTask->inputStatus, TASK_INPUT_STATUS__FAILED);
@@ -618,17 +572,10 @@
 SStreamMeta* streamMetaOpen(const char* path, void* ahandle, FTaskExpand expandFunc, int32_t vgId);
 void         streamMetaClose(SStreamMeta* streamMeta);
 
-<<<<<<< HEAD
-int32_t streamMetaSaveTask(SStreamMeta* pMeta, SStreamTask* pTask);
-int32_t streamMetaAddTask(SStreamMeta* pMeta, int64_t ver, SStreamTask* pTask);
-int32_t streamMetaAddSerializedTask(SStreamMeta* pMeta, int64_t startVer, char* msg, int32_t msgLen);
-// SStreamTask* streamMetaGetTask(SStreamMeta* pMeta, int32_t taskId);
-=======
 int32_t      streamMetaSaveTask(SStreamMeta* pMeta, SStreamTask* pTask);
 int32_t      streamMetaAddDeployedTask(SStreamMeta* pMeta, int64_t ver, SStreamTask* pTask);
 int32_t      streamMetaAddSerializedTask(SStreamMeta* pMeta, int64_t checkpointVer, char* msg, int32_t msgLen);
 int32_t      streamMetaGetNumOfTasks(const SStreamMeta* pMeta);
->>>>>>> f8b672f0
 
 SStreamTask* streamMetaAcquireTaskEx(SStreamMeta* pMeta, int32_t taskId);
 SStreamTask* streamMetaAcquireTask(SStreamMeta* pMeta, int32_t taskId);
