--- conflicted
+++ resolved
@@ -45,15 +45,10 @@
   TASK_STATUS__FAIL,
   TASK_STATUS__STOP,
   TASK_STATUS__SCAN_HISTORY,  // stream task scan history data by using tsdbread in the stream scanner
-<<<<<<< HEAD
-  TASK_STATUS__HALT,          // stream task will handle all data in the input queue, and then paused
-  TASK_STATUS__PAUSE,
+  TASK_STATUS__HALT,          // pause, but not be manipulated by user command
+  TASK_STATUS__PAUSE,         // pause
   TASK_STATUS__CK,  // stream task is in checkpoint status, no data are allowed to put into inputQ anymore
   TASK_STATUS__CK_READY,
-=======
-  TASK_STATUS__HALT,          // pause, but not be manipulated by user command
-  TASK_STATUS__PAUSE,         // pause
->>>>>>> 6fbf2519
 };
 
 enum {
@@ -267,14 +262,6 @@
 } SCheckpointInfo;
 
 typedef struct SStreamStatus {
-<<<<<<< HEAD
-  int8_t taskStatus;
-  int8_t downstreamReady;  // downstream tasks are all ready now, if this flag is set
-  int8_t schedStatus;
-  int8_t keepTaskStatus;
-  bool   transferState;
-  int8_t timerActive;  // timer is active
-=======
   int8_t        taskStatus;
   int8_t        downstreamReady; // downstream tasks are all ready now, if this flag is set
   int8_t        schedStatus;
@@ -282,7 +269,6 @@
   bool          transferState;
   int8_t        timerActive;     // timer is active
   int8_t        pauseAllowed;    // allowed task status to be set to be paused
->>>>>>> 6fbf2519
 } SStreamStatus;
 
 typedef struct SHistDataRange {
@@ -323,17 +309,14 @@
   SHistDataRange   dataRange;
   SStreamId        historyTaskId;
   SStreamId        streamTaskId;
-<<<<<<< HEAD
-  SArray*          pUpstreamInfoList;  // SArray<SStreamChildEpInfo*>, // children info
-  SArray*          pReadyMsgList;      // SArray<SStreamChkptReadyInfo*>
-  TdThreadMutex    lock;               // secure the operation of set task status and puting data into inputQ
-
-=======
   SArray*          pUpstreamEpInfoList;  // SArray<SStreamChildEpInfo*>, // children info
   int32_t          nextCheckId;
   SArray*          checkpointInfo;  // SArray<SStreamCheckpointInfo>
   int64_t          initTs;
->>>>>>> 6fbf2519
+  SArray*          pUpstreamInfoList;  // SArray<SStreamChildEpInfo*>, // children info
+  SArray*          pReadyMsgList;      // SArray<SStreamChkptReadyInfo*>
+  TdThreadMutex    lock;               // secure the operation of set task status and puting data into inputQ
+
   // output
   union {
     STaskDispatcherFixedEp fixedEpDispatcher;
@@ -354,7 +337,6 @@
   SMsgCb*       pMsgCb;  // msg handle
   SStreamState* pState;  // state backend
   SArray*       pRspMsgList;
-  TdThreadMutex lock;
 
   // the followings attributes don't be serialized
   int32_t             notReadyTasks;
@@ -578,14 +560,10 @@
 int32_t streamProcessDispatchMsg(SStreamTask* pTask, SStreamDispatchReq* pReq, SRpcMsg* pMsg, bool exec);
 int32_t streamProcessDispatchRsp(SStreamTask* pTask, SStreamDispatchRsp* pRsp, int32_t code);
 
-<<<<<<< HEAD
-int32_t             streamProcessRetrieveReq(SStreamTask* pTask, SStreamRetrieveReq* pReq, SRpcMsg* pMsg);
+int32_t streamProcessRetrieveReq(SStreamTask* pTask, SStreamRetrieveReq* pReq, SRpcMsg* pMsg);
 void                streamTaskOpenAllUpstreamInput(SStreamTask* pTask);
 void                streamTaskCloseUpstreamInput(SStreamTask* pTask, int32_t taskId);
 SStreamChildEpInfo* streamTaskGetUpstreamTaskEpInfo(SStreamTask* pTask, int32_t taskId);
-=======
-int32_t streamProcessRetrieveReq(SStreamTask* pTask, SStreamRetrieveReq* pReq, SRpcMsg* pMsg);
->>>>>>> 6fbf2519
 
 void    streamTaskInputFail(SStreamTask* pTask);
 int32_t streamTryExec(SStreamTask* pTask);
@@ -640,14 +618,9 @@
 int32_t streamDispatchTransferStateMsg(SStreamTask* pTask);
 
 // agg level
-<<<<<<< HEAD
-int32_t streamAggScanHistoryPrepare(SStreamTask* pTask);
-int32_t streamProcessScanHistoryFinishReq(SStreamTask* pTask, int32_t childId);
-=======
 int32_t streamTaskScanHistoryPrepare(SStreamTask* pTask);
 int32_t streamProcessScanHistoryFinishReq(SStreamTask* pTask, SStreamScanHistoryFinishReq *pReq, SRpcHandleInfo* pRpcInfo);
 int32_t streamProcessScanHistoryFinishRsp(SStreamTask* pTask);
->>>>>>> 6fbf2519
 
 // stream task meta
 void         streamMetaInit();
