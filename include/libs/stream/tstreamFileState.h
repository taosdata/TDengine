/*
 * Copyright (c) 2019 TAOS Data, Inc. <jhtao@taosdata.com>
 *
 * This program is free software: you can use, redistribute, and/or modify
 * it under the terms of the GNU Affero General Public License, version 3
 * or later ("AGPL"), as published by the Free Software Foundation.
 *
 * This program is distributed in the hope that it will be useful, but WITHOUT
 * ANY WARRANTY; without even the implied warranty of MERCHANTABILITY or
 * FITNESS FOR A PARTICULAR PURPOSE.
 *
 * You should have received a copy of the GNU Affero General Public License
 * along with this program. If not, see <http://www.gnu.org/licenses/>.
 */

#ifndef _STREAM_FILE_STATE_H_
#define _STREAM_FILE_STATE_H_

#include "os.h"

#include "storageapi.h"
#include "tarray.h"
#include "tdef.h"
#include "tlist.h"

#ifdef __cplusplus
extern "C" {
#endif

typedef struct SStreamFileState SStreamFileState;
typedef SList                   SStreamSnapshot;

typedef void* (*_state_buff_get_fn)(void* pRowBuff, const void* pKey, size_t keyLen);
typedef int32_t (*_state_buff_remove_fn)(void* pRowBuff, const void* pKey, size_t keyLen);
typedef void (*_state_buff_remove_by_pos_fn)(SStreamFileState* pState, SRowBuffPos* pPos);
typedef void (*_state_buff_cleanup_fn)(void* pRowBuff);
typedef void* (*_state_buff_create_statekey_fn)(SRowBuffPos* pPos, int64_t num);

typedef int32_t (*_state_file_remove_fn)(SStreamFileState* pFileState, const void* pKey);
typedef int32_t (*_state_file_get_fn)(SStreamFileState* pFileState, void* pKey, void** data, int32_t* pDataLen);
typedef int32_t (*_state_file_clear_fn)(SStreamState* pState);

typedef int32_t (*_state_fun_get_fn)(SStreamFileState* pFileState, void* pKey, int32_t keyLen, void** pVal,
                                     int32_t* pVLen, int32_t* pWinCode);

typedef int32_t (*range_cmpr_fn)(const SSessionKey* pWin1, const SSessionKey* pWin2);

<<<<<<< HEAD
typedef int (*__session_compare_fn_t)(const void* pWin, const void* pDatas, int pos);

SStreamFileState* streamFileStateInit(int64_t memSize, uint32_t keySize, uint32_t rowSize, uint32_t selectRowSize,
                                      GetTsFun fp, void* pFile, TSKEY delMark, const char* taskId, int64_t checkpointId,
                                      int8_t type);
=======
int32_t streamFileStateInit(int64_t memSize, uint32_t keySize, uint32_t rowSize, uint32_t selectRowSize, GetTsFun fp,
                            void* pFile, TSKEY delMark, const char* taskId, int64_t checkpointId, int8_t type,
                            struct SStreamFileState** ppFileState);
>>>>>>> 5d82d9bf
void              streamFileStateDestroy(SStreamFileState* pFileState);
void              streamFileStateClear(SStreamFileState* pFileState);
bool              needClearDiskBuff(SStreamFileState* pFileState);
void              streamFileStateReleaseBuff(SStreamFileState* pFileState, SRowBuffPos* pPos, bool used);
void              streamFileStateClearBuff(SStreamFileState* pFileState, SRowBuffPos* pPos);

int32_t addRowBuffIfNotExist(SStreamFileState* pFileState, void* pKey, int32_t keyLen, void** pVal, int32_t* pVLen,
                             int32_t* pWinCode);
int32_t getRowBuff(SStreamFileState* pFileState, void* pKey, int32_t keyLen, void** pVal, int32_t* pVLen,
                   int32_t* pWinCode);
void    deleteRowBuff(SStreamFileState* pFileState, const void* pKey, int32_t keyLen);
int32_t getRowBuffByPos(SStreamFileState* pFileState, SRowBuffPos* pPos, void** pVal);
bool    hasRowBuff(SStreamFileState* pFileState, void* pKey, int32_t keyLen);
int32_t putFreeBuff(SStreamFileState* pFileState, SRowBuffPos* pPos);

SStreamSnapshot* getSnapshot(SStreamFileState* pFileState);
void             flushSnapshot(SStreamFileState* pFileState, SStreamSnapshot* pSnapshot, bool flushState);
int32_t          recoverSnapshot(SStreamFileState* pFileState, int64_t ckId);

int32_t getSnapshotIdList(SStreamFileState* pFileState, SArray* list);
int32_t deleteExpiredCheckPoint(SStreamFileState* pFileState, TSKEY mark);
int32_t streamFileStateGetSelectRowSize(SStreamFileState* pFileState);
void    streamFileStateReloadInfo(SStreamFileState* pFileState, TSKEY ts);

void*        getRowStateBuff(SStreamFileState* pFileState);
void*        getSearchBuff(SStreamFileState* pFileState);
void*        getStateFileStore(SStreamFileState* pFileState);
bool         isDeteled(SStreamFileState* pFileState, TSKEY ts);
bool         isFlushedState(SStreamFileState* pFileState, TSKEY ts, TSKEY gap);
TSKEY        getFlushMark(SStreamFileState* pFileState);
SRowBuffPos* getNewRowPosForWrite(SStreamFileState* pFileState);
int32_t      getRowStateRowSize(SStreamFileState* pFileState);

// session window
int32_t getSessionWinResultBuff(SStreamFileState* pFileState, SSessionKey* pKey, TSKEY gap, void** pVal, int32_t* pVLen,
                                int32_t* pWinCode);
int32_t putSessionWinResultBuff(SStreamFileState* pFileState, SRowBuffPos* pPos);
int32_t getSessionFlushedBuff(SStreamFileState* pFileState, SSessionKey* pKey, void** pVal, int32_t* pVLen,
                              int32_t* pWinCode);
int32_t deleteSessionWinStateBuffFn(void* pBuff, const void* key, size_t keyLen);
void    deleteSessionWinStateBuffByPosFn(SStreamFileState* pFileState, SRowBuffPos* pPos);
int32_t allocSessioncWinBuffByNextPosition(SStreamFileState* pFileState, SStreamStateCur* pCur,
                                           const SSessionKey* pWinKey, void** ppVal, int32_t* pVLen);

SRowBuffPos* createSessionWinBuff(SStreamFileState* pFileState, SSessionKey* pKey, void* p, int32_t* pVLen);
int32_t      recoverSesssion(SStreamFileState* pFileState, int64_t ckId);

void sessionWinStateClear(SStreamFileState* pFileState);
void sessionWinStateCleanup(void* pBuff);

SStreamStateCur* createStateCursor(SStreamFileState* pFileState);
SStreamStateCur* sessionWinStateSeekKeyCurrentPrev(SStreamFileState* pFileState, const SSessionKey* pWinKey);
SStreamStateCur* sessionWinStateSeekKeyCurrentNext(SStreamFileState* pFileState, const SSessionKey* pWinKey);
SStreamStateCur* sessionWinStateSeekKeyNext(SStreamFileState* pFileState, const SSessionKey* pWinKey);
SStreamStateCur* countWinStateSeekKeyPrev(SStreamFileState* pFileState, const SSessionKey* pWinKey, COUNT_TYPE count);
int32_t          sessionWinStateGetKVByCur(SStreamStateCur* pCur, SSessionKey* pKey, void** pVal, int32_t* pVLen);
void             sessionWinStateMoveToNext(SStreamStateCur* pCur);
int32_t          sessionWinStateGetKeyByRange(SStreamFileState* pFileState, const SSessionKey* key, SSessionKey* curKey,
                                              range_cmpr_fn cmpFn);

int32_t binarySearch(void* keyList, int num, const void* key, __session_compare_fn_t cmpFn);

// state window
int32_t getStateWinResultBuff(SStreamFileState* pFileState, SSessionKey* key, char* pKeyData, int32_t keyDataLen,
                              state_key_cmpr_fn fn, void** pVal, int32_t* pVLen, int32_t* pWinCode);

// count window
int32_t getCountWinResultBuff(SStreamFileState* pFileState, SSessionKey* pKey, COUNT_TYPE winCount, void** pVal,
                              int32_t* pVLen, int32_t* pWinCode);
int32_t createCountWinResultBuff(SStreamFileState* pFileState, SSessionKey* pKey, void** pVal, int32_t* pVLen);

// function
int32_t getSessionRowBuff(SStreamFileState* pFileState, void* pKey, int32_t keyLen, void** pVal, int32_t* pVLen,
                          int32_t* pWinCode);
int32_t getFunctionRowBuff(SStreamFileState* pFileState, void* pKey, int32_t keyLen, void** pVal, int32_t* pVLen);

// time slice
int32_t getHashSortRowBuff(SStreamFileState* pFileState, const SWinKey* pKey, void** pVal, int32_t* pVLen,
                           int32_t* pWinCode);
int32_t hashSortFileGetFn(SStreamFileState* pFileState, void* pKey, void** data, int32_t* pDataLen);
int32_t hashSortFileRemoveFn(SStreamFileState* pFileState, const void* pKey);
void    clearSearchBuff(SStreamFileState* pFileState);
int32_t getHashSortNextRow(SStreamFileState* pFileState, const SWinKey* pKey, SWinKey* pResKey, void** pVal,
                           int32_t* pVLen, int32_t* pWinCode);
int32_t getHashSortPrevRow(SStreamFileState* pFileState, const SWinKey* pKey, SWinKey* pResKey, void** ppVal,
                           int32_t* pVLen, int32_t* pWinCode);
int32_t recoverFillSnapshot(SStreamFileState* pFileState, int64_t ckId);
void    deleteHashSortRowBuff(SStreamFileState* pFileState, const SWinKey* pKey);

//group
int32_t streamFileStateGroupPut(SStreamFileState* pFileState, int64_t groupId, void* value, int32_t vLen);
void streamFileStateGroupCurNext(SStreamStateCur* pCur);
int32_t streamFileStateGroupGetKVByCur(SStreamStateCur* pCur, int64_t* pKey, void** pVal, int32_t* pVLen);

#ifdef __cplusplus
}
#endif

#endif  // _STREAM_FILE_STATE_H_<|MERGE_RESOLUTION|>--- conflicted
+++ resolved
@@ -45,17 +45,13 @@
 
 typedef int32_t (*range_cmpr_fn)(const SSessionKey* pWin1, const SSessionKey* pWin2);
 
-<<<<<<< HEAD
 typedef int (*__session_compare_fn_t)(const void* pWin, const void* pDatas, int pos);
 
-SStreamFileState* streamFileStateInit(int64_t memSize, uint32_t keySize, uint32_t rowSize, uint32_t selectRowSize,
-                                      GetTsFun fp, void* pFile, TSKEY delMark, const char* taskId, int64_t checkpointId,
-                                      int8_t type);
-=======
+typedef int (*__session_compare_fn_t)(const void* pWin, const void* pDatas, int pos);
+
 int32_t streamFileStateInit(int64_t memSize, uint32_t keySize, uint32_t rowSize, uint32_t selectRowSize, GetTsFun fp,
                             void* pFile, TSKEY delMark, const char* taskId, int64_t checkpointId, int8_t type,
                             struct SStreamFileState** ppFileState);
->>>>>>> 5d82d9bf
 void              streamFileStateDestroy(SStreamFileState* pFileState);
 void              streamFileStateClear(SStreamFileState* pFileState);
 bool              needClearDiskBuff(SStreamFileState* pFileState);
