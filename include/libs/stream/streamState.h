/*
 * Copyright (c) 2019 TAOS Data, Inc. <jhtao@taosdata.com>
 *
 * This program is free software: you can use, redistribute, and/or modify
 * it under the terms of the GNU Affero General Public License, version 3
 * or later ("AGPL"), as published by the Free Software Foundation.
 *
 * This program is distributed in the hope that it will be useful, but WITHOUT
 * ANY WARRANTY; without even the implied warranty of MERCHANTABILITY or
 * FITNESS FOR A PARTICULAR PURPOSE.
 *
 * You should have received a copy of the GNU Affero General Public License
 * along with this program. If not, see <http://www.gnu.org/licenses/>.
 */

#include "tdatablock.h"

#include "rocksdb/c.h"
#include "tdbInt.h"
#include "tsimplehash.h"
#include "tstreamFileState.h"

#ifndef _STREAM_STATE_H_
#define _STREAM_STATE_H_

#ifdef __cplusplus
extern "C" {
#endif

<<<<<<< HEAD
=======
#include "storageapi.h"

>>>>>>> 3c2bf197
// void*      streamBackendInit(const char* path);
// void       streamBackendCleanup(void* arg);
// SListNode* streamBackendAddCompare(void* backend, void* arg);
// void       streamBackendDelCompare(void* backend, void* arg);
<<<<<<< HEAD
typedef bool (*state_key_cmpr_fn)(void* pKey1, void* pKey2);

typedef struct STdbState {
  rocksdb_t*                       rocksdb;
  rocksdb_column_family_handle_t** pHandle;
  rocksdb_writeoptions_t*          writeOpts;
  rocksdb_readoptions_t*           readOpts;
  rocksdb_options_t**              cfOpts;
  rocksdb_options_t*               dbOpt;
  struct SStreamTask*              pOwner;
  void*                            param;
  void*                            env;
  SListNode*                       pComparNode;
  void*                            pBackendHandle;
  char                             idstr[64];
  void*                            compactFactory;

  TDB* db;
  TTB* pStateDb;
  TTB* pFuncStateDb;
  TTB* pFillStateDb;  // todo refactor
  TTB* pSessionStateDb;
  TTB* pParNameDb;
  TTB* pParTagDb;
  TXN* txn;
} STdbState;

// incremental state storage
typedef struct {
  STdbState*        pTdbState;
  SStreamFileState* pFileState;
  int32_t           number;
  SSHashObj*        parNameMap;
  int64_t           checkPointId;
  int32_t           taskId;
  int64_t           streamId;
} SStreamState;

SStreamState* streamStateOpen(char* path, struct SStreamTask* pTask, bool specPath, int32_t szPage, int32_t pages);
=======

// <<<<<<< HEAD
// typedef struct STdbState {
//   rocksdb_t*                       rocksdb;
//   rocksdb_column_family_handle_t** pHandle;
//   rocksdb_writeoptions_t*          writeOpts;
//   rocksdb_readoptions_t*           readOpts;
//   rocksdb_options_t**              cfOpts;
//   rocksdb_options_t*               dbOpt;
//   struct SStreamTask*              pOwner;
//   void*                            param;
//   void*                            env;
//   SListNode*                       pComparNode;
//   void*                            pBackend;
//   char                             idstr[64];
//   void*                            compactFactory;
//   TdThreadRwlock                   rwLock;
// =======
// typedef struct STdbState {
//  rocksdb_t*                       rocksdb;
//  rocksdb_column_family_handle_t** pHandle;
//  rocksdb_writeoptions_t*          writeOpts;
//  rocksdb_readoptions_t*           readOpts;
//  rocksdb_options_t**              cfOpts;
//  rocksdb_options_t*               dbOpt;
//  struct SStreamTask*              pOwner;
//  void*                            param;
//  void*                            env;
//  SListNode*                       pComparNode;
//  void*                            pBackendHandle;
//  char                             idstr[64];
//  void*                            compactFactory;
//
//  TDB* db;
//  TTB* pStateDb;
//  TTB* pFuncStateDb;
//  TTB* pFillStateDb;  // todo refactor
//  TTB* pSessionStateDb;
//  TTB* pParNameDb;
//  TTB* pParTagDb;
//  TXN* txn;
//} STdbState;
//>>>>>>> enh/dev3.0

SStreamState* streamStateOpen(char* path, void* pTask, bool specPath, int32_t szPage, int32_t pages);
>>>>>>> 3c2bf197
void          streamStateClose(SStreamState* pState, bool remove);
int32_t       streamStateBegin(SStreamState* pState);
int32_t       streamStateCommit(SStreamState* pState);
void          streamStateDestroy(SStreamState* pState, bool remove);
int32_t       streamStateDeleteCheckPoint(SStreamState* pState, TSKEY mark);

<<<<<<< HEAD
typedef struct {
  rocksdb_iterator_t*    iter;
  rocksdb_snapshot_t*    snapshot;
  rocksdb_readoptions_t* readOpt;
  rocksdb_t*             db;

  TBC*    pCur;
  int64_t number;
} SStreamStateCur;

int32_t streamStateFuncPut(SStreamState* pState, const STupleKey* key, const void* value, int32_t vLen);
int32_t streamStateFuncGet(SStreamState* pState, const STupleKey* key, void** pVal, int32_t* pVLen);
int32_t streamStateFuncDel(SStreamState* pState, const STupleKey* key);
=======
int32_t streamStateFuncPut(SStreamState* pState, const SWinKey* key, const void* value, int32_t vLen);
int32_t streamStateFuncGet(SStreamState* pState, const SWinKey* key, void** ppVal, int32_t* pVLen);
>>>>>>> 3c2bf197

int32_t streamStatePut(SStreamState* pState, const SWinKey* key, const void* value, int32_t vLen);
int32_t streamStateGet(SStreamState* pState, const SWinKey* key, void** pVal, int32_t* pVLen);
bool    streamStateCheck(SStreamState* pState, const SWinKey* key);
int32_t streamStateGetByPos(SStreamState* pState, void* pos, void** pVal);
int32_t streamStateDel(SStreamState* pState, const SWinKey* key);
int32_t streamStateClear(SStreamState* pState);
void    streamStateSetNumber(SStreamState* pState, int32_t number);
int32_t streamStateSaveInfo(SStreamState* pState, void* pKey, int32_t keyLen, void* pVal, int32_t vLen);
int32_t streamStateGetInfo(SStreamState* pState, void* pKey, int32_t keyLen, void** pVal, int32_t* pLen);

int32_t streamStateSessionAddIfNotExist(SStreamState* pState, SSessionKey* key, TSKEY gap, void** pVal, int32_t* pVLen);
int32_t streamStateSessionPut(SStreamState* pState, const SSessionKey* key, const void* value, int32_t vLen);
int32_t streamStateSessionGet(SStreamState* pState, SSessionKey* key, void** pVal, int32_t* pVLen);
int32_t streamStateSessionDel(SStreamState* pState, const SSessionKey* key);
int32_t streamStateSessionClear(SStreamState* pState);
int32_t streamStateSessionGetKVByCur(SStreamStateCur* pCur, SSessionKey* pKey, void** pVal, int32_t* pVLen);
int32_t streamStateStateAddIfNotExist(SStreamState* pState, SSessionKey* key, char* pKeyData, int32_t keyDataLen,
                                      state_key_cmpr_fn fn, void** pVal, int32_t* pVLen);
int32_t streamStateSessionGetKeyByRange(SStreamState* pState, const SSessionKey* range, SSessionKey* curKey);

SStreamStateCur* streamStateSessionSeekKeyNext(SStreamState* pState, const SSessionKey* key);
SStreamStateCur* streamStateSessionSeekKeyCurrentPrev(SStreamState* pState, const SSessionKey* key);
SStreamStateCur* streamStateSessionSeekKeyCurrentNext(SStreamState* pState, const SSessionKey* key);

int32_t streamStateFillPut(SStreamState* pState, const SWinKey* key, const void* value, int32_t vLen);
int32_t streamStateFillGet(SStreamState* pState, const SWinKey* key, void** pVal, int32_t* pVLen);
int32_t streamStateFillDel(SStreamState* pState, const SWinKey* key);

int32_t streamStateAddIfNotExist(SStreamState* pState, const SWinKey* key, void** pVal, int32_t* pVLen);
int32_t streamStateReleaseBuf(SStreamState* pState, const SWinKey* key, void* pVal);
void    streamStateFreeVal(void* val);

SStreamStateCur* streamStateGetAndCheckCur(SStreamState* pState, SWinKey* key);
SStreamStateCur* streamStateSeekKeyNext(SStreamState* pState, const SWinKey* key);
SStreamStateCur* streamStateFillSeekKeyNext(SStreamState* pState, const SWinKey* key);
SStreamStateCur* streamStateFillSeekKeyPrev(SStreamState* pState, const SWinKey* key);
void             streamStateFreeCur(SStreamStateCur* pCur);

int32_t streamStateGetGroupKVByCur(SStreamStateCur* pCur, SWinKey* pKey, const void** pVal, int32_t* pVLen);
int32_t streamStateGetKVByCur(SStreamStateCur* pCur, SWinKey* pKey, const void** pVal, int32_t* pVLen);

int32_t streamStateGetFirst(SStreamState* pState, SWinKey* key);
int32_t streamStateSeekFirst(SStreamState* pState, SStreamStateCur* pCur);
int32_t streamStateSeekLast(SStreamState* pState, SStreamStateCur* pCur);

int32_t streamStateCurNext(SStreamState* pState, SStreamStateCur* pCur);
int32_t streamStateCurPrev(SStreamState* pState, SStreamStateCur* pCur);

int32_t streamStatePutParName(SStreamState* pState, int64_t groupId, const char* tbname);
int32_t streamStateGetParName(SStreamState* pState, int64_t groupId, void** pVal);

<<<<<<< HEAD
=======
void streamStateReloadInfo(SStreamState* pState, TSKEY ts);

>>>>>>> 3c2bf197
/***compare func **/

typedef struct SStateChekpoint {
  char*   taskName;
  int64_t checkpointId;
} SStateChekpoint;
// todo refactor
typedef struct SStateKey {
  SWinKey key;
  int64_t opNum;
} SStateKey;

typedef struct SStateSessionKey {
  SSessionKey key;
  int64_t     opNum;
} SStateSessionKey;

typedef struct SStreamValue {
  int64_t unixTimestamp;
  int32_t len;
  char*   data;
} SStreamValue;

int sessionRangeKeyCmpr(const SSessionKey* pWin1, const SSessionKey* pWin2);
int sessionWinKeyCmpr(const SSessionKey* pWin1, const SSessionKey* pWin2);
int stateSessionKeyCmpr(const void* pKey1, int kLen1, const void* pKey2, int kLen2);
int stateKeyCmpr(const void* pKey1, int kLen1, const void* pKey2, int kLen2);
#if 0
char* streamStateSessionDump(SStreamState* pState);
char* streamStateIntervalDump(SStreamState* pState);
#endif

#ifdef __cplusplus
}
#endif

#endif /* ifndef _STREAM_STATE_H_ */<|MERGE_RESOLUTION|>--- conflicted
+++ resolved
@@ -27,56 +27,12 @@
 extern "C" {
 #endif
 
-<<<<<<< HEAD
-=======
 #include "storageapi.h"
 
->>>>>>> 3c2bf197
 // void*      streamBackendInit(const char* path);
 // void       streamBackendCleanup(void* arg);
 // SListNode* streamBackendAddCompare(void* backend, void* arg);
 // void       streamBackendDelCompare(void* backend, void* arg);
-<<<<<<< HEAD
-typedef bool (*state_key_cmpr_fn)(void* pKey1, void* pKey2);
-
-typedef struct STdbState {
-  rocksdb_t*                       rocksdb;
-  rocksdb_column_family_handle_t** pHandle;
-  rocksdb_writeoptions_t*          writeOpts;
-  rocksdb_readoptions_t*           readOpts;
-  rocksdb_options_t**              cfOpts;
-  rocksdb_options_t*               dbOpt;
-  struct SStreamTask*              pOwner;
-  void*                            param;
-  void*                            env;
-  SListNode*                       pComparNode;
-  void*                            pBackendHandle;
-  char                             idstr[64];
-  void*                            compactFactory;
-
-  TDB* db;
-  TTB* pStateDb;
-  TTB* pFuncStateDb;
-  TTB* pFillStateDb;  // todo refactor
-  TTB* pSessionStateDb;
-  TTB* pParNameDb;
-  TTB* pParTagDb;
-  TXN* txn;
-} STdbState;
-
-// incremental state storage
-typedef struct {
-  STdbState*        pTdbState;
-  SStreamFileState* pFileState;
-  int32_t           number;
-  SSHashObj*        parNameMap;
-  int64_t           checkPointId;
-  int32_t           taskId;
-  int64_t           streamId;
-} SStreamState;
-
-SStreamState* streamStateOpen(char* path, struct SStreamTask* pTask, bool specPath, int32_t szPage, int32_t pages);
-=======
 
 // <<<<<<< HEAD
 // typedef struct STdbState {
@@ -122,31 +78,14 @@
 //>>>>>>> enh/dev3.0
 
 SStreamState* streamStateOpen(char* path, void* pTask, bool specPath, int32_t szPage, int32_t pages);
->>>>>>> 3c2bf197
 void          streamStateClose(SStreamState* pState, bool remove);
 int32_t       streamStateBegin(SStreamState* pState);
 int32_t       streamStateCommit(SStreamState* pState);
 void          streamStateDestroy(SStreamState* pState, bool remove);
 int32_t       streamStateDeleteCheckPoint(SStreamState* pState, TSKEY mark);
 
-<<<<<<< HEAD
-typedef struct {
-  rocksdb_iterator_t*    iter;
-  rocksdb_snapshot_t*    snapshot;
-  rocksdb_readoptions_t* readOpt;
-  rocksdb_t*             db;
-
-  TBC*    pCur;
-  int64_t number;
-} SStreamStateCur;
-
-int32_t streamStateFuncPut(SStreamState* pState, const STupleKey* key, const void* value, int32_t vLen);
-int32_t streamStateFuncGet(SStreamState* pState, const STupleKey* key, void** pVal, int32_t* pVLen);
-int32_t streamStateFuncDel(SStreamState* pState, const STupleKey* key);
-=======
 int32_t streamStateFuncPut(SStreamState* pState, const SWinKey* key, const void* value, int32_t vLen);
 int32_t streamStateFuncGet(SStreamState* pState, const SWinKey* key, void** ppVal, int32_t* pVLen);
->>>>>>> 3c2bf197
 
 int32_t streamStatePut(SStreamState* pState, const SWinKey* key, const void* value, int32_t vLen);
 int32_t streamStateGet(SStreamState* pState, const SWinKey* key, void** pVal, int32_t* pVLen);
@@ -199,11 +138,8 @@
 int32_t streamStatePutParName(SStreamState* pState, int64_t groupId, const char* tbname);
 int32_t streamStateGetParName(SStreamState* pState, int64_t groupId, void** pVal);
 
-<<<<<<< HEAD
-=======
 void streamStateReloadInfo(SStreamState* pState, TSKEY ts);
 
->>>>>>> 3c2bf197
 /***compare func **/
 
 typedef struct SStateChekpoint {
