--- conflicted
+++ resolved
@@ -30,9 +30,6 @@
 typedef bool (*state_key_cmpr_fn)(void* pKey1, void* pKey2);
 
 typedef struct STdbState {
-<<<<<<< HEAD
-  SStreamTask* pOwner;
-
   rocksdb_t*                       rocksdb;
   rocksdb_column_family_handle_t** pHandle;
   rocksdb_writeoptions_t*          writeOpts;
@@ -40,9 +37,7 @@
   rocksdb_options_t**              cfOpts;
   rocksdb_comparator_t**           pCompare;
   rocksdb_options_t*               dbOpt;
-=======
-  struct SStreamTask* pOwner;
->>>>>>> 8a6710ff
+  struct SStreamTask*              pOwner;
 
   TDB* db;
   TTB* pStateDb;
@@ -52,10 +47,6 @@
   TTB* pParNameDb;
   TTB* pParTagDb;
   TXN* txn;
-<<<<<<< HEAD
-
-=======
->>>>>>> 8a6710ff
 } STdbState;
 
 // incremental state storage
