/*
 * Copyright (c) 2019 TAOS Data, Inc. <jhtao@taosdata.com>
 *
 * This program is free software: you can use, redistribute, and/or modify
 * it under the terms of the GNU Affero General Public License, version 3
 * or later ("AGPL"), as published by the Free Software Foundation.
 *
 * This program is distributed in the hope that it will be useful, but WITHOUT
 * ANY WARRANTY; without even the implied warranty of MERCHANTABILITY or
 * FITNESS FOR A PARTICULAR PURPOSE.
 *
 * You should have received a copy of the GNU Affero General Public License
 * along with this program. If not, see <http://www.gnu.org/licenses/>.
 */

#ifndef _TD_MONITOR_H_
#define _TD_MONITOR_H_

#include "tarray.h"
#include "tdef.h"
#include "tlog.h"
#include "tmsg.h"

#ifdef __cplusplus
extern "C" {
#endif

#define MON_STATUS_LEN 8
#define MON_ROLE_LEN   9
#define MON_VER_LEN    12
#define MON_LOG_LEN    1024

typedef struct {
  int64_t   ts;
  ELogLevel level;
  char      content[MON_LOG_LEN];
} SMonLogItem;

typedef struct {
  SArray *logs;  // array of SMonLogItem
  int32_t numOfErrorLogs;
  int32_t numOfInfoLogs;
  int32_t numOfDebugLogs;
  int32_t numOfTraceLogs;
} SMonLogs;

typedef struct {
  char      name[TSDB_FILENAME_LEN];
  int8_t    level;
  SDiskSize size;
} SMonDiskDesc;

typedef struct {
  double  cpu_engine;
  double  cpu_system;
  float   cpu_cores;
  int64_t mem_engine;     // KB
  int64_t mem_system;     // KB
  int64_t mem_total;      // KB
  int64_t disk_engine;    // Byte
  int64_t disk_used;      // Byte
  int64_t disk_total;     // Byte
  int64_t net_in;         // bytes
  int64_t net_out;        // bytes
  int64_t io_read;        // bytes
  int64_t io_write;       // bytes
  int64_t io_read_disk;   // bytes
  int64_t io_write_disk;  // bytes
} SMonSysInfo;

typedef struct {
  int32_t dnode_id;
  char    dnode_ep[TSDB_EP_LEN];
  int64_t cluster_id;
  int32_t protocol;
} SMonBasicInfo;

typedef struct {
  //float        uptime;  // day
  int64_t      uptime;  // second
  int8_t       has_mnode;
  int8_t       has_qnode;
  int8_t       has_snode;
  SMonDiskDesc logdir;
  SMonDiskDesc tempdir;
} SMonDnodeInfo;

typedef struct {
  SMonBasicInfo basic;
  SMonDnodeInfo dnode;
  SMonSysInfo   sys;
} SMonDmInfo;

typedef struct {
  int32_t dnode_id;
  char    dnode_ep[TSDB_EP_LEN];
  char    status[MON_STATUS_LEN];
} SMonDnodeDesc;

typedef struct {
  int32_t mnode_id;
  char    mnode_ep[TSDB_EP_LEN];
  char    role[MON_ROLE_LEN];
  int32_t syncState;
} SMonMnodeDesc;

typedef struct {
  char    first_ep[TSDB_EP_LEN];
  int32_t first_ep_dnode_id;
  char    version[MON_VER_LEN];
  //float   master_uptime;     // day
  int64_t master_uptime;        //second
  int32_t monitor_interval;  // sec
  int32_t dbs_total;
  int32_t stbs_total;
  int64_t tbs_total;
  int32_t vgroups_total;
  int32_t vgroups_alive;
  int32_t vnodes_total;
  int32_t vnodes_alive;
  int32_t connections_total;
  int32_t topics_toal;
  int32_t streams_total;
  SArray *dnodes;  // array of SMonDnodeDesc
  SArray *mnodes;  // array of SMonMnodeDesc
} SMonClusterInfo;

typedef struct {
  int32_t dnode_id;
  char    vnode_role[MON_ROLE_LEN];
  int32_t syncState;
} SMonVnodeDesc;

typedef struct {
  int32_t       vgroup_id;
  char          database_name[TSDB_DB_NAME_LEN];
  int32_t       tables_num;
  char          status[MON_STATUS_LEN];
  SMonVnodeDesc vnodes[TSDB_MAX_REPLICA];
} SMonVgroupDesc;

typedef struct {
  SArray *vgroups;  // array of SMonVgroupDesc
} SMonVgroupInfo;

typedef struct {
  char stb_name[TSDB_TABLE_NAME_LEN];
  char database_name[TSDB_DB_NAME_LEN];
} SMonStbDesc;

typedef struct {
  SArray *stbs;  // array of SMonStbDesc
} SMonStbInfo;

typedef struct {
  int64_t  expire_time;
  int64_t  timeseries_used;
  int64_t  timeseries_total;
} SMonGrantInfo;

typedef struct {
  SMonClusterInfo cluster;
  SMonVgroupInfo  vgroup;
  SMonStbInfo     stb;
  SMonGrantInfo   grant;
  SMonSysInfo     sys;
  SMonLogs        log;
} SMonMmInfo;

typedef struct {
  SArray *datadirs;  // array of SMonDiskDesc
} SMonDiskInfo;

typedef struct {
  SMonDiskInfo tfs;
  SVnodesStat  vstat;
  SMonSysInfo  sys;
  SMonLogs     log;
} SMonVmInfo;

typedef struct {
  SMonSysInfo sys;
  SMonLogs    log;
  SQnodeLoad  load;
} SMonQmInfo;

typedef struct {
  SMonSysInfo sys;
  SMonLogs    log;
} SMonSmInfo;

typedef struct {
  SMonSysInfo sys;
  SMonLogs    log;
} SMonBmInfo;

typedef struct {
  SArray *pVloads;  // SVnodeLoad/SVnodeLoadLite
} SMonVloadInfo;

typedef struct {
  int8_t     isMnode;
  SMnodeLoad load;
} SMonMloadInfo;

typedef struct {
  const char *server;
  uint16_t    port;
  int32_t     maxLogs;
  bool        comp;
} SMonCfg;

typedef struct {
  int8_t state;
  tsem_t sem;
} SDmNotifyHandle;

int32_t monInit(const SMonCfg *pCfg);
void    monCleanup();
void    monRecordLog(int64_t ts, ELogLevel level, const char *content);
int32_t monGetLogs(SMonLogs *logs);
void    monSetDmInfo(SMonDmInfo *pInfo);
void    monSetMmInfo(SMonMmInfo *pInfo);
void    monSetVmInfo(SMonVmInfo *pInfo);
void    monSetQmInfo(SMonQmInfo *pInfo);
void    monSetSmInfo(SMonSmInfo *pInfo);
void    monSetBmInfo(SMonBmInfo *pInfo);
void    monGenAndSendReport();
<<<<<<< HEAD
void    monGenAndSendReportBasic();
void    monSendContent(int64_t chanId, char *pCont, const char* uri);
=======
void    monSendContent(char *pCont, const char* uri);
>>>>>>> 854f52dd

void tFreeSMonMmInfo(SMonMmInfo *pInfo);
void tFreeSMonVmInfo(SMonVmInfo *pInfo);
void tFreeSMonQmInfo(SMonQmInfo *pInfo);
void tFreeSMonSmInfo(SMonSmInfo *pInfo);
void tFreeSMonBmInfo(SMonBmInfo *pInfo);

#ifdef __cplusplus
}
#endif

#endif /*_TD_MONITOR_H_*/<|MERGE_RESOLUTION|>--- conflicted
+++ resolved
@@ -76,7 +76,7 @@
 } SMonBasicInfo;
 
 typedef struct {
-  //float        uptime;  // day
+  // float        uptime;  // day
   int64_t      uptime;  // second
   int8_t       has_mnode;
   int8_t       has_qnode;
@@ -108,8 +108,8 @@
   char    first_ep[TSDB_EP_LEN];
   int32_t first_ep_dnode_id;
   char    version[MON_VER_LEN];
-  //float   master_uptime;     // day
-  int64_t master_uptime;        //second
+  // float   master_uptime;     // day
+  int64_t master_uptime;     // second
   int32_t monitor_interval;  // sec
   int32_t dbs_total;
   int32_t stbs_total;
@@ -153,9 +153,9 @@
 } SMonStbInfo;
 
 typedef struct {
-  int64_t  expire_time;
-  int64_t  timeseries_used;
-  int64_t  timeseries_total;
+  int64_t expire_time;
+  int64_t timeseries_used;
+  int64_t timeseries_total;
 } SMonGrantInfo;
 
 typedef struct {
@@ -226,12 +226,7 @@
 void    monSetSmInfo(SMonSmInfo *pInfo);
 void    monSetBmInfo(SMonBmInfo *pInfo);
 void    monGenAndSendReport();
-<<<<<<< HEAD
-void    monGenAndSendReportBasic();
-void    monSendContent(int64_t chanId, char *pCont, const char* uri);
-=======
-void    monSendContent(char *pCont, const char* uri);
->>>>>>> 854f52dd
+void    monSendContent(int64_t chanId, char *pCont, const char *uri);
 
 void tFreeSMonMmInfo(SMonMmInfo *pInfo);
 void tFreeSMonVmInfo(SMonVmInfo *pInfo);
