--- conflicted
+++ resolved
@@ -127,15 +127,6 @@
   SMonDiskDesc tempdir;
 } SMonDiskInfo;
 
-<<<<<<< HEAD
-typedef struct {
-  int64_t ts;
-  int8_t  level;
-  char    content[MON_LOG_LEN];
-} SMonLogItem;
-
-=======
->>>>>>> 9f33b3ea
 typedef struct SMonInfo SMonInfo;
 
 typedef struct {
