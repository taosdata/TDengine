--- conflicted
+++ resolved
@@ -116,13 +116,7 @@
   int32_t    funcId;
   int32_t    funcType;
   SNodeList* pParameterList;
-<<<<<<< HEAD
-
-  int8_t udfFuncType; //TODO: fill by parser/planner
-  int32_t bufSize; //TODO: fill by parser/planner
-=======
   int32_t    udfBufSize;
->>>>>>> cdbfe53c
 } SFunctionNode;
 
 typedef struct STableNode {
