--- conflicted
+++ resolved
@@ -668,10 +668,6 @@
   SArray*         pDbList;
   SArray*         pPlaceholderValues;
   SNode*          pPrepareRoot;
-<<<<<<< HEAD
-  bool            stableQuery;
-=======
->>>>>>> 21317576
   SExtSchema*     pResExtSchema;
 } SQuery;
 
