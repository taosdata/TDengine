/*
 * Copyright (c) 2019 TAOS Data, Inc. <jhtao@taosdata.com>
 *
 * This program is free software: you can use, redistribute, and/or modify
 * it under the terms of the GNU Affero General Public License, version 3
 * or later ("AGPL"), as published by the Free Software Foundation.
 *
 * This program is distributed in the hope that it will be useful, but WITHOUT
 * ANY WARRANTY; without even the implied warranty of MERCHANTABILITY or
 * FITNESS FOR A PARTICULAR PURPOSE.
 *
 * You should have received a copy of the GNU Affero General Public License
 * along with this program. If not, see <http://www.gnu.org/licenses/>.
 */

#ifndef _TD_QUERY_NODES_H_
#define _TD_QUERY_NODES_H_

#include <stdint.h>
#ifdef __cplusplus
extern "C" {
#endif

#include "nodes.h"
#include "tmsg.h"
#include "tsimplehash.h"
#include "tvariant.h"
#include "ttypes.h"
#include "streamMsg.h"

#define TABLE_TOTAL_COL_NUM(pMeta) ((pMeta)->tableInfo.numOfColumns + (pMeta)->tableInfo.numOfTags)
#define TABLE_META_SIZE(pMeta) \
  (NULL == (pMeta) ? 0 : (sizeof(STableMeta) + TABLE_TOTAL_COL_NUM((pMeta)) * sizeof(SSchema) + (pMeta)->numOfColRefs * sizeof(SColRef)))
#define VGROUPS_INFO_SIZE(pInfo) \
  (NULL == (pInfo) ? 0 : (sizeof(SVgroupsInfo) + (pInfo)->numOfVgroups * sizeof(SVgroupInfo)))

typedef struct SAssociationNode {
  SNode** pPlace;
  SNode*  pAssociationNode;
} SAssociationNode;

typedef struct SRawExprNode {
  ENodeType nodeType;
  char*     p;
  uint32_t  n;
  SNode*    pNode;
  bool      isPseudoColumn;
} SRawExprNode;

typedef struct SExprNode {
  ENodeType type;
  SDataType resType;
  char      aliasName[TSDB_COL_NAME_LEN];
  char      userAlias[TSDB_COL_NAME_LEN];
  char      srcTable[TSDB_TABLE_NAME_LEN];
  SArray*   pAssociation;
  bool      asAlias;
  bool      asParam;
  bool      asPosition;
  bool      joinSrc;
  //bool      constValue;
  int32_t   projIdx;
  int32_t   relatedTo;
  int32_t   bindExprID;
} SExprNode;

typedef enum EColumnType {
  COLUMN_TYPE_COLUMN = 1,
  COLUMN_TYPE_TAG,
  COLUMN_TYPE_TBNAME,
  COLUMN_TYPE_WINDOW_START,
  COLUMN_TYPE_WINDOW_END,
  COLUMN_TYPE_WINDOW_DURATION,
  COLUMN_TYPE_GROUP_KEY,
  COLUMN_TYPE_IS_WINDOW_FILLED,
  COLUMN_TYPE_PLACE_HOLDER,
} EColumnType;

typedef struct SColumnNode {
  SExprNode   node;  // QUERY_NODE_COLUMN
  uint64_t    tableId;
  int8_t      tableType;
  col_id_t    colId;
  uint16_t    projIdx;  // the idx in project list, start from 1
  EColumnType colType;  // column or tag
  bool        hasIndex;
  bool        isPrimTs;
  char        dbName[TSDB_DB_NAME_LEN];
  char        tableName[TSDB_TABLE_NAME_LEN];
  char        tableAlias[TSDB_TABLE_NAME_LEN];
  char        colName[TSDB_COL_NAME_LEN];
  int16_t     dataBlockId;
  int16_t     slotId;
  int16_t     numOfPKs;
  bool        tableHasPk;
  bool        isPk;
  int32_t     projRefIdx;
  int32_t     resIdx;
  bool        hasDep;
  bool        hasRef;
  char        refDbName[TSDB_DB_NAME_LEN];
  char        refTableName[TSDB_TABLE_NAME_LEN];
  char        refColName[TSDB_COL_NAME_LEN];
} SColumnNode;

typedef struct SColumnRefNode {
  ENodeType type;
  char      colName[TSDB_COL_NAME_LEN];
  char      refDbName[TSDB_DB_NAME_LEN];
  char      refTableName[TSDB_TABLE_NAME_LEN];
  char      refColName[TSDB_COL_NAME_LEN];
} SColumnRefNode;

typedef struct STargetNode {
  ENodeType type;
  int16_t   dataBlockId;
  int16_t   slotId;
  SNode*    pExpr;
} STargetNode;

#define VALUE_FLAG_IS_DURATION    (1 << 0)
#define VALUE_FLAG_IS_TIME_OFFSET (1 << 1)
#define VALUE_FLAG_VAL_UNSET      (1 << 2)

#define IS_DURATION_VAL(_flag)    ((_flag)&VALUE_FLAG_IS_DURATION)
#define IS_TIME_OFFSET_VAL(_flag) ((_flag)&VALUE_FLAG_IS_TIME_OFFSET)
#define IS_VAL_UNSET(_flag) ((_flag)&VALUE_FLAG_VAL_UNSET)

typedef struct SValueNode {
  SExprNode  node;  // QUERY_NODE_VALUE
  char*      literal;
  int32_t    flag;
  bool       translate;
  bool       notReserved;
  bool       isNull;
  int16_t    placeholderNo;
  union {
    bool     b;
    int64_t  i;
    uint64_t u;
    double   d;
    char*    p;
  } datum;
  int64_t    typeData;
  int8_t     unit;
  timezone_t tz;
  void*      charsetCxt;
} SValueNode;

typedef struct SRemoteValueNode {
  SValueNode val;
//  bool       valSet;
  int32_t    subQIdx;
} SRemoteValueNode;

typedef struct SLeftValueNode {
  ENodeType type;
} SLeftValueNode;

typedef enum EHintOption {
  HINT_NO_BATCH_SCAN = 1,
  HINT_BATCH_SCAN,
  HINT_SORT_FOR_GROUP,
  HINT_PARTITION_FIRST,
  HINT_PARA_TABLES_SORT,
  HINT_SMALLDATA_TS_SORT,
  HINT_HASH_JOIN,
  HINT_SKIP_TSMA,
  HINT_WIN_OPTIMIZE_BATCH,
  HINT_WIN_OPTIMIZE_SINGLE,
} EHintOption;

typedef struct SHintNode {
  ENodeType   type;
  EHintOption option;
  void*       value;
} SHintNode;

typedef struct SOperatorNode {
  SExprNode     node;  // QUERY_NODE_OPERATOR
  EOperatorType opType;
  SNode*        pLeft;
  SNode*        pRight;
  timezone_t    tz;
  void*         charsetCxt;
} SOperatorNode;

typedef struct SLogicConditionNode {
  SExprNode           node;  // QUERY_NODE_LOGIC_CONDITION
  ELogicConditionType condType;
  SNodeList*          pParameterList;
} SLogicConditionNode;

typedef struct SNodeListNode {
  SExprNode  node;  // QUERY_NODE_NODE_LIST
  SNodeList* pNodeList;
} SNodeListNode;

typedef enum ETrimType {
  TRIM_TYPE_LEADING = 1,
  TRIM_TYPE_TRAILING,
  TRIM_TYPE_BOTH,
} ETrimType;

typedef struct SFunctionNode {
  SExprNode  node;  // QUERY_NODE_FUNCTION
  char       functionName[TSDB_FUNC_NAME_LEN];
  int32_t    funcId;
  int32_t    funcType;
  SNodeList* pParameterList;
  int32_t    udfBufSize;
  bool       hasPk;
  int32_t    pkBytes;
  bool       hasOriginalFunc;
  int32_t    originalFuncId;
  ETrimType  trimType;
  bool       dual; // whether select stmt without from stmt, true for without.
  timezone_t tz;
  void      *charsetCxt;
  const struct SFunctionNode* pSrcFuncRef;
  SDataType  srcFuncInputType;
} SFunctionNode;

typedef struct STableNode {
  SExprNode node;
  char      dbName[TSDB_DB_NAME_LEN];
  char      tableName[TSDB_TABLE_NAME_LEN];
  char      tableAlias[TSDB_TABLE_NAME_LEN];
  uint8_t   precision;
  bool      singleTable;
  bool      inJoin;
} STableNode;

typedef struct SStreamNode {
  SExprNode node;
  char      dbName[TSDB_DB_NAME_LEN];
  char      streamName[TSDB_STREAM_NAME_LEN];
} SStreamNode;

struct STableMeta;

typedef struct STsmaTargetCTbInfo {
  char     tableName[TSDB_TABLE_NAME_LEN];  // child table or normal table name
  uint64_t uid;
} STsmaTargetTbInfo;

typedef struct SRealTableNode {
  STableNode         table;  // QUERY_NODE_REAL_TABLE
  struct STableMeta* pMeta;
  SVgroupsInfo*      pVgroupList;
  char               qualDbName[TSDB_DB_NAME_LEN];  // SHOW qualDbName.TABLES
  double             ratio;
  SArray*            pSmaIndexes;
  int8_t             cacheLastMode;
  int8_t             stbRewrite;
  SArray*            pTsmas;
  SArray*            tsmaTargetTbVgInfo;  // SArray<SVgroupsInfo*>, used for child table or normal table only
  SArray*            tsmaTargetTbInfo;    // SArray<STsmaTargetTbInfo>, used for child table or normal table only
  EStreamPlaceholder placeholderType;
  bool               asSingleTable; // only used in stream calc query
} SRealTableNode;

typedef struct STempTableNode {
  STableNode table;  // QUERY_NODE_TEMP_TABLE
  SNode*     pSubquery;
} STempTableNode;

typedef struct SPlaceHolderTableNode {
  STableNode         table;  // QUERY_NODE_PLACE_HOLDER_TABLE
  struct STableMeta* pMeta;
  SVgroupsInfo*      pVgroupList;
  EStreamPlaceholder placeholderType;
} SPlaceHolderTableNode;

typedef struct SVirtualTableNode {
  STableNode         table;  // QUERY_NODE_VIRTUAL_TABLE
  struct STableMeta* pMeta;
  SVgroupsInfo*      pVgroupList;
  SNodeList*         refTables;
} SVirtualTableNode;

typedef struct SViewNode {
  STableNode         table;  // QUERY_NODE_REAL_TABLE
  struct STableMeta* pMeta;
  SVgroupsInfo*      pVgroupList;
  char               qualDbName[TSDB_DB_NAME_LEN];  // SHOW qualDbName.TABLES
  double             ratio;
  SArray*            pSmaIndexes;
  int8_t             cacheLastMode;
} SViewNode;

#define JOIN_JLIMIT_MAX_VALUE 1024

#define IS_INNER_NONE_JOIN(_type, _stype) ((_type) == JOIN_TYPE_INNER && (_stype) == JOIN_STYPE_NONE)
#define IS_SEMI_JOIN(_stype)              ((_stype) == JOIN_STYPE_SEMI)
#define IS_WINDOW_JOIN(_stype)            ((_stype) == JOIN_STYPE_WIN)
#define IS_ASOF_JOIN(_stype)              ((_stype) == JOIN_STYPE_ASOF)

typedef enum EJoinType {
  JOIN_TYPE_INNER = 0,
  JOIN_TYPE_LEFT,
  JOIN_TYPE_RIGHT,
  JOIN_TYPE_FULL,
  JOIN_TYPE_MAX_VALUE
} EJoinType;

typedef enum EJoinSubType {
  JOIN_STYPE_NONE = 0,
  JOIN_STYPE_OUTER,
  JOIN_STYPE_SEMI,
  JOIN_STYPE_ANTI,
  JOIN_STYPE_ASOF,
  JOIN_STYPE_WIN,
  JOIN_STYPE_MAX_VALUE
} EJoinSubType;

typedef enum EJoinAlgorithm {
  JOIN_ALGO_UNKNOWN = 0,
  JOIN_ALGO_MERGE,
  JOIN_ALGO_HASH,
} EJoinAlgorithm;

typedef enum EDynQueryType {
  DYN_QTYPE_STB_HASH = 1,
  DYN_QTYPE_VTB_SCAN,
  DYN_QTYPE_VTB_WINDOW,
} EDynQueryType;

typedef struct SJoinTableNode {
  STableNode   table;  // QUERY_NODE_JOIN_TABLE
  EJoinType    joinType;
  EJoinSubType subType;
  SNode*       pWindowOffset;
  SNode*       pJLimit;
  SNode*       addPrimCond;
  bool         hasSubQuery;
  bool         isLowLevelJoin;
  bool         leftNoOrderedSubQuery;
  bool         rightNoOrderedSubQuery;
  //bool         condAlwaysTrue;
  //bool         condAlwaysFalse;
  SNode*       pLeft;
  SNode*       pRight;
  SNode*       pOnCond;
} SJoinTableNode;

typedef enum EGroupingSetType { GP_TYPE_NORMAL = 1 } EGroupingSetType;

typedef struct SGroupingSetNode {
  ENodeType        type;  // QUERY_NODE_GROUPING_SET
  EGroupingSetType groupingSetType;
  SNodeList*       pParameterList;
} SGroupingSetNode;

typedef enum EOrder { ORDER_UNKNOWN = 0, ORDER_ASC = 1, ORDER_DESC} EOrder;

typedef enum ENullOrder { NULL_ORDER_DEFAULT = 1, NULL_ORDER_FIRST, NULL_ORDER_LAST } ENullOrder;

typedef struct SOrderByExprNode {
  ENodeType  type;  // QUERY_NODE_ORDER_BY_EXPR
  SNode*     pExpr;
  EOrder     order;
  ENullOrder nullOrder;
} SOrderByExprNode;

typedef struct SLimitNode {
  ENodeType   type;  // QUERY_NODE_LIMIT
  SValueNode* limit;
  SValueNode* offset;
} SLimitNode;

typedef enum EStateWinExtendOption {
  STATE_WIN_EXTEND_OPTION_DEFAULT  = 0,
  STATE_WIN_EXTEND_OPTION_BACKWARD = 1,
  STATE_WIN_EXTEND_OPTION_FORWARD  = 2,
} EStateWinExtendOption;

typedef struct SStateWindowNode {
  ENodeType type;  // QUERY_NODE_STATE_WINDOW
  SNode*    pCol;  // timestamp primary key
  SNode*    pExpr;
  SNode*    pTrueForLimit;
  SNode*    pExtend;  // SValueNode
  SNode*    pZeroth;  // SValueNode
} SStateWindowNode;

typedef struct SSessionWindowNode {
  ENodeType    type;  // QUERY_NODE_SESSION_WINDOW
  SColumnNode* pCol;  // timestamp primary key
  SValueNode*  pGap;  // gap between two session window(in microseconds)
} SSessionWindowNode;

typedef struct SIntervalWindowNode {
  ENodeType   type;       // QUERY_NODE_INTERVAL_WINDOW
  SNode*      pCol;       // timestamp primary key
  SNode*      pInterval;  // SValueNode
  SNode*      pOffset;    // SValueNode
  SNode*      pSliding;   // SValueNode
  SNode*      pSOffset;   // SValueNode
  SNode*      pFill;
  STimeWindow timeRange;
  void*       timezone;
} SIntervalWindowNode;

typedef struct SEventWindowNode {
  ENodeType type;  // QUERY_NODE_EVENT_WINDOW
  SNode*    pCol;  // timestamp primary key
  SNode*    pStartCond;
  SNode*    pEndCond;
  SNode*    pTrueForLimit;
} SEventWindowNode;

typedef struct {
  ENodeType  type;  // QUERY_NODE_COUNT_WINDOW_PARAM
  int64_t    count;
  int64_t    sliding;
  SNodeList* pColList;
} SCountWindowArgs;

typedef struct SCountWindowNode {
  ENodeType  type;  // QUERY_NODE_COUNT_WINDOW
  SNode*     pCol;  // timestamp primary key
  int64_t    windowCount;
  int64_t    windowSliding;
  SNodeList* pColList;  // SColumnNodeList
} SCountWindowNode;

typedef struct SAnomalyWindowNode {
  ENodeType type;  // QUERY_NODE_ANOMALY_WINDOW
  SNode*    pCol;  // timestamp primary key
  SNode*    pExpr;
  char      anomalyOpt[TSDB_ANALYTIC_ALGO_OPTION_LEN];
} SAnomalyWindowNode;

typedef struct SSlidingWindowNode {
  ENodeType type;
  SNode*    pSlidingVal;
  SNode*    pOffset;
} SSlidingWindowNode;

typedef struct SExternalWindowNode {
  ENodeType   type;       // QUERY_NODE_EXTERNAL_WINDOW
  SNodeList*  pProjectionList;
  SNodeList*  pAggFuncList;
  STimeWindow timeRange;
  SNode*      pTimeRange;
  void*       timezone;
} SExternalWindowNode;

typedef struct SStreamTriggerOptions {
  ENodeType type; // QUERY_NODE_STREAM_TRIGGER_OPTIONS
  SNode*    pPreFilter;
  SNode*    pWaterMark;
  SNode*    pMaxDelay;
  SNode*    pExpiredTime;
  SNode*    pFillHisStartTime;
  int64_t   pEventType;
  int64_t   fillHistoryStartTime;
  bool      ignoreDisorder;
  bool      deleteRecalc;
  bool      deleteOutputTable;
  bool      fillHistory;
  bool      fillHistoryFirst;
  bool      calcNotifyOnly;
  bool      lowLatencyCalc;
  bool      forceOutput;
  bool      ignoreNoDataTrigger;
} SStreamTriggerOptions;

typedef struct SStreamTriggerNode {
  ENodeType   type;
  SNode*      pTriggerWindow; // S.*WindowNode
  SNode*      pTrigerTable;
  SNode*      pOptions; // SStreamTriggerOptions
  SNode*      pNotify; // SStreamNotifyOptions
  SNodeList*  pPartitionList;
} SStreamTriggerNode;

typedef struct SStreamOutTableNode {
  ENodeType             type;
  SNode*                pOutTable; // STableNode
  SNode*                pSubtable;
  SNodeList*            pTags; // SStreamTagDefNode
  SNodeList*            pCols; // SColumnDefNode
} SStreamOutTableNode;

typedef struct SStreamCalcRangeNode {
  ENodeType             type;
  bool                  calcAll;
  SNode*                pStart;
  SNode*                pEnd;
} SStreamCalcRangeNode;

typedef struct SStreamTagDefNode {
  ENodeType type;
  char      tagName[TSDB_COL_NAME_LEN];
  SDataType dataType;
  SNode*    pTagExpr;
} SStreamTagDefNode;

typedef struct SPeriodWindowNode {
  ENodeType type;  // QUERY_NODE_PERIOD_WINDOW
  SNode*    pPeroid;
  SNode*    pOffset;
} SPeriodWindowNode;

typedef enum EFillMode {
  FILL_MODE_NONE = 1,
  FILL_MODE_VALUE,
  FILL_MODE_VALUE_F,
  FILL_MODE_PREV,
  FILL_MODE_NULL,
  FILL_MODE_NULL_F,
  FILL_MODE_LINEAR,
  FILL_MODE_NEXT,
  FILL_MODE_NEAR,
} EFillMode;

typedef enum ETimeLineMode {
  TIME_LINE_NONE = 1,
  TIME_LINE_BLOCK,
  TIME_LINE_MULTI,
  TIME_LINE_GLOBAL,
} ETimeLineMode;

typedef enum EShowKind {
  SHOW_KIND_ALL = 1,
  SHOW_KIND_TABLES_NORMAL,
  SHOW_KIND_TABLES_CHILD,
  SHOW_KIND_TABLES_VIRTUAL,
  SHOW_KIND_DATABASES_USER,
  SHOW_KIND_DATABASES_SYSTEM
} EShowKind;

typedef struct SFillNode {
  ENodeType   type;  // QUERY_NODE_FILL
  EFillMode   mode;
  SNode*      pValues;    // SNodeListNode
  SNode*      pWStartTs;  // _wstart pseudo column
  STimeWindow timeRange;
  SNode*      pTimeRange; // STimeRangeNode for create stream
} SFillNode;

typedef struct SWhenThenNode {
  SExprNode node;  // QUERY_NODE_WHEN_THEN
  SNode*    pWhen;
  SNode*    pThen;
} SWhenThenNode;

typedef struct SCaseWhenNode {
  SExprNode  node;  // QUERY_NODE_CASE_WHEN
  SNode*     pCase;
  SNode*     pElse;
  SNodeList* pWhenThenList;
  timezone_t tz;
  void*      charsetCxt;
} SCaseWhenNode;

typedef struct SWindowOffsetNode {
  ENodeType type;          // QUERY_NODE_WINDOW_OFFSET
  SNode*    pStartOffset;  // SValueNode
  SNode*    pEndOffset;    // SValueNode
} SWindowOffsetNode;

typedef struct SRangeAroundNode {
  ENodeType type;
  SNode*    pRange;
  SNode*    pInterval;
} SRangeAroundNode;

typedef struct STimeRangeNode {
  ENodeType type; // QUERY_NODE_TIME_RANGE
  SNode*    pStart;
  SNode*    pEnd;
  bool      needCalc;
} STimeRangeNode;

typedef struct SExtWinTimeWindow {
  STimeWindow tw;
  int32_t     winOutIdx;
} SExtWinTimeWindow;


typedef enum ESubQueryType {
  E_SUB_QUERY_SCALAR = 1,
  E_SUB_QUERY_COW,
  E_SUB_QUERY_TABLE
} ESubQueryType;

typedef struct SSelectStmt {
  SExprNode       node;
  ESubQueryType   subQType;
  bool            isDistinct;
  STimeWindow     timeRange;
  SNode*          pTimeRange; // STimeRangeNode for create stream
  SNodeList*      pProjectionList;
  SNodeList*      pProjectionBindList;
  SNode*          pFromTable;
  SNode*          pWhere;
  SNodeList*      pPartitionByList;
  SNode*          pWindow;
  SNodeList*      pGroupByList;  // SGroupingSetNode
  SNode*          pHaving;
  SNode*          pRange;
  SNode*          pRangeAround;
  SNode*          pEvery;
  SNode*          pFill;
  SNodeList*      pOrderByList;  // SOrderByExprNode
  SLimitNode*     pLimit;
  SLimitNode*     pSlimit;
  SNodeList*      pHint;
  SNodeList*      pSubQueries;   // non table subqueries
  char            stmtName[TSDB_TABLE_NAME_LEN];
  uint8_t         precision;
  int32_t         selectFuncNum;
  int32_t         returnRows;  // EFuncReturnRows
  ETimeLineMode   timeLineCurMode;
  ETimeLineMode   timeLineResMode;
  int32_t         lastProcessByRowFuncId;
<<<<<<< HEAD
  bool            hasNonLocalSubQ;
  bool            timeLineFromOrderBy;
=======
  int32_t         timeLineFromOrderBy;
>>>>>>> 1c2ebfb6
  bool            isEmptyResult;
  bool            isSubquery;
  bool            hasAggFuncs;
  bool            hasRepeatScanFuncs;
  bool            hasIndefiniteRowsFunc;
  bool            hasMultiRowsFunc;
  bool            hasSelectFunc;
  bool            hasSelectValFunc;
  bool            hasOtherVectorFunc;
  bool            hasUniqueFunc;
  bool            hasTailFunc;
  bool            hasInterpFunc;
  bool            hasInterpPseudoColFunc;
  bool            hasForecastFunc;
  bool            hasForecastPseudoColFunc;
  bool            hasGenericAnalysisFunc;
  bool            hasLastRowFunc;
  bool            hasLastFunc;
  bool            hasTimeLineFunc;
  bool            hasCountFunc;
  bool            hasUdaf;
  bool            hasStateKey;
  bool            hasTwaOrElapsedFunc;
  bool            onlyHasKeepOrderFunc;
  bool            groupSort;
  bool            tagScan;
  bool            joinContains;
  bool            mixSysTableAndActualTable;
} SSelectStmt;

typedef enum ESetOperatorType { SET_OP_TYPE_UNION_ALL = 1, SET_OP_TYPE_UNION } ESetOperatorType;

typedef struct SSetOperator {
  SExprNode        node;
  ESetOperatorType opType;
  ESubQueryType    subQType;
  SNodeList*       pSubQueries;   // non table subqueries
  SNodeList*       pProjectionList;
  SNode*           pLeft;
  SNode*           pRight;
  SNodeList*       pOrderByList;  // SOrderByExprNode
  SNode*           pLimit;
  char             stmtName[TSDB_TABLE_NAME_LEN];
  uint8_t          precision;
  ETimeLineMode    timeLineResMode;
  bool             timeLineFromOrderBy;
  bool             joinContains;
} SSetOperator;

typedef enum ESqlClause {
  SQL_CLAUSE_FROM = 1,
  SQL_CLAUSE_WHERE,
  SQL_CLAUSE_PARTITION_BY,
  SQL_CLAUSE_WINDOW,
  SQL_CLAUSE_FILL,
  SQL_CLAUSE_GROUP_BY,
  SQL_CLAUSE_HAVING,
  SQL_CLAUSE_DISTINCT,
  SQL_CLAUSE_SELECT,
  SQL_CLAUSE_ORDER_BY
} ESqlClause;

typedef struct SDeleteStmt {
  ENodeType   type;        // QUERY_NODE_DELETE_STMT
  SNode*      pFromTable;  // FROM clause
  SNode*      pWhere;      // WHERE clause
  SNode*      pCountFunc;  // count the number of rows affected
  SNode*      pFirstFunc;  // the start timestamp when the data was actually deleted
  SNode*      pLastFunc;   // the end timestamp when the data was actually deleted
  SNode*      pTagCond;    // pWhere divided into pTagCond and timeRange
  STimeWindow timeRange;
  uint8_t     precision;
  bool        deleteZeroRows;
} SDeleteStmt;

typedef struct SInsertStmt {
  ENodeType  type;  // QUERY_NODE_INSERT_STMT
  SNode*     pTable;
  SNodeList* pCols;
  SNode*     pQuery;
  uint8_t    precision;
} SInsertStmt;

typedef struct SVgDataBlocks {
  SVgroupInfo vg;
  int32_t     numOfTables;  // number of tables in current submit block
  uint32_t    size;
  void*       pData;  // SSubmitReq + SSubmitBlk + ...
} SVgDataBlocks;

typedef void (*FFreeTableBlockHash)(SHashObj*);
typedef void (*FFreeVgourpBlockArray)(SArray*);
struct SStbRowsDataContext;
typedef void (*FFreeStbRowsDataContext)(struct SStbRowsDataContext*);
struct SCreateTbInfo;
struct SParseFileContext;
typedef void (*FDestroyParseFileContext)(struct SParseFileContext**);

typedef struct SVnodeModifyOpStmt {
  ENodeType             nodeType;
  ENodeType             sqlNodeType;
  SArray*               pDataBlocks;  // data block for each vgroup, SArray<SVgDataBlocks*>.
  uint32_t              insertType;   // insert data from [file|sql statement| bound statement]
  const char*           pSql;         // current sql statement position
  int32_t               totalRowsNum;
  int32_t               totalTbNum;
  SName                 targetTableName;
  SName                 usingTableName;
  const char*           pBoundCols;
  struct STableMeta*    pTableMeta;
  SNode*                pTagCond;
  SArray*               pTableTag;
  SHashObj*             pVgroupsHashObj;     // SHashObj<vgId, SVgInfo>
  SHashObj*             pTableBlockHashObj;  // SHashObj<tuid, STableDataCxt*>
  SHashObj*             pSubTableHashObj;    // SHashObj<table_name, STableMeta*>
  SHashObj*             pSuperTableHashObj;  // SHashObj<table_name, STableMeta*>
  SHashObj*             pTableNameHashObj;   // set of table names for refreshing meta, sync mode
  SHashObj*             pDbFNameHashObj;     // set of db names for refreshing meta, sync mode
  SHashObj*             pTableCxtHashObj;    // temp SHashObj<tuid, STableDataCxt*> for single request
  SArray*               pVgDataBlocks;       // SArray<SVgroupDataCxt*>
  SVCreateTbReq*        pCreateTblReq;
  TdFilePtr             fp;
  FFreeTableBlockHash   freeHashFunc;
  FFreeVgourpBlockArray freeArrayFunc;
  bool                  usingTableProcessing;
  bool                  fileProcessing;

  bool                        stbSyntax;
  struct SStbRowsDataContext* pStbRowsCxt;
  FFreeStbRowsDataContext     freeStbRowsCxtFunc;

  struct SCreateTbInfo*     pCreateTbInfo;
  struct SParseFileContext* pParFileCxt;
  FDestroyParseFileContext  destroyParseFileCxt;

  // CSV parser for resuming batch processing
  struct SCsvParser* pCsvParser;
} SVnodeModifyOpStmt;

typedef struct SExplainOptions {
  ENodeType type;
  bool      verbose;
  double    ratio;
} SExplainOptions;

typedef struct SExplainStmt {
  ENodeType        type;
  bool             analyze;
  SExplainOptions* pOptions;
  SNode*           pQuery;
} SExplainStmt;

typedef struct SCmdMsgInfo {
  int16_t msgType;
  SEpSet  epSet;
  void*   pMsg;
  int32_t msgLen;
} SCmdMsgInfo;

typedef enum EQueryExecMode {
  QUERY_EXEC_MODE_LOCAL = 1,
  QUERY_EXEC_MODE_RPC,
  QUERY_EXEC_MODE_SCHEDULE,
  QUERY_EXEC_MODE_EMPTY_RESULT
} EQueryExecMode;

typedef enum EQueryExecStage {
  QUERY_EXEC_STAGE_PARSE = 1,
  QUERY_EXEC_STAGE_ANALYSE,
  QUERY_EXEC_STAGE_SCHEDULE,
  QUERY_EXEC_STAGE_END
} EQueryExecStage;

typedef struct SQuery {
  ENodeType       type;
  EQueryExecStage execStage;
  EQueryExecMode  execMode;
  int32_t         msgType;
  int32_t         numOfResCols;
  int32_t         placeholderNum;
  int8_t          precision;
  bool            haveResultSet;
  bool            showRewrite;
  bool            stableQuery;
  SNode*          pPrevRoot;
  SNode*          pRoot;
  SNode*          pPostRoot;
  SSchema*        pResSchema;
  SCmdMsgInfo*    pCmdMsg;
  SArray*         pTargetTableList;
  SArray*         pTableList;
  SArray*         pDbList;
  SArray*         pPlaceholderValues;
  SNode*          pPrepareRoot;
  SExtSchema*     pResExtSchema;
} SQuery;

void nodesWalkSelectStmtImpl(SSelectStmt* pSelect, ESqlClause clause, FNodeWalker walker, void* pContext);
void nodesWalkSelectStmt(SSelectStmt* pSelect, ESqlClause clause, FNodeWalker walker, void* pContext);
void nodesRewriteSelectStmt(SSelectStmt* pSelect, ESqlClause clause, FNodeRewriter rewriter, void* pContext);

typedef enum ECollectColType { COLLECT_COL_TYPE_COL = 1, COLLECT_COL_TYPE_TAG, COLLECT_COL_TYPE_ALL } ECollectColType;
int32_t nodesCollectColumns(SSelectStmt* pSelect, ESqlClause clause, const char* pTableAlias, ECollectColType type,
                            SNodeList** pCols);
int32_t nodesCollectColumnsExt(SSelectStmt* pSelect, ESqlClause clause, SSHashObj* pMultiTableAlias,
                               ECollectColType type, SNodeList** pCols);
int32_t nodesCollectColumnsFromNode(SNode* node, const char* pTableAlias, ECollectColType type, SNodeList** pCols);

typedef bool (*FFuncClassifier)(int32_t funcId);
int32_t nodesCollectFuncs(SSelectStmt* pSelect, ESqlClause clause, char* tableAlias, FFuncClassifier classifier,
                          SNodeList** pFuncs);
int32_t nodesCollectSelectFuncs(SSelectStmt* pSelect, ESqlClause clause, char* tableAlias, FFuncClassifier classifier,
                                SNodeList* pFuncs);

int32_t nodesCollectSpecialNodes(SSelectStmt* pSelect, ESqlClause clause, ENodeType type, SNodeList** pNodes);

bool nodesIsExprNode(const SNode* pNode);

bool nodesIsUnaryOp(const SOperatorNode* pOp);
bool nodesIsArithmeticOp(const SOperatorNode* pOp);
bool nodesIsBasicArithmeticOp(const SOperatorNode* pOp);
bool nodesIsComparisonOp(const SOperatorNode* pOp);
bool nodesIsJsonOp(const SOperatorNode* pOp);
bool nodesIsRegularOp(const SOperatorNode* pOp);
bool nodesIsMatchRegularOp(const SOperatorNode* pOp);
bool nodesIsBitwiseOp(const SOperatorNode* pOp);

bool nodesExprHasColumn(SNode* pNode);
bool nodesExprsHasColumn(SNodeList* pList);

void*   nodesGetValueFromNode(SValueNode* pNode);
int32_t nodesSetValueNodeValue(SValueNode* pNode, void* value);
int32_t nodesSetValueNodeValueExt(SValueNode* pNode, void* value, bool* needFree);
char*   nodesGetStrValueFromNode(SValueNode* pNode);
int32_t nodesValueNodeToVariant(const SValueNode* pNode, SVariant* pVal);
int32_t nodesMakeValueNodeFromString(char* literal, SValueNode** ppValNode);
int32_t nodesMakeDurationValueNodeFromString(char* literal, SValueNode** ppValNode);
int32_t nodesMakeValueNodeFromBool(bool b, SValueNode** ppValNode);
int32_t nodesMakeValueNodeFromInt32(int32_t value, SNode** ppNode);
int32_t nodesMakeValueNodeFromInt64(int64_t value, SNode** ppNode);
int32_t nodesMakeValueNodeFromTimestamp(int64_t value, SNode** ppNode);

    char*   nodesGetFillModeString(EFillMode mode);
int32_t nodesMergeConds(SNode** pDst, SNodeList** pSrc);

const char* operatorTypeStr(EOperatorType type);
const char* logicConditionTypeStr(ELogicConditionType type);

bool nodesIsStar(SNode* pNode);
bool nodesIsTableStar(SNode* pNode);

char*   getJoinTypeString(EJoinType type);
char*   getJoinSTypeString(EJoinSubType type);
char*   getFullJoinTypeString(EJoinType type, EJoinSubType stype);
int32_t mergeJoinConds(SNode** ppDst, SNode** ppSrc);

void rewriteExprAliasName(SExprNode* pNode, int64_t num);
bool isRelatedToOtherExpr(SExprNode* pExpr);
bool nodesContainsColumn(SNode* pNode);
int32_t nodesMergeNode(SNode** pCond, SNode** pAdditionalCond);
int32_t valueNodeCopy(const SValueNode* pSrc, SValueNode* pDst);

#ifdef __cplusplus
}
#endif

#endif /*_TD_QUERY_NODES_H_*/<|MERGE_RESOLUTION|>--- conflicted
+++ resolved
@@ -617,12 +617,8 @@
   ETimeLineMode   timeLineCurMode;
   ETimeLineMode   timeLineResMode;
   int32_t         lastProcessByRowFuncId;
-<<<<<<< HEAD
   bool            hasNonLocalSubQ;
-  bool            timeLineFromOrderBy;
-=======
   int32_t         timeLineFromOrderBy;
->>>>>>> 1c2ebfb6
   bool            isEmptyResult;
   bool            isSubquery;
   bool            hasAggFuncs;
