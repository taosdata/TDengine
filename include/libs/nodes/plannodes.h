/*
 * Copyright (c) 2019 TAOS Data, Inc. <jhtao@taosdata.com>
 *
 * This program is free software: you can use, redistribute, and/or modify
 * it under the terms of the GNU Affero General Public License, version 3
 * or later ("AGPL"), as published by the Free Software Foundation.
 *
 * This program is distributed in the hope that it will be useful, but WITHOUT
 * ANY WARRANTY; without even the implied warranty of MERCHANTABILITY or
 * FITNESS FOR A PARTICULAR PURPOSE.
 *
 * You should have received a copy of the GNU Affero General Public License
 * along with this program. If not, see <http://www.gnu.org/licenses/>.
 */

#ifndef _TD_PLANN_NODES_H_
#define _TD_PLANN_NODES_H_

#ifdef __cplusplus
extern "C" {
#endif

#include "query.h"
#include "querynodes.h"
#include "tname.h"

#define SLOT_NAME_LEN TSDB_TABLE_NAME_LEN + TSDB_COL_NAME_LEN

typedef enum EDataOrderLevel {
  DATA_ORDER_LEVEL_NONE = 1,
  DATA_ORDER_LEVEL_IN_BLOCK,
  DATA_ORDER_LEVEL_IN_GROUP,
  DATA_ORDER_LEVEL_GLOBAL
} EDataOrderLevel;

typedef enum EGroupAction {
  GROUP_ACTION_NONE = 1,
  GROUP_ACTION_SET,
  GROUP_ACTION_KEEP,
  GROUP_ACTION_CLEAR
} EGroupAction;

typedef enum EMergeType {
  MERGE_TYPE_SORT = 1,
  MERGE_TYPE_NON_SORT,
  MERGE_TYPE_COLUMNS,
  MERGE_TYPE_MAX_VALUE
} EMergeType;

typedef struct SLogicNode {
  ENodeType          type;
  bool               dynamicOp;
  bool               stmtRoot;
  SNodeList*         pTargets;  // SColumnNode
  SNode*             pConditions;
  SNodeList*         pChildren;
  struct SLogicNode* pParent;
  SNodeList*         pHint;
  int32_t            optimizedFlag;
  uint8_t            precision;
  SNode*             pLimit;
  SNode*             pSlimit;
  EDataOrderLevel    requireDataOrder;  // requirements for input data
  EDataOrderLevel    resultDataOrder;   // properties of the output data
  EGroupAction       groupAction;
  EOrder             inputTsOrder;
  EOrder             outputTsOrder;
  bool               forceCreateNonBlockingOptr;  // true if the operator can use non-blocking(pipeline) mode
  bool               splitDone;
} SLogicNode;

typedef enum EScanType {
  SCAN_TYPE_TAG = 1,
  SCAN_TYPE_TABLE,
  SCAN_TYPE_SYSTEM_TABLE,
  SCAN_TYPE_STREAM,
  SCAN_TYPE_TABLE_MERGE,
  SCAN_TYPE_BLOCK_INFO,
  SCAN_TYPE_LAST_ROW,
  SCAN_TYPE_TABLE_COUNT,
} EScanType;

typedef struct SScanLogicNode {
  SLogicNode         node;
  SNodeList*         pScanCols;
  SNodeList*         pScanPseudoCols;
  int8_t             tableType;
  uint64_t           tableId;
  uint64_t           stableId;
  SVgroupsInfo*      pVgroupList;
  EScanType          scanType;
  uint8_t            scanSeq[2];  // first is scan count, and second is reverse scan count
  STimeWindow        scanRange;
  SNode*             pTimeRange;  // for create stream
  SName              tableName;
  bool               showRewrite;
  double             ratio;
  SNodeList*         pDynamicScanFuncs;
  int32_t            dataRequired;
  int64_t            interval;
  int64_t            offset;
  int64_t            sliding;
  int8_t             intervalUnit;
  int8_t             slidingUnit;
  SNode*             pTagCond;
  SNode*             pTagIndexCond;
  int8_t             triggerType;
  int64_t            watermark;
  int64_t            deleteMark;
  int8_t             igExpired;
  int8_t             igCheckUpdate;
  SArray*            pSmaIndexes;
  SArray*            pTsmas;
  SArray*            pTsmaTargetTbVgInfo;
  SArray*            pTsmaTargetTbInfo;
  SNodeList*         pGroupTags;
  bool               groupSort;
  int8_t             cacheLastMode;
  bool               hasNormalCols;  // neither tag column nor primary key tag column
  bool               sortPrimaryKey;
  bool               igLastNull;
  bool               groupOrderScan;
  bool               onlyMetaCtbIdx;    // for tag scan with no tbname
  bool               filesetDelimited;  // returned blocks delimited by fileset
  bool               isCountByTag;      // true if selectstmt hasCountFunc & part by tag/tbname
  SArray*            pFuncTypes;        // for last, last_row
  bool               paraTablesSort;    // for table merge scan
  bool               smallDataTsSort;   // disable row id sort for table merge scan
  bool               needSplit;
  bool               noPseudoRefAfterGrp;  // no pseudo columns referenced ater group/partition clause
  bool               virtualStableScan;
  bool               phTbnameScan;
  EStreamPlaceholder placeholderType;
} SScanLogicNode;

typedef struct SJoinLogicNode {
  SLogicNode     node;
  EJoinType      joinType;
  EJoinSubType   subType;
  SNode*         pWindowOffset;
  SNode*         pJLimit;
  EJoinAlgorithm joinAlgo;
  SNode*         addPrimEqCond;
  SNode*         pPrimKeyEqCond;
  SNode*         pColEqCond;
  SNode*         pColOnCond;
  SNode*         pTagEqCond;
  SNode*         pTagOnCond;
  SNode*         pFullOnCond;  // except prim eq cond
  SNodeList*     pLeftEqNodes;
  SNodeList*     pRightEqNodes;
  bool           allEqTags;
  bool           isSingleTableJoin;
  bool           hasSubQuery;
  bool           isLowLevelJoin;
  bool           seqWinGroup;
  bool           grpJoin;
  bool           hashJoinHint;
  bool           batchScanHint;
  
  // FOR CONST JOIN
  bool           noPrimKeyEqCond;
  bool           leftConstPrimGot;
  bool           rightConstPrimGot;
  bool           leftNoOrderedSubQuery;
  bool           rightNoOrderedSubQuery;

  // FOR HASH JOIN
  int32_t     timeRangeTarget;  // table onCond filter
  STimeWindow timeRange;        // table onCond filter
  SNode*      pLeftOnCond;      // table onCond filter
  SNode*      pRightOnCond;     // table onCond filter
} SJoinLogicNode;

typedef struct SVirtualScanLogicNode {
  SLogicNode    node;
  bool          scanAllCols;
  SNodeList*    pScanCols;
  SNodeList*    pScanPseudoCols;
  int8_t        tableType;
  uint64_t      tableId;
  uint64_t      stableId;
  SVgroupsInfo* pVgroupList;
  EScanType     scanType;
  SName         tableName;
} SVirtualScanLogicNode;

typedef struct SAggLogicNode {
  SLogicNode node;
  SNodeList* pGroupKeys;
  SNodeList* pAggFuncs;
  bool       hasLastRow;
  bool       hasLast;
  bool       hasTimeLineFunc;
  bool       onlyHasKeepOrderFunc;
  bool       hasGroupKeyOptimized;
  bool       isGroupTb;
  bool       isPartTb;  // true if partition keys has tbname
  bool       hasGroup;
  SNodeList* pTsmaSubplans;
} SAggLogicNode;

typedef struct SProjectLogicNode {
  SLogicNode node;
  SNodeList* pProjections;
  char       stmtName[TSDB_TABLE_NAME_LEN];
  bool       ignoreGroupId;
  bool       inputIgnoreGroup;
  bool       isSetOpProj;
} SProjectLogicNode;

typedef struct SIndefRowsFuncLogicNode {
  SLogicNode node;
  SNodeList* pFuncs;
  bool       isTailFunc;
  bool       isUniqueFunc;
  bool       isTimeLineFunc;
} SIndefRowsFuncLogicNode;

typedef struct SInterpFuncLogicNode {
  SLogicNode    node;
  SNodeList*    pFuncs;
  STimeWindow   timeRange;
  int64_t       interval;
  int8_t        intervalUnit;
  int8_t        precision;
  EFillMode     fillMode;
  SNode*        pFillValues;  // SNodeListNode
  SNode*        pTimeSeries;  // SColumnNode
  int64_t       rangeInterval;
  int8_t        rangeIntervalUnit;
} SInterpFuncLogicNode;

typedef struct SForecastFuncLogicNode {
  SLogicNode node;
  SNodeList* pFuncs;
} SForecastFuncLogicNode, SImputationFuncLogicNode;

typedef struct SGroupCacheLogicNode {
  SLogicNode node;
  bool       grpColsMayBeNull;
  bool       grpByUid;
  bool       globalGrp;
  bool       batchFetch;
  SNodeList* pGroupCols;
} SGroupCacheLogicNode;

typedef struct SDynQueryCtrlStbJoin {
  bool       batchFetch;
  SNodeList* pVgList;
  SNodeList* pUidList;
  bool       srcScan[2];
} SDynQueryCtrlStbJoin;

typedef struct SDynQueryCtrlVtbScan {
  bool          scanAllCols;
  bool          isSuperTable;
  char          dbName[TSDB_DB_NAME_LEN];
  char          tbName[TSDB_TABLE_NAME_LEN];
  uint64_t      suid;
  uint64_t      uid;
  int32_t       rversion;
  SNodeList*    pOrgVgIds;
  SVgroupsInfo* pVgroupList;
} SDynQueryCtrlVtbScan;

typedef struct SDynQueryCtrlLogicNode {
  SLogicNode           node;
  EDynQueryType        qType;
  SDynQueryCtrlStbJoin stbJoin;
  SDynQueryCtrlVtbScan vtbScan;
  bool                 dynTbname;
} SDynQueryCtrlLogicNode;

typedef enum EModifyTableType { MODIFY_TABLE_TYPE_INSERT = 1, MODIFY_TABLE_TYPE_DELETE } EModifyTableType;

typedef struct SVnodeModifyLogicNode {
  SLogicNode       node;
  EModifyTableType modifyType;
  int32_t          msgType;
  SArray*          pDataBlocks;
  SVgDataBlocks*   pVgDataBlocks;
  SNode*           pAffectedRows;  // SColumnNode
  SNode*           pStartTs;       // SColumnNode
  SNode*           pEndTs;         // SColumnNode
  uint64_t         tableId;
  uint64_t         stableId;
  int8_t           tableType;  // table type
  char             tableName[TSDB_TABLE_NAME_LEN];
  char             tsColName[TSDB_COL_NAME_LEN];
  STimeWindow      deleteTimeRange;
  SVgroupsInfo*    pVgroupList;
  SNodeList*       pInsertCols;
} SVnodeModifyLogicNode;

typedef struct SExchangeLogicNode {
  SLogicNode node;
  int32_t    srcStartGroupId;
  int32_t    srcEndGroupId;
  bool       seqRecvData;
  bool       dynTbname;
} SExchangeLogicNode;

typedef struct SMergeLogicNode {
  SLogicNode node;
  SNodeList* pMergeKeys;
  SNodeList* pInputs;
  int32_t    numOfChannels;
  int32_t    numOfSubplans;
  int32_t    srcGroupId;
  int32_t    srcEndGroupId;
  bool       colsMerge;
  bool       needSort;
  bool       groupSort;
  bool       ignoreGroupId;
  bool       inputWithGroupId;
} SMergeLogicNode;

typedef enum EWindowType {
  WINDOW_TYPE_INTERVAL = 1,
  WINDOW_TYPE_SESSION,
  WINDOW_TYPE_STATE,
  WINDOW_TYPE_EVENT,
  WINDOW_TYPE_COUNT,
  WINDOW_TYPE_ANOMALY,
  WINDOW_TYPE_EXTERNAL,
  WINDOW_TYPE_PERIOD
} EWindowType;

typedef enum EWindowAlgorithm {
  INTERVAL_ALGO_HASH = 1,
  INTERVAL_ALGO_MERGE,
  SESSION_ALGO_MERGE,
  EXTERNAL_ALGO_HASH,
  EXTERNAL_ALGO_MERGE,
} EWindowAlgorithm;

typedef struct SWindowLogicNode {
  SLogicNode       node;
  EWindowType      winType;
  SNodeList*       pFuncs;
  int64_t          interval;
  int64_t          offset;
  int64_t          sliding;
  int8_t           intervalUnit;
  int8_t           slidingUnit;
  STimeWindow      timeRange;
  SNode*           pTimeRange;
  int64_t          sessionGap;
  SNode*           pTspk;
  SNode*           pTsEnd;
  SNode*           pStateExpr;
  SNode*           pStartCond;
  SNode*           pEndCond;
  int64_t          trueForLimit;
  int8_t           triggerType;
  int64_t          watermark;
  int64_t          deleteMark;
  int8_t           igExpired;
  int8_t           igCheckUpdate;
  int8_t           indefRowsFunc;
  EWindowAlgorithm windowAlgo;
  bool             isPartTb;
  int64_t          windowCount;
  int64_t          windowSliding;
  SNodeList*       pTsmaSubplans;
  SNode*           pAnomalyExpr;
  char             anomalyOpt[TSDB_ANALYTIC_ALGO_OPTION_LEN];
  int64_t          recalculateInterval;
  SNodeList*       pColList;  // use for count window
  SNodeList*       pProjs;  // for external window
<<<<<<< HEAD
  bool             isSingleTable; // for external window
  bool             inputHasOrder; // for external window, whether input data is ordered
=======
  EStateWinExtendOption extendOption;
>>>>>>> 1ffc462e
} SWindowLogicNode;

typedef struct SFillLogicNode {
  SLogicNode  node;
  EFillMode   mode;
  SNodeList*  pFillExprs;
  SNodeList*  pNotFillExprs;
  SNode*      pWStartTs;
  SNode*      pValues;  // SNodeListNode
  STimeWindow timeRange;
  SNode*      pTimeRange; // STimeRangeNode for create stream
  SNodeList*  pFillNullExprs;
} SFillLogicNode;

typedef struct SSortLogicNode {
  SLogicNode node;
  SNodeList* pSortKeys;
  bool       groupSort;
  bool       skipPKSortOpt;
  bool       calcGroupId;
  bool       excludePkCol;  // exclude PK ts col when calc group id
} SSortLogicNode;

typedef struct SPartitionLogicNode {
  SLogicNode node;
  SNodeList* pPartitionKeys;
  SNodeList* pTags;
  SNode*     pSubtable;
  SNodeList* pAggFuncs;

  bool     needBlockOutputTsOrder;  // if true, partition output block will have ts order maintained
  int32_t  pkTsColId;
  uint64_t pkTsColTbId;
} SPartitionLogicNode;

typedef enum ESubplanType {
  SUBPLAN_TYPE_MERGE = 1,
  SUBPLAN_TYPE_PARTIAL,
  SUBPLAN_TYPE_SCAN,
  SUBPLAN_TYPE_MODIFY,
  SUBPLAN_TYPE_COMPUTE
} ESubplanType;

typedef struct SSubplanId {
  uint64_t queryId;
  int32_t  groupId;
  int32_t  subplanId;
} SSubplanId;

typedef struct SLogicSubplan {
  ENodeType     type;
  SSubplanId    id;
  SNodeList*    pChildren;
  SNodeList*    pParents;
  SLogicNode*   pNode;
  ESubplanType  subplanType;
  SVgroupsInfo* pVgroupList;
  int32_t       level;
  int32_t       splitFlag;
  int32_t       numOfComputeNodes;
  bool          processOneBlock;
  bool          dynTbname;
} SLogicSubplan;

typedef struct SQueryLogicPlan {
  ENodeType  type;
  SNodeList* pTopSubplans;
} SQueryLogicPlan;

typedef struct SSlotDescNode {
  ENodeType type;
  int16_t   slotId;
  SDataType dataType;
  bool      reserve;
  bool      output;
  bool      tag;
  char      name[SLOT_NAME_LEN];
} SSlotDescNode;

typedef struct SDataBlockDescNode {
  ENodeType  type;
  int16_t    dataBlockId;
  SNodeList* pSlots;
  int32_t    totalRowSize;
  int32_t    outputRowSize;
  uint8_t    precision;
} SDataBlockDescNode;

typedef struct SPhysiNode {
  ENodeType           type;
  bool                dynamicOp;
  EOrder              inputTsOrder;
  EOrder              outputTsOrder;
  SDataBlockDescNode* pOutputDataBlockDesc;
  SNode*              pConditions;
  SNodeList*          pChildren;
  struct SPhysiNode*  pParent;
  SNode*              pLimit;
  SNode*              pSlimit;
  bool                forceCreateNonBlockingOptr;
} SPhysiNode;

typedef struct SScanPhysiNode {
  SPhysiNode node;
  SNodeList* pScanCols;
  SNodeList* pScanPseudoCols;
  uint64_t   uid;  // unique id of the table
  uint64_t   suid;
  int8_t     tableType;
  SName      tableName;
  bool       groupOrderScan;
  bool       virtualStableScan;
} SScanPhysiNode;

typedef struct STagScanPhysiNode {
  SScanPhysiNode scan;
  bool           onlyMetaCtbIdx;  // no tbname, tag index not used.
} STagScanPhysiNode;

typedef SScanPhysiNode SBlockDistScanPhysiNode;

typedef struct SVirtualScanPhysiNode {
  SScanPhysiNode scan;
  SNodeList*     pGroupTags;
  bool           groupSort;
  bool           scanAllCols;
  SNodeList*     pTargets;
  SNodeList*     pTags;
  SNode*         pSubtable;
  int8_t         igExpired;
  int8_t         igCheckUpdate;
}SVirtualScanPhysiNode;

typedef struct SLastRowScanPhysiNode {
  SScanPhysiNode scan;
  SNodeList*     pGroupTags;
  bool           groupSort;
  bool           ignoreNull;
  SNodeList*     pTargets;
  SArray*        pFuncTypes;
} SLastRowScanPhysiNode;

typedef SLastRowScanPhysiNode STableCountScanPhysiNode;

typedef struct SSystemTableScanPhysiNode {
  SScanPhysiNode scan;
  SEpSet         mgmtEpSet;
  bool           showRewrite;
  int32_t        accountId;
  bool           sysInfo;
} SSystemTableScanPhysiNode;

typedef struct STableScanPhysiNode {
  SScanPhysiNode scan;
  uint8_t        scanSeq[2];  // first is scan count, and second is reverse scan count
  STimeWindow    scanRange;
  SNode*         pTimeRange;  // for create stream
  double         ratio;
  int32_t        dataRequired;
  SNodeList*     pDynamicScanFuncs;
  SNodeList*     pGroupTags;
  bool           groupSort;
  SNodeList*     pTags;
  SNode*         pSubtable;
  int64_t        interval;
  int64_t        offset;
  int64_t        sliding;
  int8_t         intervalUnit;
  int8_t         slidingUnit;
  int8_t         triggerType;
  int64_t        watermark;
  int8_t         igExpired;
  bool           assignBlockUid;
  int8_t         igCheckUpdate;
  bool           filesetDelimited;
  bool           needCountEmptyTable;
  bool           paraTablesSort;
  bool           smallDataTsSort;
} STableScanPhysiNode;

typedef STableScanPhysiNode STableSeqScanPhysiNode;
typedef STableScanPhysiNode STableMergeScanPhysiNode;
typedef STableScanPhysiNode SStreamScanPhysiNode;

typedef struct SProjectPhysiNode {
  SPhysiNode node;
  SNodeList* pProjections;
  bool       mergeDataBlock;
  bool       ignoreGroupId;
  bool       inputIgnoreGroup;
} SProjectPhysiNode;

typedef struct SIndefRowsFuncPhysiNode {
  SPhysiNode node;
  SNodeList* pExprs;
  SNodeList* pFuncs;
} SIndefRowsFuncPhysiNode;

typedef struct SInterpFuncPhysiNode {
  SPhysiNode        node;
  SNodeList*        pExprs;
  SNodeList*        pFuncs;
  STimeWindow       timeRange;
  int64_t           interval;
  int8_t            intervalUnit;
  int8_t            precision;
  EFillMode         fillMode;
  SNode*            pFillValues;  // SNodeListNode
  SNode*            pTimeSeries;  // SColumnNode
  int64_t       rangeInterval;
  int8_t        rangeIntervalUnit;
} SInterpFuncPhysiNode;

typedef struct SForecastFuncPhysiNode {
  SPhysiNode node;
  SNodeList* pExprs;
  SNodeList* pFuncs;
} SForecastFuncPhysiNode, SImputationFuncPhysiNode;

typedef struct SSortMergeJoinPhysiNode {
  SPhysiNode   node;
  EJoinType    joinType;
  EJoinSubType subType;
  SNode*       pWindowOffset;
  SNode*       pJLimit;
  int32_t      asofOpType;
  SNode*       leftPrimExpr;
  SNode*       rightPrimExpr;
  int32_t      leftPrimSlotId;
  int32_t      rightPrimSlotId;
  SNodeList*   pEqLeft;
  SNodeList*   pEqRight;
  SNode*       pPrimKeyCond;  // remove
  SNode*       pColEqCond;    // remove
  SNode*       pColOnCond;
  SNode*       pFullOnCond;
  SNodeList*   pTargets;
  SQueryStat   inputStat[2];
  bool         seqWinGroup;
  bool         grpJoin;
} SSortMergeJoinPhysiNode;

typedef struct SHashJoinPhysiNode {
  SPhysiNode   node;
  EJoinType    joinType;
  EJoinSubType subType;
  SNode*       pWindowOffset;
  SNode*       pJLimit;
  SNodeList*   pOnLeft;
  SNodeList*   pOnRight;
  SNode*       leftPrimExpr;
  SNode*       rightPrimExpr;
  int32_t      leftPrimSlotId;
  int32_t      rightPrimSlotId;
  int32_t      timeRangeTarget;  // table onCond filter
  STimeWindow  timeRange;        // table onCond filter
  SNode*       pLeftOnCond;      // table onCond filter
  SNode*       pRightOnCond;     // table onCond filter
  SNode*       pFullOnCond;      // preFilter
  SNodeList*   pTargets;
  SQueryStat   inputStat[2];

  // only in planner internal
  SNode* pPrimKeyCond;
  SNode* pColEqCond;
  SNode* pTagEqCond;
} SHashJoinPhysiNode;

typedef struct SGroupCachePhysiNode {
  SPhysiNode node;
  bool       grpColsMayBeNull;
  bool       grpByUid;
  bool       globalGrp;
  bool       batchFetch;
  SNodeList* pGroupCols;
} SGroupCachePhysiNode;

typedef struct SStbJoinDynCtrlBasic {
  bool    batchFetch;
  int32_t vgSlot[2];
  int32_t uidSlot[2];
  bool    srcScan[2];
} SStbJoinDynCtrlBasic;

typedef struct SVtbScanDynCtrlBasic {
  bool       scanAllCols;
  bool       isSuperTable;
  char       dbName[TSDB_DB_NAME_LEN];
  char       tbName[TSDB_TABLE_NAME_LEN];
  uint64_t   suid;
  uint64_t   uid;
  int32_t    rversion;
  int32_t    accountId;
  SEpSet     mgmtEpSet;
  SNodeList *pScanCols;
  SNodeList *pOrgVgIds;
} SVtbScanDynCtrlBasic;

typedef struct SDynQueryCtrlPhysiNode {
  SPhysiNode    node;
  EDynQueryType qType;
  bool          dynTbname;
  union {
    SStbJoinDynCtrlBasic stbJoin;
    SVtbScanDynCtrlBasic vtbScan;
  };
} SDynQueryCtrlPhysiNode;

typedef struct SAggPhysiNode {
  SPhysiNode node;
  SNodeList* pExprs;  // these are expression list of group_by_clause and parameter expression of aggregate function
  SNodeList* pGroupKeys;
  SNodeList* pAggFuncs;
  bool       mergeDataBlock;
  bool       groupKeyOptimized;
  bool       hasCountLikeFunc;
} SAggPhysiNode;

typedef struct SDownstreamSourceNode {
  ENodeType      type;
  SQueryNodeAddr addr;
  uint64_t       clientId;
  uint64_t       taskId;
  uint64_t       sId;
  int32_t        execId;
  int32_t        fetchMsgType;
  bool           localExec;
} SDownstreamSourceNode;

typedef struct SExchangePhysiNode {
  SPhysiNode node;
  // for set operators, there will be multiple execution groups under one exchange, and the ids of these execution
  // groups are consecutive
  int32_t    srcStartGroupId;
  int32_t    srcEndGroupId;
  bool       singleChannel;
  SNodeList* pSrcEndPoints;  // element is SDownstreamSource, scheduler fill by calling qSetSuplanExecutionNode
  bool       seqRecvData;
  bool       dynTbname;
} SExchangePhysiNode;

typedef struct SMergePhysiNode {
  SPhysiNode node;
  EMergeType type;
  SNodeList* pMergeKeys;
  SNodeList* pTargets;
  int32_t    numOfChannels;
  int32_t    numOfSubplans;
  int32_t    srcGroupId;
  int32_t    srcEndGroupId;
  bool       groupSort;
  bool       ignoreGroupId;
  bool       inputWithGroupId;
} SMergePhysiNode;

typedef struct SWindowPhysiNode {
  SPhysiNode node;
  SNodeList* pExprs;  // these are expression list of parameter expression of function
  SNodeList* pFuncs;
  SNodeList* pProjs;  // only for external window
  SNode*     pTspk;   // timestamp primary key
  SNode*     pTsEnd;  // window end timestamp
  int8_t     triggerType;
  int64_t    watermark;
  int64_t    deleteMark;
  int8_t     igExpired;
  int8_t     indefRowsFunc;
  bool       mergeDataBlock;
  int64_t    recalculateInterval;
} SWindowPhysiNode;

typedef struct SIntervalPhysiNode {
  SWindowPhysiNode window;
  int64_t          interval;
  int64_t          offset;
  int64_t          sliding;
  int8_t           intervalUnit;
  int8_t           slidingUnit;
  STimeWindow      timeRange;
} SIntervalPhysiNode;

typedef SIntervalPhysiNode SMergeIntervalPhysiNode;
typedef SIntervalPhysiNode SMergeAlignedIntervalPhysiNode;

typedef struct SFillPhysiNode {
  SPhysiNode  node;
  EFillMode   mode;
  SNodeList*  pFillExprs;
  SNodeList*  pNotFillExprs;
  SNode*      pWStartTs;  // SColumnNode
  SNode*      pValues;    // SNodeListNode
  STimeWindow timeRange;
  SNode*      pTimeRange;  // STimeRangeNode for create stream
  SNodeList*  pFillNullExprs;
} SFillPhysiNode;

typedef struct SMultiTableIntervalPhysiNode {
  SIntervalPhysiNode interval;
  SNodeList*         pPartitionKeys;
} SMultiTableIntervalPhysiNode;

typedef struct SSessionWinodwPhysiNode {
  SWindowPhysiNode window;
  int64_t          gap;
} SSessionWinodwPhysiNode;

typedef struct SStateWindowPhysiNode {
  SWindowPhysiNode window;
  SNode*           pStateKey;
  int64_t          trueForLimit;
  EStateWinExtendOption extendOption;
} SStateWindowPhysiNode;

typedef struct SEventWinodwPhysiNode {
  SWindowPhysiNode window;
  SNode*           pStartCond;
  SNode*           pEndCond;
  int64_t          trueForLimit;
} SEventWinodwPhysiNode;

typedef struct SCountWindowPhysiNode {
  SWindowPhysiNode window;
  int64_t          windowCount;
  int64_t          windowSliding;
} SCountWindowPhysiNode;

typedef struct SAnomalyWindowPhysiNode {
  SWindowPhysiNode window;
  SNode*           pAnomalyKey;
  char             anomalyOpt[TSDB_ANALYTIC_ALGO_OPTION_LEN];
} SAnomalyWindowPhysiNode;

typedef struct SExternalWindowPhysiNode {
  SWindowPhysiNode window;
  STimeWindow      timeRange;
  SNode*           pTimeRange;
  bool             isSingleTable;
  bool             inputHasOrder;
} SExternalWindowPhysiNode;

typedef struct SSortPhysiNode {
  SPhysiNode node;
  SNodeList* pExprs;     // these are expression list of order_by_clause and parameter expression of aggregate function
  SNodeList* pSortKeys;  // element is SOrderByExprNode, and SOrderByExprNode::pExpr is SColumnNode
  SNodeList* pTargets;
  bool       calcGroupId;
  bool       excludePkCol;
} SSortPhysiNode;

typedef SSortPhysiNode SGroupSortPhysiNode;

typedef struct SPartitionPhysiNode {
  SPhysiNode node;
  SNodeList* pExprs;  // these are expression list of partition_by_clause
  SNodeList* pPartitionKeys;
  SNodeList* pTargets;

  bool    needBlockOutputTsOrder;
  int32_t tsSlotId;
} SPartitionPhysiNode;

typedef struct SDataSinkNode {
  ENodeType           type;
  SDataBlockDescNode* pInputDataBlockDesc;
} SDataSinkNode;

typedef struct SDataDispatcherNode {
  SDataSinkNode sink;
} SDataDispatcherNode;

typedef struct SDataInserterNode {
  SDataSinkNode sink;
  int32_t       numOfTables;
  uint32_t      size;
  void*         pData;
} SDataInserterNode;

typedef struct SQueryInserterNode {
  SDataSinkNode sink;
  SNodeList*    pCols;
  uint64_t      tableId;
  uint64_t      stableId;
  int8_t        tableType;  // table type
  char          tableName[TSDB_TABLE_NAME_LEN];
  int32_t       vgId;
  SEpSet        epSet;
  bool          explain;
} SQueryInserterNode;

typedef struct SDataDeleterNode {
  SDataSinkNode sink;
  uint64_t      tableId;
  int8_t        tableType;  // table type
  char          tableFName[TSDB_TABLE_NAME_LEN];
  char          tsColName[TSDB_COL_NAME_LEN];
  STimeWindow   deleteTimeRange;
  SNode*        pAffectedRows;  // usless
  SNode*        pStartTs;       // usless
  SNode*        pEndTs;         // usless
} SDataDeleterNode;

typedef struct SSubplan {
  ENodeType      type;
  SSubplanId     id;  // unique id of the subplan
  ESubplanType   subplanType;
  int32_t        msgType;  // message type for subplan, used to denote the send message type to vnode.
  int32_t        level;    // the execution level of current subplan, starting from 0 in a top-down manner.
  char           dbFName[TSDB_DB_FNAME_LEN];
  char           user[TSDB_USER_LEN];
  SQueryNodeAddr execNode;      // for the scan/modify subplan, the optional execution node
  SQueryNodeStat execNodeStat;  // only for scan subplan
  SNodeList*     pChildren;     // the datasource subplan,from which to fetch the result
  SNodeList*     pParents;      // the data destination subplan, get data from current subplan
  SPhysiNode*    pNode;         // physical plan of current subplan
  SDataSinkNode* pDataSink;     // data of the subplan flow into the datasink
  SNode*         pTagCond;
  SNode*         pTagIndexCond;
  SSHashObj*     pVTables;      // for stream virtual tables
  bool           showRewrite;
  bool           isView;
  bool           isAudit;
  bool           dynamicRowThreshold;
  int32_t        rowsThreshold;
  bool           processOneBlock;
  bool           dynTbname;
} SSubplan;

typedef enum EExplainMode { EXPLAIN_MODE_DISABLE = 1, EXPLAIN_MODE_STATIC, EXPLAIN_MODE_ANALYZE } EExplainMode;

typedef struct SExplainInfo {
  EExplainMode mode;
  bool         verbose;
  double       ratio;
} SExplainInfo;

typedef struct SQueryPlan {
  ENodeType    type;
  uint64_t     queryId;
  int32_t      numOfSubplans;
  SNodeList*   pSubplans;  // Element is SNodeListNode. The execution level of subplan, starting from 0.
  SExplainInfo explainInfo;
  void*        pPostPlan;
} SQueryPlan;

const char* dataOrderStr(EDataOrderLevel order);

#ifdef __cplusplus
}
#endif

#endif /*_TD_PLANN_NODES_H_*/<|MERGE_RESOLUTION|>--- conflicted
+++ resolved
@@ -369,12 +369,9 @@
   int64_t          recalculateInterval;
   SNodeList*       pColList;  // use for count window
   SNodeList*       pProjs;  // for external window
-<<<<<<< HEAD
   bool             isSingleTable; // for external window
   bool             inputHasOrder; // for external window, whether input data is ordered
-=======
   EStateWinExtendOption extendOption;
->>>>>>> 1ffc462e
 } SWindowLogicNode;
 
 typedef struct SFillLogicNode {
