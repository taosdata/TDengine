--- conflicted
+++ resolved
@@ -342,7 +342,6 @@
 #define WINDOW_PART_TB   0x02
 
 typedef struct SWindowLogicNode {
-<<<<<<< HEAD
   // for all window types
   SLogicNode            node;
   EWindowType           winType;
@@ -363,43 +362,6 @@
   SNode*                pTsEnd;
   // for state window
   SNode*                pStateExpr;
-=======
-  SLogicNode       node;
-  EWindowType      winType;
-  SNodeList*       pFuncs;
-  int64_t          interval;
-  int64_t          offset;
-  int64_t          sliding;
-  int8_t           intervalUnit;
-  int8_t           slidingUnit;
-  STimeWindow      timeRange;
-  SNode*           pTimeRange;
-  int64_t          sessionGap;
-  SNode*           pTspk;
-  SNode*           pTsEnd;
-  SNode*           pStateExpr;
-  SNode*           pStartCond;
-  SNode*           pEndCond;
-  int64_t          trueForLimit;
-  int8_t           triggerType;
-  int64_t          watermark;
-  int64_t          deleteMark;
-  int8_t           igExpired;
-  int8_t           igCheckUpdate;
-  int8_t           indefRowsFunc;
-  EWindowAlgorithm windowAlgo;
-  int8_t           partType;    // bit0 is for has partition, bit1 is for tb partition
-  int64_t          windowCount;
-  int64_t          windowSliding;
-  SNodeList*       pTsmaSubplans;
-  SNode*           pAnomalyExpr;
-  char             anomalyOpt[TSDB_ANALYTIC_ALGO_OPTION_LEN];
-  int64_t          recalculateInterval;
-  SNodeList*       pColList;  // use for count window
-  SNodeList*       pProjs;  // for external window
-  bool             isSingleTable; // for external window
-  bool             inputHasOrder; // for external window, whether input data is ordered
->>>>>>> 1c364312
   EStateWinExtendOption extendOption;
   // for event window
   SNode*                pStartCond;
@@ -419,7 +381,7 @@
   tb_uid_t              orgTableUid;
 
   // for external and interval window
-  bool                  isPartTb;
+  int8_t                isPartTb;      // bit0 is for has partition, bit1 is for tb partition
   // for anomaly window
   SNode*                pAnomalyExpr;
   char                  anomalyOpt[TSDB_ANALYTIC_ALGO_OPTION_LEN];
