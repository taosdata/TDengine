--- conflicted
+++ resolved
@@ -23,11 +23,8 @@
 
 #include "query.h"
 #include "querynodes.h"
-<<<<<<< HEAD
 #include "tdef.h"
-=======
 #include "tglobal.h"
->>>>>>> d0300658
 
 #define DESCRIBE_RESULT_COLS               4
 #define DESCRIBE_RESULT_COLS_COMPRESS      7
@@ -86,17 +83,11 @@
 #define EVENT_WINDOW_CLOSE BIT_FLAG_MASK(0)
 #define EVENT_WINDOW_OPEN  BIT_FLAG_MASK(1)
 
-<<<<<<< HEAD
-#define NOTIFY_NONE             0
-#define NOTIFY_HISTORY          BIT_FLAG_MASK(0)
-#define NOTIFY_ON_FAILURE_PAUSE BIT_FLAG_MASK(1)
-=======
 #define NOTIFY_NONE              0
 #define NOTIFY_HISTORY           BIT_FLAG_MASK(0)
 #define NOTIFY_ON_FAILURE_PAUSE  BIT_FLAG_MASK(1)
 #define NOTIFY_HAS_FILTER        BIT_FLAG_MASK(2)
 #define CALC_SLIDING_OVERLAP     BIT_FLAG_MASK(3)
->>>>>>> d0300658
 
 typedef struct SDatabaseOptions {
   ENodeType   type;
@@ -489,16 +480,6 @@
 typedef struct SCreateUserStmt {
   ENodeType type;
   char      userName[TSDB_USER_LEN];
-<<<<<<< HEAD
-  char      password[TSDB_USET_PASSWORD_LONGLEN];
-  int8_t    sysinfo;
-  int8_t    createDb;
-  int8_t    isImport;
-  int32_t   numIpRanges;
-  SIpRange* pIpRanges;
-
-  SNodeList* pNodeListIpRanges;
-=======
   char      password[TSDB_USER_PASSWORD_LONGLEN];
   char      totpseed[TSDB_USER_TOTPSEED_MAX_LEN + 1];
 
@@ -528,7 +509,6 @@
 
   int32_t         numTimeRanges;
   SDateTimeRange* pTimeRanges;
->>>>>>> d0300658
 } SCreateUserStmt;
 
 typedef struct SCreateEncryptAlgrStmt {
@@ -541,23 +521,9 @@
 } SCreateEncryptAlgrStmt;
 
 typedef struct SAlterUserStmt {
-<<<<<<< HEAD
-  ENodeType type;
-  char      userName[TSDB_USER_LEN];
-  int8_t    alterType;
-  char      password[TSDB_USET_PASSWORD_LONGLEN];
-  int8_t    enable;
-  int8_t    sysinfo;
-  int8_t    createdb;
-  int32_t   numIpRanges;
-  SIpRange* pIpRanges;
-
-  SNodeList* pNodeListIpRanges;
-=======
   ENodeType   type;
   char        userName[TSDB_USER_LEN];
   SUserOptions* pUserOptions;
->>>>>>> d0300658
 } SAlterUserStmt;
 
 typedef struct SDropUserStmt {
