/*
 * Copyright (c) 2019 TAOS Data, Inc. <jhtao@taosdata.com>
 *
 * This program is free software: you can use, redistribute, and/or modify
 * it under the terms of the GNU Affero General Public License, version 3
 * or later ("AGPL"), as published by the Free Software Foundation.
 *
 * This program is distributed in the hope that it will be useful, but WITHOUT
 * ANY WARRANTY; without even the implied warranty of MERCHANTABILITY or
 * FITNESS FOR A PARTICULAR PURPOSE.
 *
 * You should have received a copy of the GNU Affero General Public License
 * along with this program. If not, see <http://www.gnu.org/licenses/>.
 */

#ifndef _TD_CMD_NODES_H_
#define _TD_CMD_NODES_H_

#ifdef __cplusplus
extern "C" {
#endif

#include "query.h"
#include "querynodes.h"

#define DESCRIBE_RESULT_COLS      4
#define DESCRIBE_RESULT_FIELD_LEN (TSDB_COL_NAME_LEN - 1 + VARSTR_HEADER_SIZE)
#define DESCRIBE_RESULT_TYPE_LEN  (20 + VARSTR_HEADER_SIZE)
#define DESCRIBE_RESULT_NOTE_LEN  (16 + VARSTR_HEADER_SIZE)

#define SHOW_CREATE_DB_RESULT_COLS       2
#define SHOW_CREATE_DB_RESULT_FIELD1_LEN (TSDB_DB_NAME_LEN + VARSTR_HEADER_SIZE)
#define SHOW_CREATE_DB_RESULT_FIELD2_LEN (TSDB_MAX_BINARY_LEN + VARSTR_HEADER_SIZE)

#define SHOW_CREATE_TB_RESULT_COLS       2
#define SHOW_CREATE_TB_RESULT_FIELD1_LEN (TSDB_TABLE_NAME_LEN + VARSTR_HEADER_SIZE)
#define SHOW_CREATE_TB_RESULT_FIELD2_LEN (TSDB_MAX_ALLOWED_SQL_LEN * 3)

#define SHOW_CREATE_VIEW_RESULT_COLS       2
#define SHOW_CREATE_VIEW_RESULT_FIELD1_LEN (TSDB_VIEW_FNAME_LEN + 4 + VARSTR_HEADER_SIZE)
#define SHOW_CREATE_VIEW_RESULT_FIELD2_LEN (TSDB_MAX_ALLOWED_SQL_LEN + VARSTR_HEADER_SIZE)


#define SHOW_LOCAL_VARIABLES_RESULT_COLS       3
#define SHOW_LOCAL_VARIABLES_RESULT_FIELD1_LEN (TSDB_CONFIG_OPTION_LEN + VARSTR_HEADER_SIZE)
#define SHOW_LOCAL_VARIABLES_RESULT_FIELD2_LEN (TSDB_CONFIG_VALUE_LEN + VARSTR_HEADER_SIZE)
#define SHOW_LOCAL_VARIABLES_RESULT_FIELD3_LEN (TSDB_CONFIG_SCOPE_LEN + VARSTR_HEADER_SIZE)

#define COMPACT_DB_RESULT_COLS 3
#define COMPACT_DB_RESULT_FIELD1_LEN 32
#define COMPACT_DB_RESULT_FIELD3_LEN 128

#define SHOW_ALIVE_RESULT_COLS 1

#define BIT_FLAG_MASK(n)              (1 << n)
#define BIT_FLAG_SET_MASK(val, mask)  ((val) |= (mask))
#define BIT_FLAG_TEST_MASK(val, mask) (((val) & (mask)) != 0)

#define PRIVILEGE_TYPE_ALL       BIT_FLAG_MASK(0)
#define PRIVILEGE_TYPE_READ      BIT_FLAG_MASK(1)
#define PRIVILEGE_TYPE_WRITE     BIT_FLAG_MASK(2)
#define PRIVILEGE_TYPE_SUBSCRIBE BIT_FLAG_MASK(3)
#define PRIVILEGE_TYPE_ALTER     BIT_FLAG_MASK(4)

typedef struct SDatabaseOptions {
  ENodeType   type;
  int32_t     buffer;
  char        cacheModelStr[TSDB_CACHE_MODEL_STR_LEN];
  int8_t      cacheModel;
  int32_t     cacheLastSize;
  int8_t      compressionLevel;
  int32_t     daysPerFile;
  SValueNode* pDaysPerFile;
  int32_t     fsyncPeriod;
  int32_t     maxRowsPerBlock;
  int32_t     minRowsPerBlock;
  SNodeList*  pKeep;
  int64_t     keep[3];
  int32_t     keepTimeOffset;
  int32_t     pages;
  int32_t     pagesize;
  int32_t     tsdbPageSize;
  char        precisionStr[3];
  int8_t      precision;
  int8_t      replica;
  char        strictStr[TSDB_DB_STRICT_STR_LEN];
  int8_t      strict;
  int8_t      walLevel;
  int32_t     numOfVgroups;
  int8_t      singleStable;
  SNodeList*  pRetentions;
  int8_t      schemaless;
  int32_t     walRetentionPeriod;
  int32_t     walRetentionSize;
  int32_t     walRollPeriod;
  int32_t     walSegmentSize;
  bool        walRetentionPeriodIsSet;
  bool        walRetentionSizeIsSet;
  bool        walRollPeriodIsSet;
  int32_t     sstTrigger;
  int32_t     tablePrefix;
  int32_t     tableSuffix;
<<<<<<< HEAD
  int32_t     s3ChunkSize;
  int32_t     s3KeepLocal;
  SValueNode* s3KeepLocalStr;
  int8_t      s3Compact;
=======
  int8_t      withArbitrator;
>>>>>>> fff0def6
} SDatabaseOptions;

typedef struct SCreateDatabaseStmt {
  ENodeType         type;
  char              dbName[TSDB_DB_NAME_LEN];
  bool              ignoreExists;
  SDatabaseOptions* pOptions;
} SCreateDatabaseStmt;

typedef struct SUseDatabaseStmt {
  ENodeType type;
  char      dbName[TSDB_DB_NAME_LEN];
} SUseDatabaseStmt;

typedef struct SDropDatabaseStmt {
  ENodeType type;
  char      dbName[TSDB_DB_NAME_LEN];
  bool      ignoreNotExists;
} SDropDatabaseStmt;

typedef struct SAlterDatabaseStmt {
  ENodeType         type;
  char              dbName[TSDB_DB_NAME_LEN];
  SDatabaseOptions* pOptions;
} SAlterDatabaseStmt;

typedef struct SFlushDatabaseStmt {
  ENodeType type;
  char      dbName[TSDB_DB_NAME_LEN];
} SFlushDatabaseStmt;

typedef struct STrimDatabaseStmt {
  ENodeType type;
  char      dbName[TSDB_DB_NAME_LEN];
  int32_t   maxSpeed;
} STrimDatabaseStmt;

typedef struct SS3MigrateDatabaseStmt {
  ENodeType type;
  char      dbName[TSDB_DB_NAME_LEN];
} SS3MigrateDatabaseStmt;

typedef struct SCompactDatabaseStmt {
  ENodeType type;
  char      dbName[TSDB_DB_NAME_LEN];
  SNode*    pStart;
  SNode*    pEnd;
} SCompactDatabaseStmt;

typedef struct STableOptions {
  ENodeType  type;
  bool       commentNull;
  char       comment[TSDB_TB_COMMENT_LEN];
  SNodeList* pMaxDelay;
  int64_t    maxDelay1;
  int64_t    maxDelay2;
  SNodeList* pWatermark;
  int64_t    watermark1;
  int64_t    watermark2;
  SNodeList* pDeleteMark;
  int64_t    deleteMark1;
  int64_t    deleteMark2;
  SNodeList* pRollupFuncs;
  int32_t    ttl;
  SNodeList* pSma;
} STableOptions;

typedef struct SColumnDefNode {
  ENodeType type;
  char      colName[TSDB_COL_NAME_LEN];
  SDataType dataType;
  char      comments[TSDB_TB_COMMENT_LEN];
  bool      sma;
} SColumnDefNode;

typedef struct SCreateTableStmt {
  ENodeType      type;
  char           dbName[TSDB_DB_NAME_LEN];
  char           tableName[TSDB_TABLE_NAME_LEN];
  bool           ignoreExists;
  SNodeList*     pCols;
  SNodeList*     pTags;
  STableOptions* pOptions;
} SCreateTableStmt;

typedef struct SCreateSubTableClause {
  ENodeType      type;
  char           dbName[TSDB_DB_NAME_LEN];
  char           tableName[TSDB_TABLE_NAME_LEN];
  char           useDbName[TSDB_DB_NAME_LEN];
  char           useTableName[TSDB_TABLE_NAME_LEN];
  bool           ignoreExists;
  SNodeList*     pSpecificTags;
  SNodeList*     pValsOfTags;
  STableOptions* pOptions;
} SCreateSubTableClause;

typedef struct SCreateMultiTablesStmt {
  ENodeType  type;
  SNodeList* pSubTables;
} SCreateMultiTablesStmt;

typedef struct SDropTableClause {
  ENodeType type;
  char      dbName[TSDB_DB_NAME_LEN];
  char      tableName[TSDB_TABLE_NAME_LEN];
  bool      ignoreNotExists;
} SDropTableClause;

typedef struct SDropTableStmt {
  ENodeType  type;
  SNodeList* pTables;
} SDropTableStmt;

typedef struct SDropSuperTableStmt {
  ENodeType type;
  char      dbName[TSDB_DB_NAME_LEN];
  char      tableName[TSDB_TABLE_NAME_LEN];
  bool      ignoreNotExists;
} SDropSuperTableStmt;

typedef struct SAlterTableStmt {
  ENodeType      type;
  char           dbName[TSDB_DB_NAME_LEN];
  char           tableName[TSDB_TABLE_NAME_LEN];
  int8_t         alterType;
  char           colName[TSDB_COL_NAME_LEN];
  char           newColName[TSDB_COL_NAME_LEN];
  STableOptions* pOptions;
  SDataType      dataType;
  SValueNode*    pVal;
} SAlterTableStmt;

typedef struct SCreateUserStmt {
  ENodeType type;
  char      userName[TSDB_USER_LEN];
  char      password[TSDB_USET_PASSWORD_LEN];
  int8_t    sysinfo;
  int32_t numIpRanges;
  SIpV4Range* pIpRanges;

  SNodeList* pNodeListIpRanges;
} SCreateUserStmt;

typedef struct SAlterUserStmt {
  ENodeType type;
  char      userName[TSDB_USER_LEN];
  int8_t    alterType;
  char      password[TSDB_USET_PASSWORD_LEN];
  int8_t    enable;
  int8_t    sysinfo;
  int32_t numIpRanges;
  SIpV4Range* pIpRanges;

  SNodeList* pNodeListIpRanges;
} SAlterUserStmt;

typedef struct SDropUserStmt {
  ENodeType type;
  char      userName[TSDB_USER_LEN];
} SDropUserStmt;

typedef struct SCreateDnodeStmt {
  ENodeType type;
  char      fqdn[TSDB_FQDN_LEN];
  int32_t   port;
} SCreateDnodeStmt;

typedef struct SDropDnodeStmt {
  ENodeType type;
  int32_t   dnodeId;
  char      fqdn[TSDB_FQDN_LEN];
  int32_t   port;
  bool      force;
  bool      unsafe;
} SDropDnodeStmt;

typedef struct SAlterDnodeStmt {
  ENodeType type;
  int32_t   dnodeId;
  char      config[TSDB_DNODE_CONFIG_LEN];
  char      value[TSDB_DNODE_VALUE_LEN];
} SAlterDnodeStmt;

typedef struct SShowStmt {
  ENodeType     type;
  SNode*        pDbName;  // SValueNode
  SNode*        pTbName;  // SValueNode
  EOperatorType tableCondType;
  EShowKind     showKind; // show databases: user/system, show tables: normal/child, others NULL
} SShowStmt;

typedef struct SShowCreateDatabaseStmt {
  ENodeType type;
  char      dbName[TSDB_DB_NAME_LEN];
  char      dbFName[TSDB_DB_FNAME_LEN];
  void*     pCfg;  // SDbCfgInfo
} SShowCreateDatabaseStmt;

typedef struct SShowAliveStmt {
  ENodeType type;
  char      dbName[TSDB_DB_NAME_LEN];
} SShowAliveStmt;

typedef struct SShowCreateTableStmt {
  ENodeType type;
  char      dbName[TSDB_DB_NAME_LEN];
  char      tableName[TSDB_TABLE_NAME_LEN];
  void*     pDbCfg;     // SDbCfgInfo
  void*     pTableCfg;  // STableCfg
} SShowCreateTableStmt;

typedef struct SShowCreateViewStmt {
  ENodeType type;
  char      dbName[TSDB_DB_NAME_LEN];
  char      viewName[TSDB_VIEW_NAME_LEN];
  void*     pViewMeta;
} SShowCreateViewStmt;

typedef struct SShowTableDistributedStmt {
  ENodeType type;
  char      dbName[TSDB_DB_NAME_LEN];
  char      tableName[TSDB_TABLE_NAME_LEN];
} SShowTableDistributedStmt;

typedef struct SShowDnodeVariablesStmt {
  ENodeType type;
  SNode*    pDnodeId;
  SNode*    pLikePattern;
} SShowDnodeVariablesStmt;

typedef struct SShowVnodesStmt {
  ENodeType type;
  SNode*    pDnodeId;
  SNode*    pDnodeEndpoint;
} SShowVnodesStmt;

typedef struct SShowTableTagsStmt {
  ENodeType  type;
  SNode*     pDbName;  // SValueNode
  SNode*     pTbName;  // SValueNode
  SNodeList* pTags;
} SShowTableTagsStmt;

typedef struct SShowCompactsStmt {
  ENodeType type;
} SShowCompactsStmt;

typedef struct SShowCompactDetailsStmt {
  ENodeType type;
  SNode* pCompactId;
} SShowCompactDetailsStmt;

typedef enum EIndexType { INDEX_TYPE_SMA = 1, INDEX_TYPE_FULLTEXT, INDEX_TYPE_NORMAL } EIndexType;

typedef struct SIndexOptions {
  ENodeType  type;
  SNodeList* pFuncs;
  SNode*     pInterval;
  SNode*     pOffset;
  SNode*     pSliding;
  int8_t     tsPrecision;
  SNode*     pStreamOptions;
} SIndexOptions;

typedef struct SCreateIndexStmt {
  ENodeType       type;
  EIndexType      indexType;
  bool            ignoreExists;
  char            indexDbName[TSDB_DB_NAME_LEN];
  char            indexName[TSDB_INDEX_NAME_LEN];
  char            dbName[TSDB_DB_NAME_LEN];
  char            tableName[TSDB_TABLE_NAME_LEN];
  SNodeList*      pCols;
  SIndexOptions*  pOptions;
  SNode*          pPrevQuery;
  SMCreateSmaReq* pReq;
} SCreateIndexStmt;

typedef struct SDropIndexStmt {
  ENodeType type;
  bool      ignoreNotExists;
  char      indexDbName[TSDB_DB_NAME_LEN];
  char      indexName[TSDB_INDEX_NAME_LEN];
} SDropIndexStmt;

typedef struct SCreateComponentNodeStmt {
  ENodeType type;
  int32_t   dnodeId;
} SCreateComponentNodeStmt;

typedef struct SDropComponentNodeStmt {
  ENodeType type;
  int32_t   dnodeId;
} SDropComponentNodeStmt;

typedef struct SRestoreComponentNodeStmt {
  ENodeType type;
  int32_t   dnodeId;
} SRestoreComponentNodeStmt;

typedef struct SCreateTopicStmt {
  ENodeType type;
  char      topicName[TSDB_TOPIC_NAME_LEN];
  char      subDbName[TSDB_DB_NAME_LEN];
  char      subSTbName[TSDB_TABLE_NAME_LEN];
  bool      ignoreExists;
  int8_t    withMeta;
  SNode*    pQuery;
  SNode*    pWhere;
} SCreateTopicStmt;

typedef struct SDropTopicStmt {
  ENodeType type;
  char      topicName[TSDB_TOPIC_NAME_LEN];
  bool      ignoreNotExists;
} SDropTopicStmt;

typedef struct SDropCGroupStmt {
  ENodeType type;
  char      topicName[TSDB_TOPIC_NAME_LEN];
  char      cgroup[TSDB_CGROUP_LEN];
  bool      ignoreNotExists;
} SDropCGroupStmt;

typedef struct SAlterClusterStmt {
  ENodeType type;
  char      config[TSDB_DNODE_CONFIG_LEN];
  char      value[TSDB_CLUSTER_VALUE_LEN];
} SAlterClusterStmt;

typedef struct SAlterLocalStmt {
  ENodeType type;
  char      config[TSDB_DNODE_CONFIG_LEN];
  char      value[TSDB_DNODE_VALUE_LEN];
} SAlterLocalStmt;

typedef struct SDescribeStmt {
  ENodeType   type;
  char        dbName[TSDB_DB_NAME_LEN];
  char        tableName[TSDB_TABLE_NAME_LEN];
  STableMeta* pMeta;
} SDescribeStmt;

typedef struct SKillStmt {
  ENodeType type;
  int32_t   targetId;
} SKillStmt;

typedef struct SKillQueryStmt {
  ENodeType type;
  char      queryId[TSDB_QUERY_ID_LEN];
} SKillQueryStmt;

typedef enum EStreamOptionsSetFlag {
  SOPT_TRIGGER_TYPE_SET = BIT_FLAG_MASK(0),
  SOPT_WATERMARK_SET = BIT_FLAG_MASK(1),
  SOPT_DELETE_MARK_SET = BIT_FLAG_MASK(2),
  SOPT_FILL_HISTORY_SET = BIT_FLAG_MASK(3),
  SOPT_IGNORE_EXPIRED_SET = BIT_FLAG_MASK(4),
  SOPT_IGNORE_UPDATE_SET = BIT_FLAG_MASK(5),
} EStreamOptionsSetFlag;

typedef struct SStreamOptions {
  ENodeType type;
  int8_t    triggerType;
  SNode*    pDelay;
  SNode*    pWatermark;
  SNode*    pDeleteMark;
  int8_t    fillHistory;
  int8_t    ignoreExpired;
  int8_t    ignoreUpdate;
  int64_t   setFlag;
} SStreamOptions;

typedef struct SCreateStreamStmt {
  ENodeType           type;
  char                streamName[TSDB_TABLE_NAME_LEN];
  char                targetDbName[TSDB_DB_NAME_LEN];
  char                targetTabName[TSDB_TABLE_NAME_LEN];
  bool                ignoreExists;
  SStreamOptions*     pOptions;
  SNode*              pQuery;
  SNode*              pPrevQuery;
  SNodeList*          pTags;
  SNode*              pSubtable;
  SNodeList*          pCols;
  SCMCreateStreamReq* pReq;
} SCreateStreamStmt;

typedef struct SDropStreamStmt {
  ENodeType type;
  char      streamName[TSDB_TABLE_NAME_LEN];
  bool      ignoreNotExists;
} SDropStreamStmt;

typedef struct SPauseStreamStmt {
  ENodeType type;
  char      streamName[TSDB_TABLE_NAME_LEN];
  bool      ignoreNotExists;
} SPauseStreamStmt;

typedef struct SResumeStreamStmt {
  ENodeType type;
  char      streamName[TSDB_TABLE_NAME_LEN];
  bool      ignoreNotExists;
  bool      ignoreUntreated;
} SResumeStreamStmt;

typedef struct SCreateFunctionStmt {
  ENodeType type;
  bool      orReplace;
  bool      ignoreExists;
  char      funcName[TSDB_FUNC_NAME_LEN];
  bool      isAgg;
  char      libraryPath[PATH_MAX];
  SDataType outputDt;
  int32_t   bufSize;
  int8_t    language;
} SCreateFunctionStmt;

typedef struct SDropFunctionStmt {
  ENodeType type;
  char      funcName[TSDB_FUNC_NAME_LEN];
  bool      ignoreNotExists;
} SDropFunctionStmt;

typedef struct SCreateViewStmt {
  ENodeType           type;
  char                dbName[TSDB_DB_NAME_LEN];
  char                viewName[TSDB_VIEW_NAME_LEN];
  char*               pQuerySql;
  bool                orReplace;
  SNode*              pQuery;
  SCMCreateViewReq    createReq;
} SCreateViewStmt;

typedef struct SDropViewStmt {
  ENodeType  type;
  char       dbName[TSDB_DB_NAME_LEN];
  char       viewName[TSDB_VIEW_NAME_LEN];
  bool       ignoreNotExists;
} SDropViewStmt;

typedef struct SGrantStmt {
  ENodeType type;
  char      userName[TSDB_USER_LEN];
  char      objName[TSDB_DB_NAME_LEN];  // db or topic
  char      tabName[TSDB_TABLE_NAME_LEN];
  int64_t   privileges;
  SNode*    pTagCond;
} SGrantStmt;

typedef SGrantStmt SRevokeStmt;

typedef struct SBalanceVgroupStmt {
  ENodeType type;
} SBalanceVgroupStmt;

typedef struct SBalanceVgroupLeaderStmt {
  ENodeType type;
  int32_t   vgId;
} SBalanceVgroupLeaderStmt;

typedef struct SMergeVgroupStmt {
  ENodeType type;
  int32_t   vgId1;
  int32_t   vgId2;
} SMergeVgroupStmt;

typedef struct SRedistributeVgroupStmt {
  ENodeType  type;
  int32_t    vgId;
  int32_t    dnodeId1;
  int32_t    dnodeId2;
  int32_t    dnodeId3;
  SNodeList* pDnodes;
} SRedistributeVgroupStmt;

typedef struct SSplitVgroupStmt {
  ENodeType type;
  int32_t   vgId;
} SSplitVgroupStmt;

#ifdef __cplusplus
}
#endif

#endif /*_TD_CMD_NODES_H_*/<|MERGE_RESOLUTION|>--- conflicted
+++ resolved
@@ -100,14 +100,11 @@
   int32_t     sstTrigger;
   int32_t     tablePrefix;
   int32_t     tableSuffix;
-<<<<<<< HEAD
   int32_t     s3ChunkSize;
   int32_t     s3KeepLocal;
   SValueNode* s3KeepLocalStr;
   int8_t      s3Compact;
-=======
   int8_t      withArbitrator;
->>>>>>> fff0def6
 } SDatabaseOptions;
 
 typedef struct SCreateDatabaseStmt {
