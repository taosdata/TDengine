--- conflicted
+++ resolved
@@ -553,16 +553,14 @@
   SNode*    pCompactId;
 } SShowCompactDetailsStmt;
 
-<<<<<<< HEAD
 typedef struct SShowScanDetailsStmt {
   ENodeType type;
   SNode*    pScanId;
 } SShowScanDetailsStmt;
-=======
+
 typedef struct SShowSsMigratesStmt {
   ENodeType type;
 } SShowSsMigratesStmt;
->>>>>>> cf1fcd02
 
 typedef struct SShowTransactionDetailsStmt {
   ENodeType type;
