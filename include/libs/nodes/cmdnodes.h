/*
 * Copyright (c) 2019 TAOS Data, Inc. <jhtao@taosdata.com>
 *
 * This program is free software: you can use, redistribute, and/or modify
 * it under the terms of the GNU Affero General Public License, version 3
 * or later ("AGPL"), as published by the Free Software Foundation.
 *
 * This program is distributed in the hope that it will be useful, but WITHOUT
 * ANY WARRANTY; without even the implied warranty of MERCHANTABILITY or
 * FITNESS FOR A PARTICULAR PURPOSE.
 *
 * You should have received a copy of the GNU Affero General Public License
 * along with this program. If not, see <http://www.gnu.org/licenses/>.
 */

#ifndef _TD_CMD_NODES_H_
#define _TD_CMD_NODES_H_

#ifdef __cplusplus
extern "C" {
#endif

#include "query.h"
#include "querynodes.h"

#define DESCRIBE_RESULT_COLS               4
#define DESCRIBE_RESULT_COLS_COMPRESS      7
#define DESCRIBE_RESULT_COLS_REF           5
#define DESCRIBE_RESULT_FIELD_LEN          (TSDB_DB_NAME_LEN + TSDB_NAME_DELIMITER_LEN + TSDB_COL_FNAME_LEN + VARSTR_HEADER_SIZE)
#define DESCRIBE_RESULT_TYPE_LEN           (20 + VARSTR_HEADER_SIZE)
#define DESCRIBE_RESULT_NOTE_LEN           (16 + VARSTR_HEADER_SIZE)
#define DESCRIBE_RESULT_COPRESS_OPTION_LEN (TSDB_CL_COMPRESS_OPTION_LEN + VARSTR_HEADER_SIZE)
#define DESCRIBE_RESULT_COL_REF_LEN         (TSDB_COL_FNAME_LEN + VARSTR_HEADER_SIZE)

#define SHOW_CREATE_DB_RESULT_COLS       2
#define SHOW_CREATE_DB_RESULT_FIELD1_LEN (TSDB_DB_NAME_LEN + VARSTR_HEADER_SIZE)
#define SHOW_CREATE_DB_RESULT_FIELD2_LEN (TSDB_MAX_BINARY_LEN + VARSTR_HEADER_SIZE)

#define SHOW_CREATE_TB_RESULT_COLS       2
#define SHOW_CREATE_TB_RESULT_FIELD1_LEN (TSDB_TABLE_NAME_LEN + VARSTR_HEADER_SIZE)
#define SHOW_CREATE_TB_RESULT_FIELD2_LEN (TSDB_MAX_ALLOWED_SQL_LEN * 3)

#define SHOW_CREATE_VIEW_RESULT_COLS       2
#define SHOW_CREATE_VIEW_RESULT_FIELD1_LEN (TSDB_VIEW_FNAME_LEN + 4 + VARSTR_HEADER_SIZE)
#define SHOW_CREATE_VIEW_RESULT_FIELD2_LEN (TSDB_MAX_ALLOWED_SQL_LEN + VARSTR_HEADER_SIZE)

#define SHOW_LOCAL_VARIABLES_RESULT_COLS       5
#define SHOW_LOCAL_VARIABLES_RESULT_FIELD1_LEN (TSDB_CONFIG_OPTION_LEN + VARSTR_HEADER_SIZE)
#define SHOW_LOCAL_VARIABLES_RESULT_FIELD2_LEN (TSDB_CONFIG_PATH_LEN + VARSTR_HEADER_SIZE)
#define SHOW_LOCAL_VARIABLES_RESULT_FIELD3_LEN (TSDB_CONFIG_SCOPE_LEN + VARSTR_HEADER_SIZE)
#define SHOW_LOCAL_VARIABLES_RESULT_FIELD4_LEN (TSDB_CONFIG_CATEGORY_LEN + VARSTR_HEADER_SIZE)
#define SHOW_LOCAL_VARIABLES_RESULT_FIELD5_LEN (TSDB_CONFIG_INFO_LEN + VARSTR_HEADER_SIZE)

#define COMPACT_DB_RESULT_COLS       3
#define COMPACT_DB_RESULT_FIELD1_LEN 32
#define COMPACT_DB_RESULT_FIELD3_LEN 128

#define SCAN_DB_RESULT_COLS       3
#define SCAN_DB_RESULT_FIELD1_LEN 32
#define SCAN_DB_RESULT_FIELD3_LEN 128

#define SHOW_ALIVE_RESULT_COLS 1

#define BIT_FLAG_MASK(n)               (1 << n)
#define BIT_FLAG_SET_MASK(val, mask)   ((val) |= (mask))
#define BIT_FLAG_UNSET_MASK(val, mask) ((val) &= ~(mask))
#define BIT_FLAG_TEST_MASK(val, mask)  (((val) & (mask)) != 0)

#define PRIVILEGE_TYPE_ALL       BIT_FLAG_MASK(0)
#define PRIVILEGE_TYPE_READ      BIT_FLAG_MASK(1)
#define PRIVILEGE_TYPE_WRITE     BIT_FLAG_MASK(2)
#define PRIVILEGE_TYPE_SUBSCRIBE BIT_FLAG_MASK(3)
#define PRIVILEGE_TYPE_ALTER     BIT_FLAG_MASK(4)

#define EVENT_NONE               0
#define EVENT_WINDOW_CLOSE       BIT_FLAG_MASK(0)
#define EVENT_WINDOW_OPEN        BIT_FLAG_MASK(1)

#define NOTIFY_NONE              0
#define NOTIFY_HISTORY           BIT_FLAG_MASK(0)
#define NOTIFY_ON_FAILURE_PAUSE  BIT_FLAG_MASK(1)
#define NOTIFY_HAS_FILTER        BIT_FLAG_MASK(2)
#define CALC_SLIDING_OVERLAP     BIT_FLAG_MASK(3)

typedef struct SDatabaseOptions {
  ENodeType   type;
  int32_t     buffer;
  char        cacheModelStr[TSDB_CACHE_MODEL_STR_LEN];
  int8_t      cacheModel;
  int32_t     cacheLastSize;
  int8_t      compressionLevel;
  int8_t      encryptAlgorithm;
  int32_t     daysPerFile;
  char        dnodeListStr[TSDB_DNODE_LIST_LEN];
  char        encryptAlgorithmStr[TSDB_ENCRYPT_ALGO_STR_LEN];
  SValueNode* pDaysPerFile;
  int32_t     fsyncPeriod;
  int32_t     maxRowsPerBlock;
  int32_t     minRowsPerBlock;
  SNodeList*  pKeep;
  int64_t     keep[3];
  SValueNode* pKeepTimeOffsetNode;
  int32_t     keepTimeOffset;
  int32_t     pages;
  int32_t     pagesize;
  int32_t     tsdbPageSize;
  char        precisionStr[3];
  int8_t      precision;
  int8_t      replica;
  char        strictStr[TSDB_DB_STRICT_STR_LEN];
  int8_t      strict;
  int8_t      walLevel;
  int32_t     numOfVgroups;
  int8_t      singleStable;
  SNodeList*  pRetentions;
  int8_t      schemaless;
  int32_t     walRetentionPeriod;
  int32_t     walRetentionSize;
  int32_t     walRollPeriod;
  int32_t     walSegmentSize;
  bool        walRetentionPeriodIsSet;
  bool        walRetentionSizeIsSet;
  bool        walRollPeriodIsSet;
  int32_t     sstTrigger;
  int32_t     tablePrefix;
  int32_t     tableSuffix;
  int32_t     ssChunkSize;
  int32_t     ssKeepLocal;
  SValueNode* ssKeepLocalStr;
  int8_t      ssCompact;
  int8_t      withArbitrator;
  // for auto-compact
  int32_t     compactTimeOffset;  // hours
  int32_t     compactInterval;    // minutes
  int32_t     compactStartTime;   // minutes
  int32_t     compactEndTime;     // minutes
  SValueNode* pCompactTimeOffsetNode;
  SValueNode* pCompactIntervalNode;
  SNodeList*  pCompactTimeRangeList;
  // for cache
  SDbCfgInfo* pDbCfg;
} SDatabaseOptions;

typedef struct SCreateDatabaseStmt {
  ENodeType         type;
  char              dbName[TSDB_DB_NAME_LEN];
  bool              ignoreExists;
  SDatabaseOptions* pOptions;
} SCreateDatabaseStmt;

typedef struct SUseDatabaseStmt {
  ENodeType type;
  char      dbName[TSDB_DB_NAME_LEN];
} SUseDatabaseStmt;

typedef struct SDropDatabaseStmt {
  ENodeType type;
  char      dbName[TSDB_DB_NAME_LEN];
  bool      ignoreNotExists;
  bool      force;
} SDropDatabaseStmt;

typedef struct SAlterDatabaseStmt {
  ENodeType         type;
  char              dbName[TSDB_DB_NAME_LEN];
  SDatabaseOptions* pOptions;
} SAlterDatabaseStmt;

typedef struct SFlushDatabaseStmt {
  ENodeType type;
  char      dbName[TSDB_DB_NAME_LEN];
} SFlushDatabaseStmt;

typedef struct STrimDatabaseStmt {
  ENodeType type;
  char      dbName[TSDB_DB_NAME_LEN];
  int32_t   maxSpeed;
} STrimDatabaseStmt;

typedef struct SSsMigrateDatabaseStmt {
  ENodeType type;
  char      dbName[TSDB_DB_NAME_LEN];
} SSsMigrateDatabaseStmt;

typedef struct SCompactDatabaseStmt {
  ENodeType type;
  char      dbName[TSDB_DB_NAME_LEN];
  SNode*    pStart;
  SNode*    pEnd;
  bool      metaOnly;
  bool      force;
} SCompactDatabaseStmt;

typedef struct SRollupDatabaseStmt {
  ENodeType type;
  char      dbName[TSDB_DB_NAME_LEN];
  SNode*    pStart;
  SNode*    pEnd;
} SRollupDatabaseStmt;

typedef struct SScanDatabaseStmt {
  ENodeType type;
  char      dbName[TSDB_DB_NAME_LEN];
  SNode*    pStart;
  SNode*    pEnd;
} SScanDatabaseStmt;

typedef struct SCreateMountStmt {
  ENodeType type;
  int32_t   dnodeId;
  bool      ignoreExists;
  char      mountName[TSDB_MOUNT_NAME_LEN];
  char      mountPath[TSDB_MOUNT_PATH_LEN];
} SCreateMountStmt;

typedef struct SDropMountStmt {
  ENodeType type;
  char      mountName[TSDB_MOUNT_NAME_LEN];
  bool      ignoreNotExists;
} SDropMountStmt;

typedef struct SCompactVgroupsStmt {
  ENodeType  type;
  SNode*     pDbName;
  SNodeList* vgidList;
  SNode*     pStart;
  SNode*     pEnd;
  bool       metaOnly;
  bool       force;
} SCompactVgroupsStmt;

typedef struct SRollupVgroupsStmt {
  ENodeType  type;
  SNode*     pDbName;
  SNodeList* vgidList;
  SNode*     pStart;
  SNode*     pEnd;
} SRollupVgroupsStmt;

typedef struct SScanVgroupsStmt {
  ENodeType  type;
  SNode*     pDbName;
  SNodeList* vgidList;
  SNode*     pStart;
  SNode*     pEnd;
} SScanVgroupsStmt;

typedef struct STableOptions {
  ENodeType  type;
  bool       virtualStb;
  bool       commentNull;
  char       comment[TSDB_TB_COMMENT_LEN];
  SNodeList* pMaxDelay;
  int64_t    maxDelay1;
  int64_t    maxDelay2;
  SNodeList* pWatermark;
  int64_t    watermark1;
  int64_t    watermark2;
  SNodeList* pDeleteMark;
  int64_t    deleteMark1;
  int64_t    deleteMark2;
  SNodeList* pRollupFuncs;
  int32_t    ttl;
  SNodeList* pSma;
  SValueNode* pKeepNode;
  int32_t     keep;
} STableOptions;

typedef struct SColumnOptions {
  ENodeType type;
  bool      commentNull;
  char      comment[TSDB_CL_COMMENT_LEN];
  char      encode[TSDB_CL_COMPRESS_OPTION_LEN];
  char      compress[TSDB_CL_COMPRESS_OPTION_LEN];
  char      compressLevel[TSDB_CL_COMPRESS_OPTION_LEN];
  bool      bPrimaryKey;
  bool      hasRef;
  char      refDb[TSDB_DB_NAME_LEN];
  char      refTable[TSDB_TABLE_NAME_LEN];
  char      refColumn[TSDB_COL_NAME_LEN];
} SColumnOptions;

typedef struct SColumnDefNode {
  ENodeType type;
  char      colName[TSDB_COL_NAME_LEN];
  SDataType dataType;
  SNode*    pOptions;
  bool      sma;
} SColumnDefNode;

typedef struct SCreateTableStmt {
  ENodeType      type;
  char           dbName[TSDB_DB_NAME_LEN];
  char           tableName[TSDB_TABLE_NAME_LEN];
  bool           ignoreExists;
  SNodeList*     pCols;
  SNodeList*     pTags;
  STableOptions* pOptions;
} SCreateTableStmt;

typedef struct SCreateVTableStmt {
  ENodeType      type;
  char           dbName[TSDB_DB_NAME_LEN];
  char           tableName[TSDB_TABLE_NAME_LEN];
  bool           ignoreExists;
  SNodeList*     pCols;
} SCreateVTableStmt;

typedef struct SCreateVSubTableStmt {
  ENodeType      type;
  char           dbName[TSDB_DB_NAME_LEN];
  char           tableName[TSDB_TABLE_NAME_LEN];
  char           useDbName[TSDB_DB_NAME_LEN];
  char           useTableName[TSDB_TABLE_NAME_LEN];
  bool           ignoreExists;
  SNodeList*     pSpecificTags;
  SNodeList*     pValsOfTags;
  SNodeList*     pSpecificColRefs;
  SNodeList*     pColRefs;
} SCreateVSubTableStmt;

typedef struct SCreateSubTableClause {
  ENodeType      type;
  char           dbName[TSDB_DB_NAME_LEN];
  char           tableName[TSDB_TABLE_NAME_LEN];
  char           useDbName[TSDB_DB_NAME_LEN];
  char           useTableName[TSDB_TABLE_NAME_LEN];
  bool           ignoreExists;
  SNodeList*     pSpecificTags;
  SNodeList*     pValsOfTags;
  STableOptions* pOptions;
} SCreateSubTableClause;

typedef struct SCreateSubTableFromFileClause {
  ENodeType  type;
  char       useDbName[TSDB_DB_NAME_LEN];
  char       useTableName[TSDB_TABLE_NAME_LEN];
  bool       ignoreExists;
  SNodeList* pSpecificTags;
  char       filePath[PATH_MAX];
} SCreateSubTableFromFileClause;

typedef struct SCreateMultiTablesStmt {
  ENodeType  type;
  SNodeList* pSubTables;
} SCreateMultiTablesStmt;

typedef struct SDropTableClause {
  ENodeType type;
  char      dbName[TSDB_DB_NAME_LEN];
  char      tableName[TSDB_TABLE_NAME_LEN];
  bool      ignoreNotExists;
  SArray*   pTsmas;
} SDropTableClause;

typedef struct SDropTableStmt {
  ENodeType  type;
  SNodeList* pTables;
  bool       withTsma;
  bool       withOpt;
} SDropTableStmt;

typedef struct SDropSuperTableStmt {
  ENodeType type;
  char      dbName[TSDB_DB_NAME_LEN];
  char      tableName[TSDB_TABLE_NAME_LEN];
  bool      ignoreNotExists;
  bool      withOpt;
} SDropSuperTableStmt;

typedef struct SDropVirtualTableStmt {
  ENodeType type;
  char      dbName[TSDB_DB_NAME_LEN];
  char      tableName[TSDB_TABLE_NAME_LEN];
  bool      ignoreNotExists;
  bool      withOpt;
} SDropVirtualTableStmt;

typedef struct SAlterTableStmt {
  ENodeType       type;
  char            dbName[TSDB_DB_NAME_LEN];
  char            tableName[TSDB_TABLE_NAME_LEN];
  int8_t          alterType;
  char            colName[TSDB_COL_NAME_LEN];
  char            newColName[TSDB_COL_NAME_LEN];
  STableOptions*  pOptions;
  SDataType       dataType;
  SValueNode*     pVal;
  SColumnOptions* pColOptions;
  SNodeList*      pNodeListTagValue;
  char            refDbName[TSDB_DB_NAME_LEN];
  char            refTableName[TSDB_TABLE_NAME_LEN];
  char            refColName[TSDB_COL_NAME_LEN];
} SAlterTableStmt;

typedef struct SAlterTableMultiStmt {
  ENodeType type;
  char      dbName[TSDB_DB_NAME_LEN];
  char      tableName[TSDB_TABLE_NAME_LEN];
  int8_t    alterType;

  SNodeList* pNodeListTagValue;
} SAlterTableMultiStmt;


// ip range for user options
typedef struct SIpRangeNode{
  ENodeType type;
  SIpRange range;
} SIpRangeNode;


// date time range for user options
typedef struct SDateTimeRangeNode {
  ENodeType type;
  SDateTimeRange range;
} SDateTimeRangeNode;


typedef struct SUserOptions {
  ENodeType type;

  bool hasPassword;
  bool hasTotpseed;
  bool hasEnable;
  bool hasSysinfo;
  bool hasIsImport;
  bool hasCreatedb;
  bool hasChangepass;
  bool hasSessionPerUser;
  bool hasConnectTime;
  bool hasConnectIdleTime;
  bool hasCallPerSession;
  bool hasVnodePerCall;
  bool hasFailedLoginAttempts;
  bool hasPasswordLifeTime;
  bool hasPasswordReuseTime;
  bool hasPasswordReuseMax;
  bool hasPasswordLockTime;
  bool hasPasswordGraceTime;
  bool hasInactiveAccountTime;
  bool hasAllowTokenNum;

  char   password[TSDB_USER_PASSWORD_LONGLEN];
  char   totpseed[TSDB_USER_TOTPSEED_MAX_LEN + 1];
  int8_t enable;
  int8_t sysinfo;
  int8_t isImport;
  int8_t createdb;
  int8_t changepass;
  int32_t sessionPerUser;
  int32_t connectTime;
  int32_t connectIdleTime;
  int32_t callPerSession;
  int32_t vnodePerCall;
  int32_t failedLoginAttempts;
  int32_t passwordLifeTime;
  int32_t passwordReuseTime;
  int32_t passwordReuseMax;
  int32_t passwordLockTime;
  int32_t passwordGraceTime;
  int32_t inactiveAccountTime;
  int32_t allowTokenNum;

  SNodeList* pIpRanges;
  SNodeList* pDropIpRanges;  // only for alter user
  SNodeList* pTimeRanges;
  SNodeList* pDropTimeRanges;  // only for alter user

} SUserOptions;

typedef struct SCreateUserStmt {
  ENodeType type;
  char      userName[TSDB_USER_LEN];
  char      password[TSDB_USER_PASSWORD_LONGLEN];
  char      totpseed[TSDB_USER_TOTPSEED_MAX_LEN + 1];

  int8_t ignoreExisting;
  int8_t sysinfo;
  int8_t createDb;
  int8_t isImport;
  int8_t changepass;
  int8_t enable;

  int32_t sessionPerUser;
  int32_t connectTime;
  int32_t connectIdleTime;
  int32_t callPerSession;
  int32_t vnodePerCall;
  int32_t failedLoginAttempts;
  int32_t passwordLifeTime;
  int32_t passwordReuseTime;
  int32_t passwordReuseMax;
  int32_t passwordLockTime;
  int32_t passwordGraceTime;
  int32_t inactiveAccountTime;
  int32_t allowTokenNum;

  int32_t   numIpRanges;
  SIpRange* pIpRanges;

  int32_t         numTimeRanges;
  SDateTimeRange* pTimeRanges;
} SCreateUserStmt;

typedef struct SAlterUserStmt {
  ENodeType   type;
  char        userName[TSDB_USER_LEN];
<<<<<<< HEAD
  int8_t      alterType;
  char        password[TSDB_USET_PASSWORD_LONGLEN];
  int8_t      enable;
  int8_t      sysinfo;
  int8_t      createdb;
  int32_t     numIpRanges;
  SIpRange*   pIpRanges;

  SNodeList* pNodeListIpRanges;
  SUserSessCfg sessCfg;
=======
  SUserOptions* pUserOptions;
>>>>>>> f83c5bbb
} SAlterUserStmt;

typedef struct SDropUserStmt {
  ENodeType type;
  char      userName[TSDB_USER_LEN];
} SDropUserStmt;

typedef struct SCreateDnodeStmt {
  ENodeType type;
  char      fqdn[TSDB_FQDN_LEN];
  int32_t   port;
} SCreateDnodeStmt;

typedef struct SDropDnodeStmt {
  ENodeType type;
  int32_t   dnodeId;
  char      fqdn[TSDB_FQDN_LEN];
  int32_t   port;
  bool      force;
  bool      unsafe;
} SDropDnodeStmt;

typedef struct SAlterDnodeStmt {
  ENodeType type;
  int32_t   dnodeId;
  char      config[TSDB_DNODE_CONFIG_LEN];
  char      value[TSDB_DNODE_VALUE_LEN];
} SAlterDnodeStmt;

typedef struct {
  ENodeType type;
  char      url[TSDB_ANALYTIC_ANODE_URL_LEN + 3];
} SCreateAnodeStmt;

typedef struct {
  ENodeType type;
  int32_t   anodeId;
} SDropAnodeStmt;

typedef struct {
  ENodeType type;
  int32_t   anodeId;
} SUpdateAnodeStmt;

typedef struct SBnodeOptions {
  ENodeType type;
  char      protoStr[TSDB_BNODE_OPT_PROTO_STR_LEN];
  int8_t    proto;
} SBnodeOptions;

typedef struct {
  ENodeType      type;
  int32_t        dnodeId;
  SBnodeOptions* pOptions;
} SCreateBnodeStmt;

typedef struct {
  ENodeType type;
  int32_t   dnodeId;
} SDropBnodeStmt;

typedef struct {
  ENodeType type;
  int32_t   dnodeId;
} SUpdateBnodeStmt;

typedef struct SShowStmt {
  ENodeType     type;
  SNode*        pDbName;  // SValueNode
  SNode*        pTbName;  // SValueNode
  EOperatorType tableCondType;
  EShowKind     showKind;  // show databases: user/system, show tables: normal/child, others NULL
  bool          withFull;  // for show users full;
} SShowStmt;

typedef struct SShowCreateDatabaseStmt {
  ENodeType type;
  char      dbName[TSDB_DB_NAME_LEN];
  char      dbFName[TSDB_DB_FNAME_LEN];
  void*     pCfg;  // SDbCfgInfo
} SShowCreateDatabaseStmt;

typedef struct SShowAliveStmt {
  ENodeType type;
  char      dbName[TSDB_DB_NAME_LEN];
} SShowAliveStmt;

typedef struct SShowCreateTableStmt {
  ENodeType type;
  char      dbName[TSDB_DB_NAME_LEN];
  char      tableName[TSDB_TABLE_NAME_LEN];
  void*     pDbCfg;     // SDbCfgInfo
  void*     pTableCfg;  // STableCfg
} SShowCreateTableStmt;

typedef struct SShowCreateViewStmt {
  ENodeType type;
  char      dbName[TSDB_DB_NAME_LEN];
  char      viewName[TSDB_VIEW_NAME_LEN];
  void*     pViewMeta;
} SShowCreateViewStmt;

typedef struct SShowCreateRsmaStmt {
  ENodeType type;
  char      dbName[TSDB_DB_NAME_LEN];
  char      rsmaName[TSDB_TABLE_NAME_LEN];
  void*     pRsmaMeta;  // SRsmaInfoRsp;
  void*     pTableCfg;  // STableCfg
} SShowCreateRsmaStmt;

typedef struct SShowTableDistributedStmt {
  ENodeType type;
  char      dbName[TSDB_DB_NAME_LEN];
  char      tableName[TSDB_TABLE_NAME_LEN];
} SShowTableDistributedStmt;

typedef struct SShowDBUsageStmt {
  ENodeType type;
  char      dbName[TSDB_DB_NAME_LEN];
} SShowDBUsageStmt;

typedef struct SShowDnodeVariablesStmt {
  ENodeType type;
  SNode*    pDnodeId;
  SNode*    pLikePattern;
} SShowDnodeVariablesStmt;

typedef struct SShowVnodesStmt {
  ENodeType type;
  SNode*    pDnodeId;
  SNode*    pDnodeEndpoint;
} SShowVnodesStmt;

typedef struct SShowTableTagsStmt {
  ENodeType  type;
  SNode*     pDbName;  // SValueNode
  SNode*     pTbName;  // SValueNode
  SNodeList* pTags;
} SShowTableTagsStmt;

typedef struct SShowCompactsStmt {
  ENodeType type;
} SShowCompactsStmt;

typedef struct SShowScansStmt {
  ENodeType type;
} SShowScansStmt;

typedef struct SShowCompactDetailsStmt {
  ENodeType type;
  SNode*    pId;
} SShowCompactDetailsStmt;

typedef SShowCompactDetailsStmt SShowRetentionDetailsStmt;

typedef struct SShowScanDetailsStmt {
  ENodeType type;
  SNode*    pScanId;
} SShowScanDetailsStmt;

typedef struct SShowSsMigratesStmt {
  ENodeType type;
} SShowSsMigratesStmt;

typedef struct SShowTransactionDetailsStmt {
  ENodeType type;
  SNode*    pTransactionId;
} SShowTransactionDetailsStmt;

typedef enum EIndexType { INDEX_TYPE_SMA = 1, INDEX_TYPE_FULLTEXT, INDEX_TYPE_NORMAL } EIndexType;

typedef struct SIndexOptions {
  ENodeType  type;
  SNodeList* pFuncs;
  SNode*     pInterval;
  SNode*     pOffset;
  SNode*     pSliding;
  int8_t     tsPrecision;
  SNode*     pStreamOptions;
} SIndexOptions;

typedef struct SCreateIndexStmt {
  ENodeType       type;
  EIndexType      indexType;
  bool            ignoreExists;
  char            indexDbName[TSDB_DB_NAME_LEN];
  char            indexName[TSDB_INDEX_NAME_LEN];
  char            dbName[TSDB_DB_NAME_LEN];
  char            tableName[TSDB_TABLE_NAME_LEN];
  SNodeList*      pCols;
  SIndexOptions*  pOptions;
} SCreateIndexStmt;

typedef struct SDropIndexStmt {
  ENodeType type;
  bool      ignoreNotExists;
  char      indexDbName[TSDB_DB_NAME_LEN];
  char      indexName[TSDB_INDEX_NAME_LEN];
} SDropIndexStmt;

typedef struct SCreateComponentNodeStmt {
  ENodeType type;
  int32_t   dnodeId;
} SCreateComponentNodeStmt;

typedef struct SDropComponentNodeStmt {
  ENodeType type;
  int32_t   dnodeId;
} SDropComponentNodeStmt;

typedef struct SRestoreComponentNodeStmt {
  ENodeType type;
  int32_t   dnodeId;
} SRestoreComponentNodeStmt;

typedef struct SCreateTopicStmt {
  ENodeType type;
  char      topicName[TSDB_TOPIC_NAME_LEN];
  char      subDbName[TSDB_DB_NAME_LEN];
  char      subSTbName[TSDB_TABLE_NAME_LEN];
  bool      ignoreExists;
  int8_t    withMeta;
  SNode*    pQuery;
  SNode*    pWhere;
} SCreateTopicStmt;

typedef struct SDropTopicStmt {
  ENodeType type;
  char      topicName[TSDB_TOPIC_NAME_LEN];
  bool      ignoreNotExists;
  bool      force;
} SDropTopicStmt;

typedef struct SDropCGroupStmt {
  ENodeType type;
  char      topicName[TSDB_TOPIC_NAME_LEN];
  char      cgroup[TSDB_CGROUP_LEN];
  bool      ignoreNotExists;
  bool      force;
} SDropCGroupStmt;

typedef struct SAlterClusterStmt {
  ENodeType type;
  char      config[TSDB_DNODE_CONFIG_LEN];
  char      value[TSDB_CLUSTER_VALUE_LEN];
} SAlterClusterStmt;

typedef struct SAlterLocalStmt {
  ENodeType type;
  char      config[TSDB_DNODE_CONFIG_LEN];
  char      value[TSDB_DNODE_VALUE_LEN];
} SAlterLocalStmt;

typedef struct SDescribeStmt {
  ENodeType   type;
  char        dbName[TSDB_DB_NAME_LEN];
  char        tableName[TSDB_TABLE_NAME_LEN];
  STableMeta* pMeta;
} SDescribeStmt;

typedef struct SKillStmt {
  ENodeType type;
  int32_t   targetId;
} SKillStmt;

typedef struct SKillQueryStmt {
  ENodeType type;
  char      queryId[TSDB_QUERY_ID_LEN];
} SKillQueryStmt;

typedef enum EStreamNotifyEventType {
  SNOTIFY_EVENT_WINDOW_INVALIDATION = 0,
  SNOTIFY_EVENT_WINDOW_OPEN = BIT_FLAG_MASK(0),
  SNOTIFY_EVENT_WINDOW_CLOSE = BIT_FLAG_MASK(1),
} EStreamNotifyEventType;

typedef struct SStreamNotifyOptions {
  ENodeType                    type;
  SNodeList*                   pAddrUrls;
  SNode*                       pWhere;
  int64_t                      eventType;
  int64_t                      notifyType;
} SStreamNotifyOptions;

typedef struct SCreateStreamStmt {
  ENodeType             type;
  char                  streamDbName[TSDB_DB_NAME_LEN];
  char                  streamName[TSDB_TABLE_NAME_LEN];
  char                  targetDbName[TSDB_DB_NAME_LEN];
  char                  targetTabName[TSDB_TABLE_NAME_LEN];
  bool                  ignoreExists;
  SNode*                pTrigger; // SStreamTriggerNode
  SNode*                pQuery;
  SNode*                pSubtable;
  SNodeList*            pTags; // SStreamTagDefNode
  SNodeList*            pCols; // SColumnDefNode
} SCreateStreamStmt;

typedef struct SDropStreamStmt {
  ENodeType type;
  char      streamDbName[TSDB_DB_NAME_LEN];
  char      streamName[TSDB_TABLE_NAME_LEN];
  bool      ignoreNotExists;
} SDropStreamStmt;

typedef struct SPauseStreamStmt {
  ENodeType type;
  char      streamDbName[TSDB_DB_NAME_LEN];
  char      streamName[TSDB_TABLE_NAME_LEN];
  bool      ignoreNotExists;
} SPauseStreamStmt;

typedef struct SResumeStreamStmt {
  ENodeType type;
  char      streamDbName[TSDB_DB_NAME_LEN];
  char      streamName[TSDB_TABLE_NAME_LEN];
  bool      ignoreNotExists;
  bool      ignoreUntreated;
} SResumeStreamStmt;

typedef struct SRecalcStreamStmt {
  ENodeType type;
  char      streamDbName[TSDB_DB_NAME_LEN];
  char      streamName[TSDB_TABLE_NAME_LEN];
  SNode*    pRange;
} SRecalcStreamStmt;

typedef struct SCreateFunctionStmt {
  ENodeType type;
  bool      orReplace;
  bool      ignoreExists;
  char      funcName[TSDB_FUNC_NAME_LEN];
  bool      isAgg;
  char      libraryPath[PATH_MAX];
  SDataType outputDt;
  int32_t   bufSize;
  int8_t    language;
} SCreateFunctionStmt;

typedef struct SDropFunctionStmt {
  ENodeType type;
  char      funcName[TSDB_FUNC_NAME_LEN];
  bool      ignoreNotExists;
} SDropFunctionStmt;

typedef struct SCreateViewStmt {
  ENodeType        type;
  char             dbName[TSDB_DB_NAME_LEN];
  char             viewName[TSDB_VIEW_NAME_LEN];
  char*            pQuerySql;
  bool             orReplace;
  SNode*           pQuery;
  SCMCreateViewReq createReq;
} SCreateViewStmt;

typedef struct SDropViewStmt {
  ENodeType type;
  char      dbName[TSDB_DB_NAME_LEN];
  char      viewName[TSDB_VIEW_NAME_LEN];
  bool      ignoreNotExists;
} SDropViewStmt;

typedef struct SGrantStmt {
  ENodeType type;
  char      userName[TSDB_USER_LEN];
  char      objName[TSDB_DB_NAME_LEN];  // db or topic
  char      tabName[TSDB_TABLE_NAME_LEN];
  int64_t   privileges;
  SNode*    pTagCond;
} SGrantStmt;

typedef SGrantStmt SRevokeStmt;

typedef struct SBalanceVgroupStmt {
  ENodeType type;
} SBalanceVgroupStmt;

typedef struct SAssignLeaderStmt {
  ENodeType type;
} SAssignLeaderStmt;

typedef struct SBalanceVgroupLeaderStmt {
  ENodeType type;
  int32_t   vgId;
  char      dbName[TSDB_DB_NAME_LEN];
} SBalanceVgroupLeaderStmt;

typedef struct SSetVgroupKeepVersionStmt {
  ENodeType type;
  int32_t   vgId;
  int64_t   keepVersion;
} SSetVgroupKeepVersionStmt;

typedef struct STrimDbWalStmt {
  ENodeType type;
  char      dbName[TSDB_DB_FNAME_LEN];
} STrimDbWalStmt;

typedef struct SMergeVgroupStmt {
  ENodeType type;
  int32_t   vgId1;
  int32_t   vgId2;
} SMergeVgroupStmt;

typedef struct SRedistributeVgroupStmt {
  ENodeType  type;
  int32_t    vgId;
  int32_t    dnodeId1;
  int32_t    dnodeId2;
  int32_t    dnodeId3;
  SNodeList* pDnodes;
} SRedistributeVgroupStmt;

typedef struct SSplitVgroupStmt {
  ENodeType type;
  int32_t   vgId;
  bool      force;
} SSplitVgroupStmt;

typedef struct STSMAOptions {
  ENodeType  type;
  SNodeList* pFuncs;
  SNodeList* pCols;
  SNode*     pInterval;
  uint8_t    tsPrecision;
  bool       recursiveTsma;  // true if create recursive tsma
} STSMAOptions;

typedef struct SCreateTSMAStmt {
  ENodeType       type;
  bool            ignoreExists;
  char            tsmaName[TSDB_TABLE_NAME_LEN];
  char            dbName[TSDB_DB_NAME_LEN];
  char            tableName[TSDB_TABLE_NAME_LEN];  // base tb name or base tsma name
  char            originalTbName[TSDB_TABLE_NAME_LEN];
  STSMAOptions*   pOptions;
  uint8_t         precision;
} SCreateTSMAStmt;

typedef struct SDropTSMAStmt {
  ENodeType type;
  bool      ignoreNotExists;
  char      dbName[TSDB_DB_NAME_LEN];
  char      tsmaName[TSDB_TABLE_NAME_LEN];
} SDropTSMAStmt;

typedef struct SCreateRsmaStmt {
  ENodeType  type;
  bool       ignoreExists;
  char       rsmaName[TSDB_TABLE_NAME_LEN];
  char       dbName[TSDB_DB_NAME_LEN];
  char       tableName[TSDB_TABLE_NAME_LEN];
  SNodeList* pFuncs;
  SNodeList* pIntervals;
} SCreateRsmaStmt;

typedef struct SDropRsmaStmt {
  ENodeType type;
  bool      ignoreNotExists;
  char      dbName[TSDB_DB_NAME_LEN];
  char      rsmaName[TSDB_TABLE_NAME_LEN];
} SDropRsmaStmt;

typedef struct SAlterRsmaStmt {
  ENodeType  type;
  char       dbName[TSDB_DB_NAME_LEN];
  char       rsmaName[TSDB_TABLE_NAME_LEN];
  bool       ignoreNotExists;
  int8_t     alterType;
  SNodeList* pFuncs;
} SAlterRsmaStmt;

#ifdef __cplusplus
}
#endif

#endif /*_TD_CMD_NODES_H_*/<|MERGE_RESOLUTION|>--- conflicted
+++ resolved
@@ -506,20 +506,7 @@
 typedef struct SAlterUserStmt {
   ENodeType   type;
   char        userName[TSDB_USER_LEN];
-<<<<<<< HEAD
-  int8_t      alterType;
-  char        password[TSDB_USET_PASSWORD_LONGLEN];
-  int8_t      enable;
-  int8_t      sysinfo;
-  int8_t      createdb;
-  int32_t     numIpRanges;
-  SIpRange*   pIpRanges;
-
-  SNodeList* pNodeListIpRanges;
-  SUserSessCfg sessCfg;
-=======
   SUserOptions* pUserOptions;
->>>>>>> f83c5bbb
 } SAlterUserStmt;
 
 typedef struct SDropUserStmt {
