--- conflicted
+++ resolved
@@ -74,13 +74,10 @@
 #define TSDB_INS_TABLE_RSMAS               "ins_rsmas"
 #define TSDB_INS_TABLE_RETENTIONS          "ins_retentions"
 #define TSDB_INS_TABLE_RETENTION_DETAILS   "ins_retention_details"
-<<<<<<< HEAD
+#define TSDB_INS_TABLE_ENCRYPT_ALGORITHMS  "ins_encrypt_algorithms"
 #define TSDB_INS_TABLE_ROLES               "ins_roles"
 #define TSDB_INS_TABLE_ROLE_PRIVILEGES     "ins_role_privileges"
 #define TSDB_INS_TABLE_ROLE_COL_PRIVILEGES "ins_role_column_privileges"
-=======
-#define TSDB_INS_TABLE_ENCRYPT_ALGORITHMS  "ins_encrypt_algorithms"
->>>>>>> 643dfcb4
 
 #define TSDB_PERFORMANCE_SCHEMA_DB     "performance_schema"
 #define TSDB_PERFS_TABLE_SMAS          "perf_smas"
