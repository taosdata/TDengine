--- conflicted
+++ resolved
@@ -314,16 +314,9 @@
 extern int32_t tsStreamVirtualMergeMaxMemKb;
 extern int32_t tsStreamVirtualMergeWaitMode;
 
-<<<<<<< HEAD
-=======
-extern char     tsAdapterFqdn[];
-extern uint16_t tsAdapterPort;
-extern char     tsAdapterToken[];
-
 // insert performance
 extern bool tsInsertPerfEnabled;
 
->>>>>>> 0c450092
 extern bool tsExperimental;
 // #define NEEDTO_COMPRESSS_MSG(size) (tsCompressMsgSize != -1 && (size) > tsCompressMsgSize)
 
