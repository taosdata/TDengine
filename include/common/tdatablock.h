--- conflicted
+++ resolved
@@ -224,12 +224,10 @@
 
 void blockDebugShowData(const SArray* dataBlocks);
 
-<<<<<<< HEAD
-SSubmitReq* tdBlockToSubmit(const SArray* pBlocks, const STSchema* pSchema);
-=======
 int32_t buildSubmitReqFromDataBlock(SSubmitReq** pReq, const SArray* pDataBlocks, STSchema* pTSchema, int32_t vgId,
                                  tb_uid_t uid, tb_uid_t suid);
->>>>>>> f49524da
+
+SSubmitReq* tdBlockToSubmit(const SArray* pBlocks, const STSchema* pSchema);
 
 static FORCE_INLINE int32_t blockGetEncodeSize(const SSDataBlock* pBlock) {
   return blockDataGetSerialMetaSize(pBlock) + blockDataGetSize(pBlock);
