/*
 * Copyright (c) 2019 TAOS Data, Inc. <jhtao@taosdata.com>
 *
 * This program is free software: you can use, redistribute, and/or modify
 * it under the terms of the GNU Affero General Public License, version 3
 * or later ("AGPL"), as published by the Free Software Foundation.
 *
 * This program is distributed in the hope that it will be useful, but WITHOUT
 * ANY WARRANTY; without even the implied warranty of MERCHANTABILITY or
 * FITNESS FOR A PARTICULAR PURPOSE.
 *
 * You should have received a copy of the GNU Affero General Public License
 * along with this program. If not, see <http://www.gnu.org/licenses/>.
 */

#ifndef _TD_COMMON_EP_H_
#define _TD_COMMON_EP_H_

#include <stdint.h>
#include "tcommon.h"
#include "tcompression.h"
#include "tmsg.h"

#ifdef __cplusplus
extern "C" {
#endif

typedef struct SBlockOrderInfo {
  bool             nullFirst;
  int32_t          order;
  int32_t          slotId;
  void*            compFn;
  SColumnInfoData* pColData;
} SBlockOrderInfo;

#define BLOCK_VERSION_1 1
#define BLOCK_VERSION_2 2

#define NBIT                     (3u)
#define BitPos(_n)               ((_n) & ((1 << NBIT) - 1))
#define CharPos(r_)              ((r_) >> NBIT)
#define BMCharPos(bm_, r_)       ((bm_)[(r_) >> NBIT])
#define colDataIsNull_f(bm_, r_) ((BMCharPos(bm_, r_) & (1u << (7u - BitPos(r_)))) == (1u << (7u - BitPos(r_))))

#define QRY_PARAM_CHECK(_o)          \
  do {                               \
    if ((_o) == NULL) {              \
      return TSDB_CODE_INVALID_PARA; \
    } else {                         \
      *(_o) = NULL;                  \
    }                                \
  } while (0)

#define colDataSetNull_f(bm_, r_)                    \
  do {                                               \
    BMCharPos(bm_, r_) |= (1u << (7u - BitPos(r_))); \
  } while (0)

#define colDataSetNull_f_s(c_, r_)                                                     \
  do {                                                                                 \
    colDataSetNull_f((c_)->nullbitmap, r_);                                            \
    (void)memset(((char*)(c_)->pData) + (c_)->info.bytes * (r_), 0, (c_)->info.bytes); \
  } while (0)

#define colDataClearNull_f(bm_, r_)                             \
  do {                                                          \
    BMCharPos(bm_, r_) &= ((char)(~(1u << (7u - BitPos(r_))))); \
  } while (0)

#define colDataIsNull_var(pColumnInfoData, row)  (pColumnInfoData->varmeta.offset[row] == -1)
#define colDataSetNull_var(pColumnInfoData, row) (pColumnInfoData->varmeta.offset[row] = -1)

#define BitmapLen(_n) (((_n) + ((1 << NBIT) - 1)) >> NBIT)

#define colDataGetVarData(p1_, r_) ((p1_)->pData + (p1_)->varmeta.offset[(r_)])
#define colDataGetNumData(p1_, r_) ((p1_)->pData + ((r_) * (p1_)->info.bytes))
// SColumnInfoData, rowNumber
#define colDataGetData(p1_, r_) \
  ((IS_VAR_DATA_TYPE((p1_)->info.type)) ? colDataGetVarData(p1_, r_) : colDataGetNumData(p1_, r_))

#define IS_JSON_NULL(type, data) \
  ((type) == TSDB_DATA_TYPE_JSON && (*(data) == TSDB_DATA_TYPE_NULL || tTagIsJsonNull(data)))

#define GET_COL_DATA_TYPE(col) \
  { .type = (col).type, .precision = (col).precision, .bytes = (col).bytes, .scale = (col).scale }

static FORCE_INLINE bool colDataIsNull_s(const SColumnInfoData* pColumnInfoData, uint32_t row) {
  if (!pColumnInfoData->hasNull) {
    return false;
  }

  if (IS_VAR_DATA_TYPE(pColumnInfoData->info.type)) {
    return colDataIsNull_var(pColumnInfoData, row);
  } else {
    if (pColumnInfoData->nullbitmap == NULL) {
      return false;
    }

    return colDataIsNull_f(pColumnInfoData->nullbitmap, row);
  }
}

static FORCE_INLINE bool colDataIsNull_t(const SColumnInfoData* pColumnInfoData, uint32_t row, bool isVarType) {
  if (!pColumnInfoData->hasNull) return false;
  if (isVarType) {
    return colDataIsNull_var(pColumnInfoData, row);
  } else {
    return pColumnInfoData->nullbitmap ? colDataIsNull_f(pColumnInfoData->nullbitmap, row) : false;
  }
}

static FORCE_INLINE bool colDataIsNull(const SColumnInfoData* pColumnInfoData, uint32_t totalRows, uint32_t row,
                                       SColumnDataAgg* pColAgg) {
  if (!pColumnInfoData->hasNull) {
    return false;
  }

  if (pColAgg != NULL && pColAgg->colId != -1) {
    if (pColAgg->numOfNull == totalRows) {
      return true;
    } else if (pColAgg->numOfNull == 0) {
      return false;
    }
  }

  if (IS_VAR_DATA_TYPE(pColumnInfoData->info.type)) {
    return colDataIsNull_var(pColumnInfoData, row);
  } else {
    if (pColumnInfoData->nullbitmap == NULL) {
      return false;
    }

    return colDataIsNull_f(pColumnInfoData->nullbitmap, row);
  }
}

static FORCE_INLINE void colDataSetNULL(SColumnInfoData* pColumnInfoData, uint32_t rowIndex) {
  // There is a placehold for each NULL value of binary or nchar type.
  if (IS_VAR_DATA_TYPE(pColumnInfoData->info.type)) {
    colDataSetNull_var(pColumnInfoData, rowIndex);  // it is a null value of VAR type.
  } else {
    colDataSetNull_f_s(pColumnInfoData, rowIndex);
  }

  pColumnInfoData->hasNull = true;
}

static FORCE_INLINE void colDataSetNNULL(SColumnInfoData* pColumnInfoData, uint32_t start, size_t nRows) {
  if (IS_VAR_DATA_TYPE(pColumnInfoData->info.type)) {
    for (int32_t i = start; i < start + nRows; ++i) {
      colDataSetNull_var(pColumnInfoData, i);  // it is a null value of VAR type.
    }
  } else {
    for (int32_t i = start; i < start + nRows; ++i) {
      colDataSetNull_f(pColumnInfoData->nullbitmap, i);
    }
    (void)memset(pColumnInfoData->pData + start * pColumnInfoData->info.bytes, 0, pColumnInfoData->info.bytes * nRows);
  }

  pColumnInfoData->hasNull = true;
}

static FORCE_INLINE void colDataSetInt8(SColumnInfoData* pColumnInfoData, uint32_t rowIndex, int8_t* v) {
  char* p = pColumnInfoData->pData + pColumnInfoData->info.bytes * rowIndex;
  *(int8_t*)p = *(int8_t*)v;
}

static FORCE_INLINE void colDataSetInt16(SColumnInfoData* pColumnInfoData, uint32_t rowIndex, int16_t* v) {
  char* p = pColumnInfoData->pData + pColumnInfoData->info.bytes * rowIndex;
  *(int16_t*)p = *(int16_t*)v;
}

static FORCE_INLINE void colDataSetInt32(SColumnInfoData* pColumnInfoData, uint32_t rowIndex, int32_t* v) {
  char* p = pColumnInfoData->pData + pColumnInfoData->info.bytes * rowIndex;
  *(int32_t*)p = *(int32_t*)v;
}

static FORCE_INLINE void colDataSetInt64(SColumnInfoData* pColumnInfoData, uint32_t rowIndex, int64_t* v) {
  int32_t type = pColumnInfoData->info.type;
  char*   p = pColumnInfoData->pData + pColumnInfoData->info.bytes * rowIndex;
  taosSetPInt64Aligned((int64_t*)p, v);
}

static FORCE_INLINE void colDataSetFloat(SColumnInfoData* pColumnInfoData, uint32_t rowIndex, float* v) {
  char* p = pColumnInfoData->pData + pColumnInfoData->info.bytes * rowIndex;
  taosSetPFloatAligned((float*)p, v);
}

static FORCE_INLINE void colDataSetDouble(SColumnInfoData* pColumnInfoData, uint32_t rowIndex, double* v) {
  char* p = pColumnInfoData->pData + pColumnInfoData->info.bytes * rowIndex;
  taosSetPDoubleAligned((double*)p, v);
}

int32_t getJsonValueLen(const char* data);

// For the VAR_DATA_TYPE type, new data is inserted strictly according to the position of SVarColAttr.length.
// If the same row is inserted repeatedly, data holes will result.
int32_t colDataSetVal(SColumnInfoData* pColumnInfoData, uint32_t rowIndex, const char* pData, bool isNull);
// For the VAR_DATA_TYPE type, if a row already has data before inserting it (judged by offset != -1),
// it will be inserted at the original position and the old data will be overwritten.
int32_t colDataSetValOrCover(SColumnInfoData* pColumnInfoData, uint32_t rowIndex, const char* pData, bool isNull);
int32_t varColSetVarData(SColumnInfoData* pColumnInfoData, uint32_t rowIndex, const char* pVarData, int32_t varDataLen,
                         bool isNull);
int32_t colDataReassignVal(SColumnInfoData* pColumnInfoData, uint32_t dstRowIdx, uint32_t srcRowIdx, const char* pData);
int32_t colDataSetNItems(SColumnInfoData* pColumnInfoData, uint32_t rowIndex, const char* pData, uint32_t numOfRows,
                         bool trimValue);
void    colDataSetNItemsNull(SColumnInfoData* pColumnInfoData, uint32_t currentRow, uint32_t numOfRows);
int32_t colDataCopyNItems(SColumnInfoData* pColumnInfoData, uint32_t currentRow, const char* pData, uint32_t numOfRows,
                          bool isNull);
int32_t colDataMergeCol(SColumnInfoData* pColumnInfoData, int32_t numOfRow1, int32_t* capacity,
                        const SColumnInfoData* pSource, int32_t numOfRow2);
int32_t colDataAssign(SColumnInfoData* pColumnInfoData, const SColumnInfoData* pSource, int32_t numOfRows,
                      const SDataBlockInfo* pBlockInfo);
int32_t colDataAssignNRows(SColumnInfoData* pDst, int32_t dstIdx, const SColumnInfoData* pSrc, int32_t srcIdx,
                           int32_t numOfRows);
int32_t blockDataUpdateTsWindow(SSDataBlock* pDataBlock, int32_t tsColumnIndex);
int32_t blockDataUpdatePkRange(SSDataBlock* pDataBlock, int32_t pkColumnIndex, bool asc);

int32_t colDataGetLength(const SColumnInfoData* pColumnInfoData, int32_t numOfRows);

int32_t colDataGetRowLength(const SColumnInfoData* pColumnInfoData, int32_t rowIdx);
void    colDataTrim(SColumnInfoData* pColumnInfoData);

size_t blockDataGetNumOfCols(const SSDataBlock* pBlock);
size_t blockDataGetNumOfRows(const SSDataBlock* pBlock);

void blockDataTransform(SSDataBlock* pDest, const SSDataBlock* pSrc);
int32_t blockDataMerge(SSDataBlock* pDest, const SSDataBlock* pSrc);
int32_t blockDataMergeNRows(SSDataBlock* pDest, const SSDataBlock* pSrc, int32_t srcIdx, int32_t numOfRows);
void    blockDataShrinkNRows(SSDataBlock* pBlock, int32_t numOfRows);
int32_t blockDataSplitRows(SSDataBlock* pBlock, bool hasVarCol, int32_t startIndex, int32_t* stopIndex,
                           int32_t pageSize);
int32_t blockDataToBuf(char* buf, const SSDataBlock* pBlock);
int32_t blockDataFromBuf(SSDataBlock* pBlock, const char* buf);
int32_t blockDataFromBuf1(SSDataBlock* pBlock, const char* buf, size_t capacity);
int32_t blockDataExtractBlock(SSDataBlock* pBlock, int32_t startIndex, int32_t rowCount, SSDataBlock** pResBlock);

size_t blockDataGetSize(const SSDataBlock* pBlock);
size_t blockDataGetRowSize(SSDataBlock* pBlock);
double blockDataGetSerialRowSize(const SSDataBlock* pBlock);
size_t blockDataGetSerialMetaSize(uint32_t numOfCols);

int32_t blockDataSort(SSDataBlock* pDataBlock, SArray* pOrderInfo);
/**
 * @brief find how many rows already in order start from first row
 */
int32_t blockDataGetSortedRows(SSDataBlock* pDataBlock, SArray* pOrderInfo);
int32_t blockDataCheck(const SSDataBlock* pDataBlock);

int32_t colInfoDataEnsureCapacity(SColumnInfoData* pColumn, uint32_t numOfRows, bool clearPayload);
int32_t blockDataEnsureCapacity(SSDataBlock* pDataBlock, uint32_t numOfRows);

void    colInfoDataCleanup(SColumnInfoData* pColumn, uint32_t numOfRows);
void    blockDataCleanup(SSDataBlock* pDataBlock);
void    blockDataReset(SSDataBlock* pDataBlock);
void    blockDataEmpty(SSDataBlock* pDataBlock);
int32_t doEnsureCapacity(SColumnInfoData* pColumn, const SDataBlockInfo* pBlockInfo, uint32_t numOfRows,
                         bool clearPayload);

size_t blockDataGetCapacityInRow(const SSDataBlock* pBlock, size_t pageSize, int32_t extraSize);

int32_t blockDataTrimFirstRows(SSDataBlock* pBlock, size_t n);
void    blockDataKeepFirstNRows(SSDataBlock* pBlock, size_t n);

int32_t assignOneDataBlock(SSDataBlock* dst, const SSDataBlock* src);
int32_t copyDataBlock(SSDataBlock* pDst, const SSDataBlock* pSrc);

int32_t createDataBlock(SSDataBlock** pResBlock);
void    blockDataDestroy(SSDataBlock* pBlock);
void    blockDataFreeRes(SSDataBlock* pBlock);
int32_t createOneDataBlock(const SSDataBlock* pDataBlock, bool copyData, SSDataBlock** pResBlock);
int32_t createOneDataBlockWithColArray(const SSDataBlock* pDataBlock, SArray* pColArray, SSDataBlock** pResBlock);
int32_t createOneDataBlockWithTwoBlock(const SSDataBlock* pDataBlock, const SSDataBlock* pOrgBlock,
                                       SSDataBlock** pResBlock);
int32_t createSpecialDataBlock(EStreamType type, SSDataBlock** pBlock);

int32_t blockCopyOneRow(const SSDataBlock* pDataBlock, int32_t rowIdx, SSDataBlock** pResBlock);
int32_t blockDataAppendColInfo(SSDataBlock* pBlock, SColumnInfoData* pColInfoData);

SColumnInfoData createColumnInfoData(int16_t type, int32_t bytes, int16_t colId);
int32_t         bdGetColumnInfoData(const SSDataBlock* pBlock, int32_t index, SColumnInfoData** pColInfoData);

int32_t blockGetEncodeSize(const SSDataBlock* pBlock);
int32_t blockEncode(const SSDataBlock* pBlock, char* data, size_t dataLen, int32_t numOfCols);
int32_t blockDecode(SSDataBlock* pBlock, const char* pData, const char** pEndPos);

// for debug
int32_t dumpBlockData(SSDataBlock* pDataBlock, const char* flag, char** dumpBuf, const char* taskIdStr);

int32_t buildSubmitReqFromDataBlock(SSubmitReq2** pReq, const SSDataBlock* pDataBlocks, const STSchema* pTSchema,
                                    int64_t uid, int32_t vgId, tb_uid_t suid);

bool    alreadyAddGroupId(char* ctbName, int64_t groupId);
bool    isAutoTableName(char* ctbName);
int32_t buildCtbNameAddGroupId(const char* stbName, char* ctbName, uint64_t groupId, size_t cap);
int32_t buildCtbNameByGroupId(const char* stbName, uint64_t groupId, char** pName);
int32_t buildCtbNameByGroupIdImpl(const char* stbName, uint64_t groupId, char* pBuf);
int32_t buildSinkDestTableName(char* parTbName, const char* stbFullName, uint64_t gid, bool newSubTableRule,
                               char** dstTableName);

int32_t trimDataBlock(SSDataBlock* pBlock, int32_t totalRows, const bool* pBoolList);

int32_t copyPkVal(SDataBlockInfo* pDst, const SDataBlockInfo* pSrc);

<<<<<<< HEAD
int32_t calcStrBytesByType(int8_t type, char* data);
=======
int32_t blockGetEncodeSizeOfRows(const SSDataBlock* pBlock, int32_t startIndex, int32_t endIndex);
int32_t blockEncodeAsRows(const SSDataBlock* pBlock, char* data, size_t dataLen, int32_t numOfCols, int32_t startIndex,
                          int32_t endIndex, int32_t* pLen);
int32_t blockSpecialDecodeLaterPart(SSDataBlock* pBlock, const char* pData, int32_t tsColSlotId, TSKEY start, TSKEY end);
int32_t getStreamBlockTS(SSDataBlock* pBlock, int32_t tsColSlotId, int32_t row, TSKEY* ts);
>>>>>>> bcc25e56

#ifdef __cplusplus
}
#endif

#endif /*_TD_COMMON_EP_H_*/<|MERGE_RESOLUTION|>--- conflicted
+++ resolved
@@ -302,15 +302,12 @@
 
 int32_t copyPkVal(SDataBlockInfo* pDst, const SDataBlockInfo* pSrc);
 
-<<<<<<< HEAD
 int32_t calcStrBytesByType(int8_t type, char* data);
-=======
 int32_t blockGetEncodeSizeOfRows(const SSDataBlock* pBlock, int32_t startIndex, int32_t endIndex);
 int32_t blockEncodeAsRows(const SSDataBlock* pBlock, char* data, size_t dataLen, int32_t numOfCols, int32_t startIndex,
                           int32_t endIndex, int32_t* pLen);
 int32_t blockSpecialDecodeLaterPart(SSDataBlock* pBlock, const char* pData, int32_t tsColSlotId, TSKEY start, TSKEY end);
 int32_t getStreamBlockTS(SSDataBlock* pBlock, int32_t tsColSlotId, int32_t row, TSKEY* ts);
->>>>>>> bcc25e56
 
 #ifdef __cplusplus
 }
