/*
 * Copyright (c) 2019 TAOS Data, Inc. <jhtao@taosdata.com>
 *
 * This program is free software: you can use, redistribute, and/or modify
 * it under the terms of the GNU Affero General Public License, version 3
 * or later ("AGPL"), as published by the Free Software Foundation.
 *
 * This program is distributed in the hope that it will be useful, but WITHOUT
 * ANY WARRANTY; without even the implied warranty of MERCHANTABILITY or
 * FITNESS FOR A PARTICULAR PURPOSE.
 *
 * You should have received a copy of the GNU Affero General Public License
 * along with this program. If not, see <http://www.gnu.org/licenses/>.
 */

#ifndef _TD_COMMON_TAOS_MSG_H_
#define _TD_COMMON_TAOS_MSG_H_

#ifdef __cplusplus
extern "C" {
#endif

#include "taosdef.h"
#include "taoserror.h"
#include "tdataformat.h"

// message type

#ifdef TAOS_MESSAGE_C
#define TAOS_DEFINE_MESSAGE_TYPE( name, msg ) msg, msg "-rsp",
char *taosMsg[] = {
  "null",
#else
#define TAOS_DEFINE_MESSAGE_TYPE( name, msg ) name, name##_RSP,
enum {
  TSDB_MESSAGE_NULL = 0,
#endif

// message from client to vnode
TAOS_DEFINE_MESSAGE_TYPE( TSDB_MSG_TYPE_SUBMIT, "submit" )
TAOS_DEFINE_MESSAGE_TYPE( TSDB_MSG_TYPE_QUERY, "query" )
TAOS_DEFINE_MESSAGE_TYPE( TSDB_MSG_TYPE_FETCH, "fetch" )
TAOS_DEFINE_MESSAGE_TYPE( TSDB_MSG_TYPE_CREATE_TABLE, "create-table" )
TAOS_DEFINE_MESSAGE_TYPE( TSDB_MSG_TYPE_DROP_TABLE, "drop-table" )	
TAOS_DEFINE_MESSAGE_TYPE( TSDB_MSG_TYPE_ALTER_TABLE, "alter-table" )	
TAOS_DEFINE_MESSAGE_TYPE( TSDB_MSG_TYPE_UPDATE_TAG_VAL, "update-tag-val" )
TAOS_DEFINE_MESSAGE_TYPE( TSDB_MSG_TYPE_TABLE_META, "table-meta" )
TAOS_DEFINE_MESSAGE_TYPE( TSDB_MSG_TYPE_TABLES_META, "tables-meta" )
TAOS_DEFINE_MESSAGE_TYPE( TSDB_MSG_TYPE_MQ_CONSUME, "mq-consume" )
TAOS_DEFINE_MESSAGE_TYPE( TSDB_MSG_TYPE_MQ_QUERY, "mq-query" )
TAOS_DEFINE_MESSAGE_TYPE( TSDB_MSG_TYPE_MQ_CONNECT, "mq-connect" )
TAOS_DEFINE_MESSAGE_TYPE( TSDB_MSG_TYPE_MQ_DISCONNECT, "mq-disconnect" )
TAOS_DEFINE_MESSAGE_TYPE( TSDB_MSG_TYPE_MQ_ACK, "mq-ack" )
TAOS_DEFINE_MESSAGE_TYPE( TSDB_MSG_TYPE_MQ_RESET, "mq-reset" )
// message from client to mnode
TAOS_DEFINE_MESSAGE_TYPE( TSDB_MSG_TYPE_CONNECT, "connect" )	 
TAOS_DEFINE_MESSAGE_TYPE( TSDB_MSG_TYPE_CREATE_ACCT, "create-acct" )	
TAOS_DEFINE_MESSAGE_TYPE( TSDB_MSG_TYPE_ALTER_ACCT, "alter-acct" )
TAOS_DEFINE_MESSAGE_TYPE( TSDB_MSG_TYPE_DROP_ACCT, "drop-acct" )
TAOS_DEFINE_MESSAGE_TYPE( TSDB_MSG_TYPE_CREATE_USER, "create-user" )	
TAOS_DEFINE_MESSAGE_TYPE( TSDB_MSG_TYPE_ALTER_USER, "alter-user" )
TAOS_DEFINE_MESSAGE_TYPE( TSDB_MSG_TYPE_DROP_USER, "drop-user" ) 
TAOS_DEFINE_MESSAGE_TYPE( TSDB_MSG_TYPE_CREATE_DNODE, "create-dnode" )
TAOS_DEFINE_MESSAGE_TYPE( TSDB_MSG_TYPE_CONFIG_DNODE, "config-dnode" ) 
TAOS_DEFINE_MESSAGE_TYPE( TSDB_MSG_TYPE_DROP_DNODE, "drop-dnode" )   
TAOS_DEFINE_MESSAGE_TYPE( TSDB_MSG_TYPE_CREATE_MNODE, "create-mnode" )
TAOS_DEFINE_MESSAGE_TYPE( TSDB_MSG_TYPE_DROP_MNODE, "drop-mnode" ) 
TAOS_DEFINE_MESSAGE_TYPE( TSDB_MSG_TYPE_CREATE_DB, "create-db" )
TAOS_DEFINE_MESSAGE_TYPE( TSDB_MSG_TYPE_DROP_DB, "drop-db" )
TAOS_DEFINE_MESSAGE_TYPE( TSDB_MSG_TYPE_USE_DB, "use-db" )
TAOS_DEFINE_MESSAGE_TYPE( TSDB_MSG_TYPE_ALTER_DB, "alter-db" )
TAOS_DEFINE_MESSAGE_TYPE( TSDB_MSG_TYPE_SYNC_DB, "sync-db" )
TAOS_DEFINE_MESSAGE_TYPE( TSDB_MSG_TYPE_COMPACT_DB, "compact-db" )
TAOS_DEFINE_MESSAGE_TYPE( TSDB_MSG_TYPE_CREATE_FUNCTION, "create-function" )
TAOS_DEFINE_MESSAGE_TYPE( TSDB_MSG_TYPE_RETRIEVE_FUNCTION, "retrieve-function" )
TAOS_DEFINE_MESSAGE_TYPE( TSDB_MSG_TYPE_DROP_FUNCTION, "drop-function" )
TAOS_DEFINE_MESSAGE_TYPE( TSDB_MSG_TYPE_CREATE_STB, "create-stb" )
TAOS_DEFINE_MESSAGE_TYPE( TSDB_MSG_TYPE_ALTER_STB, "alter-stb" )
TAOS_DEFINE_MESSAGE_TYPE( TSDB_MSG_TYPE_DROP_STB, "drop-stb" )	
TAOS_DEFINE_MESSAGE_TYPE( TSDB_MSG_TYPE_VGROUP_LIST, "vgroup-list" )
TAOS_DEFINE_MESSAGE_TYPE( TSDB_MSG_TYPE_KILL_QUERY, "kill-query" )	
TAOS_DEFINE_MESSAGE_TYPE( TSDB_MSG_TYPE_KILL_STREAM, "kill-stream" )	
TAOS_DEFINE_MESSAGE_TYPE( TSDB_MSG_TYPE_KILL_CONN, "kill-conn" )
TAOS_DEFINE_MESSAGE_TYPE( TSDB_MSG_TYPE_HEARTBEAT, "heartbeat" )
TAOS_DEFINE_MESSAGE_TYPE( TSDB_MSG_TYPE_SHOW, "show" )
TAOS_DEFINE_MESSAGE_TYPE( TSDB_MSG_TYPE_SHOW_RETRIEVE, "retrieve" )  
// message from client to qnode
// message from client to dnode
TAOS_DEFINE_MESSAGE_TYPE( TSDB_MSG_TYPE_NETWORK_TEST, "nettest" )

// message from vnode to vnode
// message from vnode to mnode
// message from vnode to qnode
// message from vnode to dnode

// message from mnode to vnode
TAOS_DEFINE_MESSAGE_TYPE( TSDB_MSG_TYPE_CREATE_STB_IN, "create-stb-in" )
TAOS_DEFINE_MESSAGE_TYPE( TSDB_MSG_TYPE_ALTER_STB_IN, "alter-stb-in" )	
TAOS_DEFINE_MESSAGE_TYPE( TSDB_MSG_TYPE_DROP_STB_IN, "drop-stb-in" )
// message from mnode to mnode
// message from mnode to qnode
// message from mnode to dnode
TAOS_DEFINE_MESSAGE_TYPE( TSDB_MSG_TYPE_CREATE_VNODE_IN, "create-vnode" )
TAOS_DEFINE_MESSAGE_TYPE( TSDB_MSG_TYPE_ALTER_VNODE_IN, "alter-vnode" )
TAOS_DEFINE_MESSAGE_TYPE( TSDB_MSG_TYPE_DROP_VNODE_IN, "drop-vnode" )	
TAOS_DEFINE_MESSAGE_TYPE( TSDB_MSG_TYPE_AUTH_VNODE_IN, "auth-vnode" )	
TAOS_DEFINE_MESSAGE_TYPE( TSDB_MSG_TYPE_SYNC_VNODE_IN, "sync-vnode" )
TAOS_DEFINE_MESSAGE_TYPE( TSDB_MSG_TYPE_COMPACT_VNODE_IN, "compact-vnode" )
TAOS_DEFINE_MESSAGE_TYPE( TSDB_MSG_TYPE_CREATE_MNODE_IN, "create-mnode" )
TAOS_DEFINE_MESSAGE_TYPE( TSDB_MSG_TYPE_ALTER_MNODE_IN, "alter-mnode" )
TAOS_DEFINE_MESSAGE_TYPE( TSDB_MSG_TYPE_DROP_MNODE_IN, "drop-mnode" )
TAOS_DEFINE_MESSAGE_TYPE( TSDB_MSG_TYPE_CONFIG_DNODE_IN, "config-dnode" )

// message from qnode to vnode
// message from qnode to mnode
// message from qnode to qnode
// message from qnode to dnode

// message from dnode to vnode
// message from dnode to mnode
TAOS_DEFINE_MESSAGE_TYPE( TSDB_MSG_TYPE_STATUS, "status" )
TAOS_DEFINE_MESSAGE_TYPE( TSDB_MSG_TYPE_GRANT, "grant" )
TAOS_DEFINE_MESSAGE_TYPE( TSDB_MSG_TYPE_AUTH, "auth" )
// message from dnode to qnode
// message from dnode to dnode

TAOS_DEFINE_MESSAGE_TYPE( TSDB_MSG_TYPE_DUMMY0, "dummy0" )
TAOS_DEFINE_MESSAGE_TYPE( TSDB_MSG_TYPE_DUMMY1, "dummy1" )
TAOS_DEFINE_MESSAGE_TYPE( TSDB_MSG_TYPE_DUMMY2, "dummy2" )
TAOS_DEFINE_MESSAGE_TYPE( TSDB_MSG_TYPE_DUMMY3, "dummy3" )
TAOS_DEFINE_MESSAGE_TYPE( TSDB_MSG_TYPE_DUMMY4, "dummy4" )
TAOS_DEFINE_MESSAGE_TYPE( TSDB_MSG_TYPE_DUMMY5, "dummy5" )
TAOS_DEFINE_MESSAGE_TYPE( TSDB_MSG_TYPE_DUMMY6, "dummy6" )
TAOS_DEFINE_MESSAGE_TYPE( TSDB_MSG_TYPE_DUMMY7, "dummy7" )
TAOS_DEFINE_MESSAGE_TYPE( TSDB_MSG_TYPE_DUMMY8, "dummy8" )
TAOS_DEFINE_MESSAGE_TYPE( TSDB_MSG_TYPE_DUMMY9, "dummy9" )

#ifndef TAOS_MESSAGE_C
  TSDB_MSG_TYPE_MAX  // 147
#endif

};

// IE type
#define TSDB_IE_TYPE_SEC 1
#define TSDB_IE_TYPE_META 2
#define TSDB_IE_TYPE_MGMT_IP 3
#define TSDB_IE_TYPE_DNODE_CFG 4
#define TSDB_IE_TYPE_NEW_VERSION 5
#define TSDB_IE_TYPE_DNODE_EXT 6
#define TSDB_IE_TYPE_DNODE_STATE 7

typedef enum _mgmt_table {
  TSDB_MGMT_TABLE_START,
  TSDB_MGMT_TABLE_ACCT,
  TSDB_MGMT_TABLE_USER,
  TSDB_MGMT_TABLE_DB,
  TSDB_MGMT_TABLE_TABLE,
  TSDB_MGMT_TABLE_DNODE,
  TSDB_MGMT_TABLE_MNODE,
  TSDB_MGMT_TABLE_VGROUP,
  TSDB_MGMT_TABLE_STB,
  TSDB_MGMT_TABLE_MODULE,
  TSDB_MGMT_TABLE_QUERIES,
  TSDB_MGMT_TABLE_STREAMS,
  TSDB_MGMT_TABLE_VARIABLES,
  TSDB_MGMT_TABLE_CONNS,
  TSDB_MGMT_TABLE_SCORES,
  TSDB_MGMT_TABLE_GRANTS,
  TSDB_MGMT_TABLE_VNODES,
  TSDB_MGMT_TABLE_CLUSTER,
  TSDB_MGMT_TABLE_STREAMTABLES,
  TSDB_MGMT_TABLE_TP,
  TSDB_MGMT_TABLE_FUNCTION,
  TSDB_MGMT_TABLE_MAX,
} EShowType;

#define TSDB_ALTER_TABLE_ADD_TAG_COLUMN    1
#define TSDB_ALTER_TABLE_DROP_TAG_COLUMN   2
#define TSDB_ALTER_TABLE_CHANGE_TAG_COLUMN 3
#define TSDB_ALTER_TABLE_UPDATE_TAG_VAL    4

#define TSDB_ALTER_TABLE_ADD_COLUMN        5
#define TSDB_ALTER_TABLE_DROP_COLUMN       6
#define TSDB_ALTER_TABLE_CHANGE_COLUMN     7
#define TSDB_ALTER_TABLE_MODIFY_TAG_COLUMN 8

#define TSDB_FILL_NONE             0
#define TSDB_FILL_NULL             1
#define TSDB_FILL_SET_VALUE        2
#define TSDB_FILL_LINEAR           3
#define TSDB_FILL_PREV             4
#define TSDB_FILL_NEXT             5

#define TSDB_ALTER_USER_PASSWD     0x1
#define TSDB_ALTER_USER_PRIVILEGES 0x2

#define TSDB_KILL_MSG_LEN          30

#define TSDB_VN_READ_ACCCESS       ((char)0x1)
#define TSDB_VN_WRITE_ACCCESS      ((char)0x2)
#define TSDB_VN_ALL_ACCCESS (TSDB_VN_READ_ACCCESS | TSDB_VN_WRITE_ACCCESS)

#define TSDB_COL_NORMAL             0x0u    // the normal column of the table
#define TSDB_COL_TAG                0x1u    // the tag column type
#define TSDB_COL_UDC                0x2u    // the user specified normal string column, it is a dummy column
#define TSDB_COL_TMP                0x4u    // internal column generated by the previous operators
#define TSDB_COL_NULL               0x8u    // the column filter NULL or not

#define TSDB_COL_IS_TAG(f)          (((f&(~(TSDB_COL_NULL)))&TSDB_COL_TAG) != 0)
#define TSDB_COL_IS_NORMAL_COL(f)   ((f&(~(TSDB_COL_NULL))) == TSDB_COL_NORMAL)
#define TSDB_COL_IS_UD_COL(f)       ((f&(~(TSDB_COL_NULL))) == TSDB_COL_UDC)
#define TSDB_COL_REQ_NULL(f)        (((f)&TSDB_COL_NULL) != 0)

extern char *taosMsg[];

typedef struct SBuildTableMetaInput {
  int32_t   vgId;
  char     *tableFullName;
} SBuildTableMetaInput;

typedef struct SBuildUseDBInput {
  char    db[TSDB_TABLE_FNAME_LEN];
  int32_t vgVersion;
} SBuildUseDBInput;


#pragma pack(push, 1)

// null-terminated string instead of char array to avoid too many memory consumption in case of more than 1M tableMeta
typedef struct {
  char     fqdn[TSDB_FQDN_LEN];
  uint16_t port;
} SEpAddrMsg;

typedef struct {
  char*    fqdn;
  uint16_t port;
} SEpAddr1;

typedef struct {
  int32_t numOfVnodes;
} SMsgDesc;

typedef struct SMsgHead {
  int32_t contLen;
  int32_t vgId;
} SMsgHead;

// Submit message for one table
typedef struct SSubmitBlk {
  uint64_t uid;        // table unique id
  int32_t  tid;        // table id
  int32_t  padding;    // TODO just for padding here
  int32_t  sversion;   // data schema version
  int32_t  dataLen;    // data part length, not including the SSubmitBlk head
  int32_t  schemaLen;  // schema length, if length is 0, no schema exists
  int16_t  numOfRows;  // total number of rows in current submit block
  char     data[];
} SSubmitBlk;

// Submit message for this TSDB
typedef struct SSubmitMsg {
  SMsgHead   header;
  int32_t    length;
  int32_t    numOfBlocks;
  char       blocks[];
} SSubmitMsg;

typedef struct {
  int32_t index;  // index of failed block in submit blocks
  int32_t vnode;  // vnode index of failed block
  int32_t sid;    // table index of failed block
  int32_t code;   // errorcode while write data to vnode, such as not created, dropped, no space, invalid table
} SShellSubmitRspBlock;

typedef struct {
  int32_t              code;          // 0-success, > 0 error code
  int32_t              numOfRows;     // number of records the client is trying to write
  int32_t              affectedRows;  // number of records actually written
  int32_t              failedRows;    // number of failed records (exclude duplicate records)
  int32_t              numOfFailedBlocks;
  SShellSubmitRspBlock failedBlocks[];
} SShellSubmitRspMsg;

typedef struct SSchema {
  int8_t  type;
  int32_t colId;
  int32_t bytes;
  char    name[TSDB_COL_NAME_LEN];
} SSchema;

typedef struct {
  int32_t  contLen;
  int32_t  vgId;
  int8_t   tableType;
  int16_t  numOfColumns;
  int16_t  numOfTags;
  int32_t  tid;
  int32_t  sversion;
  int32_t  tversion;
  int32_t  tagDataLen;
  int32_t  sqlDataLen;
  uint64_t uid;
  uint64_t superTableUid;
  uint64_t createdTime;
  char     tableFname[TSDB_TABLE_FNAME_LEN];
  char     stbFname[TSDB_TABLE_FNAME_LEN];
  char     data[];
} SMDCreateTableMsg;

typedef struct {
  int32_t len;  // one create table message
  char    tableName[TSDB_TABLE_FNAME_LEN];
  int8_t  igExists;
  int8_t  getMeta;
  int16_t numOfTags;
  int16_t numOfColumns;
  int16_t sqlLen;  // the length of SQL, it starts after schema , sql is a null-terminated string
  int8_t  reserved[16];
  char    schema[];
} SCreateTableMsg;

typedef struct {
  char    name[TSDB_TABLE_FNAME_LEN];
  int8_t  igExists;
  int32_t numOfTags;
  int32_t numOfColumns;
  SSchema pSchema[];
} SCreateStbMsg;

typedef struct {
  char   name[TSDB_TABLE_FNAME_LEN];
  int8_t igNotExists;
} SDropStbMsg;

typedef struct {
  char    name[TSDB_TABLE_FNAME_LEN];
  int8_t  alterType;
  SSchema schema;
} SAlterStbMsg;

typedef struct {
  char    tableFname[TSDB_TABLE_FNAME_LEN];
  char    db[TSDB_FULL_DB_NAME_LEN];
  int16_t type; /* operation type   */
  int16_t numOfCols; /* number of schema */
  int32_t tagValLen;
  SSchema schema[];
  // tagVal is padded after schema
  // char    tagVal[];
} SAlterTableMsg;

typedef struct {
  SMsgHead  head;
  int64_t   uid;
  int32_t   tid;
  int16_t   tversion;
  int16_t   colId;
  int8_t    type;
  int16_t   bytes;
  int32_t   tagValLen;
  int16_t   numOfTags;
  int32_t   schemaLen;
  char      data[];
} SUpdateTableTagValMsg;

typedef struct {
  int32_t pid;
  char    app[TSDB_APP_NAME_LEN];
  char    db[TSDB_DB_NAME_LEN];
  int64_t startTime;
} SConnectMsg;

typedef struct SEpSet {
  int8_t   inUse;
  int8_t   numOfEps;
  uint16_t port[TSDB_MAX_REPLICA];
  char     fqdn[TSDB_MAX_REPLICA][TSDB_FQDN_LEN];
} SEpSet;

typedef struct {
  int32_t  acctId;
  uint32_t clusterId;
  int32_t  connId;
  int8_t   superUser;
  int8_t   reserved[5];
  SEpSet   epSet;
} SConnectRsp;

typedef struct {
  char    user[TSDB_USER_LEN];
  char    pass[TSDB_PASSWORD_LEN];
  int32_t maxUsers;
  int32_t maxDbs;
  int32_t maxTimeSeries;
  int32_t maxStreams;
  int32_t accessState;  // Configured only by command
  int64_t maxStorage;   // In unit of GB
  int32_t reserve[8];
} SCreateAcctMsg, SAlterAcctMsg;

typedef struct {
  char    user[TSDB_USER_LEN];
  int32_t reserve[8];
} SDropUserMsg, SDropAcctMsg;

typedef struct {
<<<<<<< HEAD
  int8_t type;
  char user[TSDB_USER_LEN];
  char pass[TSDB_PASSWORD_LEN];
  int8_t superUser;      // denote if it is a super user or not
=======
  char    user[TSDB_USER_LEN];
  char    pass[TSDB_PASSWORD_LEN];
  int32_t reserve[8];
>>>>>>> e35bac2d
} SCreateUserMsg, SAlterUserMsg;

typedef struct {
  int32_t  contLen;
  int32_t  vgId;
  int32_t  tid;
  uint64_t uid;
  char     tableFname[TSDB_TABLE_FNAME_LEN];
} SMDDropTableMsg;

typedef struct {
  int32_t  contLen;
  int32_t  vgId;
  uint64_t uid;
  char    tableFname[TSDB_TABLE_FNAME_LEN];
} SDropSTableMsg;

typedef struct SColIndex {
  int16_t colId;     // column id
  int16_t colIndex;  // column index in colList if it is a normal column or index in tagColList if a tag
  int16_t flag;      // denote if it is a tag or a normal column
  char    name[TSDB_COL_NAME_LEN + TSDB_DB_NAME_LEN + 1];
} SColIndex;

typedef struct SColumnFilterInfo {
  int16_t lowerRelOptr;
  int16_t upperRelOptr;
  int16_t filterstr;   // denote if current column is char(binary/nchar)

  union {
    struct {
      int64_t lowerBndi;
      int64_t upperBndi;
    };
    struct {
      double lowerBndd;
      double upperBndd;
    };
    struct {
      int64_t pz;
      int64_t len;
    };
  };
} SColumnFilterInfo;

typedef struct SColumnFilterList {
  int16_t              numOfFilters;
  union{
    int64_t placeholder;
    SColumnFilterInfo *filterInfo;
  };
} SColumnFilterList;
/*
 * for client side struct, we only need the column id, type, bytes are not necessary
 * But for data in vnode side, we need all the following information.
 */
typedef struct SColumnInfo {
  int16_t            colId;
  int16_t            type;
  int16_t            bytes;
  SColumnFilterList  flist;
} SColumnInfo;

typedef struct STableIdInfo {
  uint64_t uid;
  TSKEY    key;  // last accessed ts, for subscription
} STableIdInfo;

typedef struct STimeWindow {
  TSKEY skey;
  TSKEY ekey;
} STimeWindow;

typedef struct {
  int32_t     tsOffset;         // offset value in current msg body, NOTE: ts list is compressed
  int32_t     tsLen;            // total length of ts comp block
  int32_t     tsNumOfBlocks;    // ts comp block numbers
  int32_t     tsOrder;          // ts comp block order
} STsBufInfo;

typedef struct SInterval {
  int32_t tz;            // query client timezone
  char    intervalUnit;
  char    slidingUnit;
  char    offsetUnit;
  int64_t interval;
  int64_t sliding;
  int64_t offset;
} SInterval;

typedef struct {
  SMsgHead    head;
  char        version[TSDB_VERSION_LEN];

  bool        stableQuery;      // super table query or not
  bool        topBotQuery;      // TODO used bitwise flag
  bool        interpQuery;      // interp query or not
  bool        groupbyColumn;    // denote if this is a groupby normal column query
  bool        hasTagResults;    // if there are tag values in final result or not
  bool        timeWindowInterpo;// if the time window start/end required interpolation
  bool        queryBlockDist;    // if query data block distribution
  bool        stabledev;        // super table stddev query
  bool        tsCompQuery;      // is tscomp query
  bool        simpleAgg;
  bool        pointInterpQuery; // point interpolation query
  bool        needReverseScan;  // need reverse scan
  bool        stateWindow;       // state window flag 

  STimeWindow window;
  int32_t     numOfTables;
  int16_t     order;
  int16_t     orderColId;
  int16_t     numOfCols;        // the number of columns will be load from vnode
  SInterval   interval;
//  SSessionWindow sw;            // session window
  int16_t     tagCondLen;       // tag length in current query
  int16_t     colCondLen;       // column length in current query
  int16_t     numOfGroupCols;   // num of group by columns
  int16_t     orderByIdx;
  int16_t     orderType;        // used in group by xx order by xxx
  int64_t     vgroupLimit;      // limit the number of rows for each table, used in order by + limit in stable projection query.
  int16_t     prjOrder;         // global order in super table projection query.
  int64_t     limit;
  int64_t     offset;
  int32_t     queryType;        // denote another query process
  int16_t     numOfOutput;      // final output columns numbers
  int16_t     fillType;         // interpolate type
  int64_t     fillVal;          // default value array list
  int32_t     secondStageOutput;
  STsBufInfo  tsBuf;            // tsBuf info
  int32_t     numOfTags;        // number of tags columns involved
  int32_t     sqlstrLen;        // sql query string
  int32_t     prevResultLen;    // previous result length
  int32_t     numOfOperator;
  int32_t     tableScanOperator;// table scan operator. -1 means no scan operator
  int32_t     udfNum;           // number of udf function
  int32_t     udfContentOffset;
  int32_t     udfContentLen;
  SColumnInfo tableCols[];
} SQueryTableMsg;

typedef struct {
  int32_t code;
  union {
    uint64_t qhandle;
    uint64_t qId;
  };  // query handle
} SQueryTableRsp;

// todo: the show handle should be replaced with id
typedef struct {
  SMsgHead header;
  union {
    int32_t showId;
    int64_t qhandle;
    int64_t qId;
  };  // query handle
  int8_t free;
} SRetrieveTableMsg;

typedef struct SRetrieveTableRsp {
  int32_t numOfRows;
  int64_t offset;  // updated offset value for multi-vnode projection query
  int64_t useconds;
  int8_t  completed;  // all results are returned to client
  int8_t  precision;
  int8_t  compressed;
  int8_t  reserved;
  int32_t compLen;
  char    data[];
} SRetrieveTableRsp;

typedef struct {
  char    db[TSDB_FULL_DB_NAME_LEN];
  int32_t cacheBlockSize;  // MB
  int32_t totalBlocks;
  int32_t daysPerFile;
  int32_t daysToKeep0;
  int32_t daysToKeep1;
  int32_t daysToKeep2;
  int32_t minRowsPerFileBlock;
  int32_t maxRowsPerFileBlock;
  int32_t commitTime;
  int32_t fsyncPeriod;
  int8_t  walLevel;
  int8_t  precision;  // time resolution
  int8_t  compression;
  int8_t  replications;
  int8_t  quorum;
  int8_t  update;
  int8_t  cacheLastRow;
  int8_t  ignoreExist;
  int32_t reserve[8];
} SCreateDbMsg;

typedef struct {
  char    db[TSDB_FULL_DB_NAME_LEN];
  int32_t totalBlocks;
  int32_t daysToKeep0;
  int32_t daysToKeep1;
  int32_t daysToKeep2;
  int32_t fsyncPeriod;
  int8_t  walLevel;
  int8_t  quorum;
  int8_t  cacheLastRow;
  int32_t reserve[8];
} SAlterDbMsg;

typedef struct {
  char    db[TSDB_TABLE_FNAME_LEN];
  int8_t  ignoreNotExists;
  int32_t reserve[8];
} SDropDbMsg;

typedef struct {
  char    db[TSDB_TABLE_FNAME_LEN];
  int8_t  ignoreNotExists;
  int32_t vgVersion;
  int32_t reserve[8];
} SUseDbMsg;

typedef struct {
  char    db[TSDB_TABLE_FNAME_LEN];
  int32_t reserve[8];
} SSyncDbMsg;

typedef struct {
  char    db[TSDB_TABLE_FNAME_LEN];
  int32_t reserve[8];
} SCompactDbMsg;

typedef struct {
  char    name[TSDB_FUNC_NAME_LEN];
  int8_t  funcType;
  int8_t  scriptType;
  int8_t  align;
  int8_t  outputType;
  int32_t outputLen;
  int32_t bufSize;
  int64_t sigature;
  int32_t commentSize;
  int32_t codeSize;
  char    pCont[];
} SCreateFuncMsg;

typedef struct {
  char name[TSDB_FUNC_NAME_LEN];
} SDropFuncMsg;

typedef struct {
  int32_t numOfFuncs;
  char    pFuncNames[];
} SRetrieveFuncMsg;

typedef struct {
  char    name[TSDB_FUNC_NAME_LEN];
  int8_t  funcType;
  int8_t  scriptType;
  int8_t  align;
  int8_t  outputType;
  int32_t outputLen;
  int32_t bufSize;
  int64_t sigature;
  int32_t commentSize;
  int32_t codeSize;
  char    pCont[];
} SFuncInfo;

typedef struct {
  int32_t numOfFuncs;
  char    pFuncInfos[];
} SRetrieveFuncRsp;

typedef struct {
  int32_t statusInterval;
  int64_t checkTime;                    // 1970-01-01 00:00:00.000
  char    timezone[TSDB_TIMEZONE_LEN];  // tsTimezone
  char    locale[TSDB_LOCALE_LEN];      // tsLocale
  char    charset[TSDB_LOCALE_LEN];     // tsCharset
} SClusterCfg;

typedef struct {
  int32_t vgId;
  int8_t  role;
  int8_t  reserved[3];
  int64_t totalStorage;
  int64_t compStorage;
  int64_t pointsWritten;
  int64_t tablesNum;
} SVnodeLoad;

typedef struct {
  int32_t    num;
  SVnodeLoad data[];
} SVnodeLoads;

typedef struct SStatusMsg {
  int32_t     sver;
  int32_t     dnodeId;
  int32_t     clusterId;
  int64_t     rebootTime;  // time stamp for last reboot
  int16_t     numOfCores;
  int16_t     numOfSupportMnodes;
  int16_t     numOfSupportVnodes;
  int16_t     numOfSupportQnodes;
  char        dnodeEp[TSDB_EP_LEN];
  SClusterCfg clusterCfg;
  SVnodeLoads vnodeLoads;
} SStatusMsg;

typedef struct {
  int32_t dnodeId;
  int32_t clusterId;
  int8_t  dropped;
  char    reserved[7];
} SDnodeCfg;

typedef struct {
  int32_t  id;
  int8_t   isMnode;
  int8_t   reserved;
  uint16_t port;
  char     fqdn[TSDB_FQDN_LEN];
} SDnodeEp;

typedef struct {
  int32_t  num;
  SDnodeEp eps[];
} SDnodeEps;

typedef struct {
  SDnodeCfg dnodeCfg;
  SDnodeEps dnodeEps;
} SStatusRsp;

typedef struct {
  int32_t  id;
  uint16_t port;                 // node sync Port
  char     fqdn[TSDB_FQDN_LEN];  // node FQDN
} SReplica;

typedef struct {
  char     db[TSDB_FULL_DB_NAME_LEN];
  int32_t  vgId;
  int32_t  cacheBlockSize;
  int32_t  totalBlocks;
  int32_t  daysPerFile;
  int32_t  daysToKeep0;
  int32_t  daysToKeep1;
  int32_t  daysToKeep2;
  int32_t  minRowsPerFileBlock;
  int32_t  maxRowsPerFileBlock;
  int32_t  fsyncPeriod;
  int8_t   reserved[16];
  int8_t   precision;
  int8_t   compression;
  int8_t   cacheLastRow;
  int8_t   update;
  int8_t   walLevel;
  int8_t   quorum;
  int8_t   replica;
  int8_t   selfIndex;
  SReplica replicas[TSDB_MAX_REPLICA];
} SCreateVnodeMsg, SAlterVnodeMsg;

typedef struct {
  int32_t vgId;
} SDropVnodeMsg, SSyncVnodeMsg, SCompactVnodeMsg;

typedef struct {
  int32_t vgId;
  int8_t  accessState;
} SAuthVnodeMsg;

typedef struct {
  char name[TSDB_TABLE_FNAME_LEN];
} SStbInfoMsg;

typedef struct {
  SMsgHead  msgHead;
  char   tableFname[TSDB_TABLE_FNAME_LEN];
} STableInfoMsg;

typedef struct {
  int8_t  metaClone;  // create local clone of the cached table meta
  int32_t numOfVgroups;
  int32_t numOfTables;
  int32_t numOfUdfs;
  char    tableNames[];
} SMultiTableInfoMsg;

typedef struct SSTableVgroupMsg {
  int32_t numOfTables;
} SSTableVgroupMsg, SSTableVgroupRspMsg;

typedef struct SVgroupInfo {
  int32_t    vgId;
  int32_t    hashBegin;
  int32_t    hashEnd;
  int8_t     inUse;
  int8_t     numOfEps;
  SEpAddrMsg epAddr[TSDB_MAX_REPLICA];
} SVgroupInfo;

typedef struct SVgroupListRspMsg {
  int32_t     vgroupNum;
  int32_t     vgroupVersion;
  SVgroupInfo vgroupInfo[];
} SVgroupListRspMsg;

typedef struct {
  int32_t    vgId;
  int8_t     numOfEps;
  SEpAddrMsg epAddr[TSDB_MAX_REPLICA];
} SVgroupMsg;

typedef struct {
  int32_t    numOfVgroups;
  SVgroupMsg vgroups[];
} SVgroupsMsg, SVgroupsInfo;

typedef struct {
  char       tbFname[TSDB_TABLE_FNAME_LEN];  // table full name
  char       stbFname[TSDB_TABLE_FNAME_LEN];
  int32_t    numOfTags;
  int32_t    numOfColumns;
  int8_t     precision;
  int8_t     tableType;
  int8_t     update;
  int32_t    sversion;
  int32_t    tversion;
  uint64_t   tuid;
  uint64_t   suid;
  int32_t    vgId;
  SSchema    pSchema[];
} STableMetaMsg;

typedef struct SMultiTableMeta {
  int32_t numOfTables;
  int32_t numOfVgroup;
  int32_t numOfUdf;
  int32_t contLen;
  int8_t  compressed;  // denote if compressed or not
  int32_t rawLen;      // size before compress
  uint8_t metaClone;   // make meta clone after retrieve meta from mnode
  char    meta[];
} SMultiTableMeta;

typedef struct {
  int32_t dataLen;
  char    name[TSDB_TABLE_FNAME_LEN];
  char   *data;
} STagData;

typedef struct {
  char        db[TSDB_FULL_DB_NAME_LEN];
  int32_t     vgVersion;
  int32_t     vgNum;  
  int8_t      hashMethod;
  SVgroupInfo vgroupInfo[];
} SUseDbRsp;



/*
 * sql: show tables like '%a_%'
 * payload is the query condition, e.g., '%a_%'
 * payloadLen is the length of payload
 */
typedef struct {
  int8_t  type;
  char    db[TSDB_FULL_DB_NAME_LEN];
  int16_t payloadLen;
  char    payload[];
} SShowMsg;

typedef struct {
  char db[TSDB_FULL_DB_NAME_LEN];
  int32_t numOfVgroup;
  int32_t vgid[];
} SCompactMsg;

typedef struct SShowRsp {
  int32_t       showId;
  STableMetaMsg tableMeta;
} SShowRsp;

typedef struct {
  char    ep[TSDB_EP_LEN];  // end point, hostname:port
  int32_t reserve[8];
} SCreateDnodeMsg;

typedef struct {
  int32_t dnodeId;
  int32_t reserve[8];
} SDropDnodeMsg;

typedef struct {
  int32_t dnodeId;
  char    config[TSDB_DNODE_CONFIG_LEN];
  int32_t reserve[8];
} SCfgDnodeMsg;

typedef struct {
  int32_t dnodeId;
} SCreateMnodeMsg, SDropMnodeMsg;

typedef struct {
  int32_t  dnodeId;
  int8_t   align[3];
  int8_t   replica;
  SReplica replicas[TSDB_MAX_REPLICA];
} SCreateMnodeInMsg, SAlterMnodeInMsg;

typedef struct {
  int32_t dnodeId;
} SDropMnodeInMsg;

typedef struct {
  int32_t dnodeId;
  int32_t vgId;
  int32_t tid;
} SConfigTableMsg;

typedef struct {
  int32_t dnodeId;
  int32_t vgId;
} SConfigVnodeMsg;

typedef struct {
  char    sql[TSDB_SHOW_SQL_LEN];
  int32_t queryId;
  int64_t useconds;
  int64_t stime;
  int64_t qId;
  int64_t sqlObjId;
  int32_t pid;
  char    fqdn[TSDB_FQDN_LEN];
  int8_t  stableQuery;
  int32_t numOfSub;
  char    subSqlInfo[TSDB_SHOW_SUBQUERY_LEN];  // include subqueries' index, Obj IDs and states(C-complete/I-imcomplete)
} SQueryDesc;

typedef struct {
  char    sql[TSDB_SHOW_SQL_LEN];
  char    dstTable[TSDB_TABLE_NAME_LEN];
  int32_t streamId;
  int64_t num;  // number of computing/cycles
  int64_t useconds;
  int64_t ctime;
  int64_t stime;
  int64_t slidingTime;
  int64_t interval;
} SStreamDesc;

typedef struct {
  int32_t connId;
  int32_t pid;
  int32_t numOfQueries;
  int32_t numOfStreams;
  char    app[TSDB_APP_NAME_LEN];
  char    pData[];
} SHeartBeatMsg;

typedef struct {
  int32_t connId;
  int32_t queryId;
  int32_t streamId;
  int32_t totalDnodes;
  int32_t onlineDnodes;
  int8_t  killConnection;
  int8_t  reserved[3];
  SEpSet  epSet;
} SHeartBeatRsp;

typedef struct {
  int32_t connId;
  int32_t streamId;
} SKillStreamMsg;

typedef struct {
  int32_t connId;
  int32_t queryId;
} SKillQueryMsg;

typedef struct {
  int32_t connId;
} SKillConnMsg;

typedef struct {
  char user[TSDB_USER_LEN];
  char spi;
  char encrypt;
  char secret[TSDB_PASSWORD_LEN];
  char ckey[TSDB_PASSWORD_LEN];
} SAuthMsg, SAuthRsp;

typedef struct {
  int8_t  finished;
  int8_t  reserved1[7];
  char    name[TSDB_STEP_NAME_LEN];
  char    desc[TSDB_STEP_DESC_LEN];
} SStartupMsg;

// mq related
typedef struct {

} SMqConnectReq;

typedef struct {

} SMqConnectRsp;

typedef struct {

} SMqDisconnectReq;

typedef struct {

} SMqDisconnectRsp;

typedef struct {

} SMqAckReq;

typedef struct {

} SMqAckRsp;

typedef struct {

} SMqResetReq;

typedef struct {

} SMqResetRsp;
//mq related end

typedef struct {
  /* data */
} SSubmitReq;

typedef struct {
  /* data */
} SSubmitRsp;

typedef struct {
  /* data */
} SSubmitReqReader;

typedef struct {
  /* data */
} SCreateTableReq;

typedef struct {
  /* data */
} SCreateTableRsp;

typedef struct {
  /* data */
} SDropTableReq;

typedef struct {
  /* data */
} SDropTableRsp;

typedef struct {
  /* data */
} SAlterTableReq;

typedef struct {
  /* data */
} SAlterTableRsp;

typedef struct {
  /* data */
} SDropStableReq;

typedef struct {
  /* data */
} SDropStableRsp;

typedef struct {
  /* data */
} SUpdateTagValReq;

typedef struct {
  /* data */
} SUpdateTagValRsp;


#pragma pack(pop)

#ifdef __cplusplus
}
#endif

#endif /*_TD_COMMON_TAOS_MSG_H_*/<|MERGE_RESOLUTION|>--- conflicted
+++ resolved
@@ -406,16 +406,11 @@
 } SDropUserMsg, SDropAcctMsg;
 
 typedef struct {
-<<<<<<< HEAD
-  int8_t type;
-  char user[TSDB_USER_LEN];
-  char pass[TSDB_PASSWORD_LEN];
-  int8_t superUser;      // denote if it is a super user or not
-=======
+  int8_t  type;
   char    user[TSDB_USER_LEN];
   char    pass[TSDB_PASSWORD_LEN];
+  int8_t  superUser;      // denote if it is a super user or not
   int32_t reserve[8];
->>>>>>> e35bac2d
 } SCreateUserMsg, SAlterUserMsg;
 
 typedef struct {
@@ -873,7 +868,7 @@
 typedef struct {
   char        db[TSDB_FULL_DB_NAME_LEN];
   int32_t     vgVersion;
-  int32_t     vgNum;  
+  int32_t     vgNum;
   int8_t      hashMethod;
   SVgroupInfo vgroupInfo[];
 } SUseDbRsp;
