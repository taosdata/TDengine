--- conflicted
+++ resolved
@@ -66,7 +66,6 @@
 #define TK_WRITE                           48
 #define TK_NK_DOT                          49
 #define TK_WITH                            50
-<<<<<<< HEAD
 #define TK_ENCRYPT_KEY                     51
 #define TK_DNODE                           52
 #define TK_PORT                            53
@@ -136,508 +135,244 @@
 #define TK_NK_EQ                          117
 #define TK_USING                          118
 #define TK_TAGS                           119
-=======
-#define TK_DNODE                           51
-#define TK_PORT                            52
-#define TK_DNODES                          53
-#define TK_RESTORE                         54
-#define TK_NK_IPTOKEN                      55
-#define TK_FORCE                           56
-#define TK_UNSAFE                          57
-#define TK_CLUSTER                         58
-#define TK_LOCAL                           59
-#define TK_QNODE                           60
-#define TK_BNODE                           61
-#define TK_SNODE                           62
-#define TK_MNODE                           63
-#define TK_VNODE                           64
-#define TK_DATABASE                        65
-#define TK_USE                             66
-#define TK_FLUSH                           67
-#define TK_TRIM                            68
-#define TK_COMPACT                         69
-#define TK_IF                              70
-#define TK_NOT                             71
-#define TK_EXISTS                          72
-#define TK_BUFFER                          73
-#define TK_CACHEMODEL                      74
-#define TK_CACHESIZE                       75
-#define TK_COMP                            76
-#define TK_DURATION                        77
-#define TK_NK_VARIABLE                     78
-#define TK_MAXROWS                         79
-#define TK_MINROWS                         80
-#define TK_KEEP                            81
-#define TK_PAGES                           82
-#define TK_PAGESIZE                        83
-#define TK_TSDB_PAGESIZE                   84
-#define TK_PRECISION                       85
-#define TK_REPLICA                         86
-#define TK_VGROUPS                         87
-#define TK_SINGLE_STABLE                   88
-#define TK_RETENTIONS                      89
-#define TK_SCHEMALESS                      90
-#define TK_WAL_LEVEL                       91
-#define TK_WAL_FSYNC_PERIOD                92
-#define TK_WAL_RETENTION_PERIOD            93
-#define TK_WAL_RETENTION_SIZE              94
-#define TK_WAL_ROLL_PERIOD                 95
-#define TK_WAL_SEGMENT_SIZE                96
-#define TK_STT_TRIGGER                     97
-#define TK_TABLE_PREFIX                    98
-#define TK_TABLE_SUFFIX                    99
-#define TK_KEEP_TIME_OFFSET               100
-#define TK_NK_COLON                       101
-#define TK_BWLIMIT                        102
-#define TK_START                          103
-#define TK_TIMESTAMP                      104
-#define TK_END                            105
-#define TK_TABLE                          106
-#define TK_NK_LP                          107
-#define TK_NK_RP                          108
-#define TK_STABLE                         109
-#define TK_COLUMN                         110
-#define TK_MODIFY                         111
-#define TK_RENAME                         112
-#define TK_TAG                            113
-#define TK_SET                            114
-#define TK_NK_EQ                          115
-#define TK_USING                          116
-#define TK_TAGS                           117
-#define TK_PRIMARY                        118
-#define TK_KEY                            119
->>>>>>> 82ee169d
-#define TK_BOOL                           120
-#define TK_TINYINT                        121
-#define TK_SMALLINT                       122
-#define TK_INT                            123
-#define TK_INTEGER                        124
-#define TK_BIGINT                         125
-#define TK_FLOAT                          126
-#define TK_DOUBLE                         127
-#define TK_BINARY                         128
-#define TK_NCHAR                          129
-#define TK_UNSIGNED                       130
-#define TK_JSON                           131
-#define TK_VARCHAR                        132
-#define TK_MEDIUMBLOB                     133
-#define TK_BLOB                           134
-#define TK_VARBINARY                      135
-#define TK_GEOMETRY                       136
-#define TK_DECIMAL                        137
-#define TK_COMMENT                        138
-#define TK_MAX_DELAY                      139
-#define TK_WATERMARK                      140
-#define TK_ROLLUP                         141
-#define TK_TTL                            142
-#define TK_SMA                            143
-#define TK_DELETE_MARK                    144
-#define TK_FIRST                          145
-#define TK_LAST                           146
-#define TK_SHOW                           147
-#define TK_PRIVILEGES                     148
-#define TK_DATABASES                      149
-#define TK_TABLES                         150
-#define TK_STABLES                        151
-#define TK_MNODES                         152
-#define TK_QNODES                         153
-#define TK_ARBGROUPS                      154
-#define TK_FUNCTIONS                      155
-#define TK_INDEXES                        156
-#define TK_ACCOUNTS                       157
-#define TK_APPS                           158
-#define TK_CONNECTIONS                    159
-#define TK_LICENCES                       160
-#define TK_GRANTS                         161
-#define TK_FULL                           162
-#define TK_LOGS                           163
-#define TK_MACHINES                       164
-<<<<<<< HEAD
-#define TK_ENCRYPTIONS                    165
-#define TK_QUERIES                        166
-#define TK_SCORES                         167
-#define TK_TOPICS                         168
-#define TK_VARIABLES                      169
-#define TK_BNODES                         170
-#define TK_SNODES                         171
-#define TK_TRANSACTIONS                   172
-#define TK_DISTRIBUTED                    173
-#define TK_CONSUMERS                      174
-#define TK_SUBSCRIPTIONS                  175
-#define TK_VNODES                         176
-#define TK_ALIVE                          177
-#define TK_VIEWS                          178
-#define TK_VIEW                           179
-#define TK_COMPACTS                       180
-#define TK_NORMAL                         181
-#define TK_CHILD                          182
-#define TK_LIKE                           183
-#define TK_TBNAME                         184
-#define TK_QTAGS                          185
-#define TK_AS                             186
-#define TK_SYSTEM                         187
-#define TK_INDEX                          188
-#define TK_FUNCTION                       189
-#define TK_INTERVAL                       190
-#define TK_COUNT                          191
-#define TK_LAST_ROW                       192
-#define TK_META                           193
-#define TK_ONLY                           194
-#define TK_TOPIC                          195
-#define TK_CONSUMER                       196
-#define TK_GROUP                          197
-#define TK_DESC                           198
-#define TK_DESCRIBE                       199
-#define TK_RESET                          200
-#define TK_QUERY                          201
-#define TK_CACHE                          202
-#define TK_EXPLAIN                        203
-#define TK_ANALYZE                        204
-#define TK_VERBOSE                        205
-#define TK_NK_BOOL                        206
-#define TK_RATIO                          207
-#define TK_NK_FLOAT                       208
-#define TK_OUTPUTTYPE                     209
-#define TK_AGGREGATE                      210
-#define TK_BUFSIZE                        211
-#define TK_LANGUAGE                       212
-#define TK_REPLACE                        213
-#define TK_STREAM                         214
-#define TK_INTO                           215
-#define TK_PAUSE                          216
-#define TK_RESUME                         217
-#define TK_TRIGGER                        218
-#define TK_AT_ONCE                        219
-#define TK_WINDOW_CLOSE                   220
-#define TK_IGNORE                         221
-#define TK_EXPIRED                        222
-#define TK_FILL_HISTORY                   223
-#define TK_UPDATE                         224
-#define TK_SUBTABLE                       225
-#define TK_UNTREATED                      226
-#define TK_KILL                           227
-#define TK_CONNECTION                     228
-#define TK_TRANSACTION                    229
-#define TK_BALANCE                        230
-#define TK_VGROUP                         231
-#define TK_LEADER                         232
-#define TK_MERGE                          233
-#define TK_REDISTRIBUTE                   234
-#define TK_SPLIT                          235
-#define TK_DELETE                         236
-#define TK_INSERT                         237
-#define TK_NK_BIN                         238
-#define TK_NK_HEX                         239
-#define TK_NULL                           240
-#define TK_NK_QUESTION                    241
-#define TK_NK_ALIAS                       242
-#define TK_NK_ARROW                       243
-#define TK_ROWTS                          244
-#define TK_QSTART                         245
-#define TK_QEND                           246
-#define TK_QDURATION                      247
-#define TK_WSTART                         248
-#define TK_WEND                           249
-#define TK_WDURATION                      250
-#define TK_IROWTS                         251
-#define TK_ISFILLED                       252
-#define TK_CAST                           253
-#define TK_NOW                            254
-#define TK_TODAY                          255
-#define TK_TIMEZONE                       256
-#define TK_CLIENT_VERSION                 257
-#define TK_SERVER_VERSION                 258
-#define TK_SERVER_STATUS                  259
-#define TK_CURRENT_USER                   260
-#define TK_CASE                           261
-#define TK_WHEN                           262
-#define TK_THEN                           263
-#define TK_ELSE                           264
-#define TK_BETWEEN                        265
-#define TK_IS                             266
-#define TK_NK_LT                          267
-#define TK_NK_GT                          268
-#define TK_NK_LE                          269
-#define TK_NK_GE                          270
-#define TK_NK_NE                          271
-#define TK_MATCH                          272
-#define TK_NMATCH                         273
-#define TK_CONTAINS                       274
-#define TK_IN                             275
-#define TK_JOIN                           276
-#define TK_INNER                          277
-#define TK_SELECT                         278
-#define TK_NK_HINT                        279
-#define TK_DISTINCT                       280
-#define TK_WHERE                          281
-#define TK_PARTITION                      282
-#define TK_BY                             283
-#define TK_SESSION                        284
-#define TK_STATE_WINDOW                   285
-#define TK_EVENT_WINDOW                   286
-#define TK_COUNT_WINDOW                   287
-#define TK_SLIDING                        288
-#define TK_FILL                           289
-#define TK_VALUE                          290
-#define TK_VALUE_F                        291
-#define TK_NONE                           292
-#define TK_PREV                           293
-#define TK_NULL_F                         294
-#define TK_LINEAR                         295
-#define TK_NEXT                           296
-#define TK_HAVING                         297
-#define TK_RANGE                          298
-#define TK_EVERY                          299
-#define TK_ORDER                          300
-#define TK_SLIMIT                         301
-#define TK_SOFFSET                        302
-#define TK_LIMIT                          303
-#define TK_OFFSET                         304
-#define TK_ASC                            305
-#define TK_NULLS                          306
-#define TK_ABORT                          307
-#define TK_AFTER                          308
-#define TK_ATTACH                         309
-#define TK_BEFORE                         310
-#define TK_BEGIN                          311
-#define TK_BITAND                         312
-#define TK_BITNOT                         313
-#define TK_BITOR                          314
-#define TK_BLOCKS                         315
-#define TK_CHANGE                         316
-#define TK_COMMA                          317
-#define TK_CONCAT                         318
-#define TK_CONFLICT                       319
-#define TK_COPY                           320
-#define TK_DEFERRED                       321
-#define TK_DELIMITERS                     322
-#define TK_DETACH                         323
-#define TK_DIVIDE                         324
-#define TK_DOT                            325
-#define TK_EACH                           326
-#define TK_FAIL                           327
-#define TK_FILE                           328
-#define TK_FOR                            329
-#define TK_GLOB                           330
-#define TK_ID                             331
-#define TK_IMMEDIATE                      332
-#define TK_IMPORT                         333
-#define TK_INITIALLY                      334
-#define TK_INSTEAD                        335
-#define TK_ISNULL                         336
-#define TK_KEY                            337
-#define TK_MODULES                        338
-#define TK_NK_BITNOT                      339
-#define TK_NK_SEMI                        340
-#define TK_NOTNULL                        341
-#define TK_OF                             342
-#define TK_PLUS                           343
-#define TK_PRIVILEGE                      344
-#define TK_RAISE                          345
-#define TK_RESTRICT                       346
-#define TK_ROW                            347
-#define TK_SEMI                           348
-#define TK_STAR                           349
-#define TK_STATEMENT                      350
-#define TK_STRICT                         351
-#define TK_STRING                         352
-#define TK_TIMES                          353
-#define TK_VALUES                         354
-#define TK_VARIABLE                       355
-#define TK_WAL                            356
-=======
-#define TK_QUERIES                        165
-#define TK_SCORES                         166
-#define TK_TOPICS                         167
-#define TK_VARIABLES                      168
-#define TK_BNODES                         169
-#define TK_SNODES                         170
-#define TK_TRANSACTIONS                   171
-#define TK_DISTRIBUTED                    172
-#define TK_CONSUMERS                      173
-#define TK_SUBSCRIPTIONS                  174
-#define TK_VNODES                         175
-#define TK_ALIVE                          176
-#define TK_VIEWS                          177
-#define TK_VIEW                           178
-#define TK_COMPACTS                       179
-#define TK_NORMAL                         180
-#define TK_CHILD                          181
-#define TK_LIKE                           182
-#define TK_TBNAME                         183
-#define TK_QTAGS                          184
-#define TK_AS                             185
-#define TK_SYSTEM                         186
-#define TK_INDEX                          187
-#define TK_FUNCTION                       188
-#define TK_INTERVAL                       189
-#define TK_COUNT                          190
-#define TK_LAST_ROW                       191
-#define TK_META                           192
-#define TK_ONLY                           193
-#define TK_TOPIC                          194
-#define TK_CONSUMER                       195
-#define TK_GROUP                          196
-#define TK_DESC                           197
-#define TK_DESCRIBE                       198
-#define TK_RESET                          199
-#define TK_QUERY                          200
-#define TK_CACHE                          201
-#define TK_EXPLAIN                        202
-#define TK_ANALYZE                        203
-#define TK_VERBOSE                        204
-#define TK_NK_BOOL                        205
-#define TK_RATIO                          206
-#define TK_NK_FLOAT                       207
-#define TK_OUTPUTTYPE                     208
-#define TK_AGGREGATE                      209
-#define TK_BUFSIZE                        210
-#define TK_LANGUAGE                       211
-#define TK_REPLACE                        212
-#define TK_STREAM                         213
-#define TK_INTO                           214
-#define TK_PAUSE                          215
-#define TK_RESUME                         216
-#define TK_TRIGGER                        217
-#define TK_AT_ONCE                        218
-#define TK_WINDOW_CLOSE                   219
-#define TK_IGNORE                         220
-#define TK_EXPIRED                        221
-#define TK_FILL_HISTORY                   222
-#define TK_UPDATE                         223
-#define TK_SUBTABLE                       224
-#define TK_UNTREATED                      225
-#define TK_KILL                           226
-#define TK_CONNECTION                     227
-#define TK_TRANSACTION                    228
-#define TK_BALANCE                        229
-#define TK_VGROUP                         230
-#define TK_LEADER                         231
-#define TK_MERGE                          232
-#define TK_REDISTRIBUTE                   233
-#define TK_SPLIT                          234
-#define TK_DELETE                         235
-#define TK_INSERT                         236
-#define TK_NK_BIN                         237
-#define TK_NK_HEX                         238
-#define TK_NULL                           239
-#define TK_NK_QUESTION                    240
-#define TK_NK_ALIAS                       241
-#define TK_NK_ARROW                       242
-#define TK_ROWTS                          243
-#define TK_QSTART                         244
-#define TK_QEND                           245
-#define TK_QDURATION                      246
-#define TK_WSTART                         247
-#define TK_WEND                           248
-#define TK_WDURATION                      249
-#define TK_IROWTS                         250
-#define TK_ISFILLED                       251
-#define TK_CAST                           252
-#define TK_NOW                            253
-#define TK_TODAY                          254
-#define TK_TIMEZONE                       255
-#define TK_CLIENT_VERSION                 256
-#define TK_SERVER_VERSION                 257
-#define TK_SERVER_STATUS                  258
-#define TK_CURRENT_USER                   259
-#define TK_CASE                           260
-#define TK_WHEN                           261
-#define TK_THEN                           262
-#define TK_ELSE                           263
-#define TK_BETWEEN                        264
-#define TK_IS                             265
-#define TK_NK_LT                          266
-#define TK_NK_GT                          267
-#define TK_NK_LE                          268
-#define TK_NK_GE                          269
-#define TK_NK_NE                          270
-#define TK_MATCH                          271
-#define TK_NMATCH                         272
-#define TK_CONTAINS                       273
-#define TK_IN                             274
-#define TK_JOIN                           275
-#define TK_INNER                          276
-#define TK_SELECT                         277
-#define TK_NK_HINT                        278
-#define TK_DISTINCT                       279
-#define TK_WHERE                          280
-#define TK_PARTITION                      281
-#define TK_BY                             282
-#define TK_SESSION                        283
-#define TK_STATE_WINDOW                   284
-#define TK_EVENT_WINDOW                   285
-#define TK_COUNT_WINDOW                   286
-#define TK_SLIDING                        287
-#define TK_FILL                           288
-#define TK_VALUE                          289
-#define TK_VALUE_F                        290
-#define TK_NONE                           291
-#define TK_PREV                           292
-#define TK_NULL_F                         293
-#define TK_LINEAR                         294
-#define TK_NEXT                           295
-#define TK_HAVING                         296
-#define TK_RANGE                          297
-#define TK_EVERY                          298
-#define TK_ORDER                          299
-#define TK_SLIMIT                         300
-#define TK_SOFFSET                        301
-#define TK_LIMIT                          302
-#define TK_OFFSET                         303
-#define TK_ASC                            304
-#define TK_NULLS                          305
-#define TK_ABORT                          306
-#define TK_AFTER                          307
-#define TK_ATTACH                         308
-#define TK_BEFORE                         309
-#define TK_BEGIN                          310
-#define TK_BITAND                         311
-#define TK_BITNOT                         312
-#define TK_BITOR                          313
-#define TK_BLOCKS                         314
-#define TK_CHANGE                         315
-#define TK_COMMA                          316
-#define TK_CONCAT                         317
-#define TK_CONFLICT                       318
-#define TK_COPY                           319
-#define TK_DEFERRED                       320
-#define TK_DELIMITERS                     321
-#define TK_DETACH                         322
-#define TK_DIVIDE                         323
-#define TK_DOT                            324
-#define TK_EACH                           325
-#define TK_FAIL                           326
-#define TK_FILE                           327
-#define TK_FOR                            328
-#define TK_GLOB                           329
-#define TK_ID                             330
-#define TK_IMMEDIATE                      331
-#define TK_IMPORT                         332
-#define TK_INITIALLY                      333
-#define TK_INSTEAD                        334
-#define TK_ISNULL                         335
-#define TK_MODULES                        336
-#define TK_NK_BITNOT                      337
-#define TK_NK_SEMI                        338
-#define TK_NOTNULL                        339
-#define TK_OF                             340
-#define TK_PLUS                           341
-#define TK_PRIVILEGE                      342
-#define TK_RAISE                          343
-#define TK_RESTRICT                       344
-#define TK_ROW                            345
-#define TK_SEMI                           346
-#define TK_STAR                           347
-#define TK_STATEMENT                      348
-#define TK_STRICT                         349
-#define TK_STRING                         350
-#define TK_TIMES                          351
-#define TK_VALUES                         352
-#define TK_VARIABLE                       353
-#define TK_WAL                            354
-
->>>>>>> 82ee169d
+#define TK_PRIMARY                        120
+#define TK_KEY                            121
+#define TK_BOOL                           122
+#define TK_TINYINT                        123
+#define TK_SMALLINT                       124
+#define TK_INT                            125
+#define TK_INTEGER                        126
+#define TK_BIGINT                         127
+#define TK_FLOAT                          128
+#define TK_DOUBLE                         129
+#define TK_BINARY                         130
+#define TK_NCHAR                          131
+#define TK_UNSIGNED                       132
+#define TK_JSON                           133
+#define TK_VARCHAR                        134
+#define TK_MEDIUMBLOB                     135
+#define TK_BLOB                           136
+#define TK_VARBINARY                      137
+#define TK_GEOMETRY                       138
+#define TK_DECIMAL                        139
+#define TK_COMMENT                        140
+#define TK_MAX_DELAY                      141
+#define TK_WATERMARK                      142
+#define TK_ROLLUP                         143
+#define TK_TTL                            144
+#define TK_SMA                            145
+#define TK_DELETE_MARK                    146
+#define TK_FIRST                          147
+#define TK_LAST                           148
+#define TK_SHOW                           149
+#define TK_PRIVILEGES                     150
+#define TK_DATABASES                      151
+#define TK_TABLES                         152
+#define TK_STABLES                        153
+#define TK_MNODES                         154
+#define TK_QNODES                         155
+#define TK_ARBGROUPS                      156
+#define TK_FUNCTIONS                      157
+#define TK_INDEXES                        158
+#define TK_ACCOUNTS                       159
+#define TK_APPS                           160
+#define TK_CONNECTIONS                    161
+#define TK_LICENCES                       162
+#define TK_GRANTS                         163
+#define TK_FULL                           164
+#define TK_LOGS                           165
+#define TK_MACHINES                       166
+#define TK_ENCRYPTIONS                    167
+#define TK_QUERIES                        168
+#define TK_SCORES                         169
+#define TK_TOPICS                         170
+#define TK_VARIABLES                      171
+#define TK_BNODES                         172
+#define TK_SNODES                         173
+#define TK_TRANSACTIONS                   174
+#define TK_DISTRIBUTED                    175
+#define TK_CONSUMERS                      176
+#define TK_SUBSCRIPTIONS                  177
+#define TK_VNODES                         178
+#define TK_ALIVE                          179
+#define TK_VIEWS                          180
+#define TK_VIEW                           181
+#define TK_COMPACTS                       182
+#define TK_NORMAL                         183
+#define TK_CHILD                          184
+#define TK_LIKE                           185
+#define TK_TBNAME                         186
+#define TK_QTAGS                          187
+#define TK_AS                             188
+#define TK_SYSTEM                         189
+#define TK_INDEX                          190
+#define TK_FUNCTION                       191
+#define TK_INTERVAL                       192
+#define TK_COUNT                          193
+#define TK_LAST_ROW                       194
+#define TK_META                           195
+#define TK_ONLY                           196
+#define TK_TOPIC                          197
+#define TK_CONSUMER                       198
+#define TK_GROUP                          199
+#define TK_DESC                           200
+#define TK_DESCRIBE                       201
+#define TK_RESET                          202
+#define TK_QUERY                          203
+#define TK_CACHE                          204
+#define TK_EXPLAIN                        205
+#define TK_ANALYZE                        206
+#define TK_VERBOSE                        207
+#define TK_NK_BOOL                        208
+#define TK_RATIO                          209
+#define TK_NK_FLOAT                       210
+#define TK_OUTPUTTYPE                     211
+#define TK_AGGREGATE                      212
+#define TK_BUFSIZE                        213
+#define TK_LANGUAGE                       214
+#define TK_REPLACE                        215
+#define TK_STREAM                         216
+#define TK_INTO                           217
+#define TK_PAUSE                          218
+#define TK_RESUME                         219
+#define TK_TRIGGER                        220
+#define TK_AT_ONCE                        221
+#define TK_WINDOW_CLOSE                   222
+#define TK_IGNORE                         223
+#define TK_EXPIRED                        224
+#define TK_FILL_HISTORY                   225
+#define TK_UPDATE                         226
+#define TK_SUBTABLE                       227
+#define TK_UNTREATED                      228
+#define TK_KILL                           229
+#define TK_CONNECTION                     230
+#define TK_TRANSACTION                    231
+#define TK_BALANCE                        232
+#define TK_VGROUP                         233
+#define TK_LEADER                         234
+#define TK_MERGE                          235
+#define TK_REDISTRIBUTE                   236
+#define TK_SPLIT                          237
+#define TK_DELETE                         238
+#define TK_INSERT                         239
+#define TK_NK_BIN                         240
+#define TK_NK_HEX                         241
+#define TK_NULL                           242
+#define TK_NK_QUESTION                    243
+#define TK_NK_ALIAS                       244
+#define TK_NK_ARROW                       245
+#define TK_ROWTS                          246
+#define TK_QSTART                         247
+#define TK_QEND                           248
+#define TK_QDURATION                      249
+#define TK_WSTART                         250
+#define TK_WEND                           251
+#define TK_WDURATION                      252
+#define TK_IROWTS                         253
+#define TK_ISFILLED                       254
+#define TK_CAST                           255
+#define TK_NOW                            256
+#define TK_TODAY                          257
+#define TK_TIMEZONE                       258
+#define TK_CLIENT_VERSION                 259
+#define TK_SERVER_VERSION                 260
+#define TK_SERVER_STATUS                  261
+#define TK_CURRENT_USER                   262
+#define TK_CASE                           263
+#define TK_WHEN                           264
+#define TK_THEN                           265
+#define TK_ELSE                           266
+#define TK_BETWEEN                        267
+#define TK_IS                             268
+#define TK_NK_LT                          269
+#define TK_NK_GT                          270
+#define TK_NK_LE                          271
+#define TK_NK_GE                          272
+#define TK_NK_NE                          273
+#define TK_MATCH                          274
+#define TK_NMATCH                         275
+#define TK_CONTAINS                       276
+#define TK_IN                             277
+#define TK_JOIN                           278
+#define TK_INNER                          279
+#define TK_SELECT                         280
+#define TK_NK_HINT                        281
+#define TK_DISTINCT                       282
+#define TK_WHERE                          283
+#define TK_PARTITION                      284
+#define TK_BY                             285
+#define TK_SESSION                        286
+#define TK_STATE_WINDOW                   287
+#define TK_EVENT_WINDOW                   288
+#define TK_COUNT_WINDOW                   289
+#define TK_SLIDING                        290
+#define TK_FILL                           291
+#define TK_VALUE                          292
+#define TK_VALUE_F                        293
+#define TK_NONE                           294
+#define TK_PREV                           295
+#define TK_NULL_F                         296
+#define TK_LINEAR                         297
+#define TK_NEXT                           298
+#define TK_HAVING                         299
+#define TK_RANGE                          300
+#define TK_EVERY                          301
+#define TK_ORDER                          302
+#define TK_SLIMIT                         303
+#define TK_SOFFSET                        304
+#define TK_LIMIT                          305
+#define TK_OFFSET                         306
+#define TK_ASC                            307
+#define TK_NULLS                          308
+#define TK_ABORT                          309
+#define TK_AFTER                          310
+#define TK_ATTACH                         311
+#define TK_BEFORE                         312
+#define TK_BEGIN                          313
+#define TK_BITAND                         314
+#define TK_BITNOT                         315
+#define TK_BITOR                          316
+#define TK_BLOCKS                         317
+#define TK_CHANGE                         318
+#define TK_COMMA                          319
+#define TK_CONCAT                         320
+#define TK_CONFLICT                       321
+#define TK_COPY                           322
+#define TK_DEFERRED                       323
+#define TK_DELIMITERS                     324
+#define TK_DETACH                         325
+#define TK_DIVIDE                         326
+#define TK_DOT                            327
+#define TK_EACH                           328
+#define TK_FAIL                           329
+#define TK_FILE                           330
+#define TK_FOR                            331
+#define TK_GLOB                           332
+#define TK_ID                             333
+#define TK_IMMEDIATE                      334
+#define TK_IMPORT                         335
+#define TK_INITIALLY                      336
+#define TK_INSTEAD                        337
+#define TK_ISNULL                         338
+#define TK_MODULES                        339
+#define TK_NK_BITNOT                      340
+#define TK_NK_SEMI                        341
+#define TK_NOTNULL                        342
+#define TK_OF                             343
+#define TK_PLUS                           344
+#define TK_PRIVILEGE                      345
+#define TK_RAISE                          346
+#define TK_RESTRICT                       347
+#define TK_ROW                            348
+#define TK_SEMI                           349
+#define TK_STAR                           350
+#define TK_STATEMENT                      351
+#define TK_STRICT                         352
+#define TK_STRING                         353
+#define TK_TIMES                          354
+#define TK_VALUES                         355
+#define TK_VARIABLE                       356
+#define TK_WAL                            357
 
 #define TK_NK_SPACE         600
 #define TK_NK_COMMENT       601
