/*
 * Copyright (c) 2019 TAOS Data, Inc. <jhtao@taosdata.com>
 *
 * This program is free software: you can use, redistribute, and/or modify
 * it under the terms of the GNU Affero General Public License, version 3
 * or later ("AGPL"), as published by the Free Software Foundation.
 *
 * This program is distributed in the hope that it will be useful, but WITHOUT
 * ANY WARRANTY; without even the implied warranty of MERCHANTABILITY or
 * FITNESS FOR A PARTICULAR PURPOSE.
 *
 * You should have received a copy of the GNU Affero General Public License
 * along with this program. If not, see <http://www.gnu.org/licenses/>.
 */

#ifndef _TD_COMMON_TOKEN_H_
#define _TD_COMMON_TOKEN_H_

<<<<<<< HEAD
#define TK_OR                   1
#define TK_AND                  2
#define TK_UNION                3
#define TK_ALL                  4
#define TK_MINUS                5
#define TK_EXCEPT               6
#define TK_INTERSECT            7
#define TK_NK_BITAND            8
#define TK_NK_BITOR             9
#define TK_NK_LSHIFT            10
#define TK_NK_RSHIFT            11
#define TK_NK_PLUS              12
#define TK_NK_MINUS             13
#define TK_NK_STAR              14
#define TK_NK_SLASH             15
#define TK_NK_REM               16
#define TK_NK_CONCAT            17
#define TK_CREATE               18
#define TK_ACCOUNT              19
#define TK_NK_ID                20
#define TK_PASS                 21
#define TK_NK_STRING            22
#define TK_ALTER                23
#define TK_PPS                  24
#define TK_TSERIES              25
#define TK_STORAGE              26
#define TK_STREAMS              27
#define TK_QTIME                28
#define TK_DBS                  29
#define TK_USERS                30
#define TK_CONNS                31
#define TK_STATE                32
#define TK_NK_COMMA             33
#define TK_HOST                 34
#define TK_IS_IMPORT            35
#define TK_NK_INTEGER           36
#define TK_CREATEDB             37
#define TK_USER                 38
#define TK_ENABLE               39
#define TK_SYSINFO              40
#define TK_ADD                  41
#define TK_DROP                 42
#define TK_GRANT                43
#define TK_ON                   44
#define TK_TO                   45
#define TK_REVOKE               46
#define TK_FROM                 47
#define TK_SUBSCRIBE            48
#define TK_READ                 49
#define TK_WRITE                50
#define TK_NK_DOT               51
#define TK_WITH                 52
#define TK_ENCRYPT_KEY          53
#define TK_ANODE                54
#define TK_UPDATE               55
#define TK_ANODES               56
#define TK_DNODE                57
#define TK_PORT                 58
#define TK_DNODES               59
#define TK_RESTORE              60
#define TK_NK_IPTOKEN           61
#define TK_FORCE                62
#define TK_UNSAFE               63
#define TK_CLUSTER              64
#define TK_LOCAL                65
#define TK_QNODE                66
#define TK_BNODE                67
#define TK_SNODE                68
#define TK_MNODE                69
#define TK_VNODE                70
#define TK_DATABASE             71
#define TK_USE                  72
#define TK_FLUSH                73
#define TK_TRIM                 74
#define TK_S3MIGRATE            75
#define TK_COMPACT              76
#define TK_IF                   77
#define TK_NOT                  78
#define TK_EXISTS               79
#define TK_BUFFER               80
#define TK_CACHEMODEL           81
#define TK_CACHESIZE            82
#define TK_COMP                 83
#define TK_DURATION             84
#define TK_NK_VARIABLE          85
#define TK_MAXROWS              86
#define TK_MINROWS              87
#define TK_KEEP                 88
#define TK_PAGES                89
#define TK_PAGESIZE             90
#define TK_TSDB_PAGESIZE        91
#define TK_PRECISION            92
#define TK_REPLICA              93
#define TK_VGROUPS              94
#define TK_SINGLE_STABLE        95
#define TK_RETENTIONS           96
#define TK_SCHEMALESS           97
#define TK_WAL_LEVEL            98
#define TK_WAL_FSYNC_PERIOD     99
#define TK_WAL_RETENTION_PERIOD 100
#define TK_WAL_RETENTION_SIZE   101
#define TK_WAL_ROLL_PERIOD      102
#define TK_WAL_SEGMENT_SIZE     103
#define TK_STT_TRIGGER          104
#define TK_TABLE_PREFIX         105
#define TK_TABLE_SUFFIX         106
#define TK_S3_CHUNKPAGES        107
#define TK_S3_KEEPLOCAL         108
#define TK_S3_COMPACT           109
#define TK_KEEP_TIME_OFFSET     110
#define TK_ENCRYPT_ALGORITHM    111
#define TK_NK_COLON             112
#define TK_BWLIMIT              113
#define TK_START                114
#define TK_TIMESTAMP            115
#define TK_END                  116
#define TK_TABLE                117
#define TK_NK_LP                118
#define TK_NK_RP                119
#define TK_USING                120
#define TK_FILE                 121
#define TK_STABLE               122
#define TK_COLUMN               123
#define TK_MODIFY               124
#define TK_RENAME               125
#define TK_TAG                  126
#define TK_SET                  127
#define TK_NK_EQ                128
#define TK_TAGS                 129
#define TK_BOOL                 130
#define TK_TINYINT              131
#define TK_SMALLINT             132
#define TK_INT                  133
#define TK_INTEGER              134
#define TK_BIGINT               135
#define TK_FLOAT                136
#define TK_DOUBLE               137
#define TK_BINARY               138
#define TK_NCHAR                139
#define TK_UNSIGNED             140
#define TK_JSON                 141
#define TK_VARCHAR              142
#define TK_MEDIUMBLOB           143
#define TK_BLOB                 144
#define TK_VARBINARY            145
#define TK_GEOMETRY             146
#define TK_DECIMAL              147
#define TK_COMMENT              148
#define TK_MAX_DELAY            149
#define TK_WATERMARK            150
#define TK_ROLLUP               151
#define TK_TTL                  152
#define TK_SMA                  153
#define TK_DELETE_MARK          154
#define TK_FIRST                155
#define TK_LAST                 156
#define TK_SHOW                 157
#define TK_FULL                 158
#define TK_PRIVILEGES           159
#define TK_DATABASES            160
#define TK_TABLES               161
#define TK_STABLES              162
#define TK_MNODES               163
#define TK_QNODES               164
#define TK_ARBGROUPS            165
#define TK_FUNCTIONS            166
#define TK_INDEXES              167
#define TK_ACCOUNTS             168
#define TK_APPS                 169
#define TK_CONNECTIONS          170
#define TK_LICENCES             171
#define TK_GRANTS               172
#define TK_LOGS                 173
#define TK_MACHINES             174
#define TK_ENCRYPTIONS          175
#define TK_QUERIES              176
#define TK_SCORES               177
#define TK_TOPICS               178
#define TK_VARIABLES            179
#define TK_BNODES               180
#define TK_SNODES               181
#define TK_TRANSACTIONS         182
#define TK_DISTRIBUTED          183
#define TK_CONSUMERS            184
#define TK_SUBSCRIPTIONS        185
#define TK_VNODES               186
#define TK_ALIVE                187
#define TK_VIEWS                188
#define TK_VIEW                 189
#define TK_COMPACTS             190
#define TK_DISK_INFO            191
#define TK_NORMAL               192
#define TK_CHILD                193
#define TK_LIKE                 194
#define TK_TBNAME               195
#define TK_QTAGS                196
#define TK_AS                   197
#define TK_SYSTEM               198
#define TK_TSMA                 199
#define TK_INTERVAL             200
#define TK_RECURSIVE            201
#define TK_TSMAS                202
#define TK_FUNCTION             203
#define TK_INDEX                204
#define TK_COUNT                205
#define TK_LAST_ROW             206
#define TK_META                 207
#define TK_ONLY                 208
#define TK_TOPIC                209
#define TK_CONSUMER             210
#define TK_GROUP                211
#define TK_DESC                 212
#define TK_DESCRIBE             213
#define TK_RESET                214
#define TK_QUERY                215
#define TK_CACHE                216
#define TK_EXPLAIN              217
#define TK_ANALYZE              218
#define TK_VERBOSE              219
#define TK_NK_BOOL              220
#define TK_RATIO                221
#define TK_NK_FLOAT             222
#define TK_OUTPUTTYPE           223
#define TK_AGGREGATE            224
#define TK_BUFSIZE              225
#define TK_LANGUAGE             226
#define TK_REPLACE              227
#define TK_STREAM               228
#define TK_INTO                 229
#define TK_PAUSE                230
#define TK_RESUME               231
#define TK_PRIMARY              232
#define TK_KEY                  233
#define TK_TRIGGER              234
#define TK_AT_ONCE              235
#define TK_WINDOW_CLOSE         236
#define TK_IGNORE               237
#define TK_EXPIRED              238
#define TK_FILL_HISTORY         239
#define TK_SUBTABLE             240
#define TK_UNTREATED            241
#define TK_KILL                 242
#define TK_CONNECTION           243
#define TK_TRANSACTION          244
#define TK_BALANCE              245
#define TK_VGROUP               246
#define TK_LEADER               247
#define TK_MERGE                248
#define TK_REDISTRIBUTE         249
#define TK_SPLIT                250
#define TK_DELETE               251
#define TK_INSERT               252
#define TK_NK_BIN               253
#define TK_NK_HEX               254
#define TK_NULL                 255
#define TK_NK_QUESTION          256
#define TK_NK_ALIAS             257
#define TK_NK_ARROW             258
#define TK_ROWTS                259
#define TK_QSTART               260
#define TK_QEND                 261
#define TK_QDURATION            262
#define TK_WSTART               263
#define TK_WEND                 264
#define TK_WDURATION            265
#define TK_IROWTS               266
#define TK_ISFILLED             267
#define TK_FLOW                 268
#define TK_FHIGH                269
#define TK_FROWTS               270
#define TK_CAST                 271
#define TK_POSITION             272
#define TK_IN                   273
#define TK_FOR                  274
#define TK_NOW                  275
#define TK_TODAY                276
#define TK_RAND                 277
#define TK_SUBSTR               278
#define TK_SUBSTRING            279
#define TK_BOTH                 280
#define TK_TRAILING             281
#define TK_LEADING              282
#define TK_TIMEZONE             283
#define TK_CLIENT_VERSION       284
#define TK_SERVER_VERSION       285
#define TK_SERVER_STATUS        286
#define TK_CURRENT_USER         287
#define TK_PI                   288
#define TK_CASE                 289
#define TK_WHEN                 290
#define TK_THEN                 291
#define TK_ELSE                 292
#define TK_BETWEEN              293
#define TK_IS                   294
#define TK_NK_LT                295
#define TK_NK_GT                296
#define TK_NK_LE                297
#define TK_NK_GE                298
#define TK_NK_NE                299
#define TK_MATCH                300
#define TK_NMATCH               301
#define TK_CONTAINS             302
#define TK_JOIN                 303
#define TK_INNER                304
#define TK_LEFT                 305
#define TK_RIGHT                306
#define TK_OUTER                307
#define TK_SEMI                 308
#define TK_ANTI                 309
#define TK_ASOF                 310
#define TK_WINDOW               311
#define TK_WINDOW_OFFSET        312
#define TK_JLIMIT               313
#define TK_SELECT               314
#define TK_NK_HINT              315
#define TK_DISTINCT             316
#define TK_WHERE                317
#define TK_PARTITION            318
#define TK_BY                   319
#define TK_SESSION              320
#define TK_STATE_WINDOW         321
#define TK_EVENT_WINDOW         322
#define TK_COUNT_WINDOW         323
#define TK_ANOMALY_WINDOW       324
#define TK_SLIDING              325
#define TK_FILL                 326
#define TK_VALUE                327
#define TK_VALUE_F              328
#define TK_NONE                 329
#define TK_PREV                 330
#define TK_NULL_F               331
#define TK_LINEAR               332
#define TK_NEXT                 333
#define TK_HAVING               334
#define TK_RANGE                335
#define TK_EVERY                336
#define TK_ORDER                337
#define TK_SLIMIT               338
#define TK_SOFFSET              339
#define TK_LIMIT                340
#define TK_OFFSET               341
#define TK_ASC                  342
#define TK_NULLS                343
#define TK_ABORT                344
#define TK_AFTER                345
#define TK_ATTACH               346
#define TK_BEFORE               347
#define TK_BEGIN                348
#define TK_BITAND               349
#define TK_BITNOT               350
#define TK_BITOR                351
#define TK_BLOCKS               352
#define TK_CHANGE               353
#define TK_COMMA                354
#define TK_CONCAT               355
#define TK_CONFLICT             356
#define TK_COPY                 357
#define TK_DEFERRED             358
#define TK_DELIMITERS           359
#define TK_DETACH               360
#define TK_DIVIDE               361
#define TK_DOT                  362
#define TK_EACH                 363
#define TK_FAIL                 364
#define TK_GLOB                 365
#define TK_ID                   366
#define TK_IMMEDIATE            367
#define TK_IMPORT               368
#define TK_INITIALLY            369
#define TK_INSTEAD              370
#define TK_ISNULL               371
#define TK_MODULES              372
#define TK_NK_BITNOT            373
#define TK_NK_SEMI              374
#define TK_NOTNULL              375
#define TK_OF                   376
#define TK_PLUS                 377
#define TK_PRIVILEGE            378
#define TK_RAISE                379
#define TK_RESTRICT             380
#define TK_ROW                  381
#define TK_STAR                 382
#define TK_STATEMENT            383
#define TK_STRICT               384
#define TK_STRING               385
#define TK_TIMES                386
#define TK_VALUES               387
#define TK_VARIABLE             388
#define TK_WAL                  389
=======
#include "ttokenauto.h"
>>>>>>> a1f3b0a1

#define TK_NK_SPACE   600
#define TK_NK_COMMENT 601
#define TK_NK_ILLEGAL 602
// #define TK_NK_HEX           603  // hex number  0x123
#define TK_NK_OCT 604  // oct number
// #define TK_NK_BIN           605  // bin format data 0b111
#define TK_BATCH_SCAN        606
#define TK_NO_BATCH_SCAN     607
#define TK_SORT_FOR_GROUP    608
#define TK_PARTITION_FIRST   609
#define TK_PARA_TABLES_SORT  610
#define TK_SMALLDATA_TS_SORT 611
#define TK_HASH_JOIN         612
#define TK_SKIP_TSMA         613

#define TK_NK_NIL 65535

#endif /*_TD_COMMON_TOKEN_H_*/<|MERGE_RESOLUTION|>--- conflicted
+++ resolved
@@ -16,399 +16,7 @@
 #ifndef _TD_COMMON_TOKEN_H_
 #define _TD_COMMON_TOKEN_H_
 
-<<<<<<< HEAD
-#define TK_OR                   1
-#define TK_AND                  2
-#define TK_UNION                3
-#define TK_ALL                  4
-#define TK_MINUS                5
-#define TK_EXCEPT               6
-#define TK_INTERSECT            7
-#define TK_NK_BITAND            8
-#define TK_NK_BITOR             9
-#define TK_NK_LSHIFT            10
-#define TK_NK_RSHIFT            11
-#define TK_NK_PLUS              12
-#define TK_NK_MINUS             13
-#define TK_NK_STAR              14
-#define TK_NK_SLASH             15
-#define TK_NK_REM               16
-#define TK_NK_CONCAT            17
-#define TK_CREATE               18
-#define TK_ACCOUNT              19
-#define TK_NK_ID                20
-#define TK_PASS                 21
-#define TK_NK_STRING            22
-#define TK_ALTER                23
-#define TK_PPS                  24
-#define TK_TSERIES              25
-#define TK_STORAGE              26
-#define TK_STREAMS              27
-#define TK_QTIME                28
-#define TK_DBS                  29
-#define TK_USERS                30
-#define TK_CONNS                31
-#define TK_STATE                32
-#define TK_NK_COMMA             33
-#define TK_HOST                 34
-#define TK_IS_IMPORT            35
-#define TK_NK_INTEGER           36
-#define TK_CREATEDB             37
-#define TK_USER                 38
-#define TK_ENABLE               39
-#define TK_SYSINFO              40
-#define TK_ADD                  41
-#define TK_DROP                 42
-#define TK_GRANT                43
-#define TK_ON                   44
-#define TK_TO                   45
-#define TK_REVOKE               46
-#define TK_FROM                 47
-#define TK_SUBSCRIBE            48
-#define TK_READ                 49
-#define TK_WRITE                50
-#define TK_NK_DOT               51
-#define TK_WITH                 52
-#define TK_ENCRYPT_KEY          53
-#define TK_ANODE                54
-#define TK_UPDATE               55
-#define TK_ANODES               56
-#define TK_DNODE                57
-#define TK_PORT                 58
-#define TK_DNODES               59
-#define TK_RESTORE              60
-#define TK_NK_IPTOKEN           61
-#define TK_FORCE                62
-#define TK_UNSAFE               63
-#define TK_CLUSTER              64
-#define TK_LOCAL                65
-#define TK_QNODE                66
-#define TK_BNODE                67
-#define TK_SNODE                68
-#define TK_MNODE                69
-#define TK_VNODE                70
-#define TK_DATABASE             71
-#define TK_USE                  72
-#define TK_FLUSH                73
-#define TK_TRIM                 74
-#define TK_S3MIGRATE            75
-#define TK_COMPACT              76
-#define TK_IF                   77
-#define TK_NOT                  78
-#define TK_EXISTS               79
-#define TK_BUFFER               80
-#define TK_CACHEMODEL           81
-#define TK_CACHESIZE            82
-#define TK_COMP                 83
-#define TK_DURATION             84
-#define TK_NK_VARIABLE          85
-#define TK_MAXROWS              86
-#define TK_MINROWS              87
-#define TK_KEEP                 88
-#define TK_PAGES                89
-#define TK_PAGESIZE             90
-#define TK_TSDB_PAGESIZE        91
-#define TK_PRECISION            92
-#define TK_REPLICA              93
-#define TK_VGROUPS              94
-#define TK_SINGLE_STABLE        95
-#define TK_RETENTIONS           96
-#define TK_SCHEMALESS           97
-#define TK_WAL_LEVEL            98
-#define TK_WAL_FSYNC_PERIOD     99
-#define TK_WAL_RETENTION_PERIOD 100
-#define TK_WAL_RETENTION_SIZE   101
-#define TK_WAL_ROLL_PERIOD      102
-#define TK_WAL_SEGMENT_SIZE     103
-#define TK_STT_TRIGGER          104
-#define TK_TABLE_PREFIX         105
-#define TK_TABLE_SUFFIX         106
-#define TK_S3_CHUNKPAGES        107
-#define TK_S3_KEEPLOCAL         108
-#define TK_S3_COMPACT           109
-#define TK_KEEP_TIME_OFFSET     110
-#define TK_ENCRYPT_ALGORITHM    111
-#define TK_NK_COLON             112
-#define TK_BWLIMIT              113
-#define TK_START                114
-#define TK_TIMESTAMP            115
-#define TK_END                  116
-#define TK_TABLE                117
-#define TK_NK_LP                118
-#define TK_NK_RP                119
-#define TK_USING                120
-#define TK_FILE                 121
-#define TK_STABLE               122
-#define TK_COLUMN               123
-#define TK_MODIFY               124
-#define TK_RENAME               125
-#define TK_TAG                  126
-#define TK_SET                  127
-#define TK_NK_EQ                128
-#define TK_TAGS                 129
-#define TK_BOOL                 130
-#define TK_TINYINT              131
-#define TK_SMALLINT             132
-#define TK_INT                  133
-#define TK_INTEGER              134
-#define TK_BIGINT               135
-#define TK_FLOAT                136
-#define TK_DOUBLE               137
-#define TK_BINARY               138
-#define TK_NCHAR                139
-#define TK_UNSIGNED             140
-#define TK_JSON                 141
-#define TK_VARCHAR              142
-#define TK_MEDIUMBLOB           143
-#define TK_BLOB                 144
-#define TK_VARBINARY            145
-#define TK_GEOMETRY             146
-#define TK_DECIMAL              147
-#define TK_COMMENT              148
-#define TK_MAX_DELAY            149
-#define TK_WATERMARK            150
-#define TK_ROLLUP               151
-#define TK_TTL                  152
-#define TK_SMA                  153
-#define TK_DELETE_MARK          154
-#define TK_FIRST                155
-#define TK_LAST                 156
-#define TK_SHOW                 157
-#define TK_FULL                 158
-#define TK_PRIVILEGES           159
-#define TK_DATABASES            160
-#define TK_TABLES               161
-#define TK_STABLES              162
-#define TK_MNODES               163
-#define TK_QNODES               164
-#define TK_ARBGROUPS            165
-#define TK_FUNCTIONS            166
-#define TK_INDEXES              167
-#define TK_ACCOUNTS             168
-#define TK_APPS                 169
-#define TK_CONNECTIONS          170
-#define TK_LICENCES             171
-#define TK_GRANTS               172
-#define TK_LOGS                 173
-#define TK_MACHINES             174
-#define TK_ENCRYPTIONS          175
-#define TK_QUERIES              176
-#define TK_SCORES               177
-#define TK_TOPICS               178
-#define TK_VARIABLES            179
-#define TK_BNODES               180
-#define TK_SNODES               181
-#define TK_TRANSACTIONS         182
-#define TK_DISTRIBUTED          183
-#define TK_CONSUMERS            184
-#define TK_SUBSCRIPTIONS        185
-#define TK_VNODES               186
-#define TK_ALIVE                187
-#define TK_VIEWS                188
-#define TK_VIEW                 189
-#define TK_COMPACTS             190
-#define TK_DISK_INFO            191
-#define TK_NORMAL               192
-#define TK_CHILD                193
-#define TK_LIKE                 194
-#define TK_TBNAME               195
-#define TK_QTAGS                196
-#define TK_AS                   197
-#define TK_SYSTEM               198
-#define TK_TSMA                 199
-#define TK_INTERVAL             200
-#define TK_RECURSIVE            201
-#define TK_TSMAS                202
-#define TK_FUNCTION             203
-#define TK_INDEX                204
-#define TK_COUNT                205
-#define TK_LAST_ROW             206
-#define TK_META                 207
-#define TK_ONLY                 208
-#define TK_TOPIC                209
-#define TK_CONSUMER             210
-#define TK_GROUP                211
-#define TK_DESC                 212
-#define TK_DESCRIBE             213
-#define TK_RESET                214
-#define TK_QUERY                215
-#define TK_CACHE                216
-#define TK_EXPLAIN              217
-#define TK_ANALYZE              218
-#define TK_VERBOSE              219
-#define TK_NK_BOOL              220
-#define TK_RATIO                221
-#define TK_NK_FLOAT             222
-#define TK_OUTPUTTYPE           223
-#define TK_AGGREGATE            224
-#define TK_BUFSIZE              225
-#define TK_LANGUAGE             226
-#define TK_REPLACE              227
-#define TK_STREAM               228
-#define TK_INTO                 229
-#define TK_PAUSE                230
-#define TK_RESUME               231
-#define TK_PRIMARY              232
-#define TK_KEY                  233
-#define TK_TRIGGER              234
-#define TK_AT_ONCE              235
-#define TK_WINDOW_CLOSE         236
-#define TK_IGNORE               237
-#define TK_EXPIRED              238
-#define TK_FILL_HISTORY         239
-#define TK_SUBTABLE             240
-#define TK_UNTREATED            241
-#define TK_KILL                 242
-#define TK_CONNECTION           243
-#define TK_TRANSACTION          244
-#define TK_BALANCE              245
-#define TK_VGROUP               246
-#define TK_LEADER               247
-#define TK_MERGE                248
-#define TK_REDISTRIBUTE         249
-#define TK_SPLIT                250
-#define TK_DELETE               251
-#define TK_INSERT               252
-#define TK_NK_BIN               253
-#define TK_NK_HEX               254
-#define TK_NULL                 255
-#define TK_NK_QUESTION          256
-#define TK_NK_ALIAS             257
-#define TK_NK_ARROW             258
-#define TK_ROWTS                259
-#define TK_QSTART               260
-#define TK_QEND                 261
-#define TK_QDURATION            262
-#define TK_WSTART               263
-#define TK_WEND                 264
-#define TK_WDURATION            265
-#define TK_IROWTS               266
-#define TK_ISFILLED             267
-#define TK_FLOW                 268
-#define TK_FHIGH                269
-#define TK_FROWTS               270
-#define TK_CAST                 271
-#define TK_POSITION             272
-#define TK_IN                   273
-#define TK_FOR                  274
-#define TK_NOW                  275
-#define TK_TODAY                276
-#define TK_RAND                 277
-#define TK_SUBSTR               278
-#define TK_SUBSTRING            279
-#define TK_BOTH                 280
-#define TK_TRAILING             281
-#define TK_LEADING              282
-#define TK_TIMEZONE             283
-#define TK_CLIENT_VERSION       284
-#define TK_SERVER_VERSION       285
-#define TK_SERVER_STATUS        286
-#define TK_CURRENT_USER         287
-#define TK_PI                   288
-#define TK_CASE                 289
-#define TK_WHEN                 290
-#define TK_THEN                 291
-#define TK_ELSE                 292
-#define TK_BETWEEN              293
-#define TK_IS                   294
-#define TK_NK_LT                295
-#define TK_NK_GT                296
-#define TK_NK_LE                297
-#define TK_NK_GE                298
-#define TK_NK_NE                299
-#define TK_MATCH                300
-#define TK_NMATCH               301
-#define TK_CONTAINS             302
-#define TK_JOIN                 303
-#define TK_INNER                304
-#define TK_LEFT                 305
-#define TK_RIGHT                306
-#define TK_OUTER                307
-#define TK_SEMI                 308
-#define TK_ANTI                 309
-#define TK_ASOF                 310
-#define TK_WINDOW               311
-#define TK_WINDOW_OFFSET        312
-#define TK_JLIMIT               313
-#define TK_SELECT               314
-#define TK_NK_HINT              315
-#define TK_DISTINCT             316
-#define TK_WHERE                317
-#define TK_PARTITION            318
-#define TK_BY                   319
-#define TK_SESSION              320
-#define TK_STATE_WINDOW         321
-#define TK_EVENT_WINDOW         322
-#define TK_COUNT_WINDOW         323
-#define TK_ANOMALY_WINDOW       324
-#define TK_SLIDING              325
-#define TK_FILL                 326
-#define TK_VALUE                327
-#define TK_VALUE_F              328
-#define TK_NONE                 329
-#define TK_PREV                 330
-#define TK_NULL_F               331
-#define TK_LINEAR               332
-#define TK_NEXT                 333
-#define TK_HAVING               334
-#define TK_RANGE                335
-#define TK_EVERY                336
-#define TK_ORDER                337
-#define TK_SLIMIT               338
-#define TK_SOFFSET              339
-#define TK_LIMIT                340
-#define TK_OFFSET               341
-#define TK_ASC                  342
-#define TK_NULLS                343
-#define TK_ABORT                344
-#define TK_AFTER                345
-#define TK_ATTACH               346
-#define TK_BEFORE               347
-#define TK_BEGIN                348
-#define TK_BITAND               349
-#define TK_BITNOT               350
-#define TK_BITOR                351
-#define TK_BLOCKS               352
-#define TK_CHANGE               353
-#define TK_COMMA                354
-#define TK_CONCAT               355
-#define TK_CONFLICT             356
-#define TK_COPY                 357
-#define TK_DEFERRED             358
-#define TK_DELIMITERS           359
-#define TK_DETACH               360
-#define TK_DIVIDE               361
-#define TK_DOT                  362
-#define TK_EACH                 363
-#define TK_FAIL                 364
-#define TK_GLOB                 365
-#define TK_ID                   366
-#define TK_IMMEDIATE            367
-#define TK_IMPORT               368
-#define TK_INITIALLY            369
-#define TK_INSTEAD              370
-#define TK_ISNULL               371
-#define TK_MODULES              372
-#define TK_NK_BITNOT            373
-#define TK_NK_SEMI              374
-#define TK_NOTNULL              375
-#define TK_OF                   376
-#define TK_PLUS                 377
-#define TK_PRIVILEGE            378
-#define TK_RAISE                379
-#define TK_RESTRICT             380
-#define TK_ROW                  381
-#define TK_STAR                 382
-#define TK_STATEMENT            383
-#define TK_STRICT               384
-#define TK_STRING               385
-#define TK_TIMES                386
-#define TK_VALUES               387
-#define TK_VARIABLE             388
-#define TK_WAL                  389
-=======
 #include "ttokenauto.h"
->>>>>>> a1f3b0a1
 
 #define TK_NK_SPACE   600
 #define TK_NK_COMMENT 601
