--- conflicted
+++ resolved
@@ -249,134 +249,6 @@
 #define TK_SPLIT                          231
 #define TK_DELETE                         232
 #define TK_INSERT                         233
-<<<<<<< HEAD
-#define TK_NULL                           234
-#define TK_NK_QUESTION                    235
-#define TK_NK_ALIAS                       236
-#define TK_NK_ARROW                       237
-#define TK_ROWTS                          238
-#define TK_QSTART                         239
-#define TK_QEND                           240
-#define TK_QDURATION                      241
-#define TK_WSTART                         242
-#define TK_WEND                           243
-#define TK_WDURATION                      244
-#define TK_IROWTS                         245
-#define TK_ISFILLED                       246
-#define TK_CAST                           247
-#define TK_NOW                            248
-#define TK_TODAY                          249
-#define TK_TIMEZONE                       250
-#define TK_CLIENT_VERSION                 251
-#define TK_SERVER_VERSION                 252
-#define TK_SERVER_STATUS                  253
-#define TK_CURRENT_USER                   254
-#define TK_CASE                           255
-#define TK_WHEN                           256
-#define TK_THEN                           257
-#define TK_ELSE                           258
-#define TK_BETWEEN                        259
-#define TK_IS                             260
-#define TK_NK_LT                          261
-#define TK_NK_GT                          262
-#define TK_NK_LE                          263
-#define TK_NK_GE                          264
-#define TK_NK_NE                          265
-#define TK_MATCH                          266
-#define TK_NMATCH                         267
-#define TK_CONTAINS                       268
-#define TK_IN                             269
-#define TK_JOIN                           270
-#define TK_INNER                          271
-#define TK_LEFT                           272
-#define TK_RIGHT                          273
-#define TK_OUTER                          274
-#define TK_SEMI                           275
-#define TK_ANTI                           276
-#define TK_ASOF                           277
-#define TK_WINDOW                         278
-#define TK_WINDOW_OFFSET                  279
-#define TK_JLIMIT                         280
-#define TK_SELECT                         281
-#define TK_NK_HINT                        282
-#define TK_DISTINCT                       283
-#define TK_WHERE                          284
-#define TK_PARTITION                      285
-#define TK_BY                             286
-#define TK_SESSION                        287
-#define TK_STATE_WINDOW                   288
-#define TK_EVENT_WINDOW                   289
-#define TK_COUNT_WINDOW                   290
-#define TK_SLIDING                        291
-#define TK_FILL                           292
-#define TK_VALUE                          293
-#define TK_VALUE_F                        294
-#define TK_NONE                           295
-#define TK_PREV                           296
-#define TK_NULL_F                         297
-#define TK_LINEAR                         298
-#define TK_NEXT                           299
-#define TK_HAVING                         300
-#define TK_RANGE                          301
-#define TK_EVERY                          302
-#define TK_ORDER                          303
-#define TK_SLIMIT                         304
-#define TK_SOFFSET                        305
-#define TK_LIMIT                          306
-#define TK_OFFSET                         307
-#define TK_ASC                            308
-#define TK_NULLS                          309
-#define TK_ABORT                          310
-#define TK_AFTER                          311
-#define TK_ATTACH                         312
-#define TK_BEFORE                         313
-#define TK_BEGIN                          314
-#define TK_BITAND                         315
-#define TK_BITNOT                         316
-#define TK_BITOR                          317
-#define TK_BLOCKS                         318
-#define TK_CHANGE                         319
-#define TK_COMMA                          320
-#define TK_CONCAT                         321
-#define TK_CONFLICT                       322
-#define TK_COPY                           323
-#define TK_DEFERRED                       324
-#define TK_DELIMITERS                     325
-#define TK_DETACH                         326
-#define TK_DIVIDE                         327
-#define TK_DOT                            328
-#define TK_EACH                           329
-#define TK_FAIL                           330
-#define TK_FILE                           331
-#define TK_FOR                            332
-#define TK_GLOB                           333
-#define TK_ID                             334
-#define TK_IMMEDIATE                      335
-#define TK_IMPORT                         336
-#define TK_INITIALLY                      337
-#define TK_INSTEAD                        338
-#define TK_ISNULL                         339
-#define TK_KEY                            340
-#define TK_MODULES                        341
-#define TK_NK_BITNOT                      342
-#define TK_NK_SEMI                        343
-#define TK_NOTNULL                        344
-#define TK_OF                             345
-#define TK_PLUS                           346
-#define TK_PRIVILEGE                      347
-#define TK_RAISE                          348
-#define TK_RESTRICT                       349
-#define TK_ROW                            350
-#define TK_STAR                           351
-#define TK_STATEMENT                      352
-#define TK_STRICT                         353
-#define TK_STRING                         354
-#define TK_TIMES                          355
-#define TK_VALUES                         356
-#define TK_VARIABLE                       357
-#define TK_WAL                            358
-
-=======
 #define TK_NK_BIN                         234
 #define TK_NK_HEX                         235
 #define TK_NULL                           236
@@ -417,86 +289,94 @@
 #define TK_IN                             271
 #define TK_JOIN                           272
 #define TK_INNER                          273
-#define TK_SELECT                         274
-#define TK_NK_HINT                        275
-#define TK_DISTINCT                       276
-#define TK_WHERE                          277
-#define TK_PARTITION                      278
-#define TK_BY                             279
-#define TK_SESSION                        280
-#define TK_STATE_WINDOW                   281
-#define TK_EVENT_WINDOW                   282
-#define TK_COUNT_WINDOW                   283
-#define TK_SLIDING                        284
-#define TK_FILL                           285
-#define TK_VALUE                          286
-#define TK_VALUE_F                        287
-#define TK_NONE                           288
-#define TK_PREV                           289
-#define TK_NULL_F                         290
-#define TK_LINEAR                         291
-#define TK_NEXT                           292
-#define TK_HAVING                         293
-#define TK_RANGE                          294
-#define TK_EVERY                          295
-#define TK_ORDER                          296
-#define TK_SLIMIT                         297
-#define TK_SOFFSET                        298
-#define TK_LIMIT                          299
-#define TK_OFFSET                         300
-#define TK_ASC                            301
-#define TK_NULLS                          302
-#define TK_ABORT                          303
-#define TK_AFTER                          304
-#define TK_ATTACH                         305
-#define TK_BEFORE                         306
-#define TK_BEGIN                          307
-#define TK_BITAND                         308
-#define TK_BITNOT                         309
-#define TK_BITOR                          310
-#define TK_BLOCKS                         311
-#define TK_CHANGE                         312
-#define TK_COMMA                          313
-#define TK_CONCAT                         314
-#define TK_CONFLICT                       315
-#define TK_COPY                           316
-#define TK_DEFERRED                       317
-#define TK_DELIMITERS                     318
-#define TK_DETACH                         319
-#define TK_DIVIDE                         320
-#define TK_DOT                            321
-#define TK_EACH                           322
-#define TK_FAIL                           323
-#define TK_FILE                           324
-#define TK_FOR                            325
-#define TK_GLOB                           326
-#define TK_ID                             327
-#define TK_IMMEDIATE                      328
-#define TK_IMPORT                         329
-#define TK_INITIALLY                      330
-#define TK_INSTEAD                        331
-#define TK_ISNULL                         332
-#define TK_KEY                            333
-#define TK_MODULES                        334
-#define TK_NK_BITNOT                      335
-#define TK_NK_SEMI                        336
-#define TK_NOTNULL                        337
-#define TK_OF                             338
-#define TK_PLUS                           339
-#define TK_PRIVILEGE                      340
-#define TK_RAISE                          341
-#define TK_RESTRICT                       342
-#define TK_ROW                            343
-#define TK_SEMI                           344
-#define TK_STAR                           345
-#define TK_STATEMENT                      346
-#define TK_STRICT                         347
-#define TK_STRING                         348
-#define TK_TIMES                          349
-#define TK_VALUES                         350
-#define TK_VARIABLE                       351
-#define TK_WAL                            352
->>>>>>> adcad780
+#define TK_LEFT                           274
+#define TK_RIGHT                          275
+#define TK_OUTER                          276
+#define TK_SEMI                           277
+#define TK_ANTI                           278
+#define TK_ASOF                           279
+#define TK_WINDOW                         280
+#define TK_WINDOW_OFFSET                  281
+#define TK_JLIMIT                         282
+#define TK_SELECT                         283
+#define TK_NK_HINT                        284
+#define TK_DISTINCT                       285
+#define TK_WHERE                          286
+#define TK_PARTITION                      287
+#define TK_BY                             288
+#define TK_SESSION                        289
+#define TK_STATE_WINDOW                   290
+#define TK_EVENT_WINDOW                   291
+#define TK_COUNT_WINDOW                   292
+#define TK_SLIDING                        293
+#define TK_FILL                           294
+#define TK_VALUE                          295
+#define TK_VALUE_F                        296
+#define TK_NONE                           297
+#define TK_PREV                           298
+#define TK_NULL_F                         299
+#define TK_LINEAR                         300
+#define TK_NEXT                           301
+#define TK_HAVING                         302
+#define TK_RANGE                          303
+#define TK_EVERY                          304
+#define TK_ORDER                          305
+#define TK_SLIMIT                         306
+#define TK_SOFFSET                        307
+#define TK_LIMIT                          308
+#define TK_OFFSET                         309
+#define TK_ASC                            310
+#define TK_NULLS                          311
+#define TK_ABORT                          312
+#define TK_AFTER                          313
+#define TK_ATTACH                         314
+#define TK_BEFORE                         315
+#define TK_BEGIN                          316
+#define TK_BITAND                         317
+#define TK_BITNOT                         318
+#define TK_BITOR                          319
+#define TK_BLOCKS                         320
+#define TK_CHANGE                         321
+#define TK_COMMA                          322
+#define TK_CONCAT                         323
+#define TK_CONFLICT                       324
+#define TK_COPY                           325
+#define TK_DEFERRED                       326
+#define TK_DELIMITERS                     327
+#define TK_DETACH                         328
+#define TK_DIVIDE                         329
+#define TK_DOT                            330
+#define TK_EACH                           331
+#define TK_FAIL                           332
+#define TK_FILE                           333
+#define TK_FOR                            334
+#define TK_GLOB                           335
+#define TK_ID                             336
+#define TK_IMMEDIATE                      337
+#define TK_IMPORT                         338
+#define TK_INITIALLY                      339
+#define TK_INSTEAD                        340
+#define TK_ISNULL                         341
+#define TK_KEY                            342
+#define TK_MODULES                        343
+#define TK_NK_BITNOT                      344
+#define TK_NK_SEMI                        345
+#define TK_NOTNULL                        346
+#define TK_OF                             347
+#define TK_PLUS                           348
+#define TK_PRIVILEGE                      349
+#define TK_RAISE                          350
+#define TK_RESTRICT                       351
+#define TK_ROW                            352
+#define TK_STAR                           353
+#define TK_STATEMENT                      354
+#define TK_STRICT                         355
+#define TK_STRING                         356
+#define TK_TIMES                          357
+#define TK_VALUES                         358
+#define TK_VARIABLE                       359
+#define TK_WAL                            360
+
 
 
 #define TK_NK_SPACE         600
