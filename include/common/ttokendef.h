/*
 * Copyright (c) 2019 TAOS Data, Inc. <jhtao@taosdata.com>
 *
 * This program is free software: you can use, redistribute, and/or modify
 * it under the terms of the GNU Affero General Public License, version 3
 * or later ("AGPL"), as published by the Free Software Foundation.
 *
 * This program is distributed in the hope that it will be useful, but WITHOUT
 * ANY WARRANTY; without even the implied warranty of MERCHANTABILITY or
 * FITNESS FOR A PARTICULAR PURPOSE.
 *
 * You should have received a copy of the GNU Affero General Public License
 * along with this program. If not, see <http://www.gnu.org/licenses/>.
 */

#ifndef _TD_COMMON_TOKEN_H_
#define _TD_COMMON_TOKEN_H_


#define TK_OR                               1
#define TK_AND                              2
#define TK_UNION                            3
#define TK_ALL                              4
#define TK_MINUS                            5
#define TK_EXCEPT                           6
#define TK_INTERSECT                        7
#define TK_NK_BITAND                        8
#define TK_NK_BITOR                         9
#define TK_NK_LSHIFT                       10
#define TK_NK_RSHIFT                       11
#define TK_NK_PLUS                         12
#define TK_NK_MINUS                        13
#define TK_NK_STAR                         14
#define TK_NK_SLASH                        15
#define TK_NK_REM                          16
#define TK_NK_CONCAT                       17
#define TK_CREATE                          18
#define TK_ACCOUNT                         19
#define TK_NK_ID                           20
#define TK_PASS                            21
#define TK_NK_STRING                       22
#define TK_ALTER                           23
#define TK_PPS                             24
#define TK_TSERIES                         25
#define TK_STORAGE                         26
#define TK_STREAMS                         27
#define TK_QTIME                           28
#define TK_DBS                             29
#define TK_USERS                           30
#define TK_CONNS                           31
#define TK_STATE                           32
#define TK_NK_COMMA                        33
#define TK_HOST                            34
#define TK_USER                            35
#define TK_ENABLE                          36
#define TK_NK_INTEGER                      37
#define TK_SYSINFO                         38
#define TK_ADD                             39
#define TK_DROP                            40
#define TK_GRANT                           41
#define TK_ON                              42
#define TK_TO                              43
#define TK_REVOKE                          44
#define TK_FROM                            45
#define TK_SUBSCRIBE                       46
#define TK_READ                            47
#define TK_WRITE                           48
#define TK_NK_DOT                          49
#define TK_WITH                            50
#define TK_DNODE                           51
#define TK_PORT                            52
#define TK_DNODES                          53
#define TK_RESTORE                         54
#define TK_NK_IPTOKEN                      55
#define TK_FORCE                           56
#define TK_UNSAFE                          57
#define TK_CLUSTER                         58
#define TK_LOCAL                           59
#define TK_QNODE                           60
#define TK_BNODE                           61
#define TK_SNODE                           62
#define TK_MNODE                           63
#define TK_VNODE                           64
#define TK_DATABASE                        65
#define TK_USE                             66
#define TK_FLUSH                           67
#define TK_TRIM                            68
#define TK_COMPACT                         69
#define TK_IF                              70
#define TK_NOT                             71
#define TK_EXISTS                          72
#define TK_BUFFER                          73
#define TK_CACHEMODEL                      74
#define TK_CACHESIZE                       75
#define TK_COMP                            76
#define TK_DURATION                        77
#define TK_NK_VARIABLE                     78
#define TK_MAXROWS                         79
#define TK_MINROWS                         80
#define TK_KEEP                            81
#define TK_PAGES                           82
#define TK_PAGESIZE                        83
#define TK_TSDB_PAGESIZE                   84
#define TK_PRECISION                       85
#define TK_REPLICA                         86
#define TK_VGROUPS                         87
#define TK_SINGLE_STABLE                   88
#define TK_RETENTIONS                      89
#define TK_SCHEMALESS                      90
#define TK_WAL_LEVEL                       91
#define TK_WAL_FSYNC_PERIOD                92
#define TK_WAL_RETENTION_PERIOD            93
#define TK_WAL_RETENTION_SIZE              94
#define TK_WAL_ROLL_PERIOD                 95
#define TK_WAL_SEGMENT_SIZE                96
#define TK_STT_TRIGGER                     97
#define TK_TABLE_PREFIX                    98
#define TK_TABLE_SUFFIX                    99
#define TK_KEEP_TIME_OFFSET               100
#define TK_NK_COLON                       101
#define TK_BWLIMIT                        102
#define TK_START                          103
#define TK_TIMESTAMP                      104
#define TK_END                            105
#define TK_TABLE                          106
#define TK_NK_LP                          107
#define TK_NK_RP                          108
#define TK_STABLE                         109
#define TK_COLUMN                         110
#define TK_MODIFY                         111
#define TK_RENAME                         112
#define TK_TAG                            113
#define TK_SET                            114
#define TK_NK_EQ                          115
#define TK_USING                          116
#define TK_TAGS                           117
<<<<<<< HEAD
#define TK_PRIMARY                        118
#define TK_KEY                            119
#define TK_BOOL                           120
#define TK_TINYINT                        121
#define TK_SMALLINT                       122
#define TK_INT                            123
#define TK_INTEGER                        124
#define TK_BIGINT                         125
#define TK_FLOAT                          126
#define TK_DOUBLE                         127
#define TK_BINARY                         128
#define TK_NCHAR                          129
#define TK_UNSIGNED                       130
#define TK_JSON                           131
#define TK_VARCHAR                        132
#define TK_MEDIUMBLOB                     133
#define TK_BLOB                           134
#define TK_VARBINARY                      135
#define TK_GEOMETRY                       136
#define TK_DECIMAL                        137
#define TK_COMMENT                        138
#define TK_MAX_DELAY                      139
#define TK_WATERMARK                      140
#define TK_ROLLUP                         141
#define TK_TTL                            142
#define TK_SMA                            143
#define TK_DELETE_MARK                    144
#define TK_FIRST                          145
#define TK_LAST                           146
#define TK_SHOW                           147
#define TK_PRIVILEGES                     148
#define TK_DATABASES                      149
#define TK_TABLES                         150
#define TK_STABLES                        151
#define TK_MNODES                         152
#define TK_QNODES                         153
#define TK_FUNCTIONS                      154
#define TK_INDEXES                        155
#define TK_ACCOUNTS                       156
#define TK_APPS                           157
#define TK_CONNECTIONS                    158
#define TK_LICENCES                       159
#define TK_GRANTS                         160
#define TK_FULL                           161
#define TK_LOGS                           162
#define TK_MACHINES                       163
#define TK_QUERIES                        164
#define TK_SCORES                         165
#define TK_TOPICS                         166
#define TK_VARIABLES                      167
#define TK_BNODES                         168
#define TK_SNODES                         169
#define TK_TRANSACTIONS                   170
#define TK_DISTRIBUTED                    171
#define TK_CONSUMERS                      172
#define TK_SUBSCRIPTIONS                  173
#define TK_VNODES                         174
#define TK_ALIVE                          175
#define TK_VIEWS                          176
#define TK_VIEW                           177
#define TK_COMPACTS                       178
#define TK_NORMAL                         179
#define TK_CHILD                          180
#define TK_LIKE                           181
#define TK_TBNAME                         182
#define TK_QTAGS                          183
#define TK_AS                             184
#define TK_SYSTEM                         185
#define TK_INDEX                          186
#define TK_FUNCTION                       187
#define TK_INTERVAL                       188
#define TK_COUNT                          189
#define TK_LAST_ROW                       190
#define TK_META                           191
#define TK_ONLY                           192
#define TK_TOPIC                          193
#define TK_CONSUMER                       194
#define TK_GROUP                          195
#define TK_DESC                           196
#define TK_DESCRIBE                       197
#define TK_RESET                          198
#define TK_QUERY                          199
#define TK_CACHE                          200
#define TK_EXPLAIN                        201
#define TK_ANALYZE                        202
#define TK_VERBOSE                        203
#define TK_NK_BOOL                        204
#define TK_RATIO                          205
#define TK_NK_FLOAT                       206
#define TK_OUTPUTTYPE                     207
#define TK_AGGREGATE                      208
#define TK_BUFSIZE                        209
#define TK_LANGUAGE                       210
#define TK_REPLACE                        211
#define TK_STREAM                         212
#define TK_INTO                           213
#define TK_PAUSE                          214
#define TK_RESUME                         215
#define TK_TRIGGER                        216
#define TK_AT_ONCE                        217
#define TK_WINDOW_CLOSE                   218
#define TK_IGNORE                         219
#define TK_EXPIRED                        220
#define TK_FILL_HISTORY                   221
#define TK_UPDATE                         222
#define TK_SUBTABLE                       223
#define TK_UNTREATED                      224
#define TK_KILL                           225
#define TK_CONNECTION                     226
#define TK_TRANSACTION                    227
#define TK_BALANCE                        228
#define TK_VGROUP                         229
#define TK_LEADER                         230
#define TK_MERGE                          231
#define TK_REDISTRIBUTE                   232
#define TK_SPLIT                          233
#define TK_DELETE                         234
#define TK_INSERT                         235
#define TK_NK_BIN                         236
#define TK_NK_HEX                         237
#define TK_NULL                           238
#define TK_NK_QUESTION                    239
#define TK_NK_ALIAS                       240
#define TK_NK_ARROW                       241
#define TK_ROWTS                          242
#define TK_QSTART                         243
#define TK_QEND                           244
#define TK_QDURATION                      245
#define TK_WSTART                         246
#define TK_WEND                           247
#define TK_WDURATION                      248
#define TK_IROWTS                         249
#define TK_ISFILLED                       250
#define TK_CAST                           251
#define TK_NOW                            252
#define TK_TODAY                          253
#define TK_TIMEZONE                       254
#define TK_CLIENT_VERSION                 255
#define TK_SERVER_VERSION                 256
#define TK_SERVER_STATUS                  257
#define TK_CURRENT_USER                   258
#define TK_CASE                           259
#define TK_WHEN                           260
#define TK_THEN                           261
#define TK_ELSE                           262
#define TK_BETWEEN                        263
#define TK_IS                             264
#define TK_NK_LT                          265
#define TK_NK_GT                          266
#define TK_NK_LE                          267
#define TK_NK_GE                          268
#define TK_NK_NE                          269
#define TK_MATCH                          270
#define TK_NMATCH                         271
#define TK_CONTAINS                       272
#define TK_IN                             273
#define TK_JOIN                           274
#define TK_INNER                          275
#define TK_SELECT                         276
#define TK_NK_HINT                        277
#define TK_DISTINCT                       278
#define TK_WHERE                          279
#define TK_PARTITION                      280
#define TK_BY                             281
#define TK_SESSION                        282
#define TK_STATE_WINDOW                   283
#define TK_EVENT_WINDOW                   284
#define TK_COUNT_WINDOW                   285
#define TK_SLIDING                        286
#define TK_FILL                           287
#define TK_VALUE                          288
#define TK_VALUE_F                        289
#define TK_NONE                           290
#define TK_PREV                           291
#define TK_NULL_F                         292
#define TK_LINEAR                         293
#define TK_NEXT                           294
#define TK_HAVING                         295
#define TK_RANGE                          296
#define TK_EVERY                          297
#define TK_ORDER                          298
#define TK_SLIMIT                         299
#define TK_SOFFSET                        300
#define TK_LIMIT                          301
#define TK_OFFSET                         302
#define TK_ASC                            303
#define TK_NULLS                          304
#define TK_ABORT                          305
#define TK_AFTER                          306
#define TK_ATTACH                         307
#define TK_BEFORE                         308
#define TK_BEGIN                          309
#define TK_BITAND                         310
#define TK_BITNOT                         311
#define TK_BITOR                          312
#define TK_BLOCKS                         313
#define TK_CHANGE                         314
#define TK_COMMA                          315
#define TK_CONCAT                         316
#define TK_CONFLICT                       317
#define TK_COPY                           318
#define TK_DEFERRED                       319
#define TK_DELIMITERS                     320
#define TK_DETACH                         321
#define TK_DIVIDE                         322
#define TK_DOT                            323
#define TK_EACH                           324
#define TK_FAIL                           325
#define TK_FILE                           326
#define TK_FOR                            327
#define TK_GLOB                           328
#define TK_ID                             329
#define TK_IMMEDIATE                      330
#define TK_IMPORT                         331
#define TK_INITIALLY                      332
#define TK_INSTEAD                        333
#define TK_ISNULL                         334
=======
#define TK_BOOL                           118
#define TK_TINYINT                        119
#define TK_SMALLINT                       120
#define TK_INT                            121
#define TK_INTEGER                        122
#define TK_BIGINT                         123
#define TK_FLOAT                          124
#define TK_DOUBLE                         125
#define TK_BINARY                         126
#define TK_NCHAR                          127
#define TK_UNSIGNED                       128
#define TK_JSON                           129
#define TK_VARCHAR                        130
#define TK_MEDIUMBLOB                     131
#define TK_BLOB                           132
#define TK_VARBINARY                      133
#define TK_GEOMETRY                       134
#define TK_DECIMAL                        135
#define TK_COMMENT                        136
#define TK_MAX_DELAY                      137
#define TK_WATERMARK                      138
#define TK_ROLLUP                         139
#define TK_TTL                            140
#define TK_SMA                            141
#define TK_DELETE_MARK                    142
#define TK_FIRST                          143
#define TK_LAST                           144
#define TK_SHOW                           145
#define TK_PRIVILEGES                     146
#define TK_DATABASES                      147
#define TK_TABLES                         148
#define TK_STABLES                        149
#define TK_MNODES                         150
#define TK_QNODES                         151
#define TK_ARBGROUPS                      152
#define TK_FUNCTIONS                      153
#define TK_INDEXES                        154
#define TK_ACCOUNTS                       155
#define TK_APPS                           156
#define TK_CONNECTIONS                    157
#define TK_LICENCES                       158
#define TK_GRANTS                         159
#define TK_FULL                           160
#define TK_LOGS                           161
#define TK_MACHINES                       162
#define TK_QUERIES                        163
#define TK_SCORES                         164
#define TK_TOPICS                         165
#define TK_VARIABLES                      166
#define TK_BNODES                         167
#define TK_SNODES                         168
#define TK_TRANSACTIONS                   169
#define TK_DISTRIBUTED                    170
#define TK_CONSUMERS                      171
#define TK_SUBSCRIPTIONS                  172
#define TK_VNODES                         173
#define TK_ALIVE                          174
#define TK_VIEWS                          175
#define TK_VIEW                           176
#define TK_COMPACTS                       177
#define TK_NORMAL                         178
#define TK_CHILD                          179
#define TK_LIKE                           180
#define TK_TBNAME                         181
#define TK_QTAGS                          182
#define TK_AS                             183
#define TK_SYSTEM                         184
#define TK_INDEX                          185
#define TK_FUNCTION                       186
#define TK_INTERVAL                       187
#define TK_COUNT                          188
#define TK_LAST_ROW                       189
#define TK_META                           190
#define TK_ONLY                           191
#define TK_TOPIC                          192
#define TK_CONSUMER                       193
#define TK_GROUP                          194
#define TK_DESC                           195
#define TK_DESCRIBE                       196
#define TK_RESET                          197
#define TK_QUERY                          198
#define TK_CACHE                          199
#define TK_EXPLAIN                        200
#define TK_ANALYZE                        201
#define TK_VERBOSE                        202
#define TK_NK_BOOL                        203
#define TK_RATIO                          204
#define TK_NK_FLOAT                       205
#define TK_OUTPUTTYPE                     206
#define TK_AGGREGATE                      207
#define TK_BUFSIZE                        208
#define TK_LANGUAGE                       209
#define TK_REPLACE                        210
#define TK_STREAM                         211
#define TK_INTO                           212
#define TK_PAUSE                          213
#define TK_RESUME                         214
#define TK_TRIGGER                        215
#define TK_AT_ONCE                        216
#define TK_WINDOW_CLOSE                   217
#define TK_IGNORE                         218
#define TK_EXPIRED                        219
#define TK_FILL_HISTORY                   220
#define TK_UPDATE                         221
#define TK_SUBTABLE                       222
#define TK_UNTREATED                      223
#define TK_KILL                           224
#define TK_CONNECTION                     225
#define TK_TRANSACTION                    226
#define TK_BALANCE                        227
#define TK_VGROUP                         228
#define TK_LEADER                         229
#define TK_MERGE                          230
#define TK_REDISTRIBUTE                   231
#define TK_SPLIT                          232
#define TK_DELETE                         233
#define TK_INSERT                         234
#define TK_NK_BIN                         235
#define TK_NK_HEX                         236
#define TK_NULL                           237
#define TK_NK_QUESTION                    238
#define TK_NK_ALIAS                       239
#define TK_NK_ARROW                       240
#define TK_ROWTS                          241
#define TK_QSTART                         242
#define TK_QEND                           243
#define TK_QDURATION                      244
#define TK_WSTART                         245
#define TK_WEND                           246
#define TK_WDURATION                      247
#define TK_IROWTS                         248
#define TK_ISFILLED                       249
#define TK_CAST                           250
#define TK_NOW                            251
#define TK_TODAY                          252
#define TK_TIMEZONE                       253
#define TK_CLIENT_VERSION                 254
#define TK_SERVER_VERSION                 255
#define TK_SERVER_STATUS                  256
#define TK_CURRENT_USER                   257
#define TK_CASE                           258
#define TK_WHEN                           259
#define TK_THEN                           260
#define TK_ELSE                           261
#define TK_BETWEEN                        262
#define TK_IS                             263
#define TK_NK_LT                          264
#define TK_NK_GT                          265
#define TK_NK_LE                          266
#define TK_NK_GE                          267
#define TK_NK_NE                          268
#define TK_MATCH                          269
#define TK_NMATCH                         270
#define TK_CONTAINS                       271
#define TK_IN                             272
#define TK_JOIN                           273
#define TK_INNER                          274
#define TK_SELECT                         275
#define TK_NK_HINT                        276
#define TK_DISTINCT                       277
#define TK_WHERE                          278
#define TK_PARTITION                      279
#define TK_BY                             280
#define TK_SESSION                        281
#define TK_STATE_WINDOW                   282
#define TK_EVENT_WINDOW                   283
#define TK_COUNT_WINDOW                   284
#define TK_SLIDING                        285
#define TK_FILL                           286
#define TK_VALUE                          287
#define TK_VALUE_F                        288
#define TK_NONE                           289
#define TK_PREV                           290
#define TK_NULL_F                         291
#define TK_LINEAR                         292
#define TK_NEXT                           293
#define TK_HAVING                         294
#define TK_RANGE                          295
#define TK_EVERY                          296
#define TK_ORDER                          297
#define TK_SLIMIT                         298
#define TK_SOFFSET                        299
#define TK_LIMIT                          300
#define TK_OFFSET                         301
#define TK_ASC                            302
#define TK_NULLS                          303
#define TK_ABORT                          304
#define TK_AFTER                          305
#define TK_ATTACH                         306
#define TK_BEFORE                         307
#define TK_BEGIN                          308
#define TK_BITAND                         309
#define TK_BITNOT                         310
#define TK_BITOR                          311
#define TK_BLOCKS                         312
#define TK_CHANGE                         313
#define TK_COMMA                          314
#define TK_CONCAT                         315
#define TK_CONFLICT                       316
#define TK_COPY                           317
#define TK_DEFERRED                       318
#define TK_DELIMITERS                     319
#define TK_DETACH                         320
#define TK_DIVIDE                         321
#define TK_DOT                            322
#define TK_EACH                           323
#define TK_FAIL                           324
#define TK_FILE                           325
#define TK_FOR                            326
#define TK_GLOB                           327
#define TK_ID                             328
#define TK_IMMEDIATE                      329
#define TK_IMPORT                         330
#define TK_INITIALLY                      331
#define TK_INSTEAD                        332
#define TK_ISNULL                         333
#define TK_KEY                            334
>>>>>>> 635a0e7b
#define TK_MODULES                        335
#define TK_NK_BITNOT                      336
#define TK_NK_SEMI                        337
#define TK_NOTNULL                        338
#define TK_OF                             339
#define TK_PLUS                           340
#define TK_PRIVILEGE                      341
#define TK_RAISE                          342
#define TK_RESTRICT                       343
#define TK_ROW                            344
#define TK_SEMI                           345
#define TK_STAR                           346
#define TK_STATEMENT                      347
#define TK_STRICT                         348
#define TK_STRING                         349
#define TK_TIMES                          350
#define TK_VALUES                         351
#define TK_VARIABLE                       352
#define TK_WAL                            353
<<<<<<< HEAD

=======
>>>>>>> 635a0e7b

#define TK_NK_SPACE         600
#define TK_NK_COMMENT       601
#define TK_NK_ILLEGAL       602
// #define TK_NK_HEX           603  // hex number  0x123
#define TK_NK_OCT           604  // oct number
// #define TK_NK_BIN           605  // bin format data 0b111
#define TK_BATCH_SCAN       606
#define TK_NO_BATCH_SCAN    607
#define TK_SORT_FOR_GROUP   608
#define TK_PARTITION_FIRST  609
#define TK_PARA_TABLES_SORT  610
#define TK_SMALLDATA_TS_SORT 611

#define TK_NK_NIL 65535

#endif /*_TD_COMMON_TOKEN_H_*/<|MERGE_RESOLUTION|>--- conflicted
+++ resolved
@@ -134,7 +134,6 @@
 #define TK_NK_EQ                          115
 #define TK_USING                          116
 #define TK_TAGS                           117
-<<<<<<< HEAD
 #define TK_PRIMARY                        118
 #define TK_KEY                            119
 #define TK_BOOL                           120
@@ -171,429 +170,208 @@
 #define TK_STABLES                        151
 #define TK_MNODES                         152
 #define TK_QNODES                         153
-#define TK_FUNCTIONS                      154
-#define TK_INDEXES                        155
-#define TK_ACCOUNTS                       156
-#define TK_APPS                           157
-#define TK_CONNECTIONS                    158
-#define TK_LICENCES                       159
-#define TK_GRANTS                         160
-#define TK_FULL                           161
-#define TK_LOGS                           162
-#define TK_MACHINES                       163
-#define TK_QUERIES                        164
-#define TK_SCORES                         165
-#define TK_TOPICS                         166
-#define TK_VARIABLES                      167
-#define TK_BNODES                         168
-#define TK_SNODES                         169
-#define TK_TRANSACTIONS                   170
-#define TK_DISTRIBUTED                    171
-#define TK_CONSUMERS                      172
-#define TK_SUBSCRIPTIONS                  173
-#define TK_VNODES                         174
-#define TK_ALIVE                          175
-#define TK_VIEWS                          176
-#define TK_VIEW                           177
-#define TK_COMPACTS                       178
-#define TK_NORMAL                         179
-#define TK_CHILD                          180
-#define TK_LIKE                           181
-#define TK_TBNAME                         182
-#define TK_QTAGS                          183
-#define TK_AS                             184
-#define TK_SYSTEM                         185
-#define TK_INDEX                          186
-#define TK_FUNCTION                       187
-#define TK_INTERVAL                       188
-#define TK_COUNT                          189
-#define TK_LAST_ROW                       190
-#define TK_META                           191
-#define TK_ONLY                           192
-#define TK_TOPIC                          193
-#define TK_CONSUMER                       194
-#define TK_GROUP                          195
-#define TK_DESC                           196
-#define TK_DESCRIBE                       197
-#define TK_RESET                          198
-#define TK_QUERY                          199
-#define TK_CACHE                          200
-#define TK_EXPLAIN                        201
-#define TK_ANALYZE                        202
-#define TK_VERBOSE                        203
-#define TK_NK_BOOL                        204
-#define TK_RATIO                          205
-#define TK_NK_FLOAT                       206
-#define TK_OUTPUTTYPE                     207
-#define TK_AGGREGATE                      208
-#define TK_BUFSIZE                        209
-#define TK_LANGUAGE                       210
-#define TK_REPLACE                        211
-#define TK_STREAM                         212
-#define TK_INTO                           213
-#define TK_PAUSE                          214
-#define TK_RESUME                         215
-#define TK_TRIGGER                        216
-#define TK_AT_ONCE                        217
-#define TK_WINDOW_CLOSE                   218
-#define TK_IGNORE                         219
-#define TK_EXPIRED                        220
-#define TK_FILL_HISTORY                   221
-#define TK_UPDATE                         222
-#define TK_SUBTABLE                       223
-#define TK_UNTREATED                      224
-#define TK_KILL                           225
-#define TK_CONNECTION                     226
-#define TK_TRANSACTION                    227
-#define TK_BALANCE                        228
-#define TK_VGROUP                         229
-#define TK_LEADER                         230
-#define TK_MERGE                          231
-#define TK_REDISTRIBUTE                   232
-#define TK_SPLIT                          233
-#define TK_DELETE                         234
-#define TK_INSERT                         235
-#define TK_NK_BIN                         236
-#define TK_NK_HEX                         237
-#define TK_NULL                           238
-#define TK_NK_QUESTION                    239
-#define TK_NK_ALIAS                       240
-#define TK_NK_ARROW                       241
-#define TK_ROWTS                          242
-#define TK_QSTART                         243
-#define TK_QEND                           244
-#define TK_QDURATION                      245
-#define TK_WSTART                         246
-#define TK_WEND                           247
-#define TK_WDURATION                      248
-#define TK_IROWTS                         249
-#define TK_ISFILLED                       250
-#define TK_CAST                           251
-#define TK_NOW                            252
-#define TK_TODAY                          253
-#define TK_TIMEZONE                       254
-#define TK_CLIENT_VERSION                 255
-#define TK_SERVER_VERSION                 256
-#define TK_SERVER_STATUS                  257
-#define TK_CURRENT_USER                   258
-#define TK_CASE                           259
-#define TK_WHEN                           260
-#define TK_THEN                           261
-#define TK_ELSE                           262
-#define TK_BETWEEN                        263
-#define TK_IS                             264
-#define TK_NK_LT                          265
-#define TK_NK_GT                          266
-#define TK_NK_LE                          267
-#define TK_NK_GE                          268
-#define TK_NK_NE                          269
-#define TK_MATCH                          270
-#define TK_NMATCH                         271
-#define TK_CONTAINS                       272
-#define TK_IN                             273
-#define TK_JOIN                           274
-#define TK_INNER                          275
-#define TK_SELECT                         276
-#define TK_NK_HINT                        277
-#define TK_DISTINCT                       278
-#define TK_WHERE                          279
-#define TK_PARTITION                      280
-#define TK_BY                             281
-#define TK_SESSION                        282
-#define TK_STATE_WINDOW                   283
-#define TK_EVENT_WINDOW                   284
-#define TK_COUNT_WINDOW                   285
-#define TK_SLIDING                        286
-#define TK_FILL                           287
-#define TK_VALUE                          288
-#define TK_VALUE_F                        289
-#define TK_NONE                           290
-#define TK_PREV                           291
-#define TK_NULL_F                         292
-#define TK_LINEAR                         293
-#define TK_NEXT                           294
-#define TK_HAVING                         295
-#define TK_RANGE                          296
-#define TK_EVERY                          297
-#define TK_ORDER                          298
-#define TK_SLIMIT                         299
-#define TK_SOFFSET                        300
-#define TK_LIMIT                          301
-#define TK_OFFSET                         302
-#define TK_ASC                            303
-#define TK_NULLS                          304
-#define TK_ABORT                          305
-#define TK_AFTER                          306
-#define TK_ATTACH                         307
-#define TK_BEFORE                         308
-#define TK_BEGIN                          309
-#define TK_BITAND                         310
-#define TK_BITNOT                         311
-#define TK_BITOR                          312
-#define TK_BLOCKS                         313
-#define TK_CHANGE                         314
-#define TK_COMMA                          315
-#define TK_CONCAT                         316
-#define TK_CONFLICT                       317
-#define TK_COPY                           318
-#define TK_DEFERRED                       319
-#define TK_DELIMITERS                     320
-#define TK_DETACH                         321
-#define TK_DIVIDE                         322
-#define TK_DOT                            323
-#define TK_EACH                           324
-#define TK_FAIL                           325
-#define TK_FILE                           326
-#define TK_FOR                            327
-#define TK_GLOB                           328
-#define TK_ID                             329
-#define TK_IMMEDIATE                      330
-#define TK_IMPORT                         331
-#define TK_INITIALLY                      332
-#define TK_INSTEAD                        333
-#define TK_ISNULL                         334
-=======
-#define TK_BOOL                           118
-#define TK_TINYINT                        119
-#define TK_SMALLINT                       120
-#define TK_INT                            121
-#define TK_INTEGER                        122
-#define TK_BIGINT                         123
-#define TK_FLOAT                          124
-#define TK_DOUBLE                         125
-#define TK_BINARY                         126
-#define TK_NCHAR                          127
-#define TK_UNSIGNED                       128
-#define TK_JSON                           129
-#define TK_VARCHAR                        130
-#define TK_MEDIUMBLOB                     131
-#define TK_BLOB                           132
-#define TK_VARBINARY                      133
-#define TK_GEOMETRY                       134
-#define TK_DECIMAL                        135
-#define TK_COMMENT                        136
-#define TK_MAX_DELAY                      137
-#define TK_WATERMARK                      138
-#define TK_ROLLUP                         139
-#define TK_TTL                            140
-#define TK_SMA                            141
-#define TK_DELETE_MARK                    142
-#define TK_FIRST                          143
-#define TK_LAST                           144
-#define TK_SHOW                           145
-#define TK_PRIVILEGES                     146
-#define TK_DATABASES                      147
-#define TK_TABLES                         148
-#define TK_STABLES                        149
-#define TK_MNODES                         150
-#define TK_QNODES                         151
-#define TK_ARBGROUPS                      152
-#define TK_FUNCTIONS                      153
-#define TK_INDEXES                        154
-#define TK_ACCOUNTS                       155
-#define TK_APPS                           156
-#define TK_CONNECTIONS                    157
-#define TK_LICENCES                       158
-#define TK_GRANTS                         159
-#define TK_FULL                           160
-#define TK_LOGS                           161
-#define TK_MACHINES                       162
-#define TK_QUERIES                        163
-#define TK_SCORES                         164
-#define TK_TOPICS                         165
-#define TK_VARIABLES                      166
-#define TK_BNODES                         167
-#define TK_SNODES                         168
-#define TK_TRANSACTIONS                   169
-#define TK_DISTRIBUTED                    170
-#define TK_CONSUMERS                      171
-#define TK_SUBSCRIPTIONS                  172
-#define TK_VNODES                         173
-#define TK_ALIVE                          174
-#define TK_VIEWS                          175
-#define TK_VIEW                           176
-#define TK_COMPACTS                       177
-#define TK_NORMAL                         178
-#define TK_CHILD                          179
-#define TK_LIKE                           180
-#define TK_TBNAME                         181
-#define TK_QTAGS                          182
-#define TK_AS                             183
-#define TK_SYSTEM                         184
-#define TK_INDEX                          185
-#define TK_FUNCTION                       186
-#define TK_INTERVAL                       187
-#define TK_COUNT                          188
-#define TK_LAST_ROW                       189
-#define TK_META                           190
-#define TK_ONLY                           191
-#define TK_TOPIC                          192
-#define TK_CONSUMER                       193
-#define TK_GROUP                          194
-#define TK_DESC                           195
-#define TK_DESCRIBE                       196
-#define TK_RESET                          197
-#define TK_QUERY                          198
-#define TK_CACHE                          199
-#define TK_EXPLAIN                        200
-#define TK_ANALYZE                        201
-#define TK_VERBOSE                        202
-#define TK_NK_BOOL                        203
-#define TK_RATIO                          204
-#define TK_NK_FLOAT                       205
-#define TK_OUTPUTTYPE                     206
-#define TK_AGGREGATE                      207
-#define TK_BUFSIZE                        208
-#define TK_LANGUAGE                       209
-#define TK_REPLACE                        210
-#define TK_STREAM                         211
-#define TK_INTO                           212
-#define TK_PAUSE                          213
-#define TK_RESUME                         214
-#define TK_TRIGGER                        215
-#define TK_AT_ONCE                        216
-#define TK_WINDOW_CLOSE                   217
-#define TK_IGNORE                         218
-#define TK_EXPIRED                        219
-#define TK_FILL_HISTORY                   220
-#define TK_UPDATE                         221
-#define TK_SUBTABLE                       222
-#define TK_UNTREATED                      223
-#define TK_KILL                           224
-#define TK_CONNECTION                     225
-#define TK_TRANSACTION                    226
-#define TK_BALANCE                        227
-#define TK_VGROUP                         228
-#define TK_LEADER                         229
-#define TK_MERGE                          230
-#define TK_REDISTRIBUTE                   231
-#define TK_SPLIT                          232
-#define TK_DELETE                         233
-#define TK_INSERT                         234
-#define TK_NK_BIN                         235
-#define TK_NK_HEX                         236
-#define TK_NULL                           237
-#define TK_NK_QUESTION                    238
-#define TK_NK_ALIAS                       239
-#define TK_NK_ARROW                       240
-#define TK_ROWTS                          241
-#define TK_QSTART                         242
-#define TK_QEND                           243
-#define TK_QDURATION                      244
-#define TK_WSTART                         245
-#define TK_WEND                           246
-#define TK_WDURATION                      247
-#define TK_IROWTS                         248
-#define TK_ISFILLED                       249
-#define TK_CAST                           250
-#define TK_NOW                            251
-#define TK_TODAY                          252
-#define TK_TIMEZONE                       253
-#define TK_CLIENT_VERSION                 254
-#define TK_SERVER_VERSION                 255
-#define TK_SERVER_STATUS                  256
-#define TK_CURRENT_USER                   257
-#define TK_CASE                           258
-#define TK_WHEN                           259
-#define TK_THEN                           260
-#define TK_ELSE                           261
-#define TK_BETWEEN                        262
-#define TK_IS                             263
-#define TK_NK_LT                          264
-#define TK_NK_GT                          265
-#define TK_NK_LE                          266
-#define TK_NK_GE                          267
-#define TK_NK_NE                          268
-#define TK_MATCH                          269
-#define TK_NMATCH                         270
-#define TK_CONTAINS                       271
-#define TK_IN                             272
-#define TK_JOIN                           273
-#define TK_INNER                          274
-#define TK_SELECT                         275
-#define TK_NK_HINT                        276
-#define TK_DISTINCT                       277
-#define TK_WHERE                          278
-#define TK_PARTITION                      279
-#define TK_BY                             280
-#define TK_SESSION                        281
-#define TK_STATE_WINDOW                   282
-#define TK_EVENT_WINDOW                   283
-#define TK_COUNT_WINDOW                   284
-#define TK_SLIDING                        285
-#define TK_FILL                           286
-#define TK_VALUE                          287
-#define TK_VALUE_F                        288
-#define TK_NONE                           289
-#define TK_PREV                           290
-#define TK_NULL_F                         291
-#define TK_LINEAR                         292
-#define TK_NEXT                           293
-#define TK_HAVING                         294
-#define TK_RANGE                          295
-#define TK_EVERY                          296
-#define TK_ORDER                          297
-#define TK_SLIMIT                         298
-#define TK_SOFFSET                        299
-#define TK_LIMIT                          300
-#define TK_OFFSET                         301
-#define TK_ASC                            302
-#define TK_NULLS                          303
-#define TK_ABORT                          304
-#define TK_AFTER                          305
-#define TK_ATTACH                         306
-#define TK_BEFORE                         307
-#define TK_BEGIN                          308
-#define TK_BITAND                         309
-#define TK_BITNOT                         310
-#define TK_BITOR                          311
-#define TK_BLOCKS                         312
-#define TK_CHANGE                         313
-#define TK_COMMA                          314
-#define TK_CONCAT                         315
-#define TK_CONFLICT                       316
-#define TK_COPY                           317
-#define TK_DEFERRED                       318
-#define TK_DELIMITERS                     319
-#define TK_DETACH                         320
-#define TK_DIVIDE                         321
-#define TK_DOT                            322
-#define TK_EACH                           323
-#define TK_FAIL                           324
-#define TK_FILE                           325
-#define TK_FOR                            326
-#define TK_GLOB                           327
-#define TK_ID                             328
-#define TK_IMMEDIATE                      329
-#define TK_IMPORT                         330
-#define TK_INITIALLY                      331
-#define TK_INSTEAD                        332
-#define TK_ISNULL                         333
-#define TK_KEY                            334
->>>>>>> 635a0e7b
-#define TK_MODULES                        335
-#define TK_NK_BITNOT                      336
-#define TK_NK_SEMI                        337
-#define TK_NOTNULL                        338
-#define TK_OF                             339
-#define TK_PLUS                           340
-#define TK_PRIVILEGE                      341
-#define TK_RAISE                          342
-#define TK_RESTRICT                       343
-#define TK_ROW                            344
-#define TK_SEMI                           345
-#define TK_STAR                           346
-#define TK_STATEMENT                      347
-#define TK_STRICT                         348
-#define TK_STRING                         349
-#define TK_TIMES                          350
-#define TK_VALUES                         351
-#define TK_VARIABLE                       352
-#define TK_WAL                            353
-<<<<<<< HEAD
-
-=======
->>>>>>> 635a0e7b
+#define TK_ARBGROUPS                      154
+#define TK_FUNCTIONS                      155
+#define TK_INDEXES                        156
+#define TK_ACCOUNTS                       157
+#define TK_APPS                           158
+#define TK_CONNECTIONS                    159
+#define TK_LICENCES                       160
+#define TK_GRANTS                         161
+#define TK_FULL                           162
+#define TK_LOGS                           163
+#define TK_MACHINES                       164
+#define TK_QUERIES                        165
+#define TK_SCORES                         166
+#define TK_TOPICS                         167
+#define TK_VARIABLES                      168
+#define TK_BNODES                         169
+#define TK_SNODES                         170
+#define TK_TRANSACTIONS                   171
+#define TK_DISTRIBUTED                    172
+#define TK_CONSUMERS                      173
+#define TK_SUBSCRIPTIONS                  174
+#define TK_VNODES                         175
+#define TK_ALIVE                          176
+#define TK_VIEWS                          177
+#define TK_VIEW                           178
+#define TK_COMPACTS                       179
+#define TK_NORMAL                         180
+#define TK_CHILD                          181
+#define TK_LIKE                           182
+#define TK_TBNAME                         183
+#define TK_QTAGS                          184
+#define TK_AS                             185
+#define TK_SYSTEM                         186
+#define TK_INDEX                          187
+#define TK_FUNCTION                       188
+#define TK_INTERVAL                       189
+#define TK_COUNT                          190
+#define TK_LAST_ROW                       191
+#define TK_META                           192
+#define TK_ONLY                           193
+#define TK_TOPIC                          194
+#define TK_CONSUMER                       195
+#define TK_GROUP                          196
+#define TK_DESC                           197
+#define TK_DESCRIBE                       198
+#define TK_RESET                          199
+#define TK_QUERY                          200
+#define TK_CACHE                          201
+#define TK_EXPLAIN                        202
+#define TK_ANALYZE                        203
+#define TK_VERBOSE                        204
+#define TK_NK_BOOL                        205
+#define TK_RATIO                          206
+#define TK_NK_FLOAT                       207
+#define TK_OUTPUTTYPE                     208
+#define TK_AGGREGATE                      209
+#define TK_BUFSIZE                        210
+#define TK_LANGUAGE                       211
+#define TK_REPLACE                        212
+#define TK_STREAM                         213
+#define TK_INTO                           214
+#define TK_PAUSE                          215
+#define TK_RESUME                         216
+#define TK_TRIGGER                        217
+#define TK_AT_ONCE                        218
+#define TK_WINDOW_CLOSE                   219
+#define TK_IGNORE                         220
+#define TK_EXPIRED                        221
+#define TK_FILL_HISTORY                   222
+#define TK_UPDATE                         223
+#define TK_SUBTABLE                       224
+#define TK_UNTREATED                      225
+#define TK_KILL                           226
+#define TK_CONNECTION                     227
+#define TK_TRANSACTION                    228
+#define TK_BALANCE                        229
+#define TK_VGROUP                         230
+#define TK_LEADER                         231
+#define TK_MERGE                          232
+#define TK_REDISTRIBUTE                   233
+#define TK_SPLIT                          234
+#define TK_DELETE                         235
+#define TK_INSERT                         236
+#define TK_NK_BIN                         237
+#define TK_NK_HEX                         238
+#define TK_NULL                           239
+#define TK_NK_QUESTION                    240
+#define TK_NK_ALIAS                       241
+#define TK_NK_ARROW                       242
+#define TK_ROWTS                          243
+#define TK_QSTART                         244
+#define TK_QEND                           245
+#define TK_QDURATION                      246
+#define TK_WSTART                         247
+#define TK_WEND                           248
+#define TK_WDURATION                      249
+#define TK_IROWTS                         250
+#define TK_ISFILLED                       251
+#define TK_CAST                           252
+#define TK_NOW                            253
+#define TK_TODAY                          254
+#define TK_TIMEZONE                       255
+#define TK_CLIENT_VERSION                 256
+#define TK_SERVER_VERSION                 257
+#define TK_SERVER_STATUS                  258
+#define TK_CURRENT_USER                   259
+#define TK_CASE                           260
+#define TK_WHEN                           261
+#define TK_THEN                           262
+#define TK_ELSE                           263
+#define TK_BETWEEN                        264
+#define TK_IS                             265
+#define TK_NK_LT                          266
+#define TK_NK_GT                          267
+#define TK_NK_LE                          268
+#define TK_NK_GE                          269
+#define TK_NK_NE                          270
+#define TK_MATCH                          271
+#define TK_NMATCH                         272
+#define TK_CONTAINS                       273
+#define TK_IN                             274
+#define TK_JOIN                           275
+#define TK_INNER                          276
+#define TK_SELECT                         277
+#define TK_NK_HINT                        278
+#define TK_DISTINCT                       279
+#define TK_WHERE                          280
+#define TK_PARTITION                      281
+#define TK_BY                             282
+#define TK_SESSION                        283
+#define TK_STATE_WINDOW                   284
+#define TK_EVENT_WINDOW                   285
+#define TK_COUNT_WINDOW                   286
+#define TK_SLIDING                        287
+#define TK_FILL                           288
+#define TK_VALUE                          289
+#define TK_VALUE_F                        290
+#define TK_NONE                           291
+#define TK_PREV                           292
+#define TK_NULL_F                         293
+#define TK_LINEAR                         294
+#define TK_NEXT                           295
+#define TK_HAVING                         296
+#define TK_RANGE                          297
+#define TK_EVERY                          298
+#define TK_ORDER                          299
+#define TK_SLIMIT                         300
+#define TK_SOFFSET                        301
+#define TK_LIMIT                          302
+#define TK_OFFSET                         303
+#define TK_ASC                            304
+#define TK_NULLS                          305
+#define TK_ABORT                          306
+#define TK_AFTER                          307
+#define TK_ATTACH                         308
+#define TK_BEFORE                         309
+#define TK_BEGIN                          310
+#define TK_BITAND                         311
+#define TK_BITNOT                         312
+#define TK_BITOR                          313
+#define TK_BLOCKS                         314
+#define TK_CHANGE                         315
+#define TK_COMMA                          316
+#define TK_CONCAT                         317
+#define TK_CONFLICT                       318
+#define TK_COPY                           319
+#define TK_DEFERRED                       320
+#define TK_DELIMITERS                     321
+#define TK_DETACH                         322
+#define TK_DIVIDE                         323
+#define TK_DOT                            324
+#define TK_EACH                           325
+#define TK_FAIL                           326
+#define TK_FILE                           327
+#define TK_FOR                            328
+#define TK_GLOB                           329
+#define TK_ID                             330
+#define TK_IMMEDIATE                      331
+#define TK_IMPORT                         332
+#define TK_INITIALLY                      333
+#define TK_INSTEAD                        334
+#define TK_ISNULL                         335
+#define TK_MODULES                        336
+#define TK_NK_BITNOT                      337
+#define TK_NK_SEMI                        338
+#define TK_NOTNULL                        339
+#define TK_OF                             340
+#define TK_PLUS                           341
+#define TK_PRIVILEGE                      342
+#define TK_RAISE                          343
+#define TK_RESTRICT                       344
+#define TK_ROW                            345
+#define TK_SEMI                           346
+#define TK_STAR                           347
+#define TK_STATEMENT                      348
+#define TK_STRICT                         349
+#define TK_STRING                         350
+#define TK_TIMES                          351
+#define TK_VALUES                         352
+#define TK_VARIABLE                       353
+#define TK_WAL                            354
+
 
 #define TK_NK_SPACE         600
 #define TK_NK_COMMENT       601
