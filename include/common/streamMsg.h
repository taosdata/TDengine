--- conflicted
+++ resolved
@@ -1056,22 +1056,15 @@
 //  STimeWindow wholeWindow;
   int64_t groupId;
   int64_t sessionId;
-<<<<<<< HEAD
   int32_t curIdx; // for pesudo func calculation
   int32_t curOutIdx; // REMOVE IT!!! to indicate the window index for current block, valid value start from 1
   int32_t triggerType;
   int32_t addOptions;
   bool    withExternalWindow;
   int8_t* createTable;
-=======
-  bool    withExternalWindow;
   bool    isWindowTrigger;
   int8_t  precision;
-  int32_t curOutIdx; // to indicate the window index for current block, valid value start from 1
-  int32_t triggerType;
-  int32_t addOptions;
   bool    hasPlaceHolder;
->>>>>>> cda99cf2
 } SStreamRuntimeFuncInfo;
 
 int32_t tSerializeStRtFuncInfo(SEncoder* pEncoder, const SStreamRuntimeFuncInfo* pInfo, bool needStreamRtInfo, bool needStreamGrpInfo);
