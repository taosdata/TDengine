--- conflicted
+++ resolved
@@ -988,12 +988,8 @@
   int8_t  createTable;
 
   // The following fields are used for multi-group calculation
-<<<<<<< HEAD
-  SSHashObj* pGroupCalcInfos;  // SSHashObj<gid int64_t, info SSTriggerGroupCalcInfo>
+  SSHashObj* pGroupCalcInfos;  // SSHashObj<gid int64_t, info SSTriggerGroupCalcInfo>, valid when isMultiGroupCalc is true
   // pGroupReadInfos may be NULL if trigger table and calc table are not the same
-=======
-  SSHashObj* pGroupCalcInfos;  // SSHashObj<gid int64_t, info SSTriggerGroupCalcInfo>, valid when isMultiGroupCalc is true
->>>>>>> b9e11b47
   SSHashObj* pGroupReadInfos;  // SSHashObj<vgId int32_t, pInfos SArray<SSTriggerGroupReadInfo>*>
 
   // The following fields are not serialized and only used by the runner task
