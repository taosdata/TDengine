--- conflicted
+++ resolved
@@ -61,19 +61,11 @@
 // ----------------- TSDB COLUMN DEFINITION
 #pragma pack(push, 1)
 typedef struct {
-<<<<<<< HEAD
   col_id_t colId;   // column ID(start from PRIMARYKEY_TIMESTAMP_COL_ID(1))
   int8_t   type;    // column type
-  int8_t   sma;     // block SMA: 0, no SMA, 1, sum/min/max, 2, ...
+  int8_t   flags;   // flags: 0 no index, 1 SCHEMA_SMA_ON, 2 SCHEMA_IDX_ON
   int32_t  bytes;   // column bytes (0~16M)
   int32_t  offset;  // point offset in STpRow after the header part.
-=======
-  col_id_t colId;        // column ID(start from PRIMARYKEY_TIMESTAMP_COL_ID(1))
-  int32_t  type : 8;     // column type
-  int32_t  bytes : 24;   // column bytes (0~16M)
-  int32_t  flags : 8;    // flags: 0 no index, 1 SCHEMA_SMA_ON, 2 SCHEMA_IDX_ON
-  int32_t  offset : 24;  // point offset in STpRow after the header part.
->>>>>>> f49524da
 } STColumn;
 #pragma pack(pop)
 
@@ -395,6 +387,8 @@
   TSKEY           ts;         // only used in last NULL column
 } SDataCol;
 
+
+
 #define isAllRowsNull(pCol) ((pCol)->len == 0)
 #define isAllRowsNone(pCol) ((pCol)->len == 0)
 static FORCE_INLINE void dataColReset(SDataCol *pDataCol) { pDataCol->len = 0; }
@@ -488,8 +482,7 @@
 int32_t    tdInitDataCols(SDataCols *pCols, STSchema *pSchema);
 SDataCols *tdDupDataCols(SDataCols *pCols, bool keepData);
 SDataCols *tdFreeDataCols(SDataCols *pCols);
-int32_t tdMergeDataCols(SDataCols *target, SDataCols *source, int32_t rowsToMerge, int32_t *pOffset, bool forceSetNull,
-                        TDRowVerT maxVer);
+int32_t tdMergeDataCols(SDataCols *target, SDataCols *source, int32_t rowsToMerge, int32_t *pOffset, bool forceSetNull, TDRowVerT maxVer);
 
 // ----------------- K-V data row structure
 /* |<-------------------------------------- len -------------------------------------------->|
