--- conflicted
+++ resolved
@@ -107,18 +107,15 @@
 #define COL_VAL_IS_NULL(CV)  ((CV)->flag == CV_FLAG_NULL)
 #define COL_VAL_IS_VALUE(CV) ((CV)->flag == CV_FLAG_VALUE)
 
-<<<<<<< HEAD
 // Strategies of merging rows with
 // same pk in single insert batch.
 typedef enum {
   PREFER_NON_NULL = 0,  // choose latest non-null value for each column
   KEEP_CONSISTENCY = 1  // choose latest row
 } ERowMergeStrategy;
-=======
 #define BSE_SEQUECE_SIZE sizeof(uint64_t)
 
 enum { TSDB_DATA_BLOB_VALUE = 0x1, TSDB_DATA_BLOB_EMPTY_VALUE = 0x2, TSDB_DATA_BLOB_NULL_VALUE = 0x4 };
->>>>>>> 0272343c
 
 #define tRowGetKey(_pRow, _pKey)                       \
   do {                                                 \
