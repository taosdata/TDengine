--- conflicted
+++ resolved
@@ -53,12 +53,9 @@
   SArray   *pGroupList;
   SArray*   pTableList;
   SHashObj* map;  // speedup acquire the tableQueryInfo by table uid
-<<<<<<< HEAD
   bool      needSortTableByGroupId;
-=======
   void*     pTagCond;
   void*     pTagIndexCond;
->>>>>>> 94fd3091
 } STableListInfo;
 
 typedef struct SColumnDataAgg {
