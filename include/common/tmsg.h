/*
 * Copyright (c) 2019 TAOS Data, Inc. <jhtao@taosdata.com>
 *
 * This program is free software: you can use, redistribute, and/or modify
 * it under the terms of the GNU Affero General Public License, version 3
 * or later ("AGPL"), as published by the Free Software Foundation.
 *
 * This program is distributed in the hope that it will be useful, but WITHOUT
 * ANY WARRANTY; without even the implied warranty of MERCHANTABILITY or
 * FITNESS FOR A PARTICULAR PURPOSE.
 *
 * You should have received a copy of the GNU Affero General Public License
 * along with this program. If not, see <http://www.gnu.org/licenses/>.
 */

#ifndef _TD_COMMON_TAOS_MSG_H_
#define _TD_COMMON_TAOS_MSG_H_

#include "taosdef.h"
#include "taoserror.h"
#include "tarray.h"
#include "tcoding.h"
#include "tcol.h"
#include "tencode.h"
#include "thash.h"
#include "tlist.h"
#include "tname.h"
#include "trow.h"
#include "tuuid.h"

#ifdef __cplusplus
extern "C" {
#endif

/* ------------------------ MESSAGE DEFINITIONS ------------------------ */

#define TD_MSG_NUMBER_
#undef TD_MSG_DICT_
#undef TD_MSG_INFO_
#undef TD_MSG_TYPE_INFO_
#undef TD_MSG_RANGE_CODE_
#undef TD_MSG_SEG_CODE_
#include "tmsgdef.h"

#undef TD_MSG_NUMBER_
#undef TD_MSG_DICT_
#undef TD_MSG_INFO_
#undef TD_MSG_TYPE_INFO_
#undef TD_MSG_RANGE_CODE_
#define TD_MSG_SEG_CODE_
#include "tmsgdef.h"

#undef TD_MSG_NUMBER_
#undef TD_MSG_DICT_
#undef TD_MSG_INFO_
#undef TD_MSG_TYPE_INFO_
#undef TD_MSG_SEG_CODE_
#undef TD_MSG_RANGE_CODE_
#include "tmsgdef.h"

extern char*   tMsgInfo[];
extern int32_t tMsgDict[];
extern int32_t tMsgRangeDict[];

typedef uint16_t tmsg_t;

#define TMSG_SEG_CODE(TYPE) (((TYPE)&0xff00) >> 8)
#define TMSG_SEG_SEQ(TYPE)  ((TYPE)&0xff)
#define TMSG_INDEX(TYPE)    (tMsgDict[TMSG_SEG_CODE(TYPE)] + TMSG_SEG_SEQ(TYPE))

#define DECODESQL()                                                              \
  do {                                                                           \
    if (!tDecodeIsEnd(&decoder)) {                                               \
      TAOS_CHECK_EXIT(tDecodeI32(&decoder, &pReq->sqlLen));                      \
      if (pReq->sqlLen > 0) {                                                    \
        TAOS_CHECK_EXIT(tDecodeBinaryAlloc(&decoder, (void**)&pReq->sql, NULL)); \
      }                                                                          \
    }                                                                            \
  } while (0)

#define ENCODESQL()                                                                      \
  do {                                                                                   \
    TAOS_CHECK_EXIT(tEncodeI32(&encoder, pReq->sqlLen));                                 \
    if (pReq->sqlLen > 0) {                                                              \
      TAOS_CHECK_EXIT(tEncodeBinary(&encoder, (const uint8_t*)pReq->sql, pReq->sqlLen)); \
    }                                                                                    \
  } while (0)

#define FREESQL()                \
  do {                           \
    if (pReq->sql != NULL) {     \
      taosMemoryFree(pReq->sql); \
    }                            \
    pReq->sql = NULL;            \
  } while (0)

static inline bool tmsgIsValid(tmsg_t type) {
  // static int8_t sz = sizeof(tMsgRangeDict) / sizeof(tMsgRangeDict[0]);
  int8_t maxSegIdx = TMSG_SEG_CODE(TDMT_MAX_MSG_MIN);
  int    segIdx = TMSG_SEG_CODE(type);
  if (segIdx >= 0 && segIdx < maxSegIdx) {
    return type < tMsgRangeDict[segIdx];
  }
  return false;
}

#define TMSG_INFO(type) (tmsgIsValid(type) ? tMsgInfo[TMSG_INDEX(type)] : "unKnown")

static inline bool vnodeIsMsgBlock(tmsg_t type) {
  return (type == TDMT_VND_CREATE_TABLE) || (type == TDMT_VND_ALTER_TABLE) || (type == TDMT_VND_DROP_TABLE) ||
         (type == TDMT_VND_UPDATE_TAG_VAL) || (type == TDMT_VND_ALTER_CONFIRM) || (type == TDMT_VND_COMMIT) ||
         (type == TDMT_SYNC_CONFIG_CHANGE);
}

static inline bool syncUtilUserCommit(tmsg_t msgType) {
  return msgType != TDMT_SYNC_NOOP && msgType != TDMT_SYNC_LEADER_TRANSFER;
}

/* ------------------------ OTHER DEFINITIONS ------------------------ */
// IE type
#define TSDB_IE_TYPE_SEC         1
#define TSDB_IE_TYPE_META        2
#define TSDB_IE_TYPE_MGMT_IP     3
#define TSDB_IE_TYPE_DNODE_CFG   4
#define TSDB_IE_TYPE_NEW_VERSION 5
#define TSDB_IE_TYPE_DNODE_EXT   6
#define TSDB_IE_TYPE_DNODE_STATE 7

enum {
  CONN_TYPE__QUERY = 1,
  CONN_TYPE__TMQ,
  CONN_TYPE__UDFD,
  CONN_TYPE__AUTH_TEST, // only for test authentication
  CONN_TYPE__MAX,
};

enum {
  HEARTBEAT_KEY_USER_AUTHINFO = 1,
  HEARTBEAT_KEY_DBINFO,
  HEARTBEAT_KEY_STBINFO,
  HEARTBEAT_KEY_TMQ,
  HEARTBEAT_KEY_DYN_VIEW,
  HEARTBEAT_KEY_VIEWINFO,
  HEARTBEAT_KEY_TSMA,
};

typedef enum _mgmt_table {
  TSDB_MGMT_TABLE_START,
  TSDB_MGMT_TABLE_DNODE,
  TSDB_MGMT_TABLE_MNODE,
  TSDB_MGMT_TABLE_MODULE,
  TSDB_MGMT_TABLE_QNODE,
  TSDB_MGMT_TABLE_SNODE,
  TSDB_MGMT_TABLE_BACKUP_NODE,  // no longer used
  TSDB_MGMT_TABLE_CLUSTER,
  TSDB_MGMT_TABLE_DB,
  TSDB_MGMT_TABLE_FUNC,
  TSDB_MGMT_TABLE_INDEX,
  TSDB_MGMT_TABLE_STB,
  TSDB_MGMT_TABLE_STREAMS,
  TSDB_MGMT_TABLE_TABLE,
  TSDB_MGMT_TABLE_TAG,
  TSDB_MGMT_TABLE_COL,
  TSDB_MGMT_TABLE_USER,
  TSDB_MGMT_TABLE_GRANTS,
  TSDB_MGMT_TABLE_VGROUP,
  TSDB_MGMT_TABLE_TOPICS,
  TSDB_MGMT_TABLE_CONSUMERS,
  TSDB_MGMT_TABLE_SUBSCRIPTIONS,
  TSDB_MGMT_TABLE_TRANS,
  TSDB_MGMT_TABLE_SMAS,
  TSDB_MGMT_TABLE_CONFIGS,
  TSDB_MGMT_TABLE_CONNS,
  TSDB_MGMT_TABLE_QUERIES,
  TSDB_MGMT_TABLE_VNODES,
  TSDB_MGMT_TABLE_APPS,
  TSDB_MGMT_TABLE_STREAM_TASKS,
  TSDB_MGMT_TABLE_STREAM_RECALCULATES,
  TSDB_MGMT_TABLE_PRIVILEGES,
  TSDB_MGMT_TABLE_VIEWS,
  TSDB_MGMT_TABLE_TSMAS,
  TSDB_MGMT_TABLE_COMPACT,
  TSDB_MGMT_TABLE_COMPACT_DETAIL,
  TSDB_MGMT_TABLE_GRANTS_FULL,
  TSDB_MGMT_TABLE_GRANTS_LOGS,
  TSDB_MGMT_TABLE_MACHINES,
  TSDB_MGMT_TABLE_ARBGROUP,
  TSDB_MGMT_TABLE_ENCRYPTIONS,
  TSDB_MGMT_TABLE_USER_FULL,
  TSDB_MGMT_TABLE_ANODE,
  TSDB_MGMT_TABLE_ANODE_FULL,
  TSDB_MGMT_TABLE_USAGE,
  TSDB_MGMT_TABLE_FILESETS,
  TSDB_MGMT_TABLE_TRANSACTION_DETAIL,
  TSDB_MGMT_TABLE_VC_COL,
  TSDB_MGMT_TABLE_BNODE,
  TSDB_MGMT_TABLE_MOUNT,
  TSDB_MGMT_TABLE_SSMIGRATE,
  TSDB_MGMT_TABLE_SCAN,
  TSDB_MGMT_TABLE_SCAN_DETAIL,
  TSDB_MGMT_TABLE_RSMA,
  TSDB_MGMT_TABLE_RETENTION,
  TSDB_MGMT_TABLE_RETENTION_DETAIL,
  TSDB_MGMT_TABLE_INSTANCE,
  TSDB_MGMT_TABLE_ENCRYPT_ALGORITHMS,
<<<<<<< HEAD
  TSDB_MGMT_TABLE_ENCRYPT_STATUS,
=======
  TSDB_MGMT_TABLE_TOKEN,
>>>>>>> 2131c8c6
  TSDB_MGMT_TABLE_MAX,
} EShowType;

typedef enum {
  TSDB_OPTR_NORMAL = 0,  // default
  TSDB_OPTR_SSMIGRATE = 1,
  TSDB_OPTR_ROLLUP = 2,
} ETsdbOpType;

typedef enum {
  TSDB_TRIGGER_MANUAL = 0,  // default
  TSDB_TRIGGER_AUTO = 1,
} ETriggerType;

#define TSDB_ALTER_TABLE_ADD_TAG                         1
#define TSDB_ALTER_TABLE_DROP_TAG                        2
#define TSDB_ALTER_TABLE_UPDATE_TAG_NAME                 3
#define TSDB_ALTER_TABLE_UPDATE_TAG_VAL                  4
#define TSDB_ALTER_TABLE_ADD_COLUMN                      5
#define TSDB_ALTER_TABLE_DROP_COLUMN                     6
#define TSDB_ALTER_TABLE_UPDATE_COLUMN_BYTES             7
#define TSDB_ALTER_TABLE_UPDATE_TAG_BYTES                8
#define TSDB_ALTER_TABLE_UPDATE_OPTIONS                  9
#define TSDB_ALTER_TABLE_UPDATE_COLUMN_NAME              10
#define TSDB_ALTER_TABLE_ADD_TAG_INDEX                   11
#define TSDB_ALTER_TABLE_DROP_TAG_INDEX                  12
#define TSDB_ALTER_TABLE_UPDATE_COLUMN_COMPRESS          13
#define TSDB_ALTER_TABLE_ADD_COLUMN_WITH_COMPRESS_OPTION 14
#define TSDB_ALTER_TABLE_UPDATE_MULTI_TAG_VAL            15
#define TSDB_ALTER_TABLE_ALTER_COLUMN_REF                16
#define TSDB_ALTER_TABLE_REMOVE_COLUMN_REF               17
#define TSDB_ALTER_TABLE_ADD_COLUMN_WITH_COLUMN_REF      18

#define TSDB_FILL_NONE        0
#define TSDB_FILL_NULL        1
#define TSDB_FILL_NULL_F      2
#define TSDB_FILL_SET_VALUE   3
#define TSDB_FILL_SET_VALUE_F 4
#define TSDB_FILL_LINEAR      5
#define TSDB_FILL_PREV        6
#define TSDB_FILL_NEXT        7
#define TSDB_FILL_NEAR        8


#define TSDB_ALTER_USER_BASIC_INFO             1
// these definitions start from 5 is to keep compatible with old versions
#define TSDB_ALTER_USER_ADD_PRIVILEGES         5
#define TSDB_ALTER_USER_DEL_PRIVILEGES         6


#define TSDB_ALTER_RSMA_FUNCTION 0x1

#define TSDB_KILL_MSG_LEN 30

#define TSDB_TABLE_NUM_UNIT 100000

#define TSDB_VN_READ_ACCCESS  ((char)0x1)
#define TSDB_VN_WRITE_ACCCESS ((char)0x2)
#define TSDB_VN_ALL_ACCCESS   (TSDB_VN_READ_ACCCESS | TSDB_VN_WRITE_ACCCESS)

#define TSDB_COL_NORMAL 0x0u  // the normal column of the table
#define TSDB_COL_TAG    0x1u  // the tag column type
#define TSDB_COL_UDC    0x2u  // the user specified normal string column, it is a dummy column
#define TSDB_COL_TMP    0x4u  // internal column generated by the previous operators
#define TSDB_COL_NULL   0x8u  // the column filter NULL or not

#define TSDB_COL_IS_TAG(f)        (((f & (~(TSDB_COL_NULL))) & TSDB_COL_TAG) != 0)
#define TSDB_COL_IS_NORMAL_COL(f) ((f & (~(TSDB_COL_NULL))) == TSDB_COL_NORMAL)
#define TSDB_COL_IS_UD_COL(f)     ((f & (~(TSDB_COL_NULL))) == TSDB_COL_UDC)
#define TSDB_COL_REQ_NULL(f)      (((f)&TSDB_COL_NULL) != 0)

#define TD_SUPER_TABLE          TSDB_SUPER_TABLE
#define TD_CHILD_TABLE          TSDB_CHILD_TABLE
#define TD_NORMAL_TABLE         TSDB_NORMAL_TABLE
#define TD_VIRTUAL_NORMAL_TABLE TSDB_VIRTUAL_NORMAL_TABLE
#define TD_VIRTUAL_CHILD_TABLE  TSDB_VIRTUAL_CHILD_TABLE

typedef enum ENodeType {
  // Syntax nodes are used in parser and planner module, and some are also used in executor module, such as COLUMN,
  // VALUE, OPERATOR, FUNCTION and so on.
  QUERY_NODE_COLUMN = 1,
  QUERY_NODE_VALUE,
  QUERY_NODE_OPERATOR,
  QUERY_NODE_LOGIC_CONDITION,
  QUERY_NODE_FUNCTION,
  QUERY_NODE_REAL_TABLE,
  QUERY_NODE_TEMP_TABLE,
  QUERY_NODE_JOIN_TABLE,
  QUERY_NODE_GROUPING_SET,
  QUERY_NODE_ORDER_BY_EXPR,
  QUERY_NODE_LIMIT,
  QUERY_NODE_STATE_WINDOW,
  QUERY_NODE_SESSION_WINDOW,
  QUERY_NODE_INTERVAL_WINDOW,
  QUERY_NODE_NODE_LIST,
  QUERY_NODE_FILL,
  QUERY_NODE_RAW_EXPR,  // Only be used in parser module.
  QUERY_NODE_TARGET,
  QUERY_NODE_DATABLOCK_DESC,
  QUERY_NODE_SLOT_DESC,
  QUERY_NODE_COLUMN_DEF,
  QUERY_NODE_DOWNSTREAM_SOURCE,
  QUERY_NODE_DATABASE_OPTIONS,
  QUERY_NODE_TABLE_OPTIONS,
  QUERY_NODE_INDEX_OPTIONS,
  QUERY_NODE_EXPLAIN_OPTIONS,
  QUERY_NODE_LEFT_VALUE,
  QUERY_NODE_COLUMN_REF,
  QUERY_NODE_WHEN_THEN,
  QUERY_NODE_CASE_WHEN,
  QUERY_NODE_EVENT_WINDOW,
  QUERY_NODE_HINT,
  QUERY_NODE_VIEW,
  QUERY_NODE_WINDOW_OFFSET,
  QUERY_NODE_COUNT_WINDOW,
  QUERY_NODE_COLUMN_OPTIONS,
  QUERY_NODE_TSMA_OPTIONS,
  QUERY_NODE_ANOMALY_WINDOW,
  QUERY_NODE_RANGE_AROUND,
  QUERY_NODE_STREAM_NOTIFY_OPTIONS,
  QUERY_NODE_VIRTUAL_TABLE,
  QUERY_NODE_SLIDING_WINDOW,
  QUERY_NODE_PERIOD_WINDOW,
  QUERY_NODE_STREAM_TRIGGER,
  QUERY_NODE_STREAM,
  QUERY_NODE_STREAM_TAG_DEF,
  QUERY_NODE_EXTERNAL_WINDOW,
  QUERY_NODE_STREAM_TRIGGER_OPTIONS,
  QUERY_NODE_PLACE_HOLDER_TABLE,
  QUERY_NODE_TIME_RANGE,
  QUERY_NODE_STREAM_OUT_TABLE,
  QUERY_NODE_STREAM_CALC_RANGE,
  QUERY_NODE_COUNT_WINDOW_ARGS,
  QUERY_NODE_BNODE_OPTIONS,
  QUERY_NODE_DATE_TIME_RANGE,
  QUERY_NODE_IP_RANGE,
  QUERY_NODE_USER_OPTIONS,
  QUERY_NODE_REMOTE_VALUE,
  QUERY_NODE_TOKEN_OPTIONS,

  // Statement nodes are used in parser and planner module.
  QUERY_NODE_SET_OPERATOR = 100,
  QUERY_NODE_SELECT_STMT,
  QUERY_NODE_VNODE_MODIFY_STMT,
  QUERY_NODE_CREATE_DATABASE_STMT,
  QUERY_NODE_DROP_DATABASE_STMT,
  QUERY_NODE_ALTER_DATABASE_STMT,
  QUERY_NODE_FLUSH_DATABASE_STMT,
  QUERY_NODE_TRIM_DATABASE_STMT,
  QUERY_NODE_CREATE_TABLE_STMT,
  QUERY_NODE_CREATE_SUBTABLE_CLAUSE,
  QUERY_NODE_CREATE_MULTI_TABLES_STMT,
  QUERY_NODE_DROP_TABLE_CLAUSE,
  QUERY_NODE_DROP_TABLE_STMT,
  QUERY_NODE_DROP_SUPER_TABLE_STMT,
  QUERY_NODE_ALTER_TABLE_STMT,
  QUERY_NODE_ALTER_SUPER_TABLE_STMT,
  QUERY_NODE_CREATE_USER_STMT,
  QUERY_NODE_ALTER_USER_STMT,
  QUERY_NODE_DROP_USER_STMT,
  QUERY_NODE_USE_DATABASE_STMT,
  QUERY_NODE_CREATE_DNODE_STMT,
  QUERY_NODE_DROP_DNODE_STMT,
  QUERY_NODE_ALTER_DNODE_STMT,
  QUERY_NODE_CREATE_INDEX_STMT,
  QUERY_NODE_DROP_INDEX_STMT,
  QUERY_NODE_CREATE_QNODE_STMT,
  QUERY_NODE_DROP_QNODE_STMT,
  QUERY_NODE_CREATE_BACKUP_NODE_STMT,  // no longer used
  QUERY_NODE_DROP_BACKUP_NODE_STMT,    // no longer used
  QUERY_NODE_CREATE_SNODE_STMT,
  QUERY_NODE_DROP_SNODE_STMT,
  QUERY_NODE_CREATE_MNODE_STMT,
  QUERY_NODE_DROP_MNODE_STMT,
  QUERY_NODE_CREATE_TOPIC_STMT,
  QUERY_NODE_DROP_TOPIC_STMT,
  QUERY_NODE_DROP_CGROUP_STMT,
  QUERY_NODE_ALTER_LOCAL_STMT,
  QUERY_NODE_EXPLAIN_STMT,
  QUERY_NODE_DESCRIBE_STMT,
  QUERY_NODE_RESET_QUERY_CACHE_STMT,
  QUERY_NODE_COMPACT_DATABASE_STMT,
  QUERY_NODE_COMPACT_VGROUPS_STMT,
  QUERY_NODE_CREATE_FUNCTION_STMT,
  QUERY_NODE_DROP_FUNCTION_STMT,
  QUERY_NODE_CREATE_STREAM_STMT,
  QUERY_NODE_DROP_STREAM_STMT,
  QUERY_NODE_BALANCE_VGROUP_STMT,
  QUERY_NODE_MERGE_VGROUP_STMT,
  QUERY_NODE_REDISTRIBUTE_VGROUP_STMT,
  QUERY_NODE_SPLIT_VGROUP_STMT,
  QUERY_NODE_SYNCDB_STMT,
  QUERY_NODE_GRANT_STMT,
  QUERY_NODE_REVOKE_STMT,
  QUERY_NODE_ALTER_CLUSTER_STMT,
  QUERY_NODE_SSMIGRATE_DATABASE_STMT,
  QUERY_NODE_CREATE_TSMA_STMT,
  QUERY_NODE_DROP_TSMA_STMT,
  QUERY_NODE_CREATE_VIRTUAL_TABLE_STMT,
  QUERY_NODE_CREATE_VIRTUAL_SUBTABLE_STMT,
  QUERY_NODE_DROP_VIRTUAL_TABLE_STMT,
  QUERY_NODE_ALTER_VIRTUAL_TABLE_STMT,
  QUERY_NODE_CREATE_MOUNT_STMT,
  QUERY_NODE_DROP_MOUNT_STMT,
  QUERY_NODE_SCAN_DATABASE_STMT,
  QUERY_NODE_SCAN_VGROUPS_STMT,
  QUERY_NODE_TRIM_DATABASE_WAL_STMT,
  QUERY_NODE_ALTER_DNODES_RELOAD_TLS_STMT,
<<<<<<< HEAD
  QUERY_NODE_ALTER_ENCRYPT_KEY_STMT,
=======
  QUERY_NODE_CREATE_TOKEN_STMT,
  QUERY_NODE_ALTER_TOKEN_STMT,
  QUERY_NODE_DROP_TOKEN_STMT,
>>>>>>> 2131c8c6

  // placeholder for [155, 180]
  QUERY_NODE_SHOW_CREATE_VIEW_STMT = 181,
  QUERY_NODE_SHOW_CREATE_DATABASE_STMT,
  QUERY_NODE_SHOW_CREATE_TABLE_STMT,
  QUERY_NODE_SHOW_CREATE_STABLE_STMT,
  QUERY_NODE_SHOW_TABLE_DISTRIBUTED_STMT,
  QUERY_NODE_SHOW_LOCAL_VARIABLES_STMT,
  QUERY_NODE_SHOW_SCORES_STMT,
  QUERY_NODE_SHOW_TABLE_TAGS_STMT,
  QUERY_NODE_KILL_CONNECTION_STMT,
  QUERY_NODE_KILL_QUERY_STMT,
  QUERY_NODE_KILL_TRANSACTION_STMT,
  QUERY_NODE_KILL_COMPACT_STMT,
  QUERY_NODE_DELETE_STMT,
  QUERY_NODE_INSERT_STMT,
  QUERY_NODE_QUERY,
  QUERY_NODE_SHOW_DB_ALIVE_STMT,
  QUERY_NODE_SHOW_CLUSTER_ALIVE_STMT,
  QUERY_NODE_BALANCE_VGROUP_LEADER_STMT,
  QUERY_NODE_BALANCE_VGROUP_LEADER_DATABASE_STMT,
  QUERY_NODE_RESTORE_DNODE_STMT,
  QUERY_NODE_RESTORE_QNODE_STMT,
  QUERY_NODE_RESTORE_MNODE_STMT,
  QUERY_NODE_RESTORE_VNODE_STMT,
  QUERY_NODE_PAUSE_STREAM_STMT,
  QUERY_NODE_RESUME_STREAM_STMT,
  QUERY_NODE_CREATE_VIEW_STMT,
  QUERY_NODE_DROP_VIEW_STMT,
  QUERY_NODE_CREATE_SUBTABLE_FROM_FILE_CLAUSE,
  QUERY_NODE_CREATE_ANODE_STMT,
  QUERY_NODE_DROP_ANODE_STMT,
  QUERY_NODE_UPDATE_ANODE_STMT,
  QUERY_NODE_ASSIGN_LEADER_STMT,
  QUERY_NODE_SHOW_CREATE_TSMA_STMT,
  QUERY_NODE_SHOW_CREATE_VTABLE_STMT,
  QUERY_NODE_RECALCULATE_STREAM_STMT,
  QUERY_NODE_CREATE_BNODE_STMT,
  QUERY_NODE_DROP_BNODE_STMT,
  QUERY_NODE_KILL_SSMIGRATE_STMT,
  QUERY_NODE_KILL_SCAN_STMT,
  QUERY_NODE_CREATE_RSMA_STMT,
  QUERY_NODE_DROP_RSMA_STMT,
  QUERY_NODE_ALTER_RSMA_STMT,
  QUERY_NODE_SHOW_CREATE_RSMA_STMT,
  QUERY_NODE_ROLLUP_DATABASE_STMT,
  QUERY_NODE_ROLLUP_VGROUPS_STMT,
  QUERY_NODE_KILL_RETENTION_STMT,
  QUERY_NODE_SET_VGROUP_KEEP_VERSION_STMT,
  QUERY_NODE_CREATE_ENCRYPT_ALGORITHMS_STMT,
  QUERY_NODE_DROP_ENCRYPT_ALGR_STMT,

  // show statement nodes
  // see 'sysTableShowAdapter', 'SYSTABLE_SHOW_TYPE_OFFSET'
  QUERY_NODE_SHOW_DNODES_STMT = 400,
  QUERY_NODE_SHOW_MNODES_STMT,
  QUERY_NODE_SHOW_MODULES_STMT,
  QUERY_NODE_SHOW_QNODES_STMT,
  QUERY_NODE_SHOW_SNODES_STMT,
  QUERY_NODE_SHOW_BACKUP_NODES_STMT,  // no longer used
  QUERY_NODE_SHOW_ARBGROUPS_STMT,
  QUERY_NODE_SHOW_CLUSTER_STMT,
  QUERY_NODE_SHOW_DATABASES_STMT,
  QUERY_NODE_SHOW_FUNCTIONS_STMT,
  QUERY_NODE_SHOW_INDEXES_STMT,
  QUERY_NODE_SHOW_STABLES_STMT,
  QUERY_NODE_SHOW_STREAMS_STMT,
  QUERY_NODE_SHOW_TABLES_STMT,
  QUERY_NODE_SHOW_TAGS_STMT,
  QUERY_NODE_SHOW_USERS_STMT,
  QUERY_NODE_SHOW_USERS_FULL_STMT,
  QUERY_NODE_SHOW_LICENCES_STMT,
  QUERY_NODE_SHOW_VGROUPS_STMT,
  QUERY_NODE_SHOW_TOPICS_STMT,
  QUERY_NODE_SHOW_CONSUMERS_STMT,
  QUERY_NODE_SHOW_CONNECTIONS_STMT,
  QUERY_NODE_SHOW_QUERIES_STMT,
  QUERY_NODE_SHOW_APPS_STMT,
  QUERY_NODE_SHOW_VARIABLES_STMT,
  QUERY_NODE_SHOW_DNODE_VARIABLES_STMT,
  QUERY_NODE_SHOW_TRANSACTIONS_STMT,
  QUERY_NODE_SHOW_SUBSCRIPTIONS_STMT,
  QUERY_NODE_SHOW_VNODES_STMT,
  QUERY_NODE_SHOW_USER_PRIVILEGES_STMT,
  QUERY_NODE_SHOW_VIEWS_STMT,
  QUERY_NODE_SHOW_COMPACTS_STMT,
  QUERY_NODE_SHOW_COMPACT_DETAILS_STMT,
  QUERY_NODE_SHOW_GRANTS_FULL_STMT,
  QUERY_NODE_SHOW_GRANTS_LOGS_STMT,
  QUERY_NODE_SHOW_CLUSTER_MACHINES_STMT,
  QUERY_NODE_SHOW_ENCRYPTIONS_STMT,
  QUERY_NODE_SHOW_TSMAS_STMT,
  QUERY_NODE_SHOW_ANODES_STMT,
  QUERY_NODE_SHOW_ANODES_FULL_STMT,
  QUERY_NODE_SHOW_USAGE_STMT,
  QUERY_NODE_SHOW_FILESETS_STMT,
  QUERY_NODE_SHOW_TRANSACTION_DETAILS_STMT,
  QUERY_NODE_SHOW_VTABLES_STMT,
  QUERY_NODE_SHOW_BNODES_STMT,
  QUERY_NODE_SHOW_MOUNTS_STMT,
  QUERY_NODE_SHOW_SSMIGRATES_STMT,
  QUERY_NODE_SHOW_SCANS_STMT,
  QUERY_NODE_SHOW_SCAN_DETAILS_STMT,
  QUERY_NODE_SHOW_RSMAS_STMT,
  QUERY_NODE_SHOW_RETENTIONS_STMT,
  QUERY_NODE_SHOW_RETENTION_DETAILS_STMT,
  QUERY_NODE_SHOW_INSTANCES_STMT,
  QUERY_NODE_SHOW_ENCRYPT_ALGORITHMS_STMT,
<<<<<<< HEAD
  QUERY_NODE_SHOW_ENCRYPT_STATUS_STMT,
=======
  QUERY_NODE_SHOW_TOKENS_STMT,
>>>>>>> 2131c8c6

  // logic plan node
  QUERY_NODE_LOGIC_PLAN_SCAN = 1000,
  QUERY_NODE_LOGIC_PLAN_JOIN,
  QUERY_NODE_LOGIC_PLAN_AGG,
  QUERY_NODE_LOGIC_PLAN_PROJECT,
  QUERY_NODE_LOGIC_PLAN_VNODE_MODIFY,
  QUERY_NODE_LOGIC_PLAN_EXCHANGE,
  QUERY_NODE_LOGIC_PLAN_MERGE,
  QUERY_NODE_LOGIC_PLAN_WINDOW,
  QUERY_NODE_LOGIC_PLAN_FILL,
  QUERY_NODE_LOGIC_PLAN_SORT,
  QUERY_NODE_LOGIC_PLAN_PARTITION,
  QUERY_NODE_LOGIC_PLAN_INDEF_ROWS_FUNC,
  QUERY_NODE_LOGIC_PLAN_INTERP_FUNC,
  QUERY_NODE_LOGIC_SUBPLAN,
  QUERY_NODE_LOGIC_PLAN,
  QUERY_NODE_LOGIC_PLAN_GROUP_CACHE,
  QUERY_NODE_LOGIC_PLAN_DYN_QUERY_CTRL,
  QUERY_NODE_LOGIC_PLAN_FORECAST_FUNC,
  QUERY_NODE_LOGIC_PLAN_VIRTUAL_TABLE_SCAN,
  QUERY_NODE_LOGIC_PLAN_ANALYSIS_FUNC,

  // physical plan node
  QUERY_NODE_PHYSICAL_PLAN_TAG_SCAN = 1100,
  QUERY_NODE_PHYSICAL_PLAN_TABLE_SCAN,
  QUERY_NODE_PHYSICAL_PLAN_TABLE_SEQ_SCAN,  // INACTIVE
  QUERY_NODE_PHYSICAL_PLAN_TABLE_MERGE_SCAN,
  QUERY_NODE_PHYSICAL_PLAN_STREAM_SCAN,
  QUERY_NODE_PHYSICAL_PLAN_SYSTABLE_SCAN,
  QUERY_NODE_PHYSICAL_PLAN_BLOCK_DIST_SCAN,
  QUERY_NODE_PHYSICAL_PLAN_LAST_ROW_SCAN,
  QUERY_NODE_PHYSICAL_PLAN_PROJECT,
  QUERY_NODE_PHYSICAL_PLAN_MERGE_JOIN,
  QUERY_NODE_PHYSICAL_PLAN_HASH_AGG,
  QUERY_NODE_PHYSICAL_PLAN_EXCHANGE,
  QUERY_NODE_PHYSICAL_PLAN_MERGE,
  QUERY_NODE_PHYSICAL_PLAN_SORT,
  QUERY_NODE_PHYSICAL_PLAN_GROUP_SORT,
  QUERY_NODE_PHYSICAL_PLAN_HASH_INTERVAL,
  QUERY_NODE_PHYSICAL_PLAN_MERGE_INTERVAL,  // INACTIVE
  QUERY_NODE_PHYSICAL_PLAN_MERGE_ALIGNED_INTERVAL,
  QUERY_NODE_PHYSICAL_PLAN_UNUSED_1,
  QUERY_NODE_PHYSICAL_PLAN_UNUSED_2,
  QUERY_NODE_PHYSICAL_PLAN_UNUSED_3,
  QUERY_NODE_PHYSICAL_PLAN_FILL,
  QUERY_NODE_PHYSICAL_PLAN_UNUSED_4,
  QUERY_NODE_PHYSICAL_PLAN_MERGE_SESSION,
  QUERY_NODE_PHYSICAL_PLAN_UNUSED_5,
  QUERY_NODE_PHYSICAL_PLAN_UNUSED_6,
  QUERY_NODE_PHYSICAL_PLAN_UNUSED_7,
  QUERY_NODE_PHYSICAL_PLAN_MERGE_STATE,
  QUERY_NODE_PHYSICAL_PLAN_UNUSED_8,
  QUERY_NODE_PHYSICAL_PLAN_PARTITION,
  QUERY_NODE_PHYSICAL_PLAN_UNUSED_9,
  QUERY_NODE_PHYSICAL_PLAN_INDEF_ROWS_FUNC,
  QUERY_NODE_PHYSICAL_PLAN_INTERP_FUNC,
  QUERY_NODE_PHYSICAL_PLAN_DISPATCH,
  QUERY_NODE_PHYSICAL_PLAN_INSERT,
  QUERY_NODE_PHYSICAL_PLAN_QUERY_INSERT,
  QUERY_NODE_PHYSICAL_PLAN_DELETE,
  QUERY_NODE_PHYSICAL_SUBPLAN,
  QUERY_NODE_PHYSICAL_PLAN,
  QUERY_NODE_PHYSICAL_PLAN_TABLE_COUNT_SCAN,
  QUERY_NODE_PHYSICAL_PLAN_MERGE_EVENT,
  QUERY_NODE_PHYSICAL_PLAN_UNUSED_10,
  QUERY_NODE_PHYSICAL_PLAN_HASH_JOIN,
  QUERY_NODE_PHYSICAL_PLAN_GROUP_CACHE,
  QUERY_NODE_PHYSICAL_PLAN_DYN_QUERY_CTRL,
  QUERY_NODE_PHYSICAL_PLAN_MERGE_COUNT,
  QUERY_NODE_PHYSICAL_PLAN_UNUSED_11,
  QUERY_NODE_PHYSICAL_PLAN_UNUSED_12,
  QUERY_NODE_PHYSICAL_PLAN_UNUSED_13,
  QUERY_NODE_PHYSICAL_PLAN_MERGE_ANOMALY,
  QUERY_NODE_PHYSICAL_PLAN_UNUSED_14,
  QUERY_NODE_PHYSICAL_PLAN_FORECAST_FUNC,
  QUERY_NODE_PHYSICAL_PLAN_UNUSED_15,
  QUERY_NODE_PHYSICAL_PLAN_UNUSED_16,
  QUERY_NODE_PHYSICAL_PLAN_UNUSED_17,
  QUERY_NODE_PHYSICAL_PLAN_UNUSED_18,
  QUERY_NODE_PHYSICAL_PLAN_UNUSED_19,
  QUERY_NODE_PHYSICAL_PLAN_UNUSED_20,
  QUERY_NODE_PHYSICAL_PLAN_UNUSED_21,
  QUERY_NODE_PHYSICAL_PLAN_UNUSED_22,
  QUERY_NODE_PHYSICAL_PLAN_UNUSED_23,
  QUERY_NODE_PHYSICAL_PLAN_UNUSED_24,
  QUERY_NODE_PHYSICAL_PLAN_VIRTUAL_TABLE_SCAN,
  QUERY_NODE_PHYSICAL_PLAN_EXTERNAL_WINDOW,
  QUERY_NODE_PHYSICAL_PLAN_HASH_EXTERNAL,
  QUERY_NODE_PHYSICAL_PLAN_MERGE_ALIGNED_EXTERNAL,
  QUERY_NODE_PHYSICAL_PLAN_STREAM_INSERT,
  QUERY_NODE_PHYSICAL_PLAN_ANALYSIS_FUNC,
} ENodeType;

typedef struct {
  int32_t     vgId;
  uint8_t     option;         // 0x0 REQ_OPT_TBNAME, 0x01 REQ_OPT_TBUID
  uint8_t     autoCreateCtb;  // 0x0 not auto create, 0x01 auto create
  const char* dbFName;
  const char* tbName;
} SBuildTableInput;

typedef struct {
  char    db[TSDB_DB_FNAME_LEN];
  int64_t dbId;
  int32_t vgVersion;
  int32_t numOfTable;  // unit is TSDB_TABLE_NUM_UNIT
  int64_t stateTs;
} SBuildUseDBInput;

typedef struct SField {
  char    name[TSDB_COL_NAME_LEN];
  uint8_t type;
  int8_t  flags;
  int32_t bytes;
} SField;

typedef struct SFieldWithOptions {
  char     name[TSDB_COL_NAME_LEN];
  uint8_t  type;
  int8_t   flags;
  int32_t  bytes;
  uint32_t compress;
  STypeMod typeMod;
} SFieldWithOptions;

typedef struct SRetention {
  int64_t freq;
  int64_t keep;
  int8_t  freqUnit;
  int8_t  keepUnit;
} SRetention;

#define RETENTION_VALID(l, r) ((((l) == 0 && (r)->freq >= 0) || ((r)->freq > 0)) && ((r)->keep > 0))

#pragma pack(push, 1)
// null-terminated string instead of char array to avoid too many memory consumption in case of more than 1M tableMeta
typedef struct SEp {
  char     fqdn[TSDB_FQDN_LEN];
  uint16_t port;
} SEp;

typedef struct {
  int32_t contLen;
  int32_t vgId;
} SMsgHead;

// Submit message for one table
typedef struct SSubmitBlk {
  int64_t uid;        // table unique id
  int64_t suid;       // stable id
  int32_t sversion;   // data schema version
  int32_t dataLen;    // data part length, not including the SSubmitBlk head
  int32_t schemaLen;  // schema length, if length is 0, no schema exists
  int32_t numOfRows;  // total number of rows in current submit block
  char    data[];
} SSubmitBlk;

// Submit message for this TSDB
typedef struct {
  SMsgHead header;
  int64_t  version;
  int32_t  length;
  int32_t  numOfBlocks;
  char     blocks[];
} SSubmitReq;

typedef struct {
  int32_t totalLen;
  int32_t len;
  STSRow* row;
} SSubmitBlkIter;

typedef struct {
  int32_t totalLen;
  int32_t len;
  // head of SSubmitBlk
  int64_t uid;        // table unique id
  int64_t suid;       // stable id
  int32_t sversion;   // data schema version
  int32_t dataLen;    // data part length, not including the SSubmitBlk head
  int32_t schemaLen;  // schema length, if length is 0, no schema exists
  int32_t numOfRows;  // total number of rows in current submit block
  // head of SSubmitBlk
  int32_t     numOfBlocks;
  const void* pMsg;
} SSubmitMsgIter;

int32_t tInitSubmitMsgIter(const SSubmitReq* pMsg, SSubmitMsgIter* pIter);
int32_t tGetSubmitMsgNext(SSubmitMsgIter* pIter, SSubmitBlk** pPBlock);
int32_t tInitSubmitBlkIter(SSubmitMsgIter* pMsgIter, SSubmitBlk* pBlock, SSubmitBlkIter* pIter);
STSRow* tGetSubmitBlkNext(SSubmitBlkIter* pIter);
// for debug
int32_t tPrintFixedSchemaSubmitReq(SSubmitReq* pReq, STSchema* pSchema);

typedef struct {
  bool     hasRef;
  col_id_t id;
  char     refDbName[TSDB_DB_NAME_LEN];
  char     refTableName[TSDB_TABLE_NAME_LEN];
  char     refColName[TSDB_COL_NAME_LEN];
} SColRef;

typedef struct {
  int32_t  nCols;
  int32_t  version;
  SColRef* pColRef;
} SColRefWrapper;

int32_t tEncodeSColRefWrapper(SEncoder* pCoder, const SColRefWrapper* pWrapper);
int32_t tDecodeSColRefWrapperEx(SDecoder* pDecoder, SColRefWrapper* pWrapper, bool decoderMalloc);
typedef struct {
  int32_t vgId;
  SColRef colRef;
} SColRefEx;

typedef struct {
  int16_t colId;
  char    refDbName[TSDB_DB_NAME_LEN];
  char    refTableName[TSDB_TABLE_NAME_LEN];
  char    refColName[TSDB_COL_NAME_LEN];
} SRefColInfo;

typedef struct SVCTableRefCols {
  uint64_t     uid;
  int32_t      numOfSrcTbls;
  int32_t      numOfColRefs;
  SRefColInfo* refCols;
} SVCTableRefCols;

typedef struct SVCTableMergeInfo {
  uint64_t uid;
  int32_t  numOfSrcTbls;
} SVCTableMergeInfo;

typedef struct {
  int32_t    nCols;
  SColRefEx* pColRefEx;
} SColRefExWrapper;

struct SSchema {
  int8_t   type;
  int8_t   flags;
  col_id_t colId;
  int32_t  bytes;
  char     name[TSDB_COL_NAME_LEN];
};
struct SSchemaExt {
  col_id_t colId;
  uint32_t compress;
  STypeMod typeMod;
};

struct SSchemaRsma {
  int64_t    interval[2];
  int32_t    nFuncs;
  int8_t     tbType;
  tb_uid_t   tbUid;
  func_id_t* funcIds;
  char       tbName[TSDB_TABLE_NAME_LEN];
};

struct SSchema2 {
  int8_t   type;
  int8_t   flags;
  col_id_t colId;
  int32_t  bytes;
  char     name[TSDB_COL_NAME_LEN];
  uint32_t compress;
};

typedef struct {
  char        tbName[TSDB_TABLE_NAME_LEN];
  char        stbName[TSDB_TABLE_NAME_LEN];
  char        dbFName[TSDB_DB_FNAME_LEN];
  int64_t     dbId;
  int32_t     numOfTags;
  int32_t     numOfColumns;
  int8_t      precision;
  int8_t      tableType;
  int32_t     sversion;
  int32_t     tversion;
  int32_t     rversion;
  uint64_t    suid;
  uint64_t    tuid;
  int32_t     vgId;
  int8_t      sysInfo;
  SSchema*    pSchemas;
  SSchemaExt* pSchemaExt;
  int8_t      virtualStb;
  int32_t     numOfColRefs;
  SColRef*    pColRefs;
} STableMetaRsp;

typedef struct {
  int32_t        code;
  int64_t        uid;
  char*          tblFName;
  int32_t        numOfRows;
  int32_t        affectedRows;
  int64_t        sver;
  STableMetaRsp* pMeta;
} SSubmitBlkRsp;

typedef struct {
  int32_t numOfRows;
  int32_t affectedRows;
  int32_t nBlocks;
  union {
    SArray*        pArray;
    SSubmitBlkRsp* pBlocks;
  };
} SSubmitRsp;

// int32_t tEncodeSSubmitRsp(SEncoder* pEncoder, const SSubmitRsp* pRsp);
// int32_t tDecodeSSubmitRsp(SDecoder* pDecoder, SSubmitRsp* pRsp);
// void    tFreeSSubmitBlkRsp(void* param);
void tFreeSSubmitRsp(SSubmitRsp* pRsp);

#define COL_SMA_ON       ((int8_t)0x1)
#define COL_IDX_ON       ((int8_t)0x2)
#define COL_IS_KEY       ((int8_t)0x4)
#define COL_SET_NULL     ((int8_t)0x10)
#define COL_SET_VAL      ((int8_t)0x20)
#define COL_IS_SYSINFO   ((int8_t)0x40)
#define COL_HAS_TYPE_MOD ((int8_t)0x80)
#define COL_REF_BY_STM   ((int8_t)0x08)

#define COL_IS_SET(FLG)  (((FLG) & (COL_SET_VAL | COL_SET_NULL)) != 0)
#define COL_CLR_SET(FLG) ((FLG) &= (~(COL_SET_VAL | COL_SET_NULL)))

#define IS_BSMA_ON(s)  (((s)->flags & 0x01) == COL_SMA_ON)
#define IS_IDX_ON(s)   (((s)->flags & 0x02) == COL_IDX_ON)
#define IS_SET_NULL(s) (((s)->flags & COL_SET_NULL) == COL_SET_NULL)

#define SSCHMEA_SET_IDX_ON(s) \
  do {                        \
    (s)->flags |= COL_IDX_ON; \
  } while (0)

#define SSCHMEA_SET_IDX_OFF(s)   \
  do {                           \
    (s)->flags &= (~COL_IDX_ON); \
  } while (0)

#define SSCHEMA_SET_TYPE_MOD(s)     \
  do {                              \
    (s)->flags |= COL_HAS_TYPE_MOD; \
  } while (0)

#define HAS_TYPE_MOD(s) (((s)->flags & COL_HAS_TYPE_MOD))

#define SSCHMEA_TYPE(s)  ((s)->type)
#define SSCHMEA_FLAGS(s) ((s)->flags)
#define SSCHMEA_COLID(s) ((s)->colId)
#define SSCHMEA_BYTES(s) ((s)->bytes)
#define SSCHMEA_NAME(s)  ((s)->name)

typedef struct {
  bool    tsEnableMonitor;
  int32_t tsMonitorInterval;
  int32_t tsSlowLogThreshold;
  int32_t tsSlowLogMaxLen;
  int32_t tsSlowLogScope;
  int32_t tsSlowLogThresholdTest;  // Obsolete
  char    tsSlowLogExceptDb[TSDB_DB_NAME_LEN];
} SMonitorParas;

typedef struct {
  STypeMod typeMod;
} SExtSchema;

bool hasExtSchema(const SExtSchema* pExtSchema);

typedef struct {
  int32_t      nCols;
  int32_t      version;
  SSchema*     pSchema;
  SSchemaRsma* pRsma;
} SSchemaWrapper;

typedef struct {
  col_id_t id;
  uint32_t alg;
} SColCmpr;

typedef struct {
  int32_t   nCols;
  int32_t   version;
  SColCmpr* pColCmpr;
} SColCmprWrapper;

static FORCE_INLINE int32_t tInitDefaultSColRefWrapperByCols(SColRefWrapper* pRef, int32_t nCols) {
  if (pRef->pColRef) {
    return TSDB_CODE_INVALID_PARA;
  }
  pRef->pColRef = (SColRef*)taosMemoryCalloc(nCols, sizeof(SColRef));
  if (pRef->pColRef == NULL) {
    return terrno;
  }
  pRef->nCols = nCols;
  for (int32_t i = 0; i < nCols; i++) {
    pRef->pColRef[i].hasRef = false;
    pRef->pColRef[i].id = (col_id_t)(i + 1);
  }
  return 0;
}

static FORCE_INLINE SColCmprWrapper* tCloneSColCmprWrapper(const SColCmprWrapper* pSrcWrapper) {
  if (pSrcWrapper->pColCmpr == NULL || pSrcWrapper->nCols == 0) {
    terrno = TSDB_CODE_INVALID_PARA;
    return NULL;
  }

  SColCmprWrapper* pDstWrapper = (SColCmprWrapper*)taosMemoryMalloc(sizeof(SColCmprWrapper));
  if (pDstWrapper == NULL) {
    return NULL;
  }
  pDstWrapper->nCols = pSrcWrapper->nCols;
  pDstWrapper->version = pSrcWrapper->version;

  int32_t size = sizeof(SColCmpr) * pDstWrapper->nCols;
  pDstWrapper->pColCmpr = (SColCmpr*)taosMemoryCalloc(1, size);
  if (pDstWrapper->pColCmpr == NULL) {
    taosMemoryFree(pDstWrapper);
    return NULL;
  }
  (void)memcpy(pDstWrapper->pColCmpr, pSrcWrapper->pColCmpr, size);

  return pDstWrapper;
}

static FORCE_INLINE int32_t tInitDefaultSColCmprWrapperByCols(SColCmprWrapper* pCmpr, int32_t nCols) {
  if (!(!pCmpr->pColCmpr)) {
    return TSDB_CODE_INVALID_PARA;
  }
  pCmpr->pColCmpr = (SColCmpr*)taosMemoryCalloc(nCols, sizeof(SColCmpr));
  if (pCmpr->pColCmpr == NULL) {
    return terrno;
  }
  pCmpr->nCols = nCols;
  return 0;
}

static FORCE_INLINE int32_t tInitDefaultSColCmprWrapper(SColCmprWrapper* pCmpr, SSchemaWrapper* pSchema) {
  pCmpr->nCols = pSchema->nCols;
  if (!(!pCmpr->pColCmpr)) {
    return TSDB_CODE_INVALID_PARA;
  }
  pCmpr->pColCmpr = (SColCmpr*)taosMemoryCalloc(pCmpr->nCols, sizeof(SColCmpr));
  if (pCmpr->pColCmpr == NULL) {
    return terrno;
  }
  for (int32_t i = 0; i < pCmpr->nCols; i++) {
    SColCmpr* pColCmpr = &pCmpr->pColCmpr[i];
    SSchema*  pColSchema = &pSchema->pSchema[i];
    pColCmpr->id = pColSchema->colId;
    pColCmpr->alg = 0;
  }
  return 0;
}

static FORCE_INLINE void tDeleteSColCmprWrapper(SColCmprWrapper* pWrapper) {
  if (pWrapper == NULL) return;

  taosMemoryFreeClear(pWrapper->pColCmpr);
  taosMemoryFreeClear(pWrapper);
}
static FORCE_INLINE SSchemaWrapper* tCloneSSchemaWrapper(const SSchemaWrapper* pSchemaWrapper) {
  if (pSchemaWrapper->pSchema == NULL) return NULL;

  SSchemaWrapper* pSW = (SSchemaWrapper*)taosMemoryCalloc(1, sizeof(SSchemaWrapper));
  if (pSW == NULL) {
    return NULL;
  }
  pSW->nCols = pSchemaWrapper->nCols;
  pSW->version = pSchemaWrapper->version;
  pSW->pSchema = (SSchema*)taosMemoryCalloc(pSW->nCols, sizeof(SSchema));
  if (pSW->pSchema == NULL) {
    taosMemoryFree(pSW);
    return NULL;
  }

  (void)memcpy(pSW->pSchema, pSchemaWrapper->pSchema, pSW->nCols * sizeof(SSchema));
  return pSW;
}

static FORCE_INLINE void tDeleteSchemaWrapper(SSchemaWrapper* pSchemaWrapper) {
  if (pSchemaWrapper) {
    taosMemoryFree(pSchemaWrapper->pSchema);
    if (pSchemaWrapper->pRsma) {
      taosMemoryFreeClear(pSchemaWrapper->pRsma->funcIds);
      taosMemoryFreeClear(pSchemaWrapper->pRsma);
    }
    taosMemoryFree(pSchemaWrapper);
  }
}

static FORCE_INLINE void tDestroySchemaWrapper(SSchemaWrapper* pSchemaWrapper) {
  if (pSchemaWrapper) {
    taosMemoryFreeClear(pSchemaWrapper->pSchema);
    if (pSchemaWrapper->pRsma) {
      taosMemoryFreeClear(pSchemaWrapper->pRsma->funcIds);
      taosMemoryFreeClear(pSchemaWrapper->pRsma);
    }
  }
}

static FORCE_INLINE void tDeleteSSchemaWrapperForHash(void* pSchemaWrapper) {
  if (pSchemaWrapper != NULL && *(SSchemaWrapper**)pSchemaWrapper != NULL) {
    tDeleteSchemaWrapper(*(SSchemaWrapper**)pSchemaWrapper);
  }
}

static FORCE_INLINE int32_t taosEncodeSSchema(void** buf, const SSchema* pSchema) {
  int32_t tlen = 0;
  tlen += taosEncodeFixedI8(buf, pSchema->type);
  tlen += taosEncodeFixedI8(buf, pSchema->flags);
  tlen += taosEncodeFixedI32(buf, pSchema->bytes);
  tlen += taosEncodeFixedI16(buf, pSchema->colId);
  tlen += taosEncodeString(buf, pSchema->name);
  return tlen;
}

static FORCE_INLINE void* taosDecodeSSchema(const void* buf, SSchema* pSchema) {
  buf = taosDecodeFixedI8(buf, &pSchema->type);
  buf = taosDecodeFixedI8(buf, &pSchema->flags);
  buf = taosDecodeFixedI32(buf, &pSchema->bytes);
  buf = taosDecodeFixedI16(buf, &pSchema->colId);
  buf = taosDecodeStringTo(buf, pSchema->name);
  return (void*)buf;
}

static FORCE_INLINE int32_t tEncodeSSchema(SEncoder* pEncoder, const SSchema* pSchema) {
  TAOS_CHECK_RETURN(tEncodeI8(pEncoder, pSchema->type));
  TAOS_CHECK_RETURN(tEncodeI8(pEncoder, pSchema->flags));
  TAOS_CHECK_RETURN(tEncodeI32v(pEncoder, pSchema->bytes));
  TAOS_CHECK_RETURN(tEncodeI16v(pEncoder, pSchema->colId));
  TAOS_CHECK_RETURN(tEncodeCStr(pEncoder, pSchema->name));
  return 0;
}

static FORCE_INLINE int32_t tDecodeSSchema(SDecoder* pDecoder, SSchema* pSchema) {
  TAOS_CHECK_RETURN(tDecodeI8(pDecoder, &pSchema->type));
  TAOS_CHECK_RETURN(tDecodeI8(pDecoder, &pSchema->flags));
  TAOS_CHECK_RETURN(tDecodeI32v(pDecoder, &pSchema->bytes));
  TAOS_CHECK_RETURN(tDecodeI16v(pDecoder, &pSchema->colId));
  TAOS_CHECK_RETURN(tDecodeCStrTo(pDecoder, pSchema->name));
  return 0;
}

static FORCE_INLINE int32_t tEncodeSSchemaExt(SEncoder* pEncoder, const SSchemaExt* pSchemaExt) {
  TAOS_CHECK_RETURN(tEncodeI16v(pEncoder, pSchemaExt->colId));
  TAOS_CHECK_RETURN(tEncodeU32(pEncoder, pSchemaExt->compress));
  TAOS_CHECK_RETURN(tEncodeI32(pEncoder, pSchemaExt->typeMod));
  return 0;
}

static FORCE_INLINE int32_t tDecodeSSchemaExt(SDecoder* pDecoder, SSchemaExt* pSchemaExt) {
  TAOS_CHECK_RETURN(tDecodeI16v(pDecoder, &pSchemaExt->colId));
  TAOS_CHECK_RETURN(tDecodeU32(pDecoder, &pSchemaExt->compress));
  TAOS_CHECK_RETURN(tDecodeI32(pDecoder, &pSchemaExt->typeMod));
  return 0;
}

static FORCE_INLINE int32_t tEncodeSColRef(SEncoder* pEncoder, const SColRef* pColRef) {
  TAOS_CHECK_RETURN(tEncodeI8(pEncoder, pColRef->hasRef));
  TAOS_CHECK_RETURN(tEncodeI16(pEncoder, pColRef->id));
  if (pColRef->hasRef) {
    TAOS_CHECK_RETURN(tEncodeCStr(pEncoder, pColRef->refDbName));
    TAOS_CHECK_RETURN(tEncodeCStr(pEncoder, pColRef->refTableName));
    TAOS_CHECK_RETURN(tEncodeCStr(pEncoder, pColRef->refColName));
  }
  return 0;
}

static FORCE_INLINE int32_t tDecodeSColRef(SDecoder* pDecoder, SColRef* pColRef) {
  TAOS_CHECK_RETURN(tDecodeI8(pDecoder, (int8_t*)&pColRef->hasRef));
  TAOS_CHECK_RETURN(tDecodeI16(pDecoder, &pColRef->id));
  if (pColRef->hasRef) {
    TAOS_CHECK_RETURN(tDecodeCStrTo(pDecoder, pColRef->refDbName));
    TAOS_CHECK_RETURN(tDecodeCStrTo(pDecoder, pColRef->refTableName));
    TAOS_CHECK_RETURN(tDecodeCStrTo(pDecoder, pColRef->refColName));
  }

  return 0;
}

static FORCE_INLINE int32_t taosEncodeSSchemaWrapper(void** buf, const SSchemaWrapper* pSW) {
  int32_t tlen = 0;
  tlen += taosEncodeVariantI32(buf, pSW->nCols);
  tlen += taosEncodeVariantI32(buf, pSW->version);
  for (int32_t i = 0; i < pSW->nCols; i++) {
    tlen += taosEncodeSSchema(buf, &pSW->pSchema[i]);
  }
  return tlen;
}

static FORCE_INLINE void* taosDecodeSSchemaWrapper(const void* buf, SSchemaWrapper* pSW) {
  buf = taosDecodeVariantI32(buf, &pSW->nCols);
  buf = taosDecodeVariantI32(buf, &pSW->version);
  if (pSW->nCols > 0) {
    pSW->pSchema = (SSchema*)taosMemoryCalloc(pSW->nCols, sizeof(SSchema));
    if (pSW->pSchema == NULL) {
      return NULL;
    }

    for (int32_t i = 0; i < pSW->nCols; i++) {
      buf = taosDecodeSSchema(buf, &pSW->pSchema[i]);
    }
  } else {
    pSW->pSchema = NULL;
  }
  return (void*)buf;
}

static FORCE_INLINE int32_t tEncodeSSchemaWrapper(SEncoder* pEncoder, const SSchemaWrapper* pSW) {
  if (pSW == NULL) {
    return TSDB_CODE_INVALID_PARA;
  }
  TAOS_CHECK_RETURN(tEncodeI32v(pEncoder, pSW->nCols));
  TAOS_CHECK_RETURN(tEncodeI32v(pEncoder, pSW->version));
  for (int32_t i = 0; i < pSW->nCols; i++) {
    TAOS_CHECK_RETURN(tEncodeSSchema(pEncoder, &pSW->pSchema[i]));
  }
  return 0;
}

static FORCE_INLINE int32_t tDecodeSSchemaWrapper(SDecoder* pDecoder, SSchemaWrapper* pSW) {
  if (pSW == NULL) {
    return TSDB_CODE_INVALID_PARA;
  }
  TAOS_CHECK_RETURN(tDecodeI32v(pDecoder, &pSW->nCols));
  TAOS_CHECK_RETURN(tDecodeI32v(pDecoder, &pSW->version));

  pSW->pSchema = (SSchema*)taosMemoryCalloc(pSW->nCols, sizeof(SSchema));
  if (pSW->pSchema == NULL) {
    TAOS_RETURN(TSDB_CODE_OUT_OF_MEMORY);
  }
  for (int32_t i = 0; i < pSW->nCols; i++) {
    TAOS_CHECK_RETURN(tDecodeSSchema(pDecoder, &pSW->pSchema[i]));
  }

  return 0;
}

static FORCE_INLINE int32_t tDecodeSSchemaWrapperEx(SDecoder* pDecoder, SSchemaWrapper* pSW) {
  TAOS_CHECK_RETURN(tDecodeI32v(pDecoder, &pSW->nCols));
  TAOS_CHECK_RETURN(tDecodeI32v(pDecoder, &pSW->version));

  pSW->pSchema = (SSchema*)tDecoderMalloc(pDecoder, pSW->nCols * sizeof(SSchema));
  if (pSW->pSchema == NULL) {
    TAOS_RETURN(TSDB_CODE_OUT_OF_MEMORY);
  }
  for (int32_t i = 0; i < pSW->nCols; i++) {
    TAOS_CHECK_RETURN(tDecodeSSchema(pDecoder, &pSW->pSchema[i]));
  }

  return 0;
}

typedef struct {
  char     name[TSDB_TABLE_FNAME_LEN];
  int8_t   igExists;
  int8_t   source;  // TD_REQ_FROM_TAOX-taosX or TD_REQ_FROM_APP-taosClient
  int8_t   reserved[6];
  tb_uid_t suid;
  int64_t  delay1;
  int64_t  delay2;
  int64_t  watermark1;
  int64_t  watermark2;
  int32_t  ttl;
  int32_t  colVer;
  int32_t  tagVer;
  int32_t  numOfColumns;
  int32_t  numOfTags;
  int32_t  numOfFuncs;
  int32_t  commentLen;
  int32_t  ast1Len;
  int32_t  ast2Len;
  SArray*  pColumns;  // array of SFieldWithOptions
  SArray*  pTags;     // array of SField
  SArray*  pFuncs;
  char*    pComment;
  char*    pAst1;
  char*    pAst2;
  int64_t  deleteMark1;
  int64_t  deleteMark2;
  int32_t  sqlLen;
  char*    sql;
  int64_t  keep;
  int8_t   virtualStb;
} SMCreateStbReq;

int32_t tSerializeSMCreateStbReq(void* buf, int32_t bufLen, SMCreateStbReq* pReq);
int32_t tDeserializeSMCreateStbReq(void* buf, int32_t bufLen, SMCreateStbReq* pReq);
void    tFreeSMCreateStbReq(SMCreateStbReq* pReq);

typedef struct {
  STableMetaRsp* pMeta;
} SMCreateStbRsp;

int32_t tEncodeSMCreateStbRsp(SEncoder* pEncoder, const SMCreateStbRsp* pRsp);
int32_t tDecodeSMCreateStbRsp(SDecoder* pDecoder, SMCreateStbRsp* pRsp);
void    tFreeSMCreateStbRsp(SMCreateStbRsp* pRsp);

typedef struct {
  char     name[TSDB_TABLE_FNAME_LEN];
  int8_t   igNotExists;
  int8_t   source;  // TD_REQ_FROM_TAOX-taosX or TD_REQ_FROM_APP-taosClient
  int8_t   reserved[6];
  tb_uid_t suid;
  int32_t  sqlLen;
  char*    sql;
} SMDropStbReq;

int32_t tSerializeSMDropStbReq(void* buf, int32_t bufLen, SMDropStbReq* pReq);
int32_t tDeserializeSMDropStbReq(void* buf, int32_t bufLen, SMDropStbReq* pReq);
void    tFreeSMDropStbReq(SMDropStbReq* pReq);

typedef struct {
  char    name[TSDB_TABLE_FNAME_LEN];
  int8_t  alterType;
  int32_t numOfFields;
  SArray* pFields;
  int32_t ttl;
  int32_t commentLen;
  char*   comment;
  int32_t sqlLen;
  char*   sql;
  int64_t keep;
  SArray* pTypeMods;
} SMAlterStbReq;

int32_t tSerializeSMAlterStbReq(void* buf, int32_t bufLen, SMAlterStbReq* pReq);
int32_t tDeserializeSMAlterStbReq(void* buf, int32_t bufLen, SMAlterStbReq* pReq);
void    tFreeSMAltertbReq(SMAlterStbReq* pReq);

typedef struct SEpSet {
  int8_t inUse;
  int8_t numOfEps;
  SEp    eps[TSDB_MAX_REPLICA];
} SEpSet;

int32_t tEncodeSEpSet(SEncoder* pEncoder, const SEpSet* pEp);
int32_t tDecodeSEpSet(SDecoder* pDecoder, SEpSet* pEp);
int32_t taosEncodeSEpSet(void** buf, const SEpSet* pEp);
void*   taosDecodeSEpSet(const void* buf, SEpSet* pEp);

int32_t tSerializeSEpSet(void* buf, int32_t bufLen, const SEpSet* pEpset);
int32_t tDeserializeSEpSet(void* buf, int32_t buflen, SEpSet* pEpset);

typedef struct {
  int8_t  connType;
  int32_t pid;
  char    app[TSDB_APP_NAME_LEN];
  char    db[TSDB_DB_NAME_LEN];
  char    user[TSDB_USER_LEN];
  char    passwd[TSDB_PASSWORD_LEN];
  char    token[TSDB_TOKEN_LEN];
  int64_t startTime;
  char    sVer[TSDB_VERSION_LEN];
  int32_t totpCode;
} SConnectReq;

int32_t tSerializeSConnectReq(void* buf, int32_t bufLen, SConnectReq* pReq);
int32_t tDeserializeSConnectReq(void* buf, int32_t bufLen, SConnectReq* pReq);

typedef struct {
  int64_t       clusterId;
  int32_t       acctId;
  uint32_t      connId;
  int32_t       dnodeNum;
  int8_t        superUser;
  int8_t        sysInfo;
  int8_t        connType;
  int8_t        enableAuditDelete;
  SEpSet        epSet;
  int32_t       svrTimestamp;
  int32_t       passVer;
  int32_t       authVer;
  char          sVer[TSDB_VERSION_LEN];
  char          sDetailVer[128];
  int64_t       whiteListVer;
  int64_t       timeWhiteListVer;
  SMonitorParas monitorParas;
  char          user[TSDB_USER_LEN];
  char          tokenName[TSDB_TOKEN_NAME_LEN];
  int8_t        enableAuditSelect;
  int8_t        enableAuditInsert;
  int8_t        auditLevel;
} SConnectRsp;

int32_t tSerializeSConnectRsp(void* buf, int32_t bufLen, SConnectRsp* pRsp);
int32_t tDeserializeSConnectRsp(void* buf, int32_t bufLen, SConnectRsp* pRsp);

typedef struct {
  char    user[TSDB_USER_LEN];
  char    pass[TSDB_PASSWORD_LEN];
  int32_t maxUsers;
  int32_t maxDbs;
  int32_t maxTimeSeries;
  int32_t maxStreams;
  int32_t accessState;  // Configured only by command
  int64_t maxStorage;
} SCreateAcctReq, SAlterAcctReq;

// int32_t tSerializeSCreateAcctReq(void* buf, int32_t bufLen, SCreateAcctReq* pReq);
// int32_t tDeserializeSCreateAcctReq(void* buf, int32_t bufLen, SCreateAcctReq* pReq);

typedef struct {
  char    user[TSDB_USER_LEN];
  int32_t sqlLen;
  char*   sql;
} SDropUserReq, SDropAcctReq;

int32_t tSerializeSDropUserReq(void* buf, int32_t bufLen, SDropUserReq* pReq);
int32_t tDeserializeSDropUserReq(void* buf, int32_t bufLen, SDropUserReq* pReq);
void    tFreeSDropUserReq(SDropUserReq* pReq);

typedef struct {
  char    algorithmId[TSDB_ENCRYPT_ALGR_NAME_LEN];
  int32_t sqlLen;
  char*   sql;
} SDropEncryptAlgrReq;

int32_t tSerializeSDropEncryptAlgrReq(void* buf, int32_t bufLen, SDropEncryptAlgrReq* pReq);
int32_t tDeserializeSDropEncryptAlgrReq(void* buf, int32_t bufLen, SDropEncryptAlgrReq* pReq);
void    tFreeSDropEncryptAlgrReq(SDropEncryptAlgrReq* pReq);

typedef struct SIpV4Range {
  uint32_t ip;
  uint32_t mask;
} SIpV4Range;

typedef struct SIpv6Range {
  uint64_t addr[2];
  uint32_t mask;
} SIpV6Range;

typedef struct {
  int8_t type;   // 0: IPv4, 1: IPv6
  int8_t neg;    // only used in SIpWhiteListDual, if neg is 1, means this is a blacklist entry
  union {
    SIpV4Range ipV4;
    SIpV6Range ipV6;
  };
} SIpRange;

typedef struct {
  int32_t    num;
  SIpV4Range pIpRange[];
} SIpWhiteList;

typedef struct {
  int32_t  num;
  SIpRange pIpRanges[];
} SIpWhiteListDual;

SIpWhiteListDual* cloneIpWhiteList(const SIpWhiteListDual* src);
int32_t           cvtIpWhiteListToDual(SIpWhiteList* pWhiteList, SIpWhiteListDual** pWhiteListDual);
int32_t           cvtIpWhiteListDualToV4(SIpWhiteListDual* pWhiteListDual, SIpWhiteList** pWhiteList);
int32_t           createDefaultIp6Range(SIpRange* pRange);
int32_t           createDefaultIp4Range(SIpRange* pRange);

typedef struct {
  int32_t sessPerUser;
  int32_t sessConnTime;
  int32_t sessConnIdleTime;
  int32_t sessMaxConcurrency;
  int32_t sessMaxCallVnodeNum;
} SUserSessCfg;

void initUserDefautSessCfg(SUserSessCfg* pCfg);
// copyIpRange ensures that unused bytes are always zeroed, so that [pDst] can be used as a key in hash tables
void copyIpRange(SIpRange* pDst, const SIpRange* pSrc);

// SDateTimeRange is used in client side during SQL statement parsing, client sends this structure
// to server, and server will convert it to SDateTimeWhiteListItem for internal usage.
typedef struct {
  int16_t year;
  int8_t month; // 1-12, when month is -1, it means day is week day and year is not used.
  int8_t day;   // 1-31 or 0-6 (0 means Sunday), depends on the month value.
  int8_t hour;
  int8_t minute;
  int8_t neg;   // this is a negative entry
  int32_t duration; // duration in minute
} SDateTimeRange;

bool isValidDateTimeRange(SDateTimeRange* pRange);
int32_t tEncodeSDateTimeRange(SEncoder* pEncoder, const SDateTimeRange* pRange);
int32_t tDecodeSDateTimeRange(SDecoder* pDecoder, SDateTimeRange* pRange);


// SDateTimeWhiteListItem is used by server internally to represent datetime ranges. 
typedef struct {
  bool absolute;    // true: absolute datetime range; false: weekly recurring datetime range
  bool neg;         // this is a negative entry
  int32_t duration; // duration in seconds
  int64_t start;    // absolute timestamp in seconds or weekly offset in seconds
} SDateTimeWhiteListItem;

void DateTimeRangeToWhiteListItem(SDateTimeWhiteListItem* dst, const SDateTimeRange* src);
bool isDateTimeWhiteListItemExpired(const SDateTimeWhiteListItem* item);

typedef struct {
  int32_t num;
  SDateTimeWhiteListItem ranges[];
} SDateTimeWhiteList;

SDateTimeWhiteList* cloneDateTimeWhiteList(const SDateTimeWhiteList* src);
bool isTimeInDateTimeWhiteList(const SDateTimeWhiteList *wl, int64_t tm);


typedef struct {
  int8_t createType;
  int8_t superUser;  // denote if it is a super user or not
  int8_t ignoreExists;

  char   user[TSDB_USER_LEN];
  char   pass[TSDB_USER_PASSWORD_LONGLEN];
  char   totpseed[TSDB_USER_TOTPSEED_MAX_LEN + 1];

  int8_t sysInfo;
  int8_t createDb;
  int8_t isImport;
  int8_t changepass;
  int8_t enable;

  int8_t negIpRanges;
  int8_t negTimeRanges;

  int32_t sessionPerUser;
  int32_t connectTime;
  int32_t connectIdleTime;
  int32_t callPerSession;
  int32_t vnodePerCall;
  int32_t failedLoginAttempts;
  int32_t passwordLifeTime;
  int32_t passwordReuseTime;
  int32_t passwordReuseMax;
  int32_t passwordLockTime;
  int32_t passwordGraceTime;
  int32_t inactiveAccountTime;
  int32_t allowTokenNum;

  int32_t         numIpRanges;
  SIpRange*       pIpDualRanges;
  int32_t         numTimeRanges;
  SDateTimeRange* pTimeRanges;

  int32_t sqlLen;
  char*   sql;
} SCreateUserReq;

int32_t tSerializeSCreateUserReq(void* buf, int32_t bufLen, SCreateUserReq* pReq);
int32_t tDeserializeSCreateUserReq(void* buf, int32_t bufLen, SCreateUserReq* pReq);
void    tFreeSCreateUserReq(SCreateUserReq* pReq);

typedef struct {
  char    algorithmId[TSDB_ENCRYPT_ALGR_NAME_LEN];
  char    name[TSDB_ENCRYPT_ALGR_NAME_LEN];
  char    desc[TSDB_ENCRYPT_ALGR_DESC_LEN];
  char    type[TSDB_ENCRYPT_ALGR_TYPE_LEN];
  char    osslAlgrName[TSDB_ENCRYPT_ALGR_NAME_LEN];
  int32_t sqlLen;
  char*   sql;
} SCreateEncryptAlgrReq;

int32_t tSerializeSCreateEncryptAlgrReq(void* buf, int32_t bufLen, SCreateEncryptAlgrReq* pReq);
int32_t tDeserializeSCreateEncryptAlgrReq(void* buf, int32_t bufLen, SCreateEncryptAlgrReq* pReq);
void    tFreeSCreateEncryptAlgrReq(SCreateEncryptAlgrReq* pReq);

typedef struct {
  int32_t dnodeId;
  int64_t analVer;
} SRetrieveAnalyticsAlgoReq;

typedef struct {
  int64_t   ver;
  SHashObj* hash;  // algoname:algotype -> SAnalUrl
} SRetrieveAnalyticAlgoRsp;

int32_t tSerializeRetrieveAnalyticAlgoReq(void* buf, int32_t bufLen, SRetrieveAnalyticsAlgoReq* pReq);
int32_t tDeserializeRetrieveAnalyticAlgoReq(void* buf, int32_t bufLen, SRetrieveAnalyticsAlgoReq* pReq);
int32_t tSerializeRetrieveAnalyticAlgoRsp(void* buf, int32_t bufLen, SRetrieveAnalyticAlgoRsp* pRsp);
int32_t tDeserializeRetrieveAnalyticAlgoRsp(void* buf, int32_t bufLen, SRetrieveAnalyticAlgoRsp* pRsp);
void    tFreeRetrieveAnalyticAlgoRsp(SRetrieveAnalyticAlgoRsp* pRsp);

typedef struct {
  int8_t alterType;

  int8_t isView;
  
  int8_t hasPassword;
  int8_t hasTotpseed;
  int8_t hasEnable;
  int8_t hasSysinfo;
  int8_t hasCreatedb;
  int8_t hasChangepass;
  int8_t hasSessionPerUser;
  int8_t hasConnectTime;
  int8_t hasConnectIdleTime;
  int8_t hasCallPerSession;
  int8_t hasVnodePerCall;
  int8_t hasFailedLoginAttempts;
  int8_t hasPasswordLifeTime;
  int8_t hasPasswordReuseTime;
  int8_t hasPasswordReuseMax;
  int8_t hasPasswordLockTime;
  int8_t hasPasswordGraceTime;
  int8_t hasInactiveAccountTime;
  int8_t hasAllowTokenNum;

  int8_t enable;
  int8_t sysinfo;
  int8_t createdb;
  int8_t changepass;

  char   user[TSDB_USER_LEN];
  char   pass[TSDB_USER_PASSWORD_LONGLEN];
  char   totpseed[TSDB_USER_TOTPSEED_MAX_LEN + 1];
  int32_t sessionPerUser;
  int32_t connectTime;
  int32_t connectIdleTime;
  int32_t callPerSession;
  int32_t vnodePerCall;
  int32_t failedLoginAttempts;
  int32_t passwordLifeTime;
  int32_t passwordReuseTime;
  int32_t passwordReuseMax;
  int32_t passwordLockTime;
  int32_t passwordGraceTime;
  int32_t inactiveAccountTime;
  int32_t allowTokenNum;

  int32_t         numIpRanges;
  int32_t         numTimeRanges;
  int32_t         numDropIpRanges;
  int32_t         numDropTimeRanges;
  SIpRange*       pIpRanges;
  SDateTimeRange* pTimeRanges;
  SIpRange*       pDropIpRanges;
  SDateTimeRange* pDropTimeRanges;

  char        objname[TSDB_DB_FNAME_LEN];  // db or topic
  char        tabName[TSDB_TABLE_NAME_LEN];
  char*       tagCond;
  int32_t     tagCondLen;
  int32_t     sqlLen;
  char*       sql;
  int64_t     privileges;
} SAlterUserReq;

int32_t tSerializeSAlterUserReq(void* buf, int32_t bufLen, SAlterUserReq* pReq);
int32_t tDeserializeSAlterUserReq(void* buf, int32_t bufLen, SAlterUserReq* pReq);
void    tFreeSAlterUserReq(SAlterUserReq* pReq);

typedef struct {
  char    name[TSDB_TOKEN_NAME_LEN];
  char    user[TSDB_USER_LEN];
  int8_t  enable;
  int8_t  ignoreExists;
  int32_t ttl;
  char    provider[TSDB_TOKEN_PROVIDER_LEN];
  char    extraInfo[TSDB_TOKEN_EXTRA_INFO_LEN];

  int32_t sqlLen;
  char*   sql;
} SCreateTokenReq;

int32_t tSerializeSCreateTokenReq(void* buf, int32_t bufLen, SCreateTokenReq* pReq);
int32_t tDeserializeSCreateTokenReq(void* buf, int32_t bufLen, SCreateTokenReq* pReq);
void    tFreeSCreateTokenReq(SCreateTokenReq* pReq);

typedef struct {
  char name[TSDB_TOKEN_NAME_LEN];
  char user[TSDB_USER_LEN];
  char token[TSDB_TOKEN_LEN];
} SCreateTokenRsp;

int32_t tSerializeSCreateTokenResp(void* buf, int32_t bufLen, SCreateTokenRsp* pRsp);
int32_t tDeserializeSCreateTokenResp(void* buf, int32_t bufLen, SCreateTokenRsp* pRsp);
void    tFreeSCreateTokenResp(SCreateTokenRsp* pRsp);

typedef struct {
  char    name[TSDB_TOKEN_NAME_LEN];

  int8_t hasEnable;
  int8_t hasTtl;
  int8_t hasProvider;
  int8_t hasExtraInfo;

  int8_t  enable;
  int32_t ttl;
  char    provider[TSDB_TOKEN_PROVIDER_LEN];
  char    extraInfo[TSDB_TOKEN_EXTRA_INFO_LEN];

  int32_t     sqlLen;
  char*       sql;
} SAlterTokenReq;

int32_t tSerializeSAlterTokenReq(void* buf, int32_t bufLen, SAlterTokenReq* pReq);
int32_t tDeserializeSAlterTokenReq(void* buf, int32_t bufLen, SAlterTokenReq* pReq);
void    tFreeSAlterTokenReq(SAlterTokenReq* pReq);

typedef struct {
  char    name[TSDB_TOKEN_NAME_LEN];
  int32_t sqlLen;
  char*   sql;
} SDropTokenReq;

int32_t tSerializeSDropTokenReq(void* buf, int32_t bufLen, SDropTokenReq* pReq);
int32_t tDeserializeSDropTokenReq(void* buf, int32_t bufLen, SDropTokenReq* pReq);
void    tFreeSDropTokenReq(SDropTokenReq* pReq);

typedef struct {
  char user[TSDB_USER_LEN];
} SGetUserAuthReq;

int32_t tSerializeSGetUserAuthReq(void* buf, int32_t bufLen, SGetUserAuthReq* pReq);
int32_t tDeserializeSGetUserAuthReq(void* buf, int32_t bufLen, SGetUserAuthReq* pReq);

typedef struct {
  char      user[TSDB_USER_LEN];
  int32_t   version;
  int32_t   passVer;
  int8_t    superAuth;
  int8_t    sysInfo;
  int8_t    enable;
  int8_t    dropped;
  SHashObj* createdDbs;
  SHashObj* readDbs;
  SHashObj* writeDbs;
  SHashObj* readTbs;
  SHashObj* writeTbs;
  SHashObj* alterTbs;
  SHashObj* readViews;
  SHashObj* writeViews;
  SHashObj* alterViews;
  SHashObj* useDbs;
  int64_t   whiteListVer;

  SUserSessCfg sessCfg;
  int64_t      timeWhiteListVer;
} SGetUserAuthRsp;

int32_t tSerializeSGetUserAuthRsp(void* buf, int32_t bufLen, SGetUserAuthRsp* pRsp);
int32_t tDeserializeSGetUserAuthRsp(void* buf, int32_t bufLen, SGetUserAuthRsp* pRsp);
void    tFreeSGetUserAuthRsp(SGetUserAuthRsp* pRsp);

int32_t tSerializeIpRange(SEncoder* encoder, SIpRange* pRange);
int32_t tDeserializeIpRange(SDecoder* decoder, SIpRange* pRange, bool supportNeg);
typedef struct {
  int64_t ver;
  char    user[TSDB_USER_LEN];
  int32_t numOfRange;
  union {
    SIpV4Range* pIpRanges;
    SIpRange*   pIpDualRanges;
  };
} SUpdateUserIpWhite;

typedef struct {
  int64_t             ver;
  int                 numOfUser;
  SUpdateUserIpWhite* pUserIpWhite;
} SUpdateIpWhite;

int32_t tSerializeSUpdateIpWhite(void* buf, int32_t bufLen, SUpdateIpWhite* pReq);
int32_t tDeserializeSUpdateIpWhite(void* buf, int32_t bufLen, SUpdateIpWhite* pReq);
void    tFreeSUpdateIpWhiteReq(SUpdateIpWhite* pReq);
int32_t cloneSUpdateIpWhiteReq(SUpdateIpWhite* pReq, SUpdateIpWhite** pUpdate);

int32_t tSerializeSUpdateIpWhiteDual(void* buf, int32_t bufLen, SUpdateIpWhite* pReq);
int32_t tDeserializeSUpdateIpWhiteDual(void* buf, int32_t bufLen, SUpdateIpWhite* pReq);
void    tFreeSUpdateIpWhiteDualReq(SUpdateIpWhite* pReq);


// SRetrieveWhiteListReq is used to retrieve both ip and datetime whitelist, but the
// corresponding response struct is different.
typedef struct {
  int64_t ver;
} SRetrieveWhiteListReq;

int32_t tSerializeRetrieveWhiteListReq(void* buf, int32_t bufLen, SRetrieveWhiteListReq* pReq);
int32_t tDeserializeRetrieveWhiteListReq(void* buf, int32_t bufLen, SRetrieveWhiteListReq* pReq);


// SGetUserWhiteListReq is used to get both ip and datetime whitelist, but the
// corresponding response struct is different.
typedef struct {
  char user[TSDB_USER_LEN];
} SGetUserWhiteListReq;

int32_t tSerializeSGetUserWhiteListReq(void* buf, int32_t bufLen, SGetUserWhiteListReq* pReq);
int32_t tDeserializeSGetUserWhiteListReq(void* buf, int32_t bufLen, SGetUserWhiteListReq* pReq);

typedef struct {
  char    user[TSDB_USER_LEN];
  int32_t numWhiteLists;
  union {
    SIpV4Range* pWhiteLists;
    SIpRange*   pWhiteListsDual;
  };
} SGetUserIpWhiteListRsp;

int32_t tIpStrToUint(const SIpAddr* addr, SIpRange* range);
int32_t tIpUintToStr(const SIpRange* range, SIpAddr* addr);
int32_t tIpRangeSetMask(SIpRange* range, int32_t mask);
void    tIpRangeSetDefaultMask(SIpRange* range);

int32_t tSerializeSGetUserIpWhiteListRsp(void* buf, int32_t bufLen, SGetUserIpWhiteListRsp* pRsp);
int32_t tDeserializeSGetUserIpWhiteListRsp(void* buf, int32_t bufLen, SGetUserIpWhiteListRsp* pRsp);
void    tFreeSGetUserIpWhiteListRsp(SGetUserIpWhiteListRsp* pRsp);

int32_t tSerializeSGetUserIpWhiteListDualRsp(void* buf, int32_t bufLen, SGetUserIpWhiteListRsp* pRsp);
int32_t tDeserializeSGetUserIpWhiteListDualRsp(void* buf, int32_t bufLen, SGetUserIpWhiteListRsp* pRsp);
void    tFreeSGetUserIpWhiteListDualRsp(SGetUserIpWhiteListRsp* pRsp);

typedef struct {
  int64_t ver;
  char    user[TSDB_USER_LEN];
  int32_t numWhiteLists;
  SDateTimeWhiteListItem* pWhiteLists;
} SUserDateTimeWhiteList;


int32_t tSerializeSUserDateTimeWhiteList(void* buf, int32_t bufLen, SUserDateTimeWhiteList* pRsp);
int32_t tDeserializeSUserDateTimeWhiteList(void* buf, int32_t bufLen, SUserDateTimeWhiteList* pRsp);
void    tFreeSUserDateTimeWhiteList(SUserDateTimeWhiteList* pRsp);
int32_t cloneSUserDateTimeWhiteList(const SUserDateTimeWhiteList* src, SUserDateTimeWhiteList* dest);

typedef struct {
  int64_t             ver;
  int                 numOfUser;
  SUserDateTimeWhiteList *pUsers;
} SRetrieveDateTimeWhiteListRsp;

int32_t tSerializeSRetrieveDateTimeWhiteListRsp(void* buf, int32_t bufLen, SRetrieveDateTimeWhiteListRsp* pRsp);
int32_t tDeserializeSRetrieveDateTimeWhiteListRsp(void* buf, int32_t bufLen, SRetrieveDateTimeWhiteListRsp* pRsp);
void    tFreeSRetrieveDateTimeWhiteListRsp(SRetrieveDateTimeWhiteListRsp* pRsp);
int32_t cloneDataTimeWhiteListRsp(const SRetrieveDateTimeWhiteListRsp* src, SRetrieveDateTimeWhiteListRsp** dest);

/*
 * for client side struct, only column id, type, bytes are necessary
 * But for data in vnode side, we need all the following information.
 */
typedef struct {
  union {
    col_id_t colId;
    int16_t  slotId;
  };

  uint8_t precision;
  uint8_t scale;
  int32_t bytes;
  int8_t  type;
  uint8_t pk;
  bool    noData;
} SColumnInfo;

typedef struct STimeWindow {
  TSKEY skey;
  TSKEY ekey;
} STimeWindow;

typedef struct SQueryHint {
  bool batchScan;
} SQueryHint;

typedef struct {
  int32_t tsOffset;       // offset value in current msg body, NOTE: ts list is compressed
  int32_t tsLen;          // total length of ts comp block
  int32_t tsNumOfBlocks;  // ts comp block numbers
  int32_t tsOrder;        // ts comp block order
} STsBufInfo;

typedef struct {
  void*       timezone;
  char        intervalUnit;
  char        slidingUnit;
  char        offsetUnit;
  int8_t      precision;
  int64_t     interval;
  int64_t     sliding;
  int64_t     offset;
  STimeWindow timeRange;
} SInterval;

typedef struct STbVerInfo {
  char    tbFName[TSDB_TABLE_FNAME_LEN];
  int32_t sversion;
  int32_t tversion;
  int32_t rversion;  // virtual table's column ref's version
} STbVerInfo;

typedef struct {
  int32_t code;
  int64_t affectedRows;
  SArray* tbVerInfo;  // STbVerInfo
} SQueryTableRsp;

int32_t tSerializeSQueryTableRsp(void* buf, int32_t bufLen, SQueryTableRsp* pRsp);

int32_t tDeserializeSQueryTableRsp(void* buf, int32_t bufLen, SQueryTableRsp* pRsp);

typedef struct {
  SMsgHead header;
  char     dbFName[TSDB_DB_FNAME_LEN];
  char     tbName[TSDB_TABLE_NAME_LEN];
} STableCfgReq;

typedef struct {
  char        tbName[TSDB_TABLE_NAME_LEN];
  char        stbName[TSDB_TABLE_NAME_LEN];
  char        dbFName[TSDB_DB_FNAME_LEN];
  int32_t     numOfTags;
  int32_t     numOfColumns;
  int8_t      tableType;
  int64_t     delay1;
  int64_t     delay2;
  int64_t     watermark1;
  int64_t     watermark2;
  int32_t     ttl;
  int32_t     keep;
  SArray*     pFuncs;
  int32_t     commentLen;
  char*       pComment;
  SSchema*    pSchemas;
  int32_t     tagsLen;
  char*       pTags;
  SSchemaExt* pSchemaExt;
  int8_t      virtualStb;
  SColRef*    pColRefs;
} STableCfg;

typedef STableCfg STableCfgRsp;

int32_t tSerializeSTableCfgReq(void* buf, int32_t bufLen, STableCfgReq* pReq);
int32_t tDeserializeSTableCfgReq(void* buf, int32_t bufLen, STableCfgReq* pReq);

int32_t tSerializeSTableCfgRsp(void* buf, int32_t bufLen, STableCfgRsp* pRsp);
int32_t tDeserializeSTableCfgRsp(void* buf, int32_t bufLen, STableCfgRsp* pRsp);
void    tFreeSTableCfgRsp(STableCfgRsp* pRsp);

typedef struct {
  SMsgHead header;
  tb_uid_t suid;
} SVSubTablesReq;

int32_t tSerializeSVSubTablesReq(void* buf, int32_t bufLen, SVSubTablesReq* pReq);
int32_t tDeserializeSVSubTablesReq(void* buf, int32_t bufLen, SVSubTablesReq* pReq);

typedef struct {
  int32_t vgId;
  SArray* pTables;  // SArray<SVCTableRefCols*>
} SVSubTablesRsp;

int32_t tSerializeSVSubTablesRsp(void* buf, int32_t bufLen, SVSubTablesRsp* pRsp);
int32_t tDeserializeSVSubTablesRsp(void* buf, int32_t bufLen, SVSubTablesRsp* pRsp);
void    tDestroySVSubTablesRsp(void* rsp);

typedef struct {
  SMsgHead header;
  tb_uid_t suid;
} SVStbRefDbsReq;

int32_t tSerializeSVStbRefDbsReq(void* buf, int32_t bufLen, SVStbRefDbsReq* pReq);
int32_t tDeserializeSVStbRefDbsReq(void* buf, int32_t bufLen, SVStbRefDbsReq* pReq);

typedef struct {
  int32_t vgId;
  SArray* pDbs;  // SArray<char* (db name)>
} SVStbRefDbsRsp;

int32_t tSerializeSVStbRefDbsRsp(void* buf, int32_t bufLen, SVStbRefDbsRsp* pRsp);
int32_t tDeserializeSVStbRefDbsRsp(void* buf, int32_t bufLen, SVStbRefDbsRsp* pRsp);
void    tDestroySVStbRefDbsRsp(void* rsp);

typedef struct {
  char    db[TSDB_DB_FNAME_LEN];
  int32_t numOfVgroups;
  int32_t numOfStables;  // single_stable
  int32_t buffer;        // MB
  int32_t pageSize;
  int32_t pages;
  int32_t cacheLastSize;
  int32_t daysPerFile;
  int32_t daysToKeep0;
  int32_t daysToKeep1;
  int32_t daysToKeep2;
  int32_t keepTimeOffset;
  int32_t minRows;
  int32_t maxRows;
  int32_t walFsyncPeriod;
  int8_t  walLevel;
  int8_t  precision;  // time resolution
  int8_t  compression;
  int8_t  replications;
  int8_t  strict;
  int8_t  cacheLast;
  int8_t  schemaless;
  int8_t  ignoreExist;
  int32_t numOfRetensions;
  SArray* pRetensions;  // SRetention
  int32_t walRetentionPeriod;
  int64_t walRetentionSize;
  int32_t walRollPeriod;
  int64_t walSegmentSize;
  int32_t sstTrigger;
  int16_t hashPrefix;
  int16_t hashSuffix;
  int32_t ssChunkSize;
  int32_t ssKeepLocal;
  int8_t  ssCompact;
  int32_t tsdbPageSize;
  int32_t sqlLen;
  char*   sql;
  int8_t  withArbitrator;
  int8_t  encryptAlgorithm;
  char    dnodeListStr[TSDB_DNODE_LIST_LEN];
  // 1. add auto-compact parameters
  int32_t compactInterval;    // minutes
  int32_t compactStartTime;   // minutes
  int32_t compactEndTime;     // minutes
  int8_t  compactTimeOffset;  // hour
  char    encryptAlgrName[TSDB_ENCRYPT_ALGR_NAME_LEN];
  int8_t  isAudit;
} SCreateDbReq;

int32_t tSerializeSCreateDbReq(void* buf, int32_t bufLen, SCreateDbReq* pReq);
int32_t tDeserializeSCreateDbReq(void* buf, int32_t bufLen, SCreateDbReq* pReq);
void    tFreeSCreateDbReq(SCreateDbReq* pReq);

typedef struct {
  char    db[TSDB_DB_FNAME_LEN];
  int32_t buffer;
  int32_t pageSize;
  int32_t pages;
  int32_t cacheLastSize;
  int32_t daysPerFile;
  int32_t daysToKeep0;
  int32_t daysToKeep1;
  int32_t daysToKeep2;
  int32_t keepTimeOffset;
  int32_t walFsyncPeriod;
  int8_t  walLevel;
  int8_t  strict;
  int8_t  cacheLast;
  int8_t  replications;
  int32_t sstTrigger;
  int32_t minRows;
  int32_t walRetentionPeriod;
  int32_t walRetentionSize;
  int32_t ssKeepLocal;
  int8_t  ssCompact;
  int32_t sqlLen;
  char*   sql;
  int8_t  withArbitrator;
  // 1. add auto-compact parameters
  int32_t compactInterval;
  int32_t compactStartTime;
  int32_t compactEndTime;
  int8_t  compactTimeOffset;
  char    encryptAlgrName[TSDB_ENCRYPT_ALGR_NAME_LEN];
  int8_t  isAudit;
} SAlterDbReq;

int32_t tSerializeSAlterDbReq(void* buf, int32_t bufLen, SAlterDbReq* pReq);
int32_t tDeserializeSAlterDbReq(void* buf, int32_t bufLen, SAlterDbReq* pReq);
void    tFreeSAlterDbReq(SAlterDbReq* pReq);

typedef struct {
  char    db[TSDB_DB_FNAME_LEN];
  int8_t  ignoreNotExists;
  int8_t  force;
  int32_t sqlLen;
  char*   sql;
} SDropDbReq;

int32_t tSerializeSDropDbReq(void* buf, int32_t bufLen, SDropDbReq* pReq);
int32_t tDeserializeSDropDbReq(void* buf, int32_t bufLen, SDropDbReq* pReq);
void    tFreeSDropDbReq(SDropDbReq* pReq);

typedef struct {
  char    db[TSDB_DB_FNAME_LEN];
  int64_t uid;
} SDropDbRsp;

int32_t tSerializeSDropDbRsp(void* buf, int32_t bufLen, SDropDbRsp* pRsp);
int32_t tDeserializeSDropDbRsp(void* buf, int32_t bufLen, SDropDbRsp* pRsp);

typedef struct {
  char    name[TSDB_MOUNT_NAME_LEN];
  int64_t uid;
} SDropMountRsp;

int32_t tSerializeSDropMountRsp(void* buf, int32_t bufLen, SDropMountRsp* pRsp);
int32_t tDeserializeSDropMountRsp(void* buf, int32_t bufLen, SDropMountRsp* pRsp);

typedef struct {
  char    db[TSDB_DB_FNAME_LEN];
  int64_t dbId;
  int32_t vgVersion;
  int32_t numOfTable;  // unit is TSDB_TABLE_NUM_UNIT
  int64_t stateTs;     // ms
} SUseDbReq;

int32_t tSerializeSUseDbReq(void* buf, int32_t bufLen, SUseDbReq* pReq);
int32_t tDeserializeSUseDbReq(void* buf, int32_t bufLen, SUseDbReq* pReq);

typedef struct {
  char    db[TSDB_DB_FNAME_LEN];
  int64_t uid;
  int32_t vgVersion;
  int32_t vgNum;
  int16_t hashPrefix;
  int16_t hashSuffix;
  int8_t  hashMethod;
  union {
    uint8_t flags;
    struct {
      uint8_t isMount : 1;  // TS-5868
      uint8_t padding : 7;
    };
  };
  SArray* pVgroupInfos;  // Array of SVgroupInfo
  int32_t errCode;
  int64_t stateTs;  // ms
} SUseDbRsp;

int32_t tSerializeSUseDbRsp(void* buf, int32_t bufLen, const SUseDbRsp* pRsp);
int32_t tDeserializeSUseDbRsp(void* buf, int32_t bufLen, SUseDbRsp* pRsp);
int32_t tSerializeSUseDbRspImp(SEncoder* pEncoder, const SUseDbRsp* pRsp);
int32_t tDeserializeSUseDbRspImp(SDecoder* pDecoder, SUseDbRsp* pRsp);
void    tFreeSUsedbRsp(SUseDbRsp* pRsp);

typedef struct {
  char db[TSDB_DB_FNAME_LEN];
} SDbCfgReq;

int32_t tSerializeSDbCfgReq(void* buf, int32_t bufLen, SDbCfgReq* pReq);
int32_t tDeserializeSDbCfgReq(void* buf, int32_t bufLen, SDbCfgReq* pReq);

typedef struct {
  char db[TSDB_DB_FNAME_LEN];
} SSsMigrateDbReq;

int32_t tSerializeSSsMigrateDbReq(void* buf, int32_t bufLen, SSsMigrateDbReq* pReq);
int32_t tDeserializeSSsMigrateDbReq(void* buf, int32_t bufLen, SSsMigrateDbReq* pReq);

typedef struct {
  int32_t ssMigrateId;
  bool    bAccepted;
} SSsMigrateDbRsp;

int32_t tSerializeSSsMigrateDbRsp(void* buf, int32_t bufLen, SSsMigrateDbRsp* pRsp);
int32_t tDeserializeSSsMigrateDbRsp(void* buf, int32_t bufLen, SSsMigrateDbRsp* pRsp);

// Request and response for TDMT_VND_LIST_SSMIGRATE_FILESETS
typedef struct {
  int32_t ssMigrateId;
} SListSsMigrateFileSetsReq;

int32_t tSerializeSListSsMigrateFileSetsReq(void* buf, int32_t bufLen, SListSsMigrateFileSetsReq* pReq);
int32_t tDeserializeSListSsMigrateFileSetsReq(void* buf, int32_t bufLen, SListSsMigrateFileSetsReq* pReq);

typedef struct {
  int32_t ssMigrateId;
  int32_t vgId;       // vgroup id
  SArray* pFileSets;  // SArray<int32_t>
} SListSsMigrateFileSetsRsp;

int32_t tSerializeSListSsMigrateFileSetsRsp(void* buf, int32_t bufLen, SListSsMigrateFileSetsRsp* pRsp);
int32_t tDeserializeSListSsMigrateFileSetsRsp(void* buf, int32_t bufLen, SListSsMigrateFileSetsRsp* pRsp);
void    tFreeSListSsMigrateFileSetsRsp(SListSsMigrateFileSetsRsp* pRsp);

// Request and response for TDMT_VND_SSMIGRATE_FILESET
typedef struct {
  int32_t ssMigrateId;
  int32_t nodeId;  // node id of the leader vnode, filled by vnode
  int32_t fid;
  int64_t startTimeSec;
} SSsMigrateFileSetReq;

int32_t tSerializeSSsMigrateFileSetReq(void* buf, int32_t bufLen, SSsMigrateFileSetReq* pReq);
int32_t tDeserializeSSsMigrateFileSetReq(void* buf, int32_t bufLen, SSsMigrateFileSetReq* pReq);

typedef struct {
  int32_t ssMigrateId;
  int32_t nodeId;  // node id of the leader vnode
  int32_t vgId;
  int32_t fid;
} SSsMigrateFileSetRsp;

int32_t tSerializeSSsMigrateFileSetRsp(void* buf, int32_t bufLen, SSsMigrateFileSetRsp* pRsp);
int32_t tDeserializeSSsMigrateFileSetRsp(void* buf, int32_t bufLen, SSsMigrateFileSetRsp* pRsp);

#define SSMIGRATE_FILESET_STATE_IN_PROGRESS 0
#define SSMIGRATE_FILESET_STATE_SUCCEEDED   1
#define SSMIGRATE_FILESET_STATE_COMPACT     2
#define SSMIGRATE_FILESET_STATE_SKIPPED     3
#define SSMIGRATE_FILESET_STATE_FAILED      4

// Request and response for TDMT_VND_QUERY_SSMIGRATE_PROGRESS and TDMT_VND_FOLLOWER_SSMIGRATE
// Note this struct is reused as both request and response in TDMT_VND_QUERY_SSMIGRATE_PROGRESS,
// while as a request, the 'state' field is not used.
// This struct is also used in TDMT_VND_FOLLOWER_SSMIGRATE as request, which don't need a response.
typedef struct {
  int32_t ssMigrateId;  // ss migrate id
  int32_t nodeId;       // node id of the leader vnode
  int32_t vgId;         // vgroup id
  int32_t fid;          // file set id
  int32_t state;        // SSMIGRATE_FILESET_STATE_*
} SSsMigrateProgress;

int tSerializeSSsMigrateProgress(void* buf, int32_t bufLen, SSsMigrateProgress* pProgress);
int tDeserializeSSsMigrateProgress(void* buf, int32_t bufLen, SSsMigrateProgress* pProgress);

// Request for TDMT_MND_KILL_SSMIGRATE
typedef struct {
  int32_t ssMigrateId;
  int32_t sqlLen;
  char*   sql;
} SKillSsMigrateReq;

int32_t tSerializeSKillSsMigrateReq(void* buf, int32_t bufLen, SKillSsMigrateReq* pReq);
int32_t tDeserializeSKillSsMigrateReq(void* buf, int32_t bufLen, SKillSsMigrateReq* pReq);
void    tFreeSKillSsMigrateReq(SKillSsMigrateReq* pReq);

// Request for TDMT_VND_KILL_SSMIGRATE
typedef struct {
  int32_t ssMigrateId;
} SVnodeKillSsMigrateReq;

int32_t tSerializeSVnodeKillSsMigrateReq(void* buf, int32_t bufLen, SVnodeKillSsMigrateReq* pReq);
int32_t tDeserializeSVnodeKillSsMigrateReq(void* buf, int32_t bufLen, SVnodeKillSsMigrateReq* pReq);

typedef struct {
  int32_t vgId;
  int64_t keepVersion;
} SMndSetVgroupKeepVersionReq;

int32_t tSerializeSMndSetVgroupKeepVersionReq(void* buf, int32_t bufLen, SMndSetVgroupKeepVersionReq* pReq);
int32_t tDeserializeSMndSetVgroupKeepVersionReq(void* buf, int32_t bufLen, SMndSetVgroupKeepVersionReq* pReq);

typedef struct {
  int32_t timestampSec;
  int32_t ttlDropMaxCount;
  int32_t nUids;
  SArray* pTbUids;
} SVDropTtlTableReq;

int32_t tSerializeSVDropTtlTableReq(void* buf, int32_t bufLen, SVDropTtlTableReq* pReq);
int32_t tDeserializeSVDropTtlTableReq(void* buf, int32_t bufLen, SVDropTtlTableReq* pReq);

typedef struct {
  char    db[TSDB_DB_FNAME_LEN];
  int64_t dbId;
  int32_t cfgVersion;
  int32_t numOfVgroups;
  int32_t numOfStables;
  int32_t buffer;
  int32_t cacheSize;
  int32_t pageSize;
  int32_t pages;
  int32_t daysPerFile;
  int32_t daysToKeep0;
  int32_t daysToKeep1;
  int32_t daysToKeep2;
  int32_t keepTimeOffset;
  int32_t minRows;
  int32_t maxRows;
  int32_t walFsyncPeriod;
  int16_t hashPrefix;
  int16_t hashSuffix;
  int8_t  hashMethod;
  int8_t  walLevel;
  int8_t  precision;
  int8_t  compression;
  int8_t  replications;
  int8_t  strict;
  int8_t  cacheLast;
  int8_t  encryptAlgr;
  char    algorithmsId[TSDB_ENCRYPT_ALGR_NAME_LEN];
  int32_t ssChunkSize;
  int32_t ssKeepLocal;
  int8_t  ssCompact;
  union {
    uint8_t flags;
    struct {
      uint8_t isMount : 1;  // TS-5868
      uint8_t padding : 7;
    };
  };
  int8_t  compactTimeOffset;
  int32_t compactInterval;
  int32_t compactStartTime;
  int32_t compactEndTime;
  int32_t tsdbPageSize;
  int32_t walRetentionPeriod;
  int32_t walRollPeriod;
  int64_t walRetentionSize;
  int64_t walSegmentSize;
  int32_t numOfRetensions;
  SArray* pRetensions;
  int8_t  schemaless;
  int16_t sstTrigger;
  int8_t  withArbitrator;
  int8_t  isAudit;
} SDbCfgRsp;

typedef SDbCfgRsp SDbCfgInfo;

int32_t tSerializeSDbCfgRspImpl(SEncoder* encoder, const SDbCfgRsp* pRsp);
int32_t tSerializeSDbCfgRsp(void* buf, int32_t bufLen, const SDbCfgRsp* pRsp);
int32_t tDeserializeSDbCfgRsp(void* buf, int32_t bufLen, SDbCfgRsp* pRsp);
int32_t tDeserializeSDbCfgRspImpl(SDecoder* decoder, SDbCfgRsp* pRsp);
void    tFreeSDbCfgRsp(SDbCfgRsp* pRsp);

typedef struct {
  int32_t rowNum;
} SQnodeListReq;

int32_t tSerializeSQnodeListReq(void* buf, int32_t bufLen, SQnodeListReq* pReq);
int32_t tDeserializeSQnodeListReq(void* buf, int32_t bufLen, SQnodeListReq* pReq);

typedef struct {
  int32_t rowNum;
} SDnodeListReq;

int32_t tSerializeSDnodeListReq(void* buf, int32_t bufLen, SDnodeListReq* pReq);

typedef struct {
  int32_t useless;  // useless
} SServerVerReq;

int32_t tSerializeSServerVerReq(void* buf, int32_t bufLen, SServerVerReq* pReq);
// int32_t tDeserializeSServerVerReq(void* buf, int32_t bufLen, SServerVerReq* pReq);

typedef struct {
  char ver[TSDB_VERSION_LEN];
} SServerVerRsp;

int32_t tSerializeSServerVerRsp(void* buf, int32_t bufLen, SServerVerRsp* pRsp);
int32_t tDeserializeSServerVerRsp(void* buf, int32_t bufLen, SServerVerRsp* pRsp);

typedef struct SQueryNodeAddr {
  int32_t nodeId;  // vgId or qnodeId
  SEpSet  epSet;
} SQueryNodeAddr;

typedef struct {
  SQueryNodeAddr addr;
  uint64_t       load;
} SQueryNodeLoad;

typedef struct {
  SArray* qnodeList;  // SArray<SQueryNodeLoad>
} SQnodeListRsp;

int32_t tSerializeSQnodeListRsp(void* buf, int32_t bufLen, SQnodeListRsp* pRsp);
int32_t tDeserializeSQnodeListRsp(void* buf, int32_t bufLen, SQnodeListRsp* pRsp);
void    tFreeSQnodeListRsp(SQnodeListRsp* pRsp);


typedef struct SDownstreamSourceNode {
  ENodeType      type;
  SQueryNodeAddr addr;
  uint64_t       clientId;
  uint64_t       taskId;
  uint64_t       sId;
  int32_t        execId;
  int32_t        fetchMsgType;
  bool           localExec;
} SDownstreamSourceNode;



typedef struct SDNodeAddr {
  int32_t nodeId;  // dnodeId
  SEpSet  epSet;
} SDNodeAddr;

typedef struct {
  SArray* dnodeList;  // SArray<SDNodeAddr>
} SDnodeListRsp;

int32_t tSerializeSDnodeListRsp(void* buf, int32_t bufLen, SDnodeListRsp* pRsp);
int32_t tDeserializeSDnodeListRsp(void* buf, int32_t bufLen, SDnodeListRsp* pRsp);
void    tFreeSDnodeListRsp(SDnodeListRsp* pRsp);

typedef struct {
  SArray* pTsmas;  // SArray<STableTSMAInfo*>
} STableTSMAInfoRsp;

typedef struct {
  SUseDbRsp*         useDbRsp;
  SDbCfgRsp*         cfgRsp;
  STableTSMAInfoRsp* pTsmaRsp;
  int32_t            dbTsmaVersion;
  char               db[TSDB_DB_FNAME_LEN];
  int64_t            dbId;
} SDbHbRsp;

typedef struct {
  SArray* pArray;  // Array of SDbHbRsp
} SDbHbBatchRsp;

int32_t tSerializeSDbHbBatchRsp(void* buf, int32_t bufLen, SDbHbBatchRsp* pRsp);
int32_t tDeserializeSDbHbBatchRsp(void* buf, int32_t bufLen, SDbHbBatchRsp* pRsp);
void    tFreeSDbHbBatchRsp(SDbHbBatchRsp* pRsp);

typedef struct {
  SArray* pArray;  // Array of SGetUserAuthRsp
} SUserAuthBatchRsp;

int32_t tSerializeSUserAuthBatchRsp(void* buf, int32_t bufLen, SUserAuthBatchRsp* pRsp);
int32_t tDeserializeSUserAuthBatchRsp(void* buf, int32_t bufLen, SUserAuthBatchRsp* pRsp);
void    tFreeSUserAuthBatchRsp(SUserAuthBatchRsp* pRsp);

typedef struct {
  char        db[TSDB_DB_FNAME_LEN];
  STimeWindow timeRange;
  int32_t     sqlLen;
  char*       sql;
  SArray*     vgroupIds;
  int32_t     compactId;
  int8_t      metaOnly;
  int8_t      force;
} SCompactDbReq;

int32_t tSerializeSCompactDbReq(void* buf, int32_t bufLen, SCompactDbReq* pReq);
int32_t tDeserializeSCompactDbReq(void* buf, int32_t bufLen, SCompactDbReq* pReq);
void    tFreeSCompactDbReq(SCompactDbReq* pReq);

typedef struct {
  union {
    int32_t compactId;
    int32_t id;
  };
  int8_t bAccepted;
} SCompactDbRsp;

int32_t tSerializeSCompactDbRsp(void* buf, int32_t bufLen, SCompactDbRsp* pRsp);
int32_t tDeserializeSCompactDbRsp(void* buf, int32_t bufLen, SCompactDbRsp* pRsp);

typedef struct {
  union {
    int32_t compactId;
    int32_t id;
  };
  int32_t sqlLen;
  char*   sql;
} SKillCompactReq;

int32_t tSerializeSKillCompactReq(void* buf, int32_t bufLen, SKillCompactReq* pReq);
int32_t tDeserializeSKillCompactReq(void* buf, int32_t bufLen, SKillCompactReq* pReq);
void    tFreeSKillCompactReq(SKillCompactReq* pReq);

typedef SCompactDbRsp   STrimDbRsp;         // reuse structs
typedef SKillCompactReq SKillRetentionReq;  // reuse structs

typedef struct {
  char    name[TSDB_FUNC_NAME_LEN];
  int8_t  igExists;
  int8_t  funcType;
  int8_t  scriptType;
  int8_t  outputType;
  int32_t outputLen;
  int32_t bufSize;
  int32_t codeLen;
  int64_t signature;
  char*   pComment;
  char*   pCode;
  int8_t  orReplace;
} SCreateFuncReq;

int32_t tSerializeSCreateFuncReq(void* buf, int32_t bufLen, SCreateFuncReq* pReq);
int32_t tDeserializeSCreateFuncReq(void* buf, int32_t bufLen, SCreateFuncReq* pReq);
void    tFreeSCreateFuncReq(SCreateFuncReq* pReq);

typedef struct {
  char   name[TSDB_FUNC_NAME_LEN];
  int8_t igNotExists;
} SDropFuncReq;

int32_t tSerializeSDropFuncReq(void* buf, int32_t bufLen, SDropFuncReq* pReq);
int32_t tDeserializeSDropFuncReq(void* buf, int32_t bufLen, SDropFuncReq* pReq);

typedef struct {
  int32_t numOfFuncs;
  bool    ignoreCodeComment;
  SArray* pFuncNames;
} SRetrieveFuncReq;

int32_t tSerializeSRetrieveFuncReq(void* buf, int32_t bufLen, SRetrieveFuncReq* pReq);
int32_t tDeserializeSRetrieveFuncReq(void* buf, int32_t bufLen, SRetrieveFuncReq* pReq);
void    tFreeSRetrieveFuncReq(SRetrieveFuncReq* pReq);

typedef struct {
  char    name[TSDB_FUNC_NAME_LEN];
  int8_t  funcType;
  int8_t  scriptType;
  int8_t  outputType;
  int32_t outputLen;
  int32_t bufSize;
  int64_t signature;
  int32_t commentSize;
  int32_t codeSize;
  char*   pComment;
  char*   pCode;
} SFuncInfo;

typedef struct {
  int32_t funcVersion;
  int64_t funcCreatedTime;
} SFuncExtraInfo;

typedef struct {
  int32_t numOfFuncs;
  SArray* pFuncInfos;
  SArray* pFuncExtraInfos;
} SRetrieveFuncRsp;

int32_t tSerializeSRetrieveFuncRsp(void* buf, int32_t bufLen, SRetrieveFuncRsp* pRsp);
int32_t tDeserializeSRetrieveFuncRsp(void* buf, int32_t bufLen, SRetrieveFuncRsp* pRsp);
void    tFreeSFuncInfo(SFuncInfo* pInfo);
void    tFreeSRetrieveFuncRsp(SRetrieveFuncRsp* pRsp);

typedef struct {
  int32_t       statusInterval;
  int64_t       checkTime;                  // 1970-01-01 00:00:00.000
  char          timezone[TD_TIMEZONE_LEN];  // tsTimezone
  char          locale[TD_LOCALE_LEN];      // tsLocale
  char          charset[TD_LOCALE_LEN];     // tsCharset
  int8_t        ttlChangeOnWrite;
  int8_t        enableWhiteList;
  int8_t        encryptionKeyStat;
  uint32_t      encryptionKeyChksum;
  SMonitorParas monitorParas;
  int32_t       statusIntervalMs;
} SClusterCfg;

typedef struct {
  int32_t openVnodes;
  int32_t dropVnodes;
  int32_t totalVnodes;
  int32_t masterNum;
  int64_t numOfSelectReqs;
  int64_t numOfInsertReqs;
  int64_t numOfInsertSuccessReqs;
  int64_t numOfBatchInsertReqs;
  int64_t numOfBatchInsertSuccessReqs;
  int64_t errors;
} SVnodesStat;

typedef struct {
  int32_t vgId;
  int8_t  syncState;
  int8_t  syncRestore;
  int64_t syncTerm;
  int64_t roleTimeMs;
  int64_t startTimeMs;
  int8_t  syncCanRead;
  int64_t cacheUsage;
  int64_t numOfTables;
  int64_t numOfTimeSeries;
  int64_t totalStorage;
  int64_t compStorage;
  int64_t pointsWritten;
  int64_t numOfSelectReqs;
  int64_t numOfInsertReqs;
  int64_t numOfInsertSuccessReqs;
  int64_t numOfBatchInsertReqs;
  int64_t numOfBatchInsertSuccessReqs;
  int32_t numOfCachedTables;
  int32_t learnerProgress;  // use one reservered
  int64_t syncAppliedIndex;
  int64_t syncCommitIndex;
  int64_t bufferSegmentUsed;
  int64_t bufferSegmentSize;
} SVnodeLoad;

typedef struct {
  int64_t total_requests;
  int64_t total_rows;
  int64_t total_bytes;
  double  write_size;
  double  cache_hit_ratio;
  int64_t rpc_queue_wait;
  int64_t preprocess_time;

  int64_t memory_table_size;
  int64_t commit_count;
  int64_t merge_count;
  double  commit_time;
  double  merge_time;
  int64_t block_commit_time;
  int64_t memtable_wait_time;
} SVnodeMetrics;

typedef struct {
  int32_t     vgId;
  int64_t     numOfTables;
  int64_t     memSize;
  int64_t     l1Size;
  int64_t     l2Size;
  int64_t     l3Size;
  int64_t     cacheSize;
  int64_t     walSize;
  int64_t     metaSize;
  int64_t     rawDataSize;
  int64_t     ssSize;
  const char* dbname;
  int8_t      estimateRawData;
} SDbSizeStatisInfo;

typedef struct {
  int32_t vgId;
  int64_t nTimeSeries;
} SVnodeLoadLite;

typedef struct {
  int8_t  syncState;
  int64_t syncTerm;
  int8_t  syncRestore;
  int64_t roleTimeMs;
} SMnodeLoad;

typedef struct {
  int32_t dnodeId;
  int64_t numOfProcessedQuery;
  int64_t numOfProcessedCQuery;
  int64_t numOfProcessedFetch;
  int64_t numOfProcessedDrop;
  int64_t numOfProcessedNotify;
  int64_t numOfProcessedHb;
  int64_t numOfProcessedDelete;
  int64_t cacheDataSize;
  int64_t numOfQueryInQueue;
  int64_t numOfFetchInQueue;
  int64_t timeInQueryQueue;
  int64_t timeInFetchQueue;
} SQnodeLoad;

typedef struct {
  int32_t     sver;      // software version
  int64_t     dnodeVer;  // dnode table version in sdb
  int32_t     dnodeId;
  int64_t     clusterId;
  int64_t     rebootTime;
  int64_t     updateTime;
  float       numOfCores;
  int32_t     numOfSupportVnodes;
  int32_t     numOfDiskCfg;
  int64_t     memTotal;
  int64_t     memAvail;
  char        dnodeEp[TSDB_EP_LEN];
  char        machineId[TSDB_MACHINE_ID_LEN + 1];
  SMnodeLoad  mload;
  SQnodeLoad  qload;
  SClusterCfg clusterCfg;
  SArray*     pVloads;  // array of SVnodeLoad
  int32_t     statusSeq;
  int64_t     ipWhiteVer;
  int64_t     timeWhiteVer;
  int64_t     analVer;
  int64_t     timestamp;
  char        auditDB[TSDB_DB_FNAME_LEN];
  char        auditToken[TSDB_TOKEN_LEN];
} SStatusReq;

int32_t tSerializeSStatusReq(void* buf, int32_t bufLen, SStatusReq* pReq);
int32_t tDeserializeSStatusReq(void* buf, int32_t bufLen, SStatusReq* pReq);
void    tFreeSStatusReq(SStatusReq* pReq);

typedef struct {
  int32_t forceReadConfig;
  int32_t cver;
  SArray* array;
} SConfigReq;

int32_t tSerializeSConfigReq(void* buf, int32_t bufLen, SConfigReq* pReq);
int32_t tDeserializeSConfigReq(void* buf, int32_t bufLen, SConfigReq* pReq);
void    tFreeSConfigReq(SConfigReq* pReq);

typedef struct {
  int32_t dnodeId;
  char    machineId[TSDB_MACHINE_ID_LEN + 1];
} SDnodeInfoReq;

int32_t tSerializeSDnodeInfoReq(void* buf, int32_t bufLen, SDnodeInfoReq* pReq);
int32_t tDeserializeSDnodeInfoReq(void* buf, int32_t bufLen, SDnodeInfoReq* pReq);

typedef enum {
  MONITOR_TYPE_COUNTER = 0,
  MONITOR_TYPE_SLOW_LOG = 1,
} MONITOR_TYPE;

typedef struct {
  int32_t      contLen;
  char*        pCont;
  MONITOR_TYPE type;
} SStatisReq;

int32_t tSerializeSStatisReq(void* buf, int32_t bufLen, SStatisReq* pReq);
int32_t tDeserializeSStatisReq(void* buf, int32_t bufLen, SStatisReq* pReq);
void    tFreeSStatisReq(SStatisReq* pReq);

typedef struct {
  char    db[TSDB_DB_FNAME_LEN];
  char    table[TSDB_TABLE_NAME_LEN];
  char    operation[AUDIT_OPERATION_LEN];
  int32_t sqlLen;
  char*   pSql;
  double  duration;
  int64_t affectedRows;
} SAuditReq;
int32_t tSerializeSAuditReq(void* buf, int32_t bufLen, SAuditReq* pReq);
int32_t tDeserializeSAuditReq(void* buf, int32_t bufLen, SAuditReq* pReq);
void    tFreeSAuditReq(SAuditReq* pReq);

typedef struct {
  SArray* auditArr;
} SBatchAuditReq;
int32_t tSerializeSBatchAuditReq(void* buf, int32_t bufLen, SBatchAuditReq* pReq);
int32_t tDeserializeSBatchAuditReq(void* buf, int32_t bufLen, SBatchAuditReq* pReq);
void    tFreeSBatchAuditReq(SBatchAuditReq* pReq);

typedef struct {
  int32_t dnodeId;
  int64_t clusterId;
  SArray* pVloads;
} SNotifyReq;

int32_t tSerializeSNotifyReq(void* buf, int32_t bufLen, SNotifyReq* pReq);
int32_t tDeserializeSNotifyReq(void* buf, int32_t bufLen, SNotifyReq* pReq);
void    tFreeSNotifyReq(SNotifyReq* pReq);

typedef struct {
  int32_t dnodeId;
  int64_t clusterId;
} SDnodeCfg;

typedef struct {
  int32_t id;
  int8_t  isMnode;
  SEp     ep;
} SDnodeEp;

typedef struct {
  int32_t id;
  int8_t  isMnode;
  int8_t  offlineReason;
  SEp     ep;
  char    active[TSDB_ACTIVE_KEY_LEN];
  char    connActive[TSDB_CONN_ACTIVE_KEY_LEN];
} SDnodeInfo;

typedef struct {
  int64_t   dnodeVer;
  SDnodeCfg dnodeCfg;
  SArray*   pDnodeEps;  // Array of SDnodeEp
  int32_t   statusSeq;
  int64_t   ipWhiteVer;
  int64_t   analVer;
  int64_t   timeWhiteVer;
  char      auditDB[TSDB_DB_FNAME_LEN];
  char      auditToken[TSDB_TOKEN_LEN];
} SStatusRsp;

int32_t tSerializeSStatusRsp(void* buf, int32_t bufLen, SStatusRsp* pRsp);
int32_t tDeserializeSStatusRsp(void* buf, int32_t bufLen, SStatusRsp* pRsp);
void    tFreeSStatusRsp(SStatusRsp* pRsp);

typedef struct {
  int32_t forceReadConfig;
  int32_t isConifgVerified;
  int32_t isVersionVerified;
  int32_t cver;
  SArray* array;
} SConfigRsp;

int32_t tSerializeSConfigRsp(void* buf, int32_t bufLen, SConfigRsp* pRsp);
int32_t tDeserializeSConfigRsp(void* buf, int32_t bufLen, SConfigRsp* pRsp);
void    tFreeSConfigRsp(SConfigRsp* pRsp);

typedef struct {
  int32_t dnodeId;
  int32_t keyVersion;  // Local key version
} SKeySyncReq;

int32_t tSerializeSKeySyncReq(void* buf, int32_t bufLen, SKeySyncReq* pReq);
int32_t tDeserializeSKeySyncReq(void* buf, int32_t bufLen, SKeySyncReq* pReq);

typedef struct {
  int32_t keyVersion;        // mnode's key version
  int8_t  needUpdate;        // 1 if dnode needs to update keys
  int32_t encryptionKeyStatus;  // Encryption key status (TSDB_ENCRYPT_KEY_STAT_*)
  char    svrKey[129];       // Server key (if needUpdate)
  char    dbKey[129];        // Database key (if needUpdate)
  char    cfgKey[129];       // Config key (if needUpdate)
  char    metaKey[129];      // Metadata key (if needUpdate)
  char    dataKey[129];      // Data key (if needUpdate)
  int32_t algorithm;         // Encryption algorithm for master keys
  int32_t cfgAlgorithm;      // Encryption algorithm for CFG_KEY
  int32_t metaAlgorithm;     // Encryption algorithm for META_KEY
  int64_t createTime;        // Key creation time
  int64_t svrKeyUpdateTime;  // Server key update time
  int64_t dbKeyUpdateTime;   // Database key update time
} SKeySyncRsp;

int32_t tSerializeSKeySyncRsp(void* buf, int32_t bufLen, SKeySyncRsp* pRsp);
int32_t tDeserializeSKeySyncRsp(void* buf, int32_t bufLen, SKeySyncRsp* pRsp);

typedef struct {
  int32_t reserved;
} SMTimerReq;

int32_t tSerializeSMTimerMsg(void* buf, int32_t bufLen, SMTimerReq* pReq);
// int32_t tDeserializeSMTimerMsg(void* buf, int32_t bufLen, SMTimerReq* pReq);

typedef struct SOrphanTask {
  int64_t streamId;
  int32_t taskId;
  int32_t nodeId;
} SOrphanTask;

typedef struct SMStreamDropOrphanMsg {
  SArray* pList;  // SArray<SOrphanTask>
} SMStreamDropOrphanMsg;

int32_t tSerializeDropOrphanTaskMsg(void* buf, int32_t bufLen, SMStreamDropOrphanMsg* pMsg);
int32_t tDeserializeDropOrphanTaskMsg(void* buf, int32_t bufLen, SMStreamDropOrphanMsg* pMsg);
void    tDestroyDropOrphanTaskMsg(SMStreamDropOrphanMsg* pMsg);

typedef struct {
  int32_t  id;
  uint16_t port;                 // node sync Port
  char     fqdn[TSDB_FQDN_LEN];  // node FQDN
} SReplica;

typedef struct {
  int32_t  vgId;
  char     db[TSDB_DB_FNAME_LEN];
  int64_t  dbUid;
  int32_t  vgVersion;
  int32_t  numOfStables;
  int32_t  buffer;
  int32_t  pageSize;
  int32_t  pages;
  int32_t  cacheLastSize;
  int32_t  daysPerFile;
  int32_t  daysToKeep0;
  int32_t  daysToKeep1;
  int32_t  daysToKeep2;
  int32_t  keepTimeOffset;
  int32_t  minRows;
  int32_t  maxRows;
  int32_t  walFsyncPeriod;
  uint32_t hashBegin;
  uint32_t hashEnd;
  int8_t   hashMethod;
  int8_t   walLevel;
  int8_t   precision;
  int8_t   compression;
  int8_t   strict;
  int8_t   cacheLast;
  int8_t   isTsma;
  int8_t   replica;
  int8_t   selfIndex;
  SReplica replicas[TSDB_MAX_REPLICA];
  int32_t  numOfRetensions;
  SArray*  pRetensions;  // SRetention
  void*    pTsma;
  int32_t  walRetentionPeriod;
  int64_t  walRetentionSize;
  int32_t  walRollPeriod;
  int64_t  walSegmentSize;
  int16_t  sstTrigger;
  int16_t  hashPrefix;
  int16_t  hashSuffix;
  int32_t  tsdbPageSize;
  int32_t  ssChunkSize;
  int32_t  ssKeepLocal;
  int8_t   ssCompact;
  int64_t  reserved[6];
  int8_t   learnerReplica;
  int8_t   learnerSelfIndex;
  SReplica learnerReplicas[TSDB_MAX_LEARNER_REPLICA];
  int32_t  changeVersion;
  int8_t   encryptAlgorithm;
  char     encryptAlgrName[TSDB_ENCRYPT_ALGR_NAME_LEN];
} SCreateVnodeReq;

int32_t tSerializeSCreateVnodeReq(void* buf, int32_t bufLen, SCreateVnodeReq* pReq);
int32_t tDeserializeSCreateVnodeReq(void* buf, int32_t bufLen, SCreateVnodeReq* pReq);
int32_t tFreeSCreateVnodeReq(SCreateVnodeReq* pReq);

typedef struct {
  union {
    int32_t compactId;
    int32_t id;
  };
  int32_t vgId;
  int32_t dnodeId;
} SQueryCompactProgressReq;

int32_t tSerializeSQueryCompactProgressReq(void* buf, int32_t bufLen, SQueryCompactProgressReq* pReq);
int32_t tDeserializeSQueryCompactProgressReq(void* buf, int32_t bufLen, SQueryCompactProgressReq* pReq);

typedef struct {
  union {
    int32_t compactId;
    int32_t id;
  };
  int32_t vgId;
  int32_t dnodeId;
  int32_t numberFileset;
  int32_t finished;
  int32_t progress;
  int64_t remainingTime;
} SQueryCompactProgressRsp;

int32_t tSerializeSQueryCompactProgressRsp(void* buf, int32_t bufLen, SQueryCompactProgressRsp* pReq);
int32_t tDeserializeSQueryCompactProgressRsp(void* buf, int32_t bufLen, SQueryCompactProgressRsp* pReq);

typedef SQueryCompactProgressReq SQueryRetentionProgressReq;
typedef SQueryCompactProgressRsp SQueryRetentionProgressRsp;

typedef struct {
  int32_t vgId;
  int32_t dnodeId;
  int64_t dbUid;
  char    db[TSDB_DB_FNAME_LEN];
  int64_t reserved[8];
} SDropVnodeReq;

int32_t tSerializeSDropVnodeReq(void* buf, int32_t bufLen, SDropVnodeReq* pReq);
int32_t tDeserializeSDropVnodeReq(void* buf, int32_t bufLen, SDropVnodeReq* pReq);

typedef struct {
  char    colName[TSDB_COL_NAME_LEN];
  char    stb[TSDB_TABLE_FNAME_LEN];
  int64_t stbUid;
  int64_t dbUid;
  int64_t reserved[8];
} SDropIndexReq;

int32_t tSerializeSDropIdxReq(void* buf, int32_t bufLen, SDropIndexReq* pReq);
int32_t tDeserializeSDropIdxReq(void* buf, int32_t bufLen, SDropIndexReq* pReq);

typedef struct {
  int64_t dbUid;
  char    db[TSDB_DB_FNAME_LEN];
  union {
    int64_t compactStartTime;
    int64_t startTime;
  };

  STimeWindow tw;
  union {
    int32_t compactId;
    int32_t id;
  };
  int8_t metaOnly;
  union {
    uint16_t flags;
    struct {
      uint16_t optrType : 3;     // ETsdbOpType
      uint16_t triggerType : 1;  // ETriggerType 0 manual, 1 auto
      uint16_t reserved : 12;
    };
  };
  int8_t force;  // force compact
} SCompactVnodeReq;

int32_t tSerializeSCompactVnodeReq(void* buf, int32_t bufLen, SCompactVnodeReq* pReq);
int32_t tDeserializeSCompactVnodeReq(void* buf, int32_t bufLen, SCompactVnodeReq* pReq);

typedef struct {
  union {
    int32_t compactId;
    int32_t taskId;
  };
  int32_t vgId;
  int32_t dnodeId;
} SVKillCompactReq;

int32_t tSerializeSVKillCompactReq(void* buf, int32_t bufLen, SVKillCompactReq* pReq);
int32_t tDeserializeSVKillCompactReq(void* buf, int32_t bufLen, SVKillCompactReq* pReq);

typedef SVKillCompactReq SVKillRetentionReq;

typedef struct {
  char        db[TSDB_DB_FNAME_LEN];
  int32_t     maxSpeed;
  int32_t     sqlLen;
  char*       sql;
  SArray*     vgroupIds;
  STimeWindow tw;  // unit is second
  union {
    uint32_t flags;
    struct {
      uint32_t optrType : 3;     // ETsdbOpType
      uint32_t triggerType : 1;  // ETriggerType 0 manual, 1 auto
      uint32_t reserved : 28;
    };
  };
} STrimDbReq;

int32_t tSerializeSTrimDbReq(void* buf, int32_t bufLen, STrimDbReq* pReq);
int32_t tDeserializeSTrimDbReq(void* buf, int32_t bufLen, STrimDbReq* pReq);
void    tFreeSTrimDbReq(STrimDbReq* pReq);

typedef SCompactVnodeReq SVTrimDbReq;  // reuse SCompactVnodeReq, add task monitor since 3.3.8.0

int32_t tSerializeSVTrimDbReq(void* buf, int32_t bufLen, SVTrimDbReq* pReq);
int32_t tDeserializeSVTrimDbReq(void* buf, int32_t bufLen, SVTrimDbReq* pReq);

typedef struct {
  int32_t vgVersion;
  int32_t buffer;
  int32_t pageSize;
  int32_t pages;
  int32_t cacheLastSize;
  int32_t daysPerFile;
  int32_t daysToKeep0;
  int32_t daysToKeep1;
  int32_t daysToKeep2;
  int32_t keepTimeOffset;
  int32_t walFsyncPeriod;
  int8_t  walLevel;
  int8_t  strict;
  int8_t  cacheLast;
  int64_t reserved[7];
  // 1st modification
  int16_t sttTrigger;
  int32_t minRows;
  // 2nd modification
  int32_t walRetentionPeriod;
  int32_t walRetentionSize;
  int32_t ssKeepLocal;
  int8_t  ssCompact;
} SAlterVnodeConfigReq;

int32_t tSerializeSAlterVnodeConfigReq(void* buf, int32_t bufLen, SAlterVnodeConfigReq* pReq);
int32_t tDeserializeSAlterVnodeConfigReq(void* buf, int32_t bufLen, SAlterVnodeConfigReq* pReq);

typedef struct {
  int32_t  vgId;
  int8_t   strict;
  int8_t   selfIndex;
  int8_t   replica;
  SReplica replicas[TSDB_MAX_REPLICA];
  int64_t  reserved[8];
  int8_t   learnerSelfIndex;
  int8_t   learnerReplica;
  SReplica learnerReplicas[TSDB_MAX_LEARNER_REPLICA];
  int32_t  changeVersion;
  int32_t  electBaseLine;
} SAlterVnodeReplicaReq, SAlterVnodeTypeReq, SCheckLearnCatchupReq, SAlterVnodeElectBaselineReq;

int32_t tSerializeSAlterVnodeReplicaReq(void* buf, int32_t bufLen, SAlterVnodeReplicaReq* pReq);
int32_t tDeserializeSAlterVnodeReplicaReq(void* buf, int32_t bufLen, SAlterVnodeReplicaReq* pReq);

typedef struct {
  int32_t vgId;
  int8_t  disable;
} SDisableVnodeWriteReq;

int32_t tSerializeSDisableVnodeWriteReq(void* buf, int32_t bufLen, SDisableVnodeWriteReq* pReq);
int32_t tDeserializeSDisableVnodeWriteReq(void* buf, int32_t bufLen, SDisableVnodeWriteReq* pReq);

typedef struct {
  int32_t  srcVgId;
  int32_t  dstVgId;
  uint32_t hashBegin;
  uint32_t hashEnd;
  int32_t  changeVersion;
  int32_t  reserved;
} SAlterVnodeHashRangeReq;

int32_t tSerializeSAlterVnodeHashRangeReq(void* buf, int32_t bufLen, SAlterVnodeHashRangeReq* pReq);
int32_t tDeserializeSAlterVnodeHashRangeReq(void* buf, int32_t bufLen, SAlterVnodeHashRangeReq* pReq);

#define REQ_OPT_TBNAME 0x0
#define REQ_OPT_TBUID  0x01
typedef struct {
  SMsgHead header;
  char     dbFName[TSDB_DB_FNAME_LEN];
  char     tbName[TSDB_TABLE_NAME_LEN];
  uint8_t  option;
  uint8_t  autoCreateCtb;
} STableInfoReq;

int32_t tSerializeSTableInfoReq(void* buf, int32_t bufLen, STableInfoReq* pReq);
int32_t tDeserializeSTableInfoReq(void* buf, int32_t bufLen, STableInfoReq* pReq);

typedef struct {
  int8_t  metaClone;  // create local clone of the cached table meta
  int32_t numOfVgroups;
  int32_t numOfTables;
  int32_t numOfUdfs;
  char    tableNames[];
} SMultiTableInfoReq;

// todo refactor
typedef struct SVgroupInfo {
  int32_t  vgId;
  uint32_t hashBegin;
  uint32_t hashEnd;
  SEpSet   epSet;
  union {
    int32_t numOfTable;  // unit is TSDB_TABLE_NUM_UNIT
    int32_t taskId;      // used in stream
  };
} SVgroupInfo;

typedef struct {
  int32_t     numOfVgroups;
  SVgroupInfo vgroups[];
} SVgroupsInfo;

typedef struct {
  STableMetaRsp* pMeta;
} SMAlterStbRsp;

int32_t tEncodeSMAlterStbRsp(SEncoder* pEncoder, const SMAlterStbRsp* pRsp);
int32_t tDecodeSMAlterStbRsp(SDecoder* pDecoder, SMAlterStbRsp* pRsp);
void    tFreeSMAlterStbRsp(SMAlterStbRsp* pRsp);

int32_t tSerializeSTableMetaRsp(void* buf, int32_t bufLen, STableMetaRsp* pRsp);
int32_t tDeserializeSTableMetaRsp(void* buf, int32_t bufLen, STableMetaRsp* pRsp);
void    tFreeSTableMetaRsp(void* pRsp);
void    tFreeSTableIndexRsp(void* info);

typedef struct {
  SArray* pMetaRsp;   // Array of STableMetaRsp
  SArray* pIndexRsp;  // Array of STableIndexRsp;
} SSTbHbRsp;

int32_t tSerializeSSTbHbRsp(void* buf, int32_t bufLen, SSTbHbRsp* pRsp);
int32_t tDeserializeSSTbHbRsp(void* buf, int32_t bufLen, SSTbHbRsp* pRsp);
void    tFreeSSTbHbRsp(SSTbHbRsp* pRsp);

typedef struct {
  SArray* pViewRsp;  // Array of SViewMetaRsp*;
} SViewHbRsp;

int32_t tSerializeSViewHbRsp(void* buf, int32_t bufLen, SViewHbRsp* pRsp);
int32_t tDeserializeSViewHbRsp(void* buf, int32_t bufLen, SViewHbRsp* pRsp);
void    tFreeSViewHbRsp(SViewHbRsp* pRsp);

typedef struct {
  int32_t numOfTables;
  int32_t numOfVgroup;
  int32_t numOfUdf;
  int32_t contLen;
  int8_t  compressed;  // denote if compressed or not
  int32_t rawLen;      // size before compress
  uint8_t metaClone;   // make meta clone after retrieve meta from mnode
  char    meta[];
} SMultiTableMeta;

typedef struct {
  int32_t dataLen;
  char    name[TSDB_TABLE_FNAME_LEN];
  char*   data;
} STagData;

typedef struct {
  int32_t  opType;
  uint32_t valLen;
  char*    val;
} SShowVariablesReq;

int32_t tSerializeSShowVariablesReq(void* buf, int32_t bufLen, SShowVariablesReq* pReq);
int32_t tDeserializeSShowVariablesReq(void* buf, int32_t bufLen, SShowVariablesReq* pReq);
void    tFreeSShowVariablesReq(SShowVariablesReq* pReq);

typedef struct {
  char name[TSDB_CONFIG_OPTION_LEN + 1];
  char value[TSDB_CONFIG_PATH_LEN + 1];
  char scope[TSDB_CONFIG_SCOPE_LEN + 1];
  char category[TSDB_CONFIG_CATEGORY_LEN + 1];
  char info[TSDB_CONFIG_INFO_LEN + 1];
} SVariablesInfo;

typedef struct {
  SArray* variables;  // SArray<SVariablesInfo>
} SShowVariablesRsp;

int32_t tSerializeSShowVariablesRsp(void* buf, int32_t bufLen, SShowVariablesRsp* pReq);
int32_t tDeserializeSShowVariablesRsp(void* buf, int32_t bufLen, SShowVariablesRsp* pReq);

void tFreeSShowVariablesRsp(SShowVariablesRsp* pRsp);

/*
 * sql: show tables like '%a_%'
 * payload is the query condition, e.g., '%a_%'
 * payloadLen is the length of payload
 */
typedef struct {
  int32_t type;
  char    db[TSDB_DB_FNAME_LEN];
  int32_t payloadLen;
  char*   payload;
} SShowReq;

int32_t tSerializeSShowReq(void* buf, int32_t bufLen, SShowReq* pReq);
// int32_t tDeserializeSShowReq(void* buf, int32_t bufLen, SShowReq* pReq);
void tFreeSShowReq(SShowReq* pReq);

typedef struct {
  int64_t       showId;
  STableMetaRsp tableMeta;
} SShowRsp, SVShowTablesRsp;

// int32_t tSerializeSShowRsp(void* buf, int32_t bufLen, SShowRsp* pRsp);
// int32_t tDeserializeSShowRsp(void* buf, int32_t bufLen, SShowRsp* pRsp);
// void    tFreeSShowRsp(SShowRsp* pRsp);

typedef struct {
  char    db[TSDB_DB_FNAME_LEN];
  char    tb[TSDB_TABLE_NAME_LEN];
  char    user[TSDB_USER_LEN];
  char    filterTb[TSDB_TABLE_NAME_LEN];  // for ins_columns
  int64_t showId;
  int64_t compactId;  // for compact
  bool    withFull;   // for show users full
} SRetrieveTableReq;

typedef struct SSysTableSchema {
  int8_t   type;
  col_id_t colId;
  int32_t  bytes;
} SSysTableSchema;

int32_t tSerializeSRetrieveTableReq(void* buf, int32_t bufLen, SRetrieveTableReq* pReq);
int32_t tDeserializeSRetrieveTableReq(void* buf, int32_t bufLen, SRetrieveTableReq* pReq);

#define RETRIEVE_TABLE_RSP_VERSION         0
#define RETRIEVE_TABLE_RSP_TMQ_VERSION     1
#define RETRIEVE_TABLE_RSP_TMQ_RAW_VERSION 2

typedef struct {
  int64_t useconds;
  int8_t  completed;  // all results are returned to client
  int8_t  precision;
  int8_t  compressed;
  int8_t  streamBlockType;
  int32_t payloadLen;
  int32_t compLen;
  int32_t numOfBlocks;
  int64_t numOfRows;  // from int32_t change to int64_t
  int64_t numOfCols;
  int64_t skey;
  int64_t ekey;
  int64_t version;                         // for stream
  TSKEY   watermark;                       // for stream
  char    parTbName[TSDB_TABLE_NAME_LEN];  // for stream
  char    data[];
} SRetrieveTableRsp;

#define PAYLOAD_PREFIX_LEN ((sizeof(int32_t)) << 1)

#define SET_PAYLOAD_LEN(_p, _compLen, _fullLen) \
  do {                                          \
    ((int32_t*)(_p))[0] = (_compLen);           \
    ((int32_t*)(_p))[1] = (_fullLen);           \
  } while (0);

typedef struct {
  int64_t version;
  int64_t numOfRows;
  int8_t  compressed;
  int8_t  precision;
  char    data[];
} SRetrieveTableRspForTmq;

typedef struct {
  int64_t handle;
  int64_t useconds;
  int8_t  completed;  // all results are returned to client
  int8_t  precision;
  int8_t  compressed;
  int32_t compLen;
  int32_t numOfRows;
  int32_t fullLen;
  char    data[];
} SRetrieveMetaTableRsp;

typedef struct SExplainExecInfo {
  double   startupCost;
  double   totalCost;
  uint64_t numOfRows;
  uint32_t verboseLen;
  void*    verboseInfo;
} SExplainExecInfo;

typedef struct {
  int32_t           numOfPlans;
  SExplainExecInfo* subplanInfo;
} SExplainRsp;

typedef struct {
  SExplainRsp rsp;
  uint64_t    qId;
  uint64_t    cId;
  uint64_t    tId;
  int64_t     rId;
  int32_t     eId;
} SExplainLocalRsp;

typedef struct STableScanAnalyzeInfo {
  uint64_t totalRows;
  uint64_t totalCheckedRows;
  uint32_t totalBlocks;
  uint32_t loadBlocks;
  uint32_t loadBlockStatis;
  uint32_t skipBlocks;
  uint32_t filterOutBlocks;
  double   elapsedTime;
  double   filterTime;
} STableScanAnalyzeInfo;

int32_t tSerializeSExplainRsp(void* buf, int32_t bufLen, SExplainRsp* pRsp);
int32_t tDeserializeSExplainRsp(void* buf, int32_t bufLen, SExplainRsp* pRsp);
void    tFreeSExplainRsp(SExplainRsp* pRsp);

typedef struct {
  char    config[TSDB_DNODE_CONFIG_LEN];
  char    value[TSDB_CLUSTER_VALUE_LEN];
  int32_t sqlLen;
  char*   sql;
} SMCfgClusterReq;

int32_t tSerializeSMCfgClusterReq(void* buf, int32_t bufLen, SMCfgClusterReq* pReq);
int32_t tDeserializeSMCfgClusterReq(void* buf, int32_t bufLen, SMCfgClusterReq* pReq);
void    tFreeSMCfgClusterReq(SMCfgClusterReq* pReq);

typedef struct {
  char    fqdn[TSDB_FQDN_LEN];  // end point, hostname:port
  int32_t port;
  int32_t sqlLen;
  char*   sql;
} SCreateDnodeReq;

int32_t tSerializeSCreateDnodeReq(void* buf, int32_t bufLen, SCreateDnodeReq* pReq);
int32_t tDeserializeSCreateDnodeReq(void* buf, int32_t bufLen, SCreateDnodeReq* pReq);
void    tFreeSCreateDnodeReq(SCreateDnodeReq* pReq);

typedef struct {
  int32_t dnodeId;
  char    fqdn[TSDB_FQDN_LEN];
  int32_t port;
  int8_t  force;
  int8_t  unsafe;
  int32_t sqlLen;
  char*   sql;
} SDropDnodeReq;

int32_t tSerializeSDropDnodeReq(void* buf, int32_t bufLen, SDropDnodeReq* pReq);
int32_t tDeserializeSDropDnodeReq(void* buf, int32_t bufLen, SDropDnodeReq* pReq);
void    tFreeSDropDnodeReq(SDropDnodeReq* pReq);

enum {
  RESTORE_TYPE__ALL = 1,
  RESTORE_TYPE__MNODE,
  RESTORE_TYPE__VNODE,
  RESTORE_TYPE__QNODE,
};

typedef struct {
  int32_t dnodeId;
  int8_t  restoreType;
  int32_t sqlLen;
  char*   sql;
} SRestoreDnodeReq;

int32_t tSerializeSRestoreDnodeReq(void* buf, int32_t bufLen, SRestoreDnodeReq* pReq);
int32_t tDeserializeSRestoreDnodeReq(void* buf, int32_t bufLen, SRestoreDnodeReq* pReq);
void    tFreeSRestoreDnodeReq(SRestoreDnodeReq* pReq);

typedef struct {
  int32_t dnodeId;
  char    config[TSDB_DNODE_CONFIG_LEN];
  char    value[TSDB_DNODE_VALUE_LEN];
  int32_t sqlLen;
  char*   sql;
} SMCfgDnodeReq;

int32_t tSerializeSMCfgDnodeReq(void* buf, int32_t bufLen, SMCfgDnodeReq* pReq);
int32_t tDeserializeSMCfgDnodeReq(void* buf, int32_t bufLen, SMCfgDnodeReq* pReq);
void    tFreeSMCfgDnodeReq(SMCfgDnodeReq* pReq);

typedef struct {
  int8_t  keyType;  // 0: SVR_KEY, 1: DB_KEY
  char    newKey[ENCRYPT_KEY_LEN + 1];
  int32_t sqlLen;
  char*   sql;
} SMAlterEncryptKeyReq;

int32_t tSerializeSMAlterEncryptKeyReq(void* buf, int32_t bufLen, SMAlterEncryptKeyReq* pReq);
int32_t tDeserializeSMAlterEncryptKeyReq(void* buf, int32_t bufLen, SMAlterEncryptKeyReq* pReq);
void    tFreeSMAlterEncryptKeyReq(SMAlterEncryptKeyReq* pReq);

typedef struct {
  char    config[TSDB_DNODE_CONFIG_LEN];
  char    value[TSDB_DNODE_VALUE_LEN];
  int32_t version;
} SDCfgDnodeReq;

int32_t tSerializeSDCfgDnodeReq(void* buf, int32_t bufLen, SDCfgDnodeReq* pReq);
int32_t tDeserializeSDCfgDnodeReq(void* buf, int32_t bufLen, SDCfgDnodeReq* pReq);

typedef struct {
  int32_t dnodeId;
  int32_t sqlLen;
  char*   sql;
} SMCreateMnodeReq, SMDropMnodeReq, SDDropMnodeReq, SMCreateQnodeReq, SMDropQnodeReq, SDCreateQnodeReq, SDDropQnodeReq,
    SMCreateSnodeReq, SMDropSnodeReq, SDDropSnodeReq;

int32_t tSerializeSCreateDropMQSNodeReq(void* buf, int32_t bufLen, SMCreateQnodeReq* pReq);
int32_t tDeserializeSCreateDropMQSNodeReq(void* buf, int32_t bufLen, SMCreateQnodeReq* pReq);

typedef struct {
  int32_t nodeId;
  SEpSet  epSet;
} SNodeEpSet;

typedef struct {
  int32_t    snodeId;
  SNodeEpSet leaders[2];
  SNodeEpSet replica;
  int32_t    sqlLen;
  char*      sql;
} SDCreateSnodeReq;

int32_t tSerializeSDCreateSNodeReq(void* buf, int32_t bufLen, SDCreateSnodeReq* pReq);
int32_t tDeserializeSDCreateSNodeReq(void* buf, int32_t bufLen, SDCreateSnodeReq* pReq);
void    tFreeSDCreateSnodeReq(SDCreateSnodeReq* pReq);

void tFreeSMCreateQnodeReq(SMCreateQnodeReq* pReq);
void tFreeSDDropQnodeReq(SDDropQnodeReq* pReq);
typedef struct {
  int8_t   replica;
  SReplica replicas[TSDB_MAX_REPLICA];
  int8_t   learnerReplica;
  SReplica learnerReplicas[TSDB_MAX_LEARNER_REPLICA];
  int64_t  lastIndex;
} SDCreateMnodeReq, SDAlterMnodeReq, SDAlterMnodeTypeReq;

int32_t tSerializeSDCreateMnodeReq(void* buf, int32_t bufLen, SDCreateMnodeReq* pReq);
int32_t tDeserializeSDCreateMnodeReq(void* buf, int32_t bufLen, SDCreateMnodeReq* pReq);

typedef struct {
  int32_t urlLen;
  int32_t sqlLen;
  char*   url;
  char*   sql;
} SMCreateAnodeReq;

int32_t tSerializeSMCreateAnodeReq(void* buf, int32_t bufLen, SMCreateAnodeReq* pReq);
int32_t tDeserializeSMCreateAnodeReq(void* buf, int32_t bufLen, SMCreateAnodeReq* pReq);
void    tFreeSMCreateAnodeReq(SMCreateAnodeReq* pReq);

typedef struct {
  int32_t anodeId;
  int32_t sqlLen;
  char*   sql;
} SMDropAnodeReq, SMUpdateAnodeReq;

int32_t tSerializeSMDropAnodeReq(void* buf, int32_t bufLen, SMDropAnodeReq* pReq);
int32_t tDeserializeSMDropAnodeReq(void* buf, int32_t bufLen, SMDropAnodeReq* pReq);
void    tFreeSMDropAnodeReq(SMDropAnodeReq* pReq);
int32_t tSerializeSMUpdateAnodeReq(void* buf, int32_t bufLen, SMUpdateAnodeReq* pReq);
int32_t tDeserializeSMUpdateAnodeReq(void* buf, int32_t bufLen, SMUpdateAnodeReq* pReq);
void    tFreeSMUpdateAnodeReq(SMUpdateAnodeReq* pReq);

typedef struct {
  int32_t dnodeId;
  int32_t bnodeProto;
  int32_t sqlLen;
  char*   sql;
} SMCreateBnodeReq, SDCreateBnodeReq;

int32_t tSerializeSMCreateBnodeReq(void* buf, int32_t bufLen, SMCreateBnodeReq* pReq);
int32_t tDeserializeSMCreateBnodeReq(void* buf, int32_t bufLen, SMCreateBnodeReq* pReq);
void    tFreeSMCreateBnodeReq(SMCreateBnodeReq* pReq);

typedef struct {
  int32_t dnodeId;
  int32_t sqlLen;
  char*   sql;
} SMDropBnodeReq, SDDropBnodeReq;

int32_t tSerializeSMDropBnodeReq(void* buf, int32_t bufLen, SMDropBnodeReq* pReq);
int32_t tDeserializeSMDropBnodeReq(void* buf, int32_t bufLen, SMDropBnodeReq* pReq);
void    tFreeSMDropBnodeReq(SMDropBnodeReq* pReq);

typedef struct {
  int32_t vgId;
  int32_t hbSeq;
} SVArbHbReqMember;

typedef struct {
  int32_t dnodeId;
  char*   arbToken;
  int64_t arbTerm;
  SArray* hbMembers;  // SVArbHbReqMember
} SVArbHeartBeatReq;

int32_t tSerializeSVArbHeartBeatReq(void* buf, int32_t bufLen, SVArbHeartBeatReq* pReq);
int32_t tDeserializeSVArbHeartBeatReq(void* buf, int32_t bufLen, SVArbHeartBeatReq* pReq);
void    tFreeSVArbHeartBeatReq(SVArbHeartBeatReq* pReq);

typedef struct {
  int32_t vgId;
  char    memberToken[TSDB_ARB_TOKEN_SIZE];
  int32_t hbSeq;
} SVArbHbRspMember;

typedef struct {
  char    arbToken[TSDB_ARB_TOKEN_SIZE];
  int32_t dnodeId;
  SArray* hbMembers;  // SVArbHbRspMember
} SVArbHeartBeatRsp;

int32_t tSerializeSVArbHeartBeatRsp(void* buf, int32_t bufLen, SVArbHeartBeatRsp* pRsp);
int32_t tDeserializeSVArbHeartBeatRsp(void* buf, int32_t bufLen, SVArbHeartBeatRsp* pRsp);
void    tFreeSVArbHeartBeatRsp(SVArbHeartBeatRsp* pRsp);

typedef struct {
  char*   arbToken;
  int64_t arbTerm;
  char*   member0Token;
  char*   member1Token;
} SVArbCheckSyncReq;

int32_t tSerializeSVArbCheckSyncReq(void* buf, int32_t bufLen, SVArbCheckSyncReq* pReq);
int32_t tDeserializeSVArbCheckSyncReq(void* buf, int32_t bufLen, SVArbCheckSyncReq* pReq);
void    tFreeSVArbCheckSyncReq(SVArbCheckSyncReq* pRsp);

typedef struct {
  char*   arbToken;
  char*   member0Token;
  char*   member1Token;
  int32_t vgId;
  int32_t errCode;
} SVArbCheckSyncRsp;

int32_t tSerializeSVArbCheckSyncRsp(void* buf, int32_t bufLen, SVArbCheckSyncRsp* pRsp);
int32_t tDeserializeSVArbCheckSyncRsp(void* buf, int32_t bufLen, SVArbCheckSyncRsp* pRsp);
void    tFreeSVArbCheckSyncRsp(SVArbCheckSyncRsp* pRsp);

typedef struct {
  char*   arbToken;
  int64_t arbTerm;
  char*   memberToken;
  int8_t  force;
} SVArbSetAssignedLeaderReq;

int32_t tSerializeSVArbSetAssignedLeaderReq(void* buf, int32_t bufLen, SVArbSetAssignedLeaderReq* pReq);
int32_t tDeserializeSVArbSetAssignedLeaderReq(void* buf, int32_t bufLen, SVArbSetAssignedLeaderReq* pReq);
void    tFreeSVArbSetAssignedLeaderReq(SVArbSetAssignedLeaderReq* pReq);

typedef struct {
  char*   arbToken;
  char*   memberToken;
  int32_t vgId;
} SVArbSetAssignedLeaderRsp;

int32_t tSerializeSVArbSetAssignedLeaderRsp(void* buf, int32_t bufLen, SVArbSetAssignedLeaderRsp* pRsp);
int32_t tDeserializeSVArbSetAssignedLeaderRsp(void* buf, int32_t bufLen, SVArbSetAssignedLeaderRsp* pRsp);
void    tFreeSVArbSetAssignedLeaderRsp(SVArbSetAssignedLeaderRsp* pRsp);

typedef struct {
  int32_t dnodeId;
  char*   token;
} SMArbUpdateGroupMember;

typedef struct {
  int32_t dnodeId;
  char*   token;
  int8_t  acked;
} SMArbUpdateGroupAssigned;

typedef struct {
  int32_t                  vgId;
  int64_t                  dbUid;
  SMArbUpdateGroupMember   members[2];
  int8_t                   isSync;
  int8_t                   assignedAcked;
  SMArbUpdateGroupAssigned assignedLeader;
  int64_t                  version;
  int32_t                  code;
  int64_t                  updateTimeMs;
} SMArbUpdateGroup;

typedef struct {
  SArray* updateArray;  // SMArbUpdateGroup
} SMArbUpdateGroupBatchReq;

int32_t tSerializeSMArbUpdateGroupBatchReq(void* buf, int32_t bufLen, SMArbUpdateGroupBatchReq* pReq);
int32_t tDeserializeSMArbUpdateGroupBatchReq(void* buf, int32_t bufLen, SMArbUpdateGroupBatchReq* pReq);
void    tFreeSMArbUpdateGroupBatchReq(SMArbUpdateGroupBatchReq* pReq);

typedef struct {
  char queryStrId[TSDB_QUERY_ID_LEN];
} SKillQueryReq;

int32_t tSerializeSKillQueryReq(void* buf, int32_t bufLen, SKillQueryReq* pReq);
int32_t tDeserializeSKillQueryReq(void* buf, int32_t bufLen, SKillQueryReq* pReq);

typedef struct {
  uint32_t connId;
} SKillConnReq;

int32_t tSerializeSKillConnReq(void* buf, int32_t bufLen, SKillConnReq* pReq);
int32_t tDeserializeSKillConnReq(void* buf, int32_t bufLen, SKillConnReq* pReq);

typedef struct {
  int32_t transId;
} SKillTransReq;

int32_t tSerializeSKillTransReq(void* buf, int32_t bufLen, SKillTransReq* pReq);
int32_t tDeserializeSKillTransReq(void* buf, int32_t bufLen, SKillTransReq* pReq);

typedef struct {
  int32_t useless;  // useless
  int32_t sqlLen;
  char*   sql;
} SBalanceVgroupReq;

int32_t tSerializeSBalanceVgroupReq(void* buf, int32_t bufLen, SBalanceVgroupReq* pReq);
int32_t tDeserializeSBalanceVgroupReq(void* buf, int32_t bufLen, SBalanceVgroupReq* pReq);
void    tFreeSBalanceVgroupReq(SBalanceVgroupReq* pReq);

typedef struct {
  int32_t useless;  // useless
  int32_t sqlLen;
  char*   sql;
} SAssignLeaderReq;

int32_t tSerializeSAssignLeaderReq(void* buf, int32_t bufLen, SAssignLeaderReq* pReq);
int32_t tDeserializeSAssignLeaderReq(void* buf, int32_t bufLen, SAssignLeaderReq* pReq);
void    tFreeSAssignLeaderReq(SAssignLeaderReq* pReq);
typedef struct {
  int32_t vgId1;
  int32_t vgId2;
} SMergeVgroupReq;

int32_t tSerializeSMergeVgroupReq(void* buf, int32_t bufLen, SMergeVgroupReq* pReq);
int32_t tDeserializeSMergeVgroupReq(void* buf, int32_t bufLen, SMergeVgroupReq* pReq);

typedef struct {
  int32_t vgId;
  int32_t dnodeId1;
  int32_t dnodeId2;
  int32_t dnodeId3;
  int32_t sqlLen;
  char*   sql;
} SRedistributeVgroupReq;

int32_t tSerializeSRedistributeVgroupReq(void* buf, int32_t bufLen, SRedistributeVgroupReq* pReq);
int32_t tDeserializeSRedistributeVgroupReq(void* buf, int32_t bufLen, SRedistributeVgroupReq* pReq);
void    tFreeSRedistributeVgroupReq(SRedistributeVgroupReq* pReq);

typedef struct {
  int32_t reserved;
  int32_t vgId;
  int32_t sqlLen;
  char*   sql;
  char    db[TSDB_DB_FNAME_LEN];
} SBalanceVgroupLeaderReq;

int32_t tSerializeSBalanceVgroupLeaderReq(void* buf, int32_t bufLen, SBalanceVgroupLeaderReq* pReq);
int32_t tDeserializeSBalanceVgroupLeaderReq(void* buf, int32_t bufLen, SBalanceVgroupLeaderReq* pReq);
void    tFreeSBalanceVgroupLeaderReq(SBalanceVgroupLeaderReq* pReq);

typedef struct {
  int32_t vgId;
} SForceBecomeFollowerReq;

int32_t tSerializeSForceBecomeFollowerReq(void* buf, int32_t bufLen, SForceBecomeFollowerReq* pReq);
// int32_t tDeserializeSForceBecomeFollowerReq(void* buf, int32_t bufLen, SForceBecomeFollowerReq* pReq);

typedef struct {
  int32_t vgId;
  bool    force;
} SSplitVgroupReq;

int32_t tSerializeSSplitVgroupReq(void* buf, int32_t bufLen, SSplitVgroupReq* pReq);
int32_t tDeserializeSSplitVgroupReq(void* buf, int32_t bufLen, SSplitVgroupReq* pReq);

typedef struct {
  char user[TSDB_USER_LEN];
  char spi;
  char encrypt;
  char secret[TSDB_PASSWORD_LEN];
  char ckey[TSDB_PASSWORD_LEN];
} SAuthReq, SAuthRsp;

// int32_t tSerializeSAuthReq(void* buf, int32_t bufLen, SAuthReq* pReq);
// int32_t tDeserializeSAuthReq(void* buf, int32_t bufLen, SAuthReq* pReq);

typedef struct {
  int32_t statusCode;
  char    details[1024];
} SServerStatusRsp;

int32_t tSerializeSServerStatusRsp(void* buf, int32_t bufLen, SServerStatusRsp* pRsp);
int32_t tDeserializeSServerStatusRsp(void* buf, int32_t bufLen, SServerStatusRsp* pRsp);

/**
 * The layout of the query message payload is as following:
 * +--------------------+---------------------------------+
 * |Sql statement       | Physical plan                   |
 * |(denoted by sqlLen) |(In JSON, denoted by contentLen) |
 * +--------------------+---------------------------------+
 */
typedef struct SSubQueryMsg {
  SMsgHead header;
  uint64_t sId;
  uint64_t queryId;
  uint64_t clientId;
  uint64_t taskId;
  int64_t  refId;
  int32_t  execId;
  int32_t  msgMask;
  int8_t   taskType;
  int8_t   explain;
  int8_t   needFetch;
  int8_t   compress;
  uint32_t sqlLen;
  char*    sql;
  uint32_t msgLen;
  char*    msg;
  SArray*  subEndPoints;  // subJobs's endpoints, element is SDownstreamSourceNode*
} SSubQueryMsg;

int32_t tSerializeSSubQueryMsg(void* buf, int32_t bufLen, SSubQueryMsg* pReq);
int32_t tDeserializeSSubQueryMsg(void* buf, int32_t bufLen, SSubQueryMsg* pReq);
void    tFreeSSubQueryMsg(SSubQueryMsg* pReq);

typedef struct {
  SMsgHead header;
  uint64_t sId;
  uint64_t queryId;
  uint64_t taskId;
} SSinkDataReq;

typedef struct {
  SMsgHead header;
  uint64_t sId;
  uint64_t queryId;
  uint64_t clientId;
  uint64_t taskId;
  int32_t  execId;
} SQueryContinueReq;

typedef struct {
  SMsgHead header;
  uint64_t sId;
  uint64_t queryId;
  uint64_t taskId;
} SResReadyReq;

typedef struct {
  int32_t code;
  char    tbFName[TSDB_TABLE_FNAME_LEN];
  int32_t sversion;
  int32_t tversion;
} SResReadyRsp;

typedef struct SOperatorParam {
  int32_t opType;
  int32_t downstreamIdx;
  void*   value;
  SArray* pChildren;  // SArray<SOperatorParam*>
  bool    reUse;
} SOperatorParam;

typedef struct SColIdNameKV {
  col_id_t colId;
  char     colName[TSDB_COL_NAME_LEN];
} SColIdNameKV;

typedef struct SColIdPair {
  col_id_t  vtbColId;
  col_id_t  orgColId;
  SDataType type;
} SColIdPair;

typedef struct SColIdSlotIdPair {
  int32_t  vtbSlotId;
  col_id_t orgColId;
} SColIdSlotIdPair;

typedef struct SOrgTbInfo {
  int32_t vgId;
  char    tbName[TSDB_TABLE_FNAME_LEN];
  SArray* colMap;  // SArray<SColIdNameKV>
} SOrgTbInfo;

void destroySOrgTbInfo(void *info);

typedef enum {
  DYN_TYPE_STB_JOIN = 1,
  DYN_TYPE_VSTB_SINGLE_SCAN,
  DYN_TYPE_VSTB_BATCH_SCAN,
} ETableScanDynType;

typedef struct STableScanOperatorParam {
  bool              tableSeq;
  bool              isNewParam;
  uint64_t          groupid;
  SArray*           pUidList;
  SOrgTbInfo*       pOrgTbInfo;
  SArray*           pBatchTbInfo;  // SArray<SOrgTbInfo>
  SArray*           pTagList;
  STimeWindow       window;
  ETableScanDynType type;
} STableScanOperatorParam;

typedef struct STagScanOperatorParam {
  tb_uid_t vcUid;
} STagScanOperatorParam;

typedef struct SVTableScanOperatorParam {
  uint64_t        uid;
  STimeWindow     window;
  SOperatorParam* pTagScanOp;
  SArray*         pOpParamArray;  // SArray<SOperatorParam>
} SVTableScanOperatorParam;

typedef struct SMergeOperatorParam {
  int32_t         winNum;
} SMergeOperatorParam;

typedef struct SAggOperatorParam {
  bool            needCleanRes;
} SAggOperatorParam;

typedef struct SExternalWindowOperatorParam {
  SArray*         ExtWins;  // SArray<SExtWinTimeWindow>
} SExternalWindowOperatorParam;

typedef struct SDynQueryCtrlOperatorParam {
  STimeWindow    window;
} SDynQueryCtrlOperatorParam;

struct SStreamRuntimeFuncInfo;
typedef struct {
  SMsgHead        header;
  uint64_t        sId;
  uint64_t        queryId;
  uint64_t        clientId;
  uint64_t        taskId;
  int32_t         execId;
  SOperatorParam* pOpParam;

  // used for new-stream
  struct SStreamRuntimeFuncInfo* pStRtFuncInfo;
  bool                           reset;
  bool                           dynTbname;
  // used for new-stream
} SResFetchReq;

int32_t tSerializeSResFetchReq(void* buf, int32_t bufLen, SResFetchReq* pReq, bool needStreamPesudoFuncVals);
int32_t tDeserializeSResFetchReq(void* buf, int32_t bufLen, SResFetchReq* pReq);
void    tDestroySResFetchReq(SResFetchReq* pReq);
typedef struct {
  SMsgHead header;
  uint64_t clientId;
} SSchTasksStatusReq;

typedef struct {
  uint64_t queryId;
  uint64_t clientId;
  uint64_t taskId;
  int64_t  refId;
  int32_t  subJobId;
  int32_t  execId;
  int8_t   status;
} STaskStatus;

typedef struct {
  int64_t refId;
  SArray* taskStatus;  // SArray<STaskStatus>
} SSchedulerStatusRsp;

typedef struct {
  uint64_t queryId;
  uint64_t taskId;
  int8_t   action;
} STaskAction;

typedef struct SQueryNodeEpId {
  int32_t nodeId;  // vgId or qnodeId
  SEp     ep;
} SQueryNodeEpId;

typedef struct {
  SMsgHead       header;
  uint64_t       clientId;
  SQueryNodeEpId epId;
  SArray*        taskAction;  // SArray<STaskAction>
} SSchedulerHbReq;

int32_t tSerializeSSchedulerHbReq(void* buf, int32_t bufLen, SSchedulerHbReq* pReq);
int32_t tDeserializeSSchedulerHbReq(void* buf, int32_t bufLen, SSchedulerHbReq* pReq);
void    tFreeSSchedulerHbReq(SSchedulerHbReq* pReq);

typedef struct {
  SQueryNodeEpId epId;
  SArray*        taskStatus;  // SArray<STaskStatus>
} SSchedulerHbRsp;

int32_t tSerializeSSchedulerHbRsp(void* buf, int32_t bufLen, SSchedulerHbRsp* pRsp);
int32_t tDeserializeSSchedulerHbRsp(void* buf, int32_t bufLen, SSchedulerHbRsp* pRsp);
void    tFreeSSchedulerHbRsp(SSchedulerHbRsp* pRsp);

typedef struct {
  SMsgHead header;
  uint64_t sId;
  uint64_t queryId;
  uint64_t clientId;
  uint64_t taskId;
  int64_t  refId;
  int32_t  execId;
} STaskCancelReq;

typedef struct {
  int32_t code;
} STaskCancelRsp;

typedef struct {
  SMsgHead header;
  uint64_t sId;
  uint64_t queryId;
  uint64_t clientId;
  uint64_t taskId;
  int64_t  refId;
  int32_t  execId;
} STaskDropReq;

int32_t tSerializeSTaskDropReq(void* buf, int32_t bufLen, STaskDropReq* pReq);
int32_t tDeserializeSTaskDropReq(void* buf, int32_t bufLen, STaskDropReq* pReq);

typedef enum {
  TASK_NOTIFY_FINISHED = 1,
} ETaskNotifyType;

typedef struct {
  SMsgHead        header;
  uint64_t        sId;
  uint64_t        queryId;
  uint64_t        clientId;
  uint64_t        taskId;
  int64_t         refId;
  int32_t         execId;
  ETaskNotifyType type;
} STaskNotifyReq;

int32_t tSerializeSTaskNotifyReq(void* buf, int32_t bufLen, STaskNotifyReq* pReq);
int32_t tDeserializeSTaskNotifyReq(void* buf, int32_t bufLen, STaskNotifyReq* pReq);

int32_t tSerializeSQueryTableRsp(void* buf, int32_t bufLen, SQueryTableRsp* pRsp);
int32_t tDeserializeSQueryTableRsp(void* buf, int32_t bufLen, SQueryTableRsp* pRsp);

typedef struct {
  int32_t code;
} STaskDropRsp;

#define STREAM_TRIGGER_AT_ONCE                 1
#define STREAM_TRIGGER_WINDOW_CLOSE            2
#define STREAM_TRIGGER_MAX_DELAY               3
#define STREAM_TRIGGER_FORCE_WINDOW_CLOSE      4
#define STREAM_TRIGGER_CONTINUOUS_WINDOW_CLOSE 5

#define STREAM_DEFAULT_IGNORE_EXPIRED 1
#define STREAM_FILL_HISTORY_ON        1
#define STREAM_FILL_HISTORY_OFF       0
#define STREAM_DEFAULT_FILL_HISTORY   STREAM_FILL_HISTORY_OFF
#define STREAM_DEFAULT_IGNORE_UPDATE  1
#define STREAM_CREATE_STABLE_TRUE     1
#define STREAM_CREATE_STABLE_FALSE    0

typedef struct SVgroupVer {
  int32_t vgId;
  int64_t ver;
} SVgroupVer;

typedef struct STaskNotifyEventStat {
  int64_t notifyEventAddTimes;     // call times of add function
  int64_t notifyEventAddElems;     // elements added by add function
  double  notifyEventAddCostSec;   // time cost of add function
  int64_t notifyEventPushTimes;    // call times of push function
  int64_t notifyEventPushElems;    // elements pushed by push function
  double  notifyEventPushCostSec;  // time cost of push function
  int64_t notifyEventPackTimes;    // call times of pack function
  int64_t notifyEventPackElems;    // elements packed by pack function
  double  notifyEventPackCostSec;  // time cost of pack function
  int64_t notifyEventSendTimes;    // call times of send function
  int64_t notifyEventSendElems;    // elements sent by send function
  double  notifyEventSendCostSec;  // time cost of send function
  int64_t notifyEventHoldElems;    // elements hold due to watermark
} STaskNotifyEventStat;

enum {
  TOPIC_SUB_TYPE__DB = 1,
  TOPIC_SUB_TYPE__TABLE,
  TOPIC_SUB_TYPE__COLUMN,
};

#define DEFAULT_MAX_POLL_INTERVAL  300000
#define DEFAULT_SESSION_TIMEOUT    12000
#define DEFAULT_MAX_POLL_WAIT_TIME 1000
#define DEFAULT_MIN_POLL_ROWS      4096

typedef struct {
  char   name[TSDB_TOPIC_FNAME_LEN];  // accout.topic
  int8_t igExists;
  int8_t subType;
  int8_t withMeta;
  char*  sql;
  char   subDbName[TSDB_DB_FNAME_LEN];
  char*  ast;
  char   subStbName[TSDB_TABLE_FNAME_LEN];
  int8_t reload;
} SCMCreateTopicReq;

int32_t tSerializeSCMCreateTopicReq(void* buf, int32_t bufLen, const SCMCreateTopicReq* pReq);
int32_t tDeserializeSCMCreateTopicReq(void* buf, int32_t bufLen, SCMCreateTopicReq* pReq);
void    tFreeSCMCreateTopicReq(SCMCreateTopicReq* pReq);

typedef struct {
  int64_t consumerId;
} SMqConsumerRecoverMsg, SMqConsumerClearMsg;

typedef struct {
  int64_t consumerId;
  char    cgroup[TSDB_CGROUP_LEN];
  char    clientId[TSDB_CLIENT_ID_LEN];
  char    user[TSDB_USER_LEN];
  char    fqdn[TSDB_FQDN_LEN];
  SArray* topicNames;  // SArray<char**>

  int8_t  withTbName;
  int8_t  autoCommit;
  int32_t autoCommitInterval;
  int8_t  resetOffsetCfg;
  int8_t  enableReplay;
  int8_t  enableBatchMeta;
  int32_t sessionTimeoutMs;
  int32_t maxPollIntervalMs;
} SCMSubscribeReq;

static FORCE_INLINE int32_t tSerializeSCMSubscribeReq(void** buf, const SCMSubscribeReq* pReq) {
  int32_t tlen = 0;
  tlen += taosEncodeFixedI64(buf, pReq->consumerId);
  tlen += taosEncodeString(buf, pReq->cgroup);
  tlen += taosEncodeString(buf, pReq->clientId);

  int32_t topicNum = taosArrayGetSize(pReq->topicNames);
  tlen += taosEncodeFixedI32(buf, topicNum);

  for (int32_t i = 0; i < topicNum; i++) {
    tlen += taosEncodeString(buf, (char*)taosArrayGetP(pReq->topicNames, i));
  }

  tlen += taosEncodeFixedI8(buf, pReq->withTbName);
  tlen += taosEncodeFixedI8(buf, pReq->autoCommit);
  tlen += taosEncodeFixedI32(buf, pReq->autoCommitInterval);
  tlen += taosEncodeFixedI8(buf, pReq->resetOffsetCfg);
  tlen += taosEncodeFixedI8(buf, pReq->enableReplay);
  tlen += taosEncodeFixedI8(buf, pReq->enableBatchMeta);
  tlen += taosEncodeFixedI32(buf, pReq->sessionTimeoutMs);
  tlen += taosEncodeFixedI32(buf, pReq->maxPollIntervalMs);
  tlen += taosEncodeString(buf, pReq->user);
  tlen += taosEncodeString(buf, pReq->fqdn);

  return tlen;
}

static FORCE_INLINE int32_t tDeserializeSCMSubscribeReq(void* buf, SCMSubscribeReq* pReq, int32_t len) {
  void* start = buf;
  buf = taosDecodeFixedI64(buf, &pReq->consumerId);
  buf = taosDecodeStringTo(buf, pReq->cgroup);
  buf = taosDecodeStringTo(buf, pReq->clientId);

  int32_t topicNum = 0;
  buf = taosDecodeFixedI32(buf, &topicNum);

  pReq->topicNames = taosArrayInit(topicNum, sizeof(void*));
  if (pReq->topicNames == NULL) {
    return terrno;
  }
  for (int32_t i = 0; i < topicNum; i++) {
    char* name = NULL;
    buf = taosDecodeString(buf, &name);
    if (taosArrayPush(pReq->topicNames, &name) == NULL) {
      return terrno;
    }
  }

  buf = taosDecodeFixedI8(buf, &pReq->withTbName);
  buf = taosDecodeFixedI8(buf, &pReq->autoCommit);
  buf = taosDecodeFixedI32(buf, &pReq->autoCommitInterval);
  buf = taosDecodeFixedI8(buf, &pReq->resetOffsetCfg);
  buf = taosDecodeFixedI8(buf, &pReq->enableReplay);
  buf = taosDecodeFixedI8(buf, &pReq->enableBatchMeta);
  if ((char*)buf - (char*)start < len) {
    buf = taosDecodeFixedI32(buf, &pReq->sessionTimeoutMs);
    buf = taosDecodeFixedI32(buf, &pReq->maxPollIntervalMs);
    buf = taosDecodeStringTo(buf, pReq->user);
    buf = taosDecodeStringTo(buf, pReq->fqdn);
  } else {
    pReq->sessionTimeoutMs = DEFAULT_SESSION_TIMEOUT;
    pReq->maxPollIntervalMs = DEFAULT_MAX_POLL_INTERVAL;
  }

  return 0;
}

typedef struct {
  char    key[TSDB_SUBSCRIBE_KEY_LEN];
  SArray* removedConsumers;  // SArray<int64_t>
  SArray* newConsumers;      // SArray<int64_t>
} SMqRebInfo;

static FORCE_INLINE SMqRebInfo* tNewSMqRebSubscribe(const char* key) {
  SMqRebInfo* pRebInfo = (SMqRebInfo*)taosMemoryCalloc(1, sizeof(SMqRebInfo));
  if (pRebInfo == NULL) {
    return NULL;
  }
  tstrncpy(pRebInfo->key, key, TSDB_SUBSCRIBE_KEY_LEN);
  pRebInfo->removedConsumers = taosArrayInit(0, sizeof(int64_t));
  if (pRebInfo->removedConsumers == NULL) {
    goto _err;
  }
  pRebInfo->newConsumers = taosArrayInit(0, sizeof(int64_t));
  if (pRebInfo->newConsumers == NULL) {
    goto _err;
  }
  return pRebInfo;
_err:
  taosArrayDestroy(pRebInfo->removedConsumers);
  taosArrayDestroy(pRebInfo->newConsumers);
  taosMemoryFreeClear(pRebInfo);
  return NULL;
}

typedef struct {
  int64_t streamId;
  int64_t checkpointId;
  char    streamName[TSDB_STREAM_FNAME_LEN];
} SMStreamDoCheckpointMsg;

typedef struct {
  int64_t status;
} SMVSubscribeRsp;

typedef struct {
  char    name[TSDB_TOPIC_FNAME_LEN];
  int8_t  igNotExists;
  int32_t sqlLen;
  char*   sql;
  int8_t  force;
} SMDropTopicReq;

int32_t tSerializeSMDropTopicReq(void* buf, int32_t bufLen, SMDropTopicReq* pReq);
int32_t tDeserializeSMDropTopicReq(void* buf, int32_t bufLen, SMDropTopicReq* pReq);
void    tFreeSMDropTopicReq(SMDropTopicReq* pReq);

typedef struct {
  char    name[TSDB_TOPIC_FNAME_LEN];
  int8_t  igNotExists;
  int32_t sqlLen;
  char*   sql;
} SMReloadTopicReq;

int32_t tSerializeSMReloadTopicReq(void* buf, int32_t bufLen, SMReloadTopicReq* pReq);
int32_t tDeserializeSMReloadTopicReq(void* buf, int32_t bufLen, SMReloadTopicReq* pReq);
void    tFreeSMReloadTopicReq(SMReloadTopicReq* pReq);

typedef struct {
  char   topic[TSDB_TOPIC_FNAME_LEN];
  char   cgroup[TSDB_CGROUP_LEN];
  int8_t igNotExists;
  int8_t force;
} SMDropCgroupReq;

int32_t tSerializeSMDropCgroupReq(void* buf, int32_t bufLen, SMDropCgroupReq* pReq);
int32_t tDeserializeSMDropCgroupReq(void* buf, int32_t bufLen, SMDropCgroupReq* pReq);

typedef struct {
  int8_t reserved;
} SMDropCgroupRsp;

typedef struct {
  char    name[TSDB_TABLE_FNAME_LEN];
  int8_t  alterType;
  SSchema schema;
} SAlterTopicReq;

typedef struct {
  SMsgHead head;
  char     name[TSDB_TABLE_FNAME_LEN];
  int64_t  tuid;
  int32_t  sverson;
  int32_t  execLen;
  char*    executor;
  int32_t  sqlLen;
  char*    sql;
} SDCreateTopicReq;

typedef struct {
  SMsgHead head;
  char     name[TSDB_TABLE_FNAME_LEN];
  int64_t  tuid;
} SDDropTopicReq;

typedef struct {
  char*      name;
  int64_t    uid;
  int64_t    interval[2];
  int8_t     intervalUnit;
  int16_t    nFuncs;
  col_id_t*  funcColIds;  // column ids specified by user
  func_id_t* funcIds;     // function ids specified by user
} SRSmaParam;

int32_t tEncodeSRSmaParam(SEncoder* pCoder, const SRSmaParam* pRSmaParam);
int32_t tDecodeSRSmaParam(SDecoder* pCoder, SRSmaParam* pRSmaParam);

// TDMT_VND_CREATE_STB ==============
typedef struct SVCreateStbReq {
  char*           name;
  tb_uid_t        suid;
  int8_t          rollup;
  SSchemaWrapper  schemaRow;
  SSchemaWrapper  schemaTag;
  SRSmaParam      rsmaParam;
  int32_t         alterOriDataLen;
  void*           alterOriData;
  int8_t          source;
  int8_t          colCmpred;
  SColCmprWrapper colCmpr;
  int64_t         keep;
  SExtSchema*     pExtSchemas;
  int8_t          virtualStb;
} SVCreateStbReq;

int tEncodeSVCreateStbReq(SEncoder* pCoder, const SVCreateStbReq* pReq);
int tDecodeSVCreateStbReq(SDecoder* pCoder, SVCreateStbReq* pReq);

// TDMT_VND_DROP_STB ==============
typedef struct SVDropStbReq {
  char*    name;
  tb_uid_t suid;
} SVDropStbReq;

int32_t tEncodeSVDropStbReq(SEncoder* pCoder, const SVDropStbReq* pReq);
int32_t tDecodeSVDropStbReq(SDecoder* pCoder, SVDropStbReq* pReq);

// TDMT_VND_CREATE_TABLE ==============
#define TD_CREATE_IF_NOT_EXISTS       0x1
#define TD_CREATE_NORMAL_TB_IN_STREAM 0x2
#define TD_CREATE_SUB_TB_IN_STREAM    0x4
typedef struct SVCreateTbReq {
  int32_t  flags;
  char*    name;
  tb_uid_t uid;
  int64_t  btime;
  int32_t  ttl;
  int32_t  commentLen;
  char*    comment;
  int8_t   type;
  union {
    struct {
      char*    stbName;  // super table name
      uint8_t  tagNum;
      tb_uid_t suid;
      SArray*  tagName;
      uint8_t* pTag;
    } ctb;
    struct {
      SSchemaWrapper schemaRow;
    } ntb;
  };
  int32_t         sqlLen;
  char*           sql;
  SColCmprWrapper colCmpr;
  SExtSchema*     pExtSchemas;
  SColRefWrapper  colRef;  // col reference for virtual table
} SVCreateTbReq;

int  tEncodeSVCreateTbReq(SEncoder* pCoder, const SVCreateTbReq* pReq);
int  tDecodeSVCreateTbReq(SDecoder* pCoder, SVCreateTbReq* pReq);
void tDestroySVCreateTbReq(SVCreateTbReq* pReq, int32_t flags);
void tDestroySVSubmitCreateTbReq(SVCreateTbReq* pReq, int32_t flags);

static FORCE_INLINE void tdDestroySVCreateTbReq(SVCreateTbReq* req) {
  if (NULL == req) {
    return;
  }

  taosMemoryFreeClear(req->sql);
  taosMemoryFreeClear(req->name);
  taosMemoryFreeClear(req->comment);
  if (req->type == TSDB_CHILD_TABLE || req->type == TSDB_VIRTUAL_CHILD_TABLE) {
    taosMemoryFreeClear(req->ctb.pTag);
    taosMemoryFreeClear(req->ctb.stbName);
    taosArrayDestroy(req->ctb.tagName);
    req->ctb.tagName = NULL;
  } else if (req->type == TSDB_NORMAL_TABLE || req->type == TSDB_VIRTUAL_NORMAL_TABLE) {
    taosMemoryFreeClear(req->ntb.schemaRow.pSchema);
  }
  taosMemoryFreeClear(req->colCmpr.pColCmpr);
  taosMemoryFreeClear(req->pExtSchemas);
  taosMemoryFreeClear(req->colRef.pColRef);
}

typedef struct {
  int32_t nReqs;
  union {
    SVCreateTbReq* pReqs;
    SArray*        pArray;
  };
  int8_t source;  // TD_REQ_FROM_TAOX-taosX or TD_REQ_FROM_APP-taosClient
} SVCreateTbBatchReq;

int  tEncodeSVCreateTbBatchReq(SEncoder* pCoder, const SVCreateTbBatchReq* pReq);
int  tDecodeSVCreateTbBatchReq(SDecoder* pCoder, SVCreateTbBatchReq* pReq);
void tDeleteSVCreateTbBatchReq(SVCreateTbBatchReq* pReq);

typedef struct {
  int32_t        code;
  STableMetaRsp* pMeta;
} SVCreateTbRsp, SVUpdateTbRsp;

int  tEncodeSVCreateTbRsp(SEncoder* pCoder, const SVCreateTbRsp* pRsp);
int  tDecodeSVCreateTbRsp(SDecoder* pCoder, SVCreateTbRsp* pRsp);
void tFreeSVCreateTbRsp(void* param);

int32_t tSerializeSVCreateTbReq(void** buf, SVCreateTbReq* pReq);
void*   tDeserializeSVCreateTbReq(void* buf, SVCreateTbReq* pReq);

typedef struct {
  int32_t nRsps;
  union {
    SVCreateTbRsp* pRsps;
    SArray*        pArray;
  };
} SVCreateTbBatchRsp;

int tEncodeSVCreateTbBatchRsp(SEncoder* pCoder, const SVCreateTbBatchRsp* pRsp);
int tDecodeSVCreateTbBatchRsp(SDecoder* pCoder, SVCreateTbBatchRsp* pRsp);

// int32_t tSerializeSVCreateTbBatchRsp(void* buf, int32_t bufLen, SVCreateTbBatchRsp* pRsp);
// int32_t tDeserializeSVCreateTbBatchRsp(void* buf, int32_t bufLen, SVCreateTbBatchRsp* pRsp);

// TDMT_VND_DROP_TABLE =================
typedef struct {
  char*    name;
  uint64_t suid;  // for tmq in wal format
  int64_t  uid;
  int8_t   igNotExists;
  int8_t   isVirtual;
} SVDropTbReq;

typedef struct {
  int32_t code;
} SVDropTbRsp;

typedef struct {
  int32_t nReqs;
  union {
    SVDropTbReq* pReqs;
    SArray*      pArray;
  };
} SVDropTbBatchReq;

int32_t tEncodeSVDropTbBatchReq(SEncoder* pCoder, const SVDropTbBatchReq* pReq);
int32_t tDecodeSVDropTbBatchReq(SDecoder* pCoder, SVDropTbBatchReq* pReq);

typedef struct {
  int32_t nRsps;
  union {
    SVDropTbRsp* pRsps;
    SArray*      pArray;
  };
} SVDropTbBatchRsp;

int32_t tEncodeSVDropTbBatchRsp(SEncoder* pCoder, const SVDropTbBatchRsp* pRsp);
int32_t tDecodeSVDropTbBatchRsp(SDecoder* pCoder, SVDropTbBatchRsp* pRsp);

// TDMT_VND_ALTER_TABLE =====================
typedef struct SMultiTagUpateVal {
  char*    tagName;
  int32_t  colId;
  int8_t   tagType;
  int8_t   tagFree;
  uint32_t nTagVal;
  uint8_t* pTagVal;
  int8_t   isNull;
  SArray*  pTagArray;
} SMultiTagUpateVal;
typedef struct SVAlterTbReq {
  char*   tbName;
  int8_t  action;
  char*   colName;
  int32_t colId;
  // TSDB_ALTER_TABLE_ADD_COLUMN
  int8_t  type;
  int8_t  flags;
  int32_t bytes;
  // TSDB_ALTER_TABLE_DROP_COLUMN
  // TSDB_ALTER_TABLE_UPDATE_COLUMN_BYTES
  int8_t   colModType;
  int32_t  colModBytes;
  char*    colNewName;  // TSDB_ALTER_TABLE_UPDATE_COLUMN_NAME
  char*    tagName;     // TSDB_ALTER_TABLE_UPDATE_TAG_VAL
  int8_t   isNull;
  int8_t   tagType;
  int8_t   tagFree;
  uint32_t nTagVal;
  uint8_t* pTagVal;
  SArray*  pTagArray;
  // TSDB_ALTER_TABLE_UPDATE_OPTIONS
  int8_t   updateTTL;
  int32_t  newTTL;
  int32_t  newCommentLen;
  char*    newComment;
  int64_t  ctimeMs;    // fill by vnode
  int8_t   source;     // TD_REQ_FROM_TAOX-taosX or TD_REQ_FROM_APP-taosClient
  uint32_t compress;   // TSDB_ALTER_TABLE_UPDATE_COLUMN_COMPRESS
  SArray*  pMultiTag;  // TSDB_ALTER_TABLE_ADD_MULTI_TAGS
  // for Add column
  STypeMod typeMod;
  // TSDB_ALTER_TABLE_ALTER_COLUMN_REF
  char* refDbName;
  char* refTbName;
  char* refColName;
  // TSDB_ALTER_TABLE_REMOVE_COLUMN_REF
} SVAlterTbReq;

int32_t tEncodeSVAlterTbReq(SEncoder* pEncoder, const SVAlterTbReq* pReq);
int32_t tDecodeSVAlterTbReq(SDecoder* pDecoder, SVAlterTbReq* pReq);
int32_t tDecodeSVAlterTbReqSetCtime(SDecoder* pDecoder, SVAlterTbReq* pReq, int64_t ctimeMs);
void    tfreeMultiTagUpateVal(void* pMultiTag);

typedef struct {
  int32_t        code;
  STableMetaRsp* pMeta;
} SVAlterTbRsp;

int32_t tEncodeSVAlterTbRsp(SEncoder* pEncoder, const SVAlterTbRsp* pRsp);
int32_t tDecodeSVAlterTbRsp(SDecoder* pDecoder, SVAlterTbRsp* pRsp);
// ======================

typedef struct {
  SMsgHead head;
  int64_t  uid;
  int32_t  tid;
  int16_t  tversion;
  int16_t  colId;
  int8_t   type;
  int16_t  bytes;
  int32_t  tagValLen;
  int16_t  numOfTags;
  int32_t  schemaLen;
  char     data[];
} SUpdateTagValReq;

typedef struct {
  SMsgHead head;
} SUpdateTagValRsp;

typedef struct {
  SMsgHead head;
} SVShowTablesReq;

typedef struct {
  SMsgHead head;
  int32_t  id;
} SVShowTablesFetchReq;

typedef struct {
  int64_t useconds;
  int8_t  completed;  // all results are returned to client
  int8_t  precision;
  int8_t  compressed;
  int32_t compLen;
  int32_t numOfRows;
  char    data[];
} SVShowTablesFetchRsp;

typedef struct {
  int64_t consumerId;
  int32_t epoch;
  char    cgroup[TSDB_CGROUP_LEN];
} SMqAskEpReq;

typedef struct {
  int32_t key;
  int32_t valueLen;
  void*   value;
} SKv;

typedef struct {
  int64_t tscRid;
  int8_t  connType;
} SClientHbKey;

typedef struct {
  int64_t tid;
  char    status[TSDB_JOB_STATUS_LEN];
} SQuerySubDesc;

typedef struct {
  char     sql[TSDB_SHOW_SQL_LEN];
  uint64_t queryId;
  int64_t  useconds;
  int64_t  stime;  // timestamp precision ms
  int64_t  reqRid;
  bool     stableQuery;
  bool     isSubQuery;
  char     fqdn[TSDB_FQDN_LEN];
  int32_t  subPlanNum;
  SArray*  subDesc;  // SArray<SQuerySubDesc>
} SQueryDesc;

typedef struct {
  uint32_t connId;
  SArray*  queryDesc;  // SArray<SQueryDesc>
} SQueryHbReqBasic;

typedef struct {
  uint32_t connId;
  uint64_t killRid;
  int32_t  totalDnodes;
  int32_t  onlineDnodes;
  int8_t   killConnection;
  int8_t   align[3];
  SEpSet   epSet;
  SArray*  pQnodeList;
} SQueryHbRspBasic;

typedef struct SAppClusterSummary {
  uint64_t numOfInsertsReq;
  uint64_t numOfInsertRows;
  uint64_t insertElapsedTime;
  uint64_t insertBytes;  // submit to tsdb since launched.

  uint64_t fetchBytes;
  uint64_t numOfQueryReq;
  uint64_t queryElapsedTime;
  uint64_t numOfSlowQueries;
  uint64_t totalRequests;
  uint64_t currentRequests;  // the number of SRequestObj
} SAppClusterSummary;

typedef struct {
  int64_t            appId;
  int32_t            pid;
  char               name[TSDB_APP_NAME_LEN];
  int64_t            startTime;
  SAppClusterSummary summary;
} SAppHbReq;

typedef struct {
  SClientHbKey      connKey;
  int64_t           clusterId;
  SAppHbReq         app;
  SQueryHbReqBasic* query;
  SHashObj*         info;  // hash<Skv.key, Skv>
  char              user[TSDB_USER_LEN];
  char              tokenName[TSDB_TOKEN_NAME_LEN];
  char              userApp[TSDB_APP_NAME_LEN];
  uint32_t          userIp;
  SIpRange          userDualIp;
  char              sVer[TSDB_VERSION_LEN];
  char              cInfo[CONNECTOR_INFO_LEN];
} SClientHbReq;

typedef struct {
  int64_t reqId;
  SArray* reqs;  // SArray<SClientHbReq>
  int64_t ipWhiteListVer;
} SClientHbBatchReq;

typedef struct {
  SClientHbKey      connKey;
  int32_t           status;
  SQueryHbRspBasic* query;
  SArray*           info;  // Array<Skv>
} SClientHbRsp;

typedef struct {
  int64_t       reqId;
  int64_t       rspId;
  int32_t       svrTimestamp;
  SArray*       rsps;  // SArray<SClientHbRsp>
  SMonitorParas monitorParas;
  int8_t        enableAuditDelete;
  int8_t        enableStrongPass;
  int8_t        enableAuditSelect;
  int8_t        enableAuditInsert;
  int8_t        auditLevel;
} SClientHbBatchRsp;

static FORCE_INLINE uint32_t hbKeyHashFunc(const char* key, uint32_t keyLen) { return taosIntHash_64(key, keyLen); }

static FORCE_INLINE void tFreeReqKvHash(SHashObj* info) {
  void* pIter = taosHashIterate(info, NULL);
  while (pIter != NULL) {
    SKv* kv = (SKv*)pIter;
    taosMemoryFreeClear(kv->value);
    pIter = taosHashIterate(info, pIter);
  }
}

static FORCE_INLINE void tFreeClientHbQueryDesc(void* pDesc) {
  SQueryDesc* desc = (SQueryDesc*)pDesc;
  if (desc->subDesc) {
    taosArrayDestroy(desc->subDesc);
    desc->subDesc = NULL;
  }
}

static FORCE_INLINE void tFreeClientHbReq(void* pReq) {
  SClientHbReq* req = (SClientHbReq*)pReq;
  if (req->query) {
    if (req->query->queryDesc) {
      taosArrayDestroyEx(req->query->queryDesc, tFreeClientHbQueryDesc);
    }
    taosMemoryFreeClear(req->query);
  }

  if (req->info) {
    tFreeReqKvHash(req->info);
    taosHashCleanup(req->info);
    req->info = NULL;
  }
}

int32_t tSerializeSClientHbBatchReq(void* buf, int32_t bufLen, const SClientHbBatchReq* pReq);
int32_t tDeserializeSClientHbBatchReq(void* buf, int32_t bufLen, SClientHbBatchReq* pReq);

static FORCE_INLINE void tFreeClientHbBatchReq(void* pReq) {
  if (pReq == NULL) return;
  SClientHbBatchReq* req = (SClientHbBatchReq*)pReq;
  taosArrayDestroyEx(req->reqs, tFreeClientHbReq);
  taosMemoryFree(pReq);
}

static FORCE_INLINE void tFreeClientKv(void* pKv) {
  SKv* kv = (SKv*)pKv;
  if (kv) {
    taosMemoryFreeClear(kv->value);
  }
}

static FORCE_INLINE void tFreeClientHbRsp(void* pRsp) {
  SClientHbRsp* rsp = (SClientHbRsp*)pRsp;
  if (rsp->query) {
    taosArrayDestroy(rsp->query->pQnodeList);
    taosMemoryFreeClear(rsp->query);
  }
  if (rsp->info) taosArrayDestroyEx(rsp->info, tFreeClientKv);
}

static FORCE_INLINE void tFreeClientHbBatchRsp(void* pRsp) {
  SClientHbBatchRsp* rsp = (SClientHbBatchRsp*)pRsp;
  taosArrayDestroyEx(rsp->rsps, tFreeClientHbRsp);
}

int32_t tSerializeSClientHbBatchRsp(void* buf, int32_t bufLen, const SClientHbBatchRsp* pBatchRsp);
int32_t tDeserializeSClientHbBatchRsp(void* buf, int32_t bufLen, SClientHbBatchRsp* pBatchRsp);
void    tFreeSClientHbBatchRsp(SClientHbBatchRsp* pBatchRsp);

static FORCE_INLINE int32_t tEncodeSKv(SEncoder* pEncoder, const SKv* pKv) {
  TAOS_CHECK_RETURN(tEncodeI32(pEncoder, pKv->key));
  TAOS_CHECK_RETURN(tEncodeI32(pEncoder, pKv->valueLen));
  TAOS_CHECK_RETURN(tEncodeBinary(pEncoder, (uint8_t*)pKv->value, pKv->valueLen));
  return 0;
}

static FORCE_INLINE int32_t tDecodeSKv(SDecoder* pDecoder, SKv* pKv) {
  TAOS_CHECK_RETURN(tDecodeI32(pDecoder, &pKv->key));
  TAOS_CHECK_RETURN(tDecodeI32(pDecoder, &pKv->valueLen));
  pKv->value = taosMemoryMalloc(pKv->valueLen + 1);
  if (pKv->value == NULL) {
    TAOS_CHECK_RETURN(TSDB_CODE_OUT_OF_MEMORY);
  }
  TAOS_CHECK_RETURN(tDecodeCStrTo(pDecoder, (char*)pKv->value));
  return 0;
}

static FORCE_INLINE int32_t tEncodeSClientHbKey(SEncoder* pEncoder, const SClientHbKey* pKey) {
  TAOS_CHECK_RETURN(tEncodeI64(pEncoder, pKey->tscRid));
  TAOS_CHECK_RETURN(tEncodeI8(pEncoder, pKey->connType));
  return 0;
}

static FORCE_INLINE int32_t tDecodeSClientHbKey(SDecoder* pDecoder, SClientHbKey* pKey) {
  TAOS_CHECK_RETURN(tDecodeI64(pDecoder, &pKey->tscRid));
  TAOS_CHECK_RETURN(tDecodeI8(pDecoder, &pKey->connType));
  return 0;
}

typedef struct {
  int32_t vgId;
  // TODO stas
} SMqReportVgInfo;

static FORCE_INLINE int32_t taosEncodeSMqVgInfo(void** buf, const SMqReportVgInfo* pVgInfo) {
  int32_t tlen = 0;
  tlen += taosEncodeFixedI32(buf, pVgInfo->vgId);
  return tlen;
}

static FORCE_INLINE void* taosDecodeSMqVgInfo(void* buf, SMqReportVgInfo* pVgInfo) {
  buf = taosDecodeFixedI32(buf, &pVgInfo->vgId);
  return buf;
}

typedef struct {
  int32_t epoch;
  int64_t topicUid;
  char    name[TSDB_TOPIC_FNAME_LEN];
  SArray* pVgInfo;  // SArray<SMqHbVgInfo>
} SMqTopicInfo;

static FORCE_INLINE int32_t taosEncodeSMqTopicInfoMsg(void** buf, const SMqTopicInfo* pTopicInfo) {
  int32_t tlen = 0;
  tlen += taosEncodeFixedI32(buf, pTopicInfo->epoch);
  tlen += taosEncodeFixedI64(buf, pTopicInfo->topicUid);
  tlen += taosEncodeString(buf, pTopicInfo->name);
  int32_t sz = taosArrayGetSize(pTopicInfo->pVgInfo);
  tlen += taosEncodeFixedI32(buf, sz);
  for (int32_t i = 0; i < sz; i++) {
    SMqReportVgInfo* pVgInfo = (SMqReportVgInfo*)taosArrayGet(pTopicInfo->pVgInfo, i);
    tlen += taosEncodeSMqVgInfo(buf, pVgInfo);
  }
  return tlen;
}

static FORCE_INLINE void* taosDecodeSMqTopicInfoMsg(void* buf, SMqTopicInfo* pTopicInfo) {
  buf = taosDecodeFixedI32(buf, &pTopicInfo->epoch);
  buf = taosDecodeFixedI64(buf, &pTopicInfo->topicUid);
  buf = taosDecodeStringTo(buf, pTopicInfo->name);
  int32_t sz;
  buf = taosDecodeFixedI32(buf, &sz);
  if ((pTopicInfo->pVgInfo = taosArrayInit(sz, sizeof(SMqReportVgInfo))) == NULL) {
    return NULL;
  }
  for (int32_t i = 0; i < sz; i++) {
    SMqReportVgInfo vgInfo;
    buf = taosDecodeSMqVgInfo(buf, &vgInfo);
    if (taosArrayPush(pTopicInfo->pVgInfo, &vgInfo) == NULL) {
      return NULL;
    }
  }
  return buf;
}

typedef struct {
  int32_t status;  // ask hb endpoint
  int32_t epoch;
  int64_t consumerId;
  SArray* pTopics;  // SArray<SMqHbTopicInfo>
} SMqReportReq;

static FORCE_INLINE int32_t taosEncodeSMqReportMsg(void** buf, const SMqReportReq* pMsg) {
  int32_t tlen = 0;
  tlen += taosEncodeFixedI32(buf, pMsg->status);
  tlen += taosEncodeFixedI32(buf, pMsg->epoch);
  tlen += taosEncodeFixedI64(buf, pMsg->consumerId);
  int32_t sz = taosArrayGetSize(pMsg->pTopics);
  tlen += taosEncodeFixedI32(buf, sz);
  for (int32_t i = 0; i < sz; i++) {
    SMqTopicInfo* topicInfo = (SMqTopicInfo*)taosArrayGet(pMsg->pTopics, i);
    tlen += taosEncodeSMqTopicInfoMsg(buf, topicInfo);
  }
  return tlen;
}

static FORCE_INLINE void* taosDecodeSMqReportMsg(void* buf, SMqReportReq* pMsg) {
  buf = taosDecodeFixedI32(buf, &pMsg->status);
  buf = taosDecodeFixedI32(buf, &pMsg->epoch);
  buf = taosDecodeFixedI64(buf, &pMsg->consumerId);
  int32_t sz;
  buf = taosDecodeFixedI32(buf, &sz);
  if ((pMsg->pTopics = taosArrayInit(sz, sizeof(SMqTopicInfo))) == NULL) {
    return NULL;
  }
  for (int32_t i = 0; i < sz; i++) {
    SMqTopicInfo topicInfo;
    buf = taosDecodeSMqTopicInfoMsg(buf, &topicInfo);
    if (taosArrayPush(pMsg->pTopics, &topicInfo) == NULL) {
      return NULL;
    }
  }
  return buf;
}

typedef struct {
  SMsgHead head;
  int64_t  leftForVer;
  int32_t  vgId;
  int64_t  consumerId;
  char     subKey[TSDB_SUBSCRIBE_KEY_LEN];
} SMqVDeleteReq;

typedef struct {
  int8_t reserved;
} SMqVDeleteRsp;

typedef struct {
  char*  name;
  int8_t igNotExists;
} SMDropStreamReq;

typedef struct {
  int8_t reserved;
} SMDropStreamRsp;

typedef struct {
  SMsgHead head;
  int64_t  resetRelHalt;  // reset related stream task halt status
  int64_t  streamId;
  int32_t  taskId;
} SVDropStreamTaskReq;

typedef struct {
  int8_t reserved;
} SVDropStreamTaskRsp;

int32_t tSerializeSMDropStreamReq(void* buf, int32_t bufLen, const SMDropStreamReq* pReq);
int32_t tDeserializeSMDropStreamReq(void* buf, int32_t bufLen, SMDropStreamReq* pReq);
void    tFreeMDropStreamReq(SMDropStreamReq* pReq);

typedef struct {
  char*  name;
  int8_t igNotExists;
} SMPauseStreamReq;

int32_t tSerializeSMPauseStreamReq(void* buf, int32_t bufLen, const SMPauseStreamReq* pReq);
int32_t tDeserializeSMPauseStreamReq(void* buf, int32_t bufLen, SMPauseStreamReq* pReq);
void    tFreeMPauseStreamReq(SMPauseStreamReq* pReq);

typedef struct {
  char*  name;
  int8_t igNotExists;
  int8_t igUntreated;
} SMResumeStreamReq;

int32_t tSerializeSMResumeStreamReq(void* buf, int32_t bufLen, const SMResumeStreamReq* pReq);
int32_t tDeserializeSMResumeStreamReq(void* buf, int32_t bufLen, SMResumeStreamReq* pReq);
void    tFreeMResumeStreamReq(SMResumeStreamReq* pReq);

typedef struct {
  char*       name;
  int8_t      calcAll;
  STimeWindow timeRange;
} SMRecalcStreamReq;

int32_t tSerializeSMRecalcStreamReq(void* buf, int32_t bufLen, const SMRecalcStreamReq* pReq);
int32_t tDeserializeSMRecalcStreamReq(void* buf, int32_t bufLen, SMRecalcStreamReq* pReq);
void    tFreeMRecalcStreamReq(SMRecalcStreamReq* pReq);

typedef struct SVndSetKeepVersionReq {
  int64_t keepVersion;
} SVndSetKeepVersionReq;

int32_t tSerializeSVndSetKeepVersionReq(void* buf, int32_t bufLen, SVndSetKeepVersionReq* pReq);
int32_t tDeserializeSVndSetKeepVersionReq(void* buf, int32_t bufLen, SVndSetKeepVersionReq* pReq);

typedef struct SVUpdateCheckpointInfoReq {
  SMsgHead head;
  int64_t  streamId;
  int32_t  taskId;
  int64_t  checkpointId;
  int64_t  checkpointVer;
  int64_t  checkpointTs;
  int32_t  transId;
  int64_t  hStreamId;  // add encode/decode
  int64_t  hTaskId;
  int8_t   dropRelHTask;
} SVUpdateCheckpointInfoReq;

typedef struct {
  int64_t leftForVer;
  int32_t vgId;
  int64_t oldConsumerId;
  int64_t newConsumerId;
  char    subKey[TSDB_SUBSCRIBE_KEY_LEN];
  int8_t  subType;
  int8_t  withMeta;
  char*   qmsg;  // SubPlanToString
  SSchemaWrapper schema;
  int64_t suid;
} SMqRebVgReq;

int32_t tEncodeSMqRebVgReq(SEncoder* pCoder, const SMqRebVgReq* pReq);
int32_t tDecodeSMqRebVgReq(SDecoder* pCoder, SMqRebVgReq* pReq);

// tqOffset
enum {
  TMQ_OFFSET__RESET_NONE = -3,
  TMQ_OFFSET__RESET_EARLIEST = -2,
  TMQ_OFFSET__RESET_LATEST = -1,
  TMQ_OFFSET__LOG = 1,
  TMQ_OFFSET__SNAPSHOT_DATA = 2,
  TMQ_OFFSET__SNAPSHOT_META = 3,
};

enum {
  WITH_DATA = 0,
  WITH_META = 1,
  ONLY_META = 2,
};

#define TQ_OFFSET_VERSION 1

typedef struct {
  int8_t type;
  union {
    // snapshot
    struct {
      int64_t uid;
      int64_t ts;
      SValue  primaryKey;
    };
    // log
    struct {
      int64_t version;
    };
  };
} STqOffsetVal;

static FORCE_INLINE void tqOffsetResetToData(STqOffsetVal* pOffsetVal, int64_t uid, int64_t ts, SValue primaryKey) {
  pOffsetVal->type = TMQ_OFFSET__SNAPSHOT_DATA;
  pOffsetVal->uid = uid;
  pOffsetVal->ts = ts;
  if (IS_VAR_DATA_TYPE(pOffsetVal->primaryKey.type)) {
    taosMemoryFree(pOffsetVal->primaryKey.pData);
  }
  pOffsetVal->primaryKey = primaryKey;
}

static FORCE_INLINE void tqOffsetResetToMeta(STqOffsetVal* pOffsetVal, int64_t uid) {
  pOffsetVal->type = TMQ_OFFSET__SNAPSHOT_META;
  pOffsetVal->uid = uid;
}

static FORCE_INLINE void tqOffsetResetToLog(STqOffsetVal* pOffsetVal, int64_t ver) {
  pOffsetVal->type = TMQ_OFFSET__LOG;
  pOffsetVal->version = ver;
}

int32_t tEncodeSTqOffsetVal(SEncoder* pEncoder, const STqOffsetVal* pOffsetVal);
int32_t tDecodeSTqOffsetVal(SDecoder* pDecoder, STqOffsetVal* pOffsetVal);
void    tFormatOffset(char* buf, int32_t maxLen, const STqOffsetVal* pVal);
bool    tOffsetEqual(const STqOffsetVal* pLeft, const STqOffsetVal* pRight);
void    tOffsetCopy(STqOffsetVal* pLeft, const STqOffsetVal* pRight);
void    tOffsetDestroy(void* pVal);

typedef struct {
  STqOffsetVal val;
  char         subKey[TSDB_SUBSCRIBE_KEY_LEN];
} STqOffset;

int32_t tEncodeSTqOffset(SEncoder* pEncoder, const STqOffset* pOffset);
int32_t tDecodeSTqOffset(SDecoder* pDecoder, STqOffset* pOffset);
void    tDeleteSTqOffset(void* val);

typedef struct SMqVgOffset {
  int64_t   consumerId;
  STqOffset offset;
} SMqVgOffset;

int32_t tEncodeMqVgOffset(SEncoder* pEncoder, const SMqVgOffset* pOffset);
int32_t tDecodeMqVgOffset(SDecoder* pDecoder, SMqVgOffset* pOffset);

typedef struct {
  char    name[TSDB_TABLE_FNAME_LEN];
  char    stb[TSDB_TABLE_FNAME_LEN];
  int8_t  igExists;
  int8_t  intervalUnit;
  int8_t  slidingUnit;
  int8_t  timezone;  // int8_t is not enough, timezone is unit of second
  int32_t dstVgId;   // for stream
  int64_t interval;
  int64_t offset;
  int64_t sliding;
  int64_t maxDelay;
  int64_t watermark;
  int32_t exprLen;        // strlen + 1
  int32_t tagsFilterLen;  // strlen + 1
  int32_t sqlLen;         // strlen + 1
  int32_t astLen;         // strlen + 1
  char*   expr;
  char*   tagsFilter;
  char*   sql;
  char*   ast;
  int64_t deleteMark;
  int64_t lastTs;
  int64_t normSourceTbUid;  // the Uid of source tb if its a normal table, otherwise 0
  SArray* pVgroupVerList;
  int8_t  recursiveTsma;
  char    baseTsmaName[TSDB_TABLE_FNAME_LEN];  // base tsma name for recursively created tsma
  char*   createStreamReq;
  int32_t streamReqLen;
  char*   dropStreamReq;
  int32_t dropStreamReqLen;
  int64_t uid;
} SMCreateSmaReq;

int32_t tSerializeSMCreateSmaReq(void* buf, int32_t bufLen, SMCreateSmaReq* pReq);
int32_t tDeserializeSMCreateSmaReq(void* buf, int32_t bufLen, SMCreateSmaReq* pReq);
void    tFreeSMCreateSmaReq(SMCreateSmaReq* pReq);

typedef struct {
  char    name[TSDB_TABLE_FNAME_LEN];
  int8_t  igNotExists;
  char*   dropStreamReq;
  int32_t dropStreamReqLen;
} SMDropSmaReq;

int32_t tSerializeSMDropSmaReq(void* buf, int32_t bufLen, SMDropSmaReq* pReq);
int32_t tDeserializeSMDropSmaReq(void* buf, int32_t bufLen, SMDropSmaReq* pReq);
void    tFreeSMDropSmaReq(SMDropSmaReq* pReq);

typedef struct {
  char name[TSDB_TABLE_NAME_LEN];
  union {
    char tbFName[TSDB_TABLE_FNAME_LEN];  // used by mnode
    char tbName[TSDB_TABLE_NAME_LEN];    // used by vnode
  };
  int8_t tbType;  // ETableType: 1 stable, 3 normal table
  union {
    int8_t igExists;   // used by mnode
    int8_t alterType;  // used by vnode
  };
  int8_t     intervalUnit;
  int16_t    nFuncs;       // number of functions specified by user
  col_id_t*  funcColIds;   // column ids specified by user
  func_id_t* funcIds;      // function ids specified by user
  int64_t    interval[2];  // 0 unspecified, > 0 valid interval
  int64_t    tbUid;
  int64_t    uid;     // rsma uid
  int32_t    sqlLen;  // strlen + 1
  char*      sql;
} SMCreateRsmaReq;

int32_t tSerializeSMCreateRsmaReq(void* buf, int32_t bufLen, SMCreateRsmaReq* pReq);
int32_t tDeserializeSMCreateRsmaReq(void* buf, int32_t bufLen, SMCreateRsmaReq* pReq);
void    tFreeSMCreateRsmaReq(SMCreateRsmaReq* pReq);

typedef SMCreateRsmaReq SVCreateRsmaReq;

int32_t tSerializeSVCreateRsmaReq(void* buf, int32_t bufLen, SVCreateRsmaReq* pReq);
int32_t tDeserializeSVCreateRsmaReq(void* buf, int32_t bufLen, SVCreateRsmaReq* pReq);
void    tFreeSVCreateRsmaReq(SVCreateRsmaReq* pReq);

typedef SMCreateRsmaReq SVAlterRsmaReq;

int32_t tSerializeSVAlterRsmaReq(void* buf, int32_t bufLen, SVAlterRsmaReq* pReq);
int32_t tDeserializeSVAlterRsmaReq(void* buf, int32_t bufLen, SVAlterRsmaReq* pReq);
void    tFreeSVAlterRsmaReq(SVAlterRsmaReq* pReq);

typedef struct {
  char       name[TSDB_TABLE_NAME_LEN];
  int8_t     alterType;
  int8_t     tbType;  // ETableType: 1 stable, 3 normal table
  int8_t     igNotExists;
  int16_t    nFuncs;      // number of functions specified by user
  col_id_t*  funcColIds;  // column ids specified by user
  func_id_t* funcIds;     // function ids specified by user
  int32_t    sqlLen;      // strlen + 1
  char*      sql;
} SMAlterRsmaReq;

int32_t tSerializeSMAlterRsmaReq(void* buf, int32_t bufLen, SMAlterRsmaReq* pReq);
int32_t tDeserializeSMAlterRsmaReq(void* buf, int32_t bufLen, SMAlterRsmaReq* pReq);
void    tFreeSMAlterRsmaReq(SMAlterRsmaReq* pReq);

typedef struct {
  int64_t    id;
  char       name[TSDB_TABLE_NAME_LEN];
  char       tbFName[TSDB_TABLE_FNAME_LEN];
  int32_t    code;
  int32_t    version;
  int8_t     tbType;
  int8_t     intervalUnit;
  col_id_t   nFuncs;
  col_id_t   nColNames;
  int64_t    interval[2];
  col_id_t*  funcColIds;
  func_id_t* funcIds;
  SArray*    colNames;
} SRsmaInfoRsp;

int32_t tSerializeRsmaInfoRsp(void* buf, int32_t bufLen, SRsmaInfoRsp* pReq);
int32_t tDeserializeRsmaInfoRsp(void* buf, int32_t bufLen, SRsmaInfoRsp* pReq);
void    tFreeRsmaInfoRsp(SRsmaInfoRsp* pReq, bool deep);

typedef struct {
  char   name[TSDB_TABLE_FNAME_LEN];
  int8_t igNotExists;
} SMDropRsmaReq;

int32_t tSerializeSMDropRsmaReq(void* buf, int32_t bufLen, SMDropRsmaReq* pReq);
int32_t tDeserializeSMDropRsmaReq(void* buf, int32_t bufLen, SMDropRsmaReq* pReq);

typedef struct {
  char    name[TSDB_TABLE_NAME_LEN];
  char    tbName[TSDB_TABLE_NAME_LEN];
  int64_t uid;
  int64_t tbUid;
  int8_t  tbType;
} SVDropRsmaReq;

int32_t tSerializeSVDropRsmaReq(void* buf, int32_t bufLen, SVDropRsmaReq* pReq);
int32_t tDeserializeSVDropRsmaReq(void* buf, int32_t bufLen, SVDropRsmaReq* pReq);

typedef struct {
  char   dbFName[TSDB_DB_FNAME_LEN];
  char   stbName[TSDB_TABLE_NAME_LEN];
  char   colName[TSDB_COL_NAME_LEN];
  char   idxName[TSDB_INDEX_FNAME_LEN];
  int8_t idxType;
} SCreateTagIndexReq;

int32_t tSerializeSCreateTagIdxReq(void* buf, int32_t bufLen, SCreateTagIndexReq* pReq);
int32_t tDeserializeSCreateTagIdxReq(void* buf, int32_t bufLen, SCreateTagIndexReq* pReq);

typedef SMDropSmaReq SDropTagIndexReq;

// int32_t tSerializeSDropTagIdxReq(void* buf, int32_t bufLen, SDropTagIndexReq* pReq);
int32_t tDeserializeSDropTagIdxReq(void* buf, int32_t bufLen, SDropTagIndexReq* pReq);

typedef struct {
  int8_t         version;       // for compatibility(default 0)
  int8_t         intervalUnit;  // MACRO: TIME_UNIT_XXX
  int8_t         slidingUnit;   // MACRO: TIME_UNIT_XXX
  int8_t         timezoneInt;   // sma data expired if timezone changes.
  int32_t        dstVgId;
  char           indexName[TSDB_INDEX_NAME_LEN];
  int32_t        exprLen;
  int32_t        tagsFilterLen;
  int64_t        indexUid;
  tb_uid_t       tableUid;  // super/child/common table uid
  tb_uid_t       dstTbUid;  // for dstVgroup
  int64_t        interval;
  int64_t        offset;  // use unit by precision of DB
  int64_t        sliding;
  char*          dstTbName;  // for dstVgroup
  char*          expr;       // sma expression
  char*          tagsFilter;
  SSchemaWrapper schemaRow;  // for dstVgroup
  SSchemaWrapper schemaTag;  // for dstVgroup
} STSma;                     // Time-range-wise SMA

typedef STSma SVCreateTSmaReq;

typedef struct {
  int8_t  type;  // 0 status report, 1 update data
  int64_t indexUid;
  int64_t skey;  // start TS key of interval/sliding window
} STSmaMsg;

typedef struct {
  int64_t indexUid;
  char    indexName[TSDB_INDEX_NAME_LEN];
} SVDropTSmaReq;

typedef struct {
  int tmp;  // TODO: to avoid compile error
} SVCreateTSmaRsp, SVDropTSmaRsp;

#if 0
int32_t tSerializeSVCreateTSmaReq(void** buf, SVCreateTSmaReq* pReq);
void*   tDeserializeSVCreateTSmaReq(void* buf, SVCreateTSmaReq* pReq);
int32_t tSerializeSVDropTSmaReq(void** buf, SVDropTSmaReq* pReq);
void*   tDeserializeSVDropTSmaReq(void* buf, SVDropTSmaReq* pReq);
#endif

int32_t tEncodeSVCreateTSmaReq(SEncoder* pCoder, const SVCreateTSmaReq* pReq);
int32_t tDecodeSVCreateTSmaReq(SDecoder* pCoder, SVCreateTSmaReq* pReq);
int32_t tEncodeSVDropTSmaReq(SEncoder* pCoder, const SVDropTSmaReq* pReq);
// int32_t tDecodeSVDropTSmaReq(SDecoder* pCoder, SVDropTSmaReq* pReq);

typedef struct {
  int32_t number;
  STSma*  tSma;
} STSmaWrapper;

static FORCE_INLINE void tDestroyTSma(STSma* pSma) {
  if (pSma) {
    taosMemoryFreeClear(pSma->dstTbName);
    taosMemoryFreeClear(pSma->expr);
    taosMemoryFreeClear(pSma->tagsFilter);
  }
}

static FORCE_INLINE void tDestroyTSmaWrapper(STSmaWrapper* pSW, bool deepCopy) {
  if (pSW) {
    if (pSW->tSma) {
      if (deepCopy) {
        for (uint32_t i = 0; i < pSW->number; ++i) {
          tDestroyTSma(pSW->tSma + i);
        }
      }
      taosMemoryFreeClear(pSW->tSma);
    }
  }
}

static FORCE_INLINE void* tFreeTSmaWrapper(STSmaWrapper* pSW, bool deepCopy) {
  tDestroyTSmaWrapper(pSW, deepCopy);
  taosMemoryFreeClear(pSW);
  return NULL;
}

int32_t tEncodeSVCreateTSmaReq(SEncoder* pCoder, const SVCreateTSmaReq* pReq);
int32_t tDecodeSVCreateTSmaReq(SDecoder* pCoder, SVCreateTSmaReq* pReq);

int32_t tEncodeTSma(SEncoder* pCoder, const STSma* pSma);
int32_t tDecodeTSma(SDecoder* pCoder, STSma* pSma, bool deepCopy);

static int32_t tEncodeTSmaWrapper(SEncoder* pEncoder, const STSmaWrapper* pReq) {
  TAOS_CHECK_RETURN(tEncodeI32(pEncoder, pReq->number));
  for (int32_t i = 0; i < pReq->number; ++i) {
    TAOS_CHECK_RETURN(tEncodeTSma(pEncoder, pReq->tSma + i));
  }
  return 0;
}

static int32_t tDecodeTSmaWrapper(SDecoder* pDecoder, STSmaWrapper* pReq, bool deepCopy) {
  TAOS_CHECK_RETURN(tDecodeI32(pDecoder, &pReq->number));
  for (int32_t i = 0; i < pReq->number; ++i) {
    TAOS_CHECK_RETURN(tDecodeTSma(pDecoder, pReq->tSma + i, deepCopy));
  }
  return 0;
}

typedef struct {
  int idx;
} SMCreateFullTextReq;

int32_t tSerializeSMCreateFullTextReq(void* buf, int32_t bufLen, SMCreateFullTextReq* pReq);
int32_t tDeserializeSMCreateFullTextReq(void* buf, int32_t bufLen, SMCreateFullTextReq* pReq);
void    tFreeSMCreateFullTextReq(SMCreateFullTextReq* pReq);

typedef struct {
  char   name[TSDB_TABLE_FNAME_LEN];
  int8_t igNotExists;
} SMDropFullTextReq;

// int32_t tSerializeSMDropFullTextReq(void* buf, int32_t bufLen, SMDropFullTextReq* pReq);
// int32_t tDeserializeSMDropFullTextReq(void* buf, int32_t bufLen, SMDropFullTextReq* pReq);

typedef struct {
  char indexFName[TSDB_INDEX_FNAME_LEN];
} SUserIndexReq;

int32_t tSerializeSUserIndexReq(void* buf, int32_t bufLen, SUserIndexReq* pReq);
int32_t tDeserializeSUserIndexReq(void* buf, int32_t bufLen, SUserIndexReq* pReq);

typedef struct {
  char dbFName[TSDB_DB_FNAME_LEN];
  char tblFName[TSDB_TABLE_FNAME_LEN];
  char colName[TSDB_COL_NAME_LEN];
  char indexType[TSDB_INDEX_TYPE_LEN];
  char indexExts[TSDB_INDEX_EXTS_LEN];
} SUserIndexRsp;

int32_t tSerializeSUserIndexRsp(void* buf, int32_t bufLen, const SUserIndexRsp* pRsp);
int32_t tDeserializeSUserIndexRsp(void* buf, int32_t bufLen, SUserIndexRsp* pRsp);

typedef struct {
  char tbFName[TSDB_TABLE_FNAME_LEN];
} STableIndexReq;

int32_t tSerializeSTableIndexReq(void* buf, int32_t bufLen, STableIndexReq* pReq);
int32_t tDeserializeSTableIndexReq(void* buf, int32_t bufLen, STableIndexReq* pReq);

typedef struct {
  int8_t  intervalUnit;
  int8_t  slidingUnit;
  int64_t interval;
  int64_t offset;
  int64_t sliding;
  int64_t dstTbUid;
  int32_t dstVgId;
  SEpSet  epSet;
  char*   expr;
} STableIndexInfo;

typedef struct {
  char     tbName[TSDB_TABLE_NAME_LEN];
  char     dbFName[TSDB_DB_FNAME_LEN];
  uint64_t suid;
  int32_t  version;
  int32_t  indexSize;
  SArray*  pIndex;  // STableIndexInfo
} STableIndexRsp;

int32_t tSerializeSTableIndexRsp(void* buf, int32_t bufLen, const STableIndexRsp* pRsp);
int32_t tDeserializeSTableIndexRsp(void* buf, int32_t bufLen, STableIndexRsp* pRsp);
void    tFreeSerializeSTableIndexRsp(STableIndexRsp* pRsp);

void tFreeSTableIndexInfo(void* pInfo);

typedef struct {
  int8_t  mqMsgType;
  int32_t code;
  int32_t epoch;
  int64_t consumerId;
  int64_t walsver;
  int64_t walever;
} SMqRspHead;

typedef struct {
  SMsgHead     head;
  char         subKey[TSDB_SUBSCRIBE_KEY_LEN];
  int8_t       withTbName;
  int8_t       useSnapshot;
  int32_t      epoch;
  uint64_t     reqId;
  int64_t      consumerId;
  int64_t      timeout;
  STqOffsetVal reqOffset;
  int8_t       enableReplay;
  int8_t       sourceExcluded;
  int8_t       rawData;
  int32_t      minPollRows;
  int8_t       enableBatchMeta;
  SHashObj*    uidHash;  // to find if uid is duplicated
} SMqPollReq;

int32_t tSerializeSMqPollReq(void* buf, int32_t bufLen, SMqPollReq* pReq);
int32_t tDeserializeSMqPollReq(void* buf, int32_t bufLen, SMqPollReq* pReq);
void    tDestroySMqPollReq(SMqPollReq* pReq);

typedef struct {
  int32_t vgId;
  int64_t offset;
  SEpSet  epSet;
} SMqSubVgEp;

static FORCE_INLINE int32_t tEncodeSMqSubVgEp(void** buf, const SMqSubVgEp* pVgEp) {
  int32_t tlen = 0;
  tlen += taosEncodeFixedI32(buf, pVgEp->vgId);
  tlen += taosEncodeFixedI64(buf, pVgEp->offset);
  tlen += taosEncodeSEpSet(buf, &pVgEp->epSet);
  return tlen;
}

static FORCE_INLINE void* tDecodeSMqSubVgEp(void* buf, SMqSubVgEp* pVgEp) {
  buf = taosDecodeFixedI32(buf, &pVgEp->vgId);
  buf = taosDecodeFixedI64(buf, &pVgEp->offset);
  buf = taosDecodeSEpSet(buf, &pVgEp->epSet);
  return buf;
}

typedef struct {
  char           topic[TSDB_TOPIC_FNAME_LEN];
  char           db[TSDB_DB_FNAME_LEN];
  SArray*        vgs;  // SArray<SMqSubVgEp>
} SMqSubTopicEp;

int32_t tEncodeMqSubTopicEp(void** buf, const SMqSubTopicEp* pTopicEp);
void*   tDecodeMqSubTopicEp(void* buf, SMqSubTopicEp* pTopicEp);
void    tDeleteMqSubTopicEp(SMqSubTopicEp* pSubTopicEp);

typedef struct {
  SMqRspHead   head;
  STqOffsetVal rspOffset;
  int16_t      resMsgType;
  int32_t      metaRspLen;
  void*        metaRsp;
} SMqMetaRsp;

int32_t tEncodeMqMetaRsp(SEncoder* pEncoder, const SMqMetaRsp* pRsp);
int32_t tDecodeMqMetaRsp(SDecoder* pDecoder, SMqMetaRsp* pRsp);
void    tDeleteMqMetaRsp(SMqMetaRsp* pRsp);

#define MQ_DATA_RSP_VERSION 100

typedef struct {
  SMqRspHead   head;
  STqOffsetVal rspOffset;
  STqOffsetVal reqOffset;
  int32_t      blockNum;
  int8_t       withTbName;
  int8_t       withSchema;
  SArray*      blockDataLen;
  SArray*      blockData;
  SArray*      blockTbName;
  SArray*      blockSchema;

  union {
    struct {
      int64_t sleepTime;
    };
    struct {
      int32_t createTableNum;
      SArray* createTableLen;
      SArray* createTableReq;
    };
    struct {
      int32_t len;
      void*   rawData;
    };
  };
  void* data;                  // for free in client, only effected if type is data or metadata. raw data not effected
  bool  blockDataElementFree;  // if true, free blockDataElement in blockData,(true in server, false in client)
} SMqDataRsp;

int32_t tEncodeMqDataRsp(SEncoder* pEncoder, const SMqDataRsp* pObj);
int32_t tDecodeMqDataRsp(SDecoder* pDecoder, SMqDataRsp* pRsp);
int32_t tDecodeMqRawDataRsp(SDecoder* pDecoder, SMqDataRsp* pRsp);
void    tDeleteMqDataRsp(SMqDataRsp* pRsp);
void    tDeleteMqRawDataRsp(SMqDataRsp* pRsp);

int32_t tEncodeSTaosxRsp(SEncoder* pEncoder, const SMqDataRsp* pRsp);
int32_t tDecodeSTaosxRsp(SDecoder* pDecoder, SMqDataRsp* pRsp);
void    tDeleteSTaosxRsp(SMqDataRsp* pRsp);

typedef struct SMqBatchMetaRsp {
  SMqRspHead   head;  // not serialize
  STqOffsetVal rspOffset;
  SArray*      batchMetaLen;
  SArray*      batchMetaReq;
  void*        pMetaBuff;    // not serialize
  uint32_t     metaBuffLen;  // not serialize
} SMqBatchMetaRsp;

int32_t tEncodeMqBatchMetaRsp(SEncoder* pEncoder, const SMqBatchMetaRsp* pRsp);
int32_t tDecodeMqBatchMetaRsp(SDecoder* pDecoder, SMqBatchMetaRsp* pRsp);
int32_t tSemiDecodeMqBatchMetaRsp(SDecoder* pDecoder, SMqBatchMetaRsp* pRsp);
void    tDeleteMqBatchMetaRsp(SMqBatchMetaRsp* pRsp);

typedef struct {
  int32_t    code;
  SArray*    topics;  // SArray<SMqSubTopicEp>
} SMqAskEpRsp;

static FORCE_INLINE int32_t tEncodeSMqAskEpRsp(void** buf, const SMqAskEpRsp* pRsp) {
  int32_t tlen = 0;
  // tlen += taosEncodeString(buf, pRsp->cgroup);
  int32_t sz = taosArrayGetSize(pRsp->topics);
  tlen += taosEncodeFixedI32(buf, sz);
  for (int32_t i = 0; i < sz; i++) {
    SMqSubTopicEp* pVgEp = (SMqSubTopicEp*)taosArrayGet(pRsp->topics, i);
    tlen += tEncodeMqSubTopicEp(buf, pVgEp);
  }
  tlen += taosEncodeFixedI32(buf, pRsp->code);

  return tlen;
}

static FORCE_INLINE void* tDecodeSMqAskEpRsp(void* buf, SMqAskEpRsp* pRsp) {
  // buf = taosDecodeStringTo(buf, pRsp->cgroup);
  int32_t sz;
  buf = taosDecodeFixedI32(buf, &sz);
  pRsp->topics = taosArrayInit(sz, sizeof(SMqSubTopicEp));
  if (pRsp->topics == NULL) {
    return NULL;
  }
  for (int32_t i = 0; i < sz; i++) {
    SMqSubTopicEp topicEp;
    buf = tDecodeMqSubTopicEp(buf, &topicEp);
    if (buf == NULL) {
      return NULL;
    }
    if ((taosArrayPush(pRsp->topics, &topicEp) == NULL)) {
      return NULL;
    }
  }
  buf = taosDecodeFixedI32(buf, &pRsp->code);

  return buf;
}

static FORCE_INLINE void tDeleteSMqAskEpRsp(SMqAskEpRsp* pRsp) {
  taosArrayDestroyEx(pRsp->topics, (FDelete)tDeleteMqSubTopicEp);
}

typedef struct {
  int32_t      vgId;
  STqOffsetVal offset;
  int64_t      rows;
  int64_t      ever;
} OffsetRows;

typedef struct {
  char    topicName[TSDB_TOPIC_FNAME_LEN];
  SArray* offsetRows;
} TopicOffsetRows;

typedef struct {
  int64_t consumerId;
  int32_t epoch;
  SArray* topics;
  int8_t  pollFlag;
} SMqHbReq;

typedef struct {
  char   topic[TSDB_TOPIC_FNAME_LEN];
  int8_t noPrivilege;
} STopicPrivilege;

typedef struct {
  SArray* topicPrivileges;  // SArray<STopicPrivilege>
  int32_t debugFlag;
} SMqHbRsp;

typedef struct {
  SMsgHead head;
  int64_t  consumerId;
  char     subKey[TSDB_SUBSCRIBE_KEY_LEN];
} SMqSeekReq;

#define TD_AUTO_CREATE_TABLE 0x1
typedef struct {
  int64_t       suid;
  int64_t       uid;
  int32_t       sver;
  uint32_t      nData;
  uint8_t*      pData;
  SVCreateTbReq cTbReq;
} SVSubmitBlk;

typedef struct {
  SMsgHead header;
  uint64_t sId;
  uint64_t queryId;
  uint64_t clientId;
  uint64_t taskId;
  uint32_t sqlLen;
  uint32_t phyLen;
  char*    sql;
  char*    msg;
  int8_t   source;
} SVDeleteReq;

int32_t tSerializeSVDeleteReq(void* buf, int32_t bufLen, SVDeleteReq* pReq);
int32_t tDeserializeSVDeleteReq(void* buf, int32_t bufLen, SVDeleteReq* pReq);

typedef struct {
  int64_t affectedRows;
} SVDeleteRsp;

int32_t tEncodeSVDeleteRsp(SEncoder* pCoder, const SVDeleteRsp* pReq);
int32_t tDecodeSVDeleteRsp(SDecoder* pCoder, SVDeleteRsp* pReq);

typedef struct SDeleteRes {
  uint64_t suid;
  SArray*  uidList;
  int64_t  skey;
  int64_t  ekey;
  int64_t  affectedRows;
  char     tableFName[TSDB_TABLE_NAME_LEN];
  char     tsColName[TSDB_COL_NAME_LEN];
  int64_t  ctimeMs;  // fill by vnode
  int8_t   source;
} SDeleteRes;

int32_t tEncodeDeleteRes(SEncoder* pCoder, const SDeleteRes* pRes);
int32_t tDecodeDeleteRes(SDecoder* pCoder, SDeleteRes* pRes);

typedef struct {
  // int64_t uid;
  char    tbname[TSDB_TABLE_NAME_LEN];
  int64_t startTs;
  int64_t endTs;
} SSingleDeleteReq;

int32_t tEncodeSSingleDeleteReq(SEncoder* pCoder, const SSingleDeleteReq* pReq);
int32_t tDecodeSSingleDeleteReq(SDecoder* pCoder, SSingleDeleteReq* pReq);

typedef struct {
  int64_t suid;
  SArray* deleteReqs;  // SArray<SSingleDeleteReq>
  int64_t ctimeMs;     // fill by vnode
  int8_t  level;       // 0 tsdb(default), 1 rsma1 , 2 rsma2
} SBatchDeleteReq;

int32_t tEncodeSBatchDeleteReq(SEncoder* pCoder, const SBatchDeleteReq* pReq);
int32_t tDecodeSBatchDeleteReq(SDecoder* pCoder, SBatchDeleteReq* pReq);
int32_t tDecodeSBatchDeleteReqSetCtime(SDecoder* pDecoder, SBatchDeleteReq* pReq, int64_t ctimeMs);

typedef struct {
  int32_t msgIdx;
  int32_t msgType;
  int32_t msgLen;
  void*   msg;
} SBatchMsg;

typedef struct {
  SMsgHead header;
  SArray*  pMsgs;  // SArray<SBatchMsg>
} SBatchReq;

typedef struct {
  int32_t reqType;
  int32_t msgIdx;
  int32_t msgLen;
  int32_t rspCode;
  void*   msg;
} SBatchRspMsg;

typedef struct {
  SArray* pRsps;  // SArray<SBatchRspMsg>
} SBatchRsp;

int32_t                  tSerializeSBatchReq(void* buf, int32_t bufLen, SBatchReq* pReq);
int32_t                  tDeserializeSBatchReq(void* buf, int32_t bufLen, SBatchReq* pReq);
static FORCE_INLINE void tFreeSBatchReqMsg(void* msg) {
  if (NULL == msg) {
    return;
  }
  SBatchMsg* pMsg = (SBatchMsg*)msg;
  taosMemoryFree(pMsg->msg);
}

int32_t tSerializeSBatchRsp(void* buf, int32_t bufLen, SBatchRsp* pRsp);
int32_t tDeserializeSBatchRsp(void* buf, int32_t bufLen, SBatchRsp* pRsp);

static FORCE_INLINE void tFreeSBatchRspMsg(void* p) {
  if (NULL == p) {
    return;
  }

  SBatchRspMsg* pRsp = (SBatchRspMsg*)p;
  taosMemoryFree(pRsp->msg);
}

int32_t tSerializeSMqAskEpReq(void* buf, int32_t bufLen, SMqAskEpReq* pReq);
int32_t tDeserializeSMqAskEpReq(void* buf, int32_t bufLen, SMqAskEpReq* pReq);
int32_t tSerializeSMqHbReq(void* buf, int32_t bufLen, SMqHbReq* pReq);
int32_t tDeserializeSMqHbReq(void* buf, int32_t bufLen, SMqHbReq* pReq);
void    tDestroySMqHbReq(SMqHbReq* pReq);

int32_t tSerializeSMqHbRsp(void* buf, int32_t bufLen, SMqHbRsp* pRsp);
int32_t tDeserializeSMqHbRsp(void* buf, int32_t bufLen, SMqHbRsp* pRsp);
void    tDestroySMqHbRsp(SMqHbRsp* pRsp);

int32_t tSerializeSMqSeekReq(void* buf, int32_t bufLen, SMqSeekReq* pReq);
int32_t tDeserializeSMqSeekReq(void* buf, int32_t bufLen, SMqSeekReq* pReq);

#define TD_REQ_FROM_APP               0x0
#define SUBMIT_REQ_AUTO_CREATE_TABLE  0x1
#define SUBMIT_REQ_COLUMN_DATA_FORMAT 0x2
#define SUBMIT_REQ_FROM_FILE          0x4
#define TD_REQ_FROM_TAOX              0x8
#define TD_REQ_FROM_SML               0x10
#define SUBMIT_REQUEST_VERSION        (2)
#define SUBMIT_REQ_WITH_BLOB          0x10
#define SUBMIT_REQ_SCHEMA_RES         0x20
#define SUBMIT_REQ_ONLY_CREATE_TABLE  0x40

#define TD_REQ_FROM_TAOX_OLD 0x1  // for compatibility

typedef struct {
  int32_t        flags;
  SVCreateTbReq* pCreateTbReq;
  int64_t        suid;
  int64_t        uid;
  int32_t        sver;
  union {
    SArray* aRowP;
    SArray* aCol;
  };
  int64_t   ctimeMs;
  SBlobSet* pBlobSet;
} SSubmitTbData;

typedef struct {
  SArray* aSubmitTbData;  // SArray<SSubmitTbData>
  SArray* aSubmitBlobData;
  bool    raw;
} SSubmitReq2;

typedef struct {
  SMsgHead header;
  int64_t  version;
  char     data[];  // SSubmitReq2
} SSubmitReq2Msg;

int32_t transformRawSSubmitTbData(void* data, int64_t suid, int64_t uid, int32_t sver);
int32_t tEncodeSubmitReq(SEncoder* pCoder, const SSubmitReq2* pReq);
int32_t tDecodeSubmitReq(SDecoder* pCoder, SSubmitReq2* pReq, SArray* rawList);
void    tDestroySubmitTbData(SSubmitTbData* pTbData, int32_t flag);
void    tDestroySubmitReq(SSubmitReq2* pReq, int32_t flag);

typedef struct {
  int32_t affectedRows;
  SArray* aCreateTbRsp;  // SArray<SVCreateTbRsp>
} SSubmitRsp2;

int32_t tEncodeSSubmitRsp2(SEncoder* pCoder, const SSubmitRsp2* pRsp);
int32_t tDecodeSSubmitRsp2(SDecoder* pCoder, SSubmitRsp2* pRsp);
void    tDestroySSubmitRsp2(SSubmitRsp2* pRsp, int32_t flag);

#define TSDB_MSG_FLG_ENCODE 0x1
#define TSDB_MSG_FLG_DECODE 0x2
#define TSDB_MSG_FLG_CMPT   0x3

typedef struct {
  union {
    struct {
      void*   msgStr;
      int32_t msgLen;
      int64_t ver;
    };
    void* pDataBlock;
  };
} SPackedData;

typedef struct {
  char     fullname[TSDB_VIEW_FNAME_LEN];
  char     name[TSDB_VIEW_NAME_LEN];
  char     dbFName[TSDB_DB_FNAME_LEN];
  char*    querySql;
  char*    sql;
  int8_t   orReplace;
  int8_t   precision;
  int32_t  numOfCols;
  SSchema* pSchema;
} SCMCreateViewReq;

int32_t tSerializeSCMCreateViewReq(void* buf, int32_t bufLen, const SCMCreateViewReq* pReq);
int32_t tDeserializeSCMCreateViewReq(void* buf, int32_t bufLen, SCMCreateViewReq* pReq);
void    tFreeSCMCreateViewReq(SCMCreateViewReq* pReq);

typedef struct {
  char   fullname[TSDB_VIEW_FNAME_LEN];
  char   name[TSDB_VIEW_NAME_LEN];
  char   dbFName[TSDB_DB_FNAME_LEN];
  char*  sql;
  int8_t igNotExists;
} SCMDropViewReq;

int32_t tSerializeSCMDropViewReq(void* buf, int32_t bufLen, const SCMDropViewReq* pReq);
int32_t tDeserializeSCMDropViewReq(void* buf, int32_t bufLen, SCMDropViewReq* pReq);
void    tFreeSCMDropViewReq(SCMDropViewReq* pReq);

typedef struct {
  char fullname[TSDB_VIEW_FNAME_LEN];
} SViewMetaReq;
int32_t tSerializeSViewMetaReq(void* buf, int32_t bufLen, const SViewMetaReq* pReq);
int32_t tDeserializeSViewMetaReq(void* buf, int32_t bufLen, SViewMetaReq* pReq);

typedef struct {
  char     name[TSDB_VIEW_NAME_LEN];
  char     dbFName[TSDB_DB_FNAME_LEN];
  char*    user;
  uint64_t dbId;
  uint64_t viewId;
  char*    querySql;
  int8_t   precision;
  int8_t   type;
  int32_t  version;
  int32_t  numOfCols;
  SSchema* pSchema;
} SViewMetaRsp;
int32_t tSerializeSViewMetaRsp(void* buf, int32_t bufLen, const SViewMetaRsp* pRsp);
int32_t tDeserializeSViewMetaRsp(void* buf, int32_t bufLen, SViewMetaRsp* pRsp);
void    tFreeSViewMetaRsp(SViewMetaRsp* pRsp);
typedef struct {
  char name[TSDB_TABLE_FNAME_LEN];  // table name or tsma name
  bool fetchingWithTsmaName;        // if we are fetching with tsma name
} STableTSMAInfoReq;

int32_t tSerializeTableTSMAInfoReq(void* buf, int32_t bufLen, const STableTSMAInfoReq* pReq);
int32_t tDeserializeTableTSMAInfoReq(void* buf, int32_t bufLen, STableTSMAInfoReq* pReq);

typedef struct {
  char name[TSDB_TABLE_NAME_LEN];  // rsmaName
  union {
    uint8_t flags;
    struct {
      uint8_t withColName : 1;
      uint8_t reserved : 7;
    };
  };

} SRsmaInfoReq;

int32_t tSerializeRsmaInfoReq(void* buf, int32_t bufLen, const SRsmaInfoReq* pReq);
int32_t tDeserializeRsmaInfoReq(void* buf, int32_t bufLen, SRsmaInfoReq* pReq);

typedef struct {
  int32_t  funcId;
  col_id_t colId;
} STableTSMAFuncInfo;

typedef struct {
  char     name[TSDB_TABLE_NAME_LEN];
  uint64_t tsmaId;
  char     targetTb[TSDB_TABLE_NAME_LEN];
  char     targetDbFName[TSDB_DB_FNAME_LEN];
  char     tb[TSDB_TABLE_NAME_LEN];
  char     dbFName[TSDB_DB_FNAME_LEN];
  uint64_t suid;
  uint64_t destTbUid;
  uint64_t dbId;
  int32_t  version;
  int64_t  interval;
  int8_t   unit;
  SArray*  pFuncs;     // SArray<STableTSMAFuncInfo>
  SArray*  pTags;      // SArray<SSchema>
  SArray*  pUsedCols;  // SArray<SSchema>
  char*    ast;

  int64_t streamUid;
  int64_t reqTs;
  int64_t rspTs;
  int64_t delayDuration;  // ms
  bool    fillHistoryFinished;

  void* streamAddr;  // for stream task, the address of the stream task
} STableTSMAInfo;

int32_t tSerializeTableTSMAInfoRsp(void* buf, int32_t bufLen, const STableTSMAInfoRsp* pRsp);
int32_t tDeserializeTableTSMAInfoRsp(void* buf, int32_t bufLen, STableTSMAInfoRsp* pRsp);
int32_t tCloneTbTSMAInfo(STableTSMAInfo* pInfo, STableTSMAInfo** pRes);
void    tFreeTableTSMAInfo(void* p);
void    tFreeAndClearTableTSMAInfo(void* p);
void    tFreeTableTSMAInfoRsp(STableTSMAInfoRsp* pRsp);

#define STSMAHbRsp            STableTSMAInfoRsp
#define tSerializeTSMAHbRsp   tSerializeTableTSMAInfoRsp
#define tDeserializeTSMAHbRsp tDeserializeTableTSMAInfoRsp
#define tFreeTSMAHbRsp        tFreeTableTSMAInfoRsp

typedef struct SDropCtbWithTsmaSingleVgReq {
  SVgroupInfo vgInfo;
  SArray*     pTbs;  // SVDropTbReq
} SMDropTbReqsOnSingleVg;

int32_t tEncodeSMDropTbReqOnSingleVg(SEncoder* pEncoder, const SMDropTbReqsOnSingleVg* pReq);
int32_t tDecodeSMDropTbReqOnSingleVg(SDecoder* pDecoder, SMDropTbReqsOnSingleVg* pReq);
void    tFreeSMDropTbReqOnSingleVg(void* p);

typedef struct SDropTbsReq {
  SArray* pVgReqs;  // SMDropTbReqsOnSingleVg
} SMDropTbsReq;

int32_t tSerializeSMDropTbsReq(void* buf, int32_t bufLen, const SMDropTbsReq* pReq);
int32_t tDeserializeSMDropTbsReq(void* buf, int32_t bufLen, SMDropTbsReq* pReq);
void    tFreeSMDropTbsReq(void*);

typedef struct SVFetchTtlExpiredTbsRsp {
  SArray* pExpiredTbs;  // SVDropTbReq
  int32_t vgId;
} SVFetchTtlExpiredTbsRsp;

int32_t tEncodeVFetchTtlExpiredTbsRsp(SEncoder* pCoder, const SVFetchTtlExpiredTbsRsp* pRsp);
int32_t tDecodeVFetchTtlExpiredTbsRsp(SDecoder* pCoder, SVFetchTtlExpiredTbsRsp* pRsp);

void tFreeFetchTtlExpiredTbsRsp(void* p);

void setDefaultOptionsForField(SFieldWithOptions* field);
void setFieldWithOptions(SFieldWithOptions* fieldWithOptions, SField* field);

int32_t tSerializeSVSubTablesRspImpl(SEncoder* pEncoder, SVSubTablesRsp* pRsp);
int32_t tDeserializeSVSubTablesRspImpl(SDecoder* pDecoder, SVSubTablesRsp* pRsp);

typedef struct {
  char    id[TSDB_INSTANCE_ID_LEN];
  char    type[TSDB_INSTANCE_TYPE_LEN];
  char    desc[TSDB_INSTANCE_DESC_LEN];
  int32_t expire;
} SInstanceRegisterReq;

int32_t tSerializeSInstanceRegisterReq(void* buf, int32_t bufLen, SInstanceRegisterReq* pReq);
int32_t tDeserializeSInstanceRegisterReq(void* buf, int32_t bufLen, SInstanceRegisterReq* pReq);

typedef struct {
  char filter_type[TSDB_INSTANCE_TYPE_LEN];
} SInstanceListReq;

typedef struct {
  int32_t count;
  char**  ids;  // Array of instance IDs
} SInstanceListRsp;

int32_t tSerializeSInstanceListReq(void* buf, int32_t bufLen, SInstanceListReq* pReq);
int32_t tDeserializeSInstanceListReq(void* buf, int32_t bufLen, SInstanceListReq* pReq);
int32_t tSerializeSInstanceListRsp(void* buf, int32_t bufLen, SInstanceListRsp* pRsp);
int32_t tDeserializeSInstanceListRsp(void* buf, int32_t bufLen, SInstanceListRsp* pRsp);

#ifdef USE_MOUNT
typedef struct {
  char     mountName[TSDB_MOUNT_NAME_LEN];
  int8_t   ignoreExist;
  int16_t  nMounts;
  int32_t* dnodeIds;
  char**   mountPaths;
  int32_t  sqlLen;
  char*    sql;
} SCreateMountReq;

int32_t tSerializeSCreateMountReq(void* buf, int32_t bufLen, SCreateMountReq* pReq);
int32_t tDeserializeSCreateMountReq(void* buf, int32_t bufLen, SCreateMountReq* pReq);
void    tFreeSCreateMountReq(SCreateMountReq* pReq);

typedef struct {
  char    mountName[TSDB_MOUNT_NAME_LEN];
  int8_t  ignoreNotExists;
  int32_t sqlLen;
  char*   sql;
} SDropMountReq;

int32_t tSerializeSDropMountReq(void* buf, int32_t bufLen, SDropMountReq* pReq);
int32_t tDeserializeSDropMountReq(void* buf, int32_t bufLen, SDropMountReq* pReq);
void    tFreeSDropMountReq(SDropMountReq* pReq);

typedef struct {
  char     mountName[TSDB_MOUNT_NAME_LEN];
  char     mountPath[TSDB_MOUNT_PATH_LEN];
  int64_t  mountUid;
  int32_t  dnodeId;
  uint32_t valLen;
  int8_t   ignoreExist;
  void*    pVal;
} SRetrieveMountPathReq;

int32_t tSerializeSRetrieveMountPathReq(void* buf, int32_t bufLen, SRetrieveMountPathReq* pReq);
int32_t tDeserializeSRetrieveMountPathReq(void* buf, int32_t bufLen, SRetrieveMountPathReq* pReq);

typedef struct {
  // path
  int32_t diskPrimary;
  // vgInfo
  int32_t  vgId;
  int32_t  cacheLastSize;
  int32_t  szPage;
  int32_t  szCache;
  uint64_t szBuf;
  int8_t   cacheLast;
  int8_t   standby;
  int8_t   hashMethod;
  uint32_t hashBegin;
  uint32_t hashEnd;
  int16_t  hashPrefix;
  int16_t  hashSuffix;
  int16_t  sttTrigger;
  // syncInfo
  int32_t replications;
  // tsdbInfo
  int8_t  precision;
  int8_t  compression;
  int8_t  slLevel;
  int32_t daysPerFile;
  int32_t keep0;
  int32_t keep1;
  int32_t keep2;
  int32_t keepTimeOffset;
  int32_t minRows;
  int32_t maxRows;
  int32_t tsdbPageSize;
  int32_t ssChunkSize;
  int32_t ssKeepLocal;
  int8_t  ssCompact;
  // walInfo
  int32_t walFsyncPeriod;      // millisecond
  int32_t walRetentionPeriod;  // secs
  int32_t walRollPeriod;       // secs
  int64_t walRetentionSize;
  int64_t walSegSize;
  int32_t walLevel;
  // encryptInfo
  int32_t encryptAlgorithm;
  // SVState
  int64_t committed;
  int64_t commitID;
  int64_t commitTerm;
  // stats
  int64_t numOfSTables;
  int64_t numOfCTables;
  int64_t numOfNTables;
  // dbInfo
  uint64_t dbId;
} SMountVgInfo;

typedef struct {
  SMCreateStbReq req;
  SArray*        pColExts;  // element: column id
  SArray*        pTagExts;  // element: tag id
} SMountStbInfo;

int32_t tSerializeSMountStbInfo(void* buf, int32_t bufLen, int32_t* pFLen, SMountStbInfo* pInfo);
int32_t tDeserializeSMountStbInfo(void* buf, int32_t bufLen, int32_t flen, SMountStbInfo* pInfo);

typedef struct {
  char     dbName[TSDB_DB_FNAME_LEN];
  uint64_t dbId;
  SArray*  pVgs;   // SMountVgInfo
  SArray*  pStbs;  // 0 serialized binary of SMountStbInfo, 1 SMountStbInfo
} SMountDbInfo;

typedef struct {
  // common fields
  char     mountName[TSDB_MOUNT_NAME_LEN];
  char     mountPath[TSDB_MOUNT_PATH_LEN];
  int8_t   ignoreExist;
  int64_t  mountUid;
  int64_t  clusterId;
  int32_t  dnodeId;
  uint32_t valLen;
  void*    pVal;

  // response fields
  SArray* pDbs;  // SMountDbInfo

  // memory fields, no serialized
  SArray*   pDisks[TFS_MAX_TIERS];
  TdFilePtr pFile;
} SMountInfo;

int32_t tSerializeSMountInfo(void* buf, int32_t bufLen, SMountInfo* pReq);
int32_t tDeserializeSMountInfo(SDecoder* decoder, SMountInfo* pReq, bool extractStb);
void    tFreeMountInfo(SMountInfo* pReq, bool stbExtracted);

typedef struct {
  SCreateVnodeReq createReq;
  char            mountPath[TSDB_MOUNT_FPATH_LEN];
  char            mountName[TSDB_MOUNT_NAME_LEN];
  int64_t         mountId;
  int32_t         diskPrimary;
  int32_t         mountVgId;
  int64_t         committed;
  int64_t         commitID;
  int64_t         commitTerm;
  int64_t         numOfSTables;
  int64_t         numOfCTables;
  int64_t         numOfNTables;
} SMountVnodeReq;

int32_t tSerializeSMountVnodeReq(void* buf, int32_t* cBufLen, int32_t* tBufLen, SMountVnodeReq* pReq);
int32_t tDeserializeSMountVnodeReq(void* buf, int32_t bufLen, SMountVnodeReq* pReq);
int32_t tFreeSMountVnodeReq(SMountVnodeReq* pReq);

#endif  // USE_MOUNT

#pragma pack(pop)

typedef struct {
  char        db[TSDB_DB_FNAME_LEN];
  STimeWindow timeRange;
  int32_t     sqlLen;
  char*       sql;
  SArray*     vgroupIds;
} SScanDbReq;

int32_t tSerializeSScanDbReq(void* buf, int32_t bufLen, SScanDbReq* pReq);
int32_t tDeserializeSScanDbReq(void* buf, int32_t bufLen, SScanDbReq* pReq);
void    tFreeSScanDbReq(SScanDbReq* pReq);

typedef struct {
  int32_t scanId;
  int8_t  bAccepted;
} SScanDbRsp;

int32_t tSerializeSScanDbRsp(void* buf, int32_t bufLen, SScanDbRsp* pRsp);
int32_t tDeserializeSScanDbRsp(void* buf, int32_t bufLen, SScanDbRsp* pRsp);

typedef struct {
  int32_t scanId;
  int32_t sqlLen;
  char*   sql;
} SKillScanReq;

int32_t tSerializeSKillScanReq(void* buf, int32_t bufLen, SKillScanReq* pReq);
int32_t tDeserializeSKillScanReq(void* buf, int32_t bufLen, SKillScanReq* pReq);
void    tFreeSKillScanReq(SKillScanReq* pReq);

typedef struct {
  int32_t scanId;
  int32_t vgId;
  int32_t dnodeId;
} SVKillScanReq;

int32_t tSerializeSVKillScanReq(void* buf, int32_t bufLen, SVKillScanReq* pReq);
int32_t tDeserializeSVKillScanReq(void* buf, int32_t bufLen, SVKillScanReq* pReq);

typedef struct {
  int32_t scanId;
  int32_t vgId;
  int32_t dnodeId;
  int32_t numberFileset;
  int32_t finished;
  int32_t progress;
  int64_t remainingTime;
} SQueryScanProgressRsp;

int32_t tSerializeSQueryScanProgressRsp(void* buf, int32_t bufLen, SQueryScanProgressRsp* pReq);
int32_t tDeserializeSQueryScanProgressRsp(void* buf, int32_t bufLen, SQueryScanProgressRsp* pReq);

typedef struct {
  int32_t scanId;
  int32_t vgId;
  int32_t dnodeId;
} SQueryScanProgressReq;

int32_t tSerializeSQueryScanProgressReq(void* buf, int32_t bufLen, SQueryScanProgressReq* pReq);
int32_t tDeserializeSQueryScanProgressReq(void* buf, int32_t bufLen, SQueryScanProgressReq* pReq);

typedef struct {
  int64_t     dbUid;
  char        db[TSDB_DB_FNAME_LEN];
  int64_t     scanStartTime;
  STimeWindow tw;
  int32_t     scanId;
} SScanVnodeReq;

int32_t tSerializeSScanVnodeReq(void* buf, int32_t bufLen, SScanVnodeReq* pReq);
int32_t tDeserializeSScanVnodeReq(void* buf, int32_t bufLen, SScanVnodeReq* pReq);

#ifdef __cplusplus
}
#endif

#endif /*_TD_COMMON_TAOS_MSG_H_*/<|MERGE_RESOLUTION|>--- conflicted
+++ resolved
@@ -203,11 +203,8 @@
   TSDB_MGMT_TABLE_RETENTION_DETAIL,
   TSDB_MGMT_TABLE_INSTANCE,
   TSDB_MGMT_TABLE_ENCRYPT_ALGORITHMS,
-<<<<<<< HEAD
   TSDB_MGMT_TABLE_ENCRYPT_STATUS,
-=======
   TSDB_MGMT_TABLE_TOKEN,
->>>>>>> 2131c8c6
   TSDB_MGMT_TABLE_MAX,
 } EShowType;
 
@@ -416,13 +413,10 @@
   QUERY_NODE_SCAN_VGROUPS_STMT,
   QUERY_NODE_TRIM_DATABASE_WAL_STMT,
   QUERY_NODE_ALTER_DNODES_RELOAD_TLS_STMT,
-<<<<<<< HEAD
   QUERY_NODE_ALTER_ENCRYPT_KEY_STMT,
-=======
   QUERY_NODE_CREATE_TOKEN_STMT,
   QUERY_NODE_ALTER_TOKEN_STMT,
   QUERY_NODE_DROP_TOKEN_STMT,
->>>>>>> 2131c8c6
 
   // placeholder for [155, 180]
   QUERY_NODE_SHOW_CREATE_VIEW_STMT = 181,
@@ -531,11 +525,8 @@
   QUERY_NODE_SHOW_RETENTION_DETAILS_STMT,
   QUERY_NODE_SHOW_INSTANCES_STMT,
   QUERY_NODE_SHOW_ENCRYPT_ALGORITHMS_STMT,
-<<<<<<< HEAD
   QUERY_NODE_SHOW_ENCRYPT_STATUS_STMT,
-=======
   QUERY_NODE_SHOW_TOKENS_STMT,
->>>>>>> 2131c8c6
 
   // logic plan node
   QUERY_NODE_LOGIC_PLAN_SCAN = 1000,
