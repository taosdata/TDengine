/*
 * Copyright (c) 2019 TAOS Data, Inc. <jhtao@taosdata.com>
 *
 * This program is free software: you can use, redistribute, and/or modify
 * it under the terms of the GNU Affero General Public License, version 3
 * or later ("AGPL"), as published by the Free Software Foundation.
 *
 * This program is distributed in the hope that it will be useful, but WITHOUT
 * ANY WARRANTY; without even the implied warranty of MERCHANTABILITY or
 * FITNESS FOR A PARTICULAR PURPOSE.
 *
 * You should have received a copy of the GNU Affero General Public License
 * along with this program. If not, see <http://www.gnu.org/licenses/>.
 */

#ifndef _TD_COMMON_TAOS_MSG_H_
#define _TD_COMMON_TAOS_MSG_H_

#include "taosdef.h"
#include "taoserror.h"
#include "tarray.h"
#include "tcoding.h"
#include "tcol.h"
#include "tencode.h"
#include "thash.h"
#include "tlist.h"
#include "tname.h"
#include "trow.h"
#include "tuuid.h"

#ifdef __cplusplus
extern "C" {
#endif

/* ------------------------ MESSAGE DEFINITIONS ------------------------ */

#define TD_MSG_NUMBER_
#undef TD_MSG_DICT_
#undef TD_MSG_INFO_
#undef TD_MSG_TYPE_INFO_
#undef TD_MSG_RANGE_CODE_
#undef TD_MSG_SEG_CODE_
#include "tmsgdef.h"

#undef TD_MSG_NUMBER_
#undef TD_MSG_DICT_
#undef TD_MSG_INFO_
#undef TD_MSG_TYPE_INFO_
#undef TD_MSG_RANGE_CODE_
#define TD_MSG_SEG_CODE_
#include "tmsgdef.h"

#undef TD_MSG_NUMBER_
#undef TD_MSG_DICT_
#undef TD_MSG_INFO_
#undef TD_MSG_TYPE_INFO_
#undef TD_MSG_SEG_CODE_
#undef TD_MSG_RANGE_CODE_
#include "tmsgdef.h"

extern char*   tMsgInfo[];
extern int32_t tMsgDict[];
extern int32_t tMsgRangeDict[];

typedef uint16_t tmsg_t;

#define TMSG_SEG_CODE(TYPE) (((TYPE)&0xff00) >> 8)
#define TMSG_SEG_SEQ(TYPE)  ((TYPE)&0xff)
#define TMSG_INDEX(TYPE)    (tMsgDict[TMSG_SEG_CODE(TYPE)] + TMSG_SEG_SEQ(TYPE))


#define DECODESQL()                                                               \
  do {                                                                            \
    if (!tDecodeIsEnd(&decoder)) {                                                \
      TAOS_CHECK_EXIT(tDecodeI32(&decoder, &pReq->sqlLen));                       \
      if (pReq->sqlLen > 0) {                                                     \
        TAOS_CHECK_EXIT(tDecodeBinaryAlloc(&decoder, (void **)&pReq->sql, NULL)); \
      }                                                                           \
    }                                                                             \
  } while (0)

#define ENCODESQL()                                                                       \
  do {                                                                                    \
    TAOS_CHECK_EXIT(tEncodeI32(&encoder, pReq->sqlLen));                                  \
    if (pReq->sqlLen > 0) {                                                               \
      TAOS_CHECK_EXIT(tEncodeBinary(&encoder, (const uint8_t *)pReq->sql, pReq->sqlLen)); \
    }                                                                                     \
  } while (0)

#define FREESQL()                \
  do {                           \
    if (pReq->sql != NULL) {     \
      taosMemoryFree(pReq->sql); \
    }                            \
    pReq->sql = NULL;            \
  } while (0)


static inline bool tmsgIsValid(tmsg_t type) {
  // static int8_t sz = sizeof(tMsgRangeDict) / sizeof(tMsgRangeDict[0]);
  int8_t maxSegIdx = TMSG_SEG_CODE(TDMT_MAX_MSG_MIN);
  int    segIdx = TMSG_SEG_CODE(type);
  if (segIdx >= 0 && segIdx < maxSegIdx) {
    return type < tMsgRangeDict[segIdx];
  }
  return false;
}

#define TMSG_INFO(type) (tmsgIsValid(type) ? tMsgInfo[TMSG_INDEX(type)] : "unKnown")

static inline bool vnodeIsMsgBlock(tmsg_t type) {
  return (type == TDMT_VND_CREATE_TABLE) || (type == TDMT_VND_ALTER_TABLE) || (type == TDMT_VND_DROP_TABLE) ||
         (type == TDMT_VND_UPDATE_TAG_VAL) || (type == TDMT_VND_ALTER_CONFIRM) || (type == TDMT_VND_COMMIT) ||
         (type == TDMT_SYNC_CONFIG_CHANGE);
}

static inline bool syncUtilUserCommit(tmsg_t msgType) {
  return msgType != TDMT_SYNC_NOOP && msgType != TDMT_SYNC_LEADER_TRANSFER;
}

/* ------------------------ OTHER DEFINITIONS ------------------------ */
// IE type
#define TSDB_IE_TYPE_SEC         1
#define TSDB_IE_TYPE_META        2
#define TSDB_IE_TYPE_MGMT_IP     3
#define TSDB_IE_TYPE_DNODE_CFG   4
#define TSDB_IE_TYPE_NEW_VERSION 5
#define TSDB_IE_TYPE_DNODE_EXT   6
#define TSDB_IE_TYPE_DNODE_STATE 7

enum {
  CONN_TYPE__QUERY = 1,
  CONN_TYPE__TMQ,
  CONN_TYPE__UDFD,
  CONN_TYPE__MAX,
};

enum {
  HEARTBEAT_KEY_USER_AUTHINFO = 1,
  HEARTBEAT_KEY_DBINFO,
  HEARTBEAT_KEY_STBINFO,
  HEARTBEAT_KEY_TMQ,
  HEARTBEAT_KEY_DYN_VIEW,
  HEARTBEAT_KEY_VIEWINFO,
  HEARTBEAT_KEY_TSMA,
};

typedef enum _mgmt_table {
  TSDB_MGMT_TABLE_START,
  TSDB_MGMT_TABLE_DNODE,
  TSDB_MGMT_TABLE_MNODE,
  TSDB_MGMT_TABLE_MODULE,
  TSDB_MGMT_TABLE_QNODE,
  TSDB_MGMT_TABLE_SNODE,
  TSDB_MGMT_TABLE_BNODE,  // no longer used
  TSDB_MGMT_TABLE_CLUSTER,
  TSDB_MGMT_TABLE_DB,
  TSDB_MGMT_TABLE_FUNC,
  TSDB_MGMT_TABLE_INDEX,
  TSDB_MGMT_TABLE_STB,
  TSDB_MGMT_TABLE_STREAMS,
  TSDB_MGMT_TABLE_TABLE,
  TSDB_MGMT_TABLE_TAG,
  TSDB_MGMT_TABLE_COL,
  TSDB_MGMT_TABLE_USER,
  TSDB_MGMT_TABLE_GRANTS,
  TSDB_MGMT_TABLE_VGROUP,
  TSDB_MGMT_TABLE_TOPICS,
  TSDB_MGMT_TABLE_CONSUMERS,
  TSDB_MGMT_TABLE_SUBSCRIPTIONS,
  TSDB_MGMT_TABLE_TRANS,
  TSDB_MGMT_TABLE_SMAS,
  TSDB_MGMT_TABLE_CONFIGS,
  TSDB_MGMT_TABLE_CONNS,
  TSDB_MGMT_TABLE_QUERIES,
  TSDB_MGMT_TABLE_VNODES,
  TSDB_MGMT_TABLE_APPS,
  TSDB_MGMT_TABLE_STREAM_TASKS,
  TSDB_MGMT_TABLE_PRIVILEGES,
  TSDB_MGMT_TABLE_VIEWS,
  TSDB_MGMT_TABLE_TSMAS,
  TSDB_MGMT_TABLE_COMPACT,
  TSDB_MGMT_TABLE_COMPACT_DETAIL,
  TSDB_MGMT_TABLE_GRANTS_FULL,
  TSDB_MGMT_TABLE_GRANTS_LOGS,
  TSDB_MGMT_TABLE_MACHINES,
  TSDB_MGMT_TABLE_ARBGROUP,
  TSDB_MGMT_TABLE_ENCRYPTIONS,
  TSDB_MGMT_TABLE_USER_FULL,
  TSDB_MGMT_TABLE_ANODE,
  TSDB_MGMT_TABLE_ANODE_FULL,
  TSDB_MGMT_TABLE_USAGE,
  TSDB_MGMT_TABLE_FILESETS,
  TSDB_MGMT_TABLE_TRANSACTION_DETAIL,
  TSDB_MGMT_TABLE_VC_COL,
  TSDB_MGMT_TABLE_MAX,
} EShowType;

#define TSDB_ALTER_TABLE_ADD_TAG                         1
#define TSDB_ALTER_TABLE_DROP_TAG                        2
#define TSDB_ALTER_TABLE_UPDATE_TAG_NAME                 3
#define TSDB_ALTER_TABLE_UPDATE_TAG_VAL                  4
#define TSDB_ALTER_TABLE_ADD_COLUMN                      5
#define TSDB_ALTER_TABLE_DROP_COLUMN                     6
#define TSDB_ALTER_TABLE_UPDATE_COLUMN_BYTES             7
#define TSDB_ALTER_TABLE_UPDATE_TAG_BYTES                8
#define TSDB_ALTER_TABLE_UPDATE_OPTIONS                  9
#define TSDB_ALTER_TABLE_UPDATE_COLUMN_NAME              10
#define TSDB_ALTER_TABLE_ADD_TAG_INDEX                   11
#define TSDB_ALTER_TABLE_DROP_TAG_INDEX                  12
#define TSDB_ALTER_TABLE_UPDATE_COLUMN_COMPRESS          13
#define TSDB_ALTER_TABLE_ADD_COLUMN_WITH_COMPRESS_OPTION 14
#define TSDB_ALTER_TABLE_UPDATE_MULTI_TAG_VAL            15
#define TSDB_ALTER_TABLE_ALTER_COLUMN_REF                16
#define TSDB_ALTER_TABLE_REMOVE_COLUMN_REF               17
#define TSDB_ALTER_TABLE_ADD_COLUMN_WITH_COLUMN_REF      18

#define TSDB_FILL_NONE        0
#define TSDB_FILL_NULL        1
#define TSDB_FILL_NULL_F      2
#define TSDB_FILL_SET_VALUE   3
#define TSDB_FILL_SET_VALUE_F 4
#define TSDB_FILL_LINEAR      5
#define TSDB_FILL_PREV        6
#define TSDB_FILL_NEXT        7
#define TSDB_FILL_NEAR        8

#define TSDB_ALTER_USER_PASSWD          0x1
#define TSDB_ALTER_USER_SUPERUSER       0x2
#define TSDB_ALTER_USER_ENABLE          0x3
#define TSDB_ALTER_USER_SYSINFO         0x4
#define TSDB_ALTER_USER_ADD_PRIVILEGES  0x5
#define TSDB_ALTER_USER_DEL_PRIVILEGES  0x6
#define TSDB_ALTER_USER_ADD_WHITE_LIST  0x7
#define TSDB_ALTER_USER_DROP_WHITE_LIST 0x8
#define TSDB_ALTER_USER_CREATEDB        0x9

#define TSDB_KILL_MSG_LEN 30

#define TSDB_TABLE_NUM_UNIT 100000

#define TSDB_VN_READ_ACCCESS  ((char)0x1)
#define TSDB_VN_WRITE_ACCCESS ((char)0x2)
#define TSDB_VN_ALL_ACCCESS   (TSDB_VN_READ_ACCCESS | TSDB_VN_WRITE_ACCCESS)

#define TSDB_COL_NORMAL 0x0u  // the normal column of the table
#define TSDB_COL_TAG    0x1u  // the tag column type
#define TSDB_COL_UDC    0x2u  // the user specified normal string column, it is a dummy column
#define TSDB_COL_TMP    0x4u  // internal column generated by the previous operators
#define TSDB_COL_NULL   0x8u  // the column filter NULL or not

#define TSDB_COL_IS_TAG(f)        (((f & (~(TSDB_COL_NULL))) & TSDB_COL_TAG) != 0)
#define TSDB_COL_IS_NORMAL_COL(f) ((f & (~(TSDB_COL_NULL))) == TSDB_COL_NORMAL)
#define TSDB_COL_IS_UD_COL(f)     ((f & (~(TSDB_COL_NULL))) == TSDB_COL_UDC)
#define TSDB_COL_REQ_NULL(f)      (((f)&TSDB_COL_NULL) != 0)

#define TD_SUPER_TABLE          TSDB_SUPER_TABLE
#define TD_CHILD_TABLE          TSDB_CHILD_TABLE
#define TD_NORMAL_TABLE         TSDB_NORMAL_TABLE
#define TD_VIRTUAL_NORMAL_TABLE TSDB_VIRTUAL_NORMAL_TABLE
#define TD_VIRTUAL_CHILD_TABLE  TSDB_VIRTUAL_CHILD_TABLE

typedef enum ENodeType {
  // Syntax nodes are used in parser and planner module, and some are also used in executor module, such as COLUMN,
  // VALUE, OPERATOR, FUNCTION and so on.
  QUERY_NODE_COLUMN = 1,
  QUERY_NODE_VALUE,
  QUERY_NODE_OPERATOR,
  QUERY_NODE_LOGIC_CONDITION,
  QUERY_NODE_FUNCTION,
  QUERY_NODE_REAL_TABLE,
  QUERY_NODE_TEMP_TABLE,
  QUERY_NODE_JOIN_TABLE,
  QUERY_NODE_GROUPING_SET,
  QUERY_NODE_ORDER_BY_EXPR,
  QUERY_NODE_LIMIT,
  QUERY_NODE_STATE_WINDOW,
  QUERY_NODE_SESSION_WINDOW,
  QUERY_NODE_INTERVAL_WINDOW,
  QUERY_NODE_NODE_LIST,
  QUERY_NODE_FILL,
  QUERY_NODE_RAW_EXPR,  // Only be used in parser module.
  QUERY_NODE_TARGET,
  QUERY_NODE_DATABLOCK_DESC,
  QUERY_NODE_SLOT_DESC,
  QUERY_NODE_COLUMN_DEF,
  QUERY_NODE_DOWNSTREAM_SOURCE,
  QUERY_NODE_DATABASE_OPTIONS,
  QUERY_NODE_TABLE_OPTIONS,
  QUERY_NODE_INDEX_OPTIONS,
  QUERY_NODE_EXPLAIN_OPTIONS,
  QUERY_NODE_LEFT_VALUE,
  QUERY_NODE_COLUMN_REF,
  QUERY_NODE_WHEN_THEN,
  QUERY_NODE_CASE_WHEN,
  QUERY_NODE_EVENT_WINDOW,
  QUERY_NODE_HINT,
  QUERY_NODE_VIEW,
  QUERY_NODE_WINDOW_OFFSET,
  QUERY_NODE_COUNT_WINDOW,
  QUERY_NODE_COLUMN_OPTIONS,
  QUERY_NODE_TSMA_OPTIONS,
  QUERY_NODE_ANOMALY_WINDOW,
  QUERY_NODE_RANGE_AROUND,
  QUERY_NODE_STREAM_NOTIFY_OPTIONS,
  QUERY_NODE_VIRTUAL_TABLE,
  QUERY_NODE_SLIDING_WINDOW,
  QUERY_NODE_PERIOD_WINDOW,
  QUERY_NODE_STREAM_TRIGGER,
  QUERY_NODE_STREAM,
  QUERY_NODE_STREAM_TAG_DEF,
  QUERY_NODE_EXTERNAL_WINDOW,
  QUERY_NODE_STREAM_TRIGGER_OPTIONS,
  QUERY_NODE_PLACE_HOLDER_TABLE,
  QUERY_NODE_TIME_RANGE,
  QUERY_NODE_STREAM_OUT_TABLE,
  QUERY_NODE_STREAM_CALC_RANGE,
  QUERY_NODE_COUNT_WINDOW_ARGS,
  // Statement nodes are used in parser and planner module.
  QUERY_NODE_SET_OPERATOR = 100,
  QUERY_NODE_SELECT_STMT,
  QUERY_NODE_VNODE_MODIFY_STMT,
  QUERY_NODE_CREATE_DATABASE_STMT,
  QUERY_NODE_DROP_DATABASE_STMT,
  QUERY_NODE_ALTER_DATABASE_STMT,
  QUERY_NODE_FLUSH_DATABASE_STMT,
  QUERY_NODE_TRIM_DATABASE_STMT,
  QUERY_NODE_CREATE_TABLE_STMT,
  QUERY_NODE_CREATE_SUBTABLE_CLAUSE,
  QUERY_NODE_CREATE_MULTI_TABLES_STMT,
  QUERY_NODE_DROP_TABLE_CLAUSE,
  QUERY_NODE_DROP_TABLE_STMT,
  QUERY_NODE_DROP_SUPER_TABLE_STMT,
  QUERY_NODE_ALTER_TABLE_STMT,
  QUERY_NODE_ALTER_SUPER_TABLE_STMT,
  QUERY_NODE_CREATE_USER_STMT,
  QUERY_NODE_ALTER_USER_STMT,
  QUERY_NODE_DROP_USER_STMT,
  QUERY_NODE_USE_DATABASE_STMT,
  QUERY_NODE_CREATE_DNODE_STMT,
  QUERY_NODE_DROP_DNODE_STMT,
  QUERY_NODE_ALTER_DNODE_STMT,
  QUERY_NODE_CREATE_INDEX_STMT,
  QUERY_NODE_DROP_INDEX_STMT,
  QUERY_NODE_CREATE_QNODE_STMT,
  QUERY_NODE_DROP_QNODE_STMT,
  QUERY_NODE_CREATE_BNODE_STMT,
  QUERY_NODE_DROP_BNODE_STMT,
  QUERY_NODE_CREATE_SNODE_STMT,
  QUERY_NODE_DROP_SNODE_STMT,
  QUERY_NODE_CREATE_MNODE_STMT,
  QUERY_NODE_DROP_MNODE_STMT,
  QUERY_NODE_CREATE_TOPIC_STMT,
  QUERY_NODE_DROP_TOPIC_STMT,
  QUERY_NODE_DROP_CGROUP_STMT,
  QUERY_NODE_ALTER_LOCAL_STMT,
  QUERY_NODE_EXPLAIN_STMT,
  QUERY_NODE_DESCRIBE_STMT,
  QUERY_NODE_RESET_QUERY_CACHE_STMT,
  QUERY_NODE_COMPACT_DATABASE_STMT,
  QUERY_NODE_COMPACT_VGROUPS_STMT,
  QUERY_NODE_CREATE_FUNCTION_STMT,
  QUERY_NODE_DROP_FUNCTION_STMT,
  QUERY_NODE_CREATE_STREAM_STMT,
  QUERY_NODE_DROP_STREAM_STMT,
  QUERY_NODE_BALANCE_VGROUP_STMT,
  QUERY_NODE_MERGE_VGROUP_STMT,
  QUERY_NODE_REDISTRIBUTE_VGROUP_STMT,
  QUERY_NODE_SPLIT_VGROUP_STMT,
  QUERY_NODE_SYNCDB_STMT,
  QUERY_NODE_GRANT_STMT,
  QUERY_NODE_REVOKE_STMT,
  QUERY_NODE_ALTER_CLUSTER_STMT,
  QUERY_NODE_S3MIGRATE_DATABASE_STMT,
  QUERY_NODE_CREATE_TSMA_STMT,
  QUERY_NODE_DROP_TSMA_STMT,
  QUERY_NODE_CREATE_VIRTUAL_TABLE_STMT,
  QUERY_NODE_CREATE_VIRTUAL_SUBTABLE_STMT,
  QUERY_NODE_DROP_VIRTUAL_TABLE_STMT,
  QUERY_NODE_ALTER_VIRTUAL_TABLE_STMT,

  // placeholder for [154, 180]
  QUERY_NODE_SHOW_CREATE_VIEW_STMT = 181,
  QUERY_NODE_SHOW_CREATE_DATABASE_STMT,
  QUERY_NODE_SHOW_CREATE_TABLE_STMT,
  QUERY_NODE_SHOW_CREATE_STABLE_STMT,
  QUERY_NODE_SHOW_TABLE_DISTRIBUTED_STMT,
  QUERY_NODE_SHOW_LOCAL_VARIABLES_STMT,
  QUERY_NODE_SHOW_SCORES_STMT,
  QUERY_NODE_SHOW_TABLE_TAGS_STMT,
  QUERY_NODE_KILL_CONNECTION_STMT,
  QUERY_NODE_KILL_QUERY_STMT,
  QUERY_NODE_KILL_TRANSACTION_STMT,
  QUERY_NODE_KILL_COMPACT_STMT,
  QUERY_NODE_DELETE_STMT,
  QUERY_NODE_INSERT_STMT,
  QUERY_NODE_QUERY,
  QUERY_NODE_SHOW_DB_ALIVE_STMT,
  QUERY_NODE_SHOW_CLUSTER_ALIVE_STMT,
  QUERY_NODE_BALANCE_VGROUP_LEADER_STMT,
  QUERY_NODE_BALANCE_VGROUP_LEADER_DATABASE_STMT,
  QUERY_NODE_RESTORE_DNODE_STMT,
  QUERY_NODE_RESTORE_QNODE_STMT,
  QUERY_NODE_RESTORE_MNODE_STMT,
  QUERY_NODE_RESTORE_VNODE_STMT,
  QUERY_NODE_PAUSE_STREAM_STMT,
  QUERY_NODE_RESUME_STREAM_STMT,
  QUERY_NODE_CREATE_VIEW_STMT,
  QUERY_NODE_DROP_VIEW_STMT,
  QUERY_NODE_CREATE_SUBTABLE_FROM_FILE_CLAUSE,
  QUERY_NODE_CREATE_ANODE_STMT,
  QUERY_NODE_DROP_ANODE_STMT,
  QUERY_NODE_UPDATE_ANODE_STMT,
  QUERY_NODE_ASSIGN_LEADER_STMT,
  QUERY_NODE_SHOW_CREATE_TSMA_STMT,
  QUERY_NODE_SHOW_CREATE_VTABLE_STMT,
  QUERY_NODE_RECALCULATE_STREAM_STMT,

  // show statement nodes
  // see 'sysTableShowAdapter', 'SYSTABLE_SHOW_TYPE_OFFSET'
  QUERY_NODE_SHOW_DNODES_STMT = 400,
  QUERY_NODE_SHOW_MNODES_STMT,
  QUERY_NODE_SHOW_MODULES_STMT,
  QUERY_NODE_SHOW_QNODES_STMT,
  QUERY_NODE_SHOW_SNODES_STMT,
  QUERY_NODE_SHOW_BNODES_STMT,
  QUERY_NODE_SHOW_ARBGROUPS_STMT,
  QUERY_NODE_SHOW_CLUSTER_STMT,
  QUERY_NODE_SHOW_DATABASES_STMT,
  QUERY_NODE_SHOW_FUNCTIONS_STMT,
  QUERY_NODE_SHOW_INDEXES_STMT,
  QUERY_NODE_SHOW_STABLES_STMT,
  QUERY_NODE_SHOW_STREAMS_STMT,
  QUERY_NODE_SHOW_TABLES_STMT,
  QUERY_NODE_SHOW_TAGS_STMT,
  QUERY_NODE_SHOW_USERS_STMT,
  QUERY_NODE_SHOW_USERS_FULL_STMT,
  QUERY_NODE_SHOW_LICENCES_STMT,
  QUERY_NODE_SHOW_VGROUPS_STMT,
  QUERY_NODE_SHOW_TOPICS_STMT,
  QUERY_NODE_SHOW_CONSUMERS_STMT,
  QUERY_NODE_SHOW_CONNECTIONS_STMT,
  QUERY_NODE_SHOW_QUERIES_STMT,
  QUERY_NODE_SHOW_APPS_STMT,
  QUERY_NODE_SHOW_VARIABLES_STMT,
  QUERY_NODE_SHOW_DNODE_VARIABLES_STMT,
  QUERY_NODE_SHOW_TRANSACTIONS_STMT,
  QUERY_NODE_SHOW_SUBSCRIPTIONS_STMT,
  QUERY_NODE_SHOW_VNODES_STMT,
  QUERY_NODE_SHOW_USER_PRIVILEGES_STMT,
  QUERY_NODE_SHOW_VIEWS_STMT,
  QUERY_NODE_SHOW_COMPACTS_STMT,
  QUERY_NODE_SHOW_COMPACT_DETAILS_STMT,
  QUERY_NODE_SHOW_GRANTS_FULL_STMT,
  QUERY_NODE_SHOW_GRANTS_LOGS_STMT,
  QUERY_NODE_SHOW_CLUSTER_MACHINES_STMT,
  QUERY_NODE_SHOW_ENCRYPTIONS_STMT,
  QUERY_NODE_SHOW_TSMAS_STMT,
  QUERY_NODE_SHOW_ANODES_STMT,
  QUERY_NODE_SHOW_ANODES_FULL_STMT,
  QUERY_NODE_SHOW_USAGE_STMT,
  QUERY_NODE_SHOW_FILESETS_STMT,
  QUERY_NODE_SHOW_TRANSACTION_DETAILS_STMT,
  QUERY_NODE_SHOW_VTABLES_STMT,

  // logic plan node
  QUERY_NODE_LOGIC_PLAN_SCAN = 1000,
  QUERY_NODE_LOGIC_PLAN_JOIN,
  QUERY_NODE_LOGIC_PLAN_AGG,
  QUERY_NODE_LOGIC_PLAN_PROJECT,
  QUERY_NODE_LOGIC_PLAN_VNODE_MODIFY,
  QUERY_NODE_LOGIC_PLAN_EXCHANGE,
  QUERY_NODE_LOGIC_PLAN_MERGE,
  QUERY_NODE_LOGIC_PLAN_WINDOW,
  QUERY_NODE_LOGIC_PLAN_FILL,
  QUERY_NODE_LOGIC_PLAN_SORT,
  QUERY_NODE_LOGIC_PLAN_PARTITION,
  QUERY_NODE_LOGIC_PLAN_INDEF_ROWS_FUNC,
  QUERY_NODE_LOGIC_PLAN_INTERP_FUNC,
  QUERY_NODE_LOGIC_SUBPLAN,
  QUERY_NODE_LOGIC_PLAN,
  QUERY_NODE_LOGIC_PLAN_GROUP_CACHE,
  QUERY_NODE_LOGIC_PLAN_DYN_QUERY_CTRL,
  QUERY_NODE_LOGIC_PLAN_FORECAST_FUNC,
  QUERY_NODE_LOGIC_PLAN_VIRTUAL_TABLE_SCAN,

  // physical plan node
  QUERY_NODE_PHYSICAL_PLAN_TAG_SCAN = 1100,
  QUERY_NODE_PHYSICAL_PLAN_TABLE_SCAN,
  QUERY_NODE_PHYSICAL_PLAN_TABLE_SEQ_SCAN,  // INACTIVE
  QUERY_NODE_PHYSICAL_PLAN_TABLE_MERGE_SCAN,
  QUERY_NODE_PHYSICAL_PLAN_STREAM_SCAN,
  QUERY_NODE_PHYSICAL_PLAN_SYSTABLE_SCAN,
  QUERY_NODE_PHYSICAL_PLAN_BLOCK_DIST_SCAN,
  QUERY_NODE_PHYSICAL_PLAN_LAST_ROW_SCAN,
  QUERY_NODE_PHYSICAL_PLAN_PROJECT,
  QUERY_NODE_PHYSICAL_PLAN_MERGE_JOIN,
  QUERY_NODE_PHYSICAL_PLAN_HASH_AGG,
  QUERY_NODE_PHYSICAL_PLAN_EXCHANGE,
  QUERY_NODE_PHYSICAL_PLAN_MERGE,
  QUERY_NODE_PHYSICAL_PLAN_SORT,
  QUERY_NODE_PHYSICAL_PLAN_GROUP_SORT,
  QUERY_NODE_PHYSICAL_PLAN_HASH_INTERVAL,
  QUERY_NODE_PHYSICAL_PLAN_MERGE_INTERVAL,  // INACTIVE
  QUERY_NODE_PHYSICAL_PLAN_MERGE_ALIGNED_INTERVAL,
  QUERY_NODE_PHYSICAL_PLAN_FILL,
  QUERY_NODE_PHYSICAL_PLAN_MERGE_SESSION,
  QUERY_NODE_PHYSICAL_PLAN_MERGE_STATE,
  QUERY_NODE_PHYSICAL_PLAN_PARTITION,
  QUERY_NODE_PHYSICAL_PLAN_INDEF_ROWS_FUNC,
  QUERY_NODE_PHYSICAL_PLAN_INTERP_FUNC,
  QUERY_NODE_PHYSICAL_PLAN_DISPATCH,
  QUERY_NODE_PHYSICAL_PLAN_INSERT,
  QUERY_NODE_PHYSICAL_PLAN_QUERY_INSERT,
  QUERY_NODE_PHYSICAL_PLAN_DELETE,
  QUERY_NODE_PHYSICAL_SUBPLAN,
  QUERY_NODE_PHYSICAL_PLAN,
  QUERY_NODE_PHYSICAL_PLAN_TABLE_COUNT_SCAN,
  QUERY_NODE_PHYSICAL_PLAN_MERGE_EVENT,
  QUERY_NODE_PHYSICAL_PLAN_HASH_JOIN,
  QUERY_NODE_PHYSICAL_PLAN_GROUP_CACHE,
  QUERY_NODE_PHYSICAL_PLAN_DYN_QUERY_CTRL,
  QUERY_NODE_PHYSICAL_PLAN_MERGE_COUNT,
  QUERY_NODE_PHYSICAL_PLAN_MERGE_ANOMALY,
  QUERY_NODE_PHYSICAL_PLAN_FORECAST_FUNC,
  QUERY_NODE_PHYSICAL_PLAN_VIRTUAL_TABLE_SCAN,
  QUERY_NODE_PHYSICAL_PLAN_EXTERNAL_WINDOW,
  QUERY_NODE_PHYSICAL_PLAN_HASH_EXTERNAL,
  QUERY_NODE_PHYSICAL_PLAN_MERGE_ALIGNED_EXTERNAL,
  QUERY_NODE_PHYSICAL_PLAN_STREAM_INSERT,
} ENodeType;

typedef struct {
  int32_t     vgId;
  uint8_t     option;         // 0x0 REQ_OPT_TBNAME, 0x01 REQ_OPT_TBUID
  uint8_t     autoCreateCtb;  // 0x0 not auto create, 0x01 auto create
  const char* dbFName;
  const char* tbName;
} SBuildTableInput;

typedef struct {
  char    db[TSDB_DB_FNAME_LEN];
  int64_t dbId;
  int32_t vgVersion;
  int32_t numOfTable;  // unit is TSDB_TABLE_NUM_UNIT
  int64_t stateTs;
} SBuildUseDBInput;

typedef struct SField {
  char    name[TSDB_COL_NAME_LEN];
  uint8_t type;
  int8_t  flags;
  int32_t bytes;
} SField;

typedef struct SFieldWithOptions {
  char     name[TSDB_COL_NAME_LEN];
  uint8_t  type;
  int8_t   flags;
  int32_t  bytes;
  uint32_t compress;
  STypeMod typeMod;
} SFieldWithOptions;

typedef struct SRetention {
  int64_t freq;
  int64_t keep;
  int8_t  freqUnit;
  int8_t  keepUnit;
} SRetention;

#define RETENTION_VALID(l, r) ((((l) == 0 && (r)->freq >= 0) || ((r)->freq > 0)) && ((r)->keep > 0))

#pragma pack(push, 1)
// null-terminated string instead of char array to avoid too many memory consumption in case of more than 1M tableMeta
typedef struct SEp {
  char     fqdn[TSDB_FQDN_LEN];
  uint16_t port;
} SEp;

typedef struct {
  int32_t contLen;
  int32_t vgId;
} SMsgHead;

// Submit message for one table
typedef struct SSubmitBlk {
  int64_t uid;        // table unique id
  int64_t suid;       // stable id
  int32_t sversion;   // data schema version
  int32_t dataLen;    // data part length, not including the SSubmitBlk head
  int32_t schemaLen;  // schema length, if length is 0, no schema exists
  int32_t numOfRows;  // total number of rows in current submit block
  char    data[];
} SSubmitBlk;

// Submit message for this TSDB
typedef struct {
  SMsgHead header;
  int64_t  version;
  int32_t  length;
  int32_t  numOfBlocks;
  char     blocks[];
} SSubmitReq;

typedef struct {
  int32_t totalLen;
  int32_t len;
  STSRow* row;
} SSubmitBlkIter;

typedef struct {
  int32_t totalLen;
  int32_t len;
  // head of SSubmitBlk
  int64_t uid;        // table unique id
  int64_t suid;       // stable id
  int32_t sversion;   // data schema version
  int32_t dataLen;    // data part length, not including the SSubmitBlk head
  int32_t schemaLen;  // schema length, if length is 0, no schema exists
  int32_t numOfRows;  // total number of rows in current submit block
  // head of SSubmitBlk
  int32_t     numOfBlocks;
  const void* pMsg;
} SSubmitMsgIter;

int32_t tInitSubmitMsgIter(const SSubmitReq* pMsg, SSubmitMsgIter* pIter);
int32_t tGetSubmitMsgNext(SSubmitMsgIter* pIter, SSubmitBlk** pPBlock);
int32_t tInitSubmitBlkIter(SSubmitMsgIter* pMsgIter, SSubmitBlk* pBlock, SSubmitBlkIter* pIter);
STSRow* tGetSubmitBlkNext(SSubmitBlkIter* pIter);
// for debug
int32_t tPrintFixedSchemaSubmitReq(SSubmitReq* pReq, STSchema* pSchema);

typedef struct {
  bool     hasRef;
  col_id_t id;
  char     refDbName[TSDB_DB_NAME_LEN];
  char     refTableName[TSDB_TABLE_NAME_LEN];
  char     refColName[TSDB_COL_NAME_LEN];
} SColRef;

typedef struct {
  int32_t  nCols;
  int32_t  version;
  SColRef* pColRef;
} SColRefWrapper;

int32_t tEncodeSColRefWrapper(SEncoder *pCoder, const SColRefWrapper *pWrapper);
int32_t tDecodeSColRefWrapperEx(SDecoder *pDecoder, SColRefWrapper *pWrapper);
typedef struct {
  int32_t vgId;
  SColRef colRef;
} SColRefEx;

typedef struct {
  int16_t colId;
  char    refDbName[TSDB_DB_NAME_LEN];
  char    refTableName[TSDB_TABLE_NAME_LEN];
  char    refColName[TSDB_COL_NAME_LEN];
} SRefColInfo;

typedef struct SVCTableRefCols {
  uint64_t     uid;
  int32_t      numOfSrcTbls;
  int32_t      numOfColRefs;
  SRefColInfo* refCols;
} SVCTableRefCols;

typedef struct SVCTableMergeInfo {
  uint64_t uid;
  int32_t  numOfSrcTbls;
} SVCTableMergeInfo;

typedef struct {
  int32_t    nCols;
  SColRefEx* pColRefEx;
} SColRefExWrapper;

struct SSchema {
  int8_t   type;
  int8_t   flags;
  col_id_t colId;
  int32_t  bytes;
  char     name[TSDB_COL_NAME_LEN];
};
struct SSchemaExt {
  col_id_t colId;
  uint32_t compress;
  STypeMod typeMod;
};

//

struct SSchema2 {
  int8_t   type;
  int8_t   flags;
  col_id_t colId;
  int32_t  bytes;
  char     name[TSDB_COL_NAME_LEN];
  uint32_t compress;
};

typedef struct {
  char        tbName[TSDB_TABLE_NAME_LEN];
  char        stbName[TSDB_TABLE_NAME_LEN];
  char        dbFName[TSDB_DB_FNAME_LEN];
  int64_t     dbId;
  int32_t     numOfTags;
  int32_t     numOfColumns;
  int8_t      precision;
  int8_t      tableType;
  int32_t     sversion;
  int32_t     tversion;
  int32_t     rversion;
  uint64_t    suid;
  uint64_t    tuid;
  int32_t     vgId;
  int8_t      sysInfo;
  SSchema*    pSchemas;
  SSchemaExt* pSchemaExt;
  int8_t      virtualStb;
  int32_t     numOfColRefs;
  SColRef*    pColRefs;
} STableMetaRsp;

typedef struct {
  int32_t        code;
  int64_t        uid;
  char*          tblFName;
  int32_t        numOfRows;
  int32_t        affectedRows;
  int64_t        sver;
  STableMetaRsp* pMeta;
} SSubmitBlkRsp;

typedef struct {
  int32_t numOfRows;
  int32_t affectedRows;
  int32_t nBlocks;
  union {
    SArray*        pArray;
    SSubmitBlkRsp* pBlocks;
  };
} SSubmitRsp;

// int32_t tEncodeSSubmitRsp(SEncoder* pEncoder, const SSubmitRsp* pRsp);
// int32_t tDecodeSSubmitRsp(SDecoder* pDecoder, SSubmitRsp* pRsp);
// void    tFreeSSubmitBlkRsp(void* param);
void tFreeSSubmitRsp(SSubmitRsp* pRsp);

#define COL_SMA_ON       ((int8_t)0x1)
#define COL_IDX_ON       ((int8_t)0x2)
#define COL_IS_KEY       ((int8_t)0x4)
#define COL_SET_NULL     ((int8_t)0x10)
#define COL_SET_VAL      ((int8_t)0x20)
#define COL_IS_SYSINFO   ((int8_t)0x40)
#define COL_HAS_TYPE_MOD ((int8_t)0x80)
#define COL_REF_BY_STM   ((int8_t)0x08)

#define COL_IS_SET(FLG)  (((FLG) & (COL_SET_VAL | COL_SET_NULL)) != 0)
#define COL_CLR_SET(FLG) ((FLG) &= (~(COL_SET_VAL | COL_SET_NULL)))

#define IS_BSMA_ON(s)  (((s)->flags & 0x01) == COL_SMA_ON)
#define IS_IDX_ON(s)   (((s)->flags & 0x02) == COL_IDX_ON)
#define IS_SET_NULL(s) (((s)->flags & COL_SET_NULL) == COL_SET_NULL)

#define SSCHMEA_SET_IDX_ON(s) \
  do {                        \
    (s)->flags |= COL_IDX_ON; \
  } while (0)

#define SSCHMEA_SET_IDX_OFF(s)   \
  do {                           \
    (s)->flags &= (~COL_IDX_ON); \
  } while (0)

#define SSCHEMA_SET_TYPE_MOD(s)     \
  do {                              \
    (s)->flags |= COL_HAS_TYPE_MOD; \
  } while (0)

#define HAS_TYPE_MOD(s) (((s)->flags & COL_HAS_TYPE_MOD))

#define SSCHMEA_TYPE(s)  ((s)->type)
#define SSCHMEA_FLAGS(s) ((s)->flags)
#define SSCHMEA_COLID(s) ((s)->colId)
#define SSCHMEA_BYTES(s) ((s)->bytes)
#define SSCHMEA_NAME(s)  ((s)->name)

typedef struct {
  bool    tsEnableMonitor;
  int32_t tsMonitorInterval;
  int32_t tsSlowLogThreshold;
  int32_t tsSlowLogMaxLen;
  int32_t tsSlowLogScope;
  int32_t tsSlowLogThresholdTest;  // Obsolete
  char    tsSlowLogExceptDb[TSDB_DB_NAME_LEN];
} SMonitorParas;

typedef struct {
  STypeMod typeMod;
} SExtSchema;

bool hasExtSchema(const SExtSchema* pExtSchema);

typedef struct {
  int32_t  nCols;
  int32_t  version;
  SSchema* pSchema;
} SSchemaWrapper;

typedef struct {
  col_id_t id;
  uint32_t alg;
} SColCmpr;

typedef struct {
  int32_t   nCols;
  int32_t   version;
  SColCmpr* pColCmpr;
} SColCmprWrapper;

static FORCE_INLINE int32_t tInitDefaultSColRefWrapperByCols(SColRefWrapper* pRef, int32_t nCols) {
  if (pRef->pColRef) {
    return TSDB_CODE_INVALID_PARA;
  }
  pRef->pColRef = (SColRef*)taosMemoryCalloc(nCols, sizeof(SColRef));
  if (pRef->pColRef == NULL) {
    return terrno;
  }
  pRef->nCols = nCols;
  for (int32_t i = 0; i < nCols; i++) {
    pRef->pColRef[i].hasRef = false;
    pRef->pColRef[i].id = (col_id_t)(i + 1);
  }
  return 0;
}

static FORCE_INLINE SColCmprWrapper* tCloneSColCmprWrapper(const SColCmprWrapper* pSrcWrapper) {
  if (pSrcWrapper->pColCmpr == NULL || pSrcWrapper->nCols == 0) {
    terrno = TSDB_CODE_INVALID_PARA;
    return NULL;
  }

  SColCmprWrapper* pDstWrapper = (SColCmprWrapper*)taosMemoryMalloc(sizeof(SColCmprWrapper));
  if (pDstWrapper == NULL) {
    return NULL;
  }
  pDstWrapper->nCols = pSrcWrapper->nCols;
  pDstWrapper->version = pSrcWrapper->version;

  int32_t size = sizeof(SColCmpr) * pDstWrapper->nCols;
  pDstWrapper->pColCmpr = (SColCmpr*)taosMemoryCalloc(1, size);
  if (pDstWrapper->pColCmpr == NULL) {
    taosMemoryFree(pDstWrapper);
    return NULL;
  }
  (void)memcpy(pDstWrapper->pColCmpr, pSrcWrapper->pColCmpr, size);

  return pDstWrapper;
}

static FORCE_INLINE int32_t tInitDefaultSColCmprWrapperByCols(SColCmprWrapper* pCmpr, int32_t nCols) {
  if (!(!pCmpr->pColCmpr)) {
    return TSDB_CODE_INVALID_PARA;
  }
  pCmpr->pColCmpr = (SColCmpr*)taosMemoryCalloc(nCols, sizeof(SColCmpr));
  if (pCmpr->pColCmpr == NULL) {
    return terrno;
  }
  pCmpr->nCols = nCols;
  return 0;
}

static FORCE_INLINE int32_t tInitDefaultSColCmprWrapper(SColCmprWrapper* pCmpr, SSchemaWrapper* pSchema) {
  pCmpr->nCols = pSchema->nCols;
  if (!(!pCmpr->pColCmpr)) {
    return TSDB_CODE_INVALID_PARA;
  }
  pCmpr->pColCmpr = (SColCmpr*)taosMemoryCalloc(pCmpr->nCols, sizeof(SColCmpr));
  if (pCmpr->pColCmpr == NULL) {
    return terrno;
  }
  for (int32_t i = 0; i < pCmpr->nCols; i++) {
    SColCmpr* pColCmpr = &pCmpr->pColCmpr[i];
    SSchema*  pColSchema = &pSchema->pSchema[i];
    pColCmpr->id = pColSchema->colId;
    pColCmpr->alg = 0;
  }
  return 0;
}

static FORCE_INLINE void tDeleteSColCmprWrapper(SColCmprWrapper* pWrapper) {
  if (pWrapper == NULL) return;

  taosMemoryFreeClear(pWrapper->pColCmpr);
  taosMemoryFreeClear(pWrapper);
}
static FORCE_INLINE SSchemaWrapper* tCloneSSchemaWrapper(const SSchemaWrapper* pSchemaWrapper) {
  if (pSchemaWrapper->pSchema == NULL) return NULL;

  SSchemaWrapper* pSW = (SSchemaWrapper*)taosMemoryMalloc(sizeof(SSchemaWrapper));
  if (pSW == NULL) {
    return NULL;
  }
  pSW->nCols = pSchemaWrapper->nCols;
  pSW->version = pSchemaWrapper->version;
  pSW->pSchema = (SSchema*)taosMemoryCalloc(pSW->nCols, sizeof(SSchema));
  if (pSW->pSchema == NULL) {
    taosMemoryFree(pSW);
    return NULL;
  }

  (void)memcpy(pSW->pSchema, pSchemaWrapper->pSchema, pSW->nCols * sizeof(SSchema));
  return pSW;
}

static FORCE_INLINE void tDeleteSchemaWrapper(SSchemaWrapper* pSchemaWrapper) {
  if (pSchemaWrapper) {
    taosMemoryFree(pSchemaWrapper->pSchema);
    taosMemoryFree(pSchemaWrapper);
  }
}

static FORCE_INLINE void tDeleteSSchemaWrapperForHash(void* pSchemaWrapper) {
  if (pSchemaWrapper != NULL && *(SSchemaWrapper**)pSchemaWrapper != NULL) {
    taosMemoryFree((*(SSchemaWrapper**)pSchemaWrapper)->pSchema);
    taosMemoryFree(*(SSchemaWrapper**)pSchemaWrapper);
  }
}

static FORCE_INLINE int32_t taosEncodeSSchema(void** buf, const SSchema* pSchema) {
  int32_t tlen = 0;
  tlen += taosEncodeFixedI8(buf, pSchema->type);
  tlen += taosEncodeFixedI8(buf, pSchema->flags);
  tlen += taosEncodeFixedI32(buf, pSchema->bytes);
  tlen += taosEncodeFixedI16(buf, pSchema->colId);
  tlen += taosEncodeString(buf, pSchema->name);
  return tlen;
}

static FORCE_INLINE void* taosDecodeSSchema(const void* buf, SSchema* pSchema) {
  buf = taosDecodeFixedI8(buf, &pSchema->type);
  buf = taosDecodeFixedI8(buf, &pSchema->flags);
  buf = taosDecodeFixedI32(buf, &pSchema->bytes);
  buf = taosDecodeFixedI16(buf, &pSchema->colId);
  buf = taosDecodeStringTo(buf, pSchema->name);
  return (void*)buf;
}

static FORCE_INLINE int32_t tEncodeSSchema(SEncoder* pEncoder, const SSchema* pSchema) {
  TAOS_CHECK_RETURN(tEncodeI8(pEncoder, pSchema->type));
  TAOS_CHECK_RETURN(tEncodeI8(pEncoder, pSchema->flags));
  TAOS_CHECK_RETURN(tEncodeI32v(pEncoder, pSchema->bytes));
  TAOS_CHECK_RETURN(tEncodeI16v(pEncoder, pSchema->colId));
  TAOS_CHECK_RETURN(tEncodeCStr(pEncoder, pSchema->name));
  return 0;
}

static FORCE_INLINE int32_t tDecodeSSchema(SDecoder* pDecoder, SSchema* pSchema) {
  TAOS_CHECK_RETURN(tDecodeI8(pDecoder, &pSchema->type));
  TAOS_CHECK_RETURN(tDecodeI8(pDecoder, &pSchema->flags));
  TAOS_CHECK_RETURN(tDecodeI32v(pDecoder, &pSchema->bytes));
  TAOS_CHECK_RETURN(tDecodeI16v(pDecoder, &pSchema->colId));
  TAOS_CHECK_RETURN(tDecodeCStrTo(pDecoder, pSchema->name));
  return 0;
}

static FORCE_INLINE int32_t tEncodeSSchemaExt(SEncoder* pEncoder, const SSchemaExt* pSchemaExt) {
  TAOS_CHECK_RETURN(tEncodeI16v(pEncoder, pSchemaExt->colId));
  TAOS_CHECK_RETURN(tEncodeU32(pEncoder, pSchemaExt->compress));
  TAOS_CHECK_RETURN(tEncodeI32(pEncoder, pSchemaExt->typeMod));
  return 0;
}

static FORCE_INLINE int32_t tDecodeSSchemaExt(SDecoder* pDecoder, SSchemaExt* pSchemaExt) {
  TAOS_CHECK_RETURN(tDecodeI16v(pDecoder, &pSchemaExt->colId));
  TAOS_CHECK_RETURN(tDecodeU32(pDecoder, &pSchemaExt->compress));
  TAOS_CHECK_RETURN(tDecodeI32(pDecoder, &pSchemaExt->typeMod));
  return 0;
}

static FORCE_INLINE int32_t tEncodeSColRef(SEncoder* pEncoder, const SColRef* pColRef) {
  TAOS_CHECK_RETURN(tEncodeI8(pEncoder, pColRef->hasRef));
  TAOS_CHECK_RETURN(tEncodeI16(pEncoder, pColRef->id));
  if (pColRef->hasRef) {
    TAOS_CHECK_RETURN(tEncodeCStr(pEncoder, pColRef->refDbName));
    TAOS_CHECK_RETURN(tEncodeCStr(pEncoder, pColRef->refTableName));
    TAOS_CHECK_RETURN(tEncodeCStr(pEncoder, pColRef->refColName));
  }
  return 0;
}

static FORCE_INLINE int32_t tDecodeSColRef(SDecoder* pDecoder, SColRef* pColRef) {
  TAOS_CHECK_RETURN(tDecodeI8(pDecoder, (int8_t*)&pColRef->hasRef));
  TAOS_CHECK_RETURN(tDecodeI16(pDecoder, &pColRef->id));
  if (pColRef->hasRef) {
    TAOS_CHECK_RETURN(tDecodeCStrTo(pDecoder, pColRef->refDbName));
    TAOS_CHECK_RETURN(tDecodeCStrTo(pDecoder, pColRef->refTableName));
    TAOS_CHECK_RETURN(tDecodeCStrTo(pDecoder, pColRef->refColName));
  }

  return 0;
}

static FORCE_INLINE int32_t taosEncodeSSchemaWrapper(void** buf, const SSchemaWrapper* pSW) {
  int32_t tlen = 0;
  tlen += taosEncodeVariantI32(buf, pSW->nCols);
  tlen += taosEncodeVariantI32(buf, pSW->version);
  for (int32_t i = 0; i < pSW->nCols; i++) {
    tlen += taosEncodeSSchema(buf, &pSW->pSchema[i]);
  }
  return tlen;
}

static FORCE_INLINE void* taosDecodeSSchemaWrapper(const void* buf, SSchemaWrapper* pSW) {
  buf = taosDecodeVariantI32(buf, &pSW->nCols);
  buf = taosDecodeVariantI32(buf, &pSW->version);
  if (pSW->nCols > 0) {
    pSW->pSchema = (SSchema*)taosMemoryCalloc(pSW->nCols, sizeof(SSchema));
    if (pSW->pSchema == NULL) {
      return NULL;
    }

    for (int32_t i = 0; i < pSW->nCols; i++) {
      buf = taosDecodeSSchema(buf, &pSW->pSchema[i]);
    }
  } else {
    pSW->pSchema = NULL;
  }
  return (void*)buf;
}

static FORCE_INLINE int32_t tEncodeSSchemaWrapper(SEncoder* pEncoder, const SSchemaWrapper* pSW) {
  if (pSW == NULL) {
    return TSDB_CODE_INVALID_PARA;
  }
  TAOS_CHECK_RETURN(tEncodeI32v(pEncoder, pSW->nCols));
  TAOS_CHECK_RETURN(tEncodeI32v(pEncoder, pSW->version));
  for (int32_t i = 0; i < pSW->nCols; i++) {
    TAOS_CHECK_RETURN(tEncodeSSchema(pEncoder, &pSW->pSchema[i]));
  }
  return 0;
}

static FORCE_INLINE int32_t tDecodeSSchemaWrapper(SDecoder* pDecoder, SSchemaWrapper* pSW) {
  if (pSW == NULL) {
    return TSDB_CODE_INVALID_PARA;
  }
  TAOS_CHECK_RETURN(tDecodeI32v(pDecoder, &pSW->nCols));
  TAOS_CHECK_RETURN(tDecodeI32v(pDecoder, &pSW->version));

  pSW->pSchema = (SSchema*)taosMemoryCalloc(pSW->nCols, sizeof(SSchema));
  if (pSW->pSchema == NULL) {
    TAOS_RETURN(TSDB_CODE_OUT_OF_MEMORY);
  }
  for (int32_t i = 0; i < pSW->nCols; i++) {
    TAOS_CHECK_RETURN(tDecodeSSchema(pDecoder, &pSW->pSchema[i]));
  }

  return 0;
}

static FORCE_INLINE int32_t tDecodeSSchemaWrapperEx(SDecoder* pDecoder, SSchemaWrapper* pSW) {
  TAOS_CHECK_RETURN(tDecodeI32v(pDecoder, &pSW->nCols));
  TAOS_CHECK_RETURN(tDecodeI32v(pDecoder, &pSW->version));

  pSW->pSchema = (SSchema*)taosMemoryCalloc(pSW->nCols, sizeof(SSchema));
  if (pSW->pSchema == NULL) {
    TAOS_RETURN(TSDB_CODE_OUT_OF_MEMORY);
  }
  for (int32_t i = 0; i < pSW->nCols; i++) {
    TAOS_CHECK_RETURN(tDecodeSSchema(pDecoder, &pSW->pSchema[i]));
  }

  return 0;
}

typedef struct {
  char     name[TSDB_TABLE_FNAME_LEN];
  int8_t   igExists;
  int8_t   source;  // TD_REQ_FROM_TAOX-taosX or TD_REQ_FROM_APP-taosClient
  int8_t   reserved[6];
  tb_uid_t suid;
  int64_t  delay1;
  int64_t  delay2;
  int64_t  watermark1;
  int64_t  watermark2;
  int32_t  ttl;
  int32_t  colVer;
  int32_t  tagVer;
  int32_t  numOfColumns;
  int32_t  numOfTags;
  int32_t  numOfFuncs;
  int32_t  commentLen;
  int32_t  ast1Len;
  int32_t  ast2Len;
  SArray*  pColumns;  // array of SFieldWithOptions
  SArray*  pTags;     // array of SField
  SArray*  pFuncs;
  char*    pComment;
  char*    pAst1;
  char*    pAst2;
  int64_t  deleteMark1;
  int64_t  deleteMark2;
  int32_t  sqlLen;
  char*    sql;
  int64_t  keep;
  int8_t   virtualStb;
} SMCreateStbReq;

int32_t tSerializeSMCreateStbReq(void* buf, int32_t bufLen, SMCreateStbReq* pReq);
int32_t tDeserializeSMCreateStbReq(void* buf, int32_t bufLen, SMCreateStbReq* pReq);
void    tFreeSMCreateStbReq(SMCreateStbReq* pReq);

typedef struct {
  STableMetaRsp* pMeta;
} SMCreateStbRsp;

int32_t tEncodeSMCreateStbRsp(SEncoder* pEncoder, const SMCreateStbRsp* pRsp);
int32_t tDecodeSMCreateStbRsp(SDecoder* pDecoder, SMCreateStbRsp* pRsp);
void    tFreeSMCreateStbRsp(SMCreateStbRsp* pRsp);

typedef struct {
  char     name[TSDB_TABLE_FNAME_LEN];
  int8_t   igNotExists;
  int8_t   source;  // TD_REQ_FROM_TAOX-taosX or TD_REQ_FROM_APP-taosClient
  int8_t   reserved[6];
  tb_uid_t suid;
  int32_t  sqlLen;
  char*    sql;
} SMDropStbReq;

int32_t tSerializeSMDropStbReq(void* buf, int32_t bufLen, SMDropStbReq* pReq);
int32_t tDeserializeSMDropStbReq(void* buf, int32_t bufLen, SMDropStbReq* pReq);
void    tFreeSMDropStbReq(SMDropStbReq* pReq);

typedef struct {
  char    name[TSDB_TABLE_FNAME_LEN];
  int8_t  alterType;
  int32_t numOfFields;
  SArray* pFields;
  int32_t ttl;
  int32_t commentLen;
  char*   comment;
  int32_t sqlLen;
  char*   sql;
  int64_t keep;
  SArray* pTypeMods;
} SMAlterStbReq;

int32_t tSerializeSMAlterStbReq(void* buf, int32_t bufLen, SMAlterStbReq* pReq);
int32_t tDeserializeSMAlterStbReq(void* buf, int32_t bufLen, SMAlterStbReq* pReq);
void    tFreeSMAltertbReq(SMAlterStbReq* pReq);

typedef struct SEpSet {
  int8_t inUse;
  int8_t numOfEps;
  SEp    eps[TSDB_MAX_REPLICA];
} SEpSet;

int32_t tEncodeSEpSet(SEncoder* pEncoder, const SEpSet* pEp);
int32_t tDecodeSEpSet(SDecoder* pDecoder, SEpSet* pEp);
int32_t taosEncodeSEpSet(void** buf, const SEpSet* pEp);
void*   taosDecodeSEpSet(const void* buf, SEpSet* pEp);

int32_t tSerializeSEpSet(void* buf, int32_t bufLen, const SEpSet* pEpset);
int32_t tDeserializeSEpSet(void* buf, int32_t buflen, SEpSet* pEpset);

typedef struct {
  int8_t  connType;
  int32_t pid;
  char    app[TSDB_APP_NAME_LEN];
  char    db[TSDB_DB_NAME_LEN];
  char    user[TSDB_USER_LEN];
  char    passwd[TSDB_PASSWORD_LEN];
  int64_t startTime;
  char    sVer[TSDB_VERSION_LEN];
} SConnectReq;

int32_t tSerializeSConnectReq(void* buf, int32_t bufLen, SConnectReq* pReq);
int32_t tDeserializeSConnectReq(void* buf, int32_t bufLen, SConnectReq* pReq);

typedef struct {
  int32_t       acctId;
  int64_t       clusterId;
  uint32_t      connId;
  int32_t       dnodeNum;
  int8_t        superUser;
  int8_t        sysInfo;
  int8_t        connType;
  SEpSet        epSet;
  int32_t       svrTimestamp;
  int32_t       passVer;
  int32_t       authVer;
  char          sVer[TSDB_VERSION_LEN];
  char          sDetailVer[128];
  int64_t       whiteListVer;
  SMonitorParas monitorParas;
  int8_t        enableAuditDelete;
} SConnectRsp;

int32_t tSerializeSConnectRsp(void* buf, int32_t bufLen, SConnectRsp* pRsp);
int32_t tDeserializeSConnectRsp(void* buf, int32_t bufLen, SConnectRsp* pRsp);

typedef struct {
  char    user[TSDB_USER_LEN];
  char    pass[TSDB_PASSWORD_LEN];
  int32_t maxUsers;
  int32_t maxDbs;
  int32_t maxTimeSeries;
  int32_t maxStreams;
  int32_t accessState;  // Configured only by command
  int64_t maxStorage;
} SCreateAcctReq, SAlterAcctReq;

// int32_t tSerializeSCreateAcctReq(void* buf, int32_t bufLen, SCreateAcctReq* pReq);
// int32_t tDeserializeSCreateAcctReq(void* buf, int32_t bufLen, SCreateAcctReq* pReq);

typedef struct {
  char    user[TSDB_USER_LEN];
  int32_t sqlLen;
  char*   sql;
} SDropUserReq, SDropAcctReq;

int32_t tSerializeSDropUserReq(void* buf, int32_t bufLen, SDropUserReq* pReq);
int32_t tDeserializeSDropUserReq(void* buf, int32_t bufLen, SDropUserReq* pReq);
void    tFreeSDropUserReq(SDropUserReq* pReq);

typedef struct SIpV4Range {
  uint32_t ip;
  uint32_t mask;
} SIpV4Range;

typedef struct SIpv6Range {
  uint64_t addr[2];
  uint32_t mask;
} SIpV6Range;

typedef struct {
  int8_t type;
  union {
    SIpV4Range ipV4;
    SIpV6Range ipV6;
  };
} SIpRange;

typedef struct {
  int32_t    num;
  SIpV4Range pIpRange[];
} SIpWhiteList;

typedef struct {
  int32_t  num;
  SIpRange pIpRanges[];
} SIpWhiteListDual;

SIpWhiteListDual* cloneIpWhiteList(SIpWhiteListDual* pIpWhiteList);
int32_t           cvtIpWhiteListToDual(SIpWhiteList* pWhiteList, SIpWhiteListDual** pWhiteListDual);
int32_t           cvtIpWhiteListDualToV4(SIpWhiteListDual* pWhiteListDual, SIpWhiteList** pWhiteList);
int32_t           createDefaultIp6Range(SIpRange* pRange);
int32_t           createDefaultIp4Range(SIpRange* pRange);

typedef struct {
  int8_t  createType;
  int8_t  superUser;  // denote if it is a super user or not
  int8_t  sysInfo;
  int8_t  enable;
  char    user[TSDB_USER_LEN];
  char    pass[TSDB_USET_PASSWORD_LEN];
  int32_t numIpRanges;

  SIpV4Range* pIpRanges;
  int32_t     sqlLen;
  char*       sql;
  int8_t      isImport;
  int8_t      createDb;
  int8_t      passIsMd5;
  SIpRange*   pIpDualRanges;
} SCreateUserReq;

int32_t tSerializeSCreateUserReq(void* buf, int32_t bufLen, SCreateUserReq* pReq);
int32_t tDeserializeSCreateUserReq(void* buf, int32_t bufLen, SCreateUserReq* pReq);
void    tFreeSCreateUserReq(SCreateUserReq* pReq);

typedef struct {
  int32_t dnodeId;
  int64_t analVer;
} SRetrieveAnalyticsAlgoReq;

typedef struct {
  int64_t   ver;
  SHashObj* hash;  // algoname:algotype -> SAnalUrl
} SRetrieveAnalyticAlgoRsp;

int32_t tSerializeRetrieveAnalyticAlgoReq(void* buf, int32_t bufLen, SRetrieveAnalyticsAlgoReq* pReq);
int32_t tDeserializeRetrieveAnalyticAlgoReq(void* buf, int32_t bufLen, SRetrieveAnalyticsAlgoReq* pReq);
int32_t tSerializeRetrieveAnalyticAlgoRsp(void* buf, int32_t bufLen, SRetrieveAnalyticAlgoRsp* pRsp);
int32_t tDeserializeRetrieveAnalyticAlgoRsp(void* buf, int32_t bufLen, SRetrieveAnalyticAlgoRsp* pRsp);
void    tFreeRetrieveAnalyticAlgoRsp(SRetrieveAnalyticAlgoRsp* pRsp);

typedef struct {
  int8_t alterType;
  int8_t superUser;
  int8_t sysInfo;
  int8_t enable;
  int8_t isView;
  union {
    uint8_t flag;
    struct {
      uint8_t createdb : 1;
      uint8_t reserve : 7;
    };
  };
  char        user[TSDB_USER_LEN];
  char        pass[TSDB_USET_PASSWORD_LEN];
  char        objname[TSDB_DB_FNAME_LEN];  // db or topic
  char        tabName[TSDB_TABLE_NAME_LEN];
  char*       tagCond;
  int32_t     tagCondLen;
  int32_t     numIpRanges;
  SIpV4Range* pIpRanges;
  int64_t     privileges;
  int32_t     sqlLen;
  char*       sql;
  int8_t      passIsMd5;
  SIpRange*   pIpDualRanges;
} SAlterUserReq;

int32_t tSerializeSAlterUserReq(void* buf, int32_t bufLen, SAlterUserReq* pReq);
int32_t tDeserializeSAlterUserReq(void* buf, int32_t bufLen, SAlterUserReq* pReq);
void    tFreeSAlterUserReq(SAlterUserReq* pReq);

typedef struct {
  char user[TSDB_USER_LEN];
} SGetUserAuthReq;

int32_t tSerializeSGetUserAuthReq(void* buf, int32_t bufLen, SGetUserAuthReq* pReq);
int32_t tDeserializeSGetUserAuthReq(void* buf, int32_t bufLen, SGetUserAuthReq* pReq);

typedef struct {
  char      user[TSDB_USER_LEN];
  int32_t   version;
  int32_t   passVer;
  int8_t    superAuth;
  int8_t    sysInfo;
  int8_t    enable;
  int8_t    dropped;
  SHashObj* createdDbs;
  SHashObj* readDbs;
  SHashObj* writeDbs;
  SHashObj* readTbs;
  SHashObj* writeTbs;
  SHashObj* alterTbs;
  SHashObj* readViews;
  SHashObj* writeViews;
  SHashObj* alterViews;
  SHashObj* useDbs;
  int64_t   whiteListVer;
} SGetUserAuthRsp;

int32_t tSerializeSGetUserAuthRsp(void* buf, int32_t bufLen, SGetUserAuthRsp* pRsp);
int32_t tDeserializeSGetUserAuthRsp(void* buf, int32_t bufLen, SGetUserAuthRsp* pRsp);
void    tFreeSGetUserAuthRsp(SGetUserAuthRsp* pRsp);

int32_t tSerializeIpRange(SEncoder* encoder, SIpRange* pRange);
int32_t tDeserializeIpRange(SDecoder* decoder, SIpRange* pRange);
typedef struct {
  int64_t ver;
  char    user[TSDB_USER_LEN];
  int32_t numOfRange;
  union {
    SIpV4Range* pIpRanges;
    SIpRange*   pIpDualRanges;
  };
} SUpdateUserIpWhite;

typedef struct {
  int64_t             ver;
  int                 numOfUser;
  SUpdateUserIpWhite* pUserIpWhite;
} SUpdateIpWhite;

int32_t tSerializeSUpdateIpWhite(void* buf, int32_t bufLen, SUpdateIpWhite* pReq);
int32_t tDeserializeSUpdateIpWhite(void* buf, int32_t bufLen, SUpdateIpWhite* pReq);
void    tFreeSUpdateIpWhiteReq(SUpdateIpWhite* pReq);
int32_t cloneSUpdateIpWhiteReq(SUpdateIpWhite* pReq, SUpdateIpWhite** pUpdate);

int32_t tSerializeSUpdateIpWhiteDual(void* buf, int32_t bufLen, SUpdateIpWhite* pReq);
int32_t tDeserializeSUpdateIpWhiteDual(void* buf, int32_t bufLen, SUpdateIpWhite* pReq);
void    tFreeSUpdateIpWhiteDualReq(SUpdateIpWhite* pReq);

typedef struct {
  int64_t ipWhiteVer;
} SRetrieveIpWhiteReq;

int32_t tSerializeRetrieveIpWhite(void* buf, int32_t bufLen, SRetrieveIpWhiteReq* pReq);
int32_t tDeserializeRetrieveIpWhite(void* buf, int32_t bufLen, SRetrieveIpWhiteReq* pReq);
typedef struct {
  char user[TSDB_USER_LEN];
} SGetUserWhiteListReq;

int32_t tSerializeSGetUserWhiteListReq(void* buf, int32_t bufLen, SGetUserWhiteListReq* pReq);
int32_t tDeserializeSGetUserWhiteListReq(void* buf, int32_t bufLen, SGetUserWhiteListReq* pReq);

typedef struct {
  char    user[TSDB_USER_LEN];
  int32_t numWhiteLists;
  union {
    SIpV4Range* pWhiteLists;
    SIpRange*   pWhiteListsDual;
  };
} SGetUserWhiteListRsp;

int32_t tIpStrToUint(const SIpAddr* addr, SIpRange* range);
int32_t tIpUintToStr(const SIpRange* range, SIpAddr* addr);
int32_t tIpRangeSetMask(SIpRange* range, int32_t mask);
void    tIpRangeSetDefaultMask(SIpRange* range);

int32_t tSerializeSGetUserWhiteListRsp(void* buf, int32_t bufLen, SGetUserWhiteListRsp* pRsp);
int32_t tDeserializeSGetUserWhiteListRsp(void* buf, int32_t bufLen, SGetUserWhiteListRsp* pRsp);
void    tFreeSGetUserWhiteListRsp(SGetUserWhiteListRsp* pRsp);

int32_t tSerializeSGetUserWhiteListDualRsp(void* buf, int32_t bufLen, SGetUserWhiteListRsp* pRsp);
int32_t tDeserializeSGetUserWhiteListDualRsp(void* buf, int32_t bufLen, SGetUserWhiteListRsp* pRsp);
void    tFreeSGetUserWhiteListDualRsp(SGetUserWhiteListRsp* pRsp);

/*
 * for client side struct, only column id, type, bytes are necessary
 * But for data in vnode side, we need all the following information.
 */
typedef struct {
  union {
    col_id_t colId;
    int16_t  slotId;
  };

  uint8_t precision;
  uint8_t scale;
  int32_t bytes;
  int8_t  type;
  uint8_t pk;
  bool    noData;
} SColumnInfo;

typedef struct STimeWindow {
  TSKEY skey;
  TSKEY ekey;
} STimeWindow;

typedef struct SQueryHint {
  bool batchScan;
} SQueryHint;

typedef struct {
  int32_t tsOffset;       // offset value in current msg body, NOTE: ts list is compressed
  int32_t tsLen;          // total length of ts comp block
  int32_t tsNumOfBlocks;  // ts comp block numbers
  int32_t tsOrder;        // ts comp block order
} STsBufInfo;

typedef struct {
  void*       timezone;
  char        intervalUnit;
  char        slidingUnit;
  char        offsetUnit;
  int8_t      precision;
  int64_t     interval;
  int64_t     sliding;
  int64_t     offset;
  STimeWindow timeRange;
} SInterval;

typedef struct STbVerInfo {
  char    tbFName[TSDB_TABLE_FNAME_LEN];
  int32_t sversion;
  int32_t tversion;
  int32_t rversion;  // virtual table's column ref's version
} STbVerInfo;

typedef struct {
  int32_t code;
  int64_t affectedRows;
  SArray* tbVerInfo;  // STbVerInfo
} SQueryTableRsp;

int32_t tSerializeSQueryTableRsp(void* buf, int32_t bufLen, SQueryTableRsp* pRsp);

int32_t tDeserializeSQueryTableRsp(void* buf, int32_t bufLen, SQueryTableRsp* pRsp);

typedef struct {
  SMsgHead header;
  char     dbFName[TSDB_DB_FNAME_LEN];
  char     tbName[TSDB_TABLE_NAME_LEN];
} STableCfgReq;

typedef struct {
  char        tbName[TSDB_TABLE_NAME_LEN];
  char        stbName[TSDB_TABLE_NAME_LEN];
  char        dbFName[TSDB_DB_FNAME_LEN];
  int32_t     numOfTags;
  int32_t     numOfColumns;
  int8_t      tableType;
  int64_t     delay1;
  int64_t     delay2;
  int64_t     watermark1;
  int64_t     watermark2;
  int32_t     ttl;
  int32_t     keep;
  SArray*     pFuncs;
  int32_t     commentLen;
  char*       pComment;
  SSchema*    pSchemas;
  int32_t     tagsLen;
  char*       pTags;
  SSchemaExt* pSchemaExt;
  int8_t      virtualStb;
  SColRef*    pColRefs;
} STableCfg;

typedef STableCfg STableCfgRsp;

int32_t tSerializeSTableCfgReq(void* buf, int32_t bufLen, STableCfgReq* pReq);
int32_t tDeserializeSTableCfgReq(void* buf, int32_t bufLen, STableCfgReq* pReq);

int32_t tSerializeSTableCfgRsp(void* buf, int32_t bufLen, STableCfgRsp* pRsp);
int32_t tDeserializeSTableCfgRsp(void* buf, int32_t bufLen, STableCfgRsp* pRsp);
void    tFreeSTableCfgRsp(STableCfgRsp* pRsp);

typedef struct {
  SMsgHead header;
  tb_uid_t suid;
} SVSubTablesReq;

int32_t tSerializeSVSubTablesReq(void* buf, int32_t bufLen, SVSubTablesReq* pReq);
int32_t tDeserializeSVSubTablesReq(void* buf, int32_t bufLen, SVSubTablesReq* pReq);

typedef struct {
  int32_t vgId;
  SArray* pTables;  // SArray<SVCTableRefCols*>
} SVSubTablesRsp;

int32_t tSerializeSVSubTablesRsp(void* buf, int32_t bufLen, SVSubTablesRsp* pRsp);
int32_t tDeserializeSVSubTablesRsp(void* buf, int32_t bufLen, SVSubTablesRsp* pRsp);
void    tDestroySVSubTablesRsp(void* rsp);

typedef struct {
  SMsgHead header;
  tb_uid_t suid;
} SVStbRefDbsReq;

int32_t tSerializeSVStbRefDbsReq(void* buf, int32_t bufLen, SVStbRefDbsReq* pReq);
int32_t tDeserializeSVStbRefDbsReq(void* buf, int32_t bufLen, SVStbRefDbsReq* pReq);

typedef struct {
  int32_t vgId;
  SArray* pDbs;  // SArray<char* (db name)>
} SVStbRefDbsRsp;

int32_t tSerializeSVStbRefDbsRsp(void* buf, int32_t bufLen, SVStbRefDbsRsp* pRsp);
int32_t tDeserializeSVStbRefDbsRsp(void* buf, int32_t bufLen, SVStbRefDbsRsp* pRsp);
void    tDestroySVStbRefDbsRsp(void* rsp);

typedef struct {
  char    db[TSDB_DB_FNAME_LEN];
  int32_t numOfVgroups;
  int32_t numOfStables;  // single_stable
  int32_t buffer;        // MB
  int32_t pageSize;
  int32_t pages;
  int32_t cacheLastSize;
  int32_t daysPerFile;
  int32_t daysToKeep0;
  int32_t daysToKeep1;
  int32_t daysToKeep2;
  int32_t keepTimeOffset;
  int32_t minRows;
  int32_t maxRows;
  int32_t walFsyncPeriod;
  int8_t  walLevel;
  int8_t  precision;  // time resolution
  int8_t  compression;
  int8_t  replications;
  int8_t  strict;
  int8_t  cacheLast;
  int8_t  schemaless;
  int8_t  ignoreExist;
  int32_t numOfRetensions;
  SArray* pRetensions;  // SRetention
  int32_t walRetentionPeriod;
  int64_t walRetentionSize;
  int32_t walRollPeriod;
  int64_t walSegmentSize;
  int32_t sstTrigger;
  int16_t hashPrefix;
  int16_t hashSuffix;
  int32_t s3ChunkSize;
  int32_t s3KeepLocal;
  int8_t  s3Compact;
  int32_t tsdbPageSize;
  int32_t sqlLen;
  char*   sql;
  int8_t  withArbitrator;
  int8_t  encryptAlgorithm;
  char    dnodeListStr[TSDB_DNODE_LIST_LEN];
  // 1. add auto-compact parameters
  int32_t compactInterval;    // minutes
  int32_t compactStartTime;   // minutes
  int32_t compactEndTime;     // minutes
  int8_t  compactTimeOffset;  // hour
} SCreateDbReq;

int32_t tSerializeSCreateDbReq(void* buf, int32_t bufLen, SCreateDbReq* pReq);
int32_t tDeserializeSCreateDbReq(void* buf, int32_t bufLen, SCreateDbReq* pReq);
void    tFreeSCreateDbReq(SCreateDbReq* pReq);

typedef struct {
  char    db[TSDB_DB_FNAME_LEN];
  int32_t buffer;
  int32_t pageSize;
  int32_t pages;
  int32_t cacheLastSize;
  int32_t daysPerFile;
  int32_t daysToKeep0;
  int32_t daysToKeep1;
  int32_t daysToKeep2;
  int32_t keepTimeOffset;
  int32_t walFsyncPeriod;
  int8_t  walLevel;
  int8_t  strict;
  int8_t  cacheLast;
  int8_t  replications;
  int32_t sstTrigger;
  int32_t minRows;
  int32_t walRetentionPeriod;
  int32_t walRetentionSize;
  int32_t s3KeepLocal;
  int8_t  s3Compact;
  int32_t sqlLen;
  char*   sql;
  int8_t  withArbitrator;
  // 1. add auto-compact parameters
  int32_t compactInterval;
  int32_t compactStartTime;
  int32_t compactEndTime;
  int8_t  compactTimeOffset;
} SAlterDbReq;

int32_t tSerializeSAlterDbReq(void* buf, int32_t bufLen, SAlterDbReq* pReq);
int32_t tDeserializeSAlterDbReq(void* buf, int32_t bufLen, SAlterDbReq* pReq);
void    tFreeSAlterDbReq(SAlterDbReq* pReq);

typedef struct {
  char    db[TSDB_DB_FNAME_LEN];
  int8_t  ignoreNotExists;
  int8_t  force;
  int32_t sqlLen;
  char*   sql;
} SDropDbReq;

int32_t tSerializeSDropDbReq(void* buf, int32_t bufLen, SDropDbReq* pReq);
int32_t tDeserializeSDropDbReq(void* buf, int32_t bufLen, SDropDbReq* pReq);
void    tFreeSDropDbReq(SDropDbReq* pReq);

typedef struct {
  char    db[TSDB_DB_FNAME_LEN];
  int64_t uid;
} SDropDbRsp;

int32_t tSerializeSDropDbRsp(void* buf, int32_t bufLen, SDropDbRsp* pRsp);
int32_t tDeserializeSDropDbRsp(void* buf, int32_t bufLen, SDropDbRsp* pRsp);

typedef struct {
  char    db[TSDB_DB_FNAME_LEN];
  int64_t dbId;
  int32_t vgVersion;
  int32_t numOfTable;  // unit is TSDB_TABLE_NUM_UNIT
  int64_t stateTs;     // ms
} SUseDbReq;

int32_t tSerializeSUseDbReq(void* buf, int32_t bufLen, SUseDbReq* pReq);
int32_t tDeserializeSUseDbReq(void* buf, int32_t bufLen, SUseDbReq* pReq);

typedef struct {
  char    db[TSDB_DB_FNAME_LEN];
  int64_t uid;
  int32_t vgVersion;
  int32_t vgNum;
  int16_t hashPrefix;
  int16_t hashSuffix;
  int8_t  hashMethod;
  SArray* pVgroupInfos;  // Array of SVgroupInfo
  int32_t errCode;
  int64_t stateTs;  // ms
} SUseDbRsp;

int32_t tSerializeSUseDbRsp(void* buf, int32_t bufLen, const SUseDbRsp* pRsp);
int32_t tDeserializeSUseDbRsp(void* buf, int32_t bufLen, SUseDbRsp* pRsp);
int32_t tSerializeSUseDbRspImp(SEncoder* pEncoder, const SUseDbRsp* pRsp);
int32_t tDeserializeSUseDbRspImp(SDecoder* pDecoder, SUseDbRsp* pRsp);
void    tFreeSUsedbRsp(SUseDbRsp* pRsp);

typedef struct {
  char db[TSDB_DB_FNAME_LEN];
} SDbCfgReq;

int32_t tSerializeSDbCfgReq(void* buf, int32_t bufLen, SDbCfgReq* pReq);
int32_t tDeserializeSDbCfgReq(void* buf, int32_t bufLen, SDbCfgReq* pReq);

typedef struct {
  char    db[TSDB_DB_FNAME_LEN];
  int32_t maxSpeed;
} STrimDbReq;

int32_t tSerializeSTrimDbReq(void* buf, int32_t bufLen, STrimDbReq* pReq);
int32_t tDeserializeSTrimDbReq(void* buf, int32_t bufLen, STrimDbReq* pReq);

typedef struct {
  int32_t timestamp;
} SVTrimDbReq;

int32_t tSerializeSVTrimDbReq(void* buf, int32_t bufLen, SVTrimDbReq* pReq);
int32_t tDeserializeSVTrimDbReq(void* buf, int32_t bufLen, SVTrimDbReq* pReq);

typedef struct {
  char db[TSDB_DB_FNAME_LEN];
} SS3MigrateDbReq;

int32_t tSerializeSS3MigrateDbReq(void* buf, int32_t bufLen, SS3MigrateDbReq* pReq);
int32_t tDeserializeSS3MigrateDbReq(void* buf, int32_t bufLen, SS3MigrateDbReq* pReq);

typedef struct {
  int32_t timestamp;
} SVS3MigrateDbReq;

int32_t tSerializeSVS3MigrateDbReq(void* buf, int32_t bufLen, SVS3MigrateDbReq* pReq);
int32_t tDeserializeSVS3MigrateDbReq(void* buf, int32_t bufLen, SVS3MigrateDbReq* pReq);

typedef struct {
  int32_t timestampSec;
  int32_t ttlDropMaxCount;
  int32_t nUids;
  SArray* pTbUids;
} SVDropTtlTableReq;

int32_t tSerializeSVDropTtlTableReq(void* buf, int32_t bufLen, SVDropTtlTableReq* pReq);
int32_t tDeserializeSVDropTtlTableReq(void* buf, int32_t bufLen, SVDropTtlTableReq* pReq);

typedef struct {
  char    db[TSDB_DB_FNAME_LEN];
  int64_t dbId;
  int32_t cfgVersion;
  int32_t numOfVgroups;
  int32_t numOfStables;
  int32_t buffer;
  int32_t cacheSize;
  int32_t pageSize;
  int32_t pages;
  int32_t daysPerFile;
  int32_t daysToKeep0;
  int32_t daysToKeep1;
  int32_t daysToKeep2;
  int32_t keepTimeOffset;
  int32_t minRows;
  int32_t maxRows;
  int32_t walFsyncPeriod;
  int16_t hashPrefix;
  int16_t hashSuffix;
  int8_t  hashMethod;
  int8_t  walLevel;
  int8_t  precision;
  int8_t  compression;
  int8_t  replications;
  int8_t  strict;
  int8_t  cacheLast;
  int8_t  encryptAlgorithm;
  int32_t s3ChunkSize;
  int32_t s3KeepLocal;
  int8_t  s3Compact;
  int8_t  compactTimeOffset;
  int32_t compactInterval;
  int32_t compactStartTime;
  int32_t compactEndTime;
  int32_t tsdbPageSize;
  int32_t walRetentionPeriod;
  int32_t walRollPeriod;
  int64_t walRetentionSize;
  int64_t walSegmentSize;
  int32_t numOfRetensions;
  SArray* pRetensions;
  int8_t  schemaless;
  int16_t sstTrigger;
  int8_t  withArbitrator;
} SDbCfgRsp;

typedef SDbCfgRsp SDbCfgInfo;

int32_t tSerializeSDbCfgRspImpl(SEncoder* encoder, const SDbCfgRsp* pRsp);
int32_t tSerializeSDbCfgRsp(void* buf, int32_t bufLen, const SDbCfgRsp* pRsp);
int32_t tDeserializeSDbCfgRsp(void* buf, int32_t bufLen, SDbCfgRsp* pRsp);
int32_t tDeserializeSDbCfgRspImpl(SDecoder* decoder, SDbCfgRsp* pRsp);
void    tFreeSDbCfgRsp(SDbCfgRsp* pRsp);

typedef struct {
  int32_t rowNum;
} SQnodeListReq;

int32_t tSerializeSQnodeListReq(void* buf, int32_t bufLen, SQnodeListReq* pReq);
int32_t tDeserializeSQnodeListReq(void* buf, int32_t bufLen, SQnodeListReq* pReq);

typedef struct {
  int32_t rowNum;
} SDnodeListReq;

int32_t tSerializeSDnodeListReq(void* buf, int32_t bufLen, SDnodeListReq* pReq);

typedef struct {
  int32_t useless;  // useless
} SServerVerReq;

int32_t tSerializeSServerVerReq(void* buf, int32_t bufLen, SServerVerReq* pReq);
// int32_t tDeserializeSServerVerReq(void* buf, int32_t bufLen, SServerVerReq* pReq);

typedef struct {
  char ver[TSDB_VERSION_LEN];
} SServerVerRsp;

int32_t tSerializeSServerVerRsp(void* buf, int32_t bufLen, SServerVerRsp* pRsp);
int32_t tDeserializeSServerVerRsp(void* buf, int32_t bufLen, SServerVerRsp* pRsp);

typedef struct SQueryNodeAddr {
  int32_t nodeId;  // vgId or qnodeId
  SEpSet  epSet;
} SQueryNodeAddr;

typedef struct {
  SQueryNodeAddr addr;
  uint64_t       load;
} SQueryNodeLoad;

typedef struct {
  SArray* qnodeList;  // SArray<SQueryNodeLoad>
} SQnodeListRsp;

int32_t tSerializeSQnodeListRsp(void* buf, int32_t bufLen, SQnodeListRsp* pRsp);
int32_t tDeserializeSQnodeListRsp(void* buf, int32_t bufLen, SQnodeListRsp* pRsp);
void    tFreeSQnodeListRsp(SQnodeListRsp* pRsp);

typedef struct SDNodeAddr {
  int32_t nodeId;  // dnodeId
  SEpSet  epSet;
} SDNodeAddr;

typedef struct {
  SArray* dnodeList;  // SArray<SDNodeAddr>
} SDnodeListRsp;

int32_t tSerializeSDnodeListRsp(void* buf, int32_t bufLen, SDnodeListRsp* pRsp);
int32_t tDeserializeSDnodeListRsp(void* buf, int32_t bufLen, SDnodeListRsp* pRsp);
void    tFreeSDnodeListRsp(SDnodeListRsp* pRsp);

typedef struct {
  SArray* pTsmas;  // SArray<STableTSMAInfo*>
} STableTSMAInfoRsp;

typedef struct {
  SUseDbRsp*         useDbRsp;
  SDbCfgRsp*         cfgRsp;
  STableTSMAInfoRsp* pTsmaRsp;
  int32_t            dbTsmaVersion;
  char               db[TSDB_DB_FNAME_LEN];
  int64_t            dbId;
} SDbHbRsp;

typedef struct {
  SArray* pArray;  // Array of SDbHbRsp
} SDbHbBatchRsp;

int32_t tSerializeSDbHbBatchRsp(void* buf, int32_t bufLen, SDbHbBatchRsp* pRsp);
int32_t tDeserializeSDbHbBatchRsp(void* buf, int32_t bufLen, SDbHbBatchRsp* pRsp);
void    tFreeSDbHbBatchRsp(SDbHbBatchRsp* pRsp);

typedef struct {
  SArray* pArray;  // Array of SGetUserAuthRsp
} SUserAuthBatchRsp;

int32_t tSerializeSUserAuthBatchRsp(void* buf, int32_t bufLen, SUserAuthBatchRsp* pRsp);
int32_t tDeserializeSUserAuthBatchRsp(void* buf, int32_t bufLen, SUserAuthBatchRsp* pRsp);
void    tFreeSUserAuthBatchRsp(SUserAuthBatchRsp* pRsp);

typedef struct {
  char        db[TSDB_DB_FNAME_LEN];
  STimeWindow timeRange;
  int32_t     sqlLen;
  char*       sql;
  SArray*     vgroupIds;
  int8_t      metaOnly;
} SCompactDbReq;

int32_t tSerializeSCompactDbReq(void* buf, int32_t bufLen, SCompactDbReq* pReq);
int32_t tDeserializeSCompactDbReq(void* buf, int32_t bufLen, SCompactDbReq* pReq);
void    tFreeSCompactDbReq(SCompactDbReq* pReq);

typedef struct {
  int32_t compactId;
  int8_t  bAccepted;
} SCompactDbRsp;

int32_t tSerializeSCompactDbRsp(void* buf, int32_t bufLen, SCompactDbRsp* pRsp);
int32_t tDeserializeSCompactDbRsp(void* buf, int32_t bufLen, SCompactDbRsp* pRsp);

typedef struct {
  int32_t compactId;
  int32_t sqlLen;
  char*   sql;
} SKillCompactReq;

int32_t tSerializeSKillCompactReq(void* buf, int32_t bufLen, SKillCompactReq* pReq);
int32_t tDeserializeSKillCompactReq(void* buf, int32_t bufLen, SKillCompactReq* pReq);
void    tFreeSKillCompactReq(SKillCompactReq* pReq);

typedef struct {
  char    name[TSDB_FUNC_NAME_LEN];
  int8_t  igExists;
  int8_t  funcType;
  int8_t  scriptType;
  int8_t  outputType;
  int32_t outputLen;
  int32_t bufSize;
  int32_t codeLen;
  int64_t signature;
  char*   pComment;
  char*   pCode;
  int8_t  orReplace;
} SCreateFuncReq;

int32_t tSerializeSCreateFuncReq(void* buf, int32_t bufLen, SCreateFuncReq* pReq);
int32_t tDeserializeSCreateFuncReq(void* buf, int32_t bufLen, SCreateFuncReq* pReq);
void    tFreeSCreateFuncReq(SCreateFuncReq* pReq);

typedef struct {
  char   name[TSDB_FUNC_NAME_LEN];
  int8_t igNotExists;
} SDropFuncReq;

int32_t tSerializeSDropFuncReq(void* buf, int32_t bufLen, SDropFuncReq* pReq);
int32_t tDeserializeSDropFuncReq(void* buf, int32_t bufLen, SDropFuncReq* pReq);

typedef struct {
  int32_t numOfFuncs;
  bool    ignoreCodeComment;
  SArray* pFuncNames;
} SRetrieveFuncReq;

int32_t tSerializeSRetrieveFuncReq(void* buf, int32_t bufLen, SRetrieveFuncReq* pReq);
int32_t tDeserializeSRetrieveFuncReq(void* buf, int32_t bufLen, SRetrieveFuncReq* pReq);
void    tFreeSRetrieveFuncReq(SRetrieveFuncReq* pReq);

typedef struct {
  char    name[TSDB_FUNC_NAME_LEN];
  int8_t  funcType;
  int8_t  scriptType;
  int8_t  outputType;
  int32_t outputLen;
  int32_t bufSize;
  int64_t signature;
  int32_t commentSize;
  int32_t codeSize;
  char*   pComment;
  char*   pCode;
} SFuncInfo;

typedef struct {
  int32_t funcVersion;
  int64_t funcCreatedTime;
} SFuncExtraInfo;

typedef struct {
  int32_t numOfFuncs;
  SArray* pFuncInfos;
  SArray* pFuncExtraInfos;
} SRetrieveFuncRsp;

int32_t tSerializeSRetrieveFuncRsp(void* buf, int32_t bufLen, SRetrieveFuncRsp* pRsp);
int32_t tDeserializeSRetrieveFuncRsp(void* buf, int32_t bufLen, SRetrieveFuncRsp* pRsp);
void    tFreeSFuncInfo(SFuncInfo* pInfo);
void    tFreeSRetrieveFuncRsp(SRetrieveFuncRsp* pRsp);

typedef struct {
  int32_t       statusInterval;
  int64_t       checkTime;                  // 1970-01-01 00:00:00.000
  char          timezone[TD_TIMEZONE_LEN];  // tsTimezone
  char          locale[TD_LOCALE_LEN];      // tsLocale
  char          charset[TD_LOCALE_LEN];     // tsCharset
  int8_t        ttlChangeOnWrite;
  int8_t        enableWhiteList;
  int8_t        encryptionKeyStat;
  uint32_t      encryptionKeyChksum;
  SMonitorParas monitorParas;
} SClusterCfg;

typedef struct {
  int32_t openVnodes;
  int32_t dropVnodes;
  int32_t totalVnodes;
  int32_t masterNum;
  int64_t numOfSelectReqs;
  int64_t numOfInsertReqs;
  int64_t numOfInsertSuccessReqs;
  int64_t numOfBatchInsertReqs;
  int64_t numOfBatchInsertSuccessReqs;
  int64_t errors;
} SVnodesStat;

typedef struct {
  int32_t vgId;
  int8_t  syncState;
  int8_t  syncRestore;
  int64_t syncTerm;
  int64_t roleTimeMs;
  int64_t startTimeMs;
  int8_t  syncCanRead;
  int64_t cacheUsage;
  int64_t numOfTables;
  int64_t numOfTimeSeries;
  int64_t totalStorage;
  int64_t compStorage;
  int64_t pointsWritten;
  int64_t numOfSelectReqs;
  int64_t numOfInsertReqs;
  int64_t numOfInsertSuccessReqs;
  int64_t numOfBatchInsertReqs;
  int64_t numOfBatchInsertSuccessReqs;
  int32_t numOfCachedTables;
  int32_t learnerProgress;  // use one reservered
  int64_t syncAppliedIndex;
  int64_t syncCommitIndex;
  int64_t bufferSegmentUsed;
  int64_t bufferSegmentSize;
} SVnodeLoad;

typedef struct {
  int32_t     vgId;
  int64_t     numOfTables;
  int64_t     memSize;
  int64_t     l1Size;
  int64_t     l2Size;
  int64_t     l3Size;
  int64_t     cacheSize;
  int64_t     walSize;
  int64_t     metaSize;
  int64_t     rawDataSize;
  int64_t     s3Size;
  const char* dbname;
} SDbSizeStatisInfo;

typedef struct {
  int32_t vgId;
  int64_t nTimeSeries;
} SVnodeLoadLite;

typedef struct {
  int8_t  syncState;
  int64_t syncTerm;
  int8_t  syncRestore;
  int64_t roleTimeMs;
} SMnodeLoad;

typedef struct {
  int32_t dnodeId;
  int64_t numOfProcessedQuery;
  int64_t numOfProcessedCQuery;
  int64_t numOfProcessedFetch;
  int64_t numOfProcessedDrop;
  int64_t numOfProcessedNotify;
  int64_t numOfProcessedHb;
  int64_t numOfProcessedDelete;
  int64_t cacheDataSize;
  int64_t numOfQueryInQueue;
  int64_t numOfFetchInQueue;
  int64_t timeInQueryQueue;
  int64_t timeInFetchQueue;
} SQnodeLoad;

typedef struct {
  int32_t     sver;      // software version
  int64_t     dnodeVer;  // dnode table version in sdb
  int32_t     dnodeId;
  int64_t     clusterId;
  int64_t     rebootTime;
  int64_t     updateTime;
  float       numOfCores;
  int32_t     numOfSupportVnodes;
  int32_t     numOfDiskCfg;
  int64_t     memTotal;
  int64_t     memAvail;
  char        dnodeEp[TSDB_EP_LEN];
  char        machineId[TSDB_MACHINE_ID_LEN + 1];
  SMnodeLoad  mload;
  SQnodeLoad  qload;
  SClusterCfg clusterCfg;
  SArray*     pVloads;  // array of SVnodeLoad
  int32_t     statusSeq;
  int64_t     ipWhiteVer;
  int64_t     analVer;
  int64_t     timestamp;
} SStatusReq;

int32_t tSerializeSStatusReq(void* buf, int32_t bufLen, SStatusReq* pReq);
int32_t tDeserializeSStatusReq(void* buf, int32_t bufLen, SStatusReq* pReq);
void    tFreeSStatusReq(SStatusReq* pReq);

typedef struct {
  int32_t forceReadConfig;
  int32_t cver;
  SArray* array;
} SConfigReq;

int32_t tSerializeSConfigReq(void* buf, int32_t bufLen, SConfigReq* pReq);
int32_t tDeserializeSConfigReq(void* buf, int32_t bufLen, SConfigReq* pReq);
void    tFreeSConfigReq(SConfigReq* pReq);

typedef struct {
  int32_t dnodeId;
  char    machineId[TSDB_MACHINE_ID_LEN + 1];
} SDnodeInfoReq;

int32_t tSerializeSDnodeInfoReq(void* buf, int32_t bufLen, SDnodeInfoReq* pReq);
int32_t tDeserializeSDnodeInfoReq(void* buf, int32_t bufLen, SDnodeInfoReq* pReq);

typedef enum {
  MONITOR_TYPE_COUNTER = 0,
  MONITOR_TYPE_SLOW_LOG = 1,
} MONITOR_TYPE;

typedef struct {
  int32_t      contLen;
  char*        pCont;
  MONITOR_TYPE type;
} SStatisReq;

int32_t tSerializeSStatisReq(void* buf, int32_t bufLen, SStatisReq* pReq);
int32_t tDeserializeSStatisReq(void* buf, int32_t bufLen, SStatisReq* pReq);
void    tFreeSStatisReq(SStatisReq* pReq);

typedef struct {
  char    db[TSDB_DB_FNAME_LEN];
  char    table[TSDB_TABLE_NAME_LEN];
  char    operation[AUDIT_OPERATION_LEN];
  int32_t sqlLen;
  char*   pSql;
} SAuditReq;
int32_t tSerializeSAuditReq(void* buf, int32_t bufLen, SAuditReq* pReq);
int32_t tDeserializeSAuditReq(void* buf, int32_t bufLen, SAuditReq* pReq);
void    tFreeSAuditReq(SAuditReq* pReq);

typedef struct {
  int32_t dnodeId;
  int64_t clusterId;
  SArray* pVloads;
} SNotifyReq;

int32_t tSerializeSNotifyReq(void* buf, int32_t bufLen, SNotifyReq* pReq);
int32_t tDeserializeSNotifyReq(void* buf, int32_t bufLen, SNotifyReq* pReq);
void    tFreeSNotifyReq(SNotifyReq* pReq);

typedef struct {
  int32_t dnodeId;
  int64_t clusterId;
} SDnodeCfg;

typedef struct {
  int32_t id;
  int8_t  isMnode;
  SEp     ep;
} SDnodeEp;

typedef struct {
  int32_t id;
  int8_t  isMnode;
  int8_t  offlineReason;
  SEp     ep;
  char    active[TSDB_ACTIVE_KEY_LEN];
  char    connActive[TSDB_CONN_ACTIVE_KEY_LEN];
} SDnodeInfo;

typedef struct {
  int64_t   dnodeVer;
  SDnodeCfg dnodeCfg;
  SArray*   pDnodeEps;  // Array of SDnodeEp
  int32_t   statusSeq;
  int64_t   ipWhiteVer;
  int64_t   analVer;
} SStatusRsp;

int32_t tSerializeSStatusRsp(void* buf, int32_t bufLen, SStatusRsp* pRsp);
int32_t tDeserializeSStatusRsp(void* buf, int32_t bufLen, SStatusRsp* pRsp);
void    tFreeSStatusRsp(SStatusRsp* pRsp);

typedef struct {
  int32_t forceReadConfig;
  int32_t isConifgVerified;
  int32_t isVersionVerified;
  int32_t cver;
  SArray* array;
} SConfigRsp;

int32_t tSerializeSConfigRsp(void* buf, int32_t bufLen, SConfigRsp* pRsp);
int32_t tDeserializeSConfigRsp(void* buf, int32_t bufLen, SConfigRsp* pRsp);
void    tFreeSConfigRsp(SConfigRsp* pRsp);

typedef struct {
  int32_t reserved;
} SMTimerReq;

int32_t tSerializeSMTimerMsg(void* buf, int32_t bufLen, SMTimerReq* pReq);
// int32_t tDeserializeSMTimerMsg(void* buf, int32_t bufLen, SMTimerReq* pReq);

typedef struct SOrphanTask {
  int64_t streamId;
  int32_t taskId;
  int32_t nodeId;
} SOrphanTask;

typedef struct SMStreamDropOrphanMsg {
  SArray* pList;  // SArray<SOrphanTask>
} SMStreamDropOrphanMsg;

int32_t tSerializeDropOrphanTaskMsg(void* buf, int32_t bufLen, SMStreamDropOrphanMsg* pMsg);
int32_t tDeserializeDropOrphanTaskMsg(void* buf, int32_t bufLen, SMStreamDropOrphanMsg* pMsg);
void    tDestroyDropOrphanTaskMsg(SMStreamDropOrphanMsg* pMsg);

typedef struct {
  int32_t  id;
  uint16_t port;                 // node sync Port
  char     fqdn[TSDB_FQDN_LEN];  // node FQDN
} SReplica;

typedef struct {
  int32_t  vgId;
  char     db[TSDB_DB_FNAME_LEN];
  int64_t  dbUid;
  int32_t  vgVersion;
  int32_t  numOfStables;
  int32_t  buffer;
  int32_t  pageSize;
  int32_t  pages;
  int32_t  cacheLastSize;
  int32_t  daysPerFile;
  int32_t  daysToKeep0;
  int32_t  daysToKeep1;
  int32_t  daysToKeep2;
  int32_t  keepTimeOffset;
  int32_t  minRows;
  int32_t  maxRows;
  int32_t  walFsyncPeriod;
  uint32_t hashBegin;
  uint32_t hashEnd;
  int8_t   hashMethod;
  int8_t   walLevel;
  int8_t   precision;
  int8_t   compression;
  int8_t   strict;
  int8_t   cacheLast;
  int8_t   isTsma;
  int8_t   replica;
  int8_t   selfIndex;
  SReplica replicas[TSDB_MAX_REPLICA];
  int32_t  numOfRetensions;
  SArray*  pRetensions;  // SRetention
  void*    pTsma;
  int32_t  walRetentionPeriod;
  int64_t  walRetentionSize;
  int32_t  walRollPeriod;
  int64_t  walSegmentSize;
  int16_t  sstTrigger;
  int16_t  hashPrefix;
  int16_t  hashSuffix;
  int32_t  tsdbPageSize;
  int32_t  s3ChunkSize;
  int32_t  s3KeepLocal;
  int8_t   s3Compact;
  int64_t  reserved[6];
  int8_t   learnerReplica;
  int8_t   learnerSelfIndex;
  SReplica learnerReplicas[TSDB_MAX_LEARNER_REPLICA];
  int32_t  changeVersion;
  int8_t   encryptAlgorithm;
} SCreateVnodeReq;

int32_t tSerializeSCreateVnodeReq(void* buf, int32_t bufLen, SCreateVnodeReq* pReq);
int32_t tDeserializeSCreateVnodeReq(void* buf, int32_t bufLen, SCreateVnodeReq* pReq);
int32_t tFreeSCreateVnodeReq(SCreateVnodeReq* pReq);

typedef struct {
  int32_t compactId;
  int32_t vgId;
  int32_t dnodeId;
} SQueryCompactProgressReq;

int32_t tSerializeSQueryCompactProgressReq(void* buf, int32_t bufLen, SQueryCompactProgressReq* pReq);
int32_t tDeserializeSQueryCompactProgressReq(void* buf, int32_t bufLen, SQueryCompactProgressReq* pReq);

typedef struct {
  int32_t compactId;
  int32_t vgId;
  int32_t dnodeId;
  int32_t numberFileset;
  int32_t finished;
  int32_t progress;
  int64_t remainingTime;
} SQueryCompactProgressRsp;

int32_t tSerializeSQueryCompactProgressRsp(void* buf, int32_t bufLen, SQueryCompactProgressRsp* pReq);
int32_t tDeserializeSQueryCompactProgressRsp(void* buf, int32_t bufLen, SQueryCompactProgressRsp* pReq);

typedef struct {
  int32_t vgId;
  int32_t dnodeId;
  int64_t dbUid;
  char    db[TSDB_DB_FNAME_LEN];
  int64_t reserved[8];
} SDropVnodeReq;

int32_t tSerializeSDropVnodeReq(void* buf, int32_t bufLen, SDropVnodeReq* pReq);
int32_t tDeserializeSDropVnodeReq(void* buf, int32_t bufLen, SDropVnodeReq* pReq);

typedef struct {
  char    colName[TSDB_COL_NAME_LEN];
  char    stb[TSDB_TABLE_FNAME_LEN];
  int64_t stbUid;
  int64_t dbUid;
  int64_t reserved[8];
} SDropIndexReq;

int32_t tSerializeSDropIdxReq(void* buf, int32_t bufLen, SDropIndexReq* pReq);
int32_t tDeserializeSDropIdxReq(void* buf, int32_t bufLen, SDropIndexReq* pReq);

typedef struct {
  int64_t     dbUid;
  char        db[TSDB_DB_FNAME_LEN];
  int64_t     compactStartTime;
  STimeWindow tw;
  int32_t     compactId;
  int8_t      metaOnly;
} SCompactVnodeReq;

int32_t tSerializeSCompactVnodeReq(void* buf, int32_t bufLen, SCompactVnodeReq* pReq);
int32_t tDeserializeSCompactVnodeReq(void* buf, int32_t bufLen, SCompactVnodeReq* pReq);

typedef struct {
  int32_t compactId;
  int32_t vgId;
  int32_t dnodeId;
} SVKillCompactReq;

int32_t tSerializeSVKillCompactReq(void* buf, int32_t bufLen, SVKillCompactReq* pReq);
int32_t tDeserializeSVKillCompactReq(void* buf, int32_t bufLen, SVKillCompactReq* pReq);

typedef struct {
  int32_t vgVersion;
  int32_t buffer;
  int32_t pageSize;
  int32_t pages;
  int32_t cacheLastSize;
  int32_t daysPerFile;
  int32_t daysToKeep0;
  int32_t daysToKeep1;
  int32_t daysToKeep2;
  int32_t keepTimeOffset;
  int32_t walFsyncPeriod;
  int8_t  walLevel;
  int8_t  strict;
  int8_t  cacheLast;
  int64_t reserved[7];
  // 1st modification
  int16_t sttTrigger;
  int32_t minRows;
  // 2nd modification
  int32_t walRetentionPeriod;
  int32_t walRetentionSize;
  int32_t s3KeepLocal;
  int8_t  s3Compact;
} SAlterVnodeConfigReq;

int32_t tSerializeSAlterVnodeConfigReq(void* buf, int32_t bufLen, SAlterVnodeConfigReq* pReq);
int32_t tDeserializeSAlterVnodeConfigReq(void* buf, int32_t bufLen, SAlterVnodeConfigReq* pReq);

typedef struct {
  int32_t  vgId;
  int8_t   strict;
  int8_t   selfIndex;
  int8_t   replica;
  SReplica replicas[TSDB_MAX_REPLICA];
  int64_t  reserved[8];
  int8_t   learnerSelfIndex;
  int8_t   learnerReplica;
  SReplica learnerReplicas[TSDB_MAX_LEARNER_REPLICA];
  int32_t  changeVersion;
} SAlterVnodeReplicaReq, SAlterVnodeTypeReq, SCheckLearnCatchupReq;

int32_t tSerializeSAlterVnodeReplicaReq(void* buf, int32_t bufLen, SAlterVnodeReplicaReq* pReq);
int32_t tDeserializeSAlterVnodeReplicaReq(void* buf, int32_t bufLen, SAlterVnodeReplicaReq* pReq);

typedef struct {
  int32_t vgId;
  int8_t  disable;
} SDisableVnodeWriteReq;

int32_t tSerializeSDisableVnodeWriteReq(void* buf, int32_t bufLen, SDisableVnodeWriteReq* pReq);
int32_t tDeserializeSDisableVnodeWriteReq(void* buf, int32_t bufLen, SDisableVnodeWriteReq* pReq);

typedef struct {
  int32_t  srcVgId;
  int32_t  dstVgId;
  uint32_t hashBegin;
  uint32_t hashEnd;
  int32_t  changeVersion;
  int32_t  reserved;
} SAlterVnodeHashRangeReq;

int32_t tSerializeSAlterVnodeHashRangeReq(void* buf, int32_t bufLen, SAlterVnodeHashRangeReq* pReq);
int32_t tDeserializeSAlterVnodeHashRangeReq(void* buf, int32_t bufLen, SAlterVnodeHashRangeReq* pReq);

#define REQ_OPT_TBNAME 0x0
#define REQ_OPT_TBUID  0x01
typedef struct {
  SMsgHead header;
  char     dbFName[TSDB_DB_FNAME_LEN];
  char     tbName[TSDB_TABLE_NAME_LEN];
  uint8_t  option;
  uint8_t  autoCreateCtb;
} STableInfoReq;

int32_t tSerializeSTableInfoReq(void* buf, int32_t bufLen, STableInfoReq* pReq);
int32_t tDeserializeSTableInfoReq(void* buf, int32_t bufLen, STableInfoReq* pReq);

typedef struct {
  int8_t  metaClone;  // create local clone of the cached table meta
  int32_t numOfVgroups;
  int32_t numOfTables;
  int32_t numOfUdfs;
  char    tableNames[];
} SMultiTableInfoReq;

// todo refactor
typedef struct SVgroupInfo {
  int32_t  vgId;
  uint32_t hashBegin;
  uint32_t hashEnd;
  SEpSet   epSet;
  union {
    int32_t numOfTable;  // unit is TSDB_TABLE_NUM_UNIT
    int32_t taskId;      // used in stream
  };
} SVgroupInfo;

typedef struct {
  int32_t     numOfVgroups;
  SVgroupInfo vgroups[];
} SVgroupsInfo;

typedef struct {
  STableMetaRsp* pMeta;
} SMAlterStbRsp;

int32_t tEncodeSMAlterStbRsp(SEncoder* pEncoder, const SMAlterStbRsp* pRsp);
int32_t tDecodeSMAlterStbRsp(SDecoder* pDecoder, SMAlterStbRsp* pRsp);
void    tFreeSMAlterStbRsp(SMAlterStbRsp* pRsp);

int32_t tSerializeSTableMetaRsp(void* buf, int32_t bufLen, STableMetaRsp* pRsp);
int32_t tDeserializeSTableMetaRsp(void* buf, int32_t bufLen, STableMetaRsp* pRsp);
void    tFreeSTableMetaRsp(void* pRsp);
void    tFreeSTableIndexRsp(void* info);

typedef struct {
  SArray* pMetaRsp;   // Array of STableMetaRsp
  SArray* pIndexRsp;  // Array of STableIndexRsp;
} SSTbHbRsp;

int32_t tSerializeSSTbHbRsp(void* buf, int32_t bufLen, SSTbHbRsp* pRsp);
int32_t tDeserializeSSTbHbRsp(void* buf, int32_t bufLen, SSTbHbRsp* pRsp);
void    tFreeSSTbHbRsp(SSTbHbRsp* pRsp);

typedef struct {
  SArray* pViewRsp;  // Array of SViewMetaRsp*;
} SViewHbRsp;

int32_t tSerializeSViewHbRsp(void* buf, int32_t bufLen, SViewHbRsp* pRsp);
int32_t tDeserializeSViewHbRsp(void* buf, int32_t bufLen, SViewHbRsp* pRsp);
void    tFreeSViewHbRsp(SViewHbRsp* pRsp);

typedef struct {
  int32_t numOfTables;
  int32_t numOfVgroup;
  int32_t numOfUdf;
  int32_t contLen;
  int8_t  compressed;  // denote if compressed or not
  int32_t rawLen;      // size before compress
  uint8_t metaClone;   // make meta clone after retrieve meta from mnode
  char    meta[];
} SMultiTableMeta;

typedef struct {
  int32_t dataLen;
  char    name[TSDB_TABLE_FNAME_LEN];
  char*   data;
} STagData;

typedef struct {
  int32_t  opType;
  uint32_t valLen;
  char*    val;
} SShowVariablesReq;

int32_t tSerializeSShowVariablesReq(void* buf, int32_t bufLen, SShowVariablesReq* pReq);
int32_t tDeserializeSShowVariablesReq(void* buf, int32_t bufLen, SShowVariablesReq* pReq);
void    tFreeSShowVariablesReq(SShowVariablesReq* pReq);

typedef struct {
  char name[TSDB_CONFIG_OPTION_LEN + 1];
  char value[TSDB_CONFIG_PATH_LEN + 1];
  char scope[TSDB_CONFIG_SCOPE_LEN + 1];
  char category[TSDB_CONFIG_CATEGORY_LEN + 1];
  char info[TSDB_CONFIG_INFO_LEN + 1];
} SVariablesInfo;

typedef struct {
  SArray* variables;  // SArray<SVariablesInfo>
} SShowVariablesRsp;

int32_t tSerializeSShowVariablesRsp(void* buf, int32_t bufLen, SShowVariablesRsp* pReq);
int32_t tDeserializeSShowVariablesRsp(void* buf, int32_t bufLen, SShowVariablesRsp* pReq);

void tFreeSShowVariablesRsp(SShowVariablesRsp* pRsp);

/*
 * sql: show tables like '%a_%'
 * payload is the query condition, e.g., '%a_%'
 * payloadLen is the length of payload
 */
typedef struct {
  int32_t type;
  char    db[TSDB_DB_FNAME_LEN];
  int32_t payloadLen;
  char*   payload;
} SShowReq;

int32_t tSerializeSShowReq(void* buf, int32_t bufLen, SShowReq* pReq);
// int32_t tDeserializeSShowReq(void* buf, int32_t bufLen, SShowReq* pReq);
void tFreeSShowReq(SShowReq* pReq);

typedef struct {
  int64_t       showId;
  STableMetaRsp tableMeta;
} SShowRsp, SVShowTablesRsp;

// int32_t tSerializeSShowRsp(void* buf, int32_t bufLen, SShowRsp* pRsp);
// int32_t tDeserializeSShowRsp(void* buf, int32_t bufLen, SShowRsp* pRsp);
// void    tFreeSShowRsp(SShowRsp* pRsp);

typedef struct {
  char    db[TSDB_DB_FNAME_LEN];
  char    tb[TSDB_TABLE_NAME_LEN];
  char    user[TSDB_USER_LEN];
  char    filterTb[TSDB_TABLE_NAME_LEN];  // for ins_columns
  int64_t showId;
  int64_t compactId;  // for compact
  bool    withFull;   // for show users full
} SRetrieveTableReq;

typedef struct SSysTableSchema {
  int8_t   type;
  col_id_t colId;
  int32_t  bytes;
} SSysTableSchema;

int32_t tSerializeSRetrieveTableReq(void* buf, int32_t bufLen, SRetrieveTableReq* pReq);
int32_t tDeserializeSRetrieveTableReq(void* buf, int32_t bufLen, SRetrieveTableReq* pReq);

#define RETRIEVE_TABLE_RSP_VERSION         0
#define RETRIEVE_TABLE_RSP_TMQ_VERSION     1
#define RETRIEVE_TABLE_RSP_TMQ_RAW_VERSION 2

typedef struct {
  int64_t useconds;
  int8_t  completed;  // all results are returned to client
  int8_t  precision;
  int8_t  compressed;
  int8_t  streamBlockType;
  int32_t payloadLen;
  int32_t compLen;
  int32_t numOfBlocks;
  int64_t numOfRows;  // from int32_t change to int64_t
  int64_t numOfCols;
  int64_t skey;
  int64_t ekey;
  int64_t version;                         // for stream
  TSKEY   watermark;                       // for stream
  char    parTbName[TSDB_TABLE_NAME_LEN];  // for stream
  char    data[];
} SRetrieveTableRsp;

#define PAYLOAD_PREFIX_LEN ((sizeof(int32_t)) << 1)

#define SET_PAYLOAD_LEN(_p, _compLen, _fullLen) \
  do {                                          \
    ((int32_t*)(_p))[0] = (_compLen);           \
    ((int32_t*)(_p))[1] = (_fullLen);           \
  } while (0);

typedef struct {
  int64_t version;
  int64_t numOfRows;
  int8_t  compressed;
  int8_t  precision;
  char    data[];
} SRetrieveTableRspForTmq;

typedef struct {
  int64_t handle;
  int64_t useconds;
  int8_t  completed;  // all results are returned to client
  int8_t  precision;
  int8_t  compressed;
  int32_t compLen;
  int32_t numOfRows;
  int32_t fullLen;
  char    data[];
} SRetrieveMetaTableRsp;

typedef struct SExplainExecInfo {
  double   startupCost;
  double   totalCost;
  uint64_t numOfRows;
  uint32_t verboseLen;
  void*    verboseInfo;
} SExplainExecInfo;

typedef struct {
  int32_t           numOfPlans;
  SExplainExecInfo* subplanInfo;
} SExplainRsp;

typedef struct {
  SExplainRsp rsp;
  uint64_t    qId;
  uint64_t    cId;
  uint64_t    tId;
  int64_t     rId;
  int32_t     eId;
} SExplainLocalRsp;

typedef struct STableScanAnalyzeInfo {
  uint64_t totalRows;
  uint64_t totalCheckedRows;
  uint32_t totalBlocks;
  uint32_t loadBlocks;
  uint32_t loadBlockStatis;
  uint32_t skipBlocks;
  uint32_t filterOutBlocks;
  double   elapsedTime;
  double   filterTime;
} STableScanAnalyzeInfo;

int32_t tSerializeSExplainRsp(void* buf, int32_t bufLen, SExplainRsp* pRsp);
int32_t tDeserializeSExplainRsp(void* buf, int32_t bufLen, SExplainRsp* pRsp);
void    tFreeSExplainRsp(SExplainRsp* pRsp);

typedef struct {
  char    config[TSDB_DNODE_CONFIG_LEN];
  char    value[TSDB_CLUSTER_VALUE_LEN];
  int32_t sqlLen;
  char*   sql;
} SMCfgClusterReq;

int32_t tSerializeSMCfgClusterReq(void* buf, int32_t bufLen, SMCfgClusterReq* pReq);
int32_t tDeserializeSMCfgClusterReq(void* buf, int32_t bufLen, SMCfgClusterReq* pReq);
void    tFreeSMCfgClusterReq(SMCfgClusterReq* pReq);

typedef struct {
  char    fqdn[TSDB_FQDN_LEN];  // end point, hostname:port
  int32_t port;
  int32_t sqlLen;
  char*   sql;
} SCreateDnodeReq;

int32_t tSerializeSCreateDnodeReq(void* buf, int32_t bufLen, SCreateDnodeReq* pReq);
int32_t tDeserializeSCreateDnodeReq(void* buf, int32_t bufLen, SCreateDnodeReq* pReq);
void    tFreeSCreateDnodeReq(SCreateDnodeReq* pReq);

typedef struct {
  int32_t dnodeId;
  char    fqdn[TSDB_FQDN_LEN];
  int32_t port;
  int8_t  force;
  int8_t  unsafe;
  int32_t sqlLen;
  char*   sql;
} SDropDnodeReq;

int32_t tSerializeSDropDnodeReq(void* buf, int32_t bufLen, SDropDnodeReq* pReq);
int32_t tDeserializeSDropDnodeReq(void* buf, int32_t bufLen, SDropDnodeReq* pReq);
void    tFreeSDropDnodeReq(SDropDnodeReq* pReq);

enum {
  RESTORE_TYPE__ALL = 1,
  RESTORE_TYPE__MNODE,
  RESTORE_TYPE__VNODE,
  RESTORE_TYPE__QNODE,
};

typedef struct {
  int32_t dnodeId;
  int8_t  restoreType;
  int32_t sqlLen;
  char*   sql;
} SRestoreDnodeReq;

int32_t tSerializeSRestoreDnodeReq(void* buf, int32_t bufLen, SRestoreDnodeReq* pReq);
int32_t tDeserializeSRestoreDnodeReq(void* buf, int32_t bufLen, SRestoreDnodeReq* pReq);
void    tFreeSRestoreDnodeReq(SRestoreDnodeReq* pReq);

typedef struct {
  int32_t dnodeId;
  char    config[TSDB_DNODE_CONFIG_LEN];
  char    value[TSDB_DNODE_VALUE_LEN];
  int32_t sqlLen;
  char*   sql;
} SMCfgDnodeReq;

int32_t tSerializeSMCfgDnodeReq(void* buf, int32_t bufLen, SMCfgDnodeReq* pReq);
int32_t tDeserializeSMCfgDnodeReq(void* buf, int32_t bufLen, SMCfgDnodeReq* pReq);
void    tFreeSMCfgDnodeReq(SMCfgDnodeReq* pReq);

typedef struct {
  char    config[TSDB_DNODE_CONFIG_LEN];
  char    value[TSDB_DNODE_VALUE_LEN];
  int32_t version;
} SDCfgDnodeReq;

int32_t tSerializeSDCfgDnodeReq(void* buf, int32_t bufLen, SDCfgDnodeReq* pReq);
int32_t tDeserializeSDCfgDnodeReq(void* buf, int32_t bufLen, SDCfgDnodeReq* pReq);

typedef struct {
  int32_t dnodeId;
  int32_t sqlLen;
  char*   sql;
} SMCreateMnodeReq, SMDropMnodeReq, SDDropMnodeReq, SMCreateQnodeReq, SMDropQnodeReq, SDCreateQnodeReq, SDDropQnodeReq,
    SMCreateSnodeReq, SMDropSnodeReq,     SDDropSnodeReq;


int32_t tSerializeSCreateDropMQSNodeReq(void* buf, int32_t bufLen, SMCreateQnodeReq* pReq);
int32_t tDeserializeSCreateDropMQSNodeReq(void* buf, int32_t bufLen, SMCreateQnodeReq* pReq);


typedef struct {
  int32_t nodeId;
  SEpSet  epSet;
} SNodeEpSet;


typedef struct {
  int32_t    snodeId;
  SNodeEpSet leaders[2];
  SNodeEpSet replica;
  int32_t    sqlLen;
  char*      sql;
} SDCreateSnodeReq;

int32_t tSerializeSDCreateSNodeReq(void *buf, int32_t bufLen, SDCreateSnodeReq *pReq);
int32_t tDeserializeSDCreateSNodeReq(void *buf, int32_t bufLen, SDCreateSnodeReq *pReq);
void tFreeSDCreateSnodeReq(SDCreateSnodeReq *pReq);


void    tFreeSMCreateQnodeReq(SMCreateQnodeReq* pReq);
void    tFreeSDDropQnodeReq(SDDropQnodeReq* pReq);
typedef struct {
  int8_t   replica;
  SReplica replicas[TSDB_MAX_REPLICA];
  int8_t   learnerReplica;
  SReplica learnerReplicas[TSDB_MAX_LEARNER_REPLICA];
  int64_t  lastIndex;
} SDCreateMnodeReq, SDAlterMnodeReq, SDAlterMnodeTypeReq;

int32_t tSerializeSDCreateMnodeReq(void* buf, int32_t bufLen, SDCreateMnodeReq* pReq);
int32_t tDeserializeSDCreateMnodeReq(void* buf, int32_t bufLen, SDCreateMnodeReq* pReq);

typedef struct {
  int32_t urlLen;
  int32_t sqlLen;
  char*   url;
  char*   sql;
} SMCreateAnodeReq;

int32_t tSerializeSMCreateAnodeReq(void* buf, int32_t bufLen, SMCreateAnodeReq* pReq);
int32_t tDeserializeSMCreateAnodeReq(void* buf, int32_t bufLen, SMCreateAnodeReq* pReq);
void    tFreeSMCreateAnodeReq(SMCreateAnodeReq* pReq);

typedef struct {
  int32_t anodeId;
  int32_t sqlLen;
  char*   sql;
} SMDropAnodeReq, SMUpdateAnodeReq;

int32_t tSerializeSMDropAnodeReq(void* buf, int32_t bufLen, SMDropAnodeReq* pReq);
int32_t tDeserializeSMDropAnodeReq(void* buf, int32_t bufLen, SMDropAnodeReq* pReq);
void    tFreeSMDropAnodeReq(SMDropAnodeReq* pReq);
int32_t tSerializeSMUpdateAnodeReq(void* buf, int32_t bufLen, SMUpdateAnodeReq* pReq);
int32_t tDeserializeSMUpdateAnodeReq(void* buf, int32_t bufLen, SMUpdateAnodeReq* pReq);
void    tFreeSMUpdateAnodeReq(SMUpdateAnodeReq* pReq);

typedef struct {
  int32_t vgId;
  int32_t hbSeq;
} SVArbHbReqMember;

typedef struct {
  int32_t dnodeId;
  char*   arbToken;
  int64_t arbTerm;
  SArray* hbMembers;  // SVArbHbReqMember
} SVArbHeartBeatReq;

int32_t tSerializeSVArbHeartBeatReq(void* buf, int32_t bufLen, SVArbHeartBeatReq* pReq);
int32_t tDeserializeSVArbHeartBeatReq(void* buf, int32_t bufLen, SVArbHeartBeatReq* pReq);
void    tFreeSVArbHeartBeatReq(SVArbHeartBeatReq* pReq);

typedef struct {
  int32_t vgId;
  char    memberToken[TSDB_ARB_TOKEN_SIZE];
  int32_t hbSeq;
} SVArbHbRspMember;

typedef struct {
  char    arbToken[TSDB_ARB_TOKEN_SIZE];
  int32_t dnodeId;
  SArray* hbMembers;  // SVArbHbRspMember
} SVArbHeartBeatRsp;

int32_t tSerializeSVArbHeartBeatRsp(void* buf, int32_t bufLen, SVArbHeartBeatRsp* pRsp);
int32_t tDeserializeSVArbHeartBeatRsp(void* buf, int32_t bufLen, SVArbHeartBeatRsp* pRsp);
void    tFreeSVArbHeartBeatRsp(SVArbHeartBeatRsp* pRsp);

typedef struct {
  char*   arbToken;
  int64_t arbTerm;
  char*   member0Token;
  char*   member1Token;
} SVArbCheckSyncReq;

int32_t tSerializeSVArbCheckSyncReq(void* buf, int32_t bufLen, SVArbCheckSyncReq* pReq);
int32_t tDeserializeSVArbCheckSyncReq(void* buf, int32_t bufLen, SVArbCheckSyncReq* pReq);
void    tFreeSVArbCheckSyncReq(SVArbCheckSyncReq* pRsp);

typedef struct {
  char*   arbToken;
  char*   member0Token;
  char*   member1Token;
  int32_t vgId;
  int32_t errCode;
} SVArbCheckSyncRsp;

int32_t tSerializeSVArbCheckSyncRsp(void* buf, int32_t bufLen, SVArbCheckSyncRsp* pRsp);
int32_t tDeserializeSVArbCheckSyncRsp(void* buf, int32_t bufLen, SVArbCheckSyncRsp* pRsp);
void    tFreeSVArbCheckSyncRsp(SVArbCheckSyncRsp* pRsp);

typedef struct {
  char*   arbToken;
  int64_t arbTerm;
  char*   memberToken;
  int8_t  force;
} SVArbSetAssignedLeaderReq;

int32_t tSerializeSVArbSetAssignedLeaderReq(void* buf, int32_t bufLen, SVArbSetAssignedLeaderReq* pReq);
int32_t tDeserializeSVArbSetAssignedLeaderReq(void* buf, int32_t bufLen, SVArbSetAssignedLeaderReq* pReq);
void    tFreeSVArbSetAssignedLeaderReq(SVArbSetAssignedLeaderReq* pReq);

typedef struct {
  char*   arbToken;
  char*   memberToken;
  int32_t vgId;
} SVArbSetAssignedLeaderRsp;

int32_t tSerializeSVArbSetAssignedLeaderRsp(void* buf, int32_t bufLen, SVArbSetAssignedLeaderRsp* pRsp);
int32_t tDeserializeSVArbSetAssignedLeaderRsp(void* buf, int32_t bufLen, SVArbSetAssignedLeaderRsp* pRsp);
void    tFreeSVArbSetAssignedLeaderRsp(SVArbSetAssignedLeaderRsp* pRsp);

typedef struct {
  int32_t dnodeId;
  char*   token;
} SMArbUpdateGroupMember;

typedef struct {
  int32_t dnodeId;
  char*   token;
  int8_t  acked;
} SMArbUpdateGroupAssigned;

typedef struct {
  int32_t                  vgId;
  int64_t                  dbUid;
  SMArbUpdateGroupMember   members[2];
  int8_t                   isSync;
  int8_t                   assignedAcked;
  SMArbUpdateGroupAssigned assignedLeader;
  int64_t                  version;
  int32_t                  code;
  int64_t                  updateTimeMs;
} SMArbUpdateGroup;

typedef struct {
  SArray* updateArray;  // SMArbUpdateGroup
} SMArbUpdateGroupBatchReq;

int32_t tSerializeSMArbUpdateGroupBatchReq(void* buf, int32_t bufLen, SMArbUpdateGroupBatchReq* pReq);
int32_t tDeserializeSMArbUpdateGroupBatchReq(void* buf, int32_t bufLen, SMArbUpdateGroupBatchReq* pReq);
void    tFreeSMArbUpdateGroupBatchReq(SMArbUpdateGroupBatchReq* pReq);

typedef struct {
  char queryStrId[TSDB_QUERY_ID_LEN];
} SKillQueryReq;

int32_t tSerializeSKillQueryReq(void* buf, int32_t bufLen, SKillQueryReq* pReq);
int32_t tDeserializeSKillQueryReq(void* buf, int32_t bufLen, SKillQueryReq* pReq);

typedef struct {
  uint32_t connId;
} SKillConnReq;

int32_t tSerializeSKillConnReq(void* buf, int32_t bufLen, SKillConnReq* pReq);
int32_t tDeserializeSKillConnReq(void* buf, int32_t bufLen, SKillConnReq* pReq);

typedef struct {
  int32_t transId;
} SKillTransReq;

int32_t tSerializeSKillTransReq(void* buf, int32_t bufLen, SKillTransReq* pReq);
int32_t tDeserializeSKillTransReq(void* buf, int32_t bufLen, SKillTransReq* pReq);

typedef struct {
  int32_t useless;  // useless
  int32_t sqlLen;
  char*   sql;
} SBalanceVgroupReq;

int32_t tSerializeSBalanceVgroupReq(void* buf, int32_t bufLen, SBalanceVgroupReq* pReq);
int32_t tDeserializeSBalanceVgroupReq(void* buf, int32_t bufLen, SBalanceVgroupReq* pReq);
void    tFreeSBalanceVgroupReq(SBalanceVgroupReq* pReq);

typedef struct {
  int32_t useless;  // useless
  int32_t sqlLen;
  char*   sql;
} SAssignLeaderReq;

int32_t tSerializeSAssignLeaderReq(void* buf, int32_t bufLen, SAssignLeaderReq* pReq);
int32_t tDeserializeSAssignLeaderReq(void* buf, int32_t bufLen, SAssignLeaderReq* pReq);
void    tFreeSAssignLeaderReq(SAssignLeaderReq* pReq);
typedef struct {
  int32_t vgId1;
  int32_t vgId2;
} SMergeVgroupReq;

int32_t tSerializeSMergeVgroupReq(void* buf, int32_t bufLen, SMergeVgroupReq* pReq);
int32_t tDeserializeSMergeVgroupReq(void* buf, int32_t bufLen, SMergeVgroupReq* pReq);

typedef struct {
  int32_t vgId;
  int32_t dnodeId1;
  int32_t dnodeId2;
  int32_t dnodeId3;
  int32_t sqlLen;
  char*   sql;
} SRedistributeVgroupReq;

int32_t tSerializeSRedistributeVgroupReq(void* buf, int32_t bufLen, SRedistributeVgroupReq* pReq);
int32_t tDeserializeSRedistributeVgroupReq(void* buf, int32_t bufLen, SRedistributeVgroupReq* pReq);
void    tFreeSRedistributeVgroupReq(SRedistributeVgroupReq* pReq);

typedef struct {
  int32_t reserved;
  int32_t vgId;
  int32_t sqlLen;
  char*   sql;
  char    db[TSDB_DB_FNAME_LEN];
} SBalanceVgroupLeaderReq;

int32_t tSerializeSBalanceVgroupLeaderReq(void* buf, int32_t bufLen, SBalanceVgroupLeaderReq* pReq);
int32_t tDeserializeSBalanceVgroupLeaderReq(void* buf, int32_t bufLen, SBalanceVgroupLeaderReq* pReq);
void    tFreeSBalanceVgroupLeaderReq(SBalanceVgroupLeaderReq* pReq);

typedef struct {
  int32_t vgId;
} SForceBecomeFollowerReq;

int32_t tSerializeSForceBecomeFollowerReq(void* buf, int32_t bufLen, SForceBecomeFollowerReq* pReq);
// int32_t tDeserializeSForceBecomeFollowerReq(void* buf, int32_t bufLen, SForceBecomeFollowerReq* pReq);

typedef struct {
  int32_t vgId;
  bool    force;
} SSplitVgroupReq;

int32_t tSerializeSSplitVgroupReq(void* buf, int32_t bufLen, SSplitVgroupReq* pReq);
int32_t tDeserializeSSplitVgroupReq(void* buf, int32_t bufLen, SSplitVgroupReq* pReq);

typedef struct {
  char user[TSDB_USER_LEN];
  char spi;
  char encrypt;
  char secret[TSDB_PASSWORD_LEN];
  char ckey[TSDB_PASSWORD_LEN];
} SAuthReq, SAuthRsp;

// int32_t tSerializeSAuthReq(void* buf, int32_t bufLen, SAuthReq* pReq);
// int32_t tDeserializeSAuthReq(void* buf, int32_t bufLen, SAuthReq* pReq);

typedef struct {
  int32_t statusCode;
  char    details[1024];
} SServerStatusRsp;

int32_t tSerializeSServerStatusRsp(void* buf, int32_t bufLen, SServerStatusRsp* pRsp);
int32_t tDeserializeSServerStatusRsp(void* buf, int32_t bufLen, SServerStatusRsp* pRsp);

/**
 * The layout of the query message payload is as following:
 * +--------------------+---------------------------------+
 * |Sql statement       | Physical plan                   |
 * |(denoted by sqlLen) |(In JSON, denoted by contentLen) |
 * +--------------------+---------------------------------+
 */
typedef struct SSubQueryMsg {
  SMsgHead header;
  uint64_t sId;
  uint64_t queryId;
  uint64_t clientId;
  uint64_t taskId;
  int64_t  refId;
  int32_t  execId;
  int32_t  msgMask;
  int8_t   taskType;
  int8_t   explain;
  int8_t   needFetch;
  int8_t   compress;
  uint32_t sqlLen;
  char*    sql;
  uint32_t msgLen;
  char*    msg;
} SSubQueryMsg;

int32_t tSerializeSSubQueryMsg(void* buf, int32_t bufLen, SSubQueryMsg* pReq);
int32_t tDeserializeSSubQueryMsg(void* buf, int32_t bufLen, SSubQueryMsg* pReq);
void    tFreeSSubQueryMsg(SSubQueryMsg* pReq);

typedef struct {
  SMsgHead header;
  uint64_t sId;
  uint64_t queryId;
  uint64_t taskId;
} SSinkDataReq;

typedef struct {
  SMsgHead header;
  uint64_t sId;
  uint64_t queryId;
  uint64_t clientId;
  uint64_t taskId;
  int32_t  execId;
} SQueryContinueReq;

typedef struct {
  SMsgHead header;
  uint64_t sId;
  uint64_t queryId;
  uint64_t taskId;
} SResReadyReq;

typedef struct {
  int32_t code;
  char    tbFName[TSDB_TABLE_FNAME_LEN];
  int32_t sversion;
  int32_t tversion;
} SResReadyRsp;

typedef struct SOperatorParam {
  int32_t opType;
  int32_t downstreamIdx;
  void*   value;
  SArray* pChildren;  // SArray<SOperatorParam*>
  bool    reUse;
} SOperatorParam;

typedef struct SColIdNameKV {
  col_id_t colId;
  char     colName[TSDB_COL_NAME_LEN];
} SColIdNameKV;

typedef struct SColIdPair {
  col_id_t vtbColId;
  col_id_t orgColId;
} SColIdPair;

typedef struct SOrgTbInfo {
  int32_t vgId;
  char    tbName[TSDB_TABLE_FNAME_LEN];
  SArray* colMap;  // SArray<SColIdNameKV>
} SOrgTbInfo;

typedef struct STableScanOperatorParam {
  bool        tableSeq;
  SArray*     pUidList;
  SOrgTbInfo* pOrgTbInfo;
  STimeWindow window;
} STableScanOperatorParam;

typedef struct STagScanOperatorParam {
  tb_uid_t       vcUid;
} STagScanOperatorParam;

typedef struct SVTableScanOperatorParam {
<<<<<<< HEAD
  uint64_t        uid;
  SOperatorParam* pTagScanOp;
  SArray*         pOpParamArray;  // SArray<SOperatorParam>
=======
  uint64_t uid;
  SArray*  pOpParamArray;  // SArray<SOperatorParam>
>>>>>>> 07cf494e
} SVTableScanOperatorParam;

struct SStreamRuntimeFuncInfo;
typedef struct {
  SMsgHead                       header;
  uint64_t                       sId;
  uint64_t                       queryId;
  uint64_t                       clientId;
  uint64_t                       taskId;
  int32_t                        execId;
  SOperatorParam*                pOpParam;

  // used for new-stream
  struct SStreamRuntimeFuncInfo* pStRtFuncInfo;
  bool                           reset;
  bool                           dynTbname;
  // used for new-stream
} SResFetchReq;

int32_t tSerializeSResFetchReq(void* buf, int32_t bufLen, SResFetchReq* pReq);
int32_t tDeserializeSResFetchReq(void* buf, int32_t bufLen, SResFetchReq* pReq);
void    tDestroySResFetchReq(SResFetchReq* pReq);
typedef struct {
  SMsgHead header;
  uint64_t clientId;
} SSchTasksStatusReq;

typedef struct {
  uint64_t queryId;
  uint64_t clientId;
  uint64_t taskId;
  int64_t  refId;
  int32_t  execId;
  int8_t   status;
} STaskStatus;

typedef struct {
  int64_t refId;
  SArray* taskStatus;  // SArray<STaskStatus>
} SSchedulerStatusRsp;

typedef struct {
  uint64_t queryId;
  uint64_t taskId;
  int8_t   action;
} STaskAction;

typedef struct SQueryNodeEpId {
  int32_t nodeId;  // vgId or qnodeId
  SEp     ep;
} SQueryNodeEpId;

typedef struct {
  SMsgHead       header;
  uint64_t       clientId;
  SQueryNodeEpId epId;
  SArray*        taskAction;  // SArray<STaskAction>
} SSchedulerHbReq;

int32_t tSerializeSSchedulerHbReq(void* buf, int32_t bufLen, SSchedulerHbReq* pReq);
int32_t tDeserializeSSchedulerHbReq(void* buf, int32_t bufLen, SSchedulerHbReq* pReq);
void    tFreeSSchedulerHbReq(SSchedulerHbReq* pReq);

typedef struct {
  SQueryNodeEpId epId;
  SArray*        taskStatus;  // SArray<STaskStatus>
} SSchedulerHbRsp;

int32_t tSerializeSSchedulerHbRsp(void* buf, int32_t bufLen, SSchedulerHbRsp* pRsp);
int32_t tDeserializeSSchedulerHbRsp(void* buf, int32_t bufLen, SSchedulerHbRsp* pRsp);
void    tFreeSSchedulerHbRsp(SSchedulerHbRsp* pRsp);

typedef struct {
  SMsgHead header;
  uint64_t sId;
  uint64_t queryId;
  uint64_t clientId;
  uint64_t taskId;
  int64_t  refId;
  int32_t  execId;
} STaskCancelReq;

typedef struct {
  int32_t code;
} STaskCancelRsp;

typedef struct {
  SMsgHead header;
  uint64_t sId;
  uint64_t queryId;
  uint64_t clientId;
  uint64_t taskId;
  int64_t  refId;
  int32_t  execId;
} STaskDropReq;

int32_t tSerializeSTaskDropReq(void* buf, int32_t bufLen, STaskDropReq* pReq);
int32_t tDeserializeSTaskDropReq(void* buf, int32_t bufLen, STaskDropReq* pReq);

typedef enum {
  TASK_NOTIFY_FINISHED = 1,
} ETaskNotifyType;

typedef struct {
  SMsgHead        header;
  uint64_t        sId;
  uint64_t        queryId;
  uint64_t        clientId;
  uint64_t        taskId;
  int64_t         refId;
  int32_t         execId;
  ETaskNotifyType type;
} STaskNotifyReq;

int32_t tSerializeSTaskNotifyReq(void* buf, int32_t bufLen, STaskNotifyReq* pReq);
int32_t tDeserializeSTaskNotifyReq(void* buf, int32_t bufLen, STaskNotifyReq* pReq);

int32_t tSerializeSQueryTableRsp(void* buf, int32_t bufLen, SQueryTableRsp* pRsp);
int32_t tDeserializeSQueryTableRsp(void* buf, int32_t bufLen, SQueryTableRsp* pRsp);

typedef struct {
  int32_t code;
} STaskDropRsp;

#define STREAM_TRIGGER_AT_ONCE                 1
#define STREAM_TRIGGER_WINDOW_CLOSE            2
#define STREAM_TRIGGER_MAX_DELAY               3
#define STREAM_TRIGGER_FORCE_WINDOW_CLOSE      4
#define STREAM_TRIGGER_CONTINUOUS_WINDOW_CLOSE 5

#define STREAM_DEFAULT_IGNORE_EXPIRED 1
#define STREAM_FILL_HISTORY_ON        1
#define STREAM_FILL_HISTORY_OFF       0
#define STREAM_DEFAULT_FILL_HISTORY   STREAM_FILL_HISTORY_OFF
#define STREAM_DEFAULT_IGNORE_UPDATE  1
#define STREAM_CREATE_STABLE_TRUE     1
#define STREAM_CREATE_STABLE_FALSE    0

typedef struct SVgroupVer {
  int32_t vgId;
  int64_t ver;
} SVgroupVer;

#if 0
typedef struct {
  char    name[TSDB_STREAM_FNAME_LEN];
  char    sourceDB[TSDB_DB_FNAME_LEN];
  char    targetStbFullName[TSDB_TABLE_FNAME_LEN];
  char*   sql;
  char*   ast;
  int8_t  igExists;
  int8_t  triggerType;
  int8_t  igExpired;
  int8_t  fillHistory;  // process data inserted before creating stream
  int64_t maxDelay;
  int64_t watermark;
  int32_t numOfTags;
  SArray* pTags;  // array of SField
  // 3.0.20
  int64_t checkpointFreq;  // ms
  // 3.0.2.3
  int8_t   createStb;
  uint64_t targetStbUid;
  SArray*  fillNullCols;  // array of SColLocation
  int64_t  deleteMark;
  int8_t   igUpdate;
  int64_t  lastTs;
  SArray*  pVgroupVerList;
  // 3.3.0.0
  SArray* pCols;  // array of SField
  int64_t smaId;
  // 3.3.6.0
  SArray* pNotifyAddrUrls;
  int32_t notifyEventTypes;
  int32_t notifyErrorHandle;
  int8_t  notifyHistory;
  int64_t recalculateInterval;
  char    pWstartName[TSDB_COL_NAME_LEN];
  char    pWendName[TSDB_COL_NAME_LEN];
  char    pGroupIdName[TSDB_COL_NAME_LEN];
  char    pIsWindowFilledName[TSDB_COL_NAME_LEN];
  SArray* pVSubTables;  // array of SVSubTablesRsp
} SCMCreateStreamReq;
#endif

typedef struct STaskNotifyEventStat {
  int64_t notifyEventAddTimes;     // call times of add function
  int64_t notifyEventAddElems;     // elements added by add function
  double  notifyEventAddCostSec;   // time cost of add function
  int64_t notifyEventPushTimes;    // call times of push function
  int64_t notifyEventPushElems;    // elements pushed by push function
  double  notifyEventPushCostSec;  // time cost of push function
  int64_t notifyEventPackTimes;    // call times of pack function
  int64_t notifyEventPackElems;    // elements packed by pack function
  double  notifyEventPackCostSec;  // time cost of pack function
  int64_t notifyEventSendTimes;    // call times of send function
  int64_t notifyEventSendElems;    // elements sent by send function
  double  notifyEventSendCostSec;  // time cost of send function
  int64_t notifyEventHoldElems;    // elements hold due to watermark
} STaskNotifyEventStat;

enum {
  TOPIC_SUB_TYPE__DB = 1,
  TOPIC_SUB_TYPE__TABLE,
  TOPIC_SUB_TYPE__COLUMN,
};

#define DEFAULT_MAX_POLL_INTERVAL  300000
#define DEFAULT_SESSION_TIMEOUT    12000
#define DEFAULT_MAX_POLL_WAIT_TIME 1000
#define DEFAULT_MIN_POLL_ROWS      4096

typedef struct {
  char   name[TSDB_TOPIC_FNAME_LEN];  // accout.topic
  int8_t igExists;
  int8_t subType;
  int8_t withMeta;
  char*  sql;
  char   subDbName[TSDB_DB_FNAME_LEN];
  char*  ast;
  char   subStbName[TSDB_TABLE_FNAME_LEN];
} SCMCreateTopicReq;

int32_t tSerializeSCMCreateTopicReq(void* buf, int32_t bufLen, const SCMCreateTopicReq* pReq);
int32_t tDeserializeSCMCreateTopicReq(void* buf, int32_t bufLen, SCMCreateTopicReq* pReq);
void    tFreeSCMCreateTopicReq(SCMCreateTopicReq* pReq);

typedef struct {
  int64_t consumerId;
} SMqConsumerRecoverMsg, SMqConsumerClearMsg;

typedef struct {
  int64_t consumerId;
  char    cgroup[TSDB_CGROUP_LEN];
  char    clientId[TSDB_CLIENT_ID_LEN];
  char    user[TSDB_USER_LEN];
  char    fqdn[TSDB_FQDN_LEN];
  SArray* topicNames;  // SArray<char**>

  int8_t  withTbName;
  int8_t  autoCommit;
  int32_t autoCommitInterval;
  int8_t  resetOffsetCfg;
  int8_t  enableReplay;
  int8_t  enableBatchMeta;
  int32_t sessionTimeoutMs;
  int32_t maxPollIntervalMs;
} SCMSubscribeReq;

static FORCE_INLINE int32_t tSerializeSCMSubscribeReq(void** buf, const SCMSubscribeReq* pReq) {
  int32_t tlen = 0;
  tlen += taosEncodeFixedI64(buf, pReq->consumerId);
  tlen += taosEncodeString(buf, pReq->cgroup);
  tlen += taosEncodeString(buf, pReq->clientId);

  int32_t topicNum = taosArrayGetSize(pReq->topicNames);
  tlen += taosEncodeFixedI32(buf, topicNum);

  for (int32_t i = 0; i < topicNum; i++) {
    tlen += taosEncodeString(buf, (char*)taosArrayGetP(pReq->topicNames, i));
  }

  tlen += taosEncodeFixedI8(buf, pReq->withTbName);
  tlen += taosEncodeFixedI8(buf, pReq->autoCommit);
  tlen += taosEncodeFixedI32(buf, pReq->autoCommitInterval);
  tlen += taosEncodeFixedI8(buf, pReq->resetOffsetCfg);
  tlen += taosEncodeFixedI8(buf, pReq->enableReplay);
  tlen += taosEncodeFixedI8(buf, pReq->enableBatchMeta);
  tlen += taosEncodeFixedI32(buf, pReq->sessionTimeoutMs);
  tlen += taosEncodeFixedI32(buf, pReq->maxPollIntervalMs);
  tlen += taosEncodeString(buf, pReq->user);
  tlen += taosEncodeString(buf, pReq->fqdn);

  return tlen;
}

static FORCE_INLINE int32_t tDeserializeSCMSubscribeReq(void* buf, SCMSubscribeReq* pReq, int32_t len) {
  void* start = buf;
  buf = taosDecodeFixedI64(buf, &pReq->consumerId);
  buf = taosDecodeStringTo(buf, pReq->cgroup);
  buf = taosDecodeStringTo(buf, pReq->clientId);

  int32_t topicNum = 0;
  buf = taosDecodeFixedI32(buf, &topicNum);

  pReq->topicNames = taosArrayInit(topicNum, sizeof(void*));
  if (pReq->topicNames == NULL) {
    return terrno;
  }
  for (int32_t i = 0; i < topicNum; i++) {
    char* name = NULL;
    buf = taosDecodeString(buf, &name);
    if (taosArrayPush(pReq->topicNames, &name) == NULL) {
      return terrno;
    }
  }

  buf = taosDecodeFixedI8(buf, &pReq->withTbName);
  buf = taosDecodeFixedI8(buf, &pReq->autoCommit);
  buf = taosDecodeFixedI32(buf, &pReq->autoCommitInterval);
  buf = taosDecodeFixedI8(buf, &pReq->resetOffsetCfg);
  buf = taosDecodeFixedI8(buf, &pReq->enableReplay);
  buf = taosDecodeFixedI8(buf, &pReq->enableBatchMeta);
  if ((char*)buf - (char*)start < len) {
    buf = taosDecodeFixedI32(buf, &pReq->sessionTimeoutMs);
    buf = taosDecodeFixedI32(buf, &pReq->maxPollIntervalMs);
    buf = taosDecodeStringTo(buf, pReq->user);
    buf = taosDecodeStringTo(buf, pReq->fqdn);
  } else {
    pReq->sessionTimeoutMs = DEFAULT_SESSION_TIMEOUT;
    pReq->maxPollIntervalMs = DEFAULT_MAX_POLL_INTERVAL;
  }

  return 0;
}

typedef struct {
  char    key[TSDB_SUBSCRIBE_KEY_LEN];
  SArray* removedConsumers;  // SArray<int64_t>
  SArray* newConsumers;      // SArray<int64_t>
} SMqRebInfo;

static FORCE_INLINE SMqRebInfo* tNewSMqRebSubscribe(const char* key) {
  SMqRebInfo* pRebInfo = (SMqRebInfo*)taosMemoryCalloc(1, sizeof(SMqRebInfo));
  if (pRebInfo == NULL) {
    return NULL;
  }
  tstrncpy(pRebInfo->key, key, TSDB_SUBSCRIBE_KEY_LEN);
  pRebInfo->removedConsumers = taosArrayInit(0, sizeof(int64_t));
  if (pRebInfo->removedConsumers == NULL) {
    goto _err;
  }
  pRebInfo->newConsumers = taosArrayInit(0, sizeof(int64_t));
  if (pRebInfo->newConsumers == NULL) {
    goto _err;
  }
  return pRebInfo;
_err:
  taosArrayDestroy(pRebInfo->removedConsumers);
  taosArrayDestroy(pRebInfo->newConsumers);
  taosMemoryFreeClear(pRebInfo);
  return NULL;
}

typedef struct {
  int64_t streamId;
  int64_t checkpointId;
  char    streamName[TSDB_STREAM_FNAME_LEN];
} SMStreamDoCheckpointMsg;

typedef struct {
  int64_t status;
} SMVSubscribeRsp;

typedef struct {
  char    name[TSDB_TOPIC_FNAME_LEN];
  int8_t  igNotExists;
  int32_t sqlLen;
  char*   sql;
  int8_t  force;
} SMDropTopicReq;

int32_t tSerializeSMDropTopicReq(void* buf, int32_t bufLen, SMDropTopicReq* pReq);
int32_t tDeserializeSMDropTopicReq(void* buf, int32_t bufLen, SMDropTopicReq* pReq);
void    tFreeSMDropTopicReq(SMDropTopicReq* pReq);

typedef struct {
  char   topic[TSDB_TOPIC_FNAME_LEN];
  char   cgroup[TSDB_CGROUP_LEN];
  int8_t igNotExists;
  int8_t force;
} SMDropCgroupReq;

int32_t tSerializeSMDropCgroupReq(void* buf, int32_t bufLen, SMDropCgroupReq* pReq);
int32_t tDeserializeSMDropCgroupReq(void* buf, int32_t bufLen, SMDropCgroupReq* pReq);

typedef struct {
  int8_t reserved;
} SMDropCgroupRsp;

typedef struct {
  char    name[TSDB_TABLE_FNAME_LEN];
  int8_t  alterType;
  SSchema schema;
} SAlterTopicReq;

typedef struct {
  SMsgHead head;
  char     name[TSDB_TABLE_FNAME_LEN];
  int64_t  tuid;
  int32_t  sverson;
  int32_t  execLen;
  char*    executor;
  int32_t  sqlLen;
  char*    sql;
} SDCreateTopicReq;

typedef struct {
  SMsgHead head;
  char     name[TSDB_TABLE_FNAME_LEN];
  int64_t  tuid;
} SDDropTopicReq;

typedef struct {
  int64_t maxdelay[2];
  int64_t watermark[2];
  int64_t deleteMark[2];
  int32_t qmsgLen[2];
  char*   qmsg[2];  // pAst:qmsg:SRetention => trigger aggr task1/2
} SRSmaParam;

int32_t tEncodeSRSmaParam(SEncoder* pCoder, const SRSmaParam* pRSmaParam);
int32_t tDecodeSRSmaParam(SDecoder* pCoder, SRSmaParam* pRSmaParam);

// TDMT_VND_CREATE_STB ==============
typedef struct SVCreateStbReq {
  char*           name;
  tb_uid_t        suid;
  int8_t          rollup;
  SSchemaWrapper  schemaRow;
  SSchemaWrapper  schemaTag;
  SRSmaParam      rsmaParam;
  int32_t         alterOriDataLen;
  void*           alterOriData;
  int8_t          source;
  int8_t          colCmpred;
  SColCmprWrapper colCmpr;
  int64_t         keep;
  SExtSchema*     pExtSchemas;
  int8_t          virtualStb;
} SVCreateStbReq;

int tEncodeSVCreateStbReq(SEncoder* pCoder, const SVCreateStbReq* pReq);
int tDecodeSVCreateStbReq(SDecoder* pCoder, SVCreateStbReq* pReq);

// TDMT_VND_DROP_STB ==============
typedef struct SVDropStbReq {
  char*    name;
  tb_uid_t suid;
} SVDropStbReq;

int32_t tEncodeSVDropStbReq(SEncoder* pCoder, const SVDropStbReq* pReq);
int32_t tDecodeSVDropStbReq(SDecoder* pCoder, SVDropStbReq* pReq);

// TDMT_VND_CREATE_TABLE ==============
#define TD_CREATE_IF_NOT_EXISTS       0x1
#define TD_CREATE_NORMAL_TB_IN_STREAM 0x2
#define TD_CREATE_SUB_TB_IN_STREAM    0x4
typedef struct SVCreateTbReq {
  int32_t  flags;
  char*    name;
  tb_uid_t uid;
  int64_t  btime;
  int32_t  ttl;
  int32_t  commentLen;
  char*    comment;
  int8_t   type;
  union {
    struct {
      char*    stbName;  // super table name
      uint8_t  tagNum;
      tb_uid_t suid;
      SArray*  tagName;
      uint8_t* pTag;
    } ctb;
    struct {
      SSchemaWrapper schemaRow;
    } ntb;
  };
  int32_t         sqlLen;
  char*           sql;
  SColCmprWrapper colCmpr;
  SExtSchema*     pExtSchemas;
  SColRefWrapper  colRef;  // col reference for virtual table
} SVCreateTbReq;

int  tEncodeSVCreateTbReq(SEncoder* pCoder, const SVCreateTbReq* pReq);
int  tDecodeSVCreateTbReq(SDecoder* pCoder, SVCreateTbReq* pReq);
void tDestroySVCreateTbReq(SVCreateTbReq* pReq, int32_t flags);

static FORCE_INLINE void tdDestroySVCreateTbReq(SVCreateTbReq* req) {
  if (NULL == req) {
    return;
  }

  taosMemoryFreeClear(req->sql);
  taosMemoryFreeClear(req->name);
  taosMemoryFreeClear(req->comment);
  if (req->type == TSDB_CHILD_TABLE || req->type == TSDB_VIRTUAL_CHILD_TABLE) {
    taosMemoryFreeClear(req->ctb.pTag);
    taosMemoryFreeClear(req->ctb.stbName);
    taosArrayDestroy(req->ctb.tagName);
    req->ctb.tagName = NULL;
  } else if (req->type == TSDB_NORMAL_TABLE || req->type == TSDB_VIRTUAL_NORMAL_TABLE) {
    taosMemoryFreeClear(req->ntb.schemaRow.pSchema);
  }
  taosMemoryFreeClear(req->colCmpr.pColCmpr);
  taosMemoryFreeClear(req->pExtSchemas);
  taosMemoryFreeClear(req->colRef.pColRef);
}

typedef struct {
  int32_t nReqs;
  union {
    SVCreateTbReq* pReqs;
    SArray*        pArray;
  };
  int8_t source;  // TD_REQ_FROM_TAOX-taosX or TD_REQ_FROM_APP-taosClient
} SVCreateTbBatchReq;

int  tEncodeSVCreateTbBatchReq(SEncoder* pCoder, const SVCreateTbBatchReq* pReq);
int  tDecodeSVCreateTbBatchReq(SDecoder* pCoder, SVCreateTbBatchReq* pReq);
void tDeleteSVCreateTbBatchReq(SVCreateTbBatchReq* pReq);

typedef struct {
  int32_t        code;
  STableMetaRsp* pMeta;
} SVCreateTbRsp, SVUpdateTbRsp;

int  tEncodeSVCreateTbRsp(SEncoder* pCoder, const SVCreateTbRsp* pRsp);
int  tDecodeSVCreateTbRsp(SDecoder* pCoder, SVCreateTbRsp* pRsp);
void tFreeSVCreateTbRsp(void* param);

int32_t tSerializeSVCreateTbReq(void** buf, SVCreateTbReq* pReq);
void*   tDeserializeSVCreateTbReq(void* buf, SVCreateTbReq* pReq);

typedef struct {
  int32_t nRsps;
  union {
    SVCreateTbRsp* pRsps;
    SArray*        pArray;
  };
} SVCreateTbBatchRsp;

int tEncodeSVCreateTbBatchRsp(SEncoder* pCoder, const SVCreateTbBatchRsp* pRsp);
int tDecodeSVCreateTbBatchRsp(SDecoder* pCoder, SVCreateTbBatchRsp* pRsp);

// int32_t tSerializeSVCreateTbBatchRsp(void* buf, int32_t bufLen, SVCreateTbBatchRsp* pRsp);
// int32_t tDeserializeSVCreateTbBatchRsp(void* buf, int32_t bufLen, SVCreateTbBatchRsp* pRsp);

// TDMT_VND_DROP_TABLE =================
typedef struct {
  char*    name;
  uint64_t suid;  // for tmq in wal format
  int64_t  uid;
  int8_t   igNotExists;
  int8_t   isVirtual;
} SVDropTbReq;

typedef struct {
  int32_t code;
} SVDropTbRsp;

typedef struct {
  int32_t nReqs;
  union {
    SVDropTbReq* pReqs;
    SArray*      pArray;
  };
} SVDropTbBatchReq;

int32_t tEncodeSVDropTbBatchReq(SEncoder* pCoder, const SVDropTbBatchReq* pReq);
int32_t tDecodeSVDropTbBatchReq(SDecoder* pCoder, SVDropTbBatchReq* pReq);

typedef struct {
  int32_t nRsps;
  union {
    SVDropTbRsp* pRsps;
    SArray*      pArray;
  };
} SVDropTbBatchRsp;

int32_t tEncodeSVDropTbBatchRsp(SEncoder* pCoder, const SVDropTbBatchRsp* pRsp);
int32_t tDecodeSVDropTbBatchRsp(SDecoder* pCoder, SVDropTbBatchRsp* pRsp);

// TDMT_VND_ALTER_TABLE =====================
typedef struct SMultiTagUpateVal {
  char*    tagName;
  int32_t  colId;
  int8_t   tagType;
  int8_t   tagFree;
  uint32_t nTagVal;
  uint8_t* pTagVal;
  int8_t   isNull;
  SArray*  pTagArray;
} SMultiTagUpateVal;
typedef struct SVAlterTbReq {
  char*   tbName;
  int8_t  action;
  char*   colName;
  int32_t colId;
  // TSDB_ALTER_TABLE_ADD_COLUMN
  int8_t  type;
  int8_t  flags;
  int32_t bytes;
  // TSDB_ALTER_TABLE_DROP_COLUMN
  // TSDB_ALTER_TABLE_UPDATE_COLUMN_BYTES
  int8_t   colModType;
  int32_t  colModBytes;
  char*    colNewName;  // TSDB_ALTER_TABLE_UPDATE_COLUMN_NAME
  char*    tagName;     // TSDB_ALTER_TABLE_UPDATE_TAG_VAL
  int8_t   isNull;
  int8_t   tagType;
  int8_t   tagFree;
  uint32_t nTagVal;
  uint8_t* pTagVal;
  SArray*  pTagArray;
  // TSDB_ALTER_TABLE_UPDATE_OPTIONS
  int8_t   updateTTL;
  int32_t  newTTL;
  int32_t  newCommentLen;
  char*    newComment;
  int64_t  ctimeMs;    // fill by vnode
  int8_t   source;     // TD_REQ_FROM_TAOX-taosX or TD_REQ_FROM_APP-taosClient
  uint32_t compress;   // TSDB_ALTER_TABLE_UPDATE_COLUMN_COMPRESS
  SArray*  pMultiTag;  // TSDB_ALTER_TABLE_ADD_MULTI_TAGS
  // for Add column
  STypeMod typeMod;
  // TSDB_ALTER_TABLE_ALTER_COLUMN_REF
  char* refDbName;
  char* refTbName;
  char* refColName;
  // TSDB_ALTER_TABLE_REMOVE_COLUMN_REF
} SVAlterTbReq;

int32_t tEncodeSVAlterTbReq(SEncoder* pEncoder, const SVAlterTbReq* pReq);
int32_t tDecodeSVAlterTbReq(SDecoder* pDecoder, SVAlterTbReq* pReq);
int32_t tDecodeSVAlterTbReqSetCtime(SDecoder* pDecoder, SVAlterTbReq* pReq, int64_t ctimeMs);
void    tfreeMultiTagUpateVal(void* pMultiTag);

typedef struct {
  int32_t        code;
  STableMetaRsp* pMeta;
} SVAlterTbRsp;

int32_t tEncodeSVAlterTbRsp(SEncoder* pEncoder, const SVAlterTbRsp* pRsp);
int32_t tDecodeSVAlterTbRsp(SDecoder* pDecoder, SVAlterTbRsp* pRsp);
// ======================

typedef struct {
  SMsgHead head;
  int64_t  uid;
  int32_t  tid;
  int16_t  tversion;
  int16_t  colId;
  int8_t   type;
  int16_t  bytes;
  int32_t  tagValLen;
  int16_t  numOfTags;
  int32_t  schemaLen;
  char     data[];
} SUpdateTagValReq;

typedef struct {
  SMsgHead head;
} SUpdateTagValRsp;

typedef struct {
  SMsgHead head;
} SVShowTablesReq;

typedef struct {
  SMsgHead head;
  int32_t  id;
} SVShowTablesFetchReq;

typedef struct {
  int64_t useconds;
  int8_t  completed;  // all results are returned to client
  int8_t  precision;
  int8_t  compressed;
  int32_t compLen;
  int32_t numOfRows;
  char    data[];
} SVShowTablesFetchRsp;

typedef struct {
  int64_t consumerId;
  int32_t epoch;
  char    cgroup[TSDB_CGROUP_LEN];
} SMqAskEpReq;

typedef struct {
  int32_t key;
  int32_t valueLen;
  void*   value;
} SKv;

typedef struct {
  int64_t tscRid;
  int8_t  connType;
} SClientHbKey;

typedef struct {
  int64_t tid;
  char    status[TSDB_JOB_STATUS_LEN];
} SQuerySubDesc;

typedef struct {
  char     sql[TSDB_SHOW_SQL_LEN];
  uint64_t queryId;
  int64_t  useconds;
  int64_t  stime;  // timestamp precision ms
  int64_t  reqRid;
  bool     stableQuery;
  bool     isSubQuery;
  char     fqdn[TSDB_FQDN_LEN];
  int32_t  subPlanNum;
  SArray*  subDesc;  // SArray<SQuerySubDesc>
} SQueryDesc;

typedef struct {
  uint32_t connId;
  SArray*  queryDesc;  // SArray<SQueryDesc>
} SQueryHbReqBasic;

typedef struct {
  uint32_t connId;
  uint64_t killRid;
  int32_t  totalDnodes;
  int32_t  onlineDnodes;
  int8_t   killConnection;
  int8_t   align[3];
  SEpSet   epSet;
  SArray*  pQnodeList;
} SQueryHbRspBasic;

typedef struct SAppClusterSummary {
  uint64_t numOfInsertsReq;
  uint64_t numOfInsertRows;
  uint64_t insertElapsedTime;
  uint64_t insertBytes;  // submit to tsdb since launched.

  uint64_t fetchBytes;
  uint64_t numOfQueryReq;
  uint64_t queryElapsedTime;
  uint64_t numOfSlowQueries;
  uint64_t totalRequests;
  uint64_t currentRequests;  // the number of SRequestObj
} SAppClusterSummary;

typedef struct {
  int64_t            appId;
  int32_t            pid;
  char               name[TSDB_APP_NAME_LEN];
  int64_t            startTime;
  SAppClusterSummary summary;
} SAppHbReq;

typedef struct {
  SClientHbKey      connKey;
  int64_t           clusterId;
  SAppHbReq         app;
  SQueryHbReqBasic* query;
  SHashObj*         info;  // hash<Skv.key, Skv>
  char              userApp[TSDB_APP_NAME_LEN];
  uint32_t          userIp;
  SIpRange          userDualIp;
} SClientHbReq;

typedef struct {
  int64_t reqId;
  SArray* reqs;  // SArray<SClientHbReq>
  int64_t ipWhiteListVer;
} SClientHbBatchReq;

typedef struct {
  SClientHbKey      connKey;
  int32_t           status;
  SQueryHbRspBasic* query;
  SArray*           info;  // Array<Skv>
} SClientHbRsp;

typedef struct {
  int64_t       reqId;
  int64_t       rspId;
  int32_t       svrTimestamp;
  SArray*       rsps;  // SArray<SClientHbRsp>
  SMonitorParas monitorParas;
  int8_t        enableAuditDelete;
  int8_t        enableStrongPass;
} SClientHbBatchRsp;

static FORCE_INLINE uint32_t hbKeyHashFunc(const char* key, uint32_t keyLen) { return taosIntHash_64(key, keyLen); }

static FORCE_INLINE void tFreeReqKvHash(SHashObj* info) {
  void* pIter = taosHashIterate(info, NULL);
  while (pIter != NULL) {
    SKv* kv = (SKv*)pIter;
    taosMemoryFreeClear(kv->value);
    pIter = taosHashIterate(info, pIter);
  }
}

static FORCE_INLINE void tFreeClientHbQueryDesc(void* pDesc) {
  SQueryDesc* desc = (SQueryDesc*)pDesc;
  if (desc->subDesc) {
    taosArrayDestroy(desc->subDesc);
    desc->subDesc = NULL;
  }
}

static FORCE_INLINE void tFreeClientHbReq(void* pReq) {
  SClientHbReq* req = (SClientHbReq*)pReq;
  if (req->query) {
    if (req->query->queryDesc) {
      taosArrayDestroyEx(req->query->queryDesc, tFreeClientHbQueryDesc);
    }
    taosMemoryFreeClear(req->query);
  }

  if (req->info) {
    tFreeReqKvHash(req->info);
    taosHashCleanup(req->info);
    req->info = NULL;
  }
}

int32_t tSerializeSClientHbBatchReq(void* buf, int32_t bufLen, const SClientHbBatchReq* pReq);
int32_t tDeserializeSClientHbBatchReq(void* buf, int32_t bufLen, SClientHbBatchReq* pReq);

static FORCE_INLINE void tFreeClientHbBatchReq(void* pReq) {
  if (pReq == NULL) return;
  SClientHbBatchReq* req = (SClientHbBatchReq*)pReq;
  taosArrayDestroyEx(req->reqs, tFreeClientHbReq);
  taosMemoryFree(pReq);
}

static FORCE_INLINE void tFreeClientKv(void* pKv) {
  SKv* kv = (SKv*)pKv;
  if (kv) {
    taosMemoryFreeClear(kv->value);
  }
}

static FORCE_INLINE void tFreeClientHbRsp(void* pRsp) {
  SClientHbRsp* rsp = (SClientHbRsp*)pRsp;
  if (rsp->query) {
    taosArrayDestroy(rsp->query->pQnodeList);
    taosMemoryFreeClear(rsp->query);
  }
  if (rsp->info) taosArrayDestroyEx(rsp->info, tFreeClientKv);
}

static FORCE_INLINE void tFreeClientHbBatchRsp(void* pRsp) {
  SClientHbBatchRsp* rsp = (SClientHbBatchRsp*)pRsp;
  taosArrayDestroyEx(rsp->rsps, tFreeClientHbRsp);
}

int32_t tSerializeSClientHbBatchRsp(void* buf, int32_t bufLen, const SClientHbBatchRsp* pBatchRsp);
int32_t tDeserializeSClientHbBatchRsp(void* buf, int32_t bufLen, SClientHbBatchRsp* pBatchRsp);
void    tFreeSClientHbBatchRsp(SClientHbBatchRsp* pBatchRsp);

static FORCE_INLINE int32_t tEncodeSKv(SEncoder* pEncoder, const SKv* pKv) {
  TAOS_CHECK_RETURN(tEncodeI32(pEncoder, pKv->key));
  TAOS_CHECK_RETURN(tEncodeI32(pEncoder, pKv->valueLen));
  TAOS_CHECK_RETURN(tEncodeBinary(pEncoder, (uint8_t*)pKv->value, pKv->valueLen));
  return 0;
}

static FORCE_INLINE int32_t tDecodeSKv(SDecoder* pDecoder, SKv* pKv) {
  TAOS_CHECK_RETURN(tDecodeI32(pDecoder, &pKv->key));
  TAOS_CHECK_RETURN(tDecodeI32(pDecoder, &pKv->valueLen));
  pKv->value = taosMemoryMalloc(pKv->valueLen + 1);
  if (pKv->value == NULL) {
    TAOS_CHECK_RETURN(TSDB_CODE_OUT_OF_MEMORY);
  }
  TAOS_CHECK_RETURN(tDecodeCStrTo(pDecoder, (char*)pKv->value));
  return 0;
}

static FORCE_INLINE int32_t tEncodeSClientHbKey(SEncoder* pEncoder, const SClientHbKey* pKey) {
  TAOS_CHECK_RETURN(tEncodeI64(pEncoder, pKey->tscRid));
  TAOS_CHECK_RETURN(tEncodeI8(pEncoder, pKey->connType));
  return 0;
}

static FORCE_INLINE int32_t tDecodeSClientHbKey(SDecoder* pDecoder, SClientHbKey* pKey) {
  TAOS_CHECK_RETURN(tDecodeI64(pDecoder, &pKey->tscRid));
  TAOS_CHECK_RETURN(tDecodeI8(pDecoder, &pKey->connType));
  return 0;
}

typedef struct {
  int32_t vgId;
  // TODO stas
} SMqReportVgInfo;

static FORCE_INLINE int32_t taosEncodeSMqVgInfo(void** buf, const SMqReportVgInfo* pVgInfo) {
  int32_t tlen = 0;
  tlen += taosEncodeFixedI32(buf, pVgInfo->vgId);
  return tlen;
}

static FORCE_INLINE void* taosDecodeSMqVgInfo(void* buf, SMqReportVgInfo* pVgInfo) {
  buf = taosDecodeFixedI32(buf, &pVgInfo->vgId);
  return buf;
}

typedef struct {
  int32_t epoch;
  int64_t topicUid;
  char    name[TSDB_TOPIC_FNAME_LEN];
  SArray* pVgInfo;  // SArray<SMqHbVgInfo>
} SMqTopicInfo;

static FORCE_INLINE int32_t taosEncodeSMqTopicInfoMsg(void** buf, const SMqTopicInfo* pTopicInfo) {
  int32_t tlen = 0;
  tlen += taosEncodeFixedI32(buf, pTopicInfo->epoch);
  tlen += taosEncodeFixedI64(buf, pTopicInfo->topicUid);
  tlen += taosEncodeString(buf, pTopicInfo->name);
  int32_t sz = taosArrayGetSize(pTopicInfo->pVgInfo);
  tlen += taosEncodeFixedI32(buf, sz);
  for (int32_t i = 0; i < sz; i++) {
    SMqReportVgInfo* pVgInfo = (SMqReportVgInfo*)taosArrayGet(pTopicInfo->pVgInfo, i);
    tlen += taosEncodeSMqVgInfo(buf, pVgInfo);
  }
  return tlen;
}

static FORCE_INLINE void* taosDecodeSMqTopicInfoMsg(void* buf, SMqTopicInfo* pTopicInfo) {
  buf = taosDecodeFixedI32(buf, &pTopicInfo->epoch);
  buf = taosDecodeFixedI64(buf, &pTopicInfo->topicUid);
  buf = taosDecodeStringTo(buf, pTopicInfo->name);
  int32_t sz;
  buf = taosDecodeFixedI32(buf, &sz);
  if ((pTopicInfo->pVgInfo = taosArrayInit(sz, sizeof(SMqReportVgInfo))) == NULL) {
    return NULL;
  }
  for (int32_t i = 0; i < sz; i++) {
    SMqReportVgInfo vgInfo;
    buf = taosDecodeSMqVgInfo(buf, &vgInfo);
    if (taosArrayPush(pTopicInfo->pVgInfo, &vgInfo) == NULL) {
      return NULL;
    }
  }
  return buf;
}

typedef struct {
  int32_t status;  // ask hb endpoint
  int32_t epoch;
  int64_t consumerId;
  SArray* pTopics;  // SArray<SMqHbTopicInfo>
} SMqReportReq;

static FORCE_INLINE int32_t taosEncodeSMqReportMsg(void** buf, const SMqReportReq* pMsg) {
  int32_t tlen = 0;
  tlen += taosEncodeFixedI32(buf, pMsg->status);
  tlen += taosEncodeFixedI32(buf, pMsg->epoch);
  tlen += taosEncodeFixedI64(buf, pMsg->consumerId);
  int32_t sz = taosArrayGetSize(pMsg->pTopics);
  tlen += taosEncodeFixedI32(buf, sz);
  for (int32_t i = 0; i < sz; i++) {
    SMqTopicInfo* topicInfo = (SMqTopicInfo*)taosArrayGet(pMsg->pTopics, i);
    tlen += taosEncodeSMqTopicInfoMsg(buf, topicInfo);
  }
  return tlen;
}

static FORCE_INLINE void* taosDecodeSMqReportMsg(void* buf, SMqReportReq* pMsg) {
  buf = taosDecodeFixedI32(buf, &pMsg->status);
  buf = taosDecodeFixedI32(buf, &pMsg->epoch);
  buf = taosDecodeFixedI64(buf, &pMsg->consumerId);
  int32_t sz;
  buf = taosDecodeFixedI32(buf, &sz);
  if ((pMsg->pTopics = taosArrayInit(sz, sizeof(SMqTopicInfo))) == NULL) {
    return NULL;
  }
  for (int32_t i = 0; i < sz; i++) {
    SMqTopicInfo topicInfo;
    buf = taosDecodeSMqTopicInfoMsg(buf, &topicInfo);
    if (taosArrayPush(pMsg->pTopics, &topicInfo) == NULL) {
      return NULL;
    }
  }
  return buf;
}

typedef struct {
  SMsgHead head;
  int64_t  leftForVer;
  int32_t  vgId;
  int64_t  consumerId;
  char     subKey[TSDB_SUBSCRIBE_KEY_LEN];
} SMqVDeleteReq;

typedef struct {
  int8_t reserved;
} SMqVDeleteRsp;

typedef struct {
  char*   name;
  int8_t  igNotExists;
} SMDropStreamReq;

typedef struct {
  int8_t reserved;
} SMDropStreamRsp;

typedef struct {
  SMsgHead head;
  int64_t  resetRelHalt;  // reset related stream task halt status
  int64_t  streamId;
  int32_t  taskId;
} SVDropStreamTaskReq;

typedef struct {
  int8_t reserved;
} SVDropStreamTaskRsp;

int32_t tSerializeSMDropStreamReq(void* buf, int32_t bufLen, const SMDropStreamReq* pReq);
int32_t tDeserializeSMDropStreamReq(void* buf, int32_t bufLen, SMDropStreamReq* pReq);
void    tFreeMDropStreamReq(SMDropStreamReq* pReq);

typedef struct {
  char*  name;
  int8_t igNotExists;
} SMPauseStreamReq;

int32_t tSerializeSMPauseStreamReq(void* buf, int32_t bufLen, const SMPauseStreamReq* pReq);
int32_t tDeserializeSMPauseStreamReq(void* buf, int32_t bufLen, SMPauseStreamReq* pReq);
void    tFreeMPauseStreamReq(SMPauseStreamReq *pReq);

typedef struct {
  char*  name;
  int8_t igNotExists;
  int8_t igUntreated;
} SMResumeStreamReq;

int32_t tSerializeSMResumeStreamReq(void* buf, int32_t bufLen, const SMResumeStreamReq* pReq);
int32_t tDeserializeSMResumeStreamReq(void* buf, int32_t bufLen, SMResumeStreamReq* pReq);
void    tFreeMResumeStreamReq(SMResumeStreamReq *pReq);

typedef struct {
  char*       name;
  int8_t      calcAll;
  STimeWindow timeRange;
} SMRecalcStreamReq;

int32_t tSerializeSMRecalcStreamReq(void* buf, int32_t bufLen, const SMRecalcStreamReq* pReq);
int32_t tDeserializeSMRecalcStreamReq(void* buf, int32_t bufLen, SMRecalcStreamReq* pReq);
void    tFreeMRecalcStreamReq(SMRecalcStreamReq *pReq);

typedef struct SVUpdateCheckpointInfoReq {
  SMsgHead head;
  int64_t  streamId;
  int32_t  taskId;
  int64_t  checkpointId;
  int64_t  checkpointVer;
  int64_t  checkpointTs;
  int32_t  transId;
  int64_t  hStreamId;  // add encode/decode
  int64_t  hTaskId;
  int8_t   dropRelHTask;
} SVUpdateCheckpointInfoReq;

typedef struct {
  int64_t leftForVer;
  int32_t vgId;
  int64_t oldConsumerId;
  int64_t newConsumerId;
  char    subKey[TSDB_SUBSCRIBE_KEY_LEN];
  int8_t  subType;
  int8_t  withMeta;
  char*   qmsg;  // SubPlanToString
  int64_t suid;
} SMqRebVgReq;

int32_t tEncodeSMqRebVgReq(SEncoder* pCoder, const SMqRebVgReq* pReq);
int32_t tDecodeSMqRebVgReq(SDecoder* pCoder, SMqRebVgReq* pReq);

typedef struct {
  char    topic[TSDB_TOPIC_FNAME_LEN];
  int64_t ntbUid;
  SArray* colIdList;  // SArray<int16_t>
} STqCheckInfo;

int32_t tEncodeSTqCheckInfo(SEncoder* pEncoder, const STqCheckInfo* pInfo);
int32_t tDecodeSTqCheckInfo(SDecoder* pDecoder, STqCheckInfo* pInfo);
void    tDeleteSTqCheckInfo(STqCheckInfo* pInfo);

// tqOffset
enum {
  TMQ_OFFSET__RESET_NONE = -3,
  TMQ_OFFSET__RESET_EARLIEST = -2,
  TMQ_OFFSET__RESET_LATEST = -1,
  TMQ_OFFSET__LOG = 1,
  TMQ_OFFSET__SNAPSHOT_DATA = 2,
  TMQ_OFFSET__SNAPSHOT_META = 3,
};

enum {
  WITH_DATA = 0,
  WITH_META = 1,
  ONLY_META = 2,
};

#define TQ_OFFSET_VERSION 1

typedef struct {
  int8_t type;
  union {
    // snapshot
    struct {
      int64_t uid;
      int64_t ts;
      SValue  primaryKey;
    };
    // log
    struct {
      int64_t version;
    };
  };
} STqOffsetVal;

static FORCE_INLINE void tqOffsetResetToData(STqOffsetVal* pOffsetVal, int64_t uid, int64_t ts, SValue primaryKey) {
  pOffsetVal->type = TMQ_OFFSET__SNAPSHOT_DATA;
  pOffsetVal->uid = uid;
  pOffsetVal->ts = ts;
  if (IS_VAR_DATA_TYPE(pOffsetVal->primaryKey.type)) {
    taosMemoryFree(pOffsetVal->primaryKey.pData);
  }
  pOffsetVal->primaryKey = primaryKey;
}

static FORCE_INLINE void tqOffsetResetToMeta(STqOffsetVal* pOffsetVal, int64_t uid) {
  pOffsetVal->type = TMQ_OFFSET__SNAPSHOT_META;
  pOffsetVal->uid = uid;
}

static FORCE_INLINE void tqOffsetResetToLog(STqOffsetVal* pOffsetVal, int64_t ver) {
  pOffsetVal->type = TMQ_OFFSET__LOG;
  pOffsetVal->version = ver;
}

int32_t tEncodeSTqOffsetVal(SEncoder* pEncoder, const STqOffsetVal* pOffsetVal);
int32_t tDecodeSTqOffsetVal(SDecoder* pDecoder, STqOffsetVal* pOffsetVal);
void    tFormatOffset(char* buf, int32_t maxLen, const STqOffsetVal* pVal);
bool    tOffsetEqual(const STqOffsetVal* pLeft, const STqOffsetVal* pRight);
void    tOffsetCopy(STqOffsetVal* pLeft, const STqOffsetVal* pRight);
void    tOffsetDestroy(void* pVal);

typedef struct {
  STqOffsetVal val;
  char         subKey[TSDB_SUBSCRIBE_KEY_LEN];
} STqOffset;

int32_t tEncodeSTqOffset(SEncoder* pEncoder, const STqOffset* pOffset);
int32_t tDecodeSTqOffset(SDecoder* pDecoder, STqOffset* pOffset);
void    tDeleteSTqOffset(void* val);

typedef struct SMqVgOffset {
  int64_t   consumerId;
  STqOffset offset;
} SMqVgOffset;

int32_t tEncodeMqVgOffset(SEncoder* pEncoder, const SMqVgOffset* pOffset);
int32_t tDecodeMqVgOffset(SDecoder* pDecoder, SMqVgOffset* pOffset);

typedef struct {
  char    name[TSDB_TABLE_FNAME_LEN];
  char    stb[TSDB_TABLE_FNAME_LEN];
  int8_t  igExists;
  int8_t  intervalUnit;
  int8_t  slidingUnit;
  int8_t  timezone;  // int8_t is not enough, timezone is unit of second
  int32_t dstVgId;   // for stream
  int64_t interval;
  int64_t offset;
  int64_t sliding;
  int64_t maxDelay;
  int64_t watermark;
  int32_t exprLen;        // strlen + 1
  int32_t tagsFilterLen;  // strlen + 1
  int32_t sqlLen;         // strlen + 1
  int32_t astLen;         // strlen + 1
  char*   expr;
  char*   tagsFilter;
  char*   sql;
  char*   ast;
  int64_t deleteMark;
  int64_t lastTs;
  int64_t normSourceTbUid;  // the Uid of source tb if its a normal table, otherwise 0
  SArray* pVgroupVerList;
  int8_t  recursiveTsma;
  char    baseTsmaName[TSDB_TABLE_FNAME_LEN];  // base tsma name for recursively created tsma
} SMCreateSmaReq;

int32_t tSerializeSMCreateSmaReq(void* buf, int32_t bufLen, SMCreateSmaReq* pReq);
int32_t tDeserializeSMCreateSmaReq(void* buf, int32_t bufLen, SMCreateSmaReq* pReq);
void    tFreeSMCreateSmaReq(SMCreateSmaReq* pReq);

typedef struct {
  char   name[TSDB_TABLE_FNAME_LEN];
  int8_t igNotExists;
} SMDropSmaReq;

int32_t tSerializeSMDropSmaReq(void* buf, int32_t bufLen, SMDropSmaReq* pReq);
int32_t tDeserializeSMDropSmaReq(void* buf, int32_t bufLen, SMDropSmaReq* pReq);

typedef struct {
  char   dbFName[TSDB_DB_FNAME_LEN];
  char   stbName[TSDB_TABLE_NAME_LEN];
  char   colName[TSDB_COL_NAME_LEN];
  char   idxName[TSDB_INDEX_FNAME_LEN];
  int8_t idxType;
} SCreateTagIndexReq;

int32_t tSerializeSCreateTagIdxReq(void* buf, int32_t bufLen, SCreateTagIndexReq* pReq);
int32_t tDeserializeSCreateTagIdxReq(void* buf, int32_t bufLen, SCreateTagIndexReq* pReq);

typedef SMDropSmaReq SDropTagIndexReq;

// int32_t tSerializeSDropTagIdxReq(void* buf, int32_t bufLen, SDropTagIndexReq* pReq);
int32_t tDeserializeSDropTagIdxReq(void* buf, int32_t bufLen, SDropTagIndexReq* pReq);

typedef struct {
  int8_t         version;       // for compatibility(default 0)
  int8_t         intervalUnit;  // MACRO: TIME_UNIT_XXX
  int8_t         slidingUnit;   // MACRO: TIME_UNIT_XXX
  int8_t         timezoneInt;   // sma data expired if timezone changes.
  int32_t        dstVgId;
  char           indexName[TSDB_INDEX_NAME_LEN];
  int32_t        exprLen;
  int32_t        tagsFilterLen;
  int64_t        indexUid;
  tb_uid_t       tableUid;  // super/child/common table uid
  tb_uid_t       dstTbUid;  // for dstVgroup
  int64_t        interval;
  int64_t        offset;  // use unit by precision of DB
  int64_t        sliding;
  char*          dstTbName;  // for dstVgroup
  char*          expr;       // sma expression
  char*          tagsFilter;
  SSchemaWrapper schemaRow;  // for dstVgroup
  SSchemaWrapper schemaTag;  // for dstVgroup
} STSma;                     // Time-range-wise SMA

typedef STSma SVCreateTSmaReq;

typedef struct {
  int8_t  type;  // 0 status report, 1 update data
  int64_t indexUid;
  int64_t skey;  // start TS key of interval/sliding window
} STSmaMsg;

typedef struct {
  int64_t indexUid;
  char    indexName[TSDB_INDEX_NAME_LEN];
} SVDropTSmaReq;

typedef struct {
  int tmp;  // TODO: to avoid compile error
} SVCreateTSmaRsp, SVDropTSmaRsp;

#if 0
int32_t tSerializeSVCreateTSmaReq(void** buf, SVCreateTSmaReq* pReq);
void*   tDeserializeSVCreateTSmaReq(void* buf, SVCreateTSmaReq* pReq);
int32_t tSerializeSVDropTSmaReq(void** buf, SVDropTSmaReq* pReq);
void*   tDeserializeSVDropTSmaReq(void* buf, SVDropTSmaReq* pReq);
#endif

int32_t tEncodeSVCreateTSmaReq(SEncoder* pCoder, const SVCreateTSmaReq* pReq);
int32_t tDecodeSVCreateTSmaReq(SDecoder* pCoder, SVCreateTSmaReq* pReq);
int32_t tEncodeSVDropTSmaReq(SEncoder* pCoder, const SVDropTSmaReq* pReq);
// int32_t tDecodeSVDropTSmaReq(SDecoder* pCoder, SVDropTSmaReq* pReq);

typedef struct {
  int32_t number;
  STSma*  tSma;
} STSmaWrapper;

static FORCE_INLINE void tDestroyTSma(STSma* pSma) {
  if (pSma) {
    taosMemoryFreeClear(pSma->dstTbName);
    taosMemoryFreeClear(pSma->expr);
    taosMemoryFreeClear(pSma->tagsFilter);
  }
}

static FORCE_INLINE void tDestroyTSmaWrapper(STSmaWrapper* pSW, bool deepCopy) {
  if (pSW) {
    if (pSW->tSma) {
      if (deepCopy) {
        for (uint32_t i = 0; i < pSW->number; ++i) {
          tDestroyTSma(pSW->tSma + i);
        }
      }
      taosMemoryFreeClear(pSW->tSma);
    }
  }
}

static FORCE_INLINE void* tFreeTSmaWrapper(STSmaWrapper* pSW, bool deepCopy) {
  tDestroyTSmaWrapper(pSW, deepCopy);
  taosMemoryFreeClear(pSW);
  return NULL;
}

int32_t tEncodeSVCreateTSmaReq(SEncoder* pCoder, const SVCreateTSmaReq* pReq);
int32_t tDecodeSVCreateTSmaReq(SDecoder* pCoder, SVCreateTSmaReq* pReq);

int32_t tEncodeTSma(SEncoder* pCoder, const STSma* pSma);
int32_t tDecodeTSma(SDecoder* pCoder, STSma* pSma, bool deepCopy);

static int32_t tEncodeTSmaWrapper(SEncoder* pEncoder, const STSmaWrapper* pReq) {
  TAOS_CHECK_RETURN(tEncodeI32(pEncoder, pReq->number));
  for (int32_t i = 0; i < pReq->number; ++i) {
    TAOS_CHECK_RETURN(tEncodeTSma(pEncoder, pReq->tSma + i));
  }
  return 0;
}

static int32_t tDecodeTSmaWrapper(SDecoder* pDecoder, STSmaWrapper* pReq, bool deepCopy) {
  TAOS_CHECK_RETURN(tDecodeI32(pDecoder, &pReq->number));
  for (int32_t i = 0; i < pReq->number; ++i) {
    TAOS_CHECK_RETURN(tDecodeTSma(pDecoder, pReq->tSma + i, deepCopy));
  }
  return 0;
}

typedef struct {
  int idx;
} SMCreateFullTextReq;

int32_t tSerializeSMCreateFullTextReq(void* buf, int32_t bufLen, SMCreateFullTextReq* pReq);
int32_t tDeserializeSMCreateFullTextReq(void* buf, int32_t bufLen, SMCreateFullTextReq* pReq);
void    tFreeSMCreateFullTextReq(SMCreateFullTextReq* pReq);

typedef struct {
  char   name[TSDB_TABLE_FNAME_LEN];
  int8_t igNotExists;
} SMDropFullTextReq;

// int32_t tSerializeSMDropFullTextReq(void* buf, int32_t bufLen, SMDropFullTextReq* pReq);
// int32_t tDeserializeSMDropFullTextReq(void* buf, int32_t bufLen, SMDropFullTextReq* pReq);

typedef struct {
  char indexFName[TSDB_INDEX_FNAME_LEN];
} SUserIndexReq;

int32_t tSerializeSUserIndexReq(void* buf, int32_t bufLen, SUserIndexReq* pReq);
int32_t tDeserializeSUserIndexReq(void* buf, int32_t bufLen, SUserIndexReq* pReq);

typedef struct {
  char dbFName[TSDB_DB_FNAME_LEN];
  char tblFName[TSDB_TABLE_FNAME_LEN];
  char colName[TSDB_COL_NAME_LEN];
  char indexType[TSDB_INDEX_TYPE_LEN];
  char indexExts[TSDB_INDEX_EXTS_LEN];
} SUserIndexRsp;

int32_t tSerializeSUserIndexRsp(void* buf, int32_t bufLen, const SUserIndexRsp* pRsp);
int32_t tDeserializeSUserIndexRsp(void* buf, int32_t bufLen, SUserIndexRsp* pRsp);

typedef struct {
  char tbFName[TSDB_TABLE_FNAME_LEN];
} STableIndexReq;

int32_t tSerializeSTableIndexReq(void* buf, int32_t bufLen, STableIndexReq* pReq);
int32_t tDeserializeSTableIndexReq(void* buf, int32_t bufLen, STableIndexReq* pReq);

typedef struct {
  int8_t  intervalUnit;
  int8_t  slidingUnit;
  int64_t interval;
  int64_t offset;
  int64_t sliding;
  int64_t dstTbUid;
  int32_t dstVgId;
  SEpSet  epSet;
  char*   expr;
} STableIndexInfo;

typedef struct {
  char     tbName[TSDB_TABLE_NAME_LEN];
  char     dbFName[TSDB_DB_FNAME_LEN];
  uint64_t suid;
  int32_t  version;
  int32_t  indexSize;
  SArray*  pIndex;  // STableIndexInfo
} STableIndexRsp;

int32_t tSerializeSTableIndexRsp(void* buf, int32_t bufLen, const STableIndexRsp* pRsp);
int32_t tDeserializeSTableIndexRsp(void* buf, int32_t bufLen, STableIndexRsp* pRsp);
void    tFreeSerializeSTableIndexRsp(STableIndexRsp* pRsp);

void tFreeSTableIndexInfo(void* pInfo);

typedef struct {
  int8_t  mqMsgType;
  int32_t code;
  int32_t epoch;
  int64_t consumerId;
  int64_t walsver;
  int64_t walever;
} SMqRspHead;

typedef struct {
  SMsgHead     head;
  char         subKey[TSDB_SUBSCRIBE_KEY_LEN];
  int8_t       withTbName;
  int8_t       useSnapshot;
  int32_t      epoch;
  uint64_t     reqId;
  int64_t      consumerId;
  int64_t      timeout;
  STqOffsetVal reqOffset;
  int8_t       enableReplay;
  int8_t       sourceExcluded;
  int8_t       rawData;
  int32_t      minPollRows;
  int8_t       enableBatchMeta;
  SHashObj*    uidHash;  // to find if uid is duplicated
} SMqPollReq;

int32_t tSerializeSMqPollReq(void* buf, int32_t bufLen, SMqPollReq* pReq);
int32_t tDeserializeSMqPollReq(void* buf, int32_t bufLen, SMqPollReq* pReq);
void    tDestroySMqPollReq(SMqPollReq* pReq);

typedef struct {
  int32_t vgId;
  int64_t offset;
  SEpSet  epSet;
} SMqSubVgEp;

static FORCE_INLINE int32_t tEncodeSMqSubVgEp(void** buf, const SMqSubVgEp* pVgEp) {
  int32_t tlen = 0;
  tlen += taosEncodeFixedI32(buf, pVgEp->vgId);
  tlen += taosEncodeFixedI64(buf, pVgEp->offset);
  tlen += taosEncodeSEpSet(buf, &pVgEp->epSet);
  return tlen;
}

static FORCE_INLINE void* tDecodeSMqSubVgEp(void* buf, SMqSubVgEp* pVgEp) {
  buf = taosDecodeFixedI32(buf, &pVgEp->vgId);
  buf = taosDecodeFixedI64(buf, &pVgEp->offset);
  buf = taosDecodeSEpSet(buf, &pVgEp->epSet);
  return buf;
}

typedef struct {
  char           topic[TSDB_TOPIC_FNAME_LEN];
  char           db[TSDB_DB_FNAME_LEN];
  SArray*        vgs;  // SArray<SMqSubVgEp>
  SSchemaWrapper schema;
} SMqSubTopicEp;

int32_t tEncodeMqSubTopicEp(void** buf, const SMqSubTopicEp* pTopicEp);
void*   tDecodeMqSubTopicEp(void* buf, SMqSubTopicEp* pTopicEp);
void    tDeleteMqSubTopicEp(SMqSubTopicEp* pSubTopicEp);

typedef struct {
  SMqRspHead   head;
  STqOffsetVal rspOffset;
  int16_t      resMsgType;
  int32_t      metaRspLen;
  void*        metaRsp;
} SMqMetaRsp;

int32_t tEncodeMqMetaRsp(SEncoder* pEncoder, const SMqMetaRsp* pRsp);
int32_t tDecodeMqMetaRsp(SDecoder* pDecoder, SMqMetaRsp* pRsp);
void    tDeleteMqMetaRsp(SMqMetaRsp* pRsp);

#define MQ_DATA_RSP_VERSION 100

typedef struct {
  SMqRspHead   head;
  STqOffsetVal rspOffset;
  STqOffsetVal reqOffset;
  int32_t      blockNum;
  int8_t       withTbName;
  int8_t       withSchema;
  SArray*      blockDataLen;
  SArray*      blockData;
  SArray*      blockTbName;
  SArray*      blockSchema;

  union {
    struct {
      int64_t sleepTime;
    };
    struct {
      int32_t createTableNum;
      SArray* createTableLen;
      SArray* createTableReq;
    };
    struct {
      int32_t len;
      void*   rawData;
    };
  };
  void* data;                  // for free in client, only effected if type is data or metadata. raw data not effected
  bool  blockDataElementFree;  // if true, free blockDataElement in blockData,(true in server, false in client)
} SMqDataRsp;

int32_t tEncodeMqDataRsp(SEncoder* pEncoder, const SMqDataRsp* pObj);
int32_t tDecodeMqDataRsp(SDecoder* pDecoder, SMqDataRsp* pRsp);
int32_t tDecodeMqRawDataRsp(SDecoder* pDecoder, SMqDataRsp* pRsp);
void    tDeleteMqDataRsp(SMqDataRsp* pRsp);
void    tDeleteMqRawDataRsp(SMqDataRsp* pRsp);

int32_t tEncodeSTaosxRsp(SEncoder* pEncoder, const SMqDataRsp* pRsp);
int32_t tDecodeSTaosxRsp(SDecoder* pDecoder, SMqDataRsp* pRsp);
void    tDeleteSTaosxRsp(SMqDataRsp* pRsp);

typedef struct SMqBatchMetaRsp {
  SMqRspHead   head;  // not serialize
  STqOffsetVal rspOffset;
  SArray*      batchMetaLen;
  SArray*      batchMetaReq;
  void*        pMetaBuff;    // not serialize
  uint32_t     metaBuffLen;  // not serialize
} SMqBatchMetaRsp;

int32_t tEncodeMqBatchMetaRsp(SEncoder* pEncoder, const SMqBatchMetaRsp* pRsp);
int32_t tDecodeMqBatchMetaRsp(SDecoder* pDecoder, SMqBatchMetaRsp* pRsp);
int32_t tSemiDecodeMqBatchMetaRsp(SDecoder* pDecoder, SMqBatchMetaRsp* pRsp);
void    tDeleteMqBatchMetaRsp(SMqBatchMetaRsp* pRsp);

typedef struct {
  SMqRspHead head;
  char       cgroup[TSDB_CGROUP_LEN];
  SArray*    topics;  // SArray<SMqSubTopicEp>
} SMqAskEpRsp;

static FORCE_INLINE int32_t tEncodeSMqAskEpRsp(void** buf, const SMqAskEpRsp* pRsp) {
  int32_t tlen = 0;
  // tlen += taosEncodeString(buf, pRsp->cgroup);
  int32_t sz = taosArrayGetSize(pRsp->topics);
  tlen += taosEncodeFixedI32(buf, sz);
  for (int32_t i = 0; i < sz; i++) {
    SMqSubTopicEp* pVgEp = (SMqSubTopicEp*)taosArrayGet(pRsp->topics, i);
    tlen += tEncodeMqSubTopicEp(buf, pVgEp);
  }
  return tlen;
}

static FORCE_INLINE void* tDecodeSMqAskEpRsp(void* buf, SMqAskEpRsp* pRsp) {
  // buf = taosDecodeStringTo(buf, pRsp->cgroup);
  int32_t sz;
  buf = taosDecodeFixedI32(buf, &sz);
  pRsp->topics = taosArrayInit(sz, sizeof(SMqSubTopicEp));
  if (pRsp->topics == NULL) {
    return NULL;
  }
  for (int32_t i = 0; i < sz; i++) {
    SMqSubTopicEp topicEp;
    buf = tDecodeMqSubTopicEp(buf, &topicEp);
    if (buf == NULL) {
      return NULL;
    }
    if ((taosArrayPush(pRsp->topics, &topicEp) == NULL)) {
      return NULL;
    }
  }
  return buf;
}

static FORCE_INLINE void tDeleteSMqAskEpRsp(SMqAskEpRsp* pRsp) {
  taosArrayDestroyEx(pRsp->topics, (FDelete)tDeleteMqSubTopicEp);
}

typedef struct {
  int32_t      vgId;
  STqOffsetVal offset;
  int64_t      rows;
  int64_t      ever;
} OffsetRows;

typedef struct {
  char    topicName[TSDB_TOPIC_FNAME_LEN];
  SArray* offsetRows;
} TopicOffsetRows;

typedef struct {
  int64_t consumerId;
  int32_t epoch;
  SArray* topics;
  int8_t  pollFlag;
} SMqHbReq;

typedef struct {
  char   topic[TSDB_TOPIC_FNAME_LEN];
  int8_t noPrivilege;
} STopicPrivilege;

typedef struct {
  SArray* topicPrivileges;  // SArray<STopicPrivilege>
  int32_t debugFlag;
} SMqHbRsp;

typedef struct {
  SMsgHead head;
  int64_t  consumerId;
  char     subKey[TSDB_SUBSCRIBE_KEY_LEN];
} SMqSeekReq;

#define TD_AUTO_CREATE_TABLE 0x1
typedef struct {
  int64_t       suid;
  int64_t       uid;
  int32_t       sver;
  uint32_t      nData;
  uint8_t*      pData;
  SVCreateTbReq cTbReq;
} SVSubmitBlk;

typedef struct {
  SMsgHead header;
  uint64_t sId;
  uint64_t queryId;
  uint64_t clientId;
  uint64_t taskId;
  uint32_t sqlLen;
  uint32_t phyLen;
  char*    sql;
  char*    msg;
  int8_t   source;
} SVDeleteReq;

int32_t tSerializeSVDeleteReq(void* buf, int32_t bufLen, SVDeleteReq* pReq);
int32_t tDeserializeSVDeleteReq(void* buf, int32_t bufLen, SVDeleteReq* pReq);

typedef struct {
  int64_t affectedRows;
} SVDeleteRsp;

int32_t tEncodeSVDeleteRsp(SEncoder* pCoder, const SVDeleteRsp* pReq);
int32_t tDecodeSVDeleteRsp(SDecoder* pCoder, SVDeleteRsp* pReq);

typedef struct SDeleteRes {
  uint64_t suid;
  SArray*  uidList;
  int64_t  skey;
  int64_t  ekey;
  int64_t  affectedRows;
  char     tableFName[TSDB_TABLE_NAME_LEN];
  char     tsColName[TSDB_COL_NAME_LEN];
  int64_t  ctimeMs;  // fill by vnode
  int8_t   source;
} SDeleteRes;

int32_t tEncodeDeleteRes(SEncoder* pCoder, const SDeleteRes* pRes);
int32_t tDecodeDeleteRes(SDecoder* pCoder, SDeleteRes* pRes);

typedef struct {
  // int64_t uid;
  char    tbname[TSDB_TABLE_NAME_LEN];
  int64_t startTs;
  int64_t endTs;
} SSingleDeleteReq;

int32_t tEncodeSSingleDeleteReq(SEncoder* pCoder, const SSingleDeleteReq* pReq);
int32_t tDecodeSSingleDeleteReq(SDecoder* pCoder, SSingleDeleteReq* pReq);

typedef struct {
  int64_t suid;
  SArray* deleteReqs;  // SArray<SSingleDeleteReq>
  int64_t ctimeMs;     // fill by vnode
  int8_t  level;       // 0 tsdb(default), 1 rsma1 , 2 rsma2
} SBatchDeleteReq;

int32_t tEncodeSBatchDeleteReq(SEncoder* pCoder, const SBatchDeleteReq* pReq);
int32_t tDecodeSBatchDeleteReq(SDecoder* pCoder, SBatchDeleteReq* pReq);
int32_t tDecodeSBatchDeleteReqSetCtime(SDecoder* pDecoder, SBatchDeleteReq* pReq, int64_t ctimeMs);

typedef struct {
  int32_t msgIdx;
  int32_t msgType;
  int32_t msgLen;
  void*   msg;
} SBatchMsg;

typedef struct {
  SMsgHead header;
  SArray*  pMsgs;  // SArray<SBatchMsg>
} SBatchReq;

typedef struct {
  int32_t reqType;
  int32_t msgIdx;
  int32_t msgLen;
  int32_t rspCode;
  void*   msg;
} SBatchRspMsg;

typedef struct {
  SArray* pRsps;  // SArray<SBatchRspMsg>
} SBatchRsp;

int32_t                  tSerializeSBatchReq(void* buf, int32_t bufLen, SBatchReq* pReq);
int32_t                  tDeserializeSBatchReq(void* buf, int32_t bufLen, SBatchReq* pReq);
static FORCE_INLINE void tFreeSBatchReqMsg(void* msg) {
  if (NULL == msg) {
    return;
  }
  SBatchMsg* pMsg = (SBatchMsg*)msg;
  taosMemoryFree(pMsg->msg);
}

int32_t tSerializeSBatchRsp(void* buf, int32_t bufLen, SBatchRsp* pRsp);
int32_t tDeserializeSBatchRsp(void* buf, int32_t bufLen, SBatchRsp* pRsp);

static FORCE_INLINE void tFreeSBatchRspMsg(void* p) {
  if (NULL == p) {
    return;
  }

  SBatchRspMsg* pRsp = (SBatchRspMsg*)p;
  taosMemoryFree(pRsp->msg);
}

int32_t tSerializeSMqAskEpReq(void* buf, int32_t bufLen, SMqAskEpReq* pReq);
int32_t tDeserializeSMqAskEpReq(void* buf, int32_t bufLen, SMqAskEpReq* pReq);
int32_t tSerializeSMqHbReq(void* buf, int32_t bufLen, SMqHbReq* pReq);
int32_t tDeserializeSMqHbReq(void* buf, int32_t bufLen, SMqHbReq* pReq);
void    tDestroySMqHbReq(SMqHbReq* pReq);

int32_t tSerializeSMqHbRsp(void* buf, int32_t bufLen, SMqHbRsp* pRsp);
int32_t tDeserializeSMqHbRsp(void* buf, int32_t bufLen, SMqHbRsp* pRsp);
void    tDestroySMqHbRsp(SMqHbRsp* pRsp);

int32_t tSerializeSMqSeekReq(void* buf, int32_t bufLen, SMqSeekReq* pReq);
int32_t tDeserializeSMqSeekReq(void* buf, int32_t bufLen, SMqSeekReq* pReq);

#define TD_REQ_FROM_APP               0x0
#define SUBMIT_REQ_AUTO_CREATE_TABLE  0x1
#define SUBMIT_REQ_COLUMN_DATA_FORMAT 0x2
#define SUBMIT_REQ_FROM_FILE          0x4
#define TD_REQ_FROM_TAOX              0x8
#define SUBMIT_REQUEST_VERSION        (1)

#define TD_REQ_FROM_TAOX_OLD 0x1  // for compatibility

typedef struct {
  int32_t        flags;
  SVCreateTbReq* pCreateTbReq;
  int64_t        suid;
  int64_t        uid;
  int32_t        sver;
  union {
    SArray* aRowP;
    SArray* aCol;
  };
  int64_t ctimeMs;
} SSubmitTbData;

typedef struct {
  SArray* aSubmitTbData;  // SArray<SSubmitTbData>
  bool    raw;
} SSubmitReq2;

typedef struct {
  SMsgHead header;
  int64_t  version;
  char     data[];  // SSubmitReq2
} SSubmitReq2Msg;

int32_t transformRawSSubmitTbData(void* data, int64_t suid, int64_t uid, int32_t sver);
int32_t tEncodeSubmitReq(SEncoder* pCoder, const SSubmitReq2* pReq);
int32_t tDecodeSubmitReq(SDecoder* pCoder, SSubmitReq2* pReq, SArray* rawList);
void    tDestroySubmitTbData(SSubmitTbData* pTbData, int32_t flag);
void    tDestroySubmitReq(SSubmitReq2* pReq, int32_t flag);

typedef struct {
  int32_t affectedRows;
  SArray* aCreateTbRsp;  // SArray<SVCreateTbRsp>
} SSubmitRsp2;

int32_t tEncodeSSubmitRsp2(SEncoder* pCoder, const SSubmitRsp2* pRsp);
int32_t tDecodeSSubmitRsp2(SDecoder* pCoder, SSubmitRsp2* pRsp);
void    tDestroySSubmitRsp2(SSubmitRsp2* pRsp, int32_t flag);

#define TSDB_MSG_FLG_ENCODE 0x1
#define TSDB_MSG_FLG_DECODE 0x2
#define TSDB_MSG_FLG_CMPT   0x3

typedef struct {
  union {
    struct {
      void*   msgStr;
      int32_t msgLen;
      int64_t ver;
    };
    void* pDataBlock;
  };
} SPackedData;

typedef struct {
  char     fullname[TSDB_VIEW_FNAME_LEN];
  char     name[TSDB_VIEW_NAME_LEN];
  char     dbFName[TSDB_DB_FNAME_LEN];
  char*    querySql;
  char*    sql;
  int8_t   orReplace;
  int8_t   precision;
  int32_t  numOfCols;
  SSchema* pSchema;
} SCMCreateViewReq;

int32_t tSerializeSCMCreateViewReq(void* buf, int32_t bufLen, const SCMCreateViewReq* pReq);
int32_t tDeserializeSCMCreateViewReq(void* buf, int32_t bufLen, SCMCreateViewReq* pReq);
void    tFreeSCMCreateViewReq(SCMCreateViewReq* pReq);

typedef struct {
  char   fullname[TSDB_VIEW_FNAME_LEN];
  char   name[TSDB_VIEW_NAME_LEN];
  char   dbFName[TSDB_DB_FNAME_LEN];
  char*  sql;
  int8_t igNotExists;
} SCMDropViewReq;

int32_t tSerializeSCMDropViewReq(void* buf, int32_t bufLen, const SCMDropViewReq* pReq);
int32_t tDeserializeSCMDropViewReq(void* buf, int32_t bufLen, SCMDropViewReq* pReq);
void    tFreeSCMDropViewReq(SCMDropViewReq* pReq);

typedef struct {
  char fullname[TSDB_VIEW_FNAME_LEN];
} SViewMetaReq;
int32_t tSerializeSViewMetaReq(void* buf, int32_t bufLen, const SViewMetaReq* pReq);
int32_t tDeserializeSViewMetaReq(void* buf, int32_t bufLen, SViewMetaReq* pReq);

typedef struct {
  char     name[TSDB_VIEW_NAME_LEN];
  char     dbFName[TSDB_DB_FNAME_LEN];
  char*    user;
  uint64_t dbId;
  uint64_t viewId;
  char*    querySql;
  int8_t   precision;
  int8_t   type;
  int32_t  version;
  int32_t  numOfCols;
  SSchema* pSchema;
} SViewMetaRsp;
int32_t tSerializeSViewMetaRsp(void* buf, int32_t bufLen, const SViewMetaRsp* pRsp);
int32_t tDeserializeSViewMetaRsp(void* buf, int32_t bufLen, SViewMetaRsp* pRsp);
void    tFreeSViewMetaRsp(SViewMetaRsp* pRsp);
typedef struct {
  char name[TSDB_TABLE_FNAME_LEN];  // table name or tsma name
  bool fetchingWithTsmaName;        // if we are fetching with tsma name
} STableTSMAInfoReq;

int32_t tSerializeTableTSMAInfoReq(void* buf, int32_t bufLen, const STableTSMAInfoReq* pReq);
int32_t tDeserializeTableTSMAInfoReq(void* buf, int32_t bufLen, STableTSMAInfoReq* pReq);

typedef struct {
  int32_t  funcId;
  col_id_t colId;
} STableTSMAFuncInfo;

typedef struct {
  char     name[TSDB_TABLE_NAME_LEN];
  uint64_t tsmaId;
  char     targetTb[TSDB_TABLE_NAME_LEN];
  char     targetDbFName[TSDB_DB_FNAME_LEN];
  char     tb[TSDB_TABLE_NAME_LEN];
  char     dbFName[TSDB_DB_FNAME_LEN];
  uint64_t suid;
  uint64_t destTbUid;
  uint64_t dbId;
  int32_t  version;
  int64_t  interval;
  int8_t   unit;
  SArray*  pFuncs;     // SArray<STableTSMAFuncInfo>
  SArray*  pTags;      // SArray<SSchema>
  SArray*  pUsedCols;  // SArray<SSchema>
  char*    ast;

  int64_t streamUid;
  int64_t reqTs;
  int64_t rspTs;
  int64_t delayDuration;  // ms
  bool    fillHistoryFinished;
} STableTSMAInfo;

int32_t tSerializeTableTSMAInfoRsp(void* buf, int32_t bufLen, const STableTSMAInfoRsp* pRsp);
int32_t tDeserializeTableTSMAInfoRsp(void* buf, int32_t bufLen, STableTSMAInfoRsp* pRsp);
int32_t tCloneTbTSMAInfo(STableTSMAInfo* pInfo, STableTSMAInfo** pRes);
void    tFreeTableTSMAInfo(void* p);
void    tFreeAndClearTableTSMAInfo(void* p);
void    tFreeTableTSMAInfoRsp(STableTSMAInfoRsp* pRsp);

#define STSMAHbRsp            STableTSMAInfoRsp
#define tSerializeTSMAHbRsp   tSerializeTableTSMAInfoRsp
#define tDeserializeTSMAHbRsp tDeserializeTableTSMAInfoRsp
#define tFreeTSMAHbRsp        tFreeTableTSMAInfoRsp

typedef struct SDropCtbWithTsmaSingleVgReq {
  SVgroupInfo vgInfo;
  SArray*     pTbs;  // SVDropTbReq
} SMDropTbReqsOnSingleVg;

int32_t tEncodeSMDropTbReqOnSingleVg(SEncoder* pEncoder, const SMDropTbReqsOnSingleVg* pReq);
int32_t tDecodeSMDropTbReqOnSingleVg(SDecoder* pDecoder, SMDropTbReqsOnSingleVg* pReq);
void    tFreeSMDropTbReqOnSingleVg(void* p);

typedef struct SDropTbsReq {
  SArray* pVgReqs;  // SMDropTbReqsOnSingleVg
} SMDropTbsReq;

int32_t tSerializeSMDropTbsReq(void* buf, int32_t bufLen, const SMDropTbsReq* pReq);
int32_t tDeserializeSMDropTbsReq(void* buf, int32_t bufLen, SMDropTbsReq* pReq);
void    tFreeSMDropTbsReq(void*);

typedef struct SVFetchTtlExpiredTbsRsp {
  SArray* pExpiredTbs;  // SVDropTbReq
  int32_t vgId;
} SVFetchTtlExpiredTbsRsp;

int32_t tEncodeVFetchTtlExpiredTbsRsp(SEncoder* pCoder, const SVFetchTtlExpiredTbsRsp* pRsp);
int32_t tDecodeVFetchTtlExpiredTbsRsp(SDecoder* pCoder, SVFetchTtlExpiredTbsRsp* pRsp);

void tFreeFetchTtlExpiredTbsRsp(void* p);

void setDefaultOptionsForField(SFieldWithOptions* field);
void setFieldWithOptions(SFieldWithOptions* fieldWithOptions, SField* field);

int32_t tSerializeSVSubTablesRspImpl(SEncoder* pEncoder, SVSubTablesRsp *pRsp);
int32_t tDeserializeSVSubTablesRspImpl(SDecoder* pDecoder, SVSubTablesRsp *pRsp);

#pragma pack(pop)

#ifdef __cplusplus
}
#endif

#endif /*_TD_COMMON_TAOS_MSG_H_*/<|MERGE_RESOLUTION|>--- conflicted
+++ resolved
@@ -3120,14 +3120,9 @@
 } STagScanOperatorParam;
 
 typedef struct SVTableScanOperatorParam {
-<<<<<<< HEAD
   uint64_t        uid;
   SOperatorParam* pTagScanOp;
   SArray*         pOpParamArray;  // SArray<SOperatorParam>
-=======
-  uint64_t uid;
-  SArray*  pOpParamArray;  // SArray<SOperatorParam>
->>>>>>> 07cf494e
 } SVTableScanOperatorParam;
 
 struct SStreamRuntimeFuncInfo;
