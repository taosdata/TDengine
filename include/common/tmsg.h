/*
 * Copyright (c) 2019 TAOS Data, Inc. <jhtao@taosdata.com>
 *
 * This program is free software: you can use, redistribute, and/or modify
 * it under the terms of the GNU Affero General Public License, version 3
 * or later ("AGPL"), as published by the Free Software Foundation.
 *
 * This program is distributed in the hope that it will be useful, but WITHOUT
 * ANY WARRANTY; without even the implied warranty of MERCHANTABILITY or
 * FITNESS FOR A PARTICULAR PURPOSE.
 *
 * You should have received a copy of the GNU Affero General Public License
 * along with this program. If not, see <http://www.gnu.org/licenses/>.
 */

#ifndef _TD_COMMON_TAOS_MSG_H_
#define _TD_COMMON_TAOS_MSG_H_

#include <stdint.h>
#include "taosdef.h"
#include "taoserror.h"
#include "tarray.h"
#include "tcoding.h"
#include "tcol.h"
#include "tencode.h"
#include "thash.h"
#include "tlist.h"
#include "tname.h"
#include "trow.h"
#include "tuuid.h"

#ifdef __cplusplus
extern "C" {
#endif

/* ------------------------ MESSAGE DEFINITIONS ------------------------ */

#define TD_MSG_NUMBER_
#undef TD_MSG_DICT_
#undef TD_MSG_INFO_
#undef TD_MSG_TYPE_INFO_
#undef TD_MSG_RANGE_CODE_
#undef TD_MSG_SEG_CODE_
#include "tmsgdef.h"

#undef TD_MSG_NUMBER_
#undef TD_MSG_DICT_
#undef TD_MSG_INFO_
#undef TD_MSG_TYPE_INFO_
#undef TD_MSG_RANGE_CODE_
#define TD_MSG_SEG_CODE_
#include "tmsgdef.h"

#undef TD_MSG_NUMBER_
#undef TD_MSG_DICT_
#undef TD_MSG_INFO_
#undef TD_MSG_TYPE_INFO_
#undef TD_MSG_SEG_CODE_
#undef TD_MSG_RANGE_CODE_
#include "tmsgdef.h"

extern char*   tMsgInfo[];
extern int32_t tMsgDict[];
extern int32_t tMsgRangeDict[];

typedef uint16_t tmsg_t;

#define TMSG_SEG_CODE(TYPE) (((TYPE) & 0xff00) >> 8)
#define TMSG_SEG_SEQ(TYPE)  ((TYPE) & 0xff)
#define TMSG_INDEX(TYPE)    (tMsgDict[TMSG_SEG_CODE(TYPE)] + TMSG_SEG_SEQ(TYPE))

#define DECODESQL()                                                              \
  do {                                                                           \
    if (!tDecodeIsEnd(&decoder)) {                                               \
      TAOS_CHECK_EXIT(tDecodeI32(&decoder, &pReq->sqlLen));                      \
      if (pReq->sqlLen > 0) {                                                    \
        TAOS_CHECK_EXIT(tDecodeBinaryAlloc(&decoder, (void**)&pReq->sql, NULL)); \
      }                                                                          \
    }                                                                            \
  } while (0)

#define ENCODESQL()                                                                      \
  do {                                                                                   \
    TAOS_CHECK_EXIT(tEncodeI32(&encoder, pReq->sqlLen));                                 \
    if (pReq->sqlLen > 0) {                                                              \
      TAOS_CHECK_EXIT(tEncodeBinary(&encoder, (const uint8_t*)pReq->sql, pReq->sqlLen)); \
    }                                                                                    \
  } while (0)

#define FREESQL()                \
  do {                           \
    if (pReq->sql != NULL) {     \
      taosMemoryFree(pReq->sql); \
    }                            \
    pReq->sql = NULL;            \
  } while (0)

static inline bool tmsgIsValid(tmsg_t type) {
  // static int8_t sz = sizeof(tMsgRangeDict) / sizeof(tMsgRangeDict[0]);
  int8_t maxSegIdx = TMSG_SEG_CODE(TDMT_MAX_MSG_MIN);
  int    segIdx = TMSG_SEG_CODE(type);
  if (segIdx >= 0 && segIdx < maxSegIdx) {
    return type < tMsgRangeDict[segIdx];
  }
  return false;
}

#define TMSG_INFO(type) (tmsgIsValid(type) ? tMsgInfo[TMSG_INDEX(type)] : "unKnown")

static inline bool vnodeIsMsgBlock(tmsg_t type) {
  return (type == TDMT_VND_CREATE_TABLE) || (type == TDMT_VND_ALTER_TABLE) || (type == TDMT_VND_DROP_TABLE) ||
         (type == TDMT_VND_UPDATE_TAG_VAL) || (type == TDMT_VND_ALTER_CONFIRM) || (type == TDMT_VND_COMMIT) ||
         (type == TDMT_SYNC_CONFIG_CHANGE);
}

static inline bool syncUtilUserCommit(tmsg_t msgType) {
  return msgType != TDMT_SYNC_NOOP && msgType != TDMT_SYNC_LEADER_TRANSFER;
}

/* ------------------------ OTHER DEFINITIONS ------------------------ */
// IE type
#define TSDB_IE_TYPE_SEC         1
#define TSDB_IE_TYPE_META        2
#define TSDB_IE_TYPE_MGMT_IP     3
#define TSDB_IE_TYPE_DNODE_CFG   4
#define TSDB_IE_TYPE_NEW_VERSION 5
#define TSDB_IE_TYPE_DNODE_EXT   6
#define TSDB_IE_TYPE_DNODE_STATE 7

enum {
  CONN_TYPE__QUERY = 1,
  CONN_TYPE__TMQ,
  CONN_TYPE__UDFD,
  CONN_TYPE__AUTH_TEST, // only for test authentication
  CONN_TYPE__MAX,
};

enum {
  HEARTBEAT_KEY_USER_AUTHINFO = 1,
  HEARTBEAT_KEY_DBINFO,
  HEARTBEAT_KEY_STBINFO,
  HEARTBEAT_KEY_TMQ,
  HEARTBEAT_KEY_DYN_VIEW,
  HEARTBEAT_KEY_VIEWINFO,
  HEARTBEAT_KEY_TSMA,
};

typedef enum _mgmt_table {
  TSDB_MGMT_TABLE_START,
  TSDB_MGMT_TABLE_DNODE,
  TSDB_MGMT_TABLE_MNODE,
  TSDB_MGMT_TABLE_MODULE,
  TSDB_MGMT_TABLE_QNODE,
  TSDB_MGMT_TABLE_SNODE,
  TSDB_MGMT_TABLE_BACKUP_NODE,  // no longer used
  TSDB_MGMT_TABLE_CLUSTER,
  TSDB_MGMT_TABLE_DB,
  TSDB_MGMT_TABLE_FUNC,
  TSDB_MGMT_TABLE_INDEX,
  TSDB_MGMT_TABLE_STB,
  TSDB_MGMT_TABLE_STREAMS,
  TSDB_MGMT_TABLE_TABLE,
  TSDB_MGMT_TABLE_TAG,
  TSDB_MGMT_TABLE_COL,
  TSDB_MGMT_TABLE_USER,
  TSDB_MGMT_TABLE_GRANTS,
  TSDB_MGMT_TABLE_VGROUP,
  TSDB_MGMT_TABLE_TOPICS,
  TSDB_MGMT_TABLE_CONSUMERS,
  TSDB_MGMT_TABLE_SUBSCRIPTIONS,
  TSDB_MGMT_TABLE_TRANS,
  TSDB_MGMT_TABLE_SMAS,
  TSDB_MGMT_TABLE_CONFIGS,
  TSDB_MGMT_TABLE_CONNS,
  TSDB_MGMT_TABLE_QUERIES,
  TSDB_MGMT_TABLE_VNODES,
  TSDB_MGMT_TABLE_APPS,
  TSDB_MGMT_TABLE_STREAM_TASKS,
  TSDB_MGMT_TABLE_STREAM_RECALCULATES,
  TSDB_MGMT_TABLE_PRIVILEGES,
  TSDB_MGMT_TABLE_VIEWS,
  TSDB_MGMT_TABLE_TSMAS,
  TSDB_MGMT_TABLE_COMPACT,
  TSDB_MGMT_TABLE_COMPACT_DETAIL,
  TSDB_MGMT_TABLE_GRANTS_FULL,
  TSDB_MGMT_TABLE_GRANTS_LOGS,
  TSDB_MGMT_TABLE_MACHINES,
  TSDB_MGMT_TABLE_ARBGROUP,
  TSDB_MGMT_TABLE_ENCRYPTIONS,
  TSDB_MGMT_TABLE_USER_FULL,
  TSDB_MGMT_TABLE_ANODE,
  TSDB_MGMT_TABLE_ANODE_FULL,
  TSDB_MGMT_TABLE_USAGE,
  TSDB_MGMT_TABLE_FILESETS,
  TSDB_MGMT_TABLE_TRANSACTION_DETAIL,
  TSDB_MGMT_TABLE_VC_COL,
  TSDB_MGMT_TABLE_BNODE,
  TSDB_MGMT_TABLE_MOUNT,
  TSDB_MGMT_TABLE_SSMIGRATE,
<<<<<<< HEAD
  TSDB_MGMT_TABLE_XNODES,
  TSDB_MGMT_TABLE_XNODE_TASKS,
  TSDB_MGMT_TABLE_XNODE_AGENTS,
  TSDB_MGMT_TABLE_XNODE_JOBS,
  TSDB_MGMT_TABLE_XNODE_FULL,
=======
  TSDB_MGMT_TABLE_SCAN,
  TSDB_MGMT_TABLE_SCAN_DETAIL,
  TSDB_MGMT_TABLE_RSMA,
  TSDB_MGMT_TABLE_RETENTION,
  TSDB_MGMT_TABLE_RETENTION_DETAIL,
  TSDB_MGMT_TABLE_INSTANCE,
  TSDB_MGMT_TABLE_ENCRYPT_ALGORITHMS,
>>>>>>> d0300658
  TSDB_MGMT_TABLE_MAX,
} EShowType;

typedef enum {
  TSDB_OPTR_NORMAL = 0,  // default
  TSDB_OPTR_SSMIGRATE = 1,
  TSDB_OPTR_ROLLUP = 2,
} ETsdbOpType;

typedef enum {
  TSDB_TRIGGER_MANUAL = 0,  // default
  TSDB_TRIGGER_AUTO = 1,
} ETriggerType;

#define TSDB_ALTER_TABLE_ADD_TAG                         1
#define TSDB_ALTER_TABLE_DROP_TAG                        2
#define TSDB_ALTER_TABLE_UPDATE_TAG_NAME                 3
#define TSDB_ALTER_TABLE_UPDATE_TAG_VAL                  4
#define TSDB_ALTER_TABLE_ADD_COLUMN                      5
#define TSDB_ALTER_TABLE_DROP_COLUMN                     6
#define TSDB_ALTER_TABLE_UPDATE_COLUMN_BYTES             7
#define TSDB_ALTER_TABLE_UPDATE_TAG_BYTES                8
#define TSDB_ALTER_TABLE_UPDATE_OPTIONS                  9
#define TSDB_ALTER_TABLE_UPDATE_COLUMN_NAME              10
#define TSDB_ALTER_TABLE_ADD_TAG_INDEX                   11
#define TSDB_ALTER_TABLE_DROP_TAG_INDEX                  12
#define TSDB_ALTER_TABLE_UPDATE_COLUMN_COMPRESS          13
#define TSDB_ALTER_TABLE_ADD_COLUMN_WITH_COMPRESS_OPTION 14
#define TSDB_ALTER_TABLE_UPDATE_MULTI_TAG_VAL            15
#define TSDB_ALTER_TABLE_ALTER_COLUMN_REF                16
#define TSDB_ALTER_TABLE_REMOVE_COLUMN_REF               17
#define TSDB_ALTER_TABLE_ADD_COLUMN_WITH_COLUMN_REF      18

#define TSDB_FILL_NONE        0
#define TSDB_FILL_NULL        1
#define TSDB_FILL_NULL_F      2
#define TSDB_FILL_SET_VALUE   3
#define TSDB_FILL_SET_VALUE_F 4
#define TSDB_FILL_LINEAR      5
#define TSDB_FILL_PREV        6
#define TSDB_FILL_NEXT        7
#define TSDB_FILL_NEAR        8


#define TSDB_ALTER_USER_BASIC_INFO             1
// these definitions start from 5 is to keep compatible with old versions
#define TSDB_ALTER_USER_ADD_PRIVILEGES         5
#define TSDB_ALTER_USER_DEL_PRIVILEGES         6


#define TSDB_ALTER_RSMA_FUNCTION 0x1

#define TSDB_KILL_MSG_LEN 30

#define TSDB_TABLE_NUM_UNIT 100000

#define TSDB_VN_READ_ACCCESS  ((char)0x1)
#define TSDB_VN_WRITE_ACCCESS ((char)0x2)
#define TSDB_VN_ALL_ACCCESS   (TSDB_VN_READ_ACCCESS | TSDB_VN_WRITE_ACCCESS)

#define TSDB_COL_NORMAL 0x0u  // the normal column of the table
#define TSDB_COL_TAG    0x1u  // the tag column type
#define TSDB_COL_UDC    0x2u  // the user specified normal string column, it is a dummy column
#define TSDB_COL_TMP    0x4u  // internal column generated by the previous operators
#define TSDB_COL_NULL   0x8u  // the column filter NULL or not

#define TSDB_COL_IS_TAG(f)        (((f & (~(TSDB_COL_NULL))) & TSDB_COL_TAG) != 0)
#define TSDB_COL_IS_NORMAL_COL(f) ((f & (~(TSDB_COL_NULL))) == TSDB_COL_NORMAL)
#define TSDB_COL_IS_UD_COL(f)     ((f & (~(TSDB_COL_NULL))) == TSDB_COL_UDC)
#define TSDB_COL_REQ_NULL(f)      (((f) & TSDB_COL_NULL) != 0)

#define TD_SUPER_TABLE          TSDB_SUPER_TABLE
#define TD_CHILD_TABLE          TSDB_CHILD_TABLE
#define TD_NORMAL_TABLE         TSDB_NORMAL_TABLE
#define TD_VIRTUAL_NORMAL_TABLE TSDB_VIRTUAL_NORMAL_TABLE
#define TD_VIRTUAL_CHILD_TABLE  TSDB_VIRTUAL_CHILD_TABLE

typedef enum ENodeType {
  // Syntax nodes are used in parser and planner module, and some are also used in executor module, such as COLUMN,
  // VALUE, OPERATOR, FUNCTION and so on.
  QUERY_NODE_COLUMN = 1,
  QUERY_NODE_VALUE,
  QUERY_NODE_OPERATOR,
  QUERY_NODE_LOGIC_CONDITION,
  QUERY_NODE_FUNCTION,
  QUERY_NODE_REAL_TABLE,
  QUERY_NODE_TEMP_TABLE,
  QUERY_NODE_JOIN_TABLE,
  QUERY_NODE_GROUPING_SET,
  QUERY_NODE_ORDER_BY_EXPR,
  QUERY_NODE_LIMIT,
  QUERY_NODE_STATE_WINDOW,
  QUERY_NODE_SESSION_WINDOW,
  QUERY_NODE_INTERVAL_WINDOW,
  QUERY_NODE_NODE_LIST,
  QUERY_NODE_FILL,
  QUERY_NODE_RAW_EXPR,  // Only be used in parser module.
  QUERY_NODE_TARGET,
  QUERY_NODE_DATABLOCK_DESC,
  QUERY_NODE_SLOT_DESC,
  QUERY_NODE_COLUMN_DEF,
  QUERY_NODE_DOWNSTREAM_SOURCE,
  QUERY_NODE_DATABASE_OPTIONS,
  QUERY_NODE_TABLE_OPTIONS,
  QUERY_NODE_INDEX_OPTIONS,
  QUERY_NODE_EXPLAIN_OPTIONS,
  QUERY_NODE_LEFT_VALUE,
  QUERY_NODE_COLUMN_REF,
  QUERY_NODE_WHEN_THEN,
  QUERY_NODE_CASE_WHEN,
  QUERY_NODE_EVENT_WINDOW,
  QUERY_NODE_HINT,
  QUERY_NODE_VIEW,
  QUERY_NODE_WINDOW_OFFSET,
  QUERY_NODE_COUNT_WINDOW,
  QUERY_NODE_COLUMN_OPTIONS,
  QUERY_NODE_TSMA_OPTIONS,
  QUERY_NODE_ANOMALY_WINDOW,
  QUERY_NODE_RANGE_AROUND,
  QUERY_NODE_STREAM_NOTIFY_OPTIONS,
  QUERY_NODE_VIRTUAL_TABLE,
  QUERY_NODE_SLIDING_WINDOW,
  QUERY_NODE_PERIOD_WINDOW,
  QUERY_NODE_STREAM_TRIGGER,
  QUERY_NODE_STREAM,
  QUERY_NODE_STREAM_TAG_DEF,
  QUERY_NODE_EXTERNAL_WINDOW,
  QUERY_NODE_STREAM_TRIGGER_OPTIONS,
  QUERY_NODE_PLACE_HOLDER_TABLE,
  QUERY_NODE_TIME_RANGE,
  QUERY_NODE_STREAM_OUT_TABLE,
  QUERY_NODE_STREAM_CALC_RANGE,
  QUERY_NODE_COUNT_WINDOW_ARGS,
  QUERY_NODE_BNODE_OPTIONS,
  QUERY_NODE_DATE_TIME_RANGE,
  QUERY_NODE_IP_RANGE,
  QUERY_NODE_USER_OPTIONS,

  // Statement nodes are used in parser and planner module.
  QUERY_NODE_SET_OPERATOR = 100,
  QUERY_NODE_SELECT_STMT,
  QUERY_NODE_VNODE_MODIFY_STMT,
  QUERY_NODE_CREATE_DATABASE_STMT,
  QUERY_NODE_DROP_DATABASE_STMT,
  QUERY_NODE_ALTER_DATABASE_STMT,
  QUERY_NODE_FLUSH_DATABASE_STMT,
  QUERY_NODE_TRIM_DATABASE_STMT,
  QUERY_NODE_CREATE_TABLE_STMT,
  QUERY_NODE_CREATE_SUBTABLE_CLAUSE,
  QUERY_NODE_CREATE_MULTI_TABLES_STMT,
  QUERY_NODE_DROP_TABLE_CLAUSE,
  QUERY_NODE_DROP_TABLE_STMT,
  QUERY_NODE_DROP_SUPER_TABLE_STMT,
  QUERY_NODE_ALTER_TABLE_STMT,
  QUERY_NODE_ALTER_SUPER_TABLE_STMT,
  QUERY_NODE_CREATE_USER_STMT,
  QUERY_NODE_ALTER_USER_STMT,
  QUERY_NODE_DROP_USER_STMT,
  QUERY_NODE_USE_DATABASE_STMT,
  QUERY_NODE_CREATE_DNODE_STMT,
  QUERY_NODE_DROP_DNODE_STMT,
  QUERY_NODE_ALTER_DNODE_STMT,
  QUERY_NODE_CREATE_INDEX_STMT,
  QUERY_NODE_DROP_INDEX_STMT,
  QUERY_NODE_CREATE_QNODE_STMT,
  QUERY_NODE_DROP_QNODE_STMT,
  QUERY_NODE_CREATE_BACKUP_NODE_STMT,  // no longer used
  QUERY_NODE_DROP_BACKUP_NODE_STMT,    // no longer used
  QUERY_NODE_CREATE_SNODE_STMT,
  QUERY_NODE_DROP_SNODE_STMT,
  QUERY_NODE_CREATE_MNODE_STMT,
  QUERY_NODE_DROP_MNODE_STMT,
  QUERY_NODE_CREATE_TOPIC_STMT,
  QUERY_NODE_DROP_TOPIC_STMT,
  QUERY_NODE_DROP_CGROUP_STMT,
  QUERY_NODE_ALTER_LOCAL_STMT,
  QUERY_NODE_EXPLAIN_STMT,
  QUERY_NODE_DESCRIBE_STMT,
  QUERY_NODE_RESET_QUERY_CACHE_STMT,
  QUERY_NODE_COMPACT_DATABASE_STMT,
  QUERY_NODE_COMPACT_VGROUPS_STMT,
  QUERY_NODE_CREATE_FUNCTION_STMT,
  QUERY_NODE_DROP_FUNCTION_STMT,
  QUERY_NODE_CREATE_STREAM_STMT,
  QUERY_NODE_DROP_STREAM_STMT,
  QUERY_NODE_BALANCE_VGROUP_STMT,
  QUERY_NODE_MERGE_VGROUP_STMT,
  QUERY_NODE_REDISTRIBUTE_VGROUP_STMT,
  QUERY_NODE_SPLIT_VGROUP_STMT,
  QUERY_NODE_SYNCDB_STMT,
  QUERY_NODE_GRANT_STMT,
  QUERY_NODE_REVOKE_STMT,
  QUERY_NODE_ALTER_CLUSTER_STMT,
  QUERY_NODE_SSMIGRATE_DATABASE_STMT,
  QUERY_NODE_CREATE_TSMA_STMT,
  QUERY_NODE_DROP_TSMA_STMT,
  QUERY_NODE_CREATE_VIRTUAL_TABLE_STMT,
  QUERY_NODE_CREATE_VIRTUAL_SUBTABLE_STMT,
  QUERY_NODE_DROP_VIRTUAL_TABLE_STMT,
  QUERY_NODE_ALTER_VIRTUAL_TABLE_STMT,
  QUERY_NODE_CREATE_MOUNT_STMT,
  QUERY_NODE_DROP_MOUNT_STMT,
  QUERY_NODE_SCAN_DATABASE_STMT,
  QUERY_NODE_SCAN_VGROUPS_STMT,
  QUERY_NODE_TRIM_DATABASE_WAL_STMT,
  QUERY_NODE_ALTER_DNODES_RELOAD_TLS_STMT,

  // placeholder for [154, 180]
  QUERY_NODE_SHOW_CREATE_VIEW_STMT = 181,
  QUERY_NODE_SHOW_CREATE_DATABASE_STMT,
  QUERY_NODE_SHOW_CREATE_TABLE_STMT,
  QUERY_NODE_SHOW_CREATE_STABLE_STMT,
  QUERY_NODE_SHOW_TABLE_DISTRIBUTED_STMT,
  QUERY_NODE_SHOW_LOCAL_VARIABLES_STMT,
  QUERY_NODE_SHOW_SCORES_STMT,
  QUERY_NODE_SHOW_TABLE_TAGS_STMT,
  QUERY_NODE_KILL_CONNECTION_STMT,
  QUERY_NODE_KILL_QUERY_STMT,
  QUERY_NODE_KILL_TRANSACTION_STMT,
  QUERY_NODE_KILL_COMPACT_STMT,
  QUERY_NODE_DELETE_STMT,
  QUERY_NODE_INSERT_STMT,
  QUERY_NODE_QUERY,
  QUERY_NODE_SHOW_DB_ALIVE_STMT,
  QUERY_NODE_SHOW_CLUSTER_ALIVE_STMT,
  QUERY_NODE_BALANCE_VGROUP_LEADER_STMT,
  QUERY_NODE_BALANCE_VGROUP_LEADER_DATABASE_STMT,
  QUERY_NODE_RESTORE_DNODE_STMT,
  QUERY_NODE_RESTORE_QNODE_STMT,
  QUERY_NODE_RESTORE_MNODE_STMT,
  QUERY_NODE_RESTORE_VNODE_STMT,
  QUERY_NODE_PAUSE_STREAM_STMT,
  QUERY_NODE_RESUME_STREAM_STMT,
  QUERY_NODE_CREATE_VIEW_STMT,
  QUERY_NODE_DROP_VIEW_STMT,
  QUERY_NODE_CREATE_SUBTABLE_FROM_FILE_CLAUSE,
  QUERY_NODE_CREATE_ANODE_STMT,
  QUERY_NODE_DROP_ANODE_STMT,
  QUERY_NODE_UPDATE_ANODE_STMT,
  QUERY_NODE_ASSIGN_LEADER_STMT,
  QUERY_NODE_SHOW_CREATE_TSMA_STMT,
  QUERY_NODE_SHOW_CREATE_VTABLE_STMT,
  QUERY_NODE_RECALCULATE_STREAM_STMT,
  QUERY_NODE_CREATE_BNODE_STMT,
  QUERY_NODE_DROP_BNODE_STMT,
<<<<<<< HEAD
  QUERY_NODE_CREATE_XNODE_STMT,  // XNode
  QUERY_NODE_DROP_XNODE_STMT,    // XNode
  QUERY_NODE_DRAIN_XNODE_STMT,   // XNode
  // QUERY_NODE_UPDATE_XNODE_STMT,               // XNode
  QUERY_NODE_XNODE_TASK_OPTIONS,              // XNode task options
  QUERY_NODE_XNODE_TASK_SOURCE_OPT,           // XNode task source
  QUERY_NODE_XNODE_TASK_SINK_OPT,             // XNode task sink
  QUERY_NODE_CREATE_XNODE_TASK_STMT,          // XNode task
  QUERY_NODE_START_XNODE_TASK_STMT,           // XNode task
  QUERY_NODE_STOP_XNODE_TASK_STMT,            // XNode task
  QUERY_NODE_UPDATE_XNODE_TASK_STMT,          // XNode task
  QUERY_NODE_DROP_XNODE_TASK_STMT,            // XNode task
  QUERY_NODE_CREATE_XNODE_JOB_STMT,           // XNode task job
  QUERY_NODE_ALTER_XNODE_JOB_STMT,            // XNode task
  QUERY_NODE_REBALANCE_XNODE_JOB_STMT,        // XNode task
  QUERY_NODE_REBALANCE_XNODE_JOB_WHERE_STMT,  // XNode task
  QUERY_NODE_DROP_XNODE_JOB_STMT,             // XNode task job
  QUERY_NODE_CREATE_XNODE_AGENT_STMT,         // XNode agent
  QUERY_NODE_DROP_XNODE_AGENT_STMT,           // XNode agent
=======
  QUERY_NODE_KILL_SSMIGRATE_STMT,
  QUERY_NODE_KILL_SCAN_STMT,
  QUERY_NODE_CREATE_RSMA_STMT,
  QUERY_NODE_DROP_RSMA_STMT,
  QUERY_NODE_ALTER_RSMA_STMT,
  QUERY_NODE_SHOW_CREATE_RSMA_STMT,
  QUERY_NODE_ROLLUP_DATABASE_STMT,
  QUERY_NODE_ROLLUP_VGROUPS_STMT,
  QUERY_NODE_KILL_RETENTION_STMT,
  QUERY_NODE_SET_VGROUP_KEEP_VERSION_STMT,
  QUERY_NODE_CREATE_ENCRYPT_ALGORITHMS_STMT,
  QUERY_NODE_DROP_ENCRYPT_ALGR_STMT,
>>>>>>> d0300658

  // show statement nodes
  // see 'sysTableShowAdapter', 'SYSTABLE_SHOW_TYPE_OFFSET'
  QUERY_NODE_SHOW_DNODES_STMT = 400,
  QUERY_NODE_SHOW_MNODES_STMT,
  QUERY_NODE_SHOW_MODULES_STMT,
  QUERY_NODE_SHOW_QNODES_STMT,
  QUERY_NODE_SHOW_SNODES_STMT,
  QUERY_NODE_SHOW_BACKUP_NODES_STMT,  // no longer used
  QUERY_NODE_SHOW_ARBGROUPS_STMT,
  QUERY_NODE_SHOW_CLUSTER_STMT,
  QUERY_NODE_SHOW_DATABASES_STMT,
  QUERY_NODE_SHOW_FUNCTIONS_STMT,
  QUERY_NODE_SHOW_INDEXES_STMT,
  QUERY_NODE_SHOW_STABLES_STMT,
  QUERY_NODE_SHOW_STREAMS_STMT,
  QUERY_NODE_SHOW_TABLES_STMT,
  QUERY_NODE_SHOW_TAGS_STMT,
  QUERY_NODE_SHOW_USERS_STMT,
  QUERY_NODE_SHOW_USERS_FULL_STMT,
  QUERY_NODE_SHOW_LICENCES_STMT,
  QUERY_NODE_SHOW_VGROUPS_STMT,
  QUERY_NODE_SHOW_TOPICS_STMT,
  QUERY_NODE_SHOW_CONSUMERS_STMT,
  QUERY_NODE_SHOW_CONNECTIONS_STMT,
  QUERY_NODE_SHOW_QUERIES_STMT,
  QUERY_NODE_SHOW_APPS_STMT,
  QUERY_NODE_SHOW_VARIABLES_STMT,
  QUERY_NODE_SHOW_DNODE_VARIABLES_STMT,
  QUERY_NODE_SHOW_TRANSACTIONS_STMT,
  QUERY_NODE_SHOW_SUBSCRIPTIONS_STMT,
  QUERY_NODE_SHOW_VNODES_STMT,
  QUERY_NODE_SHOW_USER_PRIVILEGES_STMT,
  QUERY_NODE_SHOW_VIEWS_STMT,
  QUERY_NODE_SHOW_COMPACTS_STMT,
  QUERY_NODE_SHOW_COMPACT_DETAILS_STMT,
  QUERY_NODE_SHOW_GRANTS_FULL_STMT,
  QUERY_NODE_SHOW_GRANTS_LOGS_STMT,
  QUERY_NODE_SHOW_CLUSTER_MACHINES_STMT,
  QUERY_NODE_SHOW_ENCRYPTIONS_STMT,
  QUERY_NODE_SHOW_TSMAS_STMT,
  QUERY_NODE_SHOW_ANODES_STMT,
  QUERY_NODE_SHOW_ANODES_FULL_STMT,
  QUERY_NODE_SHOW_USAGE_STMT,
  QUERY_NODE_SHOW_FILESETS_STMT,
  QUERY_NODE_SHOW_TRANSACTION_DETAILS_STMT,
  QUERY_NODE_SHOW_VTABLES_STMT,
  QUERY_NODE_SHOW_BNODES_STMT,
  QUERY_NODE_SHOW_MOUNTS_STMT,
<<<<<<< HEAD
  QUERY_NODE_SHOW_XNODES_STMT,
  QUERY_NODE_SHOW_XNODE_TASKS_STMT,
  QUERY_NODE_SHOW_XNODE_AGENTS_STMT,
  QUERY_NODE_SHOW_XNODE_JOBS_STMT,
  // the order of QUERY_NODE_SHOW_* must be aligned with the order of `sysTableShowAdapter` defines.
=======
  QUERY_NODE_SHOW_SSMIGRATES_STMT,
  QUERY_NODE_SHOW_SCANS_STMT,
  QUERY_NODE_SHOW_SCAN_DETAILS_STMT,
  QUERY_NODE_SHOW_RSMAS_STMT,
  QUERY_NODE_SHOW_RETENTIONS_STMT,
  QUERY_NODE_SHOW_RETENTION_DETAILS_STMT,
  QUERY_NODE_SHOW_INSTANCES_STMT,
  QUERY_NODE_SHOW_ENCRYPT_ALGORITHMS_STMT,
>>>>>>> d0300658

  // logic plan node
  QUERY_NODE_LOGIC_PLAN_SCAN = 1000,
  QUERY_NODE_LOGIC_PLAN_JOIN,
  QUERY_NODE_LOGIC_PLAN_AGG,
  QUERY_NODE_LOGIC_PLAN_PROJECT,
  QUERY_NODE_LOGIC_PLAN_VNODE_MODIFY,
  QUERY_NODE_LOGIC_PLAN_EXCHANGE,
  QUERY_NODE_LOGIC_PLAN_MERGE,
  QUERY_NODE_LOGIC_PLAN_WINDOW,
  QUERY_NODE_LOGIC_PLAN_FILL,
  QUERY_NODE_LOGIC_PLAN_SORT,
  QUERY_NODE_LOGIC_PLAN_PARTITION,
  QUERY_NODE_LOGIC_PLAN_INDEF_ROWS_FUNC,
  QUERY_NODE_LOGIC_PLAN_INTERP_FUNC,
  QUERY_NODE_LOGIC_SUBPLAN,
  QUERY_NODE_LOGIC_PLAN,
  QUERY_NODE_LOGIC_PLAN_GROUP_CACHE,
  QUERY_NODE_LOGIC_PLAN_DYN_QUERY_CTRL,
  QUERY_NODE_LOGIC_PLAN_FORECAST_FUNC,
  QUERY_NODE_LOGIC_PLAN_VIRTUAL_TABLE_SCAN,
  QUERY_NODE_LOGIC_PLAN_ANALYSIS_FUNC,

  // physical plan node
  QUERY_NODE_PHYSICAL_PLAN_TAG_SCAN = 1100,
  QUERY_NODE_PHYSICAL_PLAN_TABLE_SCAN,
  QUERY_NODE_PHYSICAL_PLAN_TABLE_SEQ_SCAN,  // INACTIVE
  QUERY_NODE_PHYSICAL_PLAN_TABLE_MERGE_SCAN,
  QUERY_NODE_PHYSICAL_PLAN_STREAM_SCAN,
  QUERY_NODE_PHYSICAL_PLAN_SYSTABLE_SCAN,
  QUERY_NODE_PHYSICAL_PLAN_BLOCK_DIST_SCAN,
  QUERY_NODE_PHYSICAL_PLAN_LAST_ROW_SCAN,
  QUERY_NODE_PHYSICAL_PLAN_PROJECT,
  QUERY_NODE_PHYSICAL_PLAN_MERGE_JOIN,
  QUERY_NODE_PHYSICAL_PLAN_HASH_AGG,
  QUERY_NODE_PHYSICAL_PLAN_EXCHANGE,
  QUERY_NODE_PHYSICAL_PLAN_MERGE,
  QUERY_NODE_PHYSICAL_PLAN_SORT,
  QUERY_NODE_PHYSICAL_PLAN_GROUP_SORT,
  QUERY_NODE_PHYSICAL_PLAN_HASH_INTERVAL,
  QUERY_NODE_PHYSICAL_PLAN_MERGE_INTERVAL,  // INACTIVE
  QUERY_NODE_PHYSICAL_PLAN_MERGE_ALIGNED_INTERVAL,
  QUERY_NODE_PHYSICAL_PLAN_UNUSED_1,
  QUERY_NODE_PHYSICAL_PLAN_UNUSED_2,
  QUERY_NODE_PHYSICAL_PLAN_UNUSED_3,
  QUERY_NODE_PHYSICAL_PLAN_FILL,
  QUERY_NODE_PHYSICAL_PLAN_UNUSED_4,
  QUERY_NODE_PHYSICAL_PLAN_MERGE_SESSION,
  QUERY_NODE_PHYSICAL_PLAN_UNUSED_5,
  QUERY_NODE_PHYSICAL_PLAN_UNUSED_6,
  QUERY_NODE_PHYSICAL_PLAN_UNUSED_7,
  QUERY_NODE_PHYSICAL_PLAN_MERGE_STATE,
  QUERY_NODE_PHYSICAL_PLAN_UNUSED_8,
  QUERY_NODE_PHYSICAL_PLAN_PARTITION,
  QUERY_NODE_PHYSICAL_PLAN_UNUSED_9,
  QUERY_NODE_PHYSICAL_PLAN_INDEF_ROWS_FUNC,
  QUERY_NODE_PHYSICAL_PLAN_INTERP_FUNC,
  QUERY_NODE_PHYSICAL_PLAN_DISPATCH,
  QUERY_NODE_PHYSICAL_PLAN_INSERT,
  QUERY_NODE_PHYSICAL_PLAN_QUERY_INSERT,
  QUERY_NODE_PHYSICAL_PLAN_DELETE,
  QUERY_NODE_PHYSICAL_SUBPLAN,
  QUERY_NODE_PHYSICAL_PLAN,
  QUERY_NODE_PHYSICAL_PLAN_TABLE_COUNT_SCAN,
  QUERY_NODE_PHYSICAL_PLAN_MERGE_EVENT,
  QUERY_NODE_PHYSICAL_PLAN_UNUSED_10,
  QUERY_NODE_PHYSICAL_PLAN_HASH_JOIN,
  QUERY_NODE_PHYSICAL_PLAN_GROUP_CACHE,
  QUERY_NODE_PHYSICAL_PLAN_DYN_QUERY_CTRL,
  QUERY_NODE_PHYSICAL_PLAN_MERGE_COUNT,
  QUERY_NODE_PHYSICAL_PLAN_UNUSED_11,
  QUERY_NODE_PHYSICAL_PLAN_UNUSED_12,
  QUERY_NODE_PHYSICAL_PLAN_UNUSED_13,
  QUERY_NODE_PHYSICAL_PLAN_MERGE_ANOMALY,
  QUERY_NODE_PHYSICAL_PLAN_UNUSED_14,
  QUERY_NODE_PHYSICAL_PLAN_FORECAST_FUNC,
  QUERY_NODE_PHYSICAL_PLAN_UNUSED_15,
  QUERY_NODE_PHYSICAL_PLAN_UNUSED_16,
  QUERY_NODE_PHYSICAL_PLAN_UNUSED_17,
  QUERY_NODE_PHYSICAL_PLAN_UNUSED_18,
  QUERY_NODE_PHYSICAL_PLAN_UNUSED_19,
  QUERY_NODE_PHYSICAL_PLAN_UNUSED_20,
  QUERY_NODE_PHYSICAL_PLAN_UNUSED_21,
  QUERY_NODE_PHYSICAL_PLAN_UNUSED_22,
  QUERY_NODE_PHYSICAL_PLAN_UNUSED_23,
  QUERY_NODE_PHYSICAL_PLAN_UNUSED_24,
  QUERY_NODE_PHYSICAL_PLAN_VIRTUAL_TABLE_SCAN,
  QUERY_NODE_PHYSICAL_PLAN_EXTERNAL_WINDOW,
  QUERY_NODE_PHYSICAL_PLAN_HASH_EXTERNAL,
  QUERY_NODE_PHYSICAL_PLAN_MERGE_ALIGNED_EXTERNAL,
  QUERY_NODE_PHYSICAL_PLAN_STREAM_INSERT,
  QUERY_NODE_PHYSICAL_PLAN_ANALYSIS_FUNC,
} ENodeType;

typedef struct {
  int32_t     vgId;
  uint8_t     option;         // 0x0 REQ_OPT_TBNAME, 0x01 REQ_OPT_TBUID
  uint8_t     autoCreateCtb;  // 0x0 not auto create, 0x01 auto create
  const char* dbFName;
  const char* tbName;
} SBuildTableInput;

typedef struct {
  char    db[TSDB_DB_FNAME_LEN];
  int64_t dbId;
  int32_t vgVersion;
  int32_t numOfTable;  // unit is TSDB_TABLE_NUM_UNIT
  int64_t stateTs;
} SBuildUseDBInput;

typedef struct SField {
  char    name[TSDB_COL_NAME_LEN];
  uint8_t type;
  int8_t  flags;
  int32_t bytes;
} SField;

typedef struct SFieldWithOptions {
  char     name[TSDB_COL_NAME_LEN];
  uint8_t  type;
  int8_t   flags;
  int32_t  bytes;
  uint32_t compress;
  STypeMod typeMod;
} SFieldWithOptions;

typedef struct SRetention {
  int64_t freq;
  int64_t keep;
  int8_t  freqUnit;
  int8_t  keepUnit;
} SRetention;

#define RETENTION_VALID(l, r) ((((l) == 0 && (r)->freq >= 0) || ((r)->freq > 0)) && ((r)->keep > 0))

#pragma pack(push, 1)
// null-terminated string instead of char array to avoid too many memory consumption in case of more than 1M tableMeta
typedef struct SEp {
  char     fqdn[TSDB_FQDN_LEN];
  uint16_t port;
} SEp;

typedef struct {
  int32_t contLen;
  int32_t vgId;
} SMsgHead;

// Submit message for one table
typedef struct SSubmitBlk {
  int64_t uid;        // table unique id
  int64_t suid;       // stable id
  int32_t sversion;   // data schema version
  int32_t dataLen;    // data part length, not including the SSubmitBlk head
  int32_t schemaLen;  // schema length, if length is 0, no schema exists
  int32_t numOfRows;  // total number of rows in current submit block
  char    data[];
} SSubmitBlk;

// Submit message for this TSDB
typedef struct {
  SMsgHead header;
  int64_t  version;
  int32_t  length;
  int32_t  numOfBlocks;
  char     blocks[];
} SSubmitReq;

typedef struct {
  int32_t totalLen;
  int32_t len;
  STSRow* row;
} SSubmitBlkIter;

typedef struct {
  int32_t totalLen;
  int32_t len;
  // head of SSubmitBlk
  int64_t uid;        // table unique id
  int64_t suid;       // stable id
  int32_t sversion;   // data schema version
  int32_t dataLen;    // data part length, not including the SSubmitBlk head
  int32_t schemaLen;  // schema length, if length is 0, no schema exists
  int32_t numOfRows;  // total number of rows in current submit block
  // head of SSubmitBlk
  int32_t     numOfBlocks;
  const void* pMsg;
} SSubmitMsgIter;

int32_t tInitSubmitMsgIter(const SSubmitReq* pMsg, SSubmitMsgIter* pIter);
int32_t tGetSubmitMsgNext(SSubmitMsgIter* pIter, SSubmitBlk** pPBlock);
int32_t tInitSubmitBlkIter(SSubmitMsgIter* pMsgIter, SSubmitBlk* pBlock, SSubmitBlkIter* pIter);
STSRow* tGetSubmitBlkNext(SSubmitBlkIter* pIter);
// for debug
int32_t tPrintFixedSchemaSubmitReq(SSubmitReq* pReq, STSchema* pSchema);

typedef struct {
  bool     hasRef;
  col_id_t id;
  char     refDbName[TSDB_DB_NAME_LEN];
  char     refTableName[TSDB_TABLE_NAME_LEN];
  char     refColName[TSDB_COL_NAME_LEN];
} SColRef;

typedef struct {
  int32_t  nCols;
  int32_t  version;
  SColRef* pColRef;
} SColRefWrapper;

int32_t tEncodeSColRefWrapper(SEncoder* pCoder, const SColRefWrapper* pWrapper);
int32_t tDecodeSColRefWrapperEx(SDecoder* pDecoder, SColRefWrapper* pWrapper, bool decoderMalloc);
typedef struct {
  int32_t vgId;
  SColRef colRef;
} SColRefEx;

typedef struct {
  int16_t colId;
  char    refDbName[TSDB_DB_NAME_LEN];
  char    refTableName[TSDB_TABLE_NAME_LEN];
  char    refColName[TSDB_COL_NAME_LEN];
} SRefColInfo;

typedef struct SVCTableRefCols {
  uint64_t     uid;
  int32_t      numOfSrcTbls;
  int32_t      numOfColRefs;
  SRefColInfo* refCols;
} SVCTableRefCols;

typedef struct SVCTableMergeInfo {
  uint64_t uid;
  int32_t  numOfSrcTbls;
} SVCTableMergeInfo;

typedef struct {
  int32_t    nCols;
  SColRefEx* pColRefEx;
} SColRefExWrapper;

struct SSchema {
  int8_t   type;
  int8_t   flags;
  col_id_t colId;
  int32_t  bytes;
  char     name[TSDB_COL_NAME_LEN];
};
struct SSchemaExt {
  col_id_t colId;
  uint32_t compress;
  STypeMod typeMod;
};

struct SSchemaRsma {
  int64_t    interval[2];
  int32_t    nFuncs;
  int8_t     tbType;
  tb_uid_t   tbUid;
  func_id_t* funcIds;
  char       tbName[TSDB_TABLE_NAME_LEN];
};

struct SSchema2 {
  int8_t   type;
  int8_t   flags;
  col_id_t colId;
  int32_t  bytes;
  char     name[TSDB_COL_NAME_LEN];
  uint32_t compress;
};

typedef struct {
  char        tbName[TSDB_TABLE_NAME_LEN];
  char        stbName[TSDB_TABLE_NAME_LEN];
  char        dbFName[TSDB_DB_FNAME_LEN];
  int64_t     dbId;
  int32_t     numOfTags;
  int32_t     numOfColumns;
  int8_t      precision;
  int8_t      tableType;
  int32_t     sversion;
  int32_t     tversion;
  int32_t     rversion;
  uint64_t    suid;
  uint64_t    tuid;
  int32_t     vgId;
  int8_t      sysInfo;
  SSchema*    pSchemas;
  SSchemaExt* pSchemaExt;
  int8_t      virtualStb;
  int32_t     numOfColRefs;
  SColRef*    pColRefs;
} STableMetaRsp;

typedef struct {
  int32_t        code;
  int64_t        uid;
  char*          tblFName;
  int32_t        numOfRows;
  int32_t        affectedRows;
  int64_t        sver;
  STableMetaRsp* pMeta;
} SSubmitBlkRsp;

typedef struct {
  int32_t numOfRows;
  int32_t affectedRows;
  int32_t nBlocks;
  union {
    SArray*        pArray;
    SSubmitBlkRsp* pBlocks;
  };
} SSubmitRsp;

// int32_t tEncodeSSubmitRsp(SEncoder* pEncoder, const SSubmitRsp* pRsp);
// int32_t tDecodeSSubmitRsp(SDecoder* pDecoder, SSubmitRsp* pRsp);
// void    tFreeSSubmitBlkRsp(void* param);
void tFreeSSubmitRsp(SSubmitRsp* pRsp);

#define COL_SMA_ON       ((int8_t)0x1)
#define COL_IDX_ON       ((int8_t)0x2)
#define COL_IS_KEY       ((int8_t)0x4)
#define COL_SET_NULL     ((int8_t)0x10)
#define COL_SET_VAL      ((int8_t)0x20)
#define COL_IS_SYSINFO   ((int8_t)0x40)
#define COL_HAS_TYPE_MOD ((int8_t)0x80)
#define COL_REF_BY_STM   ((int8_t)0x08)

#define COL_IS_SET(FLG)  (((FLG) & (COL_SET_VAL | COL_SET_NULL)) != 0)
#define COL_CLR_SET(FLG) ((FLG) &= (~(COL_SET_VAL | COL_SET_NULL)))

#define IS_BSMA_ON(s)  (((s)->flags & 0x01) == COL_SMA_ON)
#define IS_IDX_ON(s)   (((s)->flags & 0x02) == COL_IDX_ON)
#define IS_SET_NULL(s) (((s)->flags & COL_SET_NULL) == COL_SET_NULL)

#define SSCHMEA_SET_IDX_ON(s) \
  do {                        \
    (s)->flags |= COL_IDX_ON; \
  } while (0)

#define SSCHMEA_SET_IDX_OFF(s)   \
  do {                           \
    (s)->flags &= (~COL_IDX_ON); \
  } while (0)

#define SSCHEMA_SET_TYPE_MOD(s)     \
  do {                              \
    (s)->flags |= COL_HAS_TYPE_MOD; \
  } while (0)

#define HAS_TYPE_MOD(s) (((s)->flags & COL_HAS_TYPE_MOD))

#define SSCHMEA_TYPE(s)  ((s)->type)
#define SSCHMEA_FLAGS(s) ((s)->flags)
#define SSCHMEA_COLID(s) ((s)->colId)
#define SSCHMEA_BYTES(s) ((s)->bytes)
#define SSCHMEA_NAME(s)  ((s)->name)

typedef struct {
  bool    tsEnableMonitor;
  int32_t tsMonitorInterval;
  int32_t tsSlowLogThreshold;
  int32_t tsSlowLogMaxLen;
  int32_t tsSlowLogScope;
  int32_t tsSlowLogThresholdTest;  // Obsolete
  char    tsSlowLogExceptDb[TSDB_DB_NAME_LEN];
} SMonitorParas;

typedef struct {
  STypeMod typeMod;
} SExtSchema;

bool hasExtSchema(const SExtSchema* pExtSchema);

typedef struct {
  int32_t      nCols;
  int32_t      version;
  SSchema*     pSchema;
  SSchemaRsma* pRsma;
} SSchemaWrapper;

typedef struct {
  col_id_t id;
  uint32_t alg;
} SColCmpr;

typedef struct {
  int32_t   nCols;
  int32_t   version;
  SColCmpr* pColCmpr;
} SColCmprWrapper;

static FORCE_INLINE int32_t tInitDefaultSColRefWrapperByCols(SColRefWrapper* pRef, int32_t nCols) {
  if (pRef->pColRef) {
    return TSDB_CODE_INVALID_PARA;
  }
  pRef->pColRef = (SColRef*)taosMemoryCalloc(nCols, sizeof(SColRef));
  if (pRef->pColRef == NULL) {
    return terrno;
  }
  pRef->nCols = nCols;
  for (int32_t i = 0; i < nCols; i++) {
    pRef->pColRef[i].hasRef = false;
    pRef->pColRef[i].id = (col_id_t)(i + 1);
  }
  return 0;
}

static FORCE_INLINE SColCmprWrapper* tCloneSColCmprWrapper(const SColCmprWrapper* pSrcWrapper) {
  if (pSrcWrapper->pColCmpr == NULL || pSrcWrapper->nCols == 0) {
    terrno = TSDB_CODE_INVALID_PARA;
    return NULL;
  }

  SColCmprWrapper* pDstWrapper = (SColCmprWrapper*)taosMemoryMalloc(sizeof(SColCmprWrapper));
  if (pDstWrapper == NULL) {
    return NULL;
  }
  pDstWrapper->nCols = pSrcWrapper->nCols;
  pDstWrapper->version = pSrcWrapper->version;

  int32_t size = sizeof(SColCmpr) * pDstWrapper->nCols;
  pDstWrapper->pColCmpr = (SColCmpr*)taosMemoryCalloc(1, size);
  if (pDstWrapper->pColCmpr == NULL) {
    taosMemoryFree(pDstWrapper);
    return NULL;
  }
  (void)memcpy(pDstWrapper->pColCmpr, pSrcWrapper->pColCmpr, size);

  return pDstWrapper;
}

static FORCE_INLINE int32_t tInitDefaultSColCmprWrapperByCols(SColCmprWrapper* pCmpr, int32_t nCols) {
  if (!(!pCmpr->pColCmpr)) {
    return TSDB_CODE_INVALID_PARA;
  }
  pCmpr->pColCmpr = (SColCmpr*)taosMemoryCalloc(nCols, sizeof(SColCmpr));
  if (pCmpr->pColCmpr == NULL) {
    return terrno;
  }
  pCmpr->nCols = nCols;
  return 0;
}

static FORCE_INLINE int32_t tInitDefaultSColCmprWrapper(SColCmprWrapper* pCmpr, SSchemaWrapper* pSchema) {
  pCmpr->nCols = pSchema->nCols;
  if (!(!pCmpr->pColCmpr)) {
    return TSDB_CODE_INVALID_PARA;
  }
  pCmpr->pColCmpr = (SColCmpr*)taosMemoryCalloc(pCmpr->nCols, sizeof(SColCmpr));
  if (pCmpr->pColCmpr == NULL) {
    return terrno;
  }
  for (int32_t i = 0; i < pCmpr->nCols; i++) {
    SColCmpr* pColCmpr = &pCmpr->pColCmpr[i];
    SSchema*  pColSchema = &pSchema->pSchema[i];
    pColCmpr->id = pColSchema->colId;
    pColCmpr->alg = 0;
  }
  return 0;
}

static FORCE_INLINE void tDeleteSColCmprWrapper(SColCmprWrapper* pWrapper) {
  if (pWrapper == NULL) return;

  taosMemoryFreeClear(pWrapper->pColCmpr);
  taosMemoryFreeClear(pWrapper);
}
static FORCE_INLINE SSchemaWrapper* tCloneSSchemaWrapper(const SSchemaWrapper* pSchemaWrapper) {
  if (pSchemaWrapper->pSchema == NULL) return NULL;

  SSchemaWrapper* pSW = (SSchemaWrapper*)taosMemoryCalloc(1, sizeof(SSchemaWrapper));
  if (pSW == NULL) {
    return NULL;
  }
  pSW->nCols = pSchemaWrapper->nCols;
  pSW->version = pSchemaWrapper->version;
  pSW->pSchema = (SSchema*)taosMemoryCalloc(pSW->nCols, sizeof(SSchema));
  if (pSW->pSchema == NULL) {
    taosMemoryFree(pSW);
    return NULL;
  }

  (void)memcpy(pSW->pSchema, pSchemaWrapper->pSchema, pSW->nCols * sizeof(SSchema));
  return pSW;
}

static FORCE_INLINE void tDeleteSchemaWrapper(SSchemaWrapper* pSchemaWrapper) {
  if (pSchemaWrapper) {
    taosMemoryFree(pSchemaWrapper->pSchema);
    if (pSchemaWrapper->pRsma) {
      taosMemoryFreeClear(pSchemaWrapper->pRsma->funcIds);
      taosMemoryFreeClear(pSchemaWrapper->pRsma);
    }
    taosMemoryFree(pSchemaWrapper);
  }
}

static FORCE_INLINE void tDestroySchemaWrapper(SSchemaWrapper* pSchemaWrapper) {
  if (pSchemaWrapper) {
    taosMemoryFreeClear(pSchemaWrapper->pSchema);
    if (pSchemaWrapper->pRsma) {
      taosMemoryFreeClear(pSchemaWrapper->pRsma->funcIds);
      taosMemoryFreeClear(pSchemaWrapper->pRsma);
    }
  }
}

static FORCE_INLINE void tDeleteSSchemaWrapperForHash(void* pSchemaWrapper) {
  if (pSchemaWrapper != NULL && *(SSchemaWrapper**)pSchemaWrapper != NULL) {
    tDeleteSchemaWrapper(*(SSchemaWrapper**)pSchemaWrapper);
  }
}

static FORCE_INLINE int32_t taosEncodeSSchema(void** buf, const SSchema* pSchema) {
  int32_t tlen = 0;
  tlen += taosEncodeFixedI8(buf, pSchema->type);
  tlen += taosEncodeFixedI8(buf, pSchema->flags);
  tlen += taosEncodeFixedI32(buf, pSchema->bytes);
  tlen += taosEncodeFixedI16(buf, pSchema->colId);
  tlen += taosEncodeString(buf, pSchema->name);
  return tlen;
}

static FORCE_INLINE void* taosDecodeSSchema(const void* buf, SSchema* pSchema) {
  buf = taosDecodeFixedI8(buf, &pSchema->type);
  buf = taosDecodeFixedI8(buf, &pSchema->flags);
  buf = taosDecodeFixedI32(buf, &pSchema->bytes);
  buf = taosDecodeFixedI16(buf, &pSchema->colId);
  buf = taosDecodeStringTo(buf, pSchema->name);
  return (void*)buf;
}

static FORCE_INLINE int32_t tEncodeSSchema(SEncoder* pEncoder, const SSchema* pSchema) {
  TAOS_CHECK_RETURN(tEncodeI8(pEncoder, pSchema->type));
  TAOS_CHECK_RETURN(tEncodeI8(pEncoder, pSchema->flags));
  TAOS_CHECK_RETURN(tEncodeI32v(pEncoder, pSchema->bytes));
  TAOS_CHECK_RETURN(tEncodeI16v(pEncoder, pSchema->colId));
  TAOS_CHECK_RETURN(tEncodeCStr(pEncoder, pSchema->name));
  return 0;
}

static FORCE_INLINE int32_t tDecodeSSchema(SDecoder* pDecoder, SSchema* pSchema) {
  TAOS_CHECK_RETURN(tDecodeI8(pDecoder, &pSchema->type));
  TAOS_CHECK_RETURN(tDecodeI8(pDecoder, &pSchema->flags));
  TAOS_CHECK_RETURN(tDecodeI32v(pDecoder, &pSchema->bytes));
  TAOS_CHECK_RETURN(tDecodeI16v(pDecoder, &pSchema->colId));
  TAOS_CHECK_RETURN(tDecodeCStrTo(pDecoder, pSchema->name));
  return 0;
}

static FORCE_INLINE int32_t tEncodeSSchemaExt(SEncoder* pEncoder, const SSchemaExt* pSchemaExt) {
  TAOS_CHECK_RETURN(tEncodeI16v(pEncoder, pSchemaExt->colId));
  TAOS_CHECK_RETURN(tEncodeU32(pEncoder, pSchemaExt->compress));
  TAOS_CHECK_RETURN(tEncodeI32(pEncoder, pSchemaExt->typeMod));
  return 0;
}

static FORCE_INLINE int32_t tDecodeSSchemaExt(SDecoder* pDecoder, SSchemaExt* pSchemaExt) {
  TAOS_CHECK_RETURN(tDecodeI16v(pDecoder, &pSchemaExt->colId));
  TAOS_CHECK_RETURN(tDecodeU32(pDecoder, &pSchemaExt->compress));
  TAOS_CHECK_RETURN(tDecodeI32(pDecoder, &pSchemaExt->typeMod));
  return 0;
}

static FORCE_INLINE int32_t tEncodeSColRef(SEncoder* pEncoder, const SColRef* pColRef) {
  TAOS_CHECK_RETURN(tEncodeI8(pEncoder, pColRef->hasRef));
  TAOS_CHECK_RETURN(tEncodeI16(pEncoder, pColRef->id));
  if (pColRef->hasRef) {
    TAOS_CHECK_RETURN(tEncodeCStr(pEncoder, pColRef->refDbName));
    TAOS_CHECK_RETURN(tEncodeCStr(pEncoder, pColRef->refTableName));
    TAOS_CHECK_RETURN(tEncodeCStr(pEncoder, pColRef->refColName));
  }
  return 0;
}

static FORCE_INLINE int32_t tDecodeSColRef(SDecoder* pDecoder, SColRef* pColRef) {
  TAOS_CHECK_RETURN(tDecodeI8(pDecoder, (int8_t*)&pColRef->hasRef));
  TAOS_CHECK_RETURN(tDecodeI16(pDecoder, &pColRef->id));
  if (pColRef->hasRef) {
    TAOS_CHECK_RETURN(tDecodeCStrTo(pDecoder, pColRef->refDbName));
    TAOS_CHECK_RETURN(tDecodeCStrTo(pDecoder, pColRef->refTableName));
    TAOS_CHECK_RETURN(tDecodeCStrTo(pDecoder, pColRef->refColName));
  }

  return 0;
}

static FORCE_INLINE int32_t taosEncodeSSchemaWrapper(void** buf, const SSchemaWrapper* pSW) {
  int32_t tlen = 0;
  tlen += taosEncodeVariantI32(buf, pSW->nCols);
  tlen += taosEncodeVariantI32(buf, pSW->version);
  for (int32_t i = 0; i < pSW->nCols; i++) {
    tlen += taosEncodeSSchema(buf, &pSW->pSchema[i]);
  }
  return tlen;
}

static FORCE_INLINE void* taosDecodeSSchemaWrapper(const void* buf, SSchemaWrapper* pSW) {
  buf = taosDecodeVariantI32(buf, &pSW->nCols);
  buf = taosDecodeVariantI32(buf, &pSW->version);
  if (pSW->nCols > 0) {
    pSW->pSchema = (SSchema*)taosMemoryCalloc(pSW->nCols, sizeof(SSchema));
    if (pSW->pSchema == NULL) {
      return NULL;
    }

    for (int32_t i = 0; i < pSW->nCols; i++) {
      buf = taosDecodeSSchema(buf, &pSW->pSchema[i]);
    }
  } else {
    pSW->pSchema = NULL;
  }
  return (void*)buf;
}

static FORCE_INLINE int32_t tEncodeSSchemaWrapper(SEncoder* pEncoder, const SSchemaWrapper* pSW) {
  if (pSW == NULL) {
    return TSDB_CODE_INVALID_PARA;
  }
  TAOS_CHECK_RETURN(tEncodeI32v(pEncoder, pSW->nCols));
  TAOS_CHECK_RETURN(tEncodeI32v(pEncoder, pSW->version));
  for (int32_t i = 0; i < pSW->nCols; i++) {
    TAOS_CHECK_RETURN(tEncodeSSchema(pEncoder, &pSW->pSchema[i]));
  }
  return 0;
}

static FORCE_INLINE int32_t tDecodeSSchemaWrapper(SDecoder* pDecoder, SSchemaWrapper* pSW) {
  if (pSW == NULL) {
    return TSDB_CODE_INVALID_PARA;
  }
  TAOS_CHECK_RETURN(tDecodeI32v(pDecoder, &pSW->nCols));
  TAOS_CHECK_RETURN(tDecodeI32v(pDecoder, &pSW->version));

  pSW->pSchema = (SSchema*)taosMemoryCalloc(pSW->nCols, sizeof(SSchema));
  if (pSW->pSchema == NULL) {
    TAOS_RETURN(TSDB_CODE_OUT_OF_MEMORY);
  }
  for (int32_t i = 0; i < pSW->nCols; i++) {
    TAOS_CHECK_RETURN(tDecodeSSchema(pDecoder, &pSW->pSchema[i]));
  }

  return 0;
}

static FORCE_INLINE int32_t tDecodeSSchemaWrapperEx(SDecoder* pDecoder, SSchemaWrapper* pSW) {
  TAOS_CHECK_RETURN(tDecodeI32v(pDecoder, &pSW->nCols));
  TAOS_CHECK_RETURN(tDecodeI32v(pDecoder, &pSW->version));

  pSW->pSchema = (SSchema*)tDecoderMalloc(pDecoder, pSW->nCols * sizeof(SSchema));
  if (pSW->pSchema == NULL) {
    TAOS_RETURN(TSDB_CODE_OUT_OF_MEMORY);
  }
  for (int32_t i = 0; i < pSW->nCols; i++) {
    TAOS_CHECK_RETURN(tDecodeSSchema(pDecoder, &pSW->pSchema[i]));
  }

  return 0;
}

typedef struct {
  char     name[TSDB_TABLE_FNAME_LEN];
  int8_t   igExists;
  int8_t   source;  // TD_REQ_FROM_TAOX-taosX or TD_REQ_FROM_APP-taosClient
  int8_t   reserved[6];
  tb_uid_t suid;
  int64_t  delay1;
  int64_t  delay2;
  int64_t  watermark1;
  int64_t  watermark2;
  int32_t  ttl;
  int32_t  colVer;
  int32_t  tagVer;
  int32_t  numOfColumns;
  int32_t  numOfTags;
  int32_t  numOfFuncs;
  int32_t  commentLen;
  int32_t  ast1Len;
  int32_t  ast2Len;
  SArray*  pColumns;  // array of SFieldWithOptions
  SArray*  pTags;     // array of SField
  SArray*  pFuncs;
  char*    pComment;
  char*    pAst1;
  char*    pAst2;
  int64_t  deleteMark1;
  int64_t  deleteMark2;
  int32_t  sqlLen;
  char*    sql;
  int64_t  keep;
  int8_t   virtualStb;
} SMCreateStbReq;

int32_t tSerializeSMCreateStbReq(void* buf, int32_t bufLen, SMCreateStbReq* pReq);
int32_t tDeserializeSMCreateStbReq(void* buf, int32_t bufLen, SMCreateStbReq* pReq);
void    tFreeSMCreateStbReq(SMCreateStbReq* pReq);

typedef struct {
  STableMetaRsp* pMeta;
} SMCreateStbRsp;

int32_t tEncodeSMCreateStbRsp(SEncoder* pEncoder, const SMCreateStbRsp* pRsp);
int32_t tDecodeSMCreateStbRsp(SDecoder* pDecoder, SMCreateStbRsp* pRsp);
void    tFreeSMCreateStbRsp(SMCreateStbRsp* pRsp);

typedef struct {
  char     name[TSDB_TABLE_FNAME_LEN];
  int8_t   igNotExists;
  int8_t   source;  // TD_REQ_FROM_TAOX-taosX or TD_REQ_FROM_APP-taosClient
  int8_t   reserved[6];
  tb_uid_t suid;
  int32_t  sqlLen;
  char*    sql;
} SMDropStbReq;

int32_t tSerializeSMDropStbReq(void* buf, int32_t bufLen, SMDropStbReq* pReq);
int32_t tDeserializeSMDropStbReq(void* buf, int32_t bufLen, SMDropStbReq* pReq);
void    tFreeSMDropStbReq(SMDropStbReq* pReq);

typedef struct {
  char    name[TSDB_TABLE_FNAME_LEN];
  int8_t  alterType;
  int32_t numOfFields;
  SArray* pFields;
  int32_t ttl;
  int32_t commentLen;
  char*   comment;
  int32_t sqlLen;
  char*   sql;
  int64_t keep;
  SArray* pTypeMods;
} SMAlterStbReq;

int32_t tSerializeSMAlterStbReq(void* buf, int32_t bufLen, SMAlterStbReq* pReq);
int32_t tDeserializeSMAlterStbReq(void* buf, int32_t bufLen, SMAlterStbReq* pReq);
void    tFreeSMAltertbReq(SMAlterStbReq* pReq);

typedef struct SEpSet {
  int8_t inUse;
  int8_t numOfEps;
  SEp    eps[TSDB_MAX_REPLICA];
} SEpSet;

int32_t tEncodeSEpSet(SEncoder* pEncoder, const SEpSet* pEp);
int32_t tDecodeSEpSet(SDecoder* pDecoder, SEpSet* pEp);
int32_t taosEncodeSEpSet(void** buf, const SEpSet* pEp);
void*   taosDecodeSEpSet(const void* buf, SEpSet* pEp);

int32_t tSerializeSEpSet(void* buf, int32_t bufLen, const SEpSet* pEpset);
int32_t tDeserializeSEpSet(void* buf, int32_t buflen, SEpSet* pEpset);

typedef struct {
  int8_t  connType;
  int32_t pid;
  char    app[TSDB_APP_NAME_LEN];
  char    db[TSDB_DB_NAME_LEN];
  char    user[TSDB_USER_LEN];
  char    passwd[TSDB_PASSWORD_LEN];
  int64_t startTime;
  char    sVer[TSDB_VERSION_LEN];
  int32_t totpCode;
} SConnectReq;

int32_t tSerializeSConnectReq(void* buf, int32_t bufLen, SConnectReq* pReq);
int32_t tDeserializeSConnectReq(void* buf, int32_t bufLen, SConnectReq* pReq);

typedef struct {
  int64_t       clusterId;
  int32_t       acctId;
  uint32_t      connId;
  int32_t       dnodeNum;
  int8_t        superUser;
  int8_t        sysInfo;
  int8_t        connType;
  SEpSet        epSet;
  int32_t       svrTimestamp;
  int32_t       passVer;
  int32_t       authVer;
  char          sVer[TSDB_VERSION_LEN];
  char          sDetailVer[128];
  int64_t       whiteListVer;
  int64_t       timeWhiteListVer;
  SMonitorParas monitorParas;
  int8_t        enableAuditDelete;
  int8_t        enableAuditSelect;
  int8_t        enableAuditInsert;
  int8_t        auditLevel;
} SConnectRsp;

int32_t tSerializeSConnectRsp(void* buf, int32_t bufLen, SConnectRsp* pRsp);
int32_t tDeserializeSConnectRsp(void* buf, int32_t bufLen, SConnectRsp* pRsp);

typedef struct {
  char    user[TSDB_USER_LEN];
  char    pass[TSDB_PASSWORD_LEN];
  int32_t maxUsers;
  int32_t maxDbs;
  int32_t maxTimeSeries;
  int32_t maxStreams;
  int32_t accessState;  // Configured only by command
  int64_t maxStorage;
} SCreateAcctReq, SAlterAcctReq;

// int32_t tSerializeSCreateAcctReq(void* buf, int32_t bufLen, SCreateAcctReq* pReq);
// int32_t tDeserializeSCreateAcctReq(void* buf, int32_t bufLen, SCreateAcctReq* pReq);

typedef struct {
  char    user[TSDB_USER_LEN];
  int32_t sqlLen;
  char*   sql;
} SDropUserReq, SDropAcctReq;

int32_t tSerializeSDropUserReq(void* buf, int32_t bufLen, SDropUserReq* pReq);
int32_t tDeserializeSDropUserReq(void* buf, int32_t bufLen, SDropUserReq* pReq);
void    tFreeSDropUserReq(SDropUserReq* pReq);

typedef struct {
  char    algorithmId[TSDB_ENCRYPT_ALGR_NAME_LEN];
  int32_t sqlLen;
  char*   sql;
} SDropEncryptAlgrReq;

int32_t tSerializeSDropEncryptAlgrReq(void* buf, int32_t bufLen, SDropEncryptAlgrReq* pReq);
int32_t tDeserializeSDropEncryptAlgrReq(void* buf, int32_t bufLen, SDropEncryptAlgrReq* pReq);
void    tFreeSDropEncryptAlgrReq(SDropEncryptAlgrReq* pReq);

typedef struct SIpV4Range {
  uint32_t ip;
  uint32_t mask;
} SIpV4Range;

typedef struct SIpv6Range {
  uint64_t addr[2];
  uint32_t mask;
} SIpV6Range;

typedef struct {
  int8_t type;   // 0: IPv4, 1: IPv6
  int8_t neg;    // only used in SIpWhiteListDual, if neg is 1, means this is a blacklist entry
  union {
    SIpV4Range ipV4;
    SIpV6Range ipV6;
  };
} SIpRange;

typedef struct {
  int32_t    num;
  SIpV4Range pIpRange[];
} SIpWhiteList;

typedef struct {
  int32_t  num;
  SIpRange pIpRanges[];
} SIpWhiteListDual;

SIpWhiteListDual* cloneIpWhiteList(const SIpWhiteListDual* src);
int32_t           cvtIpWhiteListToDual(SIpWhiteList* pWhiteList, SIpWhiteListDual** pWhiteListDual);
int32_t           cvtIpWhiteListDualToV4(SIpWhiteListDual* pWhiteListDual, SIpWhiteList** pWhiteList);
int32_t           createDefaultIp6Range(SIpRange* pRange);
int32_t           createDefaultIp4Range(SIpRange* pRange);

typedef struct {
  int32_t sessPerUser;
  int32_t sessConnTime;
  int32_t sessConnIdleTime;
  int32_t sessMaxConcurrency;
  int32_t sessMaxCallVnodeNum;
} SUserSessCfg;

void initUserDefautSessCfg(SUserSessCfg* pCfg);
// copyIpRange ensures that unused bytes are always zeroed, so that [pDst] can be used as a key in hash tables
void copyIpRange(SIpRange* pDst, const SIpRange* pSrc);

// SDateTimeRange is used in client side during SQL statement parsing, client sends this structure
// to server, and server will convert it to SDateTimeWhiteListItem for internal usage.
typedef struct {
  int16_t year;
  int8_t month; // 1-12, when month is -1, it means day is week day and year is not used.
  int8_t day;   // 1-31 or 0-6 (0 means Sunday), depends on the month value.
  int8_t hour;
  int8_t minute;
  int8_t neg;   // this is a negative entry
  int32_t duration; // duration in minute
} SDateTimeRange;

bool isValidDateTimeRange(SDateTimeRange* pRange);
int32_t tEncodeSDateTimeRange(SEncoder* pEncoder, const SDateTimeRange* pRange);
int32_t tDecodeSDateTimeRange(SDecoder* pDecoder, SDateTimeRange* pRange);


// SDateTimeWhiteListItem is used by server internally to represent datetime ranges. 
typedef struct {
  bool absolute;    // true: absolute datetime range; false: weekly recurring datetime range
  bool neg;         // this is a negative entry
  int32_t duration; // duration in seconds
  int64_t start;    // absolute timestamp in seconds or weekly offset in seconds
} SDateTimeWhiteListItem;

void DateTimeRangeToWhiteListItem(SDateTimeWhiteListItem* dst, const SDateTimeRange* src);
bool isDateTimeWhiteListItemExpired(const SDateTimeWhiteListItem* item);

typedef struct {
  int32_t num;
  SDateTimeWhiteListItem ranges[];
} SDateTimeWhiteList;

SDateTimeWhiteList* cloneDateTimeWhiteList(const SDateTimeWhiteList* src);
bool isTimeInDateTimeWhiteList(const SDateTimeWhiteList *wl, int64_t tm);


typedef struct {
  int8_t createType;
  int8_t superUser;  // denote if it is a super user or not
  int8_t ignoreExisting;

  char   user[TSDB_USER_LEN];
  char   pass[TSDB_USER_PASSWORD_LONGLEN];
  char   totpseed[TSDB_USER_TOTPSEED_MAX_LEN + 1];

  int8_t sysInfo;
  int8_t createDb;
  int8_t isImport;
  int8_t changepass;
  int8_t enable;

  int8_t negIpRanges;
  int8_t negTimeRanges;

  int32_t sessionPerUser;
  int32_t connectTime;
  int32_t connectIdleTime;
  int32_t callPerSession;
  int32_t vnodePerCall;
  int32_t failedLoginAttempts;
  int32_t passwordLifeTime;
  int32_t passwordReuseTime;
  int32_t passwordReuseMax;
  int32_t passwordLockTime;
  int32_t passwordGraceTime;
  int32_t inactiveAccountTime;
  int32_t allowTokenNum;

  int32_t         numIpRanges;
  SIpRange*       pIpDualRanges;
  int32_t         numTimeRanges;
  SDateTimeRange* pTimeRanges;

  int32_t sqlLen;
  char*   sql;
} SCreateUserReq;

int32_t tSerializeSCreateUserReq(void* buf, int32_t bufLen, SCreateUserReq* pReq);
int32_t tDeserializeSCreateUserReq(void* buf, int32_t bufLen, SCreateUserReq* pReq);
void    tFreeSCreateUserReq(SCreateUserReq* pReq);

typedef struct {
  char    algorithmId[TSDB_ENCRYPT_ALGR_NAME_LEN];
  char    name[TSDB_ENCRYPT_ALGR_NAME_LEN];
  char    desc[TSDB_ENCRYPT_ALGR_DESC_LEN];
  char    type[TSDB_ENCRYPT_ALGR_TYPE_LEN];
  char    osslAlgrName[TSDB_ENCRYPT_ALGR_NAME_LEN];
  int32_t sqlLen;
  char*   sql;
} SCreateEncryptAlgrReq;

int32_t tSerializeSCreateEncryptAlgrReq(void* buf, int32_t bufLen, SCreateEncryptAlgrReq* pReq);
int32_t tDeserializeSCreateEncryptAlgrReq(void* buf, int32_t bufLen, SCreateEncryptAlgrReq* pReq);
void    tFreeSCreateEncryptAlgrReq(SCreateEncryptAlgrReq* pReq);

typedef struct {
  int32_t dnodeId;
  int64_t analVer;
} SRetrieveAnalyticsAlgoReq;

typedef struct {
  int64_t   ver;
  SHashObj* hash;  // algoname:algotype -> SAnalUrl
} SRetrieveAnalyticAlgoRsp;

int32_t tSerializeRetrieveAnalyticAlgoReq(void* buf, int32_t bufLen, SRetrieveAnalyticsAlgoReq* pReq);
int32_t tDeserializeRetrieveAnalyticAlgoReq(void* buf, int32_t bufLen, SRetrieveAnalyticsAlgoReq* pReq);
int32_t tSerializeRetrieveAnalyticAlgoRsp(void* buf, int32_t bufLen, SRetrieveAnalyticAlgoRsp* pRsp);
int32_t tDeserializeRetrieveAnalyticAlgoRsp(void* buf, int32_t bufLen, SRetrieveAnalyticAlgoRsp* pRsp);
void    tFreeRetrieveAnalyticAlgoRsp(SRetrieveAnalyticAlgoRsp* pRsp);

typedef struct {
  int8_t alterType;

  int8_t isView;
  
  int8_t hasPassword;
  int8_t hasTotpseed;
  int8_t hasEnable;
  int8_t hasSysinfo;
  int8_t hasCreatedb;
  int8_t hasChangepass;
  int8_t hasSessionPerUser;
  int8_t hasConnectTime;
  int8_t hasConnectIdleTime;
  int8_t hasCallPerSession;
  int8_t hasVnodePerCall;
  int8_t hasFailedLoginAttempts;
  int8_t hasPasswordLifeTime;
  int8_t hasPasswordReuseTime;
  int8_t hasPasswordReuseMax;
  int8_t hasPasswordLockTime;
  int8_t hasPasswordGraceTime;
  int8_t hasInactiveAccountTime;
  int8_t hasAllowTokenNum;

  int8_t enable;
  int8_t sysinfo;
  int8_t createdb;
  int8_t changepass;

  char   user[TSDB_USER_LEN];
  char   pass[TSDB_USER_PASSWORD_LONGLEN];
  char   totpseed[TSDB_USER_TOTPSEED_MAX_LEN + 1];
  int32_t sessionPerUser;
  int32_t connectTime;
  int32_t connectIdleTime;
  int32_t callPerSession;
  int32_t vnodePerCall;
  int32_t failedLoginAttempts;
  int32_t passwordLifeTime;
  int32_t passwordReuseTime;
  int32_t passwordReuseMax;
  int32_t passwordLockTime;
  int32_t passwordGraceTime;
  int32_t inactiveAccountTime;
  int32_t allowTokenNum;

  int32_t         numIpRanges;
  int32_t         numTimeRanges;
  int32_t         numDropIpRanges;
  int32_t         numDropTimeRanges;
  SIpRange*       pIpRanges;
  SDateTimeRange* pTimeRanges;
  SIpRange*       pDropIpRanges;
  SDateTimeRange* pDropTimeRanges;

  char        objname[TSDB_DB_FNAME_LEN];  // db or topic
  char        tabName[TSDB_TABLE_NAME_LEN];
  char*       tagCond;
  int32_t     tagCondLen;
  int32_t     sqlLen;
  char*       sql;
  int64_t     privileges;
} SAlterUserReq;

int32_t tSerializeSAlterUserReq(void* buf, int32_t bufLen, SAlterUserReq* pReq);
int32_t tDeserializeSAlterUserReq(void* buf, int32_t bufLen, SAlterUserReq* pReq);
void    tFreeSAlterUserReq(SAlterUserReq* pReq);

typedef struct {
  char user[TSDB_USER_LEN];
} SGetUserAuthReq;

int32_t tSerializeSGetUserAuthReq(void* buf, int32_t bufLen, SGetUserAuthReq* pReq);
int32_t tDeserializeSGetUserAuthReq(void* buf, int32_t bufLen, SGetUserAuthReq* pReq);

typedef struct {
  char      user[TSDB_USER_LEN];
  int32_t   version;
  int32_t   passVer;
  int8_t    superAuth;
  int8_t    sysInfo;
  int8_t    enable;
  int8_t    dropped;
  SHashObj* createdDbs;
  SHashObj* readDbs;
  SHashObj* writeDbs;
  SHashObj* readTbs;
  SHashObj* writeTbs;
  SHashObj* alterTbs;
  SHashObj* readViews;
  SHashObj* writeViews;
  SHashObj* alterViews;
  SHashObj* useDbs;
  int64_t   whiteListVer;

  SUserSessCfg sessCfg;
  int64_t      timeWhiteListVer;
} SGetUserAuthRsp;

int32_t tSerializeSGetUserAuthRsp(void* buf, int32_t bufLen, SGetUserAuthRsp* pRsp);
int32_t tDeserializeSGetUserAuthRsp(void* buf, int32_t bufLen, SGetUserAuthRsp* pRsp);
void    tFreeSGetUserAuthRsp(SGetUserAuthRsp* pRsp);

int32_t tSerializeIpRange(SEncoder* encoder, SIpRange* pRange);
int32_t tDeserializeIpRange(SDecoder* decoder, SIpRange* pRange, bool supportNeg);
typedef struct {
  int64_t ver;
  char    user[TSDB_USER_LEN];
  int32_t numOfRange;
  union {
    SIpV4Range* pIpRanges;
    SIpRange*   pIpDualRanges;
  };
} SUpdateUserIpWhite;

typedef struct {
  int64_t             ver;
  int                 numOfUser;
  SUpdateUserIpWhite* pUserIpWhite;
} SUpdateIpWhite;

int32_t tSerializeSUpdateIpWhite(void* buf, int32_t bufLen, SUpdateIpWhite* pReq);
int32_t tDeserializeSUpdateIpWhite(void* buf, int32_t bufLen, SUpdateIpWhite* pReq);
void    tFreeSUpdateIpWhiteReq(SUpdateIpWhite* pReq);
int32_t cloneSUpdateIpWhiteReq(SUpdateIpWhite* pReq, SUpdateIpWhite** pUpdate);

int32_t tSerializeSUpdateIpWhiteDual(void* buf, int32_t bufLen, SUpdateIpWhite* pReq);
int32_t tDeserializeSUpdateIpWhiteDual(void* buf, int32_t bufLen, SUpdateIpWhite* pReq);
void    tFreeSUpdateIpWhiteDualReq(SUpdateIpWhite* pReq);


// SRetrieveWhiteListReq is used to retrieve both ip and datetime whitelist, but the
// corresponding response struct is different.
typedef struct {
  int64_t ver;
} SRetrieveWhiteListReq;

int32_t tSerializeRetrieveWhiteListReq(void* buf, int32_t bufLen, SRetrieveWhiteListReq* pReq);
int32_t tDeserializeRetrieveWhiteListReq(void* buf, int32_t bufLen, SRetrieveWhiteListReq* pReq);


// SGetUserWhiteListReq is used to get both ip and datetime whitelist, but the
// corresponding response struct is different.
typedef struct {
  char user[TSDB_USER_LEN];
} SGetUserWhiteListReq;

int32_t tSerializeSGetUserWhiteListReq(void* buf, int32_t bufLen, SGetUserWhiteListReq* pReq);
int32_t tDeserializeSGetUserWhiteListReq(void* buf, int32_t bufLen, SGetUserWhiteListReq* pReq);

typedef struct {
  char    user[TSDB_USER_LEN];
  int32_t numWhiteLists;
  union {
    SIpV4Range* pWhiteLists;
    SIpRange*   pWhiteListsDual;
  };
} SGetUserIpWhiteListRsp;

int32_t tIpStrToUint(const SIpAddr* addr, SIpRange* range);
int32_t tIpUintToStr(const SIpRange* range, SIpAddr* addr);
int32_t tIpRangeSetMask(SIpRange* range, int32_t mask);
void    tIpRangeSetDefaultMask(SIpRange* range);

int32_t tSerializeSGetUserIpWhiteListRsp(void* buf, int32_t bufLen, SGetUserIpWhiteListRsp* pRsp);
int32_t tDeserializeSGetUserIpWhiteListRsp(void* buf, int32_t bufLen, SGetUserIpWhiteListRsp* pRsp);
void    tFreeSGetUserIpWhiteListRsp(SGetUserIpWhiteListRsp* pRsp);

int32_t tSerializeSGetUserIpWhiteListDualRsp(void* buf, int32_t bufLen, SGetUserIpWhiteListRsp* pRsp);
int32_t tDeserializeSGetUserIpWhiteListDualRsp(void* buf, int32_t bufLen, SGetUserIpWhiteListRsp* pRsp);
void    tFreeSGetUserIpWhiteListDualRsp(SGetUserIpWhiteListRsp* pRsp);

typedef struct {
  int64_t ver;
  char    user[TSDB_USER_LEN];
  int32_t numWhiteLists;
  SDateTimeWhiteListItem* pWhiteLists;
} SUserDateTimeWhiteList;


int32_t tSerializeSUserDateTimeWhiteList(void* buf, int32_t bufLen, SUserDateTimeWhiteList* pRsp);
int32_t tDeserializeSUserDateTimeWhiteList(void* buf, int32_t bufLen, SUserDateTimeWhiteList* pRsp);
void    tFreeSUserDateTimeWhiteList(SUserDateTimeWhiteList* pRsp);
int32_t cloneSUserDateTimeWhiteList(const SUserDateTimeWhiteList* src, SUserDateTimeWhiteList* dest);

typedef struct {
  int64_t             ver;
  int                 numOfUser;
  SUserDateTimeWhiteList *pUsers;
} SRetrieveDateTimeWhiteListRsp;

int32_t tSerializeSRetrieveDateTimeWhiteListRsp(void* buf, int32_t bufLen, SRetrieveDateTimeWhiteListRsp* pRsp);
int32_t tDeserializeSRetrieveDateTimeWhiteListRsp(void* buf, int32_t bufLen, SRetrieveDateTimeWhiteListRsp* pRsp);
void    tFreeSRetrieveDateTimeWhiteListRsp(SRetrieveDateTimeWhiteListRsp* pRsp);
int32_t cloneDataTimeWhiteListRsp(const SRetrieveDateTimeWhiteListRsp* src, SRetrieveDateTimeWhiteListRsp** dest);

/*
 * for client side struct, only column id, type, bytes are necessary
 * But for data in vnode side, we need all the following information.
 */
typedef struct {
  union {
    col_id_t colId;
    int16_t  slotId;
  };

  uint8_t precision;
  uint8_t scale;
  int32_t bytes;
  int8_t  type;
  uint8_t pk;
  bool    noData;
} SColumnInfo;

typedef struct STimeWindow {
  TSKEY skey;
  TSKEY ekey;
} STimeWindow;

typedef struct SQueryHint {
  bool batchScan;
} SQueryHint;

typedef struct {
  int32_t tsOffset;       // offset value in current msg body, NOTE: ts list is compressed
  int32_t tsLen;          // total length of ts comp block
  int32_t tsNumOfBlocks;  // ts comp block numbers
  int32_t tsOrder;        // ts comp block order
} STsBufInfo;

typedef struct {
  void*       timezone;
  char        intervalUnit;
  char        slidingUnit;
  char        offsetUnit;
  int8_t      precision;
  int64_t     interval;
  int64_t     sliding;
  int64_t     offset;
  STimeWindow timeRange;
} SInterval;

typedef struct STbVerInfo {
  char    tbFName[TSDB_TABLE_FNAME_LEN];
  int32_t sversion;
  int32_t tversion;
  int32_t rversion;  // virtual table's column ref's version
} STbVerInfo;

typedef struct {
  int32_t code;
  int64_t affectedRows;
  SArray* tbVerInfo;  // STbVerInfo
} SQueryTableRsp;

int32_t tSerializeSQueryTableRsp(void* buf, int32_t bufLen, SQueryTableRsp* pRsp);

int32_t tDeserializeSQueryTableRsp(void* buf, int32_t bufLen, SQueryTableRsp* pRsp);

typedef struct {
  SMsgHead header;
  char     dbFName[TSDB_DB_FNAME_LEN];
  char     tbName[TSDB_TABLE_NAME_LEN];
} STableCfgReq;

typedef struct {
  char        tbName[TSDB_TABLE_NAME_LEN];
  char        stbName[TSDB_TABLE_NAME_LEN];
  char        dbFName[TSDB_DB_FNAME_LEN];
  int32_t     numOfTags;
  int32_t     numOfColumns;
  int8_t      tableType;
  int64_t     delay1;
  int64_t     delay2;
  int64_t     watermark1;
  int64_t     watermark2;
  int32_t     ttl;
  int32_t     keep;
  SArray*     pFuncs;
  int32_t     commentLen;
  char*       pComment;
  SSchema*    pSchemas;
  int32_t     tagsLen;
  char*       pTags;
  SSchemaExt* pSchemaExt;
  int8_t      virtualStb;
  SColRef*    pColRefs;
} STableCfg;

typedef STableCfg STableCfgRsp;

int32_t tSerializeSTableCfgReq(void* buf, int32_t bufLen, STableCfgReq* pReq);
int32_t tDeserializeSTableCfgReq(void* buf, int32_t bufLen, STableCfgReq* pReq);

int32_t tSerializeSTableCfgRsp(void* buf, int32_t bufLen, STableCfgRsp* pRsp);
int32_t tDeserializeSTableCfgRsp(void* buf, int32_t bufLen, STableCfgRsp* pRsp);
void    tFreeSTableCfgRsp(STableCfgRsp* pRsp);

typedef struct {
  SMsgHead header;
  tb_uid_t suid;
} SVSubTablesReq;

int32_t tSerializeSVSubTablesReq(void* buf, int32_t bufLen, SVSubTablesReq* pReq);
int32_t tDeserializeSVSubTablesReq(void* buf, int32_t bufLen, SVSubTablesReq* pReq);

typedef struct {
  int32_t vgId;
  SArray* pTables;  // SArray<SVCTableRefCols*>
} SVSubTablesRsp;

int32_t tSerializeSVSubTablesRsp(void* buf, int32_t bufLen, SVSubTablesRsp* pRsp);
int32_t tDeserializeSVSubTablesRsp(void* buf, int32_t bufLen, SVSubTablesRsp* pRsp);
void    tDestroySVSubTablesRsp(void* rsp);

typedef struct {
  SMsgHead header;
  tb_uid_t suid;
} SVStbRefDbsReq;

int32_t tSerializeSVStbRefDbsReq(void* buf, int32_t bufLen, SVStbRefDbsReq* pReq);
int32_t tDeserializeSVStbRefDbsReq(void* buf, int32_t bufLen, SVStbRefDbsReq* pReq);

typedef struct {
  int32_t vgId;
  SArray* pDbs;  // SArray<char* (db name)>
} SVStbRefDbsRsp;

int32_t tSerializeSVStbRefDbsRsp(void* buf, int32_t bufLen, SVStbRefDbsRsp* pRsp);
int32_t tDeserializeSVStbRefDbsRsp(void* buf, int32_t bufLen, SVStbRefDbsRsp* pRsp);
void    tDestroySVStbRefDbsRsp(void* rsp);

typedef struct {
  char    db[TSDB_DB_FNAME_LEN];
  int32_t numOfVgroups;
  int32_t numOfStables;  // single_stable
  int32_t buffer;        // MB
  int32_t pageSize;
  int32_t pages;
  int32_t cacheLastSize;
  int32_t daysPerFile;
  int32_t daysToKeep0;
  int32_t daysToKeep1;
  int32_t daysToKeep2;
  int32_t keepTimeOffset;
  int32_t minRows;
  int32_t maxRows;
  int32_t walFsyncPeriod;
  int8_t  walLevel;
  int8_t  precision;  // time resolution
  int8_t  compression;
  int8_t  replications;
  int8_t  strict;
  int8_t  cacheLast;
  int8_t  schemaless;
  int8_t  ignoreExist;
  int32_t numOfRetensions;
  SArray* pRetensions;  // SRetention
  int32_t walRetentionPeriod;
  int64_t walRetentionSize;
  int32_t walRollPeriod;
  int64_t walSegmentSize;
  int32_t sstTrigger;
  int16_t hashPrefix;
  int16_t hashSuffix;
  int32_t ssChunkSize;
  int32_t ssKeepLocal;
  int8_t  ssCompact;
  int32_t tsdbPageSize;
  int32_t sqlLen;
  char*   sql;
  int8_t  withArbitrator;
  int8_t  encryptAlgorithm;
  char    dnodeListStr[TSDB_DNODE_LIST_LEN];
  // 1. add auto-compact parameters
  int32_t compactInterval;    // minutes
  int32_t compactStartTime;   // minutes
  int32_t compactEndTime;     // minutes
  int8_t  compactTimeOffset;  // hour
  char    encryptAlgrName[TSDB_ENCRYPT_ALGR_NAME_LEN];
  int8_t  isAudit;
} SCreateDbReq;

int32_t tSerializeSCreateDbReq(void* buf, int32_t bufLen, SCreateDbReq* pReq);
int32_t tDeserializeSCreateDbReq(void* buf, int32_t bufLen, SCreateDbReq* pReq);
void    tFreeSCreateDbReq(SCreateDbReq* pReq);

typedef struct {
  char    db[TSDB_DB_FNAME_LEN];
  int32_t buffer;
  int32_t pageSize;
  int32_t pages;
  int32_t cacheLastSize;
  int32_t daysPerFile;
  int32_t daysToKeep0;
  int32_t daysToKeep1;
  int32_t daysToKeep2;
  int32_t keepTimeOffset;
  int32_t walFsyncPeriod;
  int8_t  walLevel;
  int8_t  strict;
  int8_t  cacheLast;
  int8_t  replications;
  int32_t sstTrigger;
  int32_t minRows;
  int32_t walRetentionPeriod;
  int32_t walRetentionSize;
  int32_t ssKeepLocal;
  int8_t  ssCompact;
  int32_t sqlLen;
  char*   sql;
  int8_t  withArbitrator;
  // 1. add auto-compact parameters
  int32_t compactInterval;
  int32_t compactStartTime;
  int32_t compactEndTime;
  int8_t  compactTimeOffset;
  char    encryptAlgrName[TSDB_ENCRYPT_ALGR_NAME_LEN];
  int8_t  isAudit;
} SAlterDbReq;

int32_t tSerializeSAlterDbReq(void* buf, int32_t bufLen, SAlterDbReq* pReq);
int32_t tDeserializeSAlterDbReq(void* buf, int32_t bufLen, SAlterDbReq* pReq);
void    tFreeSAlterDbReq(SAlterDbReq* pReq);

typedef struct {
  char    db[TSDB_DB_FNAME_LEN];
  int8_t  ignoreNotExists;
  int8_t  force;
  int32_t sqlLen;
  char*   sql;
} SDropDbReq;

int32_t tSerializeSDropDbReq(void* buf, int32_t bufLen, SDropDbReq* pReq);
int32_t tDeserializeSDropDbReq(void* buf, int32_t bufLen, SDropDbReq* pReq);
void    tFreeSDropDbReq(SDropDbReq* pReq);

typedef struct {
  char    db[TSDB_DB_FNAME_LEN];
  int64_t uid;
} SDropDbRsp;

int32_t tSerializeSDropDbRsp(void* buf, int32_t bufLen, SDropDbRsp* pRsp);
int32_t tDeserializeSDropDbRsp(void* buf, int32_t bufLen, SDropDbRsp* pRsp);

typedef struct {
  char    name[TSDB_MOUNT_NAME_LEN];
  int64_t uid;
} SDropMountRsp;

int32_t tSerializeSDropMountRsp(void* buf, int32_t bufLen, SDropMountRsp* pRsp);
int32_t tDeserializeSDropMountRsp(void* buf, int32_t bufLen, SDropMountRsp* pRsp);

typedef struct {
  char    db[TSDB_DB_FNAME_LEN];
  int64_t dbId;
  int32_t vgVersion;
  int32_t numOfTable;  // unit is TSDB_TABLE_NUM_UNIT
  int64_t stateTs;     // ms
} SUseDbReq;

int32_t tSerializeSUseDbReq(void* buf, int32_t bufLen, SUseDbReq* pReq);
int32_t tDeserializeSUseDbReq(void* buf, int32_t bufLen, SUseDbReq* pReq);

typedef struct {
  char    db[TSDB_DB_FNAME_LEN];
  int64_t uid;
  int32_t vgVersion;
  int32_t vgNum;
  int16_t hashPrefix;
  int16_t hashSuffix;
  int8_t  hashMethod;
  union {
    uint8_t flags;
    struct {
      uint8_t isMount : 1;  // TS-5868
      uint8_t padding : 7;
    };
  };
  SArray* pVgroupInfos;  // Array of SVgroupInfo
  int32_t errCode;
  int64_t stateTs;  // ms
} SUseDbRsp;

int32_t tSerializeSUseDbRsp(void* buf, int32_t bufLen, const SUseDbRsp* pRsp);
int32_t tDeserializeSUseDbRsp(void* buf, int32_t bufLen, SUseDbRsp* pRsp);
int32_t tSerializeSUseDbRspImp(SEncoder* pEncoder, const SUseDbRsp* pRsp);
int32_t tDeserializeSUseDbRspImp(SDecoder* pDecoder, SUseDbRsp* pRsp);
void    tFreeSUsedbRsp(SUseDbRsp* pRsp);

typedef struct {
  char db[TSDB_DB_FNAME_LEN];
} SDbCfgReq;

int32_t tSerializeSDbCfgReq(void* buf, int32_t bufLen, SDbCfgReq* pReq);
int32_t tDeserializeSDbCfgReq(void* buf, int32_t bufLen, SDbCfgReq* pReq);

typedef struct {
  char db[TSDB_DB_FNAME_LEN];
} SSsMigrateDbReq;

int32_t tSerializeSSsMigrateDbReq(void* buf, int32_t bufLen, SSsMigrateDbReq* pReq);
int32_t tDeserializeSSsMigrateDbReq(void* buf, int32_t bufLen, SSsMigrateDbReq* pReq);

typedef struct {
  int32_t ssMigrateId;
  bool    bAccepted;
} SSsMigrateDbRsp;

int32_t tSerializeSSsMigrateDbRsp(void* buf, int32_t bufLen, SSsMigrateDbRsp* pRsp);
int32_t tDeserializeSSsMigrateDbRsp(void* buf, int32_t bufLen, SSsMigrateDbRsp* pRsp);

// Request and response for TDMT_VND_LIST_SSMIGRATE_FILESETS
typedef struct {
  int32_t ssMigrateId;
} SListSsMigrateFileSetsReq;

int32_t tSerializeSListSsMigrateFileSetsReq(void* buf, int32_t bufLen, SListSsMigrateFileSetsReq* pReq);
int32_t tDeserializeSListSsMigrateFileSetsReq(void* buf, int32_t bufLen, SListSsMigrateFileSetsReq* pReq);

typedef struct {
  int32_t ssMigrateId;
  int32_t vgId;       // vgroup id
  SArray* pFileSets;  // SArray<int32_t>
} SListSsMigrateFileSetsRsp;

int32_t tSerializeSListSsMigrateFileSetsRsp(void* buf, int32_t bufLen, SListSsMigrateFileSetsRsp* pRsp);
int32_t tDeserializeSListSsMigrateFileSetsRsp(void* buf, int32_t bufLen, SListSsMigrateFileSetsRsp* pRsp);
void    tFreeSListSsMigrateFileSetsRsp(SListSsMigrateFileSetsRsp* pRsp);

// Request and response for TDMT_VND_SSMIGRATE_FILESET
typedef struct {
  int32_t ssMigrateId;
  int32_t nodeId;  // node id of the leader vnode, filled by vnode
  int32_t fid;
  int64_t startTimeSec;
} SSsMigrateFileSetReq;

int32_t tSerializeSSsMigrateFileSetReq(void* buf, int32_t bufLen, SSsMigrateFileSetReq* pReq);
int32_t tDeserializeSSsMigrateFileSetReq(void* buf, int32_t bufLen, SSsMigrateFileSetReq* pReq);

typedef struct {
  int32_t ssMigrateId;
  int32_t nodeId;  // node id of the leader vnode
  int32_t vgId;
  int32_t fid;
} SSsMigrateFileSetRsp;

int32_t tSerializeSSsMigrateFileSetRsp(void* buf, int32_t bufLen, SSsMigrateFileSetRsp* pRsp);
int32_t tDeserializeSSsMigrateFileSetRsp(void* buf, int32_t bufLen, SSsMigrateFileSetRsp* pRsp);

#define SSMIGRATE_FILESET_STATE_IN_PROGRESS 0
#define SSMIGRATE_FILESET_STATE_SUCCEEDED   1
#define SSMIGRATE_FILESET_STATE_COMPACT     2
#define SSMIGRATE_FILESET_STATE_SKIPPED     3
#define SSMIGRATE_FILESET_STATE_FAILED      4

// Request and response for TDMT_VND_QUERY_SSMIGRATE_PROGRESS and TDMT_VND_FOLLOWER_SSMIGRATE
// Note this struct is reused as both request and response in TDMT_VND_QUERY_SSMIGRATE_PROGRESS,
// while as a request, the 'state' field is not used.
// This struct is also used in TDMT_VND_FOLLOWER_SSMIGRATE as request, which don't need a response.
typedef struct {
  int32_t ssMigrateId;  // ss migrate id
  int32_t nodeId;       // node id of the leader vnode
  int32_t vgId;         // vgroup id
  int32_t fid;          // file set id
  int32_t state;        // SSMIGRATE_FILESET_STATE_*
} SSsMigrateProgress;

int tSerializeSSsMigrateProgress(void* buf, int32_t bufLen, SSsMigrateProgress* pProgress);
int tDeserializeSSsMigrateProgress(void* buf, int32_t bufLen, SSsMigrateProgress* pProgress);

<<<<<<< HEAD
=======
// Request for TDMT_MND_KILL_SSMIGRATE
typedef struct {
  int32_t ssMigrateId;
  int32_t sqlLen;
  char*   sql;
} SKillSsMigrateReq;

int32_t tSerializeSKillSsMigrateReq(void* buf, int32_t bufLen, SKillSsMigrateReq* pReq);
int32_t tDeserializeSKillSsMigrateReq(void* buf, int32_t bufLen, SKillSsMigrateReq* pReq);
void    tFreeSKillSsMigrateReq(SKillSsMigrateReq* pReq);

// Request for TDMT_VND_KILL_SSMIGRATE
typedef struct {
  int32_t ssMigrateId;
} SVnodeKillSsMigrateReq;

int32_t tSerializeSVnodeKillSsMigrateReq(void* buf, int32_t bufLen, SVnodeKillSsMigrateReq* pReq);
int32_t tDeserializeSVnodeKillSsMigrateReq(void* buf, int32_t bufLen, SVnodeKillSsMigrateReq* pReq);

typedef struct {
  int32_t vgId;
  int64_t keepVersion;
} SMndSetVgroupKeepVersionReq;

int32_t tSerializeSMndSetVgroupKeepVersionReq(void* buf, int32_t bufLen, SMndSetVgroupKeepVersionReq* pReq);
int32_t tDeserializeSMndSetVgroupKeepVersionReq(void* buf, int32_t bufLen, SMndSetVgroupKeepVersionReq* pReq);

>>>>>>> d0300658
typedef struct {
  int32_t timestampSec;
  int32_t ttlDropMaxCount;
  int32_t nUids;
  SArray* pTbUids;
} SVDropTtlTableReq;

int32_t tSerializeSVDropTtlTableReq(void* buf, int32_t bufLen, SVDropTtlTableReq* pReq);
int32_t tDeserializeSVDropTtlTableReq(void* buf, int32_t bufLen, SVDropTtlTableReq* pReq);

typedef struct {
  char    db[TSDB_DB_FNAME_LEN];
  int64_t dbId;
  int32_t cfgVersion;
  int32_t numOfVgroups;
  int32_t numOfStables;
  int32_t buffer;
  int32_t cacheSize;
  int32_t pageSize;
  int32_t pages;
  int32_t daysPerFile;
  int32_t daysToKeep0;
  int32_t daysToKeep1;
  int32_t daysToKeep2;
  int32_t keepTimeOffset;
  int32_t minRows;
  int32_t maxRows;
  int32_t walFsyncPeriod;
  int16_t hashPrefix;
  int16_t hashSuffix;
  int8_t  hashMethod;
  int8_t  walLevel;
  int8_t  precision;
  int8_t  compression;
  int8_t  replications;
  int8_t  strict;
  int8_t  cacheLast;
  int8_t  encryptAlgr;
  char    algorithmsId[TSDB_ENCRYPT_ALGR_NAME_LEN];
  int32_t ssChunkSize;
  int32_t ssKeepLocal;
  int8_t  ssCompact;
  union {
    uint8_t flags;
    struct {
      uint8_t isMount : 1;  // TS-5868
      uint8_t padding : 7;
    };
  };
  int8_t  compactTimeOffset;
  int32_t compactInterval;
  int32_t compactStartTime;
  int32_t compactEndTime;
  int32_t tsdbPageSize;
  int32_t walRetentionPeriod;
  int32_t walRollPeriod;
  int64_t walRetentionSize;
  int64_t walSegmentSize;
  int32_t numOfRetensions;
  SArray* pRetensions;
  int8_t  schemaless;
  int16_t sstTrigger;
  int8_t  withArbitrator;
  int8_t  isAudit;
} SDbCfgRsp;

typedef SDbCfgRsp SDbCfgInfo;

int32_t tSerializeSDbCfgRspImpl(SEncoder* encoder, const SDbCfgRsp* pRsp);
int32_t tSerializeSDbCfgRsp(void* buf, int32_t bufLen, const SDbCfgRsp* pRsp);
int32_t tDeserializeSDbCfgRsp(void* buf, int32_t bufLen, SDbCfgRsp* pRsp);
int32_t tDeserializeSDbCfgRspImpl(SDecoder* decoder, SDbCfgRsp* pRsp);
void    tFreeSDbCfgRsp(SDbCfgRsp* pRsp);

typedef struct {
  int32_t rowNum;
} SQnodeListReq;

int32_t tSerializeSQnodeListReq(void* buf, int32_t bufLen, SQnodeListReq* pReq);
int32_t tDeserializeSQnodeListReq(void* buf, int32_t bufLen, SQnodeListReq* pReq);

typedef struct {
  int32_t rowNum;
} SDnodeListReq;

int32_t tSerializeSDnodeListReq(void* buf, int32_t bufLen, SDnodeListReq* pReq);

typedef struct {
  int32_t useless;  // useless
} SServerVerReq;

int32_t tSerializeSServerVerReq(void* buf, int32_t bufLen, SServerVerReq* pReq);
// int32_t tDeserializeSServerVerReq(void* buf, int32_t bufLen, SServerVerReq* pReq);

typedef struct {
  char ver[TSDB_VERSION_LEN];
} SServerVerRsp;

int32_t tSerializeSServerVerRsp(void* buf, int32_t bufLen, SServerVerRsp* pRsp);
int32_t tDeserializeSServerVerRsp(void* buf, int32_t bufLen, SServerVerRsp* pRsp);

typedef struct SQueryNodeAddr {
  int32_t nodeId;  // vgId or qnodeId
  SEpSet  epSet;
} SQueryNodeAddr;

typedef struct {
  SQueryNodeAddr addr;
  uint64_t       load;
} SQueryNodeLoad;

typedef struct {
  SArray* qnodeList;  // SArray<SQueryNodeLoad>
} SQnodeListRsp;

int32_t tSerializeSQnodeListRsp(void* buf, int32_t bufLen, SQnodeListRsp* pRsp);
int32_t tDeserializeSQnodeListRsp(void* buf, int32_t bufLen, SQnodeListRsp* pRsp);
void    tFreeSQnodeListRsp(SQnodeListRsp* pRsp);

typedef struct SDNodeAddr {
  int32_t nodeId;  // dnodeId
  SEpSet  epSet;
} SDNodeAddr;

typedef struct {
  SArray* dnodeList;  // SArray<SDNodeAddr>
} SDnodeListRsp;

int32_t tSerializeSDnodeListRsp(void* buf, int32_t bufLen, SDnodeListRsp* pRsp);
int32_t tDeserializeSDnodeListRsp(void* buf, int32_t bufLen, SDnodeListRsp* pRsp);
void    tFreeSDnodeListRsp(SDnodeListRsp* pRsp);

typedef struct {
  SArray* pTsmas;  // SArray<STableTSMAInfo*>
} STableTSMAInfoRsp;

typedef struct {
  SUseDbRsp*         useDbRsp;
  SDbCfgRsp*         cfgRsp;
  STableTSMAInfoRsp* pTsmaRsp;
  int32_t            dbTsmaVersion;
  char               db[TSDB_DB_FNAME_LEN];
  int64_t            dbId;
} SDbHbRsp;

typedef struct {
  SArray* pArray;  // Array of SDbHbRsp
} SDbHbBatchRsp;

int32_t tSerializeSDbHbBatchRsp(void* buf, int32_t bufLen, SDbHbBatchRsp* pRsp);
int32_t tDeserializeSDbHbBatchRsp(void* buf, int32_t bufLen, SDbHbBatchRsp* pRsp);
void    tFreeSDbHbBatchRsp(SDbHbBatchRsp* pRsp);

typedef struct {
  SArray* pArray;  // Array of SGetUserAuthRsp
} SUserAuthBatchRsp;

int32_t tSerializeSUserAuthBatchRsp(void* buf, int32_t bufLen, SUserAuthBatchRsp* pRsp);
int32_t tDeserializeSUserAuthBatchRsp(void* buf, int32_t bufLen, SUserAuthBatchRsp* pRsp);
void    tFreeSUserAuthBatchRsp(SUserAuthBatchRsp* pRsp);

typedef struct {
  char        db[TSDB_DB_FNAME_LEN];
  STimeWindow timeRange;
  int32_t     sqlLen;
  char*       sql;
  SArray*     vgroupIds;
  int32_t     compactId;
  int8_t      metaOnly;
  int8_t      force;
} SCompactDbReq;

int32_t tSerializeSCompactDbReq(void* buf, int32_t bufLen, SCompactDbReq* pReq);
int32_t tDeserializeSCompactDbReq(void* buf, int32_t bufLen, SCompactDbReq* pReq);
void    tFreeSCompactDbReq(SCompactDbReq* pReq);

typedef struct {
  union {
    int32_t compactId;
    int32_t id;
  };
  int8_t bAccepted;
} SCompactDbRsp;

int32_t tSerializeSCompactDbRsp(void* buf, int32_t bufLen, SCompactDbRsp* pRsp);
int32_t tDeserializeSCompactDbRsp(void* buf, int32_t bufLen, SCompactDbRsp* pRsp);

typedef struct {
  union {
    int32_t compactId;
    int32_t id;
  };
  int32_t sqlLen;
  char*   sql;
} SKillCompactReq;

int32_t tSerializeSKillCompactReq(void* buf, int32_t bufLen, SKillCompactReq* pReq);
int32_t tDeserializeSKillCompactReq(void* buf, int32_t bufLen, SKillCompactReq* pReq);
void    tFreeSKillCompactReq(SKillCompactReq* pReq);

typedef SCompactDbRsp   STrimDbRsp;         // reuse structs
typedef SKillCompactReq SKillRetentionReq;  // reuse structs

typedef struct {
  char    name[TSDB_FUNC_NAME_LEN];
  int8_t  igExists;
  int8_t  funcType;
  int8_t  scriptType;
  int8_t  outputType;
  int32_t outputLen;
  int32_t bufSize;
  int32_t codeLen;
  int64_t signature;
  char*   pComment;
  char*   pCode;
  int8_t  orReplace;
} SCreateFuncReq;

int32_t tSerializeSCreateFuncReq(void* buf, int32_t bufLen, SCreateFuncReq* pReq);
int32_t tDeserializeSCreateFuncReq(void* buf, int32_t bufLen, SCreateFuncReq* pReq);
void    tFreeSCreateFuncReq(SCreateFuncReq* pReq);

typedef struct {
  char   name[TSDB_FUNC_NAME_LEN];
  int8_t igNotExists;
} SDropFuncReq;

int32_t tSerializeSDropFuncReq(void* buf, int32_t bufLen, SDropFuncReq* pReq);
int32_t tDeserializeSDropFuncReq(void* buf, int32_t bufLen, SDropFuncReq* pReq);

typedef struct {
  int32_t numOfFuncs;
  bool    ignoreCodeComment;
  SArray* pFuncNames;
} SRetrieveFuncReq;

int32_t tSerializeSRetrieveFuncReq(void* buf, int32_t bufLen, SRetrieveFuncReq* pReq);
int32_t tDeserializeSRetrieveFuncReq(void* buf, int32_t bufLen, SRetrieveFuncReq* pReq);
void    tFreeSRetrieveFuncReq(SRetrieveFuncReq* pReq);

typedef struct {
  char    name[TSDB_FUNC_NAME_LEN];
  int8_t  funcType;
  int8_t  scriptType;
  int8_t  outputType;
  int32_t outputLen;
  int32_t bufSize;
  int64_t signature;
  int32_t commentSize;
  int32_t codeSize;
  char*   pComment;
  char*   pCode;
} SFuncInfo;

typedef struct {
  int32_t funcVersion;
  int64_t funcCreatedTime;
} SFuncExtraInfo;

typedef struct {
  int32_t numOfFuncs;
  SArray* pFuncInfos;
  SArray* pFuncExtraInfos;
} SRetrieveFuncRsp;

int32_t tSerializeSRetrieveFuncRsp(void* buf, int32_t bufLen, SRetrieveFuncRsp* pRsp);
int32_t tDeserializeSRetrieveFuncRsp(void* buf, int32_t bufLen, SRetrieveFuncRsp* pRsp);
void    tFreeSFuncInfo(SFuncInfo* pInfo);
void    tFreeSRetrieveFuncRsp(SRetrieveFuncRsp* pRsp);

typedef struct {
  int32_t       statusInterval;
  int64_t       checkTime;                  // 1970-01-01 00:00:00.000
  char          timezone[TD_TIMEZONE_LEN];  // tsTimezone
  char          locale[TD_LOCALE_LEN];      // tsLocale
  char          charset[TD_LOCALE_LEN];     // tsCharset
  int8_t        ttlChangeOnWrite;
  int8_t        enableWhiteList;
  int8_t        encryptionKeyStat;
  uint32_t      encryptionKeyChksum;
  SMonitorParas monitorParas;
  int32_t       statusIntervalMs;
} SClusterCfg;

typedef struct {
  int32_t openVnodes;
  int32_t dropVnodes;
  int32_t totalVnodes;
  int32_t masterNum;
  int64_t numOfSelectReqs;
  int64_t numOfInsertReqs;
  int64_t numOfInsertSuccessReqs;
  int64_t numOfBatchInsertReqs;
  int64_t numOfBatchInsertSuccessReqs;
  int64_t errors;
} SVnodesStat;

typedef struct {
  int32_t vgId;
  int8_t  syncState;
  int8_t  syncRestore;
  int64_t syncTerm;
  int64_t roleTimeMs;
  int64_t startTimeMs;
  int8_t  syncCanRead;
  int64_t cacheUsage;
  int64_t numOfTables;
  int64_t numOfTimeSeries;
  int64_t totalStorage;
  int64_t compStorage;
  int64_t pointsWritten;
  int64_t numOfSelectReqs;
  int64_t numOfInsertReqs;
  int64_t numOfInsertSuccessReqs;
  int64_t numOfBatchInsertReqs;
  int64_t numOfBatchInsertSuccessReqs;
  int32_t numOfCachedTables;
  int32_t learnerProgress;  // use one reservered
  int64_t syncAppliedIndex;
  int64_t syncCommitIndex;
  int64_t bufferSegmentUsed;
  int64_t bufferSegmentSize;
} SVnodeLoad;

typedef struct {
  int64_t total_requests;
  int64_t total_rows;
  int64_t total_bytes;
  double  write_size;
  double  cache_hit_ratio;
  int64_t rpc_queue_wait;
  int64_t preprocess_time;

  int64_t memory_table_size;
  int64_t commit_count;
  int64_t merge_count;
  double  commit_time;
  double  merge_time;
  int64_t block_commit_time;
  int64_t memtable_wait_time;
} SVnodeMetrics;

typedef struct {
  int32_t     vgId;
  int64_t     numOfTables;
  int64_t     memSize;
  int64_t     l1Size;
  int64_t     l2Size;
  int64_t     l3Size;
  int64_t     cacheSize;
  int64_t     walSize;
  int64_t     metaSize;
  int64_t     rawDataSize;
  int64_t     ssSize;
  const char* dbname;
  int8_t      estimateRawData;
} SDbSizeStatisInfo;

typedef struct {
  int32_t vgId;
  int64_t nTimeSeries;
} SVnodeLoadLite;

typedef struct {
  int8_t  syncState;
  int64_t syncTerm;
  int8_t  syncRestore;
  int64_t roleTimeMs;
} SMnodeLoad;

typedef struct {
  int32_t dnodeId;
  int64_t numOfProcessedQuery;
  int64_t numOfProcessedCQuery;
  int64_t numOfProcessedFetch;
  int64_t numOfProcessedDrop;
  int64_t numOfProcessedNotify;
  int64_t numOfProcessedHb;
  int64_t numOfProcessedDelete;
  int64_t cacheDataSize;
  int64_t numOfQueryInQueue;
  int64_t numOfFetchInQueue;
  int64_t timeInQueryQueue;
  int64_t timeInFetchQueue;
} SQnodeLoad;

typedef struct {
  int32_t     sver;      // software version
  int64_t     dnodeVer;  // dnode table version in sdb
  int32_t     dnodeId;
  int64_t     clusterId;
  int64_t     rebootTime;
  int64_t     updateTime;
  float       numOfCores;
  int32_t     numOfSupportVnodes;
  int32_t     numOfDiskCfg;
  int64_t     memTotal;
  int64_t     memAvail;
  char        dnodeEp[TSDB_EP_LEN];
  char        machineId[TSDB_MACHINE_ID_LEN + 1];
  SMnodeLoad  mload;
  SQnodeLoad  qload;
  SClusterCfg clusterCfg;
  SArray*     pVloads;  // array of SVnodeLoad
  int32_t     statusSeq;
  int64_t     ipWhiteVer;
  int64_t     timeWhiteVer;
  int64_t     analVer;
  int64_t     timestamp;
  char        auditDB[TSDB_DB_FNAME_LEN];
  char        auditToken[AUDIT_TOKEN_LEN];
} SStatusReq;

int32_t tSerializeSStatusReq(void* buf, int32_t bufLen, SStatusReq* pReq);
int32_t tDeserializeSStatusReq(void* buf, int32_t bufLen, SStatusReq* pReq);
void    tFreeSStatusReq(SStatusReq* pReq);

typedef struct {
  int32_t forceReadConfig;
  int32_t cver;
  SArray* array;
} SConfigReq;

int32_t tSerializeSConfigReq(void* buf, int32_t bufLen, SConfigReq* pReq);
int32_t tDeserializeSConfigReq(void* buf, int32_t bufLen, SConfigReq* pReq);
void    tFreeSConfigReq(SConfigReq* pReq);

typedef struct {
  int32_t dnodeId;
  char    machineId[TSDB_MACHINE_ID_LEN + 1];
} SDnodeInfoReq;

int32_t tSerializeSDnodeInfoReq(void* buf, int32_t bufLen, SDnodeInfoReq* pReq);
int32_t tDeserializeSDnodeInfoReq(void* buf, int32_t bufLen, SDnodeInfoReq* pReq);

typedef enum {
  MONITOR_TYPE_COUNTER = 0,
  MONITOR_TYPE_SLOW_LOG = 1,
} MONITOR_TYPE;

typedef struct {
  int32_t      contLen;
  char*        pCont;
  MONITOR_TYPE type;
} SStatisReq;

int32_t tSerializeSStatisReq(void* buf, int32_t bufLen, SStatisReq* pReq);
int32_t tDeserializeSStatisReq(void* buf, int32_t bufLen, SStatisReq* pReq);
void    tFreeSStatisReq(SStatisReq* pReq);

typedef struct {
  char    db[TSDB_DB_FNAME_LEN];
  char    table[TSDB_TABLE_NAME_LEN];
  char    operation[AUDIT_OPERATION_LEN];
  int32_t sqlLen;
  char*   pSql;
  double  duration;
  int64_t affectedRows;
} SAuditReq;
int32_t tSerializeSAuditReq(void* buf, int32_t bufLen, SAuditReq* pReq);
int32_t tDeserializeSAuditReq(void* buf, int32_t bufLen, SAuditReq* pReq);
void    tFreeSAuditReq(SAuditReq* pReq);

typedef struct {
  SArray* auditArr;
} SBatchAuditReq;
int32_t tSerializeSBatchAuditReq(void* buf, int32_t bufLen, SBatchAuditReq* pReq);
int32_t tDeserializeSBatchAuditReq(void* buf, int32_t bufLen, SBatchAuditReq* pReq);
void    tFreeSBatchAuditReq(SBatchAuditReq* pReq);

typedef struct {
  int32_t dnodeId;
  int64_t clusterId;
  SArray* pVloads;
} SNotifyReq;

int32_t tSerializeSNotifyReq(void* buf, int32_t bufLen, SNotifyReq* pReq);
int32_t tDeserializeSNotifyReq(void* buf, int32_t bufLen, SNotifyReq* pReq);
void    tFreeSNotifyReq(SNotifyReq* pReq);

typedef struct {
  int32_t dnodeId;
  int64_t clusterId;
} SDnodeCfg;

typedef struct {
  int32_t id;
  int8_t  isMnode;
  SEp     ep;
} SDnodeEp;

typedef struct {
  int32_t id;
  int8_t  isMnode;
  int8_t  offlineReason;
  SEp     ep;
  char    active[TSDB_ACTIVE_KEY_LEN];
  char    connActive[TSDB_CONN_ACTIVE_KEY_LEN];
} SDnodeInfo;

typedef struct {
  int64_t   dnodeVer;
  SDnodeCfg dnodeCfg;
  SArray*   pDnodeEps;  // Array of SDnodeEp
  int32_t   statusSeq;
  int64_t   ipWhiteVer;
  int64_t   analVer;
  int64_t   timeWhiteVer;
  char      auditDB[TSDB_DB_FNAME_LEN];
  char      auditToken[AUDIT_TOKEN_LEN];
} SStatusRsp;

int32_t tSerializeSStatusRsp(void* buf, int32_t bufLen, SStatusRsp* pRsp);
int32_t tDeserializeSStatusRsp(void* buf, int32_t bufLen, SStatusRsp* pRsp);
void    tFreeSStatusRsp(SStatusRsp* pRsp);

typedef struct {
  int32_t forceReadConfig;
  int32_t isConifgVerified;
  int32_t isVersionVerified;
  int32_t cver;
  SArray* array;
} SConfigRsp;

int32_t tSerializeSConfigRsp(void* buf, int32_t bufLen, SConfigRsp* pRsp);
int32_t tDeserializeSConfigRsp(void* buf, int32_t bufLen, SConfigRsp* pRsp);
void    tFreeSConfigRsp(SConfigRsp* pRsp);

typedef struct {
  int32_t reserved;
} SMTimerReq;

int32_t tSerializeSMTimerMsg(void* buf, int32_t bufLen, SMTimerReq* pReq);
// int32_t tDeserializeSMTimerMsg(void* buf, int32_t bufLen, SMTimerReq* pReq);

typedef struct SOrphanTask {
  int64_t streamId;
  int32_t taskId;
  int32_t nodeId;
} SOrphanTask;

typedef struct SMStreamDropOrphanMsg {
  SArray* pList;  // SArray<SOrphanTask>
} SMStreamDropOrphanMsg;

int32_t tSerializeDropOrphanTaskMsg(void* buf, int32_t bufLen, SMStreamDropOrphanMsg* pMsg);
int32_t tDeserializeDropOrphanTaskMsg(void* buf, int32_t bufLen, SMStreamDropOrphanMsg* pMsg);
void    tDestroyDropOrphanTaskMsg(SMStreamDropOrphanMsg* pMsg);

typedef struct {
  int32_t  id;
  uint16_t port;                 // node sync Port
  char     fqdn[TSDB_FQDN_LEN];  // node FQDN
} SReplica;

typedef struct {
  int32_t  vgId;
  char     db[TSDB_DB_FNAME_LEN];
  int64_t  dbUid;
  int32_t  vgVersion;
  int32_t  numOfStables;
  int32_t  buffer;
  int32_t  pageSize;
  int32_t  pages;
  int32_t  cacheLastSize;
  int32_t  daysPerFile;
  int32_t  daysToKeep0;
  int32_t  daysToKeep1;
  int32_t  daysToKeep2;
  int32_t  keepTimeOffset;
  int32_t  minRows;
  int32_t  maxRows;
  int32_t  walFsyncPeriod;
  uint32_t hashBegin;
  uint32_t hashEnd;
  int8_t   hashMethod;
  int8_t   walLevel;
  int8_t   precision;
  int8_t   compression;
  int8_t   strict;
  int8_t   cacheLast;
  int8_t   isTsma;
  int8_t   replica;
  int8_t   selfIndex;
  SReplica replicas[TSDB_MAX_REPLICA];
  int32_t  numOfRetensions;
  SArray*  pRetensions;  // SRetention
  void*    pTsma;
  int32_t  walRetentionPeriod;
  int64_t  walRetentionSize;
  int32_t  walRollPeriod;
  int64_t  walSegmentSize;
  int16_t  sstTrigger;
  int16_t  hashPrefix;
  int16_t  hashSuffix;
  int32_t  tsdbPageSize;
  int32_t  ssChunkSize;
  int32_t  ssKeepLocal;
  int8_t   ssCompact;
  int64_t  reserved[6];
  int8_t   learnerReplica;
  int8_t   learnerSelfIndex;
  SReplica learnerReplicas[TSDB_MAX_LEARNER_REPLICA];
  int32_t  changeVersion;
  int8_t   encryptAlgorithm;
  char     encryptAlgrName[TSDB_ENCRYPT_ALGR_NAME_LEN];
} SCreateVnodeReq;

int32_t tSerializeSCreateVnodeReq(void* buf, int32_t bufLen, SCreateVnodeReq* pReq);
int32_t tDeserializeSCreateVnodeReq(void* buf, int32_t bufLen, SCreateVnodeReq* pReq);
int32_t tFreeSCreateVnodeReq(SCreateVnodeReq* pReq);

typedef struct {
  union {
    int32_t compactId;
    int32_t id;
  };
  int32_t vgId;
  int32_t dnodeId;
} SQueryCompactProgressReq;

int32_t tSerializeSQueryCompactProgressReq(void* buf, int32_t bufLen, SQueryCompactProgressReq* pReq);
int32_t tDeserializeSQueryCompactProgressReq(void* buf, int32_t bufLen, SQueryCompactProgressReq* pReq);

typedef struct {
  union {
    int32_t compactId;
    int32_t id;
  };
  int32_t vgId;
  int32_t dnodeId;
  int32_t numberFileset;
  int32_t finished;
  int32_t progress;
  int64_t remainingTime;
} SQueryCompactProgressRsp;

int32_t tSerializeSQueryCompactProgressRsp(void* buf, int32_t bufLen, SQueryCompactProgressRsp* pReq);
int32_t tDeserializeSQueryCompactProgressRsp(void* buf, int32_t bufLen, SQueryCompactProgressRsp* pReq);

typedef SQueryCompactProgressReq SQueryRetentionProgressReq;
typedef SQueryCompactProgressRsp SQueryRetentionProgressRsp;

typedef struct {
  int32_t vgId;
  int32_t dnodeId;
  int64_t dbUid;
  char    db[TSDB_DB_FNAME_LEN];
  int64_t reserved[8];
} SDropVnodeReq;

int32_t tSerializeSDropVnodeReq(void* buf, int32_t bufLen, SDropVnodeReq* pReq);
int32_t tDeserializeSDropVnodeReq(void* buf, int32_t bufLen, SDropVnodeReq* pReq);

typedef struct {
  char    colName[TSDB_COL_NAME_LEN];
  char    stb[TSDB_TABLE_FNAME_LEN];
  int64_t stbUid;
  int64_t dbUid;
  int64_t reserved[8];
} SDropIndexReq;

int32_t tSerializeSDropIdxReq(void* buf, int32_t bufLen, SDropIndexReq* pReq);
int32_t tDeserializeSDropIdxReq(void* buf, int32_t bufLen, SDropIndexReq* pReq);

typedef struct {
  int64_t dbUid;
  char    db[TSDB_DB_FNAME_LEN];
  union {
    int64_t compactStartTime;
    int64_t startTime;
  };

  STimeWindow tw;
  union {
    int32_t compactId;
    int32_t id;
  };
  int8_t metaOnly;
  union {
    uint16_t flags;
    struct {
      uint16_t optrType : 3;     // ETsdbOpType
      uint16_t triggerType : 1;  // ETriggerType 0 manual, 1 auto
      uint16_t reserved : 12;
    };
  };
  int8_t force;  // force compact
} SCompactVnodeReq;

int32_t tSerializeSCompactVnodeReq(void* buf, int32_t bufLen, SCompactVnodeReq* pReq);
int32_t tDeserializeSCompactVnodeReq(void* buf, int32_t bufLen, SCompactVnodeReq* pReq);

typedef struct {
  union {
    int32_t compactId;
    int32_t taskId;
  };
  int32_t vgId;
  int32_t dnodeId;
} SVKillCompactReq;

int32_t tSerializeSVKillCompactReq(void* buf, int32_t bufLen, SVKillCompactReq* pReq);
int32_t tDeserializeSVKillCompactReq(void* buf, int32_t bufLen, SVKillCompactReq* pReq);

typedef SVKillCompactReq SVKillRetentionReq;

typedef struct {
  char        db[TSDB_DB_FNAME_LEN];
  int32_t     maxSpeed;
  int32_t     sqlLen;
  char*       sql;
  SArray*     vgroupIds;
  STimeWindow tw;  // unit is second
  union {
    uint32_t flags;
    struct {
      uint32_t optrType : 3;     // ETsdbOpType
      uint32_t triggerType : 1;  // ETriggerType 0 manual, 1 auto
      uint32_t reserved : 28;
    };
  };
} STrimDbReq;

int32_t tSerializeSTrimDbReq(void* buf, int32_t bufLen, STrimDbReq* pReq);
int32_t tDeserializeSTrimDbReq(void* buf, int32_t bufLen, STrimDbReq* pReq);
void    tFreeSTrimDbReq(STrimDbReq* pReq);

typedef SCompactVnodeReq SVTrimDbReq;  // reuse SCompactVnodeReq, add task monitor since 3.3.8.0

int32_t tSerializeSVTrimDbReq(void* buf, int32_t bufLen, SVTrimDbReq* pReq);
int32_t tDeserializeSVTrimDbReq(void* buf, int32_t bufLen, SVTrimDbReq* pReq);

typedef struct {
  int32_t vgVersion;
  int32_t buffer;
  int32_t pageSize;
  int32_t pages;
  int32_t cacheLastSize;
  int32_t daysPerFile;
  int32_t daysToKeep0;
  int32_t daysToKeep1;
  int32_t daysToKeep2;
  int32_t keepTimeOffset;
  int32_t walFsyncPeriod;
  int8_t  walLevel;
  int8_t  strict;
  int8_t  cacheLast;
  int64_t reserved[7];
  // 1st modification
  int16_t sttTrigger;
  int32_t minRows;
  // 2nd modification
  int32_t walRetentionPeriod;
  int32_t walRetentionSize;
  int32_t ssKeepLocal;
  int8_t  ssCompact;
} SAlterVnodeConfigReq;

int32_t tSerializeSAlterVnodeConfigReq(void* buf, int32_t bufLen, SAlterVnodeConfigReq* pReq);
int32_t tDeserializeSAlterVnodeConfigReq(void* buf, int32_t bufLen, SAlterVnodeConfigReq* pReq);

typedef struct {
  int32_t  vgId;
  int8_t   strict;
  int8_t   selfIndex;
  int8_t   replica;
  SReplica replicas[TSDB_MAX_REPLICA];
  int64_t  reserved[8];
  int8_t   learnerSelfIndex;
  int8_t   learnerReplica;
  SReplica learnerReplicas[TSDB_MAX_LEARNER_REPLICA];
  int32_t  changeVersion;
  int32_t  electBaseLine;
} SAlterVnodeReplicaReq, SAlterVnodeTypeReq, SCheckLearnCatchupReq, SAlterVnodeElectBaselineReq;

int32_t tSerializeSAlterVnodeReplicaReq(void* buf, int32_t bufLen, SAlterVnodeReplicaReq* pReq);
int32_t tDeserializeSAlterVnodeReplicaReq(void* buf, int32_t bufLen, SAlterVnodeReplicaReq* pReq);

typedef struct {
  int32_t vgId;
  int8_t  disable;
} SDisableVnodeWriteReq;

int32_t tSerializeSDisableVnodeWriteReq(void* buf, int32_t bufLen, SDisableVnodeWriteReq* pReq);
int32_t tDeserializeSDisableVnodeWriteReq(void* buf, int32_t bufLen, SDisableVnodeWriteReq* pReq);

typedef struct {
  int32_t  srcVgId;
  int32_t  dstVgId;
  uint32_t hashBegin;
  uint32_t hashEnd;
  int32_t  changeVersion;
  int32_t  reserved;
} SAlterVnodeHashRangeReq;

int32_t tSerializeSAlterVnodeHashRangeReq(void* buf, int32_t bufLen, SAlterVnodeHashRangeReq* pReq);
int32_t tDeserializeSAlterVnodeHashRangeReq(void* buf, int32_t bufLen, SAlterVnodeHashRangeReq* pReq);

#define REQ_OPT_TBNAME 0x0
#define REQ_OPT_TBUID  0x01
typedef struct {
  SMsgHead header;
  char     dbFName[TSDB_DB_FNAME_LEN];
  char     tbName[TSDB_TABLE_NAME_LEN];
  uint8_t  option;
  uint8_t  autoCreateCtb;
} STableInfoReq;

int32_t tSerializeSTableInfoReq(void* buf, int32_t bufLen, STableInfoReq* pReq);
int32_t tDeserializeSTableInfoReq(void* buf, int32_t bufLen, STableInfoReq* pReq);

typedef struct {
  int8_t  metaClone;  // create local clone of the cached table meta
  int32_t numOfVgroups;
  int32_t numOfTables;
  int32_t numOfUdfs;
  char    tableNames[];
} SMultiTableInfoReq;

// todo refactor
typedef struct SVgroupInfo {
  int32_t  vgId;
  uint32_t hashBegin;
  uint32_t hashEnd;
  SEpSet   epSet;
  union {
    int32_t numOfTable;  // unit is TSDB_TABLE_NUM_UNIT
    int32_t taskId;      // used in stream
  };
} SVgroupInfo;

typedef struct {
  int32_t     numOfVgroups;
  SVgroupInfo vgroups[];
} SVgroupsInfo;

typedef struct {
  STableMetaRsp* pMeta;
} SMAlterStbRsp;

int32_t tEncodeSMAlterStbRsp(SEncoder* pEncoder, const SMAlterStbRsp* pRsp);
int32_t tDecodeSMAlterStbRsp(SDecoder* pDecoder, SMAlterStbRsp* pRsp);
void    tFreeSMAlterStbRsp(SMAlterStbRsp* pRsp);

int32_t tSerializeSTableMetaRsp(void* buf, int32_t bufLen, STableMetaRsp* pRsp);
int32_t tDeserializeSTableMetaRsp(void* buf, int32_t bufLen, STableMetaRsp* pRsp);
void    tFreeSTableMetaRsp(void* pRsp);
void    tFreeSTableIndexRsp(void* info);

typedef struct {
  SArray* pMetaRsp;   // Array of STableMetaRsp
  SArray* pIndexRsp;  // Array of STableIndexRsp;
} SSTbHbRsp;

int32_t tSerializeSSTbHbRsp(void* buf, int32_t bufLen, SSTbHbRsp* pRsp);
int32_t tDeserializeSSTbHbRsp(void* buf, int32_t bufLen, SSTbHbRsp* pRsp);
void    tFreeSSTbHbRsp(SSTbHbRsp* pRsp);

typedef struct {
  SArray* pViewRsp;  // Array of SViewMetaRsp*;
} SViewHbRsp;

int32_t tSerializeSViewHbRsp(void* buf, int32_t bufLen, SViewHbRsp* pRsp);
int32_t tDeserializeSViewHbRsp(void* buf, int32_t bufLen, SViewHbRsp* pRsp);
void    tFreeSViewHbRsp(SViewHbRsp* pRsp);

typedef struct {
  int32_t numOfTables;
  int32_t numOfVgroup;
  int32_t numOfUdf;
  int32_t contLen;
  int8_t  compressed;  // denote if compressed or not
  int32_t rawLen;      // size before compress
  uint8_t metaClone;   // make meta clone after retrieve meta from mnode
  char    meta[];
} SMultiTableMeta;

typedef struct {
  int32_t dataLen;
  char    name[TSDB_TABLE_FNAME_LEN];
  char*   data;
} STagData;

typedef struct {
  int32_t  opType;
  uint32_t valLen;
  char*    val;
} SShowVariablesReq;

int32_t tSerializeSShowVariablesReq(void* buf, int32_t bufLen, SShowVariablesReq* pReq);
int32_t tDeserializeSShowVariablesReq(void* buf, int32_t bufLen, SShowVariablesReq* pReq);
void    tFreeSShowVariablesReq(SShowVariablesReq* pReq);

typedef struct {
  char name[TSDB_CONFIG_OPTION_LEN + 1];
  char value[TSDB_CONFIG_PATH_LEN + 1];
  char scope[TSDB_CONFIG_SCOPE_LEN + 1];
  char category[TSDB_CONFIG_CATEGORY_LEN + 1];
  char info[TSDB_CONFIG_INFO_LEN + 1];
} SVariablesInfo;

typedef struct {
  SArray* variables;  // SArray<SVariablesInfo>
} SShowVariablesRsp;

int32_t tSerializeSShowVariablesRsp(void* buf, int32_t bufLen, SShowVariablesRsp* pReq);
int32_t tDeserializeSShowVariablesRsp(void* buf, int32_t bufLen, SShowVariablesRsp* pReq);

void tFreeSShowVariablesRsp(SShowVariablesRsp* pRsp);

/*
 * sql: show tables like '%a_%'
 * payload is the query condition, e.g., '%a_%'
 * payloadLen is the length of payload
 */
typedef struct {
  int32_t type;
  char    db[TSDB_DB_FNAME_LEN];
  int32_t payloadLen;
  char*   payload;
} SShowReq;

int32_t tSerializeSShowReq(void* buf, int32_t bufLen, SShowReq* pReq);
// int32_t tDeserializeSShowReq(void* buf, int32_t bufLen, SShowReq* pReq);
void tFreeSShowReq(SShowReq* pReq);

typedef struct {
  int64_t       showId;
  STableMetaRsp tableMeta;
} SShowRsp, SVShowTablesRsp;

// int32_t tSerializeSShowRsp(void* buf, int32_t bufLen, SShowRsp* pRsp);
// int32_t tDeserializeSShowRsp(void* buf, int32_t bufLen, SShowRsp* pRsp);
// void    tFreeSShowRsp(SShowRsp* pRsp);

typedef struct {
  char    db[TSDB_DB_FNAME_LEN];
  char    tb[TSDB_TABLE_NAME_LEN];
  char    user[TSDB_USER_LEN];
  char    filterTb[TSDB_TABLE_NAME_LEN];  // for ins_columns
  int64_t showId;
  int64_t compactId;  // for compact
  bool    withFull;   // for show users full
} SRetrieveTableReq;

typedef struct SSysTableSchema {
  int8_t   type;
  col_id_t colId;
  int32_t  bytes;
} SSysTableSchema;

int32_t tSerializeSRetrieveTableReq(void* buf, int32_t bufLen, SRetrieveTableReq* pReq);
int32_t tDeserializeSRetrieveTableReq(void* buf, int32_t bufLen, SRetrieveTableReq* pReq);

#define RETRIEVE_TABLE_RSP_VERSION         0
#define RETRIEVE_TABLE_RSP_TMQ_VERSION     1
#define RETRIEVE_TABLE_RSP_TMQ_RAW_VERSION 2

typedef struct {
  int64_t useconds;
  int8_t  completed;  // all results are returned to client
  int8_t  precision;
  int8_t  compressed;
  int8_t  streamBlockType;
  int32_t payloadLen;
  int32_t compLen;
  int32_t numOfBlocks;
  int64_t numOfRows;  // from int32_t change to int64_t
  int64_t numOfCols;
  int64_t skey;
  int64_t ekey;
  int64_t version;                         // for stream
  TSKEY   watermark;                       // for stream
  char    parTbName[TSDB_TABLE_NAME_LEN];  // for stream
  char    data[];
} SRetrieveTableRsp;

#define PAYLOAD_PREFIX_LEN ((sizeof(int32_t)) << 1)

#define SET_PAYLOAD_LEN(_p, _compLen, _fullLen) \
  do {                                          \
    ((int32_t*)(_p))[0] = (_compLen);           \
    ((int32_t*)(_p))[1] = (_fullLen);           \
  } while (0);

typedef struct {
  int64_t version;
  int64_t numOfRows;
  int8_t  compressed;
  int8_t  precision;
  char    data[];
} SRetrieveTableRspForTmq;

typedef struct {
  int64_t handle;
  int64_t useconds;
  int8_t  completed;  // all results are returned to client
  int8_t  precision;
  int8_t  compressed;
  int32_t compLen;
  int32_t numOfRows;
  int32_t fullLen;
  char    data[];
} SRetrieveMetaTableRsp;

typedef struct SExplainExecInfo {
  double   startupCost;
  double   totalCost;
  uint64_t numOfRows;
  uint32_t verboseLen;
  void*    verboseInfo;
} SExplainExecInfo;

typedef struct {
  int32_t           numOfPlans;
  SExplainExecInfo* subplanInfo;
} SExplainRsp;

typedef struct {
  SExplainRsp rsp;
  uint64_t    qId;
  uint64_t    cId;
  uint64_t    tId;
  int64_t     rId;
  int32_t     eId;
} SExplainLocalRsp;

typedef struct STableScanAnalyzeInfo {
  uint64_t totalRows;
  uint64_t totalCheckedRows;
  uint32_t totalBlocks;
  uint32_t loadBlocks;
  uint32_t loadBlockStatis;
  uint32_t skipBlocks;
  uint32_t filterOutBlocks;
  double   elapsedTime;
  double   filterTime;
} STableScanAnalyzeInfo;

int32_t tSerializeSExplainRsp(void* buf, int32_t bufLen, SExplainRsp* pRsp);
int32_t tDeserializeSExplainRsp(void* buf, int32_t bufLen, SExplainRsp* pRsp);
void    tFreeSExplainRsp(SExplainRsp* pRsp);

typedef struct {
  char    config[TSDB_DNODE_CONFIG_LEN];
  char    value[TSDB_CLUSTER_VALUE_LEN];
  int32_t sqlLen;
  char*   sql;
} SMCfgClusterReq;

int32_t tSerializeSMCfgClusterReq(void* buf, int32_t bufLen, SMCfgClusterReq* pReq);
int32_t tDeserializeSMCfgClusterReq(void* buf, int32_t bufLen, SMCfgClusterReq* pReq);
void    tFreeSMCfgClusterReq(SMCfgClusterReq* pReq);

typedef struct {
  char    fqdn[TSDB_FQDN_LEN];  // end point, hostname:port
  int32_t port;
  int32_t sqlLen;
  char*   sql;
} SCreateDnodeReq;

int32_t tSerializeSCreateDnodeReq(void* buf, int32_t bufLen, SCreateDnodeReq* pReq);
int32_t tDeserializeSCreateDnodeReq(void* buf, int32_t bufLen, SCreateDnodeReq* pReq);
void    tFreeSCreateDnodeReq(SCreateDnodeReq* pReq);

typedef struct {
  int32_t dnodeId;
  char    fqdn[TSDB_FQDN_LEN];
  int32_t port;
  int8_t  force;
  int8_t  unsafe;
  int32_t sqlLen;
  char*   sql;
} SDropDnodeReq;

int32_t tSerializeSDropDnodeReq(void* buf, int32_t bufLen, SDropDnodeReq* pReq);
int32_t tDeserializeSDropDnodeReq(void* buf, int32_t bufLen, SDropDnodeReq* pReq);
void    tFreeSDropDnodeReq(SDropDnodeReq* pReq);

enum {
  RESTORE_TYPE__ALL = 1,
  RESTORE_TYPE__MNODE,
  RESTORE_TYPE__VNODE,
  RESTORE_TYPE__QNODE,
};

typedef struct {
  int32_t dnodeId;
  int8_t  restoreType;
  int32_t sqlLen;
  char*   sql;
} SRestoreDnodeReq;

int32_t tSerializeSRestoreDnodeReq(void* buf, int32_t bufLen, SRestoreDnodeReq* pReq);
int32_t tDeserializeSRestoreDnodeReq(void* buf, int32_t bufLen, SRestoreDnodeReq* pReq);
void    tFreeSRestoreDnodeReq(SRestoreDnodeReq* pReq);

typedef struct {
  int32_t dnodeId;
  char    config[TSDB_DNODE_CONFIG_LEN];
  char    value[TSDB_DNODE_VALUE_LEN];
  int32_t sqlLen;
  char*   sql;
} SMCfgDnodeReq;

int32_t tSerializeSMCfgDnodeReq(void* buf, int32_t bufLen, SMCfgDnodeReq* pReq);
int32_t tDeserializeSMCfgDnodeReq(void* buf, int32_t bufLen, SMCfgDnodeReq* pReq);
void    tFreeSMCfgDnodeReq(SMCfgDnodeReq* pReq);

typedef struct {
  char    config[TSDB_DNODE_CONFIG_LEN];
  char    value[TSDB_DNODE_VALUE_LEN];
  int32_t version;
} SDCfgDnodeReq;

int32_t tSerializeSDCfgDnodeReq(void* buf, int32_t bufLen, SDCfgDnodeReq* pReq);
int32_t tDeserializeSDCfgDnodeReq(void* buf, int32_t bufLen, SDCfgDnodeReq* pReq);

typedef struct {
  int32_t dnodeId;
  int32_t sqlLen;
  char*   sql;
} SMCreateMnodeReq, SMDropMnodeReq, SDDropMnodeReq, SMCreateQnodeReq, SMDropQnodeReq, SDCreateQnodeReq, SDDropQnodeReq,
    SMCreateSnodeReq, SMDropSnodeReq, SDDropSnodeReq;

int32_t tSerializeSCreateDropMQSNodeReq(void* buf, int32_t bufLen, SMCreateQnodeReq* pReq);
int32_t tDeserializeSCreateDropMQSNodeReq(void* buf, int32_t bufLen, SMCreateQnodeReq* pReq);

typedef struct {
  int32_t nodeId;
  SEpSet  epSet;
} SNodeEpSet;

typedef struct {
  int32_t    snodeId;
  SNodeEpSet leaders[2];
  SNodeEpSet replica;
  int32_t    sqlLen;
  char*      sql;
} SDCreateSnodeReq;

int32_t tSerializeSDCreateSNodeReq(void* buf, int32_t bufLen, SDCreateSnodeReq* pReq);
int32_t tDeserializeSDCreateSNodeReq(void* buf, int32_t bufLen, SDCreateSnodeReq* pReq);
void    tFreeSDCreateSnodeReq(SDCreateSnodeReq* pReq);

void tFreeSMCreateQnodeReq(SMCreateQnodeReq* pReq);
void tFreeSDDropQnodeReq(SDDropQnodeReq* pReq);
typedef struct {
  int8_t   replica;
  SReplica replicas[TSDB_MAX_REPLICA];
  int8_t   learnerReplica;
  SReplica learnerReplicas[TSDB_MAX_LEARNER_REPLICA];
  int64_t  lastIndex;
} SDCreateMnodeReq, SDAlterMnodeReq, SDAlterMnodeTypeReq;

int32_t tSerializeSDCreateMnodeReq(void* buf, int32_t bufLen, SDCreateMnodeReq* pReq);
int32_t tDeserializeSDCreateMnodeReq(void* buf, int32_t bufLen, SDCreateMnodeReq* pReq);

typedef struct {
  int32_t urlLen;
  int32_t sqlLen;
  char*   url;
  char*   sql;
} SMCreateAnodeReq;

int32_t tSerializeSMCreateAnodeReq(void* buf, int32_t bufLen, SMCreateAnodeReq* pReq);
int32_t tDeserializeSMCreateAnodeReq(void* buf, int32_t bufLen, SMCreateAnodeReq* pReq);
void    tFreeSMCreateAnodeReq(SMCreateAnodeReq* pReq);

typedef struct {
  int32_t anodeId;
  int32_t sqlLen;
  char*   sql;
} SMDropAnodeReq, SMUpdateAnodeReq;

int32_t tSerializeSMDropAnodeReq(void* buf, int32_t bufLen, SMDropAnodeReq* pReq);
int32_t tDeserializeSMDropAnodeReq(void* buf, int32_t bufLen, SMDropAnodeReq* pReq);
void    tFreeSMDropAnodeReq(SMDropAnodeReq* pReq);
int32_t tSerializeSMUpdateAnodeReq(void* buf, int32_t bufLen, SMUpdateAnodeReq* pReq);
int32_t tDeserializeSMUpdateAnodeReq(void* buf, int32_t bufLen, SMUpdateAnodeReq* pReq);
void    tFreeSMUpdateAnodeReq(SMUpdateAnodeReq* pReq);

typedef struct {
  int32_t dnodeId;
  int32_t bnodeProto;
  int32_t sqlLen;
  char*   sql;
} SMCreateBnodeReq, SDCreateBnodeReq;

int32_t tSerializeSMCreateBnodeReq(void* buf, int32_t bufLen, SMCreateBnodeReq* pReq);
int32_t tDeserializeSMCreateBnodeReq(void* buf, int32_t bufLen, SMCreateBnodeReq* pReq);
void    tFreeSMCreateBnodeReq(SMCreateBnodeReq* pReq);

typedef struct {
  int32_t dnodeId;
  int32_t sqlLen;
  char*   sql;
} SMDropBnodeReq, SDDropBnodeReq;

int32_t tSerializeSMDropBnodeReq(void* buf, int32_t bufLen, SMDropBnodeReq* pReq);
int32_t tDeserializeSMDropBnodeReq(void* buf, int32_t bufLen, SMDropBnodeReq* pReq);
void    tFreeSMDropBnodeReq(SMDropBnodeReq* pReq);

typedef struct {
  int32_t sqlLen;
  int32_t urlLen;
  int32_t userLen;
  int32_t passLen;
  int32_t passIsMd5;
  char*   sql;
  char*   url;
  char*   user;
  char*   pass;
} SMCreateXnodeReq, SDCreateXnodeReq;

int32_t tSerializeSMCreateXnodeReq(void* buf, int32_t bufLen, SMCreateXnodeReq* pReq);
int32_t tDeserializeSMCreateXnodeReq(void* buf, int32_t bufLen, SMCreateXnodeReq* pReq);
void    tFreeSMCreateXnodeReq(SMCreateXnodeReq* pReq);

typedef struct {
  int32_t xnodeId;
  int32_t force;
  int32_t urlLen;
  int32_t sqlLen;
  char*   url;
  char*   sql;
} SMDropXnodeReq, SMUpdateXnodeReq, SDDropXnodeReq;

int32_t tSerializeSMDropXnodeReq(void* buf, int32_t bufLen, SMDropXnodeReq* pReq);
int32_t tDeserializeSMDropXnodeReq(void* buf, int32_t bufLen, SMDropXnodeReq* pReq);
void    tFreeSMDropXnodeReq(SMDropXnodeReq* pReq);
int32_t tSerializeSMUpdateXnodeReq(void* buf, int32_t bufLen, SMUpdateXnodeReq* pReq);
int32_t tDeserializeSMUpdateXnodeReq(void* buf, int32_t bufLen, SMUpdateXnodeReq* pReq);
void    tFreeSMUpdateXnodeReq(SMUpdateXnodeReq* pReq);

typedef struct {
  int32_t xnodeId;
  int32_t sqlLen;
  char*   sql;
} SMDrainXnodeReq;
int32_t tSerializeSMDrainXnodeReq(void* buf, int32_t bufLen, SMDrainXnodeReq* pReq);
int32_t tDeserializeSMDrainXnodeReq(void* buf, int32_t bufLen, SMDrainXnodeReq* pReq);
void    tFreeSMDrainXnodeReq(SMDrainXnodeReq* pReq);

typedef struct {
  bool        shouldFree;
  int32_t     len;
  const char* ptr;
} CowStr;
/**
 * @brief Create a CowStr object.
 *
 * @param len: length of the string.
 * @param ptr: pointer to the string input.
 * @param shouldClone: whether to clone the string.
 * @return CowStr object.
 */
CowStr xCreateCowStr(int32_t len, const char* ptr, bool shouldClone);
/**
 * @brief Set a CowStr object with given string.
 *
 * @param cow: pointer to the CowStr object.
 * @param len: length of the string.
 * @param ptr: pointer to the string input.
 * @param shouldFree: whether to free the string.
 */
void xSetCowStr(CowStr* cow, int32_t len, const char* ptr, bool shouldFree);
/**
 * @brief Clone a CowStr object without copy the string.
 *
 * @param cow: pointer to the CowStr object.
 * @return CowStr object.
 */
CowStr xCloneRefCowStr(CowStr* cow);
/**
 * @brief Convert a CowStr object to a string.
 *
 * @param cow: pointer to the CowStr object.
 */
char* xCowStrToStr(CowStr* cow);
/**
 * @brief Deallocate a CowStr object. Clears the string and resets length to 0.
 *
 * @param cow: pointer to the CowStr object.
 */
void xFreeCowStr(CowStr* cow);
/**
 * @brief Encode and push a CowStr object into the encoder.
 *
 * @param encoder
 * @param cow
 * @return int32_t
 */
int32_t xEncodeCowStr(SEncoder* encoder, CowStr* cow);
/**
 * @brief Decode a CowStr from the encoder.
 *
 * @param decoder
 * @param cow
 * @param shouldClone
 * @return int32_t
 */
int32_t xDecodeCowStr(SDecoder* decoder, CowStr* cow, bool shouldClone);

typedef enum {
  XNODE_TASK_SOURCE_DSN = 1,
  XNODE_TASK_SOURCE_DATABASE,
  XNODE_TASK_SOURCE_TOPIC,
} ENodeXTaskSourceType;

typedef enum {
  XNODE_TASK_SINK_DSN = 1,
  XNODE_TASK_SINK_DATABASE,
} ENodeXTaskSinkType;

typedef struct {
  ENodeXTaskSourceType type;
  CowStr               cstr;
} xTaskSource;
/**
 * @brief Deallocate a xTaskSource object.
 *
 * @param source ptr
 */
void xFreeTaskSource(xTaskSource* source);
/**
 * @brief Create a xTaskSource object with cloned source string.
 *
 * @param sourceType: source type.
 * @param len: length of source string.
 * @param source: source string ptr.
 * @return xTaskSource object
 */
xTaskSource xCreateClonedTaskSource(ENodeXTaskSourceType sourceType, int32_t len, char* ptr);
xTaskSource xCloneTaskSourceRef(xTaskSource* source);
xTaskSource xCreateTaskSource(ENodeXTaskSourceType sourceType, int32_t len, char* ptr);
const char* xGetTaskSourceTypeAsStr(xTaskSource* source);
const char* xGetTaskSourceStr(xTaskSource* source);
int32_t     xSerializeTaskSource(SEncoder* encoder, xTaskSource* source);
int32_t     xDeserializeTaskSource(SDecoder* decoder, xTaskSource* source);

typedef struct {
  ENodeXTaskSinkType type;
  CowStr             cstr;
} xTaskSink;
/**
 * @brief Deallocate a xTaskSink object.
 *
 * @param sink ptr
 */
void xFreeTaskSink(xTaskSink* sink);
/**
 * @brief Create a xTaskSink object with cloned name string.
 *
 * @param sinkType: sink type.
 * @param len: length of sink string.
 * @param ptr: sink string ptr.
 * @return xTaskSink object
 */
xTaskSink   xCreateClonedTaskSink(ENodeXTaskSinkType sinkType, int32_t len, char* ptr);
xTaskSink   xCreateTaskSink(ENodeXTaskSinkType sinkType, int32_t len, char* ptr);
xTaskSink   xCloneTaskSinkRef(xTaskSink* sink);
const char* xGetTaskSinkTypeAsStr(xTaskSink* sink);
const char* xGetTaskSinkStr(xTaskSink* sink);
int32_t     xSerializeTaskSink(SEncoder* encoder, xTaskSink* sink);
int32_t     xDeserializeTaskSink(SDecoder* decoder, xTaskSink* sink);

typedef struct {
  int32_t via;
  CowStr  parser;
  // CowStr  reason;
  CowStr  trigger;
  CowStr  health;
  int32_t optionsNum;
  CowStr  options[TSDB_XNODE_TASK_OPTIONS_MAX_NUM];
} xTaskOptions;
/**
 * @brief Deallocate a xTaskOptions object.
 *
 * @param options ptr
 */
void    xFreeTaskOptions(xTaskOptions* options);
void    printXnodeTaskOptions(xTaskOptions* options);
int32_t xSerializeTaskOptions(SEncoder* encoder, xTaskOptions* options);
int32_t xDeserializeTaskOptions(SDecoder* decoder, xTaskOptions* options);

typedef struct {
  int32_t sqlLen;
  char*   sql;
  int32_t      xnodeId;
  CowStr       name;
  xTaskSource  source;
  xTaskSink    sink;
  xTaskOptions options;
} SMCreateXnodeTaskReq;
int32_t tSerializeSMCreateXnodeTaskReq(void* buf, int32_t bufLen, SMCreateXnodeTaskReq* pReq);
int32_t tDeserializeSMCreateXnodeTaskReq(void* buf, int32_t bufLen, SMCreateXnodeTaskReq* pReq);
void    tFreeSMCreateXnodeTaskReq(SMCreateXnodeTaskReq* pReq);

typedef struct {
  int32_t     tid;
  CowStr      name;
  int32_t     via;
  int32_t     xnodeId;
  CowStr      status;
  xTaskSource source;
  xTaskSink   sink;
  CowStr      parser;
  CowStr      reason;
  int32_t     sqlLen;
  char*       sql;
} SMUpdateXnodeTaskReq;
int32_t tSerializeSMUpdateXnodeTaskReq(void* buf, int32_t bufLen, SMUpdateXnodeTaskReq* pReq);
int32_t tDeserializeSMUpdateXnodeTaskReq(void* buf, int32_t bufLen, SMUpdateXnodeTaskReq* pReq);
void    tFreeSMUpdateXnodeTaskReq(SMUpdateXnodeTaskReq* pReq);

typedef struct {
  int32_t tid;
  bool    force;
  int32_t nameLen;
  int32_t sqlLen;
  char*   name;
  char*   sql;
} SMDropXnodeTaskReq;
int32_t tSerializeSMDropXnodeTaskReq(void* buf, int32_t bufLen, SMDropXnodeTaskReq* pReq);
int32_t tDeserializeSMDropXnodeTaskReq(void* buf, int32_t bufLen, SMDropXnodeTaskReq* pReq);
void    tFreeSMDropXnodeTaskReq(SMDropXnodeTaskReq* pReq);

typedef struct {
  int32_t tid;
  int32_t sqlLen;
  char*   sql;
} SMStartXnodeTaskReq, SMStopXnodeTaskReq;
int32_t tSerializeSMStartXnodeTaskReq(void* buf, int32_t bufLen, SMStartXnodeTaskReq* pReq);
int32_t tDeserializeSMStartXnodeTaskReq(void* buf, int32_t bufLen, SMStartXnodeTaskReq* pReq);
void    tFreeSMStartXnodeTaskReq(SMStartXnodeTaskReq* pReq);

int32_t tSerializeSMStopXnodeTaskReq(void* buf, int32_t bufLen, SMStopXnodeTaskReq* pReq);
int32_t tDeserializeSMStopXnodeTaskReq(void* buf, int32_t bufLen, SMStopXnodeTaskReq* pReq);
void    tFreeSMStopXnodeTaskReq(SMStopXnodeTaskReq* pReq);

typedef struct {
  int32_t tid;
  int32_t via;
  int32_t xnodeId;
  CowStr  status;
  int32_t configLen;
  int32_t reasonLen;
  int32_t sqlLen;
  char*   config;
  char*   reason;
  char*   sql;
} SMCreateXnodeJobReq;
int32_t tSerializeSMCreateXnodeJobReq(void* buf, int32_t bufLen, SMCreateXnodeJobReq* pReq);
int32_t tDeserializeSMCreateXnodeJobReq(void* buf, int32_t bufLen, SMCreateXnodeJobReq* pReq);
void    tFreeSMCreateXnodeJobReq(SMCreateXnodeJobReq* pReq);

typedef struct {
  int32_t jid;
  int32_t via;
  int32_t xnodeId;
  CowStr  status;
  int32_t configLen;
  int32_t reasonLen;
  int32_t sqlLen;
  char*   config;
  char*   reason;
  char*   sql;
} SMUpdateXnodeJobReq;
int32_t tSerializeSMUpdateXnodeJobReq(void* buf, int32_t bufLen, SMUpdateXnodeJobReq* pReq);
int32_t tDeserializeSMUpdateXnodeJobReq(void* buf, int32_t bufLen, SMUpdateXnodeJobReq* pReq);
void    tFreeSMUpdateXnodeJobReq(SMUpdateXnodeJobReq* pReq);

typedef struct {
  int32_t jid;
  int32_t xnodeId;
  int32_t sqlLen;
  char*   sql;
} SMRebalanceXnodeJobReq;
int32_t tSerializeSMRebalanceXnodeJobReq(void* buf, int32_t bufLen, SMRebalanceXnodeJobReq* pReq);
int32_t tDeserializeSMRebalanceXnodeJobReq(void* buf, int32_t bufLen, SMRebalanceXnodeJobReq* pReq);
void    tFreeSMRebalanceXnodeJobReq(SMRebalanceXnodeJobReq* pReq);

typedef struct {
  int32_t astLen;
  int32_t sqlLen;
  char*   ast;
  char*   sql;
} SMRebalanceXnodeJobWhereReq;
int32_t tSerializeSMRebalanceXnodeJobWhereReq(void* buf, int32_t bufLen, SMRebalanceXnodeJobWhereReq* pReq);
int32_t tDeserializeSMRebalanceXnodeJobWhereReq(void* buf, int32_t bufLen, SMRebalanceXnodeJobWhereReq* pReq);
void    tFreeSMRebalanceXnodeJobWhereReq(SMRebalanceXnodeJobWhereReq* pReq);

typedef struct {
  int32_t jid;
  int32_t tid;
  int32_t sqlLen;
  char*   sql;
} SMDropXnodeJobReq;
int32_t tSerializeSMDropXnodeJobReq(void* buf, int32_t bufLen, SMDropXnodeJobReq* pReq);
int32_t tDeserializeSMDropXnodeJobReq(void* buf, int32_t bufLen, SMDropXnodeJobReq* pReq);
void    tFreeSMDropXnodeJobReq(SMDropXnodeJobReq* pReq);

typedef struct {
  int32_t vgId;
  int32_t hbSeq;
} SVArbHbReqMember;

typedef struct {
  int32_t dnodeId;
  char*   arbToken;
  int64_t arbTerm;
  SArray* hbMembers;  // SVArbHbReqMember
} SVArbHeartBeatReq;

int32_t tSerializeSVArbHeartBeatReq(void* buf, int32_t bufLen, SVArbHeartBeatReq* pReq);
int32_t tDeserializeSVArbHeartBeatReq(void* buf, int32_t bufLen, SVArbHeartBeatReq* pReq);
void    tFreeSVArbHeartBeatReq(SVArbHeartBeatReq* pReq);

typedef struct {
  int32_t vgId;
  char    memberToken[TSDB_ARB_TOKEN_SIZE];
  int32_t hbSeq;
} SVArbHbRspMember;

typedef struct {
  char    arbToken[TSDB_ARB_TOKEN_SIZE];
  int32_t dnodeId;
  SArray* hbMembers;  // SVArbHbRspMember
} SVArbHeartBeatRsp;

int32_t tSerializeSVArbHeartBeatRsp(void* buf, int32_t bufLen, SVArbHeartBeatRsp* pRsp);
int32_t tDeserializeSVArbHeartBeatRsp(void* buf, int32_t bufLen, SVArbHeartBeatRsp* pRsp);
void    tFreeSVArbHeartBeatRsp(SVArbHeartBeatRsp* pRsp);

typedef struct {
  char*   arbToken;
  int64_t arbTerm;
  char*   member0Token;
  char*   member1Token;
} SVArbCheckSyncReq;

int32_t tSerializeSVArbCheckSyncReq(void* buf, int32_t bufLen, SVArbCheckSyncReq* pReq);
int32_t tDeserializeSVArbCheckSyncReq(void* buf, int32_t bufLen, SVArbCheckSyncReq* pReq);
void    tFreeSVArbCheckSyncReq(SVArbCheckSyncReq* pRsp);

typedef struct {
  char*   arbToken;
  char*   member0Token;
  char*   member1Token;
  int32_t vgId;
  int32_t errCode;
} SVArbCheckSyncRsp;

int32_t tSerializeSVArbCheckSyncRsp(void* buf, int32_t bufLen, SVArbCheckSyncRsp* pRsp);
int32_t tDeserializeSVArbCheckSyncRsp(void* buf, int32_t bufLen, SVArbCheckSyncRsp* pRsp);
void    tFreeSVArbCheckSyncRsp(SVArbCheckSyncRsp* pRsp);

typedef struct {
  char*   arbToken;
  int64_t arbTerm;
  char*   memberToken;
  int8_t  force;
} SVArbSetAssignedLeaderReq;

int32_t tSerializeSVArbSetAssignedLeaderReq(void* buf, int32_t bufLen, SVArbSetAssignedLeaderReq* pReq);
int32_t tDeserializeSVArbSetAssignedLeaderReq(void* buf, int32_t bufLen, SVArbSetAssignedLeaderReq* pReq);
void    tFreeSVArbSetAssignedLeaderReq(SVArbSetAssignedLeaderReq* pReq);

typedef struct {
  char*   arbToken;
  char*   memberToken;
  int32_t vgId;
} SVArbSetAssignedLeaderRsp;

int32_t tSerializeSVArbSetAssignedLeaderRsp(void* buf, int32_t bufLen, SVArbSetAssignedLeaderRsp* pRsp);
int32_t tDeserializeSVArbSetAssignedLeaderRsp(void* buf, int32_t bufLen, SVArbSetAssignedLeaderRsp* pRsp);
void    tFreeSVArbSetAssignedLeaderRsp(SVArbSetAssignedLeaderRsp* pRsp);

typedef struct {
  int32_t dnodeId;
  char*   token;
} SMArbUpdateGroupMember;

typedef struct {
  int32_t dnodeId;
  char*   token;
  int8_t  acked;
} SMArbUpdateGroupAssigned;

typedef struct {
  int32_t                  vgId;
  int64_t                  dbUid;
  SMArbUpdateGroupMember   members[2];
  int8_t                   isSync;
  int8_t                   assignedAcked;
  SMArbUpdateGroupAssigned assignedLeader;
  int64_t                  version;
  int32_t                  code;
  int64_t                  updateTimeMs;
} SMArbUpdateGroup;

typedef struct {
  SArray* updateArray;  // SMArbUpdateGroup
} SMArbUpdateGroupBatchReq;

int32_t tSerializeSMArbUpdateGroupBatchReq(void* buf, int32_t bufLen, SMArbUpdateGroupBatchReq* pReq);
int32_t tDeserializeSMArbUpdateGroupBatchReq(void* buf, int32_t bufLen, SMArbUpdateGroupBatchReq* pReq);
void    tFreeSMArbUpdateGroupBatchReq(SMArbUpdateGroupBatchReq* pReq);

typedef struct {
  char queryStrId[TSDB_QUERY_ID_LEN];
} SKillQueryReq;

int32_t tSerializeSKillQueryReq(void* buf, int32_t bufLen, SKillQueryReq* pReq);
int32_t tDeserializeSKillQueryReq(void* buf, int32_t bufLen, SKillQueryReq* pReq);

typedef struct {
  uint32_t connId;
} SKillConnReq;

int32_t tSerializeSKillConnReq(void* buf, int32_t bufLen, SKillConnReq* pReq);
int32_t tDeserializeSKillConnReq(void* buf, int32_t bufLen, SKillConnReq* pReq);

typedef struct {
  int32_t transId;
} SKillTransReq;

int32_t tSerializeSKillTransReq(void* buf, int32_t bufLen, SKillTransReq* pReq);
int32_t tDeserializeSKillTransReq(void* buf, int32_t bufLen, SKillTransReq* pReq);

typedef struct {
  int32_t useless;  // useless
  int32_t sqlLen;
  char*   sql;
} SBalanceVgroupReq;

int32_t tSerializeSBalanceVgroupReq(void* buf, int32_t bufLen, SBalanceVgroupReq* pReq);
int32_t tDeserializeSBalanceVgroupReq(void* buf, int32_t bufLen, SBalanceVgroupReq* pReq);
void    tFreeSBalanceVgroupReq(SBalanceVgroupReq* pReq);

typedef struct {
  int32_t useless;  // useless
  int32_t sqlLen;
  char*   sql;
} SAssignLeaderReq;

int32_t tSerializeSAssignLeaderReq(void* buf, int32_t bufLen, SAssignLeaderReq* pReq);
int32_t tDeserializeSAssignLeaderReq(void* buf, int32_t bufLen, SAssignLeaderReq* pReq);
void    tFreeSAssignLeaderReq(SAssignLeaderReq* pReq);
typedef struct {
  int32_t vgId1;
  int32_t vgId2;
} SMergeVgroupReq;

int32_t tSerializeSMergeVgroupReq(void* buf, int32_t bufLen, SMergeVgroupReq* pReq);
int32_t tDeserializeSMergeVgroupReq(void* buf, int32_t bufLen, SMergeVgroupReq* pReq);

typedef struct {
  int32_t vgId;
  int32_t dnodeId1;
  int32_t dnodeId2;
  int32_t dnodeId3;
  int32_t sqlLen;
  char*   sql;
} SRedistributeVgroupReq;

int32_t tSerializeSRedistributeVgroupReq(void* buf, int32_t bufLen, SRedistributeVgroupReq* pReq);
int32_t tDeserializeSRedistributeVgroupReq(void* buf, int32_t bufLen, SRedistributeVgroupReq* pReq);
void    tFreeSRedistributeVgroupReq(SRedistributeVgroupReq* pReq);

typedef struct {
  int32_t reserved;
  int32_t vgId;
  int32_t sqlLen;
  char*   sql;
  char    db[TSDB_DB_FNAME_LEN];
} SBalanceVgroupLeaderReq;

int32_t tSerializeSBalanceVgroupLeaderReq(void* buf, int32_t bufLen, SBalanceVgroupLeaderReq* pReq);
int32_t tDeserializeSBalanceVgroupLeaderReq(void* buf, int32_t bufLen, SBalanceVgroupLeaderReq* pReq);
void    tFreeSBalanceVgroupLeaderReq(SBalanceVgroupLeaderReq* pReq);

typedef struct {
  int32_t vgId;
} SForceBecomeFollowerReq;

int32_t tSerializeSForceBecomeFollowerReq(void* buf, int32_t bufLen, SForceBecomeFollowerReq* pReq);
// int32_t tDeserializeSForceBecomeFollowerReq(void* buf, int32_t bufLen, SForceBecomeFollowerReq* pReq);

typedef struct {
  int32_t vgId;
  bool    force;
} SSplitVgroupReq;

int32_t tSerializeSSplitVgroupReq(void* buf, int32_t bufLen, SSplitVgroupReq* pReq);
int32_t tDeserializeSSplitVgroupReq(void* buf, int32_t bufLen, SSplitVgroupReq* pReq);

typedef struct {
  char user[TSDB_USER_LEN];
  char spi;
  char encrypt;
  char secret[TSDB_PASSWORD_LEN];
  char ckey[TSDB_PASSWORD_LEN];
} SAuthReq, SAuthRsp;

// int32_t tSerializeSAuthReq(void* buf, int32_t bufLen, SAuthReq* pReq);
// int32_t tDeserializeSAuthReq(void* buf, int32_t bufLen, SAuthReq* pReq);

typedef struct {
  int32_t statusCode;
  char    details[1024];
} SServerStatusRsp;

int32_t tSerializeSServerStatusRsp(void* buf, int32_t bufLen, SServerStatusRsp* pRsp);
int32_t tDeserializeSServerStatusRsp(void* buf, int32_t bufLen, SServerStatusRsp* pRsp);

/**
 * The layout of the query message payload is as following:
 * +--------------------+---------------------------------+
 * |Sql statement       | Physical plan                   |
 * |(denoted by sqlLen) |(In JSON, denoted by contentLen) |
 * +--------------------+---------------------------------+
 */
typedef struct SSubQueryMsg {
  SMsgHead header;
  uint64_t sId;
  uint64_t queryId;
  uint64_t clientId;
  uint64_t taskId;
  int64_t  refId;
  int32_t  execId;
  int32_t  msgMask;
  int8_t   taskType;
  int8_t   explain;
  int8_t   needFetch;
  int8_t   compress;
  uint32_t sqlLen;
  char*    sql;
  uint32_t msgLen;
  char*    msg;
} SSubQueryMsg;

int32_t tSerializeSSubQueryMsg(void* buf, int32_t bufLen, SSubQueryMsg* pReq);
int32_t tDeserializeSSubQueryMsg(void* buf, int32_t bufLen, SSubQueryMsg* pReq);
void    tFreeSSubQueryMsg(SSubQueryMsg* pReq);

typedef struct {
  SMsgHead header;
  uint64_t sId;
  uint64_t queryId;
  uint64_t taskId;
} SSinkDataReq;

typedef struct {
  SMsgHead header;
  uint64_t sId;
  uint64_t queryId;
  uint64_t clientId;
  uint64_t taskId;
  int32_t  execId;
} SQueryContinueReq;

typedef struct {
  SMsgHead header;
  uint64_t sId;
  uint64_t queryId;
  uint64_t taskId;
} SResReadyReq;

typedef struct {
  int32_t code;
  char    tbFName[TSDB_TABLE_FNAME_LEN];
  int32_t sversion;
  int32_t tversion;
} SResReadyRsp;

typedef struct SOperatorParam {
  int32_t opType;
  int32_t downstreamIdx;
  void*   value;
  SArray* pChildren;  // SArray<SOperatorParam*>
  bool    reUse;
} SOperatorParam;

typedef struct SColIdNameKV {
  col_id_t colId;
  char     colName[TSDB_COL_NAME_LEN];
} SColIdNameKV;

typedef struct SColIdPair {
  col_id_t  vtbColId;
  col_id_t  orgColId;
  SDataType type;
} SColIdPair;

typedef struct SColIdSlotIdPair {
  int32_t  vtbSlotId;
  col_id_t orgColId;
} SColIdSlotIdPair;

typedef struct SOrgTbInfo {
  int32_t vgId;
  char    tbName[TSDB_TABLE_FNAME_LEN];
  SArray* colMap;  // SArray<SColIdNameKV>
} SOrgTbInfo;

typedef struct STableScanOperatorParam {
  bool        tableSeq;
  bool        isNewParam;
  SArray*     pUidList;
  SOrgTbInfo* pOrgTbInfo;
  STimeWindow window;
} STableScanOperatorParam;

typedef struct STagScanOperatorParam {
  tb_uid_t vcUid;
} STagScanOperatorParam;

typedef struct SVTableScanOperatorParam {
  uint64_t        uid;
  STimeWindow     window;
  SOperatorParam* pTagScanOp;
  SArray*         pOpParamArray;  // SArray<SOperatorParam>
} SVTableScanOperatorParam;

typedef struct SMergeOperatorParam {
  int32_t         winNum;
} SMergeOperatorParam;

typedef struct SExternalWindowOperatorParam {
  SArray*         ExtWins;  // SArray<SExtWinTimeWindow>
} SExternalWindowOperatorParam;

typedef struct SDynQueryCtrlOperatorParam {
  STimeWindow    window;
} SDynQueryCtrlOperatorParam;

struct SStreamRuntimeFuncInfo;
typedef struct {
  SMsgHead        header;
  uint64_t        sId;
  uint64_t        queryId;
  uint64_t        clientId;
  uint64_t        taskId;
  int32_t         execId;
  SOperatorParam* pOpParam;

  // used for new-stream
  struct SStreamRuntimeFuncInfo* pStRtFuncInfo;
  bool                           reset;
  bool                           dynTbname;
  // used for new-stream
} SResFetchReq;

int32_t tSerializeSResFetchReq(void* buf, int32_t bufLen, SResFetchReq* pReq, bool needStreamPesudoFuncVals);
int32_t tDeserializeSResFetchReq(void* buf, int32_t bufLen, SResFetchReq* pReq);
void    tDestroySResFetchReq(SResFetchReq* pReq);
typedef struct {
  SMsgHead header;
  uint64_t clientId;
} SSchTasksStatusReq;

typedef struct {
  uint64_t queryId;
  uint64_t clientId;
  uint64_t taskId;
  int64_t  refId;
  int32_t  execId;
  int8_t   status;
} STaskStatus;

typedef struct {
  int64_t refId;
  SArray* taskStatus;  // SArray<STaskStatus>
} SSchedulerStatusRsp;

typedef struct {
  uint64_t queryId;
  uint64_t taskId;
  int8_t   action;
} STaskAction;

typedef struct SQueryNodeEpId {
  int32_t nodeId;  // vgId or qnodeId
  SEp     ep;
} SQueryNodeEpId;

typedef struct {
  SMsgHead       header;
  uint64_t       clientId;
  SQueryNodeEpId epId;
  SArray*        taskAction;  // SArray<STaskAction>
} SSchedulerHbReq;

int32_t tSerializeSSchedulerHbReq(void* buf, int32_t bufLen, SSchedulerHbReq* pReq);
int32_t tDeserializeSSchedulerHbReq(void* buf, int32_t bufLen, SSchedulerHbReq* pReq);
void    tFreeSSchedulerHbReq(SSchedulerHbReq* pReq);

typedef struct {
  SQueryNodeEpId epId;
  SArray*        taskStatus;  // SArray<STaskStatus>
} SSchedulerHbRsp;

int32_t tSerializeSSchedulerHbRsp(void* buf, int32_t bufLen, SSchedulerHbRsp* pRsp);
int32_t tDeserializeSSchedulerHbRsp(void* buf, int32_t bufLen, SSchedulerHbRsp* pRsp);
void    tFreeSSchedulerHbRsp(SSchedulerHbRsp* pRsp);

typedef struct {
  SMsgHead header;
  uint64_t sId;
  uint64_t queryId;
  uint64_t clientId;
  uint64_t taskId;
  int64_t  refId;
  int32_t  execId;
} STaskCancelReq;

typedef struct {
  int32_t code;
} STaskCancelRsp;

typedef struct {
  SMsgHead header;
  uint64_t sId;
  uint64_t queryId;
  uint64_t clientId;
  uint64_t taskId;
  int64_t  refId;
  int32_t  execId;
} STaskDropReq;

int32_t tSerializeSTaskDropReq(void* buf, int32_t bufLen, STaskDropReq* pReq);
int32_t tDeserializeSTaskDropReq(void* buf, int32_t bufLen, STaskDropReq* pReq);

typedef enum {
  TASK_NOTIFY_FINISHED = 1,
} ETaskNotifyType;

typedef struct {
  SMsgHead        header;
  uint64_t        sId;
  uint64_t        queryId;
  uint64_t        clientId;
  uint64_t        taskId;
  int64_t         refId;
  int32_t         execId;
  ETaskNotifyType type;
} STaskNotifyReq;

int32_t tSerializeSTaskNotifyReq(void* buf, int32_t bufLen, STaskNotifyReq* pReq);
int32_t tDeserializeSTaskNotifyReq(void* buf, int32_t bufLen, STaskNotifyReq* pReq);

int32_t tSerializeSQueryTableRsp(void* buf, int32_t bufLen, SQueryTableRsp* pRsp);
int32_t tDeserializeSQueryTableRsp(void* buf, int32_t bufLen, SQueryTableRsp* pRsp);

typedef struct {
  int32_t code;
} STaskDropRsp;

#define STREAM_TRIGGER_AT_ONCE                 1
#define STREAM_TRIGGER_WINDOW_CLOSE            2
#define STREAM_TRIGGER_MAX_DELAY               3
#define STREAM_TRIGGER_FORCE_WINDOW_CLOSE      4
#define STREAM_TRIGGER_CONTINUOUS_WINDOW_CLOSE 5

#define STREAM_DEFAULT_IGNORE_EXPIRED 1
#define STREAM_FILL_HISTORY_ON        1
#define STREAM_FILL_HISTORY_OFF       0
#define STREAM_DEFAULT_FILL_HISTORY   STREAM_FILL_HISTORY_OFF
#define STREAM_DEFAULT_IGNORE_UPDATE  1
#define STREAM_CREATE_STABLE_TRUE     1
#define STREAM_CREATE_STABLE_FALSE    0

typedef struct SVgroupVer {
  int32_t vgId;
  int64_t ver;
} SVgroupVer;

typedef struct STaskNotifyEventStat {
  int64_t notifyEventAddTimes;     // call times of add function
  int64_t notifyEventAddElems;     // elements added by add function
  double  notifyEventAddCostSec;   // time cost of add function
  int64_t notifyEventPushTimes;    // call times of push function
  int64_t notifyEventPushElems;    // elements pushed by push function
  double  notifyEventPushCostSec;  // time cost of push function
  int64_t notifyEventPackTimes;    // call times of pack function
  int64_t notifyEventPackElems;    // elements packed by pack function
  double  notifyEventPackCostSec;  // time cost of pack function
  int64_t notifyEventSendTimes;    // call times of send function
  int64_t notifyEventSendElems;    // elements sent by send function
  double  notifyEventSendCostSec;  // time cost of send function
  int64_t notifyEventHoldElems;    // elements hold due to watermark
} STaskNotifyEventStat;

enum {
  TOPIC_SUB_TYPE__DB = 1,
  TOPIC_SUB_TYPE__TABLE,
  TOPIC_SUB_TYPE__COLUMN,
};

#define DEFAULT_MAX_POLL_INTERVAL  300000
#define DEFAULT_SESSION_TIMEOUT    12000
#define DEFAULT_MAX_POLL_WAIT_TIME 1000
#define DEFAULT_MIN_POLL_ROWS      4096

typedef struct {
  char   name[TSDB_TOPIC_FNAME_LEN];  // accout.topic
  int8_t igExists;
  int8_t subType;
  int8_t withMeta;
  char*  sql;
  char   subDbName[TSDB_DB_FNAME_LEN];
  char*  ast;
  char   subStbName[TSDB_TABLE_FNAME_LEN];
  int8_t reload;
} SCMCreateTopicReq;

int32_t tSerializeSCMCreateTopicReq(void* buf, int32_t bufLen, const SCMCreateTopicReq* pReq);
int32_t tDeserializeSCMCreateTopicReq(void* buf, int32_t bufLen, SCMCreateTopicReq* pReq);
void    tFreeSCMCreateTopicReq(SCMCreateTopicReq* pReq);

typedef struct {
  int64_t consumerId;
} SMqConsumerRecoverMsg, SMqConsumerClearMsg;

typedef struct {
  int64_t consumerId;
  char    cgroup[TSDB_CGROUP_LEN];
  char    clientId[TSDB_CLIENT_ID_LEN];
  char    user[TSDB_USER_LEN];
  char    fqdn[TSDB_FQDN_LEN];
  SArray* topicNames;  // SArray<char**>

  int8_t  withTbName;
  int8_t  autoCommit;
  int32_t autoCommitInterval;
  int8_t  resetOffsetCfg;
  int8_t  enableReplay;
  int8_t  enableBatchMeta;
  int32_t sessionTimeoutMs;
  int32_t maxPollIntervalMs;
} SCMSubscribeReq;

static FORCE_INLINE int32_t tSerializeSCMSubscribeReq(void** buf, const SCMSubscribeReq* pReq) {
  int32_t tlen = 0;
  tlen += taosEncodeFixedI64(buf, pReq->consumerId);
  tlen += taosEncodeString(buf, pReq->cgroup);
  tlen += taosEncodeString(buf, pReq->clientId);

  int32_t topicNum = taosArrayGetSize(pReq->topicNames);
  tlen += taosEncodeFixedI32(buf, topicNum);

  for (int32_t i = 0; i < topicNum; i++) {
    tlen += taosEncodeString(buf, (char*)taosArrayGetP(pReq->topicNames, i));
  }

  tlen += taosEncodeFixedI8(buf, pReq->withTbName);
  tlen += taosEncodeFixedI8(buf, pReq->autoCommit);
  tlen += taosEncodeFixedI32(buf, pReq->autoCommitInterval);
  tlen += taosEncodeFixedI8(buf, pReq->resetOffsetCfg);
  tlen += taosEncodeFixedI8(buf, pReq->enableReplay);
  tlen += taosEncodeFixedI8(buf, pReq->enableBatchMeta);
  tlen += taosEncodeFixedI32(buf, pReq->sessionTimeoutMs);
  tlen += taosEncodeFixedI32(buf, pReq->maxPollIntervalMs);
  tlen += taosEncodeString(buf, pReq->user);
  tlen += taosEncodeString(buf, pReq->fqdn);

  return tlen;
}

static FORCE_INLINE int32_t tDeserializeSCMSubscribeReq(void* buf, SCMSubscribeReq* pReq, int32_t len) {
  void* start = buf;
  buf = taosDecodeFixedI64(buf, &pReq->consumerId);
  buf = taosDecodeStringTo(buf, pReq->cgroup);
  buf = taosDecodeStringTo(buf, pReq->clientId);

  int32_t topicNum = 0;
  buf = taosDecodeFixedI32(buf, &topicNum);

  pReq->topicNames = taosArrayInit(topicNum, sizeof(void*));
  if (pReq->topicNames == NULL) {
    return terrno;
  }
  for (int32_t i = 0; i < topicNum; i++) {
    char* name = NULL;
    buf = taosDecodeString(buf, &name);
    if (taosArrayPush(pReq->topicNames, &name) == NULL) {
      return terrno;
    }
  }

  buf = taosDecodeFixedI8(buf, &pReq->withTbName);
  buf = taosDecodeFixedI8(buf, &pReq->autoCommit);
  buf = taosDecodeFixedI32(buf, &pReq->autoCommitInterval);
  buf = taosDecodeFixedI8(buf, &pReq->resetOffsetCfg);
  buf = taosDecodeFixedI8(buf, &pReq->enableReplay);
  buf = taosDecodeFixedI8(buf, &pReq->enableBatchMeta);
  if ((char*)buf - (char*)start < len) {
    buf = taosDecodeFixedI32(buf, &pReq->sessionTimeoutMs);
    buf = taosDecodeFixedI32(buf, &pReq->maxPollIntervalMs);
    buf = taosDecodeStringTo(buf, pReq->user);
    buf = taosDecodeStringTo(buf, pReq->fqdn);
  } else {
    pReq->sessionTimeoutMs = DEFAULT_SESSION_TIMEOUT;
    pReq->maxPollIntervalMs = DEFAULT_MAX_POLL_INTERVAL;
  }

  return 0;
}

typedef struct {
  char    key[TSDB_SUBSCRIBE_KEY_LEN];
  SArray* removedConsumers;  // SArray<int64_t>
  SArray* newConsumers;      // SArray<int64_t>
} SMqRebInfo;

static FORCE_INLINE SMqRebInfo* tNewSMqRebSubscribe(const char* key) {
  SMqRebInfo* pRebInfo = (SMqRebInfo*)taosMemoryCalloc(1, sizeof(SMqRebInfo));
  if (pRebInfo == NULL) {
    return NULL;
  }
  tstrncpy(pRebInfo->key, key, TSDB_SUBSCRIBE_KEY_LEN);
  pRebInfo->removedConsumers = taosArrayInit(0, sizeof(int64_t));
  if (pRebInfo->removedConsumers == NULL) {
    goto _err;
  }
  pRebInfo->newConsumers = taosArrayInit(0, sizeof(int64_t));
  if (pRebInfo->newConsumers == NULL) {
    goto _err;
  }
  return pRebInfo;
_err:
  taosArrayDestroy(pRebInfo->removedConsumers);
  taosArrayDestroy(pRebInfo->newConsumers);
  taosMemoryFreeClear(pRebInfo);
  return NULL;
}

typedef struct {
  int64_t streamId;
  int64_t checkpointId;
  char    streamName[TSDB_STREAM_FNAME_LEN];
} SMStreamDoCheckpointMsg;

typedef struct {
  int64_t status;
} SMVSubscribeRsp;

typedef struct {
  char    name[TSDB_TOPIC_FNAME_LEN];
  int8_t  igNotExists;
  int32_t sqlLen;
  char*   sql;
  int8_t  force;
} SMDropTopicReq;

int32_t tSerializeSMDropTopicReq(void* buf, int32_t bufLen, SMDropTopicReq* pReq);
int32_t tDeserializeSMDropTopicReq(void* buf, int32_t bufLen, SMDropTopicReq* pReq);
void    tFreeSMDropTopicReq(SMDropTopicReq* pReq);

typedef struct {
  char    name[TSDB_TOPIC_FNAME_LEN];
  int8_t  igNotExists;
  int32_t sqlLen;
  char*   sql;
} SMReloadTopicReq;

int32_t tSerializeSMReloadTopicReq(void* buf, int32_t bufLen, SMReloadTopicReq* pReq);
int32_t tDeserializeSMReloadTopicReq(void* buf, int32_t bufLen, SMReloadTopicReq* pReq);
void    tFreeSMReloadTopicReq(SMReloadTopicReq* pReq);

typedef struct {
  char   topic[TSDB_TOPIC_FNAME_LEN];
  char   cgroup[TSDB_CGROUP_LEN];
  int8_t igNotExists;
  int8_t force;
} SMDropCgroupReq;

int32_t tSerializeSMDropCgroupReq(void* buf, int32_t bufLen, SMDropCgroupReq* pReq);
int32_t tDeserializeSMDropCgroupReq(void* buf, int32_t bufLen, SMDropCgroupReq* pReq);

typedef struct {
  int8_t reserved;
} SMDropCgroupRsp;

typedef struct {
  char    name[TSDB_TABLE_FNAME_LEN];
  int8_t  alterType;
  SSchema schema;
} SAlterTopicReq;

typedef struct {
  SMsgHead head;
  char     name[TSDB_TABLE_FNAME_LEN];
  int64_t  tuid;
  int32_t  sverson;
  int32_t  execLen;
  char*    executor;
  int32_t  sqlLen;
  char*    sql;
} SDCreateTopicReq;

typedef struct {
  SMsgHead head;
  char     name[TSDB_TABLE_FNAME_LEN];
  int64_t  tuid;
} SDDropTopicReq;

typedef struct {
  char*      name;
  int64_t    uid;
  int64_t    interval[2];
  int8_t     intervalUnit;
  int16_t    nFuncs;
  col_id_t*  funcColIds;  // column ids specified by user
  func_id_t* funcIds;     // function ids specified by user
} SRSmaParam;

int32_t tEncodeSRSmaParam(SEncoder* pCoder, const SRSmaParam* pRSmaParam);
int32_t tDecodeSRSmaParam(SDecoder* pCoder, SRSmaParam* pRSmaParam);

// TDMT_VND_CREATE_STB ==============
typedef struct SVCreateStbReq {
  char*           name;
  tb_uid_t        suid;
  int8_t          rollup;
  SSchemaWrapper  schemaRow;
  SSchemaWrapper  schemaTag;
  SRSmaParam      rsmaParam;
  int32_t         alterOriDataLen;
  void*           alterOriData;
  int8_t          source;
  int8_t          colCmpred;
  SColCmprWrapper colCmpr;
  int64_t         keep;
  SExtSchema*     pExtSchemas;
  int8_t          virtualStb;
} SVCreateStbReq;

int tEncodeSVCreateStbReq(SEncoder* pCoder, const SVCreateStbReq* pReq);
int tDecodeSVCreateStbReq(SDecoder* pCoder, SVCreateStbReq* pReq);

// TDMT_VND_DROP_STB ==============
typedef struct SVDropStbReq {
  char*    name;
  tb_uid_t suid;
} SVDropStbReq;

int32_t tEncodeSVDropStbReq(SEncoder* pCoder, const SVDropStbReq* pReq);
int32_t tDecodeSVDropStbReq(SDecoder* pCoder, SVDropStbReq* pReq);

// TDMT_VND_CREATE_TABLE ==============
#define TD_CREATE_IF_NOT_EXISTS       0x1
#define TD_CREATE_NORMAL_TB_IN_STREAM 0x2
#define TD_CREATE_SUB_TB_IN_STREAM    0x4
typedef struct SVCreateTbReq {
  int32_t  flags;
  char*    name;
  tb_uid_t uid;
  int64_t  btime;
  int32_t  ttl;
  int32_t  commentLen;
  char*    comment;
  int8_t   type;
  union {
    struct {
      char*    stbName;  // super table name
      uint8_t  tagNum;
      tb_uid_t suid;
      SArray*  tagName;
      uint8_t* pTag;
    } ctb;
    struct {
      SSchemaWrapper schemaRow;
    } ntb;
  };
  int32_t         sqlLen;
  char*           sql;
  SColCmprWrapper colCmpr;
  SExtSchema*     pExtSchemas;
  SColRefWrapper  colRef;  // col reference for virtual table
} SVCreateTbReq;

int  tEncodeSVCreateTbReq(SEncoder* pCoder, const SVCreateTbReq* pReq);
int  tDecodeSVCreateTbReq(SDecoder* pCoder, SVCreateTbReq* pReq);
void tDestroySVCreateTbReq(SVCreateTbReq* pReq, int32_t flags);
void tDestroySVSubmitCreateTbReq(SVCreateTbReq* pReq, int32_t flags);

static FORCE_INLINE void tdDestroySVCreateTbReq(SVCreateTbReq* req) {
  if (NULL == req) {
    return;
  }

  taosMemoryFreeClear(req->sql);
  taosMemoryFreeClear(req->name);
  taosMemoryFreeClear(req->comment);
  if (req->type == TSDB_CHILD_TABLE || req->type == TSDB_VIRTUAL_CHILD_TABLE) {
    taosMemoryFreeClear(req->ctb.pTag);
    taosMemoryFreeClear(req->ctb.stbName);
    taosArrayDestroy(req->ctb.tagName);
    req->ctb.tagName = NULL;
  } else if (req->type == TSDB_NORMAL_TABLE || req->type == TSDB_VIRTUAL_NORMAL_TABLE) {
    taosMemoryFreeClear(req->ntb.schemaRow.pSchema);
  }
  taosMemoryFreeClear(req->colCmpr.pColCmpr);
  taosMemoryFreeClear(req->pExtSchemas);
  taosMemoryFreeClear(req->colRef.pColRef);
}

typedef struct {
  int32_t nReqs;
  union {
    SVCreateTbReq* pReqs;
    SArray*        pArray;
  };
  int8_t source;  // TD_REQ_FROM_TAOX-taosX or TD_REQ_FROM_APP-taosClient
} SVCreateTbBatchReq;

int  tEncodeSVCreateTbBatchReq(SEncoder* pCoder, const SVCreateTbBatchReq* pReq);
int  tDecodeSVCreateTbBatchReq(SDecoder* pCoder, SVCreateTbBatchReq* pReq);
void tDeleteSVCreateTbBatchReq(SVCreateTbBatchReq* pReq);

typedef struct {
  int32_t        code;
  STableMetaRsp* pMeta;
} SVCreateTbRsp, SVUpdateTbRsp;

int  tEncodeSVCreateTbRsp(SEncoder* pCoder, const SVCreateTbRsp* pRsp);
int  tDecodeSVCreateTbRsp(SDecoder* pCoder, SVCreateTbRsp* pRsp);
void tFreeSVCreateTbRsp(void* param);

int32_t tSerializeSVCreateTbReq(void** buf, SVCreateTbReq* pReq);
void*   tDeserializeSVCreateTbReq(void* buf, SVCreateTbReq* pReq);

typedef struct {
  int32_t nRsps;
  union {
    SVCreateTbRsp* pRsps;
    SArray*        pArray;
  };
} SVCreateTbBatchRsp;

int tEncodeSVCreateTbBatchRsp(SEncoder* pCoder, const SVCreateTbBatchRsp* pRsp);
int tDecodeSVCreateTbBatchRsp(SDecoder* pCoder, SVCreateTbBatchRsp* pRsp);

// int32_t tSerializeSVCreateTbBatchRsp(void* buf, int32_t bufLen, SVCreateTbBatchRsp* pRsp);
// int32_t tDeserializeSVCreateTbBatchRsp(void* buf, int32_t bufLen, SVCreateTbBatchRsp* pRsp);

// TDMT_VND_DROP_TABLE =================
typedef struct {
  char*    name;
  uint64_t suid;  // for tmq in wal format
  int64_t  uid;
  int8_t   igNotExists;
  int8_t   isVirtual;
} SVDropTbReq;

typedef struct {
  int32_t code;
} SVDropTbRsp;

typedef struct {
  int32_t nReqs;
  union {
    SVDropTbReq* pReqs;
    SArray*      pArray;
  };
} SVDropTbBatchReq;

int32_t tEncodeSVDropTbBatchReq(SEncoder* pCoder, const SVDropTbBatchReq* pReq);
int32_t tDecodeSVDropTbBatchReq(SDecoder* pCoder, SVDropTbBatchReq* pReq);

typedef struct {
  int32_t nRsps;
  union {
    SVDropTbRsp* pRsps;
    SArray*      pArray;
  };
} SVDropTbBatchRsp;

int32_t tEncodeSVDropTbBatchRsp(SEncoder* pCoder, const SVDropTbBatchRsp* pRsp);
int32_t tDecodeSVDropTbBatchRsp(SDecoder* pCoder, SVDropTbBatchRsp* pRsp);

// TDMT_VND_ALTER_TABLE =====================
typedef struct SMultiTagUpateVal {
  char*    tagName;
  int32_t  colId;
  int8_t   tagType;
  int8_t   tagFree;
  uint32_t nTagVal;
  uint8_t* pTagVal;
  int8_t   isNull;
  SArray*  pTagArray;
} SMultiTagUpateVal;
typedef struct SVAlterTbReq {
  char*   tbName;
  int8_t  action;
  char*   colName;
  int32_t colId;
  // TSDB_ALTER_TABLE_ADD_COLUMN
  int8_t  type;
  int8_t  flags;
  int32_t bytes;
  // TSDB_ALTER_TABLE_DROP_COLUMN
  // TSDB_ALTER_TABLE_UPDATE_COLUMN_BYTES
  int8_t   colModType;
  int32_t  colModBytes;
  char*    colNewName;  // TSDB_ALTER_TABLE_UPDATE_COLUMN_NAME
  char*    tagName;     // TSDB_ALTER_TABLE_UPDATE_TAG_VAL
  int8_t   isNull;
  int8_t   tagType;
  int8_t   tagFree;
  uint32_t nTagVal;
  uint8_t* pTagVal;
  SArray*  pTagArray;
  // TSDB_ALTER_TABLE_UPDATE_OPTIONS
  int8_t   updateTTL;
  int32_t  newTTL;
  int32_t  newCommentLen;
  char*    newComment;
  int64_t  ctimeMs;    // fill by vnode
  int8_t   source;     // TD_REQ_FROM_TAOX-taosX or TD_REQ_FROM_APP-taosClient
  uint32_t compress;   // TSDB_ALTER_TABLE_UPDATE_COLUMN_COMPRESS
  SArray*  pMultiTag;  // TSDB_ALTER_TABLE_ADD_MULTI_TAGS
  // for Add column
  STypeMod typeMod;
  // TSDB_ALTER_TABLE_ALTER_COLUMN_REF
  char* refDbName;
  char* refTbName;
  char* refColName;
  // TSDB_ALTER_TABLE_REMOVE_COLUMN_REF
} SVAlterTbReq;

int32_t tEncodeSVAlterTbReq(SEncoder* pEncoder, const SVAlterTbReq* pReq);
int32_t tDecodeSVAlterTbReq(SDecoder* pDecoder, SVAlterTbReq* pReq);
int32_t tDecodeSVAlterTbReqSetCtime(SDecoder* pDecoder, SVAlterTbReq* pReq, int64_t ctimeMs);
void    tfreeMultiTagUpateVal(void* pMultiTag);

typedef struct {
  int32_t        code;
  STableMetaRsp* pMeta;
} SVAlterTbRsp;

int32_t tEncodeSVAlterTbRsp(SEncoder* pEncoder, const SVAlterTbRsp* pRsp);
int32_t tDecodeSVAlterTbRsp(SDecoder* pDecoder, SVAlterTbRsp* pRsp);
// ======================

typedef struct {
  SMsgHead head;
  int64_t  uid;
  int32_t  tid;
  int16_t  tversion;
  int16_t  colId;
  int8_t   type;
  int16_t  bytes;
  int32_t  tagValLen;
  int16_t  numOfTags;
  int32_t  schemaLen;
  char     data[];
} SUpdateTagValReq;

typedef struct {
  SMsgHead head;
} SUpdateTagValRsp;

typedef struct {
  SMsgHead head;
} SVShowTablesReq;

typedef struct {
  SMsgHead head;
  int32_t  id;
} SVShowTablesFetchReq;

typedef struct {
  int64_t useconds;
  int8_t  completed;  // all results are returned to client
  int8_t  precision;
  int8_t  compressed;
  int32_t compLen;
  int32_t numOfRows;
  char    data[];
} SVShowTablesFetchRsp;

typedef struct {
  int64_t consumerId;
  int32_t epoch;
  char    cgroup[TSDB_CGROUP_LEN];
} SMqAskEpReq;

typedef struct {
  int32_t key;
  int32_t valueLen;
  void*   value;
} SKv;

typedef struct {
  int64_t tscRid;
  int8_t  connType;
} SClientHbKey;

typedef struct {
  int64_t tid;
  char    status[TSDB_JOB_STATUS_LEN];
} SQuerySubDesc;

typedef struct {
  char     sql[TSDB_SHOW_SQL_LEN];
  uint64_t queryId;
  int64_t  useconds;
  int64_t  stime;  // timestamp precision ms
  int64_t  reqRid;
  bool     stableQuery;
  bool     isSubQuery;
  char     fqdn[TSDB_FQDN_LEN];
  int32_t  subPlanNum;
  SArray*  subDesc;  // SArray<SQuerySubDesc>
} SQueryDesc;

typedef struct {
  uint32_t connId;
  SArray*  queryDesc;  // SArray<SQueryDesc>
} SQueryHbReqBasic;

typedef struct {
  uint32_t connId;
  uint64_t killRid;
  int32_t  totalDnodes;
  int32_t  onlineDnodes;
  int8_t   killConnection;
  int8_t   align[3];
  SEpSet   epSet;
  SArray*  pQnodeList;
} SQueryHbRspBasic;

typedef struct SAppClusterSummary {
  uint64_t numOfInsertsReq;
  uint64_t numOfInsertRows;
  uint64_t insertElapsedTime;
  uint64_t insertBytes;  // submit to tsdb since launched.

  uint64_t fetchBytes;
  uint64_t numOfQueryReq;
  uint64_t queryElapsedTime;
  uint64_t numOfSlowQueries;
  uint64_t totalRequests;
  uint64_t currentRequests;  // the number of SRequestObj
} SAppClusterSummary;

typedef struct {
  int64_t            appId;
  int32_t            pid;
  char               name[TSDB_APP_NAME_LEN];
  int64_t            startTime;
  SAppClusterSummary summary;
} SAppHbReq;

typedef struct {
  SClientHbKey      connKey;
  int64_t           clusterId;
  SAppHbReq         app;
  SQueryHbReqBasic* query;
  SHashObj*         info;  // hash<Skv.key, Skv>
  char              userApp[TSDB_APP_NAME_LEN];
  uint32_t          userIp;
  SIpRange          userDualIp;
  char              sVer[TSDB_VERSION_LEN];
  char              cInfo[CONNECTOR_INFO_LEN];
} SClientHbReq;

typedef struct {
  int64_t reqId;
  SArray* reqs;  // SArray<SClientHbReq>
  int64_t ipWhiteListVer;
} SClientHbBatchReq;

typedef struct {
  SClientHbKey      connKey;
  int32_t           status;
  SQueryHbRspBasic* query;
  SArray*           info;  // Array<Skv>
} SClientHbRsp;

typedef struct {
  int64_t       reqId;
  int64_t       rspId;
  int32_t       svrTimestamp;
  SArray*       rsps;  // SArray<SClientHbRsp>
  SMonitorParas monitorParas;
  int8_t        enableAuditDelete;
  int8_t        enableStrongPass;
  int8_t        enableAuditSelect;
  int8_t        enableAuditInsert;
  int8_t        auditLevel;
} SClientHbBatchRsp;

static FORCE_INLINE uint32_t hbKeyHashFunc(const char* key, uint32_t keyLen) { return taosIntHash_64(key, keyLen); }

static FORCE_INLINE void tFreeReqKvHash(SHashObj* info) {
  void* pIter = taosHashIterate(info, NULL);
  while (pIter != NULL) {
    SKv* kv = (SKv*)pIter;
    taosMemoryFreeClear(kv->value);
    pIter = taosHashIterate(info, pIter);
  }
}

static FORCE_INLINE void tFreeClientHbQueryDesc(void* pDesc) {
  SQueryDesc* desc = (SQueryDesc*)pDesc;
  if (desc->subDesc) {
    taosArrayDestroy(desc->subDesc);
    desc->subDesc = NULL;
  }
}

static FORCE_INLINE void tFreeClientHbReq(void* pReq) {
  SClientHbReq* req = (SClientHbReq*)pReq;
  if (req->query) {
    if (req->query->queryDesc) {
      taosArrayDestroyEx(req->query->queryDesc, tFreeClientHbQueryDesc);
    }
    taosMemoryFreeClear(req->query);
  }

  if (req->info) {
    tFreeReqKvHash(req->info);
    taosHashCleanup(req->info);
    req->info = NULL;
  }
}

int32_t tSerializeSClientHbBatchReq(void* buf, int32_t bufLen, const SClientHbBatchReq* pReq);
int32_t tDeserializeSClientHbBatchReq(void* buf, int32_t bufLen, SClientHbBatchReq* pReq);

static FORCE_INLINE void tFreeClientHbBatchReq(void* pReq) {
  if (pReq == NULL) return;
  SClientHbBatchReq* req = (SClientHbBatchReq*)pReq;
  taosArrayDestroyEx(req->reqs, tFreeClientHbReq);
  taosMemoryFree(pReq);
}

static FORCE_INLINE void tFreeClientKv(void* pKv) {
  SKv* kv = (SKv*)pKv;
  if (kv) {
    taosMemoryFreeClear(kv->value);
  }
}

static FORCE_INLINE void tFreeClientHbRsp(void* pRsp) {
  SClientHbRsp* rsp = (SClientHbRsp*)pRsp;
  if (rsp->query) {
    taosArrayDestroy(rsp->query->pQnodeList);
    taosMemoryFreeClear(rsp->query);
  }
  if (rsp->info) taosArrayDestroyEx(rsp->info, tFreeClientKv);
}

static FORCE_INLINE void tFreeClientHbBatchRsp(void* pRsp) {
  SClientHbBatchRsp* rsp = (SClientHbBatchRsp*)pRsp;
  taosArrayDestroyEx(rsp->rsps, tFreeClientHbRsp);
}

int32_t tSerializeSClientHbBatchRsp(void* buf, int32_t bufLen, const SClientHbBatchRsp* pBatchRsp);
int32_t tDeserializeSClientHbBatchRsp(void* buf, int32_t bufLen, SClientHbBatchRsp* pBatchRsp);
void    tFreeSClientHbBatchRsp(SClientHbBatchRsp* pBatchRsp);

static FORCE_INLINE int32_t tEncodeSKv(SEncoder* pEncoder, const SKv* pKv) {
  TAOS_CHECK_RETURN(tEncodeI32(pEncoder, pKv->key));
  TAOS_CHECK_RETURN(tEncodeI32(pEncoder, pKv->valueLen));
  TAOS_CHECK_RETURN(tEncodeBinary(pEncoder, (uint8_t*)pKv->value, pKv->valueLen));
  return 0;
}

static FORCE_INLINE int32_t tDecodeSKv(SDecoder* pDecoder, SKv* pKv) {
  TAOS_CHECK_RETURN(tDecodeI32(pDecoder, &pKv->key));
  TAOS_CHECK_RETURN(tDecodeI32(pDecoder, &pKv->valueLen));
  pKv->value = taosMemoryMalloc(pKv->valueLen + 1);
  if (pKv->value == NULL) {
    TAOS_CHECK_RETURN(TSDB_CODE_OUT_OF_MEMORY);
  }
  TAOS_CHECK_RETURN(tDecodeCStrTo(pDecoder, (char*)pKv->value));
  return 0;
}

static FORCE_INLINE int32_t tEncodeSClientHbKey(SEncoder* pEncoder, const SClientHbKey* pKey) {
  TAOS_CHECK_RETURN(tEncodeI64(pEncoder, pKey->tscRid));
  TAOS_CHECK_RETURN(tEncodeI8(pEncoder, pKey->connType));
  return 0;
}

static FORCE_INLINE int32_t tDecodeSClientHbKey(SDecoder* pDecoder, SClientHbKey* pKey) {
  TAOS_CHECK_RETURN(tDecodeI64(pDecoder, &pKey->tscRid));
  TAOS_CHECK_RETURN(tDecodeI8(pDecoder, &pKey->connType));
  return 0;
}

typedef struct {
  int32_t vgId;
  // TODO stas
} SMqReportVgInfo;

static FORCE_INLINE int32_t taosEncodeSMqVgInfo(void** buf, const SMqReportVgInfo* pVgInfo) {
  int32_t tlen = 0;
  tlen += taosEncodeFixedI32(buf, pVgInfo->vgId);
  return tlen;
}

static FORCE_INLINE void* taosDecodeSMqVgInfo(void* buf, SMqReportVgInfo* pVgInfo) {
  buf = taosDecodeFixedI32(buf, &pVgInfo->vgId);
  return buf;
}

typedef struct {
  int32_t epoch;
  int64_t topicUid;
  char    name[TSDB_TOPIC_FNAME_LEN];
  SArray* pVgInfo;  // SArray<SMqHbVgInfo>
} SMqTopicInfo;

static FORCE_INLINE int32_t taosEncodeSMqTopicInfoMsg(void** buf, const SMqTopicInfo* pTopicInfo) {
  int32_t tlen = 0;
  tlen += taosEncodeFixedI32(buf, pTopicInfo->epoch);
  tlen += taosEncodeFixedI64(buf, pTopicInfo->topicUid);
  tlen += taosEncodeString(buf, pTopicInfo->name);
  int32_t sz = taosArrayGetSize(pTopicInfo->pVgInfo);
  tlen += taosEncodeFixedI32(buf, sz);
  for (int32_t i = 0; i < sz; i++) {
    SMqReportVgInfo* pVgInfo = (SMqReportVgInfo*)taosArrayGet(pTopicInfo->pVgInfo, i);
    tlen += taosEncodeSMqVgInfo(buf, pVgInfo);
  }
  return tlen;
}

static FORCE_INLINE void* taosDecodeSMqTopicInfoMsg(void* buf, SMqTopicInfo* pTopicInfo) {
  buf = taosDecodeFixedI32(buf, &pTopicInfo->epoch);
  buf = taosDecodeFixedI64(buf, &pTopicInfo->topicUid);
  buf = taosDecodeStringTo(buf, pTopicInfo->name);
  int32_t sz;
  buf = taosDecodeFixedI32(buf, &sz);
  if ((pTopicInfo->pVgInfo = taosArrayInit(sz, sizeof(SMqReportVgInfo))) == NULL) {
    return NULL;
  }
  for (int32_t i = 0; i < sz; i++) {
    SMqReportVgInfo vgInfo;
    buf = taosDecodeSMqVgInfo(buf, &vgInfo);
    if (taosArrayPush(pTopicInfo->pVgInfo, &vgInfo) == NULL) {
      return NULL;
    }
  }
  return buf;
}

typedef struct {
  int32_t status;  // ask hb endpoint
  int32_t epoch;
  int64_t consumerId;
  SArray* pTopics;  // SArray<SMqHbTopicInfo>
} SMqReportReq;

static FORCE_INLINE int32_t taosEncodeSMqReportMsg(void** buf, const SMqReportReq* pMsg) {
  int32_t tlen = 0;
  tlen += taosEncodeFixedI32(buf, pMsg->status);
  tlen += taosEncodeFixedI32(buf, pMsg->epoch);
  tlen += taosEncodeFixedI64(buf, pMsg->consumerId);
  int32_t sz = taosArrayGetSize(pMsg->pTopics);
  tlen += taosEncodeFixedI32(buf, sz);
  for (int32_t i = 0; i < sz; i++) {
    SMqTopicInfo* topicInfo = (SMqTopicInfo*)taosArrayGet(pMsg->pTopics, i);
    tlen += taosEncodeSMqTopicInfoMsg(buf, topicInfo);
  }
  return tlen;
}

static FORCE_INLINE void* taosDecodeSMqReportMsg(void* buf, SMqReportReq* pMsg) {
  buf = taosDecodeFixedI32(buf, &pMsg->status);
  buf = taosDecodeFixedI32(buf, &pMsg->epoch);
  buf = taosDecodeFixedI64(buf, &pMsg->consumerId);
  int32_t sz;
  buf = taosDecodeFixedI32(buf, &sz);
  if ((pMsg->pTopics = taosArrayInit(sz, sizeof(SMqTopicInfo))) == NULL) {
    return NULL;
  }
  for (int32_t i = 0; i < sz; i++) {
    SMqTopicInfo topicInfo;
    buf = taosDecodeSMqTopicInfoMsg(buf, &topicInfo);
    if (taosArrayPush(pMsg->pTopics, &topicInfo) == NULL) {
      return NULL;
    }
  }
  return buf;
}

typedef struct {
  SMsgHead head;
  int64_t  leftForVer;
  int32_t  vgId;
  int64_t  consumerId;
  char     subKey[TSDB_SUBSCRIBE_KEY_LEN];
} SMqVDeleteReq;

typedef struct {
  int8_t reserved;
} SMqVDeleteRsp;

typedef struct {
  char*  name;
  int8_t igNotExists;
} SMDropStreamReq;

typedef struct {
  int8_t reserved;
} SMDropStreamRsp;

typedef struct {
  SMsgHead head;
  int64_t  resetRelHalt;  // reset related stream task halt status
  int64_t  streamId;
  int32_t  taskId;
} SVDropStreamTaskReq;

typedef struct {
  int8_t reserved;
} SVDropStreamTaskRsp;

int32_t tSerializeSMDropStreamReq(void* buf, int32_t bufLen, const SMDropStreamReq* pReq);
int32_t tDeserializeSMDropStreamReq(void* buf, int32_t bufLen, SMDropStreamReq* pReq);
void    tFreeMDropStreamReq(SMDropStreamReq* pReq);

typedef struct {
  char*  name;
  int8_t igNotExists;
} SMPauseStreamReq;

int32_t tSerializeSMPauseStreamReq(void* buf, int32_t bufLen, const SMPauseStreamReq* pReq);
int32_t tDeserializeSMPauseStreamReq(void* buf, int32_t bufLen, SMPauseStreamReq* pReq);
void    tFreeMPauseStreamReq(SMPauseStreamReq* pReq);

typedef struct {
  char*  name;
  int8_t igNotExists;
  int8_t igUntreated;
} SMResumeStreamReq;

int32_t tSerializeSMResumeStreamReq(void* buf, int32_t bufLen, const SMResumeStreamReq* pReq);
int32_t tDeserializeSMResumeStreamReq(void* buf, int32_t bufLen, SMResumeStreamReq* pReq);
void    tFreeMResumeStreamReq(SMResumeStreamReq* pReq);

typedef struct {
  char*       name;
  int8_t      calcAll;
  STimeWindow timeRange;
} SMRecalcStreamReq;

int32_t tSerializeSMRecalcStreamReq(void* buf, int32_t bufLen, const SMRecalcStreamReq* pReq);
int32_t tDeserializeSMRecalcStreamReq(void* buf, int32_t bufLen, SMRecalcStreamReq* pReq);
void    tFreeMRecalcStreamReq(SMRecalcStreamReq* pReq);
<<<<<<< HEAD
=======

typedef struct SVndSetKeepVersionReq {
  int64_t keepVersion;
} SVndSetKeepVersionReq;

int32_t tSerializeSVndSetKeepVersionReq(void* buf, int32_t bufLen, SVndSetKeepVersionReq* pReq);
int32_t tDeserializeSVndSetKeepVersionReq(void* buf, int32_t bufLen, SVndSetKeepVersionReq* pReq);
>>>>>>> d0300658

typedef struct SVUpdateCheckpointInfoReq {
  SMsgHead head;
  int64_t  streamId;
  int32_t  taskId;
  int64_t  checkpointId;
  int64_t  checkpointVer;
  int64_t  checkpointTs;
  int32_t  transId;
  int64_t  hStreamId;  // add encode/decode
  int64_t  hTaskId;
  int8_t   dropRelHTask;
} SVUpdateCheckpointInfoReq;

typedef struct {
  int64_t leftForVer;
  int32_t vgId;
  int64_t oldConsumerId;
  int64_t newConsumerId;
  char    subKey[TSDB_SUBSCRIBE_KEY_LEN];
  int8_t  subType;
  int8_t  withMeta;
  char*   qmsg;  // SubPlanToString
  SSchemaWrapper schema;
  int64_t suid;
} SMqRebVgReq;

int32_t tEncodeSMqRebVgReq(SEncoder* pCoder, const SMqRebVgReq* pReq);
int32_t tDecodeSMqRebVgReq(SDecoder* pCoder, SMqRebVgReq* pReq);

// tqOffset
enum {
  TMQ_OFFSET__RESET_NONE = -3,
  TMQ_OFFSET__RESET_EARLIEST = -2,
  TMQ_OFFSET__RESET_LATEST = -1,
  TMQ_OFFSET__LOG = 1,
  TMQ_OFFSET__SNAPSHOT_DATA = 2,
  TMQ_OFFSET__SNAPSHOT_META = 3,
};

enum {
  WITH_DATA = 0,
  WITH_META = 1,
  ONLY_META = 2,
};

#define TQ_OFFSET_VERSION 1

typedef struct {
  int8_t type;
  union {
    // snapshot
    struct {
      int64_t uid;
      int64_t ts;
      SValue  primaryKey;
    };
    // log
    struct {
      int64_t version;
    };
  };
} STqOffsetVal;

static FORCE_INLINE void tqOffsetResetToData(STqOffsetVal* pOffsetVal, int64_t uid, int64_t ts, SValue primaryKey) {
  pOffsetVal->type = TMQ_OFFSET__SNAPSHOT_DATA;
  pOffsetVal->uid = uid;
  pOffsetVal->ts = ts;
  if (IS_VAR_DATA_TYPE(pOffsetVal->primaryKey.type)) {
    taosMemoryFree(pOffsetVal->primaryKey.pData);
  }
  pOffsetVal->primaryKey = primaryKey;
}

static FORCE_INLINE void tqOffsetResetToMeta(STqOffsetVal* pOffsetVal, int64_t uid) {
  pOffsetVal->type = TMQ_OFFSET__SNAPSHOT_META;
  pOffsetVal->uid = uid;
}

static FORCE_INLINE void tqOffsetResetToLog(STqOffsetVal* pOffsetVal, int64_t ver) {
  pOffsetVal->type = TMQ_OFFSET__LOG;
  pOffsetVal->version = ver;
}

int32_t tEncodeSTqOffsetVal(SEncoder* pEncoder, const STqOffsetVal* pOffsetVal);
int32_t tDecodeSTqOffsetVal(SDecoder* pDecoder, STqOffsetVal* pOffsetVal);
void    tFormatOffset(char* buf, int32_t maxLen, const STqOffsetVal* pVal);
bool    tOffsetEqual(const STqOffsetVal* pLeft, const STqOffsetVal* pRight);
void    tOffsetCopy(STqOffsetVal* pLeft, const STqOffsetVal* pRight);
void    tOffsetDestroy(void* pVal);

typedef struct {
  STqOffsetVal val;
  char         subKey[TSDB_SUBSCRIBE_KEY_LEN];
} STqOffset;

int32_t tEncodeSTqOffset(SEncoder* pEncoder, const STqOffset* pOffset);
int32_t tDecodeSTqOffset(SDecoder* pDecoder, STqOffset* pOffset);
void    tDeleteSTqOffset(void* val);

typedef struct SMqVgOffset {
  int64_t   consumerId;
  STqOffset offset;
} SMqVgOffset;

int32_t tEncodeMqVgOffset(SEncoder* pEncoder, const SMqVgOffset* pOffset);
int32_t tDecodeMqVgOffset(SDecoder* pDecoder, SMqVgOffset* pOffset);

typedef struct {
  char    name[TSDB_TABLE_FNAME_LEN];
  char    stb[TSDB_TABLE_FNAME_LEN];
  int8_t  igExists;
  int8_t  intervalUnit;
  int8_t  slidingUnit;
  int8_t  timezone;  // int8_t is not enough, timezone is unit of second
  int32_t dstVgId;   // for stream
  int64_t interval;
  int64_t offset;
  int64_t sliding;
  int64_t maxDelay;
  int64_t watermark;
  int32_t exprLen;        // strlen + 1
  int32_t tagsFilterLen;  // strlen + 1
  int32_t sqlLen;         // strlen + 1
  int32_t astLen;         // strlen + 1
  char*   expr;
  char*   tagsFilter;
  char*   sql;
  char*   ast;
  int64_t deleteMark;
  int64_t lastTs;
  int64_t normSourceTbUid;  // the Uid of source tb if its a normal table, otherwise 0
  SArray* pVgroupVerList;
  int8_t  recursiveTsma;
  char    baseTsmaName[TSDB_TABLE_FNAME_LEN];  // base tsma name for recursively created tsma
  char*   createStreamReq;
  int32_t streamReqLen;
  char*   dropStreamReq;
  int32_t dropStreamReqLen;
  int64_t uid;
} SMCreateSmaReq;

int32_t tSerializeSMCreateSmaReq(void* buf, int32_t bufLen, SMCreateSmaReq* pReq);
int32_t tDeserializeSMCreateSmaReq(void* buf, int32_t bufLen, SMCreateSmaReq* pReq);
void    tFreeSMCreateSmaReq(SMCreateSmaReq* pReq);

typedef struct {
  char    name[TSDB_TABLE_FNAME_LEN];
  int8_t  igNotExists;
  char*   dropStreamReq;
  int32_t dropStreamReqLen;
} SMDropSmaReq;

int32_t tSerializeSMDropSmaReq(void* buf, int32_t bufLen, SMDropSmaReq* pReq);
int32_t tDeserializeSMDropSmaReq(void* buf, int32_t bufLen, SMDropSmaReq* pReq);
void    tFreeSMDropSmaReq(SMDropSmaReq* pReq);

typedef struct {
  char name[TSDB_TABLE_NAME_LEN];
  union {
    char tbFName[TSDB_TABLE_FNAME_LEN];  // used by mnode
    char tbName[TSDB_TABLE_NAME_LEN];    // used by vnode
  };
  int8_t tbType;  // ETableType: 1 stable, 3 normal table
  union {
    int8_t igExists;   // used by mnode
    int8_t alterType;  // used by vnode
  };
  int8_t     intervalUnit;
  int16_t    nFuncs;       // number of functions specified by user
  col_id_t*  funcColIds;   // column ids specified by user
  func_id_t* funcIds;      // function ids specified by user
  int64_t    interval[2];  // 0 unspecified, > 0 valid interval
  int64_t    tbUid;
  int64_t    uid;     // rsma uid
  int32_t    sqlLen;  // strlen + 1
  char*      sql;
} SMCreateRsmaReq;

int32_t tSerializeSMCreateRsmaReq(void* buf, int32_t bufLen, SMCreateRsmaReq* pReq);
int32_t tDeserializeSMCreateRsmaReq(void* buf, int32_t bufLen, SMCreateRsmaReq* pReq);
void    tFreeSMCreateRsmaReq(SMCreateRsmaReq* pReq);

typedef SMCreateRsmaReq SVCreateRsmaReq;

int32_t tSerializeSVCreateRsmaReq(void* buf, int32_t bufLen, SVCreateRsmaReq* pReq);
int32_t tDeserializeSVCreateRsmaReq(void* buf, int32_t bufLen, SVCreateRsmaReq* pReq);
void    tFreeSVCreateRsmaReq(SVCreateRsmaReq* pReq);

typedef SMCreateRsmaReq SVAlterRsmaReq;

int32_t tSerializeSVAlterRsmaReq(void* buf, int32_t bufLen, SVAlterRsmaReq* pReq);
int32_t tDeserializeSVAlterRsmaReq(void* buf, int32_t bufLen, SVAlterRsmaReq* pReq);
void    tFreeSVAlterRsmaReq(SVAlterRsmaReq* pReq);

typedef struct {
  char       name[TSDB_TABLE_NAME_LEN];
  int8_t     alterType;
  int8_t     tbType;  // ETableType: 1 stable, 3 normal table
  int8_t     igNotExists;
  int16_t    nFuncs;      // number of functions specified by user
  col_id_t*  funcColIds;  // column ids specified by user
  func_id_t* funcIds;     // function ids specified by user
  int32_t    sqlLen;      // strlen + 1
  char*      sql;
} SMAlterRsmaReq;

int32_t tSerializeSMAlterRsmaReq(void* buf, int32_t bufLen, SMAlterRsmaReq* pReq);
int32_t tDeserializeSMAlterRsmaReq(void* buf, int32_t bufLen, SMAlterRsmaReq* pReq);
void    tFreeSMAlterRsmaReq(SMAlterRsmaReq* pReq);

typedef struct {
  int64_t    id;
  char       name[TSDB_TABLE_NAME_LEN];
  char       tbFName[TSDB_TABLE_FNAME_LEN];
  int32_t    code;
  int32_t    version;
  int8_t     tbType;
  int8_t     intervalUnit;
  col_id_t   nFuncs;
  col_id_t   nColNames;
  int64_t    interval[2];
  col_id_t*  funcColIds;
  func_id_t* funcIds;
  SArray*    colNames;
} SRsmaInfoRsp;

int32_t tSerializeRsmaInfoRsp(void* buf, int32_t bufLen, SRsmaInfoRsp* pReq);
int32_t tDeserializeRsmaInfoRsp(void* buf, int32_t bufLen, SRsmaInfoRsp* pReq);
void    tFreeRsmaInfoRsp(SRsmaInfoRsp* pReq, bool deep);

typedef struct {
  char   name[TSDB_TABLE_FNAME_LEN];
  int8_t igNotExists;
} SMDropRsmaReq;

int32_t tSerializeSMDropRsmaReq(void* buf, int32_t bufLen, SMDropRsmaReq* pReq);
int32_t tDeserializeSMDropRsmaReq(void* buf, int32_t bufLen, SMDropRsmaReq* pReq);

typedef struct {
  char    name[TSDB_TABLE_NAME_LEN];
  char    tbName[TSDB_TABLE_NAME_LEN];
  int64_t uid;
  int64_t tbUid;
  int8_t  tbType;
} SVDropRsmaReq;

int32_t tSerializeSVDropRsmaReq(void* buf, int32_t bufLen, SVDropRsmaReq* pReq);
int32_t tDeserializeSVDropRsmaReq(void* buf, int32_t bufLen, SVDropRsmaReq* pReq);

typedef struct {
  char   dbFName[TSDB_DB_FNAME_LEN];
  char   stbName[TSDB_TABLE_NAME_LEN];
  char   colName[TSDB_COL_NAME_LEN];
  char   idxName[TSDB_INDEX_FNAME_LEN];
  int8_t idxType;
} SCreateTagIndexReq;

int32_t tSerializeSCreateTagIdxReq(void* buf, int32_t bufLen, SCreateTagIndexReq* pReq);
int32_t tDeserializeSCreateTagIdxReq(void* buf, int32_t bufLen, SCreateTagIndexReq* pReq);

typedef SMDropSmaReq SDropTagIndexReq;

// int32_t tSerializeSDropTagIdxReq(void* buf, int32_t bufLen, SDropTagIndexReq* pReq);
int32_t tDeserializeSDropTagIdxReq(void* buf, int32_t bufLen, SDropTagIndexReq* pReq);

typedef struct {
  int8_t         version;       // for compatibility(default 0)
  int8_t         intervalUnit;  // MACRO: TIME_UNIT_XXX
  int8_t         slidingUnit;   // MACRO: TIME_UNIT_XXX
  int8_t         timezoneInt;   // sma data expired if timezone changes.
  int32_t        dstVgId;
  char           indexName[TSDB_INDEX_NAME_LEN];
  int32_t        exprLen;
  int32_t        tagsFilterLen;
  int64_t        indexUid;
  tb_uid_t       tableUid;  // super/child/common table uid
  tb_uid_t       dstTbUid;  // for dstVgroup
  int64_t        interval;
  int64_t        offset;  // use unit by precision of DB
  int64_t        sliding;
  char*          dstTbName;  // for dstVgroup
  char*          expr;       // sma expression
  char*          tagsFilter;
  SSchemaWrapper schemaRow;  // for dstVgroup
  SSchemaWrapper schemaTag;  // for dstVgroup
} STSma;                     // Time-range-wise SMA

typedef STSma SVCreateTSmaReq;

typedef struct {
  int8_t  type;  // 0 status report, 1 update data
  int64_t indexUid;
  int64_t skey;  // start TS key of interval/sliding window
} STSmaMsg;

typedef struct {
  int64_t indexUid;
  char    indexName[TSDB_INDEX_NAME_LEN];
} SVDropTSmaReq;

typedef struct {
  int tmp;  // TODO: to avoid compile error
} SVCreateTSmaRsp, SVDropTSmaRsp;

#if 0
int32_t tSerializeSVCreateTSmaReq(void** buf, SVCreateTSmaReq* pReq);
void*   tDeserializeSVCreateTSmaReq(void* buf, SVCreateTSmaReq* pReq);
int32_t tSerializeSVDropTSmaReq(void** buf, SVDropTSmaReq* pReq);
void*   tDeserializeSVDropTSmaReq(void* buf, SVDropTSmaReq* pReq);
#endif

int32_t tEncodeSVCreateTSmaReq(SEncoder* pCoder, const SVCreateTSmaReq* pReq);
int32_t tDecodeSVCreateTSmaReq(SDecoder* pCoder, SVCreateTSmaReq* pReq);
int32_t tEncodeSVDropTSmaReq(SEncoder* pCoder, const SVDropTSmaReq* pReq);
// int32_t tDecodeSVDropTSmaReq(SDecoder* pCoder, SVDropTSmaReq* pReq);

typedef struct {
  int32_t number;
  STSma*  tSma;
} STSmaWrapper;

static FORCE_INLINE void tDestroyTSma(STSma* pSma) {
  if (pSma) {
    taosMemoryFreeClear(pSma->dstTbName);
    taosMemoryFreeClear(pSma->expr);
    taosMemoryFreeClear(pSma->tagsFilter);
  }
}

static FORCE_INLINE void tDestroyTSmaWrapper(STSmaWrapper* pSW, bool deepCopy) {
  if (pSW) {
    if (pSW->tSma) {
      if (deepCopy) {
        for (uint32_t i = 0; i < pSW->number; ++i) {
          tDestroyTSma(pSW->tSma + i);
        }
      }
      taosMemoryFreeClear(pSW->tSma);
    }
  }
}

static FORCE_INLINE void* tFreeTSmaWrapper(STSmaWrapper* pSW, bool deepCopy) {
  tDestroyTSmaWrapper(pSW, deepCopy);
  taosMemoryFreeClear(pSW);
  return NULL;
}

int32_t tEncodeSVCreateTSmaReq(SEncoder* pCoder, const SVCreateTSmaReq* pReq);
int32_t tDecodeSVCreateTSmaReq(SDecoder* pCoder, SVCreateTSmaReq* pReq);

int32_t tEncodeTSma(SEncoder* pCoder, const STSma* pSma);
int32_t tDecodeTSma(SDecoder* pCoder, STSma* pSma, bool deepCopy);

static int32_t tEncodeTSmaWrapper(SEncoder* pEncoder, const STSmaWrapper* pReq) {
  TAOS_CHECK_RETURN(tEncodeI32(pEncoder, pReq->number));
  for (int32_t i = 0; i < pReq->number; ++i) {
    TAOS_CHECK_RETURN(tEncodeTSma(pEncoder, pReq->tSma + i));
  }
  return 0;
}

static int32_t tDecodeTSmaWrapper(SDecoder* pDecoder, STSmaWrapper* pReq, bool deepCopy) {
  TAOS_CHECK_RETURN(tDecodeI32(pDecoder, &pReq->number));
  for (int32_t i = 0; i < pReq->number; ++i) {
    TAOS_CHECK_RETURN(tDecodeTSma(pDecoder, pReq->tSma + i, deepCopy));
  }
  return 0;
}

typedef struct {
  int idx;
} SMCreateFullTextReq;

int32_t tSerializeSMCreateFullTextReq(void* buf, int32_t bufLen, SMCreateFullTextReq* pReq);
int32_t tDeserializeSMCreateFullTextReq(void* buf, int32_t bufLen, SMCreateFullTextReq* pReq);
void    tFreeSMCreateFullTextReq(SMCreateFullTextReq* pReq);

typedef struct {
  char   name[TSDB_TABLE_FNAME_LEN];
  int8_t igNotExists;
} SMDropFullTextReq;

// int32_t tSerializeSMDropFullTextReq(void* buf, int32_t bufLen, SMDropFullTextReq* pReq);
// int32_t tDeserializeSMDropFullTextReq(void* buf, int32_t bufLen, SMDropFullTextReq* pReq);

typedef struct {
  char indexFName[TSDB_INDEX_FNAME_LEN];
} SUserIndexReq;

int32_t tSerializeSUserIndexReq(void* buf, int32_t bufLen, SUserIndexReq* pReq);
int32_t tDeserializeSUserIndexReq(void* buf, int32_t bufLen, SUserIndexReq* pReq);

typedef struct {
  char dbFName[TSDB_DB_FNAME_LEN];
  char tblFName[TSDB_TABLE_FNAME_LEN];
  char colName[TSDB_COL_NAME_LEN];
  char indexType[TSDB_INDEX_TYPE_LEN];
  char indexExts[TSDB_INDEX_EXTS_LEN];
} SUserIndexRsp;

int32_t tSerializeSUserIndexRsp(void* buf, int32_t bufLen, const SUserIndexRsp* pRsp);
int32_t tDeserializeSUserIndexRsp(void* buf, int32_t bufLen, SUserIndexRsp* pRsp);

typedef struct {
  char tbFName[TSDB_TABLE_FNAME_LEN];
} STableIndexReq;

int32_t tSerializeSTableIndexReq(void* buf, int32_t bufLen, STableIndexReq* pReq);
int32_t tDeserializeSTableIndexReq(void* buf, int32_t bufLen, STableIndexReq* pReq);

typedef struct {
  int8_t  intervalUnit;
  int8_t  slidingUnit;
  int64_t interval;
  int64_t offset;
  int64_t sliding;
  int64_t dstTbUid;
  int32_t dstVgId;
  SEpSet  epSet;
  char*   expr;
} STableIndexInfo;

typedef struct {
  char     tbName[TSDB_TABLE_NAME_LEN];
  char     dbFName[TSDB_DB_FNAME_LEN];
  uint64_t suid;
  int32_t  version;
  int32_t  indexSize;
  SArray*  pIndex;  // STableIndexInfo
} STableIndexRsp;

int32_t tSerializeSTableIndexRsp(void* buf, int32_t bufLen, const STableIndexRsp* pRsp);
int32_t tDeserializeSTableIndexRsp(void* buf, int32_t bufLen, STableIndexRsp* pRsp);
void    tFreeSerializeSTableIndexRsp(STableIndexRsp* pRsp);

void tFreeSTableIndexInfo(void* pInfo);

typedef struct {
  int8_t  mqMsgType;
  int32_t code;
  int32_t epoch;
  int64_t consumerId;
  int64_t walsver;
  int64_t walever;
} SMqRspHead;

typedef struct {
  SMsgHead     head;
  char         subKey[TSDB_SUBSCRIBE_KEY_LEN];
  int8_t       withTbName;
  int8_t       useSnapshot;
  int32_t      epoch;
  uint64_t     reqId;
  int64_t      consumerId;
  int64_t      timeout;
  STqOffsetVal reqOffset;
  int8_t       enableReplay;
  int8_t       sourceExcluded;
  int8_t       rawData;
  int32_t      minPollRows;
  int8_t       enableBatchMeta;
  SHashObj*    uidHash;  // to find if uid is duplicated
} SMqPollReq;

int32_t tSerializeSMqPollReq(void* buf, int32_t bufLen, SMqPollReq* pReq);
int32_t tDeserializeSMqPollReq(void* buf, int32_t bufLen, SMqPollReq* pReq);
void    tDestroySMqPollReq(SMqPollReq* pReq);

typedef struct {
  int32_t vgId;
  int64_t offset;
  SEpSet  epSet;
} SMqSubVgEp;

static FORCE_INLINE int32_t tEncodeSMqSubVgEp(void** buf, const SMqSubVgEp* pVgEp) {
  int32_t tlen = 0;
  tlen += taosEncodeFixedI32(buf, pVgEp->vgId);
  tlen += taosEncodeFixedI64(buf, pVgEp->offset);
  tlen += taosEncodeSEpSet(buf, &pVgEp->epSet);
  return tlen;
}

static FORCE_INLINE void* tDecodeSMqSubVgEp(void* buf, SMqSubVgEp* pVgEp) {
  buf = taosDecodeFixedI32(buf, &pVgEp->vgId);
  buf = taosDecodeFixedI64(buf, &pVgEp->offset);
  buf = taosDecodeSEpSet(buf, &pVgEp->epSet);
  return buf;
}

typedef struct {
  char           topic[TSDB_TOPIC_FNAME_LEN];
  char           db[TSDB_DB_FNAME_LEN];
  SArray*        vgs;  // SArray<SMqSubVgEp>
} SMqSubTopicEp;

int32_t tEncodeMqSubTopicEp(void** buf, const SMqSubTopicEp* pTopicEp);
void*   tDecodeMqSubTopicEp(void* buf, SMqSubTopicEp* pTopicEp);
void    tDeleteMqSubTopicEp(SMqSubTopicEp* pSubTopicEp);

typedef struct {
  SMqRspHead   head;
  STqOffsetVal rspOffset;
  int16_t      resMsgType;
  int32_t      metaRspLen;
  void*        metaRsp;
} SMqMetaRsp;

int32_t tEncodeMqMetaRsp(SEncoder* pEncoder, const SMqMetaRsp* pRsp);
int32_t tDecodeMqMetaRsp(SDecoder* pDecoder, SMqMetaRsp* pRsp);
void    tDeleteMqMetaRsp(SMqMetaRsp* pRsp);

#define MQ_DATA_RSP_VERSION 100

typedef struct {
  SMqRspHead   head;
  STqOffsetVal rspOffset;
  STqOffsetVal reqOffset;
  int32_t      blockNum;
  int8_t       withTbName;
  // int8_t       withSchema;
  SArray*      blockDataLen;
  SArray*      blockData;
  SArray*      blockTbName;
  SArray*      blockSchema;

  union {
    struct {
      int64_t sleepTime;
    };
    struct {
      int32_t createTableNum;
      SArray* createTableLen;
      SArray* createTableReq;
    };
    struct {
      int32_t len;
      void*   rawData;
    };
  };
  void* data;                  // for free in client, only effected if type is data or metadata. raw data not effected
  bool  blockDataElementFree;  // if true, free blockDataElement in blockData,(true in server, false in client)
} SMqDataRsp;

int32_t tEncodeMqDataRsp(SEncoder* pEncoder, const SMqDataRsp* pObj);
int32_t tDecodeMqDataRsp(SDecoder* pDecoder, SMqDataRsp* pRsp);
int32_t tDecodeMqRawDataRsp(SDecoder* pDecoder, SMqDataRsp* pRsp);
void    tDeleteMqDataRsp(SMqDataRsp* pRsp);
void    tDeleteMqRawDataRsp(SMqDataRsp* pRsp);

int32_t tEncodeSTaosxRsp(SEncoder* pEncoder, const SMqDataRsp* pRsp);
int32_t tDecodeSTaosxRsp(SDecoder* pDecoder, SMqDataRsp* pRsp);
void    tDeleteSTaosxRsp(SMqDataRsp* pRsp);

typedef struct SMqBatchMetaRsp {
  SMqRspHead   head;  // not serialize
  STqOffsetVal rspOffset;
  SArray*      batchMetaLen;
  SArray*      batchMetaReq;
  void*        pMetaBuff;    // not serialize
  uint32_t     metaBuffLen;  // not serialize
} SMqBatchMetaRsp;

int32_t tEncodeMqBatchMetaRsp(SEncoder* pEncoder, const SMqBatchMetaRsp* pRsp);
int32_t tDecodeMqBatchMetaRsp(SDecoder* pDecoder, SMqBatchMetaRsp* pRsp);
int32_t tSemiDecodeMqBatchMetaRsp(SDecoder* pDecoder, SMqBatchMetaRsp* pRsp);
void    tDeleteMqBatchMetaRsp(SMqBatchMetaRsp* pRsp);

typedef struct {
  SMqRspHead head;
  char       cgroup[TSDB_CGROUP_LEN];
  SArray*    topics;  // SArray<SMqSubTopicEp>
} SMqAskEpRsp;

static FORCE_INLINE int32_t tEncodeSMqAskEpRsp(void** buf, const SMqAskEpRsp* pRsp) {
  int32_t tlen = 0;
  // tlen += taosEncodeString(buf, pRsp->cgroup);
  int32_t sz = taosArrayGetSize(pRsp->topics);
  tlen += taosEncodeFixedI32(buf, sz);
  for (int32_t i = 0; i < sz; i++) {
    SMqSubTopicEp* pVgEp = (SMqSubTopicEp*)taosArrayGet(pRsp->topics, i);
    tlen += tEncodeMqSubTopicEp(buf, pVgEp);
  }
  return tlen;
}

static FORCE_INLINE void* tDecodeSMqAskEpRsp(void* buf, SMqAskEpRsp* pRsp) {
  // buf = taosDecodeStringTo(buf, pRsp->cgroup);
  int32_t sz;
  buf = taosDecodeFixedI32(buf, &sz);
  pRsp->topics = taosArrayInit(sz, sizeof(SMqSubTopicEp));
  if (pRsp->topics == NULL) {
    return NULL;
  }
  for (int32_t i = 0; i < sz; i++) {
    SMqSubTopicEp topicEp;
    buf = tDecodeMqSubTopicEp(buf, &topicEp);
    if (buf == NULL) {
      return NULL;
    }
    if ((taosArrayPush(pRsp->topics, &topicEp) == NULL)) {
      return NULL;
    }
  }
  return buf;
}

static FORCE_INLINE void tDeleteSMqAskEpRsp(SMqAskEpRsp* pRsp) {
  taosArrayDestroyEx(pRsp->topics, (FDelete)tDeleteMqSubTopicEp);
}

typedef struct {
  int32_t      vgId;
  STqOffsetVal offset;
  int64_t      rows;
  int64_t      ever;
} OffsetRows;

typedef struct {
  char    topicName[TSDB_TOPIC_FNAME_LEN];
  SArray* offsetRows;
} TopicOffsetRows;

typedef struct {
  int64_t consumerId;
  int32_t epoch;
  SArray* topics;
  int8_t  pollFlag;
} SMqHbReq;

typedef struct {
  char   topic[TSDB_TOPIC_FNAME_LEN];
  int8_t noPrivilege;
} STopicPrivilege;

typedef struct {
  SArray* topicPrivileges;  // SArray<STopicPrivilege>
  int32_t debugFlag;
} SMqHbRsp;

typedef struct {
  SMsgHead head;
  int64_t  consumerId;
  char     subKey[TSDB_SUBSCRIBE_KEY_LEN];
} SMqSeekReq;

#define TD_AUTO_CREATE_TABLE 0x1
typedef struct {
  int64_t       suid;
  int64_t       uid;
  int32_t       sver;
  uint32_t      nData;
  uint8_t*      pData;
  SVCreateTbReq cTbReq;
} SVSubmitBlk;

typedef struct {
  SMsgHead header;
  uint64_t sId;
  uint64_t queryId;
  uint64_t clientId;
  uint64_t taskId;
  uint32_t sqlLen;
  uint32_t phyLen;
  char*    sql;
  char*    msg;
  int8_t   source;
} SVDeleteReq;

int32_t tSerializeSVDeleteReq(void* buf, int32_t bufLen, SVDeleteReq* pReq);
int32_t tDeserializeSVDeleteReq(void* buf, int32_t bufLen, SVDeleteReq* pReq);

typedef struct {
  int64_t affectedRows;
} SVDeleteRsp;

int32_t tEncodeSVDeleteRsp(SEncoder* pCoder, const SVDeleteRsp* pReq);
int32_t tDecodeSVDeleteRsp(SDecoder* pCoder, SVDeleteRsp* pReq);

typedef struct SDeleteRes {
  uint64_t suid;
  SArray*  uidList;
  int64_t  skey;
  int64_t  ekey;
  int64_t  affectedRows;
  char     tableFName[TSDB_TABLE_NAME_LEN];
  char     tsColName[TSDB_COL_NAME_LEN];
  int64_t  ctimeMs;  // fill by vnode
  int8_t   source;
} SDeleteRes;

int32_t tEncodeDeleteRes(SEncoder* pCoder, const SDeleteRes* pRes);
int32_t tDecodeDeleteRes(SDecoder* pCoder, SDeleteRes* pRes);

typedef struct {
  // int64_t uid;
  char    tbname[TSDB_TABLE_NAME_LEN];
  int64_t startTs;
  int64_t endTs;
} SSingleDeleteReq;

int32_t tEncodeSSingleDeleteReq(SEncoder* pCoder, const SSingleDeleteReq* pReq);
int32_t tDecodeSSingleDeleteReq(SDecoder* pCoder, SSingleDeleteReq* pReq);

typedef struct {
  int64_t suid;
  SArray* deleteReqs;  // SArray<SSingleDeleteReq>
  int64_t ctimeMs;     // fill by vnode
  int8_t  level;       // 0 tsdb(default), 1 rsma1 , 2 rsma2
} SBatchDeleteReq;

int32_t tEncodeSBatchDeleteReq(SEncoder* pCoder, const SBatchDeleteReq* pReq);
int32_t tDecodeSBatchDeleteReq(SDecoder* pCoder, SBatchDeleteReq* pReq);
int32_t tDecodeSBatchDeleteReqSetCtime(SDecoder* pDecoder, SBatchDeleteReq* pReq, int64_t ctimeMs);

typedef struct {
  int32_t msgIdx;
  int32_t msgType;
  int32_t msgLen;
  void*   msg;
} SBatchMsg;

typedef struct {
  SMsgHead header;
  SArray*  pMsgs;  // SArray<SBatchMsg>
} SBatchReq;

typedef struct {
  int32_t reqType;
  int32_t msgIdx;
  int32_t msgLen;
  int32_t rspCode;
  void*   msg;
} SBatchRspMsg;

typedef struct {
  SArray* pRsps;  // SArray<SBatchRspMsg>
} SBatchRsp;

int32_t                  tSerializeSBatchReq(void* buf, int32_t bufLen, SBatchReq* pReq);
int32_t                  tDeserializeSBatchReq(void* buf, int32_t bufLen, SBatchReq* pReq);
static FORCE_INLINE void tFreeSBatchReqMsg(void* msg) {
  if (NULL == msg) {
    return;
  }
  SBatchMsg* pMsg = (SBatchMsg*)msg;
  taosMemoryFree(pMsg->msg);
}

int32_t tSerializeSBatchRsp(void* buf, int32_t bufLen, SBatchRsp* pRsp);
int32_t tDeserializeSBatchRsp(void* buf, int32_t bufLen, SBatchRsp* pRsp);

static FORCE_INLINE void tFreeSBatchRspMsg(void* p) {
  if (NULL == p) {
    return;
  }

  SBatchRspMsg* pRsp = (SBatchRspMsg*)p;
  taosMemoryFree(pRsp->msg);
}

int32_t tSerializeSMqAskEpReq(void* buf, int32_t bufLen, SMqAskEpReq* pReq);
int32_t tDeserializeSMqAskEpReq(void* buf, int32_t bufLen, SMqAskEpReq* pReq);
int32_t tSerializeSMqHbReq(void* buf, int32_t bufLen, SMqHbReq* pReq);
int32_t tDeserializeSMqHbReq(void* buf, int32_t bufLen, SMqHbReq* pReq);
void    tDestroySMqHbReq(SMqHbReq* pReq);

int32_t tSerializeSMqHbRsp(void* buf, int32_t bufLen, SMqHbRsp* pRsp);
int32_t tDeserializeSMqHbRsp(void* buf, int32_t bufLen, SMqHbRsp* pRsp);
void    tDestroySMqHbRsp(SMqHbRsp* pRsp);

int32_t tSerializeSMqSeekReq(void* buf, int32_t bufLen, SMqSeekReq* pReq);
int32_t tDeserializeSMqSeekReq(void* buf, int32_t bufLen, SMqSeekReq* pReq);

#define TD_REQ_FROM_APP               0x0
#define SUBMIT_REQ_AUTO_CREATE_TABLE  0x1
#define SUBMIT_REQ_COLUMN_DATA_FORMAT 0x2
#define SUBMIT_REQ_FROM_FILE          0x4
#define TD_REQ_FROM_TAOX              0x8
#define TD_REQ_FROM_SML               0x10
#define SUBMIT_REQUEST_VERSION        (2)
#define SUBMIT_REQ_WITH_BLOB          0x10
#define SUBMIT_REQ_SCHEMA_RES         0x20
#define SUBMIT_REQ_ONLY_CREATE_TABLE  0x40

#define TD_REQ_FROM_TAOX_OLD 0x1  // for compatibility

typedef struct {
  int32_t        flags;
  SVCreateTbReq* pCreateTbReq;
  int64_t        suid;
  int64_t        uid;
  int32_t        sver;
  union {
    SArray* aRowP;
    SArray* aCol;
  };
  int64_t   ctimeMs;
  SBlobSet* pBlobSet;
} SSubmitTbData;

typedef struct {
  SArray* aSubmitTbData;  // SArray<SSubmitTbData>
  SArray* aSubmitBlobData;
  bool    raw;
} SSubmitReq2;

typedef struct {
  SMsgHead header;
  int64_t  version;
  char     data[];  // SSubmitReq2
} SSubmitReq2Msg;

int32_t transformRawSSubmitTbData(void* data, int64_t suid, int64_t uid, int32_t sver);
int32_t tEncodeSubmitReq(SEncoder* pCoder, const SSubmitReq2* pReq);
int32_t tDecodeSubmitReq(SDecoder* pCoder, SSubmitReq2* pReq, SArray* rawList);
void    tDestroySubmitTbData(SSubmitTbData* pTbData, int32_t flag);
void    tDestroySubmitReq(SSubmitReq2* pReq, int32_t flag);

typedef struct {
  int32_t affectedRows;
  SArray* aCreateTbRsp;  // SArray<SVCreateTbRsp>
} SSubmitRsp2;

int32_t tEncodeSSubmitRsp2(SEncoder* pCoder, const SSubmitRsp2* pRsp);
int32_t tDecodeSSubmitRsp2(SDecoder* pCoder, SSubmitRsp2* pRsp);
void    tDestroySSubmitRsp2(SSubmitRsp2* pRsp, int32_t flag);

#define TSDB_MSG_FLG_ENCODE 0x1
#define TSDB_MSG_FLG_DECODE 0x2
#define TSDB_MSG_FLG_CMPT   0x3

typedef struct {
  union {
    struct {
      void*   msgStr;
      int32_t msgLen;
      int64_t ver;
    };
    void* pDataBlock;
  };
} SPackedData;

typedef struct {
  char     fullname[TSDB_VIEW_FNAME_LEN];
  char     name[TSDB_VIEW_NAME_LEN];
  char     dbFName[TSDB_DB_FNAME_LEN];
  char*    querySql;
  char*    sql;
  int8_t   orReplace;
  int8_t   precision;
  int32_t  numOfCols;
  SSchema* pSchema;
} SCMCreateViewReq;

int32_t tSerializeSCMCreateViewReq(void* buf, int32_t bufLen, const SCMCreateViewReq* pReq);
int32_t tDeserializeSCMCreateViewReq(void* buf, int32_t bufLen, SCMCreateViewReq* pReq);
void    tFreeSCMCreateViewReq(SCMCreateViewReq* pReq);

typedef struct {
  char   fullname[TSDB_VIEW_FNAME_LEN];
  char   name[TSDB_VIEW_NAME_LEN];
  char   dbFName[TSDB_DB_FNAME_LEN];
  char*  sql;
  int8_t igNotExists;
} SCMDropViewReq;

int32_t tSerializeSCMDropViewReq(void* buf, int32_t bufLen, const SCMDropViewReq* pReq);
int32_t tDeserializeSCMDropViewReq(void* buf, int32_t bufLen, SCMDropViewReq* pReq);
void    tFreeSCMDropViewReq(SCMDropViewReq* pReq);

typedef struct {
  char fullname[TSDB_VIEW_FNAME_LEN];
} SViewMetaReq;
int32_t tSerializeSViewMetaReq(void* buf, int32_t bufLen, const SViewMetaReq* pReq);
int32_t tDeserializeSViewMetaReq(void* buf, int32_t bufLen, SViewMetaReq* pReq);

typedef struct {
  char     name[TSDB_VIEW_NAME_LEN];
  char     dbFName[TSDB_DB_FNAME_LEN];
  char*    user;
  uint64_t dbId;
  uint64_t viewId;
  char*    querySql;
  int8_t   precision;
  int8_t   type;
  int32_t  version;
  int32_t  numOfCols;
  SSchema* pSchema;
} SViewMetaRsp;
int32_t tSerializeSViewMetaRsp(void* buf, int32_t bufLen, const SViewMetaRsp* pRsp);
int32_t tDeserializeSViewMetaRsp(void* buf, int32_t bufLen, SViewMetaRsp* pRsp);
void    tFreeSViewMetaRsp(SViewMetaRsp* pRsp);
typedef struct {
  char name[TSDB_TABLE_FNAME_LEN];  // table name or tsma name
  bool fetchingWithTsmaName;        // if we are fetching with tsma name
} STableTSMAInfoReq;

int32_t tSerializeTableTSMAInfoReq(void* buf, int32_t bufLen, const STableTSMAInfoReq* pReq);
int32_t tDeserializeTableTSMAInfoReq(void* buf, int32_t bufLen, STableTSMAInfoReq* pReq);

typedef struct {
  char name[TSDB_TABLE_NAME_LEN];  // rsmaName
  union {
    uint8_t flags;
    struct {
      uint8_t withColName : 1;
      uint8_t reserved : 7;
    };
  };

} SRsmaInfoReq;

int32_t tSerializeRsmaInfoReq(void* buf, int32_t bufLen, const SRsmaInfoReq* pReq);
int32_t tDeserializeRsmaInfoReq(void* buf, int32_t bufLen, SRsmaInfoReq* pReq);

typedef struct {
  int32_t  funcId;
  col_id_t colId;
} STableTSMAFuncInfo;

typedef struct {
  char     name[TSDB_TABLE_NAME_LEN];
  uint64_t tsmaId;
  char     targetTb[TSDB_TABLE_NAME_LEN];
  char     targetDbFName[TSDB_DB_FNAME_LEN];
  char     tb[TSDB_TABLE_NAME_LEN];
  char     dbFName[TSDB_DB_FNAME_LEN];
  uint64_t suid;
  uint64_t destTbUid;
  uint64_t dbId;
  int32_t  version;
  int64_t  interval;
  int8_t   unit;
  SArray*  pFuncs;     // SArray<STableTSMAFuncInfo>
  SArray*  pTags;      // SArray<SSchema>
  SArray*  pUsedCols;  // SArray<SSchema>
  char*    ast;

  int64_t streamUid;
  int64_t reqTs;
  int64_t rspTs;
  int64_t delayDuration;  // ms
  bool    fillHistoryFinished;

  void* streamAddr;  // for stream task, the address of the stream task
} STableTSMAInfo;

int32_t tSerializeTableTSMAInfoRsp(void* buf, int32_t bufLen, const STableTSMAInfoRsp* pRsp);
int32_t tDeserializeTableTSMAInfoRsp(void* buf, int32_t bufLen, STableTSMAInfoRsp* pRsp);
int32_t tCloneTbTSMAInfo(STableTSMAInfo* pInfo, STableTSMAInfo** pRes);
void    tFreeTableTSMAInfo(void* p);
void    tFreeAndClearTableTSMAInfo(void* p);
void    tFreeTableTSMAInfoRsp(STableTSMAInfoRsp* pRsp);

#define STSMAHbRsp            STableTSMAInfoRsp
#define tSerializeTSMAHbRsp   tSerializeTableTSMAInfoRsp
#define tDeserializeTSMAHbRsp tDeserializeTableTSMAInfoRsp
#define tFreeTSMAHbRsp        tFreeTableTSMAInfoRsp

typedef struct SDropCtbWithTsmaSingleVgReq {
  SVgroupInfo vgInfo;
  SArray*     pTbs;  // SVDropTbReq
} SMDropTbReqsOnSingleVg;

int32_t tEncodeSMDropTbReqOnSingleVg(SEncoder* pEncoder, const SMDropTbReqsOnSingleVg* pReq);
int32_t tDecodeSMDropTbReqOnSingleVg(SDecoder* pDecoder, SMDropTbReqsOnSingleVg* pReq);
void    tFreeSMDropTbReqOnSingleVg(void* p);

typedef struct SDropTbsReq {
  SArray* pVgReqs;  // SMDropTbReqsOnSingleVg
} SMDropTbsReq;

int32_t tSerializeSMDropTbsReq(void* buf, int32_t bufLen, const SMDropTbsReq* pReq);
int32_t tDeserializeSMDropTbsReq(void* buf, int32_t bufLen, SMDropTbsReq* pReq);
void    tFreeSMDropTbsReq(void*);

typedef struct SVFetchTtlExpiredTbsRsp {
  SArray* pExpiredTbs;  // SVDropTbReq
  int32_t vgId;
} SVFetchTtlExpiredTbsRsp;

int32_t tEncodeVFetchTtlExpiredTbsRsp(SEncoder* pCoder, const SVFetchTtlExpiredTbsRsp* pRsp);
int32_t tDecodeVFetchTtlExpiredTbsRsp(SDecoder* pCoder, SVFetchTtlExpiredTbsRsp* pRsp);

void tFreeFetchTtlExpiredTbsRsp(void* p);

void setDefaultOptionsForField(SFieldWithOptions* field);
void setFieldWithOptions(SFieldWithOptions* fieldWithOptions, SField* field);

int32_t tSerializeSVSubTablesRspImpl(SEncoder* pEncoder, SVSubTablesRsp* pRsp);
int32_t tDeserializeSVSubTablesRspImpl(SDecoder* pDecoder, SVSubTablesRsp* pRsp);
<<<<<<< HEAD
=======

typedef struct {
  char    id[TSDB_INSTANCE_ID_LEN];
  char    type[TSDB_INSTANCE_TYPE_LEN];
  char    desc[TSDB_INSTANCE_DESC_LEN];
  int32_t expire;
} SInstanceRegisterReq;

int32_t tSerializeSInstanceRegisterReq(void* buf, int32_t bufLen, SInstanceRegisterReq* pReq);
int32_t tDeserializeSInstanceRegisterReq(void* buf, int32_t bufLen, SInstanceRegisterReq* pReq);

typedef struct {
  char filter_type[TSDB_INSTANCE_TYPE_LEN];
} SInstanceListReq;

typedef struct {
  int32_t count;
  char**  ids;  // Array of instance IDs
} SInstanceListRsp;

int32_t tSerializeSInstanceListReq(void* buf, int32_t bufLen, SInstanceListReq* pReq);
int32_t tDeserializeSInstanceListReq(void* buf, int32_t bufLen, SInstanceListReq* pReq);
int32_t tSerializeSInstanceListRsp(void* buf, int32_t bufLen, SInstanceListRsp* pRsp);
int32_t tDeserializeSInstanceListRsp(void* buf, int32_t bufLen, SInstanceListRsp* pRsp);
>>>>>>> d0300658

#ifdef USE_MOUNT
typedef struct {
  char     mountName[TSDB_MOUNT_NAME_LEN];
  int8_t   ignoreExist;
  int16_t  nMounts;
  int32_t* dnodeIds;
  char**   mountPaths;
  int32_t  sqlLen;
  char*    sql;
} SCreateMountReq;

int32_t tSerializeSCreateMountReq(void* buf, int32_t bufLen, SCreateMountReq* pReq);
int32_t tDeserializeSCreateMountReq(void* buf, int32_t bufLen, SCreateMountReq* pReq);
void    tFreeSCreateMountReq(SCreateMountReq* pReq);

typedef struct {
  char    mountName[TSDB_MOUNT_NAME_LEN];
  int8_t  ignoreNotExists;
  int32_t sqlLen;
  char*   sql;
} SDropMountReq;

int32_t tSerializeSDropMountReq(void* buf, int32_t bufLen, SDropMountReq* pReq);
int32_t tDeserializeSDropMountReq(void* buf, int32_t bufLen, SDropMountReq* pReq);
void    tFreeSDropMountReq(SDropMountReq* pReq);

typedef struct {
  char     mountName[TSDB_MOUNT_NAME_LEN];
  char     mountPath[TSDB_MOUNT_PATH_LEN];
  int64_t  mountUid;
  int32_t  dnodeId;
  uint32_t valLen;
  int8_t   ignoreExist;
  void*    pVal;
} SRetrieveMountPathReq;

int32_t tSerializeSRetrieveMountPathReq(void* buf, int32_t bufLen, SRetrieveMountPathReq* pReq);
int32_t tDeserializeSRetrieveMountPathReq(void* buf, int32_t bufLen, SRetrieveMountPathReq* pReq);

typedef struct {
  // path
  int32_t diskPrimary;
  // vgInfo
  int32_t  vgId;
  int32_t  cacheLastSize;
  int32_t  szPage;
  int32_t  szCache;
  uint64_t szBuf;
  int8_t   cacheLast;
  int8_t   standby;
  int8_t   hashMethod;
  uint32_t hashBegin;
  uint32_t hashEnd;
  int16_t  hashPrefix;
  int16_t  hashSuffix;
  int16_t  sttTrigger;
  // syncInfo
  int32_t replications;
  // tsdbInfo
  int8_t  precision;
  int8_t  compression;
  int8_t  slLevel;
  int32_t daysPerFile;
  int32_t keep0;
  int32_t keep1;
  int32_t keep2;
  int32_t keepTimeOffset;
  int32_t minRows;
  int32_t maxRows;
  int32_t tsdbPageSize;
  int32_t ssChunkSize;
  int32_t ssKeepLocal;
  int8_t  ssCompact;
  // walInfo
  int32_t walFsyncPeriod;      // millisecond
  int32_t walRetentionPeriod;  // secs
  int32_t walRollPeriod;       // secs
  int64_t walRetentionSize;
  int64_t walSegSize;
  int32_t walLevel;
  // encryptInfo
  int32_t encryptAlgorithm;
  // SVState
  int64_t committed;
  int64_t commitID;
  int64_t commitTerm;
  // stats
  int64_t numOfSTables;
  int64_t numOfCTables;
  int64_t numOfNTables;
  // dbInfo
  uint64_t dbId;
} SMountVgInfo;

typedef struct {
  SMCreateStbReq req;
  SArray*        pColExts;  // element: column id
  SArray*        pTagExts;  // element: tag id
} SMountStbInfo;

int32_t tSerializeSMountStbInfo(void* buf, int32_t bufLen, int32_t* pFLen, SMountStbInfo* pInfo);
int32_t tDeserializeSMountStbInfo(void* buf, int32_t bufLen, int32_t flen, SMountStbInfo* pInfo);

typedef struct {
  char     dbName[TSDB_DB_FNAME_LEN];
  uint64_t dbId;
  SArray*  pVgs;   // SMountVgInfo
  SArray*  pStbs;  // 0 serialized binary of SMountStbInfo, 1 SMountStbInfo
} SMountDbInfo;

typedef struct {
  // common fields
  char     mountName[TSDB_MOUNT_NAME_LEN];
  char     mountPath[TSDB_MOUNT_PATH_LEN];
  int8_t   ignoreExist;
  int64_t  mountUid;
  int64_t  clusterId;
  int32_t  dnodeId;
  uint32_t valLen;
  void*    pVal;

  // response fields
  SArray* pDbs;  // SMountDbInfo

  // memory fields, no serialized
  SArray*   pDisks[TFS_MAX_TIERS];
  TdFilePtr pFile;
} SMountInfo;

int32_t tSerializeSMountInfo(void* buf, int32_t bufLen, SMountInfo* pReq);
int32_t tDeserializeSMountInfo(SDecoder* decoder, SMountInfo* pReq, bool extractStb);
void    tFreeMountInfo(SMountInfo* pReq, bool stbExtracted);

typedef struct {
  SCreateVnodeReq createReq;
  char            mountPath[TSDB_MOUNT_FPATH_LEN];
  char            mountName[TSDB_MOUNT_NAME_LEN];
  int64_t         mountId;
  int32_t         diskPrimary;
  int32_t         mountVgId;
  int64_t         committed;
  int64_t         commitID;
  int64_t         commitTerm;
  int64_t         numOfSTables;
  int64_t         numOfCTables;
  int64_t         numOfNTables;
} SMountVnodeReq;

int32_t tSerializeSMountVnodeReq(void* buf, int32_t* cBufLen, int32_t* tBufLen, SMountVnodeReq* pReq);
int32_t tDeserializeSMountVnodeReq(void* buf, int32_t bufLen, SMountVnodeReq* pReq);
int32_t tFreeSMountVnodeReq(SMountVnodeReq* pReq);

#endif  // USE_MOUNT

#pragma pack(pop)

typedef struct {
  char        db[TSDB_DB_FNAME_LEN];
  STimeWindow timeRange;
  int32_t     sqlLen;
  char*       sql;
  SArray*     vgroupIds;
} SScanDbReq;

int32_t tSerializeSScanDbReq(void* buf, int32_t bufLen, SScanDbReq* pReq);
int32_t tDeserializeSScanDbReq(void* buf, int32_t bufLen, SScanDbReq* pReq);
void    tFreeSScanDbReq(SScanDbReq* pReq);

typedef struct {
  int32_t scanId;
  int8_t  bAccepted;
} SScanDbRsp;

int32_t tSerializeSScanDbRsp(void* buf, int32_t bufLen, SScanDbRsp* pRsp);
int32_t tDeserializeSScanDbRsp(void* buf, int32_t bufLen, SScanDbRsp* pRsp);

typedef struct {
  int32_t scanId;
  int32_t sqlLen;
  char*   sql;
} SKillScanReq;

int32_t tSerializeSKillScanReq(void* buf, int32_t bufLen, SKillScanReq* pReq);
int32_t tDeserializeSKillScanReq(void* buf, int32_t bufLen, SKillScanReq* pReq);
void    tFreeSKillScanReq(SKillScanReq* pReq);

typedef struct {
  int32_t scanId;
  int32_t vgId;
  int32_t dnodeId;
} SVKillScanReq;

int32_t tSerializeSVKillScanReq(void* buf, int32_t bufLen, SVKillScanReq* pReq);
int32_t tDeserializeSVKillScanReq(void* buf, int32_t bufLen, SVKillScanReq* pReq);

typedef struct {
  int32_t scanId;
  int32_t vgId;
  int32_t dnodeId;
  int32_t numberFileset;
  int32_t finished;
  int32_t progress;
  int64_t remainingTime;
} SQueryScanProgressRsp;

int32_t tSerializeSQueryScanProgressRsp(void* buf, int32_t bufLen, SQueryScanProgressRsp* pReq);
int32_t tDeserializeSQueryScanProgressRsp(void* buf, int32_t bufLen, SQueryScanProgressRsp* pReq);

typedef struct {
  int32_t scanId;
  int32_t vgId;
  int32_t dnodeId;
} SQueryScanProgressReq;

int32_t tSerializeSQueryScanProgressReq(void* buf, int32_t bufLen, SQueryScanProgressReq* pReq);
int32_t tDeserializeSQueryScanProgressReq(void* buf, int32_t bufLen, SQueryScanProgressReq* pReq);

typedef struct {
  int64_t     dbUid;
  char        db[TSDB_DB_FNAME_LEN];
  int64_t     scanStartTime;
  STimeWindow tw;
  int32_t     scanId;
} SScanVnodeReq;

int32_t tSerializeSScanVnodeReq(void* buf, int32_t bufLen, SScanVnodeReq* pReq);
int32_t tDeserializeSScanVnodeReq(void* buf, int32_t bufLen, SScanVnodeReq* pReq);

#ifdef __cplusplus
}
#endif

#endif /*_TD_COMMON_TAOS_MSG_H_*/<|MERGE_RESOLUTION|>--- conflicted
+++ resolved
@@ -197,13 +197,11 @@
   TSDB_MGMT_TABLE_BNODE,
   TSDB_MGMT_TABLE_MOUNT,
   TSDB_MGMT_TABLE_SSMIGRATE,
-<<<<<<< HEAD
   TSDB_MGMT_TABLE_XNODES,
   TSDB_MGMT_TABLE_XNODE_TASKS,
   TSDB_MGMT_TABLE_XNODE_AGENTS,
   TSDB_MGMT_TABLE_XNODE_JOBS,
   TSDB_MGMT_TABLE_XNODE_FULL,
-=======
   TSDB_MGMT_TABLE_SCAN,
   TSDB_MGMT_TABLE_SCAN_DETAIL,
   TSDB_MGMT_TABLE_RSMA,
@@ -211,7 +209,6 @@
   TSDB_MGMT_TABLE_RETENTION_DETAIL,
   TSDB_MGMT_TABLE_INSTANCE,
   TSDB_MGMT_TABLE_ENCRYPT_ALGORITHMS,
->>>>>>> d0300658
   TSDB_MGMT_TABLE_MAX,
 } EShowType;
 
@@ -457,7 +454,6 @@
   QUERY_NODE_RECALCULATE_STREAM_STMT,
   QUERY_NODE_CREATE_BNODE_STMT,
   QUERY_NODE_DROP_BNODE_STMT,
-<<<<<<< HEAD
   QUERY_NODE_CREATE_XNODE_STMT,  // XNode
   QUERY_NODE_DROP_XNODE_STMT,    // XNode
   QUERY_NODE_DRAIN_XNODE_STMT,   // XNode
@@ -477,7 +473,6 @@
   QUERY_NODE_DROP_XNODE_JOB_STMT,             // XNode task job
   QUERY_NODE_CREATE_XNODE_AGENT_STMT,         // XNode agent
   QUERY_NODE_DROP_XNODE_AGENT_STMT,           // XNode agent
-=======
   QUERY_NODE_KILL_SSMIGRATE_STMT,
   QUERY_NODE_KILL_SCAN_STMT,
   QUERY_NODE_CREATE_RSMA_STMT,
@@ -490,7 +485,6 @@
   QUERY_NODE_SET_VGROUP_KEEP_VERSION_STMT,
   QUERY_NODE_CREATE_ENCRYPT_ALGORITHMS_STMT,
   QUERY_NODE_DROP_ENCRYPT_ALGR_STMT,
->>>>>>> d0300658
 
   // show statement nodes
   // see 'sysTableShowAdapter', 'SYSTABLE_SHOW_TYPE_OFFSET'
@@ -540,13 +534,10 @@
   QUERY_NODE_SHOW_VTABLES_STMT,
   QUERY_NODE_SHOW_BNODES_STMT,
   QUERY_NODE_SHOW_MOUNTS_STMT,
-<<<<<<< HEAD
   QUERY_NODE_SHOW_XNODES_STMT,
   QUERY_NODE_SHOW_XNODE_TASKS_STMT,
   QUERY_NODE_SHOW_XNODE_AGENTS_STMT,
   QUERY_NODE_SHOW_XNODE_JOBS_STMT,
-  // the order of QUERY_NODE_SHOW_* must be aligned with the order of `sysTableShowAdapter` defines.
-=======
   QUERY_NODE_SHOW_SSMIGRATES_STMT,
   QUERY_NODE_SHOW_SCANS_STMT,
   QUERY_NODE_SHOW_SCAN_DETAILS_STMT,
@@ -555,7 +546,7 @@
   QUERY_NODE_SHOW_RETENTION_DETAILS_STMT,
   QUERY_NODE_SHOW_INSTANCES_STMT,
   QUERY_NODE_SHOW_ENCRYPT_ALGORITHMS_STMT,
->>>>>>> d0300658
+  // the order of QUERY_NODE_SHOW_* must be aligned with the order of `sysTableShowAdapter` defines.
 
   // logic plan node
   QUERY_NODE_LOGIC_PLAN_SCAN = 1000,
@@ -1447,7 +1438,7 @@
 int32_t tDecodeSDateTimeRange(SDecoder* pDecoder, SDateTimeRange* pRange);
 
 
-// SDateTimeWhiteListItem is used by server internally to represent datetime ranges. 
+// SDateTimeWhiteListItem is used by server internally to represent datetime ranges.
 typedef struct {
   bool absolute;    // true: absolute datetime range; false: weekly recurring datetime range
   bool neg;         // this is a negative entry
@@ -1546,7 +1537,7 @@
   int8_t alterType;
 
   int8_t isView;
-  
+
   int8_t hasPassword;
   int8_t hasTotpseed;
   int8_t hasEnable;
@@ -2115,8 +2106,6 @@
 int tSerializeSSsMigrateProgress(void* buf, int32_t bufLen, SSsMigrateProgress* pProgress);
 int tDeserializeSSsMigrateProgress(void* buf, int32_t bufLen, SSsMigrateProgress* pProgress);
 
-<<<<<<< HEAD
-=======
 // Request for TDMT_MND_KILL_SSMIGRATE
 typedef struct {
   int32_t ssMigrateId;
@@ -2144,7 +2133,6 @@
 int32_t tSerializeSMndSetVgroupKeepVersionReq(void* buf, int32_t bufLen, SMndSetVgroupKeepVersionReq* pReq);
 int32_t tDeserializeSMndSetVgroupKeepVersionReq(void* buf, int32_t bufLen, SMndSetVgroupKeepVersionReq* pReq);
 
->>>>>>> d0300658
 typedef struct {
   int32_t timestampSec;
   int32_t ttlDropMaxCount;
@@ -5003,8 +4991,7 @@
 int32_t tSerializeSMRecalcStreamReq(void* buf, int32_t bufLen, const SMRecalcStreamReq* pReq);
 int32_t tDeserializeSMRecalcStreamReq(void* buf, int32_t bufLen, SMRecalcStreamReq* pReq);
 void    tFreeMRecalcStreamReq(SMRecalcStreamReq* pReq);
-<<<<<<< HEAD
-=======
+
 
 typedef struct SVndSetKeepVersionReq {
   int64_t keepVersion;
@@ -5012,7 +4999,6 @@
 
 int32_t tSerializeSVndSetKeepVersionReq(void* buf, int32_t bufLen, SVndSetKeepVersionReq* pReq);
 int32_t tDeserializeSVndSetKeepVersionReq(void* buf, int32_t bufLen, SVndSetKeepVersionReq* pReq);
->>>>>>> d0300658
 
 typedef struct SVUpdateCheckpointInfoReq {
   SMsgHead head;
@@ -6006,8 +5992,7 @@
 
 int32_t tSerializeSVSubTablesRspImpl(SEncoder* pEncoder, SVSubTablesRsp* pRsp);
 int32_t tDeserializeSVSubTablesRspImpl(SDecoder* pDecoder, SVSubTablesRsp* pRsp);
-<<<<<<< HEAD
-=======
+
 
 typedef struct {
   char    id[TSDB_INSTANCE_ID_LEN];
@@ -6032,7 +6017,6 @@
 int32_t tDeserializeSInstanceListReq(void* buf, int32_t bufLen, SInstanceListReq* pReq);
 int32_t tSerializeSInstanceListRsp(void* buf, int32_t bufLen, SInstanceListRsp* pRsp);
 int32_t tDeserializeSInstanceListRsp(void* buf, int32_t bufLen, SInstanceListRsp* pRsp);
->>>>>>> d0300658
 
 #ifdef USE_MOUNT
 typedef struct {
