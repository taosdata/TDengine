/*
 * Copyright (c) 2019 TAOS Data, Inc. <jhtao@taosdata.com>
 *
 * This program is free software: you can use, redistribute, and/or modify
 * it under the terms of the GNU Affero General Public License, version 3
 * or later ("AGPL"), as published by the Free Software Foundation.
 *
 * This program is distributed in the hope that it will be useful, but WITHOUT
 * ANY WARRANTY; without even the implied warranty of MERCHANTABILITY or
 * FITNESS FOR A PARTICULAR PURPOSE.
 *
 * You should have received a copy of the GNU Affero General Public License
 * along with this program. If not, see <http://www.gnu.org/licenses/>.
 */

#ifndef _TD_COMMON_TAOS_MSG_H_
#define _TD_COMMON_TAOS_MSG_H_

#include "taosdef.h"
#include "taoserror.h"
#include "tarray.h"
#include "tcoding.h"
#include "tcol.h"
#include "tencode.h"
#include "thash.h"
#include "tlist.h"
#include "tname.h"
#include "tpriv.h"
#include "trow.h"
#include "tuuid.h"

#ifdef __cplusplus
extern "C" {
#endif

/* ------------------------ MESSAGE DEFINITIONS ------------------------ */

#define TD_MSG_NUMBER_
#undef TD_MSG_DICT_
#undef TD_MSG_INFO_
#undef TD_MSG_TYPE_INFO_
#undef TD_MSG_RANGE_CODE_
#undef TD_MSG_SEG_CODE_
#include "tmsgdef.h"

#undef TD_MSG_NUMBER_
#undef TD_MSG_DICT_
#undef TD_MSG_INFO_
#undef TD_MSG_TYPE_INFO_
#undef TD_MSG_RANGE_CODE_
#define TD_MSG_SEG_CODE_
#include "tmsgdef.h"

#undef TD_MSG_NUMBER_
#undef TD_MSG_DICT_
#undef TD_MSG_INFO_
#undef TD_MSG_TYPE_INFO_
#undef TD_MSG_SEG_CODE_
#undef TD_MSG_RANGE_CODE_
#include "tmsgdef.h"

extern char*   tMsgInfo[];
extern int32_t tMsgDict[];
extern int32_t tMsgRangeDict[];

typedef uint16_t tmsg_t;

#define TMSG_SEG_CODE(TYPE) (((TYPE)&0xff00) >> 8)
#define TMSG_SEG_SEQ(TYPE)  ((TYPE)&0xff)
#define TMSG_INDEX(TYPE)    (tMsgDict[TMSG_SEG_CODE(TYPE)] + TMSG_SEG_SEQ(TYPE))

#define DECODESQL()                                                              \
  do {                                                                           \
    if (!tDecodeIsEnd(&decoder)) {                                               \
      TAOS_CHECK_EXIT(tDecodeI32(&decoder, &pReq->sqlLen));                      \
      if (pReq->sqlLen > 0) {                                                    \
        TAOS_CHECK_EXIT(tDecodeBinaryAlloc(&decoder, (void**)&pReq->sql, NULL)); \
      }                                                                          \
    }                                                                            \
  } while (0)

#define ENCODESQL()                                                                      \
  do {                                                                                   \
    TAOS_CHECK_EXIT(tEncodeI32(&encoder, pReq->sqlLen));                                 \
    if (pReq->sqlLen > 0) {                                                              \
      TAOS_CHECK_EXIT(tEncodeBinary(&encoder, (const uint8_t*)pReq->sql, pReq->sqlLen)); \
    }                                                                                    \
  } while (0)

#define FREESQL()                \
  do {                           \
    if (pReq->sql != NULL) {     \
      taosMemoryFree(pReq->sql); \
    }                            \
    pReq->sql = NULL;            \
  } while (0)

static inline bool tmsgIsValid(tmsg_t type) {
  // static int8_t sz = sizeof(tMsgRangeDict) / sizeof(tMsgRangeDict[0]);
  int8_t maxSegIdx = TMSG_SEG_CODE(TDMT_MAX_MSG_MIN);
  int    segIdx = TMSG_SEG_CODE(type);
  if (segIdx >= 0 && segIdx < maxSegIdx) {
    return type < tMsgRangeDict[segIdx];
  }
  return false;
}

#define TMSG_INFO(type) (tmsgIsValid(type) ? tMsgInfo[TMSG_INDEX(type)] : "unKnown")

static inline bool vnodeIsMsgBlock(tmsg_t type) {
  return (type == TDMT_VND_CREATE_TABLE) || (type == TDMT_VND_ALTER_TABLE) || (type == TDMT_VND_DROP_TABLE) ||
         (type == TDMT_VND_UPDATE_TAG_VAL) || (type == TDMT_VND_ALTER_CONFIRM) || (type == TDMT_VND_COMMIT) ||
         (type == TDMT_SYNC_CONFIG_CHANGE);
}

static inline bool syncUtilUserCommit(tmsg_t msgType) {
  return msgType != TDMT_SYNC_NOOP && msgType != TDMT_SYNC_LEADER_TRANSFER;
}

/* ------------------------ OTHER DEFINITIONS ------------------------ */
// IE type
#define TSDB_IE_TYPE_SEC         1
#define TSDB_IE_TYPE_META        2
#define TSDB_IE_TYPE_MGMT_IP     3
#define TSDB_IE_TYPE_DNODE_CFG   4
#define TSDB_IE_TYPE_NEW_VERSION 5
#define TSDB_IE_TYPE_DNODE_EXT   6
#define TSDB_IE_TYPE_DNODE_STATE 7

enum {
  CONN_TYPE__QUERY = 1,
  CONN_TYPE__TMQ,
  CONN_TYPE__UDFD,
  CONN_TYPE__AUTH_TEST, // only for test authentication
  CONN_TYPE__MAX,
};

enum {
  HEARTBEAT_KEY_USER_AUTHINFO = 1,
  HEARTBEAT_KEY_DBINFO,
  HEARTBEAT_KEY_STBINFO,
  HEARTBEAT_KEY_TMQ,
  HEARTBEAT_KEY_DYN_VIEW,
  HEARTBEAT_KEY_VIEWINFO,
  HEARTBEAT_KEY_TSMA,
};

typedef enum _mgmt_table {
  TSDB_MGMT_TABLE_START,
  TSDB_MGMT_TABLE_DNODE,
  TSDB_MGMT_TABLE_MNODE,
  TSDB_MGMT_TABLE_MODULE,
  TSDB_MGMT_TABLE_QNODE,
  TSDB_MGMT_TABLE_SNODE,
  TSDB_MGMT_TABLE_BACKUP_NODE,  // no longer used
  TSDB_MGMT_TABLE_CLUSTER,
  TSDB_MGMT_TABLE_DB,
  TSDB_MGMT_TABLE_FUNC,
  TSDB_MGMT_TABLE_INDEX,
  TSDB_MGMT_TABLE_STB,
  TSDB_MGMT_TABLE_STREAMS,
  TSDB_MGMT_TABLE_TABLE,
  TSDB_MGMT_TABLE_TAG,
  TSDB_MGMT_TABLE_COL,
  TSDB_MGMT_TABLE_USER,
  TSDB_MGMT_TABLE_GRANTS,
  TSDB_MGMT_TABLE_VGROUP,
  TSDB_MGMT_TABLE_TOPICS,
  TSDB_MGMT_TABLE_CONSUMERS,
  TSDB_MGMT_TABLE_SUBSCRIPTIONS,
  TSDB_MGMT_TABLE_TRANS,
  TSDB_MGMT_TABLE_SMAS,
  TSDB_MGMT_TABLE_CONFIGS,
  TSDB_MGMT_TABLE_CONNS,
  TSDB_MGMT_TABLE_QUERIES,
  TSDB_MGMT_TABLE_VNODES,
  TSDB_MGMT_TABLE_APPS,
  TSDB_MGMT_TABLE_STREAM_TASKS,
  TSDB_MGMT_TABLE_STREAM_RECALCULATES,
  TSDB_MGMT_TABLE_PRIVILEGES,
  TSDB_MGMT_TABLE_VIEWS,
  TSDB_MGMT_TABLE_TSMAS,
  TSDB_MGMT_TABLE_COMPACT,
  TSDB_MGMT_TABLE_COMPACT_DETAIL,
  TSDB_MGMT_TABLE_GRANTS_FULL,
  TSDB_MGMT_TABLE_GRANTS_LOGS,
  TSDB_MGMT_TABLE_MACHINES,
  TSDB_MGMT_TABLE_ARBGROUP,
  TSDB_MGMT_TABLE_ENCRYPTIONS,
  TSDB_MGMT_TABLE_USER_FULL,
  TSDB_MGMT_TABLE_ANODE,
  TSDB_MGMT_TABLE_ANODE_FULL,
  TSDB_MGMT_TABLE_USAGE,
  TSDB_MGMT_TABLE_FILESETS,
  TSDB_MGMT_TABLE_TRANSACTION_DETAIL,
  TSDB_MGMT_TABLE_VC_COL,
  TSDB_MGMT_TABLE_BNODE,
  TSDB_MGMT_TABLE_MOUNT,
  TSDB_MGMT_TABLE_SSMIGRATE,
  TSDB_MGMT_TABLE_SCAN,
  TSDB_MGMT_TABLE_SCAN_DETAIL,
  TSDB_MGMT_TABLE_RSMA,
  TSDB_MGMT_TABLE_RETENTION,
  TSDB_MGMT_TABLE_RETENTION_DETAIL,
  TSDB_MGMT_TABLE_INSTANCE,
  TSDB_MGMT_TABLE_ENCRYPT_ALGORITHMS,
  TSDB_MGMT_TABLE_ROLE,
  TSDB_MGMT_TABLE_ROLE_PRIVILEGES,
  TSDB_MGMT_TABLE_ROLE_COL_PRIVILEGES,
  TSDB_MGMT_TABLE_MAX,
} EShowType;

typedef enum {
  TSDB_OPTR_NORMAL = 0,  // default
  TSDB_OPTR_SSMIGRATE = 1,
  TSDB_OPTR_ROLLUP = 2,
} ETsdbOpType;

typedef enum {
  TSDB_TRIGGER_MANUAL = 0,  // default
  TSDB_TRIGGER_AUTO = 1,
} ETriggerType;

#define TSDB_ALTER_TABLE_ADD_TAG                         1
#define TSDB_ALTER_TABLE_DROP_TAG                        2
#define TSDB_ALTER_TABLE_UPDATE_TAG_NAME                 3
#define TSDB_ALTER_TABLE_UPDATE_TAG_VAL                  4
#define TSDB_ALTER_TABLE_ADD_COLUMN                      5
#define TSDB_ALTER_TABLE_DROP_COLUMN                     6
#define TSDB_ALTER_TABLE_UPDATE_COLUMN_BYTES             7
#define TSDB_ALTER_TABLE_UPDATE_TAG_BYTES                8
#define TSDB_ALTER_TABLE_UPDATE_OPTIONS                  9
#define TSDB_ALTER_TABLE_UPDATE_COLUMN_NAME              10
#define TSDB_ALTER_TABLE_ADD_TAG_INDEX                   11
#define TSDB_ALTER_TABLE_DROP_TAG_INDEX                  12
#define TSDB_ALTER_TABLE_UPDATE_COLUMN_COMPRESS          13
#define TSDB_ALTER_TABLE_ADD_COLUMN_WITH_COMPRESS_OPTION 14
#define TSDB_ALTER_TABLE_UPDATE_MULTI_TAG_VAL            15
#define TSDB_ALTER_TABLE_ALTER_COLUMN_REF                16
#define TSDB_ALTER_TABLE_REMOVE_COLUMN_REF               17
#define TSDB_ALTER_TABLE_ADD_COLUMN_WITH_COLUMN_REF      18

#define TSDB_FILL_NONE        0
#define TSDB_FILL_NULL        1
#define TSDB_FILL_NULL_F      2
#define TSDB_FILL_SET_VALUE   3
#define TSDB_FILL_SET_VALUE_F 4
#define TSDB_FILL_LINEAR      5
#define TSDB_FILL_PREV        6
#define TSDB_FILL_NEXT        7
#define TSDB_FILL_NEAR        8


#define TSDB_ALTER_USER_BASIC_INFO             1
// these definitions start from 5 is to keep compatible with old versions
#define TSDB_ALTER_USER_ADD_PRIVILEGES         5
#define TSDB_ALTER_USER_DEL_PRIVILEGES         6


<<<<<<< HEAD
#define TSDB_ALTER_ROLE_LOCK            0x1
#define TSDB_ALTER_ROLE_ROLE            0x2
#define TSDB_ALTER_ROLE_PRIVILEGES      0x3
#define TSDB_ALTER_ROLE_MAX             0x4 // increase according to actual use

#define TSDB_ALTER_RSMA_FUNCTION        0x1
=======
#define TSDB_ALTER_RSMA_FUNCTION 0x1
>>>>>>> db2b5d1e

#define TSDB_KILL_MSG_LEN 30

#define TSDB_TABLE_NUM_UNIT 100000

#define TSDB_VN_READ_ACCCESS  ((char)0x1)
#define TSDB_VN_WRITE_ACCCESS ((char)0x2)
#define TSDB_VN_ALL_ACCCESS   (TSDB_VN_READ_ACCCESS | TSDB_VN_WRITE_ACCCESS)

#define TSDB_COL_NORMAL 0x0u  // the normal column of the table
#define TSDB_COL_TAG    0x1u  // the tag column type
#define TSDB_COL_UDC    0x2u  // the user specified normal string column, it is a dummy column
#define TSDB_COL_TMP    0x4u  // internal column generated by the previous operators
#define TSDB_COL_NULL   0x8u  // the column filter NULL or not

#define TSDB_COL_IS_TAG(f)        (((f & (~(TSDB_COL_NULL))) & TSDB_COL_TAG) != 0)
#define TSDB_COL_IS_NORMAL_COL(f) ((f & (~(TSDB_COL_NULL))) == TSDB_COL_NORMAL)
#define TSDB_COL_IS_UD_COL(f)     ((f & (~(TSDB_COL_NULL))) == TSDB_COL_UDC)
#define TSDB_COL_REQ_NULL(f)      (((f)&TSDB_COL_NULL) != 0)

#define TD_SUPER_TABLE          TSDB_SUPER_TABLE
#define TD_CHILD_TABLE          TSDB_CHILD_TABLE
#define TD_NORMAL_TABLE         TSDB_NORMAL_TABLE
#define TD_VIRTUAL_NORMAL_TABLE TSDB_VIRTUAL_NORMAL_TABLE
#define TD_VIRTUAL_CHILD_TABLE  TSDB_VIRTUAL_CHILD_TABLE

typedef enum ENodeType {
  // Syntax nodes are used in parser and planner module, and some are also used in executor module, such as COLUMN,
  // VALUE, OPERATOR, FUNCTION and so on.
  QUERY_NODE_COLUMN = 1,
  QUERY_NODE_VALUE,
  QUERY_NODE_OPERATOR,
  QUERY_NODE_LOGIC_CONDITION,
  QUERY_NODE_FUNCTION,
  QUERY_NODE_REAL_TABLE,
  QUERY_NODE_TEMP_TABLE,
  QUERY_NODE_JOIN_TABLE,
  QUERY_NODE_GROUPING_SET,
  QUERY_NODE_ORDER_BY_EXPR,
  QUERY_NODE_LIMIT,
  QUERY_NODE_STATE_WINDOW,
  QUERY_NODE_SESSION_WINDOW,
  QUERY_NODE_INTERVAL_WINDOW,
  QUERY_NODE_NODE_LIST,
  QUERY_NODE_FILL,
  QUERY_NODE_RAW_EXPR,  // Only be used in parser module.
  QUERY_NODE_TARGET,
  QUERY_NODE_DATABLOCK_DESC,
  QUERY_NODE_SLOT_DESC,
  QUERY_NODE_COLUMN_DEF,
  QUERY_NODE_DOWNSTREAM_SOURCE,
  QUERY_NODE_DATABASE_OPTIONS,
  QUERY_NODE_TABLE_OPTIONS,
  QUERY_NODE_INDEX_OPTIONS,
  QUERY_NODE_EXPLAIN_OPTIONS,
  QUERY_NODE_LEFT_VALUE,
  QUERY_NODE_COLUMN_REF,
  QUERY_NODE_WHEN_THEN,
  QUERY_NODE_CASE_WHEN,
  QUERY_NODE_EVENT_WINDOW,
  QUERY_NODE_HINT,
  QUERY_NODE_VIEW,
  QUERY_NODE_WINDOW_OFFSET,
  QUERY_NODE_COUNT_WINDOW,
  QUERY_NODE_COLUMN_OPTIONS,
  QUERY_NODE_TSMA_OPTIONS,
  QUERY_NODE_ANOMALY_WINDOW,
  QUERY_NODE_RANGE_AROUND,
  QUERY_NODE_STREAM_NOTIFY_OPTIONS,
  QUERY_NODE_VIRTUAL_TABLE,
  QUERY_NODE_SLIDING_WINDOW,
  QUERY_NODE_PERIOD_WINDOW,
  QUERY_NODE_STREAM_TRIGGER,
  QUERY_NODE_STREAM,
  QUERY_NODE_STREAM_TAG_DEF,
  QUERY_NODE_EXTERNAL_WINDOW,
  QUERY_NODE_STREAM_TRIGGER_OPTIONS,
  QUERY_NODE_PLACE_HOLDER_TABLE,
  QUERY_NODE_TIME_RANGE,
  QUERY_NODE_STREAM_OUT_TABLE,
  QUERY_NODE_STREAM_CALC_RANGE,
  QUERY_NODE_COUNT_WINDOW_ARGS,
  QUERY_NODE_BNODE_OPTIONS,
  QUERY_NODE_DATE_TIME_RANGE,
  QUERY_NODE_IP_RANGE,
  QUERY_NODE_USER_OPTIONS,

  // Statement nodes are used in parser and planner module.
  QUERY_NODE_SET_OPERATOR = 100,
  QUERY_NODE_SELECT_STMT,
  QUERY_NODE_VNODE_MODIFY_STMT,
  QUERY_NODE_CREATE_DATABASE_STMT,
  QUERY_NODE_DROP_DATABASE_STMT,
  QUERY_NODE_ALTER_DATABASE_STMT,
  QUERY_NODE_FLUSH_DATABASE_STMT,
  QUERY_NODE_TRIM_DATABASE_STMT,
  QUERY_NODE_CREATE_TABLE_STMT,
  QUERY_NODE_CREATE_SUBTABLE_CLAUSE,
  QUERY_NODE_CREATE_MULTI_TABLES_STMT,
  QUERY_NODE_DROP_TABLE_CLAUSE,
  QUERY_NODE_DROP_TABLE_STMT,
  QUERY_NODE_DROP_SUPER_TABLE_STMT,
  QUERY_NODE_ALTER_TABLE_STMT,
  QUERY_NODE_ALTER_SUPER_TABLE_STMT,
  QUERY_NODE_CREATE_USER_STMT,
  QUERY_NODE_ALTER_USER_STMT,
  QUERY_NODE_DROP_USER_STMT,
  QUERY_NODE_USE_DATABASE_STMT,
  QUERY_NODE_CREATE_DNODE_STMT,
  QUERY_NODE_DROP_DNODE_STMT,
  QUERY_NODE_ALTER_DNODE_STMT,
  QUERY_NODE_CREATE_INDEX_STMT,
  QUERY_NODE_DROP_INDEX_STMT,
  QUERY_NODE_CREATE_QNODE_STMT,
  QUERY_NODE_DROP_QNODE_STMT,
  QUERY_NODE_CREATE_BACKUP_NODE_STMT,  // no longer used
  QUERY_NODE_DROP_BACKUP_NODE_STMT,    // no longer used
  QUERY_NODE_CREATE_SNODE_STMT,
  QUERY_NODE_DROP_SNODE_STMT,
  QUERY_NODE_CREATE_MNODE_STMT,
  QUERY_NODE_DROP_MNODE_STMT,
  QUERY_NODE_CREATE_TOPIC_STMT,
  QUERY_NODE_DROP_TOPIC_STMT,
  QUERY_NODE_DROP_CGROUP_STMT,
  QUERY_NODE_ALTER_LOCAL_STMT,
  QUERY_NODE_EXPLAIN_STMT,
  QUERY_NODE_DESCRIBE_STMT,
  QUERY_NODE_RESET_QUERY_CACHE_STMT,
  QUERY_NODE_COMPACT_DATABASE_STMT,
  QUERY_NODE_COMPACT_VGROUPS_STMT,
  QUERY_NODE_CREATE_FUNCTION_STMT,
  QUERY_NODE_DROP_FUNCTION_STMT,
  QUERY_NODE_CREATE_STREAM_STMT,
  QUERY_NODE_DROP_STREAM_STMT,
  QUERY_NODE_BALANCE_VGROUP_STMT,
  QUERY_NODE_MERGE_VGROUP_STMT,
  QUERY_NODE_REDISTRIBUTE_VGROUP_STMT,
  QUERY_NODE_SPLIT_VGROUP_STMT,
  QUERY_NODE_SYNCDB_STMT,
  QUERY_NODE_GRANT_STMT,
  QUERY_NODE_REVOKE_STMT,
  QUERY_NODE_ALTER_CLUSTER_STMT,
  QUERY_NODE_SSMIGRATE_DATABASE_STMT,
  QUERY_NODE_CREATE_TSMA_STMT,
  QUERY_NODE_DROP_TSMA_STMT,
  QUERY_NODE_CREATE_VIRTUAL_TABLE_STMT,
  QUERY_NODE_CREATE_VIRTUAL_SUBTABLE_STMT,
  QUERY_NODE_DROP_VIRTUAL_TABLE_STMT,
  QUERY_NODE_ALTER_VIRTUAL_TABLE_STMT,
  QUERY_NODE_CREATE_MOUNT_STMT,
  QUERY_NODE_DROP_MOUNT_STMT,
  QUERY_NODE_SCAN_DATABASE_STMT,
  QUERY_NODE_SCAN_VGROUPS_STMT,
  QUERY_NODE_TRIM_DATABASE_WAL_STMT,
<<<<<<< HEAD
  QUERY_NODE_CREATE_ROLE_STMT,
  QUERY_NODE_DROP_ROLE_STMT,
  QUERY_NODE_ALTER_ROLE_STMT,
=======
  QUERY_NODE_ALTER_DNODES_RELOAD_TLS_STMT,
>>>>>>> db2b5d1e

  // placeholder for [154, 180]
  QUERY_NODE_SHOW_CREATE_VIEW_STMT = 181,
  QUERY_NODE_SHOW_CREATE_DATABASE_STMT,
  QUERY_NODE_SHOW_CREATE_TABLE_STMT,
  QUERY_NODE_SHOW_CREATE_STABLE_STMT,
  QUERY_NODE_SHOW_TABLE_DISTRIBUTED_STMT,
  QUERY_NODE_SHOW_LOCAL_VARIABLES_STMT,
  QUERY_NODE_SHOW_SCORES_STMT,
  QUERY_NODE_SHOW_TABLE_TAGS_STMT,
  QUERY_NODE_KILL_CONNECTION_STMT,
  QUERY_NODE_KILL_QUERY_STMT,
  QUERY_NODE_KILL_TRANSACTION_STMT,
  QUERY_NODE_KILL_COMPACT_STMT,
  QUERY_NODE_DELETE_STMT,
  QUERY_NODE_INSERT_STMT,
  QUERY_NODE_QUERY,
  QUERY_NODE_SHOW_DB_ALIVE_STMT,
  QUERY_NODE_SHOW_CLUSTER_ALIVE_STMT,
  QUERY_NODE_BALANCE_VGROUP_LEADER_STMT,
  QUERY_NODE_BALANCE_VGROUP_LEADER_DATABASE_STMT,
  QUERY_NODE_RESTORE_DNODE_STMT,
  QUERY_NODE_RESTORE_QNODE_STMT,
  QUERY_NODE_RESTORE_MNODE_STMT,
  QUERY_NODE_RESTORE_VNODE_STMT,
  QUERY_NODE_PAUSE_STREAM_STMT,
  QUERY_NODE_RESUME_STREAM_STMT,
  QUERY_NODE_CREATE_VIEW_STMT,
  QUERY_NODE_DROP_VIEW_STMT,
  QUERY_NODE_CREATE_SUBTABLE_FROM_FILE_CLAUSE,
  QUERY_NODE_CREATE_ANODE_STMT,
  QUERY_NODE_DROP_ANODE_STMT,
  QUERY_NODE_UPDATE_ANODE_STMT,
  QUERY_NODE_ASSIGN_LEADER_STMT,
  QUERY_NODE_SHOW_CREATE_TSMA_STMT,
  QUERY_NODE_SHOW_CREATE_VTABLE_STMT,
  QUERY_NODE_RECALCULATE_STREAM_STMT,
  QUERY_NODE_CREATE_BNODE_STMT,
  QUERY_NODE_DROP_BNODE_STMT,
  QUERY_NODE_KILL_SSMIGRATE_STMT,
  QUERY_NODE_KILL_SCAN_STMT,
  QUERY_NODE_CREATE_RSMA_STMT,
  QUERY_NODE_DROP_RSMA_STMT,
  QUERY_NODE_ALTER_RSMA_STMT,
  QUERY_NODE_SHOW_CREATE_RSMA_STMT,
  QUERY_NODE_ROLLUP_DATABASE_STMT,
  QUERY_NODE_ROLLUP_VGROUPS_STMT,
  QUERY_NODE_KILL_RETENTION_STMT,
  QUERY_NODE_SET_VGROUP_KEEP_VERSION_STMT,
  QUERY_NODE_CREATE_ENCRYPT_ALGORITHMS_STMT,
  QUERY_NODE_DROP_ENCRYPT_ALGR_STMT,

  // show statement nodes
  // see 'sysTableShowAdapter', 'SYSTABLE_SHOW_TYPE_OFFSET'
  QUERY_NODE_SHOW_DNODES_STMT = 400,
  QUERY_NODE_SHOW_MNODES_STMT,
  QUERY_NODE_SHOW_MODULES_STMT,
  QUERY_NODE_SHOW_QNODES_STMT,
  QUERY_NODE_SHOW_SNODES_STMT,
  QUERY_NODE_SHOW_BACKUP_NODES_STMT,  // no longer used
  QUERY_NODE_SHOW_ARBGROUPS_STMT,
  QUERY_NODE_SHOW_CLUSTER_STMT,
  QUERY_NODE_SHOW_DATABASES_STMT,
  QUERY_NODE_SHOW_FUNCTIONS_STMT,
  QUERY_NODE_SHOW_INDEXES_STMT,
  QUERY_NODE_SHOW_STABLES_STMT,
  QUERY_NODE_SHOW_STREAMS_STMT,
  QUERY_NODE_SHOW_TABLES_STMT,
  QUERY_NODE_SHOW_TAGS_STMT,
  QUERY_NODE_SHOW_USERS_STMT,
  QUERY_NODE_SHOW_USERS_FULL_STMT,
  QUERY_NODE_SHOW_LICENCES_STMT,
  QUERY_NODE_SHOW_VGROUPS_STMT,
  QUERY_NODE_SHOW_TOPICS_STMT,
  QUERY_NODE_SHOW_CONSUMERS_STMT,
  QUERY_NODE_SHOW_CONNECTIONS_STMT,
  QUERY_NODE_SHOW_QUERIES_STMT,
  QUERY_NODE_SHOW_APPS_STMT,
  QUERY_NODE_SHOW_VARIABLES_STMT,
  QUERY_NODE_SHOW_DNODE_VARIABLES_STMT,
  QUERY_NODE_SHOW_TRANSACTIONS_STMT,
  QUERY_NODE_SHOW_SUBSCRIPTIONS_STMT,
  QUERY_NODE_SHOW_VNODES_STMT,
  QUERY_NODE_SHOW_USER_PRIVILEGES_STMT,
  QUERY_NODE_SHOW_VIEWS_STMT,
  QUERY_NODE_SHOW_COMPACTS_STMT,
  QUERY_NODE_SHOW_COMPACT_DETAILS_STMT,
  QUERY_NODE_SHOW_GRANTS_FULL_STMT,
  QUERY_NODE_SHOW_GRANTS_LOGS_STMT,
  QUERY_NODE_SHOW_CLUSTER_MACHINES_STMT,
  QUERY_NODE_SHOW_ENCRYPTIONS_STMT,
  QUERY_NODE_SHOW_TSMAS_STMT,
  QUERY_NODE_SHOW_ANODES_STMT,
  QUERY_NODE_SHOW_ANODES_FULL_STMT,
  QUERY_NODE_SHOW_USAGE_STMT,
  QUERY_NODE_SHOW_FILESETS_STMT,
  QUERY_NODE_SHOW_TRANSACTION_DETAILS_STMT,
  QUERY_NODE_SHOW_VTABLES_STMT,
  QUERY_NODE_SHOW_BNODES_STMT,
  QUERY_NODE_SHOW_MOUNTS_STMT,
  QUERY_NODE_SHOW_SSMIGRATES_STMT,
  QUERY_NODE_SHOW_SCANS_STMT,
  QUERY_NODE_SHOW_SCAN_DETAILS_STMT,
  QUERY_NODE_SHOW_RSMAS_STMT,
  QUERY_NODE_SHOW_RETENTIONS_STMT,
  QUERY_NODE_SHOW_RETENTION_DETAILS_STMT,
  QUERY_NODE_SHOW_INSTANCES_STMT,
  QUERY_NODE_SHOW_ENCRYPT_ALGORITHMS_STMT,
  QUERY_NODE_SHOW_ROLES_STMT,
  QUERY_NODE_SHOW_ROLE_PRIVILEGES_STMT,
  QUERY_NODE_SHOW_ROLE_COL_PRIVILEGES_STMT,

  // logic plan node
  QUERY_NODE_LOGIC_PLAN_SCAN = 1000,
  QUERY_NODE_LOGIC_PLAN_JOIN,
  QUERY_NODE_LOGIC_PLAN_AGG,
  QUERY_NODE_LOGIC_PLAN_PROJECT,
  QUERY_NODE_LOGIC_PLAN_VNODE_MODIFY,
  QUERY_NODE_LOGIC_PLAN_EXCHANGE,
  QUERY_NODE_LOGIC_PLAN_MERGE,
  QUERY_NODE_LOGIC_PLAN_WINDOW,
  QUERY_NODE_LOGIC_PLAN_FILL,
  QUERY_NODE_LOGIC_PLAN_SORT,
  QUERY_NODE_LOGIC_PLAN_PARTITION,
  QUERY_NODE_LOGIC_PLAN_INDEF_ROWS_FUNC,
  QUERY_NODE_LOGIC_PLAN_INTERP_FUNC,
  QUERY_NODE_LOGIC_SUBPLAN,
  QUERY_NODE_LOGIC_PLAN,
  QUERY_NODE_LOGIC_PLAN_GROUP_CACHE,
  QUERY_NODE_LOGIC_PLAN_DYN_QUERY_CTRL,
  QUERY_NODE_LOGIC_PLAN_FORECAST_FUNC,
  QUERY_NODE_LOGIC_PLAN_VIRTUAL_TABLE_SCAN,
  QUERY_NODE_LOGIC_PLAN_ANALYSIS_FUNC,

  // physical plan node
  QUERY_NODE_PHYSICAL_PLAN_TAG_SCAN = 1100,
  QUERY_NODE_PHYSICAL_PLAN_TABLE_SCAN,
  QUERY_NODE_PHYSICAL_PLAN_TABLE_SEQ_SCAN,  // INACTIVE
  QUERY_NODE_PHYSICAL_PLAN_TABLE_MERGE_SCAN,
  QUERY_NODE_PHYSICAL_PLAN_STREAM_SCAN,
  QUERY_NODE_PHYSICAL_PLAN_SYSTABLE_SCAN,
  QUERY_NODE_PHYSICAL_PLAN_BLOCK_DIST_SCAN,
  QUERY_NODE_PHYSICAL_PLAN_LAST_ROW_SCAN,
  QUERY_NODE_PHYSICAL_PLAN_PROJECT,
  QUERY_NODE_PHYSICAL_PLAN_MERGE_JOIN,
  QUERY_NODE_PHYSICAL_PLAN_HASH_AGG,
  QUERY_NODE_PHYSICAL_PLAN_EXCHANGE,
  QUERY_NODE_PHYSICAL_PLAN_MERGE,
  QUERY_NODE_PHYSICAL_PLAN_SORT,
  QUERY_NODE_PHYSICAL_PLAN_GROUP_SORT,
  QUERY_NODE_PHYSICAL_PLAN_HASH_INTERVAL,
  QUERY_NODE_PHYSICAL_PLAN_MERGE_INTERVAL,  // INACTIVE
  QUERY_NODE_PHYSICAL_PLAN_MERGE_ALIGNED_INTERVAL,
  QUERY_NODE_PHYSICAL_PLAN_UNUSED_1,
  QUERY_NODE_PHYSICAL_PLAN_UNUSED_2,
  QUERY_NODE_PHYSICAL_PLAN_UNUSED_3,
  QUERY_NODE_PHYSICAL_PLAN_FILL,
  QUERY_NODE_PHYSICAL_PLAN_UNUSED_4,
  QUERY_NODE_PHYSICAL_PLAN_MERGE_SESSION,
  QUERY_NODE_PHYSICAL_PLAN_UNUSED_5,
  QUERY_NODE_PHYSICAL_PLAN_UNUSED_6,
  QUERY_NODE_PHYSICAL_PLAN_UNUSED_7,
  QUERY_NODE_PHYSICAL_PLAN_MERGE_STATE,
  QUERY_NODE_PHYSICAL_PLAN_UNUSED_8,
  QUERY_NODE_PHYSICAL_PLAN_PARTITION,
  QUERY_NODE_PHYSICAL_PLAN_UNUSED_9,
  QUERY_NODE_PHYSICAL_PLAN_INDEF_ROWS_FUNC,
  QUERY_NODE_PHYSICAL_PLAN_INTERP_FUNC,
  QUERY_NODE_PHYSICAL_PLAN_DISPATCH,
  QUERY_NODE_PHYSICAL_PLAN_INSERT,
  QUERY_NODE_PHYSICAL_PLAN_QUERY_INSERT,
  QUERY_NODE_PHYSICAL_PLAN_DELETE,
  QUERY_NODE_PHYSICAL_SUBPLAN,
  QUERY_NODE_PHYSICAL_PLAN,
  QUERY_NODE_PHYSICAL_PLAN_TABLE_COUNT_SCAN,
  QUERY_NODE_PHYSICAL_PLAN_MERGE_EVENT,
  QUERY_NODE_PHYSICAL_PLAN_UNUSED_10,
  QUERY_NODE_PHYSICAL_PLAN_HASH_JOIN,
  QUERY_NODE_PHYSICAL_PLAN_GROUP_CACHE,
  QUERY_NODE_PHYSICAL_PLAN_DYN_QUERY_CTRL,
  QUERY_NODE_PHYSICAL_PLAN_MERGE_COUNT,
  QUERY_NODE_PHYSICAL_PLAN_UNUSED_11,
  QUERY_NODE_PHYSICAL_PLAN_UNUSED_12,
  QUERY_NODE_PHYSICAL_PLAN_UNUSED_13,
  QUERY_NODE_PHYSICAL_PLAN_MERGE_ANOMALY,
  QUERY_NODE_PHYSICAL_PLAN_UNUSED_14,
  QUERY_NODE_PHYSICAL_PLAN_FORECAST_FUNC,
  QUERY_NODE_PHYSICAL_PLAN_UNUSED_15,
  QUERY_NODE_PHYSICAL_PLAN_UNUSED_16,
  QUERY_NODE_PHYSICAL_PLAN_UNUSED_17,
  QUERY_NODE_PHYSICAL_PLAN_UNUSED_18,
  QUERY_NODE_PHYSICAL_PLAN_UNUSED_19,
  QUERY_NODE_PHYSICAL_PLAN_UNUSED_20,
  QUERY_NODE_PHYSICAL_PLAN_UNUSED_21,
  QUERY_NODE_PHYSICAL_PLAN_UNUSED_22,
  QUERY_NODE_PHYSICAL_PLAN_UNUSED_23,
  QUERY_NODE_PHYSICAL_PLAN_UNUSED_24,
  QUERY_NODE_PHYSICAL_PLAN_VIRTUAL_TABLE_SCAN,
  QUERY_NODE_PHYSICAL_PLAN_EXTERNAL_WINDOW,
  QUERY_NODE_PHYSICAL_PLAN_HASH_EXTERNAL,
  QUERY_NODE_PHYSICAL_PLAN_MERGE_ALIGNED_EXTERNAL,
  QUERY_NODE_PHYSICAL_PLAN_STREAM_INSERT,
  QUERY_NODE_PHYSICAL_PLAN_ANALYSIS_FUNC,
} ENodeType;

typedef struct {
  int32_t     vgId;
  uint8_t     option;         // 0x0 REQ_OPT_TBNAME, 0x01 REQ_OPT_TBUID
  uint8_t     autoCreateCtb;  // 0x0 not auto create, 0x01 auto create
  const char* dbFName;
  const char* tbName;
} SBuildTableInput;

typedef struct {
  char    db[TSDB_DB_FNAME_LEN];
  int64_t dbId;
  int32_t vgVersion;
  int32_t numOfTable;  // unit is TSDB_TABLE_NUM_UNIT
  int64_t stateTs;
} SBuildUseDBInput;

typedef struct SField {
  char    name[TSDB_COL_NAME_LEN];
  uint8_t type;
  int8_t  flags;
  int32_t bytes;
} SField;

typedef struct SFieldWithOptions {
  char     name[TSDB_COL_NAME_LEN];
  uint8_t  type;
  int8_t   flags;
  int32_t  bytes;
  uint32_t compress;
  STypeMod typeMod;
} SFieldWithOptions;

typedef struct SRetention {
  int64_t freq;
  int64_t keep;
  int8_t  freqUnit;
  int8_t  keepUnit;
} SRetention;

#define RETENTION_VALID(l, r) ((((l) == 0 && (r)->freq >= 0) || ((r)->freq > 0)) && ((r)->keep > 0))

#pragma pack(push, 1)
// null-terminated string instead of char array to avoid too many memory consumption in case of more than 1M tableMeta
typedef struct SEp {
  char     fqdn[TSDB_FQDN_LEN];
  uint16_t port;
} SEp;

typedef struct {
  int32_t contLen;
  int32_t vgId;
} SMsgHead;

// Submit message for one table
typedef struct SSubmitBlk {
  int64_t uid;        // table unique id
  int64_t suid;       // stable id
  int32_t sversion;   // data schema version
  int32_t dataLen;    // data part length, not including the SSubmitBlk head
  int32_t schemaLen;  // schema length, if length is 0, no schema exists
  int32_t numOfRows;  // total number of rows in current submit block
  char    data[];
} SSubmitBlk;

// Submit message for this TSDB
typedef struct {
  SMsgHead header;
  int64_t  version;
  int32_t  length;
  int32_t  numOfBlocks;
  char     blocks[];
} SSubmitReq;

typedef struct {
  int32_t totalLen;
  int32_t len;
  STSRow* row;
} SSubmitBlkIter;

typedef struct {
  int32_t totalLen;
  int32_t len;
  // head of SSubmitBlk
  int64_t uid;        // table unique id
  int64_t suid;       // stable id
  int32_t sversion;   // data schema version
  int32_t dataLen;    // data part length, not including the SSubmitBlk head
  int32_t schemaLen;  // schema length, if length is 0, no schema exists
  int32_t numOfRows;  // total number of rows in current submit block
  // head of SSubmitBlk
  int32_t     numOfBlocks;
  const void* pMsg;
} SSubmitMsgIter;

int32_t tInitSubmitMsgIter(const SSubmitReq* pMsg, SSubmitMsgIter* pIter);
int32_t tGetSubmitMsgNext(SSubmitMsgIter* pIter, SSubmitBlk** pPBlock);
int32_t tInitSubmitBlkIter(SSubmitMsgIter* pMsgIter, SSubmitBlk* pBlock, SSubmitBlkIter* pIter);
STSRow* tGetSubmitBlkNext(SSubmitBlkIter* pIter);
// for debug
int32_t tPrintFixedSchemaSubmitReq(SSubmitReq* pReq, STSchema* pSchema);

typedef struct {
  bool     hasRef;
  col_id_t id;
  char     refDbName[TSDB_DB_NAME_LEN];
  char     refTableName[TSDB_TABLE_NAME_LEN];
  char     refColName[TSDB_COL_NAME_LEN];
} SColRef;

typedef struct {
  int32_t  nCols;
  int32_t  version;
  SColRef* pColRef;
} SColRefWrapper;

int32_t tEncodeSColRefWrapper(SEncoder* pCoder, const SColRefWrapper* pWrapper);
int32_t tDecodeSColRefWrapperEx(SDecoder* pDecoder, SColRefWrapper* pWrapper, bool decoderMalloc);
typedef struct {
  int32_t vgId;
  SColRef colRef;
} SColRefEx;

typedef struct {
  int16_t colId;
  char    refDbName[TSDB_DB_NAME_LEN];
  char    refTableName[TSDB_TABLE_NAME_LEN];
  char    refColName[TSDB_COL_NAME_LEN];
} SRefColInfo;

typedef struct SVCTableRefCols {
  uint64_t     uid;
  int32_t      numOfSrcTbls;
  int32_t      numOfColRefs;
  SRefColInfo* refCols;
} SVCTableRefCols;

typedef struct SVCTableMergeInfo {
  uint64_t uid;
  int32_t  numOfSrcTbls;
} SVCTableMergeInfo;

typedef struct {
  int32_t    nCols;
  SColRefEx* pColRefEx;
} SColRefExWrapper;

struct SSchema {
  int8_t   type;
  int8_t   flags;
  col_id_t colId;
  int32_t  bytes;
  char     name[TSDB_COL_NAME_LEN];
};
struct SSchemaExt {
  col_id_t colId;
  uint32_t compress;
  STypeMod typeMod;
};

struct SSchemaRsma {
  int64_t    interval[2];
  int32_t    nFuncs;
  int8_t     tbType;
  tb_uid_t   tbUid;
  func_id_t* funcIds;
  char       tbName[TSDB_TABLE_NAME_LEN];
};

struct SSchema2 {
  int8_t   type;
  int8_t   flags;
  col_id_t colId;
  int32_t  bytes;
  char     name[TSDB_COL_NAME_LEN];
  uint32_t compress;
};

typedef struct {
  char        tbName[TSDB_TABLE_NAME_LEN];
  char        stbName[TSDB_TABLE_NAME_LEN];
  char        dbFName[TSDB_DB_FNAME_LEN];
  int64_t     dbId;
  int32_t     numOfTags;
  int32_t     numOfColumns;
  int8_t      precision;
  int8_t      tableType;
  int32_t     sversion;
  int32_t     tversion;
  int32_t     rversion;
  uint64_t    suid;
  uint64_t    tuid;
  int32_t     vgId;
  int8_t      sysInfo;
  SSchema*    pSchemas;
  SSchemaExt* pSchemaExt;
  int8_t      virtualStb;
  int32_t     numOfColRefs;
  SColRef*    pColRefs;
} STableMetaRsp;

typedef struct {
  int32_t        code;
  int64_t        uid;
  char*          tblFName;
  int32_t        numOfRows;
  int32_t        affectedRows;
  int64_t        sver;
  STableMetaRsp* pMeta;
} SSubmitBlkRsp;

typedef struct {
  int32_t numOfRows;
  int32_t affectedRows;
  int32_t nBlocks;
  union {
    SArray*        pArray;
    SSubmitBlkRsp* pBlocks;
  };
} SSubmitRsp;

// int32_t tEncodeSSubmitRsp(SEncoder* pEncoder, const SSubmitRsp* pRsp);
// int32_t tDecodeSSubmitRsp(SDecoder* pDecoder, SSubmitRsp* pRsp);
// void    tFreeSSubmitBlkRsp(void* param);
void tFreeSSubmitRsp(SSubmitRsp* pRsp);

#define COL_SMA_ON       ((int8_t)0x1)
#define COL_IDX_ON       ((int8_t)0x2)
#define COL_IS_KEY       ((int8_t)0x4)
#define COL_SET_NULL     ((int8_t)0x10)
#define COL_SET_VAL      ((int8_t)0x20)
#define COL_IS_SYSINFO   ((int8_t)0x40)
#define COL_HAS_TYPE_MOD ((int8_t)0x80)
#define COL_REF_BY_STM   ((int8_t)0x08)

#define COL_IS_SET(FLG)  (((FLG) & (COL_SET_VAL | COL_SET_NULL)) != 0)
#define COL_CLR_SET(FLG) ((FLG) &= (~(COL_SET_VAL | COL_SET_NULL)))

#define IS_BSMA_ON(s)  (((s)->flags & 0x01) == COL_SMA_ON)
#define IS_IDX_ON(s)   (((s)->flags & 0x02) == COL_IDX_ON)
#define IS_SET_NULL(s) (((s)->flags & COL_SET_NULL) == COL_SET_NULL)

#define SSCHMEA_SET_IDX_ON(s) \
  do {                        \
    (s)->flags |= COL_IDX_ON; \
  } while (0)

#define SSCHMEA_SET_IDX_OFF(s)   \
  do {                           \
    (s)->flags &= (~COL_IDX_ON); \
  } while (0)

#define SSCHEMA_SET_TYPE_MOD(s)     \
  do {                              \
    (s)->flags |= COL_HAS_TYPE_MOD; \
  } while (0)

#define HAS_TYPE_MOD(s) (((s)->flags & COL_HAS_TYPE_MOD))

#define SSCHMEA_TYPE(s)  ((s)->type)
#define SSCHMEA_FLAGS(s) ((s)->flags)
#define SSCHMEA_COLID(s) ((s)->colId)
#define SSCHMEA_BYTES(s) ((s)->bytes)
#define SSCHMEA_NAME(s)  ((s)->name)

typedef struct {
  bool    tsEnableMonitor;
  int32_t tsMonitorInterval;
  int32_t tsSlowLogThreshold;
  int32_t tsSlowLogMaxLen;
  int32_t tsSlowLogScope;
  int32_t tsSlowLogThresholdTest;  // Obsolete
  char    tsSlowLogExceptDb[TSDB_DB_NAME_LEN];
} SMonitorParas;

typedef struct {
  STypeMod typeMod;
} SExtSchema;

bool hasExtSchema(const SExtSchema* pExtSchema);

typedef struct {
  int32_t      nCols;
  int32_t      version;
  SSchema*     pSchema;
  SSchemaRsma* pRsma;
} SSchemaWrapper;

typedef struct {
  col_id_t id;
  uint32_t alg;
} SColCmpr;

typedef struct {
  int32_t   nCols;
  int32_t   version;
  SColCmpr* pColCmpr;
} SColCmprWrapper;

static FORCE_INLINE int32_t tInitDefaultSColRefWrapperByCols(SColRefWrapper* pRef, int32_t nCols) {
  if (pRef->pColRef) {
    return TSDB_CODE_INVALID_PARA;
  }
  pRef->pColRef = (SColRef*)taosMemoryCalloc(nCols, sizeof(SColRef));
  if (pRef->pColRef == NULL) {
    return terrno;
  }
  pRef->nCols = nCols;
  for (int32_t i = 0; i < nCols; i++) {
    pRef->pColRef[i].hasRef = false;
    pRef->pColRef[i].id = (col_id_t)(i + 1);
  }
  return 0;
}

static FORCE_INLINE SColCmprWrapper* tCloneSColCmprWrapper(const SColCmprWrapper* pSrcWrapper) {
  if (pSrcWrapper->pColCmpr == NULL || pSrcWrapper->nCols == 0) {
    terrno = TSDB_CODE_INVALID_PARA;
    return NULL;
  }

  SColCmprWrapper* pDstWrapper = (SColCmprWrapper*)taosMemoryMalloc(sizeof(SColCmprWrapper));
  if (pDstWrapper == NULL) {
    return NULL;
  }
  pDstWrapper->nCols = pSrcWrapper->nCols;
  pDstWrapper->version = pSrcWrapper->version;

  int32_t size = sizeof(SColCmpr) * pDstWrapper->nCols;
  pDstWrapper->pColCmpr = (SColCmpr*)taosMemoryCalloc(1, size);
  if (pDstWrapper->pColCmpr == NULL) {
    taosMemoryFree(pDstWrapper);
    return NULL;
  }
  (void)memcpy(pDstWrapper->pColCmpr, pSrcWrapper->pColCmpr, size);

  return pDstWrapper;
}

static FORCE_INLINE int32_t tInitDefaultSColCmprWrapperByCols(SColCmprWrapper* pCmpr, int32_t nCols) {
  if (!(!pCmpr->pColCmpr)) {
    return TSDB_CODE_INVALID_PARA;
  }
  pCmpr->pColCmpr = (SColCmpr*)taosMemoryCalloc(nCols, sizeof(SColCmpr));
  if (pCmpr->pColCmpr == NULL) {
    return terrno;
  }
  pCmpr->nCols = nCols;
  return 0;
}

static FORCE_INLINE int32_t tInitDefaultSColCmprWrapper(SColCmprWrapper* pCmpr, SSchemaWrapper* pSchema) {
  pCmpr->nCols = pSchema->nCols;
  if (!(!pCmpr->pColCmpr)) {
    return TSDB_CODE_INVALID_PARA;
  }
  pCmpr->pColCmpr = (SColCmpr*)taosMemoryCalloc(pCmpr->nCols, sizeof(SColCmpr));
  if (pCmpr->pColCmpr == NULL) {
    return terrno;
  }
  for (int32_t i = 0; i < pCmpr->nCols; i++) {
    SColCmpr* pColCmpr = &pCmpr->pColCmpr[i];
    SSchema*  pColSchema = &pSchema->pSchema[i];
    pColCmpr->id = pColSchema->colId;
    pColCmpr->alg = 0;
  }
  return 0;
}

static FORCE_INLINE void tDeleteSColCmprWrapper(SColCmprWrapper* pWrapper) {
  if (pWrapper == NULL) return;

  taosMemoryFreeClear(pWrapper->pColCmpr);
  taosMemoryFreeClear(pWrapper);
}
static FORCE_INLINE SSchemaWrapper* tCloneSSchemaWrapper(const SSchemaWrapper* pSchemaWrapper) {
  if (pSchemaWrapper->pSchema == NULL) return NULL;

  SSchemaWrapper* pSW = (SSchemaWrapper*)taosMemoryCalloc(1, sizeof(SSchemaWrapper));
  if (pSW == NULL) {
    return NULL;
  }
  pSW->nCols = pSchemaWrapper->nCols;
  pSW->version = pSchemaWrapper->version;
  pSW->pSchema = (SSchema*)taosMemoryCalloc(pSW->nCols, sizeof(SSchema));
  if (pSW->pSchema == NULL) {
    taosMemoryFree(pSW);
    return NULL;
  }

  (void)memcpy(pSW->pSchema, pSchemaWrapper->pSchema, pSW->nCols * sizeof(SSchema));
  return pSW;
}

static FORCE_INLINE void tDeleteSchemaWrapper(SSchemaWrapper* pSchemaWrapper) {
  if (pSchemaWrapper) {
    taosMemoryFree(pSchemaWrapper->pSchema);
    if (pSchemaWrapper->pRsma) {
      taosMemoryFreeClear(pSchemaWrapper->pRsma->funcIds);
      taosMemoryFreeClear(pSchemaWrapper->pRsma);
    }
    taosMemoryFree(pSchemaWrapper);
  }
}

static FORCE_INLINE void tDestroySchemaWrapper(SSchemaWrapper* pSchemaWrapper) {
  if (pSchemaWrapper) {
    taosMemoryFreeClear(pSchemaWrapper->pSchema);
    if (pSchemaWrapper->pRsma) {
      taosMemoryFreeClear(pSchemaWrapper->pRsma->funcIds);
      taosMemoryFreeClear(pSchemaWrapper->pRsma);
    }
  }
}

static FORCE_INLINE void tDeleteSSchemaWrapperForHash(void* pSchemaWrapper) {
  if (pSchemaWrapper != NULL && *(SSchemaWrapper**)pSchemaWrapper != NULL) {
    tDeleteSchemaWrapper(*(SSchemaWrapper**)pSchemaWrapper);
  }
}

static FORCE_INLINE int32_t taosEncodeSSchema(void** buf, const SSchema* pSchema) {
  int32_t tlen = 0;
  tlen += taosEncodeFixedI8(buf, pSchema->type);
  tlen += taosEncodeFixedI8(buf, pSchema->flags);
  tlen += taosEncodeFixedI32(buf, pSchema->bytes);
  tlen += taosEncodeFixedI16(buf, pSchema->colId);
  tlen += taosEncodeString(buf, pSchema->name);
  return tlen;
}

static FORCE_INLINE void* taosDecodeSSchema(const void* buf, SSchema* pSchema) {
  buf = taosDecodeFixedI8(buf, &pSchema->type);
  buf = taosDecodeFixedI8(buf, &pSchema->flags);
  buf = taosDecodeFixedI32(buf, &pSchema->bytes);
  buf = taosDecodeFixedI16(buf, &pSchema->colId);
  buf = taosDecodeStringTo(buf, pSchema->name);
  return (void*)buf;
}

static FORCE_INLINE int32_t tEncodeSSchema(SEncoder* pEncoder, const SSchema* pSchema) {
  TAOS_CHECK_RETURN(tEncodeI8(pEncoder, pSchema->type));
  TAOS_CHECK_RETURN(tEncodeI8(pEncoder, pSchema->flags));
  TAOS_CHECK_RETURN(tEncodeI32v(pEncoder, pSchema->bytes));
  TAOS_CHECK_RETURN(tEncodeI16v(pEncoder, pSchema->colId));
  TAOS_CHECK_RETURN(tEncodeCStr(pEncoder, pSchema->name));
  return 0;
}

static FORCE_INLINE int32_t tDecodeSSchema(SDecoder* pDecoder, SSchema* pSchema) {
  TAOS_CHECK_RETURN(tDecodeI8(pDecoder, &pSchema->type));
  TAOS_CHECK_RETURN(tDecodeI8(pDecoder, &pSchema->flags));
  TAOS_CHECK_RETURN(tDecodeI32v(pDecoder, &pSchema->bytes));
  TAOS_CHECK_RETURN(tDecodeI16v(pDecoder, &pSchema->colId));
  TAOS_CHECK_RETURN(tDecodeCStrTo(pDecoder, pSchema->name));
  return 0;
}

static FORCE_INLINE int32_t tEncodeSSchemaExt(SEncoder* pEncoder, const SSchemaExt* pSchemaExt) {
  TAOS_CHECK_RETURN(tEncodeI16v(pEncoder, pSchemaExt->colId));
  TAOS_CHECK_RETURN(tEncodeU32(pEncoder, pSchemaExt->compress));
  TAOS_CHECK_RETURN(tEncodeI32(pEncoder, pSchemaExt->typeMod));
  return 0;
}

static FORCE_INLINE int32_t tDecodeSSchemaExt(SDecoder* pDecoder, SSchemaExt* pSchemaExt) {
  TAOS_CHECK_RETURN(tDecodeI16v(pDecoder, &pSchemaExt->colId));
  TAOS_CHECK_RETURN(tDecodeU32(pDecoder, &pSchemaExt->compress));
  TAOS_CHECK_RETURN(tDecodeI32(pDecoder, &pSchemaExt->typeMod));
  return 0;
}

static FORCE_INLINE int32_t tEncodeSColRef(SEncoder* pEncoder, const SColRef* pColRef) {
  TAOS_CHECK_RETURN(tEncodeI8(pEncoder, pColRef->hasRef));
  TAOS_CHECK_RETURN(tEncodeI16(pEncoder, pColRef->id));
  if (pColRef->hasRef) {
    TAOS_CHECK_RETURN(tEncodeCStr(pEncoder, pColRef->refDbName));
    TAOS_CHECK_RETURN(tEncodeCStr(pEncoder, pColRef->refTableName));
    TAOS_CHECK_RETURN(tEncodeCStr(pEncoder, pColRef->refColName));
  }
  return 0;
}

static FORCE_INLINE int32_t tDecodeSColRef(SDecoder* pDecoder, SColRef* pColRef) {
  TAOS_CHECK_RETURN(tDecodeI8(pDecoder, (int8_t*)&pColRef->hasRef));
  TAOS_CHECK_RETURN(tDecodeI16(pDecoder, &pColRef->id));
  if (pColRef->hasRef) {
    TAOS_CHECK_RETURN(tDecodeCStrTo(pDecoder, pColRef->refDbName));
    TAOS_CHECK_RETURN(tDecodeCStrTo(pDecoder, pColRef->refTableName));
    TAOS_CHECK_RETURN(tDecodeCStrTo(pDecoder, pColRef->refColName));
  }

  return 0;
}

static FORCE_INLINE int32_t taosEncodeSSchemaWrapper(void** buf, const SSchemaWrapper* pSW) {
  int32_t tlen = 0;
  tlen += taosEncodeVariantI32(buf, pSW->nCols);
  tlen += taosEncodeVariantI32(buf, pSW->version);
  for (int32_t i = 0; i < pSW->nCols; i++) {
    tlen += taosEncodeSSchema(buf, &pSW->pSchema[i]);
  }
  return tlen;
}

static FORCE_INLINE void* taosDecodeSSchemaWrapper(const void* buf, SSchemaWrapper* pSW) {
  buf = taosDecodeVariantI32(buf, &pSW->nCols);
  buf = taosDecodeVariantI32(buf, &pSW->version);
  if (pSW->nCols > 0) {
    pSW->pSchema = (SSchema*)taosMemoryCalloc(pSW->nCols, sizeof(SSchema));
    if (pSW->pSchema == NULL) {
      return NULL;
    }

    for (int32_t i = 0; i < pSW->nCols; i++) {
      buf = taosDecodeSSchema(buf, &pSW->pSchema[i]);
    }
  } else {
    pSW->pSchema = NULL;
  }
  return (void*)buf;
}

static FORCE_INLINE int32_t tEncodeSSchemaWrapper(SEncoder* pEncoder, const SSchemaWrapper* pSW) {
  if (pSW == NULL) {
    return TSDB_CODE_INVALID_PARA;
  }
  TAOS_CHECK_RETURN(tEncodeI32v(pEncoder, pSW->nCols));
  TAOS_CHECK_RETURN(tEncodeI32v(pEncoder, pSW->version));
  for (int32_t i = 0; i < pSW->nCols; i++) {
    TAOS_CHECK_RETURN(tEncodeSSchema(pEncoder, &pSW->pSchema[i]));
  }
  return 0;
}

static FORCE_INLINE int32_t tDecodeSSchemaWrapper(SDecoder* pDecoder, SSchemaWrapper* pSW) {
  if (pSW == NULL) {
    return TSDB_CODE_INVALID_PARA;
  }
  TAOS_CHECK_RETURN(tDecodeI32v(pDecoder, &pSW->nCols));
  TAOS_CHECK_RETURN(tDecodeI32v(pDecoder, &pSW->version));

  pSW->pSchema = (SSchema*)taosMemoryCalloc(pSW->nCols, sizeof(SSchema));
  if (pSW->pSchema == NULL) {
    TAOS_RETURN(TSDB_CODE_OUT_OF_MEMORY);
  }
  for (int32_t i = 0; i < pSW->nCols; i++) {
    TAOS_CHECK_RETURN(tDecodeSSchema(pDecoder, &pSW->pSchema[i]));
  }

  return 0;
}

static FORCE_INLINE int32_t tDecodeSSchemaWrapperEx(SDecoder* pDecoder, SSchemaWrapper* pSW) {
  TAOS_CHECK_RETURN(tDecodeI32v(pDecoder, &pSW->nCols));
  TAOS_CHECK_RETURN(tDecodeI32v(pDecoder, &pSW->version));

  pSW->pSchema = (SSchema*)tDecoderMalloc(pDecoder, pSW->nCols * sizeof(SSchema));
  if (pSW->pSchema == NULL) {
    TAOS_RETURN(TSDB_CODE_OUT_OF_MEMORY);
  }
  for (int32_t i = 0; i < pSW->nCols; i++) {
    TAOS_CHECK_RETURN(tDecodeSSchema(pDecoder, &pSW->pSchema[i]));
  }

  return 0;
}

typedef struct {
  char     name[TSDB_TABLE_FNAME_LEN];
  int8_t   igExists;
  int8_t   source;  // TD_REQ_FROM_TAOX-taosX or TD_REQ_FROM_APP-taosClient
  int8_t   reserved[6];
  tb_uid_t suid;
  int64_t  delay1;
  int64_t  delay2;
  int64_t  watermark1;
  int64_t  watermark2;
  int32_t  ttl;
  int32_t  colVer;
  int32_t  tagVer;
  int32_t  numOfColumns;
  int32_t  numOfTags;
  int32_t  numOfFuncs;
  int32_t  commentLen;
  int32_t  ast1Len;
  int32_t  ast2Len;
  SArray*  pColumns;  // array of SFieldWithOptions
  SArray*  pTags;     // array of SField
  SArray*  pFuncs;
  char*    pComment;
  char*    pAst1;
  char*    pAst2;
  int64_t  deleteMark1;
  int64_t  deleteMark2;
  int32_t  sqlLen;
  char*    sql;
  int64_t  keep;
  int8_t   virtualStb;
} SMCreateStbReq;

int32_t tSerializeSMCreateStbReq(void* buf, int32_t bufLen, SMCreateStbReq* pReq);
int32_t tDeserializeSMCreateStbReq(void* buf, int32_t bufLen, SMCreateStbReq* pReq);
void    tFreeSMCreateStbReq(SMCreateStbReq* pReq);

typedef struct {
  STableMetaRsp* pMeta;
} SMCreateStbRsp;

int32_t tEncodeSMCreateStbRsp(SEncoder* pEncoder, const SMCreateStbRsp* pRsp);
int32_t tDecodeSMCreateStbRsp(SDecoder* pDecoder, SMCreateStbRsp* pRsp);
void    tFreeSMCreateStbRsp(SMCreateStbRsp* pRsp);

typedef struct {
  char     name[TSDB_TABLE_FNAME_LEN];
  int8_t   igNotExists;
  int8_t   source;  // TD_REQ_FROM_TAOX-taosX or TD_REQ_FROM_APP-taosClient
  int8_t   reserved[6];
  tb_uid_t suid;
  int32_t  sqlLen;
  char*    sql;
} SMDropStbReq;

int32_t tSerializeSMDropStbReq(void* buf, int32_t bufLen, SMDropStbReq* pReq);
int32_t tDeserializeSMDropStbReq(void* buf, int32_t bufLen, SMDropStbReq* pReq);
void    tFreeSMDropStbReq(SMDropStbReq* pReq);

typedef struct {
  char    name[TSDB_TABLE_FNAME_LEN];
  int8_t  alterType;
  int32_t numOfFields;
  SArray* pFields;
  int32_t ttl;
  int32_t commentLen;
  char*   comment;
  int32_t sqlLen;
  char*   sql;
  int64_t keep;
  SArray* pTypeMods;
} SMAlterStbReq;

int32_t tSerializeSMAlterStbReq(void* buf, int32_t bufLen, SMAlterStbReq* pReq);
int32_t tDeserializeSMAlterStbReq(void* buf, int32_t bufLen, SMAlterStbReq* pReq);
void    tFreeSMAltertbReq(SMAlterStbReq* pReq);

typedef struct SEpSet {
  int8_t inUse;
  int8_t numOfEps;
  SEp    eps[TSDB_MAX_REPLICA];
} SEpSet;

int32_t tEncodeSEpSet(SEncoder* pEncoder, const SEpSet* pEp);
int32_t tDecodeSEpSet(SDecoder* pDecoder, SEpSet* pEp);
int32_t taosEncodeSEpSet(void** buf, const SEpSet* pEp);
void*   taosDecodeSEpSet(const void* buf, SEpSet* pEp);

int32_t tSerializeSEpSet(void* buf, int32_t bufLen, const SEpSet* pEpset);
int32_t tDeserializeSEpSet(void* buf, int32_t buflen, SEpSet* pEpset);

typedef struct {
  int8_t  connType;
  int32_t pid;
  char    app[TSDB_APP_NAME_LEN];
  char    db[TSDB_DB_NAME_LEN];
  char    user[TSDB_USER_LEN];
  char    passwd[TSDB_PASSWORD_LEN];
  int64_t startTime;
  char    sVer[TSDB_VERSION_LEN];
  int32_t totpCode;
} SConnectReq;

int32_t tSerializeSConnectReq(void* buf, int32_t bufLen, SConnectReq* pReq);
int32_t tDeserializeSConnectReq(void* buf, int32_t bufLen, SConnectReq* pReq);

typedef struct {
  int64_t       clusterId;
  int32_t       acctId;
  uint32_t      connId;
  int32_t       dnodeNum;
  int8_t        superUser;
  int8_t        sysInfo;
  int8_t        connType;
  SEpSet        epSet;
  int32_t       svrTimestamp;
  int32_t       passVer;
  int32_t       authVer;
  char          sVer[TSDB_VERSION_LEN];
  char          sDetailVer[128];
  int64_t       whiteListVer;
  int64_t       timeWhiteListVer;
  SMonitorParas monitorParas;
  int8_t        enableAuditDelete;
} SConnectRsp;

int32_t tSerializeSConnectRsp(void* buf, int32_t bufLen, SConnectRsp* pRsp);
int32_t tDeserializeSConnectRsp(void* buf, int32_t bufLen, SConnectRsp* pRsp);

typedef struct {
  char    user[TSDB_USER_LEN];
  char    pass[TSDB_PASSWORD_LEN];
  int32_t maxUsers;
  int32_t maxDbs;
  int32_t maxTimeSeries;
  int32_t maxStreams;
  int32_t accessState;  // Configured only by command
  int64_t maxStorage;
} SCreateAcctReq, SAlterAcctReq;

// int32_t tSerializeSCreateAcctReq(void* buf, int32_t bufLen, SCreateAcctReq* pReq);
// int32_t tDeserializeSCreateAcctReq(void* buf, int32_t bufLen, SCreateAcctReq* pReq);

typedef struct {
  char    user[TSDB_USER_LEN];
  int32_t sqlLen;
  char*   sql;
} SDropUserReq, SDropAcctReq;

int32_t tSerializeSDropUserReq(void* buf, int32_t bufLen, SDropUserReq* pReq);
int32_t tDeserializeSDropUserReq(void* buf, int32_t bufLen, SDropUserReq* pReq);
void    tFreeSDropUserReq(SDropUserReq* pReq);

typedef struct {
  char name[TSDB_ROLE_LEN];
  union {
    uint8_t flag;
    struct {
      uint8_t ignoreExists : 1;
      uint8_t reserve : 7;
    };
  };
  int32_t sqlLen;
  char*   sql;
} SCreateRoleReq;

int32_t tSerializeSCreateRoleReq(void* buf, int32_t bufLen, SCreateRoleReq* pReq);
int32_t tDeserializeSCreateRoleReq(void* buf, int32_t bufLen, SCreateRoleReq* pReq);
void    tFreeSCreateRoleReq(SCreateRoleReq* pReq);

typedef struct {
  char name[TSDB_ROLE_LEN];
  union {
    uint8_t flag;
    struct {
      uint8_t ignoreNotExists : 1;
      uint8_t reserve : 7;
    };
  };
  int32_t sqlLen;
  char*   sql;
} SDropRoleReq;

int32_t tSerializeSDropRoleReq(void* buf, int32_t bufLen, SDropRoleReq* pReq);
int32_t tDeserializeSDropRoleReq(void* buf, int32_t bufLen, SDropRoleReq* pReq);
void    tFreeSDropRoleReq(SDropRoleReq* pReq);

typedef struct {
  SPrivSet privSet;
  TSKEY    rowSpan[2];  // for table privileges
  SArray*  selectCols;  // SColIdNameKV, for table privileges
  SArray*  insertCols;  // SColIdNameKV, for table privileges
  SArray*  updateCols;  // SColIdNameKV, for table privileges
  // delete can only specify rowSpan and cannot specify columns
  char*    tagCond;     // for table privileges
  int32_t  tagCondLen;  // for table privileges:
  uint32_t selectHash;  // for table privileges: Murmurhash32 of colId list, 0 if selectCols is NULL
  uint32_t insertHash;  // for table privileges: Murmurhash32 of colId list, 0 if insertCols is NULL
  uint32_t updateHash;  // for table privileges: Murmurhash32 of colId list, 0 if updateCols is NULL
  uint32_t tagHash;     // for table privileges: 0 if tagCond is NULL
} SPrivSetReqArgs;

typedef struct {
  uint8_t alterType;
  uint8_t targetType;  // db, table, view, rsma, etc.
  union {
    uint32_t flag;
    struct {
      uint32_t lock : 1;         // lock or unlock role
      uint32_t add : 1;          // add or remove
      uint32_t sysPriv : 1;      // system or object privileges
      uint32_t targetLevel : 2;
      uint32_t reserve : 27;
    };
  };
  union {
    SPrivSetReqArgs privileges;
    char            roleName[TSDB_ROLE_LEN];
  };
  char    principal[TSDB_ROLE_LEN];      // role or user name
  char    objFName[TSDB_OBJ_FNAME_LEN];  // db or topic
  char    tblName[TSDB_TABLE_NAME_LEN];
  int32_t sqlLen;
  char*   sql;
} SAlterRoleReq;

int32_t tSerializeSAlterRoleReq(void* buf, int32_t bufLen, SAlterRoleReq* pReq);
int32_t tDeserializeSAlterRoleReq(void* buf, int32_t bufLen, SAlterRoleReq* pReq);
void    tFreeSAlterRoleReq(SAlterRoleReq* pReq);

typedef struct {
  char    algorithmId[TSDB_ENCRYPT_ALGR_NAME_LEN];
  int32_t sqlLen;
  char*   sql;
} SDropEncryptAlgrReq;

int32_t tSerializeSDropEncryptAlgrReq(void* buf, int32_t bufLen, SDropEncryptAlgrReq* pReq);
int32_t tDeserializeSDropEncryptAlgrReq(void* buf, int32_t bufLen, SDropEncryptAlgrReq* pReq);
void    tFreeSDropEncryptAlgrReq(SDropEncryptAlgrReq* pReq);

typedef struct SIpV4Range {
  uint32_t ip;
  uint32_t mask;
} SIpV4Range;

typedef struct SIpv6Range {
  uint64_t addr[2];
  uint32_t mask;
} SIpV6Range;

typedef struct {
  int8_t type;   // 0: IPv4, 1: IPv6
  int8_t neg;    // only used in SIpWhiteListDual, if neg is 1, means this is a blacklist entry
  union {
    SIpV4Range ipV4;
    SIpV6Range ipV6;
  };
} SIpRange;

typedef struct {
  int32_t    num;
  SIpV4Range pIpRange[];
} SIpWhiteList;

typedef struct {
  int32_t  num;
  SIpRange pIpRanges[];
} SIpWhiteListDual;

SIpWhiteListDual* cloneIpWhiteList(const SIpWhiteListDual* src);
int32_t           cvtIpWhiteListToDual(SIpWhiteList* pWhiteList, SIpWhiteListDual** pWhiteListDual);
int32_t           cvtIpWhiteListDualToV4(SIpWhiteListDual* pWhiteListDual, SIpWhiteList** pWhiteList);
int32_t           createDefaultIp6Range(SIpRange* pRange);
int32_t           createDefaultIp4Range(SIpRange* pRange);

typedef struct {
  int32_t sessPerUser;
  int32_t sessConnTime;
  int32_t sessConnIdleTime;
  int32_t sessMaxConcurrency;
  int32_t sessMaxCallVnodeNum;
} SUserSessCfg;

void initUserDefautSessCfg(SUserSessCfg* pCfg);
// copyIpRange ensures that unused bytes are always zeroed, so that [pDst] can be used as a key in hash tables
void copyIpRange(SIpRange* pDst, const SIpRange* pSrc);

// SDateTimeRange is used in client side during SQL statement parsing, client sends this structure
// to server, and server will convert it to SDateTimeWhiteListItem for internal usage.
typedef struct {
  int16_t year;
  int8_t month; // 1-12, when month is -1, it means day is week day and year is not used.
  int8_t day;   // 1-31 or 0-6 (0 means Sunday), depends on the month value.
  int8_t hour;
  int8_t minute;
  int8_t neg;   // this is a negative entry
  int32_t duration; // duration in minute
} SDateTimeRange;

bool isValidDateTimeRange(SDateTimeRange* pRange);
int32_t tEncodeSDateTimeRange(SEncoder* pEncoder, const SDateTimeRange* pRange);
int32_t tDecodeSDateTimeRange(SDecoder* pDecoder, SDateTimeRange* pRange);


// SDateTimeWhiteListItem is used by server internally to represent datetime ranges. 
typedef struct {
  bool absolute;    // true: absolute datetime range; false: weekly recurring datetime range
  bool neg;         // this is a negative entry
  int32_t duration; // duration in seconds
  int64_t start;    // absolute timestamp in seconds or weekly offset in seconds
} SDateTimeWhiteListItem;

void DateTimeRangeToWhiteListItem(SDateTimeWhiteListItem* dst, const SDateTimeRange* src);
bool isDateTimeWhiteListItemExpired(const SDateTimeWhiteListItem* item);

typedef struct {
  int32_t num;
  SDateTimeWhiteListItem ranges[];
} SDateTimeWhiteList;

SDateTimeWhiteList* cloneDateTimeWhiteList(const SDateTimeWhiteList* src);
bool isTimeInDateTimeWhiteList(const SDateTimeWhiteList *wl, int64_t tm);


typedef struct {
  int8_t createType;
  int8_t superUser;  // denote if it is a super user or not
  int8_t ignoreExisting;

  char   user[TSDB_USER_LEN];
  char   pass[TSDB_USER_PASSWORD_LONGLEN];
  char   totpseed[TSDB_USER_TOTPSEED_MAX_LEN + 1];

  int8_t sysInfo;
  int8_t createDb;
  int8_t isImport;
  int8_t changepass;
  int8_t enable;

  int8_t negIpRanges;
  int8_t negTimeRanges;

  int32_t sessionPerUser;
  int32_t connectTime;
  int32_t connectIdleTime;
  int32_t callPerSession;
  int32_t vnodePerCall;
  int32_t failedLoginAttempts;
  int32_t passwordLifeTime;
  int32_t passwordReuseTime;
  int32_t passwordReuseMax;
  int32_t passwordLockTime;
  int32_t passwordGraceTime;
  int32_t inactiveAccountTime;
  int32_t allowTokenNum;

  int32_t         numIpRanges;
  SIpRange*       pIpDualRanges;
  int32_t         numTimeRanges;
  SDateTimeRange* pTimeRanges;

  int32_t sqlLen;
  char*   sql;
} SCreateUserReq;

int32_t tSerializeSCreateUserReq(void* buf, int32_t bufLen, SCreateUserReq* pReq);
int32_t tDeserializeSCreateUserReq(void* buf, int32_t bufLen, SCreateUserReq* pReq);
void    tFreeSCreateUserReq(SCreateUserReq* pReq);

typedef struct {
  char    algorithmId[TSDB_ENCRYPT_ALGR_NAME_LEN];
  char    name[TSDB_ENCRYPT_ALGR_NAME_LEN];
  char    desc[TSDB_ENCRYPT_ALGR_DESC_LEN];
  char    type[TSDB_ENCRYPT_ALGR_TYPE_LEN];
  char    osslAlgrName[TSDB_ENCRYPT_ALGR_NAME_LEN];
  int32_t sqlLen;
  char*   sql;
} SCreateEncryptAlgrReq;

int32_t tSerializeSCreateEncryptAlgrReq(void* buf, int32_t bufLen, SCreateEncryptAlgrReq* pReq);
int32_t tDeserializeSCreateEncryptAlgrReq(void* buf, int32_t bufLen, SCreateEncryptAlgrReq* pReq);
void    tFreeSCreateEncryptAlgrReq(SCreateEncryptAlgrReq* pReq);

typedef struct {
  int32_t dnodeId;
  int64_t analVer;
} SRetrieveAnalyticsAlgoReq;

typedef struct {
  int64_t   ver;
  SHashObj* hash;  // algoname:algotype -> SAnalUrl
} SRetrieveAnalyticAlgoRsp;

int32_t tSerializeRetrieveAnalyticAlgoReq(void* buf, int32_t bufLen, SRetrieveAnalyticsAlgoReq* pReq);
int32_t tDeserializeRetrieveAnalyticAlgoReq(void* buf, int32_t bufLen, SRetrieveAnalyticsAlgoReq* pReq);
int32_t tSerializeRetrieveAnalyticAlgoRsp(void* buf, int32_t bufLen, SRetrieveAnalyticAlgoRsp* pRsp);
int32_t tDeserializeRetrieveAnalyticAlgoRsp(void* buf, int32_t bufLen, SRetrieveAnalyticAlgoRsp* pRsp);
void    tFreeRetrieveAnalyticAlgoRsp(SRetrieveAnalyticAlgoRsp* pRsp);

typedef struct {
  int8_t alterType;

  int8_t isView;
  
  int8_t hasPassword;
  int8_t hasTotpseed;
  int8_t hasEnable;
  int8_t hasSysinfo;
  int8_t hasCreatedb;
  int8_t hasChangepass;
  int8_t hasSessionPerUser;
  int8_t hasConnectTime;
  int8_t hasConnectIdleTime;
  int8_t hasCallPerSession;
  int8_t hasVnodePerCall;
  int8_t hasFailedLoginAttempts;
  int8_t hasPasswordLifeTime;
  int8_t hasPasswordReuseTime;
  int8_t hasPasswordReuseMax;
  int8_t hasPasswordLockTime;
  int8_t hasPasswordGraceTime;
  int8_t hasInactiveAccountTime;
  int8_t hasAllowTokenNum;

  int8_t enable;
  int8_t sysinfo;
  int8_t createdb;
  int8_t changepass;

  char   user[TSDB_USER_LEN];
  char   pass[TSDB_USER_PASSWORD_LONGLEN];
  char   totpseed[TSDB_USER_TOTPSEED_MAX_LEN + 1];
  int32_t sessionPerUser;
  int32_t connectTime;
  int32_t connectIdleTime;
  int32_t callPerSession;
  int32_t vnodePerCall;
  int32_t failedLoginAttempts;
  int32_t passwordLifeTime;
  int32_t passwordReuseTime;
  int32_t passwordReuseMax;
  int32_t passwordLockTime;
  int32_t passwordGraceTime;
  int32_t inactiveAccountTime;
  int32_t allowTokenNum;

  int32_t         numIpRanges;
  int32_t         numTimeRanges;
  int32_t         numDropIpRanges;
  int32_t         numDropTimeRanges;
  SIpRange*       pIpRanges;
  SDateTimeRange* pTimeRanges;
  SIpRange*       pDropIpRanges;
  SDateTimeRange* pDropTimeRanges;
  SPrivSet        privileges;

  char        objname[TSDB_OBJ_FNAME_LEN];  // db or topic
  char        tabName[TSDB_TABLE_NAME_LEN];
  char*       tagCond;
  int32_t     tagCondLen;
  int32_t     sqlLen;
  char*       sql;
} SAlterUserReq;

int32_t tSerializeSAlterUserReq(void* buf, int32_t bufLen, SAlterUserReq* pReq);
int32_t tDeserializeSAlterUserReq(void* buf, int32_t bufLen, SAlterUserReq* pReq);
void    tFreeSAlterUserReq(SAlterUserReq* pReq);

typedef struct {
  char user[TSDB_USER_LEN];
} SGetUserAuthReq;

int32_t tSerializeSGetUserAuthReq(void* buf, int32_t bufLen, SGetUserAuthReq* pReq);
int32_t tDeserializeSGetUserAuthReq(void* buf, int32_t bufLen, SGetUserAuthReq* pReq);

typedef struct {
  char      user[TSDB_USER_LEN];
  int32_t   version;
  int32_t   passVer;
  int8_t    superAuth;
  int8_t    sysInfo;
  int8_t    enable;
  int8_t    dropped;
  SPrivSet  sysPrivs;
  SHashObj* objPrivs;
  SHashObj* createdDbs;
  SHashObj* selectRows;
  SHashObj* insertRows;
  SHashObj* deleteRows;
  SHashObj* selectTbs;
  SHashObj* insertTbs;
  SHashObj* deleteTbs;
  SHashObj* readViews;
  SHashObj* writeViews;
  SHashObj* alterViews;
  SHashObj* useDbs;
  int64_t   whiteListVer;

  SUserSessCfg sessCfg;
  int64_t      timeWhiteListVer;
} SGetUserAuthRsp;

int32_t tSerializeSGetUserAuthRsp(void* buf, int32_t bufLen, SGetUserAuthRsp* pRsp);
int32_t tDeserializeSGetUserAuthRsp(void* buf, int32_t bufLen, SGetUserAuthRsp* pRsp);
void    tFreeSGetUserAuthRsp(SGetUserAuthRsp* pRsp);

int32_t tSerializePrivSysObjPolicies(SEncoder* pEncoder, SPrivSet* sysPriv, SHashObj* pHash);
int32_t tDeserializePrivSysObjPolicies(SDecoder* pDecoder, SPrivSet* sysPriv, SHashObj** pHash);
int32_t tSerializePrivTblPolicies(SEncoder* pEncoder, SHashObj* pHash);
int32_t tDeserializePrivTblPolicies(SDecoder* pDecoder, SHashObj** pHash);

int32_t tSerializeIpRange(SEncoder* encoder, SIpRange* pRange);
int32_t tDeserializeIpRange(SDecoder* decoder, SIpRange* pRange, bool supportNeg);
typedef struct {
  int64_t ver;
  char    user[TSDB_USER_LEN];
  int32_t numOfRange;
  union {
    SIpV4Range* pIpRanges;
    SIpRange*   pIpDualRanges;
  };
} SUpdateUserIpWhite;

typedef struct {
  int64_t             ver;
  int                 numOfUser;
  SUpdateUserIpWhite* pUserIpWhite;
} SUpdateIpWhite;

int32_t tSerializeSUpdateIpWhite(void* buf, int32_t bufLen, SUpdateIpWhite* pReq);
int32_t tDeserializeSUpdateIpWhite(void* buf, int32_t bufLen, SUpdateIpWhite* pReq);
void    tFreeSUpdateIpWhiteReq(SUpdateIpWhite* pReq);
int32_t cloneSUpdateIpWhiteReq(SUpdateIpWhite* pReq, SUpdateIpWhite** pUpdate);

int32_t tSerializeSUpdateIpWhiteDual(void* buf, int32_t bufLen, SUpdateIpWhite* pReq);
int32_t tDeserializeSUpdateIpWhiteDual(void* buf, int32_t bufLen, SUpdateIpWhite* pReq);
void    tFreeSUpdateIpWhiteDualReq(SUpdateIpWhite* pReq);


// SRetrieveWhiteListReq is used to retrieve both ip and datetime whitelist, but the
// corresponding response struct is different.
typedef struct {
  int64_t ver;
} SRetrieveWhiteListReq;

int32_t tSerializeRetrieveWhiteListReq(void* buf, int32_t bufLen, SRetrieveWhiteListReq* pReq);
int32_t tDeserializeRetrieveWhiteListReq(void* buf, int32_t bufLen, SRetrieveWhiteListReq* pReq);


// SGetUserWhiteListReq is used to get both ip and datetime whitelist, but the
// corresponding response struct is different.
typedef struct {
  char user[TSDB_USER_LEN];
} SGetUserWhiteListReq;

int32_t tSerializeSGetUserWhiteListReq(void* buf, int32_t bufLen, SGetUserWhiteListReq* pReq);
int32_t tDeserializeSGetUserWhiteListReq(void* buf, int32_t bufLen, SGetUserWhiteListReq* pReq);

typedef struct {
  char    user[TSDB_USER_LEN];
  int32_t numWhiteLists;
  union {
    SIpV4Range* pWhiteLists;
    SIpRange*   pWhiteListsDual;
  };
} SGetUserIpWhiteListRsp;

int32_t tIpStrToUint(const SIpAddr* addr, SIpRange* range);
int32_t tIpUintToStr(const SIpRange* range, SIpAddr* addr);
int32_t tIpRangeSetMask(SIpRange* range, int32_t mask);
void    tIpRangeSetDefaultMask(SIpRange* range);

int32_t tSerializeSGetUserIpWhiteListRsp(void* buf, int32_t bufLen, SGetUserIpWhiteListRsp* pRsp);
int32_t tDeserializeSGetUserIpWhiteListRsp(void* buf, int32_t bufLen, SGetUserIpWhiteListRsp* pRsp);
void    tFreeSGetUserIpWhiteListRsp(SGetUserIpWhiteListRsp* pRsp);

int32_t tSerializeSGetUserIpWhiteListDualRsp(void* buf, int32_t bufLen, SGetUserIpWhiteListRsp* pRsp);
int32_t tDeserializeSGetUserIpWhiteListDualRsp(void* buf, int32_t bufLen, SGetUserIpWhiteListRsp* pRsp);
void    tFreeSGetUserIpWhiteListDualRsp(SGetUserIpWhiteListRsp* pRsp);

typedef struct {
  int64_t ver;
  char    user[TSDB_USER_LEN];
  int32_t numWhiteLists;
  SDateTimeWhiteListItem* pWhiteLists;
} SUserDateTimeWhiteList;


int32_t tSerializeSUserDateTimeWhiteList(void* buf, int32_t bufLen, SUserDateTimeWhiteList* pRsp);
int32_t tDeserializeSUserDateTimeWhiteList(void* buf, int32_t bufLen, SUserDateTimeWhiteList* pRsp);
void    tFreeSUserDateTimeWhiteList(SUserDateTimeWhiteList* pRsp);
int32_t cloneSUserDateTimeWhiteList(const SUserDateTimeWhiteList* src, SUserDateTimeWhiteList* dest);

typedef struct {
  int64_t             ver;
  int                 numOfUser;
  SUserDateTimeWhiteList *pUsers;
} SRetrieveDateTimeWhiteListRsp;

int32_t tSerializeSRetrieveDateTimeWhiteListRsp(void* buf, int32_t bufLen, SRetrieveDateTimeWhiteListRsp* pRsp);
int32_t tDeserializeSRetrieveDateTimeWhiteListRsp(void* buf, int32_t bufLen, SRetrieveDateTimeWhiteListRsp* pRsp);
void    tFreeSRetrieveDateTimeWhiteListRsp(SRetrieveDateTimeWhiteListRsp* pRsp);
int32_t cloneDataTimeWhiteListRsp(const SRetrieveDateTimeWhiteListRsp* src, SRetrieveDateTimeWhiteListRsp** dest);

/*
 * for client side struct, only column id, type, bytes are necessary
 * But for data in vnode side, we need all the following information.
 */
typedef struct {
  union {
    col_id_t colId;
    int16_t  slotId;
  };

  uint8_t precision;
  uint8_t scale;
  int32_t bytes;
  int8_t  type;
  uint8_t pk;
  bool    noData;
} SColumnInfo;

typedef struct STimeWindow {
  TSKEY skey;
  TSKEY ekey;
} STimeWindow;

typedef struct SQueryHint {
  bool batchScan;
} SQueryHint;

typedef struct {
  int32_t tsOffset;       // offset value in current msg body, NOTE: ts list is compressed
  int32_t tsLen;          // total length of ts comp block
  int32_t tsNumOfBlocks;  // ts comp block numbers
  int32_t tsOrder;        // ts comp block order
} STsBufInfo;

typedef struct {
  void*       timezone;
  char        intervalUnit;
  char        slidingUnit;
  char        offsetUnit;
  int8_t      precision;
  int64_t     interval;
  int64_t     sliding;
  int64_t     offset;
  STimeWindow timeRange;
} SInterval;

typedef struct STbVerInfo {
  char    tbFName[TSDB_TABLE_FNAME_LEN];
  int32_t sversion;
  int32_t tversion;
  int32_t rversion;  // virtual table's column ref's version
} STbVerInfo;

typedef struct {
  int32_t code;
  int64_t affectedRows;
  SArray* tbVerInfo;  // STbVerInfo
} SQueryTableRsp;

int32_t tSerializeSQueryTableRsp(void* buf, int32_t bufLen, SQueryTableRsp* pRsp);

int32_t tDeserializeSQueryTableRsp(void* buf, int32_t bufLen, SQueryTableRsp* pRsp);

typedef struct {
  SMsgHead header;
  char     dbFName[TSDB_DB_FNAME_LEN];
  char     tbName[TSDB_TABLE_NAME_LEN];
} STableCfgReq;

typedef struct {
  char        tbName[TSDB_TABLE_NAME_LEN];
  char        stbName[TSDB_TABLE_NAME_LEN];
  char        dbFName[TSDB_DB_FNAME_LEN];
  char        owner[TSDB_USER_LEN];
  int32_t     numOfTags;
  int32_t     numOfColumns;
  int8_t      tableType;
  int64_t     delay1;
  int64_t     delay2;
  int64_t     watermark1;
  int64_t     watermark2;
  int32_t     ttl;
  int32_t     keep;
  SArray*     pFuncs;
  int32_t     commentLen;
  char*       pComment;
  SSchema*    pSchemas;
  int32_t     tagsLen;
  char*       pTags;
  SSchemaExt* pSchemaExt;
  int8_t      virtualStb;
  SColRef*    pColRefs;
} STableCfg;

typedef STableCfg STableCfgRsp;

int32_t tSerializeSTableCfgReq(void* buf, int32_t bufLen, STableCfgReq* pReq);
int32_t tDeserializeSTableCfgReq(void* buf, int32_t bufLen, STableCfgReq* pReq);

int32_t tSerializeSTableCfgRsp(void* buf, int32_t bufLen, STableCfgRsp* pRsp);
int32_t tDeserializeSTableCfgRsp(void* buf, int32_t bufLen, STableCfgRsp* pRsp);
void    tFreeSTableCfgRsp(STableCfgRsp* pRsp);

typedef struct {
  SMsgHead header;
  tb_uid_t suid;
} SVSubTablesReq;

int32_t tSerializeSVSubTablesReq(void* buf, int32_t bufLen, SVSubTablesReq* pReq);
int32_t tDeserializeSVSubTablesReq(void* buf, int32_t bufLen, SVSubTablesReq* pReq);

typedef struct {
  int32_t vgId;
  SArray* pTables;  // SArray<SVCTableRefCols*>
} SVSubTablesRsp;

int32_t tSerializeSVSubTablesRsp(void* buf, int32_t bufLen, SVSubTablesRsp* pRsp);
int32_t tDeserializeSVSubTablesRsp(void* buf, int32_t bufLen, SVSubTablesRsp* pRsp);
void    tDestroySVSubTablesRsp(void* rsp);

typedef struct {
  SMsgHead header;
  tb_uid_t suid;
} SVStbRefDbsReq;

int32_t tSerializeSVStbRefDbsReq(void* buf, int32_t bufLen, SVStbRefDbsReq* pReq);
int32_t tDeserializeSVStbRefDbsReq(void* buf, int32_t bufLen, SVStbRefDbsReq* pReq);

typedef struct {
  int32_t vgId;
  SArray* pDbs;  // SArray<char* (db name)>
} SVStbRefDbsRsp;

int32_t tSerializeSVStbRefDbsRsp(void* buf, int32_t bufLen, SVStbRefDbsRsp* pRsp);
int32_t tDeserializeSVStbRefDbsRsp(void* buf, int32_t bufLen, SVStbRefDbsRsp* pRsp);
void    tDestroySVStbRefDbsRsp(void* rsp);

typedef struct {
  char    db[TSDB_DB_FNAME_LEN];
  int32_t numOfVgroups;
  int32_t numOfStables;  // single_stable
  int32_t buffer;        // MB
  int32_t pageSize;
  int32_t pages;
  int32_t cacheLastSize;
  int32_t daysPerFile;
  int32_t daysToKeep0;
  int32_t daysToKeep1;
  int32_t daysToKeep2;
  int32_t keepTimeOffset;
  int32_t minRows;
  int32_t maxRows;
  int32_t walFsyncPeriod;
  int8_t  walLevel;
  int8_t  precision;  // time resolution
  int8_t  compression;
  int8_t  replications;
  int8_t  strict;
  int8_t  cacheLast;
  int8_t  schemaless;
  int8_t  ignoreExist;
  int32_t numOfRetensions;
  SArray* pRetensions;  // SRetention
  int32_t walRetentionPeriod;
  int64_t walRetentionSize;
  int32_t walRollPeriod;
  int64_t walSegmentSize;
  int32_t sstTrigger;
  int16_t hashPrefix;
  int16_t hashSuffix;
  int32_t ssChunkSize;
  int32_t ssKeepLocal;
  int8_t  ssCompact;
  int32_t tsdbPageSize;
  int32_t sqlLen;
  char*   sql;
  int8_t  withArbitrator;
  int8_t  encryptAlgorithm;
  char    dnodeListStr[TSDB_DNODE_LIST_LEN];
  // 1. add auto-compact parameters
  int32_t compactInterval;    // minutes
  int32_t compactStartTime;   // minutes
  int32_t compactEndTime;     // minutes
  int8_t  compactTimeOffset;  // hour
  char    encryptAlgrName[TSDB_ENCRYPT_ALGR_NAME_LEN];
} SCreateDbReq;

int32_t tSerializeSCreateDbReq(void* buf, int32_t bufLen, SCreateDbReq* pReq);
int32_t tDeserializeSCreateDbReq(void* buf, int32_t bufLen, SCreateDbReq* pReq);
void    tFreeSCreateDbReq(SCreateDbReq* pReq);

typedef struct {
  char    db[TSDB_DB_FNAME_LEN];
  int32_t buffer;
  int32_t pageSize;
  int32_t pages;
  int32_t cacheLastSize;
  int32_t daysPerFile;
  int32_t daysToKeep0;
  int32_t daysToKeep1;
  int32_t daysToKeep2;
  int32_t keepTimeOffset;
  int32_t walFsyncPeriod;
  int8_t  walLevel;
  int8_t  strict;
  int8_t  cacheLast;
  int8_t  replications;
  int32_t sstTrigger;
  int32_t minRows;
  int32_t walRetentionPeriod;
  int32_t walRetentionSize;
  int32_t ssKeepLocal;
  int8_t  ssCompact;
  int32_t sqlLen;
  char*   sql;
  int8_t  withArbitrator;
  // 1. add auto-compact parameters
  int32_t compactInterval;
  int32_t compactStartTime;
  int32_t compactEndTime;
  int8_t  compactTimeOffset;
  char    encryptAlgrName[TSDB_ENCRYPT_ALGR_NAME_LEN];
} SAlterDbReq;

int32_t tSerializeSAlterDbReq(void* buf, int32_t bufLen, SAlterDbReq* pReq);
int32_t tDeserializeSAlterDbReq(void* buf, int32_t bufLen, SAlterDbReq* pReq);
void    tFreeSAlterDbReq(SAlterDbReq* pReq);

typedef struct {
  char    db[TSDB_DB_FNAME_LEN];
  int8_t  ignoreNotExists;
  int8_t  force;
  int32_t sqlLen;
  char*   sql;
} SDropDbReq;

int32_t tSerializeSDropDbReq(void* buf, int32_t bufLen, SDropDbReq* pReq);
int32_t tDeserializeSDropDbReq(void* buf, int32_t bufLen, SDropDbReq* pReq);
void    tFreeSDropDbReq(SDropDbReq* pReq);

typedef struct {
  char    db[TSDB_DB_FNAME_LEN];
  int64_t uid;
} SDropDbRsp;

int32_t tSerializeSDropDbRsp(void* buf, int32_t bufLen, SDropDbRsp* pRsp);
int32_t tDeserializeSDropDbRsp(void* buf, int32_t bufLen, SDropDbRsp* pRsp);

typedef struct {
  char    name[TSDB_MOUNT_NAME_LEN];
  int64_t uid;
} SDropMountRsp;

int32_t tSerializeSDropMountRsp(void* buf, int32_t bufLen, SDropMountRsp* pRsp);
int32_t tDeserializeSDropMountRsp(void* buf, int32_t bufLen, SDropMountRsp* pRsp);

typedef struct {
  char    db[TSDB_DB_FNAME_LEN];
  int64_t dbId;
  int32_t vgVersion;
  int32_t numOfTable;  // unit is TSDB_TABLE_NUM_UNIT
  int64_t stateTs;     // ms
} SUseDbReq;

int32_t tSerializeSUseDbReq(void* buf, int32_t bufLen, SUseDbReq* pReq);
int32_t tDeserializeSUseDbReq(void* buf, int32_t bufLen, SUseDbReq* pReq);

typedef struct {
  char    db[TSDB_DB_FNAME_LEN];
  int64_t uid;
  int32_t vgVersion;
  int32_t vgNum;
  int16_t hashPrefix;
  int16_t hashSuffix;
  int8_t  hashMethod;
  union {
    uint8_t flags;
    struct {
      uint8_t isMount : 1;  // TS-5868
      uint8_t padding : 7;
    };
  };
  SArray* pVgroupInfos;  // Array of SVgroupInfo
  int32_t errCode;
  int64_t stateTs;  // ms
} SUseDbRsp;

int32_t tSerializeSUseDbRsp(void* buf, int32_t bufLen, const SUseDbRsp* pRsp);
int32_t tDeserializeSUseDbRsp(void* buf, int32_t bufLen, SUseDbRsp* pRsp);
int32_t tSerializeSUseDbRspImp(SEncoder* pEncoder, const SUseDbRsp* pRsp);
int32_t tDeserializeSUseDbRspImp(SDecoder* pDecoder, SUseDbRsp* pRsp);
void    tFreeSUsedbRsp(SUseDbRsp* pRsp);

typedef struct {
  char db[TSDB_DB_FNAME_LEN];
} SDbCfgReq;

int32_t tSerializeSDbCfgReq(void* buf, int32_t bufLen, SDbCfgReq* pReq);
int32_t tDeserializeSDbCfgReq(void* buf, int32_t bufLen, SDbCfgReq* pReq);

typedef struct {
  char db[TSDB_DB_FNAME_LEN];
} SSsMigrateDbReq;

int32_t tSerializeSSsMigrateDbReq(void* buf, int32_t bufLen, SSsMigrateDbReq* pReq);
int32_t tDeserializeSSsMigrateDbReq(void* buf, int32_t bufLen, SSsMigrateDbReq* pReq);

typedef struct {
  int32_t ssMigrateId;
  bool    bAccepted;
} SSsMigrateDbRsp;

int32_t tSerializeSSsMigrateDbRsp(void* buf, int32_t bufLen, SSsMigrateDbRsp* pRsp);
int32_t tDeserializeSSsMigrateDbRsp(void* buf, int32_t bufLen, SSsMigrateDbRsp* pRsp);

// Request and response for TDMT_VND_LIST_SSMIGRATE_FILESETS
typedef struct {
  int32_t ssMigrateId;
} SListSsMigrateFileSetsReq;

int32_t tSerializeSListSsMigrateFileSetsReq(void* buf, int32_t bufLen, SListSsMigrateFileSetsReq* pReq);
int32_t tDeserializeSListSsMigrateFileSetsReq(void* buf, int32_t bufLen, SListSsMigrateFileSetsReq* pReq);

typedef struct {
  int32_t ssMigrateId;
  int32_t vgId;       // vgroup id
  SArray* pFileSets;  // SArray<int32_t>
} SListSsMigrateFileSetsRsp;

int32_t tSerializeSListSsMigrateFileSetsRsp(void* buf, int32_t bufLen, SListSsMigrateFileSetsRsp* pRsp);
int32_t tDeserializeSListSsMigrateFileSetsRsp(void* buf, int32_t bufLen, SListSsMigrateFileSetsRsp* pRsp);
void    tFreeSListSsMigrateFileSetsRsp(SListSsMigrateFileSetsRsp* pRsp);

// Request and response for TDMT_VND_SSMIGRATE_FILESET
typedef struct {
  int32_t ssMigrateId;
  int32_t nodeId;  // node id of the leader vnode, filled by vnode
  int32_t fid;
  int64_t startTimeSec;
} SSsMigrateFileSetReq;

int32_t tSerializeSSsMigrateFileSetReq(void* buf, int32_t bufLen, SSsMigrateFileSetReq* pReq);
int32_t tDeserializeSSsMigrateFileSetReq(void* buf, int32_t bufLen, SSsMigrateFileSetReq* pReq);

typedef struct {
  int32_t ssMigrateId;
  int32_t nodeId;  // node id of the leader vnode
  int32_t vgId;
  int32_t fid;
} SSsMigrateFileSetRsp;

int32_t tSerializeSSsMigrateFileSetRsp(void* buf, int32_t bufLen, SSsMigrateFileSetRsp* pRsp);
int32_t tDeserializeSSsMigrateFileSetRsp(void* buf, int32_t bufLen, SSsMigrateFileSetRsp* pRsp);

#define SSMIGRATE_FILESET_STATE_IN_PROGRESS 0
#define SSMIGRATE_FILESET_STATE_SUCCEEDED   1
#define SSMIGRATE_FILESET_STATE_COMPACT     2
#define SSMIGRATE_FILESET_STATE_SKIPPED     3
#define SSMIGRATE_FILESET_STATE_FAILED      4

// Request and response for TDMT_VND_QUERY_SSMIGRATE_PROGRESS and TDMT_VND_FOLLOWER_SSMIGRATE
// Note this struct is reused as both request and response in TDMT_VND_QUERY_SSMIGRATE_PROGRESS,
// while as a request, the 'state' field is not used.
// This struct is also used in TDMT_VND_FOLLOWER_SSMIGRATE as request, which don't need a response.
typedef struct {
  int32_t ssMigrateId;  // ss migrate id
  int32_t nodeId;       // node id of the leader vnode
  int32_t vgId;         // vgroup id
  int32_t fid;          // file set id
  int32_t state;        // SSMIGRATE_FILESET_STATE_*
} SSsMigrateProgress;

int tSerializeSSsMigrateProgress(void* buf, int32_t bufLen, SSsMigrateProgress* pProgress);
int tDeserializeSSsMigrateProgress(void* buf, int32_t bufLen, SSsMigrateProgress* pProgress);

// Request for TDMT_MND_KILL_SSMIGRATE
typedef struct {
  int32_t ssMigrateId;
  int32_t sqlLen;
  char*   sql;
} SKillSsMigrateReq;

int32_t tSerializeSKillSsMigrateReq(void* buf, int32_t bufLen, SKillSsMigrateReq* pReq);
int32_t tDeserializeSKillSsMigrateReq(void* buf, int32_t bufLen, SKillSsMigrateReq* pReq);
void    tFreeSKillSsMigrateReq(SKillSsMigrateReq* pReq);

// Request for TDMT_VND_KILL_SSMIGRATE
typedef struct {
  int32_t ssMigrateId;
} SVnodeKillSsMigrateReq;

int32_t tSerializeSVnodeKillSsMigrateReq(void* buf, int32_t bufLen, SVnodeKillSsMigrateReq* pReq);
int32_t tDeserializeSVnodeKillSsMigrateReq(void* buf, int32_t bufLen, SVnodeKillSsMigrateReq* pReq);

typedef struct {
  int32_t vgId;
  int64_t keepVersion;
} SMndSetVgroupKeepVersionReq;

int32_t tSerializeSMndSetVgroupKeepVersionReq(void* buf, int32_t bufLen, SMndSetVgroupKeepVersionReq* pReq);
int32_t tDeserializeSMndSetVgroupKeepVersionReq(void* buf, int32_t bufLen, SMndSetVgroupKeepVersionReq* pReq);

typedef struct {
  int32_t timestampSec;
  int32_t ttlDropMaxCount;
  int32_t nUids;
  SArray* pTbUids;
} SVDropTtlTableReq;

int32_t tSerializeSVDropTtlTableReq(void* buf, int32_t bufLen, SVDropTtlTableReq* pReq);
int32_t tDeserializeSVDropTtlTableReq(void* buf, int32_t bufLen, SVDropTtlTableReq* pReq);

typedef struct {
  char    db[TSDB_DB_FNAME_LEN];
  char    owner[TSDB_USER_LEN];
  int64_t dbId;
  int32_t cfgVersion;
  int32_t numOfVgroups;
  int32_t numOfStables;
  int32_t buffer;
  int32_t cacheSize;
  int32_t pageSize;
  int32_t pages;
  int32_t daysPerFile;
  int32_t daysToKeep0;
  int32_t daysToKeep1;
  int32_t daysToKeep2;
  int32_t keepTimeOffset;
  int32_t minRows;
  int32_t maxRows;
  int32_t walFsyncPeriod;
  int16_t hashPrefix;
  int16_t hashSuffix;
  int8_t  hashMethod;
  int8_t  walLevel;
  int8_t  precision;
  int8_t  compression;
  int8_t  replications;
  int8_t  strict;
  int8_t  cacheLast;
  int8_t  encryptAlgr;
  char    algorithmsId[TSDB_ENCRYPT_ALGR_NAME_LEN];
  int32_t ssChunkSize;
  int32_t ssKeepLocal;
  int8_t  ssCompact;
  union {
    uint8_t flags;
    struct {
      uint8_t isMount : 1;  // TS-5868
      uint8_t padding : 7;
    };
  };
  int8_t  compactTimeOffset;
  int32_t compactInterval;
  int32_t compactStartTime;
  int32_t compactEndTime;
  int32_t tsdbPageSize;
  int32_t walRetentionPeriod;
  int32_t walRollPeriod;
  int64_t walRetentionSize;
  int64_t walSegmentSize;
  int32_t numOfRetensions;
  SArray* pRetensions;
  int8_t  schemaless;
  int16_t sstTrigger;
  int8_t  withArbitrator;
} SDbCfgRsp;

typedef SDbCfgRsp SDbCfgInfo;

int32_t tSerializeSDbCfgRspImpl(SEncoder* encoder, const SDbCfgRsp* pRsp);
int32_t tSerializeSDbCfgRsp(void* buf, int32_t bufLen, const SDbCfgRsp* pRsp);
int32_t tDeserializeSDbCfgRsp(void* buf, int32_t bufLen, SDbCfgRsp* pRsp);
int32_t tDeserializeSDbCfgRspImpl(SDecoder* decoder, SDbCfgRsp* pRsp);
void    tFreeSDbCfgRsp(SDbCfgRsp* pRsp);

typedef struct {
  int32_t rowNum;
} SQnodeListReq;

int32_t tSerializeSQnodeListReq(void* buf, int32_t bufLen, SQnodeListReq* pReq);
int32_t tDeserializeSQnodeListReq(void* buf, int32_t bufLen, SQnodeListReq* pReq);

typedef struct {
  int32_t rowNum;
} SDnodeListReq;

int32_t tSerializeSDnodeListReq(void* buf, int32_t bufLen, SDnodeListReq* pReq);

typedef struct {
  int32_t useless;  // useless
} SServerVerReq;

int32_t tSerializeSServerVerReq(void* buf, int32_t bufLen, SServerVerReq* pReq);
// int32_t tDeserializeSServerVerReq(void* buf, int32_t bufLen, SServerVerReq* pReq);

typedef struct {
  char ver[TSDB_VERSION_LEN];
} SServerVerRsp;

int32_t tSerializeSServerVerRsp(void* buf, int32_t bufLen, SServerVerRsp* pRsp);
int32_t tDeserializeSServerVerRsp(void* buf, int32_t bufLen, SServerVerRsp* pRsp);

typedef struct SQueryNodeAddr {
  int32_t nodeId;  // vgId or qnodeId
  SEpSet  epSet;
} SQueryNodeAddr;

typedef struct {
  SQueryNodeAddr addr;
  uint64_t       load;
} SQueryNodeLoad;

typedef struct {
  SArray* qnodeList;  // SArray<SQueryNodeLoad>
} SQnodeListRsp;

int32_t tSerializeSQnodeListRsp(void* buf, int32_t bufLen, SQnodeListRsp* pRsp);
int32_t tDeserializeSQnodeListRsp(void* buf, int32_t bufLen, SQnodeListRsp* pRsp);
void    tFreeSQnodeListRsp(SQnodeListRsp* pRsp);

typedef struct SDNodeAddr {
  int32_t nodeId;  // dnodeId
  SEpSet  epSet;
} SDNodeAddr;

typedef struct {
  SArray* dnodeList;  // SArray<SDNodeAddr>
} SDnodeListRsp;

int32_t tSerializeSDnodeListRsp(void* buf, int32_t bufLen, SDnodeListRsp* pRsp);
int32_t tDeserializeSDnodeListRsp(void* buf, int32_t bufLen, SDnodeListRsp* pRsp);
void    tFreeSDnodeListRsp(SDnodeListRsp* pRsp);

typedef struct {
  SArray* pTsmas;  // SArray<STableTSMAInfo*>
} STableTSMAInfoRsp;

typedef struct {
  SUseDbRsp*         useDbRsp;
  SDbCfgRsp*         cfgRsp;
  STableTSMAInfoRsp* pTsmaRsp;
  int32_t            dbTsmaVersion;
  char               db[TSDB_DB_FNAME_LEN];
  int64_t            dbId;
} SDbHbRsp;

typedef struct {
  SArray* pArray;  // Array of SDbHbRsp
} SDbHbBatchRsp;

int32_t tSerializeSDbHbBatchRsp(void* buf, int32_t bufLen, SDbHbBatchRsp* pRsp);
int32_t tDeserializeSDbHbBatchRsp(void* buf, int32_t bufLen, SDbHbBatchRsp* pRsp);
void    tFreeSDbHbBatchRsp(SDbHbBatchRsp* pRsp);

typedef struct {
  SArray* pArray;  // Array of SGetUserAuthRsp
} SUserAuthBatchRsp;

int32_t tSerializeSUserAuthBatchRsp(void* buf, int32_t bufLen, SUserAuthBatchRsp* pRsp);
int32_t tDeserializeSUserAuthBatchRsp(void* buf, int32_t bufLen, SUserAuthBatchRsp* pRsp);
void    tFreeSUserAuthBatchRsp(SUserAuthBatchRsp* pRsp);

typedef struct {
  char        db[TSDB_DB_FNAME_LEN];
  STimeWindow timeRange;
  int32_t     sqlLen;
  char*       sql;
  SArray*     vgroupIds;
  int32_t     compactId;
  int8_t      metaOnly;
  int8_t      force;
} SCompactDbReq;

int32_t tSerializeSCompactDbReq(void* buf, int32_t bufLen, SCompactDbReq* pReq);
int32_t tDeserializeSCompactDbReq(void* buf, int32_t bufLen, SCompactDbReq* pReq);
void    tFreeSCompactDbReq(SCompactDbReq* pReq);

typedef struct {
  union {
    int32_t compactId;
    int32_t id;
  };
  int8_t bAccepted;
} SCompactDbRsp;

int32_t tSerializeSCompactDbRsp(void* buf, int32_t bufLen, SCompactDbRsp* pRsp);
int32_t tDeserializeSCompactDbRsp(void* buf, int32_t bufLen, SCompactDbRsp* pRsp);

typedef struct {
  union {
    int32_t compactId;
    int32_t id;
  };
  int32_t sqlLen;
  char*   sql;
} SKillCompactReq;

int32_t tSerializeSKillCompactReq(void* buf, int32_t bufLen, SKillCompactReq* pReq);
int32_t tDeserializeSKillCompactReq(void* buf, int32_t bufLen, SKillCompactReq* pReq);
void    tFreeSKillCompactReq(SKillCompactReq* pReq);

typedef SCompactDbRsp   STrimDbRsp;         // reuse structs
typedef SKillCompactReq SKillRetentionReq;  // reuse structs

typedef struct {
  char    name[TSDB_FUNC_NAME_LEN];
  int8_t  igExists;
  int8_t  funcType;
  int8_t  scriptType;
  int8_t  outputType;
  int32_t outputLen;
  int32_t bufSize;
  int32_t codeLen;
  int64_t signature;
  char*   pComment;
  char*   pCode;
  int8_t  orReplace;
} SCreateFuncReq;

int32_t tSerializeSCreateFuncReq(void* buf, int32_t bufLen, SCreateFuncReq* pReq);
int32_t tDeserializeSCreateFuncReq(void* buf, int32_t bufLen, SCreateFuncReq* pReq);
void    tFreeSCreateFuncReq(SCreateFuncReq* pReq);

typedef struct {
  char   name[TSDB_FUNC_NAME_LEN];
  int8_t igNotExists;
} SDropFuncReq;

int32_t tSerializeSDropFuncReq(void* buf, int32_t bufLen, SDropFuncReq* pReq);
int32_t tDeserializeSDropFuncReq(void* buf, int32_t bufLen, SDropFuncReq* pReq);

typedef struct {
  int32_t numOfFuncs;
  bool    ignoreCodeComment;
  SArray* pFuncNames;
} SRetrieveFuncReq;

int32_t tSerializeSRetrieveFuncReq(void* buf, int32_t bufLen, SRetrieveFuncReq* pReq);
int32_t tDeserializeSRetrieveFuncReq(void* buf, int32_t bufLen, SRetrieveFuncReq* pReq);
void    tFreeSRetrieveFuncReq(SRetrieveFuncReq* pReq);

typedef struct {
  char    name[TSDB_FUNC_NAME_LEN];
  int8_t  funcType;
  int8_t  scriptType;
  int8_t  outputType;
  int32_t outputLen;
  int32_t bufSize;
  int64_t signature;
  int32_t commentSize;
  int32_t codeSize;
  char*   pComment;
  char*   pCode;
} SFuncInfo;

typedef struct {
  int32_t funcVersion;
  int64_t funcCreatedTime;
} SFuncExtraInfo;

typedef struct {
  int32_t numOfFuncs;
  SArray* pFuncInfos;
  SArray* pFuncExtraInfos;
} SRetrieveFuncRsp;

int32_t tSerializeSRetrieveFuncRsp(void* buf, int32_t bufLen, SRetrieveFuncRsp* pRsp);
int32_t tDeserializeSRetrieveFuncRsp(void* buf, int32_t bufLen, SRetrieveFuncRsp* pRsp);
void    tFreeSFuncInfo(SFuncInfo* pInfo);
void    tFreeSRetrieveFuncRsp(SRetrieveFuncRsp* pRsp);

typedef struct {
  int32_t       statusInterval;
  int64_t       checkTime;                  // 1970-01-01 00:00:00.000
  char          timezone[TD_TIMEZONE_LEN];  // tsTimezone
  char          locale[TD_LOCALE_LEN];      // tsLocale
  char          charset[TD_LOCALE_LEN];     // tsCharset
  int8_t        ttlChangeOnWrite;
  int8_t        enableWhiteList;
  int8_t        encryptionKeyStat;
  uint32_t      encryptionKeyChksum;
  SMonitorParas monitorParas;
  int32_t       statusIntervalMs;
} SClusterCfg;

typedef struct {
  int32_t openVnodes;
  int32_t dropVnodes;
  int32_t totalVnodes;
  int32_t masterNum;
  int64_t numOfSelectReqs;
  int64_t numOfInsertReqs;
  int64_t numOfInsertSuccessReqs;
  int64_t numOfBatchInsertReqs;
  int64_t numOfBatchInsertSuccessReqs;
  int64_t errors;
} SVnodesStat;

typedef struct {
  int32_t vgId;
  int8_t  syncState;
  int8_t  syncRestore;
  int64_t syncTerm;
  int64_t roleTimeMs;
  int64_t startTimeMs;
  int8_t  syncCanRead;
  int64_t cacheUsage;
  int64_t numOfTables;
  int64_t numOfTimeSeries;
  int64_t totalStorage;
  int64_t compStorage;
  int64_t pointsWritten;
  int64_t numOfSelectReqs;
  int64_t numOfInsertReqs;
  int64_t numOfInsertSuccessReqs;
  int64_t numOfBatchInsertReqs;
  int64_t numOfBatchInsertSuccessReqs;
  int32_t numOfCachedTables;
  int32_t learnerProgress;  // use one reservered
  int64_t syncAppliedIndex;
  int64_t syncCommitIndex;
  int64_t bufferSegmentUsed;
  int64_t bufferSegmentSize;
} SVnodeLoad;

typedef struct {
  int64_t total_requests;
  int64_t total_rows;
  int64_t total_bytes;
  double  write_size;
  double  cache_hit_ratio;
  int64_t rpc_queue_wait;
  int64_t preprocess_time;

  int64_t memory_table_size;
  int64_t commit_count;
  int64_t merge_count;
  double  commit_time;
  double  merge_time;
  int64_t block_commit_time;
  int64_t memtable_wait_time;
} SVnodeMetrics;

typedef struct {
  int32_t     vgId;
  int64_t     numOfTables;
  int64_t     memSize;
  int64_t     l1Size;
  int64_t     l2Size;
  int64_t     l3Size;
  int64_t     cacheSize;
  int64_t     walSize;
  int64_t     metaSize;
  int64_t     rawDataSize;
  int64_t     ssSize;
  const char* dbname;
  int8_t      estimateRawData;
} SDbSizeStatisInfo;

typedef struct {
  int32_t vgId;
  int64_t nTimeSeries;
} SVnodeLoadLite;

typedef struct {
  int8_t  syncState;
  int64_t syncTerm;
  int8_t  syncRestore;
  int64_t roleTimeMs;
} SMnodeLoad;

typedef struct {
  int32_t dnodeId;
  int64_t numOfProcessedQuery;
  int64_t numOfProcessedCQuery;
  int64_t numOfProcessedFetch;
  int64_t numOfProcessedDrop;
  int64_t numOfProcessedNotify;
  int64_t numOfProcessedHb;
  int64_t numOfProcessedDelete;
  int64_t cacheDataSize;
  int64_t numOfQueryInQueue;
  int64_t numOfFetchInQueue;
  int64_t timeInQueryQueue;
  int64_t timeInFetchQueue;
} SQnodeLoad;

typedef struct {
  int32_t     sver;      // software version
  int64_t     dnodeVer;  // dnode table version in sdb
  int32_t     dnodeId;
  int64_t     clusterId;
  int64_t     rebootTime;
  int64_t     updateTime;
  float       numOfCores;
  int32_t     numOfSupportVnodes;
  int32_t     numOfDiskCfg;
  int64_t     memTotal;
  int64_t     memAvail;
  char        dnodeEp[TSDB_EP_LEN];
  char        machineId[TSDB_MACHINE_ID_LEN + 1];
  SMnodeLoad  mload;
  SQnodeLoad  qload;
  SClusterCfg clusterCfg;
  SArray*     pVloads;  // array of SVnodeLoad
  int32_t     statusSeq;
  int64_t     ipWhiteVer;
  int64_t     timeWhiteVer;
  int64_t     analVer;
  int64_t     timestamp;
} SStatusReq;

int32_t tSerializeSStatusReq(void* buf, int32_t bufLen, SStatusReq* pReq);
int32_t tDeserializeSStatusReq(void* buf, int32_t bufLen, SStatusReq* pReq);
void    tFreeSStatusReq(SStatusReq* pReq);

typedef struct {
  int32_t forceReadConfig;
  int32_t cver;
  SArray* array;
} SConfigReq;

int32_t tSerializeSConfigReq(void* buf, int32_t bufLen, SConfigReq* pReq);
int32_t tDeserializeSConfigReq(void* buf, int32_t bufLen, SConfigReq* pReq);
void    tFreeSConfigReq(SConfigReq* pReq);

typedef struct {
  int32_t dnodeId;
  char    machineId[TSDB_MACHINE_ID_LEN + 1];
} SDnodeInfoReq;

int32_t tSerializeSDnodeInfoReq(void* buf, int32_t bufLen, SDnodeInfoReq* pReq);
int32_t tDeserializeSDnodeInfoReq(void* buf, int32_t bufLen, SDnodeInfoReq* pReq);

typedef enum {
  MONITOR_TYPE_COUNTER = 0,
  MONITOR_TYPE_SLOW_LOG = 1,
} MONITOR_TYPE;

typedef struct {
  int32_t      contLen;
  char*        pCont;
  MONITOR_TYPE type;
} SStatisReq;

int32_t tSerializeSStatisReq(void* buf, int32_t bufLen, SStatisReq* pReq);
int32_t tDeserializeSStatisReq(void* buf, int32_t bufLen, SStatisReq* pReq);
void    tFreeSStatisReq(SStatisReq* pReq);

typedef struct {
  char    db[TSDB_DB_FNAME_LEN];
  char    table[TSDB_TABLE_NAME_LEN];
  char    operation[AUDIT_OPERATION_LEN];
  int32_t sqlLen;
  char*   pSql;
} SAuditReq;
int32_t tSerializeSAuditReq(void* buf, int32_t bufLen, SAuditReq* pReq);
int32_t tDeserializeSAuditReq(void* buf, int32_t bufLen, SAuditReq* pReq);
void    tFreeSAuditReq(SAuditReq* pReq);

typedef struct {
  int32_t dnodeId;
  int64_t clusterId;
  SArray* pVloads;
} SNotifyReq;

int32_t tSerializeSNotifyReq(void* buf, int32_t bufLen, SNotifyReq* pReq);
int32_t tDeserializeSNotifyReq(void* buf, int32_t bufLen, SNotifyReq* pReq);
void    tFreeSNotifyReq(SNotifyReq* pReq);

typedef struct {
  int32_t dnodeId;
  int64_t clusterId;
} SDnodeCfg;

typedef struct {
  int32_t id;
  int8_t  isMnode;
  SEp     ep;
} SDnodeEp;

typedef struct {
  int32_t id;
  int8_t  isMnode;
  int8_t  offlineReason;
  SEp     ep;
  char    active[TSDB_ACTIVE_KEY_LEN];
  char    connActive[TSDB_CONN_ACTIVE_KEY_LEN];
} SDnodeInfo;

typedef struct {
  int64_t   dnodeVer;
  SDnodeCfg dnodeCfg;
  SArray*   pDnodeEps;  // Array of SDnodeEp
  int32_t   statusSeq;
  int64_t   ipWhiteVer;
  int64_t   analVer;
  int64_t   timeWhiteVer;
} SStatusRsp;

int32_t tSerializeSStatusRsp(void* buf, int32_t bufLen, SStatusRsp* pRsp);
int32_t tDeserializeSStatusRsp(void* buf, int32_t bufLen, SStatusRsp* pRsp);
void    tFreeSStatusRsp(SStatusRsp* pRsp);

typedef struct {
  int32_t forceReadConfig;
  int32_t isConifgVerified;
  int32_t isVersionVerified;
  int32_t cver;
  SArray* array;
} SConfigRsp;

int32_t tSerializeSConfigRsp(void* buf, int32_t bufLen, SConfigRsp* pRsp);
int32_t tDeserializeSConfigRsp(void* buf, int32_t bufLen, SConfigRsp* pRsp);
void    tFreeSConfigRsp(SConfigRsp* pRsp);

typedef struct {
  int32_t reserved;
} SMTimerReq;

int32_t tSerializeSMTimerMsg(void* buf, int32_t bufLen, SMTimerReq* pReq);
// int32_t tDeserializeSMTimerMsg(void* buf, int32_t bufLen, SMTimerReq* pReq);

typedef struct SOrphanTask {
  int64_t streamId;
  int32_t taskId;
  int32_t nodeId;
} SOrphanTask;

typedef struct SMStreamDropOrphanMsg {
  SArray* pList;  // SArray<SOrphanTask>
} SMStreamDropOrphanMsg;

int32_t tSerializeDropOrphanTaskMsg(void* buf, int32_t bufLen, SMStreamDropOrphanMsg* pMsg);
int32_t tDeserializeDropOrphanTaskMsg(void* buf, int32_t bufLen, SMStreamDropOrphanMsg* pMsg);
void    tDestroyDropOrphanTaskMsg(SMStreamDropOrphanMsg* pMsg);

typedef struct {
  int32_t  id;
  uint16_t port;                 // node sync Port
  char     fqdn[TSDB_FQDN_LEN];  // node FQDN
} SReplica;

typedef struct {
  int32_t  vgId;
  char     db[TSDB_DB_FNAME_LEN];
  int64_t  dbUid;
  int32_t  vgVersion;
  int32_t  numOfStables;
  int32_t  buffer;
  int32_t  pageSize;
  int32_t  pages;
  int32_t  cacheLastSize;
  int32_t  daysPerFile;
  int32_t  daysToKeep0;
  int32_t  daysToKeep1;
  int32_t  daysToKeep2;
  int32_t  keepTimeOffset;
  int32_t  minRows;
  int32_t  maxRows;
  int32_t  walFsyncPeriod;
  uint32_t hashBegin;
  uint32_t hashEnd;
  int8_t   hashMethod;
  int8_t   walLevel;
  int8_t   precision;
  int8_t   compression;
  int8_t   strict;
  int8_t   cacheLast;
  int8_t   isTsma;
  int8_t   replica;
  int8_t   selfIndex;
  SReplica replicas[TSDB_MAX_REPLICA];
  int32_t  numOfRetensions;
  SArray*  pRetensions;  // SRetention
  void*    pTsma;
  int32_t  walRetentionPeriod;
  int64_t  walRetentionSize;
  int32_t  walRollPeriod;
  int64_t  walSegmentSize;
  int16_t  sstTrigger;
  int16_t  hashPrefix;
  int16_t  hashSuffix;
  int32_t  tsdbPageSize;
  int32_t  ssChunkSize;
  int32_t  ssKeepLocal;
  int8_t   ssCompact;
  int64_t  reserved[6];
  int8_t   learnerReplica;
  int8_t   learnerSelfIndex;
  SReplica learnerReplicas[TSDB_MAX_LEARNER_REPLICA];
  int32_t  changeVersion;
  int8_t   encryptAlgorithm;
  char     encryptAlgrName[TSDB_ENCRYPT_ALGR_NAME_LEN];
} SCreateVnodeReq;

int32_t tSerializeSCreateVnodeReq(void* buf, int32_t bufLen, SCreateVnodeReq* pReq);
int32_t tDeserializeSCreateVnodeReq(void* buf, int32_t bufLen, SCreateVnodeReq* pReq);
int32_t tFreeSCreateVnodeReq(SCreateVnodeReq* pReq);

typedef struct {
  union {
    int32_t compactId;
    int32_t id;
  };
  int32_t vgId;
  int32_t dnodeId;
} SQueryCompactProgressReq;

int32_t tSerializeSQueryCompactProgressReq(void* buf, int32_t bufLen, SQueryCompactProgressReq* pReq);
int32_t tDeserializeSQueryCompactProgressReq(void* buf, int32_t bufLen, SQueryCompactProgressReq* pReq);

typedef struct {
  union {
    int32_t compactId;
    int32_t id;
  };
  int32_t vgId;
  int32_t dnodeId;
  int32_t numberFileset;
  int32_t finished;
  int32_t progress;
  int64_t remainingTime;
} SQueryCompactProgressRsp;

int32_t tSerializeSQueryCompactProgressRsp(void* buf, int32_t bufLen, SQueryCompactProgressRsp* pReq);
int32_t tDeserializeSQueryCompactProgressRsp(void* buf, int32_t bufLen, SQueryCompactProgressRsp* pReq);

typedef SQueryCompactProgressReq SQueryRetentionProgressReq;
typedef SQueryCompactProgressRsp SQueryRetentionProgressRsp;

typedef struct {
  int32_t vgId;
  int32_t dnodeId;
  int64_t dbUid;
  char    db[TSDB_DB_FNAME_LEN];
  int64_t reserved[8];
} SDropVnodeReq;

int32_t tSerializeSDropVnodeReq(void* buf, int32_t bufLen, SDropVnodeReq* pReq);
int32_t tDeserializeSDropVnodeReq(void* buf, int32_t bufLen, SDropVnodeReq* pReq);

typedef struct {
  char    colName[TSDB_COL_NAME_LEN];
  char    stb[TSDB_TABLE_FNAME_LEN];
  int64_t stbUid;
  int64_t dbUid;
  int64_t reserved[8];
} SDropIndexReq;

int32_t tSerializeSDropIdxReq(void* buf, int32_t bufLen, SDropIndexReq* pReq);
int32_t tDeserializeSDropIdxReq(void* buf, int32_t bufLen, SDropIndexReq* pReq);

typedef struct {
  int64_t dbUid;
  char    db[TSDB_DB_FNAME_LEN];
  union {
    int64_t compactStartTime;
    int64_t startTime;
  };

  STimeWindow tw;
  union {
    int32_t compactId;
    int32_t id;
  };
  int8_t metaOnly;
  union {
    uint16_t flags;
    struct {
      uint16_t optrType : 3;     // ETsdbOpType
      uint16_t triggerType : 1;  // ETriggerType 0 manual, 1 auto
      uint16_t reserved : 12;
    };
  };
  int8_t force;  // force compact
} SCompactVnodeReq;

int32_t tSerializeSCompactVnodeReq(void* buf, int32_t bufLen, SCompactVnodeReq* pReq);
int32_t tDeserializeSCompactVnodeReq(void* buf, int32_t bufLen, SCompactVnodeReq* pReq);

typedef struct {
  union {
    int32_t compactId;
    int32_t taskId;
  };
  int32_t vgId;
  int32_t dnodeId;
} SVKillCompactReq;

int32_t tSerializeSVKillCompactReq(void* buf, int32_t bufLen, SVKillCompactReq* pReq);
int32_t tDeserializeSVKillCompactReq(void* buf, int32_t bufLen, SVKillCompactReq* pReq);

typedef SVKillCompactReq SVKillRetentionReq;

typedef struct {
  char        db[TSDB_DB_FNAME_LEN];
  int32_t     maxSpeed;
  int32_t     sqlLen;
  char*       sql;
  SArray*     vgroupIds;
  STimeWindow tw;  // unit is second
  union {
    uint32_t flags;
    struct {
      uint32_t optrType : 3;     // ETsdbOpType
      uint32_t triggerType : 1;  // ETriggerType 0 manual, 1 auto
      uint32_t reserved : 28;
    };
  };
} STrimDbReq;

int32_t tSerializeSTrimDbReq(void* buf, int32_t bufLen, STrimDbReq* pReq);
int32_t tDeserializeSTrimDbReq(void* buf, int32_t bufLen, STrimDbReq* pReq);
void    tFreeSTrimDbReq(STrimDbReq* pReq);

typedef SCompactVnodeReq SVTrimDbReq;  // reuse SCompactVnodeReq, add task monitor since 3.3.8.0

int32_t tSerializeSVTrimDbReq(void* buf, int32_t bufLen, SVTrimDbReq* pReq);
int32_t tDeserializeSVTrimDbReq(void* buf, int32_t bufLen, SVTrimDbReq* pReq);

typedef struct {
  int32_t vgVersion;
  int32_t buffer;
  int32_t pageSize;
  int32_t pages;
  int32_t cacheLastSize;
  int32_t daysPerFile;
  int32_t daysToKeep0;
  int32_t daysToKeep1;
  int32_t daysToKeep2;
  int32_t keepTimeOffset;
  int32_t walFsyncPeriod;
  int8_t  walLevel;
  int8_t  strict;
  int8_t  cacheLast;
  int64_t reserved[7];
  // 1st modification
  int16_t sttTrigger;
  int32_t minRows;
  // 2nd modification
  int32_t walRetentionPeriod;
  int32_t walRetentionSize;
  int32_t ssKeepLocal;
  int8_t  ssCompact;
} SAlterVnodeConfigReq;

int32_t tSerializeSAlterVnodeConfigReq(void* buf, int32_t bufLen, SAlterVnodeConfigReq* pReq);
int32_t tDeserializeSAlterVnodeConfigReq(void* buf, int32_t bufLen, SAlterVnodeConfigReq* pReq);

typedef struct {
  int32_t  vgId;
  int8_t   strict;
  int8_t   selfIndex;
  int8_t   replica;
  SReplica replicas[TSDB_MAX_REPLICA];
  int64_t  reserved[8];
  int8_t   learnerSelfIndex;
  int8_t   learnerReplica;
  SReplica learnerReplicas[TSDB_MAX_LEARNER_REPLICA];
  int32_t  changeVersion;
  int32_t  electBaseLine;
} SAlterVnodeReplicaReq, SAlterVnodeTypeReq, SCheckLearnCatchupReq, SAlterVnodeElectBaselineReq;

int32_t tSerializeSAlterVnodeReplicaReq(void* buf, int32_t bufLen, SAlterVnodeReplicaReq* pReq);
int32_t tDeserializeSAlterVnodeReplicaReq(void* buf, int32_t bufLen, SAlterVnodeReplicaReq* pReq);

typedef struct {
  int32_t vgId;
  int8_t  disable;
} SDisableVnodeWriteReq;

int32_t tSerializeSDisableVnodeWriteReq(void* buf, int32_t bufLen, SDisableVnodeWriteReq* pReq);
int32_t tDeserializeSDisableVnodeWriteReq(void* buf, int32_t bufLen, SDisableVnodeWriteReq* pReq);

typedef struct {
  int32_t  srcVgId;
  int32_t  dstVgId;
  uint32_t hashBegin;
  uint32_t hashEnd;
  int32_t  changeVersion;
  int32_t  reserved;
} SAlterVnodeHashRangeReq;

int32_t tSerializeSAlterVnodeHashRangeReq(void* buf, int32_t bufLen, SAlterVnodeHashRangeReq* pReq);
int32_t tDeserializeSAlterVnodeHashRangeReq(void* buf, int32_t bufLen, SAlterVnodeHashRangeReq* pReq);

#define REQ_OPT_TBNAME 0x0
#define REQ_OPT_TBUID  0x01
typedef struct {
  SMsgHead header;
  char     dbFName[TSDB_DB_FNAME_LEN];
  char     tbName[TSDB_TABLE_NAME_LEN];
  uint8_t  option;
  uint8_t  autoCreateCtb;
} STableInfoReq;

int32_t tSerializeSTableInfoReq(void* buf, int32_t bufLen, STableInfoReq* pReq);
int32_t tDeserializeSTableInfoReq(void* buf, int32_t bufLen, STableInfoReq* pReq);

typedef struct {
  int8_t  metaClone;  // create local clone of the cached table meta
  int32_t numOfVgroups;
  int32_t numOfTables;
  int32_t numOfUdfs;
  char    tableNames[];
} SMultiTableInfoReq;

// todo refactor
typedef struct SVgroupInfo {
  int32_t  vgId;
  uint32_t hashBegin;
  uint32_t hashEnd;
  SEpSet   epSet;
  union {
    int32_t numOfTable;  // unit is TSDB_TABLE_NUM_UNIT
    int32_t taskId;      // used in stream
  };
} SVgroupInfo;

typedef struct {
  int32_t     numOfVgroups;
  SVgroupInfo vgroups[];
} SVgroupsInfo;

typedef struct {
  STableMetaRsp* pMeta;
} SMAlterStbRsp;

int32_t tEncodeSMAlterStbRsp(SEncoder* pEncoder, const SMAlterStbRsp* pRsp);
int32_t tDecodeSMAlterStbRsp(SDecoder* pDecoder, SMAlterStbRsp* pRsp);
void    tFreeSMAlterStbRsp(SMAlterStbRsp* pRsp);

int32_t tSerializeSTableMetaRsp(void* buf, int32_t bufLen, STableMetaRsp* pRsp);
int32_t tDeserializeSTableMetaRsp(void* buf, int32_t bufLen, STableMetaRsp* pRsp);
void    tFreeSTableMetaRsp(void* pRsp);
void    tFreeSTableIndexRsp(void* info);

typedef struct {
  SArray* pMetaRsp;   // Array of STableMetaRsp
  SArray* pIndexRsp;  // Array of STableIndexRsp;
} SSTbHbRsp;

int32_t tSerializeSSTbHbRsp(void* buf, int32_t bufLen, SSTbHbRsp* pRsp);
int32_t tDeserializeSSTbHbRsp(void* buf, int32_t bufLen, SSTbHbRsp* pRsp);
void    tFreeSSTbHbRsp(SSTbHbRsp* pRsp);

typedef struct {
  SArray* pViewRsp;  // Array of SViewMetaRsp*;
} SViewHbRsp;

int32_t tSerializeSViewHbRsp(void* buf, int32_t bufLen, SViewHbRsp* pRsp);
int32_t tDeserializeSViewHbRsp(void* buf, int32_t bufLen, SViewHbRsp* pRsp);
void    tFreeSViewHbRsp(SViewHbRsp* pRsp);

typedef struct {
  int32_t numOfTables;
  int32_t numOfVgroup;
  int32_t numOfUdf;
  int32_t contLen;
  int8_t  compressed;  // denote if compressed or not
  int32_t rawLen;      // size before compress
  uint8_t metaClone;   // make meta clone after retrieve meta from mnode
  char    meta[];
} SMultiTableMeta;

typedef struct {
  int32_t dataLen;
  char    name[TSDB_TABLE_FNAME_LEN];
  char*   data;
} STagData;

typedef struct {
  int32_t  opType;
  uint32_t valLen;
  char*    val;
} SShowVariablesReq;

int32_t tSerializeSShowVariablesReq(void* buf, int32_t bufLen, SShowVariablesReq* pReq);
int32_t tDeserializeSShowVariablesReq(void* buf, int32_t bufLen, SShowVariablesReq* pReq);
void    tFreeSShowVariablesReq(SShowVariablesReq* pReq);

typedef struct {
  char name[TSDB_CONFIG_OPTION_LEN + 1];
  char value[TSDB_CONFIG_PATH_LEN + 1];
  char scope[TSDB_CONFIG_SCOPE_LEN + 1];
  char category[TSDB_CONFIG_CATEGORY_LEN + 1];
  char info[TSDB_CONFIG_INFO_LEN + 1];
} SVariablesInfo;

typedef struct {
  SArray* variables;  // SArray<SVariablesInfo>
} SShowVariablesRsp;

int32_t tSerializeSShowVariablesRsp(void* buf, int32_t bufLen, SShowVariablesRsp* pReq);
int32_t tDeserializeSShowVariablesRsp(void* buf, int32_t bufLen, SShowVariablesRsp* pReq);

void tFreeSShowVariablesRsp(SShowVariablesRsp* pRsp);

/*
 * sql: show tables like '%a_%'
 * payload is the query condition, e.g., '%a_%'
 * payloadLen is the length of payload
 */
typedef struct {
  int32_t type;
  char    db[TSDB_DB_FNAME_LEN];
  int32_t payloadLen;
  char*   payload;
} SShowReq;

int32_t tSerializeSShowReq(void* buf, int32_t bufLen, SShowReq* pReq);
// int32_t tDeserializeSShowReq(void* buf, int32_t bufLen, SShowReq* pReq);
void tFreeSShowReq(SShowReq* pReq);

typedef struct {
  int64_t       showId;
  STableMetaRsp tableMeta;
} SShowRsp, SVShowTablesRsp;

// int32_t tSerializeSShowRsp(void* buf, int32_t bufLen, SShowRsp* pRsp);
// int32_t tDeserializeSShowRsp(void* buf, int32_t bufLen, SShowRsp* pRsp);
// void    tFreeSShowRsp(SShowRsp* pRsp);

typedef struct {
  char    db[TSDB_DB_FNAME_LEN];
  char    tb[TSDB_TABLE_NAME_LEN];
  char    user[TSDB_USER_LEN];
  char    filterTb[TSDB_TABLE_NAME_LEN];  // for ins_columns
  int64_t showId;
  int64_t compactId;  // for compact
  bool    withFull;   // for show users full
} SRetrieveTableReq;

typedef struct SSysTableSchema {
  int8_t   type;
  col_id_t colId;
  int32_t  bytes;
} SSysTableSchema;

int32_t tSerializeSRetrieveTableReq(void* buf, int32_t bufLen, SRetrieveTableReq* pReq);
int32_t tDeserializeSRetrieveTableReq(void* buf, int32_t bufLen, SRetrieveTableReq* pReq);

#define RETRIEVE_TABLE_RSP_VERSION         0
#define RETRIEVE_TABLE_RSP_TMQ_VERSION     1
#define RETRIEVE_TABLE_RSP_TMQ_RAW_VERSION 2

typedef struct {
  int64_t useconds;
  int8_t  completed;  // all results are returned to client
  int8_t  precision;
  int8_t  compressed;
  int8_t  streamBlockType;
  int32_t payloadLen;
  int32_t compLen;
  int32_t numOfBlocks;
  int64_t numOfRows;  // from int32_t change to int64_t
  int64_t numOfCols;
  int64_t skey;
  int64_t ekey;
  int64_t version;                         // for stream
  TSKEY   watermark;                       // for stream
  char    parTbName[TSDB_TABLE_NAME_LEN];  // for stream
  char    data[];
} SRetrieveTableRsp;

#define PAYLOAD_PREFIX_LEN ((sizeof(int32_t)) << 1)

#define SET_PAYLOAD_LEN(_p, _compLen, _fullLen) \
  do {                                          \
    ((int32_t*)(_p))[0] = (_compLen);           \
    ((int32_t*)(_p))[1] = (_fullLen);           \
  } while (0);

typedef struct {
  int64_t version;
  int64_t numOfRows;
  int8_t  compressed;
  int8_t  precision;
  char    data[];
} SRetrieveTableRspForTmq;

typedef struct {
  int64_t handle;
  int64_t useconds;
  int8_t  completed;  // all results are returned to client
  int8_t  precision;
  int8_t  compressed;
  int32_t compLen;
  int32_t numOfRows;
  int32_t fullLen;
  char    data[];
} SRetrieveMetaTableRsp;

typedef struct SExplainExecInfo {
  double   startupCost;
  double   totalCost;
  uint64_t numOfRows;
  uint32_t verboseLen;
  void*    verboseInfo;
} SExplainExecInfo;

typedef struct {
  int32_t           numOfPlans;
  SExplainExecInfo* subplanInfo;
} SExplainRsp;

typedef struct {
  SExplainRsp rsp;
  uint64_t    qId;
  uint64_t    cId;
  uint64_t    tId;
  int64_t     rId;
  int32_t     eId;
} SExplainLocalRsp;

typedef struct STableScanAnalyzeInfo {
  uint64_t totalRows;
  uint64_t totalCheckedRows;
  uint32_t totalBlocks;
  uint32_t loadBlocks;
  uint32_t loadBlockStatis;
  uint32_t skipBlocks;
  uint32_t filterOutBlocks;
  double   elapsedTime;
  double   filterTime;
} STableScanAnalyzeInfo;

int32_t tSerializeSExplainRsp(void* buf, int32_t bufLen, SExplainRsp* pRsp);
int32_t tDeserializeSExplainRsp(void* buf, int32_t bufLen, SExplainRsp* pRsp);
void    tFreeSExplainRsp(SExplainRsp* pRsp);

typedef struct {
  char    config[TSDB_DNODE_CONFIG_LEN];
  char    value[TSDB_CLUSTER_VALUE_LEN];
  int32_t sqlLen;
  char*   sql;
} SMCfgClusterReq;

int32_t tSerializeSMCfgClusterReq(void* buf, int32_t bufLen, SMCfgClusterReq* pReq);
int32_t tDeserializeSMCfgClusterReq(void* buf, int32_t bufLen, SMCfgClusterReq* pReq);
void    tFreeSMCfgClusterReq(SMCfgClusterReq* pReq);

typedef struct {
  char    fqdn[TSDB_FQDN_LEN];  // end point, hostname:port
  int32_t port;
  int32_t sqlLen;
  char*   sql;
} SCreateDnodeReq;

int32_t tSerializeSCreateDnodeReq(void* buf, int32_t bufLen, SCreateDnodeReq* pReq);
int32_t tDeserializeSCreateDnodeReq(void* buf, int32_t bufLen, SCreateDnodeReq* pReq);
void    tFreeSCreateDnodeReq(SCreateDnodeReq* pReq);

typedef struct {
  int32_t dnodeId;
  char    fqdn[TSDB_FQDN_LEN];
  int32_t port;
  int8_t  force;
  int8_t  unsafe;
  int32_t sqlLen;
  char*   sql;
} SDropDnodeReq;

int32_t tSerializeSDropDnodeReq(void* buf, int32_t bufLen, SDropDnodeReq* pReq);
int32_t tDeserializeSDropDnodeReq(void* buf, int32_t bufLen, SDropDnodeReq* pReq);
void    tFreeSDropDnodeReq(SDropDnodeReq* pReq);

enum {
  RESTORE_TYPE__ALL = 1,
  RESTORE_TYPE__MNODE,
  RESTORE_TYPE__VNODE,
  RESTORE_TYPE__QNODE,
};

typedef struct {
  int32_t dnodeId;
  int8_t  restoreType;
  int32_t sqlLen;
  char*   sql;
} SRestoreDnodeReq;

int32_t tSerializeSRestoreDnodeReq(void* buf, int32_t bufLen, SRestoreDnodeReq* pReq);
int32_t tDeserializeSRestoreDnodeReq(void* buf, int32_t bufLen, SRestoreDnodeReq* pReq);
void    tFreeSRestoreDnodeReq(SRestoreDnodeReq* pReq);

typedef struct {
  int32_t dnodeId;
  char    config[TSDB_DNODE_CONFIG_LEN];
  char    value[TSDB_DNODE_VALUE_LEN];
  int32_t sqlLen;
  char*   sql;
} SMCfgDnodeReq;

int32_t tSerializeSMCfgDnodeReq(void* buf, int32_t bufLen, SMCfgDnodeReq* pReq);
int32_t tDeserializeSMCfgDnodeReq(void* buf, int32_t bufLen, SMCfgDnodeReq* pReq);
void    tFreeSMCfgDnodeReq(SMCfgDnodeReq* pReq);

typedef struct {
  char    config[TSDB_DNODE_CONFIG_LEN];
  char    value[TSDB_DNODE_VALUE_LEN];
  int32_t version;
} SDCfgDnodeReq;

int32_t tSerializeSDCfgDnodeReq(void* buf, int32_t bufLen, SDCfgDnodeReq* pReq);
int32_t tDeserializeSDCfgDnodeReq(void* buf, int32_t bufLen, SDCfgDnodeReq* pReq);

typedef struct {
  int32_t dnodeId;
  int32_t sqlLen;
  char*   sql;
} SMCreateMnodeReq, SMDropMnodeReq, SDDropMnodeReq, SMCreateQnodeReq, SMDropQnodeReq, SDCreateQnodeReq, SDDropQnodeReq,
    SMCreateSnodeReq, SMDropSnodeReq, SDDropSnodeReq;

int32_t tSerializeSCreateDropMQSNodeReq(void* buf, int32_t bufLen, SMCreateQnodeReq* pReq);
int32_t tDeserializeSCreateDropMQSNodeReq(void* buf, int32_t bufLen, SMCreateQnodeReq* pReq);

typedef struct {
  int32_t nodeId;
  SEpSet  epSet;
} SNodeEpSet;

typedef struct {
  int32_t    snodeId;
  SNodeEpSet leaders[2];
  SNodeEpSet replica;
  int32_t    sqlLen;
  char*      sql;
} SDCreateSnodeReq;

int32_t tSerializeSDCreateSNodeReq(void* buf, int32_t bufLen, SDCreateSnodeReq* pReq);
int32_t tDeserializeSDCreateSNodeReq(void* buf, int32_t bufLen, SDCreateSnodeReq* pReq);
void    tFreeSDCreateSnodeReq(SDCreateSnodeReq* pReq);

void tFreeSMCreateQnodeReq(SMCreateQnodeReq* pReq);
void tFreeSDDropQnodeReq(SDDropQnodeReq* pReq);
typedef struct {
  int8_t   replica;
  SReplica replicas[TSDB_MAX_REPLICA];
  int8_t   learnerReplica;
  SReplica learnerReplicas[TSDB_MAX_LEARNER_REPLICA];
  int64_t  lastIndex;
} SDCreateMnodeReq, SDAlterMnodeReq, SDAlterMnodeTypeReq;

int32_t tSerializeSDCreateMnodeReq(void* buf, int32_t bufLen, SDCreateMnodeReq* pReq);
int32_t tDeserializeSDCreateMnodeReq(void* buf, int32_t bufLen, SDCreateMnodeReq* pReq);

typedef struct {
  int32_t urlLen;
  int32_t sqlLen;
  char*   url;
  char*   sql;
} SMCreateAnodeReq;

int32_t tSerializeSMCreateAnodeReq(void* buf, int32_t bufLen, SMCreateAnodeReq* pReq);
int32_t tDeserializeSMCreateAnodeReq(void* buf, int32_t bufLen, SMCreateAnodeReq* pReq);
void    tFreeSMCreateAnodeReq(SMCreateAnodeReq* pReq);

typedef struct {
  int32_t anodeId;
  int32_t sqlLen;
  char*   sql;
} SMDropAnodeReq, SMUpdateAnodeReq;

int32_t tSerializeSMDropAnodeReq(void* buf, int32_t bufLen, SMDropAnodeReq* pReq);
int32_t tDeserializeSMDropAnodeReq(void* buf, int32_t bufLen, SMDropAnodeReq* pReq);
void    tFreeSMDropAnodeReq(SMDropAnodeReq* pReq);
int32_t tSerializeSMUpdateAnodeReq(void* buf, int32_t bufLen, SMUpdateAnodeReq* pReq);
int32_t tDeserializeSMUpdateAnodeReq(void* buf, int32_t bufLen, SMUpdateAnodeReq* pReq);
void    tFreeSMUpdateAnodeReq(SMUpdateAnodeReq* pReq);

typedef struct {
  int32_t dnodeId;
  int32_t bnodeProto;
  int32_t sqlLen;
  char*   sql;
} SMCreateBnodeReq, SDCreateBnodeReq;

int32_t tSerializeSMCreateBnodeReq(void* buf, int32_t bufLen, SMCreateBnodeReq* pReq);
int32_t tDeserializeSMCreateBnodeReq(void* buf, int32_t bufLen, SMCreateBnodeReq* pReq);
void    tFreeSMCreateBnodeReq(SMCreateBnodeReq* pReq);

typedef struct {
  int32_t dnodeId;
  int32_t sqlLen;
  char*   sql;
} SMDropBnodeReq, SDDropBnodeReq;

int32_t tSerializeSMDropBnodeReq(void* buf, int32_t bufLen, SMDropBnodeReq* pReq);
int32_t tDeserializeSMDropBnodeReq(void* buf, int32_t bufLen, SMDropBnodeReq* pReq);
void    tFreeSMDropBnodeReq(SMDropBnodeReq* pReq);

typedef struct {
  int32_t vgId;
  int32_t hbSeq;
} SVArbHbReqMember;

typedef struct {
  int32_t dnodeId;
  char*   arbToken;
  int64_t arbTerm;
  SArray* hbMembers;  // SVArbHbReqMember
} SVArbHeartBeatReq;

int32_t tSerializeSVArbHeartBeatReq(void* buf, int32_t bufLen, SVArbHeartBeatReq* pReq);
int32_t tDeserializeSVArbHeartBeatReq(void* buf, int32_t bufLen, SVArbHeartBeatReq* pReq);
void    tFreeSVArbHeartBeatReq(SVArbHeartBeatReq* pReq);

typedef struct {
  int32_t vgId;
  char    memberToken[TSDB_ARB_TOKEN_SIZE];
  int32_t hbSeq;
} SVArbHbRspMember;

typedef struct {
  char    arbToken[TSDB_ARB_TOKEN_SIZE];
  int32_t dnodeId;
  SArray* hbMembers;  // SVArbHbRspMember
} SVArbHeartBeatRsp;

int32_t tSerializeSVArbHeartBeatRsp(void* buf, int32_t bufLen, SVArbHeartBeatRsp* pRsp);
int32_t tDeserializeSVArbHeartBeatRsp(void* buf, int32_t bufLen, SVArbHeartBeatRsp* pRsp);
void    tFreeSVArbHeartBeatRsp(SVArbHeartBeatRsp* pRsp);

typedef struct {
  char*   arbToken;
  int64_t arbTerm;
  char*   member0Token;
  char*   member1Token;
} SVArbCheckSyncReq;

int32_t tSerializeSVArbCheckSyncReq(void* buf, int32_t bufLen, SVArbCheckSyncReq* pReq);
int32_t tDeserializeSVArbCheckSyncReq(void* buf, int32_t bufLen, SVArbCheckSyncReq* pReq);
void    tFreeSVArbCheckSyncReq(SVArbCheckSyncReq* pRsp);

typedef struct {
  char*   arbToken;
  char*   member0Token;
  char*   member1Token;
  int32_t vgId;
  int32_t errCode;
} SVArbCheckSyncRsp;

int32_t tSerializeSVArbCheckSyncRsp(void* buf, int32_t bufLen, SVArbCheckSyncRsp* pRsp);
int32_t tDeserializeSVArbCheckSyncRsp(void* buf, int32_t bufLen, SVArbCheckSyncRsp* pRsp);
void    tFreeSVArbCheckSyncRsp(SVArbCheckSyncRsp* pRsp);

typedef struct {
  char*   arbToken;
  int64_t arbTerm;
  char*   memberToken;
  int8_t  force;
} SVArbSetAssignedLeaderReq;

int32_t tSerializeSVArbSetAssignedLeaderReq(void* buf, int32_t bufLen, SVArbSetAssignedLeaderReq* pReq);
int32_t tDeserializeSVArbSetAssignedLeaderReq(void* buf, int32_t bufLen, SVArbSetAssignedLeaderReq* pReq);
void    tFreeSVArbSetAssignedLeaderReq(SVArbSetAssignedLeaderReq* pReq);

typedef struct {
  char*   arbToken;
  char*   memberToken;
  int32_t vgId;
} SVArbSetAssignedLeaderRsp;

int32_t tSerializeSVArbSetAssignedLeaderRsp(void* buf, int32_t bufLen, SVArbSetAssignedLeaderRsp* pRsp);
int32_t tDeserializeSVArbSetAssignedLeaderRsp(void* buf, int32_t bufLen, SVArbSetAssignedLeaderRsp* pRsp);
void    tFreeSVArbSetAssignedLeaderRsp(SVArbSetAssignedLeaderRsp* pRsp);

typedef struct {
  int32_t dnodeId;
  char*   token;
} SMArbUpdateGroupMember;

typedef struct {
  int32_t dnodeId;
  char*   token;
  int8_t  acked;
} SMArbUpdateGroupAssigned;

typedef struct {
  int32_t                  vgId;
  int64_t                  dbUid;
  SMArbUpdateGroupMember   members[2];
  int8_t                   isSync;
  int8_t                   assignedAcked;
  SMArbUpdateGroupAssigned assignedLeader;
  int64_t                  version;
  int32_t                  code;
  int64_t                  updateTimeMs;
} SMArbUpdateGroup;

typedef struct {
  SArray* updateArray;  // SMArbUpdateGroup
} SMArbUpdateGroupBatchReq;

int32_t tSerializeSMArbUpdateGroupBatchReq(void* buf, int32_t bufLen, SMArbUpdateGroupBatchReq* pReq);
int32_t tDeserializeSMArbUpdateGroupBatchReq(void* buf, int32_t bufLen, SMArbUpdateGroupBatchReq* pReq);
void    tFreeSMArbUpdateGroupBatchReq(SMArbUpdateGroupBatchReq* pReq);

typedef struct {
  char queryStrId[TSDB_QUERY_ID_LEN];
} SKillQueryReq;

int32_t tSerializeSKillQueryReq(void* buf, int32_t bufLen, SKillQueryReq* pReq);
int32_t tDeserializeSKillQueryReq(void* buf, int32_t bufLen, SKillQueryReq* pReq);

typedef struct {
  uint32_t connId;
} SKillConnReq;

int32_t tSerializeSKillConnReq(void* buf, int32_t bufLen, SKillConnReq* pReq);
int32_t tDeserializeSKillConnReq(void* buf, int32_t bufLen, SKillConnReq* pReq);

typedef struct {
  int32_t transId;
} SKillTransReq;

int32_t tSerializeSKillTransReq(void* buf, int32_t bufLen, SKillTransReq* pReq);
int32_t tDeserializeSKillTransReq(void* buf, int32_t bufLen, SKillTransReq* pReq);

typedef struct {
  int32_t useless;  // useless
  int32_t sqlLen;
  char*   sql;
} SBalanceVgroupReq;

int32_t tSerializeSBalanceVgroupReq(void* buf, int32_t bufLen, SBalanceVgroupReq* pReq);
int32_t tDeserializeSBalanceVgroupReq(void* buf, int32_t bufLen, SBalanceVgroupReq* pReq);
void    tFreeSBalanceVgroupReq(SBalanceVgroupReq* pReq);

typedef struct {
  int32_t useless;  // useless
  int32_t sqlLen;
  char*   sql;
} SAssignLeaderReq;

int32_t tSerializeSAssignLeaderReq(void* buf, int32_t bufLen, SAssignLeaderReq* pReq);
int32_t tDeserializeSAssignLeaderReq(void* buf, int32_t bufLen, SAssignLeaderReq* pReq);
void    tFreeSAssignLeaderReq(SAssignLeaderReq* pReq);
typedef struct {
  int32_t vgId1;
  int32_t vgId2;
} SMergeVgroupReq;

int32_t tSerializeSMergeVgroupReq(void* buf, int32_t bufLen, SMergeVgroupReq* pReq);
int32_t tDeserializeSMergeVgroupReq(void* buf, int32_t bufLen, SMergeVgroupReq* pReq);

typedef struct {
  int32_t vgId;
  int32_t dnodeId1;
  int32_t dnodeId2;
  int32_t dnodeId3;
  int32_t sqlLen;
  char*   sql;
} SRedistributeVgroupReq;

int32_t tSerializeSRedistributeVgroupReq(void* buf, int32_t bufLen, SRedistributeVgroupReq* pReq);
int32_t tDeserializeSRedistributeVgroupReq(void* buf, int32_t bufLen, SRedistributeVgroupReq* pReq);
void    tFreeSRedistributeVgroupReq(SRedistributeVgroupReq* pReq);

typedef struct {
  int32_t reserved;
  int32_t vgId;
  int32_t sqlLen;
  char*   sql;
  char    db[TSDB_DB_FNAME_LEN];
} SBalanceVgroupLeaderReq;

int32_t tSerializeSBalanceVgroupLeaderReq(void* buf, int32_t bufLen, SBalanceVgroupLeaderReq* pReq);
int32_t tDeserializeSBalanceVgroupLeaderReq(void* buf, int32_t bufLen, SBalanceVgroupLeaderReq* pReq);
void    tFreeSBalanceVgroupLeaderReq(SBalanceVgroupLeaderReq* pReq);

typedef struct {
  int32_t vgId;
} SForceBecomeFollowerReq;

int32_t tSerializeSForceBecomeFollowerReq(void* buf, int32_t bufLen, SForceBecomeFollowerReq* pReq);
// int32_t tDeserializeSForceBecomeFollowerReq(void* buf, int32_t bufLen, SForceBecomeFollowerReq* pReq);

typedef struct {
  int32_t vgId;
  bool    force;
} SSplitVgroupReq;

int32_t tSerializeSSplitVgroupReq(void* buf, int32_t bufLen, SSplitVgroupReq* pReq);
int32_t tDeserializeSSplitVgroupReq(void* buf, int32_t bufLen, SSplitVgroupReq* pReq);

typedef struct {
  char user[TSDB_USER_LEN];
  char spi;
  char encrypt;
  char secret[TSDB_PASSWORD_LEN];
  char ckey[TSDB_PASSWORD_LEN];
} SAuthReq, SAuthRsp;

// int32_t tSerializeSAuthReq(void* buf, int32_t bufLen, SAuthReq* pReq);
// int32_t tDeserializeSAuthReq(void* buf, int32_t bufLen, SAuthReq* pReq);

typedef struct {
  int32_t statusCode;
  char    details[1024];
} SServerStatusRsp;

int32_t tSerializeSServerStatusRsp(void* buf, int32_t bufLen, SServerStatusRsp* pRsp);
int32_t tDeserializeSServerStatusRsp(void* buf, int32_t bufLen, SServerStatusRsp* pRsp);

/**
 * The layout of the query message payload is as following:
 * +--------------------+---------------------------------+
 * |Sql statement       | Physical plan                   |
 * |(denoted by sqlLen) |(In JSON, denoted by contentLen) |
 * +--------------------+---------------------------------+
 */
typedef struct SSubQueryMsg {
  SMsgHead header;
  uint64_t sId;
  uint64_t queryId;
  uint64_t clientId;
  uint64_t taskId;
  int64_t  refId;
  int32_t  execId;
  int32_t  msgMask;
  int8_t   taskType;
  int8_t   explain;
  int8_t   needFetch;
  int8_t   compress;
  uint32_t sqlLen;
  char*    sql;
  uint32_t msgLen;
  char*    msg;
} SSubQueryMsg;

int32_t tSerializeSSubQueryMsg(void* buf, int32_t bufLen, SSubQueryMsg* pReq);
int32_t tDeserializeSSubQueryMsg(void* buf, int32_t bufLen, SSubQueryMsg* pReq);
void    tFreeSSubQueryMsg(SSubQueryMsg* pReq);

typedef struct {
  SMsgHead header;
  uint64_t sId;
  uint64_t queryId;
  uint64_t taskId;
} SSinkDataReq;

typedef struct {
  SMsgHead header;
  uint64_t sId;
  uint64_t queryId;
  uint64_t clientId;
  uint64_t taskId;
  int32_t  execId;
} SQueryContinueReq;

typedef struct {
  SMsgHead header;
  uint64_t sId;
  uint64_t queryId;
  uint64_t taskId;
} SResReadyReq;

typedef struct {
  int32_t code;
  char    tbFName[TSDB_TABLE_FNAME_LEN];
  int32_t sversion;
  int32_t tversion;
} SResReadyRsp;

typedef struct SOperatorParam {
  int32_t opType;
  int32_t downstreamIdx;
  void*   value;
  SArray* pChildren;  // SArray<SOperatorParam*>
  bool    reUse;
} SOperatorParam;

typedef struct SColIdNameKV {
  col_id_t colId;
  char     colName[TSDB_COL_NAME_LEN];
} SColIdNameKV;

typedef struct SColNameFlag {
  col_id_t colId;
  char     colName[TSDB_COL_NAME_LEN];
} SColNameFlag;

// typedef struct SColNameFlag {
//   col_id_t colId;
//   char     colName[TSDB_COL_NAME_LEN];
//   int8_t   flag;
// } SColNameFlag;

typedef struct SColIdPair {
  col_id_t vtbColId;
  col_id_t orgColId;
} SColIdPair;

typedef struct SColIdSlotIdPair {
  int32_t  vtbSlotId;
  col_id_t orgColId;
} SColIdSlotIdPair;

typedef struct SOrgTbInfo {
  int32_t vgId;
  char    tbName[TSDB_TABLE_FNAME_LEN];
  SArray* colMap;  // SArray<SColIdNameKV>
} SOrgTbInfo;

typedef struct STableScanOperatorParam {
  bool        tableSeq;
  bool        isNewParam;
  SArray*     pUidList;
  SOrgTbInfo* pOrgTbInfo;
  STimeWindow window;
} STableScanOperatorParam;

typedef struct STagScanOperatorParam {
  tb_uid_t vcUid;
} STagScanOperatorParam;

typedef struct SVTableScanOperatorParam {
  uint64_t        uid;
  STimeWindow     window;
  SOperatorParam* pTagScanOp;
  SArray*         pOpParamArray;  // SArray<SOperatorParam>
} SVTableScanOperatorParam;

typedef struct SMergeOperatorParam {
  int32_t         winNum;
} SMergeOperatorParam;

typedef struct SExternalWindowOperatorParam {
  SArray*         ExtWins;  // SArray<SExtWinTimeWindow>
} SExternalWindowOperatorParam;

typedef struct SDynQueryCtrlOperatorParam {
  STimeWindow    window;
} SDynQueryCtrlOperatorParam;

struct SStreamRuntimeFuncInfo;
typedef struct {
  SMsgHead        header;
  uint64_t        sId;
  uint64_t        queryId;
  uint64_t        clientId;
  uint64_t        taskId;
  int32_t         execId;
  SOperatorParam* pOpParam;

  // used for new-stream
  struct SStreamRuntimeFuncInfo* pStRtFuncInfo;
  bool                           reset;
  bool                           dynTbname;
  // used for new-stream
} SResFetchReq;

int32_t tSerializeSResFetchReq(void* buf, int32_t bufLen, SResFetchReq* pReq, bool needStreamPesudoFuncVals);
int32_t tDeserializeSResFetchReq(void* buf, int32_t bufLen, SResFetchReq* pReq);
void    tDestroySResFetchReq(SResFetchReq* pReq);
typedef struct {
  SMsgHead header;
  uint64_t clientId;
} SSchTasksStatusReq;

typedef struct {
  uint64_t queryId;
  uint64_t clientId;
  uint64_t taskId;
  int64_t  refId;
  int32_t  execId;
  int8_t   status;
} STaskStatus;

typedef struct {
  int64_t refId;
  SArray* taskStatus;  // SArray<STaskStatus>
} SSchedulerStatusRsp;

typedef struct {
  uint64_t queryId;
  uint64_t taskId;
  int8_t   action;
} STaskAction;

typedef struct SQueryNodeEpId {
  int32_t nodeId;  // vgId or qnodeId
  SEp     ep;
} SQueryNodeEpId;

typedef struct {
  SMsgHead       header;
  uint64_t       clientId;
  SQueryNodeEpId epId;
  SArray*        taskAction;  // SArray<STaskAction>
} SSchedulerHbReq;

int32_t tSerializeSSchedulerHbReq(void* buf, int32_t bufLen, SSchedulerHbReq* pReq);
int32_t tDeserializeSSchedulerHbReq(void* buf, int32_t bufLen, SSchedulerHbReq* pReq);
void    tFreeSSchedulerHbReq(SSchedulerHbReq* pReq);

typedef struct {
  SQueryNodeEpId epId;
  SArray*        taskStatus;  // SArray<STaskStatus>
} SSchedulerHbRsp;

int32_t tSerializeSSchedulerHbRsp(void* buf, int32_t bufLen, SSchedulerHbRsp* pRsp);
int32_t tDeserializeSSchedulerHbRsp(void* buf, int32_t bufLen, SSchedulerHbRsp* pRsp);
void    tFreeSSchedulerHbRsp(SSchedulerHbRsp* pRsp);

typedef struct {
  SMsgHead header;
  uint64_t sId;
  uint64_t queryId;
  uint64_t clientId;
  uint64_t taskId;
  int64_t  refId;
  int32_t  execId;
} STaskCancelReq;

typedef struct {
  int32_t code;
} STaskCancelRsp;

typedef struct {
  SMsgHead header;
  uint64_t sId;
  uint64_t queryId;
  uint64_t clientId;
  uint64_t taskId;
  int64_t  refId;
  int32_t  execId;
} STaskDropReq;

int32_t tSerializeSTaskDropReq(void* buf, int32_t bufLen, STaskDropReq* pReq);
int32_t tDeserializeSTaskDropReq(void* buf, int32_t bufLen, STaskDropReq* pReq);

typedef enum {
  TASK_NOTIFY_FINISHED = 1,
} ETaskNotifyType;

typedef struct {
  SMsgHead        header;
  uint64_t        sId;
  uint64_t        queryId;
  uint64_t        clientId;
  uint64_t        taskId;
  int64_t         refId;
  int32_t         execId;
  ETaskNotifyType type;
} STaskNotifyReq;

int32_t tSerializeSTaskNotifyReq(void* buf, int32_t bufLen, STaskNotifyReq* pReq);
int32_t tDeserializeSTaskNotifyReq(void* buf, int32_t bufLen, STaskNotifyReq* pReq);

int32_t tSerializeSQueryTableRsp(void* buf, int32_t bufLen, SQueryTableRsp* pRsp);
int32_t tDeserializeSQueryTableRsp(void* buf, int32_t bufLen, SQueryTableRsp* pRsp);

typedef struct {
  int32_t code;
} STaskDropRsp;

#define STREAM_TRIGGER_AT_ONCE                 1
#define STREAM_TRIGGER_WINDOW_CLOSE            2
#define STREAM_TRIGGER_MAX_DELAY               3
#define STREAM_TRIGGER_FORCE_WINDOW_CLOSE      4
#define STREAM_TRIGGER_CONTINUOUS_WINDOW_CLOSE 5

#define STREAM_DEFAULT_IGNORE_EXPIRED 1
#define STREAM_FILL_HISTORY_ON        1
#define STREAM_FILL_HISTORY_OFF       0
#define STREAM_DEFAULT_FILL_HISTORY   STREAM_FILL_HISTORY_OFF
#define STREAM_DEFAULT_IGNORE_UPDATE  1
#define STREAM_CREATE_STABLE_TRUE     1
#define STREAM_CREATE_STABLE_FALSE    0

typedef struct SVgroupVer {
  int32_t vgId;
  int64_t ver;
} SVgroupVer;

typedef struct STaskNotifyEventStat {
  int64_t notifyEventAddTimes;     // call times of add function
  int64_t notifyEventAddElems;     // elements added by add function
  double  notifyEventAddCostSec;   // time cost of add function
  int64_t notifyEventPushTimes;    // call times of push function
  int64_t notifyEventPushElems;    // elements pushed by push function
  double  notifyEventPushCostSec;  // time cost of push function
  int64_t notifyEventPackTimes;    // call times of pack function
  int64_t notifyEventPackElems;    // elements packed by pack function
  double  notifyEventPackCostSec;  // time cost of pack function
  int64_t notifyEventSendTimes;    // call times of send function
  int64_t notifyEventSendElems;    // elements sent by send function
  double  notifyEventSendCostSec;  // time cost of send function
  int64_t notifyEventHoldElems;    // elements hold due to watermark
} STaskNotifyEventStat;

enum {
  TOPIC_SUB_TYPE__DB = 1,
  TOPIC_SUB_TYPE__TABLE,
  TOPIC_SUB_TYPE__COLUMN,
};

#define DEFAULT_MAX_POLL_INTERVAL  300000
#define DEFAULT_SESSION_TIMEOUT    12000
#define DEFAULT_MAX_POLL_WAIT_TIME 1000
#define DEFAULT_MIN_POLL_ROWS      4096

typedef struct {
  char   name[TSDB_TOPIC_FNAME_LEN];  // accout.topic
  int8_t igExists;
  int8_t subType;
  int8_t withMeta;
  char*  sql;
  char   subDbName[TSDB_DB_FNAME_LEN];
  char*  ast;
  char   subStbName[TSDB_TABLE_FNAME_LEN];
  int8_t reload;
} SCMCreateTopicReq;

int32_t tSerializeSCMCreateTopicReq(void* buf, int32_t bufLen, const SCMCreateTopicReq* pReq);
int32_t tDeserializeSCMCreateTopicReq(void* buf, int32_t bufLen, SCMCreateTopicReq* pReq);
void    tFreeSCMCreateTopicReq(SCMCreateTopicReq* pReq);

typedef struct {
  int64_t consumerId;
} SMqConsumerRecoverMsg, SMqConsumerClearMsg;

typedef struct {
  int64_t consumerId;
  char    cgroup[TSDB_CGROUP_LEN];
  char    clientId[TSDB_CLIENT_ID_LEN];
  char    user[TSDB_USER_LEN];
  char    fqdn[TSDB_FQDN_LEN];
  SArray* topicNames;  // SArray<char**>

  int8_t  withTbName;
  int8_t  autoCommit;
  int32_t autoCommitInterval;
  int8_t  resetOffsetCfg;
  int8_t  enableReplay;
  int8_t  enableBatchMeta;
  int32_t sessionTimeoutMs;
  int32_t maxPollIntervalMs;
} SCMSubscribeReq;

static FORCE_INLINE int32_t tSerializeSCMSubscribeReq(void** buf, const SCMSubscribeReq* pReq) {
  int32_t tlen = 0;
  tlen += taosEncodeFixedI64(buf, pReq->consumerId);
  tlen += taosEncodeString(buf, pReq->cgroup);
  tlen += taosEncodeString(buf, pReq->clientId);

  int32_t topicNum = taosArrayGetSize(pReq->topicNames);
  tlen += taosEncodeFixedI32(buf, topicNum);

  for (int32_t i = 0; i < topicNum; i++) {
    tlen += taosEncodeString(buf, (char*)taosArrayGetP(pReq->topicNames, i));
  }

  tlen += taosEncodeFixedI8(buf, pReq->withTbName);
  tlen += taosEncodeFixedI8(buf, pReq->autoCommit);
  tlen += taosEncodeFixedI32(buf, pReq->autoCommitInterval);
  tlen += taosEncodeFixedI8(buf, pReq->resetOffsetCfg);
  tlen += taosEncodeFixedI8(buf, pReq->enableReplay);
  tlen += taosEncodeFixedI8(buf, pReq->enableBatchMeta);
  tlen += taosEncodeFixedI32(buf, pReq->sessionTimeoutMs);
  tlen += taosEncodeFixedI32(buf, pReq->maxPollIntervalMs);
  tlen += taosEncodeString(buf, pReq->user);
  tlen += taosEncodeString(buf, pReq->fqdn);

  return tlen;
}

static FORCE_INLINE int32_t tDeserializeSCMSubscribeReq(void* buf, SCMSubscribeReq* pReq, int32_t len) {
  void* start = buf;
  buf = taosDecodeFixedI64(buf, &pReq->consumerId);
  buf = taosDecodeStringTo(buf, pReq->cgroup);
  buf = taosDecodeStringTo(buf, pReq->clientId);

  int32_t topicNum = 0;
  buf = taosDecodeFixedI32(buf, &topicNum);

  pReq->topicNames = taosArrayInit(topicNum, sizeof(void*));
  if (pReq->topicNames == NULL) {
    return terrno;
  }
  for (int32_t i = 0; i < topicNum; i++) {
    char* name = NULL;
    buf = taosDecodeString(buf, &name);
    if (taosArrayPush(pReq->topicNames, &name) == NULL) {
      return terrno;
    }
  }

  buf = taosDecodeFixedI8(buf, &pReq->withTbName);
  buf = taosDecodeFixedI8(buf, &pReq->autoCommit);
  buf = taosDecodeFixedI32(buf, &pReq->autoCommitInterval);
  buf = taosDecodeFixedI8(buf, &pReq->resetOffsetCfg);
  buf = taosDecodeFixedI8(buf, &pReq->enableReplay);
  buf = taosDecodeFixedI8(buf, &pReq->enableBatchMeta);
  if ((char*)buf - (char*)start < len) {
    buf = taosDecodeFixedI32(buf, &pReq->sessionTimeoutMs);
    buf = taosDecodeFixedI32(buf, &pReq->maxPollIntervalMs);
    buf = taosDecodeStringTo(buf, pReq->user);
    buf = taosDecodeStringTo(buf, pReq->fqdn);
  } else {
    pReq->sessionTimeoutMs = DEFAULT_SESSION_TIMEOUT;
    pReq->maxPollIntervalMs = DEFAULT_MAX_POLL_INTERVAL;
  }

  return 0;
}

typedef struct {
  char    key[TSDB_SUBSCRIBE_KEY_LEN];
  SArray* removedConsumers;  // SArray<int64_t>
  SArray* newConsumers;      // SArray<int64_t>
} SMqRebInfo;

static FORCE_INLINE SMqRebInfo* tNewSMqRebSubscribe(const char* key) {
  SMqRebInfo* pRebInfo = (SMqRebInfo*)taosMemoryCalloc(1, sizeof(SMqRebInfo));
  if (pRebInfo == NULL) {
    return NULL;
  }
  tstrncpy(pRebInfo->key, key, TSDB_SUBSCRIBE_KEY_LEN);
  pRebInfo->removedConsumers = taosArrayInit(0, sizeof(int64_t));
  if (pRebInfo->removedConsumers == NULL) {
    goto _err;
  }
  pRebInfo->newConsumers = taosArrayInit(0, sizeof(int64_t));
  if (pRebInfo->newConsumers == NULL) {
    goto _err;
  }
  return pRebInfo;
_err:
  taosArrayDestroy(pRebInfo->removedConsumers);
  taosArrayDestroy(pRebInfo->newConsumers);
  taosMemoryFreeClear(pRebInfo);
  return NULL;
}

typedef struct {
  int64_t streamId;
  int64_t checkpointId;
  char    streamName[TSDB_STREAM_FNAME_LEN];
} SMStreamDoCheckpointMsg;

typedef struct {
  int64_t status;
} SMVSubscribeRsp;

typedef struct {
  char    name[TSDB_TOPIC_FNAME_LEN];
  int8_t  igNotExists;
  int32_t sqlLen;
  char*   sql;
  int8_t  force;
} SMDropTopicReq;

int32_t tSerializeSMDropTopicReq(void* buf, int32_t bufLen, SMDropTopicReq* pReq);
int32_t tDeserializeSMDropTopicReq(void* buf, int32_t bufLen, SMDropTopicReq* pReq);
void    tFreeSMDropTopicReq(SMDropTopicReq* pReq);

typedef struct {
  char    name[TSDB_TOPIC_FNAME_LEN];
  int8_t  igNotExists;
  int32_t sqlLen;
  char*   sql;
} SMReloadTopicReq;

int32_t tSerializeSMReloadTopicReq(void* buf, int32_t bufLen, SMReloadTopicReq* pReq);
int32_t tDeserializeSMReloadTopicReq(void* buf, int32_t bufLen, SMReloadTopicReq* pReq);
void    tFreeSMReloadTopicReq(SMReloadTopicReq* pReq);

typedef struct {
  char   topic[TSDB_TOPIC_FNAME_LEN];
  char   cgroup[TSDB_CGROUP_LEN];
  int8_t igNotExists;
  int8_t force;
} SMDropCgroupReq;

int32_t tSerializeSMDropCgroupReq(void* buf, int32_t bufLen, SMDropCgroupReq* pReq);
int32_t tDeserializeSMDropCgroupReq(void* buf, int32_t bufLen, SMDropCgroupReq* pReq);

typedef struct {
  int8_t reserved;
} SMDropCgroupRsp;

typedef struct {
  char    name[TSDB_TABLE_FNAME_LEN];
  int8_t  alterType;
  SSchema schema;
} SAlterTopicReq;

typedef struct {
  SMsgHead head;
  char     name[TSDB_TABLE_FNAME_LEN];
  int64_t  tuid;
  int32_t  sverson;
  int32_t  execLen;
  char*    executor;
  int32_t  sqlLen;
  char*    sql;
} SDCreateTopicReq;

typedef struct {
  SMsgHead head;
  char     name[TSDB_TABLE_FNAME_LEN];
  int64_t  tuid;
} SDDropTopicReq;

typedef struct {
  char*      name;
  int64_t    uid;
  int64_t    interval[2];
  int8_t     intervalUnit;
  int16_t    nFuncs;
  col_id_t*  funcColIds;  // column ids specified by user
  func_id_t* funcIds;     // function ids specified by user
} SRSmaParam;

int32_t tEncodeSRSmaParam(SEncoder* pCoder, const SRSmaParam* pRSmaParam);
int32_t tDecodeSRSmaParam(SDecoder* pCoder, SRSmaParam* pRSmaParam);

// TDMT_VND_CREATE_STB ==============
typedef struct SVCreateStbReq {
  char*           name;
  tb_uid_t        suid;
  int8_t          rollup;
  SSchemaWrapper  schemaRow;
  SSchemaWrapper  schemaTag;
  SRSmaParam      rsmaParam;
  int32_t         alterOriDataLen;
  void*           alterOriData;
  int8_t          source;
  int8_t          colCmpred;
  SColCmprWrapper colCmpr;
  int64_t         keep;
  SExtSchema*     pExtSchemas;
  int8_t          virtualStb;
} SVCreateStbReq;

int tEncodeSVCreateStbReq(SEncoder* pCoder, const SVCreateStbReq* pReq);
int tDecodeSVCreateStbReq(SDecoder* pCoder, SVCreateStbReq* pReq);

// TDMT_VND_DROP_STB ==============
typedef struct SVDropStbReq {
  char*    name;
  tb_uid_t suid;
} SVDropStbReq;

int32_t tEncodeSVDropStbReq(SEncoder* pCoder, const SVDropStbReq* pReq);
int32_t tDecodeSVDropStbReq(SDecoder* pCoder, SVDropStbReq* pReq);

// TDMT_VND_CREATE_TABLE ==============
#define TD_CREATE_IF_NOT_EXISTS       0x1
#define TD_CREATE_NORMAL_TB_IN_STREAM 0x2
#define TD_CREATE_SUB_TB_IN_STREAM    0x4
typedef struct SVCreateTbReq {
  int32_t  flags;
  char*    name;
  tb_uid_t uid;
  int64_t  btime;
  int32_t  ttl;
  int32_t  commentLen;
  char*    comment;
  int8_t   type;
  union {
    struct {
      char*    stbName;  // super table name
      uint8_t  tagNum;
      tb_uid_t suid;
      SArray*  tagName;
      uint8_t* pTag;
    } ctb;
    struct {
      SSchemaWrapper schemaRow;
    } ntb;
  };
  int32_t         sqlLen;
  char*           sql;
  SColCmprWrapper colCmpr;
  SExtSchema*     pExtSchemas;
  SColRefWrapper  colRef;  // col reference for virtual table
} SVCreateTbReq;

int  tEncodeSVCreateTbReq(SEncoder* pCoder, const SVCreateTbReq* pReq);
int  tDecodeSVCreateTbReq(SDecoder* pCoder, SVCreateTbReq* pReq);
void tDestroySVCreateTbReq(SVCreateTbReq* pReq, int32_t flags);
void tDestroySVSubmitCreateTbReq(SVCreateTbReq* pReq, int32_t flags);

static FORCE_INLINE void tdDestroySVCreateTbReq(SVCreateTbReq* req) {
  if (NULL == req) {
    return;
  }

  taosMemoryFreeClear(req->sql);
  taosMemoryFreeClear(req->name);
  taosMemoryFreeClear(req->comment);
  if (req->type == TSDB_CHILD_TABLE || req->type == TSDB_VIRTUAL_CHILD_TABLE) {
    taosMemoryFreeClear(req->ctb.pTag);
    taosMemoryFreeClear(req->ctb.stbName);
    taosArrayDestroy(req->ctb.tagName);
    req->ctb.tagName = NULL;
  } else if (req->type == TSDB_NORMAL_TABLE || req->type == TSDB_VIRTUAL_NORMAL_TABLE) {
    taosMemoryFreeClear(req->ntb.schemaRow.pSchema);
  }
  taosMemoryFreeClear(req->colCmpr.pColCmpr);
  taosMemoryFreeClear(req->pExtSchemas);
  taosMemoryFreeClear(req->colRef.pColRef);
}

typedef struct {
  int32_t nReqs;
  union {
    SVCreateTbReq* pReqs;
    SArray*        pArray;
  };
  int8_t source;  // TD_REQ_FROM_TAOX-taosX or TD_REQ_FROM_APP-taosClient
} SVCreateTbBatchReq;

int  tEncodeSVCreateTbBatchReq(SEncoder* pCoder, const SVCreateTbBatchReq* pReq);
int  tDecodeSVCreateTbBatchReq(SDecoder* pCoder, SVCreateTbBatchReq* pReq);
void tDeleteSVCreateTbBatchReq(SVCreateTbBatchReq* pReq);

typedef struct {
  int32_t        code;
  STableMetaRsp* pMeta;
} SVCreateTbRsp, SVUpdateTbRsp;

int  tEncodeSVCreateTbRsp(SEncoder* pCoder, const SVCreateTbRsp* pRsp);
int  tDecodeSVCreateTbRsp(SDecoder* pCoder, SVCreateTbRsp* pRsp);
void tFreeSVCreateTbRsp(void* param);

int32_t tSerializeSVCreateTbReq(void** buf, SVCreateTbReq* pReq);
void*   tDeserializeSVCreateTbReq(void* buf, SVCreateTbReq* pReq);

typedef struct {
  int32_t nRsps;
  union {
    SVCreateTbRsp* pRsps;
    SArray*        pArray;
  };
} SVCreateTbBatchRsp;

int tEncodeSVCreateTbBatchRsp(SEncoder* pCoder, const SVCreateTbBatchRsp* pRsp);
int tDecodeSVCreateTbBatchRsp(SDecoder* pCoder, SVCreateTbBatchRsp* pRsp);

// int32_t tSerializeSVCreateTbBatchRsp(void* buf, int32_t bufLen, SVCreateTbBatchRsp* pRsp);
// int32_t tDeserializeSVCreateTbBatchRsp(void* buf, int32_t bufLen, SVCreateTbBatchRsp* pRsp);

// TDMT_VND_DROP_TABLE =================
typedef struct {
  char*    name;
  uint64_t suid;  // for tmq in wal format
  int64_t  uid;
  int8_t   igNotExists;
  int8_t   isVirtual;
} SVDropTbReq;

typedef struct {
  int32_t code;
} SVDropTbRsp;

typedef struct {
  int32_t nReqs;
  union {
    SVDropTbReq* pReqs;
    SArray*      pArray;
  };
} SVDropTbBatchReq;

int32_t tEncodeSVDropTbBatchReq(SEncoder* pCoder, const SVDropTbBatchReq* pReq);
int32_t tDecodeSVDropTbBatchReq(SDecoder* pCoder, SVDropTbBatchReq* pReq);

typedef struct {
  int32_t nRsps;
  union {
    SVDropTbRsp* pRsps;
    SArray*      pArray;
  };
} SVDropTbBatchRsp;

int32_t tEncodeSVDropTbBatchRsp(SEncoder* pCoder, const SVDropTbBatchRsp* pRsp);
int32_t tDecodeSVDropTbBatchRsp(SDecoder* pCoder, SVDropTbBatchRsp* pRsp);

// TDMT_VND_ALTER_TABLE =====================
typedef struct SMultiTagUpateVal {
  char*    tagName;
  int32_t  colId;
  int8_t   tagType;
  int8_t   tagFree;
  uint32_t nTagVal;
  uint8_t* pTagVal;
  int8_t   isNull;
  SArray*  pTagArray;
} SMultiTagUpateVal;
typedef struct SVAlterTbReq {
  char*   tbName;
  int8_t  action;
  char*   colName;
  int32_t colId;
  // TSDB_ALTER_TABLE_ADD_COLUMN
  int8_t  type;
  int8_t  flags;
  int32_t bytes;
  // TSDB_ALTER_TABLE_DROP_COLUMN
  // TSDB_ALTER_TABLE_UPDATE_COLUMN_BYTES
  int8_t   colModType;
  int32_t  colModBytes;
  char*    colNewName;  // TSDB_ALTER_TABLE_UPDATE_COLUMN_NAME
  char*    tagName;     // TSDB_ALTER_TABLE_UPDATE_TAG_VAL
  int8_t   isNull;
  int8_t   tagType;
  int8_t   tagFree;
  uint32_t nTagVal;
  uint8_t* pTagVal;
  SArray*  pTagArray;
  // TSDB_ALTER_TABLE_UPDATE_OPTIONS
  int8_t   updateTTL;
  int32_t  newTTL;
  int32_t  newCommentLen;
  char*    newComment;
  int64_t  ctimeMs;    // fill by vnode
  int8_t   source;     // TD_REQ_FROM_TAOX-taosX or TD_REQ_FROM_APP-taosClient
  uint32_t compress;   // TSDB_ALTER_TABLE_UPDATE_COLUMN_COMPRESS
  SArray*  pMultiTag;  // TSDB_ALTER_TABLE_ADD_MULTI_TAGS
  // for Add column
  STypeMod typeMod;
  // TSDB_ALTER_TABLE_ALTER_COLUMN_REF
  char* refDbName;
  char* refTbName;
  char* refColName;
  // TSDB_ALTER_TABLE_REMOVE_COLUMN_REF
} SVAlterTbReq;

int32_t tEncodeSVAlterTbReq(SEncoder* pEncoder, const SVAlterTbReq* pReq);
int32_t tDecodeSVAlterTbReq(SDecoder* pDecoder, SVAlterTbReq* pReq);
int32_t tDecodeSVAlterTbReqSetCtime(SDecoder* pDecoder, SVAlterTbReq* pReq, int64_t ctimeMs);
void    tfreeMultiTagUpateVal(void* pMultiTag);

typedef struct {
  int32_t        code;
  STableMetaRsp* pMeta;
} SVAlterTbRsp;

int32_t tEncodeSVAlterTbRsp(SEncoder* pEncoder, const SVAlterTbRsp* pRsp);
int32_t tDecodeSVAlterTbRsp(SDecoder* pDecoder, SVAlterTbRsp* pRsp);
// ======================

typedef struct {
  SMsgHead head;
  int64_t  uid;
  int32_t  tid;
  int16_t  tversion;
  int16_t  colId;
  int8_t   type;
  int16_t  bytes;
  int32_t  tagValLen;
  int16_t  numOfTags;
  int32_t  schemaLen;
  char     data[];
} SUpdateTagValReq;

typedef struct {
  SMsgHead head;
} SUpdateTagValRsp;

typedef struct {
  SMsgHead head;
} SVShowTablesReq;

typedef struct {
  SMsgHead head;
  int32_t  id;
} SVShowTablesFetchReq;

typedef struct {
  int64_t useconds;
  int8_t  completed;  // all results are returned to client
  int8_t  precision;
  int8_t  compressed;
  int32_t compLen;
  int32_t numOfRows;
  char    data[];
} SVShowTablesFetchRsp;

typedef struct {
  int64_t consumerId;
  int32_t epoch;
  char    cgroup[TSDB_CGROUP_LEN];
} SMqAskEpReq;

typedef struct {
  int32_t key;
  int32_t valueLen;
  void*   value;
} SKv;

typedef struct {
  int64_t tscRid;
  int8_t  connType;
} SClientHbKey;

typedef struct {
  int64_t tid;
  char    status[TSDB_JOB_STATUS_LEN];
} SQuerySubDesc;

typedef struct {
  char     sql[TSDB_SHOW_SQL_LEN];
  uint64_t queryId;
  int64_t  useconds;
  int64_t  stime;  // timestamp precision ms
  int64_t  reqRid;
  bool     stableQuery;
  bool     isSubQuery;
  char     fqdn[TSDB_FQDN_LEN];
  int32_t  subPlanNum;
  SArray*  subDesc;  // SArray<SQuerySubDesc>
} SQueryDesc;

typedef struct {
  uint32_t connId;
  SArray*  queryDesc;  // SArray<SQueryDesc>
} SQueryHbReqBasic;

typedef struct {
  uint32_t connId;
  uint64_t killRid;
  int32_t  totalDnodes;
  int32_t  onlineDnodes;
  int8_t   killConnection;
  int8_t   align[3];
  SEpSet   epSet;
  SArray*  pQnodeList;
} SQueryHbRspBasic;

typedef struct SAppClusterSummary {
  uint64_t numOfInsertsReq;
  uint64_t numOfInsertRows;
  uint64_t insertElapsedTime;
  uint64_t insertBytes;  // submit to tsdb since launched.

  uint64_t fetchBytes;
  uint64_t numOfQueryReq;
  uint64_t queryElapsedTime;
  uint64_t numOfSlowQueries;
  uint64_t totalRequests;
  uint64_t currentRequests;  // the number of SRequestObj
} SAppClusterSummary;

typedef struct {
  int64_t            appId;
  int32_t            pid;
  char               name[TSDB_APP_NAME_LEN];
  int64_t            startTime;
  SAppClusterSummary summary;
} SAppHbReq;

typedef struct {
  SClientHbKey      connKey;
  int64_t           clusterId;
  SAppHbReq         app;
  SQueryHbReqBasic* query;
  SHashObj*         info;  // hash<Skv.key, Skv>
  char              userApp[TSDB_APP_NAME_LEN];
  uint32_t          userIp;
  SIpRange          userDualIp;
  char              sVer[TSDB_VERSION_LEN];
  char              cInfo[CONNECTOR_INFO_LEN];
} SClientHbReq;

typedef struct {
  int64_t reqId;
  SArray* reqs;  // SArray<SClientHbReq>
  int64_t ipWhiteListVer;
} SClientHbBatchReq;

typedef struct {
  SClientHbKey      connKey;
  int32_t           status;
  SQueryHbRspBasic* query;
  SArray*           info;  // Array<Skv>
} SClientHbRsp;

typedef struct {
  int64_t       reqId;
  int64_t       rspId;
  int32_t       svrTimestamp;
  SArray*       rsps;  // SArray<SClientHbRsp>
  SMonitorParas monitorParas;
  int8_t        enableAuditDelete;
  int8_t        enableStrongPass;
} SClientHbBatchRsp;

static FORCE_INLINE uint32_t hbKeyHashFunc(const char* key, uint32_t keyLen) { return taosIntHash_64(key, keyLen); }

static FORCE_INLINE void tFreeReqKvHash(SHashObj* info) {
  void* pIter = taosHashIterate(info, NULL);
  while (pIter != NULL) {
    SKv* kv = (SKv*)pIter;
    taosMemoryFreeClear(kv->value);
    pIter = taosHashIterate(info, pIter);
  }
}

static FORCE_INLINE void tFreeClientHbQueryDesc(void* pDesc) {
  SQueryDesc* desc = (SQueryDesc*)pDesc;
  if (desc->subDesc) {
    taosArrayDestroy(desc->subDesc);
    desc->subDesc = NULL;
  }
}

static FORCE_INLINE void tFreeClientHbReq(void* pReq) {
  SClientHbReq* req = (SClientHbReq*)pReq;
  if (req->query) {
    if (req->query->queryDesc) {
      taosArrayDestroyEx(req->query->queryDesc, tFreeClientHbQueryDesc);
    }
    taosMemoryFreeClear(req->query);
  }

  if (req->info) {
    tFreeReqKvHash(req->info);
    taosHashCleanup(req->info);
    req->info = NULL;
  }
}

int32_t tSerializeSClientHbBatchReq(void* buf, int32_t bufLen, const SClientHbBatchReq* pReq);
int32_t tDeserializeSClientHbBatchReq(void* buf, int32_t bufLen, SClientHbBatchReq* pReq);

static FORCE_INLINE void tFreeClientHbBatchReq(void* pReq) {
  if (pReq == NULL) return;
  SClientHbBatchReq* req = (SClientHbBatchReq*)pReq;
  taosArrayDestroyEx(req->reqs, tFreeClientHbReq);
  taosMemoryFree(pReq);
}

static FORCE_INLINE void tFreeClientKv(void* pKv) {
  SKv* kv = (SKv*)pKv;
  if (kv) {
    taosMemoryFreeClear(kv->value);
  }
}

static FORCE_INLINE void tFreeClientHbRsp(void* pRsp) {
  SClientHbRsp* rsp = (SClientHbRsp*)pRsp;
  if (rsp->query) {
    taosArrayDestroy(rsp->query->pQnodeList);
    taosMemoryFreeClear(rsp->query);
  }
  if (rsp->info) taosArrayDestroyEx(rsp->info, tFreeClientKv);
}

static FORCE_INLINE void tFreeClientHbBatchRsp(void* pRsp) {
  SClientHbBatchRsp* rsp = (SClientHbBatchRsp*)pRsp;
  taosArrayDestroyEx(rsp->rsps, tFreeClientHbRsp);
}

int32_t tSerializeSClientHbBatchRsp(void* buf, int32_t bufLen, const SClientHbBatchRsp* pBatchRsp);
int32_t tDeserializeSClientHbBatchRsp(void* buf, int32_t bufLen, SClientHbBatchRsp* pBatchRsp);
void    tFreeSClientHbBatchRsp(SClientHbBatchRsp* pBatchRsp);

static FORCE_INLINE int32_t tEncodeSKv(SEncoder* pEncoder, const SKv* pKv) {
  TAOS_CHECK_RETURN(tEncodeI32(pEncoder, pKv->key));
  TAOS_CHECK_RETURN(tEncodeI32(pEncoder, pKv->valueLen));
  TAOS_CHECK_RETURN(tEncodeBinary(pEncoder, (uint8_t*)pKv->value, pKv->valueLen));
  return 0;
}

static FORCE_INLINE int32_t tDecodeSKv(SDecoder* pDecoder, SKv* pKv) {
  TAOS_CHECK_RETURN(tDecodeI32(pDecoder, &pKv->key));
  TAOS_CHECK_RETURN(tDecodeI32(pDecoder, &pKv->valueLen));
  pKv->value = taosMemoryMalloc(pKv->valueLen + 1);
  if (pKv->value == NULL) {
    TAOS_CHECK_RETURN(TSDB_CODE_OUT_OF_MEMORY);
  }
  TAOS_CHECK_RETURN(tDecodeCStrTo(pDecoder, (char*)pKv->value));
  return 0;
}

static FORCE_INLINE int32_t tEncodeSClientHbKey(SEncoder* pEncoder, const SClientHbKey* pKey) {
  TAOS_CHECK_RETURN(tEncodeI64(pEncoder, pKey->tscRid));
  TAOS_CHECK_RETURN(tEncodeI8(pEncoder, pKey->connType));
  return 0;
}

static FORCE_INLINE int32_t tDecodeSClientHbKey(SDecoder* pDecoder, SClientHbKey* pKey) {
  TAOS_CHECK_RETURN(tDecodeI64(pDecoder, &pKey->tscRid));
  TAOS_CHECK_RETURN(tDecodeI8(pDecoder, &pKey->connType));
  return 0;
}

typedef struct {
  int32_t vgId;
  // TODO stas
} SMqReportVgInfo;

static FORCE_INLINE int32_t taosEncodeSMqVgInfo(void** buf, const SMqReportVgInfo* pVgInfo) {
  int32_t tlen = 0;
  tlen += taosEncodeFixedI32(buf, pVgInfo->vgId);
  return tlen;
}

static FORCE_INLINE void* taosDecodeSMqVgInfo(void* buf, SMqReportVgInfo* pVgInfo) {
  buf = taosDecodeFixedI32(buf, &pVgInfo->vgId);
  return buf;
}

typedef struct {
  int32_t epoch;
  int64_t topicUid;
  char    name[TSDB_TOPIC_FNAME_LEN];
  SArray* pVgInfo;  // SArray<SMqHbVgInfo>
} SMqTopicInfo;

static FORCE_INLINE int32_t taosEncodeSMqTopicInfoMsg(void** buf, const SMqTopicInfo* pTopicInfo) {
  int32_t tlen = 0;
  tlen += taosEncodeFixedI32(buf, pTopicInfo->epoch);
  tlen += taosEncodeFixedI64(buf, pTopicInfo->topicUid);
  tlen += taosEncodeString(buf, pTopicInfo->name);
  int32_t sz = taosArrayGetSize(pTopicInfo->pVgInfo);
  tlen += taosEncodeFixedI32(buf, sz);
  for (int32_t i = 0; i < sz; i++) {
    SMqReportVgInfo* pVgInfo = (SMqReportVgInfo*)taosArrayGet(pTopicInfo->pVgInfo, i);
    tlen += taosEncodeSMqVgInfo(buf, pVgInfo);
  }
  return tlen;
}

static FORCE_INLINE void* taosDecodeSMqTopicInfoMsg(void* buf, SMqTopicInfo* pTopicInfo) {
  buf = taosDecodeFixedI32(buf, &pTopicInfo->epoch);
  buf = taosDecodeFixedI64(buf, &pTopicInfo->topicUid);
  buf = taosDecodeStringTo(buf, pTopicInfo->name);
  int32_t sz;
  buf = taosDecodeFixedI32(buf, &sz);
  if ((pTopicInfo->pVgInfo = taosArrayInit(sz, sizeof(SMqReportVgInfo))) == NULL) {
    return NULL;
  }
  for (int32_t i = 0; i < sz; i++) {
    SMqReportVgInfo vgInfo;
    buf = taosDecodeSMqVgInfo(buf, &vgInfo);
    if (taosArrayPush(pTopicInfo->pVgInfo, &vgInfo) == NULL) {
      return NULL;
    }
  }
  return buf;
}

typedef struct {
  int32_t status;  // ask hb endpoint
  int32_t epoch;
  int64_t consumerId;
  SArray* pTopics;  // SArray<SMqHbTopicInfo>
} SMqReportReq;

static FORCE_INLINE int32_t taosEncodeSMqReportMsg(void** buf, const SMqReportReq* pMsg) {
  int32_t tlen = 0;
  tlen += taosEncodeFixedI32(buf, pMsg->status);
  tlen += taosEncodeFixedI32(buf, pMsg->epoch);
  tlen += taosEncodeFixedI64(buf, pMsg->consumerId);
  int32_t sz = taosArrayGetSize(pMsg->pTopics);
  tlen += taosEncodeFixedI32(buf, sz);
  for (int32_t i = 0; i < sz; i++) {
    SMqTopicInfo* topicInfo = (SMqTopicInfo*)taosArrayGet(pMsg->pTopics, i);
    tlen += taosEncodeSMqTopicInfoMsg(buf, topicInfo);
  }
  return tlen;
}

static FORCE_INLINE void* taosDecodeSMqReportMsg(void* buf, SMqReportReq* pMsg) {
  buf = taosDecodeFixedI32(buf, &pMsg->status);
  buf = taosDecodeFixedI32(buf, &pMsg->epoch);
  buf = taosDecodeFixedI64(buf, &pMsg->consumerId);
  int32_t sz;
  buf = taosDecodeFixedI32(buf, &sz);
  if ((pMsg->pTopics = taosArrayInit(sz, sizeof(SMqTopicInfo))) == NULL) {
    return NULL;
  }
  for (int32_t i = 0; i < sz; i++) {
    SMqTopicInfo topicInfo;
    buf = taosDecodeSMqTopicInfoMsg(buf, &topicInfo);
    if (taosArrayPush(pMsg->pTopics, &topicInfo) == NULL) {
      return NULL;
    }
  }
  return buf;
}

typedef struct {
  SMsgHead head;
  int64_t  leftForVer;
  int32_t  vgId;
  int64_t  consumerId;
  char     subKey[TSDB_SUBSCRIBE_KEY_LEN];
} SMqVDeleteReq;

typedef struct {
  int8_t reserved;
} SMqVDeleteRsp;

typedef struct {
  char*  name;
  int8_t igNotExists;
} SMDropStreamReq;

typedef struct {
  int8_t reserved;
} SMDropStreamRsp;

typedef struct {
  SMsgHead head;
  int64_t  resetRelHalt;  // reset related stream task halt status
  int64_t  streamId;
  int32_t  taskId;
} SVDropStreamTaskReq;

typedef struct {
  int8_t reserved;
} SVDropStreamTaskRsp;

int32_t tSerializeSMDropStreamReq(void* buf, int32_t bufLen, const SMDropStreamReq* pReq);
int32_t tDeserializeSMDropStreamReq(void* buf, int32_t bufLen, SMDropStreamReq* pReq);
void    tFreeMDropStreamReq(SMDropStreamReq* pReq);

typedef struct {
  char*  name;
  int8_t igNotExists;
} SMPauseStreamReq;

int32_t tSerializeSMPauseStreamReq(void* buf, int32_t bufLen, const SMPauseStreamReq* pReq);
int32_t tDeserializeSMPauseStreamReq(void* buf, int32_t bufLen, SMPauseStreamReq* pReq);
void    tFreeMPauseStreamReq(SMPauseStreamReq* pReq);

typedef struct {
  char*  name;
  int8_t igNotExists;
  int8_t igUntreated;
} SMResumeStreamReq;

int32_t tSerializeSMResumeStreamReq(void* buf, int32_t bufLen, const SMResumeStreamReq* pReq);
int32_t tDeserializeSMResumeStreamReq(void* buf, int32_t bufLen, SMResumeStreamReq* pReq);
void    tFreeMResumeStreamReq(SMResumeStreamReq* pReq);

typedef struct {
  char*       name;
  int8_t      calcAll;
  STimeWindow timeRange;
} SMRecalcStreamReq;

int32_t tSerializeSMRecalcStreamReq(void* buf, int32_t bufLen, const SMRecalcStreamReq* pReq);
int32_t tDeserializeSMRecalcStreamReq(void* buf, int32_t bufLen, SMRecalcStreamReq* pReq);
void    tFreeMRecalcStreamReq(SMRecalcStreamReq* pReq);

typedef struct SVndSetKeepVersionReq {
  int64_t keepVersion;
} SVndSetKeepVersionReq;

int32_t tSerializeSVndSetKeepVersionReq(void* buf, int32_t bufLen, SVndSetKeepVersionReq* pReq);
int32_t tDeserializeSVndSetKeepVersionReq(void* buf, int32_t bufLen, SVndSetKeepVersionReq* pReq);

typedef struct SVUpdateCheckpointInfoReq {
  SMsgHead head;
  int64_t  streamId;
  int32_t  taskId;
  int64_t  checkpointId;
  int64_t  checkpointVer;
  int64_t  checkpointTs;
  int32_t  transId;
  int64_t  hStreamId;  // add encode/decode
  int64_t  hTaskId;
  int8_t   dropRelHTask;
} SVUpdateCheckpointInfoReq;

typedef struct {
  int64_t leftForVer;
  int32_t vgId;
  int64_t oldConsumerId;
  int64_t newConsumerId;
  char    subKey[TSDB_SUBSCRIBE_KEY_LEN];
  int8_t  subType;
  int8_t  withMeta;
  char*   qmsg;  // SubPlanToString
  SSchemaWrapper schema;
  int64_t suid;
} SMqRebVgReq;

int32_t tEncodeSMqRebVgReq(SEncoder* pCoder, const SMqRebVgReq* pReq);
int32_t tDecodeSMqRebVgReq(SDecoder* pCoder, SMqRebVgReq* pReq);

// tqOffset
enum {
  TMQ_OFFSET__RESET_NONE = -3,
  TMQ_OFFSET__RESET_EARLIEST = -2,
  TMQ_OFFSET__RESET_LATEST = -1,
  TMQ_OFFSET__LOG = 1,
  TMQ_OFFSET__SNAPSHOT_DATA = 2,
  TMQ_OFFSET__SNAPSHOT_META = 3,
};

enum {
  WITH_DATA = 0,
  WITH_META = 1,
  ONLY_META = 2,
};

#define TQ_OFFSET_VERSION 1

typedef struct {
  int8_t type;
  union {
    // snapshot
    struct {
      int64_t uid;
      int64_t ts;
      SValue  primaryKey;
    };
    // log
    struct {
      int64_t version;
    };
  };
} STqOffsetVal;

static FORCE_INLINE void tqOffsetResetToData(STqOffsetVal* pOffsetVal, int64_t uid, int64_t ts, SValue primaryKey) {
  pOffsetVal->type = TMQ_OFFSET__SNAPSHOT_DATA;
  pOffsetVal->uid = uid;
  pOffsetVal->ts = ts;
  if (IS_VAR_DATA_TYPE(pOffsetVal->primaryKey.type)) {
    taosMemoryFree(pOffsetVal->primaryKey.pData);
  }
  pOffsetVal->primaryKey = primaryKey;
}

static FORCE_INLINE void tqOffsetResetToMeta(STqOffsetVal* pOffsetVal, int64_t uid) {
  pOffsetVal->type = TMQ_OFFSET__SNAPSHOT_META;
  pOffsetVal->uid = uid;
}

static FORCE_INLINE void tqOffsetResetToLog(STqOffsetVal* pOffsetVal, int64_t ver) {
  pOffsetVal->type = TMQ_OFFSET__LOG;
  pOffsetVal->version = ver;
}

int32_t tEncodeSTqOffsetVal(SEncoder* pEncoder, const STqOffsetVal* pOffsetVal);
int32_t tDecodeSTqOffsetVal(SDecoder* pDecoder, STqOffsetVal* pOffsetVal);
void    tFormatOffset(char* buf, int32_t maxLen, const STqOffsetVal* pVal);
bool    tOffsetEqual(const STqOffsetVal* pLeft, const STqOffsetVal* pRight);
void    tOffsetCopy(STqOffsetVal* pLeft, const STqOffsetVal* pRight);
void    tOffsetDestroy(void* pVal);

typedef struct {
  STqOffsetVal val;
  char         subKey[TSDB_SUBSCRIBE_KEY_LEN];
} STqOffset;

int32_t tEncodeSTqOffset(SEncoder* pEncoder, const STqOffset* pOffset);
int32_t tDecodeSTqOffset(SDecoder* pDecoder, STqOffset* pOffset);
void    tDeleteSTqOffset(void* val);

typedef struct SMqVgOffset {
  int64_t   consumerId;
  STqOffset offset;
} SMqVgOffset;

int32_t tEncodeMqVgOffset(SEncoder* pEncoder, const SMqVgOffset* pOffset);
int32_t tDecodeMqVgOffset(SDecoder* pDecoder, SMqVgOffset* pOffset);

typedef struct {
  char    name[TSDB_TABLE_FNAME_LEN];
  char    stb[TSDB_TABLE_FNAME_LEN];
  int8_t  igExists;
  int8_t  intervalUnit;
  int8_t  slidingUnit;
  int8_t  timezone;  // int8_t is not enough, timezone is unit of second
  int32_t dstVgId;   // for stream
  int64_t interval;
  int64_t offset;
  int64_t sliding;
  int64_t maxDelay;
  int64_t watermark;
  int32_t exprLen;        // strlen + 1
  int32_t tagsFilterLen;  // strlen + 1
  int32_t sqlLen;         // strlen + 1
  int32_t astLen;         // strlen + 1
  char*   expr;
  char*   tagsFilter;
  char*   sql;
  char*   ast;
  int64_t deleteMark;
  int64_t lastTs;
  int64_t normSourceTbUid;  // the Uid of source tb if its a normal table, otherwise 0
  SArray* pVgroupVerList;
  int8_t  recursiveTsma;
  char    baseTsmaName[TSDB_TABLE_FNAME_LEN];  // base tsma name for recursively created tsma
  char*   createStreamReq;
  int32_t streamReqLen;
  char*   dropStreamReq;
  int32_t dropStreamReqLen;
  int64_t uid;
} SMCreateSmaReq;

int32_t tSerializeSMCreateSmaReq(void* buf, int32_t bufLen, SMCreateSmaReq* pReq);
int32_t tDeserializeSMCreateSmaReq(void* buf, int32_t bufLen, SMCreateSmaReq* pReq);
void    tFreeSMCreateSmaReq(SMCreateSmaReq* pReq);

typedef struct {
  char    name[TSDB_TABLE_FNAME_LEN];
  int8_t  igNotExists;
  char*   dropStreamReq;
  int32_t dropStreamReqLen;
} SMDropSmaReq;

int32_t tSerializeSMDropSmaReq(void* buf, int32_t bufLen, SMDropSmaReq* pReq);
int32_t tDeserializeSMDropSmaReq(void* buf, int32_t bufLen, SMDropSmaReq* pReq);
void    tFreeSMDropSmaReq(SMDropSmaReq* pReq);

typedef struct {
  char name[TSDB_TABLE_NAME_LEN];
  union {
    char tbFName[TSDB_TABLE_FNAME_LEN];  // used by mnode
    char tbName[TSDB_TABLE_NAME_LEN];    // used by vnode
  };
  int8_t tbType;  // ETableType: 1 stable, 3 normal table
  union {
    int8_t igExists;   // used by mnode
    int8_t alterType;  // used by vnode
  };
  int8_t     intervalUnit;
  int16_t    nFuncs;       // number of functions specified by user
  col_id_t*  funcColIds;   // column ids specified by user
  func_id_t* funcIds;      // function ids specified by user
  int64_t    interval[2];  // 0 unspecified, > 0 valid interval
  int64_t    tbUid;
  int64_t    uid;     // rsma uid
  int32_t    sqlLen;  // strlen + 1
  char*      sql;
} SMCreateRsmaReq;

int32_t tSerializeSMCreateRsmaReq(void* buf, int32_t bufLen, SMCreateRsmaReq* pReq);
int32_t tDeserializeSMCreateRsmaReq(void* buf, int32_t bufLen, SMCreateRsmaReq* pReq);
void    tFreeSMCreateRsmaReq(SMCreateRsmaReq* pReq);

typedef SMCreateRsmaReq SVCreateRsmaReq;

int32_t tSerializeSVCreateRsmaReq(void* buf, int32_t bufLen, SVCreateRsmaReq* pReq);
int32_t tDeserializeSVCreateRsmaReq(void* buf, int32_t bufLen, SVCreateRsmaReq* pReq);
void    tFreeSVCreateRsmaReq(SVCreateRsmaReq* pReq);

typedef SMCreateRsmaReq SVAlterRsmaReq;

int32_t tSerializeSVAlterRsmaReq(void* buf, int32_t bufLen, SVAlterRsmaReq* pReq);
int32_t tDeserializeSVAlterRsmaReq(void* buf, int32_t bufLen, SVAlterRsmaReq* pReq);
void    tFreeSVAlterRsmaReq(SVAlterRsmaReq* pReq);

typedef struct {
  char       name[TSDB_TABLE_NAME_LEN];
  int8_t     alterType;
  int8_t     tbType;  // ETableType: 1 stable, 3 normal table
  int8_t     igNotExists;
  int16_t    nFuncs;      // number of functions specified by user
  col_id_t*  funcColIds;  // column ids specified by user
  func_id_t* funcIds;     // function ids specified by user
  int32_t    sqlLen;      // strlen + 1
  char*      sql;
} SMAlterRsmaReq;

int32_t tSerializeSMAlterRsmaReq(void* buf, int32_t bufLen, SMAlterRsmaReq* pReq);
int32_t tDeserializeSMAlterRsmaReq(void* buf, int32_t bufLen, SMAlterRsmaReq* pReq);
void    tFreeSMAlterRsmaReq(SMAlterRsmaReq* pReq);

typedef struct {
  int64_t    id;
  char       name[TSDB_TABLE_NAME_LEN];
  char       tbFName[TSDB_TABLE_FNAME_LEN];
  char       owner[TSDB_USER_LEN];
  int32_t    code;
  int32_t    version;
  int8_t     tbType;
  int8_t     intervalUnit;
  col_id_t   nFuncs;
  col_id_t   nColNames;
  int64_t    interval[2];
  col_id_t*  funcColIds;
  func_id_t* funcIds;
  SArray*    colNames;
} SRsmaInfoRsp;

int32_t tSerializeRsmaInfoRsp(void* buf, int32_t bufLen, SRsmaInfoRsp* pReq);
int32_t tDeserializeRsmaInfoRsp(void* buf, int32_t bufLen, SRsmaInfoRsp* pReq);
void    tFreeRsmaInfoRsp(SRsmaInfoRsp* pReq, bool deep);

typedef struct {
  char   name[TSDB_TABLE_FNAME_LEN];
  int8_t igNotExists;
} SMDropRsmaReq;

int32_t tSerializeSMDropRsmaReq(void* buf, int32_t bufLen, SMDropRsmaReq* pReq);
int32_t tDeserializeSMDropRsmaReq(void* buf, int32_t bufLen, SMDropRsmaReq* pReq);

typedef struct {
  char    name[TSDB_TABLE_NAME_LEN];
  char    tbName[TSDB_TABLE_NAME_LEN];
  int64_t uid;
  int64_t tbUid;
  int8_t  tbType;
} SVDropRsmaReq;

int32_t tSerializeSVDropRsmaReq(void* buf, int32_t bufLen, SVDropRsmaReq* pReq);
int32_t tDeserializeSVDropRsmaReq(void* buf, int32_t bufLen, SVDropRsmaReq* pReq);

typedef struct {
  char   dbFName[TSDB_DB_FNAME_LEN];
  char   stbName[TSDB_TABLE_NAME_LEN];
  char   colName[TSDB_COL_NAME_LEN];
  char   idxName[TSDB_INDEX_FNAME_LEN];
  int8_t idxType;
} SCreateTagIndexReq;

int32_t tSerializeSCreateTagIdxReq(void* buf, int32_t bufLen, SCreateTagIndexReq* pReq);
int32_t tDeserializeSCreateTagIdxReq(void* buf, int32_t bufLen, SCreateTagIndexReq* pReq);

typedef SMDropSmaReq SDropTagIndexReq;

// int32_t tSerializeSDropTagIdxReq(void* buf, int32_t bufLen, SDropTagIndexReq* pReq);
int32_t tDeserializeSDropTagIdxReq(void* buf, int32_t bufLen, SDropTagIndexReq* pReq);

typedef struct {
  int8_t         version;       // for compatibility(default 0)
  int8_t         intervalUnit;  // MACRO: TIME_UNIT_XXX
  int8_t         slidingUnit;   // MACRO: TIME_UNIT_XXX
  int8_t         timezoneInt;   // sma data expired if timezone changes.
  int32_t        dstVgId;
  char           indexName[TSDB_INDEX_NAME_LEN];
  int32_t        exprLen;
  int32_t        tagsFilterLen;
  int64_t        indexUid;
  tb_uid_t       tableUid;  // super/child/common table uid
  tb_uid_t       dstTbUid;  // for dstVgroup
  int64_t        interval;
  int64_t        offset;  // use unit by precision of DB
  int64_t        sliding;
  char*          dstTbName;  // for dstVgroup
  char*          expr;       // sma expression
  char*          tagsFilter;
  SSchemaWrapper schemaRow;  // for dstVgroup
  SSchemaWrapper schemaTag;  // for dstVgroup
} STSma;                     // Time-range-wise SMA

typedef STSma SVCreateTSmaReq;

typedef struct {
  int8_t  type;  // 0 status report, 1 update data
  int64_t indexUid;
  int64_t skey;  // start TS key of interval/sliding window
} STSmaMsg;

typedef struct {
  int64_t indexUid;
  char    indexName[TSDB_INDEX_NAME_LEN];
} SVDropTSmaReq;

typedef struct {
  int tmp;  // TODO: to avoid compile error
} SVCreateTSmaRsp, SVDropTSmaRsp;

#if 0
int32_t tSerializeSVCreateTSmaReq(void** buf, SVCreateTSmaReq* pReq);
void*   tDeserializeSVCreateTSmaReq(void* buf, SVCreateTSmaReq* pReq);
int32_t tSerializeSVDropTSmaReq(void** buf, SVDropTSmaReq* pReq);
void*   tDeserializeSVDropTSmaReq(void* buf, SVDropTSmaReq* pReq);
#endif

int32_t tEncodeSVCreateTSmaReq(SEncoder* pCoder, const SVCreateTSmaReq* pReq);
int32_t tDecodeSVCreateTSmaReq(SDecoder* pCoder, SVCreateTSmaReq* pReq);
int32_t tEncodeSVDropTSmaReq(SEncoder* pCoder, const SVDropTSmaReq* pReq);
// int32_t tDecodeSVDropTSmaReq(SDecoder* pCoder, SVDropTSmaReq* pReq);

typedef struct {
  int32_t number;
  STSma*  tSma;
} STSmaWrapper;

static FORCE_INLINE void tDestroyTSma(STSma* pSma) {
  if (pSma) {
    taosMemoryFreeClear(pSma->dstTbName);
    taosMemoryFreeClear(pSma->expr);
    taosMemoryFreeClear(pSma->tagsFilter);
  }
}

static FORCE_INLINE void tDestroyTSmaWrapper(STSmaWrapper* pSW, bool deepCopy) {
  if (pSW) {
    if (pSW->tSma) {
      if (deepCopy) {
        for (uint32_t i = 0; i < pSW->number; ++i) {
          tDestroyTSma(pSW->tSma + i);
        }
      }
      taosMemoryFreeClear(pSW->tSma);
    }
  }
}

static FORCE_INLINE void* tFreeTSmaWrapper(STSmaWrapper* pSW, bool deepCopy) {
  tDestroyTSmaWrapper(pSW, deepCopy);
  taosMemoryFreeClear(pSW);
  return NULL;
}

int32_t tEncodeSVCreateTSmaReq(SEncoder* pCoder, const SVCreateTSmaReq* pReq);
int32_t tDecodeSVCreateTSmaReq(SDecoder* pCoder, SVCreateTSmaReq* pReq);

int32_t tEncodeTSma(SEncoder* pCoder, const STSma* pSma);
int32_t tDecodeTSma(SDecoder* pCoder, STSma* pSma, bool deepCopy);

static int32_t tEncodeTSmaWrapper(SEncoder* pEncoder, const STSmaWrapper* pReq) {
  TAOS_CHECK_RETURN(tEncodeI32(pEncoder, pReq->number));
  for (int32_t i = 0; i < pReq->number; ++i) {
    TAOS_CHECK_RETURN(tEncodeTSma(pEncoder, pReq->tSma + i));
  }
  return 0;
}

static int32_t tDecodeTSmaWrapper(SDecoder* pDecoder, STSmaWrapper* pReq, bool deepCopy) {
  TAOS_CHECK_RETURN(tDecodeI32(pDecoder, &pReq->number));
  for (int32_t i = 0; i < pReq->number; ++i) {
    TAOS_CHECK_RETURN(tDecodeTSma(pDecoder, pReq->tSma + i, deepCopy));
  }
  return 0;
}

typedef struct {
  int idx;
} SMCreateFullTextReq;

int32_t tSerializeSMCreateFullTextReq(void* buf, int32_t bufLen, SMCreateFullTextReq* pReq);
int32_t tDeserializeSMCreateFullTextReq(void* buf, int32_t bufLen, SMCreateFullTextReq* pReq);
void    tFreeSMCreateFullTextReq(SMCreateFullTextReq* pReq);

typedef struct {
  char   name[TSDB_TABLE_FNAME_LEN];
  int8_t igNotExists;
} SMDropFullTextReq;

// int32_t tSerializeSMDropFullTextReq(void* buf, int32_t bufLen, SMDropFullTextReq* pReq);
// int32_t tDeserializeSMDropFullTextReq(void* buf, int32_t bufLen, SMDropFullTextReq* pReq);

typedef struct {
  char indexFName[TSDB_INDEX_FNAME_LEN];
} SUserIndexReq;

int32_t tSerializeSUserIndexReq(void* buf, int32_t bufLen, SUserIndexReq* pReq);
int32_t tDeserializeSUserIndexReq(void* buf, int32_t bufLen, SUserIndexReq* pReq);

typedef struct {
  char dbFName[TSDB_DB_FNAME_LEN];
  char tblFName[TSDB_TABLE_FNAME_LEN];
  char colName[TSDB_COL_NAME_LEN];
  char owner[TSDB_USER_LEN];
  char indexType[TSDB_INDEX_TYPE_LEN];
  char indexExts[TSDB_INDEX_EXTS_LEN];
} SUserIndexRsp;

int32_t tSerializeSUserIndexRsp(void* buf, int32_t bufLen, const SUserIndexRsp* pRsp);
int32_t tDeserializeSUserIndexRsp(void* buf, int32_t bufLen, SUserIndexRsp* pRsp);

typedef struct {
  char tbFName[TSDB_TABLE_FNAME_LEN];
} STableIndexReq;

int32_t tSerializeSTableIndexReq(void* buf, int32_t bufLen, STableIndexReq* pReq);
int32_t tDeserializeSTableIndexReq(void* buf, int32_t bufLen, STableIndexReq* pReq);

typedef struct {
  int8_t  intervalUnit;
  int8_t  slidingUnit;
  int64_t interval;
  int64_t offset;
  int64_t sliding;
  int64_t dstTbUid;
  int32_t dstVgId;
  SEpSet  epSet;
  char*   expr;
} STableIndexInfo;

typedef struct {
  char     tbName[TSDB_TABLE_NAME_LEN];
  char     dbFName[TSDB_DB_FNAME_LEN];
  uint64_t suid;
  int32_t  version;
  int32_t  indexSize;
  SArray*  pIndex;  // STableIndexInfo
} STableIndexRsp;

int32_t tSerializeSTableIndexRsp(void* buf, int32_t bufLen, const STableIndexRsp* pRsp);
int32_t tDeserializeSTableIndexRsp(void* buf, int32_t bufLen, STableIndexRsp* pRsp);
void    tFreeSerializeSTableIndexRsp(STableIndexRsp* pRsp);

void tFreeSTableIndexInfo(void* pInfo);

typedef struct {
  int8_t  mqMsgType;
  int32_t code;
  int32_t epoch;
  int64_t consumerId;
  int64_t walsver;
  int64_t walever;
} SMqRspHead;

typedef struct {
  SMsgHead     head;
  char         subKey[TSDB_SUBSCRIBE_KEY_LEN];
  int8_t       withTbName;
  int8_t       useSnapshot;
  int32_t      epoch;
  uint64_t     reqId;
  int64_t      consumerId;
  int64_t      timeout;
  STqOffsetVal reqOffset;
  int8_t       enableReplay;
  int8_t       sourceExcluded;
  int8_t       rawData;
  int32_t      minPollRows;
  int8_t       enableBatchMeta;
  SHashObj*    uidHash;  // to find if uid is duplicated
} SMqPollReq;

int32_t tSerializeSMqPollReq(void* buf, int32_t bufLen, SMqPollReq* pReq);
int32_t tDeserializeSMqPollReq(void* buf, int32_t bufLen, SMqPollReq* pReq);
void    tDestroySMqPollReq(SMqPollReq* pReq);

typedef struct {
  int32_t vgId;
  int64_t offset;
  SEpSet  epSet;
} SMqSubVgEp;

static FORCE_INLINE int32_t tEncodeSMqSubVgEp(void** buf, const SMqSubVgEp* pVgEp) {
  int32_t tlen = 0;
  tlen += taosEncodeFixedI32(buf, pVgEp->vgId);
  tlen += taosEncodeFixedI64(buf, pVgEp->offset);
  tlen += taosEncodeSEpSet(buf, &pVgEp->epSet);
  return tlen;
}

static FORCE_INLINE void* tDecodeSMqSubVgEp(void* buf, SMqSubVgEp* pVgEp) {
  buf = taosDecodeFixedI32(buf, &pVgEp->vgId);
  buf = taosDecodeFixedI64(buf, &pVgEp->offset);
  buf = taosDecodeSEpSet(buf, &pVgEp->epSet);
  return buf;
}

typedef struct {
  char           topic[TSDB_TOPIC_FNAME_LEN];
  char           db[TSDB_DB_FNAME_LEN];
  SArray*        vgs;  // SArray<SMqSubVgEp>
} SMqSubTopicEp;

int32_t tEncodeMqSubTopicEp(void** buf, const SMqSubTopicEp* pTopicEp);
void*   tDecodeMqSubTopicEp(void* buf, SMqSubTopicEp* pTopicEp);
void    tDeleteMqSubTopicEp(SMqSubTopicEp* pSubTopicEp);

typedef struct {
  SMqRspHead   head;
  STqOffsetVal rspOffset;
  int16_t      resMsgType;
  int32_t      metaRspLen;
  void*        metaRsp;
} SMqMetaRsp;

int32_t tEncodeMqMetaRsp(SEncoder* pEncoder, const SMqMetaRsp* pRsp);
int32_t tDecodeMqMetaRsp(SDecoder* pDecoder, SMqMetaRsp* pRsp);
void    tDeleteMqMetaRsp(SMqMetaRsp* pRsp);

#define MQ_DATA_RSP_VERSION 100

typedef struct {
  SMqRspHead   head;
  STqOffsetVal rspOffset;
  STqOffsetVal reqOffset;
  int32_t      blockNum;
  int8_t       withTbName;
  // int8_t       withSchema;
  SArray*      blockDataLen;
  SArray*      blockData;
  SArray*      blockTbName;
  SArray*      blockSchema;

  union {
    struct {
      int64_t sleepTime;
    };
    struct {
      int32_t createTableNum;
      SArray* createTableLen;
      SArray* createTableReq;
    };
    struct {
      int32_t len;
      void*   rawData;
    };
  };
  void* data;                  // for free in client, only effected if type is data or metadata. raw data not effected
  bool  blockDataElementFree;  // if true, free blockDataElement in blockData,(true in server, false in client)
} SMqDataRsp;

int32_t tEncodeMqDataRsp(SEncoder* pEncoder, const SMqDataRsp* pObj);
int32_t tDecodeMqDataRsp(SDecoder* pDecoder, SMqDataRsp* pRsp);
int32_t tDecodeMqRawDataRsp(SDecoder* pDecoder, SMqDataRsp* pRsp);
void    tDeleteMqDataRsp(SMqDataRsp* pRsp);
void    tDeleteMqRawDataRsp(SMqDataRsp* pRsp);

int32_t tEncodeSTaosxRsp(SEncoder* pEncoder, const SMqDataRsp* pRsp);
int32_t tDecodeSTaosxRsp(SDecoder* pDecoder, SMqDataRsp* pRsp);
void    tDeleteSTaosxRsp(SMqDataRsp* pRsp);

typedef struct SMqBatchMetaRsp {
  SMqRspHead   head;  // not serialize
  STqOffsetVal rspOffset;
  SArray*      batchMetaLen;
  SArray*      batchMetaReq;
  void*        pMetaBuff;    // not serialize
  uint32_t     metaBuffLen;  // not serialize
} SMqBatchMetaRsp;

int32_t tEncodeMqBatchMetaRsp(SEncoder* pEncoder, const SMqBatchMetaRsp* pRsp);
int32_t tDecodeMqBatchMetaRsp(SDecoder* pDecoder, SMqBatchMetaRsp* pRsp);
int32_t tSemiDecodeMqBatchMetaRsp(SDecoder* pDecoder, SMqBatchMetaRsp* pRsp);
void    tDeleteMqBatchMetaRsp(SMqBatchMetaRsp* pRsp);

typedef struct {
  SMqRspHead head;
  char       cgroup[TSDB_CGROUP_LEN];
  SArray*    topics;  // SArray<SMqSubTopicEp>
} SMqAskEpRsp;

static FORCE_INLINE int32_t tEncodeSMqAskEpRsp(void** buf, const SMqAskEpRsp* pRsp) {
  int32_t tlen = 0;
  // tlen += taosEncodeString(buf, pRsp->cgroup);
  int32_t sz = taosArrayGetSize(pRsp->topics);
  tlen += taosEncodeFixedI32(buf, sz);
  for (int32_t i = 0; i < sz; i++) {
    SMqSubTopicEp* pVgEp = (SMqSubTopicEp*)taosArrayGet(pRsp->topics, i);
    tlen += tEncodeMqSubTopicEp(buf, pVgEp);
  }
  return tlen;
}

static FORCE_INLINE void* tDecodeSMqAskEpRsp(void* buf, SMqAskEpRsp* pRsp) {
  // buf = taosDecodeStringTo(buf, pRsp->cgroup);
  int32_t sz;
  buf = taosDecodeFixedI32(buf, &sz);
  pRsp->topics = taosArrayInit(sz, sizeof(SMqSubTopicEp));
  if (pRsp->topics == NULL) {
    return NULL;
  }
  for (int32_t i = 0; i < sz; i++) {
    SMqSubTopicEp topicEp;
    buf = tDecodeMqSubTopicEp(buf, &topicEp);
    if (buf == NULL) {
      return NULL;
    }
    if ((taosArrayPush(pRsp->topics, &topicEp) == NULL)) {
      return NULL;
    }
  }
  return buf;
}

static FORCE_INLINE void tDeleteSMqAskEpRsp(SMqAskEpRsp* pRsp) {
  taosArrayDestroyEx(pRsp->topics, (FDelete)tDeleteMqSubTopicEp);
}

typedef struct {
  int32_t      vgId;
  STqOffsetVal offset;
  int64_t      rows;
  int64_t      ever;
} OffsetRows;

typedef struct {
  char    topicName[TSDB_TOPIC_FNAME_LEN];
  SArray* offsetRows;
} TopicOffsetRows;

typedef struct {
  int64_t consumerId;
  int32_t epoch;
  SArray* topics;
  int8_t  pollFlag;
} SMqHbReq;

typedef struct {
  char   topic[TSDB_TOPIC_FNAME_LEN];
  int8_t noPrivilege;
} STopicPrivilege;

typedef struct {
  SArray* topicPrivileges;  // SArray<STopicPrivilege>
  int32_t debugFlag;
} SMqHbRsp;

typedef struct {
  SMsgHead head;
  int64_t  consumerId;
  char     subKey[TSDB_SUBSCRIBE_KEY_LEN];
} SMqSeekReq;

#define TD_AUTO_CREATE_TABLE 0x1
typedef struct {
  int64_t       suid;
  int64_t       uid;
  int32_t       sver;
  uint32_t      nData;
  uint8_t*      pData;
  SVCreateTbReq cTbReq;
} SVSubmitBlk;

typedef struct {
  SMsgHead header;
  uint64_t sId;
  uint64_t queryId;
  uint64_t clientId;
  uint64_t taskId;
  uint32_t sqlLen;
  uint32_t phyLen;
  char*    sql;
  char*    msg;
  int8_t   source;
} SVDeleteReq;

int32_t tSerializeSVDeleteReq(void* buf, int32_t bufLen, SVDeleteReq* pReq);
int32_t tDeserializeSVDeleteReq(void* buf, int32_t bufLen, SVDeleteReq* pReq);

typedef struct {
  int64_t affectedRows;
} SVDeleteRsp;

int32_t tEncodeSVDeleteRsp(SEncoder* pCoder, const SVDeleteRsp* pReq);
int32_t tDecodeSVDeleteRsp(SDecoder* pCoder, SVDeleteRsp* pReq);

typedef struct SDeleteRes {
  uint64_t suid;
  SArray*  uidList;
  int64_t  skey;
  int64_t  ekey;
  int64_t  affectedRows;
  char     tableFName[TSDB_TABLE_NAME_LEN];
  char     tsColName[TSDB_COL_NAME_LEN];
  int64_t  ctimeMs;  // fill by vnode
  int8_t   source;
} SDeleteRes;

int32_t tEncodeDeleteRes(SEncoder* pCoder, const SDeleteRes* pRes);
int32_t tDecodeDeleteRes(SDecoder* pCoder, SDeleteRes* pRes);

typedef struct {
  // int64_t uid;
  char    tbname[TSDB_TABLE_NAME_LEN];
  int64_t startTs;
  int64_t endTs;
} SSingleDeleteReq;

int32_t tEncodeSSingleDeleteReq(SEncoder* pCoder, const SSingleDeleteReq* pReq);
int32_t tDecodeSSingleDeleteReq(SDecoder* pCoder, SSingleDeleteReq* pReq);

typedef struct {
  int64_t suid;
  SArray* deleteReqs;  // SArray<SSingleDeleteReq>
  int64_t ctimeMs;     // fill by vnode
  int8_t  level;       // 0 tsdb(default), 1 rsma1 , 2 rsma2
} SBatchDeleteReq;

int32_t tEncodeSBatchDeleteReq(SEncoder* pCoder, const SBatchDeleteReq* pReq);
int32_t tDecodeSBatchDeleteReq(SDecoder* pCoder, SBatchDeleteReq* pReq);
int32_t tDecodeSBatchDeleteReqSetCtime(SDecoder* pDecoder, SBatchDeleteReq* pReq, int64_t ctimeMs);

typedef struct {
  int32_t msgIdx;
  int32_t msgType;
  int32_t msgLen;
  void*   msg;
} SBatchMsg;

typedef struct {
  SMsgHead header;
  SArray*  pMsgs;  // SArray<SBatchMsg>
} SBatchReq;

typedef struct {
  int32_t reqType;
  int32_t msgIdx;
  int32_t msgLen;
  int32_t rspCode;
  void*   msg;
} SBatchRspMsg;

typedef struct {
  SArray* pRsps;  // SArray<SBatchRspMsg>
} SBatchRsp;

int32_t                  tSerializeSBatchReq(void* buf, int32_t bufLen, SBatchReq* pReq);
int32_t                  tDeserializeSBatchReq(void* buf, int32_t bufLen, SBatchReq* pReq);
static FORCE_INLINE void tFreeSBatchReqMsg(void* msg) {
  if (NULL == msg) {
    return;
  }
  SBatchMsg* pMsg = (SBatchMsg*)msg;
  taosMemoryFree(pMsg->msg);
}

int32_t tSerializeSBatchRsp(void* buf, int32_t bufLen, SBatchRsp* pRsp);
int32_t tDeserializeSBatchRsp(void* buf, int32_t bufLen, SBatchRsp* pRsp);

static FORCE_INLINE void tFreeSBatchRspMsg(void* p) {
  if (NULL == p) {
    return;
  }

  SBatchRspMsg* pRsp = (SBatchRspMsg*)p;
  taosMemoryFree(pRsp->msg);
}

int32_t tSerializeSMqAskEpReq(void* buf, int32_t bufLen, SMqAskEpReq* pReq);
int32_t tDeserializeSMqAskEpReq(void* buf, int32_t bufLen, SMqAskEpReq* pReq);
int32_t tSerializeSMqHbReq(void* buf, int32_t bufLen, SMqHbReq* pReq);
int32_t tDeserializeSMqHbReq(void* buf, int32_t bufLen, SMqHbReq* pReq);
void    tDestroySMqHbReq(SMqHbReq* pReq);

int32_t tSerializeSMqHbRsp(void* buf, int32_t bufLen, SMqHbRsp* pRsp);
int32_t tDeserializeSMqHbRsp(void* buf, int32_t bufLen, SMqHbRsp* pRsp);
void    tDestroySMqHbRsp(SMqHbRsp* pRsp);

int32_t tSerializeSMqSeekReq(void* buf, int32_t bufLen, SMqSeekReq* pReq);
int32_t tDeserializeSMqSeekReq(void* buf, int32_t bufLen, SMqSeekReq* pReq);

#define TD_REQ_FROM_APP               0x0
#define SUBMIT_REQ_AUTO_CREATE_TABLE  0x1
#define SUBMIT_REQ_COLUMN_DATA_FORMAT 0x2
#define SUBMIT_REQ_FROM_FILE          0x4
#define TD_REQ_FROM_TAOX              0x8
#define TD_REQ_FROM_SML               0x10
#define SUBMIT_REQUEST_VERSION        (2)
#define SUBMIT_REQ_WITH_BLOB          0x10
#define SUBMIT_REQ_SCHEMA_RES         0x20
#define SUBMIT_REQ_ONLY_CREATE_TABLE  0x40

#define TD_REQ_FROM_TAOX_OLD 0x1  // for compatibility

typedef struct {
  int32_t        flags;
  SVCreateTbReq* pCreateTbReq;
  int64_t        suid;
  int64_t        uid;
  int32_t        sver;
  union {
    SArray* aRowP;
    SArray* aCol;
  };
  int64_t   ctimeMs;
  SBlobSet* pBlobSet;
} SSubmitTbData;

typedef struct {
  SArray* aSubmitTbData;  // SArray<SSubmitTbData>
  SArray* aSubmitBlobData;
  bool    raw;
} SSubmitReq2;

typedef struct {
  SMsgHead header;
  int64_t  version;
  char     data[];  // SSubmitReq2
} SSubmitReq2Msg;

int32_t transformRawSSubmitTbData(void* data, int64_t suid, int64_t uid, int32_t sver);
int32_t tEncodeSubmitReq(SEncoder* pCoder, const SSubmitReq2* pReq);
int32_t tDecodeSubmitReq(SDecoder* pCoder, SSubmitReq2* pReq, SArray* rawList);
void    tDestroySubmitTbData(SSubmitTbData* pTbData, int32_t flag);
void    tDestroySubmitReq(SSubmitReq2* pReq, int32_t flag);

typedef struct {
  int32_t affectedRows;
  SArray* aCreateTbRsp;  // SArray<SVCreateTbRsp>
} SSubmitRsp2;

int32_t tEncodeSSubmitRsp2(SEncoder* pCoder, const SSubmitRsp2* pRsp);
int32_t tDecodeSSubmitRsp2(SDecoder* pCoder, SSubmitRsp2* pRsp);
void    tDestroySSubmitRsp2(SSubmitRsp2* pRsp, int32_t flag);

#define TSDB_MSG_FLG_ENCODE 0x1
#define TSDB_MSG_FLG_DECODE 0x2
#define TSDB_MSG_FLG_CMPT   0x3

typedef struct {
  union {
    struct {
      void*   msgStr;
      int32_t msgLen;
      int64_t ver;
    };
    void* pDataBlock;
  };
} SPackedData;

typedef struct {
  char     fullname[TSDB_VIEW_FNAME_LEN];
  char     name[TSDB_VIEW_NAME_LEN];
  char     dbFName[TSDB_DB_FNAME_LEN];
  char*    querySql;
  char*    sql;
  int8_t   orReplace;
  int8_t   precision;
  int32_t  numOfCols;
  SSchema* pSchema;
} SCMCreateViewReq;

int32_t tSerializeSCMCreateViewReq(void* buf, int32_t bufLen, const SCMCreateViewReq* pReq);
int32_t tDeserializeSCMCreateViewReq(void* buf, int32_t bufLen, SCMCreateViewReq* pReq);
void    tFreeSCMCreateViewReq(SCMCreateViewReq* pReq);

typedef struct {
  char   fullname[TSDB_VIEW_FNAME_LEN];
  char   name[TSDB_VIEW_NAME_LEN];
  char   dbFName[TSDB_DB_FNAME_LEN];
  char*  sql;
  int8_t igNotExists;
} SCMDropViewReq;

int32_t tSerializeSCMDropViewReq(void* buf, int32_t bufLen, const SCMDropViewReq* pReq);
int32_t tDeserializeSCMDropViewReq(void* buf, int32_t bufLen, SCMDropViewReq* pReq);
void    tFreeSCMDropViewReq(SCMDropViewReq* pReq);

typedef struct {
  char fullname[TSDB_VIEW_FNAME_LEN];
} SViewMetaReq;
int32_t tSerializeSViewMetaReq(void* buf, int32_t bufLen, const SViewMetaReq* pReq);
int32_t tDeserializeSViewMetaReq(void* buf, int32_t bufLen, SViewMetaReq* pReq);

typedef struct {
  char     name[TSDB_VIEW_NAME_LEN];
  char     dbFName[TSDB_DB_FNAME_LEN];
  char*    owner;
  uint64_t dbId;
  uint64_t viewId;
  char*    querySql;
  int8_t   precision;
  int8_t   type;
  int32_t  version;
  int32_t  numOfCols;
  SSchema* pSchema;
} SViewMetaRsp;
int32_t tSerializeSViewMetaRsp(void* buf, int32_t bufLen, const SViewMetaRsp* pRsp);
int32_t tDeserializeSViewMetaRsp(void* buf, int32_t bufLen, SViewMetaRsp* pRsp);
void    tFreeSViewMetaRsp(SViewMetaRsp* pRsp);
typedef struct {
  char name[TSDB_TABLE_FNAME_LEN];  // table name or tsma name
  bool fetchingWithTsmaName;        // if we are fetching with tsma name
} STableTSMAInfoReq;

int32_t tSerializeTableTSMAInfoReq(void* buf, int32_t bufLen, const STableTSMAInfoReq* pReq);
int32_t tDeserializeTableTSMAInfoReq(void* buf, int32_t bufLen, STableTSMAInfoReq* pReq);

typedef struct {
  char name[TSDB_TABLE_NAME_LEN];  // rsmaName
  union {
    uint8_t flags;
    struct {
      uint8_t withColName : 1;
      uint8_t reserved : 7;
    };
  };

} SRsmaInfoReq;

int32_t tSerializeRsmaInfoReq(void* buf, int32_t bufLen, const SRsmaInfoReq* pReq);
int32_t tDeserializeRsmaInfoReq(void* buf, int32_t bufLen, SRsmaInfoReq* pReq);

typedef struct {
  int32_t  funcId;
  col_id_t colId;
} STableTSMAFuncInfo;

typedef struct {
  char     name[TSDB_TABLE_NAME_LEN];
  uint64_t tsmaId;
  char     targetTb[TSDB_TABLE_NAME_LEN];
  char     targetDbFName[TSDB_DB_FNAME_LEN];
  char     tb[TSDB_TABLE_NAME_LEN];
  char     dbFName[TSDB_DB_FNAME_LEN];
  uint64_t suid;
  uint64_t destTbUid;
  uint64_t dbId;
  int32_t  version;
  int64_t  interval;
  int8_t   unit;
  SArray*  pFuncs;     // SArray<STableTSMAFuncInfo>
  SArray*  pTags;      // SArray<SSchema>
  SArray*  pUsedCols;  // SArray<SSchema>
  char*    ast;

  int64_t streamUid;
  int64_t reqTs;
  int64_t rspTs;
  int64_t delayDuration;  // ms
  bool    fillHistoryFinished;

  void* streamAddr;  // for stream task, the address of the stream task
} STableTSMAInfo;

int32_t tSerializeTableTSMAInfoRsp(void* buf, int32_t bufLen, const STableTSMAInfoRsp* pRsp);
int32_t tDeserializeTableTSMAInfoRsp(void* buf, int32_t bufLen, STableTSMAInfoRsp* pRsp);
int32_t tCloneTbTSMAInfo(STableTSMAInfo* pInfo, STableTSMAInfo** pRes);
void    tFreeTableTSMAInfo(void* p);
void    tFreeAndClearTableTSMAInfo(void* p);
void    tFreeTableTSMAInfoRsp(STableTSMAInfoRsp* pRsp);

#define STSMAHbRsp            STableTSMAInfoRsp
#define tSerializeTSMAHbRsp   tSerializeTableTSMAInfoRsp
#define tDeserializeTSMAHbRsp tDeserializeTableTSMAInfoRsp
#define tFreeTSMAHbRsp        tFreeTableTSMAInfoRsp

typedef struct SDropCtbWithTsmaSingleVgReq {
  SVgroupInfo vgInfo;
  SArray*     pTbs;  // SVDropTbReq
} SMDropTbReqsOnSingleVg;

int32_t tEncodeSMDropTbReqOnSingleVg(SEncoder* pEncoder, const SMDropTbReqsOnSingleVg* pReq);
int32_t tDecodeSMDropTbReqOnSingleVg(SDecoder* pDecoder, SMDropTbReqsOnSingleVg* pReq);
void    tFreeSMDropTbReqOnSingleVg(void* p);

typedef struct SDropTbsReq {
  SArray* pVgReqs;  // SMDropTbReqsOnSingleVg
} SMDropTbsReq;

int32_t tSerializeSMDropTbsReq(void* buf, int32_t bufLen, const SMDropTbsReq* pReq);
int32_t tDeserializeSMDropTbsReq(void* buf, int32_t bufLen, SMDropTbsReq* pReq);
void    tFreeSMDropTbsReq(void*);

typedef struct SVFetchTtlExpiredTbsRsp {
  SArray* pExpiredTbs;  // SVDropTbReq
  int32_t vgId;
} SVFetchTtlExpiredTbsRsp;

int32_t tEncodeVFetchTtlExpiredTbsRsp(SEncoder* pCoder, const SVFetchTtlExpiredTbsRsp* pRsp);
int32_t tDecodeVFetchTtlExpiredTbsRsp(SDecoder* pCoder, SVFetchTtlExpiredTbsRsp* pRsp);

void tFreeFetchTtlExpiredTbsRsp(void* p);

void setDefaultOptionsForField(SFieldWithOptions* field);
void setFieldWithOptions(SFieldWithOptions* fieldWithOptions, SField* field);

int32_t tSerializeSVSubTablesRspImpl(SEncoder* pEncoder, SVSubTablesRsp* pRsp);
int32_t tDeserializeSVSubTablesRspImpl(SDecoder* pDecoder, SVSubTablesRsp* pRsp);

typedef struct {
  char    id[TSDB_INSTANCE_ID_LEN];
  char    type[TSDB_INSTANCE_TYPE_LEN];
  char    desc[TSDB_INSTANCE_DESC_LEN];
  int32_t expire;
} SInstanceRegisterReq;

int32_t tSerializeSInstanceRegisterReq(void* buf, int32_t bufLen, SInstanceRegisterReq* pReq);
int32_t tDeserializeSInstanceRegisterReq(void* buf, int32_t bufLen, SInstanceRegisterReq* pReq);

typedef struct {
  char filter_type[TSDB_INSTANCE_TYPE_LEN];
} SInstanceListReq;

typedef struct {
  int32_t count;
  char**  ids;  // Array of instance IDs
} SInstanceListRsp;

int32_t tSerializeSInstanceListReq(void* buf, int32_t bufLen, SInstanceListReq* pReq);
int32_t tDeserializeSInstanceListReq(void* buf, int32_t bufLen, SInstanceListReq* pReq);
int32_t tSerializeSInstanceListRsp(void* buf, int32_t bufLen, SInstanceListRsp* pRsp);
int32_t tDeserializeSInstanceListRsp(void* buf, int32_t bufLen, SInstanceListRsp* pRsp);

#ifdef USE_MOUNT
typedef struct {
  char     mountName[TSDB_MOUNT_NAME_LEN];
  int8_t   ignoreExist;
  int16_t  nMounts;
  int32_t* dnodeIds;
  char**   mountPaths;
  int32_t  sqlLen;
  char*    sql;
} SCreateMountReq;

int32_t tSerializeSCreateMountReq(void* buf, int32_t bufLen, SCreateMountReq* pReq);
int32_t tDeserializeSCreateMountReq(void* buf, int32_t bufLen, SCreateMountReq* pReq);
void    tFreeSCreateMountReq(SCreateMountReq* pReq);

typedef struct {
  char    mountName[TSDB_MOUNT_NAME_LEN];
  int8_t  ignoreNotExists;
  int32_t sqlLen;
  char*   sql;
} SDropMountReq;

int32_t tSerializeSDropMountReq(void* buf, int32_t bufLen, SDropMountReq* pReq);
int32_t tDeserializeSDropMountReq(void* buf, int32_t bufLen, SDropMountReq* pReq);
void    tFreeSDropMountReq(SDropMountReq* pReq);

typedef struct {
  char     mountName[TSDB_MOUNT_NAME_LEN];
  char     mountPath[TSDB_MOUNT_PATH_LEN];
  int64_t  mountUid;
  int32_t  dnodeId;
  uint32_t valLen;
  int8_t   ignoreExist;
  void*    pVal;
} SRetrieveMountPathReq;

int32_t tSerializeSRetrieveMountPathReq(void* buf, int32_t bufLen, SRetrieveMountPathReq* pReq);
int32_t tDeserializeSRetrieveMountPathReq(void* buf, int32_t bufLen, SRetrieveMountPathReq* pReq);

typedef struct {
  // path
  int32_t diskPrimary;
  // vgInfo
  int32_t  vgId;
  int32_t  cacheLastSize;
  int32_t  szPage;
  int32_t  szCache;
  uint64_t szBuf;
  int8_t   cacheLast;
  int8_t   standby;
  int8_t   hashMethod;
  uint32_t hashBegin;
  uint32_t hashEnd;
  int16_t  hashPrefix;
  int16_t  hashSuffix;
  int16_t  sttTrigger;
  // syncInfo
  int32_t replications;
  // tsdbInfo
  int8_t  precision;
  int8_t  compression;
  int8_t  slLevel;
  int32_t daysPerFile;
  int32_t keep0;
  int32_t keep1;
  int32_t keep2;
  int32_t keepTimeOffset;
  int32_t minRows;
  int32_t maxRows;
  int32_t tsdbPageSize;
  int32_t ssChunkSize;
  int32_t ssKeepLocal;
  int8_t  ssCompact;
  // walInfo
  int32_t walFsyncPeriod;      // millisecond
  int32_t walRetentionPeriod;  // secs
  int32_t walRollPeriod;       // secs
  int64_t walRetentionSize;
  int64_t walSegSize;
  int32_t walLevel;
  // encryptInfo
  int32_t encryptAlgorithm;
  // SVState
  int64_t committed;
  int64_t commitID;
  int64_t commitTerm;
  // stats
  int64_t numOfSTables;
  int64_t numOfCTables;
  int64_t numOfNTables;
  // dbInfo
  uint64_t dbId;
} SMountVgInfo;

typedef struct {
  SMCreateStbReq req;
  SArray*        pColExts;  // element: column id
  SArray*        pTagExts;  // element: tag id
} SMountStbInfo;

int32_t tSerializeSMountStbInfo(void* buf, int32_t bufLen, int32_t* pFLen, SMountStbInfo* pInfo);
int32_t tDeserializeSMountStbInfo(void* buf, int32_t bufLen, int32_t flen, SMountStbInfo* pInfo);

typedef struct {
  char     dbName[TSDB_DB_FNAME_LEN];
  uint64_t dbId;
  SArray*  pVgs;   // SMountVgInfo
  SArray*  pStbs;  // 0 serialized binary of SMountStbInfo, 1 SMountStbInfo
} SMountDbInfo;

typedef struct {
  // common fields
  char     mountName[TSDB_MOUNT_NAME_LEN];
  char     mountPath[TSDB_MOUNT_PATH_LEN];
  int8_t   ignoreExist;
  int64_t  mountUid;
  int64_t  clusterId;
  int32_t  dnodeId;
  uint32_t valLen;
  void*    pVal;

  // response fields
  SArray* pDbs;  // SMountDbInfo

  // memory fields, no serialized
  SArray*   pDisks[TFS_MAX_TIERS];
  TdFilePtr pFile;
} SMountInfo;

int32_t tSerializeSMountInfo(void* buf, int32_t bufLen, SMountInfo* pReq);
int32_t tDeserializeSMountInfo(SDecoder* decoder, SMountInfo* pReq, bool extractStb);
void    tFreeMountInfo(SMountInfo* pReq, bool stbExtracted);

typedef struct {
  SCreateVnodeReq createReq;
  char            mountPath[TSDB_MOUNT_FPATH_LEN];
  char            mountName[TSDB_MOUNT_NAME_LEN];
  int64_t         mountId;
  int32_t         diskPrimary;
  int32_t         mountVgId;
  int64_t         committed;
  int64_t         commitID;
  int64_t         commitTerm;
  int64_t         numOfSTables;
  int64_t         numOfCTables;
  int64_t         numOfNTables;
} SMountVnodeReq;

int32_t tSerializeSMountVnodeReq(void* buf, int32_t* cBufLen, int32_t* tBufLen, SMountVnodeReq* pReq);
int32_t tDeserializeSMountVnodeReq(void* buf, int32_t bufLen, SMountVnodeReq* pReq);
int32_t tFreeSMountVnodeReq(SMountVnodeReq* pReq);

#endif  // USE_MOUNT

#pragma pack(pop)

typedef struct {
  char        db[TSDB_DB_FNAME_LEN];
  STimeWindow timeRange;
  int32_t     sqlLen;
  char*       sql;
  SArray*     vgroupIds;
} SScanDbReq;

int32_t tSerializeSScanDbReq(void* buf, int32_t bufLen, SScanDbReq* pReq);
int32_t tDeserializeSScanDbReq(void* buf, int32_t bufLen, SScanDbReq* pReq);
void    tFreeSScanDbReq(SScanDbReq* pReq);

typedef struct {
  int32_t scanId;
  int8_t  bAccepted;
} SScanDbRsp;

int32_t tSerializeSScanDbRsp(void* buf, int32_t bufLen, SScanDbRsp* pRsp);
int32_t tDeserializeSScanDbRsp(void* buf, int32_t bufLen, SScanDbRsp* pRsp);

typedef struct {
  int32_t scanId;
  int32_t sqlLen;
  char*   sql;
} SKillScanReq;

int32_t tSerializeSKillScanReq(void* buf, int32_t bufLen, SKillScanReq* pReq);
int32_t tDeserializeSKillScanReq(void* buf, int32_t bufLen, SKillScanReq* pReq);
void    tFreeSKillScanReq(SKillScanReq* pReq);

typedef struct {
  int32_t scanId;
  int32_t vgId;
  int32_t dnodeId;
} SVKillScanReq;

int32_t tSerializeSVKillScanReq(void* buf, int32_t bufLen, SVKillScanReq* pReq);
int32_t tDeserializeSVKillScanReq(void* buf, int32_t bufLen, SVKillScanReq* pReq);

typedef struct {
  int32_t scanId;
  int32_t vgId;
  int32_t dnodeId;
  int32_t numberFileset;
  int32_t finished;
  int32_t progress;
  int64_t remainingTime;
} SQueryScanProgressRsp;

int32_t tSerializeSQueryScanProgressRsp(void* buf, int32_t bufLen, SQueryScanProgressRsp* pReq);
int32_t tDeserializeSQueryScanProgressRsp(void* buf, int32_t bufLen, SQueryScanProgressRsp* pReq);

typedef struct {
  int32_t scanId;
  int32_t vgId;
  int32_t dnodeId;
} SQueryScanProgressReq;

int32_t tSerializeSQueryScanProgressReq(void* buf, int32_t bufLen, SQueryScanProgressReq* pReq);
int32_t tDeserializeSQueryScanProgressReq(void* buf, int32_t bufLen, SQueryScanProgressReq* pReq);

typedef struct {
  int64_t     dbUid;
  char        db[TSDB_DB_FNAME_LEN];
  int64_t     scanStartTime;
  STimeWindow tw;
  int32_t     scanId;
} SScanVnodeReq;

int32_t tSerializeSScanVnodeReq(void* buf, int32_t bufLen, SScanVnodeReq* pReq);
int32_t tDeserializeSScanVnodeReq(void* buf, int32_t bufLen, SScanVnodeReq* pReq);

#ifdef __cplusplus
}
#endif

#endif /*_TD_COMMON_TAOS_MSG_H_*/<|MERGE_RESOLUTION|>--- conflicted
+++ resolved
@@ -257,16 +257,12 @@
 #define TSDB_ALTER_USER_DEL_PRIVILEGES         6
 
 
-<<<<<<< HEAD
 #define TSDB_ALTER_ROLE_LOCK            0x1
 #define TSDB_ALTER_ROLE_ROLE            0x2
 #define TSDB_ALTER_ROLE_PRIVILEGES      0x3
 #define TSDB_ALTER_ROLE_MAX             0x4 // increase according to actual use
 
 #define TSDB_ALTER_RSMA_FUNCTION        0x1
-=======
-#define TSDB_ALTER_RSMA_FUNCTION 0x1
->>>>>>> db2b5d1e
 
 #define TSDB_KILL_MSG_LEN 30
 
@@ -421,13 +417,10 @@
   QUERY_NODE_SCAN_DATABASE_STMT,
   QUERY_NODE_SCAN_VGROUPS_STMT,
   QUERY_NODE_TRIM_DATABASE_WAL_STMT,
-<<<<<<< HEAD
+  QUERY_NODE_ALTER_DNODES_RELOAD_TLS_STMT,
   QUERY_NODE_CREATE_ROLE_STMT,
   QUERY_NODE_DROP_ROLE_STMT,
   QUERY_NODE_ALTER_ROLE_STMT,
-=======
-  QUERY_NODE_ALTER_DNODES_RELOAD_TLS_STMT,
->>>>>>> db2b5d1e
 
   // placeholder for [154, 180]
   QUERY_NODE_SHOW_CREATE_VIEW_STMT = 181,
