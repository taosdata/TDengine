--- conflicted
+++ resolved
@@ -202,12 +202,9 @@
   TSDB_MGMT_TABLE_RSMA,
   TSDB_MGMT_TABLE_RETENTION,
   TSDB_MGMT_TABLE_RETENTION_DETAIL,
-<<<<<<< HEAD
+  TSDB_MGMT_TABLE_INSTANCE,
   TSDB_MGMT_TABLE_ROLE,
   TSDB_MGMT_TABLE_ROLE_PRIVILEGES,
-=======
-  TSDB_MGMT_TABLE_INSTANCE,
->>>>>>> d82cd030
   TSDB_MGMT_TABLE_MAX,
 } EShowType;
 
@@ -525,14 +522,10 @@
   QUERY_NODE_SHOW_RSMAS_STMT,
   QUERY_NODE_SHOW_RETENTIONS_STMT,
   QUERY_NODE_SHOW_RETENTION_DETAILS_STMT,
-<<<<<<< HEAD
+  QUERY_NODE_SHOW_INSTANCES_STMT,
   QUERY_NODE_SHOW_ROLES_STMT,
   QUERY_NODE_SHOW_ROLE_PRIVILEGES_STMT,
 
-
-=======
-  QUERY_NODE_SHOW_INSTANCES_STMT,
->>>>>>> d82cd030
   // logic plan node
   QUERY_NODE_LOGIC_PLAN_SCAN = 1000,
   QUERY_NODE_LOGIC_PLAN_JOIN,
