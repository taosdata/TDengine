--- conflicted
+++ resolved
@@ -432,7 +432,7 @@
   QUERY_NODE_CREATE_BNODE_STMT,
   QUERY_NODE_DROP_BNODE_STMT,
   QUERY_NODE_KILL_SSMIGRATE_STMT,
-<<<<<<< HEAD
+  QUERY_NODE_KILL_SCAN_STMT,
   QUERY_NODE_CREATE_RSMA_STMT,
   QUERY_NODE_DROP_RSMA_STMT,
   QUERY_NODE_ALTER_RSMA_STMT,
@@ -441,9 +441,6 @@
   QUERY_NODE_STOP_RSMA_STMT,
   QUERY_NODE_KILL_RSMA_TASKS_STMT,
   QUERY_NODE_RECALC_RSMA_STMT,
-=======
-  QUERY_NODE_KILL_SCAN_STMT,
->>>>>>> e61fc3c3
 
   // show statement nodes
   // see 'sysTableShowAdapter', 'SYSTABLE_SHOW_TYPE_OFFSET'
@@ -494,13 +491,10 @@
   QUERY_NODE_SHOW_BNODES_STMT,
   QUERY_NODE_SHOW_MOUNTS_STMT,
   QUERY_NODE_SHOW_SSMIGRATES_STMT,
-<<<<<<< HEAD
+  QUERY_NODE_SHOW_SCANS_STMT,
+  QUERY_NODE_SHOW_SCAN_DETAILS_STMT,
   QUERY_NODE_SHOW_RSMAS_STMT,
   QUERY_NODE_SHOW_RSMA_TASKS_STMT,
-=======
-  QUERY_NODE_SHOW_SCANS_STMT,
-  QUERY_NODE_SHOW_SCAN_DETAILS_STMT,
->>>>>>> e61fc3c3
 
   // logic plan node
   QUERY_NODE_LOGIC_PLAN_SCAN = 1000,
