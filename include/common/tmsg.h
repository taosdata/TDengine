--- conflicted
+++ resolved
@@ -427,7 +427,7 @@
   QUERY_NODE_RECALCULATE_STREAM_STMT,
   QUERY_NODE_CREATE_BNODE_STMT,
   QUERY_NODE_DROP_BNODE_STMT,
-<<<<<<< HEAD
+  QUERY_NODE_KILL_SSMIGRATE_STMT,
   QUERY_NODE_CREATE_RSMA_STMT,
   QUERY_NODE_DROP_RSMA_STMT,
   QUERY_NODE_ALTER_RSMA_STMT,
@@ -436,9 +436,6 @@
   QUERY_NODE_STOP_RSMA_STMT,
   QUERY_NODE_KILL_RSMA_TASKS_STMT,
   QUERY_NODE_RECALC_RSMA_STMT,
-=======
-  QUERY_NODE_KILL_SSMIGRATE_STMT,
->>>>>>> 3cea0a52
 
   // show statement nodes
   // see 'sysTableShowAdapter', 'SYSTABLE_SHOW_TYPE_OFFSET'
@@ -488,12 +485,9 @@
   QUERY_NODE_SHOW_VTABLES_STMT,
   QUERY_NODE_SHOW_BNODES_STMT,
   QUERY_NODE_SHOW_MOUNTS_STMT,
-<<<<<<< HEAD
+  QUERY_NODE_SHOW_SSMIGRATES_STMT,
   QUERY_NODE_SHOW_RSMAS_STMT,
   QUERY_NODE_SHOW_RSMA_TASKS_STMT,
-=======
-  QUERY_NODE_SHOW_SSMIGRATES_STMT,
->>>>>>> 3cea0a52
 
   // logic plan node
   QUERY_NODE_LOGIC_PLAN_SCAN = 1000,
