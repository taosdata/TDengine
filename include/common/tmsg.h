--- conflicted
+++ resolved
@@ -341,11 +341,8 @@
   QUERY_NODE_DATE_TIME_RANGE,
   QUERY_NODE_IP_RANGE,
   QUERY_NODE_USER_OPTIONS,
-<<<<<<< HEAD
+  QUERY_NODE_REMOTE_VALUE,
   QUERY_NODE_TOKEN_OPTIONS,
-=======
-  QUERY_NODE_REMOTE_VALUE,
->>>>>>> 220d625f
 
   // Statement nodes are used in parser and planner module.
   QUERY_NODE_SET_OPERATOR = 100,
