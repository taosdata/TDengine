/*
 * Copyright (c) 2019 TAOS Data, Inc. <jhtao@taosdata.com>
 *
 * This program is free software: you can use, redistribute, and/or modify
 * it under the terms of the GNU Affero General Public License, version 3
 * or later ("AGPL"), as published by the Free Software Foundation.
 *
 * This program is distributed in the hope that it will be useful, but WITHOUT
 * ANY WARRANTY; without even the implied warranty of MERCHANTABILITY or
 * FITNESS FOR A PARTICULAR PURPOSE.
 *
 * You should have received a copy of the GNU Affero General Public License
 * along with this program. If not, see <http://www.gnu.org/licenses/>.
 */

#ifndef _TD_COMMON_TAOS_MSG_H_
#define _TD_COMMON_TAOS_MSG_H_

#include "taosdef.h"
#include "taoserror.h"
#include "tarray.h"
#include "tcoding.h"
#include "tcol.h"
#include "tencode.h"
#include "thash.h"
#include "tlist.h"
#include "tname.h"
#include "trow.h"
#include "tuuid.h"

#ifdef __cplusplus
extern "C" {
#endif

/* ------------------------ MESSAGE DEFINITIONS ------------------------ */

#define TD_MSG_NUMBER_
#undef TD_MSG_DICT_
#undef TD_MSG_INFO_
#undef TD_MSG_TYPE_INFO_
#undef TD_MSG_RANGE_CODE_
#undef TD_MSG_SEG_CODE_
#include "tmsgdef.h"

#undef TD_MSG_NUMBER_
#undef TD_MSG_DICT_
#undef TD_MSG_INFO_
#undef TD_MSG_TYPE_INFO_
#undef TD_MSG_RANGE_CODE_
#define TD_MSG_SEG_CODE_
#include "tmsgdef.h"

#undef TD_MSG_NUMBER_
#undef TD_MSG_DICT_
#undef TD_MSG_INFO_
#undef TD_MSG_TYPE_INFO_
#undef TD_MSG_SEG_CODE_
#undef TD_MSG_RANGE_CODE_
#include "tmsgdef.h"

extern char*   tMsgInfo[];
extern int32_t tMsgDict[];
extern int32_t tMsgRangeDict[];

typedef uint16_t tmsg_t;

#define TMSG_SEG_CODE(TYPE) (((TYPE)&0xff00) >> 8)
#define TMSG_SEG_SEQ(TYPE)  ((TYPE)&0xff)
#define TMSG_INDEX(TYPE)    (tMsgDict[TMSG_SEG_CODE(TYPE)] + TMSG_SEG_SEQ(TYPE))

static inline bool tmsgIsValid(tmsg_t type) {
  // static int8_t sz = sizeof(tMsgRangeDict) / sizeof(tMsgRangeDict[0]);
  int8_t maxSegIdx = TMSG_SEG_CODE(TDMT_MAX_MSG_MIN);
  int    segIdx = TMSG_SEG_CODE(type);
  if (segIdx >= 0 && segIdx < maxSegIdx) {
    return type < tMsgRangeDict[segIdx];
  }
  return false;
}

#define TMSG_INFO(type) (tmsgIsValid(type) ? tMsgInfo[TMSG_INDEX(type)] : "unKnown")

static inline bool vnodeIsMsgBlock(tmsg_t type) {
  return (type == TDMT_VND_CREATE_TABLE) || (type == TDMT_VND_ALTER_TABLE) || (type == TDMT_VND_DROP_TABLE) ||
         (type == TDMT_VND_UPDATE_TAG_VAL) || (type == TDMT_VND_ALTER_CONFIRM) || (type == TDMT_VND_COMMIT) ||
         (type == TDMT_SYNC_CONFIG_CHANGE);
}

static inline bool syncUtilUserCommit(tmsg_t msgType) {
  return msgType != TDMT_SYNC_NOOP && msgType != TDMT_SYNC_LEADER_TRANSFER;
}

/* ------------------------ OTHER DEFINITIONS ------------------------ */
// IE type
#define TSDB_IE_TYPE_SEC         1
#define TSDB_IE_TYPE_META        2
#define TSDB_IE_TYPE_MGMT_IP     3
#define TSDB_IE_TYPE_DNODE_CFG   4
#define TSDB_IE_TYPE_NEW_VERSION 5
#define TSDB_IE_TYPE_DNODE_EXT   6
#define TSDB_IE_TYPE_DNODE_STATE 7

enum {
  CONN_TYPE__QUERY = 1,
  CONN_TYPE__TMQ,
  CONN_TYPE__UDFD,
  CONN_TYPE__MAX,
};

enum {
  HEARTBEAT_KEY_USER_AUTHINFO = 1,
  HEARTBEAT_KEY_DBINFO,
  HEARTBEAT_KEY_STBINFO,
  HEARTBEAT_KEY_TMQ,
  HEARTBEAT_KEY_DYN_VIEW,
  HEARTBEAT_KEY_VIEWINFO,
  HEARTBEAT_KEY_TSMA,
};

typedef enum _mgmt_table {
  TSDB_MGMT_TABLE_START,
  TSDB_MGMT_TABLE_DNODE,
  TSDB_MGMT_TABLE_MNODE,
  TSDB_MGMT_TABLE_MODULE,
  TSDB_MGMT_TABLE_QNODE,
  TSDB_MGMT_TABLE_SNODE,
  TSDB_MGMT_TABLE_BNODE,  // no longer used
  TSDB_MGMT_TABLE_CLUSTER,
  TSDB_MGMT_TABLE_DB,
  TSDB_MGMT_TABLE_FUNC,
  TSDB_MGMT_TABLE_INDEX,
  TSDB_MGMT_TABLE_STB,
  TSDB_MGMT_TABLE_STREAMS,
  TSDB_MGMT_TABLE_TABLE,
  TSDB_MGMT_TABLE_TAG,
  TSDB_MGMT_TABLE_COL,
  TSDB_MGMT_TABLE_USER,
  TSDB_MGMT_TABLE_GRANTS,
  TSDB_MGMT_TABLE_VGROUP,
  TSDB_MGMT_TABLE_TOPICS,
  TSDB_MGMT_TABLE_CONSUMERS,
  TSDB_MGMT_TABLE_SUBSCRIPTIONS,
  TSDB_MGMT_TABLE_TRANS,
  TSDB_MGMT_TABLE_SMAS,
  TSDB_MGMT_TABLE_CONFIGS,
  TSDB_MGMT_TABLE_CONNS,
  TSDB_MGMT_TABLE_QUERIES,
  TSDB_MGMT_TABLE_VNODES,
  TSDB_MGMT_TABLE_APPS,
  TSDB_MGMT_TABLE_STREAM_TASKS,
  TSDB_MGMT_TABLE_PRIVILEGES,
  TSDB_MGMT_TABLE_VIEWS,
  TSDB_MGMT_TABLE_TSMAS,
  TSDB_MGMT_TABLE_COMPACT,
  TSDB_MGMT_TABLE_COMPACT_DETAIL,
  TSDB_MGMT_TABLE_GRANTS_FULL,
  TSDB_MGMT_TABLE_GRANTS_LOGS,
  TSDB_MGMT_TABLE_MACHINES,
  TSDB_MGMT_TABLE_ARBGROUP,
  TSDB_MGMT_TABLE_ENCRYPTIONS,
  TSDB_MGMT_TABLE_USER_FULL,
  TSDB_MGMT_TABLE_ANODE,
  TSDB_MGMT_TABLE_ANODE_FULL,
  TSDB_MGMT_TABLE_USAGE,
  TSDB_MGMT_TABLE_FILESETS,
  TSDB_MGMT_TABLE_TRANSACTION_DETAIL,
  TSDB_MGMT_TABLE_MAX,
} EShowType;

#define TSDB_ALTER_TABLE_ADD_TAG                         1
#define TSDB_ALTER_TABLE_DROP_TAG                        2
#define TSDB_ALTER_TABLE_UPDATE_TAG_NAME                 3
#define TSDB_ALTER_TABLE_UPDATE_TAG_VAL                  4
#define TSDB_ALTER_TABLE_ADD_COLUMN                      5
#define TSDB_ALTER_TABLE_DROP_COLUMN                     6
#define TSDB_ALTER_TABLE_UPDATE_COLUMN_BYTES             7
#define TSDB_ALTER_TABLE_UPDATE_TAG_BYTES                8
#define TSDB_ALTER_TABLE_UPDATE_OPTIONS                  9
#define TSDB_ALTER_TABLE_UPDATE_COLUMN_NAME              10
#define TSDB_ALTER_TABLE_ADD_TAG_INDEX                   11
#define TSDB_ALTER_TABLE_DROP_TAG_INDEX                  12
#define TSDB_ALTER_TABLE_UPDATE_COLUMN_COMPRESS          13
#define TSDB_ALTER_TABLE_ADD_COLUMN_WITH_COMPRESS_OPTION 14
#define TSDB_ALTER_TABLE_UPDATE_MULTI_TAG_VAL            15
#define TSDB_ALTER_TABLE_ALTER_COLUMN_REF                16
#define TSDB_ALTER_TABLE_REMOVE_COLUMN_REF               17
#define TSDB_ALTER_TABLE_ADD_COLUMN_WITH_COLUMN_REF      18

#define TSDB_FILL_NONE        0
#define TSDB_FILL_NULL        1
#define TSDB_FILL_NULL_F      2
#define TSDB_FILL_SET_VALUE   3
#define TSDB_FILL_SET_VALUE_F 4
#define TSDB_FILL_LINEAR      5
#define TSDB_FILL_PREV        6
#define TSDB_FILL_NEXT        7
#define TSDB_FILL_NEAR        8

#define TSDB_ALTER_USER_PASSWD          0x1
#define TSDB_ALTER_USER_SUPERUSER       0x2
#define TSDB_ALTER_USER_ENABLE          0x3
#define TSDB_ALTER_USER_SYSINFO         0x4
#define TSDB_ALTER_USER_ADD_PRIVILEGES  0x5
#define TSDB_ALTER_USER_DEL_PRIVILEGES  0x6
#define TSDB_ALTER_USER_ADD_WHITE_LIST  0x7
#define TSDB_ALTER_USER_DROP_WHITE_LIST 0x8
#define TSDB_ALTER_USER_CREATEDB        0x9

#define TSDB_KILL_MSG_LEN 30

#define TSDB_TABLE_NUM_UNIT 100000

#define TSDB_VN_READ_ACCCESS  ((char)0x1)
#define TSDB_VN_WRITE_ACCCESS ((char)0x2)
#define TSDB_VN_ALL_ACCCESS   (TSDB_VN_READ_ACCCESS | TSDB_VN_WRITE_ACCCESS)

#define TSDB_COL_NORMAL 0x0u  // the normal column of the table
#define TSDB_COL_TAG    0x1u  // the tag column type
#define TSDB_COL_UDC    0x2u  // the user specified normal string column, it is a dummy column
#define TSDB_COL_TMP    0x4u  // internal column generated by the previous operators
#define TSDB_COL_NULL   0x8u  // the column filter NULL or not

#define TSDB_COL_IS_TAG(f)        (((f & (~(TSDB_COL_NULL))) & TSDB_COL_TAG) != 0)
#define TSDB_COL_IS_NORMAL_COL(f) ((f & (~(TSDB_COL_NULL))) == TSDB_COL_NORMAL)
#define TSDB_COL_IS_UD_COL(f)     ((f & (~(TSDB_COL_NULL))) == TSDB_COL_UDC)
#define TSDB_COL_REQ_NULL(f)      (((f)&TSDB_COL_NULL) != 0)

#define TD_SUPER_TABLE          TSDB_SUPER_TABLE
#define TD_CHILD_TABLE          TSDB_CHILD_TABLE
#define TD_NORMAL_TABLE         TSDB_NORMAL_TABLE
#define TD_VIRTUAL_NORMAL_TABLE TSDB_VIRTUAL_NORMAL_TABLE
#define TD_VIRTUAL_CHILD_TABLE  TSDB_VIRTUAL_CHILD_TABLE

typedef enum ENodeType {
  // Syntax nodes are used in parser and planner module, and some are also used in executor module, such as COLUMN,
  // VALUE, OPERATOR, FUNCTION and so on.
  QUERY_NODE_COLUMN = 1,
  QUERY_NODE_VALUE,
  QUERY_NODE_OPERATOR,
  QUERY_NODE_LOGIC_CONDITION,
  QUERY_NODE_FUNCTION,
  QUERY_NODE_REAL_TABLE,
  QUERY_NODE_TEMP_TABLE,
  QUERY_NODE_JOIN_TABLE,
  QUERY_NODE_GROUPING_SET,
  QUERY_NODE_ORDER_BY_EXPR,
  QUERY_NODE_LIMIT,
  QUERY_NODE_STATE_WINDOW,
  QUERY_NODE_SESSION_WINDOW,
  QUERY_NODE_INTERVAL_WINDOW,
  QUERY_NODE_NODE_LIST,
  QUERY_NODE_FILL,
  QUERY_NODE_RAW_EXPR,  // Only be used in parser module.
  QUERY_NODE_TARGET,
  QUERY_NODE_DATABLOCK_DESC,
  QUERY_NODE_SLOT_DESC,
  QUERY_NODE_COLUMN_DEF,
  QUERY_NODE_DOWNSTREAM_SOURCE,
  QUERY_NODE_DATABASE_OPTIONS,
  QUERY_NODE_TABLE_OPTIONS,
  QUERY_NODE_INDEX_OPTIONS,
  QUERY_NODE_EXPLAIN_OPTIONS,
  QUERY_NODE_STREAM_OPTIONS,
  QUERY_NODE_LEFT_VALUE,
  QUERY_NODE_COLUMN_REF,
  QUERY_NODE_WHEN_THEN,
  QUERY_NODE_CASE_WHEN,
  QUERY_NODE_EVENT_WINDOW,
  QUERY_NODE_HINT,
  QUERY_NODE_VIEW,
  QUERY_NODE_WINDOW_OFFSET,
  QUERY_NODE_COUNT_WINDOW,
  QUERY_NODE_COLUMN_OPTIONS,
  QUERY_NODE_TSMA_OPTIONS,
  QUERY_NODE_ANOMALY_WINDOW,
  QUERY_NODE_RANGE_AROUND,
  QUERY_NODE_STREAM_NOTIFY_OPTIONS,
  QUERY_NODE_VIRTUAL_TABLE,

  // Statement nodes are used in parser and planner module.
  QUERY_NODE_SET_OPERATOR = 100,
  QUERY_NODE_SELECT_STMT,
  QUERY_NODE_VNODE_MODIFY_STMT,
  QUERY_NODE_CREATE_DATABASE_STMT,
  QUERY_NODE_DROP_DATABASE_STMT,
  QUERY_NODE_ALTER_DATABASE_STMT,
  QUERY_NODE_FLUSH_DATABASE_STMT,
  QUERY_NODE_TRIM_DATABASE_STMT,
  QUERY_NODE_CREATE_TABLE_STMT,
  QUERY_NODE_CREATE_SUBTABLE_CLAUSE,
  QUERY_NODE_CREATE_MULTI_TABLES_STMT,
  QUERY_NODE_DROP_TABLE_CLAUSE,
  QUERY_NODE_DROP_TABLE_STMT,
  QUERY_NODE_DROP_SUPER_TABLE_STMT,
  QUERY_NODE_ALTER_TABLE_STMT,
  QUERY_NODE_ALTER_SUPER_TABLE_STMT,
  QUERY_NODE_CREATE_USER_STMT,
  QUERY_NODE_ALTER_USER_STMT,
  QUERY_NODE_DROP_USER_STMT,
  QUERY_NODE_USE_DATABASE_STMT,
  QUERY_NODE_CREATE_DNODE_STMT,
  QUERY_NODE_DROP_DNODE_STMT,
  QUERY_NODE_ALTER_DNODE_STMT,
  QUERY_NODE_CREATE_INDEX_STMT,
  QUERY_NODE_DROP_INDEX_STMT,
  QUERY_NODE_CREATE_QNODE_STMT,
  QUERY_NODE_DROP_QNODE_STMT,
  QUERY_NODE_CREATE_BNODE_STMT,
  QUERY_NODE_DROP_BNODE_STMT,
  QUERY_NODE_CREATE_SNODE_STMT,
  QUERY_NODE_DROP_SNODE_STMT,
  QUERY_NODE_CREATE_MNODE_STMT,
  QUERY_NODE_DROP_MNODE_STMT,
  QUERY_NODE_CREATE_TOPIC_STMT,
  QUERY_NODE_DROP_TOPIC_STMT,
  QUERY_NODE_DROP_CGROUP_STMT,
  QUERY_NODE_ALTER_LOCAL_STMT,
  QUERY_NODE_EXPLAIN_STMT,
  QUERY_NODE_DESCRIBE_STMT,
  QUERY_NODE_RESET_QUERY_CACHE_STMT,
  QUERY_NODE_COMPACT_DATABASE_STMT,
  QUERY_NODE_COMPACT_VGROUPS_STMT,
  QUERY_NODE_CREATE_FUNCTION_STMT,
  QUERY_NODE_DROP_FUNCTION_STMT,
  QUERY_NODE_CREATE_STREAM_STMT,
  QUERY_NODE_DROP_STREAM_STMT,
  QUERY_NODE_BALANCE_VGROUP_STMT,
  QUERY_NODE_MERGE_VGROUP_STMT,
  QUERY_NODE_REDISTRIBUTE_VGROUP_STMT,
  QUERY_NODE_SPLIT_VGROUP_STMT,
  QUERY_NODE_SYNCDB_STMT,
  QUERY_NODE_GRANT_STMT,
  QUERY_NODE_REVOKE_STMT,
  QUERY_NODE_ALTER_CLUSTER_STMT,
  QUERY_NODE_S3MIGRATE_DATABASE_STMT,
  QUERY_NODE_CREATE_TSMA_STMT,
  QUERY_NODE_DROP_TSMA_STMT,
  QUERY_NODE_CREATE_VIRTUAL_TABLE_STMT,
  QUERY_NODE_CREATE_VIRTUAL_SUBTABLE_STMT,
  QUERY_NODE_DROP_VIRTUAL_TABLE_STMT,
  QUERY_NODE_ALTER_VIRTUAL_TABLE_STMT,

  // placeholder for [154, 180]
  QUERY_NODE_SHOW_CREATE_VIEW_STMT = 181,
  QUERY_NODE_SHOW_CREATE_DATABASE_STMT,
  QUERY_NODE_SHOW_CREATE_TABLE_STMT,
  QUERY_NODE_SHOW_CREATE_STABLE_STMT,
  QUERY_NODE_SHOW_TABLE_DISTRIBUTED_STMT,
  QUERY_NODE_SHOW_LOCAL_VARIABLES_STMT,
  QUERY_NODE_SHOW_SCORES_STMT,
  QUERY_NODE_SHOW_TABLE_TAGS_STMT,
  QUERY_NODE_KILL_CONNECTION_STMT,
  QUERY_NODE_KILL_QUERY_STMT,
  QUERY_NODE_KILL_TRANSACTION_STMT,
  QUERY_NODE_KILL_COMPACT_STMT,
  QUERY_NODE_DELETE_STMT,
  QUERY_NODE_INSERT_STMT,
  QUERY_NODE_QUERY,
  QUERY_NODE_SHOW_DB_ALIVE_STMT,
  QUERY_NODE_SHOW_CLUSTER_ALIVE_STMT,
  QUERY_NODE_BALANCE_VGROUP_LEADER_STMT,
  QUERY_NODE_BALANCE_VGROUP_LEADER_DATABASE_STMT,
  QUERY_NODE_RESTORE_DNODE_STMT,
  QUERY_NODE_RESTORE_QNODE_STMT,
  QUERY_NODE_RESTORE_MNODE_STMT,
  QUERY_NODE_RESTORE_VNODE_STMT,
  QUERY_NODE_PAUSE_STREAM_STMT,
  QUERY_NODE_RESUME_STREAM_STMT,
  QUERY_NODE_CREATE_VIEW_STMT,
  QUERY_NODE_DROP_VIEW_STMT,
  QUERY_NODE_CREATE_SUBTABLE_FROM_FILE_CLAUSE,
  QUERY_NODE_CREATE_ANODE_STMT,
  QUERY_NODE_DROP_ANODE_STMT,
  QUERY_NODE_UPDATE_ANODE_STMT,
  QUERY_NODE_ASSIGN_LEADER_STMT,
  QUERY_NODE_SHOW_CREATE_TSMA_STMT,
  QUERY_NODE_SHOW_CREATE_VTABLE_STMT,

  // show statement nodes
  // see 'sysTableShowAdapter', 'SYSTABLE_SHOW_TYPE_OFFSET'
  QUERY_NODE_SHOW_DNODES_STMT = 400,
  QUERY_NODE_SHOW_MNODES_STMT,
  QUERY_NODE_SHOW_MODULES_STMT,
  QUERY_NODE_SHOW_QNODES_STMT,
  QUERY_NODE_SHOW_SNODES_STMT,
  QUERY_NODE_SHOW_BNODES_STMT,
  QUERY_NODE_SHOW_ARBGROUPS_STMT,
  QUERY_NODE_SHOW_CLUSTER_STMT,
  QUERY_NODE_SHOW_DATABASES_STMT,
  QUERY_NODE_SHOW_FUNCTIONS_STMT,
  QUERY_NODE_SHOW_INDEXES_STMT,
  QUERY_NODE_SHOW_STABLES_STMT,
  QUERY_NODE_SHOW_STREAMS_STMT,
  QUERY_NODE_SHOW_TABLES_STMT,
  QUERY_NODE_SHOW_TAGS_STMT,
  QUERY_NODE_SHOW_USERS_STMT,
  QUERY_NODE_SHOW_USERS_FULL_STMT,
  QUERY_NODE_SHOW_LICENCES_STMT,
  QUERY_NODE_SHOW_VGROUPS_STMT,
  QUERY_NODE_SHOW_TOPICS_STMT,
  QUERY_NODE_SHOW_CONSUMERS_STMT,
  QUERY_NODE_SHOW_CONNECTIONS_STMT,
  QUERY_NODE_SHOW_QUERIES_STMT,
  QUERY_NODE_SHOW_APPS_STMT,
  QUERY_NODE_SHOW_VARIABLES_STMT,
  QUERY_NODE_SHOW_DNODE_VARIABLES_STMT,
  QUERY_NODE_SHOW_TRANSACTIONS_STMT,
  QUERY_NODE_SHOW_SUBSCRIPTIONS_STMT,
  QUERY_NODE_SHOW_VNODES_STMT,
  QUERY_NODE_SHOW_USER_PRIVILEGES_STMT,
  QUERY_NODE_SHOW_VIEWS_STMT,
  QUERY_NODE_SHOW_COMPACTS_STMT,
  QUERY_NODE_SHOW_COMPACT_DETAILS_STMT,
  QUERY_NODE_SHOW_GRANTS_FULL_STMT,
  QUERY_NODE_SHOW_GRANTS_LOGS_STMT,
  QUERY_NODE_SHOW_CLUSTER_MACHINES_STMT,
  QUERY_NODE_SHOW_ENCRYPTIONS_STMT,
  QUERY_NODE_SHOW_TSMAS_STMT,
  QUERY_NODE_SHOW_ANODES_STMT,
  QUERY_NODE_SHOW_ANODES_FULL_STMT,
  QUERY_NODE_SHOW_USAGE_STMT,
  QUERY_NODE_SHOW_FILESETS_STMT,
  QUERY_NODE_SHOW_TRANSACTION_DETAILS_STMT,
  QUERY_NODE_SHOW_VTABLES_STMT,

  // logic plan node
  QUERY_NODE_LOGIC_PLAN_SCAN = 1000,
  QUERY_NODE_LOGIC_PLAN_JOIN,
  QUERY_NODE_LOGIC_PLAN_AGG,
  QUERY_NODE_LOGIC_PLAN_PROJECT,
  QUERY_NODE_LOGIC_PLAN_VNODE_MODIFY,
  QUERY_NODE_LOGIC_PLAN_EXCHANGE,
  QUERY_NODE_LOGIC_PLAN_MERGE,
  QUERY_NODE_LOGIC_PLAN_WINDOW,
  QUERY_NODE_LOGIC_PLAN_FILL,
  QUERY_NODE_LOGIC_PLAN_SORT,
  QUERY_NODE_LOGIC_PLAN_PARTITION,
  QUERY_NODE_LOGIC_PLAN_INDEF_ROWS_FUNC,
  QUERY_NODE_LOGIC_PLAN_INTERP_FUNC,
  QUERY_NODE_LOGIC_SUBPLAN,
  QUERY_NODE_LOGIC_PLAN,
  QUERY_NODE_LOGIC_PLAN_GROUP_CACHE,
  QUERY_NODE_LOGIC_PLAN_DYN_QUERY_CTRL,
  QUERY_NODE_LOGIC_PLAN_FORECAST_FUNC,
  QUERY_NODE_LOGIC_PLAN_VIRTUAL_TABLE_SCAN,

  // physical plan node
  QUERY_NODE_PHYSICAL_PLAN_TAG_SCAN = 1100,
  QUERY_NODE_PHYSICAL_PLAN_TABLE_SCAN,
  QUERY_NODE_PHYSICAL_PLAN_TABLE_SEQ_SCAN,  // INACTIVE
  QUERY_NODE_PHYSICAL_PLAN_TABLE_MERGE_SCAN,
  QUERY_NODE_PHYSICAL_PLAN_STREAM_SCAN,
  QUERY_NODE_PHYSICAL_PLAN_SYSTABLE_SCAN,
  QUERY_NODE_PHYSICAL_PLAN_BLOCK_DIST_SCAN,
  QUERY_NODE_PHYSICAL_PLAN_LAST_ROW_SCAN,
  QUERY_NODE_PHYSICAL_PLAN_PROJECT,
  QUERY_NODE_PHYSICAL_PLAN_MERGE_JOIN,
  QUERY_NODE_PHYSICAL_PLAN_HASH_AGG,
  QUERY_NODE_PHYSICAL_PLAN_EXCHANGE,
  QUERY_NODE_PHYSICAL_PLAN_MERGE,
  QUERY_NODE_PHYSICAL_PLAN_SORT,
  QUERY_NODE_PHYSICAL_PLAN_GROUP_SORT,
  QUERY_NODE_PHYSICAL_PLAN_HASH_INTERVAL,
  QUERY_NODE_PHYSICAL_PLAN_MERGE_INTERVAL,  // INACTIVE
  QUERY_NODE_PHYSICAL_PLAN_MERGE_ALIGNED_INTERVAL,
  QUERY_NODE_PHYSICAL_PLAN_STREAM_INTERVAL,
  QUERY_NODE_PHYSICAL_PLAN_STREAM_FINAL_INTERVAL,
  QUERY_NODE_PHYSICAL_PLAN_STREAM_SEMI_INTERVAL,
  QUERY_NODE_PHYSICAL_PLAN_FILL,
  QUERY_NODE_PHYSICAL_PLAN_STREAM_FILL,
  QUERY_NODE_PHYSICAL_PLAN_MERGE_SESSION,
  QUERY_NODE_PHYSICAL_PLAN_STREAM_SESSION,
  QUERY_NODE_PHYSICAL_PLAN_STREAM_SEMI_SESSION,
  QUERY_NODE_PHYSICAL_PLAN_STREAM_FINAL_SESSION,
  QUERY_NODE_PHYSICAL_PLAN_MERGE_STATE,
  QUERY_NODE_PHYSICAL_PLAN_STREAM_STATE,
  QUERY_NODE_PHYSICAL_PLAN_PARTITION,
  QUERY_NODE_PHYSICAL_PLAN_STREAM_PARTITION,
  QUERY_NODE_PHYSICAL_PLAN_INDEF_ROWS_FUNC,
  QUERY_NODE_PHYSICAL_PLAN_INTERP_FUNC,
  QUERY_NODE_PHYSICAL_PLAN_DISPATCH,
  QUERY_NODE_PHYSICAL_PLAN_INSERT,
  QUERY_NODE_PHYSICAL_PLAN_QUERY_INSERT,
  QUERY_NODE_PHYSICAL_PLAN_DELETE,
  QUERY_NODE_PHYSICAL_SUBPLAN,
  QUERY_NODE_PHYSICAL_PLAN,
  QUERY_NODE_PHYSICAL_PLAN_TABLE_COUNT_SCAN,
  QUERY_NODE_PHYSICAL_PLAN_MERGE_EVENT,
  QUERY_NODE_PHYSICAL_PLAN_STREAM_EVENT,
  QUERY_NODE_PHYSICAL_PLAN_HASH_JOIN,
  QUERY_NODE_PHYSICAL_PLAN_GROUP_CACHE,
  QUERY_NODE_PHYSICAL_PLAN_DYN_QUERY_CTRL,
  QUERY_NODE_PHYSICAL_PLAN_MERGE_COUNT,
  QUERY_NODE_PHYSICAL_PLAN_STREAM_COUNT,
  QUERY_NODE_PHYSICAL_PLAN_STREAM_MID_INTERVAL,
  QUERY_NODE_PHYSICAL_PLAN_STREAM_CONTINUE_INTERVAL,
  QUERY_NODE_PHYSICAL_PLAN_MERGE_ANOMALY,
  QUERY_NODE_PHYSICAL_PLAN_STREAM_ANOMALY,
  QUERY_NODE_PHYSICAL_PLAN_FORECAST_FUNC,
  QUERY_NODE_PHYSICAL_PLAN_STREAM_INTERP_FUNC,
  QUERY_NODE_RESET_STREAM_STMT,
  QUERY_NODE_PHYSICAL_PLAN_STREAM_CONTINUE_SEMI_INTERVAL,
  QUERY_NODE_PHYSICAL_PLAN_STREAM_CONTINUE_FINAL_INTERVAL,
  QUERY_NODE_PHYSICAL_PLAN_STREAM_CONTINUE_SESSION,
  QUERY_NODE_PHYSICAL_PLAN_STREAM_CONTINUE_SEMI_SESSION,
  QUERY_NODE_PHYSICAL_PLAN_STREAM_CONTINUE_FINAL_SESSION,
  QUERY_NODE_PHYSICAL_PLAN_STREAM_CONTINUE_STATE,
  QUERY_NODE_PHYSICAL_PLAN_STREAM_CONTINUE_EVENT,
  QUERY_NODE_PHYSICAL_PLAN_STREAM_CONTINUE_COUNT,
  QUERY_NODE_PHYSICAL_PLAN_VIRTUAL_TABLE_SCAN,
} ENodeType;

typedef struct {
  int32_t     vgId;
  uint8_t     option;  // 0x0 REQ_OPT_TBNAME, 0x01 REQ_OPT_TBUID
  uint8_t     autoCreateCtb;  // 0x0 not auto create, 0x01 auto create
  const char* dbFName;
  const char* tbName;
} SBuildTableInput;

typedef struct {
  char    db[TSDB_DB_FNAME_LEN];
  int64_t dbId;
  int32_t vgVersion;
  int32_t numOfTable;  // unit is TSDB_TABLE_NUM_UNIT
  int64_t stateTs;
} SBuildUseDBInput;

typedef struct SField {
  char    name[TSDB_COL_NAME_LEN];
  uint8_t type;
  int8_t  flags;
  int32_t bytes;
} SField;
typedef struct SFieldWithOptions {
  char     name[TSDB_COL_NAME_LEN];
  uint8_t  type;
  int8_t   flags;
  int32_t  bytes;
  uint32_t compress;
  STypeMod typeMod;
} SFieldWithOptions;

typedef struct SRetention {
  int64_t freq;
  int64_t keep;
  int8_t  freqUnit;
  int8_t  keepUnit;
} SRetention;

#define RETENTION_VALID(l, r) ((((l) == 0 && (r)->freq >= 0) || ((r)->freq > 0)) && ((r)->keep > 0))

#pragma pack(push, 1)
// null-terminated string instead of char array to avoid too many memory consumption in case of more than 1M tableMeta
typedef struct SEp {
  char     fqdn[TSDB_FQDN_LEN];
  uint16_t port;
} SEp;

typedef struct {
  int32_t contLen;
  int32_t vgId;
} SMsgHead;

// Submit message for one table
typedef struct SSubmitBlk {
  int64_t uid;        // table unique id
  int64_t suid;       // stable id
  int32_t sversion;   // data schema version
  int32_t dataLen;    // data part length, not including the SSubmitBlk head
  int32_t schemaLen;  // schema length, if length is 0, no schema exists
  int32_t numOfRows;  // total number of rows in current submit block
  char    data[];
} SSubmitBlk;

// Submit message for this TSDB
typedef struct {
  SMsgHead header;
  int64_t  version;
  int32_t  length;
  int32_t  numOfBlocks;
  char     blocks[];
} SSubmitReq;

typedef struct {
  int32_t totalLen;
  int32_t len;
  STSRow* row;
} SSubmitBlkIter;

typedef struct {
  int32_t totalLen;
  int32_t len;
  // head of SSubmitBlk
  int64_t uid;        // table unique id
  int64_t suid;       // stable id
  int32_t sversion;   // data schema version
  int32_t dataLen;    // data part length, not including the SSubmitBlk head
  int32_t schemaLen;  // schema length, if length is 0, no schema exists
  int32_t numOfRows;  // total number of rows in current submit block
  // head of SSubmitBlk
  int32_t     numOfBlocks;
  const void* pMsg;
} SSubmitMsgIter;

int32_t tInitSubmitMsgIter(const SSubmitReq* pMsg, SSubmitMsgIter* pIter);
int32_t tGetSubmitMsgNext(SSubmitMsgIter* pIter, SSubmitBlk** pPBlock);
int32_t tInitSubmitBlkIter(SSubmitMsgIter* pMsgIter, SSubmitBlk* pBlock, SSubmitBlkIter* pIter);
STSRow* tGetSubmitBlkNext(SSubmitBlkIter* pIter);
// for debug
int32_t tPrintFixedSchemaSubmitReq(SSubmitReq* pReq, STSchema* pSchema);

typedef struct {
  bool     hasRef;
  col_id_t id;
  char     refDbName[TSDB_DB_NAME_LEN];
  char     refTableName[TSDB_TABLE_NAME_LEN];
  char     refColName[TSDB_COL_NAME_LEN];
} SColRef;

typedef struct {
  int32_t   nCols;
  int32_t   version;
  SColRef*  pColRef;
} SColRefWrapper;

typedef struct {
  int32_t vgId;
  SColRef colRef;
} SColRefEx;

typedef struct {
  int16_t colId;
  char    refDbName[TSDB_DB_NAME_LEN];
  char    refTableName[TSDB_TABLE_NAME_LEN];
  char    refColName[TSDB_COL_NAME_LEN];
} SRefColInfo;

typedef struct SVCTableRefCols {
  uint64_t     uid;
  int32_t      numOfSrcTbls;
  int32_t      numOfColRefs;
  SRefColInfo* refCols;
} SVCTableRefCols;

typedef struct SVCTableMergeInfo {
  uint64_t     uid;
  int32_t      numOfSrcTbls;
} SVCTableMergeInfo;

typedef struct {
  int32_t     nCols;
  SColRefEx*  pColRefEx;
} SColRefExWrapper;

struct SSchema {
  int8_t   type;
  int8_t   flags;
  col_id_t colId;
  int32_t  bytes;
  char     name[TSDB_COL_NAME_LEN];
};
struct SSchemaExt {
  col_id_t colId;
  uint32_t compress;
  STypeMod typeMod;
};

//

struct SSchema2 {
  int8_t   type;
  int8_t   flags;
  col_id_t colId;
  int32_t  bytes;
  char     name[TSDB_COL_NAME_LEN];
  uint32_t compress;
};

typedef struct {
  char        tbName[TSDB_TABLE_NAME_LEN];
  char        stbName[TSDB_TABLE_NAME_LEN];
  char        dbFName[TSDB_DB_FNAME_LEN];
  int64_t     dbId;
  int32_t     numOfTags;
  int32_t     numOfColumns;
  int8_t      precision;
  int8_t      tableType;
  int32_t     sversion;
  int32_t     tversion;
  int32_t     rversion;
  uint64_t    suid;
  uint64_t    tuid;
  int32_t     vgId;
  int8_t      sysInfo;
  SSchema*    pSchemas;
  SSchemaExt* pSchemaExt;
  int8_t      virtualStb;
  int32_t     numOfColRefs;
  SColRef*    pColRefs;
} STableMetaRsp;

typedef struct {
  int32_t        code;
  int64_t        uid;
  char*          tblFName;
  int32_t        numOfRows;
  int32_t        affectedRows;
  int64_t        sver;
  STableMetaRsp* pMeta;
} SSubmitBlkRsp;

typedef struct {
  int32_t numOfRows;
  int32_t affectedRows;
  int32_t nBlocks;
  union {
    SArray*        pArray;
    SSubmitBlkRsp* pBlocks;
  };
} SSubmitRsp;

// int32_t tEncodeSSubmitRsp(SEncoder* pEncoder, const SSubmitRsp* pRsp);
// int32_t tDecodeSSubmitRsp(SDecoder* pDecoder, SSubmitRsp* pRsp);
// void    tFreeSSubmitBlkRsp(void* param);
void tFreeSSubmitRsp(SSubmitRsp* pRsp);

#define COL_SMA_ON     ((int8_t)0x1)
#define COL_IDX_ON     ((int8_t)0x2)
#define COL_IS_KEY     ((int8_t)0x4)
#define COL_SET_NULL   ((int8_t)0x10)
#define COL_SET_VAL    ((int8_t)0x20)
#define COL_IS_SYSINFO ((int8_t)0x40)
#define COL_HAS_TYPE_MOD ((int8_t)0x80)

#define COL_IS_SET(FLG)  (((FLG) & (COL_SET_VAL | COL_SET_NULL)) != 0)
#define COL_CLR_SET(FLG) ((FLG) &= (~(COL_SET_VAL | COL_SET_NULL)))

#define IS_BSMA_ON(s)  (((s)->flags & 0x01) == COL_SMA_ON)
#define IS_IDX_ON(s)   (((s)->flags & 0x02) == COL_IDX_ON)
#define IS_SET_NULL(s) (((s)->flags & COL_SET_NULL) == COL_SET_NULL)

#define SSCHMEA_SET_IDX_ON(s) \
  do {                        \
    (s)->flags |= COL_IDX_ON; \
  } while (0)

#define SSCHMEA_SET_IDX_OFF(s)   \
  do {                           \
    (s)->flags &= (~COL_IDX_ON); \
  } while (0)

#define SSCHEMA_SET_TYPE_MOD(s)     \
  do {                              \
    (s)->flags |= COL_HAS_TYPE_MOD; \
  } while (0)

#define HAS_TYPE_MOD(s) (((s)->flags & COL_HAS_TYPE_MOD))

#define SSCHMEA_TYPE(s)  ((s)->type)
#define SSCHMEA_FLAGS(s) ((s)->flags)
#define SSCHMEA_COLID(s) ((s)->colId)
#define SSCHMEA_BYTES(s) ((s)->bytes)
#define SSCHMEA_NAME(s)  ((s)->name)

typedef struct {
  bool    tsEnableMonitor;
  int32_t tsMonitorInterval;
  int32_t tsSlowLogThreshold;
  int32_t tsSlowLogMaxLen;
  int32_t tsSlowLogScope;
  int32_t tsSlowLogThresholdTest;  // Obsolete
  char    tsSlowLogExceptDb[TSDB_DB_NAME_LEN];
} SMonitorParas;

typedef struct {
  STypeMod typeMod;
} SExtSchema;

bool hasExtSchema(const SExtSchema* pExtSchema);

typedef struct {
  int32_t  nCols;
  int32_t  version;
  SSchema* pSchema;
} SSchemaWrapper;

typedef struct {
  col_id_t id;
  uint32_t alg;
} SColCmpr;

typedef struct {
  int32_t   nCols;
  int32_t   version;
  SColCmpr* pColCmpr;
} SColCmprWrapper;


static FORCE_INLINE int32_t tInitDefaultSColRefWrapperByCols(SColRefWrapper* pRef, int32_t nCols) {
  if (pRef->pColRef) {
    return TSDB_CODE_INVALID_PARA;
  }
  pRef->pColRef = (SColRef*)taosMemoryCalloc(nCols, sizeof(SColRef));
  if (pRef->pColRef == NULL) {
    return terrno;
  }
  pRef->nCols = nCols;
  for (int32_t i = 0; i < nCols; i++) {
    pRef->pColRef[i].hasRef = false;
    pRef->pColRef[i].id = (col_id_t)(i + 1);
  }
  return 0;
}

static FORCE_INLINE SColCmprWrapper* tCloneSColCmprWrapper(const SColCmprWrapper* pSrcWrapper) {
  if (pSrcWrapper->pColCmpr == NULL || pSrcWrapper->nCols == 0) {
    terrno = TSDB_CODE_INVALID_PARA;
    return NULL;
  }

  SColCmprWrapper* pDstWrapper = (SColCmprWrapper*)taosMemoryMalloc(sizeof(SColCmprWrapper));
  if (pDstWrapper == NULL) {
    return NULL;
  }
  pDstWrapper->nCols = pSrcWrapper->nCols;
  pDstWrapper->version = pSrcWrapper->version;

  int32_t size = sizeof(SColCmpr) * pDstWrapper->nCols;
  pDstWrapper->pColCmpr = (SColCmpr*)taosMemoryCalloc(1, size);
  if (pDstWrapper->pColCmpr == NULL) {
    taosMemoryFree(pDstWrapper);
    return NULL;
  }
  (void)memcpy(pDstWrapper->pColCmpr, pSrcWrapper->pColCmpr, size);

  return pDstWrapper;
}

static FORCE_INLINE int32_t tInitDefaultSColCmprWrapperByCols(SColCmprWrapper* pCmpr, int32_t nCols) {
  if (!(!pCmpr->pColCmpr)) {
    return TSDB_CODE_INVALID_PARA;
  }
  pCmpr->pColCmpr = (SColCmpr*)taosMemoryCalloc(nCols, sizeof(SColCmpr));
  if (pCmpr->pColCmpr == NULL) {
    return terrno;
  }
  pCmpr->nCols = nCols;
  return 0;
}

static FORCE_INLINE int32_t tInitDefaultSColCmprWrapper(SColCmprWrapper* pCmpr, SSchemaWrapper* pSchema) {
  pCmpr->nCols = pSchema->nCols;
  if (!(!pCmpr->pColCmpr)) {
    return TSDB_CODE_INVALID_PARA;
  }
  pCmpr->pColCmpr = (SColCmpr*)taosMemoryCalloc(pCmpr->nCols, sizeof(SColCmpr));
  if (pCmpr->pColCmpr == NULL) {
    return terrno;
  }
  for (int32_t i = 0; i < pCmpr->nCols; i++) {
    SColCmpr* pColCmpr = &pCmpr->pColCmpr[i];
    SSchema*  pColSchema = &pSchema->pSchema[i];
    pColCmpr->id = pColSchema->colId;
    pColCmpr->alg = 0;
  }
  return 0;
}

static FORCE_INLINE void tDeleteSColCmprWrapper(SColCmprWrapper* pWrapper) {
  if (pWrapper == NULL) return;

  taosMemoryFreeClear(pWrapper->pColCmpr);
  taosMemoryFreeClear(pWrapper);
}
static FORCE_INLINE SSchemaWrapper* tCloneSSchemaWrapper(const SSchemaWrapper* pSchemaWrapper) {
  if (pSchemaWrapper->pSchema == NULL) return NULL;

  SSchemaWrapper* pSW = (SSchemaWrapper*)taosMemoryMalloc(sizeof(SSchemaWrapper));
  if (pSW == NULL) {
    return NULL;
  }
  pSW->nCols = pSchemaWrapper->nCols;
  pSW->version = pSchemaWrapper->version;
  pSW->pSchema = (SSchema*)taosMemoryCalloc(pSW->nCols, sizeof(SSchema));
  if (pSW->pSchema == NULL) {
    taosMemoryFree(pSW);
    return NULL;
  }

  (void)memcpy(pSW->pSchema, pSchemaWrapper->pSchema, pSW->nCols * sizeof(SSchema));
  return pSW;
}

static FORCE_INLINE void tDeleteSchemaWrapper(SSchemaWrapper* pSchemaWrapper) {
  if (pSchemaWrapper) {
    taosMemoryFree(pSchemaWrapper->pSchema);
    taosMemoryFree(pSchemaWrapper);
  }
}

static FORCE_INLINE void tDeleteSSchemaWrapperForHash(void* pSchemaWrapper) {
  if (pSchemaWrapper != NULL && *(SSchemaWrapper**)pSchemaWrapper != NULL) {
    taosMemoryFree((*(SSchemaWrapper**)pSchemaWrapper)->pSchema);
    taosMemoryFree(*(SSchemaWrapper**)pSchemaWrapper);
  }
}

static FORCE_INLINE int32_t taosEncodeSSchema(void** buf, const SSchema* pSchema) {
  int32_t tlen = 0;
  tlen += taosEncodeFixedI8(buf, pSchema->type);
  tlen += taosEncodeFixedI8(buf, pSchema->flags);
  tlen += taosEncodeFixedI32(buf, pSchema->bytes);
  tlen += taosEncodeFixedI16(buf, pSchema->colId);
  tlen += taosEncodeString(buf, pSchema->name);
  return tlen;
}

static FORCE_INLINE void* taosDecodeSSchema(const void* buf, SSchema* pSchema) {
  buf = taosDecodeFixedI8(buf, &pSchema->type);
  buf = taosDecodeFixedI8(buf, &pSchema->flags);
  buf = taosDecodeFixedI32(buf, &pSchema->bytes);
  buf = taosDecodeFixedI16(buf, &pSchema->colId);
  buf = taosDecodeStringTo(buf, pSchema->name);
  return (void*)buf;
}

static FORCE_INLINE int32_t tEncodeSSchema(SEncoder* pEncoder, const SSchema* pSchema) {
  TAOS_CHECK_RETURN(tEncodeI8(pEncoder, pSchema->type));
  TAOS_CHECK_RETURN(tEncodeI8(pEncoder, pSchema->flags));
  TAOS_CHECK_RETURN(tEncodeI32v(pEncoder, pSchema->bytes));
  TAOS_CHECK_RETURN(tEncodeI16v(pEncoder, pSchema->colId));
  TAOS_CHECK_RETURN(tEncodeCStr(pEncoder, pSchema->name));
  return 0;
}

static FORCE_INLINE int32_t tDecodeSSchema(SDecoder* pDecoder, SSchema* pSchema) {
  TAOS_CHECK_RETURN(tDecodeI8(pDecoder, &pSchema->type));
  TAOS_CHECK_RETURN(tDecodeI8(pDecoder, &pSchema->flags));
  TAOS_CHECK_RETURN(tDecodeI32v(pDecoder, &pSchema->bytes));
  TAOS_CHECK_RETURN(tDecodeI16v(pDecoder, &pSchema->colId));
  TAOS_CHECK_RETURN(tDecodeCStrTo(pDecoder, pSchema->name));
  return 0;
}

static FORCE_INLINE int32_t tEncodeSSchemaExt(SEncoder* pEncoder, const SSchemaExt* pSchemaExt) {
  TAOS_CHECK_RETURN(tEncodeI16v(pEncoder, pSchemaExt->colId));
  TAOS_CHECK_RETURN(tEncodeU32(pEncoder, pSchemaExt->compress));
  TAOS_CHECK_RETURN(tEncodeI32(pEncoder, pSchemaExt->typeMod));
  return 0;
}

static FORCE_INLINE int32_t tDecodeSSchemaExt(SDecoder* pDecoder, SSchemaExt* pSchemaExt) {
  TAOS_CHECK_RETURN(tDecodeI16v(pDecoder, &pSchemaExt->colId));
  TAOS_CHECK_RETURN(tDecodeU32(pDecoder, &pSchemaExt->compress));
  TAOS_CHECK_RETURN(tDecodeI32(pDecoder, &pSchemaExt->typeMod));
  return 0;
}

static FORCE_INLINE int32_t tEncodeSColRef(SEncoder* pEncoder, const SColRef* pColRef) {
  TAOS_CHECK_RETURN(tEncodeI8(pEncoder, pColRef->hasRef));
  TAOS_CHECK_RETURN(tEncodeI16(pEncoder, pColRef->id));
  if (pColRef->hasRef) {
    TAOS_CHECK_RETURN(tEncodeCStr(pEncoder, pColRef->refDbName));
    TAOS_CHECK_RETURN(tEncodeCStr(pEncoder, pColRef->refTableName));
    TAOS_CHECK_RETURN(tEncodeCStr(pEncoder, pColRef->refColName));
  }
  return 0;
}

static FORCE_INLINE int32_t tDecodeSColRef(SDecoder* pDecoder, SColRef* pColRef) {
  TAOS_CHECK_RETURN(tDecodeI8(pDecoder, (int8_t*)&pColRef->hasRef));
  TAOS_CHECK_RETURN(tDecodeI16(pDecoder, &pColRef->id));
  if (pColRef->hasRef) {
    TAOS_CHECK_RETURN(tDecodeCStrTo(pDecoder, pColRef->refDbName));
    TAOS_CHECK_RETURN(tDecodeCStrTo(pDecoder, pColRef->refTableName));
    TAOS_CHECK_RETURN(tDecodeCStrTo(pDecoder, pColRef->refColName));
  }

  return 0;
}

static FORCE_INLINE int32_t taosEncodeSSchemaWrapper(void** buf, const SSchemaWrapper* pSW) {
  int32_t tlen = 0;
  tlen += taosEncodeVariantI32(buf, pSW->nCols);
  tlen += taosEncodeVariantI32(buf, pSW->version);
  for (int32_t i = 0; i < pSW->nCols; i++) {
    tlen += taosEncodeSSchema(buf, &pSW->pSchema[i]);
  }
  return tlen;
}

static FORCE_INLINE void* taosDecodeSSchemaWrapper(const void* buf, SSchemaWrapper* pSW) {
  buf = taosDecodeVariantI32(buf, &pSW->nCols);
  buf = taosDecodeVariantI32(buf, &pSW->version);
  if (pSW->nCols > 0) {
    pSW->pSchema = (SSchema*)taosMemoryCalloc(pSW->nCols, sizeof(SSchema));
    if (pSW->pSchema == NULL) {
      return NULL;
    }

    for (int32_t i = 0; i < pSW->nCols; i++) {
      buf = taosDecodeSSchema(buf, &pSW->pSchema[i]);
    }
  } else {
    pSW->pSchema = NULL;
  }
  return (void*)buf;
}

static FORCE_INLINE int32_t tEncodeSSchemaWrapper(SEncoder* pEncoder, const SSchemaWrapper* pSW) {
  if (pSW == NULL) {return TSDB_CODE_INVALID_PARA;}
  TAOS_CHECK_RETURN(tEncodeI32v(pEncoder, pSW->nCols));
  TAOS_CHECK_RETURN(tEncodeI32v(pEncoder, pSW->version));
  for (int32_t i = 0; i < pSW->nCols; i++) {
    TAOS_CHECK_RETURN(tEncodeSSchema(pEncoder, &pSW->pSchema[i]));
  }
  return 0;
}

static FORCE_INLINE int32_t tDecodeSSchemaWrapper(SDecoder* pDecoder, SSchemaWrapper* pSW) {
  if (pSW == NULL) {return TSDB_CODE_INVALID_PARA;}
  TAOS_CHECK_RETURN(tDecodeI32v(pDecoder, &pSW->nCols));
  TAOS_CHECK_RETURN(tDecodeI32v(pDecoder, &pSW->version));

  pSW->pSchema = (SSchema*)taosMemoryCalloc(pSW->nCols, sizeof(SSchema));
  if (pSW->pSchema == NULL) {
    TAOS_RETURN(TSDB_CODE_OUT_OF_MEMORY);
  }
  for (int32_t i = 0; i < pSW->nCols; i++) {
    TAOS_CHECK_RETURN(tDecodeSSchema(pDecoder, &pSW->pSchema[i]));
  }

  return 0;
}

static FORCE_INLINE int32_t tDecodeSSchemaWrapperEx(SDecoder* pDecoder, SSchemaWrapper* pSW) {
  TAOS_CHECK_RETURN(tDecodeI32v(pDecoder, &pSW->nCols));
  TAOS_CHECK_RETURN(tDecodeI32v(pDecoder, &pSW->version));

  pSW->pSchema = (SSchema*)tDecoderMalloc(pDecoder, pSW->nCols * sizeof(SSchema));
  if (pSW->pSchema == NULL) {
    TAOS_RETURN(TSDB_CODE_OUT_OF_MEMORY);
  }
  for (int32_t i = 0; i < pSW->nCols; i++) {
    TAOS_CHECK_RETURN(tDecodeSSchema(pDecoder, &pSW->pSchema[i]));
  }

  return 0;
}

typedef struct {
  char     name[TSDB_TABLE_FNAME_LEN];
  int8_t   igExists;
  int8_t   source;  // TD_REQ_FROM_TAOX-taosX or TD_REQ_FROM_APP-taosClient
  int8_t   reserved[6];
  tb_uid_t suid;
  int64_t  delay1;
  int64_t  delay2;
  int64_t  watermark1;
  int64_t  watermark2;
  int32_t  ttl;
  int32_t  colVer;
  int32_t  tagVer;
  int32_t  numOfColumns;
  int32_t  numOfTags;
  int32_t  numOfFuncs;
  int32_t  commentLen;
  int32_t  ast1Len;
  int32_t  ast2Len;
  SArray*  pColumns;  // array of SFieldWithOptions
  SArray*  pTags;     // array of SField
  SArray*  pFuncs;
  char*    pComment;
  char*    pAst1;
  char*    pAst2;
  int64_t  deleteMark1;
  int64_t  deleteMark2;
  int32_t  sqlLen;
  char*    sql;
  int64_t  keep;
  int8_t   virtualStb;
} SMCreateStbReq;

int32_t tSerializeSMCreateStbReq(void* buf, int32_t bufLen, SMCreateStbReq* pReq);
int32_t tDeserializeSMCreateStbReq(void* buf, int32_t bufLen, SMCreateStbReq* pReq);
void    tFreeSMCreateStbReq(SMCreateStbReq* pReq);

typedef struct {
  STableMetaRsp* pMeta;
} SMCreateStbRsp;

int32_t tEncodeSMCreateStbRsp(SEncoder* pEncoder, const SMCreateStbRsp* pRsp);
int32_t tDecodeSMCreateStbRsp(SDecoder* pDecoder, SMCreateStbRsp* pRsp);
void    tFreeSMCreateStbRsp(SMCreateStbRsp* pRsp);

typedef struct {
  char     name[TSDB_TABLE_FNAME_LEN];
  int8_t   igNotExists;
  int8_t   source;  // TD_REQ_FROM_TAOX-taosX or TD_REQ_FROM_APP-taosClient
  int8_t   reserved[6];
  tb_uid_t suid;
  int32_t  sqlLen;
  char*    sql;
} SMDropStbReq;

int32_t tSerializeSMDropStbReq(void* buf, int32_t bufLen, SMDropStbReq* pReq);
int32_t tDeserializeSMDropStbReq(void* buf, int32_t bufLen, SMDropStbReq* pReq);
void    tFreeSMDropStbReq(SMDropStbReq* pReq);

typedef struct {
  char    name[TSDB_TABLE_FNAME_LEN];
  int8_t  alterType;
  int32_t numOfFields;
  SArray* pFields;
  int32_t ttl;
  int32_t commentLen;
  char*   comment;
  int32_t sqlLen;
  char*   sql;
  int64_t keep;
  SArray* pTypeMods;
} SMAlterStbReq;

int32_t tSerializeSMAlterStbReq(void* buf, int32_t bufLen, SMAlterStbReq* pReq);
int32_t tDeserializeSMAlterStbReq(void* buf, int32_t bufLen, SMAlterStbReq* pReq);
void    tFreeSMAltertbReq(SMAlterStbReq* pReq);

typedef struct SEpSet {
  int8_t inUse;
  int8_t numOfEps;
  SEp    eps[TSDB_MAX_REPLICA];
} SEpSet;

int32_t tEncodeSEpSet(SEncoder* pEncoder, const SEpSet* pEp);
int32_t tDecodeSEpSet(SDecoder* pDecoder, SEpSet* pEp);
int32_t taosEncodeSEpSet(void** buf, const SEpSet* pEp);
void*   taosDecodeSEpSet(const void* buf, SEpSet* pEp);

int32_t tSerializeSEpSet(void* buf, int32_t bufLen, const SEpSet* pEpset);
int32_t tDeserializeSEpSet(void* buf, int32_t buflen, SEpSet* pEpset);

typedef struct {
  int8_t  connType;
  int32_t pid;
  char    app[TSDB_APP_NAME_LEN];
  char    db[TSDB_DB_NAME_LEN];
  char    user[TSDB_USER_LEN];
  char    passwd[TSDB_PASSWORD_LEN];
  int64_t startTime;
  char    sVer[TSDB_VERSION_LEN];
} SConnectReq;

int32_t tSerializeSConnectReq(void* buf, int32_t bufLen, SConnectReq* pReq);
int32_t tDeserializeSConnectReq(void* buf, int32_t bufLen, SConnectReq* pReq);

typedef struct {
  int32_t       acctId;
  int64_t       clusterId;
  uint32_t      connId;
  int32_t       dnodeNum;
  int8_t        superUser;
  int8_t        sysInfo;
  int8_t        connType;
  SEpSet        epSet;
  int32_t       svrTimestamp;
  int32_t       passVer;
  int32_t       authVer;
  char          sVer[TSDB_VERSION_LEN];
  char          sDetailVer[128];
  int64_t       whiteListVer;
  SMonitorParas monitorParas;
  int8_t        enableAuditDelete;
} SConnectRsp;

int32_t tSerializeSConnectRsp(void* buf, int32_t bufLen, SConnectRsp* pRsp);
int32_t tDeserializeSConnectRsp(void* buf, int32_t bufLen, SConnectRsp* pRsp);

typedef struct {
  char    user[TSDB_USER_LEN];
  char    pass[TSDB_PASSWORD_LEN];
  int32_t maxUsers;
  int32_t maxDbs;
  int32_t maxTimeSeries;
  int32_t maxStreams;
  int32_t accessState;  // Configured only by command
  int64_t maxStorage;
} SCreateAcctReq, SAlterAcctReq;

// int32_t tSerializeSCreateAcctReq(void* buf, int32_t bufLen, SCreateAcctReq* pReq);
// int32_t tDeserializeSCreateAcctReq(void* buf, int32_t bufLen, SCreateAcctReq* pReq);

typedef struct {
  char    user[TSDB_USER_LEN];
  int32_t sqlLen;
  char*   sql;
} SDropUserReq, SDropAcctReq;

int32_t tSerializeSDropUserReq(void* buf, int32_t bufLen, SDropUserReq* pReq);
int32_t tDeserializeSDropUserReq(void* buf, int32_t bufLen, SDropUserReq* pReq);
void    tFreeSDropUserReq(SDropUserReq* pReq);

typedef struct SIpV4Range {
  uint32_t ip;
  uint32_t mask;
} SIpV4Range;

typedef struct SIpv6Range {
  uint64_t addr[2];
  uint32_t mask;
} SIpV6Range;

typedef struct {
  int8_t type;
  union {
    SIpV4Range ipV4;
    SIpV6Range ipV6;
  };
} SIpRange;

typedef struct {
  int32_t    num;
  SIpV4Range pIpRange[];
} SIpWhiteList;

typedef struct {
  int32_t  num;
  SIpRange pIpRanges[];
} SIpWhiteListDual;

SIpWhiteListDual* cloneIpWhiteList(SIpWhiteListDual* pIpWhiteList);
int32_t           cvtIpWhiteListToDual(SIpWhiteList* pWhiteList, SIpWhiteListDual** pWhiteListDual);
int32_t           cvtIpWhiteListDualToV4(SIpWhiteListDual* pWhiteListDual, SIpWhiteList** pWhiteList);

typedef struct {
  int8_t  createType;
  int8_t  superUser;  // denote if it is a super user or not
  int8_t  sysInfo;
  int8_t  enable;
  char    user[TSDB_USER_LEN];
  char    pass[TSDB_USET_PASSWORD_LEN];
  int32_t numIpRanges;

  SIpV4Range* pIpRanges;
  int32_t     sqlLen;
  char*       sql;
  int8_t      isImport;
  int8_t      createDb;
  int8_t      passIsMd5;
  SIpRange*   pIpDualRanges;
} SCreateUserReq;

  int32_t tSerializeSCreateUserReq(void* buf, int32_t bufLen, SCreateUserReq* pReq);
  int32_t tDeserializeSCreateUserReq(void* buf, int32_t bufLen, SCreateUserReq* pReq);
  void    tFreeSCreateUserReq(SCreateUserReq* pReq);

  typedef struct {
    int32_t dnodeId;
    int64_t analVer;
  } SRetrieveAnalyticsAlgoReq;

  typedef struct {
    int64_t   ver;
    SHashObj* hash;  // algoname:algotype -> SAnalUrl
  } SRetrieveAnalyticAlgoRsp;

  int32_t tSerializeRetrieveAnalyticAlgoReq(void* buf, int32_t bufLen, SRetrieveAnalyticsAlgoReq* pReq);
  int32_t tDeserializeRetrieveAnalyticAlgoReq(void* buf, int32_t bufLen, SRetrieveAnalyticsAlgoReq* pReq);
  int32_t tSerializeRetrieveAnalyticAlgoRsp(void* buf, int32_t bufLen, SRetrieveAnalyticAlgoRsp* pRsp);
  int32_t tDeserializeRetrieveAnalyticAlgoRsp(void* buf, int32_t bufLen, SRetrieveAnalyticAlgoRsp* pRsp);
  void    tFreeRetrieveAnalyticAlgoRsp(SRetrieveAnalyticAlgoRsp* pRsp);

  typedef struct {
    int8_t alterType;
    int8_t superUser;
    int8_t sysInfo;
    int8_t enable;
    int8_t isView;
    union {
      uint8_t flag;
      struct {
      uint8_t createdb : 1;
      uint8_t reserve : 7;
      };
    };
    char        user[TSDB_USER_LEN];
    char        pass[TSDB_USET_PASSWORD_LEN];
    char        objname[TSDB_DB_FNAME_LEN];  // db or topic
    char        tabName[TSDB_TABLE_NAME_LEN];
    char*       tagCond;
    int32_t     tagCondLen;
    int32_t     numIpRanges;
    SIpV4Range* pIpRanges;
    int64_t     privileges;
    int32_t     sqlLen;
    char*       sql;
    int8_t      passIsMd5;
    SIpRange*   pIpDualRanges;
  } SAlterUserReq;

  int32_t tSerializeSAlterUserReq(void* buf, int32_t bufLen, SAlterUserReq* pReq);
  int32_t tDeserializeSAlterUserReq(void* buf, int32_t bufLen, SAlterUserReq* pReq);
  void    tFreeSAlterUserReq(SAlterUserReq* pReq);

  typedef struct {
    char user[TSDB_USER_LEN];
  } SGetUserAuthReq;

  int32_t tSerializeSGetUserAuthReq(void* buf, int32_t bufLen, SGetUserAuthReq* pReq);
  int32_t tDeserializeSGetUserAuthReq(void* buf, int32_t bufLen, SGetUserAuthReq* pReq);

  typedef struct {
    char      user[TSDB_USER_LEN];
    int32_t   version;
    int32_t   passVer;
    int8_t    superAuth;
    int8_t    sysInfo;
    int8_t    enable;
    int8_t    dropped;
    SHashObj* createdDbs;
    SHashObj* readDbs;
    SHashObj* writeDbs;
    SHashObj* readTbs;
    SHashObj* writeTbs;
    SHashObj* alterTbs;
    SHashObj* readViews;
    SHashObj* writeViews;
    SHashObj* alterViews;
    SHashObj* useDbs;
    int64_t   whiteListVer;
  } SGetUserAuthRsp;

  int32_t tSerializeSGetUserAuthRsp(void* buf, int32_t bufLen, SGetUserAuthRsp* pRsp);
  int32_t tDeserializeSGetUserAuthRsp(void* buf, int32_t bufLen, SGetUserAuthRsp* pRsp);
  void    tFreeSGetUserAuthRsp(SGetUserAuthRsp* pRsp);

  int32_t tSerializeIpRange(SEncoder* encoder, SIpRange* pRange);
  int32_t tDeserializeIpRange(SDecoder* decoder, SIpRange* pRange);
  typedef struct {
    int64_t ver;
    char    user[TSDB_USER_LEN];
    int32_t numOfRange;
    union {
      SIpV4Range* pIpRanges;
      SIpRange*   pIpDualRanges;
    };
  } SUpdateUserIpWhite;

  typedef struct {
    int64_t             ver;
    int                 numOfUser;
    SUpdateUserIpWhite* pUserIpWhite;
  } SUpdateIpWhite;

  int32_t tSerializeSUpdateIpWhite(void* buf, int32_t bufLen, SUpdateIpWhite* pReq);
  int32_t tDeserializeSUpdateIpWhite(void* buf, int32_t bufLen, SUpdateIpWhite* pReq);
  void    tFreeSUpdateIpWhiteReq(SUpdateIpWhite* pReq);
  int32_t cloneSUpdateIpWhiteReq(SUpdateIpWhite* pReq, SUpdateIpWhite** pUpdate);

  int32_t tSerializeSUpdateIpWhiteDual(void* buf, int32_t bufLen, SUpdateIpWhite* pReq);
  int32_t tDeserializeSUpdateIpWhiteDual(void* buf, int32_t bufLen, SUpdateIpWhite* pReq);
  void    tFreeSUpdateIpWhiteDualReq(SUpdateIpWhite* pReq);

  typedef struct {
    int64_t ipWhiteVer;
  } SRetrieveIpWhiteReq;

  int32_t tSerializeRetrieveIpWhite(void* buf, int32_t bufLen, SRetrieveIpWhiteReq* pReq);
  int32_t tDeserializeRetrieveIpWhite(void* buf, int32_t bufLen, SRetrieveIpWhiteReq* pReq);
  typedef struct {
    char user[TSDB_USER_LEN];
  } SGetUserWhiteListReq;

  int32_t tSerializeSGetUserWhiteListReq(void* buf, int32_t bufLen, SGetUserWhiteListReq* pReq);
  int32_t tDeserializeSGetUserWhiteListReq(void* buf, int32_t bufLen, SGetUserWhiteListReq* pReq);

  typedef struct {
    char    user[TSDB_USER_LEN];
    int32_t numWhiteLists;
    union {
      SIpV4Range* pWhiteLists;
      SIpRange*   pWhiteListsDual;
    };
  } SGetUserWhiteListRsp;

  int32_t tIpStrToUint(const SIpAddr* addr, SIpRange* range);
  int32_t tIpUintToStr(const SIpRange* range, SIpAddr* addr);
  int32_t  tIpRangeSetMask(SIpRange* range, int32_t mask);
  void    tIpRangeSetDefaultMask(SIpRange* range);

  int32_t tSerializeSGetUserWhiteListRsp(void* buf, int32_t bufLen, SGetUserWhiteListRsp* pRsp);
  int32_t tDeserializeSGetUserWhiteListRsp(void* buf, int32_t bufLen, SGetUserWhiteListRsp* pRsp);
  void    tFreeSGetUserWhiteListRsp(SGetUserWhiteListRsp* pRsp);

  int32_t tSerializeSGetUserWhiteListDualRsp(void* buf, int32_t bufLen, SGetUserWhiteListRsp* pRsp);
  int32_t tDeserializeSGetUserWhiteListDualRsp(void* buf, int32_t bufLen, SGetUserWhiteListRsp* pRsp);
  void    tFreeSGetUserWhiteListDualRsp(SGetUserWhiteListRsp* pRsp);

  /*
   * for client side struct, only column id, type, bytes are necessary
   * But for data in vnode side, we need all the following information.
   */
  typedef struct {
    union {
      col_id_t colId;
      int16_t  slotId;
    };
<<<<<<< HEAD
=======
  };
  char        user[TSDB_USER_LEN];
  char        pass[TSDB_USET_PASSWORD_LEN];
  char        objname[TSDB_DB_FNAME_LEN];  // db or topic
  char        tabName[TSDB_TABLE_NAME_LEN];
  char*       tagCond;
  int32_t     tagCondLen;
  int32_t     numIpRanges;
  SIpV4Range* pIpRanges;
  int64_t     privileges;
  int32_t     sqlLen;
  char*       sql;
  int8_t      passIsMd5;
} SAlterUserReq;

int32_t tSerializeSAlterUserReq(void* buf, int32_t bufLen, SAlterUserReq* pReq);
int32_t tDeserializeSAlterUserReq(void* buf, int32_t bufLen, SAlterUserReq* pReq);
void    tFreeSAlterUserReq(SAlterUserReq* pReq);

typedef struct {
  char user[TSDB_USER_LEN];
} SGetUserAuthReq;

int32_t tSerializeSGetUserAuthReq(void* buf, int32_t bufLen, SGetUserAuthReq* pReq);
int32_t tDeserializeSGetUserAuthReq(void* buf, int32_t bufLen, SGetUserAuthReq* pReq);

typedef struct {
  char      user[TSDB_USER_LEN];
  int32_t   version;
  int32_t   passVer;
  int8_t    superAuth;
  int8_t    sysInfo;
  int8_t    enable;
  int8_t    dropped;
  SHashObj* createdDbs;
  SHashObj* readDbs;
  SHashObj* writeDbs;
  SHashObj* readTbs;
  SHashObj* writeTbs;
  SHashObj* alterTbs;
  SHashObj* readViews;
  SHashObj* writeViews;
  SHashObj* alterViews;
  SHashObj* useDbs;
  int64_t   whiteListVer;
} SGetUserAuthRsp;

int32_t tSerializeSGetUserAuthRsp(void* buf, int32_t bufLen, SGetUserAuthRsp* pRsp);
int32_t tDeserializeSGetUserAuthRsp(void* buf, int32_t bufLen, SGetUserAuthRsp* pRsp);
void    tFreeSGetUserAuthRsp(SGetUserAuthRsp* pRsp);

typedef struct {
  char user[TSDB_USER_LEN];
} SGetUserWhiteListReq;

int32_t tSerializeSGetUserWhiteListReq(void* buf, int32_t bufLen, SGetUserWhiteListReq* pReq);
int32_t tDeserializeSGetUserWhiteListReq(void* buf, int32_t bufLen, SGetUserWhiteListReq* pReq);

typedef struct {
  char        user[TSDB_USER_LEN];
  int32_t     numWhiteLists;
  SIpV4Range* pWhiteLists;
} SGetUserWhiteListRsp;

int32_t tSerializeSGetUserWhiteListRsp(void* buf, int32_t bufLen, SGetUserWhiteListRsp* pRsp);
int32_t tDeserializeSGetUserWhiteListRsp(void* buf, int32_t bufLen, SGetUserWhiteListRsp* pRsp);
void    tFreeSGetUserWhiteListRsp(SGetUserWhiteListRsp* pRsp);

/*
 * for client side struct, only column id, type, bytes are necessary
 * But for data in vnode side, we need all the following information.
 */
typedef struct {
  union {
    col_id_t colId;
    int16_t  slotId;
  };

  uint8_t precision;
  uint8_t scale;
  int32_t bytes;
  int8_t  type;
  uint8_t pk;
  bool    noData;
} SColumnInfo;

typedef struct STimeWindow {
  TSKEY skey;
  TSKEY ekey;
} STimeWindow;

typedef struct SQueryHint {
  bool batchScan;
} SQueryHint;

typedef struct {
  int32_t tsOffset;       // offset value in current msg body, NOTE: ts list is compressed
  int32_t tsLen;          // total length of ts comp block
  int32_t tsNumOfBlocks;  // ts comp block numbers
  int32_t tsOrder;        // ts comp block order
} STsBufInfo;

typedef struct {
  void*       timezone;
  char        intervalUnit;
  char        slidingUnit;
  char        offsetUnit;
  int8_t      precision;
  int64_t     interval;
  int64_t     sliding;
  int64_t     offset;
  STimeWindow timeRange;
} SInterval;

typedef struct STbVerInfo {
  char    tbFName[TSDB_TABLE_FNAME_LEN];
  int32_t sversion;
  int32_t tversion;
  int32_t rversion; // virtual table's column ref's version
} STbVerInfo;

typedef struct {
  int32_t code;
  int64_t affectedRows;
  SArray* tbVerInfo;  // STbVerInfo
} SQueryTableRsp;

int32_t tSerializeSQueryTableRsp(void* buf, int32_t bufLen, SQueryTableRsp* pRsp);

int32_t tDeserializeSQueryTableRsp(void* buf, int32_t bufLen, SQueryTableRsp* pRsp);

typedef struct {
  SMsgHead header;
  char     dbFName[TSDB_DB_FNAME_LEN];
  char     tbName[TSDB_TABLE_NAME_LEN];
} STableCfgReq;

typedef struct {
  char        tbName[TSDB_TABLE_NAME_LEN];
  char        stbName[TSDB_TABLE_NAME_LEN];
  char        dbFName[TSDB_DB_FNAME_LEN];
  int32_t     numOfTags;
  int32_t     numOfColumns;
  int8_t      tableType;
  int64_t     delay1;
  int64_t     delay2;
  int64_t     watermark1;
  int64_t     watermark2;
  int32_t     ttl;
  int32_t     keep;
  SArray*     pFuncs;
  int32_t     commentLen;
  char*       pComment;
  SSchema*    pSchemas;
  int32_t     tagsLen;
  char*       pTags;
  SSchemaExt* pSchemaExt;
  int8_t      virtualStb;
  SColRef*    pColRefs;
} STableCfg;

typedef STableCfg STableCfgRsp;

int32_t tSerializeSTableCfgReq(void* buf, int32_t bufLen, STableCfgReq* pReq);
int32_t tDeserializeSTableCfgReq(void* buf, int32_t bufLen, STableCfgReq* pReq);

int32_t tSerializeSTableCfgRsp(void* buf, int32_t bufLen, STableCfgRsp* pRsp);
int32_t tDeserializeSTableCfgRsp(void* buf, int32_t bufLen, STableCfgRsp* pRsp);
void    tFreeSTableCfgRsp(STableCfgRsp* pRsp);

typedef struct {
  SMsgHead header;
  tb_uid_t suid;
} SVSubTablesReq;

int32_t tSerializeSVSubTablesReq(void *buf, int32_t bufLen, SVSubTablesReq *pReq);
int32_t tDeserializeSVSubTablesReq(void *buf, int32_t bufLen, SVSubTablesReq *pReq);

typedef struct {
  int32_t  vgId;
  SArray*  pTables;   //SArray<SVCTableRefCols*>
} SVSubTablesRsp;

int32_t tSerializeSVSubTablesRsp(void *buf, int32_t bufLen, SVSubTablesRsp *pRsp);
int32_t tDeserializeSVSubTablesRsp(void *buf, int32_t bufLen, SVSubTablesRsp *pRsp);
void tDestroySVSubTablesRsp(void* rsp);

typedef struct {
  SMsgHead header;
  tb_uid_t suid;
} SVStbRefDbsReq;

int32_t tSerializeSVStbRefDbsReq(void *buf, int32_t bufLen, SVStbRefDbsReq *pReq);
int32_t tDeserializeSVStbRefDbsReq(void *buf, int32_t bufLen, SVStbRefDbsReq *pReq);

typedef struct {
  int32_t  vgId;
  SArray*  pDbs;   // SArray<char* (db name)>
} SVStbRefDbsRsp;

int32_t tSerializeSVStbRefDbsRsp(void *buf, int32_t bufLen, SVStbRefDbsRsp *pRsp);
int32_t tDeserializeSVStbRefDbsRsp(void *buf, int32_t bufLen, SVStbRefDbsRsp *pRsp);
void tDestroySVStbRefDbsRsp(void* rsp);

typedef struct {
  char    db[TSDB_DB_FNAME_LEN];
  int32_t numOfVgroups;
  int32_t numOfStables;  // single_stable
  int32_t buffer;        // MB
  int32_t pageSize;
  int32_t pages;
  int32_t cacheLastSize;
  int32_t daysPerFile;
  int32_t daysToKeep0;
  int32_t daysToKeep1;
  int32_t daysToKeep2;
  int32_t keepTimeOffset;
  int32_t minRows;
  int32_t maxRows;
  int32_t walFsyncPeriod;
  int8_t  walLevel;
  int8_t  precision;  // time resolution
  int8_t  compression;
  int8_t  replications;
  int8_t  strict;
  int8_t  cacheLast;
  int8_t  schemaless;
  int8_t  ignoreExist;
  int32_t numOfRetensions;
  SArray* pRetensions;  // SRetention
  int32_t walRetentionPeriod;
  int64_t walRetentionSize;
  int32_t walRollPeriod;
  int64_t walSegmentSize;
  int32_t sstTrigger;
  int16_t hashPrefix;
  int16_t hashSuffix;
  int32_t s3ChunkSize;
  int32_t s3KeepLocal;
  int8_t  s3Compact;
  int32_t tsdbPageSize;
  int32_t sqlLen;
  char*   sql;
  int8_t  withArbitrator;
  int8_t  encryptAlgorithm;
  char    dnodeListStr[TSDB_DNODE_LIST_LEN];
  // 1. add auto-compact parameters
  int32_t compactInterval;    // minutes
  int32_t compactStartTime;   // minutes
  int32_t compactEndTime;     // minutes
  int8_t  compactTimeOffset;  // hour
} SCreateDbReq;

int32_t tSerializeSCreateDbReq(void* buf, int32_t bufLen, SCreateDbReq* pReq);
int32_t tDeserializeSCreateDbReq(void* buf, int32_t bufLen, SCreateDbReq* pReq);
void    tFreeSCreateDbReq(SCreateDbReq* pReq);

typedef struct {
  char    db[TSDB_DB_FNAME_LEN];
  int32_t buffer;
  int32_t pageSize;
  int32_t pages;
  int32_t cacheLastSize;
  int32_t daysPerFile;
  int32_t daysToKeep0;
  int32_t daysToKeep1;
  int32_t daysToKeep2;
  int32_t keepTimeOffset;
  int32_t walFsyncPeriod;
  int8_t  walLevel;
  int8_t  strict;
  int8_t  cacheLast;
  int8_t  replications;
  int32_t sstTrigger;
  int32_t minRows;
  int32_t walRetentionPeriod;
  int32_t walRetentionSize;
  int32_t s3KeepLocal;
  int8_t  s3Compact;
  int32_t sqlLen;
  char*   sql;
  int8_t  withArbitrator;
  // 1. add auto-compact parameters
  int32_t compactInterval;
  int32_t compactStartTime;
  int32_t compactEndTime;
  int8_t  compactTimeOffset;
} SAlterDbReq;

int32_t tSerializeSAlterDbReq(void* buf, int32_t bufLen, SAlterDbReq* pReq);
int32_t tDeserializeSAlterDbReq(void* buf, int32_t bufLen, SAlterDbReq* pReq);
void    tFreeSAlterDbReq(SAlterDbReq* pReq);

typedef struct {
  char    db[TSDB_DB_FNAME_LEN];
  int8_t  ignoreNotExists;
  int32_t sqlLen;
  char*   sql;
} SDropDbReq;

int32_t tSerializeSDropDbReq(void* buf, int32_t bufLen, SDropDbReq* pReq);
int32_t tDeserializeSDropDbReq(void* buf, int32_t bufLen, SDropDbReq* pReq);
void    tFreeSDropDbReq(SDropDbReq* pReq);

typedef struct {
  char    db[TSDB_DB_FNAME_LEN];
  int64_t uid;
} SDropDbRsp;

int32_t tSerializeSDropDbRsp(void* buf, int32_t bufLen, SDropDbRsp* pRsp);
int32_t tDeserializeSDropDbRsp(void* buf, int32_t bufLen, SDropDbRsp* pRsp);

typedef struct {
  char    db[TSDB_DB_FNAME_LEN];
  int64_t dbId;
  int32_t vgVersion;
  int32_t numOfTable;  // unit is TSDB_TABLE_NUM_UNIT
  int64_t stateTs;     // ms
} SUseDbReq;

int32_t tSerializeSUseDbReq(void* buf, int32_t bufLen, SUseDbReq* pReq);
int32_t tDeserializeSUseDbReq(void* buf, int32_t bufLen, SUseDbReq* pReq);

typedef struct {
  char    db[TSDB_DB_FNAME_LEN];
  int64_t uid;
  int32_t vgVersion;
  int32_t vgNum;
  int16_t hashPrefix;
  int16_t hashSuffix;
  int8_t  hashMethod;
  SArray* pVgroupInfos;  // Array of SVgroupInfo
  int32_t errCode;
  int64_t stateTs;  // ms
} SUseDbRsp;

int32_t tSerializeSUseDbRsp(void* buf, int32_t bufLen, const SUseDbRsp* pRsp);
int32_t tDeserializeSUseDbRsp(void* buf, int32_t bufLen, SUseDbRsp* pRsp);
int32_t tSerializeSUseDbRspImp(SEncoder* pEncoder, const SUseDbRsp* pRsp);
int32_t tDeserializeSUseDbRspImp(SDecoder* pDecoder, SUseDbRsp* pRsp);
void    tFreeSUsedbRsp(SUseDbRsp* pRsp);

typedef struct {
  char db[TSDB_DB_FNAME_LEN];
} SDbCfgReq;

int32_t tSerializeSDbCfgReq(void* buf, int32_t bufLen, SDbCfgReq* pReq);
int32_t tDeserializeSDbCfgReq(void* buf, int32_t bufLen, SDbCfgReq* pReq);

typedef struct {
  char    db[TSDB_DB_FNAME_LEN];
  int32_t maxSpeed;
} STrimDbReq;

int32_t tSerializeSTrimDbReq(void* buf, int32_t bufLen, STrimDbReq* pReq);
int32_t tDeserializeSTrimDbReq(void* buf, int32_t bufLen, STrimDbReq* pReq);

typedef struct {
  int32_t timestamp;
} SVTrimDbReq;

int32_t tSerializeSVTrimDbReq(void* buf, int32_t bufLen, SVTrimDbReq* pReq);
int32_t tDeserializeSVTrimDbReq(void* buf, int32_t bufLen, SVTrimDbReq* pReq);

typedef struct {
  char db[TSDB_DB_FNAME_LEN];
} SS3MigrateDbReq;

int32_t tSerializeSS3MigrateDbReq(void* buf, int32_t bufLen, SS3MigrateDbReq* pReq);
int32_t tDeserializeSS3MigrateDbReq(void* buf, int32_t bufLen, SS3MigrateDbReq* pReq);

typedef struct {
  int32_t timestamp;
} SVS3MigrateDbReq;

int32_t tSerializeSVS3MigrateDbReq(void* buf, int32_t bufLen, SVS3MigrateDbReq* pReq);
int32_t tDeserializeSVS3MigrateDbReq(void* buf, int32_t bufLen, SVS3MigrateDbReq* pReq);

typedef struct {
  int32_t timestampSec;
  int32_t ttlDropMaxCount;
  int32_t nUids;
  SArray* pTbUids;
} SVDropTtlTableReq;

int32_t tSerializeSVDropTtlTableReq(void* buf, int32_t bufLen, SVDropTtlTableReq* pReq);
int32_t tDeserializeSVDropTtlTableReq(void* buf, int32_t bufLen, SVDropTtlTableReq* pReq);

typedef struct {
  char    db[TSDB_DB_FNAME_LEN];
  int64_t dbId;
  int32_t cfgVersion;
  int32_t numOfVgroups;
  int32_t numOfStables;
  int32_t buffer;
  int32_t cacheSize;
  int32_t pageSize;
  int32_t pages;
  int32_t daysPerFile;
  int32_t daysToKeep0;
  int32_t daysToKeep1;
  int32_t daysToKeep2;
  int32_t keepTimeOffset;
  int32_t minRows;
  int32_t maxRows;
  int32_t walFsyncPeriod;
  int16_t hashPrefix;
  int16_t hashSuffix;
  int8_t  hashMethod;
  int8_t  walLevel;
  int8_t  precision;
  int8_t  compression;
  int8_t  replications;
  int8_t  strict;
  int8_t  cacheLast;
  int8_t  encryptAlgorithm;
  int32_t s3ChunkSize;
  int32_t s3KeepLocal;
  int8_t  s3Compact;
  int8_t  compactTimeOffset;
  int32_t compactInterval;
  int32_t compactStartTime;
  int32_t compactEndTime;
  int32_t tsdbPageSize;
  int32_t walRetentionPeriod;
  int32_t walRollPeriod;
  int64_t walRetentionSize;
  int64_t walSegmentSize;
  int32_t numOfRetensions;
  SArray* pRetensions;
  int8_t  schemaless;
  int16_t sstTrigger;
  int8_t  withArbitrator;
} SDbCfgRsp;

typedef SDbCfgRsp SDbCfgInfo;

int32_t tSerializeSDbCfgRspImpl(SEncoder* encoder, const SDbCfgRsp* pRsp);
int32_t tSerializeSDbCfgRsp(void* buf, int32_t bufLen, const SDbCfgRsp* pRsp);
int32_t tDeserializeSDbCfgRsp(void* buf, int32_t bufLen, SDbCfgRsp* pRsp);
int32_t tDeserializeSDbCfgRspImpl(SDecoder* decoder, SDbCfgRsp* pRsp);
void    tFreeSDbCfgRsp(SDbCfgRsp* pRsp);

typedef struct {
  int32_t rowNum;
} SQnodeListReq;

int32_t tSerializeSQnodeListReq(void* buf, int32_t bufLen, SQnodeListReq* pReq);
int32_t tDeserializeSQnodeListReq(void* buf, int32_t bufLen, SQnodeListReq* pReq);

typedef struct {
  int32_t rowNum;
} SDnodeListReq;

int32_t tSerializeSDnodeListReq(void* buf, int32_t bufLen, SDnodeListReq* pReq);

typedef struct {
  int32_t useless;  // useless
} SServerVerReq;

int32_t tSerializeSServerVerReq(void* buf, int32_t bufLen, SServerVerReq* pReq);
// int32_t tDeserializeSServerVerReq(void* buf, int32_t bufLen, SServerVerReq* pReq);

typedef struct {
  char ver[TSDB_VERSION_LEN];
} SServerVerRsp;

int32_t tSerializeSServerVerRsp(void* buf, int32_t bufLen, SServerVerRsp* pRsp);
int32_t tDeserializeSServerVerRsp(void* buf, int32_t bufLen, SServerVerRsp* pRsp);

typedef struct SQueryNodeAddr {
  int32_t nodeId;  // vgId or qnodeId
  SEpSet  epSet;
} SQueryNodeAddr;

typedef struct {
  SQueryNodeAddr addr;
  uint64_t       load;
} SQueryNodeLoad;

typedef struct {
  SArray* qnodeList;  // SArray<SQueryNodeLoad>
} SQnodeListRsp;

int32_t tSerializeSQnodeListRsp(void* buf, int32_t bufLen, SQnodeListRsp* pRsp);
int32_t tDeserializeSQnodeListRsp(void* buf, int32_t bufLen, SQnodeListRsp* pRsp);
void    tFreeSQnodeListRsp(SQnodeListRsp* pRsp);

typedef struct SDNodeAddr {
  int32_t nodeId;  // dnodeId
  SEpSet  epSet;
} SDNodeAddr;

typedef struct {
  SArray* dnodeList;  // SArray<SDNodeAddr>
} SDnodeListRsp;

int32_t tSerializeSDnodeListRsp(void* buf, int32_t bufLen, SDnodeListRsp* pRsp);
int32_t tDeserializeSDnodeListRsp(void* buf, int32_t bufLen, SDnodeListRsp* pRsp);
void    tFreeSDnodeListRsp(SDnodeListRsp* pRsp);

typedef struct {
  SArray* pTsmas;  // SArray<STableTSMAInfo*>
} STableTSMAInfoRsp;

typedef struct {
  SUseDbRsp*         useDbRsp;
  SDbCfgRsp*         cfgRsp;
  STableTSMAInfoRsp* pTsmaRsp;
  int32_t            dbTsmaVersion;
  char               db[TSDB_DB_FNAME_LEN];
  int64_t            dbId;
} SDbHbRsp;

typedef struct {
  SArray* pArray;  // Array of SDbHbRsp
} SDbHbBatchRsp;

int32_t tSerializeSDbHbBatchRsp(void* buf, int32_t bufLen, SDbHbBatchRsp* pRsp);
int32_t tDeserializeSDbHbBatchRsp(void* buf, int32_t bufLen, SDbHbBatchRsp* pRsp);
void    tFreeSDbHbBatchRsp(SDbHbBatchRsp* pRsp);

typedef struct {
  SArray* pArray;  // Array of SGetUserAuthRsp
} SUserAuthBatchRsp;

int32_t tSerializeSUserAuthBatchRsp(void* buf, int32_t bufLen, SUserAuthBatchRsp* pRsp);
int32_t tDeserializeSUserAuthBatchRsp(void* buf, int32_t bufLen, SUserAuthBatchRsp* pRsp);
void    tFreeSUserAuthBatchRsp(SUserAuthBatchRsp* pRsp);

typedef struct {
  char        db[TSDB_DB_FNAME_LEN];
  STimeWindow timeRange;
  int32_t     sqlLen;
  char*       sql;
  SArray*     vgroupIds;
  int8_t      metaOnly;
} SCompactDbReq;

int32_t tSerializeSCompactDbReq(void* buf, int32_t bufLen, SCompactDbReq* pReq);
int32_t tDeserializeSCompactDbReq(void* buf, int32_t bufLen, SCompactDbReq* pReq);
void    tFreeSCompactDbReq(SCompactDbReq* pReq);

typedef struct {
  int32_t compactId;
  int8_t  bAccepted;
} SCompactDbRsp;

int32_t tSerializeSCompactDbRsp(void* buf, int32_t bufLen, SCompactDbRsp* pRsp);
int32_t tDeserializeSCompactDbRsp(void* buf, int32_t bufLen, SCompactDbRsp* pRsp);

typedef struct {
  int32_t compactId;
  int32_t sqlLen;
  char*   sql;
} SKillCompactReq;

int32_t tSerializeSKillCompactReq(void* buf, int32_t bufLen, SKillCompactReq* pReq);
int32_t tDeserializeSKillCompactReq(void* buf, int32_t bufLen, SKillCompactReq* pReq);
void    tFreeSKillCompactReq(SKillCompactReq* pReq);

typedef struct {
  char    name[TSDB_FUNC_NAME_LEN];
  int8_t  igExists;
  int8_t  funcType;
  int8_t  scriptType;
  int8_t  outputType;
  int32_t outputLen;
  int32_t bufSize;
  int32_t codeLen;
  int64_t signature;
  char*   pComment;
  char*   pCode;
  int8_t  orReplace;
} SCreateFuncReq;

int32_t tSerializeSCreateFuncReq(void* buf, int32_t bufLen, SCreateFuncReq* pReq);
int32_t tDeserializeSCreateFuncReq(void* buf, int32_t bufLen, SCreateFuncReq* pReq);
void    tFreeSCreateFuncReq(SCreateFuncReq* pReq);

typedef struct {
  char   name[TSDB_FUNC_NAME_LEN];
  int8_t igNotExists;
} SDropFuncReq;

int32_t tSerializeSDropFuncReq(void* buf, int32_t bufLen, SDropFuncReq* pReq);
int32_t tDeserializeSDropFuncReq(void* buf, int32_t bufLen, SDropFuncReq* pReq);

typedef struct {
  int32_t numOfFuncs;
  bool    ignoreCodeComment;
  SArray* pFuncNames;
} SRetrieveFuncReq;

int32_t tSerializeSRetrieveFuncReq(void* buf, int32_t bufLen, SRetrieveFuncReq* pReq);
int32_t tDeserializeSRetrieveFuncReq(void* buf, int32_t bufLen, SRetrieveFuncReq* pReq);
void    tFreeSRetrieveFuncReq(SRetrieveFuncReq* pReq);

typedef struct {
  char    name[TSDB_FUNC_NAME_LEN];
  int8_t  funcType;
  int8_t  scriptType;
  int8_t  outputType;
  int32_t outputLen;
  int32_t bufSize;
  int64_t signature;
  int32_t commentSize;
  int32_t codeSize;
  char*   pComment;
  char*   pCode;
} SFuncInfo;

typedef struct {
  int32_t funcVersion;
  int64_t funcCreatedTime;
} SFuncExtraInfo;

typedef struct {
  int32_t numOfFuncs;
  SArray* pFuncInfos;
  SArray* pFuncExtraInfos;
} SRetrieveFuncRsp;

int32_t tSerializeSRetrieveFuncRsp(void* buf, int32_t bufLen, SRetrieveFuncRsp* pRsp);
int32_t tDeserializeSRetrieveFuncRsp(void* buf, int32_t bufLen, SRetrieveFuncRsp* pRsp);
void    tFreeSFuncInfo(SFuncInfo* pInfo);
void    tFreeSRetrieveFuncRsp(SRetrieveFuncRsp* pRsp);

typedef struct {
  int32_t       statusInterval;
  int64_t       checkTime;                  // 1970-01-01 00:00:00.000
  char          timezone[TD_TIMEZONE_LEN];  // tsTimezone
  char          locale[TD_LOCALE_LEN];      // tsLocale
  char          charset[TD_LOCALE_LEN];     // tsCharset
  int8_t        ttlChangeOnWrite;
  int8_t        enableWhiteList;
  int8_t        encryptionKeyStat;
  uint32_t      encryptionKeyChksum;
  SMonitorParas monitorParas;
} SClusterCfg;

typedef struct {
  int32_t openVnodes;
  int32_t dropVnodes;
  int32_t totalVnodes;
  int32_t masterNum;
  int64_t numOfSelectReqs;
  int64_t numOfInsertReqs;
  int64_t numOfInsertSuccessReqs;
  int64_t numOfBatchInsertReqs;
  int64_t numOfBatchInsertSuccessReqs;
  int64_t errors;
} SVnodesStat;

typedef struct {
  int32_t vgId;
  int8_t  syncState;
  int8_t  syncRestore;
  int64_t syncTerm;
  int64_t roleTimeMs;
  int64_t startTimeMs;
  int8_t  syncCanRead;
  int64_t cacheUsage;
  int64_t numOfTables;
  int64_t numOfTimeSeries;
  int64_t totalStorage;
  int64_t compStorage;
  int64_t pointsWritten;
  int64_t numOfSelectReqs;
  int64_t numOfInsertReqs;
  int64_t numOfInsertSuccessReqs;
  int64_t numOfBatchInsertReqs;
  int64_t numOfBatchInsertSuccessReqs;
  int32_t numOfCachedTables;
  int32_t learnerProgress;  // use one reservered
  int64_t syncAppliedIndex;
  int64_t syncCommitIndex;
} SVnodeLoad;

typedef struct {
  int32_t     vgId;
  int64_t     numOfTables;
  int64_t     memSize;
  int64_t     l1Size;
  int64_t     l2Size;
  int64_t     l3Size;
  int64_t     cacheSize;
  int64_t     walSize;
  int64_t     metaSize;
  int64_t     rawDataSize;
  int64_t     s3Size;
  const char* dbname;
} SDbSizeStatisInfo;

typedef struct {
  int32_t vgId;
  int64_t nTimeSeries;
} SVnodeLoadLite;

typedef struct {
  int8_t  syncState;
  int64_t syncTerm;
  int8_t  syncRestore;
  int64_t roleTimeMs;
} SMnodeLoad;

typedef struct {
  int32_t dnodeId;
  int64_t numOfProcessedQuery;
  int64_t numOfProcessedCQuery;
  int64_t numOfProcessedFetch;
  int64_t numOfProcessedDrop;
  int64_t numOfProcessedNotify;
  int64_t numOfProcessedHb;
  int64_t numOfProcessedDelete;
  int64_t cacheDataSize;
  int64_t numOfQueryInQueue;
  int64_t numOfFetchInQueue;
  int64_t timeInQueryQueue;
  int64_t timeInFetchQueue;
} SQnodeLoad;

typedef struct {
  int32_t     sver;      // software version
  int64_t     dnodeVer;  // dnode table version in sdb
  int32_t     dnodeId;
  int64_t     clusterId;
  int64_t     rebootTime;
  int64_t     updateTime;
  float       numOfCores;
  int32_t     numOfSupportVnodes;
  int32_t     numOfDiskCfg;
  int64_t     memTotal;
  int64_t     memAvail;
  char        dnodeEp[TSDB_EP_LEN];
  char        machineId[TSDB_MACHINE_ID_LEN + 1];
  SMnodeLoad  mload;
  SQnodeLoad  qload;
  SClusterCfg clusterCfg;
  SArray*     pVloads;  // array of SVnodeLoad
  int32_t     statusSeq;
  int64_t     ipWhiteVer;
  int64_t     analVer;
  int64_t     timestamp;
} SStatusReq;

int32_t tSerializeSStatusReq(void* buf, int32_t bufLen, SStatusReq* pReq);
int32_t tDeserializeSStatusReq(void* buf, int32_t bufLen, SStatusReq* pReq);
void    tFreeSStatusReq(SStatusReq* pReq);

typedef struct {
  int32_t forceReadConfig;
  int32_t cver;
  SArray* array;
} SConfigReq;

int32_t tSerializeSConfigReq(void* buf, int32_t bufLen, SConfigReq* pReq);
int32_t tDeserializeSConfigReq(void* buf, int32_t bufLen, SConfigReq* pReq);
void    tFreeSConfigReq(SConfigReq* pReq);

typedef struct {
  int32_t dnodeId;
  char    machineId[TSDB_MACHINE_ID_LEN + 1];
} SDnodeInfoReq;

int32_t tSerializeSDnodeInfoReq(void* buf, int32_t bufLen, SDnodeInfoReq* pReq);
int32_t tDeserializeSDnodeInfoReq(void* buf, int32_t bufLen, SDnodeInfoReq* pReq);

typedef enum {
  MONITOR_TYPE_COUNTER = 0,
  MONITOR_TYPE_SLOW_LOG = 1,
} MONITOR_TYPE;

typedef struct {
  int32_t      contLen;
  char*        pCont;
  MONITOR_TYPE type;
} SStatisReq;

int32_t tSerializeSStatisReq(void* buf, int32_t bufLen, SStatisReq* pReq);
int32_t tDeserializeSStatisReq(void* buf, int32_t bufLen, SStatisReq* pReq);
void    tFreeSStatisReq(SStatisReq* pReq);

typedef struct {
  char    db[TSDB_DB_FNAME_LEN];
  char    table[TSDB_TABLE_NAME_LEN];
  char    operation[AUDIT_OPERATION_LEN];
  int32_t sqlLen;
  char*   pSql;
} SAuditReq;
int32_t tSerializeSAuditReq(void* buf, int32_t bufLen, SAuditReq* pReq);
int32_t tDeserializeSAuditReq(void* buf, int32_t bufLen, SAuditReq* pReq);
void    tFreeSAuditReq(SAuditReq* pReq);

typedef struct {
  int32_t dnodeId;
  int64_t clusterId;
  SArray* pVloads;
} SNotifyReq;

int32_t tSerializeSNotifyReq(void* buf, int32_t bufLen, SNotifyReq* pReq);
int32_t tDeserializeSNotifyReq(void* buf, int32_t bufLen, SNotifyReq* pReq);
void    tFreeSNotifyReq(SNotifyReq* pReq);

typedef struct {
  int32_t dnodeId;
  int64_t clusterId;
} SDnodeCfg;

typedef struct {
  int32_t id;
  int8_t  isMnode;
  SEp     ep;
} SDnodeEp;

typedef struct {
  int32_t id;
  int8_t  isMnode;
  int8_t  offlineReason;
  SEp     ep;
  char    active[TSDB_ACTIVE_KEY_LEN];
  char    connActive[TSDB_CONN_ACTIVE_KEY_LEN];
} SDnodeInfo;

typedef struct {
  int64_t   dnodeVer;
  SDnodeCfg dnodeCfg;
  SArray*   pDnodeEps;  // Array of SDnodeEp
  int32_t   statusSeq;
  int64_t   ipWhiteVer;
  int64_t   analVer;
} SStatusRsp;

int32_t tSerializeSStatusRsp(void* buf, int32_t bufLen, SStatusRsp* pRsp);
int32_t tDeserializeSStatusRsp(void* buf, int32_t bufLen, SStatusRsp* pRsp);
void    tFreeSStatusRsp(SStatusRsp* pRsp);

typedef struct {
  int32_t forceReadConfig;
  int32_t isConifgVerified;
  int32_t isVersionVerified;
  int32_t cver;
  SArray* array;
} SConfigRsp;

int32_t tSerializeSConfigRsp(void* buf, int32_t bufLen, SConfigRsp* pRsp);
int32_t tDeserializeSConfigRsp(void* buf, int32_t bufLen, SConfigRsp* pRsp);
void    tFreeSConfigRsp(SConfigRsp* pRsp);

typedef struct {
  int32_t reserved;
} SMTimerReq;

int32_t tSerializeSMTimerMsg(void* buf, int32_t bufLen, SMTimerReq* pReq);
// int32_t tDeserializeSMTimerMsg(void* buf, int32_t bufLen, SMTimerReq* pReq);

typedef struct SOrphanTask {
  int64_t streamId;
  int32_t taskId;
  int32_t nodeId;
} SOrphanTask;

typedef struct SMStreamDropOrphanMsg {
  SArray* pList;  // SArray<SOrphanTask>
} SMStreamDropOrphanMsg;

int32_t tSerializeDropOrphanTaskMsg(void* buf, int32_t bufLen, SMStreamDropOrphanMsg* pMsg);
int32_t tDeserializeDropOrphanTaskMsg(void* buf, int32_t bufLen, SMStreamDropOrphanMsg* pMsg);
void    tDestroyDropOrphanTaskMsg(SMStreamDropOrphanMsg* pMsg);

typedef struct {
  int32_t  id;
  uint16_t port;                 // node sync Port
  char     fqdn[TSDB_FQDN_LEN];  // node FQDN
} SReplica;

typedef struct {
  int32_t  vgId;
  char     db[TSDB_DB_FNAME_LEN];
  int64_t  dbUid;
  int32_t  vgVersion;
  int32_t  numOfStables;
  int32_t  buffer;
  int32_t  pageSize;
  int32_t  pages;
  int32_t  cacheLastSize;
  int32_t  daysPerFile;
  int32_t  daysToKeep0;
  int32_t  daysToKeep1;
  int32_t  daysToKeep2;
  int32_t  keepTimeOffset;
  int32_t  minRows;
  int32_t  maxRows;
  int32_t  walFsyncPeriod;
  uint32_t hashBegin;
  uint32_t hashEnd;
  int8_t   hashMethod;
  int8_t   walLevel;
  int8_t   precision;
  int8_t   compression;
  int8_t   strict;
  int8_t   cacheLast;
  int8_t   isTsma;
  int8_t   replica;
  int8_t   selfIndex;
  SReplica replicas[TSDB_MAX_REPLICA];
  int32_t  numOfRetensions;
  SArray*  pRetensions;  // SRetention
  void*    pTsma;
  int32_t  walRetentionPeriod;
  int64_t  walRetentionSize;
  int32_t  walRollPeriod;
  int64_t  walSegmentSize;
  int16_t  sstTrigger;
  int16_t  hashPrefix;
  int16_t  hashSuffix;
  int32_t  tsdbPageSize;
  int32_t  s3ChunkSize;
  int32_t  s3KeepLocal;
  int8_t   s3Compact;
  int64_t  reserved[6];
  int8_t   learnerReplica;
  int8_t   learnerSelfIndex;
  SReplica learnerReplicas[TSDB_MAX_LEARNER_REPLICA];
  int32_t  changeVersion;
  int8_t   encryptAlgorithm;
} SCreateVnodeReq;

int32_t tSerializeSCreateVnodeReq(void* buf, int32_t bufLen, SCreateVnodeReq* pReq);
int32_t tDeserializeSCreateVnodeReq(void* buf, int32_t bufLen, SCreateVnodeReq* pReq);
int32_t tFreeSCreateVnodeReq(SCreateVnodeReq* pReq);

typedef struct {
  int32_t compactId;
  int32_t vgId;
  int32_t dnodeId;
} SQueryCompactProgressReq;

int32_t tSerializeSQueryCompactProgressReq(void* buf, int32_t bufLen, SQueryCompactProgressReq* pReq);
int32_t tDeserializeSQueryCompactProgressReq(void* buf, int32_t bufLen, SQueryCompactProgressReq* pReq);

typedef struct {
  int32_t compactId;
  int32_t vgId;
  int32_t dnodeId;
  int32_t numberFileset;
  int32_t finished;
  int32_t progress;
  int64_t remainingTime;
} SQueryCompactProgressRsp;

int32_t tSerializeSQueryCompactProgressRsp(void* buf, int32_t bufLen, SQueryCompactProgressRsp* pReq);
int32_t tDeserializeSQueryCompactProgressRsp(void* buf, int32_t bufLen, SQueryCompactProgressRsp* pReq);

typedef struct {
  int32_t vgId;
  int32_t dnodeId;
  int64_t dbUid;
  char    db[TSDB_DB_FNAME_LEN];
  int64_t reserved[8];
} SDropVnodeReq;

int32_t tSerializeSDropVnodeReq(void* buf, int32_t bufLen, SDropVnodeReq* pReq);
int32_t tDeserializeSDropVnodeReq(void* buf, int32_t bufLen, SDropVnodeReq* pReq);

typedef struct {
  char    colName[TSDB_COL_NAME_LEN];
  char    stb[TSDB_TABLE_FNAME_LEN];
  int64_t stbUid;
  int64_t dbUid;
  int64_t reserved[8];
} SDropIndexReq;

int32_t tSerializeSDropIdxReq(void* buf, int32_t bufLen, SDropIndexReq* pReq);
int32_t tDeserializeSDropIdxReq(void* buf, int32_t bufLen, SDropIndexReq* pReq);

typedef struct {
  int64_t     dbUid;
  char        db[TSDB_DB_FNAME_LEN];
  int64_t     compactStartTime;
  STimeWindow tw;
  int32_t     compactId;
  int8_t      metaOnly;
} SCompactVnodeReq;

int32_t tSerializeSCompactVnodeReq(void* buf, int32_t bufLen, SCompactVnodeReq* pReq);
int32_t tDeserializeSCompactVnodeReq(void* buf, int32_t bufLen, SCompactVnodeReq* pReq);

typedef struct {
  int32_t compactId;
  int32_t vgId;
  int32_t dnodeId;
} SVKillCompactReq;

int32_t tSerializeSVKillCompactReq(void* buf, int32_t bufLen, SVKillCompactReq* pReq);
int32_t tDeserializeSVKillCompactReq(void* buf, int32_t bufLen, SVKillCompactReq* pReq);

typedef struct {
  int32_t vgVersion;
  int32_t buffer;
  int32_t pageSize;
  int32_t pages;
  int32_t cacheLastSize;
  int32_t daysPerFile;
  int32_t daysToKeep0;
  int32_t daysToKeep1;
  int32_t daysToKeep2;
  int32_t keepTimeOffset;
  int32_t walFsyncPeriod;
  int8_t  walLevel;
  int8_t  strict;
  int8_t  cacheLast;
  int64_t reserved[7];
  // 1st modification
  int16_t sttTrigger;
  int32_t minRows;
  // 2nd modification
  int32_t walRetentionPeriod;
  int32_t walRetentionSize;
  int32_t s3KeepLocal;
  int8_t  s3Compact;
} SAlterVnodeConfigReq;

int32_t tSerializeSAlterVnodeConfigReq(void* buf, int32_t bufLen, SAlterVnodeConfigReq* pReq);
int32_t tDeserializeSAlterVnodeConfigReq(void* buf, int32_t bufLen, SAlterVnodeConfigReq* pReq);

typedef struct {
  int32_t  vgId;
  int8_t   strict;
  int8_t   selfIndex;
  int8_t   replica;
  SReplica replicas[TSDB_MAX_REPLICA];
  int64_t  reserved[8];
  int8_t   learnerSelfIndex;
  int8_t   learnerReplica;
  SReplica learnerReplicas[TSDB_MAX_LEARNER_REPLICA];
  int32_t  changeVersion;
} SAlterVnodeReplicaReq, SAlterVnodeTypeReq, SCheckLearnCatchupReq;

int32_t tSerializeSAlterVnodeReplicaReq(void* buf, int32_t bufLen, SAlterVnodeReplicaReq* pReq);
int32_t tDeserializeSAlterVnodeReplicaReq(void* buf, int32_t bufLen, SAlterVnodeReplicaReq* pReq);

typedef struct {
  int32_t vgId;
  int8_t  disable;
} SDisableVnodeWriteReq;

int32_t tSerializeSDisableVnodeWriteReq(void* buf, int32_t bufLen, SDisableVnodeWriteReq* pReq);
int32_t tDeserializeSDisableVnodeWriteReq(void* buf, int32_t bufLen, SDisableVnodeWriteReq* pReq);

typedef struct {
  int32_t  srcVgId;
  int32_t  dstVgId;
  uint32_t hashBegin;
  uint32_t hashEnd;
  int32_t  changeVersion;
  int32_t  reserved;
} SAlterVnodeHashRangeReq;
>>>>>>> b7d4885c

    uint8_t precision;
    uint8_t scale;
    int32_t bytes;
    int8_t  type;
    uint8_t pk;
    bool    noData;
  } SColumnInfo;

  typedef struct STimeWindow {
    TSKEY skey;
    TSKEY ekey;
  } STimeWindow;

  typedef struct SQueryHint {
    bool batchScan;
  } SQueryHint;

  typedef struct {
    int32_t tsOffset;       // offset value in current msg body, NOTE: ts list is compressed
    int32_t tsLen;          // total length of ts comp block
    int32_t tsNumOfBlocks;  // ts comp block numbers
    int32_t tsOrder;        // ts comp block order
  } STsBufInfo;

  typedef struct {
    void*       timezone;
    char        intervalUnit;
    char        slidingUnit;
    char        offsetUnit;
    int8_t      precision;
    int64_t     interval;
    int64_t     sliding;
    int64_t     offset;
    STimeWindow timeRange;
  } SInterval;

  typedef struct STbVerInfo {
    char    tbFName[TSDB_TABLE_FNAME_LEN];
    int32_t sversion;
    int32_t tversion;
  } STbVerInfo;

  typedef struct {
    int32_t code;
    int64_t affectedRows;
    SArray* tbVerInfo;  // STbVerInfo
  } SQueryTableRsp;

  int32_t tSerializeSQueryTableRsp(void* buf, int32_t bufLen, SQueryTableRsp* pRsp);

  int32_t tDeserializeSQueryTableRsp(void* buf, int32_t bufLen, SQueryTableRsp* pRsp);

  typedef struct {
    SMsgHead header;
    char     dbFName[TSDB_DB_FNAME_LEN];
    char     tbName[TSDB_TABLE_NAME_LEN];
  } STableCfgReq;

  typedef struct {
    char        tbName[TSDB_TABLE_NAME_LEN];
    char        stbName[TSDB_TABLE_NAME_LEN];
    char        dbFName[TSDB_DB_FNAME_LEN];
    int32_t     numOfTags;
    int32_t     numOfColumns;
    int8_t      tableType;
    int64_t     delay1;
    int64_t     delay2;
    int64_t     watermark1;
    int64_t     watermark2;
    int32_t     ttl;
    int32_t     keep;
    SArray*     pFuncs;
    int32_t     commentLen;
    char*       pComment;
    SSchema*    pSchemas;
    int32_t     tagsLen;
    char*       pTags;
    SSchemaExt* pSchemaExt;
    int8_t      virtualStb;
    SColRef*    pColRefs;
  } STableCfg;

  typedef STableCfg STableCfgRsp;

  int32_t tSerializeSTableCfgReq(void* buf, int32_t bufLen, STableCfgReq* pReq);
  int32_t tDeserializeSTableCfgReq(void* buf, int32_t bufLen, STableCfgReq* pReq);

  int32_t tSerializeSTableCfgRsp(void* buf, int32_t bufLen, STableCfgRsp* pRsp);
  int32_t tDeserializeSTableCfgRsp(void* buf, int32_t bufLen, STableCfgRsp* pRsp);
  void    tFreeSTableCfgRsp(STableCfgRsp* pRsp);

  typedef struct {
    SMsgHead header;
    tb_uid_t suid;
  } SVSubTablesReq;

  int32_t tSerializeSVSubTablesReq(void* buf, int32_t bufLen, SVSubTablesReq* pReq);
  int32_t tDeserializeSVSubTablesReq(void* buf, int32_t bufLen, SVSubTablesReq* pReq);

  typedef struct {
    int32_t vgId;
    SArray* pTables;  // SArray<SVCTableRefCols*>
  } SVSubTablesRsp;

  int32_t tSerializeSVSubTablesRsp(void* buf, int32_t bufLen, SVSubTablesRsp* pRsp);
  int32_t tDeserializeSVSubTablesRsp(void* buf, int32_t bufLen, SVSubTablesRsp* pRsp);
  void    tDestroySVSubTablesRsp(void* rsp);

  typedef struct {
    SMsgHead header;
    tb_uid_t suid;
  } SVStbRefDbsReq;

  int32_t tSerializeSVStbRefDbsReq(void* buf, int32_t bufLen, SVStbRefDbsReq* pReq);
  int32_t tDeserializeSVStbRefDbsReq(void* buf, int32_t bufLen, SVStbRefDbsReq* pReq);

  typedef struct {
    int32_t vgId;
    SArray* pDbs;  // SArray<char* (db name)>
  } SVStbRefDbsRsp;

  int32_t tSerializeSVStbRefDbsRsp(void* buf, int32_t bufLen, SVStbRefDbsRsp* pRsp);
  int32_t tDeserializeSVStbRefDbsRsp(void* buf, int32_t bufLen, SVStbRefDbsRsp* pRsp);
  void    tDestroySVStbRefDbsRsp(void* rsp);

  typedef struct {
    char    db[TSDB_DB_FNAME_LEN];
    int32_t numOfVgroups;
    int32_t numOfStables;  // single_stable
    int32_t buffer;        // MB
    int32_t pageSize;
    int32_t pages;
    int32_t cacheLastSize;
    int32_t daysPerFile;
    int32_t daysToKeep0;
    int32_t daysToKeep1;
    int32_t daysToKeep2;
    int32_t keepTimeOffset;
    int32_t minRows;
    int32_t maxRows;
    int32_t walFsyncPeriod;
    int8_t  walLevel;
    int8_t  precision;  // time resolution
    int8_t  compression;
    int8_t  replications;
    int8_t  strict;
    int8_t  cacheLast;
    int8_t  schemaless;
    int8_t  ignoreExist;
    int32_t numOfRetensions;
    SArray* pRetensions;  // SRetention
    int32_t walRetentionPeriod;
    int64_t walRetentionSize;
    int32_t walRollPeriod;
    int64_t walSegmentSize;
    int32_t sstTrigger;
    int16_t hashPrefix;
    int16_t hashSuffix;
    int32_t s3ChunkSize;
    int32_t s3KeepLocal;
    int8_t  s3Compact;
    int32_t tsdbPageSize;
    int32_t sqlLen;
    char*   sql;
    int8_t  withArbitrator;
    int8_t  encryptAlgorithm;
    char    dnodeListStr[TSDB_DNODE_LIST_LEN];
    // 1. add auto-compact parameters
    int32_t compactInterval;    // minutes
    int32_t compactStartTime;   // minutes
    int32_t compactEndTime;     // minutes
    int8_t  compactTimeOffset;  // hour
  } SCreateDbReq;

  int32_t tSerializeSCreateDbReq(void* buf, int32_t bufLen, SCreateDbReq* pReq);
  int32_t tDeserializeSCreateDbReq(void* buf, int32_t bufLen, SCreateDbReq* pReq);
  void    tFreeSCreateDbReq(SCreateDbReq* pReq);

  typedef struct {
    char    db[TSDB_DB_FNAME_LEN];
    int32_t buffer;
    int32_t pageSize;
    int32_t pages;
    int32_t cacheLastSize;
    int32_t daysPerFile;
    int32_t daysToKeep0;
    int32_t daysToKeep1;
    int32_t daysToKeep2;
    int32_t keepTimeOffset;
    int32_t walFsyncPeriod;
    int8_t  walLevel;
    int8_t  strict;
    int8_t  cacheLast;
    int8_t  replications;
    int32_t sstTrigger;
    int32_t minRows;
    int32_t walRetentionPeriod;
    int32_t walRetentionSize;
    int32_t s3KeepLocal;
    int8_t  s3Compact;
    int32_t sqlLen;
    char*   sql;
    int8_t  withArbitrator;
    // 1. add auto-compact parameters
    int32_t compactInterval;
    int32_t compactStartTime;
    int32_t compactEndTime;
    int8_t  compactTimeOffset;
  } SAlterDbReq;

  int32_t tSerializeSAlterDbReq(void* buf, int32_t bufLen, SAlterDbReq* pReq);
  int32_t tDeserializeSAlterDbReq(void* buf, int32_t bufLen, SAlterDbReq* pReq);
  void    tFreeSAlterDbReq(SAlterDbReq* pReq);

  typedef struct {
    char    db[TSDB_DB_FNAME_LEN];
    int8_t  ignoreNotExists;
    int32_t sqlLen;
    char*   sql;
  } SDropDbReq;

  int32_t tSerializeSDropDbReq(void* buf, int32_t bufLen, SDropDbReq* pReq);
  int32_t tDeserializeSDropDbReq(void* buf, int32_t bufLen, SDropDbReq* pReq);
  void    tFreeSDropDbReq(SDropDbReq* pReq);

  typedef struct {
    char    db[TSDB_DB_FNAME_LEN];
    int64_t uid;
  } SDropDbRsp;

  int32_t tSerializeSDropDbRsp(void* buf, int32_t bufLen, SDropDbRsp* pRsp);
  int32_t tDeserializeSDropDbRsp(void* buf, int32_t bufLen, SDropDbRsp* pRsp);

  typedef struct {
    char    db[TSDB_DB_FNAME_LEN];
    int64_t dbId;
    int32_t vgVersion;
    int32_t numOfTable;  // unit is TSDB_TABLE_NUM_UNIT
    int64_t stateTs;     // ms
  } SUseDbReq;

  int32_t tSerializeSUseDbReq(void* buf, int32_t bufLen, SUseDbReq* pReq);
  int32_t tDeserializeSUseDbReq(void* buf, int32_t bufLen, SUseDbReq* pReq);

  typedef struct {
    char    db[TSDB_DB_FNAME_LEN];
    int64_t uid;
    int32_t vgVersion;
    int32_t vgNum;
    int16_t hashPrefix;
    int16_t hashSuffix;
    int8_t  hashMethod;
    SArray* pVgroupInfos;  // Array of SVgroupInfo
    int32_t errCode;
    int64_t stateTs;  // ms
  } SUseDbRsp;

  int32_t tSerializeSUseDbRsp(void* buf, int32_t bufLen, const SUseDbRsp* pRsp);
  int32_t tDeserializeSUseDbRsp(void* buf, int32_t bufLen, SUseDbRsp* pRsp);
  int32_t tSerializeSUseDbRspImp(SEncoder* pEncoder, const SUseDbRsp* pRsp);
  int32_t tDeserializeSUseDbRspImp(SDecoder* pDecoder, SUseDbRsp* pRsp);
  void    tFreeSUsedbRsp(SUseDbRsp* pRsp);

  typedef struct {
    char db[TSDB_DB_FNAME_LEN];
  } SDbCfgReq;

  int32_t tSerializeSDbCfgReq(void* buf, int32_t bufLen, SDbCfgReq* pReq);
  int32_t tDeserializeSDbCfgReq(void* buf, int32_t bufLen, SDbCfgReq* pReq);

  typedef struct {
    char    db[TSDB_DB_FNAME_LEN];
    int32_t maxSpeed;
  } STrimDbReq;

  int32_t tSerializeSTrimDbReq(void* buf, int32_t bufLen, STrimDbReq* pReq);
  int32_t tDeserializeSTrimDbReq(void* buf, int32_t bufLen, STrimDbReq* pReq);

  typedef struct {
    int32_t timestamp;
  } SVTrimDbReq;

  int32_t tSerializeSVTrimDbReq(void* buf, int32_t bufLen, SVTrimDbReq* pReq);
  int32_t tDeserializeSVTrimDbReq(void* buf, int32_t bufLen, SVTrimDbReq* pReq);

  typedef struct {
    char db[TSDB_DB_FNAME_LEN];
  } SS3MigrateDbReq;

  int32_t tSerializeSS3MigrateDbReq(void* buf, int32_t bufLen, SS3MigrateDbReq* pReq);
  int32_t tDeserializeSS3MigrateDbReq(void* buf, int32_t bufLen, SS3MigrateDbReq* pReq);

  typedef struct {
    int32_t timestamp;
  } SVS3MigrateDbReq;

  int32_t tSerializeSVS3MigrateDbReq(void* buf, int32_t bufLen, SVS3MigrateDbReq* pReq);
  int32_t tDeserializeSVS3MigrateDbReq(void* buf, int32_t bufLen, SVS3MigrateDbReq* pReq);

  typedef struct {
    int32_t timestampSec;
    int32_t ttlDropMaxCount;
    int32_t nUids;
    SArray* pTbUids;
  } SVDropTtlTableReq;

  int32_t tSerializeSVDropTtlTableReq(void* buf, int32_t bufLen, SVDropTtlTableReq* pReq);
  int32_t tDeserializeSVDropTtlTableReq(void* buf, int32_t bufLen, SVDropTtlTableReq* pReq);

  typedef struct {
    char    db[TSDB_DB_FNAME_LEN];
    int64_t dbId;
    int32_t cfgVersion;
    int32_t numOfVgroups;
    int32_t numOfStables;
    int32_t buffer;
    int32_t cacheSize;
    int32_t pageSize;
    int32_t pages;
    int32_t daysPerFile;
    int32_t daysToKeep0;
    int32_t daysToKeep1;
    int32_t daysToKeep2;
    int32_t keepTimeOffset;
    int32_t minRows;
    int32_t maxRows;
    int32_t walFsyncPeriod;
    int16_t hashPrefix;
    int16_t hashSuffix;
    int8_t  hashMethod;
    int8_t  walLevel;
    int8_t  precision;
    int8_t  compression;
    int8_t  replications;
    int8_t  strict;
    int8_t  cacheLast;
    int8_t  encryptAlgorithm;
    int32_t s3ChunkSize;
    int32_t s3KeepLocal;
    int8_t  s3Compact;
    int8_t  compactTimeOffset;
    int32_t compactInterval;
    int32_t compactStartTime;
    int32_t compactEndTime;
    int32_t tsdbPageSize;
    int32_t walRetentionPeriod;
    int32_t walRollPeriod;
    int64_t walRetentionSize;
    int64_t walSegmentSize;
    int32_t numOfRetensions;
    SArray* pRetensions;
    int8_t  schemaless;
    int16_t sstTrigger;
    int8_t  withArbitrator;
  } SDbCfgRsp;

  typedef SDbCfgRsp SDbCfgInfo;

  int32_t tSerializeSDbCfgRspImpl(SEncoder* encoder, const SDbCfgRsp* pRsp);
  int32_t tSerializeSDbCfgRsp(void* buf, int32_t bufLen, const SDbCfgRsp* pRsp);
  int32_t tDeserializeSDbCfgRsp(void* buf, int32_t bufLen, SDbCfgRsp* pRsp);
  int32_t tDeserializeSDbCfgRspImpl(SDecoder* decoder, SDbCfgRsp* pRsp);
  void    tFreeSDbCfgRsp(SDbCfgRsp* pRsp);

  typedef struct {
    int32_t rowNum;
  } SQnodeListReq;

  int32_t tSerializeSQnodeListReq(void* buf, int32_t bufLen, SQnodeListReq* pReq);
  int32_t tDeserializeSQnodeListReq(void* buf, int32_t bufLen, SQnodeListReq* pReq);

  typedef struct {
    int32_t rowNum;
  } SDnodeListReq;

  int32_t tSerializeSDnodeListReq(void* buf, int32_t bufLen, SDnodeListReq* pReq);

  typedef struct {
    int32_t useless;  // useless
  } SServerVerReq;

  int32_t tSerializeSServerVerReq(void* buf, int32_t bufLen, SServerVerReq* pReq);
  // int32_t tDeserializeSServerVerReq(void* buf, int32_t bufLen, SServerVerReq* pReq);

  typedef struct {
    char ver[TSDB_VERSION_LEN];
  } SServerVerRsp;

  int32_t tSerializeSServerVerRsp(void* buf, int32_t bufLen, SServerVerRsp* pRsp);
  int32_t tDeserializeSServerVerRsp(void* buf, int32_t bufLen, SServerVerRsp* pRsp);

  typedef struct SQueryNodeAddr {
    int32_t nodeId;  // vgId or qnodeId
    SEpSet  epSet;
  } SQueryNodeAddr;

  typedef struct {
    SQueryNodeAddr addr;
    uint64_t       load;
  } SQueryNodeLoad;

  typedef struct {
    SArray* qnodeList;  // SArray<SQueryNodeLoad>
  } SQnodeListRsp;

  int32_t tSerializeSQnodeListRsp(void* buf, int32_t bufLen, SQnodeListRsp* pRsp);
  int32_t tDeserializeSQnodeListRsp(void* buf, int32_t bufLen, SQnodeListRsp* pRsp);
  void    tFreeSQnodeListRsp(SQnodeListRsp* pRsp);

  typedef struct SDNodeAddr {
    int32_t nodeId;  // dnodeId
    SEpSet  epSet;
  } SDNodeAddr;

  typedef struct {
    SArray* dnodeList;  // SArray<SDNodeAddr>
  } SDnodeListRsp;

  int32_t tSerializeSDnodeListRsp(void* buf, int32_t bufLen, SDnodeListRsp* pRsp);
  int32_t tDeserializeSDnodeListRsp(void* buf, int32_t bufLen, SDnodeListRsp* pRsp);
  void    tFreeSDnodeListRsp(SDnodeListRsp* pRsp);

  typedef struct {
    SArray* pTsmas;  // SArray<STableTSMAInfo*>
  } STableTSMAInfoRsp;

  typedef struct {
    SUseDbRsp*         useDbRsp;
    SDbCfgRsp*         cfgRsp;
    STableTSMAInfoRsp* pTsmaRsp;
    int32_t            dbTsmaVersion;
    char               db[TSDB_DB_FNAME_LEN];
    int64_t            dbId;
  } SDbHbRsp;

  typedef struct {
    SArray* pArray;  // Array of SDbHbRsp
  } SDbHbBatchRsp;

  int32_t tSerializeSDbHbBatchRsp(void* buf, int32_t bufLen, SDbHbBatchRsp* pRsp);
  int32_t tDeserializeSDbHbBatchRsp(void* buf, int32_t bufLen, SDbHbBatchRsp* pRsp);
  void    tFreeSDbHbBatchRsp(SDbHbBatchRsp* pRsp);

  typedef struct {
    SArray* pArray;  // Array of SGetUserAuthRsp
  } SUserAuthBatchRsp;

  int32_t tSerializeSUserAuthBatchRsp(void* buf, int32_t bufLen, SUserAuthBatchRsp* pRsp);
  int32_t tDeserializeSUserAuthBatchRsp(void* buf, int32_t bufLen, SUserAuthBatchRsp* pRsp);
  void    tFreeSUserAuthBatchRsp(SUserAuthBatchRsp* pRsp);

  typedef struct {
    char        db[TSDB_DB_FNAME_LEN];
    STimeWindow timeRange;
    int32_t     sqlLen;
    char*       sql;
    SArray*     vgroupIds;
    int8_t      metaOnly;
  } SCompactDbReq;

  int32_t tSerializeSCompactDbReq(void* buf, int32_t bufLen, SCompactDbReq* pReq);
  int32_t tDeserializeSCompactDbReq(void* buf, int32_t bufLen, SCompactDbReq* pReq);
  void    tFreeSCompactDbReq(SCompactDbReq* pReq);

  typedef struct {
    int32_t compactId;
    int8_t  bAccepted;
  } SCompactDbRsp;

  int32_t tSerializeSCompactDbRsp(void* buf, int32_t bufLen, SCompactDbRsp* pRsp);
  int32_t tDeserializeSCompactDbRsp(void* buf, int32_t bufLen, SCompactDbRsp* pRsp);

  typedef struct {
    int32_t compactId;
    int32_t sqlLen;
    char*   sql;
  } SKillCompactReq;

  int32_t tSerializeSKillCompactReq(void* buf, int32_t bufLen, SKillCompactReq* pReq);
  int32_t tDeserializeSKillCompactReq(void* buf, int32_t bufLen, SKillCompactReq* pReq);
  void    tFreeSKillCompactReq(SKillCompactReq* pReq);

  typedef struct {
    char    name[TSDB_FUNC_NAME_LEN];
    int8_t  igExists;
    int8_t  funcType;
    int8_t  scriptType;
    int8_t  outputType;
    int32_t outputLen;
    int32_t bufSize;
    int32_t codeLen;
    int64_t signature;
    char*   pComment;
    char*   pCode;
    int8_t  orReplace;
  } SCreateFuncReq;

  int32_t tSerializeSCreateFuncReq(void* buf, int32_t bufLen, SCreateFuncReq* pReq);
  int32_t tDeserializeSCreateFuncReq(void* buf, int32_t bufLen, SCreateFuncReq* pReq);
  void    tFreeSCreateFuncReq(SCreateFuncReq* pReq);

  typedef struct {
    char   name[TSDB_FUNC_NAME_LEN];
    int8_t igNotExists;
  } SDropFuncReq;

  int32_t tSerializeSDropFuncReq(void* buf, int32_t bufLen, SDropFuncReq* pReq);
  int32_t tDeserializeSDropFuncReq(void* buf, int32_t bufLen, SDropFuncReq* pReq);

  typedef struct {
    int32_t numOfFuncs;
    bool    ignoreCodeComment;
    SArray* pFuncNames;
  } SRetrieveFuncReq;

  int32_t tSerializeSRetrieveFuncReq(void* buf, int32_t bufLen, SRetrieveFuncReq* pReq);
  int32_t tDeserializeSRetrieveFuncReq(void* buf, int32_t bufLen, SRetrieveFuncReq* pReq);
  void    tFreeSRetrieveFuncReq(SRetrieveFuncReq* pReq);

  typedef struct {
    char    name[TSDB_FUNC_NAME_LEN];
    int8_t  funcType;
    int8_t  scriptType;
    int8_t  outputType;
    int32_t outputLen;
    int32_t bufSize;
    int64_t signature;
    int32_t commentSize;
    int32_t codeSize;
    char*   pComment;
    char*   pCode;
  } SFuncInfo;

  typedef struct {
    int32_t funcVersion;
    int64_t funcCreatedTime;
  } SFuncExtraInfo;

  typedef struct {
    int32_t numOfFuncs;
    SArray* pFuncInfos;
    SArray* pFuncExtraInfos;
  } SRetrieveFuncRsp;

  int32_t tSerializeSRetrieveFuncRsp(void* buf, int32_t bufLen, SRetrieveFuncRsp* pRsp);
  int32_t tDeserializeSRetrieveFuncRsp(void* buf, int32_t bufLen, SRetrieveFuncRsp* pRsp);
  void    tFreeSFuncInfo(SFuncInfo* pInfo);
  void    tFreeSRetrieveFuncRsp(SRetrieveFuncRsp* pRsp);

  typedef struct {
    int32_t       statusInterval;
    int64_t       checkTime;                  // 1970-01-01 00:00:00.000
    char          timezone[TD_TIMEZONE_LEN];  // tsTimezone
    char          locale[TD_LOCALE_LEN];      // tsLocale
    char          charset[TD_LOCALE_LEN];     // tsCharset
    int8_t        ttlChangeOnWrite;
    int8_t        enableWhiteList;
    int8_t        encryptionKeyStat;
    uint32_t      encryptionKeyChksum;
    SMonitorParas monitorParas;
  } SClusterCfg;

  typedef struct {
    int32_t openVnodes;
    int32_t dropVnodes;
    int32_t totalVnodes;
    int32_t masterNum;
    int64_t numOfSelectReqs;
    int64_t numOfInsertReqs;
    int64_t numOfInsertSuccessReqs;
    int64_t numOfBatchInsertReqs;
    int64_t numOfBatchInsertSuccessReqs;
    int64_t errors;
  } SVnodesStat;

  typedef struct {
    int32_t vgId;
    int8_t  syncState;
    int8_t  syncRestore;
    int64_t syncTerm;
    int64_t roleTimeMs;
    int64_t startTimeMs;
    int8_t  syncCanRead;
    int64_t cacheUsage;
    int64_t numOfTables;
    int64_t numOfTimeSeries;
    int64_t totalStorage;
    int64_t compStorage;
    int64_t pointsWritten;
    int64_t numOfSelectReqs;
    int64_t numOfInsertReqs;
    int64_t numOfInsertSuccessReqs;
    int64_t numOfBatchInsertReqs;
    int64_t numOfBatchInsertSuccessReqs;
    int32_t numOfCachedTables;
    int32_t learnerProgress;  // use one reservered
    int64_t syncAppliedIndex;
    int64_t syncCommitIndex;
  } SVnodeLoad;

  typedef struct {
    int32_t     vgId;
    int64_t     numOfTables;
    int64_t     memSize;
    int64_t     l1Size;
    int64_t     l2Size;
    int64_t     l3Size;
    int64_t     cacheSize;
    int64_t     walSize;
    int64_t     metaSize;
    int64_t     rawDataSize;
    int64_t     s3Size;
    const char* dbname;
  } SDbSizeStatisInfo;

  typedef struct {
    int32_t vgId;
    int64_t nTimeSeries;
  } SVnodeLoadLite;

  typedef struct {
    int8_t  syncState;
    int64_t syncTerm;
    int8_t  syncRestore;
    int64_t roleTimeMs;
  } SMnodeLoad;

  typedef struct {
    int32_t dnodeId;
    int64_t numOfProcessedQuery;
    int64_t numOfProcessedCQuery;
    int64_t numOfProcessedFetch;
    int64_t numOfProcessedDrop;
    int64_t numOfProcessedNotify;
    int64_t numOfProcessedHb;
    int64_t numOfProcessedDelete;
    int64_t cacheDataSize;
    int64_t numOfQueryInQueue;
    int64_t numOfFetchInQueue;
    int64_t timeInQueryQueue;
    int64_t timeInFetchQueue;
  } SQnodeLoad;

  typedef struct {
    int32_t     sver;      // software version
    int64_t     dnodeVer;  // dnode table version in sdb
    int32_t     dnodeId;
    int64_t     clusterId;
    int64_t     rebootTime;
    int64_t     updateTime;
    float       numOfCores;
    int32_t     numOfSupportVnodes;
    int32_t     numOfDiskCfg;
    int64_t     memTotal;
    int64_t     memAvail;
    char        dnodeEp[TSDB_EP_LEN];
    char        machineId[TSDB_MACHINE_ID_LEN + 1];
    SMnodeLoad  mload;
    SQnodeLoad  qload;
    SClusterCfg clusterCfg;
    SArray*     pVloads;  // array of SVnodeLoad
    int32_t     statusSeq;
    int64_t     ipWhiteVer;
    int64_t     analVer;
    int64_t     timestamp;
  } SStatusReq;

  int32_t tSerializeSStatusReq(void* buf, int32_t bufLen, SStatusReq* pReq);
  int32_t tDeserializeSStatusReq(void* buf, int32_t bufLen, SStatusReq* pReq);
  void    tFreeSStatusReq(SStatusReq* pReq);

  typedef struct {
    int32_t forceReadConfig;
    int32_t cver;
    SArray* array;
  } SConfigReq;

  int32_t tSerializeSConfigReq(void* buf, int32_t bufLen, SConfigReq* pReq);
  int32_t tDeserializeSConfigReq(void* buf, int32_t bufLen, SConfigReq* pReq);
  void    tFreeSConfigReq(SConfigReq* pReq);

  typedef struct {
    int32_t dnodeId;
    char    machineId[TSDB_MACHINE_ID_LEN + 1];
  } SDnodeInfoReq;

  int32_t tSerializeSDnodeInfoReq(void* buf, int32_t bufLen, SDnodeInfoReq* pReq);
  int32_t tDeserializeSDnodeInfoReq(void* buf, int32_t bufLen, SDnodeInfoReq* pReq);

  typedef enum {
    MONITOR_TYPE_COUNTER = 0,
    MONITOR_TYPE_SLOW_LOG = 1,
  } MONITOR_TYPE;

  typedef struct {
    int32_t      contLen;
    char*        pCont;
    MONITOR_TYPE type;
  } SStatisReq;

  int32_t tSerializeSStatisReq(void* buf, int32_t bufLen, SStatisReq* pReq);
  int32_t tDeserializeSStatisReq(void* buf, int32_t bufLen, SStatisReq* pReq);
  void    tFreeSStatisReq(SStatisReq* pReq);

  typedef struct {
    char    db[TSDB_DB_FNAME_LEN];
    char    table[TSDB_TABLE_NAME_LEN];
    char    operation[AUDIT_OPERATION_LEN];
    int32_t sqlLen;
    char*   pSql;
  } SAuditReq;
  int32_t tSerializeSAuditReq(void* buf, int32_t bufLen, SAuditReq* pReq);
  int32_t tDeserializeSAuditReq(void* buf, int32_t bufLen, SAuditReq* pReq);
  void    tFreeSAuditReq(SAuditReq* pReq);

  typedef struct {
    int32_t dnodeId;
    int64_t clusterId;
    SArray* pVloads;
  } SNotifyReq;

  int32_t tSerializeSNotifyReq(void* buf, int32_t bufLen, SNotifyReq* pReq);
  int32_t tDeserializeSNotifyReq(void* buf, int32_t bufLen, SNotifyReq* pReq);
  void    tFreeSNotifyReq(SNotifyReq* pReq);

  typedef struct {
    int32_t dnodeId;
    int64_t clusterId;
  } SDnodeCfg;

  typedef struct {
    int32_t id;
    int8_t  isMnode;
    SEp     ep;
  } SDnodeEp;

  typedef struct {
    int32_t id;
    int8_t  isMnode;
    int8_t  offlineReason;
    SEp     ep;
    char    active[TSDB_ACTIVE_KEY_LEN];
    char    connActive[TSDB_CONN_ACTIVE_KEY_LEN];
  } SDnodeInfo;

  typedef struct {
    int64_t   dnodeVer;
    SDnodeCfg dnodeCfg;
    SArray*   pDnodeEps;  // Array of SDnodeEp
    int32_t   statusSeq;
    int64_t   ipWhiteVer;
    int64_t   analVer;
  } SStatusRsp;

  int32_t tSerializeSStatusRsp(void* buf, int32_t bufLen, SStatusRsp* pRsp);
  int32_t tDeserializeSStatusRsp(void* buf, int32_t bufLen, SStatusRsp* pRsp);
  void    tFreeSStatusRsp(SStatusRsp* pRsp);

  typedef struct {
    int32_t forceReadConfig;
    int32_t isConifgVerified;
    int32_t isVersionVerified;
    int32_t cver;
    SArray* array;
  } SConfigRsp;

  int32_t tSerializeSConfigRsp(void* buf, int32_t bufLen, SConfigRsp* pRsp);
  int32_t tDeserializeSConfigRsp(void* buf, int32_t bufLen, SConfigRsp* pRsp);
  void    tFreeSConfigRsp(SConfigRsp* pRsp);

  typedef struct {
    int32_t reserved;
  } SMTimerReq;

  int32_t tSerializeSMTimerMsg(void* buf, int32_t bufLen, SMTimerReq* pReq);
  // int32_t tDeserializeSMTimerMsg(void* buf, int32_t bufLen, SMTimerReq* pReq);

  typedef struct SOrphanTask {
    int64_t streamId;
    int32_t taskId;
    int32_t nodeId;
  } SOrphanTask;

  typedef struct SMStreamDropOrphanMsg {
    SArray* pList;  // SArray<SOrphanTask>
  } SMStreamDropOrphanMsg;

  int32_t tSerializeDropOrphanTaskMsg(void* buf, int32_t bufLen, SMStreamDropOrphanMsg* pMsg);
  int32_t tDeserializeDropOrphanTaskMsg(void* buf, int32_t bufLen, SMStreamDropOrphanMsg* pMsg);
  void    tDestroyDropOrphanTaskMsg(SMStreamDropOrphanMsg* pMsg);

  typedef struct {
    int32_t  id;
    uint16_t port;                 // node sync Port
    char     fqdn[TSDB_FQDN_LEN];  // node FQDN
  } SReplica;

  typedef struct {
    int32_t  vgId;
    char     db[TSDB_DB_FNAME_LEN];
    int64_t  dbUid;
    int32_t  vgVersion;
    int32_t  numOfStables;
    int32_t  buffer;
    int32_t  pageSize;
    int32_t  pages;
    int32_t  cacheLastSize;
    int32_t  daysPerFile;
    int32_t  daysToKeep0;
    int32_t  daysToKeep1;
    int32_t  daysToKeep2;
    int32_t  keepTimeOffset;
    int32_t  minRows;
    int32_t  maxRows;
    int32_t  walFsyncPeriod;
    uint32_t hashBegin;
    uint32_t hashEnd;
    int8_t   hashMethod;
    int8_t   walLevel;
    int8_t   precision;
    int8_t   compression;
    int8_t   strict;
    int8_t   cacheLast;
    int8_t   isTsma;
    int8_t   replica;
    int8_t   selfIndex;
    SReplica replicas[TSDB_MAX_REPLICA];
    int32_t  numOfRetensions;
    SArray*  pRetensions;  // SRetention
    void*    pTsma;
    int32_t  walRetentionPeriod;
    int64_t  walRetentionSize;
    int32_t  walRollPeriod;
    int64_t  walSegmentSize;
    int16_t  sstTrigger;
    int16_t  hashPrefix;
    int16_t  hashSuffix;
    int32_t  tsdbPageSize;
    int32_t  s3ChunkSize;
    int32_t  s3KeepLocal;
    int8_t   s3Compact;
    int64_t  reserved[6];
    int8_t   learnerReplica;
    int8_t   learnerSelfIndex;
    SReplica learnerReplicas[TSDB_MAX_LEARNER_REPLICA];
    int32_t  changeVersion;
    int8_t   encryptAlgorithm;
  } SCreateVnodeReq;

  int32_t tSerializeSCreateVnodeReq(void* buf, int32_t bufLen, SCreateVnodeReq* pReq);
  int32_t tDeserializeSCreateVnodeReq(void* buf, int32_t bufLen, SCreateVnodeReq* pReq);
  int32_t tFreeSCreateVnodeReq(SCreateVnodeReq* pReq);

  typedef struct {
    int32_t compactId;
    int32_t vgId;
    int32_t dnodeId;
  } SQueryCompactProgressReq;

  int32_t tSerializeSQueryCompactProgressReq(void* buf, int32_t bufLen, SQueryCompactProgressReq* pReq);
  int32_t tDeserializeSQueryCompactProgressReq(void* buf, int32_t bufLen, SQueryCompactProgressReq* pReq);

  typedef struct {
    int32_t compactId;
    int32_t vgId;
    int32_t dnodeId;
    int32_t numberFileset;
    int32_t finished;
    int32_t progress;
    int64_t remainingTime;
  } SQueryCompactProgressRsp;

  int32_t tSerializeSQueryCompactProgressRsp(void* buf, int32_t bufLen, SQueryCompactProgressRsp* pReq);
  int32_t tDeserializeSQueryCompactProgressRsp(void* buf, int32_t bufLen, SQueryCompactProgressRsp* pReq);

  typedef struct {
    int32_t vgId;
    int32_t dnodeId;
    int64_t dbUid;
    char    db[TSDB_DB_FNAME_LEN];
    int64_t reserved[8];
  } SDropVnodeReq;

  int32_t tSerializeSDropVnodeReq(void* buf, int32_t bufLen, SDropVnodeReq* pReq);
  int32_t tDeserializeSDropVnodeReq(void* buf, int32_t bufLen, SDropVnodeReq* pReq);

  typedef struct {
    char    colName[TSDB_COL_NAME_LEN];
    char    stb[TSDB_TABLE_FNAME_LEN];
    int64_t stbUid;
    int64_t dbUid;
    int64_t reserved[8];
  } SDropIndexReq;

  int32_t tSerializeSDropIdxReq(void* buf, int32_t bufLen, SDropIndexReq* pReq);
  int32_t tDeserializeSDropIdxReq(void* buf, int32_t bufLen, SDropIndexReq* pReq);

  typedef struct {
    int64_t     dbUid;
    char        db[TSDB_DB_FNAME_LEN];
    int64_t     compactStartTime;
    STimeWindow tw;
    int32_t     compactId;
    int8_t      metaOnly;
  } SCompactVnodeReq;

  int32_t tSerializeSCompactVnodeReq(void* buf, int32_t bufLen, SCompactVnodeReq* pReq);
  int32_t tDeserializeSCompactVnodeReq(void* buf, int32_t bufLen, SCompactVnodeReq* pReq);

  typedef struct {
    int32_t compactId;
    int32_t vgId;
    int32_t dnodeId;
  } SVKillCompactReq;

  int32_t tSerializeSVKillCompactReq(void* buf, int32_t bufLen, SVKillCompactReq* pReq);
  int32_t tDeserializeSVKillCompactReq(void* buf, int32_t bufLen, SVKillCompactReq* pReq);

  typedef struct {
    int32_t vgVersion;
    int32_t buffer;
    int32_t pageSize;
    int32_t pages;
    int32_t cacheLastSize;
    int32_t daysPerFile;
    int32_t daysToKeep0;
    int32_t daysToKeep1;
    int32_t daysToKeep2;
    int32_t keepTimeOffset;
    int32_t walFsyncPeriod;
    int8_t  walLevel;
    int8_t  strict;
    int8_t  cacheLast;
    int64_t reserved[7];
    // 1st modification
    int16_t sttTrigger;
    int32_t minRows;
    // 2nd modification
    int32_t walRetentionPeriod;
    int32_t walRetentionSize;
    int32_t s3KeepLocal;
    int8_t  s3Compact;
  } SAlterVnodeConfigReq;

  int32_t tSerializeSAlterVnodeConfigReq(void* buf, int32_t bufLen, SAlterVnodeConfigReq* pReq);
  int32_t tDeserializeSAlterVnodeConfigReq(void* buf, int32_t bufLen, SAlterVnodeConfigReq* pReq);

  typedef struct {
    int32_t  vgId;
    int8_t   strict;
    int8_t   selfIndex;
    int8_t   replica;
    SReplica replicas[TSDB_MAX_REPLICA];
    int64_t  reserved[8];
    int8_t   learnerSelfIndex;
    int8_t   learnerReplica;
    SReplica learnerReplicas[TSDB_MAX_LEARNER_REPLICA];
    int32_t  changeVersion;
  } SAlterVnodeReplicaReq, SAlterVnodeTypeReq, SCheckLearnCatchupReq;

  int32_t tSerializeSAlterVnodeReplicaReq(void* buf, int32_t bufLen, SAlterVnodeReplicaReq* pReq);
  int32_t tDeserializeSAlterVnodeReplicaReq(void* buf, int32_t bufLen, SAlterVnodeReplicaReq* pReq);

  typedef struct {
    int32_t vgId;
    int8_t  disable;
  } SDisableVnodeWriteReq;

  int32_t tSerializeSDisableVnodeWriteReq(void* buf, int32_t bufLen, SDisableVnodeWriteReq* pReq);
  int32_t tDeserializeSDisableVnodeWriteReq(void* buf, int32_t bufLen, SDisableVnodeWriteReq* pReq);

  typedef struct {
    int32_t  srcVgId;
    int32_t  dstVgId;
    uint32_t hashBegin;
    uint32_t hashEnd;
    int32_t  changeVersion;
    int32_t  reserved;
  } SAlterVnodeHashRangeReq;

  int32_t tSerializeSAlterVnodeHashRangeReq(void* buf, int32_t bufLen, SAlterVnodeHashRangeReq* pReq);
  int32_t tDeserializeSAlterVnodeHashRangeReq(void* buf, int32_t bufLen, SAlterVnodeHashRangeReq* pReq);

#define REQ_OPT_TBNAME 0x0
#define REQ_OPT_TBUID  0x01
typedef struct {
  SMsgHead header;
  char     dbFName[TSDB_DB_FNAME_LEN];
  char     tbName[TSDB_TABLE_NAME_LEN];
  uint8_t  option;
  uint8_t  autoCreateCtb;
} STableInfoReq;

int32_t tSerializeSTableInfoReq(void* buf, int32_t bufLen, STableInfoReq* pReq);
int32_t tDeserializeSTableInfoReq(void* buf, int32_t bufLen, STableInfoReq* pReq);

typedef struct {
  int8_t  metaClone;  // create local clone of the cached table meta
  int32_t numOfVgroups;
  int32_t numOfTables;
  int32_t numOfUdfs;
  char    tableNames[];
} SMultiTableInfoReq;

// todo refactor
typedef struct SVgroupInfo {
  int32_t  vgId;
  uint32_t hashBegin;
  uint32_t hashEnd;
  SEpSet   epSet;
  union {
    int32_t numOfTable;  // unit is TSDB_TABLE_NUM_UNIT
    int32_t taskId;      // used in stream
  };
} SVgroupInfo;

typedef struct {
  int32_t     numOfVgroups;
  SVgroupInfo vgroups[];
} SVgroupsInfo;

typedef struct {
  STableMetaRsp* pMeta;
} SMAlterStbRsp;

int32_t tEncodeSMAlterStbRsp(SEncoder* pEncoder, const SMAlterStbRsp* pRsp);
int32_t tDecodeSMAlterStbRsp(SDecoder* pDecoder, SMAlterStbRsp* pRsp);
void    tFreeSMAlterStbRsp(SMAlterStbRsp* pRsp);

int32_t tSerializeSTableMetaRsp(void* buf, int32_t bufLen, STableMetaRsp* pRsp);
int32_t tDeserializeSTableMetaRsp(void* buf, int32_t bufLen, STableMetaRsp* pRsp);
void    tFreeSTableMetaRsp(void* pRsp);
void    tFreeSTableIndexRsp(void* info);

typedef struct {
  SArray* pMetaRsp;   // Array of STableMetaRsp
  SArray* pIndexRsp;  // Array of STableIndexRsp;
} SSTbHbRsp;

int32_t tSerializeSSTbHbRsp(void* buf, int32_t bufLen, SSTbHbRsp* pRsp);
int32_t tDeserializeSSTbHbRsp(void* buf, int32_t bufLen, SSTbHbRsp* pRsp);
void    tFreeSSTbHbRsp(SSTbHbRsp* pRsp);

typedef struct {
  SArray* pViewRsp;  // Array of SViewMetaRsp*;
} SViewHbRsp;

int32_t tSerializeSViewHbRsp(void* buf, int32_t bufLen, SViewHbRsp* pRsp);
int32_t tDeserializeSViewHbRsp(void* buf, int32_t bufLen, SViewHbRsp* pRsp);
void    tFreeSViewHbRsp(SViewHbRsp* pRsp);

typedef struct {
  int32_t numOfTables;
  int32_t numOfVgroup;
  int32_t numOfUdf;
  int32_t contLen;
  int8_t  compressed;  // denote if compressed or not
  int32_t rawLen;      // size before compress
  uint8_t metaClone;   // make meta clone after retrieve meta from mnode
  char    meta[];
} SMultiTableMeta;

typedef struct {
  int32_t dataLen;
  char    name[TSDB_TABLE_FNAME_LEN];
  char*   data;
} STagData;

typedef struct {
  int32_t  opType;
  uint32_t valLen;
  char*    val;
} SShowVariablesReq;

int32_t tSerializeSShowVariablesReq(void* buf, int32_t bufLen, SShowVariablesReq* pReq);
int32_t tDeserializeSShowVariablesReq(void* buf, int32_t bufLen, SShowVariablesReq* pReq);
void    tFreeSShowVariablesReq(SShowVariablesReq* pReq);

typedef struct {
  char name[TSDB_CONFIG_OPTION_LEN + 1];
  char value[TSDB_CONFIG_PATH_LEN + 1];
  char scope[TSDB_CONFIG_SCOPE_LEN + 1];
  char category[TSDB_CONFIG_CATEGORY_LEN + 1];
  char info[TSDB_CONFIG_INFO_LEN + 1];
} SVariablesInfo;

typedef struct {
  SArray* variables;  // SArray<SVariablesInfo>
} SShowVariablesRsp;

int32_t tSerializeSShowVariablesRsp(void* buf, int32_t bufLen, SShowVariablesRsp* pReq);
int32_t tDeserializeSShowVariablesRsp(void* buf, int32_t bufLen, SShowVariablesRsp* pReq);

void tFreeSShowVariablesRsp(SShowVariablesRsp* pRsp);

/*
 * sql: show tables like '%a_%'
 * payload is the query condition, e.g., '%a_%'
 * payloadLen is the length of payload
 */
typedef struct {
  int32_t type;
  char    db[TSDB_DB_FNAME_LEN];
  int32_t payloadLen;
  char*   payload;
} SShowReq;

int32_t tSerializeSShowReq(void* buf, int32_t bufLen, SShowReq* pReq);
// int32_t tDeserializeSShowReq(void* buf, int32_t bufLen, SShowReq* pReq);
void tFreeSShowReq(SShowReq* pReq);

typedef struct {
  int64_t       showId;
  STableMetaRsp tableMeta;
} SShowRsp, SVShowTablesRsp;

// int32_t tSerializeSShowRsp(void* buf, int32_t bufLen, SShowRsp* pRsp);
// int32_t tDeserializeSShowRsp(void* buf, int32_t bufLen, SShowRsp* pRsp);
// void    tFreeSShowRsp(SShowRsp* pRsp);

typedef struct {
  char    db[TSDB_DB_FNAME_LEN];
  char    tb[TSDB_TABLE_NAME_LEN];
  char    user[TSDB_USER_LEN];
  char    filterTb[TSDB_TABLE_NAME_LEN];  // for ins_columns
  int64_t showId;
  int64_t compactId;  // for compact
  bool    withFull;   // for show users full
} SRetrieveTableReq;

typedef struct SSysTableSchema {
  int8_t   type;
  col_id_t colId;
  int32_t  bytes;
} SSysTableSchema;

int32_t tSerializeSRetrieveTableReq(void* buf, int32_t bufLen, SRetrieveTableReq* pReq);
int32_t tDeserializeSRetrieveTableReq(void* buf, int32_t bufLen, SRetrieveTableReq* pReq);

#define RETRIEVE_TABLE_RSP_VERSION          0
#define RETRIEVE_TABLE_RSP_TMQ_VERSION      1
#define RETRIEVE_TABLE_RSP_TMQ_RAW_VERSION  2

typedef struct {
  int64_t useconds;
  int8_t  completed;  // all results are returned to client
  int8_t  precision;
  int8_t  compressed;
  int8_t  streamBlockType;
  int32_t payloadLen;
  int32_t compLen;
  int32_t numOfBlocks;
  int64_t numOfRows;  // from int32_t change to int64_t
  int64_t numOfCols;
  int64_t skey;
  int64_t ekey;
  int64_t version;                         // for stream
  TSKEY   watermark;                       // for stream
  char    parTbName[TSDB_TABLE_NAME_LEN];  // for stream
  char    data[];
} SRetrieveTableRsp;

#define PAYLOAD_PREFIX_LEN ((sizeof(int32_t)) << 1)

#define SET_PAYLOAD_LEN(_p, _compLen, _fullLen) \
  do {                                          \
    ((int32_t*)(_p))[0] = (_compLen);           \
    ((int32_t*)(_p))[1] = (_fullLen);           \
  } while (0);

typedef struct {
  int64_t version;
  int64_t numOfRows;
  int8_t  compressed;
  int8_t  precision;
  char    data[];
} SRetrieveTableRspForTmq;

typedef struct {
  int64_t handle;
  int64_t useconds;
  int8_t  completed;  // all results are returned to client
  int8_t  precision;
  int8_t  compressed;
  int32_t compLen;
  int32_t numOfRows;
  int32_t fullLen;
  char    data[];
} SRetrieveMetaTableRsp;

typedef struct SExplainExecInfo {
  double   startupCost;
  double   totalCost;
  uint64_t numOfRows;
  uint32_t verboseLen;
  void*    verboseInfo;
} SExplainExecInfo;

typedef struct {
  int32_t           numOfPlans;
  SExplainExecInfo* subplanInfo;
} SExplainRsp;

typedef struct {
  SExplainRsp rsp;
  uint64_t    qId;
  uint64_t    cId;
  uint64_t    tId;
  int64_t     rId;
  int32_t     eId;
} SExplainLocalRsp;

typedef struct STableScanAnalyzeInfo {
  uint64_t totalRows;
  uint64_t totalCheckedRows;
  uint32_t totalBlocks;
  uint32_t loadBlocks;
  uint32_t loadBlockStatis;
  uint32_t skipBlocks;
  uint32_t filterOutBlocks;
  double   elapsedTime;
  double   filterTime;
} STableScanAnalyzeInfo;

int32_t tSerializeSExplainRsp(void* buf, int32_t bufLen, SExplainRsp* pRsp);
int32_t tDeserializeSExplainRsp(void* buf, int32_t bufLen, SExplainRsp* pRsp);
void    tFreeSExplainRsp(SExplainRsp* pRsp);

typedef struct {
  char    config[TSDB_DNODE_CONFIG_LEN];
  char    value[TSDB_CLUSTER_VALUE_LEN];
  int32_t sqlLen;
  char*   sql;
} SMCfgClusterReq;

int32_t tSerializeSMCfgClusterReq(void* buf, int32_t bufLen, SMCfgClusterReq* pReq);
int32_t tDeserializeSMCfgClusterReq(void* buf, int32_t bufLen, SMCfgClusterReq* pReq);
void    tFreeSMCfgClusterReq(SMCfgClusterReq* pReq);

typedef struct {
  char    fqdn[TSDB_FQDN_LEN];  // end point, hostname:port
  int32_t port;
  int32_t sqlLen;
  char*   sql;
} SCreateDnodeReq;

int32_t tSerializeSCreateDnodeReq(void* buf, int32_t bufLen, SCreateDnodeReq* pReq);
int32_t tDeserializeSCreateDnodeReq(void* buf, int32_t bufLen, SCreateDnodeReq* pReq);
void    tFreeSCreateDnodeReq(SCreateDnodeReq* pReq);

typedef struct {
  int32_t dnodeId;
  char    fqdn[TSDB_FQDN_LEN];
  int32_t port;
  int8_t  force;
  int8_t  unsafe;
  int32_t sqlLen;
  char*   sql;
} SDropDnodeReq;

int32_t tSerializeSDropDnodeReq(void* buf, int32_t bufLen, SDropDnodeReq* pReq);
int32_t tDeserializeSDropDnodeReq(void* buf, int32_t bufLen, SDropDnodeReq* pReq);
void    tFreeSDropDnodeReq(SDropDnodeReq* pReq);

enum {
  RESTORE_TYPE__ALL = 1,
  RESTORE_TYPE__MNODE,
  RESTORE_TYPE__VNODE,
  RESTORE_TYPE__QNODE,
};

typedef struct {
  int32_t dnodeId;
  int8_t  restoreType;
  int32_t sqlLen;
  char*   sql;
} SRestoreDnodeReq;

int32_t tSerializeSRestoreDnodeReq(void* buf, int32_t bufLen, SRestoreDnodeReq* pReq);
int32_t tDeserializeSRestoreDnodeReq(void* buf, int32_t bufLen, SRestoreDnodeReq* pReq);
void    tFreeSRestoreDnodeReq(SRestoreDnodeReq* pReq);

typedef struct {
  int32_t dnodeId;
  char    config[TSDB_DNODE_CONFIG_LEN];
  char    value[TSDB_DNODE_VALUE_LEN];
  int32_t sqlLen;
  char*   sql;
} SMCfgDnodeReq;

int32_t tSerializeSMCfgDnodeReq(void* buf, int32_t bufLen, SMCfgDnodeReq* pReq);
int32_t tDeserializeSMCfgDnodeReq(void* buf, int32_t bufLen, SMCfgDnodeReq* pReq);
void    tFreeSMCfgDnodeReq(SMCfgDnodeReq* pReq);

typedef struct {
  char    config[TSDB_DNODE_CONFIG_LEN];
  char    value[TSDB_DNODE_VALUE_LEN];
  int32_t version;
} SDCfgDnodeReq;

int32_t tSerializeSDCfgDnodeReq(void* buf, int32_t bufLen, SDCfgDnodeReq* pReq);
int32_t tDeserializeSDCfgDnodeReq(void* buf, int32_t bufLen, SDCfgDnodeReq* pReq);

typedef struct {
  int32_t dnodeId;
  int32_t sqlLen;
  char*   sql;
} SMCreateMnodeReq, SMDropMnodeReq, SDDropMnodeReq, SMCreateQnodeReq, SMDropQnodeReq, SDCreateQnodeReq, SDDropQnodeReq,
    SMCreateSnodeReq, SMDropSnodeReq, SDCreateSnodeReq, SDDropSnodeReq;

int32_t tSerializeSCreateDropMQSNodeReq(void* buf, int32_t bufLen, SMCreateQnodeReq* pReq);
int32_t tDeserializeSCreateDropMQSNodeReq(void* buf, int32_t bufLen, SMCreateQnodeReq* pReq);
void    tFreeSMCreateQnodeReq(SMCreateQnodeReq* pReq);
void    tFreeSDDropQnodeReq(SDDropQnodeReq* pReq);
typedef struct {
  int8_t   replica;
  SReplica replicas[TSDB_MAX_REPLICA];
  int8_t   learnerReplica;
  SReplica learnerReplicas[TSDB_MAX_LEARNER_REPLICA];
  int64_t  lastIndex;
} SDCreateMnodeReq, SDAlterMnodeReq, SDAlterMnodeTypeReq;

int32_t tSerializeSDCreateMnodeReq(void* buf, int32_t bufLen, SDCreateMnodeReq* pReq);
int32_t tDeserializeSDCreateMnodeReq(void* buf, int32_t bufLen, SDCreateMnodeReq* pReq);

typedef struct {
  int32_t urlLen;
  int32_t sqlLen;
  char*   url;
  char*   sql;
} SMCreateAnodeReq;

int32_t tSerializeSMCreateAnodeReq(void* buf, int32_t bufLen, SMCreateAnodeReq* pReq);
int32_t tDeserializeSMCreateAnodeReq(void* buf, int32_t bufLen, SMCreateAnodeReq* pReq);
void    tFreeSMCreateAnodeReq(SMCreateAnodeReq* pReq);

typedef struct {
  int32_t anodeId;
  int32_t sqlLen;
  char*   sql;
} SMDropAnodeReq, SMUpdateAnodeReq;

int32_t tSerializeSMDropAnodeReq(void* buf, int32_t bufLen, SMDropAnodeReq* pReq);
int32_t tDeserializeSMDropAnodeReq(void* buf, int32_t bufLen, SMDropAnodeReq* pReq);
void    tFreeSMDropAnodeReq(SMDropAnodeReq* pReq);
int32_t tSerializeSMUpdateAnodeReq(void* buf, int32_t bufLen, SMUpdateAnodeReq* pReq);
int32_t tDeserializeSMUpdateAnodeReq(void* buf, int32_t bufLen, SMUpdateAnodeReq* pReq);
void    tFreeSMUpdateAnodeReq(SMUpdateAnodeReq* pReq);

typedef struct {
  int32_t vgId;
  int32_t hbSeq;
} SVArbHbReqMember;

typedef struct {
  int32_t dnodeId;
  char*   arbToken;
  int64_t arbTerm;
  SArray* hbMembers;  // SVArbHbReqMember
} SVArbHeartBeatReq;

int32_t tSerializeSVArbHeartBeatReq(void* buf, int32_t bufLen, SVArbHeartBeatReq* pReq);
int32_t tDeserializeSVArbHeartBeatReq(void* buf, int32_t bufLen, SVArbHeartBeatReq* pReq);
void    tFreeSVArbHeartBeatReq(SVArbHeartBeatReq* pReq);

typedef struct {
  int32_t vgId;
  char    memberToken[TSDB_ARB_TOKEN_SIZE];
  int32_t hbSeq;
} SVArbHbRspMember;

typedef struct {
  char    arbToken[TSDB_ARB_TOKEN_SIZE];
  int32_t dnodeId;
  SArray* hbMembers;  // SVArbHbRspMember
} SVArbHeartBeatRsp;

int32_t tSerializeSVArbHeartBeatRsp(void* buf, int32_t bufLen, SVArbHeartBeatRsp* pRsp);
int32_t tDeserializeSVArbHeartBeatRsp(void* buf, int32_t bufLen, SVArbHeartBeatRsp* pRsp);
void    tFreeSVArbHeartBeatRsp(SVArbHeartBeatRsp* pRsp);

typedef struct {
  char*   arbToken;
  int64_t arbTerm;
  char*   member0Token;
  char*   member1Token;
} SVArbCheckSyncReq;

int32_t tSerializeSVArbCheckSyncReq(void* buf, int32_t bufLen, SVArbCheckSyncReq* pReq);
int32_t tDeserializeSVArbCheckSyncReq(void* buf, int32_t bufLen, SVArbCheckSyncReq* pReq);
void    tFreeSVArbCheckSyncReq(SVArbCheckSyncReq* pRsp);

typedef struct {
  char*   arbToken;
  char*   member0Token;
  char*   member1Token;
  int32_t vgId;
  int32_t errCode;
} SVArbCheckSyncRsp;

int32_t tSerializeSVArbCheckSyncRsp(void* buf, int32_t bufLen, SVArbCheckSyncRsp* pRsp);
int32_t tDeserializeSVArbCheckSyncRsp(void* buf, int32_t bufLen, SVArbCheckSyncRsp* pRsp);
void    tFreeSVArbCheckSyncRsp(SVArbCheckSyncRsp* pRsp);

typedef struct {
  char*   arbToken;
  int64_t arbTerm;
  char*   memberToken;
  int8_t  force;
} SVArbSetAssignedLeaderReq;

int32_t tSerializeSVArbSetAssignedLeaderReq(void* buf, int32_t bufLen, SVArbSetAssignedLeaderReq* pReq);
int32_t tDeserializeSVArbSetAssignedLeaderReq(void* buf, int32_t bufLen, SVArbSetAssignedLeaderReq* pReq);
void    tFreeSVArbSetAssignedLeaderReq(SVArbSetAssignedLeaderReq* pReq);

typedef struct {
  char*   arbToken;
  char*   memberToken;
  int32_t vgId;
} SVArbSetAssignedLeaderRsp;

int32_t tSerializeSVArbSetAssignedLeaderRsp(void* buf, int32_t bufLen, SVArbSetAssignedLeaderRsp* pRsp);
int32_t tDeserializeSVArbSetAssignedLeaderRsp(void* buf, int32_t bufLen, SVArbSetAssignedLeaderRsp* pRsp);
void    tFreeSVArbSetAssignedLeaderRsp(SVArbSetAssignedLeaderRsp* pRsp);

typedef struct {
  int32_t dnodeId;
  char*   token;
} SMArbUpdateGroupMember;

typedef struct {
  int32_t dnodeId;
  char*   token;
  int8_t  acked;
} SMArbUpdateGroupAssigned;

typedef struct {
  int32_t                  vgId;
  int64_t                  dbUid;
  SMArbUpdateGroupMember   members[2];
  int8_t                   isSync;
  int8_t                   assignedAcked;
  SMArbUpdateGroupAssigned assignedLeader;
  int64_t                  version;
  int32_t                  code;
  int64_t                  updateTimeMs;
} SMArbUpdateGroup;

typedef struct {
  SArray* updateArray;  // SMArbUpdateGroup
} SMArbUpdateGroupBatchReq;

int32_t tSerializeSMArbUpdateGroupBatchReq(void* buf, int32_t bufLen, SMArbUpdateGroupBatchReq* pReq);
int32_t tDeserializeSMArbUpdateGroupBatchReq(void* buf, int32_t bufLen, SMArbUpdateGroupBatchReq* pReq);
void    tFreeSMArbUpdateGroupBatchReq(SMArbUpdateGroupBatchReq* pReq);

typedef struct {
  char queryStrId[TSDB_QUERY_ID_LEN];
} SKillQueryReq;

int32_t tSerializeSKillQueryReq(void* buf, int32_t bufLen, SKillQueryReq* pReq);
int32_t tDeserializeSKillQueryReq(void* buf, int32_t bufLen, SKillQueryReq* pReq);

typedef struct {
  uint32_t connId;
} SKillConnReq;

int32_t tSerializeSKillConnReq(void* buf, int32_t bufLen, SKillConnReq* pReq);
int32_t tDeserializeSKillConnReq(void* buf, int32_t bufLen, SKillConnReq* pReq);

typedef struct {
  int32_t transId;
} SKillTransReq;

int32_t tSerializeSKillTransReq(void* buf, int32_t bufLen, SKillTransReq* pReq);
int32_t tDeserializeSKillTransReq(void* buf, int32_t bufLen, SKillTransReq* pReq);

typedef struct {
  int32_t useless;  // useless
  int32_t sqlLen;
  char*   sql;
} SBalanceVgroupReq;

int32_t tSerializeSBalanceVgroupReq(void* buf, int32_t bufLen, SBalanceVgroupReq* pReq);
int32_t tDeserializeSBalanceVgroupReq(void* buf, int32_t bufLen, SBalanceVgroupReq* pReq);
void    tFreeSBalanceVgroupReq(SBalanceVgroupReq* pReq);

typedef struct {
  int32_t useless;  // useless
  int32_t sqlLen;
  char*   sql;
} SAssignLeaderReq;

int32_t tSerializeSAssignLeaderReq(void* buf, int32_t bufLen, SAssignLeaderReq* pReq);
int32_t tDeserializeSAssignLeaderReq(void* buf, int32_t bufLen, SAssignLeaderReq* pReq);
void    tFreeSAssignLeaderReq(SAssignLeaderReq* pReq);
typedef struct {
  int32_t vgId1;
  int32_t vgId2;
} SMergeVgroupReq;

int32_t tSerializeSMergeVgroupReq(void* buf, int32_t bufLen, SMergeVgroupReq* pReq);
int32_t tDeserializeSMergeVgroupReq(void* buf, int32_t bufLen, SMergeVgroupReq* pReq);

typedef struct {
  int32_t vgId;
  int32_t dnodeId1;
  int32_t dnodeId2;
  int32_t dnodeId3;
  int32_t sqlLen;
  char*   sql;
} SRedistributeVgroupReq;

int32_t tSerializeSRedistributeVgroupReq(void* buf, int32_t bufLen, SRedistributeVgroupReq* pReq);
int32_t tDeserializeSRedistributeVgroupReq(void* buf, int32_t bufLen, SRedistributeVgroupReq* pReq);
void    tFreeSRedistributeVgroupReq(SRedistributeVgroupReq* pReq);

typedef struct {
  int32_t reserved;
  int32_t vgId;
  int32_t sqlLen;
  char*   sql;
  char    db[TSDB_DB_FNAME_LEN];
} SBalanceVgroupLeaderReq;

int32_t tSerializeSBalanceVgroupLeaderReq(void* buf, int32_t bufLen, SBalanceVgroupLeaderReq* pReq);
int32_t tDeserializeSBalanceVgroupLeaderReq(void* buf, int32_t bufLen, SBalanceVgroupLeaderReq* pReq);
void    tFreeSBalanceVgroupLeaderReq(SBalanceVgroupLeaderReq* pReq);

typedef struct {
  int32_t vgId;
} SForceBecomeFollowerReq;

int32_t tSerializeSForceBecomeFollowerReq(void* buf, int32_t bufLen, SForceBecomeFollowerReq* pReq);
// int32_t tDeserializeSForceBecomeFollowerReq(void* buf, int32_t bufLen, SForceBecomeFollowerReq* pReq);

typedef struct {
  int32_t vgId;
} SSplitVgroupReq;

int32_t tSerializeSSplitVgroupReq(void* buf, int32_t bufLen, SSplitVgroupReq* pReq);
int32_t tDeserializeSSplitVgroupReq(void* buf, int32_t bufLen, SSplitVgroupReq* pReq);

typedef struct {
  char user[TSDB_USER_LEN];
  char spi;
  char encrypt;
  char secret[TSDB_PASSWORD_LEN];
  char ckey[TSDB_PASSWORD_LEN];
} SAuthReq, SAuthRsp;

// int32_t tSerializeSAuthReq(void* buf, int32_t bufLen, SAuthReq* pReq);
// int32_t tDeserializeSAuthReq(void* buf, int32_t bufLen, SAuthReq* pReq);

typedef struct {
  int32_t statusCode;
  char    details[1024];
} SServerStatusRsp;

int32_t tSerializeSServerStatusRsp(void* buf, int32_t bufLen, SServerStatusRsp* pRsp);
int32_t tDeserializeSServerStatusRsp(void* buf, int32_t bufLen, SServerStatusRsp* pRsp);

/**
 * The layout of the query message payload is as following:
 * +--------------------+---------------------------------+
 * |Sql statement       | Physical plan                   |
 * |(denoted by sqlLen) |(In JSON, denoted by contentLen) |
 * +--------------------+---------------------------------+
 */
typedef struct SSubQueryMsg {
  SMsgHead header;
  uint64_t sId;
  uint64_t queryId;
  uint64_t clientId;
  uint64_t taskId;
  int64_t  refId;
  int32_t  execId;
  int32_t  msgMask;
  int8_t   taskType;
  int8_t   explain;
  int8_t   needFetch;
  int8_t   compress;
  uint32_t sqlLen;
  char*    sql;
  uint32_t msgLen;
  char*    msg;
} SSubQueryMsg;

int32_t tSerializeSSubQueryMsg(void* buf, int32_t bufLen, SSubQueryMsg* pReq);
int32_t tDeserializeSSubQueryMsg(void* buf, int32_t bufLen, SSubQueryMsg* pReq);
void    tFreeSSubQueryMsg(SSubQueryMsg* pReq);

typedef struct {
  SMsgHead header;
  uint64_t sId;
  uint64_t queryId;
  uint64_t taskId;
} SSinkDataReq;

typedef struct {
  SMsgHead header;
  uint64_t sId;
  uint64_t queryId;
  uint64_t clientId;
  uint64_t taskId;
  int32_t  execId;
} SQueryContinueReq;

typedef struct {
  SMsgHead header;
  uint64_t sId;
  uint64_t queryId;
  uint64_t taskId;
} SResReadyReq;

typedef struct {
  int32_t code;
  char    tbFName[TSDB_TABLE_FNAME_LEN];
  int32_t sversion;
  int32_t tversion;
} SResReadyRsp;

typedef struct SOperatorParam {
  int32_t opType;
  int32_t downstreamIdx;
  void*   value;
  SArray* pChildren;  // SArray<SOperatorParam*>
  bool    reUse;
} SOperatorParam;

typedef struct SColIdNameKV {
  col_id_t colId;
  char     colName[TSDB_COL_NAME_LEN];
} SColIdNameKV;

typedef struct SColIdPair {
  col_id_t vtbColId;
  col_id_t orgColId;
} SColIdPair;

typedef struct SOrgTbInfo {
  int32_t   vgId;
  char      tbName[TSDB_TABLE_FNAME_LEN];
  SArray*   colMap;  // SArray<SColIdNameKV>
} SOrgTbInfo;

typedef struct STableScanOperatorParam {
  bool           tableSeq;
  SArray*        pUidList;
  SOrgTbInfo*    pOrgTbInfo;
  STimeWindow    window;
} STableScanOperatorParam;

typedef struct SVTableScanOperatorParam {
  uint64_t       uid;
  SArray*        pOpParamArray;  // SArray<SOperatorParam>
} SVTableScanOperatorParam;

typedef struct {
  SMsgHead        header;
  uint64_t        sId;
  uint64_t        queryId;
  uint64_t        clientId;
  uint64_t        taskId;
  int32_t         execId;
  SOperatorParam* pOpParam;
} SResFetchReq;

int32_t tSerializeSResFetchReq(void* buf, int32_t bufLen, SResFetchReq* pReq);
int32_t tDeserializeSResFetchReq(void* buf, int32_t bufLen, SResFetchReq* pReq);

typedef struct {
  SMsgHead header;
  uint64_t clientId;
} SSchTasksStatusReq;

typedef struct {
  uint64_t queryId;
  uint64_t clientId;
  uint64_t taskId;
  int64_t  refId;
  int32_t  execId;
  int8_t   status;
} STaskStatus;

typedef struct {
  int64_t refId;
  SArray* taskStatus;  // SArray<STaskStatus>
} SSchedulerStatusRsp;

typedef struct {
  uint64_t queryId;
  uint64_t taskId;
  int8_t   action;
} STaskAction;

typedef struct SQueryNodeEpId {
  int32_t nodeId;  // vgId or qnodeId
  SEp     ep;
} SQueryNodeEpId;

typedef struct {
  SMsgHead       header;
  uint64_t       clientId;
  SQueryNodeEpId epId;
  SArray*        taskAction;  // SArray<STaskAction>
} SSchedulerHbReq;

int32_t tSerializeSSchedulerHbReq(void* buf, int32_t bufLen, SSchedulerHbReq* pReq);
int32_t tDeserializeSSchedulerHbReq(void* buf, int32_t bufLen, SSchedulerHbReq* pReq);
void    tFreeSSchedulerHbReq(SSchedulerHbReq* pReq);

typedef struct {
  SQueryNodeEpId epId;
  SArray*        taskStatus;  // SArray<STaskStatus>
} SSchedulerHbRsp;

int32_t tSerializeSSchedulerHbRsp(void* buf, int32_t bufLen, SSchedulerHbRsp* pRsp);
int32_t tDeserializeSSchedulerHbRsp(void* buf, int32_t bufLen, SSchedulerHbRsp* pRsp);
void    tFreeSSchedulerHbRsp(SSchedulerHbRsp* pRsp);

typedef struct {
  SMsgHead header;
  uint64_t sId;
  uint64_t queryId;
  uint64_t clientId;
  uint64_t taskId;
  int64_t  refId;
  int32_t  execId;
} STaskCancelReq;

typedef struct {
  int32_t code;
} STaskCancelRsp;

typedef struct {
  SMsgHead header;
  uint64_t sId;
  uint64_t queryId;
  uint64_t clientId;
  uint64_t taskId;
  int64_t  refId;
  int32_t  execId;
} STaskDropReq;

int32_t tSerializeSTaskDropReq(void* buf, int32_t bufLen, STaskDropReq* pReq);
int32_t tDeserializeSTaskDropReq(void* buf, int32_t bufLen, STaskDropReq* pReq);

typedef enum {
  TASK_NOTIFY_FINISHED = 1,
} ETaskNotifyType;

typedef struct {
  SMsgHead        header;
  uint64_t        sId;
  uint64_t        queryId;
  uint64_t        clientId;
  uint64_t        taskId;
  int64_t         refId;
  int32_t         execId;
  ETaskNotifyType type;
} STaskNotifyReq;

int32_t tSerializeSTaskNotifyReq(void* buf, int32_t bufLen, STaskNotifyReq* pReq);
int32_t tDeserializeSTaskNotifyReq(void* buf, int32_t bufLen, STaskNotifyReq* pReq);

int32_t tSerializeSQueryTableRsp(void* buf, int32_t bufLen, SQueryTableRsp* pRsp);
int32_t tDeserializeSQueryTableRsp(void* buf, int32_t bufLen, SQueryTableRsp* pRsp);

typedef struct {
  int32_t code;
} STaskDropRsp;

#define STREAM_TRIGGER_AT_ONCE                 1
#define STREAM_TRIGGER_WINDOW_CLOSE            2
#define STREAM_TRIGGER_MAX_DELAY               3
#define STREAM_TRIGGER_FORCE_WINDOW_CLOSE      4
#define STREAM_TRIGGER_CONTINUOUS_WINDOW_CLOSE 5

#define STREAM_DEFAULT_IGNORE_EXPIRED 1
#define STREAM_FILL_HISTORY_ON        1
#define STREAM_FILL_HISTORY_OFF       0
#define STREAM_DEFAULT_FILL_HISTORY   STREAM_FILL_HISTORY_OFF
#define STREAM_DEFAULT_IGNORE_UPDATE  1
#define STREAM_CREATE_STABLE_TRUE     1
#define STREAM_CREATE_STABLE_FALSE    0

typedef struct SColLocation {
  int16_t  slotId;
  col_id_t colId;
  int8_t   type;
} SColLocation;

typedef struct SVgroupVer {
  int32_t vgId;
  int64_t ver;
} SVgroupVer;

typedef struct {
  char    name[TSDB_STREAM_FNAME_LEN];
  char    sourceDB[TSDB_DB_FNAME_LEN];
  char    targetStbFullName[TSDB_TABLE_FNAME_LEN];
  char*   sql;
  char*   ast;
  int8_t  igExists;
  int8_t  triggerType;
  int8_t  igExpired;
  int8_t  fillHistory;  // process data inserted before creating stream
  int64_t maxDelay;
  int64_t watermark;
  int32_t numOfTags;
  SArray* pTags;  // array of SField
  // 3.0.20
  int64_t checkpointFreq;  // ms
  // 3.0.2.3
  int8_t   createStb;
  uint64_t targetStbUid;
  SArray*  fillNullCols;  // array of SColLocation
  int64_t  deleteMark;
  int8_t   igUpdate;
  int64_t  lastTs;
  SArray*  pVgroupVerList;
  // 3.3.0.0
  SArray* pCols;  // array of SField
  int64_t smaId;
  // 3.3.6.0
  SArray* pNotifyAddrUrls;
  int32_t notifyEventTypes;
  int32_t notifyErrorHandle;
  int8_t  notifyHistory;
  int64_t recalculateInterval;
  char    pWstartName[TSDB_COL_NAME_LEN];
  char    pWendName[TSDB_COL_NAME_LEN];
  char    pGroupIdName[TSDB_COL_NAME_LEN];
  char    pIsWindowFilledName[TSDB_COL_NAME_LEN];
  SArray* pVSubTables; // array of SVSubTablesRsp
} SCMCreateStreamReq;

typedef struct STaskNotifyEventStat {
  int64_t notifyEventAddTimes;     // call times of add function
  int64_t notifyEventAddElems;     // elements added by add function
  double  notifyEventAddCostSec;   // time cost of add function
  int64_t notifyEventPushTimes;    // call times of push function
  int64_t notifyEventPushElems;    // elements pushed by push function
  double  notifyEventPushCostSec;  // time cost of push function
  int64_t notifyEventPackTimes;    // call times of pack function
  int64_t notifyEventPackElems;    // elements packed by pack function
  double  notifyEventPackCostSec;  // time cost of pack function
  int64_t notifyEventSendTimes;    // call times of send function
  int64_t notifyEventSendElems;    // elements sent by send function
  double  notifyEventSendCostSec;  // time cost of send function
  int64_t notifyEventHoldElems;    // elements hold due to watermark
} STaskNotifyEventStat;

typedef struct {
  int64_t streamId;
} SCMCreateStreamRsp;

int32_t tSerializeSCMCreateStreamReq(void* buf, int32_t bufLen, const SCMCreateStreamReq* pReq);
int32_t tDeserializeSCMCreateStreamReq(void* buf, int32_t bufLen, SCMCreateStreamReq* pReq);
void    tFreeSCMCreateStreamReq(SCMCreateStreamReq* pReq);

enum {
  TOPIC_SUB_TYPE__DB = 1,
  TOPIC_SUB_TYPE__TABLE,
  TOPIC_SUB_TYPE__COLUMN,
};

#define DEFAULT_MAX_POLL_INTERVAL  300000
#define DEFAULT_SESSION_TIMEOUT    12000
#define DEFAULT_MAX_POLL_WAIT_TIME 1000
#define DEFAULT_MIN_POLL_ROWS      4096

typedef struct {
  char   name[TSDB_TOPIC_FNAME_LEN];  // accout.topic
  int8_t igExists;
  int8_t subType;
  int8_t withMeta;
  char*  sql;
  char   subDbName[TSDB_DB_FNAME_LEN];
  char*  ast;
  char   subStbName[TSDB_TABLE_FNAME_LEN];
} SCMCreateTopicReq;

int32_t tSerializeSCMCreateTopicReq(void* buf, int32_t bufLen, const SCMCreateTopicReq* pReq);
int32_t tDeserializeSCMCreateTopicReq(void* buf, int32_t bufLen, SCMCreateTopicReq* pReq);
void    tFreeSCMCreateTopicReq(SCMCreateTopicReq* pReq);

typedef struct {
  int64_t consumerId;
} SMqConsumerRecoverMsg, SMqConsumerClearMsg;

typedef struct {
  int64_t consumerId;
  char    cgroup[TSDB_CGROUP_LEN];
  char    clientId[TSDB_CLIENT_ID_LEN];
  char    user[TSDB_USER_LEN];
  char    fqdn[TSDB_FQDN_LEN];
  SArray* topicNames;  // SArray<char**>

  int8_t  withTbName;
  int8_t  autoCommit;
  int32_t autoCommitInterval;
  int8_t  resetOffsetCfg;
  int8_t  enableReplay;
  int8_t  enableBatchMeta;
  int32_t sessionTimeoutMs;
  int32_t maxPollIntervalMs;
} SCMSubscribeReq;

static FORCE_INLINE int32_t tSerializeSCMSubscribeReq(void** buf, const SCMSubscribeReq* pReq) {
  int32_t tlen = 0;
  tlen += taosEncodeFixedI64(buf, pReq->consumerId);
  tlen += taosEncodeString(buf, pReq->cgroup);
  tlen += taosEncodeString(buf, pReq->clientId);

  int32_t topicNum = taosArrayGetSize(pReq->topicNames);
  tlen += taosEncodeFixedI32(buf, topicNum);

  for (int32_t i = 0; i < topicNum; i++) {
    tlen += taosEncodeString(buf, (char*)taosArrayGetP(pReq->topicNames, i));
  }

  tlen += taosEncodeFixedI8(buf, pReq->withTbName);
  tlen += taosEncodeFixedI8(buf, pReq->autoCommit);
  tlen += taosEncodeFixedI32(buf, pReq->autoCommitInterval);
  tlen += taosEncodeFixedI8(buf, pReq->resetOffsetCfg);
  tlen += taosEncodeFixedI8(buf, pReq->enableReplay);
  tlen += taosEncodeFixedI8(buf, pReq->enableBatchMeta);
  tlen += taosEncodeFixedI32(buf, pReq->sessionTimeoutMs);
  tlen += taosEncodeFixedI32(buf, pReq->maxPollIntervalMs);
  tlen += taosEncodeString(buf, pReq->user);
  tlen += taosEncodeString(buf, pReq->fqdn);

  return tlen;
}

static FORCE_INLINE int32_t tDeserializeSCMSubscribeReq(void* buf, SCMSubscribeReq* pReq, int32_t len) {
  void* start = buf;
  buf = taosDecodeFixedI64(buf, &pReq->consumerId);
  buf = taosDecodeStringTo(buf, pReq->cgroup);
  buf = taosDecodeStringTo(buf, pReq->clientId);

  int32_t topicNum = 0;
  buf = taosDecodeFixedI32(buf, &topicNum);

  pReq->topicNames = taosArrayInit(topicNum, sizeof(void*));
  if (pReq->topicNames == NULL) {
    return terrno;
  }
  for (int32_t i = 0; i < topicNum; i++) {
    char* name = NULL;
    buf = taosDecodeString(buf, &name);
    if (taosArrayPush(pReq->topicNames, &name) == NULL) {
      return terrno;
    }
  }

  buf = taosDecodeFixedI8(buf, &pReq->withTbName);
  buf = taosDecodeFixedI8(buf, &pReq->autoCommit);
  buf = taosDecodeFixedI32(buf, &pReq->autoCommitInterval);
  buf = taosDecodeFixedI8(buf, &pReq->resetOffsetCfg);
  buf = taosDecodeFixedI8(buf, &pReq->enableReplay);
  buf = taosDecodeFixedI8(buf, &pReq->enableBatchMeta);
  if ((char*)buf - (char*)start < len) {
    buf = taosDecodeFixedI32(buf, &pReq->sessionTimeoutMs);
    buf = taosDecodeFixedI32(buf, &pReq->maxPollIntervalMs);
    buf = taosDecodeStringTo(buf, pReq->user);
    buf = taosDecodeStringTo(buf, pReq->fqdn);
  } else {
    pReq->sessionTimeoutMs = DEFAULT_SESSION_TIMEOUT;
    pReq->maxPollIntervalMs = DEFAULT_MAX_POLL_INTERVAL;
  }

  return 0;
}

typedef struct {
  char    key[TSDB_SUBSCRIBE_KEY_LEN];
  SArray* removedConsumers;  // SArray<int64_t>
  SArray* newConsumers;      // SArray<int64_t>
} SMqRebInfo;

static FORCE_INLINE SMqRebInfo* tNewSMqRebSubscribe(const char* key) {
  SMqRebInfo* pRebInfo = (SMqRebInfo*)taosMemoryCalloc(1, sizeof(SMqRebInfo));
  if (pRebInfo == NULL) {
    return NULL;
  }
  tstrncpy(pRebInfo->key, key, TSDB_SUBSCRIBE_KEY_LEN);
  pRebInfo->removedConsumers = taosArrayInit(0, sizeof(int64_t));
  if (pRebInfo->removedConsumers == NULL) {
    goto _err;
  }
  pRebInfo->newConsumers = taosArrayInit(0, sizeof(int64_t));
  if (pRebInfo->newConsumers == NULL) {
    goto _err;
  }
  return pRebInfo;
_err:
  taosArrayDestroy(pRebInfo->removedConsumers);
  taosArrayDestroy(pRebInfo->newConsumers);
  taosMemoryFreeClear(pRebInfo);
  return NULL;
}

typedef struct {
  int64_t streamId;
  int64_t checkpointId;
  char    streamName[TSDB_STREAM_FNAME_LEN];
} SMStreamDoCheckpointMsg;

typedef struct {
  int64_t status;
} SMVSubscribeRsp;

typedef struct {
  char    name[TSDB_TOPIC_FNAME_LEN];
  int8_t  igNotExists;
  int32_t sqlLen;
  char*   sql;
  int8_t  force;
} SMDropTopicReq;

int32_t tSerializeSMDropTopicReq(void* buf, int32_t bufLen, SMDropTopicReq* pReq);
int32_t tDeserializeSMDropTopicReq(void* buf, int32_t bufLen, SMDropTopicReq* pReq);
void    tFreeSMDropTopicReq(SMDropTopicReq* pReq);

typedef struct {
  char   topic[TSDB_TOPIC_FNAME_LEN];
  char   cgroup[TSDB_CGROUP_LEN];
  int8_t igNotExists;
  int8_t force;
} SMDropCgroupReq;

int32_t tSerializeSMDropCgroupReq(void* buf, int32_t bufLen, SMDropCgroupReq* pReq);
int32_t tDeserializeSMDropCgroupReq(void* buf, int32_t bufLen, SMDropCgroupReq* pReq);

typedef struct {
  int8_t reserved;
} SMDropCgroupRsp;

typedef struct {
  char    name[TSDB_TABLE_FNAME_LEN];
  int8_t  alterType;
  SSchema schema;
} SAlterTopicReq;

typedef struct {
  SMsgHead head;
  char     name[TSDB_TABLE_FNAME_LEN];
  int64_t  tuid;
  int32_t  sverson;
  int32_t  execLen;
  char*    executor;
  int32_t  sqlLen;
  char*    sql;
} SDCreateTopicReq;

typedef struct {
  SMsgHead head;
  char     name[TSDB_TABLE_FNAME_LEN];
  int64_t  tuid;
} SDDropTopicReq;

typedef struct {
  int64_t maxdelay[2];
  int64_t watermark[2];
  int64_t deleteMark[2];
  int32_t qmsgLen[2];
  char*   qmsg[2];  // pAst:qmsg:SRetention => trigger aggr task1/2
} SRSmaParam;

int32_t tEncodeSRSmaParam(SEncoder* pCoder, const SRSmaParam* pRSmaParam);
int32_t tDecodeSRSmaParam(SDecoder* pCoder, SRSmaParam* pRSmaParam);

// TDMT_VND_CREATE_STB ==============
typedef struct SVCreateStbReq {
  char*           name;
  tb_uid_t        suid;
  int8_t          rollup;
  SSchemaWrapper  schemaRow;
  SSchemaWrapper  schemaTag;
  SRSmaParam      rsmaParam;
  int32_t         alterOriDataLen;
  void*           alterOriData;
  int8_t          source;
  int8_t          colCmpred;
  SColCmprWrapper colCmpr;
  int64_t         keep;
  SExtSchema*     pExtSchemas;
  int8_t          virtualStb;
} SVCreateStbReq;

int tEncodeSVCreateStbReq(SEncoder* pCoder, const SVCreateStbReq* pReq);
int tDecodeSVCreateStbReq(SDecoder* pCoder, SVCreateStbReq* pReq);

// TDMT_VND_DROP_STB ==============
typedef struct SVDropStbReq {
  char*    name;
  tb_uid_t suid;
} SVDropStbReq;

int32_t tEncodeSVDropStbReq(SEncoder* pCoder, const SVDropStbReq* pReq);
int32_t tDecodeSVDropStbReq(SDecoder* pCoder, SVDropStbReq* pReq);

// TDMT_VND_CREATE_TABLE ==============
#define TD_CREATE_IF_NOT_EXISTS 0x1
typedef struct SVCreateTbReq {
  int32_t  flags;
  char*    name;
  tb_uid_t uid;
  int64_t  btime;
  int32_t  ttl;
  int32_t  commentLen;
  char*    comment;
  int8_t   type;
  union {
    struct {
      char*    stbName;  // super table name
      uint8_t  tagNum;
      tb_uid_t suid;
      SArray*  tagName;
      uint8_t* pTag;
    } ctb;
    struct {
      SSchemaWrapper schemaRow;
    } ntb;
  };
  int32_t         sqlLen;
  char*           sql;
  SColCmprWrapper colCmpr;
  SExtSchema*     pExtSchemas;
  SColRefWrapper  colRef; // col reference for virtual table
} SVCreateTbReq;

int  tEncodeSVCreateTbReq(SEncoder* pCoder, const SVCreateTbReq* pReq);
int  tDecodeSVCreateTbReq(SDecoder* pCoder, SVCreateTbReq* pReq);
void tDestroySVCreateTbReq(SVCreateTbReq* pReq, int32_t flags);

static FORCE_INLINE void tdDestroySVCreateTbReq(SVCreateTbReq* req) {
  if (NULL == req) {
    return;
  }

  taosMemoryFreeClear(req->sql);
  taosMemoryFreeClear(req->name);
  taosMemoryFreeClear(req->comment);
  if (req->type == TSDB_CHILD_TABLE || req->type == TSDB_VIRTUAL_CHILD_TABLE) {
    taosMemoryFreeClear(req->ctb.pTag);
    taosMemoryFreeClear(req->ctb.stbName);
    taosArrayDestroy(req->ctb.tagName);
    req->ctb.tagName = NULL;
  } else if (req->type == TSDB_NORMAL_TABLE || req->type == TSDB_VIRTUAL_NORMAL_TABLE) {
    taosMemoryFreeClear(req->ntb.schemaRow.pSchema);
  }
  taosMemoryFreeClear(req->colCmpr.pColCmpr);
  taosMemoryFreeClear(req->pExtSchemas);
  taosMemoryFreeClear(req->colRef.pColRef);
}

typedef struct {
  int32_t nReqs;
  union {
    SVCreateTbReq* pReqs;
    SArray*        pArray;
  };
  int8_t source;  // TD_REQ_FROM_TAOX-taosX or TD_REQ_FROM_APP-taosClient
} SVCreateTbBatchReq;

int  tEncodeSVCreateTbBatchReq(SEncoder* pCoder, const SVCreateTbBatchReq* pReq);
int  tDecodeSVCreateTbBatchReq(SDecoder* pCoder, SVCreateTbBatchReq* pReq);
void tDeleteSVCreateTbBatchReq(SVCreateTbBatchReq* pReq);

typedef struct {
  int32_t        code;
  STableMetaRsp* pMeta;
} SVCreateTbRsp, SVUpdateTbRsp;

int  tEncodeSVCreateTbRsp(SEncoder* pCoder, const SVCreateTbRsp* pRsp);
int  tDecodeSVCreateTbRsp(SDecoder* pCoder, SVCreateTbRsp* pRsp);
void tFreeSVCreateTbRsp(void* param);

int32_t tSerializeSVCreateTbReq(void** buf, SVCreateTbReq* pReq);
void*   tDeserializeSVCreateTbReq(void* buf, SVCreateTbReq* pReq);

typedef struct {
  int32_t nRsps;
  union {
    SVCreateTbRsp* pRsps;
    SArray*        pArray;
  };
} SVCreateTbBatchRsp;

int tEncodeSVCreateTbBatchRsp(SEncoder* pCoder, const SVCreateTbBatchRsp* pRsp);
int tDecodeSVCreateTbBatchRsp(SDecoder* pCoder, SVCreateTbBatchRsp* pRsp);

// int32_t tSerializeSVCreateTbBatchRsp(void* buf, int32_t bufLen, SVCreateTbBatchRsp* pRsp);
// int32_t tDeserializeSVCreateTbBatchRsp(void* buf, int32_t bufLen, SVCreateTbBatchRsp* pRsp);

// TDMT_VND_DROP_TABLE =================
typedef struct {
  char*    name;
  uint64_t suid;  // for tmq in wal format
  int64_t  uid;
  int8_t   igNotExists;
  int8_t   isVirtual;
} SVDropTbReq;

typedef struct {
  int32_t code;
} SVDropTbRsp;

typedef struct {
  int32_t nReqs;
  union {
    SVDropTbReq* pReqs;
    SArray*      pArray;
  };
} SVDropTbBatchReq;

int32_t tEncodeSVDropTbBatchReq(SEncoder* pCoder, const SVDropTbBatchReq* pReq);
int32_t tDecodeSVDropTbBatchReq(SDecoder* pCoder, SVDropTbBatchReq* pReq);

typedef struct {
  int32_t nRsps;
  union {
    SVDropTbRsp* pRsps;
    SArray*      pArray;
  };
} SVDropTbBatchRsp;

int32_t tEncodeSVDropTbBatchRsp(SEncoder* pCoder, const SVDropTbBatchRsp* pRsp);
int32_t tDecodeSVDropTbBatchRsp(SDecoder* pCoder, SVDropTbBatchRsp* pRsp);

// TDMT_VND_ALTER_TABLE =====================
typedef struct SMultiTagUpateVal {
  char*    tagName;
  int32_t  colId;
  int8_t   tagType;
  int8_t   tagFree;
  uint32_t nTagVal;
  uint8_t* pTagVal;
  int8_t   isNull;
  SArray*  pTagArray;
} SMultiTagUpateVal;
typedef struct SVAlterTbReq{
  char*   tbName;
  int8_t  action;
  char*   colName;
  int32_t colId;
  // TSDB_ALTER_TABLE_ADD_COLUMN
  int8_t  type;
  int8_t  flags;
  int32_t bytes;
  // TSDB_ALTER_TABLE_DROP_COLUMN
  // TSDB_ALTER_TABLE_UPDATE_COLUMN_BYTES
  int8_t   colModType;
  int32_t  colModBytes;
  char*    colNewName;  // TSDB_ALTER_TABLE_UPDATE_COLUMN_NAME
  char*    tagName;     // TSDB_ALTER_TABLE_UPDATE_TAG_VAL
  int8_t   isNull;
  int8_t   tagType;
  int8_t   tagFree;
  uint32_t nTagVal;
  uint8_t* pTagVal;
  SArray*  pTagArray;
  // TSDB_ALTER_TABLE_UPDATE_OPTIONS
  int8_t   updateTTL;
  int32_t  newTTL;
  int32_t  newCommentLen;
  char*    newComment;
  int64_t  ctimeMs;    // fill by vnode
  int8_t   source;     // TD_REQ_FROM_TAOX-taosX or TD_REQ_FROM_APP-taosClient
  uint32_t compress;   // TSDB_ALTER_TABLE_UPDATE_COLUMN_COMPRESS
  SArray*  pMultiTag;  // TSDB_ALTER_TABLE_ADD_MULTI_TAGS
  // for Add column
  STypeMod typeMod;
  // TSDB_ALTER_TABLE_ALTER_COLUMN_REF
  char*    refDbName;
  char*    refTbName;
  char*    refColName;
  // TSDB_ALTER_TABLE_REMOVE_COLUMN_REF
} SVAlterTbReq;

int32_t tEncodeSVAlterTbReq(SEncoder* pEncoder, const SVAlterTbReq* pReq);
int32_t tDecodeSVAlterTbReq(SDecoder* pDecoder, SVAlterTbReq* pReq);
int32_t tDecodeSVAlterTbReqSetCtime(SDecoder* pDecoder, SVAlterTbReq* pReq, int64_t ctimeMs);
void    tfreeMultiTagUpateVal(void* pMultiTag);

typedef struct {
  int32_t        code;
  STableMetaRsp* pMeta;
} SVAlterTbRsp;

int32_t tEncodeSVAlterTbRsp(SEncoder* pEncoder, const SVAlterTbRsp* pRsp);
int32_t tDecodeSVAlterTbRsp(SDecoder* pDecoder, SVAlterTbRsp* pRsp);
// ======================

typedef struct {
  SMsgHead head;
  int64_t  uid;
  int32_t  tid;
  int16_t  tversion;
  int16_t  colId;
  int8_t   type;
  int16_t  bytes;
  int32_t  tagValLen;
  int16_t  numOfTags;
  int32_t  schemaLen;
  char     data[];
} SUpdateTagValReq;

typedef struct {
  SMsgHead head;
} SUpdateTagValRsp;

typedef struct {
  SMsgHead head;
} SVShowTablesReq;

typedef struct {
  SMsgHead head;
  int32_t  id;
} SVShowTablesFetchReq;

typedef struct {
  int64_t useconds;
  int8_t  completed;  // all results are returned to client
  int8_t  precision;
  int8_t  compressed;
  int32_t compLen;
  int32_t numOfRows;
  char    data[];
} SVShowTablesFetchRsp;

typedef struct {
  int64_t consumerId;
  int32_t epoch;
  char    cgroup[TSDB_CGROUP_LEN];
} SMqAskEpReq;

typedef struct {
  int32_t key;
  int32_t valueLen;
  void*   value;
} SKv;

typedef struct {
  int64_t tscRid;
  int8_t  connType;
} SClientHbKey;

typedef struct {
  int64_t tid;
  char    status[TSDB_JOB_STATUS_LEN];
} SQuerySubDesc;

typedef struct {
  char     sql[TSDB_SHOW_SQL_LEN];
  uint64_t queryId;
  int64_t  useconds;
  int64_t  stime;  // timestamp precision ms
  int64_t  reqRid;
  bool     stableQuery;
  bool     isSubQuery;
  char     fqdn[TSDB_FQDN_LEN];
  int32_t  subPlanNum;
  SArray*  subDesc;  // SArray<SQuerySubDesc>
} SQueryDesc;

typedef struct {
  uint32_t connId;
  SArray*  queryDesc;  // SArray<SQueryDesc>
} SQueryHbReqBasic;

typedef struct {
  uint32_t connId;
  uint64_t killRid;
  int32_t  totalDnodes;
  int32_t  onlineDnodes;
  int8_t   killConnection;
  int8_t   align[3];
  SEpSet   epSet;
  SArray*  pQnodeList;
} SQueryHbRspBasic;

typedef struct SAppClusterSummary {
  uint64_t numOfInsertsReq;
  uint64_t numOfInsertRows;
  uint64_t insertElapsedTime;
  uint64_t insertBytes;  // submit to tsdb since launched.

  uint64_t fetchBytes;
  uint64_t numOfQueryReq;
  uint64_t queryElapsedTime;
  uint64_t numOfSlowQueries;
  uint64_t totalRequests;
  uint64_t currentRequests;  // the number of SRequestObj
} SAppClusterSummary;

typedef struct {
  int64_t            appId;
  int32_t            pid;
  char               name[TSDB_APP_NAME_LEN];
  int64_t            startTime;
  SAppClusterSummary summary;
} SAppHbReq;

typedef struct {
  SClientHbKey      connKey;
  int64_t           clusterId;
  SAppHbReq         app;
  SQueryHbReqBasic* query;
  SHashObj*         info;  // hash<Skv.key, Skv>
  char              userApp[TSDB_APP_NAME_LEN];
  uint32_t          userIp;
} SClientHbReq;

typedef struct {
  int64_t reqId;
  SArray* reqs;  // SArray<SClientHbReq>
  int64_t ipWhiteListVer;
} SClientHbBatchReq;

typedef struct {
  SClientHbKey      connKey;
  int32_t           status;
  SQueryHbRspBasic* query;
  SArray*           info;  // Array<Skv>
} SClientHbRsp;

typedef struct {
  int64_t       reqId;
  int64_t       rspId;
  int32_t       svrTimestamp;
  SArray*       rsps;  // SArray<SClientHbRsp>
  SMonitorParas monitorParas;
  int8_t        enableAuditDelete;
  int8_t        enableStrongPass;
} SClientHbBatchRsp;

static FORCE_INLINE uint32_t hbKeyHashFunc(const char* key, uint32_t keyLen) { return taosIntHash_64(key, keyLen); }

static FORCE_INLINE void tFreeReqKvHash(SHashObj* info) {
  void* pIter = taosHashIterate(info, NULL);
  while (pIter != NULL) {
    SKv* kv = (SKv*)pIter;
    taosMemoryFreeClear(kv->value);
    pIter = taosHashIterate(info, pIter);
  }
}

static FORCE_INLINE void tFreeClientHbQueryDesc(void* pDesc) {
  SQueryDesc* desc = (SQueryDesc*)pDesc;
  if (desc->subDesc) {
    taosArrayDestroy(desc->subDesc);
    desc->subDesc = NULL;
  }
}

static FORCE_INLINE void tFreeClientHbReq(void* pReq) {
  SClientHbReq* req = (SClientHbReq*)pReq;
  if (req->query) {
    if (req->query->queryDesc) {
      taosArrayDestroyEx(req->query->queryDesc, tFreeClientHbQueryDesc);
    }
    taosMemoryFreeClear(req->query);
  }

  if (req->info) {
    tFreeReqKvHash(req->info);
    taosHashCleanup(req->info);
    req->info = NULL;
  }
}

int32_t tSerializeSClientHbBatchReq(void* buf, int32_t bufLen, const SClientHbBatchReq* pReq);
int32_t tDeserializeSClientHbBatchReq(void* buf, int32_t bufLen, SClientHbBatchReq* pReq);

static FORCE_INLINE void tFreeClientHbBatchReq(void* pReq) {
  if (pReq == NULL) return;
  SClientHbBatchReq* req = (SClientHbBatchReq*)pReq;
  taosArrayDestroyEx(req->reqs, tFreeClientHbReq);
  taosMemoryFree(pReq);
}

static FORCE_INLINE void tFreeClientKv(void* pKv) {
  SKv* kv = (SKv*)pKv;
  if (kv) {
    taosMemoryFreeClear(kv->value);
  }
}

static FORCE_INLINE void tFreeClientHbRsp(void* pRsp) {
  SClientHbRsp* rsp = (SClientHbRsp*)pRsp;
  if (rsp->query) {
    taosArrayDestroy(rsp->query->pQnodeList);
    taosMemoryFreeClear(rsp->query);
  }
  if (rsp->info) taosArrayDestroyEx(rsp->info, tFreeClientKv);
}

static FORCE_INLINE void tFreeClientHbBatchRsp(void* pRsp) {
  SClientHbBatchRsp* rsp = (SClientHbBatchRsp*)pRsp;
  taosArrayDestroyEx(rsp->rsps, tFreeClientHbRsp);
}

int32_t tSerializeSClientHbBatchRsp(void* buf, int32_t bufLen, const SClientHbBatchRsp* pBatchRsp);
int32_t tDeserializeSClientHbBatchRsp(void* buf, int32_t bufLen, SClientHbBatchRsp* pBatchRsp);
void    tFreeSClientHbBatchRsp(SClientHbBatchRsp* pBatchRsp);

static FORCE_INLINE int32_t tEncodeSKv(SEncoder* pEncoder, const SKv* pKv) {
  TAOS_CHECK_RETURN(tEncodeI32(pEncoder, pKv->key));
  TAOS_CHECK_RETURN(tEncodeI32(pEncoder, pKv->valueLen));
  TAOS_CHECK_RETURN(tEncodeBinary(pEncoder, (uint8_t*)pKv->value, pKv->valueLen));
  return 0;
}

static FORCE_INLINE int32_t tDecodeSKv(SDecoder* pDecoder, SKv* pKv) {
  TAOS_CHECK_RETURN(tDecodeI32(pDecoder, &pKv->key));
  TAOS_CHECK_RETURN(tDecodeI32(pDecoder, &pKv->valueLen));
  pKv->value = taosMemoryMalloc(pKv->valueLen + 1);
  if (pKv->value == NULL) {
    TAOS_CHECK_RETURN(TSDB_CODE_OUT_OF_MEMORY);
  }
  TAOS_CHECK_RETURN(tDecodeCStrTo(pDecoder, (char*)pKv->value));
  return 0;
}

static FORCE_INLINE int32_t tEncodeSClientHbKey(SEncoder* pEncoder, const SClientHbKey* pKey) {
  TAOS_CHECK_RETURN(tEncodeI64(pEncoder, pKey->tscRid));
  TAOS_CHECK_RETURN(tEncodeI8(pEncoder, pKey->connType));
  return 0;
}

static FORCE_INLINE int32_t tDecodeSClientHbKey(SDecoder* pDecoder, SClientHbKey* pKey) {
  TAOS_CHECK_RETURN(tDecodeI64(pDecoder, &pKey->tscRid));
  TAOS_CHECK_RETURN(tDecodeI8(pDecoder, &pKey->connType));
  return 0;
}

typedef struct {
  int32_t vgId;
  // TODO stas
} SMqReportVgInfo;

static FORCE_INLINE int32_t taosEncodeSMqVgInfo(void** buf, const SMqReportVgInfo* pVgInfo) {
  int32_t tlen = 0;
  tlen += taosEncodeFixedI32(buf, pVgInfo->vgId);
  return tlen;
}

static FORCE_INLINE void* taosDecodeSMqVgInfo(void* buf, SMqReportVgInfo* pVgInfo) {
  buf = taosDecodeFixedI32(buf, &pVgInfo->vgId);
  return buf;
}

typedef struct {
  int32_t epoch;
  int64_t topicUid;
  char    name[TSDB_TOPIC_FNAME_LEN];
  SArray* pVgInfo;  // SArray<SMqHbVgInfo>
} SMqTopicInfo;

static FORCE_INLINE int32_t taosEncodeSMqTopicInfoMsg(void** buf, const SMqTopicInfo* pTopicInfo) {
  int32_t tlen = 0;
  tlen += taosEncodeFixedI32(buf, pTopicInfo->epoch);
  tlen += taosEncodeFixedI64(buf, pTopicInfo->topicUid);
  tlen += taosEncodeString(buf, pTopicInfo->name);
  int32_t sz = taosArrayGetSize(pTopicInfo->pVgInfo);
  tlen += taosEncodeFixedI32(buf, sz);
  for (int32_t i = 0; i < sz; i++) {
    SMqReportVgInfo* pVgInfo = (SMqReportVgInfo*)taosArrayGet(pTopicInfo->pVgInfo, i);
    tlen += taosEncodeSMqVgInfo(buf, pVgInfo);
  }
  return tlen;
}

static FORCE_INLINE void* taosDecodeSMqTopicInfoMsg(void* buf, SMqTopicInfo* pTopicInfo) {
  buf = taosDecodeFixedI32(buf, &pTopicInfo->epoch);
  buf = taosDecodeFixedI64(buf, &pTopicInfo->topicUid);
  buf = taosDecodeStringTo(buf, pTopicInfo->name);
  int32_t sz;
  buf = taosDecodeFixedI32(buf, &sz);
  if ((pTopicInfo->pVgInfo = taosArrayInit(sz, sizeof(SMqReportVgInfo))) == NULL) {
    return NULL;
  }
  for (int32_t i = 0; i < sz; i++) {
    SMqReportVgInfo vgInfo;
    buf = taosDecodeSMqVgInfo(buf, &vgInfo);
    if (taosArrayPush(pTopicInfo->pVgInfo, &vgInfo) == NULL) {
      return NULL;
    }
  }
  return buf;
}

typedef struct {
  int32_t status;  // ask hb endpoint
  int32_t epoch;
  int64_t consumerId;
  SArray* pTopics;  // SArray<SMqHbTopicInfo>
} SMqReportReq;

static FORCE_INLINE int32_t taosEncodeSMqReportMsg(void** buf, const SMqReportReq* pMsg) {
  int32_t tlen = 0;
  tlen += taosEncodeFixedI32(buf, pMsg->status);
  tlen += taosEncodeFixedI32(buf, pMsg->epoch);
  tlen += taosEncodeFixedI64(buf, pMsg->consumerId);
  int32_t sz = taosArrayGetSize(pMsg->pTopics);
  tlen += taosEncodeFixedI32(buf, sz);
  for (int32_t i = 0; i < sz; i++) {
    SMqTopicInfo* topicInfo = (SMqTopicInfo*)taosArrayGet(pMsg->pTopics, i);
    tlen += taosEncodeSMqTopicInfoMsg(buf, topicInfo);
  }
  return tlen;
}

static FORCE_INLINE void* taosDecodeSMqReportMsg(void* buf, SMqReportReq* pMsg) {
  buf = taosDecodeFixedI32(buf, &pMsg->status);
  buf = taosDecodeFixedI32(buf, &pMsg->epoch);
  buf = taosDecodeFixedI64(buf, &pMsg->consumerId);
  int32_t sz;
  buf = taosDecodeFixedI32(buf, &sz);
  if ((pMsg->pTopics = taosArrayInit(sz, sizeof(SMqTopicInfo))) == NULL) {
    return NULL;
  }
  for (int32_t i = 0; i < sz; i++) {
    SMqTopicInfo topicInfo;
    buf = taosDecodeSMqTopicInfoMsg(buf, &topicInfo);
    if (taosArrayPush(pMsg->pTopics, &topicInfo) == NULL) {
      return NULL;
    }
  }
  return buf;
}

typedef struct {
  SMsgHead head;
  int64_t  leftForVer;
  int32_t  vgId;
  int64_t  consumerId;
  char     subKey[TSDB_SUBSCRIBE_KEY_LEN];
} SMqVDeleteReq;

typedef struct {
  int8_t reserved;
} SMqVDeleteRsp;

typedef struct {
  char    name[TSDB_STREAM_FNAME_LEN];
  int8_t  igNotExists;
  int32_t sqlLen;
  char*   sql;
} SMDropStreamReq;

typedef struct {
  int8_t reserved;
} SMDropStreamRsp;

typedef struct {
  SMsgHead head;
  int64_t  resetRelHalt;  // reset related stream task halt status
  int64_t  streamId;
  int32_t  taskId;
} SVDropStreamTaskReq;

typedef struct {
  int8_t reserved;
} SVDropStreamTaskRsp;

int32_t tSerializeSMDropStreamReq(void* buf, int32_t bufLen, const SMDropStreamReq* pReq);
int32_t tDeserializeSMDropStreamReq(void* buf, int32_t bufLen, SMDropStreamReq* pReq);
void    tFreeMDropStreamReq(SMDropStreamReq* pReq);

typedef struct SVUpdateCheckpointInfoReq {
  SMsgHead head;
  int64_t  streamId;
  int32_t  taskId;
  int64_t  checkpointId;
  int64_t  checkpointVer;
  int64_t  checkpointTs;
  int32_t  transId;
  int64_t  hStreamId;  // add encode/decode
  int64_t  hTaskId;
  int8_t   dropRelHTask;
} SVUpdateCheckpointInfoReq;

typedef struct {
  int64_t leftForVer;
  int32_t vgId;
  int64_t oldConsumerId;
  int64_t newConsumerId;
  char    subKey[TSDB_SUBSCRIBE_KEY_LEN];
  int8_t  subType;
  int8_t  withMeta;
  char*   qmsg;  // SubPlanToString
  int64_t suid;
} SMqRebVgReq;

int32_t tEncodeSMqRebVgReq(SEncoder* pCoder, const SMqRebVgReq* pReq);
int32_t tDecodeSMqRebVgReq(SDecoder* pCoder, SMqRebVgReq* pReq);

typedef struct {
  char    topic[TSDB_TOPIC_FNAME_LEN];
  int64_t ntbUid;
  SArray* colIdList;  // SArray<int16_t>
} STqCheckInfo;

int32_t tEncodeSTqCheckInfo(SEncoder* pEncoder, const STqCheckInfo* pInfo);
int32_t tDecodeSTqCheckInfo(SDecoder* pDecoder, STqCheckInfo* pInfo);
void    tDeleteSTqCheckInfo(STqCheckInfo* pInfo);

// tqOffset
enum {
  TMQ_OFFSET__RESET_NONE = -3,
  TMQ_OFFSET__RESET_EARLIEST = -2,
  TMQ_OFFSET__RESET_LATEST = -1,
  TMQ_OFFSET__LOG = 1,
  TMQ_OFFSET__SNAPSHOT_DATA = 2,
  TMQ_OFFSET__SNAPSHOT_META = 3,
};

enum {
  WITH_DATA = 0,
  WITH_META = 1,
  ONLY_META = 2,
};

#define TQ_OFFSET_VERSION 1

typedef struct {
  int8_t type;
  union {
    // snapshot
    struct {
      int64_t uid;
      int64_t ts;
      SValue  primaryKey;
    };
    // log
    struct {
      int64_t version;
    };
  };
} STqOffsetVal;

static FORCE_INLINE void tqOffsetResetToData(STqOffsetVal* pOffsetVal, int64_t uid, int64_t ts, SValue primaryKey) {
  pOffsetVal->type = TMQ_OFFSET__SNAPSHOT_DATA;
  pOffsetVal->uid = uid;
  pOffsetVal->ts = ts;
  if (IS_VAR_DATA_TYPE(pOffsetVal->primaryKey.type)) {
    taosMemoryFree(pOffsetVal->primaryKey.pData);
  }
  pOffsetVal->primaryKey = primaryKey;
}

static FORCE_INLINE void tqOffsetResetToMeta(STqOffsetVal* pOffsetVal, int64_t uid) {
  pOffsetVal->type = TMQ_OFFSET__SNAPSHOT_META;
  pOffsetVal->uid = uid;
}

static FORCE_INLINE void tqOffsetResetToLog(STqOffsetVal* pOffsetVal, int64_t ver) {
  pOffsetVal->type = TMQ_OFFSET__LOG;
  pOffsetVal->version = ver;
}

int32_t tEncodeSTqOffsetVal(SEncoder* pEncoder, const STqOffsetVal* pOffsetVal);
int32_t tDecodeSTqOffsetVal(SDecoder* pDecoder, STqOffsetVal* pOffsetVal);
void    tFormatOffset(char* buf, int32_t maxLen, const STqOffsetVal* pVal);
bool    tOffsetEqual(const STqOffsetVal* pLeft, const STqOffsetVal* pRight);
void    tOffsetCopy(STqOffsetVal* pLeft, const STqOffsetVal* pRight);
void    tOffsetDestroy(void* pVal);

typedef struct {
  STqOffsetVal val;
  char         subKey[TSDB_SUBSCRIBE_KEY_LEN];
} STqOffset;

int32_t tEncodeSTqOffset(SEncoder* pEncoder, const STqOffset* pOffset);
int32_t tDecodeSTqOffset(SDecoder* pDecoder, STqOffset* pOffset);
void    tDeleteSTqOffset(void* val);

typedef struct SMqVgOffset {
  int64_t   consumerId;
  STqOffset offset;
} SMqVgOffset;

int32_t tEncodeMqVgOffset(SEncoder* pEncoder, const SMqVgOffset* pOffset);
int32_t tDecodeMqVgOffset(SDecoder* pDecoder, SMqVgOffset* pOffset);

typedef struct {
  SMsgHead head;
  int64_t  streamId;
  int32_t  taskId;
} SVPauseStreamTaskReq;

typedef struct {
  SMsgHead head;
  int64_t  streamId;
  int32_t  taskId;
  int64_t  chkptId;
} SVResetStreamTaskReq;

typedef struct {
  char   name[TSDB_STREAM_FNAME_LEN];
  int8_t igNotExists;
} SMPauseStreamReq;

int32_t tSerializeSMPauseStreamReq(void* buf, int32_t bufLen, const SMPauseStreamReq* pReq);
int32_t tDeserializeSMPauseStreamReq(void* buf, int32_t bufLen, SMPauseStreamReq* pReq);

typedef struct {
  SMsgHead head;
  int32_t  taskId;
  int64_t  streamId;
  int8_t   igUntreated;
} SVResumeStreamTaskReq;

typedef struct {
  int8_t reserved;
} SVResumeStreamTaskRsp;

typedef struct {
  char   name[TSDB_STREAM_FNAME_LEN];
  int8_t igNotExists;
  int8_t igUntreated;
} SMResumeStreamReq;

int32_t tSerializeSMResumeStreamReq(void* buf, int32_t bufLen, const SMResumeStreamReq* pReq);
int32_t tDeserializeSMResumeStreamReq(void* buf, int32_t bufLen, SMResumeStreamReq* pReq);

typedef struct {
  char   name[TSDB_STREAM_FNAME_LEN];
  int8_t igNotExists;
  int8_t igUntreated;
} SMResetStreamReq;

int32_t tSerializeSMResetStreamReq(void* buf, int32_t bufLen, const SMResetStreamReq* pReq);
int32_t tDeserializeSMResetStreamReq(void* buf, int32_t bufLen, SMResetStreamReq* pReq);

typedef struct {
  char    name[TSDB_TABLE_FNAME_LEN];
  char    stb[TSDB_TABLE_FNAME_LEN];
  int8_t  igExists;
  int8_t  intervalUnit;
  int8_t  slidingUnit;
  int8_t  timezone;  // int8_t is not enough, timezone is unit of second
  int32_t dstVgId;   // for stream
  int64_t interval;
  int64_t offset;
  int64_t sliding;
  int64_t maxDelay;
  int64_t watermark;
  int32_t exprLen;        // strlen + 1
  int32_t tagsFilterLen;  // strlen + 1
  int32_t sqlLen;         // strlen + 1
  int32_t astLen;         // strlen + 1
  char*   expr;
  char*   tagsFilter;
  char*   sql;
  char*   ast;
  int64_t deleteMark;
  int64_t lastTs;
  int64_t normSourceTbUid;  // the Uid of source tb if its a normal table, otherwise 0
  SArray* pVgroupVerList;
  int8_t  recursiveTsma;
  char    baseTsmaName[TSDB_TABLE_FNAME_LEN];  // base tsma name for recursively created tsma
} SMCreateSmaReq;

int32_t tSerializeSMCreateSmaReq(void* buf, int32_t bufLen, SMCreateSmaReq* pReq);
int32_t tDeserializeSMCreateSmaReq(void* buf, int32_t bufLen, SMCreateSmaReq* pReq);
void    tFreeSMCreateSmaReq(SMCreateSmaReq* pReq);

typedef struct {
  char   name[TSDB_TABLE_FNAME_LEN];
  int8_t igNotExists;
} SMDropSmaReq;

int32_t tSerializeSMDropSmaReq(void* buf, int32_t bufLen, SMDropSmaReq* pReq);
int32_t tDeserializeSMDropSmaReq(void* buf, int32_t bufLen, SMDropSmaReq* pReq);

typedef struct {
  char   dbFName[TSDB_DB_FNAME_LEN];
  char   stbName[TSDB_TABLE_NAME_LEN];
  char   colName[TSDB_COL_NAME_LEN];
  char   idxName[TSDB_INDEX_FNAME_LEN];
  int8_t idxType;
} SCreateTagIndexReq;

int32_t tSerializeSCreateTagIdxReq(void* buf, int32_t bufLen, SCreateTagIndexReq* pReq);
int32_t tDeserializeSCreateTagIdxReq(void* buf, int32_t bufLen, SCreateTagIndexReq* pReq);

typedef SMDropSmaReq SDropTagIndexReq;

// int32_t tSerializeSDropTagIdxReq(void* buf, int32_t bufLen, SDropTagIndexReq* pReq);
int32_t tDeserializeSDropTagIdxReq(void* buf, int32_t bufLen, SDropTagIndexReq* pReq);

typedef struct {
  int8_t         version;       // for compatibility(default 0)
  int8_t         intervalUnit;  // MACRO: TIME_UNIT_XXX
  int8_t         slidingUnit;   // MACRO: TIME_UNIT_XXX
  int8_t         timezoneInt;   // sma data expired if timezone changes.
  int32_t        dstVgId;
  char           indexName[TSDB_INDEX_NAME_LEN];
  int32_t        exprLen;
  int32_t        tagsFilterLen;
  int64_t        indexUid;
  tb_uid_t       tableUid;  // super/child/common table uid
  tb_uid_t       dstTbUid;  // for dstVgroup
  int64_t        interval;
  int64_t        offset;  // use unit by precision of DB
  int64_t        sliding;
  char*          dstTbName;  // for dstVgroup
  char*          expr;       // sma expression
  char*          tagsFilter;
  SSchemaWrapper schemaRow;  // for dstVgroup
  SSchemaWrapper schemaTag;  // for dstVgroup
} STSma;                     // Time-range-wise SMA

typedef STSma SVCreateTSmaReq;

typedef struct {
  int8_t  type;  // 0 status report, 1 update data
  int64_t indexUid;
  int64_t skey;  // start TS key of interval/sliding window
} STSmaMsg;

typedef struct {
  int64_t indexUid;
  char    indexName[TSDB_INDEX_NAME_LEN];
} SVDropTSmaReq;

typedef struct {
  int tmp;  // TODO: to avoid compile error
} SVCreateTSmaRsp, SVDropTSmaRsp;

#if 0
int32_t tSerializeSVCreateTSmaReq(void** buf, SVCreateTSmaReq* pReq);
void*   tDeserializeSVCreateTSmaReq(void* buf, SVCreateTSmaReq* pReq);
int32_t tSerializeSVDropTSmaReq(void** buf, SVDropTSmaReq* pReq);
void*   tDeserializeSVDropTSmaReq(void* buf, SVDropTSmaReq* pReq);
#endif

int32_t tEncodeSVCreateTSmaReq(SEncoder* pCoder, const SVCreateTSmaReq* pReq);
int32_t tDecodeSVCreateTSmaReq(SDecoder* pCoder, SVCreateTSmaReq* pReq);
int32_t tEncodeSVDropTSmaReq(SEncoder* pCoder, const SVDropTSmaReq* pReq);
// int32_t tDecodeSVDropTSmaReq(SDecoder* pCoder, SVDropTSmaReq* pReq);

typedef struct {
  int32_t number;
  STSma*  tSma;
} STSmaWrapper;

static FORCE_INLINE void tDestroyTSma(STSma* pSma) {
  if (pSma) {
    taosMemoryFreeClear(pSma->dstTbName);
    taosMemoryFreeClear(pSma->expr);
    taosMemoryFreeClear(pSma->tagsFilter);
  }
}

static FORCE_INLINE void tDestroyTSmaWrapper(STSmaWrapper* pSW, bool deepCopy) {
  if (pSW) {
    if (pSW->tSma) {
      if (deepCopy) {
        for (uint32_t i = 0; i < pSW->number; ++i) {
          tDestroyTSma(pSW->tSma + i);
        }
      }
      taosMemoryFreeClear(pSW->tSma);
    }
  }
}

static FORCE_INLINE void* tFreeTSmaWrapper(STSmaWrapper* pSW, bool deepCopy) {
  tDestroyTSmaWrapper(pSW, deepCopy);
  taosMemoryFreeClear(pSW);
  return NULL;
}

int32_t tEncodeSVCreateTSmaReq(SEncoder* pCoder, const SVCreateTSmaReq* pReq);
int32_t tDecodeSVCreateTSmaReq(SDecoder* pCoder, SVCreateTSmaReq* pReq);

int32_t tEncodeTSma(SEncoder* pCoder, const STSma* pSma);
int32_t tDecodeTSma(SDecoder* pCoder, STSma* pSma, bool deepCopy);

static int32_t tEncodeTSmaWrapper(SEncoder* pEncoder, const STSmaWrapper* pReq) {
  TAOS_CHECK_RETURN(tEncodeI32(pEncoder, pReq->number));
  for (int32_t i = 0; i < pReq->number; ++i) {
    TAOS_CHECK_RETURN(tEncodeTSma(pEncoder, pReq->tSma + i));
  }
  return 0;
}

static int32_t tDecodeTSmaWrapper(SDecoder* pDecoder, STSmaWrapper* pReq, bool deepCopy) {
  TAOS_CHECK_RETURN(tDecodeI32(pDecoder, &pReq->number));
  for (int32_t i = 0; i < pReq->number; ++i) {
    TAOS_CHECK_RETURN(tDecodeTSma(pDecoder, pReq->tSma + i, deepCopy));
  }
  return 0;
}

typedef struct {
  int idx;
} SMCreateFullTextReq;

int32_t tSerializeSMCreateFullTextReq(void* buf, int32_t bufLen, SMCreateFullTextReq* pReq);
int32_t tDeserializeSMCreateFullTextReq(void* buf, int32_t bufLen, SMCreateFullTextReq* pReq);
void    tFreeSMCreateFullTextReq(SMCreateFullTextReq* pReq);

typedef struct {
  char   name[TSDB_TABLE_FNAME_LEN];
  int8_t igNotExists;
} SMDropFullTextReq;

// int32_t tSerializeSMDropFullTextReq(void* buf, int32_t bufLen, SMDropFullTextReq* pReq);
// int32_t tDeserializeSMDropFullTextReq(void* buf, int32_t bufLen, SMDropFullTextReq* pReq);

typedef struct {
  char indexFName[TSDB_INDEX_FNAME_LEN];
} SUserIndexReq;

int32_t tSerializeSUserIndexReq(void* buf, int32_t bufLen, SUserIndexReq* pReq);
int32_t tDeserializeSUserIndexReq(void* buf, int32_t bufLen, SUserIndexReq* pReq);

typedef struct {
  char dbFName[TSDB_DB_FNAME_LEN];
  char tblFName[TSDB_TABLE_FNAME_LEN];
  char colName[TSDB_COL_NAME_LEN];
  char indexType[TSDB_INDEX_TYPE_LEN];
  char indexExts[TSDB_INDEX_EXTS_LEN];
} SUserIndexRsp;

int32_t tSerializeSUserIndexRsp(void* buf, int32_t bufLen, const SUserIndexRsp* pRsp);
int32_t tDeserializeSUserIndexRsp(void* buf, int32_t bufLen, SUserIndexRsp* pRsp);

typedef struct {
  char tbFName[TSDB_TABLE_FNAME_LEN];
} STableIndexReq;

int32_t tSerializeSTableIndexReq(void* buf, int32_t bufLen, STableIndexReq* pReq);
int32_t tDeserializeSTableIndexReq(void* buf, int32_t bufLen, STableIndexReq* pReq);

typedef struct {
  int8_t  intervalUnit;
  int8_t  slidingUnit;
  int64_t interval;
  int64_t offset;
  int64_t sliding;
  int64_t dstTbUid;
  int32_t dstVgId;
  SEpSet  epSet;
  char*   expr;
} STableIndexInfo;

typedef struct {
  char     tbName[TSDB_TABLE_NAME_LEN];
  char     dbFName[TSDB_DB_FNAME_LEN];
  uint64_t suid;
  int32_t  version;
  int32_t  indexSize;
  SArray*  pIndex;  // STableIndexInfo
} STableIndexRsp;

int32_t tSerializeSTableIndexRsp(void* buf, int32_t bufLen, const STableIndexRsp* pRsp);
int32_t tDeserializeSTableIndexRsp(void* buf, int32_t bufLen, STableIndexRsp* pRsp);
void    tFreeSerializeSTableIndexRsp(STableIndexRsp* pRsp);

void tFreeSTableIndexInfo(void* pInfo);

typedef struct {
  int8_t  mqMsgType;
  int32_t code;
  int32_t epoch;
  int64_t consumerId;
  int64_t walsver;
  int64_t walever;
} SMqRspHead;

typedef struct {
  SMsgHead     head;
  char         subKey[TSDB_SUBSCRIBE_KEY_LEN];
  int8_t       withTbName;
  int8_t       useSnapshot;
  int32_t      epoch;
  uint64_t     reqId;
  int64_t      consumerId;
  int64_t      timeout;
  STqOffsetVal reqOffset;
  int8_t       enableReplay;
  int8_t       sourceExcluded;
  int8_t       rawData;
  int32_t      minPollRows;
  int8_t       enableBatchMeta;
  SHashObj     *uidHash;  // to find if uid is duplicated
} SMqPollReq;

int32_t tSerializeSMqPollReq(void* buf, int32_t bufLen, SMqPollReq* pReq);
int32_t tDeserializeSMqPollReq(void* buf, int32_t bufLen, SMqPollReq* pReq);
void    tDestroySMqPollReq(SMqPollReq* pReq);

typedef struct {
  int32_t vgId;
  int64_t offset;
  SEpSet  epSet;
} SMqSubVgEp;

static FORCE_INLINE int32_t tEncodeSMqSubVgEp(void** buf, const SMqSubVgEp* pVgEp) {
  int32_t tlen = 0;
  tlen += taosEncodeFixedI32(buf, pVgEp->vgId);
  tlen += taosEncodeFixedI64(buf, pVgEp->offset);
  tlen += taosEncodeSEpSet(buf, &pVgEp->epSet);
  return tlen;
}

static FORCE_INLINE void* tDecodeSMqSubVgEp(void* buf, SMqSubVgEp* pVgEp) {
  buf = taosDecodeFixedI32(buf, &pVgEp->vgId);
  buf = taosDecodeFixedI64(buf, &pVgEp->offset);
  buf = taosDecodeSEpSet(buf, &pVgEp->epSet);
  return buf;
}

typedef struct {
  char           topic[TSDB_TOPIC_FNAME_LEN];
  char           db[TSDB_DB_FNAME_LEN];
  SArray*        vgs;  // SArray<SMqSubVgEp>
  SSchemaWrapper schema;
} SMqSubTopicEp;

int32_t tEncodeMqSubTopicEp(void** buf, const SMqSubTopicEp* pTopicEp);
void*   tDecodeMqSubTopicEp(void* buf, SMqSubTopicEp* pTopicEp);
void    tDeleteMqSubTopicEp(SMqSubTopicEp* pSubTopicEp);

typedef struct {
  SMqRspHead   head;
  STqOffsetVal rspOffset;
  int16_t      resMsgType;
  int32_t      metaRspLen;
  void*        metaRsp;
} SMqMetaRsp;

int32_t tEncodeMqMetaRsp(SEncoder* pEncoder, const SMqMetaRsp* pRsp);
int32_t tDecodeMqMetaRsp(SDecoder* pDecoder, SMqMetaRsp* pRsp);
void    tDeleteMqMetaRsp(SMqMetaRsp* pRsp);

#define MQ_DATA_RSP_VERSION 100

typedef struct {
  SMqRspHead   head;
  STqOffsetVal rspOffset;
  STqOffsetVal reqOffset;
  int32_t      blockNum;
  int8_t       withTbName;
  int8_t       withSchema;
  SArray*      blockDataLen;
  SArray*      blockData;
  SArray*      blockTbName;
  SArray*      blockSchema;

  union {
    struct {
      int64_t sleepTime;
    };
    struct {
      int32_t createTableNum;
      SArray* createTableLen;
      SArray* createTableReq;
    };
    struct{
      int32_t len;
      void*   rawData;
    };
  };
  void*   data;  //for free in client, only effected if type is data or metadata. raw data not effected
  bool    blockDataElementFree;   // if true, free blockDataElement in blockData,(true in server, false in client)
} SMqDataRsp;

int32_t tEncodeMqDataRsp(SEncoder* pEncoder, const SMqDataRsp* pObj);
int32_t tDecodeMqDataRsp(SDecoder* pDecoder, SMqDataRsp* pRsp);
int32_t tDecodeMqRawDataRsp(SDecoder* pDecoder, SMqDataRsp* pRsp);
void    tDeleteMqDataRsp(SMqDataRsp* pRsp);
void    tDeleteMqRawDataRsp(SMqDataRsp* pRsp);

int32_t tEncodeSTaosxRsp(SEncoder* pEncoder, const SMqDataRsp* pRsp);
int32_t tDecodeSTaosxRsp(SDecoder* pDecoder, SMqDataRsp* pRsp);
void    tDeleteSTaosxRsp(SMqDataRsp* pRsp);

typedef struct SMqBatchMetaRsp {
  SMqRspHead   head;  // not serialize
  STqOffsetVal rspOffset;
  SArray*      batchMetaLen;
  SArray*      batchMetaReq;
  void*        pMetaBuff;    // not serialize
  uint32_t     metaBuffLen;  // not serialize
} SMqBatchMetaRsp;

int32_t tEncodeMqBatchMetaRsp(SEncoder* pEncoder, const SMqBatchMetaRsp* pRsp);
int32_t tDecodeMqBatchMetaRsp(SDecoder* pDecoder, SMqBatchMetaRsp* pRsp);
int32_t tSemiDecodeMqBatchMetaRsp(SDecoder* pDecoder, SMqBatchMetaRsp* pRsp);
void    tDeleteMqBatchMetaRsp(SMqBatchMetaRsp* pRsp);

typedef struct {
  SMqRspHead head;
  char       cgroup[TSDB_CGROUP_LEN];
  SArray*    topics;  // SArray<SMqSubTopicEp>
} SMqAskEpRsp;

static FORCE_INLINE int32_t tEncodeSMqAskEpRsp(void** buf, const SMqAskEpRsp* pRsp) {
  int32_t tlen = 0;
  // tlen += taosEncodeString(buf, pRsp->cgroup);
  int32_t sz = taosArrayGetSize(pRsp->topics);
  tlen += taosEncodeFixedI32(buf, sz);
  for (int32_t i = 0; i < sz; i++) {
    SMqSubTopicEp* pVgEp = (SMqSubTopicEp*)taosArrayGet(pRsp->topics, i);
    tlen += tEncodeMqSubTopicEp(buf, pVgEp);
  }
  return tlen;
}

static FORCE_INLINE void* tDecodeSMqAskEpRsp(void* buf, SMqAskEpRsp* pRsp) {
  // buf = taosDecodeStringTo(buf, pRsp->cgroup);
  int32_t sz;
  buf = taosDecodeFixedI32(buf, &sz);
  pRsp->topics = taosArrayInit(sz, sizeof(SMqSubTopicEp));
  if (pRsp->topics == NULL) {
    return NULL;
  }
  for (int32_t i = 0; i < sz; i++) {
    SMqSubTopicEp topicEp;
    buf = tDecodeMqSubTopicEp(buf, &topicEp);
    if (buf == NULL) {
      return NULL;
    }
    if ((taosArrayPush(pRsp->topics, &topicEp) == NULL)) {
      return NULL;
    }
  }
  return buf;
}

static FORCE_INLINE void tDeleteSMqAskEpRsp(SMqAskEpRsp* pRsp) {
  taosArrayDestroyEx(pRsp->topics, (FDelete)tDeleteMqSubTopicEp);
}

typedef struct {
  int32_t      vgId;
  STqOffsetVal offset;
  int64_t      rows;
  int64_t      ever;
} OffsetRows;

typedef struct {
  char    topicName[TSDB_TOPIC_FNAME_LEN];
  SArray* offsetRows;
} TopicOffsetRows;

typedef struct {
  int64_t consumerId;
  int32_t epoch;
  SArray* topics;
  int8_t  pollFlag;
} SMqHbReq;

typedef struct {
  char   topic[TSDB_TOPIC_FNAME_LEN];
  int8_t noPrivilege;
} STopicPrivilege;

typedef struct {
  SArray* topicPrivileges;  // SArray<STopicPrivilege>
  int32_t debugFlag;
} SMqHbRsp;

typedef struct {
  SMsgHead head;
  int64_t  consumerId;
  char     subKey[TSDB_SUBSCRIBE_KEY_LEN];
} SMqSeekReq;

#define TD_AUTO_CREATE_TABLE 0x1
typedef struct {
  int64_t       suid;
  int64_t       uid;
  int32_t       sver;
  uint32_t      nData;
  uint8_t*      pData;
  SVCreateTbReq cTbReq;
} SVSubmitBlk;

typedef struct {
  SMsgHead header;
  uint64_t sId;
  uint64_t queryId;
  uint64_t clientId;
  uint64_t taskId;
  uint32_t sqlLen;
  uint32_t phyLen;
  char*    sql;
  char*    msg;
  int8_t   source;
} SVDeleteReq;

int32_t tSerializeSVDeleteReq(void* buf, int32_t bufLen, SVDeleteReq* pReq);
int32_t tDeserializeSVDeleteReq(void* buf, int32_t bufLen, SVDeleteReq* pReq);

typedef struct {
  int64_t affectedRows;
} SVDeleteRsp;

int32_t tEncodeSVDeleteRsp(SEncoder* pCoder, const SVDeleteRsp* pReq);
int32_t tDecodeSVDeleteRsp(SDecoder* pCoder, SVDeleteRsp* pReq);

typedef struct SDeleteRes {
  uint64_t suid;
  SArray*  uidList;
  int64_t  skey;
  int64_t  ekey;
  int64_t  affectedRows;
  char     tableFName[TSDB_TABLE_NAME_LEN];
  char     tsColName[TSDB_COL_NAME_LEN];
  int64_t  ctimeMs;  // fill by vnode
  int8_t   source;
} SDeleteRes;

int32_t tEncodeDeleteRes(SEncoder* pCoder, const SDeleteRes* pRes);
int32_t tDecodeDeleteRes(SDecoder* pCoder, SDeleteRes* pRes);

typedef struct {
  // int64_t uid;
  char    tbname[TSDB_TABLE_NAME_LEN];
  int64_t startTs;
  int64_t endTs;
} SSingleDeleteReq;

int32_t tEncodeSSingleDeleteReq(SEncoder* pCoder, const SSingleDeleteReq* pReq);
int32_t tDecodeSSingleDeleteReq(SDecoder* pCoder, SSingleDeleteReq* pReq);

typedef struct {
  int64_t suid;
  SArray* deleteReqs;  // SArray<SSingleDeleteReq>
  int64_t ctimeMs;     // fill by vnode
  int8_t  level;       // 0 tsdb(default), 1 rsma1 , 2 rsma2
} SBatchDeleteReq;

int32_t tEncodeSBatchDeleteReq(SEncoder* pCoder, const SBatchDeleteReq* pReq);
int32_t tDecodeSBatchDeleteReq(SDecoder* pCoder, SBatchDeleteReq* pReq);
int32_t tDecodeSBatchDeleteReqSetCtime(SDecoder* pDecoder, SBatchDeleteReq* pReq, int64_t ctimeMs);

typedef struct {
  int32_t msgIdx;
  int32_t msgType;
  int32_t msgLen;
  void*   msg;
} SBatchMsg;

typedef struct {
  SMsgHead header;
  SArray*  pMsgs;  // SArray<SBatchMsg>
} SBatchReq;

typedef struct {
  int32_t reqType;
  int32_t msgIdx;
  int32_t msgLen;
  int32_t rspCode;
  void*   msg;
} SBatchRspMsg;

typedef struct {
  SArray* pRsps;  // SArray<SBatchRspMsg>
} SBatchRsp;

int32_t                  tSerializeSBatchReq(void* buf, int32_t bufLen, SBatchReq* pReq);
int32_t                  tDeserializeSBatchReq(void* buf, int32_t bufLen, SBatchReq* pReq);
static FORCE_INLINE void tFreeSBatchReqMsg(void* msg) {
  if (NULL == msg) {
    return;
  }
  SBatchMsg* pMsg = (SBatchMsg*)msg;
  taosMemoryFree(pMsg->msg);
}

int32_t tSerializeSBatchRsp(void* buf, int32_t bufLen, SBatchRsp* pRsp);
int32_t tDeserializeSBatchRsp(void* buf, int32_t bufLen, SBatchRsp* pRsp);

static FORCE_INLINE void tFreeSBatchRspMsg(void* p) {
  if (NULL == p) {
    return;
  }

  SBatchRspMsg* pRsp = (SBatchRspMsg*)p;
  taosMemoryFree(pRsp->msg);
}

int32_t tSerializeSMqAskEpReq(void* buf, int32_t bufLen, SMqAskEpReq* pReq);
int32_t tDeserializeSMqAskEpReq(void* buf, int32_t bufLen, SMqAskEpReq* pReq);
int32_t tSerializeSMqHbReq(void* buf, int32_t bufLen, SMqHbReq* pReq);
int32_t tDeserializeSMqHbReq(void* buf, int32_t bufLen, SMqHbReq* pReq);
void    tDestroySMqHbReq(SMqHbReq* pReq);

int32_t tSerializeSMqHbRsp(void* buf, int32_t bufLen, SMqHbRsp* pRsp);
int32_t tDeserializeSMqHbRsp(void* buf, int32_t bufLen, SMqHbRsp* pRsp);
void    tDestroySMqHbRsp(SMqHbRsp* pRsp);

int32_t tSerializeSMqSeekReq(void* buf, int32_t bufLen, SMqSeekReq* pReq);
int32_t tDeserializeSMqSeekReq(void* buf, int32_t bufLen, SMqSeekReq* pReq);

#define TD_REQ_FROM_APP               0x0
#define SUBMIT_REQ_AUTO_CREATE_TABLE  0x1
#define SUBMIT_REQ_COLUMN_DATA_FORMAT 0x2
#define SUBMIT_REQ_FROM_FILE          0x4
#define TD_REQ_FROM_TAOX              0x8
#define SUBMIT_REQUEST_VERSION        (1)

#define TD_REQ_FROM_TAOX_OLD 0x1  // for compatibility

typedef struct {
  int32_t        flags;
  SVCreateTbReq* pCreateTbReq;
  int64_t        suid;
  int64_t        uid;
  int32_t        sver;
  union {
    SArray* aRowP;
    SArray* aCol;
  };
  int64_t ctimeMs;
} SSubmitTbData;

typedef struct {
  SArray* aSubmitTbData;  // SArray<SSubmitTbData>
  bool    raw;
} SSubmitReq2;

typedef struct {
  SMsgHead header;
  int64_t  version;
  char     data[];  // SSubmitReq2
} SSubmitReq2Msg;

int32_t transformRawSSubmitTbData(void* data, int64_t suid, int64_t uid, int32_t sver);
int32_t tEncodeSubmitReq(SEncoder* pCoder, const SSubmitReq2* pReq);
int32_t tDecodeSubmitReq(SDecoder* pCoder, SSubmitReq2* pReq, SArray* rawList);
void    tDestroySubmitTbData(SSubmitTbData* pTbData, int32_t flag);
void    tDestroySubmitReq(SSubmitReq2* pReq, int32_t flag);

typedef struct {
  int32_t affectedRows;
  SArray* aCreateTbRsp;  // SArray<SVCreateTbRsp>
} SSubmitRsp2;

int32_t tEncodeSSubmitRsp2(SEncoder* pCoder, const SSubmitRsp2* pRsp);
int32_t tDecodeSSubmitRsp2(SDecoder* pCoder, SSubmitRsp2* pRsp);
void    tDestroySSubmitRsp2(SSubmitRsp2* pRsp, int32_t flag);

#define TSDB_MSG_FLG_ENCODE 0x1
#define TSDB_MSG_FLG_DECODE 0x2
#define TSDB_MSG_FLG_CMPT   0x3

typedef struct {
  union {
    struct {
      void*   msgStr;
      int32_t msgLen;
      int64_t ver;
    };
    void* pDataBlock;
  };
} SPackedData;

typedef struct {
  char     fullname[TSDB_VIEW_FNAME_LEN];
  char     name[TSDB_VIEW_NAME_LEN];
  char     dbFName[TSDB_DB_FNAME_LEN];
  char*    querySql;
  char*    sql;
  int8_t   orReplace;
  int8_t   precision;
  int32_t  numOfCols;
  SSchema* pSchema;
} SCMCreateViewReq;

int32_t tSerializeSCMCreateViewReq(void* buf, int32_t bufLen, const SCMCreateViewReq* pReq);
int32_t tDeserializeSCMCreateViewReq(void* buf, int32_t bufLen, SCMCreateViewReq* pReq);
void    tFreeSCMCreateViewReq(SCMCreateViewReq* pReq);

typedef struct {
  char   fullname[TSDB_VIEW_FNAME_LEN];
  char   name[TSDB_VIEW_NAME_LEN];
  char   dbFName[TSDB_DB_FNAME_LEN];
  char*  sql;
  int8_t igNotExists;
} SCMDropViewReq;

int32_t tSerializeSCMDropViewReq(void* buf, int32_t bufLen, const SCMDropViewReq* pReq);
int32_t tDeserializeSCMDropViewReq(void* buf, int32_t bufLen, SCMDropViewReq* pReq);
void    tFreeSCMDropViewReq(SCMDropViewReq* pReq);

typedef struct {
  char fullname[TSDB_VIEW_FNAME_LEN];
} SViewMetaReq;
int32_t tSerializeSViewMetaReq(void* buf, int32_t bufLen, const SViewMetaReq* pReq);
int32_t tDeserializeSViewMetaReq(void* buf, int32_t bufLen, SViewMetaReq* pReq);

typedef struct {
  char     name[TSDB_VIEW_NAME_LEN];
  char     dbFName[TSDB_DB_FNAME_LEN];
  char*    user;
  uint64_t dbId;
  uint64_t viewId;
  char*    querySql;
  int8_t   precision;
  int8_t   type;
  int32_t  version;
  int32_t  numOfCols;
  SSchema* pSchema;
} SViewMetaRsp;
int32_t tSerializeSViewMetaRsp(void* buf, int32_t bufLen, const SViewMetaRsp* pRsp);
int32_t tDeserializeSViewMetaRsp(void* buf, int32_t bufLen, SViewMetaRsp* pRsp);
void    tFreeSViewMetaRsp(SViewMetaRsp* pRsp);
typedef struct {
  char name[TSDB_TABLE_FNAME_LEN];  // table name or tsma name
  bool fetchingWithTsmaName;        // if we are fetching with tsma name
} STableTSMAInfoReq;

int32_t tSerializeTableTSMAInfoReq(void* buf, int32_t bufLen, const STableTSMAInfoReq* pReq);
int32_t tDeserializeTableTSMAInfoReq(void* buf, int32_t bufLen, STableTSMAInfoReq* pReq);

typedef struct {
  int32_t  funcId;
  col_id_t colId;
} STableTSMAFuncInfo;

typedef struct {
  char     name[TSDB_TABLE_NAME_LEN];
  uint64_t tsmaId;
  char     targetTb[TSDB_TABLE_NAME_LEN];
  char     targetDbFName[TSDB_DB_FNAME_LEN];
  char     tb[TSDB_TABLE_NAME_LEN];
  char     dbFName[TSDB_DB_FNAME_LEN];
  uint64_t suid;
  uint64_t destTbUid;
  uint64_t dbId;
  int32_t  version;
  int64_t  interval;
  int8_t   unit;
  SArray*  pFuncs;     // SArray<STableTSMAFuncInfo>
  SArray*  pTags;      // SArray<SSchema>
  SArray*  pUsedCols;  // SArray<SSchema>
  char*    ast;

  int64_t streamUid;
  int64_t reqTs;
  int64_t rspTs;
  int64_t delayDuration;  // ms
  bool    fillHistoryFinished;
} STableTSMAInfo;

int32_t tSerializeTableTSMAInfoRsp(void* buf, int32_t bufLen, const STableTSMAInfoRsp* pRsp);
int32_t tDeserializeTableTSMAInfoRsp(void* buf, int32_t bufLen, STableTSMAInfoRsp* pRsp);
int32_t tCloneTbTSMAInfo(STableTSMAInfo* pInfo, STableTSMAInfo** pRes);
void    tFreeTableTSMAInfo(void* p);
void    tFreeAndClearTableTSMAInfo(void* p);
void    tFreeTableTSMAInfoRsp(STableTSMAInfoRsp* pRsp);

#define STSMAHbRsp            STableTSMAInfoRsp
#define tSerializeTSMAHbRsp   tSerializeTableTSMAInfoRsp
#define tDeserializeTSMAHbRsp tDeserializeTableTSMAInfoRsp
#define tFreeTSMAHbRsp        tFreeTableTSMAInfoRsp

typedef struct SStreamProgressReq {
  int64_t streamId;
  int32_t vgId;
  int32_t fetchIdx;
  int32_t subFetchIdx;
} SStreamProgressReq;

int32_t tSerializeStreamProgressReq(void* buf, int32_t bufLen, const SStreamProgressReq* pReq);
int32_t tDeserializeStreamProgressReq(void* buf, int32_t bufLen, SStreamProgressReq* pReq);

typedef struct SStreamProgressRsp {
  int64_t streamId;
  int32_t vgId;
  bool    fillHisFinished;
  int64_t progressDelay;
  int32_t fetchIdx;
  int32_t subFetchIdx;
} SStreamProgressRsp;

int32_t tSerializeStreamProgressRsp(void* buf, int32_t bufLen, const SStreamProgressRsp* pRsp);
int32_t tDeserializeSStreamProgressRsp(void* buf, int32_t bufLen, SStreamProgressRsp* pRsp);

typedef struct SDropCtbWithTsmaSingleVgReq {
  SVgroupInfo vgInfo;
  SArray*     pTbs;  // SVDropTbReq
} SMDropTbReqsOnSingleVg;

int32_t tEncodeSMDropTbReqOnSingleVg(SEncoder* pEncoder, const SMDropTbReqsOnSingleVg* pReq);
int32_t tDecodeSMDropTbReqOnSingleVg(SDecoder* pDecoder, SMDropTbReqsOnSingleVg* pReq);
void    tFreeSMDropTbReqOnSingleVg(void* p);

typedef struct SDropTbsReq {
  SArray* pVgReqs;  // SMDropTbReqsOnSingleVg
} SMDropTbsReq;

int32_t tSerializeSMDropTbsReq(void* buf, int32_t bufLen, const SMDropTbsReq* pReq);
int32_t tDeserializeSMDropTbsReq(void* buf, int32_t bufLen, SMDropTbsReq* pReq);
void    tFreeSMDropTbsReq(void*);

typedef struct SVFetchTtlExpiredTbsRsp {
  SArray* pExpiredTbs;  // SVDropTbReq
  int32_t vgId;
} SVFetchTtlExpiredTbsRsp;

int32_t tEncodeVFetchTtlExpiredTbsRsp(SEncoder* pCoder, const SVFetchTtlExpiredTbsRsp* pRsp);
int32_t tDecodeVFetchTtlExpiredTbsRsp(SDecoder* pCoder, SVFetchTtlExpiredTbsRsp* pRsp);

void tFreeFetchTtlExpiredTbsRsp(void* p);

void setDefaultOptionsForField(SFieldWithOptions* field);
void setFieldWithOptions(SFieldWithOptions* fieldWithOptions, SField* field);

#pragma pack(pop)

#ifdef __cplusplus
}
#endif

#endif /*_TD_COMMON_TAOS_MSG_H_*/<|MERGE_RESOLUTION|>--- conflicted
+++ resolved
@@ -1405,1067 +1405,6 @@
       col_id_t colId;
       int16_t  slotId;
     };
-<<<<<<< HEAD
-=======
-  };
-  char        user[TSDB_USER_LEN];
-  char        pass[TSDB_USET_PASSWORD_LEN];
-  char        objname[TSDB_DB_FNAME_LEN];  // db or topic
-  char        tabName[TSDB_TABLE_NAME_LEN];
-  char*       tagCond;
-  int32_t     tagCondLen;
-  int32_t     numIpRanges;
-  SIpV4Range* pIpRanges;
-  int64_t     privileges;
-  int32_t     sqlLen;
-  char*       sql;
-  int8_t      passIsMd5;
-} SAlterUserReq;
-
-int32_t tSerializeSAlterUserReq(void* buf, int32_t bufLen, SAlterUserReq* pReq);
-int32_t tDeserializeSAlterUserReq(void* buf, int32_t bufLen, SAlterUserReq* pReq);
-void    tFreeSAlterUserReq(SAlterUserReq* pReq);
-
-typedef struct {
-  char user[TSDB_USER_LEN];
-} SGetUserAuthReq;
-
-int32_t tSerializeSGetUserAuthReq(void* buf, int32_t bufLen, SGetUserAuthReq* pReq);
-int32_t tDeserializeSGetUserAuthReq(void* buf, int32_t bufLen, SGetUserAuthReq* pReq);
-
-typedef struct {
-  char      user[TSDB_USER_LEN];
-  int32_t   version;
-  int32_t   passVer;
-  int8_t    superAuth;
-  int8_t    sysInfo;
-  int8_t    enable;
-  int8_t    dropped;
-  SHashObj* createdDbs;
-  SHashObj* readDbs;
-  SHashObj* writeDbs;
-  SHashObj* readTbs;
-  SHashObj* writeTbs;
-  SHashObj* alterTbs;
-  SHashObj* readViews;
-  SHashObj* writeViews;
-  SHashObj* alterViews;
-  SHashObj* useDbs;
-  int64_t   whiteListVer;
-} SGetUserAuthRsp;
-
-int32_t tSerializeSGetUserAuthRsp(void* buf, int32_t bufLen, SGetUserAuthRsp* pRsp);
-int32_t tDeserializeSGetUserAuthRsp(void* buf, int32_t bufLen, SGetUserAuthRsp* pRsp);
-void    tFreeSGetUserAuthRsp(SGetUserAuthRsp* pRsp);
-
-typedef struct {
-  char user[TSDB_USER_LEN];
-} SGetUserWhiteListReq;
-
-int32_t tSerializeSGetUserWhiteListReq(void* buf, int32_t bufLen, SGetUserWhiteListReq* pReq);
-int32_t tDeserializeSGetUserWhiteListReq(void* buf, int32_t bufLen, SGetUserWhiteListReq* pReq);
-
-typedef struct {
-  char        user[TSDB_USER_LEN];
-  int32_t     numWhiteLists;
-  SIpV4Range* pWhiteLists;
-} SGetUserWhiteListRsp;
-
-int32_t tSerializeSGetUserWhiteListRsp(void* buf, int32_t bufLen, SGetUserWhiteListRsp* pRsp);
-int32_t tDeserializeSGetUserWhiteListRsp(void* buf, int32_t bufLen, SGetUserWhiteListRsp* pRsp);
-void    tFreeSGetUserWhiteListRsp(SGetUserWhiteListRsp* pRsp);
-
-/*
- * for client side struct, only column id, type, bytes are necessary
- * But for data in vnode side, we need all the following information.
- */
-typedef struct {
-  union {
-    col_id_t colId;
-    int16_t  slotId;
-  };
-
-  uint8_t precision;
-  uint8_t scale;
-  int32_t bytes;
-  int8_t  type;
-  uint8_t pk;
-  bool    noData;
-} SColumnInfo;
-
-typedef struct STimeWindow {
-  TSKEY skey;
-  TSKEY ekey;
-} STimeWindow;
-
-typedef struct SQueryHint {
-  bool batchScan;
-} SQueryHint;
-
-typedef struct {
-  int32_t tsOffset;       // offset value in current msg body, NOTE: ts list is compressed
-  int32_t tsLen;          // total length of ts comp block
-  int32_t tsNumOfBlocks;  // ts comp block numbers
-  int32_t tsOrder;        // ts comp block order
-} STsBufInfo;
-
-typedef struct {
-  void*       timezone;
-  char        intervalUnit;
-  char        slidingUnit;
-  char        offsetUnit;
-  int8_t      precision;
-  int64_t     interval;
-  int64_t     sliding;
-  int64_t     offset;
-  STimeWindow timeRange;
-} SInterval;
-
-typedef struct STbVerInfo {
-  char    tbFName[TSDB_TABLE_FNAME_LEN];
-  int32_t sversion;
-  int32_t tversion;
-  int32_t rversion; // virtual table's column ref's version
-} STbVerInfo;
-
-typedef struct {
-  int32_t code;
-  int64_t affectedRows;
-  SArray* tbVerInfo;  // STbVerInfo
-} SQueryTableRsp;
-
-int32_t tSerializeSQueryTableRsp(void* buf, int32_t bufLen, SQueryTableRsp* pRsp);
-
-int32_t tDeserializeSQueryTableRsp(void* buf, int32_t bufLen, SQueryTableRsp* pRsp);
-
-typedef struct {
-  SMsgHead header;
-  char     dbFName[TSDB_DB_FNAME_LEN];
-  char     tbName[TSDB_TABLE_NAME_LEN];
-} STableCfgReq;
-
-typedef struct {
-  char        tbName[TSDB_TABLE_NAME_LEN];
-  char        stbName[TSDB_TABLE_NAME_LEN];
-  char        dbFName[TSDB_DB_FNAME_LEN];
-  int32_t     numOfTags;
-  int32_t     numOfColumns;
-  int8_t      tableType;
-  int64_t     delay1;
-  int64_t     delay2;
-  int64_t     watermark1;
-  int64_t     watermark2;
-  int32_t     ttl;
-  int32_t     keep;
-  SArray*     pFuncs;
-  int32_t     commentLen;
-  char*       pComment;
-  SSchema*    pSchemas;
-  int32_t     tagsLen;
-  char*       pTags;
-  SSchemaExt* pSchemaExt;
-  int8_t      virtualStb;
-  SColRef*    pColRefs;
-} STableCfg;
-
-typedef STableCfg STableCfgRsp;
-
-int32_t tSerializeSTableCfgReq(void* buf, int32_t bufLen, STableCfgReq* pReq);
-int32_t tDeserializeSTableCfgReq(void* buf, int32_t bufLen, STableCfgReq* pReq);
-
-int32_t tSerializeSTableCfgRsp(void* buf, int32_t bufLen, STableCfgRsp* pRsp);
-int32_t tDeserializeSTableCfgRsp(void* buf, int32_t bufLen, STableCfgRsp* pRsp);
-void    tFreeSTableCfgRsp(STableCfgRsp* pRsp);
-
-typedef struct {
-  SMsgHead header;
-  tb_uid_t suid;
-} SVSubTablesReq;
-
-int32_t tSerializeSVSubTablesReq(void *buf, int32_t bufLen, SVSubTablesReq *pReq);
-int32_t tDeserializeSVSubTablesReq(void *buf, int32_t bufLen, SVSubTablesReq *pReq);
-
-typedef struct {
-  int32_t  vgId;
-  SArray*  pTables;   //SArray<SVCTableRefCols*>
-} SVSubTablesRsp;
-
-int32_t tSerializeSVSubTablesRsp(void *buf, int32_t bufLen, SVSubTablesRsp *pRsp);
-int32_t tDeserializeSVSubTablesRsp(void *buf, int32_t bufLen, SVSubTablesRsp *pRsp);
-void tDestroySVSubTablesRsp(void* rsp);
-
-typedef struct {
-  SMsgHead header;
-  tb_uid_t suid;
-} SVStbRefDbsReq;
-
-int32_t tSerializeSVStbRefDbsReq(void *buf, int32_t bufLen, SVStbRefDbsReq *pReq);
-int32_t tDeserializeSVStbRefDbsReq(void *buf, int32_t bufLen, SVStbRefDbsReq *pReq);
-
-typedef struct {
-  int32_t  vgId;
-  SArray*  pDbs;   // SArray<char* (db name)>
-} SVStbRefDbsRsp;
-
-int32_t tSerializeSVStbRefDbsRsp(void *buf, int32_t bufLen, SVStbRefDbsRsp *pRsp);
-int32_t tDeserializeSVStbRefDbsRsp(void *buf, int32_t bufLen, SVStbRefDbsRsp *pRsp);
-void tDestroySVStbRefDbsRsp(void* rsp);
-
-typedef struct {
-  char    db[TSDB_DB_FNAME_LEN];
-  int32_t numOfVgroups;
-  int32_t numOfStables;  // single_stable
-  int32_t buffer;        // MB
-  int32_t pageSize;
-  int32_t pages;
-  int32_t cacheLastSize;
-  int32_t daysPerFile;
-  int32_t daysToKeep0;
-  int32_t daysToKeep1;
-  int32_t daysToKeep2;
-  int32_t keepTimeOffset;
-  int32_t minRows;
-  int32_t maxRows;
-  int32_t walFsyncPeriod;
-  int8_t  walLevel;
-  int8_t  precision;  // time resolution
-  int8_t  compression;
-  int8_t  replications;
-  int8_t  strict;
-  int8_t  cacheLast;
-  int8_t  schemaless;
-  int8_t  ignoreExist;
-  int32_t numOfRetensions;
-  SArray* pRetensions;  // SRetention
-  int32_t walRetentionPeriod;
-  int64_t walRetentionSize;
-  int32_t walRollPeriod;
-  int64_t walSegmentSize;
-  int32_t sstTrigger;
-  int16_t hashPrefix;
-  int16_t hashSuffix;
-  int32_t s3ChunkSize;
-  int32_t s3KeepLocal;
-  int8_t  s3Compact;
-  int32_t tsdbPageSize;
-  int32_t sqlLen;
-  char*   sql;
-  int8_t  withArbitrator;
-  int8_t  encryptAlgorithm;
-  char    dnodeListStr[TSDB_DNODE_LIST_LEN];
-  // 1. add auto-compact parameters
-  int32_t compactInterval;    // minutes
-  int32_t compactStartTime;   // minutes
-  int32_t compactEndTime;     // minutes
-  int8_t  compactTimeOffset;  // hour
-} SCreateDbReq;
-
-int32_t tSerializeSCreateDbReq(void* buf, int32_t bufLen, SCreateDbReq* pReq);
-int32_t tDeserializeSCreateDbReq(void* buf, int32_t bufLen, SCreateDbReq* pReq);
-void    tFreeSCreateDbReq(SCreateDbReq* pReq);
-
-typedef struct {
-  char    db[TSDB_DB_FNAME_LEN];
-  int32_t buffer;
-  int32_t pageSize;
-  int32_t pages;
-  int32_t cacheLastSize;
-  int32_t daysPerFile;
-  int32_t daysToKeep0;
-  int32_t daysToKeep1;
-  int32_t daysToKeep2;
-  int32_t keepTimeOffset;
-  int32_t walFsyncPeriod;
-  int8_t  walLevel;
-  int8_t  strict;
-  int8_t  cacheLast;
-  int8_t  replications;
-  int32_t sstTrigger;
-  int32_t minRows;
-  int32_t walRetentionPeriod;
-  int32_t walRetentionSize;
-  int32_t s3KeepLocal;
-  int8_t  s3Compact;
-  int32_t sqlLen;
-  char*   sql;
-  int8_t  withArbitrator;
-  // 1. add auto-compact parameters
-  int32_t compactInterval;
-  int32_t compactStartTime;
-  int32_t compactEndTime;
-  int8_t  compactTimeOffset;
-} SAlterDbReq;
-
-int32_t tSerializeSAlterDbReq(void* buf, int32_t bufLen, SAlterDbReq* pReq);
-int32_t tDeserializeSAlterDbReq(void* buf, int32_t bufLen, SAlterDbReq* pReq);
-void    tFreeSAlterDbReq(SAlterDbReq* pReq);
-
-typedef struct {
-  char    db[TSDB_DB_FNAME_LEN];
-  int8_t  ignoreNotExists;
-  int32_t sqlLen;
-  char*   sql;
-} SDropDbReq;
-
-int32_t tSerializeSDropDbReq(void* buf, int32_t bufLen, SDropDbReq* pReq);
-int32_t tDeserializeSDropDbReq(void* buf, int32_t bufLen, SDropDbReq* pReq);
-void    tFreeSDropDbReq(SDropDbReq* pReq);
-
-typedef struct {
-  char    db[TSDB_DB_FNAME_LEN];
-  int64_t uid;
-} SDropDbRsp;
-
-int32_t tSerializeSDropDbRsp(void* buf, int32_t bufLen, SDropDbRsp* pRsp);
-int32_t tDeserializeSDropDbRsp(void* buf, int32_t bufLen, SDropDbRsp* pRsp);
-
-typedef struct {
-  char    db[TSDB_DB_FNAME_LEN];
-  int64_t dbId;
-  int32_t vgVersion;
-  int32_t numOfTable;  // unit is TSDB_TABLE_NUM_UNIT
-  int64_t stateTs;     // ms
-} SUseDbReq;
-
-int32_t tSerializeSUseDbReq(void* buf, int32_t bufLen, SUseDbReq* pReq);
-int32_t tDeserializeSUseDbReq(void* buf, int32_t bufLen, SUseDbReq* pReq);
-
-typedef struct {
-  char    db[TSDB_DB_FNAME_LEN];
-  int64_t uid;
-  int32_t vgVersion;
-  int32_t vgNum;
-  int16_t hashPrefix;
-  int16_t hashSuffix;
-  int8_t  hashMethod;
-  SArray* pVgroupInfos;  // Array of SVgroupInfo
-  int32_t errCode;
-  int64_t stateTs;  // ms
-} SUseDbRsp;
-
-int32_t tSerializeSUseDbRsp(void* buf, int32_t bufLen, const SUseDbRsp* pRsp);
-int32_t tDeserializeSUseDbRsp(void* buf, int32_t bufLen, SUseDbRsp* pRsp);
-int32_t tSerializeSUseDbRspImp(SEncoder* pEncoder, const SUseDbRsp* pRsp);
-int32_t tDeserializeSUseDbRspImp(SDecoder* pDecoder, SUseDbRsp* pRsp);
-void    tFreeSUsedbRsp(SUseDbRsp* pRsp);
-
-typedef struct {
-  char db[TSDB_DB_FNAME_LEN];
-} SDbCfgReq;
-
-int32_t tSerializeSDbCfgReq(void* buf, int32_t bufLen, SDbCfgReq* pReq);
-int32_t tDeserializeSDbCfgReq(void* buf, int32_t bufLen, SDbCfgReq* pReq);
-
-typedef struct {
-  char    db[TSDB_DB_FNAME_LEN];
-  int32_t maxSpeed;
-} STrimDbReq;
-
-int32_t tSerializeSTrimDbReq(void* buf, int32_t bufLen, STrimDbReq* pReq);
-int32_t tDeserializeSTrimDbReq(void* buf, int32_t bufLen, STrimDbReq* pReq);
-
-typedef struct {
-  int32_t timestamp;
-} SVTrimDbReq;
-
-int32_t tSerializeSVTrimDbReq(void* buf, int32_t bufLen, SVTrimDbReq* pReq);
-int32_t tDeserializeSVTrimDbReq(void* buf, int32_t bufLen, SVTrimDbReq* pReq);
-
-typedef struct {
-  char db[TSDB_DB_FNAME_LEN];
-} SS3MigrateDbReq;
-
-int32_t tSerializeSS3MigrateDbReq(void* buf, int32_t bufLen, SS3MigrateDbReq* pReq);
-int32_t tDeserializeSS3MigrateDbReq(void* buf, int32_t bufLen, SS3MigrateDbReq* pReq);
-
-typedef struct {
-  int32_t timestamp;
-} SVS3MigrateDbReq;
-
-int32_t tSerializeSVS3MigrateDbReq(void* buf, int32_t bufLen, SVS3MigrateDbReq* pReq);
-int32_t tDeserializeSVS3MigrateDbReq(void* buf, int32_t bufLen, SVS3MigrateDbReq* pReq);
-
-typedef struct {
-  int32_t timestampSec;
-  int32_t ttlDropMaxCount;
-  int32_t nUids;
-  SArray* pTbUids;
-} SVDropTtlTableReq;
-
-int32_t tSerializeSVDropTtlTableReq(void* buf, int32_t bufLen, SVDropTtlTableReq* pReq);
-int32_t tDeserializeSVDropTtlTableReq(void* buf, int32_t bufLen, SVDropTtlTableReq* pReq);
-
-typedef struct {
-  char    db[TSDB_DB_FNAME_LEN];
-  int64_t dbId;
-  int32_t cfgVersion;
-  int32_t numOfVgroups;
-  int32_t numOfStables;
-  int32_t buffer;
-  int32_t cacheSize;
-  int32_t pageSize;
-  int32_t pages;
-  int32_t daysPerFile;
-  int32_t daysToKeep0;
-  int32_t daysToKeep1;
-  int32_t daysToKeep2;
-  int32_t keepTimeOffset;
-  int32_t minRows;
-  int32_t maxRows;
-  int32_t walFsyncPeriod;
-  int16_t hashPrefix;
-  int16_t hashSuffix;
-  int8_t  hashMethod;
-  int8_t  walLevel;
-  int8_t  precision;
-  int8_t  compression;
-  int8_t  replications;
-  int8_t  strict;
-  int8_t  cacheLast;
-  int8_t  encryptAlgorithm;
-  int32_t s3ChunkSize;
-  int32_t s3KeepLocal;
-  int8_t  s3Compact;
-  int8_t  compactTimeOffset;
-  int32_t compactInterval;
-  int32_t compactStartTime;
-  int32_t compactEndTime;
-  int32_t tsdbPageSize;
-  int32_t walRetentionPeriod;
-  int32_t walRollPeriod;
-  int64_t walRetentionSize;
-  int64_t walSegmentSize;
-  int32_t numOfRetensions;
-  SArray* pRetensions;
-  int8_t  schemaless;
-  int16_t sstTrigger;
-  int8_t  withArbitrator;
-} SDbCfgRsp;
-
-typedef SDbCfgRsp SDbCfgInfo;
-
-int32_t tSerializeSDbCfgRspImpl(SEncoder* encoder, const SDbCfgRsp* pRsp);
-int32_t tSerializeSDbCfgRsp(void* buf, int32_t bufLen, const SDbCfgRsp* pRsp);
-int32_t tDeserializeSDbCfgRsp(void* buf, int32_t bufLen, SDbCfgRsp* pRsp);
-int32_t tDeserializeSDbCfgRspImpl(SDecoder* decoder, SDbCfgRsp* pRsp);
-void    tFreeSDbCfgRsp(SDbCfgRsp* pRsp);
-
-typedef struct {
-  int32_t rowNum;
-} SQnodeListReq;
-
-int32_t tSerializeSQnodeListReq(void* buf, int32_t bufLen, SQnodeListReq* pReq);
-int32_t tDeserializeSQnodeListReq(void* buf, int32_t bufLen, SQnodeListReq* pReq);
-
-typedef struct {
-  int32_t rowNum;
-} SDnodeListReq;
-
-int32_t tSerializeSDnodeListReq(void* buf, int32_t bufLen, SDnodeListReq* pReq);
-
-typedef struct {
-  int32_t useless;  // useless
-} SServerVerReq;
-
-int32_t tSerializeSServerVerReq(void* buf, int32_t bufLen, SServerVerReq* pReq);
-// int32_t tDeserializeSServerVerReq(void* buf, int32_t bufLen, SServerVerReq* pReq);
-
-typedef struct {
-  char ver[TSDB_VERSION_LEN];
-} SServerVerRsp;
-
-int32_t tSerializeSServerVerRsp(void* buf, int32_t bufLen, SServerVerRsp* pRsp);
-int32_t tDeserializeSServerVerRsp(void* buf, int32_t bufLen, SServerVerRsp* pRsp);
-
-typedef struct SQueryNodeAddr {
-  int32_t nodeId;  // vgId or qnodeId
-  SEpSet  epSet;
-} SQueryNodeAddr;
-
-typedef struct {
-  SQueryNodeAddr addr;
-  uint64_t       load;
-} SQueryNodeLoad;
-
-typedef struct {
-  SArray* qnodeList;  // SArray<SQueryNodeLoad>
-} SQnodeListRsp;
-
-int32_t tSerializeSQnodeListRsp(void* buf, int32_t bufLen, SQnodeListRsp* pRsp);
-int32_t tDeserializeSQnodeListRsp(void* buf, int32_t bufLen, SQnodeListRsp* pRsp);
-void    tFreeSQnodeListRsp(SQnodeListRsp* pRsp);
-
-typedef struct SDNodeAddr {
-  int32_t nodeId;  // dnodeId
-  SEpSet  epSet;
-} SDNodeAddr;
-
-typedef struct {
-  SArray* dnodeList;  // SArray<SDNodeAddr>
-} SDnodeListRsp;
-
-int32_t tSerializeSDnodeListRsp(void* buf, int32_t bufLen, SDnodeListRsp* pRsp);
-int32_t tDeserializeSDnodeListRsp(void* buf, int32_t bufLen, SDnodeListRsp* pRsp);
-void    tFreeSDnodeListRsp(SDnodeListRsp* pRsp);
-
-typedef struct {
-  SArray* pTsmas;  // SArray<STableTSMAInfo*>
-} STableTSMAInfoRsp;
-
-typedef struct {
-  SUseDbRsp*         useDbRsp;
-  SDbCfgRsp*         cfgRsp;
-  STableTSMAInfoRsp* pTsmaRsp;
-  int32_t            dbTsmaVersion;
-  char               db[TSDB_DB_FNAME_LEN];
-  int64_t            dbId;
-} SDbHbRsp;
-
-typedef struct {
-  SArray* pArray;  // Array of SDbHbRsp
-} SDbHbBatchRsp;
-
-int32_t tSerializeSDbHbBatchRsp(void* buf, int32_t bufLen, SDbHbBatchRsp* pRsp);
-int32_t tDeserializeSDbHbBatchRsp(void* buf, int32_t bufLen, SDbHbBatchRsp* pRsp);
-void    tFreeSDbHbBatchRsp(SDbHbBatchRsp* pRsp);
-
-typedef struct {
-  SArray* pArray;  // Array of SGetUserAuthRsp
-} SUserAuthBatchRsp;
-
-int32_t tSerializeSUserAuthBatchRsp(void* buf, int32_t bufLen, SUserAuthBatchRsp* pRsp);
-int32_t tDeserializeSUserAuthBatchRsp(void* buf, int32_t bufLen, SUserAuthBatchRsp* pRsp);
-void    tFreeSUserAuthBatchRsp(SUserAuthBatchRsp* pRsp);
-
-typedef struct {
-  char        db[TSDB_DB_FNAME_LEN];
-  STimeWindow timeRange;
-  int32_t     sqlLen;
-  char*       sql;
-  SArray*     vgroupIds;
-  int8_t      metaOnly;
-} SCompactDbReq;
-
-int32_t tSerializeSCompactDbReq(void* buf, int32_t bufLen, SCompactDbReq* pReq);
-int32_t tDeserializeSCompactDbReq(void* buf, int32_t bufLen, SCompactDbReq* pReq);
-void    tFreeSCompactDbReq(SCompactDbReq* pReq);
-
-typedef struct {
-  int32_t compactId;
-  int8_t  bAccepted;
-} SCompactDbRsp;
-
-int32_t tSerializeSCompactDbRsp(void* buf, int32_t bufLen, SCompactDbRsp* pRsp);
-int32_t tDeserializeSCompactDbRsp(void* buf, int32_t bufLen, SCompactDbRsp* pRsp);
-
-typedef struct {
-  int32_t compactId;
-  int32_t sqlLen;
-  char*   sql;
-} SKillCompactReq;
-
-int32_t tSerializeSKillCompactReq(void* buf, int32_t bufLen, SKillCompactReq* pReq);
-int32_t tDeserializeSKillCompactReq(void* buf, int32_t bufLen, SKillCompactReq* pReq);
-void    tFreeSKillCompactReq(SKillCompactReq* pReq);
-
-typedef struct {
-  char    name[TSDB_FUNC_NAME_LEN];
-  int8_t  igExists;
-  int8_t  funcType;
-  int8_t  scriptType;
-  int8_t  outputType;
-  int32_t outputLen;
-  int32_t bufSize;
-  int32_t codeLen;
-  int64_t signature;
-  char*   pComment;
-  char*   pCode;
-  int8_t  orReplace;
-} SCreateFuncReq;
-
-int32_t tSerializeSCreateFuncReq(void* buf, int32_t bufLen, SCreateFuncReq* pReq);
-int32_t tDeserializeSCreateFuncReq(void* buf, int32_t bufLen, SCreateFuncReq* pReq);
-void    tFreeSCreateFuncReq(SCreateFuncReq* pReq);
-
-typedef struct {
-  char   name[TSDB_FUNC_NAME_LEN];
-  int8_t igNotExists;
-} SDropFuncReq;
-
-int32_t tSerializeSDropFuncReq(void* buf, int32_t bufLen, SDropFuncReq* pReq);
-int32_t tDeserializeSDropFuncReq(void* buf, int32_t bufLen, SDropFuncReq* pReq);
-
-typedef struct {
-  int32_t numOfFuncs;
-  bool    ignoreCodeComment;
-  SArray* pFuncNames;
-} SRetrieveFuncReq;
-
-int32_t tSerializeSRetrieveFuncReq(void* buf, int32_t bufLen, SRetrieveFuncReq* pReq);
-int32_t tDeserializeSRetrieveFuncReq(void* buf, int32_t bufLen, SRetrieveFuncReq* pReq);
-void    tFreeSRetrieveFuncReq(SRetrieveFuncReq* pReq);
-
-typedef struct {
-  char    name[TSDB_FUNC_NAME_LEN];
-  int8_t  funcType;
-  int8_t  scriptType;
-  int8_t  outputType;
-  int32_t outputLen;
-  int32_t bufSize;
-  int64_t signature;
-  int32_t commentSize;
-  int32_t codeSize;
-  char*   pComment;
-  char*   pCode;
-} SFuncInfo;
-
-typedef struct {
-  int32_t funcVersion;
-  int64_t funcCreatedTime;
-} SFuncExtraInfo;
-
-typedef struct {
-  int32_t numOfFuncs;
-  SArray* pFuncInfos;
-  SArray* pFuncExtraInfos;
-} SRetrieveFuncRsp;
-
-int32_t tSerializeSRetrieveFuncRsp(void* buf, int32_t bufLen, SRetrieveFuncRsp* pRsp);
-int32_t tDeserializeSRetrieveFuncRsp(void* buf, int32_t bufLen, SRetrieveFuncRsp* pRsp);
-void    tFreeSFuncInfo(SFuncInfo* pInfo);
-void    tFreeSRetrieveFuncRsp(SRetrieveFuncRsp* pRsp);
-
-typedef struct {
-  int32_t       statusInterval;
-  int64_t       checkTime;                  // 1970-01-01 00:00:00.000
-  char          timezone[TD_TIMEZONE_LEN];  // tsTimezone
-  char          locale[TD_LOCALE_LEN];      // tsLocale
-  char          charset[TD_LOCALE_LEN];     // tsCharset
-  int8_t        ttlChangeOnWrite;
-  int8_t        enableWhiteList;
-  int8_t        encryptionKeyStat;
-  uint32_t      encryptionKeyChksum;
-  SMonitorParas monitorParas;
-} SClusterCfg;
-
-typedef struct {
-  int32_t openVnodes;
-  int32_t dropVnodes;
-  int32_t totalVnodes;
-  int32_t masterNum;
-  int64_t numOfSelectReqs;
-  int64_t numOfInsertReqs;
-  int64_t numOfInsertSuccessReqs;
-  int64_t numOfBatchInsertReqs;
-  int64_t numOfBatchInsertSuccessReqs;
-  int64_t errors;
-} SVnodesStat;
-
-typedef struct {
-  int32_t vgId;
-  int8_t  syncState;
-  int8_t  syncRestore;
-  int64_t syncTerm;
-  int64_t roleTimeMs;
-  int64_t startTimeMs;
-  int8_t  syncCanRead;
-  int64_t cacheUsage;
-  int64_t numOfTables;
-  int64_t numOfTimeSeries;
-  int64_t totalStorage;
-  int64_t compStorage;
-  int64_t pointsWritten;
-  int64_t numOfSelectReqs;
-  int64_t numOfInsertReqs;
-  int64_t numOfInsertSuccessReqs;
-  int64_t numOfBatchInsertReqs;
-  int64_t numOfBatchInsertSuccessReqs;
-  int32_t numOfCachedTables;
-  int32_t learnerProgress;  // use one reservered
-  int64_t syncAppliedIndex;
-  int64_t syncCommitIndex;
-} SVnodeLoad;
-
-typedef struct {
-  int32_t     vgId;
-  int64_t     numOfTables;
-  int64_t     memSize;
-  int64_t     l1Size;
-  int64_t     l2Size;
-  int64_t     l3Size;
-  int64_t     cacheSize;
-  int64_t     walSize;
-  int64_t     metaSize;
-  int64_t     rawDataSize;
-  int64_t     s3Size;
-  const char* dbname;
-} SDbSizeStatisInfo;
-
-typedef struct {
-  int32_t vgId;
-  int64_t nTimeSeries;
-} SVnodeLoadLite;
-
-typedef struct {
-  int8_t  syncState;
-  int64_t syncTerm;
-  int8_t  syncRestore;
-  int64_t roleTimeMs;
-} SMnodeLoad;
-
-typedef struct {
-  int32_t dnodeId;
-  int64_t numOfProcessedQuery;
-  int64_t numOfProcessedCQuery;
-  int64_t numOfProcessedFetch;
-  int64_t numOfProcessedDrop;
-  int64_t numOfProcessedNotify;
-  int64_t numOfProcessedHb;
-  int64_t numOfProcessedDelete;
-  int64_t cacheDataSize;
-  int64_t numOfQueryInQueue;
-  int64_t numOfFetchInQueue;
-  int64_t timeInQueryQueue;
-  int64_t timeInFetchQueue;
-} SQnodeLoad;
-
-typedef struct {
-  int32_t     sver;      // software version
-  int64_t     dnodeVer;  // dnode table version in sdb
-  int32_t     dnodeId;
-  int64_t     clusterId;
-  int64_t     rebootTime;
-  int64_t     updateTime;
-  float       numOfCores;
-  int32_t     numOfSupportVnodes;
-  int32_t     numOfDiskCfg;
-  int64_t     memTotal;
-  int64_t     memAvail;
-  char        dnodeEp[TSDB_EP_LEN];
-  char        machineId[TSDB_MACHINE_ID_LEN + 1];
-  SMnodeLoad  mload;
-  SQnodeLoad  qload;
-  SClusterCfg clusterCfg;
-  SArray*     pVloads;  // array of SVnodeLoad
-  int32_t     statusSeq;
-  int64_t     ipWhiteVer;
-  int64_t     analVer;
-  int64_t     timestamp;
-} SStatusReq;
-
-int32_t tSerializeSStatusReq(void* buf, int32_t bufLen, SStatusReq* pReq);
-int32_t tDeserializeSStatusReq(void* buf, int32_t bufLen, SStatusReq* pReq);
-void    tFreeSStatusReq(SStatusReq* pReq);
-
-typedef struct {
-  int32_t forceReadConfig;
-  int32_t cver;
-  SArray* array;
-} SConfigReq;
-
-int32_t tSerializeSConfigReq(void* buf, int32_t bufLen, SConfigReq* pReq);
-int32_t tDeserializeSConfigReq(void* buf, int32_t bufLen, SConfigReq* pReq);
-void    tFreeSConfigReq(SConfigReq* pReq);
-
-typedef struct {
-  int32_t dnodeId;
-  char    machineId[TSDB_MACHINE_ID_LEN + 1];
-} SDnodeInfoReq;
-
-int32_t tSerializeSDnodeInfoReq(void* buf, int32_t bufLen, SDnodeInfoReq* pReq);
-int32_t tDeserializeSDnodeInfoReq(void* buf, int32_t bufLen, SDnodeInfoReq* pReq);
-
-typedef enum {
-  MONITOR_TYPE_COUNTER = 0,
-  MONITOR_TYPE_SLOW_LOG = 1,
-} MONITOR_TYPE;
-
-typedef struct {
-  int32_t      contLen;
-  char*        pCont;
-  MONITOR_TYPE type;
-} SStatisReq;
-
-int32_t tSerializeSStatisReq(void* buf, int32_t bufLen, SStatisReq* pReq);
-int32_t tDeserializeSStatisReq(void* buf, int32_t bufLen, SStatisReq* pReq);
-void    tFreeSStatisReq(SStatisReq* pReq);
-
-typedef struct {
-  char    db[TSDB_DB_FNAME_LEN];
-  char    table[TSDB_TABLE_NAME_LEN];
-  char    operation[AUDIT_OPERATION_LEN];
-  int32_t sqlLen;
-  char*   pSql;
-} SAuditReq;
-int32_t tSerializeSAuditReq(void* buf, int32_t bufLen, SAuditReq* pReq);
-int32_t tDeserializeSAuditReq(void* buf, int32_t bufLen, SAuditReq* pReq);
-void    tFreeSAuditReq(SAuditReq* pReq);
-
-typedef struct {
-  int32_t dnodeId;
-  int64_t clusterId;
-  SArray* pVloads;
-} SNotifyReq;
-
-int32_t tSerializeSNotifyReq(void* buf, int32_t bufLen, SNotifyReq* pReq);
-int32_t tDeserializeSNotifyReq(void* buf, int32_t bufLen, SNotifyReq* pReq);
-void    tFreeSNotifyReq(SNotifyReq* pReq);
-
-typedef struct {
-  int32_t dnodeId;
-  int64_t clusterId;
-} SDnodeCfg;
-
-typedef struct {
-  int32_t id;
-  int8_t  isMnode;
-  SEp     ep;
-} SDnodeEp;
-
-typedef struct {
-  int32_t id;
-  int8_t  isMnode;
-  int8_t  offlineReason;
-  SEp     ep;
-  char    active[TSDB_ACTIVE_KEY_LEN];
-  char    connActive[TSDB_CONN_ACTIVE_KEY_LEN];
-} SDnodeInfo;
-
-typedef struct {
-  int64_t   dnodeVer;
-  SDnodeCfg dnodeCfg;
-  SArray*   pDnodeEps;  // Array of SDnodeEp
-  int32_t   statusSeq;
-  int64_t   ipWhiteVer;
-  int64_t   analVer;
-} SStatusRsp;
-
-int32_t tSerializeSStatusRsp(void* buf, int32_t bufLen, SStatusRsp* pRsp);
-int32_t tDeserializeSStatusRsp(void* buf, int32_t bufLen, SStatusRsp* pRsp);
-void    tFreeSStatusRsp(SStatusRsp* pRsp);
-
-typedef struct {
-  int32_t forceReadConfig;
-  int32_t isConifgVerified;
-  int32_t isVersionVerified;
-  int32_t cver;
-  SArray* array;
-} SConfigRsp;
-
-int32_t tSerializeSConfigRsp(void* buf, int32_t bufLen, SConfigRsp* pRsp);
-int32_t tDeserializeSConfigRsp(void* buf, int32_t bufLen, SConfigRsp* pRsp);
-void    tFreeSConfigRsp(SConfigRsp* pRsp);
-
-typedef struct {
-  int32_t reserved;
-} SMTimerReq;
-
-int32_t tSerializeSMTimerMsg(void* buf, int32_t bufLen, SMTimerReq* pReq);
-// int32_t tDeserializeSMTimerMsg(void* buf, int32_t bufLen, SMTimerReq* pReq);
-
-typedef struct SOrphanTask {
-  int64_t streamId;
-  int32_t taskId;
-  int32_t nodeId;
-} SOrphanTask;
-
-typedef struct SMStreamDropOrphanMsg {
-  SArray* pList;  // SArray<SOrphanTask>
-} SMStreamDropOrphanMsg;
-
-int32_t tSerializeDropOrphanTaskMsg(void* buf, int32_t bufLen, SMStreamDropOrphanMsg* pMsg);
-int32_t tDeserializeDropOrphanTaskMsg(void* buf, int32_t bufLen, SMStreamDropOrphanMsg* pMsg);
-void    tDestroyDropOrphanTaskMsg(SMStreamDropOrphanMsg* pMsg);
-
-typedef struct {
-  int32_t  id;
-  uint16_t port;                 // node sync Port
-  char     fqdn[TSDB_FQDN_LEN];  // node FQDN
-} SReplica;
-
-typedef struct {
-  int32_t  vgId;
-  char     db[TSDB_DB_FNAME_LEN];
-  int64_t  dbUid;
-  int32_t  vgVersion;
-  int32_t  numOfStables;
-  int32_t  buffer;
-  int32_t  pageSize;
-  int32_t  pages;
-  int32_t  cacheLastSize;
-  int32_t  daysPerFile;
-  int32_t  daysToKeep0;
-  int32_t  daysToKeep1;
-  int32_t  daysToKeep2;
-  int32_t  keepTimeOffset;
-  int32_t  minRows;
-  int32_t  maxRows;
-  int32_t  walFsyncPeriod;
-  uint32_t hashBegin;
-  uint32_t hashEnd;
-  int8_t   hashMethod;
-  int8_t   walLevel;
-  int8_t   precision;
-  int8_t   compression;
-  int8_t   strict;
-  int8_t   cacheLast;
-  int8_t   isTsma;
-  int8_t   replica;
-  int8_t   selfIndex;
-  SReplica replicas[TSDB_MAX_REPLICA];
-  int32_t  numOfRetensions;
-  SArray*  pRetensions;  // SRetention
-  void*    pTsma;
-  int32_t  walRetentionPeriod;
-  int64_t  walRetentionSize;
-  int32_t  walRollPeriod;
-  int64_t  walSegmentSize;
-  int16_t  sstTrigger;
-  int16_t  hashPrefix;
-  int16_t  hashSuffix;
-  int32_t  tsdbPageSize;
-  int32_t  s3ChunkSize;
-  int32_t  s3KeepLocal;
-  int8_t   s3Compact;
-  int64_t  reserved[6];
-  int8_t   learnerReplica;
-  int8_t   learnerSelfIndex;
-  SReplica learnerReplicas[TSDB_MAX_LEARNER_REPLICA];
-  int32_t  changeVersion;
-  int8_t   encryptAlgorithm;
-} SCreateVnodeReq;
-
-int32_t tSerializeSCreateVnodeReq(void* buf, int32_t bufLen, SCreateVnodeReq* pReq);
-int32_t tDeserializeSCreateVnodeReq(void* buf, int32_t bufLen, SCreateVnodeReq* pReq);
-int32_t tFreeSCreateVnodeReq(SCreateVnodeReq* pReq);
-
-typedef struct {
-  int32_t compactId;
-  int32_t vgId;
-  int32_t dnodeId;
-} SQueryCompactProgressReq;
-
-int32_t tSerializeSQueryCompactProgressReq(void* buf, int32_t bufLen, SQueryCompactProgressReq* pReq);
-int32_t tDeserializeSQueryCompactProgressReq(void* buf, int32_t bufLen, SQueryCompactProgressReq* pReq);
-
-typedef struct {
-  int32_t compactId;
-  int32_t vgId;
-  int32_t dnodeId;
-  int32_t numberFileset;
-  int32_t finished;
-  int32_t progress;
-  int64_t remainingTime;
-} SQueryCompactProgressRsp;
-
-int32_t tSerializeSQueryCompactProgressRsp(void* buf, int32_t bufLen, SQueryCompactProgressRsp* pReq);
-int32_t tDeserializeSQueryCompactProgressRsp(void* buf, int32_t bufLen, SQueryCompactProgressRsp* pReq);
-
-typedef struct {
-  int32_t vgId;
-  int32_t dnodeId;
-  int64_t dbUid;
-  char    db[TSDB_DB_FNAME_LEN];
-  int64_t reserved[8];
-} SDropVnodeReq;
-
-int32_t tSerializeSDropVnodeReq(void* buf, int32_t bufLen, SDropVnodeReq* pReq);
-int32_t tDeserializeSDropVnodeReq(void* buf, int32_t bufLen, SDropVnodeReq* pReq);
-
-typedef struct {
-  char    colName[TSDB_COL_NAME_LEN];
-  char    stb[TSDB_TABLE_FNAME_LEN];
-  int64_t stbUid;
-  int64_t dbUid;
-  int64_t reserved[8];
-} SDropIndexReq;
-
-int32_t tSerializeSDropIdxReq(void* buf, int32_t bufLen, SDropIndexReq* pReq);
-int32_t tDeserializeSDropIdxReq(void* buf, int32_t bufLen, SDropIndexReq* pReq);
-
-typedef struct {
-  int64_t     dbUid;
-  char        db[TSDB_DB_FNAME_LEN];
-  int64_t     compactStartTime;
-  STimeWindow tw;
-  int32_t     compactId;
-  int8_t      metaOnly;
-} SCompactVnodeReq;
-
-int32_t tSerializeSCompactVnodeReq(void* buf, int32_t bufLen, SCompactVnodeReq* pReq);
-int32_t tDeserializeSCompactVnodeReq(void* buf, int32_t bufLen, SCompactVnodeReq* pReq);
-
-typedef struct {
-  int32_t compactId;
-  int32_t vgId;
-  int32_t dnodeId;
-} SVKillCompactReq;
-
-int32_t tSerializeSVKillCompactReq(void* buf, int32_t bufLen, SVKillCompactReq* pReq);
-int32_t tDeserializeSVKillCompactReq(void* buf, int32_t bufLen, SVKillCompactReq* pReq);
-
-typedef struct {
-  int32_t vgVersion;
-  int32_t buffer;
-  int32_t pageSize;
-  int32_t pages;
-  int32_t cacheLastSize;
-  int32_t daysPerFile;
-  int32_t daysToKeep0;
-  int32_t daysToKeep1;
-  int32_t daysToKeep2;
-  int32_t keepTimeOffset;
-  int32_t walFsyncPeriod;
-  int8_t  walLevel;
-  int8_t  strict;
-  int8_t  cacheLast;
-  int64_t reserved[7];
-  // 1st modification
-  int16_t sttTrigger;
-  int32_t minRows;
-  // 2nd modification
-  int32_t walRetentionPeriod;
-  int32_t walRetentionSize;
-  int32_t s3KeepLocal;
-  int8_t  s3Compact;
-} SAlterVnodeConfigReq;
-
-int32_t tSerializeSAlterVnodeConfigReq(void* buf, int32_t bufLen, SAlterVnodeConfigReq* pReq);
-int32_t tDeserializeSAlterVnodeConfigReq(void* buf, int32_t bufLen, SAlterVnodeConfigReq* pReq);
-
-typedef struct {
-  int32_t  vgId;
-  int8_t   strict;
-  int8_t   selfIndex;
-  int8_t   replica;
-  SReplica replicas[TSDB_MAX_REPLICA];
-  int64_t  reserved[8];
-  int8_t   learnerSelfIndex;
-  int8_t   learnerReplica;
-  SReplica learnerReplicas[TSDB_MAX_LEARNER_REPLICA];
-  int32_t  changeVersion;
-} SAlterVnodeReplicaReq, SAlterVnodeTypeReq, SCheckLearnCatchupReq;
-
-int32_t tSerializeSAlterVnodeReplicaReq(void* buf, int32_t bufLen, SAlterVnodeReplicaReq* pReq);
-int32_t tDeserializeSAlterVnodeReplicaReq(void* buf, int32_t bufLen, SAlterVnodeReplicaReq* pReq);
-
-typedef struct {
-  int32_t vgId;
-  int8_t  disable;
-} SDisableVnodeWriteReq;
-
-int32_t tSerializeSDisableVnodeWriteReq(void* buf, int32_t bufLen, SDisableVnodeWriteReq* pReq);
-int32_t tDeserializeSDisableVnodeWriteReq(void* buf, int32_t bufLen, SDisableVnodeWriteReq* pReq);
-
-typedef struct {
-  int32_t  srcVgId;
-  int32_t  dstVgId;
-  uint32_t hashBegin;
-  uint32_t hashEnd;
-  int32_t  changeVersion;
-  int32_t  reserved;
-} SAlterVnodeHashRangeReq;
->>>>>>> b7d4885c
 
     uint8_t precision;
     uint8_t scale;
@@ -2503,11 +1442,12 @@
     STimeWindow timeRange;
   } SInterval;
 
-  typedef struct STbVerInfo {
-    char    tbFName[TSDB_TABLE_FNAME_LEN];
-    int32_t sversion;
-    int32_t tversion;
-  } STbVerInfo;
+typedef struct STbVerInfo {
+  char    tbFName[TSDB_TABLE_FNAME_LEN];
+  int32_t sversion;
+  int32_t tversion;
+  int32_t rversion; // virtual table's column ref's version
+} STbVerInfo;
 
   typedef struct {
     int32_t code;
