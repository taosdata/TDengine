/*
 * Copyright (c) 2019 TAOS Data, Inc. <jhtao@taosdata.com>
 *
 * This program is free software: you can use, redistribute, and/or modify
 * it under the terms of the GNU Affero General Public License, version 3
 * or later ("AGPL"), as published by the Free Software Foundation.
 *
 * This program is distributed in the hope that it will be useful, but WITHOUT
 * ANY WARRANTY; without even the implied warranty of MERCHANTABILITY or
 * FITNESS FOR A PARTICULAR PURPOSE.
 *
 * You should have received a copy of the GNU Affero General Public License
 * along with this program. If not, see <http://www.gnu.org/licenses/>.
 */

#ifndef _TD_COMMON_TAOS_MSG_H_
#define _TD_COMMON_TAOS_MSG_H_

#include "taosdef.h"
#include "taoserror.h"
#include "tarray.h"
#include "tcoding.h"
#include "tcol.h"
#include "tencode.h"
#include "thash.h"
#include "tlist.h"
#include "tname.h"
#include "trow.h"
#include "tuuid.h"

#ifdef __cplusplus
extern "C" {
#endif

/* ------------------------ MESSAGE DEFINITIONS ------------------------ */

#define TD_MSG_NUMBER_
#undef TD_MSG_DICT_
#undef TD_MSG_INFO_
#undef TD_MSG_TYPE_INFO_
#undef TD_MSG_RANGE_CODE_
#undef TD_MSG_SEG_CODE_
#include "tmsgdef.h"

#undef TD_MSG_NUMBER_
#undef TD_MSG_DICT_
#undef TD_MSG_INFO_
#undef TD_MSG_TYPE_INFO_
#undef TD_MSG_RANGE_CODE_
#define TD_MSG_SEG_CODE_
#include "tmsgdef.h"

#undef TD_MSG_NUMBER_
#undef TD_MSG_DICT_
#undef TD_MSG_INFO_
#undef TD_MSG_TYPE_INFO_
#undef TD_MSG_SEG_CODE_
#undef TD_MSG_RANGE_CODE_
#include "tmsgdef.h"

extern char*   tMsgInfo[];
extern int32_t tMsgDict[];
extern int32_t tMsgRangeDict[];

typedef uint16_t tmsg_t;

#define TMSG_SEG_CODE(TYPE) (((TYPE)&0xff00) >> 8)
#define TMSG_SEG_SEQ(TYPE)  ((TYPE)&0xff)
#define TMSG_INDEX(TYPE)    (tMsgDict[TMSG_SEG_CODE(TYPE)] + TMSG_SEG_SEQ(TYPE))

static inline bool tmsgIsValid(tmsg_t type) {
  // static int8_t sz = sizeof(tMsgRangeDict) / sizeof(tMsgRangeDict[0]);
  int8_t maxSegIdx = TMSG_SEG_CODE(TDMT_MAX_MSG_MIN);
  int    segIdx = TMSG_SEG_CODE(type);
  if (segIdx >= 0 && segIdx < maxSegIdx) {
    return type < tMsgRangeDict[segIdx];
  }
  return false;
}

#define TMSG_INFO(type) (tmsgIsValid(type) ? tMsgInfo[TMSG_INDEX(type)] : "unKnown")

static inline bool vnodeIsMsgBlock(tmsg_t type) {
  return (type == TDMT_VND_CREATE_TABLE) || (type == TDMT_VND_ALTER_TABLE) || (type == TDMT_VND_DROP_TABLE) ||
         (type == TDMT_VND_UPDATE_TAG_VAL) || (type == TDMT_VND_ALTER_CONFIRM) || (type == TDMT_VND_COMMIT) ||
         (type == TDMT_SYNC_CONFIG_CHANGE);
}

static inline bool syncUtilUserCommit(tmsg_t msgType) {
  return msgType != TDMT_SYNC_NOOP && msgType != TDMT_SYNC_LEADER_TRANSFER;
}

/* ------------------------ OTHER DEFINITIONS ------------------------ */
// IE type
#define TSDB_IE_TYPE_SEC         1
#define TSDB_IE_TYPE_META        2
#define TSDB_IE_TYPE_MGMT_IP     3
#define TSDB_IE_TYPE_DNODE_CFG   4
#define TSDB_IE_TYPE_NEW_VERSION 5
#define TSDB_IE_TYPE_DNODE_EXT   6
#define TSDB_IE_TYPE_DNODE_STATE 7

enum {
  CONN_TYPE__QUERY = 1,
  CONN_TYPE__TMQ,
  CONN_TYPE__UDFD,
  CONN_TYPE__MAX,
};

enum {
  HEARTBEAT_KEY_USER_AUTHINFO = 1,
  HEARTBEAT_KEY_DBINFO,
  HEARTBEAT_KEY_STBINFO,
  HEARTBEAT_KEY_TMQ,
  HEARTBEAT_KEY_DYN_VIEW,
  HEARTBEAT_KEY_VIEWINFO,
  HEARTBEAT_KEY_TSMA,
};

typedef enum _mgmt_table {
  TSDB_MGMT_TABLE_START,
  TSDB_MGMT_TABLE_DNODE,
  TSDB_MGMT_TABLE_MNODE,
  TSDB_MGMT_TABLE_MODULE,
  TSDB_MGMT_TABLE_QNODE,
  TSDB_MGMT_TABLE_SNODE,
  TSDB_MGMT_TABLE_BACKUP_NODE,  // no longer used
  TSDB_MGMT_TABLE_CLUSTER,
  TSDB_MGMT_TABLE_DB,
  TSDB_MGMT_TABLE_FUNC,
  TSDB_MGMT_TABLE_INDEX,
  TSDB_MGMT_TABLE_STB,
  TSDB_MGMT_TABLE_STREAMS,
  TSDB_MGMT_TABLE_TABLE,
  TSDB_MGMT_TABLE_TAG,
  TSDB_MGMT_TABLE_COL,
  TSDB_MGMT_TABLE_USER,
  TSDB_MGMT_TABLE_GRANTS,
  TSDB_MGMT_TABLE_VGROUP,
  TSDB_MGMT_TABLE_TOPICS,
  TSDB_MGMT_TABLE_CONSUMERS,
  TSDB_MGMT_TABLE_SUBSCRIPTIONS,
  TSDB_MGMT_TABLE_TRANS,
  TSDB_MGMT_TABLE_SMAS,
  TSDB_MGMT_TABLE_CONFIGS,
  TSDB_MGMT_TABLE_CONNS,
  TSDB_MGMT_TABLE_QUERIES,
  TSDB_MGMT_TABLE_VNODES,
  TSDB_MGMT_TABLE_APPS,
  TSDB_MGMT_TABLE_STREAM_TASKS,
  TSDB_MGMT_TABLE_PRIVILEGES,
  TSDB_MGMT_TABLE_VIEWS,
  TSDB_MGMT_TABLE_TSMAS,
  TSDB_MGMT_TABLE_COMPACT,
  TSDB_MGMT_TABLE_COMPACT_DETAIL,
  TSDB_MGMT_TABLE_GRANTS_FULL,
  TSDB_MGMT_TABLE_GRANTS_LOGS,
  TSDB_MGMT_TABLE_MACHINES,
  TSDB_MGMT_TABLE_ARBGROUP,
  TSDB_MGMT_TABLE_ENCRYPTIONS,
  TSDB_MGMT_TABLE_USER_FULL,
  TSDB_MGMT_TABLE_ANODE,
  TSDB_MGMT_TABLE_ANODE_FULL,
  TSDB_MGMT_TABLE_USAGE,
  TSDB_MGMT_TABLE_FILESETS,
  TSDB_MGMT_TABLE_TRANSACTION_DETAIL,
  TSDB_MGMT_TABLE_BNODE,
<<<<<<< HEAD
  TSDB_MGMT_TABLE_SSMIGRATE,
=======
  TSDB_MGMT_TABLE_MOUNT,
>>>>>>> c9989353
  TSDB_MGMT_TABLE_MAX,
} EShowType;

#define TSDB_ALTER_TABLE_ADD_TAG                         1
#define TSDB_ALTER_TABLE_DROP_TAG                        2
#define TSDB_ALTER_TABLE_UPDATE_TAG_NAME                 3
#define TSDB_ALTER_TABLE_UPDATE_TAG_VAL                  4
#define TSDB_ALTER_TABLE_ADD_COLUMN                      5
#define TSDB_ALTER_TABLE_DROP_COLUMN                     6
#define TSDB_ALTER_TABLE_UPDATE_COLUMN_BYTES             7
#define TSDB_ALTER_TABLE_UPDATE_TAG_BYTES                8
#define TSDB_ALTER_TABLE_UPDATE_OPTIONS                  9
#define TSDB_ALTER_TABLE_UPDATE_COLUMN_NAME              10
#define TSDB_ALTER_TABLE_ADD_TAG_INDEX                   11
#define TSDB_ALTER_TABLE_DROP_TAG_INDEX                  12
#define TSDB_ALTER_TABLE_UPDATE_COLUMN_COMPRESS          13
#define TSDB_ALTER_TABLE_ADD_COLUMN_WITH_COMPRESS_OPTION 14
#define TSDB_ALTER_TABLE_UPDATE_MULTI_TAG_VAL            15
#define TSDB_ALTER_TABLE_ALTER_COLUMN_REF                16
#define TSDB_ALTER_TABLE_REMOVE_COLUMN_REF               17
#define TSDB_ALTER_TABLE_ADD_COLUMN_WITH_COLUMN_REF      18

#define TSDB_FILL_NONE        0
#define TSDB_FILL_NULL        1
#define TSDB_FILL_NULL_F      2
#define TSDB_FILL_SET_VALUE   3
#define TSDB_FILL_SET_VALUE_F 4
#define TSDB_FILL_LINEAR      5
#define TSDB_FILL_PREV        6
#define TSDB_FILL_NEXT        7
#define TSDB_FILL_NEAR        8

#define TSDB_ALTER_USER_PASSWD          0x1
#define TSDB_ALTER_USER_SUPERUSER       0x2
#define TSDB_ALTER_USER_ENABLE          0x3
#define TSDB_ALTER_USER_SYSINFO         0x4
#define TSDB_ALTER_USER_ADD_PRIVILEGES  0x5
#define TSDB_ALTER_USER_DEL_PRIVILEGES  0x6
#define TSDB_ALTER_USER_ADD_WHITE_LIST  0x7
#define TSDB_ALTER_USER_DROP_WHITE_LIST 0x8
#define TSDB_ALTER_USER_CREATEDB        0x9

#define TSDB_KILL_MSG_LEN 30

#define TSDB_TABLE_NUM_UNIT 100000

#define TSDB_VN_READ_ACCCESS  ((char)0x1)
#define TSDB_VN_WRITE_ACCCESS ((char)0x2)
#define TSDB_VN_ALL_ACCCESS   (TSDB_VN_READ_ACCCESS | TSDB_VN_WRITE_ACCCESS)

#define TSDB_COL_NORMAL 0x0u  // the normal column of the table
#define TSDB_COL_TAG    0x1u  // the tag column type
#define TSDB_COL_UDC    0x2u  // the user specified normal string column, it is a dummy column
#define TSDB_COL_TMP    0x4u  // internal column generated by the previous operators
#define TSDB_COL_NULL   0x8u  // the column filter NULL or not

#define TSDB_COL_IS_TAG(f)        (((f & (~(TSDB_COL_NULL))) & TSDB_COL_TAG) != 0)
#define TSDB_COL_IS_NORMAL_COL(f) ((f & (~(TSDB_COL_NULL))) == TSDB_COL_NORMAL)
#define TSDB_COL_IS_UD_COL(f)     ((f & (~(TSDB_COL_NULL))) == TSDB_COL_UDC)
#define TSDB_COL_REQ_NULL(f)      (((f)&TSDB_COL_NULL) != 0)

#define TD_SUPER_TABLE          TSDB_SUPER_TABLE
#define TD_CHILD_TABLE          TSDB_CHILD_TABLE
#define TD_NORMAL_TABLE         TSDB_NORMAL_TABLE
#define TD_VIRTUAL_NORMAL_TABLE TSDB_VIRTUAL_NORMAL_TABLE
#define TD_VIRTUAL_CHILD_TABLE  TSDB_VIRTUAL_CHILD_TABLE

typedef enum ENodeType {
  // Syntax nodes are used in parser and planner module, and some are also used in executor module, such as COLUMN,
  // VALUE, OPERATOR, FUNCTION and so on.
  QUERY_NODE_COLUMN = 1,
  QUERY_NODE_VALUE,
  QUERY_NODE_OPERATOR,
  QUERY_NODE_LOGIC_CONDITION,
  QUERY_NODE_FUNCTION,
  QUERY_NODE_REAL_TABLE,
  QUERY_NODE_TEMP_TABLE,
  QUERY_NODE_JOIN_TABLE,
  QUERY_NODE_GROUPING_SET,
  QUERY_NODE_ORDER_BY_EXPR,
  QUERY_NODE_LIMIT,
  QUERY_NODE_STATE_WINDOW,
  QUERY_NODE_SESSION_WINDOW,
  QUERY_NODE_INTERVAL_WINDOW,
  QUERY_NODE_NODE_LIST,
  QUERY_NODE_FILL,
  QUERY_NODE_RAW_EXPR,  // Only be used in parser module.
  QUERY_NODE_TARGET,
  QUERY_NODE_DATABLOCK_DESC,
  QUERY_NODE_SLOT_DESC,
  QUERY_NODE_COLUMN_DEF,
  QUERY_NODE_DOWNSTREAM_SOURCE,
  QUERY_NODE_DATABASE_OPTIONS,
  QUERY_NODE_TABLE_OPTIONS,
  QUERY_NODE_INDEX_OPTIONS,
  QUERY_NODE_EXPLAIN_OPTIONS,
  QUERY_NODE_STREAM_OPTIONS,
  QUERY_NODE_LEFT_VALUE,
  QUERY_NODE_COLUMN_REF,
  QUERY_NODE_WHEN_THEN,
  QUERY_NODE_CASE_WHEN,
  QUERY_NODE_EVENT_WINDOW,
  QUERY_NODE_HINT,
  QUERY_NODE_VIEW,
  QUERY_NODE_WINDOW_OFFSET,
  QUERY_NODE_COUNT_WINDOW,
  QUERY_NODE_COLUMN_OPTIONS,
  QUERY_NODE_TSMA_OPTIONS,
  QUERY_NODE_ANOMALY_WINDOW,
  QUERY_NODE_RANGE_AROUND,
  QUERY_NODE_STREAM_NOTIFY_OPTIONS,
  QUERY_NODE_VIRTUAL_TABLE,
  QUERY_NODE_BNODE_OPTIONS,

  // Statement nodes are used in parser and planner module.
  QUERY_NODE_SET_OPERATOR = 100,
  QUERY_NODE_SELECT_STMT,
  QUERY_NODE_VNODE_MODIFY_STMT,
  QUERY_NODE_CREATE_DATABASE_STMT,
  QUERY_NODE_DROP_DATABASE_STMT,
  QUERY_NODE_ALTER_DATABASE_STMT,
  QUERY_NODE_FLUSH_DATABASE_STMT,
  QUERY_NODE_TRIM_DATABASE_STMT,
  QUERY_NODE_CREATE_TABLE_STMT,
  QUERY_NODE_CREATE_SUBTABLE_CLAUSE,
  QUERY_NODE_CREATE_MULTI_TABLES_STMT,
  QUERY_NODE_DROP_TABLE_CLAUSE,
  QUERY_NODE_DROP_TABLE_STMT,
  QUERY_NODE_DROP_SUPER_TABLE_STMT,
  QUERY_NODE_ALTER_TABLE_STMT,
  QUERY_NODE_ALTER_SUPER_TABLE_STMT,
  QUERY_NODE_CREATE_USER_STMT,
  QUERY_NODE_ALTER_USER_STMT,
  QUERY_NODE_DROP_USER_STMT,
  QUERY_NODE_USE_DATABASE_STMT,
  QUERY_NODE_CREATE_DNODE_STMT,
  QUERY_NODE_DROP_DNODE_STMT,
  QUERY_NODE_ALTER_DNODE_STMT,
  QUERY_NODE_CREATE_INDEX_STMT,
  QUERY_NODE_DROP_INDEX_STMT,
  QUERY_NODE_CREATE_QNODE_STMT,
  QUERY_NODE_DROP_QNODE_STMT,
  QUERY_NODE_CREATE_BACKUP_NODE_STMT,  // no longer used
  QUERY_NODE_DROP_BACKUP_NODE_STMT,    // no longer used
  QUERY_NODE_CREATE_SNODE_STMT,
  QUERY_NODE_DROP_SNODE_STMT,
  QUERY_NODE_CREATE_MNODE_STMT,
  QUERY_NODE_DROP_MNODE_STMT,
  QUERY_NODE_CREATE_TOPIC_STMT,
  QUERY_NODE_DROP_TOPIC_STMT,
  QUERY_NODE_DROP_CGROUP_STMT,
  QUERY_NODE_ALTER_LOCAL_STMT,
  QUERY_NODE_EXPLAIN_STMT,
  QUERY_NODE_DESCRIBE_STMT,
  QUERY_NODE_RESET_QUERY_CACHE_STMT,
  QUERY_NODE_COMPACT_DATABASE_STMT,
  QUERY_NODE_COMPACT_VGROUPS_STMT,
  QUERY_NODE_CREATE_FUNCTION_STMT,
  QUERY_NODE_DROP_FUNCTION_STMT,
  QUERY_NODE_CREATE_STREAM_STMT,
  QUERY_NODE_DROP_STREAM_STMT,
  QUERY_NODE_BALANCE_VGROUP_STMT,
  QUERY_NODE_MERGE_VGROUP_STMT,
  QUERY_NODE_REDISTRIBUTE_VGROUP_STMT,
  QUERY_NODE_SPLIT_VGROUP_STMT,
  QUERY_NODE_SYNCDB_STMT,
  QUERY_NODE_GRANT_STMT,
  QUERY_NODE_REVOKE_STMT,
  QUERY_NODE_ALTER_CLUSTER_STMT,
  QUERY_NODE_SSMIGRATE_DATABASE_STMT,
  QUERY_NODE_CREATE_TSMA_STMT,
  QUERY_NODE_DROP_TSMA_STMT,
  QUERY_NODE_CREATE_VIRTUAL_TABLE_STMT,
  QUERY_NODE_CREATE_VIRTUAL_SUBTABLE_STMT,
  QUERY_NODE_DROP_VIRTUAL_TABLE_STMT,
  QUERY_NODE_ALTER_VIRTUAL_TABLE_STMT,
  QUERY_NODE_CREATE_MOUNT_STMT,
  QUERY_NODE_DROP_MOUNT_STMT,

  // placeholder for [154, 180]
  QUERY_NODE_SHOW_CREATE_VIEW_STMT = 181,
  QUERY_NODE_SHOW_CREATE_DATABASE_STMT,
  QUERY_NODE_SHOW_CREATE_TABLE_STMT,
  QUERY_NODE_SHOW_CREATE_STABLE_STMT,
  QUERY_NODE_SHOW_TABLE_DISTRIBUTED_STMT,
  QUERY_NODE_SHOW_LOCAL_VARIABLES_STMT,
  QUERY_NODE_SHOW_SCORES_STMT,
  QUERY_NODE_SHOW_TABLE_TAGS_STMT,
  QUERY_NODE_KILL_CONNECTION_STMT,
  QUERY_NODE_KILL_QUERY_STMT,
  QUERY_NODE_KILL_TRANSACTION_STMT,
  QUERY_NODE_KILL_COMPACT_STMT,
  QUERY_NODE_DELETE_STMT,
  QUERY_NODE_INSERT_STMT,
  QUERY_NODE_QUERY,
  QUERY_NODE_SHOW_DB_ALIVE_STMT,
  QUERY_NODE_SHOW_CLUSTER_ALIVE_STMT,
  QUERY_NODE_BALANCE_VGROUP_LEADER_STMT,
  QUERY_NODE_BALANCE_VGROUP_LEADER_DATABASE_STMT,
  QUERY_NODE_RESTORE_DNODE_STMT,
  QUERY_NODE_RESTORE_QNODE_STMT,
  QUERY_NODE_RESTORE_MNODE_STMT,
  QUERY_NODE_RESTORE_VNODE_STMT,
  QUERY_NODE_PAUSE_STREAM_STMT,
  QUERY_NODE_RESUME_STREAM_STMT,
  QUERY_NODE_CREATE_VIEW_STMT,
  QUERY_NODE_DROP_VIEW_STMT,
  QUERY_NODE_CREATE_SUBTABLE_FROM_FILE_CLAUSE,
  QUERY_NODE_CREATE_ANODE_STMT,
  QUERY_NODE_DROP_ANODE_STMT,
  QUERY_NODE_UPDATE_ANODE_STMT,
  QUERY_NODE_ASSIGN_LEADER_STMT,
  QUERY_NODE_SHOW_CREATE_TSMA_STMT,
  QUERY_NODE_SHOW_CREATE_VTABLE_STMT,
  QUERY_NODE_CREATE_BNODE_STMT,
  QUERY_NODE_DROP_BNODE_STMT,

  // show statement nodes
  // see 'sysTableShowAdapter', 'SYSTABLE_SHOW_TYPE_OFFSET'
  QUERY_NODE_SHOW_DNODES_STMT = 400,
  QUERY_NODE_SHOW_MNODES_STMT,
  QUERY_NODE_SHOW_MODULES_STMT,
  QUERY_NODE_SHOW_QNODES_STMT,
  QUERY_NODE_SHOW_SNODES_STMT,
  QUERY_NODE_SHOW_BACKUP_NODES_STMT,  // no longer used
  QUERY_NODE_SHOW_ARBGROUPS_STMT,
  QUERY_NODE_SHOW_CLUSTER_STMT,
  QUERY_NODE_SHOW_DATABASES_STMT,
  QUERY_NODE_SHOW_FUNCTIONS_STMT,
  QUERY_NODE_SHOW_INDEXES_STMT,
  QUERY_NODE_SHOW_STABLES_STMT,
  QUERY_NODE_SHOW_STREAMS_STMT,
  QUERY_NODE_SHOW_TABLES_STMT,
  QUERY_NODE_SHOW_TAGS_STMT,
  QUERY_NODE_SHOW_USERS_STMT,
  QUERY_NODE_SHOW_USERS_FULL_STMT,
  QUERY_NODE_SHOW_LICENCES_STMT,
  QUERY_NODE_SHOW_VGROUPS_STMT,
  QUERY_NODE_SHOW_TOPICS_STMT,
  QUERY_NODE_SHOW_CONSUMERS_STMT,
  QUERY_NODE_SHOW_CONNECTIONS_STMT,
  QUERY_NODE_SHOW_QUERIES_STMT,
  QUERY_NODE_SHOW_APPS_STMT,
  QUERY_NODE_SHOW_VARIABLES_STMT,
  QUERY_NODE_SHOW_DNODE_VARIABLES_STMT,
  QUERY_NODE_SHOW_TRANSACTIONS_STMT,
  QUERY_NODE_SHOW_SUBSCRIPTIONS_STMT,
  QUERY_NODE_SHOW_VNODES_STMT,
  QUERY_NODE_SHOW_USER_PRIVILEGES_STMT,
  QUERY_NODE_SHOW_VIEWS_STMT,
  QUERY_NODE_SHOW_COMPACTS_STMT,
  QUERY_NODE_SHOW_COMPACT_DETAILS_STMT,
  QUERY_NODE_SHOW_GRANTS_FULL_STMT,
  QUERY_NODE_SHOW_GRANTS_LOGS_STMT,
  QUERY_NODE_SHOW_CLUSTER_MACHINES_STMT,
  QUERY_NODE_SHOW_ENCRYPTIONS_STMT,
  QUERY_NODE_SHOW_TSMAS_STMT,
  QUERY_NODE_SHOW_ANODES_STMT,
  QUERY_NODE_SHOW_ANODES_FULL_STMT,
  QUERY_NODE_SHOW_USAGE_STMT,
  QUERY_NODE_SHOW_FILESETS_STMT,
  QUERY_NODE_SHOW_TRANSACTION_DETAILS_STMT,
  QUERY_NODE_SHOW_VTABLES_STMT,
  QUERY_NODE_SHOW_BNODES_STMT,
  QUERY_NODE_SHOW_MOUNTS_STMT,

  // logic plan node
  QUERY_NODE_LOGIC_PLAN_SCAN = 1000,
  QUERY_NODE_LOGIC_PLAN_JOIN,
  QUERY_NODE_LOGIC_PLAN_AGG,
  QUERY_NODE_LOGIC_PLAN_PROJECT,
  QUERY_NODE_LOGIC_PLAN_VNODE_MODIFY,
  QUERY_NODE_LOGIC_PLAN_EXCHANGE,
  QUERY_NODE_LOGIC_PLAN_MERGE,
  QUERY_NODE_LOGIC_PLAN_WINDOW,
  QUERY_NODE_LOGIC_PLAN_FILL,
  QUERY_NODE_LOGIC_PLAN_SORT,
  QUERY_NODE_LOGIC_PLAN_PARTITION,
  QUERY_NODE_LOGIC_PLAN_INDEF_ROWS_FUNC,
  QUERY_NODE_LOGIC_PLAN_INTERP_FUNC,
  QUERY_NODE_LOGIC_SUBPLAN,
  QUERY_NODE_LOGIC_PLAN,
  QUERY_NODE_LOGIC_PLAN_GROUP_CACHE,
  QUERY_NODE_LOGIC_PLAN_DYN_QUERY_CTRL,
  QUERY_NODE_LOGIC_PLAN_FORECAST_FUNC,
  QUERY_NODE_LOGIC_PLAN_VIRTUAL_TABLE_SCAN,

  // physical plan node
  QUERY_NODE_PHYSICAL_PLAN_TAG_SCAN = 1100,
  QUERY_NODE_PHYSICAL_PLAN_TABLE_SCAN,
  QUERY_NODE_PHYSICAL_PLAN_TABLE_SEQ_SCAN,  // INACTIVE
  QUERY_NODE_PHYSICAL_PLAN_TABLE_MERGE_SCAN,
  QUERY_NODE_PHYSICAL_PLAN_STREAM_SCAN,
  QUERY_NODE_PHYSICAL_PLAN_SYSTABLE_SCAN,
  QUERY_NODE_PHYSICAL_PLAN_BLOCK_DIST_SCAN,
  QUERY_NODE_PHYSICAL_PLAN_LAST_ROW_SCAN,
  QUERY_NODE_PHYSICAL_PLAN_PROJECT,
  QUERY_NODE_PHYSICAL_PLAN_MERGE_JOIN,
  QUERY_NODE_PHYSICAL_PLAN_HASH_AGG,
  QUERY_NODE_PHYSICAL_PLAN_EXCHANGE,
  QUERY_NODE_PHYSICAL_PLAN_MERGE,
  QUERY_NODE_PHYSICAL_PLAN_SORT,
  QUERY_NODE_PHYSICAL_PLAN_GROUP_SORT,
  QUERY_NODE_PHYSICAL_PLAN_HASH_INTERVAL,
  QUERY_NODE_PHYSICAL_PLAN_MERGE_INTERVAL,  // INACTIVE
  QUERY_NODE_PHYSICAL_PLAN_MERGE_ALIGNED_INTERVAL,
  QUERY_NODE_PHYSICAL_PLAN_STREAM_INTERVAL,
  QUERY_NODE_PHYSICAL_PLAN_STREAM_FINAL_INTERVAL,
  QUERY_NODE_PHYSICAL_PLAN_STREAM_SEMI_INTERVAL,
  QUERY_NODE_PHYSICAL_PLAN_FILL,
  QUERY_NODE_PHYSICAL_PLAN_STREAM_FILL,
  QUERY_NODE_PHYSICAL_PLAN_MERGE_SESSION,
  QUERY_NODE_PHYSICAL_PLAN_STREAM_SESSION,
  QUERY_NODE_PHYSICAL_PLAN_STREAM_SEMI_SESSION,
  QUERY_NODE_PHYSICAL_PLAN_STREAM_FINAL_SESSION,
  QUERY_NODE_PHYSICAL_PLAN_MERGE_STATE,
  QUERY_NODE_PHYSICAL_PLAN_STREAM_STATE,
  QUERY_NODE_PHYSICAL_PLAN_PARTITION,
  QUERY_NODE_PHYSICAL_PLAN_STREAM_PARTITION,
  QUERY_NODE_PHYSICAL_PLAN_INDEF_ROWS_FUNC,
  QUERY_NODE_PHYSICAL_PLAN_INTERP_FUNC,
  QUERY_NODE_PHYSICAL_PLAN_DISPATCH,
  QUERY_NODE_PHYSICAL_PLAN_INSERT,
  QUERY_NODE_PHYSICAL_PLAN_QUERY_INSERT,
  QUERY_NODE_PHYSICAL_PLAN_DELETE,
  QUERY_NODE_PHYSICAL_SUBPLAN,
  QUERY_NODE_PHYSICAL_PLAN,
  QUERY_NODE_PHYSICAL_PLAN_TABLE_COUNT_SCAN,
  QUERY_NODE_PHYSICAL_PLAN_MERGE_EVENT,
  QUERY_NODE_PHYSICAL_PLAN_STREAM_EVENT,
  QUERY_NODE_PHYSICAL_PLAN_HASH_JOIN,
  QUERY_NODE_PHYSICAL_PLAN_GROUP_CACHE,
  QUERY_NODE_PHYSICAL_PLAN_DYN_QUERY_CTRL,
  QUERY_NODE_PHYSICAL_PLAN_MERGE_COUNT,
  QUERY_NODE_PHYSICAL_PLAN_STREAM_COUNT,
  QUERY_NODE_PHYSICAL_PLAN_STREAM_MID_INTERVAL,
  QUERY_NODE_PHYSICAL_PLAN_STREAM_CONTINUE_INTERVAL,
  QUERY_NODE_PHYSICAL_PLAN_MERGE_ANOMALY,
  QUERY_NODE_PHYSICAL_PLAN_STREAM_ANOMALY,
  QUERY_NODE_PHYSICAL_PLAN_FORECAST_FUNC,
  QUERY_NODE_PHYSICAL_PLAN_STREAM_INTERP_FUNC,
  QUERY_NODE_RESET_STREAM_STMT,
  QUERY_NODE_PHYSICAL_PLAN_STREAM_CONTINUE_SEMI_INTERVAL,
  QUERY_NODE_PHYSICAL_PLAN_STREAM_CONTINUE_FINAL_INTERVAL,
  QUERY_NODE_PHYSICAL_PLAN_STREAM_CONTINUE_SESSION,
  QUERY_NODE_PHYSICAL_PLAN_STREAM_CONTINUE_SEMI_SESSION,
  QUERY_NODE_PHYSICAL_PLAN_STREAM_CONTINUE_FINAL_SESSION,
  QUERY_NODE_PHYSICAL_PLAN_STREAM_CONTINUE_STATE,
  QUERY_NODE_PHYSICAL_PLAN_STREAM_CONTINUE_EVENT,
  QUERY_NODE_PHYSICAL_PLAN_STREAM_CONTINUE_COUNT,
  QUERY_NODE_PHYSICAL_PLAN_VIRTUAL_TABLE_SCAN,
} ENodeType;

typedef struct {
  int32_t     vgId;
  uint8_t     option;         // 0x0 REQ_OPT_TBNAME, 0x01 REQ_OPT_TBUID
  uint8_t     autoCreateCtb;  // 0x0 not auto create, 0x01 auto create
  const char* dbFName;
  const char* tbName;
} SBuildTableInput;

typedef struct {
  char    db[TSDB_DB_FNAME_LEN];
  int64_t dbId;
  int32_t vgVersion;
  int32_t numOfTable;  // unit is TSDB_TABLE_NUM_UNIT
  int64_t stateTs;
} SBuildUseDBInput;

typedef struct SField {
  char    name[TSDB_COL_NAME_LEN];
  uint8_t type;
  int8_t  flags;
  int32_t bytes;
} SField;
typedef struct SFieldWithOptions {
  char     name[TSDB_COL_NAME_LEN];
  uint8_t  type;
  int8_t   flags;
  int32_t  bytes;
  uint32_t compress;
  STypeMod typeMod;
} SFieldWithOptions;

typedef struct SRetention {
  int64_t freq;
  int64_t keep;
  int8_t  freqUnit;
  int8_t  keepUnit;
} SRetention;

#define RETENTION_VALID(l, r) ((((l) == 0 && (r)->freq >= 0) || ((r)->freq > 0)) && ((r)->keep > 0))

#pragma pack(push, 1)
// null-terminated string instead of char array to avoid too many memory consumption in case of more than 1M tableMeta
typedef struct SEp {
  char     fqdn[TSDB_FQDN_LEN];
  uint16_t port;
} SEp;

typedef struct {
  int32_t contLen;
  int32_t vgId;
} SMsgHead;

// Submit message for one table
typedef struct SSubmitBlk {
  int64_t uid;        // table unique id
  int64_t suid;       // stable id
  int32_t sversion;   // data schema version
  int32_t dataLen;    // data part length, not including the SSubmitBlk head
  int32_t schemaLen;  // schema length, if length is 0, no schema exists
  int32_t numOfRows;  // total number of rows in current submit block
  char    data[];
} SSubmitBlk;

// Submit message for this TSDB
typedef struct {
  SMsgHead header;
  int64_t  version;
  int32_t  length;
  int32_t  numOfBlocks;
  char     blocks[];
} SSubmitReq;

typedef struct {
  int32_t totalLen;
  int32_t len;
  STSRow* row;
} SSubmitBlkIter;

typedef struct {
  int32_t totalLen;
  int32_t len;
  // head of SSubmitBlk
  int64_t uid;        // table unique id
  int64_t suid;       // stable id
  int32_t sversion;   // data schema version
  int32_t dataLen;    // data part length, not including the SSubmitBlk head
  int32_t schemaLen;  // schema length, if length is 0, no schema exists
  int32_t numOfRows;  // total number of rows in current submit block
  // head of SSubmitBlk
  int32_t     numOfBlocks;
  const void* pMsg;
} SSubmitMsgIter;

int32_t tInitSubmitMsgIter(const SSubmitReq* pMsg, SSubmitMsgIter* pIter);
int32_t tGetSubmitMsgNext(SSubmitMsgIter* pIter, SSubmitBlk** pPBlock);
int32_t tInitSubmitBlkIter(SSubmitMsgIter* pMsgIter, SSubmitBlk* pBlock, SSubmitBlkIter* pIter);
STSRow* tGetSubmitBlkNext(SSubmitBlkIter* pIter);
// for debug
int32_t tPrintFixedSchemaSubmitReq(SSubmitReq* pReq, STSchema* pSchema);

typedef struct {
  bool     hasRef;
  col_id_t id;
  char     refDbName[TSDB_DB_NAME_LEN];
  char     refTableName[TSDB_TABLE_NAME_LEN];
  char     refColName[TSDB_COL_NAME_LEN];
} SColRef;

typedef struct {
  int32_t  nCols;
  int32_t  version;
  SColRef* pColRef;
} SColRefWrapper;

typedef struct {
  int32_t vgId;
  SColRef colRef;
} SColRefEx;

typedef struct {
  int16_t colId;
  char    refDbName[TSDB_DB_NAME_LEN];
  char    refTableName[TSDB_TABLE_NAME_LEN];
  char    refColName[TSDB_COL_NAME_LEN];
} SRefColInfo;

typedef struct SVCTableRefCols {
  uint64_t     uid;
  int32_t      numOfSrcTbls;
  int32_t      numOfColRefs;
  SRefColInfo* refCols;
} SVCTableRefCols;

typedef struct SVCTableMergeInfo {
  uint64_t uid;
  int32_t  numOfSrcTbls;
} SVCTableMergeInfo;

typedef struct {
  int32_t    nCols;
  SColRefEx* pColRefEx;
} SColRefExWrapper;

struct SSchema {
  int8_t   type;
  int8_t   flags;
  col_id_t colId;
  int32_t  bytes;
  char     name[TSDB_COL_NAME_LEN];
};
struct SSchemaExt {
  col_id_t colId;
  uint32_t compress;
  STypeMod typeMod;
};

//

struct SSchema2 {
  int8_t   type;
  int8_t   flags;
  col_id_t colId;
  int32_t  bytes;
  char     name[TSDB_COL_NAME_LEN];
  uint32_t compress;
};

typedef struct {
  char        tbName[TSDB_TABLE_NAME_LEN];
  char        stbName[TSDB_TABLE_NAME_LEN];
  char        dbFName[TSDB_DB_FNAME_LEN];
  int64_t     dbId;
  int32_t     numOfTags;
  int32_t     numOfColumns;
  int8_t      precision;
  int8_t      tableType;
  int32_t     sversion;
  int32_t     tversion;
  int32_t     rversion;
  uint64_t    suid;
  uint64_t    tuid;
  int32_t     vgId;
  int8_t      sysInfo;
  SSchema*    pSchemas;
  SSchemaExt* pSchemaExt;
  int8_t      virtualStb;
  int32_t     numOfColRefs;
  SColRef*    pColRefs;
} STableMetaRsp;

typedef struct {
  int32_t        code;
  int64_t        uid;
  char*          tblFName;
  int32_t        numOfRows;
  int32_t        affectedRows;
  int64_t        sver;
  STableMetaRsp* pMeta;
} SSubmitBlkRsp;

typedef struct {
  int32_t numOfRows;
  int32_t affectedRows;
  int32_t nBlocks;
  union {
    SArray*        pArray;
    SSubmitBlkRsp* pBlocks;
  };
} SSubmitRsp;

// int32_t tEncodeSSubmitRsp(SEncoder* pEncoder, const SSubmitRsp* pRsp);
// int32_t tDecodeSSubmitRsp(SDecoder* pDecoder, SSubmitRsp* pRsp);
// void    tFreeSSubmitBlkRsp(void* param);
void tFreeSSubmitRsp(SSubmitRsp* pRsp);

#define COL_SMA_ON       ((int8_t)0x1)
#define COL_IDX_ON       ((int8_t)0x2)
#define COL_IS_KEY       ((int8_t)0x4)
#define COL_SET_NULL     ((int8_t)0x10)
#define COL_SET_VAL      ((int8_t)0x20)
#define COL_IS_SYSINFO   ((int8_t)0x40)
#define COL_HAS_TYPE_MOD ((int8_t)0x80)

#define COL_IS_SET(FLG)  (((FLG) & (COL_SET_VAL | COL_SET_NULL)) != 0)
#define COL_CLR_SET(FLG) ((FLG) &= (~(COL_SET_VAL | COL_SET_NULL)))

#define IS_BSMA_ON(s)  (((s)->flags & 0x01) == COL_SMA_ON)
#define IS_IDX_ON(s)   (((s)->flags & 0x02) == COL_IDX_ON)
#define IS_SET_NULL(s) (((s)->flags & COL_SET_NULL) == COL_SET_NULL)

#define SSCHMEA_SET_IDX_ON(s) \
  do {                        \
    (s)->flags |= COL_IDX_ON; \
  } while (0)

#define SSCHMEA_SET_IDX_OFF(s)   \
  do {                           \
    (s)->flags &= (~COL_IDX_ON); \
  } while (0)

#define SSCHEMA_SET_TYPE_MOD(s)     \
  do {                              \
    (s)->flags |= COL_HAS_TYPE_MOD; \
  } while (0)

#define HAS_TYPE_MOD(s) (((s)->flags & COL_HAS_TYPE_MOD))

#define SSCHMEA_TYPE(s)  ((s)->type)
#define SSCHMEA_FLAGS(s) ((s)->flags)
#define SSCHMEA_COLID(s) ((s)->colId)
#define SSCHMEA_BYTES(s) ((s)->bytes)
#define SSCHMEA_NAME(s)  ((s)->name)

typedef struct {
  bool    tsEnableMonitor;
  int32_t tsMonitorInterval;
  int32_t tsSlowLogThreshold;
  int32_t tsSlowLogMaxLen;
  int32_t tsSlowLogScope;
  int32_t tsSlowLogThresholdTest;  // Obsolete
  char    tsSlowLogExceptDb[TSDB_DB_NAME_LEN];
} SMonitorParas;

typedef struct {
  STypeMod typeMod;
} SExtSchema;

bool hasExtSchema(const SExtSchema* pExtSchema);

typedef struct {
  int32_t  nCols;
  int32_t  version;
  SSchema* pSchema;
} SSchemaWrapper;

typedef struct {
  col_id_t id;
  uint32_t alg;
} SColCmpr;

typedef struct {
  int32_t   nCols;
  int32_t   version;
  SColCmpr* pColCmpr;
} SColCmprWrapper;

static FORCE_INLINE int32_t tInitDefaultSColRefWrapperByCols(SColRefWrapper* pRef, int32_t nCols) {
  if (pRef->pColRef) {
    return TSDB_CODE_INVALID_PARA;
  }
  pRef->pColRef = (SColRef*)taosMemoryCalloc(nCols, sizeof(SColRef));
  if (pRef->pColRef == NULL) {
    return terrno;
  }
  pRef->nCols = nCols;
  for (int32_t i = 0; i < nCols; i++) {
    pRef->pColRef[i].hasRef = false;
    pRef->pColRef[i].id = (col_id_t)(i + 1);
  }
  return 0;
}

static FORCE_INLINE SColCmprWrapper* tCloneSColCmprWrapper(const SColCmprWrapper* pSrcWrapper) {
  if (pSrcWrapper->pColCmpr == NULL || pSrcWrapper->nCols == 0) {
    terrno = TSDB_CODE_INVALID_PARA;
    return NULL;
  }

  SColCmprWrapper* pDstWrapper = (SColCmprWrapper*)taosMemoryMalloc(sizeof(SColCmprWrapper));
  if (pDstWrapper == NULL) {
    return NULL;
  }
  pDstWrapper->nCols = pSrcWrapper->nCols;
  pDstWrapper->version = pSrcWrapper->version;

  int32_t size = sizeof(SColCmpr) * pDstWrapper->nCols;
  pDstWrapper->pColCmpr = (SColCmpr*)taosMemoryCalloc(1, size);
  if (pDstWrapper->pColCmpr == NULL) {
    taosMemoryFree(pDstWrapper);
    return NULL;
  }
  (void)memcpy(pDstWrapper->pColCmpr, pSrcWrapper->pColCmpr, size);

  return pDstWrapper;
}

static FORCE_INLINE int32_t tInitDefaultSColCmprWrapperByCols(SColCmprWrapper* pCmpr, int32_t nCols) {
  if (!(!pCmpr->pColCmpr)) {
    return TSDB_CODE_INVALID_PARA;
  }
  pCmpr->pColCmpr = (SColCmpr*)taosMemoryCalloc(nCols, sizeof(SColCmpr));
  if (pCmpr->pColCmpr == NULL) {
    return terrno;
  }
  pCmpr->nCols = nCols;
  return 0;
}

static FORCE_INLINE int32_t tInitDefaultSColCmprWrapper(SColCmprWrapper* pCmpr, SSchemaWrapper* pSchema) {
  pCmpr->nCols = pSchema->nCols;
  if (!(!pCmpr->pColCmpr)) {
    return TSDB_CODE_INVALID_PARA;
  }
  pCmpr->pColCmpr = (SColCmpr*)taosMemoryCalloc(pCmpr->nCols, sizeof(SColCmpr));
  if (pCmpr->pColCmpr == NULL) {
    return terrno;
  }
  for (int32_t i = 0; i < pCmpr->nCols; i++) {
    SColCmpr* pColCmpr = &pCmpr->pColCmpr[i];
    SSchema*  pColSchema = &pSchema->pSchema[i];
    pColCmpr->id = pColSchema->colId;
    pColCmpr->alg = 0;
  }
  return 0;
}

static FORCE_INLINE void tDeleteSColCmprWrapper(SColCmprWrapper* pWrapper) {
  if (pWrapper == NULL) return;

  taosMemoryFreeClear(pWrapper->pColCmpr);
  taosMemoryFreeClear(pWrapper);
}
static FORCE_INLINE SSchemaWrapper* tCloneSSchemaWrapper(const SSchemaWrapper* pSchemaWrapper) {
  if (pSchemaWrapper->pSchema == NULL) return NULL;

  SSchemaWrapper* pSW = (SSchemaWrapper*)taosMemoryMalloc(sizeof(SSchemaWrapper));
  if (pSW == NULL) {
    return NULL;
  }
  pSW->nCols = pSchemaWrapper->nCols;
  pSW->version = pSchemaWrapper->version;
  pSW->pSchema = (SSchema*)taosMemoryCalloc(pSW->nCols, sizeof(SSchema));
  if (pSW->pSchema == NULL) {
    taosMemoryFree(pSW);
    return NULL;
  }

  (void)memcpy(pSW->pSchema, pSchemaWrapper->pSchema, pSW->nCols * sizeof(SSchema));
  return pSW;
}

static FORCE_INLINE void tDeleteSchemaWrapper(SSchemaWrapper* pSchemaWrapper) {
  if (pSchemaWrapper) {
    taosMemoryFree(pSchemaWrapper->pSchema);
    taosMemoryFree(pSchemaWrapper);
  }
}

static FORCE_INLINE void tDeleteSSchemaWrapperForHash(void* pSchemaWrapper) {
  if (pSchemaWrapper != NULL && *(SSchemaWrapper**)pSchemaWrapper != NULL) {
    taosMemoryFree((*(SSchemaWrapper**)pSchemaWrapper)->pSchema);
    taosMemoryFree(*(SSchemaWrapper**)pSchemaWrapper);
  }
}

static FORCE_INLINE int32_t taosEncodeSSchema(void** buf, const SSchema* pSchema) {
  int32_t tlen = 0;
  tlen += taosEncodeFixedI8(buf, pSchema->type);
  tlen += taosEncodeFixedI8(buf, pSchema->flags);
  tlen += taosEncodeFixedI32(buf, pSchema->bytes);
  tlen += taosEncodeFixedI16(buf, pSchema->colId);
  tlen += taosEncodeString(buf, pSchema->name);
  return tlen;
}

static FORCE_INLINE void* taosDecodeSSchema(const void* buf, SSchema* pSchema) {
  buf = taosDecodeFixedI8(buf, &pSchema->type);
  buf = taosDecodeFixedI8(buf, &pSchema->flags);
  buf = taosDecodeFixedI32(buf, &pSchema->bytes);
  buf = taosDecodeFixedI16(buf, &pSchema->colId);
  buf = taosDecodeStringTo(buf, pSchema->name);
  return (void*)buf;
}

static FORCE_INLINE int32_t tEncodeSSchema(SEncoder* pEncoder, const SSchema* pSchema) {
  TAOS_CHECK_RETURN(tEncodeI8(pEncoder, pSchema->type));
  TAOS_CHECK_RETURN(tEncodeI8(pEncoder, pSchema->flags));
  TAOS_CHECK_RETURN(tEncodeI32v(pEncoder, pSchema->bytes));
  TAOS_CHECK_RETURN(tEncodeI16v(pEncoder, pSchema->colId));
  TAOS_CHECK_RETURN(tEncodeCStr(pEncoder, pSchema->name));
  return 0;
}

static FORCE_INLINE int32_t tDecodeSSchema(SDecoder* pDecoder, SSchema* pSchema) {
  TAOS_CHECK_RETURN(tDecodeI8(pDecoder, &pSchema->type));
  TAOS_CHECK_RETURN(tDecodeI8(pDecoder, &pSchema->flags));
  TAOS_CHECK_RETURN(tDecodeI32v(pDecoder, &pSchema->bytes));
  TAOS_CHECK_RETURN(tDecodeI16v(pDecoder, &pSchema->colId));
  TAOS_CHECK_RETURN(tDecodeCStrTo(pDecoder, pSchema->name));
  return 0;
}

static FORCE_INLINE int32_t tEncodeSSchemaExt(SEncoder* pEncoder, const SSchemaExt* pSchemaExt) {
  TAOS_CHECK_RETURN(tEncodeI16v(pEncoder, pSchemaExt->colId));
  TAOS_CHECK_RETURN(tEncodeU32(pEncoder, pSchemaExt->compress));
  TAOS_CHECK_RETURN(tEncodeI32(pEncoder, pSchemaExt->typeMod));
  return 0;
}

static FORCE_INLINE int32_t tDecodeSSchemaExt(SDecoder* pDecoder, SSchemaExt* pSchemaExt) {
  TAOS_CHECK_RETURN(tDecodeI16v(pDecoder, &pSchemaExt->colId));
  TAOS_CHECK_RETURN(tDecodeU32(pDecoder, &pSchemaExt->compress));
  TAOS_CHECK_RETURN(tDecodeI32(pDecoder, &pSchemaExt->typeMod));
  return 0;
}

static FORCE_INLINE int32_t tEncodeSColRef(SEncoder* pEncoder, const SColRef* pColRef) {
  TAOS_CHECK_RETURN(tEncodeI8(pEncoder, pColRef->hasRef));
  TAOS_CHECK_RETURN(tEncodeI16(pEncoder, pColRef->id));
  if (pColRef->hasRef) {
    TAOS_CHECK_RETURN(tEncodeCStr(pEncoder, pColRef->refDbName));
    TAOS_CHECK_RETURN(tEncodeCStr(pEncoder, pColRef->refTableName));
    TAOS_CHECK_RETURN(tEncodeCStr(pEncoder, pColRef->refColName));
  }
  return 0;
}

static FORCE_INLINE int32_t tDecodeSColRef(SDecoder* pDecoder, SColRef* pColRef) {
  TAOS_CHECK_RETURN(tDecodeI8(pDecoder, (int8_t*)&pColRef->hasRef));
  TAOS_CHECK_RETURN(tDecodeI16(pDecoder, &pColRef->id));
  if (pColRef->hasRef) {
    TAOS_CHECK_RETURN(tDecodeCStrTo(pDecoder, pColRef->refDbName));
    TAOS_CHECK_RETURN(tDecodeCStrTo(pDecoder, pColRef->refTableName));
    TAOS_CHECK_RETURN(tDecodeCStrTo(pDecoder, pColRef->refColName));
  }

  return 0;
}

static FORCE_INLINE int32_t taosEncodeSSchemaWrapper(void** buf, const SSchemaWrapper* pSW) {
  int32_t tlen = 0;
  tlen += taosEncodeVariantI32(buf, pSW->nCols);
  tlen += taosEncodeVariantI32(buf, pSW->version);
  for (int32_t i = 0; i < pSW->nCols; i++) {
    tlen += taosEncodeSSchema(buf, &pSW->pSchema[i]);
  }
  return tlen;
}

static FORCE_INLINE void* taosDecodeSSchemaWrapper(const void* buf, SSchemaWrapper* pSW) {
  buf = taosDecodeVariantI32(buf, &pSW->nCols);
  buf = taosDecodeVariantI32(buf, &pSW->version);
  if (pSW->nCols > 0) {
    pSW->pSchema = (SSchema*)taosMemoryCalloc(pSW->nCols, sizeof(SSchema));
    if (pSW->pSchema == NULL) {
      return NULL;
    }

    for (int32_t i = 0; i < pSW->nCols; i++) {
      buf = taosDecodeSSchema(buf, &pSW->pSchema[i]);
    }
  } else {
    pSW->pSchema = NULL;
  }
  return (void*)buf;
}

static FORCE_INLINE int32_t tEncodeSSchemaWrapper(SEncoder* pEncoder, const SSchemaWrapper* pSW) {
  if (pSW == NULL) {
    return TSDB_CODE_INVALID_PARA;
  }
  TAOS_CHECK_RETURN(tEncodeI32v(pEncoder, pSW->nCols));
  TAOS_CHECK_RETURN(tEncodeI32v(pEncoder, pSW->version));
  for (int32_t i = 0; i < pSW->nCols; i++) {
    TAOS_CHECK_RETURN(tEncodeSSchema(pEncoder, &pSW->pSchema[i]));
  }
  return 0;
}

static FORCE_INLINE int32_t tDecodeSSchemaWrapper(SDecoder* pDecoder, SSchemaWrapper* pSW) {
  if (pSW == NULL) {
    return TSDB_CODE_INVALID_PARA;
  }
  TAOS_CHECK_RETURN(tDecodeI32v(pDecoder, &pSW->nCols));
  TAOS_CHECK_RETURN(tDecodeI32v(pDecoder, &pSW->version));

  pSW->pSchema = (SSchema*)taosMemoryCalloc(pSW->nCols, sizeof(SSchema));
  if (pSW->pSchema == NULL) {
    TAOS_RETURN(TSDB_CODE_OUT_OF_MEMORY);
  }
  for (int32_t i = 0; i < pSW->nCols; i++) {
    TAOS_CHECK_RETURN(tDecodeSSchema(pDecoder, &pSW->pSchema[i]));
  }

  return 0;
}

static FORCE_INLINE int32_t tDecodeSSchemaWrapperEx(SDecoder* pDecoder, SSchemaWrapper* pSW) {
  TAOS_CHECK_RETURN(tDecodeI32v(pDecoder, &pSW->nCols));
  TAOS_CHECK_RETURN(tDecodeI32v(pDecoder, &pSW->version));

  pSW->pSchema = (SSchema*)tDecoderMalloc(pDecoder, pSW->nCols * sizeof(SSchema));
  if (pSW->pSchema == NULL) {
    TAOS_RETURN(TSDB_CODE_OUT_OF_MEMORY);
  }
  for (int32_t i = 0; i < pSW->nCols; i++) {
    TAOS_CHECK_RETURN(tDecodeSSchema(pDecoder, &pSW->pSchema[i]));
  }

  return 0;
}

typedef struct {
  char     name[TSDB_TABLE_FNAME_LEN];
  int8_t   igExists;
  int8_t   source;  // TD_REQ_FROM_TAOX-taosX or TD_REQ_FROM_APP-taosClient
  int8_t   reserved[6];
  tb_uid_t suid;
  int64_t  delay1;
  int64_t  delay2;
  int64_t  watermark1;
  int64_t  watermark2;
  int32_t  ttl;
  int32_t  colVer;
  int32_t  tagVer;
  int32_t  numOfColumns;
  int32_t  numOfTags;
  int32_t  numOfFuncs;
  int32_t  commentLen;
  int32_t  ast1Len;
  int32_t  ast2Len;
  SArray*  pColumns;  // array of SFieldWithOptions
  SArray*  pTags;     // array of SField
  SArray*  pFuncs;
  char*    pComment;
  char*    pAst1;
  char*    pAst2;
  int64_t  deleteMark1;
  int64_t  deleteMark2;
  int32_t  sqlLen;
  char*    sql;
  int64_t  keep;
  int8_t   virtualStb;
} SMCreateStbReq;

int32_t tSerializeSMCreateStbReq(void* buf, int32_t bufLen, SMCreateStbReq* pReq);
int32_t tDeserializeSMCreateStbReq(void* buf, int32_t bufLen, SMCreateStbReq* pReq);
void    tFreeSMCreateStbReq(SMCreateStbReq* pReq);

typedef struct {
  STableMetaRsp* pMeta;
} SMCreateStbRsp;

int32_t tEncodeSMCreateStbRsp(SEncoder* pEncoder, const SMCreateStbRsp* pRsp);
int32_t tDecodeSMCreateStbRsp(SDecoder* pDecoder, SMCreateStbRsp* pRsp);
void    tFreeSMCreateStbRsp(SMCreateStbRsp* pRsp);

typedef struct {
  char     name[TSDB_TABLE_FNAME_LEN];
  int8_t   igNotExists;
  int8_t   source;  // TD_REQ_FROM_TAOX-taosX or TD_REQ_FROM_APP-taosClient
  int8_t   reserved[6];
  tb_uid_t suid;
  int32_t  sqlLen;
  char*    sql;
} SMDropStbReq;

int32_t tSerializeSMDropStbReq(void* buf, int32_t bufLen, SMDropStbReq* pReq);
int32_t tDeserializeSMDropStbReq(void* buf, int32_t bufLen, SMDropStbReq* pReq);
void    tFreeSMDropStbReq(SMDropStbReq* pReq);

typedef struct {
  char    name[TSDB_TABLE_FNAME_LEN];
  int8_t  alterType;
  int32_t numOfFields;
  SArray* pFields;
  int32_t ttl;
  int32_t commentLen;
  char*   comment;
  int32_t sqlLen;
  char*   sql;
  int64_t keep;
  SArray* pTypeMods;
} SMAlterStbReq;

int32_t tSerializeSMAlterStbReq(void* buf, int32_t bufLen, SMAlterStbReq* pReq);
int32_t tDeserializeSMAlterStbReq(void* buf, int32_t bufLen, SMAlterStbReq* pReq);
void    tFreeSMAltertbReq(SMAlterStbReq* pReq);

typedef struct SEpSet {
  int8_t inUse;
  int8_t numOfEps;
  SEp    eps[TSDB_MAX_REPLICA];
} SEpSet;

int32_t tEncodeSEpSet(SEncoder* pEncoder, const SEpSet* pEp);
int32_t tDecodeSEpSet(SDecoder* pDecoder, SEpSet* pEp);
int32_t taosEncodeSEpSet(void** buf, const SEpSet* pEp);
void*   taosDecodeSEpSet(const void* buf, SEpSet* pEp);

int32_t tSerializeSEpSet(void* buf, int32_t bufLen, const SEpSet* pEpset);
int32_t tDeserializeSEpSet(void* buf, int32_t buflen, SEpSet* pEpset);

typedef struct {
  int8_t  connType;
  int32_t pid;
  char    app[TSDB_APP_NAME_LEN];
  char    db[TSDB_DB_NAME_LEN];
  char    user[TSDB_USER_LEN];
  char    passwd[TSDB_PASSWORD_LEN];
  int64_t startTime;
  char    sVer[TSDB_VERSION_LEN];
} SConnectReq;

int32_t tSerializeSConnectReq(void* buf, int32_t bufLen, SConnectReq* pReq);
int32_t tDeserializeSConnectReq(void* buf, int32_t bufLen, SConnectReq* pReq);

typedef struct {
  int32_t       acctId;
  int64_t       clusterId;
  uint32_t      connId;
  int32_t       dnodeNum;
  int8_t        superUser;
  int8_t        sysInfo;
  int8_t        connType;
  SEpSet        epSet;
  int32_t       svrTimestamp;
  int32_t       passVer;
  int32_t       authVer;
  char          sVer[TSDB_VERSION_LEN];
  char          sDetailVer[128];
  int64_t       whiteListVer;
  SMonitorParas monitorParas;
  int8_t        enableAuditDelete;
} SConnectRsp;

int32_t tSerializeSConnectRsp(void* buf, int32_t bufLen, SConnectRsp* pRsp);
int32_t tDeserializeSConnectRsp(void* buf, int32_t bufLen, SConnectRsp* pRsp);

typedef struct {
  char    user[TSDB_USER_LEN];
  char    pass[TSDB_PASSWORD_LEN];
  int32_t maxUsers;
  int32_t maxDbs;
  int32_t maxTimeSeries;
  int32_t maxStreams;
  int32_t accessState;  // Configured only by command
  int64_t maxStorage;
} SCreateAcctReq, SAlterAcctReq;

// int32_t tSerializeSCreateAcctReq(void* buf, int32_t bufLen, SCreateAcctReq* pReq);
// int32_t tDeserializeSCreateAcctReq(void* buf, int32_t bufLen, SCreateAcctReq* pReq);

typedef struct {
  char    user[TSDB_USER_LEN];
  int32_t sqlLen;
  char*   sql;
} SDropUserReq, SDropAcctReq;

int32_t tSerializeSDropUserReq(void* buf, int32_t bufLen, SDropUserReq* pReq);
int32_t tDeserializeSDropUserReq(void* buf, int32_t bufLen, SDropUserReq* pReq);
void    tFreeSDropUserReq(SDropUserReq* pReq);

typedef struct SIpV4Range {
  uint32_t ip;
  uint32_t mask;
} SIpV4Range;

typedef struct SIpv6Range {
  uint64_t addr[2];
  uint32_t mask;
} SIpV6Range;

typedef struct {
  int8_t type;
  union {
    SIpV4Range ipV4;
    SIpV6Range ipV6;
  };
} SIpRange;

typedef struct {
  int32_t    num;
  SIpV4Range pIpRange[];
} SIpWhiteList;

typedef struct {
  int32_t  num;
  SIpRange pIpRanges[];
} SIpWhiteListDual;

SIpWhiteListDual* cloneIpWhiteList(SIpWhiteListDual* pIpWhiteList);
int32_t           cvtIpWhiteListToDual(SIpWhiteList* pWhiteList, SIpWhiteListDual** pWhiteListDual);
int32_t           cvtIpWhiteListDualToV4(SIpWhiteListDual* pWhiteListDual, SIpWhiteList** pWhiteList);
int32_t           createDefaultIp6Range(SIpRange* pRange);
int32_t           createDefaultIp4Range(SIpRange* pRange);

typedef struct {
  int8_t  createType;
  int8_t  superUser;  // denote if it is a super user or not
  int8_t  sysInfo;
  int8_t  enable;
  char    user[TSDB_USER_LEN];
  char    pass[TSDB_USET_PASSWORD_LEN];
  int32_t numIpRanges;

  SIpV4Range* pIpRanges;
  int32_t     sqlLen;
  char*       sql;
  int8_t      isImport;
  int8_t      createDb;
  int8_t      passIsMd5;
  SIpRange*   pIpDualRanges;
} SCreateUserReq;

int32_t tSerializeSCreateUserReq(void* buf, int32_t bufLen, SCreateUserReq* pReq);
int32_t tDeserializeSCreateUserReq(void* buf, int32_t bufLen, SCreateUserReq* pReq);
void    tFreeSCreateUserReq(SCreateUserReq* pReq);

typedef struct {
  int32_t dnodeId;
  int64_t analVer;
} SRetrieveAnalyticsAlgoReq;

typedef struct {
  int64_t   ver;
  SHashObj* hash;  // algoname:algotype -> SAnalUrl
} SRetrieveAnalyticAlgoRsp;

int32_t tSerializeRetrieveAnalyticAlgoReq(void* buf, int32_t bufLen, SRetrieveAnalyticsAlgoReq* pReq);
int32_t tDeserializeRetrieveAnalyticAlgoReq(void* buf, int32_t bufLen, SRetrieveAnalyticsAlgoReq* pReq);
int32_t tSerializeRetrieveAnalyticAlgoRsp(void* buf, int32_t bufLen, SRetrieveAnalyticAlgoRsp* pRsp);
int32_t tDeserializeRetrieveAnalyticAlgoRsp(void* buf, int32_t bufLen, SRetrieveAnalyticAlgoRsp* pRsp);
void    tFreeRetrieveAnalyticAlgoRsp(SRetrieveAnalyticAlgoRsp* pRsp);

typedef struct {
  int8_t alterType;
  int8_t superUser;
  int8_t sysInfo;
  int8_t enable;
  int8_t isView;
  union {
    uint8_t flag;
    struct {
      uint8_t createdb : 1;
      uint8_t reserve : 7;
    };
  };
  char        user[TSDB_USER_LEN];
  char        pass[TSDB_USET_PASSWORD_LEN];
  char        objname[TSDB_DB_FNAME_LEN];  // db or topic
  char        tabName[TSDB_TABLE_NAME_LEN];
  char*       tagCond;
  int32_t     tagCondLen;
  int32_t     numIpRanges;
  SIpV4Range* pIpRanges;
  int64_t     privileges;
  int32_t     sqlLen;
  char*       sql;
  int8_t      passIsMd5;
  SIpRange*   pIpDualRanges;
} SAlterUserReq;

int32_t tSerializeSAlterUserReq(void* buf, int32_t bufLen, SAlterUserReq* pReq);
int32_t tDeserializeSAlterUserReq(void* buf, int32_t bufLen, SAlterUserReq* pReq);
void    tFreeSAlterUserReq(SAlterUserReq* pReq);

typedef struct {
  char user[TSDB_USER_LEN];
} SGetUserAuthReq;

int32_t tSerializeSGetUserAuthReq(void* buf, int32_t bufLen, SGetUserAuthReq* pReq);
int32_t tDeserializeSGetUserAuthReq(void* buf, int32_t bufLen, SGetUserAuthReq* pReq);

typedef struct {
  char      user[TSDB_USER_LEN];
  int32_t   version;
  int32_t   passVer;
  int8_t    superAuth;
  int8_t    sysInfo;
  int8_t    enable;
  int8_t    dropped;
  SHashObj* createdDbs;
  SHashObj* readDbs;
  SHashObj* writeDbs;
  SHashObj* readTbs;
  SHashObj* writeTbs;
  SHashObj* alterTbs;
  SHashObj* readViews;
  SHashObj* writeViews;
  SHashObj* alterViews;
  SHashObj* useDbs;
  int64_t   whiteListVer;
} SGetUserAuthRsp;

int32_t tSerializeSGetUserAuthRsp(void* buf, int32_t bufLen, SGetUserAuthRsp* pRsp);
int32_t tDeserializeSGetUserAuthRsp(void* buf, int32_t bufLen, SGetUserAuthRsp* pRsp);
void    tFreeSGetUserAuthRsp(SGetUserAuthRsp* pRsp);

int32_t tSerializeIpRange(SEncoder* encoder, SIpRange* pRange);
int32_t tDeserializeIpRange(SDecoder* decoder, SIpRange* pRange);
typedef struct {
  int64_t ver;
  char    user[TSDB_USER_LEN];
  int32_t numOfRange;
  union {
    SIpV4Range* pIpRanges;
    SIpRange*   pIpDualRanges;
  };
} SUpdateUserIpWhite;

typedef struct {
  int64_t             ver;
  int                 numOfUser;
  SUpdateUserIpWhite* pUserIpWhite;
} SUpdateIpWhite;

int32_t tSerializeSUpdateIpWhite(void* buf, int32_t bufLen, SUpdateIpWhite* pReq);
int32_t tDeserializeSUpdateIpWhite(void* buf, int32_t bufLen, SUpdateIpWhite* pReq);
void    tFreeSUpdateIpWhiteReq(SUpdateIpWhite* pReq);
int32_t cloneSUpdateIpWhiteReq(SUpdateIpWhite* pReq, SUpdateIpWhite** pUpdate);

int32_t tSerializeSUpdateIpWhiteDual(void* buf, int32_t bufLen, SUpdateIpWhite* pReq);
int32_t tDeserializeSUpdateIpWhiteDual(void* buf, int32_t bufLen, SUpdateIpWhite* pReq);
void    tFreeSUpdateIpWhiteDualReq(SUpdateIpWhite* pReq);

typedef struct {
  int64_t ipWhiteVer;
} SRetrieveIpWhiteReq;

int32_t tSerializeRetrieveIpWhite(void* buf, int32_t bufLen, SRetrieveIpWhiteReq* pReq);
int32_t tDeserializeRetrieveIpWhite(void* buf, int32_t bufLen, SRetrieveIpWhiteReq* pReq);
typedef struct {
  char user[TSDB_USER_LEN];
} SGetUserWhiteListReq;

int32_t tSerializeSGetUserWhiteListReq(void* buf, int32_t bufLen, SGetUserWhiteListReq* pReq);
int32_t tDeserializeSGetUserWhiteListReq(void* buf, int32_t bufLen, SGetUserWhiteListReq* pReq);

typedef struct {
  char    user[TSDB_USER_LEN];
  int32_t numWhiteLists;
  union {
    SIpV4Range* pWhiteLists;
    SIpRange*   pWhiteListsDual;
  };
} SGetUserWhiteListRsp;

int32_t tIpStrToUint(const SIpAddr* addr, SIpRange* range);
int32_t tIpUintToStr(const SIpRange* range, SIpAddr* addr);
int32_t tIpRangeSetMask(SIpRange* range, int32_t mask);
void    tIpRangeSetDefaultMask(SIpRange* range);

int32_t tSerializeSGetUserWhiteListRsp(void* buf, int32_t bufLen, SGetUserWhiteListRsp* pRsp);
int32_t tDeserializeSGetUserWhiteListRsp(void* buf, int32_t bufLen, SGetUserWhiteListRsp* pRsp);
void    tFreeSGetUserWhiteListRsp(SGetUserWhiteListRsp* pRsp);

int32_t tSerializeSGetUserWhiteListDualRsp(void* buf, int32_t bufLen, SGetUserWhiteListRsp* pRsp);
int32_t tDeserializeSGetUserWhiteListDualRsp(void* buf, int32_t bufLen, SGetUserWhiteListRsp* pRsp);
void    tFreeSGetUserWhiteListDualRsp(SGetUserWhiteListRsp* pRsp);

/*
 * for client side struct, only column id, type, bytes are necessary
 * But for data in vnode side, we need all the following information.
 */
typedef struct {
  union {
    col_id_t colId;
    int16_t  slotId;
  };

  uint8_t precision;
  uint8_t scale;
  int32_t bytes;
  int8_t  type;
  uint8_t pk;
  bool    noData;
} SColumnInfo;

typedef struct STimeWindow {
  TSKEY skey;
  TSKEY ekey;
} STimeWindow;

typedef struct SQueryHint {
  bool batchScan;
} SQueryHint;

typedef struct {
  int32_t tsOffset;       // offset value in current msg body, NOTE: ts list is compressed
  int32_t tsLen;          // total length of ts comp block
  int32_t tsNumOfBlocks;  // ts comp block numbers
  int32_t tsOrder;        // ts comp block order
} STsBufInfo;

typedef struct {
  void*       timezone;
  char        intervalUnit;
  char        slidingUnit;
  char        offsetUnit;
  int8_t      precision;
  int64_t     interval;
  int64_t     sliding;
  int64_t     offset;
  STimeWindow timeRange;
} SInterval;

typedef struct STbVerInfo {
  char    tbFName[TSDB_TABLE_FNAME_LEN];
  int32_t sversion;
  int32_t tversion;
  int32_t rversion;  // virtual table's column ref's version
} STbVerInfo;

typedef struct {
  int32_t code;
  int64_t affectedRows;
  SArray* tbVerInfo;  // STbVerInfo
} SQueryTableRsp;

int32_t tSerializeSQueryTableRsp(void* buf, int32_t bufLen, SQueryTableRsp* pRsp);

int32_t tDeserializeSQueryTableRsp(void* buf, int32_t bufLen, SQueryTableRsp* pRsp);

typedef struct {
  SMsgHead header;
  char     dbFName[TSDB_DB_FNAME_LEN];
  char     tbName[TSDB_TABLE_NAME_LEN];
} STableCfgReq;

typedef struct {
  char        tbName[TSDB_TABLE_NAME_LEN];
  char        stbName[TSDB_TABLE_NAME_LEN];
  char        dbFName[TSDB_DB_FNAME_LEN];
  int32_t     numOfTags;
  int32_t     numOfColumns;
  int8_t      tableType;
  int64_t     delay1;
  int64_t     delay2;
  int64_t     watermark1;
  int64_t     watermark2;
  int32_t     ttl;
  int32_t     keep;
  SArray*     pFuncs;
  int32_t     commentLen;
  char*       pComment;
  SSchema*    pSchemas;
  int32_t     tagsLen;
  char*       pTags;
  SSchemaExt* pSchemaExt;
  int8_t      virtualStb;
  SColRef*    pColRefs;
} STableCfg;

typedef STableCfg STableCfgRsp;

int32_t tSerializeSTableCfgReq(void* buf, int32_t bufLen, STableCfgReq* pReq);
int32_t tDeserializeSTableCfgReq(void* buf, int32_t bufLen, STableCfgReq* pReq);

int32_t tSerializeSTableCfgRsp(void* buf, int32_t bufLen, STableCfgRsp* pRsp);
int32_t tDeserializeSTableCfgRsp(void* buf, int32_t bufLen, STableCfgRsp* pRsp);
void    tFreeSTableCfgRsp(STableCfgRsp* pRsp);

typedef struct {
  SMsgHead header;
  tb_uid_t suid;
} SVSubTablesReq;

int32_t tSerializeSVSubTablesReq(void* buf, int32_t bufLen, SVSubTablesReq* pReq);
int32_t tDeserializeSVSubTablesReq(void* buf, int32_t bufLen, SVSubTablesReq* pReq);

typedef struct {
  int32_t vgId;
  SArray* pTables;  // SArray<SVCTableRefCols*>
} SVSubTablesRsp;

int32_t tSerializeSVSubTablesRsp(void* buf, int32_t bufLen, SVSubTablesRsp* pRsp);
int32_t tDeserializeSVSubTablesRsp(void* buf, int32_t bufLen, SVSubTablesRsp* pRsp);
void    tDestroySVSubTablesRsp(void* rsp);

typedef struct {
  SMsgHead header;
  tb_uid_t suid;
} SVStbRefDbsReq;

int32_t tSerializeSVStbRefDbsReq(void* buf, int32_t bufLen, SVStbRefDbsReq* pReq);
int32_t tDeserializeSVStbRefDbsReq(void* buf, int32_t bufLen, SVStbRefDbsReq* pReq);

typedef struct {
  int32_t vgId;
  SArray* pDbs;  // SArray<char* (db name)>
} SVStbRefDbsRsp;

int32_t tSerializeSVStbRefDbsRsp(void* buf, int32_t bufLen, SVStbRefDbsRsp* pRsp);
int32_t tDeserializeSVStbRefDbsRsp(void* buf, int32_t bufLen, SVStbRefDbsRsp* pRsp);
void    tDestroySVStbRefDbsRsp(void* rsp);

typedef struct {
  char    db[TSDB_DB_FNAME_LEN];
  int32_t numOfVgroups;
  int32_t numOfStables;  // single_stable
  int32_t buffer;        // MB
  int32_t pageSize;
  int32_t pages;
  int32_t cacheLastSize;
  int32_t daysPerFile;
  int32_t daysToKeep0;
  int32_t daysToKeep1;
  int32_t daysToKeep2;
  int32_t keepTimeOffset;
  int32_t minRows;
  int32_t maxRows;
  int32_t walFsyncPeriod;
  int8_t  walLevel;
  int8_t  precision;  // time resolution
  int8_t  compression;
  int8_t  replications;
  int8_t  strict;
  int8_t  cacheLast;
  int8_t  schemaless;
  int8_t  ignoreExist;
  int32_t numOfRetensions;
  SArray* pRetensions;  // SRetention
  int32_t walRetentionPeriod;
  int64_t walRetentionSize;
  int32_t walRollPeriod;
  int64_t walSegmentSize;
  int32_t sstTrigger;
  int16_t hashPrefix;
  int16_t hashSuffix;
  int32_t ssChunkSize;
  int32_t ssKeepLocal;
  int8_t  ssCompact;
  int32_t tsdbPageSize;
  int32_t sqlLen;
  char*   sql;
  int8_t  withArbitrator;
  int8_t  encryptAlgorithm;
  char    dnodeListStr[TSDB_DNODE_LIST_LEN];
  // 1. add auto-compact parameters
  int32_t compactInterval;    // minutes
  int32_t compactStartTime;   // minutes
  int32_t compactEndTime;     // minutes
  int8_t  compactTimeOffset;  // hour
} SCreateDbReq;

int32_t tSerializeSCreateDbReq(void* buf, int32_t bufLen, SCreateDbReq* pReq);
int32_t tDeserializeSCreateDbReq(void* buf, int32_t bufLen, SCreateDbReq* pReq);
void    tFreeSCreateDbReq(SCreateDbReq* pReq);

typedef struct {
  char    db[TSDB_DB_FNAME_LEN];
  int32_t buffer;
  int32_t pageSize;
  int32_t pages;
  int32_t cacheLastSize;
  int32_t daysPerFile;
  int32_t daysToKeep0;
  int32_t daysToKeep1;
  int32_t daysToKeep2;
  int32_t keepTimeOffset;
  int32_t walFsyncPeriod;
  int8_t  walLevel;
  int8_t  strict;
  int8_t  cacheLast;
  int8_t  replications;
  int32_t sstTrigger;
  int32_t minRows;
  int32_t walRetentionPeriod;
  int32_t walRetentionSize;
  int32_t ssKeepLocal;
  int8_t  ssCompact;
  int32_t sqlLen;
  char*   sql;
  int8_t  withArbitrator;
  // 1. add auto-compact parameters
  int32_t compactInterval;
  int32_t compactStartTime;
  int32_t compactEndTime;
  int8_t  compactTimeOffset;
} SAlterDbReq;

int32_t tSerializeSAlterDbReq(void* buf, int32_t bufLen, SAlterDbReq* pReq);
int32_t tDeserializeSAlterDbReq(void* buf, int32_t bufLen, SAlterDbReq* pReq);
void    tFreeSAlterDbReq(SAlterDbReq* pReq);

typedef struct {
  char    db[TSDB_DB_FNAME_LEN];
  int8_t  ignoreNotExists;
  int32_t sqlLen;
  char*   sql;
} SDropDbReq;

int32_t tSerializeSDropDbReq(void* buf, int32_t bufLen, SDropDbReq* pReq);
int32_t tDeserializeSDropDbReq(void* buf, int32_t bufLen, SDropDbReq* pReq);
void    tFreeSDropDbReq(SDropDbReq* pReq);

typedef struct {
  char    db[TSDB_DB_FNAME_LEN];
  int64_t uid;
} SDropDbRsp;

int32_t tSerializeSDropDbRsp(void* buf, int32_t bufLen, SDropDbRsp* pRsp);
int32_t tDeserializeSDropDbRsp(void* buf, int32_t bufLen, SDropDbRsp* pRsp);

typedef struct {
  char    name[TSDB_MOUNT_NAME_LEN];
  int64_t uid;
} SDropMountRsp;

int32_t tSerializeSDropMountRsp(void* buf, int32_t bufLen, SDropMountRsp* pRsp);
int32_t tDeserializeSDropMountRsp(void* buf, int32_t bufLen, SDropMountRsp* pRsp);

typedef struct {
  char    db[TSDB_DB_FNAME_LEN];
  int64_t dbId;
  int32_t vgVersion;
  int32_t numOfTable;  // unit is TSDB_TABLE_NUM_UNIT
  int64_t stateTs;     // ms
} SUseDbReq;

int32_t tSerializeSUseDbReq(void* buf, int32_t bufLen, SUseDbReq* pReq);
int32_t tDeserializeSUseDbReq(void* buf, int32_t bufLen, SUseDbReq* pReq);

typedef struct {
  char    db[TSDB_DB_FNAME_LEN];
  int64_t uid;
  int32_t vgVersion;
  int32_t vgNum;
  int16_t hashPrefix;
  int16_t hashSuffix;
  int8_t  hashMethod;
  union {
    uint8_t flags;
    struct {
      uint8_t isMount : 1;  // TS-5868
      uint8_t padding : 7;
    };
  };
  SArray* pVgroupInfos;  // Array of SVgroupInfo
  int32_t errCode;
  int64_t stateTs;  // ms
} SUseDbRsp;

int32_t tSerializeSUseDbRsp(void* buf, int32_t bufLen, const SUseDbRsp* pRsp);
int32_t tDeserializeSUseDbRsp(void* buf, int32_t bufLen, SUseDbRsp* pRsp);
int32_t tSerializeSUseDbRspImp(SEncoder* pEncoder, const SUseDbRsp* pRsp);
int32_t tDeserializeSUseDbRspImp(SDecoder* pDecoder, SUseDbRsp* pRsp);
void    tFreeSUsedbRsp(SUseDbRsp* pRsp);

typedef struct {
  char db[TSDB_DB_FNAME_LEN];
} SDbCfgReq;

int32_t tSerializeSDbCfgReq(void* buf, int32_t bufLen, SDbCfgReq* pReq);
int32_t tDeserializeSDbCfgReq(void* buf, int32_t bufLen, SDbCfgReq* pReq);

typedef struct {
  char    db[TSDB_DB_FNAME_LEN];
  int32_t maxSpeed;
} STrimDbReq;

int32_t tSerializeSTrimDbReq(void* buf, int32_t bufLen, STrimDbReq* pReq);
int32_t tDeserializeSTrimDbReq(void* buf, int32_t bufLen, STrimDbReq* pReq);

typedef struct {
  int32_t timestamp;
} SVTrimDbReq;

int32_t tSerializeSVTrimDbReq(void* buf, int32_t bufLen, SVTrimDbReq* pReq);
int32_t tDeserializeSVTrimDbReq(void* buf, int32_t bufLen, SVTrimDbReq* pReq);

typedef struct {
  char db[TSDB_DB_FNAME_LEN];
} SSsMigrateDbReq;

int32_t tSerializeSSsMigrateDbReq(void* buf, int32_t bufLen, SSsMigrateDbReq* pReq);
int32_t tDeserializeSSsMigrateDbReq(void* buf, int32_t bufLen, SSsMigrateDbReq* pReq);

typedef struct {
  int32_t ssMigrateId;
  bool    bAccepted;
} SSsMigrateDbRsp;

int32_t tSerializeSSsMigrateDbRsp(void* buf, int32_t bufLen, SSsMigrateDbRsp* pRsp);
int32_t tDeserializeSSsMigrateDbRsp(void* buf, int32_t bufLen, SSsMigrateDbRsp* pRsp);

typedef struct {
  int32_t ssMigrateId;
  int32_t nodeId; // node id of the leader vnode
  int64_t timestamp;
} SSsMigrateVgroupReq;

int32_t tSerializeSSsMigrateVgroupReq(void* buf, int32_t bufLen, SSsMigrateVgroupReq* pReq);
int32_t tDeserializeSSsMigrateVgroupReq(void* buf, int32_t bufLen, SSsMigrateVgroupReq* pReq);

typedef struct {
  int32_t ssMigrateId;
  int32_t vgId;   // vgroup id
  int32_t nodeId; // node id of the leader vnode
} SSsMigrateVgroupRsp;

int32_t tSerializeSSsMigrateVgroupRsp(void* buf, int32_t bufLen, SSsMigrateVgroupRsp* pRsp);
int32_t tDeserializeSSsMigrateVgroupRsp(void* buf, int32_t bufLen, SSsMigrateVgroupRsp* pRsp);

typedef struct {
  int32_t ssMigrateId;
  int32_t vgId;
} SQuerySsMigrateProgressReq;

int32_t tSerializeSQuerySsMigrateProgressReq(void* buf, int32_t bufLen, SQuerySsMigrateProgressReq* pReq);
int32_t tDeserializeSQuerySsMigrateProgressReq(void* buf, int32_t bufLen, SQuerySsMigrateProgressReq* pReq);

#define FILE_SET_MIGRATE_STATE_IN_PROGRESS  0
#define FILE_SET_MIGRATE_STATE_SUCCEEDED    1
#define FILE_SET_MIGRATE_STATE_SKIPPED      2
#define FILE_SET_MIGRATE_STATE_FAILED       3

typedef struct {
  int32_t fid;  // file set id
  int32_t state;
} SFileSetSsMigrateState;

typedef struct {
  // if all taosd were restarted during the migration, then vnode migrate id will be 0,
  // that's mnode will repeatedly request the migration progress. to avoid this, we need
  // to save mnode migrate id in the response, so that mnode can drop it.
  int32_t mnodeMigrateId; // migrate id requested by mnode
  int32_t vnodeMigrateId; // migrate id reponsed by vnode
  int32_t dnodeId;
  int32_t vgId;
  int64_t startTimeSec;
  SArray* pFileSetStates;
} SVnodeSsMigrateState;

int32_t tSerializeSVnodeSsMigrateState(void* buf, int32_t bufLen, SVnodeSsMigrateState* pState);
int32_t tDeserializeSVnodeSsMigrateState(void* buf, int32_t bufLen, SVnodeSsMigrateState* pState);
void tFreeSVnodeSsMigrateState(SVnodeSsMigrateState* pState);

typedef SVnodeSsMigrateState SQuerySsMigrateProgressRsp;
#define tSerializeSQuerySsMigrateProgressRsp(buf, bufLen, pRsp) \
  tSerializeSVnodeSsMigrateState(buf, bufLen, pRsp)
#define tDeserializeSQuerySsMigrateProgressRsp(buf, bufLen, pRsp) \
  tDeserializeSVnodeSsMigrateState(buf, bufLen, pRsp)
#define tFreeSQuerySsMigrateProgressRsp(pRsp) \
  tFreeSVnodeSsMigrateState(pRsp)

typedef SVnodeSsMigrateState SFollowerSsMigrateReq;
#define tSerializeSFollowerSsMigrateReq(buf, bufLen, pReq) \
  tSerializeSVnodeSsMigrateState(buf, bufLen, pReq)
#define tDeserializeSFollowerSsMigrateReq(buf, bufLen, pReq) \
  tDeserializeSVnodeSsMigrateState(buf, bufLen, pReq)
#define tFreeSFollowerSsMigrateReq(pReq) \
  tFreeSVnodeSsMigrateState(pReq)

typedef struct {
  int32_t timestampSec;
  int32_t ttlDropMaxCount;
  int32_t nUids;
  SArray* pTbUids;
} SVDropTtlTableReq;

int32_t tSerializeSVDropTtlTableReq(void* buf, int32_t bufLen, SVDropTtlTableReq* pReq);
int32_t tDeserializeSVDropTtlTableReq(void* buf, int32_t bufLen, SVDropTtlTableReq* pReq);

typedef struct {
  char    db[TSDB_DB_FNAME_LEN];
  int64_t dbId;
  int32_t cfgVersion;
  int32_t numOfVgroups;
  int32_t numOfStables;
  int32_t buffer;
  int32_t cacheSize;
  int32_t pageSize;
  int32_t pages;
  int32_t daysPerFile;
  int32_t daysToKeep0;
  int32_t daysToKeep1;
  int32_t daysToKeep2;
  int32_t keepTimeOffset;
  int32_t minRows;
  int32_t maxRows;
  int32_t walFsyncPeriod;
  int16_t hashPrefix;
  int16_t hashSuffix;
  int8_t  hashMethod;
  int8_t  walLevel;
  int8_t  precision;
  int8_t  compression;
  int8_t  replications;
  int8_t  strict;
  int8_t  cacheLast;
  int8_t  encryptAlgorithm;
<<<<<<< HEAD
  int32_t ssChunkSize;
  int32_t ssKeepLocal;
  int8_t  ssCompact;
=======
  int32_t s3ChunkSize;
  int32_t s3KeepLocal;
  int8_t  s3Compact;
  union {
    uint8_t flags;
    struct {
      uint8_t isMount : 1;  // TS-5868
      uint8_t padding : 7;
    };
  };
>>>>>>> c9989353
  int8_t  compactTimeOffset;
  int32_t compactInterval;
  int32_t compactStartTime;
  int32_t compactEndTime;
  int32_t tsdbPageSize;
  int32_t walRetentionPeriod;
  int32_t walRollPeriod;
  int64_t walRetentionSize;
  int64_t walSegmentSize;
  int32_t numOfRetensions;
  SArray* pRetensions;
  int8_t  schemaless;
  int16_t sstTrigger;
  int8_t  withArbitrator;
} SDbCfgRsp;

typedef SDbCfgRsp SDbCfgInfo;

int32_t tSerializeSDbCfgRspImpl(SEncoder* encoder, const SDbCfgRsp* pRsp);
int32_t tSerializeSDbCfgRsp(void* buf, int32_t bufLen, const SDbCfgRsp* pRsp);
int32_t tDeserializeSDbCfgRsp(void* buf, int32_t bufLen, SDbCfgRsp* pRsp);
int32_t tDeserializeSDbCfgRspImpl(SDecoder* decoder, SDbCfgRsp* pRsp);
void    tFreeSDbCfgRsp(SDbCfgRsp* pRsp);

typedef struct {
  int32_t rowNum;
} SQnodeListReq;

int32_t tSerializeSQnodeListReq(void* buf, int32_t bufLen, SQnodeListReq* pReq);
int32_t tDeserializeSQnodeListReq(void* buf, int32_t bufLen, SQnodeListReq* pReq);

typedef struct {
  int32_t rowNum;
} SDnodeListReq;

int32_t tSerializeSDnodeListReq(void* buf, int32_t bufLen, SDnodeListReq* pReq);

typedef struct {
  int32_t useless;  // useless
} SServerVerReq;

int32_t tSerializeSServerVerReq(void* buf, int32_t bufLen, SServerVerReq* pReq);
// int32_t tDeserializeSServerVerReq(void* buf, int32_t bufLen, SServerVerReq* pReq);

typedef struct {
  char ver[TSDB_VERSION_LEN];
} SServerVerRsp;

int32_t tSerializeSServerVerRsp(void* buf, int32_t bufLen, SServerVerRsp* pRsp);
int32_t tDeserializeSServerVerRsp(void* buf, int32_t bufLen, SServerVerRsp* pRsp);

typedef struct SQueryNodeAddr {
  int32_t nodeId;  // vgId or qnodeId
  SEpSet  epSet;
} SQueryNodeAddr;

typedef struct {
  SQueryNodeAddr addr;
  uint64_t       load;
} SQueryNodeLoad;

typedef struct {
  SArray* qnodeList;  // SArray<SQueryNodeLoad>
} SQnodeListRsp;

int32_t tSerializeSQnodeListRsp(void* buf, int32_t bufLen, SQnodeListRsp* pRsp);
int32_t tDeserializeSQnodeListRsp(void* buf, int32_t bufLen, SQnodeListRsp* pRsp);
void    tFreeSQnodeListRsp(SQnodeListRsp* pRsp);

typedef struct SDNodeAddr {
  int32_t nodeId;  // dnodeId
  SEpSet  epSet;
} SDNodeAddr;

typedef struct {
  SArray* dnodeList;  // SArray<SDNodeAddr>
} SDnodeListRsp;

int32_t tSerializeSDnodeListRsp(void* buf, int32_t bufLen, SDnodeListRsp* pRsp);
int32_t tDeserializeSDnodeListRsp(void* buf, int32_t bufLen, SDnodeListRsp* pRsp);
void    tFreeSDnodeListRsp(SDnodeListRsp* pRsp);

typedef struct {
  SArray* pTsmas;  // SArray<STableTSMAInfo*>
} STableTSMAInfoRsp;

typedef struct {
  SUseDbRsp*         useDbRsp;
  SDbCfgRsp*         cfgRsp;
  STableTSMAInfoRsp* pTsmaRsp;
  int32_t            dbTsmaVersion;
  char               db[TSDB_DB_FNAME_LEN];
  int64_t            dbId;
} SDbHbRsp;

typedef struct {
  SArray* pArray;  // Array of SDbHbRsp
} SDbHbBatchRsp;

int32_t tSerializeSDbHbBatchRsp(void* buf, int32_t bufLen, SDbHbBatchRsp* pRsp);
int32_t tDeserializeSDbHbBatchRsp(void* buf, int32_t bufLen, SDbHbBatchRsp* pRsp);
void    tFreeSDbHbBatchRsp(SDbHbBatchRsp* pRsp);

typedef struct {
  SArray* pArray;  // Array of SGetUserAuthRsp
} SUserAuthBatchRsp;

int32_t tSerializeSUserAuthBatchRsp(void* buf, int32_t bufLen, SUserAuthBatchRsp* pRsp);
int32_t tDeserializeSUserAuthBatchRsp(void* buf, int32_t bufLen, SUserAuthBatchRsp* pRsp);
void    tFreeSUserAuthBatchRsp(SUserAuthBatchRsp* pRsp);

typedef struct {
  char        db[TSDB_DB_FNAME_LEN];
  STimeWindow timeRange;
  int32_t     sqlLen;
  char*       sql;
  SArray*     vgroupIds;
  int8_t      metaOnly;
} SCompactDbReq;

int32_t tSerializeSCompactDbReq(void* buf, int32_t bufLen, SCompactDbReq* pReq);
int32_t tDeserializeSCompactDbReq(void* buf, int32_t bufLen, SCompactDbReq* pReq);
void    tFreeSCompactDbReq(SCompactDbReq* pReq);

typedef struct {
  int32_t compactId;
  int8_t  bAccepted;
} SCompactDbRsp;

int32_t tSerializeSCompactDbRsp(void* buf, int32_t bufLen, SCompactDbRsp* pRsp);
int32_t tDeserializeSCompactDbRsp(void* buf, int32_t bufLen, SCompactDbRsp* pRsp);

typedef struct {
  int32_t compactId;
  int32_t sqlLen;
  char*   sql;
} SKillCompactReq;

int32_t tSerializeSKillCompactReq(void* buf, int32_t bufLen, SKillCompactReq* pReq);
int32_t tDeserializeSKillCompactReq(void* buf, int32_t bufLen, SKillCompactReq* pReq);
void    tFreeSKillCompactReq(SKillCompactReq* pReq);

typedef struct {
  char    name[TSDB_FUNC_NAME_LEN];
  int8_t  igExists;
  int8_t  funcType;
  int8_t  scriptType;
  int8_t  outputType;
  int32_t outputLen;
  int32_t bufSize;
  int32_t codeLen;
  int64_t signature;
  char*   pComment;
  char*   pCode;
  int8_t  orReplace;
} SCreateFuncReq;

int32_t tSerializeSCreateFuncReq(void* buf, int32_t bufLen, SCreateFuncReq* pReq);
int32_t tDeserializeSCreateFuncReq(void* buf, int32_t bufLen, SCreateFuncReq* pReq);
void    tFreeSCreateFuncReq(SCreateFuncReq* pReq);

typedef struct {
  char   name[TSDB_FUNC_NAME_LEN];
  int8_t igNotExists;
} SDropFuncReq;

int32_t tSerializeSDropFuncReq(void* buf, int32_t bufLen, SDropFuncReq* pReq);
int32_t tDeserializeSDropFuncReq(void* buf, int32_t bufLen, SDropFuncReq* pReq);

typedef struct {
  int32_t numOfFuncs;
  bool    ignoreCodeComment;
  SArray* pFuncNames;
} SRetrieveFuncReq;

int32_t tSerializeSRetrieveFuncReq(void* buf, int32_t bufLen, SRetrieveFuncReq* pReq);
int32_t tDeserializeSRetrieveFuncReq(void* buf, int32_t bufLen, SRetrieveFuncReq* pReq);
void    tFreeSRetrieveFuncReq(SRetrieveFuncReq* pReq);

typedef struct {
  char    name[TSDB_FUNC_NAME_LEN];
  int8_t  funcType;
  int8_t  scriptType;
  int8_t  outputType;
  int32_t outputLen;
  int32_t bufSize;
  int64_t signature;
  int32_t commentSize;
  int32_t codeSize;
  char*   pComment;
  char*   pCode;
} SFuncInfo;

typedef struct {
  int32_t funcVersion;
  int64_t funcCreatedTime;
} SFuncExtraInfo;

typedef struct {
  int32_t numOfFuncs;
  SArray* pFuncInfos;
  SArray* pFuncExtraInfos;
} SRetrieveFuncRsp;

int32_t tSerializeSRetrieveFuncRsp(void* buf, int32_t bufLen, SRetrieveFuncRsp* pRsp);
int32_t tDeserializeSRetrieveFuncRsp(void* buf, int32_t bufLen, SRetrieveFuncRsp* pRsp);
void    tFreeSFuncInfo(SFuncInfo* pInfo);
void    tFreeSRetrieveFuncRsp(SRetrieveFuncRsp* pRsp);

typedef struct {
  int32_t       statusInterval;
  int64_t       checkTime;                  // 1970-01-01 00:00:00.000
  char          timezone[TD_TIMEZONE_LEN];  // tsTimezone
  char          locale[TD_LOCALE_LEN];      // tsLocale
  char          charset[TD_LOCALE_LEN];     // tsCharset
  int8_t        ttlChangeOnWrite;
  int8_t        enableWhiteList;
  int8_t        encryptionKeyStat;
  uint32_t      encryptionKeyChksum;
  SMonitorParas monitorParas;
} SClusterCfg;

typedef struct {
  int32_t openVnodes;
  int32_t dropVnodes;
  int32_t totalVnodes;
  int32_t masterNum;
  int64_t numOfSelectReqs;
  int64_t numOfInsertReqs;
  int64_t numOfInsertSuccessReqs;
  int64_t numOfBatchInsertReqs;
  int64_t numOfBatchInsertSuccessReqs;
  int64_t errors;
} SVnodesStat;

typedef struct {
  int32_t vgId;
  int8_t  syncState;
  int8_t  syncRestore;
  int64_t syncTerm;
  int64_t roleTimeMs;
  int64_t startTimeMs;
  int8_t  syncCanRead;
  int64_t cacheUsage;
  int64_t numOfTables;
  int64_t numOfTimeSeries;
  int64_t totalStorage;
  int64_t compStorage;
  int64_t pointsWritten;
  int64_t numOfSelectReqs;
  int64_t numOfInsertReqs;
  int64_t numOfInsertSuccessReqs;
  int64_t numOfBatchInsertReqs;
  int64_t numOfBatchInsertSuccessReqs;
  int32_t numOfCachedTables;
  int32_t learnerProgress;  // use one reservered
  int64_t syncAppliedIndex;
  int64_t syncCommitIndex;
  int64_t bufferSegmentUsed;
  int64_t bufferSegmentSize;
} SVnodeLoad;

typedef struct {
  int64_t total_requests;
  int64_t total_rows;
  int64_t total_bytes;
  double  write_size;
  double  cache_hit_ratio;
  int64_t rpc_queue_wait;
  int64_t preprocess_time;

  int64_t memory_table_size;
  int64_t commit_count;
  int64_t merge_count;
  double  commit_time;
  double  merge_time;
  int64_t block_commit_time;
  int64_t memtable_wait_time;
} SVnodeMetrics;

typedef struct {
  int32_t     vgId;
  int64_t     numOfTables;
  int64_t     memSize;
  int64_t     l1Size;
  int64_t     l2Size;
  int64_t     l3Size;
  int64_t     cacheSize;
  int64_t     walSize;
  int64_t     metaSize;
  int64_t     rawDataSize;
  int64_t     ssSize;
  const char* dbname;
} SDbSizeStatisInfo;

typedef struct {
  int32_t vgId;
  int64_t nTimeSeries;
} SVnodeLoadLite;

typedef struct {
  int8_t  syncState;
  int64_t syncTerm;
  int8_t  syncRestore;
  int64_t roleTimeMs;
} SMnodeLoad;

typedef struct {
  int32_t dnodeId;
  int64_t numOfProcessedQuery;
  int64_t numOfProcessedCQuery;
  int64_t numOfProcessedFetch;
  int64_t numOfProcessedDrop;
  int64_t numOfProcessedNotify;
  int64_t numOfProcessedHb;
  int64_t numOfProcessedDelete;
  int64_t cacheDataSize;
  int64_t numOfQueryInQueue;
  int64_t numOfFetchInQueue;
  int64_t timeInQueryQueue;
  int64_t timeInFetchQueue;
} SQnodeLoad;

typedef struct {
  int32_t     sver;      // software version
  int64_t     dnodeVer;  // dnode table version in sdb
  int32_t     dnodeId;
  int64_t     clusterId;
  int64_t     rebootTime;
  int64_t     updateTime;
  float       numOfCores;
  int32_t     numOfSupportVnodes;
  int32_t     numOfDiskCfg;
  int64_t     memTotal;
  int64_t     memAvail;
  char        dnodeEp[TSDB_EP_LEN];
  char        machineId[TSDB_MACHINE_ID_LEN + 1];
  SMnodeLoad  mload;
  SQnodeLoad  qload;
  SClusterCfg clusterCfg;
  SArray*     pVloads;  // array of SVnodeLoad
  int32_t     statusSeq;
  int64_t     ipWhiteVer;
  int64_t     analVer;
  int64_t     timestamp;
} SStatusReq;

int32_t tSerializeSStatusReq(void* buf, int32_t bufLen, SStatusReq* pReq);
int32_t tDeserializeSStatusReq(void* buf, int32_t bufLen, SStatusReq* pReq);
void    tFreeSStatusReq(SStatusReq* pReq);

typedef struct {
  int32_t forceReadConfig;
  int32_t cver;
  SArray* array;
} SConfigReq;

int32_t tSerializeSConfigReq(void* buf, int32_t bufLen, SConfigReq* pReq);
int32_t tDeserializeSConfigReq(void* buf, int32_t bufLen, SConfigReq* pReq);
void    tFreeSConfigReq(SConfigReq* pReq);

typedef struct {
  int32_t dnodeId;
  char    machineId[TSDB_MACHINE_ID_LEN + 1];
} SDnodeInfoReq;

int32_t tSerializeSDnodeInfoReq(void* buf, int32_t bufLen, SDnodeInfoReq* pReq);
int32_t tDeserializeSDnodeInfoReq(void* buf, int32_t bufLen, SDnodeInfoReq* pReq);

typedef enum {
  MONITOR_TYPE_COUNTER = 0,
  MONITOR_TYPE_SLOW_LOG = 1,
} MONITOR_TYPE;

typedef struct {
  int32_t      contLen;
  char*        pCont;
  MONITOR_TYPE type;
} SStatisReq;

int32_t tSerializeSStatisReq(void* buf, int32_t bufLen, SStatisReq* pReq);
int32_t tDeserializeSStatisReq(void* buf, int32_t bufLen, SStatisReq* pReq);
void    tFreeSStatisReq(SStatisReq* pReq);

typedef struct {
  char    db[TSDB_DB_FNAME_LEN];
  char    table[TSDB_TABLE_NAME_LEN];
  char    operation[AUDIT_OPERATION_LEN];
  int32_t sqlLen;
  char*   pSql;
} SAuditReq;
int32_t tSerializeSAuditReq(void* buf, int32_t bufLen, SAuditReq* pReq);
int32_t tDeserializeSAuditReq(void* buf, int32_t bufLen, SAuditReq* pReq);
void    tFreeSAuditReq(SAuditReq* pReq);

typedef struct {
  int32_t dnodeId;
  int64_t clusterId;
  SArray* pVloads;
} SNotifyReq;

int32_t tSerializeSNotifyReq(void* buf, int32_t bufLen, SNotifyReq* pReq);
int32_t tDeserializeSNotifyReq(void* buf, int32_t bufLen, SNotifyReq* pReq);
void    tFreeSNotifyReq(SNotifyReq* pReq);

typedef struct {
  int32_t dnodeId;
  int64_t clusterId;
} SDnodeCfg;

typedef struct {
  int32_t id;
  int8_t  isMnode;
  SEp     ep;
} SDnodeEp;

typedef struct {
  int32_t id;
  int8_t  isMnode;
  int8_t  offlineReason;
  SEp     ep;
  char    active[TSDB_ACTIVE_KEY_LEN];
  char    connActive[TSDB_CONN_ACTIVE_KEY_LEN];
} SDnodeInfo;

typedef struct {
  int64_t   dnodeVer;
  SDnodeCfg dnodeCfg;
  SArray*   pDnodeEps;  // Array of SDnodeEp
  int32_t   statusSeq;
  int64_t   ipWhiteVer;
  int64_t   analVer;
} SStatusRsp;

int32_t tSerializeSStatusRsp(void* buf, int32_t bufLen, SStatusRsp* pRsp);
int32_t tDeserializeSStatusRsp(void* buf, int32_t bufLen, SStatusRsp* pRsp);
void    tFreeSStatusRsp(SStatusRsp* pRsp);

typedef struct {
  int32_t forceReadConfig;
  int32_t isConifgVerified;
  int32_t isVersionVerified;
  int32_t cver;
  SArray* array;
} SConfigRsp;

int32_t tSerializeSConfigRsp(void* buf, int32_t bufLen, SConfigRsp* pRsp);
int32_t tDeserializeSConfigRsp(void* buf, int32_t bufLen, SConfigRsp* pRsp);
void    tFreeSConfigRsp(SConfigRsp* pRsp);

typedef struct {
  int32_t reserved;
} SMTimerReq;

int32_t tSerializeSMTimerMsg(void* buf, int32_t bufLen, SMTimerReq* pReq);
// int32_t tDeserializeSMTimerMsg(void* buf, int32_t bufLen, SMTimerReq* pReq);

typedef struct SOrphanTask {
  int64_t streamId;
  int32_t taskId;
  int32_t nodeId;
} SOrphanTask;

typedef struct SMStreamDropOrphanMsg {
  SArray* pList;  // SArray<SOrphanTask>
} SMStreamDropOrphanMsg;

int32_t tSerializeDropOrphanTaskMsg(void* buf, int32_t bufLen, SMStreamDropOrphanMsg* pMsg);
int32_t tDeserializeDropOrphanTaskMsg(void* buf, int32_t bufLen, SMStreamDropOrphanMsg* pMsg);
void    tDestroyDropOrphanTaskMsg(SMStreamDropOrphanMsg* pMsg);

typedef struct {
  int32_t  id;
  uint16_t port;                 // node sync Port
  char     fqdn[TSDB_FQDN_LEN];  // node FQDN
} SReplica;

typedef struct {
  int32_t  vgId;
  char     db[TSDB_DB_FNAME_LEN];
  int64_t  dbUid;
  int32_t  vgVersion;
  int32_t  numOfStables;
  int32_t  buffer;
  int32_t  pageSize;
  int32_t  pages;
  int32_t  cacheLastSize;
  int32_t  daysPerFile;
  int32_t  daysToKeep0;
  int32_t  daysToKeep1;
  int32_t  daysToKeep2;
  int32_t  keepTimeOffset;
  int32_t  minRows;
  int32_t  maxRows;
  int32_t  walFsyncPeriod;
  uint32_t hashBegin;
  uint32_t hashEnd;
  int8_t   hashMethod;
  int8_t   walLevel;
  int8_t   precision;
  int8_t   compression;
  int8_t   strict;
  int8_t   cacheLast;
  int8_t   isTsma;
  int8_t   replica;
  int8_t   selfIndex;
  SReplica replicas[TSDB_MAX_REPLICA];
  int32_t  numOfRetensions;
  SArray*  pRetensions;  // SRetention
  void*    pTsma;
  int32_t  walRetentionPeriod;
  int64_t  walRetentionSize;
  int32_t  walRollPeriod;
  int64_t  walSegmentSize;
  int16_t  sstTrigger;
  int16_t  hashPrefix;
  int16_t  hashSuffix;
  int32_t  tsdbPageSize;
  int32_t  ssChunkSize;
  int32_t  ssKeepLocal;
  int8_t   ssCompact;
  int64_t  reserved[6];
  int8_t   learnerReplica;
  int8_t   learnerSelfIndex;
  SReplica learnerReplicas[TSDB_MAX_LEARNER_REPLICA];
  int32_t  changeVersion;
  int8_t   encryptAlgorithm;
} SCreateVnodeReq;

int32_t tSerializeSCreateVnodeReq(void* buf, int32_t bufLen, SCreateVnodeReq* pReq);
int32_t tDeserializeSCreateVnodeReq(void* buf, int32_t bufLen, SCreateVnodeReq* pReq);
int32_t tFreeSCreateVnodeReq(SCreateVnodeReq* pReq);

typedef struct {
  int32_t compactId;
  int32_t vgId;
  int32_t dnodeId;
} SQueryCompactProgressReq;

int32_t tSerializeSQueryCompactProgressReq(void* buf, int32_t bufLen, SQueryCompactProgressReq* pReq);
int32_t tDeserializeSQueryCompactProgressReq(void* buf, int32_t bufLen, SQueryCompactProgressReq* pReq);

typedef struct {
  int32_t compactId;
  int32_t vgId;
  int32_t dnodeId;
  int32_t numberFileset;
  int32_t finished;
  int32_t progress;
  int64_t remainingTime;
} SQueryCompactProgressRsp;

int32_t tSerializeSQueryCompactProgressRsp(void* buf, int32_t bufLen, SQueryCompactProgressRsp* pReq);
int32_t tDeserializeSQueryCompactProgressRsp(void* buf, int32_t bufLen, SQueryCompactProgressRsp* pReq);

typedef struct {
  int32_t vgId;
  int32_t dnodeId;
  int64_t dbUid;
  char    db[TSDB_DB_FNAME_LEN];
  int64_t reserved[8];
} SDropVnodeReq;

int32_t tSerializeSDropVnodeReq(void* buf, int32_t bufLen, SDropVnodeReq* pReq);
int32_t tDeserializeSDropVnodeReq(void* buf, int32_t bufLen, SDropVnodeReq* pReq);

typedef struct {
  char    colName[TSDB_COL_NAME_LEN];
  char    stb[TSDB_TABLE_FNAME_LEN];
  int64_t stbUid;
  int64_t dbUid;
  int64_t reserved[8];
} SDropIndexReq;

int32_t tSerializeSDropIdxReq(void* buf, int32_t bufLen, SDropIndexReq* pReq);
int32_t tDeserializeSDropIdxReq(void* buf, int32_t bufLen, SDropIndexReq* pReq);

typedef struct {
  int64_t     dbUid;
  char        db[TSDB_DB_FNAME_LEN];
  int64_t     compactStartTime;
  STimeWindow tw;
  int32_t     compactId;
  int8_t      metaOnly;
} SCompactVnodeReq;

int32_t tSerializeSCompactVnodeReq(void* buf, int32_t bufLen, SCompactVnodeReq* pReq);
int32_t tDeserializeSCompactVnodeReq(void* buf, int32_t bufLen, SCompactVnodeReq* pReq);

typedef struct {
  int32_t compactId;
  int32_t vgId;
  int32_t dnodeId;
} SVKillCompactReq;

int32_t tSerializeSVKillCompactReq(void* buf, int32_t bufLen, SVKillCompactReq* pReq);
int32_t tDeserializeSVKillCompactReq(void* buf, int32_t bufLen, SVKillCompactReq* pReq);

typedef struct {
  int32_t vgVersion;
  int32_t buffer;
  int32_t pageSize;
  int32_t pages;
  int32_t cacheLastSize;
  int32_t daysPerFile;
  int32_t daysToKeep0;
  int32_t daysToKeep1;
  int32_t daysToKeep2;
  int32_t keepTimeOffset;
  int32_t walFsyncPeriod;
  int8_t  walLevel;
  int8_t  strict;
  int8_t  cacheLast;
  int64_t reserved[7];
  // 1st modification
  int16_t sttTrigger;
  int32_t minRows;
  // 2nd modification
  int32_t walRetentionPeriod;
  int32_t walRetentionSize;
  int32_t ssKeepLocal;
  int8_t  ssCompact;
} SAlterVnodeConfigReq;

int32_t tSerializeSAlterVnodeConfigReq(void* buf, int32_t bufLen, SAlterVnodeConfigReq* pReq);
int32_t tDeserializeSAlterVnodeConfigReq(void* buf, int32_t bufLen, SAlterVnodeConfigReq* pReq);

typedef struct {
  int32_t  vgId;
  int8_t   strict;
  int8_t   selfIndex;
  int8_t   replica;
  SReplica replicas[TSDB_MAX_REPLICA];
  int64_t  reserved[8];
  int8_t   learnerSelfIndex;
  int8_t   learnerReplica;
  SReplica learnerReplicas[TSDB_MAX_LEARNER_REPLICA];
  int32_t  changeVersion;
} SAlterVnodeReplicaReq, SAlterVnodeTypeReq, SCheckLearnCatchupReq;

int32_t tSerializeSAlterVnodeReplicaReq(void* buf, int32_t bufLen, SAlterVnodeReplicaReq* pReq);
int32_t tDeserializeSAlterVnodeReplicaReq(void* buf, int32_t bufLen, SAlterVnodeReplicaReq* pReq);

typedef struct {
  int32_t vgId;
  int8_t  disable;
} SDisableVnodeWriteReq;

int32_t tSerializeSDisableVnodeWriteReq(void* buf, int32_t bufLen, SDisableVnodeWriteReq* pReq);
int32_t tDeserializeSDisableVnodeWriteReq(void* buf, int32_t bufLen, SDisableVnodeWriteReq* pReq);

typedef struct {
  int32_t  srcVgId;
  int32_t  dstVgId;
  uint32_t hashBegin;
  uint32_t hashEnd;
  int32_t  changeVersion;
  int32_t  reserved;
} SAlterVnodeHashRangeReq;

int32_t tSerializeSAlterVnodeHashRangeReq(void* buf, int32_t bufLen, SAlterVnodeHashRangeReq* pReq);
int32_t tDeserializeSAlterVnodeHashRangeReq(void* buf, int32_t bufLen, SAlterVnodeHashRangeReq* pReq);

#define REQ_OPT_TBNAME 0x0
#define REQ_OPT_TBUID  0x01
typedef struct {
  SMsgHead header;
  char     dbFName[TSDB_DB_FNAME_LEN];
  char     tbName[TSDB_TABLE_NAME_LEN];
  uint8_t  option;
  uint8_t  autoCreateCtb;
} STableInfoReq;

int32_t tSerializeSTableInfoReq(void* buf, int32_t bufLen, STableInfoReq* pReq);
int32_t tDeserializeSTableInfoReq(void* buf, int32_t bufLen, STableInfoReq* pReq);

typedef struct {
  int8_t  metaClone;  // create local clone of the cached table meta
  int32_t numOfVgroups;
  int32_t numOfTables;
  int32_t numOfUdfs;
  char    tableNames[];
} SMultiTableInfoReq;

// todo refactor
typedef struct SVgroupInfo {
  int32_t  vgId;
  uint32_t hashBegin;
  uint32_t hashEnd;
  SEpSet   epSet;
  union {
    int32_t numOfTable;  // unit is TSDB_TABLE_NUM_UNIT
    int32_t taskId;      // used in stream
  };
} SVgroupInfo;

typedef struct {
  int32_t     numOfVgroups;
  SVgroupInfo vgroups[];
} SVgroupsInfo;

typedef struct {
  STableMetaRsp* pMeta;
} SMAlterStbRsp;

int32_t tEncodeSMAlterStbRsp(SEncoder* pEncoder, const SMAlterStbRsp* pRsp);
int32_t tDecodeSMAlterStbRsp(SDecoder* pDecoder, SMAlterStbRsp* pRsp);
void    tFreeSMAlterStbRsp(SMAlterStbRsp* pRsp);

int32_t tSerializeSTableMetaRsp(void* buf, int32_t bufLen, STableMetaRsp* pRsp);
int32_t tDeserializeSTableMetaRsp(void* buf, int32_t bufLen, STableMetaRsp* pRsp);
void    tFreeSTableMetaRsp(void* pRsp);
void    tFreeSTableIndexRsp(void* info);

typedef struct {
  SArray* pMetaRsp;   // Array of STableMetaRsp
  SArray* pIndexRsp;  // Array of STableIndexRsp;
} SSTbHbRsp;

int32_t tSerializeSSTbHbRsp(void* buf, int32_t bufLen, SSTbHbRsp* pRsp);
int32_t tDeserializeSSTbHbRsp(void* buf, int32_t bufLen, SSTbHbRsp* pRsp);
void    tFreeSSTbHbRsp(SSTbHbRsp* pRsp);

typedef struct {
  SArray* pViewRsp;  // Array of SViewMetaRsp*;
} SViewHbRsp;

int32_t tSerializeSViewHbRsp(void* buf, int32_t bufLen, SViewHbRsp* pRsp);
int32_t tDeserializeSViewHbRsp(void* buf, int32_t bufLen, SViewHbRsp* pRsp);
void    tFreeSViewHbRsp(SViewHbRsp* pRsp);

typedef struct {
  int32_t numOfTables;
  int32_t numOfVgroup;
  int32_t numOfUdf;
  int32_t contLen;
  int8_t  compressed;  // denote if compressed or not
  int32_t rawLen;      // size before compress
  uint8_t metaClone;   // make meta clone after retrieve meta from mnode
  char    meta[];
} SMultiTableMeta;

typedef struct {
  int32_t dataLen;
  char    name[TSDB_TABLE_FNAME_LEN];
  char*   data;
} STagData;

typedef struct {
  int32_t  opType;
  uint32_t valLen;
  char*    val;
} SShowVariablesReq;

int32_t tSerializeSShowVariablesReq(void* buf, int32_t bufLen, SShowVariablesReq* pReq);
int32_t tDeserializeSShowVariablesReq(void* buf, int32_t bufLen, SShowVariablesReq* pReq);
void    tFreeSShowVariablesReq(SShowVariablesReq* pReq);

typedef struct {
  char name[TSDB_CONFIG_OPTION_LEN + 1];
  char value[TSDB_CONFIG_PATH_LEN + 1];
  char scope[TSDB_CONFIG_SCOPE_LEN + 1];
  char category[TSDB_CONFIG_CATEGORY_LEN + 1];
  char info[TSDB_CONFIG_INFO_LEN + 1];
} SVariablesInfo;

typedef struct {
  SArray* variables;  // SArray<SVariablesInfo>
} SShowVariablesRsp;

int32_t tSerializeSShowVariablesRsp(void* buf, int32_t bufLen, SShowVariablesRsp* pReq);
int32_t tDeserializeSShowVariablesRsp(void* buf, int32_t bufLen, SShowVariablesRsp* pReq);

void tFreeSShowVariablesRsp(SShowVariablesRsp* pRsp);

/*
 * sql: show tables like '%a_%'
 * payload is the query condition, e.g., '%a_%'
 * payloadLen is the length of payload
 */
typedef struct {
  int32_t type;
  char    db[TSDB_DB_FNAME_LEN];
  int32_t payloadLen;
  char*   payload;
} SShowReq;

int32_t tSerializeSShowReq(void* buf, int32_t bufLen, SShowReq* pReq);
// int32_t tDeserializeSShowReq(void* buf, int32_t bufLen, SShowReq* pReq);
void tFreeSShowReq(SShowReq* pReq);

typedef struct {
  int64_t       showId;
  STableMetaRsp tableMeta;
} SShowRsp, SVShowTablesRsp;

// int32_t tSerializeSShowRsp(void* buf, int32_t bufLen, SShowRsp* pRsp);
// int32_t tDeserializeSShowRsp(void* buf, int32_t bufLen, SShowRsp* pRsp);
// void    tFreeSShowRsp(SShowRsp* pRsp);

typedef struct {
  char    db[TSDB_DB_FNAME_LEN];
  char    tb[TSDB_TABLE_NAME_LEN];
  char    user[TSDB_USER_LEN];
  char    filterTb[TSDB_TABLE_NAME_LEN];  // for ins_columns
  int64_t showId;
  int64_t compactId;  // for compact
  bool    withFull;   // for show users full
} SRetrieveTableReq;

typedef struct SSysTableSchema {
  int8_t   type;
  col_id_t colId;
  int32_t  bytes;
} SSysTableSchema;

int32_t tSerializeSRetrieveTableReq(void* buf, int32_t bufLen, SRetrieveTableReq* pReq);
int32_t tDeserializeSRetrieveTableReq(void* buf, int32_t bufLen, SRetrieveTableReq* pReq);

#define RETRIEVE_TABLE_RSP_VERSION         0
#define RETRIEVE_TABLE_RSP_TMQ_VERSION     1
#define RETRIEVE_TABLE_RSP_TMQ_RAW_VERSION 2

typedef struct {
  int64_t useconds;
  int8_t  completed;  // all results are returned to client
  int8_t  precision;
  int8_t  compressed;
  int8_t  streamBlockType;
  int32_t payloadLen;
  int32_t compLen;
  int32_t numOfBlocks;
  int64_t numOfRows;  // from int32_t change to int64_t
  int64_t numOfCols;
  int64_t skey;
  int64_t ekey;
  int64_t version;                         // for stream
  TSKEY   watermark;                       // for stream
  char    parTbName[TSDB_TABLE_NAME_LEN];  // for stream
  char    data[];
} SRetrieveTableRsp;

#define PAYLOAD_PREFIX_LEN ((sizeof(int32_t)) << 1)

#define SET_PAYLOAD_LEN(_p, _compLen, _fullLen) \
  do {                                          \
    ((int32_t*)(_p))[0] = (_compLen);           \
    ((int32_t*)(_p))[1] = (_fullLen);           \
  } while (0);

typedef struct {
  int64_t version;
  int64_t numOfRows;
  int8_t  compressed;
  int8_t  precision;
  char    data[];
} SRetrieveTableRspForTmq;

typedef struct {
  int64_t handle;
  int64_t useconds;
  int8_t  completed;  // all results are returned to client
  int8_t  precision;
  int8_t  compressed;
  int32_t compLen;
  int32_t numOfRows;
  int32_t fullLen;
  char    data[];
} SRetrieveMetaTableRsp;

typedef struct SExplainExecInfo {
  double   startupCost;
  double   totalCost;
  uint64_t numOfRows;
  uint32_t verboseLen;
  void*    verboseInfo;
} SExplainExecInfo;

typedef struct {
  int32_t           numOfPlans;
  SExplainExecInfo* subplanInfo;
} SExplainRsp;

typedef struct {
  SExplainRsp rsp;
  uint64_t    qId;
  uint64_t    cId;
  uint64_t    tId;
  int64_t     rId;
  int32_t     eId;
} SExplainLocalRsp;

typedef struct STableScanAnalyzeInfo {
  uint64_t totalRows;
  uint64_t totalCheckedRows;
  uint32_t totalBlocks;
  uint32_t loadBlocks;
  uint32_t loadBlockStatis;
  uint32_t skipBlocks;
  uint32_t filterOutBlocks;
  double   elapsedTime;
  double   filterTime;
} STableScanAnalyzeInfo;

int32_t tSerializeSExplainRsp(void* buf, int32_t bufLen, SExplainRsp* pRsp);
int32_t tDeserializeSExplainRsp(void* buf, int32_t bufLen, SExplainRsp* pRsp);
void    tFreeSExplainRsp(SExplainRsp* pRsp);

typedef struct {
  char    config[TSDB_DNODE_CONFIG_LEN];
  char    value[TSDB_CLUSTER_VALUE_LEN];
  int32_t sqlLen;
  char*   sql;
} SMCfgClusterReq;

int32_t tSerializeSMCfgClusterReq(void* buf, int32_t bufLen, SMCfgClusterReq* pReq);
int32_t tDeserializeSMCfgClusterReq(void* buf, int32_t bufLen, SMCfgClusterReq* pReq);
void    tFreeSMCfgClusterReq(SMCfgClusterReq* pReq);

typedef struct {
  char    fqdn[TSDB_FQDN_LEN];  // end point, hostname:port
  int32_t port;
  int32_t sqlLen;
  char*   sql;
} SCreateDnodeReq;

int32_t tSerializeSCreateDnodeReq(void* buf, int32_t bufLen, SCreateDnodeReq* pReq);
int32_t tDeserializeSCreateDnodeReq(void* buf, int32_t bufLen, SCreateDnodeReq* pReq);
void    tFreeSCreateDnodeReq(SCreateDnodeReq* pReq);

typedef struct {
  int32_t dnodeId;
  char    fqdn[TSDB_FQDN_LEN];
  int32_t port;
  int8_t  force;
  int8_t  unsafe;
  int32_t sqlLen;
  char*   sql;
} SDropDnodeReq;

int32_t tSerializeSDropDnodeReq(void* buf, int32_t bufLen, SDropDnodeReq* pReq);
int32_t tDeserializeSDropDnodeReq(void* buf, int32_t bufLen, SDropDnodeReq* pReq);
void    tFreeSDropDnodeReq(SDropDnodeReq* pReq);

enum {
  RESTORE_TYPE__ALL = 1,
  RESTORE_TYPE__MNODE,
  RESTORE_TYPE__VNODE,
  RESTORE_TYPE__QNODE,
};

typedef struct {
  int32_t dnodeId;
  int8_t  restoreType;
  int32_t sqlLen;
  char*   sql;
} SRestoreDnodeReq;

int32_t tSerializeSRestoreDnodeReq(void* buf, int32_t bufLen, SRestoreDnodeReq* pReq);
int32_t tDeserializeSRestoreDnodeReq(void* buf, int32_t bufLen, SRestoreDnodeReq* pReq);
void    tFreeSRestoreDnodeReq(SRestoreDnodeReq* pReq);

typedef struct {
  int32_t dnodeId;
  char    config[TSDB_DNODE_CONFIG_LEN];
  char    value[TSDB_DNODE_VALUE_LEN];
  int32_t sqlLen;
  char*   sql;
} SMCfgDnodeReq;

int32_t tSerializeSMCfgDnodeReq(void* buf, int32_t bufLen, SMCfgDnodeReq* pReq);
int32_t tDeserializeSMCfgDnodeReq(void* buf, int32_t bufLen, SMCfgDnodeReq* pReq);
void    tFreeSMCfgDnodeReq(SMCfgDnodeReq* pReq);

typedef struct {
  char    config[TSDB_DNODE_CONFIG_LEN];
  char    value[TSDB_DNODE_VALUE_LEN];
  int32_t version;
} SDCfgDnodeReq;

int32_t tSerializeSDCfgDnodeReq(void* buf, int32_t bufLen, SDCfgDnodeReq* pReq);
int32_t tDeserializeSDCfgDnodeReq(void* buf, int32_t bufLen, SDCfgDnodeReq* pReq);

typedef struct {
  int32_t dnodeId;
  int32_t sqlLen;
  char*   sql;
} SMCreateMnodeReq, SMDropMnodeReq, SDDropMnodeReq, SMCreateQnodeReq, SMDropQnodeReq, SDCreateQnodeReq, SDDropQnodeReq,
    SMCreateSnodeReq, SMDropSnodeReq, SDCreateSnodeReq, SDDropSnodeReq;

int32_t tSerializeSCreateDropMQSNodeReq(void* buf, int32_t bufLen, SMCreateQnodeReq* pReq);
int32_t tDeserializeSCreateDropMQSNodeReq(void* buf, int32_t bufLen, SMCreateQnodeReq* pReq);
void    tFreeSMCreateQnodeReq(SMCreateQnodeReq* pReq);
void    tFreeSDDropQnodeReq(SDDropQnodeReq* pReq);
typedef struct {
  int8_t   replica;
  SReplica replicas[TSDB_MAX_REPLICA];
  int8_t   learnerReplica;
  SReplica learnerReplicas[TSDB_MAX_LEARNER_REPLICA];
  int64_t  lastIndex;
} SDCreateMnodeReq, SDAlterMnodeReq, SDAlterMnodeTypeReq;

int32_t tSerializeSDCreateMnodeReq(void* buf, int32_t bufLen, SDCreateMnodeReq* pReq);
int32_t tDeserializeSDCreateMnodeReq(void* buf, int32_t bufLen, SDCreateMnodeReq* pReq);

typedef struct {
  int32_t urlLen;
  int32_t sqlLen;
  char*   url;
  char*   sql;
} SMCreateAnodeReq;

int32_t tSerializeSMCreateAnodeReq(void* buf, int32_t bufLen, SMCreateAnodeReq* pReq);
int32_t tDeserializeSMCreateAnodeReq(void* buf, int32_t bufLen, SMCreateAnodeReq* pReq);
void    tFreeSMCreateAnodeReq(SMCreateAnodeReq* pReq);

typedef struct {
  int32_t anodeId;
  int32_t sqlLen;
  char*   sql;
} SMDropAnodeReq, SMUpdateAnodeReq;

int32_t tSerializeSMDropAnodeReq(void* buf, int32_t bufLen, SMDropAnodeReq* pReq);
int32_t tDeserializeSMDropAnodeReq(void* buf, int32_t bufLen, SMDropAnodeReq* pReq);
void    tFreeSMDropAnodeReq(SMDropAnodeReq* pReq);
int32_t tSerializeSMUpdateAnodeReq(void* buf, int32_t bufLen, SMUpdateAnodeReq* pReq);
int32_t tDeserializeSMUpdateAnodeReq(void* buf, int32_t bufLen, SMUpdateAnodeReq* pReq);
void    tFreeSMUpdateAnodeReq(SMUpdateAnodeReq* pReq);

typedef struct {
  int32_t dnodeId;
  int32_t bnodeProto;
  int32_t sqlLen;
  char*   sql;
} SMCreateBnodeReq, SDCreateBnodeReq;

int32_t tSerializeSMCreateBnodeReq(void* buf, int32_t bufLen, SMCreateBnodeReq* pReq);
int32_t tDeserializeSMCreateBnodeReq(void* buf, int32_t bufLen, SMCreateBnodeReq* pReq);
void    tFreeSMCreateBnodeReq(SMCreateBnodeReq* pReq);

typedef struct {
  int32_t dnodeId;
  int32_t sqlLen;
  char*   sql;
} SMDropBnodeReq, SDDropBnodeReq;

int32_t tSerializeSMDropBnodeReq(void* buf, int32_t bufLen, SMDropBnodeReq* pReq);
int32_t tDeserializeSMDropBnodeReq(void* buf, int32_t bufLen, SMDropBnodeReq* pReq);
void    tFreeSMDropBnodeReq(SMDropBnodeReq* pReq);

typedef struct {
  int32_t vgId;
  int32_t hbSeq;
} SVArbHbReqMember;

typedef struct {
  int32_t dnodeId;
  char*   arbToken;
  int64_t arbTerm;
  SArray* hbMembers;  // SVArbHbReqMember
} SVArbHeartBeatReq;

int32_t tSerializeSVArbHeartBeatReq(void* buf, int32_t bufLen, SVArbHeartBeatReq* pReq);
int32_t tDeserializeSVArbHeartBeatReq(void* buf, int32_t bufLen, SVArbHeartBeatReq* pReq);
void    tFreeSVArbHeartBeatReq(SVArbHeartBeatReq* pReq);

typedef struct {
  int32_t vgId;
  char    memberToken[TSDB_ARB_TOKEN_SIZE];
  int32_t hbSeq;
} SVArbHbRspMember;

typedef struct {
  char    arbToken[TSDB_ARB_TOKEN_SIZE];
  int32_t dnodeId;
  SArray* hbMembers;  // SVArbHbRspMember
} SVArbHeartBeatRsp;

int32_t tSerializeSVArbHeartBeatRsp(void* buf, int32_t bufLen, SVArbHeartBeatRsp* pRsp);
int32_t tDeserializeSVArbHeartBeatRsp(void* buf, int32_t bufLen, SVArbHeartBeatRsp* pRsp);
void    tFreeSVArbHeartBeatRsp(SVArbHeartBeatRsp* pRsp);

typedef struct {
  char*   arbToken;
  int64_t arbTerm;
  char*   member0Token;
  char*   member1Token;
} SVArbCheckSyncReq;

int32_t tSerializeSVArbCheckSyncReq(void* buf, int32_t bufLen, SVArbCheckSyncReq* pReq);
int32_t tDeserializeSVArbCheckSyncReq(void* buf, int32_t bufLen, SVArbCheckSyncReq* pReq);
void    tFreeSVArbCheckSyncReq(SVArbCheckSyncReq* pRsp);

typedef struct {
  char*   arbToken;
  char*   member0Token;
  char*   member1Token;
  int32_t vgId;
  int32_t errCode;
} SVArbCheckSyncRsp;

int32_t tSerializeSVArbCheckSyncRsp(void* buf, int32_t bufLen, SVArbCheckSyncRsp* pRsp);
int32_t tDeserializeSVArbCheckSyncRsp(void* buf, int32_t bufLen, SVArbCheckSyncRsp* pRsp);
void    tFreeSVArbCheckSyncRsp(SVArbCheckSyncRsp* pRsp);

typedef struct {
  char*   arbToken;
  int64_t arbTerm;
  char*   memberToken;
  int8_t  force;
} SVArbSetAssignedLeaderReq;

int32_t tSerializeSVArbSetAssignedLeaderReq(void* buf, int32_t bufLen, SVArbSetAssignedLeaderReq* pReq);
int32_t tDeserializeSVArbSetAssignedLeaderReq(void* buf, int32_t bufLen, SVArbSetAssignedLeaderReq* pReq);
void    tFreeSVArbSetAssignedLeaderReq(SVArbSetAssignedLeaderReq* pReq);

typedef struct {
  char*   arbToken;
  char*   memberToken;
  int32_t vgId;
} SVArbSetAssignedLeaderRsp;

int32_t tSerializeSVArbSetAssignedLeaderRsp(void* buf, int32_t bufLen, SVArbSetAssignedLeaderRsp* pRsp);
int32_t tDeserializeSVArbSetAssignedLeaderRsp(void* buf, int32_t bufLen, SVArbSetAssignedLeaderRsp* pRsp);
void    tFreeSVArbSetAssignedLeaderRsp(SVArbSetAssignedLeaderRsp* pRsp);

typedef struct {
  int32_t dnodeId;
  char*   token;
} SMArbUpdateGroupMember;

typedef struct {
  int32_t dnodeId;
  char*   token;
  int8_t  acked;
} SMArbUpdateGroupAssigned;

typedef struct {
  int32_t                  vgId;
  int64_t                  dbUid;
  SMArbUpdateGroupMember   members[2];
  int8_t                   isSync;
  int8_t                   assignedAcked;
  SMArbUpdateGroupAssigned assignedLeader;
  int64_t                  version;
  int32_t                  code;
  int64_t                  updateTimeMs;
} SMArbUpdateGroup;

typedef struct {
  SArray* updateArray;  // SMArbUpdateGroup
} SMArbUpdateGroupBatchReq;

int32_t tSerializeSMArbUpdateGroupBatchReq(void* buf, int32_t bufLen, SMArbUpdateGroupBatchReq* pReq);
int32_t tDeserializeSMArbUpdateGroupBatchReq(void* buf, int32_t bufLen, SMArbUpdateGroupBatchReq* pReq);
void    tFreeSMArbUpdateGroupBatchReq(SMArbUpdateGroupBatchReq* pReq);

typedef struct {
  char queryStrId[TSDB_QUERY_ID_LEN];
} SKillQueryReq;

int32_t tSerializeSKillQueryReq(void* buf, int32_t bufLen, SKillQueryReq* pReq);
int32_t tDeserializeSKillQueryReq(void* buf, int32_t bufLen, SKillQueryReq* pReq);

typedef struct {
  uint32_t connId;
} SKillConnReq;

int32_t tSerializeSKillConnReq(void* buf, int32_t bufLen, SKillConnReq* pReq);
int32_t tDeserializeSKillConnReq(void* buf, int32_t bufLen, SKillConnReq* pReq);

typedef struct {
  int32_t transId;
} SKillTransReq;

int32_t tSerializeSKillTransReq(void* buf, int32_t bufLen, SKillTransReq* pReq);
int32_t tDeserializeSKillTransReq(void* buf, int32_t bufLen, SKillTransReq* pReq);

typedef struct {
  int32_t useless;  // useless
  int32_t sqlLen;
  char*   sql;
} SBalanceVgroupReq;

int32_t tSerializeSBalanceVgroupReq(void* buf, int32_t bufLen, SBalanceVgroupReq* pReq);
int32_t tDeserializeSBalanceVgroupReq(void* buf, int32_t bufLen, SBalanceVgroupReq* pReq);
void    tFreeSBalanceVgroupReq(SBalanceVgroupReq* pReq);

typedef struct {
  int32_t useless;  // useless
  int32_t sqlLen;
  char*   sql;
} SAssignLeaderReq;

int32_t tSerializeSAssignLeaderReq(void* buf, int32_t bufLen, SAssignLeaderReq* pReq);
int32_t tDeserializeSAssignLeaderReq(void* buf, int32_t bufLen, SAssignLeaderReq* pReq);
void    tFreeSAssignLeaderReq(SAssignLeaderReq* pReq);
typedef struct {
  int32_t vgId1;
  int32_t vgId2;
} SMergeVgroupReq;

int32_t tSerializeSMergeVgroupReq(void* buf, int32_t bufLen, SMergeVgroupReq* pReq);
int32_t tDeserializeSMergeVgroupReq(void* buf, int32_t bufLen, SMergeVgroupReq* pReq);

typedef struct {
  int32_t vgId;
  int32_t dnodeId1;
  int32_t dnodeId2;
  int32_t dnodeId3;
  int32_t sqlLen;
  char*   sql;
} SRedistributeVgroupReq;

int32_t tSerializeSRedistributeVgroupReq(void* buf, int32_t bufLen, SRedistributeVgroupReq* pReq);
int32_t tDeserializeSRedistributeVgroupReq(void* buf, int32_t bufLen, SRedistributeVgroupReq* pReq);
void    tFreeSRedistributeVgroupReq(SRedistributeVgroupReq* pReq);

typedef struct {
  int32_t reserved;
  int32_t vgId;
  int32_t sqlLen;
  char*   sql;
  char    db[TSDB_DB_FNAME_LEN];
} SBalanceVgroupLeaderReq;

int32_t tSerializeSBalanceVgroupLeaderReq(void* buf, int32_t bufLen, SBalanceVgroupLeaderReq* pReq);
int32_t tDeserializeSBalanceVgroupLeaderReq(void* buf, int32_t bufLen, SBalanceVgroupLeaderReq* pReq);
void    tFreeSBalanceVgroupLeaderReq(SBalanceVgroupLeaderReq* pReq);

typedef struct {
  int32_t vgId;
} SForceBecomeFollowerReq;

int32_t tSerializeSForceBecomeFollowerReq(void* buf, int32_t bufLen, SForceBecomeFollowerReq* pReq);
// int32_t tDeserializeSForceBecomeFollowerReq(void* buf, int32_t bufLen, SForceBecomeFollowerReq* pReq);

typedef struct {
  int32_t vgId;
} SSplitVgroupReq;

int32_t tSerializeSSplitVgroupReq(void* buf, int32_t bufLen, SSplitVgroupReq* pReq);
int32_t tDeserializeSSplitVgroupReq(void* buf, int32_t bufLen, SSplitVgroupReq* pReq);

typedef struct {
  char user[TSDB_USER_LEN];
  char spi;
  char encrypt;
  char secret[TSDB_PASSWORD_LEN];
  char ckey[TSDB_PASSWORD_LEN];
} SAuthReq, SAuthRsp;

// int32_t tSerializeSAuthReq(void* buf, int32_t bufLen, SAuthReq* pReq);
// int32_t tDeserializeSAuthReq(void* buf, int32_t bufLen, SAuthReq* pReq);

typedef struct {
  int32_t statusCode;
  char    details[1024];
} SServerStatusRsp;

int32_t tSerializeSServerStatusRsp(void* buf, int32_t bufLen, SServerStatusRsp* pRsp);
int32_t tDeserializeSServerStatusRsp(void* buf, int32_t bufLen, SServerStatusRsp* pRsp);

/**
 * The layout of the query message payload is as following:
 * +--------------------+---------------------------------+
 * |Sql statement       | Physical plan                   |
 * |(denoted by sqlLen) |(In JSON, denoted by contentLen) |
 * +--------------------+---------------------------------+
 */
typedef struct SSubQueryMsg {
  SMsgHead header;
  uint64_t sId;
  uint64_t queryId;
  uint64_t clientId;
  uint64_t taskId;
  int64_t  refId;
  int32_t  execId;
  int32_t  msgMask;
  int8_t   taskType;
  int8_t   explain;
  int8_t   needFetch;
  int8_t   compress;
  uint32_t sqlLen;
  char*    sql;
  uint32_t msgLen;
  char*    msg;
} SSubQueryMsg;

int32_t tSerializeSSubQueryMsg(void* buf, int32_t bufLen, SSubQueryMsg* pReq);
int32_t tDeserializeSSubQueryMsg(void* buf, int32_t bufLen, SSubQueryMsg* pReq);
void    tFreeSSubQueryMsg(SSubQueryMsg* pReq);

typedef struct {
  SMsgHead header;
  uint64_t sId;
  uint64_t queryId;
  uint64_t taskId;
} SSinkDataReq;

typedef struct {
  SMsgHead header;
  uint64_t sId;
  uint64_t queryId;
  uint64_t clientId;
  uint64_t taskId;
  int32_t  execId;
} SQueryContinueReq;

typedef struct {
  SMsgHead header;
  uint64_t sId;
  uint64_t queryId;
  uint64_t taskId;
} SResReadyReq;

typedef struct {
  int32_t code;
  char    tbFName[TSDB_TABLE_FNAME_LEN];
  int32_t sversion;
  int32_t tversion;
} SResReadyRsp;

typedef struct SOperatorParam {
  int32_t opType;
  int32_t downstreamIdx;
  void*   value;
  SArray* pChildren;  // SArray<SOperatorParam*>
  bool    reUse;
} SOperatorParam;

typedef struct SColIdNameKV {
  col_id_t colId;
  char     colName[TSDB_COL_NAME_LEN];
} SColIdNameKV;

typedef struct SColIdPair {
  col_id_t vtbColId;
  col_id_t orgColId;
} SColIdPair;

typedef struct SOrgTbInfo {
  int32_t vgId;
  char    tbName[TSDB_TABLE_FNAME_LEN];
  SArray* colMap;  // SArray<SColIdNameKV>
} SOrgTbInfo;

typedef struct STableScanOperatorParam {
  bool        tableSeq;
  SArray*     pUidList;
  SOrgTbInfo* pOrgTbInfo;
  STimeWindow window;
} STableScanOperatorParam;

typedef struct SVTableScanOperatorParam {
  uint64_t uid;
  SArray*  pOpParamArray;  // SArray<SOperatorParam>
} SVTableScanOperatorParam;

typedef struct {
  SMsgHead        header;
  uint64_t        sId;
  uint64_t        queryId;
  uint64_t        clientId;
  uint64_t        taskId;
  int32_t         execId;
  SOperatorParam* pOpParam;
} SResFetchReq;

int32_t tSerializeSResFetchReq(void* buf, int32_t bufLen, SResFetchReq* pReq);
int32_t tDeserializeSResFetchReq(void* buf, int32_t bufLen, SResFetchReq* pReq);

typedef struct {
  SMsgHead header;
  uint64_t clientId;
} SSchTasksStatusReq;

typedef struct {
  uint64_t queryId;
  uint64_t clientId;
  uint64_t taskId;
  int64_t  refId;
  int32_t  execId;
  int8_t   status;
} STaskStatus;

typedef struct {
  int64_t refId;
  SArray* taskStatus;  // SArray<STaskStatus>
} SSchedulerStatusRsp;

typedef struct {
  uint64_t queryId;
  uint64_t taskId;
  int8_t   action;
} STaskAction;

typedef struct SQueryNodeEpId {
  int32_t nodeId;  // vgId or qnodeId
  SEp     ep;
} SQueryNodeEpId;

typedef struct {
  SMsgHead       header;
  uint64_t       clientId;
  SQueryNodeEpId epId;
  SArray*        taskAction;  // SArray<STaskAction>
} SSchedulerHbReq;

int32_t tSerializeSSchedulerHbReq(void* buf, int32_t bufLen, SSchedulerHbReq* pReq);
int32_t tDeserializeSSchedulerHbReq(void* buf, int32_t bufLen, SSchedulerHbReq* pReq);
void    tFreeSSchedulerHbReq(SSchedulerHbReq* pReq);

typedef struct {
  SQueryNodeEpId epId;
  SArray*        taskStatus;  // SArray<STaskStatus>
} SSchedulerHbRsp;

int32_t tSerializeSSchedulerHbRsp(void* buf, int32_t bufLen, SSchedulerHbRsp* pRsp);
int32_t tDeserializeSSchedulerHbRsp(void* buf, int32_t bufLen, SSchedulerHbRsp* pRsp);
void    tFreeSSchedulerHbRsp(SSchedulerHbRsp* pRsp);

typedef struct {
  SMsgHead header;
  uint64_t sId;
  uint64_t queryId;
  uint64_t clientId;
  uint64_t taskId;
  int64_t  refId;
  int32_t  execId;
} STaskCancelReq;

typedef struct {
  int32_t code;
} STaskCancelRsp;

typedef struct {
  SMsgHead header;
  uint64_t sId;
  uint64_t queryId;
  uint64_t clientId;
  uint64_t taskId;
  int64_t  refId;
  int32_t  execId;
} STaskDropReq;

int32_t tSerializeSTaskDropReq(void* buf, int32_t bufLen, STaskDropReq* pReq);
int32_t tDeserializeSTaskDropReq(void* buf, int32_t bufLen, STaskDropReq* pReq);

typedef enum {
  TASK_NOTIFY_FINISHED = 1,
} ETaskNotifyType;

typedef struct {
  SMsgHead        header;
  uint64_t        sId;
  uint64_t        queryId;
  uint64_t        clientId;
  uint64_t        taskId;
  int64_t         refId;
  int32_t         execId;
  ETaskNotifyType type;
} STaskNotifyReq;

int32_t tSerializeSTaskNotifyReq(void* buf, int32_t bufLen, STaskNotifyReq* pReq);
int32_t tDeserializeSTaskNotifyReq(void* buf, int32_t bufLen, STaskNotifyReq* pReq);

int32_t tSerializeSQueryTableRsp(void* buf, int32_t bufLen, SQueryTableRsp* pRsp);
int32_t tDeserializeSQueryTableRsp(void* buf, int32_t bufLen, SQueryTableRsp* pRsp);

typedef struct {
  int32_t code;
} STaskDropRsp;

#define STREAM_TRIGGER_AT_ONCE                 1
#define STREAM_TRIGGER_WINDOW_CLOSE            2
#define STREAM_TRIGGER_MAX_DELAY               3
#define STREAM_TRIGGER_FORCE_WINDOW_CLOSE      4
#define STREAM_TRIGGER_CONTINUOUS_WINDOW_CLOSE 5

#define STREAM_DEFAULT_IGNORE_EXPIRED 1
#define STREAM_FILL_HISTORY_ON        1
#define STREAM_FILL_HISTORY_OFF       0
#define STREAM_DEFAULT_FILL_HISTORY   STREAM_FILL_HISTORY_OFF
#define STREAM_DEFAULT_IGNORE_UPDATE  1
#define STREAM_CREATE_STABLE_TRUE     1
#define STREAM_CREATE_STABLE_FALSE    0

typedef struct SColLocation {
  int16_t  slotId;
  col_id_t colId;
  int8_t   type;
} SColLocation;

typedef struct SVgroupVer {
  int32_t vgId;
  int64_t ver;
} SVgroupVer;

typedef struct {
  char    name[TSDB_STREAM_FNAME_LEN];
  char    sourceDB[TSDB_DB_FNAME_LEN];
  char    targetStbFullName[TSDB_TABLE_FNAME_LEN];
  char*   sql;
  char*   ast;
  int8_t  igExists;
  int8_t  triggerType;
  int8_t  igExpired;
  int8_t  fillHistory;  // process data inserted before creating stream
  int64_t maxDelay;
  int64_t watermark;
  int32_t numOfTags;
  SArray* pTags;  // array of SField
  // 3.0.20
  int64_t checkpointFreq;  // ms
  // 3.0.2.3
  int8_t   createStb;
  uint64_t targetStbUid;
  SArray*  fillNullCols;  // array of SColLocation
  int64_t  deleteMark;
  int8_t   igUpdate;
  int64_t  lastTs;
  SArray*  pVgroupVerList;
  // 3.3.0.0
  SArray* pCols;  // array of SField
  int64_t smaId;
  // 3.3.6.0
  SArray* pNotifyAddrUrls;
  int32_t notifyEventTypes;
  int32_t notifyErrorHandle;
  int8_t  notifyHistory;
  int64_t recalculateInterval;
  char    pWstartName[TSDB_COL_NAME_LEN];
  char    pWendName[TSDB_COL_NAME_LEN];
  char    pGroupIdName[TSDB_COL_NAME_LEN];
  char    pIsWindowFilledName[TSDB_COL_NAME_LEN];
  SArray* pVSubTables;  // array of SVSubTablesRsp
} SCMCreateStreamReq;

typedef struct STaskNotifyEventStat {
  int64_t notifyEventAddTimes;     // call times of add function
  int64_t notifyEventAddElems;     // elements added by add function
  double  notifyEventAddCostSec;   // time cost of add function
  int64_t notifyEventPushTimes;    // call times of push function
  int64_t notifyEventPushElems;    // elements pushed by push function
  double  notifyEventPushCostSec;  // time cost of push function
  int64_t notifyEventPackTimes;    // call times of pack function
  int64_t notifyEventPackElems;    // elements packed by pack function
  double  notifyEventPackCostSec;  // time cost of pack function
  int64_t notifyEventSendTimes;    // call times of send function
  int64_t notifyEventSendElems;    // elements sent by send function
  double  notifyEventSendCostSec;  // time cost of send function
  int64_t notifyEventHoldElems;    // elements hold due to watermark
} STaskNotifyEventStat;

typedef struct {
  int64_t streamId;
} SCMCreateStreamRsp;

int32_t tSerializeSCMCreateStreamReq(void* buf, int32_t bufLen, const SCMCreateStreamReq* pReq);
int32_t tDeserializeSCMCreateStreamReq(void* buf, int32_t bufLen, SCMCreateStreamReq* pReq);
void    tFreeSCMCreateStreamReq(SCMCreateStreamReq* pReq);

enum {
  TOPIC_SUB_TYPE__DB = 1,
  TOPIC_SUB_TYPE__TABLE,
  TOPIC_SUB_TYPE__COLUMN,
};

#define DEFAULT_MAX_POLL_INTERVAL  300000
#define DEFAULT_SESSION_TIMEOUT    12000
#define DEFAULT_MAX_POLL_WAIT_TIME 1000
#define DEFAULT_MIN_POLL_ROWS      4096

typedef struct {
  char   name[TSDB_TOPIC_FNAME_LEN];  // accout.topic
  int8_t igExists;
  int8_t subType;
  int8_t withMeta;
  char*  sql;
  char   subDbName[TSDB_DB_FNAME_LEN];
  char*  ast;
  char   subStbName[TSDB_TABLE_FNAME_LEN];
} SCMCreateTopicReq;

int32_t tSerializeSCMCreateTopicReq(void* buf, int32_t bufLen, const SCMCreateTopicReq* pReq);
int32_t tDeserializeSCMCreateTopicReq(void* buf, int32_t bufLen, SCMCreateTopicReq* pReq);
void    tFreeSCMCreateTopicReq(SCMCreateTopicReq* pReq);

typedef struct {
  int64_t consumerId;
} SMqConsumerRecoverMsg, SMqConsumerClearMsg;

typedef struct {
  int64_t consumerId;
  char    cgroup[TSDB_CGROUP_LEN];
  char    clientId[TSDB_CLIENT_ID_LEN];
  char    user[TSDB_USER_LEN];
  char    fqdn[TSDB_FQDN_LEN];
  SArray* topicNames;  // SArray<char**>

  int8_t  withTbName;
  int8_t  autoCommit;
  int32_t autoCommitInterval;
  int8_t  resetOffsetCfg;
  int8_t  enableReplay;
  int8_t  enableBatchMeta;
  int32_t sessionTimeoutMs;
  int32_t maxPollIntervalMs;
} SCMSubscribeReq;

static FORCE_INLINE int32_t tSerializeSCMSubscribeReq(void** buf, const SCMSubscribeReq* pReq) {
  int32_t tlen = 0;
  tlen += taosEncodeFixedI64(buf, pReq->consumerId);
  tlen += taosEncodeString(buf, pReq->cgroup);
  tlen += taosEncodeString(buf, pReq->clientId);

  int32_t topicNum = taosArrayGetSize(pReq->topicNames);
  tlen += taosEncodeFixedI32(buf, topicNum);

  for (int32_t i = 0; i < topicNum; i++) {
    tlen += taosEncodeString(buf, (char*)taosArrayGetP(pReq->topicNames, i));
  }

  tlen += taosEncodeFixedI8(buf, pReq->withTbName);
  tlen += taosEncodeFixedI8(buf, pReq->autoCommit);
  tlen += taosEncodeFixedI32(buf, pReq->autoCommitInterval);
  tlen += taosEncodeFixedI8(buf, pReq->resetOffsetCfg);
  tlen += taosEncodeFixedI8(buf, pReq->enableReplay);
  tlen += taosEncodeFixedI8(buf, pReq->enableBatchMeta);
  tlen += taosEncodeFixedI32(buf, pReq->sessionTimeoutMs);
  tlen += taosEncodeFixedI32(buf, pReq->maxPollIntervalMs);
  tlen += taosEncodeString(buf, pReq->user);
  tlen += taosEncodeString(buf, pReq->fqdn);

  return tlen;
}

static FORCE_INLINE int32_t tDeserializeSCMSubscribeReq(void* buf, SCMSubscribeReq* pReq, int32_t len) {
  void* start = buf;
  buf = taosDecodeFixedI64(buf, &pReq->consumerId);
  buf = taosDecodeStringTo(buf, pReq->cgroup);
  buf = taosDecodeStringTo(buf, pReq->clientId);

  int32_t topicNum = 0;
  buf = taosDecodeFixedI32(buf, &topicNum);

  pReq->topicNames = taosArrayInit(topicNum, sizeof(void*));
  if (pReq->topicNames == NULL) {
    return terrno;
  }
  for (int32_t i = 0; i < topicNum; i++) {
    char* name = NULL;
    buf = taosDecodeString(buf, &name);
    if (taosArrayPush(pReq->topicNames, &name) == NULL) {
      return terrno;
    }
  }

  buf = taosDecodeFixedI8(buf, &pReq->withTbName);
  buf = taosDecodeFixedI8(buf, &pReq->autoCommit);
  buf = taosDecodeFixedI32(buf, &pReq->autoCommitInterval);
  buf = taosDecodeFixedI8(buf, &pReq->resetOffsetCfg);
  buf = taosDecodeFixedI8(buf, &pReq->enableReplay);
  buf = taosDecodeFixedI8(buf, &pReq->enableBatchMeta);
  if ((char*)buf - (char*)start < len) {
    buf = taosDecodeFixedI32(buf, &pReq->sessionTimeoutMs);
    buf = taosDecodeFixedI32(buf, &pReq->maxPollIntervalMs);
    buf = taosDecodeStringTo(buf, pReq->user);
    buf = taosDecodeStringTo(buf, pReq->fqdn);
  } else {
    pReq->sessionTimeoutMs = DEFAULT_SESSION_TIMEOUT;
    pReq->maxPollIntervalMs = DEFAULT_MAX_POLL_INTERVAL;
  }

  return 0;
}

typedef struct {
  char    key[TSDB_SUBSCRIBE_KEY_LEN];
  SArray* removedConsumers;  // SArray<int64_t>
  SArray* newConsumers;      // SArray<int64_t>
} SMqRebInfo;

static FORCE_INLINE SMqRebInfo* tNewSMqRebSubscribe(const char* key) {
  SMqRebInfo* pRebInfo = (SMqRebInfo*)taosMemoryCalloc(1, sizeof(SMqRebInfo));
  if (pRebInfo == NULL) {
    return NULL;
  }
  tstrncpy(pRebInfo->key, key, TSDB_SUBSCRIBE_KEY_LEN);
  pRebInfo->removedConsumers = taosArrayInit(0, sizeof(int64_t));
  if (pRebInfo->removedConsumers == NULL) {
    goto _err;
  }
  pRebInfo->newConsumers = taosArrayInit(0, sizeof(int64_t));
  if (pRebInfo->newConsumers == NULL) {
    goto _err;
  }
  return pRebInfo;
_err:
  taosArrayDestroy(pRebInfo->removedConsumers);
  taosArrayDestroy(pRebInfo->newConsumers);
  taosMemoryFreeClear(pRebInfo);
  return NULL;
}

typedef struct {
  int64_t streamId;
  int64_t checkpointId;
  char    streamName[TSDB_STREAM_FNAME_LEN];
} SMStreamDoCheckpointMsg;

typedef struct {
  int64_t status;
} SMVSubscribeRsp;

typedef struct {
  char    name[TSDB_TOPIC_FNAME_LEN];
  int8_t  igNotExists;
  int32_t sqlLen;
  char*   sql;
  int8_t  force;
} SMDropTopicReq;

int32_t tSerializeSMDropTopicReq(void* buf, int32_t bufLen, SMDropTopicReq* pReq);
int32_t tDeserializeSMDropTopicReq(void* buf, int32_t bufLen, SMDropTopicReq* pReq);
void    tFreeSMDropTopicReq(SMDropTopicReq* pReq);

typedef struct {
  char   topic[TSDB_TOPIC_FNAME_LEN];
  char   cgroup[TSDB_CGROUP_LEN];
  int8_t igNotExists;
  int8_t force;
} SMDropCgroupReq;

int32_t tSerializeSMDropCgroupReq(void* buf, int32_t bufLen, SMDropCgroupReq* pReq);
int32_t tDeserializeSMDropCgroupReq(void* buf, int32_t bufLen, SMDropCgroupReq* pReq);

typedef struct {
  int8_t reserved;
} SMDropCgroupRsp;

typedef struct {
  char    name[TSDB_TABLE_FNAME_LEN];
  int8_t  alterType;
  SSchema schema;
} SAlterTopicReq;

typedef struct {
  SMsgHead head;
  char     name[TSDB_TABLE_FNAME_LEN];
  int64_t  tuid;
  int32_t  sverson;
  int32_t  execLen;
  char*    executor;
  int32_t  sqlLen;
  char*    sql;
} SDCreateTopicReq;

typedef struct {
  SMsgHead head;
  char     name[TSDB_TABLE_FNAME_LEN];
  int64_t  tuid;
} SDDropTopicReq;

typedef struct {
  int64_t maxdelay[2];
  int64_t watermark[2];
  int64_t deleteMark[2];
  int32_t qmsgLen[2];
  char*   qmsg[2];  // pAst:qmsg:SRetention => trigger aggr task1/2
} SRSmaParam;

int32_t tEncodeSRSmaParam(SEncoder* pCoder, const SRSmaParam* pRSmaParam);
int32_t tDecodeSRSmaParam(SDecoder* pCoder, SRSmaParam* pRSmaParam);

// TDMT_VND_CREATE_STB ==============
typedef struct SVCreateStbReq {
  char*           name;
  tb_uid_t        suid;
  int8_t          rollup;
  SSchemaWrapper  schemaRow;
  SSchemaWrapper  schemaTag;
  SRSmaParam      rsmaParam;
  int32_t         alterOriDataLen;
  void*           alterOriData;
  int8_t          source;
  int8_t          colCmpred;
  SColCmprWrapper colCmpr;
  int64_t         keep;
  SExtSchema*     pExtSchemas;
  int8_t          virtualStb;
} SVCreateStbReq;

int tEncodeSVCreateStbReq(SEncoder* pCoder, const SVCreateStbReq* pReq);
int tDecodeSVCreateStbReq(SDecoder* pCoder, SVCreateStbReq* pReq);

// TDMT_VND_DROP_STB ==============
typedef struct SVDropStbReq {
  char*    name;
  tb_uid_t suid;
} SVDropStbReq;

int32_t tEncodeSVDropStbReq(SEncoder* pCoder, const SVDropStbReq* pReq);
int32_t tDecodeSVDropStbReq(SDecoder* pCoder, SVDropStbReq* pReq);

// TDMT_VND_CREATE_TABLE ==============
#define TD_CREATE_IF_NOT_EXISTS 0x1
typedef struct SVCreateTbReq {
  int32_t  flags;
  char*    name;
  tb_uid_t uid;
  int64_t  btime;
  int32_t  ttl;
  int32_t  commentLen;
  char*    comment;
  int8_t   type;
  union {
    struct {
      char*    stbName;  // super table name
      uint8_t  tagNum;
      tb_uid_t suid;
      SArray*  tagName;
      uint8_t* pTag;
    } ctb;
    struct {
      SSchemaWrapper schemaRow;
    } ntb;
  };
  int32_t         sqlLen;
  char*           sql;
  SColCmprWrapper colCmpr;
  SExtSchema*     pExtSchemas;
  SColRefWrapper  colRef;  // col reference for virtual table
} SVCreateTbReq;

int  tEncodeSVCreateTbReq(SEncoder* pCoder, const SVCreateTbReq* pReq);
int  tDecodeSVCreateTbReq(SDecoder* pCoder, SVCreateTbReq* pReq);
void tDestroySVCreateTbReq(SVCreateTbReq* pReq, int32_t flags);

static FORCE_INLINE void tdDestroySVCreateTbReq(SVCreateTbReq* req) {
  if (NULL == req) {
    return;
  }

  taosMemoryFreeClear(req->sql);
  taosMemoryFreeClear(req->name);
  taosMemoryFreeClear(req->comment);
  if (req->type == TSDB_CHILD_TABLE || req->type == TSDB_VIRTUAL_CHILD_TABLE) {
    taosMemoryFreeClear(req->ctb.pTag);
    taosMemoryFreeClear(req->ctb.stbName);
    taosArrayDestroy(req->ctb.tagName);
    req->ctb.tagName = NULL;
  } else if (req->type == TSDB_NORMAL_TABLE || req->type == TSDB_VIRTUAL_NORMAL_TABLE) {
    taosMemoryFreeClear(req->ntb.schemaRow.pSchema);
  }
  taosMemoryFreeClear(req->colCmpr.pColCmpr);
  taosMemoryFreeClear(req->pExtSchemas);
  taosMemoryFreeClear(req->colRef.pColRef);
}

typedef struct {
  int32_t nReqs;
  union {
    SVCreateTbReq* pReqs;
    SArray*        pArray;
  };
  int8_t source;  // TD_REQ_FROM_TAOX-taosX or TD_REQ_FROM_APP-taosClient
} SVCreateTbBatchReq;

int  tEncodeSVCreateTbBatchReq(SEncoder* pCoder, const SVCreateTbBatchReq* pReq);
int  tDecodeSVCreateTbBatchReq(SDecoder* pCoder, SVCreateTbBatchReq* pReq);
void tDeleteSVCreateTbBatchReq(SVCreateTbBatchReq* pReq);

typedef struct {
  int32_t        code;
  STableMetaRsp* pMeta;
} SVCreateTbRsp, SVUpdateTbRsp;

int  tEncodeSVCreateTbRsp(SEncoder* pCoder, const SVCreateTbRsp* pRsp);
int  tDecodeSVCreateTbRsp(SDecoder* pCoder, SVCreateTbRsp* pRsp);
void tFreeSVCreateTbRsp(void* param);

int32_t tSerializeSVCreateTbReq(void** buf, SVCreateTbReq* pReq);
void*   tDeserializeSVCreateTbReq(void* buf, SVCreateTbReq* pReq);

typedef struct {
  int32_t nRsps;
  union {
    SVCreateTbRsp* pRsps;
    SArray*        pArray;
  };
} SVCreateTbBatchRsp;

int tEncodeSVCreateTbBatchRsp(SEncoder* pCoder, const SVCreateTbBatchRsp* pRsp);
int tDecodeSVCreateTbBatchRsp(SDecoder* pCoder, SVCreateTbBatchRsp* pRsp);

// int32_t tSerializeSVCreateTbBatchRsp(void* buf, int32_t bufLen, SVCreateTbBatchRsp* pRsp);
// int32_t tDeserializeSVCreateTbBatchRsp(void* buf, int32_t bufLen, SVCreateTbBatchRsp* pRsp);

// TDMT_VND_DROP_TABLE =================
typedef struct {
  char*    name;
  uint64_t suid;  // for tmq in wal format
  int64_t  uid;
  int8_t   igNotExists;
  int8_t   isVirtual;
} SVDropTbReq;

typedef struct {
  int32_t code;
} SVDropTbRsp;

typedef struct {
  int32_t nReqs;
  union {
    SVDropTbReq* pReqs;
    SArray*      pArray;
  };
} SVDropTbBatchReq;

int32_t tEncodeSVDropTbBatchReq(SEncoder* pCoder, const SVDropTbBatchReq* pReq);
int32_t tDecodeSVDropTbBatchReq(SDecoder* pCoder, SVDropTbBatchReq* pReq);

typedef struct {
  int32_t nRsps;
  union {
    SVDropTbRsp* pRsps;
    SArray*      pArray;
  };
} SVDropTbBatchRsp;

int32_t tEncodeSVDropTbBatchRsp(SEncoder* pCoder, const SVDropTbBatchRsp* pRsp);
int32_t tDecodeSVDropTbBatchRsp(SDecoder* pCoder, SVDropTbBatchRsp* pRsp);

// TDMT_VND_ALTER_TABLE =====================
typedef struct SMultiTagUpateVal {
  char*    tagName;
  int32_t  colId;
  int8_t   tagType;
  int8_t   tagFree;
  uint32_t nTagVal;
  uint8_t* pTagVal;
  int8_t   isNull;
  SArray*  pTagArray;
} SMultiTagUpateVal;
typedef struct SVAlterTbReq {
  char*   tbName;
  int8_t  action;
  char*   colName;
  int32_t colId;
  // TSDB_ALTER_TABLE_ADD_COLUMN
  int8_t  type;
  int8_t  flags;
  int32_t bytes;
  // TSDB_ALTER_TABLE_DROP_COLUMN
  // TSDB_ALTER_TABLE_UPDATE_COLUMN_BYTES
  int8_t   colModType;
  int32_t  colModBytes;
  char*    colNewName;  // TSDB_ALTER_TABLE_UPDATE_COLUMN_NAME
  char*    tagName;     // TSDB_ALTER_TABLE_UPDATE_TAG_VAL
  int8_t   isNull;
  int8_t   tagType;
  int8_t   tagFree;
  uint32_t nTagVal;
  uint8_t* pTagVal;
  SArray*  pTagArray;
  // TSDB_ALTER_TABLE_UPDATE_OPTIONS
  int8_t   updateTTL;
  int32_t  newTTL;
  int32_t  newCommentLen;
  char*    newComment;
  int64_t  ctimeMs;    // fill by vnode
  int8_t   source;     // TD_REQ_FROM_TAOX-taosX or TD_REQ_FROM_APP-taosClient
  uint32_t compress;   // TSDB_ALTER_TABLE_UPDATE_COLUMN_COMPRESS
  SArray*  pMultiTag;  // TSDB_ALTER_TABLE_ADD_MULTI_TAGS
  // for Add column
  STypeMod typeMod;
  // TSDB_ALTER_TABLE_ALTER_COLUMN_REF
  char* refDbName;
  char* refTbName;
  char* refColName;
  // TSDB_ALTER_TABLE_REMOVE_COLUMN_REF
} SVAlterTbReq;

int32_t tEncodeSVAlterTbReq(SEncoder* pEncoder, const SVAlterTbReq* pReq);
int32_t tDecodeSVAlterTbReq(SDecoder* pDecoder, SVAlterTbReq* pReq);
int32_t tDecodeSVAlterTbReqSetCtime(SDecoder* pDecoder, SVAlterTbReq* pReq, int64_t ctimeMs);
void    tfreeMultiTagUpateVal(void* pMultiTag);

typedef struct {
  int32_t        code;
  STableMetaRsp* pMeta;
} SVAlterTbRsp;

int32_t tEncodeSVAlterTbRsp(SEncoder* pEncoder, const SVAlterTbRsp* pRsp);
int32_t tDecodeSVAlterTbRsp(SDecoder* pDecoder, SVAlterTbRsp* pRsp);
// ======================

typedef struct {
  SMsgHead head;
  int64_t  uid;
  int32_t  tid;
  int16_t  tversion;
  int16_t  colId;
  int8_t   type;
  int16_t  bytes;
  int32_t  tagValLen;
  int16_t  numOfTags;
  int32_t  schemaLen;
  char     data[];
} SUpdateTagValReq;

typedef struct {
  SMsgHead head;
} SUpdateTagValRsp;

typedef struct {
  SMsgHead head;
} SVShowTablesReq;

typedef struct {
  SMsgHead head;
  int32_t  id;
} SVShowTablesFetchReq;

typedef struct {
  int64_t useconds;
  int8_t  completed;  // all results are returned to client
  int8_t  precision;
  int8_t  compressed;
  int32_t compLen;
  int32_t numOfRows;
  char    data[];
} SVShowTablesFetchRsp;

typedef struct {
  int64_t consumerId;
  int32_t epoch;
  char    cgroup[TSDB_CGROUP_LEN];
} SMqAskEpReq;

typedef struct {
  int32_t key;
  int32_t valueLen;
  void*   value;
} SKv;

typedef struct {
  int64_t tscRid;
  int8_t  connType;
} SClientHbKey;

typedef struct {
  int64_t tid;
  char    status[TSDB_JOB_STATUS_LEN];
} SQuerySubDesc;

typedef struct {
  char     sql[TSDB_SHOW_SQL_LEN];
  uint64_t queryId;
  int64_t  useconds;
  int64_t  stime;  // timestamp precision ms
  int64_t  reqRid;
  bool     stableQuery;
  bool     isSubQuery;
  char     fqdn[TSDB_FQDN_LEN];
  int32_t  subPlanNum;
  SArray*  subDesc;  // SArray<SQuerySubDesc>
} SQueryDesc;

typedef struct {
  uint32_t connId;
  SArray*  queryDesc;  // SArray<SQueryDesc>
} SQueryHbReqBasic;

typedef struct {
  uint32_t connId;
  uint64_t killRid;
  int32_t  totalDnodes;
  int32_t  onlineDnodes;
  int8_t   killConnection;
  int8_t   align[3];
  SEpSet   epSet;
  SArray*  pQnodeList;
} SQueryHbRspBasic;

typedef struct SAppClusterSummary {
  uint64_t numOfInsertsReq;
  uint64_t numOfInsertRows;
  uint64_t insertElapsedTime;
  uint64_t insertBytes;  // submit to tsdb since launched.

  uint64_t fetchBytes;
  uint64_t numOfQueryReq;
  uint64_t queryElapsedTime;
  uint64_t numOfSlowQueries;
  uint64_t totalRequests;
  uint64_t currentRequests;  // the number of SRequestObj
} SAppClusterSummary;

typedef struct {
  int64_t            appId;
  int32_t            pid;
  char               name[TSDB_APP_NAME_LEN];
  int64_t            startTime;
  SAppClusterSummary summary;
} SAppHbReq;

typedef struct {
  SClientHbKey      connKey;
  int64_t           clusterId;
  SAppHbReq         app;
  SQueryHbReqBasic* query;
  SHashObj*         info;  // hash<Skv.key, Skv>
  char              userApp[TSDB_APP_NAME_LEN];
  uint32_t          userIp;
  SIpRange          userDualIp;
} SClientHbReq;

typedef struct {
  int64_t reqId;
  SArray* reqs;  // SArray<SClientHbReq>
  int64_t ipWhiteListVer;
} SClientHbBatchReq;

typedef struct {
  SClientHbKey      connKey;
  int32_t           status;
  SQueryHbRspBasic* query;
  SArray*           info;  // Array<Skv>
} SClientHbRsp;

typedef struct {
  int64_t       reqId;
  int64_t       rspId;
  int32_t       svrTimestamp;
  SArray*       rsps;  // SArray<SClientHbRsp>
  SMonitorParas monitorParas;
  int8_t        enableAuditDelete;
  int8_t        enableStrongPass;
} SClientHbBatchRsp;

static FORCE_INLINE uint32_t hbKeyHashFunc(const char* key, uint32_t keyLen) { return taosIntHash_64(key, keyLen); }

static FORCE_INLINE void tFreeReqKvHash(SHashObj* info) {
  void* pIter = taosHashIterate(info, NULL);
  while (pIter != NULL) {
    SKv* kv = (SKv*)pIter;
    taosMemoryFreeClear(kv->value);
    pIter = taosHashIterate(info, pIter);
  }
}

static FORCE_INLINE void tFreeClientHbQueryDesc(void* pDesc) {
  SQueryDesc* desc = (SQueryDesc*)pDesc;
  if (desc->subDesc) {
    taosArrayDestroy(desc->subDesc);
    desc->subDesc = NULL;
  }
}

static FORCE_INLINE void tFreeClientHbReq(void* pReq) {
  SClientHbReq* req = (SClientHbReq*)pReq;
  if (req->query) {
    if (req->query->queryDesc) {
      taosArrayDestroyEx(req->query->queryDesc, tFreeClientHbQueryDesc);
    }
    taosMemoryFreeClear(req->query);
  }

  if (req->info) {
    tFreeReqKvHash(req->info);
    taosHashCleanup(req->info);
    req->info = NULL;
  }
}

int32_t tSerializeSClientHbBatchReq(void* buf, int32_t bufLen, const SClientHbBatchReq* pReq);
int32_t tDeserializeSClientHbBatchReq(void* buf, int32_t bufLen, SClientHbBatchReq* pReq);

static FORCE_INLINE void tFreeClientHbBatchReq(void* pReq) {
  if (pReq == NULL) return;
  SClientHbBatchReq* req = (SClientHbBatchReq*)pReq;
  taosArrayDestroyEx(req->reqs, tFreeClientHbReq);
  taosMemoryFree(pReq);
}

static FORCE_INLINE void tFreeClientKv(void* pKv) {
  SKv* kv = (SKv*)pKv;
  if (kv) {
    taosMemoryFreeClear(kv->value);
  }
}

static FORCE_INLINE void tFreeClientHbRsp(void* pRsp) {
  SClientHbRsp* rsp = (SClientHbRsp*)pRsp;
  if (rsp->query) {
    taosArrayDestroy(rsp->query->pQnodeList);
    taosMemoryFreeClear(rsp->query);
  }
  if (rsp->info) taosArrayDestroyEx(rsp->info, tFreeClientKv);
}

static FORCE_INLINE void tFreeClientHbBatchRsp(void* pRsp) {
  SClientHbBatchRsp* rsp = (SClientHbBatchRsp*)pRsp;
  taosArrayDestroyEx(rsp->rsps, tFreeClientHbRsp);
}

int32_t tSerializeSClientHbBatchRsp(void* buf, int32_t bufLen, const SClientHbBatchRsp* pBatchRsp);
int32_t tDeserializeSClientHbBatchRsp(void* buf, int32_t bufLen, SClientHbBatchRsp* pBatchRsp);
void    tFreeSClientHbBatchRsp(SClientHbBatchRsp* pBatchRsp);

static FORCE_INLINE int32_t tEncodeSKv(SEncoder* pEncoder, const SKv* pKv) {
  TAOS_CHECK_RETURN(tEncodeI32(pEncoder, pKv->key));
  TAOS_CHECK_RETURN(tEncodeI32(pEncoder, pKv->valueLen));
  TAOS_CHECK_RETURN(tEncodeBinary(pEncoder, (uint8_t*)pKv->value, pKv->valueLen));
  return 0;
}

static FORCE_INLINE int32_t tDecodeSKv(SDecoder* pDecoder, SKv* pKv) {
  TAOS_CHECK_RETURN(tDecodeI32(pDecoder, &pKv->key));
  TAOS_CHECK_RETURN(tDecodeI32(pDecoder, &pKv->valueLen));
  pKv->value = taosMemoryMalloc(pKv->valueLen + 1);
  if (pKv->value == NULL) {
    TAOS_CHECK_RETURN(TSDB_CODE_OUT_OF_MEMORY);
  }
  TAOS_CHECK_RETURN(tDecodeCStrTo(pDecoder, (char*)pKv->value));
  return 0;
}

static FORCE_INLINE int32_t tEncodeSClientHbKey(SEncoder* pEncoder, const SClientHbKey* pKey) {
  TAOS_CHECK_RETURN(tEncodeI64(pEncoder, pKey->tscRid));
  TAOS_CHECK_RETURN(tEncodeI8(pEncoder, pKey->connType));
  return 0;
}

static FORCE_INLINE int32_t tDecodeSClientHbKey(SDecoder* pDecoder, SClientHbKey* pKey) {
  TAOS_CHECK_RETURN(tDecodeI64(pDecoder, &pKey->tscRid));
  TAOS_CHECK_RETURN(tDecodeI8(pDecoder, &pKey->connType));
  return 0;
}

typedef struct {
  int32_t vgId;
  // TODO stas
} SMqReportVgInfo;

static FORCE_INLINE int32_t taosEncodeSMqVgInfo(void** buf, const SMqReportVgInfo* pVgInfo) {
  int32_t tlen = 0;
  tlen += taosEncodeFixedI32(buf, pVgInfo->vgId);
  return tlen;
}

static FORCE_INLINE void* taosDecodeSMqVgInfo(void* buf, SMqReportVgInfo* pVgInfo) {
  buf = taosDecodeFixedI32(buf, &pVgInfo->vgId);
  return buf;
}

typedef struct {
  int32_t epoch;
  int64_t topicUid;
  char    name[TSDB_TOPIC_FNAME_LEN];
  SArray* pVgInfo;  // SArray<SMqHbVgInfo>
} SMqTopicInfo;

static FORCE_INLINE int32_t taosEncodeSMqTopicInfoMsg(void** buf, const SMqTopicInfo* pTopicInfo) {
  int32_t tlen = 0;
  tlen += taosEncodeFixedI32(buf, pTopicInfo->epoch);
  tlen += taosEncodeFixedI64(buf, pTopicInfo->topicUid);
  tlen += taosEncodeString(buf, pTopicInfo->name);
  int32_t sz = taosArrayGetSize(pTopicInfo->pVgInfo);
  tlen += taosEncodeFixedI32(buf, sz);
  for (int32_t i = 0; i < sz; i++) {
    SMqReportVgInfo* pVgInfo = (SMqReportVgInfo*)taosArrayGet(pTopicInfo->pVgInfo, i);
    tlen += taosEncodeSMqVgInfo(buf, pVgInfo);
  }
  return tlen;
}

static FORCE_INLINE void* taosDecodeSMqTopicInfoMsg(void* buf, SMqTopicInfo* pTopicInfo) {
  buf = taosDecodeFixedI32(buf, &pTopicInfo->epoch);
  buf = taosDecodeFixedI64(buf, &pTopicInfo->topicUid);
  buf = taosDecodeStringTo(buf, pTopicInfo->name);
  int32_t sz;
  buf = taosDecodeFixedI32(buf, &sz);
  if ((pTopicInfo->pVgInfo = taosArrayInit(sz, sizeof(SMqReportVgInfo))) == NULL) {
    return NULL;
  }
  for (int32_t i = 0; i < sz; i++) {
    SMqReportVgInfo vgInfo;
    buf = taosDecodeSMqVgInfo(buf, &vgInfo);
    if (taosArrayPush(pTopicInfo->pVgInfo, &vgInfo) == NULL) {
      return NULL;
    }
  }
  return buf;
}

typedef struct {
  int32_t status;  // ask hb endpoint
  int32_t epoch;
  int64_t consumerId;
  SArray* pTopics;  // SArray<SMqHbTopicInfo>
} SMqReportReq;

static FORCE_INLINE int32_t taosEncodeSMqReportMsg(void** buf, const SMqReportReq* pMsg) {
  int32_t tlen = 0;
  tlen += taosEncodeFixedI32(buf, pMsg->status);
  tlen += taosEncodeFixedI32(buf, pMsg->epoch);
  tlen += taosEncodeFixedI64(buf, pMsg->consumerId);
  int32_t sz = taosArrayGetSize(pMsg->pTopics);
  tlen += taosEncodeFixedI32(buf, sz);
  for (int32_t i = 0; i < sz; i++) {
    SMqTopicInfo* topicInfo = (SMqTopicInfo*)taosArrayGet(pMsg->pTopics, i);
    tlen += taosEncodeSMqTopicInfoMsg(buf, topicInfo);
  }
  return tlen;
}

static FORCE_INLINE void* taosDecodeSMqReportMsg(void* buf, SMqReportReq* pMsg) {
  buf = taosDecodeFixedI32(buf, &pMsg->status);
  buf = taosDecodeFixedI32(buf, &pMsg->epoch);
  buf = taosDecodeFixedI64(buf, &pMsg->consumerId);
  int32_t sz;
  buf = taosDecodeFixedI32(buf, &sz);
  if ((pMsg->pTopics = taosArrayInit(sz, sizeof(SMqTopicInfo))) == NULL) {
    return NULL;
  }
  for (int32_t i = 0; i < sz; i++) {
    SMqTopicInfo topicInfo;
    buf = taosDecodeSMqTopicInfoMsg(buf, &topicInfo);
    if (taosArrayPush(pMsg->pTopics, &topicInfo) == NULL) {
      return NULL;
    }
  }
  return buf;
}

typedef struct {
  SMsgHead head;
  int64_t  leftForVer;
  int32_t  vgId;
  int64_t  consumerId;
  char     subKey[TSDB_SUBSCRIBE_KEY_LEN];
} SMqVDeleteReq;

typedef struct {
  int8_t reserved;
} SMqVDeleteRsp;

typedef struct {
  char    name[TSDB_STREAM_FNAME_LEN];
  int8_t  igNotExists;
  int32_t sqlLen;
  char*   sql;
} SMDropStreamReq;

typedef struct {
  int8_t reserved;
} SMDropStreamRsp;

typedef struct {
  SMsgHead head;
  int64_t  resetRelHalt;  // reset related stream task halt status
  int64_t  streamId;
  int32_t  taskId;
} SVDropStreamTaskReq;

typedef struct {
  int8_t reserved;
} SVDropStreamTaskRsp;

int32_t tSerializeSMDropStreamReq(void* buf, int32_t bufLen, const SMDropStreamReq* pReq);
int32_t tDeserializeSMDropStreamReq(void* buf, int32_t bufLen, SMDropStreamReq* pReq);
void    tFreeMDropStreamReq(SMDropStreamReq* pReq);

typedef struct SVUpdateCheckpointInfoReq {
  SMsgHead head;
  int64_t  streamId;
  int32_t  taskId;
  int64_t  checkpointId;
  int64_t  checkpointVer;
  int64_t  checkpointTs;
  int32_t  transId;
  int64_t  hStreamId;  // add encode/decode
  int64_t  hTaskId;
  int8_t   dropRelHTask;
} SVUpdateCheckpointInfoReq;

typedef struct {
  int64_t leftForVer;
  int32_t vgId;
  int64_t oldConsumerId;
  int64_t newConsumerId;
  char    subKey[TSDB_SUBSCRIBE_KEY_LEN];
  int8_t  subType;
  int8_t  withMeta;
  char*   qmsg;  // SubPlanToString
  int64_t suid;
} SMqRebVgReq;

int32_t tEncodeSMqRebVgReq(SEncoder* pCoder, const SMqRebVgReq* pReq);
int32_t tDecodeSMqRebVgReq(SDecoder* pCoder, SMqRebVgReq* pReq);

typedef struct {
  char    topic[TSDB_TOPIC_FNAME_LEN];
  int64_t ntbUid;
  SArray* colIdList;  // SArray<int16_t>
} STqCheckInfo;

int32_t tEncodeSTqCheckInfo(SEncoder* pEncoder, const STqCheckInfo* pInfo);
int32_t tDecodeSTqCheckInfo(SDecoder* pDecoder, STqCheckInfo* pInfo);
void    tDeleteSTqCheckInfo(STqCheckInfo* pInfo);

// tqOffset
enum {
  TMQ_OFFSET__RESET_NONE = -3,
  TMQ_OFFSET__RESET_EARLIEST = -2,
  TMQ_OFFSET__RESET_LATEST = -1,
  TMQ_OFFSET__LOG = 1,
  TMQ_OFFSET__SNAPSHOT_DATA = 2,
  TMQ_OFFSET__SNAPSHOT_META = 3,
};

enum {
  WITH_DATA = 0,
  WITH_META = 1,
  ONLY_META = 2,
};

#define TQ_OFFSET_VERSION 1

typedef struct {
  int8_t type;
  union {
    // snapshot
    struct {
      int64_t uid;
      int64_t ts;
      SValue  primaryKey;
    };
    // log
    struct {
      int64_t version;
    };
  };
} STqOffsetVal;

static FORCE_INLINE void tqOffsetResetToData(STqOffsetVal* pOffsetVal, int64_t uid, int64_t ts, SValue primaryKey) {
  pOffsetVal->type = TMQ_OFFSET__SNAPSHOT_DATA;
  pOffsetVal->uid = uid;
  pOffsetVal->ts = ts;
  if (IS_VAR_DATA_TYPE(pOffsetVal->primaryKey.type)) {
    taosMemoryFree(pOffsetVal->primaryKey.pData);
  }
  pOffsetVal->primaryKey = primaryKey;
}

static FORCE_INLINE void tqOffsetResetToMeta(STqOffsetVal* pOffsetVal, int64_t uid) {
  pOffsetVal->type = TMQ_OFFSET__SNAPSHOT_META;
  pOffsetVal->uid = uid;
}

static FORCE_INLINE void tqOffsetResetToLog(STqOffsetVal* pOffsetVal, int64_t ver) {
  pOffsetVal->type = TMQ_OFFSET__LOG;
  pOffsetVal->version = ver;
}

int32_t tEncodeSTqOffsetVal(SEncoder* pEncoder, const STqOffsetVal* pOffsetVal);
int32_t tDecodeSTqOffsetVal(SDecoder* pDecoder, STqOffsetVal* pOffsetVal);
void    tFormatOffset(char* buf, int32_t maxLen, const STqOffsetVal* pVal);
bool    tOffsetEqual(const STqOffsetVal* pLeft, const STqOffsetVal* pRight);
void    tOffsetCopy(STqOffsetVal* pLeft, const STqOffsetVal* pRight);
void    tOffsetDestroy(void* pVal);

typedef struct {
  STqOffsetVal val;
  char         subKey[TSDB_SUBSCRIBE_KEY_LEN];
} STqOffset;

int32_t tEncodeSTqOffset(SEncoder* pEncoder, const STqOffset* pOffset);
int32_t tDecodeSTqOffset(SDecoder* pDecoder, STqOffset* pOffset);
void    tDeleteSTqOffset(void* val);

typedef struct SMqVgOffset {
  int64_t   consumerId;
  STqOffset offset;
} SMqVgOffset;

int32_t tEncodeMqVgOffset(SEncoder* pEncoder, const SMqVgOffset* pOffset);
int32_t tDecodeMqVgOffset(SDecoder* pDecoder, SMqVgOffset* pOffset);

typedef struct {
  SMsgHead head;
  int64_t  streamId;
  int32_t  taskId;
} SVPauseStreamTaskReq;

typedef struct {
  SMsgHead head;
  int64_t  streamId;
  int32_t  taskId;
  int64_t  chkptId;
} SVResetStreamTaskReq;

typedef struct {
  char   name[TSDB_STREAM_FNAME_LEN];
  int8_t igNotExists;
} SMPauseStreamReq;

int32_t tSerializeSMPauseStreamReq(void* buf, int32_t bufLen, const SMPauseStreamReq* pReq);
int32_t tDeserializeSMPauseStreamReq(void* buf, int32_t bufLen, SMPauseStreamReq* pReq);

typedef struct {
  SMsgHead head;
  int32_t  taskId;
  int64_t  streamId;
  int8_t   igUntreated;
} SVResumeStreamTaskReq;

typedef struct {
  int8_t reserved;
} SVResumeStreamTaskRsp;

typedef struct {
  char   name[TSDB_STREAM_FNAME_LEN];
  int8_t igNotExists;
  int8_t igUntreated;
} SMResumeStreamReq;

int32_t tSerializeSMResumeStreamReq(void* buf, int32_t bufLen, const SMResumeStreamReq* pReq);
int32_t tDeserializeSMResumeStreamReq(void* buf, int32_t bufLen, SMResumeStreamReq* pReq);

typedef struct {
  char   name[TSDB_STREAM_FNAME_LEN];
  int8_t igNotExists;
  int8_t igUntreated;
} SMResetStreamReq;

int32_t tSerializeSMResetStreamReq(void* buf, int32_t bufLen, const SMResetStreamReq* pReq);
int32_t tDeserializeSMResetStreamReq(void* buf, int32_t bufLen, SMResetStreamReq* pReq);

typedef struct {
  char    name[TSDB_TABLE_FNAME_LEN];
  char    stb[TSDB_TABLE_FNAME_LEN];
  int8_t  igExists;
  int8_t  intervalUnit;
  int8_t  slidingUnit;
  int8_t  timezone;  // int8_t is not enough, timezone is unit of second
  int32_t dstVgId;   // for stream
  int64_t interval;
  int64_t offset;
  int64_t sliding;
  int64_t maxDelay;
  int64_t watermark;
  int32_t exprLen;        // strlen + 1
  int32_t tagsFilterLen;  // strlen + 1
  int32_t sqlLen;         // strlen + 1
  int32_t astLen;         // strlen + 1
  char*   expr;
  char*   tagsFilter;
  char*   sql;
  char*   ast;
  int64_t deleteMark;
  int64_t lastTs;
  int64_t normSourceTbUid;  // the Uid of source tb if its a normal table, otherwise 0
  SArray* pVgroupVerList;
  int8_t  recursiveTsma;
  char    baseTsmaName[TSDB_TABLE_FNAME_LEN];  // base tsma name for recursively created tsma
} SMCreateSmaReq;

int32_t tSerializeSMCreateSmaReq(void* buf, int32_t bufLen, SMCreateSmaReq* pReq);
int32_t tDeserializeSMCreateSmaReq(void* buf, int32_t bufLen, SMCreateSmaReq* pReq);
void    tFreeSMCreateSmaReq(SMCreateSmaReq* pReq);

typedef struct {
  char   name[TSDB_TABLE_FNAME_LEN];
  int8_t igNotExists;
} SMDropSmaReq;

int32_t tSerializeSMDropSmaReq(void* buf, int32_t bufLen, SMDropSmaReq* pReq);
int32_t tDeserializeSMDropSmaReq(void* buf, int32_t bufLen, SMDropSmaReq* pReq);

typedef struct {
  char   dbFName[TSDB_DB_FNAME_LEN];
  char   stbName[TSDB_TABLE_NAME_LEN];
  char   colName[TSDB_COL_NAME_LEN];
  char   idxName[TSDB_INDEX_FNAME_LEN];
  int8_t idxType;
} SCreateTagIndexReq;

int32_t tSerializeSCreateTagIdxReq(void* buf, int32_t bufLen, SCreateTagIndexReq* pReq);
int32_t tDeserializeSCreateTagIdxReq(void* buf, int32_t bufLen, SCreateTagIndexReq* pReq);

typedef SMDropSmaReq SDropTagIndexReq;

// int32_t tSerializeSDropTagIdxReq(void* buf, int32_t bufLen, SDropTagIndexReq* pReq);
int32_t tDeserializeSDropTagIdxReq(void* buf, int32_t bufLen, SDropTagIndexReq* pReq);

typedef struct {
  int8_t         version;       // for compatibility(default 0)
  int8_t         intervalUnit;  // MACRO: TIME_UNIT_XXX
  int8_t         slidingUnit;   // MACRO: TIME_UNIT_XXX
  int8_t         timezoneInt;   // sma data expired if timezone changes.
  int32_t        dstVgId;
  char           indexName[TSDB_INDEX_NAME_LEN];
  int32_t        exprLen;
  int32_t        tagsFilterLen;
  int64_t        indexUid;
  tb_uid_t       tableUid;  // super/child/common table uid
  tb_uid_t       dstTbUid;  // for dstVgroup
  int64_t        interval;
  int64_t        offset;  // use unit by precision of DB
  int64_t        sliding;
  char*          dstTbName;  // for dstVgroup
  char*          expr;       // sma expression
  char*          tagsFilter;
  SSchemaWrapper schemaRow;  // for dstVgroup
  SSchemaWrapper schemaTag;  // for dstVgroup
} STSma;                     // Time-range-wise SMA

typedef STSma SVCreateTSmaReq;

typedef struct {
  int8_t  type;  // 0 status report, 1 update data
  int64_t indexUid;
  int64_t skey;  // start TS key of interval/sliding window
} STSmaMsg;

typedef struct {
  int64_t indexUid;
  char    indexName[TSDB_INDEX_NAME_LEN];
} SVDropTSmaReq;

typedef struct {
  int tmp;  // TODO: to avoid compile error
} SVCreateTSmaRsp, SVDropTSmaRsp;

#if 0
int32_t tSerializeSVCreateTSmaReq(void** buf, SVCreateTSmaReq* pReq);
void*   tDeserializeSVCreateTSmaReq(void* buf, SVCreateTSmaReq* pReq);
int32_t tSerializeSVDropTSmaReq(void** buf, SVDropTSmaReq* pReq);
void*   tDeserializeSVDropTSmaReq(void* buf, SVDropTSmaReq* pReq);
#endif

int32_t tEncodeSVCreateTSmaReq(SEncoder* pCoder, const SVCreateTSmaReq* pReq);
int32_t tDecodeSVCreateTSmaReq(SDecoder* pCoder, SVCreateTSmaReq* pReq);
int32_t tEncodeSVDropTSmaReq(SEncoder* pCoder, const SVDropTSmaReq* pReq);
// int32_t tDecodeSVDropTSmaReq(SDecoder* pCoder, SVDropTSmaReq* pReq);

typedef struct {
  int32_t number;
  STSma*  tSma;
} STSmaWrapper;

static FORCE_INLINE void tDestroyTSma(STSma* pSma) {
  if (pSma) {
    taosMemoryFreeClear(pSma->dstTbName);
    taosMemoryFreeClear(pSma->expr);
    taosMemoryFreeClear(pSma->tagsFilter);
  }
}

static FORCE_INLINE void tDestroyTSmaWrapper(STSmaWrapper* pSW, bool deepCopy) {
  if (pSW) {
    if (pSW->tSma) {
      if (deepCopy) {
        for (uint32_t i = 0; i < pSW->number; ++i) {
          tDestroyTSma(pSW->tSma + i);
        }
      }
      taosMemoryFreeClear(pSW->tSma);
    }
  }
}

static FORCE_INLINE void* tFreeTSmaWrapper(STSmaWrapper* pSW, bool deepCopy) {
  tDestroyTSmaWrapper(pSW, deepCopy);
  taosMemoryFreeClear(pSW);
  return NULL;
}

int32_t tEncodeSVCreateTSmaReq(SEncoder* pCoder, const SVCreateTSmaReq* pReq);
int32_t tDecodeSVCreateTSmaReq(SDecoder* pCoder, SVCreateTSmaReq* pReq);

int32_t tEncodeTSma(SEncoder* pCoder, const STSma* pSma);
int32_t tDecodeTSma(SDecoder* pCoder, STSma* pSma, bool deepCopy);

static int32_t tEncodeTSmaWrapper(SEncoder* pEncoder, const STSmaWrapper* pReq) {
  TAOS_CHECK_RETURN(tEncodeI32(pEncoder, pReq->number));
  for (int32_t i = 0; i < pReq->number; ++i) {
    TAOS_CHECK_RETURN(tEncodeTSma(pEncoder, pReq->tSma + i));
  }
  return 0;
}

static int32_t tDecodeTSmaWrapper(SDecoder* pDecoder, STSmaWrapper* pReq, bool deepCopy) {
  TAOS_CHECK_RETURN(tDecodeI32(pDecoder, &pReq->number));
  for (int32_t i = 0; i < pReq->number; ++i) {
    TAOS_CHECK_RETURN(tDecodeTSma(pDecoder, pReq->tSma + i, deepCopy));
  }
  return 0;
}

typedef struct {
  int idx;
} SMCreateFullTextReq;

int32_t tSerializeSMCreateFullTextReq(void* buf, int32_t bufLen, SMCreateFullTextReq* pReq);
int32_t tDeserializeSMCreateFullTextReq(void* buf, int32_t bufLen, SMCreateFullTextReq* pReq);
void    tFreeSMCreateFullTextReq(SMCreateFullTextReq* pReq);

typedef struct {
  char   name[TSDB_TABLE_FNAME_LEN];
  int8_t igNotExists;
} SMDropFullTextReq;

// int32_t tSerializeSMDropFullTextReq(void* buf, int32_t bufLen, SMDropFullTextReq* pReq);
// int32_t tDeserializeSMDropFullTextReq(void* buf, int32_t bufLen, SMDropFullTextReq* pReq);

typedef struct {
  char indexFName[TSDB_INDEX_FNAME_LEN];
} SUserIndexReq;

int32_t tSerializeSUserIndexReq(void* buf, int32_t bufLen, SUserIndexReq* pReq);
int32_t tDeserializeSUserIndexReq(void* buf, int32_t bufLen, SUserIndexReq* pReq);

typedef struct {
  char dbFName[TSDB_DB_FNAME_LEN];
  char tblFName[TSDB_TABLE_FNAME_LEN];
  char colName[TSDB_COL_NAME_LEN];
  char indexType[TSDB_INDEX_TYPE_LEN];
  char indexExts[TSDB_INDEX_EXTS_LEN];
} SUserIndexRsp;

int32_t tSerializeSUserIndexRsp(void* buf, int32_t bufLen, const SUserIndexRsp* pRsp);
int32_t tDeserializeSUserIndexRsp(void* buf, int32_t bufLen, SUserIndexRsp* pRsp);

typedef struct {
  char tbFName[TSDB_TABLE_FNAME_LEN];
} STableIndexReq;

int32_t tSerializeSTableIndexReq(void* buf, int32_t bufLen, STableIndexReq* pReq);
int32_t tDeserializeSTableIndexReq(void* buf, int32_t bufLen, STableIndexReq* pReq);

typedef struct {
  int8_t  intervalUnit;
  int8_t  slidingUnit;
  int64_t interval;
  int64_t offset;
  int64_t sliding;
  int64_t dstTbUid;
  int32_t dstVgId;
  SEpSet  epSet;
  char*   expr;
} STableIndexInfo;

typedef struct {
  char     tbName[TSDB_TABLE_NAME_LEN];
  char     dbFName[TSDB_DB_FNAME_LEN];
  uint64_t suid;
  int32_t  version;
  int32_t  indexSize;
  SArray*  pIndex;  // STableIndexInfo
} STableIndexRsp;

int32_t tSerializeSTableIndexRsp(void* buf, int32_t bufLen, const STableIndexRsp* pRsp);
int32_t tDeserializeSTableIndexRsp(void* buf, int32_t bufLen, STableIndexRsp* pRsp);
void    tFreeSerializeSTableIndexRsp(STableIndexRsp* pRsp);

void tFreeSTableIndexInfo(void* pInfo);

typedef struct {
  int8_t  mqMsgType;
  int32_t code;
  int32_t epoch;
  int64_t consumerId;
  int64_t walsver;
  int64_t walever;
} SMqRspHead;

typedef struct {
  SMsgHead     head;
  char         subKey[TSDB_SUBSCRIBE_KEY_LEN];
  int8_t       withTbName;
  int8_t       useSnapshot;
  int32_t      epoch;
  uint64_t     reqId;
  int64_t      consumerId;
  int64_t      timeout;
  STqOffsetVal reqOffset;
  int8_t       enableReplay;
  int8_t       sourceExcluded;
  int8_t       rawData;
  int32_t      minPollRows;
  int8_t       enableBatchMeta;
  SHashObj*    uidHash;  // to find if uid is duplicated
} SMqPollReq;

int32_t tSerializeSMqPollReq(void* buf, int32_t bufLen, SMqPollReq* pReq);
int32_t tDeserializeSMqPollReq(void* buf, int32_t bufLen, SMqPollReq* pReq);
void    tDestroySMqPollReq(SMqPollReq* pReq);

typedef struct {
  int32_t vgId;
  int64_t offset;
  SEpSet  epSet;
} SMqSubVgEp;

static FORCE_INLINE int32_t tEncodeSMqSubVgEp(void** buf, const SMqSubVgEp* pVgEp) {
  int32_t tlen = 0;
  tlen += taosEncodeFixedI32(buf, pVgEp->vgId);
  tlen += taosEncodeFixedI64(buf, pVgEp->offset);
  tlen += taosEncodeSEpSet(buf, &pVgEp->epSet);
  return tlen;
}

static FORCE_INLINE void* tDecodeSMqSubVgEp(void* buf, SMqSubVgEp* pVgEp) {
  buf = taosDecodeFixedI32(buf, &pVgEp->vgId);
  buf = taosDecodeFixedI64(buf, &pVgEp->offset);
  buf = taosDecodeSEpSet(buf, &pVgEp->epSet);
  return buf;
}

typedef struct {
  char           topic[TSDB_TOPIC_FNAME_LEN];
  char           db[TSDB_DB_FNAME_LEN];
  SArray*        vgs;  // SArray<SMqSubVgEp>
  SSchemaWrapper schema;
} SMqSubTopicEp;

int32_t tEncodeMqSubTopicEp(void** buf, const SMqSubTopicEp* pTopicEp);
void*   tDecodeMqSubTopicEp(void* buf, SMqSubTopicEp* pTopicEp);
void    tDeleteMqSubTopicEp(SMqSubTopicEp* pSubTopicEp);

typedef struct {
  SMqRspHead   head;
  STqOffsetVal rspOffset;
  int16_t      resMsgType;
  int32_t      metaRspLen;
  void*        metaRsp;
} SMqMetaRsp;

int32_t tEncodeMqMetaRsp(SEncoder* pEncoder, const SMqMetaRsp* pRsp);
int32_t tDecodeMqMetaRsp(SDecoder* pDecoder, SMqMetaRsp* pRsp);
void    tDeleteMqMetaRsp(SMqMetaRsp* pRsp);

#define MQ_DATA_RSP_VERSION 100

typedef struct {
  SMqRspHead   head;
  STqOffsetVal rspOffset;
  STqOffsetVal reqOffset;
  int32_t      blockNum;
  int8_t       withTbName;
  int8_t       withSchema;
  SArray*      blockDataLen;
  SArray*      blockData;
  SArray*      blockTbName;
  SArray*      blockSchema;

  union {
    struct {
      int64_t sleepTime;
    };
    struct {
      int32_t createTableNum;
      SArray* createTableLen;
      SArray* createTableReq;
    };
    struct {
      int32_t len;
      void*   rawData;
    };
  };
  void* data;                  // for free in client, only effected if type is data or metadata. raw data not effected
  bool  blockDataElementFree;  // if true, free blockDataElement in blockData,(true in server, false in client)
} SMqDataRsp;

int32_t tEncodeMqDataRsp(SEncoder* pEncoder, const SMqDataRsp* pObj);
int32_t tDecodeMqDataRsp(SDecoder* pDecoder, SMqDataRsp* pRsp);
int32_t tDecodeMqRawDataRsp(SDecoder* pDecoder, SMqDataRsp* pRsp);
void    tDeleteMqDataRsp(SMqDataRsp* pRsp);
void    tDeleteMqRawDataRsp(SMqDataRsp* pRsp);

int32_t tEncodeSTaosxRsp(SEncoder* pEncoder, const SMqDataRsp* pRsp);
int32_t tDecodeSTaosxRsp(SDecoder* pDecoder, SMqDataRsp* pRsp);
void    tDeleteSTaosxRsp(SMqDataRsp* pRsp);

typedef struct SMqBatchMetaRsp {
  SMqRspHead   head;  // not serialize
  STqOffsetVal rspOffset;
  SArray*      batchMetaLen;
  SArray*      batchMetaReq;
  void*        pMetaBuff;    // not serialize
  uint32_t     metaBuffLen;  // not serialize
} SMqBatchMetaRsp;

int32_t tEncodeMqBatchMetaRsp(SEncoder* pEncoder, const SMqBatchMetaRsp* pRsp);
int32_t tDecodeMqBatchMetaRsp(SDecoder* pDecoder, SMqBatchMetaRsp* pRsp);
int32_t tSemiDecodeMqBatchMetaRsp(SDecoder* pDecoder, SMqBatchMetaRsp* pRsp);
void    tDeleteMqBatchMetaRsp(SMqBatchMetaRsp* pRsp);

typedef struct {
  SMqRspHead head;
  char       cgroup[TSDB_CGROUP_LEN];
  SArray*    topics;  // SArray<SMqSubTopicEp>
} SMqAskEpRsp;

static FORCE_INLINE int32_t tEncodeSMqAskEpRsp(void** buf, const SMqAskEpRsp* pRsp) {
  int32_t tlen = 0;
  // tlen += taosEncodeString(buf, pRsp->cgroup);
  int32_t sz = taosArrayGetSize(pRsp->topics);
  tlen += taosEncodeFixedI32(buf, sz);
  for (int32_t i = 0; i < sz; i++) {
    SMqSubTopicEp* pVgEp = (SMqSubTopicEp*)taosArrayGet(pRsp->topics, i);
    tlen += tEncodeMqSubTopicEp(buf, pVgEp);
  }
  return tlen;
}

static FORCE_INLINE void* tDecodeSMqAskEpRsp(void* buf, SMqAskEpRsp* pRsp) {
  // buf = taosDecodeStringTo(buf, pRsp->cgroup);
  int32_t sz;
  buf = taosDecodeFixedI32(buf, &sz);
  pRsp->topics = taosArrayInit(sz, sizeof(SMqSubTopicEp));
  if (pRsp->topics == NULL) {
    return NULL;
  }
  for (int32_t i = 0; i < sz; i++) {
    SMqSubTopicEp topicEp;
    buf = tDecodeMqSubTopicEp(buf, &topicEp);
    if (buf == NULL) {
      return NULL;
    }
    if ((taosArrayPush(pRsp->topics, &topicEp) == NULL)) {
      return NULL;
    }
  }
  return buf;
}

static FORCE_INLINE void tDeleteSMqAskEpRsp(SMqAskEpRsp* pRsp) {
  taosArrayDestroyEx(pRsp->topics, (FDelete)tDeleteMqSubTopicEp);
}

typedef struct {
  int32_t      vgId;
  STqOffsetVal offset;
  int64_t      rows;
  int64_t      ever;
} OffsetRows;

typedef struct {
  char    topicName[TSDB_TOPIC_FNAME_LEN];
  SArray* offsetRows;
} TopicOffsetRows;

typedef struct {
  int64_t consumerId;
  int32_t epoch;
  SArray* topics;
  int8_t  pollFlag;
} SMqHbReq;

typedef struct {
  char   topic[TSDB_TOPIC_FNAME_LEN];
  int8_t noPrivilege;
} STopicPrivilege;

typedef struct {
  SArray* topicPrivileges;  // SArray<STopicPrivilege>
  int32_t debugFlag;
} SMqHbRsp;

typedef struct {
  SMsgHead head;
  int64_t  consumerId;
  char     subKey[TSDB_SUBSCRIBE_KEY_LEN];
} SMqSeekReq;

#define TD_AUTO_CREATE_TABLE 0x1
typedef struct {
  int64_t       suid;
  int64_t       uid;
  int32_t       sver;
  uint32_t      nData;
  uint8_t*      pData;
  SVCreateTbReq cTbReq;
} SVSubmitBlk;

typedef struct {
  SMsgHead header;
  uint64_t sId;
  uint64_t queryId;
  uint64_t clientId;
  uint64_t taskId;
  uint32_t sqlLen;
  uint32_t phyLen;
  char*    sql;
  char*    msg;
  int8_t   source;
} SVDeleteReq;

int32_t tSerializeSVDeleteReq(void* buf, int32_t bufLen, SVDeleteReq* pReq);
int32_t tDeserializeSVDeleteReq(void* buf, int32_t bufLen, SVDeleteReq* pReq);

typedef struct {
  int64_t affectedRows;
} SVDeleteRsp;

int32_t tEncodeSVDeleteRsp(SEncoder* pCoder, const SVDeleteRsp* pReq);
int32_t tDecodeSVDeleteRsp(SDecoder* pCoder, SVDeleteRsp* pReq);

typedef struct SDeleteRes {
  uint64_t suid;
  SArray*  uidList;
  int64_t  skey;
  int64_t  ekey;
  int64_t  affectedRows;
  char     tableFName[TSDB_TABLE_NAME_LEN];
  char     tsColName[TSDB_COL_NAME_LEN];
  int64_t  ctimeMs;  // fill by vnode
  int8_t   source;
} SDeleteRes;

int32_t tEncodeDeleteRes(SEncoder* pCoder, const SDeleteRes* pRes);
int32_t tDecodeDeleteRes(SDecoder* pCoder, SDeleteRes* pRes);

typedef struct {
  // int64_t uid;
  char    tbname[TSDB_TABLE_NAME_LEN];
  int64_t startTs;
  int64_t endTs;
} SSingleDeleteReq;

int32_t tEncodeSSingleDeleteReq(SEncoder* pCoder, const SSingleDeleteReq* pReq);
int32_t tDecodeSSingleDeleteReq(SDecoder* pCoder, SSingleDeleteReq* pReq);

typedef struct {
  int64_t suid;
  SArray* deleteReqs;  // SArray<SSingleDeleteReq>
  int64_t ctimeMs;     // fill by vnode
  int8_t  level;       // 0 tsdb(default), 1 rsma1 , 2 rsma2
} SBatchDeleteReq;

int32_t tEncodeSBatchDeleteReq(SEncoder* pCoder, const SBatchDeleteReq* pReq);
int32_t tDecodeSBatchDeleteReq(SDecoder* pCoder, SBatchDeleteReq* pReq);
int32_t tDecodeSBatchDeleteReqSetCtime(SDecoder* pDecoder, SBatchDeleteReq* pReq, int64_t ctimeMs);

typedef struct {
  int32_t msgIdx;
  int32_t msgType;
  int32_t msgLen;
  void*   msg;
} SBatchMsg;

typedef struct {
  SMsgHead header;
  SArray*  pMsgs;  // SArray<SBatchMsg>
} SBatchReq;

typedef struct {
  int32_t reqType;
  int32_t msgIdx;
  int32_t msgLen;
  int32_t rspCode;
  void*   msg;
} SBatchRspMsg;

typedef struct {
  SArray* pRsps;  // SArray<SBatchRspMsg>
} SBatchRsp;

int32_t                  tSerializeSBatchReq(void* buf, int32_t bufLen, SBatchReq* pReq);
int32_t                  tDeserializeSBatchReq(void* buf, int32_t bufLen, SBatchReq* pReq);
static FORCE_INLINE void tFreeSBatchReqMsg(void* msg) {
  if (NULL == msg) {
    return;
  }
  SBatchMsg* pMsg = (SBatchMsg*)msg;
  taosMemoryFree(pMsg->msg);
}

int32_t tSerializeSBatchRsp(void* buf, int32_t bufLen, SBatchRsp* pRsp);
int32_t tDeserializeSBatchRsp(void* buf, int32_t bufLen, SBatchRsp* pRsp);

static FORCE_INLINE void tFreeSBatchRspMsg(void* p) {
  if (NULL == p) {
    return;
  }

  SBatchRspMsg* pRsp = (SBatchRspMsg*)p;
  taosMemoryFree(pRsp->msg);
}

int32_t tSerializeSMqAskEpReq(void* buf, int32_t bufLen, SMqAskEpReq* pReq);
int32_t tDeserializeSMqAskEpReq(void* buf, int32_t bufLen, SMqAskEpReq* pReq);
int32_t tSerializeSMqHbReq(void* buf, int32_t bufLen, SMqHbReq* pReq);
int32_t tDeserializeSMqHbReq(void* buf, int32_t bufLen, SMqHbReq* pReq);
void    tDestroySMqHbReq(SMqHbReq* pReq);

int32_t tSerializeSMqHbRsp(void* buf, int32_t bufLen, SMqHbRsp* pRsp);
int32_t tDeserializeSMqHbRsp(void* buf, int32_t bufLen, SMqHbRsp* pRsp);
void    tDestroySMqHbRsp(SMqHbRsp* pRsp);

int32_t tSerializeSMqSeekReq(void* buf, int32_t bufLen, SMqSeekReq* pReq);
int32_t tDeserializeSMqSeekReq(void* buf, int32_t bufLen, SMqSeekReq* pReq);

#define TD_REQ_FROM_APP               0x0
#define SUBMIT_REQ_AUTO_CREATE_TABLE  0x1
#define SUBMIT_REQ_COLUMN_DATA_FORMAT 0x2
#define SUBMIT_REQ_FROM_FILE          0x4
#define TD_REQ_FROM_TAOX              0x8
#define TD_REQ_FROM_SML               0x10
#define SUBMIT_REQUEST_VERSION        (1)

#define TD_REQ_FROM_TAOX_OLD 0x1  // for compatibility

typedef struct {
  int32_t        flags;
  SVCreateTbReq* pCreateTbReq;
  int64_t        suid;
  int64_t        uid;
  int32_t        sver;
  union {
    SArray* aRowP;
    SArray* aCol;
  };
  int64_t ctimeMs;
} SSubmitTbData;

typedef struct {
  SArray* aSubmitTbData;  // SArray<SSubmitTbData>
  bool    raw;
} SSubmitReq2;

typedef struct {
  SMsgHead header;
  int64_t  version;
  char     data[];  // SSubmitReq2
} SSubmitReq2Msg;

int32_t transformRawSSubmitTbData(void* data, int64_t suid, int64_t uid, int32_t sver);
int32_t tEncodeSubmitReq(SEncoder* pCoder, const SSubmitReq2* pReq);
int32_t tDecodeSubmitReq(SDecoder* pCoder, SSubmitReq2* pReq, SArray* rawList);
void    tDestroySubmitTbData(SSubmitTbData* pTbData, int32_t flag);
void    tDestroySubmitReq(SSubmitReq2* pReq, int32_t flag);

typedef struct {
  int32_t affectedRows;
  SArray* aCreateTbRsp;  // SArray<SVCreateTbRsp>
} SSubmitRsp2;

int32_t tEncodeSSubmitRsp2(SEncoder* pCoder, const SSubmitRsp2* pRsp);
int32_t tDecodeSSubmitRsp2(SDecoder* pCoder, SSubmitRsp2* pRsp);
void    tDestroySSubmitRsp2(SSubmitRsp2* pRsp, int32_t flag);

#define TSDB_MSG_FLG_ENCODE 0x1
#define TSDB_MSG_FLG_DECODE 0x2
#define TSDB_MSG_FLG_CMPT   0x3

typedef struct {
  union {
    struct {
      void*   msgStr;
      int32_t msgLen;
      int64_t ver;
    };
    void* pDataBlock;
  };
} SPackedData;

typedef struct {
  char     fullname[TSDB_VIEW_FNAME_LEN];
  char     name[TSDB_VIEW_NAME_LEN];
  char     dbFName[TSDB_DB_FNAME_LEN];
  char*    querySql;
  char*    sql;
  int8_t   orReplace;
  int8_t   precision;
  int32_t  numOfCols;
  SSchema* pSchema;
} SCMCreateViewReq;

int32_t tSerializeSCMCreateViewReq(void* buf, int32_t bufLen, const SCMCreateViewReq* pReq);
int32_t tDeserializeSCMCreateViewReq(void* buf, int32_t bufLen, SCMCreateViewReq* pReq);
void    tFreeSCMCreateViewReq(SCMCreateViewReq* pReq);

typedef struct {
  char   fullname[TSDB_VIEW_FNAME_LEN];
  char   name[TSDB_VIEW_NAME_LEN];
  char   dbFName[TSDB_DB_FNAME_LEN];
  char*  sql;
  int8_t igNotExists;
} SCMDropViewReq;

int32_t tSerializeSCMDropViewReq(void* buf, int32_t bufLen, const SCMDropViewReq* pReq);
int32_t tDeserializeSCMDropViewReq(void* buf, int32_t bufLen, SCMDropViewReq* pReq);
void    tFreeSCMDropViewReq(SCMDropViewReq* pReq);

typedef struct {
  char fullname[TSDB_VIEW_FNAME_LEN];
} SViewMetaReq;
int32_t tSerializeSViewMetaReq(void* buf, int32_t bufLen, const SViewMetaReq* pReq);
int32_t tDeserializeSViewMetaReq(void* buf, int32_t bufLen, SViewMetaReq* pReq);

typedef struct {
  char     name[TSDB_VIEW_NAME_LEN];
  char     dbFName[TSDB_DB_FNAME_LEN];
  char*    user;
  uint64_t dbId;
  uint64_t viewId;
  char*    querySql;
  int8_t   precision;
  int8_t   type;
  int32_t  version;
  int32_t  numOfCols;
  SSchema* pSchema;
} SViewMetaRsp;
int32_t tSerializeSViewMetaRsp(void* buf, int32_t bufLen, const SViewMetaRsp* pRsp);
int32_t tDeserializeSViewMetaRsp(void* buf, int32_t bufLen, SViewMetaRsp* pRsp);
void    tFreeSViewMetaRsp(SViewMetaRsp* pRsp);
typedef struct {
  char name[TSDB_TABLE_FNAME_LEN];  // table name or tsma name
  bool fetchingWithTsmaName;        // if we are fetching with tsma name
} STableTSMAInfoReq;

int32_t tSerializeTableTSMAInfoReq(void* buf, int32_t bufLen, const STableTSMAInfoReq* pReq);
int32_t tDeserializeTableTSMAInfoReq(void* buf, int32_t bufLen, STableTSMAInfoReq* pReq);

typedef struct {
  int32_t  funcId;
  col_id_t colId;
} STableTSMAFuncInfo;

typedef struct {
  char     name[TSDB_TABLE_NAME_LEN];
  uint64_t tsmaId;
  char     targetTb[TSDB_TABLE_NAME_LEN];
  char     targetDbFName[TSDB_DB_FNAME_LEN];
  char     tb[TSDB_TABLE_NAME_LEN];
  char     dbFName[TSDB_DB_FNAME_LEN];
  uint64_t suid;
  uint64_t destTbUid;
  uint64_t dbId;
  int32_t  version;
  int64_t  interval;
  int8_t   unit;
  SArray*  pFuncs;     // SArray<STableTSMAFuncInfo>
  SArray*  pTags;      // SArray<SSchema>
  SArray*  pUsedCols;  // SArray<SSchema>
  char*    ast;

  int64_t streamUid;
  int64_t reqTs;
  int64_t rspTs;
  int64_t delayDuration;  // ms
  bool    fillHistoryFinished;
} STableTSMAInfo;

int32_t tSerializeTableTSMAInfoRsp(void* buf, int32_t bufLen, const STableTSMAInfoRsp* pRsp);
int32_t tDeserializeTableTSMAInfoRsp(void* buf, int32_t bufLen, STableTSMAInfoRsp* pRsp);
int32_t tCloneTbTSMAInfo(STableTSMAInfo* pInfo, STableTSMAInfo** pRes);
void    tFreeTableTSMAInfo(void* p);
void    tFreeAndClearTableTSMAInfo(void* p);
void    tFreeTableTSMAInfoRsp(STableTSMAInfoRsp* pRsp);

#define STSMAHbRsp            STableTSMAInfoRsp
#define tSerializeTSMAHbRsp   tSerializeTableTSMAInfoRsp
#define tDeserializeTSMAHbRsp tDeserializeTableTSMAInfoRsp
#define tFreeTSMAHbRsp        tFreeTableTSMAInfoRsp

typedef struct SStreamProgressReq {
  int64_t streamId;
  int32_t vgId;
  int32_t fetchIdx;
  int32_t subFetchIdx;
} SStreamProgressReq;

int32_t tSerializeStreamProgressReq(void* buf, int32_t bufLen, const SStreamProgressReq* pReq);
int32_t tDeserializeStreamProgressReq(void* buf, int32_t bufLen, SStreamProgressReq* pReq);

typedef struct SStreamProgressRsp {
  int64_t streamId;
  int32_t vgId;
  bool    fillHisFinished;
  int64_t progressDelay;
  int32_t fetchIdx;
  int32_t subFetchIdx;
} SStreamProgressRsp;

int32_t tSerializeStreamProgressRsp(void* buf, int32_t bufLen, const SStreamProgressRsp* pRsp);
int32_t tDeserializeSStreamProgressRsp(void* buf, int32_t bufLen, SStreamProgressRsp* pRsp);

typedef struct SDropCtbWithTsmaSingleVgReq {
  SVgroupInfo vgInfo;
  SArray*     pTbs;  // SVDropTbReq
} SMDropTbReqsOnSingleVg;

int32_t tEncodeSMDropTbReqOnSingleVg(SEncoder* pEncoder, const SMDropTbReqsOnSingleVg* pReq);
int32_t tDecodeSMDropTbReqOnSingleVg(SDecoder* pDecoder, SMDropTbReqsOnSingleVg* pReq);
void    tFreeSMDropTbReqOnSingleVg(void* p);

typedef struct SDropTbsReq {
  SArray* pVgReqs;  // SMDropTbReqsOnSingleVg
} SMDropTbsReq;

int32_t tSerializeSMDropTbsReq(void* buf, int32_t bufLen, const SMDropTbsReq* pReq);
int32_t tDeserializeSMDropTbsReq(void* buf, int32_t bufLen, SMDropTbsReq* pReq);
void    tFreeSMDropTbsReq(void*);

typedef struct SVFetchTtlExpiredTbsRsp {
  SArray* pExpiredTbs;  // SVDropTbReq
  int32_t vgId;
} SVFetchTtlExpiredTbsRsp;

int32_t tEncodeVFetchTtlExpiredTbsRsp(SEncoder* pCoder, const SVFetchTtlExpiredTbsRsp* pRsp);
int32_t tDecodeVFetchTtlExpiredTbsRsp(SDecoder* pCoder, SVFetchTtlExpiredTbsRsp* pRsp);

void tFreeFetchTtlExpiredTbsRsp(void* p);

void setDefaultOptionsForField(SFieldWithOptions* field);
void setFieldWithOptions(SFieldWithOptions* fieldWithOptions, SField* field);

#ifdef USE_MOUNT
typedef struct {
  char     mountName[TSDB_MOUNT_NAME_LEN];
  int8_t   ignoreExist;
  int16_t  nMounts;
  int32_t* dnodeIds;
  char**   mountPaths;
  int32_t  sqlLen;
  char*    sql;
} SCreateMountReq;

int32_t tSerializeSCreateMountReq(void* buf, int32_t bufLen, SCreateMountReq* pReq);
int32_t tDeserializeSCreateMountReq(void* buf, int32_t bufLen, SCreateMountReq* pReq);
void    tFreeSCreateMountReq(SCreateMountReq* pReq);

typedef struct {
  char    mountName[TSDB_MOUNT_NAME_LEN];
  int8_t  ignoreNotExists;
  int32_t sqlLen;
  char*   sql;
} SDropMountReq;

int32_t tSerializeSDropMountReq(void* buf, int32_t bufLen, SDropMountReq* pReq);
int32_t tDeserializeSDropMountReq(void* buf, int32_t bufLen, SDropMountReq* pReq);
void    tFreeSDropMountReq(SDropMountReq* pReq);

typedef struct {
  char     mountName[TSDB_MOUNT_NAME_LEN];
  char     mountPath[TSDB_MOUNT_PATH_LEN];
  int64_t  mountUid;
  int32_t  dnodeId;
  uint32_t valLen;
  int8_t   ignoreExist;
  void*    pVal;
} SRetrieveMountPathReq;

int32_t tSerializeSRetrieveMountPathReq(void* buf, int32_t bufLen, SRetrieveMountPathReq* pReq);
int32_t tDeserializeSRetrieveMountPathReq(void* buf, int32_t bufLen, SRetrieveMountPathReq* pReq);

typedef struct {
  // path
  int32_t diskPrimary;
  // vgInfo
  int32_t  vgId;
  int32_t  cacheLastSize;
  int32_t  szPage;
  int32_t  szCache;
  uint64_t szBuf;
  int8_t   cacheLast;
  int8_t   standby;
  int8_t   hashMethod;
  uint32_t hashBegin;
  uint32_t hashEnd;
  int16_t  hashPrefix;
  int16_t  hashSuffix;
  int16_t  sttTrigger;
  // syncInfo
  int32_t replications;
  // tsdbInfo
  int8_t  precision;
  int8_t  compression;
  int8_t  slLevel;
  int32_t daysPerFile;
  int32_t keep0;
  int32_t keep1;
  int32_t keep2;
  int32_t keepTimeOffset;
  int32_t minRows;
  int32_t maxRows;
  int32_t tsdbPageSize;
  int32_t s3ChunkSize;
  int32_t s3KeepLocal;
  int8_t  s3Compact;
  // walInfo
  int32_t walFsyncPeriod;      // millisecond
  int32_t walRetentionPeriod;  // secs
  int32_t walRollPeriod;       // secs
  int64_t walRetentionSize;
  int64_t walSegSize;
  int32_t walLevel;
  // encryptInfo
  int32_t encryptAlgorithm;
  // SVState
  int64_t committed;
  int64_t commitID;
  int64_t commitTerm;
  // stats
  int64_t numOfSTables;
  int64_t numOfCTables;
  int64_t numOfNTables;
  // dbInfo
  uint64_t dbId;
} SMountVgInfo;

typedef struct {
  SMCreateStbReq req;
  SArray*        pColExts;  // element: column id
  SArray*        pTagExts;  // element: tag id
} SMountStbInfo;

int32_t tSerializeSMountStbInfo(void* buf, int32_t bufLen, int32_t* pFLen, SMountStbInfo* pInfo);
int32_t tDeserializeSMountStbInfo(void* buf, int32_t bufLen, int32_t flen, SMountStbInfo* pInfo);

typedef struct {
  char     dbName[TSDB_DB_FNAME_LEN];
  uint64_t dbId;
  SArray*  pVgs;      // SMountVgInfo
  SArray*  pStbs;     // 0 serialized binary of SMountStbInfo, 1 SMountStbInfo
} SMountDbInfo;

typedef struct {
  // common fields
  char     mountName[TSDB_MOUNT_NAME_LEN];
  char     mountPath[TSDB_MOUNT_PATH_LEN];
  int8_t   ignoreExist;
  int64_t  mountUid;
  int64_t  clusterId;
  int32_t  dnodeId;
  uint32_t valLen;
  void*    pVal;

  // response fields
  SArray* pDbs;  // SMountDbInfo

  // memory fields, no serialized
  SArray*   pDisks[TFS_MAX_TIERS];
  TdFilePtr pFile;
} SMountInfo;

int32_t tSerializeSMountInfo(void* buf, int32_t bufLen, SMountInfo* pReq);
int32_t tDeserializeSMountInfo(SDecoder* decoder, SMountInfo* pReq, bool extractStb);
void    tFreeMountInfo(SMountInfo* pReq, bool stbExtracted);

typedef struct {
  SCreateVnodeReq createReq;
  char            mountPath[TSDB_MOUNT_FPATH_LEN];
  char            mountName[TSDB_MOUNT_NAME_LEN];
  int64_t         mountId;
  int32_t         diskPrimary;
  int32_t         mountVgId;
  int64_t         committed;
  int64_t         commitID;
  int64_t         commitTerm;
  int64_t         numOfSTables;
  int64_t         numOfCTables;
  int64_t         numOfNTables;
} SMountVnodeReq;

int32_t tSerializeSMountVnodeReq(void *buf, int32_t *cBufLen, int32_t *tBufLen, SMountVnodeReq *pReq);
int32_t tDeserializeSMountVnodeReq(void* buf, int32_t bufLen, SMountVnodeReq* pReq);
int32_t tFreeSMountVnodeReq(SMountVnodeReq* pReq);

#endif  // USE_MOUNT

#pragma pack(pop)

#ifdef __cplusplus
}
#endif

#endif /*_TD_COMMON_TAOS_MSG_H_*/<|MERGE_RESOLUTION|>--- conflicted
+++ resolved
@@ -165,11 +165,8 @@
   TSDB_MGMT_TABLE_FILESETS,
   TSDB_MGMT_TABLE_TRANSACTION_DETAIL,
   TSDB_MGMT_TABLE_BNODE,
-<<<<<<< HEAD
+  TSDB_MGMT_TABLE_MOUNT,
   TSDB_MGMT_TABLE_SSMIGRATE,
-=======
-  TSDB_MGMT_TABLE_MOUNT,
->>>>>>> c9989353
   TSDB_MGMT_TABLE_MAX,
 } EShowType;
 
@@ -1846,14 +1843,9 @@
   int8_t  strict;
   int8_t  cacheLast;
   int8_t  encryptAlgorithm;
-<<<<<<< HEAD
   int32_t ssChunkSize;
   int32_t ssKeepLocal;
   int8_t  ssCompact;
-=======
-  int32_t s3ChunkSize;
-  int32_t s3KeepLocal;
-  int8_t  s3Compact;
   union {
     uint8_t flags;
     struct {
@@ -1861,7 +1853,6 @@
       uint8_t padding : 7;
     };
   };
->>>>>>> c9989353
   int8_t  compactTimeOffset;
   int32_t compactInterval;
   int32_t compactStartTime;
