/*
 * Copyright (c) 2019 TAOS Data, Inc. <jhtao@taosdata.com>
 *
 * This program is free software: you can use, redistribute, and/or modify
 * it under the terms of the GNU Affero General Public License, version 3
 * or later ("AGPL"), as published by the Free Software Foundation.
 *
 * This program is distributed in the hope that it will be useful, but WITHOUT
 * ANY WARRANTY; without even the implied warranty of MERCHANTABILITY or
 * FITNESS FOR A PARTICULAR PURPOSE.
 *
 * You should have received a copy of the GNU Affero General Public License
 * along with this program. If not, see <http://www.gnu.org/licenses/>.
 */

#ifndef _TD_COMMON_TAOS_MSG_H_
#define _TD_COMMON_TAOS_MSG_H_

#include "taosdef.h"
#include "taoserror.h"
#include "tarray.h"
#include "tcoding.h"
#include "tcol.h"
#include "tencode.h"
#include "thash.h"
#include "tlist.h"
#include "tname.h"
#include "trow.h"
#include "tuuid.h"

#ifdef __cplusplus
extern "C" {
#endif

/* ------------------------ MESSAGE DEFINITIONS ------------------------ */

#define TD_MSG_NUMBER_
#undef TD_MSG_DICT_
#undef TD_MSG_INFO_
#undef TD_MSG_TYPE_INFO_
#undef TD_MSG_RANGE_CODE_
#undef TD_MSG_SEG_CODE_
#include "tmsgdef.h"

#undef TD_MSG_NUMBER_
#undef TD_MSG_DICT_
#undef TD_MSG_INFO_
#undef TD_MSG_TYPE_INFO_
#undef TD_MSG_RANGE_CODE_
#define TD_MSG_SEG_CODE_
#include "tmsgdef.h"

#undef TD_MSG_NUMBER_
#undef TD_MSG_DICT_
#undef TD_MSG_INFO_
#undef TD_MSG_TYPE_INFO_
#undef TD_MSG_SEG_CODE_
#undef TD_MSG_RANGE_CODE_
#include "tmsgdef.h"

extern char*   tMsgInfo[];
extern int32_t tMsgDict[];
extern int32_t tMsgRangeDict[];

typedef uint16_t tmsg_t;

#define TMSG_SEG_CODE(TYPE) (((TYPE)&0xff00) >> 8)
#define TMSG_SEG_SEQ(TYPE)  ((TYPE)&0xff)
#define TMSG_INDEX(TYPE)    (tMsgDict[TMSG_SEG_CODE(TYPE)] + TMSG_SEG_SEQ(TYPE))


#define DECODESQL()                                                               \
  do {                                                                            \
    if (!tDecodeIsEnd(&decoder)) {                                                \
      TAOS_CHECK_EXIT(tDecodeI32(&decoder, &pReq->sqlLen));                       \
      if (pReq->sqlLen > 0) {                                                     \
        TAOS_CHECK_EXIT(tDecodeBinaryAlloc(&decoder, (void **)&pReq->sql, NULL)); \
      }                                                                           \
    }                                                                             \
  } while (0)

#define ENCODESQL()                                                                       \
  do {                                                                                    \
    TAOS_CHECK_EXIT(tEncodeI32(&encoder, pReq->sqlLen));                                  \
    if (pReq->sqlLen > 0) {                                                               \
      TAOS_CHECK_EXIT(tEncodeBinary(&encoder, (const uint8_t *)pReq->sql, pReq->sqlLen)); \
    }                                                                                     \
  } while (0)

#define FREESQL()                \
  do {                           \
    if (pReq->sql != NULL) {     \
      taosMemoryFree(pReq->sql); \
    }                            \
    pReq->sql = NULL;            \
  } while (0)


static inline bool tmsgIsValid(tmsg_t type) {
  // static int8_t sz = sizeof(tMsgRangeDict) / sizeof(tMsgRangeDict[0]);
  int8_t maxSegIdx = TMSG_SEG_CODE(TDMT_MAX_MSG_MIN);
  int    segIdx = TMSG_SEG_CODE(type);
  if (segIdx >= 0 && segIdx < maxSegIdx) {
    return type < tMsgRangeDict[segIdx];
  }
  return false;
}

#define TMSG_INFO(type) (tmsgIsValid(type) ? tMsgInfo[TMSG_INDEX(type)] : "unKnown")

static inline bool vnodeIsMsgBlock(tmsg_t type) {
  return (type == TDMT_VND_CREATE_TABLE) || (type == TDMT_VND_ALTER_TABLE) || (type == TDMT_VND_DROP_TABLE) ||
         (type == TDMT_VND_UPDATE_TAG_VAL) || (type == TDMT_VND_ALTER_CONFIRM) || (type == TDMT_VND_COMMIT) ||
         (type == TDMT_SYNC_CONFIG_CHANGE);
}

static inline bool syncUtilUserCommit(tmsg_t msgType) {
  return msgType != TDMT_SYNC_NOOP && msgType != TDMT_SYNC_LEADER_TRANSFER;
}

/* ------------------------ OTHER DEFINITIONS ------------------------ */
// IE type
#define TSDB_IE_TYPE_SEC         1
#define TSDB_IE_TYPE_META        2
#define TSDB_IE_TYPE_MGMT_IP     3
#define TSDB_IE_TYPE_DNODE_CFG   4
#define TSDB_IE_TYPE_NEW_VERSION 5
#define TSDB_IE_TYPE_DNODE_EXT   6
#define TSDB_IE_TYPE_DNODE_STATE 7

enum {
  CONN_TYPE__QUERY = 1,
  CONN_TYPE__TMQ,
  CONN_TYPE__UDFD,
  CONN_TYPE__MAX,
};

enum {
  HEARTBEAT_KEY_USER_AUTHINFO = 1,
  HEARTBEAT_KEY_DBINFO,
  HEARTBEAT_KEY_STBINFO,
  HEARTBEAT_KEY_TMQ,
  HEARTBEAT_KEY_DYN_VIEW,
  HEARTBEAT_KEY_VIEWINFO,
  HEARTBEAT_KEY_TSMA,
};

typedef enum _mgmt_table {
  TSDB_MGMT_TABLE_START,
  TSDB_MGMT_TABLE_DNODE,
  TSDB_MGMT_TABLE_MNODE,
  TSDB_MGMT_TABLE_MODULE,
  TSDB_MGMT_TABLE_QNODE,
  TSDB_MGMT_TABLE_SNODE,
  TSDB_MGMT_TABLE_BACKUP_NODE,  // no longer used
  TSDB_MGMT_TABLE_CLUSTER,
  TSDB_MGMT_TABLE_DB,
  TSDB_MGMT_TABLE_FUNC,
  TSDB_MGMT_TABLE_INDEX,
  TSDB_MGMT_TABLE_STB,
  TSDB_MGMT_TABLE_STREAMS,
  TSDB_MGMT_TABLE_TABLE,
  TSDB_MGMT_TABLE_TAG,
  TSDB_MGMT_TABLE_COL,
  TSDB_MGMT_TABLE_USER,
  TSDB_MGMT_TABLE_GRANTS,
  TSDB_MGMT_TABLE_VGROUP,
  TSDB_MGMT_TABLE_TOPICS,
  TSDB_MGMT_TABLE_CONSUMERS,
  TSDB_MGMT_TABLE_SUBSCRIPTIONS,
  TSDB_MGMT_TABLE_TRANS,
  TSDB_MGMT_TABLE_SMAS,
  TSDB_MGMT_TABLE_CONFIGS,
  TSDB_MGMT_TABLE_CONNS,
  TSDB_MGMT_TABLE_QUERIES,
  TSDB_MGMT_TABLE_VNODES,
  TSDB_MGMT_TABLE_APPS,
  TSDB_MGMT_TABLE_STREAM_TASKS,
  TSDB_MGMT_TABLE_STREAM_RECALCULATES,
  TSDB_MGMT_TABLE_PRIVILEGES,
  TSDB_MGMT_TABLE_VIEWS,
  TSDB_MGMT_TABLE_TSMAS,
  TSDB_MGMT_TABLE_COMPACT,
  TSDB_MGMT_TABLE_COMPACT_DETAIL,
  TSDB_MGMT_TABLE_GRANTS_FULL,
  TSDB_MGMT_TABLE_GRANTS_LOGS,
  TSDB_MGMT_TABLE_MACHINES,
  TSDB_MGMT_TABLE_ARBGROUP,
  TSDB_MGMT_TABLE_ENCRYPTIONS,
  TSDB_MGMT_TABLE_USER_FULL,
  TSDB_MGMT_TABLE_ANODE,
  TSDB_MGMT_TABLE_ANODE_FULL,
  TSDB_MGMT_TABLE_USAGE,
  TSDB_MGMT_TABLE_FILESETS,
  TSDB_MGMT_TABLE_TRANSACTION_DETAIL,
  TSDB_MGMT_TABLE_VC_COL,
  TSDB_MGMT_TABLE_BNODE,
  TSDB_MGMT_TABLE_MOUNT,
  TSDB_MGMT_TABLE_SSMIGRATE,
  TSDB_MGMT_TABLE_SCAN,
  TSDB_MGMT_TABLE_SCAN_DETAIL,
  TSDB_MGMT_TABLE_RSMA,
  TSDB_MGMT_TABLE_RETENTION,
  TSDB_MGMT_TABLE_RETENTION_DETAIL,
  TSDB_MGMT_TABLE_MAX,
} EShowType;

typedef enum {
  TSDB_OPTR_NORMAL = 0,  // default
  TSDB_OPTR_SSMIGRATE = 1,
  TSDB_OPTR_ROLLUP = 2,
} ETsdbOpType;

typedef enum {
  TSDB_TRIGGER_MANUAL = 0,  // default
  TSDB_TRIGGER_AUTO = 1,
} ETriggerType;

#define TSDB_ALTER_TABLE_ADD_TAG                         1
#define TSDB_ALTER_TABLE_DROP_TAG                        2
#define TSDB_ALTER_TABLE_UPDATE_TAG_NAME                 3
#define TSDB_ALTER_TABLE_UPDATE_TAG_VAL                  4
#define TSDB_ALTER_TABLE_ADD_COLUMN                      5
#define TSDB_ALTER_TABLE_DROP_COLUMN                     6
#define TSDB_ALTER_TABLE_UPDATE_COLUMN_BYTES             7
#define TSDB_ALTER_TABLE_UPDATE_TAG_BYTES                8
#define TSDB_ALTER_TABLE_UPDATE_OPTIONS                  9
#define TSDB_ALTER_TABLE_UPDATE_COLUMN_NAME              10
#define TSDB_ALTER_TABLE_ADD_TAG_INDEX                   11
#define TSDB_ALTER_TABLE_DROP_TAG_INDEX                  12
#define TSDB_ALTER_TABLE_UPDATE_COLUMN_COMPRESS          13
#define TSDB_ALTER_TABLE_ADD_COLUMN_WITH_COMPRESS_OPTION 14
#define TSDB_ALTER_TABLE_UPDATE_MULTI_TAG_VAL            15
#define TSDB_ALTER_TABLE_ALTER_COLUMN_REF                16
#define TSDB_ALTER_TABLE_REMOVE_COLUMN_REF               17
#define TSDB_ALTER_TABLE_ADD_COLUMN_WITH_COLUMN_REF      18

#define TSDB_FILL_NONE        0
#define TSDB_FILL_NULL        1
#define TSDB_FILL_NULL_F      2
#define TSDB_FILL_SET_VALUE   3
#define TSDB_FILL_SET_VALUE_F 4
#define TSDB_FILL_LINEAR      5
#define TSDB_FILL_PREV        6
#define TSDB_FILL_NEXT        7
#define TSDB_FILL_NEAR        8


#define TSDB_ALTER_USER_BASIC_INFO             1
// these definitions start from 5 is to keep compatible with old versions
#define TSDB_ALTER_USER_ADD_PRIVILEGES         5
#define TSDB_ALTER_USER_DEL_PRIVILEGES         6


#define TSDB_ALTER_RSMA_FUNCTION        0x1

#define TSDB_KILL_MSG_LEN 30

#define TSDB_TABLE_NUM_UNIT 100000

#define TSDB_VN_READ_ACCCESS  ((char)0x1)
#define TSDB_VN_WRITE_ACCCESS ((char)0x2)
#define TSDB_VN_ALL_ACCCESS   (TSDB_VN_READ_ACCCESS | TSDB_VN_WRITE_ACCCESS)

#define TSDB_COL_NORMAL 0x0u  // the normal column of the table
#define TSDB_COL_TAG    0x1u  // the tag column type
#define TSDB_COL_UDC    0x2u  // the user specified normal string column, it is a dummy column
#define TSDB_COL_TMP    0x4u  // internal column generated by the previous operators
#define TSDB_COL_NULL   0x8u  // the column filter NULL or not

#define TSDB_COL_IS_TAG(f)        (((f & (~(TSDB_COL_NULL))) & TSDB_COL_TAG) != 0)
#define TSDB_COL_IS_NORMAL_COL(f) ((f & (~(TSDB_COL_NULL))) == TSDB_COL_NORMAL)
#define TSDB_COL_IS_UD_COL(f)     ((f & (~(TSDB_COL_NULL))) == TSDB_COL_UDC)
#define TSDB_COL_REQ_NULL(f)      (((f)&TSDB_COL_NULL) != 0)

#define TD_SUPER_TABLE          TSDB_SUPER_TABLE
#define TD_CHILD_TABLE          TSDB_CHILD_TABLE
#define TD_NORMAL_TABLE         TSDB_NORMAL_TABLE
#define TD_VIRTUAL_NORMAL_TABLE TSDB_VIRTUAL_NORMAL_TABLE
#define TD_VIRTUAL_CHILD_TABLE  TSDB_VIRTUAL_CHILD_TABLE

typedef enum ENodeType {
  // Syntax nodes are used in parser and planner module, and some are also used in executor module, such as COLUMN,
  // VALUE, OPERATOR, FUNCTION and so on.
  QUERY_NODE_COLUMN = 1,
  QUERY_NODE_VALUE,
  QUERY_NODE_OPERATOR,
  QUERY_NODE_LOGIC_CONDITION,
  QUERY_NODE_FUNCTION,
  QUERY_NODE_REAL_TABLE,
  QUERY_NODE_TEMP_TABLE,
  QUERY_NODE_JOIN_TABLE,
  QUERY_NODE_GROUPING_SET,
  QUERY_NODE_ORDER_BY_EXPR,
  QUERY_NODE_LIMIT,
  QUERY_NODE_STATE_WINDOW,
  QUERY_NODE_SESSION_WINDOW,
  QUERY_NODE_INTERVAL_WINDOW,
  QUERY_NODE_NODE_LIST,
  QUERY_NODE_FILL,
  QUERY_NODE_RAW_EXPR,  // Only be used in parser module.
  QUERY_NODE_TARGET,
  QUERY_NODE_DATABLOCK_DESC,
  QUERY_NODE_SLOT_DESC,
  QUERY_NODE_COLUMN_DEF,
  QUERY_NODE_DOWNSTREAM_SOURCE,
  QUERY_NODE_DATABASE_OPTIONS,
  QUERY_NODE_TABLE_OPTIONS,
  QUERY_NODE_INDEX_OPTIONS,
  QUERY_NODE_EXPLAIN_OPTIONS,
  QUERY_NODE_LEFT_VALUE,
  QUERY_NODE_COLUMN_REF,
  QUERY_NODE_WHEN_THEN,
  QUERY_NODE_CASE_WHEN,
  QUERY_NODE_EVENT_WINDOW,
  QUERY_NODE_HINT,
  QUERY_NODE_VIEW,
  QUERY_NODE_WINDOW_OFFSET,
  QUERY_NODE_COUNT_WINDOW,
  QUERY_NODE_COLUMN_OPTIONS,
  QUERY_NODE_TSMA_OPTIONS,
  QUERY_NODE_ANOMALY_WINDOW,
  QUERY_NODE_RANGE_AROUND,
  QUERY_NODE_STREAM_NOTIFY_OPTIONS,
  QUERY_NODE_VIRTUAL_TABLE,
  QUERY_NODE_SLIDING_WINDOW,
  QUERY_NODE_PERIOD_WINDOW,
  QUERY_NODE_STREAM_TRIGGER,
  QUERY_NODE_STREAM,
  QUERY_NODE_STREAM_TAG_DEF,
  QUERY_NODE_EXTERNAL_WINDOW,
  QUERY_NODE_STREAM_TRIGGER_OPTIONS,
  QUERY_NODE_PLACE_HOLDER_TABLE,
  QUERY_NODE_TIME_RANGE,
  QUERY_NODE_STREAM_OUT_TABLE,
  QUERY_NODE_STREAM_CALC_RANGE,
  QUERY_NODE_COUNT_WINDOW_ARGS,
  QUERY_NODE_BNODE_OPTIONS,
  QUERY_NODE_DATE_TIME_RANGE,
  QUERY_NODE_IP_RANGE,
  QUERY_NODE_USER_OPTIONS,

  // Statement nodes are used in parser and planner module.
  QUERY_NODE_SET_OPERATOR = 100,
  QUERY_NODE_SELECT_STMT,
  QUERY_NODE_VNODE_MODIFY_STMT,
  QUERY_NODE_CREATE_DATABASE_STMT,
  QUERY_NODE_DROP_DATABASE_STMT,
  QUERY_NODE_ALTER_DATABASE_STMT,
  QUERY_NODE_FLUSH_DATABASE_STMT,
  QUERY_NODE_TRIM_DATABASE_STMT,
  QUERY_NODE_CREATE_TABLE_STMT,
  QUERY_NODE_CREATE_SUBTABLE_CLAUSE,
  QUERY_NODE_CREATE_MULTI_TABLES_STMT,
  QUERY_NODE_DROP_TABLE_CLAUSE,
  QUERY_NODE_DROP_TABLE_STMT,
  QUERY_NODE_DROP_SUPER_TABLE_STMT,
  QUERY_NODE_ALTER_TABLE_STMT,
  QUERY_NODE_ALTER_SUPER_TABLE_STMT,
  QUERY_NODE_CREATE_USER_STMT,
  QUERY_NODE_ALTER_USER_STMT,
  QUERY_NODE_DROP_USER_STMT,
  QUERY_NODE_USE_DATABASE_STMT,
  QUERY_NODE_CREATE_DNODE_STMT,
  QUERY_NODE_DROP_DNODE_STMT,
  QUERY_NODE_ALTER_DNODE_STMT,
  QUERY_NODE_CREATE_INDEX_STMT,
  QUERY_NODE_DROP_INDEX_STMT,
  QUERY_NODE_CREATE_QNODE_STMT,
  QUERY_NODE_DROP_QNODE_STMT,
  QUERY_NODE_CREATE_BACKUP_NODE_STMT,  // no longer used
  QUERY_NODE_DROP_BACKUP_NODE_STMT,    // no longer used
  QUERY_NODE_CREATE_SNODE_STMT,
  QUERY_NODE_DROP_SNODE_STMT,
  QUERY_NODE_CREATE_MNODE_STMT,
  QUERY_NODE_DROP_MNODE_STMT,
  QUERY_NODE_CREATE_TOPIC_STMT,
  QUERY_NODE_DROP_TOPIC_STMT,
  QUERY_NODE_DROP_CGROUP_STMT,
  QUERY_NODE_ALTER_LOCAL_STMT,
  QUERY_NODE_EXPLAIN_STMT,
  QUERY_NODE_DESCRIBE_STMT,
  QUERY_NODE_RESET_QUERY_CACHE_STMT,
  QUERY_NODE_COMPACT_DATABASE_STMT,
  QUERY_NODE_COMPACT_VGROUPS_STMT,
  QUERY_NODE_CREATE_FUNCTION_STMT,
  QUERY_NODE_DROP_FUNCTION_STMT,
  QUERY_NODE_CREATE_STREAM_STMT,
  QUERY_NODE_DROP_STREAM_STMT,
  QUERY_NODE_BALANCE_VGROUP_STMT,
  QUERY_NODE_MERGE_VGROUP_STMT,
  QUERY_NODE_REDISTRIBUTE_VGROUP_STMT,
  QUERY_NODE_SPLIT_VGROUP_STMT,
  QUERY_NODE_SYNCDB_STMT,
  QUERY_NODE_GRANT_STMT,
  QUERY_NODE_REVOKE_STMT,
  QUERY_NODE_ALTER_CLUSTER_STMT,
  QUERY_NODE_SSMIGRATE_DATABASE_STMT,
  QUERY_NODE_CREATE_TSMA_STMT,
  QUERY_NODE_DROP_TSMA_STMT,
  QUERY_NODE_CREATE_VIRTUAL_TABLE_STMT,
  QUERY_NODE_CREATE_VIRTUAL_SUBTABLE_STMT,
  QUERY_NODE_DROP_VIRTUAL_TABLE_STMT,
  QUERY_NODE_ALTER_VIRTUAL_TABLE_STMT,
  QUERY_NODE_CREATE_MOUNT_STMT,
  QUERY_NODE_DROP_MOUNT_STMT,
  QUERY_NODE_SCAN_DATABASE_STMT,
  QUERY_NODE_SCAN_VGROUPS_STMT,
  QUERY_NODE_TRIM_DATABASE_WAL_STMT,

  // placeholder for [154, 180]
  QUERY_NODE_SHOW_CREATE_VIEW_STMT = 181,
  QUERY_NODE_SHOW_CREATE_DATABASE_STMT,
  QUERY_NODE_SHOW_CREATE_TABLE_STMT,
  QUERY_NODE_SHOW_CREATE_STABLE_STMT,
  QUERY_NODE_SHOW_TABLE_DISTRIBUTED_STMT,
  QUERY_NODE_SHOW_LOCAL_VARIABLES_STMT,
  QUERY_NODE_SHOW_SCORES_STMT,
  QUERY_NODE_SHOW_TABLE_TAGS_STMT,
  QUERY_NODE_KILL_CONNECTION_STMT,
  QUERY_NODE_KILL_QUERY_STMT,
  QUERY_NODE_KILL_TRANSACTION_STMT,
  QUERY_NODE_KILL_COMPACT_STMT,
  QUERY_NODE_DELETE_STMT,
  QUERY_NODE_INSERT_STMT,
  QUERY_NODE_QUERY,
  QUERY_NODE_SHOW_DB_ALIVE_STMT,
  QUERY_NODE_SHOW_CLUSTER_ALIVE_STMT,
  QUERY_NODE_BALANCE_VGROUP_LEADER_STMT,
  QUERY_NODE_BALANCE_VGROUP_LEADER_DATABASE_STMT,
  QUERY_NODE_RESTORE_DNODE_STMT,
  QUERY_NODE_RESTORE_QNODE_STMT,
  QUERY_NODE_RESTORE_MNODE_STMT,
  QUERY_NODE_RESTORE_VNODE_STMT,
  QUERY_NODE_PAUSE_STREAM_STMT,
  QUERY_NODE_RESUME_STREAM_STMT,
  QUERY_NODE_CREATE_VIEW_STMT,
  QUERY_NODE_DROP_VIEW_STMT,
  QUERY_NODE_CREATE_SUBTABLE_FROM_FILE_CLAUSE,
  QUERY_NODE_CREATE_ANODE_STMT,
  QUERY_NODE_DROP_ANODE_STMT,
  QUERY_NODE_UPDATE_ANODE_STMT,
  QUERY_NODE_ASSIGN_LEADER_STMT,
  QUERY_NODE_SHOW_CREATE_TSMA_STMT,
  QUERY_NODE_SHOW_CREATE_VTABLE_STMT,
  QUERY_NODE_RECALCULATE_STREAM_STMT,
  QUERY_NODE_CREATE_BNODE_STMT,
  QUERY_NODE_DROP_BNODE_STMT,
  QUERY_NODE_KILL_SSMIGRATE_STMT,
  QUERY_NODE_KILL_SCAN_STMT,
  QUERY_NODE_CREATE_RSMA_STMT,
  QUERY_NODE_DROP_RSMA_STMT,
  QUERY_NODE_ALTER_RSMA_STMT,
  QUERY_NODE_SHOW_CREATE_RSMA_STMT,
  QUERY_NODE_ROLLUP_DATABASE_STMT,
  QUERY_NODE_ROLLUP_VGROUPS_STMT,
  QUERY_NODE_KILL_RETENTION_STMT,
  QUERY_NODE_SET_VGROUP_KEEP_VERSION_STMT,

  // show statement nodes
  // see 'sysTableShowAdapter', 'SYSTABLE_SHOW_TYPE_OFFSET'
  QUERY_NODE_SHOW_DNODES_STMT = 400,
  QUERY_NODE_SHOW_MNODES_STMT,
  QUERY_NODE_SHOW_MODULES_STMT,
  QUERY_NODE_SHOW_QNODES_STMT,
  QUERY_NODE_SHOW_SNODES_STMT,
  QUERY_NODE_SHOW_BACKUP_NODES_STMT,  // no longer used
  QUERY_NODE_SHOW_ARBGROUPS_STMT,
  QUERY_NODE_SHOW_CLUSTER_STMT,
  QUERY_NODE_SHOW_DATABASES_STMT,
  QUERY_NODE_SHOW_FUNCTIONS_STMT,
  QUERY_NODE_SHOW_INDEXES_STMT,
  QUERY_NODE_SHOW_STABLES_STMT,
  QUERY_NODE_SHOW_STREAMS_STMT,
  QUERY_NODE_SHOW_TABLES_STMT,
  QUERY_NODE_SHOW_TAGS_STMT,
  QUERY_NODE_SHOW_USERS_STMT,
  QUERY_NODE_SHOW_USERS_FULL_STMT,
  QUERY_NODE_SHOW_LICENCES_STMT,
  QUERY_NODE_SHOW_VGROUPS_STMT,
  QUERY_NODE_SHOW_TOPICS_STMT,
  QUERY_NODE_SHOW_CONSUMERS_STMT,
  QUERY_NODE_SHOW_CONNECTIONS_STMT,
  QUERY_NODE_SHOW_QUERIES_STMT,
  QUERY_NODE_SHOW_APPS_STMT,
  QUERY_NODE_SHOW_VARIABLES_STMT,
  QUERY_NODE_SHOW_DNODE_VARIABLES_STMT,
  QUERY_NODE_SHOW_TRANSACTIONS_STMT,
  QUERY_NODE_SHOW_SUBSCRIPTIONS_STMT,
  QUERY_NODE_SHOW_VNODES_STMT,
  QUERY_NODE_SHOW_USER_PRIVILEGES_STMT,
  QUERY_NODE_SHOW_VIEWS_STMT,
  QUERY_NODE_SHOW_COMPACTS_STMT,
  QUERY_NODE_SHOW_COMPACT_DETAILS_STMT,
  QUERY_NODE_SHOW_GRANTS_FULL_STMT,
  QUERY_NODE_SHOW_GRANTS_LOGS_STMT,
  QUERY_NODE_SHOW_CLUSTER_MACHINES_STMT,
  QUERY_NODE_SHOW_ENCRYPTIONS_STMT,
  QUERY_NODE_SHOW_TSMAS_STMT,
  QUERY_NODE_SHOW_ANODES_STMT,
  QUERY_NODE_SHOW_ANODES_FULL_STMT,
  QUERY_NODE_SHOW_USAGE_STMT,
  QUERY_NODE_SHOW_FILESETS_STMT,
  QUERY_NODE_SHOW_TRANSACTION_DETAILS_STMT,
  QUERY_NODE_SHOW_VTABLES_STMT,
  QUERY_NODE_SHOW_BNODES_STMT,
  QUERY_NODE_SHOW_MOUNTS_STMT,
  QUERY_NODE_SHOW_SSMIGRATES_STMT,
  QUERY_NODE_SHOW_SCANS_STMT,
  QUERY_NODE_SHOW_SCAN_DETAILS_STMT,
  QUERY_NODE_SHOW_RSMAS_STMT,
  QUERY_NODE_SHOW_RETENTIONS_STMT,
  QUERY_NODE_SHOW_RETENTION_DETAILS_STMT,

  // logic plan node
  QUERY_NODE_LOGIC_PLAN_SCAN = 1000,
  QUERY_NODE_LOGIC_PLAN_JOIN,
  QUERY_NODE_LOGIC_PLAN_AGG,
  QUERY_NODE_LOGIC_PLAN_PROJECT,
  QUERY_NODE_LOGIC_PLAN_VNODE_MODIFY,
  QUERY_NODE_LOGIC_PLAN_EXCHANGE,
  QUERY_NODE_LOGIC_PLAN_MERGE,
  QUERY_NODE_LOGIC_PLAN_WINDOW,
  QUERY_NODE_LOGIC_PLAN_FILL,
  QUERY_NODE_LOGIC_PLAN_SORT,
  QUERY_NODE_LOGIC_PLAN_PARTITION,
  QUERY_NODE_LOGIC_PLAN_INDEF_ROWS_FUNC,
  QUERY_NODE_LOGIC_PLAN_INTERP_FUNC,
  QUERY_NODE_LOGIC_SUBPLAN,
  QUERY_NODE_LOGIC_PLAN,
  QUERY_NODE_LOGIC_PLAN_GROUP_CACHE,
  QUERY_NODE_LOGIC_PLAN_DYN_QUERY_CTRL,
  QUERY_NODE_LOGIC_PLAN_FORECAST_FUNC,
  QUERY_NODE_LOGIC_PLAN_VIRTUAL_TABLE_SCAN,
  QUERY_NODE_LOGIC_PLAN_ANALYSIS_FUNC,

  // physical plan node
  QUERY_NODE_PHYSICAL_PLAN_TAG_SCAN = 1100,
  QUERY_NODE_PHYSICAL_PLAN_TABLE_SCAN,
  QUERY_NODE_PHYSICAL_PLAN_TABLE_SEQ_SCAN,  // INACTIVE
  QUERY_NODE_PHYSICAL_PLAN_TABLE_MERGE_SCAN,
  QUERY_NODE_PHYSICAL_PLAN_STREAM_SCAN,
  QUERY_NODE_PHYSICAL_PLAN_SYSTABLE_SCAN,
  QUERY_NODE_PHYSICAL_PLAN_BLOCK_DIST_SCAN,
  QUERY_NODE_PHYSICAL_PLAN_LAST_ROW_SCAN,
  QUERY_NODE_PHYSICAL_PLAN_PROJECT,
  QUERY_NODE_PHYSICAL_PLAN_MERGE_JOIN,
  QUERY_NODE_PHYSICAL_PLAN_HASH_AGG,
  QUERY_NODE_PHYSICAL_PLAN_EXCHANGE,
  QUERY_NODE_PHYSICAL_PLAN_MERGE,
  QUERY_NODE_PHYSICAL_PLAN_SORT,
  QUERY_NODE_PHYSICAL_PLAN_GROUP_SORT,
  QUERY_NODE_PHYSICAL_PLAN_HASH_INTERVAL,
  QUERY_NODE_PHYSICAL_PLAN_MERGE_INTERVAL,  // INACTIVE
  QUERY_NODE_PHYSICAL_PLAN_MERGE_ALIGNED_INTERVAL,
  QUERY_NODE_PHYSICAL_PLAN_UNUSED_1,
  QUERY_NODE_PHYSICAL_PLAN_UNUSED_2,
  QUERY_NODE_PHYSICAL_PLAN_UNUSED_3,
  QUERY_NODE_PHYSICAL_PLAN_FILL,
  QUERY_NODE_PHYSICAL_PLAN_UNUSED_4,
  QUERY_NODE_PHYSICAL_PLAN_MERGE_SESSION,
  QUERY_NODE_PHYSICAL_PLAN_UNUSED_5,
  QUERY_NODE_PHYSICAL_PLAN_UNUSED_6,
  QUERY_NODE_PHYSICAL_PLAN_UNUSED_7,
  QUERY_NODE_PHYSICAL_PLAN_MERGE_STATE,
  QUERY_NODE_PHYSICAL_PLAN_UNUSED_8,
  QUERY_NODE_PHYSICAL_PLAN_PARTITION,
  QUERY_NODE_PHYSICAL_PLAN_UNUSED_9,
  QUERY_NODE_PHYSICAL_PLAN_INDEF_ROWS_FUNC,
  QUERY_NODE_PHYSICAL_PLAN_INTERP_FUNC,
  QUERY_NODE_PHYSICAL_PLAN_DISPATCH,
  QUERY_NODE_PHYSICAL_PLAN_INSERT,
  QUERY_NODE_PHYSICAL_PLAN_QUERY_INSERT,
  QUERY_NODE_PHYSICAL_PLAN_DELETE,
  QUERY_NODE_PHYSICAL_SUBPLAN,
  QUERY_NODE_PHYSICAL_PLAN,
  QUERY_NODE_PHYSICAL_PLAN_TABLE_COUNT_SCAN,
  QUERY_NODE_PHYSICAL_PLAN_MERGE_EVENT,
  QUERY_NODE_PHYSICAL_PLAN_UNUSED_10,
  QUERY_NODE_PHYSICAL_PLAN_HASH_JOIN,
  QUERY_NODE_PHYSICAL_PLAN_GROUP_CACHE,
  QUERY_NODE_PHYSICAL_PLAN_DYN_QUERY_CTRL,
  QUERY_NODE_PHYSICAL_PLAN_MERGE_COUNT,
  QUERY_NODE_PHYSICAL_PLAN_UNUSED_11,
  QUERY_NODE_PHYSICAL_PLAN_UNUSED_12,
  QUERY_NODE_PHYSICAL_PLAN_UNUSED_13,
  QUERY_NODE_PHYSICAL_PLAN_MERGE_ANOMALY,
  QUERY_NODE_PHYSICAL_PLAN_UNUSED_14,
  QUERY_NODE_PHYSICAL_PLAN_FORECAST_FUNC,
  QUERY_NODE_PHYSICAL_PLAN_UNUSED_15,
  QUERY_NODE_PHYSICAL_PLAN_UNUSED_16,
  QUERY_NODE_PHYSICAL_PLAN_UNUSED_17,
  QUERY_NODE_PHYSICAL_PLAN_UNUSED_18,
  QUERY_NODE_PHYSICAL_PLAN_UNUSED_19,
  QUERY_NODE_PHYSICAL_PLAN_UNUSED_20,
  QUERY_NODE_PHYSICAL_PLAN_UNUSED_21,
  QUERY_NODE_PHYSICAL_PLAN_UNUSED_22,
  QUERY_NODE_PHYSICAL_PLAN_UNUSED_23,
  QUERY_NODE_PHYSICAL_PLAN_UNUSED_24,
  QUERY_NODE_PHYSICAL_PLAN_VIRTUAL_TABLE_SCAN,
  QUERY_NODE_PHYSICAL_PLAN_EXTERNAL_WINDOW,
  QUERY_NODE_PHYSICAL_PLAN_HASH_EXTERNAL,
  QUERY_NODE_PHYSICAL_PLAN_MERGE_ALIGNED_EXTERNAL,
  QUERY_NODE_PHYSICAL_PLAN_STREAM_INSERT,
  QUERY_NODE_PHYSICAL_PLAN_ANALYSIS_FUNC,
} ENodeType;

typedef struct {
  int32_t     vgId;
  uint8_t     option;         // 0x0 REQ_OPT_TBNAME, 0x01 REQ_OPT_TBUID
  uint8_t     autoCreateCtb;  // 0x0 not auto create, 0x01 auto create
  const char* dbFName;
  const char* tbName;
} SBuildTableInput;

typedef struct {
  char    db[TSDB_DB_FNAME_LEN];
  int64_t dbId;
  int32_t vgVersion;
  int32_t numOfTable;  // unit is TSDB_TABLE_NUM_UNIT
  int64_t stateTs;
} SBuildUseDBInput;

typedef struct SField {
  char    name[TSDB_COL_NAME_LEN];
  uint8_t type;
  int8_t  flags;
  int32_t bytes;
} SField;

typedef struct SFieldWithOptions {
  char     name[TSDB_COL_NAME_LEN];
  uint8_t  type;
  int8_t   flags;
  int32_t  bytes;
  uint32_t compress;
  STypeMod typeMod;
} SFieldWithOptions;

typedef struct SRetention {
  int64_t freq;
  int64_t keep;
  int8_t  freqUnit;
  int8_t  keepUnit;
} SRetention;

#define RETENTION_VALID(l, r) ((((l) == 0 && (r)->freq >= 0) || ((r)->freq > 0)) && ((r)->keep > 0))

#pragma pack(push, 1)
// null-terminated string instead of char array to avoid too many memory consumption in case of more than 1M tableMeta
typedef struct SEp {
  char     fqdn[TSDB_FQDN_LEN];
  uint16_t port;
} SEp;

typedef struct {
  int32_t contLen;
  int32_t vgId;
} SMsgHead;

// Submit message for one table
typedef struct SSubmitBlk {
  int64_t uid;        // table unique id
  int64_t suid;       // stable id
  int32_t sversion;   // data schema version
  int32_t dataLen;    // data part length, not including the SSubmitBlk head
  int32_t schemaLen;  // schema length, if length is 0, no schema exists
  int32_t numOfRows;  // total number of rows in current submit block
  char    data[];
} SSubmitBlk;

// Submit message for this TSDB
typedef struct {
  SMsgHead header;
  int64_t  version;
  int32_t  length;
  int32_t  numOfBlocks;
  char     blocks[];
} SSubmitReq;

typedef struct {
  int32_t totalLen;
  int32_t len;
  STSRow* row;
} SSubmitBlkIter;

typedef struct {
  int32_t totalLen;
  int32_t len;
  // head of SSubmitBlk
  int64_t uid;        // table unique id
  int64_t suid;       // stable id
  int32_t sversion;   // data schema version
  int32_t dataLen;    // data part length, not including the SSubmitBlk head
  int32_t schemaLen;  // schema length, if length is 0, no schema exists
  int32_t numOfRows;  // total number of rows in current submit block
  // head of SSubmitBlk
  int32_t     numOfBlocks;
  const void* pMsg;
} SSubmitMsgIter;

int32_t tInitSubmitMsgIter(const SSubmitReq* pMsg, SSubmitMsgIter* pIter);
int32_t tGetSubmitMsgNext(SSubmitMsgIter* pIter, SSubmitBlk** pPBlock);
int32_t tInitSubmitBlkIter(SSubmitMsgIter* pMsgIter, SSubmitBlk* pBlock, SSubmitBlkIter* pIter);
STSRow* tGetSubmitBlkNext(SSubmitBlkIter* pIter);
// for debug
int32_t tPrintFixedSchemaSubmitReq(SSubmitReq* pReq, STSchema* pSchema);

typedef struct {
  bool     hasRef;
  col_id_t id;
  char     refDbName[TSDB_DB_NAME_LEN];
  char     refTableName[TSDB_TABLE_NAME_LEN];
  char     refColName[TSDB_COL_NAME_LEN];
} SColRef;

typedef struct {
  int32_t  nCols;
  int32_t  version;
  SColRef* pColRef;
} SColRefWrapper;

int32_t tEncodeSColRefWrapper(SEncoder *pCoder, const SColRefWrapper *pWrapper);
int32_t tDecodeSColRefWrapperEx(SDecoder *pDecoder, SColRefWrapper *pWrapper, bool decoderMalloc);
typedef struct {
  int32_t vgId;
  SColRef colRef;
} SColRefEx;

typedef struct {
  int16_t colId;
  char    refDbName[TSDB_DB_NAME_LEN];
  char    refTableName[TSDB_TABLE_NAME_LEN];
  char    refColName[TSDB_COL_NAME_LEN];
} SRefColInfo;

typedef struct SVCTableRefCols {
  uint64_t     uid;
  int32_t      numOfSrcTbls;
  int32_t      numOfColRefs;
  SRefColInfo* refCols;
} SVCTableRefCols;

typedef struct SVCTableMergeInfo {
  uint64_t uid;
  int32_t  numOfSrcTbls;
} SVCTableMergeInfo;

typedef struct {
  int32_t    nCols;
  SColRefEx* pColRefEx;
} SColRefExWrapper;

struct SSchema {
  int8_t   type;
  int8_t   flags;
  col_id_t colId;
  int32_t  bytes;
  char     name[TSDB_COL_NAME_LEN];
};
struct SSchemaExt {
  col_id_t colId;
  uint32_t compress;
  STypeMod typeMod;
};

struct SSchemaRsma {
  int64_t    interval[2];
  int32_t    nFuncs;
  int8_t     tbType;
  tb_uid_t   tbUid;
  func_id_t* funcIds;
  char       tbName[TSDB_TABLE_NAME_LEN];
};

struct SSchema2 {
  int8_t   type;
  int8_t   flags;
  col_id_t colId;
  int32_t  bytes;
  char     name[TSDB_COL_NAME_LEN];
  uint32_t compress;
};

typedef struct {
  char        tbName[TSDB_TABLE_NAME_LEN];
  char        stbName[TSDB_TABLE_NAME_LEN];
  char        dbFName[TSDB_DB_FNAME_LEN];
  int64_t     dbId;
  int32_t     numOfTags;
  int32_t     numOfColumns;
  int8_t      precision;
  int8_t      tableType;
  int32_t     sversion;
  int32_t     tversion;
  int32_t     rversion;
  uint64_t    suid;
  uint64_t    tuid;
  int32_t     vgId;
  int8_t      sysInfo;
  SSchema*    pSchemas;
  SSchemaExt* pSchemaExt;
  int8_t      virtualStb;
  int32_t     numOfColRefs;
  SColRef*    pColRefs;
} STableMetaRsp;

typedef struct {
  int32_t        code;
  int64_t        uid;
  char*          tblFName;
  int32_t        numOfRows;
  int32_t        affectedRows;
  int64_t        sver;
  STableMetaRsp* pMeta;
} SSubmitBlkRsp;

typedef struct {
  int32_t numOfRows;
  int32_t affectedRows;
  int32_t nBlocks;
  union {
    SArray*        pArray;
    SSubmitBlkRsp* pBlocks;
  };
} SSubmitRsp;

// int32_t tEncodeSSubmitRsp(SEncoder* pEncoder, const SSubmitRsp* pRsp);
// int32_t tDecodeSSubmitRsp(SDecoder* pDecoder, SSubmitRsp* pRsp);
// void    tFreeSSubmitBlkRsp(void* param);
void tFreeSSubmitRsp(SSubmitRsp* pRsp);

#define COL_SMA_ON       ((int8_t)0x1)
#define COL_IDX_ON       ((int8_t)0x2)
#define COL_IS_KEY       ((int8_t)0x4)
#define COL_SET_NULL     ((int8_t)0x10)
#define COL_SET_VAL      ((int8_t)0x20)
#define COL_IS_SYSINFO   ((int8_t)0x40)
#define COL_HAS_TYPE_MOD ((int8_t)0x80)
#define COL_REF_BY_STM   ((int8_t)0x08)

#define COL_IS_SET(FLG)  (((FLG) & (COL_SET_VAL | COL_SET_NULL)) != 0)
#define COL_CLR_SET(FLG) ((FLG) &= (~(COL_SET_VAL | COL_SET_NULL)))

#define IS_BSMA_ON(s)  (((s)->flags & 0x01) == COL_SMA_ON)
#define IS_IDX_ON(s)   (((s)->flags & 0x02) == COL_IDX_ON)
#define IS_SET_NULL(s) (((s)->flags & COL_SET_NULL) == COL_SET_NULL)

#define SSCHMEA_SET_IDX_ON(s) \
  do {                        \
    (s)->flags |= COL_IDX_ON; \
  } while (0)

#define SSCHMEA_SET_IDX_OFF(s)   \
  do {                           \
    (s)->flags &= (~COL_IDX_ON); \
  } while (0)

#define SSCHEMA_SET_TYPE_MOD(s)     \
  do {                              \
    (s)->flags |= COL_HAS_TYPE_MOD; \
  } while (0)

#define HAS_TYPE_MOD(s) (((s)->flags & COL_HAS_TYPE_MOD))

#define SSCHMEA_TYPE(s)  ((s)->type)
#define SSCHMEA_FLAGS(s) ((s)->flags)
#define SSCHMEA_COLID(s) ((s)->colId)
#define SSCHMEA_BYTES(s) ((s)->bytes)
#define SSCHMEA_NAME(s)  ((s)->name)

typedef struct {
  bool    tsEnableMonitor;
  int32_t tsMonitorInterval;
  int32_t tsSlowLogThreshold;
  int32_t tsSlowLogMaxLen;
  int32_t tsSlowLogScope;
  int32_t tsSlowLogThresholdTest;  // Obsolete
  char    tsSlowLogExceptDb[TSDB_DB_NAME_LEN];
} SMonitorParas;

typedef struct {
  STypeMod typeMod;
} SExtSchema;

bool hasExtSchema(const SExtSchema* pExtSchema);

typedef struct {
  int32_t      nCols;
  int32_t      version;
  SSchema*     pSchema;
  SSchemaRsma* pRsma;
} SSchemaWrapper;

typedef struct {
  col_id_t id;
  uint32_t alg;
} SColCmpr;

typedef struct {
  int32_t   nCols;
  int32_t   version;
  SColCmpr* pColCmpr;
} SColCmprWrapper;

static FORCE_INLINE int32_t tInitDefaultSColRefWrapperByCols(SColRefWrapper* pRef, int32_t nCols) {
  if (pRef->pColRef) {
    return TSDB_CODE_INVALID_PARA;
  }
  pRef->pColRef = (SColRef*)taosMemoryCalloc(nCols, sizeof(SColRef));
  if (pRef->pColRef == NULL) {
    return terrno;
  }
  pRef->nCols = nCols;
  for (int32_t i = 0; i < nCols; i++) {
    pRef->pColRef[i].hasRef = false;
    pRef->pColRef[i].id = (col_id_t)(i + 1);
  }
  return 0;
}

static FORCE_INLINE SColCmprWrapper* tCloneSColCmprWrapper(const SColCmprWrapper* pSrcWrapper) {
  if (pSrcWrapper->pColCmpr == NULL || pSrcWrapper->nCols == 0) {
    terrno = TSDB_CODE_INVALID_PARA;
    return NULL;
  }

  SColCmprWrapper* pDstWrapper = (SColCmprWrapper*)taosMemoryMalloc(sizeof(SColCmprWrapper));
  if (pDstWrapper == NULL) {
    return NULL;
  }
  pDstWrapper->nCols = pSrcWrapper->nCols;
  pDstWrapper->version = pSrcWrapper->version;

  int32_t size = sizeof(SColCmpr) * pDstWrapper->nCols;
  pDstWrapper->pColCmpr = (SColCmpr*)taosMemoryCalloc(1, size);
  if (pDstWrapper->pColCmpr == NULL) {
    taosMemoryFree(pDstWrapper);
    return NULL;
  }
  (void)memcpy(pDstWrapper->pColCmpr, pSrcWrapper->pColCmpr, size);

  return pDstWrapper;
}

static FORCE_INLINE int32_t tInitDefaultSColCmprWrapperByCols(SColCmprWrapper* pCmpr, int32_t nCols) {
  if (!(!pCmpr->pColCmpr)) {
    return TSDB_CODE_INVALID_PARA;
  }
  pCmpr->pColCmpr = (SColCmpr*)taosMemoryCalloc(nCols, sizeof(SColCmpr));
  if (pCmpr->pColCmpr == NULL) {
    return terrno;
  }
  pCmpr->nCols = nCols;
  return 0;
}

static FORCE_INLINE int32_t tInitDefaultSColCmprWrapper(SColCmprWrapper* pCmpr, SSchemaWrapper* pSchema) {
  pCmpr->nCols = pSchema->nCols;
  if (!(!pCmpr->pColCmpr)) {
    return TSDB_CODE_INVALID_PARA;
  }
  pCmpr->pColCmpr = (SColCmpr*)taosMemoryCalloc(pCmpr->nCols, sizeof(SColCmpr));
  if (pCmpr->pColCmpr == NULL) {
    return terrno;
  }
  for (int32_t i = 0; i < pCmpr->nCols; i++) {
    SColCmpr* pColCmpr = &pCmpr->pColCmpr[i];
    SSchema*  pColSchema = &pSchema->pSchema[i];
    pColCmpr->id = pColSchema->colId;
    pColCmpr->alg = 0;
  }
  return 0;
}

static FORCE_INLINE void tDeleteSColCmprWrapper(SColCmprWrapper* pWrapper) {
  if (pWrapper == NULL) return;

  taosMemoryFreeClear(pWrapper->pColCmpr);
  taosMemoryFreeClear(pWrapper);
}
static FORCE_INLINE SSchemaWrapper* tCloneSSchemaWrapper(const SSchemaWrapper* pSchemaWrapper) {
  if (pSchemaWrapper->pSchema == NULL) return NULL;

  SSchemaWrapper* pSW = (SSchemaWrapper*)taosMemoryCalloc(1, sizeof(SSchemaWrapper));
  if (pSW == NULL) {
    return NULL;
  }
  pSW->nCols = pSchemaWrapper->nCols;
  pSW->version = pSchemaWrapper->version;
  pSW->pSchema = (SSchema*)taosMemoryCalloc(pSW->nCols, sizeof(SSchema));
  if (pSW->pSchema == NULL) {
    taosMemoryFree(pSW);
    return NULL;
  }

  (void)memcpy(pSW->pSchema, pSchemaWrapper->pSchema, pSW->nCols * sizeof(SSchema));
  return pSW;
}

static FORCE_INLINE void tDeleteSchemaWrapper(SSchemaWrapper* pSchemaWrapper) {
  if (pSchemaWrapper) {
    taosMemoryFree(pSchemaWrapper->pSchema);
    if(pSchemaWrapper->pRsma) {
      taosMemoryFreeClear(pSchemaWrapper->pRsma->funcIds);
      taosMemoryFreeClear(pSchemaWrapper->pRsma);
    }
    taosMemoryFree(pSchemaWrapper);
  }
}

static FORCE_INLINE void tDestroySchemaWrapper(SSchemaWrapper* pSchemaWrapper) {
  if (pSchemaWrapper) {
    taosMemoryFreeClear(pSchemaWrapper->pSchema);
    if(pSchemaWrapper->pRsma) {
      taosMemoryFreeClear(pSchemaWrapper->pRsma->funcIds);
      taosMemoryFreeClear(pSchemaWrapper->pRsma);
    }
  }
}

static FORCE_INLINE void tDeleteSSchemaWrapperForHash(void* pSchemaWrapper) {
  if (pSchemaWrapper != NULL && *(SSchemaWrapper**)pSchemaWrapper != NULL) {
    tDeleteSchemaWrapper(*(SSchemaWrapper**)pSchemaWrapper);
  }
}

static FORCE_INLINE int32_t taosEncodeSSchema(void** buf, const SSchema* pSchema) {
  int32_t tlen = 0;
  tlen += taosEncodeFixedI8(buf, pSchema->type);
  tlen += taosEncodeFixedI8(buf, pSchema->flags);
  tlen += taosEncodeFixedI32(buf, pSchema->bytes);
  tlen += taosEncodeFixedI16(buf, pSchema->colId);
  tlen += taosEncodeString(buf, pSchema->name);
  return tlen;
}

static FORCE_INLINE void* taosDecodeSSchema(const void* buf, SSchema* pSchema) {
  buf = taosDecodeFixedI8(buf, &pSchema->type);
  buf = taosDecodeFixedI8(buf, &pSchema->flags);
  buf = taosDecodeFixedI32(buf, &pSchema->bytes);
  buf = taosDecodeFixedI16(buf, &pSchema->colId);
  buf = taosDecodeStringTo(buf, pSchema->name);
  return (void*)buf;
}

static FORCE_INLINE int32_t tEncodeSSchema(SEncoder* pEncoder, const SSchema* pSchema) {
  TAOS_CHECK_RETURN(tEncodeI8(pEncoder, pSchema->type));
  TAOS_CHECK_RETURN(tEncodeI8(pEncoder, pSchema->flags));
  TAOS_CHECK_RETURN(tEncodeI32v(pEncoder, pSchema->bytes));
  TAOS_CHECK_RETURN(tEncodeI16v(pEncoder, pSchema->colId));
  TAOS_CHECK_RETURN(tEncodeCStr(pEncoder, pSchema->name));
  return 0;
}

static FORCE_INLINE int32_t tDecodeSSchema(SDecoder* pDecoder, SSchema* pSchema) {
  TAOS_CHECK_RETURN(tDecodeI8(pDecoder, &pSchema->type));
  TAOS_CHECK_RETURN(tDecodeI8(pDecoder, &pSchema->flags));
  TAOS_CHECK_RETURN(tDecodeI32v(pDecoder, &pSchema->bytes));
  TAOS_CHECK_RETURN(tDecodeI16v(pDecoder, &pSchema->colId));
  TAOS_CHECK_RETURN(tDecodeCStrTo(pDecoder, pSchema->name));
  return 0;
}

static FORCE_INLINE int32_t tEncodeSSchemaExt(SEncoder* pEncoder, const SSchemaExt* pSchemaExt) {
  TAOS_CHECK_RETURN(tEncodeI16v(pEncoder, pSchemaExt->colId));
  TAOS_CHECK_RETURN(tEncodeU32(pEncoder, pSchemaExt->compress));
  TAOS_CHECK_RETURN(tEncodeI32(pEncoder, pSchemaExt->typeMod));
  return 0;
}

static FORCE_INLINE int32_t tDecodeSSchemaExt(SDecoder* pDecoder, SSchemaExt* pSchemaExt) {
  TAOS_CHECK_RETURN(tDecodeI16v(pDecoder, &pSchemaExt->colId));
  TAOS_CHECK_RETURN(tDecodeU32(pDecoder, &pSchemaExt->compress));
  TAOS_CHECK_RETURN(tDecodeI32(pDecoder, &pSchemaExt->typeMod));
  return 0;
}

static FORCE_INLINE int32_t tEncodeSColRef(SEncoder* pEncoder, const SColRef* pColRef) {
  TAOS_CHECK_RETURN(tEncodeI8(pEncoder, pColRef->hasRef));
  TAOS_CHECK_RETURN(tEncodeI16(pEncoder, pColRef->id));
  if (pColRef->hasRef) {
    TAOS_CHECK_RETURN(tEncodeCStr(pEncoder, pColRef->refDbName));
    TAOS_CHECK_RETURN(tEncodeCStr(pEncoder, pColRef->refTableName));
    TAOS_CHECK_RETURN(tEncodeCStr(pEncoder, pColRef->refColName));
  }
  return 0;
}

static FORCE_INLINE int32_t tDecodeSColRef(SDecoder* pDecoder, SColRef* pColRef) {
  TAOS_CHECK_RETURN(tDecodeI8(pDecoder, (int8_t*)&pColRef->hasRef));
  TAOS_CHECK_RETURN(tDecodeI16(pDecoder, &pColRef->id));
  if (pColRef->hasRef) {
    TAOS_CHECK_RETURN(tDecodeCStrTo(pDecoder, pColRef->refDbName));
    TAOS_CHECK_RETURN(tDecodeCStrTo(pDecoder, pColRef->refTableName));
    TAOS_CHECK_RETURN(tDecodeCStrTo(pDecoder, pColRef->refColName));
  }

  return 0;
}

static FORCE_INLINE int32_t taosEncodeSSchemaWrapper(void** buf, const SSchemaWrapper* pSW) {
  int32_t tlen = 0;
  tlen += taosEncodeVariantI32(buf, pSW->nCols);
  tlen += taosEncodeVariantI32(buf, pSW->version);
  for (int32_t i = 0; i < pSW->nCols; i++) {
    tlen += taosEncodeSSchema(buf, &pSW->pSchema[i]);
  }
  return tlen;
}

static FORCE_INLINE void* taosDecodeSSchemaWrapper(const void* buf, SSchemaWrapper* pSW) {
  buf = taosDecodeVariantI32(buf, &pSW->nCols);
  buf = taosDecodeVariantI32(buf, &pSW->version);
  if (pSW->nCols > 0) {
    pSW->pSchema = (SSchema*)taosMemoryCalloc(pSW->nCols, sizeof(SSchema));
    if (pSW->pSchema == NULL) {
      return NULL;
    }

    for (int32_t i = 0; i < pSW->nCols; i++) {
      buf = taosDecodeSSchema(buf, &pSW->pSchema[i]);
    }
  } else {
    pSW->pSchema = NULL;
  }
  return (void*)buf;
}

static FORCE_INLINE int32_t tEncodeSSchemaWrapper(SEncoder* pEncoder, const SSchemaWrapper* pSW) {
  if (pSW == NULL) {
    return TSDB_CODE_INVALID_PARA;
  }
  TAOS_CHECK_RETURN(tEncodeI32v(pEncoder, pSW->nCols));
  TAOS_CHECK_RETURN(tEncodeI32v(pEncoder, pSW->version));
  for (int32_t i = 0; i < pSW->nCols; i++) {
    TAOS_CHECK_RETURN(tEncodeSSchema(pEncoder, &pSW->pSchema[i]));
  }
  return 0;
}

static FORCE_INLINE int32_t tDecodeSSchemaWrapper(SDecoder* pDecoder, SSchemaWrapper* pSW) {
  if (pSW == NULL) {
    return TSDB_CODE_INVALID_PARA;
  }
  TAOS_CHECK_RETURN(tDecodeI32v(pDecoder, &pSW->nCols));
  TAOS_CHECK_RETURN(tDecodeI32v(pDecoder, &pSW->version));

  pSW->pSchema = (SSchema*)taosMemoryCalloc(pSW->nCols, sizeof(SSchema));
  if (pSW->pSchema == NULL) {
    TAOS_RETURN(TSDB_CODE_OUT_OF_MEMORY);
  }
  for (int32_t i = 0; i < pSW->nCols; i++) {
    TAOS_CHECK_RETURN(tDecodeSSchema(pDecoder, &pSW->pSchema[i]));
  }

  return 0;
}

static FORCE_INLINE int32_t tDecodeSSchemaWrapperEx(SDecoder* pDecoder, SSchemaWrapper* pSW) {
  TAOS_CHECK_RETURN(tDecodeI32v(pDecoder, &pSW->nCols));
  TAOS_CHECK_RETURN(tDecodeI32v(pDecoder, &pSW->version));

  pSW->pSchema = (SSchema*)tDecoderMalloc(pDecoder, pSW->nCols * sizeof(SSchema));
  if (pSW->pSchema == NULL) {
    TAOS_RETURN(TSDB_CODE_OUT_OF_MEMORY);
  }
  for (int32_t i = 0; i < pSW->nCols; i++) {
    TAOS_CHECK_RETURN(tDecodeSSchema(pDecoder, &pSW->pSchema[i]));
  }

  return 0;
}

typedef struct {
  char     name[TSDB_TABLE_FNAME_LEN];
  int8_t   igExists;
  int8_t   source;  // TD_REQ_FROM_TAOX-taosX or TD_REQ_FROM_APP-taosClient
  int8_t   reserved[6];
  tb_uid_t suid;
  int64_t  delay1;
  int64_t  delay2;
  int64_t  watermark1;
  int64_t  watermark2;
  int32_t  ttl;
  int32_t  colVer;
  int32_t  tagVer;
  int32_t  numOfColumns;
  int32_t  numOfTags;
  int32_t  numOfFuncs;
  int32_t  commentLen;
  int32_t  ast1Len;
  int32_t  ast2Len;
  SArray*  pColumns;  // array of SFieldWithOptions
  SArray*  pTags;     // array of SField
  SArray*  pFuncs;
  char*    pComment;
  char*    pAst1;
  char*    pAst2;
  int64_t  deleteMark1;
  int64_t  deleteMark2;
  int32_t  sqlLen;
  char*    sql;
  int64_t  keep;
  int8_t   virtualStb;
} SMCreateStbReq;

int32_t tSerializeSMCreateStbReq(void* buf, int32_t bufLen, SMCreateStbReq* pReq);
int32_t tDeserializeSMCreateStbReq(void* buf, int32_t bufLen, SMCreateStbReq* pReq);
void    tFreeSMCreateStbReq(SMCreateStbReq* pReq);

typedef struct {
  STableMetaRsp* pMeta;
} SMCreateStbRsp;

int32_t tEncodeSMCreateStbRsp(SEncoder* pEncoder, const SMCreateStbRsp* pRsp);
int32_t tDecodeSMCreateStbRsp(SDecoder* pDecoder, SMCreateStbRsp* pRsp);
void    tFreeSMCreateStbRsp(SMCreateStbRsp* pRsp);

typedef struct {
  char     name[TSDB_TABLE_FNAME_LEN];
  int8_t   igNotExists;
  int8_t   source;  // TD_REQ_FROM_TAOX-taosX or TD_REQ_FROM_APP-taosClient
  int8_t   reserved[6];
  tb_uid_t suid;
  int32_t  sqlLen;
  char*    sql;
} SMDropStbReq;

int32_t tSerializeSMDropStbReq(void* buf, int32_t bufLen, SMDropStbReq* pReq);
int32_t tDeserializeSMDropStbReq(void* buf, int32_t bufLen, SMDropStbReq* pReq);
void    tFreeSMDropStbReq(SMDropStbReq* pReq);

typedef struct {
  char    name[TSDB_TABLE_FNAME_LEN];
  int8_t  alterType;
  int32_t numOfFields;
  SArray* pFields;
  int32_t ttl;
  int32_t commentLen;
  char*   comment;
  int32_t sqlLen;
  char*   sql;
  int64_t keep;
  SArray* pTypeMods;
} SMAlterStbReq;

int32_t tSerializeSMAlterStbReq(void* buf, int32_t bufLen, SMAlterStbReq* pReq);
int32_t tDeserializeSMAlterStbReq(void* buf, int32_t bufLen, SMAlterStbReq* pReq);
void    tFreeSMAltertbReq(SMAlterStbReq* pReq);

typedef struct SEpSet {
  int8_t inUse;
  int8_t numOfEps;
  SEp    eps[TSDB_MAX_REPLICA];
} SEpSet;

int32_t tEncodeSEpSet(SEncoder* pEncoder, const SEpSet* pEp);
int32_t tDecodeSEpSet(SDecoder* pDecoder, SEpSet* pEp);
int32_t taosEncodeSEpSet(void** buf, const SEpSet* pEp);
void*   taosDecodeSEpSet(const void* buf, SEpSet* pEp);

int32_t tSerializeSEpSet(void* buf, int32_t bufLen, const SEpSet* pEpset);
int32_t tDeserializeSEpSet(void* buf, int32_t buflen, SEpSet* pEpset);

typedef struct {
  int8_t  connType;
  int32_t pid;
  char    app[TSDB_APP_NAME_LEN];
  char    db[TSDB_DB_NAME_LEN];
  char    user[TSDB_USER_LEN];
  char    passwd[TSDB_PASSWORD_LEN];
  int64_t startTime;
  char    sVer[TSDB_VERSION_LEN];
} SConnectReq;

int32_t tSerializeSConnectReq(void* buf, int32_t bufLen, SConnectReq* pReq);
int32_t tDeserializeSConnectReq(void* buf, int32_t bufLen, SConnectReq* pReq);

typedef struct {
  int64_t       clusterId;
  int32_t       acctId;
  uint32_t      connId;
  int32_t       dnodeNum;
  int8_t        superUser;
  int8_t        sysInfo;
  int8_t        connType;
  int8_t        mustChangePass;
  SEpSet        epSet;
  int32_t       svrTimestamp;
  int32_t       passVer;
  int32_t       authVer;
  char          sVer[TSDB_VERSION_LEN];
  char          sDetailVer[128];
  int64_t       whiteListVer;
  int64_t       timeWhiteListVer;
  SMonitorParas monitorParas;
  int8_t        enableAuditDelete;
} SConnectRsp;

int32_t tSerializeSConnectRsp(void* buf, int32_t bufLen, SConnectRsp* pRsp);
int32_t tDeserializeSConnectRsp(void* buf, int32_t bufLen, SConnectRsp* pRsp);

typedef struct {
  char    user[TSDB_USER_LEN];
  char    pass[TSDB_PASSWORD_LEN];
  int32_t maxUsers;
  int32_t maxDbs;
  int32_t maxTimeSeries;
  int32_t maxStreams;
  int32_t accessState;  // Configured only by command
  int64_t maxStorage;
} SCreateAcctReq, SAlterAcctReq;

// int32_t tSerializeSCreateAcctReq(void* buf, int32_t bufLen, SCreateAcctReq* pReq);
// int32_t tDeserializeSCreateAcctReq(void* buf, int32_t bufLen, SCreateAcctReq* pReq);

typedef struct {
  char    user[TSDB_USER_LEN];
  int32_t sqlLen;
  char*   sql;
} SDropUserReq, SDropAcctReq;

int32_t tSerializeSDropUserReq(void* buf, int32_t bufLen, SDropUserReq* pReq);
int32_t tDeserializeSDropUserReq(void* buf, int32_t bufLen, SDropUserReq* pReq);
void    tFreeSDropUserReq(SDropUserReq* pReq);

typedef struct SIpV4Range {
  uint32_t ip;
  uint32_t mask;
} SIpV4Range;

typedef struct SIpv6Range {
  uint64_t addr[2];
  uint32_t mask;
} SIpV6Range;

typedef struct {
  int8_t type;   // 0: IPv4, 1: IPv6
  int8_t neg;    // only used in SIpWhiteListDual, if neg is 1, means this is a blacklist entry
  union {
    SIpV4Range ipV4;
    SIpV6Range ipV6;
  };
} SIpRange;

typedef struct {
  int32_t    num;
  SIpV4Range pIpRange[];
} SIpWhiteList;

typedef struct {
  int32_t  num;
  SIpRange pIpRanges[];
} SIpWhiteListDual;

SIpWhiteListDual* cloneIpWhiteList(const SIpWhiteListDual* src);
int32_t           cvtIpWhiteListToDual(SIpWhiteList* pWhiteList, SIpWhiteListDual** pWhiteListDual);
int32_t           cvtIpWhiteListDualToV4(SIpWhiteListDual* pWhiteListDual, SIpWhiteList** pWhiteList);
int32_t           createDefaultIp6Range(SIpRange* pRange);
int32_t           createDefaultIp4Range(SIpRange* pRange);

<<<<<<< HEAD

typedef struct {
  int32_t sessPerUser; 
  int32_t sessConnTime;
  int32_t sessConnIdleTime;
  int32_t sessMaxConcurrency;
  int32_t sessMaxCallVnodeNum;
} SUserSessCfg;

void initUserDefautSessCfg(SUserSessCfg* pCfg);
=======
// copyIpRange ensures that unused bytes are always zeroed, so that [pDst] can be used as a key in hash tables
void copyIpRange(SIpRange* pDst, const SIpRange* pSrc);

// SDateTimeRange is used in client side during SQL statement parsing, client sends this structure
// to server, and server will convert it to SDateTimeWhiteListItem for internal usage.
>>>>>>> f83c5bbb
typedef struct {
  int16_t year;
  int8_t month; // 1-12, when month is -1, it means day is week day and year is not used.
  int8_t day;   // 1-31 or 0-6 (0 means Sunday), depends on the month value.
  int8_t hour;
  int8_t minute;
  int8_t neg;   // this is a negative entry
  int32_t duration; // duration in minute
} SDateTimeRange;

<<<<<<< HEAD
  SIpV4Range* pIpRanges;
  int32_t     sqlLen;
  char*       sql;
  int8_t      isImport;
  int8_t      createDb;
  int8_t      passIsMd5;
  SIpRange*   pIpDualRanges;
  SUserSessCfg sessCfg;
=======
bool isValidDateTimeRange(SDateTimeRange* pRange);
int32_t tEncodeSDateTimeRange(SEncoder* pEncoder, const SDateTimeRange* pRange);
int32_t tDecodeSDateTimeRange(SDecoder* pDecoder, SDateTimeRange* pRange);


// SDateTimeWhiteListItem is used by server internally to represent datetime ranges. 
typedef struct {
  bool absolute;    // true: absolute datetime range; false: weekly recurring datetime range
  bool neg;         // this is a negative entry
  int32_t duration; // duration in seconds
  int64_t start;    // absolute timestamp in seconds or weekly offset in seconds
} SDateTimeWhiteListItem;

void DateTimeRangeToWhiteListItem(SDateTimeWhiteListItem* dst, const SDateTimeRange* src);
bool isDateTimeWhiteListItemExpired(const SDateTimeWhiteListItem* pInterval);

typedef struct {
  int32_t num;
  SDateTimeWhiteListItem ranges[];
} SDateTimeWhiteList;

SDateTimeWhiteList* cloneDateTimeWhiteList(const SDateTimeWhiteList* src);
bool isTimeInDateTimeWhiteList(SDateTimeWhiteList *wl, int64_t tm);


typedef struct {
  int8_t createType;
  int8_t superUser;  // denote if it is a super user or not
  int8_t ignoreExisting;

  char   user[TSDB_USER_LEN];
  char   pass[TSDB_USER_PASSWORD_LONGLEN];
  char   totpseed[TSDB_USER_TOTPSEED_MAX_LEN + 1];

  int8_t sysInfo;
  int8_t createDb;
  int8_t isImport;
  int8_t changepass;
  int8_t enable;

  int8_t negIpRanges;
  int8_t negTimeRanges;

  int32_t sessionPerUser;
  int32_t connectTime;
  int32_t connectIdleTime;
  int32_t callPerSession;
  int32_t vnodePerCall;
  int32_t failedLoginAttempts;
  int32_t passwordLifeTime;
  int32_t passwordReuseTime;
  int32_t passwordReuseMax;
  int32_t passwordLockTime;
  int32_t passwordGraceTime;
  int32_t inactiveAccountTime;
  int32_t allowTokenNum;

  int32_t         numIpRanges;
  SIpRange*       pIpDualRanges;
  int32_t         numTimeRanges;
  SDateTimeRange* pTimeRanges;

  int32_t sqlLen;
  char*   sql;
>>>>>>> f83c5bbb
} SCreateUserReq;

int32_t tSerializeSCreateUserReq(void* buf, int32_t bufLen, SCreateUserReq* pReq);
int32_t tDeserializeSCreateUserReq(void* buf, int32_t bufLen, SCreateUserReq* pReq);
void    tFreeSCreateUserReq(SCreateUserReq* pReq);

typedef struct {
  int32_t dnodeId;
  int64_t analVer;
} SRetrieveAnalyticsAlgoReq;

typedef struct {
  int64_t   ver;
  SHashObj* hash;  // algoname:algotype -> SAnalUrl
} SRetrieveAnalyticAlgoRsp;

int32_t tSerializeRetrieveAnalyticAlgoReq(void* buf, int32_t bufLen, SRetrieveAnalyticsAlgoReq* pReq);
int32_t tDeserializeRetrieveAnalyticAlgoReq(void* buf, int32_t bufLen, SRetrieveAnalyticsAlgoReq* pReq);
int32_t tSerializeRetrieveAnalyticAlgoRsp(void* buf, int32_t bufLen, SRetrieveAnalyticAlgoRsp* pRsp);
int32_t tDeserializeRetrieveAnalyticAlgoRsp(void* buf, int32_t bufLen, SRetrieveAnalyticAlgoRsp* pRsp);
void    tFreeRetrieveAnalyticAlgoRsp(SRetrieveAnalyticAlgoRsp* pRsp);

typedef struct {
  int8_t alterType;

  int8_t isView;
  
  int8_t hasPassword;
  int8_t hasTotpseed;
  int8_t hasEnable;
  int8_t hasSysinfo;
  int8_t hasCreatedb;
  int8_t hasChangepass;
  int8_t hasSessionPerUser;
  int8_t hasConnectTime;
  int8_t hasConnectIdleTime;
  int8_t hasCallPerSession;
  int8_t hasVnodePerCall;
  int8_t hasFailedLoginAttempts;
  int8_t hasPasswordLifeTime;
  int8_t hasPasswordReuseTime;
  int8_t hasPasswordReuseMax;
  int8_t hasPasswordLockTime;
  int8_t hasPasswordGraceTime;
  int8_t hasInactiveAccountTime;
  int8_t hasAllowTokenNum;

  int8_t enable;
  int8_t sysinfo;
  int8_t createdb;
  int8_t changepass;

  char   user[TSDB_USER_LEN];
  char   pass[TSDB_USER_PASSWORD_LONGLEN];
  char   totpseed[TSDB_USER_TOTPSEED_MAX_LEN + 1];
  int32_t sessionPerUser;
  int32_t connectTime;
  int32_t connectIdleTime;
  int32_t callPerSession;
  int32_t vnodePerCall;
  int32_t failedLoginAttempts;
  int32_t passwordLifeTime;
  int32_t passwordReuseTime;
  int32_t passwordReuseMax;
  int32_t passwordLockTime;
  int32_t passwordGraceTime;
  int32_t inactiveAccountTime;
  int32_t allowTokenNum;

  int32_t         numIpRanges;
  int32_t         numTimeRanges;
  int32_t         numDropIpRanges;
  int32_t         numDropTimeRanges;
  SIpRange*       pIpRanges;
  SDateTimeRange* pTimeRanges;
  SIpRange*       pDropIpRanges;
  SDateTimeRange* pDropTimeRanges;

  char        objname[TSDB_DB_FNAME_LEN];  // db or topic
  char        tabName[TSDB_TABLE_NAME_LEN];
  char*       tagCond;
  int32_t     tagCondLen;
  int32_t     sqlLen;
  char*       sql;
<<<<<<< HEAD
  int8_t      passIsMd5;
  SIpRange*   pIpDualRanges;

  SUserSessCfg sessCfg;
=======
  int64_t     privileges;
>>>>>>> f83c5bbb
} SAlterUserReq;

int32_t tSerializeSAlterUserReq(void* buf, int32_t bufLen, SAlterUserReq* pReq);
int32_t tDeserializeSAlterUserReq(void* buf, int32_t bufLen, SAlterUserReq* pReq);
void    tFreeSAlterUserReq(SAlterUserReq* pReq);

typedef struct {
  char user[TSDB_USER_LEN];
} SGetUserAuthReq;

int32_t tSerializeSGetUserAuthReq(void* buf, int32_t bufLen, SGetUserAuthReq* pReq);
int32_t tDeserializeSGetUserAuthReq(void* buf, int32_t bufLen, SGetUserAuthReq* pReq);

typedef struct {
  char      user[TSDB_USER_LEN];
  int32_t   version;
  int32_t   passVer;
  int8_t    superAuth;
  int8_t    sysInfo;
  int8_t    enable;
  int8_t    dropped;
  SHashObj* createdDbs;
  SHashObj* readDbs;
  SHashObj* writeDbs;
  SHashObj* readTbs;
  SHashObj* writeTbs;
  SHashObj* alterTbs;
  SHashObj* readViews;
  SHashObj* writeViews;
  SHashObj* alterViews;
  SHashObj* useDbs;
  int64_t   whiteListVer;
<<<<<<< HEAD

  SUserSessCfg sessCfg;
=======
  int64_t   timeWhiteListVer;
>>>>>>> f83c5bbb
} SGetUserAuthRsp;

int32_t tSerializeSGetUserAuthRsp(void* buf, int32_t bufLen, SGetUserAuthRsp* pRsp);
int32_t tDeserializeSGetUserAuthRsp(void* buf, int32_t bufLen, SGetUserAuthRsp* pRsp);
void    tFreeSGetUserAuthRsp(SGetUserAuthRsp* pRsp);

int32_t tSerializeIpRange(SEncoder* encoder, SIpRange* pRange);
int32_t tDeserializeIpRange(SDecoder* decoder, SIpRange* pRange, bool supportNeg);
typedef struct {
  int64_t ver;
  char    user[TSDB_USER_LEN];
  int32_t numOfRange;
  union {
    SIpV4Range* pIpRanges;
    SIpRange*   pIpDualRanges;
  };
} SUpdateUserIpWhite;

typedef struct {
  int64_t             ver;
  int                 numOfUser;
  SUpdateUserIpWhite* pUserIpWhite;
} SUpdateIpWhite;

int32_t tSerializeSUpdateIpWhite(void* buf, int32_t bufLen, SUpdateIpWhite* pReq);
int32_t tDeserializeSUpdateIpWhite(void* buf, int32_t bufLen, SUpdateIpWhite* pReq);
void    tFreeSUpdateIpWhiteReq(SUpdateIpWhite* pReq);
int32_t cloneSUpdateIpWhiteReq(SUpdateIpWhite* pReq, SUpdateIpWhite** pUpdate);

int32_t tSerializeSUpdateIpWhiteDual(void* buf, int32_t bufLen, SUpdateIpWhite* pReq);
int32_t tDeserializeSUpdateIpWhiteDual(void* buf, int32_t bufLen, SUpdateIpWhite* pReq);
void    tFreeSUpdateIpWhiteDualReq(SUpdateIpWhite* pReq);


// SRetrieveWhiteListReq is used to retrieve both ip and datetime whitelist, but the
// corresponding response struct is different.
typedef struct {
  int64_t ver;
} SRetrieveWhiteListReq;

int32_t tSerializeRetrieveWhiteListReq(void* buf, int32_t bufLen, SRetrieveWhiteListReq* pReq);
int32_t tDeserializeRetrieveWhiteListReq(void* buf, int32_t bufLen, SRetrieveWhiteListReq* pReq);


// SGetUserWhiteListReq is used to get both ip and datetime whitelist, but the
// corresponding response struct is different.
typedef struct {
  char user[TSDB_USER_LEN];
} SGetUserWhiteListReq;

int32_t tSerializeSGetUserWhiteListReq(void* buf, int32_t bufLen, SGetUserWhiteListReq* pReq);
int32_t tDeserializeSGetUserWhiteListReq(void* buf, int32_t bufLen, SGetUserWhiteListReq* pReq);

typedef struct {
  char    user[TSDB_USER_LEN];
  int32_t numWhiteLists;
  union {
    SIpV4Range* pWhiteLists;
    SIpRange*   pWhiteListsDual;
  };
} SGetUserIpWhiteListRsp;

int32_t tIpStrToUint(const SIpAddr* addr, SIpRange* range);
int32_t tIpUintToStr(const SIpRange* range, SIpAddr* addr);
int32_t tIpRangeSetMask(SIpRange* range, int32_t mask);
void    tIpRangeSetDefaultMask(SIpRange* range);

int32_t tSerializeSGetUserIpWhiteListRsp(void* buf, int32_t bufLen, SGetUserIpWhiteListRsp* pRsp);
int32_t tDeserializeSGetUserIpWhiteListRsp(void* buf, int32_t bufLen, SGetUserIpWhiteListRsp* pRsp);
void    tFreeSGetUserIpWhiteListRsp(SGetUserIpWhiteListRsp* pRsp);

int32_t tSerializeSGetUserIpWhiteListDualRsp(void* buf, int32_t bufLen, SGetUserIpWhiteListRsp* pRsp);
int32_t tDeserializeSGetUserIpWhiteListDualRsp(void* buf, int32_t bufLen, SGetUserIpWhiteListRsp* pRsp);
void    tFreeSGetUserIpWhiteListDualRsp(SGetUserIpWhiteListRsp* pRsp);

typedef struct {
  int64_t ver;
  char    user[TSDB_USER_LEN];
  int32_t numWhiteLists;
  SDateTimeWhiteListItem* pWhiteLists;
} SUserDateTimeWhiteList;


int32_t tSerializeSUserDateTimeWhiteList(void* buf, int32_t bufLen, SUserDateTimeWhiteList* pRsp);
int32_t tDeserializeSUserDateTimeWhiteList(void* buf, int32_t bufLen, SUserDateTimeWhiteList* pRsp);
void    tFreeSUserDateTimeWhiteList(SUserDateTimeWhiteList* pRsp);

typedef struct {
  int64_t             ver;
  int                 numOfUser;
  SUserDateTimeWhiteList *pUsers;
} SRetrieveDateTimeWhiteListRsp;

int32_t tSerializeSRetrieveDateTimeWhiteListRsp(void* buf, int32_t bufLen, SRetrieveDateTimeWhiteListRsp* pRsp);
int32_t tDeserializeSRetrieveDateTimeWhiteListRsp(void* buf, int32_t bufLen, SRetrieveDateTimeWhiteListRsp* pRsp);
void    tFreeSRetrieveDateTimeWhiteListRsp(SRetrieveDateTimeWhiteListRsp* pRsp);

/*
 * for client side struct, only column id, type, bytes are necessary
 * But for data in vnode side, we need all the following information.
 */
typedef struct {
  union {
    col_id_t colId;
    int16_t  slotId;
  };

  uint8_t precision;
  uint8_t scale;
  int32_t bytes;
  int8_t  type;
  uint8_t pk;
  bool    noData;
} SColumnInfo;

typedef struct STimeWindow {
  TSKEY skey;
  TSKEY ekey;
} STimeWindow;

typedef struct SQueryHint {
  bool batchScan;
} SQueryHint;

typedef struct {
  int32_t tsOffset;       // offset value in current msg body, NOTE: ts list is compressed
  int32_t tsLen;          // total length of ts comp block
  int32_t tsNumOfBlocks;  // ts comp block numbers
  int32_t tsOrder;        // ts comp block order
} STsBufInfo;

typedef struct {
  void*       timezone;
  char        intervalUnit;
  char        slidingUnit;
  char        offsetUnit;
  int8_t      precision;
  int64_t     interval;
  int64_t     sliding;
  int64_t     offset;
  STimeWindow timeRange;
} SInterval;

typedef struct STbVerInfo {
  char    tbFName[TSDB_TABLE_FNAME_LEN];
  int32_t sversion;
  int32_t tversion;
  int32_t rversion;  // virtual table's column ref's version
} STbVerInfo;

typedef struct {
  int32_t code;
  int64_t affectedRows;
  SArray* tbVerInfo;  // STbVerInfo
} SQueryTableRsp;

int32_t tSerializeSQueryTableRsp(void* buf, int32_t bufLen, SQueryTableRsp* pRsp);

int32_t tDeserializeSQueryTableRsp(void* buf, int32_t bufLen, SQueryTableRsp* pRsp);

typedef struct {
  SMsgHead header;
  char     dbFName[TSDB_DB_FNAME_LEN];
  char     tbName[TSDB_TABLE_NAME_LEN];
} STableCfgReq;

typedef struct {
  char        tbName[TSDB_TABLE_NAME_LEN];
  char        stbName[TSDB_TABLE_NAME_LEN];
  char        dbFName[TSDB_DB_FNAME_LEN];
  int32_t     numOfTags;
  int32_t     numOfColumns;
  int8_t      tableType;
  int64_t     delay1;
  int64_t     delay2;
  int64_t     watermark1;
  int64_t     watermark2;
  int32_t     ttl;
  int32_t     keep;
  SArray*     pFuncs;
  int32_t     commentLen;
  char*       pComment;
  SSchema*    pSchemas;
  int32_t     tagsLen;
  char*       pTags;
  SSchemaExt* pSchemaExt;
  int8_t      virtualStb;
  SColRef*    pColRefs;
} STableCfg;

typedef STableCfg STableCfgRsp;

int32_t tSerializeSTableCfgReq(void* buf, int32_t bufLen, STableCfgReq* pReq);
int32_t tDeserializeSTableCfgReq(void* buf, int32_t bufLen, STableCfgReq* pReq);

int32_t tSerializeSTableCfgRsp(void* buf, int32_t bufLen, STableCfgRsp* pRsp);
int32_t tDeserializeSTableCfgRsp(void* buf, int32_t bufLen, STableCfgRsp* pRsp);
void    tFreeSTableCfgRsp(STableCfgRsp* pRsp);

typedef struct {
  SMsgHead header;
  tb_uid_t suid;
} SVSubTablesReq;

int32_t tSerializeSVSubTablesReq(void* buf, int32_t bufLen, SVSubTablesReq* pReq);
int32_t tDeserializeSVSubTablesReq(void* buf, int32_t bufLen, SVSubTablesReq* pReq);

typedef struct {
  int32_t vgId;
  SArray* pTables;  // SArray<SVCTableRefCols*>
} SVSubTablesRsp;

int32_t tSerializeSVSubTablesRsp(void* buf, int32_t bufLen, SVSubTablesRsp* pRsp);
int32_t tDeserializeSVSubTablesRsp(void* buf, int32_t bufLen, SVSubTablesRsp* pRsp);
void    tDestroySVSubTablesRsp(void* rsp);

typedef struct {
  SMsgHead header;
  tb_uid_t suid;
} SVStbRefDbsReq;

int32_t tSerializeSVStbRefDbsReq(void* buf, int32_t bufLen, SVStbRefDbsReq* pReq);
int32_t tDeserializeSVStbRefDbsReq(void* buf, int32_t bufLen, SVStbRefDbsReq* pReq);

typedef struct {
  int32_t vgId;
  SArray* pDbs;  // SArray<char* (db name)>
} SVStbRefDbsRsp;

int32_t tSerializeSVStbRefDbsRsp(void* buf, int32_t bufLen, SVStbRefDbsRsp* pRsp);
int32_t tDeserializeSVStbRefDbsRsp(void* buf, int32_t bufLen, SVStbRefDbsRsp* pRsp);
void    tDestroySVStbRefDbsRsp(void* rsp);

typedef struct {
  char    db[TSDB_DB_FNAME_LEN];
  int32_t numOfVgroups;
  int32_t numOfStables;  // single_stable
  int32_t buffer;        // MB
  int32_t pageSize;
  int32_t pages;
  int32_t cacheLastSize;
  int32_t daysPerFile;
  int32_t daysToKeep0;
  int32_t daysToKeep1;
  int32_t daysToKeep2;
  int32_t keepTimeOffset;
  int32_t minRows;
  int32_t maxRows;
  int32_t walFsyncPeriod;
  int8_t  walLevel;
  int8_t  precision;  // time resolution
  int8_t  compression;
  int8_t  replications;
  int8_t  strict;
  int8_t  cacheLast;
  int8_t  schemaless;
  int8_t  ignoreExist;
  int32_t numOfRetensions;
  SArray* pRetensions;  // SRetention
  int32_t walRetentionPeriod;
  int64_t walRetentionSize;
  int32_t walRollPeriod;
  int64_t walSegmentSize;
  int32_t sstTrigger;
  int16_t hashPrefix;
  int16_t hashSuffix;
  int32_t ssChunkSize;
  int32_t ssKeepLocal;
  int8_t  ssCompact;
  int32_t tsdbPageSize;
  int32_t sqlLen;
  char*   sql;
  int8_t  withArbitrator;
  int8_t  encryptAlgorithm;
  char    dnodeListStr[TSDB_DNODE_LIST_LEN];
  // 1. add auto-compact parameters
  int32_t compactInterval;    // minutes
  int32_t compactStartTime;   // minutes
  int32_t compactEndTime;     // minutes
  int8_t  compactTimeOffset;  // hour
} SCreateDbReq;

int32_t tSerializeSCreateDbReq(void* buf, int32_t bufLen, SCreateDbReq* pReq);
int32_t tDeserializeSCreateDbReq(void* buf, int32_t bufLen, SCreateDbReq* pReq);
void    tFreeSCreateDbReq(SCreateDbReq* pReq);

typedef struct {
  char    db[TSDB_DB_FNAME_LEN];
  int32_t buffer;
  int32_t pageSize;
  int32_t pages;
  int32_t cacheLastSize;
  int32_t daysPerFile;
  int32_t daysToKeep0;
  int32_t daysToKeep1;
  int32_t daysToKeep2;
  int32_t keepTimeOffset;
  int32_t walFsyncPeriod;
  int8_t  walLevel;
  int8_t  strict;
  int8_t  cacheLast;
  int8_t  replications;
  int32_t sstTrigger;
  int32_t minRows;
  int32_t walRetentionPeriod;
  int32_t walRetentionSize;
  int32_t ssKeepLocal;
  int8_t  ssCompact;
  int32_t sqlLen;
  char*   sql;
  int8_t  withArbitrator;
  // 1. add auto-compact parameters
  int32_t compactInterval;
  int32_t compactStartTime;
  int32_t compactEndTime;
  int8_t  compactTimeOffset;
} SAlterDbReq;

int32_t tSerializeSAlterDbReq(void* buf, int32_t bufLen, SAlterDbReq* pReq);
int32_t tDeserializeSAlterDbReq(void* buf, int32_t bufLen, SAlterDbReq* pReq);
void    tFreeSAlterDbReq(SAlterDbReq* pReq);

typedef struct {
  char    db[TSDB_DB_FNAME_LEN];
  int8_t  ignoreNotExists;
  int8_t  force;
  int32_t sqlLen;
  char*   sql;
} SDropDbReq;

int32_t tSerializeSDropDbReq(void* buf, int32_t bufLen, SDropDbReq* pReq);
int32_t tDeserializeSDropDbReq(void* buf, int32_t bufLen, SDropDbReq* pReq);
void    tFreeSDropDbReq(SDropDbReq* pReq);

typedef struct {
  char    db[TSDB_DB_FNAME_LEN];
  int64_t uid;
} SDropDbRsp;

int32_t tSerializeSDropDbRsp(void* buf, int32_t bufLen, SDropDbRsp* pRsp);
int32_t tDeserializeSDropDbRsp(void* buf, int32_t bufLen, SDropDbRsp* pRsp);

typedef struct {
  char    name[TSDB_MOUNT_NAME_LEN];
  int64_t uid;
} SDropMountRsp;

int32_t tSerializeSDropMountRsp(void* buf, int32_t bufLen, SDropMountRsp* pRsp);
int32_t tDeserializeSDropMountRsp(void* buf, int32_t bufLen, SDropMountRsp* pRsp);

typedef struct {
  char    db[TSDB_DB_FNAME_LEN];
  int64_t dbId;
  int32_t vgVersion;
  int32_t numOfTable;  // unit is TSDB_TABLE_NUM_UNIT
  int64_t stateTs;     // ms
} SUseDbReq;

int32_t tSerializeSUseDbReq(void* buf, int32_t bufLen, SUseDbReq* pReq);
int32_t tDeserializeSUseDbReq(void* buf, int32_t bufLen, SUseDbReq* pReq);

typedef struct {
  char    db[TSDB_DB_FNAME_LEN];
  int64_t uid;
  int32_t vgVersion;
  int32_t vgNum;
  int16_t hashPrefix;
  int16_t hashSuffix;
  int8_t  hashMethod;
  union {
    uint8_t flags;
    struct {
      uint8_t isMount : 1;  // TS-5868
      uint8_t padding : 7;
    };
  };
  SArray* pVgroupInfos;  // Array of SVgroupInfo
  int32_t errCode;
  int64_t stateTs;  // ms
} SUseDbRsp;

int32_t tSerializeSUseDbRsp(void* buf, int32_t bufLen, const SUseDbRsp* pRsp);
int32_t tDeserializeSUseDbRsp(void* buf, int32_t bufLen, SUseDbRsp* pRsp);
int32_t tSerializeSUseDbRspImp(SEncoder* pEncoder, const SUseDbRsp* pRsp);
int32_t tDeserializeSUseDbRspImp(SDecoder* pDecoder, SUseDbRsp* pRsp);
void    tFreeSUsedbRsp(SUseDbRsp* pRsp);

typedef struct {
  char db[TSDB_DB_FNAME_LEN];
} SDbCfgReq;

int32_t tSerializeSDbCfgReq(void* buf, int32_t bufLen, SDbCfgReq* pReq);
int32_t tDeserializeSDbCfgReq(void* buf, int32_t bufLen, SDbCfgReq* pReq);

typedef struct {
  char db[TSDB_DB_FNAME_LEN];
} SSsMigrateDbReq;

int32_t tSerializeSSsMigrateDbReq(void* buf, int32_t bufLen, SSsMigrateDbReq* pReq);
int32_t tDeserializeSSsMigrateDbReq(void* buf, int32_t bufLen, SSsMigrateDbReq* pReq);

typedef struct {
  int32_t ssMigrateId;
  bool    bAccepted;
} SSsMigrateDbRsp;

int32_t tSerializeSSsMigrateDbRsp(void* buf, int32_t bufLen, SSsMigrateDbRsp* pRsp);
int32_t tDeserializeSSsMigrateDbRsp(void* buf, int32_t bufLen, SSsMigrateDbRsp* pRsp);


// Request and response for TDMT_VND_LIST_SSMIGRATE_FILESETS
typedef struct {
  int32_t ssMigrateId;
} SListSsMigrateFileSetsReq;

int32_t tSerializeSListSsMigrateFileSetsReq(void* buf, int32_t bufLen, SListSsMigrateFileSetsReq* pReq);
int32_t tDeserializeSListSsMigrateFileSetsReq(void* buf, int32_t bufLen, SListSsMigrateFileSetsReq* pReq);

typedef struct {
  int32_t ssMigrateId;
  int32_t vgId;   // vgroup id
  SArray* pFileSets; // SArray<int32_t>
} SListSsMigrateFileSetsRsp;

int32_t tSerializeSListSsMigrateFileSetsRsp(void* buf, int32_t bufLen, SListSsMigrateFileSetsRsp* pRsp);
int32_t tDeserializeSListSsMigrateFileSetsRsp(void* buf, int32_t bufLen, SListSsMigrateFileSetsRsp* pRsp);
void tFreeSListSsMigrateFileSetsRsp(SListSsMigrateFileSetsRsp* pRsp);


// Request and response for TDMT_VND_SSMIGRATE_FILESET
typedef struct {
  int32_t ssMigrateId;
  int32_t nodeId; // node id of the leader vnode, filled by vnode
  int32_t fid;
  int64_t startTimeSec;
} SSsMigrateFileSetReq;

int32_t tSerializeSSsMigrateFileSetReq(void* buf, int32_t bufLen, SSsMigrateFileSetReq* pReq);
int32_t tDeserializeSSsMigrateFileSetReq(void* buf, int32_t bufLen, SSsMigrateFileSetReq* pReq);

typedef struct {
  int32_t ssMigrateId;
  int32_t nodeId; // node id of the leader vnode
  int32_t vgId;
  int32_t fid;
} SSsMigrateFileSetRsp;

int32_t tSerializeSSsMigrateFileSetRsp(void* buf, int32_t bufLen, SSsMigrateFileSetRsp* pRsp);
int32_t tDeserializeSSsMigrateFileSetRsp(void* buf, int32_t bufLen, SSsMigrateFileSetRsp* pRsp);


#define SSMIGRATE_FILESET_STATE_IN_PROGRESS  0
#define SSMIGRATE_FILESET_STATE_SUCCEEDED    1
#define SSMIGRATE_FILESET_STATE_COMPACT      2
#define SSMIGRATE_FILESET_STATE_SKIPPED      3
#define SSMIGRATE_FILESET_STATE_FAILED       4

// Request and response for TDMT_VND_QUERY_SSMIGRATE_PROGRESS and TDMT_VND_FOLLOWER_SSMIGRATE
// Note this struct is reused as both request and response in TDMT_VND_QUERY_SSMIGRATE_PROGRESS,
// while as a request, the 'state' field is not used.
// This struct is also used in TDMT_VND_FOLLOWER_SSMIGRATE as request, which don't need a response.
typedef struct {
  int32_t ssMigrateId; // ss migrate id
  int32_t nodeId;      // node id of the leader vnode
  int32_t vgId;        // vgroup id
  int32_t fid;         // file set id
  int32_t state;       // SSMIGRATE_FILESET_STATE_*
} SSsMigrateProgress;

int tSerializeSSsMigrateProgress(void* buf, int32_t bufLen, SSsMigrateProgress* pProgress);
int tDeserializeSSsMigrateProgress(void* buf, int32_t bufLen, SSsMigrateProgress* pProgress);


// Request for TDMT_MND_KILL_SSMIGRATE
typedef struct {
  int32_t ssMigrateId;
  int32_t sqlLen;
  char*   sql;
} SKillSsMigrateReq;

int32_t tSerializeSKillSsMigrateReq(void* buf, int32_t bufLen, SKillSsMigrateReq* pReq);
int32_t tDeserializeSKillSsMigrateReq(void* buf, int32_t bufLen, SKillSsMigrateReq* pReq);
void    tFreeSKillSsMigrateReq(SKillSsMigrateReq* pReq);

// Request for TDMT_VND_KILL_SSMIGRATE
typedef struct {
  int32_t ssMigrateId;
} SVnodeKillSsMigrateReq;

int32_t tSerializeSVnodeKillSsMigrateReq(void* buf, int32_t bufLen, SVnodeKillSsMigrateReq* pReq);
int32_t tDeserializeSVnodeKillSsMigrateReq(void* buf, int32_t bufLen, SVnodeKillSsMigrateReq* pReq);


typedef struct {
  int32_t vgId;
  int64_t keepVersion;
} SMndSetVgroupKeepVersionReq;

int32_t tSerializeSMndSetVgroupKeepVersionReq(void* buf, int32_t bufLen, SMndSetVgroupKeepVersionReq* pReq);
int32_t tDeserializeSMndSetVgroupKeepVersionReq(void* buf, int32_t bufLen, SMndSetVgroupKeepVersionReq* pReq);

typedef struct {
  int32_t timestampSec;
  int32_t ttlDropMaxCount;
  int32_t nUids;
  SArray* pTbUids;
} SVDropTtlTableReq;

int32_t tSerializeSVDropTtlTableReq(void* buf, int32_t bufLen, SVDropTtlTableReq* pReq);
int32_t tDeserializeSVDropTtlTableReq(void* buf, int32_t bufLen, SVDropTtlTableReq* pReq);

typedef struct {
  char    db[TSDB_DB_FNAME_LEN];
  int64_t dbId;
  int32_t cfgVersion;
  int32_t numOfVgroups;
  int32_t numOfStables;
  int32_t buffer;
  int32_t cacheSize;
  int32_t pageSize;
  int32_t pages;
  int32_t daysPerFile;
  int32_t daysToKeep0;
  int32_t daysToKeep1;
  int32_t daysToKeep2;
  int32_t keepTimeOffset;
  int32_t minRows;
  int32_t maxRows;
  int32_t walFsyncPeriod;
  int16_t hashPrefix;
  int16_t hashSuffix;
  int8_t  hashMethod;
  int8_t  walLevel;
  int8_t  precision;
  int8_t  compression;
  int8_t  replications;
  int8_t  strict;
  int8_t  cacheLast;
  int8_t  encryptAlgorithm;
  int32_t ssChunkSize;
  int32_t ssKeepLocal;
  int8_t  ssCompact;
  union {
    uint8_t flags;
    struct {
      uint8_t isMount : 1;  // TS-5868
      uint8_t padding : 7;
    };
  };
  int8_t  compactTimeOffset;
  int32_t compactInterval;
  int32_t compactStartTime;
  int32_t compactEndTime;
  int32_t tsdbPageSize;
  int32_t walRetentionPeriod;
  int32_t walRollPeriod;
  int64_t walRetentionSize;
  int64_t walSegmentSize;
  int32_t numOfRetensions;
  SArray* pRetensions;
  int8_t  schemaless;
  int16_t sstTrigger;
  int8_t  withArbitrator;
} SDbCfgRsp;

typedef SDbCfgRsp SDbCfgInfo;

int32_t tSerializeSDbCfgRspImpl(SEncoder* encoder, const SDbCfgRsp* pRsp);
int32_t tSerializeSDbCfgRsp(void* buf, int32_t bufLen, const SDbCfgRsp* pRsp);
int32_t tDeserializeSDbCfgRsp(void* buf, int32_t bufLen, SDbCfgRsp* pRsp);
int32_t tDeserializeSDbCfgRspImpl(SDecoder* decoder, SDbCfgRsp* pRsp);
void    tFreeSDbCfgRsp(SDbCfgRsp* pRsp);

typedef struct {
  int32_t rowNum;
} SQnodeListReq;

int32_t tSerializeSQnodeListReq(void* buf, int32_t bufLen, SQnodeListReq* pReq);
int32_t tDeserializeSQnodeListReq(void* buf, int32_t bufLen, SQnodeListReq* pReq);

typedef struct {
  int32_t rowNum;
} SDnodeListReq;

int32_t tSerializeSDnodeListReq(void* buf, int32_t bufLen, SDnodeListReq* pReq);

typedef struct {
  int32_t useless;  // useless
} SServerVerReq;

int32_t tSerializeSServerVerReq(void* buf, int32_t bufLen, SServerVerReq* pReq);
// int32_t tDeserializeSServerVerReq(void* buf, int32_t bufLen, SServerVerReq* pReq);

typedef struct {
  char ver[TSDB_VERSION_LEN];
} SServerVerRsp;

int32_t tSerializeSServerVerRsp(void* buf, int32_t bufLen, SServerVerRsp* pRsp);
int32_t tDeserializeSServerVerRsp(void* buf, int32_t bufLen, SServerVerRsp* pRsp);

typedef struct SQueryNodeAddr {
  int32_t nodeId;  // vgId or qnodeId
  SEpSet  epSet;
} SQueryNodeAddr;

typedef struct {
  SQueryNodeAddr addr;
  uint64_t       load;
} SQueryNodeLoad;

typedef struct {
  SArray* qnodeList;  // SArray<SQueryNodeLoad>
} SQnodeListRsp;

int32_t tSerializeSQnodeListRsp(void* buf, int32_t bufLen, SQnodeListRsp* pRsp);
int32_t tDeserializeSQnodeListRsp(void* buf, int32_t bufLen, SQnodeListRsp* pRsp);
void    tFreeSQnodeListRsp(SQnodeListRsp* pRsp);

typedef struct SDNodeAddr {
  int32_t nodeId;  // dnodeId
  SEpSet  epSet;
} SDNodeAddr;

typedef struct {
  SArray* dnodeList;  // SArray<SDNodeAddr>
} SDnodeListRsp;

int32_t tSerializeSDnodeListRsp(void* buf, int32_t bufLen, SDnodeListRsp* pRsp);
int32_t tDeserializeSDnodeListRsp(void* buf, int32_t bufLen, SDnodeListRsp* pRsp);
void    tFreeSDnodeListRsp(SDnodeListRsp* pRsp);

typedef struct {
  SArray* pTsmas;  // SArray<STableTSMAInfo*>
} STableTSMAInfoRsp;

typedef struct {
  SUseDbRsp*         useDbRsp;
  SDbCfgRsp*         cfgRsp;
  STableTSMAInfoRsp* pTsmaRsp;
  int32_t            dbTsmaVersion;
  char               db[TSDB_DB_FNAME_LEN];
  int64_t            dbId;
} SDbHbRsp;

typedef struct {
  SArray* pArray;  // Array of SDbHbRsp
} SDbHbBatchRsp;

int32_t tSerializeSDbHbBatchRsp(void* buf, int32_t bufLen, SDbHbBatchRsp* pRsp);
int32_t tDeserializeSDbHbBatchRsp(void* buf, int32_t bufLen, SDbHbBatchRsp* pRsp);
void    tFreeSDbHbBatchRsp(SDbHbBatchRsp* pRsp);

typedef struct {
  SArray* pArray;  // Array of SGetUserAuthRsp
} SUserAuthBatchRsp;

int32_t tSerializeSUserAuthBatchRsp(void* buf, int32_t bufLen, SUserAuthBatchRsp* pRsp);
int32_t tDeserializeSUserAuthBatchRsp(void* buf, int32_t bufLen, SUserAuthBatchRsp* pRsp);
void    tFreeSUserAuthBatchRsp(SUserAuthBatchRsp* pRsp);

typedef struct {
  char        db[TSDB_DB_FNAME_LEN];
  STimeWindow timeRange;
  int32_t     sqlLen;
  char*       sql;
  SArray*     vgroupIds;
  int32_t     compactId;
  int8_t      metaOnly;
  int8_t      force;
} SCompactDbReq;

int32_t tSerializeSCompactDbReq(void* buf, int32_t bufLen, SCompactDbReq* pReq);
int32_t tDeserializeSCompactDbReq(void* buf, int32_t bufLen, SCompactDbReq* pReq);
void    tFreeSCompactDbReq(SCompactDbReq* pReq);

typedef struct {
  union {
    int32_t compactId;
    int32_t id;
  };
  int8_t bAccepted;
} SCompactDbRsp;

int32_t tSerializeSCompactDbRsp(void* buf, int32_t bufLen, SCompactDbRsp* pRsp);
int32_t tDeserializeSCompactDbRsp(void* buf, int32_t bufLen, SCompactDbRsp* pRsp);

typedef struct {
  union {
    int32_t compactId;
    int32_t id;
  };
  int32_t sqlLen;
  char*   sql;
} SKillCompactReq;

int32_t tSerializeSKillCompactReq(void* buf, int32_t bufLen, SKillCompactReq* pReq);
int32_t tDeserializeSKillCompactReq(void* buf, int32_t bufLen, SKillCompactReq* pReq);
void    tFreeSKillCompactReq(SKillCompactReq* pReq);

typedef SCompactDbRsp   STrimDbRsp;         // reuse structs
typedef SKillCompactReq SKillRetentionReq;  // reuse structs

typedef struct {
  char    name[TSDB_FUNC_NAME_LEN];
  int8_t  igExists;
  int8_t  funcType;
  int8_t  scriptType;
  int8_t  outputType;
  int32_t outputLen;
  int32_t bufSize;
  int32_t codeLen;
  int64_t signature;
  char*   pComment;
  char*   pCode;
  int8_t  orReplace;
} SCreateFuncReq;

int32_t tSerializeSCreateFuncReq(void* buf, int32_t bufLen, SCreateFuncReq* pReq);
int32_t tDeserializeSCreateFuncReq(void* buf, int32_t bufLen, SCreateFuncReq* pReq);
void    tFreeSCreateFuncReq(SCreateFuncReq* pReq);

typedef struct {
  char   name[TSDB_FUNC_NAME_LEN];
  int8_t igNotExists;
} SDropFuncReq;

int32_t tSerializeSDropFuncReq(void* buf, int32_t bufLen, SDropFuncReq* pReq);
int32_t tDeserializeSDropFuncReq(void* buf, int32_t bufLen, SDropFuncReq* pReq);

typedef struct {
  int32_t numOfFuncs;
  bool    ignoreCodeComment;
  SArray* pFuncNames;
} SRetrieveFuncReq;

int32_t tSerializeSRetrieveFuncReq(void* buf, int32_t bufLen, SRetrieveFuncReq* pReq);
int32_t tDeserializeSRetrieveFuncReq(void* buf, int32_t bufLen, SRetrieveFuncReq* pReq);
void    tFreeSRetrieveFuncReq(SRetrieveFuncReq* pReq);

typedef struct {
  char    name[TSDB_FUNC_NAME_LEN];
  int8_t  funcType;
  int8_t  scriptType;
  int8_t  outputType;
  int32_t outputLen;
  int32_t bufSize;
  int64_t signature;
  int32_t commentSize;
  int32_t codeSize;
  char*   pComment;
  char*   pCode;
} SFuncInfo;

typedef struct {
  int32_t funcVersion;
  int64_t funcCreatedTime;
} SFuncExtraInfo;

typedef struct {
  int32_t numOfFuncs;
  SArray* pFuncInfos;
  SArray* pFuncExtraInfos;
} SRetrieveFuncRsp;

int32_t tSerializeSRetrieveFuncRsp(void* buf, int32_t bufLen, SRetrieveFuncRsp* pRsp);
int32_t tDeserializeSRetrieveFuncRsp(void* buf, int32_t bufLen, SRetrieveFuncRsp* pRsp);
void    tFreeSFuncInfo(SFuncInfo* pInfo);
void    tFreeSRetrieveFuncRsp(SRetrieveFuncRsp* pRsp);

typedef struct {
  int32_t       statusInterval;
  int64_t       checkTime;                  // 1970-01-01 00:00:00.000
  char          timezone[TD_TIMEZONE_LEN];  // tsTimezone
  char          locale[TD_LOCALE_LEN];      // tsLocale
  char          charset[TD_LOCALE_LEN];     // tsCharset
  int8_t        ttlChangeOnWrite;
  int8_t        enableWhiteList;
  int8_t        encryptionKeyStat;
  uint32_t      encryptionKeyChksum;
  SMonitorParas monitorParas;
  int32_t       statusIntervalMs;
} SClusterCfg;

typedef struct {
  int32_t openVnodes;
  int32_t dropVnodes;
  int32_t totalVnodes;
  int32_t masterNum;
  int64_t numOfSelectReqs;
  int64_t numOfInsertReqs;
  int64_t numOfInsertSuccessReqs;
  int64_t numOfBatchInsertReqs;
  int64_t numOfBatchInsertSuccessReqs;
  int64_t errors;
} SVnodesStat;

typedef struct {
  int32_t vgId;
  int8_t  syncState;
  int8_t  syncRestore;
  int64_t syncTerm;
  int64_t roleTimeMs;
  int64_t startTimeMs;
  int8_t  syncCanRead;
  int64_t cacheUsage;
  int64_t numOfTables;
  int64_t numOfTimeSeries;
  int64_t totalStorage;
  int64_t compStorage;
  int64_t pointsWritten;
  int64_t numOfSelectReqs;
  int64_t numOfInsertReqs;
  int64_t numOfInsertSuccessReqs;
  int64_t numOfBatchInsertReqs;
  int64_t numOfBatchInsertSuccessReqs;
  int32_t numOfCachedTables;
  int32_t learnerProgress;  // use one reservered
  int64_t syncAppliedIndex;
  int64_t syncCommitIndex;
  int64_t bufferSegmentUsed;
  int64_t bufferSegmentSize;
} SVnodeLoad;

typedef struct {
  int64_t total_requests;
  int64_t total_rows;
  int64_t total_bytes;
  double  write_size;
  double  cache_hit_ratio;
  int64_t rpc_queue_wait;
  int64_t preprocess_time;

  int64_t memory_table_size;
  int64_t commit_count;
  int64_t merge_count;
  double  commit_time;
  double  merge_time;
  int64_t block_commit_time;
  int64_t memtable_wait_time;
} SVnodeMetrics;

typedef struct {
  int32_t     vgId;
  int64_t     numOfTables;
  int64_t     memSize;
  int64_t     l1Size;
  int64_t     l2Size;
  int64_t     l3Size;
  int64_t     cacheSize;
  int64_t     walSize;
  int64_t     metaSize;
  int64_t     rawDataSize;
  int64_t     ssSize;
  const char* dbname;
  int8_t      estimateRawData;
} SDbSizeStatisInfo;

typedef struct {
  int32_t vgId;
  int64_t nTimeSeries;
} SVnodeLoadLite;

typedef struct {
  int8_t  syncState;
  int64_t syncTerm;
  int8_t  syncRestore;
  int64_t roleTimeMs;
} SMnodeLoad;

typedef struct {
  int32_t dnodeId;
  int64_t numOfProcessedQuery;
  int64_t numOfProcessedCQuery;
  int64_t numOfProcessedFetch;
  int64_t numOfProcessedDrop;
  int64_t numOfProcessedNotify;
  int64_t numOfProcessedHb;
  int64_t numOfProcessedDelete;
  int64_t cacheDataSize;
  int64_t numOfQueryInQueue;
  int64_t numOfFetchInQueue;
  int64_t timeInQueryQueue;
  int64_t timeInFetchQueue;
} SQnodeLoad;

typedef struct {
  int32_t     sver;      // software version
  int64_t     dnodeVer;  // dnode table version in sdb
  int32_t     dnodeId;
  int64_t     clusterId;
  int64_t     rebootTime;
  int64_t     updateTime;
  float       numOfCores;
  int32_t     numOfSupportVnodes;
  int32_t     numOfDiskCfg;
  int64_t     memTotal;
  int64_t     memAvail;
  char        dnodeEp[TSDB_EP_LEN];
  char        machineId[TSDB_MACHINE_ID_LEN + 1];
  SMnodeLoad  mload;
  SQnodeLoad  qload;
  SClusterCfg clusterCfg;
  SArray*     pVloads;  // array of SVnodeLoad
  int32_t     statusSeq;
  int64_t     ipWhiteVer;
  int64_t     timeWhiteVer;
  int64_t     analVer;
  int64_t     timestamp;
} SStatusReq;

int32_t tSerializeSStatusReq(void* buf, int32_t bufLen, SStatusReq* pReq);
int32_t tDeserializeSStatusReq(void* buf, int32_t bufLen, SStatusReq* pReq);
void    tFreeSStatusReq(SStatusReq* pReq);

typedef struct {
  int32_t forceReadConfig;
  int32_t cver;
  SArray* array;
} SConfigReq;

int32_t tSerializeSConfigReq(void* buf, int32_t bufLen, SConfigReq* pReq);
int32_t tDeserializeSConfigReq(void* buf, int32_t bufLen, SConfigReq* pReq);
void    tFreeSConfigReq(SConfigReq* pReq);

typedef struct {
  int32_t dnodeId;
  char    machineId[TSDB_MACHINE_ID_LEN + 1];
} SDnodeInfoReq;

int32_t tSerializeSDnodeInfoReq(void* buf, int32_t bufLen, SDnodeInfoReq* pReq);
int32_t tDeserializeSDnodeInfoReq(void* buf, int32_t bufLen, SDnodeInfoReq* pReq);

typedef enum {
  MONITOR_TYPE_COUNTER = 0,
  MONITOR_TYPE_SLOW_LOG = 1,
} MONITOR_TYPE;

typedef struct {
  int32_t      contLen;
  char*        pCont;
  MONITOR_TYPE type;
} SStatisReq;

int32_t tSerializeSStatisReq(void* buf, int32_t bufLen, SStatisReq* pReq);
int32_t tDeserializeSStatisReq(void* buf, int32_t bufLen, SStatisReq* pReq);
void    tFreeSStatisReq(SStatisReq* pReq);

typedef struct {
  char    db[TSDB_DB_FNAME_LEN];
  char    table[TSDB_TABLE_NAME_LEN];
  char    operation[AUDIT_OPERATION_LEN];
  int32_t sqlLen;
  char*   pSql;
} SAuditReq;
int32_t tSerializeSAuditReq(void* buf, int32_t bufLen, SAuditReq* pReq);
int32_t tDeserializeSAuditReq(void* buf, int32_t bufLen, SAuditReq* pReq);
void    tFreeSAuditReq(SAuditReq* pReq);

typedef struct {
  int32_t dnodeId;
  int64_t clusterId;
  SArray* pVloads;
} SNotifyReq;

int32_t tSerializeSNotifyReq(void* buf, int32_t bufLen, SNotifyReq* pReq);
int32_t tDeserializeSNotifyReq(void* buf, int32_t bufLen, SNotifyReq* pReq);
void    tFreeSNotifyReq(SNotifyReq* pReq);

typedef struct {
  int32_t dnodeId;
  int64_t clusterId;
} SDnodeCfg;

typedef struct {
  int32_t id;
  int8_t  isMnode;
  SEp     ep;
} SDnodeEp;

typedef struct {
  int32_t id;
  int8_t  isMnode;
  int8_t  offlineReason;
  SEp     ep;
  char    active[TSDB_ACTIVE_KEY_LEN];
  char    connActive[TSDB_CONN_ACTIVE_KEY_LEN];
} SDnodeInfo;

typedef struct {
  int64_t   dnodeVer;
  SDnodeCfg dnodeCfg;
  SArray*   pDnodeEps;  // Array of SDnodeEp
  int32_t   statusSeq;
  int64_t   ipWhiteVer;
  int64_t   analVer;
  int64_t   timeWhiteVer;
} SStatusRsp;

int32_t tSerializeSStatusRsp(void* buf, int32_t bufLen, SStatusRsp* pRsp);
int32_t tDeserializeSStatusRsp(void* buf, int32_t bufLen, SStatusRsp* pRsp);
void    tFreeSStatusRsp(SStatusRsp* pRsp);

typedef struct {
  int32_t forceReadConfig;
  int32_t isConifgVerified;
  int32_t isVersionVerified;
  int32_t cver;
  SArray* array;
} SConfigRsp;

int32_t tSerializeSConfigRsp(void* buf, int32_t bufLen, SConfigRsp* pRsp);
int32_t tDeserializeSConfigRsp(void* buf, int32_t bufLen, SConfigRsp* pRsp);
void    tFreeSConfigRsp(SConfigRsp* pRsp);

typedef struct {
  int32_t reserved;
} SMTimerReq;

int32_t tSerializeSMTimerMsg(void* buf, int32_t bufLen, SMTimerReq* pReq);
// int32_t tDeserializeSMTimerMsg(void* buf, int32_t bufLen, SMTimerReq* pReq);

typedef struct SOrphanTask {
  int64_t streamId;
  int32_t taskId;
  int32_t nodeId;
} SOrphanTask;

typedef struct SMStreamDropOrphanMsg {
  SArray* pList;  // SArray<SOrphanTask>
} SMStreamDropOrphanMsg;

int32_t tSerializeDropOrphanTaskMsg(void* buf, int32_t bufLen, SMStreamDropOrphanMsg* pMsg);
int32_t tDeserializeDropOrphanTaskMsg(void* buf, int32_t bufLen, SMStreamDropOrphanMsg* pMsg);
void    tDestroyDropOrphanTaskMsg(SMStreamDropOrphanMsg* pMsg);

typedef struct {
  int32_t  id;
  uint16_t port;                 // node sync Port
  char     fqdn[TSDB_FQDN_LEN];  // node FQDN
} SReplica;

typedef struct {
  int32_t  vgId;
  char     db[TSDB_DB_FNAME_LEN];
  int64_t  dbUid;
  int32_t  vgVersion;
  int32_t  numOfStables;
  int32_t  buffer;
  int32_t  pageSize;
  int32_t  pages;
  int32_t  cacheLastSize;
  int32_t  daysPerFile;
  int32_t  daysToKeep0;
  int32_t  daysToKeep1;
  int32_t  daysToKeep2;
  int32_t  keepTimeOffset;
  int32_t  minRows;
  int32_t  maxRows;
  int32_t  walFsyncPeriod;
  uint32_t hashBegin;
  uint32_t hashEnd;
  int8_t   hashMethod;
  int8_t   walLevel;
  int8_t   precision;
  int8_t   compression;
  int8_t   strict;
  int8_t   cacheLast;
  int8_t   isTsma;
  int8_t   replica;
  int8_t   selfIndex;
  SReplica replicas[TSDB_MAX_REPLICA];
  int32_t  numOfRetensions;
  SArray*  pRetensions;  // SRetention
  void*    pTsma;
  int32_t  walRetentionPeriod;
  int64_t  walRetentionSize;
  int32_t  walRollPeriod;
  int64_t  walSegmentSize;
  int16_t  sstTrigger;
  int16_t  hashPrefix;
  int16_t  hashSuffix;
  int32_t  tsdbPageSize;
  int32_t  ssChunkSize;
  int32_t  ssKeepLocal;
  int8_t   ssCompact;
  int64_t  reserved[6];
  int8_t   learnerReplica;
  int8_t   learnerSelfIndex;
  SReplica learnerReplicas[TSDB_MAX_LEARNER_REPLICA];
  int32_t  changeVersion;
  int8_t   encryptAlgorithm;
} SCreateVnodeReq;

int32_t tSerializeSCreateVnodeReq(void* buf, int32_t bufLen, SCreateVnodeReq* pReq);
int32_t tDeserializeSCreateVnodeReq(void* buf, int32_t bufLen, SCreateVnodeReq* pReq);
int32_t tFreeSCreateVnodeReq(SCreateVnodeReq* pReq);

typedef struct {
  union {
    int32_t compactId;
    int32_t id;
  };
  int32_t vgId;
  int32_t dnodeId;
} SQueryCompactProgressReq;

int32_t tSerializeSQueryCompactProgressReq(void* buf, int32_t bufLen, SQueryCompactProgressReq* pReq);
int32_t tDeserializeSQueryCompactProgressReq(void* buf, int32_t bufLen, SQueryCompactProgressReq* pReq);

typedef struct {
  union {
    int32_t compactId;
    int32_t id;
  };
  int32_t vgId;
  int32_t dnodeId;
  int32_t numberFileset;
  int32_t finished;
  int32_t progress;
  int64_t remainingTime;
} SQueryCompactProgressRsp;

int32_t tSerializeSQueryCompactProgressRsp(void* buf, int32_t bufLen, SQueryCompactProgressRsp* pReq);
int32_t tDeserializeSQueryCompactProgressRsp(void* buf, int32_t bufLen, SQueryCompactProgressRsp* pReq);

typedef SQueryCompactProgressReq SQueryRetentionProgressReq;
typedef SQueryCompactProgressRsp SQueryRetentionProgressRsp;

typedef struct {
  int32_t vgId;
  int32_t dnodeId;
  int64_t dbUid;
  char    db[TSDB_DB_FNAME_LEN];
  int64_t reserved[8];
} SDropVnodeReq;

int32_t tSerializeSDropVnodeReq(void* buf, int32_t bufLen, SDropVnodeReq* pReq);
int32_t tDeserializeSDropVnodeReq(void* buf, int32_t bufLen, SDropVnodeReq* pReq);

typedef struct {
  char    colName[TSDB_COL_NAME_LEN];
  char    stb[TSDB_TABLE_FNAME_LEN];
  int64_t stbUid;
  int64_t dbUid;
  int64_t reserved[8];
} SDropIndexReq;

int32_t tSerializeSDropIdxReq(void* buf, int32_t bufLen, SDropIndexReq* pReq);
int32_t tDeserializeSDropIdxReq(void* buf, int32_t bufLen, SDropIndexReq* pReq);

typedef struct {
  int64_t dbUid;
  char    db[TSDB_DB_FNAME_LEN];
  union {
    int64_t compactStartTime;
    int64_t startTime;
  };

  STimeWindow tw;
  union {
    int32_t compactId;
    int32_t id;
  };
  int8_t metaOnly;
  union {
    uint16_t flags;
    struct {
      uint16_t optrType : 3;     // ETsdbOpType
      uint16_t triggerType : 1;  // ETriggerType 0 manual, 1 auto
      uint16_t reserved : 12;
    };
  };
  int8_t force;  // force compact
} SCompactVnodeReq;

int32_t tSerializeSCompactVnodeReq(void* buf, int32_t bufLen, SCompactVnodeReq* pReq);
int32_t tDeserializeSCompactVnodeReq(void* buf, int32_t bufLen, SCompactVnodeReq* pReq);

typedef struct {
  union {
    int32_t compactId;
    int32_t taskId;
  };
  int32_t vgId;
  int32_t dnodeId;
} SVKillCompactReq;

int32_t tSerializeSVKillCompactReq(void* buf, int32_t bufLen, SVKillCompactReq* pReq);
int32_t tDeserializeSVKillCompactReq(void* buf, int32_t bufLen, SVKillCompactReq* pReq);

typedef SVKillCompactReq SVKillRetentionReq;

typedef struct {
  char        db[TSDB_DB_FNAME_LEN];
  int32_t     maxSpeed;
  int32_t     sqlLen;
  char*       sql;
  SArray*     vgroupIds;
  STimeWindow tw;  // unit is second
  union {
    uint32_t flags;
    struct {
      uint32_t optrType : 3;     // ETsdbOpType
      uint32_t triggerType : 1;  // ETriggerType 0 manual, 1 auto
      uint32_t reserved : 28;
    };
  };
} STrimDbReq;

int32_t tSerializeSTrimDbReq(void* buf, int32_t bufLen, STrimDbReq* pReq);
int32_t tDeserializeSTrimDbReq(void* buf, int32_t bufLen, STrimDbReq* pReq);
void    tFreeSTrimDbReq(STrimDbReq* pReq);

typedef SCompactVnodeReq SVTrimDbReq;  // reuse SCompactVnodeReq, add task monitor since 3.3.8.0

int32_t tSerializeSVTrimDbReq(void* buf, int32_t bufLen, SVTrimDbReq* pReq);
int32_t tDeserializeSVTrimDbReq(void* buf, int32_t bufLen, SVTrimDbReq* pReq);

typedef struct {
  int32_t vgVersion;
  int32_t buffer;
  int32_t pageSize;
  int32_t pages;
  int32_t cacheLastSize;
  int32_t daysPerFile;
  int32_t daysToKeep0;
  int32_t daysToKeep1;
  int32_t daysToKeep2;
  int32_t keepTimeOffset;
  int32_t walFsyncPeriod;
  int8_t  walLevel;
  int8_t  strict;
  int8_t  cacheLast;
  int64_t reserved[7];
  // 1st modification
  int16_t sttTrigger;
  int32_t minRows;
  // 2nd modification
  int32_t walRetentionPeriod;
  int32_t walRetentionSize;
  int32_t ssKeepLocal;
  int8_t  ssCompact;
} SAlterVnodeConfigReq;

int32_t tSerializeSAlterVnodeConfigReq(void* buf, int32_t bufLen, SAlterVnodeConfigReq* pReq);
int32_t tDeserializeSAlterVnodeConfigReq(void* buf, int32_t bufLen, SAlterVnodeConfigReq* pReq);

typedef struct {
  int32_t  vgId;
  int8_t   strict;
  int8_t   selfIndex;
  int8_t   replica;
  SReplica replicas[TSDB_MAX_REPLICA];
  int64_t  reserved[8];
  int8_t   learnerSelfIndex;
  int8_t   learnerReplica;
  SReplica learnerReplicas[TSDB_MAX_LEARNER_REPLICA];
  int32_t  changeVersion;
  int32_t  electBaseLine;
} SAlterVnodeReplicaReq, SAlterVnodeTypeReq, SCheckLearnCatchupReq, SAlterVnodeElectBaselineReq;

int32_t tSerializeSAlterVnodeReplicaReq(void* buf, int32_t bufLen, SAlterVnodeReplicaReq* pReq);
int32_t tDeserializeSAlterVnodeReplicaReq(void* buf, int32_t bufLen, SAlterVnodeReplicaReq* pReq);

typedef struct {
  int32_t vgId;
  int8_t  disable;
} SDisableVnodeWriteReq;

int32_t tSerializeSDisableVnodeWriteReq(void* buf, int32_t bufLen, SDisableVnodeWriteReq* pReq);
int32_t tDeserializeSDisableVnodeWriteReq(void* buf, int32_t bufLen, SDisableVnodeWriteReq* pReq);

typedef struct {
  int32_t  srcVgId;
  int32_t  dstVgId;
  uint32_t hashBegin;
  uint32_t hashEnd;
  int32_t  changeVersion;
  int32_t  reserved;
} SAlterVnodeHashRangeReq;

int32_t tSerializeSAlterVnodeHashRangeReq(void* buf, int32_t bufLen, SAlterVnodeHashRangeReq* pReq);
int32_t tDeserializeSAlterVnodeHashRangeReq(void* buf, int32_t bufLen, SAlterVnodeHashRangeReq* pReq);

#define REQ_OPT_TBNAME 0x0
#define REQ_OPT_TBUID  0x01
typedef struct {
  SMsgHead header;
  char     dbFName[TSDB_DB_FNAME_LEN];
  char     tbName[TSDB_TABLE_NAME_LEN];
  uint8_t  option;
  uint8_t  autoCreateCtb;
} STableInfoReq;

int32_t tSerializeSTableInfoReq(void* buf, int32_t bufLen, STableInfoReq* pReq);
int32_t tDeserializeSTableInfoReq(void* buf, int32_t bufLen, STableInfoReq* pReq);

typedef struct {
  int8_t  metaClone;  // create local clone of the cached table meta
  int32_t numOfVgroups;
  int32_t numOfTables;
  int32_t numOfUdfs;
  char    tableNames[];
} SMultiTableInfoReq;

// todo refactor
typedef struct SVgroupInfo {
  int32_t  vgId;
  uint32_t hashBegin;
  uint32_t hashEnd;
  SEpSet   epSet;
  union {
    int32_t numOfTable;  // unit is TSDB_TABLE_NUM_UNIT
    int32_t taskId;      // used in stream
  };
} SVgroupInfo;

typedef struct {
  int32_t     numOfVgroups;
  SVgroupInfo vgroups[];
} SVgroupsInfo;

typedef struct {
  STableMetaRsp* pMeta;
} SMAlterStbRsp;

int32_t tEncodeSMAlterStbRsp(SEncoder* pEncoder, const SMAlterStbRsp* pRsp);
int32_t tDecodeSMAlterStbRsp(SDecoder* pDecoder, SMAlterStbRsp* pRsp);
void    tFreeSMAlterStbRsp(SMAlterStbRsp* pRsp);

int32_t tSerializeSTableMetaRsp(void* buf, int32_t bufLen, STableMetaRsp* pRsp);
int32_t tDeserializeSTableMetaRsp(void* buf, int32_t bufLen, STableMetaRsp* pRsp);
void    tFreeSTableMetaRsp(void* pRsp);
void    tFreeSTableIndexRsp(void* info);

typedef struct {
  SArray* pMetaRsp;   // Array of STableMetaRsp
  SArray* pIndexRsp;  // Array of STableIndexRsp;
} SSTbHbRsp;

int32_t tSerializeSSTbHbRsp(void* buf, int32_t bufLen, SSTbHbRsp* pRsp);
int32_t tDeserializeSSTbHbRsp(void* buf, int32_t bufLen, SSTbHbRsp* pRsp);
void    tFreeSSTbHbRsp(SSTbHbRsp* pRsp);

typedef struct {
  SArray* pViewRsp;  // Array of SViewMetaRsp*;
} SViewHbRsp;

int32_t tSerializeSViewHbRsp(void* buf, int32_t bufLen, SViewHbRsp* pRsp);
int32_t tDeserializeSViewHbRsp(void* buf, int32_t bufLen, SViewHbRsp* pRsp);
void    tFreeSViewHbRsp(SViewHbRsp* pRsp);

typedef struct {
  int32_t numOfTables;
  int32_t numOfVgroup;
  int32_t numOfUdf;
  int32_t contLen;
  int8_t  compressed;  // denote if compressed or not
  int32_t rawLen;      // size before compress
  uint8_t metaClone;   // make meta clone after retrieve meta from mnode
  char    meta[];
} SMultiTableMeta;

typedef struct {
  int32_t dataLen;
  char    name[TSDB_TABLE_FNAME_LEN];
  char*   data;
} STagData;

typedef struct {
  int32_t  opType;
  uint32_t valLen;
  char*    val;
} SShowVariablesReq;

int32_t tSerializeSShowVariablesReq(void* buf, int32_t bufLen, SShowVariablesReq* pReq);
int32_t tDeserializeSShowVariablesReq(void* buf, int32_t bufLen, SShowVariablesReq* pReq);
void    tFreeSShowVariablesReq(SShowVariablesReq* pReq);

typedef struct {
  char name[TSDB_CONFIG_OPTION_LEN + 1];
  char value[TSDB_CONFIG_PATH_LEN + 1];
  char scope[TSDB_CONFIG_SCOPE_LEN + 1];
  char category[TSDB_CONFIG_CATEGORY_LEN + 1];
  char info[TSDB_CONFIG_INFO_LEN + 1];
} SVariablesInfo;

typedef struct {
  SArray* variables;  // SArray<SVariablesInfo>
} SShowVariablesRsp;

int32_t tSerializeSShowVariablesRsp(void* buf, int32_t bufLen, SShowVariablesRsp* pReq);
int32_t tDeserializeSShowVariablesRsp(void* buf, int32_t bufLen, SShowVariablesRsp* pReq);

void tFreeSShowVariablesRsp(SShowVariablesRsp* pRsp);

/*
 * sql: show tables like '%a_%'
 * payload is the query condition, e.g., '%a_%'
 * payloadLen is the length of payload
 */
typedef struct {
  int32_t type;
  char    db[TSDB_DB_FNAME_LEN];
  int32_t payloadLen;
  char*   payload;
} SShowReq;

int32_t tSerializeSShowReq(void* buf, int32_t bufLen, SShowReq* pReq);
// int32_t tDeserializeSShowReq(void* buf, int32_t bufLen, SShowReq* pReq);
void tFreeSShowReq(SShowReq* pReq);

typedef struct {
  int64_t       showId;
  STableMetaRsp tableMeta;
} SShowRsp, SVShowTablesRsp;

// int32_t tSerializeSShowRsp(void* buf, int32_t bufLen, SShowRsp* pRsp);
// int32_t tDeserializeSShowRsp(void* buf, int32_t bufLen, SShowRsp* pRsp);
// void    tFreeSShowRsp(SShowRsp* pRsp);

typedef struct {
  char    db[TSDB_DB_FNAME_LEN];
  char    tb[TSDB_TABLE_NAME_LEN];
  char    user[TSDB_USER_LEN];
  char    filterTb[TSDB_TABLE_NAME_LEN];  // for ins_columns
  int64_t showId;
  int64_t compactId;  // for compact
  bool    withFull;   // for show users full
} SRetrieveTableReq;

typedef struct SSysTableSchema {
  int8_t   type;
  col_id_t colId;
  int32_t  bytes;
} SSysTableSchema;

int32_t tSerializeSRetrieveTableReq(void* buf, int32_t bufLen, SRetrieveTableReq* pReq);
int32_t tDeserializeSRetrieveTableReq(void* buf, int32_t bufLen, SRetrieveTableReq* pReq);

#define RETRIEVE_TABLE_RSP_VERSION         0
#define RETRIEVE_TABLE_RSP_TMQ_VERSION     1
#define RETRIEVE_TABLE_RSP_TMQ_RAW_VERSION 2

typedef struct {
  int64_t useconds;
  int8_t  completed;  // all results are returned to client
  int8_t  precision;
  int8_t  compressed;
  int8_t  streamBlockType;
  int32_t payloadLen;
  int32_t compLen;
  int32_t numOfBlocks;
  int64_t numOfRows;  // from int32_t change to int64_t
  int64_t numOfCols;
  int64_t skey;
  int64_t ekey;
  int64_t version;                         // for stream
  TSKEY   watermark;                       // for stream
  char    parTbName[TSDB_TABLE_NAME_LEN];  // for stream
  char    data[];
} SRetrieveTableRsp;

#define PAYLOAD_PREFIX_LEN ((sizeof(int32_t)) << 1)

#define SET_PAYLOAD_LEN(_p, _compLen, _fullLen) \
  do {                                          \
    ((int32_t*)(_p))[0] = (_compLen);           \
    ((int32_t*)(_p))[1] = (_fullLen);           \
  } while (0);

typedef struct {
  int64_t version;
  int64_t numOfRows;
  int8_t  compressed;
  int8_t  precision;
  char    data[];
} SRetrieveTableRspForTmq;

typedef struct {
  int64_t handle;
  int64_t useconds;
  int8_t  completed;  // all results are returned to client
  int8_t  precision;
  int8_t  compressed;
  int32_t compLen;
  int32_t numOfRows;
  int32_t fullLen;
  char    data[];
} SRetrieveMetaTableRsp;

typedef struct SExplainExecInfo {
  double   startupCost;
  double   totalCost;
  uint64_t numOfRows;
  uint32_t verboseLen;
  void*    verboseInfo;
} SExplainExecInfo;

typedef struct {
  int32_t           numOfPlans;
  SExplainExecInfo* subplanInfo;
} SExplainRsp;

typedef struct {
  SExplainRsp rsp;
  uint64_t    qId;
  uint64_t    cId;
  uint64_t    tId;
  int64_t     rId;
  int32_t     eId;
} SExplainLocalRsp;

typedef struct STableScanAnalyzeInfo {
  uint64_t totalRows;
  uint64_t totalCheckedRows;
  uint32_t totalBlocks;
  uint32_t loadBlocks;
  uint32_t loadBlockStatis;
  uint32_t skipBlocks;
  uint32_t filterOutBlocks;
  double   elapsedTime;
  double   filterTime;
} STableScanAnalyzeInfo;

int32_t tSerializeSExplainRsp(void* buf, int32_t bufLen, SExplainRsp* pRsp);
int32_t tDeserializeSExplainRsp(void* buf, int32_t bufLen, SExplainRsp* pRsp);
void    tFreeSExplainRsp(SExplainRsp* pRsp);

typedef struct {
  char    config[TSDB_DNODE_CONFIG_LEN];
  char    value[TSDB_CLUSTER_VALUE_LEN];
  int32_t sqlLen;
  char*   sql;
} SMCfgClusterReq;

int32_t tSerializeSMCfgClusterReq(void* buf, int32_t bufLen, SMCfgClusterReq* pReq);
int32_t tDeserializeSMCfgClusterReq(void* buf, int32_t bufLen, SMCfgClusterReq* pReq);
void    tFreeSMCfgClusterReq(SMCfgClusterReq* pReq);

typedef struct {
  char    fqdn[TSDB_FQDN_LEN];  // end point, hostname:port
  int32_t port;
  int32_t sqlLen;
  char*   sql;
} SCreateDnodeReq;

int32_t tSerializeSCreateDnodeReq(void* buf, int32_t bufLen, SCreateDnodeReq* pReq);
int32_t tDeserializeSCreateDnodeReq(void* buf, int32_t bufLen, SCreateDnodeReq* pReq);
void    tFreeSCreateDnodeReq(SCreateDnodeReq* pReq);

typedef struct {
  int32_t dnodeId;
  char    fqdn[TSDB_FQDN_LEN];
  int32_t port;
  int8_t  force;
  int8_t  unsafe;
  int32_t sqlLen;
  char*   sql;
} SDropDnodeReq;

int32_t tSerializeSDropDnodeReq(void* buf, int32_t bufLen, SDropDnodeReq* pReq);
int32_t tDeserializeSDropDnodeReq(void* buf, int32_t bufLen, SDropDnodeReq* pReq);
void    tFreeSDropDnodeReq(SDropDnodeReq* pReq);

enum {
  RESTORE_TYPE__ALL = 1,
  RESTORE_TYPE__MNODE,
  RESTORE_TYPE__VNODE,
  RESTORE_TYPE__QNODE,
};

typedef struct {
  int32_t dnodeId;
  int8_t  restoreType;
  int32_t sqlLen;
  char*   sql;
} SRestoreDnodeReq;

int32_t tSerializeSRestoreDnodeReq(void* buf, int32_t bufLen, SRestoreDnodeReq* pReq);
int32_t tDeserializeSRestoreDnodeReq(void* buf, int32_t bufLen, SRestoreDnodeReq* pReq);
void    tFreeSRestoreDnodeReq(SRestoreDnodeReq* pReq);

typedef struct {
  int32_t dnodeId;
  char    config[TSDB_DNODE_CONFIG_LEN];
  char    value[TSDB_DNODE_VALUE_LEN];
  int32_t sqlLen;
  char*   sql;
} SMCfgDnodeReq;

int32_t tSerializeSMCfgDnodeReq(void* buf, int32_t bufLen, SMCfgDnodeReq* pReq);
int32_t tDeserializeSMCfgDnodeReq(void* buf, int32_t bufLen, SMCfgDnodeReq* pReq);
void    tFreeSMCfgDnodeReq(SMCfgDnodeReq* pReq);

typedef struct {
  char    config[TSDB_DNODE_CONFIG_LEN];
  char    value[TSDB_DNODE_VALUE_LEN];
  int32_t version;
} SDCfgDnodeReq;

int32_t tSerializeSDCfgDnodeReq(void* buf, int32_t bufLen, SDCfgDnodeReq* pReq);
int32_t tDeserializeSDCfgDnodeReq(void* buf, int32_t bufLen, SDCfgDnodeReq* pReq);

typedef struct {
  int32_t dnodeId;
  int32_t sqlLen;
  char*   sql;
} SMCreateMnodeReq, SMDropMnodeReq, SDDropMnodeReq, SMCreateQnodeReq, SMDropQnodeReq, SDCreateQnodeReq, SDDropQnodeReq,
    SMCreateSnodeReq, SMDropSnodeReq,     SDDropSnodeReq;


int32_t tSerializeSCreateDropMQSNodeReq(void* buf, int32_t bufLen, SMCreateQnodeReq* pReq);
int32_t tDeserializeSCreateDropMQSNodeReq(void* buf, int32_t bufLen, SMCreateQnodeReq* pReq);


typedef struct {
  int32_t nodeId;
  SEpSet  epSet;
} SNodeEpSet;


typedef struct {
  int32_t    snodeId;
  SNodeEpSet leaders[2];
  SNodeEpSet replica;
  int32_t    sqlLen;
  char*      sql;
} SDCreateSnodeReq;

int32_t tSerializeSDCreateSNodeReq(void *buf, int32_t bufLen, SDCreateSnodeReq *pReq);
int32_t tDeserializeSDCreateSNodeReq(void *buf, int32_t bufLen, SDCreateSnodeReq *pReq);
void tFreeSDCreateSnodeReq(SDCreateSnodeReq *pReq);


void    tFreeSMCreateQnodeReq(SMCreateQnodeReq* pReq);
void    tFreeSDDropQnodeReq(SDDropQnodeReq* pReq);
typedef struct {
  int8_t   replica;
  SReplica replicas[TSDB_MAX_REPLICA];
  int8_t   learnerReplica;
  SReplica learnerReplicas[TSDB_MAX_LEARNER_REPLICA];
  int64_t  lastIndex;
} SDCreateMnodeReq, SDAlterMnodeReq, SDAlterMnodeTypeReq;

int32_t tSerializeSDCreateMnodeReq(void* buf, int32_t bufLen, SDCreateMnodeReq* pReq);
int32_t tDeserializeSDCreateMnodeReq(void* buf, int32_t bufLen, SDCreateMnodeReq* pReq);

typedef struct {
  int32_t urlLen;
  int32_t sqlLen;
  char*   url;
  char*   sql;
} SMCreateAnodeReq;

int32_t tSerializeSMCreateAnodeReq(void* buf, int32_t bufLen, SMCreateAnodeReq* pReq);
int32_t tDeserializeSMCreateAnodeReq(void* buf, int32_t bufLen, SMCreateAnodeReq* pReq);
void    tFreeSMCreateAnodeReq(SMCreateAnodeReq* pReq);

typedef struct {
  int32_t anodeId;
  int32_t sqlLen;
  char*   sql;
} SMDropAnodeReq, SMUpdateAnodeReq;

int32_t tSerializeSMDropAnodeReq(void* buf, int32_t bufLen, SMDropAnodeReq* pReq);
int32_t tDeserializeSMDropAnodeReq(void* buf, int32_t bufLen, SMDropAnodeReq* pReq);
void    tFreeSMDropAnodeReq(SMDropAnodeReq* pReq);
int32_t tSerializeSMUpdateAnodeReq(void* buf, int32_t bufLen, SMUpdateAnodeReq* pReq);
int32_t tDeserializeSMUpdateAnodeReq(void* buf, int32_t bufLen, SMUpdateAnodeReq* pReq);
void    tFreeSMUpdateAnodeReq(SMUpdateAnodeReq* pReq);

typedef struct {
  int32_t dnodeId;
  int32_t bnodeProto;
  int32_t sqlLen;
  char*   sql;
} SMCreateBnodeReq, SDCreateBnodeReq;

int32_t tSerializeSMCreateBnodeReq(void* buf, int32_t bufLen, SMCreateBnodeReq* pReq);
int32_t tDeserializeSMCreateBnodeReq(void* buf, int32_t bufLen, SMCreateBnodeReq* pReq);
void    tFreeSMCreateBnodeReq(SMCreateBnodeReq* pReq);

typedef struct {
  int32_t dnodeId;
  int32_t sqlLen;
  char*   sql;
} SMDropBnodeReq, SDDropBnodeReq;

int32_t tSerializeSMDropBnodeReq(void* buf, int32_t bufLen, SMDropBnodeReq* pReq);
int32_t tDeserializeSMDropBnodeReq(void* buf, int32_t bufLen, SMDropBnodeReq* pReq);
void    tFreeSMDropBnodeReq(SMDropBnodeReq* pReq);

typedef struct {
  int32_t vgId;
  int32_t hbSeq;
} SVArbHbReqMember;

typedef struct {
  int32_t dnodeId;
  char*   arbToken;
  int64_t arbTerm;
  SArray* hbMembers;  // SVArbHbReqMember
} SVArbHeartBeatReq;

int32_t tSerializeSVArbHeartBeatReq(void* buf, int32_t bufLen, SVArbHeartBeatReq* pReq);
int32_t tDeserializeSVArbHeartBeatReq(void* buf, int32_t bufLen, SVArbHeartBeatReq* pReq);
void    tFreeSVArbHeartBeatReq(SVArbHeartBeatReq* pReq);

typedef struct {
  int32_t vgId;
  char    memberToken[TSDB_ARB_TOKEN_SIZE];
  int32_t hbSeq;
} SVArbHbRspMember;

typedef struct {
  char    arbToken[TSDB_ARB_TOKEN_SIZE];
  int32_t dnodeId;
  SArray* hbMembers;  // SVArbHbRspMember
} SVArbHeartBeatRsp;

int32_t tSerializeSVArbHeartBeatRsp(void* buf, int32_t bufLen, SVArbHeartBeatRsp* pRsp);
int32_t tDeserializeSVArbHeartBeatRsp(void* buf, int32_t bufLen, SVArbHeartBeatRsp* pRsp);
void    tFreeSVArbHeartBeatRsp(SVArbHeartBeatRsp* pRsp);

typedef struct {
  char*   arbToken;
  int64_t arbTerm;
  char*   member0Token;
  char*   member1Token;
} SVArbCheckSyncReq;

int32_t tSerializeSVArbCheckSyncReq(void* buf, int32_t bufLen, SVArbCheckSyncReq* pReq);
int32_t tDeserializeSVArbCheckSyncReq(void* buf, int32_t bufLen, SVArbCheckSyncReq* pReq);
void    tFreeSVArbCheckSyncReq(SVArbCheckSyncReq* pRsp);

typedef struct {
  char*   arbToken;
  char*   member0Token;
  char*   member1Token;
  int32_t vgId;
  int32_t errCode;
} SVArbCheckSyncRsp;

int32_t tSerializeSVArbCheckSyncRsp(void* buf, int32_t bufLen, SVArbCheckSyncRsp* pRsp);
int32_t tDeserializeSVArbCheckSyncRsp(void* buf, int32_t bufLen, SVArbCheckSyncRsp* pRsp);
void    tFreeSVArbCheckSyncRsp(SVArbCheckSyncRsp* pRsp);

typedef struct {
  char*   arbToken;
  int64_t arbTerm;
  char*   memberToken;
  int8_t  force;
} SVArbSetAssignedLeaderReq;

int32_t tSerializeSVArbSetAssignedLeaderReq(void* buf, int32_t bufLen, SVArbSetAssignedLeaderReq* pReq);
int32_t tDeserializeSVArbSetAssignedLeaderReq(void* buf, int32_t bufLen, SVArbSetAssignedLeaderReq* pReq);
void    tFreeSVArbSetAssignedLeaderReq(SVArbSetAssignedLeaderReq* pReq);

typedef struct {
  char*   arbToken;
  char*   memberToken;
  int32_t vgId;
} SVArbSetAssignedLeaderRsp;

int32_t tSerializeSVArbSetAssignedLeaderRsp(void* buf, int32_t bufLen, SVArbSetAssignedLeaderRsp* pRsp);
int32_t tDeserializeSVArbSetAssignedLeaderRsp(void* buf, int32_t bufLen, SVArbSetAssignedLeaderRsp* pRsp);
void    tFreeSVArbSetAssignedLeaderRsp(SVArbSetAssignedLeaderRsp* pRsp);

typedef struct {
  int32_t dnodeId;
  char*   token;
} SMArbUpdateGroupMember;

typedef struct {
  int32_t dnodeId;
  char*   token;
  int8_t  acked;
} SMArbUpdateGroupAssigned;

typedef struct {
  int32_t                  vgId;
  int64_t                  dbUid;
  SMArbUpdateGroupMember   members[2];
  int8_t                   isSync;
  int8_t                   assignedAcked;
  SMArbUpdateGroupAssigned assignedLeader;
  int64_t                  version;
  int32_t                  code;
  int64_t                  updateTimeMs;
} SMArbUpdateGroup;

typedef struct {
  SArray* updateArray;  // SMArbUpdateGroup
} SMArbUpdateGroupBatchReq;

int32_t tSerializeSMArbUpdateGroupBatchReq(void* buf, int32_t bufLen, SMArbUpdateGroupBatchReq* pReq);
int32_t tDeserializeSMArbUpdateGroupBatchReq(void* buf, int32_t bufLen, SMArbUpdateGroupBatchReq* pReq);
void    tFreeSMArbUpdateGroupBatchReq(SMArbUpdateGroupBatchReq* pReq);

typedef struct {
  char queryStrId[TSDB_QUERY_ID_LEN];
} SKillQueryReq;

int32_t tSerializeSKillQueryReq(void* buf, int32_t bufLen, SKillQueryReq* pReq);
int32_t tDeserializeSKillQueryReq(void* buf, int32_t bufLen, SKillQueryReq* pReq);

typedef struct {
  uint32_t connId;
} SKillConnReq;

int32_t tSerializeSKillConnReq(void* buf, int32_t bufLen, SKillConnReq* pReq);
int32_t tDeserializeSKillConnReq(void* buf, int32_t bufLen, SKillConnReq* pReq);

typedef struct {
  int32_t transId;
} SKillTransReq;

int32_t tSerializeSKillTransReq(void* buf, int32_t bufLen, SKillTransReq* pReq);
int32_t tDeserializeSKillTransReq(void* buf, int32_t bufLen, SKillTransReq* pReq);

typedef struct {
  int32_t useless;  // useless
  int32_t sqlLen;
  char*   sql;
} SBalanceVgroupReq;

int32_t tSerializeSBalanceVgroupReq(void* buf, int32_t bufLen, SBalanceVgroupReq* pReq);
int32_t tDeserializeSBalanceVgroupReq(void* buf, int32_t bufLen, SBalanceVgroupReq* pReq);
void    tFreeSBalanceVgroupReq(SBalanceVgroupReq* pReq);

typedef struct {
  int32_t useless;  // useless
  int32_t sqlLen;
  char*   sql;
} SAssignLeaderReq;

int32_t tSerializeSAssignLeaderReq(void* buf, int32_t bufLen, SAssignLeaderReq* pReq);
int32_t tDeserializeSAssignLeaderReq(void* buf, int32_t bufLen, SAssignLeaderReq* pReq);
void    tFreeSAssignLeaderReq(SAssignLeaderReq* pReq);
typedef struct {
  int32_t vgId1;
  int32_t vgId2;
} SMergeVgroupReq;

int32_t tSerializeSMergeVgroupReq(void* buf, int32_t bufLen, SMergeVgroupReq* pReq);
int32_t tDeserializeSMergeVgroupReq(void* buf, int32_t bufLen, SMergeVgroupReq* pReq);

typedef struct {
  int32_t vgId;
  int32_t dnodeId1;
  int32_t dnodeId2;
  int32_t dnodeId3;
  int32_t sqlLen;
  char*   sql;
} SRedistributeVgroupReq;

int32_t tSerializeSRedistributeVgroupReq(void* buf, int32_t bufLen, SRedistributeVgroupReq* pReq);
int32_t tDeserializeSRedistributeVgroupReq(void* buf, int32_t bufLen, SRedistributeVgroupReq* pReq);
void    tFreeSRedistributeVgroupReq(SRedistributeVgroupReq* pReq);

typedef struct {
  int32_t reserved;
  int32_t vgId;
  int32_t sqlLen;
  char*   sql;
  char    db[TSDB_DB_FNAME_LEN];
} SBalanceVgroupLeaderReq;

int32_t tSerializeSBalanceVgroupLeaderReq(void* buf, int32_t bufLen, SBalanceVgroupLeaderReq* pReq);
int32_t tDeserializeSBalanceVgroupLeaderReq(void* buf, int32_t bufLen, SBalanceVgroupLeaderReq* pReq);
void    tFreeSBalanceVgroupLeaderReq(SBalanceVgroupLeaderReq* pReq);

typedef struct {
  int32_t vgId;
} SForceBecomeFollowerReq;

int32_t tSerializeSForceBecomeFollowerReq(void* buf, int32_t bufLen, SForceBecomeFollowerReq* pReq);
// int32_t tDeserializeSForceBecomeFollowerReq(void* buf, int32_t bufLen, SForceBecomeFollowerReq* pReq);

typedef struct {
  int32_t vgId;
  bool    force;
} SSplitVgroupReq;

int32_t tSerializeSSplitVgroupReq(void* buf, int32_t bufLen, SSplitVgroupReq* pReq);
int32_t tDeserializeSSplitVgroupReq(void* buf, int32_t bufLen, SSplitVgroupReq* pReq);

typedef struct {
  char user[TSDB_USER_LEN];
  char spi;
  char encrypt;
  char secret[TSDB_PASSWORD_LEN];
  char ckey[TSDB_PASSWORD_LEN];
} SAuthReq, SAuthRsp;

// int32_t tSerializeSAuthReq(void* buf, int32_t bufLen, SAuthReq* pReq);
// int32_t tDeserializeSAuthReq(void* buf, int32_t bufLen, SAuthReq* pReq);

typedef struct {
  int32_t statusCode;
  char    details[1024];
} SServerStatusRsp;

int32_t tSerializeSServerStatusRsp(void* buf, int32_t bufLen, SServerStatusRsp* pRsp);
int32_t tDeserializeSServerStatusRsp(void* buf, int32_t bufLen, SServerStatusRsp* pRsp);

/**
 * The layout of the query message payload is as following:
 * +--------------------+---------------------------------+
 * |Sql statement       | Physical plan                   |
 * |(denoted by sqlLen) |(In JSON, denoted by contentLen) |
 * +--------------------+---------------------------------+
 */
typedef struct SSubQueryMsg {
  SMsgHead header;
  uint64_t sId;
  uint64_t queryId;
  uint64_t clientId;
  uint64_t taskId;
  int64_t  refId;
  int32_t  execId;
  int32_t  msgMask;
  int8_t   taskType;
  int8_t   explain;
  int8_t   needFetch;
  int8_t   compress;
  uint32_t sqlLen;
  char*    sql;
  uint32_t msgLen;
  char*    msg;
} SSubQueryMsg;

int32_t tSerializeSSubQueryMsg(void* buf, int32_t bufLen, SSubQueryMsg* pReq);
int32_t tDeserializeSSubQueryMsg(void* buf, int32_t bufLen, SSubQueryMsg* pReq);
void    tFreeSSubQueryMsg(SSubQueryMsg* pReq);

typedef struct {
  SMsgHead header;
  uint64_t sId;
  uint64_t queryId;
  uint64_t taskId;
} SSinkDataReq;

typedef struct {
  SMsgHead header;
  uint64_t sId;
  uint64_t queryId;
  uint64_t clientId;
  uint64_t taskId;
  int32_t  execId;
} SQueryContinueReq;

typedef struct {
  SMsgHead header;
  uint64_t sId;
  uint64_t queryId;
  uint64_t taskId;
} SResReadyReq;

typedef struct {
  int32_t code;
  char    tbFName[TSDB_TABLE_FNAME_LEN];
  int32_t sversion;
  int32_t tversion;
} SResReadyRsp;

typedef struct SOperatorParam {
  int32_t opType;
  int32_t downstreamIdx;
  void*   value;
  SArray* pChildren;  // SArray<SOperatorParam*>
  bool    reUse;
} SOperatorParam;

typedef struct SColIdNameKV {
  col_id_t colId;
  char     colName[TSDB_COL_NAME_LEN];
} SColIdNameKV;

typedef struct SColIdPair {
  col_id_t vtbColId;
  col_id_t orgColId;
} SColIdPair;

typedef struct SOrgTbInfo {
  int32_t vgId;
  char    tbName[TSDB_TABLE_FNAME_LEN];
  SArray* colMap;  // SArray<SColIdNameKV>
} SOrgTbInfo;

typedef struct STableScanOperatorParam {
  bool        tableSeq;
  SArray*     pUidList;
  SOrgTbInfo* pOrgTbInfo;
  STimeWindow window;
} STableScanOperatorParam;

typedef struct STagScanOperatorParam {
  tb_uid_t       vcUid;
} STagScanOperatorParam;

typedef struct SVTableScanOperatorParam {
  uint64_t        uid;
  SOperatorParam* pTagScanOp;
  SArray*         pOpParamArray;  // SArray<SOperatorParam>
} SVTableScanOperatorParam;

struct SStreamRuntimeFuncInfo;
typedef struct {
  SMsgHead                       header;
  uint64_t                       sId;
  uint64_t                       queryId;
  uint64_t                       clientId;
  uint64_t                       taskId;
  int32_t                        execId;
  SOperatorParam*                pOpParam;

  // used for new-stream
  struct SStreamRuntimeFuncInfo* pStRtFuncInfo;
  bool                           reset;
  bool                           dynTbname;
  // used for new-stream
} SResFetchReq;

int32_t tSerializeSResFetchReq(void* buf, int32_t bufLen, SResFetchReq* pReq, bool needStreamPesudoFuncVals);
int32_t tDeserializeSResFetchReq(void* buf, int32_t bufLen, SResFetchReq* pReq);
void    tDestroySResFetchReq(SResFetchReq* pReq);
typedef struct {
  SMsgHead header;
  uint64_t clientId;
} SSchTasksStatusReq;

typedef struct {
  uint64_t queryId;
  uint64_t clientId;
  uint64_t taskId;
  int64_t  refId;
  int32_t  execId;
  int8_t   status;
} STaskStatus;

typedef struct {
  int64_t refId;
  SArray* taskStatus;  // SArray<STaskStatus>
} SSchedulerStatusRsp;

typedef struct {
  uint64_t queryId;
  uint64_t taskId;
  int8_t   action;
} STaskAction;

typedef struct SQueryNodeEpId {
  int32_t nodeId;  // vgId or qnodeId
  SEp     ep;
} SQueryNodeEpId;

typedef struct {
  SMsgHead       header;
  uint64_t       clientId;
  SQueryNodeEpId epId;
  SArray*        taskAction;  // SArray<STaskAction>
} SSchedulerHbReq;

int32_t tSerializeSSchedulerHbReq(void* buf, int32_t bufLen, SSchedulerHbReq* pReq);
int32_t tDeserializeSSchedulerHbReq(void* buf, int32_t bufLen, SSchedulerHbReq* pReq);
void    tFreeSSchedulerHbReq(SSchedulerHbReq* pReq);

typedef struct {
  SQueryNodeEpId epId;
  SArray*        taskStatus;  // SArray<STaskStatus>
} SSchedulerHbRsp;

int32_t tSerializeSSchedulerHbRsp(void* buf, int32_t bufLen, SSchedulerHbRsp* pRsp);
int32_t tDeserializeSSchedulerHbRsp(void* buf, int32_t bufLen, SSchedulerHbRsp* pRsp);
void    tFreeSSchedulerHbRsp(SSchedulerHbRsp* pRsp);

typedef struct {
  SMsgHead header;
  uint64_t sId;
  uint64_t queryId;
  uint64_t clientId;
  uint64_t taskId;
  int64_t  refId;
  int32_t  execId;
} STaskCancelReq;

typedef struct {
  int32_t code;
} STaskCancelRsp;

typedef struct {
  SMsgHead header;
  uint64_t sId;
  uint64_t queryId;
  uint64_t clientId;
  uint64_t taskId;
  int64_t  refId;
  int32_t  execId;
} STaskDropReq;

int32_t tSerializeSTaskDropReq(void* buf, int32_t bufLen, STaskDropReq* pReq);
int32_t tDeserializeSTaskDropReq(void* buf, int32_t bufLen, STaskDropReq* pReq);

typedef enum {
  TASK_NOTIFY_FINISHED = 1,
} ETaskNotifyType;

typedef struct {
  SMsgHead        header;
  uint64_t        sId;
  uint64_t        queryId;
  uint64_t        clientId;
  uint64_t        taskId;
  int64_t         refId;
  int32_t         execId;
  ETaskNotifyType type;
} STaskNotifyReq;

int32_t tSerializeSTaskNotifyReq(void* buf, int32_t bufLen, STaskNotifyReq* pReq);
int32_t tDeserializeSTaskNotifyReq(void* buf, int32_t bufLen, STaskNotifyReq* pReq);

int32_t tSerializeSQueryTableRsp(void* buf, int32_t bufLen, SQueryTableRsp* pRsp);
int32_t tDeserializeSQueryTableRsp(void* buf, int32_t bufLen, SQueryTableRsp* pRsp);

typedef struct {
  int32_t code;
} STaskDropRsp;

#define STREAM_TRIGGER_AT_ONCE                 1
#define STREAM_TRIGGER_WINDOW_CLOSE            2
#define STREAM_TRIGGER_MAX_DELAY               3
#define STREAM_TRIGGER_FORCE_WINDOW_CLOSE      4
#define STREAM_TRIGGER_CONTINUOUS_WINDOW_CLOSE 5

#define STREAM_DEFAULT_IGNORE_EXPIRED 1
#define STREAM_FILL_HISTORY_ON        1
#define STREAM_FILL_HISTORY_OFF       0
#define STREAM_DEFAULT_FILL_HISTORY   STREAM_FILL_HISTORY_OFF
#define STREAM_DEFAULT_IGNORE_UPDATE  1
#define STREAM_CREATE_STABLE_TRUE     1
#define STREAM_CREATE_STABLE_FALSE    0

typedef struct SVgroupVer {
  int32_t vgId;
  int64_t ver;
} SVgroupVer;

typedef struct STaskNotifyEventStat {
  int64_t notifyEventAddTimes;     // call times of add function
  int64_t notifyEventAddElems;     // elements added by add function
  double  notifyEventAddCostSec;   // time cost of add function
  int64_t notifyEventPushTimes;    // call times of push function
  int64_t notifyEventPushElems;    // elements pushed by push function
  double  notifyEventPushCostSec;  // time cost of push function
  int64_t notifyEventPackTimes;    // call times of pack function
  int64_t notifyEventPackElems;    // elements packed by pack function
  double  notifyEventPackCostSec;  // time cost of pack function
  int64_t notifyEventSendTimes;    // call times of send function
  int64_t notifyEventSendElems;    // elements sent by send function
  double  notifyEventSendCostSec;  // time cost of send function
  int64_t notifyEventHoldElems;    // elements hold due to watermark
} STaskNotifyEventStat;

enum {
  TOPIC_SUB_TYPE__DB = 1,
  TOPIC_SUB_TYPE__TABLE,
  TOPIC_SUB_TYPE__COLUMN,
};

#define DEFAULT_MAX_POLL_INTERVAL  300000
#define DEFAULT_SESSION_TIMEOUT    12000
#define DEFAULT_MAX_POLL_WAIT_TIME 1000
#define DEFAULT_MIN_POLL_ROWS      4096

typedef struct {
  char   name[TSDB_TOPIC_FNAME_LEN];  // accout.topic
  int8_t igExists;
  int8_t subType;
  int8_t withMeta;
  char*  sql;
  char   subDbName[TSDB_DB_FNAME_LEN];
  char*  ast;
  char   subStbName[TSDB_TABLE_FNAME_LEN];
} SCMCreateTopicReq;

int32_t tSerializeSCMCreateTopicReq(void* buf, int32_t bufLen, const SCMCreateTopicReq* pReq);
int32_t tDeserializeSCMCreateTopicReq(void* buf, int32_t bufLen, SCMCreateTopicReq* pReq);
void    tFreeSCMCreateTopicReq(SCMCreateTopicReq* pReq);

typedef struct {
  int64_t consumerId;
} SMqConsumerRecoverMsg, SMqConsumerClearMsg;

typedef struct {
  int64_t consumerId;
  char    cgroup[TSDB_CGROUP_LEN];
  char    clientId[TSDB_CLIENT_ID_LEN];
  char    user[TSDB_USER_LEN];
  char    fqdn[TSDB_FQDN_LEN];
  SArray* topicNames;  // SArray<char**>

  int8_t  withTbName;
  int8_t  autoCommit;
  int32_t autoCommitInterval;
  int8_t  resetOffsetCfg;
  int8_t  enableReplay;
  int8_t  enableBatchMeta;
  int32_t sessionTimeoutMs;
  int32_t maxPollIntervalMs;
} SCMSubscribeReq;

static FORCE_INLINE int32_t tSerializeSCMSubscribeReq(void** buf, const SCMSubscribeReq* pReq) {
  int32_t tlen = 0;
  tlen += taosEncodeFixedI64(buf, pReq->consumerId);
  tlen += taosEncodeString(buf, pReq->cgroup);
  tlen += taosEncodeString(buf, pReq->clientId);

  int32_t topicNum = taosArrayGetSize(pReq->topicNames);
  tlen += taosEncodeFixedI32(buf, topicNum);

  for (int32_t i = 0; i < topicNum; i++) {
    tlen += taosEncodeString(buf, (char*)taosArrayGetP(pReq->topicNames, i));
  }

  tlen += taosEncodeFixedI8(buf, pReq->withTbName);
  tlen += taosEncodeFixedI8(buf, pReq->autoCommit);
  tlen += taosEncodeFixedI32(buf, pReq->autoCommitInterval);
  tlen += taosEncodeFixedI8(buf, pReq->resetOffsetCfg);
  tlen += taosEncodeFixedI8(buf, pReq->enableReplay);
  tlen += taosEncodeFixedI8(buf, pReq->enableBatchMeta);
  tlen += taosEncodeFixedI32(buf, pReq->sessionTimeoutMs);
  tlen += taosEncodeFixedI32(buf, pReq->maxPollIntervalMs);
  tlen += taosEncodeString(buf, pReq->user);
  tlen += taosEncodeString(buf, pReq->fqdn);

  return tlen;
}

static FORCE_INLINE int32_t tDeserializeSCMSubscribeReq(void* buf, SCMSubscribeReq* pReq, int32_t len) {
  void* start = buf;
  buf = taosDecodeFixedI64(buf, &pReq->consumerId);
  buf = taosDecodeStringTo(buf, pReq->cgroup);
  buf = taosDecodeStringTo(buf, pReq->clientId);

  int32_t topicNum = 0;
  buf = taosDecodeFixedI32(buf, &topicNum);

  pReq->topicNames = taosArrayInit(topicNum, sizeof(void*));
  if (pReq->topicNames == NULL) {
    return terrno;
  }
  for (int32_t i = 0; i < topicNum; i++) {
    char* name = NULL;
    buf = taosDecodeString(buf, &name);
    if (taosArrayPush(pReq->topicNames, &name) == NULL) {
      return terrno;
    }
  }

  buf = taosDecodeFixedI8(buf, &pReq->withTbName);
  buf = taosDecodeFixedI8(buf, &pReq->autoCommit);
  buf = taosDecodeFixedI32(buf, &pReq->autoCommitInterval);
  buf = taosDecodeFixedI8(buf, &pReq->resetOffsetCfg);
  buf = taosDecodeFixedI8(buf, &pReq->enableReplay);
  buf = taosDecodeFixedI8(buf, &pReq->enableBatchMeta);
  if ((char*)buf - (char*)start < len) {
    buf = taosDecodeFixedI32(buf, &pReq->sessionTimeoutMs);
    buf = taosDecodeFixedI32(buf, &pReq->maxPollIntervalMs);
    buf = taosDecodeStringTo(buf, pReq->user);
    buf = taosDecodeStringTo(buf, pReq->fqdn);
  } else {
    pReq->sessionTimeoutMs = DEFAULT_SESSION_TIMEOUT;
    pReq->maxPollIntervalMs = DEFAULT_MAX_POLL_INTERVAL;
  }

  return 0;
}

typedef struct {
  char    key[TSDB_SUBSCRIBE_KEY_LEN];
  SArray* removedConsumers;  // SArray<int64_t>
  SArray* newConsumers;      // SArray<int64_t>
} SMqRebInfo;

static FORCE_INLINE SMqRebInfo* tNewSMqRebSubscribe(const char* key) {
  SMqRebInfo* pRebInfo = (SMqRebInfo*)taosMemoryCalloc(1, sizeof(SMqRebInfo));
  if (pRebInfo == NULL) {
    return NULL;
  }
  tstrncpy(pRebInfo->key, key, TSDB_SUBSCRIBE_KEY_LEN);
  pRebInfo->removedConsumers = taosArrayInit(0, sizeof(int64_t));
  if (pRebInfo->removedConsumers == NULL) {
    goto _err;
  }
  pRebInfo->newConsumers = taosArrayInit(0, sizeof(int64_t));
  if (pRebInfo->newConsumers == NULL) {
    goto _err;
  }
  return pRebInfo;
_err:
  taosArrayDestroy(pRebInfo->removedConsumers);
  taosArrayDestroy(pRebInfo->newConsumers);
  taosMemoryFreeClear(pRebInfo);
  return NULL;
}

typedef struct {
  int64_t streamId;
  int64_t checkpointId;
  char    streamName[TSDB_STREAM_FNAME_LEN];
} SMStreamDoCheckpointMsg;

typedef struct {
  int64_t status;
} SMVSubscribeRsp;

typedef struct {
  char    name[TSDB_TOPIC_FNAME_LEN];
  int8_t  igNotExists;
  int32_t sqlLen;
  char*   sql;
  int8_t  force;
} SMDropTopicReq;

int32_t tSerializeSMDropTopicReq(void* buf, int32_t bufLen, SMDropTopicReq* pReq);
int32_t tDeserializeSMDropTopicReq(void* buf, int32_t bufLen, SMDropTopicReq* pReq);
void    tFreeSMDropTopicReq(SMDropTopicReq* pReq);

typedef struct {
  char   topic[TSDB_TOPIC_FNAME_LEN];
  char   cgroup[TSDB_CGROUP_LEN];
  int8_t igNotExists;
  int8_t force;
} SMDropCgroupReq;

int32_t tSerializeSMDropCgroupReq(void* buf, int32_t bufLen, SMDropCgroupReq* pReq);
int32_t tDeserializeSMDropCgroupReq(void* buf, int32_t bufLen, SMDropCgroupReq* pReq);

typedef struct {
  int8_t reserved;
} SMDropCgroupRsp;

typedef struct {
  char    name[TSDB_TABLE_FNAME_LEN];
  int8_t  alterType;
  SSchema schema;
} SAlterTopicReq;

typedef struct {
  SMsgHead head;
  char     name[TSDB_TABLE_FNAME_LEN];
  int64_t  tuid;
  int32_t  sverson;
  int32_t  execLen;
  char*    executor;
  int32_t  sqlLen;
  char*    sql;
} SDCreateTopicReq;

typedef struct {
  SMsgHead head;
  char     name[TSDB_TABLE_FNAME_LEN];
  int64_t  tuid;
} SDDropTopicReq;

typedef struct {
  char*      name;
  int64_t    uid;
  int64_t    interval[2];
  int8_t     intervalUnit;
  int16_t    nFuncs;
  col_id_t*  funcColIds;  // column ids specified by user
  func_id_t* funcIds;     // function ids specified by user
} SRSmaParam;

int32_t tEncodeSRSmaParam(SEncoder* pCoder, const SRSmaParam* pRSmaParam);
int32_t tDecodeSRSmaParam(SDecoder* pCoder, SRSmaParam* pRSmaParam);

// TDMT_VND_CREATE_STB ==============
typedef struct SVCreateStbReq {
  char*           name;
  tb_uid_t        suid;
  int8_t          rollup;
  SSchemaWrapper  schemaRow;
  SSchemaWrapper  schemaTag;
  SRSmaParam      rsmaParam;
  int32_t         alterOriDataLen;
  void*           alterOriData;
  int8_t          source;
  int8_t          colCmpred;
  SColCmprWrapper colCmpr;
  int64_t         keep;
  SExtSchema*     pExtSchemas;
  int8_t          virtualStb;
} SVCreateStbReq;

int tEncodeSVCreateStbReq(SEncoder* pCoder, const SVCreateStbReq* pReq);
int tDecodeSVCreateStbReq(SDecoder* pCoder, SVCreateStbReq* pReq);

// TDMT_VND_DROP_STB ==============
typedef struct SVDropStbReq {
  char*    name;
  tb_uid_t suid;
} SVDropStbReq;

int32_t tEncodeSVDropStbReq(SEncoder* pCoder, const SVDropStbReq* pReq);
int32_t tDecodeSVDropStbReq(SDecoder* pCoder, SVDropStbReq* pReq);

// TDMT_VND_CREATE_TABLE ==============
#define TD_CREATE_IF_NOT_EXISTS       0x1
#define TD_CREATE_NORMAL_TB_IN_STREAM 0x2
#define TD_CREATE_SUB_TB_IN_STREAM    0x4
typedef struct SVCreateTbReq {
  int32_t  flags;
  char*    name;
  tb_uid_t uid;
  int64_t  btime;
  int32_t  ttl;
  int32_t  commentLen;
  char*    comment;
  int8_t   type;
  union {
    struct {
      char*    stbName;  // super table name
      uint8_t  tagNum;
      tb_uid_t suid;
      SArray*  tagName;
      uint8_t* pTag;
    } ctb;
    struct {
      SSchemaWrapper schemaRow;
    } ntb;
  };
  int32_t         sqlLen;
  char*           sql;
  SColCmprWrapper colCmpr;
  SExtSchema*     pExtSchemas;
  SColRefWrapper  colRef;  // col reference for virtual table
} SVCreateTbReq;

int  tEncodeSVCreateTbReq(SEncoder* pCoder, const SVCreateTbReq* pReq);
int  tDecodeSVCreateTbReq(SDecoder* pCoder, SVCreateTbReq* pReq);
void tDestroySVCreateTbReq(SVCreateTbReq* pReq, int32_t flags);
void tDestroySVSubmitCreateTbReq(SVCreateTbReq *pReq, int32_t flags);

static FORCE_INLINE void tdDestroySVCreateTbReq(SVCreateTbReq* req) {
  if (NULL == req) {
    return;
  }

  taosMemoryFreeClear(req->sql);
  taosMemoryFreeClear(req->name);
  taosMemoryFreeClear(req->comment);
  if (req->type == TSDB_CHILD_TABLE || req->type == TSDB_VIRTUAL_CHILD_TABLE) {
    taosMemoryFreeClear(req->ctb.pTag);
    taosMemoryFreeClear(req->ctb.stbName);
    taosArrayDestroy(req->ctb.tagName);
    req->ctb.tagName = NULL;
  } else if (req->type == TSDB_NORMAL_TABLE || req->type == TSDB_VIRTUAL_NORMAL_TABLE) {
    taosMemoryFreeClear(req->ntb.schemaRow.pSchema);
  }
  taosMemoryFreeClear(req->colCmpr.pColCmpr);
  taosMemoryFreeClear(req->pExtSchemas);
  taosMemoryFreeClear(req->colRef.pColRef);
}

typedef struct {
  int32_t nReqs;
  union {
    SVCreateTbReq* pReqs;
    SArray*        pArray;
  };
  int8_t source;  // TD_REQ_FROM_TAOX-taosX or TD_REQ_FROM_APP-taosClient
} SVCreateTbBatchReq;

int  tEncodeSVCreateTbBatchReq(SEncoder* pCoder, const SVCreateTbBatchReq* pReq);
int  tDecodeSVCreateTbBatchReq(SDecoder* pCoder, SVCreateTbBatchReq* pReq);
void tDeleteSVCreateTbBatchReq(SVCreateTbBatchReq* pReq);

typedef struct {
  int32_t        code;
  STableMetaRsp* pMeta;
} SVCreateTbRsp, SVUpdateTbRsp;

int  tEncodeSVCreateTbRsp(SEncoder* pCoder, const SVCreateTbRsp* pRsp);
int  tDecodeSVCreateTbRsp(SDecoder* pCoder, SVCreateTbRsp* pRsp);
void tFreeSVCreateTbRsp(void* param);

int32_t tSerializeSVCreateTbReq(void** buf, SVCreateTbReq* pReq);
void*   tDeserializeSVCreateTbReq(void* buf, SVCreateTbReq* pReq);

typedef struct {
  int32_t nRsps;
  union {
    SVCreateTbRsp* pRsps;
    SArray*        pArray;
  };
} SVCreateTbBatchRsp;

int tEncodeSVCreateTbBatchRsp(SEncoder* pCoder, const SVCreateTbBatchRsp* pRsp);
int tDecodeSVCreateTbBatchRsp(SDecoder* pCoder, SVCreateTbBatchRsp* pRsp);

// int32_t tSerializeSVCreateTbBatchRsp(void* buf, int32_t bufLen, SVCreateTbBatchRsp* pRsp);
// int32_t tDeserializeSVCreateTbBatchRsp(void* buf, int32_t bufLen, SVCreateTbBatchRsp* pRsp);

// TDMT_VND_DROP_TABLE =================
typedef struct {
  char*    name;
  uint64_t suid;  // for tmq in wal format
  int64_t  uid;
  int8_t   igNotExists;
  int8_t   isVirtual;
} SVDropTbReq;

typedef struct {
  int32_t code;
} SVDropTbRsp;

typedef struct {
  int32_t nReqs;
  union {
    SVDropTbReq* pReqs;
    SArray*      pArray;
  };
} SVDropTbBatchReq;

int32_t tEncodeSVDropTbBatchReq(SEncoder* pCoder, const SVDropTbBatchReq* pReq);
int32_t tDecodeSVDropTbBatchReq(SDecoder* pCoder, SVDropTbBatchReq* pReq);

typedef struct {
  int32_t nRsps;
  union {
    SVDropTbRsp* pRsps;
    SArray*      pArray;
  };
} SVDropTbBatchRsp;

int32_t tEncodeSVDropTbBatchRsp(SEncoder* pCoder, const SVDropTbBatchRsp* pRsp);
int32_t tDecodeSVDropTbBatchRsp(SDecoder* pCoder, SVDropTbBatchRsp* pRsp);

// TDMT_VND_ALTER_TABLE =====================
typedef struct SMultiTagUpateVal {
  char*    tagName;
  int32_t  colId;
  int8_t   tagType;
  int8_t   tagFree;
  uint32_t nTagVal;
  uint8_t* pTagVal;
  int8_t   isNull;
  SArray*  pTagArray;
} SMultiTagUpateVal;
typedef struct SVAlterTbReq {
  char*   tbName;
  int8_t  action;
  char*   colName;
  int32_t colId;
  // TSDB_ALTER_TABLE_ADD_COLUMN
  int8_t  type;
  int8_t  flags;
  int32_t bytes;
  // TSDB_ALTER_TABLE_DROP_COLUMN
  // TSDB_ALTER_TABLE_UPDATE_COLUMN_BYTES
  int8_t   colModType;
  int32_t  colModBytes;
  char*    colNewName;  // TSDB_ALTER_TABLE_UPDATE_COLUMN_NAME
  char*    tagName;     // TSDB_ALTER_TABLE_UPDATE_TAG_VAL
  int8_t   isNull;
  int8_t   tagType;
  int8_t   tagFree;
  uint32_t nTagVal;
  uint8_t* pTagVal;
  SArray*  pTagArray;
  // TSDB_ALTER_TABLE_UPDATE_OPTIONS
  int8_t   updateTTL;
  int32_t  newTTL;
  int32_t  newCommentLen;
  char*    newComment;
  int64_t  ctimeMs;    // fill by vnode
  int8_t   source;     // TD_REQ_FROM_TAOX-taosX or TD_REQ_FROM_APP-taosClient
  uint32_t compress;   // TSDB_ALTER_TABLE_UPDATE_COLUMN_COMPRESS
  SArray*  pMultiTag;  // TSDB_ALTER_TABLE_ADD_MULTI_TAGS
  // for Add column
  STypeMod typeMod;
  // TSDB_ALTER_TABLE_ALTER_COLUMN_REF
  char* refDbName;
  char* refTbName;
  char* refColName;
  // TSDB_ALTER_TABLE_REMOVE_COLUMN_REF
} SVAlterTbReq;

int32_t tEncodeSVAlterTbReq(SEncoder* pEncoder, const SVAlterTbReq* pReq);
int32_t tDecodeSVAlterTbReq(SDecoder* pDecoder, SVAlterTbReq* pReq);
int32_t tDecodeSVAlterTbReqSetCtime(SDecoder* pDecoder, SVAlterTbReq* pReq, int64_t ctimeMs);
void    tfreeMultiTagUpateVal(void* pMultiTag);

typedef struct {
  int32_t        code;
  STableMetaRsp* pMeta;
} SVAlterTbRsp;

int32_t tEncodeSVAlterTbRsp(SEncoder* pEncoder, const SVAlterTbRsp* pRsp);
int32_t tDecodeSVAlterTbRsp(SDecoder* pDecoder, SVAlterTbRsp* pRsp);
// ======================

typedef struct {
  SMsgHead head;
  int64_t  uid;
  int32_t  tid;
  int16_t  tversion;
  int16_t  colId;
  int8_t   type;
  int16_t  bytes;
  int32_t  tagValLen;
  int16_t  numOfTags;
  int32_t  schemaLen;
  char     data[];
} SUpdateTagValReq;

typedef struct {
  SMsgHead head;
} SUpdateTagValRsp;

typedef struct {
  SMsgHead head;
} SVShowTablesReq;

typedef struct {
  SMsgHead head;
  int32_t  id;
} SVShowTablesFetchReq;

typedef struct {
  int64_t useconds;
  int8_t  completed;  // all results are returned to client
  int8_t  precision;
  int8_t  compressed;
  int32_t compLen;
  int32_t numOfRows;
  char    data[];
} SVShowTablesFetchRsp;

typedef struct {
  int64_t consumerId;
  int32_t epoch;
  char    cgroup[TSDB_CGROUP_LEN];
} SMqAskEpReq;

typedef struct {
  int32_t key;
  int32_t valueLen;
  void*   value;
} SKv;

typedef struct {
  int64_t tscRid;
  int8_t  connType;
} SClientHbKey;

typedef struct {
  int64_t tid;
  char    status[TSDB_JOB_STATUS_LEN];
} SQuerySubDesc;

typedef struct {
  char     sql[TSDB_SHOW_SQL_LEN];
  uint64_t queryId;
  int64_t  useconds;
  int64_t  stime;  // timestamp precision ms
  int64_t  reqRid;
  bool     stableQuery;
  bool     isSubQuery;
  char     fqdn[TSDB_FQDN_LEN];
  int32_t  subPlanNum;
  SArray*  subDesc;  // SArray<SQuerySubDesc>
} SQueryDesc;

typedef struct {
  uint32_t connId;
  SArray*  queryDesc;  // SArray<SQueryDesc>
} SQueryHbReqBasic;

typedef struct {
  uint32_t connId;
  uint64_t killRid;
  int32_t  totalDnodes;
  int32_t  onlineDnodes;
  int8_t   killConnection;
  int8_t   align[3];
  SEpSet   epSet;
  SArray*  pQnodeList;
} SQueryHbRspBasic;

typedef struct SAppClusterSummary {
  uint64_t numOfInsertsReq;
  uint64_t numOfInsertRows;
  uint64_t insertElapsedTime;
  uint64_t insertBytes;  // submit to tsdb since launched.

  uint64_t fetchBytes;
  uint64_t numOfQueryReq;
  uint64_t queryElapsedTime;
  uint64_t numOfSlowQueries;
  uint64_t totalRequests;
  uint64_t currentRequests;  // the number of SRequestObj
} SAppClusterSummary;

typedef struct {
  int64_t            appId;
  int32_t            pid;
  char               name[TSDB_APP_NAME_LEN];
  int64_t            startTime;
  SAppClusterSummary summary;
} SAppHbReq;

typedef struct {
  SClientHbKey      connKey;
  int64_t           clusterId;
  SAppHbReq         app;
  SQueryHbReqBasic* query;
  SHashObj*         info;  // hash<Skv.key, Skv>
  char              userApp[TSDB_APP_NAME_LEN];
  uint32_t          userIp;
  SIpRange          userDualIp;
  char              sVer[TSDB_VERSION_LEN];
  char              cInfo[CONNECTOR_INFO_LEN];
} SClientHbReq;

typedef struct {
  int64_t reqId;
  SArray* reqs;  // SArray<SClientHbReq>
  int64_t ipWhiteListVer;
} SClientHbBatchReq;

typedef struct {
  SClientHbKey      connKey;
  int32_t           status;
  SQueryHbRspBasic* query;
  SArray*           info;  // Array<Skv>
} SClientHbRsp;

typedef struct {
  int64_t       reqId;
  int64_t       rspId;
  int32_t       svrTimestamp;
  SArray*       rsps;  // SArray<SClientHbRsp>
  SMonitorParas monitorParas;
  int8_t        enableAuditDelete;
  int8_t        enableStrongPass;
} SClientHbBatchRsp;

static FORCE_INLINE uint32_t hbKeyHashFunc(const char* key, uint32_t keyLen) { return taosIntHash_64(key, keyLen); }

static FORCE_INLINE void tFreeReqKvHash(SHashObj* info) {
  void* pIter = taosHashIterate(info, NULL);
  while (pIter != NULL) {
    SKv* kv = (SKv*)pIter;
    taosMemoryFreeClear(kv->value);
    pIter = taosHashIterate(info, pIter);
  }
}

static FORCE_INLINE void tFreeClientHbQueryDesc(void* pDesc) {
  SQueryDesc* desc = (SQueryDesc*)pDesc;
  if (desc->subDesc) {
    taosArrayDestroy(desc->subDesc);
    desc->subDesc = NULL;
  }
}

static FORCE_INLINE void tFreeClientHbReq(void* pReq) {
  SClientHbReq* req = (SClientHbReq*)pReq;
  if (req->query) {
    if (req->query->queryDesc) {
      taosArrayDestroyEx(req->query->queryDesc, tFreeClientHbQueryDesc);
    }
    taosMemoryFreeClear(req->query);
  }

  if (req->info) {
    tFreeReqKvHash(req->info);
    taosHashCleanup(req->info);
    req->info = NULL;
  }
}

int32_t tSerializeSClientHbBatchReq(void* buf, int32_t bufLen, const SClientHbBatchReq* pReq);
int32_t tDeserializeSClientHbBatchReq(void* buf, int32_t bufLen, SClientHbBatchReq* pReq);

static FORCE_INLINE void tFreeClientHbBatchReq(void* pReq) {
  if (pReq == NULL) return;
  SClientHbBatchReq* req = (SClientHbBatchReq*)pReq;
  taosArrayDestroyEx(req->reqs, tFreeClientHbReq);
  taosMemoryFree(pReq);
}

static FORCE_INLINE void tFreeClientKv(void* pKv) {
  SKv* kv = (SKv*)pKv;
  if (kv) {
    taosMemoryFreeClear(kv->value);
  }
}

static FORCE_INLINE void tFreeClientHbRsp(void* pRsp) {
  SClientHbRsp* rsp = (SClientHbRsp*)pRsp;
  if (rsp->query) {
    taosArrayDestroy(rsp->query->pQnodeList);
    taosMemoryFreeClear(rsp->query);
  }
  if (rsp->info) taosArrayDestroyEx(rsp->info, tFreeClientKv);
}

static FORCE_INLINE void tFreeClientHbBatchRsp(void* pRsp) {
  SClientHbBatchRsp* rsp = (SClientHbBatchRsp*)pRsp;
  taosArrayDestroyEx(rsp->rsps, tFreeClientHbRsp);
}

int32_t tSerializeSClientHbBatchRsp(void* buf, int32_t bufLen, const SClientHbBatchRsp* pBatchRsp);
int32_t tDeserializeSClientHbBatchRsp(void* buf, int32_t bufLen, SClientHbBatchRsp* pBatchRsp);
void    tFreeSClientHbBatchRsp(SClientHbBatchRsp* pBatchRsp);

static FORCE_INLINE int32_t tEncodeSKv(SEncoder* pEncoder, const SKv* pKv) {
  TAOS_CHECK_RETURN(tEncodeI32(pEncoder, pKv->key));
  TAOS_CHECK_RETURN(tEncodeI32(pEncoder, pKv->valueLen));
  TAOS_CHECK_RETURN(tEncodeBinary(pEncoder, (uint8_t*)pKv->value, pKv->valueLen));
  return 0;
}

static FORCE_INLINE int32_t tDecodeSKv(SDecoder* pDecoder, SKv* pKv) {
  TAOS_CHECK_RETURN(tDecodeI32(pDecoder, &pKv->key));
  TAOS_CHECK_RETURN(tDecodeI32(pDecoder, &pKv->valueLen));
  pKv->value = taosMemoryMalloc(pKv->valueLen + 1);
  if (pKv->value == NULL) {
    TAOS_CHECK_RETURN(TSDB_CODE_OUT_OF_MEMORY);
  }
  TAOS_CHECK_RETURN(tDecodeCStrTo(pDecoder, (char*)pKv->value));
  return 0;
}

static FORCE_INLINE int32_t tEncodeSClientHbKey(SEncoder* pEncoder, const SClientHbKey* pKey) {
  TAOS_CHECK_RETURN(tEncodeI64(pEncoder, pKey->tscRid));
  TAOS_CHECK_RETURN(tEncodeI8(pEncoder, pKey->connType));
  return 0;
}

static FORCE_INLINE int32_t tDecodeSClientHbKey(SDecoder* pDecoder, SClientHbKey* pKey) {
  TAOS_CHECK_RETURN(tDecodeI64(pDecoder, &pKey->tscRid));
  TAOS_CHECK_RETURN(tDecodeI8(pDecoder, &pKey->connType));
  return 0;
}

typedef struct {
  int32_t vgId;
  // TODO stas
} SMqReportVgInfo;

static FORCE_INLINE int32_t taosEncodeSMqVgInfo(void** buf, const SMqReportVgInfo* pVgInfo) {
  int32_t tlen = 0;
  tlen += taosEncodeFixedI32(buf, pVgInfo->vgId);
  return tlen;
}

static FORCE_INLINE void* taosDecodeSMqVgInfo(void* buf, SMqReportVgInfo* pVgInfo) {
  buf = taosDecodeFixedI32(buf, &pVgInfo->vgId);
  return buf;
}

typedef struct {
  int32_t epoch;
  int64_t topicUid;
  char    name[TSDB_TOPIC_FNAME_LEN];
  SArray* pVgInfo;  // SArray<SMqHbVgInfo>
} SMqTopicInfo;

static FORCE_INLINE int32_t taosEncodeSMqTopicInfoMsg(void** buf, const SMqTopicInfo* pTopicInfo) {
  int32_t tlen = 0;
  tlen += taosEncodeFixedI32(buf, pTopicInfo->epoch);
  tlen += taosEncodeFixedI64(buf, pTopicInfo->topicUid);
  tlen += taosEncodeString(buf, pTopicInfo->name);
  int32_t sz = taosArrayGetSize(pTopicInfo->pVgInfo);
  tlen += taosEncodeFixedI32(buf, sz);
  for (int32_t i = 0; i < sz; i++) {
    SMqReportVgInfo* pVgInfo = (SMqReportVgInfo*)taosArrayGet(pTopicInfo->pVgInfo, i);
    tlen += taosEncodeSMqVgInfo(buf, pVgInfo);
  }
  return tlen;
}

static FORCE_INLINE void* taosDecodeSMqTopicInfoMsg(void* buf, SMqTopicInfo* pTopicInfo) {
  buf = taosDecodeFixedI32(buf, &pTopicInfo->epoch);
  buf = taosDecodeFixedI64(buf, &pTopicInfo->topicUid);
  buf = taosDecodeStringTo(buf, pTopicInfo->name);
  int32_t sz;
  buf = taosDecodeFixedI32(buf, &sz);
  if ((pTopicInfo->pVgInfo = taosArrayInit(sz, sizeof(SMqReportVgInfo))) == NULL) {
    return NULL;
  }
  for (int32_t i = 0; i < sz; i++) {
    SMqReportVgInfo vgInfo;
    buf = taosDecodeSMqVgInfo(buf, &vgInfo);
    if (taosArrayPush(pTopicInfo->pVgInfo, &vgInfo) == NULL) {
      return NULL;
    }
  }
  return buf;
}

typedef struct {
  int32_t status;  // ask hb endpoint
  int32_t epoch;
  int64_t consumerId;
  SArray* pTopics;  // SArray<SMqHbTopicInfo>
} SMqReportReq;

static FORCE_INLINE int32_t taosEncodeSMqReportMsg(void** buf, const SMqReportReq* pMsg) {
  int32_t tlen = 0;
  tlen += taosEncodeFixedI32(buf, pMsg->status);
  tlen += taosEncodeFixedI32(buf, pMsg->epoch);
  tlen += taosEncodeFixedI64(buf, pMsg->consumerId);
  int32_t sz = taosArrayGetSize(pMsg->pTopics);
  tlen += taosEncodeFixedI32(buf, sz);
  for (int32_t i = 0; i < sz; i++) {
    SMqTopicInfo* topicInfo = (SMqTopicInfo*)taosArrayGet(pMsg->pTopics, i);
    tlen += taosEncodeSMqTopicInfoMsg(buf, topicInfo);
  }
  return tlen;
}

static FORCE_INLINE void* taosDecodeSMqReportMsg(void* buf, SMqReportReq* pMsg) {
  buf = taosDecodeFixedI32(buf, &pMsg->status);
  buf = taosDecodeFixedI32(buf, &pMsg->epoch);
  buf = taosDecodeFixedI64(buf, &pMsg->consumerId);
  int32_t sz;
  buf = taosDecodeFixedI32(buf, &sz);
  if ((pMsg->pTopics = taosArrayInit(sz, sizeof(SMqTopicInfo))) == NULL) {
    return NULL;
  }
  for (int32_t i = 0; i < sz; i++) {
    SMqTopicInfo topicInfo;
    buf = taosDecodeSMqTopicInfoMsg(buf, &topicInfo);
    if (taosArrayPush(pMsg->pTopics, &topicInfo) == NULL) {
      return NULL;
    }
  }
  return buf;
}

typedef struct {
  SMsgHead head;
  int64_t  leftForVer;
  int32_t  vgId;
  int64_t  consumerId;
  char     subKey[TSDB_SUBSCRIBE_KEY_LEN];
} SMqVDeleteReq;

typedef struct {
  int8_t reserved;
} SMqVDeleteRsp;

typedef struct {
  char*   name;
  int8_t  igNotExists;
} SMDropStreamReq;

typedef struct {
  int8_t reserved;
} SMDropStreamRsp;

typedef struct {
  SMsgHead head;
  int64_t  resetRelHalt;  // reset related stream task halt status
  int64_t  streamId;
  int32_t  taskId;
} SVDropStreamTaskReq;

typedef struct {
  int8_t reserved;
} SVDropStreamTaskRsp;

int32_t tSerializeSMDropStreamReq(void* buf, int32_t bufLen, const SMDropStreamReq* pReq);
int32_t tDeserializeSMDropStreamReq(void* buf, int32_t bufLen, SMDropStreamReq* pReq);
void    tFreeMDropStreamReq(SMDropStreamReq* pReq);

typedef struct {
  char*  name;
  int8_t igNotExists;
} SMPauseStreamReq;

int32_t tSerializeSMPauseStreamReq(void* buf, int32_t bufLen, const SMPauseStreamReq* pReq);
int32_t tDeserializeSMPauseStreamReq(void* buf, int32_t bufLen, SMPauseStreamReq* pReq);
void    tFreeMPauseStreamReq(SMPauseStreamReq *pReq);

typedef struct {
  char*  name;
  int8_t igNotExists;
  int8_t igUntreated;
} SMResumeStreamReq;

int32_t tSerializeSMResumeStreamReq(void* buf, int32_t bufLen, const SMResumeStreamReq* pReq);
int32_t tDeserializeSMResumeStreamReq(void* buf, int32_t bufLen, SMResumeStreamReq* pReq);
void    tFreeMResumeStreamReq(SMResumeStreamReq *pReq);

typedef struct {
  char*       name;
  int8_t      calcAll;
  STimeWindow timeRange;
} SMRecalcStreamReq;

int32_t tSerializeSMRecalcStreamReq(void* buf, int32_t bufLen, const SMRecalcStreamReq* pReq);
int32_t tDeserializeSMRecalcStreamReq(void* buf, int32_t bufLen, SMRecalcStreamReq* pReq);
void    tFreeMRecalcStreamReq(SMRecalcStreamReq *pReq);

typedef struct SVndSetKeepVersionReq {
  int64_t keepVersion;
} SVndSetKeepVersionReq;

int32_t tSerializeSVndSetKeepVersionReq(void* buf, int32_t bufLen, SVndSetKeepVersionReq* pReq);
int32_t tDeserializeSVndSetKeepVersionReq(void* buf, int32_t bufLen, SVndSetKeepVersionReq* pReq);

typedef struct SVUpdateCheckpointInfoReq {
  SMsgHead head;
  int64_t  streamId;
  int32_t  taskId;
  int64_t  checkpointId;
  int64_t  checkpointVer;
  int64_t  checkpointTs;
  int32_t  transId;
  int64_t  hStreamId;  // add encode/decode
  int64_t  hTaskId;
  int8_t   dropRelHTask;
} SVUpdateCheckpointInfoReq;

typedef struct {
  int64_t leftForVer;
  int32_t vgId;
  int64_t oldConsumerId;
  int64_t newConsumerId;
  char    subKey[TSDB_SUBSCRIBE_KEY_LEN];
  int8_t  subType;
  int8_t  withMeta;
  char*   qmsg;  // SubPlanToString
  int64_t suid;
} SMqRebVgReq;

int32_t tEncodeSMqRebVgReq(SEncoder* pCoder, const SMqRebVgReq* pReq);
int32_t tDecodeSMqRebVgReq(SDecoder* pCoder, SMqRebVgReq* pReq);

typedef struct {
  char    topic[TSDB_TOPIC_FNAME_LEN];
  int64_t ntbUid;
  SArray* colIdList;  // SArray<int16_t>
} STqCheckInfo;

int32_t tEncodeSTqCheckInfo(SEncoder* pEncoder, const STqCheckInfo* pInfo);
int32_t tDecodeSTqCheckInfo(SDecoder* pDecoder, STqCheckInfo* pInfo);
void    tDeleteSTqCheckInfo(STqCheckInfo* pInfo);

// tqOffset
enum {
  TMQ_OFFSET__RESET_NONE = -3,
  TMQ_OFFSET__RESET_EARLIEST = -2,
  TMQ_OFFSET__RESET_LATEST = -1,
  TMQ_OFFSET__LOG = 1,
  TMQ_OFFSET__SNAPSHOT_DATA = 2,
  TMQ_OFFSET__SNAPSHOT_META = 3,
};

enum {
  WITH_DATA = 0,
  WITH_META = 1,
  ONLY_META = 2,
};

#define TQ_OFFSET_VERSION 1

typedef struct {
  int8_t type;
  union {
    // snapshot
    struct {
      int64_t uid;
      int64_t ts;
      SValue  primaryKey;
    };
    // log
    struct {
      int64_t version;
    };
  };
} STqOffsetVal;

static FORCE_INLINE void tqOffsetResetToData(STqOffsetVal* pOffsetVal, int64_t uid, int64_t ts, SValue primaryKey) {
  pOffsetVal->type = TMQ_OFFSET__SNAPSHOT_DATA;
  pOffsetVal->uid = uid;
  pOffsetVal->ts = ts;
  if (IS_VAR_DATA_TYPE(pOffsetVal->primaryKey.type)) {
    taosMemoryFree(pOffsetVal->primaryKey.pData);
  }
  pOffsetVal->primaryKey = primaryKey;
}

static FORCE_INLINE void tqOffsetResetToMeta(STqOffsetVal* pOffsetVal, int64_t uid) {
  pOffsetVal->type = TMQ_OFFSET__SNAPSHOT_META;
  pOffsetVal->uid = uid;
}

static FORCE_INLINE void tqOffsetResetToLog(STqOffsetVal* pOffsetVal, int64_t ver) {
  pOffsetVal->type = TMQ_OFFSET__LOG;
  pOffsetVal->version = ver;
}

int32_t tEncodeSTqOffsetVal(SEncoder* pEncoder, const STqOffsetVal* pOffsetVal);
int32_t tDecodeSTqOffsetVal(SDecoder* pDecoder, STqOffsetVal* pOffsetVal);
void    tFormatOffset(char* buf, int32_t maxLen, const STqOffsetVal* pVal);
bool    tOffsetEqual(const STqOffsetVal* pLeft, const STqOffsetVal* pRight);
void    tOffsetCopy(STqOffsetVal* pLeft, const STqOffsetVal* pRight);
void    tOffsetDestroy(void* pVal);

typedef struct {
  STqOffsetVal val;
  char         subKey[TSDB_SUBSCRIBE_KEY_LEN];
} STqOffset;

int32_t tEncodeSTqOffset(SEncoder* pEncoder, const STqOffset* pOffset);
int32_t tDecodeSTqOffset(SDecoder* pDecoder, STqOffset* pOffset);
void    tDeleteSTqOffset(void* val);

typedef struct SMqVgOffset {
  int64_t   consumerId;
  STqOffset offset;
} SMqVgOffset;

int32_t tEncodeMqVgOffset(SEncoder* pEncoder, const SMqVgOffset* pOffset);
int32_t tDecodeMqVgOffset(SDecoder* pDecoder, SMqVgOffset* pOffset);

typedef struct {
  char    name[TSDB_TABLE_FNAME_LEN];
  char    stb[TSDB_TABLE_FNAME_LEN];
  int8_t  igExists;
  int8_t  intervalUnit;
  int8_t  slidingUnit;
  int8_t  timezone;  // int8_t is not enough, timezone is unit of second
  int32_t dstVgId;   // for stream
  int64_t interval;
  int64_t offset;
  int64_t sliding;
  int64_t maxDelay;
  int64_t watermark;
  int32_t exprLen;        // strlen + 1
  int32_t tagsFilterLen;  // strlen + 1
  int32_t sqlLen;         // strlen + 1
  int32_t astLen;         // strlen + 1
  char*   expr;
  char*   tagsFilter;
  char*   sql;
  char*   ast;
  int64_t deleteMark;
  int64_t lastTs;
  int64_t normSourceTbUid;  // the Uid of source tb if its a normal table, otherwise 0
  SArray* pVgroupVerList;
  int8_t  recursiveTsma;
  char    baseTsmaName[TSDB_TABLE_FNAME_LEN];  // base tsma name for recursively created tsma
  char*   createStreamReq;
  int32_t streamReqLen;
  char*   dropStreamReq;
  int32_t dropStreamReqLen;
  int64_t uid;
} SMCreateSmaReq;

int32_t tSerializeSMCreateSmaReq(void* buf, int32_t bufLen, SMCreateSmaReq* pReq);
int32_t tDeserializeSMCreateSmaReq(void* buf, int32_t bufLen, SMCreateSmaReq* pReq);
void    tFreeSMCreateSmaReq(SMCreateSmaReq* pReq);

typedef struct {
  char   name[TSDB_TABLE_FNAME_LEN];
  int8_t igNotExists;
  char*   dropStreamReq;
  int32_t dropStreamReqLen;
} SMDropSmaReq;

int32_t tSerializeSMDropSmaReq(void* buf, int32_t bufLen, SMDropSmaReq* pReq);
int32_t tDeserializeSMDropSmaReq(void* buf, int32_t bufLen, SMDropSmaReq* pReq);
void tFreeSMDropSmaReq(SMDropSmaReq *pReq);

typedef struct {
  char name[TSDB_TABLE_NAME_LEN];
  union {
    char tbFName[TSDB_TABLE_FNAME_LEN];  // used by mnode
    char tbName[TSDB_TABLE_NAME_LEN];    // used by vnode
  };
  int8_t tbType;  // ETableType: 1 stable, 3 normal table
  union {
    int8_t igExists;   // used by mnode
    int8_t alterType;  // used by vnode
  };
  int8_t     intervalUnit;
  int16_t    nFuncs;       // number of functions specified by user
  col_id_t*  funcColIds;   // column ids specified by user
  func_id_t* funcIds;      // function ids specified by user
  int64_t    interval[2];  // 0 unspecified, > 0 valid interval
  int64_t    tbUid;
  int64_t    uid;     // rsma uid
  int32_t    sqlLen;  // strlen + 1
  char*      sql;
} SMCreateRsmaReq;

int32_t tSerializeSMCreateRsmaReq(void* buf, int32_t bufLen, SMCreateRsmaReq* pReq);
int32_t tDeserializeSMCreateRsmaReq(void* buf, int32_t bufLen, SMCreateRsmaReq* pReq);
void    tFreeSMCreateRsmaReq(SMCreateRsmaReq* pReq);

typedef SMCreateRsmaReq SVCreateRsmaReq;

int32_t tSerializeSVCreateRsmaReq(void* buf, int32_t bufLen, SVCreateRsmaReq* pReq);
int32_t tDeserializeSVCreateRsmaReq(void* buf, int32_t bufLen, SVCreateRsmaReq* pReq);
void    tFreeSVCreateRsmaReq(SVCreateRsmaReq* pReq);

typedef SMCreateRsmaReq SVAlterRsmaReq;

int32_t tSerializeSVAlterRsmaReq(void* buf, int32_t bufLen, SVAlterRsmaReq* pReq);
int32_t tDeserializeSVAlterRsmaReq(void* buf, int32_t bufLen, SVAlterRsmaReq* pReq);
void    tFreeSVAlterRsmaReq(SVAlterRsmaReq* pReq);

typedef struct {
  char       name[TSDB_TABLE_NAME_LEN];
  int8_t     alterType;
  int8_t     tbType;  // ETableType: 1 stable, 3 normal table
  int8_t     igNotExists;
  int16_t    nFuncs;      // number of functions specified by user
  col_id_t*  funcColIds;  // column ids specified by user
  func_id_t* funcIds;     // function ids specified by user
  int32_t    sqlLen;      // strlen + 1
  char*      sql;
} SMAlterRsmaReq;

int32_t tSerializeSMAlterRsmaReq(void* buf, int32_t bufLen, SMAlterRsmaReq* pReq);
int32_t tDeserializeSMAlterRsmaReq(void* buf, int32_t bufLen, SMAlterRsmaReq* pReq);
void    tFreeSMAlterRsmaReq(SMAlterRsmaReq* pReq);

typedef struct {
  int64_t    id;
  char       name[TSDB_TABLE_NAME_LEN];
  char       tbFName[TSDB_TABLE_FNAME_LEN];
  int32_t    code;
  int32_t    version;
  int8_t     tbType;
  int8_t     intervalUnit;
  col_id_t   nFuncs;
  col_id_t   nColNames;
  int64_t    interval[2];
  col_id_t*  funcColIds;
  func_id_t* funcIds;
  SArray*    colNames;
} SRsmaInfoRsp;

int32_t tSerializeRsmaInfoRsp(void* buf, int32_t bufLen, SRsmaInfoRsp* pReq);
int32_t tDeserializeRsmaInfoRsp(void* buf, int32_t bufLen, SRsmaInfoRsp* pReq);
void    tFreeRsmaInfoRsp(SRsmaInfoRsp* pReq, bool deep);

typedef struct {
  char   name[TSDB_TABLE_FNAME_LEN];
  int8_t igNotExists;
} SMDropRsmaReq;

int32_t tSerializeSMDropRsmaReq(void* buf, int32_t bufLen, SMDropRsmaReq* pReq);
int32_t tDeserializeSMDropRsmaReq(void* buf, int32_t bufLen, SMDropRsmaReq* pReq);

typedef struct {
  char    name[TSDB_TABLE_NAME_LEN];
  char    tbName[TSDB_TABLE_NAME_LEN];
  int64_t uid;
  int64_t tbUid;
  int8_t  tbType;
} SVDropRsmaReq;

int32_t tSerializeSVDropRsmaReq(void* buf, int32_t bufLen, SVDropRsmaReq* pReq);
int32_t tDeserializeSVDropRsmaReq(void* buf, int32_t bufLen, SVDropRsmaReq* pReq);

typedef struct {
  char   dbFName[TSDB_DB_FNAME_LEN];
  char   stbName[TSDB_TABLE_NAME_LEN];
  char   colName[TSDB_COL_NAME_LEN];
  char   idxName[TSDB_INDEX_FNAME_LEN];
  int8_t idxType;
} SCreateTagIndexReq;

int32_t tSerializeSCreateTagIdxReq(void* buf, int32_t bufLen, SCreateTagIndexReq* pReq);
int32_t tDeserializeSCreateTagIdxReq(void* buf, int32_t bufLen, SCreateTagIndexReq* pReq);

typedef SMDropSmaReq SDropTagIndexReq;

// int32_t tSerializeSDropTagIdxReq(void* buf, int32_t bufLen, SDropTagIndexReq* pReq);
int32_t tDeserializeSDropTagIdxReq(void* buf, int32_t bufLen, SDropTagIndexReq* pReq);

typedef struct {
  int8_t         version;       // for compatibility(default 0)
  int8_t         intervalUnit;  // MACRO: TIME_UNIT_XXX
  int8_t         slidingUnit;   // MACRO: TIME_UNIT_XXX
  int8_t         timezoneInt;   // sma data expired if timezone changes.
  int32_t        dstVgId;
  char           indexName[TSDB_INDEX_NAME_LEN];
  int32_t        exprLen;
  int32_t        tagsFilterLen;
  int64_t        indexUid;
  tb_uid_t       tableUid;  // super/child/common table uid
  tb_uid_t       dstTbUid;  // for dstVgroup
  int64_t        interval;
  int64_t        offset;  // use unit by precision of DB
  int64_t        sliding;
  char*          dstTbName;  // for dstVgroup
  char*          expr;       // sma expression
  char*          tagsFilter;
  SSchemaWrapper schemaRow;  // for dstVgroup
  SSchemaWrapper schemaTag;  // for dstVgroup
} STSma;                     // Time-range-wise SMA

typedef STSma SVCreateTSmaReq;

typedef struct {
  int8_t  type;  // 0 status report, 1 update data
  int64_t indexUid;
  int64_t skey;  // start TS key of interval/sliding window
} STSmaMsg;

typedef struct {
  int64_t indexUid;
  char    indexName[TSDB_INDEX_NAME_LEN];
} SVDropTSmaReq;

typedef struct {
  int tmp;  // TODO: to avoid compile error
} SVCreateTSmaRsp, SVDropTSmaRsp;

#if 0
int32_t tSerializeSVCreateTSmaReq(void** buf, SVCreateTSmaReq* pReq);
void*   tDeserializeSVCreateTSmaReq(void* buf, SVCreateTSmaReq* pReq);
int32_t tSerializeSVDropTSmaReq(void** buf, SVDropTSmaReq* pReq);
void*   tDeserializeSVDropTSmaReq(void* buf, SVDropTSmaReq* pReq);
#endif

int32_t tEncodeSVCreateTSmaReq(SEncoder* pCoder, const SVCreateTSmaReq* pReq);
int32_t tDecodeSVCreateTSmaReq(SDecoder* pCoder, SVCreateTSmaReq* pReq);
int32_t tEncodeSVDropTSmaReq(SEncoder* pCoder, const SVDropTSmaReq* pReq);
// int32_t tDecodeSVDropTSmaReq(SDecoder* pCoder, SVDropTSmaReq* pReq);

typedef struct {
  int32_t number;
  STSma*  tSma;
} STSmaWrapper;

static FORCE_INLINE void tDestroyTSma(STSma* pSma) {
  if (pSma) {
    taosMemoryFreeClear(pSma->dstTbName);
    taosMemoryFreeClear(pSma->expr);
    taosMemoryFreeClear(pSma->tagsFilter);
  }
}

static FORCE_INLINE void tDestroyTSmaWrapper(STSmaWrapper* pSW, bool deepCopy) {
  if (pSW) {
    if (pSW->tSma) {
      if (deepCopy) {
        for (uint32_t i = 0; i < pSW->number; ++i) {
          tDestroyTSma(pSW->tSma + i);
        }
      }
      taosMemoryFreeClear(pSW->tSma);
    }
  }
}

static FORCE_INLINE void* tFreeTSmaWrapper(STSmaWrapper* pSW, bool deepCopy) {
  tDestroyTSmaWrapper(pSW, deepCopy);
  taosMemoryFreeClear(pSW);
  return NULL;
}

int32_t tEncodeSVCreateTSmaReq(SEncoder* pCoder, const SVCreateTSmaReq* pReq);
int32_t tDecodeSVCreateTSmaReq(SDecoder* pCoder, SVCreateTSmaReq* pReq);

int32_t tEncodeTSma(SEncoder* pCoder, const STSma* pSma);
int32_t tDecodeTSma(SDecoder* pCoder, STSma* pSma, bool deepCopy);

static int32_t tEncodeTSmaWrapper(SEncoder* pEncoder, const STSmaWrapper* pReq) {
  TAOS_CHECK_RETURN(tEncodeI32(pEncoder, pReq->number));
  for (int32_t i = 0; i < pReq->number; ++i) {
    TAOS_CHECK_RETURN(tEncodeTSma(pEncoder, pReq->tSma + i));
  }
  return 0;
}

static int32_t tDecodeTSmaWrapper(SDecoder* pDecoder, STSmaWrapper* pReq, bool deepCopy) {
  TAOS_CHECK_RETURN(tDecodeI32(pDecoder, &pReq->number));
  for (int32_t i = 0; i < pReq->number; ++i) {
    TAOS_CHECK_RETURN(tDecodeTSma(pDecoder, pReq->tSma + i, deepCopy));
  }
  return 0;
}

typedef struct {
  int idx;
} SMCreateFullTextReq;

int32_t tSerializeSMCreateFullTextReq(void* buf, int32_t bufLen, SMCreateFullTextReq* pReq);
int32_t tDeserializeSMCreateFullTextReq(void* buf, int32_t bufLen, SMCreateFullTextReq* pReq);
void    tFreeSMCreateFullTextReq(SMCreateFullTextReq* pReq);

typedef struct {
  char   name[TSDB_TABLE_FNAME_LEN];
  int8_t igNotExists;
} SMDropFullTextReq;

// int32_t tSerializeSMDropFullTextReq(void* buf, int32_t bufLen, SMDropFullTextReq* pReq);
// int32_t tDeserializeSMDropFullTextReq(void* buf, int32_t bufLen, SMDropFullTextReq* pReq);

typedef struct {
  char indexFName[TSDB_INDEX_FNAME_LEN];
} SUserIndexReq;

int32_t tSerializeSUserIndexReq(void* buf, int32_t bufLen, SUserIndexReq* pReq);
int32_t tDeserializeSUserIndexReq(void* buf, int32_t bufLen, SUserIndexReq* pReq);

typedef struct {
  char dbFName[TSDB_DB_FNAME_LEN];
  char tblFName[TSDB_TABLE_FNAME_LEN];
  char colName[TSDB_COL_NAME_LEN];
  char indexType[TSDB_INDEX_TYPE_LEN];
  char indexExts[TSDB_INDEX_EXTS_LEN];
} SUserIndexRsp;

int32_t tSerializeSUserIndexRsp(void* buf, int32_t bufLen, const SUserIndexRsp* pRsp);
int32_t tDeserializeSUserIndexRsp(void* buf, int32_t bufLen, SUserIndexRsp* pRsp);

typedef struct {
  char tbFName[TSDB_TABLE_FNAME_LEN];
} STableIndexReq;

int32_t tSerializeSTableIndexReq(void* buf, int32_t bufLen, STableIndexReq* pReq);
int32_t tDeserializeSTableIndexReq(void* buf, int32_t bufLen, STableIndexReq* pReq);

typedef struct {
  int8_t  intervalUnit;
  int8_t  slidingUnit;
  int64_t interval;
  int64_t offset;
  int64_t sliding;
  int64_t dstTbUid;
  int32_t dstVgId;
  SEpSet  epSet;
  char*   expr;
} STableIndexInfo;

typedef struct {
  char     tbName[TSDB_TABLE_NAME_LEN];
  char     dbFName[TSDB_DB_FNAME_LEN];
  uint64_t suid;
  int32_t  version;
  int32_t  indexSize;
  SArray*  pIndex;  // STableIndexInfo
} STableIndexRsp;

int32_t tSerializeSTableIndexRsp(void* buf, int32_t bufLen, const STableIndexRsp* pRsp);
int32_t tDeserializeSTableIndexRsp(void* buf, int32_t bufLen, STableIndexRsp* pRsp);
void    tFreeSerializeSTableIndexRsp(STableIndexRsp* pRsp);

void tFreeSTableIndexInfo(void* pInfo);

typedef struct {
  int8_t  mqMsgType;
  int32_t code;
  int32_t epoch;
  int64_t consumerId;
  int64_t walsver;
  int64_t walever;
} SMqRspHead;

typedef struct {
  SMsgHead     head;
  char         subKey[TSDB_SUBSCRIBE_KEY_LEN];
  int8_t       withTbName;
  int8_t       useSnapshot;
  int32_t      epoch;
  uint64_t     reqId;
  int64_t      consumerId;
  int64_t      timeout;
  STqOffsetVal reqOffset;
  int8_t       enableReplay;
  int8_t       sourceExcluded;
  int8_t       rawData;
  int32_t      minPollRows;
  int8_t       enableBatchMeta;
  SHashObj*    uidHash;  // to find if uid is duplicated
} SMqPollReq;

int32_t tSerializeSMqPollReq(void* buf, int32_t bufLen, SMqPollReq* pReq);
int32_t tDeserializeSMqPollReq(void* buf, int32_t bufLen, SMqPollReq* pReq);
void    tDestroySMqPollReq(SMqPollReq* pReq);

typedef struct {
  int32_t vgId;
  int64_t offset;
  SEpSet  epSet;
} SMqSubVgEp;

static FORCE_INLINE int32_t tEncodeSMqSubVgEp(void** buf, const SMqSubVgEp* pVgEp) {
  int32_t tlen = 0;
  tlen += taosEncodeFixedI32(buf, pVgEp->vgId);
  tlen += taosEncodeFixedI64(buf, pVgEp->offset);
  tlen += taosEncodeSEpSet(buf, &pVgEp->epSet);
  return tlen;
}

static FORCE_INLINE void* tDecodeSMqSubVgEp(void* buf, SMqSubVgEp* pVgEp) {
  buf = taosDecodeFixedI32(buf, &pVgEp->vgId);
  buf = taosDecodeFixedI64(buf, &pVgEp->offset);
  buf = taosDecodeSEpSet(buf, &pVgEp->epSet);
  return buf;
}

typedef struct {
  char           topic[TSDB_TOPIC_FNAME_LEN];
  char           db[TSDB_DB_FNAME_LEN];
  SArray*        vgs;  // SArray<SMqSubVgEp>
  SSchemaWrapper schema;
} SMqSubTopicEp;

int32_t tEncodeMqSubTopicEp(void** buf, const SMqSubTopicEp* pTopicEp);
void*   tDecodeMqSubTopicEp(void* buf, SMqSubTopicEp* pTopicEp);
void    tDeleteMqSubTopicEp(SMqSubTopicEp* pSubTopicEp);

typedef struct {
  SMqRspHead   head;
  STqOffsetVal rspOffset;
  int16_t      resMsgType;
  int32_t      metaRspLen;
  void*        metaRsp;
} SMqMetaRsp;

int32_t tEncodeMqMetaRsp(SEncoder* pEncoder, const SMqMetaRsp* pRsp);
int32_t tDecodeMqMetaRsp(SDecoder* pDecoder, SMqMetaRsp* pRsp);
void    tDeleteMqMetaRsp(SMqMetaRsp* pRsp);

#define MQ_DATA_RSP_VERSION 100

typedef struct {
  SMqRspHead   head;
  STqOffsetVal rspOffset;
  STqOffsetVal reqOffset;
  int32_t      blockNum;
  int8_t       withTbName;
  int8_t       withSchema;
  SArray*      blockDataLen;
  SArray*      blockData;
  SArray*      blockTbName;
  SArray*      blockSchema;

  union {
    struct {
      int64_t sleepTime;
    };
    struct {
      int32_t createTableNum;
      SArray* createTableLen;
      SArray* createTableReq;
    };
    struct {
      int32_t len;
      void*   rawData;
    };
  };
  void* data;                  // for free in client, only effected if type is data or metadata. raw data not effected
  bool  blockDataElementFree;  // if true, free blockDataElement in blockData,(true in server, false in client)
} SMqDataRsp;

int32_t tEncodeMqDataRsp(SEncoder* pEncoder, const SMqDataRsp* pObj);
int32_t tDecodeMqDataRsp(SDecoder* pDecoder, SMqDataRsp* pRsp);
int32_t tDecodeMqRawDataRsp(SDecoder* pDecoder, SMqDataRsp* pRsp);
void    tDeleteMqDataRsp(SMqDataRsp* pRsp);
void    tDeleteMqRawDataRsp(SMqDataRsp* pRsp);

int32_t tEncodeSTaosxRsp(SEncoder* pEncoder, const SMqDataRsp* pRsp);
int32_t tDecodeSTaosxRsp(SDecoder* pDecoder, SMqDataRsp* pRsp);
void    tDeleteSTaosxRsp(SMqDataRsp* pRsp);

typedef struct SMqBatchMetaRsp {
  SMqRspHead   head;  // not serialize
  STqOffsetVal rspOffset;
  SArray*      batchMetaLen;
  SArray*      batchMetaReq;
  void*        pMetaBuff;    // not serialize
  uint32_t     metaBuffLen;  // not serialize
} SMqBatchMetaRsp;

int32_t tEncodeMqBatchMetaRsp(SEncoder* pEncoder, const SMqBatchMetaRsp* pRsp);
int32_t tDecodeMqBatchMetaRsp(SDecoder* pDecoder, SMqBatchMetaRsp* pRsp);
int32_t tSemiDecodeMqBatchMetaRsp(SDecoder* pDecoder, SMqBatchMetaRsp* pRsp);
void    tDeleteMqBatchMetaRsp(SMqBatchMetaRsp* pRsp);

typedef struct {
  SMqRspHead head;
  char       cgroup[TSDB_CGROUP_LEN];
  SArray*    topics;  // SArray<SMqSubTopicEp>
} SMqAskEpRsp;

static FORCE_INLINE int32_t tEncodeSMqAskEpRsp(void** buf, const SMqAskEpRsp* pRsp) {
  int32_t tlen = 0;
  // tlen += taosEncodeString(buf, pRsp->cgroup);
  int32_t sz = taosArrayGetSize(pRsp->topics);
  tlen += taosEncodeFixedI32(buf, sz);
  for (int32_t i = 0; i < sz; i++) {
    SMqSubTopicEp* pVgEp = (SMqSubTopicEp*)taosArrayGet(pRsp->topics, i);
    tlen += tEncodeMqSubTopicEp(buf, pVgEp);
  }
  return tlen;
}

static FORCE_INLINE void* tDecodeSMqAskEpRsp(void* buf, SMqAskEpRsp* pRsp) {
  // buf = taosDecodeStringTo(buf, pRsp->cgroup);
  int32_t sz;
  buf = taosDecodeFixedI32(buf, &sz);
  pRsp->topics = taosArrayInit(sz, sizeof(SMqSubTopicEp));
  if (pRsp->topics == NULL) {
    return NULL;
  }
  for (int32_t i = 0; i < sz; i++) {
    SMqSubTopicEp topicEp;
    buf = tDecodeMqSubTopicEp(buf, &topicEp);
    if (buf == NULL) {
      return NULL;
    }
    if ((taosArrayPush(pRsp->topics, &topicEp) == NULL)) {
      return NULL;
    }
  }
  return buf;
}

static FORCE_INLINE void tDeleteSMqAskEpRsp(SMqAskEpRsp* pRsp) {
  taosArrayDestroyEx(pRsp->topics, (FDelete)tDeleteMqSubTopicEp);
}

typedef struct {
  int32_t      vgId;
  STqOffsetVal offset;
  int64_t      rows;
  int64_t      ever;
} OffsetRows;

typedef struct {
  char    topicName[TSDB_TOPIC_FNAME_LEN];
  SArray* offsetRows;
} TopicOffsetRows;

typedef struct {
  int64_t consumerId;
  int32_t epoch;
  SArray* topics;
  int8_t  pollFlag;
} SMqHbReq;

typedef struct {
  char   topic[TSDB_TOPIC_FNAME_LEN];
  int8_t noPrivilege;
} STopicPrivilege;

typedef struct {
  SArray* topicPrivileges;  // SArray<STopicPrivilege>
  int32_t debugFlag;
} SMqHbRsp;

typedef struct {
  SMsgHead head;
  int64_t  consumerId;
  char     subKey[TSDB_SUBSCRIBE_KEY_LEN];
} SMqSeekReq;

#define TD_AUTO_CREATE_TABLE 0x1
typedef struct {
  int64_t       suid;
  int64_t       uid;
  int32_t       sver;
  uint32_t      nData;
  uint8_t*      pData;
  SVCreateTbReq cTbReq;
} SVSubmitBlk;

typedef struct {
  SMsgHead header;
  uint64_t sId;
  uint64_t queryId;
  uint64_t clientId;
  uint64_t taskId;
  uint32_t sqlLen;
  uint32_t phyLen;
  char*    sql;
  char*    msg;
  int8_t   source;
} SVDeleteReq;

int32_t tSerializeSVDeleteReq(void* buf, int32_t bufLen, SVDeleteReq* pReq);
int32_t tDeserializeSVDeleteReq(void* buf, int32_t bufLen, SVDeleteReq* pReq);

typedef struct {
  int64_t affectedRows;
} SVDeleteRsp;

int32_t tEncodeSVDeleteRsp(SEncoder* pCoder, const SVDeleteRsp* pReq);
int32_t tDecodeSVDeleteRsp(SDecoder* pCoder, SVDeleteRsp* pReq);

typedef struct SDeleteRes {
  uint64_t suid;
  SArray*  uidList;
  int64_t  skey;
  int64_t  ekey;
  int64_t  affectedRows;
  char     tableFName[TSDB_TABLE_NAME_LEN];
  char     tsColName[TSDB_COL_NAME_LEN];
  int64_t  ctimeMs;  // fill by vnode
  int8_t   source;
} SDeleteRes;

int32_t tEncodeDeleteRes(SEncoder* pCoder, const SDeleteRes* pRes);
int32_t tDecodeDeleteRes(SDecoder* pCoder, SDeleteRes* pRes);

typedef struct {
  // int64_t uid;
  char    tbname[TSDB_TABLE_NAME_LEN];
  int64_t startTs;
  int64_t endTs;
} SSingleDeleteReq;

int32_t tEncodeSSingleDeleteReq(SEncoder* pCoder, const SSingleDeleteReq* pReq);
int32_t tDecodeSSingleDeleteReq(SDecoder* pCoder, SSingleDeleteReq* pReq);

typedef struct {
  int64_t suid;
  SArray* deleteReqs;  // SArray<SSingleDeleteReq>
  int64_t ctimeMs;     // fill by vnode
  int8_t  level;       // 0 tsdb(default), 1 rsma1 , 2 rsma2
} SBatchDeleteReq;

int32_t tEncodeSBatchDeleteReq(SEncoder* pCoder, const SBatchDeleteReq* pReq);
int32_t tDecodeSBatchDeleteReq(SDecoder* pCoder, SBatchDeleteReq* pReq);
int32_t tDecodeSBatchDeleteReqSetCtime(SDecoder* pDecoder, SBatchDeleteReq* pReq, int64_t ctimeMs);

typedef struct {
  int32_t msgIdx;
  int32_t msgType;
  int32_t msgLen;
  void*   msg;
} SBatchMsg;

typedef struct {
  SMsgHead header;
  SArray*  pMsgs;  // SArray<SBatchMsg>
} SBatchReq;

typedef struct {
  int32_t reqType;
  int32_t msgIdx;
  int32_t msgLen;
  int32_t rspCode;
  void*   msg;
} SBatchRspMsg;

typedef struct {
  SArray* pRsps;  // SArray<SBatchRspMsg>
} SBatchRsp;

int32_t                  tSerializeSBatchReq(void* buf, int32_t bufLen, SBatchReq* pReq);
int32_t                  tDeserializeSBatchReq(void* buf, int32_t bufLen, SBatchReq* pReq);
static FORCE_INLINE void tFreeSBatchReqMsg(void* msg) {
  if (NULL == msg) {
    return;
  }
  SBatchMsg* pMsg = (SBatchMsg*)msg;
  taosMemoryFree(pMsg->msg);
}

int32_t tSerializeSBatchRsp(void* buf, int32_t bufLen, SBatchRsp* pRsp);
int32_t tDeserializeSBatchRsp(void* buf, int32_t bufLen, SBatchRsp* pRsp);

static FORCE_INLINE void tFreeSBatchRspMsg(void* p) {
  if (NULL == p) {
    return;
  }

  SBatchRspMsg* pRsp = (SBatchRspMsg*)p;
  taosMemoryFree(pRsp->msg);
}

int32_t tSerializeSMqAskEpReq(void* buf, int32_t bufLen, SMqAskEpReq* pReq);
int32_t tDeserializeSMqAskEpReq(void* buf, int32_t bufLen, SMqAskEpReq* pReq);
int32_t tSerializeSMqHbReq(void* buf, int32_t bufLen, SMqHbReq* pReq);
int32_t tDeserializeSMqHbReq(void* buf, int32_t bufLen, SMqHbReq* pReq);
void    tDestroySMqHbReq(SMqHbReq* pReq);

int32_t tSerializeSMqHbRsp(void* buf, int32_t bufLen, SMqHbRsp* pRsp);
int32_t tDeserializeSMqHbRsp(void* buf, int32_t bufLen, SMqHbRsp* pRsp);
void    tDestroySMqHbRsp(SMqHbRsp* pRsp);

int32_t tSerializeSMqSeekReq(void* buf, int32_t bufLen, SMqSeekReq* pReq);
int32_t tDeserializeSMqSeekReq(void* buf, int32_t bufLen, SMqSeekReq* pReq);

#define TD_REQ_FROM_APP               0x0
#define SUBMIT_REQ_AUTO_CREATE_TABLE  0x1
#define SUBMIT_REQ_COLUMN_DATA_FORMAT 0x2
#define SUBMIT_REQ_FROM_FILE          0x4
#define TD_REQ_FROM_TAOX              0x8
#define TD_REQ_FROM_SML               0x10
#define SUBMIT_REQUEST_VERSION        (2)
#define SUBMIT_REQ_WITH_BLOB          0x10
#define SUBMIT_REQ_SCHEMA_RES         0x20
#define SUBMIT_REQ_ONLY_CREATE_TABLE  0x40

#define TD_REQ_FROM_TAOX_OLD 0x1  // for compatibility

typedef struct {
  int32_t        flags;
  SVCreateTbReq* pCreateTbReq;
  int64_t        suid;
  int64_t        uid;
  int32_t        sver;
  union {
    SArray* aRowP;
    SArray* aCol;
  };
  int64_t    ctimeMs;
  SBlobSet*  pBlobSet;
} SSubmitTbData;

typedef struct {
  SArray* aSubmitTbData;  // SArray<SSubmitTbData>
  SArray* aSubmitBlobData;
  bool    raw;
} SSubmitReq2;

typedef struct {
  SMsgHead header;
  int64_t  version;
  char     data[];  // SSubmitReq2
} SSubmitReq2Msg;

int32_t transformRawSSubmitTbData(void* data, int64_t suid, int64_t uid, int32_t sver);
int32_t tEncodeSubmitReq(SEncoder* pCoder, const SSubmitReq2* pReq);
int32_t tDecodeSubmitReq(SDecoder* pCoder, SSubmitReq2* pReq, SArray* rawList);
void    tDestroySubmitTbData(SSubmitTbData* pTbData, int32_t flag);
void    tDestroySubmitReq(SSubmitReq2* pReq, int32_t flag);

typedef struct {
  int32_t affectedRows;
  SArray* aCreateTbRsp;  // SArray<SVCreateTbRsp>
} SSubmitRsp2;

int32_t tEncodeSSubmitRsp2(SEncoder* pCoder, const SSubmitRsp2* pRsp);
int32_t tDecodeSSubmitRsp2(SDecoder* pCoder, SSubmitRsp2* pRsp);
void    tDestroySSubmitRsp2(SSubmitRsp2* pRsp, int32_t flag);

#define TSDB_MSG_FLG_ENCODE 0x1
#define TSDB_MSG_FLG_DECODE 0x2
#define TSDB_MSG_FLG_CMPT   0x3

typedef struct {
  union {
    struct {
      void*   msgStr;
      int32_t msgLen;
      int64_t ver;
    };
    void* pDataBlock;
  };
} SPackedData;

typedef struct {
  char     fullname[TSDB_VIEW_FNAME_LEN];
  char     name[TSDB_VIEW_NAME_LEN];
  char     dbFName[TSDB_DB_FNAME_LEN];
  char*    querySql;
  char*    sql;
  int8_t   orReplace;
  int8_t   precision;
  int32_t  numOfCols;
  SSchema* pSchema;
} SCMCreateViewReq;

int32_t tSerializeSCMCreateViewReq(void* buf, int32_t bufLen, const SCMCreateViewReq* pReq);
int32_t tDeserializeSCMCreateViewReq(void* buf, int32_t bufLen, SCMCreateViewReq* pReq);
void    tFreeSCMCreateViewReq(SCMCreateViewReq* pReq);

typedef struct {
  char   fullname[TSDB_VIEW_FNAME_LEN];
  char   name[TSDB_VIEW_NAME_LEN];
  char   dbFName[TSDB_DB_FNAME_LEN];
  char*  sql;
  int8_t igNotExists;
} SCMDropViewReq;

int32_t tSerializeSCMDropViewReq(void* buf, int32_t bufLen, const SCMDropViewReq* pReq);
int32_t tDeserializeSCMDropViewReq(void* buf, int32_t bufLen, SCMDropViewReq* pReq);
void    tFreeSCMDropViewReq(SCMDropViewReq* pReq);

typedef struct {
  char fullname[TSDB_VIEW_FNAME_LEN];
} SViewMetaReq;
int32_t tSerializeSViewMetaReq(void* buf, int32_t bufLen, const SViewMetaReq* pReq);
int32_t tDeserializeSViewMetaReq(void* buf, int32_t bufLen, SViewMetaReq* pReq);

typedef struct {
  char     name[TSDB_VIEW_NAME_LEN];
  char     dbFName[TSDB_DB_FNAME_LEN];
  char*    user;
  uint64_t dbId;
  uint64_t viewId;
  char*    querySql;
  int8_t   precision;
  int8_t   type;
  int32_t  version;
  int32_t  numOfCols;
  SSchema* pSchema;
} SViewMetaRsp;
int32_t tSerializeSViewMetaRsp(void* buf, int32_t bufLen, const SViewMetaRsp* pRsp);
int32_t tDeserializeSViewMetaRsp(void* buf, int32_t bufLen, SViewMetaRsp* pRsp);
void    tFreeSViewMetaRsp(SViewMetaRsp* pRsp);
typedef struct {
  char name[TSDB_TABLE_FNAME_LEN];  // table name or tsma name
  bool fetchingWithTsmaName;        // if we are fetching with tsma name
} STableTSMAInfoReq;

int32_t tSerializeTableTSMAInfoReq(void* buf, int32_t bufLen, const STableTSMAInfoReq* pReq);
int32_t tDeserializeTableTSMAInfoReq(void* buf, int32_t bufLen, STableTSMAInfoReq* pReq);

typedef struct {
  char name[TSDB_TABLE_NAME_LEN];  // rsmaName
  union {
    uint8_t flags;
    struct {
      uint8_t withColName : 1;
      uint8_t reserved : 7;
    };
  };

} SRsmaInfoReq;

int32_t tSerializeRsmaInfoReq(void* buf, int32_t bufLen, const SRsmaInfoReq* pReq);
int32_t tDeserializeRsmaInfoReq(void* buf, int32_t bufLen, SRsmaInfoReq* pReq);

typedef struct {
  int32_t  funcId;
  col_id_t colId;
} STableTSMAFuncInfo;

typedef struct {
  char     name[TSDB_TABLE_NAME_LEN];
  uint64_t tsmaId;
  char     targetTb[TSDB_TABLE_NAME_LEN];
  char     targetDbFName[TSDB_DB_FNAME_LEN];
  char     tb[TSDB_TABLE_NAME_LEN];
  char     dbFName[TSDB_DB_FNAME_LEN];
  uint64_t suid;
  uint64_t destTbUid;
  uint64_t dbId;
  int32_t  version;
  int64_t  interval;
  int8_t   unit;
  SArray*  pFuncs;     // SArray<STableTSMAFuncInfo>
  SArray*  pTags;      // SArray<SSchema>
  SArray*  pUsedCols;  // SArray<SSchema>
  char*    ast;

  int64_t streamUid;
  int64_t reqTs;
  int64_t rspTs;
  int64_t delayDuration;  // ms
  bool    fillHistoryFinished;

  void*   streamAddr;  // for stream task, the address of the stream task
} STableTSMAInfo;

int32_t tSerializeTableTSMAInfoRsp(void* buf, int32_t bufLen, const STableTSMAInfoRsp* pRsp);
int32_t tDeserializeTableTSMAInfoRsp(void* buf, int32_t bufLen, STableTSMAInfoRsp* pRsp);
int32_t tCloneTbTSMAInfo(STableTSMAInfo* pInfo, STableTSMAInfo** pRes);
void    tFreeTableTSMAInfo(void* p);
void    tFreeAndClearTableTSMAInfo(void* p);
void    tFreeTableTSMAInfoRsp(STableTSMAInfoRsp* pRsp);

#define STSMAHbRsp            STableTSMAInfoRsp
#define tSerializeTSMAHbRsp   tSerializeTableTSMAInfoRsp
#define tDeserializeTSMAHbRsp tDeserializeTableTSMAInfoRsp
#define tFreeTSMAHbRsp        tFreeTableTSMAInfoRsp

typedef struct SDropCtbWithTsmaSingleVgReq {
  SVgroupInfo vgInfo;
  SArray*     pTbs;  // SVDropTbReq
} SMDropTbReqsOnSingleVg;

int32_t tEncodeSMDropTbReqOnSingleVg(SEncoder* pEncoder, const SMDropTbReqsOnSingleVg* pReq);
int32_t tDecodeSMDropTbReqOnSingleVg(SDecoder* pDecoder, SMDropTbReqsOnSingleVg* pReq);
void    tFreeSMDropTbReqOnSingleVg(void* p);

typedef struct SDropTbsReq {
  SArray* pVgReqs;  // SMDropTbReqsOnSingleVg
} SMDropTbsReq;

int32_t tSerializeSMDropTbsReq(void* buf, int32_t bufLen, const SMDropTbsReq* pReq);
int32_t tDeserializeSMDropTbsReq(void* buf, int32_t bufLen, SMDropTbsReq* pReq);
void    tFreeSMDropTbsReq(void*);

typedef struct SVFetchTtlExpiredTbsRsp {
  SArray* pExpiredTbs;  // SVDropTbReq
  int32_t vgId;
} SVFetchTtlExpiredTbsRsp;

int32_t tEncodeVFetchTtlExpiredTbsRsp(SEncoder* pCoder, const SVFetchTtlExpiredTbsRsp* pRsp);
int32_t tDecodeVFetchTtlExpiredTbsRsp(SDecoder* pCoder, SVFetchTtlExpiredTbsRsp* pRsp);

void tFreeFetchTtlExpiredTbsRsp(void* p);

void setDefaultOptionsForField(SFieldWithOptions* field);
void setFieldWithOptions(SFieldWithOptions* fieldWithOptions, SField* field);

int32_t tSerializeSVSubTablesRspImpl(SEncoder* pEncoder, SVSubTablesRsp *pRsp);
int32_t tDeserializeSVSubTablesRspImpl(SDecoder* pDecoder, SVSubTablesRsp *pRsp);

#ifdef USE_MOUNT
typedef struct {
  char     mountName[TSDB_MOUNT_NAME_LEN];
  int8_t   ignoreExist;
  int16_t  nMounts;
  int32_t* dnodeIds;
  char**   mountPaths;
  int32_t  sqlLen;
  char*    sql;
} SCreateMountReq;

int32_t tSerializeSCreateMountReq(void* buf, int32_t bufLen, SCreateMountReq* pReq);
int32_t tDeserializeSCreateMountReq(void* buf, int32_t bufLen, SCreateMountReq* pReq);
void    tFreeSCreateMountReq(SCreateMountReq* pReq);

typedef struct {
  char    mountName[TSDB_MOUNT_NAME_LEN];
  int8_t  ignoreNotExists;
  int32_t sqlLen;
  char*   sql;
} SDropMountReq;

int32_t tSerializeSDropMountReq(void* buf, int32_t bufLen, SDropMountReq* pReq);
int32_t tDeserializeSDropMountReq(void* buf, int32_t bufLen, SDropMountReq* pReq);
void    tFreeSDropMountReq(SDropMountReq* pReq);

typedef struct {
  char     mountName[TSDB_MOUNT_NAME_LEN];
  char     mountPath[TSDB_MOUNT_PATH_LEN];
  int64_t  mountUid;
  int32_t  dnodeId;
  uint32_t valLen;
  int8_t   ignoreExist;
  void*    pVal;
} SRetrieveMountPathReq;

int32_t tSerializeSRetrieveMountPathReq(void* buf, int32_t bufLen, SRetrieveMountPathReq* pReq);
int32_t tDeserializeSRetrieveMountPathReq(void* buf, int32_t bufLen, SRetrieveMountPathReq* pReq);

typedef struct {
  // path
  int32_t diskPrimary;
  // vgInfo
  int32_t  vgId;
  int32_t  cacheLastSize;
  int32_t  szPage;
  int32_t  szCache;
  uint64_t szBuf;
  int8_t   cacheLast;
  int8_t   standby;
  int8_t   hashMethod;
  uint32_t hashBegin;
  uint32_t hashEnd;
  int16_t  hashPrefix;
  int16_t  hashSuffix;
  int16_t  sttTrigger;
  // syncInfo
  int32_t replications;
  // tsdbInfo
  int8_t  precision;
  int8_t  compression;
  int8_t  slLevel;
  int32_t daysPerFile;
  int32_t keep0;
  int32_t keep1;
  int32_t keep2;
  int32_t keepTimeOffset;
  int32_t minRows;
  int32_t maxRows;
  int32_t tsdbPageSize;
  int32_t ssChunkSize;
  int32_t ssKeepLocal;
  int8_t  ssCompact;
  // walInfo
  int32_t walFsyncPeriod;      // millisecond
  int32_t walRetentionPeriod;  // secs
  int32_t walRollPeriod;       // secs
  int64_t walRetentionSize;
  int64_t walSegSize;
  int32_t walLevel;
  // encryptInfo
  int32_t encryptAlgorithm;
  // SVState
  int64_t committed;
  int64_t commitID;
  int64_t commitTerm;
  // stats
  int64_t numOfSTables;
  int64_t numOfCTables;
  int64_t numOfNTables;
  // dbInfo
  uint64_t dbId;
} SMountVgInfo;

typedef struct {
  SMCreateStbReq req;
  SArray*        pColExts;  // element: column id
  SArray*        pTagExts;  // element: tag id
} SMountStbInfo;

int32_t tSerializeSMountStbInfo(void* buf, int32_t bufLen, int32_t* pFLen, SMountStbInfo* pInfo);
int32_t tDeserializeSMountStbInfo(void* buf, int32_t bufLen, int32_t flen, SMountStbInfo* pInfo);

typedef struct {
  char     dbName[TSDB_DB_FNAME_LEN];
  uint64_t dbId;
  SArray*  pVgs;      // SMountVgInfo
  SArray*  pStbs;     // 0 serialized binary of SMountStbInfo, 1 SMountStbInfo
} SMountDbInfo;

typedef struct {
  // common fields
  char     mountName[TSDB_MOUNT_NAME_LEN];
  char     mountPath[TSDB_MOUNT_PATH_LEN];
  int8_t   ignoreExist;
  int64_t  mountUid;
  int64_t  clusterId;
  int32_t  dnodeId;
  uint32_t valLen;
  void*    pVal;

  // response fields
  SArray* pDbs;  // SMountDbInfo

  // memory fields, no serialized
  SArray*   pDisks[TFS_MAX_TIERS];
  TdFilePtr pFile;
} SMountInfo;

int32_t tSerializeSMountInfo(void* buf, int32_t bufLen, SMountInfo* pReq);
int32_t tDeserializeSMountInfo(SDecoder* decoder, SMountInfo* pReq, bool extractStb);
void    tFreeMountInfo(SMountInfo* pReq, bool stbExtracted);

typedef struct {
  SCreateVnodeReq createReq;
  char            mountPath[TSDB_MOUNT_FPATH_LEN];
  char            mountName[TSDB_MOUNT_NAME_LEN];
  int64_t         mountId;
  int32_t         diskPrimary;
  int32_t         mountVgId;
  int64_t         committed;
  int64_t         commitID;
  int64_t         commitTerm;
  int64_t         numOfSTables;
  int64_t         numOfCTables;
  int64_t         numOfNTables;
} SMountVnodeReq;

int32_t tSerializeSMountVnodeReq(void *buf, int32_t *cBufLen, int32_t *tBufLen, SMountVnodeReq *pReq);
int32_t tDeserializeSMountVnodeReq(void* buf, int32_t bufLen, SMountVnodeReq* pReq);
int32_t tFreeSMountVnodeReq(SMountVnodeReq* pReq);

#endif  // USE_MOUNT

#pragma pack(pop)

typedef struct {
  char        db[TSDB_DB_FNAME_LEN];
  STimeWindow timeRange;
  int32_t     sqlLen;
  char*       sql;
  SArray*     vgroupIds;
} SScanDbReq;

int32_t tSerializeSScanDbReq(void* buf, int32_t bufLen, SScanDbReq* pReq);
int32_t tDeserializeSScanDbReq(void* buf, int32_t bufLen, SScanDbReq* pReq);
void    tFreeSScanDbReq(SScanDbReq* pReq);

typedef struct {
  int32_t scanId;
  int8_t  bAccepted;
} SScanDbRsp;

int32_t tSerializeSScanDbRsp(void* buf, int32_t bufLen, SScanDbRsp* pRsp);
int32_t tDeserializeSScanDbRsp(void* buf, int32_t bufLen, SScanDbRsp* pRsp);

typedef struct {
  int32_t scanId;
  int32_t sqlLen;
  char*   sql;
} SKillScanReq;

int32_t tSerializeSKillScanReq(void* buf, int32_t bufLen, SKillScanReq* pReq);
int32_t tDeserializeSKillScanReq(void* buf, int32_t bufLen, SKillScanReq* pReq);
void    tFreeSKillScanReq(SKillScanReq* pReq);

typedef struct {
  int32_t scanId;
  int32_t vgId;
  int32_t dnodeId;
} SVKillScanReq;

int32_t tSerializeSVKillScanReq(void* buf, int32_t bufLen, SVKillScanReq* pReq);
int32_t tDeserializeSVKillScanReq(void* buf, int32_t bufLen, SVKillScanReq* pReq);

typedef struct {
  int32_t scanId;
  int32_t vgId;
  int32_t dnodeId;
  int32_t numberFileset;
  int32_t finished;
  int32_t progress;
  int64_t remainingTime;
} SQueryScanProgressRsp;

int32_t tSerializeSQueryScanProgressRsp(void* buf, int32_t bufLen, SQueryScanProgressRsp* pReq);
int32_t tDeserializeSQueryScanProgressRsp(void* buf, int32_t bufLen, SQueryScanProgressRsp* pReq);

typedef struct {
  int32_t scanId;
  int32_t vgId;
  int32_t dnodeId;
} SQueryScanProgressReq;

int32_t tSerializeSQueryScanProgressReq(void* buf, int32_t bufLen, SQueryScanProgressReq* pReq);
int32_t tDeserializeSQueryScanProgressReq(void* buf, int32_t bufLen, SQueryScanProgressReq* pReq);

typedef struct {
  int64_t     dbUid;
  char        db[TSDB_DB_FNAME_LEN];
  int64_t     scanStartTime;
  STimeWindow tw;
  int32_t     scanId;
} SScanVnodeReq;

int32_t tSerializeSScanVnodeReq(void* buf, int32_t bufLen, SScanVnodeReq* pReq);
int32_t tDeserializeSScanVnodeReq(void* buf, int32_t bufLen, SScanVnodeReq* pReq);

#ifdef __cplusplus
}
#endif

#endif /*_TD_COMMON_TAOS_MSG_H_*/<|MERGE_RESOLUTION|>--- conflicted
+++ resolved
@@ -68,23 +68,22 @@
 #define TMSG_SEG_SEQ(TYPE)  ((TYPE)&0xff)
 #define TMSG_INDEX(TYPE)    (tMsgDict[TMSG_SEG_CODE(TYPE)] + TMSG_SEG_SEQ(TYPE))
 
-
-#define DECODESQL()                                                               \
-  do {                                                                            \
-    if (!tDecodeIsEnd(&decoder)) {                                                \
-      TAOS_CHECK_EXIT(tDecodeI32(&decoder, &pReq->sqlLen));                       \
-      if (pReq->sqlLen > 0) {                                                     \
-        TAOS_CHECK_EXIT(tDecodeBinaryAlloc(&decoder, (void **)&pReq->sql, NULL)); \
-      }                                                                           \
-    }                                                                             \
+#define DECODESQL()                                                              \
+  do {                                                                           \
+    if (!tDecodeIsEnd(&decoder)) {                                               \
+      TAOS_CHECK_EXIT(tDecodeI32(&decoder, &pReq->sqlLen));                      \
+      if (pReq->sqlLen > 0) {                                                    \
+        TAOS_CHECK_EXIT(tDecodeBinaryAlloc(&decoder, (void**)&pReq->sql, NULL)); \
+      }                                                                          \
+    }                                                                            \
   } while (0)
 
-#define ENCODESQL()                                                                       \
-  do {                                                                                    \
-    TAOS_CHECK_EXIT(tEncodeI32(&encoder, pReq->sqlLen));                                  \
-    if (pReq->sqlLen > 0) {                                                               \
-      TAOS_CHECK_EXIT(tEncodeBinary(&encoder, (const uint8_t *)pReq->sql, pReq->sqlLen)); \
-    }                                                                                     \
+#define ENCODESQL()                                                                      \
+  do {                                                                                   \
+    TAOS_CHECK_EXIT(tEncodeI32(&encoder, pReq->sqlLen));                                 \
+    if (pReq->sqlLen > 0) {                                                              \
+      TAOS_CHECK_EXIT(tEncodeBinary(&encoder, (const uint8_t*)pReq->sql, pReq->sqlLen)); \
+    }                                                                                    \
   } while (0)
 
 #define FREESQL()                \
@@ -94,7 +93,6 @@
     }                            \
     pReq->sql = NULL;            \
   } while (0)
-
 
 static inline bool tmsgIsValid(tmsg_t type) {
   // static int8_t sz = sizeof(tMsgRangeDict) / sizeof(tMsgRangeDict[0]);
@@ -245,14 +243,12 @@
 #define TSDB_FILL_NEXT        7
 #define TSDB_FILL_NEAR        8
 
-
-#define TSDB_ALTER_USER_BASIC_INFO             1
+#define TSDB_ALTER_USER_BASIC_INFO 1
 // these definitions start from 5 is to keep compatible with old versions
-#define TSDB_ALTER_USER_ADD_PRIVILEGES         5
-#define TSDB_ALTER_USER_DEL_PRIVILEGES         6
-
-
-#define TSDB_ALTER_RSMA_FUNCTION        0x1
+#define TSDB_ALTER_USER_ADD_PRIVILEGES 5
+#define TSDB_ALTER_USER_DEL_PRIVILEGES 6
+
+#define TSDB_ALTER_RSMA_FUNCTION 0x1
 
 #define TSDB_KILL_MSG_LEN 30
 
@@ -720,8 +716,8 @@
   SColRef* pColRef;
 } SColRefWrapper;
 
-int32_t tEncodeSColRefWrapper(SEncoder *pCoder, const SColRefWrapper *pWrapper);
-int32_t tDecodeSColRefWrapperEx(SDecoder *pDecoder, SColRefWrapper *pWrapper, bool decoderMalloc);
+int32_t tEncodeSColRefWrapper(SEncoder* pCoder, const SColRefWrapper* pWrapper);
+int32_t tDecodeSColRefWrapperEx(SDecoder* pDecoder, SColRefWrapper* pWrapper, bool decoderMalloc);
 typedef struct {
   int32_t vgId;
   SColRef colRef;
@@ -1001,7 +997,7 @@
 static FORCE_INLINE void tDeleteSchemaWrapper(SSchemaWrapper* pSchemaWrapper) {
   if (pSchemaWrapper) {
     taosMemoryFree(pSchemaWrapper->pSchema);
-    if(pSchemaWrapper->pRsma) {
+    if (pSchemaWrapper->pRsma) {
       taosMemoryFreeClear(pSchemaWrapper->pRsma->funcIds);
       taosMemoryFreeClear(pSchemaWrapper->pRsma);
     }
@@ -1012,7 +1008,7 @@
 static FORCE_INLINE void tDestroySchemaWrapper(SSchemaWrapper* pSchemaWrapper) {
   if (pSchemaWrapper) {
     taosMemoryFreeClear(pSchemaWrapper->pSchema);
-    if(pSchemaWrapper->pRsma) {
+    if (pSchemaWrapper->pRsma) {
       taosMemoryFreeClear(pSchemaWrapper->pRsma->funcIds);
       taosMemoryFreeClear(pSchemaWrapper->pRsma);
     }
@@ -1336,8 +1332,8 @@
 } SIpV6Range;
 
 typedef struct {
-  int8_t type;   // 0: IPv4, 1: IPv6
-  int8_t neg;    // only used in SIpWhiteListDual, if neg is 1, means this is a blacklist entry
+  int8_t type;  // 0: IPv4, 1: IPv6
+  int8_t neg;   // only used in SIpWhiteListDual, if neg is 1, means this is a blacklist entry
   union {
     SIpV4Range ipV4;
     SIpV6Range ipV6;
@@ -1360,10 +1356,8 @@
 int32_t           createDefaultIp6Range(SIpRange* pRange);
 int32_t           createDefaultIp4Range(SIpRange* pRange);
 
-<<<<<<< HEAD
-
-typedef struct {
-  int32_t sessPerUser; 
+typedef struct {
+  int32_t sessPerUser;
   int32_t sessConnTime;
   int32_t sessConnIdleTime;
   int32_t sessMaxConcurrency;
@@ -1371,66 +1365,52 @@
 } SUserSessCfg;
 
 void initUserDefautSessCfg(SUserSessCfg* pCfg);
-=======
 // copyIpRange ensures that unused bytes are always zeroed, so that [pDst] can be used as a key in hash tables
 void copyIpRange(SIpRange* pDst, const SIpRange* pSrc);
 
 // SDateTimeRange is used in client side during SQL statement parsing, client sends this structure
 // to server, and server will convert it to SDateTimeWhiteListItem for internal usage.
->>>>>>> f83c5bbb
 typedef struct {
   int16_t year;
-  int8_t month; // 1-12, when month is -1, it means day is week day and year is not used.
-  int8_t day;   // 1-31 or 0-6 (0 means Sunday), depends on the month value.
-  int8_t hour;
-  int8_t minute;
-  int8_t neg;   // this is a negative entry
-  int32_t duration; // duration in minute
+  int8_t  month;  // 1-12, when month is -1, it means day is week day and year is not used.
+  int8_t  day;    // 1-31 or 0-6 (0 means Sunday), depends on the month value.
+  int8_t  hour;
+  int8_t  minute;
+  int8_t  neg;       // this is a negative entry
+  int32_t duration;  // duration in minute
 } SDateTimeRange;
 
-<<<<<<< HEAD
-  SIpV4Range* pIpRanges;
-  int32_t     sqlLen;
-  char*       sql;
-  int8_t      isImport;
-  int8_t      createDb;
-  int8_t      passIsMd5;
-  SIpRange*   pIpDualRanges;
-  SUserSessCfg sessCfg;
-=======
-bool isValidDateTimeRange(SDateTimeRange* pRange);
+bool    isValidDateTimeRange(SDateTimeRange* pRange);
 int32_t tEncodeSDateTimeRange(SEncoder* pEncoder, const SDateTimeRange* pRange);
 int32_t tDecodeSDateTimeRange(SDecoder* pDecoder, SDateTimeRange* pRange);
 
-
-// SDateTimeWhiteListItem is used by server internally to represent datetime ranges. 
-typedef struct {
-  bool absolute;    // true: absolute datetime range; false: weekly recurring datetime range
-  bool neg;         // this is a negative entry
-  int32_t duration; // duration in seconds
-  int64_t start;    // absolute timestamp in seconds or weekly offset in seconds
+// SDateTimeWhiteListItem is used by server internally to represent datetime ranges.
+typedef struct {
+  bool    absolute;  // true: absolute datetime range; false: weekly recurring datetime range
+  bool    neg;       // this is a negative entry
+  int32_t duration;  // duration in seconds
+  int64_t start;     // absolute timestamp in seconds or weekly offset in seconds
 } SDateTimeWhiteListItem;
 
 void DateTimeRangeToWhiteListItem(SDateTimeWhiteListItem* dst, const SDateTimeRange* src);
 bool isDateTimeWhiteListItemExpired(const SDateTimeWhiteListItem* pInterval);
 
 typedef struct {
-  int32_t num;
+  int32_t                num;
   SDateTimeWhiteListItem ranges[];
 } SDateTimeWhiteList;
 
 SDateTimeWhiteList* cloneDateTimeWhiteList(const SDateTimeWhiteList* src);
-bool isTimeInDateTimeWhiteList(SDateTimeWhiteList *wl, int64_t tm);
-
+bool                isTimeInDateTimeWhiteList(SDateTimeWhiteList* wl, int64_t tm);
 
 typedef struct {
   int8_t createType;
   int8_t superUser;  // denote if it is a super user or not
   int8_t ignoreExisting;
 
-  char   user[TSDB_USER_LEN];
-  char   pass[TSDB_USER_PASSWORD_LONGLEN];
-  char   totpseed[TSDB_USER_TOTPSEED_MAX_LEN + 1];
+  char user[TSDB_USER_LEN];
+  char pass[TSDB_USER_PASSWORD_LONGLEN];
+  char totpseed[TSDB_USER_TOTPSEED_MAX_LEN + 1];
 
   int8_t sysInfo;
   int8_t createDb;
@@ -1462,7 +1442,6 @@
 
   int32_t sqlLen;
   char*   sql;
->>>>>>> f83c5bbb
 } SCreateUserReq;
 
 int32_t tSerializeSCreateUserReq(void* buf, int32_t bufLen, SCreateUserReq* pReq);
@@ -1489,7 +1468,7 @@
   int8_t alterType;
 
   int8_t isView;
-  
+
   int8_t hasPassword;
   int8_t hasTotpseed;
   int8_t hasEnable;
@@ -1515,9 +1494,9 @@
   int8_t createdb;
   int8_t changepass;
 
-  char   user[TSDB_USER_LEN];
-  char   pass[TSDB_USER_PASSWORD_LONGLEN];
-  char   totpseed[TSDB_USER_TOTPSEED_MAX_LEN + 1];
+  char    user[TSDB_USER_LEN];
+  char    pass[TSDB_USER_PASSWORD_LONGLEN];
+  char    totpseed[TSDB_USER_TOTPSEED_MAX_LEN + 1];
   int32_t sessionPerUser;
   int32_t connectTime;
   int32_t connectIdleTime;
@@ -1541,20 +1520,13 @@
   SIpRange*       pDropIpRanges;
   SDateTimeRange* pDropTimeRanges;
 
-  char        objname[TSDB_DB_FNAME_LEN];  // db or topic
-  char        tabName[TSDB_TABLE_NAME_LEN];
-  char*       tagCond;
-  int32_t     tagCondLen;
-  int32_t     sqlLen;
-  char*       sql;
-<<<<<<< HEAD
-  int8_t      passIsMd5;
-  SIpRange*   pIpDualRanges;
-
-  SUserSessCfg sessCfg;
-=======
-  int64_t     privileges;
->>>>>>> f83c5bbb
+  char      objname[TSDB_DB_FNAME_LEN];  // db or topic
+  char      tabName[TSDB_TABLE_NAME_LEN];
+  char*     tagCond;
+  int32_t   tagCondLen;
+  int32_t   sqlLen;
+  char*     sql;
+  int64_t privileges;
 } SAlterUserReq;
 
 int32_t tSerializeSAlterUserReq(void* buf, int32_t bufLen, SAlterUserReq* pReq);
@@ -1587,12 +1559,9 @@
   SHashObj* alterViews;
   SHashObj* useDbs;
   int64_t   whiteListVer;
-<<<<<<< HEAD
 
   SUserSessCfg sessCfg;
-=======
-  int64_t   timeWhiteListVer;
->>>>>>> f83c5bbb
+  int64_t      timeWhiteListVer;
 } SGetUserAuthRsp;
 
 int32_t tSerializeSGetUserAuthRsp(void* buf, int32_t bufLen, SGetUserAuthRsp* pRsp);
@@ -1626,7 +1595,6 @@
 int32_t tDeserializeSUpdateIpWhiteDual(void* buf, int32_t bufLen, SUpdateIpWhite* pReq);
 void    tFreeSUpdateIpWhiteDualReq(SUpdateIpWhite* pReq);
 
-
 // SRetrieveWhiteListReq is used to retrieve both ip and datetime whitelist, but the
 // corresponding response struct is different.
 typedef struct {
@@ -1635,7 +1603,6 @@
 
 int32_t tSerializeRetrieveWhiteListReq(void* buf, int32_t bufLen, SRetrieveWhiteListReq* pReq);
 int32_t tDeserializeRetrieveWhiteListReq(void* buf, int32_t bufLen, SRetrieveWhiteListReq* pReq);
-
 
 // SGetUserWhiteListReq is used to get both ip and datetime whitelist, but the
 // corresponding response struct is different.
@@ -1669,21 +1636,20 @@
 void    tFreeSGetUserIpWhiteListDualRsp(SGetUserIpWhiteListRsp* pRsp);
 
 typedef struct {
-  int64_t ver;
-  char    user[TSDB_USER_LEN];
-  int32_t numWhiteLists;
+  int64_t                 ver;
+  char                    user[TSDB_USER_LEN];
+  int32_t                 numWhiteLists;
   SDateTimeWhiteListItem* pWhiteLists;
 } SUserDateTimeWhiteList;
-
 
 int32_t tSerializeSUserDateTimeWhiteList(void* buf, int32_t bufLen, SUserDateTimeWhiteList* pRsp);
 int32_t tDeserializeSUserDateTimeWhiteList(void* buf, int32_t bufLen, SUserDateTimeWhiteList* pRsp);
 void    tFreeSUserDateTimeWhiteList(SUserDateTimeWhiteList* pRsp);
 
 typedef struct {
-  int64_t             ver;
-  int                 numOfUser;
-  SUserDateTimeWhiteList *pUsers;
+  int64_t                 ver;
+  int                     numOfUser;
+  SUserDateTimeWhiteList* pUsers;
 } SRetrieveDateTimeWhiteListRsp;
 
 int32_t tSerializeSRetrieveDateTimeWhiteListRsp(void* buf, int32_t bufLen, SRetrieveDateTimeWhiteListRsp* pRsp);
@@ -2002,7 +1968,6 @@
 int32_t tSerializeSSsMigrateDbRsp(void* buf, int32_t bufLen, SSsMigrateDbRsp* pRsp);
 int32_t tDeserializeSSsMigrateDbRsp(void* buf, int32_t bufLen, SSsMigrateDbRsp* pRsp);
 
-
 // Request and response for TDMT_VND_LIST_SSMIGRATE_FILESETS
 typedef struct {
   int32_t ssMigrateId;
@@ -2013,19 +1978,18 @@
 
 typedef struct {
   int32_t ssMigrateId;
-  int32_t vgId;   // vgroup id
-  SArray* pFileSets; // SArray<int32_t>
+  int32_t vgId;       // vgroup id
+  SArray* pFileSets;  // SArray<int32_t>
 } SListSsMigrateFileSetsRsp;
 
 int32_t tSerializeSListSsMigrateFileSetsRsp(void* buf, int32_t bufLen, SListSsMigrateFileSetsRsp* pRsp);
 int32_t tDeserializeSListSsMigrateFileSetsRsp(void* buf, int32_t bufLen, SListSsMigrateFileSetsRsp* pRsp);
-void tFreeSListSsMigrateFileSetsRsp(SListSsMigrateFileSetsRsp* pRsp);
-
+void    tFreeSListSsMigrateFileSetsRsp(SListSsMigrateFileSetsRsp* pRsp);
 
 // Request and response for TDMT_VND_SSMIGRATE_FILESET
 typedef struct {
   int32_t ssMigrateId;
-  int32_t nodeId; // node id of the leader vnode, filled by vnode
+  int32_t nodeId;  // node id of the leader vnode, filled by vnode
   int32_t fid;
   int64_t startTimeSec;
 } SSsMigrateFileSetReq;
@@ -2035,7 +1999,7 @@
 
 typedef struct {
   int32_t ssMigrateId;
-  int32_t nodeId; // node id of the leader vnode
+  int32_t nodeId;  // node id of the leader vnode
   int32_t vgId;
   int32_t fid;
 } SSsMigrateFileSetRsp;
@@ -2043,28 +2007,26 @@
 int32_t tSerializeSSsMigrateFileSetRsp(void* buf, int32_t bufLen, SSsMigrateFileSetRsp* pRsp);
 int32_t tDeserializeSSsMigrateFileSetRsp(void* buf, int32_t bufLen, SSsMigrateFileSetRsp* pRsp);
 
-
-#define SSMIGRATE_FILESET_STATE_IN_PROGRESS  0
-#define SSMIGRATE_FILESET_STATE_SUCCEEDED    1
-#define SSMIGRATE_FILESET_STATE_COMPACT      2
-#define SSMIGRATE_FILESET_STATE_SKIPPED      3
-#define SSMIGRATE_FILESET_STATE_FAILED       4
+#define SSMIGRATE_FILESET_STATE_IN_PROGRESS 0
+#define SSMIGRATE_FILESET_STATE_SUCCEEDED   1
+#define SSMIGRATE_FILESET_STATE_COMPACT     2
+#define SSMIGRATE_FILESET_STATE_SKIPPED     3
+#define SSMIGRATE_FILESET_STATE_FAILED      4
 
 // Request and response for TDMT_VND_QUERY_SSMIGRATE_PROGRESS and TDMT_VND_FOLLOWER_SSMIGRATE
 // Note this struct is reused as both request and response in TDMT_VND_QUERY_SSMIGRATE_PROGRESS,
 // while as a request, the 'state' field is not used.
 // This struct is also used in TDMT_VND_FOLLOWER_SSMIGRATE as request, which don't need a response.
 typedef struct {
-  int32_t ssMigrateId; // ss migrate id
-  int32_t nodeId;      // node id of the leader vnode
-  int32_t vgId;        // vgroup id
-  int32_t fid;         // file set id
-  int32_t state;       // SSMIGRATE_FILESET_STATE_*
+  int32_t ssMigrateId;  // ss migrate id
+  int32_t nodeId;       // node id of the leader vnode
+  int32_t vgId;         // vgroup id
+  int32_t fid;          // file set id
+  int32_t state;        // SSMIGRATE_FILESET_STATE_*
 } SSsMigrateProgress;
 
 int tSerializeSSsMigrateProgress(void* buf, int32_t bufLen, SSsMigrateProgress* pProgress);
 int tDeserializeSSsMigrateProgress(void* buf, int32_t bufLen, SSsMigrateProgress* pProgress);
-
 
 // Request for TDMT_MND_KILL_SSMIGRATE
 typedef struct {
@@ -2084,7 +2046,6 @@
 
 int32_t tSerializeSVnodeKillSsMigrateReq(void* buf, int32_t bufLen, SVnodeKillSsMigrateReq* pReq);
 int32_t tDeserializeSVnodeKillSsMigrateReq(void* buf, int32_t bufLen, SVnodeKillSsMigrateReq* pReq);
-
 
 typedef struct {
   int32_t vgId;
@@ -3202,18 +3163,15 @@
   int32_t sqlLen;
   char*   sql;
 } SMCreateMnodeReq, SMDropMnodeReq, SDDropMnodeReq, SMCreateQnodeReq, SMDropQnodeReq, SDCreateQnodeReq, SDDropQnodeReq,
-    SMCreateSnodeReq, SMDropSnodeReq,     SDDropSnodeReq;
-
+    SMCreateSnodeReq, SMDropSnodeReq, SDDropSnodeReq;
 
 int32_t tSerializeSCreateDropMQSNodeReq(void* buf, int32_t bufLen, SMCreateQnodeReq* pReq);
 int32_t tDeserializeSCreateDropMQSNodeReq(void* buf, int32_t bufLen, SMCreateQnodeReq* pReq);
-
 
 typedef struct {
   int32_t nodeId;
   SEpSet  epSet;
 } SNodeEpSet;
-
 
 typedef struct {
   int32_t    snodeId;
@@ -3223,13 +3181,12 @@
   char*      sql;
 } SDCreateSnodeReq;
 
-int32_t tSerializeSDCreateSNodeReq(void *buf, int32_t bufLen, SDCreateSnodeReq *pReq);
-int32_t tDeserializeSDCreateSNodeReq(void *buf, int32_t bufLen, SDCreateSnodeReq *pReq);
-void tFreeSDCreateSnodeReq(SDCreateSnodeReq *pReq);
-
-
-void    tFreeSMCreateQnodeReq(SMCreateQnodeReq* pReq);
-void    tFreeSDDropQnodeReq(SDDropQnodeReq* pReq);
+int32_t tSerializeSDCreateSNodeReq(void* buf, int32_t bufLen, SDCreateSnodeReq* pReq);
+int32_t tDeserializeSDCreateSNodeReq(void* buf, int32_t bufLen, SDCreateSnodeReq* pReq);
+void    tFreeSDCreateSnodeReq(SDCreateSnodeReq* pReq);
+
+void tFreeSMCreateQnodeReq(SMCreateQnodeReq* pReq);
+void tFreeSDDropQnodeReq(SDDropQnodeReq* pReq);
 typedef struct {
   int8_t   replica;
   SReplica replicas[TSDB_MAX_REPLICA];
@@ -3592,7 +3549,7 @@
 } STableScanOperatorParam;
 
 typedef struct STagScanOperatorParam {
-  tb_uid_t       vcUid;
+  tb_uid_t vcUid;
 } STagScanOperatorParam;
 
 typedef struct SVTableScanOperatorParam {
@@ -3603,13 +3560,13 @@
 
 struct SStreamRuntimeFuncInfo;
 typedef struct {
-  SMsgHead                       header;
-  uint64_t                       sId;
-  uint64_t                       queryId;
-  uint64_t                       clientId;
-  uint64_t                       taskId;
-  int32_t                        execId;
-  SOperatorParam*                pOpParam;
+  SMsgHead        header;
+  uint64_t        sId;
+  uint64_t        queryId;
+  uint64_t        clientId;
+  uint64_t        taskId;
+  int32_t         execId;
+  SOperatorParam* pOpParam;
 
   // used for new-stream
   struct SStreamRuntimeFuncInfo* pStRtFuncInfo;
@@ -4038,7 +3995,7 @@
 int  tEncodeSVCreateTbReq(SEncoder* pCoder, const SVCreateTbReq* pReq);
 int  tDecodeSVCreateTbReq(SDecoder* pCoder, SVCreateTbReq* pReq);
 void tDestroySVCreateTbReq(SVCreateTbReq* pReq, int32_t flags);
-void tDestroySVSubmitCreateTbReq(SVCreateTbReq *pReq, int32_t flags);
+void tDestroySVSubmitCreateTbReq(SVCreateTbReq* pReq, int32_t flags);
 
 static FORCE_INLINE void tdDestroySVCreateTbReq(SVCreateTbReq* req) {
   if (NULL == req) {
@@ -4554,8 +4511,8 @@
 } SMqVDeleteRsp;
 
 typedef struct {
-  char*   name;
-  int8_t  igNotExists;
+  char*  name;
+  int8_t igNotExists;
 } SMDropStreamReq;
 
 typedef struct {
@@ -4584,7 +4541,7 @@
 
 int32_t tSerializeSMPauseStreamReq(void* buf, int32_t bufLen, const SMPauseStreamReq* pReq);
 int32_t tDeserializeSMPauseStreamReq(void* buf, int32_t bufLen, SMPauseStreamReq* pReq);
-void    tFreeMPauseStreamReq(SMPauseStreamReq *pReq);
+void    tFreeMPauseStreamReq(SMPauseStreamReq* pReq);
 
 typedef struct {
   char*  name;
@@ -4594,7 +4551,7 @@
 
 int32_t tSerializeSMResumeStreamReq(void* buf, int32_t bufLen, const SMResumeStreamReq* pReq);
 int32_t tDeserializeSMResumeStreamReq(void* buf, int32_t bufLen, SMResumeStreamReq* pReq);
-void    tFreeMResumeStreamReq(SMResumeStreamReq *pReq);
+void    tFreeMResumeStreamReq(SMResumeStreamReq* pReq);
 
 typedef struct {
   char*       name;
@@ -4604,7 +4561,7 @@
 
 int32_t tSerializeSMRecalcStreamReq(void* buf, int32_t bufLen, const SMRecalcStreamReq* pReq);
 int32_t tDeserializeSMRecalcStreamReq(void* buf, int32_t bufLen, SMRecalcStreamReq* pReq);
-void    tFreeMRecalcStreamReq(SMRecalcStreamReq *pReq);
+void    tFreeMRecalcStreamReq(SMRecalcStreamReq* pReq);
 
 typedef struct SVndSetKeepVersionReq {
   int64_t keepVersion;
@@ -4768,15 +4725,15 @@
 void    tFreeSMCreateSmaReq(SMCreateSmaReq* pReq);
 
 typedef struct {
-  char   name[TSDB_TABLE_FNAME_LEN];
-  int8_t igNotExists;
+  char    name[TSDB_TABLE_FNAME_LEN];
+  int8_t  igNotExists;
   char*   dropStreamReq;
   int32_t dropStreamReqLen;
 } SMDropSmaReq;
 
 int32_t tSerializeSMDropSmaReq(void* buf, int32_t bufLen, SMDropSmaReq* pReq);
 int32_t tDeserializeSMDropSmaReq(void* buf, int32_t bufLen, SMDropSmaReq* pReq);
-void tFreeSMDropSmaReq(SMDropSmaReq *pReq);
+void    tFreeSMDropSmaReq(SMDropSmaReq* pReq);
 
 typedef struct {
   char name[TSDB_TABLE_NAME_LEN];
@@ -5420,8 +5377,8 @@
     SArray* aRowP;
     SArray* aCol;
   };
-  int64_t    ctimeMs;
-  SBlobSet*  pBlobSet;
+  int64_t   ctimeMs;
+  SBlobSet* pBlobSet;
 } SSubmitTbData;
 
 typedef struct {
@@ -5568,7 +5525,7 @@
   int64_t delayDuration;  // ms
   bool    fillHistoryFinished;
 
-  void*   streamAddr;  // for stream task, the address of the stream task
+  void* streamAddr;  // for stream task, the address of the stream task
 } STableTSMAInfo;
 
 int32_t tSerializeTableTSMAInfoRsp(void* buf, int32_t bufLen, const STableTSMAInfoRsp* pRsp);
@@ -5613,8 +5570,8 @@
 void setDefaultOptionsForField(SFieldWithOptions* field);
 void setFieldWithOptions(SFieldWithOptions* fieldWithOptions, SField* field);
 
-int32_t tSerializeSVSubTablesRspImpl(SEncoder* pEncoder, SVSubTablesRsp *pRsp);
-int32_t tDeserializeSVSubTablesRspImpl(SDecoder* pDecoder, SVSubTablesRsp *pRsp);
+int32_t tSerializeSVSubTablesRspImpl(SEncoder* pEncoder, SVSubTablesRsp* pRsp);
+int32_t tDeserializeSVSubTablesRspImpl(SDecoder* pDecoder, SVSubTablesRsp* pRsp);
 
 #ifdef USE_MOUNT
 typedef struct {
@@ -5722,8 +5679,8 @@
 typedef struct {
   char     dbName[TSDB_DB_FNAME_LEN];
   uint64_t dbId;
-  SArray*  pVgs;      // SMountVgInfo
-  SArray*  pStbs;     // 0 serialized binary of SMountStbInfo, 1 SMountStbInfo
+  SArray*  pVgs;   // SMountVgInfo
+  SArray*  pStbs;  // 0 serialized binary of SMountStbInfo, 1 SMountStbInfo
 } SMountDbInfo;
 
 typedef struct {
@@ -5764,7 +5721,7 @@
   int64_t         numOfNTables;
 } SMountVnodeReq;
 
-int32_t tSerializeSMountVnodeReq(void *buf, int32_t *cBufLen, int32_t *tBufLen, SMountVnodeReq *pReq);
+int32_t tSerializeSMountVnodeReq(void* buf, int32_t* cBufLen, int32_t* tBufLen, SMountVnodeReq* pReq);
 int32_t tDeserializeSMountVnodeReq(void* buf, int32_t bufLen, SMountVnodeReq* pReq);
 int32_t tFreeSMountVnodeReq(SMountVnodeReq* pReq);
 
