/*
 * Copyright (c) 2019 TAOS Data, Inc. <jhtao@taosdata.com>
 *
 * This program is free software: you can use, redistribute, and/or modify
 * it under the terms of the GNU Affero General Public License, version 3
 * or later ("AGPL"), as published by the Free Software Foundation.
 *
 * This program is distributed in the hope that it will be useful, but WITHOUT
 * ANY WARRANTY; without even the implied warranty of MERCHANTABILITY or
 * FITNESS FOR A PARTICULAR PURPOSE.
 *
 * You should have received a copy of the GNU Affero General Public License
 * along with this program. If not, see <http://www.gnu.org/licenses/>.
 */

#ifndef _TD_COMMON_TAOS_MSG_H_
#define _TD_COMMON_TAOS_MSG_H_

#include "taosdef.h"
#include "taoserror.h"
#include "tarray.h"
#include "tcoding.h"
#include "tencode.h"
#include "thash.h"
#include "tlist.h"
#include "tname.h"
#include "trow.h"
#include "tuuid.h"

#ifdef __cplusplus
extern "C" {
#endif

/* ------------------------ MESSAGE DEFINITIONS ------------------------ */

#define TD_MSG_NUMBER_
#undef TD_MSG_DICT_
#undef TD_MSG_INFO_
#undef TD_MSG_RANGE_CODE_
#undef TD_MSG_SEG_CODE_
#include "tmsgdef.h"

#undef TD_MSG_NUMBER_
#undef TD_MSG_DICT_
#undef TD_MSG_INFO_
#undef TD_MSG_RANGE_CODE_
#define TD_MSG_SEG_CODE_
#include "tmsgdef.h"

#undef TD_MSG_NUMBER_
#undef TD_MSG_DICT_
#undef TD_MSG_INFO_
#undef TD_MSG_SEG_CODE_
#undef TD_MSG_RANGE_CODE_
#include "tmsgdef.h"

extern char*   tMsgInfo[];
extern int32_t tMsgDict[];
extern int32_t tMsgRangeDict[];

typedef uint16_t tmsg_t;

#define TMSG_SEG_CODE(TYPE) (((TYPE)&0xff00) >> 8)
#define TMSG_SEG_SEQ(TYPE)  ((TYPE)&0xff)
#define TMSG_INDEX(TYPE)    (tMsgDict[TMSG_SEG_CODE(TYPE)] + TMSG_SEG_SEQ(TYPE))

static inline bool tmsgIsValid(tmsg_t type) {
  // static int8_t sz = sizeof(tMsgRangeDict) / sizeof(tMsgRangeDict[0]);
  int8_t maxSegIdx = TMSG_SEG_CODE(TDMT_MAX_MSG);
  int    segIdx = TMSG_SEG_CODE(type);
  if (segIdx >= 0 && segIdx < maxSegIdx) {
    return type < tMsgRangeDict[segIdx];
  }
  return false;
}

#define TMSG_INFO(type) (tmsgIsValid(type) ? tMsgInfo[TMSG_INDEX(type)] : "unKnown")

static inline bool vnodeIsMsgBlock(tmsg_t type) {
  return (type == TDMT_VND_CREATE_TABLE) || (type == TDMT_VND_ALTER_TABLE) || (type == TDMT_VND_DROP_TABLE) ||
         (type == TDMT_VND_UPDATE_TAG_VAL) || (type == TDMT_VND_ALTER_CONFIRM) || (type == TDMT_VND_COMMIT) ||
         (type == TDMT_SYNC_CONFIG_CHANGE);
}

static inline bool syncUtilUserCommit(tmsg_t msgType) {
  return msgType != TDMT_SYNC_NOOP && msgType != TDMT_SYNC_LEADER_TRANSFER;
}

/* ------------------------ OTHER DEFINITIONS ------------------------ */
// IE type
#define TSDB_IE_TYPE_SEC         1
#define TSDB_IE_TYPE_META        2
#define TSDB_IE_TYPE_MGMT_IP     3
#define TSDB_IE_TYPE_DNODE_CFG   4
#define TSDB_IE_TYPE_NEW_VERSION 5
#define TSDB_IE_TYPE_DNODE_EXT   6
#define TSDB_IE_TYPE_DNODE_STATE 7

enum {
  CONN_TYPE__QUERY = 1,
  CONN_TYPE__TMQ,
  CONN_TYPE__UDFD,
  CONN_TYPE__MAX,
};

enum {
  HEARTBEAT_KEY_USER_AUTHINFO = 1,
  HEARTBEAT_KEY_DBINFO,
  HEARTBEAT_KEY_STBINFO,
  HEARTBEAT_KEY_TMQ,
  HEARTBEAT_KEY_DYN_VIEW,
  HEARTBEAT_KEY_VIEWINFO,
  HEARTBEAT_KEY_TSMA,
};

typedef enum _mgmt_table {
  TSDB_MGMT_TABLE_START,
  TSDB_MGMT_TABLE_DNODE,
  TSDB_MGMT_TABLE_MNODE,
  TSDB_MGMT_TABLE_MODULE,
  TSDB_MGMT_TABLE_QNODE,
  TSDB_MGMT_TABLE_SNODE,
  TSDB_MGMT_TABLE_BNODE,  // no longer used
  TSDB_MGMT_TABLE_CLUSTER,
  TSDB_MGMT_TABLE_DB,
  TSDB_MGMT_TABLE_FUNC,
  TSDB_MGMT_TABLE_INDEX,
  TSDB_MGMT_TABLE_STB,
  TSDB_MGMT_TABLE_STREAMS,
  TSDB_MGMT_TABLE_TABLE,
  TSDB_MGMT_TABLE_TAG,
  TSDB_MGMT_TABLE_COL,
  TSDB_MGMT_TABLE_USER,
  TSDB_MGMT_TABLE_GRANTS,
  TSDB_MGMT_TABLE_VGROUP,
  TSDB_MGMT_TABLE_TOPICS,
  TSDB_MGMT_TABLE_CONSUMERS,
  TSDB_MGMT_TABLE_SUBSCRIPTIONS,
  TSDB_MGMT_TABLE_TRANS,
  TSDB_MGMT_TABLE_SMAS,
  TSDB_MGMT_TABLE_CONFIGS,
  TSDB_MGMT_TABLE_CONNS,
  TSDB_MGMT_TABLE_QUERIES,
  TSDB_MGMT_TABLE_VNODES,
  TSDB_MGMT_TABLE_APPS,
  TSDB_MGMT_TABLE_STREAM_TASKS,
  TSDB_MGMT_TABLE_PRIVILEGES,
  TSDB_MGMT_TABLE_VIEWS,
  TSDB_MGMT_TABLE_TSMAS,
  TSDB_MGMT_TABLE_COMPACT,
  TSDB_MGMT_TABLE_COMPACT_DETAIL,
  TSDB_MGMT_TABLE_GRANTS_FULL,
  TSDB_MGMT_TABLE_GRANTS_LOGS,
  TSDB_MGMT_TABLE_MACHINES,
  TSDB_MGMT_TABLE_ARBGROUP,
  TSDB_MGMT_TABLE_ENCRYPTIONS,
  TSDB_MGMT_TABLE_MAX,
} EShowType;

#define TSDB_ALTER_TABLE_ADD_TAG             1
#define TSDB_ALTER_TABLE_DROP_TAG            2
#define TSDB_ALTER_TABLE_UPDATE_TAG_NAME     3
#define TSDB_ALTER_TABLE_UPDATE_TAG_VAL      4
#define TSDB_ALTER_TABLE_ADD_COLUMN          5
#define TSDB_ALTER_TABLE_DROP_COLUMN         6
#define TSDB_ALTER_TABLE_UPDATE_COLUMN_BYTES 7
#define TSDB_ALTER_TABLE_UPDATE_TAG_BYTES    8
#define TSDB_ALTER_TABLE_UPDATE_OPTIONS      9
#define TSDB_ALTER_TABLE_UPDATE_COLUMN_NAME  10
#define TSDB_ALTER_TABLE_ADD_TAG_INDEX       11
#define TSDB_ALTER_TABLE_DROP_TAG_INDEX      12

#define TSDB_FILL_NONE        0
#define TSDB_FILL_NULL        1
#define TSDB_FILL_NULL_F      2
#define TSDB_FILL_SET_VALUE   3
#define TSDB_FILL_SET_VALUE_F 4
#define TSDB_FILL_LINEAR      5
#define TSDB_FILL_PREV        6
#define TSDB_FILL_NEXT        7

#define TSDB_ALTER_USER_PASSWD          0x1
#define TSDB_ALTER_USER_SUPERUSER       0x2
#define TSDB_ALTER_USER_ENABLE          0x3
#define TSDB_ALTER_USER_SYSINFO         0x4
#define TSDB_ALTER_USER_ADD_PRIVILEGES  0x5
#define TSDB_ALTER_USER_DEL_PRIVILEGES  0x6
#define TSDB_ALTER_USER_ADD_WHITE_LIST  0x7
#define TSDB_ALTER_USER_DROP_WHITE_LIST 0x8

#define TSDB_KILL_MSG_LEN 30

#define TSDB_TABLE_NUM_UNIT 100000

#define TSDB_VN_READ_ACCCESS  ((char)0x1)
#define TSDB_VN_WRITE_ACCCESS ((char)0x2)
#define TSDB_VN_ALL_ACCCESS   (TSDB_VN_READ_ACCCESS | TSDB_VN_WRITE_ACCCESS)

#define TSDB_COL_NORMAL 0x0u  // the normal column of the table
#define TSDB_COL_TAG    0x1u  // the tag column type
#define TSDB_COL_UDC    0x2u  // the user specified normal string column, it is a dummy column
#define TSDB_COL_TMP    0x4u  // internal column generated by the previous operators
#define TSDB_COL_NULL   0x8u  // the column filter NULL or not

#define TSDB_COL_IS_TAG(f)        (((f & (~(TSDB_COL_NULL))) & TSDB_COL_TAG) != 0)
#define TSDB_COL_IS_NORMAL_COL(f) ((f & (~(TSDB_COL_NULL))) == TSDB_COL_NORMAL)
#define TSDB_COL_IS_UD_COL(f)     ((f & (~(TSDB_COL_NULL))) == TSDB_COL_UDC)
#define TSDB_COL_REQ_NULL(f)      (((f)&TSDB_COL_NULL) != 0)

#define TD_SUPER_TABLE  TSDB_SUPER_TABLE
#define TD_CHILD_TABLE  TSDB_CHILD_TABLE
#define TD_NORMAL_TABLE TSDB_NORMAL_TABLE

typedef enum ENodeType {
  // Syntax nodes are used in parser and planner module, and some are also used in executor module, such as COLUMN,
  // VALUE, OPERATOR, FUNCTION and so on.
  QUERY_NODE_COLUMN = 1,
  QUERY_NODE_VALUE,
  QUERY_NODE_OPERATOR,
  QUERY_NODE_LOGIC_CONDITION,
  QUERY_NODE_FUNCTION,
  QUERY_NODE_REAL_TABLE,
  QUERY_NODE_TEMP_TABLE,
  QUERY_NODE_JOIN_TABLE,
  QUERY_NODE_GROUPING_SET,
  QUERY_NODE_ORDER_BY_EXPR,
  QUERY_NODE_LIMIT,
  QUERY_NODE_STATE_WINDOW,
  QUERY_NODE_SESSION_WINDOW,
  QUERY_NODE_INTERVAL_WINDOW,
  QUERY_NODE_NODE_LIST,
  QUERY_NODE_FILL,
  QUERY_NODE_RAW_EXPR,  // Only be used in parser module.
  QUERY_NODE_TARGET,
  QUERY_NODE_DATABLOCK_DESC,
  QUERY_NODE_SLOT_DESC,
  QUERY_NODE_COLUMN_DEF,
  QUERY_NODE_DOWNSTREAM_SOURCE,
  QUERY_NODE_DATABASE_OPTIONS,
  QUERY_NODE_TABLE_OPTIONS,
  QUERY_NODE_INDEX_OPTIONS,
  QUERY_NODE_EXPLAIN_OPTIONS,
  QUERY_NODE_STREAM_OPTIONS,
  QUERY_NODE_LEFT_VALUE,
  QUERY_NODE_COLUMN_REF,
  QUERY_NODE_WHEN_THEN,
  QUERY_NODE_CASE_WHEN,
  QUERY_NODE_EVENT_WINDOW,
  QUERY_NODE_HINT,
  QUERY_NODE_VIEW,
  QUERY_NODE_WINDOW_OFFSET,
  QUERY_NODE_COUNT_WINDOW,
  QUERY_NODE_TSMA_OPTIONS,

  // Statement nodes are used in parser and planner module.
  QUERY_NODE_SET_OPERATOR = 100,
  QUERY_NODE_SELECT_STMT,
  QUERY_NODE_VNODE_MODIFY_STMT,
  QUERY_NODE_CREATE_DATABASE_STMT,
  QUERY_NODE_DROP_DATABASE_STMT,
  QUERY_NODE_ALTER_DATABASE_STMT,
  QUERY_NODE_FLUSH_DATABASE_STMT,
  QUERY_NODE_TRIM_DATABASE_STMT,
  QUERY_NODE_CREATE_TABLE_STMT,
  QUERY_NODE_CREATE_SUBTABLE_CLAUSE,
  QUERY_NODE_CREATE_MULTI_TABLES_STMT,
  QUERY_NODE_DROP_TABLE_CLAUSE,
  QUERY_NODE_DROP_TABLE_STMT,
  QUERY_NODE_DROP_SUPER_TABLE_STMT,
  QUERY_NODE_ALTER_TABLE_STMT,
  QUERY_NODE_ALTER_SUPER_TABLE_STMT,
  QUERY_NODE_CREATE_USER_STMT,
  QUERY_NODE_ALTER_USER_STMT,
  QUERY_NODE_DROP_USER_STMT,
  QUERY_NODE_USE_DATABASE_STMT,
  QUERY_NODE_CREATE_DNODE_STMT,
  QUERY_NODE_DROP_DNODE_STMT,
  QUERY_NODE_ALTER_DNODE_STMT,
  QUERY_NODE_CREATE_INDEX_STMT,
  QUERY_NODE_DROP_INDEX_STMT,
  QUERY_NODE_CREATE_QNODE_STMT,
  QUERY_NODE_DROP_QNODE_STMT,
  QUERY_NODE_CREATE_BNODE_STMT,
  QUERY_NODE_DROP_BNODE_STMT,
  QUERY_NODE_CREATE_SNODE_STMT,
  QUERY_NODE_DROP_SNODE_STMT,
  QUERY_NODE_CREATE_MNODE_STMT,
  QUERY_NODE_DROP_MNODE_STMT,
  QUERY_NODE_CREATE_TOPIC_STMT,
  QUERY_NODE_DROP_TOPIC_STMT,
  QUERY_NODE_DROP_CGROUP_STMT,
  QUERY_NODE_ALTER_LOCAL_STMT,
  QUERY_NODE_EXPLAIN_STMT,
  QUERY_NODE_DESCRIBE_STMT,
  QUERY_NODE_RESET_QUERY_CACHE_STMT,
  QUERY_NODE_COMPACT_DATABASE_STMT,
  QUERY_NODE_CREATE_FUNCTION_STMT,
  QUERY_NODE_DROP_FUNCTION_STMT,
  QUERY_NODE_CREATE_STREAM_STMT,
  QUERY_NODE_DROP_STREAM_STMT,
  QUERY_NODE_BALANCE_VGROUP_STMT,
  QUERY_NODE_MERGE_VGROUP_STMT,
  QUERY_NODE_REDISTRIBUTE_VGROUP_STMT,
  QUERY_NODE_SPLIT_VGROUP_STMT,
  QUERY_NODE_SYNCDB_STMT,
  QUERY_NODE_GRANT_STMT,
  QUERY_NODE_REVOKE_STMT,
  QUERY_NODE_ALTER_CLUSTER_STMT,
  QUERY_NODE_S3MIGRATE_DATABASE_STMT,
  // placeholder for [154, 180]
  QUERY_NODE_SHOW_CREATE_VIEW_STMT = 181,
  QUERY_NODE_SHOW_CREATE_DATABASE_STMT,
  QUERY_NODE_SHOW_CREATE_TABLE_STMT,
  QUERY_NODE_SHOW_CREATE_STABLE_STMT,
  QUERY_NODE_SHOW_TABLE_DISTRIBUTED_STMT,
  QUERY_NODE_SHOW_LOCAL_VARIABLES_STMT,
  QUERY_NODE_SHOW_SCORES_STMT,
  QUERY_NODE_SHOW_TABLE_TAGS_STMT,
  QUERY_NODE_KILL_CONNECTION_STMT,
  QUERY_NODE_KILL_QUERY_STMT,
  QUERY_NODE_KILL_TRANSACTION_STMT,
  QUERY_NODE_KILL_COMPACT_STMT,
  QUERY_NODE_DELETE_STMT,
  QUERY_NODE_INSERT_STMT,
  QUERY_NODE_QUERY,
  QUERY_NODE_SHOW_DB_ALIVE_STMT,
  QUERY_NODE_SHOW_CLUSTER_ALIVE_STMT,
  QUERY_NODE_BALANCE_VGROUP_LEADER_STMT,
  QUERY_NODE_RESTORE_DNODE_STMT,
  QUERY_NODE_RESTORE_QNODE_STMT,
  QUERY_NODE_RESTORE_MNODE_STMT,
  QUERY_NODE_RESTORE_VNODE_STMT,
  QUERY_NODE_PAUSE_STREAM_STMT,
  QUERY_NODE_RESUME_STREAM_STMT,
  QUERY_NODE_CREATE_VIEW_STMT,
  QUERY_NODE_DROP_VIEW_STMT,

  // show statement nodes
  // see 'sysTableShowAdapter', 'SYSTABLE_SHOW_TYPE_OFFSET'
  QUERY_NODE_SHOW_DNODES_STMT = 400,
  QUERY_NODE_SHOW_MNODES_STMT,
  QUERY_NODE_SHOW_MODULES_STMT,
  QUERY_NODE_SHOW_QNODES_STMT,
  QUERY_NODE_SHOW_SNODES_STMT,
  QUERY_NODE_SHOW_BNODES_STMT,
  QUERY_NODE_SHOW_ARBGROUPS_STMT,
  QUERY_NODE_SHOW_CLUSTER_STMT,
  QUERY_NODE_SHOW_DATABASES_STMT,
  QUERY_NODE_SHOW_FUNCTIONS_STMT,
  QUERY_NODE_SHOW_INDEXES_STMT,
  QUERY_NODE_SHOW_STABLES_STMT,
  QUERY_NODE_SHOW_STREAMS_STMT,
  QUERY_NODE_SHOW_TABLES_STMT,
  QUERY_NODE_SHOW_TAGS_STMT,
  QUERY_NODE_SHOW_USERS_STMT,
  QUERY_NODE_SHOW_LICENCES_STMT,
  QUERY_NODE_SHOW_VGROUPS_STMT,
  QUERY_NODE_SHOW_TOPICS_STMT,
  QUERY_NODE_SHOW_CONSUMERS_STMT,
  QUERY_NODE_SHOW_CONNECTIONS_STMT,
  QUERY_NODE_SHOW_QUERIES_STMT,
  QUERY_NODE_SHOW_APPS_STMT,
  QUERY_NODE_SHOW_VARIABLES_STMT,
  QUERY_NODE_SHOW_DNODE_VARIABLES_STMT,
  QUERY_NODE_SHOW_TRANSACTIONS_STMT,
  QUERY_NODE_SHOW_SUBSCRIPTIONS_STMT,
  QUERY_NODE_SHOW_VNODES_STMT,
  QUERY_NODE_SHOW_USER_PRIVILEGES_STMT,
  QUERY_NODE_SHOW_VIEWS_STMT,
  QUERY_NODE_SHOW_COMPACTS_STMT,
  QUERY_NODE_SHOW_COMPACT_DETAILS_STMT,
  QUERY_NODE_SHOW_GRANTS_FULL_STMT,
  QUERY_NODE_SHOW_GRANTS_LOGS_STMT,
  QUERY_NODE_SHOW_CLUSTER_MACHINES_STMT,
<<<<<<< HEAD
  QUERY_NODE_SHOW_ENCRYPTIONS_STMT,
=======
  QUERY_NODE_SHOW_TSMAS_STMT,
  QUERY_NODE_CREATE_TSMA_STMT,
  QUERY_NODE_SHOW_CREATE_TSMA_STMT,
  QUERY_NODE_DROP_TSMA_STMT,
>>>>>>> c43c0cf4

  // logic plan node
  QUERY_NODE_LOGIC_PLAN_SCAN = 1000,
  QUERY_NODE_LOGIC_PLAN_JOIN,
  QUERY_NODE_LOGIC_PLAN_AGG,
  QUERY_NODE_LOGIC_PLAN_PROJECT,
  QUERY_NODE_LOGIC_PLAN_VNODE_MODIFY,
  QUERY_NODE_LOGIC_PLAN_EXCHANGE,
  QUERY_NODE_LOGIC_PLAN_MERGE,
  QUERY_NODE_LOGIC_PLAN_WINDOW,
  QUERY_NODE_LOGIC_PLAN_FILL,
  QUERY_NODE_LOGIC_PLAN_SORT,
  QUERY_NODE_LOGIC_PLAN_PARTITION,
  QUERY_NODE_LOGIC_PLAN_INDEF_ROWS_FUNC,
  QUERY_NODE_LOGIC_PLAN_INTERP_FUNC,
  QUERY_NODE_LOGIC_SUBPLAN,
  QUERY_NODE_LOGIC_PLAN,
  QUERY_NODE_LOGIC_PLAN_GROUP_CACHE,
  QUERY_NODE_LOGIC_PLAN_DYN_QUERY_CTRL,

  // physical plan node
  QUERY_NODE_PHYSICAL_PLAN_TAG_SCAN = 1100,
  QUERY_NODE_PHYSICAL_PLAN_TABLE_SCAN,
  QUERY_NODE_PHYSICAL_PLAN_TABLE_SEQ_SCAN,
  QUERY_NODE_PHYSICAL_PLAN_TABLE_MERGE_SCAN,
  QUERY_NODE_PHYSICAL_PLAN_STREAM_SCAN,
  QUERY_NODE_PHYSICAL_PLAN_SYSTABLE_SCAN,
  QUERY_NODE_PHYSICAL_PLAN_BLOCK_DIST_SCAN,
  QUERY_NODE_PHYSICAL_PLAN_LAST_ROW_SCAN,
  QUERY_NODE_PHYSICAL_PLAN_PROJECT,
  QUERY_NODE_PHYSICAL_PLAN_MERGE_JOIN,
  QUERY_NODE_PHYSICAL_PLAN_HASH_AGG,
  QUERY_NODE_PHYSICAL_PLAN_EXCHANGE,
  QUERY_NODE_PHYSICAL_PLAN_MERGE,
  QUERY_NODE_PHYSICAL_PLAN_SORT,
  QUERY_NODE_PHYSICAL_PLAN_GROUP_SORT,
  QUERY_NODE_PHYSICAL_PLAN_HASH_INTERVAL,
  QUERY_NODE_PHYSICAL_PLAN_MERGE_INTERVAL,
  QUERY_NODE_PHYSICAL_PLAN_MERGE_ALIGNED_INTERVAL,
  QUERY_NODE_PHYSICAL_PLAN_STREAM_INTERVAL,
  QUERY_NODE_PHYSICAL_PLAN_STREAM_FINAL_INTERVAL,
  QUERY_NODE_PHYSICAL_PLAN_STREAM_SEMI_INTERVAL,
  QUERY_NODE_PHYSICAL_PLAN_FILL,
  QUERY_NODE_PHYSICAL_PLAN_STREAM_FILL,
  QUERY_NODE_PHYSICAL_PLAN_MERGE_SESSION,
  QUERY_NODE_PHYSICAL_PLAN_STREAM_SESSION,
  QUERY_NODE_PHYSICAL_PLAN_STREAM_SEMI_SESSION,
  QUERY_NODE_PHYSICAL_PLAN_STREAM_FINAL_SESSION,
  QUERY_NODE_PHYSICAL_PLAN_MERGE_STATE,
  QUERY_NODE_PHYSICAL_PLAN_STREAM_STATE,
  QUERY_NODE_PHYSICAL_PLAN_PARTITION,
  QUERY_NODE_PHYSICAL_PLAN_STREAM_PARTITION,
  QUERY_NODE_PHYSICAL_PLAN_INDEF_ROWS_FUNC,
  QUERY_NODE_PHYSICAL_PLAN_INTERP_FUNC,
  QUERY_NODE_PHYSICAL_PLAN_DISPATCH,
  QUERY_NODE_PHYSICAL_PLAN_INSERT,
  QUERY_NODE_PHYSICAL_PLAN_QUERY_INSERT,
  QUERY_NODE_PHYSICAL_PLAN_DELETE,
  QUERY_NODE_PHYSICAL_SUBPLAN,
  QUERY_NODE_PHYSICAL_PLAN,
  QUERY_NODE_PHYSICAL_PLAN_TABLE_COUNT_SCAN,
  QUERY_NODE_PHYSICAL_PLAN_MERGE_EVENT,
  QUERY_NODE_PHYSICAL_PLAN_STREAM_EVENT,
  QUERY_NODE_PHYSICAL_PLAN_HASH_JOIN,
  QUERY_NODE_PHYSICAL_PLAN_GROUP_CACHE,
  QUERY_NODE_PHYSICAL_PLAN_DYN_QUERY_CTRL,
  QUERY_NODE_PHYSICAL_PLAN_MERGE_COUNT,
  QUERY_NODE_PHYSICAL_PLAN_STREAM_COUNT,
  QUERY_NODE_PHYSICAL_PLAN_STREAM_MID_INTERVAL,
} ENodeType;

typedef struct {
  int32_t     vgId;
  const char* dbFName;
  const char* tbName;
} SBuildTableInput;

typedef struct {
  char    db[TSDB_DB_FNAME_LEN];
  int64_t dbId;
  int32_t vgVersion;
  int32_t numOfTable;  // unit is TSDB_TABLE_NUM_UNIT
  int64_t stateTs;
} SBuildUseDBInput;

typedef struct SField {
  char    name[TSDB_COL_NAME_LEN];
  uint8_t type;
  int8_t  flags;
  int32_t bytes;
} SField;

typedef struct SRetention {
  int64_t freq;
  int64_t keep;
  int8_t  freqUnit;
  int8_t  keepUnit;
} SRetention;

#define RETENTION_VALID(l, r) ((((l) == 0 && (r)->freq >= 0) || ((r)->freq > 0)) && ((r)->keep > 0))

#pragma pack(push, 1)

// null-terminated string instead of char array to avoid too many memory consumption in case of more than 1M tableMeta
typedef struct SEp {
  char     fqdn[TSDB_FQDN_LEN];
  uint16_t port;
} SEp;

typedef struct {
  int32_t contLen;
  int32_t vgId;
} SMsgHead;

// Submit message for one table
typedef struct SSubmitBlk {
  int64_t uid;        // table unique id
  int64_t suid;       // stable id
  int32_t sversion;   // data schema version
  int32_t dataLen;    // data part length, not including the SSubmitBlk head
  int32_t schemaLen;  // schema length, if length is 0, no schema exists
  int32_t numOfRows;  // total number of rows in current submit block
  char    data[];
} SSubmitBlk;

// Submit message for this TSDB
typedef struct {
  SMsgHead header;
  int64_t  version;
  int32_t  length;
  int32_t  numOfBlocks;
  char     blocks[];
} SSubmitReq;

typedef struct {
  int32_t totalLen;
  int32_t len;
  STSRow* row;
} SSubmitBlkIter;

typedef struct {
  int32_t totalLen;
  int32_t len;
  // head of SSubmitBlk
  int64_t uid;        // table unique id
  int64_t suid;       // stable id
  int32_t sversion;   // data schema version
  int32_t dataLen;    // data part length, not including the SSubmitBlk head
  int32_t schemaLen;  // schema length, if length is 0, no schema exists
  int32_t numOfRows;  // total number of rows in current submit block
  // head of SSubmitBlk
  int32_t     numOfBlocks;
  const void* pMsg;
} SSubmitMsgIter;

int32_t tInitSubmitMsgIter(const SSubmitReq* pMsg, SSubmitMsgIter* pIter);
int32_t tGetSubmitMsgNext(SSubmitMsgIter* pIter, SSubmitBlk** pPBlock);
int32_t tInitSubmitBlkIter(SSubmitMsgIter* pMsgIter, SSubmitBlk* pBlock, SSubmitBlkIter* pIter);
STSRow* tGetSubmitBlkNext(SSubmitBlkIter* pIter);
// for debug
int32_t tPrintFixedSchemaSubmitReq(SSubmitReq* pReq, STSchema* pSchema);

struct SSchema {
  int8_t   type;
  int8_t   flags;
  col_id_t colId;
  int32_t  bytes;
  char     name[TSDB_COL_NAME_LEN];
};

struct SSchema2 {
  int8_t   type;
  int8_t   flags;
  col_id_t colId;
  int32_t  bytes;
  char     name[TSDB_COL_NAME_LEN];
  char     alias[TSDB_COL_NAME_LEN];
};

typedef struct {
  char     tbName[TSDB_TABLE_NAME_LEN];
  char     stbName[TSDB_TABLE_NAME_LEN];
  char     dbFName[TSDB_DB_FNAME_LEN];
  int64_t  dbId;
  int32_t  numOfTags;
  int32_t  numOfColumns;
  int8_t   precision;
  int8_t   tableType;
  int32_t  sversion;
  int32_t  tversion;
  uint64_t suid;
  uint64_t tuid;
  int32_t  vgId;
  int8_t   sysInfo;
  SSchema* pSchemas;
} STableMetaRsp;

typedef struct {
  int32_t        code;
  int64_t        uid;
  char*          tblFName;
  int32_t        numOfRows;
  int32_t        affectedRows;
  int64_t        sver;
  STableMetaRsp* pMeta;
} SSubmitBlkRsp;

typedef struct {
  int32_t numOfRows;
  int32_t affectedRows;
  int32_t nBlocks;
  union {
    SArray*        pArray;
    SSubmitBlkRsp* pBlocks;
  };
} SSubmitRsp;

// int32_t tEncodeSSubmitRsp(SEncoder* pEncoder, const SSubmitRsp* pRsp);
// int32_t tDecodeSSubmitRsp(SDecoder* pDecoder, SSubmitRsp* pRsp);
// void    tFreeSSubmitBlkRsp(void* param);
void tFreeSSubmitRsp(SSubmitRsp* pRsp);

#define COL_SMA_ON     ((int8_t)0x1)
#define COL_IDX_ON     ((int8_t)0x2)
#define COL_IS_KEY     ((int8_t)0x4)
#define COL_SET_NULL   ((int8_t)0x10)
#define COL_SET_VAL    ((int8_t)0x20)
#define COL_IS_SYSINFO ((int8_t)0x40)

#define COL_IS_SET(FLG)  (((FLG) & (COL_SET_VAL | COL_SET_NULL)) != 0)
#define COL_CLR_SET(FLG) ((FLG) &= (~(COL_SET_VAL | COL_SET_NULL)))

#define IS_BSMA_ON(s)  (((s)->flags & 0x01) == COL_SMA_ON)
#define IS_IDX_ON(s)   (((s)->flags & 0x02) == COL_IDX_ON)
#define IS_SET_NULL(s) (((s)->flags & COL_SET_NULL) == COL_SET_NULL)

#define SSCHMEA_SET_IDX_ON(s) \
  do {                        \
    (s)->flags |= COL_IDX_ON; \
  } while (0)

#define SSCHMEA_SET_IDX_OFF(s)   \
  do {                           \
    (s)->flags &= (~COL_IDX_ON); \
  } while (0)

#define SSCHMEA_TYPE(s)  ((s)->type)
#define SSCHMEA_FLAGS(s) ((s)->flags)
#define SSCHMEA_COLID(s) ((s)->colId)
#define SSCHMEA_BYTES(s) ((s)->bytes)
#define SSCHMEA_NAME(s)  ((s)->name)

typedef struct {
  int32_t  nCols;
  int32_t  version;
  SSchema* pSchema;
} SSchemaWrapper;

static FORCE_INLINE SSchemaWrapper* tCloneSSchemaWrapper(const SSchemaWrapper* pSchemaWrapper) {
  if (pSchemaWrapper->pSchema == NULL) return NULL;

  SSchemaWrapper* pSW = (SSchemaWrapper*)taosMemoryMalloc(sizeof(SSchemaWrapper));
  if (pSW == NULL) return pSW;
  pSW->nCols = pSchemaWrapper->nCols;
  pSW->version = pSchemaWrapper->version;
  pSW->pSchema = (SSchema*)taosMemoryCalloc(pSW->nCols, sizeof(SSchema));
  if (pSW->pSchema == NULL) {
    taosMemoryFree(pSW);
    return NULL;
  }

  memcpy(pSW->pSchema, pSchemaWrapper->pSchema, pSW->nCols * sizeof(SSchema));
  return pSW;
}

static FORCE_INLINE void tDeleteSchemaWrapper(SSchemaWrapper* pSchemaWrapper) {
  if (pSchemaWrapper) {
    taosMemoryFree(pSchemaWrapper->pSchema);
    taosMemoryFree(pSchemaWrapper);
  }
}

static FORCE_INLINE void tDeleteSSchemaWrapperForHash(void* pSchemaWrapper) {
  if (pSchemaWrapper != NULL && *(SSchemaWrapper**)pSchemaWrapper != NULL) {
    taosMemoryFree((*(SSchemaWrapper**)pSchemaWrapper)->pSchema);
    taosMemoryFree(*(SSchemaWrapper**)pSchemaWrapper);
  }
}

static FORCE_INLINE int32_t taosEncodeSSchema(void** buf, const SSchema* pSchema) {
  int32_t tlen = 0;
  tlen += taosEncodeFixedI8(buf, pSchema->type);
  tlen += taosEncodeFixedI8(buf, pSchema->flags);
  tlen += taosEncodeFixedI32(buf, pSchema->bytes);
  tlen += taosEncodeFixedI16(buf, pSchema->colId);
  tlen += taosEncodeString(buf, pSchema->name);
  return tlen;
}

static FORCE_INLINE void* taosDecodeSSchema(const void* buf, SSchema* pSchema) {
  buf = taosDecodeFixedI8(buf, &pSchema->type);
  buf = taosDecodeFixedI8(buf, &pSchema->flags);
  buf = taosDecodeFixedI32(buf, &pSchema->bytes);
  buf = taosDecodeFixedI16(buf, &pSchema->colId);
  buf = taosDecodeStringTo(buf, pSchema->name);
  return (void*)buf;
}

static FORCE_INLINE int32_t tEncodeSSchema(SEncoder* pEncoder, const SSchema* pSchema) {
  if (tEncodeI8(pEncoder, pSchema->type) < 0) return -1;
  if (tEncodeI8(pEncoder, pSchema->flags) < 0) return -1;
  if (tEncodeI32v(pEncoder, pSchema->bytes) < 0) return -1;
  if (tEncodeI16v(pEncoder, pSchema->colId) < 0) return -1;
  if (tEncodeCStr(pEncoder, pSchema->name) < 0) return -1;
  return 0;
}

static FORCE_INLINE int32_t tDecodeSSchema(SDecoder* pDecoder, SSchema* pSchema) {
  if (tDecodeI8(pDecoder, &pSchema->type) < 0) return -1;
  if (tDecodeI8(pDecoder, &pSchema->flags) < 0) return -1;
  if (tDecodeI32v(pDecoder, &pSchema->bytes) < 0) return -1;
  if (tDecodeI16v(pDecoder, &pSchema->colId) < 0) return -1;
  if (tDecodeCStrTo(pDecoder, pSchema->name) < 0) return -1;
  return 0;
}

static FORCE_INLINE int32_t taosEncodeSSchemaWrapper(void** buf, const SSchemaWrapper* pSW) {
  int32_t tlen = 0;
  tlen += taosEncodeVariantI32(buf, pSW->nCols);
  tlen += taosEncodeVariantI32(buf, pSW->version);
  for (int32_t i = 0; i < pSW->nCols; i++) {
    tlen += taosEncodeSSchema(buf, &pSW->pSchema[i]);
  }
  return tlen;
}

static FORCE_INLINE void* taosDecodeSSchemaWrapper(const void* buf, SSchemaWrapper* pSW) {
  buf = taosDecodeVariantI32(buf, &pSW->nCols);
  buf = taosDecodeVariantI32(buf, &pSW->version);
  if (pSW->nCols > 0) {
    pSW->pSchema = (SSchema*)taosMemoryCalloc(pSW->nCols, sizeof(SSchema));
    if (pSW->pSchema == NULL) {
      return NULL;
    }

    for (int32_t i = 0; i < pSW->nCols; i++) {
      buf = taosDecodeSSchema(buf, &pSW->pSchema[i]);
    }
  } else {
    pSW->pSchema = NULL;
  }
  return (void*)buf;
}

static FORCE_INLINE int32_t tEncodeSSchemaWrapper(SEncoder* pEncoder, const SSchemaWrapper* pSW) {
  if (tEncodeI32v(pEncoder, pSW->nCols) < 0) return -1;
  if (tEncodeI32v(pEncoder, pSW->version) < 0) return -1;
  for (int32_t i = 0; i < pSW->nCols; i++) {
    if (tEncodeSSchema(pEncoder, &pSW->pSchema[i]) < 0) return -1;
  }

  return 0;
}

static FORCE_INLINE int32_t tDecodeSSchemaWrapper(SDecoder* pDecoder, SSchemaWrapper* pSW) {
  if (tDecodeI32v(pDecoder, &pSW->nCols) < 0) return -1;
  if (tDecodeI32v(pDecoder, &pSW->version) < 0) return -1;

  pSW->pSchema = (SSchema*)taosMemoryCalloc(pSW->nCols, sizeof(SSchema));
  if (pSW->pSchema == NULL) return -1;
  for (int32_t i = 0; i < pSW->nCols; i++) {
    if (tDecodeSSchema(pDecoder, &pSW->pSchema[i]) < 0) return -1;
  }

  return 0;
}

static FORCE_INLINE int32_t tDecodeSSchemaWrapperEx(SDecoder* pDecoder, SSchemaWrapper* pSW) {
  if (tDecodeI32v(pDecoder, &pSW->nCols) < 0) return -1;
  if (tDecodeI32v(pDecoder, &pSW->version) < 0) return -1;

  pSW->pSchema = (SSchema*)tDecoderMalloc(pDecoder, pSW->nCols * sizeof(SSchema));
  if (pSW->pSchema == NULL) return -1;
  for (int32_t i = 0; i < pSW->nCols; i++) {
    if (tDecodeSSchema(pDecoder, &pSW->pSchema[i]) < 0) return -1;
  }

  return 0;
}

typedef struct {
  char     name[TSDB_TABLE_FNAME_LEN];
  int8_t   igExists;
  int8_t   source;  // TD_REQ_FROM_TAOX-taosX or TD_REQ_FROM_APP-taosClient
  int8_t   reserved[6];
  tb_uid_t suid;
  int64_t  delay1;
  int64_t  delay2;
  int64_t  watermark1;
  int64_t  watermark2;
  int32_t  ttl;
  int32_t  colVer;
  int32_t  tagVer;
  int32_t  numOfColumns;
  int32_t  numOfTags;
  int32_t  numOfFuncs;
  int32_t  commentLen;
  int32_t  ast1Len;
  int32_t  ast2Len;
  SArray*  pColumns;  // array of SField
  SArray*  pTags;     // array of SField
  SArray*  pFuncs;
  char*    pComment;
  char*    pAst1;
  char*    pAst2;
  int64_t  deleteMark1;
  int64_t  deleteMark2;
  int32_t  sqlLen;
  char*    sql;
} SMCreateStbReq;

int32_t tSerializeSMCreateStbReq(void* buf, int32_t bufLen, SMCreateStbReq* pReq);
int32_t tDeserializeSMCreateStbReq(void* buf, int32_t bufLen, SMCreateStbReq* pReq);
void    tFreeSMCreateStbReq(SMCreateStbReq* pReq);

typedef struct {
  STableMetaRsp* pMeta;
} SMCreateStbRsp;

int32_t tEncodeSMCreateStbRsp(SEncoder* pEncoder, const SMCreateStbRsp* pRsp);
int32_t tDecodeSMCreateStbRsp(SDecoder* pDecoder, SMCreateStbRsp* pRsp);
void    tFreeSMCreateStbRsp(SMCreateStbRsp* pRsp);

typedef struct {
  char     name[TSDB_TABLE_FNAME_LEN];
  int8_t   igNotExists;
  int8_t   source;  // TD_REQ_FROM_TAOX-taosX or TD_REQ_FROM_APP-taosClient
  int8_t   reserved[6];
  tb_uid_t suid;
  int32_t  sqlLen;
  char*    sql;
} SMDropStbReq;

int32_t tSerializeSMDropStbReq(void* buf, int32_t bufLen, SMDropStbReq* pReq);
int32_t tDeserializeSMDropStbReq(void* buf, int32_t bufLen, SMDropStbReq* pReq);
void    tFreeSMDropStbReq(SMDropStbReq* pReq);

typedef struct {
  char    name[TSDB_TABLE_FNAME_LEN];
  int8_t  alterType;
  int32_t numOfFields;
  SArray* pFields;
  int32_t ttl;
  int32_t commentLen;
  char*   comment;
  int32_t sqlLen;
  char*   sql;
} SMAlterStbReq;

int32_t tSerializeSMAlterStbReq(void* buf, int32_t bufLen, SMAlterStbReq* pReq);
int32_t tDeserializeSMAlterStbReq(void* buf, int32_t bufLen, SMAlterStbReq* pReq);
void    tFreeSMAltertbReq(SMAlterStbReq* pReq);

typedef struct SEpSet {
  int8_t inUse;
  int8_t numOfEps;
  SEp    eps[TSDB_MAX_REPLICA];
} SEpSet;

int32_t tEncodeSEpSet(SEncoder* pEncoder, const SEpSet* pEp);
int32_t tDecodeSEpSet(SDecoder* pDecoder, SEpSet* pEp);
int32_t taosEncodeSEpSet(void** buf, const SEpSet* pEp);
void*   taosDecodeSEpSet(const void* buf, SEpSet* pEp);

int32_t tSerializeSEpSet(void* buf, int32_t bufLen, const SEpSet* pEpset);
int32_t tDeserializeSEpSet(void* buf, int32_t buflen, SEpSet* pEpset);

typedef struct {
  int8_t  connType;
  int32_t pid;
  char    app[TSDB_APP_NAME_LEN];
  char    db[TSDB_DB_NAME_LEN];
  char    user[TSDB_USER_LEN];
  char    passwd[TSDB_PASSWORD_LEN];
  int64_t startTime;
  char    sVer[TSDB_VERSION_LEN];
} SConnectReq;

int32_t tSerializeSConnectReq(void* buf, int32_t bufLen, SConnectReq* pReq);
int32_t tDeserializeSConnectReq(void* buf, int32_t bufLen, SConnectReq* pReq);

typedef struct {
  int32_t  acctId;
  int64_t  clusterId;
  uint32_t connId;
  int32_t  dnodeNum;
  int8_t   superUser;
  int8_t   sysInfo;
  int8_t   connType;
  SEpSet   epSet;
  int32_t  svrTimestamp;
  int32_t  passVer;
  int32_t  authVer;
  char     sVer[TSDB_VERSION_LEN];
  char     sDetailVer[128];
  int64_t  whiteListVer;
} SConnectRsp;

int32_t tSerializeSConnectRsp(void* buf, int32_t bufLen, SConnectRsp* pRsp);
int32_t tDeserializeSConnectRsp(void* buf, int32_t bufLen, SConnectRsp* pRsp);

typedef struct {
  char    user[TSDB_USER_LEN];
  char    pass[TSDB_PASSWORD_LEN];
  int32_t maxUsers;
  int32_t maxDbs;
  int32_t maxTimeSeries;
  int32_t maxStreams;
  int32_t accessState;  // Configured only by command
  int64_t maxStorage;
} SCreateAcctReq, SAlterAcctReq;

// int32_t tSerializeSCreateAcctReq(void* buf, int32_t bufLen, SCreateAcctReq* pReq);
// int32_t tDeserializeSCreateAcctReq(void* buf, int32_t bufLen, SCreateAcctReq* pReq);

typedef struct {
  char    user[TSDB_USER_LEN];
  int32_t sqlLen;
  char*   sql;
} SDropUserReq, SDropAcctReq;

int32_t tSerializeSDropUserReq(void* buf, int32_t bufLen, SDropUserReq* pReq);
int32_t tDeserializeSDropUserReq(void* buf, int32_t bufLen, SDropUserReq* pReq);
void    tFreeSDropUserReq(SDropUserReq* pReq);

typedef struct SIpV4Range {
  uint32_t ip;
  uint32_t mask;
} SIpV4Range;

typedef struct {
  int32_t    num;
  SIpV4Range pIpRange[];
} SIpWhiteList;

SIpWhiteList* cloneIpWhiteList(SIpWhiteList* pIpWhiteList);
typedef struct {
  int8_t      createType;
  int8_t      superUser;  // denote if it is a super user or not
  int8_t      sysInfo;
  int8_t      enable;
  char        user[TSDB_USER_LEN];
  char        pass[TSDB_USET_PASSWORD_LEN];
  int32_t     numIpRanges;
  SIpV4Range* pIpRanges;
  int32_t     sqlLen;
  char*       sql;
} SCreateUserReq;

int32_t tSerializeSCreateUserReq(void* buf, int32_t bufLen, SCreateUserReq* pReq);
int32_t tDeserializeSCreateUserReq(void* buf, int32_t bufLen, SCreateUserReq* pReq);
void    tFreeSCreateUserReq(SCreateUserReq* pReq);

typedef struct {
  int64_t     ver;
  char        user[TSDB_USER_LEN];
  int32_t     numOfRange;
  SIpV4Range* pIpRanges;
} SUpdateUserIpWhite;
typedef struct {
  int64_t             ver;
  int                 numOfUser;
  SUpdateUserIpWhite* pUserIpWhite;
} SUpdateIpWhite;

int32_t         tSerializeSUpdateIpWhite(void* buf, int32_t bufLen, SUpdateIpWhite* pReq);
int32_t         tDeserializeSUpdateIpWhite(void* buf, int32_t bufLen, SUpdateIpWhite* pReq);
void            tFreeSUpdateIpWhiteReq(SUpdateIpWhite* pReq);
SUpdateIpWhite* cloneSUpdateIpWhiteReq(SUpdateIpWhite* pReq);

typedef struct {
  int64_t ipWhiteVer;
} SRetrieveIpWhiteReq;

int32_t tSerializeRetrieveIpWhite(void* buf, int32_t bufLen, SRetrieveIpWhiteReq* pReq);
int32_t tDeserializeRetrieveIpWhite(void* buf, int32_t bufLen, SRetrieveIpWhiteReq* pReq);

typedef struct {
  int8_t      alterType;
  int8_t      superUser;
  int8_t      sysInfo;
  int8_t      enable;
  int8_t      isView;
  char        user[TSDB_USER_LEN];
  char        pass[TSDB_USET_PASSWORD_LEN];
  char        objname[TSDB_DB_FNAME_LEN];  // db or topic
  char        tabName[TSDB_TABLE_NAME_LEN];
  char*       tagCond;
  int32_t     tagCondLen;
  int32_t     numIpRanges;
  SIpV4Range* pIpRanges;
  int64_t     privileges;
  int32_t     sqlLen;
  char*       sql;
} SAlterUserReq;

int32_t tSerializeSAlterUserReq(void* buf, int32_t bufLen, SAlterUserReq* pReq);
int32_t tDeserializeSAlterUserReq(void* buf, int32_t bufLen, SAlterUserReq* pReq);
void    tFreeSAlterUserReq(SAlterUserReq* pReq);

typedef struct {
  char user[TSDB_USER_LEN];
} SGetUserAuthReq;

int32_t tSerializeSGetUserAuthReq(void* buf, int32_t bufLen, SGetUserAuthReq* pReq);
int32_t tDeserializeSGetUserAuthReq(void* buf, int32_t bufLen, SGetUserAuthReq* pReq);

typedef struct {
  char      user[TSDB_USER_LEN];
  int32_t   version;
  int32_t   passVer;
  int8_t    superAuth;
  int8_t    sysInfo;
  int8_t    enable;
  int8_t    dropped;
  SHashObj* createdDbs;
  SHashObj* readDbs;
  SHashObj* writeDbs;
  SHashObj* readTbs;
  SHashObj* writeTbs;
  SHashObj* alterTbs;
  SHashObj* readViews;
  SHashObj* writeViews;
  SHashObj* alterViews;
  SHashObj* useDbs;
  int64_t   whiteListVer;
} SGetUserAuthRsp;

int32_t tSerializeSGetUserAuthRsp(void* buf, int32_t bufLen, SGetUserAuthRsp* pRsp);
int32_t tDeserializeSGetUserAuthRsp(void* buf, int32_t bufLen, SGetUserAuthRsp* pRsp);
void    tFreeSGetUserAuthRsp(SGetUserAuthRsp* pRsp);

typedef struct {
  char user[TSDB_USER_LEN];
} SGetUserWhiteListReq;

int32_t tSerializeSGetUserWhiteListReq(void* buf, int32_t bufLen, SGetUserWhiteListReq* pReq);
int32_t tDeserializeSGetUserWhiteListReq(void* buf, int32_t bufLen, SGetUserWhiteListReq* pReq);

typedef struct {
  char        user[TSDB_USER_LEN];
  int32_t     numWhiteLists;
  SIpV4Range* pWhiteLists;
} SGetUserWhiteListRsp;

int32_t tSerializeSGetUserWhiteListRsp(void* buf, int32_t bufLen, SGetUserWhiteListRsp* pRsp);
int32_t tDeserializeSGetUserWhiteListRsp(void* buf, int32_t bufLen, SGetUserWhiteListRsp* pRsp);
void    tFreeSGetUserWhiteListRsp(SGetUserWhiteListRsp* pRsp);

/*
 * for client side struct, only column id, type, bytes are necessary
 * But for data in vnode side, we need all the following information.
 */
typedef struct {
  union {
    col_id_t colId;
    int16_t  slotId;
  };

  uint8_t precision;
  uint8_t scale;
  int32_t bytes;
  int8_t  type;
  uint8_t pk;
} SColumnInfo;

typedef struct STimeWindow {
  TSKEY skey;
  TSKEY ekey;
} STimeWindow;

typedef struct SQueryHint {
  bool batchScan;
} SQueryHint;

typedef struct {
  int32_t tsOffset;       // offset value in current msg body, NOTE: ts list is compressed
  int32_t tsLen;          // total length of ts comp block
  int32_t tsNumOfBlocks;  // ts comp block numbers
  int32_t tsOrder;        // ts comp block order
} STsBufInfo;

typedef struct {
  int32_t tz;  // query client timezone
  char    intervalUnit;
  char    slidingUnit;
  char    offsetUnit;
  int8_t  precision;
  int64_t interval;
  int64_t sliding;
  int64_t offset;
} SInterval;

typedef struct STbVerInfo {
  char    tbFName[TSDB_TABLE_FNAME_LEN];
  int32_t sversion;
  int32_t tversion;
} STbVerInfo;

typedef struct {
  int32_t code;
  int64_t affectedRows;
  SArray* tbVerInfo;  // STbVerInfo
} SQueryTableRsp;

int32_t tSerializeSQueryTableRsp(void* buf, int32_t bufLen, SQueryTableRsp* pRsp);

int32_t tDeserializeSQueryTableRsp(void* buf, int32_t bufLen, SQueryTableRsp* pRsp);

typedef struct {
  SMsgHead header;
  char     dbFName[TSDB_DB_FNAME_LEN];
  char     tbName[TSDB_TABLE_NAME_LEN];
} STableCfgReq;

typedef struct {
  char     tbName[TSDB_TABLE_NAME_LEN];
  char     stbName[TSDB_TABLE_NAME_LEN];
  char     dbFName[TSDB_DB_FNAME_LEN];
  int32_t  numOfTags;
  int32_t  numOfColumns;
  int8_t   tableType;
  int64_t  delay1;
  int64_t  delay2;
  int64_t  watermark1;
  int64_t  watermark2;
  int32_t  ttl;
  SArray*  pFuncs;
  int32_t  commentLen;
  char*    pComment;
  SSchema* pSchemas;
  int32_t  tagsLen;
  char*    pTags;
} STableCfg;

typedef STableCfg STableCfgRsp;

int32_t tSerializeSTableCfgReq(void* buf, int32_t bufLen, STableCfgReq* pReq);
int32_t tDeserializeSTableCfgReq(void* buf, int32_t bufLen, STableCfgReq* pReq);

int32_t tSerializeSTableCfgRsp(void* buf, int32_t bufLen, STableCfgRsp* pRsp);
int32_t tDeserializeSTableCfgRsp(void* buf, int32_t bufLen, STableCfgRsp* pRsp);
void    tFreeSTableCfgRsp(STableCfgRsp* pRsp);

typedef struct {
  char    db[TSDB_DB_FNAME_LEN];
  int32_t numOfVgroups;
  int32_t numOfStables;  // single_stable
  int32_t buffer;        // MB
  int32_t pageSize;
  int32_t pages;
  int32_t cacheLastSize;
  int32_t daysPerFile;
  int32_t daysToKeep0;
  int32_t daysToKeep1;
  int32_t daysToKeep2;
  int32_t keepTimeOffset;
  int32_t minRows;
  int32_t maxRows;
  int32_t walFsyncPeriod;
  int8_t  walLevel;
  int8_t  precision;  // time resolution
  int8_t  compression;
  int8_t  replications;
  int8_t  strict;
  int8_t  cacheLast;
  int8_t  schemaless;
  int8_t  ignoreExist;
  int32_t numOfRetensions;
  SArray* pRetensions;  // SRetention
  int32_t walRetentionPeriod;
  int64_t walRetentionSize;
  int32_t walRollPeriod;
  int64_t walSegmentSize;
  int32_t sstTrigger;
  int16_t hashPrefix;
  int16_t hashSuffix;
  int32_t s3ChunkSize;
  int32_t s3KeepLocal;
  int8_t  s3Compact;
  int32_t tsdbPageSize;
  int32_t sqlLen;
  char*   sql;
  int8_t  withArbitrator;
  int8_t  encryptAlgorithm;
} SCreateDbReq;

int32_t tSerializeSCreateDbReq(void* buf, int32_t bufLen, SCreateDbReq* pReq);
int32_t tDeserializeSCreateDbReq(void* buf, int32_t bufLen, SCreateDbReq* pReq);
void    tFreeSCreateDbReq(SCreateDbReq* pReq);

typedef struct {
  char    db[TSDB_DB_FNAME_LEN];
  int32_t buffer;
  int32_t pageSize;
  int32_t pages;
  int32_t cacheLastSize;
  int32_t daysPerFile;
  int32_t daysToKeep0;
  int32_t daysToKeep1;
  int32_t daysToKeep2;
  int32_t keepTimeOffset;
  int32_t walFsyncPeriod;
  int8_t  walLevel;
  int8_t  strict;
  int8_t  cacheLast;
  int8_t  replications;
  int32_t sstTrigger;
  int32_t minRows;
  int32_t walRetentionPeriod;
  int32_t walRetentionSize;
  int32_t s3KeepLocal;
  int8_t  s3Compact;
  int32_t sqlLen;
  char*   sql;
  int8_t  withArbitrator;
} SAlterDbReq;

int32_t tSerializeSAlterDbReq(void* buf, int32_t bufLen, SAlterDbReq* pReq);
int32_t tDeserializeSAlterDbReq(void* buf, int32_t bufLen, SAlterDbReq* pReq);
void    tFreeSAlterDbReq(SAlterDbReq* pReq);

typedef struct {
  char    db[TSDB_DB_FNAME_LEN];
  int8_t  ignoreNotExists;
  int32_t sqlLen;
  char*   sql;
} SDropDbReq;

int32_t tSerializeSDropDbReq(void* buf, int32_t bufLen, SDropDbReq* pReq);
int32_t tDeserializeSDropDbReq(void* buf, int32_t bufLen, SDropDbReq* pReq);
void    tFreeSDropDbReq(SDropDbReq* pReq);

typedef struct {
  char    db[TSDB_DB_FNAME_LEN];
  int64_t uid;
} SDropDbRsp;

int32_t tSerializeSDropDbRsp(void* buf, int32_t bufLen, SDropDbRsp* pRsp);
int32_t tDeserializeSDropDbRsp(void* buf, int32_t bufLen, SDropDbRsp* pRsp);

typedef struct {
  char    db[TSDB_DB_FNAME_LEN];
  int64_t dbId;
  int32_t vgVersion;
  int32_t numOfTable;  // unit is TSDB_TABLE_NUM_UNIT
  int64_t stateTs;     // ms
} SUseDbReq;

int32_t tSerializeSUseDbReq(void* buf, int32_t bufLen, SUseDbReq* pReq);
int32_t tDeserializeSUseDbReq(void* buf, int32_t bufLen, SUseDbReq* pReq);

typedef struct {
  char    db[TSDB_DB_FNAME_LEN];
  int64_t uid;
  int32_t vgVersion;
  int32_t vgNum;
  int16_t hashPrefix;
  int16_t hashSuffix;
  int8_t  hashMethod;
  SArray* pVgroupInfos;  // Array of SVgroupInfo
  int32_t errCode;
  int64_t stateTs;  // ms
} SUseDbRsp;

int32_t tSerializeSUseDbRsp(void* buf, int32_t bufLen, const SUseDbRsp* pRsp);
int32_t tDeserializeSUseDbRsp(void* buf, int32_t bufLen, SUseDbRsp* pRsp);
int32_t tSerializeSUseDbRspImp(SEncoder* pEncoder, const SUseDbRsp* pRsp);
int32_t tDeserializeSUseDbRspImp(SDecoder* pDecoder, SUseDbRsp* pRsp);
void    tFreeSUsedbRsp(SUseDbRsp* pRsp);

typedef struct {
  char db[TSDB_DB_FNAME_LEN];
} SDbCfgReq;

int32_t tSerializeSDbCfgReq(void* buf, int32_t bufLen, SDbCfgReq* pReq);
int32_t tDeserializeSDbCfgReq(void* buf, int32_t bufLen, SDbCfgReq* pReq);

typedef struct {
  char    db[TSDB_DB_FNAME_LEN];
  int32_t maxSpeed;
} STrimDbReq;

int32_t tSerializeSTrimDbReq(void* buf, int32_t bufLen, STrimDbReq* pReq);
int32_t tDeserializeSTrimDbReq(void* buf, int32_t bufLen, STrimDbReq* pReq);

typedef struct {
  int32_t timestamp;
} SVTrimDbReq;

int32_t tSerializeSVTrimDbReq(void* buf, int32_t bufLen, SVTrimDbReq* pReq);
int32_t tDeserializeSVTrimDbReq(void* buf, int32_t bufLen, SVTrimDbReq* pReq);

typedef struct {
  char db[TSDB_DB_FNAME_LEN];
} SS3MigrateDbReq;

int32_t tSerializeSS3MigrateDbReq(void* buf, int32_t bufLen, SS3MigrateDbReq* pReq);
int32_t tDeserializeSS3MigrateDbReq(void* buf, int32_t bufLen, SS3MigrateDbReq* pReq);

typedef struct {
  int32_t timestamp;
} SVS3MigrateDbReq;

int32_t tSerializeSVS3MigrateDbReq(void* buf, int32_t bufLen, SVS3MigrateDbReq* pReq);
int32_t tDeserializeSVS3MigrateDbReq(void* buf, int32_t bufLen, SVS3MigrateDbReq* pReq);

typedef struct {
  int32_t timestampSec;
  int32_t ttlDropMaxCount;
  int32_t nUids;
  SArray* pTbUids;
} SVDropTtlTableReq;

int32_t tSerializeSVDropTtlTableReq(void* buf, int32_t bufLen, SVDropTtlTableReq* pReq);
int32_t tDeserializeSVDropTtlTableReq(void* buf, int32_t bufLen, SVDropTtlTableReq* pReq);

typedef struct {
  char    db[TSDB_DB_FNAME_LEN];
  int64_t dbId;
  int32_t cfgVersion;
  int32_t numOfVgroups;
  int32_t numOfStables;
  int32_t buffer;
  int32_t cacheSize;
  int32_t pageSize;
  int32_t pages;
  int32_t daysPerFile;
  int32_t daysToKeep0;
  int32_t daysToKeep1;
  int32_t daysToKeep2;
  int32_t keepTimeOffset;
  int32_t minRows;
  int32_t maxRows;
  int32_t walFsyncPeriod;
  int16_t hashPrefix;
  int16_t hashSuffix;
  int8_t  walLevel;
  int8_t  precision;
  int8_t  compression;
  int8_t  replications;
  int8_t  strict;
  int8_t  cacheLast;
  int8_t  encryptAlgorithm;
  int32_t s3ChunkSize;
  int32_t s3KeepLocal;
  int8_t  s3Compact;
  int32_t tsdbPageSize;
  int32_t walRetentionPeriod;
  int32_t walRollPeriod;
  int64_t walRetentionSize;
  int64_t walSegmentSize;
  int32_t numOfRetensions;
  SArray* pRetensions;
  int8_t  schemaless;
  int16_t sstTrigger;
  int8_t  withArbitrator;
} SDbCfgRsp;

typedef SDbCfgRsp SDbCfgInfo;

int32_t tSerializeSDbCfgRspImpl(SEncoder* encoder, const SDbCfgRsp* pRsp);
int32_t tSerializeSDbCfgRsp(void* buf, int32_t bufLen, const SDbCfgRsp* pRsp);
int32_t tDeserializeSDbCfgRsp(void* buf, int32_t bufLen, SDbCfgRsp* pRsp);
int32_t tDeserializeSDbCfgRspImpl(SDecoder* decoder, SDbCfgRsp* pRsp);
void    tFreeSDbCfgRsp(SDbCfgRsp* pRsp);

typedef struct {
  int32_t rowNum;
} SQnodeListReq;

int32_t tSerializeSQnodeListReq(void* buf, int32_t bufLen, SQnodeListReq* pReq);
int32_t tDeserializeSQnodeListReq(void* buf, int32_t bufLen, SQnodeListReq* pReq);

typedef struct {
  int32_t rowNum;
} SDnodeListReq;

int32_t tSerializeSDnodeListReq(void* buf, int32_t bufLen, SDnodeListReq* pReq);

typedef struct {
  int32_t useless;  // useless
} SServerVerReq;

int32_t tSerializeSServerVerReq(void* buf, int32_t bufLen, SServerVerReq* pReq);
// int32_t tDeserializeSServerVerReq(void* buf, int32_t bufLen, SServerVerReq* pReq);

typedef struct {
  char ver[TSDB_VERSION_LEN];
} SServerVerRsp;

int32_t tSerializeSServerVerRsp(void* buf, int32_t bufLen, SServerVerRsp* pRsp);
int32_t tDeserializeSServerVerRsp(void* buf, int32_t bufLen, SServerVerRsp* pRsp);

typedef struct SQueryNodeAddr {
  int32_t nodeId;  // vgId or qnodeId
  SEpSet  epSet;
} SQueryNodeAddr;

typedef struct {
  SQueryNodeAddr addr;
  uint64_t       load;
} SQueryNodeLoad;

typedef struct {
  SArray* qnodeList;  // SArray<SQueryNodeLoad>
} SQnodeListRsp;

int32_t tSerializeSQnodeListRsp(void* buf, int32_t bufLen, SQnodeListRsp* pRsp);
int32_t tDeserializeSQnodeListRsp(void* buf, int32_t bufLen, SQnodeListRsp* pRsp);
void    tFreeSQnodeListRsp(SQnodeListRsp* pRsp);

typedef struct {
  SArray* dnodeList;  // SArray<SEpSet>
} SDnodeListRsp;

int32_t tSerializeSDnodeListRsp(void* buf, int32_t bufLen, SDnodeListRsp* pRsp);
int32_t tDeserializeSDnodeListRsp(void* buf, int32_t bufLen, SDnodeListRsp* pRsp);
void    tFreeSDnodeListRsp(SDnodeListRsp* pRsp);

typedef struct {
  SArray* pTsmas;  // SArray<STableTSMAInfo*>
} STableTSMAInfoRsp;

typedef struct {
  SUseDbRsp*         useDbRsp;
  SDbCfgRsp*         cfgRsp;
  STableTSMAInfoRsp* pTsmaRsp;
  int32_t            dbTsmaVersion;
} SDbHbRsp;

typedef struct {
  SArray* pArray;  // Array of SDbHbRsp
} SDbHbBatchRsp;

int32_t tSerializeSDbHbBatchRsp(void* buf, int32_t bufLen, SDbHbBatchRsp* pRsp);
int32_t tDeserializeSDbHbBatchRsp(void* buf, int32_t bufLen, SDbHbBatchRsp* pRsp);
void    tFreeSDbHbBatchRsp(SDbHbBatchRsp* pRsp);

typedef struct {
  SArray* pArray;  // Array of SGetUserAuthRsp
} SUserAuthBatchRsp;

int32_t tSerializeSUserAuthBatchRsp(void* buf, int32_t bufLen, SUserAuthBatchRsp* pRsp);
int32_t tDeserializeSUserAuthBatchRsp(void* buf, int32_t bufLen, SUserAuthBatchRsp* pRsp);
void    tFreeSUserAuthBatchRsp(SUserAuthBatchRsp* pRsp);

typedef struct {
  char        db[TSDB_DB_FNAME_LEN];
  STimeWindow timeRange;
  int32_t     sqlLen;
  char*       sql;
} SCompactDbReq;

int32_t tSerializeSCompactDbReq(void* buf, int32_t bufLen, SCompactDbReq* pReq);
int32_t tDeserializeSCompactDbReq(void* buf, int32_t bufLen, SCompactDbReq* pReq);
void    tFreeSCompactDbReq(SCompactDbReq* pReq);

typedef struct {
  int32_t compactId;
  int8_t  bAccepted;
} SCompactDbRsp;

int32_t tSerializeSCompactDbRsp(void* buf, int32_t bufLen, SCompactDbRsp* pRsp);
int32_t tDeserializeSCompactDbRsp(void* buf, int32_t bufLen, SCompactDbRsp* pRsp);

typedef struct {
  int32_t compactId;
  int32_t sqlLen;
  char*   sql;
} SKillCompactReq;

int32_t tSerializeSKillCompactReq(void* buf, int32_t bufLen, SKillCompactReq* pReq);
int32_t tDeserializeSKillCompactReq(void* buf, int32_t bufLen, SKillCompactReq* pReq);
void    tFreeSKillCompactReq(SKillCompactReq* pReq);

typedef struct {
  char    name[TSDB_FUNC_NAME_LEN];
  int8_t  igExists;
  int8_t  funcType;
  int8_t  scriptType;
  int8_t  outputType;
  int32_t outputLen;
  int32_t bufSize;
  int32_t codeLen;
  int64_t signature;
  char*   pComment;
  char*   pCode;
  int8_t  orReplace;
} SCreateFuncReq;

int32_t tSerializeSCreateFuncReq(void* buf, int32_t bufLen, SCreateFuncReq* pReq);
int32_t tDeserializeSCreateFuncReq(void* buf, int32_t bufLen, SCreateFuncReq* pReq);
void    tFreeSCreateFuncReq(SCreateFuncReq* pReq);

typedef struct {
  char   name[TSDB_FUNC_NAME_LEN];
  int8_t igNotExists;
} SDropFuncReq;

int32_t tSerializeSDropFuncReq(void* buf, int32_t bufLen, SDropFuncReq* pReq);
int32_t tDeserializeSDropFuncReq(void* buf, int32_t bufLen, SDropFuncReq* pReq);

typedef struct {
  int32_t numOfFuncs;
  bool    ignoreCodeComment;
  SArray* pFuncNames;
} SRetrieveFuncReq;

int32_t tSerializeSRetrieveFuncReq(void* buf, int32_t bufLen, SRetrieveFuncReq* pReq);
int32_t tDeserializeSRetrieveFuncReq(void* buf, int32_t bufLen, SRetrieveFuncReq* pReq);
void    tFreeSRetrieveFuncReq(SRetrieveFuncReq* pReq);

typedef struct {
  char    name[TSDB_FUNC_NAME_LEN];
  int8_t  funcType;
  int8_t  scriptType;
  int8_t  outputType;
  int32_t outputLen;
  int32_t bufSize;
  int64_t signature;
  int32_t commentSize;
  int32_t codeSize;
  char*   pComment;
  char*   pCode;
} SFuncInfo;

typedef struct {
  int32_t funcVersion;
  int64_t funcCreatedTime;
} SFuncExtraInfo;

typedef struct {
  int32_t numOfFuncs;
  SArray* pFuncInfos;
  SArray* pFuncExtraInfos;
} SRetrieveFuncRsp;

int32_t tSerializeSRetrieveFuncRsp(void* buf, int32_t bufLen, SRetrieveFuncRsp* pRsp);
int32_t tDeserializeSRetrieveFuncRsp(void* buf, int32_t bufLen, SRetrieveFuncRsp* pRsp);
void    tFreeSFuncInfo(SFuncInfo* pInfo);
void    tFreeSRetrieveFuncRsp(SRetrieveFuncRsp* pRsp);

typedef struct {
  int32_t  statusInterval;
  int64_t  checkTime;                  // 1970-01-01 00:00:00.000
  char     timezone[TD_TIMEZONE_LEN];  // tsTimezone
  char     locale[TD_LOCALE_LEN];      // tsLocale
  char     charset[TD_LOCALE_LEN];     // tsCharset
  int8_t   ttlChangeOnWrite;
  int8_t   enableWhiteList;
  int8_t   encryptionKeyStat;
  uint32_t encryptionKeyChksum;
} SClusterCfg;

typedef struct {
  int32_t openVnodes;
  int32_t totalVnodes;
  int32_t masterNum;
  int64_t numOfSelectReqs;
  int64_t numOfInsertReqs;
  int64_t numOfInsertSuccessReqs;
  int64_t numOfBatchInsertReqs;
  int64_t numOfBatchInsertSuccessReqs;
  int64_t errors;
} SVnodesStat;

typedef struct {
  int32_t vgId;
  int8_t  syncState;
  int8_t  syncRestore;
  int64_t syncTerm;
  int64_t roleTimeMs;
  int64_t startTimeMs;
  int8_t  syncCanRead;
  int64_t cacheUsage;
  int64_t numOfTables;
  int64_t numOfTimeSeries;
  int64_t totalStorage;
  int64_t compStorage;
  int64_t pointsWritten;
  int64_t numOfSelectReqs;
  int64_t numOfInsertReqs;
  int64_t numOfInsertSuccessReqs;
  int64_t numOfBatchInsertReqs;
  int64_t numOfBatchInsertSuccessReqs;
  int32_t numOfCachedTables;
  int32_t learnerProgress;  // use one reservered
} SVnodeLoad;

typedef struct {
  int32_t vgId;
  int64_t nTimeSeries;
} SVnodeLoadLite;

typedef struct {
  int8_t  syncState;
  int64_t syncTerm;
  int8_t  syncRestore;
  int64_t roleTimeMs;
} SMnodeLoad;

typedef struct {
  int32_t dnodeId;
  int64_t numOfProcessedQuery;
  int64_t numOfProcessedCQuery;
  int64_t numOfProcessedFetch;
  int64_t numOfProcessedDrop;
  int64_t numOfProcessedNotify;
  int64_t numOfProcessedHb;
  int64_t numOfProcessedDelete;
  int64_t cacheDataSize;
  int64_t numOfQueryInQueue;
  int64_t numOfFetchInQueue;
  int64_t timeInQueryQueue;
  int64_t timeInFetchQueue;
} SQnodeLoad;

typedef struct {
  int32_t     sver;      // software version
  int64_t     dnodeVer;  // dnode table version in sdb
  int32_t     dnodeId;
  int64_t     clusterId;
  int64_t     rebootTime;
  int64_t     updateTime;
  float       numOfCores;
  int32_t     numOfSupportVnodes;
  int32_t     numOfDiskCfg;
  int64_t     memTotal;
  int64_t     memAvail;
  char        dnodeEp[TSDB_EP_LEN];
  char        machineId[TSDB_MACHINE_ID_LEN + 1];
  SMnodeLoad  mload;
  SQnodeLoad  qload;
  SClusterCfg clusterCfg;
  SArray*     pVloads;  // array of SVnodeLoad
  int32_t     statusSeq;
  int64_t     ipWhiteVer;
} SStatusReq;

int32_t tSerializeSStatusReq(void* buf, int32_t bufLen, SStatusReq* pReq);
int32_t tDeserializeSStatusReq(void* buf, int32_t bufLen, SStatusReq* pReq);
void    tFreeSStatusReq(SStatusReq* pReq);

typedef struct {
  int32_t contLen;
  char*   pCont;
} SStatisReq;

int32_t tSerializeSStatisReq(void* buf, int32_t bufLen, SStatisReq* pReq);
int32_t tDeserializeSStatisReq(void* buf, int32_t bufLen, SStatisReq* pReq);
void    tFreeSStatisReq(SStatisReq* pReq);

typedef struct {
  int32_t dnodeId;
  int64_t clusterId;
  SArray* pVloads;
} SNotifyReq;

int32_t tSerializeSNotifyReq(void* buf, int32_t bufLen, SNotifyReq* pReq);
int32_t tDeserializeSNotifyReq(void* buf, int32_t bufLen, SNotifyReq* pReq);
void    tFreeSNotifyReq(SNotifyReq* pReq);

typedef struct {
  int32_t dnodeId;
  int64_t clusterId;
} SDnodeCfg;

typedef struct {
  int32_t id;
  int8_t  isMnode;
  SEp     ep;
} SDnodeEp;

typedef struct {
  int32_t id;
  int8_t  isMnode;
  int8_t  offlineReason;
  SEp     ep;
  char    active[TSDB_ACTIVE_KEY_LEN];
  char    connActive[TSDB_CONN_ACTIVE_KEY_LEN];
} SDnodeInfo;

typedef struct {
  int64_t   dnodeVer;
  SDnodeCfg dnodeCfg;
  SArray*   pDnodeEps;  // Array of SDnodeEp
  int32_t   statusSeq;
  int64_t   ipWhiteVer;
} SStatusRsp;

int32_t tSerializeSStatusRsp(void* buf, int32_t bufLen, SStatusRsp* pRsp);
int32_t tDeserializeSStatusRsp(void* buf, int32_t bufLen, SStatusRsp* pRsp);
void    tFreeSStatusRsp(SStatusRsp* pRsp);

typedef struct {
  int32_t reserved;
} SMTimerReq;

int32_t tSerializeSMTimerMsg(void* buf, int32_t bufLen, SMTimerReq* pReq);
// int32_t tDeserializeSMTimerMsg(void* buf, int32_t bufLen, SMTimerReq* pReq);

typedef struct {
  int64_t tick;
} SMStreamTickReq;

int32_t tSerializeSMStreamTickMsg(void* buf, int32_t bufLen, SMStreamTickReq* pReq);
// int32_t tDeserializeSMStreamTickMsg(void* buf, int32_t bufLen, SMStreamTickReq* pReq);

typedef struct {
  int32_t  id;
  uint16_t port;                 // node sync Port
  char     fqdn[TSDB_FQDN_LEN];  // node FQDN
} SReplica;

typedef struct {
  int32_t  vgId;
  char     db[TSDB_DB_FNAME_LEN];
  int64_t  dbUid;
  int32_t  vgVersion;
  int32_t  numOfStables;
  int32_t  buffer;
  int32_t  pageSize;
  int32_t  pages;
  int32_t  cacheLastSize;
  int32_t  daysPerFile;
  int32_t  daysToKeep0;
  int32_t  daysToKeep1;
  int32_t  daysToKeep2;
  int32_t  keepTimeOffset;
  int32_t  minRows;
  int32_t  maxRows;
  int32_t  walFsyncPeriod;
  uint32_t hashBegin;
  uint32_t hashEnd;
  int8_t   hashMethod;
  int8_t   walLevel;
  int8_t   precision;
  int8_t   compression;
  int8_t   strict;
  int8_t   cacheLast;
  int8_t   isTsma;
  int8_t   replica;
  int8_t   selfIndex;
  SReplica replicas[TSDB_MAX_REPLICA];
  int32_t  numOfRetensions;
  SArray*  pRetensions;  // SRetention
  void*    pTsma;
  int32_t  walRetentionPeriod;
  int64_t  walRetentionSize;
  int32_t  walRollPeriod;
  int64_t  walSegmentSize;
  int16_t  sstTrigger;
  int16_t  hashPrefix;
  int16_t  hashSuffix;
  int32_t  tsdbPageSize;
  int32_t  s3ChunkSize;
  int32_t  s3KeepLocal;
  int8_t   s3Compact;
  int64_t  reserved[6];
  int8_t   learnerReplica;
  int8_t   learnerSelfIndex;
  SReplica learnerReplicas[TSDB_MAX_LEARNER_REPLICA];
  int32_t  changeVersion;
  int8_t   encryptAlgorithm;
} SCreateVnodeReq;

int32_t tSerializeSCreateVnodeReq(void* buf, int32_t bufLen, SCreateVnodeReq* pReq);
int32_t tDeserializeSCreateVnodeReq(void* buf, int32_t bufLen, SCreateVnodeReq* pReq);
int32_t tFreeSCreateVnodeReq(SCreateVnodeReq* pReq);

typedef struct {
  int32_t compactId;
  int32_t vgId;
  int32_t dnodeId;
} SQueryCompactProgressReq;

int32_t tSerializeSQueryCompactProgressReq(void* buf, int32_t bufLen, SQueryCompactProgressReq* pReq);
int32_t tDeserializeSQueryCompactProgressReq(void* buf, int32_t bufLen, SQueryCompactProgressReq* pReq);

typedef struct {
  int32_t compactId;
  int32_t vgId;
  int32_t dnodeId;
  int32_t numberFileset;
  int32_t finished;
} SQueryCompactProgressRsp;

int32_t tSerializeSQueryCompactProgressRsp(void* buf, int32_t bufLen, SQueryCompactProgressRsp* pReq);
int32_t tDeserializeSQueryCompactProgressRsp(void* buf, int32_t bufLen, SQueryCompactProgressRsp* pReq);

typedef struct {
  int32_t vgId;
  int32_t dnodeId;
  int64_t dbUid;
  char    db[TSDB_DB_FNAME_LEN];
  int64_t reserved[8];
} SDropVnodeReq;

int32_t tSerializeSDropVnodeReq(void* buf, int32_t bufLen, SDropVnodeReq* pReq);
int32_t tDeserializeSDropVnodeReq(void* buf, int32_t bufLen, SDropVnodeReq* pReq);

typedef struct {
  char    colName[TSDB_COL_NAME_LEN];
  char    stb[TSDB_TABLE_FNAME_LEN];
  int64_t stbUid;
  int64_t dbUid;
  int64_t reserved[8];
} SDropIndexReq;

int32_t tSerializeSDropIdxReq(void* buf, int32_t bufLen, SDropIndexReq* pReq);
int32_t tDeserializeSDropIdxReq(void* buf, int32_t bufLen, SDropIndexReq* pReq);

typedef struct {
  int64_t     dbUid;
  char        db[TSDB_DB_FNAME_LEN];
  int64_t     compactStartTime;
  STimeWindow tw;
  int32_t     compactId;
} SCompactVnodeReq;

int32_t tSerializeSCompactVnodeReq(void* buf, int32_t bufLen, SCompactVnodeReq* pReq);
int32_t tDeserializeSCompactVnodeReq(void* buf, int32_t bufLen, SCompactVnodeReq* pReq);

typedef struct {
  int32_t compactId;
  int32_t vgId;
  int32_t dnodeId;
} SVKillCompactReq;

int32_t tSerializeSVKillCompactReq(void* buf, int32_t bufLen, SVKillCompactReq* pReq);
int32_t tDeserializeSVKillCompactReq(void* buf, int32_t bufLen, SVKillCompactReq* pReq);

typedef struct {
  int32_t vgVersion;
  int32_t buffer;
  int32_t pageSize;
  int32_t pages;
  int32_t cacheLastSize;
  int32_t daysPerFile;
  int32_t daysToKeep0;
  int32_t daysToKeep1;
  int32_t daysToKeep2;
  int32_t keepTimeOffset;
  int32_t walFsyncPeriod;
  int8_t  walLevel;
  int8_t  strict;
  int8_t  cacheLast;
  int64_t reserved[7];
  // 1st modification
  int16_t sttTrigger;
  int32_t minRows;
  // 2nd modification
  int32_t walRetentionPeriod;
  int32_t walRetentionSize;
  int32_t s3KeepLocal;
  int8_t  s3Compact;
} SAlterVnodeConfigReq;

int32_t tSerializeSAlterVnodeConfigReq(void* buf, int32_t bufLen, SAlterVnodeConfigReq* pReq);
int32_t tDeserializeSAlterVnodeConfigReq(void* buf, int32_t bufLen, SAlterVnodeConfigReq* pReq);

typedef struct {
  int32_t  vgId;
  int8_t   strict;
  int8_t   selfIndex;
  int8_t   replica;
  SReplica replicas[TSDB_MAX_REPLICA];
  int64_t  reserved[8];
  int8_t   learnerSelfIndex;
  int8_t   learnerReplica;
  SReplica learnerReplicas[TSDB_MAX_LEARNER_REPLICA];
  int32_t  changeVersion;
} SAlterVnodeReplicaReq, SAlterVnodeTypeReq, SCheckLearnCatchupReq;

int32_t tSerializeSAlterVnodeReplicaReq(void* buf, int32_t bufLen, SAlterVnodeReplicaReq* pReq);
int32_t tDeserializeSAlterVnodeReplicaReq(void* buf, int32_t bufLen, SAlterVnodeReplicaReq* pReq);

typedef struct {
  int32_t vgId;
  int8_t  disable;
} SDisableVnodeWriteReq;

int32_t tSerializeSDisableVnodeWriteReq(void* buf, int32_t bufLen, SDisableVnodeWriteReq* pReq);
int32_t tDeserializeSDisableVnodeWriteReq(void* buf, int32_t bufLen, SDisableVnodeWriteReq* pReq);

typedef struct {
  int32_t  srcVgId;
  int32_t  dstVgId;
  uint32_t hashBegin;
  uint32_t hashEnd;
  int32_t  changeVersion;
  int32_t  reserved;
} SAlterVnodeHashRangeReq;

int32_t tSerializeSAlterVnodeHashRangeReq(void* buf, int32_t bufLen, SAlterVnodeHashRangeReq* pReq);
int32_t tDeserializeSAlterVnodeHashRangeReq(void* buf, int32_t bufLen, SAlterVnodeHashRangeReq* pReq);

typedef struct {
  SMsgHead header;
  char     dbFName[TSDB_DB_FNAME_LEN];
  char     tbName[TSDB_TABLE_NAME_LEN];
} STableInfoReq;

int32_t tSerializeSTableInfoReq(void* buf, int32_t bufLen, STableInfoReq* pReq);
int32_t tDeserializeSTableInfoReq(void* buf, int32_t bufLen, STableInfoReq* pReq);

typedef struct {
  int8_t  metaClone;  // create local clone of the cached table meta
  int32_t numOfVgroups;
  int32_t numOfTables;
  int32_t numOfUdfs;
  char    tableNames[];
} SMultiTableInfoReq;

// todo refactor
typedef struct SVgroupInfo {
  int32_t  vgId;
  uint32_t hashBegin;
  uint32_t hashEnd;
  SEpSet   epSet;
  union {
    int32_t numOfTable;  // unit is TSDB_TABLE_NUM_UNIT
    int32_t taskId;      // used in stream
  };
} SVgroupInfo;

typedef struct {
  int32_t     numOfVgroups;
  SVgroupInfo vgroups[];
} SVgroupsInfo;

typedef struct {
  STableMetaRsp* pMeta;
} SMAlterStbRsp;

int32_t tEncodeSMAlterStbRsp(SEncoder* pEncoder, const SMAlterStbRsp* pRsp);
int32_t tDecodeSMAlterStbRsp(SDecoder* pDecoder, SMAlterStbRsp* pRsp);
void    tFreeSMAlterStbRsp(SMAlterStbRsp* pRsp);

int32_t tSerializeSTableMetaRsp(void* buf, int32_t bufLen, STableMetaRsp* pRsp);
int32_t tDeserializeSTableMetaRsp(void* buf, int32_t bufLen, STableMetaRsp* pRsp);
void    tFreeSTableMetaRsp(void* pRsp);
void    tFreeSTableIndexRsp(void* info);

typedef struct {
  SArray* pMetaRsp;   // Array of STableMetaRsp
  SArray* pIndexRsp;  // Array of STableIndexRsp;
} SSTbHbRsp;

int32_t tSerializeSSTbHbRsp(void* buf, int32_t bufLen, SSTbHbRsp* pRsp);
int32_t tDeserializeSSTbHbRsp(void* buf, int32_t bufLen, SSTbHbRsp* pRsp);
void    tFreeSSTbHbRsp(SSTbHbRsp* pRsp);

typedef struct {
  SArray* pViewRsp;  // Array of SViewMetaRsp*;
} SViewHbRsp;

int32_t tSerializeSViewHbRsp(void* buf, int32_t bufLen, SViewHbRsp* pRsp);
int32_t tDeserializeSViewHbRsp(void* buf, int32_t bufLen, SViewHbRsp* pRsp);
void    tFreeSViewHbRsp(SViewHbRsp* pRsp);

typedef struct {
  int32_t numOfTables;
  int32_t numOfVgroup;
  int32_t numOfUdf;
  int32_t contLen;
  int8_t  compressed;  // denote if compressed or not
  int32_t rawLen;      // size before compress
  uint8_t metaClone;   // make meta clone after retrieve meta from mnode
  char    meta[];
} SMultiTableMeta;

typedef struct {
  int32_t dataLen;
  char    name[TSDB_TABLE_FNAME_LEN];
  char*   data;
} STagData;

typedef struct {
  int32_t useless;  // useless
} SShowVariablesReq;

int32_t tSerializeSShowVariablesReq(void* buf, int32_t bufLen, SShowVariablesReq* pReq);
// int32_t tDeserializeSShowVariablesReq(void* buf, int32_t bufLen, SShowVariablesReq* pReq);

typedef struct {
  char name[TSDB_CONFIG_OPTION_LEN + 1];
  char value[TSDB_CONFIG_VALUE_LEN + 1];
  char scope[TSDB_CONFIG_SCOPE_LEN + 1];
} SVariablesInfo;

typedef struct {
  SArray* variables;  // SArray<SVariablesInfo>
} SShowVariablesRsp;

int32_t tSerializeSShowVariablesRsp(void* buf, int32_t bufLen, SShowVariablesRsp* pReq);
int32_t tDeserializeSShowVariablesRsp(void* buf, int32_t bufLen, SShowVariablesRsp* pReq);

void tFreeSShowVariablesRsp(SShowVariablesRsp* pRsp);

/*
 * sql: show tables like '%a_%'
 * payload is the query condition, e.g., '%a_%'
 * payloadLen is the length of payload
 */
typedef struct {
  int32_t type;
  char    db[TSDB_DB_FNAME_LEN];
  int32_t payloadLen;
  char*   payload;
} SShowReq;

int32_t tSerializeSShowReq(void* buf, int32_t bufLen, SShowReq* pReq);
// int32_t tDeserializeSShowReq(void* buf, int32_t bufLen, SShowReq* pReq);
void tFreeSShowReq(SShowReq* pReq);

typedef struct {
  int64_t       showId;
  STableMetaRsp tableMeta;
} SShowRsp, SVShowTablesRsp;

// int32_t tSerializeSShowRsp(void* buf, int32_t bufLen, SShowRsp* pRsp);
// int32_t tDeserializeSShowRsp(void* buf, int32_t bufLen, SShowRsp* pRsp);
// void    tFreeSShowRsp(SShowRsp* pRsp);

typedef struct {
  char    db[TSDB_DB_FNAME_LEN];
  char    tb[TSDB_TABLE_NAME_LEN];
  char    user[TSDB_USER_LEN];
  char    filterTb[TSDB_TABLE_NAME_LEN];  // for ins_columns
  int64_t showId;
  int64_t compactId;  // for compact
} SRetrieveTableReq;

typedef struct SSysTableSchema {
  int8_t   type;
  col_id_t colId;
  int32_t  bytes;
} SSysTableSchema;

int32_t tSerializeSRetrieveTableReq(void* buf, int32_t bufLen, SRetrieveTableReq* pReq);
int32_t tDeserializeSRetrieveTableReq(void* buf, int32_t bufLen, SRetrieveTableReq* pReq);

typedef struct {
  int64_t useconds;
  int8_t  completed;  // all results are returned to client
  int8_t  precision;
  int8_t  compressed;
  int8_t  streamBlockType;
  int32_t compLen;
  int32_t numOfBlocks;
  int64_t numOfRows;  // from int32_t change to int64_t
  int64_t numOfCols;
  int64_t skey;
  int64_t ekey;
  int64_t version;                         // for stream
  TSKEY   watermark;                       // for stream
  char    parTbName[TSDB_TABLE_NAME_LEN];  // for stream
  char    data[];
} SRetrieveTableRsp;

typedef struct {
  int64_t version;
  int64_t numOfRows;
  int8_t  compressed;
  int8_t  precision;
  char    data[];
} SRetrieveTableRspForTmq;

typedef struct {
  int64_t handle;
  int64_t useconds;
  int8_t  completed;  // all results are returned to client
  int8_t  precision;
  int8_t  compressed;
  int32_t compLen;
  int32_t numOfRows;
  char    data[];
} SRetrieveMetaTableRsp;

typedef struct SExplainExecInfo {
  double   startupCost;
  double   totalCost;
  uint64_t numOfRows;
  uint32_t verboseLen;
  void*    verboseInfo;
} SExplainExecInfo;

typedef struct {
  int32_t           numOfPlans;
  SExplainExecInfo* subplanInfo;
} SExplainRsp;

typedef struct {
  SExplainRsp rsp;
  uint64_t    qId;
  uint64_t    tId;
  int64_t     rId;
  int32_t     eId;
} SExplainLocalRsp;

typedef struct STableScanAnalyzeInfo {
  uint64_t totalRows;
  uint64_t totalCheckedRows;
  uint32_t totalBlocks;
  uint32_t loadBlocks;
  uint32_t loadBlockStatis;
  uint32_t skipBlocks;
  uint32_t filterOutBlocks;
  double   elapsedTime;
  double   filterTime;
} STableScanAnalyzeInfo;

int32_t tSerializeSExplainRsp(void* buf, int32_t bufLen, SExplainRsp* pRsp);
int32_t tDeserializeSExplainRsp(void* buf, int32_t bufLen, SExplainRsp* pRsp);
void    tFreeSExplainRsp(SExplainRsp* pRsp);

typedef struct {
  char    config[TSDB_DNODE_CONFIG_LEN];
  char    value[TSDB_CLUSTER_VALUE_LEN];
  int32_t sqlLen;
  char*   sql;
} SMCfgClusterReq;

int32_t tSerializeSMCfgClusterReq(void* buf, int32_t bufLen, SMCfgClusterReq* pReq);
int32_t tDeserializeSMCfgClusterReq(void* buf, int32_t bufLen, SMCfgClusterReq* pReq);
void    tFreeSMCfgClusterReq(SMCfgClusterReq* pReq);

typedef struct {
  char    fqdn[TSDB_FQDN_LEN];  // end point, hostname:port
  int32_t port;
  int32_t sqlLen;
  char*   sql;
} SCreateDnodeReq;

int32_t tSerializeSCreateDnodeReq(void* buf, int32_t bufLen, SCreateDnodeReq* pReq);
int32_t tDeserializeSCreateDnodeReq(void* buf, int32_t bufLen, SCreateDnodeReq* pReq);
void    tFreeSCreateDnodeReq(SCreateDnodeReq* pReq);

typedef struct {
  int32_t dnodeId;
  char    fqdn[TSDB_FQDN_LEN];
  int32_t port;
  int8_t  force;
  int8_t  unsafe;
  int32_t sqlLen;
  char*   sql;
} SDropDnodeReq;

int32_t tSerializeSDropDnodeReq(void* buf, int32_t bufLen, SDropDnodeReq* pReq);
int32_t tDeserializeSDropDnodeReq(void* buf, int32_t bufLen, SDropDnodeReq* pReq);
void    tFreeSDropDnodeReq(SDropDnodeReq* pReq);

enum {
  RESTORE_TYPE__ALL = 1,
  RESTORE_TYPE__MNODE,
  RESTORE_TYPE__VNODE,
  RESTORE_TYPE__QNODE,
};

typedef struct {
  int32_t dnodeId;
  int8_t  restoreType;
  int32_t sqlLen;
  char*   sql;
} SRestoreDnodeReq;

int32_t tSerializeSRestoreDnodeReq(void* buf, int32_t bufLen, SRestoreDnodeReq* pReq);
int32_t tDeserializeSRestoreDnodeReq(void* buf, int32_t bufLen, SRestoreDnodeReq* pReq);
void    tFreeSRestoreDnodeReq(SRestoreDnodeReq* pReq);

typedef struct {
  int32_t dnodeId;
  char    config[TSDB_DNODE_CONFIG_LEN];
  char    value[TSDB_DNODE_VALUE_LEN];
  int32_t sqlLen;
  char*   sql;
} SMCfgDnodeReq;

int32_t tSerializeSMCfgDnodeReq(void* buf, int32_t bufLen, SMCfgDnodeReq* pReq);
int32_t tDeserializeSMCfgDnodeReq(void* buf, int32_t bufLen, SMCfgDnodeReq* pReq);
void    tFreeSMCfgDnodeReq(SMCfgDnodeReq* pReq);

typedef struct {
  char config[TSDB_DNODE_CONFIG_LEN];
  char value[TSDB_DNODE_VALUE_LEN];
} SDCfgDnodeReq;

int32_t tSerializeSDCfgDnodeReq(void* buf, int32_t bufLen, SDCfgDnodeReq* pReq);
int32_t tDeserializeSDCfgDnodeReq(void* buf, int32_t bufLen, SDCfgDnodeReq* pReq);

typedef struct {
  int32_t dnodeId;
  int32_t sqlLen;
  char*   sql;
} SMCreateMnodeReq, SMDropMnodeReq, SDDropMnodeReq, SMCreateQnodeReq, SMDropQnodeReq, SDCreateQnodeReq, SDDropQnodeReq,
    SMCreateSnodeReq, SMDropSnodeReq, SDCreateSnodeReq, SDDropSnodeReq;

int32_t tSerializeSCreateDropMQSNodeReq(void* buf, int32_t bufLen, SMCreateQnodeReq* pReq);
int32_t tDeserializeSCreateDropMQSNodeReq(void* buf, int32_t bufLen, SMCreateQnodeReq* pReq);
void    tFreeSMCreateQnodeReq(SMCreateQnodeReq* pReq);
void    tFreeSDDropQnodeReq(SDDropQnodeReq* pReq);
typedef struct {
  int8_t   replica;
  SReplica replicas[TSDB_MAX_REPLICA];
  int8_t   learnerReplica;
  SReplica learnerReplicas[TSDB_MAX_LEARNER_REPLICA];
  int64_t  lastIndex;
} SDCreateMnodeReq, SDAlterMnodeReq, SDAlterMnodeTypeReq;

int32_t tSerializeSDCreateMnodeReq(void* buf, int32_t bufLen, SDCreateMnodeReq* pReq);
int32_t tDeserializeSDCreateMnodeReq(void* buf, int32_t bufLen, SDCreateMnodeReq* pReq);

typedef struct {
  int32_t vgId;
  int32_t hbSeq;
} SVArbHbReqMember;

typedef struct {
  int32_t dnodeId;
  char*   arbToken;
  int64_t arbTerm;
  SArray* hbMembers;  // SVArbHbReqMember
} SVArbHeartBeatReq;

int32_t tSerializeSVArbHeartBeatReq(void* buf, int32_t bufLen, SVArbHeartBeatReq* pReq);
int32_t tDeserializeSVArbHeartBeatReq(void* buf, int32_t bufLen, SVArbHeartBeatReq* pReq);
void    tFreeSVArbHeartBeatReq(SVArbHeartBeatReq* pReq);

typedef struct {
  int32_t vgId;
  char    memberToken[TSDB_ARB_TOKEN_SIZE];
  int32_t hbSeq;
} SVArbHbRspMember;

typedef struct {
  char    arbToken[TSDB_ARB_TOKEN_SIZE];
  int32_t dnodeId;
  SArray* hbMembers;  // SVArbHbRspMember
} SVArbHeartBeatRsp;

int32_t tSerializeSVArbHeartBeatRsp(void* buf, int32_t bufLen, SVArbHeartBeatRsp* pRsp);
int32_t tDeserializeSVArbHeartBeatRsp(void* buf, int32_t bufLen, SVArbHeartBeatRsp* pRsp);
void    tFreeSVArbHeartBeatRsp(SVArbHeartBeatRsp* pRsp);

typedef struct {
  char* arbToken;
  int64_t arbTerm;
  char* member0Token;
  char* member1Token;
} SVArbCheckSyncReq;

int32_t tSerializeSVArbCheckSyncReq(void* buf, int32_t bufLen, SVArbCheckSyncReq* pReq);
int32_t tDeserializeSVArbCheckSyncReq(void* buf, int32_t bufLen, SVArbCheckSyncReq* pReq);
void    tFreeSVArbCheckSyncReq(SVArbCheckSyncReq* pRsp);

typedef struct {
  char*   arbToken;
  char*   member0Token;
  char*   member1Token;
  int32_t vgId;
  int32_t errCode;
} SVArbCheckSyncRsp;

int32_t tSerializeSVArbCheckSyncRsp(void* buf, int32_t bufLen, SVArbCheckSyncRsp* pRsp);
int32_t tDeserializeSVArbCheckSyncRsp(void* buf, int32_t bufLen, SVArbCheckSyncRsp* pRsp);
void    tFreeSVArbCheckSyncRsp(SVArbCheckSyncRsp* pRsp);

typedef struct {
  char*    arbToken;
  int64_t  arbTerm;
  char*    memberToken;
} SVArbSetAssignedLeaderReq;

int32_t tSerializeSVArbSetAssignedLeaderReq(void* buf, int32_t bufLen, SVArbSetAssignedLeaderReq* pReq);
int32_t tDeserializeSVArbSetAssignedLeaderReq(void* buf, int32_t bufLen, SVArbSetAssignedLeaderReq* pReq);
void    tFreeSVArbSetAssignedLeaderReq(SVArbSetAssignedLeaderReq* pReq);

typedef struct {
  char*   arbToken;
  char*   memberToken;
  int32_t vgId;
} SVArbSetAssignedLeaderRsp;

int32_t tSerializeSVArbSetAssignedLeaderRsp(void* buf, int32_t bufLen, SVArbSetAssignedLeaderRsp* pRsp);
int32_t tDeserializeSVArbSetAssignedLeaderRsp(void* buf, int32_t bufLen, SVArbSetAssignedLeaderRsp* pRsp);
void    tFreeSVArbSetAssignedLeaderRsp(SVArbSetAssignedLeaderRsp* pRsp);

typedef struct {
  int32_t dnodeId;
  char*   token;
} SMArbUpdateGroupReqMember;

typedef struct {
  int32_t vgId;
  int64_t dbUid;
  SMArbUpdateGroupReqMember members[2];
  int8_t                    isSync;
  SMArbUpdateGroupReqMember assignedLeader;
  int64_t                   version;
} SMArbUpdateGroupReq;

int32_t tSerializeSMArbUpdateGroupReq(void* buf, int32_t bufLen, SMArbUpdateGroupReq* pReq);
int32_t tDeserializeSMArbUpdateGroupReq(void* buf, int32_t bufLen, SMArbUpdateGroupReq* pReq);
void    tFreeSMArbUpdateGroupReq(SMArbUpdateGroupReq* pReq);

typedef struct {
  char queryStrId[TSDB_QUERY_ID_LEN];
} SKillQueryReq;

int32_t tSerializeSKillQueryReq(void* buf, int32_t bufLen, SKillQueryReq* pReq);
int32_t tDeserializeSKillQueryReq(void* buf, int32_t bufLen, SKillQueryReq* pReq);

typedef struct {
  uint32_t connId;
} SKillConnReq;

int32_t tSerializeSKillConnReq(void* buf, int32_t bufLen, SKillConnReq* pReq);
int32_t tDeserializeSKillConnReq(void* buf, int32_t bufLen, SKillConnReq* pReq);

typedef struct {
  int32_t transId;
} SKillTransReq;

int32_t tSerializeSKillTransReq(void* buf, int32_t bufLen, SKillTransReq* pReq);
int32_t tDeserializeSKillTransReq(void* buf, int32_t bufLen, SKillTransReq* pReq);

typedef struct {
  int32_t useless;  // useless
  int32_t sqlLen;
  char*   sql;
} SBalanceVgroupReq;

int32_t tSerializeSBalanceVgroupReq(void* buf, int32_t bufLen, SBalanceVgroupReq* pReq);
int32_t tDeserializeSBalanceVgroupReq(void* buf, int32_t bufLen, SBalanceVgroupReq* pReq);
void    tFreeSBalanceVgroupReq(SBalanceVgroupReq* pReq);

typedef struct {
  int32_t vgId1;
  int32_t vgId2;
} SMergeVgroupReq;

int32_t tSerializeSMergeVgroupReq(void* buf, int32_t bufLen, SMergeVgroupReq* pReq);
int32_t tDeserializeSMergeVgroupReq(void* buf, int32_t bufLen, SMergeVgroupReq* pReq);

typedef struct {
  int32_t vgId;
  int32_t dnodeId1;
  int32_t dnodeId2;
  int32_t dnodeId3;
  int32_t sqlLen;
  char*   sql;
} SRedistributeVgroupReq;

int32_t tSerializeSRedistributeVgroupReq(void* buf, int32_t bufLen, SRedistributeVgroupReq* pReq);
int32_t tDeserializeSRedistributeVgroupReq(void* buf, int32_t bufLen, SRedistributeVgroupReq* pReq);
void    tFreeSRedistributeVgroupReq(SRedistributeVgroupReq* pReq);

typedef struct {
  int32_t useless;
  int32_t vgId;
  int32_t sqlLen;
  char*   sql;
} SBalanceVgroupLeaderReq;

int32_t tSerializeSBalanceVgroupLeaderReq(void* buf, int32_t bufLen, SBalanceVgroupLeaderReq* pReq);
int32_t tDeserializeSBalanceVgroupLeaderReq(void* buf, int32_t bufLen, SBalanceVgroupLeaderReq* pReq);
void    tFreeSBalanceVgroupLeaderReq(SBalanceVgroupLeaderReq* pReq);

typedef struct {
  int32_t vgId;
} SForceBecomeFollowerReq;

int32_t tSerializeSForceBecomeFollowerReq(void* buf, int32_t bufLen, SForceBecomeFollowerReq* pReq);
// int32_t tDeserializeSForceBecomeFollowerReq(void* buf, int32_t bufLen, SForceBecomeFollowerReq* pReq);

typedef struct {
  int32_t vgId;
} SSplitVgroupReq;

int32_t tSerializeSSplitVgroupReq(void* buf, int32_t bufLen, SSplitVgroupReq* pReq);
int32_t tDeserializeSSplitVgroupReq(void* buf, int32_t bufLen, SSplitVgroupReq* pReq);

typedef struct {
  char user[TSDB_USER_LEN];
  char spi;
  char encrypt;
  char secret[TSDB_PASSWORD_LEN];
  char ckey[TSDB_PASSWORD_LEN];
} SAuthReq, SAuthRsp;

// int32_t tSerializeSAuthReq(void* buf, int32_t bufLen, SAuthReq* pReq);
// int32_t tDeserializeSAuthReq(void* buf, int32_t bufLen, SAuthReq* pReq);

typedef struct {
  int32_t statusCode;
  char    details[1024];
} SServerStatusRsp;

int32_t tSerializeSServerStatusRsp(void* buf, int32_t bufLen, SServerStatusRsp* pRsp);
int32_t tDeserializeSServerStatusRsp(void* buf, int32_t bufLen, SServerStatusRsp* pRsp);

/**
 * The layout of the query message payload is as following:
 * +--------------------+---------------------------------+
 * |Sql statement       | Physical plan                   |
 * |(denoted by sqlLen) |(In JSON, denoted by contentLen) |
 * +--------------------+---------------------------------+
 */
typedef struct SSubQueryMsg {
  SMsgHead header;
  uint64_t sId;
  uint64_t queryId;
  uint64_t taskId;
  int64_t  refId;
  int32_t  execId;
  int32_t  msgMask;
  int8_t   taskType;
  int8_t   explain;
  int8_t   needFetch;
  uint32_t sqlLen;
  char*    sql;
  uint32_t msgLen;
  char*    msg;
} SSubQueryMsg;

int32_t tSerializeSSubQueryMsg(void* buf, int32_t bufLen, SSubQueryMsg* pReq);
int32_t tDeserializeSSubQueryMsg(void* buf, int32_t bufLen, SSubQueryMsg* pReq);
void    tFreeSSubQueryMsg(SSubQueryMsg* pReq);

typedef struct {
  SMsgHead header;
  uint64_t sId;
  uint64_t queryId;
  uint64_t taskId;
} SSinkDataReq;

typedef struct {
  SMsgHead header;
  uint64_t sId;
  uint64_t queryId;
  uint64_t taskId;
  int32_t  execId;
} SQueryContinueReq;

typedef struct {
  SMsgHead header;
  uint64_t sId;
  uint64_t queryId;
  uint64_t taskId;
} SResReadyReq;

typedef struct {
  int32_t code;
  char    tbFName[TSDB_TABLE_FNAME_LEN];
  int32_t sversion;
  int32_t tversion;
} SResReadyRsp;

typedef struct SOperatorParam {
  int32_t opType;
  int32_t downstreamIdx;
  void*   value;
  SArray* pChildren;  // SArray<SOperatorParam*>
} SOperatorParam;

typedef struct STableScanOperatorParam {
  bool    tableSeq;
  SArray* pUidList;
} STableScanOperatorParam;

typedef struct {
  SMsgHead        header;
  uint64_t        sId;
  uint64_t        queryId;
  uint64_t        taskId;
  int32_t         execId;
  SOperatorParam* pOpParam;
} SResFetchReq;

int32_t tSerializeSResFetchReq(void* buf, int32_t bufLen, SResFetchReq* pReq);
int32_t tDeserializeSResFetchReq(void* buf, int32_t bufLen, SResFetchReq* pReq);

typedef struct {
  SMsgHead header;
  uint64_t sId;
} SSchTasksStatusReq;

typedef struct {
  uint64_t queryId;
  uint64_t taskId;
  int64_t  refId;
  int32_t  execId;
  int8_t   status;
} STaskStatus;

typedef struct {
  int64_t refId;
  SArray* taskStatus;  // SArray<STaskStatus>
} SSchedulerStatusRsp;

typedef struct {
  uint64_t queryId;
  uint64_t taskId;
  int8_t   action;
} STaskAction;

typedef struct SQueryNodeEpId {
  int32_t nodeId;  // vgId or qnodeId
  SEp     ep;
} SQueryNodeEpId;

typedef struct {
  SMsgHead       header;
  uint64_t       sId;
  SQueryNodeEpId epId;
  SArray*        taskAction;  // SArray<STaskAction>
} SSchedulerHbReq;

int32_t tSerializeSSchedulerHbReq(void* buf, int32_t bufLen, SSchedulerHbReq* pReq);
int32_t tDeserializeSSchedulerHbReq(void* buf, int32_t bufLen, SSchedulerHbReq* pReq);
void    tFreeSSchedulerHbReq(SSchedulerHbReq* pReq);

typedef struct {
  SQueryNodeEpId epId;
  SArray*        taskStatus;  // SArray<STaskStatus>
} SSchedulerHbRsp;

int32_t tSerializeSSchedulerHbRsp(void* buf, int32_t bufLen, SSchedulerHbRsp* pRsp);
int32_t tDeserializeSSchedulerHbRsp(void* buf, int32_t bufLen, SSchedulerHbRsp* pRsp);
void    tFreeSSchedulerHbRsp(SSchedulerHbRsp* pRsp);

typedef struct {
  SMsgHead header;
  uint64_t sId;
  uint64_t queryId;
  uint64_t taskId;
  int64_t  refId;
  int32_t  execId;
} STaskCancelReq;

typedef struct {
  int32_t code;
} STaskCancelRsp;

typedef struct {
  SMsgHead header;
  uint64_t sId;
  uint64_t queryId;
  uint64_t taskId;
  int64_t  refId;
  int32_t  execId;
} STaskDropReq;

int32_t tSerializeSTaskDropReq(void* buf, int32_t bufLen, STaskDropReq* pReq);
int32_t tDeserializeSTaskDropReq(void* buf, int32_t bufLen, STaskDropReq* pReq);

typedef enum {
  TASK_NOTIFY_FINISHED = 1,
} ETaskNotifyType;

typedef struct {
  SMsgHead        header;
  uint64_t        sId;
  uint64_t        queryId;
  uint64_t        taskId;
  int64_t         refId;
  int32_t         execId;
  ETaskNotifyType type;
} STaskNotifyReq;

int32_t tSerializeSTaskNotifyReq(void* buf, int32_t bufLen, STaskNotifyReq* pReq);
int32_t tDeserializeSTaskNotifyReq(void* buf, int32_t bufLen, STaskNotifyReq* pReq);

int32_t tSerializeSQueryTableRsp(void* buf, int32_t bufLen, SQueryTableRsp* pRsp);
int32_t tDeserializeSQueryTableRsp(void* buf, int32_t bufLen, SQueryTableRsp* pRsp);

typedef struct {
  int32_t code;
} STaskDropRsp;

#define STREAM_TRIGGER_AT_ONCE        1
#define STREAM_TRIGGER_WINDOW_CLOSE   2
#define STREAM_TRIGGER_MAX_DELAY      3
#define STREAM_DEFAULT_IGNORE_EXPIRED 1
#define STREAM_FILL_HISTORY_ON        1
#define STREAM_FILL_HISTORY_OFF       0
#define STREAM_DEFAULT_FILL_HISTORY   STREAM_FILL_HISTORY_OFF
#define STREAM_DEFAULT_IGNORE_UPDATE  1
#define STREAM_CREATE_STABLE_TRUE     1
#define STREAM_CREATE_STABLE_FALSE    0

typedef struct SColLocation {
  int16_t  slotId;
  col_id_t colId;
  int8_t   type;
} SColLocation;

typedef struct SVgroupVer {
  int32_t vgId;
  int64_t ver;
} SVgroupVer;

typedef struct {
  char    name[TSDB_STREAM_FNAME_LEN];
  char    sourceDB[TSDB_DB_FNAME_LEN];
  char    targetStbFullName[TSDB_TABLE_FNAME_LEN];
  char*   sql;
  char*   ast;
  int8_t  igExists;
  int8_t  triggerType;
  int8_t  igExpired;
  int8_t  fillHistory;  // process data inserted before creating stream
  int64_t maxDelay;
  int64_t watermark;
  int32_t numOfTags;
  SArray* pTags;  // array of SField
  // 3.0.20
  int64_t checkpointFreq;  // ms
  // 3.0.2.3
  int8_t   createStb;
  uint64_t targetStbUid;
  SArray*  fillNullCols;  // array of SColLocation
  int64_t  deleteMark;
  int8_t   igUpdate;
  int64_t  lastTs;
  SArray*  pVgroupVerList;
  // 3.3.0.0
  SArray*  pCols;  // array of SField
  int64_t  smaId;
} SCMCreateStreamReq;

typedef struct {
  int64_t streamId;
} SCMCreateStreamRsp;

int32_t tSerializeSCMCreateStreamReq(void* buf, int32_t bufLen, const SCMCreateStreamReq* pReq);
int32_t tDeserializeSCMCreateStreamReq(void* buf, int32_t bufLen, SCMCreateStreamReq* pReq);
void    tFreeSCMCreateStreamReq(SCMCreateStreamReq* pReq);

enum {
  TOPIC_SUB_TYPE__DB = 1,
  TOPIC_SUB_TYPE__TABLE,
  TOPIC_SUB_TYPE__COLUMN,
};

typedef struct {
  char   name[TSDB_TOPIC_FNAME_LEN];  // accout.topic
  int8_t igExists;
  int8_t subType;
  int8_t withMeta;
  char*  sql;
  char   subDbName[TSDB_DB_FNAME_LEN];
  char*  ast;
  char   subStbName[TSDB_TABLE_FNAME_LEN];
} SCMCreateTopicReq;

int32_t tSerializeSCMCreateTopicReq(void* buf, int32_t bufLen, const SCMCreateTopicReq* pReq);
int32_t tDeserializeSCMCreateTopicReq(void* buf, int32_t bufLen, SCMCreateTopicReq* pReq);
void    tFreeSCMCreateTopicReq(SCMCreateTopicReq* pReq);

typedef struct {
  int64_t consumerId;
} SMqConsumerRecoverMsg, SMqConsumerClearMsg;

typedef struct {
  int64_t consumerId;
  char    cgroup[TSDB_CGROUP_LEN];
  char    clientId[256];
  SArray* topicNames;  // SArray<char**>

  int8_t  withTbName;
  int8_t  autoCommit;
  int32_t autoCommitInterval;
  int8_t  resetOffsetCfg;
  int8_t  enableReplay;
} SCMSubscribeReq;

static FORCE_INLINE int32_t tSerializeSCMSubscribeReq(void** buf, const SCMSubscribeReq* pReq) {
  int32_t tlen = 0;
  tlen += taosEncodeFixedI64(buf, pReq->consumerId);
  tlen += taosEncodeString(buf, pReq->cgroup);
  tlen += taosEncodeString(buf, pReq->clientId);

  int32_t topicNum = taosArrayGetSize(pReq->topicNames);
  tlen += taosEncodeFixedI32(buf, topicNum);

  for (int32_t i = 0; i < topicNum; i++) {
    tlen += taosEncodeString(buf, (char*)taosArrayGetP(pReq->topicNames, i));
  }

  tlen += taosEncodeFixedI8(buf, pReq->withTbName);
  tlen += taosEncodeFixedI8(buf, pReq->autoCommit);
  tlen += taosEncodeFixedI32(buf, pReq->autoCommitInterval);
  tlen += taosEncodeFixedI8(buf, pReq->resetOffsetCfg);
  tlen += taosEncodeFixedI8(buf, pReq->enableReplay);

  return tlen;
}

static FORCE_INLINE void* tDeserializeSCMSubscribeReq(void* buf, SCMSubscribeReq* pReq) {
  buf = taosDecodeFixedI64(buf, &pReq->consumerId);
  buf = taosDecodeStringTo(buf, pReq->cgroup);
  buf = taosDecodeStringTo(buf, pReq->clientId);

  int32_t topicNum;
  buf = taosDecodeFixedI32(buf, &topicNum);

  pReq->topicNames = taosArrayInit(topicNum, sizeof(void*));
  for (int32_t i = 0; i < topicNum; i++) {
    char* name;
    buf = taosDecodeString(buf, &name);
    taosArrayPush(pReq->topicNames, &name);
  }

  buf = taosDecodeFixedI8(buf, &pReq->withTbName);
  buf = taosDecodeFixedI8(buf, &pReq->autoCommit);
  buf = taosDecodeFixedI32(buf, &pReq->autoCommitInterval);
  buf = taosDecodeFixedI8(buf, &pReq->resetOffsetCfg);
  buf = taosDecodeFixedI8(buf, &pReq->enableReplay);
  return buf;
}

typedef struct {
  char    key[TSDB_SUBSCRIBE_KEY_LEN];
  SArray* removedConsumers;  // SArray<int64_t>
  SArray* newConsumers;      // SArray<int64_t>
} SMqRebInfo;

static FORCE_INLINE SMqRebInfo* tNewSMqRebSubscribe(const char* key) {
  SMqRebInfo* pRebInfo = (SMqRebInfo*)taosMemoryCalloc(1, sizeof(SMqRebInfo));
  if (pRebInfo == NULL) {
    return NULL;
  }
  tstrncpy(pRebInfo->key, key, TSDB_SUBSCRIBE_KEY_LEN);
  pRebInfo->removedConsumers = taosArrayInit(0, sizeof(int64_t));
  if (pRebInfo->removedConsumers == NULL) {
    goto _err;
  }
  pRebInfo->newConsumers = taosArrayInit(0, sizeof(int64_t));
  if (pRebInfo->newConsumers == NULL) {
    goto _err;
  }
  return pRebInfo;
_err:
  taosArrayDestroy(pRebInfo->removedConsumers);
  taosArrayDestroy(pRebInfo->newConsumers);
  taosMemoryFreeClear(pRebInfo);
  return NULL;
}

typedef struct {
  int64_t streamId;
  int64_t checkpointId;
  char    streamName[TSDB_STREAM_FNAME_LEN];
} SMStreamDoCheckpointMsg;

typedef struct {
  int64_t status;
} SMVSubscribeRsp;

typedef struct {
  char    name[TSDB_TOPIC_FNAME_LEN];
  int8_t  igNotExists;
  int32_t sqlLen;
  char*   sql;
} SMDropTopicReq;

int32_t tSerializeSMDropTopicReq(void* buf, int32_t bufLen, SMDropTopicReq* pReq);
int32_t tDeserializeSMDropTopicReq(void* buf, int32_t bufLen, SMDropTopicReq* pReq);
void    tFreeSMDropTopicReq(SMDropTopicReq* pReq);

typedef struct {
  char   topic[TSDB_TOPIC_FNAME_LEN];
  char   cgroup[TSDB_CGROUP_LEN];
  int8_t igNotExists;
} SMDropCgroupReq;

int32_t tSerializeSMDropCgroupReq(void* buf, int32_t bufLen, SMDropCgroupReq* pReq);
int32_t tDeserializeSMDropCgroupReq(void* buf, int32_t bufLen, SMDropCgroupReq* pReq);

typedef struct {
  int8_t reserved;
} SMDropCgroupRsp;

typedef struct {
  char    name[TSDB_TABLE_FNAME_LEN];
  int8_t  alterType;
  SSchema schema;
} SAlterTopicReq;

typedef struct {
  SMsgHead head;
  char     name[TSDB_TABLE_FNAME_LEN];
  int64_t  tuid;
  int32_t  sverson;
  int32_t  execLen;
  char*    executor;
  int32_t  sqlLen;
  char*    sql;
} SDCreateTopicReq;

typedef struct {
  SMsgHead head;
  char     name[TSDB_TABLE_FNAME_LEN];
  int64_t  tuid;
} SDDropTopicReq;

typedef struct {
  int64_t maxdelay[2];
  int64_t watermark[2];
  int64_t deleteMark[2];
  int32_t qmsgLen[2];
  char*   qmsg[2];  // pAst:qmsg:SRetention => trigger aggr task1/2
} SRSmaParam;

int32_t tEncodeSRSmaParam(SEncoder* pCoder, const SRSmaParam* pRSmaParam);
int32_t tDecodeSRSmaParam(SDecoder* pCoder, SRSmaParam* pRSmaParam);

// TDMT_VND_CREATE_STB ==============
typedef struct SVCreateStbReq {
  char*          name;
  tb_uid_t       suid;
  int8_t         rollup;
  SSchemaWrapper schemaRow;
  SSchemaWrapper schemaTag;
  SRSmaParam     rsmaParam;
  int32_t        alterOriDataLen;
  void*          alterOriData;
  int8_t         source;
} SVCreateStbReq;

int tEncodeSVCreateStbReq(SEncoder* pCoder, const SVCreateStbReq* pReq);
int tDecodeSVCreateStbReq(SDecoder* pCoder, SVCreateStbReq* pReq);

// TDMT_VND_DROP_STB ==============
typedef struct SVDropStbReq {
  char*    name;
  tb_uid_t suid;
} SVDropStbReq;

int32_t tEncodeSVDropStbReq(SEncoder* pCoder, const SVDropStbReq* pReq);
int32_t tDecodeSVDropStbReq(SDecoder* pCoder, SVDropStbReq* pReq);

// TDMT_VND_CREATE_TABLE ==============
#define TD_CREATE_IF_NOT_EXISTS 0x1
typedef struct SVCreateTbReq {
  int32_t  flags;
  char*    name;
  tb_uid_t uid;
  int64_t  btime;
  int32_t  ttl;
  int32_t  commentLen;
  char*    comment;
  int8_t   type;
  union {
    struct {
      char*    stbName;  // super table name
      uint8_t  tagNum;
      tb_uid_t suid;
      SArray*  tagName;
      uint8_t* pTag;
    } ctb;
    struct {
      SSchemaWrapper schemaRow;
    } ntb;
  };
  int32_t sqlLen;
  char*   sql;
} SVCreateTbReq;

int  tEncodeSVCreateTbReq(SEncoder* pCoder, const SVCreateTbReq* pReq);
int  tDecodeSVCreateTbReq(SDecoder* pCoder, SVCreateTbReq* pReq);
void tDestroySVCreateTbReq(SVCreateTbReq* pReq, int32_t flags);

static FORCE_INLINE void tdDestroySVCreateTbReq(SVCreateTbReq* req) {
  if (NULL == req) {
    return;
  }

  taosMemoryFreeClear(req->sql);
  taosMemoryFreeClear(req->name);
  taosMemoryFreeClear(req->comment);
  if (req->type == TSDB_CHILD_TABLE) {
    taosMemoryFreeClear(req->ctb.pTag);
    taosMemoryFreeClear(req->ctb.stbName);
    taosArrayDestroy(req->ctb.tagName);
    req->ctb.tagName = NULL;
  } else if (req->type == TSDB_NORMAL_TABLE) {
    taosMemoryFreeClear(req->ntb.schemaRow.pSchema);
  }
}

typedef struct {
  int32_t nReqs;
  union {
    SVCreateTbReq* pReqs;
    SArray*        pArray;
  };
  int8_t source;  // TD_REQ_FROM_TAOX-taosX or TD_REQ_FROM_APP-taosClient
} SVCreateTbBatchReq;

int tEncodeSVCreateTbBatchReq(SEncoder* pCoder, const SVCreateTbBatchReq* pReq);
int tDecodeSVCreateTbBatchReq(SDecoder* pCoder, SVCreateTbBatchReq* pReq);

typedef struct {
  int32_t        code;
  STableMetaRsp* pMeta;
} SVCreateTbRsp, SVUpdateTbRsp;

int  tEncodeSVCreateTbRsp(SEncoder* pCoder, const SVCreateTbRsp* pRsp);
int  tDecodeSVCreateTbRsp(SDecoder* pCoder, SVCreateTbRsp* pRsp);
void tFreeSVCreateTbRsp(void* param);

int32_t tSerializeSVCreateTbReq(void** buf, SVCreateTbReq* pReq);
void*   tDeserializeSVCreateTbReq(void* buf, SVCreateTbReq* pReq);

typedef struct {
  int32_t nRsps;
  union {
    SVCreateTbRsp* pRsps;
    SArray*        pArray;
  };
} SVCreateTbBatchRsp;

int tEncodeSVCreateTbBatchRsp(SEncoder* pCoder, const SVCreateTbBatchRsp* pRsp);
int tDecodeSVCreateTbBatchRsp(SDecoder* pCoder, SVCreateTbBatchRsp* pRsp);

// int32_t tSerializeSVCreateTbBatchRsp(void* buf, int32_t bufLen, SVCreateTbBatchRsp* pRsp);
// int32_t tDeserializeSVCreateTbBatchRsp(void* buf, int32_t bufLen, SVCreateTbBatchRsp* pRsp);

// TDMT_VND_DROP_TABLE =================
typedef struct {
  char*    name;
  uint64_t suid;  // for tmq in wal format
  int8_t   igNotExists;
} SVDropTbReq;

typedef struct {
  int32_t code;
} SVDropTbRsp;

typedef struct {
  int32_t nReqs;
  union {
    SVDropTbReq* pReqs;
    SArray*      pArray;
  };
} SVDropTbBatchReq;

int32_t tEncodeSVDropTbBatchReq(SEncoder* pCoder, const SVDropTbBatchReq* pReq);
int32_t tDecodeSVDropTbBatchReq(SDecoder* pCoder, SVDropTbBatchReq* pReq);

typedef struct {
  int32_t nRsps;
  union {
    SVDropTbRsp* pRsps;
    SArray*      pArray;
  };
} SVDropTbBatchRsp;

int32_t tEncodeSVDropTbBatchRsp(SEncoder* pCoder, const SVDropTbBatchRsp* pRsp);
int32_t tDecodeSVDropTbBatchRsp(SDecoder* pCoder, SVDropTbBatchRsp* pRsp);

// TDMT_VND_ALTER_TABLE =====================
typedef struct {
  char*   tbName;
  int8_t  action;
  char*   colName;
  int32_t colId;
  // TSDB_ALTER_TABLE_ADD_COLUMN
  int8_t  type;
  int8_t  flags;
  int32_t bytes;
  // TSDB_ALTER_TABLE_DROP_COLUMN
  // TSDB_ALTER_TABLE_UPDATE_COLUMN_BYTES
  int8_t  colModType;
  int32_t colModBytes;
  // TSDB_ALTER_TABLE_UPDATE_COLUMN_NAME
  char* colNewName;
  // TSDB_ALTER_TABLE_UPDATE_TAG_VAL
  char*    tagName;
  int8_t   isNull;
  int8_t   tagType;
  int8_t   tagFree;
  uint32_t nTagVal;
  uint8_t* pTagVal;
  SArray*  pTagArray;
  // TSDB_ALTER_TABLE_UPDATE_OPTIONS
  int8_t  updateTTL;
  int32_t newTTL;
  int32_t newCommentLen;
  char*   newComment;
  int64_t ctimeMs;  // fill by vnode
  int8_t  source;   // TD_REQ_FROM_TAOX-taosX or TD_REQ_FROM_APP-taosClient
} SVAlterTbReq;

int32_t tEncodeSVAlterTbReq(SEncoder* pEncoder, const SVAlterTbReq* pReq);
int32_t tDecodeSVAlterTbReq(SDecoder* pDecoder, SVAlterTbReq* pReq);
int32_t tDecodeSVAlterTbReqSetCtime(SDecoder* pDecoder, SVAlterTbReq* pReq, int64_t ctimeMs);

typedef struct {
  int32_t        code;
  STableMetaRsp* pMeta;
} SVAlterTbRsp;

int32_t tEncodeSVAlterTbRsp(SEncoder* pEncoder, const SVAlterTbRsp* pRsp);
int32_t tDecodeSVAlterTbRsp(SDecoder* pDecoder, SVAlterTbRsp* pRsp);
// ======================

typedef struct {
  SMsgHead head;
  int64_t  uid;
  int32_t  tid;
  int16_t  tversion;
  int16_t  colId;
  int8_t   type;
  int16_t  bytes;
  int32_t  tagValLen;
  int16_t  numOfTags;
  int32_t  schemaLen;
  char     data[];
} SUpdateTagValReq;

typedef struct {
  SMsgHead head;
} SUpdateTagValRsp;

typedef struct {
  SMsgHead head;
} SVShowTablesReq;

typedef struct {
  SMsgHead head;
  int32_t  id;
} SVShowTablesFetchReq;

typedef struct {
  int64_t useconds;
  int8_t  completed;  // all results are returned to client
  int8_t  precision;
  int8_t  compressed;
  int32_t compLen;
  int32_t numOfRows;
  char    data[];
} SVShowTablesFetchRsp;

typedef struct {
  int64_t consumerId;
  int32_t epoch;
  char    cgroup[TSDB_CGROUP_LEN];
} SMqAskEpReq;

typedef struct {
  int32_t key;
  int32_t valueLen;
  void*   value;
} SKv;

typedef struct {
  int64_t tscRid;
  int8_t  connType;
} SClientHbKey;

typedef struct {
  int64_t tid;
  char    status[TSDB_JOB_STATUS_LEN];
} SQuerySubDesc;

typedef struct {
  char     sql[TSDB_SHOW_SQL_LEN];
  uint64_t queryId;
  int64_t  useconds;
  int64_t  stime;  // timestamp precision ms
  int64_t  reqRid;
  bool     stableQuery;
  bool     isSubQuery;
  char     fqdn[TSDB_FQDN_LEN];
  int32_t  subPlanNum;
  SArray*  subDesc;  // SArray<SQuerySubDesc>
} SQueryDesc;

typedef struct {
  uint32_t connId;
  SArray*  queryDesc;  // SArray<SQueryDesc>
} SQueryHbReqBasic;

typedef struct {
  uint32_t connId;
  uint64_t killRid;
  int32_t  totalDnodes;
  int32_t  onlineDnodes;
  int8_t   killConnection;
  int8_t   align[3];
  SEpSet   epSet;
  SArray*  pQnodeList;
} SQueryHbRspBasic;

typedef struct SAppClusterSummary {
  uint64_t numOfInsertsReq;
  uint64_t numOfInsertRows;
  uint64_t insertElapsedTime;
  uint64_t insertBytes;  // submit to tsdb since launched.

  uint64_t fetchBytes;
  uint64_t numOfQueryReq;
  uint64_t queryElapsedTime;
  uint64_t numOfSlowQueries;
  uint64_t totalRequests;
  uint64_t currentRequests;  // the number of SRequestObj
} SAppClusterSummary;

typedef struct {
  int64_t            appId;
  int32_t            pid;
  char               name[TSDB_APP_NAME_LEN];
  int64_t            startTime;
  SAppClusterSummary summary;
} SAppHbReq;

typedef struct {
  SClientHbKey      connKey;
  int64_t           clusterId;
  SAppHbReq         app;
  SQueryHbReqBasic* query;
  SHashObj*         info;  // hash<Skv.key, Skv>
} SClientHbReq;

typedef struct {
  int64_t reqId;
  SArray* reqs;  // SArray<SClientHbReq>
} SClientHbBatchReq;

typedef struct {
  SClientHbKey      connKey;
  int32_t           status;
  SQueryHbRspBasic* query;
  SArray*           info;  // Array<Skv>
} SClientHbRsp;

typedef struct {
  int64_t reqId;
  int64_t rspId;
  int32_t svrTimestamp;
  SArray* rsps;  // SArray<SClientHbRsp>
} SClientHbBatchRsp;

static FORCE_INLINE uint32_t hbKeyHashFunc(const char* key, uint32_t keyLen) { return taosIntHash_64(key, keyLen); }

static FORCE_INLINE void tFreeReqKvHash(SHashObj* info) {
  void* pIter = taosHashIterate(info, NULL);
  while (pIter != NULL) {
    SKv* kv = (SKv*)pIter;
    taosMemoryFreeClear(kv->value);
    pIter = taosHashIterate(info, pIter);
  }
}

static FORCE_INLINE void tFreeClientHbQueryDesc(void* pDesc) {
  SQueryDesc* desc = (SQueryDesc*)pDesc;
  if (desc->subDesc) {
    taosArrayDestroy(desc->subDesc);
    desc->subDesc = NULL;
  }
}

static FORCE_INLINE void tFreeClientHbReq(void* pReq) {
  SClientHbReq* req = (SClientHbReq*)pReq;
  if (req->query) {
    if (req->query->queryDesc) {
      taosArrayDestroyEx(req->query->queryDesc, tFreeClientHbQueryDesc);
    }
    taosMemoryFreeClear(req->query);
  }

  if (req->info) {
    tFreeReqKvHash(req->info);
    taosHashCleanup(req->info);
    req->info = NULL;
  }
}

int32_t tSerializeSClientHbBatchReq(void* buf, int32_t bufLen, const SClientHbBatchReq* pReq);
int32_t tDeserializeSClientHbBatchReq(void* buf, int32_t bufLen, SClientHbBatchReq* pReq);

static FORCE_INLINE void tFreeClientHbBatchReq(void* pReq) {
  if (pReq == NULL) return;
  SClientHbBatchReq* req = (SClientHbBatchReq*)pReq;
  taosArrayDestroyEx(req->reqs, tFreeClientHbReq);
  taosMemoryFree(pReq);
}

static FORCE_INLINE void tFreeClientKv(void* pKv) {
  SKv* kv = (SKv*)pKv;
  if (kv) {
    taosMemoryFreeClear(kv->value);
  }
}

static FORCE_INLINE void tFreeClientHbRsp(void* pRsp) {
  SClientHbRsp* rsp = (SClientHbRsp*)pRsp;
  if (rsp->query) {
    taosArrayDestroy(rsp->query->pQnodeList);
    taosMemoryFreeClear(rsp->query);
  }
  if (rsp->info) taosArrayDestroyEx(rsp->info, tFreeClientKv);
}

static FORCE_INLINE void tFreeClientHbBatchRsp(void* pRsp) {
  SClientHbBatchRsp* rsp = (SClientHbBatchRsp*)pRsp;
  taosArrayDestroyEx(rsp->rsps, tFreeClientHbRsp);
}

int32_t tSerializeSClientHbBatchRsp(void* buf, int32_t bufLen, const SClientHbBatchRsp* pBatchRsp);
int32_t tDeserializeSClientHbBatchRsp(void* buf, int32_t bufLen, SClientHbBatchRsp* pBatchRsp);
void    tFreeSClientHbBatchRsp(SClientHbBatchRsp* pBatchRsp);

static FORCE_INLINE int32_t tEncodeSKv(SEncoder* pEncoder, const SKv* pKv) {
  if (tEncodeI32(pEncoder, pKv->key) < 0) return -1;
  if (tEncodeI32(pEncoder, pKv->valueLen) < 0) return -1;
  if (tEncodeBinary(pEncoder, (uint8_t*)pKv->value, pKv->valueLen) < 0) return -1;
  return 0;
}

static FORCE_INLINE int32_t tDecodeSKv(SDecoder* pDecoder, SKv* pKv) {
  if (tDecodeI32(pDecoder, &pKv->key) < 0) return -1;
  if (tDecodeI32(pDecoder, &pKv->valueLen) < 0) return -1;
  pKv->value = taosMemoryMalloc(pKv->valueLen + 1);
  if (pKv->value == NULL) return -1;
  if (tDecodeCStrTo(pDecoder, (char*)pKv->value) < 0) return -1;
  return 0;
}

static FORCE_INLINE int32_t tEncodeSClientHbKey(SEncoder* pEncoder, const SClientHbKey* pKey) {
  if (tEncodeI64(pEncoder, pKey->tscRid) < 0) return -1;
  if (tEncodeI8(pEncoder, pKey->connType) < 0) return -1;
  return 0;
}

static FORCE_INLINE int32_t tDecodeSClientHbKey(SDecoder* pDecoder, SClientHbKey* pKey) {
  if (tDecodeI64(pDecoder, &pKey->tscRid) < 0) return -1;
  if (tDecodeI8(pDecoder, &pKey->connType) < 0) return -1;
  return 0;
}

typedef struct {
  int32_t vgId;
  // TODO stas
} SMqReportVgInfo;

static FORCE_INLINE int32_t taosEncodeSMqVgInfo(void** buf, const SMqReportVgInfo* pVgInfo) {
  int32_t tlen = 0;
  tlen += taosEncodeFixedI32(buf, pVgInfo->vgId);
  return tlen;
}

static FORCE_INLINE void* taosDecodeSMqVgInfo(void* buf, SMqReportVgInfo* pVgInfo) {
  buf = taosDecodeFixedI32(buf, &pVgInfo->vgId);
  return buf;
}

typedef struct {
  int32_t epoch;
  int64_t topicUid;
  char    name[TSDB_TOPIC_FNAME_LEN];
  SArray* pVgInfo;  // SArray<SMqHbVgInfo>
} SMqTopicInfo;

static FORCE_INLINE int32_t taosEncodeSMqTopicInfoMsg(void** buf, const SMqTopicInfo* pTopicInfo) {
  int32_t tlen = 0;
  tlen += taosEncodeFixedI32(buf, pTopicInfo->epoch);
  tlen += taosEncodeFixedI64(buf, pTopicInfo->topicUid);
  tlen += taosEncodeString(buf, pTopicInfo->name);
  int32_t sz = taosArrayGetSize(pTopicInfo->pVgInfo);
  tlen += taosEncodeFixedI32(buf, sz);
  for (int32_t i = 0; i < sz; i++) {
    SMqReportVgInfo* pVgInfo = (SMqReportVgInfo*)taosArrayGet(pTopicInfo->pVgInfo, i);
    tlen += taosEncodeSMqVgInfo(buf, pVgInfo);
  }
  return tlen;
}

static FORCE_INLINE void* taosDecodeSMqTopicInfoMsg(void* buf, SMqTopicInfo* pTopicInfo) {
  buf = taosDecodeFixedI32(buf, &pTopicInfo->epoch);
  buf = taosDecodeFixedI64(buf, &pTopicInfo->topicUid);
  buf = taosDecodeStringTo(buf, pTopicInfo->name);
  int32_t sz;
  buf = taosDecodeFixedI32(buf, &sz);
  pTopicInfo->pVgInfo = taosArrayInit(sz, sizeof(SMqReportVgInfo));
  for (int32_t i = 0; i < sz; i++) {
    SMqReportVgInfo vgInfo;
    buf = taosDecodeSMqVgInfo(buf, &vgInfo);
    taosArrayPush(pTopicInfo->pVgInfo, &vgInfo);
  }
  return buf;
}

typedef struct {
  int32_t status;  // ask hb endpoint
  int32_t epoch;
  int64_t consumerId;
  SArray* pTopics;  // SArray<SMqHbTopicInfo>
} SMqReportReq;

static FORCE_INLINE int32_t taosEncodeSMqReportMsg(void** buf, const SMqReportReq* pMsg) {
  int32_t tlen = 0;
  tlen += taosEncodeFixedI32(buf, pMsg->status);
  tlen += taosEncodeFixedI32(buf, pMsg->epoch);
  tlen += taosEncodeFixedI64(buf, pMsg->consumerId);
  int32_t sz = taosArrayGetSize(pMsg->pTopics);
  tlen += taosEncodeFixedI32(buf, sz);
  for (int32_t i = 0; i < sz; i++) {
    SMqTopicInfo* topicInfo = (SMqTopicInfo*)taosArrayGet(pMsg->pTopics, i);
    tlen += taosEncodeSMqTopicInfoMsg(buf, topicInfo);
  }
  return tlen;
}

static FORCE_INLINE void* taosDecodeSMqReportMsg(void* buf, SMqReportReq* pMsg) {
  buf = taosDecodeFixedI32(buf, &pMsg->status);
  buf = taosDecodeFixedI32(buf, &pMsg->epoch);
  buf = taosDecodeFixedI64(buf, &pMsg->consumerId);
  int32_t sz;
  buf = taosDecodeFixedI32(buf, &sz);
  pMsg->pTopics = taosArrayInit(sz, sizeof(SMqTopicInfo));
  for (int32_t i = 0; i < sz; i++) {
    SMqTopicInfo topicInfo;
    buf = taosDecodeSMqTopicInfoMsg(buf, &topicInfo);
    taosArrayPush(pMsg->pTopics, &topicInfo);
  }
  return buf;
}

typedef struct {
  SMsgHead head;
  int64_t  leftForVer;
  int32_t  vgId;
  int64_t  consumerId;
  char     subKey[TSDB_SUBSCRIBE_KEY_LEN];
} SMqVDeleteReq;

typedef struct {
  int8_t reserved;
} SMqVDeleteRsp;

typedef struct {
  char    name[TSDB_STREAM_FNAME_LEN];
  int8_t  igNotExists;
  int32_t sqlLen;
  char*   sql;
} SMDropStreamReq;

typedef struct {
  int8_t reserved;
} SMDropStreamRsp;

typedef struct {
  SMsgHead head;
  int64_t  resetRelHalt;  // reset related stream task halt status
  int64_t  streamId;
  int32_t  taskId;
} SVDropStreamTaskReq;

typedef struct {
  int8_t reserved;
} SVDropStreamTaskRsp;

int32_t tSerializeSMDropStreamReq(void* buf, int32_t bufLen, const SMDropStreamReq* pReq);
int32_t tDeserializeSMDropStreamReq(void* buf, int32_t bufLen, SMDropStreamReq* pReq);
void    tFreeMDropStreamReq(SMDropStreamReq* pReq);

typedef struct {
  char   name[TSDB_STREAM_FNAME_LEN];
  int8_t igNotExists;
} SMRecoverStreamReq;

typedef struct {
  int8_t reserved;
} SMRecoverStreamRsp;

typedef struct {
  int64_t recoverObjUid;
  int32_t taskId;
  int32_t hasCheckPoint;
} SMVStreamGatherInfoReq;

// int32_t tSerializeSMRecoverStreamReq(void* buf, int32_t bufLen, const SMRecoverStreamReq* pReq);
// int32_t tDeserializeSMRecoverStreamReq(void* buf, int32_t bufLen, SMRecoverStreamReq* pReq);

typedef struct {
  int64_t leftForVer;
  int32_t vgId;
  int64_t oldConsumerId;
  int64_t newConsumerId;
  char    subKey[TSDB_SUBSCRIBE_KEY_LEN];
  int8_t  subType;
  int8_t  withMeta;
  char*   qmsg;  // SubPlanToString
  int64_t suid;
} SMqRebVgReq;

static FORCE_INLINE int tEncodeSMqRebVgReq(SEncoder* pCoder, const SMqRebVgReq* pReq) {
  if (tStartEncode(pCoder) < 0) return -1;
  if (tEncodeI64(pCoder, pReq->leftForVer) < 0) return -1;
  if (tEncodeI32(pCoder, pReq->vgId) < 0) return -1;
  if (tEncodeI64(pCoder, pReq->oldConsumerId) < 0) return -1;
  if (tEncodeI64(pCoder, pReq->newConsumerId) < 0) return -1;
  if (tEncodeCStr(pCoder, pReq->subKey) < 0) return -1;
  if (tEncodeI8(pCoder, pReq->subType) < 0) return -1;
  if (tEncodeI8(pCoder, pReq->withMeta) < 0) return -1;

  if (pReq->subType == TOPIC_SUB_TYPE__COLUMN) {
    if (tEncodeCStr(pCoder, pReq->qmsg) < 0) return -1;
  } else if (pReq->subType == TOPIC_SUB_TYPE__TABLE) {
    if (tEncodeI64(pCoder, pReq->suid) < 0) return -1;
    if (tEncodeCStr(pCoder, pReq->qmsg) < 0) return -1;
  }
  tEndEncode(pCoder);
  return 0;
}

static FORCE_INLINE int tDecodeSMqRebVgReq(SDecoder* pCoder, SMqRebVgReq* pReq) {
  if (tStartDecode(pCoder) < 0) return -1;

  if (tDecodeI64(pCoder, &pReq->leftForVer) < 0) return -1;

  if (tDecodeI32(pCoder, &pReq->vgId) < 0) return -1;
  if (tDecodeI64(pCoder, &pReq->oldConsumerId) < 0) return -1;
  if (tDecodeI64(pCoder, &pReq->newConsumerId) < 0) return -1;
  if (tDecodeCStrTo(pCoder, pReq->subKey) < 0) return -1;
  if (tDecodeI8(pCoder, &pReq->subType) < 0) return -1;
  if (tDecodeI8(pCoder, &pReq->withMeta) < 0) return -1;

  if (pReq->subType == TOPIC_SUB_TYPE__COLUMN) {
    if (tDecodeCStr(pCoder, &pReq->qmsg) < 0) return -1;
  } else if (pReq->subType == TOPIC_SUB_TYPE__TABLE) {
    if (tDecodeI64(pCoder, &pReq->suid) < 0) return -1;
    if (!tDecodeIsEnd(pCoder)) {
      if (tDecodeCStr(pCoder, &pReq->qmsg) < 0) return -1;
    }
  }

  tEndDecode(pCoder);
  return 0;
}

typedef struct {
  char    topic[TSDB_TOPIC_FNAME_LEN];
  int64_t ntbUid;
  SArray* colIdList;  // SArray<int16_t>
} STqCheckInfo;

int32_t tEncodeSTqCheckInfo(SEncoder* pEncoder, const STqCheckInfo* pInfo);
int32_t tDecodeSTqCheckInfo(SDecoder* pDecoder, STqCheckInfo* pInfo);
void    tDeleteSTqCheckInfo(STqCheckInfo* pInfo);

// tqOffset
enum {
  TMQ_OFFSET__RESET_NONE = -3,
  TMQ_OFFSET__RESET_EARLIEST = -2,
  TMQ_OFFSET__RESET_LATEST = -1,
  TMQ_OFFSET__LOG = 1,
  TMQ_OFFSET__SNAPSHOT_DATA = 2,
  TMQ_OFFSET__SNAPSHOT_META = 3,
};

enum {
  WITH_DATA = 0,
  WITH_META = 1,
  ONLY_META = 2,
};

#define TQ_OFFSET_VERSION 1

typedef struct {
  int8_t type;
  union {
    // snapshot
    struct {
      int64_t uid;
      int64_t ts;
      SValue  primaryKey;
    };
    // log
    struct {
      int64_t version;
    };
  };
} STqOffsetVal;

static FORCE_INLINE void tqOffsetResetToData(STqOffsetVal* pOffsetVal, int64_t uid, int64_t ts, SValue primaryKey) {
  pOffsetVal->type = TMQ_OFFSET__SNAPSHOT_DATA;
  pOffsetVal->uid = uid;
  pOffsetVal->ts = ts;
  if(IS_VAR_DATA_TYPE(pOffsetVal->primaryKey.type)){
    taosMemoryFree(pOffsetVal->primaryKey.pData);
  }
  pOffsetVal->primaryKey = primaryKey;
}

static FORCE_INLINE void tqOffsetResetToMeta(STqOffsetVal* pOffsetVal, int64_t uid) {
  pOffsetVal->type = TMQ_OFFSET__SNAPSHOT_META;
  pOffsetVal->uid = uid;
}

static FORCE_INLINE void tqOffsetResetToLog(STqOffsetVal* pOffsetVal, int64_t ver) {
  pOffsetVal->type = TMQ_OFFSET__LOG;
  pOffsetVal->version = ver;
}

int32_t tEncodeSTqOffsetVal(SEncoder* pEncoder, const STqOffsetVal* pOffsetVal);
int32_t tDecodeSTqOffsetVal(SDecoder* pDecoder, STqOffsetVal* pOffsetVal);
int32_t tFormatOffset(char* buf, int32_t maxLen, const STqOffsetVal* pVal);
bool    tOffsetEqual(const STqOffsetVal* pLeft, const STqOffsetVal* pRight);
void    tOffsetCopy(STqOffsetVal* pLeft, const STqOffsetVal* pOffsetVal);
void    tOffsetDestroy(void* pVal);

typedef struct {
  STqOffsetVal val;
  char         subKey[TSDB_SUBSCRIBE_KEY_LEN];
} STqOffset;

int32_t tEncodeSTqOffset(SEncoder* pEncoder, const STqOffset* pOffset);
int32_t tDecodeSTqOffset(SDecoder* pDecoder, STqOffset* pOffset);

typedef struct SMqVgOffset {
  int64_t   consumerId;
  STqOffset offset;
} SMqVgOffset;

int32_t tEncodeMqVgOffset(SEncoder* pEncoder, const SMqVgOffset* pOffset);
int32_t tDecodeMqVgOffset(SDecoder* pDecoder, SMqVgOffset* pOffset);

typedef struct {
  SMsgHead head;
  int64_t  streamId;
  int32_t  taskId;
} SVPauseStreamTaskReq, SVResetStreamTaskReq;

typedef struct {
  int8_t reserved;
} SVPauseStreamTaskRsp;

typedef struct {
  char   name[TSDB_STREAM_FNAME_LEN];
  int8_t igNotExists;
} SMPauseStreamReq;

int32_t tSerializeSMPauseStreamReq(void* buf, int32_t bufLen, const SMPauseStreamReq* pReq);
int32_t tDeserializeSMPauseStreamReq(void* buf, int32_t bufLen, SMPauseStreamReq* pReq);

typedef struct {
  SMsgHead head;
  int32_t  taskId;
  int64_t  streamId;
  int8_t   igUntreated;
} SVResumeStreamTaskReq;

typedef struct {
  int8_t reserved;
} SVResumeStreamTaskRsp;

typedef struct {
  char   name[TSDB_STREAM_FNAME_LEN];
  int8_t igNotExists;
  int8_t igUntreated;
} SMResumeStreamReq;

int32_t tSerializeSMResumeStreamReq(void* buf, int32_t bufLen, const SMResumeStreamReq* pReq);
int32_t tDeserializeSMResumeStreamReq(void* buf, int32_t bufLen, SMResumeStreamReq* pReq);

typedef struct {
  char    name[TSDB_TABLE_FNAME_LEN];
  char    stb[TSDB_TABLE_FNAME_LEN];
  int8_t  igExists;
  int8_t  intervalUnit;
  int8_t  slidingUnit;
  int8_t  timezone;
  int32_t dstVgId;  // for stream
  int64_t interval;
  int64_t offset;
  int64_t sliding;
  int64_t maxDelay;
  int64_t watermark;
  int32_t exprLen;        // strlen + 1
  int32_t tagsFilterLen;  // strlen + 1
  int32_t sqlLen;         // strlen + 1
  int32_t astLen;         // strlen + 1
  char*   expr;
  char*   tagsFilter;
  char*   sql;
  char*   ast;
  int64_t deleteMark;
  int64_t lastTs;
  int64_t normSourceTbUid; // the Uid of source tb if its a normal table, otherwise 0
  SArray* pVgroupVerList;
  int8_t  recursiveTsma;
  char    baseTsmaName[TSDB_TABLE_FNAME_LEN]; // base tsma name for recursively created tsma
} SMCreateSmaReq;

int32_t tSerializeSMCreateSmaReq(void* buf, int32_t bufLen, SMCreateSmaReq* pReq);
int32_t tDeserializeSMCreateSmaReq(void* buf, int32_t bufLen, SMCreateSmaReq* pReq);
void    tFreeSMCreateSmaReq(SMCreateSmaReq* pReq);

typedef struct {
  char   name[TSDB_TABLE_FNAME_LEN];
  int8_t igNotExists;
} SMDropSmaReq;

int32_t tSerializeSMDropSmaReq(void* buf, int32_t bufLen, SMDropSmaReq* pReq);
int32_t tDeserializeSMDropSmaReq(void* buf, int32_t bufLen, SMDropSmaReq* pReq);

typedef struct {
  char   dbFName[TSDB_DB_FNAME_LEN];
  char   stbName[TSDB_TABLE_NAME_LEN];
  char   colName[TSDB_COL_NAME_LEN];
  char   idxName[TSDB_INDEX_FNAME_LEN];
  int8_t idxType;
} SCreateTagIndexReq;

int32_t tSerializeSCreateTagIdxReq(void* buf, int32_t bufLen, SCreateTagIndexReq* pReq);
int32_t tDeserializeSCreateTagIdxReq(void* buf, int32_t bufLen, SCreateTagIndexReq* pReq);

typedef SMDropSmaReq SDropTagIndexReq;

// int32_t tSerializeSDropTagIdxReq(void* buf, int32_t bufLen, SDropTagIndexReq* pReq);
int32_t tDeserializeSDropTagIdxReq(void* buf, int32_t bufLen, SDropTagIndexReq* pReq);

typedef struct {
  int8_t         version;       // for compatibility(default 0)
  int8_t         intervalUnit;  // MACRO: TIME_UNIT_XXX
  int8_t         slidingUnit;   // MACRO: TIME_UNIT_XXX
  int8_t         timezoneInt;   // sma data expired if timezone changes.
  int32_t        dstVgId;
  char           indexName[TSDB_INDEX_NAME_LEN];
  int32_t        exprLen;
  int32_t        tagsFilterLen;
  int64_t        indexUid;
  tb_uid_t       tableUid;  // super/child/common table uid
  tb_uid_t       dstTbUid;  // for dstVgroup
  int64_t        interval;
  int64_t        offset;  // use unit by precision of DB
  int64_t        sliding;
  char*          dstTbName;  // for dstVgroup
  char*          expr;       // sma expression
  char*          tagsFilter;
  SSchemaWrapper schemaRow;  // for dstVgroup
  SSchemaWrapper schemaTag;  // for dstVgroup
} STSma;                     // Time-range-wise SMA

typedef STSma SVCreateTSmaReq;

typedef struct {
  int8_t  type;  // 0 status report, 1 update data
  int64_t indexUid;
  int64_t skey;  // start TS key of interval/sliding window
} STSmaMsg;

typedef struct {
  int64_t indexUid;
  char    indexName[TSDB_INDEX_NAME_LEN];
} SVDropTSmaReq;

typedef struct {
  int tmp;  // TODO: to avoid compile error
} SVCreateTSmaRsp, SVDropTSmaRsp;

#if 0
int32_t tSerializeSVCreateTSmaReq(void** buf, SVCreateTSmaReq* pReq);
void*   tDeserializeSVCreateTSmaReq(void* buf, SVCreateTSmaReq* pReq);
int32_t tSerializeSVDropTSmaReq(void** buf, SVDropTSmaReq* pReq);
void*   tDeserializeSVDropTSmaReq(void* buf, SVDropTSmaReq* pReq);
#endif

int32_t tEncodeSVCreateTSmaReq(SEncoder* pCoder, const SVCreateTSmaReq* pReq);
int32_t tDecodeSVCreateTSmaReq(SDecoder* pCoder, SVCreateTSmaReq* pReq);
int32_t tEncodeSVDropTSmaReq(SEncoder* pCoder, const SVDropTSmaReq* pReq);
// int32_t tDecodeSVDropTSmaReq(SDecoder* pCoder, SVDropTSmaReq* pReq);

typedef struct {
  int32_t number;
  STSma*  tSma;
} STSmaWrapper;

static FORCE_INLINE void tDestroyTSma(STSma* pSma) {
  if (pSma) {
    taosMemoryFreeClear(pSma->dstTbName);
    taosMemoryFreeClear(pSma->expr);
    taosMemoryFreeClear(pSma->tagsFilter);
  }
}

static FORCE_INLINE void tDestroyTSmaWrapper(STSmaWrapper* pSW, bool deepCopy) {
  if (pSW) {
    if (pSW->tSma) {
      if (deepCopy) {
        for (uint32_t i = 0; i < pSW->number; ++i) {
          tDestroyTSma(pSW->tSma + i);
        }
      }
      taosMemoryFreeClear(pSW->tSma);
    }
  }
}

static FORCE_INLINE void* tFreeTSmaWrapper(STSmaWrapper* pSW, bool deepCopy) {
  tDestroyTSmaWrapper(pSW, deepCopy);
  taosMemoryFreeClear(pSW);
  return NULL;
}

int32_t tEncodeSVCreateTSmaReq(SEncoder* pCoder, const SVCreateTSmaReq* pReq);
int32_t tDecodeSVCreateTSmaReq(SDecoder* pCoder, SVCreateTSmaReq* pReq);

int32_t tEncodeTSma(SEncoder* pCoder, const STSma* pSma);
int32_t tDecodeTSma(SDecoder* pCoder, STSma* pSma, bool deepCopy);

static int32_t tEncodeTSmaWrapper(SEncoder* pEncoder, const STSmaWrapper* pReq) {
  if (tEncodeI32(pEncoder, pReq->number) < 0) return -1;
  for (int32_t i = 0; i < pReq->number; ++i) {
    tEncodeTSma(pEncoder, pReq->tSma + i);
  }
  return 0;
}

static int32_t tDecodeTSmaWrapper(SDecoder* pDecoder, STSmaWrapper* pReq, bool deepCopy) {
  if (tDecodeI32(pDecoder, &pReq->number) < 0) return -1;
  for (int32_t i = 0; i < pReq->number; ++i) {
    tDecodeTSma(pDecoder, pReq->tSma + i, deepCopy);
  }
  return 0;
}

typedef struct {
  int idx;
} SMCreateFullTextReq;

int32_t tSerializeSMCreateFullTextReq(void* buf, int32_t bufLen, SMCreateFullTextReq* pReq);
int32_t tDeserializeSMCreateFullTextReq(void* buf, int32_t bufLen, SMCreateFullTextReq* pReq);
void    tFreeSMCreateFullTextReq(SMCreateFullTextReq* pReq);

typedef struct {
  char   name[TSDB_TABLE_FNAME_LEN];
  int8_t igNotExists;
} SMDropFullTextReq;

// int32_t tSerializeSMDropFullTextReq(void* buf, int32_t bufLen, SMDropFullTextReq* pReq);
// int32_t tDeserializeSMDropFullTextReq(void* buf, int32_t bufLen, SMDropFullTextReq* pReq);

typedef struct {
  char indexFName[TSDB_INDEX_FNAME_LEN];
} SUserIndexReq;

int32_t tSerializeSUserIndexReq(void* buf, int32_t bufLen, SUserIndexReq* pReq);
int32_t tDeserializeSUserIndexReq(void* buf, int32_t bufLen, SUserIndexReq* pReq);

typedef struct {
  char dbFName[TSDB_DB_FNAME_LEN];
  char tblFName[TSDB_TABLE_FNAME_LEN];
  char colName[TSDB_COL_NAME_LEN];
  char indexType[TSDB_INDEX_TYPE_LEN];
  char indexExts[TSDB_INDEX_EXTS_LEN];
} SUserIndexRsp;

int32_t tSerializeSUserIndexRsp(void* buf, int32_t bufLen, const SUserIndexRsp* pRsp);
int32_t tDeserializeSUserIndexRsp(void* buf, int32_t bufLen, SUserIndexRsp* pRsp);

typedef struct {
  char tbFName[TSDB_TABLE_FNAME_LEN];
} STableIndexReq;

int32_t tSerializeSTableIndexReq(void* buf, int32_t bufLen, STableIndexReq* pReq);
int32_t tDeserializeSTableIndexReq(void* buf, int32_t bufLen, STableIndexReq* pReq);

typedef struct {
  int8_t  intervalUnit;
  int8_t  slidingUnit;
  int64_t interval;
  int64_t offset;
  int64_t sliding;
  int64_t dstTbUid;
  int32_t dstVgId;
  SEpSet  epSet;
  char*   expr;
} STableIndexInfo;

typedef struct {
  char     tbName[TSDB_TABLE_NAME_LEN];
  char     dbFName[TSDB_DB_FNAME_LEN];
  uint64_t suid;
  int32_t  version;
  int32_t  indexSize;
  SArray*  pIndex;  // STableIndexInfo
} STableIndexRsp;

int32_t tSerializeSTableIndexRsp(void* buf, int32_t bufLen, const STableIndexRsp* pRsp);
int32_t tDeserializeSTableIndexRsp(void* buf, int32_t bufLen, STableIndexRsp* pRsp);
void    tFreeSerializeSTableIndexRsp(STableIndexRsp* pRsp);

void tFreeSTableIndexInfo(void* pInfo);

typedef struct {
  int8_t  mqMsgType;
  int32_t code;
  int32_t epoch;
  int64_t consumerId;
  int64_t walsver;
  int64_t walever;
} SMqRspHead;

typedef struct {
  SMsgHead     head;
  char         subKey[TSDB_SUBSCRIBE_KEY_LEN];
  int8_t       withTbName;
  int8_t       useSnapshot;
  int32_t      epoch;
  uint64_t     reqId;
  int64_t      consumerId;
  int64_t      timeout;
  STqOffsetVal reqOffset;
  int8_t       enableReplay;
  int8_t       sourceExcluded;
} SMqPollReq;

int32_t tSerializeSMqPollReq(void* buf, int32_t bufLen, SMqPollReq* pReq);
int32_t tDeserializeSMqPollReq(void* buf, int32_t bufLen, SMqPollReq* pReq);
void    tDestroySMqPollReq(SMqPollReq *pReq);

typedef struct {
  int32_t vgId;
  int64_t offset;
  SEpSet  epSet;
} SMqSubVgEp;

static FORCE_INLINE int32_t tEncodeSMqSubVgEp(void** buf, const SMqSubVgEp* pVgEp) {
  int32_t tlen = 0;
  tlen += taosEncodeFixedI32(buf, pVgEp->vgId);
  tlen += taosEncodeFixedI64(buf, pVgEp->offset);
  tlen += taosEncodeSEpSet(buf, &pVgEp->epSet);
  return tlen;
}

static FORCE_INLINE void* tDecodeSMqSubVgEp(void* buf, SMqSubVgEp* pVgEp) {
  buf = taosDecodeFixedI32(buf, &pVgEp->vgId);
  buf = taosDecodeFixedI64(buf, &pVgEp->offset);
  buf = taosDecodeSEpSet(buf, &pVgEp->epSet);
  return buf;
}

typedef struct {
  char           topic[TSDB_TOPIC_FNAME_LEN];
  char           db[TSDB_DB_FNAME_LEN];
  SArray*        vgs;  // SArray<SMqSubVgEp>
  SSchemaWrapper schema;
} SMqSubTopicEp;

int32_t tEncodeMqSubTopicEp(void** buf, const SMqSubTopicEp* pTopicEp);
void*   tDecodeMqSubTopicEp(void* buf, SMqSubTopicEp* pTopicEp);
void    tDeleteMqSubTopicEp(SMqSubTopicEp* pSubTopicEp);

typedef struct {
  SMqRspHead   head;
  STqOffsetVal rspOffset;
  int16_t      resMsgType;
  int32_t      metaRspLen;
  void*        metaRsp;
} SMqMetaRsp;

int32_t tEncodeMqMetaRsp(SEncoder* pEncoder, const SMqMetaRsp* pRsp);
int32_t tDecodeMqMetaRsp(SDecoder* pDecoder, SMqMetaRsp* pRsp);
void    tDeleteMqMetaRsp(SMqMetaRsp *pRsp);

#define MQ_DATA_RSP_VERSION 100
typedef struct {
  SMqRspHead   head;
  STqOffsetVal reqOffset;
  STqOffsetVal rspOffset;
  int32_t      blockNum;
  int8_t       withTbName;
  int8_t       withSchema;
  SArray*      blockDataLen;
  SArray*      blockData;
  SArray*      blockTbName;
  SArray*      blockSchema;
  int64_t      sleepTime;
} SMqDataRsp;

int32_t tEncodeMqDataRsp(SEncoder* pEncoder, const SMqDataRsp* pRsp);
int32_t tDecodeMqDataRsp(SDecoder* pDecoder, SMqDataRsp* pRsp, int8_t dataVersion);
void    tDeleteMqDataRsp(SMqDataRsp* pRsp);

typedef struct {
  SMqRspHead   head;
  STqOffsetVal reqOffset;
  STqOffsetVal rspOffset;
  int32_t      blockNum;
  int8_t       withTbName;
  int8_t       withSchema;
  SArray*      blockDataLen;
  SArray*      blockData;
  SArray*      blockTbName;
  SArray*      blockSchema;
  // the following attributes are extended from SMqDataRsp
  int32_t createTableNum;
  SArray* createTableLen;
  SArray* createTableReq;
} STaosxRsp;

int32_t tEncodeSTaosxRsp(SEncoder* pEncoder, const STaosxRsp* pRsp);
int32_t tDecodeSTaosxRsp(SDecoder* pDecoder, STaosxRsp* pRsp, int8_t dateVersion);
void    tDeleteSTaosxRsp(STaosxRsp* pRsp);

typedef struct {
  SMqRspHead head;
  char       cgroup[TSDB_CGROUP_LEN];
  SArray*    topics;  // SArray<SMqSubTopicEp>
} SMqAskEpRsp;

static FORCE_INLINE int32_t tEncodeSMqAskEpRsp(void** buf, const SMqAskEpRsp* pRsp) {
  int32_t tlen = 0;
  // tlen += taosEncodeString(buf, pRsp->cgroup);
  int32_t sz = taosArrayGetSize(pRsp->topics);
  tlen += taosEncodeFixedI32(buf, sz);
  for (int32_t i = 0; i < sz; i++) {
    SMqSubTopicEp* pVgEp = (SMqSubTopicEp*)taosArrayGet(pRsp->topics, i);
    tlen += tEncodeMqSubTopicEp(buf, pVgEp);
  }
  return tlen;
}

static FORCE_INLINE void* tDecodeSMqAskEpRsp(void* buf, SMqAskEpRsp* pRsp) {
  // buf = taosDecodeStringTo(buf, pRsp->cgroup);
  int32_t sz;
  buf = taosDecodeFixedI32(buf, &sz);
  pRsp->topics = taosArrayInit(sz, sizeof(SMqSubTopicEp));
  if (pRsp->topics == NULL) {
    return NULL;
  }
  for (int32_t i = 0; i < sz; i++) {
    SMqSubTopicEp topicEp;
    buf = tDecodeMqSubTopicEp(buf, &topicEp);
    taosArrayPush(pRsp->topics, &topicEp);
  }
  return buf;
}

static FORCE_INLINE void tDeleteSMqAskEpRsp(SMqAskEpRsp* pRsp) {
  taosArrayDestroyEx(pRsp->topics, (FDelete)tDeleteMqSubTopicEp);
}

typedef struct {
  int32_t      vgId;
  STqOffsetVal offset;
  int64_t      rows;
  int64_t      ever;
} OffsetRows;

typedef struct {
  char    topicName[TSDB_TOPIC_FNAME_LEN];
  SArray* offsetRows;
} TopicOffsetRows;

typedef struct {
  int64_t consumerId;
  int32_t epoch;
  SArray* topics;
} SMqHbReq;

typedef struct {
  char   topic[TSDB_TOPIC_FNAME_LEN];
  int8_t noPrivilege;
} STopicPrivilege;

typedef struct {
  SArray* topicPrivileges;  // SArray<STopicPrivilege>
} SMqHbRsp;

typedef struct {
  SMsgHead head;
  int64_t  consumerId;
  char     subKey[TSDB_SUBSCRIBE_KEY_LEN];
} SMqSeekReq;

#define TD_AUTO_CREATE_TABLE 0x1
typedef struct {
  int64_t       suid;
  int64_t       uid;
  int32_t       sver;
  uint32_t      nData;
  uint8_t*      pData;
  SVCreateTbReq cTbReq;
} SVSubmitBlk;

typedef struct {
  SMsgHead header;
  uint64_t sId;
  uint64_t queryId;
  uint64_t taskId;
  uint32_t sqlLen;
  uint32_t phyLen;
  char*    sql;
  char*    msg;
  int8_t   source;
} SVDeleteReq;

int32_t tSerializeSVDeleteReq(void* buf, int32_t bufLen, SVDeleteReq* pReq);
int32_t tDeserializeSVDeleteReq(void* buf, int32_t bufLen, SVDeleteReq* pReq);

typedef struct {
  int64_t affectedRows;
} SVDeleteRsp;

int32_t tEncodeSVDeleteRsp(SEncoder* pCoder, const SVDeleteRsp* pReq);
int32_t tDecodeSVDeleteRsp(SDecoder* pCoder, SVDeleteRsp* pReq);

typedef struct SDeleteRes {
  uint64_t suid;
  SArray*  uidList;
  int64_t  skey;
  int64_t  ekey;
  int64_t  affectedRows;
  char     tableFName[TSDB_TABLE_NAME_LEN];
  char     tsColName[TSDB_COL_NAME_LEN];
  int64_t  ctimeMs;  // fill by vnode
  int8_t   source;
} SDeleteRes;

int32_t tEncodeDeleteRes(SEncoder* pCoder, const SDeleteRes* pRes);
int32_t tDecodeDeleteRes(SDecoder* pCoder, SDeleteRes* pRes);

typedef struct {
  // int64_t uid;
  char    tbname[TSDB_TABLE_NAME_LEN];
  int64_t startTs;
  int64_t endTs;
} SSingleDeleteReq;

int32_t tEncodeSSingleDeleteReq(SEncoder* pCoder, const SSingleDeleteReq* pReq);
int32_t tDecodeSSingleDeleteReq(SDecoder* pCoder, SSingleDeleteReq* pReq);

typedef struct {
  int64_t suid;
  SArray* deleteReqs;  // SArray<SSingleDeleteReq>
  int64_t ctimeMs;     // fill by vnode
  int8_t  level;       // 0 tsdb(default), 1 rsma1 , 2 rsma2
} SBatchDeleteReq;

int32_t tEncodeSBatchDeleteReq(SEncoder* pCoder, const SBatchDeleteReq* pReq);
int32_t tDecodeSBatchDeleteReq(SDecoder* pCoder, SBatchDeleteReq* pReq);
int32_t tDecodeSBatchDeleteReqSetCtime(SDecoder* pDecoder, SBatchDeleteReq* pReq, int64_t ctimeMs);

typedef struct {
  int32_t msgIdx;
  int32_t msgType;
  int32_t msgLen;
  void*   msg;
} SBatchMsg;

typedef struct {
  SMsgHead header;
  SArray*  pMsgs;  // SArray<SBatchMsg>
} SBatchReq;

typedef struct {
  int32_t reqType;
  int32_t msgIdx;
  int32_t msgLen;
  int32_t rspCode;
  void*   msg;
} SBatchRspMsg;

typedef struct {
  SArray* pRsps;  // SArray<SBatchRspMsg>
} SBatchRsp;

int32_t                  tSerializeSBatchReq(void* buf, int32_t bufLen, SBatchReq* pReq);
int32_t                  tDeserializeSBatchReq(void* buf, int32_t bufLen, SBatchReq* pReq);
static FORCE_INLINE void tFreeSBatchReqMsg(void* msg) {
  if (NULL == msg) {
    return;
  }
  SBatchMsg* pMsg = (SBatchMsg*)msg;
  taosMemoryFree(pMsg->msg);
}

int32_t tSerializeSBatchRsp(void* buf, int32_t bufLen, SBatchRsp* pRsp);
int32_t tDeserializeSBatchRsp(void* buf, int32_t bufLen, SBatchRsp* pRsp);

static FORCE_INLINE void tFreeSBatchRspMsg(void* p) {
  if (NULL == p) {
    return;
  }

  SBatchRspMsg* pRsp = (SBatchRspMsg*)p;
  taosMemoryFree(pRsp->msg);
}

int32_t tSerializeSMqAskEpReq(void* buf, int32_t bufLen, SMqAskEpReq* pReq);
int32_t tDeserializeSMqAskEpReq(void* buf, int32_t bufLen, SMqAskEpReq* pReq);
int32_t tSerializeSMqHbReq(void* buf, int32_t bufLen, SMqHbReq* pReq);
int32_t tDeserializeSMqHbReq(void* buf, int32_t bufLen, SMqHbReq* pReq);
void    tDestroySMqHbReq(SMqHbReq* pReq);

int32_t tSerializeSMqHbRsp(void* buf, int32_t bufLen, SMqHbRsp* pRsp);
int32_t tDeserializeSMqHbRsp(void* buf, int32_t bufLen, SMqHbRsp* pRsp);
void    tDestroySMqHbRsp(SMqHbRsp* pRsp);

int32_t tSerializeSMqSeekReq(void* buf, int32_t bufLen, SMqSeekReq* pReq);
int32_t tDeserializeSMqSeekReq(void* buf, int32_t bufLen, SMqSeekReq* pReq);

#define TD_REQ_FROM_APP               0x0
#define SUBMIT_REQ_AUTO_CREATE_TABLE  0x1
#define SUBMIT_REQ_COLUMN_DATA_FORMAT 0x2
#define SUBMIT_REQ_FROM_FILE          0x4
#define TD_REQ_FROM_TAOX              0x8
#define SUBMIT_REQUEST_VERSION        (1)

#define TD_REQ_FROM_TAOX_OLD 0x1  // for compatibility

typedef struct {
  int32_t        flags;
  SVCreateTbReq* pCreateTbReq;
  int64_t        suid;
  int64_t        uid;
  int32_t        sver;
  union {
    SArray* aRowP;
    SArray* aCol;
  };
  int64_t ctimeMs;
} SSubmitTbData;

typedef struct {
  SArray* aSubmitTbData;  // SArray<SSubmitTbData>
} SSubmitReq2;

typedef struct {
  SMsgHead header;
  int64_t  version;
  char     data[];  // SSubmitReq2
} SSubmitReq2Msg;

int32_t tEncodeSubmitReq(SEncoder* pCoder, const SSubmitReq2* pReq);
int32_t tDecodeSubmitReq(SDecoder* pCoder, SSubmitReq2* pReq);
void    tDestroySubmitTbData(SSubmitTbData* pTbData, int32_t flag);
void    tDestroySubmitReq(SSubmitReq2* pReq, int32_t flag);

typedef struct {
  int32_t affectedRows;
  SArray* aCreateTbRsp;  // SArray<SVCreateTbRsp>
} SSubmitRsp2;

int32_t tEncodeSSubmitRsp2(SEncoder* pCoder, const SSubmitRsp2* pRsp);
int32_t tDecodeSSubmitRsp2(SDecoder* pCoder, SSubmitRsp2* pRsp);
void    tDestroySSubmitRsp2(SSubmitRsp2* pRsp, int32_t flag);

#define TSDB_MSG_FLG_ENCODE 0x1
#define TSDB_MSG_FLG_DECODE 0x2
#define TSDB_MSG_FLG_CMPT   0x3

typedef struct {
  union {
    struct {
      void*   msgStr;
      int32_t msgLen;
      int64_t ver;
    };
    void* pDataBlock;
  };
} SPackedData;

typedef struct {
  char     fullname[TSDB_VIEW_FNAME_LEN];
  char     name[TSDB_VIEW_NAME_LEN];
  char     dbFName[TSDB_DB_FNAME_LEN];
  char*    querySql;
  char*    sql;
  int8_t   orReplace;
  int8_t   precision;
  int32_t  numOfCols;
  SSchema* pSchema;
} SCMCreateViewReq;

int32_t tSerializeSCMCreateViewReq(void* buf, int32_t bufLen, const SCMCreateViewReq* pReq);
int32_t tDeserializeSCMCreateViewReq(void* buf, int32_t bufLen, SCMCreateViewReq* pReq);
void    tFreeSCMCreateViewReq(SCMCreateViewReq* pReq);

typedef struct {
  char   fullname[TSDB_VIEW_FNAME_LEN];
  char   name[TSDB_VIEW_NAME_LEN];
  char   dbFName[TSDB_DB_FNAME_LEN];
  char*  sql;
  int8_t igNotExists;
} SCMDropViewReq;

int32_t tSerializeSCMDropViewReq(void* buf, int32_t bufLen, const SCMDropViewReq* pReq);
int32_t tDeserializeSCMDropViewReq(void* buf, int32_t bufLen, SCMDropViewReq* pReq);
void    tFreeSCMDropViewReq(SCMDropViewReq* pReq);

typedef struct {
  char fullname[TSDB_VIEW_FNAME_LEN];
} SViewMetaReq;
int32_t tSerializeSViewMetaReq(void* buf, int32_t bufLen, const SViewMetaReq* pReq);
int32_t tDeserializeSViewMetaReq(void* buf, int32_t bufLen, SViewMetaReq* pReq);

typedef struct {
  char     name[TSDB_VIEW_NAME_LEN];
  char     dbFName[TSDB_DB_FNAME_LEN];
  char*    user;
  uint64_t dbId;
  uint64_t viewId;
  char*    querySql;
  int8_t   precision;
  int8_t   type;
  int32_t  version;
  int32_t  numOfCols;
  SSchema* pSchema;
} SViewMetaRsp;
int32_t tSerializeSViewMetaRsp(void* buf, int32_t bufLen, const SViewMetaRsp* pRsp);
int32_t tDeserializeSViewMetaRsp(void* buf, int32_t bufLen, SViewMetaRsp* pRsp);
void    tFreeSViewMetaRsp(SViewMetaRsp* pRsp);
typedef struct {
  char name[TSDB_TABLE_FNAME_LEN]; // table name or tsma name
  bool fetchingWithTsmaName; // if we are fetching with tsma name
}STableTSMAInfoReq;

int32_t tSerializeTableTSMAInfoReq(void* buf, int32_t bufLen, const STableTSMAInfoReq* pReq);
int32_t tDeserializeTableTSMAInfoReq(void* buf, int32_t bufLen, STableTSMAInfoReq* pReq);

typedef struct {
  int32_t  funcId;
  col_id_t colId;
} STableTSMAFuncInfo;

typedef struct {
  char     name[TSDB_TABLE_NAME_LEN];
  uint64_t tsmaId;
  char     targetTb[TSDB_TABLE_NAME_LEN];
  char     targetDbFName[TSDB_DB_FNAME_LEN];
  char     tb[TSDB_TABLE_NAME_LEN];
  char     dbFName[TSDB_DB_FNAME_LEN];
  uint64_t suid;
  uint64_t destTbUid;
  uint64_t dbId;
  int32_t  version;
  int64_t  interval;
  int8_t   unit;
  SArray*  pFuncs;  // SArray<STableTSMAFuncInfo>
  SArray*  pTags; // SArray<SSchema>
  SArray*  pUsedCols; // SArray<SSchema>
  char*    ast;

  int64_t streamUid;
  int64_t reqTs;
  int64_t rspTs;
  int64_t delayDuration; // ms
  bool    fillHistoryFinished;
} STableTSMAInfo;

int32_t tSerializeTableTSMAInfoRsp(void* buf, int32_t bufLen, const STableTSMAInfoRsp* pRsp);
int32_t tDeserializeTableTSMAInfoRsp(void* buf, int32_t bufLen, STableTSMAInfoRsp* pRsp);
int32_t tCloneTbTSMAInfo(STableTSMAInfo* pInfo, STableTSMAInfo** pRes);
void    tFreeTableTSMAInfo(void* p);
void    tFreeAndClearTableTSMAInfo(void* p);
void    tFreeTableTSMAInfoRsp(STableTSMAInfoRsp* pRsp);

#define STSMAHbRsp STableTSMAInfoRsp
#define tSerializeTSMAHbRsp tSerializeTableTSMAInfoRsp
#define tDeserializeTSMAHbRsp tDeserializeTableTSMAInfoRsp
#define tFreeTSMAHbRsp tFreeTableTSMAInfoRsp

typedef struct SStreamProgressReq {
  int64_t streamId;
  int32_t vgId;
  int32_t fetchIdx;
  int32_t subFetchIdx;
} SStreamProgressReq;

int32_t tSerializeStreamProgressReq(void* buf, int32_t bufLen, const SStreamProgressReq* pReq);
int32_t tDeserializeStreamProgressReq(void* buf, int32_t bufLen, SStreamProgressReq* pReq);

typedef struct SStreamProgressRsp {
  int64_t streamId;
  int32_t vgId;
  bool    fillHisFinished;
  int64_t progressDelay;
  int32_t fetchIdx;
  int32_t subFetchIdx;
} SStreamProgressRsp;

int32_t tSerializeStreamProgressRsp(void* buf, int32_t bufLen, const SStreamProgressRsp* pRsp);
int32_t tDeserializeSStreamProgressRsp(void* buf, int32_t bufLen, SStreamProgressRsp* pRsp);

typedef struct SDropCtbWithTsmaSingleVgReq {
  SVgroupInfo vgInfo;
  SArray*     pTbs; // SVDropTbReq
} SMDropTbReqsOnSingleVg;

int32_t tEncodeSMDropTbReqOnSingleVg(SEncoder* pEncoder, const SMDropTbReqsOnSingleVg* pReq);
int32_t tDecodeSMDropTbReqOnSingleVg(SDecoder* pDecoder, SMDropTbReqsOnSingleVg* pReq);
void    tFreeSMDropTbReqOnSingleVg(void* p);

typedef struct SDropTbsReq {
  SArray* pVgReqs; // SMDropTbReqsOnSingleVg
} SMDropTbsReq;

int32_t tSerializeSMDropTbsReq(void* buf, int32_t bufLen, const SMDropTbsReq* pReq);
int32_t tDeserializeSMDropTbsReq(void* buf, int32_t bufLen, SMDropTbsReq* pReq);
void    tFreeSMDropTbsReq(void*);

typedef struct SVFetchTtlExpiredTbsRsp {
  SArray* pExpiredTbs;  // SVDropTbReq
  int32_t vgId;
} SVFetchTtlExpiredTbsRsp;

int32_t tEncodeVFetchTtlExpiredTbsRsp(SEncoder* pCoder, const SVFetchTtlExpiredTbsRsp* pRsp);
int32_t tDecodeVFetchTtlExpiredTbsRsp(SDecoder* pCoder, SVFetchTtlExpiredTbsRsp* pRsp);

void tFreeFetchTtlExpiredTbsRsp(void* p);

#pragma pack(pop)

#ifdef __cplusplus
}
#endif

#endif /*_TD_COMMON_TAOS_MSG_H_*/<|MERGE_RESOLUTION|>--- conflicted
+++ resolved
@@ -372,14 +372,11 @@
   QUERY_NODE_SHOW_GRANTS_FULL_STMT,
   QUERY_NODE_SHOW_GRANTS_LOGS_STMT,
   QUERY_NODE_SHOW_CLUSTER_MACHINES_STMT,
-<<<<<<< HEAD
   QUERY_NODE_SHOW_ENCRYPTIONS_STMT,
-=======
   QUERY_NODE_SHOW_TSMAS_STMT,
   QUERY_NODE_CREATE_TSMA_STMT,
   QUERY_NODE_SHOW_CREATE_TSMA_STMT,
   QUERY_NODE_DROP_TSMA_STMT,
->>>>>>> c43c0cf4
 
   // logic plan node
   QUERY_NODE_LOGIC_PLAN_SCAN = 1000,
