--- conflicted
+++ resolved
@@ -2960,15 +2960,12 @@
   // 3.3.0.0
   SArray* pCols;  // array of SField
   int64_t smaId;
-<<<<<<< HEAD
-  int64_t recalculateInterval;
-=======
   // 3.3.6.0
   SArray* pNotifyAddrUrls;
   int32_t notifyEventTypes;
   int32_t notifyErrorHandle;
   int8_t  notifyHistory;
->>>>>>> 8c060064
+  int64_t recalculateInterval;
 } SCMCreateStreamReq;
 
 typedef struct {
