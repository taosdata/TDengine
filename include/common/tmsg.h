/*
 * Copyright (c) 2019 TAOS Data, Inc. <jhtao@taosdata.com>
 *
 * This program is free software: you can use, redistribute, and/or modify
 * it under the terms of the GNU Affero General Public License, version 3
 * or later ("AGPL"), as published by the Free Software Foundation.
 *
 * This program is distributed in the hope that it will be useful, but WITHOUT
 * ANY WARRANTY; without even the implied warranty of MERCHANTABILITY or
 * FITNESS FOR A PARTICULAR PURPOSE.
 *
 * You should have received a copy of the GNU Affero General Public License
 * along with this program. If not, see <http://www.gnu.org/licenses/>.
 */

#ifndef _TD_COMMON_TAOS_MSG_H_
#define _TD_COMMON_TAOS_MSG_H_

#include "taosdef.h"
#include "taoserror.h"
#include "tarray.h"
#include "tcoding.h"
#include "tencode.h"
#include "thash.h"
#include "tlist.h"
#include "tname.h"
#include "trow.h"
#include "tuuid.h"

#ifdef __cplusplus
extern "C" {
#endif

/* ------------------------ MESSAGE DEFINITIONS ------------------------ */

#define TD_MSG_NUMBER_
#undef TD_MSG_DICT_
#undef TD_MSG_INFO_
#undef TD_MSG_RANGE_CODE_
#undef TD_MSG_SEG_CODE_
#include "tmsgdef.h"

#undef TD_MSG_NUMBER_
#undef TD_MSG_DICT_
#undef TD_MSG_INFO_
#undef TD_MSG_RANGE_CODE_
#define TD_MSG_SEG_CODE_
#include "tmsgdef.h"

#undef TD_MSG_NUMBER_
#undef TD_MSG_DICT_
#undef TD_MSG_INFO_
#undef TD_MSG_SEG_CODE_
#undef TD_MSG_RANGE_CODE_
#include "tmsgdef.h"

extern char*   tMsgInfo[];
extern int32_t tMsgDict[];
extern int32_t tMsgRangeDict[];

typedef uint16_t tmsg_t;

#define TMSG_SEG_CODE(TYPE) (((TYPE)&0xff00) >> 8)
#define TMSG_SEG_SEQ(TYPE)  ((TYPE)&0xff)
#define TMSG_INDEX(TYPE)    (tMsgDict[TMSG_SEG_CODE(TYPE)] + TMSG_SEG_SEQ(TYPE))

static inline bool tmsgIsValid(tmsg_t type) {
  // static int8_t sz = sizeof(tMsgRangeDict) / sizeof(tMsgRangeDict[0]);
  int8_t maxSegIdx = TMSG_SEG_CODE(TDMT_MAX_MSG);
  int    segIdx = TMSG_SEG_CODE(type);
  if (segIdx >= 0 && segIdx < maxSegIdx) {
    return type < tMsgRangeDict[segIdx];
  }
  return false;
}

#define TMSG_INFO(type) (tmsgIsValid(type) ? tMsgInfo[TMSG_INDEX(type)] : "unKnown")

static inline bool vnodeIsMsgBlock(tmsg_t type) {
  return (type == TDMT_VND_CREATE_TABLE) || (type == TDMT_VND_ALTER_TABLE) || (type == TDMT_VND_DROP_TABLE) ||
         (type == TDMT_VND_UPDATE_TAG_VAL) || (type == TDMT_VND_ALTER_CONFIRM) || (type == TDMT_VND_COMMIT) ||
         (type == TDMT_SYNC_CONFIG_CHANGE);
}

static inline bool syncUtilUserCommit(tmsg_t msgType) {
  return msgType != TDMT_SYNC_NOOP && msgType != TDMT_SYNC_LEADER_TRANSFER;
}

/* ------------------------ OTHER DEFINITIONS ------------------------ */
// IE type
#define TSDB_IE_TYPE_SEC         1
#define TSDB_IE_TYPE_META        2
#define TSDB_IE_TYPE_MGMT_IP     3
#define TSDB_IE_TYPE_DNODE_CFG   4
#define TSDB_IE_TYPE_NEW_VERSION 5
#define TSDB_IE_TYPE_DNODE_EXT   6
#define TSDB_IE_TYPE_DNODE_STATE 7

enum {
  CONN_TYPE__QUERY = 1,
  CONN_TYPE__TMQ,
  CONN_TYPE__UDFD,
  CONN_TYPE__MAX,
};

enum {
  HEARTBEAT_KEY_USER_AUTHINFO = 1,
  HEARTBEAT_KEY_DBINFO,
  HEARTBEAT_KEY_STBINFO,
  HEARTBEAT_KEY_TMQ,
  HEARTBEAT_KEY_DYN_VIEW,
  HEARTBEAT_KEY_VIEWINFO,
};

typedef enum _mgmt_table {
  TSDB_MGMT_TABLE_START,
  TSDB_MGMT_TABLE_DNODE,
  TSDB_MGMT_TABLE_MNODE,
  TSDB_MGMT_TABLE_MODULE,
  TSDB_MGMT_TABLE_QNODE,
  TSDB_MGMT_TABLE_SNODE,
  TSDB_MGMT_TABLE_BNODE,  // no longer used
  TSDB_MGMT_TABLE_CLUSTER,
  TSDB_MGMT_TABLE_DB,
  TSDB_MGMT_TABLE_FUNC,
  TSDB_MGMT_TABLE_INDEX,
  TSDB_MGMT_TABLE_STB,
  TSDB_MGMT_TABLE_STREAMS,
  TSDB_MGMT_TABLE_TABLE,
  TSDB_MGMT_TABLE_TAG,
  TSDB_MGMT_TABLE_COL,
  TSDB_MGMT_TABLE_USER,
  TSDB_MGMT_TABLE_GRANTS,
  TSDB_MGMT_TABLE_VGROUP,
  TSDB_MGMT_TABLE_TOPICS,
  TSDB_MGMT_TABLE_CONSUMERS,
  TSDB_MGMT_TABLE_SUBSCRIPTIONS,
  TSDB_MGMT_TABLE_TRANS,
  TSDB_MGMT_TABLE_SMAS,
  TSDB_MGMT_TABLE_CONFIGS,
  TSDB_MGMT_TABLE_CONNS,
  TSDB_MGMT_TABLE_QUERIES,
  TSDB_MGMT_TABLE_VNODES,
  TSDB_MGMT_TABLE_APPS,
  TSDB_MGMT_TABLE_STREAM_TASKS,
  TSDB_MGMT_TABLE_PRIVILEGES,
  TSDB_MGMT_TABLE_VIEWS,
  TSDB_MGMT_TABLE_COMPACT,
  TSDB_MGMT_TABLE_COMPACT_DETAIL,
  TSDB_MGMT_TABLE_GRANTS_FULL,
  TSDB_MGMT_TABLE_GRANTS_LOGS,
  TSDB_MGMT_TABLE_MACHINES,
  TSDB_MGMT_TABLE_MAX,
} EShowType;

#define TSDB_ALTER_TABLE_ADD_TAG             1
#define TSDB_ALTER_TABLE_DROP_TAG            2
#define TSDB_ALTER_TABLE_UPDATE_TAG_NAME     3
#define TSDB_ALTER_TABLE_UPDATE_TAG_VAL      4
#define TSDB_ALTER_TABLE_ADD_COLUMN          5
#define TSDB_ALTER_TABLE_DROP_COLUMN         6
#define TSDB_ALTER_TABLE_UPDATE_COLUMN_BYTES 7
#define TSDB_ALTER_TABLE_UPDATE_TAG_BYTES    8
#define TSDB_ALTER_TABLE_UPDATE_OPTIONS      9
#define TSDB_ALTER_TABLE_UPDATE_COLUMN_NAME  10
#define TSDB_ALTER_TABLE_ADD_TAG_INDEX       11
#define TSDB_ALTER_TABLE_DROP_TAG_INDEX      12

#define TSDB_FILL_NONE        0
#define TSDB_FILL_NULL        1
#define TSDB_FILL_NULL_F      2
#define TSDB_FILL_SET_VALUE   3
#define TSDB_FILL_SET_VALUE_F 4
#define TSDB_FILL_LINEAR      5
#define TSDB_FILL_PREV        6
#define TSDB_FILL_NEXT        7

#define TSDB_ALTER_USER_PASSWD          0x1
#define TSDB_ALTER_USER_SUPERUSER       0x2
#define TSDB_ALTER_USER_ENABLE          0x3
#define TSDB_ALTER_USER_SYSINFO         0x4
#define TSDB_ALTER_USER_ADD_PRIVILEGES  0x5
#define TSDB_ALTER_USER_DEL_PRIVILEGES  0x6
#define TSDB_ALTER_USER_ADD_WHITE_LIST  0x7
#define TSDB_ALTER_USER_DROP_WHITE_LIST 0x8

#define TSDB_KILL_MSG_LEN 30

#define TSDB_TABLE_NUM_UNIT 100000

#define TSDB_VN_READ_ACCCESS  ((char)0x1)
#define TSDB_VN_WRITE_ACCCESS ((char)0x2)
#define TSDB_VN_ALL_ACCCESS   (TSDB_VN_READ_ACCCESS | TSDB_VN_WRITE_ACCCESS)

#define TSDB_COL_NORMAL 0x0u  // the normal column of the table
#define TSDB_COL_TAG    0x1u  // the tag column type
#define TSDB_COL_UDC    0x2u  // the user specified normal string column, it is a dummy column
#define TSDB_COL_TMP    0x4u  // internal column generated by the previous operators
#define TSDB_COL_NULL   0x8u  // the column filter NULL or not

#define TSDB_COL_IS_TAG(f)        (((f & (~(TSDB_COL_NULL))) & TSDB_COL_TAG) != 0)
#define TSDB_COL_IS_NORMAL_COL(f) ((f & (~(TSDB_COL_NULL))) == TSDB_COL_NORMAL)
#define TSDB_COL_IS_UD_COL(f)     ((f & (~(TSDB_COL_NULL))) == TSDB_COL_UDC)
#define TSDB_COL_REQ_NULL(f)      (((f)&TSDB_COL_NULL) != 0)

#define TD_SUPER_TABLE  TSDB_SUPER_TABLE
#define TD_CHILD_TABLE  TSDB_CHILD_TABLE
#define TD_NORMAL_TABLE TSDB_NORMAL_TABLE

#define TD_REQ_FROM_APP  0
#define TD_REQ_FROM_TAOX 1

typedef enum ENodeType {
  // Syntax nodes are used in parser and planner module, and some are also used in executor module, such as COLUMN,
  // VALUE, OPERATOR, FUNCTION and so on.
  QUERY_NODE_COLUMN = 1,
  QUERY_NODE_VALUE,
  QUERY_NODE_OPERATOR,
  QUERY_NODE_LOGIC_CONDITION,
  QUERY_NODE_FUNCTION,
  QUERY_NODE_REAL_TABLE,
  QUERY_NODE_TEMP_TABLE,
  QUERY_NODE_JOIN_TABLE,
  QUERY_NODE_GROUPING_SET,
  QUERY_NODE_ORDER_BY_EXPR,
  QUERY_NODE_LIMIT,
  QUERY_NODE_STATE_WINDOW,
  QUERY_NODE_SESSION_WINDOW,
  QUERY_NODE_INTERVAL_WINDOW,
  QUERY_NODE_NODE_LIST,
  QUERY_NODE_FILL,
  QUERY_NODE_RAW_EXPR,  // Only be used in parser module.
  QUERY_NODE_TARGET,
  QUERY_NODE_DATABLOCK_DESC,
  QUERY_NODE_SLOT_DESC,
  QUERY_NODE_COLUMN_DEF,
  QUERY_NODE_DOWNSTREAM_SOURCE,
  QUERY_NODE_DATABASE_OPTIONS,
  QUERY_NODE_TABLE_OPTIONS,
  QUERY_NODE_INDEX_OPTIONS,
  QUERY_NODE_EXPLAIN_OPTIONS,
  QUERY_NODE_STREAM_OPTIONS,
  QUERY_NODE_LEFT_VALUE,
  QUERY_NODE_COLUMN_REF,
  QUERY_NODE_WHEN_THEN,
  QUERY_NODE_CASE_WHEN,
  QUERY_NODE_EVENT_WINDOW,
  QUERY_NODE_HINT,
  QUERY_NODE_VIEW,
<<<<<<< HEAD
  QUERY_NODE_WINDOW_OFFSET,
=======
  QUERY_NODE_COUNT_WINDOW,
>>>>>>> fca1c077

  // Statement nodes are used in parser and planner module.
  QUERY_NODE_SET_OPERATOR = 100,
  QUERY_NODE_SELECT_STMT,
  QUERY_NODE_VNODE_MODIFY_STMT,
  QUERY_NODE_CREATE_DATABASE_STMT,
  QUERY_NODE_DROP_DATABASE_STMT,
  QUERY_NODE_ALTER_DATABASE_STMT,
  QUERY_NODE_FLUSH_DATABASE_STMT,
  QUERY_NODE_TRIM_DATABASE_STMT,
  QUERY_NODE_CREATE_TABLE_STMT,
  QUERY_NODE_CREATE_SUBTABLE_CLAUSE,
  QUERY_NODE_CREATE_MULTI_TABLES_STMT,
  QUERY_NODE_DROP_TABLE_CLAUSE,
  QUERY_NODE_DROP_TABLE_STMT,
  QUERY_NODE_DROP_SUPER_TABLE_STMT,
  QUERY_NODE_ALTER_TABLE_STMT,
  QUERY_NODE_ALTER_SUPER_TABLE_STMT,
  QUERY_NODE_CREATE_USER_STMT,
  QUERY_NODE_ALTER_USER_STMT,
  QUERY_NODE_DROP_USER_STMT,
  QUERY_NODE_USE_DATABASE_STMT,
  QUERY_NODE_CREATE_DNODE_STMT,
  QUERY_NODE_DROP_DNODE_STMT,
  QUERY_NODE_ALTER_DNODE_STMT,
  QUERY_NODE_CREATE_INDEX_STMT,
  QUERY_NODE_DROP_INDEX_STMT,
  QUERY_NODE_CREATE_QNODE_STMT,
  QUERY_NODE_DROP_QNODE_STMT,
  QUERY_NODE_CREATE_BNODE_STMT,
  QUERY_NODE_DROP_BNODE_STMT,
  QUERY_NODE_CREATE_SNODE_STMT,
  QUERY_NODE_DROP_SNODE_STMT,
  QUERY_NODE_CREATE_MNODE_STMT,
  QUERY_NODE_DROP_MNODE_STMT,
  QUERY_NODE_CREATE_TOPIC_STMT,
  QUERY_NODE_DROP_TOPIC_STMT,
  QUERY_NODE_DROP_CGROUP_STMT,
  QUERY_NODE_ALTER_LOCAL_STMT,
  QUERY_NODE_EXPLAIN_STMT,
  QUERY_NODE_DESCRIBE_STMT,
  QUERY_NODE_RESET_QUERY_CACHE_STMT,
  QUERY_NODE_COMPACT_DATABASE_STMT,
  QUERY_NODE_CREATE_FUNCTION_STMT,
  QUERY_NODE_DROP_FUNCTION_STMT,
  QUERY_NODE_CREATE_STREAM_STMT,
  QUERY_NODE_DROP_STREAM_STMT,
  QUERY_NODE_BALANCE_VGROUP_STMT,
  QUERY_NODE_MERGE_VGROUP_STMT,
  QUERY_NODE_REDISTRIBUTE_VGROUP_STMT,
  QUERY_NODE_SPLIT_VGROUP_STMT,
  QUERY_NODE_SYNCDB_STMT,
  QUERY_NODE_GRANT_STMT,
  QUERY_NODE_REVOKE_STMT,
  QUERY_NODE_ALTER_CLUSTER_STMT,
  // placeholder for [153, 180]
  QUERY_NODE_SHOW_CREATE_VIEW_STMT = 181,
  QUERY_NODE_SHOW_CREATE_DATABASE_STMT,
  QUERY_NODE_SHOW_CREATE_TABLE_STMT,
  QUERY_NODE_SHOW_CREATE_STABLE_STMT,
  QUERY_NODE_SHOW_TABLE_DISTRIBUTED_STMT,
  QUERY_NODE_SHOW_LOCAL_VARIABLES_STMT,
  QUERY_NODE_SHOW_SCORES_STMT,
  QUERY_NODE_SHOW_TABLE_TAGS_STMT,
  QUERY_NODE_KILL_CONNECTION_STMT,
  QUERY_NODE_KILL_QUERY_STMT,
  QUERY_NODE_KILL_TRANSACTION_STMT,
  QUERY_NODE_KILL_COMPACT_STMT,
  QUERY_NODE_DELETE_STMT,
  QUERY_NODE_INSERT_STMT,
  QUERY_NODE_QUERY,
  QUERY_NODE_SHOW_DB_ALIVE_STMT,
  QUERY_NODE_SHOW_CLUSTER_ALIVE_STMT,
  QUERY_NODE_BALANCE_VGROUP_LEADER_STMT,
  QUERY_NODE_RESTORE_DNODE_STMT,
  QUERY_NODE_RESTORE_QNODE_STMT,
  QUERY_NODE_RESTORE_MNODE_STMT,
  QUERY_NODE_RESTORE_VNODE_STMT,
  QUERY_NODE_PAUSE_STREAM_STMT,
  QUERY_NODE_RESUME_STREAM_STMT,
  QUERY_NODE_CREATE_VIEW_STMT,
  QUERY_NODE_DROP_VIEW_STMT,

  // show statement nodes
  // see 'sysTableShowAdapter', 'SYSTABLE_SHOW_TYPE_OFFSET'
  QUERY_NODE_SHOW_DNODES_STMT = 400,
  QUERY_NODE_SHOW_MNODES_STMT,
  QUERY_NODE_SHOW_MODULES_STMT,
  QUERY_NODE_SHOW_QNODES_STMT,
  QUERY_NODE_SHOW_SNODES_STMT,
  QUERY_NODE_SHOW_BNODES_STMT,
  QUERY_NODE_SHOW_CLUSTER_STMT,
  QUERY_NODE_SHOW_DATABASES_STMT,
  QUERY_NODE_SHOW_FUNCTIONS_STMT,
  QUERY_NODE_SHOW_INDEXES_STMT,
  QUERY_NODE_SHOW_STABLES_STMT,
  QUERY_NODE_SHOW_STREAMS_STMT,
  QUERY_NODE_SHOW_TABLES_STMT,
  QUERY_NODE_SHOW_TAGS_STMT,
  QUERY_NODE_SHOW_USERS_STMT,
  QUERY_NODE_SHOW_LICENCES_STMT,
  QUERY_NODE_SHOW_VGROUPS_STMT,
  QUERY_NODE_SHOW_TOPICS_STMT,
  QUERY_NODE_SHOW_CONSUMERS_STMT,
  QUERY_NODE_SHOW_CONNECTIONS_STMT,
  QUERY_NODE_SHOW_QUERIES_STMT,
  QUERY_NODE_SHOW_APPS_STMT,
  QUERY_NODE_SHOW_VARIABLES_STMT,
  QUERY_NODE_SHOW_DNODE_VARIABLES_STMT,
  QUERY_NODE_SHOW_TRANSACTIONS_STMT,
  QUERY_NODE_SHOW_SUBSCRIPTIONS_STMT,
  QUERY_NODE_SHOW_VNODES_STMT,
  QUERY_NODE_SHOW_USER_PRIVILEGES_STMT,
  QUERY_NODE_SHOW_VIEWS_STMT,
  QUERY_NODE_SHOW_COMPACTS_STMT,
  QUERY_NODE_SHOW_COMPACT_DETAILS_STMT,
  QUERY_NODE_SHOW_GRANTS_FULL_STMT,
  QUERY_NODE_SHOW_GRANTS_LOGS_STMT,
  QUERY_NODE_SHOW_CLUSTER_MACHINES_STMT,

  // logic plan node
  QUERY_NODE_LOGIC_PLAN_SCAN = 1000,
  QUERY_NODE_LOGIC_PLAN_JOIN,
  QUERY_NODE_LOGIC_PLAN_AGG,
  QUERY_NODE_LOGIC_PLAN_PROJECT,
  QUERY_NODE_LOGIC_PLAN_VNODE_MODIFY,
  QUERY_NODE_LOGIC_PLAN_EXCHANGE,
  QUERY_NODE_LOGIC_PLAN_MERGE,
  QUERY_NODE_LOGIC_PLAN_WINDOW,
  QUERY_NODE_LOGIC_PLAN_FILL,
  QUERY_NODE_LOGIC_PLAN_SORT,
  QUERY_NODE_LOGIC_PLAN_PARTITION,
  QUERY_NODE_LOGIC_PLAN_INDEF_ROWS_FUNC,
  QUERY_NODE_LOGIC_PLAN_INTERP_FUNC,
  QUERY_NODE_LOGIC_SUBPLAN,
  QUERY_NODE_LOGIC_PLAN,
  QUERY_NODE_LOGIC_PLAN_GROUP_CACHE,
  QUERY_NODE_LOGIC_PLAN_DYN_QUERY_CTRL,

  // physical plan node
  QUERY_NODE_PHYSICAL_PLAN_TAG_SCAN = 1100,
  QUERY_NODE_PHYSICAL_PLAN_TABLE_SCAN,
  QUERY_NODE_PHYSICAL_PLAN_TABLE_SEQ_SCAN,
  QUERY_NODE_PHYSICAL_PLAN_TABLE_MERGE_SCAN,
  QUERY_NODE_PHYSICAL_PLAN_STREAM_SCAN,
  QUERY_NODE_PHYSICAL_PLAN_SYSTABLE_SCAN,
  QUERY_NODE_PHYSICAL_PLAN_BLOCK_DIST_SCAN,
  QUERY_NODE_PHYSICAL_PLAN_LAST_ROW_SCAN,
  QUERY_NODE_PHYSICAL_PLAN_PROJECT,
  QUERY_NODE_PHYSICAL_PLAN_MERGE_JOIN,
  QUERY_NODE_PHYSICAL_PLAN_HASH_AGG,
  QUERY_NODE_PHYSICAL_PLAN_EXCHANGE,
  QUERY_NODE_PHYSICAL_PLAN_MERGE,
  QUERY_NODE_PHYSICAL_PLAN_SORT,
  QUERY_NODE_PHYSICAL_PLAN_GROUP_SORT,
  QUERY_NODE_PHYSICAL_PLAN_HASH_INTERVAL,
  QUERY_NODE_PHYSICAL_PLAN_MERGE_INTERVAL,
  QUERY_NODE_PHYSICAL_PLAN_MERGE_ALIGNED_INTERVAL,
  QUERY_NODE_PHYSICAL_PLAN_STREAM_INTERVAL,
  QUERY_NODE_PHYSICAL_PLAN_STREAM_FINAL_INTERVAL,
  QUERY_NODE_PHYSICAL_PLAN_STREAM_SEMI_INTERVAL,
  QUERY_NODE_PHYSICAL_PLAN_FILL,
  QUERY_NODE_PHYSICAL_PLAN_STREAM_FILL,
  QUERY_NODE_PHYSICAL_PLAN_MERGE_SESSION,
  QUERY_NODE_PHYSICAL_PLAN_STREAM_SESSION,
  QUERY_NODE_PHYSICAL_PLAN_STREAM_SEMI_SESSION,
  QUERY_NODE_PHYSICAL_PLAN_STREAM_FINAL_SESSION,
  QUERY_NODE_PHYSICAL_PLAN_MERGE_STATE,
  QUERY_NODE_PHYSICAL_PLAN_STREAM_STATE,
  QUERY_NODE_PHYSICAL_PLAN_PARTITION,
  QUERY_NODE_PHYSICAL_PLAN_STREAM_PARTITION,
  QUERY_NODE_PHYSICAL_PLAN_INDEF_ROWS_FUNC,
  QUERY_NODE_PHYSICAL_PLAN_INTERP_FUNC,
  QUERY_NODE_PHYSICAL_PLAN_DISPATCH,
  QUERY_NODE_PHYSICAL_PLAN_INSERT,
  QUERY_NODE_PHYSICAL_PLAN_QUERY_INSERT,
  QUERY_NODE_PHYSICAL_PLAN_DELETE,
  QUERY_NODE_PHYSICAL_SUBPLAN,
  QUERY_NODE_PHYSICAL_PLAN,
  QUERY_NODE_PHYSICAL_PLAN_TABLE_COUNT_SCAN,
  QUERY_NODE_PHYSICAL_PLAN_MERGE_EVENT,
  QUERY_NODE_PHYSICAL_PLAN_STREAM_EVENT,
  QUERY_NODE_PHYSICAL_PLAN_HASH_JOIN,
  QUERY_NODE_PHYSICAL_PLAN_GROUP_CACHE,
  QUERY_NODE_PHYSICAL_PLAN_DYN_QUERY_CTRL,
  QUERY_NODE_PHYSICAL_PLAN_MERGE_COUNT,
  QUERY_NODE_PHYSICAL_PLAN_STREAM_COUNT,
  QUERY_NODE_PHYSICAL_PLAN_STREAM_MID_INTERVAL,
} ENodeType;

typedef struct {
  int32_t vgId;
  char*   dbFName;
  char*   tbName;
} SBuildTableInput;

typedef struct {
  char    db[TSDB_DB_FNAME_LEN];
  int64_t dbId;
  int32_t vgVersion;
  int32_t numOfTable;  // unit is TSDB_TABLE_NUM_UNIT
  int64_t stateTs;
} SBuildUseDBInput;

typedef struct SField {
  char    name[TSDB_COL_NAME_LEN];
  uint8_t type;
  int8_t  flags;
  int32_t bytes;
} SField;

typedef struct SRetention {
  int64_t freq;
  int64_t keep;
  int8_t  freqUnit;
  int8_t  keepUnit;
} SRetention;

#define RETENTION_VALID(l, r) ((((l) == 0 && (r)->freq >= 0) || ((r)->freq > 0)) && ((r)->keep > 0))

#pragma pack(push, 1)

// null-terminated string instead of char array to avoid too many memory consumption in case of more than 1M tableMeta
typedef struct SEp {
  char     fqdn[TSDB_FQDN_LEN];
  uint16_t port;
} SEp;

typedef struct {
  int32_t contLen;
  int32_t vgId;
} SMsgHead;

// Submit message for one table
typedef struct SSubmitBlk {
  int64_t uid;        // table unique id
  int64_t suid;       // stable id
  int32_t sversion;   // data schema version
  int32_t dataLen;    // data part length, not including the SSubmitBlk head
  int32_t schemaLen;  // schema length, if length is 0, no schema exists
  int32_t numOfRows;  // total number of rows in current submit block
  char    data[];
} SSubmitBlk;

// Submit message for this TSDB
typedef struct {
  SMsgHead header;
  int64_t  version;
  int32_t  length;
  int32_t  numOfBlocks;
  char     blocks[];
} SSubmitReq;

typedef struct {
  int32_t totalLen;
  int32_t len;
  STSRow* row;
} SSubmitBlkIter;

typedef struct {
  int32_t totalLen;
  int32_t len;
  // head of SSubmitBlk
  int64_t uid;        // table unique id
  int64_t suid;       // stable id
  int32_t sversion;   // data schema version
  int32_t dataLen;    // data part length, not including the SSubmitBlk head
  int32_t schemaLen;  // schema length, if length is 0, no schema exists
  int32_t numOfRows;  // total number of rows in current submit block
  // head of SSubmitBlk
  int32_t     numOfBlocks;
  const void* pMsg;
} SSubmitMsgIter;

int32_t tInitSubmitMsgIter(const SSubmitReq* pMsg, SSubmitMsgIter* pIter);
int32_t tGetSubmitMsgNext(SSubmitMsgIter* pIter, SSubmitBlk** pPBlock);
int32_t tInitSubmitBlkIter(SSubmitMsgIter* pMsgIter, SSubmitBlk* pBlock, SSubmitBlkIter* pIter);
STSRow* tGetSubmitBlkNext(SSubmitBlkIter* pIter);
// for debug
int32_t tPrintFixedSchemaSubmitReq(SSubmitReq* pReq, STSchema* pSchema);

struct SSchema {
  int8_t   type;
  int8_t   flags;
  col_id_t colId;
  int32_t  bytes;
  char     name[TSDB_COL_NAME_LEN];
};

struct SSchema2 {
  int8_t   type;
  int8_t   flags;
  col_id_t colId;
  int32_t  bytes;
  char     name[TSDB_COL_NAME_LEN];
  char     alias[TSDB_COL_NAME_LEN];
};

typedef struct {
  char     tbName[TSDB_TABLE_NAME_LEN];
  char     stbName[TSDB_TABLE_NAME_LEN];
  char     dbFName[TSDB_DB_FNAME_LEN];
  int64_t  dbId;
  int32_t  numOfTags;
  int32_t  numOfColumns;
  int8_t   precision;
  int8_t   tableType;
  int32_t  sversion;
  int32_t  tversion;
  uint64_t suid;
  uint64_t tuid;
  int32_t  vgId;
  int8_t   sysInfo;
  SSchema* pSchemas;
} STableMetaRsp;

typedef struct {
  int32_t        code;
  int64_t        uid;
  char*          tblFName;
  int32_t        numOfRows;
  int32_t        affectedRows;
  int64_t        sver;
  STableMetaRsp* pMeta;
} SSubmitBlkRsp;

typedef struct {
  int32_t numOfRows;
  int32_t affectedRows;
  int32_t nBlocks;
  union {
    SArray*        pArray;
    SSubmitBlkRsp* pBlocks;
  };
} SSubmitRsp;

int32_t tEncodeSSubmitRsp(SEncoder* pEncoder, const SSubmitRsp* pRsp);
int32_t tDecodeSSubmitRsp(SDecoder* pDecoder, SSubmitRsp* pRsp);
void    tFreeSSubmitBlkRsp(void* param);
void    tFreeSSubmitRsp(SSubmitRsp* pRsp);

#define COL_SMA_ON     ((int8_t)0x1)
#define COL_IDX_ON     ((int8_t)0x2)
#define COL_SET_NULL   ((int8_t)0x10)
#define COL_SET_VAL    ((int8_t)0x20)
#define COL_IS_SYSINFO ((int8_t)0x40)

#define COL_IS_SET(FLG)  (((FLG) & (COL_SET_VAL | COL_SET_NULL)) != 0)
#define COL_CLR_SET(FLG) ((FLG) &= (~(COL_SET_VAL | COL_SET_NULL)))

#define IS_BSMA_ON(s)  (((s)->flags & 0x01) == COL_SMA_ON)
#define IS_IDX_ON(s)   (((s)->flags & 0x02) == COL_IDX_ON)
#define IS_SET_NULL(s) (((s)->flags & COL_SET_NULL) == COL_SET_NULL)

#define SSCHMEA_SET_IDX_ON(s) \
  do {                        \
    (s)->flags |= COL_IDX_ON; \
  } while (0)

#define SSCHMEA_SET_IDX_OFF(s)   \
  do {                           \
    (s)->flags &= (~COL_IDX_ON); \
  } while (0)

#define SSCHMEA_TYPE(s)  ((s)->type)
#define SSCHMEA_FLAGS(s) ((s)->flags)
#define SSCHMEA_COLID(s) ((s)->colId)
#define SSCHMEA_BYTES(s) ((s)->bytes)
#define SSCHMEA_NAME(s)  ((s)->name)

typedef struct {
  int32_t  nCols;
  int32_t  version;
  SSchema* pSchema;
} SSchemaWrapper;

static FORCE_INLINE SSchemaWrapper* tCloneSSchemaWrapper(const SSchemaWrapper* pSchemaWrapper) {
  if (pSchemaWrapper->pSchema == NULL) return NULL;

  SSchemaWrapper* pSW = (SSchemaWrapper*)taosMemoryMalloc(sizeof(SSchemaWrapper));
  if (pSW == NULL) return pSW;
  pSW->nCols = pSchemaWrapper->nCols;
  pSW->version = pSchemaWrapper->version;
  pSW->pSchema = (SSchema*)taosMemoryCalloc(pSW->nCols, sizeof(SSchema));
  if (pSW->pSchema == NULL) {
    taosMemoryFree(pSW);
    return NULL;
  }

  memcpy(pSW->pSchema, pSchemaWrapper->pSchema, pSW->nCols * sizeof(SSchema));
  return pSW;
}

static FORCE_INLINE void tDeleteSchemaWrapper(SSchemaWrapper* pSchemaWrapper) {
  if (pSchemaWrapper) {
    taosMemoryFree(pSchemaWrapper->pSchema);
    taosMemoryFree(pSchemaWrapper);
  }
}

static FORCE_INLINE void tDeleteSSchemaWrapperForHash(void* pSchemaWrapper) {
  if (pSchemaWrapper != NULL && *(SSchemaWrapper**)pSchemaWrapper != NULL) {
    taosMemoryFree((*(SSchemaWrapper**)pSchemaWrapper)->pSchema);
    taosMemoryFree(*(SSchemaWrapper**)pSchemaWrapper);
  }
}

static FORCE_INLINE int32_t taosEncodeSSchema(void** buf, const SSchema* pSchema) {
  int32_t tlen = 0;
  tlen += taosEncodeFixedI8(buf, pSchema->type);
  tlen += taosEncodeFixedI8(buf, pSchema->flags);
  tlen += taosEncodeFixedI32(buf, pSchema->bytes);
  tlen += taosEncodeFixedI16(buf, pSchema->colId);
  tlen += taosEncodeString(buf, pSchema->name);
  return tlen;
}

static FORCE_INLINE void* taosDecodeSSchema(const void* buf, SSchema* pSchema) {
  buf = taosDecodeFixedI8(buf, &pSchema->type);
  buf = taosDecodeFixedI8(buf, &pSchema->flags);
  buf = taosDecodeFixedI32(buf, &pSchema->bytes);
  buf = taosDecodeFixedI16(buf, &pSchema->colId);
  buf = taosDecodeStringTo(buf, pSchema->name);
  return (void*)buf;
}

static FORCE_INLINE int32_t tEncodeSSchema(SEncoder* pEncoder, const SSchema* pSchema) {
  if (tEncodeI8(pEncoder, pSchema->type) < 0) return -1;
  if (tEncodeI8(pEncoder, pSchema->flags) < 0) return -1;
  if (tEncodeI32v(pEncoder, pSchema->bytes) < 0) return -1;
  if (tEncodeI16v(pEncoder, pSchema->colId) < 0) return -1;
  if (tEncodeCStr(pEncoder, pSchema->name) < 0) return -1;
  return 0;
}

static FORCE_INLINE int32_t tDecodeSSchema(SDecoder* pDecoder, SSchema* pSchema) {
  if (tDecodeI8(pDecoder, &pSchema->type) < 0) return -1;
  if (tDecodeI8(pDecoder, &pSchema->flags) < 0) return -1;
  if (tDecodeI32v(pDecoder, &pSchema->bytes) < 0) return -1;
  if (tDecodeI16v(pDecoder, &pSchema->colId) < 0) return -1;
  if (tDecodeCStrTo(pDecoder, pSchema->name) < 0) return -1;
  return 0;
}

static FORCE_INLINE int32_t taosEncodeSSchemaWrapper(void** buf, const SSchemaWrapper* pSW) {
  int32_t tlen = 0;
  tlen += taosEncodeVariantI32(buf, pSW->nCols);
  tlen += taosEncodeVariantI32(buf, pSW->version);
  for (int32_t i = 0; i < pSW->nCols; i++) {
    tlen += taosEncodeSSchema(buf, &pSW->pSchema[i]);
  }
  return tlen;
}

static FORCE_INLINE void* taosDecodeSSchemaWrapper(const void* buf, SSchemaWrapper* pSW) {
  buf = taosDecodeVariantI32(buf, &pSW->nCols);
  buf = taosDecodeVariantI32(buf, &pSW->version);
  if (pSW->nCols > 0) {
    pSW->pSchema = (SSchema*)taosMemoryCalloc(pSW->nCols, sizeof(SSchema));
    if (pSW->pSchema == NULL) {
      return NULL;
    }

    for (int32_t i = 0; i < pSW->nCols; i++) {
      buf = taosDecodeSSchema(buf, &pSW->pSchema[i]);
    }
  } else {
    pSW->pSchema = NULL;
  }
  return (void*)buf;
}

static FORCE_INLINE int32_t tEncodeSSchemaWrapper(SEncoder* pEncoder, const SSchemaWrapper* pSW) {
  if (tEncodeI32v(pEncoder, pSW->nCols) < 0) return -1;
  if (tEncodeI32v(pEncoder, pSW->version) < 0) return -1;
  for (int32_t i = 0; i < pSW->nCols; i++) {
    if (tEncodeSSchema(pEncoder, &pSW->pSchema[i]) < 0) return -1;
  }

  return 0;
}

static FORCE_INLINE int32_t tDecodeSSchemaWrapper(SDecoder* pDecoder, SSchemaWrapper* pSW) {
  if (tDecodeI32v(pDecoder, &pSW->nCols) < 0) return -1;
  if (tDecodeI32v(pDecoder, &pSW->version) < 0) return -1;

  pSW->pSchema = (SSchema*)taosMemoryCalloc(pSW->nCols, sizeof(SSchema));
  if (pSW->pSchema == NULL) return -1;
  for (int32_t i = 0; i < pSW->nCols; i++) {
    if (tDecodeSSchema(pDecoder, &pSW->pSchema[i]) < 0) return -1;
  }

  return 0;
}

static FORCE_INLINE int32_t tDecodeSSchemaWrapperEx(SDecoder* pDecoder, SSchemaWrapper* pSW) {
  if (tDecodeI32v(pDecoder, &pSW->nCols) < 0) return -1;
  if (tDecodeI32v(pDecoder, &pSW->version) < 0) return -1;

  pSW->pSchema = (SSchema*)tDecoderMalloc(pDecoder, pSW->nCols * sizeof(SSchema));
  if (pSW->pSchema == NULL) return -1;
  for (int32_t i = 0; i < pSW->nCols; i++) {
    if (tDecodeSSchema(pDecoder, &pSW->pSchema[i]) < 0) return -1;
  }

  return 0;
}

typedef struct {
  char     name[TSDB_TABLE_FNAME_LEN];
  int8_t   igExists;
  int8_t   source;  // 1-taosX or 0-taosClient
  int8_t   reserved[6];
  tb_uid_t suid;
  int64_t  delay1;
  int64_t  delay2;
  int64_t  watermark1;
  int64_t  watermark2;
  int32_t  ttl;
  int32_t  colVer;
  int32_t  tagVer;
  int32_t  numOfColumns;
  int32_t  numOfTags;
  int32_t  numOfFuncs;
  int32_t  commentLen;
  int32_t  ast1Len;
  int32_t  ast2Len;
  SArray*  pColumns;  // array of SField
  SArray*  pTags;     // array of SField
  SArray*  pFuncs;
  char*    pComment;
  char*    pAst1;
  char*    pAst2;
  int64_t  deleteMark1;
  int64_t  deleteMark2;
  int32_t  sqlLen;
  char*    sql;
} SMCreateStbReq;

int32_t tSerializeSMCreateStbReq(void* buf, int32_t bufLen, SMCreateStbReq* pReq);
int32_t tDeserializeSMCreateStbReq(void* buf, int32_t bufLen, SMCreateStbReq* pReq);
void    tFreeSMCreateStbReq(SMCreateStbReq* pReq);

typedef struct {
  STableMetaRsp* pMeta;
} SMCreateStbRsp;

int32_t tEncodeSMCreateStbRsp(SEncoder* pEncoder, const SMCreateStbRsp* pRsp);
int32_t tDecodeSMCreateStbRsp(SDecoder* pDecoder, SMCreateStbRsp* pRsp);
void    tFreeSMCreateStbRsp(SMCreateStbRsp* pRsp);

typedef struct {
  char     name[TSDB_TABLE_FNAME_LEN];
  int8_t   igNotExists;
  int8_t   source;  // 1-taosX or 0-taosClient
  int8_t   reserved[6];
  tb_uid_t suid;
  int32_t  sqlLen;
  char*    sql;
} SMDropStbReq;

int32_t tSerializeSMDropStbReq(void* buf, int32_t bufLen, SMDropStbReq* pReq);
int32_t tDeserializeSMDropStbReq(void* buf, int32_t bufLen, SMDropStbReq* pReq);
void    tFreeSMDropStbReq(SMDropStbReq* pReq);

typedef struct {
  char    name[TSDB_TABLE_FNAME_LEN];
  int8_t  alterType;
  int32_t numOfFields;
  SArray* pFields;
  int32_t ttl;
  int32_t commentLen;
  char*   comment;
  int32_t sqlLen;
  char*   sql;
} SMAlterStbReq;

int32_t tSerializeSMAlterStbReq(void* buf, int32_t bufLen, SMAlterStbReq* pReq);
int32_t tDeserializeSMAlterStbReq(void* buf, int32_t bufLen, SMAlterStbReq* pReq);
void    tFreeSMAltertbReq(SMAlterStbReq* pReq);

typedef struct SEpSet {
  int8_t inUse;
  int8_t numOfEps;
  SEp    eps[TSDB_MAX_REPLICA];
} SEpSet;

int32_t tEncodeSEpSet(SEncoder* pEncoder, const SEpSet* pEp);
int32_t tDecodeSEpSet(SDecoder* pDecoder, SEpSet* pEp);
int32_t taosEncodeSEpSet(void** buf, const SEpSet* pEp);
void*   taosDecodeSEpSet(const void* buf, SEpSet* pEp);

int32_t tSerializeSEpSet(void* buf, int32_t bufLen, const SEpSet* pEpset);
int32_t tDeserializeSEpSet(void* buf, int32_t buflen, SEpSet* pEpset);

typedef struct {
  int8_t  connType;
  int32_t pid;
  char    app[TSDB_APP_NAME_LEN];
  char    db[TSDB_DB_NAME_LEN];
  char    user[TSDB_USER_LEN];
  char    passwd[TSDB_PASSWORD_LEN];
  int64_t startTime;
  char    sVer[TSDB_VERSION_LEN];
} SConnectReq;

int32_t tSerializeSConnectReq(void* buf, int32_t bufLen, SConnectReq* pReq);
int32_t tDeserializeSConnectReq(void* buf, int32_t bufLen, SConnectReq* pReq);

typedef struct {
  int32_t  acctId;
  int64_t  clusterId;
  uint32_t connId;
  int32_t  dnodeNum;
  int8_t   superUser;
  int8_t   sysInfo;
  int8_t   connType;
  SEpSet   epSet;
  int32_t  svrTimestamp;
  int32_t  passVer;
  int32_t  authVer;
  char     sVer[TSDB_VERSION_LEN];
  char     sDetailVer[128];
  int64_t  whiteListVer;
} SConnectRsp;

int32_t tSerializeSConnectRsp(void* buf, int32_t bufLen, SConnectRsp* pRsp);
int32_t tDeserializeSConnectRsp(void* buf, int32_t bufLen, SConnectRsp* pRsp);

typedef struct {
  char    user[TSDB_USER_LEN];
  char    pass[TSDB_PASSWORD_LEN];
  int32_t maxUsers;
  int32_t maxDbs;
  int32_t maxTimeSeries;
  int32_t maxStreams;
  int32_t accessState;  // Configured only by command
  int64_t maxStorage;
} SCreateAcctReq, SAlterAcctReq;

int32_t tSerializeSCreateAcctReq(void* buf, int32_t bufLen, SCreateAcctReq* pReq);
int32_t tDeserializeSCreateAcctReq(void* buf, int32_t bufLen, SCreateAcctReq* pReq);

typedef struct {
  char    user[TSDB_USER_LEN];
  int32_t sqlLen;
  char*   sql;
} SDropUserReq, SDropAcctReq;

int32_t tSerializeSDropUserReq(void* buf, int32_t bufLen, SDropUserReq* pReq);
int32_t tDeserializeSDropUserReq(void* buf, int32_t bufLen, SDropUserReq* pReq);
void    tFreeSDropUserReq(SDropUserReq* pReq);

typedef struct SIpV4Range {
  uint32_t ip;
  uint32_t mask;
} SIpV4Range;

typedef struct {
  int32_t    num;
  SIpV4Range pIpRange[];
} SIpWhiteList;

SIpWhiteList* cloneIpWhiteList(SIpWhiteList* pIpWhiteList);
typedef struct {
  int8_t      createType;
  int8_t      superUser;  // denote if it is a super user or not
  int8_t      sysInfo;
  int8_t      enable;
  char        user[TSDB_USER_LEN];
  char        pass[TSDB_USET_PASSWORD_LEN];
  int32_t     numIpRanges;
  SIpV4Range* pIpRanges;
  int32_t     sqlLen;
  char*       sql;
} SCreateUserReq;

int32_t tSerializeSCreateUserReq(void* buf, int32_t bufLen, SCreateUserReq* pReq);
int32_t tDeserializeSCreateUserReq(void* buf, int32_t bufLen, SCreateUserReq* pReq);
void    tFreeSCreateUserReq(SCreateUserReq* pReq);

typedef struct {
  int64_t     ver;
  char        user[TSDB_USER_LEN];
  int32_t     numOfRange;
  SIpV4Range* pIpRanges;
} SUpdateUserIpWhite;
typedef struct {
  int64_t             ver;
  int                 numOfUser;
  SUpdateUserIpWhite* pUserIpWhite;
} SUpdateIpWhite;

int32_t         tSerializeSUpdateIpWhite(void* buf, int32_t bufLen, SUpdateIpWhite* pReq);
int32_t         tDeserializeSUpdateIpWhite(void* buf, int32_t bufLen, SUpdateIpWhite* pReq);
void            tFreeSUpdateIpWhiteReq(SUpdateIpWhite* pReq);
SUpdateIpWhite* cloneSUpdateIpWhiteReq(SUpdateIpWhite* pReq);

typedef struct {
  int64_t ipWhiteVer;
} SRetrieveIpWhiteReq;

int32_t tSerializeRetrieveIpWhite(void* buf, int32_t bufLen, SRetrieveIpWhiteReq* pReq);
int32_t tDeserializeRetrieveIpWhite(void* buf, int32_t bufLen, SRetrieveIpWhiteReq* pReq);

typedef struct {
  int8_t      alterType;
  int8_t      superUser;
  int8_t      sysInfo;
  int8_t      enable;
  int8_t      isView;
  char        user[TSDB_USER_LEN];
  char        pass[TSDB_USET_PASSWORD_LEN];
  char        objname[TSDB_DB_FNAME_LEN];  // db or topic
  char        tabName[TSDB_TABLE_NAME_LEN];
  char*       tagCond;
  int32_t     tagCondLen;
  int32_t     numIpRanges;
  SIpV4Range* pIpRanges;
  int64_t     privileges;
  int32_t     sqlLen;
  char*       sql;
} SAlterUserReq;

int32_t tSerializeSAlterUserReq(void* buf, int32_t bufLen, SAlterUserReq* pReq);
int32_t tDeserializeSAlterUserReq(void* buf, int32_t bufLen, SAlterUserReq* pReq);
void    tFreeSAlterUserReq(SAlterUserReq* pReq);

typedef struct {
  char user[TSDB_USER_LEN];
} SGetUserAuthReq;

int32_t tSerializeSGetUserAuthReq(void* buf, int32_t bufLen, SGetUserAuthReq* pReq);
int32_t tDeserializeSGetUserAuthReq(void* buf, int32_t bufLen, SGetUserAuthReq* pReq);

typedef struct {
  char      user[TSDB_USER_LEN];
  int32_t   version;
  int32_t   passVer;
  int8_t    superAuth;
  int8_t    sysInfo;
  int8_t    enable;
  int8_t    dropped;
  SHashObj* createdDbs;
  SHashObj* readDbs;
  SHashObj* writeDbs;
  SHashObj* readTbs;
  SHashObj* writeTbs;
  SHashObj* alterTbs;
  SHashObj* readViews;
  SHashObj* writeViews;
  SHashObj* alterViews;
  SHashObj* useDbs;
  int64_t   whiteListVer;
} SGetUserAuthRsp;

int32_t tSerializeSGetUserAuthRsp(void* buf, int32_t bufLen, SGetUserAuthRsp* pRsp);
int32_t tDeserializeSGetUserAuthRsp(void* buf, int32_t bufLen, SGetUserAuthRsp* pRsp);
void    tFreeSGetUserAuthRsp(SGetUserAuthRsp* pRsp);

typedef struct {
  char user[TSDB_USER_LEN];
} SGetUserWhiteListReq;

int32_t tSerializeSGetUserWhiteListReq(void* buf, int32_t bufLen, SGetUserWhiteListReq* pReq);
int32_t tDeserializeSGetUserWhiteListReq(void* buf, int32_t bufLen, SGetUserWhiteListReq* pReq);

typedef struct {
  char        user[TSDB_USER_LEN];
  int32_t     numWhiteLists;
  SIpV4Range* pWhiteLists;
} SGetUserWhiteListRsp;

int32_t tSerializeSGetUserWhiteListRsp(void* buf, int32_t bufLen, SGetUserWhiteListRsp* pRsp);
int32_t tDeserializeSGetUserWhiteListRsp(void* buf, int32_t bufLen, SGetUserWhiteListRsp* pRsp);
void    tFreeSGetUserWhiteListRsp(SGetUserWhiteListRsp* pRsp);

/*
 * for client side struct, only column id, type, bytes are necessary
 * But for data in vnode side, we need all the following information.
 */
typedef struct {
  union {
    col_id_t colId;
    int16_t  slotId;
  };

  uint8_t precision;
  uint8_t scale;
  int32_t bytes;
  int8_t  type;
} SColumnInfo;

typedef struct STimeWindow {
  TSKEY skey;
  TSKEY ekey;
} STimeWindow;

typedef struct SQueryHint {
  bool batchScan;
} SQueryHint;

typedef struct {
  int32_t tsOffset;       // offset value in current msg body, NOTE: ts list is compressed
  int32_t tsLen;          // total length of ts comp block
  int32_t tsNumOfBlocks;  // ts comp block numbers
  int32_t tsOrder;        // ts comp block order
} STsBufInfo;

typedef struct {
  int32_t tz;  // query client timezone
  char    intervalUnit;
  char    slidingUnit;
  char    offsetUnit;
  int8_t  precision;
  int64_t interval;
  int64_t sliding;
  int64_t offset;
} SInterval;

typedef struct STbVerInfo {
  char    tbFName[TSDB_TABLE_FNAME_LEN];
  int32_t sversion;
  int32_t tversion;
} STbVerInfo;

typedef struct {
  int32_t code;
  int64_t affectedRows;
  SArray* tbVerInfo;  // STbVerInfo
} SQueryTableRsp;

int32_t tSerializeSQueryTableRsp(void* buf, int32_t bufLen, SQueryTableRsp* pRsp);

int32_t tDeserializeSQueryTableRsp(void* buf, int32_t bufLen, SQueryTableRsp* pRsp);

typedef struct {
  SMsgHead header;
  char     dbFName[TSDB_DB_FNAME_LEN];
  char     tbName[TSDB_TABLE_NAME_LEN];
} STableCfgReq;

typedef struct {
  char     tbName[TSDB_TABLE_NAME_LEN];
  char     stbName[TSDB_TABLE_NAME_LEN];
  char     dbFName[TSDB_DB_FNAME_LEN];
  int32_t  numOfTags;
  int32_t  numOfColumns;
  int8_t   tableType;
  int64_t  delay1;
  int64_t  delay2;
  int64_t  watermark1;
  int64_t  watermark2;
  int32_t  ttl;
  SArray*  pFuncs;
  int32_t  commentLen;
  char*    pComment;
  SSchema* pSchemas;
  int32_t  tagsLen;
  char*    pTags;
} STableCfg;

typedef STableCfg STableCfgRsp;

int32_t tSerializeSTableCfgReq(void* buf, int32_t bufLen, STableCfgReq* pReq);
int32_t tDeserializeSTableCfgReq(void* buf, int32_t bufLen, STableCfgReq* pReq);

int32_t tSerializeSTableCfgRsp(void* buf, int32_t bufLen, STableCfgRsp* pRsp);
int32_t tDeserializeSTableCfgRsp(void* buf, int32_t bufLen, STableCfgRsp* pRsp);
void    tFreeSTableCfgRsp(STableCfgRsp* pRsp);

typedef struct {
  char    db[TSDB_DB_FNAME_LEN];
  int32_t numOfVgroups;
  int32_t numOfStables;  // single_stable
  int32_t buffer;        // MB
  int32_t pageSize;
  int32_t pages;
  int32_t cacheLastSize;
  int32_t daysPerFile;
  int32_t daysToKeep0;
  int32_t daysToKeep1;
  int32_t daysToKeep2;
  int32_t keepTimeOffset;
  int32_t minRows;
  int32_t maxRows;
  int32_t walFsyncPeriod;
  int8_t  walLevel;
  int8_t  precision;  // time resolution
  int8_t  compression;
  int8_t  replications;
  int8_t  strict;
  int8_t  cacheLast;
  int8_t  schemaless;
  int8_t  ignoreExist;
  int32_t numOfRetensions;
  SArray* pRetensions;  // SRetention
  int32_t walRetentionPeriod;
  int64_t walRetentionSize;
  int32_t walRollPeriod;
  int64_t walSegmentSize;
  int32_t sstTrigger;
  int16_t hashPrefix;
  int16_t hashSuffix;
  int32_t tsdbPageSize;
  int32_t sqlLen;
  char*   sql;
} SCreateDbReq;

int32_t tSerializeSCreateDbReq(void* buf, int32_t bufLen, SCreateDbReq* pReq);
int32_t tDeserializeSCreateDbReq(void* buf, int32_t bufLen, SCreateDbReq* pReq);
void    tFreeSCreateDbReq(SCreateDbReq* pReq);

typedef struct {
  char    db[TSDB_DB_FNAME_LEN];
  int32_t buffer;
  int32_t pageSize;
  int32_t pages;
  int32_t cacheLastSize;
  int32_t daysPerFile;
  int32_t daysToKeep0;
  int32_t daysToKeep1;
  int32_t daysToKeep2;
  int32_t keepTimeOffset;
  int32_t walFsyncPeriod;
  int8_t  walLevel;
  int8_t  strict;
  int8_t  cacheLast;
  int8_t  replications;
  int32_t sstTrigger;
  int32_t minRows;
  int32_t walRetentionPeriod;
  int32_t walRetentionSize;
  int32_t sqlLen;
  char*   sql;
} SAlterDbReq;

int32_t tSerializeSAlterDbReq(void* buf, int32_t bufLen, SAlterDbReq* pReq);
int32_t tDeserializeSAlterDbReq(void* buf, int32_t bufLen, SAlterDbReq* pReq);
void    tFreeSAlterDbReq(SAlterDbReq* pReq);

typedef struct {
  char    db[TSDB_DB_FNAME_LEN];
  int8_t  ignoreNotExists;
  int32_t sqlLen;
  char*   sql;
} SDropDbReq;

int32_t tSerializeSDropDbReq(void* buf, int32_t bufLen, SDropDbReq* pReq);
int32_t tDeserializeSDropDbReq(void* buf, int32_t bufLen, SDropDbReq* pReq);
void    tFreeSDropDbReq(SDropDbReq* pReq);

typedef struct {
  char    db[TSDB_DB_FNAME_LEN];
  int64_t uid;
} SDropDbRsp;

int32_t tSerializeSDropDbRsp(void* buf, int32_t bufLen, SDropDbRsp* pRsp);
int32_t tDeserializeSDropDbRsp(void* buf, int32_t bufLen, SDropDbRsp* pRsp);

typedef struct {
  char    db[TSDB_DB_FNAME_LEN];
  int64_t dbId;
  int32_t vgVersion;
  int32_t numOfTable;  // unit is TSDB_TABLE_NUM_UNIT
  int64_t stateTs;     // ms
} SUseDbReq;

int32_t tSerializeSUseDbReq(void* buf, int32_t bufLen, SUseDbReq* pReq);
int32_t tDeserializeSUseDbReq(void* buf, int32_t bufLen, SUseDbReq* pReq);

typedef struct {
  char    db[TSDB_DB_FNAME_LEN];
  int64_t uid;
  int32_t vgVersion;
  int32_t vgNum;
  int16_t hashPrefix;
  int16_t hashSuffix;
  int8_t  hashMethod;
  SArray* pVgroupInfos;  // Array of SVgroupInfo
  int32_t errCode;
  int64_t stateTs;  // ms
} SUseDbRsp;

int32_t tSerializeSUseDbRsp(void* buf, int32_t bufLen, const SUseDbRsp* pRsp);
int32_t tDeserializeSUseDbRsp(void* buf, int32_t bufLen, SUseDbRsp* pRsp);
int32_t tSerializeSUseDbRspImp(SEncoder* pEncoder, const SUseDbRsp* pRsp);
int32_t tDeserializeSUseDbRspImp(SDecoder* pDecoder, SUseDbRsp* pRsp);
void    tFreeSUsedbRsp(SUseDbRsp* pRsp);

typedef struct {
  char db[TSDB_DB_FNAME_LEN];
} SDbCfgReq;

int32_t tSerializeSDbCfgReq(void* buf, int32_t bufLen, SDbCfgReq* pReq);
int32_t tDeserializeSDbCfgReq(void* buf, int32_t bufLen, SDbCfgReq* pReq);

typedef struct {
  char    db[TSDB_DB_FNAME_LEN];
  int32_t maxSpeed;
} STrimDbReq;

int32_t tSerializeSTrimDbReq(void* buf, int32_t bufLen, STrimDbReq* pReq);
int32_t tDeserializeSTrimDbReq(void* buf, int32_t bufLen, STrimDbReq* pReq);

typedef struct {
  int32_t timestamp;
} SVTrimDbReq;

int32_t tSerializeSVTrimDbReq(void* buf, int32_t bufLen, SVTrimDbReq* pReq);
int32_t tDeserializeSVTrimDbReq(void* buf, int32_t bufLen, SVTrimDbReq* pReq);

typedef struct {
  int32_t timestampSec;
  int32_t ttlDropMaxCount;
  int32_t nUids;
  SArray* pTbUids;
} SVDropTtlTableReq;

int32_t tSerializeSVDropTtlTableReq(void* buf, int32_t bufLen, SVDropTtlTableReq* pReq);
int32_t tDeserializeSVDropTtlTableReq(void* buf, int32_t bufLen, SVDropTtlTableReq* pReq);

typedef struct {
  char    db[TSDB_DB_FNAME_LEN];
  int64_t dbId;
  int32_t cfgVersion;
  int32_t numOfVgroups;
  int32_t numOfStables;
  int32_t buffer;
  int32_t cacheSize;
  int32_t pageSize;
  int32_t pages;
  int32_t daysPerFile;
  int32_t daysToKeep0;
  int32_t daysToKeep1;
  int32_t daysToKeep2;
  int32_t keepTimeOffset;
  int32_t minRows;
  int32_t maxRows;
  int32_t walFsyncPeriod;
  int16_t hashPrefix;
  int16_t hashSuffix;
  int8_t  walLevel;
  int8_t  precision;
  int8_t  compression;
  int8_t  replications;
  int8_t  strict;
  int8_t  cacheLast;
  int32_t tsdbPageSize;
  int32_t walRetentionPeriod;
  int32_t walRollPeriod;
  int64_t walRetentionSize;
  int64_t walSegmentSize;
  int32_t numOfRetensions;
  SArray* pRetensions;
  int8_t  schemaless;
  int16_t sstTrigger;
} SDbCfgRsp;

typedef SDbCfgRsp SDbCfgInfo;

int32_t tSerializeSDbCfgRspImpl(SEncoder* encoder, const SDbCfgRsp* pRsp);
int32_t tSerializeSDbCfgRsp(void* buf, int32_t bufLen, const SDbCfgRsp* pRsp);
int32_t tDeserializeSDbCfgRsp(void* buf, int32_t bufLen, SDbCfgRsp* pRsp);
int32_t tDeserializeSDbCfgRspImpl(SDecoder* decoder, SDbCfgRsp* pRsp);
void    tFreeSDbCfgRsp(SDbCfgRsp* pRsp);

typedef struct {
  int32_t rowNum;
} SQnodeListReq;

int32_t tSerializeSQnodeListReq(void* buf, int32_t bufLen, SQnodeListReq* pReq);
int32_t tDeserializeSQnodeListReq(void* buf, int32_t bufLen, SQnodeListReq* pReq);

typedef struct {
  int32_t rowNum;
} SDnodeListReq;

int32_t tSerializeSDnodeListReq(void* buf, int32_t bufLen, SDnodeListReq* pReq);
int32_t tDeserializeSDnodeListReq(void* buf, int32_t bufLen, SDnodeListReq* pReq);

typedef struct {
  int32_t useless;  // useless
} SServerVerReq;

int32_t tSerializeSServerVerReq(void* buf, int32_t bufLen, SServerVerReq* pReq);
int32_t tDeserializeSServerVerReq(void* buf, int32_t bufLen, SServerVerReq* pReq);

typedef struct {
  char ver[TSDB_VERSION_LEN];
} SServerVerRsp;

int32_t tSerializeSServerVerRsp(void* buf, int32_t bufLen, SServerVerRsp* pRsp);
int32_t tDeserializeSServerVerRsp(void* buf, int32_t bufLen, SServerVerRsp* pRsp);

typedef struct SQueryNodeAddr {
  int32_t nodeId;  // vgId or qnodeId
  SEpSet  epSet;
} SQueryNodeAddr;

typedef struct {
  SQueryNodeAddr addr;
  uint64_t       load;
} SQueryNodeLoad;

typedef struct {
  SArray* qnodeList;  // SArray<SQueryNodeLoad>
} SQnodeListRsp;

int32_t tSerializeSQnodeListRsp(void* buf, int32_t bufLen, SQnodeListRsp* pRsp);
int32_t tDeserializeSQnodeListRsp(void* buf, int32_t bufLen, SQnodeListRsp* pRsp);
void    tFreeSQnodeListRsp(SQnodeListRsp* pRsp);

typedef struct {
  SArray* dnodeList;  // SArray<SEpSet>
} SDnodeListRsp;

int32_t tSerializeSDnodeListRsp(void* buf, int32_t bufLen, SDnodeListRsp* pRsp);
int32_t tDeserializeSDnodeListRsp(void* buf, int32_t bufLen, SDnodeListRsp* pRsp);
void    tFreeSDnodeListRsp(SDnodeListRsp* pRsp);

typedef struct {
  SUseDbRsp* useDbRsp;
  SDbCfgRsp* cfgRsp;
} SDbHbRsp;

typedef struct {
  SArray* pArray;  // Array of SDbHbRsp
} SDbHbBatchRsp;

int32_t tSerializeSDbHbBatchRsp(void* buf, int32_t bufLen, SDbHbBatchRsp* pRsp);
int32_t tDeserializeSDbHbBatchRsp(void* buf, int32_t bufLen, SDbHbBatchRsp* pRsp);
void    tFreeSDbHbBatchRsp(SDbHbBatchRsp* pRsp);

typedef struct {
  SArray* pArray;  // Array of SGetUserAuthRsp
} SUserAuthBatchRsp;

int32_t tSerializeSUserAuthBatchRsp(void* buf, int32_t bufLen, SUserAuthBatchRsp* pRsp);
int32_t tDeserializeSUserAuthBatchRsp(void* buf, int32_t bufLen, SUserAuthBatchRsp* pRsp);
void    tFreeSUserAuthBatchRsp(SUserAuthBatchRsp* pRsp);

typedef struct {
  char        db[TSDB_DB_FNAME_LEN];
  STimeWindow timeRange;
  int32_t     sqlLen;
  char*       sql;
} SCompactDbReq;

int32_t tSerializeSCompactDbReq(void* buf, int32_t bufLen, SCompactDbReq* pReq);
int32_t tDeserializeSCompactDbReq(void* buf, int32_t bufLen, SCompactDbReq* pReq);
void    tFreeSCompactDbReq(SCompactDbReq* pReq);

typedef struct {
  int32_t compactId;
  int8_t  bAccepted;
} SCompactDbRsp;

int32_t tSerializeSCompactDbRsp(void* buf, int32_t bufLen, SCompactDbRsp* pRsp);
int32_t tDeserializeSCompactDbRsp(void* buf, int32_t bufLen, SCompactDbRsp* pRsp);

typedef struct {
  int32_t compactId;
  int32_t sqlLen;
  char*   sql;
} SKillCompactReq;

int32_t tSerializeSKillCompactReq(void* buf, int32_t bufLen, SKillCompactReq* pReq);
int32_t tDeserializeSKillCompactReq(void* buf, int32_t bufLen, SKillCompactReq* pReq);
void    tFreeSKillCompactReq(SKillCompactReq* pReq);

typedef struct {
  char    name[TSDB_FUNC_NAME_LEN];
  int8_t  igExists;
  int8_t  funcType;
  int8_t  scriptType;
  int8_t  outputType;
  int32_t outputLen;
  int32_t bufSize;
  int32_t codeLen;
  int64_t signature;
  char*   pComment;
  char*   pCode;
  int8_t  orReplace;
} SCreateFuncReq;

int32_t tSerializeSCreateFuncReq(void* buf, int32_t bufLen, SCreateFuncReq* pReq);
int32_t tDeserializeSCreateFuncReq(void* buf, int32_t bufLen, SCreateFuncReq* pReq);
void    tFreeSCreateFuncReq(SCreateFuncReq* pReq);

typedef struct {
  char   name[TSDB_FUNC_NAME_LEN];
  int8_t igNotExists;
} SDropFuncReq;

int32_t tSerializeSDropFuncReq(void* buf, int32_t bufLen, SDropFuncReq* pReq);
int32_t tDeserializeSDropFuncReq(void* buf, int32_t bufLen, SDropFuncReq* pReq);

typedef struct {
  int32_t numOfFuncs;
  bool    ignoreCodeComment;
  SArray* pFuncNames;
} SRetrieveFuncReq;

int32_t tSerializeSRetrieveFuncReq(void* buf, int32_t bufLen, SRetrieveFuncReq* pReq);
int32_t tDeserializeSRetrieveFuncReq(void* buf, int32_t bufLen, SRetrieveFuncReq* pReq);
void    tFreeSRetrieveFuncReq(SRetrieveFuncReq* pReq);

typedef struct {
  char    name[TSDB_FUNC_NAME_LEN];
  int8_t  funcType;
  int8_t  scriptType;
  int8_t  outputType;
  int32_t outputLen;
  int32_t bufSize;
  int64_t signature;
  int32_t commentSize;
  int32_t codeSize;
  char*   pComment;
  char*   pCode;
} SFuncInfo;

typedef struct {
  int32_t funcVersion;
  int64_t funcCreatedTime;
} SFuncExtraInfo;

typedef struct {
  int32_t numOfFuncs;
  SArray* pFuncInfos;
  SArray* pFuncExtraInfos;
} SRetrieveFuncRsp;

int32_t tSerializeSRetrieveFuncRsp(void* buf, int32_t bufLen, SRetrieveFuncRsp* pRsp);
int32_t tDeserializeSRetrieveFuncRsp(void* buf, int32_t bufLen, SRetrieveFuncRsp* pRsp);
void    tFreeSFuncInfo(SFuncInfo* pInfo);
void    tFreeSRetrieveFuncRsp(SRetrieveFuncRsp* pRsp);

typedef struct {
  int32_t statusInterval;
  int64_t checkTime;                  // 1970-01-01 00:00:00.000
  char    timezone[TD_TIMEZONE_LEN];  // tsTimezone
  char    locale[TD_LOCALE_LEN];      // tsLocale
  char    charset[TD_LOCALE_LEN];     // tsCharset
  int8_t  ttlChangeOnWrite;
  int8_t  enableWhiteList;
} SClusterCfg;

typedef struct {
  int32_t openVnodes;
  int32_t totalVnodes;
  int32_t masterNum;
  int64_t numOfSelectReqs;
  int64_t numOfInsertReqs;
  int64_t numOfInsertSuccessReqs;
  int64_t numOfBatchInsertReqs;
  int64_t numOfBatchInsertSuccessReqs;
  int64_t errors;
} SVnodesStat;

typedef struct {
  int32_t vgId;
  int8_t  syncState;
  int8_t  syncRestore;
  int64_t syncTerm;
  int64_t roleTimeMs;
  int64_t startTimeMs;
  int8_t  syncCanRead;
  int64_t cacheUsage;
  int64_t numOfTables;
  int64_t numOfTimeSeries;
  int64_t totalStorage;
  int64_t compStorage;
  int64_t pointsWritten;
  int64_t numOfSelectReqs;
  int64_t numOfInsertReqs;
  int64_t numOfInsertSuccessReqs;
  int64_t numOfBatchInsertReqs;
  int64_t numOfBatchInsertSuccessReqs;
  int32_t numOfCachedTables;
  int32_t learnerProgress;  // use one reservered
} SVnodeLoad;

typedef struct {
  int32_t vgId;
  int64_t nTimeSeries;
} SVnodeLoadLite;

typedef struct {
  int8_t  syncState;
  int64_t syncTerm;
  int8_t  syncRestore;
  int64_t roleTimeMs;
} SMnodeLoad;

typedef struct {
  int32_t dnodeId;
  int64_t numOfProcessedQuery;
  int64_t numOfProcessedCQuery;
  int64_t numOfProcessedFetch;
  int64_t numOfProcessedDrop;
  int64_t numOfProcessedNotify;
  int64_t numOfProcessedHb;
  int64_t numOfProcessedDelete;
  int64_t cacheDataSize;
  int64_t numOfQueryInQueue;
  int64_t numOfFetchInQueue;
  int64_t timeInQueryQueue;
  int64_t timeInFetchQueue;
} SQnodeLoad;

typedef struct {
  int32_t     sver;      // software version
  int64_t     dnodeVer;  // dnode table version in sdb
  int32_t     dnodeId;
  int64_t     clusterId;
  int64_t     rebootTime;
  int64_t     updateTime;
  float       numOfCores;
  int32_t     numOfSupportVnodes;
  int32_t     numOfDiskCfg;
  int64_t     memTotal;
  int64_t     memAvail;
  char        dnodeEp[TSDB_EP_LEN];
  char        machineId[TSDB_MACHINE_ID_LEN + 1];
  SMnodeLoad  mload;
  SQnodeLoad  qload;
  SClusterCfg clusterCfg;
  SArray*     pVloads;  // array of SVnodeLoad
  int32_t     statusSeq;
  int64_t     ipWhiteVer;
} SStatusReq;

int32_t tSerializeSStatusReq(void* buf, int32_t bufLen, SStatusReq* pReq);
int32_t tDeserializeSStatusReq(void* buf, int32_t bufLen, SStatusReq* pReq);
void    tFreeSStatusReq(SStatusReq* pReq);

typedef struct {
  int32_t dnodeId;
  int64_t clusterId;
  SArray* pVloads;
} SNotifyReq;

int32_t tSerializeSNotifyReq(void* buf, int32_t bufLen, SNotifyReq* pReq);
int32_t tDeserializeSNotifyReq(void* buf, int32_t bufLen, SNotifyReq* pReq);
void    tFreeSNotifyReq(SNotifyReq* pReq);

typedef struct {
  int32_t dnodeId;
  int64_t clusterId;
} SDnodeCfg;

typedef struct {
  int32_t id;
  int8_t  isMnode;
  SEp     ep;
} SDnodeEp;

typedef struct {
  int32_t id;
  int8_t  isMnode;
  int8_t  offlineReason;
  SEp     ep;
  char    active[TSDB_ACTIVE_KEY_LEN];
  char    connActive[TSDB_CONN_ACTIVE_KEY_LEN];
  char    machineId[TSDB_MACHINE_ID_LEN + 1];
} SDnodeInfo;

typedef struct {
  int64_t   dnodeVer;
  SDnodeCfg dnodeCfg;
  SArray*   pDnodeEps;  // Array of SDnodeEp
  int32_t   statusSeq;
  int64_t   ipWhiteVer;
} SStatusRsp;

int32_t tSerializeSStatusRsp(void* buf, int32_t bufLen, SStatusRsp* pRsp);
int32_t tDeserializeSStatusRsp(void* buf, int32_t bufLen, SStatusRsp* pRsp);
void    tFreeSStatusRsp(SStatusRsp* pRsp);

typedef struct {
  int32_t reserved;
} SMTimerReq;

int32_t tSerializeSMTimerMsg(void* buf, int32_t bufLen, SMTimerReq* pReq);
int32_t tDeserializeSMTimerMsg(void* buf, int32_t bufLen, SMTimerReq* pReq);

typedef struct {
  int64_t tick;
} SMStreamTickReq;

int32_t tSerializeSMStreamTickMsg(void* buf, int32_t bufLen, SMStreamTickReq* pReq);
int32_t tDeserializeSMStreamTickMsg(void* buf, int32_t bufLen, SMStreamTickReq* pReq);

typedef struct {
  int32_t  id;
  uint16_t port;                 // node sync Port
  char     fqdn[TSDB_FQDN_LEN];  // node FQDN
} SReplica;

typedef struct {
  int32_t  vgId;
  char     db[TSDB_DB_FNAME_LEN];
  int64_t  dbUid;
  int32_t  vgVersion;
  int32_t  numOfStables;
  int32_t  buffer;
  int32_t  pageSize;
  int32_t  pages;
  int32_t  cacheLastSize;
  int32_t  daysPerFile;
  int32_t  daysToKeep0;
  int32_t  daysToKeep1;
  int32_t  daysToKeep2;
  int32_t  keepTimeOffset;
  int32_t  minRows;
  int32_t  maxRows;
  int32_t  walFsyncPeriod;
  uint32_t hashBegin;
  uint32_t hashEnd;
  int8_t   hashMethod;
  int8_t   walLevel;
  int8_t   precision;
  int8_t   compression;
  int8_t   strict;
  int8_t   cacheLast;
  int8_t   isTsma;
  int8_t   replica;
  int8_t   selfIndex;
  SReplica replicas[TSDB_MAX_REPLICA];
  int32_t  numOfRetensions;
  SArray*  pRetensions;  // SRetention
  void*    pTsma;
  int32_t  walRetentionPeriod;
  int64_t  walRetentionSize;
  int32_t  walRollPeriod;
  int64_t  walSegmentSize;
  int16_t  sstTrigger;
  int16_t  hashPrefix;
  int16_t  hashSuffix;
  int32_t  tsdbPageSize;
  int64_t  reserved[8];
  int8_t   learnerReplica;
  int8_t   learnerSelfIndex;
  SReplica learnerReplicas[TSDB_MAX_LEARNER_REPLICA];
  int32_t  changeVersion;
} SCreateVnodeReq;

int32_t tSerializeSCreateVnodeReq(void* buf, int32_t bufLen, SCreateVnodeReq* pReq);
int32_t tDeserializeSCreateVnodeReq(void* buf, int32_t bufLen, SCreateVnodeReq* pReq);
int32_t tFreeSCreateVnodeReq(SCreateVnodeReq* pReq);

typedef struct {
  int32_t compactId;
  int32_t vgId;
  int32_t dnodeId;
} SQueryCompactProgressReq;

int32_t tSerializeSQueryCompactProgressReq(void* buf, int32_t bufLen, SQueryCompactProgressReq* pReq);
int32_t tDeserializeSQueryCompactProgressReq(void* buf, int32_t bufLen, SQueryCompactProgressReq* pReq);

typedef struct {
  int32_t compactId;
  int32_t vgId;
  int32_t dnodeId;
  int32_t numberFileset;
  int32_t finished;
} SQueryCompactProgressRsp;

int32_t tSerializeSQueryCompactProgressRsp(void* buf, int32_t bufLen, SQueryCompactProgressRsp* pReq);
int32_t tDeserializeSQueryCompactProgressRsp(void* buf, int32_t bufLen, SQueryCompactProgressRsp* pReq);

typedef struct {
  int32_t vgId;
  int32_t dnodeId;
  int64_t dbUid;
  char    db[TSDB_DB_FNAME_LEN];
  int64_t reserved[8];
} SDropVnodeReq;

int32_t tSerializeSDropVnodeReq(void* buf, int32_t bufLen, SDropVnodeReq* pReq);
int32_t tDeserializeSDropVnodeReq(void* buf, int32_t bufLen, SDropVnodeReq* pReq);

typedef struct {
  char    colName[TSDB_COL_NAME_LEN];
  char    stb[TSDB_TABLE_FNAME_LEN];
  int64_t stbUid;
  int64_t dbUid;
  int64_t reserved[8];
} SDropIndexReq;

int32_t tSerializeSDropIdxReq(void* buf, int32_t bufLen, SDropIndexReq* pReq);
int32_t tDeserializeSDropIdxReq(void* buf, int32_t bufLen, SDropIndexReq* pReq);

typedef struct {
  int64_t     dbUid;
  char        db[TSDB_DB_FNAME_LEN];
  int64_t     compactStartTime;
  STimeWindow tw;
  int32_t     compactId;
} SCompactVnodeReq;

int32_t tSerializeSCompactVnodeReq(void* buf, int32_t bufLen, SCompactVnodeReq* pReq);
int32_t tDeserializeSCompactVnodeReq(void* buf, int32_t bufLen, SCompactVnodeReq* pReq);

typedef struct {
  int32_t compactId;
  int32_t vgId;
  int32_t dnodeId;
} SVKillCompactReq;

int32_t tSerializeSVKillCompactReq(void* buf, int32_t bufLen, SVKillCompactReq* pReq);
int32_t tDeserializeSVKillCompactReq(void* buf, int32_t bufLen, SVKillCompactReq* pReq);

typedef struct {
  int32_t vgVersion;
  int32_t buffer;
  int32_t pageSize;
  int32_t pages;
  int32_t cacheLastSize;
  int32_t daysPerFile;
  int32_t daysToKeep0;
  int32_t daysToKeep1;
  int32_t daysToKeep2;
  int32_t keepTimeOffset;
  int32_t walFsyncPeriod;
  int8_t  walLevel;
  int8_t  strict;
  int8_t  cacheLast;
  int64_t reserved[8];
  // 1st modification
  int16_t sttTrigger;
  int32_t minRows;
  // 2nd modification
  int32_t walRetentionPeriod;
  int32_t walRetentionSize;
} SAlterVnodeConfigReq;

int32_t tSerializeSAlterVnodeConfigReq(void* buf, int32_t bufLen, SAlterVnodeConfigReq* pReq);
int32_t tDeserializeSAlterVnodeConfigReq(void* buf, int32_t bufLen, SAlterVnodeConfigReq* pReq);

typedef struct {
  int32_t  vgId;
  int8_t   strict;
  int8_t   selfIndex;
  int8_t   replica;
  SReplica replicas[TSDB_MAX_REPLICA];
  int64_t  reserved[8];
  int8_t   learnerSelfIndex;
  int8_t   learnerReplica;
  SReplica learnerReplicas[TSDB_MAX_LEARNER_REPLICA];
  int32_t  changeVersion;
} SAlterVnodeReplicaReq, SAlterVnodeTypeReq, SCheckLearnCatchupReq;

int32_t tSerializeSAlterVnodeReplicaReq(void* buf, int32_t bufLen, SAlterVnodeReplicaReq* pReq);
int32_t tDeserializeSAlterVnodeReplicaReq(void* buf, int32_t bufLen, SAlterVnodeReplicaReq* pReq);

typedef struct {
  int32_t vgId;
  int8_t  disable;
} SDisableVnodeWriteReq;

int32_t tSerializeSDisableVnodeWriteReq(void* buf, int32_t bufLen, SDisableVnodeWriteReq* pReq);
int32_t tDeserializeSDisableVnodeWriteReq(void* buf, int32_t bufLen, SDisableVnodeWriteReq* pReq);

typedef struct {
  int32_t  srcVgId;
  int32_t  dstVgId;
  uint32_t hashBegin;
  uint32_t hashEnd;
  int32_t  changeVersion;
  int32_t  reserved;
} SAlterVnodeHashRangeReq;

int32_t tSerializeSAlterVnodeHashRangeReq(void* buf, int32_t bufLen, SAlterVnodeHashRangeReq* pReq);
int32_t tDeserializeSAlterVnodeHashRangeReq(void* buf, int32_t bufLen, SAlterVnodeHashRangeReq* pReq);

typedef struct {
  SMsgHead header;
  char     dbFName[TSDB_DB_FNAME_LEN];
  char     tbName[TSDB_TABLE_NAME_LEN];
} STableInfoReq;

int32_t tSerializeSTableInfoReq(void* buf, int32_t bufLen, STableInfoReq* pReq);
int32_t tDeserializeSTableInfoReq(void* buf, int32_t bufLen, STableInfoReq* pReq);

typedef struct {
  int8_t  metaClone;  // create local clone of the cached table meta
  int32_t numOfVgroups;
  int32_t numOfTables;
  int32_t numOfUdfs;
  char    tableNames[];
} SMultiTableInfoReq;

// todo refactor
typedef struct SVgroupInfo {
  int32_t  vgId;
  uint32_t hashBegin;
  uint32_t hashEnd;
  SEpSet   epSet;
  union {
    int32_t numOfTable;  // unit is TSDB_TABLE_NUM_UNIT
    int32_t taskId;      // used in stream
  };
} SVgroupInfo;

typedef struct {
  int32_t     numOfVgroups;
  SVgroupInfo vgroups[];
} SVgroupsInfo;

typedef struct {
  STableMetaRsp* pMeta;
} SMAlterStbRsp;

int32_t tEncodeSMAlterStbRsp(SEncoder* pEncoder, const SMAlterStbRsp* pRsp);
int32_t tDecodeSMAlterStbRsp(SDecoder* pDecoder, SMAlterStbRsp* pRsp);
void    tFreeSMAlterStbRsp(SMAlterStbRsp* pRsp);

int32_t tSerializeSTableMetaRsp(void* buf, int32_t bufLen, STableMetaRsp* pRsp);
int32_t tDeserializeSTableMetaRsp(void* buf, int32_t bufLen, STableMetaRsp* pRsp);
void    tFreeSTableMetaRsp(void* pRsp);
void    tFreeSTableIndexRsp(void* info);

typedef struct {
  SArray* pMetaRsp;   // Array of STableMetaRsp
  SArray* pIndexRsp;  // Array of STableIndexRsp;
} SSTbHbRsp;

int32_t tSerializeSSTbHbRsp(void* buf, int32_t bufLen, SSTbHbRsp* pRsp);
int32_t tDeserializeSSTbHbRsp(void* buf, int32_t bufLen, SSTbHbRsp* pRsp);
void    tFreeSSTbHbRsp(SSTbHbRsp* pRsp);

typedef struct {
  SArray* pViewRsp;  // Array of SViewMetaRsp*;
} SViewHbRsp;

int32_t tSerializeSViewHbRsp(void* buf, int32_t bufLen, SViewHbRsp* pRsp);
int32_t tDeserializeSViewHbRsp(void* buf, int32_t bufLen, SViewHbRsp* pRsp);
void    tFreeSViewHbRsp(SViewHbRsp* pRsp);

typedef struct {
  int32_t numOfTables;
  int32_t numOfVgroup;
  int32_t numOfUdf;
  int32_t contLen;
  int8_t  compressed;  // denote if compressed or not
  int32_t rawLen;      // size before compress
  uint8_t metaClone;   // make meta clone after retrieve meta from mnode
  char    meta[];
} SMultiTableMeta;

typedef struct {
  int32_t dataLen;
  char    name[TSDB_TABLE_FNAME_LEN];
  char*   data;
} STagData;

typedef struct {
  int32_t useless;  // useless
} SShowVariablesReq;

int32_t tSerializeSShowVariablesReq(void* buf, int32_t bufLen, SShowVariablesReq* pReq);
int32_t tDeserializeSShowVariablesReq(void* buf, int32_t bufLen, SShowVariablesReq* pReq);

typedef struct {
  char name[TSDB_CONFIG_OPTION_LEN + 1];
  char value[TSDB_CONFIG_VALUE_LEN + 1];
  char scope[TSDB_CONFIG_SCOPE_LEN + 1];
} SVariablesInfo;

typedef struct {
  SArray* variables;  // SArray<SVariablesInfo>
} SShowVariablesRsp;

int32_t tSerializeSShowVariablesRsp(void* buf, int32_t bufLen, SShowVariablesRsp* pReq);
int32_t tDeserializeSShowVariablesRsp(void* buf, int32_t bufLen, SShowVariablesRsp* pReq);

void tFreeSShowVariablesRsp(SShowVariablesRsp* pRsp);

/*
 * sql: show tables like '%a_%'
 * payload is the query condition, e.g., '%a_%'
 * payloadLen is the length of payload
 */
typedef struct {
  int32_t type;
  char    db[TSDB_DB_FNAME_LEN];
  int32_t payloadLen;
  char*   payload;
} SShowReq;

int32_t tSerializeSShowReq(void* buf, int32_t bufLen, SShowReq* pReq);
int32_t tDeserializeSShowReq(void* buf, int32_t bufLen, SShowReq* pReq);
void    tFreeSShowReq(SShowReq* pReq);

typedef struct {
  int64_t       showId;
  STableMetaRsp tableMeta;
} SShowRsp, SVShowTablesRsp;

int32_t tSerializeSShowRsp(void* buf, int32_t bufLen, SShowRsp* pRsp);
int32_t tDeserializeSShowRsp(void* buf, int32_t bufLen, SShowRsp* pRsp);
void    tFreeSShowRsp(SShowRsp* pRsp);

typedef struct {
  char    db[TSDB_DB_FNAME_LEN];
  char    tb[TSDB_TABLE_NAME_LEN];
  char    user[TSDB_USER_LEN];
  char    filterTb[TSDB_TABLE_NAME_LEN];  // for ins_columns
  int64_t showId;
  int64_t compactId;  // for compact
} SRetrieveTableReq;

typedef struct SSysTableSchema {
  int8_t   type;
  col_id_t colId;
  int32_t  bytes;
} SSysTableSchema;

int32_t tSerializeSRetrieveTableReq(void* buf, int32_t bufLen, SRetrieveTableReq* pReq);
int32_t tDeserializeSRetrieveTableReq(void* buf, int32_t bufLen, SRetrieveTableReq* pReq);

typedef struct {
  int64_t useconds;
  int8_t  completed;  // all results are returned to client
  int8_t  precision;
  int8_t  compressed;
  int8_t  streamBlockType;
  int32_t compLen;
  int32_t numOfBlocks;
  int64_t numOfRows;  // from int32_t change to int64_t
  int64_t numOfCols;
  int64_t skey;
  int64_t ekey;
  int64_t version;                         // for stream
  TSKEY   watermark;                       // for stream
  char    parTbName[TSDB_TABLE_NAME_LEN];  // for stream
  char    data[];
} SRetrieveTableRsp;

typedef struct {
  int64_t version;
  int64_t numOfRows;
  int8_t  compressed;
  int8_t  precision;
  char    data[];
} SRetrieveTableRspForTmq;

typedef struct {
  int64_t handle;
  int64_t useconds;
  int8_t  completed;  // all results are returned to client
  int8_t  precision;
  int8_t  compressed;
  int32_t compLen;
  int32_t numOfRows;
  char    data[];
} SRetrieveMetaTableRsp;

typedef struct SExplainExecInfo {
  double   startupCost;
  double   totalCost;
  uint64_t numOfRows;
  uint32_t verboseLen;
  void*    verboseInfo;
} SExplainExecInfo;

typedef struct {
  int32_t           numOfPlans;
  SExplainExecInfo* subplanInfo;
} SExplainRsp;

typedef struct {
  SExplainRsp rsp;
  uint64_t    qId;
  uint64_t    tId;
  int64_t     rId;
  int32_t     eId;
} SExplainLocalRsp;

typedef struct STableScanAnalyzeInfo {
  uint64_t totalRows;
  uint64_t totalCheckedRows;
  uint32_t totalBlocks;
  uint32_t loadBlocks;
  uint32_t loadBlockStatis;
  uint32_t skipBlocks;
  uint32_t filterOutBlocks;
  double   elapsedTime;
  double   filterTime;
} STableScanAnalyzeInfo;

int32_t tSerializeSExplainRsp(void* buf, int32_t bufLen, SExplainRsp* pRsp);
int32_t tDeserializeSExplainRsp(void* buf, int32_t bufLen, SExplainRsp* pRsp);
void    tFreeSExplainRsp(SExplainRsp* pRsp);

typedef struct {
  char    config[TSDB_DNODE_CONFIG_LEN];
  char    value[TSDB_CLUSTER_VALUE_LEN];
  int32_t sqlLen;
  char*   sql;
} SMCfgClusterReq;

int32_t tSerializeSMCfgClusterReq(void* buf, int32_t bufLen, SMCfgClusterReq* pReq);
int32_t tDeserializeSMCfgClusterReq(void* buf, int32_t bufLen, SMCfgClusterReq* pReq);
void    tFreeSMCfgClusterReq(SMCfgClusterReq* pReq);

typedef struct {
  char    fqdn[TSDB_FQDN_LEN];  // end point, hostname:port
  int32_t port;
  int32_t sqlLen;
  char*   sql;
} SCreateDnodeReq;

int32_t tSerializeSCreateDnodeReq(void* buf, int32_t bufLen, SCreateDnodeReq* pReq);
int32_t tDeserializeSCreateDnodeReq(void* buf, int32_t bufLen, SCreateDnodeReq* pReq);
void    tFreeSCreateDnodeReq(SCreateDnodeReq* pReq);

typedef struct {
  int32_t dnodeId;
  char    fqdn[TSDB_FQDN_LEN];
  int32_t port;
  int8_t  force;
  int8_t  unsafe;
  int32_t sqlLen;
  char*   sql;
} SDropDnodeReq;

int32_t tSerializeSDropDnodeReq(void* buf, int32_t bufLen, SDropDnodeReq* pReq);
int32_t tDeserializeSDropDnodeReq(void* buf, int32_t bufLen, SDropDnodeReq* pReq);
void    tFreeSDropDnodeReq(SDropDnodeReq* pReq);

enum {
  RESTORE_TYPE__ALL = 1,
  RESTORE_TYPE__MNODE,
  RESTORE_TYPE__VNODE,
  RESTORE_TYPE__QNODE,
};

typedef struct {
  int32_t dnodeId;
  int8_t  restoreType;
  int32_t sqlLen;
  char*   sql;
} SRestoreDnodeReq;

int32_t tSerializeSRestoreDnodeReq(void* buf, int32_t bufLen, SRestoreDnodeReq* pReq);
int32_t tDeserializeSRestoreDnodeReq(void* buf, int32_t bufLen, SRestoreDnodeReq* pReq);
void    tFreeSRestoreDnodeReq(SRestoreDnodeReq* pReq);

typedef struct {
  int32_t dnodeId;
  char    config[TSDB_DNODE_CONFIG_LEN];
  char    value[TSDB_DNODE_VALUE_LEN];
  int32_t sqlLen;
  char*   sql;
} SMCfgDnodeReq;

int32_t tSerializeSMCfgDnodeReq(void* buf, int32_t bufLen, SMCfgDnodeReq* pReq);
int32_t tDeserializeSMCfgDnodeReq(void* buf, int32_t bufLen, SMCfgDnodeReq* pReq);
void    tFreeSMCfgDnodeReq(SMCfgDnodeReq* pReq);

typedef struct {
  char config[TSDB_DNODE_CONFIG_LEN];
  char value[TSDB_DNODE_VALUE_LEN];
} SDCfgDnodeReq;

int32_t tSerializeSDCfgDnodeReq(void* buf, int32_t bufLen, SDCfgDnodeReq* pReq);
int32_t tDeserializeSDCfgDnodeReq(void* buf, int32_t bufLen, SDCfgDnodeReq* pReq);

typedef struct {
  int32_t dnodeId;
  int32_t sqlLen;
  char*   sql;
} SMCreateMnodeReq, SMDropMnodeReq, SDDropMnodeReq, SMCreateQnodeReq, SMDropQnodeReq, SDCreateQnodeReq, SDDropQnodeReq,
    SMCreateSnodeReq, SMDropSnodeReq, SDCreateSnodeReq, SDDropSnodeReq;

int32_t tSerializeSCreateDropMQSNodeReq(void* buf, int32_t bufLen, SMCreateQnodeReq* pReq);
int32_t tDeserializeSCreateDropMQSNodeReq(void* buf, int32_t bufLen, SMCreateQnodeReq* pReq);
void    tFreeSMCreateQnodeReq(SMCreateQnodeReq* pReq);
void    tFreeSDDropQnodeReq(SDDropQnodeReq* pReq);
typedef struct {
  int8_t   replica;
  SReplica replicas[TSDB_MAX_REPLICA];
  int8_t   learnerReplica;
  SReplica learnerReplicas[TSDB_MAX_LEARNER_REPLICA];
  int64_t  lastIndex;
} SDCreateMnodeReq, SDAlterMnodeReq, SDAlterMnodeTypeReq;

int32_t tSerializeSDCreateMnodeReq(void* buf, int32_t bufLen, SDCreateMnodeReq* pReq);
int32_t tDeserializeSDCreateMnodeReq(void* buf, int32_t bufLen, SDCreateMnodeReq* pReq);

typedef struct {
  char queryStrId[TSDB_QUERY_ID_LEN];
} SKillQueryReq;

int32_t tSerializeSKillQueryReq(void* buf, int32_t bufLen, SKillQueryReq* pReq);
int32_t tDeserializeSKillQueryReq(void* buf, int32_t bufLen, SKillQueryReq* pReq);

typedef struct {
  uint32_t connId;
} SKillConnReq;

int32_t tSerializeSKillConnReq(void* buf, int32_t bufLen, SKillConnReq* pReq);
int32_t tDeserializeSKillConnReq(void* buf, int32_t bufLen, SKillConnReq* pReq);

typedef struct {
  int32_t transId;
} SKillTransReq;

int32_t tSerializeSKillTransReq(void* buf, int32_t bufLen, SKillTransReq* pReq);
int32_t tDeserializeSKillTransReq(void* buf, int32_t bufLen, SKillTransReq* pReq);

typedef struct {
  int32_t useless;  // useless
  int32_t sqlLen;
  char*   sql;
} SBalanceVgroupReq;

int32_t tSerializeSBalanceVgroupReq(void* buf, int32_t bufLen, SBalanceVgroupReq* pReq);
int32_t tDeserializeSBalanceVgroupReq(void* buf, int32_t bufLen, SBalanceVgroupReq* pReq);
void    tFreeSBalanceVgroupReq(SBalanceVgroupReq* pReq);

typedef struct {
  int32_t vgId1;
  int32_t vgId2;
} SMergeVgroupReq;

int32_t tSerializeSMergeVgroupReq(void* buf, int32_t bufLen, SMergeVgroupReq* pReq);
int32_t tDeserializeSMergeVgroupReq(void* buf, int32_t bufLen, SMergeVgroupReq* pReq);

typedef struct {
  int32_t vgId;
  int32_t dnodeId1;
  int32_t dnodeId2;
  int32_t dnodeId3;
  int32_t sqlLen;
  char*   sql;
} SRedistributeVgroupReq;

int32_t tSerializeSRedistributeVgroupReq(void* buf, int32_t bufLen, SRedistributeVgroupReq* pReq);
int32_t tDeserializeSRedistributeVgroupReq(void* buf, int32_t bufLen, SRedistributeVgroupReq* pReq);
void    tFreeSRedistributeVgroupReq(SRedistributeVgroupReq* pReq);

typedef struct {
  int32_t useless;
  int32_t vgId;
  int32_t sqlLen;
  char*   sql;
} SBalanceVgroupLeaderReq;

int32_t tSerializeSBalanceVgroupLeaderReq(void* buf, int32_t bufLen, SBalanceVgroupLeaderReq* pReq);
int32_t tDeserializeSBalanceVgroupLeaderReq(void* buf, int32_t bufLen, SBalanceVgroupLeaderReq* pReq);
void    tFreeSBalanceVgroupLeaderReq(SBalanceVgroupLeaderReq* pReq);

typedef struct {
  int32_t vgId;
} SForceBecomeFollowerReq;

int32_t tSerializeSForceBecomeFollowerReq(void* buf, int32_t bufLen, SForceBecomeFollowerReq* pReq);
int32_t tDeserializeSForceBecomeFollowerReq(void* buf, int32_t bufLen, SForceBecomeFollowerReq* pReq);

typedef struct {
  int32_t vgId;
} SSplitVgroupReq;

int32_t tSerializeSSplitVgroupReq(void* buf, int32_t bufLen, SSplitVgroupReq* pReq);
int32_t tDeserializeSSplitVgroupReq(void* buf, int32_t bufLen, SSplitVgroupReq* pReq);

typedef struct {
  char user[TSDB_USER_LEN];
  char spi;
  char encrypt;
  char secret[TSDB_PASSWORD_LEN];
  char ckey[TSDB_PASSWORD_LEN];
} SAuthReq, SAuthRsp;

int32_t tSerializeSAuthReq(void* buf, int32_t bufLen, SAuthReq* pReq);
int32_t tDeserializeSAuthReq(void* buf, int32_t bufLen, SAuthReq* pReq);

typedef struct {
  int32_t statusCode;
  char    details[1024];
} SServerStatusRsp;

int32_t tSerializeSServerStatusRsp(void* buf, int32_t bufLen, SServerStatusRsp* pRsp);
int32_t tDeserializeSServerStatusRsp(void* buf, int32_t bufLen, SServerStatusRsp* pRsp);

/**
 * The layout of the query message payload is as following:
 * +--------------------+---------------------------------+
 * |Sql statement       | Physical plan                   |
 * |(denoted by sqlLen) |(In JSON, denoted by contentLen) |
 * +--------------------+---------------------------------+
 */
typedef struct SSubQueryMsg {
  SMsgHead header;
  uint64_t sId;
  uint64_t queryId;
  uint64_t taskId;
  int64_t  refId;
  int32_t  execId;
  int32_t  msgMask;
  int8_t   taskType;
  int8_t   explain;
  int8_t   needFetch;
  uint32_t sqlLen;
  char*    sql;
  uint32_t msgLen;
  char*    msg;
} SSubQueryMsg;

int32_t tSerializeSSubQueryMsg(void* buf, int32_t bufLen, SSubQueryMsg* pReq);
int32_t tDeserializeSSubQueryMsg(void* buf, int32_t bufLen, SSubQueryMsg* pReq);
void    tFreeSSubQueryMsg(SSubQueryMsg* pReq);

typedef struct {
  SMsgHead header;
  uint64_t sId;
  uint64_t queryId;
  uint64_t taskId;
} SSinkDataReq;

typedef struct {
  SMsgHead header;
  uint64_t sId;
  uint64_t queryId;
  uint64_t taskId;
  int32_t  execId;
} SQueryContinueReq;

typedef struct {
  SMsgHead header;
  uint64_t sId;
  uint64_t queryId;
  uint64_t taskId;
} SResReadyReq;

typedef struct {
  int32_t code;
  char    tbFName[TSDB_TABLE_FNAME_LEN];
  int32_t sversion;
  int32_t tversion;
} SResReadyRsp;

typedef struct SOperatorParam {
  int32_t opType;
  int32_t downstreamIdx;
  void*   value;
  SArray* pChildren;  // SArray<SOperatorParam*>
} SOperatorParam;

typedef struct STableScanOperatorParam {
  bool    tableSeq;
  SArray* pUidList;
} STableScanOperatorParam;

typedef struct {
  SMsgHead        header;
  uint64_t        sId;
  uint64_t        queryId;
  uint64_t        taskId;
  int32_t         execId;
  SOperatorParam* pOpParam;
} SResFetchReq;

int32_t tSerializeSResFetchReq(void* buf, int32_t bufLen, SResFetchReq* pReq);
int32_t tDeserializeSResFetchReq(void* buf, int32_t bufLen, SResFetchReq* pReq);

typedef struct {
  SMsgHead header;
  uint64_t sId;
} SSchTasksStatusReq;

typedef struct {
  uint64_t queryId;
  uint64_t taskId;
  int64_t  refId;
  int32_t  execId;
  int8_t   status;
} STaskStatus;

typedef struct {
  int64_t refId;
  SArray* taskStatus;  // SArray<STaskStatus>
} SSchedulerStatusRsp;

typedef struct {
  uint64_t queryId;
  uint64_t taskId;
  int8_t   action;
} STaskAction;

typedef struct SQueryNodeEpId {
  int32_t nodeId;  // vgId or qnodeId
  SEp     ep;
} SQueryNodeEpId;

typedef struct {
  SMsgHead       header;
  uint64_t       sId;
  SQueryNodeEpId epId;
  SArray*        taskAction;  // SArray<STaskAction>
} SSchedulerHbReq;

int32_t tSerializeSSchedulerHbReq(void* buf, int32_t bufLen, SSchedulerHbReq* pReq);
int32_t tDeserializeSSchedulerHbReq(void* buf, int32_t bufLen, SSchedulerHbReq* pReq);
void    tFreeSSchedulerHbReq(SSchedulerHbReq* pReq);

typedef struct {
  SQueryNodeEpId epId;
  SArray*        taskStatus;  // SArray<STaskStatus>
} SSchedulerHbRsp;

int32_t tSerializeSSchedulerHbRsp(void* buf, int32_t bufLen, SSchedulerHbRsp* pRsp);
int32_t tDeserializeSSchedulerHbRsp(void* buf, int32_t bufLen, SSchedulerHbRsp* pRsp);
void    tFreeSSchedulerHbRsp(SSchedulerHbRsp* pRsp);

typedef struct {
  SMsgHead header;
  uint64_t sId;
  uint64_t queryId;
  uint64_t taskId;
  int64_t  refId;
  int32_t  execId;
} STaskCancelReq;

typedef struct {
  int32_t code;
} STaskCancelRsp;

typedef struct {
  SMsgHead header;
  uint64_t sId;
  uint64_t queryId;
  uint64_t taskId;
  int64_t  refId;
  int32_t  execId;
} STaskDropReq;

int32_t tSerializeSTaskDropReq(void* buf, int32_t bufLen, STaskDropReq* pReq);
int32_t tDeserializeSTaskDropReq(void* buf, int32_t bufLen, STaskDropReq* pReq);

typedef enum {
  TASK_NOTIFY_FINISHED = 1,
} ETaskNotifyType;

typedef struct {
  SMsgHead        header;
  uint64_t        sId;
  uint64_t        queryId;
  uint64_t        taskId;
  int64_t         refId;
  int32_t         execId;
  ETaskNotifyType type;
} STaskNotifyReq;

int32_t tSerializeSTaskNotifyReq(void* buf, int32_t bufLen, STaskNotifyReq* pReq);
int32_t tDeserializeSTaskNotifyReq(void* buf, int32_t bufLen, STaskNotifyReq* pReq);

int32_t tSerializeSQueryTableRsp(void* buf, int32_t bufLen, SQueryTableRsp* pRsp);
int32_t tDeserializeSQueryTableRsp(void* buf, int32_t bufLen, SQueryTableRsp* pRsp);

typedef struct {
  int32_t code;
} STaskDropRsp;

#define STREAM_TRIGGER_AT_ONCE        1
#define STREAM_TRIGGER_WINDOW_CLOSE   2
#define STREAM_TRIGGER_MAX_DELAY      3
#define STREAM_DEFAULT_IGNORE_EXPIRED 1
#define STREAM_FILL_HISTORY_ON        1
#define STREAM_FILL_HISTORY_OFF       0
#define STREAM_DEFAULT_FILL_HISTORY   STREAM_FILL_HISTORY_OFF
#define STREAM_DEFAULT_IGNORE_UPDATE  1
#define STREAM_CREATE_STABLE_TRUE     1
#define STREAM_CREATE_STABLE_FALSE    0

typedef struct SColLocation {
  int16_t  slotId;
  col_id_t colId;
  int8_t   type;
} SColLocation;

typedef struct SVgroupVer {
  int32_t vgId;
  int64_t ver;
} SVgroupVer;

typedef struct {
  char    name[TSDB_STREAM_FNAME_LEN];
  char    sourceDB[TSDB_DB_FNAME_LEN];
  char    targetStbFullName[TSDB_TABLE_FNAME_LEN];
  char*   sql;
  char*   ast;
  int8_t  igExists;
  int8_t  triggerType;
  int8_t  igExpired;
  int8_t  fillHistory;  // process data inserted before creating stream
  int64_t maxDelay;
  int64_t watermark;
  int32_t numOfTags;
  SArray* pTags;  // array of SField
  // 3.0.20
  int64_t checkpointFreq;  // ms
  // 3.0.2.3
  int8_t   createStb;
  uint64_t targetStbUid;
  SArray*  fillNullCols;  // array of SColLocation
  int64_t  deleteMark;
  int8_t   igUpdate;
  int64_t  lastTs;
  SArray*  pVgroupVerList;
} SCMCreateStreamReq;

typedef struct {
  int64_t streamId;
} SCMCreateStreamRsp;

int32_t tSerializeSCMCreateStreamReq(void* buf, int32_t bufLen, const SCMCreateStreamReq* pReq);
int32_t tDeserializeSCMCreateStreamReq(void* buf, int32_t bufLen, SCMCreateStreamReq* pReq);
void    tFreeSCMCreateStreamReq(SCMCreateStreamReq* pReq);

enum {
  TOPIC_SUB_TYPE__DB = 1,
  TOPIC_SUB_TYPE__TABLE,
  TOPIC_SUB_TYPE__COLUMN,
};

typedef struct {
  char   name[TSDB_TOPIC_FNAME_LEN];  // accout.topic
  int8_t igExists;
  int8_t subType;
  int8_t withMeta;
  char*  sql;
  char   subDbName[TSDB_DB_FNAME_LEN];
  char*  ast;
  char   subStbName[TSDB_TABLE_FNAME_LEN];
} SCMCreateTopicReq;

int32_t tSerializeSCMCreateTopicReq(void* buf, int32_t bufLen, const SCMCreateTopicReq* pReq);
int32_t tDeserializeSCMCreateTopicReq(void* buf, int32_t bufLen, SCMCreateTopicReq* pReq);
void    tFreeSCMCreateTopicReq(SCMCreateTopicReq* pReq);

typedef struct {
  int64_t consumerId;
} SMqConsumerRecoverMsg, SMqConsumerClearMsg;

typedef struct {
  int64_t consumerId;
  char    cgroup[TSDB_CGROUP_LEN];
  char    clientId[256];
  SArray* topicNames;  // SArray<char**>

  int8_t  withTbName;
  int8_t  autoCommit;
  int32_t autoCommitInterval;
  int8_t  resetOffsetCfg;
  int8_t  enableReplay;
} SCMSubscribeReq;

static FORCE_INLINE int32_t tSerializeSCMSubscribeReq(void** buf, const SCMSubscribeReq* pReq) {
  int32_t tlen = 0;
  tlen += taosEncodeFixedI64(buf, pReq->consumerId);
  tlen += taosEncodeString(buf, pReq->cgroup);
  tlen += taosEncodeString(buf, pReq->clientId);

  int32_t topicNum = taosArrayGetSize(pReq->topicNames);
  tlen += taosEncodeFixedI32(buf, topicNum);

  for (int32_t i = 0; i < topicNum; i++) {
    tlen += taosEncodeString(buf, (char*)taosArrayGetP(pReq->topicNames, i));
  }

  tlen += taosEncodeFixedI8(buf, pReq->withTbName);
  tlen += taosEncodeFixedI8(buf, pReq->autoCommit);
  tlen += taosEncodeFixedI32(buf, pReq->autoCommitInterval);
  tlen += taosEncodeFixedI8(buf, pReq->resetOffsetCfg);
  tlen += taosEncodeFixedI8(buf, pReq->enableReplay);

  return tlen;
}

static FORCE_INLINE void* tDeserializeSCMSubscribeReq(void* buf, SCMSubscribeReq* pReq) {
  buf = taosDecodeFixedI64(buf, &pReq->consumerId);
  buf = taosDecodeStringTo(buf, pReq->cgroup);
  buf = taosDecodeStringTo(buf, pReq->clientId);

  int32_t topicNum;
  buf = taosDecodeFixedI32(buf, &topicNum);

  pReq->topicNames = taosArrayInit(topicNum, sizeof(void*));
  for (int32_t i = 0; i < topicNum; i++) {
    char* name;
    buf = taosDecodeString(buf, &name);
    taosArrayPush(pReq->topicNames, &name);
  }

  buf = taosDecodeFixedI8(buf, &pReq->withTbName);
  buf = taosDecodeFixedI8(buf, &pReq->autoCommit);
  buf = taosDecodeFixedI32(buf, &pReq->autoCommitInterval);
  buf = taosDecodeFixedI8(buf, &pReq->resetOffsetCfg);
  buf = taosDecodeFixedI8(buf, &pReq->enableReplay);
  return buf;
}

typedef struct {
  char    key[TSDB_SUBSCRIBE_KEY_LEN];
  SArray* removedConsumers;  // SArray<int64_t>
  SArray* newConsumers;      // SArray<int64_t>
} SMqRebInfo;

static FORCE_INLINE SMqRebInfo* tNewSMqRebSubscribe(const char* key) {
  SMqRebInfo* pRebInfo = (SMqRebInfo*)taosMemoryCalloc(1, sizeof(SMqRebInfo));
  if (pRebInfo == NULL) {
    return NULL;
  }
  tstrncpy(pRebInfo->key, key, TSDB_SUBSCRIBE_KEY_LEN);
  pRebInfo->removedConsumers = taosArrayInit(0, sizeof(int64_t));
  if (pRebInfo->removedConsumers == NULL) {
    goto _err;
  }
  pRebInfo->newConsumers = taosArrayInit(0, sizeof(int64_t));
  if (pRebInfo->newConsumers == NULL) {
    goto _err;
  }
  return pRebInfo;
_err:
  taosArrayDestroy(pRebInfo->removedConsumers);
  taosArrayDestroy(pRebInfo->newConsumers);
  taosMemoryFreeClear(pRebInfo);
  return NULL;
}

typedef struct {
  int64_t streamId;
  int64_t checkpointId;
  char    streamName[TSDB_STREAM_FNAME_LEN];
} SMStreamDoCheckpointMsg;

typedef struct {
  int64_t status;
} SMVSubscribeRsp;

typedef struct {
  char    name[TSDB_TOPIC_FNAME_LEN];
  int8_t  igNotExists;
  int32_t sqlLen;
  char*   sql;
} SMDropTopicReq;

int32_t tSerializeSMDropTopicReq(void* buf, int32_t bufLen, SMDropTopicReq* pReq);
int32_t tDeserializeSMDropTopicReq(void* buf, int32_t bufLen, SMDropTopicReq* pReq);
void    tFreeSMDropTopicReq(SMDropTopicReq* pReq);

typedef struct {
  char   topic[TSDB_TOPIC_FNAME_LEN];
  char   cgroup[TSDB_CGROUP_LEN];
  int8_t igNotExists;
} SMDropCgroupReq;

int32_t tSerializeSMDropCgroupReq(void* buf, int32_t bufLen, SMDropCgroupReq* pReq);
int32_t tDeserializeSMDropCgroupReq(void* buf, int32_t bufLen, SMDropCgroupReq* pReq);

typedef struct {
  int8_t reserved;
} SMDropCgroupRsp;

typedef struct {
  char    name[TSDB_TABLE_FNAME_LEN];
  int8_t  alterType;
  SSchema schema;
} SAlterTopicReq;

typedef struct {
  SMsgHead head;
  char     name[TSDB_TABLE_FNAME_LEN];
  int64_t  tuid;
  int32_t  sverson;
  int32_t  execLen;
  char*    executor;
  int32_t  sqlLen;
  char*    sql;
} SDCreateTopicReq;

typedef struct {
  SMsgHead head;
  char     name[TSDB_TABLE_FNAME_LEN];
  int64_t  tuid;
} SDDropTopicReq;

typedef struct {
  int64_t maxdelay[2];
  int64_t watermark[2];
  int64_t deleteMark[2];
  int32_t qmsgLen[2];
  char*   qmsg[2];  // pAst:qmsg:SRetention => trigger aggr task1/2
} SRSmaParam;

int32_t tEncodeSRSmaParam(SEncoder* pCoder, const SRSmaParam* pRSmaParam);
int32_t tDecodeSRSmaParam(SDecoder* pCoder, SRSmaParam* pRSmaParam);

// TDMT_VND_CREATE_STB ==============
typedef struct SVCreateStbReq {
  char*          name;
  tb_uid_t       suid;
  int8_t         rollup;
  SSchemaWrapper schemaRow;
  SSchemaWrapper schemaTag;
  SRSmaParam     rsmaParam;
  int32_t        alterOriDataLen;
  void*          alterOriData;
} SVCreateStbReq;

int tEncodeSVCreateStbReq(SEncoder* pCoder, const SVCreateStbReq* pReq);
int tDecodeSVCreateStbReq(SDecoder* pCoder, SVCreateStbReq* pReq);

// TDMT_VND_DROP_STB ==============
typedef struct SVDropStbReq {
  char*    name;
  tb_uid_t suid;
} SVDropStbReq;

int32_t tEncodeSVDropStbReq(SEncoder* pCoder, const SVDropStbReq* pReq);
int32_t tDecodeSVDropStbReq(SDecoder* pCoder, SVDropStbReq* pReq);

// TDMT_VND_CREATE_TABLE ==============
#define TD_CREATE_IF_NOT_EXISTS 0x1
typedef struct SVCreateTbReq {
  int32_t  flags;
  char*    name;
  tb_uid_t uid;
  int64_t  btime;
  int32_t  ttl;
  int32_t  commentLen;
  char*    comment;
  int8_t   type;
  union {
    struct {
      char*    stbName;  // super table name
      uint8_t  tagNum;
      tb_uid_t suid;
      SArray*  tagName;
      uint8_t* pTag;
    } ctb;
    struct {
      SSchemaWrapper schemaRow;
    } ntb;
  };
  int32_t sqlLen;
  char*   sql;
} SVCreateTbReq;

int  tEncodeSVCreateTbReq(SEncoder* pCoder, const SVCreateTbReq* pReq);
int  tDecodeSVCreateTbReq(SDecoder* pCoder, SVCreateTbReq* pReq);
void tDestroySVCreateTbReq(SVCreateTbReq* pReq, int32_t flags);

static FORCE_INLINE void tdDestroySVCreateTbReq(SVCreateTbReq* req) {
  if (NULL == req) {
    return;
  }

  taosMemoryFreeClear(req->sql);
  taosMemoryFreeClear(req->name);
  taosMemoryFreeClear(req->comment);
  if (req->type == TSDB_CHILD_TABLE) {
    taosMemoryFreeClear(req->ctb.pTag);
    taosMemoryFreeClear(req->ctb.stbName);
    taosArrayDestroy(req->ctb.tagName);
    req->ctb.tagName = NULL;
  } else if (req->type == TSDB_NORMAL_TABLE) {
    taosMemoryFreeClear(req->ntb.schemaRow.pSchema);
  }
}

typedef struct {
  int32_t nReqs;
  union {
    SVCreateTbReq* pReqs;
    SArray*        pArray;
  };
} SVCreateTbBatchReq;

int tEncodeSVCreateTbBatchReq(SEncoder* pCoder, const SVCreateTbBatchReq* pReq);
int tDecodeSVCreateTbBatchReq(SDecoder* pCoder, SVCreateTbBatchReq* pReq);

typedef struct {
  int32_t        code;
  STableMetaRsp* pMeta;
} SVCreateTbRsp, SVUpdateTbRsp;

int  tEncodeSVCreateTbRsp(SEncoder* pCoder, const SVCreateTbRsp* pRsp);
int  tDecodeSVCreateTbRsp(SDecoder* pCoder, SVCreateTbRsp* pRsp);
void tFreeSVCreateTbRsp(void* param);

int32_t tSerializeSVCreateTbReq(void** buf, SVCreateTbReq* pReq);
void*   tDeserializeSVCreateTbReq(void* buf, SVCreateTbReq* pReq);

typedef struct {
  int32_t nRsps;
  union {
    SVCreateTbRsp* pRsps;
    SArray*        pArray;
  };
} SVCreateTbBatchRsp;

int tEncodeSVCreateTbBatchRsp(SEncoder* pCoder, const SVCreateTbBatchRsp* pRsp);
int tDecodeSVCreateTbBatchRsp(SDecoder* pCoder, SVCreateTbBatchRsp* pRsp);

int32_t tSerializeSVCreateTbBatchRsp(void* buf, int32_t bufLen, SVCreateTbBatchRsp* pRsp);
int32_t tDeserializeSVCreateTbBatchRsp(void* buf, int32_t bufLen, SVCreateTbBatchRsp* pRsp);

// TDMT_VND_DROP_TABLE =================
typedef struct {
  char*    name;
  uint64_t suid;  // for tmq in wal format
  int8_t   igNotExists;
} SVDropTbReq;

typedef struct {
  int32_t code;
} SVDropTbRsp;

typedef struct {
  int32_t nReqs;
  union {
    SVDropTbReq* pReqs;
    SArray*      pArray;
  };
} SVDropTbBatchReq;

int32_t tEncodeSVDropTbBatchReq(SEncoder* pCoder, const SVDropTbBatchReq* pReq);
int32_t tDecodeSVDropTbBatchReq(SDecoder* pCoder, SVDropTbBatchReq* pReq);

typedef struct {
  int32_t nRsps;
  union {
    SVDropTbRsp* pRsps;
    SArray*      pArray;
  };
} SVDropTbBatchRsp;

int32_t tEncodeSVDropTbBatchRsp(SEncoder* pCoder, const SVDropTbBatchRsp* pRsp);
int32_t tDecodeSVDropTbBatchRsp(SDecoder* pCoder, SVDropTbBatchRsp* pRsp);

// TDMT_VND_ALTER_TABLE =====================
typedef struct {
  char*   tbName;
  int8_t  action;
  char*   colName;
  int32_t colId;
  // TSDB_ALTER_TABLE_ADD_COLUMN
  int8_t  type;
  int8_t  flags;
  int32_t bytes;
  // TSDB_ALTER_TABLE_DROP_COLUMN
  // TSDB_ALTER_TABLE_UPDATE_COLUMN_BYTES
  int8_t  colModType;
  int32_t colModBytes;
  // TSDB_ALTER_TABLE_UPDATE_COLUMN_NAME
  char* colNewName;
  // TSDB_ALTER_TABLE_UPDATE_TAG_VAL
  char*    tagName;
  int8_t   isNull;
  int8_t   tagType;
  uint32_t nTagVal;
  uint8_t* pTagVal;
  // TSDB_ALTER_TABLE_UPDATE_OPTIONS
  int8_t  updateTTL;
  int32_t newTTL;
  int32_t newCommentLen;
  char*   newComment;
  int64_t ctimeMs;  // fill by vnode
} SVAlterTbReq;

int32_t tEncodeSVAlterTbReq(SEncoder* pEncoder, const SVAlterTbReq* pReq);
int32_t tDecodeSVAlterTbReq(SDecoder* pDecoder, SVAlterTbReq* pReq);
int32_t tDecodeSVAlterTbReqSetCtime(SDecoder* pDecoder, SVAlterTbReq* pReq, int64_t ctimeMs);

typedef struct {
  int32_t        code;
  STableMetaRsp* pMeta;
} SVAlterTbRsp;

int32_t tEncodeSVAlterTbRsp(SEncoder* pEncoder, const SVAlterTbRsp* pRsp);
int32_t tDecodeSVAlterTbRsp(SDecoder* pDecoder, SVAlterTbRsp* pRsp);
// ======================

typedef struct {
  SMsgHead head;
  int64_t  uid;
  int32_t  tid;
  int16_t  tversion;
  int16_t  colId;
  int8_t   type;
  int16_t  bytes;
  int32_t  tagValLen;
  int16_t  numOfTags;
  int32_t  schemaLen;
  char     data[];
} SUpdateTagValReq;

typedef struct {
  SMsgHead head;
} SUpdateTagValRsp;

typedef struct {
  SMsgHead head;
} SVShowTablesReq;

typedef struct {
  SMsgHead head;
  int32_t  id;
} SVShowTablesFetchReq;

typedef struct {
  int64_t useconds;
  int8_t  completed;  // all results are returned to client
  int8_t  precision;
  int8_t  compressed;
  int32_t compLen;
  int32_t numOfRows;
  char    data[];
} SVShowTablesFetchRsp;

typedef struct {
  int64_t consumerId;
  int32_t epoch;
  char    cgroup[TSDB_CGROUP_LEN];
} SMqAskEpReq;

typedef struct {
  int32_t key;
  int32_t valueLen;
  void*   value;
} SKv;

typedef struct {
  int64_t tscRid;
  int8_t  connType;
} SClientHbKey;

typedef struct {
  int64_t tid;
  char    status[TSDB_JOB_STATUS_LEN];
} SQuerySubDesc;

typedef struct {
  char     sql[TSDB_SHOW_SQL_LEN];
  uint64_t queryId;
  int64_t  useconds;
  int64_t  stime;  // timestamp precision ms
  int64_t  reqRid;
  bool     stableQuery;
  bool     isSubQuery;
  char     fqdn[TSDB_FQDN_LEN];
  int32_t  subPlanNum;
  SArray*  subDesc;  // SArray<SQuerySubDesc>
} SQueryDesc;

typedef struct {
  uint32_t connId;
  SArray*  queryDesc;  // SArray<SQueryDesc>
} SQueryHbReqBasic;

typedef struct {
  uint32_t connId;
  uint64_t killRid;
  int32_t  totalDnodes;
  int32_t  onlineDnodes;
  int8_t   killConnection;
  int8_t   align[3];
  SEpSet   epSet;
  SArray*  pQnodeList;
} SQueryHbRspBasic;

typedef struct SAppClusterSummary {
  uint64_t numOfInsertsReq;
  uint64_t numOfInsertRows;
  uint64_t insertElapsedTime;
  uint64_t insertBytes;  // submit to tsdb since launched.

  uint64_t fetchBytes;
  uint64_t numOfQueryReq;
  uint64_t queryElapsedTime;
  uint64_t numOfSlowQueries;
  uint64_t totalRequests;
  uint64_t currentRequests;  // the number of SRequestObj
} SAppClusterSummary;

typedef struct {
  int64_t            appId;
  int32_t            pid;
  char               name[TSDB_APP_NAME_LEN];
  int64_t            startTime;
  SAppClusterSummary summary;
} SAppHbReq;

typedef struct {
  SClientHbKey      connKey;
  int64_t           clusterId;
  SAppHbReq         app;
  SQueryHbReqBasic* query;
  SHashObj*         info;  // hash<Skv.key, Skv>
} SClientHbReq;

typedef struct {
  int64_t reqId;
  SArray* reqs;  // SArray<SClientHbReq>
} SClientHbBatchReq;

typedef struct {
  SClientHbKey      connKey;
  int32_t           status;
  SQueryHbRspBasic* query;
  SArray*           info;  // Array<Skv>
} SClientHbRsp;

typedef struct {
  int64_t reqId;
  int64_t rspId;
  int32_t svrTimestamp;
  SArray* rsps;  // SArray<SClientHbRsp>
} SClientHbBatchRsp;

static FORCE_INLINE uint32_t hbKeyHashFunc(const char* key, uint32_t keyLen) { return taosIntHash_64(key, keyLen); }

static FORCE_INLINE void tFreeReqKvHash(SHashObj* info) {
  void* pIter = taosHashIterate(info, NULL);
  while (pIter != NULL) {
    SKv* kv = (SKv*)pIter;
    taosMemoryFreeClear(kv->value);
    pIter = taosHashIterate(info, pIter);
  }
}

static FORCE_INLINE void tFreeClientHbQueryDesc(void* pDesc) {
  SQueryDesc* desc = (SQueryDesc*)pDesc;
  if (desc->subDesc) {
    taosArrayDestroy(desc->subDesc);
    desc->subDesc = NULL;
  }
}

static FORCE_INLINE void tFreeClientHbReq(void* pReq) {
  SClientHbReq* req = (SClientHbReq*)pReq;
  if (req->query) {
    if (req->query->queryDesc) {
      taosArrayDestroyEx(req->query->queryDesc, tFreeClientHbQueryDesc);
    }
    taosMemoryFreeClear(req->query);
  }

  if (req->info) {
    tFreeReqKvHash(req->info);
    taosHashCleanup(req->info);
    req->info = NULL;
  }
}

int32_t tSerializeSClientHbBatchReq(void* buf, int32_t bufLen, const SClientHbBatchReq* pReq);
int32_t tDeserializeSClientHbBatchReq(void* buf, int32_t bufLen, SClientHbBatchReq* pReq);

static FORCE_INLINE void tFreeClientHbBatchReq(void* pReq) {
  if (pReq == NULL) return;
  SClientHbBatchReq* req = (SClientHbBatchReq*)pReq;
  taosArrayDestroyEx(req->reqs, tFreeClientHbReq);
  taosMemoryFree(pReq);
}

static FORCE_INLINE void tFreeClientKv(void* pKv) {
  SKv* kv = (SKv*)pKv;
  if (kv) {
    taosMemoryFreeClear(kv->value);
  }
}

static FORCE_INLINE void tFreeClientHbRsp(void* pRsp) {
  SClientHbRsp* rsp = (SClientHbRsp*)pRsp;
  if (rsp->query) {
    taosArrayDestroy(rsp->query->pQnodeList);
    taosMemoryFreeClear(rsp->query);
  }
  if (rsp->info) taosArrayDestroyEx(rsp->info, tFreeClientKv);
}

static FORCE_INLINE void tFreeClientHbBatchRsp(void* pRsp) {
  SClientHbBatchRsp* rsp = (SClientHbBatchRsp*)pRsp;
  taosArrayDestroyEx(rsp->rsps, tFreeClientHbRsp);
}

int32_t tSerializeSClientHbBatchRsp(void* buf, int32_t bufLen, const SClientHbBatchRsp* pBatchRsp);
int32_t tDeserializeSClientHbBatchRsp(void* buf, int32_t bufLen, SClientHbBatchRsp* pBatchRsp);
void    tFreeSClientHbBatchRsp(SClientHbBatchRsp* pBatchRsp);

static FORCE_INLINE int32_t tEncodeSKv(SEncoder* pEncoder, const SKv* pKv) {
  if (tEncodeI32(pEncoder, pKv->key) < 0) return -1;
  if (tEncodeI32(pEncoder, pKv->valueLen) < 0) return -1;
  if (tEncodeBinary(pEncoder, (uint8_t*)pKv->value, pKv->valueLen) < 0) return -1;
  return 0;
}

static FORCE_INLINE int32_t tDecodeSKv(SDecoder* pDecoder, SKv* pKv) {
  if (tDecodeI32(pDecoder, &pKv->key) < 0) return -1;
  if (tDecodeI32(pDecoder, &pKv->valueLen) < 0) return -1;
  pKv->value = taosMemoryMalloc(pKv->valueLen + 1);
  if (pKv->value == NULL) return -1;
  if (tDecodeCStrTo(pDecoder, (char*)pKv->value) < 0) return -1;
  return 0;
}

static FORCE_INLINE int32_t tEncodeSClientHbKey(SEncoder* pEncoder, const SClientHbKey* pKey) {
  if (tEncodeI64(pEncoder, pKey->tscRid) < 0) return -1;
  if (tEncodeI8(pEncoder, pKey->connType) < 0) return -1;
  return 0;
}

static FORCE_INLINE int32_t tDecodeSClientHbKey(SDecoder* pDecoder, SClientHbKey* pKey) {
  if (tDecodeI64(pDecoder, &pKey->tscRid) < 0) return -1;
  if (tDecodeI8(pDecoder, &pKey->connType) < 0) return -1;
  return 0;
}

typedef struct {
  int32_t vgId;
  // TODO stas
} SMqReportVgInfo;

static FORCE_INLINE int32_t taosEncodeSMqVgInfo(void** buf, const SMqReportVgInfo* pVgInfo) {
  int32_t tlen = 0;
  tlen += taosEncodeFixedI32(buf, pVgInfo->vgId);
  return tlen;
}

static FORCE_INLINE void* taosDecodeSMqVgInfo(void* buf, SMqReportVgInfo* pVgInfo) {
  buf = taosDecodeFixedI32(buf, &pVgInfo->vgId);
  return buf;
}

typedef struct {
  int32_t epoch;
  int64_t topicUid;
  char    name[TSDB_TOPIC_FNAME_LEN];
  SArray* pVgInfo;  // SArray<SMqHbVgInfo>
} SMqTopicInfo;

static FORCE_INLINE int32_t taosEncodeSMqTopicInfoMsg(void** buf, const SMqTopicInfo* pTopicInfo) {
  int32_t tlen = 0;
  tlen += taosEncodeFixedI32(buf, pTopicInfo->epoch);
  tlen += taosEncodeFixedI64(buf, pTopicInfo->topicUid);
  tlen += taosEncodeString(buf, pTopicInfo->name);
  int32_t sz = taosArrayGetSize(pTopicInfo->pVgInfo);
  tlen += taosEncodeFixedI32(buf, sz);
  for (int32_t i = 0; i < sz; i++) {
    SMqReportVgInfo* pVgInfo = (SMqReportVgInfo*)taosArrayGet(pTopicInfo->pVgInfo, i);
    tlen += taosEncodeSMqVgInfo(buf, pVgInfo);
  }
  return tlen;
}

static FORCE_INLINE void* taosDecodeSMqTopicInfoMsg(void* buf, SMqTopicInfo* pTopicInfo) {
  buf = taosDecodeFixedI32(buf, &pTopicInfo->epoch);
  buf = taosDecodeFixedI64(buf, &pTopicInfo->topicUid);
  buf = taosDecodeStringTo(buf, pTopicInfo->name);
  int32_t sz;
  buf = taosDecodeFixedI32(buf, &sz);
  pTopicInfo->pVgInfo = taosArrayInit(sz, sizeof(SMqReportVgInfo));
  for (int32_t i = 0; i < sz; i++) {
    SMqReportVgInfo vgInfo;
    buf = taosDecodeSMqVgInfo(buf, &vgInfo);
    taosArrayPush(pTopicInfo->pVgInfo, &vgInfo);
  }
  return buf;
}

typedef struct {
  int32_t status;  // ask hb endpoint
  int32_t epoch;
  int64_t consumerId;
  SArray* pTopics;  // SArray<SMqHbTopicInfo>
} SMqReportReq;

static FORCE_INLINE int32_t taosEncodeSMqReportMsg(void** buf, const SMqReportReq* pMsg) {
  int32_t tlen = 0;
  tlen += taosEncodeFixedI32(buf, pMsg->status);
  tlen += taosEncodeFixedI32(buf, pMsg->epoch);
  tlen += taosEncodeFixedI64(buf, pMsg->consumerId);
  int32_t sz = taosArrayGetSize(pMsg->pTopics);
  tlen += taosEncodeFixedI32(buf, sz);
  for (int32_t i = 0; i < sz; i++) {
    SMqTopicInfo* topicInfo = (SMqTopicInfo*)taosArrayGet(pMsg->pTopics, i);
    tlen += taosEncodeSMqTopicInfoMsg(buf, topicInfo);
  }
  return tlen;
}

static FORCE_INLINE void* taosDecodeSMqReportMsg(void* buf, SMqReportReq* pMsg) {
  buf = taosDecodeFixedI32(buf, &pMsg->status);
  buf = taosDecodeFixedI32(buf, &pMsg->epoch);
  buf = taosDecodeFixedI64(buf, &pMsg->consumerId);
  int32_t sz;
  buf = taosDecodeFixedI32(buf, &sz);
  pMsg->pTopics = taosArrayInit(sz, sizeof(SMqTopicInfo));
  for (int32_t i = 0; i < sz; i++) {
    SMqTopicInfo topicInfo;
    buf = taosDecodeSMqTopicInfoMsg(buf, &topicInfo);
    taosArrayPush(pMsg->pTopics, &topicInfo);
  }
  return buf;
}

typedef struct {
  SMsgHead head;
  int64_t  leftForVer;
  int32_t  vgId;
  int64_t  consumerId;
  char     subKey[TSDB_SUBSCRIBE_KEY_LEN];
} SMqVDeleteReq;

typedef struct {
  int8_t reserved;
} SMqVDeleteRsp;

typedef struct {
  char    name[TSDB_STREAM_FNAME_LEN];
  int8_t  igNotExists;
  int32_t sqlLen;
  char*   sql;
} SMDropStreamReq;

typedef struct {
  int8_t reserved;
} SMDropStreamRsp;

typedef struct {
  SMsgHead head;
  int64_t  resetRelHalt;  // reset related stream task halt status
  int64_t  streamId;
  int32_t  taskId;
} SVDropStreamTaskReq;

typedef struct {
  int8_t reserved;
} SVDropStreamTaskRsp;

int32_t tSerializeSMDropStreamReq(void* buf, int32_t bufLen, const SMDropStreamReq* pReq);
int32_t tDeserializeSMDropStreamReq(void* buf, int32_t bufLen, SMDropStreamReq* pReq);
void    tFreeMDropStreamReq(SMDropStreamReq* pReq);

typedef struct {
  char   name[TSDB_STREAM_FNAME_LEN];
  int8_t igNotExists;
} SMRecoverStreamReq;

typedef struct {
  int8_t reserved;
} SMRecoverStreamRsp;

typedef struct {
  int64_t recoverObjUid;
  int32_t taskId;
  int32_t hasCheckPoint;
} SMVStreamGatherInfoReq;

int32_t tSerializeSMRecoverStreamReq(void* buf, int32_t bufLen, const SMRecoverStreamReq* pReq);
int32_t tDeserializeSMRecoverStreamReq(void* buf, int32_t bufLen, SMRecoverStreamReq* pReq);

typedef struct {
  int64_t leftForVer;
  int32_t vgId;
  int64_t oldConsumerId;
  int64_t newConsumerId;
  char    subKey[TSDB_SUBSCRIBE_KEY_LEN];
  int8_t  subType;
  int8_t  withMeta;
  char*   qmsg;  // SubPlanToString
  int64_t suid;
} SMqRebVgReq;

static FORCE_INLINE int tEncodeSMqRebVgReq(SEncoder* pCoder, const SMqRebVgReq* pReq) {
  if (tStartEncode(pCoder) < 0) return -1;
  if (tEncodeI64(pCoder, pReq->leftForVer) < 0) return -1;
  if (tEncodeI32(pCoder, pReq->vgId) < 0) return -1;
  if (tEncodeI64(pCoder, pReq->oldConsumerId) < 0) return -1;
  if (tEncodeI64(pCoder, pReq->newConsumerId) < 0) return -1;
  if (tEncodeCStr(pCoder, pReq->subKey) < 0) return -1;
  if (tEncodeI8(pCoder, pReq->subType) < 0) return -1;
  if (tEncodeI8(pCoder, pReq->withMeta) < 0) return -1;

  if (pReq->subType == TOPIC_SUB_TYPE__COLUMN) {
    if (tEncodeCStr(pCoder, pReq->qmsg) < 0) return -1;
  } else if (pReq->subType == TOPIC_SUB_TYPE__TABLE) {
    if (tEncodeI64(pCoder, pReq->suid) < 0) return -1;
    if (tEncodeCStr(pCoder, pReq->qmsg) < 0) return -1;
  }
  tEndEncode(pCoder);
  return 0;
}

static FORCE_INLINE int tDecodeSMqRebVgReq(SDecoder* pCoder, SMqRebVgReq* pReq) {
  if (tStartDecode(pCoder) < 0) return -1;

  if (tDecodeI64(pCoder, &pReq->leftForVer) < 0) return -1;

  if (tDecodeI32(pCoder, &pReq->vgId) < 0) return -1;
  if (tDecodeI64(pCoder, &pReq->oldConsumerId) < 0) return -1;
  if (tDecodeI64(pCoder, &pReq->newConsumerId) < 0) return -1;
  if (tDecodeCStrTo(pCoder, pReq->subKey) < 0) return -1;
  if (tDecodeI8(pCoder, &pReq->subType) < 0) return -1;
  if (tDecodeI8(pCoder, &pReq->withMeta) < 0) return -1;

  if (pReq->subType == TOPIC_SUB_TYPE__COLUMN) {
    if (tDecodeCStr(pCoder, &pReq->qmsg) < 0) return -1;
  } else if (pReq->subType == TOPIC_SUB_TYPE__TABLE) {
    if (tDecodeI64(pCoder, &pReq->suid) < 0) return -1;
    if (!tDecodeIsEnd(pCoder)) {
      if (tDecodeCStr(pCoder, &pReq->qmsg) < 0) return -1;
    }
  }

  tEndDecode(pCoder);
  return 0;
}

typedef struct {
  char    topic[TSDB_TOPIC_FNAME_LEN];
  int64_t ntbUid;
  SArray* colIdList;  // SArray<int16_t>
} STqCheckInfo;

int32_t tEncodeSTqCheckInfo(SEncoder* pEncoder, const STqCheckInfo* pInfo);
int32_t tDecodeSTqCheckInfo(SDecoder* pDecoder, STqCheckInfo* pInfo);
void    tDeleteSTqCheckInfo(STqCheckInfo* pInfo);

// tqOffset
enum {
  TMQ_OFFSET__RESET_NONE = -3,
  TMQ_OFFSET__RESET_EARLIEST = -2,
  TMQ_OFFSET__RESET_LATEST = -1,
  TMQ_OFFSET__LOG = 1,
  TMQ_OFFSET__SNAPSHOT_DATA = 2,
  TMQ_OFFSET__SNAPSHOT_META = 3,
};

enum {
  WITH_DATA = 0,
  WITH_META = 1,
  ONLY_META = 2,
};

typedef struct {
  int8_t type;
  union {
    // snapshot
    struct {
      int64_t uid;
      int64_t ts;
    };
    // log
    struct {
      int64_t version;
    };
  };
} STqOffsetVal;

static FORCE_INLINE void tqOffsetResetToData(STqOffsetVal* pOffsetVal, int64_t uid, int64_t ts) {
  pOffsetVal->type = TMQ_OFFSET__SNAPSHOT_DATA;
  pOffsetVal->uid = uid;
  pOffsetVal->ts = ts;
}

static FORCE_INLINE void tqOffsetResetToMeta(STqOffsetVal* pOffsetVal, int64_t uid) {
  pOffsetVal->type = TMQ_OFFSET__SNAPSHOT_META;
  pOffsetVal->uid = uid;
}

static FORCE_INLINE void tqOffsetResetToLog(STqOffsetVal* pOffsetVal, int64_t ver) {
  pOffsetVal->type = TMQ_OFFSET__LOG;
  pOffsetVal->version = ver;
}

int32_t tEncodeSTqOffsetVal(SEncoder* pEncoder, const STqOffsetVal* pOffsetVal);
int32_t tDecodeSTqOffsetVal(SDecoder* pDecoder, STqOffsetVal* pOffsetVal);
int32_t tFormatOffset(char* buf, int32_t maxLen, const STqOffsetVal* pVal);
bool    tOffsetEqual(const STqOffsetVal* pLeft, const STqOffsetVal* pRight);

typedef struct {
  STqOffsetVal val;
  char         subKey[TSDB_SUBSCRIBE_KEY_LEN];
} STqOffset;

int32_t tEncodeSTqOffset(SEncoder* pEncoder, const STqOffset* pOffset);
int32_t tDecodeSTqOffset(SDecoder* pDecoder, STqOffset* pOffset);

typedef struct SMqVgOffset {
  int64_t   consumerId;
  STqOffset offset;
} SMqVgOffset;

int32_t tEncodeMqVgOffset(SEncoder* pEncoder, const SMqVgOffset* pOffset);
int32_t tDecodeMqVgOffset(SDecoder* pDecoder, SMqVgOffset* pOffset);

typedef struct {
  SMsgHead head;
  int64_t  streamId;
  int32_t  taskId;
} SVPauseStreamTaskReq, SVResetStreamTaskReq;

typedef struct {
  int8_t reserved;
} SVPauseStreamTaskRsp;

typedef struct {
  char   name[TSDB_STREAM_FNAME_LEN];
  int8_t igNotExists;
} SMPauseStreamReq;

int32_t tSerializeSMPauseStreamReq(void* buf, int32_t bufLen, const SMPauseStreamReq* pReq);
int32_t tDeserializeSMPauseStreamReq(void* buf, int32_t bufLen, SMPauseStreamReq* pReq);

typedef struct {
  SMsgHead head;
  int32_t  taskId;
  int64_t  streamId;
  int8_t   igUntreated;
} SVResumeStreamTaskReq;

typedef struct {
  int8_t reserved;
} SVResumeStreamTaskRsp;

typedef struct {
  char   name[TSDB_STREAM_FNAME_LEN];
  int8_t igNotExists;
  int8_t igUntreated;
} SMResumeStreamReq;

int32_t tSerializeSMResumeStreamReq(void* buf, int32_t bufLen, const SMResumeStreamReq* pReq);
int32_t tDeserializeSMResumeStreamReq(void* buf, int32_t bufLen, SMResumeStreamReq* pReq);

typedef struct {
  char    name[TSDB_TABLE_FNAME_LEN];
  char    stb[TSDB_TABLE_FNAME_LEN];
  int8_t  igExists;
  int8_t  intervalUnit;
  int8_t  slidingUnit;
  int8_t  timezone;
  int32_t dstVgId;  // for stream
  int64_t interval;
  int64_t offset;
  int64_t sliding;
  int64_t maxDelay;
  int64_t watermark;
  int32_t exprLen;        // strlen + 1
  int32_t tagsFilterLen;  // strlen + 1
  int32_t sqlLen;         // strlen + 1
  int32_t astLen;         // strlen + 1
  char*   expr;
  char*   tagsFilter;
  char*   sql;
  char*   ast;
  int64_t deleteMark;
  int64_t lastTs;
} SMCreateSmaReq;

int32_t tSerializeSMCreateSmaReq(void* buf, int32_t bufLen, SMCreateSmaReq* pReq);
int32_t tDeserializeSMCreateSmaReq(void* buf, int32_t bufLen, SMCreateSmaReq* pReq);
void    tFreeSMCreateSmaReq(SMCreateSmaReq* pReq);

typedef struct {
  char   name[TSDB_TABLE_FNAME_LEN];
  int8_t igNotExists;
} SMDropSmaReq;

int32_t tSerializeSMDropSmaReq(void* buf, int32_t bufLen, SMDropSmaReq* pReq);
int32_t tDeserializeSMDropSmaReq(void* buf, int32_t bufLen, SMDropSmaReq* pReq);

typedef struct {
  char   dbFName[TSDB_DB_FNAME_LEN];
  char   stbName[TSDB_TABLE_NAME_LEN];
  char   colName[TSDB_COL_NAME_LEN];
  char   idxName[TSDB_INDEX_FNAME_LEN];
  int8_t idxType;
} SCreateTagIndexReq;

int32_t tSerializeSCreateTagIdxReq(void* buf, int32_t bufLen, SCreateTagIndexReq* pReq);
int32_t tDeserializeSCreateTagIdxReq(void* buf, int32_t bufLen, SCreateTagIndexReq* pReq);

typedef SMDropSmaReq SDropTagIndexReq;

int32_t tSerializeSDropTagIdxReq(void* buf, int32_t bufLen, SDropTagIndexReq* pReq);
int32_t tDeserializeSDropTagIdxReq(void* buf, int32_t bufLen, SDropTagIndexReq* pReq);

typedef struct {
  int8_t         version;       // for compatibility(default 0)
  int8_t         intervalUnit;  // MACRO: TIME_UNIT_XXX
  int8_t         slidingUnit;   // MACRO: TIME_UNIT_XXX
  int8_t         timezoneInt;   // sma data expired if timezone changes.
  int32_t        dstVgId;
  char           indexName[TSDB_INDEX_NAME_LEN];
  int32_t        exprLen;
  int32_t        tagsFilterLen;
  int64_t        indexUid;
  tb_uid_t       tableUid;  // super/child/common table uid
  tb_uid_t       dstTbUid;  // for dstVgroup
  int64_t        interval;
  int64_t        offset;  // use unit by precision of DB
  int64_t        sliding;
  char*          dstTbName;  // for dstVgroup
  char*          expr;       // sma expression
  char*          tagsFilter;
  SSchemaWrapper schemaRow;  // for dstVgroup
  SSchemaWrapper schemaTag;  // for dstVgroup
} STSma;                     // Time-range-wise SMA

typedef STSma SVCreateTSmaReq;

typedef struct {
  int8_t  type;  // 0 status report, 1 update data
  int64_t indexUid;
  int64_t skey;  // start TS key of interval/sliding window
} STSmaMsg;

typedef struct {
  int64_t indexUid;
  char    indexName[TSDB_INDEX_NAME_LEN];
} SVDropTSmaReq;

typedef struct {
  int tmp;  // TODO: to avoid compile error
} SVCreateTSmaRsp, SVDropTSmaRsp;

#if 0
int32_t tSerializeSVCreateTSmaReq(void** buf, SVCreateTSmaReq* pReq);
void*   tDeserializeSVCreateTSmaReq(void* buf, SVCreateTSmaReq* pReq);
int32_t tSerializeSVDropTSmaReq(void** buf, SVDropTSmaReq* pReq);
void*   tDeserializeSVDropTSmaReq(void* buf, SVDropTSmaReq* pReq);
#endif

int32_t tEncodeSVCreateTSmaReq(SEncoder* pCoder, const SVCreateTSmaReq* pReq);
int32_t tDecodeSVCreateTSmaReq(SDecoder* pCoder, SVCreateTSmaReq* pReq);
int32_t tEncodeSVDropTSmaReq(SEncoder* pCoder, const SVDropTSmaReq* pReq);
int32_t tDecodeSVDropTSmaReq(SDecoder* pCoder, SVDropTSmaReq* pReq);

typedef struct {
  int32_t number;
  STSma*  tSma;
} STSmaWrapper;

static FORCE_INLINE void tDestroyTSma(STSma* pSma) {
  if (pSma) {
    taosMemoryFreeClear(pSma->dstTbName);
    taosMemoryFreeClear(pSma->expr);
    taosMemoryFreeClear(pSma->tagsFilter);
  }
}

static FORCE_INLINE void tDestroyTSmaWrapper(STSmaWrapper* pSW, bool deepCopy) {
  if (pSW) {
    if (pSW->tSma) {
      if (deepCopy) {
        for (uint32_t i = 0; i < pSW->number; ++i) {
          tDestroyTSma(pSW->tSma + i);
        }
      }
      taosMemoryFreeClear(pSW->tSma);
    }
  }
}

static FORCE_INLINE void* tFreeTSmaWrapper(STSmaWrapper* pSW, bool deepCopy) {
  tDestroyTSmaWrapper(pSW, deepCopy);
  taosMemoryFreeClear(pSW);
  return NULL;
}

int32_t tEncodeSVCreateTSmaReq(SEncoder* pCoder, const SVCreateTSmaReq* pReq);
int32_t tDecodeSVCreateTSmaReq(SDecoder* pCoder, SVCreateTSmaReq* pReq);

int32_t tEncodeTSma(SEncoder* pCoder, const STSma* pSma);
int32_t tDecodeTSma(SDecoder* pCoder, STSma* pSma, bool deepCopy);

static int32_t tEncodeTSmaWrapper(SEncoder* pEncoder, const STSmaWrapper* pReq) {
  if (tEncodeI32(pEncoder, pReq->number) < 0) return -1;
  for (int32_t i = 0; i < pReq->number; ++i) {
    tEncodeTSma(pEncoder, pReq->tSma + i);
  }
  return 0;
}

static int32_t tDecodeTSmaWrapper(SDecoder* pDecoder, STSmaWrapper* pReq, bool deepCopy) {
  if (tDecodeI32(pDecoder, &pReq->number) < 0) return -1;
  for (int32_t i = 0; i < pReq->number; ++i) {
    tDecodeTSma(pDecoder, pReq->tSma + i, deepCopy);
  }
  return 0;
}

typedef struct {
  int idx;
} SMCreateFullTextReq;

int32_t tSerializeSMCreateFullTextReq(void* buf, int32_t bufLen, SMCreateFullTextReq* pReq);
int32_t tDeserializeSMCreateFullTextReq(void* buf, int32_t bufLen, SMCreateFullTextReq* pReq);
void    tFreeSMCreateFullTextReq(SMCreateFullTextReq* pReq);

typedef struct {
  char   name[TSDB_TABLE_FNAME_LEN];
  int8_t igNotExists;
} SMDropFullTextReq;

int32_t tSerializeSMDropFullTextReq(void* buf, int32_t bufLen, SMDropFullTextReq* pReq);
int32_t tDeserializeSMDropFullTextReq(void* buf, int32_t bufLen, SMDropFullTextReq* pReq);

typedef struct {
  char indexFName[TSDB_INDEX_FNAME_LEN];
} SUserIndexReq;

int32_t tSerializeSUserIndexReq(void* buf, int32_t bufLen, SUserIndexReq* pReq);
int32_t tDeserializeSUserIndexReq(void* buf, int32_t bufLen, SUserIndexReq* pReq);

typedef struct {
  char dbFName[TSDB_DB_FNAME_LEN];
  char tblFName[TSDB_TABLE_FNAME_LEN];
  char colName[TSDB_COL_NAME_LEN];
  char indexType[TSDB_INDEX_TYPE_LEN];
  char indexExts[TSDB_INDEX_EXTS_LEN];
} SUserIndexRsp;

int32_t tSerializeSUserIndexRsp(void* buf, int32_t bufLen, const SUserIndexRsp* pRsp);
int32_t tDeserializeSUserIndexRsp(void* buf, int32_t bufLen, SUserIndexRsp* pRsp);

typedef struct {
  char tbFName[TSDB_TABLE_FNAME_LEN];
} STableIndexReq;

int32_t tSerializeSTableIndexReq(void* buf, int32_t bufLen, STableIndexReq* pReq);
int32_t tDeserializeSTableIndexReq(void* buf, int32_t bufLen, STableIndexReq* pReq);

typedef struct {
  int8_t  intervalUnit;
  int8_t  slidingUnit;
  int64_t interval;
  int64_t offset;
  int64_t sliding;
  int64_t dstTbUid;
  int32_t dstVgId;
  SEpSet  epSet;
  char*   expr;
} STableIndexInfo;

typedef struct {
  char     tbName[TSDB_TABLE_NAME_LEN];
  char     dbFName[TSDB_DB_FNAME_LEN];
  uint64_t suid;
  int32_t  version;
  int32_t  indexSize;
  SArray*  pIndex;  // STableIndexInfo
} STableIndexRsp;

int32_t tSerializeSTableIndexRsp(void* buf, int32_t bufLen, const STableIndexRsp* pRsp);
int32_t tDeserializeSTableIndexRsp(void* buf, int32_t bufLen, STableIndexRsp* pRsp);
void    tFreeSerializeSTableIndexRsp(STableIndexRsp* pRsp);

void tFreeSTableIndexInfo(void* pInfo);

typedef struct {
  int8_t  mqMsgType;
  int32_t code;
  int32_t epoch;
  int64_t consumerId;
  int64_t walsver;
  int64_t walever;
} SMqRspHead;

typedef struct {
  SMsgHead     head;
  char         subKey[TSDB_SUBSCRIBE_KEY_LEN];
  int8_t       withTbName;
  int8_t       useSnapshot;
  int32_t      epoch;
  uint64_t     reqId;
  int64_t      consumerId;
  int64_t      timeout;
  STqOffsetVal reqOffset;
  int8_t       enableReplay;
  int8_t       sourceExcluded;
} SMqPollReq;

int32_t tSerializeSMqPollReq(void* buf, int32_t bufLen, SMqPollReq* pReq);
int32_t tDeserializeSMqPollReq(void* buf, int32_t bufLen, SMqPollReq* pReq);

typedef struct {
  int32_t vgId;
  int64_t offset;
  SEpSet  epSet;
} SMqSubVgEp;

static FORCE_INLINE int32_t tEncodeSMqSubVgEp(void** buf, const SMqSubVgEp* pVgEp) {
  int32_t tlen = 0;
  tlen += taosEncodeFixedI32(buf, pVgEp->vgId);
  tlen += taosEncodeFixedI64(buf, pVgEp->offset);
  tlen += taosEncodeSEpSet(buf, &pVgEp->epSet);
  return tlen;
}

static FORCE_INLINE void* tDecodeSMqSubVgEp(void* buf, SMqSubVgEp* pVgEp) {
  buf = taosDecodeFixedI32(buf, &pVgEp->vgId);
  buf = taosDecodeFixedI64(buf, &pVgEp->offset);
  buf = taosDecodeSEpSet(buf, &pVgEp->epSet);
  return buf;
}

typedef struct {
  char           topic[TSDB_TOPIC_FNAME_LEN];
  char           db[TSDB_DB_FNAME_LEN];
  SArray*        vgs;  // SArray<SMqSubVgEp>
  SSchemaWrapper schema;
} SMqSubTopicEp;

int32_t tEncodeMqSubTopicEp(void** buf, const SMqSubTopicEp* pTopicEp);
void*   tDecodeMqSubTopicEp(void* buf, SMqSubTopicEp* pTopicEp);
void    tDeleteMqSubTopicEp(SMqSubTopicEp* pSubTopicEp);

typedef struct {
  SMqRspHead   head;
  STqOffsetVal rspOffset;
  int16_t      resMsgType;
  int32_t      metaRspLen;
  void*        metaRsp;
} SMqMetaRsp;

int32_t tEncodeMqMetaRsp(SEncoder* pEncoder, const SMqMetaRsp* pRsp);
int32_t tDecodeMqMetaRsp(SDecoder* pDecoder, SMqMetaRsp* pRsp);

typedef struct {
  SMqRspHead   head;
  STqOffsetVal reqOffset;
  STqOffsetVal rspOffset;
  int32_t      blockNum;
  int8_t       withTbName;
  int8_t       withSchema;
  SArray*      blockDataLen;
  SArray*      blockData;
  SArray*      blockTbName;
  SArray*      blockSchema;
  int64_t      sleepTime;
} SMqDataRsp;

int32_t tEncodeMqDataRsp(SEncoder* pEncoder, const SMqDataRsp* pRsp);
int32_t tDecodeMqDataRsp(SDecoder* pDecoder, SMqDataRsp* pRsp);
void    tDeleteMqDataRsp(SMqDataRsp* pRsp);

typedef struct {
  SMqRspHead   head;
  STqOffsetVal reqOffset;
  STqOffsetVal rspOffset;
  int32_t      blockNum;
  int8_t       withTbName;
  int8_t       withSchema;
  SArray*      blockDataLen;
  SArray*      blockData;
  SArray*      blockTbName;
  SArray*      blockSchema;
  // the following attributes are extended from SMqDataRsp
  int32_t createTableNum;
  SArray* createTableLen;
  SArray* createTableReq;
} STaosxRsp;

int32_t tEncodeSTaosxRsp(SEncoder* pEncoder, const STaosxRsp* pRsp);
int32_t tDecodeSTaosxRsp(SDecoder* pDecoder, STaosxRsp* pRsp);
void    tDeleteSTaosxRsp(STaosxRsp* pRsp);

typedef struct {
  SMqRspHead head;
  char       cgroup[TSDB_CGROUP_LEN];
  SArray*    topics;  // SArray<SMqSubTopicEp>
} SMqAskEpRsp;

static FORCE_INLINE int32_t tEncodeSMqAskEpRsp(void** buf, const SMqAskEpRsp* pRsp) {
  int32_t tlen = 0;
  // tlen += taosEncodeString(buf, pRsp->cgroup);
  int32_t sz = taosArrayGetSize(pRsp->topics);
  tlen += taosEncodeFixedI32(buf, sz);
  for (int32_t i = 0; i < sz; i++) {
    SMqSubTopicEp* pVgEp = (SMqSubTopicEp*)taosArrayGet(pRsp->topics, i);
    tlen += tEncodeMqSubTopicEp(buf, pVgEp);
  }
  return tlen;
}

static FORCE_INLINE void* tDecodeSMqAskEpRsp(void* buf, SMqAskEpRsp* pRsp) {
  // buf = taosDecodeStringTo(buf, pRsp->cgroup);
  int32_t sz;
  buf = taosDecodeFixedI32(buf, &sz);
  pRsp->topics = taosArrayInit(sz, sizeof(SMqSubTopicEp));
  if (pRsp->topics == NULL) {
    return NULL;
  }
  for (int32_t i = 0; i < sz; i++) {
    SMqSubTopicEp topicEp;
    buf = tDecodeMqSubTopicEp(buf, &topicEp);
    taosArrayPush(pRsp->topics, &topicEp);
  }
  return buf;
}

static FORCE_INLINE void tDeleteSMqAskEpRsp(SMqAskEpRsp* pRsp) {
  taosArrayDestroyEx(pRsp->topics, (FDelete)tDeleteMqSubTopicEp);
}

typedef struct {
  int32_t      vgId;
  STqOffsetVal offset;
  int64_t      rows;
  int64_t      ever;
} OffsetRows;

typedef struct {
  char    topicName[TSDB_TOPIC_FNAME_LEN];
  SArray* offsetRows;
} TopicOffsetRows;

typedef struct {
  int64_t consumerId;
  int32_t epoch;
  SArray* topics;
} SMqHbReq;

typedef struct {
  char   topic[TSDB_TOPIC_FNAME_LEN];
  int8_t noPrivilege;
} STopicPrivilege;

typedef struct {
  SArray* topicPrivileges;  // SArray<STopicPrivilege>
} SMqHbRsp;

typedef struct {
  SMsgHead head;
  int64_t  consumerId;
  char     subKey[TSDB_SUBSCRIBE_KEY_LEN];
} SMqSeekReq;

#define TD_AUTO_CREATE_TABLE 0x1
typedef struct {
  int64_t       suid;
  int64_t       uid;
  int32_t       sver;
  uint32_t      nData;
  uint8_t*      pData;
  SVCreateTbReq cTbReq;
} SVSubmitBlk;

typedef struct {
  SMsgHead header;
  uint64_t sId;
  uint64_t queryId;
  uint64_t taskId;
  uint32_t sqlLen;
  uint32_t phyLen;
  char*    sql;
  char*    msg;
} SVDeleteReq;

int32_t tSerializeSVDeleteReq(void* buf, int32_t bufLen, SVDeleteReq* pReq);
int32_t tDeserializeSVDeleteReq(void* buf, int32_t bufLen, SVDeleteReq* pReq);

typedef struct {
  int64_t affectedRows;
} SVDeleteRsp;

int32_t tEncodeSVDeleteRsp(SEncoder* pCoder, const SVDeleteRsp* pReq);
int32_t tDecodeSVDeleteRsp(SDecoder* pCoder, SVDeleteRsp* pReq);

typedef struct SDeleteRes {
  uint64_t suid;
  SArray*  uidList;
  int64_t  skey;
  int64_t  ekey;
  int64_t  affectedRows;
  char     tableFName[TSDB_TABLE_NAME_LEN];
  char     tsColName[TSDB_COL_NAME_LEN];
  int64_t  ctimeMs;  // fill by vnode
} SDeleteRes;

int32_t tEncodeDeleteRes(SEncoder* pCoder, const SDeleteRes* pRes);
int32_t tDecodeDeleteRes(SDecoder* pCoder, SDeleteRes* pRes);

typedef struct {
  // int64_t uid;
  char    tbname[TSDB_TABLE_NAME_LEN];
  int64_t startTs;
  int64_t endTs;
} SSingleDeleteReq;

int32_t tEncodeSSingleDeleteReq(SEncoder* pCoder, const SSingleDeleteReq* pReq);
int32_t tDecodeSSingleDeleteReq(SDecoder* pCoder, SSingleDeleteReq* pReq);

typedef struct {
  int64_t suid;
  SArray* deleteReqs;  // SArray<SSingleDeleteReq>
  int64_t ctimeMs;     // fill by vnode
  int8_t  level;       // 0 tsdb(default), 1 rsma1 , 2 rsma2
} SBatchDeleteReq;

int32_t tEncodeSBatchDeleteReq(SEncoder* pCoder, const SBatchDeleteReq* pReq);
int32_t tDecodeSBatchDeleteReq(SDecoder* pCoder, SBatchDeleteReq* pReq);
int32_t tDecodeSBatchDeleteReqSetCtime(SDecoder* pDecoder, SBatchDeleteReq* pReq, int64_t ctimeMs);

typedef struct {
  int32_t msgIdx;
  int32_t msgType;
  int32_t msgLen;
  void*   msg;
} SBatchMsg;

typedef struct {
  SMsgHead header;
  SArray*  pMsgs;  // SArray<SBatchMsg>
} SBatchReq;

typedef struct {
  int32_t reqType;
  int32_t msgIdx;
  int32_t msgLen;
  int32_t rspCode;
  void*   msg;
} SBatchRspMsg;

typedef struct {
  SArray* pRsps;  // SArray<SBatchRspMsg>
} SBatchRsp;

int32_t                  tSerializeSBatchReq(void* buf, int32_t bufLen, SBatchReq* pReq);
int32_t                  tDeserializeSBatchReq(void* buf, int32_t bufLen, SBatchReq* pReq);
static FORCE_INLINE void tFreeSBatchReqMsg(void* msg) {
  if (NULL == msg) {
    return;
  }
  SBatchMsg* pMsg = (SBatchMsg*)msg;
  taosMemoryFree(pMsg->msg);
}

int32_t tSerializeSBatchRsp(void* buf, int32_t bufLen, SBatchRsp* pRsp);
int32_t tDeserializeSBatchRsp(void* buf, int32_t bufLen, SBatchRsp* pRsp);

static FORCE_INLINE void tFreeSBatchRspMsg(void* p) {
  if (NULL == p) {
    return;
  }

  SBatchRspMsg* pRsp = (SBatchRspMsg*)p;
  taosMemoryFree(pRsp->msg);
}

int32_t tSerializeSMqAskEpReq(void* buf, int32_t bufLen, SMqAskEpReq* pReq);
int32_t tDeserializeSMqAskEpReq(void* buf, int32_t bufLen, SMqAskEpReq* pReq);
int32_t tSerializeSMqHbReq(void* buf, int32_t bufLen, SMqHbReq* pReq);
int32_t tDeserializeSMqHbReq(void* buf, int32_t bufLen, SMqHbReq* pReq);
int32_t tDeatroySMqHbReq(SMqHbReq* pReq);

int32_t tSerializeSMqHbRsp(void* buf, int32_t bufLen, SMqHbRsp* pRsp);
int32_t tDeserializeSMqHbRsp(void* buf, int32_t bufLen, SMqHbRsp* pRsp);
int32_t tDeatroySMqHbRsp(SMqHbRsp* pRsp);

int32_t tSerializeSMqSeekReq(void* buf, int32_t bufLen, SMqSeekReq* pReq);
int32_t tDeserializeSMqSeekReq(void* buf, int32_t bufLen, SMqSeekReq* pReq);

#define SUBMIT_REQ_AUTO_CREATE_TABLE  0x1
#define SUBMIT_REQ_COLUMN_DATA_FORMAT 0x2
#define SUBMIT_REQ_FROM_FILE          0x4

#define SOURCE_NULL  0
#define SOURCE_TAOSX 1

typedef struct {
  int32_t        flags;
  SVCreateTbReq* pCreateTbReq;
  int64_t        suid;
  int64_t        uid;
  int32_t        sver;
  union {
    SArray* aRowP;
    SArray* aCol;
  };
  int64_t ctimeMs;
  int8_t  source;
} SSubmitTbData;

typedef struct {
  SArray* aSubmitTbData;  // SArray<SSubmitTbData>
} SSubmitReq2;

typedef struct {
  SMsgHead header;
  int64_t  version;
  char     data[];  // SSubmitReq2
} SSubmitReq2Msg;

int32_t tEncodeSubmitReq(SEncoder* pCoder, const SSubmitReq2* pReq);
int32_t tDecodeSubmitReq(SDecoder* pCoder, SSubmitReq2* pReq);
void    tDestroySubmitTbData(SSubmitTbData* pTbData, int32_t flag);
void    tDestroySubmitReq(SSubmitReq2* pReq, int32_t flag);

typedef struct {
  int32_t affectedRows;
  SArray* aCreateTbRsp;  // SArray<SVCreateTbRsp>
} SSubmitRsp2;

int32_t tEncodeSSubmitRsp2(SEncoder* pCoder, const SSubmitRsp2* pRsp);
int32_t tDecodeSSubmitRsp2(SDecoder* pCoder, SSubmitRsp2* pRsp);
void    tDestroySSubmitRsp2(SSubmitRsp2* pRsp, int32_t flag);

#define TSDB_MSG_FLG_ENCODE 0x1
#define TSDB_MSG_FLG_DECODE 0x2
#define TSDB_MSG_FLG_CMPT   0x3

typedef struct {
  union {
    struct {
      void*   msgStr;
      int32_t msgLen;
      int64_t ver;
    };
    void* pDataBlock;
  };
} SPackedData;

typedef struct {
  char     fullname[TSDB_VIEW_FNAME_LEN];
  char     name[TSDB_VIEW_NAME_LEN];
  char     dbFName[TSDB_DB_FNAME_LEN];
  char*    querySql;
  char*    sql;
  int8_t   orReplace;
  int8_t   precision;
  int32_t  numOfCols;
  SSchema* pSchema;
} SCMCreateViewReq;

int32_t tSerializeSCMCreateViewReq(void* buf, int32_t bufLen, const SCMCreateViewReq* pReq);
int32_t tDeserializeSCMCreateViewReq(void* buf, int32_t bufLen, SCMCreateViewReq* pReq);
void    tFreeSCMCreateViewReq(SCMCreateViewReq* pReq);

typedef struct {
  char   fullname[TSDB_VIEW_FNAME_LEN];
  char   name[TSDB_VIEW_NAME_LEN];
  char   dbFName[TSDB_DB_FNAME_LEN];
  char*  sql;
  int8_t igNotExists;
} SCMDropViewReq;

int32_t tSerializeSCMDropViewReq(void* buf, int32_t bufLen, const SCMDropViewReq* pReq);
int32_t tDeserializeSCMDropViewReq(void* buf, int32_t bufLen, SCMDropViewReq* pReq);
void    tFreeSCMDropViewReq(SCMDropViewReq* pReq);

typedef struct {
  char fullname[TSDB_VIEW_FNAME_LEN];
} SViewMetaReq;
int32_t tSerializeSViewMetaReq(void* buf, int32_t bufLen, const SViewMetaReq* pReq);
int32_t tDeserializeSViewMetaReq(void* buf, int32_t bufLen, SViewMetaReq* pReq);

typedef struct {
  char     name[TSDB_VIEW_NAME_LEN];
  char     dbFName[TSDB_DB_FNAME_LEN];
  char*    user;
  uint64_t dbId;
  uint64_t viewId;
  char*    querySql;
  int8_t   precision;
  int8_t   type;
  int32_t  version;
  int32_t  numOfCols;
  SSchema* pSchema;
} SViewMetaRsp;
int32_t tSerializeSViewMetaRsp(void* buf, int32_t bufLen, const SViewMetaRsp* pRsp);
int32_t tDeserializeSViewMetaRsp(void* buf, int32_t bufLen, SViewMetaRsp* pRsp);
void    tFreeSViewMetaRsp(SViewMetaRsp* pRsp);

#pragma pack(pop)

#ifdef __cplusplus
}
#endif

#endif /*_TD_COMMON_TAOS_MSG_H_*/<|MERGE_RESOLUTION|>--- conflicted
+++ resolved
@@ -247,11 +247,8 @@
   QUERY_NODE_EVENT_WINDOW,
   QUERY_NODE_HINT,
   QUERY_NODE_VIEW,
-<<<<<<< HEAD
   QUERY_NODE_WINDOW_OFFSET,
-=======
   QUERY_NODE_COUNT_WINDOW,
->>>>>>> fca1c077
 
   // Statement nodes are used in parser and planner module.
   QUERY_NODE_SET_OPERATOR = 100,
