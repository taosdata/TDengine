/*
 * Copyright (c) 2019 TAOS Data, Inc. <jhtao@taosdata.com>
 *
 * This program is free software: you can use, redistribute, and/or modify
 * it under the terms of the GNU Affero General Public License, version 3
 * or later ("AGPL"), as published by the Free Software Foundation.
 *
 * This program is distributed in the hope that it will be useful, but WITHOUT
 * ANY WARRANTY; without even the implied warranty of MERCHANTABILITY or
 * FITNESS FOR A PARTICULAR PURPOSE.
 *
 * You should have received a copy of the GNU Affero General Public License
 * along with this program. If not, see <http://www.gnu.org/licenses/>.
 */

#ifndef _TD_COMMON_TAOS_MSG_H_
#define _TD_COMMON_TAOS_MSG_H_

#include "taosdef.h"
#include "taoserror.h"
#include "tarray.h"
#include "tcoding.h"
#include "tcol.h"
#include "tencode.h"
#include "thash.h"
#include "tlist.h"
#include "tname.h"
#include "trow.h"
#include "tuuid.h"

#ifdef __cplusplus
extern "C" {
#endif

/* ------------------------ MESSAGE DEFINITIONS ------------------------ */

#define TD_MSG_NUMBER_
#undef TD_MSG_DICT_
#undef TD_MSG_INFO_
#undef TD_MSG_TYPE_INFO_
#undef TD_MSG_RANGE_CODE_
#undef TD_MSG_SEG_CODE_
#include "tmsgdef.h"

#undef TD_MSG_NUMBER_
#undef TD_MSG_DICT_
#undef TD_MSG_INFO_
#undef TD_MSG_TYPE_INFO_
#undef TD_MSG_RANGE_CODE_
#define TD_MSG_SEG_CODE_
#include "tmsgdef.h"

#undef TD_MSG_NUMBER_
#undef TD_MSG_DICT_
#undef TD_MSG_INFO_
#undef TD_MSG_TYPE_INFO_
#undef TD_MSG_SEG_CODE_
#undef TD_MSG_RANGE_CODE_
#include "tmsgdef.h"

extern char*   tMsgInfo[];
extern int32_t tMsgDict[];
extern int32_t tMsgRangeDict[];

typedef uint16_t tmsg_t;

#define TMSG_SEG_CODE(TYPE) (((TYPE)&0xff00) >> 8)
#define TMSG_SEG_SEQ(TYPE)  ((TYPE)&0xff)
#define TMSG_INDEX(TYPE)    (tMsgDict[TMSG_SEG_CODE(TYPE)] + TMSG_SEG_SEQ(TYPE))


#define DECODESQL()                                                               \
  do {                                                                            \
    if (!tDecodeIsEnd(&decoder)) {                                                \
      TAOS_CHECK_EXIT(tDecodeI32(&decoder, &pReq->sqlLen));                       \
      if (pReq->sqlLen > 0) {                                                     \
        TAOS_CHECK_EXIT(tDecodeBinaryAlloc(&decoder, (void **)&pReq->sql, NULL)); \
      }                                                                           \
    }                                                                             \
  } while (0)

#define ENCODESQL()                                                                       \
  do {                                                                                    \
    TAOS_CHECK_EXIT(tEncodeI32(&encoder, pReq->sqlLen));                                  \
    if (pReq->sqlLen > 0) {                                                               \
      TAOS_CHECK_EXIT(tEncodeBinary(&encoder, (const uint8_t *)pReq->sql, pReq->sqlLen)); \
    }                                                                                     \
  } while (0)

#define FREESQL()                \
  do {                           \
    if (pReq->sql != NULL) {     \
      taosMemoryFree(pReq->sql); \
    }                            \
    pReq->sql = NULL;            \
  } while (0)


static inline bool tmsgIsValid(tmsg_t type) {
  // static int8_t sz = sizeof(tMsgRangeDict) / sizeof(tMsgRangeDict[0]);
  int8_t maxSegIdx = TMSG_SEG_CODE(TDMT_MAX_MSG_MIN);
  int    segIdx = TMSG_SEG_CODE(type);
  if (segIdx >= 0 && segIdx < maxSegIdx) {
    return type < tMsgRangeDict[segIdx];
  }
  return false;
}

#define TMSG_INFO(type) (tmsgIsValid(type) ? tMsgInfo[TMSG_INDEX(type)] : "unKnown")

static inline bool vnodeIsMsgBlock(tmsg_t type) {
  return (type == TDMT_VND_CREATE_TABLE) || (type == TDMT_VND_ALTER_TABLE) || (type == TDMT_VND_DROP_TABLE) ||
         (type == TDMT_VND_UPDATE_TAG_VAL) || (type == TDMT_VND_ALTER_CONFIRM) || (type == TDMT_VND_COMMIT) ||
         (type == TDMT_SYNC_CONFIG_CHANGE);
}

static inline bool syncUtilUserCommit(tmsg_t msgType) {
  return msgType != TDMT_SYNC_NOOP && msgType != TDMT_SYNC_LEADER_TRANSFER;
}

/* ------------------------ OTHER DEFINITIONS ------------------------ */
// IE type
#define TSDB_IE_TYPE_SEC         1
#define TSDB_IE_TYPE_META        2
#define TSDB_IE_TYPE_MGMT_IP     3
#define TSDB_IE_TYPE_DNODE_CFG   4
#define TSDB_IE_TYPE_NEW_VERSION 5
#define TSDB_IE_TYPE_DNODE_EXT   6
#define TSDB_IE_TYPE_DNODE_STATE 7

enum {
  CONN_TYPE__QUERY = 1,
  CONN_TYPE__TMQ,
  CONN_TYPE__UDFD,
  CONN_TYPE__MAX,
};

enum {
  HEARTBEAT_KEY_USER_AUTHINFO = 1,
  HEARTBEAT_KEY_DBINFO,
  HEARTBEAT_KEY_STBINFO,
  HEARTBEAT_KEY_TMQ,
  HEARTBEAT_KEY_DYN_VIEW,
  HEARTBEAT_KEY_VIEWINFO,
  HEARTBEAT_KEY_TSMA,
};

typedef enum _mgmt_table {
  TSDB_MGMT_TABLE_START,
  TSDB_MGMT_TABLE_DNODE,
  TSDB_MGMT_TABLE_MNODE,
  TSDB_MGMT_TABLE_MODULE,
  TSDB_MGMT_TABLE_QNODE,
  TSDB_MGMT_TABLE_SNODE,
  TSDB_MGMT_TABLE_BACKUP_NODE,  // no longer used
  TSDB_MGMT_TABLE_CLUSTER,
  TSDB_MGMT_TABLE_DB,
  TSDB_MGMT_TABLE_FUNC,
  TSDB_MGMT_TABLE_INDEX,
  TSDB_MGMT_TABLE_STB,
  TSDB_MGMT_TABLE_STREAMS,
  TSDB_MGMT_TABLE_TABLE,
  TSDB_MGMT_TABLE_TAG,
  TSDB_MGMT_TABLE_COL,
  TSDB_MGMT_TABLE_USER,
  TSDB_MGMT_TABLE_GRANTS,
  TSDB_MGMT_TABLE_VGROUP,
  TSDB_MGMT_TABLE_TOPICS,
  TSDB_MGMT_TABLE_CONSUMERS,
  TSDB_MGMT_TABLE_SUBSCRIPTIONS,
  TSDB_MGMT_TABLE_TRANS,
  TSDB_MGMT_TABLE_SMAS,
  TSDB_MGMT_TABLE_CONFIGS,
  TSDB_MGMT_TABLE_CONNS,
  TSDB_MGMT_TABLE_QUERIES,
  TSDB_MGMT_TABLE_VNODES,
  TSDB_MGMT_TABLE_APPS,
  TSDB_MGMT_TABLE_STREAM_TASKS,
  TSDB_MGMT_TABLE_STREAM_RECALCULATES,
  TSDB_MGMT_TABLE_PRIVILEGES,
  TSDB_MGMT_TABLE_VIEWS,
  TSDB_MGMT_TABLE_TSMAS,
  TSDB_MGMT_TABLE_COMPACT,
  TSDB_MGMT_TABLE_COMPACT_DETAIL,
  TSDB_MGMT_TABLE_GRANTS_FULL,
  TSDB_MGMT_TABLE_GRANTS_LOGS,
  TSDB_MGMT_TABLE_MACHINES,
  TSDB_MGMT_TABLE_ARBGROUP,
  TSDB_MGMT_TABLE_ENCRYPTIONS,
  TSDB_MGMT_TABLE_USER_FULL,
  TSDB_MGMT_TABLE_ANODE,
  TSDB_MGMT_TABLE_ANODE_FULL,
  TSDB_MGMT_TABLE_USAGE,
  TSDB_MGMT_TABLE_FILESETS,
  TSDB_MGMT_TABLE_TRANSACTION_DETAIL,
  TSDB_MGMT_TABLE_VC_COL,
  TSDB_MGMT_TABLE_BNODE,
  TSDB_MGMT_TABLE_MOUNT,
  TSDB_MGMT_TABLE_SSMIGRATE,
  TSDB_MGMT_TABLE_SCAN,
  TSDB_MGMT_TABLE_SCAN_DETAIL,
  TSDB_MGMT_TABLE_RSMA,
  TSDB_MGMT_TABLE_RETENTION,
  TSDB_MGMT_TABLE_RETENTION_DETAIL,
  TSDB_MGMT_TABLE_MAX,
} EShowType;

typedef enum {
  TSDB_OPTR_NORMAL = 0,  // default
  TSDB_OPTR_SSMIGRATE = 1,
  TSDB_OPTR_ROLLUP = 2,
} ETsdbOpType;

typedef enum {
  TSDB_TRIGGER_MANUAL = 0,  // default
  TSDB_TRIGGER_AUTO = 1,
} ETriggerType;

#define TSDB_ALTER_TABLE_ADD_TAG                         1
#define TSDB_ALTER_TABLE_DROP_TAG                        2
#define TSDB_ALTER_TABLE_UPDATE_TAG_NAME                 3
#define TSDB_ALTER_TABLE_UPDATE_TAG_VAL                  4
#define TSDB_ALTER_TABLE_ADD_COLUMN                      5
#define TSDB_ALTER_TABLE_DROP_COLUMN                     6
#define TSDB_ALTER_TABLE_UPDATE_COLUMN_BYTES             7
#define TSDB_ALTER_TABLE_UPDATE_TAG_BYTES                8
#define TSDB_ALTER_TABLE_UPDATE_OPTIONS                  9
#define TSDB_ALTER_TABLE_UPDATE_COLUMN_NAME              10
#define TSDB_ALTER_TABLE_ADD_TAG_INDEX                   11
#define TSDB_ALTER_TABLE_DROP_TAG_INDEX                  12
#define TSDB_ALTER_TABLE_UPDATE_COLUMN_COMPRESS          13
#define TSDB_ALTER_TABLE_ADD_COLUMN_WITH_COMPRESS_OPTION 14
#define TSDB_ALTER_TABLE_UPDATE_MULTI_TAG_VAL            15
#define TSDB_ALTER_TABLE_ALTER_COLUMN_REF                16
#define TSDB_ALTER_TABLE_REMOVE_COLUMN_REF               17
#define TSDB_ALTER_TABLE_ADD_COLUMN_WITH_COLUMN_REF      18

#define TSDB_FILL_NONE        0
#define TSDB_FILL_NULL        1
#define TSDB_FILL_NULL_F      2
#define TSDB_FILL_SET_VALUE   3
#define TSDB_FILL_SET_VALUE_F 4
#define TSDB_FILL_LINEAR      5
#define TSDB_FILL_PREV        6
#define TSDB_FILL_NEXT        7
#define TSDB_FILL_NEAR        8

#define TSDB_ALTER_USER_PASSWD          0x1
#define TSDB_ALTER_USER_SUPERUSER       0x2
#define TSDB_ALTER_USER_ENABLE          0x3
#define TSDB_ALTER_USER_SYSINFO         0x4
#define TSDB_ALTER_USER_ADD_PRIVILEGES  0x5
#define TSDB_ALTER_USER_DEL_PRIVILEGES  0x6
#define TSDB_ALTER_USER_ADD_WHITE_LIST  0x7
#define TSDB_ALTER_USER_DROP_WHITE_LIST 0x8
#define TSDB_ALTER_USER_CREATEDB        0x9

#define TSDB_ALTER_RSMA_FUNCTION        0x1

#define TSDB_KILL_MSG_LEN 30

#define TSDB_TABLE_NUM_UNIT 100000

#define TSDB_VN_READ_ACCCESS  ((char)0x1)
#define TSDB_VN_WRITE_ACCCESS ((char)0x2)
#define TSDB_VN_ALL_ACCCESS   (TSDB_VN_READ_ACCCESS | TSDB_VN_WRITE_ACCCESS)

#define TSDB_COL_NORMAL 0x0u  // the normal column of the table
#define TSDB_COL_TAG    0x1u  // the tag column type
#define TSDB_COL_UDC    0x2u  // the user specified normal string column, it is a dummy column
#define TSDB_COL_TMP    0x4u  // internal column generated by the previous operators
#define TSDB_COL_NULL   0x8u  // the column filter NULL or not

#define TSDB_COL_IS_TAG(f)        (((f & (~(TSDB_COL_NULL))) & TSDB_COL_TAG) != 0)
#define TSDB_COL_IS_NORMAL_COL(f) ((f & (~(TSDB_COL_NULL))) == TSDB_COL_NORMAL)
#define TSDB_COL_IS_UD_COL(f)     ((f & (~(TSDB_COL_NULL))) == TSDB_COL_UDC)
#define TSDB_COL_REQ_NULL(f)      (((f)&TSDB_COL_NULL) != 0)

#define TD_SUPER_TABLE          TSDB_SUPER_TABLE
#define TD_CHILD_TABLE          TSDB_CHILD_TABLE
#define TD_NORMAL_TABLE         TSDB_NORMAL_TABLE
#define TD_VIRTUAL_NORMAL_TABLE TSDB_VIRTUAL_NORMAL_TABLE
#define TD_VIRTUAL_CHILD_TABLE  TSDB_VIRTUAL_CHILD_TABLE

typedef enum ENodeType {
  // Syntax nodes are used in parser and planner module, and some are also used in executor module, such as COLUMN,
  // VALUE, OPERATOR, FUNCTION and so on.
  QUERY_NODE_COLUMN = 1,
  QUERY_NODE_VALUE,
  QUERY_NODE_OPERATOR,
  QUERY_NODE_LOGIC_CONDITION,
  QUERY_NODE_FUNCTION,
  QUERY_NODE_REAL_TABLE,
  QUERY_NODE_TEMP_TABLE,
  QUERY_NODE_JOIN_TABLE,
  QUERY_NODE_GROUPING_SET,
  QUERY_NODE_ORDER_BY_EXPR,
  QUERY_NODE_LIMIT,
  QUERY_NODE_STATE_WINDOW,
  QUERY_NODE_SESSION_WINDOW,
  QUERY_NODE_INTERVAL_WINDOW,
  QUERY_NODE_NODE_LIST,
  QUERY_NODE_FILL,
  QUERY_NODE_RAW_EXPR,  // Only be used in parser module.
  QUERY_NODE_TARGET,
  QUERY_NODE_DATABLOCK_DESC,
  QUERY_NODE_SLOT_DESC,
  QUERY_NODE_COLUMN_DEF,
  QUERY_NODE_DOWNSTREAM_SOURCE,
  QUERY_NODE_DATABASE_OPTIONS,
  QUERY_NODE_TABLE_OPTIONS,
  QUERY_NODE_INDEX_OPTIONS,
  QUERY_NODE_EXPLAIN_OPTIONS,
  QUERY_NODE_LEFT_VALUE,
  QUERY_NODE_COLUMN_REF,
  QUERY_NODE_WHEN_THEN,
  QUERY_NODE_CASE_WHEN,
  QUERY_NODE_EVENT_WINDOW,
  QUERY_NODE_HINT,
  QUERY_NODE_VIEW,
  QUERY_NODE_WINDOW_OFFSET,
  QUERY_NODE_COUNT_WINDOW,
  QUERY_NODE_COLUMN_OPTIONS,
  QUERY_NODE_TSMA_OPTIONS,
  QUERY_NODE_ANOMALY_WINDOW,
  QUERY_NODE_RANGE_AROUND,
  QUERY_NODE_STREAM_NOTIFY_OPTIONS,
  QUERY_NODE_VIRTUAL_TABLE,
  QUERY_NODE_SLIDING_WINDOW,
  QUERY_NODE_PERIOD_WINDOW,
  QUERY_NODE_STREAM_TRIGGER,
  QUERY_NODE_STREAM,
  QUERY_NODE_STREAM_TAG_DEF,
  QUERY_NODE_EXTERNAL_WINDOW,
  QUERY_NODE_STREAM_TRIGGER_OPTIONS,
  QUERY_NODE_PLACE_HOLDER_TABLE,
  QUERY_NODE_TIME_RANGE,
  QUERY_NODE_STREAM_OUT_TABLE,
  QUERY_NODE_STREAM_CALC_RANGE,
  QUERY_NODE_COUNT_WINDOW_ARGS,
  QUERY_NODE_BNODE_OPTIONS,

  // Statement nodes are used in parser and planner module.
  QUERY_NODE_SET_OPERATOR = 100,
  QUERY_NODE_SELECT_STMT,
  QUERY_NODE_VNODE_MODIFY_STMT,
  QUERY_NODE_CREATE_DATABASE_STMT,
  QUERY_NODE_DROP_DATABASE_STMT,
  QUERY_NODE_ALTER_DATABASE_STMT,
  QUERY_NODE_FLUSH_DATABASE_STMT,
  QUERY_NODE_TRIM_DATABASE_STMT,
  QUERY_NODE_CREATE_TABLE_STMT,
  QUERY_NODE_CREATE_SUBTABLE_CLAUSE,
  QUERY_NODE_CREATE_MULTI_TABLES_STMT,
  QUERY_NODE_DROP_TABLE_CLAUSE,
  QUERY_NODE_DROP_TABLE_STMT,
  QUERY_NODE_DROP_SUPER_TABLE_STMT,
  QUERY_NODE_ALTER_TABLE_STMT,
  QUERY_NODE_ALTER_SUPER_TABLE_STMT,
  QUERY_NODE_CREATE_USER_STMT,
  QUERY_NODE_ALTER_USER_STMT,
  QUERY_NODE_DROP_USER_STMT,
  QUERY_NODE_USE_DATABASE_STMT,
  QUERY_NODE_CREATE_DNODE_STMT,
  QUERY_NODE_DROP_DNODE_STMT,
  QUERY_NODE_ALTER_DNODE_STMT,
  QUERY_NODE_CREATE_INDEX_STMT,
  QUERY_NODE_DROP_INDEX_STMT,
  QUERY_NODE_CREATE_QNODE_STMT,
  QUERY_NODE_DROP_QNODE_STMT,
  QUERY_NODE_CREATE_BACKUP_NODE_STMT,  // no longer used
  QUERY_NODE_DROP_BACKUP_NODE_STMT,    // no longer used
  QUERY_NODE_CREATE_SNODE_STMT,
  QUERY_NODE_DROP_SNODE_STMT,
  QUERY_NODE_CREATE_MNODE_STMT,
  QUERY_NODE_DROP_MNODE_STMT,
  QUERY_NODE_CREATE_TOPIC_STMT,
  QUERY_NODE_DROP_TOPIC_STMT,
  QUERY_NODE_DROP_CGROUP_STMT,
  QUERY_NODE_ALTER_LOCAL_STMT,
  QUERY_NODE_EXPLAIN_STMT,
  QUERY_NODE_DESCRIBE_STMT,
  QUERY_NODE_RESET_QUERY_CACHE_STMT,
  QUERY_NODE_COMPACT_DATABASE_STMT,
  QUERY_NODE_COMPACT_VGROUPS_STMT,
  QUERY_NODE_CREATE_FUNCTION_STMT,
  QUERY_NODE_DROP_FUNCTION_STMT,
  QUERY_NODE_CREATE_STREAM_STMT,
  QUERY_NODE_DROP_STREAM_STMT,
  QUERY_NODE_BALANCE_VGROUP_STMT,
  QUERY_NODE_MERGE_VGROUP_STMT,
  QUERY_NODE_REDISTRIBUTE_VGROUP_STMT,
  QUERY_NODE_SPLIT_VGROUP_STMT,
  QUERY_NODE_SYNCDB_STMT,
  QUERY_NODE_GRANT_STMT,
  QUERY_NODE_REVOKE_STMT,
  QUERY_NODE_ALTER_CLUSTER_STMT,
<<<<<<< HEAD
  QUERY_NODE_SSMIGRATE_DATABASE_STMT,
=======
  QUERY_NODE_S3MIGRATE_DATABASE_STMT,
  QUERY_NODE_TRIM_DATABASE_WAL_STMT,
>>>>>>> 1ced706b
  QUERY_NODE_CREATE_TSMA_STMT,
  QUERY_NODE_DROP_TSMA_STMT,
  QUERY_NODE_CREATE_VIRTUAL_TABLE_STMT,
  QUERY_NODE_CREATE_VIRTUAL_SUBTABLE_STMT,
  QUERY_NODE_DROP_VIRTUAL_TABLE_STMT,
  QUERY_NODE_ALTER_VIRTUAL_TABLE_STMT,
  QUERY_NODE_CREATE_MOUNT_STMT,
  QUERY_NODE_DROP_MOUNT_STMT,
  QUERY_NODE_SCAN_DATABASE_STMT,
  QUERY_NODE_SCAN_VGROUPS_STMT,

  // placeholder for [154, 180]
  QUERY_NODE_SHOW_CREATE_VIEW_STMT = 181,
  QUERY_NODE_SHOW_CREATE_DATABASE_STMT,
  QUERY_NODE_SHOW_CREATE_TABLE_STMT,
  QUERY_NODE_SHOW_CREATE_STABLE_STMT,
  QUERY_NODE_SHOW_TABLE_DISTRIBUTED_STMT,
  QUERY_NODE_SHOW_LOCAL_VARIABLES_STMT,
  QUERY_NODE_SHOW_SCORES_STMT,
  QUERY_NODE_SHOW_TABLE_TAGS_STMT,
  QUERY_NODE_KILL_CONNECTION_STMT,
  QUERY_NODE_KILL_QUERY_STMT,
  QUERY_NODE_KILL_TRANSACTION_STMT,
  QUERY_NODE_KILL_COMPACT_STMT,
  QUERY_NODE_DELETE_STMT,
  QUERY_NODE_INSERT_STMT,
  QUERY_NODE_QUERY,
  QUERY_NODE_SHOW_DB_ALIVE_STMT,
  QUERY_NODE_SHOW_CLUSTER_ALIVE_STMT,
  QUERY_NODE_BALANCE_VGROUP_LEADER_STMT,
  QUERY_NODE_BALANCE_VGROUP_LEADER_DATABASE_STMT,
  QUERY_NODE_RESTORE_DNODE_STMT,
  QUERY_NODE_RESTORE_QNODE_STMT,
  QUERY_NODE_RESTORE_MNODE_STMT,
  QUERY_NODE_RESTORE_VNODE_STMT,
  QUERY_NODE_PAUSE_STREAM_STMT,
  QUERY_NODE_RESUME_STREAM_STMT,
  QUERY_NODE_CREATE_VIEW_STMT,
  QUERY_NODE_DROP_VIEW_STMT,
  QUERY_NODE_CREATE_SUBTABLE_FROM_FILE_CLAUSE,
  QUERY_NODE_CREATE_ANODE_STMT,
  QUERY_NODE_DROP_ANODE_STMT,
  QUERY_NODE_UPDATE_ANODE_STMT,
  QUERY_NODE_ASSIGN_LEADER_STMT,
  QUERY_NODE_SHOW_CREATE_TSMA_STMT,
  QUERY_NODE_SHOW_CREATE_VTABLE_STMT,
<<<<<<< HEAD
  QUERY_NODE_RECALCULATE_STREAM_STMT,
  QUERY_NODE_CREATE_BNODE_STMT,
  QUERY_NODE_DROP_BNODE_STMT,
  QUERY_NODE_KILL_SSMIGRATE_STMT,
  QUERY_NODE_KILL_SCAN_STMT,
  QUERY_NODE_CREATE_RSMA_STMT,
  QUERY_NODE_DROP_RSMA_STMT,
  QUERY_NODE_ALTER_RSMA_STMT,
  QUERY_NODE_SHOW_CREATE_RSMA_STMT,
  QUERY_NODE_ROLLUP_DATABASE_STMT,
  QUERY_NODE_ROLLUP_VGROUPS_STMT,
  QUERY_NODE_KILL_RETENTION_STMT,
=======
  QUERY_NODE_SET_VGROUP_KEEP_VERSION_STMT,
>>>>>>> 1ced706b

  // show statement nodes
  // see 'sysTableShowAdapter', 'SYSTABLE_SHOW_TYPE_OFFSET'
  QUERY_NODE_SHOW_DNODES_STMT = 400,
  QUERY_NODE_SHOW_MNODES_STMT,
  QUERY_NODE_SHOW_MODULES_STMT,
  QUERY_NODE_SHOW_QNODES_STMT,
  QUERY_NODE_SHOW_SNODES_STMT,
  QUERY_NODE_SHOW_BACKUP_NODES_STMT,  // no longer used
  QUERY_NODE_SHOW_ARBGROUPS_STMT,
  QUERY_NODE_SHOW_CLUSTER_STMT,
  QUERY_NODE_SHOW_DATABASES_STMT,
  QUERY_NODE_SHOW_FUNCTIONS_STMT,
  QUERY_NODE_SHOW_INDEXES_STMT,
  QUERY_NODE_SHOW_STABLES_STMT,
  QUERY_NODE_SHOW_STREAMS_STMT,
  QUERY_NODE_SHOW_TABLES_STMT,
  QUERY_NODE_SHOW_TAGS_STMT,
  QUERY_NODE_SHOW_USERS_STMT,
  QUERY_NODE_SHOW_USERS_FULL_STMT,
  QUERY_NODE_SHOW_LICENCES_STMT,
  QUERY_NODE_SHOW_VGROUPS_STMT,
  QUERY_NODE_SHOW_TOPICS_STMT,
  QUERY_NODE_SHOW_CONSUMERS_STMT,
  QUERY_NODE_SHOW_CONNECTIONS_STMT,
  QUERY_NODE_SHOW_QUERIES_STMT,
  QUERY_NODE_SHOW_APPS_STMT,
  QUERY_NODE_SHOW_VARIABLES_STMT,
  QUERY_NODE_SHOW_DNODE_VARIABLES_STMT,
  QUERY_NODE_SHOW_TRANSACTIONS_STMT,
  QUERY_NODE_SHOW_SUBSCRIPTIONS_STMT,
  QUERY_NODE_SHOW_VNODES_STMT,
  QUERY_NODE_SHOW_USER_PRIVILEGES_STMT,
  QUERY_NODE_SHOW_VIEWS_STMT,
  QUERY_NODE_SHOW_COMPACTS_STMT,
  QUERY_NODE_SHOW_COMPACT_DETAILS_STMT,
  QUERY_NODE_SHOW_GRANTS_FULL_STMT,
  QUERY_NODE_SHOW_GRANTS_LOGS_STMT,
  QUERY_NODE_SHOW_CLUSTER_MACHINES_STMT,
  QUERY_NODE_SHOW_ENCRYPTIONS_STMT,
  QUERY_NODE_SHOW_TSMAS_STMT,
  QUERY_NODE_SHOW_ANODES_STMT,
  QUERY_NODE_SHOW_ANODES_FULL_STMT,
  QUERY_NODE_SHOW_USAGE_STMT,
  QUERY_NODE_SHOW_FILESETS_STMT,
  QUERY_NODE_SHOW_TRANSACTION_DETAILS_STMT,
  QUERY_NODE_SHOW_VTABLES_STMT,
  QUERY_NODE_SHOW_BNODES_STMT,
  QUERY_NODE_SHOW_MOUNTS_STMT,
  QUERY_NODE_SHOW_SSMIGRATES_STMT,
  QUERY_NODE_SHOW_SCANS_STMT,
  QUERY_NODE_SHOW_SCAN_DETAILS_STMT,
  QUERY_NODE_SHOW_RSMAS_STMT,
  QUERY_NODE_SHOW_RETENTIONS_STMT,
  QUERY_NODE_SHOW_RETENTION_DETAILS_STMT,

  // logic plan node
  QUERY_NODE_LOGIC_PLAN_SCAN = 1000,
  QUERY_NODE_LOGIC_PLAN_JOIN,
  QUERY_NODE_LOGIC_PLAN_AGG,
  QUERY_NODE_LOGIC_PLAN_PROJECT,
  QUERY_NODE_LOGIC_PLAN_VNODE_MODIFY,
  QUERY_NODE_LOGIC_PLAN_EXCHANGE,
  QUERY_NODE_LOGIC_PLAN_MERGE,
  QUERY_NODE_LOGIC_PLAN_WINDOW,
  QUERY_NODE_LOGIC_PLAN_FILL,
  QUERY_NODE_LOGIC_PLAN_SORT,
  QUERY_NODE_LOGIC_PLAN_PARTITION,
  QUERY_NODE_LOGIC_PLAN_INDEF_ROWS_FUNC,
  QUERY_NODE_LOGIC_PLAN_INTERP_FUNC,
  QUERY_NODE_LOGIC_SUBPLAN,
  QUERY_NODE_LOGIC_PLAN,
  QUERY_NODE_LOGIC_PLAN_GROUP_CACHE,
  QUERY_NODE_LOGIC_PLAN_DYN_QUERY_CTRL,
  QUERY_NODE_LOGIC_PLAN_FORECAST_FUNC,
  QUERY_NODE_LOGIC_PLAN_VIRTUAL_TABLE_SCAN,
  QUERY_NODE_LOGIC_PLAN_IMPUTATION_FUNC,

  // physical plan node
  QUERY_NODE_PHYSICAL_PLAN_TAG_SCAN = 1100,
  QUERY_NODE_PHYSICAL_PLAN_TABLE_SCAN,
  QUERY_NODE_PHYSICAL_PLAN_TABLE_SEQ_SCAN,  // INACTIVE
  QUERY_NODE_PHYSICAL_PLAN_TABLE_MERGE_SCAN,
  QUERY_NODE_PHYSICAL_PLAN_STREAM_SCAN,
  QUERY_NODE_PHYSICAL_PLAN_SYSTABLE_SCAN,
  QUERY_NODE_PHYSICAL_PLAN_BLOCK_DIST_SCAN,
  QUERY_NODE_PHYSICAL_PLAN_LAST_ROW_SCAN,
  QUERY_NODE_PHYSICAL_PLAN_PROJECT,
  QUERY_NODE_PHYSICAL_PLAN_MERGE_JOIN,
  QUERY_NODE_PHYSICAL_PLAN_HASH_AGG,
  QUERY_NODE_PHYSICAL_PLAN_EXCHANGE,
  QUERY_NODE_PHYSICAL_PLAN_MERGE,
  QUERY_NODE_PHYSICAL_PLAN_SORT,
  QUERY_NODE_PHYSICAL_PLAN_GROUP_SORT,
  QUERY_NODE_PHYSICAL_PLAN_HASH_INTERVAL,
  QUERY_NODE_PHYSICAL_PLAN_MERGE_INTERVAL,  // INACTIVE
  QUERY_NODE_PHYSICAL_PLAN_MERGE_ALIGNED_INTERVAL,
  QUERY_NODE_PHYSICAL_PLAN_UNUSED_1,
  QUERY_NODE_PHYSICAL_PLAN_UNUSED_2,
  QUERY_NODE_PHYSICAL_PLAN_UNUSED_3,
  QUERY_NODE_PHYSICAL_PLAN_FILL,
  QUERY_NODE_PHYSICAL_PLAN_UNUSED_4,
  QUERY_NODE_PHYSICAL_PLAN_MERGE_SESSION,
  QUERY_NODE_PHYSICAL_PLAN_UNUSED_5,
  QUERY_NODE_PHYSICAL_PLAN_UNUSED_6,
  QUERY_NODE_PHYSICAL_PLAN_UNUSED_7,
  QUERY_NODE_PHYSICAL_PLAN_MERGE_STATE,
  QUERY_NODE_PHYSICAL_PLAN_UNUSED_8,
  QUERY_NODE_PHYSICAL_PLAN_PARTITION,
  QUERY_NODE_PHYSICAL_PLAN_UNUSED_9,
  QUERY_NODE_PHYSICAL_PLAN_INDEF_ROWS_FUNC,
  QUERY_NODE_PHYSICAL_PLAN_INTERP_FUNC,
  QUERY_NODE_PHYSICAL_PLAN_DISPATCH,
  QUERY_NODE_PHYSICAL_PLAN_INSERT,
  QUERY_NODE_PHYSICAL_PLAN_QUERY_INSERT,
  QUERY_NODE_PHYSICAL_PLAN_DELETE,
  QUERY_NODE_PHYSICAL_SUBPLAN,
  QUERY_NODE_PHYSICAL_PLAN,
  QUERY_NODE_PHYSICAL_PLAN_TABLE_COUNT_SCAN,
  QUERY_NODE_PHYSICAL_PLAN_MERGE_EVENT,
  QUERY_NODE_PHYSICAL_PLAN_UNUSED_10,
  QUERY_NODE_PHYSICAL_PLAN_HASH_JOIN,
  QUERY_NODE_PHYSICAL_PLAN_GROUP_CACHE,
  QUERY_NODE_PHYSICAL_PLAN_DYN_QUERY_CTRL,
  QUERY_NODE_PHYSICAL_PLAN_MERGE_COUNT,
  QUERY_NODE_PHYSICAL_PLAN_UNUSED_11,
  QUERY_NODE_PHYSICAL_PLAN_UNUSED_12,
  QUERY_NODE_PHYSICAL_PLAN_UNUSED_13,
  QUERY_NODE_PHYSICAL_PLAN_MERGE_ANOMALY,
  QUERY_NODE_PHYSICAL_PLAN_UNUSED_14,
  QUERY_NODE_PHYSICAL_PLAN_FORECAST_FUNC,
  QUERY_NODE_PHYSICAL_PLAN_UNUSED_15,
  QUERY_NODE_PHYSICAL_PLAN_UNUSED_16,
  QUERY_NODE_PHYSICAL_PLAN_UNUSED_17,
  QUERY_NODE_PHYSICAL_PLAN_UNUSED_18,
  QUERY_NODE_PHYSICAL_PLAN_UNUSED_19,
  QUERY_NODE_PHYSICAL_PLAN_UNUSED_20,
  QUERY_NODE_PHYSICAL_PLAN_UNUSED_21,
  QUERY_NODE_PHYSICAL_PLAN_UNUSED_22,
  QUERY_NODE_PHYSICAL_PLAN_UNUSED_23,
  QUERY_NODE_PHYSICAL_PLAN_UNUSED_24,
  QUERY_NODE_PHYSICAL_PLAN_VIRTUAL_TABLE_SCAN,
  QUERY_NODE_PHYSICAL_PLAN_EXTERNAL_WINDOW,
  QUERY_NODE_PHYSICAL_PLAN_HASH_EXTERNAL,
  QUERY_NODE_PHYSICAL_PLAN_MERGE_ALIGNED_EXTERNAL,
  QUERY_NODE_PHYSICAL_PLAN_STREAM_INSERT,
  QUERY_NODE_PHYSICAL_PLAN_IMPUTATION_FUNC,
} ENodeType;

typedef struct {
  int32_t     vgId;
  uint8_t     option;         // 0x0 REQ_OPT_TBNAME, 0x01 REQ_OPT_TBUID
  uint8_t     autoCreateCtb;  // 0x0 not auto create, 0x01 auto create
  const char* dbFName;
  const char* tbName;
} SBuildTableInput;

typedef struct {
  char    db[TSDB_DB_FNAME_LEN];
  int64_t dbId;
  int32_t vgVersion;
  int32_t numOfTable;  // unit is TSDB_TABLE_NUM_UNIT
  int64_t stateTs;
} SBuildUseDBInput;

typedef struct SField {
  char    name[TSDB_COL_NAME_LEN];
  uint8_t type;
  int8_t  flags;
  int32_t bytes;
} SField;

typedef struct SFieldWithOptions {
  char     name[TSDB_COL_NAME_LEN];
  uint8_t  type;
  int8_t   flags;
  int32_t  bytes;
  uint32_t compress;
  STypeMod typeMod;
} SFieldWithOptions;

typedef struct SRetention {
  int64_t freq;
  int64_t keep;
  int8_t  freqUnit;
  int8_t  keepUnit;
} SRetention;

#define RETENTION_VALID(l, r) ((((l) == 0 && (r)->freq >= 0) || ((r)->freq > 0)) && ((r)->keep > 0))

#pragma pack(push, 1)
// null-terminated string instead of char array to avoid too many memory consumption in case of more than 1M tableMeta
typedef struct SEp {
  char     fqdn[TSDB_FQDN_LEN];
  uint16_t port;
} SEp;

typedef struct {
  int32_t contLen;
  int32_t vgId;
} SMsgHead;

// Submit message for one table
typedef struct SSubmitBlk {
  int64_t uid;        // table unique id
  int64_t suid;       // stable id
  int32_t sversion;   // data schema version
  int32_t dataLen;    // data part length, not including the SSubmitBlk head
  int32_t schemaLen;  // schema length, if length is 0, no schema exists
  int32_t numOfRows;  // total number of rows in current submit block
  char    data[];
} SSubmitBlk;

// Submit message for this TSDB
typedef struct {
  SMsgHead header;
  int64_t  version;
  int32_t  length;
  int32_t  numOfBlocks;
  char     blocks[];
} SSubmitReq;

typedef struct {
  int32_t totalLen;
  int32_t len;
  STSRow* row;
} SSubmitBlkIter;

typedef struct {
  int32_t totalLen;
  int32_t len;
  // head of SSubmitBlk
  int64_t uid;        // table unique id
  int64_t suid;       // stable id
  int32_t sversion;   // data schema version
  int32_t dataLen;    // data part length, not including the SSubmitBlk head
  int32_t schemaLen;  // schema length, if length is 0, no schema exists
  int32_t numOfRows;  // total number of rows in current submit block
  // head of SSubmitBlk
  int32_t     numOfBlocks;
  const void* pMsg;
} SSubmitMsgIter;

int32_t tInitSubmitMsgIter(const SSubmitReq* pMsg, SSubmitMsgIter* pIter);
int32_t tGetSubmitMsgNext(SSubmitMsgIter* pIter, SSubmitBlk** pPBlock);
int32_t tInitSubmitBlkIter(SSubmitMsgIter* pMsgIter, SSubmitBlk* pBlock, SSubmitBlkIter* pIter);
STSRow* tGetSubmitBlkNext(SSubmitBlkIter* pIter);
// for debug
int32_t tPrintFixedSchemaSubmitReq(SSubmitReq* pReq, STSchema* pSchema);

typedef struct {
  bool     hasRef;
  col_id_t id;
  char     refDbName[TSDB_DB_NAME_LEN];
  char     refTableName[TSDB_TABLE_NAME_LEN];
  char     refColName[TSDB_COL_NAME_LEN];
} SColRef;

typedef struct {
  int32_t  nCols;
  int32_t  version;
  SColRef* pColRef;
} SColRefWrapper;

int32_t tEncodeSColRefWrapper(SEncoder *pCoder, const SColRefWrapper *pWrapper);
int32_t tDecodeSColRefWrapperEx(SDecoder *pDecoder, SColRefWrapper *pWrapper, bool decoderMalloc);
typedef struct {
  int32_t vgId;
  SColRef colRef;
} SColRefEx;

typedef struct {
  int16_t colId;
  char    refDbName[TSDB_DB_NAME_LEN];
  char    refTableName[TSDB_TABLE_NAME_LEN];
  char    refColName[TSDB_COL_NAME_LEN];
} SRefColInfo;

typedef struct SVCTableRefCols {
  uint64_t     uid;
  int32_t      numOfSrcTbls;
  int32_t      numOfColRefs;
  SRefColInfo* refCols;
} SVCTableRefCols;

typedef struct SVCTableMergeInfo {
  uint64_t uid;
  int32_t  numOfSrcTbls;
} SVCTableMergeInfo;

typedef struct {
  int32_t    nCols;
  SColRefEx* pColRefEx;
} SColRefExWrapper;

struct SSchema {
  int8_t   type;
  int8_t   flags;
  col_id_t colId;
  int32_t  bytes;
  char     name[TSDB_COL_NAME_LEN];
};
struct SSchemaExt {
  col_id_t colId;
  uint32_t compress;
  STypeMod typeMod;
};

struct SSchemaRsma {
  int64_t    interval[2];
  int32_t    nFuncs;
  int8_t     tbType;
  tb_uid_t   tbUid;
  func_id_t* funcIds;
  char       tbName[TSDB_TABLE_NAME_LEN];
};

struct SSchema2 {
  int8_t   type;
  int8_t   flags;
  col_id_t colId;
  int32_t  bytes;
  char     name[TSDB_COL_NAME_LEN];
  uint32_t compress;
};

typedef struct {
  char        tbName[TSDB_TABLE_NAME_LEN];
  char        stbName[TSDB_TABLE_NAME_LEN];
  char        dbFName[TSDB_DB_FNAME_LEN];
  int64_t     dbId;
  int32_t     numOfTags;
  int32_t     numOfColumns;
  int8_t      precision;
  int8_t      tableType;
  int32_t     sversion;
  int32_t     tversion;
  int32_t     rversion;
  uint64_t    suid;
  uint64_t    tuid;
  int32_t     vgId;
  int8_t      sysInfo;
  SSchema*    pSchemas;
  SSchemaExt* pSchemaExt;
  int8_t      virtualStb;
  int32_t     numOfColRefs;
  SColRef*    pColRefs;
} STableMetaRsp;

typedef struct {
  int32_t        code;
  int64_t        uid;
  char*          tblFName;
  int32_t        numOfRows;
  int32_t        affectedRows;
  int64_t        sver;
  STableMetaRsp* pMeta;
} SSubmitBlkRsp;

typedef struct {
  int32_t numOfRows;
  int32_t affectedRows;
  int32_t nBlocks;
  union {
    SArray*        pArray;
    SSubmitBlkRsp* pBlocks;
  };
} SSubmitRsp;

// int32_t tEncodeSSubmitRsp(SEncoder* pEncoder, const SSubmitRsp* pRsp);
// int32_t tDecodeSSubmitRsp(SDecoder* pDecoder, SSubmitRsp* pRsp);
// void    tFreeSSubmitBlkRsp(void* param);
void tFreeSSubmitRsp(SSubmitRsp* pRsp);

#define COL_SMA_ON       ((int8_t)0x1)
#define COL_IDX_ON       ((int8_t)0x2)
#define COL_IS_KEY       ((int8_t)0x4)
#define COL_SET_NULL     ((int8_t)0x10)
#define COL_SET_VAL      ((int8_t)0x20)
#define COL_IS_SYSINFO   ((int8_t)0x40)
#define COL_HAS_TYPE_MOD ((int8_t)0x80)
#define COL_REF_BY_STM   ((int8_t)0x08)

#define COL_IS_SET(FLG)  (((FLG) & (COL_SET_VAL | COL_SET_NULL)) != 0)
#define COL_CLR_SET(FLG) ((FLG) &= (~(COL_SET_VAL | COL_SET_NULL)))

#define IS_BSMA_ON(s)  (((s)->flags & 0x01) == COL_SMA_ON)
#define IS_IDX_ON(s)   (((s)->flags & 0x02) == COL_IDX_ON)
#define IS_SET_NULL(s) (((s)->flags & COL_SET_NULL) == COL_SET_NULL)

#define SSCHMEA_SET_IDX_ON(s) \
  do {                        \
    (s)->flags |= COL_IDX_ON; \
  } while (0)

#define SSCHMEA_SET_IDX_OFF(s)   \
  do {                           \
    (s)->flags &= (~COL_IDX_ON); \
  } while (0)

#define SSCHEMA_SET_TYPE_MOD(s)     \
  do {                              \
    (s)->flags |= COL_HAS_TYPE_MOD; \
  } while (0)

#define HAS_TYPE_MOD(s) (((s)->flags & COL_HAS_TYPE_MOD))

#define SSCHMEA_TYPE(s)  ((s)->type)
#define SSCHMEA_FLAGS(s) ((s)->flags)
#define SSCHMEA_COLID(s) ((s)->colId)
#define SSCHMEA_BYTES(s) ((s)->bytes)
#define SSCHMEA_NAME(s)  ((s)->name)

typedef struct {
  bool    tsEnableMonitor;
  int32_t tsMonitorInterval;
  int32_t tsSlowLogThreshold;
  int32_t tsSlowLogMaxLen;
  int32_t tsSlowLogScope;
  int32_t tsSlowLogThresholdTest;  // Obsolete
  char    tsSlowLogExceptDb[TSDB_DB_NAME_LEN];
} SMonitorParas;

typedef struct {
  STypeMod typeMod;
} SExtSchema;

bool hasExtSchema(const SExtSchema* pExtSchema);

typedef struct {
  int32_t      nCols;
  int32_t      version;
  SSchema*     pSchema;
  SSchemaRsma* pRsma;
} SSchemaWrapper;

typedef struct {
  col_id_t id;
  uint32_t alg;
} SColCmpr;

typedef struct {
  int32_t   nCols;
  int32_t   version;
  SColCmpr* pColCmpr;
} SColCmprWrapper;

static FORCE_INLINE int32_t tInitDefaultSColRefWrapperByCols(SColRefWrapper* pRef, int32_t nCols) {
  if (pRef->pColRef) {
    return TSDB_CODE_INVALID_PARA;
  }
  pRef->pColRef = (SColRef*)taosMemoryCalloc(nCols, sizeof(SColRef));
  if (pRef->pColRef == NULL) {
    return terrno;
  }
  pRef->nCols = nCols;
  for (int32_t i = 0; i < nCols; i++) {
    pRef->pColRef[i].hasRef = false;
    pRef->pColRef[i].id = (col_id_t)(i + 1);
  }
  return 0;
}

static FORCE_INLINE SColCmprWrapper* tCloneSColCmprWrapper(const SColCmprWrapper* pSrcWrapper) {
  if (pSrcWrapper->pColCmpr == NULL || pSrcWrapper->nCols == 0) {
    terrno = TSDB_CODE_INVALID_PARA;
    return NULL;
  }

  SColCmprWrapper* pDstWrapper = (SColCmprWrapper*)taosMemoryMalloc(sizeof(SColCmprWrapper));
  if (pDstWrapper == NULL) {
    return NULL;
  }
  pDstWrapper->nCols = pSrcWrapper->nCols;
  pDstWrapper->version = pSrcWrapper->version;

  int32_t size = sizeof(SColCmpr) * pDstWrapper->nCols;
  pDstWrapper->pColCmpr = (SColCmpr*)taosMemoryCalloc(1, size);
  if (pDstWrapper->pColCmpr == NULL) {
    taosMemoryFree(pDstWrapper);
    return NULL;
  }
  (void)memcpy(pDstWrapper->pColCmpr, pSrcWrapper->pColCmpr, size);

  return pDstWrapper;
}

static FORCE_INLINE int32_t tInitDefaultSColCmprWrapperByCols(SColCmprWrapper* pCmpr, int32_t nCols) {
  if (!(!pCmpr->pColCmpr)) {
    return TSDB_CODE_INVALID_PARA;
  }
  pCmpr->pColCmpr = (SColCmpr*)taosMemoryCalloc(nCols, sizeof(SColCmpr));
  if (pCmpr->pColCmpr == NULL) {
    return terrno;
  }
  pCmpr->nCols = nCols;
  return 0;
}

static FORCE_INLINE int32_t tInitDefaultSColCmprWrapper(SColCmprWrapper* pCmpr, SSchemaWrapper* pSchema) {
  pCmpr->nCols = pSchema->nCols;
  if (!(!pCmpr->pColCmpr)) {
    return TSDB_CODE_INVALID_PARA;
  }
  pCmpr->pColCmpr = (SColCmpr*)taosMemoryCalloc(pCmpr->nCols, sizeof(SColCmpr));
  if (pCmpr->pColCmpr == NULL) {
    return terrno;
  }
  for (int32_t i = 0; i < pCmpr->nCols; i++) {
    SColCmpr* pColCmpr = &pCmpr->pColCmpr[i];
    SSchema*  pColSchema = &pSchema->pSchema[i];
    pColCmpr->id = pColSchema->colId;
    pColCmpr->alg = 0;
  }
  return 0;
}

static FORCE_INLINE void tDeleteSColCmprWrapper(SColCmprWrapper* pWrapper) {
  if (pWrapper == NULL) return;

  taosMemoryFreeClear(pWrapper->pColCmpr);
  taosMemoryFreeClear(pWrapper);
}
static FORCE_INLINE SSchemaWrapper* tCloneSSchemaWrapper(const SSchemaWrapper* pSchemaWrapper) {
  if (pSchemaWrapper->pSchema == NULL) return NULL;

  SSchemaWrapper* pSW = (SSchemaWrapper*)taosMemoryCalloc(1, sizeof(SSchemaWrapper));
  if (pSW == NULL) {
    return NULL;
  }
  pSW->nCols = pSchemaWrapper->nCols;
  pSW->version = pSchemaWrapper->version;
  pSW->pSchema = (SSchema*)taosMemoryCalloc(pSW->nCols, sizeof(SSchema));
  if (pSW->pSchema == NULL) {
    taosMemoryFree(pSW);
    return NULL;
  }

  (void)memcpy(pSW->pSchema, pSchemaWrapper->pSchema, pSW->nCols * sizeof(SSchema));
  return pSW;
}

static FORCE_INLINE void tDeleteSchemaWrapper(SSchemaWrapper* pSchemaWrapper) {
  if (pSchemaWrapper) {
    taosMemoryFree(pSchemaWrapper->pSchema);
    if(pSchemaWrapper->pRsma) {
      taosMemoryFreeClear(pSchemaWrapper->pRsma->funcIds);
      taosMemoryFreeClear(pSchemaWrapper->pRsma);
    }
    taosMemoryFree(pSchemaWrapper);
  }
}

static FORCE_INLINE void tDestroySchemaWrapper(SSchemaWrapper* pSchemaWrapper) {
  if (pSchemaWrapper) {
    taosMemoryFreeClear(pSchemaWrapper->pSchema);
    if(pSchemaWrapper->pRsma) {
      taosMemoryFreeClear(pSchemaWrapper->pRsma->funcIds);
      taosMemoryFreeClear(pSchemaWrapper->pRsma);
    }
  }
}

static FORCE_INLINE void tDeleteSSchemaWrapperForHash(void* pSchemaWrapper) {
  if (pSchemaWrapper != NULL && *(SSchemaWrapper**)pSchemaWrapper != NULL) {
    tDeleteSchemaWrapper(*(SSchemaWrapper**)pSchemaWrapper);
  }
}

static FORCE_INLINE int32_t taosEncodeSSchema(void** buf, const SSchema* pSchema) {
  int32_t tlen = 0;
  tlen += taosEncodeFixedI8(buf, pSchema->type);
  tlen += taosEncodeFixedI8(buf, pSchema->flags);
  tlen += taosEncodeFixedI32(buf, pSchema->bytes);
  tlen += taosEncodeFixedI16(buf, pSchema->colId);
  tlen += taosEncodeString(buf, pSchema->name);
  return tlen;
}

static FORCE_INLINE void* taosDecodeSSchema(const void* buf, SSchema* pSchema) {
  buf = taosDecodeFixedI8(buf, &pSchema->type);
  buf = taosDecodeFixedI8(buf, &pSchema->flags);
  buf = taosDecodeFixedI32(buf, &pSchema->bytes);
  buf = taosDecodeFixedI16(buf, &pSchema->colId);
  buf = taosDecodeStringTo(buf, pSchema->name);
  return (void*)buf;
}

static FORCE_INLINE int32_t tEncodeSSchema(SEncoder* pEncoder, const SSchema* pSchema) {
  TAOS_CHECK_RETURN(tEncodeI8(pEncoder, pSchema->type));
  TAOS_CHECK_RETURN(tEncodeI8(pEncoder, pSchema->flags));
  TAOS_CHECK_RETURN(tEncodeI32v(pEncoder, pSchema->bytes));
  TAOS_CHECK_RETURN(tEncodeI16v(pEncoder, pSchema->colId));
  TAOS_CHECK_RETURN(tEncodeCStr(pEncoder, pSchema->name));
  return 0;
}

static FORCE_INLINE int32_t tDecodeSSchema(SDecoder* pDecoder, SSchema* pSchema) {
  TAOS_CHECK_RETURN(tDecodeI8(pDecoder, &pSchema->type));
  TAOS_CHECK_RETURN(tDecodeI8(pDecoder, &pSchema->flags));
  TAOS_CHECK_RETURN(tDecodeI32v(pDecoder, &pSchema->bytes));
  TAOS_CHECK_RETURN(tDecodeI16v(pDecoder, &pSchema->colId));
  TAOS_CHECK_RETURN(tDecodeCStrTo(pDecoder, pSchema->name));
  return 0;
}

static FORCE_INLINE int32_t tEncodeSSchemaExt(SEncoder* pEncoder, const SSchemaExt* pSchemaExt) {
  TAOS_CHECK_RETURN(tEncodeI16v(pEncoder, pSchemaExt->colId));
  TAOS_CHECK_RETURN(tEncodeU32(pEncoder, pSchemaExt->compress));
  TAOS_CHECK_RETURN(tEncodeI32(pEncoder, pSchemaExt->typeMod));
  return 0;
}

static FORCE_INLINE int32_t tDecodeSSchemaExt(SDecoder* pDecoder, SSchemaExt* pSchemaExt) {
  TAOS_CHECK_RETURN(tDecodeI16v(pDecoder, &pSchemaExt->colId));
  TAOS_CHECK_RETURN(tDecodeU32(pDecoder, &pSchemaExt->compress));
  TAOS_CHECK_RETURN(tDecodeI32(pDecoder, &pSchemaExt->typeMod));
  return 0;
}

static FORCE_INLINE int32_t tEncodeSColRef(SEncoder* pEncoder, const SColRef* pColRef) {
  TAOS_CHECK_RETURN(tEncodeI8(pEncoder, pColRef->hasRef));
  TAOS_CHECK_RETURN(tEncodeI16(pEncoder, pColRef->id));
  if (pColRef->hasRef) {
    TAOS_CHECK_RETURN(tEncodeCStr(pEncoder, pColRef->refDbName));
    TAOS_CHECK_RETURN(tEncodeCStr(pEncoder, pColRef->refTableName));
    TAOS_CHECK_RETURN(tEncodeCStr(pEncoder, pColRef->refColName));
  }
  return 0;
}

static FORCE_INLINE int32_t tDecodeSColRef(SDecoder* pDecoder, SColRef* pColRef) {
  TAOS_CHECK_RETURN(tDecodeI8(pDecoder, (int8_t*)&pColRef->hasRef));
  TAOS_CHECK_RETURN(tDecodeI16(pDecoder, &pColRef->id));
  if (pColRef->hasRef) {
    TAOS_CHECK_RETURN(tDecodeCStrTo(pDecoder, pColRef->refDbName));
    TAOS_CHECK_RETURN(tDecodeCStrTo(pDecoder, pColRef->refTableName));
    TAOS_CHECK_RETURN(tDecodeCStrTo(pDecoder, pColRef->refColName));
  }

  return 0;
}

static FORCE_INLINE int32_t taosEncodeSSchemaWrapper(void** buf, const SSchemaWrapper* pSW) {
  int32_t tlen = 0;
  tlen += taosEncodeVariantI32(buf, pSW->nCols);
  tlen += taosEncodeVariantI32(buf, pSW->version);
  for (int32_t i = 0; i < pSW->nCols; i++) {
    tlen += taosEncodeSSchema(buf, &pSW->pSchema[i]);
  }
  return tlen;
}

static FORCE_INLINE void* taosDecodeSSchemaWrapper(const void* buf, SSchemaWrapper* pSW) {
  buf = taosDecodeVariantI32(buf, &pSW->nCols);
  buf = taosDecodeVariantI32(buf, &pSW->version);
  if (pSW->nCols > 0) {
    pSW->pSchema = (SSchema*)taosMemoryCalloc(pSW->nCols, sizeof(SSchema));
    if (pSW->pSchema == NULL) {
      return NULL;
    }

    for (int32_t i = 0; i < pSW->nCols; i++) {
      buf = taosDecodeSSchema(buf, &pSW->pSchema[i]);
    }
  } else {
    pSW->pSchema = NULL;
  }
  return (void*)buf;
}

static FORCE_INLINE int32_t tEncodeSSchemaWrapper(SEncoder* pEncoder, const SSchemaWrapper* pSW) {
  if (pSW == NULL) {
    return TSDB_CODE_INVALID_PARA;
  }
  TAOS_CHECK_RETURN(tEncodeI32v(pEncoder, pSW->nCols));
  TAOS_CHECK_RETURN(tEncodeI32v(pEncoder, pSW->version));
  for (int32_t i = 0; i < pSW->nCols; i++) {
    TAOS_CHECK_RETURN(tEncodeSSchema(pEncoder, &pSW->pSchema[i]));
  }
  return 0;
}

static FORCE_INLINE int32_t tDecodeSSchemaWrapper(SDecoder* pDecoder, SSchemaWrapper* pSW) {
  if (pSW == NULL) {
    return TSDB_CODE_INVALID_PARA;
  }
  TAOS_CHECK_RETURN(tDecodeI32v(pDecoder, &pSW->nCols));
  TAOS_CHECK_RETURN(tDecodeI32v(pDecoder, &pSW->version));

  pSW->pSchema = (SSchema*)taosMemoryCalloc(pSW->nCols, sizeof(SSchema));
  if (pSW->pSchema == NULL) {
    TAOS_RETURN(TSDB_CODE_OUT_OF_MEMORY);
  }
  for (int32_t i = 0; i < pSW->nCols; i++) {
    TAOS_CHECK_RETURN(tDecodeSSchema(pDecoder, &pSW->pSchema[i]));
  }

  return 0;
}

static FORCE_INLINE int32_t tDecodeSSchemaWrapperEx(SDecoder* pDecoder, SSchemaWrapper* pSW) {
  TAOS_CHECK_RETURN(tDecodeI32v(pDecoder, &pSW->nCols));
  TAOS_CHECK_RETURN(tDecodeI32v(pDecoder, &pSW->version));

  pSW->pSchema = (SSchema*)tDecoderMalloc(pDecoder, pSW->nCols * sizeof(SSchema));
  if (pSW->pSchema == NULL) {
    TAOS_RETURN(TSDB_CODE_OUT_OF_MEMORY);
  }
  for (int32_t i = 0; i < pSW->nCols; i++) {
    TAOS_CHECK_RETURN(tDecodeSSchema(pDecoder, &pSW->pSchema[i]));
  }

  return 0;
}

typedef struct {
  char     name[TSDB_TABLE_FNAME_LEN];
  int8_t   igExists;
  int8_t   source;  // TD_REQ_FROM_TAOX-taosX or TD_REQ_FROM_APP-taosClient
  int8_t   reserved[6];
  tb_uid_t suid;
  int64_t  delay1;
  int64_t  delay2;
  int64_t  watermark1;
  int64_t  watermark2;
  int32_t  ttl;
  int32_t  colVer;
  int32_t  tagVer;
  int32_t  numOfColumns;
  int32_t  numOfTags;
  int32_t  numOfFuncs;
  int32_t  commentLen;
  int32_t  ast1Len;
  int32_t  ast2Len;
  SArray*  pColumns;  // array of SFieldWithOptions
  SArray*  pTags;     // array of SField
  SArray*  pFuncs;
  char*    pComment;
  char*    pAst1;
  char*    pAst2;
  int64_t  deleteMark1;
  int64_t  deleteMark2;
  int32_t  sqlLen;
  char*    sql;
  int64_t  keep;
  int8_t   virtualStb;
} SMCreateStbReq;

int32_t tSerializeSMCreateStbReq(void* buf, int32_t bufLen, SMCreateStbReq* pReq);
int32_t tDeserializeSMCreateStbReq(void* buf, int32_t bufLen, SMCreateStbReq* pReq);
void    tFreeSMCreateStbReq(SMCreateStbReq* pReq);

typedef struct {
  STableMetaRsp* pMeta;
} SMCreateStbRsp;

int32_t tEncodeSMCreateStbRsp(SEncoder* pEncoder, const SMCreateStbRsp* pRsp);
int32_t tDecodeSMCreateStbRsp(SDecoder* pDecoder, SMCreateStbRsp* pRsp);
void    tFreeSMCreateStbRsp(SMCreateStbRsp* pRsp);

typedef struct {
  char     name[TSDB_TABLE_FNAME_LEN];
  int8_t   igNotExists;
  int8_t   source;  // TD_REQ_FROM_TAOX-taosX or TD_REQ_FROM_APP-taosClient
  int8_t   reserved[6];
  tb_uid_t suid;
  int32_t  sqlLen;
  char*    sql;
} SMDropStbReq;

int32_t tSerializeSMDropStbReq(void* buf, int32_t bufLen, SMDropStbReq* pReq);
int32_t tDeserializeSMDropStbReq(void* buf, int32_t bufLen, SMDropStbReq* pReq);
void    tFreeSMDropStbReq(SMDropStbReq* pReq);

typedef struct {
  char    name[TSDB_TABLE_FNAME_LEN];
  int8_t  alterType;
  int32_t numOfFields;
  SArray* pFields;
  int32_t ttl;
  int32_t commentLen;
  char*   comment;
  int32_t sqlLen;
  char*   sql;
  int64_t keep;
  SArray* pTypeMods;
} SMAlterStbReq;

int32_t tSerializeSMAlterStbReq(void* buf, int32_t bufLen, SMAlterStbReq* pReq);
int32_t tDeserializeSMAlterStbReq(void* buf, int32_t bufLen, SMAlterStbReq* pReq);
void    tFreeSMAltertbReq(SMAlterStbReq* pReq);

typedef struct SEpSet {
  int8_t inUse;
  int8_t numOfEps;
  SEp    eps[TSDB_MAX_REPLICA];
} SEpSet;

int32_t tEncodeSEpSet(SEncoder* pEncoder, const SEpSet* pEp);
int32_t tDecodeSEpSet(SDecoder* pDecoder, SEpSet* pEp);
int32_t taosEncodeSEpSet(void** buf, const SEpSet* pEp);
void*   taosDecodeSEpSet(const void* buf, SEpSet* pEp);

int32_t tSerializeSEpSet(void* buf, int32_t bufLen, const SEpSet* pEpset);
int32_t tDeserializeSEpSet(void* buf, int32_t buflen, SEpSet* pEpset);

typedef struct {
  int8_t  connType;
  int32_t pid;
  char    app[TSDB_APP_NAME_LEN];
  char    db[TSDB_DB_NAME_LEN];
  char    user[TSDB_USER_LEN];
  char    passwd[TSDB_PASSWORD_LEN];
  int64_t startTime;
  char    sVer[TSDB_VERSION_LEN];
} SConnectReq;

int32_t tSerializeSConnectReq(void* buf, int32_t bufLen, SConnectReq* pReq);
int32_t tDeserializeSConnectReq(void* buf, int32_t bufLen, SConnectReq* pReq);

typedef struct {
  int32_t       acctId;
  int64_t       clusterId;
  uint32_t      connId;
  int32_t       dnodeNum;
  int8_t        superUser;
  int8_t        sysInfo;
  int8_t        connType;
  SEpSet        epSet;
  int32_t       svrTimestamp;
  int32_t       passVer;
  int32_t       authVer;
  char          sVer[TSDB_VERSION_LEN];
  char          sDetailVer[128];
  int64_t       whiteListVer;
  SMonitorParas monitorParas;
  int8_t        enableAuditDelete;
} SConnectRsp;

int32_t tSerializeSConnectRsp(void* buf, int32_t bufLen, SConnectRsp* pRsp);
int32_t tDeserializeSConnectRsp(void* buf, int32_t bufLen, SConnectRsp* pRsp);

typedef struct {
  char    user[TSDB_USER_LEN];
  char    pass[TSDB_PASSWORD_LEN];
  int32_t maxUsers;
  int32_t maxDbs;
  int32_t maxTimeSeries;
  int32_t maxStreams;
  int32_t accessState;  // Configured only by command
  int64_t maxStorage;
} SCreateAcctReq, SAlterAcctReq;

// int32_t tSerializeSCreateAcctReq(void* buf, int32_t bufLen, SCreateAcctReq* pReq);
// int32_t tDeserializeSCreateAcctReq(void* buf, int32_t bufLen, SCreateAcctReq* pReq);

typedef struct {
  char    user[TSDB_USER_LEN];
  int32_t sqlLen;
  char*   sql;
} SDropUserReq, SDropAcctReq;

int32_t tSerializeSDropUserReq(void* buf, int32_t bufLen, SDropUserReq* pReq);
int32_t tDeserializeSDropUserReq(void* buf, int32_t bufLen, SDropUserReq* pReq);
void    tFreeSDropUserReq(SDropUserReq* pReq);

typedef struct SIpV4Range {
  uint32_t ip;
  uint32_t mask;
} SIpV4Range;

typedef struct SIpv6Range {
  uint64_t addr[2];
  uint32_t mask;
} SIpV6Range;

typedef struct {
  int8_t type;
  union {
    SIpV4Range ipV4;
    SIpV6Range ipV6;
  };
} SIpRange;

typedef struct {
  int32_t    num;
  SIpV4Range pIpRange[];
} SIpWhiteList;

typedef struct {
  int32_t  num;
  SIpRange pIpRanges[];
} SIpWhiteListDual;

SIpWhiteListDual* cloneIpWhiteList(SIpWhiteListDual* pIpWhiteList);
int32_t           cvtIpWhiteListToDual(SIpWhiteList* pWhiteList, SIpWhiteListDual** pWhiteListDual);
int32_t           cvtIpWhiteListDualToV4(SIpWhiteListDual* pWhiteListDual, SIpWhiteList** pWhiteList);
int32_t           createDefaultIp6Range(SIpRange* pRange);
int32_t           createDefaultIp4Range(SIpRange* pRange);

typedef struct {
  int8_t  createType;
  int8_t  superUser;  // denote if it is a super user or not
  int8_t  sysInfo;
  int8_t  enable;
  char    user[TSDB_USER_LEN];
  char    pass[TSDB_USET_PASSWORD_LEN];
  int32_t numIpRanges;

  SIpV4Range* pIpRanges;
  int32_t     sqlLen;
  char*       sql;
  int8_t      isImport;
  int8_t      createDb;
  int8_t      passIsMd5;
  SIpRange*   pIpDualRanges;
} SCreateUserReq;

int32_t tSerializeSCreateUserReq(void* buf, int32_t bufLen, SCreateUserReq* pReq);
int32_t tDeserializeSCreateUserReq(void* buf, int32_t bufLen, SCreateUserReq* pReq);
void    tFreeSCreateUserReq(SCreateUserReq* pReq);

typedef struct {
  int32_t dnodeId;
  int64_t analVer;
} SRetrieveAnalyticsAlgoReq;

typedef struct {
  int64_t   ver;
  SHashObj* hash;  // algoname:algotype -> SAnalUrl
} SRetrieveAnalyticAlgoRsp;

int32_t tSerializeRetrieveAnalyticAlgoReq(void* buf, int32_t bufLen, SRetrieveAnalyticsAlgoReq* pReq);
int32_t tDeserializeRetrieveAnalyticAlgoReq(void* buf, int32_t bufLen, SRetrieveAnalyticsAlgoReq* pReq);
int32_t tSerializeRetrieveAnalyticAlgoRsp(void* buf, int32_t bufLen, SRetrieveAnalyticAlgoRsp* pRsp);
int32_t tDeserializeRetrieveAnalyticAlgoRsp(void* buf, int32_t bufLen, SRetrieveAnalyticAlgoRsp* pRsp);
void    tFreeRetrieveAnalyticAlgoRsp(SRetrieveAnalyticAlgoRsp* pRsp);

typedef struct {
  int8_t alterType;
  int8_t superUser;
  int8_t sysInfo;
  int8_t enable;
  int8_t isView;
  union {
    uint8_t flag;
    struct {
      uint8_t createdb : 1;
      uint8_t reserve : 7;
    };
  };
  char        user[TSDB_USER_LEN];
  char        pass[TSDB_USET_PASSWORD_LEN];
  char        objname[TSDB_DB_FNAME_LEN];  // db or topic
  char        tabName[TSDB_TABLE_NAME_LEN];
  char*       tagCond;
  int32_t     tagCondLen;
  int32_t     numIpRanges;
  SIpV4Range* pIpRanges;
  int64_t     privileges;
  int32_t     sqlLen;
  char*       sql;
  int8_t      passIsMd5;
  SIpRange*   pIpDualRanges;
} SAlterUserReq;

int32_t tSerializeSAlterUserReq(void* buf, int32_t bufLen, SAlterUserReq* pReq);
int32_t tDeserializeSAlterUserReq(void* buf, int32_t bufLen, SAlterUserReq* pReq);
void    tFreeSAlterUserReq(SAlterUserReq* pReq);

typedef struct {
  char user[TSDB_USER_LEN];
} SGetUserAuthReq;

int32_t tSerializeSGetUserAuthReq(void* buf, int32_t bufLen, SGetUserAuthReq* pReq);
int32_t tDeserializeSGetUserAuthReq(void* buf, int32_t bufLen, SGetUserAuthReq* pReq);

typedef struct {
  char      user[TSDB_USER_LEN];
  int32_t   version;
  int32_t   passVer;
  int8_t    superAuth;
  int8_t    sysInfo;
  int8_t    enable;
  int8_t    dropped;
  SHashObj* createdDbs;
  SHashObj* readDbs;
  SHashObj* writeDbs;
  SHashObj* readTbs;
  SHashObj* writeTbs;
  SHashObj* alterTbs;
  SHashObj* readViews;
  SHashObj* writeViews;
  SHashObj* alterViews;
  SHashObj* useDbs;
  int64_t   whiteListVer;
} SGetUserAuthRsp;

int32_t tSerializeSGetUserAuthRsp(void* buf, int32_t bufLen, SGetUserAuthRsp* pRsp);
int32_t tDeserializeSGetUserAuthRsp(void* buf, int32_t bufLen, SGetUserAuthRsp* pRsp);
void    tFreeSGetUserAuthRsp(SGetUserAuthRsp* pRsp);

int32_t tSerializeIpRange(SEncoder* encoder, SIpRange* pRange);
int32_t tDeserializeIpRange(SDecoder* decoder, SIpRange* pRange);
typedef struct {
  int64_t ver;
  char    user[TSDB_USER_LEN];
  int32_t numOfRange;
  union {
    SIpV4Range* pIpRanges;
    SIpRange*   pIpDualRanges;
  };
} SUpdateUserIpWhite;

typedef struct {
  int64_t             ver;
  int                 numOfUser;
  SUpdateUserIpWhite* pUserIpWhite;
} SUpdateIpWhite;

int32_t tSerializeSUpdateIpWhite(void* buf, int32_t bufLen, SUpdateIpWhite* pReq);
int32_t tDeserializeSUpdateIpWhite(void* buf, int32_t bufLen, SUpdateIpWhite* pReq);
void    tFreeSUpdateIpWhiteReq(SUpdateIpWhite* pReq);
int32_t cloneSUpdateIpWhiteReq(SUpdateIpWhite* pReq, SUpdateIpWhite** pUpdate);

int32_t tSerializeSUpdateIpWhiteDual(void* buf, int32_t bufLen, SUpdateIpWhite* pReq);
int32_t tDeserializeSUpdateIpWhiteDual(void* buf, int32_t bufLen, SUpdateIpWhite* pReq);
void    tFreeSUpdateIpWhiteDualReq(SUpdateIpWhite* pReq);

typedef struct {
  int64_t ipWhiteVer;
} SRetrieveIpWhiteReq;

int32_t tSerializeRetrieveIpWhite(void* buf, int32_t bufLen, SRetrieveIpWhiteReq* pReq);
int32_t tDeserializeRetrieveIpWhite(void* buf, int32_t bufLen, SRetrieveIpWhiteReq* pReq);
typedef struct {
  char user[TSDB_USER_LEN];
} SGetUserWhiteListReq;

int32_t tSerializeSGetUserWhiteListReq(void* buf, int32_t bufLen, SGetUserWhiteListReq* pReq);
int32_t tDeserializeSGetUserWhiteListReq(void* buf, int32_t bufLen, SGetUserWhiteListReq* pReq);

typedef struct {
  char    user[TSDB_USER_LEN];
  int32_t numWhiteLists;
  union {
    SIpV4Range* pWhiteLists;
    SIpRange*   pWhiteListsDual;
  };
} SGetUserWhiteListRsp;

int32_t tIpStrToUint(const SIpAddr* addr, SIpRange* range);
int32_t tIpUintToStr(const SIpRange* range, SIpAddr* addr);
int32_t tIpRangeSetMask(SIpRange* range, int32_t mask);
void    tIpRangeSetDefaultMask(SIpRange* range);

int32_t tSerializeSGetUserWhiteListRsp(void* buf, int32_t bufLen, SGetUserWhiteListRsp* pRsp);
int32_t tDeserializeSGetUserWhiteListRsp(void* buf, int32_t bufLen, SGetUserWhiteListRsp* pRsp);
void    tFreeSGetUserWhiteListRsp(SGetUserWhiteListRsp* pRsp);

int32_t tSerializeSGetUserWhiteListDualRsp(void* buf, int32_t bufLen, SGetUserWhiteListRsp* pRsp);
int32_t tDeserializeSGetUserWhiteListDualRsp(void* buf, int32_t bufLen, SGetUserWhiteListRsp* pRsp);
void    tFreeSGetUserWhiteListDualRsp(SGetUserWhiteListRsp* pRsp);

/*
 * for client side struct, only column id, type, bytes are necessary
 * But for data in vnode side, we need all the following information.
 */
typedef struct {
  union {
    col_id_t colId;
    int16_t  slotId;
  };

  uint8_t precision;
  uint8_t scale;
  int32_t bytes;
  int8_t  type;
  uint8_t pk;
  bool    noData;
} SColumnInfo;

typedef struct STimeWindow {
  TSKEY skey;
  TSKEY ekey;
} STimeWindow;

typedef struct SQueryHint {
  bool batchScan;
} SQueryHint;

typedef struct {
  int32_t tsOffset;       // offset value in current msg body, NOTE: ts list is compressed
  int32_t tsLen;          // total length of ts comp block
  int32_t tsNumOfBlocks;  // ts comp block numbers
  int32_t tsOrder;        // ts comp block order
} STsBufInfo;

typedef struct {
  void*       timezone;
  char        intervalUnit;
  char        slidingUnit;
  char        offsetUnit;
  int8_t      precision;
  int64_t     interval;
  int64_t     sliding;
  int64_t     offset;
  STimeWindow timeRange;
} SInterval;

typedef struct STbVerInfo {
  char    tbFName[TSDB_TABLE_FNAME_LEN];
  int32_t sversion;
  int32_t tversion;
  int32_t rversion;  // virtual table's column ref's version
} STbVerInfo;

typedef struct {
  int32_t code;
  int64_t affectedRows;
  SArray* tbVerInfo;  // STbVerInfo
} SQueryTableRsp;

int32_t tSerializeSQueryTableRsp(void* buf, int32_t bufLen, SQueryTableRsp* pRsp);

int32_t tDeserializeSQueryTableRsp(void* buf, int32_t bufLen, SQueryTableRsp* pRsp);

typedef struct {
  SMsgHead header;
  char     dbFName[TSDB_DB_FNAME_LEN];
  char     tbName[TSDB_TABLE_NAME_LEN];
} STableCfgReq;

typedef struct {
  char        tbName[TSDB_TABLE_NAME_LEN];
  char        stbName[TSDB_TABLE_NAME_LEN];
  char        dbFName[TSDB_DB_FNAME_LEN];
  int32_t     numOfTags;
  int32_t     numOfColumns;
  int8_t      tableType;
  int64_t     delay1;
  int64_t     delay2;
  int64_t     watermark1;
  int64_t     watermark2;
  int32_t     ttl;
  int32_t     keep;
  SArray*     pFuncs;
  int32_t     commentLen;
  char*       pComment;
  SSchema*    pSchemas;
  int32_t     tagsLen;
  char*       pTags;
  SSchemaExt* pSchemaExt;
  int8_t      virtualStb;
  SColRef*    pColRefs;
} STableCfg;

typedef STableCfg STableCfgRsp;

int32_t tSerializeSTableCfgReq(void* buf, int32_t bufLen, STableCfgReq* pReq);
int32_t tDeserializeSTableCfgReq(void* buf, int32_t bufLen, STableCfgReq* pReq);

int32_t tSerializeSTableCfgRsp(void* buf, int32_t bufLen, STableCfgRsp* pRsp);
int32_t tDeserializeSTableCfgRsp(void* buf, int32_t bufLen, STableCfgRsp* pRsp);
void    tFreeSTableCfgRsp(STableCfgRsp* pRsp);

typedef struct {
  SMsgHead header;
  tb_uid_t suid;
} SVSubTablesReq;

int32_t tSerializeSVSubTablesReq(void* buf, int32_t bufLen, SVSubTablesReq* pReq);
int32_t tDeserializeSVSubTablesReq(void* buf, int32_t bufLen, SVSubTablesReq* pReq);

typedef struct {
  int32_t vgId;
  SArray* pTables;  // SArray<SVCTableRefCols*>
} SVSubTablesRsp;

int32_t tSerializeSVSubTablesRsp(void* buf, int32_t bufLen, SVSubTablesRsp* pRsp);
int32_t tDeserializeSVSubTablesRsp(void* buf, int32_t bufLen, SVSubTablesRsp* pRsp);
void    tDestroySVSubTablesRsp(void* rsp);

typedef struct {
  SMsgHead header;
  tb_uid_t suid;
} SVStbRefDbsReq;

int32_t tSerializeSVStbRefDbsReq(void* buf, int32_t bufLen, SVStbRefDbsReq* pReq);
int32_t tDeserializeSVStbRefDbsReq(void* buf, int32_t bufLen, SVStbRefDbsReq* pReq);

typedef struct {
  int32_t vgId;
  SArray* pDbs;  // SArray<char* (db name)>
} SVStbRefDbsRsp;

int32_t tSerializeSVStbRefDbsRsp(void* buf, int32_t bufLen, SVStbRefDbsRsp* pRsp);
int32_t tDeserializeSVStbRefDbsRsp(void* buf, int32_t bufLen, SVStbRefDbsRsp* pRsp);
void    tDestroySVStbRefDbsRsp(void* rsp);

typedef struct {
  char    db[TSDB_DB_FNAME_LEN];
  int32_t numOfVgroups;
  int32_t numOfStables;  // single_stable
  int32_t buffer;        // MB
  int32_t pageSize;
  int32_t pages;
  int32_t cacheLastSize;
  int32_t daysPerFile;
  int32_t daysToKeep0;
  int32_t daysToKeep1;
  int32_t daysToKeep2;
  int32_t keepTimeOffset;
  int32_t minRows;
  int32_t maxRows;
  int32_t walFsyncPeriod;
  int8_t  walLevel;
  int8_t  precision;  // time resolution
  int8_t  compression;
  int8_t  replications;
  int8_t  strict;
  int8_t  cacheLast;
  int8_t  schemaless;
  int8_t  ignoreExist;
  int32_t numOfRetensions;
  SArray* pRetensions;  // SRetention
  int32_t walRetentionPeriod;
  int64_t walRetentionSize;
  int32_t walRollPeriod;
  int64_t walSegmentSize;
  int32_t sstTrigger;
  int16_t hashPrefix;
  int16_t hashSuffix;
  int32_t ssChunkSize;
  int32_t ssKeepLocal;
  int8_t  ssCompact;
  int32_t tsdbPageSize;
  int32_t sqlLen;
  char*   sql;
  int8_t  withArbitrator;
  int8_t  encryptAlgorithm;
  char    dnodeListStr[TSDB_DNODE_LIST_LEN];
  // 1. add auto-compact parameters
  int32_t compactInterval;    // minutes
  int32_t compactStartTime;   // minutes
  int32_t compactEndTime;     // minutes
  int8_t  compactTimeOffset;  // hour
} SCreateDbReq;

int32_t tSerializeSCreateDbReq(void* buf, int32_t bufLen, SCreateDbReq* pReq);
int32_t tDeserializeSCreateDbReq(void* buf, int32_t bufLen, SCreateDbReq* pReq);
void    tFreeSCreateDbReq(SCreateDbReq* pReq);

typedef struct {
  char    db[TSDB_DB_FNAME_LEN];
  int32_t buffer;
  int32_t pageSize;
  int32_t pages;
  int32_t cacheLastSize;
  int32_t daysPerFile;
  int32_t daysToKeep0;
  int32_t daysToKeep1;
  int32_t daysToKeep2;
  int32_t keepTimeOffset;
  int32_t walFsyncPeriod;
  int8_t  walLevel;
  int8_t  strict;
  int8_t  cacheLast;
  int8_t  replications;
  int32_t sstTrigger;
  int32_t minRows;
  int32_t walRetentionPeriod;
  int32_t walRetentionSize;
  int32_t ssKeepLocal;
  int8_t  ssCompact;
  int32_t sqlLen;
  char*   sql;
  int8_t  withArbitrator;
  // 1. add auto-compact parameters
  int32_t compactInterval;
  int32_t compactStartTime;
  int32_t compactEndTime;
  int8_t  compactTimeOffset;
} SAlterDbReq;

int32_t tSerializeSAlterDbReq(void* buf, int32_t bufLen, SAlterDbReq* pReq);
int32_t tDeserializeSAlterDbReq(void* buf, int32_t bufLen, SAlterDbReq* pReq);
void    tFreeSAlterDbReq(SAlterDbReq* pReq);

typedef struct {
  char    db[TSDB_DB_FNAME_LEN];
  int8_t  ignoreNotExists;
  int8_t  force;
  int32_t sqlLen;
  char*   sql;
} SDropDbReq;

int32_t tSerializeSDropDbReq(void* buf, int32_t bufLen, SDropDbReq* pReq);
int32_t tDeserializeSDropDbReq(void* buf, int32_t bufLen, SDropDbReq* pReq);
void    tFreeSDropDbReq(SDropDbReq* pReq);

typedef struct {
  char    db[TSDB_DB_FNAME_LEN];
  int64_t uid;
} SDropDbRsp;

int32_t tSerializeSDropDbRsp(void* buf, int32_t bufLen, SDropDbRsp* pRsp);
int32_t tDeserializeSDropDbRsp(void* buf, int32_t bufLen, SDropDbRsp* pRsp);

typedef struct {
  char    name[TSDB_MOUNT_NAME_LEN];
  int64_t uid;
} SDropMountRsp;

int32_t tSerializeSDropMountRsp(void* buf, int32_t bufLen, SDropMountRsp* pRsp);
int32_t tDeserializeSDropMountRsp(void* buf, int32_t bufLen, SDropMountRsp* pRsp);

typedef struct {
  char    db[TSDB_DB_FNAME_LEN];
  int64_t dbId;
  int32_t vgVersion;
  int32_t numOfTable;  // unit is TSDB_TABLE_NUM_UNIT
  int64_t stateTs;     // ms
} SUseDbReq;

int32_t tSerializeSUseDbReq(void* buf, int32_t bufLen, SUseDbReq* pReq);
int32_t tDeserializeSUseDbReq(void* buf, int32_t bufLen, SUseDbReq* pReq);

typedef struct {
  char    db[TSDB_DB_FNAME_LEN];
  int64_t uid;
  int32_t vgVersion;
  int32_t vgNum;
  int16_t hashPrefix;
  int16_t hashSuffix;
  int8_t  hashMethod;
  union {
    uint8_t flags;
    struct {
      uint8_t isMount : 1;  // TS-5868
      uint8_t padding : 7;
    };
  };
  SArray* pVgroupInfos;  // Array of SVgroupInfo
  int32_t errCode;
  int64_t stateTs;  // ms
} SUseDbRsp;

int32_t tSerializeSUseDbRsp(void* buf, int32_t bufLen, const SUseDbRsp* pRsp);
int32_t tDeserializeSUseDbRsp(void* buf, int32_t bufLen, SUseDbRsp* pRsp);
int32_t tSerializeSUseDbRspImp(SEncoder* pEncoder, const SUseDbRsp* pRsp);
int32_t tDeserializeSUseDbRspImp(SDecoder* pDecoder, SUseDbRsp* pRsp);
void    tFreeSUsedbRsp(SUseDbRsp* pRsp);

typedef struct {
  char db[TSDB_DB_FNAME_LEN];
} SDbCfgReq;

int32_t tSerializeSDbCfgReq(void* buf, int32_t bufLen, SDbCfgReq* pReq);
int32_t tDeserializeSDbCfgReq(void* buf, int32_t bufLen, SDbCfgReq* pReq);

typedef struct {
  char db[TSDB_DB_FNAME_LEN];
} SSsMigrateDbReq;

int32_t tSerializeSSsMigrateDbReq(void* buf, int32_t bufLen, SSsMigrateDbReq* pReq);
int32_t tDeserializeSSsMigrateDbReq(void* buf, int32_t bufLen, SSsMigrateDbReq* pReq);

typedef struct {
  int32_t ssMigrateId;
  bool    bAccepted;
} SSsMigrateDbRsp;

int32_t tSerializeSSsMigrateDbRsp(void* buf, int32_t bufLen, SSsMigrateDbRsp* pRsp);
int32_t tDeserializeSSsMigrateDbRsp(void* buf, int32_t bufLen, SSsMigrateDbRsp* pRsp);


// Request and response for TDMT_VND_LIST_SSMIGRATE_FILESETS
typedef struct {
  int32_t ssMigrateId;
} SListSsMigrateFileSetsReq;

int32_t tSerializeSListSsMigrateFileSetsReq(void* buf, int32_t bufLen, SListSsMigrateFileSetsReq* pReq);
int32_t tDeserializeSListSsMigrateFileSetsReq(void* buf, int32_t bufLen, SListSsMigrateFileSetsReq* pReq);

typedef struct {
  int32_t ssMigrateId;
  int32_t vgId;   // vgroup id
  SArray* pFileSets; // SArray<int32_t>
} SListSsMigrateFileSetsRsp;

int32_t tSerializeSListSsMigrateFileSetsRsp(void* buf, int32_t bufLen, SListSsMigrateFileSetsRsp* pRsp);
int32_t tDeserializeSListSsMigrateFileSetsRsp(void* buf, int32_t bufLen, SListSsMigrateFileSetsRsp* pRsp);
void tFreeSListSsMigrateFileSetsRsp(SListSsMigrateFileSetsRsp* pRsp);


// Request and response for TDMT_VND_SSMIGRATE_FILESET
typedef struct {
  int32_t ssMigrateId;
  int32_t nodeId; // node id of the leader vnode, filled by vnode
  int32_t fid;
  int64_t startTimeSec;
} SSsMigrateFileSetReq;

int32_t tSerializeSSsMigrateFileSetReq(void* buf, int32_t bufLen, SSsMigrateFileSetReq* pReq);
int32_t tDeserializeSSsMigrateFileSetReq(void* buf, int32_t bufLen, SSsMigrateFileSetReq* pReq);

typedef struct {
  int32_t ssMigrateId;
  int32_t nodeId; // node id of the leader vnode
  int32_t vgId;
  int32_t fid;
} SSsMigrateFileSetRsp;

int32_t tSerializeSSsMigrateFileSetRsp(void* buf, int32_t bufLen, SSsMigrateFileSetRsp* pRsp);
int32_t tDeserializeSSsMigrateFileSetRsp(void* buf, int32_t bufLen, SSsMigrateFileSetRsp* pRsp);


#define SSMIGRATE_FILESET_STATE_IN_PROGRESS  0
#define SSMIGRATE_FILESET_STATE_SUCCEEDED    1
#define SSMIGRATE_FILESET_STATE_COMPACT      2
#define SSMIGRATE_FILESET_STATE_SKIPPED      3
#define SSMIGRATE_FILESET_STATE_FAILED       4

// Request and response for TDMT_VND_QUERY_SSMIGRATE_PROGRESS and TDMT_VND_FOLLOWER_SSMIGRATE
// Note this struct is reused as both request and response in TDMT_VND_QUERY_SSMIGRATE_PROGRESS,
// while as a request, the 'state' field is not used.
// This struct is also used in TDMT_VND_FOLLOWER_SSMIGRATE as request, which don't need a response.
typedef struct {
  int32_t ssMigrateId; // ss migrate id
  int32_t nodeId;      // node id of the leader vnode
  int32_t vgId;        // vgroup id
  int32_t fid;         // file set id
  int32_t state;       // SSMIGRATE_FILESET_STATE_*
} SSsMigrateProgress;

int tSerializeSSsMigrateProgress(void* buf, int32_t bufLen, SSsMigrateProgress* pProgress);
int tDeserializeSSsMigrateProgress(void* buf, int32_t bufLen, SSsMigrateProgress* pProgress);


// Request for TDMT_MND_KILL_SSMIGRATE
typedef struct {
  int32_t ssMigrateId;
  int32_t sqlLen;
  char*   sql;
} SKillSsMigrateReq;

int32_t tSerializeSKillSsMigrateReq(void* buf, int32_t bufLen, SKillSsMigrateReq* pReq);
int32_t tDeserializeSKillSsMigrateReq(void* buf, int32_t bufLen, SKillSsMigrateReq* pReq);
void    tFreeSKillSsMigrateReq(SKillSsMigrateReq* pReq);

// Request for TDMT_VND_KILL_SSMIGRATE
typedef struct {
  int32_t ssMigrateId;
} SVnodeKillSsMigrateReq;

int32_t tSerializeSVnodeKillSsMigrateReq(void* buf, int32_t bufLen, SVnodeKillSsMigrateReq* pReq);
int32_t tDeserializeSVnodeKillSsMigrateReq(void* buf, int32_t bufLen, SVnodeKillSsMigrateReq* pReq);


typedef struct {
  int32_t vgId;
  int64_t keepVersion;
} SMndSetVgroupKeepVersionReq;

int32_t tSerializeSMndSetVgroupKeepVersionReq(void* buf, int32_t bufLen, SMndSetVgroupKeepVersionReq* pReq);
int32_t tDeserializeSMndSetVgroupKeepVersionReq(void* buf, int32_t bufLen, SMndSetVgroupKeepVersionReq* pReq);

typedef struct {
  int32_t timestampSec;
  int32_t ttlDropMaxCount;
  int32_t nUids;
  SArray* pTbUids;
} SVDropTtlTableReq;

int32_t tSerializeSVDropTtlTableReq(void* buf, int32_t bufLen, SVDropTtlTableReq* pReq);
int32_t tDeserializeSVDropTtlTableReq(void* buf, int32_t bufLen, SVDropTtlTableReq* pReq);

typedef struct {
  char    db[TSDB_DB_FNAME_LEN];
  int64_t dbId;
  int32_t cfgVersion;
  int32_t numOfVgroups;
  int32_t numOfStables;
  int32_t buffer;
  int32_t cacheSize;
  int32_t pageSize;
  int32_t pages;
  int32_t daysPerFile;
  int32_t daysToKeep0;
  int32_t daysToKeep1;
  int32_t daysToKeep2;
  int32_t keepTimeOffset;
  int32_t minRows;
  int32_t maxRows;
  int32_t walFsyncPeriod;
  int16_t hashPrefix;
  int16_t hashSuffix;
  int8_t  hashMethod;
  int8_t  walLevel;
  int8_t  precision;
  int8_t  compression;
  int8_t  replications;
  int8_t  strict;
  int8_t  cacheLast;
  int8_t  encryptAlgorithm;
  int32_t ssChunkSize;
  int32_t ssKeepLocal;
  int8_t  ssCompact;
  union {
    uint8_t flags;
    struct {
      uint8_t isMount : 1;  // TS-5868
      uint8_t padding : 7;
    };
  };
  int8_t  compactTimeOffset;
  int32_t compactInterval;
  int32_t compactStartTime;
  int32_t compactEndTime;
  int32_t tsdbPageSize;
  int32_t walRetentionPeriod;
  int32_t walRollPeriod;
  int64_t walRetentionSize;
  int64_t walSegmentSize;
  int32_t numOfRetensions;
  SArray* pRetensions;
  int8_t  schemaless;
  int16_t sstTrigger;
  int8_t  withArbitrator;
} SDbCfgRsp;

typedef SDbCfgRsp SDbCfgInfo;

int32_t tSerializeSDbCfgRspImpl(SEncoder* encoder, const SDbCfgRsp* pRsp);
int32_t tSerializeSDbCfgRsp(void* buf, int32_t bufLen, const SDbCfgRsp* pRsp);
int32_t tDeserializeSDbCfgRsp(void* buf, int32_t bufLen, SDbCfgRsp* pRsp);
int32_t tDeserializeSDbCfgRspImpl(SDecoder* decoder, SDbCfgRsp* pRsp);
void    tFreeSDbCfgRsp(SDbCfgRsp* pRsp);

typedef struct {
  int32_t rowNum;
} SQnodeListReq;

int32_t tSerializeSQnodeListReq(void* buf, int32_t bufLen, SQnodeListReq* pReq);
int32_t tDeserializeSQnodeListReq(void* buf, int32_t bufLen, SQnodeListReq* pReq);

typedef struct {
  int32_t rowNum;
} SDnodeListReq;

int32_t tSerializeSDnodeListReq(void* buf, int32_t bufLen, SDnodeListReq* pReq);

typedef struct {
  int32_t useless;  // useless
} SServerVerReq;

int32_t tSerializeSServerVerReq(void* buf, int32_t bufLen, SServerVerReq* pReq);
// int32_t tDeserializeSServerVerReq(void* buf, int32_t bufLen, SServerVerReq* pReq);

typedef struct {
  char ver[TSDB_VERSION_LEN];
} SServerVerRsp;

int32_t tSerializeSServerVerRsp(void* buf, int32_t bufLen, SServerVerRsp* pRsp);
int32_t tDeserializeSServerVerRsp(void* buf, int32_t bufLen, SServerVerRsp* pRsp);

typedef struct SQueryNodeAddr {
  int32_t nodeId;  // vgId or qnodeId
  SEpSet  epSet;
} SQueryNodeAddr;

typedef struct {
  SQueryNodeAddr addr;
  uint64_t       load;
} SQueryNodeLoad;

typedef struct {
  SArray* qnodeList;  // SArray<SQueryNodeLoad>
} SQnodeListRsp;

int32_t tSerializeSQnodeListRsp(void* buf, int32_t bufLen, SQnodeListRsp* pRsp);
int32_t tDeserializeSQnodeListRsp(void* buf, int32_t bufLen, SQnodeListRsp* pRsp);
void    tFreeSQnodeListRsp(SQnodeListRsp* pRsp);

typedef struct SDNodeAddr {
  int32_t nodeId;  // dnodeId
  SEpSet  epSet;
} SDNodeAddr;

typedef struct {
  SArray* dnodeList;  // SArray<SDNodeAddr>
} SDnodeListRsp;

int32_t tSerializeSDnodeListRsp(void* buf, int32_t bufLen, SDnodeListRsp* pRsp);
int32_t tDeserializeSDnodeListRsp(void* buf, int32_t bufLen, SDnodeListRsp* pRsp);
void    tFreeSDnodeListRsp(SDnodeListRsp* pRsp);

typedef struct {
  SArray* pTsmas;  // SArray<STableTSMAInfo*>
} STableTSMAInfoRsp;

typedef struct {
  SUseDbRsp*         useDbRsp;
  SDbCfgRsp*         cfgRsp;
  STableTSMAInfoRsp* pTsmaRsp;
  int32_t            dbTsmaVersion;
  char               db[TSDB_DB_FNAME_LEN];
  int64_t            dbId;
} SDbHbRsp;

typedef struct {
  SArray* pArray;  // Array of SDbHbRsp
} SDbHbBatchRsp;

int32_t tSerializeSDbHbBatchRsp(void* buf, int32_t bufLen, SDbHbBatchRsp* pRsp);
int32_t tDeserializeSDbHbBatchRsp(void* buf, int32_t bufLen, SDbHbBatchRsp* pRsp);
void    tFreeSDbHbBatchRsp(SDbHbBatchRsp* pRsp);

typedef struct {
  SArray* pArray;  // Array of SGetUserAuthRsp
} SUserAuthBatchRsp;

int32_t tSerializeSUserAuthBatchRsp(void* buf, int32_t bufLen, SUserAuthBatchRsp* pRsp);
int32_t tDeserializeSUserAuthBatchRsp(void* buf, int32_t bufLen, SUserAuthBatchRsp* pRsp);
void    tFreeSUserAuthBatchRsp(SUserAuthBatchRsp* pRsp);

typedef struct {
  char        db[TSDB_DB_FNAME_LEN];
  STimeWindow timeRange;
  int32_t     sqlLen;
  char*       sql;
  SArray*     vgroupIds;
  int32_t     compactId;
  int8_t      metaOnly;
} SCompactDbReq;

int32_t tSerializeSCompactDbReq(void* buf, int32_t bufLen, SCompactDbReq* pReq);
int32_t tDeserializeSCompactDbReq(void* buf, int32_t bufLen, SCompactDbReq* pReq);
void    tFreeSCompactDbReq(SCompactDbReq* pReq);

typedef struct {
  union {
    int32_t compactId;
    int32_t id;
  };
  int8_t bAccepted;
} SCompactDbRsp;

int32_t tSerializeSCompactDbRsp(void* buf, int32_t bufLen, SCompactDbRsp* pRsp);
int32_t tDeserializeSCompactDbRsp(void* buf, int32_t bufLen, SCompactDbRsp* pRsp);

typedef struct {
  union {
    int32_t compactId;
    int32_t id;
  };
  int32_t sqlLen;
  char*   sql;
} SKillCompactReq;

int32_t tSerializeSKillCompactReq(void* buf, int32_t bufLen, SKillCompactReq* pReq);
int32_t tDeserializeSKillCompactReq(void* buf, int32_t bufLen, SKillCompactReq* pReq);
void    tFreeSKillCompactReq(SKillCompactReq* pReq);

typedef SCompactDbRsp   STrimDbRsp;         // reuse structs
typedef SKillCompactReq SKillRetentionReq;  // reuse structs

typedef struct {
  char    name[TSDB_FUNC_NAME_LEN];
  int8_t  igExists;
  int8_t  funcType;
  int8_t  scriptType;
  int8_t  outputType;
  int32_t outputLen;
  int32_t bufSize;
  int32_t codeLen;
  int64_t signature;
  char*   pComment;
  char*   pCode;
  int8_t  orReplace;
} SCreateFuncReq;

int32_t tSerializeSCreateFuncReq(void* buf, int32_t bufLen, SCreateFuncReq* pReq);
int32_t tDeserializeSCreateFuncReq(void* buf, int32_t bufLen, SCreateFuncReq* pReq);
void    tFreeSCreateFuncReq(SCreateFuncReq* pReq);

typedef struct {
  char   name[TSDB_FUNC_NAME_LEN];
  int8_t igNotExists;
} SDropFuncReq;

int32_t tSerializeSDropFuncReq(void* buf, int32_t bufLen, SDropFuncReq* pReq);
int32_t tDeserializeSDropFuncReq(void* buf, int32_t bufLen, SDropFuncReq* pReq);

typedef struct {
  int32_t numOfFuncs;
  bool    ignoreCodeComment;
  SArray* pFuncNames;
} SRetrieveFuncReq;

int32_t tSerializeSRetrieveFuncReq(void* buf, int32_t bufLen, SRetrieveFuncReq* pReq);
int32_t tDeserializeSRetrieveFuncReq(void* buf, int32_t bufLen, SRetrieveFuncReq* pReq);
void    tFreeSRetrieveFuncReq(SRetrieveFuncReq* pReq);

typedef struct {
  char    name[TSDB_FUNC_NAME_LEN];
  int8_t  funcType;
  int8_t  scriptType;
  int8_t  outputType;
  int32_t outputLen;
  int32_t bufSize;
  int64_t signature;
  int32_t commentSize;
  int32_t codeSize;
  char*   pComment;
  char*   pCode;
} SFuncInfo;

typedef struct {
  int32_t funcVersion;
  int64_t funcCreatedTime;
} SFuncExtraInfo;

typedef struct {
  int32_t numOfFuncs;
  SArray* pFuncInfos;
  SArray* pFuncExtraInfos;
} SRetrieveFuncRsp;

int32_t tSerializeSRetrieveFuncRsp(void* buf, int32_t bufLen, SRetrieveFuncRsp* pRsp);
int32_t tDeserializeSRetrieveFuncRsp(void* buf, int32_t bufLen, SRetrieveFuncRsp* pRsp);
void    tFreeSFuncInfo(SFuncInfo* pInfo);
void    tFreeSRetrieveFuncRsp(SRetrieveFuncRsp* pRsp);

typedef struct {
  int32_t       statusInterval;
  int64_t       checkTime;                  // 1970-01-01 00:00:00.000
  char          timezone[TD_TIMEZONE_LEN];  // tsTimezone
  char          locale[TD_LOCALE_LEN];      // tsLocale
  char          charset[TD_LOCALE_LEN];     // tsCharset
  int8_t        ttlChangeOnWrite;
  int8_t        enableWhiteList;
  int8_t        encryptionKeyStat;
  uint32_t      encryptionKeyChksum;
  SMonitorParas monitorParas;
  int32_t       statusIntervalMs;
} SClusterCfg;

typedef struct {
  int32_t openVnodes;
  int32_t dropVnodes;
  int32_t totalVnodes;
  int32_t masterNum;
  int64_t numOfSelectReqs;
  int64_t numOfInsertReqs;
  int64_t numOfInsertSuccessReqs;
  int64_t numOfBatchInsertReqs;
  int64_t numOfBatchInsertSuccessReqs;
  int64_t errors;
} SVnodesStat;

typedef struct {
  int32_t vgId;
  int8_t  syncState;
  int8_t  syncRestore;
  int64_t syncTerm;
  int64_t roleTimeMs;
  int64_t startTimeMs;
  int8_t  syncCanRead;
  int64_t cacheUsage;
  int64_t numOfTables;
  int64_t numOfTimeSeries;
  int64_t totalStorage;
  int64_t compStorage;
  int64_t pointsWritten;
  int64_t numOfSelectReqs;
  int64_t numOfInsertReqs;
  int64_t numOfInsertSuccessReqs;
  int64_t numOfBatchInsertReqs;
  int64_t numOfBatchInsertSuccessReqs;
  int32_t numOfCachedTables;
  int32_t learnerProgress;  // use one reservered
  int64_t syncAppliedIndex;
  int64_t syncCommitIndex;
  int64_t bufferSegmentUsed;
  int64_t bufferSegmentSize;
} SVnodeLoad;

typedef struct {
  int64_t total_requests;
  int64_t total_rows;
  int64_t total_bytes;
  double  write_size;
  double  cache_hit_ratio;
  int64_t rpc_queue_wait;
  int64_t preprocess_time;

  int64_t memory_table_size;
  int64_t commit_count;
  int64_t merge_count;
  double  commit_time;
  double  merge_time;
  int64_t block_commit_time;
  int64_t memtable_wait_time;
} SVnodeMetrics;

typedef struct {
  int32_t     vgId;
  int64_t     numOfTables;
  int64_t     memSize;
  int64_t     l1Size;
  int64_t     l2Size;
  int64_t     l3Size;
  int64_t     cacheSize;
  int64_t     walSize;
  int64_t     metaSize;
  int64_t     rawDataSize;
  int64_t     ssSize;
  const char* dbname;
  int8_t      estimateRawData;
} SDbSizeStatisInfo;

typedef struct {
  int32_t vgId;
  int64_t nTimeSeries;
} SVnodeLoadLite;

typedef struct {
  int8_t  syncState;
  int64_t syncTerm;
  int8_t  syncRestore;
  int64_t roleTimeMs;
} SMnodeLoad;

typedef struct {
  int32_t dnodeId;
  int64_t numOfProcessedQuery;
  int64_t numOfProcessedCQuery;
  int64_t numOfProcessedFetch;
  int64_t numOfProcessedDrop;
  int64_t numOfProcessedNotify;
  int64_t numOfProcessedHb;
  int64_t numOfProcessedDelete;
  int64_t cacheDataSize;
  int64_t numOfQueryInQueue;
  int64_t numOfFetchInQueue;
  int64_t timeInQueryQueue;
  int64_t timeInFetchQueue;
} SQnodeLoad;

typedef struct {
  int32_t     sver;      // software version
  int64_t     dnodeVer;  // dnode table version in sdb
  int32_t     dnodeId;
  int64_t     clusterId;
  int64_t     rebootTime;
  int64_t     updateTime;
  float       numOfCores;
  int32_t     numOfSupportVnodes;
  int32_t     numOfDiskCfg;
  int64_t     memTotal;
  int64_t     memAvail;
  char        dnodeEp[TSDB_EP_LEN];
  char        machineId[TSDB_MACHINE_ID_LEN + 1];
  SMnodeLoad  mload;
  SQnodeLoad  qload;
  SClusterCfg clusterCfg;
  SArray*     pVloads;  // array of SVnodeLoad
  int32_t     statusSeq;
  int64_t     ipWhiteVer;
  int64_t     analVer;
  int64_t     timestamp;
} SStatusReq;

int32_t tSerializeSStatusReq(void* buf, int32_t bufLen, SStatusReq* pReq);
int32_t tDeserializeSStatusReq(void* buf, int32_t bufLen, SStatusReq* pReq);
void    tFreeSStatusReq(SStatusReq* pReq);

typedef struct {
  int32_t forceReadConfig;
  int32_t cver;
  SArray* array;
} SConfigReq;

int32_t tSerializeSConfigReq(void* buf, int32_t bufLen, SConfigReq* pReq);
int32_t tDeserializeSConfigReq(void* buf, int32_t bufLen, SConfigReq* pReq);
void    tFreeSConfigReq(SConfigReq* pReq);

typedef struct {
  int32_t dnodeId;
  char    machineId[TSDB_MACHINE_ID_LEN + 1];
} SDnodeInfoReq;

int32_t tSerializeSDnodeInfoReq(void* buf, int32_t bufLen, SDnodeInfoReq* pReq);
int32_t tDeserializeSDnodeInfoReq(void* buf, int32_t bufLen, SDnodeInfoReq* pReq);

typedef enum {
  MONITOR_TYPE_COUNTER = 0,
  MONITOR_TYPE_SLOW_LOG = 1,
} MONITOR_TYPE;

typedef struct {
  int32_t      contLen;
  char*        pCont;
  MONITOR_TYPE type;
} SStatisReq;

int32_t tSerializeSStatisReq(void* buf, int32_t bufLen, SStatisReq* pReq);
int32_t tDeserializeSStatisReq(void* buf, int32_t bufLen, SStatisReq* pReq);
void    tFreeSStatisReq(SStatisReq* pReq);

typedef struct {
  char    db[TSDB_DB_FNAME_LEN];
  char    table[TSDB_TABLE_NAME_LEN];
  char    operation[AUDIT_OPERATION_LEN];
  int32_t sqlLen;
  char*   pSql;
} SAuditReq;
int32_t tSerializeSAuditReq(void* buf, int32_t bufLen, SAuditReq* pReq);
int32_t tDeserializeSAuditReq(void* buf, int32_t bufLen, SAuditReq* pReq);
void    tFreeSAuditReq(SAuditReq* pReq);

typedef struct {
  int32_t dnodeId;
  int64_t clusterId;
  SArray* pVloads;
} SNotifyReq;

int32_t tSerializeSNotifyReq(void* buf, int32_t bufLen, SNotifyReq* pReq);
int32_t tDeserializeSNotifyReq(void* buf, int32_t bufLen, SNotifyReq* pReq);
void    tFreeSNotifyReq(SNotifyReq* pReq);

typedef struct {
  int32_t dnodeId;
  int64_t clusterId;
} SDnodeCfg;

typedef struct {
  int32_t id;
  int8_t  isMnode;
  SEp     ep;
} SDnodeEp;

typedef struct {
  int32_t id;
  int8_t  isMnode;
  int8_t  offlineReason;
  SEp     ep;
  char    active[TSDB_ACTIVE_KEY_LEN];
  char    connActive[TSDB_CONN_ACTIVE_KEY_LEN];
} SDnodeInfo;

typedef struct {
  int64_t   dnodeVer;
  SDnodeCfg dnodeCfg;
  SArray*   pDnodeEps;  // Array of SDnodeEp
  int32_t   statusSeq;
  int64_t   ipWhiteVer;
  int64_t   analVer;
} SStatusRsp;

int32_t tSerializeSStatusRsp(void* buf, int32_t bufLen, SStatusRsp* pRsp);
int32_t tDeserializeSStatusRsp(void* buf, int32_t bufLen, SStatusRsp* pRsp);
void    tFreeSStatusRsp(SStatusRsp* pRsp);

typedef struct {
  int32_t forceReadConfig;
  int32_t isConifgVerified;
  int32_t isVersionVerified;
  int32_t cver;
  SArray* array;
} SConfigRsp;

int32_t tSerializeSConfigRsp(void* buf, int32_t bufLen, SConfigRsp* pRsp);
int32_t tDeserializeSConfigRsp(void* buf, int32_t bufLen, SConfigRsp* pRsp);
void    tFreeSConfigRsp(SConfigRsp* pRsp);

typedef struct {
  int32_t reserved;
} SMTimerReq;

int32_t tSerializeSMTimerMsg(void* buf, int32_t bufLen, SMTimerReq* pReq);
// int32_t tDeserializeSMTimerMsg(void* buf, int32_t bufLen, SMTimerReq* pReq);

typedef struct SOrphanTask {
  int64_t streamId;
  int32_t taskId;
  int32_t nodeId;
} SOrphanTask;

typedef struct SMStreamDropOrphanMsg {
  SArray* pList;  // SArray<SOrphanTask>
} SMStreamDropOrphanMsg;

int32_t tSerializeDropOrphanTaskMsg(void* buf, int32_t bufLen, SMStreamDropOrphanMsg* pMsg);
int32_t tDeserializeDropOrphanTaskMsg(void* buf, int32_t bufLen, SMStreamDropOrphanMsg* pMsg);
void    tDestroyDropOrphanTaskMsg(SMStreamDropOrphanMsg* pMsg);

typedef struct {
  int32_t  id;
  uint16_t port;                 // node sync Port
  char     fqdn[TSDB_FQDN_LEN];  // node FQDN
} SReplica;

typedef struct {
  int32_t  vgId;
  char     db[TSDB_DB_FNAME_LEN];
  int64_t  dbUid;
  int32_t  vgVersion;
  int32_t  numOfStables;
  int32_t  buffer;
  int32_t  pageSize;
  int32_t  pages;
  int32_t  cacheLastSize;
  int32_t  daysPerFile;
  int32_t  daysToKeep0;
  int32_t  daysToKeep1;
  int32_t  daysToKeep2;
  int32_t  keepTimeOffset;
  int32_t  minRows;
  int32_t  maxRows;
  int32_t  walFsyncPeriod;
  uint32_t hashBegin;
  uint32_t hashEnd;
  int8_t   hashMethod;
  int8_t   walLevel;
  int8_t   precision;
  int8_t   compression;
  int8_t   strict;
  int8_t   cacheLast;
  int8_t   isTsma;
  int8_t   replica;
  int8_t   selfIndex;
  SReplica replicas[TSDB_MAX_REPLICA];
  int32_t  numOfRetensions;
  SArray*  pRetensions;  // SRetention
  void*    pTsma;
  int32_t  walRetentionPeriod;
  int64_t  walRetentionSize;
  int32_t  walRollPeriod;
  int64_t  walSegmentSize;
  int16_t  sstTrigger;
  int16_t  hashPrefix;
  int16_t  hashSuffix;
  int32_t  tsdbPageSize;
  int32_t  ssChunkSize;
  int32_t  ssKeepLocal;
  int8_t   ssCompact;
  int64_t  reserved[6];
  int8_t   learnerReplica;
  int8_t   learnerSelfIndex;
  SReplica learnerReplicas[TSDB_MAX_LEARNER_REPLICA];
  int32_t  changeVersion;
  int8_t   encryptAlgorithm;
} SCreateVnodeReq;

int32_t tSerializeSCreateVnodeReq(void* buf, int32_t bufLen, SCreateVnodeReq* pReq);
int32_t tDeserializeSCreateVnodeReq(void* buf, int32_t bufLen, SCreateVnodeReq* pReq);
int32_t tFreeSCreateVnodeReq(SCreateVnodeReq* pReq);

typedef struct {
  union {
    int32_t compactId;
    int32_t id;
  };
  int32_t vgId;
  int32_t dnodeId;
} SQueryCompactProgressReq;

int32_t tSerializeSQueryCompactProgressReq(void* buf, int32_t bufLen, SQueryCompactProgressReq* pReq);
int32_t tDeserializeSQueryCompactProgressReq(void* buf, int32_t bufLen, SQueryCompactProgressReq* pReq);

typedef struct {
  union {
    int32_t compactId;
    int32_t id;
  };
  int32_t vgId;
  int32_t dnodeId;
  int32_t numberFileset;
  int32_t finished;
  int32_t progress;
  int64_t remainingTime;
} SQueryCompactProgressRsp;

int32_t tSerializeSQueryCompactProgressRsp(void* buf, int32_t bufLen, SQueryCompactProgressRsp* pReq);
int32_t tDeserializeSQueryCompactProgressRsp(void* buf, int32_t bufLen, SQueryCompactProgressRsp* pReq);

typedef SQueryCompactProgressReq SQueryRetentionProgressReq;
typedef SQueryCompactProgressRsp SQueryRetentionProgressRsp;

typedef struct {
  int32_t vgId;
  int32_t dnodeId;
  int64_t dbUid;
  char    db[TSDB_DB_FNAME_LEN];
  int64_t reserved[8];
} SDropVnodeReq;

int32_t tSerializeSDropVnodeReq(void* buf, int32_t bufLen, SDropVnodeReq* pReq);
int32_t tDeserializeSDropVnodeReq(void* buf, int32_t bufLen, SDropVnodeReq* pReq);

typedef struct {
  char    colName[TSDB_COL_NAME_LEN];
  char    stb[TSDB_TABLE_FNAME_LEN];
  int64_t stbUid;
  int64_t dbUid;
  int64_t reserved[8];
} SDropIndexReq;

int32_t tSerializeSDropIdxReq(void* buf, int32_t bufLen, SDropIndexReq* pReq);
int32_t tDeserializeSDropIdxReq(void* buf, int32_t bufLen, SDropIndexReq* pReq);

typedef struct {
  int64_t dbUid;
  char    db[TSDB_DB_FNAME_LEN];
  union {
    int64_t compactStartTime;
    int64_t startTime;
  };

  STimeWindow tw;
  union {
    int32_t compactId;
    int32_t id;
  };
  int8_t metaOnly;
  union {
    uint16_t flags;
    struct {
      uint16_t optrType : 3;     // ETsdbOpType
      uint16_t triggerType : 1;  // ETriggerType 0 manual, 1 auto
      uint16_t reserved : 12;
    };
  };
} SCompactVnodeReq;

int32_t tSerializeSCompactVnodeReq(void* buf, int32_t bufLen, SCompactVnodeReq* pReq);
int32_t tDeserializeSCompactVnodeReq(void* buf, int32_t bufLen, SCompactVnodeReq* pReq);

typedef struct {
  union {
    int32_t compactId;
    int32_t taskId;
  };
  int32_t vgId;
  int32_t dnodeId;
} SVKillCompactReq;

int32_t tSerializeSVKillCompactReq(void* buf, int32_t bufLen, SVKillCompactReq* pReq);
int32_t tDeserializeSVKillCompactReq(void* buf, int32_t bufLen, SVKillCompactReq* pReq);

typedef SVKillCompactReq SVKillRetentionReq;

typedef struct {
  char        db[TSDB_DB_FNAME_LEN];
  int32_t     maxSpeed;
  int32_t     sqlLen;
  char*       sql;
  SArray*     vgroupIds;
  STimeWindow tw;  // unit is second
  union {
    uint32_t flags;
    struct {
      uint32_t optrType : 3;     // ETsdbOpType
      uint32_t triggerType : 1;  // ETriggerType 0 manual, 1 auto
      uint32_t reserved : 28;
    };
  };
} STrimDbReq;

int32_t tSerializeSTrimDbReq(void* buf, int32_t bufLen, STrimDbReq* pReq);
int32_t tDeserializeSTrimDbReq(void* buf, int32_t bufLen, STrimDbReq* pReq);
void    tFreeSTrimDbReq(STrimDbReq* pReq);

typedef SCompactVnodeReq SVTrimDbReq;  // reuse SCompactVnodeReq, add task monitor since 3.3.8.0

int32_t tSerializeSVTrimDbReq(void* buf, int32_t bufLen, SVTrimDbReq* pReq);
int32_t tDeserializeSVTrimDbReq(void* buf, int32_t bufLen, SVTrimDbReq* pReq);

typedef struct {
  int32_t vgVersion;
  int32_t buffer;
  int32_t pageSize;
  int32_t pages;
  int32_t cacheLastSize;
  int32_t daysPerFile;
  int32_t daysToKeep0;
  int32_t daysToKeep1;
  int32_t daysToKeep2;
  int32_t keepTimeOffset;
  int32_t walFsyncPeriod;
  int8_t  walLevel;
  int8_t  strict;
  int8_t  cacheLast;
  int64_t reserved[7];
  // 1st modification
  int16_t sttTrigger;
  int32_t minRows;
  // 2nd modification
  int32_t walRetentionPeriod;
  int32_t walRetentionSize;
  int32_t ssKeepLocal;
  int8_t  ssCompact;
} SAlterVnodeConfigReq;

int32_t tSerializeSAlterVnodeConfigReq(void* buf, int32_t bufLen, SAlterVnodeConfigReq* pReq);
int32_t tDeserializeSAlterVnodeConfigReq(void* buf, int32_t bufLen, SAlterVnodeConfigReq* pReq);

typedef struct {
  int32_t  vgId;
  int8_t   strict;
  int8_t   selfIndex;
  int8_t   replica;
  SReplica replicas[TSDB_MAX_REPLICA];
  int64_t  reserved[8];
  int8_t   learnerSelfIndex;
  int8_t   learnerReplica;
  SReplica learnerReplicas[TSDB_MAX_LEARNER_REPLICA];
  int32_t  changeVersion;
  int32_t  electBaseLine;
} SAlterVnodeReplicaReq, SAlterVnodeTypeReq, SCheckLearnCatchupReq, SAlterVnodeElectBaselineReq;

int32_t tSerializeSAlterVnodeReplicaReq(void* buf, int32_t bufLen, SAlterVnodeReplicaReq* pReq);
int32_t tDeserializeSAlterVnodeReplicaReq(void* buf, int32_t bufLen, SAlterVnodeReplicaReq* pReq);

typedef struct {
  int32_t vgId;
  int8_t  disable;
} SDisableVnodeWriteReq;

int32_t tSerializeSDisableVnodeWriteReq(void* buf, int32_t bufLen, SDisableVnodeWriteReq* pReq);
int32_t tDeserializeSDisableVnodeWriteReq(void* buf, int32_t bufLen, SDisableVnodeWriteReq* pReq);

typedef struct {
  int32_t  srcVgId;
  int32_t  dstVgId;
  uint32_t hashBegin;
  uint32_t hashEnd;
  int32_t  changeVersion;
  int32_t  reserved;
} SAlterVnodeHashRangeReq;

int32_t tSerializeSAlterVnodeHashRangeReq(void* buf, int32_t bufLen, SAlterVnodeHashRangeReq* pReq);
int32_t tDeserializeSAlterVnodeHashRangeReq(void* buf, int32_t bufLen, SAlterVnodeHashRangeReq* pReq);

#define REQ_OPT_TBNAME 0x0
#define REQ_OPT_TBUID  0x01
typedef struct {
  SMsgHead header;
  char     dbFName[TSDB_DB_FNAME_LEN];
  char     tbName[TSDB_TABLE_NAME_LEN];
  uint8_t  option;
  uint8_t  autoCreateCtb;
} STableInfoReq;

int32_t tSerializeSTableInfoReq(void* buf, int32_t bufLen, STableInfoReq* pReq);
int32_t tDeserializeSTableInfoReq(void* buf, int32_t bufLen, STableInfoReq* pReq);

typedef struct {
  int8_t  metaClone;  // create local clone of the cached table meta
  int32_t numOfVgroups;
  int32_t numOfTables;
  int32_t numOfUdfs;
  char    tableNames[];
} SMultiTableInfoReq;

// todo refactor
typedef struct SVgroupInfo {
  int32_t  vgId;
  uint32_t hashBegin;
  uint32_t hashEnd;
  SEpSet   epSet;
  union {
    int32_t numOfTable;  // unit is TSDB_TABLE_NUM_UNIT
    int32_t taskId;      // used in stream
  };
} SVgroupInfo;

typedef struct {
  int32_t     numOfVgroups;
  SVgroupInfo vgroups[];
} SVgroupsInfo;

typedef struct {
  STableMetaRsp* pMeta;
} SMAlterStbRsp;

int32_t tEncodeSMAlterStbRsp(SEncoder* pEncoder, const SMAlterStbRsp* pRsp);
int32_t tDecodeSMAlterStbRsp(SDecoder* pDecoder, SMAlterStbRsp* pRsp);
void    tFreeSMAlterStbRsp(SMAlterStbRsp* pRsp);

int32_t tSerializeSTableMetaRsp(void* buf, int32_t bufLen, STableMetaRsp* pRsp);
int32_t tDeserializeSTableMetaRsp(void* buf, int32_t bufLen, STableMetaRsp* pRsp);
void    tFreeSTableMetaRsp(void* pRsp);
void    tFreeSTableIndexRsp(void* info);

typedef struct {
  SArray* pMetaRsp;   // Array of STableMetaRsp
  SArray* pIndexRsp;  // Array of STableIndexRsp;
} SSTbHbRsp;

int32_t tSerializeSSTbHbRsp(void* buf, int32_t bufLen, SSTbHbRsp* pRsp);
int32_t tDeserializeSSTbHbRsp(void* buf, int32_t bufLen, SSTbHbRsp* pRsp);
void    tFreeSSTbHbRsp(SSTbHbRsp* pRsp);

typedef struct {
  SArray* pViewRsp;  // Array of SViewMetaRsp*;
} SViewHbRsp;

int32_t tSerializeSViewHbRsp(void* buf, int32_t bufLen, SViewHbRsp* pRsp);
int32_t tDeserializeSViewHbRsp(void* buf, int32_t bufLen, SViewHbRsp* pRsp);
void    tFreeSViewHbRsp(SViewHbRsp* pRsp);

typedef struct {
  int32_t numOfTables;
  int32_t numOfVgroup;
  int32_t numOfUdf;
  int32_t contLen;
  int8_t  compressed;  // denote if compressed or not
  int32_t rawLen;      // size before compress
  uint8_t metaClone;   // make meta clone after retrieve meta from mnode
  char    meta[];
} SMultiTableMeta;

typedef struct {
  int32_t dataLen;
  char    name[TSDB_TABLE_FNAME_LEN];
  char*   data;
} STagData;

typedef struct {
  int32_t  opType;
  uint32_t valLen;
  char*    val;
} SShowVariablesReq;

int32_t tSerializeSShowVariablesReq(void* buf, int32_t bufLen, SShowVariablesReq* pReq);
int32_t tDeserializeSShowVariablesReq(void* buf, int32_t bufLen, SShowVariablesReq* pReq);
void    tFreeSShowVariablesReq(SShowVariablesReq* pReq);

typedef struct {
  char name[TSDB_CONFIG_OPTION_LEN + 1];
  char value[TSDB_CONFIG_PATH_LEN + 1];
  char scope[TSDB_CONFIG_SCOPE_LEN + 1];
  char category[TSDB_CONFIG_CATEGORY_LEN + 1];
  char info[TSDB_CONFIG_INFO_LEN + 1];
} SVariablesInfo;

typedef struct {
  SArray* variables;  // SArray<SVariablesInfo>
} SShowVariablesRsp;

int32_t tSerializeSShowVariablesRsp(void* buf, int32_t bufLen, SShowVariablesRsp* pReq);
int32_t tDeserializeSShowVariablesRsp(void* buf, int32_t bufLen, SShowVariablesRsp* pReq);

void tFreeSShowVariablesRsp(SShowVariablesRsp* pRsp);

/*
 * sql: show tables like '%a_%'
 * payload is the query condition, e.g., '%a_%'
 * payloadLen is the length of payload
 */
typedef struct {
  int32_t type;
  char    db[TSDB_DB_FNAME_LEN];
  int32_t payloadLen;
  char*   payload;
} SShowReq;

int32_t tSerializeSShowReq(void* buf, int32_t bufLen, SShowReq* pReq);
// int32_t tDeserializeSShowReq(void* buf, int32_t bufLen, SShowReq* pReq);
void tFreeSShowReq(SShowReq* pReq);

typedef struct {
  int64_t       showId;
  STableMetaRsp tableMeta;
} SShowRsp, SVShowTablesRsp;

// int32_t tSerializeSShowRsp(void* buf, int32_t bufLen, SShowRsp* pRsp);
// int32_t tDeserializeSShowRsp(void* buf, int32_t bufLen, SShowRsp* pRsp);
// void    tFreeSShowRsp(SShowRsp* pRsp);

typedef struct {
  char    db[TSDB_DB_FNAME_LEN];
  char    tb[TSDB_TABLE_NAME_LEN];
  char    user[TSDB_USER_LEN];
  char    filterTb[TSDB_TABLE_NAME_LEN];  // for ins_columns
  int64_t showId;
  int64_t compactId;  // for compact
  bool    withFull;   // for show users full
} SRetrieveTableReq;

typedef struct SSysTableSchema {
  int8_t   type;
  col_id_t colId;
  int32_t  bytes;
} SSysTableSchema;

int32_t tSerializeSRetrieveTableReq(void* buf, int32_t bufLen, SRetrieveTableReq* pReq);
int32_t tDeserializeSRetrieveTableReq(void* buf, int32_t bufLen, SRetrieveTableReq* pReq);

#define RETRIEVE_TABLE_RSP_VERSION         0
#define RETRIEVE_TABLE_RSP_TMQ_VERSION     1
#define RETRIEVE_TABLE_RSP_TMQ_RAW_VERSION 2

typedef struct {
  int64_t useconds;
  int8_t  completed;  // all results are returned to client
  int8_t  precision;
  int8_t  compressed;
  int8_t  streamBlockType;
  int32_t payloadLen;
  int32_t compLen;
  int32_t numOfBlocks;
  int64_t numOfRows;  // from int32_t change to int64_t
  int64_t numOfCols;
  int64_t skey;
  int64_t ekey;
  int64_t version;                         // for stream
  TSKEY   watermark;                       // for stream
  char    parTbName[TSDB_TABLE_NAME_LEN];  // for stream
  char    data[];
} SRetrieveTableRsp;

#define PAYLOAD_PREFIX_LEN ((sizeof(int32_t)) << 1)

#define SET_PAYLOAD_LEN(_p, _compLen, _fullLen) \
  do {                                          \
    ((int32_t*)(_p))[0] = (_compLen);           \
    ((int32_t*)(_p))[1] = (_fullLen);           \
  } while (0);

typedef struct {
  int64_t version;
  int64_t numOfRows;
  int8_t  compressed;
  int8_t  precision;
  char    data[];
} SRetrieveTableRspForTmq;

typedef struct {
  int64_t handle;
  int64_t useconds;
  int8_t  completed;  // all results are returned to client
  int8_t  precision;
  int8_t  compressed;
  int32_t compLen;
  int32_t numOfRows;
  int32_t fullLen;
  char    data[];
} SRetrieveMetaTableRsp;

typedef struct SExplainExecInfo {
  double   startupCost;
  double   totalCost;
  uint64_t numOfRows;
  uint32_t verboseLen;
  void*    verboseInfo;
} SExplainExecInfo;

typedef struct {
  int32_t           numOfPlans;
  SExplainExecInfo* subplanInfo;
} SExplainRsp;

typedef struct {
  SExplainRsp rsp;
  uint64_t    qId;
  uint64_t    cId;
  uint64_t    tId;
  int64_t     rId;
  int32_t     eId;
} SExplainLocalRsp;

typedef struct STableScanAnalyzeInfo {
  uint64_t totalRows;
  uint64_t totalCheckedRows;
  uint32_t totalBlocks;
  uint32_t loadBlocks;
  uint32_t loadBlockStatis;
  uint32_t skipBlocks;
  uint32_t filterOutBlocks;
  double   elapsedTime;
  double   filterTime;
} STableScanAnalyzeInfo;

int32_t tSerializeSExplainRsp(void* buf, int32_t bufLen, SExplainRsp* pRsp);
int32_t tDeserializeSExplainRsp(void* buf, int32_t bufLen, SExplainRsp* pRsp);
void    tFreeSExplainRsp(SExplainRsp* pRsp);

typedef struct {
  char    config[TSDB_DNODE_CONFIG_LEN];
  char    value[TSDB_CLUSTER_VALUE_LEN];
  int32_t sqlLen;
  char*   sql;
} SMCfgClusterReq;

int32_t tSerializeSMCfgClusterReq(void* buf, int32_t bufLen, SMCfgClusterReq* pReq);
int32_t tDeserializeSMCfgClusterReq(void* buf, int32_t bufLen, SMCfgClusterReq* pReq);
void    tFreeSMCfgClusterReq(SMCfgClusterReq* pReq);

typedef struct {
  char    fqdn[TSDB_FQDN_LEN];  // end point, hostname:port
  int32_t port;
  int32_t sqlLen;
  char*   sql;
} SCreateDnodeReq;

int32_t tSerializeSCreateDnodeReq(void* buf, int32_t bufLen, SCreateDnodeReq* pReq);
int32_t tDeserializeSCreateDnodeReq(void* buf, int32_t bufLen, SCreateDnodeReq* pReq);
void    tFreeSCreateDnodeReq(SCreateDnodeReq* pReq);

typedef struct {
  int32_t dnodeId;
  char    fqdn[TSDB_FQDN_LEN];
  int32_t port;
  int8_t  force;
  int8_t  unsafe;
  int32_t sqlLen;
  char*   sql;
} SDropDnodeReq;

int32_t tSerializeSDropDnodeReq(void* buf, int32_t bufLen, SDropDnodeReq* pReq);
int32_t tDeserializeSDropDnodeReq(void* buf, int32_t bufLen, SDropDnodeReq* pReq);
void    tFreeSDropDnodeReq(SDropDnodeReq* pReq);

enum {
  RESTORE_TYPE__ALL = 1,
  RESTORE_TYPE__MNODE,
  RESTORE_TYPE__VNODE,
  RESTORE_TYPE__QNODE,
};

typedef struct {
  int32_t dnodeId;
  int8_t  restoreType;
  int32_t sqlLen;
  char*   sql;
} SRestoreDnodeReq;

int32_t tSerializeSRestoreDnodeReq(void* buf, int32_t bufLen, SRestoreDnodeReq* pReq);
int32_t tDeserializeSRestoreDnodeReq(void* buf, int32_t bufLen, SRestoreDnodeReq* pReq);
void    tFreeSRestoreDnodeReq(SRestoreDnodeReq* pReq);

typedef struct {
  int32_t dnodeId;
  char    config[TSDB_DNODE_CONFIG_LEN];
  char    value[TSDB_DNODE_VALUE_LEN];
  int32_t sqlLen;
  char*   sql;
} SMCfgDnodeReq;

int32_t tSerializeSMCfgDnodeReq(void* buf, int32_t bufLen, SMCfgDnodeReq* pReq);
int32_t tDeserializeSMCfgDnodeReq(void* buf, int32_t bufLen, SMCfgDnodeReq* pReq);
void    tFreeSMCfgDnodeReq(SMCfgDnodeReq* pReq);

typedef struct {
  char    config[TSDB_DNODE_CONFIG_LEN];
  char    value[TSDB_DNODE_VALUE_LEN];
  int32_t version;
} SDCfgDnodeReq;

int32_t tSerializeSDCfgDnodeReq(void* buf, int32_t bufLen, SDCfgDnodeReq* pReq);
int32_t tDeserializeSDCfgDnodeReq(void* buf, int32_t bufLen, SDCfgDnodeReq* pReq);

typedef struct {
  int32_t dnodeId;
  int32_t sqlLen;
  char*   sql;
} SMCreateMnodeReq, SMDropMnodeReq, SDDropMnodeReq, SMCreateQnodeReq, SMDropQnodeReq, SDCreateQnodeReq, SDDropQnodeReq,
    SMCreateSnodeReq, SMDropSnodeReq,     SDDropSnodeReq;


int32_t tSerializeSCreateDropMQSNodeReq(void* buf, int32_t bufLen, SMCreateQnodeReq* pReq);
int32_t tDeserializeSCreateDropMQSNodeReq(void* buf, int32_t bufLen, SMCreateQnodeReq* pReq);


typedef struct {
  int32_t nodeId;
  SEpSet  epSet;
} SNodeEpSet;


typedef struct {
  int32_t    snodeId;
  SNodeEpSet leaders[2];
  SNodeEpSet replica;
  int32_t    sqlLen;
  char*      sql;
} SDCreateSnodeReq;

int32_t tSerializeSDCreateSNodeReq(void *buf, int32_t bufLen, SDCreateSnodeReq *pReq);
int32_t tDeserializeSDCreateSNodeReq(void *buf, int32_t bufLen, SDCreateSnodeReq *pReq);
void tFreeSDCreateSnodeReq(SDCreateSnodeReq *pReq);


void    tFreeSMCreateQnodeReq(SMCreateQnodeReq* pReq);
void    tFreeSDDropQnodeReq(SDDropQnodeReq* pReq);
typedef struct {
  int8_t   replica;
  SReplica replicas[TSDB_MAX_REPLICA];
  int8_t   learnerReplica;
  SReplica learnerReplicas[TSDB_MAX_LEARNER_REPLICA];
  int64_t  lastIndex;
} SDCreateMnodeReq, SDAlterMnodeReq, SDAlterMnodeTypeReq;

int32_t tSerializeSDCreateMnodeReq(void* buf, int32_t bufLen, SDCreateMnodeReq* pReq);
int32_t tDeserializeSDCreateMnodeReq(void* buf, int32_t bufLen, SDCreateMnodeReq* pReq);

typedef struct {
  int32_t urlLen;
  int32_t sqlLen;
  char*   url;
  char*   sql;
} SMCreateAnodeReq;

int32_t tSerializeSMCreateAnodeReq(void* buf, int32_t bufLen, SMCreateAnodeReq* pReq);
int32_t tDeserializeSMCreateAnodeReq(void* buf, int32_t bufLen, SMCreateAnodeReq* pReq);
void    tFreeSMCreateAnodeReq(SMCreateAnodeReq* pReq);

typedef struct {
  int32_t anodeId;
  int32_t sqlLen;
  char*   sql;
} SMDropAnodeReq, SMUpdateAnodeReq;

int32_t tSerializeSMDropAnodeReq(void* buf, int32_t bufLen, SMDropAnodeReq* pReq);
int32_t tDeserializeSMDropAnodeReq(void* buf, int32_t bufLen, SMDropAnodeReq* pReq);
void    tFreeSMDropAnodeReq(SMDropAnodeReq* pReq);
int32_t tSerializeSMUpdateAnodeReq(void* buf, int32_t bufLen, SMUpdateAnodeReq* pReq);
int32_t tDeserializeSMUpdateAnodeReq(void* buf, int32_t bufLen, SMUpdateAnodeReq* pReq);
void    tFreeSMUpdateAnodeReq(SMUpdateAnodeReq* pReq);

typedef struct {
  int32_t dnodeId;
  int32_t bnodeProto;
  int32_t sqlLen;
  char*   sql;
} SMCreateBnodeReq, SDCreateBnodeReq;

int32_t tSerializeSMCreateBnodeReq(void* buf, int32_t bufLen, SMCreateBnodeReq* pReq);
int32_t tDeserializeSMCreateBnodeReq(void* buf, int32_t bufLen, SMCreateBnodeReq* pReq);
void    tFreeSMCreateBnodeReq(SMCreateBnodeReq* pReq);

typedef struct {
  int32_t dnodeId;
  int32_t sqlLen;
  char*   sql;
} SMDropBnodeReq, SDDropBnodeReq;

int32_t tSerializeSMDropBnodeReq(void* buf, int32_t bufLen, SMDropBnodeReq* pReq);
int32_t tDeserializeSMDropBnodeReq(void* buf, int32_t bufLen, SMDropBnodeReq* pReq);
void    tFreeSMDropBnodeReq(SMDropBnodeReq* pReq);

typedef struct {
  int32_t vgId;
  int32_t hbSeq;
} SVArbHbReqMember;

typedef struct {
  int32_t dnodeId;
  char*   arbToken;
  int64_t arbTerm;
  SArray* hbMembers;  // SVArbHbReqMember
} SVArbHeartBeatReq;

int32_t tSerializeSVArbHeartBeatReq(void* buf, int32_t bufLen, SVArbHeartBeatReq* pReq);
int32_t tDeserializeSVArbHeartBeatReq(void* buf, int32_t bufLen, SVArbHeartBeatReq* pReq);
void    tFreeSVArbHeartBeatReq(SVArbHeartBeatReq* pReq);

typedef struct {
  int32_t vgId;
  char    memberToken[TSDB_ARB_TOKEN_SIZE];
  int32_t hbSeq;
} SVArbHbRspMember;

typedef struct {
  char    arbToken[TSDB_ARB_TOKEN_SIZE];
  int32_t dnodeId;
  SArray* hbMembers;  // SVArbHbRspMember
} SVArbHeartBeatRsp;

int32_t tSerializeSVArbHeartBeatRsp(void* buf, int32_t bufLen, SVArbHeartBeatRsp* pRsp);
int32_t tDeserializeSVArbHeartBeatRsp(void* buf, int32_t bufLen, SVArbHeartBeatRsp* pRsp);
void    tFreeSVArbHeartBeatRsp(SVArbHeartBeatRsp* pRsp);

typedef struct {
  char*   arbToken;
  int64_t arbTerm;
  char*   member0Token;
  char*   member1Token;
} SVArbCheckSyncReq;

int32_t tSerializeSVArbCheckSyncReq(void* buf, int32_t bufLen, SVArbCheckSyncReq* pReq);
int32_t tDeserializeSVArbCheckSyncReq(void* buf, int32_t bufLen, SVArbCheckSyncReq* pReq);
void    tFreeSVArbCheckSyncReq(SVArbCheckSyncReq* pRsp);

typedef struct {
  char*   arbToken;
  char*   member0Token;
  char*   member1Token;
  int32_t vgId;
  int32_t errCode;
} SVArbCheckSyncRsp;

int32_t tSerializeSVArbCheckSyncRsp(void* buf, int32_t bufLen, SVArbCheckSyncRsp* pRsp);
int32_t tDeserializeSVArbCheckSyncRsp(void* buf, int32_t bufLen, SVArbCheckSyncRsp* pRsp);
void    tFreeSVArbCheckSyncRsp(SVArbCheckSyncRsp* pRsp);

typedef struct {
  char*   arbToken;
  int64_t arbTerm;
  char*   memberToken;
  int8_t  force;
} SVArbSetAssignedLeaderReq;

int32_t tSerializeSVArbSetAssignedLeaderReq(void* buf, int32_t bufLen, SVArbSetAssignedLeaderReq* pReq);
int32_t tDeserializeSVArbSetAssignedLeaderReq(void* buf, int32_t bufLen, SVArbSetAssignedLeaderReq* pReq);
void    tFreeSVArbSetAssignedLeaderReq(SVArbSetAssignedLeaderReq* pReq);

typedef struct {
  char*   arbToken;
  char*   memberToken;
  int32_t vgId;
} SVArbSetAssignedLeaderRsp;

int32_t tSerializeSVArbSetAssignedLeaderRsp(void* buf, int32_t bufLen, SVArbSetAssignedLeaderRsp* pRsp);
int32_t tDeserializeSVArbSetAssignedLeaderRsp(void* buf, int32_t bufLen, SVArbSetAssignedLeaderRsp* pRsp);
void    tFreeSVArbSetAssignedLeaderRsp(SVArbSetAssignedLeaderRsp* pRsp);

typedef struct {
  int32_t dnodeId;
  char*   token;
} SMArbUpdateGroupMember;

typedef struct {
  int32_t dnodeId;
  char*   token;
  int8_t  acked;
} SMArbUpdateGroupAssigned;

typedef struct {
  int32_t                  vgId;
  int64_t                  dbUid;
  SMArbUpdateGroupMember   members[2];
  int8_t                   isSync;
  int8_t                   assignedAcked;
  SMArbUpdateGroupAssigned assignedLeader;
  int64_t                  version;
  int32_t                  code;
  int64_t                  updateTimeMs;
} SMArbUpdateGroup;

typedef struct {
  SArray* updateArray;  // SMArbUpdateGroup
} SMArbUpdateGroupBatchReq;

int32_t tSerializeSMArbUpdateGroupBatchReq(void* buf, int32_t bufLen, SMArbUpdateGroupBatchReq* pReq);
int32_t tDeserializeSMArbUpdateGroupBatchReq(void* buf, int32_t bufLen, SMArbUpdateGroupBatchReq* pReq);
void    tFreeSMArbUpdateGroupBatchReq(SMArbUpdateGroupBatchReq* pReq);

typedef struct {
  char queryStrId[TSDB_QUERY_ID_LEN];
} SKillQueryReq;

int32_t tSerializeSKillQueryReq(void* buf, int32_t bufLen, SKillQueryReq* pReq);
int32_t tDeserializeSKillQueryReq(void* buf, int32_t bufLen, SKillQueryReq* pReq);

typedef struct {
  uint32_t connId;
} SKillConnReq;

int32_t tSerializeSKillConnReq(void* buf, int32_t bufLen, SKillConnReq* pReq);
int32_t tDeserializeSKillConnReq(void* buf, int32_t bufLen, SKillConnReq* pReq);

typedef struct {
  int32_t transId;
} SKillTransReq;

int32_t tSerializeSKillTransReq(void* buf, int32_t bufLen, SKillTransReq* pReq);
int32_t tDeserializeSKillTransReq(void* buf, int32_t bufLen, SKillTransReq* pReq);

typedef struct {
  int32_t useless;  // useless
  int32_t sqlLen;
  char*   sql;
} SBalanceVgroupReq;

int32_t tSerializeSBalanceVgroupReq(void* buf, int32_t bufLen, SBalanceVgroupReq* pReq);
int32_t tDeserializeSBalanceVgroupReq(void* buf, int32_t bufLen, SBalanceVgroupReq* pReq);
void    tFreeSBalanceVgroupReq(SBalanceVgroupReq* pReq);

typedef struct {
  int32_t useless;  // useless
  int32_t sqlLen;
  char*   sql;
} SAssignLeaderReq;

int32_t tSerializeSAssignLeaderReq(void* buf, int32_t bufLen, SAssignLeaderReq* pReq);
int32_t tDeserializeSAssignLeaderReq(void* buf, int32_t bufLen, SAssignLeaderReq* pReq);
void    tFreeSAssignLeaderReq(SAssignLeaderReq* pReq);
typedef struct {
  int32_t vgId1;
  int32_t vgId2;
} SMergeVgroupReq;

int32_t tSerializeSMergeVgroupReq(void* buf, int32_t bufLen, SMergeVgroupReq* pReq);
int32_t tDeserializeSMergeVgroupReq(void* buf, int32_t bufLen, SMergeVgroupReq* pReq);

typedef struct {
  int32_t vgId;
  int32_t dnodeId1;
  int32_t dnodeId2;
  int32_t dnodeId3;
  int32_t sqlLen;
  char*   sql;
} SRedistributeVgroupReq;

int32_t tSerializeSRedistributeVgroupReq(void* buf, int32_t bufLen, SRedistributeVgroupReq* pReq);
int32_t tDeserializeSRedistributeVgroupReq(void* buf, int32_t bufLen, SRedistributeVgroupReq* pReq);
void    tFreeSRedistributeVgroupReq(SRedistributeVgroupReq* pReq);

typedef struct {
  int32_t reserved;
  int32_t vgId;
  int32_t sqlLen;
  char*   sql;
  char    db[TSDB_DB_FNAME_LEN];
} SBalanceVgroupLeaderReq;

int32_t tSerializeSBalanceVgroupLeaderReq(void* buf, int32_t bufLen, SBalanceVgroupLeaderReq* pReq);
int32_t tDeserializeSBalanceVgroupLeaderReq(void* buf, int32_t bufLen, SBalanceVgroupLeaderReq* pReq);
void    tFreeSBalanceVgroupLeaderReq(SBalanceVgroupLeaderReq* pReq);

typedef struct {
  int32_t vgId;
} SForceBecomeFollowerReq;

int32_t tSerializeSForceBecomeFollowerReq(void* buf, int32_t bufLen, SForceBecomeFollowerReq* pReq);
// int32_t tDeserializeSForceBecomeFollowerReq(void* buf, int32_t bufLen, SForceBecomeFollowerReq* pReq);

typedef struct {
  int32_t vgId;
  bool    force;
} SSplitVgroupReq;

int32_t tSerializeSSplitVgroupReq(void* buf, int32_t bufLen, SSplitVgroupReq* pReq);
int32_t tDeserializeSSplitVgroupReq(void* buf, int32_t bufLen, SSplitVgroupReq* pReq);

typedef struct {
  char user[TSDB_USER_LEN];
  char spi;
  char encrypt;
  char secret[TSDB_PASSWORD_LEN];
  char ckey[TSDB_PASSWORD_LEN];
} SAuthReq, SAuthRsp;

// int32_t tSerializeSAuthReq(void* buf, int32_t bufLen, SAuthReq* pReq);
// int32_t tDeserializeSAuthReq(void* buf, int32_t bufLen, SAuthReq* pReq);

typedef struct {
  int32_t statusCode;
  char    details[1024];
} SServerStatusRsp;

int32_t tSerializeSServerStatusRsp(void* buf, int32_t bufLen, SServerStatusRsp* pRsp);
int32_t tDeserializeSServerStatusRsp(void* buf, int32_t bufLen, SServerStatusRsp* pRsp);

/**
 * The layout of the query message payload is as following:
 * +--------------------+---------------------------------+
 * |Sql statement       | Physical plan                   |
 * |(denoted by sqlLen) |(In JSON, denoted by contentLen) |
 * +--------------------+---------------------------------+
 */
typedef struct SSubQueryMsg {
  SMsgHead header;
  uint64_t sId;
  uint64_t queryId;
  uint64_t clientId;
  uint64_t taskId;
  int64_t  refId;
  int32_t  execId;
  int32_t  msgMask;
  int8_t   taskType;
  int8_t   explain;
  int8_t   needFetch;
  int8_t   compress;
  uint32_t sqlLen;
  char*    sql;
  uint32_t msgLen;
  char*    msg;
} SSubQueryMsg;

int32_t tSerializeSSubQueryMsg(void* buf, int32_t bufLen, SSubQueryMsg* pReq);
int32_t tDeserializeSSubQueryMsg(void* buf, int32_t bufLen, SSubQueryMsg* pReq);
void    tFreeSSubQueryMsg(SSubQueryMsg* pReq);

typedef struct {
  SMsgHead header;
  uint64_t sId;
  uint64_t queryId;
  uint64_t taskId;
} SSinkDataReq;

typedef struct {
  SMsgHead header;
  uint64_t sId;
  uint64_t queryId;
  uint64_t clientId;
  uint64_t taskId;
  int32_t  execId;
} SQueryContinueReq;

typedef struct {
  SMsgHead header;
  uint64_t sId;
  uint64_t queryId;
  uint64_t taskId;
} SResReadyReq;

typedef struct {
  int32_t code;
  char    tbFName[TSDB_TABLE_FNAME_LEN];
  int32_t sversion;
  int32_t tversion;
} SResReadyRsp;

typedef struct SOperatorParam {
  int32_t opType;
  int32_t downstreamIdx;
  void*   value;
  SArray* pChildren;  // SArray<SOperatorParam*>
  bool    reUse;
} SOperatorParam;

typedef struct SColIdNameKV {
  col_id_t colId;
  char     colName[TSDB_COL_NAME_LEN];
} SColIdNameKV;

typedef struct SColIdPair {
  col_id_t vtbColId;
  col_id_t orgColId;
} SColIdPair;

typedef struct SOrgTbInfo {
  int32_t vgId;
  char    tbName[TSDB_TABLE_FNAME_LEN];
  SArray* colMap;  // SArray<SColIdNameKV>
} SOrgTbInfo;

typedef struct STableScanOperatorParam {
  bool        tableSeq;
  SArray*     pUidList;
  SOrgTbInfo* pOrgTbInfo;
  STimeWindow window;
} STableScanOperatorParam;

typedef struct STagScanOperatorParam {
  tb_uid_t       vcUid;
} STagScanOperatorParam;

typedef struct SVTableScanOperatorParam {
  uint64_t        uid;
  SOperatorParam* pTagScanOp;
  SArray*         pOpParamArray;  // SArray<SOperatorParam>
} SVTableScanOperatorParam;

struct SStreamRuntimeFuncInfo;
typedef struct {
  SMsgHead                       header;
  uint64_t                       sId;
  uint64_t                       queryId;
  uint64_t                       clientId;
  uint64_t                       taskId;
  int32_t                        execId;
  SOperatorParam*                pOpParam;

  // used for new-stream
  struct SStreamRuntimeFuncInfo* pStRtFuncInfo;
  bool                           reset;
  bool                           dynTbname;
  // used for new-stream
} SResFetchReq;

int32_t tSerializeSResFetchReq(void* buf, int32_t bufLen, SResFetchReq* pReq, bool needStreamPesudoFuncVals);
int32_t tDeserializeSResFetchReq(void* buf, int32_t bufLen, SResFetchReq* pReq);
void    tDestroySResFetchReq(SResFetchReq* pReq);
typedef struct {
  SMsgHead header;
  uint64_t clientId;
} SSchTasksStatusReq;

typedef struct {
  uint64_t queryId;
  uint64_t clientId;
  uint64_t taskId;
  int64_t  refId;
  int32_t  execId;
  int8_t   status;
} STaskStatus;

typedef struct {
  int64_t refId;
  SArray* taskStatus;  // SArray<STaskStatus>
} SSchedulerStatusRsp;

typedef struct {
  uint64_t queryId;
  uint64_t taskId;
  int8_t   action;
} STaskAction;

typedef struct SQueryNodeEpId {
  int32_t nodeId;  // vgId or qnodeId
  SEp     ep;
} SQueryNodeEpId;

typedef struct {
  SMsgHead       header;
  uint64_t       clientId;
  SQueryNodeEpId epId;
  SArray*        taskAction;  // SArray<STaskAction>
} SSchedulerHbReq;

int32_t tSerializeSSchedulerHbReq(void* buf, int32_t bufLen, SSchedulerHbReq* pReq);
int32_t tDeserializeSSchedulerHbReq(void* buf, int32_t bufLen, SSchedulerHbReq* pReq);
void    tFreeSSchedulerHbReq(SSchedulerHbReq* pReq);

typedef struct {
  SQueryNodeEpId epId;
  SArray*        taskStatus;  // SArray<STaskStatus>
} SSchedulerHbRsp;

int32_t tSerializeSSchedulerHbRsp(void* buf, int32_t bufLen, SSchedulerHbRsp* pRsp);
int32_t tDeserializeSSchedulerHbRsp(void* buf, int32_t bufLen, SSchedulerHbRsp* pRsp);
void    tFreeSSchedulerHbRsp(SSchedulerHbRsp* pRsp);

typedef struct {
  SMsgHead header;
  uint64_t sId;
  uint64_t queryId;
  uint64_t clientId;
  uint64_t taskId;
  int64_t  refId;
  int32_t  execId;
} STaskCancelReq;

typedef struct {
  int32_t code;
} STaskCancelRsp;

typedef struct {
  SMsgHead header;
  uint64_t sId;
  uint64_t queryId;
  uint64_t clientId;
  uint64_t taskId;
  int64_t  refId;
  int32_t  execId;
} STaskDropReq;

int32_t tSerializeSTaskDropReq(void* buf, int32_t bufLen, STaskDropReq* pReq);
int32_t tDeserializeSTaskDropReq(void* buf, int32_t bufLen, STaskDropReq* pReq);

typedef enum {
  TASK_NOTIFY_FINISHED = 1,
} ETaskNotifyType;

typedef struct {
  SMsgHead        header;
  uint64_t        sId;
  uint64_t        queryId;
  uint64_t        clientId;
  uint64_t        taskId;
  int64_t         refId;
  int32_t         execId;
  ETaskNotifyType type;
} STaskNotifyReq;

int32_t tSerializeSTaskNotifyReq(void* buf, int32_t bufLen, STaskNotifyReq* pReq);
int32_t tDeserializeSTaskNotifyReq(void* buf, int32_t bufLen, STaskNotifyReq* pReq);

int32_t tSerializeSQueryTableRsp(void* buf, int32_t bufLen, SQueryTableRsp* pRsp);
int32_t tDeserializeSQueryTableRsp(void* buf, int32_t bufLen, SQueryTableRsp* pRsp);

typedef struct {
  int32_t code;
} STaskDropRsp;

#define STREAM_TRIGGER_AT_ONCE                 1
#define STREAM_TRIGGER_WINDOW_CLOSE            2
#define STREAM_TRIGGER_MAX_DELAY               3
#define STREAM_TRIGGER_FORCE_WINDOW_CLOSE      4
#define STREAM_TRIGGER_CONTINUOUS_WINDOW_CLOSE 5

#define STREAM_DEFAULT_IGNORE_EXPIRED 1
#define STREAM_FILL_HISTORY_ON        1
#define STREAM_FILL_HISTORY_OFF       0
#define STREAM_DEFAULT_FILL_HISTORY   STREAM_FILL_HISTORY_OFF
#define STREAM_DEFAULT_IGNORE_UPDATE  1
#define STREAM_CREATE_STABLE_TRUE     1
#define STREAM_CREATE_STABLE_FALSE    0

typedef struct SVgroupVer {
  int32_t vgId;
  int64_t ver;
} SVgroupVer;

typedef struct STaskNotifyEventStat {
  int64_t notifyEventAddTimes;     // call times of add function
  int64_t notifyEventAddElems;     // elements added by add function
  double  notifyEventAddCostSec;   // time cost of add function
  int64_t notifyEventPushTimes;    // call times of push function
  int64_t notifyEventPushElems;    // elements pushed by push function
  double  notifyEventPushCostSec;  // time cost of push function
  int64_t notifyEventPackTimes;    // call times of pack function
  int64_t notifyEventPackElems;    // elements packed by pack function
  double  notifyEventPackCostSec;  // time cost of pack function
  int64_t notifyEventSendTimes;    // call times of send function
  int64_t notifyEventSendElems;    // elements sent by send function
  double  notifyEventSendCostSec;  // time cost of send function
  int64_t notifyEventHoldElems;    // elements hold due to watermark
} STaskNotifyEventStat;

enum {
  TOPIC_SUB_TYPE__DB = 1,
  TOPIC_SUB_TYPE__TABLE,
  TOPIC_SUB_TYPE__COLUMN,
};

#define DEFAULT_MAX_POLL_INTERVAL  300000
#define DEFAULT_SESSION_TIMEOUT    12000
#define DEFAULT_MAX_POLL_WAIT_TIME 1000
#define DEFAULT_MIN_POLL_ROWS      4096

typedef struct {
  char   name[TSDB_TOPIC_FNAME_LEN];  // accout.topic
  int8_t igExists;
  int8_t subType;
  int8_t withMeta;
  char*  sql;
  char   subDbName[TSDB_DB_FNAME_LEN];
  char*  ast;
  char   subStbName[TSDB_TABLE_FNAME_LEN];
} SCMCreateTopicReq;

int32_t tSerializeSCMCreateTopicReq(void* buf, int32_t bufLen, const SCMCreateTopicReq* pReq);
int32_t tDeserializeSCMCreateTopicReq(void* buf, int32_t bufLen, SCMCreateTopicReq* pReq);
void    tFreeSCMCreateTopicReq(SCMCreateTopicReq* pReq);

typedef struct {
  int64_t consumerId;
} SMqConsumerRecoverMsg, SMqConsumerClearMsg;

typedef struct {
  int64_t consumerId;
  char    cgroup[TSDB_CGROUP_LEN];
  char    clientId[TSDB_CLIENT_ID_LEN];
  char    user[TSDB_USER_LEN];
  char    fqdn[TSDB_FQDN_LEN];
  SArray* topicNames;  // SArray<char**>

  int8_t  withTbName;
  int8_t  autoCommit;
  int32_t autoCommitInterval;
  int8_t  resetOffsetCfg;
  int8_t  enableReplay;
  int8_t  enableBatchMeta;
  int32_t sessionTimeoutMs;
  int32_t maxPollIntervalMs;
} SCMSubscribeReq;

static FORCE_INLINE int32_t tSerializeSCMSubscribeReq(void** buf, const SCMSubscribeReq* pReq) {
  int32_t tlen = 0;
  tlen += taosEncodeFixedI64(buf, pReq->consumerId);
  tlen += taosEncodeString(buf, pReq->cgroup);
  tlen += taosEncodeString(buf, pReq->clientId);

  int32_t topicNum = taosArrayGetSize(pReq->topicNames);
  tlen += taosEncodeFixedI32(buf, topicNum);

  for (int32_t i = 0; i < topicNum; i++) {
    tlen += taosEncodeString(buf, (char*)taosArrayGetP(pReq->topicNames, i));
  }

  tlen += taosEncodeFixedI8(buf, pReq->withTbName);
  tlen += taosEncodeFixedI8(buf, pReq->autoCommit);
  tlen += taosEncodeFixedI32(buf, pReq->autoCommitInterval);
  tlen += taosEncodeFixedI8(buf, pReq->resetOffsetCfg);
  tlen += taosEncodeFixedI8(buf, pReq->enableReplay);
  tlen += taosEncodeFixedI8(buf, pReq->enableBatchMeta);
  tlen += taosEncodeFixedI32(buf, pReq->sessionTimeoutMs);
  tlen += taosEncodeFixedI32(buf, pReq->maxPollIntervalMs);
  tlen += taosEncodeString(buf, pReq->user);
  tlen += taosEncodeString(buf, pReq->fqdn);

  return tlen;
}

static FORCE_INLINE int32_t tDeserializeSCMSubscribeReq(void* buf, SCMSubscribeReq* pReq, int32_t len) {
  void* start = buf;
  buf = taosDecodeFixedI64(buf, &pReq->consumerId);
  buf = taosDecodeStringTo(buf, pReq->cgroup);
  buf = taosDecodeStringTo(buf, pReq->clientId);

  int32_t topicNum = 0;
  buf = taosDecodeFixedI32(buf, &topicNum);

  pReq->topicNames = taosArrayInit(topicNum, sizeof(void*));
  if (pReq->topicNames == NULL) {
    return terrno;
  }
  for (int32_t i = 0; i < topicNum; i++) {
    char* name = NULL;
    buf = taosDecodeString(buf, &name);
    if (taosArrayPush(pReq->topicNames, &name) == NULL) {
      return terrno;
    }
  }

  buf = taosDecodeFixedI8(buf, &pReq->withTbName);
  buf = taosDecodeFixedI8(buf, &pReq->autoCommit);
  buf = taosDecodeFixedI32(buf, &pReq->autoCommitInterval);
  buf = taosDecodeFixedI8(buf, &pReq->resetOffsetCfg);
  buf = taosDecodeFixedI8(buf, &pReq->enableReplay);
  buf = taosDecodeFixedI8(buf, &pReq->enableBatchMeta);
  if ((char*)buf - (char*)start < len) {
    buf = taosDecodeFixedI32(buf, &pReq->sessionTimeoutMs);
    buf = taosDecodeFixedI32(buf, &pReq->maxPollIntervalMs);
    buf = taosDecodeStringTo(buf, pReq->user);
    buf = taosDecodeStringTo(buf, pReq->fqdn);
  } else {
    pReq->sessionTimeoutMs = DEFAULT_SESSION_TIMEOUT;
    pReq->maxPollIntervalMs = DEFAULT_MAX_POLL_INTERVAL;
  }

  return 0;
}

typedef struct {
  char    key[TSDB_SUBSCRIBE_KEY_LEN];
  SArray* removedConsumers;  // SArray<int64_t>
  SArray* newConsumers;      // SArray<int64_t>
} SMqRebInfo;

static FORCE_INLINE SMqRebInfo* tNewSMqRebSubscribe(const char* key) {
  SMqRebInfo* pRebInfo = (SMqRebInfo*)taosMemoryCalloc(1, sizeof(SMqRebInfo));
  if (pRebInfo == NULL) {
    return NULL;
  }
  tstrncpy(pRebInfo->key, key, TSDB_SUBSCRIBE_KEY_LEN);
  pRebInfo->removedConsumers = taosArrayInit(0, sizeof(int64_t));
  if (pRebInfo->removedConsumers == NULL) {
    goto _err;
  }
  pRebInfo->newConsumers = taosArrayInit(0, sizeof(int64_t));
  if (pRebInfo->newConsumers == NULL) {
    goto _err;
  }
  return pRebInfo;
_err:
  taosArrayDestroy(pRebInfo->removedConsumers);
  taosArrayDestroy(pRebInfo->newConsumers);
  taosMemoryFreeClear(pRebInfo);
  return NULL;
}

typedef struct {
  int64_t streamId;
  int64_t checkpointId;
  char    streamName[TSDB_STREAM_FNAME_LEN];
} SMStreamDoCheckpointMsg;

typedef struct {
  int64_t status;
} SMVSubscribeRsp;

typedef struct {
  char    name[TSDB_TOPIC_FNAME_LEN];
  int8_t  igNotExists;
  int32_t sqlLen;
  char*   sql;
  int8_t  force;
} SMDropTopicReq;

int32_t tSerializeSMDropTopicReq(void* buf, int32_t bufLen, SMDropTopicReq* pReq);
int32_t tDeserializeSMDropTopicReq(void* buf, int32_t bufLen, SMDropTopicReq* pReq);
void    tFreeSMDropTopicReq(SMDropTopicReq* pReq);

typedef struct {
  char   topic[TSDB_TOPIC_FNAME_LEN];
  char   cgroup[TSDB_CGROUP_LEN];
  int8_t igNotExists;
  int8_t force;
} SMDropCgroupReq;

int32_t tSerializeSMDropCgroupReq(void* buf, int32_t bufLen, SMDropCgroupReq* pReq);
int32_t tDeserializeSMDropCgroupReq(void* buf, int32_t bufLen, SMDropCgroupReq* pReq);

typedef struct {
  int8_t reserved;
} SMDropCgroupRsp;

typedef struct {
  char    name[TSDB_TABLE_FNAME_LEN];
  int8_t  alterType;
  SSchema schema;
} SAlterTopicReq;

typedef struct {
  SMsgHead head;
  char     name[TSDB_TABLE_FNAME_LEN];
  int64_t  tuid;
  int32_t  sverson;
  int32_t  execLen;
  char*    executor;
  int32_t  sqlLen;
  char*    sql;
} SDCreateTopicReq;

typedef struct {
  SMsgHead head;
  char     name[TSDB_TABLE_FNAME_LEN];
  int64_t  tuid;
} SDDropTopicReq;

typedef struct {
  char*      name;
  int64_t    uid;
  int64_t    interval[2];
  int8_t     intervalUnit;
  int16_t    nFuncs;
  col_id_t*  funcColIds;  // column ids specified by user
  func_id_t* funcIds;     // function ids specified by user
} SRSmaParam;

int32_t tEncodeSRSmaParam(SEncoder* pCoder, const SRSmaParam* pRSmaParam);
int32_t tDecodeSRSmaParam(SDecoder* pCoder, SRSmaParam* pRSmaParam);

// TDMT_VND_CREATE_STB ==============
typedef struct SVCreateStbReq {
  char*           name;
  tb_uid_t        suid;
  int8_t          rollup;
  SSchemaWrapper  schemaRow;
  SSchemaWrapper  schemaTag;
  SRSmaParam      rsmaParam;
  int32_t         alterOriDataLen;
  void*           alterOriData;
  int8_t          source;
  int8_t          colCmpred;
  SColCmprWrapper colCmpr;
  int64_t         keep;
  SExtSchema*     pExtSchemas;
  int8_t          virtualStb;
} SVCreateStbReq;

int tEncodeSVCreateStbReq(SEncoder* pCoder, const SVCreateStbReq* pReq);
int tDecodeSVCreateStbReq(SDecoder* pCoder, SVCreateStbReq* pReq);

// TDMT_VND_DROP_STB ==============
typedef struct SVDropStbReq {
  char*    name;
  tb_uid_t suid;
} SVDropStbReq;

int32_t tEncodeSVDropStbReq(SEncoder* pCoder, const SVDropStbReq* pReq);
int32_t tDecodeSVDropStbReq(SDecoder* pCoder, SVDropStbReq* pReq);

// TDMT_VND_CREATE_TABLE ==============
#define TD_CREATE_IF_NOT_EXISTS       0x1
#define TD_CREATE_NORMAL_TB_IN_STREAM 0x2
#define TD_CREATE_SUB_TB_IN_STREAM    0x4
typedef struct SVCreateTbReq {
  int32_t  flags;
  char*    name;
  tb_uid_t uid;
  int64_t  btime;
  int32_t  ttl;
  int32_t  commentLen;
  char*    comment;
  int8_t   type;
  union {
    struct {
      char*    stbName;  // super table name
      uint8_t  tagNum;
      tb_uid_t suid;
      SArray*  tagName;
      uint8_t* pTag;
    } ctb;
    struct {
      SSchemaWrapper schemaRow;
    } ntb;
  };
  int32_t         sqlLen;
  char*           sql;
  SColCmprWrapper colCmpr;
  SExtSchema*     pExtSchemas;
  SColRefWrapper  colRef;  // col reference for virtual table
} SVCreateTbReq;

int  tEncodeSVCreateTbReq(SEncoder* pCoder, const SVCreateTbReq* pReq);
int  tDecodeSVCreateTbReq(SDecoder* pCoder, SVCreateTbReq* pReq);
void tDestroySVCreateTbReq(SVCreateTbReq* pReq, int32_t flags);
void tDestroySVSubmitCreateTbReq(SVCreateTbReq *pReq, int32_t flags);

static FORCE_INLINE void tdDestroySVCreateTbReq(SVCreateTbReq* req) {
  if (NULL == req) {
    return;
  }

  taosMemoryFreeClear(req->sql);
  taosMemoryFreeClear(req->name);
  taosMemoryFreeClear(req->comment);
  if (req->type == TSDB_CHILD_TABLE || req->type == TSDB_VIRTUAL_CHILD_TABLE) {
    taosMemoryFreeClear(req->ctb.pTag);
    taosMemoryFreeClear(req->ctb.stbName);
    taosArrayDestroy(req->ctb.tagName);
    req->ctb.tagName = NULL;
  } else if (req->type == TSDB_NORMAL_TABLE || req->type == TSDB_VIRTUAL_NORMAL_TABLE) {
    taosMemoryFreeClear(req->ntb.schemaRow.pSchema);
  }
  taosMemoryFreeClear(req->colCmpr.pColCmpr);
  taosMemoryFreeClear(req->pExtSchemas);
  taosMemoryFreeClear(req->colRef.pColRef);
}

typedef struct {
  int32_t nReqs;
  union {
    SVCreateTbReq* pReqs;
    SArray*        pArray;
  };
  int8_t source;  // TD_REQ_FROM_TAOX-taosX or TD_REQ_FROM_APP-taosClient
} SVCreateTbBatchReq;

int  tEncodeSVCreateTbBatchReq(SEncoder* pCoder, const SVCreateTbBatchReq* pReq);
int  tDecodeSVCreateTbBatchReq(SDecoder* pCoder, SVCreateTbBatchReq* pReq);
void tDeleteSVCreateTbBatchReq(SVCreateTbBatchReq* pReq);

typedef struct {
  int32_t        code;
  STableMetaRsp* pMeta;
} SVCreateTbRsp, SVUpdateTbRsp;

int  tEncodeSVCreateTbRsp(SEncoder* pCoder, const SVCreateTbRsp* pRsp);
int  tDecodeSVCreateTbRsp(SDecoder* pCoder, SVCreateTbRsp* pRsp);
void tFreeSVCreateTbRsp(void* param);

int32_t tSerializeSVCreateTbReq(void** buf, SVCreateTbReq* pReq);
void*   tDeserializeSVCreateTbReq(void* buf, SVCreateTbReq* pReq);

typedef struct {
  int32_t nRsps;
  union {
    SVCreateTbRsp* pRsps;
    SArray*        pArray;
  };
} SVCreateTbBatchRsp;

int tEncodeSVCreateTbBatchRsp(SEncoder* pCoder, const SVCreateTbBatchRsp* pRsp);
int tDecodeSVCreateTbBatchRsp(SDecoder* pCoder, SVCreateTbBatchRsp* pRsp);

// int32_t tSerializeSVCreateTbBatchRsp(void* buf, int32_t bufLen, SVCreateTbBatchRsp* pRsp);
// int32_t tDeserializeSVCreateTbBatchRsp(void* buf, int32_t bufLen, SVCreateTbBatchRsp* pRsp);

// TDMT_VND_DROP_TABLE =================
typedef struct {
  char*    name;
  uint64_t suid;  // for tmq in wal format
  int64_t  uid;
  int8_t   igNotExists;
  int8_t   isVirtual;
} SVDropTbReq;

typedef struct {
  int32_t code;
} SVDropTbRsp;

typedef struct {
  int32_t nReqs;
  union {
    SVDropTbReq* pReqs;
    SArray*      pArray;
  };
} SVDropTbBatchReq;

int32_t tEncodeSVDropTbBatchReq(SEncoder* pCoder, const SVDropTbBatchReq* pReq);
int32_t tDecodeSVDropTbBatchReq(SDecoder* pCoder, SVDropTbBatchReq* pReq);

typedef struct {
  int32_t nRsps;
  union {
    SVDropTbRsp* pRsps;
    SArray*      pArray;
  };
} SVDropTbBatchRsp;

int32_t tEncodeSVDropTbBatchRsp(SEncoder* pCoder, const SVDropTbBatchRsp* pRsp);
int32_t tDecodeSVDropTbBatchRsp(SDecoder* pCoder, SVDropTbBatchRsp* pRsp);

// TDMT_VND_ALTER_TABLE =====================
typedef struct SMultiTagUpateVal {
  char*    tagName;
  int32_t  colId;
  int8_t   tagType;
  int8_t   tagFree;
  uint32_t nTagVal;
  uint8_t* pTagVal;
  int8_t   isNull;
  SArray*  pTagArray;
} SMultiTagUpateVal;
typedef struct SVAlterTbReq {
  char*   tbName;
  int8_t  action;
  char*   colName;
  int32_t colId;
  // TSDB_ALTER_TABLE_ADD_COLUMN
  int8_t  type;
  int8_t  flags;
  int32_t bytes;
  // TSDB_ALTER_TABLE_DROP_COLUMN
  // TSDB_ALTER_TABLE_UPDATE_COLUMN_BYTES
  int8_t   colModType;
  int32_t  colModBytes;
  char*    colNewName;  // TSDB_ALTER_TABLE_UPDATE_COLUMN_NAME
  char*    tagName;     // TSDB_ALTER_TABLE_UPDATE_TAG_VAL
  int8_t   isNull;
  int8_t   tagType;
  int8_t   tagFree;
  uint32_t nTagVal;
  uint8_t* pTagVal;
  SArray*  pTagArray;
  // TSDB_ALTER_TABLE_UPDATE_OPTIONS
  int8_t   updateTTL;
  int32_t  newTTL;
  int32_t  newCommentLen;
  char*    newComment;
  int64_t  ctimeMs;    // fill by vnode
  int8_t   source;     // TD_REQ_FROM_TAOX-taosX or TD_REQ_FROM_APP-taosClient
  uint32_t compress;   // TSDB_ALTER_TABLE_UPDATE_COLUMN_COMPRESS
  SArray*  pMultiTag;  // TSDB_ALTER_TABLE_ADD_MULTI_TAGS
  // for Add column
  STypeMod typeMod;
  // TSDB_ALTER_TABLE_ALTER_COLUMN_REF
  char* refDbName;
  char* refTbName;
  char* refColName;
  // TSDB_ALTER_TABLE_REMOVE_COLUMN_REF
} SVAlterTbReq;

int32_t tEncodeSVAlterTbReq(SEncoder* pEncoder, const SVAlterTbReq* pReq);
int32_t tDecodeSVAlterTbReq(SDecoder* pDecoder, SVAlterTbReq* pReq);
int32_t tDecodeSVAlterTbReqSetCtime(SDecoder* pDecoder, SVAlterTbReq* pReq, int64_t ctimeMs);
void    tfreeMultiTagUpateVal(void* pMultiTag);

typedef struct {
  int32_t        code;
  STableMetaRsp* pMeta;
} SVAlterTbRsp;

int32_t tEncodeSVAlterTbRsp(SEncoder* pEncoder, const SVAlterTbRsp* pRsp);
int32_t tDecodeSVAlterTbRsp(SDecoder* pDecoder, SVAlterTbRsp* pRsp);
// ======================

typedef struct {
  SMsgHead head;
  int64_t  uid;
  int32_t  tid;
  int16_t  tversion;
  int16_t  colId;
  int8_t   type;
  int16_t  bytes;
  int32_t  tagValLen;
  int16_t  numOfTags;
  int32_t  schemaLen;
  char     data[];
} SUpdateTagValReq;

typedef struct {
  SMsgHead head;
} SUpdateTagValRsp;

typedef struct {
  SMsgHead head;
} SVShowTablesReq;

typedef struct {
  SMsgHead head;
  int32_t  id;
} SVShowTablesFetchReq;

typedef struct {
  int64_t useconds;
  int8_t  completed;  // all results are returned to client
  int8_t  precision;
  int8_t  compressed;
  int32_t compLen;
  int32_t numOfRows;
  char    data[];
} SVShowTablesFetchRsp;

typedef struct {
  int64_t consumerId;
  int32_t epoch;
  char    cgroup[TSDB_CGROUP_LEN];
} SMqAskEpReq;

typedef struct {
  int32_t key;
  int32_t valueLen;
  void*   value;
} SKv;

typedef struct {
  int64_t tscRid;
  int8_t  connType;
} SClientHbKey;

typedef struct {
  int64_t tid;
  char    status[TSDB_JOB_STATUS_LEN];
} SQuerySubDesc;

typedef struct {
  char     sql[TSDB_SHOW_SQL_LEN];
  uint64_t queryId;
  int64_t  useconds;
  int64_t  stime;  // timestamp precision ms
  int64_t  reqRid;
  bool     stableQuery;
  bool     isSubQuery;
  char     fqdn[TSDB_FQDN_LEN];
  int32_t  subPlanNum;
  SArray*  subDesc;  // SArray<SQuerySubDesc>
} SQueryDesc;

typedef struct {
  uint32_t connId;
  SArray*  queryDesc;  // SArray<SQueryDesc>
} SQueryHbReqBasic;

typedef struct {
  uint32_t connId;
  uint64_t killRid;
  int32_t  totalDnodes;
  int32_t  onlineDnodes;
  int8_t   killConnection;
  int8_t   align[3];
  SEpSet   epSet;
  SArray*  pQnodeList;
} SQueryHbRspBasic;

typedef struct SAppClusterSummary {
  uint64_t numOfInsertsReq;
  uint64_t numOfInsertRows;
  uint64_t insertElapsedTime;
  uint64_t insertBytes;  // submit to tsdb since launched.

  uint64_t fetchBytes;
  uint64_t numOfQueryReq;
  uint64_t queryElapsedTime;
  uint64_t numOfSlowQueries;
  uint64_t totalRequests;
  uint64_t currentRequests;  // the number of SRequestObj
} SAppClusterSummary;

typedef struct {
  int64_t            appId;
  int32_t            pid;
  char               name[TSDB_APP_NAME_LEN];
  int64_t            startTime;
  SAppClusterSummary summary;
} SAppHbReq;

typedef struct {
  SClientHbKey      connKey;
  int64_t           clusterId;
  SAppHbReq         app;
  SQueryHbReqBasic* query;
  SHashObj*         info;  // hash<Skv.key, Skv>
  char              userApp[TSDB_APP_NAME_LEN];
  uint32_t          userIp;
  SIpRange          userDualIp;
  char              sVer[TSDB_VERSION_LEN];
  char              cInfo[CONNECTOR_INFO_LEN];
} SClientHbReq;

typedef struct {
  int64_t reqId;
  SArray* reqs;  // SArray<SClientHbReq>
  int64_t ipWhiteListVer;
} SClientHbBatchReq;

typedef struct {
  SClientHbKey      connKey;
  int32_t           status;
  SQueryHbRspBasic* query;
  SArray*           info;  // Array<Skv>
} SClientHbRsp;

typedef struct {
  int64_t       reqId;
  int64_t       rspId;
  int32_t       svrTimestamp;
  SArray*       rsps;  // SArray<SClientHbRsp>
  SMonitorParas monitorParas;
  int8_t        enableAuditDelete;
  int8_t        enableStrongPass;
} SClientHbBatchRsp;

static FORCE_INLINE uint32_t hbKeyHashFunc(const char* key, uint32_t keyLen) { return taosIntHash_64(key, keyLen); }

static FORCE_INLINE void tFreeReqKvHash(SHashObj* info) {
  void* pIter = taosHashIterate(info, NULL);
  while (pIter != NULL) {
    SKv* kv = (SKv*)pIter;
    taosMemoryFreeClear(kv->value);
    pIter = taosHashIterate(info, pIter);
  }
}

static FORCE_INLINE void tFreeClientHbQueryDesc(void* pDesc) {
  SQueryDesc* desc = (SQueryDesc*)pDesc;
  if (desc->subDesc) {
    taosArrayDestroy(desc->subDesc);
    desc->subDesc = NULL;
  }
}

static FORCE_INLINE void tFreeClientHbReq(void* pReq) {
  SClientHbReq* req = (SClientHbReq*)pReq;
  if (req->query) {
    if (req->query->queryDesc) {
      taosArrayDestroyEx(req->query->queryDesc, tFreeClientHbQueryDesc);
    }
    taosMemoryFreeClear(req->query);
  }

  if (req->info) {
    tFreeReqKvHash(req->info);
    taosHashCleanup(req->info);
    req->info = NULL;
  }
}

int32_t tSerializeSClientHbBatchReq(void* buf, int32_t bufLen, const SClientHbBatchReq* pReq);
int32_t tDeserializeSClientHbBatchReq(void* buf, int32_t bufLen, SClientHbBatchReq* pReq);

static FORCE_INLINE void tFreeClientHbBatchReq(void* pReq) {
  if (pReq == NULL) return;
  SClientHbBatchReq* req = (SClientHbBatchReq*)pReq;
  taosArrayDestroyEx(req->reqs, tFreeClientHbReq);
  taosMemoryFree(pReq);
}

static FORCE_INLINE void tFreeClientKv(void* pKv) {
  SKv* kv = (SKv*)pKv;
  if (kv) {
    taosMemoryFreeClear(kv->value);
  }
}

static FORCE_INLINE void tFreeClientHbRsp(void* pRsp) {
  SClientHbRsp* rsp = (SClientHbRsp*)pRsp;
  if (rsp->query) {
    taosArrayDestroy(rsp->query->pQnodeList);
    taosMemoryFreeClear(rsp->query);
  }
  if (rsp->info) taosArrayDestroyEx(rsp->info, tFreeClientKv);
}

static FORCE_INLINE void tFreeClientHbBatchRsp(void* pRsp) {
  SClientHbBatchRsp* rsp = (SClientHbBatchRsp*)pRsp;
  taosArrayDestroyEx(rsp->rsps, tFreeClientHbRsp);
}

int32_t tSerializeSClientHbBatchRsp(void* buf, int32_t bufLen, const SClientHbBatchRsp* pBatchRsp);
int32_t tDeserializeSClientHbBatchRsp(void* buf, int32_t bufLen, SClientHbBatchRsp* pBatchRsp);
void    tFreeSClientHbBatchRsp(SClientHbBatchRsp* pBatchRsp);

static FORCE_INLINE int32_t tEncodeSKv(SEncoder* pEncoder, const SKv* pKv) {
  TAOS_CHECK_RETURN(tEncodeI32(pEncoder, pKv->key));
  TAOS_CHECK_RETURN(tEncodeI32(pEncoder, pKv->valueLen));
  TAOS_CHECK_RETURN(tEncodeBinary(pEncoder, (uint8_t*)pKv->value, pKv->valueLen));
  return 0;
}

static FORCE_INLINE int32_t tDecodeSKv(SDecoder* pDecoder, SKv* pKv) {
  TAOS_CHECK_RETURN(tDecodeI32(pDecoder, &pKv->key));
  TAOS_CHECK_RETURN(tDecodeI32(pDecoder, &pKv->valueLen));
  pKv->value = taosMemoryMalloc(pKv->valueLen + 1);
  if (pKv->value == NULL) {
    TAOS_CHECK_RETURN(TSDB_CODE_OUT_OF_MEMORY);
  }
  TAOS_CHECK_RETURN(tDecodeCStrTo(pDecoder, (char*)pKv->value));
  return 0;
}

static FORCE_INLINE int32_t tEncodeSClientHbKey(SEncoder* pEncoder, const SClientHbKey* pKey) {
  TAOS_CHECK_RETURN(tEncodeI64(pEncoder, pKey->tscRid));
  TAOS_CHECK_RETURN(tEncodeI8(pEncoder, pKey->connType));
  return 0;
}

static FORCE_INLINE int32_t tDecodeSClientHbKey(SDecoder* pDecoder, SClientHbKey* pKey) {
  TAOS_CHECK_RETURN(tDecodeI64(pDecoder, &pKey->tscRid));
  TAOS_CHECK_RETURN(tDecodeI8(pDecoder, &pKey->connType));
  return 0;
}

typedef struct {
  int32_t vgId;
  // TODO stas
} SMqReportVgInfo;

static FORCE_INLINE int32_t taosEncodeSMqVgInfo(void** buf, const SMqReportVgInfo* pVgInfo) {
  int32_t tlen = 0;
  tlen += taosEncodeFixedI32(buf, pVgInfo->vgId);
  return tlen;
}

static FORCE_INLINE void* taosDecodeSMqVgInfo(void* buf, SMqReportVgInfo* pVgInfo) {
  buf = taosDecodeFixedI32(buf, &pVgInfo->vgId);
  return buf;
}

typedef struct {
  int32_t epoch;
  int64_t topicUid;
  char    name[TSDB_TOPIC_FNAME_LEN];
  SArray* pVgInfo;  // SArray<SMqHbVgInfo>
} SMqTopicInfo;

static FORCE_INLINE int32_t taosEncodeSMqTopicInfoMsg(void** buf, const SMqTopicInfo* pTopicInfo) {
  int32_t tlen = 0;
  tlen += taosEncodeFixedI32(buf, pTopicInfo->epoch);
  tlen += taosEncodeFixedI64(buf, pTopicInfo->topicUid);
  tlen += taosEncodeString(buf, pTopicInfo->name);
  int32_t sz = taosArrayGetSize(pTopicInfo->pVgInfo);
  tlen += taosEncodeFixedI32(buf, sz);
  for (int32_t i = 0; i < sz; i++) {
    SMqReportVgInfo* pVgInfo = (SMqReportVgInfo*)taosArrayGet(pTopicInfo->pVgInfo, i);
    tlen += taosEncodeSMqVgInfo(buf, pVgInfo);
  }
  return tlen;
}

static FORCE_INLINE void* taosDecodeSMqTopicInfoMsg(void* buf, SMqTopicInfo* pTopicInfo) {
  buf = taosDecodeFixedI32(buf, &pTopicInfo->epoch);
  buf = taosDecodeFixedI64(buf, &pTopicInfo->topicUid);
  buf = taosDecodeStringTo(buf, pTopicInfo->name);
  int32_t sz;
  buf = taosDecodeFixedI32(buf, &sz);
  if ((pTopicInfo->pVgInfo = taosArrayInit(sz, sizeof(SMqReportVgInfo))) == NULL) {
    return NULL;
  }
  for (int32_t i = 0; i < sz; i++) {
    SMqReportVgInfo vgInfo;
    buf = taosDecodeSMqVgInfo(buf, &vgInfo);
    if (taosArrayPush(pTopicInfo->pVgInfo, &vgInfo) == NULL) {
      return NULL;
    }
  }
  return buf;
}

typedef struct {
  int32_t status;  // ask hb endpoint
  int32_t epoch;
  int64_t consumerId;
  SArray* pTopics;  // SArray<SMqHbTopicInfo>
} SMqReportReq;

static FORCE_INLINE int32_t taosEncodeSMqReportMsg(void** buf, const SMqReportReq* pMsg) {
  int32_t tlen = 0;
  tlen += taosEncodeFixedI32(buf, pMsg->status);
  tlen += taosEncodeFixedI32(buf, pMsg->epoch);
  tlen += taosEncodeFixedI64(buf, pMsg->consumerId);
  int32_t sz = taosArrayGetSize(pMsg->pTopics);
  tlen += taosEncodeFixedI32(buf, sz);
  for (int32_t i = 0; i < sz; i++) {
    SMqTopicInfo* topicInfo = (SMqTopicInfo*)taosArrayGet(pMsg->pTopics, i);
    tlen += taosEncodeSMqTopicInfoMsg(buf, topicInfo);
  }
  return tlen;
}

static FORCE_INLINE void* taosDecodeSMqReportMsg(void* buf, SMqReportReq* pMsg) {
  buf = taosDecodeFixedI32(buf, &pMsg->status);
  buf = taosDecodeFixedI32(buf, &pMsg->epoch);
  buf = taosDecodeFixedI64(buf, &pMsg->consumerId);
  int32_t sz;
  buf = taosDecodeFixedI32(buf, &sz);
  if ((pMsg->pTopics = taosArrayInit(sz, sizeof(SMqTopicInfo))) == NULL) {
    return NULL;
  }
  for (int32_t i = 0; i < sz; i++) {
    SMqTopicInfo topicInfo;
    buf = taosDecodeSMqTopicInfoMsg(buf, &topicInfo);
    if (taosArrayPush(pMsg->pTopics, &topicInfo) == NULL) {
      return NULL;
    }
  }
  return buf;
}

typedef struct {
  SMsgHead head;
  int64_t  leftForVer;
  int32_t  vgId;
  int64_t  consumerId;
  char     subKey[TSDB_SUBSCRIBE_KEY_LEN];
} SMqVDeleteReq;

typedef struct {
  int8_t reserved;
} SMqVDeleteRsp;

typedef struct {
  char*   name;
  int8_t  igNotExists;
} SMDropStreamReq;

typedef struct {
  int8_t reserved;
} SMDropStreamRsp;

typedef struct {
  SMsgHead head;
  int64_t  resetRelHalt;  // reset related stream task halt status
  int64_t  streamId;
  int32_t  taskId;
} SVDropStreamTaskReq;

typedef struct {
  int8_t reserved;
} SVDropStreamTaskRsp;

int32_t tSerializeSMDropStreamReq(void* buf, int32_t bufLen, const SMDropStreamReq* pReq);
int32_t tDeserializeSMDropStreamReq(void* buf, int32_t bufLen, SMDropStreamReq* pReq);
void    tFreeMDropStreamReq(SMDropStreamReq* pReq);

<<<<<<< HEAD
typedef struct {
  char*  name;
  int8_t igNotExists;
} SMPauseStreamReq;

int32_t tSerializeSMPauseStreamReq(void* buf, int32_t bufLen, const SMPauseStreamReq* pReq);
int32_t tDeserializeSMPauseStreamReq(void* buf, int32_t bufLen, SMPauseStreamReq* pReq);
void    tFreeMPauseStreamReq(SMPauseStreamReq *pReq);

typedef struct {
  char*  name;
  int8_t igNotExists;
  int8_t igUntreated;
} SMResumeStreamReq;

int32_t tSerializeSMResumeStreamReq(void* buf, int32_t bufLen, const SMResumeStreamReq* pReq);
int32_t tDeserializeSMResumeStreamReq(void* buf, int32_t bufLen, SMResumeStreamReq* pReq);
void    tFreeMResumeStreamReq(SMResumeStreamReq *pReq);

typedef struct {
  char*       name;
  int8_t      calcAll;
  STimeWindow timeRange;
} SMRecalcStreamReq;

int32_t tSerializeSMRecalcStreamReq(void* buf, int32_t bufLen, const SMRecalcStreamReq* pReq);
int32_t tDeserializeSMRecalcStreamReq(void* buf, int32_t bufLen, SMRecalcStreamReq* pReq);
void    tFreeMRecalcStreamReq(SMRecalcStreamReq *pReq);
=======
typedef struct SVndSetKeepVersionReq {
  int64_t keepVersion;
} SVndSetKeepVersionReq;

int32_t tSerializeSVndSetKeepVersionReq(void* buf, int32_t bufLen, SVndSetKeepVersionReq* pReq);
int32_t tDeserializeSVndSetKeepVersionReq(void* buf, int32_t bufLen, SVndSetKeepVersionReq* pReq);
>>>>>>> 1ced706b

typedef struct SVUpdateCheckpointInfoReq {
  SMsgHead head;
  int64_t  streamId;
  int32_t  taskId;
  int64_t  checkpointId;
  int64_t  checkpointVer;
  int64_t  checkpointTs;
  int32_t  transId;
  int64_t  hStreamId;  // add encode/decode
  int64_t  hTaskId;
  int8_t   dropRelHTask;
} SVUpdateCheckpointInfoReq;

typedef struct {
  int64_t leftForVer;
  int32_t vgId;
  int64_t oldConsumerId;
  int64_t newConsumerId;
  char    subKey[TSDB_SUBSCRIBE_KEY_LEN];
  int8_t  subType;
  int8_t  withMeta;
  char*   qmsg;  // SubPlanToString
  int64_t suid;
} SMqRebVgReq;

int32_t tEncodeSMqRebVgReq(SEncoder* pCoder, const SMqRebVgReq* pReq);
int32_t tDecodeSMqRebVgReq(SDecoder* pCoder, SMqRebVgReq* pReq);

typedef struct {
  char    topic[TSDB_TOPIC_FNAME_LEN];
  int64_t ntbUid;
  SArray* colIdList;  // SArray<int16_t>
} STqCheckInfo;

int32_t tEncodeSTqCheckInfo(SEncoder* pEncoder, const STqCheckInfo* pInfo);
int32_t tDecodeSTqCheckInfo(SDecoder* pDecoder, STqCheckInfo* pInfo);
void    tDeleteSTqCheckInfo(STqCheckInfo* pInfo);

// tqOffset
enum {
  TMQ_OFFSET__RESET_NONE = -3,
  TMQ_OFFSET__RESET_EARLIEST = -2,
  TMQ_OFFSET__RESET_LATEST = -1,
  TMQ_OFFSET__LOG = 1,
  TMQ_OFFSET__SNAPSHOT_DATA = 2,
  TMQ_OFFSET__SNAPSHOT_META = 3,
};

enum {
  WITH_DATA = 0,
  WITH_META = 1,
  ONLY_META = 2,
};

#define TQ_OFFSET_VERSION 1

typedef struct {
  int8_t type;
  union {
    // snapshot
    struct {
      int64_t uid;
      int64_t ts;
      SValue  primaryKey;
    };
    // log
    struct {
      int64_t version;
    };
  };
} STqOffsetVal;

static FORCE_INLINE void tqOffsetResetToData(STqOffsetVal* pOffsetVal, int64_t uid, int64_t ts, SValue primaryKey) {
  pOffsetVal->type = TMQ_OFFSET__SNAPSHOT_DATA;
  pOffsetVal->uid = uid;
  pOffsetVal->ts = ts;
  if (IS_VAR_DATA_TYPE(pOffsetVal->primaryKey.type)) {
    taosMemoryFree(pOffsetVal->primaryKey.pData);
  }
  pOffsetVal->primaryKey = primaryKey;
}

static FORCE_INLINE void tqOffsetResetToMeta(STqOffsetVal* pOffsetVal, int64_t uid) {
  pOffsetVal->type = TMQ_OFFSET__SNAPSHOT_META;
  pOffsetVal->uid = uid;
}

static FORCE_INLINE void tqOffsetResetToLog(STqOffsetVal* pOffsetVal, int64_t ver) {
  pOffsetVal->type = TMQ_OFFSET__LOG;
  pOffsetVal->version = ver;
}

int32_t tEncodeSTqOffsetVal(SEncoder* pEncoder, const STqOffsetVal* pOffsetVal);
int32_t tDecodeSTqOffsetVal(SDecoder* pDecoder, STqOffsetVal* pOffsetVal);
void    tFormatOffset(char* buf, int32_t maxLen, const STqOffsetVal* pVal);
bool    tOffsetEqual(const STqOffsetVal* pLeft, const STqOffsetVal* pRight);
void    tOffsetCopy(STqOffsetVal* pLeft, const STqOffsetVal* pRight);
void    tOffsetDestroy(void* pVal);

typedef struct {
  STqOffsetVal val;
  char         subKey[TSDB_SUBSCRIBE_KEY_LEN];
} STqOffset;

int32_t tEncodeSTqOffset(SEncoder* pEncoder, const STqOffset* pOffset);
int32_t tDecodeSTqOffset(SDecoder* pDecoder, STqOffset* pOffset);
void    tDeleteSTqOffset(void* val);

typedef struct SMqVgOffset {
  int64_t   consumerId;
  STqOffset offset;
} SMqVgOffset;

int32_t tEncodeMqVgOffset(SEncoder* pEncoder, const SMqVgOffset* pOffset);
int32_t tDecodeMqVgOffset(SDecoder* pDecoder, SMqVgOffset* pOffset);

typedef struct {
  char    name[TSDB_TABLE_FNAME_LEN];
  char    stb[TSDB_TABLE_FNAME_LEN];
  int8_t  igExists;
  int8_t  intervalUnit;
  int8_t  slidingUnit;
  int8_t  timezone;  // int8_t is not enough, timezone is unit of second
  int32_t dstVgId;   // for stream
  int64_t interval;
  int64_t offset;
  int64_t sliding;
  int64_t maxDelay;
  int64_t watermark;
  int32_t exprLen;        // strlen + 1
  int32_t tagsFilterLen;  // strlen + 1
  int32_t sqlLen;         // strlen + 1
  int32_t astLen;         // strlen + 1
  char*   expr;
  char*   tagsFilter;
  char*   sql;
  char*   ast;
  int64_t deleteMark;
  int64_t lastTs;
  int64_t normSourceTbUid;  // the Uid of source tb if its a normal table, otherwise 0
  SArray* pVgroupVerList;
  int8_t  recursiveTsma;
  char    baseTsmaName[TSDB_TABLE_FNAME_LEN];  // base tsma name for recursively created tsma
  char*   createStreamReq;
  int32_t streamReqLen;
  char*   dropStreamReq;
  int32_t dropStreamReqLen;
  int64_t uid;
} SMCreateSmaReq;

int32_t tSerializeSMCreateSmaReq(void* buf, int32_t bufLen, SMCreateSmaReq* pReq);
int32_t tDeserializeSMCreateSmaReq(void* buf, int32_t bufLen, SMCreateSmaReq* pReq);
void    tFreeSMCreateSmaReq(SMCreateSmaReq* pReq);

typedef struct {
  char   name[TSDB_TABLE_FNAME_LEN];
  int8_t igNotExists;
  char*   dropStreamReq;
  int32_t dropStreamReqLen;
} SMDropSmaReq;

int32_t tSerializeSMDropSmaReq(void* buf, int32_t bufLen, SMDropSmaReq* pReq);
int32_t tDeserializeSMDropSmaReq(void* buf, int32_t bufLen, SMDropSmaReq* pReq);
void tFreeSMDropSmaReq(SMDropSmaReq *pReq);

typedef struct {
  char name[TSDB_TABLE_NAME_LEN];
  union {
    char tbFName[TSDB_TABLE_FNAME_LEN];  // used by mnode
    char tbName[TSDB_TABLE_NAME_LEN];    // used by vnode
  };
  int8_t tbType;  // ETableType: 1 stable, 3 normal table
  union {
    int8_t igExists;   // used by mnode
    int8_t alterType;  // used by vnode
  };
  int8_t     intervalUnit;
  int16_t    nFuncs;       // number of functions specified by user
  col_id_t*  funcColIds;   // column ids specified by user
  func_id_t* funcIds;      // function ids specified by user
  int64_t    interval[2];  // 0 unspecified, > 0 valid interval
  int64_t    tbUid;
  int64_t    uid;     // rsma uid
  int32_t    sqlLen;  // strlen + 1
  char*      sql;
} SMCreateRsmaReq;

int32_t tSerializeSMCreateRsmaReq(void* buf, int32_t bufLen, SMCreateRsmaReq* pReq);
int32_t tDeserializeSMCreateRsmaReq(void* buf, int32_t bufLen, SMCreateRsmaReq* pReq);
void    tFreeSMCreateRsmaReq(SMCreateRsmaReq* pReq);

typedef SMCreateRsmaReq SVCreateRsmaReq;

int32_t tSerializeSVCreateRsmaReq(void* buf, int32_t bufLen, SVCreateRsmaReq* pReq);
int32_t tDeserializeSVCreateRsmaReq(void* buf, int32_t bufLen, SVCreateRsmaReq* pReq);
void    tFreeSVCreateRsmaReq(SVCreateRsmaReq* pReq);

typedef SMCreateRsmaReq SVAlterRsmaReq;

int32_t tSerializeSVAlterRsmaReq(void* buf, int32_t bufLen, SVAlterRsmaReq* pReq);
int32_t tDeserializeSVAlterRsmaReq(void* buf, int32_t bufLen, SVAlterRsmaReq* pReq);
void    tFreeSVAlterRsmaReq(SVAlterRsmaReq* pReq);

typedef struct {
  char       name[TSDB_TABLE_NAME_LEN];
  int8_t     alterType;
  int8_t     tbType;  // ETableType: 1 stable, 3 normal table
  int8_t     igNotExists;
  int16_t    nFuncs;      // number of functions specified by user
  col_id_t*  funcColIds;  // column ids specified by user
  func_id_t* funcIds;     // function ids specified by user
  int32_t    sqlLen;      // strlen + 1
  char*      sql;
} SMAlterRsmaReq;

int32_t tSerializeSMAlterRsmaReq(void* buf, int32_t bufLen, SMAlterRsmaReq* pReq);
int32_t tDeserializeSMAlterRsmaReq(void* buf, int32_t bufLen, SMAlterRsmaReq* pReq);
void    tFreeSMAlterRsmaReq(SMAlterRsmaReq* pReq);

typedef struct {
  int64_t    id;
  char       name[TSDB_TABLE_NAME_LEN];
  char       tbFName[TSDB_TABLE_FNAME_LEN];
  int32_t    code;
  int32_t    version;
  int8_t     tbType;
  int8_t     intervalUnit;
  col_id_t   nFuncs;
  col_id_t   nColNames;
  int64_t    interval[2];
  col_id_t*  funcColIds;
  func_id_t* funcIds;
  SArray*    colNames;
} SRsmaInfoRsp;

int32_t tSerializeRsmaInfoRsp(void* buf, int32_t bufLen, SRsmaInfoRsp* pReq);
int32_t tDeserializeRsmaInfoRsp(void* buf, int32_t bufLen, SRsmaInfoRsp* pReq);
void    tFreeRsmaInfoRsp(SRsmaInfoRsp* pReq, bool deep);

typedef struct {
  char   name[TSDB_TABLE_FNAME_LEN];
  int8_t igNotExists;
} SMDropRsmaReq;

int32_t tSerializeSMDropRsmaReq(void* buf, int32_t bufLen, SMDropRsmaReq* pReq);
int32_t tDeserializeSMDropRsmaReq(void* buf, int32_t bufLen, SMDropRsmaReq* pReq);

typedef struct {
  char    name[TSDB_TABLE_NAME_LEN];
  char    tbName[TSDB_TABLE_NAME_LEN];
  int64_t uid;
  int64_t tbUid;
  int8_t  tbType;
} SVDropRsmaReq;

int32_t tSerializeSVDropRsmaReq(void* buf, int32_t bufLen, SVDropRsmaReq* pReq);
int32_t tDeserializeSVDropRsmaReq(void* buf, int32_t bufLen, SVDropRsmaReq* pReq);

typedef struct {
  char   dbFName[TSDB_DB_FNAME_LEN];
  char   stbName[TSDB_TABLE_NAME_LEN];
  char   colName[TSDB_COL_NAME_LEN];
  char   idxName[TSDB_INDEX_FNAME_LEN];
  int8_t idxType;
} SCreateTagIndexReq;

int32_t tSerializeSCreateTagIdxReq(void* buf, int32_t bufLen, SCreateTagIndexReq* pReq);
int32_t tDeserializeSCreateTagIdxReq(void* buf, int32_t bufLen, SCreateTagIndexReq* pReq);

typedef SMDropSmaReq SDropTagIndexReq;

// int32_t tSerializeSDropTagIdxReq(void* buf, int32_t bufLen, SDropTagIndexReq* pReq);
int32_t tDeserializeSDropTagIdxReq(void* buf, int32_t bufLen, SDropTagIndexReq* pReq);

typedef struct {
  int8_t         version;       // for compatibility(default 0)
  int8_t         intervalUnit;  // MACRO: TIME_UNIT_XXX
  int8_t         slidingUnit;   // MACRO: TIME_UNIT_XXX
  int8_t         timezoneInt;   // sma data expired if timezone changes.
  int32_t        dstVgId;
  char           indexName[TSDB_INDEX_NAME_LEN];
  int32_t        exprLen;
  int32_t        tagsFilterLen;
  int64_t        indexUid;
  tb_uid_t       tableUid;  // super/child/common table uid
  tb_uid_t       dstTbUid;  // for dstVgroup
  int64_t        interval;
  int64_t        offset;  // use unit by precision of DB
  int64_t        sliding;
  char*          dstTbName;  // for dstVgroup
  char*          expr;       // sma expression
  char*          tagsFilter;
  SSchemaWrapper schemaRow;  // for dstVgroup
  SSchemaWrapper schemaTag;  // for dstVgroup
} STSma;                     // Time-range-wise SMA

typedef STSma SVCreateTSmaReq;

typedef struct {
  int8_t  type;  // 0 status report, 1 update data
  int64_t indexUid;
  int64_t skey;  // start TS key of interval/sliding window
} STSmaMsg;

typedef struct {
  int64_t indexUid;
  char    indexName[TSDB_INDEX_NAME_LEN];
} SVDropTSmaReq;

typedef struct {
  int tmp;  // TODO: to avoid compile error
} SVCreateTSmaRsp, SVDropTSmaRsp;

#if 0
int32_t tSerializeSVCreateTSmaReq(void** buf, SVCreateTSmaReq* pReq);
void*   tDeserializeSVCreateTSmaReq(void* buf, SVCreateTSmaReq* pReq);
int32_t tSerializeSVDropTSmaReq(void** buf, SVDropTSmaReq* pReq);
void*   tDeserializeSVDropTSmaReq(void* buf, SVDropTSmaReq* pReq);
#endif

int32_t tEncodeSVCreateTSmaReq(SEncoder* pCoder, const SVCreateTSmaReq* pReq);
int32_t tDecodeSVCreateTSmaReq(SDecoder* pCoder, SVCreateTSmaReq* pReq);
int32_t tEncodeSVDropTSmaReq(SEncoder* pCoder, const SVDropTSmaReq* pReq);
// int32_t tDecodeSVDropTSmaReq(SDecoder* pCoder, SVDropTSmaReq* pReq);

typedef struct {
  int32_t number;
  STSma*  tSma;
} STSmaWrapper;

static FORCE_INLINE void tDestroyTSma(STSma* pSma) {
  if (pSma) {
    taosMemoryFreeClear(pSma->dstTbName);
    taosMemoryFreeClear(pSma->expr);
    taosMemoryFreeClear(pSma->tagsFilter);
  }
}

static FORCE_INLINE void tDestroyTSmaWrapper(STSmaWrapper* pSW, bool deepCopy) {
  if (pSW) {
    if (pSW->tSma) {
      if (deepCopy) {
        for (uint32_t i = 0; i < pSW->number; ++i) {
          tDestroyTSma(pSW->tSma + i);
        }
      }
      taosMemoryFreeClear(pSW->tSma);
    }
  }
}

static FORCE_INLINE void* tFreeTSmaWrapper(STSmaWrapper* pSW, bool deepCopy) {
  tDestroyTSmaWrapper(pSW, deepCopy);
  taosMemoryFreeClear(pSW);
  return NULL;
}

int32_t tEncodeSVCreateTSmaReq(SEncoder* pCoder, const SVCreateTSmaReq* pReq);
int32_t tDecodeSVCreateTSmaReq(SDecoder* pCoder, SVCreateTSmaReq* pReq);

int32_t tEncodeTSma(SEncoder* pCoder, const STSma* pSma);
int32_t tDecodeTSma(SDecoder* pCoder, STSma* pSma, bool deepCopy);

static int32_t tEncodeTSmaWrapper(SEncoder* pEncoder, const STSmaWrapper* pReq) {
  TAOS_CHECK_RETURN(tEncodeI32(pEncoder, pReq->number));
  for (int32_t i = 0; i < pReq->number; ++i) {
    TAOS_CHECK_RETURN(tEncodeTSma(pEncoder, pReq->tSma + i));
  }
  return 0;
}

static int32_t tDecodeTSmaWrapper(SDecoder* pDecoder, STSmaWrapper* pReq, bool deepCopy) {
  TAOS_CHECK_RETURN(tDecodeI32(pDecoder, &pReq->number));
  for (int32_t i = 0; i < pReq->number; ++i) {
    TAOS_CHECK_RETURN(tDecodeTSma(pDecoder, pReq->tSma + i, deepCopy));
  }
  return 0;
}

typedef struct {
  int idx;
} SMCreateFullTextReq;

int32_t tSerializeSMCreateFullTextReq(void* buf, int32_t bufLen, SMCreateFullTextReq* pReq);
int32_t tDeserializeSMCreateFullTextReq(void* buf, int32_t bufLen, SMCreateFullTextReq* pReq);
void    tFreeSMCreateFullTextReq(SMCreateFullTextReq* pReq);

typedef struct {
  char   name[TSDB_TABLE_FNAME_LEN];
  int8_t igNotExists;
} SMDropFullTextReq;

// int32_t tSerializeSMDropFullTextReq(void* buf, int32_t bufLen, SMDropFullTextReq* pReq);
// int32_t tDeserializeSMDropFullTextReq(void* buf, int32_t bufLen, SMDropFullTextReq* pReq);

typedef struct {
  char indexFName[TSDB_INDEX_FNAME_LEN];
} SUserIndexReq;

int32_t tSerializeSUserIndexReq(void* buf, int32_t bufLen, SUserIndexReq* pReq);
int32_t tDeserializeSUserIndexReq(void* buf, int32_t bufLen, SUserIndexReq* pReq);

typedef struct {
  char dbFName[TSDB_DB_FNAME_LEN];
  char tblFName[TSDB_TABLE_FNAME_LEN];
  char colName[TSDB_COL_NAME_LEN];
  char indexType[TSDB_INDEX_TYPE_LEN];
  char indexExts[TSDB_INDEX_EXTS_LEN];
} SUserIndexRsp;

int32_t tSerializeSUserIndexRsp(void* buf, int32_t bufLen, const SUserIndexRsp* pRsp);
int32_t tDeserializeSUserIndexRsp(void* buf, int32_t bufLen, SUserIndexRsp* pRsp);

typedef struct {
  char tbFName[TSDB_TABLE_FNAME_LEN];
} STableIndexReq;

int32_t tSerializeSTableIndexReq(void* buf, int32_t bufLen, STableIndexReq* pReq);
int32_t tDeserializeSTableIndexReq(void* buf, int32_t bufLen, STableIndexReq* pReq);

typedef struct {
  int8_t  intervalUnit;
  int8_t  slidingUnit;
  int64_t interval;
  int64_t offset;
  int64_t sliding;
  int64_t dstTbUid;
  int32_t dstVgId;
  SEpSet  epSet;
  char*   expr;
} STableIndexInfo;

typedef struct {
  char     tbName[TSDB_TABLE_NAME_LEN];
  char     dbFName[TSDB_DB_FNAME_LEN];
  uint64_t suid;
  int32_t  version;
  int32_t  indexSize;
  SArray*  pIndex;  // STableIndexInfo
} STableIndexRsp;

int32_t tSerializeSTableIndexRsp(void* buf, int32_t bufLen, const STableIndexRsp* pRsp);
int32_t tDeserializeSTableIndexRsp(void* buf, int32_t bufLen, STableIndexRsp* pRsp);
void    tFreeSerializeSTableIndexRsp(STableIndexRsp* pRsp);

void tFreeSTableIndexInfo(void* pInfo);

typedef struct {
  int8_t  mqMsgType;
  int32_t code;
  int32_t epoch;
  int64_t consumerId;
  int64_t walsver;
  int64_t walever;
} SMqRspHead;

typedef struct {
  SMsgHead     head;
  char         subKey[TSDB_SUBSCRIBE_KEY_LEN];
  int8_t       withTbName;
  int8_t       useSnapshot;
  int32_t      epoch;
  uint64_t     reqId;
  int64_t      consumerId;
  int64_t      timeout;
  STqOffsetVal reqOffset;
  int8_t       enableReplay;
  int8_t       sourceExcluded;
  int8_t       rawData;
  int32_t      minPollRows;
  int8_t       enableBatchMeta;
  SHashObj*    uidHash;  // to find if uid is duplicated
} SMqPollReq;

int32_t tSerializeSMqPollReq(void* buf, int32_t bufLen, SMqPollReq* pReq);
int32_t tDeserializeSMqPollReq(void* buf, int32_t bufLen, SMqPollReq* pReq);
void    tDestroySMqPollReq(SMqPollReq* pReq);

typedef struct {
  int32_t vgId;
  int64_t offset;
  SEpSet  epSet;
} SMqSubVgEp;

static FORCE_INLINE int32_t tEncodeSMqSubVgEp(void** buf, const SMqSubVgEp* pVgEp) {
  int32_t tlen = 0;
  tlen += taosEncodeFixedI32(buf, pVgEp->vgId);
  tlen += taosEncodeFixedI64(buf, pVgEp->offset);
  tlen += taosEncodeSEpSet(buf, &pVgEp->epSet);
  return tlen;
}

static FORCE_INLINE void* tDecodeSMqSubVgEp(void* buf, SMqSubVgEp* pVgEp) {
  buf = taosDecodeFixedI32(buf, &pVgEp->vgId);
  buf = taosDecodeFixedI64(buf, &pVgEp->offset);
  buf = taosDecodeSEpSet(buf, &pVgEp->epSet);
  return buf;
}

typedef struct {
  char           topic[TSDB_TOPIC_FNAME_LEN];
  char           db[TSDB_DB_FNAME_LEN];
  SArray*        vgs;  // SArray<SMqSubVgEp>
  SSchemaWrapper schema;
} SMqSubTopicEp;

int32_t tEncodeMqSubTopicEp(void** buf, const SMqSubTopicEp* pTopicEp);
void*   tDecodeMqSubTopicEp(void* buf, SMqSubTopicEp* pTopicEp);
void    tDeleteMqSubTopicEp(SMqSubTopicEp* pSubTopicEp);

typedef struct {
  SMqRspHead   head;
  STqOffsetVal rspOffset;
  int16_t      resMsgType;
  int32_t      metaRspLen;
  void*        metaRsp;
} SMqMetaRsp;

int32_t tEncodeMqMetaRsp(SEncoder* pEncoder, const SMqMetaRsp* pRsp);
int32_t tDecodeMqMetaRsp(SDecoder* pDecoder, SMqMetaRsp* pRsp);
void    tDeleteMqMetaRsp(SMqMetaRsp* pRsp);

#define MQ_DATA_RSP_VERSION 100

typedef struct {
  SMqRspHead   head;
  STqOffsetVal rspOffset;
  STqOffsetVal reqOffset;
  int32_t      blockNum;
  int8_t       withTbName;
  int8_t       withSchema;
  SArray*      blockDataLen;
  SArray*      blockData;
  SArray*      blockTbName;
  SArray*      blockSchema;

  union {
    struct {
      int64_t sleepTime;
    };
    struct {
      int32_t createTableNum;
      SArray* createTableLen;
      SArray* createTableReq;
    };
    struct {
      int32_t len;
      void*   rawData;
    };
  };
  void* data;                  // for free in client, only effected if type is data or metadata. raw data not effected
  bool  blockDataElementFree;  // if true, free blockDataElement in blockData,(true in server, false in client)
} SMqDataRsp;

int32_t tEncodeMqDataRsp(SEncoder* pEncoder, const SMqDataRsp* pObj);
int32_t tDecodeMqDataRsp(SDecoder* pDecoder, SMqDataRsp* pRsp);
int32_t tDecodeMqRawDataRsp(SDecoder* pDecoder, SMqDataRsp* pRsp);
void    tDeleteMqDataRsp(SMqDataRsp* pRsp);
void    tDeleteMqRawDataRsp(SMqDataRsp* pRsp);

int32_t tEncodeSTaosxRsp(SEncoder* pEncoder, const SMqDataRsp* pRsp);
int32_t tDecodeSTaosxRsp(SDecoder* pDecoder, SMqDataRsp* pRsp);
void    tDeleteSTaosxRsp(SMqDataRsp* pRsp);

typedef struct SMqBatchMetaRsp {
  SMqRspHead   head;  // not serialize
  STqOffsetVal rspOffset;
  SArray*      batchMetaLen;
  SArray*      batchMetaReq;
  void*        pMetaBuff;    // not serialize
  uint32_t     metaBuffLen;  // not serialize
} SMqBatchMetaRsp;

int32_t tEncodeMqBatchMetaRsp(SEncoder* pEncoder, const SMqBatchMetaRsp* pRsp);
int32_t tDecodeMqBatchMetaRsp(SDecoder* pDecoder, SMqBatchMetaRsp* pRsp);
int32_t tSemiDecodeMqBatchMetaRsp(SDecoder* pDecoder, SMqBatchMetaRsp* pRsp);
void    tDeleteMqBatchMetaRsp(SMqBatchMetaRsp* pRsp);

typedef struct {
  SMqRspHead head;
  char       cgroup[TSDB_CGROUP_LEN];
  SArray*    topics;  // SArray<SMqSubTopicEp>
} SMqAskEpRsp;

static FORCE_INLINE int32_t tEncodeSMqAskEpRsp(void** buf, const SMqAskEpRsp* pRsp) {
  int32_t tlen = 0;
  // tlen += taosEncodeString(buf, pRsp->cgroup);
  int32_t sz = taosArrayGetSize(pRsp->topics);
  tlen += taosEncodeFixedI32(buf, sz);
  for (int32_t i = 0; i < sz; i++) {
    SMqSubTopicEp* pVgEp = (SMqSubTopicEp*)taosArrayGet(pRsp->topics, i);
    tlen += tEncodeMqSubTopicEp(buf, pVgEp);
  }
  return tlen;
}

static FORCE_INLINE void* tDecodeSMqAskEpRsp(void* buf, SMqAskEpRsp* pRsp) {
  // buf = taosDecodeStringTo(buf, pRsp->cgroup);
  int32_t sz;
  buf = taosDecodeFixedI32(buf, &sz);
  pRsp->topics = taosArrayInit(sz, sizeof(SMqSubTopicEp));
  if (pRsp->topics == NULL) {
    return NULL;
  }
  for (int32_t i = 0; i < sz; i++) {
    SMqSubTopicEp topicEp;
    buf = tDecodeMqSubTopicEp(buf, &topicEp);
    if (buf == NULL) {
      return NULL;
    }
    if ((taosArrayPush(pRsp->topics, &topicEp) == NULL)) {
      return NULL;
    }
  }
  return buf;
}

static FORCE_INLINE void tDeleteSMqAskEpRsp(SMqAskEpRsp* pRsp) {
  taosArrayDestroyEx(pRsp->topics, (FDelete)tDeleteMqSubTopicEp);
}

typedef struct {
  int32_t      vgId;
  STqOffsetVal offset;
  int64_t      rows;
  int64_t      ever;
} OffsetRows;

typedef struct {
  char    topicName[TSDB_TOPIC_FNAME_LEN];
  SArray* offsetRows;
} TopicOffsetRows;

typedef struct {
  int64_t consumerId;
  int32_t epoch;
  SArray* topics;
  int8_t  pollFlag;
} SMqHbReq;

typedef struct {
  char   topic[TSDB_TOPIC_FNAME_LEN];
  int8_t noPrivilege;
} STopicPrivilege;

typedef struct {
  SArray* topicPrivileges;  // SArray<STopicPrivilege>
  int32_t debugFlag;
} SMqHbRsp;

typedef struct {
  SMsgHead head;
  int64_t  consumerId;
  char     subKey[TSDB_SUBSCRIBE_KEY_LEN];
} SMqSeekReq;

#define TD_AUTO_CREATE_TABLE 0x1
typedef struct {
  int64_t       suid;
  int64_t       uid;
  int32_t       sver;
  uint32_t      nData;
  uint8_t*      pData;
  SVCreateTbReq cTbReq;
} SVSubmitBlk;

typedef struct {
  SMsgHead header;
  uint64_t sId;
  uint64_t queryId;
  uint64_t clientId;
  uint64_t taskId;
  uint32_t sqlLen;
  uint32_t phyLen;
  char*    sql;
  char*    msg;
  int8_t   source;
} SVDeleteReq;

int32_t tSerializeSVDeleteReq(void* buf, int32_t bufLen, SVDeleteReq* pReq);
int32_t tDeserializeSVDeleteReq(void* buf, int32_t bufLen, SVDeleteReq* pReq);

typedef struct {
  int64_t affectedRows;
} SVDeleteRsp;

int32_t tEncodeSVDeleteRsp(SEncoder* pCoder, const SVDeleteRsp* pReq);
int32_t tDecodeSVDeleteRsp(SDecoder* pCoder, SVDeleteRsp* pReq);

typedef struct SDeleteRes {
  uint64_t suid;
  SArray*  uidList;
  int64_t  skey;
  int64_t  ekey;
  int64_t  affectedRows;
  char     tableFName[TSDB_TABLE_NAME_LEN];
  char     tsColName[TSDB_COL_NAME_LEN];
  int64_t  ctimeMs;  // fill by vnode
  int8_t   source;
} SDeleteRes;

int32_t tEncodeDeleteRes(SEncoder* pCoder, const SDeleteRes* pRes);
int32_t tDecodeDeleteRes(SDecoder* pCoder, SDeleteRes* pRes);

typedef struct {
  // int64_t uid;
  char    tbname[TSDB_TABLE_NAME_LEN];
  int64_t startTs;
  int64_t endTs;
} SSingleDeleteReq;

int32_t tEncodeSSingleDeleteReq(SEncoder* pCoder, const SSingleDeleteReq* pReq);
int32_t tDecodeSSingleDeleteReq(SDecoder* pCoder, SSingleDeleteReq* pReq);

typedef struct {
  int64_t suid;
  SArray* deleteReqs;  // SArray<SSingleDeleteReq>
  int64_t ctimeMs;     // fill by vnode
  int8_t  level;       // 0 tsdb(default), 1 rsma1 , 2 rsma2
} SBatchDeleteReq;

int32_t tEncodeSBatchDeleteReq(SEncoder* pCoder, const SBatchDeleteReq* pReq);
int32_t tDecodeSBatchDeleteReq(SDecoder* pCoder, SBatchDeleteReq* pReq);
int32_t tDecodeSBatchDeleteReqSetCtime(SDecoder* pDecoder, SBatchDeleteReq* pReq, int64_t ctimeMs);

typedef struct {
  int32_t msgIdx;
  int32_t msgType;
  int32_t msgLen;
  void*   msg;
} SBatchMsg;

typedef struct {
  SMsgHead header;
  SArray*  pMsgs;  // SArray<SBatchMsg>
} SBatchReq;

typedef struct {
  int32_t reqType;
  int32_t msgIdx;
  int32_t msgLen;
  int32_t rspCode;
  void*   msg;
} SBatchRspMsg;

typedef struct {
  SArray* pRsps;  // SArray<SBatchRspMsg>
} SBatchRsp;

int32_t                  tSerializeSBatchReq(void* buf, int32_t bufLen, SBatchReq* pReq);
int32_t                  tDeserializeSBatchReq(void* buf, int32_t bufLen, SBatchReq* pReq);
static FORCE_INLINE void tFreeSBatchReqMsg(void* msg) {
  if (NULL == msg) {
    return;
  }
  SBatchMsg* pMsg = (SBatchMsg*)msg;
  taosMemoryFree(pMsg->msg);
}

int32_t tSerializeSBatchRsp(void* buf, int32_t bufLen, SBatchRsp* pRsp);
int32_t tDeserializeSBatchRsp(void* buf, int32_t bufLen, SBatchRsp* pRsp);

static FORCE_INLINE void tFreeSBatchRspMsg(void* p) {
  if (NULL == p) {
    return;
  }

  SBatchRspMsg* pRsp = (SBatchRspMsg*)p;
  taosMemoryFree(pRsp->msg);
}

int32_t tSerializeSMqAskEpReq(void* buf, int32_t bufLen, SMqAskEpReq* pReq);
int32_t tDeserializeSMqAskEpReq(void* buf, int32_t bufLen, SMqAskEpReq* pReq);
int32_t tSerializeSMqHbReq(void* buf, int32_t bufLen, SMqHbReq* pReq);
int32_t tDeserializeSMqHbReq(void* buf, int32_t bufLen, SMqHbReq* pReq);
void    tDestroySMqHbReq(SMqHbReq* pReq);

int32_t tSerializeSMqHbRsp(void* buf, int32_t bufLen, SMqHbRsp* pRsp);
int32_t tDeserializeSMqHbRsp(void* buf, int32_t bufLen, SMqHbRsp* pRsp);
void    tDestroySMqHbRsp(SMqHbRsp* pRsp);

int32_t tSerializeSMqSeekReq(void* buf, int32_t bufLen, SMqSeekReq* pReq);
int32_t tDeserializeSMqSeekReq(void* buf, int32_t bufLen, SMqSeekReq* pReq);

#define TD_REQ_FROM_APP               0x0
#define SUBMIT_REQ_AUTO_CREATE_TABLE  0x1
#define SUBMIT_REQ_COLUMN_DATA_FORMAT 0x2
#define SUBMIT_REQ_FROM_FILE          0x4
#define TD_REQ_FROM_TAOX              0x8
#define TD_REQ_FROM_SML               0x10
#define SUBMIT_REQUEST_VERSION        (2)
#define SUBMIT_REQ_WITH_BLOB          0x10
#define SUBMIT_REQ_SCHEMA_RES         0x20
#define SUBMIT_REQ_ONLY_CREATE_TABLE  0x40

#define TD_REQ_FROM_TAOX_OLD 0x1  // for compatibility

typedef struct {
  int32_t        flags;
  SVCreateTbReq* pCreateTbReq;
  int64_t        suid;
  int64_t        uid;
  int32_t        sver;
  union {
    SArray* aRowP;
    SArray* aCol;
  };
  int64_t    ctimeMs;
  SBlobSet*  pBlobSet;
} SSubmitTbData;

typedef struct {
  SArray* aSubmitTbData;  // SArray<SSubmitTbData>
  SArray* aSubmitBlobData;
  bool    raw;
} SSubmitReq2;

typedef struct {
  SMsgHead header;
  int64_t  version;
  char     data[];  // SSubmitReq2
} SSubmitReq2Msg;

int32_t transformRawSSubmitTbData(void* data, int64_t suid, int64_t uid, int32_t sver);
int32_t tEncodeSubmitReq(SEncoder* pCoder, const SSubmitReq2* pReq);
int32_t tDecodeSubmitReq(SDecoder* pCoder, SSubmitReq2* pReq, SArray* rawList);
void    tDestroySubmitTbData(SSubmitTbData* pTbData, int32_t flag);
void    tDestroySubmitReq(SSubmitReq2* pReq, int32_t flag);

typedef struct {
  int32_t affectedRows;
  SArray* aCreateTbRsp;  // SArray<SVCreateTbRsp>
} SSubmitRsp2;

int32_t tEncodeSSubmitRsp2(SEncoder* pCoder, const SSubmitRsp2* pRsp);
int32_t tDecodeSSubmitRsp2(SDecoder* pCoder, SSubmitRsp2* pRsp);
void    tDestroySSubmitRsp2(SSubmitRsp2* pRsp, int32_t flag);

#define TSDB_MSG_FLG_ENCODE 0x1
#define TSDB_MSG_FLG_DECODE 0x2
#define TSDB_MSG_FLG_CMPT   0x3

typedef struct {
  union {
    struct {
      void*   msgStr;
      int32_t msgLen;
      int64_t ver;
    };
    void* pDataBlock;
  };
} SPackedData;

typedef struct {
  char     fullname[TSDB_VIEW_FNAME_LEN];
  char     name[TSDB_VIEW_NAME_LEN];
  char     dbFName[TSDB_DB_FNAME_LEN];
  char*    querySql;
  char*    sql;
  int8_t   orReplace;
  int8_t   precision;
  int32_t  numOfCols;
  SSchema* pSchema;
} SCMCreateViewReq;

int32_t tSerializeSCMCreateViewReq(void* buf, int32_t bufLen, const SCMCreateViewReq* pReq);
int32_t tDeserializeSCMCreateViewReq(void* buf, int32_t bufLen, SCMCreateViewReq* pReq);
void    tFreeSCMCreateViewReq(SCMCreateViewReq* pReq);

typedef struct {
  char   fullname[TSDB_VIEW_FNAME_LEN];
  char   name[TSDB_VIEW_NAME_LEN];
  char   dbFName[TSDB_DB_FNAME_LEN];
  char*  sql;
  int8_t igNotExists;
} SCMDropViewReq;

int32_t tSerializeSCMDropViewReq(void* buf, int32_t bufLen, const SCMDropViewReq* pReq);
int32_t tDeserializeSCMDropViewReq(void* buf, int32_t bufLen, SCMDropViewReq* pReq);
void    tFreeSCMDropViewReq(SCMDropViewReq* pReq);

typedef struct {
  char fullname[TSDB_VIEW_FNAME_LEN];
} SViewMetaReq;
int32_t tSerializeSViewMetaReq(void* buf, int32_t bufLen, const SViewMetaReq* pReq);
int32_t tDeserializeSViewMetaReq(void* buf, int32_t bufLen, SViewMetaReq* pReq);

typedef struct {
  char     name[TSDB_VIEW_NAME_LEN];
  char     dbFName[TSDB_DB_FNAME_LEN];
  char*    user;
  uint64_t dbId;
  uint64_t viewId;
  char*    querySql;
  int8_t   precision;
  int8_t   type;
  int32_t  version;
  int32_t  numOfCols;
  SSchema* pSchema;
} SViewMetaRsp;
int32_t tSerializeSViewMetaRsp(void* buf, int32_t bufLen, const SViewMetaRsp* pRsp);
int32_t tDeserializeSViewMetaRsp(void* buf, int32_t bufLen, SViewMetaRsp* pRsp);
void    tFreeSViewMetaRsp(SViewMetaRsp* pRsp);
typedef struct {
  char name[TSDB_TABLE_FNAME_LEN];  // table name or tsma name
  bool fetchingWithTsmaName;        // if we are fetching with tsma name
} STableTSMAInfoReq;

int32_t tSerializeTableTSMAInfoReq(void* buf, int32_t bufLen, const STableTSMAInfoReq* pReq);
int32_t tDeserializeTableTSMAInfoReq(void* buf, int32_t bufLen, STableTSMAInfoReq* pReq);

typedef struct {
  char name[TSDB_TABLE_NAME_LEN];  // rsmaName
  union {
    uint8_t flags;
    struct {
      uint8_t withColName : 1;
      uint8_t reserved : 7;
    };
  };

} SRsmaInfoReq;

int32_t tSerializeRsmaInfoReq(void* buf, int32_t bufLen, const SRsmaInfoReq* pReq);
int32_t tDeserializeRsmaInfoReq(void* buf, int32_t bufLen, SRsmaInfoReq* pReq);

typedef struct {
  int32_t  funcId;
  col_id_t colId;
} STableTSMAFuncInfo;

typedef struct {
  char     name[TSDB_TABLE_NAME_LEN];
  uint64_t tsmaId;
  char     targetTb[TSDB_TABLE_NAME_LEN];
  char     targetDbFName[TSDB_DB_FNAME_LEN];
  char     tb[TSDB_TABLE_NAME_LEN];
  char     dbFName[TSDB_DB_FNAME_LEN];
  uint64_t suid;
  uint64_t destTbUid;
  uint64_t dbId;
  int32_t  version;
  int64_t  interval;
  int8_t   unit;
  SArray*  pFuncs;     // SArray<STableTSMAFuncInfo>
  SArray*  pTags;      // SArray<SSchema>
  SArray*  pUsedCols;  // SArray<SSchema>
  char*    ast;

  int64_t streamUid;
  int64_t reqTs;
  int64_t rspTs;
  int64_t delayDuration;  // ms
  bool    fillHistoryFinished;

  void*   streamAddr;  // for stream task, the address of the stream task
} STableTSMAInfo;

int32_t tSerializeTableTSMAInfoRsp(void* buf, int32_t bufLen, const STableTSMAInfoRsp* pRsp);
int32_t tDeserializeTableTSMAInfoRsp(void* buf, int32_t bufLen, STableTSMAInfoRsp* pRsp);
int32_t tCloneTbTSMAInfo(STableTSMAInfo* pInfo, STableTSMAInfo** pRes);
void    tFreeTableTSMAInfo(void* p);
void    tFreeAndClearTableTSMAInfo(void* p);
void    tFreeTableTSMAInfoRsp(STableTSMAInfoRsp* pRsp);

#define STSMAHbRsp            STableTSMAInfoRsp
#define tSerializeTSMAHbRsp   tSerializeTableTSMAInfoRsp
#define tDeserializeTSMAHbRsp tDeserializeTableTSMAInfoRsp
#define tFreeTSMAHbRsp        tFreeTableTSMAInfoRsp

typedef struct SDropCtbWithTsmaSingleVgReq {
  SVgroupInfo vgInfo;
  SArray*     pTbs;  // SVDropTbReq
} SMDropTbReqsOnSingleVg;

int32_t tEncodeSMDropTbReqOnSingleVg(SEncoder* pEncoder, const SMDropTbReqsOnSingleVg* pReq);
int32_t tDecodeSMDropTbReqOnSingleVg(SDecoder* pDecoder, SMDropTbReqsOnSingleVg* pReq);
void    tFreeSMDropTbReqOnSingleVg(void* p);

typedef struct SDropTbsReq {
  SArray* pVgReqs;  // SMDropTbReqsOnSingleVg
} SMDropTbsReq;

int32_t tSerializeSMDropTbsReq(void* buf, int32_t bufLen, const SMDropTbsReq* pReq);
int32_t tDeserializeSMDropTbsReq(void* buf, int32_t bufLen, SMDropTbsReq* pReq);
void    tFreeSMDropTbsReq(void*);

typedef struct SVFetchTtlExpiredTbsRsp {
  SArray* pExpiredTbs;  // SVDropTbReq
  int32_t vgId;
} SVFetchTtlExpiredTbsRsp;

int32_t tEncodeVFetchTtlExpiredTbsRsp(SEncoder* pCoder, const SVFetchTtlExpiredTbsRsp* pRsp);
int32_t tDecodeVFetchTtlExpiredTbsRsp(SDecoder* pCoder, SVFetchTtlExpiredTbsRsp* pRsp);

void tFreeFetchTtlExpiredTbsRsp(void* p);

void setDefaultOptionsForField(SFieldWithOptions* field);
void setFieldWithOptions(SFieldWithOptions* fieldWithOptions, SField* field);

int32_t tSerializeSVSubTablesRspImpl(SEncoder* pEncoder, SVSubTablesRsp *pRsp);
int32_t tDeserializeSVSubTablesRspImpl(SDecoder* pDecoder, SVSubTablesRsp *pRsp);

#ifdef USE_MOUNT
typedef struct {
  char     mountName[TSDB_MOUNT_NAME_LEN];
  int8_t   ignoreExist;
  int16_t  nMounts;
  int32_t* dnodeIds;
  char**   mountPaths;
  int32_t  sqlLen;
  char*    sql;
} SCreateMountReq;

int32_t tSerializeSCreateMountReq(void* buf, int32_t bufLen, SCreateMountReq* pReq);
int32_t tDeserializeSCreateMountReq(void* buf, int32_t bufLen, SCreateMountReq* pReq);
void    tFreeSCreateMountReq(SCreateMountReq* pReq);

typedef struct {
  char    mountName[TSDB_MOUNT_NAME_LEN];
  int8_t  ignoreNotExists;
  int32_t sqlLen;
  char*   sql;
} SDropMountReq;

int32_t tSerializeSDropMountReq(void* buf, int32_t bufLen, SDropMountReq* pReq);
int32_t tDeserializeSDropMountReq(void* buf, int32_t bufLen, SDropMountReq* pReq);
void    tFreeSDropMountReq(SDropMountReq* pReq);

typedef struct {
  char     mountName[TSDB_MOUNT_NAME_LEN];
  char     mountPath[TSDB_MOUNT_PATH_LEN];
  int64_t  mountUid;
  int32_t  dnodeId;
  uint32_t valLen;
  int8_t   ignoreExist;
  void*    pVal;
} SRetrieveMountPathReq;

int32_t tSerializeSRetrieveMountPathReq(void* buf, int32_t bufLen, SRetrieveMountPathReq* pReq);
int32_t tDeserializeSRetrieveMountPathReq(void* buf, int32_t bufLen, SRetrieveMountPathReq* pReq);

typedef struct {
  // path
  int32_t diskPrimary;
  // vgInfo
  int32_t  vgId;
  int32_t  cacheLastSize;
  int32_t  szPage;
  int32_t  szCache;
  uint64_t szBuf;
  int8_t   cacheLast;
  int8_t   standby;
  int8_t   hashMethod;
  uint32_t hashBegin;
  uint32_t hashEnd;
  int16_t  hashPrefix;
  int16_t  hashSuffix;
  int16_t  sttTrigger;
  // syncInfo
  int32_t replications;
  // tsdbInfo
  int8_t  precision;
  int8_t  compression;
  int8_t  slLevel;
  int32_t daysPerFile;
  int32_t keep0;
  int32_t keep1;
  int32_t keep2;
  int32_t keepTimeOffset;
  int32_t minRows;
  int32_t maxRows;
  int32_t tsdbPageSize;
  int32_t ssChunkSize;
  int32_t ssKeepLocal;
  int8_t  ssCompact;
  // walInfo
  int32_t walFsyncPeriod;      // millisecond
  int32_t walRetentionPeriod;  // secs
  int32_t walRollPeriod;       // secs
  int64_t walRetentionSize;
  int64_t walSegSize;
  int32_t walLevel;
  // encryptInfo
  int32_t encryptAlgorithm;
  // SVState
  int64_t committed;
  int64_t commitID;
  int64_t commitTerm;
  // stats
  int64_t numOfSTables;
  int64_t numOfCTables;
  int64_t numOfNTables;
  // dbInfo
  uint64_t dbId;
} SMountVgInfo;

typedef struct {
  SMCreateStbReq req;
  SArray*        pColExts;  // element: column id
  SArray*        pTagExts;  // element: tag id
} SMountStbInfo;

int32_t tSerializeSMountStbInfo(void* buf, int32_t bufLen, int32_t* pFLen, SMountStbInfo* pInfo);
int32_t tDeserializeSMountStbInfo(void* buf, int32_t bufLen, int32_t flen, SMountStbInfo* pInfo);

typedef struct {
  char     dbName[TSDB_DB_FNAME_LEN];
  uint64_t dbId;
  SArray*  pVgs;      // SMountVgInfo
  SArray*  pStbs;     // 0 serialized binary of SMountStbInfo, 1 SMountStbInfo
} SMountDbInfo;

typedef struct {
  // common fields
  char     mountName[TSDB_MOUNT_NAME_LEN];
  char     mountPath[TSDB_MOUNT_PATH_LEN];
  int8_t   ignoreExist;
  int64_t  mountUid;
  int64_t  clusterId;
  int32_t  dnodeId;
  uint32_t valLen;
  void*    pVal;

  // response fields
  SArray* pDbs;  // SMountDbInfo

  // memory fields, no serialized
  SArray*   pDisks[TFS_MAX_TIERS];
  TdFilePtr pFile;
} SMountInfo;

int32_t tSerializeSMountInfo(void* buf, int32_t bufLen, SMountInfo* pReq);
int32_t tDeserializeSMountInfo(SDecoder* decoder, SMountInfo* pReq, bool extractStb);
void    tFreeMountInfo(SMountInfo* pReq, bool stbExtracted);

typedef struct {
  SCreateVnodeReq createReq;
  char            mountPath[TSDB_MOUNT_FPATH_LEN];
  char            mountName[TSDB_MOUNT_NAME_LEN];
  int64_t         mountId;
  int32_t         diskPrimary;
  int32_t         mountVgId;
  int64_t         committed;
  int64_t         commitID;
  int64_t         commitTerm;
  int64_t         numOfSTables;
  int64_t         numOfCTables;
  int64_t         numOfNTables;
} SMountVnodeReq;

int32_t tSerializeSMountVnodeReq(void *buf, int32_t *cBufLen, int32_t *tBufLen, SMountVnodeReq *pReq);
int32_t tDeserializeSMountVnodeReq(void* buf, int32_t bufLen, SMountVnodeReq* pReq);
int32_t tFreeSMountVnodeReq(SMountVnodeReq* pReq);

#endif  // USE_MOUNT

#pragma pack(pop)

typedef struct {
  char        db[TSDB_DB_FNAME_LEN];
  STimeWindow timeRange;
  int32_t     sqlLen;
  char*       sql;
  SArray*     vgroupIds;
} SScanDbReq;

int32_t tSerializeSScanDbReq(void* buf, int32_t bufLen, SScanDbReq* pReq);
int32_t tDeserializeSScanDbReq(void* buf, int32_t bufLen, SScanDbReq* pReq);
void    tFreeSScanDbReq(SScanDbReq* pReq);

typedef struct {
  int32_t scanId;
  int8_t  bAccepted;
} SScanDbRsp;

int32_t tSerializeSScanDbRsp(void* buf, int32_t bufLen, SScanDbRsp* pRsp);
int32_t tDeserializeSScanDbRsp(void* buf, int32_t bufLen, SScanDbRsp* pRsp);

typedef struct {
  int32_t scanId;
  int32_t sqlLen;
  char*   sql;
} SKillScanReq;

int32_t tSerializeSKillScanReq(void* buf, int32_t bufLen, SKillScanReq* pReq);
int32_t tDeserializeSKillScanReq(void* buf, int32_t bufLen, SKillScanReq* pReq);
void    tFreeSKillScanReq(SKillScanReq* pReq);

typedef struct {
  int32_t scanId;
  int32_t vgId;
  int32_t dnodeId;
} SVKillScanReq;

int32_t tSerializeSVKillScanReq(void* buf, int32_t bufLen, SVKillScanReq* pReq);
int32_t tDeserializeSVKillScanReq(void* buf, int32_t bufLen, SVKillScanReq* pReq);

typedef struct {
  int32_t scanId;
  int32_t vgId;
  int32_t dnodeId;
  int32_t numberFileset;
  int32_t finished;
  int32_t progress;
  int64_t remainingTime;
} SQueryScanProgressRsp;

int32_t tSerializeSQueryScanProgressRsp(void* buf, int32_t bufLen, SQueryScanProgressRsp* pReq);
int32_t tDeserializeSQueryScanProgressRsp(void* buf, int32_t bufLen, SQueryScanProgressRsp* pReq);

typedef struct {
  int32_t scanId;
  int32_t vgId;
  int32_t dnodeId;
} SQueryScanProgressReq;

int32_t tSerializeSQueryScanProgressReq(void* buf, int32_t bufLen, SQueryScanProgressReq* pReq);
int32_t tDeserializeSQueryScanProgressReq(void* buf, int32_t bufLen, SQueryScanProgressReq* pReq);

typedef struct {
  int64_t     dbUid;
  char        db[TSDB_DB_FNAME_LEN];
  int64_t     scanStartTime;
  STimeWindow tw;
  int32_t     scanId;
} SScanVnodeReq;

int32_t tSerializeSScanVnodeReq(void* buf, int32_t bufLen, SScanVnodeReq* pReq);
int32_t tDeserializeSScanVnodeReq(void* buf, int32_t bufLen, SScanVnodeReq* pReq);

#ifdef __cplusplus
}
#endif

#endif /*_TD_COMMON_TAOS_MSG_H_*/<|MERGE_RESOLUTION|>--- conflicted
+++ resolved
@@ -395,12 +395,9 @@
   QUERY_NODE_GRANT_STMT,
   QUERY_NODE_REVOKE_STMT,
   QUERY_NODE_ALTER_CLUSTER_STMT,
-<<<<<<< HEAD
   QUERY_NODE_SSMIGRATE_DATABASE_STMT,
-=======
   QUERY_NODE_S3MIGRATE_DATABASE_STMT,
   QUERY_NODE_TRIM_DATABASE_WAL_STMT,
->>>>>>> 1ced706b
   QUERY_NODE_CREATE_TSMA_STMT,
   QUERY_NODE_DROP_TSMA_STMT,
   QUERY_NODE_CREATE_VIRTUAL_TABLE_STMT,
@@ -447,7 +444,6 @@
   QUERY_NODE_ASSIGN_LEADER_STMT,
   QUERY_NODE_SHOW_CREATE_TSMA_STMT,
   QUERY_NODE_SHOW_CREATE_VTABLE_STMT,
-<<<<<<< HEAD
   QUERY_NODE_RECALCULATE_STREAM_STMT,
   QUERY_NODE_CREATE_BNODE_STMT,
   QUERY_NODE_DROP_BNODE_STMT,
@@ -460,9 +456,7 @@
   QUERY_NODE_ROLLUP_DATABASE_STMT,
   QUERY_NODE_ROLLUP_VGROUPS_STMT,
   QUERY_NODE_KILL_RETENTION_STMT,
-=======
   QUERY_NODE_SET_VGROUP_KEEP_VERSION_STMT,
->>>>>>> 1ced706b
 
   // show statement nodes
   // see 'sysTableShowAdapter', 'SYSTABLE_SHOW_TYPE_OFFSET'
@@ -4411,7 +4405,6 @@
 int32_t tDeserializeSMDropStreamReq(void* buf, int32_t bufLen, SMDropStreamReq* pReq);
 void    tFreeMDropStreamReq(SMDropStreamReq* pReq);
 
-<<<<<<< HEAD
 typedef struct {
   char*  name;
   int8_t igNotExists;
@@ -4440,14 +4433,13 @@
 int32_t tSerializeSMRecalcStreamReq(void* buf, int32_t bufLen, const SMRecalcStreamReq* pReq);
 int32_t tDeserializeSMRecalcStreamReq(void* buf, int32_t bufLen, SMRecalcStreamReq* pReq);
 void    tFreeMRecalcStreamReq(SMRecalcStreamReq *pReq);
-=======
+
 typedef struct SVndSetKeepVersionReq {
   int64_t keepVersion;
 } SVndSetKeepVersionReq;
 
 int32_t tSerializeSVndSetKeepVersionReq(void* buf, int32_t bufLen, SVndSetKeepVersionReq* pReq);
 int32_t tDeserializeSVndSetKeepVersionReq(void* buf, int32_t bufLen, SVndSetKeepVersionReq* pReq);
->>>>>>> 1ced706b
 
 typedef struct SVUpdateCheckpointInfoReq {
   SMsgHead head;
