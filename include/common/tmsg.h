--- conflicted
+++ resolved
@@ -338,13 +338,10 @@
   QUERY_NODE_STREAM_CALC_RANGE,
   QUERY_NODE_COUNT_WINDOW_ARGS,
   QUERY_NODE_BNODE_OPTIONS,
-<<<<<<< HEAD
   QUERY_NODE_REMOTE_VALUE,
-=======
   QUERY_NODE_DATE_TIME_RANGE,
   QUERY_NODE_IP_RANGE,
   QUERY_NODE_USER_OPTIONS,
->>>>>>> e531f9a2
 
   // Statement nodes are used in parser and planner module.
   QUERY_NODE_SET_OPERATOR = 100,
