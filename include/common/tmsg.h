/*
 * Copyright (c) 2019 TAOS Data, Inc. <jhtao@taosdata.com>
 *
 * This program is free software: you can use, redistribute, and/or modify
 * it under the terms of the GNU Affero General Public License, version 3
 * or later ("AGPL"), as published by the Free Software Foundation.
 *
 * This program is distributed in the hope that it will be useful, but WITHOUT
 * ANY WARRANTY; without even the implied warranty of MERCHANTABILITY or
 * FITNESS FOR A PARTICULAR PURPOSE.
 *
 * You should have received a copy of the GNU Affero General Public License
 * along with this program. If not, see <http://www.gnu.org/licenses/>.
 */

#ifndef _TD_COMMON_TAOS_MSG_H_
#define _TD_COMMON_TAOS_MSG_H_

#include "taosdef.h"
#include "taoserror.h"
#include "tarray.h"
#include "tcoding.h"
#include "tcol.h"
#include "tencode.h"
#include "thash.h"
#include "tlist.h"
#include "tname.h"
#include "tpriv.h"
#include "trow.h"
#include "tuuid.h"

#ifdef __cplusplus
extern "C" {
#endif

/* ------------------------ MESSAGE DEFINITIONS ------------------------ */

#define TD_MSG_NUMBER_
#undef TD_MSG_DICT_
#undef TD_MSG_INFO_
#undef TD_MSG_TYPE_INFO_
#undef TD_MSG_RANGE_CODE_
#undef TD_MSG_SEG_CODE_
#include "tmsgdef.h"

#undef TD_MSG_NUMBER_
#undef TD_MSG_DICT_
#undef TD_MSG_INFO_
#undef TD_MSG_TYPE_INFO_
#undef TD_MSG_RANGE_CODE_
#define TD_MSG_SEG_CODE_
#include "tmsgdef.h"

#undef TD_MSG_NUMBER_
#undef TD_MSG_DICT_
#undef TD_MSG_INFO_
#undef TD_MSG_TYPE_INFO_
#undef TD_MSG_SEG_CODE_
#undef TD_MSG_RANGE_CODE_
#include "tmsgdef.h"

extern char*   tMsgInfo[];
extern int32_t tMsgDict[];
extern int32_t tMsgRangeDict[];

typedef uint16_t tmsg_t;

#define TMSG_SEG_CODE(TYPE) (((TYPE)&0xff00) >> 8)
#define TMSG_SEG_SEQ(TYPE)  ((TYPE)&0xff)
#define TMSG_INDEX(TYPE)    (tMsgDict[TMSG_SEG_CODE(TYPE)] + TMSG_SEG_SEQ(TYPE))

#define DECODESQL()                                                              \
  do {                                                                           \
    if (!tDecodeIsEnd(&decoder)) {                                               \
      TAOS_CHECK_EXIT(tDecodeI32(&decoder, &pReq->sqlLen));                      \
      if (pReq->sqlLen > 0) {                                                    \
        TAOS_CHECK_EXIT(tDecodeBinaryAlloc(&decoder, (void**)&pReq->sql, NULL)); \
      }                                                                          \
    }                                                                            \
  } while (0)

#define ENCODESQL()                                                                      \
  do {                                                                                   \
    TAOS_CHECK_EXIT(tEncodeI32(&encoder, pReq->sqlLen));                                 \
    if (pReq->sqlLen > 0) {                                                              \
      TAOS_CHECK_EXIT(tEncodeBinary(&encoder, (const uint8_t*)pReq->sql, pReq->sqlLen)); \
    }                                                                                    \
  } while (0)

#define FREESQL()                \
  do {                           \
    if (pReq->sql != NULL) {     \
      taosMemoryFree(pReq->sql); \
    }                            \
    pReq->sql = NULL;            \
  } while (0)

static inline bool tmsgIsValid(tmsg_t type) {
  // static int8_t sz = sizeof(tMsgRangeDict) / sizeof(tMsgRangeDict[0]);
  int8_t maxSegIdx = TMSG_SEG_CODE(TDMT_MAX_MSG_MIN);
  int    segIdx = TMSG_SEG_CODE(type);
  if (segIdx >= 0 && segIdx < maxSegIdx) {
    return type < tMsgRangeDict[segIdx];
  }
  return false;
}

#define TMSG_INFO(type) (tmsgIsValid(type) ? tMsgInfo[TMSG_INDEX(type)] : "unKnown")

static inline bool vnodeIsMsgBlock(tmsg_t type) {
  return (type == TDMT_VND_CREATE_TABLE) || (type == TDMT_VND_ALTER_TABLE) || (type == TDMT_VND_DROP_TABLE) ||
         (type == TDMT_VND_UPDATE_TAG_VAL) || (type == TDMT_VND_ALTER_CONFIRM) || (type == TDMT_VND_COMMIT) ||
         (type == TDMT_SYNC_CONFIG_CHANGE);
}

static inline bool syncUtilUserCommit(tmsg_t msgType) {
  return msgType != TDMT_SYNC_NOOP && msgType != TDMT_SYNC_LEADER_TRANSFER;
}

/* ------------------------ OTHER DEFINITIONS ------------------------ */
// IE type
#define TSDB_IE_TYPE_SEC         1
#define TSDB_IE_TYPE_META        2
#define TSDB_IE_TYPE_MGMT_IP     3
#define TSDB_IE_TYPE_DNODE_CFG   4
#define TSDB_IE_TYPE_NEW_VERSION 5
#define TSDB_IE_TYPE_DNODE_EXT   6
#define TSDB_IE_TYPE_DNODE_STATE 7

enum {
  CONN_TYPE__QUERY = 1,
  CONN_TYPE__TMQ,
  CONN_TYPE__UDFD,
  CONN_TYPE__AUTH_TEST, // only for test authentication
  CONN_TYPE__MAX,
};

enum {
  HEARTBEAT_KEY_USER_AUTHINFO = 1,
  HEARTBEAT_KEY_DBINFO,
  HEARTBEAT_KEY_STBINFO,
  HEARTBEAT_KEY_TMQ,
  HEARTBEAT_KEY_DYN_VIEW,
  HEARTBEAT_KEY_VIEWINFO,
  HEARTBEAT_KEY_TSMA,
};

typedef enum _mgmt_table {
  TSDB_MGMT_TABLE_START,
  TSDB_MGMT_TABLE_DNODE,
  TSDB_MGMT_TABLE_MNODE,
  TSDB_MGMT_TABLE_MODULE,
  TSDB_MGMT_TABLE_QNODE,
  TSDB_MGMT_TABLE_SNODE,
  TSDB_MGMT_TABLE_BACKUP_NODE,  // no longer used
  TSDB_MGMT_TABLE_CLUSTER,
  TSDB_MGMT_TABLE_DB,
  TSDB_MGMT_TABLE_FUNC,
  TSDB_MGMT_TABLE_INDEX,
  TSDB_MGMT_TABLE_STB,
  TSDB_MGMT_TABLE_STREAMS,
  TSDB_MGMT_TABLE_TABLE,
  TSDB_MGMT_TABLE_TAG,
  TSDB_MGMT_TABLE_COL,
  TSDB_MGMT_TABLE_USER,
  TSDB_MGMT_TABLE_GRANTS,
  TSDB_MGMT_TABLE_VGROUP,
  TSDB_MGMT_TABLE_TOPICS,
  TSDB_MGMT_TABLE_CONSUMERS,
  TSDB_MGMT_TABLE_SUBSCRIPTIONS,
  TSDB_MGMT_TABLE_TRANS,
  TSDB_MGMT_TABLE_SMAS,
  TSDB_MGMT_TABLE_CONFIGS,
  TSDB_MGMT_TABLE_CONNS,
  TSDB_MGMT_TABLE_QUERIES,
  TSDB_MGMT_TABLE_VNODES,
  TSDB_MGMT_TABLE_APPS,
  TSDB_MGMT_TABLE_STREAM_TASKS,
  TSDB_MGMT_TABLE_STREAM_RECALCULATES,
  TSDB_MGMT_TABLE_PRIVILEGES,
  TSDB_MGMT_TABLE_VIEWS,
  TSDB_MGMT_TABLE_TSMAS,
  TSDB_MGMT_TABLE_COMPACT,
  TSDB_MGMT_TABLE_COMPACT_DETAIL,
  TSDB_MGMT_TABLE_GRANTS_FULL,
  TSDB_MGMT_TABLE_GRANTS_LOGS,
  TSDB_MGMT_TABLE_MACHINES,
  TSDB_MGMT_TABLE_ARBGROUP,
  TSDB_MGMT_TABLE_ENCRYPTIONS,
  TSDB_MGMT_TABLE_USER_FULL,
  TSDB_MGMT_TABLE_ANODE,
  TSDB_MGMT_TABLE_ANODE_FULL,
  TSDB_MGMT_TABLE_USAGE,
  TSDB_MGMT_TABLE_FILESETS,
  TSDB_MGMT_TABLE_TRANSACTION_DETAIL,
  TSDB_MGMT_TABLE_VC_COL,
  TSDB_MGMT_TABLE_BNODE,
  TSDB_MGMT_TABLE_MOUNT,
  TSDB_MGMT_TABLE_SSMIGRATE,
  TSDB_MGMT_TABLE_SCAN,
  TSDB_MGMT_TABLE_SCAN_DETAIL,
  TSDB_MGMT_TABLE_RSMA,
  TSDB_MGMT_TABLE_RETENTION,
  TSDB_MGMT_TABLE_RETENTION_DETAIL,
  TSDB_MGMT_TABLE_INSTANCE,
  TSDB_MGMT_TABLE_ENCRYPT_ALGORITHMS,
  TSDB_MGMT_TABLE_TOKEN,
<<<<<<< HEAD
  TSDB_MGMT_TABLE_ROLE,
  TSDB_MGMT_TABLE_ROLE_PRIVILEGES,
  TSDB_MGMT_TABLE_ROLE_COL_PRIVILEGES,
=======
  TSDB_MGMT_TABLE_ENCRYPT_STATUS,
>>>>>>> 216c8d4a
  TSDB_MGMT_TABLE_MAX,
} EShowType;

typedef enum {
  TSDB_OPTR_NORMAL = 0,  // default
  TSDB_OPTR_SSMIGRATE = 1,
  TSDB_OPTR_ROLLUP = 2,
} ETsdbOpType;

typedef enum {
  TSDB_TRIGGER_MANUAL = 0,  // default
  TSDB_TRIGGER_AUTO = 1,
} ETriggerType;

#define TSDB_ALTER_TABLE_ADD_TAG                         1
#define TSDB_ALTER_TABLE_DROP_TAG                        2
#define TSDB_ALTER_TABLE_UPDATE_TAG_NAME                 3
#define TSDB_ALTER_TABLE_UPDATE_TAG_VAL                  4
#define TSDB_ALTER_TABLE_ADD_COLUMN                      5
#define TSDB_ALTER_TABLE_DROP_COLUMN                     6
#define TSDB_ALTER_TABLE_UPDATE_COLUMN_BYTES             7
#define TSDB_ALTER_TABLE_UPDATE_TAG_BYTES                8
#define TSDB_ALTER_TABLE_UPDATE_OPTIONS                  9
#define TSDB_ALTER_TABLE_UPDATE_COLUMN_NAME              10
#define TSDB_ALTER_TABLE_ADD_TAG_INDEX                   11
#define TSDB_ALTER_TABLE_DROP_TAG_INDEX                  12
#define TSDB_ALTER_TABLE_UPDATE_COLUMN_COMPRESS          13
#define TSDB_ALTER_TABLE_ADD_COLUMN_WITH_COMPRESS_OPTION 14
#define TSDB_ALTER_TABLE_UPDATE_MULTI_TAG_VAL            15
#define TSDB_ALTER_TABLE_ALTER_COLUMN_REF                16
#define TSDB_ALTER_TABLE_REMOVE_COLUMN_REF               17
#define TSDB_ALTER_TABLE_ADD_COLUMN_WITH_COLUMN_REF      18

#define TSDB_FILL_NONE        0
#define TSDB_FILL_NULL        1
#define TSDB_FILL_NULL_F      2
#define TSDB_FILL_SET_VALUE   3
#define TSDB_FILL_SET_VALUE_F 4
#define TSDB_FILL_LINEAR      5
#define TSDB_FILL_PREV        6
#define TSDB_FILL_NEXT        7
#define TSDB_FILL_NEAR        8


#define TSDB_ALTER_USER_BASIC_INFO             1
// these definitions start from 5 is to keep compatible with old versions
#define TSDB_ALTER_USER_ADD_PRIVILEGES         5
#define TSDB_ALTER_USER_DEL_PRIVILEGES         6


#define TSDB_ALTER_ROLE_LOCK            0x1
#define TSDB_ALTER_ROLE_ROLE            0x2
#define TSDB_ALTER_ROLE_PRIVILEGES      0x3
#define TSDB_ALTER_ROLE_MAX             0x4 // increase according to actual use

#define TSDB_ALTER_RSMA_FUNCTION        0x1

#define TSDB_KILL_MSG_LEN 30

#define TSDB_TABLE_NUM_UNIT 100000

#define TSDB_VN_READ_ACCCESS  ((char)0x1)
#define TSDB_VN_WRITE_ACCCESS ((char)0x2)
#define TSDB_VN_ALL_ACCCESS   (TSDB_VN_READ_ACCCESS | TSDB_VN_WRITE_ACCCESS)

#define TSDB_COL_NORMAL 0x0u  // the normal column of the table
#define TSDB_COL_TAG    0x1u  // the tag column type
#define TSDB_COL_UDC    0x2u  // the user specified normal string column, it is a dummy column
#define TSDB_COL_TMP    0x4u  // internal column generated by the previous operators
#define TSDB_COL_NULL   0x8u  // the column filter NULL or not

#define TSDB_COL_IS_TAG(f)        (((f & (~(TSDB_COL_NULL))) & TSDB_COL_TAG) != 0)
#define TSDB_COL_IS_NORMAL_COL(f) ((f & (~(TSDB_COL_NULL))) == TSDB_COL_NORMAL)
#define TSDB_COL_IS_UD_COL(f)     ((f & (~(TSDB_COL_NULL))) == TSDB_COL_UDC)
#define TSDB_COL_REQ_NULL(f)      (((f)&TSDB_COL_NULL) != 0)

#define TD_SUPER_TABLE          TSDB_SUPER_TABLE
#define TD_CHILD_TABLE          TSDB_CHILD_TABLE
#define TD_NORMAL_TABLE         TSDB_NORMAL_TABLE
#define TD_VIRTUAL_NORMAL_TABLE TSDB_VIRTUAL_NORMAL_TABLE
#define TD_VIRTUAL_CHILD_TABLE  TSDB_VIRTUAL_CHILD_TABLE

typedef enum ENodeType {
  // Syntax nodes are used in parser and planner module, and some are also used in executor module, such as COLUMN,
  // VALUE, OPERATOR, FUNCTION and so on.
  QUERY_NODE_COLUMN = 1,
  QUERY_NODE_VALUE,
  QUERY_NODE_OPERATOR,
  QUERY_NODE_LOGIC_CONDITION,
  QUERY_NODE_FUNCTION,
  QUERY_NODE_REAL_TABLE,
  QUERY_NODE_TEMP_TABLE,
  QUERY_NODE_JOIN_TABLE,
  QUERY_NODE_GROUPING_SET,
  QUERY_NODE_ORDER_BY_EXPR,
  QUERY_NODE_LIMIT,
  QUERY_NODE_STATE_WINDOW,
  QUERY_NODE_SESSION_WINDOW,
  QUERY_NODE_INTERVAL_WINDOW,
  QUERY_NODE_NODE_LIST,
  QUERY_NODE_FILL,
  QUERY_NODE_RAW_EXPR,  // Only be used in parser module.
  QUERY_NODE_TARGET,
  QUERY_NODE_DATABLOCK_DESC,
  QUERY_NODE_SLOT_DESC,
  QUERY_NODE_COLUMN_DEF,
  QUERY_NODE_DOWNSTREAM_SOURCE,
  QUERY_NODE_DATABASE_OPTIONS,
  QUERY_NODE_TABLE_OPTIONS,
  QUERY_NODE_INDEX_OPTIONS,
  QUERY_NODE_EXPLAIN_OPTIONS,
  QUERY_NODE_LEFT_VALUE,
  QUERY_NODE_COLUMN_REF,
  QUERY_NODE_WHEN_THEN,
  QUERY_NODE_CASE_WHEN,
  QUERY_NODE_EVENT_WINDOW,
  QUERY_NODE_HINT,
  QUERY_NODE_VIEW,
  QUERY_NODE_WINDOW_OFFSET,
  QUERY_NODE_COUNT_WINDOW,
  QUERY_NODE_COLUMN_OPTIONS,
  QUERY_NODE_TSMA_OPTIONS,
  QUERY_NODE_ANOMALY_WINDOW,
  QUERY_NODE_RANGE_AROUND,
  QUERY_NODE_STREAM_NOTIFY_OPTIONS,
  QUERY_NODE_VIRTUAL_TABLE,
  QUERY_NODE_SLIDING_WINDOW,
  QUERY_NODE_PERIOD_WINDOW,
  QUERY_NODE_STREAM_TRIGGER,
  QUERY_NODE_STREAM,
  QUERY_NODE_STREAM_TAG_DEF,
  QUERY_NODE_EXTERNAL_WINDOW,
  QUERY_NODE_STREAM_TRIGGER_OPTIONS,
  QUERY_NODE_PLACE_HOLDER_TABLE,
  QUERY_NODE_TIME_RANGE,
  QUERY_NODE_STREAM_OUT_TABLE,
  QUERY_NODE_STREAM_CALC_RANGE,
  QUERY_NODE_COUNT_WINDOW_ARGS,
  QUERY_NODE_BNODE_OPTIONS,
  QUERY_NODE_DATE_TIME_RANGE,
  QUERY_NODE_IP_RANGE,
  QUERY_NODE_USER_OPTIONS,
  QUERY_NODE_REMOTE_VALUE,
  QUERY_NODE_TOKEN_OPTIONS,

  // Statement nodes are used in parser and planner module.
  QUERY_NODE_SET_OPERATOR = 100,
  QUERY_NODE_SELECT_STMT,
  QUERY_NODE_VNODE_MODIFY_STMT,
  QUERY_NODE_CREATE_DATABASE_STMT,
  QUERY_NODE_DROP_DATABASE_STMT,
  QUERY_NODE_ALTER_DATABASE_STMT,
  QUERY_NODE_FLUSH_DATABASE_STMT,
  QUERY_NODE_TRIM_DATABASE_STMT,
  QUERY_NODE_CREATE_TABLE_STMT,
  QUERY_NODE_CREATE_SUBTABLE_CLAUSE,
  QUERY_NODE_CREATE_MULTI_TABLES_STMT,
  QUERY_NODE_DROP_TABLE_CLAUSE,
  QUERY_NODE_DROP_TABLE_STMT,
  QUERY_NODE_DROP_SUPER_TABLE_STMT,
  QUERY_NODE_ALTER_TABLE_STMT,
  QUERY_NODE_ALTER_SUPER_TABLE_STMT,
  QUERY_NODE_CREATE_USER_STMT,
  QUERY_NODE_ALTER_USER_STMT,
  QUERY_NODE_DROP_USER_STMT,
  QUERY_NODE_USE_DATABASE_STMT,
  QUERY_NODE_CREATE_DNODE_STMT,
  QUERY_NODE_DROP_DNODE_STMT,
  QUERY_NODE_ALTER_DNODE_STMT,
  QUERY_NODE_CREATE_INDEX_STMT,
  QUERY_NODE_DROP_INDEX_STMT,
  QUERY_NODE_CREATE_QNODE_STMT,
  QUERY_NODE_DROP_QNODE_STMT,
  QUERY_NODE_CREATE_BACKUP_NODE_STMT,  // no longer used
  QUERY_NODE_DROP_BACKUP_NODE_STMT,    // no longer used
  QUERY_NODE_CREATE_SNODE_STMT,
  QUERY_NODE_DROP_SNODE_STMT,
  QUERY_NODE_CREATE_MNODE_STMT,
  QUERY_NODE_DROP_MNODE_STMT,
  QUERY_NODE_CREATE_TOPIC_STMT,
  QUERY_NODE_DROP_TOPIC_STMT,
  QUERY_NODE_DROP_CGROUP_STMT,
  QUERY_NODE_ALTER_LOCAL_STMT,
  QUERY_NODE_EXPLAIN_STMT,
  QUERY_NODE_DESCRIBE_STMT,
  QUERY_NODE_RESET_QUERY_CACHE_STMT,
  QUERY_NODE_COMPACT_DATABASE_STMT,
  QUERY_NODE_COMPACT_VGROUPS_STMT,
  QUERY_NODE_CREATE_FUNCTION_STMT,
  QUERY_NODE_DROP_FUNCTION_STMT,
  QUERY_NODE_CREATE_STREAM_STMT,
  QUERY_NODE_DROP_STREAM_STMT,
  QUERY_NODE_BALANCE_VGROUP_STMT,
  QUERY_NODE_MERGE_VGROUP_STMT,
  QUERY_NODE_REDISTRIBUTE_VGROUP_STMT,
  QUERY_NODE_SPLIT_VGROUP_STMT,
  QUERY_NODE_SYNCDB_STMT,
  QUERY_NODE_GRANT_STMT,
  QUERY_NODE_REVOKE_STMT,
  QUERY_NODE_ALTER_CLUSTER_STMT,
  QUERY_NODE_SSMIGRATE_DATABASE_STMT,
  QUERY_NODE_CREATE_TSMA_STMT,
  QUERY_NODE_DROP_TSMA_STMT,
  QUERY_NODE_CREATE_VIRTUAL_TABLE_STMT,
  QUERY_NODE_CREATE_VIRTUAL_SUBTABLE_STMT,
  QUERY_NODE_DROP_VIRTUAL_TABLE_STMT,
  QUERY_NODE_ALTER_VIRTUAL_TABLE_STMT,
  QUERY_NODE_CREATE_MOUNT_STMT,
  QUERY_NODE_DROP_MOUNT_STMT,
  QUERY_NODE_SCAN_DATABASE_STMT,
  QUERY_NODE_SCAN_VGROUPS_STMT,
  QUERY_NODE_TRIM_DATABASE_WAL_STMT,
  QUERY_NODE_ALTER_DNODES_RELOAD_TLS_STMT,
  QUERY_NODE_CREATE_TOKEN_STMT,
  QUERY_NODE_ALTER_TOKEN_STMT,
  QUERY_NODE_DROP_TOKEN_STMT,
<<<<<<< HEAD
  QUERY_NODE_CREATE_ROLE_STMT,
  QUERY_NODE_DROP_ROLE_STMT,
  QUERY_NODE_ALTER_ROLE_STMT,
=======
  QUERY_NODE_ALTER_ENCRYPT_KEY_STMT,
>>>>>>> 216c8d4a

  // placeholder for [155, 180]
  QUERY_NODE_SHOW_CREATE_VIEW_STMT = 181,
  QUERY_NODE_SHOW_CREATE_DATABASE_STMT,
  QUERY_NODE_SHOW_CREATE_TABLE_STMT,
  QUERY_NODE_SHOW_CREATE_STABLE_STMT,
  QUERY_NODE_SHOW_TABLE_DISTRIBUTED_STMT,
  QUERY_NODE_SHOW_LOCAL_VARIABLES_STMT,
  QUERY_NODE_SHOW_SCORES_STMT,
  QUERY_NODE_SHOW_TABLE_TAGS_STMT,
  QUERY_NODE_KILL_CONNECTION_STMT,
  QUERY_NODE_KILL_QUERY_STMT,
  QUERY_NODE_KILL_TRANSACTION_STMT,
  QUERY_NODE_KILL_COMPACT_STMT,
  QUERY_NODE_DELETE_STMT,
  QUERY_NODE_INSERT_STMT,
  QUERY_NODE_QUERY,
  QUERY_NODE_SHOW_DB_ALIVE_STMT,
  QUERY_NODE_SHOW_CLUSTER_ALIVE_STMT,
  QUERY_NODE_BALANCE_VGROUP_LEADER_STMT,
  QUERY_NODE_BALANCE_VGROUP_LEADER_DATABASE_STMT,
  QUERY_NODE_RESTORE_DNODE_STMT,
  QUERY_NODE_RESTORE_QNODE_STMT,
  QUERY_NODE_RESTORE_MNODE_STMT,
  QUERY_NODE_RESTORE_VNODE_STMT,
  QUERY_NODE_PAUSE_STREAM_STMT,
  QUERY_NODE_RESUME_STREAM_STMT,
  QUERY_NODE_CREATE_VIEW_STMT,
  QUERY_NODE_DROP_VIEW_STMT,
  QUERY_NODE_CREATE_SUBTABLE_FROM_FILE_CLAUSE,
  QUERY_NODE_CREATE_ANODE_STMT,
  QUERY_NODE_DROP_ANODE_STMT,
  QUERY_NODE_UPDATE_ANODE_STMT,
  QUERY_NODE_ASSIGN_LEADER_STMT,
  QUERY_NODE_SHOW_CREATE_TSMA_STMT,
  QUERY_NODE_SHOW_CREATE_VTABLE_STMT,
  QUERY_NODE_RECALCULATE_STREAM_STMT,
  QUERY_NODE_CREATE_BNODE_STMT,
  QUERY_NODE_DROP_BNODE_STMT,
  QUERY_NODE_KILL_SSMIGRATE_STMT,
  QUERY_NODE_KILL_SCAN_STMT,
  QUERY_NODE_CREATE_RSMA_STMT,
  QUERY_NODE_DROP_RSMA_STMT,
  QUERY_NODE_ALTER_RSMA_STMT,
  QUERY_NODE_SHOW_CREATE_RSMA_STMT,
  QUERY_NODE_ROLLUP_DATABASE_STMT,
  QUERY_NODE_ROLLUP_VGROUPS_STMT,
  QUERY_NODE_KILL_RETENTION_STMT,
  QUERY_NODE_SET_VGROUP_KEEP_VERSION_STMT,
  QUERY_NODE_CREATE_ENCRYPT_ALGORITHMS_STMT,
  QUERY_NODE_DROP_ENCRYPT_ALGR_STMT,

  // show statement nodes
  // see 'sysTableShowAdapter', 'SYSTABLE_SHOW_TYPE_OFFSET'
  QUERY_NODE_SHOW_DNODES_STMT = 400,
  QUERY_NODE_SHOW_MNODES_STMT,
  QUERY_NODE_SHOW_MODULES_STMT,
  QUERY_NODE_SHOW_QNODES_STMT,
  QUERY_NODE_SHOW_SNODES_STMT,
  QUERY_NODE_SHOW_BACKUP_NODES_STMT,  // no longer used
  QUERY_NODE_SHOW_ARBGROUPS_STMT,
  QUERY_NODE_SHOW_CLUSTER_STMT,
  QUERY_NODE_SHOW_DATABASES_STMT,
  QUERY_NODE_SHOW_FUNCTIONS_STMT,
  QUERY_NODE_SHOW_INDEXES_STMT,
  QUERY_NODE_SHOW_STABLES_STMT,
  QUERY_NODE_SHOW_STREAMS_STMT,
  QUERY_NODE_SHOW_TABLES_STMT,
  QUERY_NODE_SHOW_TAGS_STMT,
  QUERY_NODE_SHOW_USERS_STMT,
  QUERY_NODE_SHOW_USERS_FULL_STMT,
  QUERY_NODE_SHOW_LICENCES_STMT,
  QUERY_NODE_SHOW_VGROUPS_STMT,
  QUERY_NODE_SHOW_TOPICS_STMT,
  QUERY_NODE_SHOW_CONSUMERS_STMT,
  QUERY_NODE_SHOW_CONNECTIONS_STMT,
  QUERY_NODE_SHOW_QUERIES_STMT,
  QUERY_NODE_SHOW_APPS_STMT,
  QUERY_NODE_SHOW_VARIABLES_STMT,
  QUERY_NODE_SHOW_DNODE_VARIABLES_STMT,
  QUERY_NODE_SHOW_TRANSACTIONS_STMT,
  QUERY_NODE_SHOW_SUBSCRIPTIONS_STMT,
  QUERY_NODE_SHOW_VNODES_STMT,
  QUERY_NODE_SHOW_USER_PRIVILEGES_STMT,
  QUERY_NODE_SHOW_VIEWS_STMT,
  QUERY_NODE_SHOW_COMPACTS_STMT,
  QUERY_NODE_SHOW_COMPACT_DETAILS_STMT,
  QUERY_NODE_SHOW_GRANTS_FULL_STMT,
  QUERY_NODE_SHOW_GRANTS_LOGS_STMT,
  QUERY_NODE_SHOW_CLUSTER_MACHINES_STMT,
  QUERY_NODE_SHOW_ENCRYPTIONS_STMT,
  QUERY_NODE_SHOW_TSMAS_STMT,
  QUERY_NODE_SHOW_ANODES_STMT,
  QUERY_NODE_SHOW_ANODES_FULL_STMT,
  QUERY_NODE_SHOW_USAGE_STMT,
  QUERY_NODE_SHOW_FILESETS_STMT,
  QUERY_NODE_SHOW_TRANSACTION_DETAILS_STMT,
  QUERY_NODE_SHOW_VTABLES_STMT,
  QUERY_NODE_SHOW_BNODES_STMT,
  QUERY_NODE_SHOW_MOUNTS_STMT,
  QUERY_NODE_SHOW_SSMIGRATES_STMT,
  QUERY_NODE_SHOW_SCANS_STMT,
  QUERY_NODE_SHOW_SCAN_DETAILS_STMT,
  QUERY_NODE_SHOW_RSMAS_STMT,
  QUERY_NODE_SHOW_RETENTIONS_STMT,
  QUERY_NODE_SHOW_RETENTION_DETAILS_STMT,
  QUERY_NODE_SHOW_INSTANCES_STMT,
  QUERY_NODE_SHOW_ENCRYPT_ALGORITHMS_STMT,
  QUERY_NODE_SHOW_TOKENS_STMT,
<<<<<<< HEAD
  QUERY_NODE_SHOW_ROLES_STMT,
  QUERY_NODE_SHOW_ROLE_PRIVILEGES_STMT,
  QUERY_NODE_SHOW_ROLE_COL_PRIVILEGES_STMT,
=======
  QUERY_NODE_SHOW_ENCRYPT_STATUS_STMT,
>>>>>>> 216c8d4a

  // logic plan node
  QUERY_NODE_LOGIC_PLAN_SCAN = 1000,
  QUERY_NODE_LOGIC_PLAN_JOIN,
  QUERY_NODE_LOGIC_PLAN_AGG,
  QUERY_NODE_LOGIC_PLAN_PROJECT,
  QUERY_NODE_LOGIC_PLAN_VNODE_MODIFY,
  QUERY_NODE_LOGIC_PLAN_EXCHANGE,
  QUERY_NODE_LOGIC_PLAN_MERGE,
  QUERY_NODE_LOGIC_PLAN_WINDOW,
  QUERY_NODE_LOGIC_PLAN_FILL,
  QUERY_NODE_LOGIC_PLAN_SORT,
  QUERY_NODE_LOGIC_PLAN_PARTITION,
  QUERY_NODE_LOGIC_PLAN_INDEF_ROWS_FUNC,
  QUERY_NODE_LOGIC_PLAN_INTERP_FUNC,
  QUERY_NODE_LOGIC_SUBPLAN,
  QUERY_NODE_LOGIC_PLAN,
  QUERY_NODE_LOGIC_PLAN_GROUP_CACHE,
  QUERY_NODE_LOGIC_PLAN_DYN_QUERY_CTRL,
  QUERY_NODE_LOGIC_PLAN_FORECAST_FUNC,
  QUERY_NODE_LOGIC_PLAN_VIRTUAL_TABLE_SCAN,
  QUERY_NODE_LOGIC_PLAN_ANALYSIS_FUNC,

  // physical plan node
  QUERY_NODE_PHYSICAL_PLAN_TAG_SCAN = 1100,
  QUERY_NODE_PHYSICAL_PLAN_TABLE_SCAN,
  QUERY_NODE_PHYSICAL_PLAN_TABLE_SEQ_SCAN,  // INACTIVE
  QUERY_NODE_PHYSICAL_PLAN_TABLE_MERGE_SCAN,
  QUERY_NODE_PHYSICAL_PLAN_STREAM_SCAN,
  QUERY_NODE_PHYSICAL_PLAN_SYSTABLE_SCAN,
  QUERY_NODE_PHYSICAL_PLAN_BLOCK_DIST_SCAN,
  QUERY_NODE_PHYSICAL_PLAN_LAST_ROW_SCAN,
  QUERY_NODE_PHYSICAL_PLAN_PROJECT,
  QUERY_NODE_PHYSICAL_PLAN_MERGE_JOIN,
  QUERY_NODE_PHYSICAL_PLAN_HASH_AGG,
  QUERY_NODE_PHYSICAL_PLAN_EXCHANGE,
  QUERY_NODE_PHYSICAL_PLAN_MERGE,
  QUERY_NODE_PHYSICAL_PLAN_SORT,
  QUERY_NODE_PHYSICAL_PLAN_GROUP_SORT,
  QUERY_NODE_PHYSICAL_PLAN_HASH_INTERVAL,
  QUERY_NODE_PHYSICAL_PLAN_MERGE_INTERVAL,  // INACTIVE
  QUERY_NODE_PHYSICAL_PLAN_MERGE_ALIGNED_INTERVAL,
  QUERY_NODE_PHYSICAL_PLAN_UNUSED_1,
  QUERY_NODE_PHYSICAL_PLAN_UNUSED_2,
  QUERY_NODE_PHYSICAL_PLAN_UNUSED_3,
  QUERY_NODE_PHYSICAL_PLAN_FILL,
  QUERY_NODE_PHYSICAL_PLAN_UNUSED_4,
  QUERY_NODE_PHYSICAL_PLAN_MERGE_SESSION,
  QUERY_NODE_PHYSICAL_PLAN_UNUSED_5,
  QUERY_NODE_PHYSICAL_PLAN_UNUSED_6,
  QUERY_NODE_PHYSICAL_PLAN_UNUSED_7,
  QUERY_NODE_PHYSICAL_PLAN_MERGE_STATE,
  QUERY_NODE_PHYSICAL_PLAN_UNUSED_8,
  QUERY_NODE_PHYSICAL_PLAN_PARTITION,
  QUERY_NODE_PHYSICAL_PLAN_UNUSED_9,
  QUERY_NODE_PHYSICAL_PLAN_INDEF_ROWS_FUNC,
  QUERY_NODE_PHYSICAL_PLAN_INTERP_FUNC,
  QUERY_NODE_PHYSICAL_PLAN_DISPATCH,
  QUERY_NODE_PHYSICAL_PLAN_INSERT,
  QUERY_NODE_PHYSICAL_PLAN_QUERY_INSERT,
  QUERY_NODE_PHYSICAL_PLAN_DELETE,
  QUERY_NODE_PHYSICAL_SUBPLAN,
  QUERY_NODE_PHYSICAL_PLAN,
  QUERY_NODE_PHYSICAL_PLAN_TABLE_COUNT_SCAN,
  QUERY_NODE_PHYSICAL_PLAN_MERGE_EVENT,
  QUERY_NODE_PHYSICAL_PLAN_UNUSED_10,
  QUERY_NODE_PHYSICAL_PLAN_HASH_JOIN,
  QUERY_NODE_PHYSICAL_PLAN_GROUP_CACHE,
  QUERY_NODE_PHYSICAL_PLAN_DYN_QUERY_CTRL,
  QUERY_NODE_PHYSICAL_PLAN_MERGE_COUNT,
  QUERY_NODE_PHYSICAL_PLAN_UNUSED_11,
  QUERY_NODE_PHYSICAL_PLAN_UNUSED_12,
  QUERY_NODE_PHYSICAL_PLAN_UNUSED_13,
  QUERY_NODE_PHYSICAL_PLAN_MERGE_ANOMALY,
  QUERY_NODE_PHYSICAL_PLAN_UNUSED_14,
  QUERY_NODE_PHYSICAL_PLAN_FORECAST_FUNC,
  QUERY_NODE_PHYSICAL_PLAN_UNUSED_15,
  QUERY_NODE_PHYSICAL_PLAN_UNUSED_16,
  QUERY_NODE_PHYSICAL_PLAN_UNUSED_17,
  QUERY_NODE_PHYSICAL_PLAN_UNUSED_18,
  QUERY_NODE_PHYSICAL_PLAN_UNUSED_19,
  QUERY_NODE_PHYSICAL_PLAN_UNUSED_20,
  QUERY_NODE_PHYSICAL_PLAN_UNUSED_21,
  QUERY_NODE_PHYSICAL_PLAN_UNUSED_22,
  QUERY_NODE_PHYSICAL_PLAN_UNUSED_23,
  QUERY_NODE_PHYSICAL_PLAN_UNUSED_24,
  QUERY_NODE_PHYSICAL_PLAN_VIRTUAL_TABLE_SCAN,
  QUERY_NODE_PHYSICAL_PLAN_EXTERNAL_WINDOW,
  QUERY_NODE_PHYSICAL_PLAN_HASH_EXTERNAL,
  QUERY_NODE_PHYSICAL_PLAN_MERGE_ALIGNED_EXTERNAL,
  QUERY_NODE_PHYSICAL_PLAN_STREAM_INSERT,
  QUERY_NODE_PHYSICAL_PLAN_ANALYSIS_FUNC,
} ENodeType;

typedef struct {
  int32_t     vgId;
  uint8_t     option;         // 0x0 REQ_OPT_TBNAME, 0x01 REQ_OPT_TBUID
  uint8_t     autoCreateCtb;  // 0x0 not auto create, 0x01 auto create
  const char* dbFName;
  const char* tbName;
} SBuildTableInput;

typedef struct {
  char    db[TSDB_DB_FNAME_LEN];
  int64_t dbId;
  int32_t vgVersion;
  int32_t numOfTable;  // unit is TSDB_TABLE_NUM_UNIT
  int64_t stateTs;
} SBuildUseDBInput;

typedef struct SField {
  char    name[TSDB_COL_NAME_LEN];
  uint8_t type;
  int8_t  flags;
  int32_t bytes;
} SField;

typedef struct SFieldWithOptions {
  char     name[TSDB_COL_NAME_LEN];
  uint8_t  type;
  int8_t   flags;
  int32_t  bytes;
  uint32_t compress;
  STypeMod typeMod;
} SFieldWithOptions;

typedef struct SRetention {
  int64_t freq;
  int64_t keep;
  int8_t  freqUnit;
  int8_t  keepUnit;
} SRetention;

#define RETENTION_VALID(l, r) ((((l) == 0 && (r)->freq >= 0) || ((r)->freq > 0)) && ((r)->keep > 0))

#pragma pack(push, 1)
// null-terminated string instead of char array to avoid too many memory consumption in case of more than 1M tableMeta
typedef struct SEp {
  char     fqdn[TSDB_FQDN_LEN];
  uint16_t port;
} SEp;

typedef struct {
  int32_t contLen;
  int32_t vgId;
} SMsgHead;

// Submit message for one table
typedef struct SSubmitBlk {
  int64_t uid;        // table unique id
  int64_t suid;       // stable id
  int32_t sversion;   // data schema version
  int32_t dataLen;    // data part length, not including the SSubmitBlk head
  int32_t schemaLen;  // schema length, if length is 0, no schema exists
  int32_t numOfRows;  // total number of rows in current submit block
  char    data[];
} SSubmitBlk;

// Submit message for this TSDB
typedef struct {
  SMsgHead header;
  int64_t  version;
  int32_t  length;
  int32_t  numOfBlocks;
  char     blocks[];
} SSubmitReq;

typedef struct {
  int32_t totalLen;
  int32_t len;
  STSRow* row;
} SSubmitBlkIter;

typedef struct {
  int32_t totalLen;
  int32_t len;
  // head of SSubmitBlk
  int64_t uid;        // table unique id
  int64_t suid;       // stable id
  int32_t sversion;   // data schema version
  int32_t dataLen;    // data part length, not including the SSubmitBlk head
  int32_t schemaLen;  // schema length, if length is 0, no schema exists
  int32_t numOfRows;  // total number of rows in current submit block
  // head of SSubmitBlk
  int32_t     numOfBlocks;
  const void* pMsg;
} SSubmitMsgIter;

int32_t tInitSubmitMsgIter(const SSubmitReq* pMsg, SSubmitMsgIter* pIter);
int32_t tGetSubmitMsgNext(SSubmitMsgIter* pIter, SSubmitBlk** pPBlock);
int32_t tInitSubmitBlkIter(SSubmitMsgIter* pMsgIter, SSubmitBlk* pBlock, SSubmitBlkIter* pIter);
STSRow* tGetSubmitBlkNext(SSubmitBlkIter* pIter);
// for debug
int32_t tPrintFixedSchemaSubmitReq(SSubmitReq* pReq, STSchema* pSchema);

typedef struct {
  bool     hasRef;
  col_id_t id;
  char     refDbName[TSDB_DB_NAME_LEN];
  char     refTableName[TSDB_TABLE_NAME_LEN];
  char     refColName[TSDB_COL_NAME_LEN];
} SColRef;

typedef struct {
  int32_t  nCols;
  int32_t  version;
  SColRef* pColRef;
} SColRefWrapper;

int32_t tEncodeSColRefWrapper(SEncoder* pCoder, const SColRefWrapper* pWrapper);
int32_t tDecodeSColRefWrapperEx(SDecoder* pDecoder, SColRefWrapper* pWrapper, bool decoderMalloc);
typedef struct {
  int32_t vgId;
  SColRef colRef;
} SColRefEx;

typedef struct {
  int16_t colId;
  char    refDbName[TSDB_DB_NAME_LEN];
  char    refTableName[TSDB_TABLE_NAME_LEN];
  char    refColName[TSDB_COL_NAME_LEN];
} SRefColInfo;

typedef struct SVCTableRefCols {
  uint64_t     uid;
  int32_t      numOfSrcTbls;
  int32_t      numOfColRefs;
  SRefColInfo* refCols;
} SVCTableRefCols;

typedef struct SVCTableMergeInfo {
  uint64_t uid;
  int32_t  numOfSrcTbls;
} SVCTableMergeInfo;

typedef struct {
  int32_t    nCols;
  SColRefEx* pColRefEx;
} SColRefExWrapper;

struct SSchema {
  int8_t   type;
  int8_t   flags;
  col_id_t colId;
  int32_t  bytes;
  char     name[TSDB_COL_NAME_LEN];
};
struct SSchemaExt {
  col_id_t colId;
  uint32_t compress;
  STypeMod typeMod;
};

struct SSchemaRsma {
  int64_t    interval[2];
  int32_t    nFuncs;
  int8_t     tbType;
  tb_uid_t   tbUid;
  func_id_t* funcIds;
  char       tbName[TSDB_TABLE_NAME_LEN];
};

struct SSchema2 {
  int8_t   type;
  int8_t   flags;
  col_id_t colId;
  int32_t  bytes;
  char     name[TSDB_COL_NAME_LEN];
  uint32_t compress;
};

typedef struct {
  char        tbName[TSDB_TABLE_NAME_LEN];
  char        stbName[TSDB_TABLE_NAME_LEN];
  char        dbFName[TSDB_DB_FNAME_LEN];
  int64_t     dbId;
  int32_t     numOfTags;
  int32_t     numOfColumns;
  int8_t      precision;
  int8_t      tableType;
  int32_t     sversion;
  int32_t     tversion;
  int32_t     rversion;
  uint64_t    suid;
  uint64_t    tuid;
  int32_t     vgId;
  int8_t      sysInfo;
  int64_t     ownerId;
  SSchema*    pSchemas;
  SSchemaExt* pSchemaExt;
  int8_t      virtualStb;
  int32_t     numOfColRefs;
  SColRef*    pColRefs;
} STableMetaRsp;

typedef struct {
  int32_t        code;
  int64_t        uid;
  char*          tblFName;
  int32_t        numOfRows;
  int32_t        affectedRows;
  int64_t        sver;
  STableMetaRsp* pMeta;
} SSubmitBlkRsp;

typedef struct {
  int32_t numOfRows;
  int32_t affectedRows;
  int32_t nBlocks;
  union {
    SArray*        pArray;
    SSubmitBlkRsp* pBlocks;
  };
} SSubmitRsp;

// int32_t tEncodeSSubmitRsp(SEncoder* pEncoder, const SSubmitRsp* pRsp);
// int32_t tDecodeSSubmitRsp(SDecoder* pDecoder, SSubmitRsp* pRsp);
// void    tFreeSSubmitBlkRsp(void* param);
void tFreeSSubmitRsp(SSubmitRsp* pRsp);

#define COL_SMA_ON       ((int8_t)0x1)
#define COL_IDX_ON       ((int8_t)0x2)
#define COL_IS_KEY       ((int8_t)0x4)
#define COL_SET_NULL     ((int8_t)0x10)
#define COL_SET_VAL      ((int8_t)0x20)
#define COL_IS_SYSINFO   ((int8_t)0x40)
#define COL_HAS_TYPE_MOD ((int8_t)0x80)
#define COL_REF_BY_STM   ((int8_t)0x08)

#define COL_IS_SET(FLG)  (((FLG) & (COL_SET_VAL | COL_SET_NULL)) != 0)
#define COL_CLR_SET(FLG) ((FLG) &= (~(COL_SET_VAL | COL_SET_NULL)))

#define IS_BSMA_ON(s)  (((s)->flags & 0x01) == COL_SMA_ON)
#define IS_IDX_ON(s)   (((s)->flags & 0x02) == COL_IDX_ON)
#define IS_SET_NULL(s) (((s)->flags & COL_SET_NULL) == COL_SET_NULL)

#define SSCHMEA_SET_IDX_ON(s) \
  do {                        \
    (s)->flags |= COL_IDX_ON; \
  } while (0)

#define SSCHMEA_SET_IDX_OFF(s)   \
  do {                           \
    (s)->flags &= (~COL_IDX_ON); \
  } while (0)

#define SSCHEMA_SET_TYPE_MOD(s)     \
  do {                              \
    (s)->flags |= COL_HAS_TYPE_MOD; \
  } while (0)

#define HAS_TYPE_MOD(s) (((s)->flags & COL_HAS_TYPE_MOD))

#define SSCHMEA_TYPE(s)  ((s)->type)
#define SSCHMEA_FLAGS(s) ((s)->flags)
#define SSCHMEA_COLID(s) ((s)->colId)
#define SSCHMEA_BYTES(s) ((s)->bytes)
#define SSCHMEA_NAME(s)  ((s)->name)

typedef struct {
  bool    tsEnableMonitor;
  int32_t tsMonitorInterval;
  int32_t tsSlowLogThreshold;
  int32_t tsSlowLogMaxLen;
  int32_t tsSlowLogScope;
  int32_t tsSlowLogThresholdTest;  // Obsolete
  char    tsSlowLogExceptDb[TSDB_DB_NAME_LEN];
} SMonitorParas;

typedef struct {
  STypeMod typeMod;
} SExtSchema;

bool hasExtSchema(const SExtSchema* pExtSchema);

typedef struct {
  int32_t      nCols;
  int32_t      version;
  SSchema*     pSchema;
  SSchemaRsma* pRsma;
} SSchemaWrapper;

typedef struct {
  col_id_t id;
  uint32_t alg;
} SColCmpr;

typedef struct {
  int32_t   nCols;
  int32_t   version;
  SColCmpr* pColCmpr;
} SColCmprWrapper;

static FORCE_INLINE int32_t tInitDefaultSColRefWrapperByCols(SColRefWrapper* pRef, int32_t nCols) {
  if (pRef->pColRef) {
    return TSDB_CODE_INVALID_PARA;
  }
  pRef->pColRef = (SColRef*)taosMemoryCalloc(nCols, sizeof(SColRef));
  if (pRef->pColRef == NULL) {
    return terrno;
  }
  pRef->nCols = nCols;
  for (int32_t i = 0; i < nCols; i++) {
    pRef->pColRef[i].hasRef = false;
    pRef->pColRef[i].id = (col_id_t)(i + 1);
  }
  return 0;
}

static FORCE_INLINE SColCmprWrapper* tCloneSColCmprWrapper(const SColCmprWrapper* pSrcWrapper) {
  if (pSrcWrapper->pColCmpr == NULL || pSrcWrapper->nCols == 0) {
    terrno = TSDB_CODE_INVALID_PARA;
    return NULL;
  }

  SColCmprWrapper* pDstWrapper = (SColCmprWrapper*)taosMemoryMalloc(sizeof(SColCmprWrapper));
  if (pDstWrapper == NULL) {
    return NULL;
  }
  pDstWrapper->nCols = pSrcWrapper->nCols;
  pDstWrapper->version = pSrcWrapper->version;

  int32_t size = sizeof(SColCmpr) * pDstWrapper->nCols;
  pDstWrapper->pColCmpr = (SColCmpr*)taosMemoryCalloc(1, size);
  if (pDstWrapper->pColCmpr == NULL) {
    taosMemoryFree(pDstWrapper);
    return NULL;
  }
  (void)memcpy(pDstWrapper->pColCmpr, pSrcWrapper->pColCmpr, size);

  return pDstWrapper;
}

static FORCE_INLINE int32_t tInitDefaultSColCmprWrapperByCols(SColCmprWrapper* pCmpr, int32_t nCols) {
  if (!(!pCmpr->pColCmpr)) {
    return TSDB_CODE_INVALID_PARA;
  }
  pCmpr->pColCmpr = (SColCmpr*)taosMemoryCalloc(nCols, sizeof(SColCmpr));
  if (pCmpr->pColCmpr == NULL) {
    return terrno;
  }
  pCmpr->nCols = nCols;
  return 0;
}

static FORCE_INLINE int32_t tInitDefaultSColCmprWrapper(SColCmprWrapper* pCmpr, SSchemaWrapper* pSchema) {
  pCmpr->nCols = pSchema->nCols;
  if (!(!pCmpr->pColCmpr)) {
    return TSDB_CODE_INVALID_PARA;
  }
  pCmpr->pColCmpr = (SColCmpr*)taosMemoryCalloc(pCmpr->nCols, sizeof(SColCmpr));
  if (pCmpr->pColCmpr == NULL) {
    return terrno;
  }
  for (int32_t i = 0; i < pCmpr->nCols; i++) {
    SColCmpr* pColCmpr = &pCmpr->pColCmpr[i];
    SSchema*  pColSchema = &pSchema->pSchema[i];
    pColCmpr->id = pColSchema->colId;
    pColCmpr->alg = 0;
  }
  return 0;
}

static FORCE_INLINE void tDeleteSColCmprWrapper(SColCmprWrapper* pWrapper) {
  if (pWrapper == NULL) return;

  taosMemoryFreeClear(pWrapper->pColCmpr);
  taosMemoryFreeClear(pWrapper);
}
static FORCE_INLINE SSchemaWrapper* tCloneSSchemaWrapper(const SSchemaWrapper* pSchemaWrapper) {
  if (pSchemaWrapper->pSchema == NULL) return NULL;

  SSchemaWrapper* pSW = (SSchemaWrapper*)taosMemoryCalloc(1, sizeof(SSchemaWrapper));
  if (pSW == NULL) {
    return NULL;
  }
  pSW->nCols = pSchemaWrapper->nCols;
  pSW->version = pSchemaWrapper->version;
  pSW->pSchema = (SSchema*)taosMemoryCalloc(pSW->nCols, sizeof(SSchema));
  if (pSW->pSchema == NULL) {
    taosMemoryFree(pSW);
    return NULL;
  }

  (void)memcpy(pSW->pSchema, pSchemaWrapper->pSchema, pSW->nCols * sizeof(SSchema));
  return pSW;
}

static FORCE_INLINE void tDeleteSchemaWrapper(SSchemaWrapper* pSchemaWrapper) {
  if (pSchemaWrapper) {
    taosMemoryFree(pSchemaWrapper->pSchema);
    if (pSchemaWrapper->pRsma) {
      taosMemoryFreeClear(pSchemaWrapper->pRsma->funcIds);
      taosMemoryFreeClear(pSchemaWrapper->pRsma);
    }
    taosMemoryFree(pSchemaWrapper);
  }
}

static FORCE_INLINE void tDestroySchemaWrapper(SSchemaWrapper* pSchemaWrapper) {
  if (pSchemaWrapper) {
    taosMemoryFreeClear(pSchemaWrapper->pSchema);
    if (pSchemaWrapper->pRsma) {
      taosMemoryFreeClear(pSchemaWrapper->pRsma->funcIds);
      taosMemoryFreeClear(pSchemaWrapper->pRsma);
    }
  }
}

static FORCE_INLINE void tDeleteSSchemaWrapperForHash(void* pSchemaWrapper) {
  if (pSchemaWrapper != NULL && *(SSchemaWrapper**)pSchemaWrapper != NULL) {
    tDeleteSchemaWrapper(*(SSchemaWrapper**)pSchemaWrapper);
  }
}

static FORCE_INLINE int32_t taosEncodeSSchema(void** buf, const SSchema* pSchema) {
  int32_t tlen = 0;
  tlen += taosEncodeFixedI8(buf, pSchema->type);
  tlen += taosEncodeFixedI8(buf, pSchema->flags);
  tlen += taosEncodeFixedI32(buf, pSchema->bytes);
  tlen += taosEncodeFixedI16(buf, pSchema->colId);
  tlen += taosEncodeString(buf, pSchema->name);
  return tlen;
}

static FORCE_INLINE void* taosDecodeSSchema(const void* buf, SSchema* pSchema) {
  buf = taosDecodeFixedI8(buf, &pSchema->type);
  buf = taosDecodeFixedI8(buf, &pSchema->flags);
  buf = taosDecodeFixedI32(buf, &pSchema->bytes);
  buf = taosDecodeFixedI16(buf, &pSchema->colId);
  buf = taosDecodeStringTo(buf, pSchema->name);
  return (void*)buf;
}

static FORCE_INLINE int32_t tEncodeSSchema(SEncoder* pEncoder, const SSchema* pSchema) {
  TAOS_CHECK_RETURN(tEncodeI8(pEncoder, pSchema->type));
  TAOS_CHECK_RETURN(tEncodeI8(pEncoder, pSchema->flags));
  TAOS_CHECK_RETURN(tEncodeI32v(pEncoder, pSchema->bytes));
  TAOS_CHECK_RETURN(tEncodeI16v(pEncoder, pSchema->colId));
  TAOS_CHECK_RETURN(tEncodeCStr(pEncoder, pSchema->name));
  return 0;
}

static FORCE_INLINE int32_t tDecodeSSchema(SDecoder* pDecoder, SSchema* pSchema) {
  TAOS_CHECK_RETURN(tDecodeI8(pDecoder, &pSchema->type));
  TAOS_CHECK_RETURN(tDecodeI8(pDecoder, &pSchema->flags));
  TAOS_CHECK_RETURN(tDecodeI32v(pDecoder, &pSchema->bytes));
  TAOS_CHECK_RETURN(tDecodeI16v(pDecoder, &pSchema->colId));
  TAOS_CHECK_RETURN(tDecodeCStrTo(pDecoder, pSchema->name));
  return 0;
}

static FORCE_INLINE int32_t tEncodeSSchemaExt(SEncoder* pEncoder, const SSchemaExt* pSchemaExt) {
  TAOS_CHECK_RETURN(tEncodeI16v(pEncoder, pSchemaExt->colId));
  TAOS_CHECK_RETURN(tEncodeU32(pEncoder, pSchemaExt->compress));
  TAOS_CHECK_RETURN(tEncodeI32(pEncoder, pSchemaExt->typeMod));
  return 0;
}

static FORCE_INLINE int32_t tDecodeSSchemaExt(SDecoder* pDecoder, SSchemaExt* pSchemaExt) {
  TAOS_CHECK_RETURN(tDecodeI16v(pDecoder, &pSchemaExt->colId));
  TAOS_CHECK_RETURN(tDecodeU32(pDecoder, &pSchemaExt->compress));
  TAOS_CHECK_RETURN(tDecodeI32(pDecoder, &pSchemaExt->typeMod));
  return 0;
}

static FORCE_INLINE int32_t tEncodeSColRef(SEncoder* pEncoder, const SColRef* pColRef) {
  TAOS_CHECK_RETURN(tEncodeI8(pEncoder, pColRef->hasRef));
  TAOS_CHECK_RETURN(tEncodeI16(pEncoder, pColRef->id));
  if (pColRef->hasRef) {
    TAOS_CHECK_RETURN(tEncodeCStr(pEncoder, pColRef->refDbName));
    TAOS_CHECK_RETURN(tEncodeCStr(pEncoder, pColRef->refTableName));
    TAOS_CHECK_RETURN(tEncodeCStr(pEncoder, pColRef->refColName));
  }
  return 0;
}

static FORCE_INLINE int32_t tDecodeSColRef(SDecoder* pDecoder, SColRef* pColRef) {
  TAOS_CHECK_RETURN(tDecodeI8(pDecoder, (int8_t*)&pColRef->hasRef));
  TAOS_CHECK_RETURN(tDecodeI16(pDecoder, &pColRef->id));
  if (pColRef->hasRef) {
    TAOS_CHECK_RETURN(tDecodeCStrTo(pDecoder, pColRef->refDbName));
    TAOS_CHECK_RETURN(tDecodeCStrTo(pDecoder, pColRef->refTableName));
    TAOS_CHECK_RETURN(tDecodeCStrTo(pDecoder, pColRef->refColName));
  }

  return 0;
}

static FORCE_INLINE int32_t taosEncodeSSchemaWrapper(void** buf, const SSchemaWrapper* pSW) {
  int32_t tlen = 0;
  tlen += taosEncodeVariantI32(buf, pSW->nCols);
  tlen += taosEncodeVariantI32(buf, pSW->version);
  for (int32_t i = 0; i < pSW->nCols; i++) {
    tlen += taosEncodeSSchema(buf, &pSW->pSchema[i]);
  }
  return tlen;
}

static FORCE_INLINE void* taosDecodeSSchemaWrapper(const void* buf, SSchemaWrapper* pSW) {
  buf = taosDecodeVariantI32(buf, &pSW->nCols);
  buf = taosDecodeVariantI32(buf, &pSW->version);
  if (pSW->nCols > 0) {
    pSW->pSchema = (SSchema*)taosMemoryCalloc(pSW->nCols, sizeof(SSchema));
    if (pSW->pSchema == NULL) {
      return NULL;
    }

    for (int32_t i = 0; i < pSW->nCols; i++) {
      buf = taosDecodeSSchema(buf, &pSW->pSchema[i]);
    }
  } else {
    pSW->pSchema = NULL;
  }
  return (void*)buf;
}

static FORCE_INLINE int32_t tEncodeSSchemaWrapper(SEncoder* pEncoder, const SSchemaWrapper* pSW) {
  if (pSW == NULL) {
    return TSDB_CODE_INVALID_PARA;
  }
  TAOS_CHECK_RETURN(tEncodeI32v(pEncoder, pSW->nCols));
  TAOS_CHECK_RETURN(tEncodeI32v(pEncoder, pSW->version));
  for (int32_t i = 0; i < pSW->nCols; i++) {
    TAOS_CHECK_RETURN(tEncodeSSchema(pEncoder, &pSW->pSchema[i]));
  }
  return 0;
}

static FORCE_INLINE int32_t tDecodeSSchemaWrapper(SDecoder* pDecoder, SSchemaWrapper* pSW) {
  if (pSW == NULL) {
    return TSDB_CODE_INVALID_PARA;
  }
  TAOS_CHECK_RETURN(tDecodeI32v(pDecoder, &pSW->nCols));
  TAOS_CHECK_RETURN(tDecodeI32v(pDecoder, &pSW->version));

  pSW->pSchema = (SSchema*)taosMemoryCalloc(pSW->nCols, sizeof(SSchema));
  if (pSW->pSchema == NULL) {
    TAOS_RETURN(TSDB_CODE_OUT_OF_MEMORY);
  }
  for (int32_t i = 0; i < pSW->nCols; i++) {
    TAOS_CHECK_RETURN(tDecodeSSchema(pDecoder, &pSW->pSchema[i]));
  }

  return 0;
}

static FORCE_INLINE int32_t tDecodeSSchemaWrapperEx(SDecoder* pDecoder, SSchemaWrapper* pSW) {
  TAOS_CHECK_RETURN(tDecodeI32v(pDecoder, &pSW->nCols));
  TAOS_CHECK_RETURN(tDecodeI32v(pDecoder, &pSW->version));

  pSW->pSchema = (SSchema*)tDecoderMalloc(pDecoder, pSW->nCols * sizeof(SSchema));
  if (pSW->pSchema == NULL) {
    TAOS_RETURN(TSDB_CODE_OUT_OF_MEMORY);
  }
  for (int32_t i = 0; i < pSW->nCols; i++) {
    TAOS_CHECK_RETURN(tDecodeSSchema(pDecoder, &pSW->pSchema[i]));
  }

  return 0;
}

typedef struct {
  char     name[TSDB_TABLE_FNAME_LEN];
  int8_t   igExists;
  int8_t   source;  // TD_REQ_FROM_TAOX-taosX or TD_REQ_FROM_APP-taosClient
  int8_t   reserved[6];
  tb_uid_t suid;
  int64_t  delay1;
  int64_t  delay2;
  int64_t  watermark1;
  int64_t  watermark2;
  int32_t  ttl;
  int32_t  colVer;
  int32_t  tagVer;
  int32_t  numOfColumns;
  int32_t  numOfTags;
  int32_t  numOfFuncs;
  int32_t  commentLen;
  int32_t  ast1Len;
  int32_t  ast2Len;
  SArray*  pColumns;  // array of SFieldWithOptions
  SArray*  pTags;     // array of SField
  SArray*  pFuncs;
  char*    pComment;
  char*    pAst1;
  char*    pAst2;
  int64_t  deleteMark1;
  int64_t  deleteMark2;
  int32_t  sqlLen;
  char*    sql;
  int64_t  keep;
  int8_t   virtualStb;
} SMCreateStbReq;

int32_t tSerializeSMCreateStbReq(void* buf, int32_t bufLen, SMCreateStbReq* pReq);
int32_t tDeserializeSMCreateStbReq(void* buf, int32_t bufLen, SMCreateStbReq* pReq);
void    tFreeSMCreateStbReq(SMCreateStbReq* pReq);

typedef struct {
  STableMetaRsp* pMeta;
} SMCreateStbRsp;

int32_t tEncodeSMCreateStbRsp(SEncoder* pEncoder, const SMCreateStbRsp* pRsp);
int32_t tDecodeSMCreateStbRsp(SDecoder* pDecoder, SMCreateStbRsp* pRsp);
void    tFreeSMCreateStbRsp(SMCreateStbRsp* pRsp);

typedef struct {
  char     name[TSDB_TABLE_FNAME_LEN];
  int8_t   igNotExists;
  int8_t   source;  // TD_REQ_FROM_TAOX-taosX or TD_REQ_FROM_APP-taosClient
  int8_t   reserved[6];
  tb_uid_t suid;
  int32_t  sqlLen;
  char*    sql;
} SMDropStbReq;

int32_t tSerializeSMDropStbReq(void* buf, int32_t bufLen, SMDropStbReq* pReq);
int32_t tDeserializeSMDropStbReq(void* buf, int32_t bufLen, SMDropStbReq* pReq);
void    tFreeSMDropStbReq(SMDropStbReq* pReq);

typedef struct {
  char    name[TSDB_TABLE_FNAME_LEN];
  int8_t  alterType;
  int32_t numOfFields;
  SArray* pFields;
  int32_t ttl;
  int32_t commentLen;
  char*   comment;
  int32_t sqlLen;
  char*   sql;
  int64_t keep;
  SArray* pTypeMods;
} SMAlterStbReq;

int32_t tSerializeSMAlterStbReq(void* buf, int32_t bufLen, SMAlterStbReq* pReq);
int32_t tDeserializeSMAlterStbReq(void* buf, int32_t bufLen, SMAlterStbReq* pReq);
void    tFreeSMAltertbReq(SMAlterStbReq* pReq);

typedef struct SEpSet {
  int8_t inUse;
  int8_t numOfEps;
  SEp    eps[TSDB_MAX_REPLICA];
} SEpSet;

int32_t tEncodeSEpSet(SEncoder* pEncoder, const SEpSet* pEp);
int32_t tDecodeSEpSet(SDecoder* pDecoder, SEpSet* pEp);
int32_t taosEncodeSEpSet(void** buf, const SEpSet* pEp);
void*   taosDecodeSEpSet(const void* buf, SEpSet* pEp);

int32_t tSerializeSEpSet(void* buf, int32_t bufLen, const SEpSet* pEpset);
int32_t tDeserializeSEpSet(void* buf, int32_t buflen, SEpSet* pEpset);

typedef struct {
  int8_t  connType;
  int32_t pid;
  char    app[TSDB_APP_NAME_LEN];
  char    db[TSDB_DB_NAME_LEN];
  char    user[TSDB_USER_LEN];
  char    passwd[TSDB_PASSWORD_LEN];
  char    token[TSDB_TOKEN_LEN];
  int64_t startTime;
  char    sVer[TSDB_VERSION_LEN];
  int32_t totpCode;
} SConnectReq;

int32_t tSerializeSConnectReq(void* buf, int32_t bufLen, SConnectReq* pReq);
int32_t tDeserializeSConnectReq(void* buf, int32_t bufLen, SConnectReq* pReq);

typedef struct {
  int64_t       clusterId;
  int32_t       acctId;
  uint32_t      connId;
  int32_t       dnodeNum;
  int8_t        superUser;
  int8_t        sysInfo;
  int8_t        connType;
  int8_t        enableAuditDelete;
  SEpSet        epSet;
  int32_t       svrTimestamp;
  int32_t       passVer;
  int32_t       authVer;
  char          sVer[TSDB_VERSION_LEN];
  char          sDetailVer[128];
  int64_t       whiteListVer;
  int64_t       timeWhiteListVer;
  int64_t       userId;
  SMonitorParas monitorParas;
  char          user[TSDB_USER_LEN];
  char          tokenName[TSDB_TOKEN_NAME_LEN];
  int8_t        enableAuditSelect;
  int8_t        enableAuditInsert;
  int8_t        auditLevel;
} SConnectRsp;

int32_t tSerializeSConnectRsp(void* buf, int32_t bufLen, SConnectRsp* pRsp);
int32_t tDeserializeSConnectRsp(void* buf, int32_t bufLen, SConnectRsp* pRsp);

typedef struct {
  char    user[TSDB_USER_LEN];
  char    pass[TSDB_PASSWORD_LEN];
  int32_t maxUsers;
  int32_t maxDbs;
  int32_t maxTimeSeries;
  int32_t maxStreams;
  int32_t accessState;  // Configured only by command
  int64_t maxStorage;
} SCreateAcctReq, SAlterAcctReq;

// int32_t tSerializeSCreateAcctReq(void* buf, int32_t bufLen, SCreateAcctReq* pReq);
// int32_t tDeserializeSCreateAcctReq(void* buf, int32_t bufLen, SCreateAcctReq* pReq);

typedef struct {
  char    user[TSDB_USER_LEN];
  int32_t sqlLen;
  char*   sql;
} SDropUserReq, SDropAcctReq;

int32_t tSerializeSDropUserReq(void* buf, int32_t bufLen, SDropUserReq* pReq);
int32_t tDeserializeSDropUserReq(void* buf, int32_t bufLen, SDropUserReq* pReq);
void    tFreeSDropUserReq(SDropUserReq* pReq);

typedef struct {
  char name[TSDB_ROLE_LEN];
  union {
    uint8_t flag;
    struct {
      uint8_t ignoreExists : 1;
      uint8_t reserve : 7;
    };
  };
  int32_t sqlLen;
  char*   sql;
} SCreateRoleReq;

int32_t tSerializeSCreateRoleReq(void* buf, int32_t bufLen, SCreateRoleReq* pReq);
int32_t tDeserializeSCreateRoleReq(void* buf, int32_t bufLen, SCreateRoleReq* pReq);
void    tFreeSCreateRoleReq(SCreateRoleReq* pReq);

typedef struct {
  char name[TSDB_ROLE_LEN];
  union {
    uint8_t flag;
    struct {
      uint8_t ignoreNotExists : 1;
      uint8_t reserve : 7;
    };
  };
  int32_t sqlLen;
  char*   sql;
} SDropRoleReq;

int32_t tSerializeSDropRoleReq(void* buf, int32_t bufLen, SDropRoleReq* pReq);
int32_t tDeserializeSDropRoleReq(void* buf, int32_t bufLen, SDropRoleReq* pReq);
void    tFreeSDropRoleReq(SDropRoleReq* pReq);

typedef struct {
  SPrivSet privSet;
  SArray*  selectCols;  // SColIdNameKV, for table privileges
  SArray*  insertCols;  // SColIdNameKV, for table privileges
  SArray*  updateCols;  // SColIdNameKV, for table privileges
  // delete can only specify conditions by cond and cannot specify columns
  char*    cond;     // for table privileges
  int32_t  condLen;  // for table privileges
} SPrivSetReqArgs;

typedef struct {
  uint8_t alterType;  // TSDB_ALTER_ROLE_LOCK, TSDB_ALTER_ROLE_ROLE, TSDB_ALTER_ROLE_PRIVILEGES
  uint8_t objType;    // db, table, view, rsma, etc.
  union {
    uint32_t flag;
    struct {
      uint32_t lock : 1;     // lock or unlock role
      uint32_t add : 1;      // add or remove
      uint32_t sysPriv : 1;  // system or object privileges
      uint32_t objLevel : 2;
      uint32_t reserve : 27;
    };
  };
  union {
    SPrivSetReqArgs privileges;
    char            roleName[TSDB_ROLE_LEN];
  };
  char    principal[TSDB_ROLE_LEN];      // role or user name
  char    objFName[TSDB_OBJ_FNAME_LEN];  // db or topic
  char    tblName[TSDB_TABLE_NAME_LEN];
  int32_t sqlLen;
  char*   sql;
} SAlterRoleReq;

int32_t tSerializeSAlterRoleReq(void* buf, int32_t bufLen, SAlterRoleReq* pReq);
int32_t tDeserializeSAlterRoleReq(void* buf, int32_t bufLen, SAlterRoleReq* pReq);
void    tFreeSAlterRoleReq(SAlterRoleReq* pReq);

typedef struct {
  char    algorithmId[TSDB_ENCRYPT_ALGR_NAME_LEN];
  int32_t sqlLen;
  char*   sql;
} SDropEncryptAlgrReq;

int32_t tSerializeSDropEncryptAlgrReq(void* buf, int32_t bufLen, SDropEncryptAlgrReq* pReq);
int32_t tDeserializeSDropEncryptAlgrReq(void* buf, int32_t bufLen, SDropEncryptAlgrReq* pReq);
void    tFreeSDropEncryptAlgrReq(SDropEncryptAlgrReq* pReq);

typedef struct SIpV4Range {
  uint32_t ip;
  uint32_t mask;
} SIpV4Range;

typedef struct SIpv6Range {
  uint64_t addr[2];
  uint32_t mask;
} SIpV6Range;

typedef struct {
  int8_t type;   // 0: IPv4, 1: IPv6
  int8_t neg;    // only used in SIpWhiteListDual, if neg is 1, means this is a blacklist entry
  union {
    SIpV4Range ipV4;
    SIpV6Range ipV6;
  };
} SIpRange;

typedef struct {
  int32_t    num;
  SIpV4Range pIpRange[];
} SIpWhiteList;

typedef struct {
  int32_t  num;
  SIpRange pIpRanges[];
} SIpWhiteListDual;

SIpWhiteListDual* cloneIpWhiteList(const SIpWhiteListDual* src);
int32_t           cvtIpWhiteListToDual(SIpWhiteList* pWhiteList, SIpWhiteListDual** pWhiteListDual);
int32_t           cvtIpWhiteListDualToV4(SIpWhiteListDual* pWhiteListDual, SIpWhiteList** pWhiteList);
int32_t           createDefaultIp6Range(SIpRange* pRange);
int32_t           createDefaultIp4Range(SIpRange* pRange);

typedef struct {
  int32_t sessPerUser;
  int32_t sessConnTime;
  int32_t sessConnIdleTime;
  int32_t sessMaxConcurrency;
  int32_t sessMaxCallVnodeNum;
} SUserSessCfg;

void initUserDefautSessCfg(SUserSessCfg* pCfg);
// copyIpRange ensures that unused bytes are always zeroed, so that [pDst] can be used as a key in hash tables
void copyIpRange(SIpRange* pDst, const SIpRange* pSrc);

// SDateTimeRange is used in client side during SQL statement parsing, client sends this structure
// to server, and server will convert it to SDateTimeWhiteListItem for internal usage.
typedef struct {
  int16_t year;
  int8_t month; // 1-12, when month is -1, it means day is week day and year is not used.
  int8_t day;   // 1-31 or 0-6 (0 means Sunday), depends on the month value.
  int8_t hour;
  int8_t minute;
  int8_t neg;   // this is a negative entry
  int32_t duration; // duration in minute
} SDateTimeRange;

bool isValidDateTimeRange(SDateTimeRange* pRange);
int32_t tEncodeSDateTimeRange(SEncoder* pEncoder, const SDateTimeRange* pRange);
int32_t tDecodeSDateTimeRange(SDecoder* pDecoder, SDateTimeRange* pRange);


// SDateTimeWhiteListItem is used by server internally to represent datetime ranges. 
typedef struct {
  bool absolute;    // true: absolute datetime range; false: weekly recurring datetime range
  bool neg;         // this is a negative entry
  int32_t duration; // duration in seconds
  int64_t start;    // absolute timestamp in seconds or weekly offset in seconds
} SDateTimeWhiteListItem;

void DateTimeRangeToWhiteListItem(SDateTimeWhiteListItem* dst, const SDateTimeRange* src);
bool isDateTimeWhiteListItemExpired(const SDateTimeWhiteListItem* item);

typedef struct {
  int32_t num;
  SDateTimeWhiteListItem ranges[];
} SDateTimeWhiteList;

SDateTimeWhiteList* cloneDateTimeWhiteList(const SDateTimeWhiteList* src);
bool isTimeInDateTimeWhiteList(const SDateTimeWhiteList *wl, int64_t tm);


typedef struct {
  int8_t createType;
  int8_t superUser;  // denote if it is a super user or not
  int8_t ignoreExists;

  char   user[TSDB_USER_LEN];
  char   pass[TSDB_USER_PASSWORD_LONGLEN];
  char   totpseed[TSDB_USER_TOTPSEED_MAX_LEN + 1];

  int8_t sysInfo;
  int8_t createDb;
  int8_t isImport;
  int8_t changepass;
  int8_t enable;

  int8_t negIpRanges;
  int8_t negTimeRanges;

  int32_t sessionPerUser;
  int32_t connectTime;
  int32_t connectIdleTime;
  int32_t callPerSession;
  int32_t vnodePerCall;
  int32_t failedLoginAttempts;
  int32_t passwordLifeTime;
  int32_t passwordReuseTime;
  int32_t passwordReuseMax;
  int32_t passwordLockTime;
  int32_t passwordGraceTime;
  int32_t inactiveAccountTime;
  int32_t allowTokenNum;

  int32_t         numIpRanges;
  SIpRange*       pIpDualRanges;
  int32_t         numTimeRanges;
  SDateTimeRange* pTimeRanges;

  int32_t sqlLen;
  char*   sql;
} SCreateUserReq;

int32_t tSerializeSCreateUserReq(void* buf, int32_t bufLen, SCreateUserReq* pReq);
int32_t tDeserializeSCreateUserReq(void* buf, int32_t bufLen, SCreateUserReq* pReq);
void    tFreeSCreateUserReq(SCreateUserReq* pReq);

typedef struct {
  char    algorithmId[TSDB_ENCRYPT_ALGR_NAME_LEN];
  char    name[TSDB_ENCRYPT_ALGR_NAME_LEN];
  char    desc[TSDB_ENCRYPT_ALGR_DESC_LEN];
  char    type[TSDB_ENCRYPT_ALGR_TYPE_LEN];
  char    osslAlgrName[TSDB_ENCRYPT_ALGR_NAME_LEN];
  int32_t sqlLen;
  char*   sql;
} SCreateEncryptAlgrReq;

int32_t tSerializeSCreateEncryptAlgrReq(void* buf, int32_t bufLen, SCreateEncryptAlgrReq* pReq);
int32_t tDeserializeSCreateEncryptAlgrReq(void* buf, int32_t bufLen, SCreateEncryptAlgrReq* pReq);
void    tFreeSCreateEncryptAlgrReq(SCreateEncryptAlgrReq* pReq);

typedef struct {
  int32_t dnodeId;
  int64_t analVer;
} SRetrieveAnalyticsAlgoReq;

typedef struct {
  int64_t   ver;
  SHashObj* hash;  // algoname:algotype -> SAnalUrl
} SRetrieveAnalyticAlgoRsp;

int32_t tSerializeRetrieveAnalyticAlgoReq(void* buf, int32_t bufLen, SRetrieveAnalyticsAlgoReq* pReq);
int32_t tDeserializeRetrieveAnalyticAlgoReq(void* buf, int32_t bufLen, SRetrieveAnalyticsAlgoReq* pReq);
int32_t tSerializeRetrieveAnalyticAlgoRsp(void* buf, int32_t bufLen, SRetrieveAnalyticAlgoRsp* pRsp);
int32_t tDeserializeRetrieveAnalyticAlgoRsp(void* buf, int32_t bufLen, SRetrieveAnalyticAlgoRsp* pRsp);
void    tFreeRetrieveAnalyticAlgoRsp(SRetrieveAnalyticAlgoRsp* pRsp);

typedef struct {
  int8_t alterType;

  int8_t isView;
  
  int8_t hasPassword;
  int8_t hasTotpseed;
  int8_t hasEnable;
  int8_t hasSysinfo;
  int8_t hasCreatedb;
  int8_t hasChangepass;
  int8_t hasSessionPerUser;
  int8_t hasConnectTime;
  int8_t hasConnectIdleTime;
  int8_t hasCallPerSession;
  int8_t hasVnodePerCall;
  int8_t hasFailedLoginAttempts;
  int8_t hasPasswordLifeTime;
  int8_t hasPasswordReuseTime;
  int8_t hasPasswordReuseMax;
  int8_t hasPasswordLockTime;
  int8_t hasPasswordGraceTime;
  int8_t hasInactiveAccountTime;
  int8_t hasAllowTokenNum;

  int8_t enable;
  int8_t sysinfo;
  int8_t createdb;
  int8_t changepass;

  char   user[TSDB_USER_LEN];
  char   pass[TSDB_USER_PASSWORD_LONGLEN];
  char   totpseed[TSDB_USER_TOTPSEED_MAX_LEN + 1];
  int32_t sessionPerUser;
  int32_t connectTime;
  int32_t connectIdleTime;
  int32_t callPerSession;
  int32_t vnodePerCall;
  int32_t failedLoginAttempts;
  int32_t passwordLifeTime;
  int32_t passwordReuseTime;
  int32_t passwordReuseMax;
  int32_t passwordLockTime;
  int32_t passwordGraceTime;
  int32_t inactiveAccountTime;
  int32_t allowTokenNum;

  int32_t         numIpRanges;
  int32_t         numTimeRanges;
  int32_t         numDropIpRanges;
  int32_t         numDropTimeRanges;
  SIpRange*       pIpRanges;
  SDateTimeRange* pTimeRanges;
  SIpRange*       pDropIpRanges;
  SDateTimeRange* pDropTimeRanges;
  SPrivSet        privileges;

  char        objname[TSDB_OBJ_FNAME_LEN];  // db or topic
  char        tabName[TSDB_TABLE_NAME_LEN];
  char*       tagCond;
  int32_t     tagCondLen;
  int32_t     sqlLen;
  char*       sql;
} SAlterUserReq;

int32_t tSerializeSAlterUserReq(void* buf, int32_t bufLen, SAlterUserReq* pReq);
int32_t tDeserializeSAlterUserReq(void* buf, int32_t bufLen, SAlterUserReq* pReq);
void    tFreeSAlterUserReq(SAlterUserReq* pReq);

typedef struct {
  char    name[TSDB_TOKEN_NAME_LEN];
  char    user[TSDB_USER_LEN];
  int8_t  enable;
  int8_t  ignoreExists;
  int32_t ttl;
  char    provider[TSDB_TOKEN_PROVIDER_LEN];
  char    extraInfo[TSDB_TOKEN_EXTRA_INFO_LEN];

  int32_t sqlLen;
  char*   sql;
} SCreateTokenReq;

int32_t tSerializeSCreateTokenReq(void* buf, int32_t bufLen, SCreateTokenReq* pReq);
int32_t tDeserializeSCreateTokenReq(void* buf, int32_t bufLen, SCreateTokenReq* pReq);
void    tFreeSCreateTokenReq(SCreateTokenReq* pReq);

typedef struct {
  char name[TSDB_TOKEN_NAME_LEN];
  char user[TSDB_USER_LEN];
  char token[TSDB_TOKEN_LEN];
} SCreateTokenRsp;

int32_t tSerializeSCreateTokenResp(void* buf, int32_t bufLen, SCreateTokenRsp* pRsp);
int32_t tDeserializeSCreateTokenResp(void* buf, int32_t bufLen, SCreateTokenRsp* pRsp);
void    tFreeSCreateTokenResp(SCreateTokenRsp* pRsp);

typedef struct {
  char    name[TSDB_TOKEN_NAME_LEN];

  int8_t hasEnable;
  int8_t hasTtl;
  int8_t hasProvider;
  int8_t hasExtraInfo;

  int8_t  enable;
  int32_t ttl;
  char    provider[TSDB_TOKEN_PROVIDER_LEN];
  char    extraInfo[TSDB_TOKEN_EXTRA_INFO_LEN];

  int32_t     sqlLen;
  char*       sql;
} SAlterTokenReq;

int32_t tSerializeSAlterTokenReq(void* buf, int32_t bufLen, SAlterTokenReq* pReq);
int32_t tDeserializeSAlterTokenReq(void* buf, int32_t bufLen, SAlterTokenReq* pReq);
void    tFreeSAlterTokenReq(SAlterTokenReq* pReq);

typedef struct {
  char    name[TSDB_TOKEN_NAME_LEN];
  int32_t sqlLen;
  char*   sql;
} SDropTokenReq;

int32_t tSerializeSDropTokenReq(void* buf, int32_t bufLen, SDropTokenReq* pReq);
int32_t tDeserializeSDropTokenReq(void* buf, int32_t bufLen, SDropTokenReq* pReq);
void    tFreeSDropTokenReq(SDropTokenReq* pReq);

typedef struct {
  char user[TSDB_USER_LEN];
} SGetUserAuthReq;

int32_t tSerializeSGetUserAuthReq(void* buf, int32_t bufLen, SGetUserAuthReq* pReq);
int32_t tDeserializeSGetUserAuthReq(void* buf, int32_t bufLen, SGetUserAuthReq* pReq);

typedef struct {
  char      user[TSDB_USER_LEN];
  int64_t   userId;
  int32_t   version;
  int32_t   passVer;
  int8_t    superAuth;
  int8_t    sysInfo;
  int8_t    enable;
  int8_t    dropped;
  SPrivSet  sysPrivs;
  SHashObj* objPrivs;
  // SHashObj* createdDbs;
  SHashObj* selectTbs;
  SHashObj* insertTbs;
  SHashObj* deleteTbs;
  // SHashObj* readViews;
  // SHashObj* writeViews;
  // SHashObj* alterViews;
  // SHashObj* useDbs;
  int64_t   whiteListVer;

  SUserSessCfg sessCfg;
  int64_t      timeWhiteListVer;
} SGetUserAuthRsp;

int32_t tSerializeSGetUserAuthRsp(void* buf, int32_t bufLen, SGetUserAuthRsp* pRsp);
int32_t tDeserializeSGetUserAuthRsp(void* buf, int32_t bufLen, SGetUserAuthRsp* pRsp);
void    tFreeSGetUserAuthRsp(SGetUserAuthRsp* pRsp);

int32_t tSerializePrivSysObjPolicies(SEncoder* pEncoder, SPrivSet* sysPriv, SHashObj* pHash);
int32_t tDeserializePrivSysObjPolicies(SDecoder* pDecoder, SPrivSet* sysPriv, SHashObj** pHash);
int32_t tSerializePrivTblPolicies(SEncoder* pEncoder, SHashObj* pHash);
int32_t tDeserializePrivTblPolicies(SDecoder* pDecoder, SHashObj** pHash);

int32_t tSerializeIpRange(SEncoder* encoder, SIpRange* pRange);
int32_t tDeserializeIpRange(SDecoder* decoder, SIpRange* pRange, bool supportNeg);
typedef struct {
  int64_t ver;
  char    user[TSDB_USER_LEN];
  int32_t numOfRange;
  union {
    SIpV4Range* pIpRanges;
    SIpRange*   pIpDualRanges;
  };
} SUpdateUserIpWhite;

typedef struct {
  int64_t             ver;
  int                 numOfUser;
  SUpdateUserIpWhite* pUserIpWhite;
} SUpdateIpWhite;

int32_t tSerializeSUpdateIpWhite(void* buf, int32_t bufLen, SUpdateIpWhite* pReq);
int32_t tDeserializeSUpdateIpWhite(void* buf, int32_t bufLen, SUpdateIpWhite* pReq);
void    tFreeSUpdateIpWhiteReq(SUpdateIpWhite* pReq);
int32_t cloneSUpdateIpWhiteReq(SUpdateIpWhite* pReq, SUpdateIpWhite** pUpdate);

int32_t tSerializeSUpdateIpWhiteDual(void* buf, int32_t bufLen, SUpdateIpWhite* pReq);
int32_t tDeserializeSUpdateIpWhiteDual(void* buf, int32_t bufLen, SUpdateIpWhite* pReq);
void    tFreeSUpdateIpWhiteDualReq(SUpdateIpWhite* pReq);


// SRetrieveWhiteListReq is used to retrieve both ip and datetime whitelist, but the
// corresponding response struct is different.
typedef struct {
  int64_t ver;
} SRetrieveWhiteListReq;

int32_t tSerializeRetrieveWhiteListReq(void* buf, int32_t bufLen, SRetrieveWhiteListReq* pReq);
int32_t tDeserializeRetrieveWhiteListReq(void* buf, int32_t bufLen, SRetrieveWhiteListReq* pReq);


// SGetUserWhiteListReq is used to get both ip and datetime whitelist, but the
// corresponding response struct is different.
typedef struct {
  char user[TSDB_USER_LEN];
} SGetUserWhiteListReq;

int32_t tSerializeSGetUserWhiteListReq(void* buf, int32_t bufLen, SGetUserWhiteListReq* pReq);
int32_t tDeserializeSGetUserWhiteListReq(void* buf, int32_t bufLen, SGetUserWhiteListReq* pReq);

typedef struct {
  char    user[TSDB_USER_LEN];
  int32_t numWhiteLists;
  union {
    SIpV4Range* pWhiteLists;
    SIpRange*   pWhiteListsDual;
  };
} SGetUserIpWhiteListRsp;

int32_t tIpStrToUint(const SIpAddr* addr, SIpRange* range);
int32_t tIpUintToStr(const SIpRange* range, SIpAddr* addr);
int32_t tIpRangeSetMask(SIpRange* range, int32_t mask);
void    tIpRangeSetDefaultMask(SIpRange* range);

int32_t tSerializeSGetUserIpWhiteListRsp(void* buf, int32_t bufLen, SGetUserIpWhiteListRsp* pRsp);
int32_t tDeserializeSGetUserIpWhiteListRsp(void* buf, int32_t bufLen, SGetUserIpWhiteListRsp* pRsp);
void    tFreeSGetUserIpWhiteListRsp(SGetUserIpWhiteListRsp* pRsp);

int32_t tSerializeSGetUserIpWhiteListDualRsp(void* buf, int32_t bufLen, SGetUserIpWhiteListRsp* pRsp);
int32_t tDeserializeSGetUserIpWhiteListDualRsp(void* buf, int32_t bufLen, SGetUserIpWhiteListRsp* pRsp);
void    tFreeSGetUserIpWhiteListDualRsp(SGetUserIpWhiteListRsp* pRsp);

typedef struct {
  int64_t ver;
  char    user[TSDB_USER_LEN];
  int32_t numWhiteLists;
  SDateTimeWhiteListItem* pWhiteLists;
} SUserDateTimeWhiteList;


int32_t tSerializeSUserDateTimeWhiteList(void* buf, int32_t bufLen, SUserDateTimeWhiteList* pRsp);
int32_t tDeserializeSUserDateTimeWhiteList(void* buf, int32_t bufLen, SUserDateTimeWhiteList* pRsp);
void    tFreeSUserDateTimeWhiteList(SUserDateTimeWhiteList* pRsp);
int32_t cloneSUserDateTimeWhiteList(const SUserDateTimeWhiteList* src, SUserDateTimeWhiteList* dest);

typedef struct {
  int64_t             ver;
  int                 numOfUser;
  SUserDateTimeWhiteList *pUsers;
} SRetrieveDateTimeWhiteListRsp;

int32_t tSerializeSRetrieveDateTimeWhiteListRsp(void* buf, int32_t bufLen, SRetrieveDateTimeWhiteListRsp* pRsp);
int32_t tDeserializeSRetrieveDateTimeWhiteListRsp(void* buf, int32_t bufLen, SRetrieveDateTimeWhiteListRsp* pRsp);
void    tFreeSRetrieveDateTimeWhiteListRsp(SRetrieveDateTimeWhiteListRsp* pRsp);
int32_t cloneDataTimeWhiteListRsp(const SRetrieveDateTimeWhiteListRsp* src, SRetrieveDateTimeWhiteListRsp** dest);

/*
 * for client side struct, only column id, type, bytes are necessary
 * But for data in vnode side, we need all the following information.
 */
typedef struct {
  union {
    col_id_t colId;
    int16_t  slotId;
  };

  uint8_t precision;
  uint8_t scale;
  int32_t bytes;
  int8_t  type;
  uint8_t pk;
  bool    noData;
} SColumnInfo;

typedef struct STimeWindow {
  TSKEY skey;
  TSKEY ekey;
} STimeWindow;

typedef struct SQueryHint {
  bool batchScan;
} SQueryHint;

typedef struct {
  int32_t tsOffset;       // offset value in current msg body, NOTE: ts list is compressed
  int32_t tsLen;          // total length of ts comp block
  int32_t tsNumOfBlocks;  // ts comp block numbers
  int32_t tsOrder;        // ts comp block order
} STsBufInfo;

typedef struct {
  void*       timezone;
  char        intervalUnit;
  char        slidingUnit;
  char        offsetUnit;
  int8_t      precision;
  int64_t     interval;
  int64_t     sliding;
  int64_t     offset;
  STimeWindow timeRange;
} SInterval;

typedef struct STbVerInfo {
  char    tbFName[TSDB_TABLE_FNAME_LEN];
  int32_t sversion;
  int32_t tversion;
  int32_t rversion;  // virtual table's column ref's version
} STbVerInfo;

typedef struct {
  int32_t code;
  int64_t affectedRows;
  SArray* tbVerInfo;  // STbVerInfo
} SQueryTableRsp;

int32_t tSerializeSQueryTableRsp(void* buf, int32_t bufLen, SQueryTableRsp* pRsp);

int32_t tDeserializeSQueryTableRsp(void* buf, int32_t bufLen, SQueryTableRsp* pRsp);

typedef struct {
  SMsgHead header;
  char     dbFName[TSDB_DB_FNAME_LEN];
  char     tbName[TSDB_TABLE_NAME_LEN];
} STableCfgReq;

typedef struct {
  char        tbName[TSDB_TABLE_NAME_LEN];
  char        stbName[TSDB_TABLE_NAME_LEN];
  char        dbFName[TSDB_DB_FNAME_LEN];
  int32_t     numOfTags;
  int32_t     numOfColumns;
  int8_t      tableType;
  int64_t     delay1;
  int64_t     delay2;
  int64_t     watermark1;
  int64_t     watermark2;
  int32_t     ttl;
  int32_t     keep;
  int64_t     ownerId;
  SArray*     pFuncs;
  int32_t     commentLen;
  char*       pComment;
  SSchema*    pSchemas;
  int32_t     tagsLen;
  char*       pTags;
  SSchemaExt* pSchemaExt;
  int8_t      virtualStb;
  SColRef*    pColRefs;
} STableCfg;

typedef STableCfg STableCfgRsp;

int32_t tSerializeSTableCfgReq(void* buf, int32_t bufLen, STableCfgReq* pReq);
int32_t tDeserializeSTableCfgReq(void* buf, int32_t bufLen, STableCfgReq* pReq);

int32_t tSerializeSTableCfgRsp(void* buf, int32_t bufLen, STableCfgRsp* pRsp);
int32_t tDeserializeSTableCfgRsp(void* buf, int32_t bufLen, STableCfgRsp* pRsp);
void    tFreeSTableCfgRsp(STableCfgRsp* pRsp);

typedef struct {
  SMsgHead header;
  tb_uid_t suid;
} SVSubTablesReq;

int32_t tSerializeSVSubTablesReq(void* buf, int32_t bufLen, SVSubTablesReq* pReq);
int32_t tDeserializeSVSubTablesReq(void* buf, int32_t bufLen, SVSubTablesReq* pReq);

typedef struct {
  int32_t vgId;
  SArray* pTables;  // SArray<SVCTableRefCols*>
} SVSubTablesRsp;

int32_t tSerializeSVSubTablesRsp(void* buf, int32_t bufLen, SVSubTablesRsp* pRsp);
int32_t tDeserializeSVSubTablesRsp(void* buf, int32_t bufLen, SVSubTablesRsp* pRsp);
void    tDestroySVSubTablesRsp(void* rsp);

typedef struct {
  SMsgHead header;
  tb_uid_t suid;
} SVStbRefDbsReq;

int32_t tSerializeSVStbRefDbsReq(void* buf, int32_t bufLen, SVStbRefDbsReq* pReq);
int32_t tDeserializeSVStbRefDbsReq(void* buf, int32_t bufLen, SVStbRefDbsReq* pReq);

typedef struct {
  int32_t vgId;
  SArray* pDbs;  // SArray<char* (db name)>
} SVStbRefDbsRsp;

int32_t tSerializeSVStbRefDbsRsp(void* buf, int32_t bufLen, SVStbRefDbsRsp* pRsp);
int32_t tDeserializeSVStbRefDbsRsp(void* buf, int32_t bufLen, SVStbRefDbsRsp* pRsp);
void    tDestroySVStbRefDbsRsp(void* rsp);

typedef struct {
  char    db[TSDB_DB_FNAME_LEN];
  int32_t numOfVgroups;
  int32_t numOfStables;  // single_stable
  int32_t buffer;        // MB
  int32_t pageSize;
  int32_t pages;
  int32_t cacheLastSize;
  int32_t daysPerFile;
  int32_t daysToKeep0;
  int32_t daysToKeep1;
  int32_t daysToKeep2;
  int32_t keepTimeOffset;
  int32_t minRows;
  int32_t maxRows;
  int32_t walFsyncPeriod;
  int8_t  walLevel;
  int8_t  precision;  // time resolution
  int8_t  compression;
  int8_t  replications;
  int8_t  strict;
  int8_t  cacheLast;
  int8_t  schemaless;
  int8_t  ignoreExist;
  int32_t numOfRetensions;
  SArray* pRetensions;  // SRetention
  int32_t walRetentionPeriod;
  int64_t walRetentionSize;
  int32_t walRollPeriod;
  int64_t walSegmentSize;
  int32_t sstTrigger;
  int16_t hashPrefix;
  int16_t hashSuffix;
  int32_t ssChunkSize;
  int32_t ssKeepLocal;
  int8_t  ssCompact;
  int32_t tsdbPageSize;
  int32_t sqlLen;
  char*   sql;
  int8_t  withArbitrator;
  int8_t  encryptAlgorithm;
  char    dnodeListStr[TSDB_DNODE_LIST_LEN];
  // 1. add auto-compact parameters
  int32_t compactInterval;    // minutes
  int32_t compactStartTime;   // minutes
  int32_t compactEndTime;     // minutes
  int8_t  compactTimeOffset;  // hour
  char    encryptAlgrName[TSDB_ENCRYPT_ALGR_NAME_LEN];
  int8_t  isAudit;
} SCreateDbReq;

int32_t tSerializeSCreateDbReq(void* buf, int32_t bufLen, SCreateDbReq* pReq);
int32_t tDeserializeSCreateDbReq(void* buf, int32_t bufLen, SCreateDbReq* pReq);
void    tFreeSCreateDbReq(SCreateDbReq* pReq);

typedef struct {
  char    db[TSDB_DB_FNAME_LEN];
  int32_t buffer;
  int32_t pageSize;
  int32_t pages;
  int32_t cacheLastSize;
  int32_t daysPerFile;
  int32_t daysToKeep0;
  int32_t daysToKeep1;
  int32_t daysToKeep2;
  int32_t keepTimeOffset;
  int32_t walFsyncPeriod;
  int8_t  walLevel;
  int8_t  strict;
  int8_t  cacheLast;
  int8_t  replications;
  int32_t sstTrigger;
  int32_t minRows;
  int32_t walRetentionPeriod;
  int32_t walRetentionSize;
  int32_t ssKeepLocal;
  int8_t  ssCompact;
  int32_t sqlLen;
  char*   sql;
  int8_t  withArbitrator;
  // 1. add auto-compact parameters
  int32_t compactInterval;
  int32_t compactStartTime;
  int32_t compactEndTime;
  int8_t  compactTimeOffset;
  char    encryptAlgrName[TSDB_ENCRYPT_ALGR_NAME_LEN];
  int8_t  isAudit;
} SAlterDbReq;

int32_t tSerializeSAlterDbReq(void* buf, int32_t bufLen, SAlterDbReq* pReq);
int32_t tDeserializeSAlterDbReq(void* buf, int32_t bufLen, SAlterDbReq* pReq);
void    tFreeSAlterDbReq(SAlterDbReq* pReq);

typedef struct {
  char    db[TSDB_DB_FNAME_LEN];
  int8_t  ignoreNotExists;
  int8_t  force;
  int32_t sqlLen;
  char*   sql;
} SDropDbReq;

int32_t tSerializeSDropDbReq(void* buf, int32_t bufLen, SDropDbReq* pReq);
int32_t tDeserializeSDropDbReq(void* buf, int32_t bufLen, SDropDbReq* pReq);
void    tFreeSDropDbReq(SDropDbReq* pReq);

typedef struct {
  char    db[TSDB_DB_FNAME_LEN];
  int64_t uid;
} SDropDbRsp;

int32_t tSerializeSDropDbRsp(void* buf, int32_t bufLen, SDropDbRsp* pRsp);
int32_t tDeserializeSDropDbRsp(void* buf, int32_t bufLen, SDropDbRsp* pRsp);

typedef struct {
  char    name[TSDB_MOUNT_NAME_LEN];
  int64_t uid;
} SDropMountRsp;

int32_t tSerializeSDropMountRsp(void* buf, int32_t bufLen, SDropMountRsp* pRsp);
int32_t tDeserializeSDropMountRsp(void* buf, int32_t bufLen, SDropMountRsp* pRsp);

typedef struct {
  char    db[TSDB_DB_FNAME_LEN];
  int64_t dbId;
  int32_t vgVersion;
  int32_t numOfTable;  // unit is TSDB_TABLE_NUM_UNIT
  int64_t stateTs;     // ms
} SUseDbReq;

int32_t tSerializeSUseDbReq(void* buf, int32_t bufLen, SUseDbReq* pReq);
int32_t tDeserializeSUseDbReq(void* buf, int32_t bufLen, SUseDbReq* pReq);

typedef struct {
  char    db[TSDB_DB_FNAME_LEN];
  int64_t uid;
  int32_t vgVersion;
  int32_t vgNum;
  int16_t hashPrefix;
  int16_t hashSuffix;
  int8_t  hashMethod;
  union {
    uint8_t flags;
    struct {
      uint8_t isMount : 1;  // TS-5868
      uint8_t padding : 7;
    };
  };
  SArray* pVgroupInfos;  // Array of SVgroupInfo
  int32_t errCode;
  int64_t stateTs;  // ms
} SUseDbRsp;

int32_t tSerializeSUseDbRsp(void* buf, int32_t bufLen, const SUseDbRsp* pRsp);
int32_t tDeserializeSUseDbRsp(void* buf, int32_t bufLen, SUseDbRsp* pRsp);
int32_t tSerializeSUseDbRspImp(SEncoder* pEncoder, const SUseDbRsp* pRsp);
int32_t tDeserializeSUseDbRspImp(SDecoder* pDecoder, SUseDbRsp* pRsp);
void    tFreeSUsedbRsp(SUseDbRsp* pRsp);

typedef struct {
  char db[TSDB_DB_FNAME_LEN];
} SDbCfgReq;

int32_t tSerializeSDbCfgReq(void* buf, int32_t bufLen, SDbCfgReq* pReq);
int32_t tDeserializeSDbCfgReq(void* buf, int32_t bufLen, SDbCfgReq* pReq);

typedef struct {
  char db[TSDB_DB_FNAME_LEN];
} SSsMigrateDbReq;

int32_t tSerializeSSsMigrateDbReq(void* buf, int32_t bufLen, SSsMigrateDbReq* pReq);
int32_t tDeserializeSSsMigrateDbReq(void* buf, int32_t bufLen, SSsMigrateDbReq* pReq);

typedef struct {
  int32_t ssMigrateId;
  bool    bAccepted;
} SSsMigrateDbRsp;

int32_t tSerializeSSsMigrateDbRsp(void* buf, int32_t bufLen, SSsMigrateDbRsp* pRsp);
int32_t tDeserializeSSsMigrateDbRsp(void* buf, int32_t bufLen, SSsMigrateDbRsp* pRsp);

// Request and response for TDMT_VND_LIST_SSMIGRATE_FILESETS
typedef struct {
  int32_t ssMigrateId;
} SListSsMigrateFileSetsReq;

int32_t tSerializeSListSsMigrateFileSetsReq(void* buf, int32_t bufLen, SListSsMigrateFileSetsReq* pReq);
int32_t tDeserializeSListSsMigrateFileSetsReq(void* buf, int32_t bufLen, SListSsMigrateFileSetsReq* pReq);

typedef struct {
  int32_t ssMigrateId;
  int32_t vgId;       // vgroup id
  SArray* pFileSets;  // SArray<int32_t>
} SListSsMigrateFileSetsRsp;

int32_t tSerializeSListSsMigrateFileSetsRsp(void* buf, int32_t bufLen, SListSsMigrateFileSetsRsp* pRsp);
int32_t tDeserializeSListSsMigrateFileSetsRsp(void* buf, int32_t bufLen, SListSsMigrateFileSetsRsp* pRsp);
void    tFreeSListSsMigrateFileSetsRsp(SListSsMigrateFileSetsRsp* pRsp);

// Request and response for TDMT_VND_SSMIGRATE_FILESET
typedef struct {
  int32_t ssMigrateId;
  int32_t nodeId;  // node id of the leader vnode, filled by vnode
  int32_t fid;
  int64_t startTimeSec;
} SSsMigrateFileSetReq;

int32_t tSerializeSSsMigrateFileSetReq(void* buf, int32_t bufLen, SSsMigrateFileSetReq* pReq);
int32_t tDeserializeSSsMigrateFileSetReq(void* buf, int32_t bufLen, SSsMigrateFileSetReq* pReq);

typedef struct {
  int32_t ssMigrateId;
  int32_t nodeId;  // node id of the leader vnode
  int32_t vgId;
  int32_t fid;
} SSsMigrateFileSetRsp;

int32_t tSerializeSSsMigrateFileSetRsp(void* buf, int32_t bufLen, SSsMigrateFileSetRsp* pRsp);
int32_t tDeserializeSSsMigrateFileSetRsp(void* buf, int32_t bufLen, SSsMigrateFileSetRsp* pRsp);

#define SSMIGRATE_FILESET_STATE_IN_PROGRESS 0
#define SSMIGRATE_FILESET_STATE_SUCCEEDED   1
#define SSMIGRATE_FILESET_STATE_COMPACT     2
#define SSMIGRATE_FILESET_STATE_SKIPPED     3
#define SSMIGRATE_FILESET_STATE_FAILED      4

// Request and response for TDMT_VND_QUERY_SSMIGRATE_PROGRESS and TDMT_VND_FOLLOWER_SSMIGRATE
// Note this struct is reused as both request and response in TDMT_VND_QUERY_SSMIGRATE_PROGRESS,
// while as a request, the 'state' field is not used.
// This struct is also used in TDMT_VND_FOLLOWER_SSMIGRATE as request, which don't need a response.
typedef struct {
  int32_t ssMigrateId;  // ss migrate id
  int32_t nodeId;       // node id of the leader vnode
  int32_t vgId;         // vgroup id
  int32_t fid;          // file set id
  int32_t state;        // SSMIGRATE_FILESET_STATE_*
} SSsMigrateProgress;

int tSerializeSSsMigrateProgress(void* buf, int32_t bufLen, SSsMigrateProgress* pProgress);
int tDeserializeSSsMigrateProgress(void* buf, int32_t bufLen, SSsMigrateProgress* pProgress);

// Request for TDMT_MND_KILL_SSMIGRATE
typedef struct {
  int32_t ssMigrateId;
  int32_t sqlLen;
  char*   sql;
} SKillSsMigrateReq;

int32_t tSerializeSKillSsMigrateReq(void* buf, int32_t bufLen, SKillSsMigrateReq* pReq);
int32_t tDeserializeSKillSsMigrateReq(void* buf, int32_t bufLen, SKillSsMigrateReq* pReq);
void    tFreeSKillSsMigrateReq(SKillSsMigrateReq* pReq);

// Request for TDMT_VND_KILL_SSMIGRATE
typedef struct {
  int32_t ssMigrateId;
} SVnodeKillSsMigrateReq;

int32_t tSerializeSVnodeKillSsMigrateReq(void* buf, int32_t bufLen, SVnodeKillSsMigrateReq* pReq);
int32_t tDeserializeSVnodeKillSsMigrateReq(void* buf, int32_t bufLen, SVnodeKillSsMigrateReq* pReq);

typedef struct {
  int32_t vgId;
  int64_t keepVersion;
} SMndSetVgroupKeepVersionReq;

int32_t tSerializeSMndSetVgroupKeepVersionReq(void* buf, int32_t bufLen, SMndSetVgroupKeepVersionReq* pReq);
int32_t tDeserializeSMndSetVgroupKeepVersionReq(void* buf, int32_t bufLen, SMndSetVgroupKeepVersionReq* pReq);

typedef struct {
  int32_t timestampSec;
  int32_t ttlDropMaxCount;
  int32_t nUids;
  SArray* pTbUids;
} SVDropTtlTableReq;

int32_t tSerializeSVDropTtlTableReq(void* buf, int32_t bufLen, SVDropTtlTableReq* pReq);
int32_t tDeserializeSVDropTtlTableReq(void* buf, int32_t bufLen, SVDropTtlTableReq* pReq);

typedef struct {
  char    db[TSDB_DB_FNAME_LEN];
  int64_t dbId;
  int64_t ownerId;
  int32_t cfgVersion;
  int32_t numOfVgroups;
  int32_t numOfStables;
  int32_t buffer;
  int32_t cacheSize;
  int32_t pageSize;
  int32_t pages;
  int32_t daysPerFile;
  int32_t daysToKeep0;
  int32_t daysToKeep1;
  int32_t daysToKeep2;
  int32_t keepTimeOffset;
  int32_t minRows;
  int32_t maxRows;
  int32_t walFsyncPeriod;
  int16_t hashPrefix;
  int16_t hashSuffix;
  int8_t  hashMethod;
  int8_t  walLevel;
  int8_t  precision;
  int8_t  compression;
  int8_t  replications;
  int8_t  strict;
  int8_t  cacheLast;
  int8_t  encryptAlgr;
  char    algorithmsId[TSDB_ENCRYPT_ALGR_NAME_LEN];
  int32_t ssChunkSize;
  int32_t ssKeepLocal;
  int8_t  ssCompact;
  union {
    uint8_t flags;
    struct {
      uint8_t isMount : 1;  // TS-5868
      uint8_t padding : 7;
    };
  };
  int8_t  compactTimeOffset;
  int32_t compactInterval;
  int32_t compactStartTime;
  int32_t compactEndTime;
  int32_t tsdbPageSize;
  int32_t walRetentionPeriod;
  int32_t walRollPeriod;
  int64_t walRetentionSize;
  int64_t walSegmentSize;
  int32_t numOfRetensions;
  SArray* pRetensions;
  int8_t  schemaless;
  int16_t sstTrigger;
  int8_t  withArbitrator;
  int8_t  isAudit;
} SDbCfgRsp;

typedef SDbCfgRsp SDbCfgInfo;

int32_t tSerializeSDbCfgRspImpl(SEncoder* encoder, const SDbCfgRsp* pRsp);
int32_t tSerializeSDbCfgRsp(void* buf, int32_t bufLen, const SDbCfgRsp* pRsp);
int32_t tDeserializeSDbCfgRsp(void* buf, int32_t bufLen, SDbCfgRsp* pRsp);
int32_t tDeserializeSDbCfgRspImpl(SDecoder* decoder, SDbCfgRsp* pRsp);
void    tFreeSDbCfgRsp(SDbCfgRsp* pRsp);

typedef struct {
  int32_t rowNum;
} SQnodeListReq;

int32_t tSerializeSQnodeListReq(void* buf, int32_t bufLen, SQnodeListReq* pReq);
int32_t tDeserializeSQnodeListReq(void* buf, int32_t bufLen, SQnodeListReq* pReq);

typedef struct {
  int32_t rowNum;
} SDnodeListReq;

int32_t tSerializeSDnodeListReq(void* buf, int32_t bufLen, SDnodeListReq* pReq);

typedef struct {
  int32_t useless;  // useless
} SServerVerReq;

int32_t tSerializeSServerVerReq(void* buf, int32_t bufLen, SServerVerReq* pReq);
// int32_t tDeserializeSServerVerReq(void* buf, int32_t bufLen, SServerVerReq* pReq);

typedef struct {
  char ver[TSDB_VERSION_LEN];
} SServerVerRsp;

int32_t tSerializeSServerVerRsp(void* buf, int32_t bufLen, SServerVerRsp* pRsp);
int32_t tDeserializeSServerVerRsp(void* buf, int32_t bufLen, SServerVerRsp* pRsp);

typedef struct SQueryNodeAddr {
  int32_t nodeId;  // vgId or qnodeId
  SEpSet  epSet;
} SQueryNodeAddr;

typedef struct {
  SQueryNodeAddr addr;
  uint64_t       load;
} SQueryNodeLoad;

typedef struct {
  SArray* qnodeList;  // SArray<SQueryNodeLoad>
} SQnodeListRsp;

int32_t tSerializeSQnodeListRsp(void* buf, int32_t bufLen, SQnodeListRsp* pRsp);
int32_t tDeserializeSQnodeListRsp(void* buf, int32_t bufLen, SQnodeListRsp* pRsp);
void    tFreeSQnodeListRsp(SQnodeListRsp* pRsp);


typedef struct SDownstreamSourceNode {
  ENodeType      type;
  SQueryNodeAddr addr;
  uint64_t       clientId;
  uint64_t       taskId;
  uint64_t       sId;
  int32_t        execId;
  int32_t        fetchMsgType;
  bool           localExec;
} SDownstreamSourceNode;



typedef struct SDNodeAddr {
  int32_t nodeId;  // dnodeId
  SEpSet  epSet;
} SDNodeAddr;

typedef struct {
  SArray* dnodeList;  // SArray<SDNodeAddr>
} SDnodeListRsp;

int32_t tSerializeSDnodeListRsp(void* buf, int32_t bufLen, SDnodeListRsp* pRsp);
int32_t tDeserializeSDnodeListRsp(void* buf, int32_t bufLen, SDnodeListRsp* pRsp);
void    tFreeSDnodeListRsp(SDnodeListRsp* pRsp);

typedef struct {
  SArray* pTsmas;  // SArray<STableTSMAInfo*>
} STableTSMAInfoRsp;

typedef struct {
  SUseDbRsp*         useDbRsp;
  SDbCfgRsp*         cfgRsp;
  STableTSMAInfoRsp* pTsmaRsp;
  int32_t            dbTsmaVersion;
  char               db[TSDB_DB_FNAME_LEN];
  int64_t            dbId;
} SDbHbRsp;

typedef struct {
  SArray* pArray;  // Array of SDbHbRsp
} SDbHbBatchRsp;

int32_t tSerializeSDbHbBatchRsp(void* buf, int32_t bufLen, SDbHbBatchRsp* pRsp);
int32_t tDeserializeSDbHbBatchRsp(void* buf, int32_t bufLen, SDbHbBatchRsp* pRsp);
void    tFreeSDbHbBatchRsp(SDbHbBatchRsp* pRsp);

typedef struct {
  SArray* pArray;  // Array of SGetUserAuthRsp
} SUserAuthBatchRsp;

int32_t tSerializeSUserAuthBatchRsp(void* buf, int32_t bufLen, SUserAuthBatchRsp* pRsp);
int32_t tDeserializeSUserAuthBatchRsp(void* buf, int32_t bufLen, SUserAuthBatchRsp* pRsp);
void    tFreeSUserAuthBatchRsp(SUserAuthBatchRsp* pRsp);

typedef struct {
  char        db[TSDB_DB_FNAME_LEN];
  STimeWindow timeRange;
  int32_t     sqlLen;
  char*       sql;
  SArray*     vgroupIds;
  int32_t     compactId;
  int8_t      metaOnly;
  int8_t      force;
} SCompactDbReq;

int32_t tSerializeSCompactDbReq(void* buf, int32_t bufLen, SCompactDbReq* pReq);
int32_t tDeserializeSCompactDbReq(void* buf, int32_t bufLen, SCompactDbReq* pReq);
void    tFreeSCompactDbReq(SCompactDbReq* pReq);

typedef struct {
  union {
    int32_t compactId;
    int32_t id;
  };
  int8_t bAccepted;
} SCompactDbRsp;

int32_t tSerializeSCompactDbRsp(void* buf, int32_t bufLen, SCompactDbRsp* pRsp);
int32_t tDeserializeSCompactDbRsp(void* buf, int32_t bufLen, SCompactDbRsp* pRsp);

typedef struct {
  union {
    int32_t compactId;
    int32_t id;
  };
  int32_t sqlLen;
  char*   sql;
} SKillCompactReq;

int32_t tSerializeSKillCompactReq(void* buf, int32_t bufLen, SKillCompactReq* pReq);
int32_t tDeserializeSKillCompactReq(void* buf, int32_t bufLen, SKillCompactReq* pReq);
void    tFreeSKillCompactReq(SKillCompactReq* pReq);

typedef SCompactDbRsp   STrimDbRsp;         // reuse structs
typedef SKillCompactReq SKillRetentionReq;  // reuse structs

typedef struct {
  char    name[TSDB_FUNC_NAME_LEN];
  int8_t  igExists;
  int8_t  funcType;
  int8_t  scriptType;
  int8_t  outputType;
  int32_t outputLen;
  int32_t bufSize;
  int32_t codeLen;
  int64_t signature;
  char*   pComment;
  char*   pCode;
  int8_t  orReplace;
} SCreateFuncReq;

int32_t tSerializeSCreateFuncReq(void* buf, int32_t bufLen, SCreateFuncReq* pReq);
int32_t tDeserializeSCreateFuncReq(void* buf, int32_t bufLen, SCreateFuncReq* pReq);
void    tFreeSCreateFuncReq(SCreateFuncReq* pReq);

typedef struct {
  char   name[TSDB_FUNC_NAME_LEN];
  int8_t igNotExists;
} SDropFuncReq;

int32_t tSerializeSDropFuncReq(void* buf, int32_t bufLen, SDropFuncReq* pReq);
int32_t tDeserializeSDropFuncReq(void* buf, int32_t bufLen, SDropFuncReq* pReq);

typedef struct {
  int32_t numOfFuncs;
  bool    ignoreCodeComment;
  SArray* pFuncNames;
} SRetrieveFuncReq;

int32_t tSerializeSRetrieveFuncReq(void* buf, int32_t bufLen, SRetrieveFuncReq* pReq);
int32_t tDeserializeSRetrieveFuncReq(void* buf, int32_t bufLen, SRetrieveFuncReq* pReq);
void    tFreeSRetrieveFuncReq(SRetrieveFuncReq* pReq);

typedef struct {
  char    name[TSDB_FUNC_NAME_LEN];
  int8_t  funcType;
  int8_t  scriptType;
  int8_t  outputType;
  int32_t outputLen;
  int32_t bufSize;
  int64_t signature;
  int32_t commentSize;
  int32_t codeSize;
  char*   pComment;
  char*   pCode;
} SFuncInfo;

typedef struct {
  int32_t funcVersion;
  int64_t funcCreatedTime;
} SFuncExtraInfo;

typedef struct {
  int32_t numOfFuncs;
  SArray* pFuncInfos;
  SArray* pFuncExtraInfos;
} SRetrieveFuncRsp;

int32_t tSerializeSRetrieveFuncRsp(void* buf, int32_t bufLen, SRetrieveFuncRsp* pRsp);
int32_t tDeserializeSRetrieveFuncRsp(void* buf, int32_t bufLen, SRetrieveFuncRsp* pRsp);
void    tFreeSFuncInfo(SFuncInfo* pInfo);
void    tFreeSRetrieveFuncRsp(SRetrieveFuncRsp* pRsp);

typedef struct {
  int32_t       statusInterval;
  int64_t       checkTime;                  // 1970-01-01 00:00:00.000
  char          timezone[TD_TIMEZONE_LEN];  // tsTimezone
  char          locale[TD_LOCALE_LEN];      // tsLocale
  char          charset[TD_LOCALE_LEN];     // tsCharset
  int8_t        ttlChangeOnWrite;
  int8_t        enableWhiteList;
  int8_t        encryptionKeyStat;
  uint32_t      encryptionKeyChksum;
  SMonitorParas monitorParas;
  int32_t       statusIntervalMs;
} SClusterCfg;

typedef struct {
  int32_t openVnodes;
  int32_t dropVnodes;
  int32_t totalVnodes;
  int32_t masterNum;
  int64_t numOfSelectReqs;
  int64_t numOfInsertReqs;
  int64_t numOfInsertSuccessReqs;
  int64_t numOfBatchInsertReqs;
  int64_t numOfBatchInsertSuccessReqs;
  int64_t errors;
} SVnodesStat;

typedef struct {
  int32_t vgId;
  int8_t  syncState;
  int8_t  syncRestore;
  int64_t syncTerm;
  int64_t roleTimeMs;
  int64_t startTimeMs;
  int8_t  syncCanRead;
  int64_t cacheUsage;
  int64_t numOfTables;
  int64_t numOfTimeSeries;
  int64_t totalStorage;
  int64_t compStorage;
  int64_t pointsWritten;
  int64_t numOfSelectReqs;
  int64_t numOfInsertReqs;
  int64_t numOfInsertSuccessReqs;
  int64_t numOfBatchInsertReqs;
  int64_t numOfBatchInsertSuccessReqs;
  int32_t numOfCachedTables;
  int32_t learnerProgress;  // use one reservered
  int64_t syncAppliedIndex;
  int64_t syncCommitIndex;
  int64_t bufferSegmentUsed;
  int64_t bufferSegmentSize;
} SVnodeLoad;

typedef struct {
  int64_t total_requests;
  int64_t total_rows;
  int64_t total_bytes;
  double  write_size;
  double  cache_hit_ratio;
  int64_t rpc_queue_wait;
  int64_t preprocess_time;

  int64_t memory_table_size;
  int64_t commit_count;
  int64_t merge_count;
  double  commit_time;
  double  merge_time;
  int64_t block_commit_time;
  int64_t memtable_wait_time;
} SVnodeMetrics;

typedef struct {
  int32_t     vgId;
  int64_t     numOfTables;
  int64_t     memSize;
  int64_t     l1Size;
  int64_t     l2Size;
  int64_t     l3Size;
  int64_t     cacheSize;
  int64_t     walSize;
  int64_t     metaSize;
  int64_t     rawDataSize;
  int64_t     ssSize;
  const char* dbname;
  int8_t      estimateRawData;
} SDbSizeStatisInfo;

typedef struct {
  int32_t vgId;
  int64_t nTimeSeries;
} SVnodeLoadLite;

typedef struct {
  int8_t  syncState;
  int64_t syncTerm;
  int8_t  syncRestore;
  int64_t roleTimeMs;
} SMnodeLoad;

typedef struct {
  int32_t dnodeId;
  int64_t numOfProcessedQuery;
  int64_t numOfProcessedCQuery;
  int64_t numOfProcessedFetch;
  int64_t numOfProcessedDrop;
  int64_t numOfProcessedNotify;
  int64_t numOfProcessedHb;
  int64_t numOfProcessedDelete;
  int64_t cacheDataSize;
  int64_t numOfQueryInQueue;
  int64_t numOfFetchInQueue;
  int64_t timeInQueryQueue;
  int64_t timeInFetchQueue;
} SQnodeLoad;

typedef struct {
  int32_t     sver;      // software version
  int64_t     dnodeVer;  // dnode table version in sdb
  int32_t     dnodeId;
  int64_t     clusterId;
  int64_t     rebootTime;
  int64_t     updateTime;
  float       numOfCores;
  int32_t     numOfSupportVnodes;
  int32_t     numOfDiskCfg;
  int64_t     memTotal;
  int64_t     memAvail;
  char        dnodeEp[TSDB_EP_LEN];
  char        machineId[TSDB_MACHINE_ID_LEN + 1];
  SMnodeLoad  mload;
  SQnodeLoad  qload;
  SClusterCfg clusterCfg;
  SArray*     pVloads;  // array of SVnodeLoad
  int32_t     statusSeq;
  int64_t     ipWhiteVer;
  int64_t     timeWhiteVer;
  int64_t     analVer;
  int64_t     timestamp;
  char        auditDB[TSDB_DB_FNAME_LEN];
  char        auditToken[TSDB_TOKEN_LEN];
} SStatusReq;

int32_t tSerializeSStatusReq(void* buf, int32_t bufLen, SStatusReq* pReq);
int32_t tDeserializeSStatusReq(void* buf, int32_t bufLen, SStatusReq* pReq);
void    tFreeSStatusReq(SStatusReq* pReq);

typedef struct {
  int32_t forceReadConfig;
  int32_t cver;
  SArray* array;
} SConfigReq;

int32_t tSerializeSConfigReq(void* buf, int32_t bufLen, SConfigReq* pReq);
int32_t tDeserializeSConfigReq(void* buf, int32_t bufLen, SConfigReq* pReq);
void    tFreeSConfigReq(SConfigReq* pReq);

typedef struct {
  int32_t dnodeId;
  char    machineId[TSDB_MACHINE_ID_LEN + 1];
} SDnodeInfoReq;

int32_t tSerializeSDnodeInfoReq(void* buf, int32_t bufLen, SDnodeInfoReq* pReq);
int32_t tDeserializeSDnodeInfoReq(void* buf, int32_t bufLen, SDnodeInfoReq* pReq);

typedef enum {
  MONITOR_TYPE_COUNTER = 0,
  MONITOR_TYPE_SLOW_LOG = 1,
} MONITOR_TYPE;

typedef struct {
  int32_t      contLen;
  char*        pCont;
  MONITOR_TYPE type;
} SStatisReq;

int32_t tSerializeSStatisReq(void* buf, int32_t bufLen, SStatisReq* pReq);
int32_t tDeserializeSStatisReq(void* buf, int32_t bufLen, SStatisReq* pReq);
void    tFreeSStatisReq(SStatisReq* pReq);

typedef struct {
  char    db[TSDB_DB_FNAME_LEN];
  char    table[TSDB_TABLE_NAME_LEN];
  char    operation[AUDIT_OPERATION_LEN];
  int32_t sqlLen;
  char*   pSql;
  double  duration;
  int64_t affectedRows;
} SAuditReq;
int32_t tSerializeSAuditReq(void* buf, int32_t bufLen, SAuditReq* pReq);
int32_t tDeserializeSAuditReq(void* buf, int32_t bufLen, SAuditReq* pReq);
void    tFreeSAuditReq(SAuditReq* pReq);

typedef struct {
  SArray* auditArr;
} SBatchAuditReq;
int32_t tSerializeSBatchAuditReq(void* buf, int32_t bufLen, SBatchAuditReq* pReq);
int32_t tDeserializeSBatchAuditReq(void* buf, int32_t bufLen, SBatchAuditReq* pReq);
void    tFreeSBatchAuditReq(SBatchAuditReq* pReq);

typedef struct {
  int32_t dnodeId;
  int64_t clusterId;
  SArray* pVloads;
} SNotifyReq;

int32_t tSerializeSNotifyReq(void* buf, int32_t bufLen, SNotifyReq* pReq);
int32_t tDeserializeSNotifyReq(void* buf, int32_t bufLen, SNotifyReq* pReq);
void    tFreeSNotifyReq(SNotifyReq* pReq);

typedef struct {
  int32_t dnodeId;
  int64_t clusterId;
} SDnodeCfg;

typedef struct {
  int32_t id;
  int8_t  isMnode;
  SEp     ep;
} SDnodeEp;

typedef struct {
  int32_t id;
  int8_t  isMnode;
  int8_t  offlineReason;
  SEp     ep;
  char    active[TSDB_ACTIVE_KEY_LEN];
  char    connActive[TSDB_CONN_ACTIVE_KEY_LEN];
} SDnodeInfo;

typedef struct {
  int64_t   dnodeVer;
  SDnodeCfg dnodeCfg;
  SArray*   pDnodeEps;  // Array of SDnodeEp
  int32_t   statusSeq;
  int64_t   ipWhiteVer;
  int64_t   analVer;
  int64_t   timeWhiteVer;
  char      auditDB[TSDB_DB_FNAME_LEN];
  char      auditToken[TSDB_TOKEN_LEN];
} SStatusRsp;

int32_t tSerializeSStatusRsp(void* buf, int32_t bufLen, SStatusRsp* pRsp);
int32_t tDeserializeSStatusRsp(void* buf, int32_t bufLen, SStatusRsp* pRsp);
void    tFreeSStatusRsp(SStatusRsp* pRsp);

typedef struct {
  int32_t forceReadConfig;
  int32_t isConifgVerified;
  int32_t isVersionVerified;
  int32_t cver;
  SArray* array;
} SConfigRsp;

int32_t tSerializeSConfigRsp(void* buf, int32_t bufLen, SConfigRsp* pRsp);
int32_t tDeserializeSConfigRsp(void* buf, int32_t bufLen, SConfigRsp* pRsp);
void    tFreeSConfigRsp(SConfigRsp* pRsp);

typedef struct {
  int32_t dnodeId;
  int32_t keyVersion;  // Local key version
} SKeySyncReq;

int32_t tSerializeSKeySyncReq(void* buf, int32_t bufLen, SKeySyncReq* pReq);
int32_t tDeserializeSKeySyncReq(void* buf, int32_t bufLen, SKeySyncReq* pReq);

typedef struct {
  int32_t keyVersion;        // mnode's key version
  int8_t  needUpdate;        // 1 if dnode needs to update keys
  int32_t encryptionKeyStatus;  // Encryption key status (TSDB_ENCRYPT_KEY_STAT_*)
  char    svrKey[129];       // Server key (if needUpdate)
  char    dbKey[129];        // Database key (if needUpdate)
  char    cfgKey[129];       // Config key (if needUpdate)
  char    metaKey[129];      // Metadata key (if needUpdate)
  char    dataKey[129];      // Data key (if needUpdate)
  int32_t algorithm;         // Encryption algorithm for master keys
  int32_t cfgAlgorithm;      // Encryption algorithm for CFG_KEY
  int32_t metaAlgorithm;     // Encryption algorithm for META_KEY
  int64_t createTime;        // Key creation time
  int64_t svrKeyUpdateTime;  // Server key update time
  int64_t dbKeyUpdateTime;   // Database key update time
} SKeySyncRsp;

int32_t tSerializeSKeySyncRsp(void* buf, int32_t bufLen, SKeySyncRsp* pRsp);
int32_t tDeserializeSKeySyncRsp(void* buf, int32_t bufLen, SKeySyncRsp* pRsp);

typedef struct {
  int32_t reserved;
} SMTimerReq;

int32_t tSerializeSMTimerMsg(void* buf, int32_t bufLen, SMTimerReq* pReq);
// int32_t tDeserializeSMTimerMsg(void* buf, int32_t bufLen, SMTimerReq* pReq);

typedef struct SOrphanTask {
  int64_t streamId;
  int32_t taskId;
  int32_t nodeId;
} SOrphanTask;

typedef struct SMStreamDropOrphanMsg {
  SArray* pList;  // SArray<SOrphanTask>
} SMStreamDropOrphanMsg;

int32_t tSerializeDropOrphanTaskMsg(void* buf, int32_t bufLen, SMStreamDropOrphanMsg* pMsg);
int32_t tDeserializeDropOrphanTaskMsg(void* buf, int32_t bufLen, SMStreamDropOrphanMsg* pMsg);
void    tDestroyDropOrphanTaskMsg(SMStreamDropOrphanMsg* pMsg);

typedef struct {
  int32_t  id;
  uint16_t port;                 // node sync Port
  char     fqdn[TSDB_FQDN_LEN];  // node FQDN
} SReplica;

typedef struct {
  int32_t  vgId;
  char     db[TSDB_DB_FNAME_LEN];
  int64_t  dbUid;
  int32_t  vgVersion;
  int32_t  numOfStables;
  int32_t  buffer;
  int32_t  pageSize;
  int32_t  pages;
  int32_t  cacheLastSize;
  int32_t  daysPerFile;
  int32_t  daysToKeep0;
  int32_t  daysToKeep1;
  int32_t  daysToKeep2;
  int32_t  keepTimeOffset;
  int32_t  minRows;
  int32_t  maxRows;
  int32_t  walFsyncPeriod;
  uint32_t hashBegin;
  uint32_t hashEnd;
  int8_t   hashMethod;
  int8_t   walLevel;
  int8_t   precision;
  int8_t   compression;
  int8_t   strict;
  int8_t   cacheLast;
  int8_t   isTsma;
  int8_t   replica;
  int8_t   selfIndex;
  SReplica replicas[TSDB_MAX_REPLICA];
  int32_t  numOfRetensions;
  SArray*  pRetensions;  // SRetention
  void*    pTsma;
  int32_t  walRetentionPeriod;
  int64_t  walRetentionSize;
  int32_t  walRollPeriod;
  int64_t  walSegmentSize;
  int16_t  sstTrigger;
  int16_t  hashPrefix;
  int16_t  hashSuffix;
  int32_t  tsdbPageSize;
  int32_t  ssChunkSize;
  int32_t  ssKeepLocal;
  int8_t   ssCompact;
  int64_t  reserved[6];
  int8_t   learnerReplica;
  int8_t   learnerSelfIndex;
  SReplica learnerReplicas[TSDB_MAX_LEARNER_REPLICA];
  int32_t  changeVersion;
  int8_t   encryptAlgorithm;
  char     encryptAlgrName[TSDB_ENCRYPT_ALGR_NAME_LEN];
} SCreateVnodeReq;

int32_t tSerializeSCreateVnodeReq(void* buf, int32_t bufLen, SCreateVnodeReq* pReq);
int32_t tDeserializeSCreateVnodeReq(void* buf, int32_t bufLen, SCreateVnodeReq* pReq);
int32_t tFreeSCreateVnodeReq(SCreateVnodeReq* pReq);

typedef struct {
  union {
    int32_t compactId;
    int32_t id;
  };
  int32_t vgId;
  int32_t dnodeId;
} SQueryCompactProgressReq;

int32_t tSerializeSQueryCompactProgressReq(void* buf, int32_t bufLen, SQueryCompactProgressReq* pReq);
int32_t tDeserializeSQueryCompactProgressReq(void* buf, int32_t bufLen, SQueryCompactProgressReq* pReq);

typedef struct {
  union {
    int32_t compactId;
    int32_t id;
  };
  int32_t vgId;
  int32_t dnodeId;
  int32_t numberFileset;
  int32_t finished;
  int32_t progress;
  int64_t remainingTime;
} SQueryCompactProgressRsp;

int32_t tSerializeSQueryCompactProgressRsp(void* buf, int32_t bufLen, SQueryCompactProgressRsp* pReq);
int32_t tDeserializeSQueryCompactProgressRsp(void* buf, int32_t bufLen, SQueryCompactProgressRsp* pReq);

typedef SQueryCompactProgressReq SQueryRetentionProgressReq;
typedef SQueryCompactProgressRsp SQueryRetentionProgressRsp;

typedef struct {
  int32_t vgId;
  int32_t dnodeId;
  int64_t dbUid;
  char    db[TSDB_DB_FNAME_LEN];
  int64_t reserved[8];
} SDropVnodeReq;

int32_t tSerializeSDropVnodeReq(void* buf, int32_t bufLen, SDropVnodeReq* pReq);
int32_t tDeserializeSDropVnodeReq(void* buf, int32_t bufLen, SDropVnodeReq* pReq);

typedef struct {
  char    colName[TSDB_COL_NAME_LEN];
  char    stb[TSDB_TABLE_FNAME_LEN];
  int64_t stbUid;
  int64_t dbUid;
  int64_t reserved[8];
} SDropIndexReq;

int32_t tSerializeSDropIdxReq(void* buf, int32_t bufLen, SDropIndexReq* pReq);
int32_t tDeserializeSDropIdxReq(void* buf, int32_t bufLen, SDropIndexReq* pReq);

typedef struct {
  int64_t dbUid;
  char    db[TSDB_DB_FNAME_LEN];
  union {
    int64_t compactStartTime;
    int64_t startTime;
  };

  STimeWindow tw;
  union {
    int32_t compactId;
    int32_t id;
  };
  int8_t metaOnly;
  union {
    uint16_t flags;
    struct {
      uint16_t optrType : 3;     // ETsdbOpType
      uint16_t triggerType : 1;  // ETriggerType 0 manual, 1 auto
      uint16_t reserved : 12;
    };
  };
  int8_t force;  // force compact
} SCompactVnodeReq;

int32_t tSerializeSCompactVnodeReq(void* buf, int32_t bufLen, SCompactVnodeReq* pReq);
int32_t tDeserializeSCompactVnodeReq(void* buf, int32_t bufLen, SCompactVnodeReq* pReq);

typedef struct {
  union {
    int32_t compactId;
    int32_t taskId;
  };
  int32_t vgId;
  int32_t dnodeId;
} SVKillCompactReq;

int32_t tSerializeSVKillCompactReq(void* buf, int32_t bufLen, SVKillCompactReq* pReq);
int32_t tDeserializeSVKillCompactReq(void* buf, int32_t bufLen, SVKillCompactReq* pReq);

typedef SVKillCompactReq SVKillRetentionReq;

typedef struct {
  char        db[TSDB_DB_FNAME_LEN];
  int32_t     maxSpeed;
  int32_t     sqlLen;
  char*       sql;
  SArray*     vgroupIds;
  STimeWindow tw;  // unit is second
  union {
    uint32_t flags;
    struct {
      uint32_t optrType : 3;     // ETsdbOpType
      uint32_t triggerType : 1;  // ETriggerType 0 manual, 1 auto
      uint32_t reserved : 28;
    };
  };
} STrimDbReq;

int32_t tSerializeSTrimDbReq(void* buf, int32_t bufLen, STrimDbReq* pReq);
int32_t tDeserializeSTrimDbReq(void* buf, int32_t bufLen, STrimDbReq* pReq);
void    tFreeSTrimDbReq(STrimDbReq* pReq);

typedef SCompactVnodeReq SVTrimDbReq;  // reuse SCompactVnodeReq, add task monitor since 3.3.8.0

int32_t tSerializeSVTrimDbReq(void* buf, int32_t bufLen, SVTrimDbReq* pReq);
int32_t tDeserializeSVTrimDbReq(void* buf, int32_t bufLen, SVTrimDbReq* pReq);

typedef struct {
  int32_t vgVersion;
  int32_t buffer;
  int32_t pageSize;
  int32_t pages;
  int32_t cacheLastSize;
  int32_t daysPerFile;
  int32_t daysToKeep0;
  int32_t daysToKeep1;
  int32_t daysToKeep2;
  int32_t keepTimeOffset;
  int32_t walFsyncPeriod;
  int8_t  walLevel;
  int8_t  strict;
  int8_t  cacheLast;
  int64_t reserved[7];
  // 1st modification
  int16_t sttTrigger;
  int32_t minRows;
  // 2nd modification
  int32_t walRetentionPeriod;
  int32_t walRetentionSize;
  int32_t ssKeepLocal;
  int8_t  ssCompact;
} SAlterVnodeConfigReq;

int32_t tSerializeSAlterVnodeConfigReq(void* buf, int32_t bufLen, SAlterVnodeConfigReq* pReq);
int32_t tDeserializeSAlterVnodeConfigReq(void* buf, int32_t bufLen, SAlterVnodeConfigReq* pReq);

typedef struct {
  int32_t  vgId;
  int8_t   strict;
  int8_t   selfIndex;
  int8_t   replica;
  SReplica replicas[TSDB_MAX_REPLICA];
  int64_t  reserved[8];
  int8_t   learnerSelfIndex;
  int8_t   learnerReplica;
  SReplica learnerReplicas[TSDB_MAX_LEARNER_REPLICA];
  int32_t  changeVersion;
  int32_t  electBaseLine;
} SAlterVnodeReplicaReq, SAlterVnodeTypeReq, SCheckLearnCatchupReq, SAlterVnodeElectBaselineReq;

int32_t tSerializeSAlterVnodeReplicaReq(void* buf, int32_t bufLen, SAlterVnodeReplicaReq* pReq);
int32_t tDeserializeSAlterVnodeReplicaReq(void* buf, int32_t bufLen, SAlterVnodeReplicaReq* pReq);

typedef struct {
  int32_t vgId;
  int8_t  disable;
} SDisableVnodeWriteReq;

int32_t tSerializeSDisableVnodeWriteReq(void* buf, int32_t bufLen, SDisableVnodeWriteReq* pReq);
int32_t tDeserializeSDisableVnodeWriteReq(void* buf, int32_t bufLen, SDisableVnodeWriteReq* pReq);

typedef struct {
  int32_t  srcVgId;
  int32_t  dstVgId;
  uint32_t hashBegin;
  uint32_t hashEnd;
  int32_t  changeVersion;
  int32_t  reserved;
} SAlterVnodeHashRangeReq;

int32_t tSerializeSAlterVnodeHashRangeReq(void* buf, int32_t bufLen, SAlterVnodeHashRangeReq* pReq);
int32_t tDeserializeSAlterVnodeHashRangeReq(void* buf, int32_t bufLen, SAlterVnodeHashRangeReq* pReq);

#define REQ_OPT_TBNAME 0x0
#define REQ_OPT_TBUID  0x01
typedef struct {
  SMsgHead header;
  char     dbFName[TSDB_DB_FNAME_LEN];
  char     tbName[TSDB_TABLE_NAME_LEN];
  uint8_t  option;
  uint8_t  autoCreateCtb;
} STableInfoReq;

int32_t tSerializeSTableInfoReq(void* buf, int32_t bufLen, STableInfoReq* pReq);
int32_t tDeserializeSTableInfoReq(void* buf, int32_t bufLen, STableInfoReq* pReq);

typedef struct {
  int8_t  metaClone;  // create local clone of the cached table meta
  int32_t numOfVgroups;
  int32_t numOfTables;
  int32_t numOfUdfs;
  char    tableNames[];
} SMultiTableInfoReq;

// todo refactor
typedef struct SVgroupInfo {
  int32_t  vgId;
  uint32_t hashBegin;
  uint32_t hashEnd;
  SEpSet   epSet;
  union {
    int32_t numOfTable;  // unit is TSDB_TABLE_NUM_UNIT
    int32_t taskId;      // used in stream
  };
} SVgroupInfo;

typedef struct {
  int32_t     numOfVgroups;
  SVgroupInfo vgroups[];
} SVgroupsInfo;

typedef struct {
  STableMetaRsp* pMeta;
} SMAlterStbRsp;

int32_t tEncodeSMAlterStbRsp(SEncoder* pEncoder, const SMAlterStbRsp* pRsp);
int32_t tDecodeSMAlterStbRsp(SDecoder* pDecoder, SMAlterStbRsp* pRsp);
void    tFreeSMAlterStbRsp(SMAlterStbRsp* pRsp);

int32_t tSerializeSTableMetaRsp(void* buf, int32_t bufLen, STableMetaRsp* pRsp);
int32_t tDeserializeSTableMetaRsp(void* buf, int32_t bufLen, STableMetaRsp* pRsp);
void    tFreeSTableMetaRsp(void* pRsp);
void    tFreeSTableIndexRsp(void* info);

typedef struct {
  SArray* pMetaRsp;   // Array of STableMetaRsp
  SArray* pIndexRsp;  // Array of STableIndexRsp;
} SSTbHbRsp;

int32_t tSerializeSSTbHbRsp(void* buf, int32_t bufLen, SSTbHbRsp* pRsp);
int32_t tDeserializeSSTbHbRsp(void* buf, int32_t bufLen, SSTbHbRsp* pRsp);
void    tFreeSSTbHbRsp(SSTbHbRsp* pRsp);

typedef struct {
  SArray* pViewRsp;  // Array of SViewMetaRsp*;
} SViewHbRsp;

int32_t tSerializeSViewHbRsp(void* buf, int32_t bufLen, SViewHbRsp* pRsp);
int32_t tDeserializeSViewHbRsp(void* buf, int32_t bufLen, SViewHbRsp* pRsp);
void    tFreeSViewHbRsp(SViewHbRsp* pRsp);

typedef struct {
  int32_t numOfTables;
  int32_t numOfVgroup;
  int32_t numOfUdf;
  int32_t contLen;
  int8_t  compressed;  // denote if compressed or not
  int32_t rawLen;      // size before compress
  uint8_t metaClone;   // make meta clone after retrieve meta from mnode
  char    meta[];
} SMultiTableMeta;

typedef struct {
  int32_t dataLen;
  char    name[TSDB_TABLE_FNAME_LEN];
  char*   data;
} STagData;

typedef struct {
  int32_t  opType;
  uint32_t valLen;
  char*    val;
} SShowVariablesReq;

int32_t tSerializeSShowVariablesReq(void* buf, int32_t bufLen, SShowVariablesReq* pReq);
int32_t tDeserializeSShowVariablesReq(void* buf, int32_t bufLen, SShowVariablesReq* pReq);
void    tFreeSShowVariablesReq(SShowVariablesReq* pReq);

typedef struct {
  char name[TSDB_CONFIG_OPTION_LEN + 1];
  char value[TSDB_CONFIG_PATH_LEN + 1];
  char scope[TSDB_CONFIG_SCOPE_LEN + 1];
  char category[TSDB_CONFIG_CATEGORY_LEN + 1];
  char info[TSDB_CONFIG_INFO_LEN + 1];
} SVariablesInfo;

typedef struct {
  SArray* variables;  // SArray<SVariablesInfo>
} SShowVariablesRsp;

int32_t tSerializeSShowVariablesRsp(void* buf, int32_t bufLen, SShowVariablesRsp* pReq);
int32_t tDeserializeSShowVariablesRsp(void* buf, int32_t bufLen, SShowVariablesRsp* pReq);

void tFreeSShowVariablesRsp(SShowVariablesRsp* pRsp);

/*
 * sql: show tables like '%a_%'
 * payload is the query condition, e.g., '%a_%'
 * payloadLen is the length of payload
 */
typedef struct {
  int32_t type;
  char    db[TSDB_DB_FNAME_LEN];
  int32_t payloadLen;
  char*   payload;
} SShowReq;

int32_t tSerializeSShowReq(void* buf, int32_t bufLen, SShowReq* pReq);
// int32_t tDeserializeSShowReq(void* buf, int32_t bufLen, SShowReq* pReq);
void tFreeSShowReq(SShowReq* pReq);

typedef struct {
  int64_t       showId;
  STableMetaRsp tableMeta;
} SShowRsp, SVShowTablesRsp;

// int32_t tSerializeSShowRsp(void* buf, int32_t bufLen, SShowRsp* pRsp);
// int32_t tDeserializeSShowRsp(void* buf, int32_t bufLen, SShowRsp* pRsp);
// void    tFreeSShowRsp(SShowRsp* pRsp);

typedef struct {
  char    db[TSDB_DB_FNAME_LEN];
  char    tb[TSDB_TABLE_NAME_LEN];
  char    user[TSDB_USER_LEN];
  char    filterTb[TSDB_TABLE_NAME_LEN];  // for ins_columns
  int64_t showId;
  int64_t compactId;  // for compact
  bool    withFull;   // for show users full
} SRetrieveTableReq;

typedef struct SSysTableSchema {
  int8_t   type;
  col_id_t colId;
  int32_t  bytes;
} SSysTableSchema;

int32_t tSerializeSRetrieveTableReq(void* buf, int32_t bufLen, SRetrieveTableReq* pReq);
int32_t tDeserializeSRetrieveTableReq(void* buf, int32_t bufLen, SRetrieveTableReq* pReq);

#define RETRIEVE_TABLE_RSP_VERSION         0
#define RETRIEVE_TABLE_RSP_TMQ_VERSION     1
#define RETRIEVE_TABLE_RSP_TMQ_RAW_VERSION 2

typedef struct {
  int64_t useconds;
  int8_t  completed;  // all results are returned to client
  int8_t  precision;
  int8_t  compressed;
  int8_t  streamBlockType;
  int32_t payloadLen;
  int32_t compLen;
  int32_t numOfBlocks;
  int64_t numOfRows;  // from int32_t change to int64_t
  int64_t numOfCols;
  int64_t skey;
  int64_t ekey;
  int64_t version;                         // for stream
  TSKEY   watermark;                       // for stream
  char    parTbName[TSDB_TABLE_NAME_LEN];  // for stream
  char    data[];
} SRetrieveTableRsp;

#define PAYLOAD_PREFIX_LEN ((sizeof(int32_t)) << 1)

#define SET_PAYLOAD_LEN(_p, _compLen, _fullLen) \
  do {                                          \
    ((int32_t*)(_p))[0] = (_compLen);           \
    ((int32_t*)(_p))[1] = (_fullLen);           \
  } while (0);

typedef struct {
  int64_t version;
  int64_t numOfRows;
  int8_t  compressed;
  int8_t  precision;
  char    data[];
} SRetrieveTableRspForTmq;

typedef struct {
  int64_t handle;
  int64_t useconds;
  int8_t  completed;  // all results are returned to client
  int8_t  precision;
  int8_t  compressed;
  int32_t compLen;
  int32_t numOfRows;
  int32_t fullLen;
  char    data[];
} SRetrieveMetaTableRsp;

typedef struct SExplainExecInfo {
  double   startupCost;
  double   totalCost;
  uint64_t numOfRows;
  uint32_t verboseLen;
  void*    verboseInfo;
} SExplainExecInfo;

typedef struct {
  int32_t           numOfPlans;
  SExplainExecInfo* subplanInfo;
} SExplainRsp;

typedef struct {
  SExplainRsp rsp;
  uint64_t    qId;
  uint64_t    cId;
  uint64_t    tId;
  int64_t     rId;
  int32_t     eId;
} SExplainLocalRsp;

typedef struct STableScanAnalyzeInfo {
  uint64_t totalRows;
  uint64_t totalCheckedRows;
  uint32_t totalBlocks;
  uint32_t loadBlocks;
  uint32_t loadBlockStatis;
  uint32_t skipBlocks;
  uint32_t filterOutBlocks;
  double   elapsedTime;
  double   filterTime;
} STableScanAnalyzeInfo;

int32_t tSerializeSExplainRsp(void* buf, int32_t bufLen, SExplainRsp* pRsp);
int32_t tDeserializeSExplainRsp(void* buf, int32_t bufLen, SExplainRsp* pRsp);
void    tFreeSExplainRsp(SExplainRsp* pRsp);

typedef struct {
  char    config[TSDB_DNODE_CONFIG_LEN];
  char    value[TSDB_CLUSTER_VALUE_LEN];
  int32_t sqlLen;
  char*   sql;
} SMCfgClusterReq;

int32_t tSerializeSMCfgClusterReq(void* buf, int32_t bufLen, SMCfgClusterReq* pReq);
int32_t tDeserializeSMCfgClusterReq(void* buf, int32_t bufLen, SMCfgClusterReq* pReq);
void    tFreeSMCfgClusterReq(SMCfgClusterReq* pReq);

typedef struct {
  char    fqdn[TSDB_FQDN_LEN];  // end point, hostname:port
  int32_t port;
  int32_t sqlLen;
  char*   sql;
} SCreateDnodeReq;

int32_t tSerializeSCreateDnodeReq(void* buf, int32_t bufLen, SCreateDnodeReq* pReq);
int32_t tDeserializeSCreateDnodeReq(void* buf, int32_t bufLen, SCreateDnodeReq* pReq);
void    tFreeSCreateDnodeReq(SCreateDnodeReq* pReq);

typedef struct {
  int32_t dnodeId;
  char    fqdn[TSDB_FQDN_LEN];
  int32_t port;
  int8_t  force;
  int8_t  unsafe;
  int32_t sqlLen;
  char*   sql;
} SDropDnodeReq;

int32_t tSerializeSDropDnodeReq(void* buf, int32_t bufLen, SDropDnodeReq* pReq);
int32_t tDeserializeSDropDnodeReq(void* buf, int32_t bufLen, SDropDnodeReq* pReq);
void    tFreeSDropDnodeReq(SDropDnodeReq* pReq);

enum {
  RESTORE_TYPE__ALL = 1,
  RESTORE_TYPE__MNODE,
  RESTORE_TYPE__VNODE,
  RESTORE_TYPE__QNODE,
};

typedef struct {
  int32_t dnodeId;
  int8_t  restoreType;
  int32_t sqlLen;
  char*   sql;
} SRestoreDnodeReq;

int32_t tSerializeSRestoreDnodeReq(void* buf, int32_t bufLen, SRestoreDnodeReq* pReq);
int32_t tDeserializeSRestoreDnodeReq(void* buf, int32_t bufLen, SRestoreDnodeReq* pReq);
void    tFreeSRestoreDnodeReq(SRestoreDnodeReq* pReq);

typedef struct {
  int32_t dnodeId;
  char    config[TSDB_DNODE_CONFIG_LEN];
  char    value[TSDB_DNODE_VALUE_LEN];
  int32_t sqlLen;
  char*   sql;
} SMCfgDnodeReq;

int32_t tSerializeSMCfgDnodeReq(void* buf, int32_t bufLen, SMCfgDnodeReq* pReq);
int32_t tDeserializeSMCfgDnodeReq(void* buf, int32_t bufLen, SMCfgDnodeReq* pReq);
void    tFreeSMCfgDnodeReq(SMCfgDnodeReq* pReq);

typedef struct {
  int8_t  keyType;  // 0: SVR_KEY, 1: DB_KEY
  char    newKey[ENCRYPT_KEY_LEN + 1];
  int32_t sqlLen;
  char*   sql;
} SMAlterEncryptKeyReq;

int32_t tSerializeSMAlterEncryptKeyReq(void* buf, int32_t bufLen, SMAlterEncryptKeyReq* pReq);
int32_t tDeserializeSMAlterEncryptKeyReq(void* buf, int32_t bufLen, SMAlterEncryptKeyReq* pReq);
void    tFreeSMAlterEncryptKeyReq(SMAlterEncryptKeyReq* pReq);

typedef struct {
  char    config[TSDB_DNODE_CONFIG_LEN];
  char    value[TSDB_DNODE_VALUE_LEN];
  int32_t version;
} SDCfgDnodeReq;

int32_t tSerializeSDCfgDnodeReq(void* buf, int32_t bufLen, SDCfgDnodeReq* pReq);
int32_t tDeserializeSDCfgDnodeReq(void* buf, int32_t bufLen, SDCfgDnodeReq* pReq);

typedef struct {
  int32_t dnodeId;
  int32_t sqlLen;
  char*   sql;
} SMCreateMnodeReq, SMDropMnodeReq, SDDropMnodeReq, SMCreateQnodeReq, SMDropQnodeReq, SDCreateQnodeReq, SDDropQnodeReq,
    SMCreateSnodeReq, SMDropSnodeReq, SDDropSnodeReq;

int32_t tSerializeSCreateDropMQSNodeReq(void* buf, int32_t bufLen, SMCreateQnodeReq* pReq);
int32_t tDeserializeSCreateDropMQSNodeReq(void* buf, int32_t bufLen, SMCreateQnodeReq* pReq);

typedef struct {
  int32_t nodeId;
  SEpSet  epSet;
} SNodeEpSet;

typedef struct {
  int32_t    snodeId;
  SNodeEpSet leaders[2];
  SNodeEpSet replica;
  int32_t    sqlLen;
  char*      sql;
} SDCreateSnodeReq;

int32_t tSerializeSDCreateSNodeReq(void* buf, int32_t bufLen, SDCreateSnodeReq* pReq);
int32_t tDeserializeSDCreateSNodeReq(void* buf, int32_t bufLen, SDCreateSnodeReq* pReq);
void    tFreeSDCreateSnodeReq(SDCreateSnodeReq* pReq);

void tFreeSMCreateQnodeReq(SMCreateQnodeReq* pReq);
void tFreeSDDropQnodeReq(SDDropQnodeReq* pReq);
typedef struct {
  int8_t   replica;
  SReplica replicas[TSDB_MAX_REPLICA];
  int8_t   learnerReplica;
  SReplica learnerReplicas[TSDB_MAX_LEARNER_REPLICA];
  int64_t  lastIndex;
} SDCreateMnodeReq, SDAlterMnodeReq, SDAlterMnodeTypeReq;

int32_t tSerializeSDCreateMnodeReq(void* buf, int32_t bufLen, SDCreateMnodeReq* pReq);
int32_t tDeserializeSDCreateMnodeReq(void* buf, int32_t bufLen, SDCreateMnodeReq* pReq);

typedef struct {
  int32_t urlLen;
  int32_t sqlLen;
  char*   url;
  char*   sql;
} SMCreateAnodeReq;

int32_t tSerializeSMCreateAnodeReq(void* buf, int32_t bufLen, SMCreateAnodeReq* pReq);
int32_t tDeserializeSMCreateAnodeReq(void* buf, int32_t bufLen, SMCreateAnodeReq* pReq);
void    tFreeSMCreateAnodeReq(SMCreateAnodeReq* pReq);

typedef struct {
  int32_t anodeId;
  int32_t sqlLen;
  char*   sql;
} SMDropAnodeReq, SMUpdateAnodeReq;

int32_t tSerializeSMDropAnodeReq(void* buf, int32_t bufLen, SMDropAnodeReq* pReq);
int32_t tDeserializeSMDropAnodeReq(void* buf, int32_t bufLen, SMDropAnodeReq* pReq);
void    tFreeSMDropAnodeReq(SMDropAnodeReq* pReq);
int32_t tSerializeSMUpdateAnodeReq(void* buf, int32_t bufLen, SMUpdateAnodeReq* pReq);
int32_t tDeserializeSMUpdateAnodeReq(void* buf, int32_t bufLen, SMUpdateAnodeReq* pReq);
void    tFreeSMUpdateAnodeReq(SMUpdateAnodeReq* pReq);

typedef struct {
  int32_t dnodeId;
  int32_t bnodeProto;
  int32_t sqlLen;
  char*   sql;
} SMCreateBnodeReq, SDCreateBnodeReq;

int32_t tSerializeSMCreateBnodeReq(void* buf, int32_t bufLen, SMCreateBnodeReq* pReq);
int32_t tDeserializeSMCreateBnodeReq(void* buf, int32_t bufLen, SMCreateBnodeReq* pReq);
void    tFreeSMCreateBnodeReq(SMCreateBnodeReq* pReq);

typedef struct {
  int32_t dnodeId;
  int32_t sqlLen;
  char*   sql;
} SMDropBnodeReq, SDDropBnodeReq;

int32_t tSerializeSMDropBnodeReq(void* buf, int32_t bufLen, SMDropBnodeReq* pReq);
int32_t tDeserializeSMDropBnodeReq(void* buf, int32_t bufLen, SMDropBnodeReq* pReq);
void    tFreeSMDropBnodeReq(SMDropBnodeReq* pReq);

typedef struct {
  int32_t vgId;
  int32_t hbSeq;
} SVArbHbReqMember;

typedef struct {
  int32_t dnodeId;
  char*   arbToken;
  int64_t arbTerm;
  SArray* hbMembers;  // SVArbHbReqMember
} SVArbHeartBeatReq;

int32_t tSerializeSVArbHeartBeatReq(void* buf, int32_t bufLen, SVArbHeartBeatReq* pReq);
int32_t tDeserializeSVArbHeartBeatReq(void* buf, int32_t bufLen, SVArbHeartBeatReq* pReq);
void    tFreeSVArbHeartBeatReq(SVArbHeartBeatReq* pReq);

typedef struct {
  int32_t vgId;
  char    memberToken[TSDB_ARB_TOKEN_SIZE];
  int32_t hbSeq;
} SVArbHbRspMember;

typedef struct {
  char    arbToken[TSDB_ARB_TOKEN_SIZE];
  int32_t dnodeId;
  SArray* hbMembers;  // SVArbHbRspMember
} SVArbHeartBeatRsp;

int32_t tSerializeSVArbHeartBeatRsp(void* buf, int32_t bufLen, SVArbHeartBeatRsp* pRsp);
int32_t tDeserializeSVArbHeartBeatRsp(void* buf, int32_t bufLen, SVArbHeartBeatRsp* pRsp);
void    tFreeSVArbHeartBeatRsp(SVArbHeartBeatRsp* pRsp);

typedef struct {
  char*   arbToken;
  int64_t arbTerm;
  char*   member0Token;
  char*   member1Token;
} SVArbCheckSyncReq;

int32_t tSerializeSVArbCheckSyncReq(void* buf, int32_t bufLen, SVArbCheckSyncReq* pReq);
int32_t tDeserializeSVArbCheckSyncReq(void* buf, int32_t bufLen, SVArbCheckSyncReq* pReq);
void    tFreeSVArbCheckSyncReq(SVArbCheckSyncReq* pRsp);

typedef struct {
  char*   arbToken;
  char*   member0Token;
  char*   member1Token;
  int32_t vgId;
  int32_t errCode;
} SVArbCheckSyncRsp;

int32_t tSerializeSVArbCheckSyncRsp(void* buf, int32_t bufLen, SVArbCheckSyncRsp* pRsp);
int32_t tDeserializeSVArbCheckSyncRsp(void* buf, int32_t bufLen, SVArbCheckSyncRsp* pRsp);
void    tFreeSVArbCheckSyncRsp(SVArbCheckSyncRsp* pRsp);

typedef struct {
  char*   arbToken;
  int64_t arbTerm;
  char*   memberToken;
  int8_t  force;
} SVArbSetAssignedLeaderReq;

int32_t tSerializeSVArbSetAssignedLeaderReq(void* buf, int32_t bufLen, SVArbSetAssignedLeaderReq* pReq);
int32_t tDeserializeSVArbSetAssignedLeaderReq(void* buf, int32_t bufLen, SVArbSetAssignedLeaderReq* pReq);
void    tFreeSVArbSetAssignedLeaderReq(SVArbSetAssignedLeaderReq* pReq);

typedef struct {
  char*   arbToken;
  char*   memberToken;
  int32_t vgId;
} SVArbSetAssignedLeaderRsp;

int32_t tSerializeSVArbSetAssignedLeaderRsp(void* buf, int32_t bufLen, SVArbSetAssignedLeaderRsp* pRsp);
int32_t tDeserializeSVArbSetAssignedLeaderRsp(void* buf, int32_t bufLen, SVArbSetAssignedLeaderRsp* pRsp);
void    tFreeSVArbSetAssignedLeaderRsp(SVArbSetAssignedLeaderRsp* pRsp);

typedef struct {
  int32_t dnodeId;
  char*   token;
} SMArbUpdateGroupMember;

typedef struct {
  int32_t dnodeId;
  char*   token;
  int8_t  acked;
} SMArbUpdateGroupAssigned;

typedef struct {
  int32_t                  vgId;
  int64_t                  dbUid;
  SMArbUpdateGroupMember   members[2];
  int8_t                   isSync;
  int8_t                   assignedAcked;
  SMArbUpdateGroupAssigned assignedLeader;
  int64_t                  version;
  int32_t                  code;
  int64_t                  updateTimeMs;
} SMArbUpdateGroup;

typedef struct {
  SArray* updateArray;  // SMArbUpdateGroup
} SMArbUpdateGroupBatchReq;

int32_t tSerializeSMArbUpdateGroupBatchReq(void* buf, int32_t bufLen, SMArbUpdateGroupBatchReq* pReq);
int32_t tDeserializeSMArbUpdateGroupBatchReq(void* buf, int32_t bufLen, SMArbUpdateGroupBatchReq* pReq);
void    tFreeSMArbUpdateGroupBatchReq(SMArbUpdateGroupBatchReq* pReq);

typedef struct {
  char queryStrId[TSDB_QUERY_ID_LEN];
} SKillQueryReq;

int32_t tSerializeSKillQueryReq(void* buf, int32_t bufLen, SKillQueryReq* pReq);
int32_t tDeserializeSKillQueryReq(void* buf, int32_t bufLen, SKillQueryReq* pReq);

typedef struct {
  uint32_t connId;
} SKillConnReq;

int32_t tSerializeSKillConnReq(void* buf, int32_t bufLen, SKillConnReq* pReq);
int32_t tDeserializeSKillConnReq(void* buf, int32_t bufLen, SKillConnReq* pReq);

typedef struct {
  int32_t transId;
} SKillTransReq;

int32_t tSerializeSKillTransReq(void* buf, int32_t bufLen, SKillTransReq* pReq);
int32_t tDeserializeSKillTransReq(void* buf, int32_t bufLen, SKillTransReq* pReq);

typedef struct {
  int32_t useless;  // useless
  int32_t sqlLen;
  char*   sql;
} SBalanceVgroupReq;

int32_t tSerializeSBalanceVgroupReq(void* buf, int32_t bufLen, SBalanceVgroupReq* pReq);
int32_t tDeserializeSBalanceVgroupReq(void* buf, int32_t bufLen, SBalanceVgroupReq* pReq);
void    tFreeSBalanceVgroupReq(SBalanceVgroupReq* pReq);

typedef struct {
  int32_t useless;  // useless
  int32_t sqlLen;
  char*   sql;
} SAssignLeaderReq;

int32_t tSerializeSAssignLeaderReq(void* buf, int32_t bufLen, SAssignLeaderReq* pReq);
int32_t tDeserializeSAssignLeaderReq(void* buf, int32_t bufLen, SAssignLeaderReq* pReq);
void    tFreeSAssignLeaderReq(SAssignLeaderReq* pReq);
typedef struct {
  int32_t vgId1;
  int32_t vgId2;
} SMergeVgroupReq;

int32_t tSerializeSMergeVgroupReq(void* buf, int32_t bufLen, SMergeVgroupReq* pReq);
int32_t tDeserializeSMergeVgroupReq(void* buf, int32_t bufLen, SMergeVgroupReq* pReq);

typedef struct {
  int32_t vgId;
  int32_t dnodeId1;
  int32_t dnodeId2;
  int32_t dnodeId3;
  int32_t sqlLen;
  char*   sql;
} SRedistributeVgroupReq;

int32_t tSerializeSRedistributeVgroupReq(void* buf, int32_t bufLen, SRedistributeVgroupReq* pReq);
int32_t tDeserializeSRedistributeVgroupReq(void* buf, int32_t bufLen, SRedistributeVgroupReq* pReq);
void    tFreeSRedistributeVgroupReq(SRedistributeVgroupReq* pReq);

typedef struct {
  int32_t reserved;
  int32_t vgId;
  int32_t sqlLen;
  char*   sql;
  char    db[TSDB_DB_FNAME_LEN];
} SBalanceVgroupLeaderReq;

int32_t tSerializeSBalanceVgroupLeaderReq(void* buf, int32_t bufLen, SBalanceVgroupLeaderReq* pReq);
int32_t tDeserializeSBalanceVgroupLeaderReq(void* buf, int32_t bufLen, SBalanceVgroupLeaderReq* pReq);
void    tFreeSBalanceVgroupLeaderReq(SBalanceVgroupLeaderReq* pReq);

typedef struct {
  int32_t vgId;
} SForceBecomeFollowerReq;

int32_t tSerializeSForceBecomeFollowerReq(void* buf, int32_t bufLen, SForceBecomeFollowerReq* pReq);
// int32_t tDeserializeSForceBecomeFollowerReq(void* buf, int32_t bufLen, SForceBecomeFollowerReq* pReq);

typedef struct {
  int32_t vgId;
  bool    force;
} SSplitVgroupReq;

int32_t tSerializeSSplitVgroupReq(void* buf, int32_t bufLen, SSplitVgroupReq* pReq);
int32_t tDeserializeSSplitVgroupReq(void* buf, int32_t bufLen, SSplitVgroupReq* pReq);

typedef struct {
  char user[TSDB_USER_LEN];
  char spi;
  char encrypt;
  char secret[TSDB_PASSWORD_LEN];
  char ckey[TSDB_PASSWORD_LEN];
} SAuthReq, SAuthRsp;

// int32_t tSerializeSAuthReq(void* buf, int32_t bufLen, SAuthReq* pReq);
// int32_t tDeserializeSAuthReq(void* buf, int32_t bufLen, SAuthReq* pReq);

typedef struct {
  int32_t statusCode;
  char    details[1024];
} SServerStatusRsp;

int32_t tSerializeSServerStatusRsp(void* buf, int32_t bufLen, SServerStatusRsp* pRsp);
int32_t tDeserializeSServerStatusRsp(void* buf, int32_t bufLen, SServerStatusRsp* pRsp);

/**
 * The layout of the query message payload is as following:
 * +--------------------+---------------------------------+
 * |Sql statement       | Physical plan                   |
 * |(denoted by sqlLen) |(In JSON, denoted by contentLen) |
 * +--------------------+---------------------------------+
 */
typedef struct SSubQueryMsg {
  SMsgHead header;
  uint64_t sId;
  uint64_t queryId;
  uint64_t clientId;
  uint64_t taskId;
  int64_t  refId;
  int32_t  execId;
  int32_t  msgMask;
  int8_t   taskType;
  int8_t   explain;
  int8_t   needFetch;
  int8_t   compress;
  uint32_t sqlLen;
  char*    sql;
  uint32_t msgLen;
  char*    msg;
  SArray*  subEndPoints;  // subJobs's endpoints, element is SDownstreamSourceNode*
} SSubQueryMsg;

int32_t tSerializeSSubQueryMsg(void* buf, int32_t bufLen, SSubQueryMsg* pReq);
int32_t tDeserializeSSubQueryMsg(void* buf, int32_t bufLen, SSubQueryMsg* pReq);
void    tFreeSSubQueryMsg(SSubQueryMsg* pReq);

typedef struct {
  SMsgHead header;
  uint64_t sId;
  uint64_t queryId;
  uint64_t taskId;
} SSinkDataReq;

typedef struct {
  SMsgHead header;
  uint64_t sId;
  uint64_t queryId;
  uint64_t clientId;
  uint64_t taskId;
  int32_t  execId;
} SQueryContinueReq;

typedef struct {
  SMsgHead header;
  uint64_t sId;
  uint64_t queryId;
  uint64_t taskId;
} SResReadyReq;

typedef struct {
  int32_t code;
  char    tbFName[TSDB_TABLE_FNAME_LEN];
  int32_t sversion;
  int32_t tversion;
} SResReadyRsp;

typedef struct SOperatorParam {
  int32_t opType;
  int32_t downstreamIdx;
  void*   value;
  SArray* pChildren;  // SArray<SOperatorParam*>
  bool    reUse;
} SOperatorParam;

typedef struct SColIdNameKV {
  col_id_t colId;
  char     colName[TSDB_COL_NAME_LEN];
} SColIdNameKV;

#define COL_MASK_ON   ((int8_t)0x1)
#define IS_MASK_ON(c) (((c)->flags & 0x01) == COL_MASK_ON)
#define COL_SET_MASK_ON(c)     \
  do {                         \
    (c)->flags |= COL_MASK_ON; \
  } while (0)

typedef struct SColNameFlag {
  col_id_t colId;
  char     colName[TSDB_COL_NAME_LEN];
  int8_t   flags;  // 0x01: COL_MASK_ON
} SColNameFlag;

typedef struct SColIdPair {
  col_id_t  vtbColId;
  col_id_t  orgColId;
  SDataType type;
} SColIdPair;

typedef struct SColIdSlotIdPair {
  int32_t  vtbSlotId;
  col_id_t orgColId;
} SColIdSlotIdPair;

typedef struct SOrgTbInfo {
  int32_t vgId;
  char    tbName[TSDB_TABLE_FNAME_LEN];
  SArray* colMap;  // SArray<SColIdNameKV>
} SOrgTbInfo;

void destroySOrgTbInfo(void *info);

typedef enum {
  DYN_TYPE_STB_JOIN = 1,
  DYN_TYPE_VSTB_SINGLE_SCAN,
  DYN_TYPE_VSTB_BATCH_SCAN,
} ETableScanDynType;

typedef struct STableScanOperatorParam {
  bool              tableSeq;
  bool              isNewParam;
  uint64_t          groupid;
  SArray*           pUidList;
  SOrgTbInfo*       pOrgTbInfo;
  SArray*           pBatchTbInfo;  // SArray<SOrgTbInfo>
  SArray*           pTagList;
  STimeWindow       window;
  ETableScanDynType type;
} STableScanOperatorParam;

typedef struct STagScanOperatorParam {
  tb_uid_t vcUid;
} STagScanOperatorParam;

typedef struct SVTableScanOperatorParam {
  uint64_t        uid;
  STimeWindow     window;
  SOperatorParam* pTagScanOp;
  SArray*         pOpParamArray;  // SArray<SOperatorParam>
} SVTableScanOperatorParam;

typedef struct SMergeOperatorParam {
  int32_t         winNum;
} SMergeOperatorParam;

typedef struct SAggOperatorParam {
  bool            needCleanRes;
} SAggOperatorParam;

typedef struct SExternalWindowOperatorParam {
  SArray*         ExtWins;  // SArray<SExtWinTimeWindow>
} SExternalWindowOperatorParam;

typedef struct SDynQueryCtrlOperatorParam {
  STimeWindow    window;
} SDynQueryCtrlOperatorParam;

struct SStreamRuntimeFuncInfo;
typedef struct {
  SMsgHead        header;
  uint64_t        sId;
  uint64_t        queryId;
  uint64_t        clientId;
  uint64_t        taskId;
  int32_t         execId;
  SOperatorParam* pOpParam;

  // used for new-stream
  struct SStreamRuntimeFuncInfo* pStRtFuncInfo;
  bool                           reset;
  bool                           dynTbname;
  // used for new-stream
} SResFetchReq;

int32_t tSerializeSResFetchReq(void* buf, int32_t bufLen, SResFetchReq* pReq, bool needStreamPesudoFuncVals);
int32_t tDeserializeSResFetchReq(void* buf, int32_t bufLen, SResFetchReq* pReq);
void    tDestroySResFetchReq(SResFetchReq* pReq);
typedef struct {
  SMsgHead header;
  uint64_t clientId;
} SSchTasksStatusReq;

typedef struct {
  uint64_t queryId;
  uint64_t clientId;
  uint64_t taskId;
  int64_t  refId;
  int32_t  subJobId;
  int32_t  execId;
  int8_t   status;
} STaskStatus;

typedef struct {
  int64_t refId;
  SArray* taskStatus;  // SArray<STaskStatus>
} SSchedulerStatusRsp;

typedef struct {
  uint64_t queryId;
  uint64_t taskId;
  int8_t   action;
} STaskAction;

typedef struct SQueryNodeEpId {
  int32_t nodeId;  // vgId or qnodeId
  SEp     ep;
} SQueryNodeEpId;

typedef struct {
  SMsgHead       header;
  uint64_t       clientId;
  SQueryNodeEpId epId;
  SArray*        taskAction;  // SArray<STaskAction>
} SSchedulerHbReq;

int32_t tSerializeSSchedulerHbReq(void* buf, int32_t bufLen, SSchedulerHbReq* pReq);
int32_t tDeserializeSSchedulerHbReq(void* buf, int32_t bufLen, SSchedulerHbReq* pReq);
void    tFreeSSchedulerHbReq(SSchedulerHbReq* pReq);

typedef struct {
  SQueryNodeEpId epId;
  SArray*        taskStatus;  // SArray<STaskStatus>
} SSchedulerHbRsp;

int32_t tSerializeSSchedulerHbRsp(void* buf, int32_t bufLen, SSchedulerHbRsp* pRsp);
int32_t tDeserializeSSchedulerHbRsp(void* buf, int32_t bufLen, SSchedulerHbRsp* pRsp);
void    tFreeSSchedulerHbRsp(SSchedulerHbRsp* pRsp);

typedef struct {
  SMsgHead header;
  uint64_t sId;
  uint64_t queryId;
  uint64_t clientId;
  uint64_t taskId;
  int64_t  refId;
  int32_t  execId;
} STaskCancelReq;

typedef struct {
  int32_t code;
} STaskCancelRsp;

typedef struct {
  SMsgHead header;
  uint64_t sId;
  uint64_t queryId;
  uint64_t clientId;
  uint64_t taskId;
  int64_t  refId;
  int32_t  execId;
} STaskDropReq;

int32_t tSerializeSTaskDropReq(void* buf, int32_t bufLen, STaskDropReq* pReq);
int32_t tDeserializeSTaskDropReq(void* buf, int32_t bufLen, STaskDropReq* pReq);

typedef enum {
  TASK_NOTIFY_FINISHED = 1,
} ETaskNotifyType;

typedef struct {
  SMsgHead        header;
  uint64_t        sId;
  uint64_t        queryId;
  uint64_t        clientId;
  uint64_t        taskId;
  int64_t         refId;
  int32_t         execId;
  ETaskNotifyType type;
} STaskNotifyReq;

int32_t tSerializeSTaskNotifyReq(void* buf, int32_t bufLen, STaskNotifyReq* pReq);
int32_t tDeserializeSTaskNotifyReq(void* buf, int32_t bufLen, STaskNotifyReq* pReq);

int32_t tSerializeSQueryTableRsp(void* buf, int32_t bufLen, SQueryTableRsp* pRsp);
int32_t tDeserializeSQueryTableRsp(void* buf, int32_t bufLen, SQueryTableRsp* pRsp);

typedef struct {
  int32_t code;
} STaskDropRsp;

#define STREAM_TRIGGER_AT_ONCE                 1
#define STREAM_TRIGGER_WINDOW_CLOSE            2
#define STREAM_TRIGGER_MAX_DELAY               3
#define STREAM_TRIGGER_FORCE_WINDOW_CLOSE      4
#define STREAM_TRIGGER_CONTINUOUS_WINDOW_CLOSE 5

#define STREAM_DEFAULT_IGNORE_EXPIRED 1
#define STREAM_FILL_HISTORY_ON        1
#define STREAM_FILL_HISTORY_OFF       0
#define STREAM_DEFAULT_FILL_HISTORY   STREAM_FILL_HISTORY_OFF
#define STREAM_DEFAULT_IGNORE_UPDATE  1
#define STREAM_CREATE_STABLE_TRUE     1
#define STREAM_CREATE_STABLE_FALSE    0

typedef struct SVgroupVer {
  int32_t vgId;
  int64_t ver;
} SVgroupVer;

typedef struct STaskNotifyEventStat {
  int64_t notifyEventAddTimes;     // call times of add function
  int64_t notifyEventAddElems;     // elements added by add function
  double  notifyEventAddCostSec;   // time cost of add function
  int64_t notifyEventPushTimes;    // call times of push function
  int64_t notifyEventPushElems;    // elements pushed by push function
  double  notifyEventPushCostSec;  // time cost of push function
  int64_t notifyEventPackTimes;    // call times of pack function
  int64_t notifyEventPackElems;    // elements packed by pack function
  double  notifyEventPackCostSec;  // time cost of pack function
  int64_t notifyEventSendTimes;    // call times of send function
  int64_t notifyEventSendElems;    // elements sent by send function
  double  notifyEventSendCostSec;  // time cost of send function
  int64_t notifyEventHoldElems;    // elements hold due to watermark
} STaskNotifyEventStat;

enum {
  TOPIC_SUB_TYPE__DB = 1,
  TOPIC_SUB_TYPE__TABLE,
  TOPIC_SUB_TYPE__COLUMN,
};

#define DEFAULT_MAX_POLL_INTERVAL  300000
#define DEFAULT_SESSION_TIMEOUT    12000
#define DEFAULT_MAX_POLL_WAIT_TIME 1000
#define DEFAULT_MIN_POLL_ROWS      4096

typedef struct {
  char   name[TSDB_TOPIC_FNAME_LEN];  // accout.topic
  int8_t igExists;
  int8_t subType;
  int8_t withMeta;
  char*  sql;
  char   subDbName[TSDB_DB_FNAME_LEN];
  char*  ast;
  char   subStbName[TSDB_TABLE_FNAME_LEN];
  int8_t reload;
} SCMCreateTopicReq;

int32_t tSerializeSCMCreateTopicReq(void* buf, int32_t bufLen, const SCMCreateTopicReq* pReq);
int32_t tDeserializeSCMCreateTopicReq(void* buf, int32_t bufLen, SCMCreateTopicReq* pReq);
void    tFreeSCMCreateTopicReq(SCMCreateTopicReq* pReq);

typedef struct {
  int64_t consumerId;
} SMqConsumerRecoverMsg, SMqConsumerClearMsg;

typedef struct {
  int64_t consumerId;
  char    cgroup[TSDB_CGROUP_LEN];
  char    clientId[TSDB_CLIENT_ID_LEN];
  char    user[TSDB_USER_LEN];
  char    fqdn[TSDB_FQDN_LEN];
  SArray* topicNames;  // SArray<char**>

  int8_t  withTbName;
  int8_t  autoCommit;
  int32_t autoCommitInterval;
  int8_t  resetOffsetCfg;
  int8_t  enableReplay;
  int8_t  enableBatchMeta;
  int32_t sessionTimeoutMs;
  int32_t maxPollIntervalMs;
} SCMSubscribeReq;

static FORCE_INLINE int32_t tSerializeSCMSubscribeReq(void** buf, const SCMSubscribeReq* pReq) {
  int32_t tlen = 0;
  tlen += taosEncodeFixedI64(buf, pReq->consumerId);
  tlen += taosEncodeString(buf, pReq->cgroup);
  tlen += taosEncodeString(buf, pReq->clientId);

  int32_t topicNum = taosArrayGetSize(pReq->topicNames);
  tlen += taosEncodeFixedI32(buf, topicNum);

  for (int32_t i = 0; i < topicNum; i++) {
    tlen += taosEncodeString(buf, (char*)taosArrayGetP(pReq->topicNames, i));
  }

  tlen += taosEncodeFixedI8(buf, pReq->withTbName);
  tlen += taosEncodeFixedI8(buf, pReq->autoCommit);
  tlen += taosEncodeFixedI32(buf, pReq->autoCommitInterval);
  tlen += taosEncodeFixedI8(buf, pReq->resetOffsetCfg);
  tlen += taosEncodeFixedI8(buf, pReq->enableReplay);
  tlen += taosEncodeFixedI8(buf, pReq->enableBatchMeta);
  tlen += taosEncodeFixedI32(buf, pReq->sessionTimeoutMs);
  tlen += taosEncodeFixedI32(buf, pReq->maxPollIntervalMs);
  tlen += taosEncodeString(buf, pReq->user);
  tlen += taosEncodeString(buf, pReq->fqdn);

  return tlen;
}

static FORCE_INLINE int32_t tDeserializeSCMSubscribeReq(void* buf, SCMSubscribeReq* pReq, int32_t len) {
  void* start = buf;
  buf = taosDecodeFixedI64(buf, &pReq->consumerId);
  buf = taosDecodeStringTo(buf, pReq->cgroup);
  buf = taosDecodeStringTo(buf, pReq->clientId);

  int32_t topicNum = 0;
  buf = taosDecodeFixedI32(buf, &topicNum);

  pReq->topicNames = taosArrayInit(topicNum, sizeof(void*));
  if (pReq->topicNames == NULL) {
    return terrno;
  }
  for (int32_t i = 0; i < topicNum; i++) {
    char* name = NULL;
    buf = taosDecodeString(buf, &name);
    if (taosArrayPush(pReq->topicNames, &name) == NULL) {
      return terrno;
    }
  }

  buf = taosDecodeFixedI8(buf, &pReq->withTbName);
  buf = taosDecodeFixedI8(buf, &pReq->autoCommit);
  buf = taosDecodeFixedI32(buf, &pReq->autoCommitInterval);
  buf = taosDecodeFixedI8(buf, &pReq->resetOffsetCfg);
  buf = taosDecodeFixedI8(buf, &pReq->enableReplay);
  buf = taosDecodeFixedI8(buf, &pReq->enableBatchMeta);
  if ((char*)buf - (char*)start < len) {
    buf = taosDecodeFixedI32(buf, &pReq->sessionTimeoutMs);
    buf = taosDecodeFixedI32(buf, &pReq->maxPollIntervalMs);
    buf = taosDecodeStringTo(buf, pReq->user);
    buf = taosDecodeStringTo(buf, pReq->fqdn);
  } else {
    pReq->sessionTimeoutMs = DEFAULT_SESSION_TIMEOUT;
    pReq->maxPollIntervalMs = DEFAULT_MAX_POLL_INTERVAL;
  }

  return 0;
}

typedef struct {
  char    key[TSDB_SUBSCRIBE_KEY_LEN];
  SArray* removedConsumers;  // SArray<int64_t>
  SArray* newConsumers;      // SArray<int64_t>
} SMqRebInfo;

static FORCE_INLINE SMqRebInfo* tNewSMqRebSubscribe(const char* key) {
  SMqRebInfo* pRebInfo = (SMqRebInfo*)taosMemoryCalloc(1, sizeof(SMqRebInfo));
  if (pRebInfo == NULL) {
    return NULL;
  }
  tstrncpy(pRebInfo->key, key, TSDB_SUBSCRIBE_KEY_LEN);
  pRebInfo->removedConsumers = taosArrayInit(0, sizeof(int64_t));
  if (pRebInfo->removedConsumers == NULL) {
    goto _err;
  }
  pRebInfo->newConsumers = taosArrayInit(0, sizeof(int64_t));
  if (pRebInfo->newConsumers == NULL) {
    goto _err;
  }
  return pRebInfo;
_err:
  taosArrayDestroy(pRebInfo->removedConsumers);
  taosArrayDestroy(pRebInfo->newConsumers);
  taosMemoryFreeClear(pRebInfo);
  return NULL;
}

typedef struct {
  int64_t streamId;
  int64_t checkpointId;
  char    streamName[TSDB_STREAM_FNAME_LEN];
} SMStreamDoCheckpointMsg;

typedef struct {
  int64_t status;
} SMVSubscribeRsp;

typedef struct {
  char    name[TSDB_TOPIC_FNAME_LEN];
  int8_t  igNotExists;
  int32_t sqlLen;
  char*   sql;
  int8_t  force;
} SMDropTopicReq;

int32_t tSerializeSMDropTopicReq(void* buf, int32_t bufLen, SMDropTopicReq* pReq);
int32_t tDeserializeSMDropTopicReq(void* buf, int32_t bufLen, SMDropTopicReq* pReq);
void    tFreeSMDropTopicReq(SMDropTopicReq* pReq);

typedef struct {
  char    name[TSDB_TOPIC_FNAME_LEN];
  int8_t  igNotExists;
  int32_t sqlLen;
  char*   sql;
} SMReloadTopicReq;

int32_t tSerializeSMReloadTopicReq(void* buf, int32_t bufLen, SMReloadTopicReq* pReq);
int32_t tDeserializeSMReloadTopicReq(void* buf, int32_t bufLen, SMReloadTopicReq* pReq);
void    tFreeSMReloadTopicReq(SMReloadTopicReq* pReq);

typedef struct {
  char   topic[TSDB_TOPIC_FNAME_LEN];
  char   cgroup[TSDB_CGROUP_LEN];
  int8_t igNotExists;
  int8_t force;
} SMDropCgroupReq;

int32_t tSerializeSMDropCgroupReq(void* buf, int32_t bufLen, SMDropCgroupReq* pReq);
int32_t tDeserializeSMDropCgroupReq(void* buf, int32_t bufLen, SMDropCgroupReq* pReq);

typedef struct {
  int8_t reserved;
} SMDropCgroupRsp;

typedef struct {
  char    name[TSDB_TABLE_FNAME_LEN];
  int8_t  alterType;
  SSchema schema;
} SAlterTopicReq;

typedef struct {
  SMsgHead head;
  char     name[TSDB_TABLE_FNAME_LEN];
  int64_t  tuid;
  int32_t  sverson;
  int32_t  execLen;
  char*    executor;
  int32_t  sqlLen;
  char*    sql;
} SDCreateTopicReq;

typedef struct {
  SMsgHead head;
  char     name[TSDB_TABLE_FNAME_LEN];
  int64_t  tuid;
} SDDropTopicReq;

typedef struct {
  char*      name;
  int64_t    uid;
  int64_t    interval[2];
  int8_t     intervalUnit;
  int16_t    nFuncs;
  col_id_t*  funcColIds;  // column ids specified by user
  func_id_t* funcIds;     // function ids specified by user
} SRSmaParam;

int32_t tEncodeSRSmaParam(SEncoder* pCoder, const SRSmaParam* pRSmaParam);
int32_t tDecodeSRSmaParam(SDecoder* pCoder, SRSmaParam* pRSmaParam);

// TDMT_VND_CREATE_STB ==============
typedef struct SVCreateStbReq {
  char*           name;
  tb_uid_t        suid;
  int8_t          rollup;
  SSchemaWrapper  schemaRow;
  SSchemaWrapper  schemaTag;
  SRSmaParam      rsmaParam;
  int32_t         alterOriDataLen;
  void*           alterOriData;
  int8_t          source;
  int8_t          colCmpred;
  SColCmprWrapper colCmpr;
  int64_t         keep;
  int64_t         ownerId;
  SExtSchema*     pExtSchemas;
  int8_t          virtualStb;
} SVCreateStbReq;

int tEncodeSVCreateStbReq(SEncoder* pCoder, const SVCreateStbReq* pReq);
int tDecodeSVCreateStbReq(SDecoder* pCoder, SVCreateStbReq* pReq);

// TDMT_VND_DROP_STB ==============
typedef struct SVDropStbReq {
  char*    name;
  tb_uid_t suid;
} SVDropStbReq;

int32_t tEncodeSVDropStbReq(SEncoder* pCoder, const SVDropStbReq* pReq);
int32_t tDecodeSVDropStbReq(SDecoder* pCoder, SVDropStbReq* pReq);

// TDMT_VND_CREATE_TABLE ==============
#define TD_CREATE_IF_NOT_EXISTS       0x1
#define TD_CREATE_NORMAL_TB_IN_STREAM 0x2
#define TD_CREATE_SUB_TB_IN_STREAM    0x4
typedef struct SVCreateTbReq {
  int32_t  flags;
  char*    name;
  tb_uid_t uid;
  int64_t  btime;
  int32_t  ttl;
  int32_t  commentLen;
  char*    comment;
  int8_t   type;
  union {
    struct {
      char*    stbName;  // super table name
      uint8_t  tagNum;
      tb_uid_t suid;
      SArray*  tagName;
      uint8_t* pTag;
    } ctb;
    struct {
      SSchemaWrapper schemaRow;
    } ntb;
  };
  int32_t         sqlLen;
  char*           sql;
  SColCmprWrapper colCmpr;
  SExtSchema*     pExtSchemas;
  SColRefWrapper  colRef;  // col reference for virtual table
} SVCreateTbReq;

int  tEncodeSVCreateTbReq(SEncoder* pCoder, const SVCreateTbReq* pReq);
int  tDecodeSVCreateTbReq(SDecoder* pCoder, SVCreateTbReq* pReq);
void tDestroySVCreateTbReq(SVCreateTbReq* pReq, int32_t flags);
void tDestroySVSubmitCreateTbReq(SVCreateTbReq* pReq, int32_t flags);

static FORCE_INLINE void tdDestroySVCreateTbReq(SVCreateTbReq* req) {
  if (NULL == req) {
    return;
  }

  taosMemoryFreeClear(req->sql);
  taosMemoryFreeClear(req->name);
  taosMemoryFreeClear(req->comment);
  if (req->type == TSDB_CHILD_TABLE || req->type == TSDB_VIRTUAL_CHILD_TABLE) {
    taosMemoryFreeClear(req->ctb.pTag);
    taosMemoryFreeClear(req->ctb.stbName);
    taosArrayDestroy(req->ctb.tagName);
    req->ctb.tagName = NULL;
  } else if (req->type == TSDB_NORMAL_TABLE || req->type == TSDB_VIRTUAL_NORMAL_TABLE) {
    taosMemoryFreeClear(req->ntb.schemaRow.pSchema);
  }
  taosMemoryFreeClear(req->colCmpr.pColCmpr);
  taosMemoryFreeClear(req->pExtSchemas);
  taosMemoryFreeClear(req->colRef.pColRef);
}

typedef struct {
  int32_t nReqs;
  union {
    SVCreateTbReq* pReqs;
    SArray*        pArray;
  };
  int8_t source;  // TD_REQ_FROM_TAOX-taosX or TD_REQ_FROM_APP-taosClient
} SVCreateTbBatchReq;

int  tEncodeSVCreateTbBatchReq(SEncoder* pCoder, const SVCreateTbBatchReq* pReq);
int  tDecodeSVCreateTbBatchReq(SDecoder* pCoder, SVCreateTbBatchReq* pReq);
void tDeleteSVCreateTbBatchReq(SVCreateTbBatchReq* pReq);

typedef struct {
  int32_t        code;
  STableMetaRsp* pMeta;
} SVCreateTbRsp, SVUpdateTbRsp;

int  tEncodeSVCreateTbRsp(SEncoder* pCoder, const SVCreateTbRsp* pRsp);
int  tDecodeSVCreateTbRsp(SDecoder* pCoder, SVCreateTbRsp* pRsp);
void tFreeSVCreateTbRsp(void* param);

int32_t tSerializeSVCreateTbReq(void** buf, SVCreateTbReq* pReq);
void*   tDeserializeSVCreateTbReq(void* buf, SVCreateTbReq* pReq);

typedef struct {
  int32_t nRsps;
  union {
    SVCreateTbRsp* pRsps;
    SArray*        pArray;
  };
} SVCreateTbBatchRsp;

int tEncodeSVCreateTbBatchRsp(SEncoder* pCoder, const SVCreateTbBatchRsp* pRsp);
int tDecodeSVCreateTbBatchRsp(SDecoder* pCoder, SVCreateTbBatchRsp* pRsp);

// int32_t tSerializeSVCreateTbBatchRsp(void* buf, int32_t bufLen, SVCreateTbBatchRsp* pRsp);
// int32_t tDeserializeSVCreateTbBatchRsp(void* buf, int32_t bufLen, SVCreateTbBatchRsp* pRsp);

// TDMT_VND_DROP_TABLE =================
typedef struct {
  char*    name;
  uint64_t suid;  // for tmq in wal format
  int64_t  uid;
  int8_t   igNotExists;
  int8_t   isVirtual;
} SVDropTbReq;

typedef struct {
  int32_t code;
} SVDropTbRsp;

typedef struct {
  int32_t nReqs;
  union {
    SVDropTbReq* pReqs;
    SArray*      pArray;
  };
} SVDropTbBatchReq;

int32_t tEncodeSVDropTbBatchReq(SEncoder* pCoder, const SVDropTbBatchReq* pReq);
int32_t tDecodeSVDropTbBatchReq(SDecoder* pCoder, SVDropTbBatchReq* pReq);

typedef struct {
  int32_t nRsps;
  union {
    SVDropTbRsp* pRsps;
    SArray*      pArray;
  };
} SVDropTbBatchRsp;

int32_t tEncodeSVDropTbBatchRsp(SEncoder* pCoder, const SVDropTbBatchRsp* pRsp);
int32_t tDecodeSVDropTbBatchRsp(SDecoder* pCoder, SVDropTbBatchRsp* pRsp);

// TDMT_VND_ALTER_TABLE =====================
typedef struct SMultiTagUpateVal {
  char*    tagName;
  int32_t  colId;
  int8_t   tagType;
  int8_t   tagFree;
  uint32_t nTagVal;
  uint8_t* pTagVal;
  int8_t   isNull;
  SArray*  pTagArray;
} SMultiTagUpateVal;
typedef struct SVAlterTbReq {
  char*   tbName;
  int8_t  action;
  char*   colName;
  int32_t colId;
  // TSDB_ALTER_TABLE_ADD_COLUMN
  int8_t  type;
  int8_t  flags;
  int32_t bytes;
  // TSDB_ALTER_TABLE_DROP_COLUMN
  // TSDB_ALTER_TABLE_UPDATE_COLUMN_BYTES
  int8_t   colModType;
  int32_t  colModBytes;
  char*    colNewName;  // TSDB_ALTER_TABLE_UPDATE_COLUMN_NAME
  char*    tagName;     // TSDB_ALTER_TABLE_UPDATE_TAG_VAL
  int8_t   isNull;
  int8_t   tagType;
  int8_t   tagFree;
  uint32_t nTagVal;
  uint8_t* pTagVal;
  SArray*  pTagArray;
  // TSDB_ALTER_TABLE_UPDATE_OPTIONS
  int8_t   updateTTL;
  int32_t  newTTL;
  int32_t  newCommentLen;
  char*    newComment;
  int64_t  ctimeMs;    // fill by vnode
  int8_t   source;     // TD_REQ_FROM_TAOX-taosX or TD_REQ_FROM_APP-taosClient
  uint32_t compress;   // TSDB_ALTER_TABLE_UPDATE_COLUMN_COMPRESS
  SArray*  pMultiTag;  // TSDB_ALTER_TABLE_ADD_MULTI_TAGS
  // for Add column
  STypeMod typeMod;
  // TSDB_ALTER_TABLE_ALTER_COLUMN_REF
  char* refDbName;
  char* refTbName;
  char* refColName;
  // TSDB_ALTER_TABLE_REMOVE_COLUMN_REF
} SVAlterTbReq;

int32_t tEncodeSVAlterTbReq(SEncoder* pEncoder, const SVAlterTbReq* pReq);
int32_t tDecodeSVAlterTbReq(SDecoder* pDecoder, SVAlterTbReq* pReq);
int32_t tDecodeSVAlterTbReqSetCtime(SDecoder* pDecoder, SVAlterTbReq* pReq, int64_t ctimeMs);
void    tfreeMultiTagUpateVal(void* pMultiTag);

typedef struct {
  int32_t        code;
  STableMetaRsp* pMeta;
} SVAlterTbRsp;

int32_t tEncodeSVAlterTbRsp(SEncoder* pEncoder, const SVAlterTbRsp* pRsp);
int32_t tDecodeSVAlterTbRsp(SDecoder* pDecoder, SVAlterTbRsp* pRsp);
// ======================

typedef struct {
  SMsgHead head;
  int64_t  uid;
  int32_t  tid;
  int16_t  tversion;
  int16_t  colId;
  int8_t   type;
  int16_t  bytes;
  int32_t  tagValLen;
  int16_t  numOfTags;
  int32_t  schemaLen;
  char     data[];
} SUpdateTagValReq;

typedef struct {
  SMsgHead head;
} SUpdateTagValRsp;

typedef struct {
  SMsgHead head;
} SVShowTablesReq;

typedef struct {
  SMsgHead head;
  int32_t  id;
} SVShowTablesFetchReq;

typedef struct {
  int64_t useconds;
  int8_t  completed;  // all results are returned to client
  int8_t  precision;
  int8_t  compressed;
  int32_t compLen;
  int32_t numOfRows;
  char    data[];
} SVShowTablesFetchRsp;

typedef struct {
  int64_t consumerId;
  int32_t epoch;
  char    cgroup[TSDB_CGROUP_LEN];
} SMqAskEpReq;

typedef struct {
  int32_t key;
  int32_t valueLen;
  void*   value;
} SKv;

typedef struct {
  int64_t tscRid;
  int8_t  connType;
} SClientHbKey;

typedef struct {
  int64_t tid;
  char    status[TSDB_JOB_STATUS_LEN];
} SQuerySubDesc;

typedef struct {
  char     sql[TSDB_SHOW_SQL_LEN];
  uint64_t queryId;
  int64_t  useconds;
  int64_t  stime;  // timestamp precision ms
  int64_t  reqRid;
  bool     stableQuery;
  bool     isSubQuery;
  char     fqdn[TSDB_FQDN_LEN];
  int32_t  subPlanNum;
  SArray*  subDesc;  // SArray<SQuerySubDesc>
} SQueryDesc;

typedef struct {
  uint32_t connId;
  SArray*  queryDesc;  // SArray<SQueryDesc>
} SQueryHbReqBasic;

typedef struct {
  uint32_t connId;
  uint64_t killRid;
  int32_t  totalDnodes;
  int32_t  onlineDnodes;
  int8_t   killConnection;
  int8_t   align[3];
  SEpSet   epSet;
  SArray*  pQnodeList;
} SQueryHbRspBasic;

typedef struct SAppClusterSummary {
  uint64_t numOfInsertsReq;
  uint64_t numOfInsertRows;
  uint64_t insertElapsedTime;
  uint64_t insertBytes;  // submit to tsdb since launched.

  uint64_t fetchBytes;
  uint64_t numOfQueryReq;
  uint64_t queryElapsedTime;
  uint64_t numOfSlowQueries;
  uint64_t totalRequests;
  uint64_t currentRequests;  // the number of SRequestObj
} SAppClusterSummary;

typedef struct {
  int64_t            appId;
  int32_t            pid;
  char               name[TSDB_APP_NAME_LEN];
  int64_t            startTime;
  SAppClusterSummary summary;
} SAppHbReq;

typedef struct {
  SClientHbKey      connKey;
  int64_t           clusterId;
  SAppHbReq         app;
  SQueryHbReqBasic* query;
  SHashObj*         info;  // hash<Skv.key, Skv>
  char              user[TSDB_USER_LEN];
  char              tokenName[TSDB_TOKEN_NAME_LEN];
  char              userApp[TSDB_APP_NAME_LEN];
  uint32_t          userIp;
  SIpRange          userDualIp;
  char              sVer[TSDB_VERSION_LEN];
  char              cInfo[CONNECTOR_INFO_LEN];
} SClientHbReq;

typedef struct {
  int64_t reqId;
  SArray* reqs;  // SArray<SClientHbReq>
  int64_t ipWhiteListVer;
} SClientHbBatchReq;

typedef struct {
  SClientHbKey      connKey;
  int32_t           status;
  SQueryHbRspBasic* query;
  SArray*           info;  // Array<Skv>
} SClientHbRsp;

typedef struct {
  int64_t       reqId;
  int64_t       rspId;
  int32_t       svrTimestamp;
  SArray*       rsps;  // SArray<SClientHbRsp>
  SMonitorParas monitorParas;
  int8_t        enableAuditDelete;
  int8_t        enableStrongPass;
  int8_t        enableAuditSelect;
  int8_t        enableAuditInsert;
  int8_t        auditLevel;
} SClientHbBatchRsp;

static FORCE_INLINE uint32_t hbKeyHashFunc(const char* key, uint32_t keyLen) { return taosIntHash_64(key, keyLen); }

static FORCE_INLINE void tFreeReqKvHash(SHashObj* info) {
  void* pIter = taosHashIterate(info, NULL);
  while (pIter != NULL) {
    SKv* kv = (SKv*)pIter;
    taosMemoryFreeClear(kv->value);
    pIter = taosHashIterate(info, pIter);
  }
}

static FORCE_INLINE void tFreeClientHbQueryDesc(void* pDesc) {
  SQueryDesc* desc = (SQueryDesc*)pDesc;
  if (desc->subDesc) {
    taosArrayDestroy(desc->subDesc);
    desc->subDesc = NULL;
  }
}

static FORCE_INLINE void tFreeClientHbReq(void* pReq) {
  SClientHbReq* req = (SClientHbReq*)pReq;
  if (req->query) {
    if (req->query->queryDesc) {
      taosArrayDestroyEx(req->query->queryDesc, tFreeClientHbQueryDesc);
    }
    taosMemoryFreeClear(req->query);
  }

  if (req->info) {
    tFreeReqKvHash(req->info);
    taosHashCleanup(req->info);
    req->info = NULL;
  }
}

int32_t tSerializeSClientHbBatchReq(void* buf, int32_t bufLen, const SClientHbBatchReq* pReq);
int32_t tDeserializeSClientHbBatchReq(void* buf, int32_t bufLen, SClientHbBatchReq* pReq);

static FORCE_INLINE void tFreeClientHbBatchReq(void* pReq) {
  if (pReq == NULL) return;
  SClientHbBatchReq* req = (SClientHbBatchReq*)pReq;
  taosArrayDestroyEx(req->reqs, tFreeClientHbReq);
  taosMemoryFree(pReq);
}

static FORCE_INLINE void tFreeClientKv(void* pKv) {
  SKv* kv = (SKv*)pKv;
  if (kv) {
    taosMemoryFreeClear(kv->value);
  }
}

static FORCE_INLINE void tFreeClientHbRsp(void* pRsp) {
  SClientHbRsp* rsp = (SClientHbRsp*)pRsp;
  if (rsp->query) {
    taosArrayDestroy(rsp->query->pQnodeList);
    taosMemoryFreeClear(rsp->query);
  }
  if (rsp->info) taosArrayDestroyEx(rsp->info, tFreeClientKv);
}

static FORCE_INLINE void tFreeClientHbBatchRsp(void* pRsp) {
  SClientHbBatchRsp* rsp = (SClientHbBatchRsp*)pRsp;
  taosArrayDestroyEx(rsp->rsps, tFreeClientHbRsp);
}

int32_t tSerializeSClientHbBatchRsp(void* buf, int32_t bufLen, const SClientHbBatchRsp* pBatchRsp);
int32_t tDeserializeSClientHbBatchRsp(void* buf, int32_t bufLen, SClientHbBatchRsp* pBatchRsp);
void    tFreeSClientHbBatchRsp(SClientHbBatchRsp* pBatchRsp);

static FORCE_INLINE int32_t tEncodeSKv(SEncoder* pEncoder, const SKv* pKv) {
  TAOS_CHECK_RETURN(tEncodeI32(pEncoder, pKv->key));
  TAOS_CHECK_RETURN(tEncodeI32(pEncoder, pKv->valueLen));
  TAOS_CHECK_RETURN(tEncodeBinary(pEncoder, (uint8_t*)pKv->value, pKv->valueLen));
  return 0;
}

static FORCE_INLINE int32_t tDecodeSKv(SDecoder* pDecoder, SKv* pKv) {
  TAOS_CHECK_RETURN(tDecodeI32(pDecoder, &pKv->key));
  TAOS_CHECK_RETURN(tDecodeI32(pDecoder, &pKv->valueLen));
  pKv->value = taosMemoryMalloc(pKv->valueLen + 1);
  if (pKv->value == NULL) {
    TAOS_CHECK_RETURN(TSDB_CODE_OUT_OF_MEMORY);
  }
  TAOS_CHECK_RETURN(tDecodeCStrTo(pDecoder, (char*)pKv->value));
  return 0;
}

static FORCE_INLINE int32_t tEncodeSClientHbKey(SEncoder* pEncoder, const SClientHbKey* pKey) {
  TAOS_CHECK_RETURN(tEncodeI64(pEncoder, pKey->tscRid));
  TAOS_CHECK_RETURN(tEncodeI8(pEncoder, pKey->connType));
  return 0;
}

static FORCE_INLINE int32_t tDecodeSClientHbKey(SDecoder* pDecoder, SClientHbKey* pKey) {
  TAOS_CHECK_RETURN(tDecodeI64(pDecoder, &pKey->tscRid));
  TAOS_CHECK_RETURN(tDecodeI8(pDecoder, &pKey->connType));
  return 0;
}

typedef struct {
  int32_t vgId;
  // TODO stas
} SMqReportVgInfo;

static FORCE_INLINE int32_t taosEncodeSMqVgInfo(void** buf, const SMqReportVgInfo* pVgInfo) {
  int32_t tlen = 0;
  tlen += taosEncodeFixedI32(buf, pVgInfo->vgId);
  return tlen;
}

static FORCE_INLINE void* taosDecodeSMqVgInfo(void* buf, SMqReportVgInfo* pVgInfo) {
  buf = taosDecodeFixedI32(buf, &pVgInfo->vgId);
  return buf;
}

typedef struct {
  int32_t epoch;
  int64_t topicUid;
  char    name[TSDB_TOPIC_FNAME_LEN];
  SArray* pVgInfo;  // SArray<SMqHbVgInfo>
} SMqTopicInfo;

static FORCE_INLINE int32_t taosEncodeSMqTopicInfoMsg(void** buf, const SMqTopicInfo* pTopicInfo) {
  int32_t tlen = 0;
  tlen += taosEncodeFixedI32(buf, pTopicInfo->epoch);
  tlen += taosEncodeFixedI64(buf, pTopicInfo->topicUid);
  tlen += taosEncodeString(buf, pTopicInfo->name);
  int32_t sz = taosArrayGetSize(pTopicInfo->pVgInfo);
  tlen += taosEncodeFixedI32(buf, sz);
  for (int32_t i = 0; i < sz; i++) {
    SMqReportVgInfo* pVgInfo = (SMqReportVgInfo*)taosArrayGet(pTopicInfo->pVgInfo, i);
    tlen += taosEncodeSMqVgInfo(buf, pVgInfo);
  }
  return tlen;
}

static FORCE_INLINE void* taosDecodeSMqTopicInfoMsg(void* buf, SMqTopicInfo* pTopicInfo) {
  buf = taosDecodeFixedI32(buf, &pTopicInfo->epoch);
  buf = taosDecodeFixedI64(buf, &pTopicInfo->topicUid);
  buf = taosDecodeStringTo(buf, pTopicInfo->name);
  int32_t sz;
  buf = taosDecodeFixedI32(buf, &sz);
  if ((pTopicInfo->pVgInfo = taosArrayInit(sz, sizeof(SMqReportVgInfo))) == NULL) {
    return NULL;
  }
  for (int32_t i = 0; i < sz; i++) {
    SMqReportVgInfo vgInfo;
    buf = taosDecodeSMqVgInfo(buf, &vgInfo);
    if (taosArrayPush(pTopicInfo->pVgInfo, &vgInfo) == NULL) {
      return NULL;
    }
  }
  return buf;
}

typedef struct {
  int32_t status;  // ask hb endpoint
  int32_t epoch;
  int64_t consumerId;
  SArray* pTopics;  // SArray<SMqHbTopicInfo>
} SMqReportReq;

static FORCE_INLINE int32_t taosEncodeSMqReportMsg(void** buf, const SMqReportReq* pMsg) {
  int32_t tlen = 0;
  tlen += taosEncodeFixedI32(buf, pMsg->status);
  tlen += taosEncodeFixedI32(buf, pMsg->epoch);
  tlen += taosEncodeFixedI64(buf, pMsg->consumerId);
  int32_t sz = taosArrayGetSize(pMsg->pTopics);
  tlen += taosEncodeFixedI32(buf, sz);
  for (int32_t i = 0; i < sz; i++) {
    SMqTopicInfo* topicInfo = (SMqTopicInfo*)taosArrayGet(pMsg->pTopics, i);
    tlen += taosEncodeSMqTopicInfoMsg(buf, topicInfo);
  }
  return tlen;
}

static FORCE_INLINE void* taosDecodeSMqReportMsg(void* buf, SMqReportReq* pMsg) {
  buf = taosDecodeFixedI32(buf, &pMsg->status);
  buf = taosDecodeFixedI32(buf, &pMsg->epoch);
  buf = taosDecodeFixedI64(buf, &pMsg->consumerId);
  int32_t sz;
  buf = taosDecodeFixedI32(buf, &sz);
  if ((pMsg->pTopics = taosArrayInit(sz, sizeof(SMqTopicInfo))) == NULL) {
    return NULL;
  }
  for (int32_t i = 0; i < sz; i++) {
    SMqTopicInfo topicInfo;
    buf = taosDecodeSMqTopicInfoMsg(buf, &topicInfo);
    if (taosArrayPush(pMsg->pTopics, &topicInfo) == NULL) {
      return NULL;
    }
  }
  return buf;
}

typedef struct {
  SMsgHead head;
  int64_t  leftForVer;
  int32_t  vgId;
  int64_t  consumerId;
  char     subKey[TSDB_SUBSCRIBE_KEY_LEN];
} SMqVDeleteReq;

typedef struct {
  int8_t reserved;
} SMqVDeleteRsp;

typedef struct {
  char*  name;
  int8_t igNotExists;
} SMDropStreamReq;

typedef struct {
  int8_t reserved;
} SMDropStreamRsp;

typedef struct {
  SMsgHead head;
  int64_t  resetRelHalt;  // reset related stream task halt status
  int64_t  streamId;
  int32_t  taskId;
} SVDropStreamTaskReq;

typedef struct {
  int8_t reserved;
} SVDropStreamTaskRsp;

int32_t tSerializeSMDropStreamReq(void* buf, int32_t bufLen, const SMDropStreamReq* pReq);
int32_t tDeserializeSMDropStreamReq(void* buf, int32_t bufLen, SMDropStreamReq* pReq);
void    tFreeMDropStreamReq(SMDropStreamReq* pReq);

typedef struct {
  char*  name;
  int8_t igNotExists;
} SMPauseStreamReq;

int32_t tSerializeSMPauseStreamReq(void* buf, int32_t bufLen, const SMPauseStreamReq* pReq);
int32_t tDeserializeSMPauseStreamReq(void* buf, int32_t bufLen, SMPauseStreamReq* pReq);
void    tFreeMPauseStreamReq(SMPauseStreamReq* pReq);

typedef struct {
  char*  name;
  int8_t igNotExists;
  int8_t igUntreated;
} SMResumeStreamReq;

int32_t tSerializeSMResumeStreamReq(void* buf, int32_t bufLen, const SMResumeStreamReq* pReq);
int32_t tDeserializeSMResumeStreamReq(void* buf, int32_t bufLen, SMResumeStreamReq* pReq);
void    tFreeMResumeStreamReq(SMResumeStreamReq* pReq);

typedef struct {
  char*       name;
  int8_t      calcAll;
  STimeWindow timeRange;
} SMRecalcStreamReq;

int32_t tSerializeSMRecalcStreamReq(void* buf, int32_t bufLen, const SMRecalcStreamReq* pReq);
int32_t tDeserializeSMRecalcStreamReq(void* buf, int32_t bufLen, SMRecalcStreamReq* pReq);
void    tFreeMRecalcStreamReq(SMRecalcStreamReq* pReq);

typedef struct SVndSetKeepVersionReq {
  int64_t keepVersion;
} SVndSetKeepVersionReq;

int32_t tSerializeSVndSetKeepVersionReq(void* buf, int32_t bufLen, SVndSetKeepVersionReq* pReq);
int32_t tDeserializeSVndSetKeepVersionReq(void* buf, int32_t bufLen, SVndSetKeepVersionReq* pReq);

typedef struct SVUpdateCheckpointInfoReq {
  SMsgHead head;
  int64_t  streamId;
  int32_t  taskId;
  int64_t  checkpointId;
  int64_t  checkpointVer;
  int64_t  checkpointTs;
  int32_t  transId;
  int64_t  hStreamId;  // add encode/decode
  int64_t  hTaskId;
  int8_t   dropRelHTask;
} SVUpdateCheckpointInfoReq;

typedef struct {
  int64_t leftForVer;
  int32_t vgId;
  int64_t oldConsumerId;
  int64_t newConsumerId;
  char    subKey[TSDB_SUBSCRIBE_KEY_LEN];
  int8_t  subType;
  int8_t  withMeta;
  char*   qmsg;  // SubPlanToString
  SSchemaWrapper schema;
  int64_t suid;
} SMqRebVgReq;

int32_t tEncodeSMqRebVgReq(SEncoder* pCoder, const SMqRebVgReq* pReq);
int32_t tDecodeSMqRebVgReq(SDecoder* pCoder, SMqRebVgReq* pReq);

// tqOffset
enum {
  TMQ_OFFSET__RESET_NONE = -3,
  TMQ_OFFSET__RESET_EARLIEST = -2,
  TMQ_OFFSET__RESET_LATEST = -1,
  TMQ_OFFSET__LOG = 1,
  TMQ_OFFSET__SNAPSHOT_DATA = 2,
  TMQ_OFFSET__SNAPSHOT_META = 3,
};

enum {
  WITH_DATA = 0,
  WITH_META = 1,
  ONLY_META = 2,
};

#define TQ_OFFSET_VERSION 1

typedef struct {
  int8_t type;
  union {
    // snapshot
    struct {
      int64_t uid;
      int64_t ts;
      SValue  primaryKey;
    };
    // log
    struct {
      int64_t version;
    };
  };
} STqOffsetVal;

static FORCE_INLINE void tqOffsetResetToData(STqOffsetVal* pOffsetVal, int64_t uid, int64_t ts, SValue primaryKey) {
  pOffsetVal->type = TMQ_OFFSET__SNAPSHOT_DATA;
  pOffsetVal->uid = uid;
  pOffsetVal->ts = ts;
  if (IS_VAR_DATA_TYPE(pOffsetVal->primaryKey.type)) {
    taosMemoryFree(pOffsetVal->primaryKey.pData);
  }
  pOffsetVal->primaryKey = primaryKey;
}

static FORCE_INLINE void tqOffsetResetToMeta(STqOffsetVal* pOffsetVal, int64_t uid) {
  pOffsetVal->type = TMQ_OFFSET__SNAPSHOT_META;
  pOffsetVal->uid = uid;
}

static FORCE_INLINE void tqOffsetResetToLog(STqOffsetVal* pOffsetVal, int64_t ver) {
  pOffsetVal->type = TMQ_OFFSET__LOG;
  pOffsetVal->version = ver;
}

int32_t tEncodeSTqOffsetVal(SEncoder* pEncoder, const STqOffsetVal* pOffsetVal);
int32_t tDecodeSTqOffsetVal(SDecoder* pDecoder, STqOffsetVal* pOffsetVal);
void    tFormatOffset(char* buf, int32_t maxLen, const STqOffsetVal* pVal);
bool    tOffsetEqual(const STqOffsetVal* pLeft, const STqOffsetVal* pRight);
void    tOffsetCopy(STqOffsetVal* pLeft, const STqOffsetVal* pRight);
void    tOffsetDestroy(void* pVal);

typedef struct {
  STqOffsetVal val;
  char         subKey[TSDB_SUBSCRIBE_KEY_LEN];
} STqOffset;

int32_t tEncodeSTqOffset(SEncoder* pEncoder, const STqOffset* pOffset);
int32_t tDecodeSTqOffset(SDecoder* pDecoder, STqOffset* pOffset);
void    tDeleteSTqOffset(void* val);

typedef struct SMqVgOffset {
  int64_t   consumerId;
  STqOffset offset;
} SMqVgOffset;

int32_t tEncodeMqVgOffset(SEncoder* pEncoder, const SMqVgOffset* pOffset);
int32_t tDecodeMqVgOffset(SDecoder* pDecoder, SMqVgOffset* pOffset);

typedef struct {
  char    name[TSDB_TABLE_FNAME_LEN];
  char    stb[TSDB_TABLE_FNAME_LEN];
  int8_t  igExists;
  int8_t  intervalUnit;
  int8_t  slidingUnit;
  int8_t  timezone;  // int8_t is not enough, timezone is unit of second
  int32_t dstVgId;   // for stream
  int64_t interval;
  int64_t offset;
  int64_t sliding;
  int64_t maxDelay;
  int64_t watermark;
  int32_t exprLen;        // strlen + 1
  int32_t tagsFilterLen;  // strlen + 1
  int32_t sqlLen;         // strlen + 1
  int32_t astLen;         // strlen + 1
  char*   expr;
  char*   tagsFilter;
  char*   sql;
  char*   ast;
  int64_t deleteMark;
  int64_t lastTs;
  int64_t normSourceTbUid;  // the Uid of source tb if its a normal table, otherwise 0
  SArray* pVgroupVerList;
  int8_t  recursiveTsma;
  char    baseTsmaName[TSDB_TABLE_FNAME_LEN];  // base tsma name for recursively created tsma
  char*   createStreamReq;
  int32_t streamReqLen;
  char*   dropStreamReq;
  int32_t dropStreamReqLen;
  int64_t uid;
} SMCreateSmaReq;

int32_t tSerializeSMCreateSmaReq(void* buf, int32_t bufLen, SMCreateSmaReq* pReq);
int32_t tDeserializeSMCreateSmaReq(void* buf, int32_t bufLen, SMCreateSmaReq* pReq);
void    tFreeSMCreateSmaReq(SMCreateSmaReq* pReq);

typedef struct {
  char    name[TSDB_TABLE_FNAME_LEN];
  int8_t  igNotExists;
  char*   dropStreamReq;
  int32_t dropStreamReqLen;
} SMDropSmaReq;

int32_t tSerializeSMDropSmaReq(void* buf, int32_t bufLen, SMDropSmaReq* pReq);
int32_t tDeserializeSMDropSmaReq(void* buf, int32_t bufLen, SMDropSmaReq* pReq);
void    tFreeSMDropSmaReq(SMDropSmaReq* pReq);

typedef struct {
  char name[TSDB_TABLE_NAME_LEN];
  union {
    char tbFName[TSDB_TABLE_FNAME_LEN];  // used by mnode
    char tbName[TSDB_TABLE_NAME_LEN];    // used by vnode
  };
  int8_t tbType;  // ETableType: 1 stable, 3 normal table
  union {
    int8_t igExists;   // used by mnode
    int8_t alterType;  // used by vnode
  };
  int8_t     intervalUnit;
  int16_t    nFuncs;       // number of functions specified by user
  col_id_t*  funcColIds;   // column ids specified by user
  func_id_t* funcIds;      // function ids specified by user
  int64_t    interval[2];  // 0 unspecified, > 0 valid interval
  int64_t    tbUid;
  int64_t    uid;     // rsma uid
  int32_t    sqlLen;  // strlen + 1
  char*      sql;
} SMCreateRsmaReq;

int32_t tSerializeSMCreateRsmaReq(void* buf, int32_t bufLen, SMCreateRsmaReq* pReq);
int32_t tDeserializeSMCreateRsmaReq(void* buf, int32_t bufLen, SMCreateRsmaReq* pReq);
void    tFreeSMCreateRsmaReq(SMCreateRsmaReq* pReq);

typedef SMCreateRsmaReq SVCreateRsmaReq;

int32_t tSerializeSVCreateRsmaReq(void* buf, int32_t bufLen, SVCreateRsmaReq* pReq);
int32_t tDeserializeSVCreateRsmaReq(void* buf, int32_t bufLen, SVCreateRsmaReq* pReq);
void    tFreeSVCreateRsmaReq(SVCreateRsmaReq* pReq);

typedef SMCreateRsmaReq SVAlterRsmaReq;

int32_t tSerializeSVAlterRsmaReq(void* buf, int32_t bufLen, SVAlterRsmaReq* pReq);
int32_t tDeserializeSVAlterRsmaReq(void* buf, int32_t bufLen, SVAlterRsmaReq* pReq);
void    tFreeSVAlterRsmaReq(SVAlterRsmaReq* pReq);

typedef struct {
  char       name[TSDB_TABLE_NAME_LEN];
  int8_t     alterType;
  int8_t     tbType;  // ETableType: 1 stable, 3 normal table
  int8_t     igNotExists;
  int16_t    nFuncs;      // number of functions specified by user
  col_id_t*  funcColIds;  // column ids specified by user
  func_id_t* funcIds;     // function ids specified by user
  int32_t    sqlLen;      // strlen + 1
  char*      sql;
} SMAlterRsmaReq;

int32_t tSerializeSMAlterRsmaReq(void* buf, int32_t bufLen, SMAlterRsmaReq* pReq);
int32_t tDeserializeSMAlterRsmaReq(void* buf, int32_t bufLen, SMAlterRsmaReq* pReq);
void    tFreeSMAlterRsmaReq(SMAlterRsmaReq* pReq);

typedef struct {
  int64_t    id;
  char       name[TSDB_TABLE_NAME_LEN];
  char       tbFName[TSDB_TABLE_FNAME_LEN];
  int64_t    ownerId;
  int32_t    code;
  int32_t    version;
  int8_t     tbType;
  int8_t     intervalUnit;
  col_id_t   nFuncs;
  col_id_t   nColNames;
  int64_t    interval[2];
  col_id_t*  funcColIds;
  func_id_t* funcIds;
  SArray*    colNames;
} SRsmaInfoRsp;

int32_t tSerializeRsmaInfoRsp(void* buf, int32_t bufLen, SRsmaInfoRsp* pReq);
int32_t tDeserializeRsmaInfoRsp(void* buf, int32_t bufLen, SRsmaInfoRsp* pReq);
void    tFreeRsmaInfoRsp(SRsmaInfoRsp* pReq, bool deep);

typedef struct {
  char   name[TSDB_TABLE_FNAME_LEN];
  int8_t igNotExists;
} SMDropRsmaReq;

int32_t tSerializeSMDropRsmaReq(void* buf, int32_t bufLen, SMDropRsmaReq* pReq);
int32_t tDeserializeSMDropRsmaReq(void* buf, int32_t bufLen, SMDropRsmaReq* pReq);

typedef struct {
  char    name[TSDB_TABLE_NAME_LEN];
  char    tbName[TSDB_TABLE_NAME_LEN];
  int64_t uid;
  int64_t tbUid;
  int8_t  tbType;
} SVDropRsmaReq;

int32_t tSerializeSVDropRsmaReq(void* buf, int32_t bufLen, SVDropRsmaReq* pReq);
int32_t tDeserializeSVDropRsmaReq(void* buf, int32_t bufLen, SVDropRsmaReq* pReq);

typedef struct {
  char   dbFName[TSDB_DB_FNAME_LEN];
  char   stbName[TSDB_TABLE_NAME_LEN];
  char   colName[TSDB_COL_NAME_LEN];
  char   idxName[TSDB_INDEX_FNAME_LEN];
  int8_t idxType;
} SCreateTagIndexReq;

int32_t tSerializeSCreateTagIdxReq(void* buf, int32_t bufLen, SCreateTagIndexReq* pReq);
int32_t tDeserializeSCreateTagIdxReq(void* buf, int32_t bufLen, SCreateTagIndexReq* pReq);

typedef SMDropSmaReq SDropTagIndexReq;

// int32_t tSerializeSDropTagIdxReq(void* buf, int32_t bufLen, SDropTagIndexReq* pReq);
int32_t tDeserializeSDropTagIdxReq(void* buf, int32_t bufLen, SDropTagIndexReq* pReq);

typedef struct {
  int8_t         version;       // for compatibility(default 0)
  int8_t         intervalUnit;  // MACRO: TIME_UNIT_XXX
  int8_t         slidingUnit;   // MACRO: TIME_UNIT_XXX
  int8_t         timezoneInt;   // sma data expired if timezone changes.
  int32_t        dstVgId;
  char           indexName[TSDB_INDEX_NAME_LEN];
  int32_t        exprLen;
  int32_t        tagsFilterLen;
  int64_t        indexUid;
  tb_uid_t       tableUid;  // super/child/common table uid
  tb_uid_t       dstTbUid;  // for dstVgroup
  int64_t        interval;
  int64_t        offset;  // use unit by precision of DB
  int64_t        sliding;
  char*          dstTbName;  // for dstVgroup
  char*          expr;       // sma expression
  char*          tagsFilter;
  SSchemaWrapper schemaRow;  // for dstVgroup
  SSchemaWrapper schemaTag;  // for dstVgroup
} STSma;                     // Time-range-wise SMA

typedef STSma SVCreateTSmaReq;

typedef struct {
  int8_t  type;  // 0 status report, 1 update data
  int64_t indexUid;
  int64_t skey;  // start TS key of interval/sliding window
} STSmaMsg;

typedef struct {
  int64_t indexUid;
  char    indexName[TSDB_INDEX_NAME_LEN];
} SVDropTSmaReq;

typedef struct {
  int tmp;  // TODO: to avoid compile error
} SVCreateTSmaRsp, SVDropTSmaRsp;

#if 0
int32_t tSerializeSVCreateTSmaReq(void** buf, SVCreateTSmaReq* pReq);
void*   tDeserializeSVCreateTSmaReq(void* buf, SVCreateTSmaReq* pReq);
int32_t tSerializeSVDropTSmaReq(void** buf, SVDropTSmaReq* pReq);
void*   tDeserializeSVDropTSmaReq(void* buf, SVDropTSmaReq* pReq);
#endif

int32_t tEncodeSVCreateTSmaReq(SEncoder* pCoder, const SVCreateTSmaReq* pReq);
int32_t tDecodeSVCreateTSmaReq(SDecoder* pCoder, SVCreateTSmaReq* pReq);
int32_t tEncodeSVDropTSmaReq(SEncoder* pCoder, const SVDropTSmaReq* pReq);
// int32_t tDecodeSVDropTSmaReq(SDecoder* pCoder, SVDropTSmaReq* pReq);

typedef struct {
  int32_t number;
  STSma*  tSma;
} STSmaWrapper;

static FORCE_INLINE void tDestroyTSma(STSma* pSma) {
  if (pSma) {
    taosMemoryFreeClear(pSma->dstTbName);
    taosMemoryFreeClear(pSma->expr);
    taosMemoryFreeClear(pSma->tagsFilter);
  }
}

static FORCE_INLINE void tDestroyTSmaWrapper(STSmaWrapper* pSW, bool deepCopy) {
  if (pSW) {
    if (pSW->tSma) {
      if (deepCopy) {
        for (uint32_t i = 0; i < pSW->number; ++i) {
          tDestroyTSma(pSW->tSma + i);
        }
      }
      taosMemoryFreeClear(pSW->tSma);
    }
  }
}

static FORCE_INLINE void* tFreeTSmaWrapper(STSmaWrapper* pSW, bool deepCopy) {
  tDestroyTSmaWrapper(pSW, deepCopy);
  taosMemoryFreeClear(pSW);
  return NULL;
}

int32_t tEncodeSVCreateTSmaReq(SEncoder* pCoder, const SVCreateTSmaReq* pReq);
int32_t tDecodeSVCreateTSmaReq(SDecoder* pCoder, SVCreateTSmaReq* pReq);

int32_t tEncodeTSma(SEncoder* pCoder, const STSma* pSma);
int32_t tDecodeTSma(SDecoder* pCoder, STSma* pSma, bool deepCopy);

static int32_t tEncodeTSmaWrapper(SEncoder* pEncoder, const STSmaWrapper* pReq) {
  TAOS_CHECK_RETURN(tEncodeI32(pEncoder, pReq->number));
  for (int32_t i = 0; i < pReq->number; ++i) {
    TAOS_CHECK_RETURN(tEncodeTSma(pEncoder, pReq->tSma + i));
  }
  return 0;
}

static int32_t tDecodeTSmaWrapper(SDecoder* pDecoder, STSmaWrapper* pReq, bool deepCopy) {
  TAOS_CHECK_RETURN(tDecodeI32(pDecoder, &pReq->number));
  for (int32_t i = 0; i < pReq->number; ++i) {
    TAOS_CHECK_RETURN(tDecodeTSma(pDecoder, pReq->tSma + i, deepCopy));
  }
  return 0;
}

typedef struct {
  int idx;
} SMCreateFullTextReq;

int32_t tSerializeSMCreateFullTextReq(void* buf, int32_t bufLen, SMCreateFullTextReq* pReq);
int32_t tDeserializeSMCreateFullTextReq(void* buf, int32_t bufLen, SMCreateFullTextReq* pReq);
void    tFreeSMCreateFullTextReq(SMCreateFullTextReq* pReq);

typedef struct {
  char   name[TSDB_TABLE_FNAME_LEN];
  int8_t igNotExists;
} SMDropFullTextReq;

// int32_t tSerializeSMDropFullTextReq(void* buf, int32_t bufLen, SMDropFullTextReq* pReq);
// int32_t tDeserializeSMDropFullTextReq(void* buf, int32_t bufLen, SMDropFullTextReq* pReq);

typedef struct {
  char indexFName[TSDB_INDEX_FNAME_LEN];
} SUserIndexReq;

int32_t tSerializeSUserIndexReq(void* buf, int32_t bufLen, SUserIndexReq* pReq);
int32_t tDeserializeSUserIndexReq(void* buf, int32_t bufLen, SUserIndexReq* pReq);

typedef struct {
  char dbFName[TSDB_DB_FNAME_LEN];
  char tblFName[TSDB_TABLE_FNAME_LEN];
  char colName[TSDB_COL_NAME_LEN];
  char owner[TSDB_USER_LEN];
  char indexType[TSDB_INDEX_TYPE_LEN];
  char indexExts[TSDB_INDEX_EXTS_LEN];
} SUserIndexRsp;

int32_t tSerializeSUserIndexRsp(void* buf, int32_t bufLen, const SUserIndexRsp* pRsp);
int32_t tDeserializeSUserIndexRsp(void* buf, int32_t bufLen, SUserIndexRsp* pRsp);

typedef struct {
  char tbFName[TSDB_TABLE_FNAME_LEN];
} STableIndexReq;

int32_t tSerializeSTableIndexReq(void* buf, int32_t bufLen, STableIndexReq* pReq);
int32_t tDeserializeSTableIndexReq(void* buf, int32_t bufLen, STableIndexReq* pReq);

typedef struct {
  int8_t  intervalUnit;
  int8_t  slidingUnit;
  int64_t interval;
  int64_t offset;
  int64_t sliding;
  int64_t dstTbUid;
  int32_t dstVgId;
  SEpSet  epSet;
  char*   expr;
} STableIndexInfo;

typedef struct {
  char     tbName[TSDB_TABLE_NAME_LEN];
  char     dbFName[TSDB_DB_FNAME_LEN];
  uint64_t suid;
  int32_t  version;
  int32_t  indexSize;
  SArray*  pIndex;  // STableIndexInfo
} STableIndexRsp;

int32_t tSerializeSTableIndexRsp(void* buf, int32_t bufLen, const STableIndexRsp* pRsp);
int32_t tDeserializeSTableIndexRsp(void* buf, int32_t bufLen, STableIndexRsp* pRsp);
void    tFreeSerializeSTableIndexRsp(STableIndexRsp* pRsp);

void tFreeSTableIndexInfo(void* pInfo);

typedef struct {
  int8_t  mqMsgType;
  int32_t code;
  int32_t epoch;
  int64_t consumerId;
  int64_t walsver;
  int64_t walever;
} SMqRspHead;

typedef struct {
  SMsgHead     head;
  char         subKey[TSDB_SUBSCRIBE_KEY_LEN];
  int8_t       withTbName;
  int8_t       useSnapshot;
  int32_t      epoch;
  uint64_t     reqId;
  int64_t      consumerId;
  int64_t      timeout;
  STqOffsetVal reqOffset;
  int8_t       enableReplay;
  int8_t       sourceExcluded;
  int8_t       rawData;
  int32_t      minPollRows;
  int8_t       enableBatchMeta;
  SHashObj*    uidHash;  // to find if uid is duplicated
} SMqPollReq;

int32_t tSerializeSMqPollReq(void* buf, int32_t bufLen, SMqPollReq* pReq);
int32_t tDeserializeSMqPollReq(void* buf, int32_t bufLen, SMqPollReq* pReq);
void    tDestroySMqPollReq(SMqPollReq* pReq);

typedef struct {
  int32_t vgId;
  int64_t offset;
  SEpSet  epSet;
} SMqSubVgEp;

static FORCE_INLINE int32_t tEncodeSMqSubVgEp(void** buf, const SMqSubVgEp* pVgEp) {
  int32_t tlen = 0;
  tlen += taosEncodeFixedI32(buf, pVgEp->vgId);
  tlen += taosEncodeFixedI64(buf, pVgEp->offset);
  tlen += taosEncodeSEpSet(buf, &pVgEp->epSet);
  return tlen;
}

static FORCE_INLINE void* tDecodeSMqSubVgEp(void* buf, SMqSubVgEp* pVgEp) {
  buf = taosDecodeFixedI32(buf, &pVgEp->vgId);
  buf = taosDecodeFixedI64(buf, &pVgEp->offset);
  buf = taosDecodeSEpSet(buf, &pVgEp->epSet);
  return buf;
}

typedef struct {
  char           topic[TSDB_TOPIC_FNAME_LEN];
  char           db[TSDB_DB_FNAME_LEN];
  SArray*        vgs;  // SArray<SMqSubVgEp>
} SMqSubTopicEp;

int32_t tEncodeMqSubTopicEp(void** buf, const SMqSubTopicEp* pTopicEp);
void*   tDecodeMqSubTopicEp(void* buf, SMqSubTopicEp* pTopicEp);
void    tDeleteMqSubTopicEp(SMqSubTopicEp* pSubTopicEp);

typedef struct {
  SMqRspHead   head;
  STqOffsetVal rspOffset;
  int16_t      resMsgType;
  int32_t      metaRspLen;
  void*        metaRsp;
} SMqMetaRsp;

int32_t tEncodeMqMetaRsp(SEncoder* pEncoder, const SMqMetaRsp* pRsp);
int32_t tDecodeMqMetaRsp(SDecoder* pDecoder, SMqMetaRsp* pRsp);
void    tDeleteMqMetaRsp(SMqMetaRsp* pRsp);

#define MQ_DATA_RSP_VERSION 100

typedef struct {
  SMqRspHead   head;
  STqOffsetVal rspOffset;
  STqOffsetVal reqOffset;
  int32_t      blockNum;
  int8_t       withTbName;
  int8_t       withSchema;
  SArray*      blockDataLen;
  SArray*      blockData;
  SArray*      blockTbName;
  SArray*      blockSchema;

  union {
    struct {
      int64_t sleepTime;
    };
    struct {
      int32_t createTableNum;
      SArray* createTableLen;
      SArray* createTableReq;
    };
    struct {
      int32_t len;
      void*   rawData;
    };
  };
  void* data;                  // for free in client, only effected if type is data or metadata. raw data not effected
  bool  blockDataElementFree;  // if true, free blockDataElement in blockData,(true in server, false in client)
} SMqDataRsp;

int32_t tEncodeMqDataRsp(SEncoder* pEncoder, const SMqDataRsp* pObj);
int32_t tDecodeMqDataRsp(SDecoder* pDecoder, SMqDataRsp* pRsp);
int32_t tDecodeMqRawDataRsp(SDecoder* pDecoder, SMqDataRsp* pRsp);
void    tDeleteMqDataRsp(SMqDataRsp* pRsp);
void    tDeleteMqRawDataRsp(SMqDataRsp* pRsp);

int32_t tEncodeSTaosxRsp(SEncoder* pEncoder, const SMqDataRsp* pRsp);
int32_t tDecodeSTaosxRsp(SDecoder* pDecoder, SMqDataRsp* pRsp);
void    tDeleteSTaosxRsp(SMqDataRsp* pRsp);

typedef struct SMqBatchMetaRsp {
  SMqRspHead   head;  // not serialize
  STqOffsetVal rspOffset;
  SArray*      batchMetaLen;
  SArray*      batchMetaReq;
  void*        pMetaBuff;    // not serialize
  uint32_t     metaBuffLen;  // not serialize
} SMqBatchMetaRsp;

int32_t tEncodeMqBatchMetaRsp(SEncoder* pEncoder, const SMqBatchMetaRsp* pRsp);
int32_t tDecodeMqBatchMetaRsp(SDecoder* pDecoder, SMqBatchMetaRsp* pRsp);
int32_t tSemiDecodeMqBatchMetaRsp(SDecoder* pDecoder, SMqBatchMetaRsp* pRsp);
void    tDeleteMqBatchMetaRsp(SMqBatchMetaRsp* pRsp);

typedef struct {
  int32_t    code;
  SArray*    topics;  // SArray<SMqSubTopicEp>
} SMqAskEpRsp;

static FORCE_INLINE int32_t tEncodeSMqAskEpRsp(void** buf, const SMqAskEpRsp* pRsp) {
  int32_t tlen = 0;
  // tlen += taosEncodeString(buf, pRsp->cgroup);
  int32_t sz = taosArrayGetSize(pRsp->topics);
  tlen += taosEncodeFixedI32(buf, sz);
  for (int32_t i = 0; i < sz; i++) {
    SMqSubTopicEp* pVgEp = (SMqSubTopicEp*)taosArrayGet(pRsp->topics, i);
    tlen += tEncodeMqSubTopicEp(buf, pVgEp);
  }
  tlen += taosEncodeFixedI32(buf, pRsp->code);

  return tlen;
}

static FORCE_INLINE void* tDecodeSMqAskEpRsp(void* buf, SMqAskEpRsp* pRsp) {
  // buf = taosDecodeStringTo(buf, pRsp->cgroup);
  int32_t sz;
  buf = taosDecodeFixedI32(buf, &sz);
  pRsp->topics = taosArrayInit(sz, sizeof(SMqSubTopicEp));
  if (pRsp->topics == NULL) {
    return NULL;
  }
  for (int32_t i = 0; i < sz; i++) {
    SMqSubTopicEp topicEp;
    buf = tDecodeMqSubTopicEp(buf, &topicEp);
    if (buf == NULL) {
      return NULL;
    }
    if ((taosArrayPush(pRsp->topics, &topicEp) == NULL)) {
      return NULL;
    }
  }
  buf = taosDecodeFixedI32(buf, &pRsp->code);

  return buf;
}

static FORCE_INLINE void tDeleteSMqAskEpRsp(SMqAskEpRsp* pRsp) {
  taosArrayDestroyEx(pRsp->topics, (FDelete)tDeleteMqSubTopicEp);
}

typedef struct {
  int32_t      vgId;
  STqOffsetVal offset;
  int64_t      rows;
  int64_t      ever;
} OffsetRows;

typedef struct {
  char    topicName[TSDB_TOPIC_FNAME_LEN];
  SArray* offsetRows;
} TopicOffsetRows;

typedef struct {
  int64_t consumerId;
  int32_t epoch;
  SArray* topics;
  int8_t  pollFlag;
} SMqHbReq;

typedef struct {
  char   topic[TSDB_TOPIC_FNAME_LEN];
  int8_t noPrivilege;
} STopicPrivilege;

typedef struct {
  SArray* topicPrivileges;  // SArray<STopicPrivilege>
  int32_t debugFlag;
} SMqHbRsp;

typedef struct {
  SMsgHead head;
  int64_t  consumerId;
  char     subKey[TSDB_SUBSCRIBE_KEY_LEN];
} SMqSeekReq;

#define TD_AUTO_CREATE_TABLE 0x1
typedef struct {
  int64_t       suid;
  int64_t       uid;
  int32_t       sver;
  uint32_t      nData;
  uint8_t*      pData;
  SVCreateTbReq cTbReq;
} SVSubmitBlk;

typedef struct {
  SMsgHead header;
  uint64_t sId;
  uint64_t queryId;
  uint64_t clientId;
  uint64_t taskId;
  uint32_t sqlLen;
  uint32_t phyLen;
  char*    sql;
  char*    msg;
  int8_t   source;
} SVDeleteReq;

int32_t tSerializeSVDeleteReq(void* buf, int32_t bufLen, SVDeleteReq* pReq);
int32_t tDeserializeSVDeleteReq(void* buf, int32_t bufLen, SVDeleteReq* pReq);

typedef struct {
  int64_t affectedRows;
} SVDeleteRsp;

int32_t tEncodeSVDeleteRsp(SEncoder* pCoder, const SVDeleteRsp* pReq);
int32_t tDecodeSVDeleteRsp(SDecoder* pCoder, SVDeleteRsp* pReq);

typedef struct SDeleteRes {
  uint64_t suid;
  SArray*  uidList;
  int64_t  skey;
  int64_t  ekey;
  int64_t  affectedRows;
  char     tableFName[TSDB_TABLE_NAME_LEN];
  char     tsColName[TSDB_COL_NAME_LEN];
  int64_t  ctimeMs;  // fill by vnode
  int8_t   source;
} SDeleteRes;

int32_t tEncodeDeleteRes(SEncoder* pCoder, const SDeleteRes* pRes);
int32_t tDecodeDeleteRes(SDecoder* pCoder, SDeleteRes* pRes);

typedef struct {
  // int64_t uid;
  char    tbname[TSDB_TABLE_NAME_LEN];
  int64_t startTs;
  int64_t endTs;
} SSingleDeleteReq;

int32_t tEncodeSSingleDeleteReq(SEncoder* pCoder, const SSingleDeleteReq* pReq);
int32_t tDecodeSSingleDeleteReq(SDecoder* pCoder, SSingleDeleteReq* pReq);

typedef struct {
  int64_t suid;
  SArray* deleteReqs;  // SArray<SSingleDeleteReq>
  int64_t ctimeMs;     // fill by vnode
  int8_t  level;       // 0 tsdb(default), 1 rsma1 , 2 rsma2
} SBatchDeleteReq;

int32_t tEncodeSBatchDeleteReq(SEncoder* pCoder, const SBatchDeleteReq* pReq);
int32_t tDecodeSBatchDeleteReq(SDecoder* pCoder, SBatchDeleteReq* pReq);
int32_t tDecodeSBatchDeleteReqSetCtime(SDecoder* pDecoder, SBatchDeleteReq* pReq, int64_t ctimeMs);

typedef struct {
  int32_t msgIdx;
  int32_t msgType;
  int32_t msgLen;
  void*   msg;
} SBatchMsg;

typedef struct {
  SMsgHead header;
  SArray*  pMsgs;  // SArray<SBatchMsg>
} SBatchReq;

typedef struct {
  int32_t reqType;
  int32_t msgIdx;
  int32_t msgLen;
  int32_t rspCode;
  void*   msg;
} SBatchRspMsg;

typedef struct {
  SArray* pRsps;  // SArray<SBatchRspMsg>
} SBatchRsp;

int32_t                  tSerializeSBatchReq(void* buf, int32_t bufLen, SBatchReq* pReq);
int32_t                  tDeserializeSBatchReq(void* buf, int32_t bufLen, SBatchReq* pReq);
static FORCE_INLINE void tFreeSBatchReqMsg(void* msg) {
  if (NULL == msg) {
    return;
  }
  SBatchMsg* pMsg = (SBatchMsg*)msg;
  taosMemoryFree(pMsg->msg);
}

int32_t tSerializeSBatchRsp(void* buf, int32_t bufLen, SBatchRsp* pRsp);
int32_t tDeserializeSBatchRsp(void* buf, int32_t bufLen, SBatchRsp* pRsp);

static FORCE_INLINE void tFreeSBatchRspMsg(void* p) {
  if (NULL == p) {
    return;
  }

  SBatchRspMsg* pRsp = (SBatchRspMsg*)p;
  taosMemoryFree(pRsp->msg);
}

int32_t tSerializeSMqAskEpReq(void* buf, int32_t bufLen, SMqAskEpReq* pReq);
int32_t tDeserializeSMqAskEpReq(void* buf, int32_t bufLen, SMqAskEpReq* pReq);
int32_t tSerializeSMqHbReq(void* buf, int32_t bufLen, SMqHbReq* pReq);
int32_t tDeserializeSMqHbReq(void* buf, int32_t bufLen, SMqHbReq* pReq);
void    tDestroySMqHbReq(SMqHbReq* pReq);

int32_t tSerializeSMqHbRsp(void* buf, int32_t bufLen, SMqHbRsp* pRsp);
int32_t tDeserializeSMqHbRsp(void* buf, int32_t bufLen, SMqHbRsp* pRsp);
void    tDestroySMqHbRsp(SMqHbRsp* pRsp);

int32_t tSerializeSMqSeekReq(void* buf, int32_t bufLen, SMqSeekReq* pReq);
int32_t tDeserializeSMqSeekReq(void* buf, int32_t bufLen, SMqSeekReq* pReq);

#define TD_REQ_FROM_APP               0x0
#define SUBMIT_REQ_AUTO_CREATE_TABLE  0x1
#define SUBMIT_REQ_COLUMN_DATA_FORMAT 0x2
#define SUBMIT_REQ_FROM_FILE          0x4
#define TD_REQ_FROM_TAOX              0x8
#define TD_REQ_FROM_SML               0x10
#define SUBMIT_REQUEST_VERSION        (2)
#define SUBMIT_REQ_WITH_BLOB          0x10
#define SUBMIT_REQ_SCHEMA_RES         0x20
#define SUBMIT_REQ_ONLY_CREATE_TABLE  0x40

#define TD_REQ_FROM_TAOX_OLD 0x1  // for compatibility

typedef struct {
  int32_t        flags;
  SVCreateTbReq* pCreateTbReq;
  int64_t        suid;
  int64_t        uid;
  int32_t        sver;
  union {
    SArray* aRowP;
    SArray* aCol;
  };
  int64_t   ctimeMs;
  SBlobSet* pBlobSet;
} SSubmitTbData;

typedef struct {
  SArray* aSubmitTbData;  // SArray<SSubmitTbData>
  SArray* aSubmitBlobData;
  bool    raw;
} SSubmitReq2;

typedef struct {
  SMsgHead header;
  int64_t  version;
  char     data[];  // SSubmitReq2
} SSubmitReq2Msg;

int32_t transformRawSSubmitTbData(void* data, int64_t suid, int64_t uid, int32_t sver);
int32_t tEncodeSubmitReq(SEncoder* pCoder, const SSubmitReq2* pReq);
int32_t tDecodeSubmitReq(SDecoder* pCoder, SSubmitReq2* pReq, SArray* rawList);
void    tDestroySubmitTbData(SSubmitTbData* pTbData, int32_t flag);
void    tDestroySubmitReq(SSubmitReq2* pReq, int32_t flag);

typedef struct {
  int32_t affectedRows;
  SArray* aCreateTbRsp;  // SArray<SVCreateTbRsp>
} SSubmitRsp2;

int32_t tEncodeSSubmitRsp2(SEncoder* pCoder, const SSubmitRsp2* pRsp);
int32_t tDecodeSSubmitRsp2(SDecoder* pCoder, SSubmitRsp2* pRsp);
void    tDestroySSubmitRsp2(SSubmitRsp2* pRsp, int32_t flag);

#define TSDB_MSG_FLG_ENCODE 0x1
#define TSDB_MSG_FLG_DECODE 0x2
#define TSDB_MSG_FLG_CMPT   0x3

typedef struct {
  union {
    struct {
      void*   msgStr;
      int32_t msgLen;
      int64_t ver;
    };
    void* pDataBlock;
  };
} SPackedData;

typedef struct {
  char     fullname[TSDB_VIEW_FNAME_LEN];
  char     name[TSDB_VIEW_NAME_LEN];
  char     dbFName[TSDB_DB_FNAME_LEN];
  char*    querySql;
  char*    sql;
  int8_t   orReplace;
  int8_t   precision;
  int32_t  numOfCols;
  SSchema* pSchema;
} SCMCreateViewReq;

int32_t tSerializeSCMCreateViewReq(void* buf, int32_t bufLen, const SCMCreateViewReq* pReq);
int32_t tDeserializeSCMCreateViewReq(void* buf, int32_t bufLen, SCMCreateViewReq* pReq);
void    tFreeSCMCreateViewReq(SCMCreateViewReq* pReq);

typedef struct {
  char   fullname[TSDB_VIEW_FNAME_LEN];
  char   name[TSDB_VIEW_NAME_LEN];
  char   dbFName[TSDB_DB_FNAME_LEN];
  char*  sql;
  int8_t igNotExists;
} SCMDropViewReq;

int32_t tSerializeSCMDropViewReq(void* buf, int32_t bufLen, const SCMDropViewReq* pReq);
int32_t tDeserializeSCMDropViewReq(void* buf, int32_t bufLen, SCMDropViewReq* pReq);
void    tFreeSCMDropViewReq(SCMDropViewReq* pReq);

typedef struct {
  char fullname[TSDB_VIEW_FNAME_LEN];
} SViewMetaReq;
int32_t tSerializeSViewMetaReq(void* buf, int32_t bufLen, const SViewMetaReq* pReq);
int32_t tDeserializeSViewMetaReq(void* buf, int32_t bufLen, SViewMetaReq* pReq);

typedef struct {
  char     name[TSDB_VIEW_NAME_LEN];
  char     dbFName[TSDB_DB_FNAME_LEN];
  char*    createUser;
  int64_t  ownerId;
  uint64_t dbId;
  uint64_t viewId;
  char*    querySql;
  int8_t   precision;
  int8_t   type;
  int32_t  version;
  int32_t  numOfCols;
  SSchema* pSchema;
} SViewMetaRsp;
int32_t tSerializeSViewMetaRsp(void* buf, int32_t bufLen, const SViewMetaRsp* pRsp);
int32_t tDeserializeSViewMetaRsp(void* buf, int32_t bufLen, SViewMetaRsp* pRsp);
void    tFreeSViewMetaRsp(SViewMetaRsp* pRsp);
typedef struct {
  char name[TSDB_TABLE_FNAME_LEN];  // table name or tsma name
  bool fetchingWithTsmaName;        // if we are fetching with tsma name
} STableTSMAInfoReq;

int32_t tSerializeTableTSMAInfoReq(void* buf, int32_t bufLen, const STableTSMAInfoReq* pReq);
int32_t tDeserializeTableTSMAInfoReq(void* buf, int32_t bufLen, STableTSMAInfoReq* pReq);

typedef struct {
  char name[TSDB_TABLE_NAME_LEN];  // rsmaName
  union {
    uint8_t flags;
    struct {
      uint8_t withColName : 1;
      uint8_t reserved : 7;
    };
  };

} SRsmaInfoReq;

int32_t tSerializeRsmaInfoReq(void* buf, int32_t bufLen, const SRsmaInfoReq* pReq);
int32_t tDeserializeRsmaInfoReq(void* buf, int32_t bufLen, SRsmaInfoReq* pReq);

typedef struct {
  int32_t  funcId;
  col_id_t colId;
} STableTSMAFuncInfo;

typedef struct {
  char     name[TSDB_TABLE_NAME_LEN];
  uint64_t tsmaId;
  char     targetTb[TSDB_TABLE_NAME_LEN];
  char     targetDbFName[TSDB_DB_FNAME_LEN];
  char     tb[TSDB_TABLE_NAME_LEN];
  char     dbFName[TSDB_DB_FNAME_LEN];
  uint64_t suid;
  uint64_t destTbUid;
  uint64_t dbId;
  int32_t  version;
  int64_t  interval;
  int8_t   unit;
  SArray*  pFuncs;     // SArray<STableTSMAFuncInfo>
  SArray*  pTags;      // SArray<SSchema>
  SArray*  pUsedCols;  // SArray<SSchema>
  char*    ast;

  int64_t streamUid;
  int64_t reqTs;
  int64_t rspTs;
  int64_t delayDuration;  // ms
  bool    fillHistoryFinished;

  void* streamAddr;  // for stream task, the address of the stream task
} STableTSMAInfo;

int32_t tSerializeTableTSMAInfoRsp(void* buf, int32_t bufLen, const STableTSMAInfoRsp* pRsp);
int32_t tDeserializeTableTSMAInfoRsp(void* buf, int32_t bufLen, STableTSMAInfoRsp* pRsp);
int32_t tCloneTbTSMAInfo(STableTSMAInfo* pInfo, STableTSMAInfo** pRes);
void    tFreeTableTSMAInfo(void* p);
void    tFreeAndClearTableTSMAInfo(void* p);
void    tFreeTableTSMAInfoRsp(STableTSMAInfoRsp* pRsp);

#define STSMAHbRsp            STableTSMAInfoRsp
#define tSerializeTSMAHbRsp   tSerializeTableTSMAInfoRsp
#define tDeserializeTSMAHbRsp tDeserializeTableTSMAInfoRsp
#define tFreeTSMAHbRsp        tFreeTableTSMAInfoRsp

typedef struct SDropCtbWithTsmaSingleVgReq {
  SVgroupInfo vgInfo;
  SArray*     pTbs;  // SVDropTbReq
} SMDropTbReqsOnSingleVg;

int32_t tEncodeSMDropTbReqOnSingleVg(SEncoder* pEncoder, const SMDropTbReqsOnSingleVg* pReq);
int32_t tDecodeSMDropTbReqOnSingleVg(SDecoder* pDecoder, SMDropTbReqsOnSingleVg* pReq);
void    tFreeSMDropTbReqOnSingleVg(void* p);

typedef struct SDropTbsReq {
  SArray* pVgReqs;  // SMDropTbReqsOnSingleVg
} SMDropTbsReq;

int32_t tSerializeSMDropTbsReq(void* buf, int32_t bufLen, const SMDropTbsReq* pReq);
int32_t tDeserializeSMDropTbsReq(void* buf, int32_t bufLen, SMDropTbsReq* pReq);
void    tFreeSMDropTbsReq(void*);

typedef struct SVFetchTtlExpiredTbsRsp {
  SArray* pExpiredTbs;  // SVDropTbReq
  int32_t vgId;
} SVFetchTtlExpiredTbsRsp;

int32_t tEncodeVFetchTtlExpiredTbsRsp(SEncoder* pCoder, const SVFetchTtlExpiredTbsRsp* pRsp);
int32_t tDecodeVFetchTtlExpiredTbsRsp(SDecoder* pCoder, SVFetchTtlExpiredTbsRsp* pRsp);

void tFreeFetchTtlExpiredTbsRsp(void* p);

void setDefaultOptionsForField(SFieldWithOptions* field);
void setFieldWithOptions(SFieldWithOptions* fieldWithOptions, SField* field);

int32_t tSerializeSVSubTablesRspImpl(SEncoder* pEncoder, SVSubTablesRsp* pRsp);
int32_t tDeserializeSVSubTablesRspImpl(SDecoder* pDecoder, SVSubTablesRsp* pRsp);

typedef struct {
  char    id[TSDB_INSTANCE_ID_LEN];
  char    type[TSDB_INSTANCE_TYPE_LEN];
  char    desc[TSDB_INSTANCE_DESC_LEN];
  int32_t expire;
} SInstanceRegisterReq;

int32_t tSerializeSInstanceRegisterReq(void* buf, int32_t bufLen, SInstanceRegisterReq* pReq);
int32_t tDeserializeSInstanceRegisterReq(void* buf, int32_t bufLen, SInstanceRegisterReq* pReq);

typedef struct {
  char filter_type[TSDB_INSTANCE_TYPE_LEN];
} SInstanceListReq;

typedef struct {
  int32_t count;
  char**  ids;  // Array of instance IDs
} SInstanceListRsp;

int32_t tSerializeSInstanceListReq(void* buf, int32_t bufLen, SInstanceListReq* pReq);
int32_t tDeserializeSInstanceListReq(void* buf, int32_t bufLen, SInstanceListReq* pReq);
int32_t tSerializeSInstanceListRsp(void* buf, int32_t bufLen, SInstanceListRsp* pRsp);
int32_t tDeserializeSInstanceListRsp(void* buf, int32_t bufLen, SInstanceListRsp* pRsp);

#ifdef USE_MOUNT
typedef struct {
  char     mountName[TSDB_MOUNT_NAME_LEN];
  int8_t   ignoreExist;
  int16_t  nMounts;
  int32_t* dnodeIds;
  char**   mountPaths;
  int32_t  sqlLen;
  char*    sql;
} SCreateMountReq;

int32_t tSerializeSCreateMountReq(void* buf, int32_t bufLen, SCreateMountReq* pReq);
int32_t tDeserializeSCreateMountReq(void* buf, int32_t bufLen, SCreateMountReq* pReq);
void    tFreeSCreateMountReq(SCreateMountReq* pReq);

typedef struct {
  char    mountName[TSDB_MOUNT_NAME_LEN];
  int8_t  ignoreNotExists;
  int32_t sqlLen;
  char*   sql;
} SDropMountReq;

int32_t tSerializeSDropMountReq(void* buf, int32_t bufLen, SDropMountReq* pReq);
int32_t tDeserializeSDropMountReq(void* buf, int32_t bufLen, SDropMountReq* pReq);
void    tFreeSDropMountReq(SDropMountReq* pReq);

typedef struct {
  char     mountName[TSDB_MOUNT_NAME_LEN];
  char     mountPath[TSDB_MOUNT_PATH_LEN];
  int64_t  mountUid;
  int32_t  dnodeId;
  uint32_t valLen;
  int8_t   ignoreExist;
  void*    pVal;
} SRetrieveMountPathReq;

int32_t tSerializeSRetrieveMountPathReq(void* buf, int32_t bufLen, SRetrieveMountPathReq* pReq);
int32_t tDeserializeSRetrieveMountPathReq(void* buf, int32_t bufLen, SRetrieveMountPathReq* pReq);

typedef struct {
  // path
  int32_t diskPrimary;
  // vgInfo
  int32_t  vgId;
  int32_t  cacheLastSize;
  int32_t  szPage;
  int32_t  szCache;
  uint64_t szBuf;
  int8_t   cacheLast;
  int8_t   standby;
  int8_t   hashMethod;
  uint32_t hashBegin;
  uint32_t hashEnd;
  int16_t  hashPrefix;
  int16_t  hashSuffix;
  int16_t  sttTrigger;
  // syncInfo
  int32_t replications;
  // tsdbInfo
  int8_t  precision;
  int8_t  compression;
  int8_t  slLevel;
  int32_t daysPerFile;
  int32_t keep0;
  int32_t keep1;
  int32_t keep2;
  int32_t keepTimeOffset;
  int32_t minRows;
  int32_t maxRows;
  int32_t tsdbPageSize;
  int32_t ssChunkSize;
  int32_t ssKeepLocal;
  int8_t  ssCompact;
  // walInfo
  int32_t walFsyncPeriod;      // millisecond
  int32_t walRetentionPeriod;  // secs
  int32_t walRollPeriod;       // secs
  int64_t walRetentionSize;
  int64_t walSegSize;
  int32_t walLevel;
  // encryptInfo
  int32_t encryptAlgorithm;
  // SVState
  int64_t committed;
  int64_t commitID;
  int64_t commitTerm;
  // stats
  int64_t numOfSTables;
  int64_t numOfCTables;
  int64_t numOfNTables;
  // dbInfo
  uint64_t dbId;
} SMountVgInfo;

typedef struct {
  SMCreateStbReq req;
  SArray*        pColExts;  // element: column id
  SArray*        pTagExts;  // element: tag id
} SMountStbInfo;

int32_t tSerializeSMountStbInfo(void* buf, int32_t bufLen, int32_t* pFLen, SMountStbInfo* pInfo);
int32_t tDeserializeSMountStbInfo(void* buf, int32_t bufLen, int32_t flen, SMountStbInfo* pInfo);

typedef struct {
  char     dbName[TSDB_DB_FNAME_LEN];
  uint64_t dbId;
  SArray*  pVgs;   // SMountVgInfo
  SArray*  pStbs;  // 0 serialized binary of SMountStbInfo, 1 SMountStbInfo
} SMountDbInfo;

typedef struct {
  // common fields
  char     mountName[TSDB_MOUNT_NAME_LEN];
  char     mountPath[TSDB_MOUNT_PATH_LEN];
  int8_t   ignoreExist;
  int64_t  mountUid;
  int64_t  clusterId;
  int32_t  dnodeId;
  uint32_t valLen;
  void*    pVal;

  // response fields
  SArray* pDbs;  // SMountDbInfo

  // memory fields, no serialized
  SArray*   pDisks[TFS_MAX_TIERS];
  TdFilePtr pFile;
} SMountInfo;

int32_t tSerializeSMountInfo(void* buf, int32_t bufLen, SMountInfo* pReq);
int32_t tDeserializeSMountInfo(SDecoder* decoder, SMountInfo* pReq, bool extractStb);
void    tFreeMountInfo(SMountInfo* pReq, bool stbExtracted);

typedef struct {
  SCreateVnodeReq createReq;
  char            mountPath[TSDB_MOUNT_FPATH_LEN];
  char            mountName[TSDB_MOUNT_NAME_LEN];
  int64_t         mountId;
  int32_t         diskPrimary;
  int32_t         mountVgId;
  int64_t         committed;
  int64_t         commitID;
  int64_t         commitTerm;
  int64_t         numOfSTables;
  int64_t         numOfCTables;
  int64_t         numOfNTables;
} SMountVnodeReq;

int32_t tSerializeSMountVnodeReq(void* buf, int32_t* cBufLen, int32_t* tBufLen, SMountVnodeReq* pReq);
int32_t tDeserializeSMountVnodeReq(void* buf, int32_t bufLen, SMountVnodeReq* pReq);
int32_t tFreeSMountVnodeReq(SMountVnodeReq* pReq);

#endif  // USE_MOUNT

#pragma pack(pop)

typedef struct {
  char        db[TSDB_DB_FNAME_LEN];
  STimeWindow timeRange;
  int32_t     sqlLen;
  char*       sql;
  SArray*     vgroupIds;
} SScanDbReq;

int32_t tSerializeSScanDbReq(void* buf, int32_t bufLen, SScanDbReq* pReq);
int32_t tDeserializeSScanDbReq(void* buf, int32_t bufLen, SScanDbReq* pReq);
void    tFreeSScanDbReq(SScanDbReq* pReq);

typedef struct {
  int32_t scanId;
  int8_t  bAccepted;
} SScanDbRsp;

int32_t tSerializeSScanDbRsp(void* buf, int32_t bufLen, SScanDbRsp* pRsp);
int32_t tDeserializeSScanDbRsp(void* buf, int32_t bufLen, SScanDbRsp* pRsp);

typedef struct {
  int32_t scanId;
  int32_t sqlLen;
  char*   sql;
} SKillScanReq;

int32_t tSerializeSKillScanReq(void* buf, int32_t bufLen, SKillScanReq* pReq);
int32_t tDeserializeSKillScanReq(void* buf, int32_t bufLen, SKillScanReq* pReq);
void    tFreeSKillScanReq(SKillScanReq* pReq);

typedef struct {
  int32_t scanId;
  int32_t vgId;
  int32_t dnodeId;
} SVKillScanReq;

int32_t tSerializeSVKillScanReq(void* buf, int32_t bufLen, SVKillScanReq* pReq);
int32_t tDeserializeSVKillScanReq(void* buf, int32_t bufLen, SVKillScanReq* pReq);

typedef struct {
  int32_t scanId;
  int32_t vgId;
  int32_t dnodeId;
  int32_t numberFileset;
  int32_t finished;
  int32_t progress;
  int64_t remainingTime;
} SQueryScanProgressRsp;

int32_t tSerializeSQueryScanProgressRsp(void* buf, int32_t bufLen, SQueryScanProgressRsp* pReq);
int32_t tDeserializeSQueryScanProgressRsp(void* buf, int32_t bufLen, SQueryScanProgressRsp* pReq);

typedef struct {
  int32_t scanId;
  int32_t vgId;
  int32_t dnodeId;
} SQueryScanProgressReq;

int32_t tSerializeSQueryScanProgressReq(void* buf, int32_t bufLen, SQueryScanProgressReq* pReq);
int32_t tDeserializeSQueryScanProgressReq(void* buf, int32_t bufLen, SQueryScanProgressReq* pReq);

typedef struct {
  int64_t     dbUid;
  char        db[TSDB_DB_FNAME_LEN];
  int64_t     scanStartTime;
  STimeWindow tw;
  int32_t     scanId;
} SScanVnodeReq;

int32_t tSerializeSScanVnodeReq(void* buf, int32_t bufLen, SScanVnodeReq* pReq);
int32_t tDeserializeSScanVnodeReq(void* buf, int32_t bufLen, SScanVnodeReq* pReq);

#ifdef __cplusplus
}
#endif

#endif /*_TD_COMMON_TAOS_MSG_H_*/
 <|MERGE_RESOLUTION|>--- conflicted
+++ resolved
@@ -205,13 +205,10 @@
   TSDB_MGMT_TABLE_INSTANCE,
   TSDB_MGMT_TABLE_ENCRYPT_ALGORITHMS,
   TSDB_MGMT_TABLE_TOKEN,
-<<<<<<< HEAD
+  TSDB_MGMT_TABLE_ENCRYPT_STATUS,
   TSDB_MGMT_TABLE_ROLE,
   TSDB_MGMT_TABLE_ROLE_PRIVILEGES,
   TSDB_MGMT_TABLE_ROLE_COL_PRIVILEGES,
-=======
-  TSDB_MGMT_TABLE_ENCRYPT_STATUS,
->>>>>>> 216c8d4a
   TSDB_MGMT_TABLE_MAX,
 } EShowType;
 
@@ -428,13 +425,10 @@
   QUERY_NODE_CREATE_TOKEN_STMT,
   QUERY_NODE_ALTER_TOKEN_STMT,
   QUERY_NODE_DROP_TOKEN_STMT,
-<<<<<<< HEAD
+  QUERY_NODE_ALTER_ENCRYPT_KEY_STMT,
   QUERY_NODE_CREATE_ROLE_STMT,
   QUERY_NODE_DROP_ROLE_STMT,
   QUERY_NODE_ALTER_ROLE_STMT,
-=======
-  QUERY_NODE_ALTER_ENCRYPT_KEY_STMT,
->>>>>>> 216c8d4a
 
   // placeholder for [155, 180]
   QUERY_NODE_SHOW_CREATE_VIEW_STMT = 181,
@@ -544,13 +538,10 @@
   QUERY_NODE_SHOW_INSTANCES_STMT,
   QUERY_NODE_SHOW_ENCRYPT_ALGORITHMS_STMT,
   QUERY_NODE_SHOW_TOKENS_STMT,
-<<<<<<< HEAD
+  QUERY_NODE_SHOW_ENCRYPT_STATUS_STMT,
   QUERY_NODE_SHOW_ROLES_STMT,
   QUERY_NODE_SHOW_ROLE_PRIVILEGES_STMT,
   QUERY_NODE_SHOW_ROLE_COL_PRIVILEGES_STMT,
-=======
-  QUERY_NODE_SHOW_ENCRYPT_STATUS_STMT,
->>>>>>> 216c8d4a
 
   // logic plan node
   QUERY_NODE_LOGIC_PLAN_SCAN = 1000,
