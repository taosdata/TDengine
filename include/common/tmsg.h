--- conflicted
+++ resolved
@@ -164,11 +164,8 @@
   TSDB_MGMT_TABLE_USAGE,
   TSDB_MGMT_TABLE_FILESETS,
   TSDB_MGMT_TABLE_TRANSACTION_DETAIL,
-<<<<<<< HEAD
+  TSDB_MGMT_TABLE_BNODE,
   TSDB_MGMT_TABLE_MOUNT,
-=======
-  TSDB_MGMT_TABLE_BNODE,
->>>>>>> b43fee20
   TSDB_MGMT_TABLE_MAX,
 } EShowType;
 
@@ -311,8 +308,8 @@
   QUERY_NODE_DROP_INDEX_STMT,
   QUERY_NODE_CREATE_QNODE_STMT,
   QUERY_NODE_DROP_QNODE_STMT,
-  QUERY_NODE_CREATE_BACKUP_NODE_STMT, // no longer used
-  QUERY_NODE_DROP_BACKUP_NODE_STMT,   // no longer used
+  QUERY_NODE_CREATE_BACKUP_NODE_STMT,  // no longer used
+  QUERY_NODE_DROP_BACKUP_NODE_STMT,    // no longer used
   QUERY_NODE_CREATE_SNODE_STMT,
   QUERY_NODE_DROP_SNODE_STMT,
   QUERY_NODE_CREATE_MNODE_STMT,
@@ -393,7 +390,7 @@
   QUERY_NODE_SHOW_MODULES_STMT,
   QUERY_NODE_SHOW_QNODES_STMT,
   QUERY_NODE_SHOW_SNODES_STMT,
-  QUERY_NODE_SHOW_BACKUP_NODES_STMT, // no longer used
+  QUERY_NODE_SHOW_BACKUP_NODES_STMT,  // no longer used
   QUERY_NODE_SHOW_ARBGROUPS_STMT,
   QUERY_NODE_SHOW_CLUSTER_STMT,
   QUERY_NODE_SHOW_DATABASES_STMT,
@@ -432,11 +429,8 @@
   QUERY_NODE_SHOW_FILESETS_STMT,
   QUERY_NODE_SHOW_TRANSACTION_DETAILS_STMT,
   QUERY_NODE_SHOW_VTABLES_STMT,
-<<<<<<< HEAD
+  QUERY_NODE_SHOW_BNODES_STMT,
   QUERY_NODE_SHOW_MOUNTS_STMT,
-=======
-  QUERY_NODE_SHOW_BNODES_STMT,
->>>>>>> b43fee20
 
   // logic plan node
   QUERY_NODE_LOGIC_PLAN_SCAN = 1000,
