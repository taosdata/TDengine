--- conflicted
+++ resolved
@@ -1809,16 +1809,12 @@
   SArray* pTags;  // array of SField
   // 3.0.20
   int64_t checkpointFreq;  // ms
-<<<<<<< HEAD
   // 3.0.2.3
   int8_t   createStb;
   uint64_t targetStbUid;
   SArray*  fillNullCols;  // array of SColLocation
+  int64_t  deleteMark;
   int8_t   igUpdate;
-=======
-  int64_t deleteMark;
-  int8_t  igUpdate;
->>>>>>> 16bc8cb5
 } SCMCreateStreamReq;
 
 typedef struct {
