--- conflicted
+++ resolved
@@ -4794,11 +4794,8 @@
 
 typedef struct {
   SArray* aSubmitTbData;  // SArray<SSubmitTbData>
-<<<<<<< HEAD
   SArray* aSbumitBlobData;
-=======
   bool    raw;
->>>>>>> 9a39af4a
 } SSubmitReq2;
 
 typedef struct {
