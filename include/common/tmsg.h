/*
 * Copyright (c) 2019 TAOS Data, Inc. <jhtao@taosdata.com>
 *
 * This program is free software: you can use, redistribute, and/or modify
 * it under the terms of the GNU Affero General Public License, version 3
 * or later ("AGPL"), as published by the Free Software Foundation.
 *
 * This program is distributed in the hope that it will be useful, but WITHOUT
 * ANY WARRANTY; without even the implied warranty of MERCHANTABILITY or
 * FITNESS FOR A PARTICULAR PURPOSE.
 *
 * You should have received a copy of the GNU Affero General Public License
 * along with this program. If not, see <http://www.gnu.org/licenses/>.
 */

#ifndef _TD_COMMON_TAOS_MSG_H_
#define _TD_COMMON_TAOS_MSG_H_

#include "taosdef.h"
#include "taoserror.h"
#include "tarray.h"
#include "tcoding.h"
#include "tcol.h"
#include "tencode.h"
#include "thash.h"
#include "tlist.h"
#include "tname.h"
#include "trow.h"
#include "tuuid.h"

#ifdef __cplusplus
extern "C" {
#endif

/* ------------------------ MESSAGE DEFINITIONS ------------------------ */

#define TD_MSG_NUMBER_
#undef TD_MSG_DICT_
#undef TD_MSG_INFO_
#undef TD_MSG_TYPE_INFO_
#undef TD_MSG_RANGE_CODE_
#undef TD_MSG_SEG_CODE_
#include "tmsgdef.h"

#undef TD_MSG_NUMBER_
#undef TD_MSG_DICT_
#undef TD_MSG_INFO_
#undef TD_MSG_TYPE_INFO_
#undef TD_MSG_RANGE_CODE_
#define TD_MSG_SEG_CODE_
#include "tmsgdef.h"

#undef TD_MSG_NUMBER_
#undef TD_MSG_DICT_
#undef TD_MSG_INFO_
#undef TD_MSG_TYPE_INFO_
#undef TD_MSG_SEG_CODE_
#undef TD_MSG_RANGE_CODE_
#include "tmsgdef.h"

extern char*   tMsgInfo[];
extern int32_t tMsgDict[];
extern int32_t tMsgRangeDict[];

typedef uint16_t tmsg_t;

#define TMSG_SEG_CODE(TYPE) (((TYPE)&0xff00) >> 8)
#define TMSG_SEG_SEQ(TYPE)  ((TYPE)&0xff)
#define TMSG_INDEX(TYPE)    (tMsgDict[TMSG_SEG_CODE(TYPE)] + TMSG_SEG_SEQ(TYPE))


#define DECODESQL()                                                               \
  do {                                                                            \
    if (!tDecodeIsEnd(&decoder)) {                                                \
      TAOS_CHECK_EXIT(tDecodeI32(&decoder, &pReq->sqlLen));                       \
      if (pReq->sqlLen > 0) {                                                     \
        TAOS_CHECK_EXIT(tDecodeBinaryAlloc(&decoder, (void **)&pReq->sql, NULL)); \
      }                                                                           \
    }                                                                             \
  } while (0)

#define ENCODESQL()                                                                       \
  do {                                                                                    \
    TAOS_CHECK_EXIT(tEncodeI32(&encoder, pReq->sqlLen));                                  \
    if (pReq->sqlLen > 0) {                                                               \
      TAOS_CHECK_EXIT(tEncodeBinary(&encoder, (const uint8_t *)pReq->sql, pReq->sqlLen)); \
    }                                                                                     \
  } while (0)

#define FREESQL()                \
  do {                           \
    if (pReq->sql != NULL) {     \
      taosMemoryFree(pReq->sql); \
    }                            \
    pReq->sql = NULL;            \
  } while (0)


static inline bool tmsgIsValid(tmsg_t type) {
  // static int8_t sz = sizeof(tMsgRangeDict) / sizeof(tMsgRangeDict[0]);
  int8_t maxSegIdx = TMSG_SEG_CODE(TDMT_MAX_MSG_MIN);
  int    segIdx = TMSG_SEG_CODE(type);
  if (segIdx >= 0 && segIdx < maxSegIdx) {
    return type < tMsgRangeDict[segIdx];
  }
  return false;
}

#define TMSG_INFO(type) (tmsgIsValid(type) ? tMsgInfo[TMSG_INDEX(type)] : "unKnown")

static inline bool vnodeIsMsgBlock(tmsg_t type) {
  return (type == TDMT_VND_CREATE_TABLE) || (type == TDMT_VND_ALTER_TABLE) || (type == TDMT_VND_DROP_TABLE) ||
         (type == TDMT_VND_UPDATE_TAG_VAL) || (type == TDMT_VND_ALTER_CONFIRM) || (type == TDMT_VND_COMMIT) ||
         (type == TDMT_SYNC_CONFIG_CHANGE);
}

static inline bool syncUtilUserCommit(tmsg_t msgType) {
  return msgType != TDMT_SYNC_NOOP && msgType != TDMT_SYNC_LEADER_TRANSFER;
}

/* ------------------------ OTHER DEFINITIONS ------------------------ */
// IE type
#define TSDB_IE_TYPE_SEC         1
#define TSDB_IE_TYPE_META        2
#define TSDB_IE_TYPE_MGMT_IP     3
#define TSDB_IE_TYPE_DNODE_CFG   4
#define TSDB_IE_TYPE_NEW_VERSION 5
#define TSDB_IE_TYPE_DNODE_EXT   6
#define TSDB_IE_TYPE_DNODE_STATE 7

enum {
  CONN_TYPE__QUERY = 1,
  CONN_TYPE__TMQ,
  CONN_TYPE__UDFD,
  CONN_TYPE__MAX,
};

enum {
  HEARTBEAT_KEY_USER_AUTHINFO = 1,
  HEARTBEAT_KEY_DBINFO,
  HEARTBEAT_KEY_STBINFO,
  HEARTBEAT_KEY_TMQ,
  HEARTBEAT_KEY_DYN_VIEW,
  HEARTBEAT_KEY_VIEWINFO,
  HEARTBEAT_KEY_TSMA,
};

typedef enum _mgmt_table {
  TSDB_MGMT_TABLE_START,
  TSDB_MGMT_TABLE_DNODE,
  TSDB_MGMT_TABLE_MNODE,
  TSDB_MGMT_TABLE_MODULE,
  TSDB_MGMT_TABLE_QNODE,
  TSDB_MGMT_TABLE_SNODE,
  TSDB_MGMT_TABLE_BACKUP_NODE,  // no longer used
  TSDB_MGMT_TABLE_CLUSTER,
  TSDB_MGMT_TABLE_DB,
  TSDB_MGMT_TABLE_FUNC,
  TSDB_MGMT_TABLE_INDEX,
  TSDB_MGMT_TABLE_STB,
  TSDB_MGMT_TABLE_STREAMS,
  TSDB_MGMT_TABLE_TABLE,
  TSDB_MGMT_TABLE_TAG,
  TSDB_MGMT_TABLE_COL,
  TSDB_MGMT_TABLE_USER,
  TSDB_MGMT_TABLE_GRANTS,
  TSDB_MGMT_TABLE_VGROUP,
  TSDB_MGMT_TABLE_TOPICS,
  TSDB_MGMT_TABLE_CONSUMERS,
  TSDB_MGMT_TABLE_SUBSCRIPTIONS,
  TSDB_MGMT_TABLE_TRANS,
  TSDB_MGMT_TABLE_SMAS,
  TSDB_MGMT_TABLE_CONFIGS,
  TSDB_MGMT_TABLE_CONNS,
  TSDB_MGMT_TABLE_QUERIES,
  TSDB_MGMT_TABLE_VNODES,
  TSDB_MGMT_TABLE_APPS,
  TSDB_MGMT_TABLE_STREAM_TASKS,
  TSDB_MGMT_TABLE_STREAM_RECALCULATES,
  TSDB_MGMT_TABLE_PRIVILEGES,
  TSDB_MGMT_TABLE_VIEWS,
  TSDB_MGMT_TABLE_TSMAS,
  TSDB_MGMT_TABLE_COMPACT,
  TSDB_MGMT_TABLE_COMPACT_DETAIL,
  TSDB_MGMT_TABLE_GRANTS_FULL,
  TSDB_MGMT_TABLE_GRANTS_LOGS,
  TSDB_MGMT_TABLE_MACHINES,
  TSDB_MGMT_TABLE_ARBGROUP,
  TSDB_MGMT_TABLE_ENCRYPTIONS,
  TSDB_MGMT_TABLE_USER_FULL,
  TSDB_MGMT_TABLE_ANODE,
  TSDB_MGMT_TABLE_ANODE_FULL,
  TSDB_MGMT_TABLE_USAGE,
  TSDB_MGMT_TABLE_FILESETS,
  TSDB_MGMT_TABLE_TRANSACTION_DETAIL,
  TSDB_MGMT_TABLE_VC_COL,
  TSDB_MGMT_TABLE_BNODE,
  TSDB_MGMT_TABLE_MOUNT,
  TSDB_MGMT_TABLE_SSMIGRATE,
  TSDB_MGMT_TABLE_SCAN,
  TSDB_MGMT_TABLE_SCAN_DETAIL,
  TSDB_MGMT_TABLE_MAX,
} EShowType;

#define TSDB_ALTER_TABLE_ADD_TAG                         1
#define TSDB_ALTER_TABLE_DROP_TAG                        2
#define TSDB_ALTER_TABLE_UPDATE_TAG_NAME                 3
#define TSDB_ALTER_TABLE_UPDATE_TAG_VAL                  4
#define TSDB_ALTER_TABLE_ADD_COLUMN                      5
#define TSDB_ALTER_TABLE_DROP_COLUMN                     6
#define TSDB_ALTER_TABLE_UPDATE_COLUMN_BYTES             7
#define TSDB_ALTER_TABLE_UPDATE_TAG_BYTES                8
#define TSDB_ALTER_TABLE_UPDATE_OPTIONS                  9
#define TSDB_ALTER_TABLE_UPDATE_COLUMN_NAME              10
#define TSDB_ALTER_TABLE_ADD_TAG_INDEX                   11
#define TSDB_ALTER_TABLE_DROP_TAG_INDEX                  12
#define TSDB_ALTER_TABLE_UPDATE_COLUMN_COMPRESS          13
#define TSDB_ALTER_TABLE_ADD_COLUMN_WITH_COMPRESS_OPTION 14
#define TSDB_ALTER_TABLE_UPDATE_MULTI_TAG_VAL            15
#define TSDB_ALTER_TABLE_ALTER_COLUMN_REF                16
#define TSDB_ALTER_TABLE_REMOVE_COLUMN_REF               17
#define TSDB_ALTER_TABLE_ADD_COLUMN_WITH_COLUMN_REF      18

#define TSDB_FILL_NONE        0
#define TSDB_FILL_NULL        1
#define TSDB_FILL_NULL_F      2
#define TSDB_FILL_SET_VALUE   3
#define TSDB_FILL_SET_VALUE_F 4
#define TSDB_FILL_LINEAR      5
#define TSDB_FILL_PREV        6
#define TSDB_FILL_NEXT        7
#define TSDB_FILL_NEAR        8

#define TSDB_ALTER_USER_PASSWD          0x1
#define TSDB_ALTER_USER_SUPERUSER       0x2
#define TSDB_ALTER_USER_ENABLE          0x3
#define TSDB_ALTER_USER_SYSINFO         0x4
#define TSDB_ALTER_USER_ADD_PRIVILEGES  0x5
#define TSDB_ALTER_USER_DEL_PRIVILEGES  0x6
#define TSDB_ALTER_USER_ADD_WHITE_LIST  0x7
#define TSDB_ALTER_USER_DROP_WHITE_LIST 0x8
#define TSDB_ALTER_USER_CREATEDB        0x9

#define TSDB_KILL_MSG_LEN 30

#define TSDB_TABLE_NUM_UNIT 100000

#define TSDB_VN_READ_ACCCESS  ((char)0x1)
#define TSDB_VN_WRITE_ACCCESS ((char)0x2)
#define TSDB_VN_ALL_ACCCESS   (TSDB_VN_READ_ACCCESS | TSDB_VN_WRITE_ACCCESS)

#define TSDB_COL_NORMAL 0x0u  // the normal column of the table
#define TSDB_COL_TAG    0x1u  // the tag column type
#define TSDB_COL_UDC    0x2u  // the user specified normal string column, it is a dummy column
#define TSDB_COL_TMP    0x4u  // internal column generated by the previous operators
#define TSDB_COL_NULL   0x8u  // the column filter NULL or not

#define TSDB_COL_IS_TAG(f)        (((f & (~(TSDB_COL_NULL))) & TSDB_COL_TAG) != 0)
#define TSDB_COL_IS_NORMAL_COL(f) ((f & (~(TSDB_COL_NULL))) == TSDB_COL_NORMAL)
#define TSDB_COL_IS_UD_COL(f)     ((f & (~(TSDB_COL_NULL))) == TSDB_COL_UDC)
#define TSDB_COL_REQ_NULL(f)      (((f)&TSDB_COL_NULL) != 0)

#define TD_SUPER_TABLE          TSDB_SUPER_TABLE
#define TD_CHILD_TABLE          TSDB_CHILD_TABLE
#define TD_NORMAL_TABLE         TSDB_NORMAL_TABLE
#define TD_VIRTUAL_NORMAL_TABLE TSDB_VIRTUAL_NORMAL_TABLE
#define TD_VIRTUAL_CHILD_TABLE  TSDB_VIRTUAL_CHILD_TABLE

typedef enum ENodeType {
  // Syntax nodes are used in parser and planner module, and some are also used in executor module, such as COLUMN,
  // VALUE, OPERATOR, FUNCTION and so on.
  QUERY_NODE_COLUMN = 1,
  QUERY_NODE_VALUE,
  QUERY_NODE_OPERATOR,
  QUERY_NODE_LOGIC_CONDITION,
  QUERY_NODE_FUNCTION,
  QUERY_NODE_REAL_TABLE,
  QUERY_NODE_TEMP_TABLE,
  QUERY_NODE_JOIN_TABLE,
  QUERY_NODE_GROUPING_SET,
  QUERY_NODE_ORDER_BY_EXPR,
  QUERY_NODE_LIMIT,
  QUERY_NODE_STATE_WINDOW,
  QUERY_NODE_SESSION_WINDOW,
  QUERY_NODE_INTERVAL_WINDOW,
  QUERY_NODE_NODE_LIST,
  QUERY_NODE_FILL,
  QUERY_NODE_RAW_EXPR,  // Only be used in parser module.
  QUERY_NODE_TARGET,
  QUERY_NODE_DATABLOCK_DESC,
  QUERY_NODE_SLOT_DESC,
  QUERY_NODE_COLUMN_DEF,
  QUERY_NODE_DOWNSTREAM_SOURCE,
  QUERY_NODE_DATABASE_OPTIONS,
  QUERY_NODE_TABLE_OPTIONS,
  QUERY_NODE_INDEX_OPTIONS,
  QUERY_NODE_EXPLAIN_OPTIONS,
  QUERY_NODE_LEFT_VALUE,
  QUERY_NODE_COLUMN_REF,
  QUERY_NODE_WHEN_THEN,
  QUERY_NODE_CASE_WHEN,
  QUERY_NODE_EVENT_WINDOW,
  QUERY_NODE_HINT,
  QUERY_NODE_VIEW,
  QUERY_NODE_WINDOW_OFFSET,
  QUERY_NODE_COUNT_WINDOW,
  QUERY_NODE_COLUMN_OPTIONS,
  QUERY_NODE_TSMA_OPTIONS,
  QUERY_NODE_ANOMALY_WINDOW,
  QUERY_NODE_RANGE_AROUND,
  QUERY_NODE_STREAM_NOTIFY_OPTIONS,
  QUERY_NODE_VIRTUAL_TABLE,
  QUERY_NODE_SLIDING_WINDOW,
  QUERY_NODE_PERIOD_WINDOW,
  QUERY_NODE_STREAM_TRIGGER,
  QUERY_NODE_STREAM,
  QUERY_NODE_STREAM_TAG_DEF,
  QUERY_NODE_EXTERNAL_WINDOW,
  QUERY_NODE_STREAM_TRIGGER_OPTIONS,
  QUERY_NODE_PLACE_HOLDER_TABLE,
  QUERY_NODE_TIME_RANGE,
  QUERY_NODE_STREAM_OUT_TABLE,
  QUERY_NODE_STREAM_CALC_RANGE,
  QUERY_NODE_COUNT_WINDOW_ARGS,
  QUERY_NODE_BNODE_OPTIONS,

  // Statement nodes are used in parser and planner module.
  QUERY_NODE_SET_OPERATOR = 100,
  QUERY_NODE_SELECT_STMT,
  QUERY_NODE_VNODE_MODIFY_STMT,
  QUERY_NODE_CREATE_DATABASE_STMT,
  QUERY_NODE_DROP_DATABASE_STMT,
  QUERY_NODE_ALTER_DATABASE_STMT,
  QUERY_NODE_FLUSH_DATABASE_STMT,
  QUERY_NODE_TRIM_DATABASE_STMT,
  QUERY_NODE_CREATE_TABLE_STMT,
  QUERY_NODE_CREATE_SUBTABLE_CLAUSE,
  QUERY_NODE_CREATE_MULTI_TABLES_STMT,
  QUERY_NODE_DROP_TABLE_CLAUSE,
  QUERY_NODE_DROP_TABLE_STMT,
  QUERY_NODE_DROP_SUPER_TABLE_STMT,
  QUERY_NODE_ALTER_TABLE_STMT,
  QUERY_NODE_ALTER_SUPER_TABLE_STMT,
  QUERY_NODE_CREATE_USER_STMT,
  QUERY_NODE_ALTER_USER_STMT,
  QUERY_NODE_DROP_USER_STMT,
  QUERY_NODE_USE_DATABASE_STMT,
  QUERY_NODE_CREATE_DNODE_STMT,
  QUERY_NODE_DROP_DNODE_STMT,
  QUERY_NODE_ALTER_DNODE_STMT,
  QUERY_NODE_CREATE_INDEX_STMT,
  QUERY_NODE_DROP_INDEX_STMT,
  QUERY_NODE_CREATE_QNODE_STMT,
  QUERY_NODE_DROP_QNODE_STMT,
  QUERY_NODE_CREATE_BACKUP_NODE_STMT,  // no longer used
  QUERY_NODE_DROP_BACKUP_NODE_STMT,    // no longer used
  QUERY_NODE_CREATE_SNODE_STMT,
  QUERY_NODE_DROP_SNODE_STMT,
  QUERY_NODE_CREATE_MNODE_STMT,
  QUERY_NODE_DROP_MNODE_STMT,
  QUERY_NODE_CREATE_TOPIC_STMT,
  QUERY_NODE_DROP_TOPIC_STMT,
  QUERY_NODE_DROP_CGROUP_STMT,
  QUERY_NODE_ALTER_LOCAL_STMT,
  QUERY_NODE_EXPLAIN_STMT,
  QUERY_NODE_DESCRIBE_STMT,
  QUERY_NODE_RESET_QUERY_CACHE_STMT,
  QUERY_NODE_COMPACT_DATABASE_STMT,
  QUERY_NODE_COMPACT_VGROUPS_STMT,
  QUERY_NODE_CREATE_FUNCTION_STMT,
  QUERY_NODE_DROP_FUNCTION_STMT,
  QUERY_NODE_CREATE_STREAM_STMT,
  QUERY_NODE_DROP_STREAM_STMT,
  QUERY_NODE_BALANCE_VGROUP_STMT,
  QUERY_NODE_MERGE_VGROUP_STMT,
  QUERY_NODE_REDISTRIBUTE_VGROUP_STMT,
  QUERY_NODE_SPLIT_VGROUP_STMT,
  QUERY_NODE_SYNCDB_STMT,
  QUERY_NODE_GRANT_STMT,
  QUERY_NODE_REVOKE_STMT,
  QUERY_NODE_ALTER_CLUSTER_STMT,
  QUERY_NODE_SSMIGRATE_DATABASE_STMT,
  QUERY_NODE_CREATE_TSMA_STMT,
  QUERY_NODE_DROP_TSMA_STMT,
  QUERY_NODE_CREATE_VIRTUAL_TABLE_STMT,
  QUERY_NODE_CREATE_VIRTUAL_SUBTABLE_STMT,
  QUERY_NODE_DROP_VIRTUAL_TABLE_STMT,
  QUERY_NODE_ALTER_VIRTUAL_TABLE_STMT,
  QUERY_NODE_CREATE_MOUNT_STMT,
  QUERY_NODE_DROP_MOUNT_STMT,
  QUERY_NODE_SCAN_DATABASE_STMT,
  QUERY_NODE_SCAN_VGROUPS_STMT,

  // placeholder for [154, 180]
  QUERY_NODE_SHOW_CREATE_VIEW_STMT = 181,
  QUERY_NODE_SHOW_CREATE_DATABASE_STMT,
  QUERY_NODE_SHOW_CREATE_TABLE_STMT,
  QUERY_NODE_SHOW_CREATE_STABLE_STMT,
  QUERY_NODE_SHOW_TABLE_DISTRIBUTED_STMT,
  QUERY_NODE_SHOW_LOCAL_VARIABLES_STMT,
  QUERY_NODE_SHOW_SCORES_STMT,
  QUERY_NODE_SHOW_TABLE_TAGS_STMT,
  QUERY_NODE_KILL_CONNECTION_STMT,
  QUERY_NODE_KILL_QUERY_STMT,
  QUERY_NODE_KILL_TRANSACTION_STMT,
  QUERY_NODE_KILL_COMPACT_STMT,
  QUERY_NODE_DELETE_STMT,
  QUERY_NODE_INSERT_STMT,
  QUERY_NODE_QUERY,
  QUERY_NODE_SHOW_DB_ALIVE_STMT,
  QUERY_NODE_SHOW_CLUSTER_ALIVE_STMT,
  QUERY_NODE_BALANCE_VGROUP_LEADER_STMT,
  QUERY_NODE_BALANCE_VGROUP_LEADER_DATABASE_STMT,
  QUERY_NODE_RESTORE_DNODE_STMT,
  QUERY_NODE_RESTORE_QNODE_STMT,
  QUERY_NODE_RESTORE_MNODE_STMT,
  QUERY_NODE_RESTORE_VNODE_STMT,
  QUERY_NODE_PAUSE_STREAM_STMT,
  QUERY_NODE_RESUME_STREAM_STMT,
  QUERY_NODE_CREATE_VIEW_STMT,
  QUERY_NODE_DROP_VIEW_STMT,
  QUERY_NODE_CREATE_SUBTABLE_FROM_FILE_CLAUSE,
  QUERY_NODE_CREATE_ANODE_STMT,
  QUERY_NODE_DROP_ANODE_STMT,
  QUERY_NODE_UPDATE_ANODE_STMT,
  QUERY_NODE_ASSIGN_LEADER_STMT,
  QUERY_NODE_SHOW_CREATE_TSMA_STMT,
  QUERY_NODE_SHOW_CREATE_VTABLE_STMT,
  QUERY_NODE_RECALCULATE_STREAM_STMT,
  QUERY_NODE_CREATE_BNODE_STMT,
  QUERY_NODE_DROP_BNODE_STMT,
<<<<<<< HEAD
  QUERY_NODE_KILL_SCAN_STMT,
=======
  QUERY_NODE_KILL_SSMIGRATE_STMT,
>>>>>>> cf1fcd02

  // show statement nodes
  // see 'sysTableShowAdapter', 'SYSTABLE_SHOW_TYPE_OFFSET'
  QUERY_NODE_SHOW_DNODES_STMT = 400,
  QUERY_NODE_SHOW_MNODES_STMT,
  QUERY_NODE_SHOW_MODULES_STMT,
  QUERY_NODE_SHOW_QNODES_STMT,
  QUERY_NODE_SHOW_SNODES_STMT,
  QUERY_NODE_SHOW_BACKUP_NODES_STMT,  // no longer used
  QUERY_NODE_SHOW_ARBGROUPS_STMT,
  QUERY_NODE_SHOW_CLUSTER_STMT,
  QUERY_NODE_SHOW_DATABASES_STMT,
  QUERY_NODE_SHOW_FUNCTIONS_STMT,
  QUERY_NODE_SHOW_INDEXES_STMT,
  QUERY_NODE_SHOW_STABLES_STMT,
  QUERY_NODE_SHOW_STREAMS_STMT,
  QUERY_NODE_SHOW_TABLES_STMT,
  QUERY_NODE_SHOW_TAGS_STMT,
  QUERY_NODE_SHOW_USERS_STMT,
  QUERY_NODE_SHOW_USERS_FULL_STMT,
  QUERY_NODE_SHOW_LICENCES_STMT,
  QUERY_NODE_SHOW_VGROUPS_STMT,
  QUERY_NODE_SHOW_TOPICS_STMT,
  QUERY_NODE_SHOW_CONSUMERS_STMT,
  QUERY_NODE_SHOW_CONNECTIONS_STMT,
  QUERY_NODE_SHOW_QUERIES_STMT,
  QUERY_NODE_SHOW_APPS_STMT,
  QUERY_NODE_SHOW_VARIABLES_STMT,
  QUERY_NODE_SHOW_DNODE_VARIABLES_STMT,
  QUERY_NODE_SHOW_TRANSACTIONS_STMT,
  QUERY_NODE_SHOW_SUBSCRIPTIONS_STMT,
  QUERY_NODE_SHOW_VNODES_STMT,
  QUERY_NODE_SHOW_USER_PRIVILEGES_STMT,
  QUERY_NODE_SHOW_VIEWS_STMT,
  QUERY_NODE_SHOW_COMPACTS_STMT,
  QUERY_NODE_SHOW_COMPACT_DETAILS_STMT,
  QUERY_NODE_SHOW_GRANTS_FULL_STMT,
  QUERY_NODE_SHOW_GRANTS_LOGS_STMT,
  QUERY_NODE_SHOW_CLUSTER_MACHINES_STMT,
  QUERY_NODE_SHOW_ENCRYPTIONS_STMT,
  QUERY_NODE_SHOW_TSMAS_STMT,
  QUERY_NODE_SHOW_ANODES_STMT,
  QUERY_NODE_SHOW_ANODES_FULL_STMT,
  QUERY_NODE_SHOW_USAGE_STMT,
  QUERY_NODE_SHOW_FILESETS_STMT,
  QUERY_NODE_SHOW_TRANSACTION_DETAILS_STMT,
  QUERY_NODE_SHOW_VTABLES_STMT,
  QUERY_NODE_SHOW_BNODES_STMT,
  QUERY_NODE_SHOW_MOUNTS_STMT,
<<<<<<< HEAD
  QUERY_NODE_SHOW_SCANS_STMT,
  QUERY_NODE_SHOW_SCAN_DETAILS_STMT,
=======
  QUERY_NODE_SHOW_SSMIGRATES_STMT,
>>>>>>> cf1fcd02

  // logic plan node
  QUERY_NODE_LOGIC_PLAN_SCAN = 1000,
  QUERY_NODE_LOGIC_PLAN_JOIN,
  QUERY_NODE_LOGIC_PLAN_AGG,
  QUERY_NODE_LOGIC_PLAN_PROJECT,
  QUERY_NODE_LOGIC_PLAN_VNODE_MODIFY,
  QUERY_NODE_LOGIC_PLAN_EXCHANGE,
  QUERY_NODE_LOGIC_PLAN_MERGE,
  QUERY_NODE_LOGIC_PLAN_WINDOW,
  QUERY_NODE_LOGIC_PLAN_FILL,
  QUERY_NODE_LOGIC_PLAN_SORT,
  QUERY_NODE_LOGIC_PLAN_PARTITION,
  QUERY_NODE_LOGIC_PLAN_INDEF_ROWS_FUNC,
  QUERY_NODE_LOGIC_PLAN_INTERP_FUNC,
  QUERY_NODE_LOGIC_SUBPLAN,
  QUERY_NODE_LOGIC_PLAN,
  QUERY_NODE_LOGIC_PLAN_GROUP_CACHE,
  QUERY_NODE_LOGIC_PLAN_DYN_QUERY_CTRL,
  QUERY_NODE_LOGIC_PLAN_FORECAST_FUNC,
  QUERY_NODE_LOGIC_PLAN_VIRTUAL_TABLE_SCAN,
  QUERY_NODE_LOGIC_PLAN_IMPUTATION_FUNC,

  // physical plan node
  QUERY_NODE_PHYSICAL_PLAN_TAG_SCAN = 1100,
  QUERY_NODE_PHYSICAL_PLAN_TABLE_SCAN,
  QUERY_NODE_PHYSICAL_PLAN_TABLE_SEQ_SCAN,  // INACTIVE
  QUERY_NODE_PHYSICAL_PLAN_TABLE_MERGE_SCAN,
  QUERY_NODE_PHYSICAL_PLAN_STREAM_SCAN,
  QUERY_NODE_PHYSICAL_PLAN_SYSTABLE_SCAN,
  QUERY_NODE_PHYSICAL_PLAN_BLOCK_DIST_SCAN,
  QUERY_NODE_PHYSICAL_PLAN_LAST_ROW_SCAN,
  QUERY_NODE_PHYSICAL_PLAN_PROJECT,
  QUERY_NODE_PHYSICAL_PLAN_MERGE_JOIN,
  QUERY_NODE_PHYSICAL_PLAN_HASH_AGG,
  QUERY_NODE_PHYSICAL_PLAN_EXCHANGE,
  QUERY_NODE_PHYSICAL_PLAN_MERGE,
  QUERY_NODE_PHYSICAL_PLAN_SORT,
  QUERY_NODE_PHYSICAL_PLAN_GROUP_SORT,
  QUERY_NODE_PHYSICAL_PLAN_HASH_INTERVAL,
  QUERY_NODE_PHYSICAL_PLAN_MERGE_INTERVAL,  // INACTIVE
  QUERY_NODE_PHYSICAL_PLAN_MERGE_ALIGNED_INTERVAL,
  QUERY_NODE_PHYSICAL_PLAN_UNUSED_1,
  QUERY_NODE_PHYSICAL_PLAN_UNUSED_2,
  QUERY_NODE_PHYSICAL_PLAN_UNUSED_3,
  QUERY_NODE_PHYSICAL_PLAN_FILL,
  QUERY_NODE_PHYSICAL_PLAN_UNUSED_4,
  QUERY_NODE_PHYSICAL_PLAN_MERGE_SESSION,
  QUERY_NODE_PHYSICAL_PLAN_UNUSED_5,
  QUERY_NODE_PHYSICAL_PLAN_UNUSED_6,
  QUERY_NODE_PHYSICAL_PLAN_UNUSED_7,
  QUERY_NODE_PHYSICAL_PLAN_MERGE_STATE,
  QUERY_NODE_PHYSICAL_PLAN_UNUSED_8,
  QUERY_NODE_PHYSICAL_PLAN_PARTITION,
  QUERY_NODE_PHYSICAL_PLAN_UNUSED_9,
  QUERY_NODE_PHYSICAL_PLAN_INDEF_ROWS_FUNC,
  QUERY_NODE_PHYSICAL_PLAN_INTERP_FUNC,
  QUERY_NODE_PHYSICAL_PLAN_DISPATCH,
  QUERY_NODE_PHYSICAL_PLAN_INSERT,
  QUERY_NODE_PHYSICAL_PLAN_QUERY_INSERT,
  QUERY_NODE_PHYSICAL_PLAN_DELETE,
  QUERY_NODE_PHYSICAL_SUBPLAN,
  QUERY_NODE_PHYSICAL_PLAN,
  QUERY_NODE_PHYSICAL_PLAN_TABLE_COUNT_SCAN,
  QUERY_NODE_PHYSICAL_PLAN_MERGE_EVENT,
  QUERY_NODE_PHYSICAL_PLAN_UNUSED_10,
  QUERY_NODE_PHYSICAL_PLAN_HASH_JOIN,
  QUERY_NODE_PHYSICAL_PLAN_GROUP_CACHE,
  QUERY_NODE_PHYSICAL_PLAN_DYN_QUERY_CTRL,
  QUERY_NODE_PHYSICAL_PLAN_MERGE_COUNT,
  QUERY_NODE_PHYSICAL_PLAN_UNUSED_11,
  QUERY_NODE_PHYSICAL_PLAN_UNUSED_12,
  QUERY_NODE_PHYSICAL_PLAN_UNUSED_13,
  QUERY_NODE_PHYSICAL_PLAN_MERGE_ANOMALY,
  QUERY_NODE_PHYSICAL_PLAN_UNUSED_14,
  QUERY_NODE_PHYSICAL_PLAN_FORECAST_FUNC,
  QUERY_NODE_PHYSICAL_PLAN_UNUSED_15,
  QUERY_NODE_PHYSICAL_PLAN_UNUSED_16,
  QUERY_NODE_PHYSICAL_PLAN_UNUSED_17,
  QUERY_NODE_PHYSICAL_PLAN_UNUSED_18,
  QUERY_NODE_PHYSICAL_PLAN_UNUSED_19,
  QUERY_NODE_PHYSICAL_PLAN_UNUSED_20,
  QUERY_NODE_PHYSICAL_PLAN_UNUSED_21,
  QUERY_NODE_PHYSICAL_PLAN_UNUSED_22,
  QUERY_NODE_PHYSICAL_PLAN_UNUSED_23,
  QUERY_NODE_PHYSICAL_PLAN_UNUSED_24,
  QUERY_NODE_PHYSICAL_PLAN_VIRTUAL_TABLE_SCAN,
  QUERY_NODE_PHYSICAL_PLAN_EXTERNAL_WINDOW,
  QUERY_NODE_PHYSICAL_PLAN_HASH_EXTERNAL,
  QUERY_NODE_PHYSICAL_PLAN_MERGE_ALIGNED_EXTERNAL,
  QUERY_NODE_PHYSICAL_PLAN_STREAM_INSERT,
  QUERY_NODE_PHYSICAL_PLAN_IMPUTATION_FUNC,
} ENodeType;

typedef struct {
  int32_t     vgId;
  uint8_t     option;         // 0x0 REQ_OPT_TBNAME, 0x01 REQ_OPT_TBUID
  uint8_t     autoCreateCtb;  // 0x0 not auto create, 0x01 auto create
  const char* dbFName;
  const char* tbName;
} SBuildTableInput;

typedef struct {
  char    db[TSDB_DB_FNAME_LEN];
  int64_t dbId;
  int32_t vgVersion;
  int32_t numOfTable;  // unit is TSDB_TABLE_NUM_UNIT
  int64_t stateTs;
} SBuildUseDBInput;

typedef struct SField {
  char    name[TSDB_COL_NAME_LEN];
  uint8_t type;
  int8_t  flags;
  int32_t bytes;
} SField;

typedef struct SFieldWithOptions {
  char     name[TSDB_COL_NAME_LEN];
  uint8_t  type;
  int8_t   flags;
  int32_t  bytes;
  uint32_t compress;
  STypeMod typeMod;
} SFieldWithOptions;

typedef struct SRetention {
  int64_t freq;
  int64_t keep;
  int8_t  freqUnit;
  int8_t  keepUnit;
} SRetention;

#define RETENTION_VALID(l, r) ((((l) == 0 && (r)->freq >= 0) || ((r)->freq > 0)) && ((r)->keep > 0))

#pragma pack(push, 1)
// null-terminated string instead of char array to avoid too many memory consumption in case of more than 1M tableMeta
typedef struct SEp {
  char     fqdn[TSDB_FQDN_LEN];
  uint16_t port;
} SEp;

typedef struct {
  int32_t contLen;
  int32_t vgId;
} SMsgHead;

// Submit message for one table
typedef struct SSubmitBlk {
  int64_t uid;        // table unique id
  int64_t suid;       // stable id
  int32_t sversion;   // data schema version
  int32_t dataLen;    // data part length, not including the SSubmitBlk head
  int32_t schemaLen;  // schema length, if length is 0, no schema exists
  int32_t numOfRows;  // total number of rows in current submit block
  char    data[];
} SSubmitBlk;

// Submit message for this TSDB
typedef struct {
  SMsgHead header;
  int64_t  version;
  int32_t  length;
  int32_t  numOfBlocks;
  char     blocks[];
} SSubmitReq;

typedef struct {
  int32_t totalLen;
  int32_t len;
  STSRow* row;
} SSubmitBlkIter;

typedef struct {
  int32_t totalLen;
  int32_t len;
  // head of SSubmitBlk
  int64_t uid;        // table unique id
  int64_t suid;       // stable id
  int32_t sversion;   // data schema version
  int32_t dataLen;    // data part length, not including the SSubmitBlk head
  int32_t schemaLen;  // schema length, if length is 0, no schema exists
  int32_t numOfRows;  // total number of rows in current submit block
  // head of SSubmitBlk
  int32_t     numOfBlocks;
  const void* pMsg;
} SSubmitMsgIter;

int32_t tInitSubmitMsgIter(const SSubmitReq* pMsg, SSubmitMsgIter* pIter);
int32_t tGetSubmitMsgNext(SSubmitMsgIter* pIter, SSubmitBlk** pPBlock);
int32_t tInitSubmitBlkIter(SSubmitMsgIter* pMsgIter, SSubmitBlk* pBlock, SSubmitBlkIter* pIter);
STSRow* tGetSubmitBlkNext(SSubmitBlkIter* pIter);
// for debug
int32_t tPrintFixedSchemaSubmitReq(SSubmitReq* pReq, STSchema* pSchema);

typedef struct {
  bool     hasRef;
  col_id_t id;
  char     refDbName[TSDB_DB_NAME_LEN];
  char     refTableName[TSDB_TABLE_NAME_LEN];
  char     refColName[TSDB_COL_NAME_LEN];
} SColRef;

typedef struct {
  int32_t  nCols;
  int32_t  version;
  SColRef* pColRef;
} SColRefWrapper;

int32_t tEncodeSColRefWrapper(SEncoder *pCoder, const SColRefWrapper *pWrapper);
int32_t tDecodeSColRefWrapperEx(SDecoder *pDecoder, SColRefWrapper *pWrapper, bool decoderMalloc);
typedef struct {
  int32_t vgId;
  SColRef colRef;
} SColRefEx;

typedef struct {
  int16_t colId;
  char    refDbName[TSDB_DB_NAME_LEN];
  char    refTableName[TSDB_TABLE_NAME_LEN];
  char    refColName[TSDB_COL_NAME_LEN];
} SRefColInfo;

typedef struct SVCTableRefCols {
  uint64_t     uid;
  int32_t      numOfSrcTbls;
  int32_t      numOfColRefs;
  SRefColInfo* refCols;
} SVCTableRefCols;

typedef struct SVCTableMergeInfo {
  uint64_t uid;
  int32_t  numOfSrcTbls;
} SVCTableMergeInfo;

typedef struct {
  int32_t    nCols;
  SColRefEx* pColRefEx;
} SColRefExWrapper;

struct SSchema {
  int8_t   type;
  int8_t   flags;
  col_id_t colId;
  int32_t  bytes;
  char     name[TSDB_COL_NAME_LEN];
};
struct SSchemaExt {
  col_id_t colId;
  uint32_t compress;
  STypeMod typeMod;
};

//

struct SSchema2 {
  int8_t   type;
  int8_t   flags;
  col_id_t colId;
  int32_t  bytes;
  char     name[TSDB_COL_NAME_LEN];
  uint32_t compress;
};

typedef struct {
  char        tbName[TSDB_TABLE_NAME_LEN];
  char        stbName[TSDB_TABLE_NAME_LEN];
  char        dbFName[TSDB_DB_FNAME_LEN];
  int64_t     dbId;
  int32_t     numOfTags;
  int32_t     numOfColumns;
  int8_t      precision;
  int8_t      tableType;
  int32_t     sversion;
  int32_t     tversion;
  int32_t     rversion;
  uint64_t    suid;
  uint64_t    tuid;
  int32_t     vgId;
  int8_t      sysInfo;
  SSchema*    pSchemas;
  SSchemaExt* pSchemaExt;
  int8_t      virtualStb;
  int32_t     numOfColRefs;
  SColRef*    pColRefs;
} STableMetaRsp;

typedef struct {
  int32_t        code;
  int64_t        uid;
  char*          tblFName;
  int32_t        numOfRows;
  int32_t        affectedRows;
  int64_t        sver;
  STableMetaRsp* pMeta;
} SSubmitBlkRsp;

typedef struct {
  int32_t numOfRows;
  int32_t affectedRows;
  int32_t nBlocks;
  union {
    SArray*        pArray;
    SSubmitBlkRsp* pBlocks;
  };
} SSubmitRsp;

// int32_t tEncodeSSubmitRsp(SEncoder* pEncoder, const SSubmitRsp* pRsp);
// int32_t tDecodeSSubmitRsp(SDecoder* pDecoder, SSubmitRsp* pRsp);
// void    tFreeSSubmitBlkRsp(void* param);
void tFreeSSubmitRsp(SSubmitRsp* pRsp);

#define COL_SMA_ON       ((int8_t)0x1)
#define COL_IDX_ON       ((int8_t)0x2)
#define COL_IS_KEY       ((int8_t)0x4)
#define COL_SET_NULL     ((int8_t)0x10)
#define COL_SET_VAL      ((int8_t)0x20)
#define COL_IS_SYSINFO   ((int8_t)0x40)
#define COL_HAS_TYPE_MOD ((int8_t)0x80)
#define COL_REF_BY_STM   ((int8_t)0x08)

#define COL_IS_SET(FLG)  (((FLG) & (COL_SET_VAL | COL_SET_NULL)) != 0)
#define COL_CLR_SET(FLG) ((FLG) &= (~(COL_SET_VAL | COL_SET_NULL)))

#define IS_BSMA_ON(s)  (((s)->flags & 0x01) == COL_SMA_ON)
#define IS_IDX_ON(s)   (((s)->flags & 0x02) == COL_IDX_ON)
#define IS_SET_NULL(s) (((s)->flags & COL_SET_NULL) == COL_SET_NULL)

#define SSCHMEA_SET_IDX_ON(s) \
  do {                        \
    (s)->flags |= COL_IDX_ON; \
  } while (0)

#define SSCHMEA_SET_IDX_OFF(s)   \
  do {                           \
    (s)->flags &= (~COL_IDX_ON); \
  } while (0)

#define SSCHEMA_SET_TYPE_MOD(s)     \
  do {                              \
    (s)->flags |= COL_HAS_TYPE_MOD; \
  } while (0)

#define HAS_TYPE_MOD(s) (((s)->flags & COL_HAS_TYPE_MOD))

#define SSCHMEA_TYPE(s)  ((s)->type)
#define SSCHMEA_FLAGS(s) ((s)->flags)
#define SSCHMEA_COLID(s) ((s)->colId)
#define SSCHMEA_BYTES(s) ((s)->bytes)
#define SSCHMEA_NAME(s)  ((s)->name)

typedef struct {
  bool    tsEnableMonitor;
  int32_t tsMonitorInterval;
  int32_t tsSlowLogThreshold;
  int32_t tsSlowLogMaxLen;
  int32_t tsSlowLogScope;
  int32_t tsSlowLogThresholdTest;  // Obsolete
  char    tsSlowLogExceptDb[TSDB_DB_NAME_LEN];
} SMonitorParas;

typedef struct {
  STypeMod typeMod;
} SExtSchema;

bool hasExtSchema(const SExtSchema* pExtSchema);

typedef struct {
  int32_t  nCols;
  int32_t  version;
  SSchema* pSchema;
} SSchemaWrapper;

typedef struct {
  col_id_t id;
  uint32_t alg;
} SColCmpr;

typedef struct {
  int32_t   nCols;
  int32_t   version;
  SColCmpr* pColCmpr;
} SColCmprWrapper;

static FORCE_INLINE int32_t tInitDefaultSColRefWrapperByCols(SColRefWrapper* pRef, int32_t nCols) {
  if (pRef->pColRef) {
    return TSDB_CODE_INVALID_PARA;
  }
  pRef->pColRef = (SColRef*)taosMemoryCalloc(nCols, sizeof(SColRef));
  if (pRef->pColRef == NULL) {
    return terrno;
  }
  pRef->nCols = nCols;
  for (int32_t i = 0; i < nCols; i++) {
    pRef->pColRef[i].hasRef = false;
    pRef->pColRef[i].id = (col_id_t)(i + 1);
  }
  return 0;
}

static FORCE_INLINE SColCmprWrapper* tCloneSColCmprWrapper(const SColCmprWrapper* pSrcWrapper) {
  if (pSrcWrapper->pColCmpr == NULL || pSrcWrapper->nCols == 0) {
    terrno = TSDB_CODE_INVALID_PARA;
    return NULL;
  }

  SColCmprWrapper* pDstWrapper = (SColCmprWrapper*)taosMemoryMalloc(sizeof(SColCmprWrapper));
  if (pDstWrapper == NULL) {
    return NULL;
  }
  pDstWrapper->nCols = pSrcWrapper->nCols;
  pDstWrapper->version = pSrcWrapper->version;

  int32_t size = sizeof(SColCmpr) * pDstWrapper->nCols;
  pDstWrapper->pColCmpr = (SColCmpr*)taosMemoryCalloc(1, size);
  if (pDstWrapper->pColCmpr == NULL) {
    taosMemoryFree(pDstWrapper);
    return NULL;
  }
  (void)memcpy(pDstWrapper->pColCmpr, pSrcWrapper->pColCmpr, size);

  return pDstWrapper;
}

static FORCE_INLINE int32_t tInitDefaultSColCmprWrapperByCols(SColCmprWrapper* pCmpr, int32_t nCols) {
  if (!(!pCmpr->pColCmpr)) {
    return TSDB_CODE_INVALID_PARA;
  }
  pCmpr->pColCmpr = (SColCmpr*)taosMemoryCalloc(nCols, sizeof(SColCmpr));
  if (pCmpr->pColCmpr == NULL) {
    return terrno;
  }
  pCmpr->nCols = nCols;
  return 0;
}

static FORCE_INLINE int32_t tInitDefaultSColCmprWrapper(SColCmprWrapper* pCmpr, SSchemaWrapper* pSchema) {
  pCmpr->nCols = pSchema->nCols;
  if (!(!pCmpr->pColCmpr)) {
    return TSDB_CODE_INVALID_PARA;
  }
  pCmpr->pColCmpr = (SColCmpr*)taosMemoryCalloc(pCmpr->nCols, sizeof(SColCmpr));
  if (pCmpr->pColCmpr == NULL) {
    return terrno;
  }
  for (int32_t i = 0; i < pCmpr->nCols; i++) {
    SColCmpr* pColCmpr = &pCmpr->pColCmpr[i];
    SSchema*  pColSchema = &pSchema->pSchema[i];
    pColCmpr->id = pColSchema->colId;
    pColCmpr->alg = 0;
  }
  return 0;
}

static FORCE_INLINE void tDeleteSColCmprWrapper(SColCmprWrapper* pWrapper) {
  if (pWrapper == NULL) return;

  taosMemoryFreeClear(pWrapper->pColCmpr);
  taosMemoryFreeClear(pWrapper);
}
static FORCE_INLINE SSchemaWrapper* tCloneSSchemaWrapper(const SSchemaWrapper* pSchemaWrapper) {
  if (pSchemaWrapper->pSchema == NULL) return NULL;

  SSchemaWrapper* pSW = (SSchemaWrapper*)taosMemoryMalloc(sizeof(SSchemaWrapper));
  if (pSW == NULL) {
    return NULL;
  }
  pSW->nCols = pSchemaWrapper->nCols;
  pSW->version = pSchemaWrapper->version;
  pSW->pSchema = (SSchema*)taosMemoryCalloc(pSW->nCols, sizeof(SSchema));
  if (pSW->pSchema == NULL) {
    taosMemoryFree(pSW);
    return NULL;
  }

  (void)memcpy(pSW->pSchema, pSchemaWrapper->pSchema, pSW->nCols * sizeof(SSchema));
  return pSW;
}

static FORCE_INLINE void tDeleteSchemaWrapper(SSchemaWrapper* pSchemaWrapper) {
  if (pSchemaWrapper) {
    taosMemoryFree(pSchemaWrapper->pSchema);
    taosMemoryFree(pSchemaWrapper);
  }
}

static FORCE_INLINE void tDeleteSSchemaWrapperForHash(void* pSchemaWrapper) {
  if (pSchemaWrapper != NULL && *(SSchemaWrapper**)pSchemaWrapper != NULL) {
    taosMemoryFree((*(SSchemaWrapper**)pSchemaWrapper)->pSchema);
    taosMemoryFree(*(SSchemaWrapper**)pSchemaWrapper);
  }
}

static FORCE_INLINE int32_t taosEncodeSSchema(void** buf, const SSchema* pSchema) {
  int32_t tlen = 0;
  tlen += taosEncodeFixedI8(buf, pSchema->type);
  tlen += taosEncodeFixedI8(buf, pSchema->flags);
  tlen += taosEncodeFixedI32(buf, pSchema->bytes);
  tlen += taosEncodeFixedI16(buf, pSchema->colId);
  tlen += taosEncodeString(buf, pSchema->name);
  return tlen;
}

static FORCE_INLINE void* taosDecodeSSchema(const void* buf, SSchema* pSchema) {
  buf = taosDecodeFixedI8(buf, &pSchema->type);
  buf = taosDecodeFixedI8(buf, &pSchema->flags);
  buf = taosDecodeFixedI32(buf, &pSchema->bytes);
  buf = taosDecodeFixedI16(buf, &pSchema->colId);
  buf = taosDecodeStringTo(buf, pSchema->name);
  return (void*)buf;
}

static FORCE_INLINE int32_t tEncodeSSchema(SEncoder* pEncoder, const SSchema* pSchema) {
  TAOS_CHECK_RETURN(tEncodeI8(pEncoder, pSchema->type));
  TAOS_CHECK_RETURN(tEncodeI8(pEncoder, pSchema->flags));
  TAOS_CHECK_RETURN(tEncodeI32v(pEncoder, pSchema->bytes));
  TAOS_CHECK_RETURN(tEncodeI16v(pEncoder, pSchema->colId));
  TAOS_CHECK_RETURN(tEncodeCStr(pEncoder, pSchema->name));
  return 0;
}

static FORCE_INLINE int32_t tDecodeSSchema(SDecoder* pDecoder, SSchema* pSchema) {
  TAOS_CHECK_RETURN(tDecodeI8(pDecoder, &pSchema->type));
  TAOS_CHECK_RETURN(tDecodeI8(pDecoder, &pSchema->flags));
  TAOS_CHECK_RETURN(tDecodeI32v(pDecoder, &pSchema->bytes));
  TAOS_CHECK_RETURN(tDecodeI16v(pDecoder, &pSchema->colId));
  TAOS_CHECK_RETURN(tDecodeCStrTo(pDecoder, pSchema->name));
  return 0;
}

static FORCE_INLINE int32_t tEncodeSSchemaExt(SEncoder* pEncoder, const SSchemaExt* pSchemaExt) {
  TAOS_CHECK_RETURN(tEncodeI16v(pEncoder, pSchemaExt->colId));
  TAOS_CHECK_RETURN(tEncodeU32(pEncoder, pSchemaExt->compress));
  TAOS_CHECK_RETURN(tEncodeI32(pEncoder, pSchemaExt->typeMod));
  return 0;
}

static FORCE_INLINE int32_t tDecodeSSchemaExt(SDecoder* pDecoder, SSchemaExt* pSchemaExt) {
  TAOS_CHECK_RETURN(tDecodeI16v(pDecoder, &pSchemaExt->colId));
  TAOS_CHECK_RETURN(tDecodeU32(pDecoder, &pSchemaExt->compress));
  TAOS_CHECK_RETURN(tDecodeI32(pDecoder, &pSchemaExt->typeMod));
  return 0;
}

static FORCE_INLINE int32_t tEncodeSColRef(SEncoder* pEncoder, const SColRef* pColRef) {
  TAOS_CHECK_RETURN(tEncodeI8(pEncoder, pColRef->hasRef));
  TAOS_CHECK_RETURN(tEncodeI16(pEncoder, pColRef->id));
  if (pColRef->hasRef) {
    TAOS_CHECK_RETURN(tEncodeCStr(pEncoder, pColRef->refDbName));
    TAOS_CHECK_RETURN(tEncodeCStr(pEncoder, pColRef->refTableName));
    TAOS_CHECK_RETURN(tEncodeCStr(pEncoder, pColRef->refColName));
  }
  return 0;
}

static FORCE_INLINE int32_t tDecodeSColRef(SDecoder* pDecoder, SColRef* pColRef) {
  TAOS_CHECK_RETURN(tDecodeI8(pDecoder, (int8_t*)&pColRef->hasRef));
  TAOS_CHECK_RETURN(tDecodeI16(pDecoder, &pColRef->id));
  if (pColRef->hasRef) {
    TAOS_CHECK_RETURN(tDecodeCStrTo(pDecoder, pColRef->refDbName));
    TAOS_CHECK_RETURN(tDecodeCStrTo(pDecoder, pColRef->refTableName));
    TAOS_CHECK_RETURN(tDecodeCStrTo(pDecoder, pColRef->refColName));
  }

  return 0;
}

static FORCE_INLINE int32_t taosEncodeSSchemaWrapper(void** buf, const SSchemaWrapper* pSW) {
  int32_t tlen = 0;
  tlen += taosEncodeVariantI32(buf, pSW->nCols);
  tlen += taosEncodeVariantI32(buf, pSW->version);
  for (int32_t i = 0; i < pSW->nCols; i++) {
    tlen += taosEncodeSSchema(buf, &pSW->pSchema[i]);
  }
  return tlen;
}

static FORCE_INLINE void* taosDecodeSSchemaWrapper(const void* buf, SSchemaWrapper* pSW) {
  buf = taosDecodeVariantI32(buf, &pSW->nCols);
  buf = taosDecodeVariantI32(buf, &pSW->version);
  if (pSW->nCols > 0) {
    pSW->pSchema = (SSchema*)taosMemoryCalloc(pSW->nCols, sizeof(SSchema));
    if (pSW->pSchema == NULL) {
      return NULL;
    }

    for (int32_t i = 0; i < pSW->nCols; i++) {
      buf = taosDecodeSSchema(buf, &pSW->pSchema[i]);
    }
  } else {
    pSW->pSchema = NULL;
  }
  return (void*)buf;
}

static FORCE_INLINE int32_t tEncodeSSchemaWrapper(SEncoder* pEncoder, const SSchemaWrapper* pSW) {
  if (pSW == NULL) {
    return TSDB_CODE_INVALID_PARA;
  }
  TAOS_CHECK_RETURN(tEncodeI32v(pEncoder, pSW->nCols));
  TAOS_CHECK_RETURN(tEncodeI32v(pEncoder, pSW->version));
  for (int32_t i = 0; i < pSW->nCols; i++) {
    TAOS_CHECK_RETURN(tEncodeSSchema(pEncoder, &pSW->pSchema[i]));
  }
  return 0;
}

static FORCE_INLINE int32_t tDecodeSSchemaWrapper(SDecoder* pDecoder, SSchemaWrapper* pSW) {
  if (pSW == NULL) {
    return TSDB_CODE_INVALID_PARA;
  }
  TAOS_CHECK_RETURN(tDecodeI32v(pDecoder, &pSW->nCols));
  TAOS_CHECK_RETURN(tDecodeI32v(pDecoder, &pSW->version));

  pSW->pSchema = (SSchema*)taosMemoryCalloc(pSW->nCols, sizeof(SSchema));
  if (pSW->pSchema == NULL) {
    TAOS_RETURN(TSDB_CODE_OUT_OF_MEMORY);
  }
  for (int32_t i = 0; i < pSW->nCols; i++) {
    TAOS_CHECK_RETURN(tDecodeSSchema(pDecoder, &pSW->pSchema[i]));
  }

  return 0;
}

static FORCE_INLINE int32_t tDecodeSSchemaWrapperEx(SDecoder* pDecoder, SSchemaWrapper* pSW) {
  TAOS_CHECK_RETURN(tDecodeI32v(pDecoder, &pSW->nCols));
  TAOS_CHECK_RETURN(tDecodeI32v(pDecoder, &pSW->version));

  pSW->pSchema = (SSchema*)tDecoderMalloc(pDecoder, pSW->nCols * sizeof(SSchema));
  if (pSW->pSchema == NULL) {
    TAOS_RETURN(TSDB_CODE_OUT_OF_MEMORY);
  }
  for (int32_t i = 0; i < pSW->nCols; i++) {
    TAOS_CHECK_RETURN(tDecodeSSchema(pDecoder, &pSW->pSchema[i]));
  }

  return 0;
}

typedef struct {
  char     name[TSDB_TABLE_FNAME_LEN];
  int8_t   igExists;
  int8_t   source;  // TD_REQ_FROM_TAOX-taosX or TD_REQ_FROM_APP-taosClient
  int8_t   reserved[6];
  tb_uid_t suid;
  int64_t  delay1;
  int64_t  delay2;
  int64_t  watermark1;
  int64_t  watermark2;
  int32_t  ttl;
  int32_t  colVer;
  int32_t  tagVer;
  int32_t  numOfColumns;
  int32_t  numOfTags;
  int32_t  numOfFuncs;
  int32_t  commentLen;
  int32_t  ast1Len;
  int32_t  ast2Len;
  SArray*  pColumns;  // array of SFieldWithOptions
  SArray*  pTags;     // array of SField
  SArray*  pFuncs;
  char*    pComment;
  char*    pAst1;
  char*    pAst2;
  int64_t  deleteMark1;
  int64_t  deleteMark2;
  int32_t  sqlLen;
  char*    sql;
  int64_t  keep;
  int8_t   virtualStb;
} SMCreateStbReq;

int32_t tSerializeSMCreateStbReq(void* buf, int32_t bufLen, SMCreateStbReq* pReq);
int32_t tDeserializeSMCreateStbReq(void* buf, int32_t bufLen, SMCreateStbReq* pReq);
void    tFreeSMCreateStbReq(SMCreateStbReq* pReq);

typedef struct {
  STableMetaRsp* pMeta;
} SMCreateStbRsp;

int32_t tEncodeSMCreateStbRsp(SEncoder* pEncoder, const SMCreateStbRsp* pRsp);
int32_t tDecodeSMCreateStbRsp(SDecoder* pDecoder, SMCreateStbRsp* pRsp);
void    tFreeSMCreateStbRsp(SMCreateStbRsp* pRsp);

typedef struct {
  char     name[TSDB_TABLE_FNAME_LEN];
  int8_t   igNotExists;
  int8_t   source;  // TD_REQ_FROM_TAOX-taosX or TD_REQ_FROM_APP-taosClient
  int8_t   reserved[6];
  tb_uid_t suid;
  int32_t  sqlLen;
  char*    sql;
} SMDropStbReq;

int32_t tSerializeSMDropStbReq(void* buf, int32_t bufLen, SMDropStbReq* pReq);
int32_t tDeserializeSMDropStbReq(void* buf, int32_t bufLen, SMDropStbReq* pReq);
void    tFreeSMDropStbReq(SMDropStbReq* pReq);

typedef struct {
  char    name[TSDB_TABLE_FNAME_LEN];
  int8_t  alterType;
  int32_t numOfFields;
  SArray* pFields;
  int32_t ttl;
  int32_t commentLen;
  char*   comment;
  int32_t sqlLen;
  char*   sql;
  int64_t keep;
  SArray* pTypeMods;
} SMAlterStbReq;

int32_t tSerializeSMAlterStbReq(void* buf, int32_t bufLen, SMAlterStbReq* pReq);
int32_t tDeserializeSMAlterStbReq(void* buf, int32_t bufLen, SMAlterStbReq* pReq);
void    tFreeSMAltertbReq(SMAlterStbReq* pReq);

typedef struct SEpSet {
  int8_t inUse;
  int8_t numOfEps;
  SEp    eps[TSDB_MAX_REPLICA];
} SEpSet;

int32_t tEncodeSEpSet(SEncoder* pEncoder, const SEpSet* pEp);
int32_t tDecodeSEpSet(SDecoder* pDecoder, SEpSet* pEp);
int32_t taosEncodeSEpSet(void** buf, const SEpSet* pEp);
void*   taosDecodeSEpSet(const void* buf, SEpSet* pEp);

int32_t tSerializeSEpSet(void* buf, int32_t bufLen, const SEpSet* pEpset);
int32_t tDeserializeSEpSet(void* buf, int32_t buflen, SEpSet* pEpset);

typedef struct {
  int8_t  connType;
  int32_t pid;
  char    app[TSDB_APP_NAME_LEN];
  char    db[TSDB_DB_NAME_LEN];
  char    user[TSDB_USER_LEN];
  char    passwd[TSDB_PASSWORD_LEN];
  int64_t startTime;
  char    sVer[TSDB_VERSION_LEN];
} SConnectReq;

int32_t tSerializeSConnectReq(void* buf, int32_t bufLen, SConnectReq* pReq);
int32_t tDeserializeSConnectReq(void* buf, int32_t bufLen, SConnectReq* pReq);

typedef struct {
  int32_t       acctId;
  int64_t       clusterId;
  uint32_t      connId;
  int32_t       dnodeNum;
  int8_t        superUser;
  int8_t        sysInfo;
  int8_t        connType;
  SEpSet        epSet;
  int32_t       svrTimestamp;
  int32_t       passVer;
  int32_t       authVer;
  char          sVer[TSDB_VERSION_LEN];
  char          sDetailVer[128];
  int64_t       whiteListVer;
  SMonitorParas monitorParas;
  int8_t        enableAuditDelete;
} SConnectRsp;

int32_t tSerializeSConnectRsp(void* buf, int32_t bufLen, SConnectRsp* pRsp);
int32_t tDeserializeSConnectRsp(void* buf, int32_t bufLen, SConnectRsp* pRsp);

typedef struct {
  char    user[TSDB_USER_LEN];
  char    pass[TSDB_PASSWORD_LEN];
  int32_t maxUsers;
  int32_t maxDbs;
  int32_t maxTimeSeries;
  int32_t maxStreams;
  int32_t accessState;  // Configured only by command
  int64_t maxStorage;
} SCreateAcctReq, SAlterAcctReq;

// int32_t tSerializeSCreateAcctReq(void* buf, int32_t bufLen, SCreateAcctReq* pReq);
// int32_t tDeserializeSCreateAcctReq(void* buf, int32_t bufLen, SCreateAcctReq* pReq);

typedef struct {
  char    user[TSDB_USER_LEN];
  int32_t sqlLen;
  char*   sql;
} SDropUserReq, SDropAcctReq;

int32_t tSerializeSDropUserReq(void* buf, int32_t bufLen, SDropUserReq* pReq);
int32_t tDeserializeSDropUserReq(void* buf, int32_t bufLen, SDropUserReq* pReq);
void    tFreeSDropUserReq(SDropUserReq* pReq);

typedef struct SIpV4Range {
  uint32_t ip;
  uint32_t mask;
} SIpV4Range;

typedef struct SIpv6Range {
  uint64_t addr[2];
  uint32_t mask;
} SIpV6Range;

typedef struct {
  int8_t type;
  union {
    SIpV4Range ipV4;
    SIpV6Range ipV6;
  };
} SIpRange;

typedef struct {
  int32_t    num;
  SIpV4Range pIpRange[];
} SIpWhiteList;

typedef struct {
  int32_t  num;
  SIpRange pIpRanges[];
} SIpWhiteListDual;

SIpWhiteListDual* cloneIpWhiteList(SIpWhiteListDual* pIpWhiteList);
int32_t           cvtIpWhiteListToDual(SIpWhiteList* pWhiteList, SIpWhiteListDual** pWhiteListDual);
int32_t           cvtIpWhiteListDualToV4(SIpWhiteListDual* pWhiteListDual, SIpWhiteList** pWhiteList);
int32_t           createDefaultIp6Range(SIpRange* pRange);
int32_t           createDefaultIp4Range(SIpRange* pRange);

typedef struct {
  int8_t  createType;
  int8_t  superUser;  // denote if it is a super user or not
  int8_t  sysInfo;
  int8_t  enable;
  char    user[TSDB_USER_LEN];
  char    pass[TSDB_USET_PASSWORD_LEN];
  int32_t numIpRanges;

  SIpV4Range* pIpRanges;
  int32_t     sqlLen;
  char*       sql;
  int8_t      isImport;
  int8_t      createDb;
  int8_t      passIsMd5;
  SIpRange*   pIpDualRanges;
} SCreateUserReq;

int32_t tSerializeSCreateUserReq(void* buf, int32_t bufLen, SCreateUserReq* pReq);
int32_t tDeserializeSCreateUserReq(void* buf, int32_t bufLen, SCreateUserReq* pReq);
void    tFreeSCreateUserReq(SCreateUserReq* pReq);

typedef struct {
  int32_t dnodeId;
  int64_t analVer;
} SRetrieveAnalyticsAlgoReq;

typedef struct {
  int64_t   ver;
  SHashObj* hash;  // algoname:algotype -> SAnalUrl
} SRetrieveAnalyticAlgoRsp;

int32_t tSerializeRetrieveAnalyticAlgoReq(void* buf, int32_t bufLen, SRetrieveAnalyticsAlgoReq* pReq);
int32_t tDeserializeRetrieveAnalyticAlgoReq(void* buf, int32_t bufLen, SRetrieveAnalyticsAlgoReq* pReq);
int32_t tSerializeRetrieveAnalyticAlgoRsp(void* buf, int32_t bufLen, SRetrieveAnalyticAlgoRsp* pRsp);
int32_t tDeserializeRetrieveAnalyticAlgoRsp(void* buf, int32_t bufLen, SRetrieveAnalyticAlgoRsp* pRsp);
void    tFreeRetrieveAnalyticAlgoRsp(SRetrieveAnalyticAlgoRsp* pRsp);

typedef struct {
  int8_t alterType;
  int8_t superUser;
  int8_t sysInfo;
  int8_t enable;
  int8_t isView;
  union {
    uint8_t flag;
    struct {
      uint8_t createdb : 1;
      uint8_t reserve : 7;
    };
  };
  char        user[TSDB_USER_LEN];
  char        pass[TSDB_USET_PASSWORD_LEN];
  char        objname[TSDB_DB_FNAME_LEN];  // db or topic
  char        tabName[TSDB_TABLE_NAME_LEN];
  char*       tagCond;
  int32_t     tagCondLen;
  int32_t     numIpRanges;
  SIpV4Range* pIpRanges;
  int64_t     privileges;
  int32_t     sqlLen;
  char*       sql;
  int8_t      passIsMd5;
  SIpRange*   pIpDualRanges;
} SAlterUserReq;

int32_t tSerializeSAlterUserReq(void* buf, int32_t bufLen, SAlterUserReq* pReq);
int32_t tDeserializeSAlterUserReq(void* buf, int32_t bufLen, SAlterUserReq* pReq);
void    tFreeSAlterUserReq(SAlterUserReq* pReq);

typedef struct {
  char user[TSDB_USER_LEN];
} SGetUserAuthReq;

int32_t tSerializeSGetUserAuthReq(void* buf, int32_t bufLen, SGetUserAuthReq* pReq);
int32_t tDeserializeSGetUserAuthReq(void* buf, int32_t bufLen, SGetUserAuthReq* pReq);

typedef struct {
  char      user[TSDB_USER_LEN];
  int32_t   version;
  int32_t   passVer;
  int8_t    superAuth;
  int8_t    sysInfo;
  int8_t    enable;
  int8_t    dropped;
  SHashObj* createdDbs;
  SHashObj* readDbs;
  SHashObj* writeDbs;
  SHashObj* readTbs;
  SHashObj* writeTbs;
  SHashObj* alterTbs;
  SHashObj* readViews;
  SHashObj* writeViews;
  SHashObj* alterViews;
  SHashObj* useDbs;
  int64_t   whiteListVer;
} SGetUserAuthRsp;

int32_t tSerializeSGetUserAuthRsp(void* buf, int32_t bufLen, SGetUserAuthRsp* pRsp);
int32_t tDeserializeSGetUserAuthRsp(void* buf, int32_t bufLen, SGetUserAuthRsp* pRsp);
void    tFreeSGetUserAuthRsp(SGetUserAuthRsp* pRsp);

int32_t tSerializeIpRange(SEncoder* encoder, SIpRange* pRange);
int32_t tDeserializeIpRange(SDecoder* decoder, SIpRange* pRange);
typedef struct {
  int64_t ver;
  char    user[TSDB_USER_LEN];
  int32_t numOfRange;
  union {
    SIpV4Range* pIpRanges;
    SIpRange*   pIpDualRanges;
  };
} SUpdateUserIpWhite;

typedef struct {
  int64_t             ver;
  int                 numOfUser;
  SUpdateUserIpWhite* pUserIpWhite;
} SUpdateIpWhite;

int32_t tSerializeSUpdateIpWhite(void* buf, int32_t bufLen, SUpdateIpWhite* pReq);
int32_t tDeserializeSUpdateIpWhite(void* buf, int32_t bufLen, SUpdateIpWhite* pReq);
void    tFreeSUpdateIpWhiteReq(SUpdateIpWhite* pReq);
int32_t cloneSUpdateIpWhiteReq(SUpdateIpWhite* pReq, SUpdateIpWhite** pUpdate);

int32_t tSerializeSUpdateIpWhiteDual(void* buf, int32_t bufLen, SUpdateIpWhite* pReq);
int32_t tDeserializeSUpdateIpWhiteDual(void* buf, int32_t bufLen, SUpdateIpWhite* pReq);
void    tFreeSUpdateIpWhiteDualReq(SUpdateIpWhite* pReq);

typedef struct {
  int64_t ipWhiteVer;
} SRetrieveIpWhiteReq;

int32_t tSerializeRetrieveIpWhite(void* buf, int32_t bufLen, SRetrieveIpWhiteReq* pReq);
int32_t tDeserializeRetrieveIpWhite(void* buf, int32_t bufLen, SRetrieveIpWhiteReq* pReq);
typedef struct {
  char user[TSDB_USER_LEN];
} SGetUserWhiteListReq;

int32_t tSerializeSGetUserWhiteListReq(void* buf, int32_t bufLen, SGetUserWhiteListReq* pReq);
int32_t tDeserializeSGetUserWhiteListReq(void* buf, int32_t bufLen, SGetUserWhiteListReq* pReq);

typedef struct {
  char    user[TSDB_USER_LEN];
  int32_t numWhiteLists;
  union {
    SIpV4Range* pWhiteLists;
    SIpRange*   pWhiteListsDual;
  };
} SGetUserWhiteListRsp;

int32_t tIpStrToUint(const SIpAddr* addr, SIpRange* range);
int32_t tIpUintToStr(const SIpRange* range, SIpAddr* addr);
int32_t tIpRangeSetMask(SIpRange* range, int32_t mask);
void    tIpRangeSetDefaultMask(SIpRange* range);

int32_t tSerializeSGetUserWhiteListRsp(void* buf, int32_t bufLen, SGetUserWhiteListRsp* pRsp);
int32_t tDeserializeSGetUserWhiteListRsp(void* buf, int32_t bufLen, SGetUserWhiteListRsp* pRsp);
void    tFreeSGetUserWhiteListRsp(SGetUserWhiteListRsp* pRsp);

int32_t tSerializeSGetUserWhiteListDualRsp(void* buf, int32_t bufLen, SGetUserWhiteListRsp* pRsp);
int32_t tDeserializeSGetUserWhiteListDualRsp(void* buf, int32_t bufLen, SGetUserWhiteListRsp* pRsp);
void    tFreeSGetUserWhiteListDualRsp(SGetUserWhiteListRsp* pRsp);

/*
 * for client side struct, only column id, type, bytes are necessary
 * But for data in vnode side, we need all the following information.
 */
typedef struct {
  union {
    col_id_t colId;
    int16_t  slotId;
  };

  uint8_t precision;
  uint8_t scale;
  int32_t bytes;
  int8_t  type;
  uint8_t pk;
  bool    noData;
} SColumnInfo;

typedef struct STimeWindow {
  TSKEY skey;
  TSKEY ekey;
} STimeWindow;

typedef struct SQueryHint {
  bool batchScan;
} SQueryHint;

typedef struct {
  int32_t tsOffset;       // offset value in current msg body, NOTE: ts list is compressed
  int32_t tsLen;          // total length of ts comp block
  int32_t tsNumOfBlocks;  // ts comp block numbers
  int32_t tsOrder;        // ts comp block order
} STsBufInfo;

typedef struct {
  void*       timezone;
  char        intervalUnit;
  char        slidingUnit;
  char        offsetUnit;
  int8_t      precision;
  int64_t     interval;
  int64_t     sliding;
  int64_t     offset;
  STimeWindow timeRange;
} SInterval;

typedef struct STbVerInfo {
  char    tbFName[TSDB_TABLE_FNAME_LEN];
  int32_t sversion;
  int32_t tversion;
  int32_t rversion;  // virtual table's column ref's version
} STbVerInfo;

typedef struct {
  int32_t code;
  int64_t affectedRows;
  SArray* tbVerInfo;  // STbVerInfo
} SQueryTableRsp;

int32_t tSerializeSQueryTableRsp(void* buf, int32_t bufLen, SQueryTableRsp* pRsp);

int32_t tDeserializeSQueryTableRsp(void* buf, int32_t bufLen, SQueryTableRsp* pRsp);

typedef struct {
  SMsgHead header;
  char     dbFName[TSDB_DB_FNAME_LEN];
  char     tbName[TSDB_TABLE_NAME_LEN];
} STableCfgReq;

typedef struct {
  char        tbName[TSDB_TABLE_NAME_LEN];
  char        stbName[TSDB_TABLE_NAME_LEN];
  char        dbFName[TSDB_DB_FNAME_LEN];
  int32_t     numOfTags;
  int32_t     numOfColumns;
  int8_t      tableType;
  int64_t     delay1;
  int64_t     delay2;
  int64_t     watermark1;
  int64_t     watermark2;
  int32_t     ttl;
  int32_t     keep;
  SArray*     pFuncs;
  int32_t     commentLen;
  char*       pComment;
  SSchema*    pSchemas;
  int32_t     tagsLen;
  char*       pTags;
  SSchemaExt* pSchemaExt;
  int8_t      virtualStb;
  SColRef*    pColRefs;
} STableCfg;

typedef STableCfg STableCfgRsp;

int32_t tSerializeSTableCfgReq(void* buf, int32_t bufLen, STableCfgReq* pReq);
int32_t tDeserializeSTableCfgReq(void* buf, int32_t bufLen, STableCfgReq* pReq);

int32_t tSerializeSTableCfgRsp(void* buf, int32_t bufLen, STableCfgRsp* pRsp);
int32_t tDeserializeSTableCfgRsp(void* buf, int32_t bufLen, STableCfgRsp* pRsp);
void    tFreeSTableCfgRsp(STableCfgRsp* pRsp);

typedef struct {
  SMsgHead header;
  tb_uid_t suid;
} SVSubTablesReq;

int32_t tSerializeSVSubTablesReq(void* buf, int32_t bufLen, SVSubTablesReq* pReq);
int32_t tDeserializeSVSubTablesReq(void* buf, int32_t bufLen, SVSubTablesReq* pReq);

typedef struct {
  int32_t vgId;
  SArray* pTables;  // SArray<SVCTableRefCols*>
} SVSubTablesRsp;

int32_t tSerializeSVSubTablesRsp(void* buf, int32_t bufLen, SVSubTablesRsp* pRsp);
int32_t tDeserializeSVSubTablesRsp(void* buf, int32_t bufLen, SVSubTablesRsp* pRsp);
void    tDestroySVSubTablesRsp(void* rsp);

typedef struct {
  SMsgHead header;
  tb_uid_t suid;
} SVStbRefDbsReq;

int32_t tSerializeSVStbRefDbsReq(void* buf, int32_t bufLen, SVStbRefDbsReq* pReq);
int32_t tDeserializeSVStbRefDbsReq(void* buf, int32_t bufLen, SVStbRefDbsReq* pReq);

typedef struct {
  int32_t vgId;
  SArray* pDbs;  // SArray<char* (db name)>
} SVStbRefDbsRsp;

int32_t tSerializeSVStbRefDbsRsp(void* buf, int32_t bufLen, SVStbRefDbsRsp* pRsp);
int32_t tDeserializeSVStbRefDbsRsp(void* buf, int32_t bufLen, SVStbRefDbsRsp* pRsp);
void    tDestroySVStbRefDbsRsp(void* rsp);

typedef struct {
  char    db[TSDB_DB_FNAME_LEN];
  int32_t numOfVgroups;
  int32_t numOfStables;  // single_stable
  int32_t buffer;        // MB
  int32_t pageSize;
  int32_t pages;
  int32_t cacheLastSize;
  int32_t daysPerFile;
  int32_t daysToKeep0;
  int32_t daysToKeep1;
  int32_t daysToKeep2;
  int32_t keepTimeOffset;
  int32_t minRows;
  int32_t maxRows;
  int32_t walFsyncPeriod;
  int8_t  walLevel;
  int8_t  precision;  // time resolution
  int8_t  compression;
  int8_t  replications;
  int8_t  strict;
  int8_t  cacheLast;
  int8_t  schemaless;
  int8_t  ignoreExist;
  int32_t numOfRetensions;
  SArray* pRetensions;  // SRetention
  int32_t walRetentionPeriod;
  int64_t walRetentionSize;
  int32_t walRollPeriod;
  int64_t walSegmentSize;
  int32_t sstTrigger;
  int16_t hashPrefix;
  int16_t hashSuffix;
  int32_t ssChunkSize;
  int32_t ssKeepLocal;
  int8_t  ssCompact;
  int32_t tsdbPageSize;
  int32_t sqlLen;
  char*   sql;
  int8_t  withArbitrator;
  int8_t  encryptAlgorithm;
  char    dnodeListStr[TSDB_DNODE_LIST_LEN];
  // 1. add auto-compact parameters
  int32_t compactInterval;    // minutes
  int32_t compactStartTime;   // minutes
  int32_t compactEndTime;     // minutes
  int8_t  compactTimeOffset;  // hour
} SCreateDbReq;

int32_t tSerializeSCreateDbReq(void* buf, int32_t bufLen, SCreateDbReq* pReq);
int32_t tDeserializeSCreateDbReq(void* buf, int32_t bufLen, SCreateDbReq* pReq);
void    tFreeSCreateDbReq(SCreateDbReq* pReq);

typedef struct {
  char    db[TSDB_DB_FNAME_LEN];
  int32_t buffer;
  int32_t pageSize;
  int32_t pages;
  int32_t cacheLastSize;
  int32_t daysPerFile;
  int32_t daysToKeep0;
  int32_t daysToKeep1;
  int32_t daysToKeep2;
  int32_t keepTimeOffset;
  int32_t walFsyncPeriod;
  int8_t  walLevel;
  int8_t  strict;
  int8_t  cacheLast;
  int8_t  replications;
  int32_t sstTrigger;
  int32_t minRows;
  int32_t walRetentionPeriod;
  int32_t walRetentionSize;
  int32_t ssKeepLocal;
  int8_t  ssCompact;
  int32_t sqlLen;
  char*   sql;
  int8_t  withArbitrator;
  // 1. add auto-compact parameters
  int32_t compactInterval;
  int32_t compactStartTime;
  int32_t compactEndTime;
  int8_t  compactTimeOffset;
} SAlterDbReq;

int32_t tSerializeSAlterDbReq(void* buf, int32_t bufLen, SAlterDbReq* pReq);
int32_t tDeserializeSAlterDbReq(void* buf, int32_t bufLen, SAlterDbReq* pReq);
void    tFreeSAlterDbReq(SAlterDbReq* pReq);

typedef struct {
  char    db[TSDB_DB_FNAME_LEN];
  int8_t  ignoreNotExists;
  int8_t  force;
  int32_t sqlLen;
  char*   sql;
} SDropDbReq;

int32_t tSerializeSDropDbReq(void* buf, int32_t bufLen, SDropDbReq* pReq);
int32_t tDeserializeSDropDbReq(void* buf, int32_t bufLen, SDropDbReq* pReq);
void    tFreeSDropDbReq(SDropDbReq* pReq);

typedef struct {
  char    db[TSDB_DB_FNAME_LEN];
  int64_t uid;
} SDropDbRsp;

int32_t tSerializeSDropDbRsp(void* buf, int32_t bufLen, SDropDbRsp* pRsp);
int32_t tDeserializeSDropDbRsp(void* buf, int32_t bufLen, SDropDbRsp* pRsp);

typedef struct {
  char    name[TSDB_MOUNT_NAME_LEN];
  int64_t uid;
} SDropMountRsp;

int32_t tSerializeSDropMountRsp(void* buf, int32_t bufLen, SDropMountRsp* pRsp);
int32_t tDeserializeSDropMountRsp(void* buf, int32_t bufLen, SDropMountRsp* pRsp);

typedef struct {
  char    db[TSDB_DB_FNAME_LEN];
  int64_t dbId;
  int32_t vgVersion;
  int32_t numOfTable;  // unit is TSDB_TABLE_NUM_UNIT
  int64_t stateTs;     // ms
} SUseDbReq;

int32_t tSerializeSUseDbReq(void* buf, int32_t bufLen, SUseDbReq* pReq);
int32_t tDeserializeSUseDbReq(void* buf, int32_t bufLen, SUseDbReq* pReq);

typedef struct {
  char    db[TSDB_DB_FNAME_LEN];
  int64_t uid;
  int32_t vgVersion;
  int32_t vgNum;
  int16_t hashPrefix;
  int16_t hashSuffix;
  int8_t  hashMethod;
  union {
    uint8_t flags;
    struct {
      uint8_t isMount : 1;  // TS-5868
      uint8_t padding : 7;
    };
  };
  SArray* pVgroupInfos;  // Array of SVgroupInfo
  int32_t errCode;
  int64_t stateTs;  // ms
} SUseDbRsp;

int32_t tSerializeSUseDbRsp(void* buf, int32_t bufLen, const SUseDbRsp* pRsp);
int32_t tDeserializeSUseDbRsp(void* buf, int32_t bufLen, SUseDbRsp* pRsp);
int32_t tSerializeSUseDbRspImp(SEncoder* pEncoder, const SUseDbRsp* pRsp);
int32_t tDeserializeSUseDbRspImp(SDecoder* pDecoder, SUseDbRsp* pRsp);
void    tFreeSUsedbRsp(SUseDbRsp* pRsp);

typedef struct {
  char db[TSDB_DB_FNAME_LEN];
} SDbCfgReq;

int32_t tSerializeSDbCfgReq(void* buf, int32_t bufLen, SDbCfgReq* pReq);
int32_t tDeserializeSDbCfgReq(void* buf, int32_t bufLen, SDbCfgReq* pReq);

typedef struct {
  char    db[TSDB_DB_FNAME_LEN];
  int32_t maxSpeed;
} STrimDbReq;

int32_t tSerializeSTrimDbReq(void* buf, int32_t bufLen, STrimDbReq* pReq);
int32_t tDeserializeSTrimDbReq(void* buf, int32_t bufLen, STrimDbReq* pReq);

typedef struct {
  int32_t timestamp;
} SVTrimDbReq;

int32_t tSerializeSVTrimDbReq(void* buf, int32_t bufLen, SVTrimDbReq* pReq);
int32_t tDeserializeSVTrimDbReq(void* buf, int32_t bufLen, SVTrimDbReq* pReq);

typedef struct {
  char db[TSDB_DB_FNAME_LEN];
} SSsMigrateDbReq;

int32_t tSerializeSSsMigrateDbReq(void* buf, int32_t bufLen, SSsMigrateDbReq* pReq);
int32_t tDeserializeSSsMigrateDbReq(void* buf, int32_t bufLen, SSsMigrateDbReq* pReq);

typedef struct {
  int32_t ssMigrateId;
  bool    bAccepted;
} SSsMigrateDbRsp;

int32_t tSerializeSSsMigrateDbRsp(void* buf, int32_t bufLen, SSsMigrateDbRsp* pRsp);
int32_t tDeserializeSSsMigrateDbRsp(void* buf, int32_t bufLen, SSsMigrateDbRsp* pRsp);


// Request and response for TDMT_VND_LIST_SSMIGRATE_FILESETS
typedef struct {
  int32_t ssMigrateId;
} SListSsMigrateFileSetsReq;

int32_t tSerializeSListSsMigrateFileSetsReq(void* buf, int32_t bufLen, SListSsMigrateFileSetsReq* pReq);
int32_t tDeserializeSListSsMigrateFileSetsReq(void* buf, int32_t bufLen, SListSsMigrateFileSetsReq* pReq);

typedef struct {
  int32_t ssMigrateId;
  int32_t vgId;   // vgroup id
  SArray* pFileSets; // SArray<int32_t>
} SListSsMigrateFileSetsRsp;

int32_t tSerializeSListSsMigrateFileSetsRsp(void* buf, int32_t bufLen, SListSsMigrateFileSetsRsp* pRsp);
int32_t tDeserializeSListSsMigrateFileSetsRsp(void* buf, int32_t bufLen, SListSsMigrateFileSetsRsp* pRsp);
void tFreeSListSsMigrateFileSetsRsp(SListSsMigrateFileSetsRsp* pRsp);


// Request and response for TDMT_VND_SSMIGRATE_FILESET
typedef struct {
  int32_t ssMigrateId;
  int32_t nodeId; // node id of the leader vnode, filled by vnode
  int32_t fid;
  int64_t startTimeSec;
} SSsMigrateFileSetReq;

int32_t tSerializeSSsMigrateFileSetReq(void* buf, int32_t bufLen, SSsMigrateFileSetReq* pReq);
int32_t tDeserializeSSsMigrateFileSetReq(void* buf, int32_t bufLen, SSsMigrateFileSetReq* pReq);

typedef struct {
  int32_t ssMigrateId;
  int32_t nodeId; // node id of the leader vnode
  int32_t vgId;
  int32_t fid;
} SSsMigrateFileSetRsp;

int32_t tSerializeSSsMigrateFileSetRsp(void* buf, int32_t bufLen, SSsMigrateFileSetRsp* pRsp);
int32_t tDeserializeSSsMigrateFileSetRsp(void* buf, int32_t bufLen, SSsMigrateFileSetRsp* pRsp);


#define SSMIGRATE_FILESET_STATE_IN_PROGRESS  0
#define SSMIGRATE_FILESET_STATE_SUCCEEDED    1
#define SSMIGRATE_FILESET_STATE_COMPACT      2
#define SSMIGRATE_FILESET_STATE_SKIPPED      3
#define SSMIGRATE_FILESET_STATE_FAILED       4

// Request and response for TDMT_VND_QUERY_SSMIGRATE_PROGRESS and TDMT_VND_FOLLOWER_SSMIGRATE
// Note this struct is reused as both request and response in TDMT_VND_QUERY_SSMIGRATE_PROGRESS,
// while as a request, the 'state' field is not used.
// This struct is also used in TDMT_VND_FOLLOWER_SSMIGRATE as request, which don't need a response.
typedef struct {
  int32_t ssMigrateId; // ss migrate id
  int32_t nodeId;      // node id of the leader vnode
  int32_t vgId;        // vgroup id
  int32_t fid;         // file set id
  int32_t state;       // SSMIGRATE_FILESET_STATE_*
} SSsMigrateProgress;

int tSerializeSSsMigrateProgress(void* buf, int32_t bufLen, SSsMigrateProgress* pProgress);
int tDeserializeSSsMigrateProgress(void* buf, int32_t bufLen, SSsMigrateProgress* pProgress);


// Request for TDMT_MND_KILL_SSMIGRATE
typedef struct {
  int32_t ssMigrateId;
  int32_t sqlLen;
  char*   sql;
} SKillSsMigrateReq;

int32_t tSerializeSKillSsMigrateReq(void* buf, int32_t bufLen, SKillSsMigrateReq* pReq);
int32_t tDeserializeSKillSsMigrateReq(void* buf, int32_t bufLen, SKillSsMigrateReq* pReq);
void    tFreeSKillSsMigrateReq(SKillSsMigrateReq* pReq);

// Request for TDMT_VND_KILL_SSMIGRATE
typedef struct {
  int32_t ssMigrateId;
} SVnodeKillSsMigrateReq;

int32_t tSerializeSVnodeKillSsMigrateReq(void* buf, int32_t bufLen, SVnodeKillSsMigrateReq* pReq);
int32_t tDeserializeSVnodeKillSsMigrateReq(void* buf, int32_t bufLen, SVnodeKillSsMigrateReq* pReq);


typedef struct {
  int32_t timestampSec;
  int32_t ttlDropMaxCount;
  int32_t nUids;
  SArray* pTbUids;
} SVDropTtlTableReq;

int32_t tSerializeSVDropTtlTableReq(void* buf, int32_t bufLen, SVDropTtlTableReq* pReq);
int32_t tDeserializeSVDropTtlTableReq(void* buf, int32_t bufLen, SVDropTtlTableReq* pReq);

typedef struct {
  char    db[TSDB_DB_FNAME_LEN];
  int64_t dbId;
  int32_t cfgVersion;
  int32_t numOfVgroups;
  int32_t numOfStables;
  int32_t buffer;
  int32_t cacheSize;
  int32_t pageSize;
  int32_t pages;
  int32_t daysPerFile;
  int32_t daysToKeep0;
  int32_t daysToKeep1;
  int32_t daysToKeep2;
  int32_t keepTimeOffset;
  int32_t minRows;
  int32_t maxRows;
  int32_t walFsyncPeriod;
  int16_t hashPrefix;
  int16_t hashSuffix;
  int8_t  hashMethod;
  int8_t  walLevel;
  int8_t  precision;
  int8_t  compression;
  int8_t  replications;
  int8_t  strict;
  int8_t  cacheLast;
  int8_t  encryptAlgorithm;
  int32_t ssChunkSize;
  int32_t ssKeepLocal;
  int8_t  ssCompact;
  union {
    uint8_t flags;
    struct {
      uint8_t isMount : 1;  // TS-5868
      uint8_t padding : 7;
    };
  };
  int8_t  compactTimeOffset;
  int32_t compactInterval;
  int32_t compactStartTime;
  int32_t compactEndTime;
  int32_t tsdbPageSize;
  int32_t walRetentionPeriod;
  int32_t walRollPeriod;
  int64_t walRetentionSize;
  int64_t walSegmentSize;
  int32_t numOfRetensions;
  SArray* pRetensions;
  int8_t  schemaless;
  int16_t sstTrigger;
  int8_t  withArbitrator;
} SDbCfgRsp;

typedef SDbCfgRsp SDbCfgInfo;

int32_t tSerializeSDbCfgRspImpl(SEncoder* encoder, const SDbCfgRsp* pRsp);
int32_t tSerializeSDbCfgRsp(void* buf, int32_t bufLen, const SDbCfgRsp* pRsp);
int32_t tDeserializeSDbCfgRsp(void* buf, int32_t bufLen, SDbCfgRsp* pRsp);
int32_t tDeserializeSDbCfgRspImpl(SDecoder* decoder, SDbCfgRsp* pRsp);
void    tFreeSDbCfgRsp(SDbCfgRsp* pRsp);

typedef struct {
  int32_t rowNum;
} SQnodeListReq;

int32_t tSerializeSQnodeListReq(void* buf, int32_t bufLen, SQnodeListReq* pReq);
int32_t tDeserializeSQnodeListReq(void* buf, int32_t bufLen, SQnodeListReq* pReq);

typedef struct {
  int32_t rowNum;
} SDnodeListReq;

int32_t tSerializeSDnodeListReq(void* buf, int32_t bufLen, SDnodeListReq* pReq);

typedef struct {
  int32_t useless;  // useless
} SServerVerReq;

int32_t tSerializeSServerVerReq(void* buf, int32_t bufLen, SServerVerReq* pReq);
// int32_t tDeserializeSServerVerReq(void* buf, int32_t bufLen, SServerVerReq* pReq);

typedef struct {
  char ver[TSDB_VERSION_LEN];
} SServerVerRsp;

int32_t tSerializeSServerVerRsp(void* buf, int32_t bufLen, SServerVerRsp* pRsp);
int32_t tDeserializeSServerVerRsp(void* buf, int32_t bufLen, SServerVerRsp* pRsp);

typedef struct SQueryNodeAddr {
  int32_t nodeId;  // vgId or qnodeId
  SEpSet  epSet;
} SQueryNodeAddr;

typedef struct {
  SQueryNodeAddr addr;
  uint64_t       load;
} SQueryNodeLoad;

typedef struct {
  SArray* qnodeList;  // SArray<SQueryNodeLoad>
} SQnodeListRsp;

int32_t tSerializeSQnodeListRsp(void* buf, int32_t bufLen, SQnodeListRsp* pRsp);
int32_t tDeserializeSQnodeListRsp(void* buf, int32_t bufLen, SQnodeListRsp* pRsp);
void    tFreeSQnodeListRsp(SQnodeListRsp* pRsp);

typedef struct SDNodeAddr {
  int32_t nodeId;  // dnodeId
  SEpSet  epSet;
} SDNodeAddr;

typedef struct {
  SArray* dnodeList;  // SArray<SDNodeAddr>
} SDnodeListRsp;

int32_t tSerializeSDnodeListRsp(void* buf, int32_t bufLen, SDnodeListRsp* pRsp);
int32_t tDeserializeSDnodeListRsp(void* buf, int32_t bufLen, SDnodeListRsp* pRsp);
void    tFreeSDnodeListRsp(SDnodeListRsp* pRsp);

typedef struct {
  SArray* pTsmas;  // SArray<STableTSMAInfo*>
} STableTSMAInfoRsp;

typedef struct {
  SUseDbRsp*         useDbRsp;
  SDbCfgRsp*         cfgRsp;
  STableTSMAInfoRsp* pTsmaRsp;
  int32_t            dbTsmaVersion;
  char               db[TSDB_DB_FNAME_LEN];
  int64_t            dbId;
} SDbHbRsp;

typedef struct {
  SArray* pArray;  // Array of SDbHbRsp
} SDbHbBatchRsp;

int32_t tSerializeSDbHbBatchRsp(void* buf, int32_t bufLen, SDbHbBatchRsp* pRsp);
int32_t tDeserializeSDbHbBatchRsp(void* buf, int32_t bufLen, SDbHbBatchRsp* pRsp);
void    tFreeSDbHbBatchRsp(SDbHbBatchRsp* pRsp);

typedef struct {
  SArray* pArray;  // Array of SGetUserAuthRsp
} SUserAuthBatchRsp;

int32_t tSerializeSUserAuthBatchRsp(void* buf, int32_t bufLen, SUserAuthBatchRsp* pRsp);
int32_t tDeserializeSUserAuthBatchRsp(void* buf, int32_t bufLen, SUserAuthBatchRsp* pRsp);
void    tFreeSUserAuthBatchRsp(SUserAuthBatchRsp* pRsp);

typedef struct {
  char        db[TSDB_DB_FNAME_LEN];
  STimeWindow timeRange;
  int32_t     sqlLen;
  char*       sql;
  SArray*     vgroupIds;
  int8_t      metaOnly;
} SCompactDbReq;

int32_t tSerializeSCompactDbReq(void* buf, int32_t bufLen, SCompactDbReq* pReq);
int32_t tDeserializeSCompactDbReq(void* buf, int32_t bufLen, SCompactDbReq* pReq);
void    tFreeSCompactDbReq(SCompactDbReq* pReq);

typedef struct {
  int32_t compactId;
  int8_t  bAccepted;
} SCompactDbRsp;

int32_t tSerializeSCompactDbRsp(void* buf, int32_t bufLen, SCompactDbRsp* pRsp);
int32_t tDeserializeSCompactDbRsp(void* buf, int32_t bufLen, SCompactDbRsp* pRsp);

typedef struct {
  int32_t compactId;
  int32_t sqlLen;
  char*   sql;
} SKillCompactReq;

int32_t tSerializeSKillCompactReq(void* buf, int32_t bufLen, SKillCompactReq* pReq);
int32_t tDeserializeSKillCompactReq(void* buf, int32_t bufLen, SKillCompactReq* pReq);
void    tFreeSKillCompactReq(SKillCompactReq* pReq);

typedef struct {
  char    name[TSDB_FUNC_NAME_LEN];
  int8_t  igExists;
  int8_t  funcType;
  int8_t  scriptType;
  int8_t  outputType;
  int32_t outputLen;
  int32_t bufSize;
  int32_t codeLen;
  int64_t signature;
  char*   pComment;
  char*   pCode;
  int8_t  orReplace;
} SCreateFuncReq;

int32_t tSerializeSCreateFuncReq(void* buf, int32_t bufLen, SCreateFuncReq* pReq);
int32_t tDeserializeSCreateFuncReq(void* buf, int32_t bufLen, SCreateFuncReq* pReq);
void    tFreeSCreateFuncReq(SCreateFuncReq* pReq);

typedef struct {
  char   name[TSDB_FUNC_NAME_LEN];
  int8_t igNotExists;
} SDropFuncReq;

int32_t tSerializeSDropFuncReq(void* buf, int32_t bufLen, SDropFuncReq* pReq);
int32_t tDeserializeSDropFuncReq(void* buf, int32_t bufLen, SDropFuncReq* pReq);

typedef struct {
  int32_t numOfFuncs;
  bool    ignoreCodeComment;
  SArray* pFuncNames;
} SRetrieveFuncReq;

int32_t tSerializeSRetrieveFuncReq(void* buf, int32_t bufLen, SRetrieveFuncReq* pReq);
int32_t tDeserializeSRetrieveFuncReq(void* buf, int32_t bufLen, SRetrieveFuncReq* pReq);
void    tFreeSRetrieveFuncReq(SRetrieveFuncReq* pReq);

typedef struct {
  char    name[TSDB_FUNC_NAME_LEN];
  int8_t  funcType;
  int8_t  scriptType;
  int8_t  outputType;
  int32_t outputLen;
  int32_t bufSize;
  int64_t signature;
  int32_t commentSize;
  int32_t codeSize;
  char*   pComment;
  char*   pCode;
} SFuncInfo;

typedef struct {
  int32_t funcVersion;
  int64_t funcCreatedTime;
} SFuncExtraInfo;

typedef struct {
  int32_t numOfFuncs;
  SArray* pFuncInfos;
  SArray* pFuncExtraInfos;
} SRetrieveFuncRsp;

int32_t tSerializeSRetrieveFuncRsp(void* buf, int32_t bufLen, SRetrieveFuncRsp* pRsp);
int32_t tDeserializeSRetrieveFuncRsp(void* buf, int32_t bufLen, SRetrieveFuncRsp* pRsp);
void    tFreeSFuncInfo(SFuncInfo* pInfo);
void    tFreeSRetrieveFuncRsp(SRetrieveFuncRsp* pRsp);

typedef struct {
  int32_t       statusInterval;
  int64_t       checkTime;                  // 1970-01-01 00:00:00.000
  char          timezone[TD_TIMEZONE_LEN];  // tsTimezone
  char          locale[TD_LOCALE_LEN];      // tsLocale
  char          charset[TD_LOCALE_LEN];     // tsCharset
  int8_t        ttlChangeOnWrite;
  int8_t        enableWhiteList;
  int8_t        encryptionKeyStat;
  uint32_t      encryptionKeyChksum;
  SMonitorParas monitorParas;
  int32_t       statusIntervalMs;
} SClusterCfg;

typedef struct {
  int32_t openVnodes;
  int32_t dropVnodes;
  int32_t totalVnodes;
  int32_t masterNum;
  int64_t numOfSelectReqs;
  int64_t numOfInsertReqs;
  int64_t numOfInsertSuccessReqs;
  int64_t numOfBatchInsertReqs;
  int64_t numOfBatchInsertSuccessReqs;
  int64_t errors;
} SVnodesStat;

typedef struct {
  int32_t vgId;
  int8_t  syncState;
  int8_t  syncRestore;
  int64_t syncTerm;
  int64_t roleTimeMs;
  int64_t startTimeMs;
  int8_t  syncCanRead;
  int64_t cacheUsage;
  int64_t numOfTables;
  int64_t numOfTimeSeries;
  int64_t totalStorage;
  int64_t compStorage;
  int64_t pointsWritten;
  int64_t numOfSelectReqs;
  int64_t numOfInsertReqs;
  int64_t numOfInsertSuccessReqs;
  int64_t numOfBatchInsertReqs;
  int64_t numOfBatchInsertSuccessReqs;
  int32_t numOfCachedTables;
  int32_t learnerProgress;  // use one reservered
  int64_t syncAppliedIndex;
  int64_t syncCommitIndex;
  int64_t bufferSegmentUsed;
  int64_t bufferSegmentSize;
} SVnodeLoad;

typedef struct {
  int64_t total_requests;
  int64_t total_rows;
  int64_t total_bytes;
  double  write_size;
  double  cache_hit_ratio;
  int64_t rpc_queue_wait;
  int64_t preprocess_time;

  int64_t memory_table_size;
  int64_t commit_count;
  int64_t merge_count;
  double  commit_time;
  double  merge_time;
  int64_t block_commit_time;
  int64_t memtable_wait_time;
} SVnodeMetrics;

typedef struct {
  int32_t     vgId;
  int64_t     numOfTables;
  int64_t     memSize;
  int64_t     l1Size;
  int64_t     l2Size;
  int64_t     l3Size;
  int64_t     cacheSize;
  int64_t     walSize;
  int64_t     metaSize;
  int64_t     rawDataSize;
  int64_t     ssSize;
  const char* dbname;
  int8_t      estimateRawData;
} SDbSizeStatisInfo;

typedef struct {
  int32_t vgId;
  int64_t nTimeSeries;
} SVnodeLoadLite;

typedef struct {
  int8_t  syncState;
  int64_t syncTerm;
  int8_t  syncRestore;
  int64_t roleTimeMs;
} SMnodeLoad;

typedef struct {
  int32_t dnodeId;
  int64_t numOfProcessedQuery;
  int64_t numOfProcessedCQuery;
  int64_t numOfProcessedFetch;
  int64_t numOfProcessedDrop;
  int64_t numOfProcessedNotify;
  int64_t numOfProcessedHb;
  int64_t numOfProcessedDelete;
  int64_t cacheDataSize;
  int64_t numOfQueryInQueue;
  int64_t numOfFetchInQueue;
  int64_t timeInQueryQueue;
  int64_t timeInFetchQueue;
} SQnodeLoad;

typedef struct {
  int32_t     sver;      // software version
  int64_t     dnodeVer;  // dnode table version in sdb
  int32_t     dnodeId;
  int64_t     clusterId;
  int64_t     rebootTime;
  int64_t     updateTime;
  float       numOfCores;
  int32_t     numOfSupportVnodes;
  int32_t     numOfDiskCfg;
  int64_t     memTotal;
  int64_t     memAvail;
  char        dnodeEp[TSDB_EP_LEN];
  char        machineId[TSDB_MACHINE_ID_LEN + 1];
  SMnodeLoad  mload;
  SQnodeLoad  qload;
  SClusterCfg clusterCfg;
  SArray*     pVloads;  // array of SVnodeLoad
  int32_t     statusSeq;
  int64_t     ipWhiteVer;
  int64_t     analVer;
  int64_t     timestamp;
} SStatusReq;

int32_t tSerializeSStatusReq(void* buf, int32_t bufLen, SStatusReq* pReq);
int32_t tDeserializeSStatusReq(void* buf, int32_t bufLen, SStatusReq* pReq);
void    tFreeSStatusReq(SStatusReq* pReq);

typedef struct {
  int32_t forceReadConfig;
  int32_t cver;
  SArray* array;
} SConfigReq;

int32_t tSerializeSConfigReq(void* buf, int32_t bufLen, SConfigReq* pReq);
int32_t tDeserializeSConfigReq(void* buf, int32_t bufLen, SConfigReq* pReq);
void    tFreeSConfigReq(SConfigReq* pReq);

typedef struct {
  int32_t dnodeId;
  char    machineId[TSDB_MACHINE_ID_LEN + 1];
} SDnodeInfoReq;

int32_t tSerializeSDnodeInfoReq(void* buf, int32_t bufLen, SDnodeInfoReq* pReq);
int32_t tDeserializeSDnodeInfoReq(void* buf, int32_t bufLen, SDnodeInfoReq* pReq);

typedef enum {
  MONITOR_TYPE_COUNTER = 0,
  MONITOR_TYPE_SLOW_LOG = 1,
} MONITOR_TYPE;

typedef struct {
  int32_t      contLen;
  char*        pCont;
  MONITOR_TYPE type;
} SStatisReq;

int32_t tSerializeSStatisReq(void* buf, int32_t bufLen, SStatisReq* pReq);
int32_t tDeserializeSStatisReq(void* buf, int32_t bufLen, SStatisReq* pReq);
void    tFreeSStatisReq(SStatisReq* pReq);

typedef struct {
  char    db[TSDB_DB_FNAME_LEN];
  char    table[TSDB_TABLE_NAME_LEN];
  char    operation[AUDIT_OPERATION_LEN];
  int32_t sqlLen;
  char*   pSql;
} SAuditReq;
int32_t tSerializeSAuditReq(void* buf, int32_t bufLen, SAuditReq* pReq);
int32_t tDeserializeSAuditReq(void* buf, int32_t bufLen, SAuditReq* pReq);
void    tFreeSAuditReq(SAuditReq* pReq);

typedef struct {
  int32_t dnodeId;
  int64_t clusterId;
  SArray* pVloads;
} SNotifyReq;

int32_t tSerializeSNotifyReq(void* buf, int32_t bufLen, SNotifyReq* pReq);
int32_t tDeserializeSNotifyReq(void* buf, int32_t bufLen, SNotifyReq* pReq);
void    tFreeSNotifyReq(SNotifyReq* pReq);

typedef struct {
  int32_t dnodeId;
  int64_t clusterId;
} SDnodeCfg;

typedef struct {
  int32_t id;
  int8_t  isMnode;
  SEp     ep;
} SDnodeEp;

typedef struct {
  int32_t id;
  int8_t  isMnode;
  int8_t  offlineReason;
  SEp     ep;
  char    active[TSDB_ACTIVE_KEY_LEN];
  char    connActive[TSDB_CONN_ACTIVE_KEY_LEN];
} SDnodeInfo;

typedef struct {
  int64_t   dnodeVer;
  SDnodeCfg dnodeCfg;
  SArray*   pDnodeEps;  // Array of SDnodeEp
  int32_t   statusSeq;
  int64_t   ipWhiteVer;
  int64_t   analVer;
} SStatusRsp;

int32_t tSerializeSStatusRsp(void* buf, int32_t bufLen, SStatusRsp* pRsp);
int32_t tDeserializeSStatusRsp(void* buf, int32_t bufLen, SStatusRsp* pRsp);
void    tFreeSStatusRsp(SStatusRsp* pRsp);

typedef struct {
  int32_t forceReadConfig;
  int32_t isConifgVerified;
  int32_t isVersionVerified;
  int32_t cver;
  SArray* array;
} SConfigRsp;

int32_t tSerializeSConfigRsp(void* buf, int32_t bufLen, SConfigRsp* pRsp);
int32_t tDeserializeSConfigRsp(void* buf, int32_t bufLen, SConfigRsp* pRsp);
void    tFreeSConfigRsp(SConfigRsp* pRsp);

typedef struct {
  int32_t reserved;
} SMTimerReq;

int32_t tSerializeSMTimerMsg(void* buf, int32_t bufLen, SMTimerReq* pReq);
// int32_t tDeserializeSMTimerMsg(void* buf, int32_t bufLen, SMTimerReq* pReq);

typedef struct SOrphanTask {
  int64_t streamId;
  int32_t taskId;
  int32_t nodeId;
} SOrphanTask;

typedef struct SMStreamDropOrphanMsg {
  SArray* pList;  // SArray<SOrphanTask>
} SMStreamDropOrphanMsg;

int32_t tSerializeDropOrphanTaskMsg(void* buf, int32_t bufLen, SMStreamDropOrphanMsg* pMsg);
int32_t tDeserializeDropOrphanTaskMsg(void* buf, int32_t bufLen, SMStreamDropOrphanMsg* pMsg);
void    tDestroyDropOrphanTaskMsg(SMStreamDropOrphanMsg* pMsg);

typedef struct {
  int32_t  id;
  uint16_t port;                 // node sync Port
  char     fqdn[TSDB_FQDN_LEN];  // node FQDN
} SReplica;

typedef struct {
  int32_t  vgId;
  char     db[TSDB_DB_FNAME_LEN];
  int64_t  dbUid;
  int32_t  vgVersion;
  int32_t  numOfStables;
  int32_t  buffer;
  int32_t  pageSize;
  int32_t  pages;
  int32_t  cacheLastSize;
  int32_t  daysPerFile;
  int32_t  daysToKeep0;
  int32_t  daysToKeep1;
  int32_t  daysToKeep2;
  int32_t  keepTimeOffset;
  int32_t  minRows;
  int32_t  maxRows;
  int32_t  walFsyncPeriod;
  uint32_t hashBegin;
  uint32_t hashEnd;
  int8_t   hashMethod;
  int8_t   walLevel;
  int8_t   precision;
  int8_t   compression;
  int8_t   strict;
  int8_t   cacheLast;
  int8_t   isTsma;
  int8_t   replica;
  int8_t   selfIndex;
  SReplica replicas[TSDB_MAX_REPLICA];
  int32_t  numOfRetensions;
  SArray*  pRetensions;  // SRetention
  void*    pTsma;
  int32_t  walRetentionPeriod;
  int64_t  walRetentionSize;
  int32_t  walRollPeriod;
  int64_t  walSegmentSize;
  int16_t  sstTrigger;
  int16_t  hashPrefix;
  int16_t  hashSuffix;
  int32_t  tsdbPageSize;
  int32_t  ssChunkSize;
  int32_t  ssKeepLocal;
  int8_t   ssCompact;
  int64_t  reserved[6];
  int8_t   learnerReplica;
  int8_t   learnerSelfIndex;
  SReplica learnerReplicas[TSDB_MAX_LEARNER_REPLICA];
  int32_t  changeVersion;
  int8_t   encryptAlgorithm;
} SCreateVnodeReq;

int32_t tSerializeSCreateVnodeReq(void* buf, int32_t bufLen, SCreateVnodeReq* pReq);
int32_t tDeserializeSCreateVnodeReq(void* buf, int32_t bufLen, SCreateVnodeReq* pReq);
int32_t tFreeSCreateVnodeReq(SCreateVnodeReq* pReq);

typedef struct {
  int32_t compactId;
  int32_t vgId;
  int32_t dnodeId;
} SQueryCompactProgressReq;

int32_t tSerializeSQueryCompactProgressReq(void* buf, int32_t bufLen, SQueryCompactProgressReq* pReq);
int32_t tDeserializeSQueryCompactProgressReq(void* buf, int32_t bufLen, SQueryCompactProgressReq* pReq);

typedef struct {
  int32_t compactId;
  int32_t vgId;
  int32_t dnodeId;
  int32_t numberFileset;
  int32_t finished;
  int32_t progress;
  int64_t remainingTime;
} SQueryCompactProgressRsp;

int32_t tSerializeSQueryCompactProgressRsp(void* buf, int32_t bufLen, SQueryCompactProgressRsp* pReq);
int32_t tDeserializeSQueryCompactProgressRsp(void* buf, int32_t bufLen, SQueryCompactProgressRsp* pReq);

typedef struct {
  int32_t vgId;
  int32_t dnodeId;
  int64_t dbUid;
  char    db[TSDB_DB_FNAME_LEN];
  int64_t reserved[8];
} SDropVnodeReq;

int32_t tSerializeSDropVnodeReq(void* buf, int32_t bufLen, SDropVnodeReq* pReq);
int32_t tDeserializeSDropVnodeReq(void* buf, int32_t bufLen, SDropVnodeReq* pReq);

typedef struct {
  char    colName[TSDB_COL_NAME_LEN];
  char    stb[TSDB_TABLE_FNAME_LEN];
  int64_t stbUid;
  int64_t dbUid;
  int64_t reserved[8];
} SDropIndexReq;

int32_t tSerializeSDropIdxReq(void* buf, int32_t bufLen, SDropIndexReq* pReq);
int32_t tDeserializeSDropIdxReq(void* buf, int32_t bufLen, SDropIndexReq* pReq);

typedef struct {
  int64_t     dbUid;
  char        db[TSDB_DB_FNAME_LEN];
  int64_t     compactStartTime;
  STimeWindow tw;
  int32_t     compactId;
  int8_t      metaOnly;
} SCompactVnodeReq;

int32_t tSerializeSCompactVnodeReq(void* buf, int32_t bufLen, SCompactVnodeReq* pReq);
int32_t tDeserializeSCompactVnodeReq(void* buf, int32_t bufLen, SCompactVnodeReq* pReq);

typedef struct {
  int32_t compactId;
  int32_t vgId;
  int32_t dnodeId;
} SVKillCompactReq;

int32_t tSerializeSVKillCompactReq(void* buf, int32_t bufLen, SVKillCompactReq* pReq);
int32_t tDeserializeSVKillCompactReq(void* buf, int32_t bufLen, SVKillCompactReq* pReq);

typedef struct {
  int32_t vgVersion;
  int32_t buffer;
  int32_t pageSize;
  int32_t pages;
  int32_t cacheLastSize;
  int32_t daysPerFile;
  int32_t daysToKeep0;
  int32_t daysToKeep1;
  int32_t daysToKeep2;
  int32_t keepTimeOffset;
  int32_t walFsyncPeriod;
  int8_t  walLevel;
  int8_t  strict;
  int8_t  cacheLast;
  int64_t reserved[7];
  // 1st modification
  int16_t sttTrigger;
  int32_t minRows;
  // 2nd modification
  int32_t walRetentionPeriod;
  int32_t walRetentionSize;
  int32_t ssKeepLocal;
  int8_t  ssCompact;
} SAlterVnodeConfigReq;

int32_t tSerializeSAlterVnodeConfigReq(void* buf, int32_t bufLen, SAlterVnodeConfigReq* pReq);
int32_t tDeserializeSAlterVnodeConfigReq(void* buf, int32_t bufLen, SAlterVnodeConfigReq* pReq);

typedef struct {
  int32_t  vgId;
  int8_t   strict;
  int8_t   selfIndex;
  int8_t   replica;
  SReplica replicas[TSDB_MAX_REPLICA];
  int64_t  reserved[8];
  int8_t   learnerSelfIndex;
  int8_t   learnerReplica;
  SReplica learnerReplicas[TSDB_MAX_LEARNER_REPLICA];
  int32_t  changeVersion;
} SAlterVnodeReplicaReq, SAlterVnodeTypeReq, SCheckLearnCatchupReq;

int32_t tSerializeSAlterVnodeReplicaReq(void* buf, int32_t bufLen, SAlterVnodeReplicaReq* pReq);
int32_t tDeserializeSAlterVnodeReplicaReq(void* buf, int32_t bufLen, SAlterVnodeReplicaReq* pReq);

typedef struct {
  int32_t vgId;
  int8_t  disable;
} SDisableVnodeWriteReq;

int32_t tSerializeSDisableVnodeWriteReq(void* buf, int32_t bufLen, SDisableVnodeWriteReq* pReq);
int32_t tDeserializeSDisableVnodeWriteReq(void* buf, int32_t bufLen, SDisableVnodeWriteReq* pReq);

typedef struct {
  int32_t  srcVgId;
  int32_t  dstVgId;
  uint32_t hashBegin;
  uint32_t hashEnd;
  int32_t  changeVersion;
  int32_t  reserved;
} SAlterVnodeHashRangeReq;

int32_t tSerializeSAlterVnodeHashRangeReq(void* buf, int32_t bufLen, SAlterVnodeHashRangeReq* pReq);
int32_t tDeserializeSAlterVnodeHashRangeReq(void* buf, int32_t bufLen, SAlterVnodeHashRangeReq* pReq);

#define REQ_OPT_TBNAME 0x0
#define REQ_OPT_TBUID  0x01
typedef struct {
  SMsgHead header;
  char     dbFName[TSDB_DB_FNAME_LEN];
  char     tbName[TSDB_TABLE_NAME_LEN];
  uint8_t  option;
  uint8_t  autoCreateCtb;
} STableInfoReq;

int32_t tSerializeSTableInfoReq(void* buf, int32_t bufLen, STableInfoReq* pReq);
int32_t tDeserializeSTableInfoReq(void* buf, int32_t bufLen, STableInfoReq* pReq);

typedef struct {
  int8_t  metaClone;  // create local clone of the cached table meta
  int32_t numOfVgroups;
  int32_t numOfTables;
  int32_t numOfUdfs;
  char    tableNames[];
} SMultiTableInfoReq;

// todo refactor
typedef struct SVgroupInfo {
  int32_t  vgId;
  uint32_t hashBegin;
  uint32_t hashEnd;
  SEpSet   epSet;
  union {
    int32_t numOfTable;  // unit is TSDB_TABLE_NUM_UNIT
    int32_t taskId;      // used in stream
  };
} SVgroupInfo;

typedef struct {
  int32_t     numOfVgroups;
  SVgroupInfo vgroups[];
} SVgroupsInfo;

typedef struct {
  STableMetaRsp* pMeta;
} SMAlterStbRsp;

int32_t tEncodeSMAlterStbRsp(SEncoder* pEncoder, const SMAlterStbRsp* pRsp);
int32_t tDecodeSMAlterStbRsp(SDecoder* pDecoder, SMAlterStbRsp* pRsp);
void    tFreeSMAlterStbRsp(SMAlterStbRsp* pRsp);

int32_t tSerializeSTableMetaRsp(void* buf, int32_t bufLen, STableMetaRsp* pRsp);
int32_t tDeserializeSTableMetaRsp(void* buf, int32_t bufLen, STableMetaRsp* pRsp);
void    tFreeSTableMetaRsp(void* pRsp);
void    tFreeSTableIndexRsp(void* info);

typedef struct {
  SArray* pMetaRsp;   // Array of STableMetaRsp
  SArray* pIndexRsp;  // Array of STableIndexRsp;
} SSTbHbRsp;

int32_t tSerializeSSTbHbRsp(void* buf, int32_t bufLen, SSTbHbRsp* pRsp);
int32_t tDeserializeSSTbHbRsp(void* buf, int32_t bufLen, SSTbHbRsp* pRsp);
void    tFreeSSTbHbRsp(SSTbHbRsp* pRsp);

typedef struct {
  SArray* pViewRsp;  // Array of SViewMetaRsp*;
} SViewHbRsp;

int32_t tSerializeSViewHbRsp(void* buf, int32_t bufLen, SViewHbRsp* pRsp);
int32_t tDeserializeSViewHbRsp(void* buf, int32_t bufLen, SViewHbRsp* pRsp);
void    tFreeSViewHbRsp(SViewHbRsp* pRsp);

typedef struct {
  int32_t numOfTables;
  int32_t numOfVgroup;
  int32_t numOfUdf;
  int32_t contLen;
  int8_t  compressed;  // denote if compressed or not
  int32_t rawLen;      // size before compress
  uint8_t metaClone;   // make meta clone after retrieve meta from mnode
  char    meta[];
} SMultiTableMeta;

typedef struct {
  int32_t dataLen;
  char    name[TSDB_TABLE_FNAME_LEN];
  char*   data;
} STagData;

typedef struct {
  int32_t  opType;
  uint32_t valLen;
  char*    val;
} SShowVariablesReq;

int32_t tSerializeSShowVariablesReq(void* buf, int32_t bufLen, SShowVariablesReq* pReq);
int32_t tDeserializeSShowVariablesReq(void* buf, int32_t bufLen, SShowVariablesReq* pReq);
void    tFreeSShowVariablesReq(SShowVariablesReq* pReq);

typedef struct {
  char name[TSDB_CONFIG_OPTION_LEN + 1];
  char value[TSDB_CONFIG_PATH_LEN + 1];
  char scope[TSDB_CONFIG_SCOPE_LEN + 1];
  char category[TSDB_CONFIG_CATEGORY_LEN + 1];
  char info[TSDB_CONFIG_INFO_LEN + 1];
} SVariablesInfo;

typedef struct {
  SArray* variables;  // SArray<SVariablesInfo>
} SShowVariablesRsp;

int32_t tSerializeSShowVariablesRsp(void* buf, int32_t bufLen, SShowVariablesRsp* pReq);
int32_t tDeserializeSShowVariablesRsp(void* buf, int32_t bufLen, SShowVariablesRsp* pReq);

void tFreeSShowVariablesRsp(SShowVariablesRsp* pRsp);

/*
 * sql: show tables like '%a_%'
 * payload is the query condition, e.g., '%a_%'
 * payloadLen is the length of payload
 */
typedef struct {
  int32_t type;
  char    db[TSDB_DB_FNAME_LEN];
  int32_t payloadLen;
  char*   payload;
} SShowReq;

int32_t tSerializeSShowReq(void* buf, int32_t bufLen, SShowReq* pReq);
// int32_t tDeserializeSShowReq(void* buf, int32_t bufLen, SShowReq* pReq);
void tFreeSShowReq(SShowReq* pReq);

typedef struct {
  int64_t       showId;
  STableMetaRsp tableMeta;
} SShowRsp, SVShowTablesRsp;

// int32_t tSerializeSShowRsp(void* buf, int32_t bufLen, SShowRsp* pRsp);
// int32_t tDeserializeSShowRsp(void* buf, int32_t bufLen, SShowRsp* pRsp);
// void    tFreeSShowRsp(SShowRsp* pRsp);

typedef struct {
  char    db[TSDB_DB_FNAME_LEN];
  char    tb[TSDB_TABLE_NAME_LEN];
  char    user[TSDB_USER_LEN];
  char    filterTb[TSDB_TABLE_NAME_LEN];  // for ins_columns
  int64_t showId;
  int64_t compactId;  // for compact
  bool    withFull;   // for show users full
} SRetrieveTableReq;

typedef struct SSysTableSchema {
  int8_t   type;
  col_id_t colId;
  int32_t  bytes;
} SSysTableSchema;

int32_t tSerializeSRetrieveTableReq(void* buf, int32_t bufLen, SRetrieveTableReq* pReq);
int32_t tDeserializeSRetrieveTableReq(void* buf, int32_t bufLen, SRetrieveTableReq* pReq);

#define RETRIEVE_TABLE_RSP_VERSION         0
#define RETRIEVE_TABLE_RSP_TMQ_VERSION     1
#define RETRIEVE_TABLE_RSP_TMQ_RAW_VERSION 2

typedef struct {
  int64_t useconds;
  int8_t  completed;  // all results are returned to client
  int8_t  precision;
  int8_t  compressed;
  int8_t  streamBlockType;
  int32_t payloadLen;
  int32_t compLen;
  int32_t numOfBlocks;
  int64_t numOfRows;  // from int32_t change to int64_t
  int64_t numOfCols;
  int64_t skey;
  int64_t ekey;
  int64_t version;                         // for stream
  TSKEY   watermark;                       // for stream
  char    parTbName[TSDB_TABLE_NAME_LEN];  // for stream
  char    data[];
} SRetrieveTableRsp;

#define PAYLOAD_PREFIX_LEN ((sizeof(int32_t)) << 1)

#define SET_PAYLOAD_LEN(_p, _compLen, _fullLen) \
  do {                                          \
    ((int32_t*)(_p))[0] = (_compLen);           \
    ((int32_t*)(_p))[1] = (_fullLen);           \
  } while (0);

typedef struct {
  int64_t version;
  int64_t numOfRows;
  int8_t  compressed;
  int8_t  precision;
  char    data[];
} SRetrieveTableRspForTmq;

typedef struct {
  int64_t handle;
  int64_t useconds;
  int8_t  completed;  // all results are returned to client
  int8_t  precision;
  int8_t  compressed;
  int32_t compLen;
  int32_t numOfRows;
  int32_t fullLen;
  char    data[];
} SRetrieveMetaTableRsp;

typedef struct SExplainExecInfo {
  double   startupCost;
  double   totalCost;
  uint64_t numOfRows;
  uint32_t verboseLen;
  void*    verboseInfo;
} SExplainExecInfo;

typedef struct {
  int32_t           numOfPlans;
  SExplainExecInfo* subplanInfo;
} SExplainRsp;

typedef struct {
  SExplainRsp rsp;
  uint64_t    qId;
  uint64_t    cId;
  uint64_t    tId;
  int64_t     rId;
  int32_t     eId;
} SExplainLocalRsp;

typedef struct STableScanAnalyzeInfo {
  uint64_t totalRows;
  uint64_t totalCheckedRows;
  uint32_t totalBlocks;
  uint32_t loadBlocks;
  uint32_t loadBlockStatis;
  uint32_t skipBlocks;
  uint32_t filterOutBlocks;
  double   elapsedTime;
  double   filterTime;
} STableScanAnalyzeInfo;

int32_t tSerializeSExplainRsp(void* buf, int32_t bufLen, SExplainRsp* pRsp);
int32_t tDeserializeSExplainRsp(void* buf, int32_t bufLen, SExplainRsp* pRsp);
void    tFreeSExplainRsp(SExplainRsp* pRsp);

typedef struct {
  char    config[TSDB_DNODE_CONFIG_LEN];
  char    value[TSDB_CLUSTER_VALUE_LEN];
  int32_t sqlLen;
  char*   sql;
} SMCfgClusterReq;

int32_t tSerializeSMCfgClusterReq(void* buf, int32_t bufLen, SMCfgClusterReq* pReq);
int32_t tDeserializeSMCfgClusterReq(void* buf, int32_t bufLen, SMCfgClusterReq* pReq);
void    tFreeSMCfgClusterReq(SMCfgClusterReq* pReq);

typedef struct {
  char    fqdn[TSDB_FQDN_LEN];  // end point, hostname:port
  int32_t port;
  int32_t sqlLen;
  char*   sql;
} SCreateDnodeReq;

int32_t tSerializeSCreateDnodeReq(void* buf, int32_t bufLen, SCreateDnodeReq* pReq);
int32_t tDeserializeSCreateDnodeReq(void* buf, int32_t bufLen, SCreateDnodeReq* pReq);
void    tFreeSCreateDnodeReq(SCreateDnodeReq* pReq);

typedef struct {
  int32_t dnodeId;
  char    fqdn[TSDB_FQDN_LEN];
  int32_t port;
  int8_t  force;
  int8_t  unsafe;
  int32_t sqlLen;
  char*   sql;
} SDropDnodeReq;

int32_t tSerializeSDropDnodeReq(void* buf, int32_t bufLen, SDropDnodeReq* pReq);
int32_t tDeserializeSDropDnodeReq(void* buf, int32_t bufLen, SDropDnodeReq* pReq);
void    tFreeSDropDnodeReq(SDropDnodeReq* pReq);

enum {
  RESTORE_TYPE__ALL = 1,
  RESTORE_TYPE__MNODE,
  RESTORE_TYPE__VNODE,
  RESTORE_TYPE__QNODE,
};

typedef struct {
  int32_t dnodeId;
  int8_t  restoreType;
  int32_t sqlLen;
  char*   sql;
} SRestoreDnodeReq;

int32_t tSerializeSRestoreDnodeReq(void* buf, int32_t bufLen, SRestoreDnodeReq* pReq);
int32_t tDeserializeSRestoreDnodeReq(void* buf, int32_t bufLen, SRestoreDnodeReq* pReq);
void    tFreeSRestoreDnodeReq(SRestoreDnodeReq* pReq);

typedef struct {
  int32_t dnodeId;
  char    config[TSDB_DNODE_CONFIG_LEN];
  char    value[TSDB_DNODE_VALUE_LEN];
  int32_t sqlLen;
  char*   sql;
} SMCfgDnodeReq;

int32_t tSerializeSMCfgDnodeReq(void* buf, int32_t bufLen, SMCfgDnodeReq* pReq);
int32_t tDeserializeSMCfgDnodeReq(void* buf, int32_t bufLen, SMCfgDnodeReq* pReq);
void    tFreeSMCfgDnodeReq(SMCfgDnodeReq* pReq);

typedef struct {
  char    config[TSDB_DNODE_CONFIG_LEN];
  char    value[TSDB_DNODE_VALUE_LEN];
  int32_t version;
} SDCfgDnodeReq;

int32_t tSerializeSDCfgDnodeReq(void* buf, int32_t bufLen, SDCfgDnodeReq* pReq);
int32_t tDeserializeSDCfgDnodeReq(void* buf, int32_t bufLen, SDCfgDnodeReq* pReq);

typedef struct {
  int32_t dnodeId;
  int32_t sqlLen;
  char*   sql;
} SMCreateMnodeReq, SMDropMnodeReq, SDDropMnodeReq, SMCreateQnodeReq, SMDropQnodeReq, SDCreateQnodeReq, SDDropQnodeReq,
    SMCreateSnodeReq, SMDropSnodeReq,     SDDropSnodeReq;


int32_t tSerializeSCreateDropMQSNodeReq(void* buf, int32_t bufLen, SMCreateQnodeReq* pReq);
int32_t tDeserializeSCreateDropMQSNodeReq(void* buf, int32_t bufLen, SMCreateQnodeReq* pReq);


typedef struct {
  int32_t nodeId;
  SEpSet  epSet;
} SNodeEpSet;


typedef struct {
  int32_t    snodeId;
  SNodeEpSet leaders[2];
  SNodeEpSet replica;
  int32_t    sqlLen;
  char*      sql;
} SDCreateSnodeReq;

int32_t tSerializeSDCreateSNodeReq(void *buf, int32_t bufLen, SDCreateSnodeReq *pReq);
int32_t tDeserializeSDCreateSNodeReq(void *buf, int32_t bufLen, SDCreateSnodeReq *pReq);
void tFreeSDCreateSnodeReq(SDCreateSnodeReq *pReq);


void    tFreeSMCreateQnodeReq(SMCreateQnodeReq* pReq);
void    tFreeSDDropQnodeReq(SDDropQnodeReq* pReq);
typedef struct {
  int8_t   replica;
  SReplica replicas[TSDB_MAX_REPLICA];
  int8_t   learnerReplica;
  SReplica learnerReplicas[TSDB_MAX_LEARNER_REPLICA];
  int64_t  lastIndex;
} SDCreateMnodeReq, SDAlterMnodeReq, SDAlterMnodeTypeReq;

int32_t tSerializeSDCreateMnodeReq(void* buf, int32_t bufLen, SDCreateMnodeReq* pReq);
int32_t tDeserializeSDCreateMnodeReq(void* buf, int32_t bufLen, SDCreateMnodeReq* pReq);

typedef struct {
  int32_t urlLen;
  int32_t sqlLen;
  char*   url;
  char*   sql;
} SMCreateAnodeReq;

int32_t tSerializeSMCreateAnodeReq(void* buf, int32_t bufLen, SMCreateAnodeReq* pReq);
int32_t tDeserializeSMCreateAnodeReq(void* buf, int32_t bufLen, SMCreateAnodeReq* pReq);
void    tFreeSMCreateAnodeReq(SMCreateAnodeReq* pReq);

typedef struct {
  int32_t anodeId;
  int32_t sqlLen;
  char*   sql;
} SMDropAnodeReq, SMUpdateAnodeReq;

int32_t tSerializeSMDropAnodeReq(void* buf, int32_t bufLen, SMDropAnodeReq* pReq);
int32_t tDeserializeSMDropAnodeReq(void* buf, int32_t bufLen, SMDropAnodeReq* pReq);
void    tFreeSMDropAnodeReq(SMDropAnodeReq* pReq);
int32_t tSerializeSMUpdateAnodeReq(void* buf, int32_t bufLen, SMUpdateAnodeReq* pReq);
int32_t tDeserializeSMUpdateAnodeReq(void* buf, int32_t bufLen, SMUpdateAnodeReq* pReq);
void    tFreeSMUpdateAnodeReq(SMUpdateAnodeReq* pReq);

typedef struct {
  int32_t dnodeId;
  int32_t bnodeProto;
  int32_t sqlLen;
  char*   sql;
} SMCreateBnodeReq, SDCreateBnodeReq;

int32_t tSerializeSMCreateBnodeReq(void* buf, int32_t bufLen, SMCreateBnodeReq* pReq);
int32_t tDeserializeSMCreateBnodeReq(void* buf, int32_t bufLen, SMCreateBnodeReq* pReq);
void    tFreeSMCreateBnodeReq(SMCreateBnodeReq* pReq);

typedef struct {
  int32_t dnodeId;
  int32_t sqlLen;
  char*   sql;
} SMDropBnodeReq, SDDropBnodeReq;

int32_t tSerializeSMDropBnodeReq(void* buf, int32_t bufLen, SMDropBnodeReq* pReq);
int32_t tDeserializeSMDropBnodeReq(void* buf, int32_t bufLen, SMDropBnodeReq* pReq);
void    tFreeSMDropBnodeReq(SMDropBnodeReq* pReq);

typedef struct {
  int32_t vgId;
  int32_t hbSeq;
} SVArbHbReqMember;

typedef struct {
  int32_t dnodeId;
  char*   arbToken;
  int64_t arbTerm;
  SArray* hbMembers;  // SVArbHbReqMember
} SVArbHeartBeatReq;

int32_t tSerializeSVArbHeartBeatReq(void* buf, int32_t bufLen, SVArbHeartBeatReq* pReq);
int32_t tDeserializeSVArbHeartBeatReq(void* buf, int32_t bufLen, SVArbHeartBeatReq* pReq);
void    tFreeSVArbHeartBeatReq(SVArbHeartBeatReq* pReq);

typedef struct {
  int32_t vgId;
  char    memberToken[TSDB_ARB_TOKEN_SIZE];
  int32_t hbSeq;
} SVArbHbRspMember;

typedef struct {
  char    arbToken[TSDB_ARB_TOKEN_SIZE];
  int32_t dnodeId;
  SArray* hbMembers;  // SVArbHbRspMember
} SVArbHeartBeatRsp;

int32_t tSerializeSVArbHeartBeatRsp(void* buf, int32_t bufLen, SVArbHeartBeatRsp* pRsp);
int32_t tDeserializeSVArbHeartBeatRsp(void* buf, int32_t bufLen, SVArbHeartBeatRsp* pRsp);
void    tFreeSVArbHeartBeatRsp(SVArbHeartBeatRsp* pRsp);

typedef struct {
  char*   arbToken;
  int64_t arbTerm;
  char*   member0Token;
  char*   member1Token;
} SVArbCheckSyncReq;

int32_t tSerializeSVArbCheckSyncReq(void* buf, int32_t bufLen, SVArbCheckSyncReq* pReq);
int32_t tDeserializeSVArbCheckSyncReq(void* buf, int32_t bufLen, SVArbCheckSyncReq* pReq);
void    tFreeSVArbCheckSyncReq(SVArbCheckSyncReq* pRsp);

typedef struct {
  char*   arbToken;
  char*   member0Token;
  char*   member1Token;
  int32_t vgId;
  int32_t errCode;
} SVArbCheckSyncRsp;

int32_t tSerializeSVArbCheckSyncRsp(void* buf, int32_t bufLen, SVArbCheckSyncRsp* pRsp);
int32_t tDeserializeSVArbCheckSyncRsp(void* buf, int32_t bufLen, SVArbCheckSyncRsp* pRsp);
void    tFreeSVArbCheckSyncRsp(SVArbCheckSyncRsp* pRsp);

typedef struct {
  char*   arbToken;
  int64_t arbTerm;
  char*   memberToken;
  int8_t  force;
} SVArbSetAssignedLeaderReq;

int32_t tSerializeSVArbSetAssignedLeaderReq(void* buf, int32_t bufLen, SVArbSetAssignedLeaderReq* pReq);
int32_t tDeserializeSVArbSetAssignedLeaderReq(void* buf, int32_t bufLen, SVArbSetAssignedLeaderReq* pReq);
void    tFreeSVArbSetAssignedLeaderReq(SVArbSetAssignedLeaderReq* pReq);

typedef struct {
  char*   arbToken;
  char*   memberToken;
  int32_t vgId;
} SVArbSetAssignedLeaderRsp;

int32_t tSerializeSVArbSetAssignedLeaderRsp(void* buf, int32_t bufLen, SVArbSetAssignedLeaderRsp* pRsp);
int32_t tDeserializeSVArbSetAssignedLeaderRsp(void* buf, int32_t bufLen, SVArbSetAssignedLeaderRsp* pRsp);
void    tFreeSVArbSetAssignedLeaderRsp(SVArbSetAssignedLeaderRsp* pRsp);

typedef struct {
  int32_t dnodeId;
  char*   token;
} SMArbUpdateGroupMember;

typedef struct {
  int32_t dnodeId;
  char*   token;
  int8_t  acked;
} SMArbUpdateGroupAssigned;

typedef struct {
  int32_t                  vgId;
  int64_t                  dbUid;
  SMArbUpdateGroupMember   members[2];
  int8_t                   isSync;
  int8_t                   assignedAcked;
  SMArbUpdateGroupAssigned assignedLeader;
  int64_t                  version;
  int32_t                  code;
  int64_t                  updateTimeMs;
} SMArbUpdateGroup;

typedef struct {
  SArray* updateArray;  // SMArbUpdateGroup
} SMArbUpdateGroupBatchReq;

int32_t tSerializeSMArbUpdateGroupBatchReq(void* buf, int32_t bufLen, SMArbUpdateGroupBatchReq* pReq);
int32_t tDeserializeSMArbUpdateGroupBatchReq(void* buf, int32_t bufLen, SMArbUpdateGroupBatchReq* pReq);
void    tFreeSMArbUpdateGroupBatchReq(SMArbUpdateGroupBatchReq* pReq);

typedef struct {
  char queryStrId[TSDB_QUERY_ID_LEN];
} SKillQueryReq;

int32_t tSerializeSKillQueryReq(void* buf, int32_t bufLen, SKillQueryReq* pReq);
int32_t tDeserializeSKillQueryReq(void* buf, int32_t bufLen, SKillQueryReq* pReq);

typedef struct {
  uint32_t connId;
} SKillConnReq;

int32_t tSerializeSKillConnReq(void* buf, int32_t bufLen, SKillConnReq* pReq);
int32_t tDeserializeSKillConnReq(void* buf, int32_t bufLen, SKillConnReq* pReq);

typedef struct {
  int32_t transId;
} SKillTransReq;

int32_t tSerializeSKillTransReq(void* buf, int32_t bufLen, SKillTransReq* pReq);
int32_t tDeserializeSKillTransReq(void* buf, int32_t bufLen, SKillTransReq* pReq);

typedef struct {
  int32_t useless;  // useless
  int32_t sqlLen;
  char*   sql;
} SBalanceVgroupReq;

int32_t tSerializeSBalanceVgroupReq(void* buf, int32_t bufLen, SBalanceVgroupReq* pReq);
int32_t tDeserializeSBalanceVgroupReq(void* buf, int32_t bufLen, SBalanceVgroupReq* pReq);
void    tFreeSBalanceVgroupReq(SBalanceVgroupReq* pReq);

typedef struct {
  int32_t useless;  // useless
  int32_t sqlLen;
  char*   sql;
} SAssignLeaderReq;

int32_t tSerializeSAssignLeaderReq(void* buf, int32_t bufLen, SAssignLeaderReq* pReq);
int32_t tDeserializeSAssignLeaderReq(void* buf, int32_t bufLen, SAssignLeaderReq* pReq);
void    tFreeSAssignLeaderReq(SAssignLeaderReq* pReq);
typedef struct {
  int32_t vgId1;
  int32_t vgId2;
} SMergeVgroupReq;

int32_t tSerializeSMergeVgroupReq(void* buf, int32_t bufLen, SMergeVgroupReq* pReq);
int32_t tDeserializeSMergeVgroupReq(void* buf, int32_t bufLen, SMergeVgroupReq* pReq);

typedef struct {
  int32_t vgId;
  int32_t dnodeId1;
  int32_t dnodeId2;
  int32_t dnodeId3;
  int32_t sqlLen;
  char*   sql;
} SRedistributeVgroupReq;

int32_t tSerializeSRedistributeVgroupReq(void* buf, int32_t bufLen, SRedistributeVgroupReq* pReq);
int32_t tDeserializeSRedistributeVgroupReq(void* buf, int32_t bufLen, SRedistributeVgroupReq* pReq);
void    tFreeSRedistributeVgroupReq(SRedistributeVgroupReq* pReq);

typedef struct {
  int32_t reserved;
  int32_t vgId;
  int32_t sqlLen;
  char*   sql;
  char    db[TSDB_DB_FNAME_LEN];
} SBalanceVgroupLeaderReq;

int32_t tSerializeSBalanceVgroupLeaderReq(void* buf, int32_t bufLen, SBalanceVgroupLeaderReq* pReq);
int32_t tDeserializeSBalanceVgroupLeaderReq(void* buf, int32_t bufLen, SBalanceVgroupLeaderReq* pReq);
void    tFreeSBalanceVgroupLeaderReq(SBalanceVgroupLeaderReq* pReq);

typedef struct {
  int32_t vgId;
} SForceBecomeFollowerReq;

int32_t tSerializeSForceBecomeFollowerReq(void* buf, int32_t bufLen, SForceBecomeFollowerReq* pReq);
// int32_t tDeserializeSForceBecomeFollowerReq(void* buf, int32_t bufLen, SForceBecomeFollowerReq* pReq);

typedef struct {
  int32_t vgId;
  bool    force;
} SSplitVgroupReq;

int32_t tSerializeSSplitVgroupReq(void* buf, int32_t bufLen, SSplitVgroupReq* pReq);
int32_t tDeserializeSSplitVgroupReq(void* buf, int32_t bufLen, SSplitVgroupReq* pReq);

typedef struct {
  char user[TSDB_USER_LEN];
  char spi;
  char encrypt;
  char secret[TSDB_PASSWORD_LEN];
  char ckey[TSDB_PASSWORD_LEN];
} SAuthReq, SAuthRsp;

// int32_t tSerializeSAuthReq(void* buf, int32_t bufLen, SAuthReq* pReq);
// int32_t tDeserializeSAuthReq(void* buf, int32_t bufLen, SAuthReq* pReq);

typedef struct {
  int32_t statusCode;
  char    details[1024];
} SServerStatusRsp;

int32_t tSerializeSServerStatusRsp(void* buf, int32_t bufLen, SServerStatusRsp* pRsp);
int32_t tDeserializeSServerStatusRsp(void* buf, int32_t bufLen, SServerStatusRsp* pRsp);

/**
 * The layout of the query message payload is as following:
 * +--------------------+---------------------------------+
 * |Sql statement       | Physical plan                   |
 * |(denoted by sqlLen) |(In JSON, denoted by contentLen) |
 * +--------------------+---------------------------------+
 */
typedef struct SSubQueryMsg {
  SMsgHead header;
  uint64_t sId;
  uint64_t queryId;
  uint64_t clientId;
  uint64_t taskId;
  int64_t  refId;
  int32_t  execId;
  int32_t  msgMask;
  int8_t   taskType;
  int8_t   explain;
  int8_t   needFetch;
  int8_t   compress;
  uint32_t sqlLen;
  char*    sql;
  uint32_t msgLen;
  char*    msg;
} SSubQueryMsg;

int32_t tSerializeSSubQueryMsg(void* buf, int32_t bufLen, SSubQueryMsg* pReq);
int32_t tDeserializeSSubQueryMsg(void* buf, int32_t bufLen, SSubQueryMsg* pReq);
void    tFreeSSubQueryMsg(SSubQueryMsg* pReq);

typedef struct {
  SMsgHead header;
  uint64_t sId;
  uint64_t queryId;
  uint64_t taskId;
} SSinkDataReq;

typedef struct {
  SMsgHead header;
  uint64_t sId;
  uint64_t queryId;
  uint64_t clientId;
  uint64_t taskId;
  int32_t  execId;
} SQueryContinueReq;

typedef struct {
  SMsgHead header;
  uint64_t sId;
  uint64_t queryId;
  uint64_t taskId;
} SResReadyReq;

typedef struct {
  int32_t code;
  char    tbFName[TSDB_TABLE_FNAME_LEN];
  int32_t sversion;
  int32_t tversion;
} SResReadyRsp;

typedef struct SOperatorParam {
  int32_t opType;
  int32_t downstreamIdx;
  void*   value;
  SArray* pChildren;  // SArray<SOperatorParam*>
  bool    reUse;
} SOperatorParam;

typedef struct SColIdNameKV {
  col_id_t colId;
  char     colName[TSDB_COL_NAME_LEN];
} SColIdNameKV;

typedef struct SColIdPair {
  col_id_t vtbColId;
  col_id_t orgColId;
} SColIdPair;

typedef struct SOrgTbInfo {
  int32_t vgId;
  char    tbName[TSDB_TABLE_FNAME_LEN];
  SArray* colMap;  // SArray<SColIdNameKV>
} SOrgTbInfo;

typedef struct STableScanOperatorParam {
  bool        tableSeq;
  SArray*     pUidList;
  SOrgTbInfo* pOrgTbInfo;
  STimeWindow window;
} STableScanOperatorParam;

typedef struct STagScanOperatorParam {
  tb_uid_t       vcUid;
} STagScanOperatorParam;

typedef struct SVTableScanOperatorParam {
  uint64_t        uid;
  SOperatorParam* pTagScanOp;
  SArray*         pOpParamArray;  // SArray<SOperatorParam>
} SVTableScanOperatorParam;

struct SStreamRuntimeFuncInfo;
typedef struct {
  SMsgHead                       header;
  uint64_t                       sId;
  uint64_t                       queryId;
  uint64_t                       clientId;
  uint64_t                       taskId;
  int32_t                        execId;
  SOperatorParam*                pOpParam;

  // used for new-stream
  struct SStreamRuntimeFuncInfo* pStRtFuncInfo;
  bool                           reset;
  bool                           dynTbname;
  // used for new-stream
} SResFetchReq;

int32_t tSerializeSResFetchReq(void* buf, int32_t bufLen, SResFetchReq* pReq);
int32_t tDeserializeSResFetchReq(void* buf, int32_t bufLen, SResFetchReq* pReq);
void    tDestroySResFetchReq(SResFetchReq* pReq);
typedef struct {
  SMsgHead header;
  uint64_t clientId;
} SSchTasksStatusReq;

typedef struct {
  uint64_t queryId;
  uint64_t clientId;
  uint64_t taskId;
  int64_t  refId;
  int32_t  execId;
  int8_t   status;
} STaskStatus;

typedef struct {
  int64_t refId;
  SArray* taskStatus;  // SArray<STaskStatus>
} SSchedulerStatusRsp;

typedef struct {
  uint64_t queryId;
  uint64_t taskId;
  int8_t   action;
} STaskAction;

typedef struct SQueryNodeEpId {
  int32_t nodeId;  // vgId or qnodeId
  SEp     ep;
} SQueryNodeEpId;

typedef struct {
  SMsgHead       header;
  uint64_t       clientId;
  SQueryNodeEpId epId;
  SArray*        taskAction;  // SArray<STaskAction>
} SSchedulerHbReq;

int32_t tSerializeSSchedulerHbReq(void* buf, int32_t bufLen, SSchedulerHbReq* pReq);
int32_t tDeserializeSSchedulerHbReq(void* buf, int32_t bufLen, SSchedulerHbReq* pReq);
void    tFreeSSchedulerHbReq(SSchedulerHbReq* pReq);

typedef struct {
  SQueryNodeEpId epId;
  SArray*        taskStatus;  // SArray<STaskStatus>
} SSchedulerHbRsp;

int32_t tSerializeSSchedulerHbRsp(void* buf, int32_t bufLen, SSchedulerHbRsp* pRsp);
int32_t tDeserializeSSchedulerHbRsp(void* buf, int32_t bufLen, SSchedulerHbRsp* pRsp);
void    tFreeSSchedulerHbRsp(SSchedulerHbRsp* pRsp);

typedef struct {
  SMsgHead header;
  uint64_t sId;
  uint64_t queryId;
  uint64_t clientId;
  uint64_t taskId;
  int64_t  refId;
  int32_t  execId;
} STaskCancelReq;

typedef struct {
  int32_t code;
} STaskCancelRsp;

typedef struct {
  SMsgHead header;
  uint64_t sId;
  uint64_t queryId;
  uint64_t clientId;
  uint64_t taskId;
  int64_t  refId;
  int32_t  execId;
} STaskDropReq;

int32_t tSerializeSTaskDropReq(void* buf, int32_t bufLen, STaskDropReq* pReq);
int32_t tDeserializeSTaskDropReq(void* buf, int32_t bufLen, STaskDropReq* pReq);

typedef enum {
  TASK_NOTIFY_FINISHED = 1,
} ETaskNotifyType;

typedef struct {
  SMsgHead        header;
  uint64_t        sId;
  uint64_t        queryId;
  uint64_t        clientId;
  uint64_t        taskId;
  int64_t         refId;
  int32_t         execId;
  ETaskNotifyType type;
} STaskNotifyReq;

int32_t tSerializeSTaskNotifyReq(void* buf, int32_t bufLen, STaskNotifyReq* pReq);
int32_t tDeserializeSTaskNotifyReq(void* buf, int32_t bufLen, STaskNotifyReq* pReq);

int32_t tSerializeSQueryTableRsp(void* buf, int32_t bufLen, SQueryTableRsp* pRsp);
int32_t tDeserializeSQueryTableRsp(void* buf, int32_t bufLen, SQueryTableRsp* pRsp);

typedef struct {
  int32_t code;
} STaskDropRsp;

#define STREAM_TRIGGER_AT_ONCE                 1
#define STREAM_TRIGGER_WINDOW_CLOSE            2
#define STREAM_TRIGGER_MAX_DELAY               3
#define STREAM_TRIGGER_FORCE_WINDOW_CLOSE      4
#define STREAM_TRIGGER_CONTINUOUS_WINDOW_CLOSE 5

#define STREAM_DEFAULT_IGNORE_EXPIRED 1
#define STREAM_FILL_HISTORY_ON        1
#define STREAM_FILL_HISTORY_OFF       0
#define STREAM_DEFAULT_FILL_HISTORY   STREAM_FILL_HISTORY_OFF
#define STREAM_DEFAULT_IGNORE_UPDATE  1
#define STREAM_CREATE_STABLE_TRUE     1
#define STREAM_CREATE_STABLE_FALSE    0

typedef struct SVgroupVer {
  int32_t vgId;
  int64_t ver;
} SVgroupVer;

typedef struct STaskNotifyEventStat {
  int64_t notifyEventAddTimes;     // call times of add function
  int64_t notifyEventAddElems;     // elements added by add function
  double  notifyEventAddCostSec;   // time cost of add function
  int64_t notifyEventPushTimes;    // call times of push function
  int64_t notifyEventPushElems;    // elements pushed by push function
  double  notifyEventPushCostSec;  // time cost of push function
  int64_t notifyEventPackTimes;    // call times of pack function
  int64_t notifyEventPackElems;    // elements packed by pack function
  double  notifyEventPackCostSec;  // time cost of pack function
  int64_t notifyEventSendTimes;    // call times of send function
  int64_t notifyEventSendElems;    // elements sent by send function
  double  notifyEventSendCostSec;  // time cost of send function
  int64_t notifyEventHoldElems;    // elements hold due to watermark
} STaskNotifyEventStat;

enum {
  TOPIC_SUB_TYPE__DB = 1,
  TOPIC_SUB_TYPE__TABLE,
  TOPIC_SUB_TYPE__COLUMN,
};

#define DEFAULT_MAX_POLL_INTERVAL  300000
#define DEFAULT_SESSION_TIMEOUT    12000
#define DEFAULT_MAX_POLL_WAIT_TIME 1000
#define DEFAULT_MIN_POLL_ROWS      4096

typedef struct {
  char   name[TSDB_TOPIC_FNAME_LEN];  // accout.topic
  int8_t igExists;
  int8_t subType;
  int8_t withMeta;
  char*  sql;
  char   subDbName[TSDB_DB_FNAME_LEN];
  char*  ast;
  char   subStbName[TSDB_TABLE_FNAME_LEN];
} SCMCreateTopicReq;

int32_t tSerializeSCMCreateTopicReq(void* buf, int32_t bufLen, const SCMCreateTopicReq* pReq);
int32_t tDeserializeSCMCreateTopicReq(void* buf, int32_t bufLen, SCMCreateTopicReq* pReq);
void    tFreeSCMCreateTopicReq(SCMCreateTopicReq* pReq);

typedef struct {
  int64_t consumerId;
} SMqConsumerRecoverMsg, SMqConsumerClearMsg;

typedef struct {
  int64_t consumerId;
  char    cgroup[TSDB_CGROUP_LEN];
  char    clientId[TSDB_CLIENT_ID_LEN];
  char    user[TSDB_USER_LEN];
  char    fqdn[TSDB_FQDN_LEN];
  SArray* topicNames;  // SArray<char**>

  int8_t  withTbName;
  int8_t  autoCommit;
  int32_t autoCommitInterval;
  int8_t  resetOffsetCfg;
  int8_t  enableReplay;
  int8_t  enableBatchMeta;
  int32_t sessionTimeoutMs;
  int32_t maxPollIntervalMs;
} SCMSubscribeReq;

static FORCE_INLINE int32_t tSerializeSCMSubscribeReq(void** buf, const SCMSubscribeReq* pReq) {
  int32_t tlen = 0;
  tlen += taosEncodeFixedI64(buf, pReq->consumerId);
  tlen += taosEncodeString(buf, pReq->cgroup);
  tlen += taosEncodeString(buf, pReq->clientId);

  int32_t topicNum = taosArrayGetSize(pReq->topicNames);
  tlen += taosEncodeFixedI32(buf, topicNum);

  for (int32_t i = 0; i < topicNum; i++) {
    tlen += taosEncodeString(buf, (char*)taosArrayGetP(pReq->topicNames, i));
  }

  tlen += taosEncodeFixedI8(buf, pReq->withTbName);
  tlen += taosEncodeFixedI8(buf, pReq->autoCommit);
  tlen += taosEncodeFixedI32(buf, pReq->autoCommitInterval);
  tlen += taosEncodeFixedI8(buf, pReq->resetOffsetCfg);
  tlen += taosEncodeFixedI8(buf, pReq->enableReplay);
  tlen += taosEncodeFixedI8(buf, pReq->enableBatchMeta);
  tlen += taosEncodeFixedI32(buf, pReq->sessionTimeoutMs);
  tlen += taosEncodeFixedI32(buf, pReq->maxPollIntervalMs);
  tlen += taosEncodeString(buf, pReq->user);
  tlen += taosEncodeString(buf, pReq->fqdn);

  return tlen;
}

static FORCE_INLINE int32_t tDeserializeSCMSubscribeReq(void* buf, SCMSubscribeReq* pReq, int32_t len) {
  void* start = buf;
  buf = taosDecodeFixedI64(buf, &pReq->consumerId);
  buf = taosDecodeStringTo(buf, pReq->cgroup);
  buf = taosDecodeStringTo(buf, pReq->clientId);

  int32_t topicNum = 0;
  buf = taosDecodeFixedI32(buf, &topicNum);

  pReq->topicNames = taosArrayInit(topicNum, sizeof(void*));
  if (pReq->topicNames == NULL) {
    return terrno;
  }
  for (int32_t i = 0; i < topicNum; i++) {
    char* name = NULL;
    buf = taosDecodeString(buf, &name);
    if (taosArrayPush(pReq->topicNames, &name) == NULL) {
      return terrno;
    }
  }

  buf = taosDecodeFixedI8(buf, &pReq->withTbName);
  buf = taosDecodeFixedI8(buf, &pReq->autoCommit);
  buf = taosDecodeFixedI32(buf, &pReq->autoCommitInterval);
  buf = taosDecodeFixedI8(buf, &pReq->resetOffsetCfg);
  buf = taosDecodeFixedI8(buf, &pReq->enableReplay);
  buf = taosDecodeFixedI8(buf, &pReq->enableBatchMeta);
  if ((char*)buf - (char*)start < len) {
    buf = taosDecodeFixedI32(buf, &pReq->sessionTimeoutMs);
    buf = taosDecodeFixedI32(buf, &pReq->maxPollIntervalMs);
    buf = taosDecodeStringTo(buf, pReq->user);
    buf = taosDecodeStringTo(buf, pReq->fqdn);
  } else {
    pReq->sessionTimeoutMs = DEFAULT_SESSION_TIMEOUT;
    pReq->maxPollIntervalMs = DEFAULT_MAX_POLL_INTERVAL;
  }

  return 0;
}

typedef struct {
  char    key[TSDB_SUBSCRIBE_KEY_LEN];
  SArray* removedConsumers;  // SArray<int64_t>
  SArray* newConsumers;      // SArray<int64_t>
} SMqRebInfo;

static FORCE_INLINE SMqRebInfo* tNewSMqRebSubscribe(const char* key) {
  SMqRebInfo* pRebInfo = (SMqRebInfo*)taosMemoryCalloc(1, sizeof(SMqRebInfo));
  if (pRebInfo == NULL) {
    return NULL;
  }
  tstrncpy(pRebInfo->key, key, TSDB_SUBSCRIBE_KEY_LEN);
  pRebInfo->removedConsumers = taosArrayInit(0, sizeof(int64_t));
  if (pRebInfo->removedConsumers == NULL) {
    goto _err;
  }
  pRebInfo->newConsumers = taosArrayInit(0, sizeof(int64_t));
  if (pRebInfo->newConsumers == NULL) {
    goto _err;
  }
  return pRebInfo;
_err:
  taosArrayDestroy(pRebInfo->removedConsumers);
  taosArrayDestroy(pRebInfo->newConsumers);
  taosMemoryFreeClear(pRebInfo);
  return NULL;
}

typedef struct {
  int64_t streamId;
  int64_t checkpointId;
  char    streamName[TSDB_STREAM_FNAME_LEN];
} SMStreamDoCheckpointMsg;

typedef struct {
  int64_t status;
} SMVSubscribeRsp;

typedef struct {
  char    name[TSDB_TOPIC_FNAME_LEN];
  int8_t  igNotExists;
  int32_t sqlLen;
  char*   sql;
  int8_t  force;
} SMDropTopicReq;

int32_t tSerializeSMDropTopicReq(void* buf, int32_t bufLen, SMDropTopicReq* pReq);
int32_t tDeserializeSMDropTopicReq(void* buf, int32_t bufLen, SMDropTopicReq* pReq);
void    tFreeSMDropTopicReq(SMDropTopicReq* pReq);

typedef struct {
  char   topic[TSDB_TOPIC_FNAME_LEN];
  char   cgroup[TSDB_CGROUP_LEN];
  int8_t igNotExists;
  int8_t force;
} SMDropCgroupReq;

int32_t tSerializeSMDropCgroupReq(void* buf, int32_t bufLen, SMDropCgroupReq* pReq);
int32_t tDeserializeSMDropCgroupReq(void* buf, int32_t bufLen, SMDropCgroupReq* pReq);

typedef struct {
  int8_t reserved;
} SMDropCgroupRsp;

typedef struct {
  char    name[TSDB_TABLE_FNAME_LEN];
  int8_t  alterType;
  SSchema schema;
} SAlterTopicReq;

typedef struct {
  SMsgHead head;
  char     name[TSDB_TABLE_FNAME_LEN];
  int64_t  tuid;
  int32_t  sverson;
  int32_t  execLen;
  char*    executor;
  int32_t  sqlLen;
  char*    sql;
} SDCreateTopicReq;

typedef struct {
  SMsgHead head;
  char     name[TSDB_TABLE_FNAME_LEN];
  int64_t  tuid;
} SDDropTopicReq;

typedef struct {
  int64_t maxdelay[2];
  int64_t watermark[2];
  int64_t deleteMark[2];
  int32_t qmsgLen[2];
  char*   qmsg[2];  // pAst:qmsg:SRetention => trigger aggr task1/2
} SRSmaParam;

int32_t tEncodeSRSmaParam(SEncoder* pCoder, const SRSmaParam* pRSmaParam);
int32_t tDecodeSRSmaParam(SDecoder* pCoder, SRSmaParam* pRSmaParam);

// TDMT_VND_CREATE_STB ==============
typedef struct SVCreateStbReq {
  char*           name;
  tb_uid_t        suid;
  int8_t          rollup;
  SSchemaWrapper  schemaRow;
  SSchemaWrapper  schemaTag;
  SRSmaParam      rsmaParam;
  int32_t         alterOriDataLen;
  void*           alterOriData;
  int8_t          source;
  int8_t          colCmpred;
  SColCmprWrapper colCmpr;
  int64_t         keep;
  SExtSchema*     pExtSchemas;
  int8_t          virtualStb;
} SVCreateStbReq;

int tEncodeSVCreateStbReq(SEncoder* pCoder, const SVCreateStbReq* pReq);
int tDecodeSVCreateStbReq(SDecoder* pCoder, SVCreateStbReq* pReq);

// TDMT_VND_DROP_STB ==============
typedef struct SVDropStbReq {
  char*    name;
  tb_uid_t suid;
} SVDropStbReq;

int32_t tEncodeSVDropStbReq(SEncoder* pCoder, const SVDropStbReq* pReq);
int32_t tDecodeSVDropStbReq(SDecoder* pCoder, SVDropStbReq* pReq);

// TDMT_VND_CREATE_TABLE ==============
#define TD_CREATE_IF_NOT_EXISTS       0x1
#define TD_CREATE_NORMAL_TB_IN_STREAM 0x2
#define TD_CREATE_SUB_TB_IN_STREAM    0x4
typedef struct SVCreateTbReq {
  int32_t  flags;
  char*    name;
  tb_uid_t uid;
  int64_t  btime;
  int32_t  ttl;
  int32_t  commentLen;
  char*    comment;
  int8_t   type;
  union {
    struct {
      char*    stbName;  // super table name
      uint8_t  tagNum;
      tb_uid_t suid;
      SArray*  tagName;
      uint8_t* pTag;
    } ctb;
    struct {
      SSchemaWrapper schemaRow;
    } ntb;
  };
  int32_t         sqlLen;
  char*           sql;
  SColCmprWrapper colCmpr;
  SExtSchema*     pExtSchemas;
  SColRefWrapper  colRef;  // col reference for virtual table
} SVCreateTbReq;

int  tEncodeSVCreateTbReq(SEncoder* pCoder, const SVCreateTbReq* pReq);
int  tDecodeSVCreateTbReq(SDecoder* pCoder, SVCreateTbReq* pReq);
void tDestroySVCreateTbReq(SVCreateTbReq* pReq, int32_t flags);
void tDestroySVSubmitCreateTbReq(SVCreateTbReq *pReq, int32_t flags);

static FORCE_INLINE void tdDestroySVCreateTbReq(SVCreateTbReq* req) {
  if (NULL == req) {
    return;
  }

  taosMemoryFreeClear(req->sql);
  taosMemoryFreeClear(req->name);
  taosMemoryFreeClear(req->comment);
  if (req->type == TSDB_CHILD_TABLE || req->type == TSDB_VIRTUAL_CHILD_TABLE) {
    taosMemoryFreeClear(req->ctb.pTag);
    taosMemoryFreeClear(req->ctb.stbName);
    taosArrayDestroy(req->ctb.tagName);
    req->ctb.tagName = NULL;
  } else if (req->type == TSDB_NORMAL_TABLE || req->type == TSDB_VIRTUAL_NORMAL_TABLE) {
    taosMemoryFreeClear(req->ntb.schemaRow.pSchema);
  }
  taosMemoryFreeClear(req->colCmpr.pColCmpr);
  taosMemoryFreeClear(req->pExtSchemas);
  taosMemoryFreeClear(req->colRef.pColRef);
}

typedef struct {
  int32_t nReqs;
  union {
    SVCreateTbReq* pReqs;
    SArray*        pArray;
  };
  int8_t source;  // TD_REQ_FROM_TAOX-taosX or TD_REQ_FROM_APP-taosClient
} SVCreateTbBatchReq;

int  tEncodeSVCreateTbBatchReq(SEncoder* pCoder, const SVCreateTbBatchReq* pReq);
int  tDecodeSVCreateTbBatchReq(SDecoder* pCoder, SVCreateTbBatchReq* pReq);
void tDeleteSVCreateTbBatchReq(SVCreateTbBatchReq* pReq);

typedef struct {
  int32_t        code;
  STableMetaRsp* pMeta;
} SVCreateTbRsp, SVUpdateTbRsp;

int  tEncodeSVCreateTbRsp(SEncoder* pCoder, const SVCreateTbRsp* pRsp);
int  tDecodeSVCreateTbRsp(SDecoder* pCoder, SVCreateTbRsp* pRsp);
void tFreeSVCreateTbRsp(void* param);

int32_t tSerializeSVCreateTbReq(void** buf, SVCreateTbReq* pReq);
void*   tDeserializeSVCreateTbReq(void* buf, SVCreateTbReq* pReq);

typedef struct {
  int32_t nRsps;
  union {
    SVCreateTbRsp* pRsps;
    SArray*        pArray;
  };
} SVCreateTbBatchRsp;

int tEncodeSVCreateTbBatchRsp(SEncoder* pCoder, const SVCreateTbBatchRsp* pRsp);
int tDecodeSVCreateTbBatchRsp(SDecoder* pCoder, SVCreateTbBatchRsp* pRsp);

// int32_t tSerializeSVCreateTbBatchRsp(void* buf, int32_t bufLen, SVCreateTbBatchRsp* pRsp);
// int32_t tDeserializeSVCreateTbBatchRsp(void* buf, int32_t bufLen, SVCreateTbBatchRsp* pRsp);

// TDMT_VND_DROP_TABLE =================
typedef struct {
  char*    name;
  uint64_t suid;  // for tmq in wal format
  int64_t  uid;
  int8_t   igNotExists;
  int8_t   isVirtual;
} SVDropTbReq;

typedef struct {
  int32_t code;
} SVDropTbRsp;

typedef struct {
  int32_t nReqs;
  union {
    SVDropTbReq* pReqs;
    SArray*      pArray;
  };
} SVDropTbBatchReq;

int32_t tEncodeSVDropTbBatchReq(SEncoder* pCoder, const SVDropTbBatchReq* pReq);
int32_t tDecodeSVDropTbBatchReq(SDecoder* pCoder, SVDropTbBatchReq* pReq);

typedef struct {
  int32_t nRsps;
  union {
    SVDropTbRsp* pRsps;
    SArray*      pArray;
  };
} SVDropTbBatchRsp;

int32_t tEncodeSVDropTbBatchRsp(SEncoder* pCoder, const SVDropTbBatchRsp* pRsp);
int32_t tDecodeSVDropTbBatchRsp(SDecoder* pCoder, SVDropTbBatchRsp* pRsp);

// TDMT_VND_ALTER_TABLE =====================
typedef struct SMultiTagUpateVal {
  char*    tagName;
  int32_t  colId;
  int8_t   tagType;
  int8_t   tagFree;
  uint32_t nTagVal;
  uint8_t* pTagVal;
  int8_t   isNull;
  SArray*  pTagArray;
} SMultiTagUpateVal;
typedef struct SVAlterTbReq {
  char*   tbName;
  int8_t  action;
  char*   colName;
  int32_t colId;
  // TSDB_ALTER_TABLE_ADD_COLUMN
  int8_t  type;
  int8_t  flags;
  int32_t bytes;
  // TSDB_ALTER_TABLE_DROP_COLUMN
  // TSDB_ALTER_TABLE_UPDATE_COLUMN_BYTES
  int8_t   colModType;
  int32_t  colModBytes;
  char*    colNewName;  // TSDB_ALTER_TABLE_UPDATE_COLUMN_NAME
  char*    tagName;     // TSDB_ALTER_TABLE_UPDATE_TAG_VAL
  int8_t   isNull;
  int8_t   tagType;
  int8_t   tagFree;
  uint32_t nTagVal;
  uint8_t* pTagVal;
  SArray*  pTagArray;
  // TSDB_ALTER_TABLE_UPDATE_OPTIONS
  int8_t   updateTTL;
  int32_t  newTTL;
  int32_t  newCommentLen;
  char*    newComment;
  int64_t  ctimeMs;    // fill by vnode
  int8_t   source;     // TD_REQ_FROM_TAOX-taosX or TD_REQ_FROM_APP-taosClient
  uint32_t compress;   // TSDB_ALTER_TABLE_UPDATE_COLUMN_COMPRESS
  SArray*  pMultiTag;  // TSDB_ALTER_TABLE_ADD_MULTI_TAGS
  // for Add column
  STypeMod typeMod;
  // TSDB_ALTER_TABLE_ALTER_COLUMN_REF
  char* refDbName;
  char* refTbName;
  char* refColName;
  // TSDB_ALTER_TABLE_REMOVE_COLUMN_REF
} SVAlterTbReq;

int32_t tEncodeSVAlterTbReq(SEncoder* pEncoder, const SVAlterTbReq* pReq);
int32_t tDecodeSVAlterTbReq(SDecoder* pDecoder, SVAlterTbReq* pReq);
int32_t tDecodeSVAlterTbReqSetCtime(SDecoder* pDecoder, SVAlterTbReq* pReq, int64_t ctimeMs);
void    tfreeMultiTagUpateVal(void* pMultiTag);

typedef struct {
  int32_t        code;
  STableMetaRsp* pMeta;
} SVAlterTbRsp;

int32_t tEncodeSVAlterTbRsp(SEncoder* pEncoder, const SVAlterTbRsp* pRsp);
int32_t tDecodeSVAlterTbRsp(SDecoder* pDecoder, SVAlterTbRsp* pRsp);
// ======================

typedef struct {
  SMsgHead head;
  int64_t  uid;
  int32_t  tid;
  int16_t  tversion;
  int16_t  colId;
  int8_t   type;
  int16_t  bytes;
  int32_t  tagValLen;
  int16_t  numOfTags;
  int32_t  schemaLen;
  char     data[];
} SUpdateTagValReq;

typedef struct {
  SMsgHead head;
} SUpdateTagValRsp;

typedef struct {
  SMsgHead head;
} SVShowTablesReq;

typedef struct {
  SMsgHead head;
  int32_t  id;
} SVShowTablesFetchReq;

typedef struct {
  int64_t useconds;
  int8_t  completed;  // all results are returned to client
  int8_t  precision;
  int8_t  compressed;
  int32_t compLen;
  int32_t numOfRows;
  char    data[];
} SVShowTablesFetchRsp;

typedef struct {
  int64_t consumerId;
  int32_t epoch;
  char    cgroup[TSDB_CGROUP_LEN];
} SMqAskEpReq;

typedef struct {
  int32_t key;
  int32_t valueLen;
  void*   value;
} SKv;

typedef struct {
  int64_t tscRid;
  int8_t  connType;
} SClientHbKey;

typedef struct {
  int64_t tid;
  char    status[TSDB_JOB_STATUS_LEN];
} SQuerySubDesc;

typedef struct {
  char     sql[TSDB_SHOW_SQL_LEN];
  uint64_t queryId;
  int64_t  useconds;
  int64_t  stime;  // timestamp precision ms
  int64_t  reqRid;
  bool     stableQuery;
  bool     isSubQuery;
  char     fqdn[TSDB_FQDN_LEN];
  int32_t  subPlanNum;
  SArray*  subDesc;  // SArray<SQuerySubDesc>
} SQueryDesc;

typedef struct {
  uint32_t connId;
  SArray*  queryDesc;  // SArray<SQueryDesc>
} SQueryHbReqBasic;

typedef struct {
  uint32_t connId;
  uint64_t killRid;
  int32_t  totalDnodes;
  int32_t  onlineDnodes;
  int8_t   killConnection;
  int8_t   align[3];
  SEpSet   epSet;
  SArray*  pQnodeList;
} SQueryHbRspBasic;

typedef struct SAppClusterSummary {
  uint64_t numOfInsertsReq;
  uint64_t numOfInsertRows;
  uint64_t insertElapsedTime;
  uint64_t insertBytes;  // submit to tsdb since launched.

  uint64_t fetchBytes;
  uint64_t numOfQueryReq;
  uint64_t queryElapsedTime;
  uint64_t numOfSlowQueries;
  uint64_t totalRequests;
  uint64_t currentRequests;  // the number of SRequestObj
} SAppClusterSummary;

typedef struct {
  int64_t            appId;
  int32_t            pid;
  char               name[TSDB_APP_NAME_LEN];
  int64_t            startTime;
  SAppClusterSummary summary;
} SAppHbReq;

typedef struct {
  SClientHbKey      connKey;
  int64_t           clusterId;
  SAppHbReq         app;
  SQueryHbReqBasic* query;
  SHashObj*         info;  // hash<Skv.key, Skv>
  char              userApp[TSDB_APP_NAME_LEN];
  uint32_t          userIp;
  SIpRange          userDualIp;
} SClientHbReq;

typedef struct {
  int64_t reqId;
  SArray* reqs;  // SArray<SClientHbReq>
  int64_t ipWhiteListVer;
} SClientHbBatchReq;

typedef struct {
  SClientHbKey      connKey;
  int32_t           status;
  SQueryHbRspBasic* query;
  SArray*           info;  // Array<Skv>
} SClientHbRsp;

typedef struct {
  int64_t       reqId;
  int64_t       rspId;
  int32_t       svrTimestamp;
  SArray*       rsps;  // SArray<SClientHbRsp>
  SMonitorParas monitorParas;
  int8_t        enableAuditDelete;
  int8_t        enableStrongPass;
} SClientHbBatchRsp;

static FORCE_INLINE uint32_t hbKeyHashFunc(const char* key, uint32_t keyLen) { return taosIntHash_64(key, keyLen); }

static FORCE_INLINE void tFreeReqKvHash(SHashObj* info) {
  void* pIter = taosHashIterate(info, NULL);
  while (pIter != NULL) {
    SKv* kv = (SKv*)pIter;
    taosMemoryFreeClear(kv->value);
    pIter = taosHashIterate(info, pIter);
  }
}

static FORCE_INLINE void tFreeClientHbQueryDesc(void* pDesc) {
  SQueryDesc* desc = (SQueryDesc*)pDesc;
  if (desc->subDesc) {
    taosArrayDestroy(desc->subDesc);
    desc->subDesc = NULL;
  }
}

static FORCE_INLINE void tFreeClientHbReq(void* pReq) {
  SClientHbReq* req = (SClientHbReq*)pReq;
  if (req->query) {
    if (req->query->queryDesc) {
      taosArrayDestroyEx(req->query->queryDesc, tFreeClientHbQueryDesc);
    }
    taosMemoryFreeClear(req->query);
  }

  if (req->info) {
    tFreeReqKvHash(req->info);
    taosHashCleanup(req->info);
    req->info = NULL;
  }
}

int32_t tSerializeSClientHbBatchReq(void* buf, int32_t bufLen, const SClientHbBatchReq* pReq);
int32_t tDeserializeSClientHbBatchReq(void* buf, int32_t bufLen, SClientHbBatchReq* pReq);

static FORCE_INLINE void tFreeClientHbBatchReq(void* pReq) {
  if (pReq == NULL) return;
  SClientHbBatchReq* req = (SClientHbBatchReq*)pReq;
  taosArrayDestroyEx(req->reqs, tFreeClientHbReq);
  taosMemoryFree(pReq);
}

static FORCE_INLINE void tFreeClientKv(void* pKv) {
  SKv* kv = (SKv*)pKv;
  if (kv) {
    taosMemoryFreeClear(kv->value);
  }
}

static FORCE_INLINE void tFreeClientHbRsp(void* pRsp) {
  SClientHbRsp* rsp = (SClientHbRsp*)pRsp;
  if (rsp->query) {
    taosArrayDestroy(rsp->query->pQnodeList);
    taosMemoryFreeClear(rsp->query);
  }
  if (rsp->info) taosArrayDestroyEx(rsp->info, tFreeClientKv);
}

static FORCE_INLINE void tFreeClientHbBatchRsp(void* pRsp) {
  SClientHbBatchRsp* rsp = (SClientHbBatchRsp*)pRsp;
  taosArrayDestroyEx(rsp->rsps, tFreeClientHbRsp);
}

int32_t tSerializeSClientHbBatchRsp(void* buf, int32_t bufLen, const SClientHbBatchRsp* pBatchRsp);
int32_t tDeserializeSClientHbBatchRsp(void* buf, int32_t bufLen, SClientHbBatchRsp* pBatchRsp);
void    tFreeSClientHbBatchRsp(SClientHbBatchRsp* pBatchRsp);

static FORCE_INLINE int32_t tEncodeSKv(SEncoder* pEncoder, const SKv* pKv) {
  TAOS_CHECK_RETURN(tEncodeI32(pEncoder, pKv->key));
  TAOS_CHECK_RETURN(tEncodeI32(pEncoder, pKv->valueLen));
  TAOS_CHECK_RETURN(tEncodeBinary(pEncoder, (uint8_t*)pKv->value, pKv->valueLen));
  return 0;
}

static FORCE_INLINE int32_t tDecodeSKv(SDecoder* pDecoder, SKv* pKv) {
  TAOS_CHECK_RETURN(tDecodeI32(pDecoder, &pKv->key));
  TAOS_CHECK_RETURN(tDecodeI32(pDecoder, &pKv->valueLen));
  pKv->value = taosMemoryMalloc(pKv->valueLen + 1);
  if (pKv->value == NULL) {
    TAOS_CHECK_RETURN(TSDB_CODE_OUT_OF_MEMORY);
  }
  TAOS_CHECK_RETURN(tDecodeCStrTo(pDecoder, (char*)pKv->value));
  return 0;
}

static FORCE_INLINE int32_t tEncodeSClientHbKey(SEncoder* pEncoder, const SClientHbKey* pKey) {
  TAOS_CHECK_RETURN(tEncodeI64(pEncoder, pKey->tscRid));
  TAOS_CHECK_RETURN(tEncodeI8(pEncoder, pKey->connType));
  return 0;
}

static FORCE_INLINE int32_t tDecodeSClientHbKey(SDecoder* pDecoder, SClientHbKey* pKey) {
  TAOS_CHECK_RETURN(tDecodeI64(pDecoder, &pKey->tscRid));
  TAOS_CHECK_RETURN(tDecodeI8(pDecoder, &pKey->connType));
  return 0;
}

typedef struct {
  int32_t vgId;
  // TODO stas
} SMqReportVgInfo;

static FORCE_INLINE int32_t taosEncodeSMqVgInfo(void** buf, const SMqReportVgInfo* pVgInfo) {
  int32_t tlen = 0;
  tlen += taosEncodeFixedI32(buf, pVgInfo->vgId);
  return tlen;
}

static FORCE_INLINE void* taosDecodeSMqVgInfo(void* buf, SMqReportVgInfo* pVgInfo) {
  buf = taosDecodeFixedI32(buf, &pVgInfo->vgId);
  return buf;
}

typedef struct {
  int32_t epoch;
  int64_t topicUid;
  char    name[TSDB_TOPIC_FNAME_LEN];
  SArray* pVgInfo;  // SArray<SMqHbVgInfo>
} SMqTopicInfo;

static FORCE_INLINE int32_t taosEncodeSMqTopicInfoMsg(void** buf, const SMqTopicInfo* pTopicInfo) {
  int32_t tlen = 0;
  tlen += taosEncodeFixedI32(buf, pTopicInfo->epoch);
  tlen += taosEncodeFixedI64(buf, pTopicInfo->topicUid);
  tlen += taosEncodeString(buf, pTopicInfo->name);
  int32_t sz = taosArrayGetSize(pTopicInfo->pVgInfo);
  tlen += taosEncodeFixedI32(buf, sz);
  for (int32_t i = 0; i < sz; i++) {
    SMqReportVgInfo* pVgInfo = (SMqReportVgInfo*)taosArrayGet(pTopicInfo->pVgInfo, i);
    tlen += taosEncodeSMqVgInfo(buf, pVgInfo);
  }
  return tlen;
}

static FORCE_INLINE void* taosDecodeSMqTopicInfoMsg(void* buf, SMqTopicInfo* pTopicInfo) {
  buf = taosDecodeFixedI32(buf, &pTopicInfo->epoch);
  buf = taosDecodeFixedI64(buf, &pTopicInfo->topicUid);
  buf = taosDecodeStringTo(buf, pTopicInfo->name);
  int32_t sz;
  buf = taosDecodeFixedI32(buf, &sz);
  if ((pTopicInfo->pVgInfo = taosArrayInit(sz, sizeof(SMqReportVgInfo))) == NULL) {
    return NULL;
  }
  for (int32_t i = 0; i < sz; i++) {
    SMqReportVgInfo vgInfo;
    buf = taosDecodeSMqVgInfo(buf, &vgInfo);
    if (taosArrayPush(pTopicInfo->pVgInfo, &vgInfo) == NULL) {
      return NULL;
    }
  }
  return buf;
}

typedef struct {
  int32_t status;  // ask hb endpoint
  int32_t epoch;
  int64_t consumerId;
  SArray* pTopics;  // SArray<SMqHbTopicInfo>
} SMqReportReq;

static FORCE_INLINE int32_t taosEncodeSMqReportMsg(void** buf, const SMqReportReq* pMsg) {
  int32_t tlen = 0;
  tlen += taosEncodeFixedI32(buf, pMsg->status);
  tlen += taosEncodeFixedI32(buf, pMsg->epoch);
  tlen += taosEncodeFixedI64(buf, pMsg->consumerId);
  int32_t sz = taosArrayGetSize(pMsg->pTopics);
  tlen += taosEncodeFixedI32(buf, sz);
  for (int32_t i = 0; i < sz; i++) {
    SMqTopicInfo* topicInfo = (SMqTopicInfo*)taosArrayGet(pMsg->pTopics, i);
    tlen += taosEncodeSMqTopicInfoMsg(buf, topicInfo);
  }
  return tlen;
}

static FORCE_INLINE void* taosDecodeSMqReportMsg(void* buf, SMqReportReq* pMsg) {
  buf = taosDecodeFixedI32(buf, &pMsg->status);
  buf = taosDecodeFixedI32(buf, &pMsg->epoch);
  buf = taosDecodeFixedI64(buf, &pMsg->consumerId);
  int32_t sz;
  buf = taosDecodeFixedI32(buf, &sz);
  if ((pMsg->pTopics = taosArrayInit(sz, sizeof(SMqTopicInfo))) == NULL) {
    return NULL;
  }
  for (int32_t i = 0; i < sz; i++) {
    SMqTopicInfo topicInfo;
    buf = taosDecodeSMqTopicInfoMsg(buf, &topicInfo);
    if (taosArrayPush(pMsg->pTopics, &topicInfo) == NULL) {
      return NULL;
    }
  }
  return buf;
}

typedef struct {
  SMsgHead head;
  int64_t  leftForVer;
  int32_t  vgId;
  int64_t  consumerId;
  char     subKey[TSDB_SUBSCRIBE_KEY_LEN];
} SMqVDeleteReq;

typedef struct {
  int8_t reserved;
} SMqVDeleteRsp;

typedef struct {
  char*   name;
  int8_t  igNotExists;
} SMDropStreamReq;

typedef struct {
  int8_t reserved;
} SMDropStreamRsp;

typedef struct {
  SMsgHead head;
  int64_t  resetRelHalt;  // reset related stream task halt status
  int64_t  streamId;
  int32_t  taskId;
} SVDropStreamTaskReq;

typedef struct {
  int8_t reserved;
} SVDropStreamTaskRsp;

int32_t tSerializeSMDropStreamReq(void* buf, int32_t bufLen, const SMDropStreamReq* pReq);
int32_t tDeserializeSMDropStreamReq(void* buf, int32_t bufLen, SMDropStreamReq* pReq);
void    tFreeMDropStreamReq(SMDropStreamReq* pReq);

typedef struct {
  char*  name;
  int8_t igNotExists;
} SMPauseStreamReq;

int32_t tSerializeSMPauseStreamReq(void* buf, int32_t bufLen, const SMPauseStreamReq* pReq);
int32_t tDeserializeSMPauseStreamReq(void* buf, int32_t bufLen, SMPauseStreamReq* pReq);
void    tFreeMPauseStreamReq(SMPauseStreamReq *pReq);

typedef struct {
  char*  name;
  int8_t igNotExists;
  int8_t igUntreated;
} SMResumeStreamReq;

int32_t tSerializeSMResumeStreamReq(void* buf, int32_t bufLen, const SMResumeStreamReq* pReq);
int32_t tDeserializeSMResumeStreamReq(void* buf, int32_t bufLen, SMResumeStreamReq* pReq);
void    tFreeMResumeStreamReq(SMResumeStreamReq *pReq);

typedef struct {
  char*       name;
  int8_t      calcAll;
  STimeWindow timeRange;
} SMRecalcStreamReq;

int32_t tSerializeSMRecalcStreamReq(void* buf, int32_t bufLen, const SMRecalcStreamReq* pReq);
int32_t tDeserializeSMRecalcStreamReq(void* buf, int32_t bufLen, SMRecalcStreamReq* pReq);
void    tFreeMRecalcStreamReq(SMRecalcStreamReq *pReq);

typedef struct SVUpdateCheckpointInfoReq {
  SMsgHead head;
  int64_t  streamId;
  int32_t  taskId;
  int64_t  checkpointId;
  int64_t  checkpointVer;
  int64_t  checkpointTs;
  int32_t  transId;
  int64_t  hStreamId;  // add encode/decode
  int64_t  hTaskId;
  int8_t   dropRelHTask;
} SVUpdateCheckpointInfoReq;

typedef struct {
  int64_t leftForVer;
  int32_t vgId;
  int64_t oldConsumerId;
  int64_t newConsumerId;
  char    subKey[TSDB_SUBSCRIBE_KEY_LEN];
  int8_t  subType;
  int8_t  withMeta;
  char*   qmsg;  // SubPlanToString
  int64_t suid;
} SMqRebVgReq;

int32_t tEncodeSMqRebVgReq(SEncoder* pCoder, const SMqRebVgReq* pReq);
int32_t tDecodeSMqRebVgReq(SDecoder* pCoder, SMqRebVgReq* pReq);

typedef struct {
  char    topic[TSDB_TOPIC_FNAME_LEN];
  int64_t ntbUid;
  SArray* colIdList;  // SArray<int16_t>
} STqCheckInfo;

int32_t tEncodeSTqCheckInfo(SEncoder* pEncoder, const STqCheckInfo* pInfo);
int32_t tDecodeSTqCheckInfo(SDecoder* pDecoder, STqCheckInfo* pInfo);
void    tDeleteSTqCheckInfo(STqCheckInfo* pInfo);

// tqOffset
enum {
  TMQ_OFFSET__RESET_NONE = -3,
  TMQ_OFFSET__RESET_EARLIEST = -2,
  TMQ_OFFSET__RESET_LATEST = -1,
  TMQ_OFFSET__LOG = 1,
  TMQ_OFFSET__SNAPSHOT_DATA = 2,
  TMQ_OFFSET__SNAPSHOT_META = 3,
};

enum {
  WITH_DATA = 0,
  WITH_META = 1,
  ONLY_META = 2,
};

#define TQ_OFFSET_VERSION 1

typedef struct {
  int8_t type;
  union {
    // snapshot
    struct {
      int64_t uid;
      int64_t ts;
      SValue  primaryKey;
    };
    // log
    struct {
      int64_t version;
    };
  };
} STqOffsetVal;

static FORCE_INLINE void tqOffsetResetToData(STqOffsetVal* pOffsetVal, int64_t uid, int64_t ts, SValue primaryKey) {
  pOffsetVal->type = TMQ_OFFSET__SNAPSHOT_DATA;
  pOffsetVal->uid = uid;
  pOffsetVal->ts = ts;
  if (IS_VAR_DATA_TYPE(pOffsetVal->primaryKey.type)) {
    taosMemoryFree(pOffsetVal->primaryKey.pData);
  }
  pOffsetVal->primaryKey = primaryKey;
}

static FORCE_INLINE void tqOffsetResetToMeta(STqOffsetVal* pOffsetVal, int64_t uid) {
  pOffsetVal->type = TMQ_OFFSET__SNAPSHOT_META;
  pOffsetVal->uid = uid;
}

static FORCE_INLINE void tqOffsetResetToLog(STqOffsetVal* pOffsetVal, int64_t ver) {
  pOffsetVal->type = TMQ_OFFSET__LOG;
  pOffsetVal->version = ver;
}

int32_t tEncodeSTqOffsetVal(SEncoder* pEncoder, const STqOffsetVal* pOffsetVal);
int32_t tDecodeSTqOffsetVal(SDecoder* pDecoder, STqOffsetVal* pOffsetVal);
void    tFormatOffset(char* buf, int32_t maxLen, const STqOffsetVal* pVal);
bool    tOffsetEqual(const STqOffsetVal* pLeft, const STqOffsetVal* pRight);
void    tOffsetCopy(STqOffsetVal* pLeft, const STqOffsetVal* pRight);
void    tOffsetDestroy(void* pVal);

typedef struct {
  STqOffsetVal val;
  char         subKey[TSDB_SUBSCRIBE_KEY_LEN];
} STqOffset;

int32_t tEncodeSTqOffset(SEncoder* pEncoder, const STqOffset* pOffset);
int32_t tDecodeSTqOffset(SDecoder* pDecoder, STqOffset* pOffset);
void    tDeleteSTqOffset(void* val);

typedef struct SMqVgOffset {
  int64_t   consumerId;
  STqOffset offset;
} SMqVgOffset;

int32_t tEncodeMqVgOffset(SEncoder* pEncoder, const SMqVgOffset* pOffset);
int32_t tDecodeMqVgOffset(SDecoder* pDecoder, SMqVgOffset* pOffset);

typedef struct {
  char    name[TSDB_TABLE_FNAME_LEN];
  char    stb[TSDB_TABLE_FNAME_LEN];
  int8_t  igExists;
  int8_t  intervalUnit;
  int8_t  slidingUnit;
  int8_t  timezone;  // int8_t is not enough, timezone is unit of second
  int32_t dstVgId;   // for stream
  int64_t interval;
  int64_t offset;
  int64_t sliding;
  int64_t maxDelay;
  int64_t watermark;
  int32_t exprLen;        // strlen + 1
  int32_t tagsFilterLen;  // strlen + 1
  int32_t sqlLen;         // strlen + 1
  int32_t astLen;         // strlen + 1
  char*   expr;
  char*   tagsFilter;
  char*   sql;
  char*   ast;
  int64_t deleteMark;
  int64_t lastTs;
  int64_t normSourceTbUid;  // the Uid of source tb if its a normal table, otherwise 0
  SArray* pVgroupVerList;
  int8_t  recursiveTsma;
  char    baseTsmaName[TSDB_TABLE_FNAME_LEN];  // base tsma name for recursively created tsma
  char*   createStreamReq;
  int32_t streamReqLen;
  char*   dropStreamReq;
  int32_t dropStreamReqLen;
  int64_t uid;
} SMCreateSmaReq;

int32_t tSerializeSMCreateSmaReq(void* buf, int32_t bufLen, SMCreateSmaReq* pReq);
int32_t tDeserializeSMCreateSmaReq(void* buf, int32_t bufLen, SMCreateSmaReq* pReq);
void    tFreeSMCreateSmaReq(SMCreateSmaReq* pReq);

typedef struct {
  char   name[TSDB_TABLE_FNAME_LEN];
  int8_t igNotExists;
  char*   dropStreamReq;
  int32_t dropStreamReqLen;
} SMDropSmaReq;

int32_t tSerializeSMDropSmaReq(void* buf, int32_t bufLen, SMDropSmaReq* pReq);
int32_t tDeserializeSMDropSmaReq(void* buf, int32_t bufLen, SMDropSmaReq* pReq);

typedef struct {
  char   dbFName[TSDB_DB_FNAME_LEN];
  char   stbName[TSDB_TABLE_NAME_LEN];
  char   colName[TSDB_COL_NAME_LEN];
  char   idxName[TSDB_INDEX_FNAME_LEN];
  int8_t idxType;
} SCreateTagIndexReq;

int32_t tSerializeSCreateTagIdxReq(void* buf, int32_t bufLen, SCreateTagIndexReq* pReq);
int32_t tDeserializeSCreateTagIdxReq(void* buf, int32_t bufLen, SCreateTagIndexReq* pReq);

typedef SMDropSmaReq SDropTagIndexReq;

// int32_t tSerializeSDropTagIdxReq(void* buf, int32_t bufLen, SDropTagIndexReq* pReq);
int32_t tDeserializeSDropTagIdxReq(void* buf, int32_t bufLen, SDropTagIndexReq* pReq);

typedef struct {
  int8_t         version;       // for compatibility(default 0)
  int8_t         intervalUnit;  // MACRO: TIME_UNIT_XXX
  int8_t         slidingUnit;   // MACRO: TIME_UNIT_XXX
  int8_t         timezoneInt;   // sma data expired if timezone changes.
  int32_t        dstVgId;
  char           indexName[TSDB_INDEX_NAME_LEN];
  int32_t        exprLen;
  int32_t        tagsFilterLen;
  int64_t        indexUid;
  tb_uid_t       tableUid;  // super/child/common table uid
  tb_uid_t       dstTbUid;  // for dstVgroup
  int64_t        interval;
  int64_t        offset;  // use unit by precision of DB
  int64_t        sliding;
  char*          dstTbName;  // for dstVgroup
  char*          expr;       // sma expression
  char*          tagsFilter;
  SSchemaWrapper schemaRow;  // for dstVgroup
  SSchemaWrapper schemaTag;  // for dstVgroup
} STSma;                     // Time-range-wise SMA

typedef STSma SVCreateTSmaReq;

typedef struct {
  int8_t  type;  // 0 status report, 1 update data
  int64_t indexUid;
  int64_t skey;  // start TS key of interval/sliding window
} STSmaMsg;

typedef struct {
  int64_t indexUid;
  char    indexName[TSDB_INDEX_NAME_LEN];
} SVDropTSmaReq;

typedef struct {
  int tmp;  // TODO: to avoid compile error
} SVCreateTSmaRsp, SVDropTSmaRsp;

#if 0
int32_t tSerializeSVCreateTSmaReq(void** buf, SVCreateTSmaReq* pReq);
void*   tDeserializeSVCreateTSmaReq(void* buf, SVCreateTSmaReq* pReq);
int32_t tSerializeSVDropTSmaReq(void** buf, SVDropTSmaReq* pReq);
void*   tDeserializeSVDropTSmaReq(void* buf, SVDropTSmaReq* pReq);
#endif

int32_t tEncodeSVCreateTSmaReq(SEncoder* pCoder, const SVCreateTSmaReq* pReq);
int32_t tDecodeSVCreateTSmaReq(SDecoder* pCoder, SVCreateTSmaReq* pReq);
int32_t tEncodeSVDropTSmaReq(SEncoder* pCoder, const SVDropTSmaReq* pReq);
// int32_t tDecodeSVDropTSmaReq(SDecoder* pCoder, SVDropTSmaReq* pReq);

typedef struct {
  int32_t number;
  STSma*  tSma;
} STSmaWrapper;

static FORCE_INLINE void tDestroyTSma(STSma* pSma) {
  if (pSma) {
    taosMemoryFreeClear(pSma->dstTbName);
    taosMemoryFreeClear(pSma->expr);
    taosMemoryFreeClear(pSma->tagsFilter);
  }
}

static FORCE_INLINE void tDestroyTSmaWrapper(STSmaWrapper* pSW, bool deepCopy) {
  if (pSW) {
    if (pSW->tSma) {
      if (deepCopy) {
        for (uint32_t i = 0; i < pSW->number; ++i) {
          tDestroyTSma(pSW->tSma + i);
        }
      }
      taosMemoryFreeClear(pSW->tSma);
    }
  }
}

static FORCE_INLINE void* tFreeTSmaWrapper(STSmaWrapper* pSW, bool deepCopy) {
  tDestroyTSmaWrapper(pSW, deepCopy);
  taosMemoryFreeClear(pSW);
  return NULL;
}

int32_t tEncodeSVCreateTSmaReq(SEncoder* pCoder, const SVCreateTSmaReq* pReq);
int32_t tDecodeSVCreateTSmaReq(SDecoder* pCoder, SVCreateTSmaReq* pReq);

int32_t tEncodeTSma(SEncoder* pCoder, const STSma* pSma);
int32_t tDecodeTSma(SDecoder* pCoder, STSma* pSma, bool deepCopy);

static int32_t tEncodeTSmaWrapper(SEncoder* pEncoder, const STSmaWrapper* pReq) {
  TAOS_CHECK_RETURN(tEncodeI32(pEncoder, pReq->number));
  for (int32_t i = 0; i < pReq->number; ++i) {
    TAOS_CHECK_RETURN(tEncodeTSma(pEncoder, pReq->tSma + i));
  }
  return 0;
}

static int32_t tDecodeTSmaWrapper(SDecoder* pDecoder, STSmaWrapper* pReq, bool deepCopy) {
  TAOS_CHECK_RETURN(tDecodeI32(pDecoder, &pReq->number));
  for (int32_t i = 0; i < pReq->number; ++i) {
    TAOS_CHECK_RETURN(tDecodeTSma(pDecoder, pReq->tSma + i, deepCopy));
  }
  return 0;
}

typedef struct {
  int idx;
} SMCreateFullTextReq;

int32_t tSerializeSMCreateFullTextReq(void* buf, int32_t bufLen, SMCreateFullTextReq* pReq);
int32_t tDeserializeSMCreateFullTextReq(void* buf, int32_t bufLen, SMCreateFullTextReq* pReq);
void    tFreeSMCreateFullTextReq(SMCreateFullTextReq* pReq);

typedef struct {
  char   name[TSDB_TABLE_FNAME_LEN];
  int8_t igNotExists;
} SMDropFullTextReq;

// int32_t tSerializeSMDropFullTextReq(void* buf, int32_t bufLen, SMDropFullTextReq* pReq);
// int32_t tDeserializeSMDropFullTextReq(void* buf, int32_t bufLen, SMDropFullTextReq* pReq);

typedef struct {
  char indexFName[TSDB_INDEX_FNAME_LEN];
} SUserIndexReq;

int32_t tSerializeSUserIndexReq(void* buf, int32_t bufLen, SUserIndexReq* pReq);
int32_t tDeserializeSUserIndexReq(void* buf, int32_t bufLen, SUserIndexReq* pReq);

typedef struct {
  char dbFName[TSDB_DB_FNAME_LEN];
  char tblFName[TSDB_TABLE_FNAME_LEN];
  char colName[TSDB_COL_NAME_LEN];
  char indexType[TSDB_INDEX_TYPE_LEN];
  char indexExts[TSDB_INDEX_EXTS_LEN];
} SUserIndexRsp;

int32_t tSerializeSUserIndexRsp(void* buf, int32_t bufLen, const SUserIndexRsp* pRsp);
int32_t tDeserializeSUserIndexRsp(void* buf, int32_t bufLen, SUserIndexRsp* pRsp);

typedef struct {
  char tbFName[TSDB_TABLE_FNAME_LEN];
} STableIndexReq;

int32_t tSerializeSTableIndexReq(void* buf, int32_t bufLen, STableIndexReq* pReq);
int32_t tDeserializeSTableIndexReq(void* buf, int32_t bufLen, STableIndexReq* pReq);

typedef struct {
  int8_t  intervalUnit;
  int8_t  slidingUnit;
  int64_t interval;
  int64_t offset;
  int64_t sliding;
  int64_t dstTbUid;
  int32_t dstVgId;
  SEpSet  epSet;
  char*   expr;
} STableIndexInfo;

typedef struct {
  char     tbName[TSDB_TABLE_NAME_LEN];
  char     dbFName[TSDB_DB_FNAME_LEN];
  uint64_t suid;
  int32_t  version;
  int32_t  indexSize;
  SArray*  pIndex;  // STableIndexInfo
} STableIndexRsp;

int32_t tSerializeSTableIndexRsp(void* buf, int32_t bufLen, const STableIndexRsp* pRsp);
int32_t tDeserializeSTableIndexRsp(void* buf, int32_t bufLen, STableIndexRsp* pRsp);
void    tFreeSerializeSTableIndexRsp(STableIndexRsp* pRsp);

void tFreeSTableIndexInfo(void* pInfo);

typedef struct {
  int8_t  mqMsgType;
  int32_t code;
  int32_t epoch;
  int64_t consumerId;
  int64_t walsver;
  int64_t walever;
} SMqRspHead;

typedef struct {
  SMsgHead     head;
  char         subKey[TSDB_SUBSCRIBE_KEY_LEN];
  int8_t       withTbName;
  int8_t       useSnapshot;
  int32_t      epoch;
  uint64_t     reqId;
  int64_t      consumerId;
  int64_t      timeout;
  STqOffsetVal reqOffset;
  int8_t       enableReplay;
  int8_t       sourceExcluded;
  int8_t       rawData;
  int32_t      minPollRows;
  int8_t       enableBatchMeta;
  SHashObj*    uidHash;  // to find if uid is duplicated
} SMqPollReq;

int32_t tSerializeSMqPollReq(void* buf, int32_t bufLen, SMqPollReq* pReq);
int32_t tDeserializeSMqPollReq(void* buf, int32_t bufLen, SMqPollReq* pReq);
void    tDestroySMqPollReq(SMqPollReq* pReq);

typedef struct {
  int32_t vgId;
  int64_t offset;
  SEpSet  epSet;
} SMqSubVgEp;

static FORCE_INLINE int32_t tEncodeSMqSubVgEp(void** buf, const SMqSubVgEp* pVgEp) {
  int32_t tlen = 0;
  tlen += taosEncodeFixedI32(buf, pVgEp->vgId);
  tlen += taosEncodeFixedI64(buf, pVgEp->offset);
  tlen += taosEncodeSEpSet(buf, &pVgEp->epSet);
  return tlen;
}

static FORCE_INLINE void* tDecodeSMqSubVgEp(void* buf, SMqSubVgEp* pVgEp) {
  buf = taosDecodeFixedI32(buf, &pVgEp->vgId);
  buf = taosDecodeFixedI64(buf, &pVgEp->offset);
  buf = taosDecodeSEpSet(buf, &pVgEp->epSet);
  return buf;
}

typedef struct {
  char           topic[TSDB_TOPIC_FNAME_LEN];
  char           db[TSDB_DB_FNAME_LEN];
  SArray*        vgs;  // SArray<SMqSubVgEp>
  SSchemaWrapper schema;
} SMqSubTopicEp;

int32_t tEncodeMqSubTopicEp(void** buf, const SMqSubTopicEp* pTopicEp);
void*   tDecodeMqSubTopicEp(void* buf, SMqSubTopicEp* pTopicEp);
void    tDeleteMqSubTopicEp(SMqSubTopicEp* pSubTopicEp);

typedef struct {
  SMqRspHead   head;
  STqOffsetVal rspOffset;
  int16_t      resMsgType;
  int32_t      metaRspLen;
  void*        metaRsp;
} SMqMetaRsp;

int32_t tEncodeMqMetaRsp(SEncoder* pEncoder, const SMqMetaRsp* pRsp);
int32_t tDecodeMqMetaRsp(SDecoder* pDecoder, SMqMetaRsp* pRsp);
void    tDeleteMqMetaRsp(SMqMetaRsp* pRsp);

#define MQ_DATA_RSP_VERSION 100

typedef struct {
  SMqRspHead   head;
  STqOffsetVal rspOffset;
  STqOffsetVal reqOffset;
  int32_t      blockNum;
  int8_t       withTbName;
  int8_t       withSchema;
  SArray*      blockDataLen;
  SArray*      blockData;
  SArray*      blockTbName;
  SArray*      blockSchema;

  union {
    struct {
      int64_t sleepTime;
    };
    struct {
      int32_t createTableNum;
      SArray* createTableLen;
      SArray* createTableReq;
    };
    struct {
      int32_t len;
      void*   rawData;
    };
  };
  void* data;                  // for free in client, only effected if type is data or metadata. raw data not effected
  bool  blockDataElementFree;  // if true, free blockDataElement in blockData,(true in server, false in client)
} SMqDataRsp;

int32_t tEncodeMqDataRsp(SEncoder* pEncoder, const SMqDataRsp* pObj);
int32_t tDecodeMqDataRsp(SDecoder* pDecoder, SMqDataRsp* pRsp);
int32_t tDecodeMqRawDataRsp(SDecoder* pDecoder, SMqDataRsp* pRsp);
void    tDeleteMqDataRsp(SMqDataRsp* pRsp);
void    tDeleteMqRawDataRsp(SMqDataRsp* pRsp);

int32_t tEncodeSTaosxRsp(SEncoder* pEncoder, const SMqDataRsp* pRsp);
int32_t tDecodeSTaosxRsp(SDecoder* pDecoder, SMqDataRsp* pRsp);
void    tDeleteSTaosxRsp(SMqDataRsp* pRsp);

typedef struct SMqBatchMetaRsp {
  SMqRspHead   head;  // not serialize
  STqOffsetVal rspOffset;
  SArray*      batchMetaLen;
  SArray*      batchMetaReq;
  void*        pMetaBuff;    // not serialize
  uint32_t     metaBuffLen;  // not serialize
} SMqBatchMetaRsp;

int32_t tEncodeMqBatchMetaRsp(SEncoder* pEncoder, const SMqBatchMetaRsp* pRsp);
int32_t tDecodeMqBatchMetaRsp(SDecoder* pDecoder, SMqBatchMetaRsp* pRsp);
int32_t tSemiDecodeMqBatchMetaRsp(SDecoder* pDecoder, SMqBatchMetaRsp* pRsp);
void    tDeleteMqBatchMetaRsp(SMqBatchMetaRsp* pRsp);

typedef struct {
  SMqRspHead head;
  char       cgroup[TSDB_CGROUP_LEN];
  SArray*    topics;  // SArray<SMqSubTopicEp>
} SMqAskEpRsp;

static FORCE_INLINE int32_t tEncodeSMqAskEpRsp(void** buf, const SMqAskEpRsp* pRsp) {
  int32_t tlen = 0;
  // tlen += taosEncodeString(buf, pRsp->cgroup);
  int32_t sz = taosArrayGetSize(pRsp->topics);
  tlen += taosEncodeFixedI32(buf, sz);
  for (int32_t i = 0; i < sz; i++) {
    SMqSubTopicEp* pVgEp = (SMqSubTopicEp*)taosArrayGet(pRsp->topics, i);
    tlen += tEncodeMqSubTopicEp(buf, pVgEp);
  }
  return tlen;
}

static FORCE_INLINE void* tDecodeSMqAskEpRsp(void* buf, SMqAskEpRsp* pRsp) {
  // buf = taosDecodeStringTo(buf, pRsp->cgroup);
  int32_t sz;
  buf = taosDecodeFixedI32(buf, &sz);
  pRsp->topics = taosArrayInit(sz, sizeof(SMqSubTopicEp));
  if (pRsp->topics == NULL) {
    return NULL;
  }
  for (int32_t i = 0; i < sz; i++) {
    SMqSubTopicEp topicEp;
    buf = tDecodeMqSubTopicEp(buf, &topicEp);
    if (buf == NULL) {
      return NULL;
    }
    if ((taosArrayPush(pRsp->topics, &topicEp) == NULL)) {
      return NULL;
    }
  }
  return buf;
}

static FORCE_INLINE void tDeleteSMqAskEpRsp(SMqAskEpRsp* pRsp) {
  taosArrayDestroyEx(pRsp->topics, (FDelete)tDeleteMqSubTopicEp);
}

typedef struct {
  int32_t      vgId;
  STqOffsetVal offset;
  int64_t      rows;
  int64_t      ever;
} OffsetRows;

typedef struct {
  char    topicName[TSDB_TOPIC_FNAME_LEN];
  SArray* offsetRows;
} TopicOffsetRows;

typedef struct {
  int64_t consumerId;
  int32_t epoch;
  SArray* topics;
  int8_t  pollFlag;
} SMqHbReq;

typedef struct {
  char   topic[TSDB_TOPIC_FNAME_LEN];
  int8_t noPrivilege;
} STopicPrivilege;

typedef struct {
  SArray* topicPrivileges;  // SArray<STopicPrivilege>
  int32_t debugFlag;
} SMqHbRsp;

typedef struct {
  SMsgHead head;
  int64_t  consumerId;
  char     subKey[TSDB_SUBSCRIBE_KEY_LEN];
} SMqSeekReq;

#define TD_AUTO_CREATE_TABLE 0x1
typedef struct {
  int64_t       suid;
  int64_t       uid;
  int32_t       sver;
  uint32_t      nData;
  uint8_t*      pData;
  SVCreateTbReq cTbReq;
} SVSubmitBlk;

typedef struct {
  SMsgHead header;
  uint64_t sId;
  uint64_t queryId;
  uint64_t clientId;
  uint64_t taskId;
  uint32_t sqlLen;
  uint32_t phyLen;
  char*    sql;
  char*    msg;
  int8_t   source;
} SVDeleteReq;

int32_t tSerializeSVDeleteReq(void* buf, int32_t bufLen, SVDeleteReq* pReq);
int32_t tDeserializeSVDeleteReq(void* buf, int32_t bufLen, SVDeleteReq* pReq);

typedef struct {
  int64_t affectedRows;
} SVDeleteRsp;

int32_t tEncodeSVDeleteRsp(SEncoder* pCoder, const SVDeleteRsp* pReq);
int32_t tDecodeSVDeleteRsp(SDecoder* pCoder, SVDeleteRsp* pReq);

typedef struct SDeleteRes {
  uint64_t suid;
  SArray*  uidList;
  int64_t  skey;
  int64_t  ekey;
  int64_t  affectedRows;
  char     tableFName[TSDB_TABLE_NAME_LEN];
  char     tsColName[TSDB_COL_NAME_LEN];
  int64_t  ctimeMs;  // fill by vnode
  int8_t   source;
} SDeleteRes;

int32_t tEncodeDeleteRes(SEncoder* pCoder, const SDeleteRes* pRes);
int32_t tDecodeDeleteRes(SDecoder* pCoder, SDeleteRes* pRes);

typedef struct {
  // int64_t uid;
  char    tbname[TSDB_TABLE_NAME_LEN];
  int64_t startTs;
  int64_t endTs;
} SSingleDeleteReq;

int32_t tEncodeSSingleDeleteReq(SEncoder* pCoder, const SSingleDeleteReq* pReq);
int32_t tDecodeSSingleDeleteReq(SDecoder* pCoder, SSingleDeleteReq* pReq);

typedef struct {
  int64_t suid;
  SArray* deleteReqs;  // SArray<SSingleDeleteReq>
  int64_t ctimeMs;     // fill by vnode
  int8_t  level;       // 0 tsdb(default), 1 rsma1 , 2 rsma2
} SBatchDeleteReq;

int32_t tEncodeSBatchDeleteReq(SEncoder* pCoder, const SBatchDeleteReq* pReq);
int32_t tDecodeSBatchDeleteReq(SDecoder* pCoder, SBatchDeleteReq* pReq);
int32_t tDecodeSBatchDeleteReqSetCtime(SDecoder* pDecoder, SBatchDeleteReq* pReq, int64_t ctimeMs);

typedef struct {
  int32_t msgIdx;
  int32_t msgType;
  int32_t msgLen;
  void*   msg;
} SBatchMsg;

typedef struct {
  SMsgHead header;
  SArray*  pMsgs;  // SArray<SBatchMsg>
} SBatchReq;

typedef struct {
  int32_t reqType;
  int32_t msgIdx;
  int32_t msgLen;
  int32_t rspCode;
  void*   msg;
} SBatchRspMsg;

typedef struct {
  SArray* pRsps;  // SArray<SBatchRspMsg>
} SBatchRsp;

int32_t                  tSerializeSBatchReq(void* buf, int32_t bufLen, SBatchReq* pReq);
int32_t                  tDeserializeSBatchReq(void* buf, int32_t bufLen, SBatchReq* pReq);
static FORCE_INLINE void tFreeSBatchReqMsg(void* msg) {
  if (NULL == msg) {
    return;
  }
  SBatchMsg* pMsg = (SBatchMsg*)msg;
  taosMemoryFree(pMsg->msg);
}

int32_t tSerializeSBatchRsp(void* buf, int32_t bufLen, SBatchRsp* pRsp);
int32_t tDeserializeSBatchRsp(void* buf, int32_t bufLen, SBatchRsp* pRsp);

static FORCE_INLINE void tFreeSBatchRspMsg(void* p) {
  if (NULL == p) {
    return;
  }

  SBatchRspMsg* pRsp = (SBatchRspMsg*)p;
  taosMemoryFree(pRsp->msg);
}

int32_t tSerializeSMqAskEpReq(void* buf, int32_t bufLen, SMqAskEpReq* pReq);
int32_t tDeserializeSMqAskEpReq(void* buf, int32_t bufLen, SMqAskEpReq* pReq);
int32_t tSerializeSMqHbReq(void* buf, int32_t bufLen, SMqHbReq* pReq);
int32_t tDeserializeSMqHbReq(void* buf, int32_t bufLen, SMqHbReq* pReq);
void    tDestroySMqHbReq(SMqHbReq* pReq);

int32_t tSerializeSMqHbRsp(void* buf, int32_t bufLen, SMqHbRsp* pRsp);
int32_t tDeserializeSMqHbRsp(void* buf, int32_t bufLen, SMqHbRsp* pRsp);
void    tDestroySMqHbRsp(SMqHbRsp* pRsp);

int32_t tSerializeSMqSeekReq(void* buf, int32_t bufLen, SMqSeekReq* pReq);
int32_t tDeserializeSMqSeekReq(void* buf, int32_t bufLen, SMqSeekReq* pReq);

#define TD_REQ_FROM_APP               0x0
#define SUBMIT_REQ_AUTO_CREATE_TABLE  0x1
#define SUBMIT_REQ_COLUMN_DATA_FORMAT 0x2
#define SUBMIT_REQ_FROM_FILE          0x4
#define TD_REQ_FROM_TAOX              0x8
#define TD_REQ_FROM_SML               0x10
#define SUBMIT_REQUEST_VERSION        (1)
#define SUBMIT_REQ_WITH_BLOB          0x10
#define SUBMIT_REQ_SCHEMA_RES         0x20

#define TD_REQ_FROM_TAOX_OLD 0x1  // for compatibility

typedef struct {
  int32_t        flags;
  SVCreateTbReq* pCreateTbReq;
  int64_t        suid;
  int64_t        uid;
  int32_t        sver;
  union {
    SArray* aRowP;
    SArray* aCol;
  };
  int64_t    ctimeMs;
  SBlobSet*  pBlobSet;
} SSubmitTbData;

typedef struct {
  SArray* aSubmitTbData;  // SArray<SSubmitTbData>
  SArray* aSubmitBlobData;
  bool    raw;
} SSubmitReq2;

typedef struct {
  SMsgHead header;
  int64_t  version;
  char     data[];  // SSubmitReq2
} SSubmitReq2Msg;

int32_t transformRawSSubmitTbData(void* data, int64_t suid, int64_t uid, int32_t sver);
int32_t tEncodeSubmitReq(SEncoder* pCoder, const SSubmitReq2* pReq);
int32_t tDecodeSubmitReq(SDecoder* pCoder, SSubmitReq2* pReq, SArray* rawList);
void    tDestroySubmitTbData(SSubmitTbData* pTbData, int32_t flag);
void    tDestroySubmitReq(SSubmitReq2* pReq, int32_t flag);

typedef struct {
  int32_t affectedRows;
  SArray* aCreateTbRsp;  // SArray<SVCreateTbRsp>
} SSubmitRsp2;

int32_t tEncodeSSubmitRsp2(SEncoder* pCoder, const SSubmitRsp2* pRsp);
int32_t tDecodeSSubmitRsp2(SDecoder* pCoder, SSubmitRsp2* pRsp);
void    tDestroySSubmitRsp2(SSubmitRsp2* pRsp, int32_t flag);

#define TSDB_MSG_FLG_ENCODE 0x1
#define TSDB_MSG_FLG_DECODE 0x2
#define TSDB_MSG_FLG_CMPT   0x3

typedef struct {
  union {
    struct {
      void*   msgStr;
      int32_t msgLen;
      int64_t ver;
    };
    void* pDataBlock;
  };
} SPackedData;

typedef struct {
  char     fullname[TSDB_VIEW_FNAME_LEN];
  char     name[TSDB_VIEW_NAME_LEN];
  char     dbFName[TSDB_DB_FNAME_LEN];
  char*    querySql;
  char*    sql;
  int8_t   orReplace;
  int8_t   precision;
  int32_t  numOfCols;
  SSchema* pSchema;
} SCMCreateViewReq;

int32_t tSerializeSCMCreateViewReq(void* buf, int32_t bufLen, const SCMCreateViewReq* pReq);
int32_t tDeserializeSCMCreateViewReq(void* buf, int32_t bufLen, SCMCreateViewReq* pReq);
void    tFreeSCMCreateViewReq(SCMCreateViewReq* pReq);

typedef struct {
  char   fullname[TSDB_VIEW_FNAME_LEN];
  char   name[TSDB_VIEW_NAME_LEN];
  char   dbFName[TSDB_DB_FNAME_LEN];
  char*  sql;
  int8_t igNotExists;
} SCMDropViewReq;

int32_t tSerializeSCMDropViewReq(void* buf, int32_t bufLen, const SCMDropViewReq* pReq);
int32_t tDeserializeSCMDropViewReq(void* buf, int32_t bufLen, SCMDropViewReq* pReq);
void    tFreeSCMDropViewReq(SCMDropViewReq* pReq);

typedef struct {
  char fullname[TSDB_VIEW_FNAME_LEN];
} SViewMetaReq;
int32_t tSerializeSViewMetaReq(void* buf, int32_t bufLen, const SViewMetaReq* pReq);
int32_t tDeserializeSViewMetaReq(void* buf, int32_t bufLen, SViewMetaReq* pReq);

typedef struct {
  char     name[TSDB_VIEW_NAME_LEN];
  char     dbFName[TSDB_DB_FNAME_LEN];
  char*    user;
  uint64_t dbId;
  uint64_t viewId;
  char*    querySql;
  int8_t   precision;
  int8_t   type;
  int32_t  version;
  int32_t  numOfCols;
  SSchema* pSchema;
} SViewMetaRsp;
int32_t tSerializeSViewMetaRsp(void* buf, int32_t bufLen, const SViewMetaRsp* pRsp);
int32_t tDeserializeSViewMetaRsp(void* buf, int32_t bufLen, SViewMetaRsp* pRsp);
void    tFreeSViewMetaRsp(SViewMetaRsp* pRsp);
typedef struct {
  char name[TSDB_TABLE_FNAME_LEN];  // table name or tsma name
  bool fetchingWithTsmaName;        // if we are fetching with tsma name
} STableTSMAInfoReq;

int32_t tSerializeTableTSMAInfoReq(void* buf, int32_t bufLen, const STableTSMAInfoReq* pReq);
int32_t tDeserializeTableTSMAInfoReq(void* buf, int32_t bufLen, STableTSMAInfoReq* pReq);

typedef struct {
  int32_t  funcId;
  col_id_t colId;
} STableTSMAFuncInfo;

typedef struct {
  char     name[TSDB_TABLE_NAME_LEN];
  uint64_t tsmaId;
  char     targetTb[TSDB_TABLE_NAME_LEN];
  char     targetDbFName[TSDB_DB_FNAME_LEN];
  char     tb[TSDB_TABLE_NAME_LEN];
  char     dbFName[TSDB_DB_FNAME_LEN];
  uint64_t suid;
  uint64_t destTbUid;
  uint64_t dbId;
  int32_t  version;
  int64_t  interval;
  int8_t   unit;
  SArray*  pFuncs;     // SArray<STableTSMAFuncInfo>
  SArray*  pTags;      // SArray<SSchema>
  SArray*  pUsedCols;  // SArray<SSchema>
  char*    ast;

  int64_t streamUid;
  int64_t reqTs;
  int64_t rspTs;
  int64_t delayDuration;  // ms
  bool    fillHistoryFinished;

  void*   streamAddr;  // for stream task, the address of the stream task
} STableTSMAInfo;

int32_t tSerializeTableTSMAInfoRsp(void* buf, int32_t bufLen, const STableTSMAInfoRsp* pRsp);
int32_t tDeserializeTableTSMAInfoRsp(void* buf, int32_t bufLen, STableTSMAInfoRsp* pRsp);
int32_t tCloneTbTSMAInfo(STableTSMAInfo* pInfo, STableTSMAInfo** pRes);
void    tFreeTableTSMAInfo(void* p);
void    tFreeAndClearTableTSMAInfo(void* p);
void    tFreeTableTSMAInfoRsp(STableTSMAInfoRsp* pRsp);

#define STSMAHbRsp            STableTSMAInfoRsp
#define tSerializeTSMAHbRsp   tSerializeTableTSMAInfoRsp
#define tDeserializeTSMAHbRsp tDeserializeTableTSMAInfoRsp
#define tFreeTSMAHbRsp        tFreeTableTSMAInfoRsp

typedef struct SDropCtbWithTsmaSingleVgReq {
  SVgroupInfo vgInfo;
  SArray*     pTbs;  // SVDropTbReq
} SMDropTbReqsOnSingleVg;

int32_t tEncodeSMDropTbReqOnSingleVg(SEncoder* pEncoder, const SMDropTbReqsOnSingleVg* pReq);
int32_t tDecodeSMDropTbReqOnSingleVg(SDecoder* pDecoder, SMDropTbReqsOnSingleVg* pReq);
void    tFreeSMDropTbReqOnSingleVg(void* p);

typedef struct SDropTbsReq {
  SArray* pVgReqs;  // SMDropTbReqsOnSingleVg
} SMDropTbsReq;

int32_t tSerializeSMDropTbsReq(void* buf, int32_t bufLen, const SMDropTbsReq* pReq);
int32_t tDeserializeSMDropTbsReq(void* buf, int32_t bufLen, SMDropTbsReq* pReq);
void    tFreeSMDropTbsReq(void*);

typedef struct SVFetchTtlExpiredTbsRsp {
  SArray* pExpiredTbs;  // SVDropTbReq
  int32_t vgId;
} SVFetchTtlExpiredTbsRsp;

int32_t tEncodeVFetchTtlExpiredTbsRsp(SEncoder* pCoder, const SVFetchTtlExpiredTbsRsp* pRsp);
int32_t tDecodeVFetchTtlExpiredTbsRsp(SDecoder* pCoder, SVFetchTtlExpiredTbsRsp* pRsp);

void tFreeFetchTtlExpiredTbsRsp(void* p);

void setDefaultOptionsForField(SFieldWithOptions* field);
void setFieldWithOptions(SFieldWithOptions* fieldWithOptions, SField* field);

int32_t tSerializeSVSubTablesRspImpl(SEncoder* pEncoder, SVSubTablesRsp *pRsp);
int32_t tDeserializeSVSubTablesRspImpl(SDecoder* pDecoder, SVSubTablesRsp *pRsp);

#ifdef USE_MOUNT
typedef struct {
  char     mountName[TSDB_MOUNT_NAME_LEN];
  int8_t   ignoreExist;
  int16_t  nMounts;
  int32_t* dnodeIds;
  char**   mountPaths;
  int32_t  sqlLen;
  char*    sql;
} SCreateMountReq;

int32_t tSerializeSCreateMountReq(void* buf, int32_t bufLen, SCreateMountReq* pReq);
int32_t tDeserializeSCreateMountReq(void* buf, int32_t bufLen, SCreateMountReq* pReq);
void    tFreeSCreateMountReq(SCreateMountReq* pReq);

typedef struct {
  char    mountName[TSDB_MOUNT_NAME_LEN];
  int8_t  ignoreNotExists;
  int32_t sqlLen;
  char*   sql;
} SDropMountReq;

int32_t tSerializeSDropMountReq(void* buf, int32_t bufLen, SDropMountReq* pReq);
int32_t tDeserializeSDropMountReq(void* buf, int32_t bufLen, SDropMountReq* pReq);
void    tFreeSDropMountReq(SDropMountReq* pReq);

typedef struct {
  char     mountName[TSDB_MOUNT_NAME_LEN];
  char     mountPath[TSDB_MOUNT_PATH_LEN];
  int64_t  mountUid;
  int32_t  dnodeId;
  uint32_t valLen;
  int8_t   ignoreExist;
  void*    pVal;
} SRetrieveMountPathReq;

int32_t tSerializeSRetrieveMountPathReq(void* buf, int32_t bufLen, SRetrieveMountPathReq* pReq);
int32_t tDeserializeSRetrieveMountPathReq(void* buf, int32_t bufLen, SRetrieveMountPathReq* pReq);

typedef struct {
  // path
  int32_t diskPrimary;
  // vgInfo
  int32_t  vgId;
  int32_t  cacheLastSize;
  int32_t  szPage;
  int32_t  szCache;
  uint64_t szBuf;
  int8_t   cacheLast;
  int8_t   standby;
  int8_t   hashMethod;
  uint32_t hashBegin;
  uint32_t hashEnd;
  int16_t  hashPrefix;
  int16_t  hashSuffix;
  int16_t  sttTrigger;
  // syncInfo
  int32_t replications;
  // tsdbInfo
  int8_t  precision;
  int8_t  compression;
  int8_t  slLevel;
  int32_t daysPerFile;
  int32_t keep0;
  int32_t keep1;
  int32_t keep2;
  int32_t keepTimeOffset;
  int32_t minRows;
  int32_t maxRows;
  int32_t tsdbPageSize;
  int32_t ssChunkSize;
  int32_t ssKeepLocal;
  int8_t  ssCompact;
  // walInfo
  int32_t walFsyncPeriod;      // millisecond
  int32_t walRetentionPeriod;  // secs
  int32_t walRollPeriod;       // secs
  int64_t walRetentionSize;
  int64_t walSegSize;
  int32_t walLevel;
  // encryptInfo
  int32_t encryptAlgorithm;
  // SVState
  int64_t committed;
  int64_t commitID;
  int64_t commitTerm;
  // stats
  int64_t numOfSTables;
  int64_t numOfCTables;
  int64_t numOfNTables;
  // dbInfo
  uint64_t dbId;
} SMountVgInfo;

typedef struct {
  SMCreateStbReq req;
  SArray*        pColExts;  // element: column id
  SArray*        pTagExts;  // element: tag id
} SMountStbInfo;

int32_t tSerializeSMountStbInfo(void* buf, int32_t bufLen, int32_t* pFLen, SMountStbInfo* pInfo);
int32_t tDeserializeSMountStbInfo(void* buf, int32_t bufLen, int32_t flen, SMountStbInfo* pInfo);

typedef struct {
  char     dbName[TSDB_DB_FNAME_LEN];
  uint64_t dbId;
  SArray*  pVgs;      // SMountVgInfo
  SArray*  pStbs;     // 0 serialized binary of SMountStbInfo, 1 SMountStbInfo
} SMountDbInfo;

typedef struct {
  // common fields
  char     mountName[TSDB_MOUNT_NAME_LEN];
  char     mountPath[TSDB_MOUNT_PATH_LEN];
  int8_t   ignoreExist;
  int64_t  mountUid;
  int64_t  clusterId;
  int32_t  dnodeId;
  uint32_t valLen;
  void*    pVal;

  // response fields
  SArray* pDbs;  // SMountDbInfo

  // memory fields, no serialized
  SArray*   pDisks[TFS_MAX_TIERS];
  TdFilePtr pFile;
} SMountInfo;

int32_t tSerializeSMountInfo(void* buf, int32_t bufLen, SMountInfo* pReq);
int32_t tDeserializeSMountInfo(SDecoder* decoder, SMountInfo* pReq, bool extractStb);
void    tFreeMountInfo(SMountInfo* pReq, bool stbExtracted);

typedef struct {
  SCreateVnodeReq createReq;
  char            mountPath[TSDB_MOUNT_FPATH_LEN];
  char            mountName[TSDB_MOUNT_NAME_LEN];
  int64_t         mountId;
  int32_t         diskPrimary;
  int32_t         mountVgId;
  int64_t         committed;
  int64_t         commitID;
  int64_t         commitTerm;
  int64_t         numOfSTables;
  int64_t         numOfCTables;
  int64_t         numOfNTables;
} SMountVnodeReq;

int32_t tSerializeSMountVnodeReq(void *buf, int32_t *cBufLen, int32_t *tBufLen, SMountVnodeReq *pReq);
int32_t tDeserializeSMountVnodeReq(void* buf, int32_t bufLen, SMountVnodeReq* pReq);
int32_t tFreeSMountVnodeReq(SMountVnodeReq* pReq);

#endif  // USE_MOUNT

#pragma pack(pop)

typedef struct {
  char        db[TSDB_DB_FNAME_LEN];
  STimeWindow timeRange;
  int32_t     sqlLen;
  char*       sql;
  SArray*     vgroupIds;
} SScanDbReq;

int32_t tSerializeSScanDbReq(void* buf, int32_t bufLen, SScanDbReq* pReq);
int32_t tDeserializeSScanDbReq(void* buf, int32_t bufLen, SScanDbReq* pReq);
void    tFreeSScanDbReq(SScanDbReq* pReq);

typedef struct {
  int32_t scanId;
  int8_t  bAccepted;
} SScanDbRsp;

int32_t tSerializeSScanDbRsp(void* buf, int32_t bufLen, SScanDbRsp* pRsp);
int32_t tDeserializeSScanDbRsp(void* buf, int32_t bufLen, SScanDbRsp* pRsp);

typedef struct {
  int32_t scanId;
  int32_t sqlLen;
  char*   sql;
} SKillScanReq;

int32_t tSerializeSKillScanReq(void* buf, int32_t bufLen, SKillScanReq* pReq);
int32_t tDeserializeSKillScanReq(void* buf, int32_t bufLen, SKillScanReq* pReq);
void    tFreeSKillScanReq(SKillScanReq* pReq);

typedef struct {
  int32_t scanId;
  int32_t vgId;
  int32_t dnodeId;
} SVKillScanReq;

int32_t tSerializeSVKillScanReq(void* buf, int32_t bufLen, SVKillScanReq* pReq);
int32_t tDeserializeSVKillScanReq(void* buf, int32_t bufLen, SVKillScanReq* pReq);

typedef struct {
  int32_t scanId;
  int32_t vgId;
  int32_t dnodeId;
  int32_t numberFileset;
  int32_t finished;
  int32_t progress;
  int64_t remainingTime;
} SQueryScanProgressRsp;

int32_t tSerializeSQueryScanProgressRsp(void* buf, int32_t bufLen, SQueryScanProgressRsp* pReq);
int32_t tDeserializeSQueryScanProgressRsp(void* buf, int32_t bufLen, SQueryScanProgressRsp* pReq);

typedef struct {
  int32_t scanId;
  int32_t vgId;
  int32_t dnodeId;
} SQueryScanProgressReq;

int32_t tSerializeSQueryScanProgressReq(void* buf, int32_t bufLen, SQueryScanProgressReq* pReq);
int32_t tDeserializeSQueryScanProgressReq(void* buf, int32_t bufLen, SQueryScanProgressReq* pReq);

typedef struct {
  int64_t     dbUid;
  char        db[TSDB_DB_FNAME_LEN];
  int64_t     scanStartTime;
  STimeWindow tw;
  int32_t     scanId;
} SScanVnodeReq;

int32_t tSerializeSScanVnodeReq(void* buf, int32_t bufLen, SScanVnodeReq* pReq);
int32_t tDeserializeSScanVnodeReq(void* buf, int32_t bufLen, SScanVnodeReq* pReq);

#ifdef __cplusplus
}
#endif

#endif /*_TD_COMMON_TAOS_MSG_H_*/<|MERGE_RESOLUTION|>--- conflicted
+++ resolved
@@ -429,11 +429,8 @@
   QUERY_NODE_RECALCULATE_STREAM_STMT,
   QUERY_NODE_CREATE_BNODE_STMT,
   QUERY_NODE_DROP_BNODE_STMT,
-<<<<<<< HEAD
+  QUERY_NODE_KILL_SSMIGRATE_STMT,
   QUERY_NODE_KILL_SCAN_STMT,
-=======
-  QUERY_NODE_KILL_SSMIGRATE_STMT,
->>>>>>> cf1fcd02
 
   // show statement nodes
   // see 'sysTableShowAdapter', 'SYSTABLE_SHOW_TYPE_OFFSET'
@@ -483,12 +480,9 @@
   QUERY_NODE_SHOW_VTABLES_STMT,
   QUERY_NODE_SHOW_BNODES_STMT,
   QUERY_NODE_SHOW_MOUNTS_STMT,
-<<<<<<< HEAD
+  QUERY_NODE_SHOW_SSMIGRATES_STMT,
   QUERY_NODE_SHOW_SCANS_STMT,
   QUERY_NODE_SHOW_SCAN_DETAILS_STMT,
-=======
-  QUERY_NODE_SHOW_SSMIGRATES_STMT,
->>>>>>> cf1fcd02
 
   // logic plan node
   QUERY_NODE_LOGIC_PLAN_SCAN = 1000,
