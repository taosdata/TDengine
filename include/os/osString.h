--- conflicted
+++ resolved
@@ -91,11 +91,6 @@
 int32_t taosStr2int16(const char *str, int16_t *val);
 int32_t taosStr2int8(const char *str, int8_t *val);
 
-<<<<<<< HEAD
-iconv_t taosAcquireConv(int32_t *idx, ConvType type, void* charsetCxt);
-void    taosReleaseConv(int32_t idx, iconv_t conv, ConvType type, void* charsetCxt);
-int32_t taosUcs4ToMbs(TdUcs4 *ucs4, int32_t ucs4_max_len, char *mbs, void* charsetCxt);
-=======
 int32_t taosStr2Uint64(const char *str, uint64_t *val);
 int32_t taosStr2Uint32(const char *str, uint32_t *val);
 int32_t taosStr2Uint16(const char *str, uint16_t *val);
@@ -106,7 +101,6 @@
 iconv_t taosAcquireConv(int32_t *idx, ConvType type);
 void    taosReleaseConv(int32_t idx, iconv_t conv, ConvType type);
 int32_t taosUcs4ToMbs(TdUcs4 *ucs4, int32_t ucs4_max_len, char *mbs);
->>>>>>> a1d19668
 int32_t taosUcs4ToMbsEx(TdUcs4 *ucs4, int32_t ucs4_max_len, char *mbs, iconv_t conv);
 bool    taosMbsToUcs4(const char *mbs, size_t mbs_len, TdUcs4 *ucs4, int32_t ucs4_max_len, int32_t *len, void* charsetCxt);
 int32_t tasoUcs4Compare(TdUcs4 *f1_ucs4, TdUcs4 *f2_ucs4, int32_t bytes);
@@ -135,16 +129,10 @@
 float    taosStr2Float(const char *str, char **pEnd);
 int32_t  taosHex2Ascii(const char *z, uint32_t n, void **data, uint32_t *size);
 int32_t  taosAscii2Hex(const char *z, uint32_t n, void **data, uint32_t *size);
-<<<<<<< HEAD
-//int32_t  taosBin2Ascii(const char *z, uint32_t n, void** data, uint32_t* size);
-bool isHex(const char* z, uint32_t n);
-bool isValidateHex(const char* z, uint32_t n);
-=======
 char    *taosStrndup(const char *s, int n);
 // int32_t  taosBin2Ascii(const char *z, uint32_t n, void** data, uint32_t* size);
 bool isHex(const char *z, uint32_t n);
 bool isValidateHex(const char *z, uint32_t n);
->>>>>>> a1d19668
 
 #ifdef __cplusplus
 }
