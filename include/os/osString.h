--- conflicted
+++ resolved
@@ -90,22 +90,14 @@
 int32_t taosStr2int16(const char *str, int16_t *val);
 int32_t taosStr2int8(const char *str, int8_t *val);
 
-<<<<<<< HEAD
-iconv_t taosAcquireConv(int32_t *idx, ConvType type, void* charsetCxt);
-void    taosReleaseConv(int32_t idx, iconv_t conv, ConvType type, void* charsetCxt);
-int32_t taosUcs4ToMbs(TdUcs4 *ucs4, int32_t ucs4_max_len, char *mbs, void* charsetCxt);
-=======
 int32_t taosStr2Uint64(const char *str, uint64_t *val);
 int32_t taosStr2Uint32(const char *str, uint32_t *val);
 int32_t taosStr2Uint16(const char *str, uint16_t *val);
 int32_t taosStr2Uint8(const char *str, uint8_t *val);
 
-int32_t taosConvInit(void);
-void    taosConvDestroy();
-iconv_t taosAcquireConv(int32_t *idx, ConvType type);
-void    taosReleaseConv(int32_t idx, iconv_t conv, ConvType type);
-int32_t taosUcs4ToMbs(TdUcs4 *ucs4, int32_t ucs4_max_len, char *mbs);
->>>>>>> a1d19668
+iconv_t taosAcquireConv(int32_t *idx, ConvType type, void* charsetCxt);
+void    taosReleaseConv(int32_t idx, iconv_t conv, ConvType type, void* charsetCxt);
+int32_t taosUcs4ToMbs(TdUcs4 *ucs4, int32_t ucs4_max_len, char *mbs, void* charsetCxt);
 int32_t taosUcs4ToMbsEx(TdUcs4 *ucs4, int32_t ucs4_max_len, char *mbs, iconv_t conv);
 bool    taosMbsToUcs4(const char *mbs, size_t mbs_len, TdUcs4 *ucs4, int32_t ucs4_max_len, int32_t *len, void* charsetCxt);
 int32_t tasoUcs4Compare(TdUcs4 *f1_ucs4, TdUcs4 *f2_ucs4, int32_t bytes);
