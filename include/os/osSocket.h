--- conflicted
+++ resolved
@@ -18,19 +18,7 @@
 
 // If the error is in a third-party library, place this header file under the third-party library header file.
 // When you want to use this feature, you should find or add the same function in the following section.
-<<<<<<< HEAD
-// #ifndef ALLOW_FORBID_FUNC
-// #define socket       SOCKET_FUNC_TAOS_FORBID
-// #define bind         BIND_FUNC_TAOS_FORBID
-// #define listen       LISTEN_FUNC_TAOS_FORBID
-// #define accept       ACCEPT_FUNC_TAOS_FORBID
-// #define epoll_create EPOLL_CREATE_FUNC_TAOS_FORBID
-// #define epoll_ctl    EPOLL_CTL_FUNC_TAOS_FORBID
-// #define epoll_wait   EPOLL_WAIT_FUNC_TAOS_FORBID
-// #define inet_addr    INET_ADDR_FUNC_TAOS_FORBID
-// #define inet_ntoa    INET_NTOA_FUNC_TAOS_FORBID
-// #endif
-=======
+
 #ifndef ALLOW_FORBID_FUNC
 #define socket       SOCKET_FUNC_TAOS_FORBID
 #define bind         BIND_FUNC_TAOS_FORBID
@@ -42,7 +30,6 @@
 #define inet_ntoa    INET_NTOA_FUNC_TAOS_FORBID
 #define inet_addr    INET_ADDR_FUNC_TAOS_FORBID
 #endif
->>>>>>> 92eb6038
 
 #if defined(WINDOWS)
 #if BYTE_ORDER == LITTLE_ENDIAN
