--- conflicted
+++ resolved
@@ -48,15 +48,11 @@
 void    taosMemTrim(int32_t size);
 void   *taosMemMallocAlign(uint32_t alignment, int64_t size);
 
-<<<<<<< HEAD
-#define taosMemFreeClear(ptr)      \
-=======
 #define TAOS_MEMSET(_s, _c, _n) ((void)memset(_s, _c, _n))
 #define TAOS_MEMCPY(_d, _s, _n) ((void)memcpy(_d, _s, _n))
 #define TAOS_MEMMOVE(_d, _s, _n) ((void)memmove(_d, _s, _n))
 
 #define taosMemoryFreeClear(ptr)   \
->>>>>>> dec8095e
   do {                             \
     if (ptr) {                     \
       taosMemFree((void *)ptr);    \
