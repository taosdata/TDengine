/*
 * Copyright (c) 2019 TAOS Data, Inc. <jhtao@taosdata.com>
 *
 * This program is free software: you can use, redistribute, and/or modify
 * it under the terms of the GNU Affero General Public License, version 3
 * or later ("AGPL"), as published by the Free Software Foundation.
 *
 * This program is distributed in the hope that it will be useful, but WITHOUT
 * ANY WARRANTY; without even the implied warranty of MERCHANTABILITY or
 * FITNESS FOR A PARTICULAR PURPOSE.
 *
 * You should have received a copy of the GNU Affero General Public License
 * along with this program. If not, see <http://www.gnu.org/licenses/>.
 */

#ifndef _TD_OS_DIR_H_
#define _TD_OS_DIR_H_

// If the error is in a third-party library, place this header file under the third-party library header file.
// When you want to use this feature, you should find or add the same function in the following section.
#ifndef ALLOW_FORBID_FUNC
#define opendir  OPENDIR_FUNC_TAOS_FORBID
#define readdir  READDIR_FUNC_TAOS_FORBID
#define closedir CLOSEDIR_FUNC_TAOS_FORBID
#define dirname  DIRNAME_FUNC_TAOS_FORBID
#undef basename
#define basename BASENAME_FUNC_TAOS_FORBID
#endif

#ifdef __cplusplus
extern "C" {
#endif

#if defined(CUS_NAME) || defined(CUS_PROMPT) || defined(CUS_EMAIL)
#include "cus_name.h"
#endif

#ifdef WINDOWS

#define TD_TMP_DIR_PATH "C:\\Windows\\Temp\\"
#ifdef CUS_NAME
#define TD_CFG_DIR_PATH  "C:\\" CUS_NAME "\\cfg\\"
#define TD_DATA_DIR_PATH "C:\\" CUS_NAME "\\data\\"
#define TD_LOG_DIR_PATH  "C:\\" CUS_NAME "\\log\\"
#else
#define TD_CFG_DIR_PATH  "C:\\TDengine\\cfg\\"
#define TD_DATA_DIR_PATH "C:\\TDengine\\data\\"
#define TD_LOG_DIR_PATH  "C:\\TDengine\\log\\"
#endif  // CUS_NAME

#elif defined(_TD_DARWIN_64)

#ifdef CUS_PROMPT
#define TD_TMP_DIR_PATH  "/tmp/" CUS_PROMPT "d/"
#define TD_CFG_DIR_PATH  "/etc/" CUS_PROMPT "/"
#define TD_DATA_DIR_PATH "/var/lib/" CUS_PROMPT "/"
#define TD_LOG_DIR_PATH  "/var/log/" CUS_PROMPT "/"
#else
#define TD_TMP_DIR_PATH  "/tmp/taosd/"
#define TD_CFG_DIR_PATH  "/etc/taos/"
#define TD_DATA_DIR_PATH "/var/lib/taos/"
#define TD_LOG_DIR_PATH  "/var/log/taos/"
#endif  // CUS_PROMPT

#else

#define TD_TMP_DIR_PATH "/tmp/"
#ifdef CUS_PROMPT
#define TD_CFG_DIR_PATH  "/etc/" CUS_PROMPT "/"
#define TD_DATA_DIR_PATH "/var/lib/" CUS_PROMPT "/"
#define TD_LOG_DIR_PATH  "/var/log/" CUS_PROMPT "/"
#else
#define TD_CFG_DIR_PATH  "/etc/taos/"
#define TD_DATA_DIR_PATH "/var/lib/taos/"
#define TD_LOG_DIR_PATH  "/var/log/taos/"
#endif  // CUS_PROMPT
#endif

typedef struct TdDir      *TdDirPtr;
typedef struct TdDirEntry *TdDirEntryPtr;

#define TAOS_DIRNAME(name) ((void)taosDirName(name))

void    taosRemoveDir(const char *dirname);
bool    taosDirExist(const char *dirname);
int32_t taosMkDir(const char *dirname);
int32_t taosMulMkDir(const char *dirname);
int32_t taosMulModeMkDir(const char *dirname, int mode, bool checkAccess);
void    taosRemoveOldFiles(const char *dirname, int32_t keepDays);
int32_t taosExpandDir(const char *dirname, char *outname, int32_t maxlen);
int32_t taosRealPath(char *dirname, char *realPath, int32_t maxlen);
bool    taosIsDir(const char *dirname);
char   *taosDirName(char *dirname);
char   *taosDirEntryBaseName(char *dirname);
void    taosGetCwd(char *buf, int32_t len);

TdDirPtr      taosOpenDir(const char *dirname);
TdDirEntryPtr taosReadDir(TdDirPtr pDir);
bool          taosDirEntryIsDir(TdDirEntryPtr pDirEntry);
char         *taosGetDirEntryName(TdDirEntryPtr pDirEntry);
int32_t       taosCloseDir(TdDirPtr *ppDir);

<<<<<<< HEAD
int32_t taosAppPath(char *path, int32_t maxLen);

=======
int taosGetDirSize(const char *path, int64_t *size);
>>>>>>> a1f4532c
#ifdef __cplusplus
}
#endif

#endif /*_TD_OS_DIR_H_*/<|MERGE_RESOLUTION|>--- conflicted
+++ resolved
@@ -100,12 +100,9 @@
 char         *taosGetDirEntryName(TdDirEntryPtr pDirEntry);
 int32_t       taosCloseDir(TdDirPtr *ppDir);
 
-<<<<<<< HEAD
 int32_t taosAppPath(char *path, int32_t maxLen);
+int32_t taosGetDirSize(const char *path, int64_t *size);
 
-=======
-int taosGetDirSize(const char *path, int64_t *size);
->>>>>>> a1f4532c
 #ifdef __cplusplus
 }
 #endif
