--- conflicted
+++ resolved
@@ -42,105 +42,6 @@
 // If the error is in a third-party library, place this header file under the third-party library header file.
 // When you want to use this feature, you should find or add the same function in the following section.
 #ifndef ALLOW_FORBID_FUNC
-<<<<<<< HEAD
-    // #define pthread_t PTHREAD_T_TYPE_TAOS_FORBID
-    // #define pthread_spinlock_t PTHREAD_SPINLOCK_T_TYPE_TAOS_FORBID
-    // #define pthread_mutex_t PTHREAD_MUTEX_T_TYPE_TAOS_FORBID
-    // #define pthread_mutexattr_t PTHREAD_MUTEXATTR_T_TYPE_TAOS_FORBID
-    // #define pthread_rwlock_t PTHREAD_RWLOCK_T_TYPE_TAOS_FORBID
-    // #define pthread_attr_t PTHREAD_ATTR_T_TYPE_TAOS_FORBID
-    // #define pthread_once_t PTHREAD_ONCE_T_TYPE_TAOS_FORBID
-    // #define pthread_rwlockattr_t PTHREAD_RWLOCKATTR_T_TYPE_TAOS_FORBID
-    // #define pthread_cond_t PTHREAD_COND_T_TYPE_TAOS_FORBID
-    // #define pthread_condattr_t PTHREAD_CONDATTR_T_TYPE_TAOS_FORBID
-    // #define pthread_key_t PTHREAD_KEY_T_TYPE_TAOS_FORBID
-    // #define pthread_barrier_t PTHREAD_BARRIER_T_TYPE_TAOS_FORBID
-    // #define pthread_barrierattr_t PTHREAD_BARRIERATTR_T_TYPE_TAOS_FORBID
-    // #define pthread_create PTHREAD_CREATE_FUNC_TAOS_FORBID
-    // #define pthread_attr_destroy PTHREAD_ATTR_DESTROY_FUNC_TAOS_FORBID
-    // #define pthread_attr_getdetachstate PTHREAD_ATTR_GETDETACHSTATE_FUNC_TAOS_FORBID
-    // #define pthread_attr_getinheritsched PTHREAD_ATTR_GETINHERITSCHED_FUNC_TAOS_FORBID
-    // #define pthread_attr_getschedparam PTHREAD_ATTR_GETSCHEDPARAM_FUNC_TAOS_FORBID
-    // #define pthread_attr_getschedpolicy PTHREAD_ATTR_GETSCHEDPOLICY_FUNC_TAOS_FORBID
-    // #define pthread_attr_getscope PTHREAD_ATTR_GETSCOPE_FUNC_TAOS_FORBID
-    // #define pthread_attr_getstacksize PTHREAD_ATTR_GETSTACKSIZE_FUNC_TAOS_FORBID
-    // #define pthread_attr_init PTHREAD_ATTR_INIT_FUNC_TAOS_FORBID
-    // #define pthread_attr_setdetachstate PTHREAD_ATTR_SETDETACHSTATE_FUNC_TAOS_FORBID
-    // #define pthread_attr_setinheritsched PTHREAD_ATTR_SETINHERITSCHED_FUNC_TAOS_FORBID
-    // #define pthread_attr_setschedparam PTHREAD_ATTR_SETSCHEDPARAM_FUNC_TAOS_FORBID
-    // #define pthread_attr_setschedpolicy PTHREAD_ATTR_SETSCHEDPOLICY_FUNC_TAOS_FORBID
-    // #define pthread_attr_setscope PTHREAD_ATTR_SETSCOPE_FUNC_TAOS_FORBID
-    // #define pthread_attr_setstacksize PTHREAD_ATTR_SETSTACKSIZE_FUNC_TAOS_FORBID
-    // #define pthread_barrier_destroy PTHREAD_BARRIER_DESTROY_FUNC_TAOS_FORBID
-    // #define pthread_barrier_init PTHREAD_BARRIER_INIT_FUNC_TAOS_FORBID
-    // #define pthread_barrier_wait PTHREAD_BARRIER_WAIT_FUNC_TAOS_FORBID
-    // #define pthread_barrierattr_destroy PTHREAD_BARRIERATTR_DESTROY_FUNC_TAOS_FORBID
-    // #define pthread_barrierattr_getpshared PTHREAD_BARRIERATTR_GETPSHARED_FUNC_TAOS_FORBID
-    // #define pthread_barrierattr_init PTHREAD_BARRIERATTR_INIT_FUNC_TAOS_FORBID
-    // #define pthread_barrierattr_setpshared PTHREAD_BARRIERATTR_SETPSHARED_FUNC_TAOS_FORBID
-    // #define pthread_cancel PTHREAD_CANCEL_FUNC_TAOS_FORBID
-    // #define pthread_cond_destroy PTHREAD_COND_DESTROY_FUNC_TAOS_FORBID
-    // #define pthread_cond_init PTHREAD_COND_INIT_FUNC_TAOS_FORBID
-    // #define pthread_cond_signal PTHREAD_COND_SIGNAL_FUNC_TAOS_FORBID
-    // #define pthread_cond_broadcast PTHREAD_COND_BROADCAST_FUNC_TAOS_FORBID
-    // #define pthread_cond_wait PTHREAD_COND_WAIT_FUNC_TAOS_FORBID
-    // #define pthread_cond_timedwait PTHREAD_COND_TIMEDWAIT_FUNC_TAOS_FORBID
-    // #define pthread_condattr_destroy PTHREAD_CONDATTR_DESTROY_FUNC_TAOS_FORBID
-    // #define pthread_condattr_getpshared PTHREAD_CONDATTR_GETPSHARED_FUNC_TAOS_FORBID
-    // #define pthread_condattr_init PTHREAD_CONDATTR_INIT_FUNC_TAOS_FORBID
-    // #define pthread_condattr_setpshared PTHREAD_CONDATTR_SETPSHARED_FUNC_TAOS_FORBID
-    // #define pthread_detach PTHREAD_DETACH_FUNC_TAOS_FORBID
-    // #define pthread_equal PTHREAD_EQUAL_FUNC_TAOS_FORBID
-    // #define pthread_exit PTHREAD_EXIT_FUNC_TAOS_FORBID
-    // #define pthread_getschedparam PTHREAD_GETSCHEDPARAM_FUNC_TAOS_FORBID
-    // #define pthread_getspecific PTHREAD_GETSPECIFIC_FUNC_TAOS_FORBID
-    // #define pthread_join PTHREAD_JOIN_FUNC_TAOS_FORBID
-    // #define pthread_key_create PTHREAD_KEY_CREATE_FUNC_TAOS_FORBID
-    // #define pthread_key_delete PTHREAD_KEY_DELETE_FUNC_TAOS_FORBID
-    // #define pthread_kill PTHREAD_KILL_FUNC_TAOS_FORBID
-    // #define pthread_mutex_consistent PTHREAD_MUTEX_CONSISTENT_FUNC_TAOS_FORBID
-    // #define pthread_mutex_destroy PTHREAD_MUTEX_DESTROY_FUNC_TAOS_FORBID
-    // #define pthread_mutex_init PTHREAD_MUTEX_INIT_FUNC_TAOS_FORBID
-    // #define pthread_mutex_lock PTHREAD_MUTEX_LOCK_FUNC_TAOS_FORBID
-    // #define pthread_mutex_timedlock PTHREAD_MUTEX_TIMEDLOCK_FUNC_TAOS_FORBID
-    // #define pthread_mutex_trylock PTHREAD_MUTEX_TRYLOCK_FUNC_TAOS_FORBID
-    // #define pthread_mutex_unlock PTHREAD_MUTEX_UNLOCK_FUNC_TAOS_FORBID
-    // #define pthread_mutexattr_destroy PTHREAD_MUTEXATTR_DESTROY_FUNC_TAOS_FORBID
-    // #define pthread_mutexattr_getpshared PTHREAD_MUTEXATTR_GETPSHARED_FUNC_TAOS_FORBID
-    // #define pthread_mutexattr_getrobust PTHREAD_MUTEXATTR_GETROBUST_FUNC_TAOS_FORBID
-    // #define pthread_mutexattr_gettype PTHREAD_MUTEXATTR_GETTYPE_FUNC_TAOS_FORBID
-    // #define pthread_mutexattr_init PTHREAD_MUTEXATTR_INIT_FUNC_TAOS_FORBID
-    // #define pthread_mutexattr_setpshared PTHREAD_MUTEXATTR_SETPSHARED_FUNC_TAOS_FORBID
-    // #define pthread_mutexattr_setrobust PTHREAD_MUTEXATTR_SETROBUST_FUNC_TAOS_FORBID
-    // #define pthread_mutexattr_settype PTHREAD_MUTEXATTR_SETTYPE_FUNC_TAOS_FORBID
-    // #define pthread_once PTHREAD_ONCE_FUNC_TAOS_FORBID
-    // #define pthread_rwlock_destroy PTHREAD_RWLOCK_DESTROY_FUNC_TAOS_FORBID
-    // #define pthread_rwlock_init PTHREAD_RWLOCK_INIT_FUNC_TAOS_FORBID
-    // #define pthread_rwlock_rdlock PTHREAD_RWLOCK_RDLOCK_FUNC_TAOS_FORBID
-    // #define pthread_rwlock_timedrdlock PTHREAD_RWLOCK_TIMEDRDLOCK_FUNC_TAOS_FORBID
-    // #define pthread_rwlock_timedwrlock PTHREAD_RWLOCK_TIMEDWRLOCK_FUNC_TAOS_FORBID
-    // #define pthread_rwlock_tryrdlock PTHREAD_RWLOCK_TRYRDLOCK_FUNC_TAOS_FORBID
-    // #define pthread_rwlock_trywrlock PTHREAD_RWLOCK_TRYWRLOCK_FUNC_TAOS_FORBID
-    // #define pthread_rwlock_unlock PTHREAD_RWLOCK_UNLOCK_FUNC_TAOS_FORBID
-    // #define pthread_rwlock_wrlock PTHREAD_RWLOCK_WRLOCK_FUNC_TAOS_FORBID
-    // #define pthread_rwlockattr_destroy PTHREAD_RWLOCKATTR_DESTROY_FUNC_TAOS_FORBID
-    // #define pthread_rwlockattr_getpshared PTHREAD_RWLOCKATTR_GETPSHARED_FUNC_TAOS_FORBID
-    // #define pthread_rwlockattr_init PTHREAD_RWLOCKATTR_INIT_FUNC_TAOS_FORBID
-    // #define pthread_rwlockattr_setpshared PTHREAD_RWLOCKATTR_SETPSHARED_FUNC_TAOS_FORBID
-    // #define pthread_self PTHREAD_SELF_FUNC_TAOS_FORBID
-    // #define pthread_setcancelstate PTHREAD_SETCANCELSTATE_FUNC_TAOS_FORBID
-    // #define pthread_setcanceltype PTHREAD_SETCANCELTYPE_FUNC_TAOS_FORBID
-    // #define pthread_setschedparam PTHREAD_SETSCHEDPARAM_FUNC_TAOS_FORBID
-    // #define pthread_setspecific PTHREAD_SETSPECIFIC_FUNC_TAOS_FORBID
-    // #define pthread_spin_destroy PTHREAD_SPIN_DESTROY_FUNC_TAOS_FORBID
-    // #define pthread_spin_init PTHREAD_SPIN_INIT_FUNC_TAOS_FORBID
-    // #define pthread_spin_lock PTHREAD_SPIN_LOCK_FUNC_TAOS_FORBID
-    // #define pthread_spin_trylock PTHREAD_SPIN_TRYLOCK_FUNC_TAOS_FORBID
-    // #define pthread_spin_unlock PTHREAD_SPIN_UNLOCK_FUNC_TAOS_FORBID
-    // #define pthread_testcancel PTHREAD_TESTCANCEL_FUNC_TAOS_FORBID
-    // #define pthread_sigmask PTHREAD_SIGMASK_FUNC_TAOS_FORBID
-    // #define sigwait SIGWAIT_FUNC_TAOS_FORBID
-=======
     #define pthread_t PTHREAD_T_TYPE_TAOS_FORBID
     #define pthread_spinlock_t PTHREAD_SPINLOCK_T_TYPE_TAOS_FORBID
     #define pthread_mutex_t PTHREAD_MUTEX_T_TYPE_TAOS_FORBID
@@ -238,7 +139,6 @@
     #define pthread_testcancel PTHREAD_TESTCANCEL_FUNC_TAOS_FORBID
     #define pthread_sigmask PTHREAD_SIGMASK_FUNC_TAOS_FORBID
     #define sigwait SIGWAIT_FUNC_TAOS_FORBID
->>>>>>> b926c72c
 #endif
 
 int32_t taosThreadCreate(TdThread * tid, const TdThreadAttr * attr, void *(*start)(void *), void *arg);
