/*
 * Copyright (c) 2019 TAOS Data, Inc. <jhtao@taosdata.com>
 *
 * This program is free software: you can use, redistribute, and/or modify
 * it under the terms of the GNU Affero General Public License, version 3
 * or later ("AGPL"), as published by the Free Software Foundation.
 *
 * This program is distributed in the hope that it will be useful, but WITHOUT
 * ANY WARRANTY; without even the implied warranty of MERCHANTABILITY or
 * FITNESS FOR A PARTICULAR PURPOSE.
 *
 * You should have received a copy of the GNU Affero General Public License
 * along with this program. If not, see <http://www.gnu.org/licenses/>.
 */

#ifndef _TD_OS_SYSINFO_H_
#define _TD_OS_SYSINFO_H_

#include "os.h"

#ifdef __cplusplus
extern "C" {
#endif

typedef struct {
  int64_t total;
  int64_t used;
  int64_t avail;
} SDiskSize;

typedef struct {
  int64_t   reserved;
  SDiskSize size;
} SDiskSpace;

bool    taosCheckSystemIsSmallEnd();
void    taosGetSystemInfo();
int32_t taosGetEmail(char *email, int32_t maxLen);
int32_t taosGetOsReleaseName(char *releaseName, int32_t maxLen);
int32_t taosGetCpuInfo(char *cpuModel, int32_t maxLen, float *numOfCores);
int32_t taosGetCpuCores(float *numOfCores);
int32_t taosGetCpuUsage(double *cpu_system, double *cpu_engine);
int32_t taosGetTotalMemory(int64_t *totalKB);
int32_t taosGetProcMemory(int64_t *usedKB);
int32_t taosGetSysMemory(int64_t *usedKB);
int32_t taosGetDiskSize(char *dataDir, SDiskSize *diskSize);
int32_t taosGetProcIO(int64_t *rchars, int64_t *wchars, int64_t *read_bytes, int64_t *write_bytes);
int32_t taosGetCardInfo(int64_t *receive_bytes, int64_t *transmit_bytes);

void    taosKillSystem();
int32_t taosGetSystemUUID(char *uid, int32_t uidlen);
char   *taosGetCmdlineByPID(int32_t pid);
void    taosSetCoreDump(bool enable);

<<<<<<< HEAD
#if defined(_TD_DARWIN_64)
    #define _UTSNAME_MACHINE_LENGTH     65
#endif
=======
#if defined(WINDOWS)

#define _UTSNAME_LENGTH 65
#define _UTSNAME_MACHINE_LENGTH _UTSNAME_LENGTH

#endif // WINDOWS

>>>>>>> a5d8b20e
typedef struct {
  char sysname[_UTSNAME_MACHINE_LENGTH];
  char nodename[_UTSNAME_MACHINE_LENGTH];
  char release[_UTSNAME_MACHINE_LENGTH];
  char version[_UTSNAME_MACHINE_LENGTH];
  char machine[_UTSNAME_MACHINE_LENGTH];
} SysNameInfo;

SysNameInfo taosGetSysNameInfo();

#ifdef __cplusplus
}
#endif

#endif<|MERGE_RESOLUTION|>--- conflicted
+++ resolved
@@ -16,6 +16,7 @@
 #ifndef _TD_OS_SYSINFO_H_
 #define _TD_OS_SYSINFO_H_
 
+#include <sys/statvfs.h>
 #include "os.h"
 
 #ifdef __cplusplus
@@ -52,19 +53,13 @@
 char   *taosGetCmdlineByPID(int32_t pid);
 void    taosSetCoreDump(bool enable);
 
-<<<<<<< HEAD
-#if defined(_TD_DARWIN_64)
-    #define _UTSNAME_MACHINE_LENGTH     65
-#endif
-=======
-#if defined(WINDOWS)
+#if !defined(LINUX)
 
 #define _UTSNAME_LENGTH 65
 #define _UTSNAME_MACHINE_LENGTH _UTSNAME_LENGTH
 
 #endif // WINDOWS
 
->>>>>>> a5d8b20e
 typedef struct {
   char sysname[_UTSNAME_MACHINE_LENGTH];
   char nodename[_UTSNAME_MACHINE_LENGTH];
