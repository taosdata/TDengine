--- conflicted
+++ resolved
@@ -34,7 +34,12 @@
 #include <sys/utsname.h>
 #include <sys/param.h>
 #include <sys/mman.h>
+
+#if defined(DARWIN)
+#else
 #include <sys/prctl.h>
+#include <argp.h>
+#endif
 
 #endif
 
@@ -54,28 +59,13 @@
 #include <stdio.h>
 #include <stdlib.h>
 #include <string.h>
+#include <sys/ioctl.h>
 #include <sys/stat.h>
 #include <sys/types.h>
-<<<<<<< HEAD
-#include <sys/utsname.h>
-#include <sys/param.h>
-#include <sys/statvfs.h>
-#include <unistd.h>
-=======
->>>>>>> a5d8b20e
 #include <wchar.h>
 #include <termios.h>
 #include <wctype.h>
 
-<<<<<<< HEAD
-#include <sys/mman.h>
-
-#if !defined(_TD_DARWIN_64)
-#include <endian.h>
-#include <sys/prctl.h>
-#endif
-=======
->>>>>>> a5d8b20e
 
 #include "osAtomic.h"
 #include "osDef.h"
