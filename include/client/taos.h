/*
 * Copyright (c) 2019 TAOS Data, Inc. <jhtao@taosdata.com>
 *
 * This program is free software: you can use, redistribute, and/or modify
 * it under the terms of the GNU Affero General Public License, version 3
 * or later ("AGPL"), as published by the Free Software Foundation.
 *
 * This program is distributed in the hope that it will be useful, but WITHOUT
 * ANY WARRANTY; without even the implied warranty of MERCHANTABILITY or
 * FITNESS FOR A PARTICULAR PURPOSE.
 *
 * You should have received a copy of the GNU Affero General Public License
 * along with this program. If not, see <http://www.gnu.org/licenses/>.
 */

#ifndef TDENGINE_TAOS_H
#define TDENGINE_TAOS_H

#include <stdbool.h>
#include <stdint.h>

#ifdef __cplusplus
extern "C" {
#endif

typedef void   TAOS;
typedef void   TAOS_STMT;
typedef void   TAOS_RES;
typedef void **TAOS_ROW;
typedef void   TAOS_SUB;

// Data type definition
#define TSDB_DATA_TYPE_NULL       0   // 1 bytes
#define TSDB_DATA_TYPE_BOOL       1   // 1 bytes
#define TSDB_DATA_TYPE_TINYINT    2   // 1 byte
#define TSDB_DATA_TYPE_SMALLINT   3   // 2 bytes
#define TSDB_DATA_TYPE_INT        4   // 4 bytes
#define TSDB_DATA_TYPE_BIGINT     5   // 8 bytes
#define TSDB_DATA_TYPE_FLOAT      6   // 4 bytes
#define TSDB_DATA_TYPE_DOUBLE     7   // 8 bytes
#define TSDB_DATA_TYPE_VARCHAR    8   // string, alias for varchar
#define TSDB_DATA_TYPE_TIMESTAMP  9   // 8 bytes
#define TSDB_DATA_TYPE_NCHAR      10  // unicode string
#define TSDB_DATA_TYPE_UTINYINT   11  // 1 byte
#define TSDB_DATA_TYPE_USMALLINT  12  // 2 bytes
#define TSDB_DATA_TYPE_UINT       13  // 4 bytes
#define TSDB_DATA_TYPE_UBIGINT    14  // 8 bytes
#define TSDB_DATA_TYPE_JSON       15  // json string
#define TSDB_DATA_TYPE_VARBINARY  16  // binary
#define TSDB_DATA_TYPE_DECIMAL    17  // decimal
#define TSDB_DATA_TYPE_BLOB       18  // binary
#define TSDB_DATA_TYPE_MEDIUMBLOB 19
#define TSDB_DATA_TYPE_BINARY     TSDB_DATA_TYPE_VARCHAR  // string
#define TSDB_DATA_TYPE_GEOMETRY   20                      // geometry
#define TSDB_DATA_TYPE_DECIMAL64  21                      // decimal64
#define TSDB_DATA_TYPE_MAX        22

typedef enum {
  TSDB_OPTION_LOCALE,
  TSDB_OPTION_CHARSET,
  TSDB_OPTION_TIMEZONE,
  TSDB_OPTION_CONFIGDIR,
  TSDB_OPTION_SHELL_ACTIVITY_TIMER,
  TSDB_OPTION_USE_ADAPTER,
  TSDB_OPTION_DRIVER,
  TSDB_MAX_OPTIONS
} TSDB_OPTION;

typedef enum {
  TSDB_OPTION_CONNECTION_CLEAR = -1,     // means clear all option in this connection
  TSDB_OPTION_CONNECTION_CHARSET,        // charset, Same as the scope supported by the system
  TSDB_OPTION_CONNECTION_TIMEZONE,       // timezone, Same as the scope supported by the system
  TSDB_OPTION_CONNECTION_USER_IP,        // user ip
  TSDB_OPTION_CONNECTION_USER_APP,       // user app, max lengthe is 23, truncated if longer than 23
  TSDB_MAX_OPTIONS_CONNECTION
} TSDB_OPTION_CONNECTION;

typedef enum {
  TSDB_SML_UNKNOWN_PROTOCOL = 0,
  TSDB_SML_LINE_PROTOCOL = 1,
  TSDB_SML_TELNET_PROTOCOL = 2,
  TSDB_SML_JSON_PROTOCOL = 3,
} TSDB_SML_PROTOCOL_TYPE;

typedef enum {
  TSDB_SML_TIMESTAMP_NOT_CONFIGURED = 0,
  TSDB_SML_TIMESTAMP_HOURS,
  TSDB_SML_TIMESTAMP_MINUTES,
  TSDB_SML_TIMESTAMP_SECONDS,
  TSDB_SML_TIMESTAMP_MILLI_SECONDS,
  TSDB_SML_TIMESTAMP_MICRO_SECONDS,
  TSDB_SML_TIMESTAMP_NANO_SECONDS,
} TSDB_SML_TIMESTAMP_TYPE;

typedef enum TAOS_FIELD_T {
  TAOS_FIELD_COL = 1,
  TAOS_FIELD_TAG,
  TAOS_FIELD_QUERY,
  TAOS_FIELD_TBNAME,
} TAOS_FIELD_T;

typedef struct taosField {
  char    name[65];
  int8_t  type;
  int32_t bytes;
} TAOS_FIELD;

typedef struct TAOS_FIELD_E {
  char    name[65];
  int8_t  type;
  uint8_t precision;
  uint8_t scale;
  int32_t bytes;
} TAOS_FIELD_E;

typedef struct TAOS_FIELD_ALL {
  char         name[65];
  int8_t       type;
  uint8_t      precision;
  uint8_t      scale;
  int32_t      bytes;
  uint8_t      field_type;
} TAOS_FIELD_ALL;

#ifdef WINDOWS
#define DLL_EXPORT __declspec(dllexport)
#else
#define DLL_EXPORT
#endif

typedef void (*__taos_async_fn_t)(void *param, TAOS_RES *res, int code);
typedef void (*__taos_notify_fn_t)(void *param, void *ext, int type);

typedef struct TAOS_MULTI_BIND {
  int       buffer_type;
  void     *buffer;
  uintptr_t buffer_length;
  int32_t  *length;
  char     *is_null;
  int       num;
} TAOS_MULTI_BIND;

typedef enum {
  SET_CONF_RET_SUCC = 0,
  SET_CONF_RET_ERR_PART = -1,
  SET_CONF_RET_ERR_INNER = -2,
  SET_CONF_RET_ERR_JSON_INVALID = -3,
  SET_CONF_RET_ERR_JSON_PARSE = -4,
  SET_CONF_RET_ERR_ONLY_ONCE = -5,
  SET_CONF_RET_ERR_TOO_LONG = -6
} SET_CONF_RET_CODE;

typedef enum {
  TAOS_NOTIFY_PASSVER = 0,
  TAOS_NOTIFY_WHITELIST_VER = 1,
  TAOS_NOTIFY_USER_DROPPED = 2,
} TAOS_NOTIFY_TYPE;

/* -- implemented in the native interface, for internal component only, the API may change -- */
#define RET_MSG_LENGTH 1024
typedef struct setConfRet {
  SET_CONF_RET_CODE retCode;
  char              retMsg[RET_MSG_LENGTH];
} setConfRet;
DLL_EXPORT setConfRet taos_set_config(const char *config);  // implemented in the native interface
/* -- end -- */

typedef struct TAOS_VGROUP_HASH_INFO {
  int32_t  vgId;
  uint32_t hashBegin;
  uint32_t hashEnd;
} TAOS_VGROUP_HASH_INFO;

typedef struct TAOS_DB_ROUTE_INFO {
  int32_t                routeVersion;
  int16_t                hashPrefix;
  int16_t                hashSuffix;
  int8_t                 hashMethod;
  int32_t                vgNum;
  TAOS_VGROUP_HASH_INFO *vgHash;
} TAOS_DB_ROUTE_INFO;

typedef struct TAOS_STMT_OPTIONS {
  int64_t reqId;
  bool    singleStbInsert;
  bool    singleTableBindOnce;
} TAOS_STMT_OPTIONS;

DLL_EXPORT int   taos_init(void);
DLL_EXPORT void  taos_cleanup(void);
DLL_EXPORT int   taos_options(TSDB_OPTION option, const void *arg, ...);
DLL_EXPORT int   taos_options_connection(TAOS *taos, TSDB_OPTION_CONNECTION option, const void *arg, ...);
DLL_EXPORT TAOS *taos_connect(const char *ip, const char *user, const char *pass, const char *db, uint16_t port);
DLL_EXPORT TAOS *taos_connect_auth(const char *ip, const char *user, const char *auth, const char *db, uint16_t port);
DLL_EXPORT void  taos_close(TAOS *taos);

DLL_EXPORT const char *taos_data_type(int type);

DLL_EXPORT TAOS_STMT *taos_stmt_init(TAOS *taos);
DLL_EXPORT TAOS_STMT *taos_stmt_init_with_reqid(TAOS *taos, int64_t reqid);
DLL_EXPORT TAOS_STMT *taos_stmt_init_with_options(TAOS *taos, TAOS_STMT_OPTIONS *options);
DLL_EXPORT int        taos_stmt_prepare(TAOS_STMT *stmt, const char *sql, unsigned long length);
DLL_EXPORT int        taos_stmt_set_tbname_tags(TAOS_STMT *stmt, const char *name, TAOS_MULTI_BIND *tags);
DLL_EXPORT int        taos_stmt_set_tbname(TAOS_STMT *stmt, const char *name);
DLL_EXPORT int        taos_stmt_set_tags(TAOS_STMT *stmt, TAOS_MULTI_BIND *tags);
DLL_EXPORT int        taos_stmt_set_sub_tbname(TAOS_STMT *stmt, const char *name);
DLL_EXPORT int        taos_stmt_get_tag_fields(TAOS_STMT *stmt, int *fieldNum, TAOS_FIELD_E **fields);
DLL_EXPORT int        taos_stmt_get_col_fields(TAOS_STMT *stmt, int *fieldNum, TAOS_FIELD_E **fields);
// let stmt to reclaim TAOS_FIELD_E that was allocated by `taos_stmt_get_tag_fields`/`taos_stmt_get_col_fields`
DLL_EXPORT void taos_stmt_reclaim_fields(TAOS_STMT *stmt, TAOS_FIELD_E *fields);

DLL_EXPORT int       taos_stmt_is_insert(TAOS_STMT *stmt, int *insert);
DLL_EXPORT int       taos_stmt_num_params(TAOS_STMT *stmt, int *nums);
DLL_EXPORT int       taos_stmt_get_param(TAOS_STMT *stmt, int idx, int *type, int *bytes);
DLL_EXPORT int       taos_stmt_bind_param(TAOS_STMT *stmt, TAOS_MULTI_BIND *bind);
DLL_EXPORT int       taos_stmt_bind_param_batch(TAOS_STMT *stmt, TAOS_MULTI_BIND *bind);
DLL_EXPORT int       taos_stmt_bind_single_param_batch(TAOS_STMT *stmt, TAOS_MULTI_BIND *bind, int colIdx);
DLL_EXPORT int       taos_stmt_add_batch(TAOS_STMT *stmt);
DLL_EXPORT int       taos_stmt_execute(TAOS_STMT *stmt);
DLL_EXPORT TAOS_RES *taos_stmt_use_result(TAOS_STMT *stmt);
DLL_EXPORT int       taos_stmt_close(TAOS_STMT *stmt);
DLL_EXPORT char     *taos_stmt_errstr(TAOS_STMT *stmt);
DLL_EXPORT int       taos_stmt_affected_rows(TAOS_STMT *stmt);
DLL_EXPORT int       taos_stmt_affected_rows_once(TAOS_STMT *stmt);

/* -- implemented in the native interface, for internal component only, the API may change -- */
typedef void TAOS_STMT2;

typedef struct TAOS_STMT2_OPTION {
  int64_t           reqid;
  bool              singleStbInsert;
  bool              singleTableBindOnce;
  __taos_async_fn_t asyncExecFn;
  void             *userdata;
} TAOS_STMT2_OPTION;

typedef struct TAOS_STMT2_BIND {
  int      buffer_type;
  void    *buffer;
  int32_t *length;
  char    *is_null;
  int      num;
} TAOS_STMT2_BIND;

typedef struct TAOS_STMT2_BINDV {
  int               count;
  char            **tbnames;
  TAOS_STMT2_BIND **tags;
  TAOS_STMT2_BIND **bind_cols;
} TAOS_STMT2_BINDV;

DLL_EXPORT TAOS_STMT2 *taos_stmt2_init(TAOS *taos, TAOS_STMT2_OPTION *option);
DLL_EXPORT int         taos_stmt2_prepare(TAOS_STMT2 *stmt, const char *sql, unsigned long length);
DLL_EXPORT int         taos_stmt2_bind_param(TAOS_STMT2 *stmt, TAOS_STMT2_BINDV *bindv, int32_t col_idx);
DLL_EXPORT int taos_stmt2_bind_param_a(TAOS_STMT2 *stmt, TAOS_STMT2_BINDV *bindv, int32_t col_idx, __taos_async_fn_t fp,
                                       void *param);
DLL_EXPORT int taos_stmt2_exec(TAOS_STMT2 *stmt, int *affected_rows);
DLL_EXPORT int taos_stmt2_close(TAOS_STMT2 *stmt);
DLL_EXPORT int taos_stmt2_is_insert(TAOS_STMT2 *stmt, int *insert);
DLL_EXPORT int taos_stmt2_get_fields(TAOS_STMT2 *stmt, int *count, TAOS_FIELD_ALL **fields);
DLL_EXPORT void      taos_stmt2_free_fields(TAOS_STMT2 *stmt, TAOS_FIELD_ALL *fields);
DLL_EXPORT TAOS_RES *taos_stmt2_result(TAOS_STMT2 *stmt);
DLL_EXPORT char     *taos_stmt2_error(TAOS_STMT2 *stmt);
/* -- end -- */

DLL_EXPORT TAOS_RES *taos_query(TAOS *taos, const char *sql);
DLL_EXPORT TAOS_RES *taos_query_with_reqid(TAOS *taos, const char *sql, int64_t reqId);

DLL_EXPORT TAOS_ROW taos_fetch_row(TAOS_RES *res);
DLL_EXPORT int      taos_result_precision(TAOS_RES *res);  // get the time precision of result
DLL_EXPORT void     taos_free_result(TAOS_RES *res);
DLL_EXPORT void     taos_kill_query(TAOS *taos);
DLL_EXPORT int      taos_field_count(TAOS_RES *res);
DLL_EXPORT int      taos_num_fields(TAOS_RES *res);
DLL_EXPORT int      taos_affected_rows(TAOS_RES *res);
DLL_EXPORT int64_t  taos_affected_rows64(TAOS_RES *res);

DLL_EXPORT TAOS_FIELD *taos_fetch_fields(TAOS_RES *res);
DLL_EXPORT TAOS_FIELD_E *taos_fetch_fields_e(TAOS_RES *res);
DLL_EXPORT int         taos_select_db(TAOS *taos, const char *db);
DLL_EXPORT int         taos_print_row(char *str, TAOS_ROW row, TAOS_FIELD *fields, int num_fields);
DLL_EXPORT int  taos_print_row_with_size(char *str, uint32_t size, TAOS_ROW row, TAOS_FIELD *fields, int num_fields);
DLL_EXPORT void taos_stop_query(TAOS_RES *res);
DLL_EXPORT bool taos_is_null(TAOS_RES *res, int32_t row, int32_t col);
DLL_EXPORT int  taos_is_null_by_column(TAOS_RES *res, int columnIndex, bool result[], int *rows);
DLL_EXPORT bool taos_is_update_query(TAOS_RES *res);
DLL_EXPORT int  taos_fetch_block(TAOS_RES *res, TAOS_ROW *rows);
DLL_EXPORT int  taos_fetch_block_s(TAOS_RES *res, int *numOfRows, TAOS_ROW *rows);
DLL_EXPORT int  taos_fetch_raw_block(TAOS_RES *res, int *numOfRows, void **pData);
DLL_EXPORT int *taos_get_column_data_offset(TAOS_RES *res, int columnIndex);
DLL_EXPORT int  taos_validate_sql(TAOS *taos, const char *sql);
DLL_EXPORT void taos_reset_current_db(TAOS *taos);

DLL_EXPORT int      *taos_fetch_lengths(TAOS_RES *res);
DLL_EXPORT TAOS_ROW *taos_result_block(TAOS_RES *res);

DLL_EXPORT const char *taos_get_server_info(TAOS *taos);
DLL_EXPORT const char *taos_get_client_info();
DLL_EXPORT int         taos_get_current_db(TAOS *taos, char *database, int len, int *required);

DLL_EXPORT const char *taos_errstr(TAOS_RES *res);
DLL_EXPORT int         taos_errno(TAOS_RES *res);

DLL_EXPORT void taos_query_a(TAOS *taos, const char *sql, __taos_async_fn_t fp, void *param);
DLL_EXPORT void taos_query_a_with_reqid(TAOS *taos, const char *sql, __taos_async_fn_t fp, void *param, int64_t reqid);
DLL_EXPORT void taos_fetch_rows_a(TAOS_RES *res, __taos_async_fn_t fp, void *param);
DLL_EXPORT void taos_fetch_raw_block_a(TAOS_RES *res, __taos_async_fn_t fp, void *param);
DLL_EXPORT const void *taos_get_raw_block(TAOS_RES *res);

DLL_EXPORT int taos_get_db_route_info(TAOS *taos, const char *db, TAOS_DB_ROUTE_INFO *dbInfo);
DLL_EXPORT int taos_get_table_vgId(TAOS *taos, const char *db, const char *table, int *vgId);
DLL_EXPORT int taos_get_tables_vgId(TAOS *taos, const char *db, const char *table[], int tableNum, int *vgId);

DLL_EXPORT int taos_load_table_info(TAOS *taos, const char *tableNameList);

// set heart beat thread quit mode , if quicByKill 1 then kill thread else quit from inner
DLL_EXPORT void taos_set_hb_quit(int8_t quitByKill);

DLL_EXPORT int taos_set_notify_cb(TAOS *taos, __taos_notify_fn_t fp, void *param, int type);

/* -- implemented in the native interface, for internal component only, the API may change -- */
typedef void (*__taos_async_whitelist_fn_t)(void *param, int code, TAOS *taos, int numOfWhiteLists,
                                            uint64_t *pWhiteLists);
<<<<<<< HEAD
typedef void (*__taos_async_whitelist_fn_t2)(void *param, int code, TAOS *taos, int numOfWhiteLists,
                                             char **pWhiteLists);
DLL_EXPORT void taos_fetch_whitelist_a(TAOS *taos, __taos_async_whitelist_fn_t2 fp, void *param);
=======

typedef void (*__taos_async_whitelist_dual_stack_fn_t)(void *param, int code, TAOS *taos, int numOfWhiteLists,
                                                       char **pWhiteLists);

DLL_EXPORT void taos_fetch_whitelist_a(TAOS *taos, __taos_async_whitelist_fn_t fp, void *param);

DLL_EXPORT void taos_fetch_whitelist_dual_stack_a(TAOS *taos, __taos_async_whitelist_dual_stack_fn_t fp, void *param);

>>>>>>> dba20b15
/* ---- end ---- */

typedef enum {
  TAOS_CONN_MODE_BI = 0,
} TAOS_CONN_MODE;

DLL_EXPORT int taos_set_conn_mode(TAOS *taos, int mode, int value);
/*  --------------------------schemaless INTERFACE------------------------------- */

DLL_EXPORT TAOS_RES *taos_schemaless_insert(TAOS *taos, char *lines[], int numLines, int protocol, int precision);
DLL_EXPORT TAOS_RES *taos_schemaless_insert_with_reqid(TAOS *taos, char *lines[], int numLines, int protocol,
                                                       int precision, int64_t reqid);
DLL_EXPORT TAOS_RES *taos_schemaless_insert_raw(TAOS *taos, char *lines, int len, int32_t *totalRows, int protocol,
                                                int precision);
DLL_EXPORT TAOS_RES *taos_schemaless_insert_raw_with_reqid(TAOS *taos, char *lines, int len, int32_t *totalRows,
                                                           int protocol, int precision, int64_t reqid);
DLL_EXPORT TAOS_RES *taos_schemaless_insert_ttl(TAOS *taos, char *lines[], int numLines, int protocol, int precision,
                                                int32_t ttl);
DLL_EXPORT TAOS_RES *taos_schemaless_insert_ttl_with_reqid(TAOS *taos, char *lines[], int numLines, int protocol,
                                                           int precision, int32_t ttl, int64_t reqid);
DLL_EXPORT TAOS_RES *taos_schemaless_insert_raw_ttl(TAOS *taos, char *lines, int len, int32_t *totalRows, int protocol,
                                                    int precision, int32_t ttl);
DLL_EXPORT TAOS_RES *taos_schemaless_insert_raw_ttl_with_reqid(TAOS *taos, char *lines, int len, int32_t *totalRows,
                                                               int protocol, int precision, int32_t ttl, int64_t reqid);
DLL_EXPORT TAOS_RES *taos_schemaless_insert_raw_ttl_with_reqid_tbname_key(TAOS *taos, char *lines, int len,
                                                                          int32_t *totalRows, int protocol,
                                                                          int precision, int32_t ttl, int64_t reqid,
                                                                          char *tbnameKey);
DLL_EXPORT TAOS_RES *taos_schemaless_insert_ttl_with_reqid_tbname_key(TAOS *taos, char *lines[], int numLines,
                                                                      int protocol, int precision, int32_t ttl,
                                                                      int64_t reqid, char *tbnameKey);
/* --------------------------TMQ INTERFACE------------------------------- */

typedef struct tmq_t      tmq_t;
typedef struct tmq_conf_t tmq_conf_t;
typedef struct tmq_list_t tmq_list_t;

typedef void(tmq_commit_cb(tmq_t *tmq, int32_t code, void *param));

typedef enum tmq_conf_res_t {
  TMQ_CONF_UNKNOWN = -2,
  TMQ_CONF_INVALID = -1,
  TMQ_CONF_OK = 0,
} tmq_conf_res_t;

typedef enum tmq_res_t {
  TMQ_RES_INVALID = -1,
  TMQ_RES_DATA = 1,
  TMQ_RES_TABLE_META = 2,
  TMQ_RES_METADATA = 3,
  TMQ_RES_RAWDATA = 4
} tmq_res_t;

typedef struct tmq_topic_assignment {
  int32_t vgId;
  int64_t currentOffset;
  int64_t begin;
  int64_t end;
} tmq_topic_assignment;

DLL_EXPORT tmq_conf_t    *tmq_conf_new();
DLL_EXPORT tmq_conf_res_t tmq_conf_set(tmq_conf_t *conf, const char *key, const char *value);
DLL_EXPORT void           tmq_conf_destroy(tmq_conf_t *conf);
DLL_EXPORT void           tmq_conf_set_auto_commit_cb(tmq_conf_t *conf, tmq_commit_cb *cb, void *param);

DLL_EXPORT tmq_list_t *tmq_list_new();
DLL_EXPORT int32_t     tmq_list_append(tmq_list_t *, const char *);
DLL_EXPORT void        tmq_list_destroy(tmq_list_t *);
DLL_EXPORT int32_t     tmq_list_get_size(const tmq_list_t *);
DLL_EXPORT char      **tmq_list_to_c_array(const tmq_list_t *);

DLL_EXPORT tmq_t    *tmq_consumer_new(tmq_conf_t *conf, char *errstr, int32_t errstrLen);
DLL_EXPORT int32_t   tmq_subscribe(tmq_t *tmq, const tmq_list_t *topic_list);
DLL_EXPORT int32_t   tmq_unsubscribe(tmq_t *tmq);
DLL_EXPORT int32_t   tmq_subscription(tmq_t *tmq, tmq_list_t **topics);
DLL_EXPORT TAOS_RES *tmq_consumer_poll(tmq_t *tmq, int64_t timeout);
DLL_EXPORT int32_t   tmq_consumer_close(tmq_t *tmq);
DLL_EXPORT int32_t   tmq_commit_sync(tmq_t *tmq, const TAOS_RES *msg);  // Commit the msg’s offset + 1
DLL_EXPORT void      tmq_commit_async(tmq_t *tmq, const TAOS_RES *msg, tmq_commit_cb *cb, void *param);
DLL_EXPORT int32_t   tmq_commit_offset_sync(tmq_t *tmq, const char *pTopicName, int32_t vgId, int64_t offset);
DLL_EXPORT void      tmq_commit_offset_async(tmq_t *tmq, const char *pTopicName, int32_t vgId, int64_t offset,
                                             tmq_commit_cb *cb, void *param);
DLL_EXPORT int32_t   tmq_get_topic_assignment(tmq_t *tmq, const char *pTopicName, tmq_topic_assignment **assignment,
                                              int32_t *numOfAssignment);
DLL_EXPORT void      tmq_free_assignment(tmq_topic_assignment *pAssignment);
DLL_EXPORT int32_t   tmq_offset_seek(tmq_t *tmq, const char *pTopicName, int32_t vgId, int64_t offset);
DLL_EXPORT int64_t   tmq_position(tmq_t *tmq, const char *pTopicName,
                                  int32_t vgId);  // The current offset is the offset of the last consumed message + 1
DLL_EXPORT int64_t   tmq_committed(tmq_t *tmq, const char *pTopicName, int32_t vgId);

DLL_EXPORT TAOS       *tmq_get_connect(tmq_t *tmq);
DLL_EXPORT const char *tmq_get_table_name(TAOS_RES *res);
DLL_EXPORT tmq_res_t   tmq_get_res_type(TAOS_RES *res);
DLL_EXPORT const char *tmq_get_topic_name(TAOS_RES *res);
DLL_EXPORT const char *tmq_get_db_name(TAOS_RES *res);
DLL_EXPORT int32_t     tmq_get_vgroup_id(TAOS_RES *res);
DLL_EXPORT int64_t     tmq_get_vgroup_offset(TAOS_RES *res);
DLL_EXPORT const char *tmq_err2str(int32_t code);

/* -- implemented in the native interface, for internal component(TAOSX) only, the API may change -- */
typedef struct tmq_raw_data {
  void    *raw;
  uint32_t raw_len;
  uint16_t raw_type;
} tmq_raw_data;

DLL_EXPORT int32_t tmq_get_raw(TAOS_RES *res, tmq_raw_data *raw);
DLL_EXPORT int32_t tmq_write_raw(TAOS *taos, tmq_raw_data raw);
DLL_EXPORT int     taos_write_raw_block(TAOS *taos, int numOfRows, char *pData, const char *tbname);
DLL_EXPORT int     taos_write_raw_block_with_reqid(TAOS *taos, int numOfRows, char *pData, const char *tbname,
                                                   int64_t reqid);
DLL_EXPORT int     taos_write_raw_block_with_fields(TAOS *taos, int rows, char *pData, const char *tbname,
                                                    TAOS_FIELD *fields, int numFields);
DLL_EXPORT int     taos_write_raw_block_with_fields_with_reqid(TAOS *taos, int rows, char *pData, const char *tbname,
                                                               TAOS_FIELD *fields, int numFields, int64_t reqid);
DLL_EXPORT void    tmq_free_raw(tmq_raw_data raw);

// Returning null means error. Returned result need to be freed by tmq_free_json_meta
DLL_EXPORT char *tmq_get_json_meta(TAOS_RES *res);
DLL_EXPORT void  tmq_free_json_meta(char *jsonMeta);
/* ---- end ---- */

/* -- implemented in the native interface, for internal component only, the API may change -- */
typedef enum {
  TSDB_SRV_STATUS_UNAVAILABLE = 0,
  TSDB_SRV_STATUS_NETWORK_OK = 1,
  TSDB_SRV_STATUS_SERVICE_OK = 2,
  TSDB_SRV_STATUS_SERVICE_DEGRADED = 3,
  TSDB_SRV_STATUS_EXTING = 4,
} TSDB_SERVER_STATUS;

DLL_EXPORT TSDB_SERVER_STATUS taos_check_server_status(const char *fqdn, int port, char *details, int maxlen);
DLL_EXPORT void               taos_write_crashinfo(int signum, void *sigInfo, void *context);
DLL_EXPORT char              *getBuildInfo();
/* ---- end ---- */

#ifdef __cplusplus
}
#endif

#endif<|MERGE_RESOLUTION|>--- conflicted
+++ resolved
@@ -321,11 +321,6 @@
 /* -- implemented in the native interface, for internal component only, the API may change -- */
 typedef void (*__taos_async_whitelist_fn_t)(void *param, int code, TAOS *taos, int numOfWhiteLists,
                                             uint64_t *pWhiteLists);
-<<<<<<< HEAD
-typedef void (*__taos_async_whitelist_fn_t2)(void *param, int code, TAOS *taos, int numOfWhiteLists,
-                                             char **pWhiteLists);
-DLL_EXPORT void taos_fetch_whitelist_a(TAOS *taos, __taos_async_whitelist_fn_t2 fp, void *param);
-=======
 
 typedef void (*__taos_async_whitelist_dual_stack_fn_t)(void *param, int code, TAOS *taos, int numOfWhiteLists,
                                                        char **pWhiteLists);
@@ -334,7 +329,6 @@
 
 DLL_EXPORT void taos_fetch_whitelist_dual_stack_a(TAOS *taos, __taos_async_whitelist_dual_stack_fn_t fp, void *param);
 
->>>>>>> dba20b15
 /* ---- end ---- */
 
 typedef enum {
