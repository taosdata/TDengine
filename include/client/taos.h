/*
 * Copyright (c) 2019 TAOS Data, Inc. <jhtao@taosdata.com>
 *
 * This program is free software: you can use, redistribute, and/or modify
 * it under the terms of the GNU Affero General Public License, version 3
 * or later ("AGPL"), as published by the Free Software Foundation.
 *
 * This program is distributed in the hope that it will be useful, but WITHOUT
 * ANY WARRANTY; without even the implied warranty of MERCHANTABILITY or
 * FITNESS FOR A PARTICULAR PURPOSE.
 *
 * You should have received a copy of the GNU Affero General Public License
 * along with this program. If not, see <http://www.gnu.org/licenses/>.
 */

#ifndef TDENGINE_TAOS_H
#define TDENGINE_TAOS_H

#include <stdbool.h>
#include <stdint.h>

#ifdef __cplusplus
extern "C" {
#endif

typedef void   TAOS;
typedef void   TAOS_STMT;
typedef void   TAOS_RES;
typedef void **TAOS_ROW;
typedef void   TAOS_SUB;

// Data type definition
#define TSDB_DATA_TYPE_NULL       0   // 1 bytes
#define TSDB_DATA_TYPE_BOOL       1   // 1 bytes
#define TSDB_DATA_TYPE_TINYINT    2   // 1 byte
#define TSDB_DATA_TYPE_SMALLINT   3   // 2 bytes
#define TSDB_DATA_TYPE_INT        4   // 4 bytes
#define TSDB_DATA_TYPE_BIGINT     5   // 8 bytes
#define TSDB_DATA_TYPE_FLOAT      6   // 4 bytes
#define TSDB_DATA_TYPE_DOUBLE     7   // 8 bytes
#define TSDB_DATA_TYPE_VARCHAR    8   // string, alias for varchar
#define TSDB_DATA_TYPE_TIMESTAMP  9   // 8 bytes
#define TSDB_DATA_TYPE_NCHAR      10  // unicode string
#define TSDB_DATA_TYPE_UTINYINT   11  // 1 byte
#define TSDB_DATA_TYPE_USMALLINT  12  // 2 bytes
#define TSDB_DATA_TYPE_UINT       13  // 4 bytes
#define TSDB_DATA_TYPE_UBIGINT    14  // 8 bytes
#define TSDB_DATA_TYPE_JSON       15  // json string
#define TSDB_DATA_TYPE_VARBINARY  16  // binary
#define TSDB_DATA_TYPE_DECIMAL    17  // decimal
#define TSDB_DATA_TYPE_BLOB       18  // binary
#define TSDB_DATA_TYPE_MEDIUMBLOB 19
#define TSDB_DATA_TYPE_BINARY     TSDB_DATA_TYPE_VARCHAR  // string
#define TSDB_DATA_TYPE_MAX        20

typedef enum {
  TSDB_OPTION_LOCALE,
  TSDB_OPTION_CHARSET,
  TSDB_OPTION_TIMEZONE,
  TSDB_OPTION_CONFIGDIR,
  TSDB_OPTION_SHELL_ACTIVITY_TIMER,
  TSDB_OPTION_USE_ADAPTER,
  TSDB_MAX_OPTIONS
} TSDB_OPTION;

typedef enum {
  TSDB_SML_UNKNOWN_PROTOCOL = 0,
  TSDB_SML_LINE_PROTOCOL = 1,
  TSDB_SML_TELNET_PROTOCOL = 2,
  TSDB_SML_JSON_PROTOCOL = 3,
} TSDB_SML_PROTOCOL_TYPE;

typedef enum {
  TSDB_SML_TIMESTAMP_NOT_CONFIGURED = 0,
  TSDB_SML_TIMESTAMP_HOURS,
  TSDB_SML_TIMESTAMP_MINUTES,
  TSDB_SML_TIMESTAMP_SECONDS,
  TSDB_SML_TIMESTAMP_MILLI_SECONDS,
  TSDB_SML_TIMESTAMP_MICRO_SECONDS,
  TSDB_SML_TIMESTAMP_NANO_SECONDS,
} TSDB_SML_TIMESTAMP_TYPE;

typedef struct taosField {
  char    name[65];
  int8_t  type;
  int32_t bytes;
} TAOS_FIELD;

typedef struct TAOS_FIELD_E {
  char    name[65];
  int8_t  type;
  uint8_t precision;
  uint8_t scale;
  int32_t bytes;
} TAOS_FIELD_E;

#ifdef WINDOWS
#define DLL_EXPORT __declspec(dllexport)
#else
#define DLL_EXPORT
#endif

typedef void (*__taos_async_fn_t)(void *param, TAOS_RES *res, int code);
typedef void (*__taos_notify_fn_t)(void *param, void *ext, int type);

typedef struct TAOS_MULTI_BIND {
  int       buffer_type;
  void     *buffer;
  uintptr_t buffer_length;
  int32_t  *length;
  char     *is_null;
  int       num;
} TAOS_MULTI_BIND;

typedef enum {
  SET_CONF_RET_SUCC = 0,
  SET_CONF_RET_ERR_PART = -1,
  SET_CONF_RET_ERR_INNER = -2,
  SET_CONF_RET_ERR_JSON_INVALID = -3,
  SET_CONF_RET_ERR_JSON_PARSE = -4,
  SET_CONF_RET_ERR_ONLY_ONCE = -5,
  SET_CONF_RET_ERR_TOO_LONG = -6
} SET_CONF_RET_CODE;

typedef enum {
  TAOS_NOTIFY_PASSVER = 0,
} TAOS_NOTIFY_TYPE;

#define RET_MSG_LENGTH 1024
typedef struct setConfRet {
  SET_CONF_RET_CODE retCode;
  char              retMsg[RET_MSG_LENGTH];
} setConfRet;

typedef struct TAOS_VGROUP_HASH_INFO {
  int32_t  vgId;
  uint32_t hashBegin;
  uint32_t hashEnd;
} TAOS_VGROUP_HASH_INFO;

typedef struct TAOS_DB_ROUTE_INFO {
  int32_t                routeVersion;
  int16_t                hashPrefix;
  int16_t                hashSuffix;
  int8_t                 hashMethod;
  int32_t                vgNum;
  TAOS_VGROUP_HASH_INFO *vgHash;
} TAOS_DB_ROUTE_INFO;

DLL_EXPORT void       taos_cleanup(void);
DLL_EXPORT int        taos_options(TSDB_OPTION option, const void *arg, ...);
DLL_EXPORT setConfRet taos_set_config(const char *config);
DLL_EXPORT int        taos_init(void);
DLL_EXPORT TAOS      *taos_connect(const char *ip, const char *user, const char *pass, const char *db, uint16_t port);
DLL_EXPORT TAOS *taos_connect_auth(const char *ip, const char *user, const char *auth, const char *db, uint16_t port);
DLL_EXPORT void  taos_close(TAOS *taos);

DLL_EXPORT const char *taos_data_type(int type);

DLL_EXPORT TAOS_STMT *taos_stmt_init(TAOS *taos);
DLL_EXPORT TAOS_STMT *taos_stmt_init_with_reqid(TAOS *taos, int64_t reqid);
DLL_EXPORT int        taos_stmt_prepare(TAOS_STMT *stmt, const char *sql, unsigned long length);
DLL_EXPORT int        taos_stmt_set_tbname_tags(TAOS_STMT *stmt, const char *name, TAOS_MULTI_BIND *tags);
DLL_EXPORT int        taos_stmt_set_tbname(TAOS_STMT *stmt, const char *name);
DLL_EXPORT int        taos_stmt_set_tags(TAOS_STMT *stmt, TAOS_MULTI_BIND *tags);
DLL_EXPORT int        taos_stmt_set_sub_tbname(TAOS_STMT *stmt, const char *name);
DLL_EXPORT int        taos_stmt_get_tag_fields(TAOS_STMT *stmt, int *fieldNum, TAOS_FIELD_E **fields);
DLL_EXPORT int        taos_stmt_get_col_fields(TAOS_STMT *stmt, int *fieldNum, TAOS_FIELD_E **fields);
// let stmt to reclaim TAOS_FIELD_E that was allocated by `taos_stmt_get_tag_fields`/`taos_stmt_get_col_fields`
DLL_EXPORT void taos_stmt_reclaim_fields(TAOS_STMT *stmt, TAOS_FIELD_E *fields);

DLL_EXPORT int       taos_stmt_is_insert(TAOS_STMT *stmt, int *insert);
DLL_EXPORT int       taos_stmt_num_params(TAOS_STMT *stmt, int *nums);
DLL_EXPORT int       taos_stmt_get_param(TAOS_STMT *stmt, int idx, int *type, int *bytes);
DLL_EXPORT int       taos_stmt_bind_param(TAOS_STMT *stmt, TAOS_MULTI_BIND *bind);
DLL_EXPORT int       taos_stmt_bind_param_batch(TAOS_STMT *stmt, TAOS_MULTI_BIND *bind);
DLL_EXPORT int       taos_stmt_bind_single_param_batch(TAOS_STMT *stmt, TAOS_MULTI_BIND *bind, int colIdx);
DLL_EXPORT int       taos_stmt_add_batch(TAOS_STMT *stmt);
DLL_EXPORT int       taos_stmt_execute(TAOS_STMT *stmt);
DLL_EXPORT TAOS_RES *taos_stmt_use_result(TAOS_STMT *stmt);
DLL_EXPORT int       taos_stmt_close(TAOS_STMT *stmt);
DLL_EXPORT char     *taos_stmt_errstr(TAOS_STMT *stmt);
DLL_EXPORT int       taos_stmt_affected_rows(TAOS_STMT *stmt);
DLL_EXPORT int       taos_stmt_affected_rows_once(TAOS_STMT *stmt);

DLL_EXPORT TAOS_RES *taos_query(TAOS *taos, const char *sql);
DLL_EXPORT TAOS_RES *taos_query_with_reqid(TAOS *taos, const char *sql, int64_t reqId);

DLL_EXPORT TAOS_ROW taos_fetch_row(TAOS_RES *res);
DLL_EXPORT int      taos_result_precision(TAOS_RES *res);  // get the time precision of result
DLL_EXPORT void     taos_free_result(TAOS_RES *res);
DLL_EXPORT void     taos_kill_query(TAOS *taos);
DLL_EXPORT int      taos_field_count(TAOS_RES *res);
DLL_EXPORT int      taos_num_fields(TAOS_RES *res);
DLL_EXPORT int      taos_affected_rows(TAOS_RES *res);
DLL_EXPORT int64_t  taos_affected_rows64(TAOS_RES *res);

DLL_EXPORT TAOS_FIELD *taos_fetch_fields(TAOS_RES *res);
DLL_EXPORT int         taos_select_db(TAOS *taos, const char *db);
DLL_EXPORT int         taos_print_row(char *str, TAOS_ROW row, TAOS_FIELD *fields, int num_fields);
DLL_EXPORT void        taos_stop_query(TAOS_RES *res);
DLL_EXPORT bool        taos_is_null(TAOS_RES *res, int32_t row, int32_t col);
DLL_EXPORT bool        taos_is_update_query(TAOS_RES *res);
DLL_EXPORT int         taos_fetch_block(TAOS_RES *res, TAOS_ROW *rows);
DLL_EXPORT int         taos_fetch_block_s(TAOS_RES *res, int *numOfRows, TAOS_ROW *rows);
DLL_EXPORT int         taos_fetch_raw_block(TAOS_RES *res, int *numOfRows, void **pData);
DLL_EXPORT int        *taos_get_column_data_offset(TAOS_RES *res, int columnIndex);
DLL_EXPORT int         taos_validate_sql(TAOS *taos, const char *sql);
DLL_EXPORT void        taos_reset_current_db(TAOS *taos);

DLL_EXPORT int      *taos_fetch_lengths(TAOS_RES *res);
DLL_EXPORT TAOS_ROW *taos_result_block(TAOS_RES *res);

DLL_EXPORT const char *taos_get_server_info(TAOS *taos);
DLL_EXPORT const char *taos_get_client_info();
DLL_EXPORT int         taos_get_current_db(TAOS *taos, char *database, int len, int *required);

DLL_EXPORT const char *taos_errstr(TAOS_RES *res);
DLL_EXPORT int         taos_errno(TAOS_RES *res);

DLL_EXPORT void taos_query_a(TAOS *taos, const char *sql, __taos_async_fn_t fp, void *param);
DLL_EXPORT void taos_query_a_with_reqid(TAOS *taos, const char *sql, __taos_async_fn_t fp, void *param, int64_t reqid);
DLL_EXPORT void taos_fetch_rows_a(TAOS_RES *res, __taos_async_fn_t fp, void *param);
DLL_EXPORT void taos_fetch_raw_block_a(TAOS_RES *res, __taos_async_fn_t fp, void *param);
DLL_EXPORT const void *taos_get_raw_block(TAOS_RES *res);

DLL_EXPORT int taos_get_db_route_info(TAOS *taos, const char *db, TAOS_DB_ROUTE_INFO *dbInfo);
DLL_EXPORT int taos_get_table_vgId(TAOS *taos, const char *db, const char *table, int *vgId);
DLL_EXPORT int taos_get_tables_vgId(TAOS *taos, const char *db, const char *table[], int tableNum, int *vgId);

DLL_EXPORT int taos_load_table_info(TAOS *taos, const char *tableNameList);

// set heart beat thread quit mode , if quicByKill 1 then kill thread else quit from inner
DLL_EXPORT void taos_set_hb_quit(int8_t quitByKill);
<<<<<<< HEAD
DLL_EXPORT int  taos_set_notify_cb(TAOS *taos, __taos_notify_fn_t fp, void *param, int type);
=======

DLL_EXPORT int taos_set_notify_cb(TAOS *taos, __taos_notify_fn_t fp, void *param, int type);
>>>>>>> e12b70d2

/*  --------------------------schemaless INTERFACE------------------------------- */

DLL_EXPORT TAOS_RES *taos_schemaless_insert(TAOS *taos, char *lines[], int numLines, int protocol, int precision);
DLL_EXPORT TAOS_RES *taos_schemaless_insert_with_reqid(TAOS *taos, char *lines[], int numLines, int protocol,
                                                       int precision, int64_t reqid);
DLL_EXPORT TAOS_RES *taos_schemaless_insert_raw(TAOS *taos, char *lines, int len, int32_t *totalRows, int protocol,
                                                int precision);
DLL_EXPORT TAOS_RES *taos_schemaless_insert_raw_with_reqid(TAOS *taos, char *lines, int len, int32_t *totalRows,
                                                           int protocol, int precision, int64_t reqid);
DLL_EXPORT TAOS_RES *taos_schemaless_insert_ttl(TAOS *taos, char *lines[], int numLines, int protocol, int precision,
                                                int32_t ttl);
DLL_EXPORT TAOS_RES *taos_schemaless_insert_ttl_with_reqid(TAOS *taos, char *lines[], int numLines, int protocol,
                                                           int precision, int32_t ttl, int64_t reqid);
DLL_EXPORT TAOS_RES *taos_schemaless_insert_raw_ttl(TAOS *taos, char *lines, int len, int32_t *totalRows, int protocol,
                                                    int precision, int32_t ttl);
DLL_EXPORT TAOS_RES *taos_schemaless_insert_raw_ttl_with_reqid(TAOS *taos, char *lines, int len, int32_t *totalRows,
                                                               int protocol, int precision, int32_t ttl, int64_t reqid);

/* --------------------------TMQ INTERFACE------------------------------- */

typedef struct tmq_t      tmq_t;
typedef struct tmq_conf_t tmq_conf_t;
typedef struct tmq_list_t tmq_list_t;

typedef void(tmq_commit_cb(tmq_t *, int32_t code, void *param));

DLL_EXPORT tmq_list_t *tmq_list_new();
DLL_EXPORT int32_t     tmq_list_append(tmq_list_t *, const char *);
DLL_EXPORT void        tmq_list_destroy(tmq_list_t *);
DLL_EXPORT int32_t     tmq_list_get_size(const tmq_list_t *);
DLL_EXPORT char      **tmq_list_to_c_array(const tmq_list_t *);

DLL_EXPORT tmq_t *tmq_consumer_new(tmq_conf_t *conf, char *errstr, int32_t errstrLen);

DLL_EXPORT const char *tmq_err2str(int32_t code);

/* ------------------------TMQ CONSUMER INTERFACE------------------------ */
typedef struct tmq_topic_assignment {
  int32_t vgId;
  int64_t currentOffset;
  int64_t begin;
  int64_t end;
} tmq_topic_assignment;

DLL_EXPORT int32_t   tmq_subscribe(tmq_t *tmq, const tmq_list_t *topic_list);
DLL_EXPORT int32_t   tmq_unsubscribe(tmq_t *tmq);
DLL_EXPORT int32_t   tmq_subscription(tmq_t *tmq, tmq_list_t **topics);
DLL_EXPORT TAOS_RES *tmq_consumer_poll(tmq_t *tmq, int64_t timeout);
DLL_EXPORT int32_t   tmq_consumer_close(tmq_t *tmq);
DLL_EXPORT int32_t   tmq_commit_sync(tmq_t *tmq, const TAOS_RES *msg);
DLL_EXPORT void      tmq_commit_async(tmq_t *tmq, const TAOS_RES *msg, tmq_commit_cb *cb, void *param);
DLL_EXPORT int32_t   tmq_get_topic_assignment(tmq_t *tmq, const char *pTopicName, tmq_topic_assignment **assignment,
                                              int32_t *numOfAssignment);
DLL_EXPORT int32_t   tmq_offset_seek(tmq_t *tmq, const char *pTopicName, int32_t vgId, int64_t offset);

/* ----------------------TMQ CONFIGURATION INTERFACE---------------------- */

enum tmq_conf_res_t {
  TMQ_CONF_UNKNOWN = -2,
  TMQ_CONF_INVALID = -1,
  TMQ_CONF_OK = 0,
};

typedef enum tmq_conf_res_t tmq_conf_res_t;

DLL_EXPORT tmq_conf_t    *tmq_conf_new();
DLL_EXPORT tmq_conf_res_t tmq_conf_set(tmq_conf_t *conf, const char *key, const char *value);
DLL_EXPORT void           tmq_conf_destroy(tmq_conf_t *conf);
DLL_EXPORT void           tmq_conf_set_auto_commit_cb(tmq_conf_t *conf, tmq_commit_cb *cb, void *param);

/* -------------------------TMQ MSG HANDLE INTERFACE---------------------- */

DLL_EXPORT const char *tmq_get_topic_name(TAOS_RES *res);
DLL_EXPORT const char *tmq_get_db_name(TAOS_RES *res);
DLL_EXPORT int32_t     tmq_get_vgroup_id(TAOS_RES *res);

/* ------------------------------ TAOSX -----------------------------------*/
// note: following apis are unstable
enum tmq_res_t {
  TMQ_RES_INVALID = -1,
  TMQ_RES_DATA = 1,
  TMQ_RES_TABLE_META = 2,
  TMQ_RES_METADATA = 3,
};

typedef struct tmq_raw_data {
  void    *raw;
  uint32_t raw_len;
  uint16_t raw_type;
} tmq_raw_data;

typedef enum tmq_res_t tmq_res_t;

DLL_EXPORT const char *tmq_get_table_name(TAOS_RES *res);
DLL_EXPORT tmq_res_t   tmq_get_res_type(TAOS_RES *res);
DLL_EXPORT int32_t     tmq_get_raw(TAOS_RES *res, tmq_raw_data *raw);
DLL_EXPORT int32_t     tmq_write_raw(TAOS *taos, tmq_raw_data raw);
DLL_EXPORT int         taos_write_raw_block(TAOS *taos, int numOfRows, char *pData, const char *tbname);
DLL_EXPORT int         taos_write_raw_block_with_fields(TAOS *taos, int rows, char *pData, const char *tbname,
                                                        TAOS_FIELD *fields, int numFields);
DLL_EXPORT void        tmq_free_raw(tmq_raw_data raw);
// Returning null means error. Returned result need to be freed by tmq_free_json_meta
DLL_EXPORT char *tmq_get_json_meta(TAOS_RES *res);
DLL_EXPORT void  tmq_free_json_meta(char *jsonMeta);

/* ---------------------------- TAOSX END -------------------------------- */

typedef enum {
  TSDB_SRV_STATUS_UNAVAILABLE = 0,
  TSDB_SRV_STATUS_NETWORK_OK = 1,
  TSDB_SRV_STATUS_SERVICE_OK = 2,
  TSDB_SRV_STATUS_SERVICE_DEGRADED = 3,
  TSDB_SRV_STATUS_EXTING = 4,
} TSDB_SERVER_STATUS;

DLL_EXPORT TSDB_SERVER_STATUS taos_check_server_status(const char *fqdn, int port, char *details, int maxlen);

#ifdef __cplusplus
}
#endif

#endif<|MERGE_RESOLUTION|>--- conflicted
+++ resolved
@@ -232,12 +232,8 @@
 
 // set heart beat thread quit mode , if quicByKill 1 then kill thread else quit from inner
 DLL_EXPORT void taos_set_hb_quit(int8_t quitByKill);
-<<<<<<< HEAD
-DLL_EXPORT int  taos_set_notify_cb(TAOS *taos, __taos_notify_fn_t fp, void *param, int type);
-=======
 
 DLL_EXPORT int taos_set_notify_cb(TAOS *taos, __taos_notify_fn_t fp, void *param, int type);
->>>>>>> e12b70d2
 
 /*  --------------------------schemaless INTERFACE------------------------------- */
 
