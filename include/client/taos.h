/*
 * Copyright (c) 2019 TAOS Data, Inc. <jhtao@taosdata.com>
 *
 * This program is free software: you can use, redistribute, and/or modify
 * it under the terms of the GNU Affero General Public License, version 3
 * or later ("AGPL"), as published by the Free Software Foundation.
 *
 * This program is distributed in the hope that it will be useful, but WITHOUT
 * ANY WARRANTY; without even the implied warranty of MERCHANTABILITY or
 * FITNESS FOR A PARTICULAR PURPOSE.
 *
 * You should have received a copy of the GNU Affero General Public License
 * along with this program. If not, see <http://www.gnu.org/licenses/>.
 */

#ifndef TDENGINE_TAOS_H
#define TDENGINE_TAOS_H

#include <stdbool.h>
#include <stdint.h>

#ifdef __cplusplus
extern "C" {
#endif

typedef void   TAOS;
typedef void   TAOS_STMT;
typedef void   TAOS_RES;
typedef void **TAOS_ROW;
typedef void   TAOS_SUB;

// Data type definition
#define TSDB_DATA_TYPE_NULL       0   // 1 bytes
#define TSDB_DATA_TYPE_BOOL       1   // 1 bytes
#define TSDB_DATA_TYPE_TINYINT    2   // 1 byte
#define TSDB_DATA_TYPE_SMALLINT   3   // 2 bytes
#define TSDB_DATA_TYPE_INT        4   // 4 bytes
#define TSDB_DATA_TYPE_BIGINT     5   // 8 bytes
#define TSDB_DATA_TYPE_FLOAT      6   // 4 bytes
#define TSDB_DATA_TYPE_DOUBLE     7   // 8 bytes
#define TSDB_DATA_TYPE_VARCHAR    8   // string, alias for varchar
#define TSDB_DATA_TYPE_TIMESTAMP  9   // 8 bytes
#define TSDB_DATA_TYPE_NCHAR      10  // unicode string
#define TSDB_DATA_TYPE_UTINYINT   11  // 1 byte
#define TSDB_DATA_TYPE_USMALLINT  12  // 2 bytes
#define TSDB_DATA_TYPE_UINT       13  // 4 bytes
#define TSDB_DATA_TYPE_UBIGINT    14  // 8 bytes
#define TSDB_DATA_TYPE_JSON       15  // json string
#define TSDB_DATA_TYPE_VARBINARY  16  // binary
#define TSDB_DATA_TYPE_DECIMAL    17  // decimal
#define TSDB_DATA_TYPE_BLOB       18  // binary
#define TSDB_DATA_TYPE_MEDIUMBLOB 19
#define TSDB_DATA_TYPE_BINARY     TSDB_DATA_TYPE_VARCHAR  // string
#define TSDB_DATA_TYPE_GEOMETRY   20                      // geometry
#define TSDB_DATA_TYPE_MAX        21

typedef enum {
  TSDB_OPTION_LOCALE,
  TSDB_OPTION_CHARSET,
  TSDB_OPTION_TIMEZONE,
  TSDB_OPTION_CONFIGDIR,
  TSDB_OPTION_SHELL_ACTIVITY_TIMER,
  TSDB_OPTION_USE_ADAPTER,
  TSDB_OPTION_DRIVER,
  TSDB_MAX_OPTIONS
} TSDB_OPTION;

typedef enum {
  TSDB_OPTION_CONNECTION_CLEAR = -1,     // means clear all option in this connection
  TSDB_OPTION_CONNECTION_CHARSET,        // charset, Same as the scope supported by the system
  TSDB_OPTION_CONNECTION_TIMEZONE,       // timezone, Same as the scope supported by the system
  TSDB_OPTION_CONNECTION_USER_IP,        // user ip
  TSDB_OPTION_CONNECTION_USER_APP,       // user app, max lengthe is 23, truncated if longer than 23
  TSDB_MAX_OPTIONS_CONNECTION
} TSDB_OPTION_CONNECTION;

typedef enum {
  TSDB_SML_UNKNOWN_PROTOCOL = 0,
  TSDB_SML_LINE_PROTOCOL = 1,
  TSDB_SML_TELNET_PROTOCOL = 2,
  TSDB_SML_JSON_PROTOCOL = 3,
} TSDB_SML_PROTOCOL_TYPE;

typedef enum {
  TSDB_SML_TIMESTAMP_NOT_CONFIGURED = 0,
  TSDB_SML_TIMESTAMP_HOURS,
  TSDB_SML_TIMESTAMP_MINUTES,
  TSDB_SML_TIMESTAMP_SECONDS,
  TSDB_SML_TIMESTAMP_MILLI_SECONDS,
  TSDB_SML_TIMESTAMP_MICRO_SECONDS,
  TSDB_SML_TIMESTAMP_NANO_SECONDS,
} TSDB_SML_TIMESTAMP_TYPE;

typedef enum TAOS_FIELD_T {
  TAOS_FIELD_COL = 1,
  TAOS_FIELD_TAG,
  TAOS_FIELD_QUERY,
  TAOS_FIELD_TBNAME,
} TAOS_FIELD_T;

typedef struct taosField {
  char    name[65];
  int8_t  type;
  int32_t bytes;
} TAOS_FIELD;

typedef struct TAOS_FIELD_E {
  char    name[65];
  int8_t  type;
  uint8_t precision;
  uint8_t scale;
  int32_t bytes;
} TAOS_FIELD_E;

typedef struct TAOS_FIELD_STB {
  char         name[65];
  int8_t       type;
  uint8_t      precision;
  uint8_t      scale;
  int32_t      bytes;
  uint8_t      field_type;
} TAOS_FIELD_STB;

#ifdef WINDOWS
#define DLL_EXPORT __declspec(dllexport)
#else
#define DLL_EXPORT
#endif

typedef void (*__taos_async_fn_t)(void *param, TAOS_RES *res, int code);
typedef void (*__taos_notify_fn_t)(void *param, void *ext, int type);

typedef struct TAOS_MULTI_BIND {
  int       buffer_type;
  void     *buffer;
  uintptr_t buffer_length;
  int32_t  *length;
  char     *is_null;
  int       num;
} TAOS_MULTI_BIND;

typedef enum {
  SET_CONF_RET_SUCC = 0,
  SET_CONF_RET_ERR_PART = -1,
  SET_CONF_RET_ERR_INNER = -2,
  SET_CONF_RET_ERR_JSON_INVALID = -3,
  SET_CONF_RET_ERR_JSON_PARSE = -4,
  SET_CONF_RET_ERR_ONLY_ONCE = -5,
  SET_CONF_RET_ERR_TOO_LONG = -6
} SET_CONF_RET_CODE;

typedef enum {
  TAOS_NOTIFY_PASSVER = 0,
  TAOS_NOTIFY_WHITELIST_VER = 1,
  TAOS_NOTIFY_USER_DROPPED = 2,
} TAOS_NOTIFY_TYPE;

typedef struct TAOS_VGROUP_HASH_INFO {
  int32_t  vgId;
  uint32_t hashBegin;
  uint32_t hashEnd;
} TAOS_VGROUP_HASH_INFO;

typedef struct TAOS_DB_ROUTE_INFO {
  int32_t                routeVersion;
  int16_t                hashPrefix;
  int16_t                hashSuffix;
  int8_t                 hashMethod;
  int32_t                vgNum;
  TAOS_VGROUP_HASH_INFO *vgHash;
} TAOS_DB_ROUTE_INFO;

typedef struct TAOS_STMT_OPTIONS {
  int64_t reqId;
  bool    singleStbInsert;
  bool    singleTableBindOnce;
} TAOS_STMT_OPTIONS;

<<<<<<< HEAD
DLL_EXPORT int   taos_init(void);
DLL_EXPORT void  taos_cleanup(void);
DLL_EXPORT int   taos_options(TSDB_OPTION option, const void *arg, ...);
DLL_EXPORT TAOS *taos_connect(const char *ip, const char *user, const char *pass, const char *db, uint16_t port);
DLL_EXPORT TAOS *taos_connect_auth(const char *ip, const char *user, const char *auth, const char *db, uint16_t port);
DLL_EXPORT TAOS *taos_connect_dsn(const char *dsn, const char *user, const char *pass, const char *db);
DLL_EXPORT TAOS *taos_connect_dsn_auth(const char *dsn, const char *user, const char *auth, const char *db);
DLL_EXPORT void  taos_close(TAOS *taos);
=======
DLL_EXPORT void       taos_cleanup(void);
DLL_EXPORT int        taos_options(TSDB_OPTION option, const void *arg, ...);
DLL_EXPORT int        taos_options_connection(TAOS *taos, TSDB_OPTION_CONNECTION option, const void *arg, ...);
DLL_EXPORT setConfRet taos_set_config(const char *config);
DLL_EXPORT int        taos_init(void);
DLL_EXPORT TAOS      *taos_connect(const char *ip, const char *user, const char *pass, const char *db, uint16_t port);
DLL_EXPORT TAOS      *taos_connect_auth(const char *ip, const char *user, const char *auth, const char *db, uint16_t port);
DLL_EXPORT void       taos_close(TAOS *taos);
>>>>>>> 4c48d05b

DLL_EXPORT const char *taos_data_type(int type);

DLL_EXPORT TAOS_STMT *taos_stmt_init(TAOS *taos);
DLL_EXPORT TAOS_STMT *taos_stmt_init_with_reqid(TAOS *taos, int64_t reqid);
DLL_EXPORT TAOS_STMT *taos_stmt_init_with_options(TAOS *taos, TAOS_STMT_OPTIONS *options);
DLL_EXPORT int        taos_stmt_prepare(TAOS_STMT *stmt, const char *sql, unsigned long length);
DLL_EXPORT int        taos_stmt_set_tbname_tags(TAOS_STMT *stmt, const char *name, TAOS_MULTI_BIND *tags);
DLL_EXPORT int        taos_stmt_set_tbname(TAOS_STMT *stmt, const char *name);
DLL_EXPORT int        taos_stmt_set_tags(TAOS_STMT *stmt, TAOS_MULTI_BIND *tags);
DLL_EXPORT int        taos_stmt_set_sub_tbname(TAOS_STMT *stmt, const char *name);
DLL_EXPORT int        taos_stmt_get_tag_fields(TAOS_STMT *stmt, int *fieldNum, TAOS_FIELD_E **fields);
DLL_EXPORT int        taos_stmt_get_col_fields(TAOS_STMT *stmt, int *fieldNum, TAOS_FIELD_E **fields);
// let stmt to reclaim TAOS_FIELD_E that was allocated by `taos_stmt_get_tag_fields`/`taos_stmt_get_col_fields`
DLL_EXPORT void taos_stmt_reclaim_fields(TAOS_STMT *stmt, TAOS_FIELD_E *fields);

DLL_EXPORT int       taos_stmt_is_insert(TAOS_STMT *stmt, int *insert);
DLL_EXPORT int       taos_stmt_num_params(TAOS_STMT *stmt, int *nums);
DLL_EXPORT int       taos_stmt_get_param(TAOS_STMT *stmt, int idx, int *type, int *bytes);
DLL_EXPORT int       taos_stmt_bind_param(TAOS_STMT *stmt, TAOS_MULTI_BIND *bind);
DLL_EXPORT int       taos_stmt_bind_param_batch(TAOS_STMT *stmt, TAOS_MULTI_BIND *bind);
DLL_EXPORT int       taos_stmt_bind_single_param_batch(TAOS_STMT *stmt, TAOS_MULTI_BIND *bind, int colIdx);
DLL_EXPORT int       taos_stmt_add_batch(TAOS_STMT *stmt);
DLL_EXPORT int       taos_stmt_execute(TAOS_STMT *stmt);
DLL_EXPORT TAOS_RES *taos_stmt_use_result(TAOS_STMT *stmt);
DLL_EXPORT int       taos_stmt_close(TAOS_STMT *stmt);
DLL_EXPORT char     *taos_stmt_errstr(TAOS_STMT *stmt);
DLL_EXPORT int       taos_stmt_affected_rows(TAOS_STMT *stmt);
DLL_EXPORT int       taos_stmt_affected_rows_once(TAOS_STMT *stmt);

DLL_EXPORT TAOS_RES *taos_query(TAOS *taos, const char *sql);
DLL_EXPORT TAOS_RES *taos_query_with_reqid(TAOS *taos, const char *sql, int64_t reqId);

DLL_EXPORT TAOS_ROW taos_fetch_row(TAOS_RES *res);
DLL_EXPORT int      taos_result_precision(TAOS_RES *res);  // get the time precision of result
DLL_EXPORT void     taos_free_result(TAOS_RES *res);
DLL_EXPORT void     taos_kill_query(TAOS *taos);
DLL_EXPORT int      taos_field_count(TAOS_RES *res);
DLL_EXPORT int      taos_num_fields(TAOS_RES *res);
DLL_EXPORT int      taos_affected_rows(TAOS_RES *res);
DLL_EXPORT int64_t  taos_affected_rows64(TAOS_RES *res);

DLL_EXPORT TAOS_FIELD *taos_fetch_fields(TAOS_RES *res);
DLL_EXPORT int         taos_select_db(TAOS *taos, const char *db);
DLL_EXPORT int         taos_print_row(char *str, TAOS_ROW row, TAOS_FIELD *fields, int num_fields);
DLL_EXPORT int  taos_print_row_with_size(char *str, uint32_t size, TAOS_ROW row, TAOS_FIELD *fields, int num_fields);
DLL_EXPORT void taos_stop_query(TAOS_RES *res);
DLL_EXPORT bool taos_is_null(TAOS_RES *res, int32_t row, int32_t col);
DLL_EXPORT int  taos_is_null_by_column(TAOS_RES *res, int columnIndex, bool result[], int *rows);
DLL_EXPORT bool taos_is_update_query(TAOS_RES *res);
DLL_EXPORT int  taos_fetch_block(TAOS_RES *res, TAOS_ROW *rows);
DLL_EXPORT int  taos_fetch_block_s(TAOS_RES *res, int *numOfRows, TAOS_ROW *rows);
DLL_EXPORT int  taos_fetch_raw_block(TAOS_RES *res, int *numOfRows, void **pData);
DLL_EXPORT int *taos_get_column_data_offset(TAOS_RES *res, int columnIndex);
DLL_EXPORT int  taos_validate_sql(TAOS *taos, const char *sql);
DLL_EXPORT void taos_reset_current_db(TAOS *taos);

DLL_EXPORT int      *taos_fetch_lengths(TAOS_RES *res);
DLL_EXPORT TAOS_ROW *taos_result_block(TAOS_RES *res);

DLL_EXPORT const char *taos_get_server_info(TAOS *taos);
DLL_EXPORT const char *taos_get_client_info();
DLL_EXPORT int         taos_get_current_db(TAOS *taos, char *database, int len, int *required);

DLL_EXPORT const char *taos_errstr(TAOS_RES *res);
DLL_EXPORT int         taos_errno(TAOS_RES *res);

DLL_EXPORT void taos_query_a(TAOS *taos, const char *sql, __taos_async_fn_t fp, void *param);
DLL_EXPORT void taos_query_a_with_reqid(TAOS *taos, const char *sql, __taos_async_fn_t fp, void *param, int64_t reqid);
DLL_EXPORT void taos_fetch_rows_a(TAOS_RES *res, __taos_async_fn_t fp, void *param);
DLL_EXPORT void taos_fetch_raw_block_a(TAOS_RES *res, __taos_async_fn_t fp, void *param);
DLL_EXPORT const void *taos_get_raw_block(TAOS_RES *res);

DLL_EXPORT int taos_get_db_route_info(TAOS *taos, const char *db, TAOS_DB_ROUTE_INFO *dbInfo);
DLL_EXPORT int taos_get_table_vgId(TAOS *taos, const char *db, const char *table, int *vgId);
DLL_EXPORT int taos_get_tables_vgId(TAOS *taos, const char *db, const char *table[], int tableNum, int *vgId);

DLL_EXPORT int taos_load_table_info(TAOS *taos, const char *tableNameList);

// set heart beat thread quit mode , if quicByKill 1 then kill thread else quit from inner
DLL_EXPORT void taos_set_hb_quit(int8_t quitByKill);

DLL_EXPORT int taos_set_notify_cb(TAOS *taos, __taos_notify_fn_t fp, void *param, int type);

typedef enum {
  TAOS_CONN_MODE_BI = 0,
} TAOS_CONN_MODE;

DLL_EXPORT int taos_set_conn_mode(TAOS *taos, int mode, int value);
/*  --------------------------schemaless INTERFACE------------------------------- */

DLL_EXPORT TAOS_RES *taos_schemaless_insert(TAOS *taos, char *lines[], int numLines, int protocol, int precision);
DLL_EXPORT TAOS_RES *taos_schemaless_insert_with_reqid(TAOS *taos, char *lines[], int numLines, int protocol,
                                                       int precision, int64_t reqid);
DLL_EXPORT TAOS_RES *taos_schemaless_insert_raw(TAOS *taos, char *lines, int len, int32_t *totalRows, int protocol,
                                                int precision);
DLL_EXPORT TAOS_RES *taos_schemaless_insert_raw_with_reqid(TAOS *taos, char *lines, int len, int32_t *totalRows,
                                                           int protocol, int precision, int64_t reqid);
DLL_EXPORT TAOS_RES *taos_schemaless_insert_ttl(TAOS *taos, char *lines[], int numLines, int protocol, int precision,
                                                int32_t ttl);
DLL_EXPORT TAOS_RES *taos_schemaless_insert_ttl_with_reqid(TAOS *taos, char *lines[], int numLines, int protocol,
                                                           int precision, int32_t ttl, int64_t reqid);
DLL_EXPORT TAOS_RES *taos_schemaless_insert_raw_ttl(TAOS *taos, char *lines, int len, int32_t *totalRows, int protocol,
                                                    int precision, int32_t ttl);
DLL_EXPORT TAOS_RES *taos_schemaless_insert_raw_ttl_with_reqid(TAOS *taos, char *lines, int len, int32_t *totalRows,
                                                               int protocol, int precision, int32_t ttl, int64_t reqid);
DLL_EXPORT TAOS_RES *taos_schemaless_insert_raw_ttl_with_reqid_tbname_key(TAOS *taos, char *lines, int len,
                                                                          int32_t *totalRows, int protocol,
                                                                          int precision, int32_t ttl, int64_t reqid,
                                                                          char *tbnameKey);
DLL_EXPORT TAOS_RES *taos_schemaless_insert_ttl_with_reqid_tbname_key(TAOS *taos, char *lines[], int numLines,
                                                                      int protocol, int precision, int32_t ttl,
                                                                      int64_t reqid, char *tbnameKey);
/* --------------------------TMQ INTERFACE------------------------------- */

typedef struct tmq_t      tmq_t;
typedef struct tmq_conf_t tmq_conf_t;
typedef struct tmq_list_t tmq_list_t;

typedef void(tmq_commit_cb(tmq_t *tmq, int32_t code, void *param));

typedef enum tmq_conf_res_t {
  TMQ_CONF_UNKNOWN = -2,
  TMQ_CONF_INVALID = -1,
  TMQ_CONF_OK = 0,
} tmq_conf_res_t;

typedef enum tmq_res_t {
  TMQ_RES_INVALID = -1,
  TMQ_RES_DATA = 1,
  TMQ_RES_TABLE_META = 2,
  TMQ_RES_METADATA = 3
} tmq_res_t;

typedef struct tmq_topic_assignment {
  int32_t vgId;
  int64_t currentOffset;
  int64_t begin;
  int64_t end;
} tmq_topic_assignment;

DLL_EXPORT tmq_conf_t    *tmq_conf_new();
DLL_EXPORT tmq_conf_res_t tmq_conf_set(tmq_conf_t *conf, const char *key, const char *value);
DLL_EXPORT void           tmq_conf_destroy(tmq_conf_t *conf);
DLL_EXPORT void           tmq_conf_set_auto_commit_cb(tmq_conf_t *conf, tmq_commit_cb *cb, void *param);

DLL_EXPORT tmq_list_t *tmq_list_new();
DLL_EXPORT int32_t     tmq_list_append(tmq_list_t *, const char *);
DLL_EXPORT void        tmq_list_destroy(tmq_list_t *);
DLL_EXPORT int32_t     tmq_list_get_size(const tmq_list_t *);
DLL_EXPORT char      **tmq_list_to_c_array(const tmq_list_t *);

DLL_EXPORT tmq_t    *tmq_consumer_new(tmq_conf_t *conf, char *errstr, int32_t errstrLen);
DLL_EXPORT int32_t   tmq_subscribe(tmq_t *tmq, const tmq_list_t *topic_list);
DLL_EXPORT int32_t   tmq_unsubscribe(tmq_t *tmq);
DLL_EXPORT int32_t   tmq_subscription(tmq_t *tmq, tmq_list_t **topics);
DLL_EXPORT TAOS_RES *tmq_consumer_poll(tmq_t *tmq, int64_t timeout);
DLL_EXPORT int32_t   tmq_consumer_close(tmq_t *tmq);
DLL_EXPORT int32_t   tmq_commit_sync(tmq_t *tmq, const TAOS_RES *msg);  // Commit the msg’s offset + 1
DLL_EXPORT void      tmq_commit_async(tmq_t *tmq, const TAOS_RES *msg, tmq_commit_cb *cb, void *param);
DLL_EXPORT int32_t   tmq_commit_offset_sync(tmq_t *tmq, const char *pTopicName, int32_t vgId, int64_t offset);
DLL_EXPORT void      tmq_commit_offset_async(tmq_t *tmq, const char *pTopicName, int32_t vgId, int64_t offset,
                                             tmq_commit_cb *cb, void *param);
DLL_EXPORT int32_t   tmq_get_topic_assignment(tmq_t *tmq, const char *pTopicName, tmq_topic_assignment **assignment,
                                              int32_t *numOfAssignment);
DLL_EXPORT void      tmq_free_assignment(tmq_topic_assignment *pAssignment);
DLL_EXPORT int32_t   tmq_offset_seek(tmq_t *tmq, const char *pTopicName, int32_t vgId, int64_t offset);
DLL_EXPORT int64_t   tmq_position(tmq_t *tmq, const char *pTopicName,
                                  int32_t vgId);  // The current offset is the offset of the last consumed message + 1
DLL_EXPORT int64_t   tmq_committed(tmq_t *tmq, const char *pTopicName, int32_t vgId);

DLL_EXPORT TAOS       *tmq_get_connect(tmq_t *tmq);
DLL_EXPORT const char *tmq_get_table_name(TAOS_RES *res);
DLL_EXPORT tmq_res_t   tmq_get_res_type(TAOS_RES *res);
DLL_EXPORT const char *tmq_get_topic_name(TAOS_RES *res);
DLL_EXPORT const char *tmq_get_db_name(TAOS_RES *res);
DLL_EXPORT int32_t     tmq_get_vgroup_id(TAOS_RES *res);
DLL_EXPORT int64_t     tmq_get_vgroup_offset(TAOS_RES *res);
DLL_EXPORT const char *tmq_err2str(int32_t code);


#ifdef __cplusplus
}
#endif

#endif<|MERGE_RESOLUTION|>--- conflicted
+++ resolved
@@ -176,25 +176,15 @@
   bool    singleTableBindOnce;
 } TAOS_STMT_OPTIONS;
 
-<<<<<<< HEAD
 DLL_EXPORT int   taos_init(void);
 DLL_EXPORT void  taos_cleanup(void);
 DLL_EXPORT int   taos_options(TSDB_OPTION option, const void *arg, ...);
+DLL_EXPORT int   taos_options_connection(TAOS *taos, TSDB_OPTION_CONNECTION option, const void *arg, ...);
 DLL_EXPORT TAOS *taos_connect(const char *ip, const char *user, const char *pass, const char *db, uint16_t port);
 DLL_EXPORT TAOS *taos_connect_auth(const char *ip, const char *user, const char *auth, const char *db, uint16_t port);
 DLL_EXPORT TAOS *taos_connect_dsn(const char *dsn, const char *user, const char *pass, const char *db);
 DLL_EXPORT TAOS *taos_connect_dsn_auth(const char *dsn, const char *user, const char *auth, const char *db);
 DLL_EXPORT void  taos_close(TAOS *taos);
-=======
-DLL_EXPORT void       taos_cleanup(void);
-DLL_EXPORT int        taos_options(TSDB_OPTION option, const void *arg, ...);
-DLL_EXPORT int        taos_options_connection(TAOS *taos, TSDB_OPTION_CONNECTION option, const void *arg, ...);
-DLL_EXPORT setConfRet taos_set_config(const char *config);
-DLL_EXPORT int        taos_init(void);
-DLL_EXPORT TAOS      *taos_connect(const char *ip, const char *user, const char *pass, const char *db, uint16_t port);
-DLL_EXPORT TAOS      *taos_connect_auth(const char *ip, const char *user, const char *auth, const char *db, uint16_t port);
-DLL_EXPORT void       taos_close(TAOS *taos);
->>>>>>> 4c48d05b
 
 DLL_EXPORT const char *taos_data_type(int type);
 
