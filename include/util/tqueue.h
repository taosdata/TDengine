/*
 * Copyright (c) 2019 TAOS Data, Inc. <jhtao@taosdata.com>
 *
 * This program is free software: you can use, redistribute, and/or modify
 * it under the terms of the GNU Affero General Public License, version 3
 * or later ("AGPL"), as published by the Free Software Foundation.
 *
 * This program is distributed in the hope that it will be useful, but WITHOUT
 * ANY WARRANTY; without even the implied warranty of MERCHANTABILITY or
 * FITNESS FOR A PARTICULAR PURPOSE.
 *
 * You should have received a copy of the GNU Affero General Public License
 * along with this program. If not, see <http://www.gnu.org/licenses/>.
 */

#ifndef _TD_UTIL_QUEUE_H_
#define _TD_UTIL_QUEUE_H_

#include "os.h"

#ifdef __cplusplus
extern "C" {
#endif

/*

This set of API for queue is designed specially for vnode/mnode. The main purpose is to
consume all the items instead of one item from a queue by one single read. Also, it can
combine multiple queues into a queue set, a consumer thread can consume a queue set via
a single API instead of looping every queue by itself.

Notes:
1: taosOpenQueue/taosCloseQueue, taosOpenQset/taosCloseQset is NOT multi-thread safe
2: after taosCloseQueue/taosCloseQset is called, read/write operation APIs are not safe.
3: read/write operation APIs are multi-thread safe

To remove the limitation and make this set of queue APIs multi-thread safe, REF(tref.c)
shall be used to set up the protection.

*/

typedef struct STaosQueue STaosQueue;
typedef struct STaosQset  STaosQset;
typedef struct STaosQall  STaosQall;
typedef struct {
  void   *ahandle;
  void   *fp;
  void   *queue;
  int32_t workerId;
  int32_t threadNum;
  int64_t timestamp;
  void   *workerCb;
} SQueueInfo;

typedef enum {
  DEF_QITEM = 0,
  RPC_QITEM = 1,
} EQItype;

typedef void (*FItem)(SQueueInfo *pInfo, void *pItem);
typedef void (*FItems)(SQueueInfo *pInfo, STaosQall *qall, int32_t numOfItems);

typedef struct STaosQnode STaosQnode;

struct STaosQnode {
  STaosQnode *next;
  STaosQueue *queue;
  int64_t     timestamp;
  int64_t     dataSize;
  int32_t     size;
  int8_t      itype;
  int8_t      reserved[3];
  char        item[];
};

<<<<<<< HEAD
STaosQueue *taosOpenQueue();
void        taosCloseQueue(STaosQueue *queue);
void        taosSetQueueFp(STaosQueue *queue, FItem itemFp, FItems itemsFp);
void       *taosAllocateQitem(int32_t size, EQItype itype, int64_t dataSize);
int32_t     taosAllocateQitemWrapper(int32_t size, EQItype itype, int64_t dataSize, void **pItem); 
void        taosFreeQitem(void *pItem);
int32_t     taosWriteQitem(STaosQueue *queue, void *pItem);
int32_t     taosReadQitem(STaosQueue *queue, void **ppItem);
bool        taosQueueEmpty(STaosQueue *queue);
void        taosUpdateItemSize(STaosQueue *queue, int32_t items);
int32_t     taosQueueItemSize(STaosQueue *queue);
int64_t     taosQueueMemorySize(STaosQueue *queue);
void        taosSetQueueCapacity(STaosQueue *queue, int64_t size);
void        taosSetQueueMemoryCapacity(STaosQueue *queue, int64_t mem);

STaosQall *taosAllocateQall();
void       taosFreeQall(STaosQall *qall);
int32_t    taosReadAllQitems(STaosQueue *queue, STaosQall *qall);
int32_t    taosGetQitem(STaosQall *qall, void **ppItem);
void       taosResetQitems(STaosQall *qall);
int32_t    taosQallItemSize(STaosQall *qall);
int64_t    taosQallMemSize(STaosQall *qll);
int64_t    taosQallUnAccessedItemSize(STaosQall *qall);
int64_t    taosQallUnAccessedMemSize(STaosQall *qall);

STaosQset *taosOpenQset();
void       taosCloseQset(STaosQset *qset);
void       taosQsetThreadResume(STaosQset *qset);
int32_t    taosAddIntoQset(STaosQset *qset, STaosQueue *queue, void *ahandle);
void       taosRemoveFromQset(STaosQset *qset, STaosQueue *queue);
int32_t    taosGetQueueNumber(STaosQset *qset);
=======
int32_t taosOpenQueue(STaosQueue **queue);
void    taosCloseQueue(STaosQueue *queue);
void    taosSetQueueFp(STaosQueue *queue, FItem itemFp, FItems itemsFp);
int32_t taosAllocateQitem(int32_t size, EQItype itype, int64_t dataSize, void **item);
void    taosFreeQitem(void *pItem);
int32_t taosWriteQitem(STaosQueue *queue, void *pItem);
int32_t taosReadQitem(STaosQueue *queue, void **ppItem);
bool    taosQueueEmpty(STaosQueue *queue);
void    taosUpdateItemSize(STaosQueue *queue, int32_t items);
int32_t taosQueueItemSize(STaosQueue *queue);
int64_t taosQueueMemorySize(STaosQueue *queue);
void    taosSetQueueCapacity(STaosQueue *queue, int64_t size);
void    taosSetQueueMemoryCapacity(STaosQueue *queue, int64_t mem);

int32_t taosAllocateQall(STaosQall **qall);
void    taosFreeQall(STaosQall *qall);
int32_t taosReadAllQitems(STaosQueue *queue, STaosQall *qall);
int32_t taosGetQitem(STaosQall *qall, void **ppItem);
void    taosResetQitems(STaosQall *qall);
int32_t taosQallItemSize(STaosQall *qall);
int64_t taosQallMemSize(STaosQall *qll);
int64_t taosQallUnAccessedItemSize(STaosQall *qall);
int64_t taosQallUnAccessedMemSize(STaosQall *qall);

int32_t taosOpenQset(STaosQset **qset);
void    taosCloseQset(STaosQset *qset);
void    taosQsetThreadResume(STaosQset *qset);
int32_t taosAddIntoQset(STaosQset *qset, STaosQueue *queue, void *ahandle);
void    taosRemoveFromQset(STaosQset *qset, STaosQueue *queue);
int32_t taosGetQueueNumber(STaosQset *qset);
>>>>>>> a3c0acb7

int32_t taosReadQitemFromQset(STaosQset *qset, void **ppItem, SQueueInfo *qinfo);
int32_t taosReadAllQitemsFromQset(STaosQset *qset, STaosQall *qall, SQueueInfo *qinfo);
void    taosResetQsetThread(STaosQset *qset, void *pItem);
void    taosQueueSetThreadId(STaosQueue *pQueue, int64_t threadId);
int64_t taosQueueGetThreadId(STaosQueue *pQueue);

#ifdef __cplusplus
}
#endif

#endif /*_TD_UTIL_QUEUE_H_*/<|MERGE_RESOLUTION|>--- conflicted
+++ resolved
@@ -73,39 +73,6 @@
   char        item[];
 };
 
-<<<<<<< HEAD
-STaosQueue *taosOpenQueue();
-void        taosCloseQueue(STaosQueue *queue);
-void        taosSetQueueFp(STaosQueue *queue, FItem itemFp, FItems itemsFp);
-void       *taosAllocateQitem(int32_t size, EQItype itype, int64_t dataSize);
-int32_t     taosAllocateQitemWrapper(int32_t size, EQItype itype, int64_t dataSize, void **pItem); 
-void        taosFreeQitem(void *pItem);
-int32_t     taosWriteQitem(STaosQueue *queue, void *pItem);
-int32_t     taosReadQitem(STaosQueue *queue, void **ppItem);
-bool        taosQueueEmpty(STaosQueue *queue);
-void        taosUpdateItemSize(STaosQueue *queue, int32_t items);
-int32_t     taosQueueItemSize(STaosQueue *queue);
-int64_t     taosQueueMemorySize(STaosQueue *queue);
-void        taosSetQueueCapacity(STaosQueue *queue, int64_t size);
-void        taosSetQueueMemoryCapacity(STaosQueue *queue, int64_t mem);
-
-STaosQall *taosAllocateQall();
-void       taosFreeQall(STaosQall *qall);
-int32_t    taosReadAllQitems(STaosQueue *queue, STaosQall *qall);
-int32_t    taosGetQitem(STaosQall *qall, void **ppItem);
-void       taosResetQitems(STaosQall *qall);
-int32_t    taosQallItemSize(STaosQall *qall);
-int64_t    taosQallMemSize(STaosQall *qll);
-int64_t    taosQallUnAccessedItemSize(STaosQall *qall);
-int64_t    taosQallUnAccessedMemSize(STaosQall *qall);
-
-STaosQset *taosOpenQset();
-void       taosCloseQset(STaosQset *qset);
-void       taosQsetThreadResume(STaosQset *qset);
-int32_t    taosAddIntoQset(STaosQset *qset, STaosQueue *queue, void *ahandle);
-void       taosRemoveFromQset(STaosQset *qset, STaosQueue *queue);
-int32_t    taosGetQueueNumber(STaosQset *qset);
-=======
 int32_t taosOpenQueue(STaosQueue **queue);
 void    taosCloseQueue(STaosQueue *queue);
 void    taosSetQueueFp(STaosQueue *queue, FItem itemFp, FItems itemsFp);
@@ -136,7 +103,6 @@
 int32_t taosAddIntoQset(STaosQset *qset, STaosQueue *queue, void *ahandle);
 void    taosRemoveFromQset(STaosQset *qset, STaosQueue *queue);
 int32_t taosGetQueueNumber(STaosQset *qset);
->>>>>>> a3c0acb7
 
 int32_t taosReadQitemFromQset(STaosQset *qset, void **ppItem, SQueueInfo *qinfo);
 int32_t taosReadAllQitemsFromQset(STaosQset *qset, STaosQall *qall, SQueueInfo *qinfo);
