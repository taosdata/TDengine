/*
 * Copyright (c) 2019 TAOS Data, Inc. <jhtao@taosdata.com>
 *
 * This program is free software: you can use, redistribute, and/or modify
 * it under the terms of the GNU Affero General Public License, version 3
 * or later ("AGPL"), as published by the Free Software Foundation.
 *
 * This program is distributed in the hope that it will be useful, but WITHOUT
 * ANY WARRANTY; without even the implied warranty of MERCHANTABILITY or
 * FITNESS FOR A PARTICULAR PURPOSE.
 *
 * You should have received a copy of the GNU Affero General Public License
 * along with this program. If not, see <http://www.gnu.org/licenses/>.
 */

#ifndef _TD_UTIL_DEF_H_
#define _TD_UTIL_DEF_H_

#include "cus_name.h"
#include "os.h"

#ifdef __cplusplus
extern "C" {
#endif

#define TSDB__packed

#if defined(TD_ASTRA_32)
#define PACK_PUSH_MIN _Pragma("pack(push, 4)")
#elif defined(WINDOWS)
#define PACK_PUSH_MIN __pragma(pack(push, 1))
#else
#define PACK_PUSH_MIN _Pragma("pack(push, 1)")
#endif

#if defined(WINDOWS)
#define PACK_POP __pragma(pack(pop))
#else
#define PACK_POP _Pragma("pack(pop)")
#endif

#define TSKEY             int64_t
#define TSKEY_MIN         INT64_MIN
#define TSKEY_MAX         INT64_MAX
#define TSKEY_INITIAL_VAL TSKEY_MIN

#define TD_VER_MAX UINT64_MAX  // TODO: use the real max version from query handle

// Bytes for each type.
extern const int32_t TYPE_BYTES[22];

#define CHAR_BYTES      sizeof(char)
#define SHORT_BYTES     sizeof(int16_t)
#define INT_BYTES       sizeof(int32_t)
#define LONG_BYTES      sizeof(int64_t)
#define FLOAT_BYTES     sizeof(float)
#define DOUBLE_BYTES    sizeof(double)
#define POINTER_BYTES   sizeof(void *)
#define M256_BYTES      32
#define TSDB_KEYSIZE    sizeof(TSKEY)
#define TSDB_NCHAR_SIZE sizeof(TdUcs4)

#define DECIMAL64_BYTES  8
#define DECIMAL128_BYTES 16

// NULL definition
#define TSDB_DATA_BOOL_NULL     0x02
#define TSDB_DATA_TINYINT_NULL  0x80
#define TSDB_DATA_SMALLINT_NULL 0x8000

#ifndef TSDB_DATA_INT_NULL
#define TSDB_DATA_INT_NULL 0x80000000LL
#endif

#ifndef TSDB_DATA_BIGINT_NULL
#define TSDB_DATA_BIGINT_NULL 0x8000000000000000LL
#endif

#define TSDB_DATA_TIMESTAMP_NULL TSDB_DATA_BIGINT_NULL

#ifndef TSDB_DATA_FLOAT_NULL
#define TSDB_DATA_FLOAT_NULL 0x7FF00000
#endif

#ifndef TSDB_DATA_DOUBLE_NULL
#define TSDB_DATA_DOUBLE_NULL 0x7FFFFF0000000000LL
#endif

#define TSDB_DATA_NCHAR_NULL    0xFFFFFFFF
#define TSDB_DATA_BINARY_NULL   0xFF
#define TSDB_DATA_GEOMETRY_NULL 0xFF

#define TSDB_DATA_UTINYINT_NULL  0xFF
#define TSDB_DATA_USMALLINT_NULL 0xFFFF
#define TSDB_DATA_UINT_NULL      0xFFFFFFFF
#define TSDB_DATA_UBIGINT_NULL   0xFFFFFFFFFFFFFFFFL

#define TSDB_DATA_NULL_STR   "NULL"
#define TSDB_DATA_NULL_STR_L "null"

#define TSDB_NETTEST_USER "nettestinternal"
#define TSDB_DEFAULT_USER "root"
#ifdef _TD_POWER_
#define TSDB_DEFAULT_PASS "powerdb"
#elif (_TD_TQ_ == true)
#define TSDB_DEFAULT_PASS "tqueue"
#elif (_TD_PRO_ == true)
#define TSDB_DEFAULT_PASS "prodb"
#else
#define TSDB_DEFAULT_PASS "taosdata"
#endif

#define TSDB_TRUE  1
#define TSDB_FALSE 0
#define TSDB_OK    0
#define TSDB_ERR   -1

#define TS_PATH_DELIMITER "."
#define TS_ESCAPE_CHAR    '`'

#define TSDB_TIME_PRECISION_MILLI   0
#define TSDB_TIME_PRECISION_MICRO   1
#define TSDB_TIME_PRECISION_NANO    2
#define TSDB_TIME_PRECISION_HOURS   3
#define TSDB_TIME_PRECISION_MINUTES 4
#define TSDB_TIME_PRECISION_SECONDS 5

#define TSDB_TIME_PRECISION_MILLI_STR "ms"
#define TSDB_TIME_PRECISION_MICRO_STR "us"
#define TSDB_TIME_PRECISION_NANO_STR  "ns"

#define TSDB_TIME_PRECISION_SEC_DIGITS   10
#define TSDB_TIME_PRECISION_MILLI_DIGITS 13
#define TSDB_TIME_PRECISION_MICRO_DIGITS 16
#define TSDB_TIME_PRECISION_NANO_DIGITS  19

#define TSDB_INDEX_TYPE_SMA      "SMA"
#define TSDB_INDEX_TYPE_FULLTEXT "FULLTEXT"
#define TSDB_INDEX_TYPE_NORMAL   "NORMAL"

#define TSDB_INS_USER_STABLES_DBNAME_COLID 2

static const int64_t TICK_PER_SECOND[] = {
    1000LL,        // MILLISECOND
    1000000LL,     // MICROSECOND
    1000000000LL,  // NANOSECOND
    0LL,           // HOUR
    0LL,           // MINUTE
    1LL            // SECOND
};

#define TSDB_TICK_PER_SECOND(precision)               \
  ((int64_t)((precision) == TSDB_TIME_PRECISION_MILLI \
                 ? 1000LL                             \
                 : ((precision) == TSDB_TIME_PRECISION_MICRO ? 1000000LL : 1000000000LL)))

#define T_MEMBER_SIZE(type, member) sizeof(((type *)0)->member)
#define T_APPEND_MEMBER(dst, ptr, type, member)                                           \
  do {                                                                                    \
    (void)memcpy((void *)(dst), (void *)(&((ptr)->member)), T_MEMBER_SIZE(type, member)); \
    dst = (void *)((char *)(dst) + T_MEMBER_SIZE(type, member));                          \
  } while (0)
#define T_READ_MEMBER(src, type, target)          \
  do {                                            \
    (target) = *(type *)(src);                    \
    (src) = (void *)((char *)src + sizeof(type)); \
  } while (0)

typedef enum EOperatorType {
  // binary arithmetic operator
  OP_TYPE_ADD = 1,
  OP_TYPE_SUB,
  OP_TYPE_MULTI,
  OP_TYPE_DIV,
  OP_TYPE_REM,
  // unary arithmetic operator
  OP_TYPE_MINUS = 20,

  // bitwise operator
  OP_TYPE_BIT_AND = 30,
  OP_TYPE_BIT_OR,

  // binary comparison operator
  OP_TYPE_GREATER_THAN = 40,  // MUST KEEP IT FIRST AT COMPARE SECTION
  OP_TYPE_GREATER_EQUAL,
  OP_TYPE_LOWER_THAN,
  OP_TYPE_LOWER_EQUAL,
  OP_TYPE_EQUAL,
  OP_TYPE_NOT_EQUAL,
  OP_TYPE_IN,
  OP_TYPE_NOT_IN,
  OP_TYPE_LIKE,
  OP_TYPE_NOT_LIKE,
  OP_TYPE_MATCH,
  OP_TYPE_NMATCH,
  // unary comparison operator
  OP_TYPE_IS_NULL = 100,
  OP_TYPE_IS_NOT_NULL,
  OP_TYPE_IS_TRUE,
  OP_TYPE_IS_FALSE,
  OP_TYPE_IS_UNKNOWN,
  OP_TYPE_IS_NOT_TRUE,
  OP_TYPE_IS_NOT_FALSE,
  OP_TYPE_IS_NOT_UNKNOWN,
  OP_TYPE_COMPARE_MAX_VALUE = 149,  // MUST KEEP IT LAST AT COMPARE SECTION

  // json operator
  OP_TYPE_JSON_GET_VALUE = 150,
  OP_TYPE_JSON_CONTAINS,

  // internal operator
  OP_TYPE_ASSIGN = 200
} EOperatorType;

static const EOperatorType OPERATOR_ARRAY[] = {
    OP_TYPE_ADD, OP_TYPE_SUB, OP_TYPE_MULTI, OP_TYPE_DIV, OP_TYPE_REM,

    OP_TYPE_MINUS,

    OP_TYPE_BIT_AND, OP_TYPE_BIT_OR,

    OP_TYPE_GREATER_THAN, OP_TYPE_GREATER_EQUAL, OP_TYPE_LOWER_THAN, OP_TYPE_LOWER_EQUAL, OP_TYPE_EQUAL,
    OP_TYPE_NOT_EQUAL, OP_TYPE_IN, OP_TYPE_NOT_IN, OP_TYPE_LIKE, OP_TYPE_NOT_LIKE, OP_TYPE_MATCH, OP_TYPE_NMATCH,

    OP_TYPE_IS_NULL, OP_TYPE_IS_NOT_NULL, OP_TYPE_IS_TRUE, OP_TYPE_IS_FALSE, OP_TYPE_IS_UNKNOWN, OP_TYPE_IS_NOT_TRUE,
    OP_TYPE_IS_NOT_FALSE, OP_TYPE_IS_NOT_UNKNOWN,
    // OP_TYPE_COMPARE_MAX_VALUE,

    OP_TYPE_JSON_GET_VALUE, OP_TYPE_JSON_CONTAINS,

    OP_TYPE_ASSIGN};

#define OP_TYPE_CALC_MAX OP_TYPE_BIT_OR

typedef enum ELogicConditionType {
  LOGIC_COND_TYPE_AND = 1,
  LOGIC_COND_TYPE_OR,
  LOGIC_COND_TYPE_NOT,
} ELogicConditionType;

#define ENCRYPTED_LEN(len)  (len / 16) * 16 + (len % 16 ? 1 : 0) * 16
#define ENCRYPT_KEY_LEN     16
#define ENCRYPT_KEY_LEN_MIN 8

#define TSDB_INT32_ID_LEN 11

#define TSDB_NAME_DELIMITER_LEN 1

#define TSDB_UNI_LEN  24
#define TSDB_USER_LEN TSDB_UNI_LEN

#define TSDB_POINTER_PRINT_BYTES 18  // 0x1122334455667788
// ACCOUNT is a 32 bit positive integer
// this is the length of its string representation, including the terminator zero
#define TSDB_ACCT_ID_LEN   11
#define TSDB_NODE_ID_LEN   11
#define TSDB_VGROUP_ID_LEN 11

#define TSDB_MAX_COLUMNS 4096
#define TSDB_MIN_COLUMNS 2  // PRIMARY COLUMN(timestamp) + other columns

#define TSDB_NODE_NAME_LEN            64
#define TSDB_TABLE_NAME_LEN           193                                // it is a null-terminated string
#define TSDB_TOPIC_NAME_LEN           193                                // it is a null-terminated string
#define TSDB_CGROUP_LEN               193                                // it is a null-terminated string
#define TSDB_CLIENT_ID_LEN            256                                // it is a null-terminated string
#define TSDB_CONSUMER_ID_LEN          32                                 // it is a null-terminated string
#define TSDB_OFFSET_LEN               64                                 // it is a null-terminated string
#define TSDB_USER_CGROUP_LEN          (TSDB_USER_LEN + TSDB_CGROUP_LEN)  // it is a null-terminated string
#define TSDB_STREAM_NAME_LEN          193                                // it is a null-terminated string
#define TSDB_STREAM_NOTIFY_URL_LEN    128                                // it includes the terminating '\0'
#define TSDB_STREAM_NOTIFY_STAT_LEN   350                                // it includes the terminating '\0'
#define TSDB_DB_NAME_LEN              65
#define TSDB_DB_FNAME_LEN             (TSDB_ACCT_ID_LEN + TSDB_DB_NAME_LEN + TSDB_NAME_DELIMITER_LEN)
#define TSDB_PRIVILEDGE_CONDITION_LEN 48 * 1024
#define TSDB_PRIVILEDGE_HOST_LEN      48 * 1024

#define TSDB_FUNC_NAME_LEN       65
#define TSDB_FUNC_COMMENT_LEN    1024 * 1024
#define TSDB_FUNC_CODE_LEN       10 * 1024 * 1024
#define TSDB_FUNC_BUF_SIZE       4096 * 64
#define TSDB_FUNC_TYPE_SCALAR    1
#define TSDB_FUNC_TYPE_AGGREGATE 2
#define TSDB_FUNC_SCRIPT_BIN_LIB 0
#define TSDB_FUNC_SCRIPT_PYTHON  1
#define TSDB_FUNC_MAX_RETRIEVE   1024

#define TSDB_INDEX_NAME_LEN      65  // 64 + 1 '\0'
#define TSDB_INDEX_TYPE_LEN      10
#define TSDB_INDEX_EXTS_LEN      256
#define TSDB_INDEX_FNAME_LEN     (TSDB_DB_FNAME_LEN + TSDB_INDEX_NAME_LEN + TSDB_NAME_DELIMITER_LEN)
#define TSDB_TYPE_STR_MAX_LEN    32
#define TSDB_TABLE_FNAME_LEN     (TSDB_DB_FNAME_LEN + TSDB_TABLE_NAME_LEN + TSDB_NAME_DELIMITER_LEN)
#define TSDB_TOPIC_FNAME_LEN     (TSDB_ACCT_ID_LEN + TSDB_TOPIC_NAME_LEN + TSDB_NAME_DELIMITER_LEN)
#define TSDB_STREAM_FNAME_LEN    (TSDB_DB_FNAME_LEN + TSDB_STREAM_NAME_LEN + TSDB_NAME_DELIMITER_LEN)
#define TSDB_SUBSCRIBE_KEY_LEN   (TSDB_CGROUP_LEN + TSDB_TOPIC_FNAME_LEN + 2)
#define TSDB_PARTITION_KEY_LEN   (TSDB_SUBSCRIBE_KEY_LEN + 20)
#define TSDB_COL_NAME_LEN        65
#define TSDB_COL_NAME_EXLEN      8
#define TSDB_COL_FNAME_LEN       (TSDB_TABLE_NAME_LEN + TSDB_COL_NAME_LEN + TSDB_NAME_DELIMITER_LEN)
#define TSDB_COL_FNAME_EX_LEN    (TSDB_DB_NAME_LEN + TSDB_NAME_DELIMITER_LEN + TSDB_TABLE_NAME_LEN + TSDB_NAME_DELIMITER_LEN + TSDB_COL_NAME_LEN)
#define TSDB_MAX_SAVED_SQL_LEN   TSDB_MAX_COLUMNS * 64
#define TSDB_MAX_SQL_LEN         TSDB_PAYLOAD_SIZE
#define TSDB_MAX_SQL_SHOW_LEN    1024
// TSDB_MAX_ALLOWED_SQL_LEN is deprecated, use tsMaxSQLLength instead (defined in tglobal.h)
#define TSDB_ENCRYPT_ALGR_NAME_LEN          64
#define TSDB_ENCRYPT_ALGR_DESC_LEN          128
#define TSDB_ENCRYPT_ALGR_TYPE_LEN          64
#define TSDB_ENCRYPT_ALGR_SM4_NAME          "SM4-CBC:SM4"
#define TSDB_MNODE_BUILTIN_DATA_VERSION     2

#define TSDB_VIEW_NAME_LEN  193
#define TSDB_VIEW_FNAME_LEN (TSDB_DB_FNAME_LEN + TSDB_VIEW_NAME_LEN + TSDB_NAME_DELIMITER_LEN)

#define TSDB_APP_NAME_LEN   TSDB_UNI_LEN
#define TSDB_TB_COMMENT_LEN 1025

#define TSDB_INSTANCE_ID_LEN   256
#define TSDB_INSTANCE_TYPE_LEN 64
#define TSDB_INSTANCE_DESC_LEN 512

#define TSDB_QUERY_ID_LEN   26
#define TSDB_TRANS_OPER_LEN 16

#define TSDB_MAX_BYTES_PER_ROW 65531  // 49151:65531
#define TSDB_MAX_TAGS_LEN      16384
#define TSDB_MAX_TAGS          128

#define TSDB_MAX_COL_TAG_NUM  (TSDB_MAX_COLUMNS + TSDB_MAX_TAGS)
#define TSDB_MAX_JSON_TAG_LEN 16384
#define TSDB_MAX_JSON_KEY_LEN 256

#define TSDB_AUTH_LEN              16
#define TSDB_PASSWORD_MIN_LEN      8
#define TSDB_PASSWORD_MAX_LEN      255
#define TSDB_PASSWORD_LEN          32   // this is the length after encryption
#define TSDB_PASSWORD_SALT_LEN     31   // length of salt used in password encryption, excluding the terminator '\0'
#define TSDB_USER_PASSWORD_LEN     129
#define TSDB_USER_PASSWORD_LONGLEN 256
#define TSDB_TOTP_SECRET_LEN       32
#define TSDB_USER_TOTPSEED_MIN_LEN 8    // minimum length for TOTP seed, excluding the terminator '\0'
#define TSDB_USER_TOTPSEED_MAX_LEN 255  // maximum length for TOTP seed, excluding the terminator '\0'
#define TSDB_USER_SESSION_PER_USER_DEFAULT      32
<<<<<<< HEAD
#define TSDB_USER_CONNECT_TIME_DEFAULT          480
#define TSDB_USER_CONNECT_IDLE_TIME_DEFAULT     30
#define TSDB_USER_CALL_PER_SESSION_DEFAULT      10
#define TSDB_USER_VNODE_PER_CALL_DEFAULT        10
#define TSDB_USER_FAILED_LOGIN_ATTEMPTS_DEFAULT 3
#define TSDB_USER_PASSWORD_LOCK_TIME_DEFAULT    1440
#define TSDB_USER_PASSWORD_LIFE_TIME_DEFAULT    90
#define TSDB_USER_PASSWORD_GRACE_TIME_DEFAULT   7
#define TSDB_USER_PASSWORD_REUSE_TIME_DEFAULT   30
#define TSDB_USER_PASSWORD_REUSE_TIME_MAX       365
#define TSDB_USER_PASSWORD_REUSE_MAX_DEFAULT    5
#define TSDB_USER_PASSWORD_REUSE_MAX_MAX        100
#define TSDB_USER_INACTIVE_ACCOUNT_TIME_DEFAULT 90
=======
#define TSDB_USER_CONNECT_TIME_DEFAULT          (480 * 60)  // 480 minutes
#define TSDB_USER_CONNECT_IDLE_TIME_DEFAULT     (30 * 60)   // 30 minutes
#define TSDB_USER_CALL_PER_SESSION_DEFAULT      10
#define TSDB_USER_VNODE_PER_CALL_DEFAULT        10
#define TSDB_USER_FAILED_LOGIN_ATTEMPTS_DEFAULT 3
#define TSDB_USER_PASSWORD_LOCK_TIME_DEFAULT    (1440 * 60)        // 1440 minutes
#define TSDB_USER_PASSWORD_LIFE_TIME_DEFAULT    (90 * 1440 * 60)   // 90 days
#define TSDB_USER_PASSWORD_GRACE_TIME_DEFAULT   (7 * 1440 * 60)    // 7 days
#define TSDB_USER_PASSWORD_REUSE_TIME_DEFAULT   (30 * 1440 * 60)   // 30 days
#define TSDB_USER_PASSWORD_REUSE_TIME_MAX       (365 * 1440 * 60)  // 365 days
#define TSDB_USER_PASSWORD_REUSE_MAX_DEFAULT    5
#define TSDB_USER_PASSWORD_REUSE_MAX_MAX        100
#define TSDB_USER_INACTIVE_ACCOUNT_TIME_DEFAULT (90 * 1440 * 60)  // 90 days
>>>>>>> b3cee032
#define TSDB_USER_ALLOW_TOKEN_NUM_DEFAULT       3

#define TSDB_VERSION_LEN           32
#define TSDB_LABEL_LEN             16
#define TSDB_JOB_STATUS_LEN        32

#define TSDB_CLUSTER_ID_LEN       40
#define TSDB_MACHINE_ID_LEN       24
#define TSDB_FQDN_LEN             TD_FQDN_LEN
#define TSDB_EP_LEN               (TSDB_FQDN_LEN + 6)
#define TSDB_IPv4ADDR_LEN         16
#define TSDB_FILENAME_LEN         128
#define TSDB_SHOW_SQL_LEN         2048
#define TSDB_SHOW_SCHEMA_JSON_LEN TSDB_MAX_COLUMNS * 256
#define TSDB_SLOW_QUERY_SQL_LEN   512
#define TSDB_SHOW_SUBQUERY_LEN    1000
#define TSDB_LOG_VAR_LEN          32

#define TSDB_ANALYTIC_ANODE_URL_LEN   128
#define TSDB_ANALYTIC_ALGO_NAME_LEN   64
#define TSDB_ANALYTIC_ALGO_TYPE_LEN   24
#define TSDB_ANALYTIC_ALGO_KEY_LEN    (TSDB_ANALYTIC_ALGO_NAME_LEN + 9)
#define TSDB_ANALYTIC_ALGO_URL_LEN    (TSDB_ANALYTIC_ANODE_URL_LEN + TSDB_ANALYTIC_ALGO_TYPE_LEN + 1)
#define TSDB_ANALYTIC_ALGO_OPTION_LEN (512)

#define TSDB_MOUNT_NAME_LEN TSDB_DB_FNAME_LEN
#define TSDB_MOUNT_PATH_LEN TSDB_FILENAME_LEN
#define TSDB_MOUNT_FPATH_LEN (TSDB_MOUNT_PATH_LEN + 32)
#define TSDB_BNODE_OPT_PROTO_STR_MQTT "mqtt"
#define TSDB_BNODE_OPT_PROTO_MQTT     1
#define TSDB_BNODE_OPT_PROTO_STR_LEN  sizeof(TSDB_BNODE_OPT_PROTO_STR_MQTT)
#define TSDB_BNODE_OPT_PROTO_DEFAULT  TSDB_BNODE_OPT_PROTO_MQTT
#define TSDB_BNODE_OPT_PROTO_DFT_STR  TSDB_BNODE_OPT_PROTO_STR_MQTT

#define TSDB_MAX_EP_NUM 10

#define TSDB_ARB_GROUP_MEMBER_NUM 2
#define TSDB_ARB_TOKEN_SIZE       32

#define TSDB_TRANS_STAGE_LEN   12
#define TSDB_TRANS_TYPE_LEN    16
#define TSDB_TRANS_ERROR_LEN   512
#define TSDB_TRANS_OBJTYPE_LEN 40
#define TSDB_TRANS_RESULT_LEN  100
#define TSDB_TRANS_TARGET_LEN  300
#define TSDB_TRANS_DETAIL_LEN  100

#define TSDB_STEP_NAME_LEN 32
#define TSDB_STEP_DESC_LEN 128

#define TSDB_ERROR_MSG_LEN    1024
#define TSDB_DNODE_CONFIG_LEN 128
#define TSDB_DNODE_VALUE_LEN  256

#define TSDB_RESERVE_VALUE_LEN 256

#define TSDB_CLUSTER_VALUE_LEN 1000
#define TSDB_GRANT_LOG_COL_LEN 15600

#define TSDB_ACTIVE_KEY_LEN      109
#define TSDB_CONN_ACTIVE_KEY_LEN 255

#define TSDB_DEFAULT_PKT_SIZE       65480  // same as RPC_MAX_UDP_SIZE
#define TSDB_SNAP_DATA_PAYLOAD_SIZE (1 * 1024 * 1024)
#define TSDB_SNAP_MAX_ROWS_PER_DATA (64 * 1024)

#define TSDB_PAYLOAD_SIZE         TSDB_DEFAULT_PKT_SIZE
#define TSDB_DEFAULT_PAYLOAD_SIZE 5120  // default payload size, greater than PATH_MAX value
#define TSDB_MIN_VNODES           16
#define TSDB_MAX_VNODES           512

#define TSDB_DNODE_ROLE_ANY   0
#define TSDB_DNODE_ROLE_MGMT  1
#define TSDB_DNODE_ROLE_VNODE 2

#define TSDB_MAX_REPLICA               5
#define TSDB_MAX_LEARNER_REPLICA       10
#define TSDB_SYNC_RESTORE_lEN          20
#define TSDB_SYNC_APPLY_COMMIT_LEN     41
#define TSDB_SYNC_LOG_BUFFER_SIZE      4096
#define TSDB_SYNC_LOG_BUFFER_RETENTION 256
#define TSDB_SYNC_LOG_BUFFER_THRESHOLD (1024 * 1024 * 5)
#define TSDB_SYNC_NEGOTIATION_WIN      512

#define TSDB_SYNC_SNAP_BUFFER_SIZE 1024

#define TSDB_TBNAME_COLUMN_INDEX     (-1)
#define TSDB_MULTI_TABLEMETA_MAX_NUM 100000  // maximum batch size allowed to load table meta

#define TSDB_MIN_VNODES_PER_DB          1
#define TSDB_MAX_VNODES_PER_DB          1024
#define TSDB_DEFAULT_VN_PER_DB          2
#define TSDB_MIN_BUFFER_PER_VNODE       3      // unit MB
#define TSDB_MAX_BUFFER_PER_VNODE       16384  // unit MB
#define TSDB_DEFAULT_BUFFER_PER_VNODE   256
#define TSDB_MIN_PAGES_PER_VNODE        64
#define TSDB_MAX_PAGES_PER_VNODE        (INT32_MAX - 1)
#define TSDB_DEFAULT_PAGES_PER_VNODE    256
#define TSDB_MIN_PAGESIZE_PER_VNODE     1  // unit KB
#define TSDB_MAX_PAGESIZE_PER_VNODE     16384
#define TSDB_DEFAULT_TSDB_PAGESIZE      4
#define TSDB_MIN_TSDB_PAGESIZE          1  // unit KB
#define TSDB_MAX_TSDB_PAGESIZE          16384
#define TSDB_DEFAULT_PAGESIZE_PER_VNODE 4
#define TSDB_MIN_DAYS_PER_FILE          60  // unit minute
#define TSDB_MAX_DAYS_PER_FILE          (3650 * 1440)
#define TSDB_DEFAULT_DAYS_PER_FILE      (10 * 1440)
#define TSDB_MIN_DURATION_PER_FILE      60  // unit minute
#define TSDB_MAX_DURATION_PER_FILE      (90 * 1440)
#define TSDB_DEFAULT_DURATION_PER_FILE  (10 * 1440)
#define TSDB_MIN_KEEP                   (1 * 1440)          // data in db to be reserved. unit minute
#define TSDB_MAX_KEEP                   (365000 * 1440)     // data in db to be reserved.
#define TSDB_MAX_KEEP_NS                (365 * 292 * 1440)  // data in db to be reserved.
#define TSDB_DEFAULT_KEEP               (3650 * 1440)       // ten years
#define TSDB_MIN_KEEP_TIME_OFFSET       0
#define TSDB_MAX_KEEP_TIME_OFFSET       23
#define TSDB_DEFAULT_KEEP_TIME_OFFSET   0
#define TSDB_MIN_MINROWS_FBLOCK         10
#define TSDB_MAX_MINROWS_FBLOCK         1000000
#define TSDB_DEFAULT_MINROWS_FBLOCK     100
#define TSDB_MIN_MAXROWS_FBLOCK         200
#define TSDB_MAX_MAXROWS_FBLOCK         10000000
#define TSDB_DEFAULT_MAXROWS_FBLOCK     4096
#define TSDB_MIN_FSYNC_PERIOD           0
#define TSDB_MAX_FSYNC_PERIOD           180000  // millisecond
#define TSDB_DEFAULT_FSYNC_PERIOD       3000    // three second
#define TSDB_MIN_WAL_LEVEL              0
#define TSDB_MAX_WAL_LEVEL              2
#define TSDB_DEFAULT_WAL_LEVEL          1
#define TSDB_MIN_PRECISION              TSDB_TIME_PRECISION_MILLI
#define TSDB_MAX_PRECISION              TSDB_TIME_PRECISION_NANO
#define TSDB_DEFAULT_PRECISION          TSDB_TIME_PRECISION_MILLI
#define TSDB_MIN_COMP_LEVEL             0
#define TSDB_MAX_COMP_LEVEL             2
#define TSDB_DEFAULT_COMP_LEVEL         2
#define TSDB_MIN_DB_REPLICA             1
#define TSDB_MAX_DB_REPLICA             3
#define TSDB_DEFAULT_DB_REPLICA         1
#define TSDB_DB_STRICT_STR_LEN          sizeof(TSDB_DB_STRICT_OFF_STR)
#define TSDB_DB_STRICT_OFF_STR          "off"
#define TSDB_DB_STRICT_ON_STR           "on"
#define TSDB_DB_STRICT_OFF              0
#define TSDB_DB_STRICT_ON               1
#define TSDB_DEFAULT_DB_STRICT          TSDB_DB_STRICT_ON
#define TSDB_CACHE_MODEL_STR_LEN        sizeof(TSDB_CACHE_MODEL_LAST_VALUE_STR)
#define TSDB_CACHE_MODEL_NONE_STR       "none"
#define TSDB_CACHE_MODEL_LAST_ROW_STR   "last_row"
#define TSDB_CACHE_MODEL_LAST_VALUE_STR "last_value"
#define TSDB_CACHE_MODEL_BOTH_STR       "both"
#define TSDB_CACHE_MODEL_NONE           0
#define TSDB_CACHE_MODEL_LAST_ROW       1
#define TSDB_CACHE_MODEL_LAST_VALUE     2
#define TSDB_CACHE_MODEL_BOTH           3
#define TSDB_DNODE_LIST_LEN             256
#define TSDB_ENCRYPT_ALGO_STR_LEN       16
#define TSDB_ENCRYPT_ALGO_NONE_STR      "none"
#define TSDB_ENCRYPT_ALGO_SM4_STR       "sm4"
#define TSDB_ENCRYPT_ALGO_NONE          0
#define TSDB_ENCRYPT_ALGO_SM4           1
#define TSDB_DEFAULT_ENCRYPT_ALGO       TSDB_ENCRYPT_ALGO_NONE
#define TSDB_MIN_ENCRYPT_ALGO           TSDB_ENCRYPT_ALGO_NONE
#define TSDB_MAX_ENCRYPT_ALGO           TSDB_ENCRYPT_ALGO_SM4
#define TSDB_DEFAULT_CACHE_MODEL        TSDB_CACHE_MODEL_NONE
#define TSDB_MIN_DB_CACHE_SIZE          1  // MB
#define TSDB_MAX_DB_CACHE_SIZE          65536
#define TSDB_DEFAULT_CACHE_SIZE         1
#define TSDB_DB_STREAM_MODE_OFF         0
#define TSDB_DB_STREAM_MODE_ON          1
#define TSDB_DEFAULT_DB_STREAM_MODE     0
#define TSDB_DB_SINGLE_STABLE_ON        1
#define TSDB_DB_SINGLE_STABLE_OFF       0
#define TSDB_DEFAULT_DB_SINGLE_STABLE   TSDB_DB_SINGLE_STABLE_OFF
#define TSDB_DB_SCHEMALESS_ON           1
#define TSDB_DB_SCHEMALESS_OFF          0
#define TSDB_DEFAULT_DB_SCHEMALESS      TSDB_DB_SCHEMALESS_OFF
#define TSDB_MIN_STT_TRIGGER            1
// #ifdef TD_ENTERPRISE
#define TSDB_MAX_STT_TRIGGER     16
#define TSDB_DEFAULT_SST_TRIGGER 2
// #else
// #define TSDB_MAX_STT_TRIGGER     1
// #define TSDB_DEFAULT_SST_TRIGGER 1
// #endif
#define TSDB_STT_TRIGGER_ARRAY_SIZE 16  // maximum of TSDB_MAX_STT_TRIGGER of TD_ENTERPRISE and TD_COMMUNITY
#define TSDB_MIN_HASH_PREFIX        (2 - TSDB_TABLE_NAME_LEN)
#define TSDB_MAX_HASH_PREFIX        (TSDB_TABLE_NAME_LEN - 2)
#define TSDB_DEFAULT_HASH_PREFIX    0
#define TSDB_MIN_HASH_SUFFIX        (2 - TSDB_TABLE_NAME_LEN)
#define TSDB_MAX_HASH_SUFFIX        (TSDB_TABLE_NAME_LEN - 2)
#define TSDB_DEFAULT_HASH_SUFFIX    0

#define TSDB_MIN_SS_CHUNK_SIZE     (128 * 1024)
#define TSDB_MAX_SS_CHUNK_SIZE     (1024 * 1024)
#define TSDB_DEFAULT_SS_CHUNK_SIZE (128 * 1024)
#define TSDB_MIN_SS_KEEP_LOCAL     (1 * 1440)  // unit minute
#define TSDB_MAX_SS_KEEP_LOCAL     (365000 * 1440)
#define TSDB_DEFAULT_SS_KEEP_LOCAL (365 * 1440)
#define TSDB_MIN_SS_COMPACT        0
#define TSDB_MAX_SS_COMPACT        1
#define TSDB_DEFAULT_SS_COMPACT    1

#define TSDB_DB_MIN_WAL_RETENTION_PERIOD -1
#define TSDB_REP_DEF_DB_WAL_RET_PERIOD   3600
#define TSDB_REPS_DEF_DB_WAL_RET_PERIOD  3600
#define TSDB_DB_MIN_WAL_RETENTION_SIZE   -1
#define TSDB_REP_DEF_DB_WAL_RET_SIZE     0
#define TSDB_REPS_DEF_DB_WAL_RET_SIZE    0
#define TSDB_DB_MIN_WAL_ROLL_PERIOD      0
#define TSDB_REP_DEF_DB_WAL_ROLL_PERIOD  0
#define TSDB_REPS_DEF_DB_WAL_ROLL_PERIOD 0
#define TSDB_DB_MIN_WAL_SEGMENT_SIZE     0
#define TSDB_DEFAULT_DB_WAL_SEGMENT_SIZE 0

#define TSDB_DEFAULT_DB_WITH_ARBITRATOR 0
#define TSDB_MIN_DB_WITH_ARBITRATOR     0
#define TSDB_MAX_DB_WITH_ARBITRATOR     1

#define TSDB_MIN_ROLLUP_MAX_DELAY       1  // unit millisecond
#define TSDB_MAX_ROLLUP_MAX_DELAY       (15 * 60 * 1000)
#define TSDB_MIN_ROLLUP_WATERMARK       0  // unit millisecond
#define TSDB_MAX_ROLLUP_WATERMARK       (15 * 60 * 1000)
#define TSDB_DEFAULT_ROLLUP_WATERMARK   5000
#define TSDB_MIN_ROLLUP_DELETE_MARK     0  // unit millisecond
#define TSDB_MAX_ROLLUP_DELETE_MARK     INT64_MAX
#define TSDB_DEFAULT_ROLLUP_DELETE_MARK 900000  // 900s
#define TSDB_MIN_TABLE_TTL              0
#define TSDB_DEFAULT_TABLE_TTL          0

#define TSDB_DEFAULT_COMPACT_INTERVAL    0
#define TSDB_MIN_COMPACT_INTERVAL        10             // unit minute
#define TSDB_MAX_COMPACT_INTERVAL        TSDB_MAX_KEEP  // unit minute
#define TSDB_DEFAULT_COMPACT_START_TIME  0
#define TSDB_DEFAULT_COMPACT_END_TIME    0
#define TSDB_MIN_COMPACT_TIME_OFFSET     0
#define TSDB_MAX_COMPACT_TIME_OFFSET     23
#define TSDB_DEFAULT_COMPACT_TIME_OFFSET 0

#define TSDB_MIN_EXPLAIN_RATIO     0
#define TSDB_MAX_EXPLAIN_RATIO     1
#define TSDB_DEFAULT_EXPLAIN_RATIO 0.001

#define TSDB_DEFAULT_EXPLAIN_VERBOSE false

#define TSDB_EXPLAIN_RESULT_ROW_SIZE    (16 * 1024)
#define TSDB_EXPLAIN_RESULT_COLUMN_NAME "QUERY_PLAN"

#define TSDB_MAX_FIELD_LEN     65519               // 16384:65519
#define TSDB_MAX_BINARY_LEN    TSDB_MAX_FIELD_LEN  // 16384-8:65519
#define TSDB_MAX_NCHAR_LEN     TSDB_MAX_FIELD_LEN  // 16384-8:65519
#define TSDB_MAX_GEOMETRY_LEN  TSDB_MAX_FIELD_LEN  // 16384-8:65519
#define TSDB_MAX_VARBINARY_LEN TSDB_MAX_FIELD_LEN  // 16384-8:65519

#define TSDB_MAX_BLOB_LEN (4 << 20)

#define PRIMARYKEY_TIMESTAMP_COL_ID    1
#define COL_REACH_END(colId, maxColId) ((colId) > (maxColId))

#ifdef WINDOWS
#define TSDB_MAX_RPC_THREADS 4  // windows pipe only support 4 connections.
#else
#define TSDB_MAX_RPC_THREADS 100 
#endif

#define TSDB_QUERY_TYPE_NON_TYPE 0x00u  // none type

#define TSDB_META_COMPACT_RATIO 0  // disable tsdb meta compact by default

/*
 * 1. ordinary sub query for select * from super_table
 * 2. all sqlobj generated by createSubqueryObj with this flag
 */
#define TSDB_QUERY_TYPE_INSERT      0x100u  // insert type
#define TSDB_QUERY_TYPE_FILE_INSERT 0x400u  // insert data from file
#define TSDB_QUERY_TYPE_STMT_INSERT 0x800u  // stmt insert type

#define TSDB_QUERY_HAS_TYPE(x, _type)   (((x) & (_type)) != 0)
#define TSDB_QUERY_SET_TYPE(x, _type)   ((x) |= (_type))
#define TSDB_QUERY_CLEAR_TYPE(x, _type) ((x) &= (~_type))
#define TSDB_QUERY_RESET_TYPE(x)        ((x) = TSDB_QUERY_TYPE_NON_TYPE)

#define TSDB_ORDER_NONE 0
#define TSDB_ORDER_ASC  1
#define TSDB_ORDER_DESC 2

#define TSDB_DEFAULT_CLUSTER_HASH_SIZE  1
#define TSDB_DEFAULT_MNODES_HASH_SIZE   5
#define TSDB_DEFAULT_DNODES_HASH_SIZE   10
#define TSDB_DEFAULT_ACCOUNTS_HASH_SIZE 10
#define TSDB_DEFAULT_USERS_HASH_SIZE    20
#define TSDB_DEFAULT_DBS_HASH_SIZE      100
#define TSDB_DEFAULT_VGROUPS_HASH_SIZE  100
#define TSDB_DEFAULT_STABLES_HASH_SIZE  100
#define TSDB_DEFAULT_CTABLES_HASH_SIZE  20000

#define TSDB_MAX_MSG_SIZE (1024 * 1024 * 10)

#define TSDB_BLOB_MEMORY_LIMIT (1024 * 1024 * 1024 * 1)  // 1GB

#define TSDB_ARB_DUMMY_TIME 4765104000000  // 2121-01-01 00:00:00.000, :P

#define TFS_MAX_TIERS              3
#define TFS_MAX_DISKS_PER_TIER     128
#define TFS_MAX_DISKS              (TFS_MAX_TIERS * TFS_MAX_DISKS_PER_TIER)
#define TFS_MIN_LEVEL              0
#define TFS_MAX_LEVEL              (TFS_MAX_TIERS - 1)
#define TFS_PRIMARY_LEVEL          0
#define TFS_PRIMARY_ID             0
#define TFS_MIN_DISK_FREE_SIZE     50 * 1024 * 1024                    // 50MB
#define TFS_MIN_DISK_FREE_SIZE_MAX (2ULL * 1024 * 1024 * 1024 * 1024)  // 2TB

enum { TRANS_STAT_INIT = 0, TRANS_STAT_EXECUTING, TRANS_STAT_EXECUTED, TRANS_STAT_ROLLBACKING, TRANS_STAT_ROLLBACKED };
enum { TRANS_OPER_INIT = 0, TRANS_OPER_EXECUTE, TRANS_OPER_ROLLBACK };
enum { ENCRYPT_KEY_STAT_UNKNOWN = 0, ENCRYPT_KEY_STAT_UNSET, ENCRYPT_KEY_STAT_SET, ENCRYPT_KEY_STAT_LOADED };

typedef struct {
  char    dir[TSDB_FILENAME_LEN];
  int32_t level;
  int64_t diskId;
  int32_t primary;
  int8_t  disable;  // disable create new file
} SDiskCfg;

typedef struct {
  char name[TSDB_LOG_VAR_LEN];
} SLogVar;

typedef struct SEncryptData {
  char encryptAlgrName[TSDB_ENCRYPT_ALGR_NAME_LEN];
  char encryptKey[ENCRYPT_KEY_LEN + 1];
} SEncryptData;

#define TMQ_SEPARATOR      ":"
#define TMQ_SEPARATOR_CHAR ':'

enum {
  SND_WORKER_TYPE__SHARED = 1,
  SND_WORKER_TYPE__UNIQUE,
};

enum { RAND_ERR_MEMORY = 1, RAND_ERR_FILE = 2, RAND_ERR_NETWORK = 4 };

/**
 * RB: return before
 * RA: return after
 * NR: not return, skip and go on following steps
 */
#define TSDB_BYPASS_RB_RPC_SEND_SUBMIT 0x01u
#define TSDB_BYPASS_RA_RPC_RECV_SUBMIT 0x02u
#define TSDB_BYPASS_RB_TSDB_WRITE_MEM  0x04u
#define TSDB_BYPASS_RB_TSDB_COMMIT     0x08u

#define DEFAULT_HANDLE 0
#define MNODE_HANDLE   1
#define QNODE_HANDLE   -1
#define SNODE_HANDLE   -2
#define VNODE_HANDLE   -3
#define CLIENT_HANDLE  -5

#define TSDB_CONFIG_OPTION_LEN   32
#define TSDB_CONFIG_VALUE_LEN    64
#define TSDB_CONFIG_SCOPE_LEN    8
#define TSDB_CONFIG_NUMBER       16
#define TSDB_CONFIG_PATH_LEN     4096
#define TSDB_CONFIG_INFO_LEN     64
#define TSDB_CONFIG_CATEGORY_LEN 8

#define QUERY_ID_SIZE      20
#define QUERY_OBJ_ID_SIZE  18
#define SUBQUERY_INFO_SIZE 6
#define QUERY_SAVE_SIZE    20

#define MAX_NUM_STR_SIZE 40

#define MAX_META_MSG_IN_BATCH   1048576
#define MAX_META_BATCH_RSP_SIZE (1 * 1048576 * 1024)

// sort page size by default
#define DEFAULT_PAGESIZE 4096

#define VNODE_TIMEOUT_SEC 60
#define MNODE_TIMEOUT_SEC 60

#define MONITOR_TABLENAME_LEN   200
#define MONITOR_TAG_NAME_LEN    100
#define MONITOR_TAG_VALUE_LEN   300
#define MONITOR_METRIC_NAME_LEN 100

#define AUDIT_OPERATION_LEN 20
#define CONNECTOR_INFO_LEN 256

typedef enum {
  ANALY_ALGO_TYPE_ANOMALY_DETECT = 0,
  ANALY_ALGO_TYPE_FORECAST = 1,
  ANALY_ALGO_TYPE_IMPUTATION = 2,
  ANALY_ALGO_TYPE_CORREL = 3,
  ANALY_ALGO_TYPE_CLASSIFI = 4,
  ANALY_ALGO_TYPE_MOTIF = 5,
  ANALY_ALGO_TYPE_END = 10,
} EAnalyAlgoType;

typedef enum {
  TSDB_VERSION_UNKNOWN = 0,
  TSDB_VERSION_OSS,
  TSDB_VERSION_ENTERPRISE,
  TSDB_VERSION_CLOUD,
  TSDB_VERSION_END,
} EVersionType;

#define MIN_RESERVE_MEM_SIZE 1024  // MB

// Decimal
#define TSDB_DECIMAL64_MAX_PRECISION 18
#define TSDB_DECIMAL64_MAX_SCALE     TSDB_DECIMAL64_MAX_PRECISION

#define TSDB_DECIMAL128_MAX_PRECISION 38
#define TSDB_DECIMAL128_MAX_SCALE     TSDB_DECIMAL128_MAX_PRECISION

#define TSDB_DECIMAL_MIN_PRECISION 1
#define TSDB_DECIMAL_MAX_PRECISION TSDB_DECIMAL128_MAX_PRECISION
#define TSDB_DECIMAL_MIN_SCALE     0
#define TSDB_DECIMAL_MAX_SCALE     TSDB_DECIMAL_MAX_PRECISION
#define GET_DEICMAL_MAX_PRECISION(type) \
  (type) == TSDB_DATA_TYPE_DECIMAL64 ? TSDB_DECIMAL64_MAX_PRECISION : TSDB_DECIMAL_MAX_SCALE

typedef uint64_t DecimalWord;
#define DECIMAL_WORD_NUM(TYPE) (sizeof(TYPE) / sizeof(DecimalWord))

#define COMPILE_TIME_ASSERT(pred) \
  switch (0) {                    \
    case 0:                       \
    case pred:;                   \
  }

#ifdef __cplusplus
}
#endif

#endif<|MERGE_RESOLUTION|>--- conflicted
+++ resolved
@@ -341,21 +341,6 @@
 #define TSDB_USER_TOTPSEED_MIN_LEN 8    // minimum length for TOTP seed, excluding the terminator '\0'
 #define TSDB_USER_TOTPSEED_MAX_LEN 255  // maximum length for TOTP seed, excluding the terminator '\0'
 #define TSDB_USER_SESSION_PER_USER_DEFAULT      32
-<<<<<<< HEAD
-#define TSDB_USER_CONNECT_TIME_DEFAULT          480
-#define TSDB_USER_CONNECT_IDLE_TIME_DEFAULT     30
-#define TSDB_USER_CALL_PER_SESSION_DEFAULT      10
-#define TSDB_USER_VNODE_PER_CALL_DEFAULT        10
-#define TSDB_USER_FAILED_LOGIN_ATTEMPTS_DEFAULT 3
-#define TSDB_USER_PASSWORD_LOCK_TIME_DEFAULT    1440
-#define TSDB_USER_PASSWORD_LIFE_TIME_DEFAULT    90
-#define TSDB_USER_PASSWORD_GRACE_TIME_DEFAULT   7
-#define TSDB_USER_PASSWORD_REUSE_TIME_DEFAULT   30
-#define TSDB_USER_PASSWORD_REUSE_TIME_MAX       365
-#define TSDB_USER_PASSWORD_REUSE_MAX_DEFAULT    5
-#define TSDB_USER_PASSWORD_REUSE_MAX_MAX        100
-#define TSDB_USER_INACTIVE_ACCOUNT_TIME_DEFAULT 90
-=======
 #define TSDB_USER_CONNECT_TIME_DEFAULT          (480 * 60)  // 480 minutes
 #define TSDB_USER_CONNECT_IDLE_TIME_DEFAULT     (30 * 60)   // 30 minutes
 #define TSDB_USER_CALL_PER_SESSION_DEFAULT      10
@@ -369,7 +354,6 @@
 #define TSDB_USER_PASSWORD_REUSE_MAX_DEFAULT    5
 #define TSDB_USER_PASSWORD_REUSE_MAX_MAX        100
 #define TSDB_USER_INACTIVE_ACCOUNT_TIME_DEFAULT (90 * 1440 * 60)  // 90 days
->>>>>>> b3cee032
 #define TSDB_USER_ALLOW_TOKEN_NUM_DEFAULT       3
 
 #define TSDB_VERSION_LEN           32
