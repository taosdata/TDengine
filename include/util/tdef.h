/*
 * Copyright (c) 2019 TAOS Data, Inc. <jhtao@taosdata.com>
 *
 * This program is free software: you can use, redistribute, and/or modify
 * it under the terms of the GNU Affero General Public License, version 3
 * or later ("AGPL"), as published by the Free Software Foundation.
 *
 * This program is distributed in the hope that it will be useful, but WITHOUT
 * ANY WARRANTY; without even the implied warranty of MERCHANTABILITY or
 * FITNESS FOR A PARTICULAR PURPOSE.
 *
 * You should have received a copy of the GNU Affero General Public License
 * along with this program. If not, see <http://www.gnu.org/licenses/>.
 */

#ifndef _TD_UTIL_DEF_H_
#define _TD_UTIL_DEF_H_

#include "cus_name.h"
#include "os.h"

#ifdef __cplusplus
extern "C" {
#endif

#define TSDB__packed

#if defined(TD_ASTRA_32)
#define PACK_PUSH_MIN _Pragma("pack(push, 4)")
#elif defined(WINDOWS)
#define PACK_PUSH_MIN __pragma(pack(push, 1))
#else
#define PACK_PUSH_MIN _Pragma("pack(push, 1)")
#endif

#if defined(WINDOWS)
#define PACK_POP __pragma(pack(pop))
#else
#define PACK_POP _Pragma("pack(pop)")
#endif

#define TSKEY             int64_t
#define TSKEY_MIN         INT64_MIN
#define TSKEY_MAX         INT64_MAX
#define TSKEY_INITIAL_VAL TSKEY_MIN

#define TD_VER_MAX UINT64_MAX  // TODO: use the real max version from query handle

// Bytes for each type.
extern const int32_t TYPE_BYTES[22];

#define CHAR_BYTES      sizeof(char)
#define SHORT_BYTES     sizeof(int16_t)
#define INT_BYTES       sizeof(int32_t)
#define LONG_BYTES      sizeof(int64_t)
#define FLOAT_BYTES     sizeof(float)
#define DOUBLE_BYTES    sizeof(double)
#define POINTER_BYTES   sizeof(void *)
#define M256_BYTES      32
#define TSDB_KEYSIZE    sizeof(TSKEY)
#define TSDB_NCHAR_SIZE sizeof(TdUcs4)

#define DECIMAL64_BYTES  8
#define DECIMAL128_BYTES 16

// NULL definition
#define TSDB_DATA_BOOL_NULL     0x02
#define TSDB_DATA_TINYINT_NULL  0x80
#define TSDB_DATA_SMALLINT_NULL 0x8000

#ifndef TSDB_DATA_INT_NULL
#define TSDB_DATA_INT_NULL 0x80000000LL
#endif

#ifndef TSDB_DATA_BIGINT_NULL
#define TSDB_DATA_BIGINT_NULL 0x8000000000000000LL
#endif

#define TSDB_DATA_TIMESTAMP_NULL TSDB_DATA_BIGINT_NULL

#ifndef TSDB_DATA_FLOAT_NULL
#define TSDB_DATA_FLOAT_NULL 0x7FF00000
#endif

#ifndef TSDB_DATA_DOUBLE_NULL
#define TSDB_DATA_DOUBLE_NULL 0x7FFFFF0000000000LL
#endif

#define TSDB_DATA_NCHAR_NULL    0xFFFFFFFF
#define TSDB_DATA_BINARY_NULL   0xFF
#define TSDB_DATA_GEOMETRY_NULL 0xFF

#define TSDB_DATA_UTINYINT_NULL  0xFF
#define TSDB_DATA_USMALLINT_NULL 0xFFFF
#define TSDB_DATA_UINT_NULL      0xFFFFFFFF
#define TSDB_DATA_UBIGINT_NULL   0xFFFFFFFFFFFFFFFFL

#define TSDB_DATA_NULL_STR   "NULL"
#define TSDB_DATA_NULL_STR_L "null"

#define TSDB_NETTEST_USER "nettestinternal"
#define TSDB_DEFAULT_USER "root"
#ifdef _TD_POWER_
#define TSDB_DEFAULT_PASS "powerdb"
#elif (_TD_TQ_ == true)
#define TSDB_DEFAULT_PASS "tqueue"
#elif (_TD_PRO_ == true)
#define TSDB_DEFAULT_PASS "prodb"
#else
#define TSDB_DEFAULT_PASS "taosdata"
#endif

#define TSDB_TRUE  1
#define TSDB_FALSE 0
#define TSDB_OK    0
#define TSDB_ERR   -1

#define TS_PATH_DELIMITER "."
#define TS_ESCAPE_CHAR    '`'

#define TSDB_TIME_PRECISION_MILLI   0
#define TSDB_TIME_PRECISION_MICRO   1
#define TSDB_TIME_PRECISION_NANO    2
#define TSDB_TIME_PRECISION_HOURS   3
#define TSDB_TIME_PRECISION_MINUTES 4
#define TSDB_TIME_PRECISION_SECONDS 5

#define TSDB_TIME_PRECISION_MILLI_STR "ms"
#define TSDB_TIME_PRECISION_MICRO_STR "us"
#define TSDB_TIME_PRECISION_NANO_STR  "ns"

#define TSDB_TIME_PRECISION_SEC_DIGITS   10
#define TSDB_TIME_PRECISION_MILLI_DIGITS 13
#define TSDB_TIME_PRECISION_MICRO_DIGITS 16
#define TSDB_TIME_PRECISION_NANO_DIGITS  19

#define TSDB_INDEX_TYPE_SMA      "SMA"
#define TSDB_INDEX_TYPE_FULLTEXT "FULLTEXT"
#define TSDB_INDEX_TYPE_NORMAL   "NORMAL"

#define TSDB_INS_USER_STABLES_DBNAME_COLID 2

static const int64_t TICK_PER_SECOND[] = {
    1000LL,        // MILLISECOND
    1000000LL,     // MICROSECOND
    1000000000LL,  // NANOSECOND
    0LL,           // HOUR
    0LL,           // MINUTE
    1LL            // SECOND
};

#define TSDB_TICK_PER_SECOND(precision)               \
  ((int64_t)((precision) == TSDB_TIME_PRECISION_MILLI \
                 ? 1000LL                             \
                 : ((precision) == TSDB_TIME_PRECISION_MICRO ? 1000000LL : 1000000000LL)))

#define T_MEMBER_SIZE(type, member) sizeof(((type *)0)->member)
#define T_APPEND_MEMBER(dst, ptr, type, member)                                           \
  do {                                                                                    \
    (void)memcpy((void *)(dst), (void *)(&((ptr)->member)), T_MEMBER_SIZE(type, member)); \
    dst = (void *)((char *)(dst) + T_MEMBER_SIZE(type, member));                          \
  } while (0)
#define T_READ_MEMBER(src, type, target)          \
  do {                                            \
    (target) = *(type *)(src);                    \
    (src) = (void *)((char *)src + sizeof(type)); \
  } while (0)

typedef enum EOperatorType {
  // binary arithmetic operator
  OP_TYPE_ADD = 1,
  OP_TYPE_SUB,
  OP_TYPE_MULTI,
  OP_TYPE_DIV,
  OP_TYPE_REM,
  // unary arithmetic operator
  OP_TYPE_MINUS = 20,

  // bitwise operator
  OP_TYPE_BIT_AND = 30,
  OP_TYPE_BIT_OR,

  // binary comparison operator
  OP_TYPE_GREATER_THAN = 40,  // MUST KEEP IT FIRST AT COMPARE SECTION
  OP_TYPE_GREATER_EQUAL,
  OP_TYPE_LOWER_THAN,
  OP_TYPE_LOWER_EQUAL,
  OP_TYPE_EQUAL,
  OP_TYPE_NOT_EQUAL,
  OP_TYPE_IN,
  OP_TYPE_NOT_IN,
  OP_TYPE_LIKE,
  OP_TYPE_NOT_LIKE,
  OP_TYPE_MATCH,
  OP_TYPE_NMATCH,
  // unary comparison operator
  OP_TYPE_IS_NULL = 100,
  OP_TYPE_IS_NOT_NULL,
  OP_TYPE_IS_TRUE,
  OP_TYPE_IS_FALSE,
  OP_TYPE_IS_UNKNOWN,
  OP_TYPE_IS_NOT_TRUE,
  OP_TYPE_IS_NOT_FALSE,
  OP_TYPE_IS_NOT_UNKNOWN,
  OP_TYPE_COMPARE_MAX_VALUE = 149,  // MUST KEEP IT LAST AT COMPARE SECTION

  // json operator
  OP_TYPE_JSON_GET_VALUE = 150,
  OP_TYPE_JSON_CONTAINS,

  // internal operator
  OP_TYPE_ASSIGN = 200
} EOperatorType;

static const EOperatorType OPERATOR_ARRAY[] = {
    OP_TYPE_ADD, OP_TYPE_SUB, OP_TYPE_MULTI, OP_TYPE_DIV, OP_TYPE_REM,

    OP_TYPE_MINUS,

    OP_TYPE_BIT_AND, OP_TYPE_BIT_OR,

    OP_TYPE_GREATER_THAN, OP_TYPE_GREATER_EQUAL, OP_TYPE_LOWER_THAN, OP_TYPE_LOWER_EQUAL, OP_TYPE_EQUAL,
    OP_TYPE_NOT_EQUAL, OP_TYPE_IN, OP_TYPE_NOT_IN, OP_TYPE_LIKE, OP_TYPE_NOT_LIKE, OP_TYPE_MATCH, OP_TYPE_NMATCH,

    OP_TYPE_IS_NULL, OP_TYPE_IS_NOT_NULL, OP_TYPE_IS_TRUE, OP_TYPE_IS_FALSE, OP_TYPE_IS_UNKNOWN, OP_TYPE_IS_NOT_TRUE,
    OP_TYPE_IS_NOT_FALSE, OP_TYPE_IS_NOT_UNKNOWN,
    // OP_TYPE_COMPARE_MAX_VALUE,

    OP_TYPE_JSON_GET_VALUE, OP_TYPE_JSON_CONTAINS,

    OP_TYPE_ASSIGN};

#define OP_TYPE_CALC_MAX OP_TYPE_BIT_OR

typedef enum ELogicConditionType {
  LOGIC_COND_TYPE_AND = 1,
  LOGIC_COND_TYPE_OR,
  LOGIC_COND_TYPE_NOT,
} ELogicConditionType;

#define ENCRYPTED_LEN(len)  (len / 16) * 16 + (len % 16 ? 1 : 0) * 16
#define ENCRYPT_KEY_LEN     16
#define ENCRYPT_KEY_LEN_MIN 8

#define TSDB_INT32_ID_LEN 11

#define TSDB_NAME_DELIMITER_LEN 1

#define TSDB_UNI_LEN  24
#define TSDB_USER_LEN TSDB_UNI_LEN

#define TSDB_POINTER_PRINT_BYTES 18  // 0x1122334455667788
// ACCOUNT is a 32 bit positive integer
// this is the length of its string representation, including the terminator zero
#define TSDB_ACCT_ID_LEN   11
#define TSDB_NODE_ID_LEN   11
#define TSDB_VGROUP_ID_LEN 11

#define TSDB_MAX_COLUMNS 4096
#define TSDB_MIN_COLUMNS 2  // PRIMARY COLUMN(timestamp) + other columns

#define TSDB_NODE_NAME_LEN            64
#define TSDB_TABLE_NAME_LEN           193                                // it is a null-terminated string
#define TSDB_TOPIC_NAME_LEN           193                                // it is a null-terminated string
#define TSDB_CGROUP_LEN               193                                // it is a null-terminated string
#define TSDB_CLIENT_ID_LEN            256                                // it is a null-terminated string
#define TSDB_CONSUMER_ID_LEN          32                                 // it is a null-terminated string
#define TSDB_OFFSET_LEN               64                                 // it is a null-terminated string
#define TSDB_USER_CGROUP_LEN          (TSDB_USER_LEN + TSDB_CGROUP_LEN)  // it is a null-terminated string
#define TSDB_STREAM_NAME_LEN          193                                // it is a null-terminated string
#define TSDB_STREAM_NOTIFY_URL_LEN    128                                // it includes the terminating '\0'
#define TSDB_STREAM_NOTIFY_STAT_LEN   350                                // it includes the terminating '\0'
#define TSDB_DB_NAME_LEN              65
#define TSDB_DB_FNAME_LEN             (TSDB_ACCT_ID_LEN + TSDB_DB_NAME_LEN + TSDB_NAME_DELIMITER_LEN)
#define TSDB_PRIVILEDGE_CONDITION_LEN 48 * 1024
#define TSDB_PRIVILEDGE_HOST_LEN      48 * 1024

#define TSDB_FUNC_NAME_LEN       65
#define TSDB_FUNC_COMMENT_LEN    1024 * 1024
#define TSDB_FUNC_CODE_LEN       10 * 1024 * 1024
#define TSDB_FUNC_BUF_SIZE       4096 * 64
#define TSDB_FUNC_TYPE_SCALAR    1
#define TSDB_FUNC_TYPE_AGGREGATE 2
#define TSDB_FUNC_SCRIPT_BIN_LIB 0
#define TSDB_FUNC_SCRIPT_PYTHON  1
#define TSDB_FUNC_MAX_RETRIEVE   1024

<<<<<<< HEAD
#define TSDB_INDEX_NAME_LEN    65  // 64 + 1 '\0'
#define TSDB_INDEX_TYPE_LEN    10
#define TSDB_INDEX_EXTS_LEN    256
#define TSDB_INDEX_FNAME_LEN   (TSDB_DB_FNAME_LEN + TSDB_INDEX_NAME_LEN + TSDB_NAME_DELIMITER_LEN)
#define TSDB_TYPE_STR_MAX_LEN  32
#define TSDB_TABLE_FNAME_LEN   (TSDB_DB_FNAME_LEN + TSDB_TABLE_NAME_LEN + TSDB_NAME_DELIMITER_LEN)
#define TSDB_TOPIC_FNAME_LEN   (TSDB_ACCT_ID_LEN + TSDB_TOPIC_NAME_LEN + TSDB_NAME_DELIMITER_LEN)
#define TSDB_STREAM_FNAME_LEN  (TSDB_ACCT_ID_LEN + TSDB_STREAM_NAME_LEN + TSDB_NAME_DELIMITER_LEN)
#define TSDB_SUBSCRIBE_KEY_LEN (TSDB_CGROUP_LEN + TSDB_TOPIC_FNAME_LEN + 2)
#define TSDB_PARTITION_KEY_LEN (TSDB_SUBSCRIBE_KEY_LEN + 20)
#define TSDB_COL_NAME_LEN      65
#define TSDB_COL_NAME_EXLEN    8
#define TSDB_COL_FNAME_LEN     (TSDB_TABLE_NAME_LEN + TSDB_COL_NAME_LEN + TSDB_NAME_DELIMITER_LEN)
#define TSDB_COL_FNAME_EX_LEN \
  (TSDB_DB_NAME_LEN + TSDB_NAME_DELIMITER_LEN + TSDB_TABLE_NAME_LEN + TSDB_NAME_DELIMITER_LEN + TSDB_COL_NAME_LEN)
=======
#define TSDB_INDEX_NAME_LEN      65  // 64 + 1 '\0'
#define TSDB_INDEX_TYPE_LEN      10
#define TSDB_INDEX_EXTS_LEN      256
#define TSDB_INDEX_FNAME_LEN     (TSDB_DB_FNAME_LEN + TSDB_INDEX_NAME_LEN + TSDB_NAME_DELIMITER_LEN)
#define TSDB_TYPE_STR_MAX_LEN    32
#define TSDB_TABLE_FNAME_LEN     (TSDB_DB_FNAME_LEN + TSDB_TABLE_NAME_LEN + TSDB_NAME_DELIMITER_LEN)
#define TSDB_TOPIC_FNAME_LEN     (TSDB_ACCT_ID_LEN + TSDB_TOPIC_NAME_LEN + TSDB_NAME_DELIMITER_LEN)
#define TSDB_STREAM_FNAME_LEN    (TSDB_DB_FNAME_LEN + TSDB_STREAM_NAME_LEN + TSDB_NAME_DELIMITER_LEN)
#define TSDB_SUBSCRIBE_KEY_LEN   (TSDB_CGROUP_LEN + TSDB_TOPIC_FNAME_LEN + 2)
#define TSDB_PARTITION_KEY_LEN   (TSDB_SUBSCRIBE_KEY_LEN + 20)
#define TSDB_COL_NAME_LEN        65
#define TSDB_COL_NAME_EXLEN      8
#define TSDB_COL_FNAME_LEN       (TSDB_TABLE_NAME_LEN + TSDB_COL_NAME_LEN + TSDB_NAME_DELIMITER_LEN)
#define TSDB_COL_FNAME_EX_LEN    (TSDB_DB_NAME_LEN + TSDB_NAME_DELIMITER_LEN + TSDB_TABLE_NAME_LEN + TSDB_NAME_DELIMITER_LEN + TSDB_COL_NAME_LEN)
>>>>>>> bcc25e56
#define TSDB_MAX_SAVED_SQL_LEN   TSDB_MAX_COLUMNS * 64
#define TSDB_MAX_SQL_LEN         TSDB_PAYLOAD_SIZE
#define TSDB_MAX_SQL_SHOW_LEN    1024
#define TSDB_MAX_ALLOWED_SQL_LEN (1 * 1024 * 1024u)  // sql length should be less than 1mb

#define TSDB_VIEW_NAME_LEN  193
#define TSDB_VIEW_FNAME_LEN (TSDB_DB_FNAME_LEN + TSDB_VIEW_NAME_LEN + TSDB_NAME_DELIMITER_LEN)

#define TSDB_APP_NAME_LEN   TSDB_UNI_LEN
#define TSDB_TB_COMMENT_LEN 1025

#define TSDB_QUERY_ID_LEN   26
#define TSDB_TRANS_OPER_LEN 16

#define TSDB_MAX_BYTES_PER_ROW 65531  // 49151:65531
#define TSDB_MAX_TAGS_LEN      16384
#define TSDB_MAX_TAGS          128

#define TSDB_MAX_COL_TAG_NUM  (TSDB_MAX_COLUMNS + TSDB_MAX_TAGS)
#define TSDB_MAX_JSON_TAG_LEN 16384
#define TSDB_MAX_JSON_KEY_LEN 256

#define TSDB_AUTH_LEN              16
#define TSDB_PASSWORD_MIN_LEN      8
#define TSDB_PASSWORD_MAX_LEN      255
#define TSDB_PASSWORD_LEN          32
#define TSDB_USET_PASSWORD_LEN     129
#define TSDB_USET_PASSWORD_LONGLEN 256
#define TSDB_VERSION_LEN           32
#define TSDB_LABEL_LEN             16
#define TSDB_JOB_STATUS_LEN        32

#define TSDB_CLUSTER_ID_LEN       40
#define TSDB_MACHINE_ID_LEN       24
#define TSDB_FQDN_LEN             TD_FQDN_LEN
#define TSDB_EP_LEN               (TSDB_FQDN_LEN + 6)
#define TSDB_IPv4ADDR_LEN         16
#define TSDB_FILENAME_LEN         128
#define TSDB_SHOW_SQL_LEN         2048
#define TSDB_SHOW_SCHEMA_JSON_LEN TSDB_MAX_COLUMNS * 256
#define TSDB_SLOW_QUERY_SQL_LEN   512
#define TSDB_SHOW_SUBQUERY_LEN    1000
#define TSDB_LOG_VAR_LEN          32

#define TSDB_ANALYTIC_ANODE_URL_LEN   128
#define TSDB_ANALYTIC_ALGO_NAME_LEN   64
#define TSDB_ANALYTIC_ALGO_TYPE_LEN   24
#define TSDB_ANALYTIC_ALGO_KEY_LEN    (TSDB_ANALYTIC_ALGO_NAME_LEN + 9)
#define TSDB_ANALYTIC_ALGO_URL_LEN    (TSDB_ANALYTIC_ANODE_URL_LEN + TSDB_ANALYTIC_ALGO_TYPE_LEN + 1)
#define TSDB_ANALYTIC_ALGO_OPTION_LEN 512

#define TSDB_MOUNT_NAME_LEN TSDB_DB_FNAME_LEN
#define TSDB_MOUNT_PATH_LEN TSDB_FILENAME_LEN
#define TSDB_MOUNT_FPATH_LEN (TSDB_MOUNT_PATH_LEN + 32)
#define TSDB_BNODE_OPT_PROTO_STR_MQTT "mqtt"
#define TSDB_BNODE_OPT_PROTO_MQTT     1
#define TSDB_BNODE_OPT_PROTO_STR_LEN  sizeof(TSDB_BNODE_OPT_PROTO_STR_MQTT)
#define TSDB_BNODE_OPT_PROTO_DEFAULT  TSDB_BNODE_OPT_PROTO_MQTT
#define TSDB_BNODE_OPT_PROTO_DFT_STR  TSDB_BNODE_OPT_PROTO_STR_MQTT

#define TSDB_MAX_EP_NUM 10

#define TSDB_ARB_GROUP_MEMBER_NUM 2
#define TSDB_ARB_TOKEN_SIZE       32

#define TSDB_TRANS_STAGE_LEN   12
#define TSDB_TRANS_TYPE_LEN    16
#define TSDB_TRANS_ERROR_LEN   512
#define TSDB_TRANS_OBJTYPE_LEN 40
#define TSDB_TRANS_RESULT_LEN  100
#define TSDB_TRANS_TARGET_LEN  300
#define TSDB_TRANS_DETAIL_LEN  100

#define TSDB_STEP_NAME_LEN 32
#define TSDB_STEP_DESC_LEN 128

#define TSDB_ERROR_MSG_LEN    1024
#define TSDB_DNODE_CONFIG_LEN 128
#define TSDB_DNODE_VALUE_LEN  256

#define TSDB_RESERVE_VALUE_LEN 256

#define TSDB_CLUSTER_VALUE_LEN 1000
#define TSDB_GRANT_LOG_COL_LEN 15600

#define TSDB_ACTIVE_KEY_LEN      109
#define TSDB_CONN_ACTIVE_KEY_LEN 255

#define TSDB_DEFAULT_PKT_SIZE       65480  // same as RPC_MAX_UDP_SIZE
#define TSDB_SNAP_DATA_PAYLOAD_SIZE (1 * 1024 * 1024)

#define TSDB_PAYLOAD_SIZE         TSDB_DEFAULT_PKT_SIZE
#define TSDB_DEFAULT_PAYLOAD_SIZE 5120  // default payload size, greater than PATH_MAX value
#define TSDB_MIN_VNODES           16
#define TSDB_MAX_VNODES           512

#define TSDB_DNODE_ROLE_ANY   0
#define TSDB_DNODE_ROLE_MGMT  1
#define TSDB_DNODE_ROLE_VNODE 2

#define TSDB_MAX_REPLICA               5
#define TSDB_MAX_LEARNER_REPLICA       10
#define TSDB_SYNC_RESTORE_lEN          20
#define TSDB_SYNC_APPLY_COMMIT_LEN     41
#define TSDB_SYNC_LOG_BUFFER_SIZE      4096
#define TSDB_SYNC_LOG_BUFFER_RETENTION 256
#define TSDB_SYNC_LOG_BUFFER_THRESHOLD (1024 * 1024 * 5)
#define TSDB_SYNC_APPLYQ_SIZE_LIMIT    512
#define TSDB_SYNC_NEGOTIATION_WIN      512

#define TSDB_SYNC_SNAP_BUFFER_SIZE 1024

#define TSDB_TBNAME_COLUMN_INDEX     (-1)
#define TSDB_MULTI_TABLEMETA_MAX_NUM 100000  // maximum batch size allowed to load table meta

#define TSDB_MIN_VNODES_PER_DB          1
#define TSDB_MAX_VNODES_PER_DB          1024
#define TSDB_DEFAULT_VN_PER_DB          2
#define TSDB_MIN_BUFFER_PER_VNODE       3      // unit MB
#define TSDB_MAX_BUFFER_PER_VNODE       16384  // unit MB
#define TSDB_DEFAULT_BUFFER_PER_VNODE   256
#define TSDB_MIN_PAGES_PER_VNODE        64
#define TSDB_MAX_PAGES_PER_VNODE        (INT32_MAX - 1)
#define TSDB_DEFAULT_PAGES_PER_VNODE    256
#define TSDB_MIN_PAGESIZE_PER_VNODE     1  // unit KB
#define TSDB_MAX_PAGESIZE_PER_VNODE     16384
#define TSDB_DEFAULT_TSDB_PAGESIZE      4
#define TSDB_MIN_TSDB_PAGESIZE          1  // unit KB
#define TSDB_MAX_TSDB_PAGESIZE          16384
#define TSDB_DEFAULT_PAGESIZE_PER_VNODE 4
#define TSDB_MIN_DAYS_PER_FILE          60  // unit minute
#define TSDB_MAX_DAYS_PER_FILE          (3650 * 1440)
#define TSDB_DEFAULT_DAYS_PER_FILE      (10 * 1440)
#define TSDB_MIN_DURATION_PER_FILE      60  // unit minute
#define TSDB_MAX_DURATION_PER_FILE      (90 * 1440)
#define TSDB_DEFAULT_DURATION_PER_FILE  (10 * 1440)
#define TSDB_MIN_KEEP                   (1 * 1440)          // data in db to be reserved. unit minute
#define TSDB_MAX_KEEP                   (365000 * 1440)     // data in db to be reserved.
#define TSDB_MAX_KEEP_NS                (365 * 292 * 1440)  // data in db to be reserved.
#define TSDB_DEFAULT_KEEP               (3650 * 1440)       // ten years
#define TSDB_MIN_KEEP_TIME_OFFSET       0
#define TSDB_MAX_KEEP_TIME_OFFSET       23
#define TSDB_DEFAULT_KEEP_TIME_OFFSET   0
#define TSDB_MIN_MINROWS_FBLOCK         10
#define TSDB_MAX_MINROWS_FBLOCK         1000000
#define TSDB_DEFAULT_MINROWS_FBLOCK     100
#define TSDB_MIN_MAXROWS_FBLOCK         200
#define TSDB_MAX_MAXROWS_FBLOCK         10000000
#define TSDB_DEFAULT_MAXROWS_FBLOCK     4096
#define TSDB_MIN_FSYNC_PERIOD           0
#define TSDB_MAX_FSYNC_PERIOD           180000  // millisecond
#define TSDB_DEFAULT_FSYNC_PERIOD       3000    // three second
#define TSDB_MIN_WAL_LEVEL              0
#define TSDB_MAX_WAL_LEVEL              2
#define TSDB_DEFAULT_WAL_LEVEL          1
#define TSDB_MIN_PRECISION              TSDB_TIME_PRECISION_MILLI
#define TSDB_MAX_PRECISION              TSDB_TIME_PRECISION_NANO
#define TSDB_DEFAULT_PRECISION          TSDB_TIME_PRECISION_MILLI
#define TSDB_MIN_COMP_LEVEL             0
#define TSDB_MAX_COMP_LEVEL             2
#define TSDB_DEFAULT_COMP_LEVEL         2
#define TSDB_MIN_DB_REPLICA             1
#define TSDB_MAX_DB_REPLICA             3
#define TSDB_DEFAULT_DB_REPLICA         1
#define TSDB_DB_STRICT_STR_LEN          sizeof(TSDB_DB_STRICT_OFF_STR)
#define TSDB_DB_STRICT_OFF_STR          "off"
#define TSDB_DB_STRICT_ON_STR           "on"
#define TSDB_DB_STRICT_OFF              0
#define TSDB_DB_STRICT_ON               1
#define TSDB_DEFAULT_DB_STRICT          TSDB_DB_STRICT_ON
#define TSDB_CACHE_MODEL_STR_LEN        sizeof(TSDB_CACHE_MODEL_LAST_VALUE_STR)
#define TSDB_CACHE_MODEL_NONE_STR       "none"
#define TSDB_CACHE_MODEL_LAST_ROW_STR   "last_row"
#define TSDB_CACHE_MODEL_LAST_VALUE_STR "last_value"
#define TSDB_CACHE_MODEL_BOTH_STR       "both"
#define TSDB_CACHE_MODEL_NONE           0
#define TSDB_CACHE_MODEL_LAST_ROW       1
#define TSDB_CACHE_MODEL_LAST_VALUE     2
#define TSDB_CACHE_MODEL_BOTH           3
#define TSDB_DNODE_LIST_LEN             256
#define TSDB_ENCRYPT_ALGO_STR_LEN       16
#define TSDB_ENCRYPT_ALGO_NONE_STR      "none"
#define TSDB_ENCRYPT_ALGO_SM4_STR       "sm4"
#define TSDB_ENCRYPT_ALGO_NONE          0
#define TSDB_ENCRYPT_ALGO_SM4           1
#define TSDB_DEFAULT_ENCRYPT_ALGO       TSDB_ENCRYPT_ALGO_NONE
#define TSDB_MIN_ENCRYPT_ALGO           TSDB_ENCRYPT_ALGO_NONE
#define TSDB_MAX_ENCRYPT_ALGO           TSDB_ENCRYPT_ALGO_SM4
#define TSDB_DEFAULT_CACHE_MODEL        TSDB_CACHE_MODEL_NONE
#define TSDB_MIN_DB_CACHE_SIZE          1  // MB
#define TSDB_MAX_DB_CACHE_SIZE          65536
#define TSDB_DEFAULT_CACHE_SIZE         1
#define TSDB_DB_STREAM_MODE_OFF         0
#define TSDB_DB_STREAM_MODE_ON          1
#define TSDB_DEFAULT_DB_STREAM_MODE     0
#define TSDB_DB_SINGLE_STABLE_ON        1
#define TSDB_DB_SINGLE_STABLE_OFF       0
#define TSDB_DEFAULT_DB_SINGLE_STABLE   TSDB_DB_SINGLE_STABLE_OFF
#define TSDB_DB_SCHEMALESS_ON           1
#define TSDB_DB_SCHEMALESS_OFF          0
#define TSDB_DEFAULT_DB_SCHEMALESS      TSDB_DB_SCHEMALESS_OFF
#define TSDB_MIN_STT_TRIGGER            1
// #ifdef TD_ENTERPRISE
#define TSDB_MAX_STT_TRIGGER     16
#define TSDB_DEFAULT_SST_TRIGGER 2
// #else
// #define TSDB_MAX_STT_TRIGGER     1
// #define TSDB_DEFAULT_SST_TRIGGER 1
// #endif
#define TSDB_STT_TRIGGER_ARRAY_SIZE 16  // maximum of TSDB_MAX_STT_TRIGGER of TD_ENTERPRISE and TD_COMMUNITY
#define TSDB_MIN_HASH_PREFIX        (2 - TSDB_TABLE_NAME_LEN)
#define TSDB_MAX_HASH_PREFIX        (TSDB_TABLE_NAME_LEN - 2)
#define TSDB_DEFAULT_HASH_PREFIX    0
#define TSDB_MIN_HASH_SUFFIX        (2 - TSDB_TABLE_NAME_LEN)
#define TSDB_MAX_HASH_SUFFIX        (TSDB_TABLE_NAME_LEN - 2)
#define TSDB_DEFAULT_HASH_SUFFIX    0

#define TSDB_MIN_SS_CHUNK_SIZE     (128 * 1024)
#define TSDB_MAX_SS_CHUNK_SIZE     (1024 * 1024)
#define TSDB_DEFAULT_SS_CHUNK_SIZE (128 * 1024)
#define TSDB_MIN_SS_KEEP_LOCAL     (1 * 1440)  // unit minute
#define TSDB_MAX_SS_KEEP_LOCAL     (365000 * 1440)
#define TSDB_DEFAULT_SS_KEEP_LOCAL (365 * 1440)
#define TSDB_MIN_SS_COMPACT        0
#define TSDB_MAX_SS_COMPACT        1
#define TSDB_DEFAULT_SS_COMPACT    1

#define TSDB_DB_MIN_WAL_RETENTION_PERIOD -1
#define TSDB_REP_DEF_DB_WAL_RET_PERIOD   3600
#define TSDB_REPS_DEF_DB_WAL_RET_PERIOD  3600
#define TSDB_DB_MIN_WAL_RETENTION_SIZE   -1
#define TSDB_REP_DEF_DB_WAL_RET_SIZE     0
#define TSDB_REPS_DEF_DB_WAL_RET_SIZE    0
#define TSDB_DB_MIN_WAL_ROLL_PERIOD      0
#define TSDB_REP_DEF_DB_WAL_ROLL_PERIOD  0
#define TSDB_REPS_DEF_DB_WAL_ROLL_PERIOD 0
#define TSDB_DB_MIN_WAL_SEGMENT_SIZE     0
#define TSDB_DEFAULT_DB_WAL_SEGMENT_SIZE 0

#define TSDB_DEFAULT_DB_WITH_ARBITRATOR 0
#define TSDB_MIN_DB_WITH_ARBITRATOR     0
#define TSDB_MAX_DB_WITH_ARBITRATOR     1

#define TSDB_MIN_ROLLUP_MAX_DELAY       1  // unit millisecond
#define TSDB_MAX_ROLLUP_MAX_DELAY       (15 * 60 * 1000)
#define TSDB_MIN_ROLLUP_WATERMARK       0  // unit millisecond
#define TSDB_MAX_ROLLUP_WATERMARK       (15 * 60 * 1000)
#define TSDB_DEFAULT_ROLLUP_WATERMARK   5000
#define TSDB_MIN_ROLLUP_DELETE_MARK     0  // unit millisecond
#define TSDB_MAX_ROLLUP_DELETE_MARK     INT64_MAX
#define TSDB_DEFAULT_ROLLUP_DELETE_MARK 900000  // 900s
#define TSDB_MIN_TABLE_TTL              0
#define TSDB_DEFAULT_TABLE_TTL          0

#define TSDB_DEFAULT_COMPACT_INTERVAL    0
#define TSDB_MIN_COMPACT_INTERVAL        10             // unit minute
#define TSDB_MAX_COMPACT_INTERVAL        TSDB_MAX_KEEP  // unit minute
#define TSDB_DEFAULT_COMPACT_START_TIME  0
#define TSDB_DEFAULT_COMPACT_END_TIME    0
#define TSDB_MIN_COMPACT_TIME_OFFSET     0
#define TSDB_MAX_COMPACT_TIME_OFFSET     23
#define TSDB_DEFAULT_COMPACT_TIME_OFFSET 0

#define TSDB_MIN_EXPLAIN_RATIO     0
#define TSDB_MAX_EXPLAIN_RATIO     1
#define TSDB_DEFAULT_EXPLAIN_RATIO 0.001

#define TSDB_DEFAULT_EXPLAIN_VERBOSE false

#define TSDB_EXPLAIN_RESULT_ROW_SIZE    (16 * 1024)
#define TSDB_EXPLAIN_RESULT_COLUMN_NAME "QUERY_PLAN"

#define TSDB_MAX_FIELD_LEN     65519               // 16384:65519
#define TSDB_MAX_BINARY_LEN    TSDB_MAX_FIELD_LEN  // 16384-8:65519
#define TSDB_MAX_NCHAR_LEN     TSDB_MAX_FIELD_LEN  // 16384-8:65519
#define TSDB_MAX_GEOMETRY_LEN  TSDB_MAX_FIELD_LEN  // 16384-8:65519
#define TSDB_MAX_VARBINARY_LEN TSDB_MAX_FIELD_LEN  // 16384-8:65519

#define TSDB_MAX_BLOB_LEN (4 << 20)

#define PRIMARYKEY_TIMESTAMP_COL_ID    1
#define COL_REACH_END(colId, maxColId) ((colId) > (maxColId))

#ifdef WINDOWS
#define TSDB_MAX_RPC_THREADS 4  // windows pipe only support 4 connections.
#else
#define TSDB_MAX_RPC_THREADS 100 
#endif

#define TSDB_QUERY_TYPE_NON_TYPE 0x00u  // none type

#define TSDB_META_COMPACT_RATIO 0  // disable tsdb meta compact by default

/*
 * 1. ordinary sub query for select * from super_table
 * 2. all sqlobj generated by createSubqueryObj with this flag
 */
#define TSDB_QUERY_TYPE_INSERT      0x100u  // insert type
#define TSDB_QUERY_TYPE_FILE_INSERT 0x400u  // insert data from file
#define TSDB_QUERY_TYPE_STMT_INSERT 0x800u  // stmt insert type

#define TSDB_QUERY_HAS_TYPE(x, _type)   (((x) & (_type)) != 0)
#define TSDB_QUERY_SET_TYPE(x, _type)   ((x) |= (_type))
#define TSDB_QUERY_CLEAR_TYPE(x, _type) ((x) &= (~_type))
#define TSDB_QUERY_RESET_TYPE(x)        ((x) = TSDB_QUERY_TYPE_NON_TYPE)

#define TSDB_ORDER_NONE 0
#define TSDB_ORDER_ASC  1
#define TSDB_ORDER_DESC 2

#define TSDB_DEFAULT_CLUSTER_HASH_SIZE  1
#define TSDB_DEFAULT_MNODES_HASH_SIZE   5
#define TSDB_DEFAULT_DNODES_HASH_SIZE   10
#define TSDB_DEFAULT_ACCOUNTS_HASH_SIZE 10
#define TSDB_DEFAULT_USERS_HASH_SIZE    20
#define TSDB_DEFAULT_DBS_HASH_SIZE      100
#define TSDB_DEFAULT_VGROUPS_HASH_SIZE  100
#define TSDB_DEFAULT_STABLES_HASH_SIZE  100
#define TSDB_DEFAULT_CTABLES_HASH_SIZE  20000

#define TSDB_MAX_MSG_SIZE (1024 * 1024 * 10)

#define TSDB_BLOB_MEMORY_LIMIT (1024 * 1024 * 1024 * 1)  // 1GB

#define TSDB_ARB_DUMMY_TIME 4765104000000  // 2121-01-01 00:00:00.000, :P

#define TFS_MAX_TIERS              3
#define TFS_MAX_DISKS_PER_TIER     128
#define TFS_MAX_DISKS              (TFS_MAX_TIERS * TFS_MAX_DISKS_PER_TIER)
#define TFS_MIN_LEVEL              0
#define TFS_MAX_LEVEL              (TFS_MAX_TIERS - 1)
#define TFS_PRIMARY_LEVEL          0
#define TFS_PRIMARY_ID             0
#define TFS_MIN_DISK_FREE_SIZE     50 * 1024 * 1024                    // 50MB
#define TFS_MIN_DISK_FREE_SIZE_MAX (2ULL * 1024 * 1024 * 1024 * 1024)  // 2TB

enum { TRANS_STAT_INIT = 0, TRANS_STAT_EXECUTING, TRANS_STAT_EXECUTED, TRANS_STAT_ROLLBACKING, TRANS_STAT_ROLLBACKED };
enum { TRANS_OPER_INIT = 0, TRANS_OPER_EXECUTE, TRANS_OPER_ROLLBACK };
enum { ENCRYPT_KEY_STAT_UNKNOWN = 0, ENCRYPT_KEY_STAT_UNSET, ENCRYPT_KEY_STAT_SET, ENCRYPT_KEY_STAT_LOADED };

typedef struct {
  char    dir[TSDB_FILENAME_LEN];
  int32_t level;
  int64_t diskId;
  int32_t primary;
  int8_t  disable;  // disable create new file
} SDiskCfg;

typedef struct {
  char name[TSDB_LOG_VAR_LEN];
} SLogVar;

#define TMQ_SEPARATOR      ":"
#define TMQ_SEPARATOR_CHAR ':'

enum {
  SND_WORKER_TYPE__SHARED = 1,
  SND_WORKER_TYPE__UNIQUE,
};

enum { RAND_ERR_MEMORY = 1, RAND_ERR_FILE = 2, RAND_ERR_NETWORK = 4 };

/**
 * RB: return before
 * RA: return after
 * NR: not return, skip and go on following steps
 */
#define TSDB_BYPASS_RB_RPC_SEND_SUBMIT 0x01u
#define TSDB_BYPASS_RA_RPC_RECV_SUBMIT 0x02u
#define TSDB_BYPASS_RB_TSDB_WRITE_MEM  0x04u
#define TSDB_BYPASS_RB_TSDB_COMMIT     0x08u

#define DEFAULT_HANDLE 0
#define MNODE_HANDLE   1
#define QNODE_HANDLE   -1
#define SNODE_HANDLE   -2
#define VNODE_HANDLE   -3
#define CLIENT_HANDLE  -5

#define TSDB_CONFIG_OPTION_LEN   32
#define TSDB_CONFIG_VALUE_LEN    64
#define TSDB_CONFIG_SCOPE_LEN    8
#define TSDB_CONFIG_NUMBER       16
#define TSDB_CONFIG_PATH_LEN     4096
#define TSDB_CONFIG_INFO_LEN     64
#define TSDB_CONFIG_CATEGORY_LEN 8

#define QUERY_ID_SIZE      20
#define QUERY_OBJ_ID_SIZE  18
#define SUBQUERY_INFO_SIZE 6
#define QUERY_SAVE_SIZE    20

#define MAX_NUM_STR_SIZE 40

#define MAX_META_MSG_IN_BATCH   1048576
#define MAX_META_BATCH_RSP_SIZE (1 * 1048576 * 1024)

// sort page size by default
#define DEFAULT_PAGESIZE 4096

#define VNODE_TIMEOUT_SEC 60
#define MNODE_TIMEOUT_SEC 60

#define MONITOR_TABLENAME_LEN   200
#define MONITOR_TAG_NAME_LEN    100
#define MONITOR_TAG_VALUE_LEN   300
#define MONITOR_METRIC_NAME_LEN 100

#define AUDIT_OPERATION_LEN 20

typedef enum {
  ANALY_ALGO_TYPE_ANOMALY_DETECT = 0,
  ANALY_ALGO_TYPE_FORECAST = 1,
  ANALY_ALGO_TYPE_END,
} EAnalAlgoType;

typedef enum {
  TSDB_VERSION_UNKNOWN = 0,
  TSDB_VERSION_OSS,
  TSDB_VERSION_ENTERPRISE,
  TSDB_VERSION_CLOUD,
  TSDB_VERSION_END,
} EVersionType;

#define MIN_RESERVE_MEM_SIZE 1024  // MB

// Decimal
#define TSDB_DECIMAL64_MAX_PRECISION 18
#define TSDB_DECIMAL64_MAX_SCALE     TSDB_DECIMAL64_MAX_PRECISION

#define TSDB_DECIMAL128_MAX_PRECISION 38
#define TSDB_DECIMAL128_MAX_SCALE     TSDB_DECIMAL128_MAX_PRECISION

#define TSDB_DECIMAL_MIN_PRECISION 1
#define TSDB_DECIMAL_MAX_PRECISION TSDB_DECIMAL128_MAX_PRECISION
#define TSDB_DECIMAL_MIN_SCALE     0
#define TSDB_DECIMAL_MAX_SCALE     TSDB_DECIMAL_MAX_PRECISION
#define GET_DEICMAL_MAX_PRECISION(type) \
  (type) == TSDB_DATA_TYPE_DECIMAL64 ? TSDB_DECIMAL64_MAX_PRECISION : TSDB_DECIMAL_MAX_SCALE

typedef uint64_t DecimalWord;
#define DECIMAL_WORD_NUM(TYPE) (sizeof(TYPE) / sizeof(DecimalWord))

#define COMPILE_TIME_ASSERT(pred) \
  switch (0) {                    \
    case 0:                       \
    case pred:;                   \
  }

#ifdef __cplusplus
}
#endif

#endif<|MERGE_RESOLUTION|>--- conflicted
+++ resolved
@@ -285,23 +285,6 @@
 #define TSDB_FUNC_SCRIPT_PYTHON  1
 #define TSDB_FUNC_MAX_RETRIEVE   1024
 
-<<<<<<< HEAD
-#define TSDB_INDEX_NAME_LEN    65  // 64 + 1 '\0'
-#define TSDB_INDEX_TYPE_LEN    10
-#define TSDB_INDEX_EXTS_LEN    256
-#define TSDB_INDEX_FNAME_LEN   (TSDB_DB_FNAME_LEN + TSDB_INDEX_NAME_LEN + TSDB_NAME_DELIMITER_LEN)
-#define TSDB_TYPE_STR_MAX_LEN  32
-#define TSDB_TABLE_FNAME_LEN   (TSDB_DB_FNAME_LEN + TSDB_TABLE_NAME_LEN + TSDB_NAME_DELIMITER_LEN)
-#define TSDB_TOPIC_FNAME_LEN   (TSDB_ACCT_ID_LEN + TSDB_TOPIC_NAME_LEN + TSDB_NAME_DELIMITER_LEN)
-#define TSDB_STREAM_FNAME_LEN  (TSDB_ACCT_ID_LEN + TSDB_STREAM_NAME_LEN + TSDB_NAME_DELIMITER_LEN)
-#define TSDB_SUBSCRIBE_KEY_LEN (TSDB_CGROUP_LEN + TSDB_TOPIC_FNAME_LEN + 2)
-#define TSDB_PARTITION_KEY_LEN (TSDB_SUBSCRIBE_KEY_LEN + 20)
-#define TSDB_COL_NAME_LEN      65
-#define TSDB_COL_NAME_EXLEN    8
-#define TSDB_COL_FNAME_LEN     (TSDB_TABLE_NAME_LEN + TSDB_COL_NAME_LEN + TSDB_NAME_DELIMITER_LEN)
-#define TSDB_COL_FNAME_EX_LEN \
-  (TSDB_DB_NAME_LEN + TSDB_NAME_DELIMITER_LEN + TSDB_TABLE_NAME_LEN + TSDB_NAME_DELIMITER_LEN + TSDB_COL_NAME_LEN)
-=======
 #define TSDB_INDEX_NAME_LEN      65  // 64 + 1 '\0'
 #define TSDB_INDEX_TYPE_LEN      10
 #define TSDB_INDEX_EXTS_LEN      256
@@ -316,7 +299,6 @@
 #define TSDB_COL_NAME_EXLEN      8
 #define TSDB_COL_FNAME_LEN       (TSDB_TABLE_NAME_LEN + TSDB_COL_NAME_LEN + TSDB_NAME_DELIMITER_LEN)
 #define TSDB_COL_FNAME_EX_LEN    (TSDB_DB_NAME_LEN + TSDB_NAME_DELIMITER_LEN + TSDB_TABLE_NAME_LEN + TSDB_NAME_DELIMITER_LEN + TSDB_COL_NAME_LEN)
->>>>>>> bcc25e56
 #define TSDB_MAX_SAVED_SQL_LEN   TSDB_MAX_COLUMNS * 64
 #define TSDB_MAX_SQL_LEN         TSDB_PAYLOAD_SIZE
 #define TSDB_MAX_SQL_SHOW_LEN    1024
