--- conflicted
+++ resolved
@@ -202,13 +202,8 @@
 #define TSDB_POINTER_PRINT_BYTES 18  // 0x1122334455667788
 // ACCOUNT is a 32 bit positive integer
 // this is the length of its string representation, including the terminator zero
-<<<<<<< HEAD
-#define TSDB_ACCT_ID_LEN 11
-#define TSDB_NODE_ID_LEN 11
-=======
 #define TSDB_ACCT_ID_LEN   11
 #define TSDB_NODE_ID_LEN   11
->>>>>>> 5df72091
 #define TSDB_VGROUP_ID_LEN 11
 
 #define TSDB_MAX_COLUMNS 4096
@@ -587,17 +582,10 @@
 #define VNODE_TIMEOUT_SEC 60
 #define MNODE_TIMEOUT_SEC 60
 
-<<<<<<< HEAD
-#define MONITOR_TABLENAME_LEN     200
-#define MONITOR_TAG_NAME_LEN      100
-#define MONITOR_TAG_VALUE_LEN     300
-#define MONITOR_METRIC_NAME_LEN   100
-=======
 #define MONITOR_TABLENAME_LEN   200
 #define MONITOR_TAG_NAME_LEN    100
 #define MONITOR_TAG_VALUE_LEN   300
 #define MONITOR_METRIC_NAME_LEN 100
->>>>>>> 5df72091
 #ifdef __cplusplus
 }
 #endif
