/*
 * Copyright (c) 2019 TAOS Data, Inc. <jhtao@taosdata.com>
 *
 * This program is free software: you can use, redistribute, and/or modify
 * it under the terms of the GNU Affero General Public License, version 3
 * or later ("AGPL"), as published by the Free Software Foundation.
 *
 * This program is distributed in the hope that it will be useful, but WITHOUT
 * ANY WARRANTY; without even the implied warranty of MERCHANTABILITY or
 * FITNESS FOR A PARTICULAR PURPOSE.
 *
 * You should have received a copy of the GNU Affero General Public License
 * along with this program. If not, see <http://www.gnu.org/licenses/>.
 */

#ifndef _TD_UTIL_TAOS_ERROR_H_
#define _TD_UTIL_TAOS_ERROR_H_

#ifdef __cplusplus
extern "C" {
#endif

// clang-format off

#define TAOS_DEF_ERROR_CODE(mod, code) ((int32_t)((0x80000000 | ((mod)<<16) | (code))))
 
#define TAOS_SYSTEM_ERROR(code)             (0x80ff0000 | (code))
#define TAOS_SUCCEEDED(err)                 ((err) >= 0)
#define TAOS_FAILED(err)                    ((err) < 0)

const char* tstrerror(int32_t err);
const char* terrstr();

int32_t* taosGetErrno();
#define terrno                              (*taosGetErrno())
 
#define TSDB_CODE_SUCCESS                   0
#define TSDB_CODE_FAILED                    -1   // unknown or needn't tell detail error

// rpc
#define TSDB_CODE_RPC_ACTION_IN_PROGRESS        TAOS_DEF_ERROR_CODE(0, 0x0001)
#define TSDB_CODE_RPC_AUTH_REQUIRED             TAOS_DEF_ERROR_CODE(0, 0x0002)
#define TSDB_CODE_RPC_AUTH_FAILURE              TAOS_DEF_ERROR_CODE(0, 0x0003)
#define TSDB_CODE_RPC_REDIRECT                  TAOS_DEF_ERROR_CODE(0, 0x0004)
#define TSDB_CODE_RPC_NOT_READY                 TAOS_DEF_ERROR_CODE(0, 0x0005)
#define TSDB_CODE_RPC_ALREADY_PROCESSED         TAOS_DEF_ERROR_CODE(0, 0x0006)
#define TSDB_CODE_RPC_LAST_SESSION_NOT_FINISHED TAOS_DEF_ERROR_CODE(0, 0x0007)
#define TSDB_CODE_RPC_MISMATCHED_LINK_ID        TAOS_DEF_ERROR_CODE(0, 0x0008)
#define TSDB_CODE_RPC_TOO_SLOW                  TAOS_DEF_ERROR_CODE(0, 0x0009)
#define TSDB_CODE_RPC_MAX_SESSIONS              TAOS_DEF_ERROR_CODE(0, 0x000A)
#define TSDB_CODE_RPC_NETWORK_UNAVAIL           TAOS_DEF_ERROR_CODE(0, 0x000B)
#define TSDB_CODE_RPC_APP_ERROR                 TAOS_DEF_ERROR_CODE(0, 0x000C)
#define TSDB_CODE_RPC_UNEXPECTED_RESPONSE       TAOS_DEF_ERROR_CODE(0, 0x000D)
#define TSDB_CODE_RPC_INVALID_VALUE             TAOS_DEF_ERROR_CODE(0, 0x000E)
#define TSDB_CODE_RPC_INVALID_TRAN_ID           TAOS_DEF_ERROR_CODE(0, 0x000F)
#define TSDB_CODE_RPC_INVALID_SESSION_ID        TAOS_DEF_ERROR_CODE(0, 0x0010)
#define TSDB_CODE_RPC_INVALID_MSG_TYPE          TAOS_DEF_ERROR_CODE(0, 0x0011)
#define TSDB_CODE_RPC_INVALID_RESPONSE_TYPE     TAOS_DEF_ERROR_CODE(0, 0x0012)
#define TSDB_CODE_RPC_INVALID_TIME_STAMP        TAOS_DEF_ERROR_CODE(0, 0x0013)
#define TSDB_CODE_APP_NOT_READY                 TAOS_DEF_ERROR_CODE(0, 0x0014)
#define TSDB_CODE_RPC_FQDN_ERROR                TAOS_DEF_ERROR_CODE(0, 0x0015)
#define TSDB_CODE_RPC_INVALID_VERSION           TAOS_DEF_ERROR_CODE(0, 0x0016)

//common & util
#define TSDB_CODE_OPS_NOT_SUPPORT               TAOS_DEF_ERROR_CODE(0, 0x0100)
#define TSDB_CODE_OUT_OF_MEMORY                 TAOS_DEF_ERROR_CODE(0, 0x0101)
#define TSDB_CODE_OUT_OF_RANGE                  TAOS_DEF_ERROR_CODE(0, 0x0102)
#define TSDB_CODE_INVALID_PTR                   TAOS_DEF_ERROR_CODE(0, 0x0103)
#define TSDB_CODE_MEMORY_CORRUPTED              TAOS_DEF_ERROR_CODE(0, 0x0104)
#define TSDB_CODE_FILE_CORRUPTED                TAOS_DEF_ERROR_CODE(0, 0x0106)
#define TSDB_CODE_CHECKSUM_ERROR                TAOS_DEF_ERROR_CODE(0, 0x0107)
#define TSDB_CODE_INVALID_MSG                   TAOS_DEF_ERROR_CODE(0, 0x0108)
#define TSDB_CODE_MSG_NOT_PROCESSED             TAOS_DEF_ERROR_CODE(0, 0x0109)
#define TSDB_CODE_INVALID_PARA                  TAOS_DEF_ERROR_CODE(0, 0x010A)
#define TSDB_CODE_REPEAT_INIT                   TAOS_DEF_ERROR_CODE(0, 0x010B)
#define TSDB_CODE_CFG_NOT_FOUND                 TAOS_DEF_ERROR_CODE(0, 0x010C)
#define TSDB_CODE_INVALID_CFG                   TAOS_DEF_ERROR_CODE(0, 0x010D)
#define TSDB_CODE_OUT_OF_SHM_MEM                TAOS_DEF_ERROR_CODE(0, 0x010E)
#define TSDB_CODE_REF_NO_MEMORY                 TAOS_DEF_ERROR_CODE(0, 0x0110)
#define TSDB_CODE_REF_FULL                      TAOS_DEF_ERROR_CODE(0, 0x0111)
#define TSDB_CODE_REF_ID_REMOVED                TAOS_DEF_ERROR_CODE(0, 0x0112)
#define TSDB_CODE_REF_INVALID_ID                TAOS_DEF_ERROR_CODE(0, 0x0113)
#define TSDB_CODE_REF_ALREADY_EXIST             TAOS_DEF_ERROR_CODE(0, 0x0114)
#define TSDB_CODE_REF_NOT_EXIST                 TAOS_DEF_ERROR_CODE(0, 0x0115)
#define TSDB_CODE_INVALID_VERSION_NUMBER        TAOS_DEF_ERROR_CODE(0, 0x0120)
#define TSDB_CODE_INVALID_VERSION_STRING        TAOS_DEF_ERROR_CODE(0, 0x0121)
#define TSDB_CODE_VERSION_NOT_COMPATIBLE        TAOS_DEF_ERROR_CODE(0, 0x0122)
#define TSDB_CODE_COMPRESS_ERROR                TAOS_DEF_ERROR_CODE(0, 0x0123)

//client
#define TSDB_CODE_TSC_INVALID_OPERATION         TAOS_DEF_ERROR_CODE(0, 0x0200)
#define TSDB_CODE_TSC_INVALID_QHANDLE           TAOS_DEF_ERROR_CODE(0, 0x0201)
#define TSDB_CODE_TSC_INVALID_TIME_STAMP        TAOS_DEF_ERROR_CODE(0, 0x0202)
#define TSDB_CODE_TSC_INVALID_VALUE             TAOS_DEF_ERROR_CODE(0, 0x0203)
#define TSDB_CODE_TSC_INVALID_VERSION           TAOS_DEF_ERROR_CODE(0, 0x0204)
#define TSDB_CODE_TSC_INVALID_IE                TAOS_DEF_ERROR_CODE(0, 0x0205)
#define TSDB_CODE_TSC_INVALID_FQDN              TAOS_DEF_ERROR_CODE(0, 0x0206)
#define TSDB_CODE_TSC_INVALID_USER_LENGTH       TAOS_DEF_ERROR_CODE(0, 0x0207)
#define TSDB_CODE_TSC_INVALID_PASS_LENGTH       TAOS_DEF_ERROR_CODE(0, 0x0208)
#define TSDB_CODE_TSC_INVALID_DB_LENGTH         TAOS_DEF_ERROR_CODE(0, 0x0209)
#define TSDB_CODE_TSC_INVALID_TABLE_ID_LENGTH   TAOS_DEF_ERROR_CODE(0, 0x020A)
#define TSDB_CODE_TSC_INVALID_CONNECTION        TAOS_DEF_ERROR_CODE(0, 0x020B)
#define TSDB_CODE_TSC_OUT_OF_MEMORY             TAOS_DEF_ERROR_CODE(0, 0x020C)
#define TSDB_CODE_TSC_NO_DISKSPACE              TAOS_DEF_ERROR_CODE(0, 0x020D)
#define TSDB_CODE_TSC_QUERY_CACHE_ERASED        TAOS_DEF_ERROR_CODE(0, 0x020E)
#define TSDB_CODE_TSC_QUERY_CANCELLED           TAOS_DEF_ERROR_CODE(0, 0x020F)
#define TSDB_CODE_TSC_SORTED_RES_TOO_MANY       TAOS_DEF_ERROR_CODE(0, 0x0210)
#define TSDB_CODE_TSC_APP_ERROR                 TAOS_DEF_ERROR_CODE(0, 0x0211)
#define TSDB_CODE_TSC_ACTION_IN_PROGRESS        TAOS_DEF_ERROR_CODE(0, 0x0212)
#define TSDB_CODE_TSC_DISCONNECTED              TAOS_DEF_ERROR_CODE(0, 0x0213)
#define TSDB_CODE_TSC_NO_WRITE_AUTH             TAOS_DEF_ERROR_CODE(0, 0x0214)
#define TSDB_CODE_TSC_CONN_KILLED               TAOS_DEF_ERROR_CODE(0, 0x0215)
#define TSDB_CODE_TSC_SQL_SYNTAX_ERROR          TAOS_DEF_ERROR_CODE(0, 0x0216)
#define TSDB_CODE_TSC_DB_NOT_SELECTED           TAOS_DEF_ERROR_CODE(0, 0x0217)
#define TSDB_CODE_TSC_INVALID_TABLE_NAME        TAOS_DEF_ERROR_CODE(0, 0x0218)
#define TSDB_CODE_TSC_EXCEED_SQL_LIMIT          TAOS_DEF_ERROR_CODE(0, 0x0219)
#define TSDB_CODE_TSC_FILE_EMPTY                TAOS_DEF_ERROR_CODE(0, 0x021A)
#define TSDB_CODE_TSC_LINE_SYNTAX_ERROR         TAOS_DEF_ERROR_CODE(0, 0x021B)
#define TSDB_CODE_TSC_NO_META_CACHED            TAOS_DEF_ERROR_CODE(0, 0x021C)
#define TSDB_CODE_TSC_DUP_COL_NAMES             TAOS_DEF_ERROR_CODE(0, 0x021D)
#define TSDB_CODE_TSC_INVALID_TAG_LENGTH        TAOS_DEF_ERROR_CODE(0, 0x021E)
#define TSDB_CODE_TSC_INVALID_COLUMN_LENGTH     TAOS_DEF_ERROR_CODE(0, 0x021F)
#define TSDB_CODE_TSC_DUP_TAG_NAMES             TAOS_DEF_ERROR_CODE(0, 0x0220)
#define TSDB_CODE_TSC_INVALID_JSON              TAOS_DEF_ERROR_CODE(0, 0x0221)
#define TSDB_CODE_TSC_INVALID_JSON_TYPE         TAOS_DEF_ERROR_CODE(0, 0x0222)
#define TSDB_CODE_TSC_VALUE_OUT_OF_RANGE        TAOS_DEF_ERROR_CODE(0, 0x0223)
#define TSDB_CODE_TSC_INVALID_INPUT             TAOS_DEF_ERROR_CODE(0, 0X0224)

// mnode-common
#define TSDB_CODE_MND_APP_ERROR                 TAOS_DEF_ERROR_CODE(0, 0x0300)
#define TSDB_CODE_MND_NOT_READY                 TAOS_DEF_ERROR_CODE(0, 0x0301)
#define TSDB_CODE_MND_MSG_NOT_PROCESSED         TAOS_DEF_ERROR_CODE(0, 0x0302)
#define TSDB_CODE_MND_ACTION_IN_PROGRESS        TAOS_DEF_ERROR_CODE(0, 0x0303)
#define TSDB_CODE_MND_ACTION_NEED_REPROCESSED   TAOS_DEF_ERROR_CODE(0, 0x0304)
#define TSDB_CODE_MND_NO_RIGHTS                 TAOS_DEF_ERROR_CODE(0, 0x0305)
#define TSDB_CODE_MND_INVALID_OPTIONS           TAOS_DEF_ERROR_CODE(0, 0x0306)
#define TSDB_CODE_MND_INVALID_CONNECTION        TAOS_DEF_ERROR_CODE(0, 0x0307)
#define TSDB_CODE_MND_INVALID_MSG_VERSION       TAOS_DEF_ERROR_CODE(0, 0x0308)
#define TSDB_CODE_MND_INVALID_MSG_LEN           TAOS_DEF_ERROR_CODE(0, 0x0309)
#define TSDB_CODE_MND_INVALID_MSG_TYPE          TAOS_DEF_ERROR_CODE(0, 0x030A)
#define TSDB_CODE_MND_TOO_MANY_SHELL_CONNS      TAOS_DEF_ERROR_CODE(0, 0x030B)

// mnode-show
#define TSDB_CODE_MND_INVALID_SHOWOBJ           TAOS_DEF_ERROR_CODE(0, 0x0310)

// mnode-profile
#define TSDB_CODE_MND_INVALID_QUERY_ID          TAOS_DEF_ERROR_CODE(0, 0x0320)
#define TSDB_CODE_MND_INVALID_STREAM_ID         TAOS_DEF_ERROR_CODE(0, 0x0321)
#define TSDB_CODE_MND_INVALID_CONN_ID           TAOS_DEF_ERROR_CODE(0, 0x0322)
#define TSDB_CODE_MND_MNODE_IS_RUNNING          TAOS_DEF_ERROR_CODE(0, 0x0323)
#define TSDB_CODE_MND_FAILED_TO_CONFIG_SYNC     TAOS_DEF_ERROR_CODE(0, 0x0324)
#define TSDB_CODE_MND_FAILED_TO_START_SYNC      TAOS_DEF_ERROR_CODE(0, 0x0325)
#define TSDB_CODE_MND_FAILED_TO_CREATE_DIR      TAOS_DEF_ERROR_CODE(0, 0x0326)
#define TSDB_CODE_MND_FAILED_TO_INIT_STEP       TAOS_DEF_ERROR_CODE(0, 0x0327)

// mnode-sdb
#define TSDB_CODE_SDB_APP_ERROR                 TAOS_DEF_ERROR_CODE(0, 0x0330)
#define TSDB_CODE_SDB_OBJ_ALREADY_THERE         TAOS_DEF_ERROR_CODE(0, 0x0331)
#define TSDB_CODE_SDB_OBJ_NOT_THERE             TAOS_DEF_ERROR_CODE(0, 0x0332)
#define TSDB_CODE_SDB_OBJ_CREATING              TAOS_DEF_ERROR_CODE(0, 0x0333)
#define TSDB_CODE_SDB_OBJ_DROPPING              TAOS_DEF_ERROR_CODE(0, 0x0334)
#define TSDB_CODE_SDB_INVALID_TABLE_TYPE        TAOS_DEF_ERROR_CODE(0, 0x0335)
#define TSDB_CODE_SDB_INVALID_KEY_TYPE          TAOS_DEF_ERROR_CODE(0, 0x0336)
#define TSDB_CODE_SDB_INVALID_ACTION_TYPE       TAOS_DEF_ERROR_CODE(0, 0x0337)
#define TSDB_CODE_SDB_INVALID_STATUS_TYPE       TAOS_DEF_ERROR_CODE(0, 0x0338)
#define TSDB_CODE_SDB_INVALID_DATA_VER          TAOS_DEF_ERROR_CODE(0, 0x0339)
#define TSDB_CODE_SDB_INVALID_DATA_LEN          TAOS_DEF_ERROR_CODE(0, 0x033A)
#define TSDB_CODE_SDB_INVALID_DATA_CONTENT      TAOS_DEF_ERROR_CODE(0, 0x033B)
#define TSDB_CODE_SDB_INVALID_WAl_VER           TAOS_DEF_ERROR_CODE(0, 0x033C)

// mnode-dnode
#define TSDB_CODE_MND_DNODE_ALREADY_EXIST       TAOS_DEF_ERROR_CODE(0, 0x0340)
#define TSDB_CODE_MND_DNODE_NOT_EXIST           TAOS_DEF_ERROR_CODE(0, 0x0341)
#define TSDB_CODE_MND_TOO_MANY_DNODES           TAOS_DEF_ERROR_CODE(0, 0x0342)
#define TSDB_CODE_MND_NO_ENOUGH_DNODES          TAOS_DEF_ERROR_CODE(0, 0x0343)
#define TSDB_CODE_MND_INVALID_CLUSTER_CFG       TAOS_DEF_ERROR_CODE(0, 0x0344)
#define TSDB_CODE_MND_INVALID_CLUSTER_ID        TAOS_DEF_ERROR_CODE(0, 0x0345)
#define TSDB_CODE_MND_INVALID_DNODE_CFG         TAOS_DEF_ERROR_CODE(0, 0x0346)
#define TSDB_CODE_MND_INVALID_DNODE_EP          TAOS_DEF_ERROR_CODE(0, 0x0347)
#define TSDB_CODE_MND_INVALID_DNODE_ID          TAOS_DEF_ERROR_CODE(0, 0x0348)

// mnode-node
#define TSDB_CODE_MND_MNODE_ALREADY_EXIST       TAOS_DEF_ERROR_CODE(0, 0x0350)
#define TSDB_CODE_MND_MNODE_NOT_EXIST           TAOS_DEF_ERROR_CODE(0, 0x0351)
#define TSDB_CODE_MND_QNODE_ALREADY_EXIST       TAOS_DEF_ERROR_CODE(0, 0x0352)
#define TSDB_CODE_MND_QNODE_NOT_EXIST           TAOS_DEF_ERROR_CODE(0, 0x0353)
#define TSDB_CODE_MND_SNODE_ALREADY_EXIST       TAOS_DEF_ERROR_CODE(0, 0x0354)
#define TSDB_CODE_MND_SNODE_NOT_EXIST           TAOS_DEF_ERROR_CODE(0, 0x0355)
#define TSDB_CODE_MND_BNODE_ALREADY_EXIST       TAOS_DEF_ERROR_CODE(0, 0x0356)
#define TSDB_CODE_MND_BNODE_NOT_EXIST           TAOS_DEF_ERROR_CODE(0, 0x0357)

// mnode-acct
#define TSDB_CODE_MND_ACCT_ALREADY_EXIST        TAOS_DEF_ERROR_CODE(0, 0x0360)
#define TSDB_CODE_MND_ACCT_NOT_EXIST            TAOS_DEF_ERROR_CODE(0, 0x0361)
#define TSDB_CODE_MND_TOO_MANY_ACCTS            TAOS_DEF_ERROR_CODE(0, 0x0362)
#define TSDB_CODE_MND_INVALID_ACCT_OPTION       TAOS_DEF_ERROR_CODE(0, 0x0363)
#define TSDB_CODE_MND_ACCT_EXPIRED              TAOS_DEF_ERROR_CODE(0, 0x0364)

// mnode-user
#define TSDB_CODE_MND_USER_ALREADY_EXIST        TAOS_DEF_ERROR_CODE(0, 0x0370)
#define TSDB_CODE_MND_USER_NOT_EXIST            TAOS_DEF_ERROR_CODE(0, 0x0371)
#define TSDB_CODE_MND_TOO_MANY_USERS            TAOS_DEF_ERROR_CODE(0, 0x0372)
#define TSDB_CODE_MND_INVALID_USER_FORMAT       TAOS_DEF_ERROR_CODE(0, 0x0373)
#define TSDB_CODE_MND_INVALID_PASS_FORMAT       TAOS_DEF_ERROR_CODE(0, 0x0374)
#define TSDB_CODE_MND_NO_USER_FROM_CONN         TAOS_DEF_ERROR_CODE(0, 0x0375)
#define TSDB_CODE_MND_INVALID_ALTER_OPER        TAOS_DEF_ERROR_CODE(0, 0x0376)

// mnode-db
#define TSDB_CODE_MND_DB_ALREADY_EXIST          TAOS_DEF_ERROR_CODE(0, 0x0380)
#define TSDB_CODE_MND_DB_NOT_EXIST              TAOS_DEF_ERROR_CODE(0, 0x0381) 
#define TSDB_CODE_MND_TOO_MANY_DATABASES        TAOS_DEF_ERROR_CODE(0, 0x0382)
#define TSDB_CODE_MND_DB_NOT_SELECTED           TAOS_DEF_ERROR_CODE(0, 0x0383)
#define TSDB_CODE_MND_INVALID_DB                TAOS_DEF_ERROR_CODE(0, 0x0384)
#define TSDB_CODE_MND_INVALID_DB_OPTION         TAOS_DEF_ERROR_CODE(0, 0x0385)
#define TSDB_CODE_MND_INVALID_DB_ACCT           TAOS_DEF_ERROR_CODE(0, 0x0386)
#define TSDB_CODE_MND_DB_OPTION_UNCHANGED       TAOS_DEF_ERROR_CODE(0, 0x0387)

// mnode-vgroup
#define TSDB_CODE_MND_VGROUP_NOT_EXIST          TAOS_DEF_ERROR_CODE(0, 0x0390)
#define TSDB_CODE_MND_VGROUP_NOT_IN_DNODE       TAOS_DEF_ERROR_CODE(0, 0x0391)
#define TSDB_CODE_MND_VGROUP_ALREADY_IN_DNODE   TAOS_DEF_ERROR_CODE(0, 0x0392)

// mnode-stable
#define TSDB_CODE_MND_STB_ALREADY_EXIST         TAOS_DEF_ERROR_CODE(0, 0x03A0)
#define TSDB_CODE_MND_STB_NOT_EXIST             TAOS_DEF_ERROR_CODE(0, 0x03A1)
#define TSDB_CODE_MND_NAME_CONFLICT_WITH_TOPIC  TAOS_DEF_ERROR_CODE(0, 0x03A2)
#define TSDB_CODE_MND_TOO_MANY_STBS             TAOS_DEF_ERROR_CODE(0, 0x03A3)
#define TSDB_CODE_MND_INVALID_STB               TAOS_DEF_ERROR_CODE(0, 0x03A4)
#define TSDB_CODE_MND_INVALID_STB_OPTION        TAOS_DEF_ERROR_CODE(0, 0x03A5)
#define TSDB_CODE_MND_INVALID_STB_ALTER_OPTION  TAOS_DEF_ERROR_CODE(0, 0x03A6)
#define TSDB_CODE_MND_STB_OPTION_UNCHNAGED      TAOS_DEF_ERROR_CODE(0, 0x03A7)
#define TSDB_CODE_MND_INVALID_ROW_BYTES         TAOS_DEF_ERROR_CODE(0, 0x03A8)
#define TSDB_CODE_MND_TOO_MANY_TAGS             TAOS_DEF_ERROR_CODE(0, 0x03A9)
#define TSDB_CODE_MND_TAG_ALREADY_EXIST         TAOS_DEF_ERROR_CODE(0, 0x03AA)
#define TSDB_CODE_MND_TAG_NOT_EXIST             TAOS_DEF_ERROR_CODE(0, 0x03AB)
#define TSDB_CODE_MND_TOO_MANY_COLUMNS          TAOS_DEF_ERROR_CODE(0, 0x03AC)
#define TSDB_CODE_MND_COLUMN_ALREADY_EXIST      TAOS_DEF_ERROR_CODE(0, 0x03AD)
#define TSDB_CODE_MND_COLUMN_NOT_EXIST          TAOS_DEF_ERROR_CODE(0, 0x03AE)

// mnode-infoSchema
#define TSDB_CODE_MND_INVALID_INFOS_TBL         TAOS_DEF_ERROR_CODE(0, 0x03B0)

// mnode-func
#define TSDB_CODE_MND_FUNC_ALREADY_EXIST        TAOS_DEF_ERROR_CODE(0, 0x03C0)
#define TSDB_CODE_MND_FUNC_NOT_EXIST            TAOS_DEF_ERROR_CODE(0, 0x03C1)
#define TSDB_CODE_MND_INVALID_FUNC              TAOS_DEF_ERROR_CODE(0, 0x03C2)
#define TSDB_CODE_MND_INVALID_FUNC_NAME         TAOS_DEF_ERROR_CODE(0, 0x03C3)
#define TSDB_CODE_MND_INVALID_FUNC_COMMENT      TAOS_DEF_ERROR_CODE(0, 0x03C4)
#define TSDB_CODE_MND_INVALID_FUNC_CODE         TAOS_DEF_ERROR_CODE(0, 0x03C5)
#define TSDB_CODE_MND_INVALID_FUNC_BUFSIZE      TAOS_DEF_ERROR_CODE(0, 0x03C6)
#define TSDB_CODE_MND_INVALID_FUNC_RETRIEVE     TAOS_DEF_ERROR_CODE(0, 0x03C7)

// mnode-trans
#define TSDB_CODE_MND_TRANS_ALREADY_EXIST       TAOS_DEF_ERROR_CODE(0, 0x03D0)
#define TSDB_CODE_MND_TRANS_NOT_EXIST           TAOS_DEF_ERROR_CODE(0, 0x03D1)
#define TSDB_CODE_MND_TRANS_INVALID_STAGE       TAOS_DEF_ERROR_CODE(0, 0x03D2)
#define TSDB_CODE_MND_TRANS_CANT_PARALLEL       TAOS_DEF_ERROR_CODE(0, 0x03D4)

// mnode-mq
#define TSDB_CODE_MND_TOPIC_ALREADY_EXIST       TAOS_DEF_ERROR_CODE(0, 0x03E0)
#define TSDB_CODE_MND_TOPIC_NOT_EXIST           TAOS_DEF_ERROR_CODE(0, 0x03E1)
#define TSDB_CODE_MND_TOO_MANY_TOPICS           TAOS_DEF_ERROR_CODE(0, 0x03E2)
#define TSDB_CODE_MND_INVALID_TOPIC             TAOS_DEF_ERROR_CODE(0, 0x03E3)
#define TSDB_CODE_MND_INVALID_TOPIC_OPTION      TAOS_DEF_ERROR_CODE(0, 0x03E4)
#define TSDB_CODE_MND_TOPIC_OPTION_UNCHNAGED    TAOS_DEF_ERROR_CODE(0, 0x03E5)
#define TSDB_CODE_MND_NAME_CONFLICT_WITH_STB    TAOS_DEF_ERROR_CODE(0, 0x03E6)
#define TSDB_CODE_MND_CONSUMER_NOT_EXIST        TAOS_DEF_ERROR_CODE(0, 0x03E7)
#define TSDB_CODE_MND_UNSUPPORTED_TOPIC         TAOS_DEF_ERROR_CODE(0, 0x03E8)
#define TSDB_CODE_MND_SUBSCRIBE_NOT_EXIST       TAOS_DEF_ERROR_CODE(0, 0x03E9)
#define TSDB_CODE_MND_OFFSET_NOT_EXIST          TAOS_DEF_ERROR_CODE(0, 0x03EA)

// mnode-stream
#define TSDB_CODE_MND_STREAM_ALREADY_EXIST      TAOS_DEF_ERROR_CODE(0, 0x03F0)
#define TSDB_CODE_MND_STREAM_NOT_EXIST          TAOS_DEF_ERROR_CODE(0, 0x03F1)
#define TSDB_CODE_MND_INVALID_STREAM_OPTION     TAOS_DEF_ERROR_CODE(0, 0x03F2)

// mnode-sma
#define TSDB_CODE_MND_SMA_ALREADY_EXIST         TAOS_DEF_ERROR_CODE(0, 0x0400)
#define TSDB_CODE_MND_SMA_NOT_EXIST             TAOS_DEF_ERROR_CODE(0, 0x0401)
#define TSDB_CODE_MND_INVALID_SMA_OPTION        TAOS_DEF_ERROR_CODE(0, 0x0402)

// dnode
#define TSDB_CODE_DND_ACTION_IN_PROGRESS        TAOS_DEF_ERROR_CODE(0, 0x04A0)
#define TSDB_CODE_DND_OFFLINE                   TAOS_DEF_ERROR_CODE(0, 0x04A1)
#define TSDB_CODE_DND_INVALID_MSG_LEN           TAOS_DEF_ERROR_CODE(0, 0x04A2)
#define TSDB_CODE_NODE_ALREADY_DEPLOYED         TAOS_DEF_ERROR_CODE(0, 0x04A3)
#define TSDB_CODE_NODE_NOT_DEPLOYED             TAOS_DEF_ERROR_CODE(0, 0x04A4)
#define TSDB_CODE_NODE_PARSE_FILE_ERROR         TAOS_DEF_ERROR_CODE(0, 0x04A5)
#define TSDB_CODE_NODE_INVALID_OPTION           TAOS_DEF_ERROR_CODE(0, 0x04A6)
#define TSDB_CODE_DND_VNODE_ALREADY_DEPLOYED    TAOS_DEF_ERROR_CODE(0, 0x04A7)
#define TSDB_CODE_DND_VNODE_NOT_DEPLOYED        TAOS_DEF_ERROR_CODE(0, 0x04A8)
#define TSDB_CODE_DND_VNODE_INVALID_OPTION      TAOS_DEF_ERROR_CODE(0, 0x04A9)
#define TSDB_CODE_DND_VNODE_TOO_MANY_VNODES     TAOS_DEF_ERROR_CODE(0, 0x04AA)

// vnode
#define TSDB_CODE_VND_ACTION_IN_PROGRESS        TAOS_DEF_ERROR_CODE(0, 0x0500)
#define TSDB_CODE_VND_MSG_NOT_PROCESSED         TAOS_DEF_ERROR_CODE(0, 0x0501)
#define TSDB_CODE_VND_ACTION_NEED_REPROCESSED   TAOS_DEF_ERROR_CODE(0, 0x0502)
#define TSDB_CODE_VND_INVALID_VGROUP_ID         TAOS_DEF_ERROR_CODE(0, 0x0503)
#define TSDB_CODE_VND_INIT_FAILED               TAOS_DEF_ERROR_CODE(0, 0x0504)
#define TSDB_CODE_VND_NO_DISKSPACE              TAOS_DEF_ERROR_CODE(0, 0x0505)
#define TSDB_CODE_VND_NO_DISK_PERMISSIONS       TAOS_DEF_ERROR_CODE(0, 0x0506)
#define TSDB_CODE_VND_NO_SUCH_FILE_OR_DIR       TAOS_DEF_ERROR_CODE(0, 0x0507)
#define TSDB_CODE_VND_OUT_OF_MEMORY             TAOS_DEF_ERROR_CODE(0, 0x0508)
#define TSDB_CODE_VND_APP_ERROR                 TAOS_DEF_ERROR_CODE(0, 0x0509)
#define TSDB_CODE_VND_INVALID_CFG_FILE          TAOS_DEF_ERROR_CODE(0, 0x050A)
#define TSDB_CODE_VND_INVALID_TERM_FILE         TAOS_DEF_ERROR_CODE(0, 0x050B)
#define TSDB_CODE_VND_IS_FLOWCTRL               TAOS_DEF_ERROR_CODE(0, 0x050C)
#define TSDB_CODE_VND_IS_DROPPING               TAOS_DEF_ERROR_CODE(0, 0x050D)
#define TSDB_CODE_VND_IS_UPDATING               TAOS_DEF_ERROR_CODE(0, 0x050E)
#define TSDB_CODE_VND_IS_CLOSING                TAOS_DEF_ERROR_CODE(0, 0x0510)
#define TSDB_CODE_VND_NOT_SYNCED                TAOS_DEF_ERROR_CODE(0, 0x0511)
#define TSDB_CODE_VND_NO_WRITE_AUTH             TAOS_DEF_ERROR_CODE(0, 0x0512)
#define TSDB_CODE_VND_IS_SYNCING                TAOS_DEF_ERROR_CODE(0, 0x0513)
#define TSDB_CODE_VND_INVALID_TSDB_STATE        TAOS_DEF_ERROR_CODE(0, 0x0514)
#define TSDB_CODE_VND_TB_NOT_EXIST              TAOS_DEF_ERROR_CODE(0, 0x0515)
<<<<<<< HEAD
#define TSDB_CODE_VND_SMA_NOT_EXIST             TAOS_DEF_ERROR_CODE(0, 0x0516)
=======
#define TSDB_CODE_VND_HASH_MISMATCH             TAOS_DEF_ERROR_CODE(0, 0x0516)
>>>>>>> f9e305af

// tsdb
#define TSDB_CODE_TDB_INVALID_TABLE_ID          TAOS_DEF_ERROR_CODE(0, 0x0600)
#define TSDB_CODE_TDB_INVALID_TABLE_TYPE        TAOS_DEF_ERROR_CODE(0, 0x0601)
#define TSDB_CODE_TDB_IVD_TB_SCHEMA_VERSION     TAOS_DEF_ERROR_CODE(0, 0x0602)
#define TSDB_CODE_TDB_TABLE_ALREADY_EXIST       TAOS_DEF_ERROR_CODE(0, 0x0603)
#define TSDB_CODE_TDB_INVALID_CONFIG            TAOS_DEF_ERROR_CODE(0, 0x0604)
#define TSDB_CODE_TDB_INIT_FAILED               TAOS_DEF_ERROR_CODE(0, 0x0605)
#define TSDB_CODE_TDB_NO_DISKSPACE              TAOS_DEF_ERROR_CODE(0, 0x0606)
#define TSDB_CODE_TDB_NO_DISK_PERMISSIONS       TAOS_DEF_ERROR_CODE(0, 0x0607)
#define TSDB_CODE_TDB_FILE_CORRUPTED            TAOS_DEF_ERROR_CODE(0, 0x0608)
#define TSDB_CODE_TDB_OUT_OF_MEMORY             TAOS_DEF_ERROR_CODE(0, 0x0609)
#define TSDB_CODE_TDB_TAG_VER_OUT_OF_DATE       TAOS_DEF_ERROR_CODE(0, 0x060A)
#define TSDB_CODE_TDB_TIMESTAMP_OUT_OF_RANGE    TAOS_DEF_ERROR_CODE(0, 0x060B)
#define TSDB_CODE_TDB_SUBMIT_MSG_MSSED_UP       TAOS_DEF_ERROR_CODE(0, 0x060C)
#define TSDB_CODE_TDB_INVALID_ACTION            TAOS_DEF_ERROR_CODE(0, 0x060D)
#define TSDB_CODE_TDB_INVALID_CREATE_TB_MSG     TAOS_DEF_ERROR_CODE(0, 0x060E)
#define TSDB_CODE_TDB_NO_TABLE_DATA_IN_MEM      TAOS_DEF_ERROR_CODE(0, 0x060F)
#define TSDB_CODE_TDB_FILE_ALREADY_EXISTS       TAOS_DEF_ERROR_CODE(0, 0x0610)
#define TSDB_CODE_TDB_TABLE_RECONFIGURE         TAOS_DEF_ERROR_CODE(0, 0x0611)
#define TSDB_CODE_TDB_IVD_CREATE_TABLE_INFO     TAOS_DEF_ERROR_CODE(0, 0x0612)
#define TSDB_CODE_TDB_NO_AVAIL_DISK             TAOS_DEF_ERROR_CODE(0, 0x0613)
#define TSDB_CODE_TDB_MESSED_MSG                TAOS_DEF_ERROR_CODE(0, 0x0614)
#define TSDB_CODE_TDB_IVLD_TAG_VAL              TAOS_DEF_ERROR_CODE(0, 0x0615)
#define TSDB_CODE_TDB_NO_CACHE_LAST_ROW         TAOS_DEF_ERROR_CODE(0, 0x0616)
#define TSDB_CODE_TDB_TABLE_RECREATED           TAOS_DEF_ERROR_CODE(0, 0x0617)
#define TSDB_CODE_TDB_NO_SMA_INDEX_IN_META      TAOS_DEF_ERROR_CODE(0, 0x0618)
#define TSDB_CODE_TDB_TDB_ENV_OPEN_ERROR        TAOS_DEF_ERROR_CODE(0, 0x0619)

// query
#define TSDB_CODE_QRY_INVALID_QHANDLE           TAOS_DEF_ERROR_CODE(0, 0x0700)
#define TSDB_CODE_QRY_INVALID_MSG               TAOS_DEF_ERROR_CODE(0, 0x0701)
#define TSDB_CODE_QRY_NO_DISKSPACE              TAOS_DEF_ERROR_CODE(0, 0x0702)
#define TSDB_CODE_QRY_OUT_OF_MEMORY             TAOS_DEF_ERROR_CODE(0, 0x0703)
#define TSDB_CODE_QRY_APP_ERROR                 TAOS_DEF_ERROR_CODE(0, 0x0704)
#define TSDB_CODE_QRY_DUP_JOIN_KEY              TAOS_DEF_ERROR_CODE(0, 0x0705)
#define TSDB_CODE_QRY_EXCEED_TAGS_LIMIT         TAOS_DEF_ERROR_CODE(0, 0x0706)
#define TSDB_CODE_QRY_NOT_READY                 TAOS_DEF_ERROR_CODE(0, 0x0707)
#define TSDB_CODE_QRY_HAS_RSP                   TAOS_DEF_ERROR_CODE(0, 0x0708)
#define TSDB_CODE_QRY_IN_EXEC                   TAOS_DEF_ERROR_CODE(0, 0x0709)
#define TSDB_CODE_QRY_TOO_MANY_TIMEWINDOW       TAOS_DEF_ERROR_CODE(0, 0x070A)
#define TSDB_CODE_QRY_NOT_ENOUGH_BUFFER         TAOS_DEF_ERROR_CODE(0, 0x070B)
#define TSDB_CODE_QRY_INCONSISTAN               TAOS_DEF_ERROR_CODE(0, 0x070C)
#define TSDB_CODE_QRY_INVALID_TIME_CONDITION    TAOS_DEF_ERROR_CODE(0, 0x070D)
#define TSDB_CODE_QRY_SYS_ERROR                 TAOS_DEF_ERROR_CODE(0, 0x070E)
#define TSDB_CODE_QRY_INVALID_INPUT             TAOS_DEF_ERROR_CODE(0, 0x070F)
#define TSDB_CODE_QRY_SCH_NOT_EXIST             TAOS_DEF_ERROR_CODE(0, 0x0710)
#define TSDB_CODE_QRY_TASK_NOT_EXIST            TAOS_DEF_ERROR_CODE(0, 0x0711)
#define TSDB_CODE_QRY_TASK_ALREADY_EXIST        TAOS_DEF_ERROR_CODE(0, 0x0712)
#define TSDB_CODE_QRY_TASK_CTX_NOT_EXIST        TAOS_DEF_ERROR_CODE(0, 0x0713)
#define TSDB_CODE_QRY_TASK_CANCELLED            TAOS_DEF_ERROR_CODE(0, 0x0714)
#define TSDB_CODE_QRY_TASK_DROPPED              TAOS_DEF_ERROR_CODE(0, 0x0715)
#define TSDB_CODE_QRY_TASK_CANCELLING           TAOS_DEF_ERROR_CODE(0, 0x0716)
#define TSDB_CODE_QRY_TASK_DROPPING             TAOS_DEF_ERROR_CODE(0, 0x0717)
#define TSDB_CODE_QRY_DUPLICATTED_OPERATION     TAOS_DEF_ERROR_CODE(0, 0x0718)
#define TSDB_CODE_QRY_TASK_MSG_ERROR            TAOS_DEF_ERROR_CODE(0, 0x0719)
#define TSDB_CODE_QRY_JOB_FREED                 TAOS_DEF_ERROR_CODE(0, 0x071A)
#define TSDB_CODE_QRY_TASK_STATUS_ERROR         TAOS_DEF_ERROR_CODE(0, 0x071B)

// grant
#define TSDB_CODE_GRANT_EXPIRED                 TAOS_DEF_ERROR_CODE(0, 0x0800)
#define TSDB_CODE_GRANT_DNODE_LIMITED           TAOS_DEF_ERROR_CODE(0, 0x0801)
#define TSDB_CODE_GRANT_ACCT_LIMITED            TAOS_DEF_ERROR_CODE(0, 0x0802)
#define TSDB_CODE_GRANT_TIMESERIES_LIMITED      TAOS_DEF_ERROR_CODE(0, 0x0803)
#define TSDB_CODE_GRANT_DB_LIMITED              TAOS_DEF_ERROR_CODE(0, 0x0804)
#define TSDB_CODE_GRANT_USER_LIMITED            TAOS_DEF_ERROR_CODE(0, 0x0805)
#define TSDB_CODE_GRANT_CONN_LIMITED            TAOS_DEF_ERROR_CODE(0, 0x0806)
#define TSDB_CODE_GRANT_STREAM_LIMITED          TAOS_DEF_ERROR_CODE(0, 0x0807)
#define TSDB_CODE_GRANT_SPEED_LIMITED           TAOS_DEF_ERROR_CODE(0, 0x0808)
#define TSDB_CODE_GRANT_STORAGE_LIMITED         TAOS_DEF_ERROR_CODE(0, 0x0809)
#define TSDB_CODE_GRANT_QUERYTIME_LIMITED       TAOS_DEF_ERROR_CODE(0, 0x080A)
#define TSDB_CODE_GRANT_CPU_LIMITED             TAOS_DEF_ERROR_CODE(0, 0x080B)

// sync
#define TSDB_CODE_SYN_INVALID_CONFIG            TAOS_DEF_ERROR_CODE(0, 0x0900)
#define TSDB_CODE_SYN_NOT_ENABLED               TAOS_DEF_ERROR_CODE(0, 0x0901)
#define TSDB_CODE_SYN_INVALID_VERSION           TAOS_DEF_ERROR_CODE(0, 0x0902)
#define TSDB_CODE_SYN_CONFIRM_EXPIRED           TAOS_DEF_ERROR_CODE(0, 0x0903)
#define TSDB_CODE_SYN_TOO_MANY_FWDINFO          TAOS_DEF_ERROR_CODE(0, 0x0904)
#define TSDB_CODE_SYN_MISMATCHED_PROTOCOL       TAOS_DEF_ERROR_CODE(0, 0x0905)
#define TSDB_CODE_SYN_MISMATCHED_CLUSTERID      TAOS_DEF_ERROR_CODE(0, 0x0906)
#define TSDB_CODE_SYN_MISMATCHED_SIGNATURE      TAOS_DEF_ERROR_CODE(0, 0x0907)
#define TSDB_CODE_SYN_INVALID_CHECKSUM          TAOS_DEF_ERROR_CODE(0, 0x0908)
#define TSDB_CODE_SYN_INVALID_MSGLEN            TAOS_DEF_ERROR_CODE(0, 0x0909)
#define TSDB_CODE_SYN_INVALID_MSGTYPE           TAOS_DEF_ERROR_CODE(0, 0x090A)

// tq
#define TSDB_CODE_TQ_INVALID_CONFIG             TAOS_DEF_ERROR_CODE(0, 0x0A00)
#define TSDB_CODE_TQ_INIT_FAILED                TAOS_DEF_ERROR_CODE(0, 0x0A01)
#define TSDB_CODE_TQ_NO_DISKSPACE               TAOS_DEF_ERROR_CODE(0, 0x0A02)
#define TSDB_CODE_TQ_NO_DISK_PERMISSIONS        TAOS_DEF_ERROR_CODE(0, 0x0A03)
#define TSDB_CODE_TQ_FILE_CORRUPTED             TAOS_DEF_ERROR_CODE(0, 0x0A04)
#define TSDB_CODE_TQ_OUT_OF_MEMORY              TAOS_DEF_ERROR_CODE(0, 0x0A05)
#define TSDB_CODE_TQ_FILE_ALREADY_EXISTS        TAOS_DEF_ERROR_CODE(0, 0x0A06) 
#define TSDB_CODE_TQ_FAILED_TO_CREATE_DIR       TAOS_DEF_ERROR_CODE(0, 0x0A07)
#define TSDB_CODE_TQ_META_NO_SUCH_KEY           TAOS_DEF_ERROR_CODE(0, 0x0A08)
#define TSDB_CODE_TQ_META_KEY_NOT_IN_TXN        TAOS_DEF_ERROR_CODE(0, 0x0A09)
#define TSDB_CODE_TQ_META_KEY_DUP_IN_TXN        TAOS_DEF_ERROR_CODE(0, 0x0A0A)
#define TSDB_CODE_TQ_GROUP_NOT_SET              TAOS_DEF_ERROR_CODE(0, 0x0A0B)

// wal
#define TSDB_CODE_WAL_APP_ERROR                 TAOS_DEF_ERROR_CODE(0, 0x1000)
#define TSDB_CODE_WAL_FILE_CORRUPTED            TAOS_DEF_ERROR_CODE(0, 0x1001)
#define TSDB_CODE_WAL_SIZE_LIMIT                TAOS_DEF_ERROR_CODE(0, 0x1002)
#define TSDB_CODE_WAL_INVALID_VER               TAOS_DEF_ERROR_CODE(0, 0x1003)
#define TSDB_CODE_WAL_OUT_OF_MEMORY             TAOS_DEF_ERROR_CODE(0, 0x1004)

// tfs
#define TSDB_CODE_FS_APP_ERROR                  TAOS_DEF_ERROR_CODE(0, 0x2200)
#define TSDB_CODE_FS_INVLD_CFG                  TAOS_DEF_ERROR_CODE(0, 0x2201)
#define TSDB_CODE_FS_TOO_MANY_MOUNT             TAOS_DEF_ERROR_CODE(0, 0x2202)
#define TSDB_CODE_FS_DUP_PRIMARY                TAOS_DEF_ERROR_CODE(0, 0x2203)
#define TSDB_CODE_FS_NO_PRIMARY_DISK            TAOS_DEF_ERROR_CODE(0, 0x2204)
#define TSDB_CODE_FS_NO_MOUNT_AT_TIER           TAOS_DEF_ERROR_CODE(0, 0x2205)
#define TSDB_CODE_FS_FILE_ALREADY_EXISTS        TAOS_DEF_ERROR_CODE(0, 0x2206)
#define TSDB_CODE_FS_INVLD_LEVEL                TAOS_DEF_ERROR_CODE(0, 0x2207)
#define TSDB_CODE_FS_NO_VALID_DISK              TAOS_DEF_ERROR_CODE(0, 0x2208)

// monitor
#define TSDB_CODE_MON_CONNECTION_INVALID        TAOS_DEF_ERROR_CODE(0, 0x2300)

// catalog
#define TSDB_CODE_CTG_INTERNAL_ERROR            TAOS_DEF_ERROR_CODE(0, 0x2400)
#define TSDB_CODE_CTG_INVALID_INPUT             TAOS_DEF_ERROR_CODE(0, 0x2401)
#define TSDB_CODE_CTG_NOT_READY                 TAOS_DEF_ERROR_CODE(0, 0x2402)
#define TSDB_CODE_CTG_MEM_ERROR                 TAOS_DEF_ERROR_CODE(0, 0x2403)
#define TSDB_CODE_CTG_SYS_ERROR                 TAOS_DEF_ERROR_CODE(0, 0x2404)
#define TSDB_CODE_CTG_DB_DROPPED                TAOS_DEF_ERROR_CODE(0, 0x2405)
#define TSDB_CODE_CTG_OUT_OF_SERVICE            TAOS_DEF_ERROR_CODE(0, 0x2406)
#define TSDB_CODE_CTG_VG_META_MISMATCH          TAOS_DEF_ERROR_CODE(0, 0x2407)

//scheduler&qworker
#define TSDB_CODE_SCH_STATUS_ERROR              TAOS_DEF_ERROR_CODE(0, 0x2501)
#define TSDB_CODE_SCH_INTERNAL_ERROR            TAOS_DEF_ERROR_CODE(0, 0x2502)
#define TSDB_CODE_QW_MSG_ERROR                  TAOS_DEF_ERROR_CODE(0, 0x2503)

//parser
#define TSDB_CODE_PAR_SYNTAX_ERROR              TAOS_DEF_ERROR_CODE(0, 0x2600)
#define TSDB_CODE_PAR_INVALID_COLUMN            TAOS_DEF_ERROR_CODE(0, 0x2601)
#define TSDB_CODE_PAR_TABLE_NOT_EXIST           TAOS_DEF_ERROR_CODE(0, 0x2602)
#define TSDB_CODE_PAR_AMBIGUOUS_COLUMN          TAOS_DEF_ERROR_CODE(0, 0x2603)
#define TSDB_CODE_PAR_WRONG_VALUE_TYPE          TAOS_DEF_ERROR_CODE(0, 0x2604)
#define TSDB_CODE_PAR_INVALID_FUNTION           TAOS_DEF_ERROR_CODE(0, 0x2605)
#define TSDB_CODE_PAR_FUNTION_PARA_NUM          TAOS_DEF_ERROR_CODE(0, 0x2606)
#define TSDB_CODE_PAR_FUNTION_PARA_TYPE         TAOS_DEF_ERROR_CODE(0, 0x2607)
#define TSDB_CODE_PAR_ILLEGAL_USE_AGG_FUNCTION  TAOS_DEF_ERROR_CODE(0, 0x2608)
#define TSDB_CODE_PAR_WRONG_NUMBER_OF_SELECT    TAOS_DEF_ERROR_CODE(0, 0x2609)
#define TSDB_CODE_PAR_GROUPBY_LACK_EXPRESSION   TAOS_DEF_ERROR_CODE(0, 0x260A)
#define TSDB_CODE_PAR_NOT_SELECTED_EXPRESSION   TAOS_DEF_ERROR_CODE(0, 0x260B)
#define TSDB_CODE_PAR_NOT_SINGLE_GROUP          TAOS_DEF_ERROR_CODE(0, 0x260C) 
#define TSDB_CODE_PAR_TAGS_NOT_MATCHED          TAOS_DEF_ERROR_CODE(0, 0x260D)
#define TSDB_CODE_PAR_INVALID_TAG_NAME          TAOS_DEF_ERROR_CODE(0, 0x260E)
#define TSDB_CODE_PAR_INCOMPLETE_SQL            TAOS_DEF_ERROR_CODE(0, 0x260F)
#define TSDB_CODE_PAR_NAME_OR_PASSWD_TOO_LONG   TAOS_DEF_ERROR_CODE(0, 0x2610)
#define TSDB_CODE_PAR_PASSWD_EMPTY              TAOS_DEF_ERROR_CODE(0, 0x2611)
#define TSDB_CODE_PAR_INVALID_PORT              TAOS_DEF_ERROR_CODE(0, 0x2612)
#define TSDB_CODE_PAR_INVALID_ENDPOINT          TAOS_DEF_ERROR_CODE(0, 0x2613)
#define TSDB_CODE_PAR_EXPRIE_STATEMENT          TAOS_DEF_ERROR_CODE(0, 0x2614)

#ifdef __cplusplus
}
#endif

#endif /*_TD_UTIL_TAOS_ERROR_H_*/<|MERGE_RESOLUTION|>--- conflicted
+++ resolved
@@ -314,11 +314,8 @@
 #define TSDB_CODE_VND_IS_SYNCING                TAOS_DEF_ERROR_CODE(0, 0x0513)
 #define TSDB_CODE_VND_INVALID_TSDB_STATE        TAOS_DEF_ERROR_CODE(0, 0x0514)
 #define TSDB_CODE_VND_TB_NOT_EXIST              TAOS_DEF_ERROR_CODE(0, 0x0515)
-<<<<<<< HEAD
 #define TSDB_CODE_VND_SMA_NOT_EXIST             TAOS_DEF_ERROR_CODE(0, 0x0516)
-=======
-#define TSDB_CODE_VND_HASH_MISMATCH             TAOS_DEF_ERROR_CODE(0, 0x0516)
->>>>>>> f9e305af
+#define TSDB_CODE_VND_HASH_MISMATCH             TAOS_DEF_ERROR_CODE(0, 0x0517)
 
 // tsdb
 #define TSDB_CODE_TDB_INVALID_TABLE_ID          TAOS_DEF_ERROR_CODE(0, 0x0600)
