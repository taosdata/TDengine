--- conflicted
+++ resolved
@@ -185,26 +185,16 @@
 
 #get taos version, then set deb name
 if [ "$verMode" == "cluster" ]; then
-<<<<<<< HEAD
-  debname="tdengine-tsdb-oss-"${tdengine_ver}-${osType}-${cpuType}
-elif [ "$verMode" == "edge" ]; then
-  debname="tdengine-tsdb-oss"-${tdengine_ver}-${osType}-${cpuType}
-=======
   debname="${product_name}-oss-${tdengine_ver}-${osType}-${cpuType}"
 elif [ "$verMode" == "edge" ]; then
   debname="${product_name}-oss-${tdengine_ver}-${osType}-${cpuType}"
->>>>>>> 88851efb
 else
   echo "unknow verMode, nor cluster or edge"
   exit 1
 fi
 
 if [ "$verType" == "beta" ]; then
-<<<<<<< HEAD
-  debname="tdengine-tsdb-oss-"${tdengine_ver}-${verType}-${osType}-${cpuType}".deb"
-=======
   debname="${product_name}-oss-${tdengine_ver}-${verType}-${osType}-${cpuType}.deb"
->>>>>>> 88851efb
 elif [ "$verType" == "stable" ]; then
   debname="${debname}.deb"
 else
