--- conflicted
+++ resolved
@@ -70,23 +70,6 @@
   fi
 }
 
-<<<<<<< HEAD
-function kill_taosd() {
-  pid=$(ps -ef | grep ${serverName} | grep -v "grep" | awk '{print $2}')
-  if [ -n "$pid" ]; then
-    ${csudo}kill -9 $pid || :
-  fi
-}
-
-function kill_tarbitrator() {
-  pid=$(ps -ef | grep "tarbitrator" | grep -v "grep" | awk '{print $2}')
-  if [ -n "$pid" ]; then
-    ${csudo}kill -9 $pid || :
-  fi
-}
-
-=======
->>>>>>> 904c2251
 function clean_bin() {
   # Remove link
   ${csudo}rm -f ${bin_link_dir}/${clientName} || :
