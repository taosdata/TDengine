--- conflicted
+++ resolved
@@ -179,15 +179,6 @@
 
 function clean_lib() {
   # Remove link
-<<<<<<< HEAD
-  ${csudo}rm -f ${lib_link_dir}/libtaos.* || :
-  [ -f ${lib_link_dir}/libtaosnative.* ] && ${csudo}rm -f ${lib_link_dir}/libtaosnative.* || :
-  [ -f ${lib_link_dir}/libtaosws.* ] && ${csudo}rm -f ${lib_link_dir}/libtaosws.* || :
-
-  ${csudo}rm -f ${lib64_link_dir}/libtaos.* || :
-  [ -f ${lib64_link_dir}/libtaosnative.* ] && ${csudo}rm -f ${lib64_link_dir}/libtaosnative.* || :
-  [ -f ${lib64_link_dir}/libtaosws.* ] && ${csudo}rm -f ${lib64_link_dir}/libtaosws.* || :
-=======
   ${csudo}find ${lib_link_dir} -name "libtaos.*" -exec ${csudo}rm -f {} \; || :
   ${csudo}find ${lib_link_dir} -name "libtaosnative.*" -exec ${csudo}rm -f {} \; || :
   ${csudo}find ${lib_link_dir} -name "libtaosws.*" -exec ${csudo}rm -f {} \; || :
@@ -195,7 +186,6 @@
   ${csudo}find ${lib64_link_dir} -name "libtaos.*" -exec ${csudo}rm -f {} \; || :
   ${csudo}find ${lib64_link_dir} -name "libtaosnative.*" -exec ${csudo}rm -f {} \; || :
   ${csudo}find ${lib64_link_dir} -name "libtaosws.*" -exec ${csudo}rm -f {} \; || :
->>>>>>> 8ad8bc74
   #${csudo}rm -rf ${v15_java_app_dir}           || :
 }
 
