@echo off

for /F %%a in ('echo prompt $E ^| cmd') do set "ESC=%%a"

if "%1" NEQ "" goto %1

:needAdmin

if exist C:\\TDengine\\data\\dnode\\dnodeCfg.json (
  echo The default data directory C:/TDengine/data contains old data of tdengine 2.x, please clear it before installing!
)

rem // stop and delete service
mshta vbscript:createobject("shell.application").shellexecute("%~s0",":stop_delete","","runas",1)(window.close)

if exist %binary_dir%\\build\\bin\\taosadapter.exe (
    echo This might take a few moment to accomplish deleting service taosd/taosadapter ...
)

if exist %binary_dir%\\build\\bin\\taoskeeper.exe (
    echo This might take a few moment to accomplish deleting service taosd/taoskeeper ...
)

call :check_svc taosd
call :check_svc taosadapter
call :check_svc taoskeeper

set source_dir=%2
set source_dir=%source_dir:/=\\%
set binary_dir=%3
set binary_dir=%binary_dir:/=\\%
set osType=%4
set verNumber=%5
set Enterprise=%6
set target_dir=C:\\TDengine

if not exist %target_dir% (
    mkdir %target_dir%
)
if not exist %target_dir%\\cfg (
    mkdir %target_dir%\\cfg
)
if not exist %target_dir%\\include (
    mkdir %target_dir%\\include
)
if not exist %target_dir%\\driver (
    mkdir %target_dir%\\driver
)
if not exist C:\\TDengine\\cfg\\taos.cfg (
    copy %source_dir%\\packaging\\cfg\\taos.cfg %target_dir%\\cfg\\taos.cfg > nul
)

if exist %binary_dir%\\test\\cfg\\taosadapter.toml (
    if not exist %target_dir%\\cfg\\taosadapter.toml (
        copy %binary_dir%\\test\\cfg\\taosadapter.toml %target_dir%\\cfg\\taosadapter.toml > nul
    )
)
if exist %binary_dir%\\test\\cfg\\taoskeeper.toml (
    if not exist %target_dir%\\cfg\\taoskeeper.toml (
        copy %binary_dir%\\test\\cfg\\taoskeeper.toml %target_dir%\\cfg\\taoskeeper.toml > nul
    )
)
copy %source_dir%\\include\\client\\taos.h %target_dir%\\include > nul
copy %source_dir%\\include\\util\\taoserror.h %target_dir%\\include > nul
copy %source_dir%\\include\\libs\\function\\taosudf.h %target_dir%\\include > nul
copy %binary_dir%\\build\\lib\\taos.lib %target_dir%\\driver > nul
copy %binary_dir%\\build\\lib\\taos_static.lib %target_dir%\\driver > nul
<<<<<<< HEAD
copy %binary_dir%\\build\\bin\\taos.dll %target_dir%\\ > nul
copy %binary_dir%\\build\\bin\\pthreadVC3.dll %target_dir%\\ > nul
=======
copy %binary_dir%\\build\\lib\\taos.dll %target_dir%\\driver > nul
copy %binary_dir%\\build\\lib\\taosnative.lib %target_dir%\\driver > nul
copy %binary_dir%\\build\\lib\\taosnative_static.lib %target_dir%\\driver > nul
copy %binary_dir%\\build\\lib\\taosnative.dll %target_dir%\\driver > nul
>>>>>>> 302f1f56
copy %binary_dir%\\build\\bin\\taos.exe %target_dir% > nul
if exist %binary_dir%\\build\\bin\\taosBenchmark.exe (
    copy %binary_dir%\\build\\bin\\taosBenchmark.exe %target_dir% > nul
)
if exist %binary_dir%\\build\\lib\\taosws.lib (
    copy %binary_dir%\\build\\lib\\taosws.lib %target_dir%\\driver  > nul
)
if exist %binary_dir%\\build\\bin\\taosws.dll (
    copy %binary_dir%\\build\\bin\\taosws.dll %target_dir%\\ > nul
    copy %source_dir%\\tools\\taosws-rs\\target\\release\\taosws.h %target_dir%\\include > nul
)
if exist %binary_dir%\\build\\bin\\taosdump.exe (
    copy %binary_dir%\\build\\bin\\taosdump.exe %target_dir% > nul
)
if %Enterprise% == TRUE (
    if exist %binary_dir%\\build\\bin\\taosx.exe (
        copy %binary_dir%\\build\\bin\\taosx.exe %target_dir% > nul
    )
    if exist %binary_dir%\\build\\bin\\taos-explorer.exe (
        copy %binary_dir%\\build\\bin\\taos-explorer.exe %target_dir% > nul
    )
    if exist %binary_dir%\\build\\bin\\tmq_sim.exe (
        copy %binary_dir%\\build\\bin\\tmq_sim.exe %target_dir% > nul
    )
    if exist %binary_dir%\\build\\bin\\tsim.exe (
        copy %binary_dir%\\build\\bin\\tsim.exe %target_dir% > nul
    )
    if exist %binary_dir%\\build\\bin\\tmq_taosx_ci.exe (
        copy %binary_dir%\\build\\bin\\tmq_taosx_ci.exe %target_dir% > nul
    )
    if exist %binary_dir%\\build\\bin\\tmq_demo.exe (
        copy %binary_dir%\\build\\bin\\tmq_demo.exe %target_dir% > nul
    )
    if exist %binary_dir%\\build\\bin\\dumper.exe (
        copy %binary_dir%\\build\\bin\\dumper.exe %target_dir% > nul
    )
    if exist %binary_dir%\\build\\bin\\runUdf.exe (
        copy %binary_dir%\\build\\bin\\runUdf.exe %target_dir% > nul
    )
    if exist %binary_dir%\\build\\bin\\create_table.exe (
        copy %binary_dir%\\build\\bin\\create_table.exe %target_dir% > nul
    )
    if exist %binary_dir%\\build\\bin\\*explorer.exe (
        copy %binary_dir%\\build\\bin\\*explorer.exe %target_dir% > nul
    )
)

copy %binary_dir%\\build\\bin\\taosd.exe %target_dir% > nul
copy %binary_dir%\\build\\bin\\taosudf.exe %target_dir% > nul
if exist %binary_dir%\\build\\bin\\taosadapter.exe (
    copy %binary_dir%\\build\\bin\\taosadapter.exe %target_dir% > nul
)
if exist %binary_dir%\\build\\bin\\taoskeeper.exe (
    copy %binary_dir%\\build\\bin\\taoskeeper.exe %target_dir% > nul
)

mshta vbscript:createobject("shell.application").shellexecute("%~s0",":hasAdmin","","runas",1)(window.close)

echo.
echo Please manually remove C:\TDengine from your system PATH environment after you remove TDengine software
echo.
echo To start/stop TDengine with administrator privileges:  %ESC%[92msc start/stop taosd %ESC%[0m

if exist %binary_dir%\\build\\bin\\taosadapter.exe (
    echo To start/stop taosAdapter with administrator privileges: %ESC%[92msc start/stop taosadapter %ESC%[0m
)

if exist %binary_dir%\\build\\bin\\taoskeeper.exe (
    echo To start/stop taosKeeper with administrator privileges: %ESC%[92msc start/stop taoskeeper %ESC%[0m
)

goto :eof

:hasAdmin

call :stop_delete
call :check_svc taosd
call :check_svc taosadapter
call :check_svc taoskeeper

if exist c:\\windows\\sysnative (
    echo x86
<<<<<<< HEAD
    copy /y C:\\TDengine\\bin\\taos.dll %windir%\\sysnative > nul
    copy /y C:\\TDengine\\bin\\pthreadVC3.dll %windir%\\sysnative > nul
    if exist C:\\TDengine\\bin\\taosws.dll (
        copy /y C:\\TDengine\\bin\\taosws.dll %windir%\\sysnative > nul
    )
) else (
    echo x64
    copy /y C:\\TDengine\\bin\\taos.dll C:\\Windows\\System32 > nul
    copy /y C:\\TDengine\\bin\\pthreadVC3.dll C:\\Windows\\System32 > nul
    if exist C:\\TDengine\\bin\\taosws.dll (
        copy /y C:\\TDengine\\bin\\taosws.dll C:\\Windows\\System32 > nul
=======
    copy /y C:\\TDengine\\driver\\taos.dll %windir%\\sysnative > nul
    copy /y C:\\TDengine\\driver\\taosnative.dll %windir%\\sysnative > nul
    if exist C:\\TDengine\\driver\\taosws.dll (
        copy /y C:\\TDengine\\driver\\taosws.dll %windir%\\sysnative > nul
    )
) else (
    echo x64
    copy /y C:\\TDengine\\driver\\taos.dll C:\\Windows\\System32 > nul
    copy /y C:\\TDengine\\driver\\taosnative.dll C:\\Windows\\System32 > nul
    if exist C:\\TDengine\\driver\\taosws.dll (
        copy /y C:\\TDengine\\driver\\taosws.dll C:\\Windows\\System32 > nul
>>>>>>> 302f1f56
    )
)

rem // create services
sc create "taosd" binPath= "C:\\TDengine\\taosd.exe --win_service" start= DEMAND
sc create "taosadapter" binPath= "C:\\TDengine\\taosadapter.exe" start= DEMAND
sc create "taoskeeper" binPath= "C:\\TDengine\\taoskeeper.exe" start= DEMAND

set "env=HKLM\System\CurrentControlSet\Control\Session Manager\Environment"
for /f "tokens=2*" %%I in ('reg query "%env%" /v Path ^| findstr /i "\<Path\>"') do (

    call :append_if_not_exists %%J

    rem // apply change to the current process
    for %%a in ("%%J;C:\TDengine") do path %%~a
)

rem // use setx to set a temporary throwaway value to trigger a WM_SETTINGCHANGE
rem // applies change to new console windows without requiring a reboot
(setx /m foo bar & reg delete "%env%" /f /v foo) >NUL 2>NUL

goto :end

:append_if_not_exists
set "_origin_paths=%*"
set "_paths=%*"
set "_found=0"
:loop
for /f "tokens=1* delims=;" %%x in ("%_paths%") do (
    if "%%x" EQU "C:\TDengine" (
      set "_found=1"
    ) else (
      set "_paths=%%y"
      goto :loop
    )
)
if "%_found%" == "0" (
  rem // make addition persistent through reboots
  reg add "%env%" /f /v Path /t REG_EXPAND_SZ /d "%_origin_paths%;C:\TDengine"
)
exit /B 0

:stop_delete
sc stop taosd
sc delete taosd
sc stop taosadapter
sc delete taosadapter
sc stop taoskeeper
sc delete taoskeeper
exit /B 0

:check_svc
sc query %1 >nul 2>nul && goto :check_svc %1
exit /B 0

:end<|MERGE_RESOLUTION|>--- conflicted
+++ resolved
@@ -65,15 +65,11 @@
 copy %source_dir%\\include\\libs\\function\\taosudf.h %target_dir%\\include > nul
 copy %binary_dir%\\build\\lib\\taos.lib %target_dir%\\driver > nul
 copy %binary_dir%\\build\\lib\\taos_static.lib %target_dir%\\driver > nul
-<<<<<<< HEAD
 copy %binary_dir%\\build\\bin\\taos.dll %target_dir%\\ > nul
+copy %binary_dir%\\build\\bin\\taosnative.dll %target_dir%\\driver > nul
 copy %binary_dir%\\build\\bin\\pthreadVC3.dll %target_dir%\\ > nul
-=======
-copy %binary_dir%\\build\\lib\\taos.dll %target_dir%\\driver > nul
 copy %binary_dir%\\build\\lib\\taosnative.lib %target_dir%\\driver > nul
 copy %binary_dir%\\build\\lib\\taosnative_static.lib %target_dir%\\driver > nul
-copy %binary_dir%\\build\\lib\\taosnative.dll %target_dir%\\driver > nul
->>>>>>> 302f1f56
 copy %binary_dir%\\build\\bin\\taos.exe %target_dir% > nul
 if exist %binary_dir%\\build\\bin\\taosBenchmark.exe (
     copy %binary_dir%\\build\\bin\\taosBenchmark.exe %target_dir% > nul
@@ -156,8 +152,8 @@
 
 if exist c:\\windows\\sysnative (
     echo x86
-<<<<<<< HEAD
     copy /y C:\\TDengine\\bin\\taos.dll %windir%\\sysnative > nul
+    copy /y C:\\TDengine\\bin\\taosnative.dll %windir%\\sysnative > nul
     copy /y C:\\TDengine\\bin\\pthreadVC3.dll %windir%\\sysnative > nul
     if exist C:\\TDengine\\bin\\taosws.dll (
         copy /y C:\\TDengine\\bin\\taosws.dll %windir%\\sysnative > nul
@@ -165,22 +161,10 @@
 ) else (
     echo x64
     copy /y C:\\TDengine\\bin\\taos.dll C:\\Windows\\System32 > nul
+    copy /y C:\\TDengine\\bin\\taosnative.dll C:\\Windows\\System32 > nul
     copy /y C:\\TDengine\\bin\\pthreadVC3.dll C:\\Windows\\System32 > nul
     if exist C:\\TDengine\\bin\\taosws.dll (
         copy /y C:\\TDengine\\bin\\taosws.dll C:\\Windows\\System32 > nul
-=======
-    copy /y C:\\TDengine\\driver\\taos.dll %windir%\\sysnative > nul
-    copy /y C:\\TDengine\\driver\\taosnative.dll %windir%\\sysnative > nul
-    if exist C:\\TDengine\\driver\\taosws.dll (
-        copy /y C:\\TDengine\\driver\\taosws.dll %windir%\\sysnative > nul
-    )
-) else (
-    echo x64
-    copy /y C:\\TDengine\\driver\\taos.dll C:\\Windows\\System32 > nul
-    copy /y C:\\TDengine\\driver\\taosnative.dll C:\\Windows\\System32 > nul
-    if exist C:\\TDengine\\driver\\taosws.dll (
-        copy /y C:\\TDengine\\driver\\taosws.dll C:\\Windows\\System32 > nul
->>>>>>> 302f1f56
     )
 )
 
