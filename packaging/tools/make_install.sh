#!/bin/bash
#
# This file is used to install TAOS time-series database on linux systems. The operating system
# is required to use systemd to manage services at boot

set -e
#set -x

# -----------------------Variables definition
source_dir=$1
binary_dir=$2
osType=$3
verNumber=$4

if [ "$osType" != "Darwin" ]; then
  script_dir=$(dirname $(readlink -f "$0"))
else
  script_dir=${source_dir}/packaging/tools
fi

# Dynamic directory
clientName="taos"
serverName="taosd"
logDir="/var/log/taos"
dataDir="/var/lib/taos"
configDir="/etc/taos"
configFile="taos.cfg"
installDir="/usr/local/taos"
productName="TDengine"
emailName="taosdata.com"
uninstallScript="rmtaos"

if [ "$osType" != "Darwin" ]; then
  data_dir=${dataDir}
  log_dir=${logDir}

  cfg_install_dir=${configDir}

  bin_link_dir="/usr/bin"
  lib_link_dir="/usr/lib"
  lib64_link_dir="/usr/lib64"
  inc_link_dir="/usr/include"

  install_main_dir=${installDir}

  bin_dir="${installDir}/bin"
else
  data_dir="/usr/local${dataDir}"
  log_dir="/usr/local${logDir}"

  cfg_install_dir="/usr/local${configDir}"

  bin_link_dir="/usr/local/bin"
  lib_link_dir="/usr/local/lib"
  inc_link_dir="/usr/local/include"

  install_main_dir="/usr/local/Cellar/tdengine/${verNumber}"
  install_main_2_dir="/usr/local/Cellar/tdengine@${verNumber}/${verNumber}"

  bin_dir="/usr/local/Cellar/tdengine/${verNumber}/bin"
  bin_2_dir="/usr/local/Cellar/tdengine@${verNumber}/${verNumber}/bin"
fi

service_config_dir="/etc/systemd/system"

# Color setting
RED='\033[0;31m'
GREEN='\033[1;32m'
GREEN_DARK='\033[0;32m'
GREEN_UNDERLINE='\033[4;32m'
NC='\033[0m'

csudo=""

service_mod=2
os_type=0

if [ "$osType" != "Darwin" ]; then
  if command -v sudo >/dev/null; then
    csudo="sudo "
  fi
  initd_mod=0
  if pidof systemd &>/dev/null; then
    service_mod=0
  elif $(which service &>/dev/null); then
    service_mod=1
    service_config_dir="/etc/init.d"
    if $(which chkconfig &>/dev/null); then
      initd_mod=1
    elif $(which insserv &>/dev/null); then
      initd_mod=2
    elif $(which update-rc.d &>/dev/null); then
      initd_mod=3
    else
      service_mod=2
    fi
  else
    service_mod=2
  fi

  # get the operating system type for using the corresponding init file
  # ubuntu/debian(deb), centos/fedora(rpm), others: opensuse, redhat, ..., no verification
  #osinfo=$(awk -F= '/^NAME/{print $2}' /etc/os-release)
  osinfo=$(cat /etc/os-release | grep "NAME" | cut -d '"' -f2)
  #echo "osinfo: ${osinfo}"
  if echo $osinfo | grep -qwi "ubuntu"; then
    echo "this is ubuntu system"
    os_type=1
  elif echo $osinfo | grep -qwi "debian"; then
    echo "this is debian system"
    os_type=1
  elif echo $osinfo | grep -qwi "Kylin"; then
    echo "this is Kylin system"
    os_type=1
  elif echo $osinfo | grep -qwi "centos"; then
    echo "this is centos system"
    os_type=2
  elif echo $osinfo | grep -qwi "fedora"; then
    echo "this is fedora system"
    os_type=2
  else
    echo "${osinfo}: This is an officially unverified linux system, If there are any problems with the installation and operation, "
    echo "please feel free to contact ${emailName} for support."
    os_type=1
  fi
fi

function kill_taosadapter() {
  pid=$(ps -ef | grep "taosadapter" | grep -v "grep" | awk '{print $2}')
  if [ -n "$pid" ]; then
    ${csudo}kill -9 $pid || :
  fi
}

function kill_taosd() {
  ps -ef | grep ${serverName}
  pid=$(ps -ef | grep -w ${serverName} | grep -v "grep" | awk '{print $2}')
  if [ -n "$pid" ]; then
    ${csudo}kill -9 $pid || :
  fi
}

function install_main_path() {
<<<<<<< HEAD
    #create install main dir and all sub dir
    if [ "$osType" != "Darwin" ]; then
        ${csudo}rm -rf ${install_main_dir}    || :
        ${csudo}mkdir -p ${install_main_dir}
        ${csudo}mkdir -p ${install_main_dir}/cfg
        ${csudo}mkdir -p ${install_main_dir}/bin
#        ${csudo}mkdir -p ${install_main_dir}/connector
        ${csudo}mkdir -p ${install_main_dir}/driver
        ${csudo}mkdir -p ${install_main_dir}/examples
        ${csudo}mkdir -p ${install_main_dir}/include
#        ${csudo}mkdir -p ${install_main_dir}/init.d
    else
        ${csudo}rm -rf ${install_main_dir}             || ${csudo}rm -rf ${install_main_2_dir}             || :
        ${csudo}mkdir -p ${install_main_dir}           || ${csudo}mkdir -p ${install_main_2_dir}
        ${csudo}mkdir -p ${install_main_dir}/cfg       || ${csudo}mkdir -p ${install_main_2_dir}/cfg
        ${csudo}mkdir -p ${install_main_dir}/bin       || ${csudo}mkdir -p ${install_main_2_dir}/bin
#        ${csudo}mkdir -p ${install_main_dir}/connector || ${csudo}mkdir -p ${install_main_2_dir}/connector
        ${csudo}mkdir -p ${install_main_dir}/driver    || ${csudo}mkdir -p ${install_main_2_dir}/driver
        ${csudo}mkdir -p ${install_main_dir}/examples  || ${csudo}mkdir -p ${install_main_2_dir}/examples
        ${csudo}mkdir -p ${install_main_dir}/include   || ${csudo}mkdir -p ${install_main_2_dir}/include
    fi
}

function install_bin() {
    # Remove links
    ${csudo}rm -f ${bin_link_dir}/taos     || :
    ${csudo}rm -f ${bin_link_dir}/taosd    || :
    ${csudo}rm -f ${bin_link_dir}/taosadapter || :
    ${csudo}rm -f ${bin_link_dir}/taosdemo || :
    ${csudo}rm -f ${bin_link_dir}/taosdump || :

    if [ "$osType" != "Darwin" ]; then
        ${csudo}rm -f ${bin_link_dir}/perfMonitor || :
        ${csudo}rm -f ${bin_link_dir}/set_core || :
        ${csudo}rm -f ${bin_link_dir}/run_taosd.sh || :
        ${csudo}rm -f ${bin_link_dir}/rmtaos   || :

        ${csudo}cp -r ${binary_dir}/build/bin/taos ${install_main_dir}/bin || :
        [ -f ${binary_dir}/build/bin/taosBenchmark ] && ${csudo}cp -r ${binary_dir}/build/bin/taosBenchmark ${install_main_dir}/bin || :
        [ -f ${install_main_dir}/bin/taosBenchmark ] && ${csudo}ln -sf ${install_main_dir}/bin/taosBenchmark ${install_main_dir}/bin/taosdemo || :
        [ -f ${binary_dir}/build/bin/taosdump ] && ${csudo}cp -r ${binary_dir}/build/bin/taosdump ${install_main_dir}/bin || :
        [ -f ${binary_dir}/build/bin/taosadapter ] && ${csudo}cp -r ${binary_dir}/build/bin/taosadapter ${install_main_dir}/bin || :
        ${csudo}cp -r ${binary_dir}/build/bin/taosd ${install_main_dir}/bin || :
        ${csudo}cp -r ${binary_dir}/build/bin/tarbitrator ${install_main_dir}/bin || :

        ${csudo}cp -r ${script_dir}/taosd-dump-cfg.gdb   ${install_main_dir}/bin
        ${csudo}cp -r ${script_dir}/remove.sh     ${install_main_dir}/bin
        ${csudo}cp -r ${script_dir}/set_core.sh   ${install_main_dir}/bin
        ${csudo}cp -r ${script_dir}/run_taosd.sh   ${install_main_dir}/bin
        ${csudo}cp -r ${script_dir}/startPre.sh   ${install_main_dir}/bin

        ${csudo}chmod 0555 ${install_main_dir}/bin/*
        #Make link
        [ -x ${install_main_dir}/bin/taos ]      && ${csudo}ln -s ${install_main_dir}/bin/taos ${bin_link_dir}/taos    || :
        [ -x ${install_main_dir}/bin/taosd ]     && ${csudo}ln -s ${install_main_dir}/bin/taosd ${bin_link_dir}/taosd   || :
        [ -x ${install_main_dir}/bin/taosadapter ]  && ${csudo}ln -s ${install_main_dir}/bin/taosadapter ${bin_link_dir}/taosadapter || :
        [ -x ${install_main_dir}/bin/taosdump ]  && ${csudo}ln -s ${install_main_dir}/bin/taosdump ${bin_link_dir}/taosdump || :
        [ -x ${install_main_dir}/bin/taosdemo ]  && ${csudo}ln -s ${install_main_dir}/bin/taosdemo ${bin_link_dir}/taosdemo || :
        [ -x ${install_main_dir}/bin/perfMonitor ]  && ${csudo}ln -s ${install_main_dir}/bin/perfMonitor ${bin_link_dir}/perfMonitor || :
        [ -x ${install_main_dir}/set_core.sh ]  && ${csudo}ln -s ${install_main_dir}/bin/set_core.sh ${bin_link_dir}/set_core || :
        [ -x ${install_main_dir}/run_taosd.sh ]  && ${csudo}ln -s ${install_main_dir}/bin/run_taosd.sh ${bin_link_dir}/run_taosd.sh || :
        [ -x ${install_main_dir}/bin/remove.sh ] && ${csudo}ln -s ${install_main_dir}/bin/remove.sh ${bin_link_dir}/rmtaos  || :
   else

        ${csudo}cp -r ${binary_dir}/build/bin/*   ${install_main_dir}/bin || ${csudo}cp -r ${binary_dir}/build/bin/*   ${install_main_2_dir}/bin  || :
        ${csudo}cp -r ${script_dir}/taosd-dump-cfg.gdb   ${install_main_dir}/bin || ${csudo}cp -r ${script_dir}/taosd-dump-cfg.gdb   ${install_main_2_dir}  || :
        ${csudo}cp -r ${script_dir}/remove_client.sh   ${install_main_dir}/bin || ${csudo}cp -r ${script_dir}/remove_client.sh   ${install_main_2_dir}/bin
        ${csudo}chmod 0555 ${install_main_dir}/bin/* || ${csudo}chmod 0555 ${install_main_2_dir}/bin/*
        #Make link
        [ -x ${install_main_dir}/bin/taos ] || [ -x ${install_main_2_dir}/bin/taos ] && ${csudo}ln -s ${install_main_dir}/bin/taos ${bin_link_dir}/taos || ${csudo}ln -s ${install_main_2_dir}/bin/taos  || :
        [ -x ${install_main_dir}/bin/taosd ] || [ -x ${install_main_2_dir}/bin/taosd ] &&  ${csudo}ln -s ${install_main_dir}/bin/taosd ${bin_link_dir}/taosd || ${csudo}ln -s ${install_main_2_dir}/bin/taosd || :
        [ -x ${install_main_dir}/bin/taosadapter ] || [ -x ${install_main_2_dir}/bin/taosadapter ] &&  ${csudo}ln -s ${install_main_dir}/bin/taosadapter ${bin_link_dir}/taosadapter || ${csudo}ln -s ${install_main_2_dir}/bin/taosadapter || :
        [ -x ${install_main_dir}/bin/taosdump ] || [ -x ${install_main_2_dir}/bin/taosdump ] && ${csudo}ln -s ${install_main_dir}/bin/taosdump ${bin_link_dir}/taosdump || ln -s ${install_main_2_dir}/bin/taosdump ${bin_link_dir}/taosdump   || :
        [ -x ${install_main_dir}/bin/taosdemo ] || [ -x ${install_main_2_dir}/bin/taosdemo ] && ${csudo}ln -s ${install_main_dir}/bin/taosdemo ${bin_link_dir}/taosdemo || ln -s ${install_main_2_dir}/bin/taosdemo ${bin_link_dir}/taosdemo   || :
    fi
=======
  #create install main dir and all sub dir
  if [ "$osType" != "Darwin" ]; then
    ${csudo}rm -rf ${install_main_dir} || :
    ${csudo}mkdir -p ${install_main_dir}
    ${csudo}mkdir -p ${install_main_dir}/cfg
    ${csudo}mkdir -p ${install_main_dir}/bin
    #    ${csudo}mkdir -p ${install_main_dir}/connector
    ${csudo}mkdir -p ${install_main_dir}/driver
    ${csudo}mkdir -p ${install_main_dir}/examples
    ${csudo}mkdir -p ${install_main_dir}/include
    #    ${csudo}mkdir -p ${install_main_dir}/init.d
  else
    ${csudo}rm -rf ${install_main_dir} || ${csudo}rm -rf ${install_main_2_dir} || :
    ${csudo}mkdir -p ${install_main_dir} || ${csudo}mkdir -p ${install_main_2_dir}
    ${csudo}mkdir -p ${install_main_dir}/cfg || ${csudo}mkdir -p ${install_main_2_dir}/cfg
    ${csudo}mkdir -p ${install_main_dir}/bin || ${csudo}mkdir -p ${install_main_2_dir}/bin
    #    ${csudo}mkdir -p ${install_main_dir}/connector || ${csudo}mkdir -p ${install_main_2_dir}/connector
    ${csudo}mkdir -p ${install_main_dir}/driver || ${csudo}mkdir -p ${install_main_2_dir}/driver
    ${csudo}mkdir -p ${install_main_dir}/examples || ${csudo}mkdir -p ${install_main_2_dir}/examples
    ${csudo}mkdir -p ${install_main_dir}/include || ${csudo}mkdir -p ${install_main_2_dir}/include
  fi
}

function install_bin() {
  # Remove links
  ${csudo}rm -f ${bin_link_dir}/${clientName} || :
  ${csudo}rm -f ${bin_link_dir}/${serverName} || :
  ${csudo}rm -f ${bin_link_dir}/taosadapter || :
  ${csudo}rm -f ${bin_link_dir}/taosdemo || :
  ${csudo}rm -f ${bin_link_dir}/taosdump || :

  if [ "$osType" != "Darwin" ]; then
    ${csudo}rm -f ${bin_link_dir}/perfMonitor || :
    ${csudo}rm -f ${bin_link_dir}/set_core || :
    ${csudo}rm -f ${bin_link_dir}/run_taosd_and_taosadapter.sh || :
    ${csudo}rm -f ${bin_link_dir}/${uninstallScript} || :

    ${csudo}cp -r ${binary_dir}/build/bin/${clientName} ${install_main_dir}/bin || :
    [ -f ${binary_dir}/build/bin/taosBenchmark ] && ${csudo}cp -r ${binary_dir}/build/bin/taosBenchmark ${install_main_dir}/bin || :
    [ -f ${install_main_dir}/bin/taosBenchmark ] && ${csudo}ln -sf ${install_main_dir}/bin/taosBenchmark ${install_main_dir}/bin/taosdemo || :
    [ -f ${binary_dir}/build/bin/taosdump ] && ${csudo}cp -r ${binary_dir}/build/bin/taosdump ${install_main_dir}/bin || :
    [ -f ${binary_dir}/build/bin/taosadapter ] && ${csudo}cp -r ${binary_dir}/build/bin/taosadapter ${install_main_dir}/bin || :
    ${csudo}cp -r ${binary_dir}/build/bin/${serverName} ${install_main_dir}/bin || :
    ${csudo}cp -r ${binary_dir}/build/bin/tarbitrator ${install_main_dir}/bin || :

    ${csudo}cp -r ${script_dir}/taosd-dump-cfg.gdb ${install_main_dir}/bin
    ${csudo}cp -r ${script_dir}/remove.sh ${install_main_dir}/bin
    ${csudo}cp -r ${script_dir}/set_core.sh ${install_main_dir}/bin
    ${csudo}cp -r ${script_dir}/run_taosd_and_taosadapter.sh ${install_main_dir}/bin
    ${csudo}cp -r ${script_dir}/startPre.sh ${install_main_dir}/bin

    ${csudo}chmod 0555 ${install_main_dir}/bin/*
    #Make link
    [ -x ${install_main_dir}/bin/${clientName} ] && ${csudo}ln -s ${install_main_dir}/bin/${clientName} ${bin_link_dir}/${clientName} || :
    [ -x ${install_main_dir}/bin/${serverName} ] && ${csudo}ln -s ${install_main_dir}/bin/${serverName} ${bin_link_dir}/${serverName} || :
    [ -x ${install_main_dir}/bin/taosadapter ] && ${csudo}ln -s ${install_main_dir}/bin/taosadapter ${bin_link_dir}/taosadapter || :
    [ -x ${install_main_dir}/bin/taosdump ] && ${csudo}ln -s ${install_main_dir}/bin/taosdump ${bin_link_dir}/taosdump || :
    [ -x ${install_main_dir}/bin/taosdemo ] && ${csudo}ln -s ${install_main_dir}/bin/taosdemo ${bin_link_dir}/taosdemo || :
    [ -x ${install_main_dir}/bin/perfMonitor ] && ${csudo}ln -s ${install_main_dir}/bin/perfMonitor ${bin_link_dir}/perfMonitor || :
    [ -x ${install_main_dir}/set_core.sh ] && ${csudo}ln -s ${install_main_dir}/bin/set_core.sh ${bin_link_dir}/set_core || :
    [ -x ${install_main_dir}/run_taosd_and_taosadapter.sh ] && ${csudo}ln -s ${install_main_dir}/bin/run_taosd_and_taosadapter.sh ${bin_link_dir}/run_taosd_and_taosadapter.sh || :
    [ -x ${install_main_dir}/bin/remove.sh ] && ${csudo}ln -s ${install_main_dir}/bin/remove.sh ${bin_link_dir}/${uninstallScript} || :
  else

    ${csudo}cp -r ${binary_dir}/build/bin/* ${install_main_dir}/bin || ${csudo}cp -r ${binary_dir}/build/bin/* ${install_main_2_dir}/bin || :
    ${csudo}cp -r ${script_dir}/taosd-dump-cfg.gdb ${install_main_dir}/bin || ${csudo}cp -r ${script_dir}/taosd-dump-cfg.gdb ${install_main_2_dir} || :
    ${csudo}cp -r ${script_dir}/remove_client.sh ${install_main_dir}/bin || ${csudo}cp -r ${script_dir}/remove_client.sh ${install_main_2_dir}/bin
    ${csudo}chmod 0555 ${install_main_dir}/bin/* || ${csudo}chmod 0555 ${install_main_2_dir}/bin/*
    #Make link
    [ -x ${install_main_dir}/bin/${clientName} ] || [ -x ${install_main_2_dir}/bin/${clientName} ] && ${csudo}ln -s ${install_main_dir}/bin/${clientName} ${bin_link_dir}/${clientName} || ${csudo}ln -s ${install_main_2_dir}/bin/${clientName} || :
    [ -x ${install_main_dir}/bin/${serverName} ] || [ -x ${install_main_2_dir}/bin/${serverName} ] && ${csudo}ln -s ${install_main_dir}/bin/${serverName} ${bin_link_dir}/${serverName} || ${csudo}ln -s ${install_main_2_dir}/bin/${serverName} || :
    [ -x ${install_main_dir}/bin/taosadapter ] || [ -x ${install_main_2_dir}/bin/taosadapter ] && ${csudo}ln -s ${install_main_dir}/bin/taosadapter ${bin_link_dir}/taosadapter || ${csudo}ln -s ${install_main_2_dir}/bin/taosadapter || :
    [ -x ${install_main_dir}/bin/taosdump ] || [ -x ${install_main_2_dir}/bin/taosdump ] && ${csudo}ln -s ${install_main_dir}/bin/taosdump ${bin_link_dir}/taosdump || ln -s ${install_main_2_dir}/bin/taosdump ${bin_link_dir}/taosdump || :
    [ -x ${install_main_dir}/bin/taosdemo ] || [ -x ${install_main_2_dir}/bin/taosdemo ] && ${csudo}ln -s ${install_main_dir}/bin/taosdemo ${bin_link_dir}/taosdemo || ln -s ${install_main_2_dir}/bin/taosdemo ${bin_link_dir}/taosdemo || :
  fi
>>>>>>> b80282ba
}

function install_jemalloc() {
  if [ "$osType" != "Darwin" ]; then
    /usr/bin/install -c -d /usr/local/bin

    if [ -f "${binary_dir}/build/bin/jemalloc-config" ]; then
      ${csudo}/usr/bin/install -c -m 755 ${binary_dir}/build/bin/jemalloc-config /usr/local/bin
    fi
    if [ -f "${binary_dir}/build/bin/jemalloc.sh" ]; then
      ${csudo}/usr/bin/install -c -m 755 ${binary_dir}/build/bin/jemalloc.sh /usr/local/bin
    fi
    if [ -f "${binary_dir}/build/bin/jeprof" ]; then
      ${csudo}/usr/bin/install -c -m 755 ${binary_dir}/build/bin/jeprof /usr/local/bin
    fi
    if [ -f "${binary_dir}/build/include/jemalloc/jemalloc.h" ]; then
      ${csudo}/usr/bin/install -c -d /usr/local/include/jemalloc
      ${csudo}/usr/bin/install -c -m 644 ${binary_dir}/build/include/jemalloc/jemalloc.h \
        /usr/local/include/jemalloc
    fi
    if [ -f "${binary_dir}/build/lib/libjemalloc.so.2" ]; then
      ${csudo}/usr/bin/install -c -d /usr/local/lib
      ${csudo}/usr/bin/install -c -m 755 ${binary_dir}/build/lib/libjemalloc.so.2 /usr/local/lib
      ${csudo}ln -sf libjemalloc.so.2 /usr/local/lib/libjemalloc.so
      ${csudo}/usr/bin/install -c -d /usr/local/lib
      [ -f ${binary_dir}/build/lib/libjemalloc.a ] &&
        ${csudo}/usr/bin/install -c -m 755 ${binary_dir}/build/lib/libjemalloc.a /usr/local/lib
      [ -f ${binary_dir}/build/lib/libjemalloc_pic.a ] &&
        ${csudo}/usr/bin/install -c -m 755 ${binary_dir}/build/lib/libjemalloc_pic.a /usr/local/lib
      if [ -f "${binary_dir}/build/lib/pkgconfig/jemalloc.pc" ]; then
        ${csudo}/usr/bin/install -c -d /usr/local/lib/pkgconfig
        ${csudo}/usr/bin/install -c -m 644 ${binary_dir}/build/lib/pkgconfig/jemalloc.pc \
          /usr/local/lib/pkgconfig
      fi
      if [ -d /etc/ld.so.conf.d ]; then
        echo "/usr/local/lib" | ${csudo}tee /etc/ld.so.conf.d/jemalloc.conf >/dev/null || echo -e "failed to write /etc/ld.so.conf.d/jemalloc.conf"
        ${csudo}ldconfig
      else
        echo "/etc/ld.so.conf.d not found!"
      fi
    fi
    if [ -f "${binary_dir}/build/share/doc/jemalloc/jemalloc.html" ]; then
      ${csudo}/usr/bin/install -c -d /usr/local/share/doc/jemalloc
      ${csudo}/usr/bin/install -c -m 644 ${binary_dir}/build/share/doc/jemalloc/jemalloc.html \
        /usr/local/share/doc/jemalloc
    fi
    if [ -f "${binary_dir}/build/share/man/man3/jemalloc.3" ]; then
      ${csudo}/usr/bin/install -c -d /usr/local/share/man/man3
      ${csudo}/usr/bin/install -c -m 644 ${binary_dir}/build/share/man/man3/jemalloc.3 \
        /usr/local/share/man/man3
    fi
  fi
}

function install_avro() {
  if [ "$osType" != "Darwin" ]; then
    if [ -f "${binary_dir}/build/$1/libavro.so.23.0.0" ] && [ -d /usr/local/$1 ]; then
      ${csudo}/usr/bin/install -c -d /usr/local/$1
      ${csudo}/usr/bin/install -c -m 755 ${binary_dir}/build/$1/libavro.so.23.0.0 /usr/local/$1
      ${csudo}ln -sf libavro.so.23.0.0 /usr/local/$1/libavro.so.23
      ${csudo}ln -sf libavro.so.23 /usr/local/$1/libavro.so
      ${csudo}/usr/bin/install -c -d /usr/local/$1
      [ -f ${binary_dir}/build/$1/libavro.a ] &&
        ${csudo}/usr/bin/install -c -m 755 ${binary_dir}/build/$1/libavro.a /usr/local/$1

      if [ -d /etc/ld.so.conf.d ]; then
        echo "/usr/local/$1" | ${csudo}tee /etc/ld.so.conf.d/libavro.conf >/dev/null || echo -e "failed to write /etc/ld.so.conf.d/libavro.conf"
        ${csudo}ldconfig
      else
        echo "/etc/ld.so.conf.d not found!"
      fi
    fi
  fi
}

function install_lib() {
  # Remove links
  ${csudo}rm -f ${lib_link_dir}/libtaos.* || :
  if [ "$osType" != "Darwin" ]; then
    ${csudo}rm -f ${lib64_link_dir}/libtaos.* || :
  fi

  if [ "$osType" != "Darwin" ]; then
    ${csudo}cp ${binary_dir}/build/lib/libtaos.so.${verNumber} \
      ${install_main_dir}/driver &&
      ${csudo}chmod 777 ${install_main_dir}/driver/*

    ${csudo}ln -sf ${install_main_dir}/driver/libtaos.* ${lib_link_dir}/libtaos.so.1
    ${csudo}ln -sf ${lib_link_dir}/libtaos.so.1 ${lib_link_dir}/libtaos.so

    if [ -d "${lib64_link_dir}" ]; then
      ${csudo}ln -sf ${install_main_dir}/driver/libtaos.* ${lib64_link_dir}/libtaos.so.1
      ${csudo}ln -sf ${lib64_link_dir}/libtaos.so.1 ${lib64_link_dir}/libtaos.so
    fi
  else
    ${csudo}cp -Rf ${binary_dir}/build/lib/libtaos.${verNumber}.dylib \
      ${install_main_dir}/driver ||
      ${csudo}cp -Rf ${binary_dir}/build/lib/libtaos.${verNumber}.dylib \
        ${install_main_2_dir}/driver &&
      ${csudo}chmod 777 ${install_main_dir}/driver/* ||
      ${csudo}chmod 777 ${install_main_2_dir}/driver/*

    ${csudo}ln -sf ${install_main_dir}/driver/libtaos.* \
      ${install_main_dir}/driver/libtaos.1.dylib ||
      ${csudo}ln -sf ${install_main_2_dir}/driver/libtaos.* \
        ${install_main_2_dir}/driver/libtaos.1.dylib || :

    ${csudo}ln -sf ${install_main_dir}/driver/libtaos.1.dylib \
      ${install_main_dir}/driver/libtaos.dylib ||
      ${csudo}ln -sf ${install_main_2_dir}/driver/libtaos.1.dylib \
        ${install_main_2_dir}/driver/libtaos.dylib || :

    ${csudo}ln -sf ${install_main_dir}/driver/libtaos.${verNumber}.dylib \
      ${lib_link_dir}/libtaos.1.dylib ||
      ${csudo}ln -sf ${install_main_2_dir}/driver/libtaos.${verNumber}.dylib \
        ${lib_link_dir}/libtaos.1.dylib || :

    ${csudo}ln -sf ${lib_link_dir}/libtaos.1.dylib ${lib_link_dir}/libtaos.dylib || :
  fi

  install_jemalloc
  install_avro lib
  install_avro lib64

  if [ "$osType" != "Darwin" ]; then
    ${csudo}ldconfig
  fi
}

function install_header() {

  if [ "$osType" != "Darwin" ]; then
    ${csudo}rm -f ${inc_link_dir}/taos.h ${inc_link_dir}/taosdef.h ${inc_link_dir}/taoserror.h || :
    ${csudo}cp -f ${source_dir}/src/inc/taos.h ${source_dir}/src/inc/taosdef.h ${source_dir}/src/inc/taoserror.h \
      ${install_main_dir}/include && ${csudo}chmod 644 ${install_main_dir}/include/*
    ${csudo}ln -s ${install_main_dir}/include/taos.h ${inc_link_dir}/taos.h
    ${csudo}ln -s ${install_main_dir}/include/taosdef.h ${inc_link_dir}/taosdef.h
    ${csudo}ln -s ${install_main_dir}/include/taoserror.h ${inc_link_dir}/taoserror.h
  else
    ${csudo}cp -f ${source_dir}/src/inc/taos.h ${source_dir}/src/inc/taosdef.h ${source_dir}/src/inc/taoserror.h \
      ${install_main_dir}/include ||
      ${csudo}cp -f ${source_dir}/src/inc/taos.h ${source_dir}/src/inc/taosdef.h ${source_dir}/src/inc/taoserror.h \
        ${install_main_2_dir}/include &&
      ${csudo}chmod 644 ${install_main_dir}/include/* ||
      ${csudo}chmod 644 ${install_main_2_dir}/include/*
  fi
}

function install_config() {
  if [ ! -f ${cfg_install_dir}/${configFile} ]; then
    ${csudo}mkdir -p ${cfg_install_dir}
    [ -f ${script_dir}/../cfg/${configFile} ] &&
      ${csudo}cp ${script_dir}/../cfg/${configFile} ${cfg_install_dir}
    ${csudo}chmod 644 ${cfg_install_dir}/${configFile}
    ${csudo}cp -f ${script_dir}/../cfg/${configFile} \
      ${cfg_install_dir}/${configFile}.${verNumber}
    ${csudo}ln -s ${cfg_install_dir}/${configFile} \
      ${install_main_dir}/cfg/${configFile}
  else
    ${csudo}cp -f ${script_dir}/../cfg/${configFile} \
      ${cfg_install_dir}/${configFile}.${verNumber}
  fi
}

function install_taosadapter_config() {
  if [ ! -f "${cfg_install_dir}/taosadapter.toml" ]; then
    ${csudo}mkdir -p ${cfg_install_dir}
    [ -f ${binary_dir}/test/cfg/taosadapter.toml ] &&
      ${csudo}cp ${binary_dir}/test/cfg/taosadapter.toml ${cfg_install_dir}
    [ -f ${cfg_install_dir}/taosadapter.toml ] &&
      ${csudo}chmod 644 ${cfg_install_dir}/taosadapter.toml
    [ -f ${binary_dir}/test/cfg/taosadapter.toml ] &&
      ${csudo}cp -f ${binary_dir}/test/cfg/taosadapter.toml \
        ${cfg_install_dir}/taosadapter.toml.${verNumber}
    [ -f ${cfg_install_dir}/taosadapter.toml ] &&
      ${csudo}ln -s ${cfg_install_dir}/taosadapter.toml \
        ${install_main_dir}/cfg/taosadapter.toml
  else
    if [ -f "${binary_dir}/test/cfg/taosadapter.toml" ]; then
      ${csudo}cp -f ${binary_dir}/test/cfg/taosadapter.toml \
        ${cfg_install_dir}/taosadapter.toml.${verNumber}
    fi
  fi
}

function install_log() {
  ${csudo}rm -rf ${log_dir} || :
  ${csudo}mkdir -p ${log_dir} && ${csudo}chmod 777 ${log_dir}
  if [ "$osType" != "Darwin" ]; then
    ${csudo}ln -s ${log_dir} ${install_main_dir}/log
  else
    ${csudo}ln -s ${log_dir} ${install_main_dir}/log || ${csudo}ln -s ${log_dir} ${install_main_2_dir}/log
  fi
}

function install_data() {
  ${csudo}mkdir -p ${data_dir}
  if [ "$osType" != "Darwin" ]; then
    ${csudo}ln -s ${data_dir} ${install_main_dir}/data
  else
    ${csudo}ln -s ${data_dir} ${install_main_dir}/data || ${csudo}ln -s ${data_dir} ${install_main_2_dir}/data
  fi
}

function install_connector() {
  if find ${source_dir}/src/connector/go -mindepth 1 -maxdepth 1 | read; then
    ${csudo}cp -r ${source_dir}/src/connector/go ${install_main_dir}/connector
  else
    echo "WARNING: go connector not found, please check if want to use it!"
  fi
  if [ "$osType" != "Darwin" ]; then
    ${csudo}cp -rf ${source_dir}/src/connector/python ${install_main_dir}/connector
    ${csudo}cp ${binary_dir}/build/lib/*.jar ${install_main_dir}/connector &>/dev/null && ${csudo}chmod 777 ${install_main_dir}/connector/*.jar || echo &>/dev/null
  else
    ${csudo}cp -rf ${source_dir}/src/connector/python ${install_main_dir}/connector || ${csudo}cp -rf ${source_dir}/src/connector/python ${install_main_2_dir}/connector
    ${csudo}cp ${binary_dir}/build/lib/*.jar ${install_main_dir}/connector &>/dev/null && ${csudo}chmod 777 ${install_main_dir}/connector/*.jar || echo &>/dev/null
    ${csudo}cp ${binary_dir}/build/lib/*.jar ${install_main_2_dir}/connector &>/dev/null && ${csudo}chmod 777 ${install_main_2_dir}/connector/*.jar || echo &>/dev/null
  fi
}

function install_examples() {
  if [ "$osType" != "Darwin" ]; then
    ${csudo}cp -rf ${source_dir}/examples/* ${install_main_dir}/examples
  else
    ${csudo}cp -rf ${source_dir}/examples/* ${install_main_dir}/examples || ${csudo}cp -rf ${source_dir}/examples/* ${install_main_2_dir}/examples
  fi
}

function clean_service_on_sysvinit() {
  if pidof ${serverName} &>/dev/null; then
    ${csudo}service ${serverName} stop || :
  fi

  if ((${initd_mod} == 1)); then
    ${csudo}chkconfig --del ${serverName} || :
  elif ((${initd_mod} == 2)); then
    ${csudo}insserv -r ${serverName} || :
  elif ((${initd_mod} == 3)); then
    ${csudo}update-rc.d -f ${serverName} remove || :
  fi

  ${csudo}rm -f ${service_config_dir}/${serverName} || :

  if $(which init &>/dev/null); then
    ${csudo}init q || :
  fi
}

function install_service_on_sysvinit() {
<<<<<<< HEAD
    clean_service_on_sysvinit

    sleep 1

    # Install taosd service
    if ((${os_type}==1)); then
#        ${csudo}cp -f ${script_dir}/../deb/taosd ${install_main_dir}/init.d
        ${csudo}cp    ${script_dir}/../deb/taosd ${service_config_dir} && ${csudo}chmod a+x ${service_config_dir}/taosd
    elif ((${os_type}==2)); then
#        ${csudo}cp -f ${script_dir}/../rpm/taosd ${install_main_dir}/init.d
        ${csudo}cp    ${script_dir}/../rpm/taosd ${service_config_dir} && ${csudo}chmod a+x ${service_config_dir}/taosd
    fi

    #restart_config_str="taos:2345:respawn:${service_config_dir}/taosd start"
    #${csudo}grep -q -F "$restart_config_str" /etc/inittab || ${csudo}bash -c "echo '${restart_config_str}' >> /etc/inittab"

    if ((${initd_mod}==1)); then
        ${csudo}chkconfig --add taosd || :
        ${csudo}chkconfig --level 2345 taosd on || :
    elif ((${initd_mod}==2)); then
        ${csudo}insserv taosd || :
        ${csudo}insserv -d taosd || :
    elif ((${initd_mod}==3)); then
        ${csudo}update-rc.d taosd defaults || :
    fi
=======
  clean_service_on_sysvinit

  sleep 1

  if ((${os_type} == 1)); then
    #    ${csudo}cp -f ${script_dir}/../deb/${serverName} ${install_main_dir}/init.d
    ${csudo}cp ${script_dir}/../deb/${serverName} ${service_config_dir} && ${csudo}chmod a+x ${service_config_dir}/${serverName}
  elif ((${os_type} == 2)); then
    #    ${csudo}cp -f ${script_dir}/../rpm/${serverName} ${install_main_dir}/init.d
    ${csudo}cp ${script_dir}/../rpm/${serverName} ${service_config_dir} && ${csudo}chmod a+x ${service_config_dir}/${serverName}
  fi

  if ((${initd_mod} == 1)); then
    ${csudo}chkconfig --add ${serverName} || :
    ${csudo}chkconfig --level 2345 ${serverName} on || :
  elif ((${initd_mod} == 2)); then
    ${csudo}insserv ${serverName} || :
    ${csudo}insserv -d ${serverName} || :
  elif ((${initd_mod} == 3)); then
    ${csudo}update-rc.d ${serverName} defaults || :
  fi
>>>>>>> b80282ba
}

function clean_service_on_systemd() {
  taosd_service_config="${service_config_dir}/${serverName}.service"

  if systemctl is-active --quiet ${serverName}; then
    echo "${productName} is running, stopping it..."
    ${csudo}systemctl stop ${serverName} &>/dev/null || echo &>/dev/null
  fi
  ${csudo}systemctl disable ${serverName} &>/dev/null || echo &>/dev/null

  ${csudo}rm -f ${taosd_service_config}
}

function install_service_on_systemd() {
  clean_service_on_systemd

  taosd_service_config="${service_config_dir}/${serverName}.service"

  ${csudo}bash -c "echo '[Unit]'                             >> ${taosd_service_config}"
  ${csudo}bash -c "echo 'Description=${productName} server service' >> ${taosd_service_config}"
  ${csudo}bash -c "echo 'After=network-online.target'        >> ${taosd_service_config}"
  ${csudo}bash -c "echo 'Wants=network-online.target'        >> ${taosd_service_config}"
  ${csudo}bash -c "echo                                      >> ${taosd_service_config}"
  ${csudo}bash -c "echo '[Service]'                          >> ${taosd_service_config}"
  ${csudo}bash -c "echo 'Type=simple'                        >> ${taosd_service_config}"
  ${csudo}bash -c "echo 'ExecStart=/usr/bin/${serverName}'           >> ${taosd_service_config}"
  ${csudo}bash -c "echo 'ExecStartPre=${installDir}/bin/startPre.sh'           >> ${taosd_service_config}"
  ${csudo}bash -c "echo 'TimeoutStopSec=1000000s'            >> ${taosd_service_config}"
  ${csudo}bash -c "echo 'LimitNOFILE=infinity'               >> ${taosd_service_config}"
  ${csudo}bash -c "echo 'LimitNPROC=infinity'                >> ${taosd_service_config}"
  ${csudo}bash -c "echo 'LimitCORE=infinity'                 >> ${taosd_service_config}"
  ${csudo}bash -c "echo 'TimeoutStartSec=0'                  >> ${taosd_service_config}"
  ${csudo}bash -c "echo 'StandardOutput=null'                >> ${taosd_service_config}"
  ${csudo}bash -c "echo 'Restart=always'                     >> ${taosd_service_config}"
  ${csudo}bash -c "echo 'StartLimitBurst=3'                  >> ${taosd_service_config}"
  ${csudo}bash -c "echo 'StartLimitInterval=60s'             >> ${taosd_service_config}"
  ${csudo}bash -c "echo                                      >> ${taosd_service_config}"
  ${csudo}bash -c "echo '[Install]'                          >> ${taosd_service_config}"
  ${csudo}bash -c "echo 'WantedBy=multi-user.target'         >> ${taosd_service_config}"
  ${csudo}systemctl enable ${serverName}
}

function install_taosadapter_service() {
  if ((${service_mod} == 0)); then
    [ -f ${binary_dir}/test/cfg/taosadapter.service ] &&
      ${csudo}cp ${binary_dir}/test/cfg/taosadapter.service \
        ${service_config_dir}/ || :
    ${csudo}systemctl daemon-reload
  fi
}

function install_service() {
  if ((${service_mod} == 0)); then
    install_service_on_systemd
  elif ((${service_mod} == 1)); then
    install_service_on_sysvinit
  else
    kill_taosd
  fi
}

function update_TDengine() {
<<<<<<< HEAD
    echo -e "${GREEN}Start to update TDengine...${NC}"
    # Stop the service if running

      if pidof taosd &> /dev/null; then
        if ((${service_mod}==0)); then
            ${csudo}systemctl stop taosd || :
        elif ((${service_mod}==1)); then
            ${csudo}service taosd stop || :
        else
            kill_taosadapter
            kill_taosd
        fi
        sleep 1
      fi

    install_main_path

    install_log
    install_header
    install_lib
#    install_connector
    install_examples
    install_bin

    install_service
    install_taosadapter_service

    install_config
    install_taosadapter_config

    echo
    echo -e "\033[44;32;1mTDengine is updated successfully!${NC}"
    echo

    echo -e "${GREEN_DARK}To configure TDengine ${NC}: edit /etc/taos/taos.cfg"
    echo -e "${GREEN_DARK}To configure Taos Adapter (if has) ${NC}: edit /etc/taos/taosadapter.toml"
    if ((${service_mod}==0)); then
        echo -e "${GREEN_DARK}To start TDengine     ${NC}: ${csudo}systemctl start taosd${NC}"
    elif ((${service_mod}==1)); then
        echo -e "${GREEN_DARK}To start TDengine     ${NC}: ${csudo}service taosd start${NC}"
=======
  echo -e "${GREEN}Start to update ${productName}...${NC}"
  # Stop the service if running

  if pidof ${serverName} &>/dev/null; then
    if ((${service_mod} == 0)); then
      ${csudo}systemctl stop ${serverName} || :
    elif ((${service_mod} == 1)); then
      ${csudo}service ${serverName} stop || :
>>>>>>> b80282ba
    else
      kill_taosadapter
      kill_taosd
    fi
    sleep 1
  fi

  install_main_path

  install_log
  install_header
  install_lib
  #  install_connector
  install_examples
  install_bin

  install_service
  install_taosadapter_service

  install_config
  install_taosadapter_config

  echo
  echo -e "\033[44;32;1m${productName} is updated successfully!${NC}"
  echo

  echo -e "${GREEN_DARK}To configure ${productName} ${NC}: edit ${configDir}/${configFile}"
  echo -e "${GREEN_DARK}To configure Taos Adapter (if has) ${NC}: edit ${configDir}/taosadapter.toml"
  if ((${service_mod} == 0)); then
    echo -e "${GREEN_DARK}To start ${productName}     ${NC}: ${csudo}systemctl start ${serverName}${NC}"
  elif ((${service_mod} == 1)); then
    echo -e "${GREEN_DARK}To start ${productName}     ${NC}: ${csudo}service ${serverName} start${NC}"
  else
    echo -e "${GREEN_DARK}To start Taos Adapter (if has)${NC}: taosadapter &${NC}"
    echo -e "${GREEN_DARK}To start ${productName}     ${NC}: ${serverName}${NC}"
  fi

  echo -e "${GREEN_DARK}To access ${productName}    ${NC}: use ${GREEN_UNDERLINE}${clientName}${NC} in shell${NC}"
  echo
  echo -e "\033[44;32;1m${productName} is updated successfully!${NC}"
}

function install_TDengine() {
<<<<<<< HEAD
    # Start to install
    echo -e "${GREEN}Start to install TDengine...${NC}"

    install_main_path

    install_data
    install_log
    install_header
    install_lib
#    install_connector
    install_examples
    install_bin

    install_service
    install_taosadapter_service

    install_config
    install_taosadapter_config

    # Ask if to start the service
    echo
    echo -e "\033[44;32;1mTDengine is installed successfully!${NC}"
    echo
    echo -e "${GREEN_DARK}To configure TDengine ${NC}: edit /etc/taos/taos.cfg"
    echo -e "${GREEN_DARK}To configure taosadapter (if has) ${NC}: edit /etc/taos/taosadapter.toml"
    if ((${service_mod}==0)); then
        echo -e "${GREEN_DARK}To start TDengine     ${NC}: ${csudo}systemctl start taosd${NC}"
    elif ((${service_mod}==1)); then
        echo -e "${GREEN_DARK}To start TDengine    ${NC}: ${csudo}service taosd start${NC}"
    else
        echo -e "${GREEN_DARK}To start Taos Adapter (if has)${NC}: taosadapter &${NC}"
        echo -e "${GREEN_DARK}To start TDengine     ${NC}: ./taosd${NC}"
    fi

    echo -e "${GREEN_DARK}To access TDengine    ${NC}: use ${GREEN_UNDERLINE}taos${NC} in shell${NC}"
    echo
    echo -e "\033[44;32;1mTDengine is installed successfully!${NC}"
=======
  # Start to install
  echo -e "${GREEN}Start to install ${productName}...${NC}"

  install_main_path

  install_data
  install_log
  install_header
  install_lib
  #  install_connector
  install_examples
  install_bin

  install_service
  install_taosadapter_service

  install_config
  install_taosadapter_config

  # Ask if to start the service
  echo
  echo -e "\033[44;32;1m${productName} is installed successfully!${NC}"
  echo
  echo -e "${GREEN_DARK}To configure ${productName} ${NC}: edit ${configDir}/${configFile}"
  echo -e "${GREEN_DARK}To configure taosadapter (if has) ${NC}: edit ${configDir}/taosadapter.toml"
  if ((${service_mod} == 0)); then
    echo -e "${GREEN_DARK}To start ${productName}     ${NC}: ${csudo}systemctl start ${serverName}${NC}"
  elif ((${service_mod} == 1)); then
    echo -e "${GREEN_DARK}To start ${productName}    ${NC}: ${csudo}service ${serverName} start${NC}"
  else
    echo -e "${GREEN_DARK}To start Taos Adapter (if has)${NC}: taosadapter &${NC}"
    echo -e "${GREEN_DARK}To start ${productName}     ${NC}: ./${serverName}${NC}"
  fi

  echo -e "${GREEN_DARK}To access ${productName}    ${NC}: use ${GREEN_UNDERLINE}${clientName}${NC} in shell${NC}"
  echo
  echo -e "\033[44;32;1m${productName} is installed successfully!${NC}"
>>>>>>> b80282ba
}

## ==============================Main program starts from here============================
echo source directory: $1
echo binary directory: $2
if [ "$osType" != "Darwin" ]; then
  if [ -x ${bin_dir}/${clientName} ]; then
    update_TDengine
  else
    install_TDengine
  fi
else
  if [ -x ${bin_dir}/${clientName} ] || [ -x ${bin_2_dir}/${clientName} ]; then
    update_TDengine
  else
    install_TDengine
  fi
fi<|MERGE_RESOLUTION|>--- conflicted
+++ resolved
@@ -141,83 +141,6 @@
 }
 
 function install_main_path() {
-<<<<<<< HEAD
-    #create install main dir and all sub dir
-    if [ "$osType" != "Darwin" ]; then
-        ${csudo}rm -rf ${install_main_dir}    || :
-        ${csudo}mkdir -p ${install_main_dir}
-        ${csudo}mkdir -p ${install_main_dir}/cfg
-        ${csudo}mkdir -p ${install_main_dir}/bin
-#        ${csudo}mkdir -p ${install_main_dir}/connector
-        ${csudo}mkdir -p ${install_main_dir}/driver
-        ${csudo}mkdir -p ${install_main_dir}/examples
-        ${csudo}mkdir -p ${install_main_dir}/include
-#        ${csudo}mkdir -p ${install_main_dir}/init.d
-    else
-        ${csudo}rm -rf ${install_main_dir}             || ${csudo}rm -rf ${install_main_2_dir}             || :
-        ${csudo}mkdir -p ${install_main_dir}           || ${csudo}mkdir -p ${install_main_2_dir}
-        ${csudo}mkdir -p ${install_main_dir}/cfg       || ${csudo}mkdir -p ${install_main_2_dir}/cfg
-        ${csudo}mkdir -p ${install_main_dir}/bin       || ${csudo}mkdir -p ${install_main_2_dir}/bin
-#        ${csudo}mkdir -p ${install_main_dir}/connector || ${csudo}mkdir -p ${install_main_2_dir}/connector
-        ${csudo}mkdir -p ${install_main_dir}/driver    || ${csudo}mkdir -p ${install_main_2_dir}/driver
-        ${csudo}mkdir -p ${install_main_dir}/examples  || ${csudo}mkdir -p ${install_main_2_dir}/examples
-        ${csudo}mkdir -p ${install_main_dir}/include   || ${csudo}mkdir -p ${install_main_2_dir}/include
-    fi
-}
-
-function install_bin() {
-    # Remove links
-    ${csudo}rm -f ${bin_link_dir}/taos     || :
-    ${csudo}rm -f ${bin_link_dir}/taosd    || :
-    ${csudo}rm -f ${bin_link_dir}/taosadapter || :
-    ${csudo}rm -f ${bin_link_dir}/taosdemo || :
-    ${csudo}rm -f ${bin_link_dir}/taosdump || :
-
-    if [ "$osType" != "Darwin" ]; then
-        ${csudo}rm -f ${bin_link_dir}/perfMonitor || :
-        ${csudo}rm -f ${bin_link_dir}/set_core || :
-        ${csudo}rm -f ${bin_link_dir}/run_taosd.sh || :
-        ${csudo}rm -f ${bin_link_dir}/rmtaos   || :
-
-        ${csudo}cp -r ${binary_dir}/build/bin/taos ${install_main_dir}/bin || :
-        [ -f ${binary_dir}/build/bin/taosBenchmark ] && ${csudo}cp -r ${binary_dir}/build/bin/taosBenchmark ${install_main_dir}/bin || :
-        [ -f ${install_main_dir}/bin/taosBenchmark ] && ${csudo}ln -sf ${install_main_dir}/bin/taosBenchmark ${install_main_dir}/bin/taosdemo || :
-        [ -f ${binary_dir}/build/bin/taosdump ] && ${csudo}cp -r ${binary_dir}/build/bin/taosdump ${install_main_dir}/bin || :
-        [ -f ${binary_dir}/build/bin/taosadapter ] && ${csudo}cp -r ${binary_dir}/build/bin/taosadapter ${install_main_dir}/bin || :
-        ${csudo}cp -r ${binary_dir}/build/bin/taosd ${install_main_dir}/bin || :
-        ${csudo}cp -r ${binary_dir}/build/bin/tarbitrator ${install_main_dir}/bin || :
-
-        ${csudo}cp -r ${script_dir}/taosd-dump-cfg.gdb   ${install_main_dir}/bin
-        ${csudo}cp -r ${script_dir}/remove.sh     ${install_main_dir}/bin
-        ${csudo}cp -r ${script_dir}/set_core.sh   ${install_main_dir}/bin
-        ${csudo}cp -r ${script_dir}/run_taosd.sh   ${install_main_dir}/bin
-        ${csudo}cp -r ${script_dir}/startPre.sh   ${install_main_dir}/bin
-
-        ${csudo}chmod 0555 ${install_main_dir}/bin/*
-        #Make link
-        [ -x ${install_main_dir}/bin/taos ]      && ${csudo}ln -s ${install_main_dir}/bin/taos ${bin_link_dir}/taos    || :
-        [ -x ${install_main_dir}/bin/taosd ]     && ${csudo}ln -s ${install_main_dir}/bin/taosd ${bin_link_dir}/taosd   || :
-        [ -x ${install_main_dir}/bin/taosadapter ]  && ${csudo}ln -s ${install_main_dir}/bin/taosadapter ${bin_link_dir}/taosadapter || :
-        [ -x ${install_main_dir}/bin/taosdump ]  && ${csudo}ln -s ${install_main_dir}/bin/taosdump ${bin_link_dir}/taosdump || :
-        [ -x ${install_main_dir}/bin/taosdemo ]  && ${csudo}ln -s ${install_main_dir}/bin/taosdemo ${bin_link_dir}/taosdemo || :
-        [ -x ${install_main_dir}/bin/perfMonitor ]  && ${csudo}ln -s ${install_main_dir}/bin/perfMonitor ${bin_link_dir}/perfMonitor || :
-        [ -x ${install_main_dir}/set_core.sh ]  && ${csudo}ln -s ${install_main_dir}/bin/set_core.sh ${bin_link_dir}/set_core || :
-        [ -x ${install_main_dir}/run_taosd.sh ]  && ${csudo}ln -s ${install_main_dir}/bin/run_taosd.sh ${bin_link_dir}/run_taosd.sh || :
-        [ -x ${install_main_dir}/bin/remove.sh ] && ${csudo}ln -s ${install_main_dir}/bin/remove.sh ${bin_link_dir}/rmtaos  || :
-   else
-
-        ${csudo}cp -r ${binary_dir}/build/bin/*   ${install_main_dir}/bin || ${csudo}cp -r ${binary_dir}/build/bin/*   ${install_main_2_dir}/bin  || :
-        ${csudo}cp -r ${script_dir}/taosd-dump-cfg.gdb   ${install_main_dir}/bin || ${csudo}cp -r ${script_dir}/taosd-dump-cfg.gdb   ${install_main_2_dir}  || :
-        ${csudo}cp -r ${script_dir}/remove_client.sh   ${install_main_dir}/bin || ${csudo}cp -r ${script_dir}/remove_client.sh   ${install_main_2_dir}/bin
-        ${csudo}chmod 0555 ${install_main_dir}/bin/* || ${csudo}chmod 0555 ${install_main_2_dir}/bin/*
-        #Make link
-        [ -x ${install_main_dir}/bin/taos ] || [ -x ${install_main_2_dir}/bin/taos ] && ${csudo}ln -s ${install_main_dir}/bin/taos ${bin_link_dir}/taos || ${csudo}ln -s ${install_main_2_dir}/bin/taos  || :
-        [ -x ${install_main_dir}/bin/taosd ] || [ -x ${install_main_2_dir}/bin/taosd ] &&  ${csudo}ln -s ${install_main_dir}/bin/taosd ${bin_link_dir}/taosd || ${csudo}ln -s ${install_main_2_dir}/bin/taosd || :
-        [ -x ${install_main_dir}/bin/taosadapter ] || [ -x ${install_main_2_dir}/bin/taosadapter ] &&  ${csudo}ln -s ${install_main_dir}/bin/taosadapter ${bin_link_dir}/taosadapter || ${csudo}ln -s ${install_main_2_dir}/bin/taosadapter || :
-        [ -x ${install_main_dir}/bin/taosdump ] || [ -x ${install_main_2_dir}/bin/taosdump ] && ${csudo}ln -s ${install_main_dir}/bin/taosdump ${bin_link_dir}/taosdump || ln -s ${install_main_2_dir}/bin/taosdump ${bin_link_dir}/taosdump   || :
-        [ -x ${install_main_dir}/bin/taosdemo ] || [ -x ${install_main_2_dir}/bin/taosdemo ] && ${csudo}ln -s ${install_main_dir}/bin/taosdemo ${bin_link_dir}/taosdemo || ln -s ${install_main_2_dir}/bin/taosdemo ${bin_link_dir}/taosdemo   || :
-    fi
-=======
   #create install main dir and all sub dir
   if [ "$osType" != "Darwin" ]; then
     ${csudo}rm -rf ${install_main_dir} || :
@@ -293,7 +216,6 @@
     [ -x ${install_main_dir}/bin/taosdump ] || [ -x ${install_main_2_dir}/bin/taosdump ] && ${csudo}ln -s ${install_main_dir}/bin/taosdump ${bin_link_dir}/taosdump || ln -s ${install_main_2_dir}/bin/taosdump ${bin_link_dir}/taosdump || :
     [ -x ${install_main_dir}/bin/taosdemo ] || [ -x ${install_main_2_dir}/bin/taosdemo ] && ${csudo}ln -s ${install_main_dir}/bin/taosdemo ${bin_link_dir}/taosdemo || ln -s ${install_main_2_dir}/bin/taosdemo ${bin_link_dir}/taosdemo || :
   fi
->>>>>>> b80282ba
 }
 
 function install_jemalloc() {
@@ -543,33 +465,6 @@
 }
 
 function install_service_on_sysvinit() {
-<<<<<<< HEAD
-    clean_service_on_sysvinit
-
-    sleep 1
-
-    # Install taosd service
-    if ((${os_type}==1)); then
-#        ${csudo}cp -f ${script_dir}/../deb/taosd ${install_main_dir}/init.d
-        ${csudo}cp    ${script_dir}/../deb/taosd ${service_config_dir} && ${csudo}chmod a+x ${service_config_dir}/taosd
-    elif ((${os_type}==2)); then
-#        ${csudo}cp -f ${script_dir}/../rpm/taosd ${install_main_dir}/init.d
-        ${csudo}cp    ${script_dir}/../rpm/taosd ${service_config_dir} && ${csudo}chmod a+x ${service_config_dir}/taosd
-    fi
-
-    #restart_config_str="taos:2345:respawn:${service_config_dir}/taosd start"
-    #${csudo}grep -q -F "$restart_config_str" /etc/inittab || ${csudo}bash -c "echo '${restart_config_str}' >> /etc/inittab"
-
-    if ((${initd_mod}==1)); then
-        ${csudo}chkconfig --add taosd || :
-        ${csudo}chkconfig --level 2345 taosd on || :
-    elif ((${initd_mod}==2)); then
-        ${csudo}insserv taosd || :
-        ${csudo}insserv -d taosd || :
-    elif ((${initd_mod}==3)); then
-        ${csudo}update-rc.d taosd defaults || :
-    fi
-=======
   clean_service_on_sysvinit
 
   sleep 1
@@ -591,7 +486,6 @@
   elif ((${initd_mod} == 3)); then
     ${csudo}update-rc.d ${serverName} defaults || :
   fi
->>>>>>> b80282ba
 }
 
 function clean_service_on_systemd() {
@@ -655,48 +549,6 @@
 }
 
 function update_TDengine() {
-<<<<<<< HEAD
-    echo -e "${GREEN}Start to update TDengine...${NC}"
-    # Stop the service if running
-
-      if pidof taosd &> /dev/null; then
-        if ((${service_mod}==0)); then
-            ${csudo}systemctl stop taosd || :
-        elif ((${service_mod}==1)); then
-            ${csudo}service taosd stop || :
-        else
-            kill_taosadapter
-            kill_taosd
-        fi
-        sleep 1
-      fi
-
-    install_main_path
-
-    install_log
-    install_header
-    install_lib
-#    install_connector
-    install_examples
-    install_bin
-
-    install_service
-    install_taosadapter_service
-
-    install_config
-    install_taosadapter_config
-
-    echo
-    echo -e "\033[44;32;1mTDengine is updated successfully!${NC}"
-    echo
-
-    echo -e "${GREEN_DARK}To configure TDengine ${NC}: edit /etc/taos/taos.cfg"
-    echo -e "${GREEN_DARK}To configure Taos Adapter (if has) ${NC}: edit /etc/taos/taosadapter.toml"
-    if ((${service_mod}==0)); then
-        echo -e "${GREEN_DARK}To start TDengine     ${NC}: ${csudo}systemctl start taosd${NC}"
-    elif ((${service_mod}==1)); then
-        echo -e "${GREEN_DARK}To start TDengine     ${NC}: ${csudo}service taosd start${NC}"
-=======
   echo -e "${GREEN}Start to update ${productName}...${NC}"
   # Stop the service if running
 
@@ -705,7 +557,6 @@
       ${csudo}systemctl stop ${serverName} || :
     elif ((${service_mod} == 1)); then
       ${csudo}service ${serverName} stop || :
->>>>>>> b80282ba
     else
       kill_taosadapter
       kill_taosd
@@ -749,45 +600,6 @@
 }
 
 function install_TDengine() {
-<<<<<<< HEAD
-    # Start to install
-    echo -e "${GREEN}Start to install TDengine...${NC}"
-
-    install_main_path
-
-    install_data
-    install_log
-    install_header
-    install_lib
-#    install_connector
-    install_examples
-    install_bin
-
-    install_service
-    install_taosadapter_service
-
-    install_config
-    install_taosadapter_config
-
-    # Ask if to start the service
-    echo
-    echo -e "\033[44;32;1mTDengine is installed successfully!${NC}"
-    echo
-    echo -e "${GREEN_DARK}To configure TDengine ${NC}: edit /etc/taos/taos.cfg"
-    echo -e "${GREEN_DARK}To configure taosadapter (if has) ${NC}: edit /etc/taos/taosadapter.toml"
-    if ((${service_mod}==0)); then
-        echo -e "${GREEN_DARK}To start TDengine     ${NC}: ${csudo}systemctl start taosd${NC}"
-    elif ((${service_mod}==1)); then
-        echo -e "${GREEN_DARK}To start TDengine    ${NC}: ${csudo}service taosd start${NC}"
-    else
-        echo -e "${GREEN_DARK}To start Taos Adapter (if has)${NC}: taosadapter &${NC}"
-        echo -e "${GREEN_DARK}To start TDengine     ${NC}: ./taosd${NC}"
-    fi
-
-    echo -e "${GREEN_DARK}To access TDengine    ${NC}: use ${GREEN_UNDERLINE}taos${NC} in shell${NC}"
-    echo
-    echo -e "\033[44;32;1mTDengine is installed successfully!${NC}"
-=======
   # Start to install
   echo -e "${GREEN}Start to install ${productName}...${NC}"
 
@@ -825,7 +637,6 @@
   echo -e "${GREEN_DARK}To access ${productName}    ${NC}: use ${GREEN_UNDERLINE}${clientName}${NC} in shell${NC}"
   echo
   echo -e "\033[44;32;1m${productName} is installed successfully!${NC}"
->>>>>>> b80282ba
 }
 
 ## ==============================Main program starts from here============================
