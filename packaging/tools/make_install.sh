--- conflicted
+++ resolved
@@ -676,14 +676,8 @@
       [ -f ${installDir}/bin/taoskeeper ] && \
         echo -e "${GREEN_DARK}To start Keeper ${NC}: taoskeeper &${NC}"
     else
-<<<<<<< HEAD
-      echo -e "${GREEN_DARK}To start service      ${NC}: launchctl start com.tdengine.taosd${NC}"
-      echo -e "${GREEN_DARK}To start Adapter ${NC}: launchctl start com.tdengine.taosadapter${NC}"
-      echo -e "${GREEN_DARK}To start Keeper ${NC}: launchctl start com.tdengine.taoskeeper${NC}"
-=======
       echo -e "${GREEN_DARK}To start service      ${NC}: sudo launchctl start com.tdengine.taosd${NC}"
       echo -e "${GREEN_DARK}To start Adapter      ${NC}: sudo launchctl start com.tdengine.taosadapter${NC}"
->>>>>>> 2dfd5eb6
     fi
   fi
 
@@ -744,14 +738,8 @@
       [ -f ${installDir}/bin/taoskeeper ] && \
         echo -e "${GREEN_DARK}To start Keeper ${NC}: taoskeeper &${NC}"
     else
-<<<<<<< HEAD
-      echo -e "${GREEN_DARK}To start service      ${NC}: launchctl start com.tdengine.taosd${NC}"
-      echo -e "${GREEN_DARK}To start Adapter ${NC}: launchctl start com.tdengine.taosadapter${NC}"
-      echo -e "${GREEN_DARK}To start Keeper ${NC}: launchctl start com.tdengine.taoskeeper${NC}"
-=======
       echo -e "${GREEN_DARK}To start service      ${NC}: sudo launchctl start com.tdengine.taosd${NC}"
       echo -e "${GREEN_DARK}To start Adapter      ${NC}: sudo launchctl start com.tdengine.taosadapter${NC}"
->>>>>>> 2dfd5eb6
     fi
   fi
 
