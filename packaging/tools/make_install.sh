#!/bin/bash
#
# This file is used to install TAOS time-series database on linux systems. The operating system
# is required to use systemd to manage services at boot

set -e
# set -x

# -----------------------Variables definition
source_dir=$1
binary_dir=$2
osType=$3
verNumber=$4

if [ "$osType" != "Darwin" ]; then
    script_dir=$(dirname $(readlink -f "$0"))
else
    script_dir=${source_dir}/packaging/tools
fi

# Dynamic directory

if [ "$osType" != "Darwin" ]; then
    data_dir="/var/lib/taos"
    log_dir="/var/log/taos"

    cfg_install_dir="/etc/taos"

    bin_link_dir="/usr/bin"
    lib_link_dir="/usr/lib"
    lib64_link_dir="/usr/lib64"
    inc_link_dir="/usr/include"

    install_main_dir="/usr/local/taos"

    bin_dir="/usr/local/taos/bin"
else
    data_dir="/usr/local/var/lib/taos"
    log_dir="/usr/local/var/log/taos"

    cfg_install_dir="/usr/local/etc/taos"

    bin_link_dir="/usr/local/bin"
    lib_link_dir="/usr/local/lib"
    inc_link_dir="/usr/local/include"

    install_main_dir="/usr/local/Cellar/tdengine/${verNumber}"
    install_main_2_dir="/usr/local/Cellar/tdengine@${verNumber}/${verNumber}"

    bin_dir="/usr/local/Cellar/tdengine/${verNumber}/bin"
    bin_2_dir="/usr/local/Cellar/tdengine@${verNumber}/${verNumber}/bin"
fi

service_config_dir="/etc/systemd/system"

# Color setting
RED='\033[0;31m'
GREEN='\033[1;32m'
GREEN_DARK='\033[0;32m'
GREEN_UNDERLINE='\033[4;32m'
NC='\033[0m'

csudo=""

if [ "$osType" != "Darwin" ]; then
    if command -v sudo > /dev/null; then
    csudo="sudo"
    fi
    initd_mod=0
    service_mod=2
    if pidof systemd &> /dev/null; then
        service_mod=0
    elif $(which service &> /dev/null); then
        service_mod=1
        service_config_dir="/etc/init.d"
        if $(which chkconfig &> /dev/null); then
            initd_mod=1
        elif $(which insserv &> /dev/null); then
            initd_mod=2
        elif $(which update-rc.d &> /dev/null); then
            initd_mod=3
        else
            service_mod=2
        fi
    else
        service_mod=2
    fi

    # get the operating system type for using the corresponding init file
    # ubuntu/debian(deb), centos/fedora(rpm), others: opensuse, redhat, ..., no verification
    #osinfo=$(awk -F= '/^NAME/{print $2}' /etc/os-release)
    osinfo=$(cat /etc/os-release | grep "NAME" | cut -d '"' -f2)
    #echo "osinfo: ${osinfo}"
    os_type=0
    if echo $osinfo | grep -qwi "ubuntu" ; then
        echo "this is ubuntu system"
        os_type=1
    elif echo $osinfo | grep -qwi "debian" ; then
        echo "this is debian system"
        os_type=1
    elif echo $osinfo | grep -qwi "Kylin" ; then
        echo "this is Kylin system"
        os_type=1
    elif  echo $osinfo | grep -qwi "centos" ; then
        echo "this is centos system"
        os_type=2
    elif echo $osinfo | grep -qwi "fedora" ; then
        echo "this is fedora system"
        os_type=2
    else
        echo "${osinfo}: This is an officially unverified linux system, If there are any problems with the installation and operation, "
        echo "please feel free to contact taosdata.com for support."
        os_type=1
    fi
fi

function kill_blm3() {
    pid=$(ps -ef | grep "blm3" | grep -v "grep" | awk '{print $2}')
    if [ -n "$pid" ]; then
        ${csudo} kill -9 $pid   || :
    fi
}

function kill_taosd() {
    pid=$(ps -ef | grep "taosd" | grep -v "grep" | awk '{print $2}')
    if [ -n "$pid" ]; then
        ${csudo} kill -9 $pid   || :
    fi
}

function install_main_path() {
    #create install main dir and all sub dir
    if [ "$osType" != "Darwin" ]; then
        ${csudo} rm -rf ${install_main_dir}    || :
        ${csudo} mkdir -p ${install_main_dir}
        ${csudo} mkdir -p ${install_main_dir}/cfg
        ${csudo} mkdir -p ${install_main_dir}/bin
        ${csudo} mkdir -p ${install_main_dir}/connector
        ${csudo} mkdir -p ${install_main_dir}/driver
        ${csudo} mkdir -p ${install_main_dir}/examples
        ${csudo} mkdir -p ${install_main_dir}/include
        ${csudo} mkdir -p ${install_main_dir}/init.d
    else
        ${csudo} rm -rf ${install_main_dir}             || ${csudo} rm -rf ${install_main_2_dir}             || :
        ${csudo} mkdir -p ${install_main_dir}           || ${csudo} mkdir -p ${install_main_2_dir}
        ${csudo} mkdir -p ${install_main_dir}/cfg       || ${csudo} mkdir -p ${install_main_2_dir}/cfg
        ${csudo} mkdir -p ${install_main_dir}/bin       || ${csudo} mkdir -p ${install_main_2_dir}/bin
        ${csudo} mkdir -p ${install_main_dir}/connector || ${csudo} mkdir -p ${install_main_2_dir}/connector
        ${csudo} mkdir -p ${install_main_dir}/driver    || ${csudo} mkdir -p ${install_main_2_dir}/driver
        ${csudo} mkdir -p ${install_main_dir}/examples  || ${csudo} mkdir -p ${install_main_2_dir}/examples
        ${csudo} mkdir -p ${install_main_dir}/include   || ${csudo} mkdir -p ${install_main_2_dir}/include
    fi
}

function install_bin() {
    # Remove links
    ${csudo} rm -f ${bin_link_dir}/taos     || :
    ${csudo} rm -f ${bin_link_dir}/taosd    || :
    ${csudo} rm -f ${bin_link_dir}/blm3 || :
    ${csudo} rm -f ${bin_link_dir}/taosdemo || :
    ${csudo} rm -f ${bin_link_dir}/taosdump || :

    if [ "$osType" != "Darwin" ]; then
        ${csudo} rm -f ${bin_link_dir}/perfMonitor || :
        ${csudo} rm -f ${bin_link_dir}/set_core || :
        ${csudo} rm -f ${bin_link_dir}/rmtaos   || :

        ${csudo} cp -r ${binary_dir}/build/bin/* ${install_main_dir}/bin
        ${csudo} cp -r ${script_dir}/taosd-dump-cfg.gdb   ${install_main_dir}/bin

        ${csudo} cp -r ${script_dir}/remove.sh     ${install_main_dir}/bin
        ${csudo} cp -r ${script_dir}/set_core.sh   ${install_main_dir}/bin
        ${csudo} cp -r ${script_dir}/startPre.sh   ${install_main_dir}/bin

        ${csudo} chmod 0555 ${install_main_dir}/bin/*
        #Make link
        [ -x ${install_main_dir}/bin/taos ]      && ${csudo} ln -s ${install_main_dir}/bin/taos ${bin_link_dir}/taos    || :
        [ -x ${install_main_dir}/bin/taosd ]     && ${csudo} ln -s ${install_main_dir}/bin/taosd ${bin_link_dir}/taosd   || :
        [ -x ${install_main_dir}/bin/blm3 ]  && ${csudo} ln -s ${install_main_dir}/bin/blm3 ${bin_link_dir}/blm3 || :
        [ -x ${install_main_dir}/bin/taosdump ]  && ${csudo} ln -s ${install_main_dir}/bin/taosdump ${bin_link_dir}/taosdump || :
        [ -x ${install_main_dir}/bin/taosdemo ]  && ${csudo} ln -s ${install_main_dir}/bin/taosdemo ${bin_link_dir}/taosdemo || :
        [ -x ${install_main_dir}/bin/perfMonitor ]  && ${csudo} ln -s ${install_main_dir}/bin/perfMonitor ${bin_link_dir}/perfMonitor || :
        [ -x ${install_main_dir}/set_core.sh ]  && ${csudo} ln -s ${install_main_dir}/bin/set_core.sh ${bin_link_dir}/set_core || :
        [ -x ${install_main_dir}/bin/remove.sh ] && ${csudo} ln -s ${install_main_dir}/bin/remove.sh ${bin_link_dir}/rmtaos  || :
   else

        ${csudo} cp -r ${binary_dir}/build/bin/*   ${install_main_dir}/bin || ${csudo} cp -r ${binary_dir}/build/bin/*   ${install_main_2_dir}/bin  || :
        ${csudo} cp -r ${script_dir}/taosd-dump-cfg.gdb   ${install_main_dir}/bin || ${csudo}cp -r ${script_dir}/taosd-dump-cfg.gdb   ${install_main_2_dir}  || :
        ${csudo} cp -r ${script_dir}/remove_client.sh   ${install_main_dir}/bin || ${csudo} cp -r ${script_dir}/remove_client.sh   ${install_main_2_dir}/bin
        ${csudo} chmod 0555 ${install_main_dir}/bin/* || ${csudo} chmod 0555 ${install_main_2_dir}/bin/*
        #Make link
        [ -x ${install_main_dir}/bin/taos ] || [ -x ${install_main_2_dir}/bin/taos ] && ${csudo} ln -s ${install_main_dir}/bin/taos ${bin_link_dir}/taos || ${csudo} ln -s ${install_main_2_dir}/bin/taos  || :
        [ -x ${install_main_dir}/bin/taosd ] || [ -x ${install_main_2_dir}/bin/taosd ] &&  ${csudo} ln -s ${install_main_dir}/bin/taosd ${bin_link_dir}/taosd || ${csudo} ln -s ${install_main_2_dir}/bin/taosd || :
        [ -x ${install_main_dir}/bin/blm3 ] || [ -x ${install_main_2_dir}/bin/blm3 ] &&  ${csudo} ln -s ${install_main_dir}/bin/blm3 ${bin_link_dir}/blm3 || ${csudo} ln -s ${install_main_2_dir}/bin/blm3 || :
        [ -x ${install_main_dir}/bin/taosdump ] || [ -x ${install_main_2_dir}/bin/taosdump ] && ${csudo} ln -s ${install_main_dir}/bin/taosdump ${bin_link_dir}/taosdump || ln -s ${install_main_2_dir}/bin/taosdump ${bin_link_dir}/taosdump   || :
        [ -x ${install_main_dir}/bin/taosdemo ] || [ -x ${install_main_2_dir}/bin/taosdemo ] && ${csudo} ln -s ${install_main_dir}/bin/taosdemo ${bin_link_dir}/taosdemo || ln -s ${install_main_2_dir}/bin/taosdemo ${bin_link_dir}/taosdemo   || :
    fi
}

function install_jemalloc() {
    if [ "$osType" != "Darwin" ]; then
        /usr/bin/install -c -d /usr/local/bin

        if [ -f "${binary_dir}/build/bin/jemalloc-config" ]; then
            /usr/bin/install -c -m 755 ${binary_dir}/build/bin/jemalloc-config /usr/local/bin
        fi
        if [ -f "${binary_dir}/build/bin/jemalloc.sh" ]; then
            /usr/bin/install -c -m 755 ${binary_dir}/build/bin/jemalloc.sh /usr/local/bin
        fi
        if [ -f "${binary_dir}/build/bin/jeprof" ]; then
            /usr/bin/install -c -m 755 ${binary_dir}/build/bin/jeprof /usr/local/bin
        fi
        if [ -f "${binary_dir}/build/include/jemalloc/jemalloc.h" ]; then
            /usr/bin/install -c -d /usr/local/include/jemalloc
            /usr/bin/install -c -m 644 ${binary_dir}/build/include/jemalloc/jemalloc.h /usr/local/include/jemalloc
        fi
        if [ -f "${binary_dir}/build/lib/libjemalloc.so.2" ]; then
            /usr/bin/install -c -d /usr/local/lib
            /usr/bin/install -c -m 755 ${binary_dir}/build/lib/libjemalloc.so.2 /usr/local/lib
            ln -sf libjemalloc.so.2 /usr/local/lib/libjemalloc.so
            /usr/bin/install -c -d /usr/local/lib
            [ -f ${binary_dir}/build/lib/libjemalloc.a ] &&
                /usr/bin/install -c -m 755 ${binary_dir}/build/lib/libjemalloc.a /usr/local/lib
            [ -f ${binary_dir}/build/lib/libjemalloc_pic.a ] &&
                /usr/bin/install -c -m 755 ${binary_dir}/build/lib/libjemalloc_pic.a /usr/local/lib
            if [ -f "${binary_dir}/build/lib/pkgconfig/jemalloc.pc" ]; then
                /usr/bin/install -c -d /usr/local/lib/pkgconfig
                /usr/bin/install -c -m 644 ${binary_dir}/build/lib/pkgconfig/jemalloc.pc /usr/local/lib/pkgconfig
            fi
        fi
        if [ -f "${binary_dir}/build/share/doc/jemalloc/jemalloc.html" ]; then
            /usr/bin/install -c -d /usr/local/share/doc/jemalloc
            /usr/bin/install -c -m 644 ${binary_dir}/build/share/doc/jemalloc/jemalloc.html /usr/local/share/doc/jemalloc
        fi
        if [ -f "${binary_dir}/build/share/man/man3/jemalloc.3" ]; then
            /usr/bin/install -c -d /usr/local/share/man/man3
            /usr/bin/install -c -m 644 ${binary_dir}/build/share/man/man3/jemalloc.3 /usr/local/share/man/man3
        fi

        if [ -d /etc/ld.so.conf.d ]; then
            echo "/usr/local/lib" | ${csudo} tee /etc/ld.so.conf.d/jemalloc.conf
            ${csudo} ldconfig
        else
            echo "/etc/ld.so.conf.d not found!"
        fi
    fi
}

function install_lib() {
    # Remove links
    ${csudo} rm -f ${lib_link_dir}/libtaos.*     || :
    if [ "$osType" != "Darwin" ]; then
      ${csudo} rm -f ${lib64_link_dir}/libtaos.*   || :
    fi

    if [ "$osType" != "Darwin" ]; then
        ${csudo} cp ${binary_dir}/build/lib/libtaos.so.${verNumber} \
            ${install_main_dir}/driver \
            && ${csudo} chmod 777 ${install_main_dir}/driver/*

        ${csudo} ln -sf ${install_main_dir}/driver/libtaos.* ${lib_link_dir}/libtaos.so.1
        ${csudo} ln -sf ${lib_link_dir}/libtaos.so.1 ${lib_link_dir}/libtaos.so

        if [ -d "${lib64_link_dir}" ]; then
          ${csudo} ln -sf ${install_main_dir}/driver/libtaos.* ${lib64_link_dir}/libtaos.so.1
          ${csudo} ln -sf ${lib64_link_dir}/libtaos.so.1 ${lib64_link_dir}/libtaos.so
        fi
    else
<<<<<<< HEAD
        ${csudo} cp -Rf ${binary_dir}/build/lib/libtaos.${verNumber}.dylib ${install_main_dir}/driver || ${csudo} cp -Rf ${binary_dir}/build/lib/libtaos.${verNumber}.dylib ${install_main_2_dir}/driver && ${csudo} chmod 777 ${install_main_dir}/driver/* || ${csudo} chmod 777 ${install_main_2_dir}/driver/*
  
        ${csudo} ln -sf ${install_main_dir}/driver/libtaos.* ${install_main_dir}/driver/libtaos.1.dylib || ${csudo} ln -sf ${install_main_2_dir}/driver/libtaos.* ${install_main_2_dir}/driver/libtaos.1.dylib   || :
        ${csudo} ln -sf ${install_main_dir}/driver/libtaos.1.dylib ${install_main_dir}/driver/libtaos.dylib || ${csudo} ln -sf ${install_main_2_dir}/driver/libtaos.1.dylib ${install_main_2_dir}/driver/libtaos.dylib   || :
        ${csudo} ln -sf ${install_main_dir}/driver/libtaos.${verNumber}.dylib ${lib_link_dir}/libtaos.1.dylib || ${csudo} ln -sf ${install_main_2_dir}/driver/libtaos.${verNumber}.dylib ${lib_link_dir}/libtaos.1.dylib   || :
=======
        ${csudo} cp -Rf ${binary_dir}/build/lib/libtaos.${verNumber}.dylib \
            ${install_main_dir}/driver \
            || ${csudo} cp -Rf ${binary_dir}/build/lib/libtaos.${verNumber}.dylib \
            ${install_main_2_dir}/driver \
            && ${csudo} chmod 777 ${install_main_dir}/driver/* \
            || ${csudo} chmod 777 ${install_main_2_dir}/driver/*

        ${csudo} ln -sf ${install_main_dir}/driver/libtaos.* \
            ${install_main_dir}/driver/libtaos.1.dylib \
            || ${csudo} ln -sf ${install_main_2_dir}/driver/libtaos.* \
            ${install_main_2_dir}/driver/libtaos.1.dylib   || :

        ${csudo} ln -sf ${install_main_dir}/driver/libtaos.1.dylib \
            ${install_main_dir}/driver/libtaos.dylib \
            || ${csudo} ln -sf ${install_main_2_dir}/driver/libtaos.1.dylib \
            ${install_main_2_dir}/driver/libtaos.dylib   || :

        ${csudo} ln -sf ${install_main_dir}/driver/libtaos.${verNumber}.dylib \
            ${lib_link_dir}/libtaos.1.dylib \
            || ${csudo} ln -sf ${install_main_2_dir}/driver/libtaos.${verNumber}.dylib \
            ${lib_link_dir}/libtaos.1.dylib   || :

>>>>>>> 892a6ad0
        ${csudo} ln -sf ${lib_link_dir}/libtaos.1.dylib ${lib_link_dir}/libtaos.dylib   || :
    fi

    install_jemalloc

    if [ "$osType" != "Darwin" ]; then
        ${csudo} ldconfig
    fi
}

function install_header() {

    if [ "$osType" != "Darwin" ]; then
        ${csudo} rm -f ${inc_link_dir}/taos.h ${inc_link_dir}/taoserror.h     || :
        ${csudo} cp -f ${source_dir}/src/inc/taos.h ${source_dir}/src/inc/taoserror.h \
            ${install_main_dir}/include && ${csudo} chmod 644 ${install_main_dir}/include/*
        ${csudo} ln -s ${install_main_dir}/include/taos.h ${inc_link_dir}/taos.h
        ${csudo} ln -s ${install_main_dir}/include/taoserror.h ${inc_link_dir}/taoserror.h
    else
        ${csudo} cp -f ${source_dir}/src/inc/taos.h ${source_dir}/src/inc/taoserror.h \
            ${install_main_dir}/include \
            || ${csudo} cp -f ${source_dir}/src/inc/taos.h ${source_dir}/src/inc/taoserror.h \
            ${install_main_2_dir}/include \
            && ${csudo} chmod 644 ${install_main_dir}/include/* \
            || ${csudo} chmod 644 ${install_main_2_dir}/include/*
    fi
}

function install_config() {
    #${csudo} rm -f ${install_main_dir}/cfg/taos.cfg     || :

    if [ ! -f "${cfg_install_dir}/taos.cfg" ]; then
        ${csudo} mkdir -p ${cfg_install_dir}
        [ -f ${script_dir}/../cfg/taos.cfg ] &&
        ${csudo} cp ${script_dir}/../cfg/taos.cfg ${cfg_install_dir}
        ${csudo} chmod 644 ${cfg_install_dir}/taos.cfg
        ${csudo} cp -f ${script_dir}/../cfg/taos.cfg ${install_main_dir}/cfg/taos.cfg.org
        ${csudo} ln -s ${cfg_install_dir}/taos.cfg ${install_main_dir}/cfg/taos.cfg
    else
        if [ "$osType" != "Darwin" ]; then
            ${csudo} cp -f ${script_dir}/../cfg/taos.cfg ${install_main_dir}/cfg/taos.cfg.org
        else
            ${csudo} cp -f ${script_dir}/../cfg/taos.cfg ${install_main_dir}/cfg/taos.cfg.org\
                || ${csudo} cp -f ${script_dir}/../cfg/taos.cfg ${install_main_2_dir}/cfg/taos.cfg.org
        fi
    fi
}

function install_blm3_config() {
    if [ ! -f "${cfg_install_dir}/blm.toml" ]; then
        ${csudo} mkdir -p ${cfg_install_dir}
        [ -f ${binary_dir}/test/cfg/blm.toml ] &&
            ${csudo} cp ${binary_dir}/test/cfg/blm.toml ${cfg_install_dir}
        [ -f ${cfg_install_dir}/blm.toml ] &&
            ${csudo} chmod 644 ${cfg_install_dir}/blm.toml
        [ -f ${binary_dir}/test/cfg/blm.toml ] &&
            ${csudo} cp -f ${binary_dir}/test/cfg/blm.toml ${install_main_dir}/cfg/blm.toml.org
        [ -f ${cfg_install_dir}/blm.toml ] &&
            ${csudo} ln -s ${cfg_install_dir}/blm.toml ${install_main_dir}/cfg/blm.toml
    else
        if [ -f "${binary_dir}/test/cfg/blm.toml" ]; then
            if [ "$osType" != "Darwin" ]; then
                ${csudo} cp -f ${binary_dir}/test/cfg/blm.toml \
                    ${install_main_dir}/cfg/blm.toml.org
            else
                ${csudo} cp -f ${binary_dir}/test/cfg/blm.toml ${install_main_dir}/cfg/blm.toml.org \
                    || ${csudo} cp -f ${binary_dir}/test/cfg/blm.toml \
                    ${install_main_2_dir}/cfg/blm.toml.org
            fi
        fi
    fi
}

function install_log() {
    ${csudo} rm -rf ${log_dir}  || :
    ${csudo} mkdir -p ${log_dir} && ${csudo} chmod 777 ${log_dir}
    if [ "$osType" != "Darwin" ]; then
        ${csudo} ln -s ${log_dir} ${install_main_dir}/log
    else
        ${csudo} ln -s ${log_dir} ${install_main_dir}/log || ${csudo} ln -s ${log_dir} ${install_main_2_dir}/log
    fi
}

function install_data() {
    ${csudo} mkdir -p ${data_dir}
    if [ "$osType" != "Darwin" ]; then
        ${csudo} ln -s ${data_dir} ${install_main_dir}/data
    else
        ${csudo} ln -s ${data_dir} ${install_main_dir}/data || ${csudo} ln -s ${data_dir} ${install_main_2_dir}/data
    fi
}

function install_connector() {
    if [ -d "${source_dir}/src/connector/grafanaplugin/dist" ]; then
        ${csudo} cp -rf ${source_dir}/src/connector/grafanaplugin/dist ${install_main_dir}/connector/grafanaplugin
    else
        echo "WARNING: grafanaplugin bundled dir not found, please check if want to use it!"
    fi
    if find ${source_dir}/src/connector/go -mindepth 1 -maxdepth 1 | read; then
        ${csudo} cp -r ${source_dir}/src/connector/go ${install_main_dir}/connector
    else
        echo "WARNING: go connector not found, please check if want to use it!"
    fi
    if [ "$osType" != "Darwin" ]; then
        ${csudo} cp -rf ${source_dir}/src/connector/python ${install_main_dir}/connector
        ${csudo} cp ${binary_dir}/build/lib/*.jar ${install_main_dir}/connector &> /dev/null && ${csudo} chmod 777 ${install_main_dir}/connector/*.jar  || echo &> /dev/null
    else
        ${csudo} cp -rf ${source_dir}/src/connector/python ${install_main_dir}/connector || ${csudo} cp -rf ${source_dir}/src/connector/python ${install_main_2_dir}/connector}
        ${csudo} cp ${binary_dir}/build/lib/*.jar ${install_main_dir}/connector &> /dev/null || cp ${binary_dir}/build/lib/*.jar ${install_main_2_dir}/connector &> /dev/null && ${csudo} chmod 777 ${install_main_dir}/connector/*.jar || ${csudo} chmod 777 ${install_main_2_dir}/connector/*.jar || echo &> /dev/null
    fi
}

function install_examples() {
    if [ "$osType" != "Darwin" ]; then
       ${csudo} cp -rf ${source_dir}/tests/examples/* ${install_main_dir}/examples
    else
       ${csudo} cp -rf ${source_dir}/tests/examples/* ${install_main_dir}/examples || ${csudo} cp -rf ${source_dir}/tests/examples/* ${install_main_2_dir}/examples
    fi
}

function clean_service_on_sysvinit() {
    #restart_config_str="taos:2345:respawn:${service_config_dir}/taosd start"
    #${csudo} sed -i "\|${restart_config_str}|d" /etc/inittab || :

    if pidof taosd &> /dev/null; then
        ${csudo} service taosd stop || :
    fi

    if ((${initd_mod}==1)); then
        ${csudo} chkconfig --del taosd || :
    elif ((${initd_mod}==2)); then
        ${csudo} insserv -r taosd || :
    elif ((${initd_mod}==3)); then
        ${csudo} update-rc.d -f taosd remove || :
    fi

    ${csudo} rm -f ${service_config_dir}/taosd || :

    if $(which init &> /dev/null); then
        ${csudo} init q || :
    fi
}

function install_service_on_sysvinit() {
    clean_service_on_sysvinit

    sleep 1

    # Install taosd service
    if ((${os_type}==1)); then
    ${csudo} cp -f ${script_dir}/../deb/taosd ${install_main_dir}/init.d
    ${csudo} cp    ${script_dir}/../deb/taosd ${service_config_dir} && ${csudo} chmod a+x ${service_config_dir}/taosd
    elif ((${os_type}==2)); then
    ${csudo} cp -f ${script_dir}/../rpm/taosd ${install_main_dir}/init.d
    ${csudo} cp    ${script_dir}/../rpm/taosd ${service_config_dir} && ${csudo} chmod a+x ${service_config_dir}/taosd
    fi

    #restart_config_str="taos:2345:respawn:${service_config_dir}/taosd start"
    #${csudo} grep -q -F "$restart_config_str" /etc/inittab || ${csudo} bash -c "echo '${restart_config_str}' >> /etc/inittab"

    if ((${initd_mod}==1)); then
        ${csudo} chkconfig --add taosd || :
        ${csudo} chkconfig --level 2345 taosd on || :
    elif ((${initd_mod}==2)); then
        ${csudo} insserv taosd || :
        ${csudo} insserv -d taosd || :
    elif ((${initd_mod}==3)); then
        ${csudo} update-rc.d taosd defaults || :
    fi
}

function clean_service_on_systemd() {
    taosd_service_config="${service_config_dir}/taosd.service"

    if systemctl is-active --quiet taosd; then
        echo "TDengine is running, stopping it..."
        ${csudo} systemctl stop taosd &> /dev/null || echo &> /dev/null
    fi
    ${csudo} systemctl disable taosd &> /dev/null || echo &> /dev/null

    ${csudo} rm -f ${taosd_service_config}
}

# taos:2345:respawn:/etc/init.d/taosd start

function install_service_on_systemd() {
    clean_service_on_systemd

    taosd_service_config="${service_config_dir}/taosd.service"

    ${csudo} bash -c "echo '[Unit]'                             >> ${taosd_service_config}"
    ${csudo} bash -c "echo 'Description=TDengine server service' >> ${taosd_service_config}"
    ${csudo} bash -c "echo 'After=network-online.target'        >> ${taosd_service_config}"
    ${csudo} bash -c "echo 'Wants=network-online.target'        >> ${taosd_service_config}"
    ${csudo} bash -c "echo                                      >> ${taosd_service_config}"
    ${csudo} bash -c "echo '[Service]'                          >> ${taosd_service_config}"
    ${csudo} bash -c "echo 'Type=simple'                        >> ${taosd_service_config}"
    ${csudo} bash -c "echo 'ExecStart=/usr/bin/taosd'           >> ${taosd_service_config}"
    ${csudo} bash -c "echo 'ExecStartPre=/usr/local/taos/bin/startPre.sh'           >> ${taosd_service_config}"
    ${csudo} bash -c "echo 'TimeoutStopSec=1000000s'            >> ${taosd_service_config}"
    ${csudo} bash -c "echo 'LimitNOFILE=infinity'               >> ${taosd_service_config}"
    ${csudo} bash -c "echo 'LimitNPROC=infinity'                >> ${taosd_service_config}"
    ${csudo} bash -c "echo 'LimitCORE=infinity'                 >> ${taosd_service_config}"
    ${csudo} bash -c "echo 'TimeoutStartSec=0'                  >> ${taosd_service_config}"
    ${csudo} bash -c "echo 'StandardOutput=null'                >> ${taosd_service_config}"
    ${csudo} bash -c "echo 'Restart=always'                     >> ${taosd_service_config}"
    ${csudo} bash -c "echo 'StartLimitBurst=3'                  >> ${taosd_service_config}"
    ${csudo} bash -c "echo 'StartLimitInterval=60s'             >> ${taosd_service_config}"
    ${csudo} bash -c "echo                                      >> ${taosd_service_config}"
    ${csudo} bash -c "echo '[Install]'                          >> ${taosd_service_config}"
    ${csudo} bash -c "echo 'WantedBy=multi-user.target'         >> ${taosd_service_config}"
    ${csudo} systemctl enable taosd
}

function install_service() {
    if ((${service_mod}==0)); then
        install_service_on_systemd
    elif ((${service_mod}==1)); then
        install_service_on_sysvinit
    else
        # must manual stop taosd
        kill_blm3
        kill_taosd
    fi
}

function update_TDengine() {
    echo -e "${GREEN}Start to update TDengine...${NC}"
    # Stop the service if running

    if [ "$osType" != "Darwin" ]; then
      if pidof taosd &> /dev/null; then
        if ((${service_mod}==0)); then
            ${csudo} systemctl stop taosd || :
        elif ((${service_mod}==1)); then
            ${csudo} service taosd stop || :
        else
            kill_blm3
            kill_taosd
        fi
        sleep 1
      fi
    fi

    install_main_path

    install_log
    install_header
    install_lib
    install_connector
    install_examples
    install_bin

    if [ "$osType" != "Darwin" ]; then
        install_service
    fi

    install_config
    install_blm3_config

    if [ "$osType" != "Darwin" ]; then
        echo
        echo -e "\033[44;32;1mTDengine is updated successfully!${NC}"
        echo

        echo -e "${GREEN_DARK}To configure TDengine ${NC}: edit /etc/taos/taos.cfg"
        echo -e "${GREEN_DARK}To configure blm3 (if has) ${NC}: edit /etc/taos/blm.toml"
        if ((${service_mod}==0)); then
            echo -e "${GREEN_DARK}To start TDengine     ${NC}: ${csudo} systemctl start taosd${NC}"
        elif ((${service_mod}==1)); then
            echo -e "${GREEN_DARK}To start TDengine     ${NC}: ${csudo} service taosd start${NC}"
        else
            echo -e "${GREEN_DARK}To start TDengine     ${NC}: ./taosd${NC}"
        fi

        echo -e "${GREEN_DARK}To access TDengine    ${NC}: use ${GREEN_UNDERLINE}taos${NC} in shell${NC}"
        echo
        echo -e "\033[44;32;1mTDengine is updated successfully!${NC}"
    else
        echo
        echo -e "\033[44;32;1mTDengine Client is updated successfully!${NC}"
        echo

        echo -e "${GREEN_DARK}To access TDengine Client   ${NC}: use ${GREEN_UNDERLINE}taos${NC} in shell${NC}"
        echo
        echo -e "\033[44;32;1mTDengine Client is updated successfully!${NC}"
    fi
}

function install_TDengine() {
    # Start to install
    if [ "$osType" != "Darwin" ]; then
        echo -e "${GREEN}Start to install TDEngine...${NC}"
    else
        echo -e "${GREEN}Start to install TDEngine Client ...${NC}"
    fi

    install_main_path

    install_data
    install_log
    install_header
    install_lib
    install_connector
    install_examples
    install_bin

    if [ "$osType" != "Darwin" ]; then
        install_service
    fi

    install_config
    install_blm3_config

    if [ "$osType" != "Darwin" ]; then
        # Ask if to start the service
        echo
        echo -e "\033[44;32;1mTDengine is installed successfully!${NC}"
        echo
        echo -e "${GREEN_DARK}To configure TDengine ${NC}: edit /etc/taos/taos.cfg"
        echo -e "${GREEN_DARK}To configure blm (if has) ${NC}: edit /etc/taos/blm.toml"
        if ((${service_mod}==0)); then
            echo -e "${GREEN_DARK}To start TDengine     ${NC}: ${csudo} systemctl start taosd${NC}"
        elif ((${service_mod}==1)); then
                echo -e "${GREEN_DARK}To start TDengine    ${NC}: ${csudo} service taosd start${NC}"
        else
            echo -e "${GREEN_DARK}To start TDengine     ${NC}: ./taosd${NC}"
        fi

        echo -e "${GREEN_DARK}To access TDengine    ${NC}: use ${GREEN_UNDERLINE}taos${NC} in shell${NC}"
        echo
        echo -e "\033[44;32;1mTDengine is installed successfully!${NC}"
    else
        echo -e "${GREEN_DARK}To access TDengine    ${NC}: use ${GREEN_UNDERLINE}taos${NC} in shell${NC}"
        echo
        echo -e "\033[44;32;1mTDengine Client is installed successfully!${NC}"
    fi
}

## ==============================Main program starts from here============================
echo source directory: $1
echo binary directory: $2
if [ "$osType" != "Darwin" ]; then
    if [ -x ${bin_dir}/taos ]; then
        update_TDengine
    else
        install_TDengine
    fi
else
    if [ -x ${bin_dir}/taos ] || [ -x ${bin_2_dir}/taos ]; then
        update_TDengine
    else
        install_TDengine
    fi
fi<|MERGE_RESOLUTION|>--- conflicted
+++ resolved
@@ -266,13 +266,6 @@
           ${csudo} ln -sf ${lib64_link_dir}/libtaos.so.1 ${lib64_link_dir}/libtaos.so
         fi
     else
-<<<<<<< HEAD
-        ${csudo} cp -Rf ${binary_dir}/build/lib/libtaos.${verNumber}.dylib ${install_main_dir}/driver || ${csudo} cp -Rf ${binary_dir}/build/lib/libtaos.${verNumber}.dylib ${install_main_2_dir}/driver && ${csudo} chmod 777 ${install_main_dir}/driver/* || ${csudo} chmod 777 ${install_main_2_dir}/driver/*
-  
-        ${csudo} ln -sf ${install_main_dir}/driver/libtaos.* ${install_main_dir}/driver/libtaos.1.dylib || ${csudo} ln -sf ${install_main_2_dir}/driver/libtaos.* ${install_main_2_dir}/driver/libtaos.1.dylib   || :
-        ${csudo} ln -sf ${install_main_dir}/driver/libtaos.1.dylib ${install_main_dir}/driver/libtaos.dylib || ${csudo} ln -sf ${install_main_2_dir}/driver/libtaos.1.dylib ${install_main_2_dir}/driver/libtaos.dylib   || :
-        ${csudo} ln -sf ${install_main_dir}/driver/libtaos.${verNumber}.dylib ${lib_link_dir}/libtaos.1.dylib || ${csudo} ln -sf ${install_main_2_dir}/driver/libtaos.${verNumber}.dylib ${lib_link_dir}/libtaos.1.dylib   || :
-=======
         ${csudo} cp -Rf ${binary_dir}/build/lib/libtaos.${verNumber}.dylib \
             ${install_main_dir}/driver \
             || ${csudo} cp -Rf ${binary_dir}/build/lib/libtaos.${verNumber}.dylib \
@@ -295,7 +288,6 @@
             || ${csudo} ln -sf ${install_main_2_dir}/driver/libtaos.${verNumber}.dylib \
             ${lib_link_dir}/libtaos.1.dylib   || :
 
->>>>>>> 892a6ad0
         ${csudo} ln -sf ${lib_link_dir}/libtaos.1.dylib ${lib_link_dir}/libtaos.dylib   || :
     fi
 
