--- conflicted
+++ resolved
@@ -45,15 +45,10 @@
     inc_link_dir="/usr/local/include"
 
     install_main_dir="/usr/local/Cellar/tdengine/${verNumber}"
-<<<<<<< HEAD
-
-    bin_dir="/usr/local/Cellar/tdengine/${verNumber}/bin"
-=======
     install_main_2_dir="/usr/local/Cellar/tdengine@${verNumber}/${verNumber}"
         
     bin_dir="/usr/local/Cellar/tdengine/${verNumber}/bin"
     bin_2_dir="/usr/local/Cellar/tdengine@${verNumber}/${verNumber}/bin"
->>>>>>> f52eef20
 fi
 
 service_config_dir="/etc/systemd/system"
@@ -260,18 +255,11 @@
           ${csudo} ln -sf ${lib64_link_dir}/libtaos.so.1 ${lib64_link_dir}/libtaos.so
         fi
     else
-<<<<<<< HEAD
-        ${csudo} cp -Rf ${binary_dir}/build/lib/libtaos.${verNumber}.dylib ${install_main_dir}/driver && ${csudo} chmod 777 ${install_main_dir}/driver/*
-
-        ${csudo} ln -sf ${install_main_dir}/driver/libtaos.* ${lib_link_dir}/libtaos.1.dylib
-        ${csudo} ln -sf ${lib_link_dir}/libtaos.1.dylib ${lib_link_dir}/libtaos.dylib
-=======
         ${csudo} cp -Rf ${binary_dir}/build/lib/libtaos.${verNumber}.dylib ${install_main_dir}/driver || ${csudo} cp -Rf ${binary_dir}/build/lib/libtaos.${verNumber}.dylib ${install_main_2_dir}/driver && ${csudo} chmod 777 ${install_main_dir}/driver/* || ${csudo} chmod 777 ${install_main_2_dir}/driver/*
   
         ${csudo} ln -sf ${install_main_dir}/driver/libtaos.* ${install_main_dir}/driver/libtaos.dylib || ${csudo} ln -sf ${install_main_2_dir}/driver/libtaos.* ${install_main_2_dir}/driver/libtaos.dylib   || :
         ${csudo} ln -sf ${install_main_dir}/driver/libtaos.${verNumber}.dylib ${lib_link_dir}/libtaos.1.dylib   || :
         ${csudo} ln -sf ${lib_link_dir}/libtaos.1.dylib ${lib_link_dir}/libtaos.dylib   || :
->>>>>>> f52eef20
     fi
     
     install_jemalloc
