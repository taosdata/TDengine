--- conflicted
+++ resolved
@@ -312,15 +312,6 @@
 
 function install_lib() {
   # Remove links
-<<<<<<< HEAD
-  ${csudo}rm -f ${lib_link_dir}/libtaos.* || :
-  ${csudo}rm -f ${lib_link_dir}/libtaosnative.* || :
-  [ -f ${lib_link_dir}/libtaosws.so ] && ${csudo}rm -f ${lib_link_dir}/libtaosws.so || :
-  if [ "$osType" != "Darwin" ]; then
-    ${csudo}rm -f ${lib64_link_dir}/libtaos.* || :
-    ${csudo}rm -f ${lib64_link_dir}/libtaosnative.* || :
-    [ -f ${lib64_link_dir}/libtaosws.so ] && ${csudo}rm -f ${lib64_link_dir}/libtaosws.so || :
-=======
   remove_links() {
     local dir=$1
     find ${dir} -name "libtaos.*" -exec ${csudo}rm -f {} \; || :
@@ -332,7 +323,6 @@
 
   if [ "$osType" != "Darwin" ]; then
     remove_links ${lib64_link_dir}
->>>>>>> 8ad8bc74
   fi
 
   # Copy and set permissions for libraries
