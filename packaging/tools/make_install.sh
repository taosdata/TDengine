--- conflicted
+++ resolved
@@ -147,17 +147,17 @@
     ${csudo}mkdir -p ${install_main_dir}
     ${csudo}mkdir -p ${install_main_dir}/cfg
     ${csudo}mkdir -p ${install_main_dir}/bin
-#    ${csudo}mkdir -p ${install_main_dir}/connector
+    #    ${csudo}mkdir -p ${install_main_dir}/connector
     ${csudo}mkdir -p ${install_main_dir}/driver
     ${csudo}mkdir -p ${install_main_dir}/examples
     ${csudo}mkdir -p ${install_main_dir}/include
-#    ${csudo}mkdir -p ${install_main_dir}/init.d
+    #    ${csudo}mkdir -p ${install_main_dir}/init.d
   else
     ${csudo}rm -rf ${install_main_dir} || ${csudo}rm -rf ${install_main_2_dir} || :
     ${csudo}mkdir -p ${install_main_dir} || ${csudo}mkdir -p ${install_main_2_dir}
     ${csudo}mkdir -p ${install_main_dir}/cfg || ${csudo}mkdir -p ${install_main_2_dir}/cfg
     ${csudo}mkdir -p ${install_main_dir}/bin || ${csudo}mkdir -p ${install_main_2_dir}/bin
-#    ${csudo}mkdir -p ${install_main_dir}/connector || ${csudo}mkdir -p ${install_main_2_dir}/connector
+    #    ${csudo}mkdir -p ${install_main_dir}/connector || ${csudo}mkdir -p ${install_main_2_dir}/connector
     ${csudo}mkdir -p ${install_main_dir}/driver || ${csudo}mkdir -p ${install_main_2_dir}/driver
     ${csudo}mkdir -p ${install_main_dir}/examples || ${csudo}mkdir -p ${install_main_2_dir}/examples
     ${csudo}mkdir -p ${install_main_dir}/include || ${csudo}mkdir -p ${install_main_2_dir}/include
@@ -165,7 +165,6 @@
 }
 
 function install_bin() {
-<<<<<<< HEAD
   # Remove links
   ${csudo}rm -f ${bin_link_dir}/${clientName} || :
   ${csudo}rm -f ${bin_link_dir}/${serverName} || :
@@ -176,15 +175,21 @@
   if [ "$osType" != "Darwin" ]; then
     ${csudo}rm -f ${bin_link_dir}/perfMonitor || :
     ${csudo}rm -f ${bin_link_dir}/set_core || :
-    ${csudo}rm -f ${bin_link_dir}/run_taosd.sh || :
+    ${csudo}rm -f ${bin_link_dir}/run_taosd_and_taosadapter.sh || :
     ${csudo}rm -f ${bin_link_dir}/${uninstallScript} || :
 
-    ${csudo}cp -r ${binary_dir}/build/bin/* ${install_main_dir}/bin
+    ${csudo}cp -r ${binary_dir}/build/bin/${clientName} ${install_main_dir}/bin || :
+    [ -f ${binary_dir}/build/bin/taosBenchmark ] && ${csudo}cp -r ${binary_dir}/build/bin/taosBenchmark ${install_main_dir}/bin || :
+    [ -f ${install_main_dir}/bin/taosBenchmark ] && ${csudo}ln -sf ${install_main_dir}/bin/taosBenchmark ${install_main_dir}/bin/taosdemo || :
+    [ -f ${binary_dir}/build/bin/taosdump ] && ${csudo}cp -r ${binary_dir}/build/bin/taosdump ${install_main_dir}/bin || :
+    [ -f ${binary_dir}/build/bin/taosadapter ] && ${csudo}cp -r ${binary_dir}/build/bin/taosadapter ${install_main_dir}/bin || :
+    ${csudo}cp -r ${binary_dir}/build/bin/${serverName} ${install_main_dir}/bin || :
+    ${csudo}cp -r ${binary_dir}/build/bin/tarbitrator ${install_main_dir}/bin || :
+
     ${csudo}cp -r ${script_dir}/taosd-dump-cfg.gdb ${install_main_dir}/bin
-
     ${csudo}cp -r ${script_dir}/remove.sh ${install_main_dir}/bin
     ${csudo}cp -r ${script_dir}/set_core.sh ${install_main_dir}/bin
-    ${csudo}cp -r ${script_dir}/run_taosd.sh ${install_main_dir}/bin
+    ${csudo}cp -r ${script_dir}/run_taosd_and_taosadapter.sh ${install_main_dir}/bin
     ${csudo}cp -r ${script_dir}/startPre.sh ${install_main_dir}/bin
 
     ${csudo}chmod 0555 ${install_main_dir}/bin/*
@@ -196,7 +201,7 @@
     [ -x ${install_main_dir}/bin/taosdemo ] && ${csudo}ln -s ${install_main_dir}/bin/taosdemo ${bin_link_dir}/taosdemo || :
     [ -x ${install_main_dir}/bin/perfMonitor ] && ${csudo}ln -s ${install_main_dir}/bin/perfMonitor ${bin_link_dir}/perfMonitor || :
     [ -x ${install_main_dir}/set_core.sh ] && ${csudo}ln -s ${install_main_dir}/bin/set_core.sh ${bin_link_dir}/set_core || :
-    [ -x ${install_main_dir}/run_taosd.sh ] && ${csudo}ln -s ${install_main_dir}/bin/run_taosd.sh ${bin_link_dir}/run_taosd.sh || :
+    [ -x ${install_main_dir}/run_taosd_and_taosadapter.sh ] && ${csudo}ln -s ${install_main_dir}/bin/run_taosd_and_taosadapter.sh ${bin_link_dir}/run_taosd_and_taosadapter.sh || :
     [ -x ${install_main_dir}/bin/remove.sh ] && ${csudo}ln -s ${install_main_dir}/bin/remove.sh ${bin_link_dir}/${uninstallScript} || :
   else
 
@@ -211,59 +216,6 @@
     [ -x ${install_main_dir}/bin/taosdump ] || [ -x ${install_main_2_dir}/bin/taosdump ] && ${csudo}ln -s ${install_main_dir}/bin/taosdump ${bin_link_dir}/taosdump || ln -s ${install_main_2_dir}/bin/taosdump ${bin_link_dir}/taosdump || :
     [ -x ${install_main_dir}/bin/taosdemo ] || [ -x ${install_main_2_dir}/bin/taosdemo ] && ${csudo}ln -s ${install_main_dir}/bin/taosdemo ${bin_link_dir}/taosdemo || ln -s ${install_main_2_dir}/bin/taosdemo ${bin_link_dir}/taosdemo || :
   fi
-=======
-    # Remove links
-    ${csudo}rm -f ${bin_link_dir}/taos     || :
-    ${csudo}rm -f ${bin_link_dir}/taosd    || :
-    ${csudo}rm -f ${bin_link_dir}/taosadapter || :
-    ${csudo}rm -f ${bin_link_dir}/taosdemo || :
-    ${csudo}rm -f ${bin_link_dir}/taosdump || :
-
-    if [ "$osType" != "Darwin" ]; then
-        ${csudo}rm -f ${bin_link_dir}/perfMonitor || :
-        ${csudo}rm -f ${bin_link_dir}/set_core || :
-        ${csudo}rm -f ${bin_link_dir}/run_taosd_and_taosadapter.sh || :
-        ${csudo}rm -f ${bin_link_dir}/rmtaos   || :
-
-        ${csudo}cp -r ${binary_dir}/build/bin/taos ${install_main_dir}/bin || :
-        [ -f ${binary_dir}/build/bin/taosBenchmark ] && ${csudo}cp -r ${binary_dir}/build/bin/taosBenchmark ${install_main_dir}/bin || :
-        [ -f ${install_main_dir}/bin/taosBenchmark ] && ${csudo}ln -sf ${install_main_dir}/bin/taosBenchmark ${install_main_dir}/bin/taosdemo || :
-        [ -f ${binary_dir}/build/bin/taosdump ] && ${csudo}cp -r ${binary_dir}/build/bin/taosdump ${install_main_dir}/bin || :
-        [ -f ${binary_dir}/build/bin/taosadapter ] && ${csudo}cp -r ${binary_dir}/build/bin/taosadapter ${install_main_dir}/bin || :
-        ${csudo}cp -r ${binary_dir}/build/bin/taosd ${install_main_dir}/bin || :
-        ${csudo}cp -r ${binary_dir}/build/bin/tarbitrator ${install_main_dir}/bin || :
-
-        ${csudo}cp -r ${script_dir}/taosd-dump-cfg.gdb   ${install_main_dir}/bin
-        ${csudo}cp -r ${script_dir}/remove.sh     ${install_main_dir}/bin
-        ${csudo}cp -r ${script_dir}/set_core.sh   ${install_main_dir}/bin
-        ${csudo}cp -r ${script_dir}/run_taosd_and_taosadapter.sh   ${install_main_dir}/bin
-        ${csudo}cp -r ${script_dir}/startPre.sh   ${install_main_dir}/bin
-
-        ${csudo}chmod 0555 ${install_main_dir}/bin/*
-        #Make link
-        [ -x ${install_main_dir}/bin/taos ]      && ${csudo}ln -s ${install_main_dir}/bin/taos ${bin_link_dir}/taos    || :
-        [ -x ${install_main_dir}/bin/taosd ]     && ${csudo}ln -s ${install_main_dir}/bin/taosd ${bin_link_dir}/taosd   || :
-        [ -x ${install_main_dir}/bin/taosadapter ]  && ${csudo}ln -s ${install_main_dir}/bin/taosadapter ${bin_link_dir}/taosadapter || :
-        [ -x ${install_main_dir}/bin/taosdump ]  && ${csudo}ln -s ${install_main_dir}/bin/taosdump ${bin_link_dir}/taosdump || :
-        [ -x ${install_main_dir}/bin/taosdemo ]  && ${csudo}ln -s ${install_main_dir}/bin/taosdemo ${bin_link_dir}/taosdemo || :
-        [ -x ${install_main_dir}/bin/perfMonitor ]  && ${csudo}ln -s ${install_main_dir}/bin/perfMonitor ${bin_link_dir}/perfMonitor || :
-        [ -x ${install_main_dir}/set_core.sh ]  && ${csudo}ln -s ${install_main_dir}/bin/set_core.sh ${bin_link_dir}/set_core || :
-        [ -x ${install_main_dir}/run_taosd_and_taosadapter.sh ]  && ${csudo}ln -s ${install_main_dir}/bin/run_taosd_and_taosadapter.sh ${bin_link_dir}/run_taosd_and_taosadapter.sh || :
-        [ -x ${install_main_dir}/bin/remove.sh ] && ${csudo}ln -s ${install_main_dir}/bin/remove.sh ${bin_link_dir}/rmtaos  || :
-   else
-
-        ${csudo}cp -r ${binary_dir}/build/bin/*   ${install_main_dir}/bin || ${csudo}cp -r ${binary_dir}/build/bin/*   ${install_main_2_dir}/bin  || :
-        ${csudo}cp -r ${script_dir}/taosd-dump-cfg.gdb   ${install_main_dir}/bin || ${csudo}cp -r ${script_dir}/taosd-dump-cfg.gdb   ${install_main_2_dir}  || :
-        ${csudo}cp -r ${script_dir}/remove_client.sh   ${install_main_dir}/bin || ${csudo}cp -r ${script_dir}/remove_client.sh   ${install_main_2_dir}/bin
-        ${csudo}chmod 0555 ${install_main_dir}/bin/* || ${csudo}chmod 0555 ${install_main_2_dir}/bin/*
-        #Make link
-        [ -x ${install_main_dir}/bin/taos ] || [ -x ${install_main_2_dir}/bin/taos ] && ${csudo}ln -s ${install_main_dir}/bin/taos ${bin_link_dir}/taos || ${csudo}ln -s ${install_main_2_dir}/bin/taos  || :
-        [ -x ${install_main_dir}/bin/taosd ] || [ -x ${install_main_2_dir}/bin/taosd ] &&  ${csudo}ln -s ${install_main_dir}/bin/taosd ${bin_link_dir}/taosd || ${csudo}ln -s ${install_main_2_dir}/bin/taosd || :
-        [ -x ${install_main_dir}/bin/taosadapter ] || [ -x ${install_main_2_dir}/bin/taosadapter ] &&  ${csudo}ln -s ${install_main_dir}/bin/taosadapter ${bin_link_dir}/taosadapter || ${csudo}ln -s ${install_main_2_dir}/bin/taosadapter || :
-        [ -x ${install_main_dir}/bin/taosdump ] || [ -x ${install_main_2_dir}/bin/taosdump ] && ${csudo}ln -s ${install_main_dir}/bin/taosdump ${bin_link_dir}/taosdump || ln -s ${install_main_2_dir}/bin/taosdump ${bin_link_dir}/taosdump   || :
-        [ -x ${install_main_dir}/bin/taosdemo ] || [ -x ${install_main_2_dir}/bin/taosdemo ] && ${csudo}ln -s ${install_main_dir}/bin/taosdemo ${bin_link_dir}/taosdemo || ln -s ${install_main_2_dir}/bin/taosdemo ${bin_link_dir}/taosdemo   || :
-    fi
->>>>>>> 4351c4c8
 }
 
 function install_jemalloc() {
@@ -518,10 +470,10 @@
   sleep 1
 
   if ((${os_type} == 1)); then
-#    ${csudo}cp -f ${script_dir}/../deb/${serverName} ${install_main_dir}/init.d
+    #    ${csudo}cp -f ${script_dir}/../deb/${serverName} ${install_main_dir}/init.d
     ${csudo}cp ${script_dir}/../deb/${serverName} ${service_config_dir} && ${csudo}chmod a+x ${service_config_dir}/${serverName}
   elif ((${os_type} == 2)); then
-#    ${csudo}cp -f ${script_dir}/../rpm/${serverName} ${install_main_dir}/init.d
+    #    ${csudo}cp -f ${script_dir}/../rpm/${serverName} ${install_main_dir}/init.d
     ${csudo}cp ${script_dir}/../rpm/${serverName} ${service_config_dir} && ${csudo}chmod a+x ${service_config_dir}/${serverName}
   fi
 
@@ -617,7 +569,7 @@
   install_log
   install_header
   install_lib
-#  install_connector
+  #  install_connector
   install_examples
   install_bin
 
@@ -657,7 +609,7 @@
   install_log
   install_header
   install_lib
-#  install_connector
+  #  install_connector
   install_examples
   install_bin
 
