--- conflicted
+++ resolved
@@ -46,7 +46,7 @@
 
     install_main_dir="/usr/local/Cellar/tdengine/${verNumber}"
     install_main_2_dir="/usr/local/Cellar/tdengine@${verNumber}/${verNumber}"
-        
+
     bin_dir="/usr/local/Cellar/tdengine/${verNumber}/bin"
     bin_2_dir="/usr/local/Cellar/tdengine@${verNumber}/${verNumber}/bin"
 fi
@@ -164,41 +164,26 @@
         ${csudo} rm -f ${bin_link_dir}/perfMonitor || :
         ${csudo} rm -f ${bin_link_dir}/set_core || :
         ${csudo} rm -f ${bin_link_dir}/rmtaos   || :
-        
+
         ${csudo} cp -r ${binary_dir}/build/bin/* ${install_main_dir}/bin
         ${csudo} cp -r ${script_dir}/taosd-dump-cfg.gdb   ${install_main_dir}/bin
-        
+
         ${csudo} cp -r ${script_dir}/remove.sh     ${install_main_dir}/bin
         ${csudo} cp -r ${script_dir}/set_core.sh   ${install_main_dir}/bin
         ${csudo} cp -r ${script_dir}/startPre.sh   ${install_main_dir}/bin
-<<<<<<< HEAD
-    else
-        ${csudo} cp -r ${script_dir}/remove_client.sh   ${install_main_dir}/bin
-    fi
-    ${csudo} chmod 0555 ${install_main_dir}/bin/*
-
-    #Make link
-    [ -x ${install_main_dir}/bin/taos ]      && ${csudo} ln -s ${install_main_dir}/bin/taos ${bin_link_dir}/taos    || :
-    [ -x ${install_main_dir}/bin/taosd ]     && ${csudo} ln -s ${install_main_dir}/bin/taosd ${bin_link_dir}/taosd   || :
-    [ -x ${install_main_dir}/bin/blm_demo ]  && ${csudo} ln -s ${install_main_dir}/bin/blm_demo ${bin_link_dir}/blm_demo || :
-    [ -x ${install_main_dir}/bin/taosdump ]  && ${csudo} ln -s ${install_main_dir}/bin/taosdump ${bin_link_dir}/taosdump || :
-    [ -x ${install_main_dir}/bin/taosdemo ]  && ${csudo} ln -s ${install_main_dir}/bin/taosdemo ${bin_link_dir}/taosdemo || :
-
-    if [ "$osType" != "Darwin" ]; then
-=======
-        
+
         ${csudo} chmod 0555 ${install_main_dir}/bin/*
         #Make link
         [ -x ${install_main_dir}/bin/taos ]      && ${csudo} ln -s ${install_main_dir}/bin/taos ${bin_link_dir}/taos    || :
         [ -x ${install_main_dir}/bin/taosd ]     && ${csudo} ln -s ${install_main_dir}/bin/taosd ${bin_link_dir}/taosd   || :
         [ -x ${install_main_dir}/bin/taosdump ]  && ${csudo} ln -s ${install_main_dir}/bin/taosdump ${bin_link_dir}/taosdump || :
         [ -x ${install_main_dir}/bin/taosdemo ]  && ${csudo} ln -s ${install_main_dir}/bin/taosdemo ${bin_link_dir}/taosdemo || :
->>>>>>> 914048f1
+        [ -x ${install_main_dir}/bin/blm_demo ]  && ${csudo} ln -s ${install_main_dir}/bin/blm_demo ${bin_link_dir}/blm_demo || :
         [ -x ${install_main_dir}/bin/perfMonitor ]  && ${csudo} ln -s ${install_main_dir}/bin/perfMonitor ${bin_link_dir}/perfMonitor || :
         [ -x ${install_main_dir}/set_core.sh ]  && ${csudo} ln -s ${install_main_dir}/bin/set_core.sh ${bin_link_dir}/set_core || :
         [ -x ${install_main_dir}/bin/remove.sh ] && ${csudo} ln -s ${install_main_dir}/bin/remove.sh ${bin_link_dir}/rmtaos  || :
    else
-    
+
         ${csudo} cp -r ${binary_dir}/build/bin/*   ${install_main_dir}/bin || ${csudo} cp -r ${binary_dir}/build/bin/*   ${install_main_2_dir}/bin  || :
         ${csudo} cp -r ${script_dir}/taosd-dump-cfg.gdb   ${install_main_dir}/bin || ${csudo}cp -r ${script_dir}/taosd-dump-cfg.gdb   ${install_main_2_dir}  || :
         ${csudo} cp -r ${script_dir}/remove_client.sh   ${install_main_dir}/bin || ${csudo} cp -r ${script_dir}/remove_client.sh   ${install_main_2_dir}/bin
@@ -280,13 +265,13 @@
         fi
     else
         ${csudo} cp -Rf ${binary_dir}/build/lib/libtaos.${verNumber}.dylib ${install_main_dir}/driver || ${csudo} cp -Rf ${binary_dir}/build/lib/libtaos.${verNumber}.dylib ${install_main_2_dir}/driver && ${csudo} chmod 777 ${install_main_dir}/driver/* || ${csudo} chmod 777 ${install_main_2_dir}/driver/*
-  
+
         ${csudo} ln -sf ${install_main_dir}/driver/libtaos.* ${install_main_dir}/driver/libtaos.1.dylib || ${csudo} ln -sf ${install_main_2_dir}/driver/libtaos.* ${install_main_2_dir}/driver/libtaos.1.dylib   || :
         ${csudo} ln -sf ${install_main_dir}/driver/libtaos.1.dylib ${install_main_dir}/driver/libtaos.dylib || ${csudo} ln -sf ${install_main_2_dir}/driver/libtaos.1.dylib ${install_main_2_dir}/driver/libtaos.dylib   || :
         ${csudo} ln -sf ${install_main_dir}/driver/libtaos.${verNumber}.dylib ${lib_link_dir}/libtaos.1.dylib || ${csudo} ln -sf ${install_main_2_dir}/driver/libtaos.${verNumber}.dylib ${lib_link_dir}/libtaos.1.dylib   || :
         ${csudo} ln -sf ${lib_link_dir}/libtaos.1.dylib ${lib_link_dir}/libtaos.dylib   || :
     fi
-    
+
     install_jemalloc
 
     if [ "$osType" != "Darwin" ]; then
