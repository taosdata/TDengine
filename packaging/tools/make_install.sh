--- conflicted
+++ resolved
@@ -244,16 +244,11 @@
         fi
     else
         ${csudo} cp -Rf ${binary_dir}/build/lib/libtaos.${verNumber}.dylib ${install_main_dir}/driver && ${csudo} chmod 777 ${install_main_dir}/driver/*
-<<<<<<< HEAD
-        # Fix homebrew install problem
-        ${csudo} ln -sf ${install_main_dir}/driver/libtaos.* ${install_main_dir}/driver/libtaos.dylib   || :
+
+        ${csudo} ln -sf ${install_main_dir}/driver/libtaos.* ${install_main_dir}/driver/libtaos.1.dylib   || :
+        ${csudo} ln -sf ${install_main_dir}/driver/libtaos.1.dylib ${install_main_dir}/driver/libtaos.dylib   || :
         ${csudo} ln -sf ${install_main_dir}/driver/libtaos.* ${lib_link_dir}/libtaos.1.dylib   || :
         ${csudo} ln -sf ${lib_link_dir}/libtaos.1.dylib ${lib_link_dir}/libtaos.dylib     || :
-=======
-
-        ${csudo} ln -sf ${install_main_dir}/driver/libtaos.* ${lib_link_dir}/libtaos.1.dylib   || :
-        ${csudo} ln -sf ${lib_link_dir}/libtaos.1.dylib ${lib_link_dir}/libtaos.dylib          || :
->>>>>>> be4b3d11
     fi
     
     install_jemalloc
