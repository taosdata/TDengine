--- conflicted
+++ resolved
@@ -116,22 +116,6 @@
 }
 
 function clean_lib() {
-<<<<<<< HEAD
-    sudo rm -f /usr/lib/libtaos.* || :
-    [ -f /usr/lib/libtaosws.so ] sudo rm -f /usr/lib/libtaosws.so || :
-    [ -f /usr/lib64/libtaosws.so ] sudo rm -f /usr/lib64/libtaosws.so || :
-    sudo rm -rf ${lib_dir} || :
-}
-
-function install_lib() {
-    # Remove links
-    ${csudo}rm -f ${lib_link_dir}/libtaos.*         || :
-    ${csudo}rm -f ${lib64_link_dir}/libtaos.*       || :
-
-    [ -f ${lib_link_dir}/libtaosws.so ] && ${csudo}rm -f ${lib_link_dir}/libtaosws.so         || :
-    [ -f ${lib64_link_dir}/libtaosws.so ] && ${csudo}rm -f ${lib64_link_dir}/libtaosws.so       || :
-    #${csudo}rm -rf ${v15_java_app_dir}              || :
-=======
   sudo rm -f /usr/lib/libtaos.* || :
   sudo rm -rf ${lib_dir} || :
 }
@@ -140,7 +124,6 @@
   # Remove links
   ${csudo}rm -f ${lib_link_dir}/libtaos.* || :
   ${csudo}rm -f ${lib64_link_dir}/libtaos.* || :
->>>>>>> 904c2251
 
   ${csudo}cp -rf ${script_dir}/driver/* ${install_main_dir}/driver && ${csudo}chmod 777 ${install_main_dir}/driver/*
 
@@ -148,25 +131,9 @@
     ${csudo}ln -s ${install_main_dir}/driver/libtaos.* ${lib_link_dir}/libtaos.so.1
     ${csudo}ln -s ${lib_link_dir}/libtaos.so.1 ${lib_link_dir}/libtaos.so
 
-<<<<<<< HEAD
-        [ -f ${install_main_dir}/driver/libtaosws.so ] && ${csudo}ln -sf ${install_main_dir}/driver/libtaosws.so ${lib_link_dir}/libtaosws.so ||:
-
-        if [ -d "${lib64_link_dir}" ]; then
-            ${csudo}ln -s ${install_main_dir}/driver/libtaos.* ${lib64_link_dir}/libtaos.so.1       || :
-            ${csudo}ln -s ${lib64_link_dir}/libtaos.so.1 ${lib64_link_dir}/libtaos.so               || :
-
-            [ -f ${install_main_dir}/driver/libtaosws.so ] && ${csudo}ln -sf ${install_main_dir}/driver/libtaosws.so ${lib64_link_dir}/libtaosws.so       || :
-        fi
-    else
-        ${csudo}ln -s ${install_main_dir}/driver/libtaos.* ${lib_link_dir}/libtaos.1.dylib
-        ${csudo}ln -s ${lib_link_dir}/libtaos.1.dylib ${lib_link_dir}/libtaos.dylib
-
-        [ -f ${install_main_dir}/driver/libtaosws.dylib ] && ${csudo}ln -sf ${install_main_dir}/driver/libtaosws.dylib ${lib_link_dir}/libtaosws.dylib ||:
-=======
     if [ -d "${lib64_link_dir}" ]; then
       ${csudo}ln -s ${install_main_dir}/driver/libtaos.* ${lib64_link_dir}/libtaos.so.1 || :
       ${csudo}ln -s ${lib64_link_dir}/libtaos.so.1 ${lib64_link_dir}/libtaos.so || :
->>>>>>> 904c2251
     fi
   else
     ${csudo}ln -s ${install_main_dir}/driver/libtaos.* ${lib_link_dir}/libtaos.1.dylib
@@ -181,21 +148,11 @@
 }
 
 function install_header() {
-<<<<<<< HEAD
-    ${csudo}rm -f ${inc_link_dir}/taos.h ${inc_link_dir}/taosdef.h ${inc_link_dir}/taoserror.h    || :
-    ${csudo}cp -f ${script_dir}/inc/* ${install_main_dir}/include && ${csudo}chmod 644 ${install_main_dir}/include/*
-    ${csudo}ln -s ${install_main_dir}/include/taos.h ${inc_link_dir}/taos.h
-    ${csudo}ln -s ${install_main_dir}/include/taosdef.h ${inc_link_dir}/taosdef.h
-    ${csudo}ln -s ${install_main_dir}/include/taoserror.h ${inc_link_dir}/taoserror.h
-
-    [ -f ${install_main_dir}/include/taosws.h ] && ${csudo}ln -sf ${install_main_dir}/include/taosws.h ${inc_link_dir}/taosws.h ||:
-=======
   ${csudo}rm -f ${inc_link_dir}/taos.h ${inc_link_dir}/taosdef.h ${inc_link_dir}/taoserror.h || :
   ${csudo}cp -f ${script_dir}/inc/* ${install_main_dir}/include && ${csudo}chmod 644 ${install_main_dir}/include/*
   ${csudo}ln -s ${install_main_dir}/include/taos.h ${inc_link_dir}/taos.h
   ${csudo}ln -s ${install_main_dir}/include/taosdef.h ${inc_link_dir}/taosdef.h
   ${csudo}ln -s ${install_main_dir}/include/taoserror.h ${inc_link_dir}/taoserror.h
->>>>>>> 904c2251
 }
 
 function install_jemalloc() {
