--- conflicted
+++ resolved
@@ -162,19 +162,19 @@
 }
 
 function install_main_path() {
-    #create install main dir and all sub dir
-    ${csudo}rm -rf ${install_main_dir}    || :
-    ${csudo}mkdir -p ${install_main_dir}
-    ${csudo}mkdir -p ${install_main_dir}/cfg
-    ${csudo}mkdir -p ${install_main_dir}/bin
-#    ${csudo}mkdir -p ${install_main_dir}/connector
-    ${csudo}mkdir -p ${install_main_dir}/driver
-    ${csudo}mkdir -p ${install_main_dir}/examples
-    ${csudo}mkdir -p ${install_main_dir}/include
-#    ${csudo}mkdir -p ${install_main_dir}/init.d
-    if [ "$verMode" == "cluster" ]; then
-        ${csudo}mkdir -p ${nginx_dir}
-    fi
+  #create install main dir and all sub dir
+  ${csudo}rm -rf ${install_main_dir} || :
+  ${csudo}mkdir -p ${install_main_dir}
+  ${csudo}mkdir -p ${install_main_dir}/cfg
+  ${csudo}mkdir -p ${install_main_dir}/bin
+  #    ${csudo}mkdir -p ${install_main_dir}/connector
+  ${csudo}mkdir -p ${install_main_dir}/driver
+  ${csudo}mkdir -p ${install_main_dir}/examples
+  ${csudo}mkdir -p ${install_main_dir}/include
+  #    ${csudo}mkdir -p ${install_main_dir}/init.d
+  if [ "$verMode" == "cluster" ]; then
+    ${csudo}mkdir -p ${nginx_dir}
+  fi
 
   if [[ -e ${script_dir}/email ]]; then
     ${csudo}cp ${script_dir}/email ${install_main_dir}/ || :
@@ -182,7 +182,6 @@
 }
 
 function install_bin() {
-<<<<<<< HEAD
   # Remove links
   ${csudo}rm -f ${bin_link_dir}/${clientName} || :
   ${csudo}rm -f ${bin_link_dir}/${serverName} || :
@@ -192,7 +191,7 @@
   ${csudo}rm -f ${bin_link_dir}/${uninstallScript} || :
   ${csudo}rm -f ${bin_link_dir}/tarbitrator || :
   ${csudo}rm -f ${bin_link_dir}/set_core || :
-  ${csudo}rm -f ${bin_link_dir}/run_taosd.sh || :
+  ${csudo}rm -f ${bin_link_dir}/run_taosd_and_taosadapter.sh || :
 
   ${csudo}cp -r ${script_dir}/bin/* ${install_main_dir}/bin && ${csudo}chmod 0555 ${install_main_dir}/bin/*
 
@@ -204,7 +203,7 @@
   [ -x ${install_main_dir}/bin/taosdump ] && ${csudo}ln -s ${install_main_dir}/bin/taosdump ${bin_link_dir}/taosdump || :
   [ -x ${install_main_dir}/bin/remove.sh ] && ${csudo}ln -s ${install_main_dir}/bin/remove.sh ${bin_link_dir}/${uninstallScript} || :
   [ -x ${install_main_dir}/bin/set_core.sh ] && ${csudo}ln -s ${install_main_dir}/bin/set_core.sh ${bin_link_dir}/set_core || :
-  [ -x ${install_main_dir}/bin/run_taosd.sh ] && ${csudo}ln -s ${install_main_dir}/bin/run_taosd.sh ${bin_link_dir}/run_taosd.sh || :
+  [ -x ${install_main_dir}/bin/run_taosd_and_taosadapter.sh ] && ${csudo}ln -s ${install_main_dir}/bin/run_taosd_and_taosadapter.sh ${bin_link_dir}/run_taosd_and_taosadapter.sh || :
   [ -x ${install_main_dir}/bin/tarbitrator ] && ${csudo}ln -s ${install_main_dir}/bin/tarbitrator ${bin_link_dir}/tarbitrator || :
 
   if [ "$verMode" == "cluster" ]; then
@@ -212,37 +211,6 @@
     ${csudo}mkdir -p ${nginx_dir}/logs
     ${csudo}chmod 777 ${nginx_dir}/sbin/nginx
   fi
-=======
-    # Remove links
-    ${csudo}rm -f ${bin_link_dir}/taos     || :
-    ${csudo}rm -f ${bin_link_dir}/taosd    || :
-    ${csudo}rm -f ${bin_link_dir}/taosadapter  || :
-    ${csudo}rm -f ${bin_link_dir}/taosdemo || :
-    ${csudo}rm -f ${bin_link_dir}/taosdump || :
-    ${csudo}rm -f ${bin_link_dir}/rmtaos   || :
-    ${csudo}rm -f ${bin_link_dir}/tarbitrator  || :
-    ${csudo}rm -f ${bin_link_dir}/set_core     || :
-    ${csudo}rm -f ${bin_link_dir}/run_taosd_and_taosadapter.sh || :
-
-    ${csudo}cp -r ${script_dir}/bin/* ${install_main_dir}/bin && ${csudo}chmod 0555 ${install_main_dir}/bin/*
-
-    #Make link
-    [ -x ${install_main_dir}/bin/taos ] && ${csudo}ln -s ${install_main_dir}/bin/taos ${bin_link_dir}/taos                      || :
-    [ -x ${install_main_dir}/bin/taosd ] && ${csudo}ln -s ${install_main_dir}/bin/taosd ${bin_link_dir}/taosd                   || :
-    [ -x ${install_main_dir}/bin/taosadapter ] && ${csudo}ln -s ${install_main_dir}/bin/taosadapter ${bin_link_dir}/taosadapter || :
-    [ -x ${install_main_dir}/bin/taosBenchmark ] && ${csudo}ln -s ${install_main_dir}/bin/taosBenchmark ${bin_link_dir}/taosdemo       || :
-    [ -x ${install_main_dir}/bin/taosdump ] && ${csudo}ln -s ${install_main_dir}/bin/taosdump ${bin_link_dir}/taosdump          || :
-    [ -x ${install_main_dir}/bin/remove.sh ] && ${csudo}ln -s ${install_main_dir}/bin/remove.sh ${bin_link_dir}/rmtaos          || :
-    [ -x ${install_main_dir}/bin/set_core.sh ] && ${csudo}ln -s ${install_main_dir}/bin/set_core.sh ${bin_link_dir}/set_core    || :
-    [ -x ${install_main_dir}/bin/run_taosd_and_taosadapter.sh ] && ${csudo}ln -s ${install_main_dir}/bin/run_taosd_and_taosadapter.sh ${bin_link_dir}/run_taosd_and_taosadapter.sh     || :
-    [ -x ${install_main_dir}/bin/tarbitrator ] && ${csudo}ln -s ${install_main_dir}/bin/tarbitrator ${bin_link_dir}/tarbitrator || :
-
-    if [ "$verMode" == "cluster" ]; then
-        ${csudo}cp -r ${script_dir}/nginxd/* ${nginx_dir} && ${csudo}chmod 0555 ${nginx_dir}/*
-        ${csudo}mkdir -p ${nginx_dir}/logs
-        ${csudo}chmod 777 ${nginx_dir}/sbin/nginx
-    fi
->>>>>>> 4351c4c8
 }
 
 function install_lib() {
@@ -648,22 +616,22 @@
 }
 
 function install_service_on_sysvinit() {
-    clean_service_on_sysvinit
-    sleep 1
-
-    # Install server service
-    if ((${os_type}==1)); then
-#        ${csudo}cp -f ${script_dir}/init.d/${serverName}.deb ${install_main_dir}/init.d/${serverName}
-        ${csudo}cp    ${script_dir}/init.d/${serverName}.deb ${service_config_dir}/${serverName} && ${csudo}chmod a+x ${service_config_dir}/${serverName}
-#        ${csudo}cp -f ${script_dir}/init.d/tarbitratord.deb ${install_main_dir}/init.d/tarbitratord
-        ${csudo}cp    ${script_dir}/init.d/tarbitratord.deb ${service_config_dir}/tarbitratord && ${csudo}chmod a+x ${service_config_dir}/tarbitratord
-    elif ((${os_type}==2)); then
-#        ${csudo}cp -f ${script_dir}/init.d/${serverName}.rpm ${install_main_dir}/init.d/${serverName}
-        ${csudo}cp    ${script_dir}/init.d/${serverName}.rpm ${service_config_dir}/${serverName} && ${csudo}chmod a+x ${service_config_dir}/${serverName}
-#        ${csudo}cp -f ${script_dir}/init.d/tarbitratord.rpm ${install_main_dir}/init.d/tarbitratord
-        ${csudo}cp    ${script_dir}/init.d/tarbitratord.rpm ${service_config_dir}/tarbitratord && ${csudo}chmod a+x ${service_config_dir}/tarbitratord
-    fi
-    
+  clean_service_on_sysvinit
+  sleep 1
+
+  # Install server service
+  if ((${os_type} == 1)); then
+    #        ${csudo}cp -f ${script_dir}/init.d/${serverName}.deb ${install_main_dir}/init.d/${serverName}
+    ${csudo}cp ${script_dir}/init.d/${serverName}.deb ${service_config_dir}/${serverName} && ${csudo}chmod a+x ${service_config_dir}/${serverName}
+    #        ${csudo}cp -f ${script_dir}/init.d/tarbitratord.deb ${install_main_dir}/init.d/tarbitratord
+    ${csudo}cp ${script_dir}/init.d/tarbitratord.deb ${service_config_dir}/tarbitratord && ${csudo}chmod a+x ${service_config_dir}/tarbitratord
+  elif ((${os_type} == 2)); then
+    #        ${csudo}cp -f ${script_dir}/init.d/${serverName}.rpm ${install_main_dir}/init.d/${serverName}
+    ${csudo}cp ${script_dir}/init.d/${serverName}.rpm ${service_config_dir}/${serverName} && ${csudo}chmod a+x ${service_config_dir}/${serverName}
+    #        ${csudo}cp -f ${script_dir}/init.d/tarbitratord.rpm ${install_main_dir}/init.d/tarbitratord
+    ${csudo}cp ${script_dir}/init.d/tarbitratord.rpm ${service_config_dir}/tarbitratord && ${csudo}chmod a+x ${service_config_dir}/tarbitratord
+  fi
+
   if ((${initd_mod} == 1)); then
     ${csudo}chkconfig --add ${serverName} || :
     ${csudo}chkconfig --level 2345 ${serverName} on || :
@@ -711,15 +679,15 @@
 function install_service_on_systemd() {
   clean_service_on_systemd
 
-  [ -f ${script_dir}/cfg/${serverName}.service ] &&\
-      ${csudo}cp ${script_dir}/cfg/${serverName}.service \
+  [ -f ${script_dir}/cfg/${serverName}.service ] &&
+    ${csudo}cp ${script_dir}/cfg/${serverName}.service \
       ${service_config_dir}/ || :
   ${csudo}systemctl daemon-reload
 
   ${csudo}systemctl enable ${serverName}
 
-  [ -f ${script_dir}/cfg/tarbitratord.service ] &&\
-      ${csudo}cp ${script_dir}/cfg/tarbitratord.service \
+  [ -f ${script_dir}/cfg/tarbitratord.service ] &&
+    ${csudo}cp ${script_dir}/cfg/tarbitratord.service \
       ${service_config_dir}/ || :
   ${csudo}systemctl daemon-reload
 
@@ -876,7 +844,7 @@
         fi
       fi
     fi
-    
+
     #echo
     #echo -e "\033[44;32;1mTDengine is updated successfully!${NC}"
     echo
@@ -937,9 +905,9 @@
   #install_avro lib
   #install_avro lib64
 
-#    if [ "$pagMode" != "lite" ]; then
-#      install_connector
-#    fi
+  #    if [ "$pagMode" != "lite" ]; then
+  #      install_connector
+  #    fi
   install_examples
 
   if [ -z $1 ]; then # install service and client
