#!/bin/bash
#
# This file is used to install database on linux systems. The operating system
# is required to use systemd to manage services at boot

set -e
#set -x

verMode=edge
pagMode=full

iplist=""
serverFqdn=""

# -----------------------Variables definition---------------------
script_dir=$(dirname $(readlink -f "$0"))
# Dynamic directory
clientName="taos"
serverName="taosd"
configFile="taos.cfg"
productName="TDengine"
emailName="taosdata.com"
uninstallScript="rmtaos"
historyFile="taos_history"
tarName="taos.tar.gz"
dataDir="/var/lib/taos"
logDir="/var/log/taos"
configDir="/etc/taos"
installDir="/usr/local/taos"

data_dir=${dataDir}
log_dir=${logDir}
cfg_install_dir=${configDir}

bin_link_dir="/usr/bin"
lib_link_dir="/usr/lib"
lib64_link_dir="/usr/lib64"
inc_link_dir="/usr/include"

#install main path
install_main_dir=${installDir}

# old bin dir
bin_dir="${installDir}/bin"

service_config_dir="/etc/systemd/system"
nginx_port=6060
nginx_dir="/usr/local/nginxd"

# Color setting
RED='\033[0;31m'
GREEN='\033[1;32m'
GREEN_DARK='\033[0;32m'
GREEN_UNDERLINE='\033[4;32m'
NC='\033[0m'

csudo=""
if command -v sudo >/dev/null; then
  csudo="sudo "
fi

update_flag=0
prompt_force=0

initd_mod=0
service_mod=2
if pidof systemd &>/dev/null; then
  service_mod=0
elif $(which service &>/dev/null); then
  service_mod=1
  service_config_dir="/etc/init.d"
  if $(which chkconfig &>/dev/null); then
    initd_mod=1
  elif $(which insserv &>/dev/null); then
    initd_mod=2
  elif $(which update-rc.d &>/dev/null); then
    initd_mod=3
  else
    service_mod=2
  fi
else
  service_mod=2
fi

# get the operating system type for using the corresponding init file
# ubuntu/debian(deb), centos/fedora(rpm), others: opensuse, redhat, ..., no verification
#osinfo=$(awk -F= '/^NAME/{print $2}' /etc/os-release)
if [[ -e /etc/os-release ]]; then
  osinfo=$(cat /etc/os-release | grep "NAME" | cut -d '"' -f2) || :
else
  osinfo=""
fi
#echo "osinfo: ${osinfo}"
os_type=0
if echo $osinfo | grep -qwi "ubuntu"; then
  #  echo "This is ubuntu system"
  os_type=1
elif echo $osinfo | grep -qwi "debian"; then
  #  echo "This is debian system"
  os_type=1
elif echo $osinfo | grep -qwi "Kylin"; then
  #  echo "This is Kylin system"
  os_type=1
elif echo $osinfo | grep -qwi "centos"; then
  #  echo "This is centos system"
  os_type=2
elif echo $osinfo | grep -qwi "fedora"; then
  #  echo "This is fedora system"
  os_type=2
elif echo $osinfo | grep -qwi "Linx"; then
  #  echo "This is Linx system"
  os_type=1
  service_mod=0
  initd_mod=0
  service_config_dir="/etc/systemd/system"
else
  echo " osinfo: ${osinfo}"
  echo " This is an officially unverified linux system,"
  echo " if there are any problems with the installation and operation, "
  echo " please feel free to contact ${emailName} for support."
  os_type=1
fi

# =============================  get input parameters =================================================
# set parameters by default value
interactiveFqdn=yes # [yes | no]
verType=server      # [server | client]
initType=systemd    # [systemd | service | ...]

while getopts "hv:e:i:" arg; do
  case $arg in
  e)
    #echo "interactiveFqdn=$OPTARG"
    interactiveFqdn=$(echo $OPTARG)
    ;;
  v)
    #echo "verType=$OPTARG"
    verType=$(echo $OPTARG)
    ;;
  i)
    #echo "initType=$OPTARG"
    initType=$(echo $OPTARG)
    ;;
  h)
    echo "Usage: $(basename $0) -v [server | client]  -e [yes | no]"
    exit 0
    ;;
  ?) #unknow option
    echo "unkonw argument"
    exit 1
    ;;
  esac
done

#echo "verType=${verType} interactiveFqdn=${interactiveFqdn}"

function kill_process() {
  pid=$(ps -ef | grep "$1" | grep -v "grep" | awk '{print $2}')
  if [ -n "$pid" ]; then
    ${csudo}kill -9 $pid || :
  fi
}

function install_main_path() {
<<<<<<< HEAD
    #create install main dir and all sub dir
    ${csudo}rm -rf ${install_main_dir}    || :
    ${csudo}mkdir -p ${install_main_dir}
    ${csudo}mkdir -p ${install_main_dir}/cfg
    ${csudo}mkdir -p ${install_main_dir}/bin
#    ${csudo}mkdir -p ${install_main_dir}/connector
    ${csudo}mkdir -p ${install_main_dir}/driver
    ${csudo}mkdir -p ${install_main_dir}/examples
    ${csudo}mkdir -p ${install_main_dir}/include
#    ${csudo}mkdir -p ${install_main_dir}/init.d
    if [ "$verMode" == "cluster" ]; then
        ${csudo}mkdir -p ${nginx_dir}
    fi
=======
  #create install main dir and all sub dir
  ${csudo}rm -rf ${install_main_dir} || :
  ${csudo}mkdir -p ${install_main_dir}
  ${csudo}mkdir -p ${install_main_dir}/cfg
  ${csudo}mkdir -p ${install_main_dir}/bin
  #    ${csudo}mkdir -p ${install_main_dir}/connector
  ${csudo}mkdir -p ${install_main_dir}/driver
  ${csudo}mkdir -p ${install_main_dir}/examples
  ${csudo}mkdir -p ${install_main_dir}/include
  #    ${csudo}mkdir -p ${install_main_dir}/init.d
  if [ "$verMode" == "cluster" ]; then
    ${csudo}mkdir -p ${nginx_dir}
  fi
>>>>>>> b80282ba

  if [[ -e ${script_dir}/email ]]; then
    ${csudo}cp ${script_dir}/email ${install_main_dir}/ || :
  fi
}

function install_bin() {
  # Remove links
  ${csudo}rm -f ${bin_link_dir}/${clientName} || :
  ${csudo}rm -f ${bin_link_dir}/${serverName} || :
  ${csudo}rm -f ${bin_link_dir}/taosadapter || :
  ${csudo}rm -f ${bin_link_dir}/taosdemo || :
  ${csudo}rm -f ${bin_link_dir}/taosdump || :
  ${csudo}rm -f ${bin_link_dir}/${uninstallScript} || :
  ${csudo}rm -f ${bin_link_dir}/tarbitrator || :
  ${csudo}rm -f ${bin_link_dir}/set_core || :
  ${csudo}rm -f ${bin_link_dir}/run_taosd_and_taosadapter.sh || :
  ${csudo}rm -f ${bin_link_dir}/TDinsight.sh || :

  ${csudo}cp -r ${script_dir}/bin/* ${install_main_dir}/bin && ${csudo}chmod 0555 ${install_main_dir}/bin/*

  #Make link
  [ -x ${install_main_dir}/bin/${clientName} ] && ${csudo}ln -s ${install_main_dir}/bin/${clientName} ${bin_link_dir}/${clientName} || :
  [ -x ${install_main_dir}/bin/${serverName} ] && ${csudo}ln -s ${install_main_dir}/bin/${serverName} ${bin_link_dir}/${serverName} || :
  [ -x ${install_main_dir}/bin/taosadapter ] && ${csudo}ln -s ${install_main_dir}/bin/taosadapter ${bin_link_dir}/taosadapter || :
  [ -x ${install_main_dir}/bin/taosBenchmark ] && ${csudo}ln -s ${install_main_dir}/bin/taosBenchmark ${bin_link_dir}/taosdemo || :
  [ -x ${install_main_dir}/bin/taosBenchmark ] && ${csudo}ln -s ${install_main_dir}/bin/taosBenchmark ${bin_link_dir}/taosBenchmark || :
  [ -x ${install_main_dir}/bin/taosdump ] && ${csudo}ln -s ${install_main_dir}/bin/taosdump ${bin_link_dir}/taosdump || :
  [ -x ${install_main_dir}/bin/TDinsight.sh ] && ${csudo}ln -s ${install_main_dir}/bin/TDinsight.sh ${bin_link_dir}/TDinsight.sh || :
  [ -x ${install_main_dir}/bin/remove.sh ] && ${csudo}ln -s ${install_main_dir}/bin/remove.sh ${bin_link_dir}/${uninstallScript} || :
  [ -x ${install_main_dir}/bin/set_core.sh ] && ${csudo}ln -s ${install_main_dir}/bin/set_core.sh ${bin_link_dir}/set_core || :
  [ -x ${install_main_dir}/bin/run_taosd_and_taosadapter.sh ] && ${csudo}ln -s ${install_main_dir}/bin/run_taosd_and_taosadapter.sh ${bin_link_dir}/run_taosd_and_taosadapter.sh || :
  [ -x ${install_main_dir}/bin/tarbitrator ] && ${csudo}ln -s ${install_main_dir}/bin/tarbitrator ${bin_link_dir}/tarbitrator || :

  if [ "$verMode" == "cluster" ]; then
    ${csudo}cp -r ${script_dir}/nginxd/* ${nginx_dir} && ${csudo}chmod 0555 ${nginx_dir}/*
    ${csudo}mkdir -p ${nginx_dir}/logs
    ${csudo}chmod 777 ${nginx_dir}/sbin/nginx
  fi
}

function install_lib() {
  # Remove links
  ${csudo}rm -f ${lib_link_dir}/libtaos.* || :
  ${csudo}rm -f ${lib64_link_dir}/libtaos.* || :
  ${csudo}cp -rf ${script_dir}/driver/* ${install_main_dir}/driver && ${csudo}chmod 777 ${install_main_dir}/driver/*

  ${csudo}ln -s ${install_main_dir}/driver/libtaos.* ${lib_link_dir}/libtaos.so.1
  ${csudo}ln -s ${lib_link_dir}/libtaos.so.1 ${lib_link_dir}/libtaos.so

  if [[ -d ${lib64_link_dir} && ! -e ${lib64_link_dir}/libtaos.so ]]; then
    ${csudo}ln -s ${install_main_dir}/driver/libtaos.* ${lib64_link_dir}/libtaos.so.1 || :
    ${csudo}ln -s ${lib64_link_dir}/libtaos.so.1 ${lib64_link_dir}/libtaos.so || :
  fi

  ${csudo}ldconfig
}

function install_avro() {
  if [ "$osType" != "Darwin" ]; then
    avro_dir=${script_dir}/avro
    if [ -f "${avro_dir}/lib/libavro.so.23.0.0" ] && [ -d /usr/local/$1 ]; then
      ${csudo}/usr/bin/install -c -d /usr/local/$1
      ${csudo}/usr/bin/install -c -m 755 ${avro_dir}/lib/libavro.so.23.0.0 /usr/local/$1
      ${csudo}ln -sf /usr/local/$1/libavro.so.23.0.0 /usr/local/$1/libavro.so.23
      ${csudo}ln -sf /usr/local/$1/libavro.so.23 /usr/local/$1/libavro.so

      ${csudo}/usr/bin/install -c -d /usr/local/$1
      [ -f ${avro_dir}/lib/libavro.a ] &&
        ${csudo}/usr/bin/install -c -m 755 ${avro_dir}/lib/libavro.a /usr/local/$1

      if [ -d /etc/ld.so.conf.d ]; then
        echo "/usr/local/$1" | ${csudo}tee /etc/ld.so.conf.d/libavro.conf >/dev/null || echo -e "failed to write /etc/ld.so.conf.d/libavro.conf"
        ${csudo}ldconfig
      else
        echo "/etc/ld.so.conf.d not found!"
      fi
    fi
  fi
}

function install_jemalloc() {
  jemalloc_dir=${script_dir}/jemalloc

  if [ -d ${jemalloc_dir} ]; then
    ${csudo}/usr/bin/install -c -d /usr/local/bin

    if [ -f ${jemalloc_dir}/bin/jemalloc-config ]; then
      ${csudo}/usr/bin/install -c -m 755 ${jemalloc_dir}/bin/jemalloc-config /usr/local/bin
    fi
    if [ -f ${jemalloc_dir}/bin/jemalloc.sh ]; then
      ${csudo}/usr/bin/install -c -m 755 ${jemalloc_dir}/bin/jemalloc.sh /usr/local/bin
    fi
    if [ -f ${jemalloc_dir}/bin/jeprof ]; then
      ${csudo}/usr/bin/install -c -m 755 ${jemalloc_dir}/bin/jeprof /usr/local/bin
    fi
    if [ -f ${jemalloc_dir}/include/jemalloc/jemalloc.h ]; then
      ${csudo}/usr/bin/install -c -d /usr/local/include/jemalloc
      ${csudo}/usr/bin/install -c -m 644 ${jemalloc_dir}/include/jemalloc/jemalloc.h /usr/local/include/jemalloc
    fi
    if [ -f ${jemalloc_dir}/lib/libjemalloc.so.2 ]; then
      ${csudo}/usr/bin/install -c -d /usr/local/lib
      ${csudo}/usr/bin/install -c -m 755 ${jemalloc_dir}/lib/libjemalloc.so.2 /usr/local/lib
      ${csudo}ln -sf libjemalloc.so.2 /usr/local/lib/libjemalloc.so
      ${csudo}/usr/bin/install -c -d /usr/local/lib
      if [ -f ${jemalloc_dir}/lib/libjemalloc.a ]; then
        ${csudo}/usr/bin/install -c -m 755 ${jemalloc_dir}/lib/libjemalloc.a /usr/local/lib
      fi
      if [ -f ${jemalloc_dir}/lib/libjemalloc_pic.a ]; then
        ${csudo}/usr/bin/install -c -m 755 ${jemalloc_dir}/lib/libjemalloc_pic.a /usr/local/lib
      fi
      if [ -f ${jemalloc_dir}/lib/libjemalloc_pic.a ]; then
        ${csudo}/usr/bin/install -c -d /usr/local/lib/pkgconfig
        ${csudo}/usr/bin/install -c -m 644 ${jemalloc_dir}/lib/pkgconfig/jemalloc.pc /usr/local/lib/pkgconfig
      fi
    fi
    if [ -f ${jemalloc_dir}/share/doc/jemalloc/jemalloc.html ]; then
      ${csudo}/usr/bin/install -c -d /usr/local/share/doc/jemalloc
      ${csudo}/usr/bin/install -c -m 644 ${jemalloc_dir}/share/doc/jemalloc/jemalloc.html /usr/local/share/doc/jemalloc
    fi
    if [ -f ${jemalloc_dir}/share/man/man3/jemalloc.3 ]; then
      ${csudo}/usr/bin/install -c -d /usr/local/share/man/man3
      ${csudo}/usr/bin/install -c -m 644 ${jemalloc_dir}/share/man/man3/jemalloc.3 /usr/local/share/man/man3
    fi

    if [ -d /etc/ld.so.conf.d ]; then
      echo "/usr/local/lib" | ${csudo}tee /etc/ld.so.conf.d/jemalloc.conf >/dev/null || echo -e "failed to write /etc/ld.so.conf.d/jemalloc.conf"
      ${csudo}ldconfig
    else
      echo "/etc/ld.so.conf.d not found!"
    fi
  fi
}

function install_header() {
  ${csudo}rm -f ${inc_link_dir}/taos.h ${inc_link_dir}/taosdef.h ${inc_link_dir}/taoserror.h || :
  ${csudo}cp -f ${script_dir}/inc/* ${install_main_dir}/include && ${csudo}chmod 644 ${install_main_dir}/include/*
  ${csudo}ln -s ${install_main_dir}/include/taos.h ${inc_link_dir}/taos.h
  ${csudo}ln -s ${install_main_dir}/include/taosdef.h ${inc_link_dir}/taosdef.h
  ${csudo}ln -s ${install_main_dir}/include/taoserror.h ${inc_link_dir}/taoserror.h
}

function add_newHostname_to_hosts() {
  localIp="127.0.0.1"
  OLD_IFS="$IFS"
  IFS=" "
  iphost=$(cat /etc/hosts | grep $1 | awk '{print $1}')
  arr=($iphost)
  IFS="$OLD_IFS"
  for s in "${arr[@]}"; do
    if [[ "$s" == "$localIp" ]]; then
      return
    fi
  done
  ${csudo}echo "127.0.0.1  $1" >>/etc/hosts || :
}

function set_hostname() {
  echo -e -n "${GREEN}Please enter one hostname(must not be 'localhost')${NC}:"
  read newHostname
  while true; do
    if [[ ! -z "$newHostname" && "$newHostname" != "localhost" ]]; then
      break
    else
      read -p "Please enter one hostname(must not be 'localhost'):" newHostname
    fi
  done

  ${csudo}hostname $newHostname || :
  retval=$(echo $?)
  if [[ $retval != 0 ]]; then
    echo
    echo "set hostname fail!"
    return
  fi
  #echo -e -n "$(hostnamectl status --static)"
  #echo -e -n "$(hostnamectl status --transient)"
  #echo -e -n "$(hostnamectl status --pretty)"

  #ubuntu/centos /etc/hostname
  if [[ -e /etc/hostname ]]; then
    ${csudo}echo $newHostname >/etc/hostname || :
  fi

  #debian: #HOSTNAME=yourname
  if [[ -e /etc/sysconfig/network ]]; then
    ${csudo}sed -i -r "s/#*\s*(HOSTNAME=\s*).*/\1$newHostname/" /etc/sysconfig/network || :
  fi

  ${csudo}sed -i -r "s/#*\s*(fqdn\s*).*/\1$newHostname/" ${cfg_install_dir}/${configFile}
  serverFqdn=$newHostname

  if [[ -e /etc/hosts ]]; then
    add_newHostname_to_hosts $newHostname
  fi
}

function is_correct_ipaddr() {
  newIp=$1
  OLD_IFS="$IFS"
  IFS=" "
  arr=($iplist)
  IFS="$OLD_IFS"
  for s in "${arr[@]}"; do
    if [[ "$s" == "$newIp" ]]; then
      return 0
    fi
  done

  return 1
}

function set_ipAsFqdn() {
  iplist=$(ip address | grep inet | grep -v inet6 | grep -v 127.0.0.1 | awk '{print $2}' | awk -F "/" '{print $1}') || :
  if [ -z "$iplist" ]; then
    iplist=$(ifconfig | grep inet | grep -v inet6 | grep -v 127.0.0.1 | awk '{print $2}' | awk -F ":" '{print $2}') || :
  fi

  if [ -z "$iplist" ]; then
    echo
    echo -e -n "${GREEN}Unable to get local ip, use 127.0.0.1${NC}"
    localFqdn="127.0.0.1"
    # Write the local FQDN to configuration file
    ${csudo}sed -i -r "s/#*\s*(fqdn\s*).*/\1$localFqdn/" ${cfg_install_dir}/${configFile}
    serverFqdn=$localFqdn
    echo
    return
  fi

  echo -e -n "${GREEN}Please choose an IP from local IP list${NC}:"
  echo
  echo -e -n "${GREEN}$iplist${NC}"
  echo
  echo
  echo -e -n "${GREEN}Notes: if IP is used as the node name, data can NOT be migrated to other machine directly${NC}:"
  read localFqdn
  while true; do
    if [ ! -z "$localFqdn" ]; then
      # Check if correct ip address
      is_correct_ipaddr $localFqdn
      retval=$(echo $?)
      if [[ $retval != 0 ]]; then
        read -p "Please choose an IP from local IP list:" localFqdn
      else
        # Write the local FQDN to configuration file
        ${csudo}sed -i -r "s/#*\s*(fqdn\s*).*/\1$localFqdn/" ${cfg_install_dir}/${configFile}
        serverFqdn=$localFqdn
        break
      fi
    else
      read -p "Please choose an IP from local IP list:" localFqdn
    fi
  done
}

function local_fqdn_check() {
  #serverFqdn=$(hostname)
  echo
  echo -e -n "System hostname is: ${GREEN}$serverFqdn${NC}"
  echo
  if [[ "$serverFqdn" == "" ]] || [[ "$serverFqdn" == "localhost" ]]; then
    echo -e -n "${GREEN}It is strongly recommended to configure a hostname for this machine ${NC}"
    echo

    while true; do
      read -r -p "Set hostname now? [Y/n] " input
      if [ ! -n "$input" ]; then
        set_hostname
        break
      else
        case $input in
        [yY][eE][sS] | [yY])
          set_hostname
          break
          ;;

        [nN][oO] | [nN])
          set_ipAsFqdn
          break
          ;;

        *)
          echo "Invalid input..."
          ;;
        esac
      fi
    done
  fi
}

function install_taosadapter_config() {
  if [ ! -f "${cfg_install_dir}/taosadapter.toml" ]; then
    ${csudo}mkdir -p ${cfg_install_dir}
    [ -f ${script_dir}/cfg/taosadapter.toml ] && ${csudo}cp ${script_dir}/cfg/taosadapter.toml ${cfg_install_dir}
    [ -f ${cfg_install_dir}/taosadapter.toml ] && ${csudo}chmod 644 ${cfg_install_dir}/taosadapter.toml
  fi

  [ -f ${script_dir}/cfg/taosadapter.toml ] &&
    ${csudo}cp -f ${script_dir}/cfg/taosadapter.toml ${cfg_install_dir}/taosadapter.toml.new

  [ -f ${cfg_install_dir}/taosadapter.toml ] &&
    ${csudo}ln -s ${cfg_install_dir}/taosadapter.toml ${install_main_dir}/cfg/taosadapter.toml

  [ ! -z $1 ] && return 0 || : # only install client

}

function install_config() {
  if [ ! -f "${cfg_install_dir}/${configFile}" ]; then
    ${csudo}mkdir -p ${cfg_install_dir}
    [ -f ${script_dir}/cfg/${configFile} ] && ${csudo}cp ${script_dir}/cfg/${configFile} ${cfg_install_dir}
    ${csudo}chmod 644 ${cfg_install_dir}/*
  fi

  ${csudo}cp -f ${script_dir}/cfg/${configFile} ${cfg_install_dir}/${configFile}.new
  ${csudo}ln -s ${cfg_install_dir}/${configFile} ${install_main_dir}/cfg

  [ ! -z $1 ] && return 0 || : # only install client

  if ((${update_flag} == 1)); then
    return 0
  fi

  if [ "$interactiveFqdn" == "no" ]; then
    return 0
  fi

  local_fqdn_check

  #FQDN_FORMAT="(25[0-5]|2[0-4][0-9]|[01]?[0-9][0-9]?)"
  #FQDN_FORMAT="(:[1-6][0-9][0-9][0-9][0-9]$)"
  #PORT_FORMAT="(/[1-6][0-9][0-9][0-9][0-9]?/)"
  #FQDN_PATTERN=":[0-9]{1,5}$"

  # first full-qualified domain name (FQDN) for TDengine cluster system
  echo
  echo -e -n "${GREEN}Enter FQDN:port (like h1.${emailName}:6030) of an existing ${productName} cluster node to join${NC}"
  echo
  echo -e -n "${GREEN}OR leave it blank to build one${NC}:"
  read firstEp
  while true; do
    if [ ! -z "$firstEp" ]; then
      # check the format of the firstEp
      #if [[ $firstEp == $FQDN_PATTERN ]]; then
      # Write the first FQDN to configuration file
      ${csudo}sed -i -r "s/#*\s*(firstEp\s*).*/\1$firstEp/" ${cfg_install_dir}/${configFile}
      break
      #else
      #    read -p "Please enter the correct FQDN:port: " firstEp
      #fi
    else
      break
    fi
  done

  # user email
  #EMAIL_PATTERN='^[A-Za-z0-9\u4e00-\u9fa5]+@[a-zA-Z0-9_-]+(\.[a-zA-Z0-9_-]+)+$'
  #EMAIL_PATTERN='^[\w-]+(\.[\w-]+)*@[\w-]+(\.[\w-]+)+$'
  #EMAIL_PATTERN="^[\w-]+(\.[\w-]+)*@[\w-]+(\.[\w-]+)+$"
  echo
  echo -e -n "${GREEN}Enter your email address for priority support or enter empty to skip${NC}: "
  read emailAddr
  while true; do
    if [ ! -z "$emailAddr" ]; then
      # check the format of the emailAddr
      #if [[ "$emailAddr" =~ $EMAIL_PATTERN ]]; then
      # Write the email address to temp file
      email_file="${install_main_dir}/email"
      ${csudo}bash -c "echo $emailAddr > ${email_file}"
      break
      #else
      #    read -p "Please enter the correct email address: " emailAddr
      #fi
    else
      break
    fi
  done
}

function install_log() {
  ${csudo}rm -rf ${log_dir} || :
  ${csudo}mkdir -p ${log_dir} && ${csudo}chmod 777 ${log_dir}

  ${csudo}ln -s ${log_dir} ${install_main_dir}/log
}

function install_data() {
  ${csudo}mkdir -p ${data_dir}

  ${csudo}ln -s ${data_dir} ${install_main_dir}/data
}

function install_connector() {
  [ -d "${script_dir}/connector/" ] && ${csudo}cp -rf ${script_dir}/connector/ ${install_main_dir}/
}

function install_examples() {
  if [ -d ${script_dir}/examples ]; then
    ${csudo}cp -rf ${script_dir}/examples/* ${install_main_dir}/examples
  fi
}

function clean_service_on_sysvinit() {
  if pidof ${serverName} &>/dev/null; then
    ${csudo}service ${serverName} stop || :
  fi

  if pidof tarbitrator &>/dev/null; then
    ${csudo}service tarbitratord stop || :
  fi

  if ((${initd_mod} == 1)); then
    if [ -e ${service_config_dir}/${serverName} ]; then
      ${csudo}chkconfig --del ${serverName} || :
    fi

    if [ -e ${service_config_dir}/tarbitratord ]; then
      ${csudo}chkconfig --del tarbitratord || :
    fi
  elif ((${initd_mod} == 2)); then
    if [ -e ${service_config_dir}/${serverName} ]; then
      ${csudo}insserv -r ${serverName} || :
    fi
    if [ -e ${service_config_dir}/tarbitratord ]; then
      ${csudo}insserv -r tarbitratord || :
    fi
  elif ((${initd_mod} == 3)); then
    if [ -e ${service_config_dir}/${serverName} ]; then
      ${csudo}update-rc.d -f ${serverName} remove || :
    fi
    if [ -e ${service_config_dir}/tarbitratord ]; then
      ${csudo}update-rc.d -f tarbitratord remove || :
    fi
  fi

  ${csudo}rm -f ${service_config_dir}/${serverName} || :
  ${csudo}rm -f ${service_config_dir}/tarbitratord || :

  if $(which init &>/dev/null); then
    ${csudo}init q || :
  fi
}

function install_service_on_sysvinit() {
<<<<<<< HEAD
    clean_service_on_sysvinit
    sleep 1

    # Install taosd service

    if ((${os_type}==1)); then
#        ${csudo}cp -f ${script_dir}/init.d/taosd.deb ${install_main_dir}/init.d/taosd
        ${csudo}cp    ${script_dir}/init.d/taosd.deb ${service_config_dir}/taosd && ${csudo}chmod a+x ${service_config_dir}/taosd
#        ${csudo}cp -f ${script_dir}/init.d/tarbitratord.deb ${install_main_dir}/init.d/tarbitratord
        ${csudo}cp    ${script_dir}/init.d/tarbitratord.deb ${service_config_dir}/tarbitratord && ${csudo}chmod a+x ${service_config_dir}/tarbitratord
    elif ((${os_type}==2)); then
#        ${csudo}cp -f ${script_dir}/init.d/taosd.rpm ${install_main_dir}/init.d/taosd
        ${csudo}cp    ${script_dir}/init.d/taosd.rpm ${service_config_dir}/taosd && ${csudo}chmod a+x ${service_config_dir}/taosd
#        ${csudo}cp -f ${script_dir}/init.d/tarbitratord.rpm ${install_main_dir}/init.d/tarbitratord
        ${csudo}cp    ${script_dir}/init.d/tarbitratord.rpm ${service_config_dir}/tarbitratord && ${csudo}chmod a+x ${service_config_dir}/tarbitratord
    fi
=======
  clean_service_on_sysvinit
  sleep 1

  # Install server service
  if ((${os_type} == 1)); then
    #        ${csudo}cp -f ${script_dir}/init.d/${serverName}.deb ${install_main_dir}/init.d/${serverName}
    ${csudo}cp ${script_dir}/init.d/${serverName}.deb ${service_config_dir}/${serverName} && ${csudo}chmod a+x ${service_config_dir}/${serverName}
    #        ${csudo}cp -f ${script_dir}/init.d/tarbitratord.deb ${install_main_dir}/init.d/tarbitratord
    ${csudo}cp ${script_dir}/init.d/tarbitratord.deb ${service_config_dir}/tarbitratord && ${csudo}chmod a+x ${service_config_dir}/tarbitratord
  elif ((${os_type} == 2)); then
    #        ${csudo}cp -f ${script_dir}/init.d/${serverName}.rpm ${install_main_dir}/init.d/${serverName}
    ${csudo}cp ${script_dir}/init.d/${serverName}.rpm ${service_config_dir}/${serverName} && ${csudo}chmod a+x ${service_config_dir}/${serverName}
    #        ${csudo}cp -f ${script_dir}/init.d/tarbitratord.rpm ${install_main_dir}/init.d/tarbitratord
    ${csudo}cp ${script_dir}/init.d/tarbitratord.rpm ${service_config_dir}/tarbitratord && ${csudo}chmod a+x ${service_config_dir}/tarbitratord
  fi
>>>>>>> b80282ba

  if ((${initd_mod} == 1)); then
    ${csudo}chkconfig --add ${serverName} || :
    ${csudo}chkconfig --level 2345 ${serverName} on || :
    ${csudo}chkconfig --add tarbitratord || :
    ${csudo}chkconfig --level 2345 tarbitratord on || :
  elif ((${initd_mod} == 2)); then
    ${csudo}insserv ${serverName} || :
    ${csudo}insserv -d ${serverName} || :
    ${csudo}insserv tarbitratord || :
    ${csudo}insserv -d tarbitratord || :
  elif ((${initd_mod} == 3)); then
    ${csudo}update-rc.d ${serverName} defaults || :
    ${csudo}update-rc.d tarbitratord defaults || :
  fi
}

function clean_service_on_systemd() {
  taosd_service_config="${service_config_dir}/${serverName}.service"
  if systemctl is-active --quiet ${serverName}; then
    echo "${productName} is running, stopping it..."
    ${csudo}systemctl stop ${serverName} &>/dev/null || echo &>/dev/null
  fi
  ${csudo}systemctl disable ${serverName} &>/dev/null || echo &>/dev/null
  ${csudo}rm -f ${taosd_service_config}

  tarbitratord_service_config="${service_config_dir}/tarbitratord.service"
  if systemctl is-active --quiet tarbitratord; then
    echo "tarbitrator is running, stopping it..."
    ${csudo}systemctl stop tarbitratord &>/dev/null || echo &>/dev/null
  fi
  ${csudo}systemctl disable tarbitratord &>/dev/null || echo &>/dev/null
  ${csudo}rm -f ${tarbitratord_service_config}

  if [ "$verMode" == "cluster" ]; then
    nginx_service_config="${service_config_dir}/nginxd.service"
    if systemctl is-active --quiet nginxd; then
      echo "Nginx for ${productName} is running, stopping it..."
      ${csudo}systemctl stop nginxd &>/dev/null || echo &>/dev/null
    fi
    ${csudo}systemctl disable nginxd &>/dev/null || echo &>/dev/null
    ${csudo}rm -f ${nginx_service_config}
  fi
}

function install_service_on_systemd() {
  clean_service_on_systemd

<<<<<<< HEAD
    [ -f ${script_dir}/cfg/taosd.service ] &&\
        ${csudo}cp ${script_dir}/cfg/taosd.service \
        ${service_config_dir}/ || :
    ${csudo}systemctl daemon-reload

    #taosd_service_config="${service_config_dir}/taosd.service"
    #${csudo}bash -c "echo '[Unit]'                             >> ${taosd_service_config}"
    #${csudo}bash -c "echo 'Description=TDengine server service' >> ${taosd_service_config}"
    #${csudo}bash -c "echo 'After=network-online.target taosadapter.service'        >> ${taosd_service_config}"
    #${csudo}bash -c "echo 'Wants=network-online.target taosadapter.service'        >> ${taosd_service_config}"
    #${csudo}bash -c "echo                                      >> ${taosd_service_config}"
    #${csudo}bash -c "echo '[Service]'                          >> ${taosd_service_config}"
    #${csudo}bash -c "echo 'Type=simple'                        >> ${taosd_service_config}"
    #${csudo}bash -c "echo 'ExecStart=/usr/bin/taosd'           >> ${taosd_service_config}"
    #${csudo}bash -c "echo 'ExecStartPre=/usr/local/taos/bin/startPre.sh'         >> ${taosd_service_config}"
    #${csudo}bash -c "echo 'TimeoutStopSec=1000000s'            >> ${taosd_service_config}"
    #${csudo}bash -c "echo 'LimitNOFILE=infinity'               >> ${taosd_service_config}"
    #${csudo}bash -c "echo 'LimitNPROC=infinity'                >> ${taosd_service_config}"
    #${csudo}bash -c "echo 'LimitCORE=infinity'                 >> ${taosd_service_config}"
    #${csudo}bash -c "echo 'TimeoutStartSec=0'                  >> ${taosd_service_config}"
    #${csudo}bash -c "echo 'StandardOutput=null'                >> ${taosd_service_config}"
    #${csudo}bash -c "echo 'Restart=always'                     >> ${taosd_service_config}"
    #${csudo}bash -c "echo 'StartLimitBurst=3'                  >> ${taosd_service_config}"
    #${csudo}bash -c "echo 'StartLimitInterval=60s'             >> ${taosd_service_config}"
    ##${csudo}bash -c "echo 'StartLimitIntervalSec=60s'          >> ${taosd_service_config}"
    #${csudo}bash -c "echo                                      >> ${taosd_service_config}"
    #${csudo}bash -c "echo '[Install]'                          >> ${taosd_service_config}"
    #${csudo}bash -c "echo 'WantedBy=multi-user.target'         >> ${taosd_service_config}"
    ${csudo}systemctl enable taosd

    [ -f ${script_dir}/cfg/tarbitratord.service ] &&\
        ${csudo}cp ${script_dir}/cfg/tarbitratord.service \
        ${service_config_dir}/ || :
    ${csudo}systemctl daemon-reload

    #tarbitratord_service_config="${service_config_dir}/tarbitratord.service"
    #${csudo}bash -c "echo '[Unit]'                                  >> ${tarbitratord_service_config}"
    #${csudo}bash -c "echo 'Description=TDengine arbitrator service' >> ${tarbitratord_service_config}"
    #${csudo}bash -c "echo 'After=network-online.target'             >> ${tarbitratord_service_config}"
    #${csudo}bash -c "echo 'Wants=network-online.target'             >> ${tarbitratord_service_config}"
    #${csudo}bash -c "echo                                           >> ${tarbitratord_service_config}"
    #${csudo}bash -c "echo '[Service]'                               >> ${tarbitratord_service_config}"
    #${csudo}bash -c "echo 'Type=simple'                             >> ${tarbitratord_service_config}"
    #${csudo}bash -c "echo 'ExecStart=/usr/bin/tarbitrator'          >> ${tarbitratord_service_config}"
    #${csudo}bash -c "echo 'TimeoutStopSec=1000000s'                 >> ${tarbitratord_service_config}"
    #${csudo}bash -c "echo 'LimitNOFILE=infinity'                    >> ${tarbitratord_service_config}"
    #${csudo}bash -c "echo 'LimitNPROC=infinity'                     >> ${tarbitratord_service_config}"
    #${csudo}bash -c "echo 'LimitCORE=infinity'                      >> ${tarbitratord_service_config}"
    #${csudo}bash -c "echo 'TimeoutStartSec=0'                       >> ${tarbitratord_service_config}"
    #${csudo}bash -c "echo 'StandardOutput=null'                     >> ${tarbitratord_service_config}"
    #${csudo}bash -c "echo 'Restart=always'                          >> ${tarbitratord_service_config}"
    #${csudo}bash -c "echo 'StartLimitBurst=3'                       >> ${tarbitratord_service_config}"
    #${csudo}bash -c "echo 'StartLimitInterval=60s'                  >> ${tarbitratord_service_config}"
    #${csudo}bash -c "echo                                           >> ${tarbitratord_service_config}"
    #${csudo}bash -c "echo '[Install]'                               >> ${tarbitratord_service_config}"
    #${csudo}bash -c "echo 'WantedBy=multi-user.target'              >> ${tarbitratord_service_config}"
    #${csudo}systemctl enable tarbitratord
=======
  [ -f ${script_dir}/cfg/${serverName}.service ] &&
    ${csudo}cp ${script_dir}/cfg/${serverName}.service \
      ${service_config_dir}/ || :
  ${csudo}systemctl daemon-reload
>>>>>>> b80282ba

  ${csudo}systemctl enable ${serverName}

  [ -f ${script_dir}/cfg/tarbitratord.service ] &&
    ${csudo}cp ${script_dir}/cfg/tarbitratord.service \
      ${service_config_dir}/ || :
  ${csudo}systemctl daemon-reload

  [ -f ${script_dir}/cfg/nginxd.service ] &&
    ${csudo}cp ${script_dir}/cfg/nginxd.service \
      ${service_config_dir}/ || :

  if ! ${csudo}systemctl enable nginxd &>/dev/null; then
    ${csudo}systemctl daemon-reexec
    ${csudo}systemctl enable nginxd
  fi
  ${csudo}systemctl start nginxd
}

function install_taosadapter_service() {
  if ((${service_mod} == 0)); then
    [ -f ${script_dir}/cfg/taosadapter.service ] &&
      ${csudo}cp ${script_dir}/cfg/taosadapter.service \
        ${service_config_dir}/ || :
    ${csudo}systemctl daemon-reload
  fi
}

function install_service() {
  if ((${service_mod} == 0)); then
    install_service_on_systemd
  elif ((${service_mod} == 1)); then
    install_service_on_sysvinit
  else
    kill_process ${serverName}
  fi
}

vercomp() {
  if [[ $1 == $2 ]]; then
    return 0
  fi
  local IFS=.
  local i ver1=($1) ver2=($2)
  # fill empty fields in ver1 with zeros
  for ((i = ${#ver1[@]}; i < ${#ver2[@]}; i++)); do
    ver1[i]=0
  done

  for ((i = 0; i < ${#ver1[@]}; i++)); do
    if [[ -z ${ver2[i]} ]]; then
      # fill empty fields in ver2 with zeros
      ver2[i]=0
    fi
    if ((10#${ver1[i]} > 10#${ver2[i]})); then
      return 1
    fi
    if ((10#${ver1[i]} < 10#${ver2[i]})); then
      return 2
    fi
  done
  return 0
}

function is_version_compatible() {

  curr_version=$(ls ${script_dir}/driver/libtaos.so* | awk -F 'libtaos.so.' '{print $2}')

  if [ -f ${script_dir}/driver/vercomp.txt ]; then
    min_compatible_version=$(cat ${script_dir}/driver/vercomp.txt)
  else
    min_compatible_version=$(${script_dir}/bin/${serverName} -V | head -1 | cut -d ' ' -f 5)
  fi

  # [TD-5628] prompt to execute taosd --force-keep-file if upgrade from lower version within 2.0.16.0
  exist_version=$(${installDir}/bin/${serverName} -V | head -1 | cut -d ' ' -f 3)
  vercomp $exist_version "2.0.16.0"
  case $? in
  2)
    prompt_force=1
    ;;
  esac

  vercomp $curr_version $min_compatible_version
  echo "" # avoid $? value not update

  case $? in
  0) return 0 ;;
  1) return 0 ;;
  2) return 1 ;;
  esac
}

function update_TDengine() {
  # Check if version compatible
  if ! is_version_compatible; then
    echo -e "${RED}Version incompatible${NC}"
    return 1
  fi

  # Start to update
  if [ ! -e ${tarName} ]; then
    echo "File ${tarName} does not exist"
    exit 1
  fi
  tar -zxf ${tarName}
  install_jemalloc
  #install_avro lib
  #install_avro lib64

  echo -e "${GREEN}Start to update ${productName}...${NC}"
  # Stop the service if running
  if pidof ${serverName} &>/dev/null; then
    if ((${service_mod} == 0)); then
      ${csudo}systemctl stop ${serverName} || :
    elif ((${service_mod} == 1)); then
      ${csudo}service ${serverName} stop || :
    else
      kill_process ${serverName}
    fi
    sleep 1
  fi

  if [ "$verMode" == "cluster" ]; then
    if pidof nginx &>/dev/null; then
      if ((${service_mod} == 0)); then
        ${csudo}systemctl stop nginxd || :
      elif ((${service_mod} == 1)); then
        ${csudo}service nginxd stop || :
      else
        kill_process nginx
      fi
      sleep 1
    fi
  fi

  install_main_path

  install_log
  install_header
  install_lib
#  if [ "$pagMode" != "lite" ]; then
#    install_connector
#  fi
  install_examples
  if [ -z $1 ]; then
    install_bin
    install_service
    install_taosadapter_service
    install_config
    install_taosadapter_config

    openresty_work=false
    if [ "$verMode" == "cluster" ]; then
      # Check if openresty is installed
      # Check if nginx is installed successfully
      if type curl &>/dev/null; then
        if curl -sSf http://127.0.0.1:${nginx_port} &>/dev/null; then
          echo -e "\033[44;32;1mNginx for ${productName} is updated successfully!${NC}"
          openresty_work=true
        else
          echo -e "\033[44;31;5mNginx for ${productName} does not work! Please try again!\033[0m"
        fi
      fi
    fi

<<<<<<< HEAD
    install_main_path

    install_log
    install_header
    install_lib
#    if [ "$pagMode" != "lite" ]; then
#      install_connector
#    fi
    install_examples
    if [ -z $1 ]; then
        install_bin
        install_service
        install_taosadapter_service
        install_taosadapter_config

        openresty_work=false
        if [ "$verMode" == "cluster" ]; then
            # Check if openresty is installed
            # Check if nginx is installed successfully
            if type curl &> /dev/null; then
                if curl -sSf http://127.0.0.1:${nginx_port} &> /dev/null; then
                    echo -e "\033[44;32;1mNginx for TDengine is updated successfully!${NC}"
                    openresty_work=true
                else
                    echo -e "\033[44;31;5mNginx for TDengine does not work! Please try again!\033[0m"
                fi
            fi
        fi

        #echo
        #echo -e "\033[44;32;1mTDengine is updated successfully!${NC}"
        echo
        echo -e "${GREEN_DARK}To configure TDengine ${NC}: edit /etc/taos/taos.cfg"
        echo -e "${GREEN_DARK}To configure Taos Adapter (if has) ${NC}: edit /etc/taos/taosadapter.toml"
        if ((${service_mod}==0)); then
            echo -e "${GREEN_DARK}To start TDengine     ${NC}: ${csudo}systemctl start taosd${NC}"
        elif ((${service_mod}==1)); then
            echo -e "${GREEN_DARK}To start TDengine     ${NC}: ${csudo}service taosd start${NC}"
        else
            echo -e "${GREEN_DARK}To start Taos Adapter (if has)${NC}: taosadapter &${NC}"
            echo -e "${GREEN_DARK}To start TDengine     ${NC}: ./taosd${NC}"
        fi

        if [ ${openresty_work} = 'true' ]; then
            echo -e "${GREEN_DARK}To access TDengine    ${NC}: use ${GREEN_UNDERLINE}taos -h $serverFqdn${NC} in shell OR from ${GREEN_UNDERLINE}http://127.0.0.1:${nginx_port}${NC}"
        else
            echo -e "${GREEN_DARK}To access TDengine    ${NC}: use ${GREEN_UNDERLINE}taos -h $serverFqdn${NC} in shell${NC}"
        fi
=======
    #echo
    #echo -e "\033[44;32;1mTDengine is updated successfully!${NC}"
    echo
    echo -e "${GREEN_DARK}To configure ${productName} ${NC}: edit ${configDir}/${configFile}"
    echo -e "${GREEN_DARK}To configure Taos Adapter (if has) ${NC}: edit ${configDir}/taosadapter.toml"
    if ((${service_mod} == 0)); then
      echo -e "${GREEN_DARK}To start ${productName}     ${NC}: ${csudo}systemctl start ${serverName}${NC}"
    elif ((${service_mod} == 1)); then
      echo -e "${GREEN_DARK}To start ${productName}     ${NC}: ${csudo}service ${serverName} start${NC}"
    else
      echo -e "${GREEN_DARK}To start Taos Adapter (if has)${NC}: taosadapter &${NC}"
      echo -e "${GREEN_DARK}To start ${productName}     ${NC}: ./${serverName}${NC}"
    fi
>>>>>>> b80282ba

    if [ ${openresty_work} = 'true' ]; then
      echo -e "${GREEN_DARK}To access ${productName}    ${NC}: use ${GREEN_UNDERLINE}${clientName} -h $serverFqdn${NC} in shell OR from ${GREEN_UNDERLINE}http://127.0.0.1:${nginx_port}${NC}"
    else
      echo -e "${GREEN_DARK}To access ${productName}    ${NC}: use ${GREEN_UNDERLINE}${clientName} -h $serverFqdn${NC} in shell${NC}"
    fi

    if ((${prompt_force} == 1)); then
      echo ""
      echo -e "${RED}Please run '${serverName} --force-keep-file' at first time for the exist ${productName} $exist_version!${NC}"
    fi
    echo
    echo -e "\033[44;32;1m${productName} is updated successfully!${NC}"
  else
    install_bin
    install_config

    echo
    echo -e "\033[44;32;1m${productName} client is updated successfully!${NC}"
  fi

  rm -rf $(tar -tf ${tarName} |grep -v "^\./$")
}

function install_TDengine() {
  # Start to install
  if [ ! -e ${tarName} ]; then
    echo "File ${tarName} does not exist"
    exit 1
  fi
  tar -zxf ${tarName}

  echo -e "${GREEN}Start to install ${productName}...${NC}"

  install_main_path

<<<<<<< HEAD
#    if [ "$pagMode" != "lite" ]; then
#      install_connector
#    fi
    install_examples

    if [ -z $1 ]; then # install service and client
        # For installing new
        install_bin
        install_service
        install_taosadapter_service
        install_taosadapter_config

        openresty_work=false
        if [ "$verMode" == "cluster" ]; then
            # Check if nginx is installed successfully
            if type curl &> /dev/null; then
                if curl -sSf http://127.0.0.1:${nginx_port} &> /dev/null; then
                    echo -e "\033[44;32;1mNginx for TDengine is installed successfully!${NC}"
                    openresty_work=true
                else
                    echo -e "\033[44;31;5mNginx for TDengine does not work! Please try again!\033[0m"
                fi
            fi
        fi
=======
  if [ -z $1 ]; then
    install_data
  fi
>>>>>>> b80282ba

  install_log
  install_header
  install_lib
  install_jemalloc
  #install_avro lib
  #install_avro lib64

  #    if [ "$pagMode" != "lite" ]; then
  #      install_connector
  #    fi
  install_examples

  if [ -z $1 ]; then # install service and client
    # For installing new
    install_bin
    install_service
    install_taosadapter_service

    openresty_work=false
    if [ "$verMode" == "cluster" ]; then
      # Check if nginx is installed successfully
      if type curl &>/dev/null; then
        if curl -sSf http://127.0.0.1:${nginx_port} &>/dev/null; then
          echo -e "\033[44;32;1mNginx for ${productName} is installed successfully!${NC}"
          openresty_work=true
        else
          echo -e "\033[44;31;5mNginx for ${productName} does not work! Please try again!\033[0m"
        fi
      fi
    fi

    install_config

    # Ask if to start the service
    #echo
    #echo -e "\033[44;32;1mTDengine is installed successfully!${NC}"
    echo
    echo -e "${GREEN_DARK}To configure ${productName} ${NC}: edit ${configDir}/${configFile}"
    echo -e "${GREEN_DARK}To configure taosadapter (if has) ${NC}: edit ${configDir}/taosadapter.toml"
    if ((${service_mod} == 0)); then
      echo -e "${GREEN_DARK}To start ${productName}     ${NC}: ${csudo}systemctl start ${serverName}${NC}"
    elif ((${service_mod} == 1)); then
      echo -e "${GREEN_DARK}To start ${productName}     ${NC}: ${csudo}service ${serverName} start${NC}"
    else
      echo -e "${GREEN_DARK}To start Taos Adapter (if has)${NC}: taosadapter &${NC}"
      echo -e "${GREEN_DARK}To start ${productName}     ${NC}: ${serverName}${NC}"
    fi

    if [ ! -z "$firstEp" ]; then
      tmpFqdn=${firstEp%%:*}
      substr=":"
      if [[ $firstEp =~ $substr ]]; then
        tmpPort=${firstEp#*:}
      else
        tmpPort=""
      fi
      if [[ "$tmpPort" != "" ]]; then
        echo -e "${GREEN_DARK}To access ${productName}    ${NC}: ${clientName} -h $tmpFqdn -P $tmpPort${GREEN_DARK} to login into cluster, then${NC}"
      else
        echo -e "${GREEN_DARK}To access ${productName}    ${NC}: ${clientName} -h $tmpFqdn${GREEN_DARK} to login into cluster, then${NC}"
      fi
      echo -e "${GREEN_DARK}execute ${NC}: create dnode 'newDnodeFQDN:port'; ${GREEN_DARK}to add this new node${NC}"
      echo
    elif [ ! -z "$serverFqdn" ]; then
      echo -e "${GREEN_DARK}To access ${productName}    ${NC}: ${clientName} -h $serverFqdn${GREEN_DARK} to login into ${productName} server${NC}"
      echo
    fi

    echo -e "\033[44;32;1m${productName} is installed successfully!${NC}"
    echo
  else # Only install client
    install_bin
    install_config
    echo
    echo -e "\033[44;32;1m${productName} client is installed successfully!${NC}"
  fi

  touch ~/.${historyFile}
  rm -rf $(tar -tf ${tarName} |grep -v "^\./$")
}

## ==============================Main program starts from here============================
serverFqdn=$(hostname)
if [ "$verType" == "server" ]; then
  # Install server and client
  if [ -x ${bin_dir}/${serverName} ]; then
    update_flag=1
    update_TDengine
  else
    install_TDengine
  fi
elif [ "$verType" == "client" ]; then
  interactiveFqdn=no
  # Only install client
  if [ -x ${bin_dir}/${clientName} ]; then
    update_flag=1
    update_TDengine client
  else
    install_TDengine client
  fi
else
  echo "please input correct verType"
fi<|MERGE_RESOLUTION|>--- conflicted
+++ resolved
@@ -162,21 +162,6 @@
 }
 
 function install_main_path() {
-<<<<<<< HEAD
-    #create install main dir and all sub dir
-    ${csudo}rm -rf ${install_main_dir}    || :
-    ${csudo}mkdir -p ${install_main_dir}
-    ${csudo}mkdir -p ${install_main_dir}/cfg
-    ${csudo}mkdir -p ${install_main_dir}/bin
-#    ${csudo}mkdir -p ${install_main_dir}/connector
-    ${csudo}mkdir -p ${install_main_dir}/driver
-    ${csudo}mkdir -p ${install_main_dir}/examples
-    ${csudo}mkdir -p ${install_main_dir}/include
-#    ${csudo}mkdir -p ${install_main_dir}/init.d
-    if [ "$verMode" == "cluster" ]; then
-        ${csudo}mkdir -p ${nginx_dir}
-    fi
-=======
   #create install main dir and all sub dir
   ${csudo}rm -rf ${install_main_dir} || :
   ${csudo}mkdir -p ${install_main_dir}
@@ -190,7 +175,6 @@
   if [ "$verMode" == "cluster" ]; then
     ${csudo}mkdir -p ${nginx_dir}
   fi
->>>>>>> b80282ba
 
   if [[ -e ${script_dir}/email ]]; then
     ${csudo}cp ${script_dir}/email ${install_main_dir}/ || :
@@ -635,24 +619,6 @@
 }
 
 function install_service_on_sysvinit() {
-<<<<<<< HEAD
-    clean_service_on_sysvinit
-    sleep 1
-
-    # Install taosd service
-
-    if ((${os_type}==1)); then
-#        ${csudo}cp -f ${script_dir}/init.d/taosd.deb ${install_main_dir}/init.d/taosd
-        ${csudo}cp    ${script_dir}/init.d/taosd.deb ${service_config_dir}/taosd && ${csudo}chmod a+x ${service_config_dir}/taosd
-#        ${csudo}cp -f ${script_dir}/init.d/tarbitratord.deb ${install_main_dir}/init.d/tarbitratord
-        ${csudo}cp    ${script_dir}/init.d/tarbitratord.deb ${service_config_dir}/tarbitratord && ${csudo}chmod a+x ${service_config_dir}/tarbitratord
-    elif ((${os_type}==2)); then
-#        ${csudo}cp -f ${script_dir}/init.d/taosd.rpm ${install_main_dir}/init.d/taosd
-        ${csudo}cp    ${script_dir}/init.d/taosd.rpm ${service_config_dir}/taosd && ${csudo}chmod a+x ${service_config_dir}/taosd
-#        ${csudo}cp -f ${script_dir}/init.d/tarbitratord.rpm ${install_main_dir}/init.d/tarbitratord
-        ${csudo}cp    ${script_dir}/init.d/tarbitratord.rpm ${service_config_dir}/tarbitratord && ${csudo}chmod a+x ${service_config_dir}/tarbitratord
-    fi
-=======
   clean_service_on_sysvinit
   sleep 1
 
@@ -668,7 +634,6 @@
     #        ${csudo}cp -f ${script_dir}/init.d/tarbitratord.rpm ${install_main_dir}/init.d/tarbitratord
     ${csudo}cp ${script_dir}/init.d/tarbitratord.rpm ${service_config_dir}/tarbitratord && ${csudo}chmod a+x ${service_config_dir}/tarbitratord
   fi
->>>>>>> b80282ba
 
   if ((${initd_mod} == 1)); then
     ${csudo}chkconfig --add ${serverName} || :
@@ -717,70 +682,10 @@
 function install_service_on_systemd() {
   clean_service_on_systemd
 
-<<<<<<< HEAD
-    [ -f ${script_dir}/cfg/taosd.service ] &&\
-        ${csudo}cp ${script_dir}/cfg/taosd.service \
-        ${service_config_dir}/ || :
-    ${csudo}systemctl daemon-reload
-
-    #taosd_service_config="${service_config_dir}/taosd.service"
-    #${csudo}bash -c "echo '[Unit]'                             >> ${taosd_service_config}"
-    #${csudo}bash -c "echo 'Description=TDengine server service' >> ${taosd_service_config}"
-    #${csudo}bash -c "echo 'After=network-online.target taosadapter.service'        >> ${taosd_service_config}"
-    #${csudo}bash -c "echo 'Wants=network-online.target taosadapter.service'        >> ${taosd_service_config}"
-    #${csudo}bash -c "echo                                      >> ${taosd_service_config}"
-    #${csudo}bash -c "echo '[Service]'                          >> ${taosd_service_config}"
-    #${csudo}bash -c "echo 'Type=simple'                        >> ${taosd_service_config}"
-    #${csudo}bash -c "echo 'ExecStart=/usr/bin/taosd'           >> ${taosd_service_config}"
-    #${csudo}bash -c "echo 'ExecStartPre=/usr/local/taos/bin/startPre.sh'         >> ${taosd_service_config}"
-    #${csudo}bash -c "echo 'TimeoutStopSec=1000000s'            >> ${taosd_service_config}"
-    #${csudo}bash -c "echo 'LimitNOFILE=infinity'               >> ${taosd_service_config}"
-    #${csudo}bash -c "echo 'LimitNPROC=infinity'                >> ${taosd_service_config}"
-    #${csudo}bash -c "echo 'LimitCORE=infinity'                 >> ${taosd_service_config}"
-    #${csudo}bash -c "echo 'TimeoutStartSec=0'                  >> ${taosd_service_config}"
-    #${csudo}bash -c "echo 'StandardOutput=null'                >> ${taosd_service_config}"
-    #${csudo}bash -c "echo 'Restart=always'                     >> ${taosd_service_config}"
-    #${csudo}bash -c "echo 'StartLimitBurst=3'                  >> ${taosd_service_config}"
-    #${csudo}bash -c "echo 'StartLimitInterval=60s'             >> ${taosd_service_config}"
-    ##${csudo}bash -c "echo 'StartLimitIntervalSec=60s'          >> ${taosd_service_config}"
-    #${csudo}bash -c "echo                                      >> ${taosd_service_config}"
-    #${csudo}bash -c "echo '[Install]'                          >> ${taosd_service_config}"
-    #${csudo}bash -c "echo 'WantedBy=multi-user.target'         >> ${taosd_service_config}"
-    ${csudo}systemctl enable taosd
-
-    [ -f ${script_dir}/cfg/tarbitratord.service ] &&\
-        ${csudo}cp ${script_dir}/cfg/tarbitratord.service \
-        ${service_config_dir}/ || :
-    ${csudo}systemctl daemon-reload
-
-    #tarbitratord_service_config="${service_config_dir}/tarbitratord.service"
-    #${csudo}bash -c "echo '[Unit]'                                  >> ${tarbitratord_service_config}"
-    #${csudo}bash -c "echo 'Description=TDengine arbitrator service' >> ${tarbitratord_service_config}"
-    #${csudo}bash -c "echo 'After=network-online.target'             >> ${tarbitratord_service_config}"
-    #${csudo}bash -c "echo 'Wants=network-online.target'             >> ${tarbitratord_service_config}"
-    #${csudo}bash -c "echo                                           >> ${tarbitratord_service_config}"
-    #${csudo}bash -c "echo '[Service]'                               >> ${tarbitratord_service_config}"
-    #${csudo}bash -c "echo 'Type=simple'                             >> ${tarbitratord_service_config}"
-    #${csudo}bash -c "echo 'ExecStart=/usr/bin/tarbitrator'          >> ${tarbitratord_service_config}"
-    #${csudo}bash -c "echo 'TimeoutStopSec=1000000s'                 >> ${tarbitratord_service_config}"
-    #${csudo}bash -c "echo 'LimitNOFILE=infinity'                    >> ${tarbitratord_service_config}"
-    #${csudo}bash -c "echo 'LimitNPROC=infinity'                     >> ${tarbitratord_service_config}"
-    #${csudo}bash -c "echo 'LimitCORE=infinity'                      >> ${tarbitratord_service_config}"
-    #${csudo}bash -c "echo 'TimeoutStartSec=0'                       >> ${tarbitratord_service_config}"
-    #${csudo}bash -c "echo 'StandardOutput=null'                     >> ${tarbitratord_service_config}"
-    #${csudo}bash -c "echo 'Restart=always'                          >> ${tarbitratord_service_config}"
-    #${csudo}bash -c "echo 'StartLimitBurst=3'                       >> ${tarbitratord_service_config}"
-    #${csudo}bash -c "echo 'StartLimitInterval=60s'                  >> ${tarbitratord_service_config}"
-    #${csudo}bash -c "echo                                           >> ${tarbitratord_service_config}"
-    #${csudo}bash -c "echo '[Install]'                               >> ${tarbitratord_service_config}"
-    #${csudo}bash -c "echo 'WantedBy=multi-user.target'              >> ${tarbitratord_service_config}"
-    #${csudo}systemctl enable tarbitratord
-=======
   [ -f ${script_dir}/cfg/${serverName}.service ] &&
     ${csudo}cp ${script_dir}/cfg/${serverName}.service \
       ${service_config_dir}/ || :
   ${csudo}systemctl daemon-reload
->>>>>>> b80282ba
 
   ${csudo}systemctl enable ${serverName}
 
@@ -947,56 +852,6 @@
       fi
     fi
 
-<<<<<<< HEAD
-    install_main_path
-
-    install_log
-    install_header
-    install_lib
-#    if [ "$pagMode" != "lite" ]; then
-#      install_connector
-#    fi
-    install_examples
-    if [ -z $1 ]; then
-        install_bin
-        install_service
-        install_taosadapter_service
-        install_taosadapter_config
-
-        openresty_work=false
-        if [ "$verMode" == "cluster" ]; then
-            # Check if openresty is installed
-            # Check if nginx is installed successfully
-            if type curl &> /dev/null; then
-                if curl -sSf http://127.0.0.1:${nginx_port} &> /dev/null; then
-                    echo -e "\033[44;32;1mNginx for TDengine is updated successfully!${NC}"
-                    openresty_work=true
-                else
-                    echo -e "\033[44;31;5mNginx for TDengine does not work! Please try again!\033[0m"
-                fi
-            fi
-        fi
-
-        #echo
-        #echo -e "\033[44;32;1mTDengine is updated successfully!${NC}"
-        echo
-        echo -e "${GREEN_DARK}To configure TDengine ${NC}: edit /etc/taos/taos.cfg"
-        echo -e "${GREEN_DARK}To configure Taos Adapter (if has) ${NC}: edit /etc/taos/taosadapter.toml"
-        if ((${service_mod}==0)); then
-            echo -e "${GREEN_DARK}To start TDengine     ${NC}: ${csudo}systemctl start taosd${NC}"
-        elif ((${service_mod}==1)); then
-            echo -e "${GREEN_DARK}To start TDengine     ${NC}: ${csudo}service taosd start${NC}"
-        else
-            echo -e "${GREEN_DARK}To start Taos Adapter (if has)${NC}: taosadapter &${NC}"
-            echo -e "${GREEN_DARK}To start TDengine     ${NC}: ./taosd${NC}"
-        fi
-
-        if [ ${openresty_work} = 'true' ]; then
-            echo -e "${GREEN_DARK}To access TDengine    ${NC}: use ${GREEN_UNDERLINE}taos -h $serverFqdn${NC} in shell OR from ${GREEN_UNDERLINE}http://127.0.0.1:${nginx_port}${NC}"
-        else
-            echo -e "${GREEN_DARK}To access TDengine    ${NC}: use ${GREEN_UNDERLINE}taos -h $serverFqdn${NC} in shell${NC}"
-        fi
-=======
     #echo
     #echo -e "\033[44;32;1mTDengine is updated successfully!${NC}"
     echo
@@ -1010,7 +865,6 @@
       echo -e "${GREEN_DARK}To start Taos Adapter (if has)${NC}: taosadapter &${NC}"
       echo -e "${GREEN_DARK}To start ${productName}     ${NC}: ./${serverName}${NC}"
     fi
->>>>>>> b80282ba
 
     if [ ${openresty_work} = 'true' ]; then
       echo -e "${GREEN_DARK}To access ${productName}    ${NC}: use ${GREEN_UNDERLINE}${clientName} -h $serverFqdn${NC} in shell OR from ${GREEN_UNDERLINE}http://127.0.0.1:${nginx_port}${NC}"
@@ -1047,36 +901,9 @@
 
   install_main_path
 
-<<<<<<< HEAD
-#    if [ "$pagMode" != "lite" ]; then
-#      install_connector
-#    fi
-    install_examples
-
-    if [ -z $1 ]; then # install service and client
-        # For installing new
-        install_bin
-        install_service
-        install_taosadapter_service
-        install_taosadapter_config
-
-        openresty_work=false
-        if [ "$verMode" == "cluster" ]; then
-            # Check if nginx is installed successfully
-            if type curl &> /dev/null; then
-                if curl -sSf http://127.0.0.1:${nginx_port} &> /dev/null; then
-                    echo -e "\033[44;32;1mNginx for TDengine is installed successfully!${NC}"
-                    openresty_work=true
-                else
-                    echo -e "\033[44;31;5mNginx for TDengine does not work! Please try again!\033[0m"
-                fi
-            fi
-        fi
-=======
   if [ -z $1 ]; then
     install_data
   fi
->>>>>>> b80282ba
 
   install_log
   install_header
