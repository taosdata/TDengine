#!/bin/bash
#
# This file is used to install database on linux systems. The operating system
# is required to use systemd to manage services at boot

set -e
#set -x

verMode=edge
pagMode=full

iplist=""
serverFqdn=""

# -----------------------Variables definition---------------------
script_dir=$(dirname $(readlink -f "$0"))
# Dynamic directory

clientName="taos"
serverName="taosd"
configFile="taos.cfg"
productName="TDengine"
emailName="taosdata.com"
uninstallScript="rmtaos"
historyFile="taos_history"
tarName="taos.tar.gz"
dataDir="/var/lib/taos"
logDir="/var/log/taos"
configDir="/etc/taos"
installDir="/usr/local/taos"

data_dir=${dataDir}
log_dir=${logDir}
cfg_install_dir=${configDir}

bin_link_dir="/usr/bin"
lib_link_dir="/usr/lib"
lib64_link_dir="/usr/lib64"
inc_link_dir="/usr/include"

#install main path
install_main_dir=${installDir}
# old bin dir
bin_dir="${installDir}/bin"

service_config_dir="/etc/systemd/system"
nginx_port=6060
nginx_dir="/usr/local/nginxd"

# Color setting
RED='\033[0;31m'
GREEN='\033[1;32m'
GREEN_DARK='\033[0;32m'
GREEN_UNDERLINE='\033[4;32m'
NC='\033[0m'

csudo=""
if command -v sudo >/dev/null; then
  csudo="sudo "
fi

update_flag=0
prompt_force=0

initd_mod=0
service_mod=2
if pidof systemd &>/dev/null; then
  service_mod=0
elif $(which service &>/dev/null); then
  service_mod=1
  service_config_dir="/etc/init.d"
  if $(which chkconfig &>/dev/null); then
    initd_mod=1
  elif $(which insserv &>/dev/null); then
    initd_mod=2
  elif $(which update-rc.d &>/dev/null); then
    initd_mod=3
  else
    service_mod=2
  fi
else
  service_mod=2
fi

# get the operating system type for using the corresponding init file
# ubuntu/debian(deb), centos/fedora(rpm), others: opensuse, redhat, ..., no verification
#osinfo=$(awk -F= '/^NAME/{print $2}' /etc/os-release)
if [[ -e /etc/os-release ]]; then
  osinfo=$(cat /etc/os-release | grep "NAME" | cut -d '"' -f2) || :
else
  osinfo=""
fi
#echo "osinfo: ${osinfo}"
os_type=0
if echo $osinfo | grep -qwi "ubuntu"; then
  #  echo "This is ubuntu system"
  os_type=1
elif echo $osinfo | grep -qwi "debian"; then
  #  echo "This is debian system"
  os_type=1
elif echo $osinfo | grep -qwi "Kylin"; then
  #  echo "This is Kylin system"
  os_type=1
elif echo $osinfo | grep -qwi "centos"; then
  #  echo "This is centos system"
  os_type=2
elif echo $osinfo | grep -qwi "fedora"; then
  #  echo "This is fedora system"
  os_type=2
elif echo $osinfo | grep -qwi "Linx"; then
  #  echo "This is Linx system"
  os_type=1
  service_mod=0
  initd_mod=0
  service_config_dir="/etc/systemd/system"
else
  echo " osinfo: ${osinfo}"
  echo " This is an officially unverified linux system,"
  echo " if there are any problems with the installation and operation, "
  echo " please feel free to contact ${emailName} for support."
  os_type=1
fi

# =============================  get input parameters =================================================

# install.sh -v [server | client]  -e [yes | no] -i [systemd | service | ...]

# set parameters by default value
interactiveFqdn=yes # [yes | no]
verType=server      # [server | client]
initType=systemd    # [systemd | service | ...]

while getopts "hv:e:i:" arg; do
  case $arg in
  e)
    #echo "interactiveFqdn=$OPTARG"
    interactiveFqdn=$(echo $OPTARG)
    ;;
  v)
    #echo "verType=$OPTARG"
    verType=$(echo $OPTARG)
    ;;
  i)
    #echo "initType=$OPTARG"
    initType=$(echo $OPTARG)
    ;;
  h)
    echo "Usage: $(basename $0) -v [server | client]  -e [yes | no]"
    exit 0
    ;;
  ?) #unknow option
    echo "unkonw argument"
    exit 1
    ;;
  esac
done

#echo "verType=${verType} interactiveFqdn=${interactiveFqdn}"

function kill_process() {
  pid=$(ps -ef | grep "$1" | grep -v "grep" | awk '{print $2}')
  if [ -n "$pid" ]; then
    ${csudo}kill -9 $pid || :
  fi
}

function install_main_path() {
  #create install main dir and all sub dir
  ${csudo}rm -rf ${install_main_dir} || :
  ${csudo}mkdir -p ${install_main_dir}
  ${csudo}mkdir -p ${install_main_dir}/cfg
  ${csudo}mkdir -p ${install_main_dir}/bin
  ${csudo}mkdir -p ${install_main_dir}/connector
  ${csudo}mkdir -p ${install_main_dir}/driver
  ${csudo}mkdir -p ${install_main_dir}/examples
  ${csudo}mkdir -p ${install_main_dir}/include
  ${csudo}mkdir -p ${install_main_dir}/init.d
  if [ "$verMode" == "cluster" ]; then
    ${csudo}mkdir -p ${nginx_dir}
  fi

  if [[ -e ${script_dir}/email ]]; then
    ${csudo}cp ${script_dir}/email ${install_main_dir}/ || :
  fi
}

function install_bin() {
<<<<<<< HEAD
    # Remove links
    ${csudo}rm -f ${bin_link_dir}/taos     || :
    ${csudo}rm -f ${bin_link_dir}/taosd    || :
    ${csudo}rm -f ${bin_link_dir}/taosadapter  || :
    ${csudo}rm -f ${bin_link_dir}/taosdemo || :
    ${csudo}rm -f ${bin_link_dir}/taosdump || :
    ${csudo}rm -f ${bin_link_dir}/rmtaos   || :
    ${csudo}rm -f ${bin_link_dir}/tarbitrator  || :
    ${csudo}rm -f ${bin_link_dir}/set_core     || :
    ${csudo}rm -f ${bin_link_dir}/run_taosd.sh || :

    ${csudo}cp -r ${script_dir}/bin/* ${install_main_dir}/bin && ${csudo}chmod 0555 ${install_main_dir}/bin/*

    #Make link
    [ -x ${install_main_dir}/bin/taos ] && ${csudo}ln -s ${install_main_dir}/bin/taos ${bin_link_dir}/taos                      || :
    [ -x ${install_main_dir}/bin/taosd ] && ${csudo}ln -s ${install_main_dir}/bin/taosd ${bin_link_dir}/taosd                   || :
    [ -x ${install_main_dir}/bin/taosadapter ] && ${csudo}ln -s ${install_main_dir}/bin/taosadapter ${bin_link_dir}/taosadapter || :
    [ -x ${install_main_dir}/bin/taosBenchmark ] && ${csudo}ln -s ${install_main_dir}/bin/taosBenchmark ${bin_link_dir}/taosdemo       || :
    [ -x ${install_main_dir}/bin/taosdump ] && ${csudo}ln -s ${install_main_dir}/bin/taosdump ${bin_link_dir}/taosdump          || :
    [ -x ${install_main_dir}/bin/remove.sh ] && ${csudo}ln -s ${install_main_dir}/bin/remove.sh ${bin_link_dir}/rmtaos          || :
    [ -x ${install_main_dir}/bin/set_core.sh ] && ${csudo}ln -s ${install_main_dir}/bin/set_core.sh ${bin_link_dir}/set_core    || :
    [ -x ${install_main_dir}/bin/run_taosd.sh ] && ${csudo}ln -s ${install_main_dir}/bin/run_taosd.sh ${bin_link_dir}/run_taosd.sh     || :
    [ -x ${install_main_dir}/bin/tarbitrator ] && ${csudo}ln -s ${install_main_dir}/bin/tarbitrator ${bin_link_dir}/tarbitrator || :

    if [ "$verMode" == "cluster" ]; then
        ${csudo}cp -r ${script_dir}/nginxd/* ${nginx_dir} && ${csudo}chmod 0555 ${nginx_dir}/*
        ${csudo}mkdir -p ${nginx_dir}/logs
        ${csudo}chmod 777 ${nginx_dir}/sbin/nginx
    fi
=======
  # Remove links
  ${csudo}rm -f ${bin_link_dir}/${clientName} || :
  ${csudo}rm -f ${bin_link_dir}/${serverName} || :
  ${csudo}rm -f ${bin_link_dir}/taosadapter || :
  ${csudo}rm -f ${bin_link_dir}/taosdemo || :
  ${csudo}rm -f ${bin_link_dir}/taosdump || :
  ${csudo}rm -f ${bin_link_dir}/${uninstallScript} || :
  ${csudo}rm -f ${bin_link_dir}/tarbitrator || :
  ${csudo}rm -f ${bin_link_dir}/set_core || :
  ${csudo}rm -f ${bin_link_dir}/run_taosd.sh || :

  ${csudo}cp -r ${script_dir}/bin/* ${install_main_dir}/bin && ${csudo}chmod 0555 ${install_main_dir}/bin/*

  #Make link
  [ -x ${install_main_dir}/bin/${clientName} ] && ${csudo}ln -s ${install_main_dir}/bin/${clientName} ${bin_link_dir}/${clientName} || :
  [ -x ${install_main_dir}/bin/${serverName} ] && ${csudo}ln -s ${install_main_dir}/bin/${serverName} ${bin_link_dir}/${serverName} || :
  [ -x ${install_main_dir}/bin/taosadapter ] && ${csudo}ln -s ${install_main_dir}/bin/taosadapter ${bin_link_dir}/taosadapter || :
  [ -x ${install_main_dir}/bin/taosdemo ] && ${csudo}ln -s ${install_main_dir}/bin/taosdemo ${bin_link_dir}/taosdemo || :
  [ -x ${install_main_dir}/bin/taosdump ] && ${csudo}ln -s ${install_main_dir}/bin/taosdump ${bin_link_dir}/taosdump || :
  [ -x ${install_main_dir}/bin/remove.sh ] && ${csudo}ln -s ${install_main_dir}/bin/remove.sh ${bin_link_dir}/${uninstallScript} || :
  [ -x ${install_main_dir}/bin/set_core.sh ] && ${csudo}ln -s ${install_main_dir}/bin/set_core.sh ${bin_link_dir}/set_core || :
  [ -x ${install_main_dir}/bin/run_taosd.sh ] && ${csudo}ln -s ${install_main_dir}/bin/run_taosd.sh ${bin_link_dir}/run_taosd.sh || :
  [ -x ${install_main_dir}/bin/tarbitrator ] && ${csudo}ln -s ${install_main_dir}/bin/tarbitrator ${bin_link_dir}/tarbitrator || :

  if [ "$verMode" == "cluster" ]; then
    ${csudo}cp -r ${script_dir}/nginxd/* ${nginx_dir} && ${csudo}chmod 0555 ${nginx_dir}/*
    ${csudo}mkdir -p ${nginx_dir}/logs
    ${csudo}chmod 777 ${nginx_dir}/sbin/nginx
  fi
>>>>>>> a1cdba1d
}

function install_lib() {
  # Remove links
  ${csudo}rm -f ${lib_link_dir}/libtaos.* || :
  ${csudo}rm -f ${lib64_link_dir}/libtaos.* || :
  #${csudo}rm -rf ${v15_java_app_dir}              || :
  ${csudo}cp -rf ${script_dir}/driver/* ${install_main_dir}/driver && ${csudo}chmod 777 ${install_main_dir}/driver/*

  ${csudo}ln -s ${install_main_dir}/driver/libtaos.* ${lib_link_dir}/libtaos.so.1
  ${csudo}ln -s ${lib_link_dir}/libtaos.so.1 ${lib_link_dir}/libtaos.so

  if [[ -d ${lib64_link_dir} && ! -e ${lib64_link_dir}/libtaos.so ]]; then
    ${csudo}ln -s ${install_main_dir}/driver/libtaos.* ${lib64_link_dir}/libtaos.so.1 || :
    ${csudo}ln -s ${lib64_link_dir}/libtaos.so.1 ${lib64_link_dir}/libtaos.so || :
  fi

  ${csudo}ldconfig
}

function install_avro() {
  if [ "$osType" != "Darwin" ]; then
    avro_dir=${script_dir}/avro
    if [ -f "${avro_dir}/lib/libavro.so.23.0.0" ] && [ -d /usr/local/$1 ]; then
      ${csudo}/usr/bin/install -c -d /usr/local/$1
      ${csudo}/usr/bin/install -c -m 755 ${avro_dir}/lib/libavro.so.23.0.0 /usr/local/$1
      ${csudo}ln -sf /usr/local/$1/libavro.so.23.0.0 /usr/local/$1/libavro.so.23
      ${csudo}ln -sf /usr/local/$1/libavro.so.23 /usr/local/$1/libavro.so

      ${csudo}/usr/bin/install -c -d /usr/local/$1
      [ -f ${avro_dir}/lib/libavro.a ] &&
        ${csudo}/usr/bin/install -c -m 755 ${avro_dir}/lib/libavro.a /usr/local/$1

      if [ -d /etc/ld.so.conf.d ]; then
        echo "/usr/local/$1" | ${csudo}tee /etc/ld.so.conf.d/libavro.conf >/dev/null || echo -e "failed to write /etc/ld.so.conf.d/libavro.conf"
        ${csudo}ldconfig
      else
        echo "/etc/ld.so.conf.d not found!"
      fi
    fi
  fi
}

function install_jemalloc() {
  jemalloc_dir=${script_dir}/jemalloc

  if [ -d ${jemalloc_dir} ]; then
    ${csudo}/usr/bin/install -c -d /usr/local/bin

    if [ -f ${jemalloc_dir}/bin/jemalloc-config ]; then
      ${csudo}/usr/bin/install -c -m 755 ${jemalloc_dir}/bin/jemalloc-config /usr/local/bin
    fi
    if [ -f ${jemalloc_dir}/bin/jemalloc.sh ]; then
      ${csudo}/usr/bin/install -c -m 755 ${jemalloc_dir}/bin/jemalloc.sh /usr/local/bin
    fi
    if [ -f ${jemalloc_dir}/bin/jeprof ]; then
      ${csudo}/usr/bin/install -c -m 755 ${jemalloc_dir}/bin/jeprof /usr/local/bin
    fi
    if [ -f ${jemalloc_dir}/include/jemalloc/jemalloc.h ]; then
      ${csudo}/usr/bin/install -c -d /usr/local/include/jemalloc
      ${csudo}/usr/bin/install -c -m 644 ${jemalloc_dir}/include/jemalloc/jemalloc.h /usr/local/include/jemalloc
    fi
    if [ -f ${jemalloc_dir}/lib/libjemalloc.so.2 ]; then
      ${csudo}/usr/bin/install -c -d /usr/local/lib
      ${csudo}/usr/bin/install -c -m 755 ${jemalloc_dir}/lib/libjemalloc.so.2 /usr/local/lib
      ${csudo}ln -sf libjemalloc.so.2 /usr/local/lib/libjemalloc.so
      ${csudo}/usr/bin/install -c -d /usr/local/lib
      if [ -f ${jemalloc_dir}/lib/libjemalloc.a ]; then
        ${csudo}/usr/bin/install -c -m 755 ${jemalloc_dir}/lib/libjemalloc.a /usr/local/lib
      fi
      if [ -f ${jemalloc_dir}/lib/libjemalloc_pic.a ]; then
        ${csudo}/usr/bin/install -c -m 755 ${jemalloc_dir}/lib/libjemalloc_pic.a /usr/local/lib
      fi
      if [ -f ${jemalloc_dir}/lib/libjemalloc_pic.a ]; then
        ${csudo}/usr/bin/install -c -d /usr/local/lib/pkgconfig
        ${csudo}/usr/bin/install -c -m 644 ${jemalloc_dir}/lib/pkgconfig/jemalloc.pc /usr/local/lib/pkgconfig
      fi
    fi
    if [ -f ${jemalloc_dir}/share/doc/jemalloc/jemalloc.html ]; then
      ${csudo}/usr/bin/install -c -d /usr/local/share/doc/jemalloc
      ${csudo}/usr/bin/install -c -m 644 ${jemalloc_dir}/share/doc/jemalloc/jemalloc.html /usr/local/share/doc/jemalloc
    fi
    if [ -f ${jemalloc_dir}/share/man/man3/jemalloc.3 ]; then
      ${csudo}/usr/bin/install -c -d /usr/local/share/man/man3
      ${csudo}/usr/bin/install -c -m 644 ${jemalloc_dir}/share/man/man3/jemalloc.3 /usr/local/share/man/man3
    fi

    if [ -d /etc/ld.so.conf.d ]; then
      echo "/usr/local/lib" | ${csudo}tee /etc/ld.so.conf.d/jemalloc.conf >/dev/null || echo -e "failed to write /etc/ld.so.conf.d/jemalloc.conf"
      ${csudo}ldconfig
    else
      echo "/etc/ld.so.conf.d not found!"
    fi
  fi
}

function install_header() {
  ${csudo}rm -f ${inc_link_dir}/taos.h ${inc_link_dir}/taosdef.h ${inc_link_dir}/taoserror.h || :
  ${csudo}cp -f ${script_dir}/inc/* ${install_main_dir}/include && ${csudo}chmod 644 ${install_main_dir}/include/*
  ${csudo}ln -s ${install_main_dir}/include/taos.h ${inc_link_dir}/taos.h
  ${csudo}ln -s ${install_main_dir}/include/taosdef.h ${inc_link_dir}/taosdef.h
  ${csudo}ln -s ${install_main_dir}/include/taoserror.h ${inc_link_dir}/taoserror.h
}

function add_newHostname_to_hosts() {
  localIp="127.0.0.1"
  OLD_IFS="$IFS"
  IFS=" "
  iphost=$(cat /etc/hosts | grep $1 | awk '{print $1}')
  arr=($iphost)
  IFS="$OLD_IFS"
  for s in "${arr[@]}"; do
    if [[ "$s" == "$localIp" ]]; then
      return
    fi
  done
  ${csudo}echo "127.0.0.1  $1" >>/etc/hosts || :
}

function set_hostname() {
  echo -e -n "${GREEN}Please enter one hostname(must not be 'localhost')${NC}:"
  read newHostname
  while true; do
    if [[ ! -z "$newHostname" && "$newHostname" != "localhost" ]]; then
      break
    else
      read -p "Please enter one hostname(must not be 'localhost'):" newHostname
    fi
  done

  ${csudo}hostname $newHostname || :
  retval=$(echo $?)
  if [[ $retval != 0 ]]; then
    echo
    echo "set hostname fail!"
    return
  fi

  #ubuntu/centos /etc/hostname
  if [[ -e /etc/hostname ]]; then
    ${csudo}echo $newHostname >/etc/hostname || :
  fi

  #debian: #HOSTNAME=yourname
  if [[ -e /etc/sysconfig/network ]]; then
    ${csudo}sed -i -r "s/#*\s*(HOSTNAME=\s*).*/\1$newHostname/" /etc/sysconfig/network || :
  fi

  ${csudo}sed -i -r "s/#*\s*(fqdn\s*).*/\1$newHostname/" ${cfg_install_dir}/${configFile}
  serverFqdn=$newHostname

  if [[ -e /etc/hosts ]]; then
    add_newHostname_to_hosts $newHostname
  fi
}

function is_correct_ipaddr() {
  newIp=$1
  OLD_IFS="$IFS"
  IFS=" "
  arr=($iplist)
  IFS="$OLD_IFS"
  for s in "${arr[@]}"; do
    if [[ "$s" == "$newIp" ]]; then
      return 0
    fi
  done

  return 1
}

function set_ipAsFqdn() {
  iplist=$(ip address | grep inet | grep -v inet6 | grep -v 127.0.0.1 | awk '{print $2}' | awk -F "/" '{print $1}') || :
  if [ -z "$iplist" ]; then
    iplist=$(ifconfig | grep inet | grep -v inet6 | grep -v 127.0.0.1 | awk '{print $2}' | awk -F ":" '{print $2}') || :
  fi

  if [ -z "$iplist" ]; then
    echo
    echo -e -n "${GREEN}Unable to get local ip, use 127.0.0.1${NC}"
    localFqdn="127.0.0.1"
    # Write the local FQDN to configuration file
    ${csudo}sed -i -r "s/#*\s*(fqdn\s*).*/\1$localFqdn/" ${cfg_install_dir}/${configFile}
    serverFqdn=$localFqdn
    echo
    return
  fi

  echo -e -n "${GREEN}Please choose an IP from local IP list${NC}:"
  echo
  echo -e -n "${GREEN}$iplist${NC}"
  echo
  echo
  echo -e -n "${GREEN}Notes: if IP is used as the node name, data can NOT be migrated to other machine directly${NC}:"
  read localFqdn
  while true; do
    if [ ! -z "$localFqdn" ]; then
      # Check if correct ip address
      is_correct_ipaddr $localFqdn
      retval=$(echo $?)
      if [[ $retval != 0 ]]; then
        read -p "Please choose an IP from local IP list:" localFqdn
      else
        # Write the local FQDN to configuration file
        ${csudo}sed -i -r "s/#*\s*(fqdn\s*).*/\1$localFqdn/" ${cfg_install_dir}/${configFile}
        serverFqdn=$localFqdn
        break
      fi
    else
      read -p "Please choose an IP from local IP list:" localFqdn
    fi
  done
}

function local_fqdn_check() {
  #serverFqdn=$(hostname)
  echo
  echo -e -n "System hostname is: ${GREEN}$serverFqdn${NC}"
  echo
  if [[ "$serverFqdn" == "" ]] || [[ "$serverFqdn" == "localhost" ]]; then
    echo -e -n "${GREEN}It is strongly recommended to configure a hostname for this machine ${NC}"
    echo

    while true; do
      read -r -p "Set hostname now? [Y/n] " input
      if [ ! -n "$input" ]; then
        set_hostname
        break
      else
        case $input in
        [yY][eE][sS] | [yY])
          set_hostname
          break
          ;;

        [nN][oO] | [nN])
          set_ipAsFqdn
          break
          ;;

        *)
          echo "Invalid input..."
          ;;
        esac
      fi
    done
  fi
}

function install_taosadapter_config() {
  if [ ! -f "${cfg_install_dir}/taosadapter.toml" ]; then
    ${csudo}mkdir -p ${cfg_install_dir}
    [ -f ${script_dir}/cfg/taosadapter.toml ] && ${csudo}cp ${script_dir}/cfg/taosadapter.toml ${cfg_install_dir}
    [ -f ${cfg_install_dir}/taosadapter.toml ] && ${csudo}chmod 644 ${cfg_install_dir}/taosadapter.toml
  fi

  [ -f ${script_dir}/cfg/taosadapter.toml ] &&
    ${csudo}cp -f ${script_dir}/cfg/taosadapter.toml ${cfg_install_dir}/taosadapter.toml.new

  [ -f ${cfg_install_dir}/taosadapter.toml ] &&
    ${csudo}ln -s ${cfg_install_dir}/taosadapter.toml ${install_main_dir}/cfg/taosadapter.toml

  [ ! -z $1 ] && return 0 || : # only install client

}

function install_config() {

  if [ ! -f "${cfg_install_dir}/${configFile}" ]; then
    ${csudo}mkdir -p ${cfg_install_dir}
    [ -f ${script_dir}/cfg/${configFile} ] && ${csudo}cp ${script_dir}/cfg/${configFile} ${cfg_install_dir}
    ${csudo}chmod 644 ${cfg_install_dir}/*
  fi

  ${csudo}cp -f ${script_dir}/cfg/${configFile} ${cfg_install_dir}/${configFile}.new
  ${csudo}ln -s ${cfg_install_dir}/${configFile} ${install_main_dir}/cfg

  [ ! -z $1 ] && return 0 || : # only install client

  if ((${update_flag} == 1)); then
    return 0
  fi

  if [ "$interactiveFqdn" == "no" ]; then
    return 0
  fi

  local_fqdn_check

  # first full-qualified domain name (FQDN) for TDengine cluster system
  echo
  echo -e -n "${GREEN}Enter FQDN:port (like h1.${emailName}:6030) of an existing ${productName} cluster node to join${NC}"
  echo
  echo -e -n "${GREEN}OR leave it blank to build one${NC}:"
  read firstEp
  while true; do
    if [ ! -z "$firstEp" ]; then
      ${csudo}sed -i -r "s/#*\s*(firstEp\s*).*/\1$firstEp/" ${cfg_install_dir}/${configFile}
      break
    else
      break
    fi
  done

  echo
  echo -e -n "${GREEN}Enter your email address for priority support or enter empty to skip${NC}: "
  read emailAddr
  while true; do
    if [ ! -z "$emailAddr" ]; then
      email_file="${install_main_dir}/email"
      ${csudo}bash -c "echo $emailAddr > ${email_file}"
      break
    else
      break
    fi
  done
}

function install_log() {
  ${csudo}rm -rf ${log_dir} || :
  ${csudo}mkdir -p ${log_dir} && ${csudo}chmod 777 ${log_dir}

  ${csudo}ln -s ${log_dir} ${install_main_dir}/log
}

function install_data() {
  ${csudo}mkdir -p ${data_dir}

  ${csudo}ln -s ${data_dir} ${install_main_dir}/data
}

function install_connector() {
  ${csudo}cp -rf ${script_dir}/connector/ ${install_main_dir}/
}

function install_examples() {
  if [ -d ${script_dir}/examples ]; then
    ${csudo}cp -rf ${script_dir}/examples/* ${install_main_dir}/examples
  fi
}

function clean_service_on_sysvinit() {
  if pidof ${serverName} &>/dev/null; then
    ${csudo}service ${serverName} stop || :
  fi

  if pidof tarbitrator &>/dev/null; then
    ${csudo}service tarbitratord stop || :
  fi

  if ((${initd_mod} == 1)); then
    if [ -e ${service_config_dir}/${serverName} ]; then
      ${csudo}chkconfig --del ${serverName} || :
    fi

    if [ -e ${service_config_dir}/tarbitratord ]; then
      ${csudo}chkconfig --del tarbitratord || :
    fi
  elif ((${initd_mod} == 2)); then
    if [ -e ${service_config_dir}/${serverName} ]; then
      ${csudo}insserv -r ${serverName} || :
    fi
    if [ -e ${service_config_dir}/tarbitratord ]; then
      ${csudo}insserv -r tarbitratord || :
    fi
  elif ((${initd_mod} == 3)); then
    if [ -e ${service_config_dir}/${serverName} ]; then
      ${csudo}update-rc.d -f ${serverName} remove || :
    fi
    if [ -e ${service_config_dir}/tarbitratord ]; then
      ${csudo}update-rc.d -f tarbitratord remove || :
    fi
  fi

  ${csudo}rm -f ${service_config_dir}/${serverName} || :
  ${csudo}rm -f ${service_config_dir}/tarbitratord || :

  if $(which init &>/dev/null); then
    ${csudo}init q || :
  fi
}

function install_service_on_sysvinit() {
  clean_service_on_sysvinit
  sleep 1

  if ((${os_type} == 1)); then
    ${csudo}cp -f ${script_dir}/init.d/${serverName}.deb ${install_main_dir}/init.d/${serverName}
    ${csudo}cp ${script_dir}/init.d/${serverName}.deb ${service_config_dir}/${serverName} && ${csudo}chmod a+x ${service_config_dir}/${serverName}
    ${csudo}cp -f ${script_dir}/init.d/tarbitratord.deb ${install_main_dir}/init.d/tarbitratord
    ${csudo}cp ${script_dir}/init.d/tarbitratord.deb ${service_config_dir}/tarbitratord && ${csudo}chmod a+x ${service_config_dir}/tarbitratord
  elif ((${os_type} == 2)); then
    ${csudo}cp -f ${script_dir}/init.d/${serverName}.rpm ${install_main_dir}/init.d/${serverName}
    ${csudo}cp ${script_dir}/init.d/${serverName}.rpm ${service_config_dir}/${serverName} && ${csudo}chmod a+x ${service_config_dir}/${serverName}
    ${csudo}cp -f ${script_dir}/init.d/tarbitratord.rpm ${install_main_dir}/init.d/tarbitratord
    ${csudo}cp ${script_dir}/init.d/tarbitratord.rpm ${service_config_dir}/tarbitratord && ${csudo}chmod a+x ${service_config_dir}/tarbitratord
  fi

  if ((${initd_mod} == 1)); then
    ${csudo}chkconfig --add ${serverName} || :
    ${csudo}chkconfig --level 2345 ${serverName} on || :
    ${csudo}chkconfig --add tarbitratord || :
    ${csudo}chkconfig --level 2345 tarbitratord on || :
  elif ((${initd_mod} == 2)); then
    ${csudo}insserv ${serverName} || :
    ${csudo}insserv -d ${serverName} || :
    ${csudo}insserv tarbitratord || :
    ${csudo}insserv -d tarbitratord || :
  elif ((${initd_mod} == 3)); then
    ${csudo}update-rc.d ${serverName} defaults || :
    ${csudo}update-rc.d tarbitratord defaults || :
  fi
}

function clean_service_on_systemd() {
  taosd_service_config="${service_config_dir}/${serverName}.service"
  if systemctl is-active --quiet ${serverName}; then
    echo "${productName} is running, stopping it..."
    ${csudo}systemctl stop ${serverName} &>/dev/null || echo &>/dev/null
  fi
  ${csudo}systemctl disable ${serverName} &>/dev/null || echo &>/dev/null
  ${csudo}rm -f ${taosd_service_config}

  tarbitratord_service_config="${service_config_dir}/tarbitratord.service"
  if systemctl is-active --quiet tarbitratord; then
    echo "tarbitrator is running, stopping it..."
    ${csudo}systemctl stop tarbitratord &>/dev/null || echo &>/dev/null
  fi
  ${csudo}systemctl disable tarbitratord &>/dev/null || echo &>/dev/null
  ${csudo}rm -f ${tarbitratord_service_config}

  if [ "$verMode" == "cluster" ]; then
    nginx_service_config="${service_config_dir}/nginxd.service"
    if systemctl is-active --quiet nginxd; then
      echo "Nginx for ${productName} is running, stopping it..."
      ${csudo}systemctl stop nginxd &>/dev/null || echo &>/dev/null
    fi
    ${csudo}systemctl disable nginxd &>/dev/null || echo &>/dev/null
    ${csudo}rm -f ${nginx_service_config}
  fi
}

function install_service_on_systemd() {
  clean_service_on_systemd

  [ -f ${script_dir}/cfg/${serverName}.service ] &&
    ${csudo}cp ${script_dir}/cfg/${serverName}.service \
      ${service_config_dir}/ || :
  ${csudo}systemctl daemon-reload

  ${csudo}systemctl enable ${serverName}

  [ -f ${script_dir}/cfg/tarbitratord.service ] &&
    ${csudo}cp ${script_dir}/cfg/tarbitratord.service \
      ${service_config_dir}/ || :
  ${csudo}systemctl daemon-reload

  if [ "$verMode" == "cluster" ]; then
    [ -f ${script_dir}/cfg/nginxd.service ] &&
      ${csudo}cp ${script_dir}/cfg/nginxd.service \
        ${service_config_dir}/ || :
    ${csudo}systemctl daemon-reload

    if ! ${csudo}systemctl enable nginxd &>/dev/null; then
      ${csudo}systemctl daemon-reexec
      ${csudo}systemctl enable nginxd
    fi
    ${csudo}systemctl start nginxd
  fi
}

function install_taosadapter_service() {
  if ((${service_mod} == 0)); then
    [ -f ${script_dir}/cfg/taosadapter.service ] &&
      ${csudo}cp ${script_dir}/cfg/taosadapter.service \
        ${service_config_dir}/ || :
    ${csudo}systemctl daemon-reload
  fi
}

function install_service() {
  if ((${service_mod} == 0)); then
    install_service_on_systemd
  elif ((${service_mod} == 1)); then
    install_service_on_sysvinit
  else
    kill_process ${serverName}
  fi
}

vercomp() {
  if [[ $1 == $2 ]]; then
    return 0
  fi
  local IFS=.
  local i ver1=($1) ver2=($2)
  # fill empty fields in ver1 with zeros
  for ((i = ${#ver1[@]}; i < ${#ver2[@]}; i++)); do
    ver1[i]=0
  done

  for ((i = 0; i < ${#ver1[@]}; i++)); do
    if [[ -z ${ver2[i]} ]]; then
      # fill empty fields in ver2 with zeros
      ver2[i]=0
    fi
    if ((10#${ver1[i]} > 10#${ver2[i]})); then
      return 1
    fi
    if ((10#${ver1[i]} < 10#${ver2[i]})); then
      return 2
    fi
  done
  return 0
}

function is_version_compatible() {

  curr_version=$(ls ${script_dir}/driver/libtaos.so* | awk -F 'libtaos.so.' '{print $2}')

  if [ -f ${script_dir}/driver/vercomp.txt ]; then
    min_compatible_version=$(cat ${script_dir}/driver/vercomp.txt)
  else
    min_compatible_version=$(${script_dir}/bin/${serverName} -V | head -1 | cut -d ' ' -f 5)
  fi

  exist_version=$(${installDir}/bin/${serverName} -V | head -1 | cut -d ' ' -f 3)
  vercomp $exist_version "2.0.16.0"
  case $? in
  2)
    prompt_force=1
    ;;
  esac

  vercomp $curr_version $min_compatible_version
  echo "" # avoid $? value not update

  case $? in
  0) return 0 ;;
  1) return 0 ;;
  2) return 1 ;;
  esac
}

function update_TDengine() {
  # Check if version compatible
  if ! is_version_compatible; then
    echo -e "${RED}Version incompatible${NC}"
    return 1
  fi

  # Start to update
  if [ ! -e ${tarName} ]; then
    echo "File ${tarName} does not exist"
    exit 1
  fi
  tar -zxf ${tarName}
  install_jemalloc

  echo -e "${GREEN}Start to update TDengine...${NC}"
  # Stop the service if running
  if pidof ${serverName} &>/dev/null; then
    if ((${service_mod} == 0)); then
      ${csudo}systemctl stop ${serverName} || :
    elif ((${service_mod} == 1)); then
      ${csudo}service ${serverName} stop || :
    else
      kill_process ${serverName}
    fi
    sleep 1
  fi

  if [ "$verMode" == "cluster" ]; then
    if pidof nginx &>/dev/null; then
      if ((${service_mod} == 0)); then
        ${csudo}systemctl stop nginxd || :
      elif ((${service_mod} == 1)); then
        ${csudo}service nginxd stop || :
      else
        kill_process nginx
      fi
      sleep 1
    fi
  fi

  install_main_path

  install_log
  install_header
  install_lib
  if [ "$pagMode" != "lite" ]; then
    install_connector
  fi
  install_examples
  if [ -z $1 ]; then
    install_bin
    install_service
    install_taosadapter_service
    install_config
    install_taosadapter_config

    openresty_work=false
    if [ "$verMode" == "cluster" ]; then
      # Check if openresty is installed
      # Check if nginx is installed successfully
      if type curl &>/dev/null; then
        if curl -sSf http://127.0.0.1:${nginx_port} &>/dev/null; then
          echo -e "\033[44;32;1mNginx for ${productName} is updated successfully!${NC}"
          openresty_work=true
        else
          echo -e "\033[44;31;5mNginx for ${productName} does not work! Please try again!\033[0m"
        fi
      fi
    fi

    echo
    echo -e "${GREEN_DARK}To configure ${productName} ${NC}: edit ${cfg_install_dir}/${configFile}"
    echo -e "${GREEN_DARK}To configure Taos Adapter (if has) ${NC}: edit ${cfg_install_dir}/taosadapter.toml"
    if ((${service_mod} == 0)); then
      echo -e "${GREEN_DARK}To start ${productName}     ${NC}: ${csudo}systemctl start ${serverName}${NC}"
    elif ((${service_mod} == 1)); then
      echo -e "${GREEN_DARK}To start ${productName}     ${NC}: ${csudo}service ${serverName} start${NC}"
    else
      echo -e "${GREEN_DARK}To start Taos Adapter (if has)${NC}: taosadapter &${NC}"
      echo -e "${GREEN_DARK}To start ${productName}     ${NC}: ./${serverName}${NC}"
    fi

    if [ ${openresty_work} = 'true' ]; then
      echo -e "${GREEN_DARK}To access ${productName}    ${NC}: use ${GREEN_UNDERLINE}${clientName} -h $serverFqdn${NC} in shell OR from ${GREEN_UNDERLINE}http://127.0.0.1:${nginx_port}${NC}"
    else
      echo -e "${GREEN_DARK}To access ${productName}    ${NC}: use ${GREEN_UNDERLINE}${clientName} -h $serverFqdn${NC} in shell${NC}"
    fi

    if ((${prompt_force} == 1)); then
      echo ""
      echo -e "${RED}Please run '${serverName} --force-keep-file' at first time for the exist ${productName} $exist_version!${NC}"
    fi
    echo
    echo -e "\033[44;32;1m${productName} is updated successfully!${NC}"
  else
    install_bin
    install_config

    echo
    echo -e "\033[44;32;1m${productName} client is updated successfully!${NC}"
  fi

  rm -rf $(tar -tf ${tarName})
}

function install_TDengine() {
  # Start to install
  if [ ! -e ${tarName} ]; then
    echo "File ${tarName} does not exist"
    exit 1
  fi
  tar -zxf ${tarName}

  echo -e "${GREEN}Start to install ${productName}...${NC}"

  install_main_path

  if [ -z $1 ]; then
    install_data
  fi

  install_log
  install_header
  install_lib
  install_jemalloc
  #install_avro lib
  #install_avro lib64

  if [ "$pagMode" != "lite" ]; then
    install_connector
  fi
  install_examples

  if [ -z $1 ]; then # install service and client
    # For installing new
    install_bin
    install_service
    install_taosadapter_service

    openresty_work=false
    if [ "$verMode" == "cluster" ]; then
      # Check if nginx is installed successfully
      if type curl &>/dev/null; then
        if curl -sSf http://127.0.0.1:${nginx_port} &>/dev/null; then
          echo -e "\033[44;32;1mNginx for ${productName} is installed successfully!${NC}"
          openresty_work=true
        else
          echo -e "\033[44;31;5mNginx for ${productName} does not work! Please try again!\033[0m"
        fi
      fi
    fi

    install_config

    # Ask if to start the service
    echo
    echo -e "${GREEN_DARK}To configure ${productName} ${NC}: edit ${cfg_install_dir}/${configFile}"
    echo -e "${GREEN_DARK}To configure taosadapter (if has) ${NC}: edit ${cfg_install_dir}/taosadapter.toml"
    if ((${service_mod} == 0)); then
      echo -e "${GREEN_DARK}To start ${productName}     ${NC}: ${csudo}systemctl start ${serverName}${NC}"
    elif ((${service_mod} == 1)); then
      echo -e "${GREEN_DARK}To start ${productName}     ${NC}: ${csudo}service ${serverName} start${NC}"
    else
      echo -e "${GREEN_DARK}To start Taos Adapter (if has)${NC}: taosadapter &${NC}"
      echo -e "${GREEN_DARK}To start ${productName}     ${NC}: ${serverName}${NC}"
    fi

    if [ ! -z "$firstEp" ]; then
      tmpFqdn=${firstEp%%:*}
      substr=":"
      if [[ $firstEp =~ $substr ]]; then
        tmpPort=${firstEp#*:}
      else
        tmpPort=""
      fi
      if [[ "$tmpPort" != "" ]]; then
        echo -e "${GREEN_DARK}To access ${productName}    ${NC}: ${clientName} -h $tmpFqdn -P $tmpPort${GREEN_DARK} to login into cluster, then${NC}"
      else
        echo -e "${GREEN_DARK}To access ${productName}    ${NC}: ${clientName} -h $tmpFqdn${GREEN_DARK} to login into cluster, then${NC}"
      fi
      echo -e "${GREEN_DARK}execute ${NC}: create dnode 'newDnodeFQDN:port'; ${GREEN_DARK}to add this new node${NC}"
      echo
    elif [ ! -z "$serverFqdn" ]; then
      echo -e "${GREEN_DARK}To access ${productName}    ${NC}: ${clientName} -h $serverFqdn${GREEN_DARK} to login into ${productName} server${NC}"
      echo
    fi

    echo -e "\033[44;32;1m${productName} is installed successfully!${NC}"
    echo
  else # Only install client
    install_bin
    install_config
    echo
    echo -e "\033[44;32;1m${productName} client is installed successfully!${NC}"
  fi

  touch ~/.${historyFile}
  rm -rf $(tar -tf ${tarName})
}

## ==============================Main program starts from here============================
serverFqdn=$(hostname)
if [ "$verType" == "server" ]; then
  # Install server and client
  if [ -x ${bin_dir}/${serverName} ]; then
    update_flag=1
    update_TDengine
  else
    install_TDengine
  fi
elif [ "$verType" == "client" ]; then
  interactiveFqdn=no
  # Only install client
  if [ -x ${bin_dir}/${clientName} ]; then
    update_flag=1
    update_TDengine client
  else
    install_TDengine client
  fi
else
  echo "please input correct verType"
fi<|MERGE_RESOLUTION|>--- conflicted
+++ resolved
@@ -185,37 +185,6 @@
 }
 
 function install_bin() {
-<<<<<<< HEAD
-    # Remove links
-    ${csudo}rm -f ${bin_link_dir}/taos     || :
-    ${csudo}rm -f ${bin_link_dir}/taosd    || :
-    ${csudo}rm -f ${bin_link_dir}/taosadapter  || :
-    ${csudo}rm -f ${bin_link_dir}/taosdemo || :
-    ${csudo}rm -f ${bin_link_dir}/taosdump || :
-    ${csudo}rm -f ${bin_link_dir}/rmtaos   || :
-    ${csudo}rm -f ${bin_link_dir}/tarbitrator  || :
-    ${csudo}rm -f ${bin_link_dir}/set_core     || :
-    ${csudo}rm -f ${bin_link_dir}/run_taosd.sh || :
-
-    ${csudo}cp -r ${script_dir}/bin/* ${install_main_dir}/bin && ${csudo}chmod 0555 ${install_main_dir}/bin/*
-
-    #Make link
-    [ -x ${install_main_dir}/bin/taos ] && ${csudo}ln -s ${install_main_dir}/bin/taos ${bin_link_dir}/taos                      || :
-    [ -x ${install_main_dir}/bin/taosd ] && ${csudo}ln -s ${install_main_dir}/bin/taosd ${bin_link_dir}/taosd                   || :
-    [ -x ${install_main_dir}/bin/taosadapter ] && ${csudo}ln -s ${install_main_dir}/bin/taosadapter ${bin_link_dir}/taosadapter || :
-    [ -x ${install_main_dir}/bin/taosBenchmark ] && ${csudo}ln -s ${install_main_dir}/bin/taosBenchmark ${bin_link_dir}/taosdemo       || :
-    [ -x ${install_main_dir}/bin/taosdump ] && ${csudo}ln -s ${install_main_dir}/bin/taosdump ${bin_link_dir}/taosdump          || :
-    [ -x ${install_main_dir}/bin/remove.sh ] && ${csudo}ln -s ${install_main_dir}/bin/remove.sh ${bin_link_dir}/rmtaos          || :
-    [ -x ${install_main_dir}/bin/set_core.sh ] && ${csudo}ln -s ${install_main_dir}/bin/set_core.sh ${bin_link_dir}/set_core    || :
-    [ -x ${install_main_dir}/bin/run_taosd.sh ] && ${csudo}ln -s ${install_main_dir}/bin/run_taosd.sh ${bin_link_dir}/run_taosd.sh     || :
-    [ -x ${install_main_dir}/bin/tarbitrator ] && ${csudo}ln -s ${install_main_dir}/bin/tarbitrator ${bin_link_dir}/tarbitrator || :
-
-    if [ "$verMode" == "cluster" ]; then
-        ${csudo}cp -r ${script_dir}/nginxd/* ${nginx_dir} && ${csudo}chmod 0555 ${nginx_dir}/*
-        ${csudo}mkdir -p ${nginx_dir}/logs
-        ${csudo}chmod 777 ${nginx_dir}/sbin/nginx
-    fi
-=======
   # Remove links
   ${csudo}rm -f ${bin_link_dir}/${clientName} || :
   ${csudo}rm -f ${bin_link_dir}/${serverName} || :
@@ -233,7 +202,7 @@
   [ -x ${install_main_dir}/bin/${clientName} ] && ${csudo}ln -s ${install_main_dir}/bin/${clientName} ${bin_link_dir}/${clientName} || :
   [ -x ${install_main_dir}/bin/${serverName} ] && ${csudo}ln -s ${install_main_dir}/bin/${serverName} ${bin_link_dir}/${serverName} || :
   [ -x ${install_main_dir}/bin/taosadapter ] && ${csudo}ln -s ${install_main_dir}/bin/taosadapter ${bin_link_dir}/taosadapter || :
-  [ -x ${install_main_dir}/bin/taosdemo ] && ${csudo}ln -s ${install_main_dir}/bin/taosdemo ${bin_link_dir}/taosdemo || :
+  [ -x ${install_main_dir}/bin/taosBenchmark ] && ${csudo}ln -s ${install_main_dir}/bin/taosBenchmark ${bin_link_dir}/taosdemo || :
   [ -x ${install_main_dir}/bin/taosdump ] && ${csudo}ln -s ${install_main_dir}/bin/taosdump ${bin_link_dir}/taosdump || :
   [ -x ${install_main_dir}/bin/remove.sh ] && ${csudo}ln -s ${install_main_dir}/bin/remove.sh ${bin_link_dir}/${uninstallScript} || :
   [ -x ${install_main_dir}/bin/set_core.sh ] && ${csudo}ln -s ${install_main_dir}/bin/set_core.sh ${bin_link_dir}/set_core || :
@@ -245,7 +214,6 @@
     ${csudo}mkdir -p ${nginx_dir}/logs
     ${csudo}chmod 777 ${nginx_dir}/sbin/nginx
   fi
->>>>>>> a1cdba1d
 }
 
 function install_lib() {
