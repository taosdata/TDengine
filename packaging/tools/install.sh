#!/bin/bash
#
# This file is used to install database on linux systems. The operating system
# is required to use systemd to manage services at boot

set -e
#set -x

verMode=edge
pagMode=full

iplist=""
serverFqdn=""

# -----------------------Variables definition---------------------
script_dir=$(dirname $(readlink -f "$0"))
# Dynamic directory

clientName="taos"
serverName="taosd"
configFile="taos.cfg"
productName="TDengine"
emailName="taosdata.com"
uninstallScript="rmtaos"
historyFile="taos_history"
tarName="taos.tar.gz"
dataDir="/var/lib/taos"
logDir="/var/log/taos"
configDir="/etc/taos"
installDir="/usr/local/taos"
adapterName="taosadapter"

data_dir=${dataDir}
log_dir=${logDir}
cfg_install_dir=${configDir}

bin_link_dir="/usr/bin"
lib_link_dir="/usr/lib"
lib64_link_dir="/usr/lib64"
inc_link_dir="/usr/include"

#install main path
install_main_dir=${installDir}
# old bin dir
bin_dir="${installDir}/bin"

service_config_dir="/etc/systemd/system"
nginx_port=6060
nginx_dir="/usr/local/nginxd"

# Color setting
RED='\033[0;31m'
GREEN='\033[1;32m'
GREEN_DARK='\033[0;32m'
GREEN_UNDERLINE='\033[4;32m'
NC='\033[0m'

csudo=""
if command -v sudo >/dev/null; then
  csudo="sudo "
fi

update_flag=0
prompt_force=0

initd_mod=0
service_mod=2
if pidof systemd &>/dev/null; then
  service_mod=0
elif $(which service &>/dev/null); then
  service_mod=1
  service_config_dir="/etc/init.d"
  if $(which chkconfig &>/dev/null); then
    initd_mod=1
  elif $(which insserv &>/dev/null); then
    initd_mod=2
  elif $(which update-rc.d &>/dev/null); then
    initd_mod=3
  else
    service_mod=2
  fi
else
  service_mod=2
fi

# get the operating system type for using the corresponding init file
# ubuntu/debian(deb), centos/fedora(rpm), others: opensuse, redhat, ..., no verification
#osinfo=$(awk -F= '/^NAME/{print $2}' /etc/os-release)
if [[ -e /etc/os-release ]]; then
  osinfo=$(cat /etc/os-release | grep "NAME" | cut -d '"' -f2) || :
else
  osinfo=""
fi
#echo "osinfo: ${osinfo}"
os_type=0
if echo $osinfo | grep -qwi "ubuntu"; then
  #  echo "This is ubuntu system"
  os_type=1
elif echo $osinfo | grep -qwi "debian"; then
  #  echo "This is debian system"
  os_type=1
elif echo $osinfo | grep -qwi "Kylin"; then
  #  echo "This is Kylin system"
  os_type=1
elif echo $osinfo | grep -qwi "centos"; then
  #  echo "This is centos system"
  os_type=2
elif echo $osinfo | grep -qwi "fedora"; then
  #  echo "This is fedora system"
  os_type=2
elif echo $osinfo | grep -qwi "Linx"; then
  #  echo "This is Linx system"
  os_type=1
  service_mod=0
  initd_mod=0
  service_config_dir="/etc/systemd/system"
else
  echo " osinfo: ${osinfo}"
  echo " This is an officially unverified linux system,"
  echo " if there are any problems with the installation and operation, "
  echo " please feel free to contact ${emailName} for support."
  os_type=1
fi

# =============================  get input parameters =================================================

# install.sh -v [server | client]  -e [yes | no] -i [systemd | service | ...]

# set parameters by default value
interactiveFqdn=yes # [yes | no]
verType=server      # [server | client]
initType=systemd    # [systemd | service | ...]

while getopts "hv:e:i:" arg; do
  case $arg in
  e)
    #echo "interactiveFqdn=$OPTARG"
    interactiveFqdn=$(echo $OPTARG)
    ;;
  v)
    #echo "verType=$OPTARG"
    verType=$(echo $OPTARG)
    ;;
  i)
    #echo "initType=$OPTARG"
    initType=$(echo $OPTARG)
    ;;
  h)
    echo "Usage: $(basename $0) -v [server | client]  -e [yes | no]"
    exit 0
    ;;
  ?) #unknow option
    echo "unkonw argument"
    exit 1
    ;;
  esac
done

#echo "verType=${verType} interactiveFqdn=${interactiveFqdn}"

function kill_process() {
  pid=$(ps -ef | grep "$1" | grep -v "grep" | awk '{print $2}')
  if [ -n "$pid" ]; then
    ${csudo}kill -9 $pid || :
  fi
}

function install_main_path() {
  #create install main dir and all sub dir
  ${csudo}rm -rf ${install_main_dir} || :
  ${csudo}mkdir -p ${install_main_dir}
  ${csudo}mkdir -p ${install_main_dir}/cfg
  ${csudo}mkdir -p ${install_main_dir}/bin
<<<<<<< HEAD
#  ${csudo}mkdir -p ${install_main_dir}/connector
  ${csudo}mkdir -p ${install_main_dir}/driver
  ${csudo}mkdir -p ${install_main_dir}/examples
  ${csudo}mkdir -p ${install_main_dir}/include
#  ${csudo}mkdir -p ${install_main_dir}/init.d
=======
  #  ${csudo}mkdir -p ${install_main_dir}/connector
  ${csudo}mkdir -p ${install_main_dir}/driver
  ${csudo}mkdir -p ${install_main_dir}/examples
  ${csudo}mkdir -p ${install_main_dir}/include
  #  ${csudo}mkdir -p ${install_main_dir}/init.d
>>>>>>> 3897e55d
  if [ "$verMode" == "cluster" ]; then
    ${csudo}mkdir -p ${nginx_dir}
  fi

  if [[ -e ${script_dir}/email ]]; then
    ${csudo}cp ${script_dir}/email ${install_main_dir}/ || :
  fi
}

function install_bin() {
  # Remove links
  ${csudo}rm -f ${bin_link_dir}/${clientName} || :
  ${csudo}rm -f ${bin_link_dir}/${serverName} || :
  ${csudo}rm -f ${bin_link_dir}/${adapterName} || :
  ${csudo}rm -f ${bin_link_dir}/${uninstallScript} || :
  ${csudo}rm -f ${bin_link_dir}/tarbitrator || :
  ${csudo}rm -f ${bin_link_dir}/set_core || :
  ${csudo}rm -f ${bin_link_dir}/run_${serverName}_and_${adapterName}.sh || :
  ${csudo}rm -f ${bin_link_dir}/TDinsight.sh || :

  ${csudo}cp -r ${script_dir}/bin/* ${install_main_dir}/bin && ${csudo}chmod 0555 ${install_main_dir}/bin/*

  #Make link
  [ -x ${install_main_dir}/bin/${clientName} ] && ${csudo}ln -s ${install_main_dir}/bin/${clientName} ${bin_link_dir}/${clientName} || :
  [ -x ${install_main_dir}/bin/${serverName} ] && ${csudo}ln -s ${install_main_dir}/bin/${serverName} ${bin_link_dir}/${serverName} || :
  [ -x ${install_main_dir}/bin/${adapterName} ] && ${csudo}ln -s ${install_main_dir}/bin/${adapterName} ${bin_link_dir}/${adapterName} || :
  [ -x ${install_main_dir}/bin/taosBenchmark ] && ${csudo}ln -s ${install_main_dir}/bin/taosBenchmark ${bin_link_dir}/taosdemo || :
  [ -x ${install_main_dir}/bin/taosBenchmark ] && ${csudo}ln -s ${install_main_dir}/bin/taosBenchmark ${bin_link_dir}/taosBenchmark || :
  [ -x ${install_main_dir}/bin/taosdump ] && ${csudo}ln -s ${install_main_dir}/bin/taosdump ${bin_link_dir}/taosdump || :
  [ -x ${install_main_dir}/bin/TDinsight.sh ] && ${csudo}ln -s ${install_main_dir}/bin/TDinsight.sh ${bin_link_dir}/TDinsight.sh || :
  [ -x ${install_main_dir}/bin/remove.sh ] && ${csudo}ln -s ${install_main_dir}/bin/remove.sh ${bin_link_dir}/${uninstallScript} || :
  [ -x ${install_main_dir}/bin/set_core.sh ] && ${csudo}ln -s ${install_main_dir}/bin/set_core.sh ${bin_link_dir}/set_core || :
  [ -x ${install_main_dir}/bin/run_${serverName}_and_${adapterName}.sh ] && ${csudo}ln -s ${install_main_dir}/bin/run_${serverName}_and_${adapterName}.sh ${bin_link_dir}/run_${serverName}_and_${adapterName}.sh || :
  [ -x ${install_main_dir}/bin/tarbitrator ] && ${csudo}ln -s ${install_main_dir}/bin/tarbitrator ${bin_link_dir}/tarbitrator || :

  if [ "$verMode" == "cluster" ]; then
    ${csudo}cp -r ${script_dir}/nginxd/* ${nginx_dir} && ${csudo}chmod 0555 ${nginx_dir}/*
    ${csudo}mkdir -p ${nginx_dir}/logs
    ${csudo}chmod 777 ${nginx_dir}/sbin/nginx
  fi
}

function install_lib() {
  # Remove links
  ${csudo}rm -f ${lib_link_dir}/libtaos.* || :
  ${csudo}rm -f ${lib64_link_dir}/libtaos.* || :
  #${csudo}rm -rf ${v15_java_app_dir}              || :
  ${csudo}cp -rf ${script_dir}/driver/* ${install_main_dir}/driver && ${csudo}chmod 777 ${install_main_dir}/driver/*

  ${csudo}ln -s ${install_main_dir}/driver/libtaos.* ${lib_link_dir}/libtaos.so.1
  ${csudo}ln -s ${lib_link_dir}/libtaos.so.1 ${lib_link_dir}/libtaos.so

  if [[ -d ${lib64_link_dir} && ! -e ${lib64_link_dir}/libtaos.so ]]; then
    ${csudo}ln -s ${install_main_dir}/driver/libtaos.* ${lib64_link_dir}/libtaos.so.1 || :
    ${csudo}ln -s ${lib64_link_dir}/libtaos.so.1 ${lib64_link_dir}/libtaos.so || :
  fi

  ${csudo}ldconfig
}

function install_avro() {
  if [ "$osType" != "Darwin" ]; then
    avro_dir=${script_dir}/avro
    if [ -f "${avro_dir}/lib/libavro.so.23.0.0" ] && [ -d /usr/local/$1 ]; then
      ${csudo}/usr/bin/install -c -d /usr/local/$1
      ${csudo}/usr/bin/install -c -m 755 ${avro_dir}/lib/libavro.so.23.0.0 /usr/local/$1
      ${csudo}ln -sf /usr/local/$1/libavro.so.23.0.0 /usr/local/$1/libavro.so.23
      ${csudo}ln -sf /usr/local/$1/libavro.so.23 /usr/local/$1/libavro.so

      ${csudo}/usr/bin/install -c -d /usr/local/$1
      [ -f ${avro_dir}/lib/libavro.a ] &&
        ${csudo}/usr/bin/install -c -m 755 ${avro_dir}/lib/libavro.a /usr/local/$1

      if [ -d /etc/ld.so.conf.d ]; then
        echo "/usr/local/$1" | ${csudo}tee /etc/ld.so.conf.d/libavro.conf >/dev/null || echo -e "failed to write /etc/ld.so.conf.d/libavro.conf"
        ${csudo}ldconfig
      else
        echo "/etc/ld.so.conf.d not found!"
      fi
    fi
  fi
}

function install_jemalloc() {
  jemalloc_dir=${script_dir}/jemalloc

  if [ -d ${jemalloc_dir} ]; then
    ${csudo}/usr/bin/install -c -d /usr/local/bin

    if [ -f ${jemalloc_dir}/bin/jemalloc-config ]; then
      ${csudo}/usr/bin/install -c -m 755 ${jemalloc_dir}/bin/jemalloc-config /usr/local/bin
    fi
    if [ -f ${jemalloc_dir}/bin/jemalloc.sh ]; then
      ${csudo}/usr/bin/install -c -m 755 ${jemalloc_dir}/bin/jemalloc.sh /usr/local/bin
    fi
    if [ -f ${jemalloc_dir}/bin/jeprof ]; then
      ${csudo}/usr/bin/install -c -m 755 ${jemalloc_dir}/bin/jeprof /usr/local/bin
    fi
    if [ -f ${jemalloc_dir}/include/jemalloc/jemalloc.h ]; then
      ${csudo}/usr/bin/install -c -d /usr/local/include/jemalloc
      ${csudo}/usr/bin/install -c -m 644 ${jemalloc_dir}/include/jemalloc/jemalloc.h /usr/local/include/jemalloc
    fi
    if [ -f ${jemalloc_dir}/lib/libjemalloc.so.2 ]; then
      ${csudo}/usr/bin/install -c -d /usr/local/lib
      ${csudo}/usr/bin/install -c -m 755 ${jemalloc_dir}/lib/libjemalloc.so.2 /usr/local/lib
      ${csudo}ln -sf libjemalloc.so.2 /usr/local/lib/libjemalloc.so
      ${csudo}/usr/bin/install -c -d /usr/local/lib
      if [ -f ${jemalloc_dir}/lib/libjemalloc.a ]; then
        ${csudo}/usr/bin/install -c -m 755 ${jemalloc_dir}/lib/libjemalloc.a /usr/local/lib
      fi
      if [ -f ${jemalloc_dir}/lib/libjemalloc_pic.a ]; then
        ${csudo}/usr/bin/install -c -m 755 ${jemalloc_dir}/lib/libjemalloc_pic.a /usr/local/lib
      fi
      if [ -f ${jemalloc_dir}/lib/libjemalloc_pic.a ]; then
        ${csudo}/usr/bin/install -c -d /usr/local/lib/pkgconfig
        ${csudo}/usr/bin/install -c -m 644 ${jemalloc_dir}/lib/pkgconfig/jemalloc.pc /usr/local/lib/pkgconfig
      fi
    fi
    if [ -f ${jemalloc_dir}/share/doc/jemalloc/jemalloc.html ]; then
      ${csudo}/usr/bin/install -c -d /usr/local/share/doc/jemalloc
      ${csudo}/usr/bin/install -c -m 644 ${jemalloc_dir}/share/doc/jemalloc/jemalloc.html /usr/local/share/doc/jemalloc
    fi
    if [ -f ${jemalloc_dir}/share/man/man3/jemalloc.3 ]; then
      ${csudo}/usr/bin/install -c -d /usr/local/share/man/man3
      ${csudo}/usr/bin/install -c -m 644 ${jemalloc_dir}/share/man/man3/jemalloc.3 /usr/local/share/man/man3
    fi

    if [ -d /etc/ld.so.conf.d ]; then
      echo "/usr/local/lib" | ${csudo}tee /etc/ld.so.conf.d/jemalloc.conf >/dev/null || echo -e "failed to write /etc/ld.so.conf.d/jemalloc.conf"
      ${csudo}ldconfig
    else
      echo "/etc/ld.so.conf.d not found!"
    fi
  fi
}

function install_header() {
  ${csudo}rm -f ${inc_link_dir}/taos.h ${inc_link_dir}/taosdef.h ${inc_link_dir}/taoserror.h || :
  ${csudo}cp -f ${script_dir}/inc/* ${install_main_dir}/include && ${csudo}chmod 644 ${install_main_dir}/include/*
  ${csudo}ln -s ${install_main_dir}/include/taos.h ${inc_link_dir}/taos.h
  ${csudo}ln -s ${install_main_dir}/include/taosdef.h ${inc_link_dir}/taosdef.h
  ${csudo}ln -s ${install_main_dir}/include/taoserror.h ${inc_link_dir}/taoserror.h
}

function add_newHostname_to_hosts() {
  localIp="127.0.0.1"
  OLD_IFS="$IFS"
  IFS=" "
  iphost=$(cat /etc/hosts | grep $1 | awk '{print $1}')
  arr=($iphost)
  IFS="$OLD_IFS"
  for s in "${arr[@]}"; do
    if [[ "$s" == "$localIp" ]]; then
      return
    fi
  done
  ${csudo}echo "127.0.0.1  $1" >>/etc/hosts || :
}

function set_hostname() {
  echo -e -n "${GREEN}Please enter one hostname(must not be 'localhost')${NC}:"
  read newHostname
  while true; do
    if [[ ! -z "$newHostname" && "$newHostname" != "localhost" ]]; then
      break
    else
      read -p "Please enter one hostname(must not be 'localhost'):" newHostname
    fi
  done

  ${csudo}hostname $newHostname || :
  retval=$(echo $?)
  if [[ $retval != 0 ]]; then
    echo
    echo "set hostname fail!"
    return
  fi

  #ubuntu/centos /etc/hostname
  if [[ -e /etc/hostname ]]; then
    ${csudo}echo $newHostname >/etc/hostname || :
  fi

  #debian: #HOSTNAME=yourname
  if [[ -e /etc/sysconfig/network ]]; then
    ${csudo}sed -i -r "s/#*\s*(HOSTNAME=\s*).*/\1$newHostname/" /etc/sysconfig/network || :
  fi

  ${csudo}sed -i -r "s/#*\s*(fqdn\s*).*/\1$newHostname/" ${cfg_install_dir}/${configFile}
  serverFqdn=$newHostname

  if [[ -e /etc/hosts ]]; then
    add_newHostname_to_hosts $newHostname
  fi
}

function is_correct_ipaddr() {
  newIp=$1
  OLD_IFS="$IFS"
  IFS=" "
  arr=($iplist)
  IFS="$OLD_IFS"
  for s in "${arr[@]}"; do
    if [[ "$s" == "$newIp" ]]; then
      return 0
    fi
  done

  return 1
}

function set_ipAsFqdn() {
  iplist=$(ip address | grep inet | grep -v inet6 | grep -v 127.0.0.1 | awk '{print $2}' | awk -F "/" '{print $1}') || :
  if [ -z "$iplist" ]; then
    iplist=$(ifconfig | grep inet | grep -v inet6 | grep -v 127.0.0.1 | awk '{print $2}' | awk -F ":" '{print $2}') || :
  fi

  if [ -z "$iplist" ]; then
    echo
    echo -e -n "${GREEN}Unable to get local ip, use 127.0.0.1${NC}"
    localFqdn="127.0.0.1"
    # Write the local FQDN to configuration file
    ${csudo}sed -i -r "s/#*\s*(fqdn\s*).*/\1$localFqdn/" ${cfg_install_dir}/${configFile}
    serverFqdn=$localFqdn
    echo
    return
  fi

  echo -e -n "${GREEN}Please choose an IP from local IP list${NC}:"
  echo
  echo -e -n "${GREEN}$iplist${NC}"
  echo
  echo
  echo -e -n "${GREEN}Notes: if IP is used as the node name, data can NOT be migrated to other machine directly${NC}:"
  read localFqdn
  while true; do
    if [ ! -z "$localFqdn" ]; then
      # Check if correct ip address
      is_correct_ipaddr $localFqdn
      retval=$(echo $?)
      if [[ $retval != 0 ]]; then
        read -p "Please choose an IP from local IP list:" localFqdn
      else
        # Write the local FQDN to configuration file
        ${csudo}sed -i -r "s/#*\s*(fqdn\s*).*/\1$localFqdn/" ${cfg_install_dir}/${configFile}
        serverFqdn=$localFqdn
        break
      fi
    else
      read -p "Please choose an IP from local IP list:" localFqdn
    fi
  done
}

function local_fqdn_check() {
  #serverFqdn=$(hostname)
  echo
  echo -e -n "System hostname is: ${GREEN}$serverFqdn${NC}"
  echo
  if [[ "$serverFqdn" == "" ]] || [[ "$serverFqdn" == "localhost" ]]; then
    echo -e -n "${GREEN}It is strongly recommended to configure a hostname for this machine ${NC}"
    echo

    while true; do
      read -r -p "Set hostname now? [Y/n] " input
      if [ ! -n "$input" ]; then
        set_hostname
        break
      else
        case $input in
        [yY][eE][sS] | [yY])
          set_hostname
          break
          ;;

        [nN][oO] | [nN])
          set_ipAsFqdn
          break
          ;;

        *)
          echo "Invalid input..."
          ;;
        esac
      fi
    done
  fi
}

function install_adapter_config() {
  if [ ! -f "${cfg_install_dir}/${adapterName}.toml" ]; then
    ${csudo}mkdir -p ${cfg_install_dir}
    [ -f ${script_dir}/cfg/${adapterName}.toml ] && ${csudo}cp ${script_dir}/cfg/${adapterName}.toml ${cfg_install_dir}
    [ -f ${cfg_install_dir}/${adapterName}.toml ] && ${csudo}chmod 644 ${cfg_install_dir}/${adapterName}.toml
  fi

  [ -f ${script_dir}/cfg/${adapterName}.toml ] &&
    ${csudo}cp -f ${script_dir}/cfg/${adapterName}.toml ${cfg_install_dir}/${adapterName}.toml.new

  [ -f ${cfg_install_dir}/${adapterName}.toml ] &&
    ${csudo}ln -s ${cfg_install_dir}/${adapterName}.toml ${install_main_dir}/cfg/${adapterName}.toml

  [ ! -z $1 ] && return 0 || : # only install client

}

function install_config() {

  if [ ! -f "${cfg_install_dir}/${configFile}" ]; then
    ${csudo}mkdir -p ${cfg_install_dir}
    [ -f ${script_dir}/cfg/${configFile} ] && ${csudo}cp ${script_dir}/cfg/${configFile} ${cfg_install_dir}
    ${csudo}chmod 644 ${cfg_install_dir}/*
  fi

  ${csudo}cp -f ${script_dir}/cfg/${configFile} ${cfg_install_dir}/${configFile}.new
  ${csudo}ln -s ${cfg_install_dir}/${configFile} ${install_main_dir}/cfg

  [ ! -z $1 ] && return 0 || : # only install client

  if ((${update_flag} == 1)); then
    return 0
  fi

  if [ "$interactiveFqdn" == "no" ]; then
    return 0
  fi

  local_fqdn_check

  echo
  echo -e -n "${GREEN}Enter FQDN:port (like h1.${emailName}:6030) of an existing ${productName} cluster node to join${NC}"
  echo
  echo -e -n "${GREEN}OR leave it blank to build one${NC}:"
  read firstEp
  while true; do
    if [ ! -z "$firstEp" ]; then
      ${csudo}sed -i -r "s/#*\s*(firstEp\s*).*/\1$firstEp/" ${cfg_install_dir}/${configFile}
      break
    else
      break
    fi
  done

  echo
  echo -e -n "${GREEN}Enter your email address for priority support or enter empty to skip${NC}: "
  read emailAddr
  while true; do
    if [ ! -z "$emailAddr" ]; then
      email_file="${install_main_dir}/email"
      ${csudo}bash -c "echo $emailAddr > ${email_file}"
      break
    else
      break
    fi
  done
}

function install_log() {
  ${csudo}rm -rf ${log_dir} || :
  ${csudo}mkdir -p ${log_dir} && ${csudo}chmod 777 ${log_dir}

  ${csudo}ln -s ${log_dir} ${install_main_dir}/log
}

function install_data() {
  ${csudo}mkdir -p ${data_dir}

  ${csudo}ln -s ${data_dir} ${install_main_dir}/data
}

function install_connector() {
  [ -d "${script_dir}/connector/" ] && ${csudo}cp -rf ${script_dir}/connector/ ${install_main_dir}/
}

function install_examples() {
  if [ -d ${script_dir}/examples ]; then
    ${csudo}cp -rf ${script_dir}/examples/* ${install_main_dir}/examples
  fi
}

function clean_service_on_sysvinit() {
  if pidof ${serverName} &>/dev/null; then
    ${csudo}service ${serverName} stop || :
  fi

  if pidof tarbitrator &>/dev/null; then
    ${csudo}service tarbitratord stop || :
  fi

  if ((${initd_mod} == 1)); then
    if [ -e ${service_config_dir}/${serverName} ]; then
      ${csudo}chkconfig --del ${serverName} || :
    fi

    if [ -e ${service_config_dir}/tarbitratord ]; then
      ${csudo}chkconfig --del tarbitratord || :
    fi
  elif ((${initd_mod} == 2)); then
    if [ -e ${service_config_dir}/${serverName} ]; then
      ${csudo}insserv -r ${serverName} || :
    fi
    if [ -e ${service_config_dir}/tarbitratord ]; then
      ${csudo}insserv -r tarbitratord || :
    fi
  elif ((${initd_mod} == 3)); then
    if [ -e ${service_config_dir}/${serverName} ]; then
      ${csudo}update-rc.d -f ${serverName} remove || :
    fi
    if [ -e ${service_config_dir}/tarbitratord ]; then
      ${csudo}update-rc.d -f tarbitratord remove || :
    fi
  fi

  ${csudo}rm -f ${service_config_dir}/${serverName} || :
  ${csudo}rm -f ${service_config_dir}/tarbitratord || :

  if $(which init &>/dev/null); then
    ${csudo}init q || :
  fi
}

function install_service_on_sysvinit() {
  clean_service_on_sysvinit
  sleep 1

  if ((${os_type} == 1)); then
<<<<<<< HEAD
#    ${csudo}cp -f ${script_dir}/init.d/${serverName}.deb ${install_main_dir}/init.d/${serverName}
    ${csudo}cp ${script_dir}/init.d/${serverName}.deb ${service_config_dir}/${serverName} && ${csudo}chmod a+x ${service_config_dir}/${serverName}
#    ${csudo}cp -f ${script_dir}/init.d/tarbitratord.deb ${install_main_dir}/init.d/tarbitratord
    ${csudo}cp ${script_dir}/init.d/tarbitratord.deb ${service_config_dir}/tarbitratord && ${csudo}chmod a+x ${service_config_dir}/tarbitratord
  elif ((${os_type} == 2)); then
#    ${csudo}cp -f ${script_dir}/init.d/${serverName}.rpm ${install_main_dir}/init.d/${serverName}
    ${csudo}cp ${script_dir}/init.d/${serverName}.rpm ${service_config_dir}/${serverName} && ${csudo}chmod a+x ${service_config_dir}/${serverName}
#    ${csudo}cp -f ${script_dir}/init.d/tarbitratord.rpm ${install_main_dir}/init.d/tarbitratord
=======
    #    ${csudo}cp -f ${script_dir}/init.d/${serverName}.deb ${install_main_dir}/init.d/${serverName}
    ${csudo}cp ${script_dir}/init.d/${serverName}.deb ${service_config_dir}/${serverName} && ${csudo}chmod a+x ${service_config_dir}/${serverName}
    #    ${csudo}cp -f ${script_dir}/init.d/tarbitratord.deb ${install_main_dir}/init.d/tarbitratord
    ${csudo}cp ${script_dir}/init.d/tarbitratord.deb ${service_config_dir}/tarbitratord && ${csudo}chmod a+x ${service_config_dir}/tarbitratord
  elif ((${os_type} == 2)); then
    #    ${csudo}cp -f ${script_dir}/init.d/${serverName}.rpm ${install_main_dir}/init.d/${serverName}
    ${csudo}cp ${script_dir}/init.d/${serverName}.rpm ${service_config_dir}/${serverName} && ${csudo}chmod a+x ${service_config_dir}/${serverName}
    #    ${csudo}cp -f ${script_dir}/init.d/tarbitratord.rpm ${install_main_dir}/init.d/tarbitratord
>>>>>>> 3897e55d
    ${csudo}cp ${script_dir}/init.d/tarbitratord.rpm ${service_config_dir}/tarbitratord && ${csudo}chmod a+x ${service_config_dir}/tarbitratord
  fi

  if ((${initd_mod} == 1)); then
    ${csudo}chkconfig --add ${serverName} || :
    ${csudo}chkconfig --level 2345 ${serverName} on || :
    ${csudo}chkconfig --add tarbitratord || :
    ${csudo}chkconfig --level 2345 tarbitratord on || :
  elif ((${initd_mod} == 2)); then
    ${csudo}insserv ${serverName} || :
    ${csudo}insserv -d ${serverName} || :
    ${csudo}insserv tarbitratord || :
    ${csudo}insserv -d tarbitratord || :
  elif ((${initd_mod} == 3)); then
    ${csudo}update-rc.d ${serverName} defaults || :
    ${csudo}update-rc.d tarbitratord defaults || :
  fi
}

function clean_service_on_systemd() {
  taosd_service_config="${service_config_dir}/${serverName}.service"
  if systemctl is-active --quiet ${serverName}; then
    echo "${productName} is running, stopping it..."
    ${csudo}systemctl stop ${serverName} &>/dev/null || echo &>/dev/null
  fi
  ${csudo}systemctl disable ${serverName} &>/dev/null || echo &>/dev/null
  ${csudo}rm -f ${taosd_service_config}

  tarbitratord_service_config="${service_config_dir}/tarbitratord.service"
  if systemctl is-active --quiet tarbitratord; then
    echo "tarbitrator is running, stopping it..."
    ${csudo}systemctl stop tarbitratord &>/dev/null || echo &>/dev/null
  fi
  ${csudo}systemctl disable tarbitratord &>/dev/null || echo &>/dev/null
  ${csudo}rm -f ${tarbitratord_service_config}

  if [ "$verMode" == "cluster" ]; then
    nginx_service_config="${service_config_dir}/nginxd.service"
    if systemctl is-active --quiet nginxd; then
      echo "Nginx for ${productName} is running, stopping it..."
      ${csudo}systemctl stop nginxd &>/dev/null || echo &>/dev/null
    fi
    ${csudo}systemctl disable nginxd &>/dev/null || echo &>/dev/null
    ${csudo}rm -f ${nginx_service_config}
  fi
}

function install_service_on_systemd() {
  clean_service_on_systemd

  [ -f ${script_dir}/cfg/${serverName}.service ] &&
    ${csudo}cp ${script_dir}/cfg/${serverName}.service \
      ${service_config_dir}/ || :
  ${csudo}systemctl daemon-reload

  ${csudo}systemctl enable ${serverName}

  [ -f ${script_dir}/cfg/tarbitratord.service ] &&
    ${csudo}cp ${script_dir}/cfg/tarbitratord.service \
      ${service_config_dir}/ || :
  ${csudo}systemctl daemon-reload

  if [ "$verMode" == "cluster" ]; then
    [ -f ${script_dir}/cfg/nginxd.service ] &&
      ${csudo}cp ${script_dir}/cfg/nginxd.service \
        ${service_config_dir}/ || :
    ${csudo}systemctl daemon-reload

    if ! ${csudo}systemctl enable nginxd &>/dev/null; then
      ${csudo}systemctl daemon-reexec
      ${csudo}systemctl enable nginxd
    fi
    ${csudo}systemctl start nginxd
  fi
}

function install_adapter_service() {
  if ((${service_mod} == 0)); then
    [ -f ${script_dir}/cfg/${adapterName}.service ] &&
      ${csudo}cp ${script_dir}/cfg/${adapterName}.service \
        ${service_config_dir}/ || :
    ${csudo}systemctl daemon-reload
  fi
}

function install_service() {
  if ((${service_mod} == 0)); then
    install_service_on_systemd
  elif ((${service_mod} == 1)); then
    install_service_on_sysvinit
  else
    kill_process ${serverName}
  fi
}

vercomp() {
  if [[ $1 == $2 ]]; then
    return 0
  fi
  local IFS=.
  local i ver1=($1) ver2=($2)
  # fill empty fields in ver1 with zeros
  for ((i = ${#ver1[@]}; i < ${#ver2[@]}; i++)); do
    ver1[i]=0
  done

  for ((i = 0; i < ${#ver1[@]}; i++)); do
    if [[ -z ${ver2[i]} ]]; then
      # fill empty fields in ver2 with zeros
      ver2[i]=0
    fi
    if ((10#${ver1[i]} > 10#${ver2[i]})); then
      return 1
    fi
    if ((10#${ver1[i]} < 10#${ver2[i]})); then
      return 2
    fi
  done
  return 0
}

function is_version_compatible() {

  curr_version=$(ls ${script_dir}/driver/libtaos.so* | awk -F 'libtaos.so.' '{print $2}')

  if [ -f ${script_dir}/driver/vercomp.txt ]; then
    min_compatible_version=$(cat ${script_dir}/driver/vercomp.txt)
  else
    min_compatible_version=$(${script_dir}/bin/${serverName} -V | head -1 | cut -d ' ' -f 5)
  fi

  exist_version=$(${installDir}/bin/${serverName} -V | head -1 | cut -d ' ' -f 3)
  vercomp $exist_version "2.0.16.0"
  case $? in
  2)
    prompt_force=1
    ;;
  esac

  vercomp $curr_version $min_compatible_version
  echo "" # avoid $? value not update

  case $? in
  0) return 0 ;;
  1) return 0 ;;
  2) return 1 ;;
  esac
}

function updateProduct() {
  # Check if version compatible
  if ! is_version_compatible; then
    echo -e "${RED}Version incompatible${NC}"
    return 1
  fi

  # Start to update
  if [ ! -e ${tarName} ]; then
    echo "File ${tarName} does not exist"
    exit 1
  fi
  tar -zxf ${tarName}
  install_jemalloc

  echo -e "${GREEN}Start to update ${productName}...${NC}"
  # Stop the service if running
  if pidof ${serverName} &>/dev/null; then
    if ((${service_mod} == 0)); then
      ${csudo}systemctl stop ${serverName} || :
    elif ((${service_mod} == 1)); then
      ${csudo}service ${serverName} stop || :
    else
      kill_process ${serverName}
    fi
    sleep 1
  fi

  if [ "$verMode" == "cluster" ]; then
    if pidof nginx &>/dev/null; then
      if ((${service_mod} == 0)); then
        ${csudo}systemctl stop nginxd || :
      elif ((${service_mod} == 1)); then
        ${csudo}service nginxd stop || :
      else
        kill_process nginx
      fi
      sleep 1
    fi
  fi

  install_main_path

  install_log
  install_header
  install_lib
<<<<<<< HEAD
#  if [ "$pagMode" != "lite" ]; then
#    install_connector
#  fi
=======
>>>>>>> 3897e55d
  install_examples
  if [ -z $1 ]; then
    install_bin
    install_service
    install_adapter_service
    install_config
    install_adapter_config

    openresty_work=false
    if [ "$verMode" == "cluster" ]; then
      # Check if openresty is installed
      # Check if nginx is installed successfully
      if type curl &>/dev/null; then
        if curl -sSf http://127.0.0.1:${nginx_port} &>/dev/null; then
          echo -e "\033[44;32;1mNginx for ${productName} is updated successfully!${NC}"
          openresty_work=true
        else
          echo -e "\033[44;31;5mNginx for ${productName} does not work! Please try again!\033[0m"
        fi
      fi
    fi

    echo
    echo -e "${GREEN_DARK}To configure ${productName} ${NC}: edit ${cfg_install_dir}/${configFile}"
    echo -e "${GREEN_DARK}To configure Adapter (if has) ${NC}: edit ${cfg_install_dir}/${adapterName}.toml"
    if ((${service_mod} == 0)); then
      echo -e "${GREEN_DARK}To start ${productName}     ${NC}: ${csudo}systemctl start ${serverName}${NC}"
    elif ((${service_mod} == 1)); then
      echo -e "${GREEN_DARK}To start ${productName}     ${NC}: ${csudo}service ${serverName} start${NC}"
    else
      echo -e "${GREEN_DARK}To start Adapter (if has)${NC}: ${adapterName} &${NC}"
      echo -e "${GREEN_DARK}To start ${productName}     ${NC}: ./${serverName}${NC}"
    fi

    if [ ${openresty_work} = 'true' ]; then
      echo -e "${GREEN_DARK}To access ${productName}    ${NC}: use ${GREEN_UNDERLINE}${clientName} -h $serverFqdn${NC} in shell OR from ${GREEN_UNDERLINE}http://127.0.0.1:${nginx_port}${NC}"
    else
      echo -e "${GREEN_DARK}To access ${productName}    ${NC}: use ${GREEN_UNDERLINE}${clientName} -h $serverFqdn${NC} in shell${NC}"
    fi

    if ((${prompt_force} == 1)); then
      echo ""
      echo -e "${RED}Please run '${serverName} --force-keep-file' at first time for the exist ${productName} $exist_version!${NC}"
    fi
    echo
    echo -e "\033[44;32;1m${productName} is updated successfully!${NC}"
  else
    install_bin
    install_config

    echo
    echo -e "\033[44;32;1m${productName} client is updated successfully!${NC}"
  fi

  rm -rf $(tar -tf ${tarName} |grep -v "^\./$")
}

function installProduct() {
  # Start to install
  if [ ! -e ${tarName} ]; then
    echo "File ${tarName} does not exist"
    exit 1
  fi
  tar -zxf ${tarName}

  echo -e "${GREEN}Start to install ${productName}...${NC}"

  install_main_path

  if [ -z $1 ]; then
    install_data
  fi

  install_log
  install_header
  install_lib
  install_jemalloc
  #install_avro lib
  #install_avro lib64

<<<<<<< HEAD
#  if [ "$pagMode" != "lite" ]; then
#    install_connector
#  fi
=======
  #  if [ "$pagMode" != "lite" ]; then
  #    install_connector
  #  fi
>>>>>>> 3897e55d
  install_examples

  if [ -z $1 ]; then # install service and client
    # For installing new
    install_bin
    install_service
<<<<<<< HEAD
    install_taosadapter_service
    install_taosadapter_config
=======
    install_adapter_service
    install_adapter_config
>>>>>>> 3897e55d

    openresty_work=false
    if [ "$verMode" == "cluster" ]; then
      # Check if nginx is installed successfully
      if type curl &>/dev/null; then
        if curl -sSf http://127.0.0.1:${nginx_port} &>/dev/null; then
          echo -e "\033[44;32;1mNginx for ${productName} is installed successfully!${NC}"
          openresty_work=true
        else
          echo -e "\033[44;31;5mNginx for ${productName} does not work! Please try again!\033[0m"
        fi
      fi
    fi

    install_config

    # Ask if to start the service
    echo
    echo -e "${GREEN_DARK}To configure ${productName} ${NC}: edit ${cfg_install_dir}/${configFile}"
    echo -e "${GREEN_DARK}To configure ${adapterName} (if has) ${NC}: edit ${cfg_install_dir}/${adapterName}.toml"
    if ((${service_mod} == 0)); then
      echo -e "${GREEN_DARK}To start ${productName}     ${NC}: ${csudo}systemctl start ${serverName}${NC}"
    elif ((${service_mod} == 1)); then
      echo -e "${GREEN_DARK}To start ${productName}     ${NC}: ${csudo}service ${serverName} start${NC}"
    else
      echo -e "${GREEN_DARK}To start Adapter (if has)${NC}: ${adapterName} &${NC}"
      echo -e "${GREEN_DARK}To start ${productName}     ${NC}: ${serverName}${NC}"
    fi

    if [ ! -z "$firstEp" ]; then
      tmpFqdn=${firstEp%%:*}
      substr=":"
      if [[ $firstEp =~ $substr ]]; then
        tmpPort=${firstEp#*:}
      else
        tmpPort=""
      fi
      if [[ "$tmpPort" != "" ]]; then
        echo -e "${GREEN_DARK}To access ${productName}    ${NC}: ${clientName} -h $tmpFqdn -P $tmpPort${GREEN_DARK} to login into cluster, then${NC}"
      else
        echo -e "${GREEN_DARK}To access ${productName}    ${NC}: ${clientName} -h $tmpFqdn${GREEN_DARK} to login into cluster, then${NC}"
      fi
      echo -e "${GREEN_DARK}execute ${NC}: create dnode 'newDnodeFQDN:port'; ${GREEN_DARK}to add this new node${NC}"
      echo
    elif [ ! -z "$serverFqdn" ]; then
      echo -e "${GREEN_DARK}To access ${productName}    ${NC}: ${clientName} -h $serverFqdn${GREEN_DARK} to login into ${productName} server${NC}"
      echo
    fi

    echo -e "\033[44;32;1m${productName} is installed successfully!${NC}"
    echo
  else # Only install client
    install_bin
    install_config
    echo
    echo -e "\033[44;32;1m${productName} client is installed successfully!${NC}"
  fi

  touch ~/.${historyFile}
  rm -rf $(tar -tf ${tarName} |grep -v "^\./$")
}

## ==============================Main program starts from here============================
serverFqdn=$(hostname)
if [ "$verType" == "server" ]; then
  # Install server and client
  if [ -x ${bin_dir}/${serverName} ]; then
    update_flag=1
    updateProduct
  else
    installProduct
  fi
elif [ "$verType" == "client" ]; then
  interactiveFqdn=no
  # Only install client
  if [ -x ${bin_dir}/${clientName} ]; then
    update_flag=1
    updateProduct client
  else
    installProduct client
  fi
else
  echo "please input correct verType"
fi<|MERGE_RESOLUTION|>--- conflicted
+++ resolved
@@ -171,19 +171,11 @@
   ${csudo}mkdir -p ${install_main_dir}
   ${csudo}mkdir -p ${install_main_dir}/cfg
   ${csudo}mkdir -p ${install_main_dir}/bin
-<<<<<<< HEAD
-#  ${csudo}mkdir -p ${install_main_dir}/connector
-  ${csudo}mkdir -p ${install_main_dir}/driver
-  ${csudo}mkdir -p ${install_main_dir}/examples
-  ${csudo}mkdir -p ${install_main_dir}/include
-#  ${csudo}mkdir -p ${install_main_dir}/init.d
-=======
   #  ${csudo}mkdir -p ${install_main_dir}/connector
   ${csudo}mkdir -p ${install_main_dir}/driver
   ${csudo}mkdir -p ${install_main_dir}/examples
   ${csudo}mkdir -p ${install_main_dir}/include
   #  ${csudo}mkdir -p ${install_main_dir}/init.d
->>>>>>> 3897e55d
   if [ "$verMode" == "cluster" ]; then
     ${csudo}mkdir -p ${nginx_dir}
   fi
@@ -610,16 +602,6 @@
   sleep 1
 
   if ((${os_type} == 1)); then
-<<<<<<< HEAD
-#    ${csudo}cp -f ${script_dir}/init.d/${serverName}.deb ${install_main_dir}/init.d/${serverName}
-    ${csudo}cp ${script_dir}/init.d/${serverName}.deb ${service_config_dir}/${serverName} && ${csudo}chmod a+x ${service_config_dir}/${serverName}
-#    ${csudo}cp -f ${script_dir}/init.d/tarbitratord.deb ${install_main_dir}/init.d/tarbitratord
-    ${csudo}cp ${script_dir}/init.d/tarbitratord.deb ${service_config_dir}/tarbitratord && ${csudo}chmod a+x ${service_config_dir}/tarbitratord
-  elif ((${os_type} == 2)); then
-#    ${csudo}cp -f ${script_dir}/init.d/${serverName}.rpm ${install_main_dir}/init.d/${serverName}
-    ${csudo}cp ${script_dir}/init.d/${serverName}.rpm ${service_config_dir}/${serverName} && ${csudo}chmod a+x ${service_config_dir}/${serverName}
-#    ${csudo}cp -f ${script_dir}/init.d/tarbitratord.rpm ${install_main_dir}/init.d/tarbitratord
-=======
     #    ${csudo}cp -f ${script_dir}/init.d/${serverName}.deb ${install_main_dir}/init.d/${serverName}
     ${csudo}cp ${script_dir}/init.d/${serverName}.deb ${service_config_dir}/${serverName} && ${csudo}chmod a+x ${service_config_dir}/${serverName}
     #    ${csudo}cp -f ${script_dir}/init.d/tarbitratord.deb ${install_main_dir}/init.d/tarbitratord
@@ -628,7 +610,6 @@
     #    ${csudo}cp -f ${script_dir}/init.d/${serverName}.rpm ${install_main_dir}/init.d/${serverName}
     ${csudo}cp ${script_dir}/init.d/${serverName}.rpm ${service_config_dir}/${serverName} && ${csudo}chmod a+x ${service_config_dir}/${serverName}
     #    ${csudo}cp -f ${script_dir}/init.d/tarbitratord.rpm ${install_main_dir}/init.d/tarbitratord
->>>>>>> 3897e55d
     ${csudo}cp ${script_dir}/init.d/tarbitratord.rpm ${service_config_dir}/tarbitratord && ${csudo}chmod a+x ${service_config_dir}/tarbitratord
   fi
 
@@ -824,12 +805,6 @@
   install_log
   install_header
   install_lib
-<<<<<<< HEAD
-#  if [ "$pagMode" != "lite" ]; then
-#    install_connector
-#  fi
-=======
->>>>>>> 3897e55d
   install_examples
   if [ -z $1 ]; then
     install_bin
@@ -910,28 +885,17 @@
   #install_avro lib
   #install_avro lib64
 
-<<<<<<< HEAD
-#  if [ "$pagMode" != "lite" ]; then
-#    install_connector
-#  fi
-=======
   #  if [ "$pagMode" != "lite" ]; then
   #    install_connector
   #  fi
->>>>>>> 3897e55d
   install_examples
 
   if [ -z $1 ]; then # install service and client
     # For installing new
     install_bin
     install_service
-<<<<<<< HEAD
-    install_taosadapter_service
-    install_taosadapter_config
-=======
     install_adapter_service
     install_adapter_config
->>>>>>> 3897e55d
 
     openresty_work=false
     if [ "$verMode" == "cluster" ]; then
