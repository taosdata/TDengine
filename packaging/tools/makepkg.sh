#!/bin/bash
#
# Generate tar.gz package for all os system

set -e
# set -x

curr_dir=$(pwd)
compile_dir=$1
version=$2
build_time=$3
cpuType=$4
osType=$5
verMode=$6
verType=$7
pagMode=$8
versionComp=$9
dbName=${10}
productName2="${11}"
serverName2="${12}d"
clientName2="${12}"
cusEmail2="${13}"

script_dir="$(dirname $(readlink -f $0))"
top_dir="$(readlink -f ${script_dir}/../..)"

productName="TDengine"
serverName="taosd"
clientName="taos"
configFile="taos.cfg"
tarName="package.tar.gz"
dumpName="taosdump"
benchmarkName="taosBenchmark"
toolsName="taostools"
adapterName="taosadapter"
defaultPasswd="taosdata"

# create compressed install file.
build_dir="${compile_dir}/build"
code_dir="${top_dir}"
release_dir="${top_dir}/release"

#package_name='linux'
if [ "$verMode" == "cluster" ]; then
  install_dir="${release_dir}/${productName2}-enterprise-server-${version}"
elif [ "$verMode" == "cloud" ]; then
  install_dir="${release_dir}/${productName2}-cloud-server-${version}"
else
  install_dir="${release_dir}/${productName2}-server-${version}"
fi

if [ -d ${top_dir}/tools/taos-tools/packaging/deb ]; then
  cd ${top_dir}/tools/taos-tools/packaging/deb

  taostools_ver=$(git for-each-ref --sort=taggerdate --format '%(tag)' refs/tags|grep -v taos | tail -1)
  [ -z "$taostools_ver" ] && taostools_ver="0.1.0"
  taostools_install_dir="${release_dir}/${clientName2}Tools-${taostools_ver}"

  cd ${curr_dir}
else
  taostools_install_dir="${release_dir}/${clientName2}Tools-${version}"
fi

# Directories and files
if [ "$pagMode" == "lite" ]; then
  strip ${build_dir}/bin/${serverName}
  strip ${build_dir}/bin/${clientName}
  # lite version doesn't include taosadapter,  which will lead to no restful interface
  bin_files="${build_dir}/bin/${serverName} ${build_dir}/bin/${clientName} ${script_dir}/remove.sh ${script_dir}/startPre.sh ${build_dir}/bin/taosBenchmark "
  taostools_bin_files=""
else
  if [ "$verMode" == "cloud" ]; then
    taostools_bin_files=" ${build_dir}/bin/taosBenchmark"
  else
    wget https://github.com/taosdata/grafanaplugin/releases/latest/download/TDinsight.sh -O ${build_dir}/bin/TDinsight.sh \
      && echo "TDinsight.sh downloaded!" \
      || echo "failed to download TDinsight.sh"
    # download TDinsight caches
    orig_pwd=$(pwd)
    tdinsight_caches=""
    cd ${build_dir}/bin/ && \
      chmod +x TDinsight.sh
    ./TDinsight.sh --download-only ||:
    #  tdinsight_caches=$(./TDinsight.sh --download-only | xargs -I printf "${build_dir}/bin/{} ")
    cd $orig_pwd
    echo "TDinsight caches: $tdinsight_caches"

    taostools_bin_files=" ${build_dir}/bin/taosdump \
      ${build_dir}/bin/taosBenchmark \
      ${build_dir}/bin/TDinsight.sh \
      ${build_dir}/bin/tdengine-datasource.zip \
      ${build_dir}/bin/tdengine-datasource.zip.md5sum"
  fi

  [ -f ${build_dir}/bin/taosx ] && taosx_bin="${build_dir}/bin/taosx"
  explorer_bin_files=$(find ${build_dir}/bin/ -name '*-explorer')

  bin_files="${build_dir}/bin/${serverName} \
      ${build_dir}/bin/${clientName} \
      ${taostools_bin_files} \
      ${taosx_bin} \
      ${explorer_bin_files} \
      ${build_dir}/bin/${clientName}adapter \
      ${build_dir}/bin/udfd \
      ${script_dir}/remove.sh \
      ${script_dir}/set_core.sh \
      ${script_dir}/startPre.sh \
      ${script_dir}/taosd-dump-cfg.gdb"
fi

if [ "$osType" == "Darwin" ]; then
    lib_files="${build_dir}/lib/libtaos.${version}.dylib"
    wslib_files="${build_dir}/lib/libtaosws.dylib"
<<<<<<< HEAD
    rocksdb_lib_files="${build_dir}/lib/librocksdb.so.8.1.1"
=======
    rocksdb_lib_files="${build_dir}/lib/librocksdb.dylib.8.1.1"
>>>>>>> 8c3770f5
else
    lib_files="${build_dir}/lib/libtaos.so.${version}"
    wslib_files="${build_dir}/lib/libtaosws.so"
    rocksdb_lib_files="${build_dir}/lib/librocksdb.so.8.1.1"
fi
header_files="${code_dir}/include/client/taos.h ${code_dir}/include/common/taosdef.h ${code_dir}/include/util/taoserror.h ${code_dir}/include/libs/function/taosudf.h"

wsheader_files="${build_dir}/include/taosws.h"

if [ "$dbName" != "taos" ]; then
  cfg_dir="${top_dir}/../enterprise/packaging/cfg"
else
  cfg_dir="${top_dir}/packaging/cfg"
fi

install_files="${script_dir}/install.sh"
web_dir="${top_dir}/../enterprise/src/plugins/web"

init_file_deb=${script_dir}/../deb/taosd
init_file_rpm=${script_dir}/../rpm/taosd

# make directories.
mkdir -p ${install_dir}
mkdir -p ${install_dir}/inc && cp ${header_files} ${install_dir}/inc

[ -f ${wsheader_files} ] && cp ${wsheader_files} ${install_dir}/inc || :

mkdir -p ${install_dir}/cfg && cp ${cfg_dir}/${configFile} ${install_dir}/cfg/${configFile}

if [ -f "${compile_dir}/test/cfg/${clientName}adapter.toml" ]; then
  cp ${compile_dir}/test/cfg/${clientName}adapter.toml ${install_dir}/cfg || :
fi

if [ -f "${compile_dir}/test/cfg/${clientName}adapter.service" ]; then
  cp ${compile_dir}/test/cfg/${clientName}adapter.service ${install_dir}/cfg || :
fi

if [ -f "${cfg_dir}/${serverName}.service" ]; then
  cp ${cfg_dir}/${serverName}.service ${install_dir}/cfg || :
fi

mkdir -p ${install_dir}/bin && cp ${bin_files} ${install_dir}/bin && chmod a+x ${install_dir}/bin/* || :
mkdir -p ${install_dir}/init.d && cp ${init_file_deb} ${install_dir}/init.d/${serverName}.deb
mkdir -p ${install_dir}/init.d && cp ${init_file_rpm} ${install_dir}/init.d/${serverName}.rpm
# mkdir -p ${install_dir}/share && cp -rf ${build_dir}/share/{etc,srv} ${install_dir}/share ||:

if [ $adapterName != "taosadapter" ]; then
  mv ${install_dir}/cfg/${clientName2}adapter.toml ${install_dir}/cfg/$adapterName.toml
  sed -i "s/path = \"\/var\/log\/taos\"/path = \"\/var\/log\/${productName}\"/g" ${install_dir}/cfg/$adapterName.toml
  sed -i "s/password = \"taosdata\"/password = \"${defaultPasswd}\"/g" ${install_dir}/cfg/$adapterName.toml

  mv ${install_dir}/cfg/${clientName2}adapter.service ${install_dir}/cfg/$adapterName.service
  sed -i "s/TDengine/${productName}/g" ${install_dir}/cfg/$adapterName.service
  sed -i "s/taosAdapter/${adapterName}/g" ${install_dir}/cfg/$adapterName.service
  sed -i "s/taosadapter/${adapterName}/g" ${install_dir}/cfg/$adapterName.service

  mv ${install_dir}/bin/${clientName2}adapter ${install_dir}/bin/${adapterName}
  mv ${install_dir}/bin/taosd-dump-cfg.gdb ${install_dir}/bin/${serverName}-dump-cfg.gdb
fi

if [ -n "${taostools_bin_files}" ]; then
    mkdir -p ${taostools_install_dir} || echo -e "failed to create ${taostools_install_dir}"
    mkdir -p ${taostools_install_dir}/bin \
        && cp ${taostools_bin_files} ${taostools_install_dir}/bin \
        && chmod a+x ${taostools_install_dir}/bin/* || :

    if [ -f ${top_dir}/tools/taos-tools/packaging/tools/install-tools.sh ]; then
        cp ${top_dir}/tools/taos-tools/packaging/tools/install-tools.sh \
            ${taostools_install_dir}/ > /dev/null \
            && chmod a+x ${taostools_install_dir}/install-tools.sh \
            || echo -e "failed to copy install-tools.sh"
    else
        echo -e "install-tools.sh not found"
    fi

    if [ -f ${top_dir}/tools/taos-tools/packaging/tools/uninstall-tools.sh ]; then
        cp ${top_dir}/tools/taos-tools/packaging/tools/uninstall-tools.sh \
            ${taostools_install_dir}/ > /dev/null \
            && chmod a+x ${taostools_install_dir}/uninstall-tools.sh \
            || echo -e "failed to copy uninstall-tools.sh"
    else
        echo -e "uninstall-tools.sh not found"
    fi

    if [ -f ${build_dir}/lib/libavro.so.23.0.0 ]; then
        mkdir -p ${taostools_install_dir}/avro/{lib,lib/pkgconfig} || echo -e "failed to create ${taostools_install_dir}/avro"
        cp ${build_dir}/lib/libavro.* ${taostools_install_dir}/avro/lib
        cp ${build_dir}/lib/pkgconfig/avro-c.pc ${taostools_install_dir}/avro/lib/pkgconfig
    fi
fi

if [ -f ${build_dir}/bin/jemalloc-config ]; then
  mkdir -p ${install_dir}/jemalloc/{bin,lib,lib/pkgconfig,include/jemalloc,share/doc/jemalloc,share/man/man3}
  cp ${build_dir}/bin/jemalloc-config ${install_dir}/jemalloc/bin
  if [ -f ${build_dir}/bin/jemalloc.sh ]; then
    cp ${build_dir}/bin/jemalloc.sh ${install_dir}/jemalloc/bin
  fi
  if [ -f ${build_dir}/bin/jeprof ]; then
    cp ${build_dir}/bin/jeprof ${install_dir}/jemalloc/bin
  fi
  if [ -f ${build_dir}/include/jemalloc/jemalloc.h ]; then
    cp ${build_dir}/include/jemalloc/jemalloc.h ${install_dir}/jemalloc/include/jemalloc
  fi
  if [ -f ${build_dir}/lib/libjemalloc.so.2 ]; then
    cp ${build_dir}/lib/libjemalloc.so.2 ${install_dir}/jemalloc/lib
    ln -sf libjemalloc.so.2 ${install_dir}/jemalloc/lib/libjemalloc.so
  fi
  if [ -f ${build_dir}/lib/libjemalloc.a ]; then
    cp ${build_dir}/lib/libjemalloc.a ${install_dir}/jemalloc/lib
  fi
  if [ -f ${build_dir}/lib/libjemalloc_pic.a ]; then
    cp ${build_dir}/lib/libjemalloc_pic.a ${install_dir}/jemalloc/lib
  fi
  if [ -f ${build_dir}/lib/pkgconfig/jemalloc.pc ]; then
    cp ${build_dir}/lib/pkgconfig/jemalloc.pc ${install_dir}/jemalloc/lib/pkgconfig
  fi
  if [ -f ${build_dir}/share/doc/jemalloc/jemalloc.html ]; then
    cp ${build_dir}/share/doc/jemalloc/jemalloc.html ${install_dir}/jemalloc/share/doc/jemalloc
  fi
  if [ -f ${build_dir}/share/man/man3/jemalloc.3 ]; then
    cp ${build_dir}/share/man/man3/jemalloc.3 ${install_dir}/jemalloc/share/man/man3
  fi
fi

if [ "$verMode" == "cluster" ]; then
  sed 's/verMode=edge/verMode=cluster/g' ${install_dir}/bin/remove.sh >>remove_temp.sh
  sed -i "s/serverName2=\"taosd\"/serverName2=\"${serverName2}\"/g" remove_temp.sh
  sed -i "s/clientName2=\"taos\"/clientName2=\"${clientName2}\"/g" remove_temp.sh
  sed -i "s/configFile2=\"taos.cfg\"/configFile2=\"${clientName2}.cfg\"/g" remove_temp.sh
  sed -i "s/productName2=\"TDengine\"/productName2=\"${productName2}\"/g" remove_temp.sh
  cusDomain=`echo "${cusEmail2}" | sed 's/^[^@]*@//'`
  sed -i "s/emailName2=\"taosdata.com\"/emailName2=\"${cusDomain}\"/g" remove_temp.sh
  mv remove_temp.sh ${install_dir}/bin/remove.sh
fi
if [ "$verMode" == "cloud" ]; then
  sed 's/verMode=edge/verMode=cloud/g' ${install_dir}/bin/remove.sh >>remove_temp.sh
  mv remove_temp.sh ${install_dir}/bin/remove.sh
fi

cd ${install_dir}
if [ "$osType" != "Darwin" ]; then
    tar -zcv -f ${tarName} * --remove-files || :
else
    tar -zcv -f ${tarName} * || :
fi

exitcode=$?
if [ "$exitcode" != "0" ]; then
  echo "tar ${tarName} error !!!"
  exit $exitcode
fi

cd ${curr_dir}
cp ${install_files} ${install_dir}
cp ${install_dir}/install.sh install_temp.sh
if [ "$verMode" == "cluster" ]; then
  sed -i 's/verMode=edge/verMode=cluster/g' install_temp.sh
  sed -i "s/serverName2=\"taosd\"/serverName2=\"${serverName2}\"/g" install_temp.sh
  sed -i "s/clientName2=\"taos\"/clientName2=\"${clientName2}\"/g" install_temp.sh
  sed -i "s/configFile2=\"taos.cfg\"/configFile2=\"${clientName2}.cfg\"/g" install_temp.sh
  sed -i "s/productName2=\"TDengine\"/productName2=\"${productName2}\"/g" install_temp.sh
  cusDomain=`echo "${cusEmail2}" | sed 's/^[^@]*@//'`
  sed -i "s/emailName2=\"taosdata.com\"/emailName2=\"${cusDomain}\"/g" install_temp.sh
  mv install_temp.sh ${install_dir}/install.sh
fi
if [ "$verMode" == "cloud" ]; then
  sed -i 's/verMode=edge/verMode=cloud/g' install_temp.sh
  mv install_temp.sh ${install_dir}/install.sh
fi
if [ "$pagMode" == "lite" ]; then
  sed -i 's/pagMode=full/pagMode=lite/g' install_temp.sh
  mv install_temp.sh ${install_dir}/install.sh
fi
chmod a+x ${install_dir}/install.sh

if [[ $dbName == "taos" ]]; then
  # Copy example code
  mkdir -p ${install_dir}/examples
  examples_dir="${top_dir}/examples"
  cp -r ${examples_dir}/c ${install_dir}/examples
  if [[ "$pagMode" != "lite" ]] && [[ "$cpuType" != "aarch32" ]]; then
    if [ -d ${examples_dir}/JDBC/connectionPools/target ]; then
      rm -rf ${examples_dir}/JDBC/connectionPools/target
    fi
    if [ -d ${examples_dir}/JDBC/JDBCDemo/target ]; then
      rm -rf ${examples_dir}/JDBC/JDBCDemo/target
    fi
    if [ -d ${examples_dir}/JDBC/mybatisplus-demo/target ]; then
      rm -rf ${examples_dir}/JDBC/mybatisplus-demo/target
    fi
    if [ -d ${examples_dir}/JDBC/springbootdemo/target ]; then
      rm -rf ${examples_dir}/JDBC/springbootdemo/target
    fi
    if [ -d ${examples_dir}/JDBC/SpringJdbcTemplate/target ]; then
      rm -rf ${examples_dir}/JDBC/SpringJdbcTemplate/target
    fi
    if [ -d ${examples_dir}/JDBC/taosdemo/target ]; then
      rm -rf ${examples_dir}/JDBC/taosdemo/target
    fi

    cp -r ${examples_dir}/JDBC ${install_dir}/examples
    cp -r ${examples_dir}/matlab ${install_dir}/examples
    cp -r ${examples_dir}/python ${install_dir}/examples
    cp -r ${examples_dir}/R ${install_dir}/examples
    cp -r ${examples_dir}/go ${install_dir}/examples
    cp -r ${examples_dir}/nodejs ${install_dir}/examples
    cp -r ${examples_dir}/C# ${install_dir}/examples
    mkdir -p ${install_dir}/examples/taosbenchmark-json && cp ${examples_dir}/../tools/taos-tools/example/* ${install_dir}/examples/taosbenchmark-json
  fi

  # Add web files
  if [ "$verMode" == "cluster" ] || [ "$verMode" == "cloud" ]; then
    if [ -d "${web_dir}/admin" ] ; then
      mkdir -p ${install_dir}/share/
      cp -Rfap ${web_dir}/admin ${install_dir}/share/
      cp ${web_dir}/png/taos.png ${install_dir}/share/admin/images/taos.png
      cp -rf ${build_dir}/share/{etc,srv} ${install_dir}/share ||:
    else
      echo "directory not found for enterprise release: ${web_dir}/admin"
    fi
  fi
fi

# Copy driver
mkdir -p ${install_dir}/driver && cp ${lib_files} ${install_dir}/driver && echo "${versionComp}" >${install_dir}/driver/vercomp.txt
[ -f ${wslib_files} ] && cp ${wslib_files} ${install_dir}/driver || :
[ -f ${rocksdb_lib_files} ] && cp ${rocksdb_lib_files} ${install_dir}/driver || :

# Copy connector
if [ "$verMode" == "cluster" ]; then
    connector_dir="${code_dir}/connector"
    mkdir -p ${install_dir}/connector
    if [[ "$pagMode" != "lite" ]] && [[ "$cpuType" != "aarch32" ]]; then
        tmp_pwd=`pwd`
    	  cd ${install_dir}/connector
    	  if [ ! -d taos-connector-jdbc ];then
          	git clone -b 3.2.1 --depth=1 https://github.com/taosdata/taos-connector-jdbc.git ||:
    	  fi
    	  cd taos-connector-jdbc
    	  mvn clean package -Dmaven.test.skip=true
    	  echo  ${build_dir}/lib/
    	  cp target/*.jar  ${build_dir}/lib/
    	  cd ${install_dir}/connector
    	  rm -rf taos-connector-jdbc
    	  cd ${tmp_pwd}
   	    jars=$(ls ${build_dir}/lib/*.jar 2>/dev/null|wc -l)
        [ "${jars}" != "0" ] && cp ${build_dir}/lib/*.jar ${install_dir}/connector || :
        git clone --depth 1 https://github.com/taosdata/driver-go ${install_dir}/connector/go
        rm -rf ${install_dir}/connector/go/.git ||:

        git clone --depth 1 https://github.com/taosdata/taos-connector-python ${install_dir}/connector/python
        rm -rf ${install_dir}/connector/python/.git ||:

        git clone --depth 1 https://github.com/taosdata/taos-connector-node ${install_dir}/connector/nodejs
        rm -rf ${install_dir}/connector/nodejs/.git ||:

        git clone --depth 1 https://github.com/taosdata/taos-connector-dotnet ${install_dir}/connector/dotnet
        rm -rf ${install_dir}/connector/dotnet/.git ||:

        git clone --depth 1 https://github.com/taosdata/taos-connector-rust ${install_dir}/connector/rust
        rm -rf ${install_dir}/connector/rust/.git ||:

        # cp -r ${connector_dir}/python ${install_dir}/connector
        # cp -r ${connector_dir}/nodejs ${install_dir}/connector
    fi
fi

# Copy release note
# cp ${script_dir}/release_note ${install_dir}

# exit 1

cd ${release_dir}

#  install_dir has been distinguishes  cluster from  edege, so comments this code
pkg_name=${install_dir}-${osType}-${cpuType}

versionCompFirst=$(echo ${versionComp} | awk -F '.' '{print $1}')
taostools_pkg_name=${taostools_install_dir}-${osType}-${cpuType}-comp${versionCompFirst}

# if [ "$verMode" == "cluster" ]; then
#   pkg_name=${install_dir}-${osType}-${cpuType}
# elif [ "$verMode" == "edge" ]; then
#   pkg_name=${install_dir}-${osType}-${cpuType}
# else
#   echo "unknow verMode, nor cluster or edge"
#   exit 1
# fi

if [[ "$verType" == "beta" ]] || [[ "$verType" == "preRelease" ]]; then
  pkg_name=${install_dir}-${verType}-${osType}-${cpuType}
  taostools_pkg_name=${taostools_install_dir}-${verType}-${osType}-${cpuType}
elif [ "$verType" == "stable" ]; then
  pkg_name=${pkg_name}
  taostools_pkg_name=${taostools_pkg_name}
else
  echo "unknow verType, nor stabel or beta"
  exit 1
fi

if [ "$pagMode" == "lite" ]; then
  pkg_name=${pkg_name}-Lite
fi


if [ "$osType" != "Darwin" ]; then
    tar -zcv -f "$(basename ${pkg_name}).tar.gz" "$(basename ${install_dir})" --remove-files || :
else
    tar -zcv -f "$(basename ${pkg_name}).tar.gz" "$(basename ${install_dir})" || :
    rm -rf ${install_dir} ||:
    ([ -d build-taoskeeper ] && rm -rf build-taoskeeper ) ||:
fi

exitcode=$?
if [ "$exitcode" != "0" ]; then
  echo "tar ${pkg_name}.tar.gz error !!!"
  exit $exitcode
fi

if [ -n "${taostools_bin_files}" ] && [ "$verMode" != "cloud" ]; then
    wget https://github.com/taosdata/grafanaplugin/releases/latest/download/TDinsight.sh -O ${taostools_install_dir}/bin/TDinsight.sh && echo "TDinsight.sh downloaded!"|| echo "failed to download TDinsight.sh"
    if [ "$osType" != "Darwin" ]; then
        tar -zcv -f "$(basename ${taostools_pkg_name}).tar.gz" "$(basename ${taostools_install_dir})" --remove-files || :
    else
        tar -zcv -f "$(basename ${taostools_pkg_name}).tar.gz" "$(basename ${taostools_install_dir})" || :
        rm -rf ${taostools_install_dir} ||:
    fi
    exitcode=$?
    if [ "$exitcode" != "0" ]; then
        echo "tar ${taostools_pkg_name}.tar.gz error !!!"
        exit $exitcode
    fi
fi

cd ${curr_dir}<|MERGE_RESOLUTION|>--- conflicted
+++ resolved
@@ -111,11 +111,7 @@
 if [ "$osType" == "Darwin" ]; then
     lib_files="${build_dir}/lib/libtaos.${version}.dylib"
     wslib_files="${build_dir}/lib/libtaosws.dylib"
-<<<<<<< HEAD
-    rocksdb_lib_files="${build_dir}/lib/librocksdb.so.8.1.1"
-=======
     rocksdb_lib_files="${build_dir}/lib/librocksdb.dylib.8.1.1"
->>>>>>> 8c3770f5
 else
     lib_files="${build_dir}/lib/libtaos.so.${version}"
     wslib_files="${build_dir}/lib/libtaosws.so"
