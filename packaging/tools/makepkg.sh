#!/bin/bash
#
# Generate tar.gz package for all os system

set -e
#set -x

curr_dir=$(pwd)
compile_dir=$1
version=$2
build_time=$3
cpuType=$4
osType=$5
verMode=$6
verType=$7
pagMode=$8
versionComp=$9

script_dir="$(dirname $(readlink -f $0))"
top_dir="$(readlink -f ${script_dir}/../..)"

# create compressed install file.
build_dir="${compile_dir}/build"
code_dir="${top_dir}/src"
release_dir="${top_dir}/release"

#package_name='linux'
if [ "$verMode" == "cluster" ]; then
    install_dir="${release_dir}/TDengine-enterprise-server-${version}"
else
    install_dir="${release_dir}/TDengine-server-${version}"
fi

if [ -d ${top_dir}/src/kit/taos-tools/packaging/deb ]; then
    cd ${top_dir}/src/kit/taos-tools/packaging/deb
    [ -z "$taos_tools_ver" ] && taos_tools_ver="0.1.0"

    taostools_ver=$(git describe --tags|sed -e 's/ver-//g'|awk -F '-' '{print $1}')
    taostools_install_dir="${release_dir}/taos-tools-${taostools_ver}"

    cd ${curr_dir}
else
    taostools_install_dir="${release_dir}/taos-tools-${version}"
fi

# Directories and files
if [ "$pagMode" == "lite" ]; then
  strip ${build_dir}/bin/taosd
  strip ${build_dir}/bin/taos
  # lite version doesn't include taosadapter,  which will lead to no restful interface
  bin_files="${build_dir}/bin/taosd ${build_dir}/bin/taos ${script_dir}/remove.sh ${script_dir}/startPre.sh"
  taostools_bin_files=""
else
  bin_files="${build_dir}/bin/taosd \
      ${build_dir}/bin/taos \
      ${build_dir}/bin/taosadapter \
<<<<<<< HEAD
      ${build_dir}/bin/taosdump \
      ${build_dir}/bin/taosBenchmark \
=======
>>>>>>> 5d40c45a
      ${build_dir}/bin/tarbitrator\
      ${script_dir}/remove.sh \
      ${script_dir}/set_core.sh \
      ${script_dir}/startPre.sh \
      ${script_dir}/taosd-dump-cfg.gdb"

  taostools_bin_files=" ${build_dir}/bin/taosdump \
      ${build_dir}/bin/taosBenchmark"
fi

lib_files="${build_dir}/lib/libtaos.so.${version}"
header_files="${code_dir}/inc/taos.h ${code_dir}/inc/taosdef.h ${code_dir}/inc/taoserror.h"
if [ "$verMode" == "cluster" ]; then
  cfg_dir="${top_dir}/../enterprise/packaging/cfg"
else
  cfg_dir="${top_dir}/packaging/cfg"
fi

install_files="${script_dir}/install.sh"
nginx_dir="${code_dir}/../../enterprise/src/plugins/web"

# Init file
#init_dir=${script_dir}/deb
#if [ $package_type = "centos" ]; then
#    init_dir=${script_dir}/rpm
#fi
#init_files=${init_dir}/taosd
# temp use rpm's taosd. TODO: later modify according to os type
init_file_deb=${script_dir}/../deb/taosd
init_file_rpm=${script_dir}/../rpm/taosd
init_file_tarbitrator_deb=${script_dir}/../deb/tarbitratord
init_file_tarbitrator_rpm=${script_dir}/../rpm/tarbitratord

# make directories.
mkdir -p ${install_dir}
mkdir -p ${install_dir}/inc && cp ${header_files} ${install_dir}/inc
mkdir -p ${install_dir}/cfg && cp ${cfg_dir}/taos.cfg ${install_dir}/cfg/taos.cfg


if [ -f "${compile_dir}/test/cfg/taosadapter.toml" ]; then
    cp ${compile_dir}/test/cfg/taosadapter.toml                 ${install_dir}/cfg || :
fi

if [ -f "${compile_dir}/test/cfg/taosadapter.service" ]; then
    cp ${compile_dir}/test/cfg/taosadapter.service          ${install_dir}/cfg || :
fi

if [ -f "${cfg_dir}/taosd.service" ]; then
    cp ${cfg_dir}/taosd.service          ${install_dir}/cfg || :
fi
if [ -f "${cfg_dir}/tarbitratord.service" ]; then
    cp ${cfg_dir}/tarbitratord.service          ${install_dir}/cfg || :
fi
if [ -f "${cfg_dir}/nginxd.service" ]; then
    cp ${cfg_dir}/nginxd.service          ${install_dir}/cfg || :
fi

mkdir -p ${install_dir}/bin && cp ${bin_files} ${install_dir}/bin && chmod a+x ${install_dir}/bin/* || :
mkdir -p ${install_dir}/init.d && cp ${init_file_deb} ${install_dir}/init.d/taosd.deb
mkdir -p ${install_dir}/init.d && cp ${init_file_rpm} ${install_dir}/init.d/taosd.rpm
mkdir -p ${install_dir}/init.d && cp ${init_file_tarbitrator_deb} ${install_dir}/init.d/tarbitratord.deb || :
mkdir -p ${install_dir}/init.d && cp ${init_file_tarbitrator_rpm} ${install_dir}/init.d/tarbitratord.rpm || :

if [ -n "${taostools_bin_files}" ]; then
    mkdir -p ${taostools_install_dir} || echo -e "failed to create ${taostools_install_dir}"
    mkdir -p ${taostools_install_dir}/bin \
        && cp ${taostools_bin_files} ${taostools_install_dir}/bin \
        && chmod a+x ${taostools_install_dir}/bin/* || :
    [ -f ${taostools_install_dir}/bin/taosBenchmark ] && \
        ln -sf ${taostools_install_dir}/bin/taosBenchmark \
        ${taostools_install_dir}/bin/taosdemo

    if [ -f ${top_dir}/src/kit/taos-tools/packaging/tools/install-taostools.sh ]; then
        cp ${top_dir}/src/kit/taos-tools/packaging/tools/install-taostools.sh \
            ${taostools_install_dir}/ > /dev/null \
            && chmod a+x {taostools_install_dir}/install-taostools.sh \
            || echo -e "failed to copy install-taostools.sh"
    else
        echo -e "install-taostools.sh not found"
    fi

    if [ -f ${build_dir}/lib/libavro.so.23.0.0 ]; then
        mkdir -p ${taostools_install_dir}/avro/{lib,lib/pkgconfig} || echo -e "failed to create ${taostools_install_dir}/avro"
        cp ${build_dir}/lib/libavro.* ${taostools_install_dir}/avro/lib
        cp ${build_dir}/lib/pkgconfig/avro-c.pc ${taostools_install_dir}/avro/lib/pkgconfig
    fi
fi

if [ -f ${build_dir}/bin/jemalloc-config ]; then
    mkdir -p ${install_dir}/jemalloc/{bin,lib,lib/pkgconfig,include/jemalloc,share/doc/jemalloc,share/man/man3}
    cp ${build_dir}/bin/jemalloc-config ${install_dir}/jemalloc/bin
    if [ -f ${build_dir}/bin/jemalloc.sh ]; then
        cp ${build_dir}/bin/jemalloc.sh ${install_dir}/jemalloc/bin
    fi
    if [ -f ${build_dir}/bin/jeprof ]; then
        cp ${build_dir}/bin/jeprof ${install_dir}/jemalloc/bin
    fi
    if [ -f ${build_dir}/include/jemalloc/jemalloc.h ]; then
        cp ${build_dir}/include/jemalloc/jemalloc.h ${install_dir}/jemalloc/include/jemalloc
    fi
    if [ -f ${build_dir}/lib/libjemalloc.so.2 ]; then
        cp ${build_dir}/lib/libjemalloc.so.2 ${install_dir}/jemalloc/lib
        ln -sf libjemalloc.so.2 ${install_dir}/jemalloc/lib/libjemalloc.so
    fi
    if [ -f ${build_dir}/lib/libjemalloc.a ]; then
        cp ${build_dir}/lib/libjemalloc.a ${install_dir}/jemalloc/lib
    fi
    if [ -f ${build_dir}/lib/libjemalloc_pic.a ]; then
        cp ${build_dir}/lib/libjemalloc_pic.a ${install_dir}/jemalloc/lib
    fi
    if [ -f ${build_dir}/lib/pkgconfig/jemalloc.pc ]; then
        cp ${build_dir}/lib/pkgconfig/jemalloc.pc ${install_dir}/jemalloc/lib/pkgconfig
    fi
    if [ -f ${build_dir}/share/doc/jemalloc/jemalloc.html ]; then
        cp ${build_dir}/share/doc/jemalloc/jemalloc.html ${install_dir}/jemalloc/share/doc/jemalloc
    fi
    if [ -f ${build_dir}/share/man/man3/jemalloc.3 ]; then
        cp ${build_dir}/share/man/man3/jemalloc.3 ${install_dir}/jemalloc/share/man/man3
    fi
fi

if [ "$verMode" == "cluster" ]; then
    sed 's/verMode=edge/verMode=cluster/g' ${install_dir}/bin/remove.sh >> remove_temp.sh
    mv remove_temp.sh ${install_dir}/bin/remove.sh

    mkdir -p ${install_dir}/nginxd && cp -r ${nginx_dir}/* ${install_dir}/nginxd
    cp ${nginx_dir}/png/taos.png ${install_dir}/nginxd/admin/images/taos.png
    rm -rf ${install_dir}/nginxd/png

    if [ "$cpuType" == "aarch64" ]; then
        cp -f ${install_dir}/nginxd/sbin/arm/64bit/nginx ${install_dir}/nginxd/sbin/
    elif [ "$cpuType" == "aarch32" ]; then
        cp -f ${install_dir}/nginxd/sbin/arm/32bit/nginx ${install_dir}/nginxd/sbin/
    fi
    rm -rf ${install_dir}/nginxd/sbin/arm
fi

cd ${install_dir}
tar -zcv -f taos.tar.gz * --remove-files  || :
exitcode=$?
if [ "$exitcode" != "0" ]; then
    echo "tar taos.tar.gz error !!!"
    exit $exitcode
fi

cd ${curr_dir}
cp ${install_files} ${install_dir}
if [ "$verMode" == "cluster" ]; then
    sed 's/verMode=edge/verMode=cluster/g' ${install_dir}/install.sh >> install_temp.sh
    mv install_temp.sh ${install_dir}/install.sh
fi
if [ "$pagMode" == "lite" ]; then
    sed 's/pagMode=full/pagMode=lite/g' ${install_dir}/install.sh >> install_temp.sh
    mv install_temp.sh ${install_dir}/install.sh
fi
chmod a+x ${install_dir}/install.sh

# Copy example code
mkdir -p ${install_dir}/examples
examples_dir="${top_dir}/tests/examples"
  cp -r ${examples_dir}/c      ${install_dir}/examples
if [[ "$pagMode" != "lite" ]] && [[ "$cpuType" != "aarch32" ]]; then
  if [ -d ${examples_dir}/JDBC/connectionPools/target ]; then
    rm -rf ${examples_dir}/JDBC/connectionPools/target
  fi
  if [ -d ${examples_dir}/JDBC/JDBCDemo/target ]; then
    rm -rf ${examples_dir}/JDBC/JDBCDemo/target
  fi
  if [ -d ${examples_dir}/JDBC/mybatisplus-demo/target ]; then
    rm -rf ${examples_dir}/JDBC/mybatisplus-demo/target
  fi
  if [ -d ${examples_dir}/JDBC/springbootdemo/target ]; then
    rm -rf ${examples_dir}/JDBC/springbootdemo/target
  fi
  if [ -d ${examples_dir}/JDBC/SpringJdbcTemplate/target ]; then
    rm -rf ${examples_dir}/JDBC/SpringJdbcTemplate/target
  fi
  if [ -d ${examples_dir}/JDBC/taosdemo/target ]; then
    rm -rf ${examples_dir}/JDBC/taosdemo/target
  fi

  cp -r ${examples_dir}/JDBC   ${install_dir}/examples
  cp -r ${examples_dir}/matlab ${install_dir}/examples
  cp -r ${examples_dir}/python ${install_dir}/examples
  cp -r ${examples_dir}/R      ${install_dir}/examples
  cp -r ${examples_dir}/go     ${install_dir}/examples
  cp -r ${examples_dir}/nodejs ${install_dir}/examples
  cp -r ${examples_dir}/C#     ${install_dir}/examples
fi
# Copy driver
mkdir -p ${install_dir}/driver && cp ${lib_files} ${install_dir}/driver && echo "${versionComp}" > ${install_dir}/driver/vercomp.txt

# Copy connector
connector_dir="${code_dir}/connector"
mkdir -p ${install_dir}/connector
if [[ "$pagMode" != "lite" ]] && [[ "$cpuType" != "aarch32" ]]; then
  cp ${build_dir}/lib/*.jar            ${install_dir}/connector ||:
  if find ${connector_dir}/go -mindepth 1 -maxdepth 1 | read; then
    cp -r ${connector_dir}/go ${install_dir}/connector
  else
    echo "WARNING: go connector not found, please check if want to use it!"
  fi
  cp -r ${connector_dir}/python        ${install_dir}/connector
  cp -r ${connector_dir}/nodejs        ${install_dir}/connector
fi
# Copy release note
# cp ${script_dir}/release_note ${install_dir}

# exit 1

cd ${release_dir}

#  install_dir has been distinguishes  cluster from  edege, so comments this code
pkg_name=${install_dir}-${osType}-${cpuType}

taostools_pkg_name=${taostools_install_dir}-${osType}-${cpuType}

# if [ "$verMode" == "cluster" ]; then
#   pkg_name=${install_dir}-${osType}-${cpuType}
# elif [ "$verMode" == "edge" ]; then
#   pkg_name=${install_dir}-${osType}-${cpuType}
# else
#   echo "unknow verMode, nor cluster or edge"
#   exit 1
# fi

if [[ "$verType" == "beta" ]] || [[ "$verType" == "preRelease" ]]; then
  pkg_name=${install_dir}-${verType}-${osType}-${cpuType}
  taostools_pkg_name=${taostools_install_dir}-${verType}-${osType}-${cpuType}
elif [ "$verType" == "stable" ]; then
  pkg_name=${pkg_name}
  taostools_pkg_name=${taostools_pkg_name}
else
  echo "unknow verType, nor stabel or beta"
  exit 1
fi

if [ "$pagMode" == "lite" ]; then
  pkg_name=${pkg_name}-Lite
fi

tar -zcv -f "$(basename ${pkg_name}).tar.gz" $(basename ${install_dir}) --remove-files || :
exitcode=$?
if [ "$exitcode" != "0" ]; then
    echo "tar ${pkg_name}.tar.gz error !!!"
    exit $exitcode
fi

if [ -n "${taostools_bin_files}" ]; then
    tar -zcv -f "$(basename ${taostools_pkg_name}).tar.gz" $(basename ${taostools_install_dir}) --remove-files || :
    exitcode=$?
    if [ "$exitcode" != "0" ]; then
        echo "tar ${taostools_pkg_name}.tar.gz error !!!"
        exit $exitcode
    fi
fi

cd ${curr_dir}<|MERGE_RESOLUTION|>--- conflicted
+++ resolved
@@ -54,11 +54,8 @@
   bin_files="${build_dir}/bin/taosd \
       ${build_dir}/bin/taos \
       ${build_dir}/bin/taosadapter \
-<<<<<<< HEAD
       ${build_dir}/bin/taosdump \
       ${build_dir}/bin/taosBenchmark \
-=======
->>>>>>> 5d40c45a
       ${build_dir}/bin/tarbitrator\
       ${script_dir}/remove.sh \
       ${script_dir}/set_core.sh \
