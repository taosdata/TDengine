--- conflicted
+++ resolved
@@ -42,21 +42,12 @@
   cd ${top_dir}/src/kit/taos-tools/packaging/deb
   [ -z "$taos_tools_ver" ] && taos_tools_ver="0.1.0"
 
-<<<<<<< HEAD
-  taostools_ver=$(git describe --tags | sed -e 's/ver-//g' | awk -F '-' '{print $1}')
-  taostools_install_dir="${release_dir}/${productName}-tools-${taostools_ver}"
-=======
-    taostools_ver=$(git describe --tags|sed -e 's/ver-//g'|awk -F '-' '{print $1}')
-    taostools_install_dir="${release_dir}/taosTools-${taostools_ver}"
->>>>>>> be1eef79
+taostools_ver=$(git describe --tags | sed -e 's/ver-//g' | awk -F '-' '{print $1}')
+taostools_install_dir="${release_dir}/${productName}Tools-${taostools_ver}"
 
   cd ${curr_dir}
 else
-<<<<<<< HEAD
-  taostools_install_dir="${release_dir}/${productName}-tools-${version}"
-=======
-    taostools_install_dir="${release_dir}/taosTools-${version}"
->>>>>>> be1eef79
+  taostools_install_dir="${release_dir}/${productName}Tools-${version}"
 fi
 
 # Directories and files
