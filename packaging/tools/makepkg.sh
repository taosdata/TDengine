--- conflicted
+++ resolved
@@ -120,37 +120,10 @@
 mkdir -p ${install_dir}/init.d && cp ${init_file_tarbitrator_rpm} ${install_dir}/init.d/tarbitratord.rpm || :
 
 if [ -n "${taostools_bin_files}" ]; then
-<<<<<<< HEAD
-    mkdir -p ${taostools_install_dir} || echo -e "failed to create ${taostools_install_dir}"
-    mkdir -p ${taostools_install_dir}/bin \
-        && cp ${taostools_bin_files} ${taostools_install_dir}/bin \
-        && chmod a+x ${taostools_install_dir}/bin/* || :
-#    [ -f ${taostools_install_dir}/bin/taosBenchmark ] && \
-#        ln -sf ${taostools_install_dir}/bin/taosBenchmark \
-#        ${taostools_install_dir}/bin/taosdemo
-
-    if [ -f ${top_dir}/src/kit/taos-tools/packaging/tools/install-taostools.sh ]; then
-        cp ${top_dir}/src/kit/taos-tools/packaging/tools/install-taostools.sh \
-            ${taostools_install_dir}/ > /dev/null \
-            && chmod a+x ${taostools_install_dir}/install-taostools.sh \
-            || echo -e "failed to copy install-taostools.sh"
-    else
-        echo -e "install-taostools.sh not found"
-    fi
-
-    if [ -f ${build_dir}/lib/libavro.so.23.0.0 ]; then
-        mkdir -p ${taostools_install_dir}/avro/{lib,lib/pkgconfig} || echo -e "failed to create ${taostools_install_dir}/avro"
-        cp ${build_dir}/lib/libavro.* ${taostools_install_dir}/avro/lib
-        cp ${build_dir}/lib/pkgconfig/avro-c.pc ${taostools_install_dir}/avro/lib/pkgconfig
-    fi
-=======
   mkdir -p ${taostools_install_dir} || echo -e "failed to create ${taostools_install_dir}"
   mkdir -p ${taostools_install_dir}/bin &&
     cp ${taostools_bin_files} ${taostools_install_dir}/bin &&
     chmod a+x ${taostools_install_dir}/bin/* || :
-  [ -f ${taostools_install_dir}/bin/taosBenchmark ] &&
-    ln -sf ${taostools_install_dir}/bin/taosBenchmark \
-      ${taostools_install_dir}/bin/taosdemo
 
   if [ -f ${top_dir}/src/kit/taos-tools/packaging/tools/install-taostools.sh ]; then
     cp ${top_dir}/src/kit/taos-tools/packaging/tools/install-taostools.sh \
@@ -166,7 +139,6 @@
     cp ${build_dir}/lib/libavro.* ${taostools_install_dir}/avro/lib
     cp ${build_dir}/lib/pkgconfig/avro-c.pc ${taostools_install_dir}/avro/lib/pkgconfig
   fi
->>>>>>> a1cdba1d
 fi
 
 if [ -f ${build_dir}/bin/jemalloc-config ]; then
