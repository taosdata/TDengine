#!/bin/bash
#
# Script to stop the client and uninstall database, but retain the config and log files.
set -e
# set -x

RED='\033[0;31m'
GREEN='\033[1;32m'
NC='\033[0m'
verMode=edge

installDir="/usr/local/taos"
clientName="taos"
uninstallScript="rmtaos"

clientName2="taos"
productName2="TDengine"

benchmarkName2="${clientName2}Benchmark"
demoName2="${clientName2}demo"
dumpName2="${clientName2}dump"
inspect_name="${clientName2}inspect"
uninstallScript2="rm${clientName2}"


installDir="/usr/local/${clientName2}"

#install main path
install_main_dir=${installDir}

log_link_dir=${installDir}/log
cfg_link_dir=${installDir}/cfg
bin_link_dir="/usr/bin"
lib_link_dir="/usr/lib"
lib64_link_dir="/usr/lib64"
inc_link_dir="/usr/include"
log_dir="/var/log/${clientName2}"
cfg_dir="/etc/${clientName2}"

csudo=""
if command -v sudo > /dev/null; then
    csudo="sudo "
fi

function kill_client() {
    pid=$(ps -C ${clientName2} | grep -w ${clientName2} | grep -v $uninstallScript2 | awk '{print $1}')
    if [ -n "$pid" ]; then
        ${csudo}kill -9 $pid || :
    fi
}

function clean_bin() {
    # Remove link
    ${csudo}rm -f ${bin_link_dir}/${clientName2}      || :
    ${csudo}rm -f ${bin_link_dir}/${demoName2}        || :
    ${csudo}rm -f ${bin_link_dir}/${benchmarkName2}   || :
    ${csudo}rm -f ${bin_link_dir}/${dumpName2}        || :
    ${csudo}rm -f ${bin_link_dir}/${uninstallScript2}  || :
    ${csudo}rm -f ${bin_link_dir}/set_core  || :
    [ -L ${bin_link_dir}/${inspect_name} ] && ${csudo}rm -f ${bin_link_dir}/${inspect_name} || :

    if [ "$verMode" == "cluster" ] && [ "$clientName" != "$clientName2" ]; then
        ${csudo}rm -f ${bin_link_dir}/${clientName2} || :
        ${csudo}rm -f ${bin_link_dir}/${demoName2}        || :
        ${csudo}rm -f ${bin_link_dir}/${benchmarkName2}   || :
        ${csudo}rm -f ${bin_link_dir}/${dumpName2} || :
        ${csudo}rm -f ${bin_link_dir}/${uninstallScript2} || :
        [ -L ${bin_link_dir}/${inspect_name} ] && ${csudo}rm -f ${bin_link_dir}/${inspect_name} || :
    fi
}

function clean_lib() {
<<<<<<< HEAD
  # Remove link
  ${csudo}rm -f ${lib_link_dir}/libtaos.* || :
  [ -f ${lib_link_dir}/libtaosws.* ] && ${csudo}rm -f ${lib_link_dir}/libtaosws.* || :
  [ -f ${lib_link_dir}/libtaosnative.* ] && ${csudo}rm -f ${lib_link_dir}/libtaosnative.* || :

  ${csudo}rm -f ${lib64_link_dir}/libtaos.* || :
  [ -f ${lib64_link_dir}/libtaosws.* ] && ${csudo}rm -f ${lib64_link_dir}/libtaosws.* || :
  [ -f ${lib64_link_dir}/libtaosnative.* ] && ${csudo}rm -f ${lib64_link_dir}/libtaosnative.* || :
  #${csudo}rm -rf ${v15_java_app_dir}           || :
=======
    # Remove link
    ${csudo}find ${lib_link_dir} -name "libtaos.*" -exec ${csudo}rm -f {} \; || :
    ${csudo}find ${lib_link_dir} -name "libtaosnative.*" -exec ${csudo}rm -f {} \; || :
    ${csudo}find ${lib_link_dir} -name "libtaosws.*" -exec ${csudo}rm -f {} \; || :

    ${csudo}find ${lib64_link_dir} -name "libtaos.*" -exec ${csudo}rm -f {} \; || :
    ${csudo}find ${lib64_link_dir} -name "libtaosnative.*" -exec ${csudo}rm -f {} \; || :
    ${csudo}find ${lib64_link_dir} -name "libtaosws.*" -exec ${csudo}rm -f {} \; || :
    #${csudo}rm -rf ${v15_java_app_dir}           || :

>>>>>>> 8ad8bc74
}

function clean_header() {
    # Remove link
    ${csudo}rm -f ${inc_link_dir}/taos.h           || :
    ${csudo}rm -f ${inc_link_dir}/taosdef.h        || :
    ${csudo}rm -f ${inc_link_dir}/taoserror.h      || :
    ${csudo}rm -f ${inc_link_dir}/tdef.h      || :
    ${csudo}rm -f ${inc_link_dir}/taosudf.h      || :    
    ${csudo}rm -f ${inc_link_dir}/taosws.h      || :
}

function clean_config() {
    # Remove link
    ${csudo}rm -f ${cfg_link_dir}/*            || :
}

function clean_log() {
    # Remove link
    ${csudo}rm -rf ${log_link_dir}    || :
}

function clean_config_and_log_dir() {
    # Remove link
    echo "Do you want to remove all the log and configuration files? [y/n]"
    read answer
    if [ X$answer == X"y" ] || [ X$answer == X"Y" ]; then
        confirmMsg="I confirm that I would like to delete all log and configuration files"
        echo "Please enter '${confirmMsg}' to continue"
        read answer
        if [ X"$answer" == X"${confirmMsg}" ]; then
            # Remove dir
            rm -rf ${cfg_dir} || :
            rm -rf ${log_dir} || :
        else
            echo "answer doesn't match, skip this step"
        fi
    fi
}

# Stop client.
kill_client
# Remove binary file and links
clean_bin
# Remove header file.
clean_header
# Remove lib file
clean_lib
# Remove link log directory
clean_log
# Remove link configuration file
clean_config
# Remove dir
clean_config_and_log_dir

${csudo}rm -rf ${install_main_dir}

echo -e "${GREEN}${productName2} client is removed successfully!${NC}"
echo <|MERGE_RESOLUTION|>--- conflicted
+++ resolved
@@ -70,17 +70,6 @@
 }
 
 function clean_lib() {
-<<<<<<< HEAD
-  # Remove link
-  ${csudo}rm -f ${lib_link_dir}/libtaos.* || :
-  [ -f ${lib_link_dir}/libtaosws.* ] && ${csudo}rm -f ${lib_link_dir}/libtaosws.* || :
-  [ -f ${lib_link_dir}/libtaosnative.* ] && ${csudo}rm -f ${lib_link_dir}/libtaosnative.* || :
-
-  ${csudo}rm -f ${lib64_link_dir}/libtaos.* || :
-  [ -f ${lib64_link_dir}/libtaosws.* ] && ${csudo}rm -f ${lib64_link_dir}/libtaosws.* || :
-  [ -f ${lib64_link_dir}/libtaosnative.* ] && ${csudo}rm -f ${lib64_link_dir}/libtaosnative.* || :
-  #${csudo}rm -rf ${v15_java_app_dir}           || :
-=======
     # Remove link
     ${csudo}find ${lib_link_dir} -name "libtaos.*" -exec ${csudo}rm -f {} \; || :
     ${csudo}find ${lib_link_dir} -name "libtaosnative.*" -exec ${csudo}rm -f {} \; || :
@@ -91,7 +80,6 @@
     ${csudo}find ${lib64_link_dir} -name "libtaosws.*" -exec ${csudo}rm -f {} \; || :
     #${csudo}rm -rf ${v15_java_app_dir}           || :
 
->>>>>>> 8ad8bc74
 }
 
 function clean_header() {
