--- conflicted
+++ resolved
@@ -235,15 +235,6 @@
   exit 1
 fi
 
-<<<<<<< HEAD
-CORES=`grep -c ^processor /proc/cpuinfo`
-
-if [[ "$allocator" == "jemalloc" ]]; then
-    # jemalloc need compile first, so disable parallel build
-    make -j ${CORES} && ${csudo}make install
-else
-    make -j ${CORES} && ${csudo}make install
-=======
 CORES=$(grep -c ^processor /proc/cpuinfo)
 
 if [[ "$allocator" == "jemalloc" ]]; then
@@ -251,7 +242,6 @@
   make -j ${CORES} && ${csudo}make install
 else
   make -j ${CORES} && ${csudo}make install
->>>>>>> 407ee3e6
 fi
 
 cd ${curr_dir}
