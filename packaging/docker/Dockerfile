--- conflicted
+++ resolved
@@ -18,15 +18,9 @@
     LANG=en_US.UTF-8 \
     LC_ALL=en_US.UTF-8
 
-<<<<<<< HEAD
-EXPOSE 6030 6031 6032 6033 6034 6035 6036 6037 6038 6039 6040 6041 6042
-CMD ["taosd"]
-VOLUME [ "/var/lib/taos", "/var/log/taos","/etc/taos/" ]
-=======
 EXPOSE 6030-6049
 EXPOSE 6030-6039/udp
 COPY ./bin/* /usr/bin/
 ENTRYPOINT ["/usr/bin/entrypoint.sh"]
 CMD ["taosd"]
-VOLUME [ "/var/lib/taos", "/var/log/taos", "/corefile" ]
->>>>>>> c33ffe8b
+VOLUME [ "/var/lib/taos", "/var/log/taos", "/corefile" ]