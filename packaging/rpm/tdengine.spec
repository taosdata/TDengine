%define homepath         /usr/local/taos
%define userlocalpath    /usr/local
%define cfg_install_dir  /etc/taos
%define __strip /bin/true

Name:		tdengine
Version:	%{_version}
Release:	3%{?dist}
Summary:	tdengine from taosdata
Group:	  Application/Database
License:	AGPL
URL:		  www.taosdata.com
AutoReqProv: no

#BuildRoot:  %_topdir/BUILDROOT
BuildRoot:   %{_tmppath}/%{name}-%{version}-%{release}-root

#Prefix: /usr/local/taos

#BuildRequires:
#Requires:

%description
Big Data Platform Designed and Optimized for IoT

#"prep" Nothing needs to be done
#%prep
#%setup -q
#%setup -T

#"build" Nothing needs to be done
#%build
#%configure
#make %{?_smp_mflags}

%install
#make install DESTDIR=%{buildroot}
rm -rf %{buildroot}

echo topdir: %{_topdir}
echo version: %{_version}
echo buildroot: %{buildroot}

libfile="libtaos.so.%{_version}"

# create install path, and cp file
mkdir -p %{buildroot}%{homepath}/bin
mkdir -p %{buildroot}%{homepath}/cfg
#mkdir -p %{buildroot}%{homepath}/connector
mkdir -p %{buildroot}%{homepath}/driver
mkdir -p %{buildroot}%{homepath}/examples
mkdir -p %{buildroot}%{homepath}/include
#mkdir -p %{buildroot}%{homepath}/init.d
mkdir -p %{buildroot}%{homepath}/script

cp %{_compiledir}/../packaging/cfg/taos.cfg         %{buildroot}%{homepath}/cfg
if [ -f %{_compiledir}/test/cfg/taosadapter.toml ]; then
    cp %{_compiledir}/test/cfg/taosadapter.toml         %{buildroot}%{homepath}/cfg
fi
if [ -f %{_compiledir}/test/cfg/taosadapter.service ]; then
    cp %{_compiledir}/test/cfg/taosadapter.service %{buildroot}%{homepath}/cfg
fi
#cp %{_compiledir}/../packaging/rpm/taosd            %{buildroot}%{homepath}/init.d
cp %{_compiledir}/../packaging/tools/post.sh        %{buildroot}%{homepath}/script
cp %{_compiledir}/../packaging/tools/preun.sh       %{buildroot}%{homepath}/script
cp %{_compiledir}/../packaging/tools/startPre.sh    %{buildroot}%{homepath}/bin
cp %{_compiledir}/../packaging/tools/set_core.sh    %{buildroot}%{homepath}/bin
cp %{_compiledir}/../packaging/tools/taosd-dump-cfg.gdb    %{buildroot}%{homepath}/bin
cp %{_compiledir}/build/bin/taos                    %{buildroot}%{homepath}/bin
cp %{_compiledir}/build/bin/taosd                   %{buildroot}%{homepath}/bin
#cp %{_compiledir}/build/bin/taosBenchmark           %{buildroot}%{homepath}/bin

if [ -f %{_compiledir}/build/bin/taosadapter ]; then
    cp %{_compiledir}/build/bin/taosadapter                    %{buildroot}%{homepath}/bin ||:
fi
cp %{_compiledir}/build/lib/${libfile}              %{buildroot}%{homepath}/driver
cp %{_compiledir}/../src/inc/taos.h                 %{buildroot}%{homepath}/include
cp %{_compiledir}/../src/inc/taosdef.h              %{buildroot}%{homepath}/include
cp %{_compiledir}/../src/inc/taoserror.h            %{buildroot}%{homepath}/include
#cp -r %{_compiledir}/../src/connector/python        %{buildroot}%{homepath}/connector
#cp -r %{_compiledir}/../src/connector/go            %{buildroot}%{homepath}/connector
#cp -r %{_compiledir}/../src/connector/nodejs        %{buildroot}%{homepath}/connector
#cp %{_compiledir}/build/lib/taos-jdbcdriver*.*      %{buildroot}%{homepath}/connector ||:
<<<<<<< HEAD
cp -r %{_compiledir}/../tests/examples/*            %{buildroot}%{homepath}/examples
=======
cp -r %{_compiledir}/../examples/*                  %{buildroot}%{homepath}/examples
>>>>>>> b80282ba

if [ -f %{_compiledir}/build/bin/jemalloc-config ]; then
    mkdir -p %{buildroot}%{userlocalpath}/bin
    mkdir -p %{buildroot}%{userlocalpath}/lib
    mkdir -p %{buildroot}%{userlocalpath}/lib/pkgconfig
    mkdir -p %{buildroot}%{userlocalpath}/include
    mkdir -p %{buildroot}%{userlocalpath}/include/jemalloc
    mkdir -p %{buildroot}%{userlocalpath}/share
    mkdir -p %{buildroot}%{userlocalpath}/share/doc
    mkdir -p %{buildroot}%{userlocalpath}/share/doc/jemalloc
    mkdir -p %{buildroot}%{userlocalpath}/share/man
    mkdir -p %{buildroot}%{userlocalpath}/share/man/man3

    cp %{_compiledir}/build/bin/jemalloc-config %{buildroot}%{userlocalpath}/bin/
    if [ -f %{_compiledir}/build/bin/jemalloc.sh ]; then
        cp %{_compiledir}/build/bin/jemalloc.sh %{buildroot}%{userlocalpath}/bin/
    fi
    if [ -f %{_compiledir}/build/bin/jeprof ]; then
        cp %{_compiledir}/build/bin/jeprof %{buildroot}%{userlocalpath}/bin/
    fi
    if [ -f %{_compiledir}/build/include/jemalloc/jemalloc.h ]; then
        cp %{_compiledir}/build/include/jemalloc/jemalloc.h %{buildroot}%{userlocalpath}/include/jemalloc/
    fi
    if [ -f %{_compiledir}/build/lib/libjemalloc.so.2 ]; then
        cp %{_compiledir}/build/lib/libjemalloc.so.2 %{buildroot}%{userlocalpath}/lib/
        ln -sf libjemalloc.so.2 %{buildroot}%{userlocalpath}/lib/libjemalloc.so
    fi
    if [ -f %{_compiledir}/build/lib/libjemalloc.a ]; then
        cp %{_compiledir}/build/lib/libjemalloc.a %{buildroot}%{userlocalpath}/lib/
    fi
    if [ -f %{_compiledir}/build/lib/libjemalloc_pic.a ]; then
        cp %{_compiledir}/build/lib/libjemalloc_pic.a %{buildroot}%{userlocalpath}/lib/
    fi
    if [ -f %{_compiledir}/build/lib/pkgconfig/jemalloc.pc ]; then
        cp %{_compiledir}/build/lib/pkgconfig/jemalloc.pc %{buildroot}%{userlocalpath}/lib/pkgconfig/
    fi
    if [ -f %{_compiledir}/build/share/doc/jemalloc/jemalloc.html ]; then
        cp %{_compiledir}/build/share/doc/jemalloc/jemalloc.html %{buildroot}%{userlocalpath}/share/doc/jemalloc/
    fi
    if [ -f %{_compiledir}/build/share/man/man3/jemalloc.3 ]; then
        cp %{_compiledir}/build/share/man/man3/jemalloc.3 %{buildroot}%{userlocalpath}/share/man/man3/
    fi
fi

#Scripts executed before installation
%pre
csudo=""
if command -v sudo > /dev/null; then
    csudo="sudo "
fi

# Stop the service if running
if pidof taosd &> /dev/null; then
    if pidof systemd &> /dev/null; then
        ${csudo}systemctl stop taosd || :
    elif $(which service  &> /dev/null); then
        ${csudo}service taosd stop || :
    else
        pid=$(ps -ef | grep "taosd" | grep -v "grep" | awk '{print $2}')
        if [ -n "$pid" ]; then
           ${csudo}kill -9 $pid   || :
        fi
    fi
    echo "Stop taosd service success!"
    sleep 1
fi
# if taos.cfg already exist, remove it
if [ -f %{cfg_install_dir}/taos.cfg ]; then
    ${csudo}rm -f %{cfg_install_dir}/cfg/taos.cfg   || :
fi

# if taosadapter.toml already exist, remove it
if [ -f %{cfg_install_dir}/taosadapter.toml ]; then
    ${csudo}rm -f %{cfg_install_dir}/cfg/taosadapter.toml || :
fi

# there can not libtaos.so*, otherwise ln -s  error
${csudo}rm -f %{homepath}/driver/libtaos*   || :

#Scripts executed after installation
%post
csudo=""
if command -v sudo > /dev/null; then
    csudo="sudo "
fi
cd %{homepath}/script
${csudo}./post.sh

# Scripts executed before uninstall
%preun
csudo=""
if command -v sudo > /dev/null; then
    csudo="sudo "
fi
# only remove package to call preun.sh, not but update(2)
if [ $1 -eq 0 ];then
  #cd %{homepath}/script
  #${csudo}./preun.sh

  if [ -f %{homepath}/script/preun.sh ]; then
    cd %{homepath}/script
    ${csudo}./preun.sh
  else
    bin_link_dir="/usr/bin"
    lib_link_dir="/usr/lib"
    inc_link_dir="/usr/include"

    data_link_dir="/usr/local/taos/data"
    log_link_dir="/usr/local/taos/log"
    cfg_link_dir="/usr/local/taos/cfg"

    # Remove all links
    ${csudo}rm -f ${bin_link_dir}/taos       || :
    ${csudo}rm -f ${bin_link_dir}/taosd      || :
    ${csudo}rm -f ${bin_link_dir}/taosadapter       || :
    ${csudo}rm -f ${cfg_link_dir}/*          || :
    ${csudo}rm -f ${inc_link_dir}/taos.h     || :
    ${csudo}rm -f ${inc_link_dir}/taosdef.h     || :
    ${csudo}rm -f ${inc_link_dir}/taoserror.h     || :
    ${csudo}rm -f ${lib_link_dir}/libtaos.*  || :

    ${csudo}rm -f ${log_link_dir}            || :
    ${csudo}rm -f ${data_link_dir}           || :

    pid=$(ps -ef | grep "taosd" | grep -v "grep" | awk '{print $2}')
    if [ -n "$pid" ]; then
      ${csudo}kill -9 $pid   || :
    fi
  fi
fi

# Scripts executed after uninstall
%postun

# clean build dir
%clean
csudo=""
if command -v sudo > /dev/null; then
    csudo="sudo "
fi
${csudo}rm -rf %{buildroot}

#Specify the files to be packaged
%files
/*
#%doc

#Setting default permissions
%defattr  (-,root,root,0755)
#%{prefix}

#%changelog<|MERGE_RESOLUTION|>--- conflicted
+++ resolved
@@ -81,11 +81,7 @@
 #cp -r %{_compiledir}/../src/connector/go            %{buildroot}%{homepath}/connector
 #cp -r %{_compiledir}/../src/connector/nodejs        %{buildroot}%{homepath}/connector
 #cp %{_compiledir}/build/lib/taos-jdbcdriver*.*      %{buildroot}%{homepath}/connector ||:
-<<<<<<< HEAD
-cp -r %{_compiledir}/../tests/examples/*            %{buildroot}%{homepath}/examples
-=======
 cp -r %{_compiledir}/../examples/*                  %{buildroot}%{homepath}/examples
->>>>>>> b80282ba
 
 if [ -f %{_compiledir}/build/bin/jemalloc-config ]; then
     mkdir -p %{buildroot}%{userlocalpath}/bin
