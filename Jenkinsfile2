import hudson.model.Result
import hudson.model.*;
import jenkins.model.CauseOfInterruption
node {
}
file_zh_changed = ''
file_en_changed = ''
file_no_doc_changed = '1'
file_only_tdgpt_change_except = '1'
tdgpt_file = "forecastoperator.c|anomalywindowoperator.c|tanalytics.h|tanalytics.c|tdgpt_cases.task|analytics"


def abortPreviousBuilds() {
    def currentJobName = env.JOB_NAME
    def currentBuildNumber = env.BUILD_NUMBER.toInteger()
    def jobs = Jenkins.instance.getItemByFullName(currentJobName)
    def builds = jobs.getBuilds()

    for (build in builds) {
        if (!build.isBuilding()) {
            continue;
        }

        if (currentBuildNumber == build.getNumber().toInteger()) {
            continue;
        }

        build.doKill()    //doTerm(),doKill(),doTerm()
    }
}
//  abort previous build
abortPreviousBuilds()
def abort_previous(){
    def buildNumber = env.BUILD_NUMBER as int
    if (buildNumber > 1) milestone(buildNumber - 1)
    milestone(buildNumber)
}
def check_docs(){
    if (env.CHANGE_URL =~ /\/TDengine\//) {
        sh '''
            hostname
            date
            env
        '''
        sh '''
            cd ${WKC}
            git reset --hard
            git clean -f
            git remote prune origin
            git fetch
            git checkout ''' + env.CHANGE_TARGET + '''
            git pull >/dev/null
            git fetch origin +refs/pull/${CHANGE_ID}/merge
            git checkout -qf FETCH_HEAD 
        '''

        file_zh_changed = sh (
            script: '''
                cd ${WKC}
                git --no-pager diff --name-only FETCH_HEAD `git merge-base FETCH_HEAD ${CHANGE_TARGET}`|grep  "^docs/zh/" || :
            ''',
            returnStdout: true
        )

        file_en_changed = sh (
            script: '''
                cd ${WKC}
                git --no-pager diff --name-only FETCH_HEAD `git merge-base FETCH_HEAD ${CHANGE_TARGET}`|grep  "^docs/en/" || :
            ''',
            returnStdout: true
        )
        
        file_no_doc_changed = sh (
            script: '''
                cd ${WKC}
                git --no-pager diff --name-only FETCH_HEAD `git merge-base FETCH_HEAD ${CHANGE_TARGET}`|grep -v "^docs/en/"|grep -v "^docs/zh/"|grep -v ".md$" || :
            ''',
            returnStdout: true
        ).trim()

        file_only_tdgpt_change_except = sh (
            script: '''
                cd ${WKC}
                git --no-pager diff --name-only FETCH_HEAD `git merge-base FETCH_HEAD ${CHANGE_TARGET}`|grep -v "^docs/en/"|grep -v "^docs/zh/"|grep -v ".md$" | grep -Ev "forecastoperator.c|anomalywindowoperator.c|tanalytics.h|tanalytics.c|tdgpt_cases.task|analytics" ||:
            ''',
            returnStdout: true
        ).trim()

        echo "file_zh_changed: ${file_zh_changed}"
        echo "file_en_changed: ${file_en_changed}"
        echo "file_no_doc_changed: ${file_no_doc_changed}"
        echo "file_only_tdgpt_change_except: ${file_only_tdgpt_change_except}"
    }
}

def build_pre_docs(){
    if (env.CHANGE_URL =~ /\/TDengine\//) {
        sh '''
            hostname
            date
            env
        '''
        
        sh '''
            cd ${DOC_WKC}/${td_repo}
            git reset --hard
            git clean -f
            git remote prune origin
            git fetch
            git checkout ''' + env.CHANGE_TARGET + '''
            git pull >/dev/null
            git fetch origin +refs/pull/${CHANGE_ID}/merge
            git checkout -qf FETCH_HEAD 
        '''
    }
}

def build_zh_docs(){
    sh '''
        cd ${DOC_WKC}/${zh_doc_repo}
        # git pull 
        yarn ass local
        yarn build
    '''
}

def build_en_docs(){
    sh '''
        cd ${DOC_WKC}/${en_doc_repo}
        # git pull 
        yarn ass local
        yarn build
    '''
}


def pre_test(){
    sh '''
        hostname
        date
        env
    '''
    sh '''
        cd ${WK}
        git reset --hard
        git remote prune origin
        git fetch
        cd ${WKC}
        git reset --hard
        git clean -f
        rm -rf examples/rust/
        git remote prune origin
        git fetch
    '''
    script {
        sh '''
            cd ${WK}
            git checkout 3.0
            cd ${WKC}
            git checkout ''' + env.CHANGE_TARGET + '''
        '''
    }
    if (env.CHANGE_URL =~ /\/TDengine\//) {
        sh '''
            cd ${WKC}
            git remote prune origin
            git pull >/dev/null
            git log -5
            echo "`date "+%Y%m%d-%H%M%S"` ${JOB_NAME}:${BRANCH_NAME}:${BUILD_ID}:${CHANGE_TARGET}" >>${WKDIR}/jenkins.log
            echo "CHANGE_BRANCH:${CHANGE_BRANCH}" >>${WKDIR}/jenkins.log
            echo "community log: `git log -5`" >>${WKDIR}/jenkins.log
            git fetch origin +refs/pull/${CHANGE_ID}/merge
            git checkout -qf FETCH_HEAD
            git log -5
            echo "community log merged: `git log -5`" >>${WKDIR}/jenkins.log
            cd ${WK}
            git pull >/dev/null
            git log -5
            echo "tdinternal log: `git log -5`" >>${WKDIR}/jenkins.log
        '''
    } else if (env.CHANGE_URL =~ /\/TDinternal\//) {
        sh '''
            cd ${WK}
            git pull >/dev/null
            git log -5
            echo "`date "+%Y%m%d-%H%M%S"` ${JOB_NAME}:${BRANCH_NAME}:${BUILD_ID}:${CHANGE_TARGET}" >>${WKDIR}/jenkins.log
            echo "CHANGE_BRANCH:${CHANGE_BRANCH}" >>${WKDIR}/jenkins.log
            echo "tdinternal log: `git log -5`" >>${WKDIR}/jenkins.log
            git fetch origin +refs/pull/${CHANGE_ID}/merge
            git checkout -qf FETCH_HEAD
            git log -5
            echo "tdinternal log merged: `git log -5`" >>${WKDIR}/jenkins.log
            cd ${WKC}
            git remote prune origin
            git pull >/dev/null
            git log -5
            echo "community log: `git log -5`" >>${WKDIR}/jenkins.log
        '''
    } else {
        sh '''
            echo "unmatched repository ${CHANGE_URL}"
        '''
    }
    sh '''
        cd ${WKC}
        git rm --cached tools/taos-tools 2>/dev/null || :
        git rm --cached tools/taosadapter 2>/dev/null || :
        git rm --cached tools/taosws-rs 2>/dev/null || :
        git rm --cached examples/rust 2>/dev/null || :
    '''
    sh '''
        cd ${WKC}
        git submodule update --init --recursive
    '''
    return 1
}

def pre_test_build_mac() {
    sh '''
        hostname
        date
    '''
    sh '''
        cd ${WK}
        rm -rf debug
        mkdir debug
    '''
    sh '''
        cd ${WK}/debug
        cmake .. -DBUILD_TEST=true -DBUILD_HTTPS=false  -DCMAKE_BUILD_TYPE=Release
        make -j10
        ctest -j10 || exit 7
    '''
    sh '''
        date
    '''
}

def pre_test_win(){
    bat '''
        hostname
        taskkill /f /t /im python.exe
        taskkill /f /t /im bash.exe
        taskkill /f /t /im taosd.exe
        ipconfig
        set
        date /t
        time /t
        rd /s /Q %WIN_INTERNAL_ROOT%\\debug || exit 0
    '''
    bat '''
        cd %WIN_INTERNAL_ROOT%
        git reset --hard
        git remote prune origin
        git fetch
    '''
    bat '''
        cd %WIN_COMMUNITY_ROOT%
        git clean -f
        git reset --hard
        git remote prune origin
        git fetch
    '''
    script {
        bat '''
            cd %WIN_INTERNAL_ROOT%
            git checkout 3.0
        '''
        bat '''
            cd %WIN_COMMUNITY_ROOT%
            git checkout ''' + env.CHANGE_TARGET + '''
        '''
    }
    script {
        if (env.CHANGE_URL =~ /\/TDengine\//) {
            bat '''
                cd %WIN_INTERNAL_ROOT%
                git pull origin 3.0
            '''
            bat '''
                cd %WIN_COMMUNITY_ROOT%
                git remote prune origin
                git pull  origin ''' + env.CHANGE_TARGET + '''
            '''
            bat '''
                cd %WIN_COMMUNITY_ROOT%
                git fetch origin +refs/pull/%CHANGE_ID%/merge
            '''
            bat '''
                cd %WIN_COMMUNITY_ROOT%
                git checkout -qf FETCH_HEAD
            '''
        } else if (env.CHANGE_URL =~ /\/TDinternal\//) {
            bat '''
                cd %WIN_INTERNAL_ROOT%
                git pull origin ''' + env.CHANGE_TARGET + '''
            '''
            bat '''
                cd %WIN_INTERNAL_ROOT%
                git fetch origin +refs/pull/%CHANGE_ID%/merge
            '''
            bat '''
                cd %WIN_INTERNAL_ROOT%
                git checkout -qf FETCH_HEAD
            '''
            bat '''
                cd %WIN_COMMUNITY_ROOT%
                git remote prune origin
                git pull
            '''
        } else {
            bat '''
                echo "unmatched repository %CHANGE_URL%"
            '''
        }
    }
    bat '''
        cd %WIN_INTERNAL_ROOT%
        git branch
        git log -5
    '''
    bat '''
        cd %WIN_COMMUNITY_ROOT%
        git branch
        git log -5
    '''
    bat '''
        cd %WIN_COMMUNITY_ROOT%
        git rm --cached tools/taos-tools 2>nul
        git rm --cached tools/taosadapter 2>nul
        git rm --cached tools/taosws-rs 2>nul
        git rm --cached examples/rust 2>nul
        exit 0
    '''
    bat '''
        cd %WIN_COMMUNITY_ROOT%
        git submodule update --init --recursive
    '''
}

def pre_test_build_win() {
    bat '''
        echo "building ..."
        time /t
        cd %WIN_INTERNAL_ROOT%
        mkdir debug
        cd debug
        time /t
        call "C:\\Program Files (x86)\\Microsoft Visual Studio\\2017\\Community\\VC\\Auxiliary\\Build\\vcvarsall.bat" x64
        set CL=/MP8
        echo ">>>>>>>>>>>>>>>>>>>>>>>>>>>>>>>>>>>>>> cmake"
        time /t
        cmake .. -G "NMake Makefiles JOM" -DBUILD_TEST=true -DBUILD_TOOLS=true || exit 7
        echo ">>>>>>>>>>>>>>>>>>>>>>>>>>>>>>>>>>>>>> jom -j 6"
        time /t
        jom -j 6 || exit 8
        time /t
    '''
    bat '''
        cd %WIN_COMMUNITY_ROOT%/tests/ci
        pip3 install taospy==2.7.21 
        pip3 install taos-ws-py==0.3.8
<<<<<<< HEAD
        xcopy /e/y/i/f %WIN_INTERNAL_ROOT%\\debug\\build\\bin\\taos.dll C:\\Windows\\System32
        xcopy /e/y/i/f %WIN_INTERNAL_ROOT%\\debug\\build\\bin\\pthreadVC3.dll C:\\Windows\\System32
=======
        xcopy /e/y/i/f %WIN_INTERNAL_ROOT%\\debug\\build\\lib\\taos.dll C:\\Windows\\System32
        xcopy /e/y/i/f %WIN_INTERNAL_ROOT%\\debug\\build\\lib\\taosnative.dll C:\\Windows\\System32
>>>>>>> 302f1f56
    '''
    return 1
}

def run_win_ctest() {
    bat '''
        echo "windows ctest ..."
        time /t
        cd %WIN_INTERNAL_ROOT%\\debug
        ctest -j 1 || exit 7
        time /t
    '''
}

def run_win_test() {
    bat '''
        echo "windows test ..."
<<<<<<< HEAD
        xcopy /e/y/i/f %WIN_INTERNAL_ROOT%\\debug\\build\\bin\\taos.dll C:\\Windows\\System32
        xcopy /e/y/i/f %WIN_INTERNAL_ROOT%\\debug\\build\\bin\\pthreadVC3.dll C:\\Windows\\System32
=======
        xcopy /e/y/i/f %WIN_INTERNAL_ROOT%\\debug\\build\\lib\\taos.dll C:\\Windows\\System32
        xcopy /e/y/i/f %WIN_INTERNAL_ROOT%\\debug\\build\\lib\\taosnative.dll C:\\Windows\\System32
>>>>>>> 302f1f56
        ls -l C:\\Windows\\System32\\taos.dll
        ls -l C:\\Windows\\System32\\taosnative.dll
        time /t
        cd %WIN_SYSTEM_TEST_ROOT%
        echo "testing ..."
        test-all.bat ci
        time /t
    '''
}

pipeline {
    agent any
    options { skipDefaultCheckout() } 
    environment{
        WKDIR = '/var/lib/jenkins/workspace'
        WK = '/var/lib/jenkins/workspace/TDinternal'
        WKC = '/var/lib/jenkins/workspace/TDinternal/community'
        WKPY = '/var/lib/jenkins/workspace/taos-connector-python'
        DOC_WKC = '/root/doc_ci_work'
        td_repo = 'TDengine'
        zh_doc_repo = 'docs.taosdata.com'
        en_doc_repo = 'docs.tdengine.com'
    }
    stages {
        stage ('check doc file changed') {
            agent{label " slave217-test"}            
            steps {
                check_docs()
            }
        }
        
        stage ('pre for build docs') {
            when {
                beforeAgent true
                expression { env.CHANGE_BRANCH =~ /(?i)doc.*/ || file_zh_changed != '' || file_en_changed != '' }
            }
            agent{label "doc_build_0_30"}
            steps {
                build_pre_docs()
            }
        }

        stage('build Docs') {
            when {
                beforeAgent true
                expression { env.CHANGE_BRANCH =~ /(?i)doc.*/ || file_zh_changed != '' || file_en_changed != '' }
            }
            parallel {
                stage('build zh docs') {
                    agent{label "doc_build_0_30"}
                    when {
                        expression { file_zh_changed != '' }
                    }
                    steps {
                        build_zh_docs()
                    }
                }
                stage('build en docs') {
                    agent{label "doc_build_0_30"}
                    when {
                        expression { file_en_changed != '' }
                    }
                    steps {
                        build_en_docs()
                    }
                }
            }
            post {
                unsuccessful {
                    error('build docs stage failed, terminating pipeline.')
                }
            }
        }

        stage('run test') {
            when {
                expression {
                    file_no_doc_changed != '' && env.CHANGE_TARGET != 'docs-cloud'
                }
            }
            parallel {
                stage('windows test') {
                    agent{label "windows10_04_test "}
                    environment{
                        WIN_INTERNAL_ROOT="C:\\workspace\\${env.EXECUTOR_NUMBER}\\TDinternal"
                        WIN_COMMUNITY_ROOT="C:\\workspace\\${env.EXECUTOR_NUMBER}\\TDinternal\\community"
                        WIN_SYSTEM_TEST_ROOT="C:\\workspace\\${env.EXECUTOR_NUMBER}\\TDinternal\\community\\tests\\system-test"
                    }
                    when {
                        beforeAgent true
                        expression { file_only_tdgpt_change_except != '' }
                    }
                    steps {
                        catchError(buildResult: 'FAILURE', stageResult: 'FAILURE') {
                            timeout(time: 126, unit: 'MINUTES'){
                                    pre_test_win()
                                    pre_test_build_win()
                                    run_win_ctest()
                                    run_win_test()
                            }
                        }
                    }
                }
                // stage('mac test') {
                //     agent{label " Mac_catalina "}
                //     when {
                //         beforeAgent true
                //         expression { file_only_tdgpt_change_except != '' }
                //     }
                //     steps {
                //         catchError(buildResult: 'FAILURE', stageResult: 'FAILURE') {
                //             timeout(time: 60, unit: 'MINUTES'){
                //                 pre_test()
                //                 pre_test_build_mac()
                //             }
                //         }
                //     }
                // }
                stage('linux test') {
                    agent{label "slave217-test "}
                    options { skipDefaultCheckout() } 
                    when {
                        changeRequest()
                    }
                    steps {
                        script {
                            def linux_node_ip = sh (
                                script: 'ip addr|grep 192|grep -v virbr|awk "{print \\\$2}"|sed "s/\\/.*//"',
                                returnStdout: true
                            ).trim()
                            echo "${linux_node_ip}"
                            echo "${WKDIR}/restore.sh -p ${BRANCH_NAME} -n ${BUILD_ID} -c {container name}"
                        }
                        catchError(buildResult: 'FAILURE', stageResult: 'FAILURE') {
                            timeout(time: 200, unit: 'MINUTES'){
                                pre_test()
                                script {
                                    sh '''
                                    mkdir -p ${WKDIR}/tmp/${BRANCH_NAME}_${BUILD_ID}
                                    echo "''' + file_no_doc_changed + '''" > ${WKDIR}/tmp/${BRANCH_NAME}_${BUILD_ID}/docs_changed.txt
                                    '''
                                    // sh '''
                                    //    cd ${WKC}/tests/parallel_test
                                    //    ./run_check_assert_container.sh -d ${WKDIR}
                                    // '''
                                    // sh '''
                                    //    cd ${WKC}/tests/parallel_test
                                    //    ./run_check_void_container.sh -d ${WKDIR}
                                    // '''
                                    sh '''
                                        date
                                        rm -rf ${WKC}/debug
                                        cd ${WKC}/tests/parallel_test
                                        time ./container_build.sh -w ${WKDIR} -e
                                    '''
                                    def extra_param = ""
                                    def log_server_file = "/home/log_server.json"
                                    def timeout_cmd = ""
                                    if (fileExists(log_server_file)) {
                                        def log_server_enabled = sh (
                                            script: 'jq .enabled ' + log_server_file,
                                            returnStdout: true
                                        ).trim()
                                        def timeout_param = sh (
                                            script: 'jq .timeout ' + log_server_file,
                                            returnStdout: true
                                        ).trim()
                                        if (timeout_param != "null" &&  timeout_param != "0") {
                                            timeout_cmd = "timeout " + timeout_param
                                        }
                                        if (log_server_enabled == "1") {
                                            def log_server = sh (
                                                script: 'jq .server ' + log_server_file + ' | sed "s/\\\"//g"',
                                                returnStdout: true
                                            ).trim()
                                            if (log_server != "null" && log_server != "") { 
                                                extra_param = "-w " + log_server
                                            }
                                        }
                                    }
                                    // sh '''
                                    //    cd ${WKC}/tests/parallel_test
                                    //    ./run_scan_container.sh -d ${WKDIR} -b ${BRANCH_NAME}_${BUILD_ID}  -f ${WKDIR}/tmp/${BRANCH_NAME}_${BUILD_ID}/docs_changed.txt ''' + extra_param + '''
                                    // '''
                                     if ( file_no_doc_changed =~ /forecastoperator.c|anomalywindowoperator.c|tanalytics.h|tanalytics.c|tdgpt_cases.task|analytics/ ) {
                                        sh '''
                                            cd ${WKC}/tests/parallel_test
                                            export DEFAULT_RETRY_TIME=2
                                            date
                                            timeout 600 time ./run.sh -e -m /home/m.json -t tdgpt_cases.task -b ${BRANCH_NAME}_${BUILD_ID} -l ${WKDIR}/log -o 300 ''' + extra_param + '''
                                        '''
                                    }
                                    if ( file_only_tdgpt_change_except != '' ) {
                                        sh '''
                                            cd ${WKC}/tests/parallel_test
                                            export DEFAULT_RETRY_TIME=2
                                            date
                                            ''' + timeout_cmd + ''' time ./run.sh -e -m /home/m.json -t cases.task -b ${BRANCH_NAME}_${BUILD_ID} -l ${WKDIR}/log -o 1200 ''' + extra_param + '''
                                        '''
                                    }
                                }
                            }
                        }
                    }
                }
            }
        }
    }
    post {  
        success {
            emailext (
                subject: "PR-result: Job '${env.JOB_NAME} [${env.BUILD_NUMBER}]' SUCCESS",
                body: """<!DOCTYPE html>
                <html>
                <head>
                <meta charset="UTF-8">
                </head>
                <body leftmargin="8" marginwidth="0" topmargin="8" marginheight="4" offset="0">
                    <table width="95%" cellpadding="0" cellspacing="0" style="font-size: 16pt; font-family: Tahoma, Arial, Helvetica, sans-serif">
                        <tr>
                            <td><br />
                                <b><font color="#0B610B"><font size="6">构建信息</font></font></b>
                                <hr size="2" width="100%" align="center" /></td>
                        </tr>
                        <tr>
                            <td>
                                <ul>
                                <div style="font-size:18px">
                                    <li>构建名称>>分支：${env.BRANCH_NAME}</li>
                                    <li>构建结果：<span style="color:green"> Successful </span></li>
                                    <li>构建编号：${BUILD_NUMBER}</li>
                                    <li>触发用户：${env.CHANGE_AUTHOR}</li>
                                    <li>提交信息：${env.CHANGE_TITLE}</li>
                                    <li>构建地址：<a href=${BUILD_URL}>${BUILD_URL}</a></li>
                                    <li>构建日志：<a href=${BUILD_URL}console>${BUILD_URL}console</a></li>
                                    
                                </div>
                                </ul>
                            </td>
                        </tr>
                    </table></font>
                </body>
                </html>""",
                to: "${env.CHANGE_AUTHOR_EMAIL}",
                from: "support@taosdata.com"
            )
        }
        failure {
            emailext (
                subject: "PR-result: Job '${env.JOB_NAME} [${env.BUILD_NUMBER}]' FAIL",
                body: """<!DOCTYPE html>
                <html>
                <head>
                <meta charset="UTF-8">
                </head>
                <body leftmargin="8" marginwidth="0" topmargin="8" marginheight="4" offset="0">
                    <table width="95%" cellpadding="0" cellspacing="0" style="font-size: 16pt; font-family: Tahoma, Arial, Helvetica, sans-serif">
                        <tr>
                            <td><br />
                                <b><font color="#0B610B"><font size="6">构建信息</font></font></b>
                                <hr size="2" width="100%" align="center" /></td>
                        </tr>
                        <tr>
                            <td>
                                <ul>
                                <div style="font-size:18px">
                                    <li>构建名称>>分支：${env.BRANCH_NAME}</li>
                                    <li>构建结果：<span style="color:red"> Failure </span></li>
                                    <li>构建编号：${BUILD_NUMBER}</li>
                                    <li>触发用户：${env.CHANGE_AUTHOR}</li>
                                    <li>提交信息：${env.CHANGE_TITLE}</li>
                                    <li>构建地址：<a href=${BUILD_URL}>${BUILD_URL}</a></li>
                                    <li>构建日志：<a href=${BUILD_URL}console>${BUILD_URL}console</a></li>
                                    
                                </div>
                                </ul>
                            </td>
                        </tr>
                    </table></font>
                </body>
                </html>""",
                to: "${env.CHANGE_AUTHOR_EMAIL}",
                from: "support@taosdata.com"
            )
        }
    } 
}<|MERGE_RESOLUTION|>--- conflicted
+++ resolved
@@ -360,13 +360,9 @@
         cd %WIN_COMMUNITY_ROOT%/tests/ci
         pip3 install taospy==2.7.21 
         pip3 install taos-ws-py==0.3.8
-<<<<<<< HEAD
         xcopy /e/y/i/f %WIN_INTERNAL_ROOT%\\debug\\build\\bin\\taos.dll C:\\Windows\\System32
+        xcopy /e/y/i/f %WIN_INTERNAL_ROOT%\\debug\\build\\bin\\taosnative.dll C:\\Windows\\System32
         xcopy /e/y/i/f %WIN_INTERNAL_ROOT%\\debug\\build\\bin\\pthreadVC3.dll C:\\Windows\\System32
-=======
-        xcopy /e/y/i/f %WIN_INTERNAL_ROOT%\\debug\\build\\lib\\taos.dll C:\\Windows\\System32
-        xcopy /e/y/i/f %WIN_INTERNAL_ROOT%\\debug\\build\\lib\\taosnative.dll C:\\Windows\\System32
->>>>>>> 302f1f56
     '''
     return 1
 }
@@ -384,13 +380,9 @@
 def run_win_test() {
     bat '''
         echo "windows test ..."
-<<<<<<< HEAD
         xcopy /e/y/i/f %WIN_INTERNAL_ROOT%\\debug\\build\\bin\\taos.dll C:\\Windows\\System32
+        xcopy /e/y/i/f %WIN_INTERNAL_ROOT%\\debug\\build\\bin\\taosnative.dll C:\\Windows\\System32
         xcopy /e/y/i/f %WIN_INTERNAL_ROOT%\\debug\\build\\bin\\pthreadVC3.dll C:\\Windows\\System32
-=======
-        xcopy /e/y/i/f %WIN_INTERNAL_ROOT%\\debug\\build\\lib\\taos.dll C:\\Windows\\System32
-        xcopy /e/y/i/f %WIN_INTERNAL_ROOT%\\debug\\build\\lib\\taosnative.dll C:\\Windows\\System32
->>>>>>> 302f1f56
         ls -l C:\\Windows\\System32\\taos.dll
         ls -l C:\\Windows\\System32\\taosnative.dll
         time /t
