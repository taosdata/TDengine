import hudson.model.Result
import hudson.model.*;
import jenkins.model.CauseOfInterruption
node {
}
file_zh_changed = ''
file_en_changed = ''
file_no_doc_changed = '1'
file_only_tdgpt_change_except = '1'
<<<<<<< HEAD
tdgpt_file = "forecastoperator.c|anomalywindowoperator.c|tanalytics.h|tanalytics.c|tdgpt_cases.task|analytics"
=======
tdgpt_file = "forecastoperator.c\\|anomalywindowoperator.c\\|tanalytics.h\\|tanalytics.c\\|tdgpt_cases.task\\|analytics"
>>>>>>> 713a590f

def abortPreviousBuilds() {
    def currentJobName = env.JOB_NAME
    def currentBuildNumber = env.BUILD_NUMBER.toInteger()
    def jobs = Jenkins.instance.getItemByFullName(currentJobName)
    def builds = jobs.getBuilds()

    for (build in builds) {
        if (!build.isBuilding()) {
            continue;
        }

        if (currentBuildNumber == build.getNumber().toInteger()) {
            continue;
        }

        build.doKill()    //doTerm(),doKill(),doTerm()
    }
}
//  abort previous build
abortPreviousBuilds()
def abort_previous(){
    def buildNumber = env.BUILD_NUMBER as int
    if (buildNumber > 1) milestone(buildNumber - 1)
    milestone(buildNumber)
}
def check_docs(){
    if (env.CHANGE_URL =~ /\/TDengine\//) {
        sh '''
            hostname
            date
            env
        '''
        sh '''
            cd ${WKC}
            git reset --hard
            git clean -f
            git remote prune origin
            git fetch
            git checkout ''' + env.CHANGE_TARGET + '''
            git pull >/dev/null
            git fetch origin +refs/pull/${CHANGE_ID}/merge
            git checkout -qf FETCH_HEAD 
        '''

        file_zh_changed = sh (
            script: '''
                cd ${WKC}
                git --no-pager diff --name-only FETCH_HEAD `git merge-base FETCH_HEAD ${CHANGE_TARGET}`|grep  "^docs/zh/" || :
            ''',
            returnStdout: true
        )

        file_en_changed = sh (
            script: '''
                cd ${WKC}
                git --no-pager diff --name-only FETCH_HEAD `git merge-base FETCH_HEAD ${CHANGE_TARGET}`|grep  "^docs/en/" || :
            ''',
            returnStdout: true
        )
        
        file_no_doc_changed = sh (
            script: '''
                cd ${WKC}
                git --no-pager diff --name-only FETCH_HEAD `git merge-base FETCH_HEAD ${CHANGE_TARGET}`|grep -v "^docs/en/"|grep -v "^docs/zh/"|grep -v ".md$" || :
            ''',
            returnStdout: true
        ).trim()

        file_only_tdgpt_change_except = sh (
            script: '''
                cd ${WKC}
<<<<<<< HEAD
                echo ${file_no_doc_changed} | grep -Ev ${tdgpt_file} :
=======
                git --no-pager diff --name-only FETCH_HEAD `git merge-base FETCH_HEAD ${CHANGE_TARGET}`|grep -v "^docs/en/"|grep -v "^docs/zh/"|grep -v ".md$" | grep -v ${tdgpt_file} || :
>>>>>>> 713a590f
            ''',
            returnStdout: true
        ).trim()

        echo "file_zh_changed: ${file_zh_changed}"
        echo "file_en_changed: ${file_en_changed}"
        echo "file_no_doc_changed: ${file_no_doc_changed}"
        echo "file_only_tdgpt_change_except: ${file_only_tdgpt_change_except}"
    }
}

def build_pre_docs(){
    if (env.CHANGE_URL =~ /\/TDengine\//) {
        sh '''
            hostname
            date
            env
        '''
        
        sh '''
            cd ${DOC_WKC}/${td_repo}
            git reset --hard
            git clean -f
            git remote prune origin
            git fetch
            git checkout ''' + env.CHANGE_TARGET + '''
            git pull >/dev/null
            git fetch origin +refs/pull/${CHANGE_ID}/merge
            git checkout -qf FETCH_HEAD 
        '''

        sh '''
             cd ${DOC_WKC}/${tools_repo}
            git reset --hard
            git clean -f
            git fetch
            git remote prune origin
            git checkout ''' + env.CHANGE_TARGET + '''
            git pull >/dev/null
        '''
    }
}

def build_zh_docs(){
    sh '''
        cd ${DOC_WKC}/${zh_doc_repo}
        # git pull 
        yarn ass local
        yarn build
    '''
}

def build_en_docs(){
    sh '''
        cd ${DOC_WKC}/${en_doc_repo}
        # git pull 
        yarn ass local
        yarn build
    '''
}


def pre_test(){
    sh '''
        hostname
        date
        env
    '''
    sh '''
        cd ${WK}
        git reset --hard
        git remote prune origin
        git fetch
        cd ${WKC}
        git reset --hard
        git clean -f
        rm -rf examples/rust/
        git remote prune origin
        git fetch
    '''
    script {
        sh '''
            cd ${WK}
            git checkout ''' + env.CHANGE_TARGET + '''
            cd ${WKC}
            git checkout ''' + env.CHANGE_TARGET + '''
        '''
    }
    if (env.CHANGE_URL =~ /\/TDengine\//) {
        sh '''
            cd ${WKC}
            git remote prune origin
            git pull >/dev/null
            git log -5
            echo "`date "+%Y%m%d-%H%M%S"` ${JOB_NAME}:${BRANCH_NAME}:${BUILD_ID}:${CHANGE_TARGET}" >>${WKDIR}/jenkins.log
            echo "CHANGE_BRANCH:${CHANGE_BRANCH}" >>${WKDIR}/jenkins.log
            echo "community log: `git log -5`" >>${WKDIR}/jenkins.log
            git fetch origin +refs/pull/${CHANGE_ID}/merge
            git checkout -qf FETCH_HEAD
            git log -5
            echo "community log merged: `git log -5`" >>${WKDIR}/jenkins.log
            cd ${WK}
            git pull >/dev/null
            git log -5
            echo "tdinternal log: `git log -5`" >>${WKDIR}/jenkins.log
        '''
    } else if (env.CHANGE_URL =~ /\/TDinternal\//) {
        sh '''
            cd ${WK}
            git pull >/dev/null
            git log -5
            echo "`date "+%Y%m%d-%H%M%S"` ${JOB_NAME}:${BRANCH_NAME}:${BUILD_ID}:${CHANGE_TARGET}" >>${WKDIR}/jenkins.log
            echo "CHANGE_BRANCH:${CHANGE_BRANCH}" >>${WKDIR}/jenkins.log
            echo "tdinternal log: `git log -5`" >>${WKDIR}/jenkins.log
            git fetch origin +refs/pull/${CHANGE_ID}/merge
            git checkout -qf FETCH_HEAD
            git log -5
            echo "tdinternal log merged: `git log -5`" >>${WKDIR}/jenkins.log
            cd ${WKC}
            git remote prune origin
            git pull >/dev/null
            git log -5
            echo "community log: `git log -5`" >>${WKDIR}/jenkins.log
        '''
    } else {
        sh '''
            echo "unmatched repository ${CHANGE_URL}"
        '''
    }
    sh '''
        cd ${WKC}
        git rm --cached tools/taos-tools 2>/dev/null || :
        git rm --cached tools/taosadapter 2>/dev/null || :
        git rm --cached tools/taosws-rs 2>/dev/null || :
        git rm --cached examples/rust 2>/dev/null || :
    '''
    sh '''
        cd ${WKC}
        git submodule update --init --recursive
    '''
    return 1
}

def pre_test_build_mac() {
    sh '''
        hostname
        date
    '''
    sh '''
        cd ${WK}
        rm -rf debug
        mkdir debug
    '''
    sh '''
        cd ${WK}/debug
        cmake .. -DBUILD_TEST=true -DBUILD_HTTPS=false  -DCMAKE_BUILD_TYPE=Release
        make -j10
        ctest -j10 || exit 7
    '''
    sh '''
        date
    '''
}

def pre_test_win(){
    bat '''
        hostname
        taskkill /f /t /im python.exe
        taskkill /f /t /im bash.exe
        taskkill /f /t /im taosd.exe
        ipconfig
        set
        date /t
        time /t
        rd /s /Q %WIN_INTERNAL_ROOT%\\debug || exit 0
    '''
    bat '''
        cd %WIN_INTERNAL_ROOT%
        git reset --hard
        git remote prune origin
        git fetch
    '''
    bat '''
        cd %WIN_COMMUNITY_ROOT%
        git clean -f
        git reset --hard
        git remote prune origin
        git fetch
    '''
    script {
        bat '''
            cd %WIN_INTERNAL_ROOT%
            git checkout ''' + env.CHANGE_TARGET + '''
        '''
        bat '''
            cd %WIN_COMMUNITY_ROOT%
            git checkout ''' + env.CHANGE_TARGET + '''
        '''
    }
    script {
        if (env.CHANGE_URL =~ /\/TDengine\//) {
            bat '''
                cd %WIN_INTERNAL_ROOT%
                git pull origin ''' + env.CHANGE_TARGET + '''
            '''
            bat '''
                cd %WIN_COMMUNITY_ROOT%
                git remote prune origin
                git pull  origin ''' + env.CHANGE_TARGET + '''
            '''
            bat '''
                cd %WIN_COMMUNITY_ROOT%
                git fetch origin +refs/pull/%CHANGE_ID%/merge
            '''
            bat '''
                cd %WIN_COMMUNITY_ROOT%
                git checkout -qf FETCH_HEAD
            '''
        } else if (env.CHANGE_URL =~ /\/TDinternal\//) {
            bat '''
                cd %WIN_INTERNAL_ROOT%
                git pull origin ''' + env.CHANGE_TARGET + '''
            '''
            bat '''
                cd %WIN_INTERNAL_ROOT%
                git fetch origin +refs/pull/%CHANGE_ID%/merge
            '''
            bat '''
                cd %WIN_INTERNAL_ROOT%
                git checkout -qf FETCH_HEAD
            '''
            bat '''
                cd %WIN_COMMUNITY_ROOT%
                git remote prune origin
                git pull
            '''
        } else {
            bat '''
                echo "unmatched repository %CHANGE_URL%"
            '''
        }
    }
    bat '''
        cd %WIN_INTERNAL_ROOT%
        git branch
        git log -5
    '''
    bat '''
        cd %WIN_COMMUNITY_ROOT%
        git branch
        git log -5
    '''
    bat '''
        cd %WIN_COMMUNITY_ROOT%
        git rm --cached tools/taos-tools 2>nul
        git rm --cached tools/taosadapter 2>nul
        git rm --cached tools/taosws-rs 2>nul
        git rm --cached examples/rust 2>nul
        exit 0
    '''
    bat '''
        cd %WIN_COMMUNITY_ROOT%
        git submodule update --init --recursive
    '''
}

def pre_test_build_win() {
    bat '''
        echo "building ..."
        time /t
        cd %WIN_INTERNAL_ROOT%
        mkdir debug
        cd debug
        time /t
        call "C:\\Program Files (x86)\\Microsoft Visual Studio\\2017\\Community\\VC\\Auxiliary\\Build\\vcvarsall.bat" x64
        set CL=/MP8
        echo ">>>>>>>>>>>>>>>>>>>>>>>>>>>>>>>>>>>>>> cmake"
        time /t
        cmake .. -G "NMake Makefiles JOM" -DBUILD_TEST=true -DBUILD_TOOLS=true || exit 7
        echo ">>>>>>>>>>>>>>>>>>>>>>>>>>>>>>>>>>>>>> jom -j 6"
        time /t
        jom -j 6 || exit 8
        time /t
    '''
    bat '''
        cd %WIN_COMMUNITY_ROOT%/tests/ci
        pip3 install taospy==2.7.16 
        pip3 install taos-ws-py==0.3.5
        xcopy /e/y/i/f %WIN_INTERNAL_ROOT%\\debug\\build\\lib\\taos.dll C:\\Windows\\System32
    '''
    return 1
}

def run_win_ctest() {
    bat '''
        echo "windows ctest ..."
        time /t
        cd %WIN_INTERNAL_ROOT%\\debug
        ctest -j 1 || exit 7
        time /t
    '''
}

def run_win_test() {
    bat '''
        echo "windows test ..."
        xcopy /e/y/i/f %WIN_INTERNAL_ROOT%\\debug\\build\\lib\\taos.dll C:\\Windows\\System32
        ls -l C:\\Windows\\System32\\taos.dll
        time /t
        cd %WIN_SYSTEM_TEST_ROOT%
        echo "testing ..."
        test-all.bat ci
        time /t
    '''
}

pipeline {
    agent any
    options { skipDefaultCheckout() } 
    environment{
        WKDIR = '/var/lib/jenkins/workspace'
        WK = '/var/lib/jenkins/workspace/TDinternal'
        WKC = '/var/lib/jenkins/workspace/TDinternal/community'
        WKPY = '/var/lib/jenkins/workspace/taos-connector-python'
        DOC_WKC = '/root/doc_ci_work'
        td_repo = 'TDengine'
        zh_doc_repo = 'docs.taosdata.com'
        en_doc_repo = 'docs.tdengine.com'
        tools_repo = 'taos-tools'
    }
    stages {
        stage ('check doc file changed') {
            agent{label " slave1_47 || slave1_48 || slave1_49 || slave1_50 || slave1_52  || slave1_59 || slave1_63 ||  worker03 || slave215 || slave217 || slave219 || Mac_catalina "}            
            steps {
                check_docs()
            }
        }
        
        stage ('pre for build docs') {
            when {
                beforeAgent true
                expression { env.CHANGE_BRANCH =~ /(?i)doc.*/ || file_zh_changed != '' || file_en_changed != '' }
            }
            agent{label "doc_build_0_30"}
            steps {
                build_pre_docs()
            }
        }

        stage('build Docs') {
            when {
                beforeAgent true
                expression { env.CHANGE_BRANCH =~ /(?i)doc.*/ || file_zh_changed != '' || file_en_changed != '' }
            }
            parallel {
                stage('build zh docs') {
                    agent{label "doc_build_0_30"}
                    when {
                        expression { file_zh_changed != '' }
                    }
                    steps {
                        build_zh_docs()
                    }
                }
                stage('build en docs') {
                    agent{label "doc_build_0_30"}
                    when {
                        expression { file_en_changed != '' }
                    }
                    steps {
                        build_en_docs()
                    }
                }
            }
            post {
                unsuccessful {
                    error('build docs stage failed, terminating pipeline.')
                }
            }
        }

        stage('run test') {
            when {
                expression {
                    file_no_doc_changed != '' && env.CHANGE_TARGET != 'docs-cloud'
                }
            }
            parallel {
                stage('windows test') {
                    agent{label " windows10_01 || windows10_02 || windows10_03 || windows10_04 "}
                    environment{
                        WIN_INTERNAL_ROOT="C:\\workspace\\${env.EXECUTOR_NUMBER}\\TDinternal"
                        WIN_COMMUNITY_ROOT="C:\\workspace\\${env.EXECUTOR_NUMBER}\\TDinternal\\community"
                        WIN_SYSTEM_TEST_ROOT="C:\\workspace\\${env.EXECUTOR_NUMBER}\\TDinternal\\community\\tests\\system-test"
                    }
                    when {
                        beforeAgent true
                        expression { file_only_tdgpt_change_except != '' }
                    }
                    steps {
                        catchError(buildResult: 'FAILURE', stageResult: 'FAILURE') {
                            timeout(time: 126, unit: 'MINUTES'){
                                    pre_test_win()
                                    pre_test_build_win()
                                    run_win_ctest()
                                    run_win_test()
                            }
                        }
                    }
                }
                stage('mac test') {
                    agent{label " Mac_catalina "}
                    when {
                        beforeAgent true
                        expression { file_only_tdgpt_change_except != '' }
                    }
                    steps {
                        catchError(buildResult: 'FAILURE', stageResult: 'FAILURE') {
                            timeout(time: 60, unit: 'MINUTES'){
                                pre_test()
                                pre_test_build_mac()
                            }
                        }
                    }
                }
                stage('linux test') {
                    agent{label "slave1_47 || slave1_48 || slave1_49 || slave1_50 || slave1_52 || slave1_59 || slave1_63 || worker03 || slave215 || slave217 || slave219 "}
                    options { skipDefaultCheckout() } 
                    when {
                        changeRequest()
                    }
                    steps {
                        script {
                            def linux_node_ip = sh (
                                script: 'ip addr|grep 192|grep -v virbr|awk "{print \\\$2}"|sed "s/\\/.*//"',
                                returnStdout: true
                            ).trim()
                            echo "${linux_node_ip}"
                            echo "${WKDIR}/restore.sh -p ${BRANCH_NAME} -n ${BUILD_ID} -c {container name}"
                        }
                        catchError(buildResult: 'FAILURE', stageResult: 'FAILURE') {
                            timeout(time: 200, unit: 'MINUTES'){
                                pre_test()
                                script {
                                    sh '''
                                    mkdir -p ${WKDIR}/tmp/${BRANCH_NAME}_${BUILD_ID}
                                    echo "''' + file_no_doc_changed + '''" > ${WKDIR}/tmp/${BRANCH_NAME}_${BUILD_ID}/docs_changed.txt
                                    '''
                                    sh '''
                                       cd ${WKC}/tests/parallel_test
                                       ./run_check_assert_container.sh -d ${WKDIR}
                                    '''
                                    sh '''
                                       cd ${WKC}/tests/parallel_test
                                       ./run_check_void_container.sh -d ${WKDIR}
                                    '''
                                    sh '''
                                        date
                                        rm -rf ${WKC}/debug
                                        cd ${WKC}/tests/parallel_test
                                        time ./container_build.sh -w ${WKDIR} -e
                                    '''
                                    def extra_param = ""
                                    def log_server_file = "/home/log_server.json"
                                    def timeout_cmd = ""
                                    if (fileExists(log_server_file)) {
                                        def log_server_enabled = sh (
                                            script: 'jq .enabled ' + log_server_file,
                                            returnStdout: true
                                        ).trim()
                                        def timeout_param = sh (
                                            script: 'jq .timeout ' + log_server_file,
                                            returnStdout: true
                                        ).trim()
                                        if (timeout_param != "null" &&  timeout_param != "0") {
                                            timeout_cmd = "timeout " + timeout_param
                                        }
                                        if (log_server_enabled == "1") {
                                            def log_server = sh (
                                                script: 'jq .server ' + log_server_file + ' | sed "s/\\\"//g"',
                                                returnStdout: true
                                            ).trim()
                                            if (log_server != "null" && log_server != "") { 
                                                extra_param = "-w " + log_server
                                            }
                                        }
                                    }
                                    sh '''
                                       cd ${WKC}/tests/parallel_test
                                       ./run_scan_container.sh -d ${WKDIR} -b ${BRANCH_NAME}_${BUILD_ID}  -f ${WKDIR}/tmp/${BRANCH_NAME}_${BUILD_ID}/docs_changed.txt ''' + extra_param + '''
                                    '''
<<<<<<< HEAD
                                     if ( file_no_doc_changed =~ /${tdgpt_file}/ ) {
=======
                                    if ( file_no_doc_changed =~ /orecastoperator.c|anomalywindowoperator.c|tanalytics.h|tanalytics.c|tdgpt_cases.task|analytics/ ) {
>>>>>>> 713a590f
                                        sh '''
                                            cd ${WKC}/tests/parallel_test
                                            export DEFAULT_RETRY_TIME=2
                                            date
                                            timeout 600 time ./run.sh -e -m /home/m.json -t tdgpt_cases.task -b ${BRANCH_NAME}_${BUILD_ID} -l ${WKDIR}/log -o 300 ''' + extra_param + '''
                                        '''
                                    }
                                    if ( file_only_tdgpt_change_except != '' ) {
                                        sh '''
                                            cd ${WKC}/tests/parallel_test
                                            export DEFAULT_RETRY_TIME=2
                                            date
                                            ''' + timeout_cmd + ''' time ./run.sh -e -m /home/m.json -t cases.task -b ${BRANCH_NAME}_${BUILD_ID} -l ${WKDIR}/log -o 1200 ''' + extra_param + '''
                                        '''
                                    }
                                }
                            }
                        }
                    }
                }
            }
        }
    }
    post {  
        success {
            emailext (
                subject: "PR-result: Job '${env.JOB_NAME} [${env.BUILD_NUMBER}]' SUCCESS",
                body: """<!DOCTYPE html>
                <html>
                <head>
                <meta charset="UTF-8">
                </head>
                <body leftmargin="8" marginwidth="0" topmargin="8" marginheight="4" offset="0">
                    <table width="95%" cellpadding="0" cellspacing="0" style="font-size: 16pt; font-family: Tahoma, Arial, Helvetica, sans-serif">
                        <tr>
                            <td><br />
                                <b><font color="#0B610B"><font size="6">构建信息</font></font></b>
                                <hr size="2" width="100%" align="center" /></td>
                        </tr>
                        <tr>
                            <td>
                                <ul>
                                <div style="font-size:18px">
                                    <li>构建名称>>分支：${env.BRANCH_NAME}</li>
                                    <li>构建结果：<span style="color:green"> Successful </span></li>
                                    <li>构建编号：${BUILD_NUMBER}</li>
                                    <li>触发用户：${env.CHANGE_AUTHOR}</li>
                                    <li>提交信息：${env.CHANGE_TITLE}</li>
                                    <li>构建地址：<a href=${BUILD_URL}>${BUILD_URL}</a></li>
                                    <li>构建日志：<a href=${BUILD_URL}console>${BUILD_URL}console</a></li>
                                    
                                </div>
                                </ul>
                            </td>
                        </tr>
                    </table></font>
                </body>
                </html>""",
                to: "${env.CHANGE_AUTHOR_EMAIL}",
                from: "support@taosdata.com"
            )
        }
        failure {
            emailext (
                subject: "PR-result: Job '${env.JOB_NAME} [${env.BUILD_NUMBER}]' FAIL",
                body: """<!DOCTYPE html>
                <html>
                <head>
                <meta charset="UTF-8">
                </head>
                <body leftmargin="8" marginwidth="0" topmargin="8" marginheight="4" offset="0">
                    <table width="95%" cellpadding="0" cellspacing="0" style="font-size: 16pt; font-family: Tahoma, Arial, Helvetica, sans-serif">
                        <tr>
                            <td><br />
                                <b><font color="#0B610B"><font size="6">构建信息</font></font></b>
                                <hr size="2" width="100%" align="center" /></td>
                        </tr>
                        <tr>
                            <td>
                                <ul>
                                <div style="font-size:18px">
                                    <li>构建名称>>分支：${env.BRANCH_NAME}</li>
                                    <li>构建结果：<span style="color:red"> Failure </span></li>
                                    <li>构建编号：${BUILD_NUMBER}</li>
                                    <li>触发用户：${env.CHANGE_AUTHOR}</li>
                                    <li>提交信息：${env.CHANGE_TITLE}</li>
                                    <li>构建地址：<a href=${BUILD_URL}>${BUILD_URL}</a></li>
                                    <li>构建日志：<a href=${BUILD_URL}console>${BUILD_URL}console</a></li>
                                    
                                </div>
                                </ul>
                            </td>
                        </tr>
                    </table></font>
                </body>
                </html>""",
                to: "${env.CHANGE_AUTHOR_EMAIL}",
                from: "support@taosdata.com"
            )
        }
    } 
}<|MERGE_RESOLUTION|>--- conflicted
+++ resolved
@@ -7,11 +7,8 @@
 file_en_changed = ''
 file_no_doc_changed = '1'
 file_only_tdgpt_change_except = '1'
-<<<<<<< HEAD
 tdgpt_file = "forecastoperator.c|anomalywindowoperator.c|tanalytics.h|tanalytics.c|tdgpt_cases.task|analytics"
-=======
-tdgpt_file = "forecastoperator.c\\|anomalywindowoperator.c\\|tanalytics.h\\|tanalytics.c\\|tdgpt_cases.task\\|analytics"
->>>>>>> 713a590f
+
 
 def abortPreviousBuilds() {
     def currentJobName = env.JOB_NAME
@@ -84,11 +81,7 @@
         file_only_tdgpt_change_except = sh (
             script: '''
                 cd ${WKC}
-<<<<<<< HEAD
                 echo ${file_no_doc_changed} | grep -Ev ${tdgpt_file} :
-=======
-                git --no-pager diff --name-only FETCH_HEAD `git merge-base FETCH_HEAD ${CHANGE_TARGET}`|grep -v "^docs/en/"|grep -v "^docs/zh/"|grep -v ".md$" | grep -v ${tdgpt_file} || :
->>>>>>> 713a590f
             ''',
             returnStdout: true
         ).trim()
@@ -580,11 +573,7 @@
                                        cd ${WKC}/tests/parallel_test
                                        ./run_scan_container.sh -d ${WKDIR} -b ${BRANCH_NAME}_${BUILD_ID}  -f ${WKDIR}/tmp/${BRANCH_NAME}_${BUILD_ID}/docs_changed.txt ''' + extra_param + '''
                                     '''
-<<<<<<< HEAD
                                      if ( file_no_doc_changed =~ /${tdgpt_file}/ ) {
-=======
-                                    if ( file_no_doc_changed =~ /orecastoperator.c|anomalywindowoperator.c|tanalytics.h|tanalytics.c|tdgpt_cases.task|analytics/ ) {
->>>>>>> 713a590f
                                         sh '''
                                             cd ${WKC}/tests/parallel_test
                                             export DEFAULT_RETRY_TIME=2
