--- conflicted
+++ resolved
@@ -217,13 +217,8 @@
 python3 ./test.py -f query/query1970YearsAf.py
 python3 ./test.py -f query/bug3351.py
 python3 ./test.py -f query/bug3375.py
-<<<<<<< HEAD
 python3 ./test.py -f query/queryJoin10tables.py
-=======
 python3 ./test.py -f query/queryStddevWithGroupby.py
-
->>>>>>> 2d9ae699
-
 
 #stream
 python3 ./test.py -f stream/metric_1.py
