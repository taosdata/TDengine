###################################################################
#           Copyright (c) 2016 by TAOS Technologies, Inc.
#                     All rights reserved.
#
#  This file is proprietary and confidential to TAOS Technologies.
#  No part of this file may be reproduced, db_test.stored, transmitted,
#  disclosed or used in any form or by any means other than as
#  expressly provided by the written permission from Jianhui Tao
#
###################################################################

# -*- coding: utf-8 -*-

import sys
import taos
from util.log import tdLog
from util.cases import tdCases
from util.sql import tdSql


class TDTestCase:

    def init(self, conn, logSql):
        tdLog.debug("start to execute %s" % __file__)
        tdSql.init(conn.cursor(), logSql)

    def run(self):
        tdSql.prepare()

        print("==============step1")
        tdLog.info("create database and table")
        tdSql.execute("create database db_json_tag_test")
        tdSql.execute("create table if not exists db_json_tag_test.jsons1(ts timestamp, dataInt int, dataStr nchar(50)) tags(jtag json(64))")
        tdSql.execute("CREATE TABLE if not exists db_json_tag_test.jsons1_1 using db_json_tag_test.jsons1 tags('{\"loc\":\"fff\",\"id\":5}')")
        tdSql.error("CREATE TABLE if not exists db_json_tag_test.jsons1_3 using db_json_tag_test.jsons1 tags(3333)")
        tdSql.execute("insert into db_json_tag_test.jsons1_2 using db_json_tag_test.jsons1 tags('{\"num\":5,\"location\":\"beijing\"}') values (now, 2, 'json2')")
        tdSql.error("insert into db_json_tag_test.jsons1_4 using db_json_tag_test.jsons1 tags(3)")
        tdSql.execute("insert into db_json_tag_test.jsons1_1 values(now, 1, 'json1')")
        tdSql.execute("insert into db_json_tag_test.jsons1_3 using db_json_tag_test.jsons1 tags('{\"num\":34,\"location\":\"beijing\",\"level\":\"l1\"}') values (now, 3, 'json3')")
        tdSql.execute("insert into db_json_tag_test.jsons1_4 using db_json_tag_test.jsons1 tags('{\"class\":55,\"location\":\"beijing\",\"name\":\"name4\"}') values (now, 4, 'json4')")

        print("==============step2")
        tdLog.info("alter stable add tag")
        tdSql.error("ALTER STABLE db_json_tag_test.jsons1 add tag tag2 nchar(20)")

        tdSql.error("ALTER STABLE db_json_tag_test.jsons1 drop tag jtag")

        tdSql.error("ALTER TABLE db_json_tag_test.jsons1_1 SET TAG jtag=4")

        tdSql.execute("ALTER TABLE db_json_tag_test.jsons1_1 SET TAG jtag='{\"sex\":\"femail\",\"age\":35}'")
        tdSql.query("select jtag from db_json_tag_test.jsons1_1")
        tdSql.checkData(0, 0, "{\"sex\":\"femail\",\"age\":35}")

        print("==============step3")
        tdLog.info("select table")

        tdSql.query("select * from db_json_tag_test.jsons1")
<<<<<<< HEAD
        tdSql.checkRows(4)
=======
        tdSql.checkRows(2)
>>>>>>> fa6eae93

        tdSql.error("select * from db_json_tag_test.jsons1 where jtag->'location'=4")

        tdSql.query("select * from db_json_tag_test.jsons1 where jtag->'location'='beijing'")
        tdSql.checkRows(3)

        tdSql.query("select jtag->'location' from db_json_tag_test.jsons1_2")
        tdSql.checkData(0, 0, "beijing")


        tdSql.query("select jtag->'num' from db_json_tag_test.jsons1 where jtag->'level'='l1'")
        tdSql.checkData(0, 0, 34)

        tdSql.query("select jtag->'location' from db_json_tag_test.jsons1")
        tdSql.checkRows(3)

        tdSql.query("select jtag from db_json_tag_test.jsons1_1")
        tdSql.checkRows(1)

        tdSql.query("select * from db_json_tag_test.jsons1 where jtag?'sex' or jtag?'num'")
        tdSql.checkRows(3)

        tdSql.query("select * from db_json_tag_test.jsons1 where jtag?'sex' or jtag?'numww'")
        tdSql.checkRows(1)

        tdSql.query("select * from db_json_tag_test.jsons1 where jtag?'sex' and jtag?'num'")
        tdSql.checkRows(0)

        tdSql.query("select jtag->'sex' from db_json_tag_test.jsons1 where jtag?'sex' or jtag?'num'")
        tdSql.checkData(0, 0, "femail")
        tdSql.checkRows(3)


    def stop(self):
        tdSql.close()
        tdLog.success("%s successfully executed" % __file__)


tdCases.addWindows(__file__, TDTestCase())
tdCases.addLinux(__file__, TDTestCase())<|MERGE_RESOLUTION|>--- conflicted
+++ resolved
@@ -55,12 +55,8 @@
         tdLog.info("select table")
 
         tdSql.query("select * from db_json_tag_test.jsons1")
-<<<<<<< HEAD
         tdSql.checkRows(4)
-=======
-        tdSql.checkRows(2)
->>>>>>> fa6eae93
-
+        
         tdSql.error("select * from db_json_tag_test.jsons1 where jtag->'location'=4")
 
         tdSql.query("select * from db_json_tag_test.jsons1 where jtag->'location'='beijing'")
