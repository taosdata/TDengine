--- conflicted
+++ resolved
@@ -1137,12 +1137,7 @@
         self.td4889()
         self.td5798()
         # self.td5168()
-<<<<<<< HEAD
         self.td5433()
-=======
-        # self.td5433()
-        # self.td5798()
->>>>>>> 55ab8e4b
 
     def stop(self):
         tdSql.close()
