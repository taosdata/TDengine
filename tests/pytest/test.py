#!/usr/bin/python
###################################################################
#           Copyright (c) 2016 by TAOS Technologies, Inc.
#                     All rights reserved.
#
#  This file is proprietary and confidential to TAOS Technologies.
#  No part of this file may be reproduced, stored, transmitted,
#  disclosed or used in any form or by any means other than as
#  expressly provided by the written permission from Jianhui Tao
#
###################################################################
# install pip
# pip install src/connector/python/

# -*- coding: utf-8 -*-
import sys
import getopt
import subprocess
import time
from distutils.log import warn as printf
from fabric2 import Connection

from util.log import *
from util.dnodes import *
from util.cases import *

import taos


if __name__ == "__main__":
    fileName = "all"
    deployPath = ""
    masterIp = ""
    testCluster = False
    valgrind = 0
    logSql = True
    stop = 0
    restart = False
    windows = 0
    opts, args = getopt.gnu_getopt(sys.argv[1:], 'f:p:m:l:scghrw', [
        'file=', 'path=', 'master', 'logSql', 'stop', 'cluster', 'valgrind', 'help', 'windows'])
    for key, value in opts:
        if key in ['-h', '--help']:
            tdLog.printNoPrefix(
                'A collection of test cases written using Python')
            tdLog.printNoPrefix('-f Name of test case file written by Python')
            tdLog.printNoPrefix('-p Deploy Path for Simulator')
            tdLog.printNoPrefix('-m Master Ip for Simulator')
            tdLog.printNoPrefix('-l <True:False> logSql Flag')
            tdLog.printNoPrefix('-s stop All dnodes')
            tdLog.printNoPrefix('-c Test Cluster Flag')
            tdLog.printNoPrefix('-g valgrind Test Flag')
            tdLog.printNoPrefix('-r taosd restart test')
            tdLog.printNoPrefix('-w taos on windows')
            sys.exit(0)

        if key in ['-r', '--restart']:
            restart = True

        if key in ['-f', '--file']:
            fileName = os.path.normpath(value)

        if key in ['-p', '--path']:
            deployPath = value

        if key in ['-m', '--master']:
            masterIp = value

        if key in ['-l', '--logSql']:
            if (value.upper() == "TRUE"):
                logSql = True
            elif (value.upper() == "FALSE"):
                logSql = False
            else:
                tdLog.printNoPrefix("logSql value %s is invalid" % logSql)
                sys.exit(0)

        if key in ['-c', '--cluster']:
            testCluster = True

        if key in ['-g', '--valgrind']:
            valgrind = 1

        if key in ['-s', '--stop']:
            stop = 1

        if key in ['-w', '--windows']:
            windows = 1

    if (stop != 0):
        if (valgrind == 0):
            toBeKilled = "taosd"
        else:
            toBeKilled = "valgrind.bin"

        killCmd = "ps -ef|grep -w %s| grep -v grep | awk '{print $2}' | xargs kill -TERM > /dev/null 2>&1" % toBeKilled

        psCmd = "ps -ef|grep -w %s| grep -v grep | awk '{print $2}'" % toBeKilled
        processID = subprocess.check_output(psCmd, shell=True)

        while(processID):
            os.system(killCmd)
            time.sleep(1)
            processID = subprocess.check_output(psCmd, shell=True)

        for port in range(6030, 6041):
            usePortPID = "lsof -i tcp:%d | grep LISTEn | awk '{print $2}'" % port
            processID = subprocess.check_output(usePortPID, shell=True)

            if processID:
                killCmd = "kill -TERM %s" % processID
                os.system(killCmd)
            fuserCmd = "fuser -k -n tcp %d" % port
            os.system(fuserCmd)
        if valgrind:
            time.sleep(2)

        tdLog.info('stop All dnodes')

    if masterIp == "":
        host = '127.0.0.1'
    else:
        host = masterIp

    tdLog.info("Procedures for tdengine deployed in %s" % (host)) 
    if windows:
        tdCases.logSql(logSql)
        tdLog.info("Procedures for testing self-deployment")
        td_clinet = TDSimClient("C:\\TDengine")
        td_clinet.deploy()
<<<<<<< HEAD
        remote_conn = Connection("root@%s" % host)
        with remote_conn.cd('/var/lib/jenkins/workspace/TDinternal/community/tests/pytest'):
            remote_conn.run("python3 ./test.py")
=======
        if masterIp == "" or masterIp == "localhost":
            tdDnodes.init(deployPath)
            tdDnodes.setTestCluster(testCluster)
            tdDnodes.setValgrind(valgrind)
            tdDnodes.stopAll()
            is_test_framework = 0
            key_word = 'tdCases.addWindows'
            try:
                if key_word in open(fileName).read():
                    is_test_framework = 1
            except:
                pass
            if is_test_framework:
                moduleName = fileName.replace(".py", "").replace(os.sep, ".")
                uModule = importlib.import_module(moduleName)
                try:
                    ucase = uModule.TDTestCase()
                    tdDnodes.deploy(1,ucase.updatecfgDict)
                except :
                    tdDnodes.deploy(1,{})
            else:
                pass
                tdDnodes.deploy(1,{})
            tdDnodes.startWin(1)
        else:
            remote_conn = Connection("root@%s"%host)
            with remote_conn.cd('/var/lib/jenkins/workspace/TDinternal/community/tests/pytest'):
                remote_conn.run("python3 ./test.py")
>>>>>>> c0580149
        conn = taos.connect(
            host="%s" % (host),
            config=td_clinet.cfgDir)
        tdCases.runOneWindows(conn, fileName)
    else:
        tdDnodes.init(deployPath)
        tdDnodes.setTestCluster(testCluster)
        tdDnodes.setValgrind(valgrind)
        tdDnodes.stopAll()
        is_test_framework = 0
        key_word = 'tdCases.addLinux'
        try:
            if key_word in open(fileName).read():
                is_test_framework = 1
        except BaseException:
            pass
        if is_test_framework:
            moduleName = fileName.replace(".py", "").replace(os.sep, ".")
            uModule = importlib.import_module(moduleName)
            try:
                ucase = uModule.TDTestCase()
                tdDnodes.deploy(1, ucase.updatecfgDict)
            except BaseException:
                tdDnodes.deploy(1, {})
        else:
            pass
            tdDnodes.deploy(1, {})
        tdDnodes.start(1)

        tdCases.logSql(logSql)

        if testCluster:
            tdLog.info("Procedures for testing cluster")
            if fileName == "all":
                tdCases.runAllCluster()
            else:
                tdCases.runOneCluster(fileName)
        else:
            tdLog.info("Procedures for testing self-deployment")
            conn = taos.connect(
                host,
                config=tdDnodes.getSimCfgPath())
            if fileName == "all":
                tdCases.runAllLinux(conn)
            else:
                tdCases.runOneLinux(conn, fileName)
        if restart:
            if fileName == "all":
                tdLog.info("not need to query ")
            else:
                sp = fileName.rsplit(".", 1)
                if len(sp) == 2 and sp[1] == "py":
                    tdDnodes.stopAll()
                    tdDnodes.start(1)
                    time.sleep(1)
                    conn = taos.connect(host, config=tdDnodes.getSimCfgPath())
                    tdLog.info(
                        "Procedures for tdengine deployed in %s" %
                        (host))
                    tdLog.info("query test after taosd restart")
                    tdCases.runOneLinux(conn, sp[0] + "_" + "restart.py")
                else:
                    tdLog.info("not need to query")
    conn.close()<|MERGE_RESOLUTION|>--- conflicted
+++ resolved
@@ -128,11 +128,6 @@
         tdLog.info("Procedures for testing self-deployment")
         td_clinet = TDSimClient("C:\\TDengine")
         td_clinet.deploy()
-<<<<<<< HEAD
-        remote_conn = Connection("root@%s" % host)
-        with remote_conn.cd('/var/lib/jenkins/workspace/TDinternal/community/tests/pytest'):
-            remote_conn.run("python3 ./test.py")
-=======
         if masterIp == "" or masterIp == "localhost":
             tdDnodes.init(deployPath)
             tdDnodes.setTestCluster(testCluster)
@@ -161,7 +156,6 @@
             remote_conn = Connection("root@%s"%host)
             with remote_conn.cd('/var/lib/jenkins/workspace/TDinternal/community/tests/pytest'):
                 remote_conn.run("python3 ./test.py")
->>>>>>> c0580149
         conn = taos.connect(
             host="%s" % (host),
             config=td_clinet.cfgDir)
