###################################################################
#           Copyright (c) 2016 by TAOS Technologies, Inc.
#                     All rights reserved.
#
#  This file is proprietary and confidential to TAOS Technologies.
#  No part of this file may be reproduced, stored, transmitted,
#  disclosed or used in any form or by any means other than as
#  expressly provided by the written permission from Jianhui Tao
#
###################################################################

# -*- coding: utf-8 -*-

import random
import string
from util.sql import tdSql
from util.dnodes import tdDnodes
<<<<<<< HEAD

=======
>>>>>>> 25f695cb
class TDCom:
    def init(self, conn, logSql):
        tdSql.init(conn.cursor(), logSql)

    def cleanTb(self):
        query_sql = "show stables"
        res_row_list = tdSql.query(query_sql, True)
        stb_list = map(lambda x: x[0], res_row_list)
        for stb in stb_list:
            tdSql.execute(f'drop table if exists {stb}')

        query_sql = "show tables"
        res_row_list = tdSql.query(query_sql, True)
        tb_list = map(lambda x: x[0], res_row_list)
        for tb in tb_list:
            tdSql.execute(f'drop table if exists {tb}')

    def getLongName(self, len, mode = "mixed"):
        """
            generate long name
            mode could be numbers/letters/letters_mixed/mixed
        """    
        if mode == "numbers": 
            chars = ''.join(random.choice(string.digits) for i in range(len))
        elif mode == "letters": 
            chars = ''.join(random.choice(string.ascii_letters.lower()) for i in range(len))
        elif mode == "letters_mixed": 
            chars = ''.join(random.choice(string.ascii_letters.upper() + string.ascii_letters.lower()) for i in range(len))
        else:
            chars = ''.join(random.choice(string.ascii_letters.lower() + string.digits) for i in range(len))
        return chars

    def restartTaosd(self, index=1, db_name="db"):
        tdDnodes.stop(index)
        tdDnodes.startWithoutSleep(index)
        tdSql.execute(f"use {db_name}")

<<<<<<< HEAD
=======
    def typeof(self, variate):
        v_type=None
        if type(variate) is int:
            v_type = "int"
        elif type(variate) is str:
            v_type = "str"
        elif type(variate) is float:
            v_type = "float"
        elif type(variate) is bool:
            v_type = "bool"
        elif type(variate) is list:
            v_type = "list"
        elif type(variate) is tuple:
            v_type = "tuple"
        elif type(variate) is dict:
            v_type = "dict"
        elif type(variate) is set:
            v_type = "set"
        return v_type

    def splitNumLetter(self, input_mix_str):
        nums, letters = "", ""
        for i in input_mix_str:
            if i.isdigit():
                nums += i
            elif i.isspace():
                pass
            else:
                letters += i
        return nums, letters

>>>>>>> 25f695cb
    def close(self):
        self.cursor.close()

tdCom = TDCom()<|MERGE_RESOLUTION|>--- conflicted
+++ resolved
@@ -15,10 +15,7 @@
 import string
 from util.sql import tdSql
 from util.dnodes import tdDnodes
-<<<<<<< HEAD
 
-=======
->>>>>>> 25f695cb
 class TDCom:
     def init(self, conn, logSql):
         tdSql.init(conn.cursor(), logSql)
@@ -56,8 +53,6 @@
         tdDnodes.startWithoutSleep(index)
         tdSql.execute(f"use {db_name}")
 
-<<<<<<< HEAD
-=======
     def typeof(self, variate):
         v_type=None
         if type(variate) is int:
@@ -89,7 +84,6 @@
                 letters += i
         return nums, letters
 
->>>>>>> 25f695cb
     def close(self):
         self.cursor.close()
 
