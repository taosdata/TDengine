--- conflicted
+++ resolved
@@ -99,7 +99,6 @@
             self.queryCols = 0
             self.queryResult = None
 
-<<<<<<< HEAD
             if fullMatched:
                 if expectedErrno != None:
                     if expectedErrno == self.errno:
@@ -124,20 +123,6 @@
                         tdLog.info("sql:%s, expected expectErrInfo '%s' occured" % (sql, expectErrInfo))
                     else:
                         tdLog.exit("%s(%d) failed: sql:%s, expectErrInfo %s occured, but not expected errno '%s'" % (caller.filename, caller.lineno, sql, self.error_info, expectErrInfo))
-=======
-            if expectedErrno != None:
-                if  expectedErrno == self.errno:
-                    tdLog.info("sql:%s, expected errno %s occured" % (sql, expectedErrno))
-                else:
-                  tdLog.exit("%s(%d) failed: sql:%s, errno %s occured, but not expected errno %s" % (caller.filename, caller.lineno, sql, self.errno, expectedErrno))
-
-            if expectErrInfo != None:
-                # if  expectErrInfo == self.error_info:
-                if  expectErrInfo == self.error_info or expectErrInfo in self.error_info:
-                    tdLog.info("sql:%s, expected expectErrInfo %s occured" % (sql, expectErrInfo))
-                else:
-                  tdLog.exit("%s(%d) failed: sql:%s, expectErrInfo %s occured, but not expected errno %s" % (caller.filename, caller.lineno, sql, self.error_info, expectErrInfo))
->>>>>>> 9fdf20bf
 
             return self.error_info
 
