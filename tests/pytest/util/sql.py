﻿###################################################################
#           Copyright (c) 2016 by TAOS Technologies, Inc.
#                     All rights reserved.
#
#  This file is proprietary and confidential to TAOS Technologies.
#  No part of this file may be reproduced, stored, transmitted,
#  disclosed or used in any form or by any means other than as
#  expressly provided by the written permission from Jianhui Tao
#
###################################################################

# -*- coding: utf-8 -*-

import sys
import os
import time
import datetime
import inspect
import traceback
import psutil
import shutil
import pandas as pd
from util.log import *
from util.constant import *

# from datetime import timezone
import time

def _parse_ns_timestamp(timestr):
    dt_obj = datetime.datetime.strptime(timestr[:len(timestr)-3], "%Y-%m-%d %H:%M:%S.%f")
    tz = int(int((dt_obj-datetime.datetime.fromtimestamp(0,dt_obj.tzinfo)).total_seconds())*1e9) + int(dt_obj.microsecond * 1000) + int(timestr[-3:])
    return tz


def _parse_datetime(timestr):
    try:
        return datetime.datetime.strptime(timestr, '%Y-%m-%d %H:%M:%S.%f')
    except ValueError:
        pass
    try:
        return datetime.datetime.strptime(timestr, '%Y-%m-%d %H:%M:%S')
    except ValueError:
        pass

class TDSql:
    def __init__(self):
        self.queryRows = 0
        self.queryCols = 0
        self.affectedRows = 0

    def init(self, cursor, log=False):
        self.cursor = cursor

        if (log):
            caller = inspect.getframeinfo(inspect.stack()[1][0])
            self.cursor.log(caller.filename + ".sql")

    def close(self):
        self.cursor.close()

    def prepare(self, dbname="db", drop=True, **kwargs):
        tdLog.info(f"prepare database:{dbname}")
        s = 'reset query cache'
        try:
            self.cursor.execute(s)
        except:
            tdLog.notice("'reset query cache' is not supported")
        if drop:
            s = f'drop database if exists {dbname}'
            self.cursor.execute(s)
        s = f'create database {dbname}'
        for k, v in kwargs.items():
            s += f" {k} {v}"
        if "duration" not in kwargs:
            s += " duration 300"
        self.cursor.execute(s)
        s = f'use {dbname}'
        self.cursor.execute(s)
        time.sleep(2)

    def error(self, sql, expectedErrno = None):
        expectErrNotOccured = True
        try:
            self.cursor.execute(sql)
        except BaseException as e:
            expectErrNotOccured = False
<<<<<<< HEAD
            caller = inspect.getframeinfo(inspect.stack()[1][0])
            self.error_info = repr(e)
            # print(error_info)
            # self.error_info = error_info[error_info.index('(')+1:-1].split(",")[0].replace("'","")
            # self.error_info = (','.join(error_info.split(",")[:-1]).split("(",1)[1:][0]).replace("'","")
            # print("!!!!!!!!!!!!!!",self.error_info)
            
=======
            self.errno = e.errno
            self.errmsg = e.msg
>>>>>>> c62ad391
        if expectErrNotOccured:
            caller = inspect.getframeinfo(inspect.stack()[1][0])
            tdLog.exit("%s(%d) failed: sql:%s, expect error not occured" % (caller.filename, caller.lineno, sql))
        else:
            self.queryRows = 0
            self.queryCols = 0
            self.queryResult = None
<<<<<<< HEAD
            tdLog.info("sql:%s, expect error occured" % (sql))
            return self.error_info
            
=======

            if expectedErrno != None:
                if  expectedErrno == self.errno:
                    tdLog.info("sql:%s, expected errno %s occured" % (sql, expectedErrno))
                else:
                  caller = inspect.getframeinfo(inspect.stack()[1][0])
                  tdLog.exit("%s(%d) failed: sql:%s, errno %s occured, but not expected errno %s" % (caller.filename, caller.lineno, sql, self.errno, expectedErrno))
            else:
              tdLog.info("sql:%s, expect error occured" % (sql))
>>>>>>> c62ad391

    def query(self, sql, row_tag=None,queryTimes=10):
        self.sql = sql
        i=1
        while i <= queryTimes:
            try:
                self.cursor.execute(sql)
                self.queryResult = self.cursor.fetchall()
                self.queryRows = len(self.queryResult)
                self.queryCols = len(self.cursor.description)
                if row_tag:
                    return self.queryResult
                return self.queryRows
            except Exception as e:
                tdLog.notice("Try to query again, query times: %d "%i)
                if i == queryTimes:
                    caller = inspect.getframeinfo(inspect.stack()[1][0])
                    args = (caller.filename, caller.lineno, sql, repr(e))
                    tdLog.notice("%s(%d) failed: sql:%s, %s" % args)
                    raise Exception(repr(e))
                i+=1
                time.sleep(1)
                pass


    def is_err_sql(self, sql):
        err_flag = True
        try:
            self.cursor.execute(sql)
        except BaseException:
            err_flag = False

        return False if err_flag else True

    def getVariable(self, search_attr):
        '''
            get variable of search_attr access "show variables"
        '''
        try:
            sql = 'show variables'
            param_list = self.query(sql, row_tag=True)
            for param in param_list:
                if param[0] == search_attr:
                    return param[1], param_list
        except Exception as e:
            caller = inspect.getframeinfo(inspect.stack()[1][0])
            args = (caller.filename, caller.lineno, sql, repr(e))
            tdLog.notice("%s(%d) failed: sql:%s, %s" % args)
            raise Exception(repr(e))

    def getColNameList(self, sql, col_tag=None):
        self.sql = sql
        try:
            col_name_list = []
            col_type_list = []
            self.cursor.execute(sql)
            for query_col in self.cursor.description:
                col_name_list.append(query_col[0])
                col_type_list.append(query_col[1])
        except Exception as e:
            caller = inspect.getframeinfo(inspect.stack()[1][0])
            args = (caller.filename, caller.lineno, sql, repr(e))
            tdLog.notice("%s(%d) failed: sql:%s, %s" % args)
            raise Exception(repr(e))
        if col_tag:
            return col_name_list, col_type_list
        return col_name_list

    def waitedQuery(self, sql, expectRows, timeout):
        tdLog.info("sql: %s, try to retrieve %d rows in %d seconds" % (sql, expectRows, timeout))
        self.sql = sql
        try:
            for i in range(timeout):
                self.cursor.execute(sql)
                self.queryResult = self.cursor.fetchall()
                self.queryRows = len(self.queryResult)
                self.queryCols = len(self.cursor.description)
                tdLog.info("sql: %s, try to retrieve %d rows,get %d rows" % (sql, expectRows, self.queryRows))
                if self.queryRows >= expectRows:
                    return (self.queryRows, i)
                time.sleep(1)
        except Exception as e:
            caller = inspect.getframeinfo(inspect.stack()[1][0])
            args = (caller.filename, caller.lineno, sql, repr(e))
            tdLog.notice("%s(%d) failed: sql:%s, %s" % args)
            raise Exception(repr(e))
        return (self.queryRows, timeout)

    def getRows(self):
        return self.queryRows

    def checkRows(self, expectRows):
        if self.queryRows == expectRows:
            tdLog.info("sql:%s, queryRows:%d == expect:%d" % (self.sql, self.queryRows, expectRows))
            return True
        else:
            caller = inspect.getframeinfo(inspect.stack()[1][0])
            args = (caller.filename, caller.lineno, self.sql, self.queryRows, expectRows)
            tdLog.exit("%s(%d) failed: sql:%s, queryRows:%d != expect:%d" % args)

    def checkRows_range(self, excepte_row_list):
        if self.queryRows in excepte_row_list:
            tdLog.info(f"sql:{self.sql}, queryRows:{self.queryRows} in expect:{excepte_row_list}")
            return True
        else:
            caller = inspect.getframeinfo(inspect.stack()[1][0])
            tdLog.exit(f"{caller.filename}({caller.lineno}) failed: sql:{self.sql}, queryRows:{self.queryRows} not in expect:{excepte_row_list}")

    def checkCols(self, expectCols):
        if self.queryCols == expectCols:
            tdLog.info("sql:%s, queryCols:%d == expect:%d" % (self.sql, self.queryCols, expectCols))
        else:
            caller = inspect.getframeinfo(inspect.stack()[1][0])
            args = (caller.filename, caller.lineno, self.sql, self.queryCols, expectCols)
            tdLog.exit("%s(%d) failed: sql:%s, queryCols:%d != expect:%d" % args)

    def checkRowCol(self, row, col):
        caller = inspect.getframeinfo(inspect.stack()[2][0])
        if row < 0:
            args = (caller.filename, caller.lineno, self.sql, row)
            tdLog.exit("%s(%d) failed: sql:%s, row:%d is smaller than zero" % args)
        if col < 0:
            args = (caller.filename, caller.lineno, self.sql, row)
            tdLog.exit("%s(%d) failed: sql:%s, col:%d is smaller than zero" % args)
        if row > self.queryRows:
            args = (caller.filename, caller.lineno, self.sql, row, self.queryRows)
            tdLog.exit("%s(%d) failed: sql:%s, row:%d is larger than queryRows:%d" % args)
        if col > self.queryCols:
            args = (caller.filename, caller.lineno, self.sql, col, self.queryCols)
            tdLog.exit("%s(%d) failed: sql:%s, col:%d is larger than queryCols:%d" % args)

    def checkDataType(self, row, col, dataType):
        self.checkRowCol(row, col)
        return self.cursor.istype(col, dataType)


    def checkData(self, row, col, data):
        if row >= self.queryRows:
            caller = inspect.getframeinfo(inspect.stack()[1][0])
            args = (caller.filename, caller.lineno, self.sql, row+1, self.queryRows)
            tdLog.exit("%s(%d) failed: sql:%s, row:%d is larger than queryRows:%d" % args)
        if col >= self.queryCols:
            caller = inspect.getframeinfo(inspect.stack()[1][0])
            args = (caller.filename, caller.lineno, self.sql, col+1, self.queryCols)
            tdLog.exit("%s(%d) failed: sql:%s, col:%d is larger than queryCols:%d" % args)   
      
        self.checkRowCol(row, col)

        if self.queryResult[row][col] != data:
            if self.cursor.istype(col, "TIMESTAMP"):
                # suppose user want to check nanosecond timestamp if a longer data passed``
                if isinstance(data,str) :
                    if (len(data) >= 28):
                        if self.queryResult[row][col] == _parse_ns_timestamp(data):
                            # tdLog.info(f"sql:{self.sql}, row:{row} col:{col} data:{pd.to_datetime(resultData)} == expect:{data}")
                            tdLog.info("check successfully")
                        else:
                            caller = inspect.getframeinfo(inspect.stack()[1][0])
                            args = (caller.filename, caller.lineno, self.sql, row, col, self.queryResult[row][col], data)
                            tdLog.exit("%s(%d) failed: sql:%s row:%d col:%d data:%s != expect:%s" % args)
                    else:
                        if self.queryResult[row][col].astimezone(datetime.timezone.utc) == _parse_datetime(data).astimezone(datetime.timezone.utc):
                            # tdLog.info(f"sql:{self.sql}, row:{row} col:{col} data:{self.queryResult[row][col]} == expect:{data}")
                            tdLog.info("check successfully")
                        else:
                            caller = inspect.getframeinfo(inspect.stack()[1][0])
                            args = (caller.filename, caller.lineno, self.sql, row, col, self.queryResult[row][col], data)
                            tdLog.exit("%s(%d) failed: sql:%s row:%d col:%d data:%s != expect:%s" % args)
                    return
                elif isinstance(data,int):
                    if len(str(data)) == 16:
                        precision = 'us'
                    elif len(str(data)) == 13:
                        precision = 'ms'
                    elif len(str(data)) == 19:
                        precision = 'ns'
                    else:
                        caller = inspect.getframeinfo(inspect.stack()[1][0])
                        args = (caller.filename, caller.lineno, self.sql, row, col, self.queryResult[row][col], data)
                        tdLog.exit("%s(%d) failed: sql:%s row:%d col:%d data:%s != expect:%s" % args)
                        return
                    success = False
                    if precision == 'ms':
                        dt_obj = self.queryResult[row][col]
                        ts = int(int((dt_obj-datetime.datetime.fromtimestamp(0,dt_obj.tzinfo)).total_seconds())*1000) + int(dt_obj.microsecond/1000)
                        if ts == data:
                            success = True
                    elif precision == 'us':
                        dt_obj = self.queryResult[row][col]
                        ts = int(int((dt_obj-datetime.datetime.fromtimestamp(0,dt_obj.tzinfo)).total_seconds())*1e6) + int(dt_obj.microsecond)
                        if ts == data:
                            success = True
                    elif precision == 'ns':
                        if data == self.queryResult[row][col]:
                            success = True
                    if success:
                        tdLog.info("check successfully")
                    else:
                        caller = inspect.getframeinfo(inspect.stack()[1][0])
                        args = (caller.filename, caller.lineno, self.sql, row, col, self.queryResult[row][col], data)
                        tdLog.exit("%s(%d) failed: sql:%s row:%d col:%d data:%s != expect:%s" % args)
                    return
                elif isinstance(data,datetime.datetime):
                    dt_obj = self.queryResult[row][col]
                    delt_data = data-datetime.datetime.fromtimestamp(0,data.tzinfo)
                    delt_result = self.queryResult[row][col] - datetime.datetime.fromtimestamp(0,self.queryResult[row][col].tzinfo)
                    if delt_data == delt_result:
                        tdLog.info("check successfully")
                    else:
                        caller = inspect.getframeinfo(inspect.stack()[1][0])
                        args = (caller.filename, caller.lineno, self.sql, row, col, self.queryResult[row][col], data)
                        tdLog.exit("%s(%d) failed: sql:%s row:%d col:%d data:%s != expect:%s" % args)
                    return
                else:
                    caller = inspect.getframeinfo(inspect.stack()[1][0])
                    args = (caller.filename, caller.lineno, self.sql, row, col, self.queryResult[row][col], data)
                    tdLog.exit("%s(%d) failed: sql:%s row:%d col:%d data:%s != expect:%s" % args)

            if str(self.queryResult[row][col]) == str(data):
                # tdLog.info(f"sql:{self.sql}, row:{row} col:{col} data:{self.queryResult[row][col]} == expect:{data}")
                tdLog.info("check successfully")
                return

            elif isinstance(data, float):
                if abs(data) >= 1 and abs((self.queryResult[row][col] - data) / data) <= 0.000001:
                    # tdLog.info(f"sql:{self.sql}, row:{row} col:{col} data:{self.queryResult[row][col]} == expect:{data}")
                    tdLog.info("check successfully")
                elif abs(data) < 1 and abs(self.queryResult[row][col] - data) <= 0.000001:
                    # tdLog.info(f"sql:{self.sql}, row:{row} col:{col} data:{self.queryResult[row][col]} == expect:{data}")
                    tdLog.info("check successfully")

                else:
                    caller = inspect.getframeinfo(inspect.stack()[1][0])
                    args = (caller.filename, caller.lineno, self.sql, row, col, self.queryResult[row][col], data)
                    tdLog.exit("%s(%d) failed: sql:%s row:%d col:%d data:%s != expect:%s" % args)
                return
            else:
                caller = inspect.getframeinfo(inspect.stack()[1][0])
                args = (caller.filename, caller.lineno, self.sql, row, col, self.queryResult[row][col], data)
                tdLog.exit("%s(%d) failed: sql:%s row:%d col:%d data:%s != expect:%s" % args)
        tdLog.info("check successfully")

    # return true or false replace exit, no print out
    def checkRowColNoExit(self, row, col):
        caller = inspect.getframeinfo(inspect.stack()[2][0])
        if row < 0:
            args = (caller.filename, caller.lineno, self.sql, row)
            return False
        if col < 0:
            args = (caller.filename, caller.lineno, self.sql, row)
            return False
        if row > self.queryRows:
            args = (caller.filename, caller.lineno, self.sql, row, self.queryRows)
            return False
        if col > self.queryCols:
            args = (caller.filename, caller.lineno, self.sql, col, self.queryCols)
            return False
            
        return True


    # return true or false replace exit, no print out
    def checkDataNoExit(self, row, col, data):
        if self.checkRowColNoExit(row, col) == False:
            return False
        if self.queryResult[row][col] != data:
            if self.cursor.istype(col, "TIMESTAMP"):
                # suppose user want to check nanosecond timestamp if a longer data passed
                if (len(data) >= 28):
                    if pd.to_datetime(self.queryResult[row][col]) == pd.to_datetime(data):
                        return True
                else:
                    if self.queryResult[row][col] == _parse_datetime(data):
                        return True
                return False

            if str(self.queryResult[row][col]) == str(data):
                return True
            elif isinstance(data, float):
                if abs(data) >= 1 and abs((self.queryResult[row][col] - data) / data) <= 0.000001:
                    return True
                elif abs(data) < 1 and abs(self.queryResult[row][col] - data) <= 0.000001:
                    return True
                else:
                    return False
            else:
                return False
                
        return True


    # loop execute sql then sleep(waitTime) , if checkData ok break loop
    def checkDataLoop(self, row, col, data, sql, loopCount, waitTime):
        # loop check util checkData return true
        for i in range(loopCount):
            self.query(sql)
            if self.checkDataNoExit(row, col, data) :
                self.checkData(row, col, data)
                return
            time.sleep(waitTime)

        # last check
        self.query(sql)
        self.checkData(row, col, data)


    def getData(self, row, col):
        self.checkRowCol(row, col)
        return self.queryResult[row][col]

    def getResult(self, sql):
        self.sql = sql
        try:
            self.cursor.execute(sql)
            self.queryResult = self.cursor.fetchall()
        except Exception as e:
            caller = inspect.getframeinfo(inspect.stack()[1][0])
            args = (caller.filename, caller.lineno, sql, repr(e))
            tdLog.notice("%s(%d) failed: sql:%s, %s" % args)
            raise Exception(repr(e))
        return self.queryResult

    def executeTimes(self, sql, times):
        for i in range(times):
            try:
                return self.cursor.execute(sql)
            except BaseException:
                time.sleep(1)
                continue

    def execute(self, sql,queryTimes=10):
        self.sql = sql
        i=1
        while i <= queryTimes:
            try:
                self.affectedRows = self.cursor.execute(sql)
                return self.affectedRows
            except Exception as e:
                tdLog.notice("Try to execute sql again, query times: %d "%i)
                if i == queryTimes:
                    caller = inspect.getframeinfo(inspect.stack()[1][0])
                    args = (caller.filename, caller.lineno, sql, repr(e))
                    tdLog.notice("%s(%d) failed: sql:%s, %s" % args)
                    raise Exception(repr(e))
                i+=1
                time.sleep(1)
                pass

    def checkAffectedRows(self, expectAffectedRows):
        if self.affectedRows != expectAffectedRows:
            caller = inspect.getframeinfo(inspect.stack()[1][0])
            args = (caller.filename, caller.lineno, self.sql, self.affectedRows, expectAffectedRows)
            tdLog.exit("%s(%d) failed: sql:%s, affectedRows:%d != expect:%d" % args)

        tdLog.info("sql:%s, affectedRows:%d == expect:%d" % (self.sql, self.affectedRows, expectAffectedRows))

    def checkColNameList(self, col_name_list, expect_col_name_list):
        if col_name_list == expect_col_name_list:
            tdLog.info("sql:%s, col_name_list:%s == expect_col_name_list:%s" % (self.sql, col_name_list, expect_col_name_list))
        else:
            caller = inspect.getframeinfo(inspect.stack()[1][0])
            args = (caller.filename, caller.lineno, self.sql, col_name_list, expect_col_name_list)
            tdLog.exit("%s(%d) failed: sql:%s, col_name_list:%s != expect_col_name_list:%s" % args)

    def __check_equal(self, elm, expect_elm):
        if elm == expect_elm:
            return True
        if type(elm) in(list, tuple) and type(expect_elm) in(list, tuple):
            if len(elm) != len(expect_elm):
                return False
            if len(elm) == 0:
                return True
            for i in range(len(elm)):
                flag = self.__check_equal(elm[i], expect_elm[i])
                if not flag:
                    return False
            return True
        return False

    def checkEqual(self, elm, expect_elm):
        if elm == expect_elm:
            tdLog.info("sql:%s, elm:%s == expect_elm:%s" % (self.sql, elm, expect_elm))
            return
        if self.__check_equal(elm, expect_elm):
            tdLog.info("sql:%s, elm:%s == expect_elm:%s" % (self.sql, elm, expect_elm))
            return

        caller = inspect.getframeinfo(inspect.stack()[1][0])
        args = (caller.filename, caller.lineno, self.sql, elm, expect_elm)
        tdLog.exit("%s(%d) failed: sql:%s, elm:%s != expect_elm:%s" % args)

    def checkNotEqual(self, elm, expect_elm):
        if elm != expect_elm:
            tdLog.info("sql:%s, elm:%s != expect_elm:%s" % (self.sql, elm, expect_elm))
        else:
            caller = inspect.getframeinfo(inspect.stack()[1][0])
            args = (caller.filename, caller.lineno, self.sql, elm, expect_elm)
            tdLog.exit("%s(%d) failed: sql:%s, elm:%s == expect_elm:%s" % args)

    def get_times(self, time_str, precision="ms"):
        caller = inspect.getframeinfo(inspect.stack()[1][0])
        if time_str[-1] not in TAOS_TIME_INIT:
            tdLog.exit(f"{caller.filename}({caller.lineno}) failed: {time_str} not a standard taos time init")
        if precision not in TAOS_PRECISION:
            tdLog.exit(f"{caller.filename}({caller.lineno}) failed: {precision} not a standard taos time precision")

        if time_str[-1] == TAOS_TIME_INIT[0]:
            times =  int(time_str[:-1]) * TIME_NS
        if time_str[-1] == TAOS_TIME_INIT[1]:
            times =  int(time_str[:-1]) * TIME_US
        if time_str[-1] == TAOS_TIME_INIT[2]:
            times =  int(time_str[:-1]) * TIME_MS
        if time_str[-1] == TAOS_TIME_INIT[3]:
            times =  int(time_str[:-1]) * TIME_S
        if time_str[-1] == TAOS_TIME_INIT[4]:
            times =  int(time_str[:-1]) * TIME_M
        if time_str[-1] == TAOS_TIME_INIT[5]:
            times =  int(time_str[:-1]) * TIME_H
        if time_str[-1] == TAOS_TIME_INIT[6]:
            times =  int(time_str[:-1]) * TIME_D
        if time_str[-1] == TAOS_TIME_INIT[7]:
            times =  int(time_str[:-1]) * TIME_W
        if time_str[-1] == TAOS_TIME_INIT[8]:
            times =  int(time_str[:-1]) * TIME_N
        if time_str[-1] == TAOS_TIME_INIT[9]:
            times =  int(time_str[:-1]) * TIME_Y

        if precision == "ms":
            return int(times)
        elif precision == "us":
            return int(times*1000)
        elif precision == "ns":
            return int(times*1000*1000)

    def get_type(self, col):
        if self.cursor.istype(col, "BOOL"):
            return "BOOL"
        if self.cursor.istype(col, "INT"):
            return "INT"
        if self.cursor.istype(col, "BIGINT"):
            return "BIGINT"
        if self.cursor.istype(col, "TINYINT"):
            return "TINYINT"
        if self.cursor.istype(col, "SMALLINT"):
            return "SMALLINT"
        if self.cursor.istype(col, "FLOAT"):
            return "FLOAT"
        if self.cursor.istype(col, "DOUBLE"):
            return "DOUBLE"
        if self.cursor.istype(col, "BINARY"):
            return "BINARY"
        if self.cursor.istype(col, "NCHAR"):
            return "NCHAR"
        if self.cursor.istype(col, "TIMESTAMP"):
            return "TIMESTAMP"
        if self.cursor.istype(col, "JSON"):
            return "JSON"
        if self.cursor.istype(col, "TINYINT UNSIGNED"):
            return "TINYINT UNSIGNED"
        if self.cursor.istype(col, "SMALLINT UNSIGNED"):
            return "SMALLINT UNSIGNED"
        if self.cursor.istype(col, "INT UNSIGNED"):
            return "INT UNSIGNED"
        if self.cursor.istype(col, "BIGINT UNSIGNED"):
            return "BIGINT UNSIGNED"

    def taosdStatus(self, state):
        tdLog.sleep(5)
        pstate = 0
        for i in range(30):
            pstate = 0
            pl = psutil.pids()
            for pid in pl:
                try:
                    if psutil.Process(pid).name() == 'taosd':
                        print('have already started')
                        pstate = 1
                        break
                except psutil.NoSuchProcess:
                    pass
            if pstate == state :break
            if state or pstate:
                tdLog.sleep(1)
                continue
            pstate = 0
            break

        args=(pstate,state)
        if pstate == state:
            tdLog.info("taosd state is %d == expect:%d" %args)
        else:
            tdLog.exit("taosd state is %d != expect:%d" %args)
        pass

    def haveFile(self, dir, state):
        if os.path.exists(dir) and os.path.isdir(dir):
            if not os.listdir(dir):
                if state :
                    tdLog.exit("dir: %s is empty, expect: not empty" %dir)
                else:
                    tdLog.info("dir: %s is empty, expect: empty" %dir)
            else:
                if state :
                    tdLog.info("dir: %s is not empty, expect: not empty" %dir)
                else:
                    tdLog.exit("dir: %s is not empty, expect: empty" %dir)
        else:
            tdLog.exit("dir: %s doesn't exist" %dir)
    def createDir(self, dir):
        if os.path.exists(dir):
            shutil.rmtree(dir)
            tdLog.info("dir: %s is removed" %dir)
        os.makedirs( dir, 755 )
        tdLog.info("dir: %s is created" %dir)
        pass

tdSql = TDSql()<|MERGE_RESOLUTION|>--- conflicted
+++ resolved
@@ -79,45 +79,37 @@
         time.sleep(2)
 
     def error(self, sql, expectedErrno = None):
+        caller = inspect.getframeinfo(inspect.stack()[1][0])
         expectErrNotOccured = True
+
         try:
             self.cursor.execute(sql)
         except BaseException as e:
             expectErrNotOccured = False
-<<<<<<< HEAD
-            caller = inspect.getframeinfo(inspect.stack()[1][0])
+            self.errno = e.errno
             self.error_info = repr(e)
             # print(error_info)
             # self.error_info = error_info[error_info.index('(')+1:-1].split(",")[0].replace("'","")
             # self.error_info = (','.join(error_info.split(",")[:-1]).split("(",1)[1:][0]).replace("'","")
             # print("!!!!!!!!!!!!!!",self.error_info)
-            
-=======
-            self.errno = e.errno
-            self.errmsg = e.msg
->>>>>>> c62ad391
+
         if expectErrNotOccured:
-            caller = inspect.getframeinfo(inspect.stack()[1][0])
             tdLog.exit("%s(%d) failed: sql:%s, expect error not occured" % (caller.filename, caller.lineno, sql))
         else:
             self.queryRows = 0
             self.queryCols = 0
             self.queryResult = None
-<<<<<<< HEAD
-            tdLog.info("sql:%s, expect error occured" % (sql))
-            return self.error_info
-            
-=======
 
             if expectedErrno != None:
                 if  expectedErrno == self.errno:
                     tdLog.info("sql:%s, expected errno %s occured" % (sql, expectedErrno))
                 else:
-                  caller = inspect.getframeinfo(inspect.stack()[1][0])
                   tdLog.exit("%s(%d) failed: sql:%s, errno %s occured, but not expected errno %s" % (caller.filename, caller.lineno, sql, self.errno, expectedErrno))
             else:
               tdLog.info("sql:%s, expect error occured" % (sql))
->>>>>>> c62ad391
+
+            return self.error_info
+
 
     def query(self, sql, row_tag=None,queryTimes=10):
         self.sql = sql
