﻿###################################################################
#           Copyright (c) 2016 by TAOS Technologies, Inc.
#                     All rights reserved.
#
#  This file is proprietary and confidential to TAOS Technologies.
#  No part of this file may be reproduced, stored, transmitted,
#  disclosed or used in any form or by any means other than as
#  expressly provided by the written permission from Jianhui Tao
#
###################################################################

# -*- coding: utf-8 -*-

import sys
import os
import time
import datetime
import inspect
import importlib
import traceback
from util.log import *
import platform
import ast

class TDCase:
    def __init__(self, name, case):
        self.name = name
        self.case = case
        self._logSql = True


class TDCases:
    def __init__(self):
        self.linuxCases = []
        self.windowsCases = []
        self.clusterCases = []

    def __dynamicLoadModule(self, fileName):
        moduleName = fileName.replace(".py", "").replace(os.sep, ".")
        return importlib.import_module(moduleName, package='..')

    def logSql(self, logSql):
        self._logSql = logSql

    def addWindows(self, name, case):
        self.windowsCases.append(TDCase(name, case))

    def addLinux(self, name, case):
        self.linuxCases.append(TDCase(name, case))

    def addCluster(self, name, case):
        self.clusterCases.append(TDCase(name, case))

    def get_local_classes_in_order(self, file_path):
        with open(file_path, "r", encoding="utf-8") as file:
            tree = ast.parse(file.read(), filename=file_path)
        
        classes = [node.name for node in ast.walk(tree) if isinstance(node, ast.ClassDef)]
        return classes

    def runAllLinux(self, conn):
        # TODO: load all Linux cases here
        runNum = 0
        for tmp in self.linuxCases:
            if tmp.name.find(fileName) != -1:
                # get the last class name as the test case class name
                class_names = self.get_local_classes_in_order(fileName)
                case_class = getattr(testModule, class_names[-1])
                case = case_class()
                case.init(conn)
                case.run()
                case.stop()
                runNum += 1
                continue

        tdLog.info("total %d Linux test case(s) executed" % (runNum))

    def runOneLinux(self, conn, fileName, replicaVar=1):
        testModule = self.__dynamicLoadModule(fileName)

        runNum = 0
        for tmp in self.linuxCases:
            if tmp.name.find(fileName) != -1:
                # get the last class name as the test case class name
<<<<<<< HEAD
                class_names = [name for name, obj in inspect.getmembers(testModule, inspect.isclass)]
                class_names = class_names[-1]
                case_class = getattr(testModule, class_names)
=======
                class_names = self.get_local_classes_in_order(fileName)
                case_class = getattr(testModule, class_names[-1])
>>>>>>> ac3ec97e
                case = case_class()
                case.init(conn, self._logSql, replicaVar)
                try:
                    case.run()
                except Exception as e:
                    tdLog.notice(repr(e))
                    traceback.print_exc()
                    tdLog.exit("%s failed" % (fileName))
                case.stop()
                runNum += 1
                continue

    def runAllWindows(self, conn):
        # TODO: load all Windows cases here
        runNum = 0
        for tmp in self.windowsCases:
            if tmp.name.find(fileName) != -1:
                # get the last class name as the test case class name
                class_names = self.get_local_classes_in_order(fileName)
                case_class = getattr(testModule, class_names[-1])
                case = case_class()
                case.init(conn)
                case.run()
                case.stop()
                runNum += 1
                continue

        tdLog.notice("total %d Windows test case(s) executed" % (runNum))

    def runOneWindows(self, conn, fileName, replicaVar=1):
        testModule = self.__dynamicLoadModule(fileName)

        runNum = 0
        for tmp in self.windowsCases:
            if tmp.name.find(fileName) != -1:
                # get the last class name as the test case class name
<<<<<<< HEAD
                class_names = [name for name, obj in inspect.getmembers(testModule, inspect.isclass)]
                class_names = class_names[-1]
                case_class = getattr(testModule, class_names)
=======
                class_names = self.get_local_classes_in_order(fileName)
                case_class = getattr(testModule, class_names[-1])
>>>>>>> ac3ec97e
                case = case_class()
                case.init(conn, self._logSql,replicaVar)
                try:
                    case.run()
                except Exception as e:
                    tdLog.notice(repr(e))
                    tdLog.exit("%s failed" % (fileName))
                case.stop()
                runNum += 1
                continue
        tdLog.notice("total %d Windows case(s) executed" % (runNum))

    def runAllCluster(self):
        # TODO: load all cluster case module here
        testModule = self.__dynamicLoadModule(fileName)

        runNum = 0
        for tmp in self.clusterCases:
            if tmp.name.find(fileName) != -1:
                tdLog.notice("run cases like %s" % (fileName))
                # get the last class name as the test case class name
<<<<<<< HEAD
                class_names = [name for name, obj in inspect.getmembers(testModule, inspect.isclass)]
                class_names = class_names[-1]
                case_class = getattr(testModule, class_names)
=======
                class_names = self.get_local_classes_in_order(fileName)
                case_class = getattr(testModule, class_names[-1])
>>>>>>> ac3ec97e
                case = case_class()
                case.init()
                case.run()
                case.stop()
                runNum += 1
                continue

        tdLog.notice("total %d Cluster test case(s) executed" % (runNum))

    def runOneCluster(self, fileName):
        testModule = self.__dynamicLoadModule(fileName)

        runNum = 0
        for tmp in self.clusterCases:
            if tmp.name.find(fileName) != -1:
                tdLog.notice("run cases like %s" % (fileName))
                # get the last class name as the test case class name
<<<<<<< HEAD
                class_names = [name for name, obj in inspect.getmembers(testModule, inspect.isclass)]
                class_names = class_names[-1]
                case_class = getattr(testModule, class_names)
=======
                class_names = self.get_local_classes_in_order(fileName)
                case_class = getattr(testModule, class_names[-1])
>>>>>>> ac3ec97e
                case = case_class()
                case.init()
                case.run()
                case.stop()
                runNum += 1
                continue

        tdLog.notice("total %d Cluster test case(s) executed" % (runNum))

    def getTaosBenchmarkPath(self, tool="taosBenchmark"):
        if (platform.system().lower() == 'windows'):
            tool = tool + ".exe"
        selfPath = os.path.dirname(os.path.realpath(__file__))

        if "community" in selfPath:
            projPath = selfPath[: selfPath.find("community")]
        else:
            projPath = selfPath[: selfPath.find("tests")]

        paths = []
        for root, dirs, files in os.walk(projPath):
            if (tool) in files:
                rootRealPath = os.path.dirname(os.path.realpath(root))
                if "packaging" not in rootRealPath:
                    paths.append(os.path.join(root, tool))
                    break
        if len(paths) == 0:
            tdLog.exit("taosBenchmark not found!")
            return
        else:
            tdLog.info("taosBenchmark found in %s" % paths[0])
            return paths[0]
        
    def taosBenchmarkExec(self, param):
        buildPath = tdCases.getTaosBenchmarkPath()

        if (platform.system().lower() == 'windows'):
            cmdStr1 = ' mintty -h never %s %s '%(buildPath, param)
            tdLog.info(cmdStr1)
            os.system(cmdStr1)
        else:
            cmdStr1 = '%s %s &'%(buildPath, param)
            tdLog.info(cmdStr1)
            os.system(cmdStr1)
            
        time.sleep(5)
       
tdCases = TDCases()<|MERGE_RESOLUTION|>--- conflicted
+++ resolved
@@ -82,14 +82,8 @@
         for tmp in self.linuxCases:
             if tmp.name.find(fileName) != -1:
                 # get the last class name as the test case class name
-<<<<<<< HEAD
-                class_names = [name for name, obj in inspect.getmembers(testModule, inspect.isclass)]
-                class_names = class_names[-1]
-                case_class = getattr(testModule, class_names)
-=======
-                class_names = self.get_local_classes_in_order(fileName)
-                case_class = getattr(testModule, class_names[-1])
->>>>>>> ac3ec97e
+                class_names = self.get_local_classes_in_order(fileName)
+                case_class = getattr(testModule, class_names[-1])
                 case = case_class()
                 case.init(conn, self._logSql, replicaVar)
                 try:
@@ -126,14 +120,8 @@
         for tmp in self.windowsCases:
             if tmp.name.find(fileName) != -1:
                 # get the last class name as the test case class name
-<<<<<<< HEAD
-                class_names = [name for name, obj in inspect.getmembers(testModule, inspect.isclass)]
-                class_names = class_names[-1]
-                case_class = getattr(testModule, class_names)
-=======
-                class_names = self.get_local_classes_in_order(fileName)
-                case_class = getattr(testModule, class_names[-1])
->>>>>>> ac3ec97e
+                class_names = self.get_local_classes_in_order(fileName)
+                case_class = getattr(testModule, class_names[-1])
                 case = case_class()
                 case.init(conn, self._logSql,replicaVar)
                 try:
@@ -155,14 +143,8 @@
             if tmp.name.find(fileName) != -1:
                 tdLog.notice("run cases like %s" % (fileName))
                 # get the last class name as the test case class name
-<<<<<<< HEAD
-                class_names = [name for name, obj in inspect.getmembers(testModule, inspect.isclass)]
-                class_names = class_names[-1]
-                case_class = getattr(testModule, class_names)
-=======
-                class_names = self.get_local_classes_in_order(fileName)
-                case_class = getattr(testModule, class_names[-1])
->>>>>>> ac3ec97e
+                class_names = self.get_local_classes_in_order(fileName)
+                case_class = getattr(testModule, class_names[-1])
                 case = case_class()
                 case.init()
                 case.run()
@@ -180,14 +162,8 @@
             if tmp.name.find(fileName) != -1:
                 tdLog.notice("run cases like %s" % (fileName))
                 # get the last class name as the test case class name
-<<<<<<< HEAD
-                class_names = [name for name, obj in inspect.getmembers(testModule, inspect.isclass)]
-                class_names = class_names[-1]
-                case_class = getattr(testModule, class_names)
-=======
-                class_names = self.get_local_classes_in_order(fileName)
-                case_class = getattr(testModule, class_names[-1])
->>>>>>> ac3ec97e
+                class_names = self.get_local_classes_in_order(fileName)
+                case_class = getattr(testModule, class_names[-1])
                 case = case_class()
                 case.init()
                 case.run()
