###################################################################
#           Copyright (c) 2016 by TAOS Technologies, Inc.
#                     All rights reserved.
#
#  This file is proprietary and confidential to TAOS Technologies.
#  No part of this file may be reproduced, stored, transmitted,
#  disclosed or used in any form or by any means other than as
#  expressly provided by the written permission from Jianhui Tao
#
###################################################################

# -*- coding: utf-8 -*-

from logging.config import dictConfig
import sys
import os
from util.log import *
from util.cases import *
from util.sql import *
from util.dnodes import *
import string
import random


class TDTestCase:

    def init(self, conn, logSql):
        tdLog.debug("start to execute %s" % __file__)
        tdSql.init(conn.cursor(), logSql)

        self.ts = 1601481600000
        self.numberOfTables = 1
        self.numberOfRecords = 15000

    def getPath(self, tool="taosdump"):
        selfPath = os.path.dirname(os.path.realpath(__file__))

        if ("community" in selfPath):
            projPath = selfPath[:selfPath.find("community")]
        else:
            projPath = selfPath[:selfPath.find("tests")]

        paths = []
        for root, dirs, files in os.walk(projPath):
            if ((tool) in files):
                rootRealPath = os.path.dirname(os.path.realpath(root))
                if ("packaging" not in rootRealPath):
                    paths.append(os.path.join(root, tool))
                    break
        if (len(paths) == 0):
            return ""
        return paths[0]

    def generateString(self, length):
        chars = string.ascii_uppercase + string.ascii_lowercase
        v = ""
        for i in range(length):
            v += random.choice(chars)
        return v

    def run(self):
        if not os.path.exists("./taosdumptest/tmp"):
            os.makedirs("./taosdumptest/tmp")
        else:
            print("directory exists")

        print("DEBUG LN67: %s" % tdSql.getResult("show databases"))
        tdSql.prepare()

        print("DEBUG LN69: %s" % tdSql.getResult("show databases"))
        tdSql.execute("create table st(ts timestamp, c1 timestamp, c2 int, c3 bigint, c4 float, c5 double, c6 binary(8), c7 smallint, c8 tinyint, c9 bool, c10 nchar(8)) tags(t1 int)")
        tdSql.execute("create table t1 using st tags(0)")
        currts = self.ts
        finish = 0
        while(finish < self.numberOfRecords):
            sql = "insert into t1 values"
            for i in range(finish, self.numberOfRecords):
                sql += "(%d, 1019774612, 29931, 1442173978, 165092.468750, 1128.643179, 'MOCq1pTu', 18405, 82, 0, 'g0A6S0Fu')" % (currts + i)
                finish = i + 1
                if (1048576 - len(sql)) < 16384:
                    break
            tdSql.execute(sql)

        print("DEBUG LN83: %s" % tdSql.getResult("show databases"))
        binPath = self.getPath()
        if (binPath == ""):
            tdLog.exit("taosdump not found!")
        else:
            tdLog.info("taosdump found in %s" % binPath)

        os.system("rm ./taosdumptest/tmp/*.sql")
        os.system("rm ./taosdumptest/tmp/*.avro*")
        os.system(
            "%s --databases db -o ./taosdumptest/tmp " %
            binPath)

        print("DEBUG LN96: %s" % tdSql.getResult("show databases"))
        tdSql.execute("drop database db")
<<<<<<< HEAD
        tdSql.query("show databases")
        print("DEBUG LN99: %s" % tdSql.getResult("show databases"))
=======
        print("DEBUG LN98: %s" % tdSql.getResult("show databases"))
        tdSql.query("show databases")
>>>>>>> 036bcc63
        tdSql.checkRows(0)

        os.system("%s -i ./taosdumptest/tmp -y" % binPath)

        print("DEBUG LN104: %s" % tdSql.getResult("show databases"))
        tdSql.query("show databases")
        tdSql.checkRows(1)
        tdSql.checkData(0, 0, 'db')

        tdSql.execute("use db")
        tdSql.query("show stables")
        tdSql.checkRows(1)
        tdSql.checkData(0, 0, 'st')

        tdSql.query("select count(*) from t1")
        tdSql.checkData(0, 0, self.numberOfRecords)

        # test case for TS-1225
        tdSql.execute("create database test")
        print("DEBUG LN119: %s" % tdSql.getResult("show databases"))
        tdSql.execute("use test")
        tdSql.execute(
            "create table stb(ts timestamp, c1 binary(16374), c2 binary(16374), c3 binary(16374)) tags(t1 nchar(256))")
        tdSql.execute(
            "insert into t1 using stb tags('t1') values(now, '%s', '%s', '%s')" %
            (self.generateString(16374),
             self.generateString(16374),
             self.generateString(16374)))

        os.system("rm ./taosdumptest/tmp/*.sql")
        os.system("rm ./taosdumptest/tmp/*.avro*")
        os.system("%s -D test -o ./taosdumptest/tmp -y" % binPath)

        tdSql.execute("drop database test")
        print("DEBUG LN134: %s" % tdSql.getResult("show databases"))
        tdSql.query("show databases")
        tdSql.checkRows(1)

        os.system("%s -i ./taosdumptest/tmp -y" % binPath)

        print("DEBUG LN140: %s" % tdSql.getResult("show databases"))
        tdSql.execute("use test")
        tdSql.error("show vnodes '' ")
        tdSql.query("show stables")
        tdSql.checkRows(1)
        tdSql.checkData(0, 0, 'stb')

        tdSql.query("select * from stb")
        tdSql.checkRows(1)
        os.system("rm -rf dump_result.txt")

    def stop(self):
        tdSql.close()
        tdLog.success("%s successfully executed" % __file__)


tdCases.addWindows(__file__, TDTestCase())
tdCases.addLinux(__file__, TDTestCase())<|MERGE_RESOLUTION|>--- conflicted
+++ resolved
@@ -96,13 +96,8 @@
 
         print("DEBUG LN96: %s" % tdSql.getResult("show databases"))
         tdSql.execute("drop database db")
-<<<<<<< HEAD
-        tdSql.query("show databases")
-        print("DEBUG LN99: %s" % tdSql.getResult("show databases"))
-=======
         print("DEBUG LN98: %s" % tdSql.getResult("show databases"))
         tdSql.query("show databases")
->>>>>>> 036bcc63
         tdSql.checkRows(0)
 
         os.system("%s -i ./taosdumptest/tmp -y" % binPath)
