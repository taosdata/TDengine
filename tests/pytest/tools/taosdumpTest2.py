--- conflicted
+++ resolved
@@ -81,11 +81,7 @@
         os.system("rm /tmp/*.sql")
         os.system("rm /tmp/*.avro*")
         os.system(
-<<<<<<< HEAD
             "%staosdump --databases db -o /tmp " %
-=======
-            "%staosdump --databases db -o /tmp -B 16384 -y" %
->>>>>>> 6f545e58
             binPath)
 
         tdSql.execute("drop database db")
