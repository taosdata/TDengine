--- conflicted
+++ resolved
@@ -177,10 +177,9 @@
         os.system("%staosBenchmark -f tools/taosdemoAllTest/sml/insertChildTabLess0-sml.json -y " % binPath)   
         tdSql.error("use db") 
         tdSql.execute("drop database if exists blf") 
-<<<<<<< HEAD
 
         # child table name is invalid reading,so 
-        # os.system("%staosdemo -f tools/taosdemoAllTest/sml/insertTimestepMulRowsLargeint16-sml.json -y " % binPath)   
+        # os.system("%staosBenchmark -f tools/taosdemoAllTest/sml/insertTimestepMulRowsLargeint16-sml.json -y " % binPath)   
         # tdSql.execute("use blf") 
         # tdSql.query("select ts from blf.p_0_topics_7 limit 262800,1") 
         # tdSql.checkData(0, 0, "2020-03-31 12:00:00.000")
@@ -189,16 +188,6 @@
         # tdSql.query("select last(ts) from blf.p_0_topics_6 ")        
         # tdSql.checkData(0, 0, "2020-09-29 23:59:00")
 
-=======
-        os.system("%staosBenchmark -f tools/taosdemoAllTest/sml/insertTimestepMulRowsLargeint16-sml.json -y " % binPath)   
-        tdSql.execute("use blf") 
-        tdSql.query("select ts from blf.p_0_topics_7 limit 262800,1") 
-        tdSql.checkData(0, 0, "2020-03-31 12:00:00.000")
-        tdSql.query("select first(ts) from blf.p_0_topics_2")
-        tdSql.checkData(0, 0, "2019-10-01 00:00:00")
-        tdSql.query("select last(ts) from blf.p_0_topics_6 ")        
-        tdSql.checkData(0, 0, "2020-09-29 23:59:00")
->>>>>>> caa01d89
         # it will be commented in ci because it spend too much time to insert data, but when you can excute it when you want to test this case.
         # os.system("%staosBenchmark -f tools/taosdemoAllTest/sml/insertMaxNumPerReq-sml.json -y " % binPath)
         # tdSql.execute("use db")
@@ -243,9 +232,8 @@
         tdSql.query("select count(*) from stb1")
         tdSql.checkData(0, 0, 10) 
 
-<<<<<<< HEAD
         # insert:  doesn‘t currently supported sample json
-        assert os.system("%staosdemo -f tools/taosdemoAllTest/sml/insert-sample-sml.json -y " % binPath) != 0 
+        assert os.system("%staosBenchmark -f tools/taosdemoAllTest/sml/insert-sample-sml.json -y " % binPath) != 0 
         # tdSql.execute("use dbtest123")
         # tdSql.query("select c2 from stb0")
         # tdSql.checkData(0, 0, 2147483647)
@@ -255,19 +243,6 @@
         # tdSql.checkRows(10)
         # tdSql.query("select * from stb1 where t2=126")
         # tdSql.checkRows(10)
-=======
-        # insert:  sample json
-        os.system("%staosBenchmark -f tools/taosdemoAllTest/sml/insert-sample-sml.json -y " % binPath)
-        tdSql.execute("use dbtest123")
-        tdSql.query("select c2 from stb0")
-        tdSql.checkData(0, 0, 2147483647)
-        tdSql.query("select * from stb1 where t1=-127")
-        tdSql.checkRows(20)
-        tdSql.query("select * from stb1 where t2=127")
-        tdSql.checkRows(10)
-        tdSql.query("select * from stb1 where t2=126")
-        tdSql.checkRows(10)
->>>>>>> caa01d89
 
         # insert: test interlace parament 
         os.system("%staosBenchmark -f tools/taosdemoAllTest/sml/insert-interlace-row-sml.json -y " % binPath)
