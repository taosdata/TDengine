/*
 * Copyright (c) 2019 TAOS Data, Inc. <jhtao@taosdata.com>
 *
 * This program is free software: you can use, redistribute, and/or modify
 * it under the terms of the GNU Affero General Public License, version 3
 * or later ("AGPL"), as published by the Free Software Foundation.
 *
 * This program is distributed in the hope that it will be useful, but WITHOUT
 * ANY WARRANTY; without even the implied warranty of MERCHANTABILITY or
 * FITNESS FOR A PARTICULAR PURPOSE.
 *
 * You should have received a copy of the GNU Affero General Public License
 * along with this program. If not, see <http://www.gnu.org/licenses/>.
 */
package main

import (
	"database/sql"
	"flag"
	"fmt"
	"log"
	"math/rand"
	"os"
	"runtime"
	"strconv"
	"sync"
	"time"

	_ "github.com/taosdata/driver-go/taosSql"
<<<<<<< HEAD
	//"golang.org/x/sys/unix"
=======
>>>>>>> 183e6ff0
)

const (
	maxLocationSize = 32
	//maxSqlBufSize   = 65480
)

var locations = [maxLocationSize]string{
	"Beijing", "Shanghai", "Guangzhou", "Shenzhen",
	"HangZhou", "Tianjin", "Wuhan", "Changsha",
	"Nanjing", "Xian"}

type config struct {
	hostName             string
	serverPort           int
	user                 string
	password             string
	dbName               string
	supTblName           string
	tablePrefix          string
	mode                 string
	numOftables          int
	numOfRecordsPerTable int
	numOfRecordsPerReq   int
	numOfThreads         int
	startTimestamp       string
	startTs              int64

	keep int
	days int
}

var configPara config
var taosDriverName = "taosSql"
var url string

func init() {
	flag.StringVar(&configPara.hostName, "h", "127.0.0.1", "The host to connect to TDengine server.")
	flag.IntVar(&configPara.serverPort, "p", 6030, "The TCP/IP port number to use for the connection to TDengine server.")
	flag.StringVar(&configPara.user, "u", "root", "The TDengine user name to use when connecting to the server.")
	flag.StringVar(&configPara.password, "P", "taosdata", "The password to use when connecting to the server.")
	flag.StringVar(&configPara.dbName, "d", "test", "Destination database.")
	flag.StringVar(&configPara.tablePrefix, "m", "d", "Table prefix name.")
	flag.StringVar(&configPara.mode, "M", "r", "mode,r:raw,s:stmt")
	flag.IntVar(&configPara.numOftables, "t", 2, "The number of tables.")
	flag.IntVar(&configPara.numOfRecordsPerTable, "n", 10, "The number of records per table.")
	flag.IntVar(&configPara.numOfRecordsPerReq, "r", 3, "The number of records per request.")
	flag.IntVar(&configPara.numOfThreads, "T", 1, "The number of threads.")
	flag.StringVar(&configPara.startTimestamp, "s", "2020-10-01 08:00:00", "The start timestamp for one table.")
	flag.Parse()

	configPara.keep = 365 * 20
	configPara.days = 30
	configPara.supTblName = "meters"

	startTs, err := time.ParseInLocation("2006-01-02 15:04:05", configPara.startTimestamp, time.Local)
	if err == nil {
		configPara.startTs = startTs.UnixNano() / 1e6
	}
}

func printAllArgs() {
	fmt.Printf("\n============= args parse result: =============\n")
	fmt.Printf("hostName:             %v\n", configPara.hostName)
	fmt.Printf("serverPort:           %v\n", configPara.serverPort)
	fmt.Printf("usr:                  %v\n", configPara.user)
	fmt.Printf("password:             %v\n", configPara.password)
	fmt.Printf("dbName:               %v\n", configPara.dbName)
	fmt.Printf("mode:                 %v\n", configPara.mode)
	fmt.Printf("tablePrefix:          %v\n", configPara.tablePrefix)
	fmt.Printf("numOftables:          %v\n", configPara.numOftables)
	fmt.Printf("numOfRecordsPerTable: %v\n", configPara.numOfRecordsPerTable)
	fmt.Printf("numOfRecordsPerReq:   %v\n", configPara.numOfRecordsPerReq)
	fmt.Printf("numOfThreads:         %v\n", configPara.numOfThreads)
	fmt.Printf("startTimestamp:       %v[%v]\n", configPara.startTimestamp, configPara.startTs)
	fmt.Printf("================================================\n")
}

func main() {
	printAllArgs()
	fmt.Printf("Please press enter key to continue....\n")
	_, _ = fmt.Scanln()

	url = "root:taosdata@/tcp(" + configPara.hostName + ":" + strconv.Itoa(configPara.serverPort) + ")/"
	//url = fmt.Sprintf("%s:%s@/tcp(%s:%d)/%s?interpolateParams=true", configPara.user, configPara.password, configPara.hostName, configPara.serverPort, configPara.dbName)
	// open connect to taos server
	//db, err := sql.Open(taosDriverName, url)
	//if err != nil {
	//  fmt.Println("Open database error: %s\n", err)
	//  os.Exit(1)
	//}
	//defer db.Close()
	rand.Seed(time.Now().Unix())

	if configPara.mode == "s" {
		fmt.Printf("\n======== start stmt mode test ========\n")
		db, err := sql.Open("taosSql", url)
		if err != nil {
			log.Fatalf("Open database error: %s\n", err)
		}
		defer db.Close()
		demodbStmt := configPara.dbName
		demotStmt := "demotStmt"
		drop_database_stmt(db, demodbStmt)
		create_database_stmt(db, demodbStmt)
		use_database_stmt(db, demodbStmt)
		create_table_stmt(db, demotStmt)
		insert_data_stmt(db, demotStmt)
		select_data_stmt(db, demotStmt)
		return
	}

	createDatabase(configPara.dbName, configPara.supTblName)
	fmt.Printf("======== create database success! ========\n\n")

	//create_table(db, stblName)
	multiThreadCreateTable(configPara.numOfThreads, configPara.numOftables, configPara.dbName, configPara.tablePrefix)
	fmt.Printf("======== create super table and child tables success! ========\n\n")

	//insert_data(db, demot)
	multiThreadInsertData(configPara.numOfThreads, configPara.numOftables, configPara.dbName, configPara.tablePrefix)
	fmt.Printf("======== insert data into child tables success! ========\n\n")

	//select_data(db, demot)
	selectTest(configPara.dbName, configPara.tablePrefix, configPara.supTblName)
	fmt.Printf("======== select data success!  ========\n\n")

	fmt.Printf("======== end demo ========\n")
}

func createDatabase(dbName string, supTblName string) {
	db, err := sql.Open(taosDriverName, url)
	if err != nil {
		fmt.Printf("Open database error: %s\n", err)
		os.Exit(1)
	}
	defer db.Close()

	// drop database if exists
	sqlStr := "drop database if exists " + dbName
	_, err = db.Exec(sqlStr)
	checkErr(err, sqlStr)

	time.Sleep(time.Second)

	// create database
	sqlStr = "create database " + dbName + " keep " + strconv.Itoa(configPara.keep) + " days " + strconv.Itoa(configPara.days)
	_, err = db.Exec(sqlStr)
	checkErr(err, sqlStr)

	// use database
	//sqlStr = "use " + dbName
	//_, err = db.Exec(sqlStr)
	//checkErr(err, sqlStr)

	sqlStr = "create table if not exists " + dbName + "." + supTblName + " (ts timestamp, current float, voltage int, phase float) tags(location binary(64), groupId int);"
	_, err = db.Exec(sqlStr)
	checkErr(err, sqlStr)
}

func multiThreadCreateTable(threads int, nTables int, dbName string, tablePrefix string) {
	st := time.Now().UnixNano()

	if threads < 1 {
		threads = 1
	}

	a := nTables / threads
	if a < 1 {
		threads = nTables
		a = 1
	}

	b := nTables % threads

	last := 0
	endTblId := 0
	wg := sync.WaitGroup{}
	for i := 0; i < threads; i++ {
		startTblId := last
		if i < b {
			endTblId = last + a
		} else {
			endTblId = last + a - 1
		}
		last = endTblId + 1
		wg.Add(1)
		go createTable(dbName, tablePrefix, startTblId, endTblId, &wg)
	}
	wg.Wait()

	et := time.Now().UnixNano()
	fmt.Printf("create tables spent duration: %6.6fs\n", (float32(et-st))/1e9)
}

func createTable(dbName string, childTblPrefix string, startTblId int, endTblId int, wg *sync.WaitGroup) {
	//fmt.Printf("subThread[%d]: create table from %d to %d \n", unix.Gettid(), startTblId, endTblId)
	// windows.GetCurrentThreadId()

	db, err := sql.Open(taosDriverName, url)
	if err != nil {
		fmt.Printf("Open database error: %s\n", err)
		os.Exit(1)
	}
	defer db.Close()

	for i := startTblId; i <= endTblId; i++ {
		sqlStr := "create table if not exists " + dbName + "." + childTblPrefix + strconv.Itoa(i) + " using " + dbName + ".meters tags('" + locations[i%maxLocationSize] + "', " + strconv.Itoa(i) + ");"
		//fmt.Printf("sqlStr:               %v\n", sqlStr)
		_, err = db.Exec(sqlStr)
		checkErr(err, sqlStr)
	}
	wg.Done()
	runtime.Goexit()
}

func generateRowData(ts int64) string {
	voltage := rand.Int() % 1000
	current := 200 + rand.Float32()
	phase := rand.Float32()
	values := "( " + strconv.FormatInt(ts, 10) + ", " + strconv.FormatFloat(float64(current), 'f', 6, 64) + ", " + strconv.Itoa(voltage) + ", " + strconv.FormatFloat(float64(phase), 'f', 6, 64) + " ) "
	return values
}

func insertData(dbName string, childTblPrefix string, startTblId int, endTblId int, wg *sync.WaitGroup) {
	//fmt.Printf("subThread[%d]: insert data to table from %d to %d \n", unix.Gettid(), startTblId, endTblId)
	// windows.GetCurrentThreadId()

	db, err := sql.Open(taosDriverName, url)
	if err != nil {
		fmt.Printf("Open database error: %s\n", err)
		os.Exit(1)
	}
	defer db.Close()

	tmpTs := configPara.startTs
	//rand.New(rand.NewSource(time.Now().UnixNano()))
	for tID := startTblId; tID <= endTblId; tID++ {
		totalNum := 0
		for {
			sqlStr := "insert into " + dbName + "." + childTblPrefix + strconv.Itoa(tID) + " values "
			currRowNum := 0
			for {
				tmpTs += 1000
				valuesOfRow := generateRowData(tmpTs)
				currRowNum += 1
				totalNum += 1

				sqlStr = fmt.Sprintf("%s %s", sqlStr, valuesOfRow)

				if currRowNum >= configPara.numOfRecordsPerReq || totalNum >= configPara.numOfRecordsPerTable {
					break
				}
			}

			res, err := db.Exec(sqlStr)
			checkErr(err, sqlStr)

			count, err := res.RowsAffected()
			checkErr(err, "rows affected")

			if count != int64(currRowNum) {
				fmt.Printf("insert data, expect affected:%d, actual:%d\n", currRowNum, count)
				os.Exit(1)
			}

			if totalNum >= configPara.numOfRecordsPerTable {
				break
			}
		}
	}

	wg.Done()
	runtime.Goexit()
}

func multiThreadInsertData(threads int, nTables int, dbName string, tablePrefix string) {
	st := time.Now().UnixNano()

	if threads < 1 {
		threads = 1
	}

	a := nTables / threads
	if a < 1 {
		threads = nTables
		a = 1
	}

	b := nTables % threads

	last := 0
	endTblId := 0
	wg := sync.WaitGroup{}
	for i := 0; i < threads; i++ {
		startTblId := last
		if i < b {
			endTblId = last + a
		} else {
			endTblId = last + a - 1
		}
		last = endTblId + 1
		wg.Add(1)
		go insertData(dbName, tablePrefix, startTblId, endTblId, &wg)
	}
	wg.Wait()

	et := time.Now().UnixNano()
	fmt.Printf("insert data spent duration: %6.6fs\n", (float32(et-st))/1e9)
}

func selectTest(dbName string, tbPrefix string, supTblName string) {
	db, err := sql.Open(taosDriverName, url)
	if err != nil {
		fmt.Printf("Open database error: %s\n", err)
		os.Exit(1)
	}
	defer db.Close()

	// select sql 1
	limit := 3
	offset := 0
	sqlStr := "select * from " + dbName + "." + supTblName + " limit " + strconv.Itoa(limit) + " offset " + strconv.Itoa(offset)
	rows, err := db.Query(sqlStr)
	checkErr(err, sqlStr)

	defer rows.Close()
	fmt.Printf("query sql: %s\n", sqlStr)
	for rows.Next() {
		var (
			ts       string
			current  float32
			voltage  int
			phase    float32
			location string
			groupid  int
		)
		err := rows.Scan(&ts, &current, &voltage, &phase, &location, &groupid)
		if err != nil {
			checkErr(err, "rows scan fail")
		}

		fmt.Printf("ts:%s\t current:%f\t voltage:%d\t phase:%f\t location:%s\t groupid:%d\n", ts, current, voltage, phase, location, groupid)
	}
	// check iteration error
	if rows.Err() != nil {
		checkErr(err, "rows next iteration error")
	}

	// select sql 2
	sqlStr = "select avg(voltage), min(voltage), max(voltage) from " + dbName + "." + tbPrefix + strconv.Itoa(rand.Int()%configPara.numOftables)
	rows, err = db.Query(sqlStr)
	checkErr(err, sqlStr)

	defer rows.Close()
	fmt.Printf("\nquery sql: %s\n", sqlStr)
	for rows.Next() {
		var (
			voltageAvg float32
			voltageMin int
			voltageMax int
		)
		err := rows.Scan(&voltageAvg, &voltageMin, &voltageMax)
		if err != nil {
			checkErr(err, "rows scan fail")
		}

		fmt.Printf("avg(voltage):%f\t min(voltage):%d\t max(voltage):%d\n", voltageAvg, voltageMin, voltageMax)
	}
	// check iteration error
	if rows.Err() != nil {
		checkErr(err, "rows next iteration error")
	}

	// select sql 3
	sqlStr = "select last(*) from " + dbName + "." + supTblName
	rows, err = db.Query(sqlStr)
	checkErr(err, sqlStr)

	defer rows.Close()
	fmt.Printf("\nquery sql: %s\n", sqlStr)
	for rows.Next() {
		var (
			lastTs      string
			lastCurrent float32
			lastVoltage int
			lastPhase   float32
		)
		err := rows.Scan(&lastTs, &lastCurrent, &lastVoltage, &lastPhase)
		if err != nil {
			checkErr(err, "rows scan fail")
		}

		fmt.Printf("last(ts):%s\t last(current):%f\t last(voltage):%d\t last(phase):%f\n", lastTs, lastCurrent, lastVoltage, lastPhase)
	}
	// check iteration error
	if rows.Err() != nil {
		checkErr(err, "rows next iteration error")
	}
}
func drop_database_stmt(db *sql.DB, demodb string) {
	st := time.Now().Nanosecond()
	// drop test db
	res, err := db.Exec("drop database if exists " + demodb)
	checkErr(err, "drop database "+demodb)

	affectd, err := res.RowsAffected()
	checkErr(err, "drop db, res.RowsAffected")

	et := time.Now().Nanosecond()
	fmt.Printf("drop database result:\n %d row(s) affectd (%6.6fs)\n\n", affectd, (float32(et-st))/1e9)
}

func create_database_stmt(db *sql.DB, demodb string) {
	st := time.Now().Nanosecond()
	// create database
	//var stmt interface{}
	stmt, err := db.Prepare("create database ?")
	checkErr(err, "create db, db.Prepare")

	//var res driver.Result
	res, err := stmt.Exec(demodb)
	checkErr(err, "create db, stmt.Exec")

	//fmt.Printf("Query OK, %d row(s) affected()", res.RowsAffected())
	affectd, err := res.RowsAffected()
	checkErr(err, "create db, res.RowsAffected")

	et := time.Now().Nanosecond()
	fmt.Printf("create database result:\n %d row(s) affectd (%6.6fs)\n\n", affectd, (float32(et-st))/1e9)
}

func use_database_stmt(db *sql.DB, demodb string) {
	st := time.Now().Nanosecond()
	// create database
	//var stmt interface{}
	stmt, err := db.Prepare("use " + demodb)
	checkErr(err, "use db, db.Prepare")

	res, err := stmt.Exec()
	checkErr(err, "use db, stmt.Exec")

	affectd, err := res.RowsAffected()
	checkErr(err, "use db, res.RowsAffected")

	et := time.Now().Nanosecond()
	fmt.Printf("use database result:\n %d row(s) affectd (%6.6fs)\n\n", affectd, (float32(et-st))/1e9)
}

func create_table_stmt(db *sql.DB, demot string) {
	st := time.Now().Nanosecond()
	// create table
	// (ts timestamp, id int, name binary(8), len tinyint, flag bool, notes binary(8), fv float, dv double)
	stmt, err := db.Prepare("create table ? (? timestamp, ? int, ? binary(10), ? tinyint, ? bool, ? binary(8), ? float, ? double)")
	checkErr(err, "create table db.Prepare")

	res, err := stmt.Exec(demot, "ts", "id", "name", "len", "flag", "notes", "fv", "dv")
	checkErr(err, "create table stmt.Exec")

	affectd, err := res.RowsAffected()
	checkErr(err, "create table res.RowsAffected")

	et := time.Now().Nanosecond()
	fmt.Printf("create table result:\n %d row(s) affectd (%6.6fs)\n\n", affectd, (float32(et-st))/1e9)
}

func insert_data_stmt(db *sql.DB, demot string) {
	st := time.Now().Nanosecond()
	// insert data into table
	stmt, err := db.Prepare("insert into ? values(?, ?, ?, ?, ?, ?, ?, ?) (?, ?, ?, ?, ?, ?, ?, ?) (?, ?, ?, ?, ?, ?, ?, ?)")
	checkErr(err, "insert db.Prepare")

	res, err := stmt.Exec(demot, "now", 1000, "'haidian'", 6, true, "'AI world'", 6987.654, 321.987,
		"now+1s", 1001, "'changyang'", 7, false, "'DeepMode'", 12356.456, 128634.456,
		"now+2s", 1002, "'chuangping'", 8, true, "'database'", 3879.456, 65433478.456)
	checkErr(err, "insert data, stmt.Exec")

	affectd, err := res.RowsAffected()
	checkErr(err, "res.RowsAffected")

	et := time.Now().Nanosecond()
	fmt.Printf("insert data result:\n %d row(s) affectd (%6.6fs)\n\n", affectd, (float32(et-st))/1e9)
}

func select_data_stmt(db *sql.DB, demot string) {
	st := time.Now().Nanosecond()

	stmt, err := db.Prepare("select ?, ?, ?, ?, ?, ?, ?, ? from ?") // go binary mode
	checkErr(err, "db.Prepare")

	rows, err := stmt.Query("ts", "id", "name", "len", "flag", "notes", "fv", "dv", demot)
	checkErr(err, "stmt.Query")

	fmt.Printf("%10s%s%8s %5s %8s%s %s %10s%s %7s%s %8s%s %11s%s %14s%s\n", " ", "ts", " ", "id", " ", "name", " ", "len", " ", "flag", " ", "notes", " ", "fv", " ", " ", "dv")
	var affectd int
	for rows.Next() {
		var ts string
		var name string
		var id int
		var len int8
		var flag bool
		var notes string
		var fv float32
		var dv float64

		err = rows.Scan(&ts, &id, &name, &len, &flag, &notes, &fv, &dv)
		//fmt.Println("start scan fields from row.rs, &fv:", &fv)
		//err = rows.Scan(&fv)
		checkErr(err, "rows.Scan")

		fmt.Printf("%s\t", ts)
		fmt.Printf("%d\t", id)
		fmt.Printf("%10s\t", name)
		fmt.Printf("%d\t", len)
		fmt.Printf("%t\t", flag)
		fmt.Printf("%s\t", notes)
		fmt.Printf("%06.3f\t", fv)
		fmt.Printf("%09.6f\n", dv)

		affectd++

	}

	et := time.Now().Nanosecond()
	fmt.Printf("insert data result:\n %d row(s) affectd (%6.6fs)\n\n", affectd, (float32(et-st))/1e9)
}
func checkErr(err error, prompt string) {
	if err != nil {
		fmt.Printf("%s\n", prompt)
		panic(err)
	}
}<|MERGE_RESOLUTION|>--- conflicted
+++ resolved
@@ -27,10 +27,6 @@
 	"time"
 
 	_ "github.com/taosdata/driver-go/taosSql"
-<<<<<<< HEAD
-	//"golang.org/x/sys/unix"
-=======
->>>>>>> 183e6ff0
 )
 
 const (
