--- conflicted
+++ resolved
@@ -11,16 +11,12 @@
 
 # -*- coding: utf-8 -*-
 
-<<<<<<< HEAD
-import frame.etool
-=======
 import sys
 import time
 import random
 
 import taos
 import frame
->>>>>>> 2dfd5eb6
 
 from frame.etool import *
 from frame.log import *
@@ -93,8 +89,7 @@
         tdCom.compare_testcase_result(self.sqlFile, self.ansFile, testCase)
 
     def test_pi(self):
-<<<<<<< HEAD
-        self.test_normal_query('pi')
+        self.test_normal_query_new('pi')
 
         tdSql.query('select pi();')
         res = tdSql.getData(0, 0)
@@ -171,9 +166,6 @@
         tdSql.query('select log(pi() * voltage) from ts_4893.meters limit 1;')
         res = tdSql.getData(0, 0)
         assert round(res, 7) == 6.5428926
-=======
-        self.test_normal_query_new("pi")
->>>>>>> 2dfd5eb6
 
     def test_round(self):
         self.test_normal_query('round')
