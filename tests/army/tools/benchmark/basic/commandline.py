--- conflicted
+++ resolved
@@ -94,11 +94,7 @@
         tdSql.checkData(0, 0, 20)
 
         cmd = (
-<<<<<<< HEAD
-            "%s -I stmt -Z 1 -t 2 -n 10 -b bool,tinyint,smallint,int,bigint,float,double,utinyint,usmallint,uint,ubigint,binary,nchar,timestamp -A bool,tinyint,smallint,int,bigint,float,double,utinyint,usmallint,uint,ubigint,binary,nchar,timestamp -y"
-=======
             "%s -I stmt -t 2 -n 10 -b bool,tinyint,smallint,int,bigint,float,double,utinyint,usmallint,uint,ubigint,binary,nchar,timestamp,varbinary,geometry -A bool,tinyint,smallint,int,bigint,float,double,utinyint,usmallint,uint,ubigint,binary,nchar,timestamp,varbinary,geometry -y"
->>>>>>> 0b6bb57b
             % binPath
         )
         tdLog.info("%s" % cmd)
