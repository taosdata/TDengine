--- conflicted
+++ resolved
@@ -193,12 +193,9 @@
             command = item[0]
             results = item[1]
             rlist = self.taosdump(command)
-<<<<<<< HEAD
             self.checkManyString(rlist, results)
             # clear tmp
-=======
-            for result in results:
-                self.checkListString(rlist, result)
+
     
     # check except
     def checkExcept(self, command):
@@ -211,7 +208,6 @@
         except:
             tdLog.info(f"Passed, catch expect report error for command {command}")
 
->>>>>>> 73d4e5f8
 
     # except commandline
     def exceptCommandLine(self, taosdump, db, stb, tmpdir):
@@ -229,7 +225,6 @@
         self.checkExcept(taosdump + f" -t 2 -k 2 -z 1 -C https://not-exist.com:80/cloud -D test -o {tmpdir}")
         self.checkExcept(taosdump + f" -P 65536")
 
-<<<<<<< HEAD
         # conn mode
         options = [
             f"-Z native -X http://127.0.0.1:6041 -D {db} -o {tmpdir}",
@@ -297,7 +292,6 @@
         # priority
         self.checkPriority(db, stb, childCount, insertRows, tmpdir)
     
-=======
     # password
     def checkPassword(self, tmpdir):
         # 255 char max password
@@ -323,7 +317,6 @@
             rlist = self.taosdump(cmd)
             self.checkListString(rlist, "OK: Database test dumped")
 
->>>>>>> 73d4e5f8
     # run
     def run(self):
         
@@ -345,11 +338,7 @@
         for mode in modes:
             self.dumpInOutMode(mode, db , json, tmpdir)
 
-<<<<<<< HEAD
-        tdLog.info("1. native rest ws dumpIn Out  ........................... [Passed]")
-=======
         tdLog.info("2. native rest ws dumpIn Out  .......................... [Passed]")
->>>>>>> 73d4e5f8
 
         # basic commandline
         self.basicCommandLine(tmpdir)
@@ -359,23 +348,19 @@
         self.exceptCommandLine(taosdump, db, stb, tmpdir)
         tdLog.info("4. except command line  ................................. [Passed]")
 
-        #
-        # check connMode
-        #
-<<<<<<< HEAD
-        self.checkConnMode(db, stb, childCount, insertRows, tmpdir)
-        tdLog.info("4. check conn mode  ..................................... [Passed]")
-
-
-=======
         json = "./tools/taosdump/native/json/insertOther.json"
         # insert 
         db, stb, childCount, insertRows = self.insertData(json)
         # dump in/out
         self.dumpInOutMode("", db , json, tmpdir)
         tdLog.info("5. native varbinary geometry ........................... [Passed]")
->>>>>>> 73d4e5f8
-
+
+        #
+        # check connMode
+        #
+
+        self.checkConnMode(db, stb, childCount, insertRows, tmpdir)
+        tdLog.info("6. check conn mode  ..................................... [Passed]")
 
 
     def stop(self):
