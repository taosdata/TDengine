--- conflicted
+++ resolved
@@ -218,15 +218,8 @@
 
         # support Both
         args = [
-<<<<<<< HEAD
-            #[lname, "failed to create log at"],
             ['-uroot -w 40 -ptaosdata -c /root/taos/ -s"show databases"', queryOK],
             ['-o "./current/log/files/" -h localhost -uroot -ptaosdata  -s"show databases;"', queryOK],
-            ['-a ""', "Invalid auth"],
-=======
-            ['-uroot -w 40 -ptaosdata -c /root/taos/ -s"show databases"', queryOK],
-            ['-o "./current/log/files/" -h localhost -uroot -ptaosdata  -s"show databases;"', queryOK],
->>>>>>> 8ad8bc74
             ['-s "quit;"', "Welcome to the TDengine Command Line Interface"],
             ['-h "" -s "show dnodes;"', "Invalid host"],
             ['-u "" -s "show dnodes;"', "Invalid user"],
@@ -256,8 +249,6 @@
                 if arg[1] != None:
                     self.checkListString(rlist, arg[1])
 
-<<<<<<< HEAD
-=======
         #
         # support native only
         #
@@ -275,7 +266,6 @@
             rlist = self.taos("-Z 0 " + arg[0])
             if arg[1] != None:
                 self.checkListString(rlist, arg[1])
->>>>>>> 8ad8bc74
 
     # expect cmd > json > evn
     def checkPriority(self):
@@ -350,11 +340,6 @@
             self.checkExcept(taos + " -s 'show dnodes;' " + option)
     
     def checkModeVersion(self):    
-<<<<<<< HEAD
-        # results
-        results = [
-            "WebSocket Client Version",
-=======
 
         # check default conn mode        
         #DEFAULT_CONN = "WebSocket"
@@ -363,7 +348,6 @@
         # results
         results = [
             f"{DEFAULT_CONN} Client Version",
->>>>>>> 8ad8bc74
             "2022-10-01 00:01:39.000", 
             "Query OK, 100 row(s) in set"
         ]
@@ -372,15 +356,10 @@
         cmd = f"-s 'select ts from test.d0'"
         rlist = self.taos(cmd, checkRun = True)
         self.checkManyString(rlist, results)
-<<<<<<< HEAD
-        # websocket
-        cmd = f"-Z 1 -s 'select ts from test.d0'"
-=======
         
         # websocket
         cmd = f"-Z 1 -s 'select ts from test.d0'"
         results[0] = "WebSocket Client Version"
->>>>>>> 8ad8bc74
         rlist = self.taos(cmd, checkRun = True)
         self.checkManyString(rlist, results)        
 
