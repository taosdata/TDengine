###################################################################
#           Copyright (c) 2016 by TAOS Technologies, Inc.
#                     All rights reserved.
#
#  This file is proprietary and confidential to TAOS Technologies.
#  No part of this file may be reproduced, stored, transmitted,
#  disclosed or used in any form or by any means other than as
#  expressly provided by the written permission from Jianhui Tao
#
###################################################################

# -*- coding: utf-8 -*-
import os
# from numpy.lib.function_base import insert
import taos
from taos import *
from stmt.common import StmtCommon
from ctypes import *
from taos.constants import FieldType
from frame.log import *
from frame.cases import *
from frame.sql import *
from frame.caseBase import *
from frame import *


class TDTestCase:
    #
    # --------------- main frame -------------------
    def caseDescription(self):
        '''
        limit and offset keyword function test cases;
        case1: limit offset base function test
        case2: offset return valid
        '''
        return

    # init
    def init(self, conn, logSql, replicaVar=1):
        self.replicaVar = int(replicaVar)
        tdLog.debug("start to execute %s" % __file__)
        tdSql.init(conn.cursor())
        self.dbname = "stmt_insert_test_cases"
        self.stmt_common = StmtCommon()
        self.connectstmt = None

    # stop
    def stop(self):
        tdSql.close()
        tdLog.success("%s successfully executed" % __file__)


    # --------------- case  -------------------


    def newcon(self,host,cfg):
        user = "root"
        password = "taosdata"
        port =6030
        con=taos.connect(host=host, user=user, password=password, config=cfg ,port=port)
        tdLog.debug(con)
        return con

    def stmtExe(self, sql, bindStat):
        queryStat=self.connectstmt.statement2("%s"%sql)
        queryStat.bind_param(bindStat)
        queryStat.execute()
        result=queryStat.result()
        rows=result.fetch_all()
        return rows

    def test_stmt_insert_common_table_with_bind_data(self):
        ctablename = 'common_table'
        try:
            self.connectstmt.execute("drop database if exists %s" % self.dbname)
            self.connectstmt.execute("create database if not exists %s PRECISION 'us' "  % self.dbname)
            self.connectstmt.select_db(self.dbname)
            self.connectstmt.execute("create table if not exists %s (ts timestamp, bo bool, nil tinyint, ti tinyint, si smallint, ii int,\
                bi bigint, tu tinyint unsigned, su smallint unsigned, iu int unsigned, bu bigint unsigned, \
                ff float, dd double, bb binary(100), nn nchar(100), tt timestamp , vc varchar(100))" % ctablename)

            stmt2 = self.connectstmt.statement2(f"insert into {ctablename} values (?,?,?,?,?,?,?,?,?,?,?,?,?,?,?,?,?)")

            tbanmes = [ctablename]
            tags    = None

            # bind_param_with_tables
            datas1 = [
                # table 1
                [
                    # student
                    [1626861392589111,1626861392590111],
                    [True,         None],
                    [-128,         -128],
                    [0,            127],
                    [3,            None],
                    [3,            4],
                    [3,            4],
                    [3,            4],
                    [3,            4],
                    [3,            4],
                    [3,            4],
                    [3,            None],
                    [3,            None],
                    ["abc",       "dddafadfadfadf"],
                    ["涛思数据", None],
                    [None, None],
                    ["涛思数据16", None]
                ]
            ]

            table0 = BindTable(tbanmes[0], tags)

            for data in datas1[0]:
                table0.add_col_data(data)

            # columns type for stable
            stmt2.bind_param_with_tables([table0])
            stmt2.execute()

            # bind_param
            datas2 = [
                # table 1
                [
                    # student
                    [1626861392591111],
                    [False],
                    [None],
                    [None],
                    [2],
                    [None],
                    [None],
                    [None],
                    [None],
                    [None],
                    [5],
                    [1],
                    [1.2],
                    [None],
                    ["a long string with 中文?字符"],
                    [1626861392591],
                    [None]
                    
                ]
            ]

            stmt2.bind_param(tbanmes, tags, datas2)
            stmt2.execute()

            assert stmt2.affected_rows == 1
            # check correct
            # self.checkResultCorrects(conn, self.dbname, None, tbanmes, tags, datas2)

            tdLog.info("Case [test_stmt_insert_common_table_with_bind_data] PASS")
        except Exception as err:
            raise err

    def test_stmt_insert_common_table_with_bind_tablename_data(self):
        ctablename1 = 'common_table1'
        ctablename2 = 'common_table2'
        ctablename3 = 'common_table3'
        try:
            self.connectstmt.execute("drop database if exists %s" % self.dbname)
            self.connectstmt.execute("create database if not exists %s PRECISION 'us' "  % self.dbname)
            self.connectstmt.select_db(self.dbname)
            self.connectstmt.execute("create table if not exists %s (ts timestamp, bo bool, nil tinyint, ti tinyint, si smallint, ii int,\
                bi bigint, tu tinyint unsigned, su smallint unsigned, iu int unsigned, bu bigint unsigned, \
                ff float, dd double, bb binary(100), nn nchar(100), tt timestamp , vc varchar(100))" % ctablename1)
            
            self.connectstmt.execute("create table if not exists %s (ts timestamp, bo bool, nil tinyint, ti tinyint, si smallint, ii int,\
                bi bigint, tu tinyint unsigned, su smallint unsigned, iu int unsigned, bu bigint unsigned, \
                ff float, dd double, bb binary(100), nn nchar(100), tt timestamp , vc varchar(100))" % ctablename2)

            self.connectstmt.execute("create table if not exists %s (ts timestamp, bo bool, nil tinyint, ti tinyint, si smallint, ii int,\
                bi bigint, tu tinyint unsigned, su smallint unsigned, iu int unsigned, bu bigint unsigned, \
                ff float, dd double, bb binary(100), nn nchar(100), tt timestamp , vc varchar(100))" % ctablename3)
            
            stmt2 = self.connectstmt.statement2(f"insert into ? values (?,?,?,?,?,?,?,?,?,?,?,?,?,?,?,?,?)")

            tbanmes = [ctablename1, ctablename2]
            tags    = None

            datas = [
                [
                    [1626861392589111,1626861392590111],
                    [True,         None],
                    [-128,         -128],
                    [0,            127],
                    [3,            None],
                    [3,            4],
                    [3,            4],
                    [3,            4],
                    [3,            4],
                    [3,            4],
                    [3,            4],
                    [3,            None],
                    [3,            None],
                    ["abc",       "dddafadfadfadf"],
                    ["涛思数据", None],
                    [None, None],
                    ["涛思数据16", None]
                ],
                [
                    [1626861392589111,1626861392590111],
                    [True,         None],
                    [-128,         -128],
                    [0,            127],
                    [3,            None],
                    [3,            4],
                    [3,            4],
                    [3,            4],
                    [3,            4],
                    [3,            4],
                    [3,            4],
                    [3,            None],
                    [3,            None],
                    ["abc",       "dddafadfadfadf"],
                    ["涛思数据", None],
                    [None, None],
                    ["涛思数据16", None]
                ]
            ]  

            print("tags: %s" % tags)
            stmt2.bind_param(tbanmes, tags, datas)
            stmt2.execute()

<<<<<<< HEAD
            a = stmt2.get_fields(TAOS_FIELD_COL)
            a1 = stmt2.get_fields(TAOS_FIELD_QUERY)
            a2 = stmt2.get_fields(TAOS_FIELD_TBNAME)
            # a3 = stmt2.get_fields(TAOS_FIELD_TAG)

=======
>>>>>>> 42255800
            # check correct
            self.stmt_common.checkResultCorrects(self.connectstmt, self.dbname, None, tbanmes, tags, datas)


            # bind data
            tbanmes = [ctablename3]
            tags    = None

            # prepare data
            datas2 = [
                # table 1
                [
                    # student
                    [1626861392591111],
                    [False],
                    [None],
                    [None],
                    [2],
                    [None],
                    [None],
                    [None],
                    [None],
                    [None],
                    [5],
                    [1],
                    [1.2],
                    [None],
                    ["a long string with 中文?字符"],
                    [1626861392591],
                    [None]
                    
                ]
            ]

            stmt2.bind_param(tbanmes, tags, datas2)
            stmt2.execute()

            # check correct
            self.stmt_common.checkResultCorrects(self.connectstmt, self.dbname, None, tbanmes, tags, datas2)

            tdLog.info("Case [test_stmt_insert_common_table_with_bind_tablename_data] PASS")
        except Exception as err:
            raise err

    def test_stmt_insert_super_table_with_bind_ctablename_tags_data(self):
        stablename = 'super_table_with_bind_ctablename'
        try:
            self.connectstmt.execute("drop database if exists %s" % self.dbname)
            self.connectstmt.execute("create database if not exists %s PRECISION 'us' "  % self.dbname)
            self.connectstmt.select_db(self.dbname)
            self.connectstmt.execute("create table if not exists %s(ts timestamp, bo bool, nil tinyint, ti tinyint, si smallint, ii int,\
                bi bigint, tu tinyint unsigned, su smallint unsigned, iu int unsigned, bu bigint unsigned, \
                ff float, dd double, bb binary(100), nn nchar(100), tt timestamp , vc varchar(100)) tags (t1 timestamp, t2 bool,\
                t3 tinyint, t4 tinyint, t5 smallint, t6 int, t7 bigint, t8 tinyint unsigned, t9 smallint unsigned, \
                t10 int unsigned, t11 bigint unsigned, t12 float, t13 double, t14 binary(100), t15 nchar(100), t16 timestamp)"% stablename)

            stmt2 = self.connectstmt.statement2(f"insert into ? using {stablename} tags (?,?,?,?,?,?,?,?,?,?,?,?,?,?,?,?) \
                values (?,?,?,?,?,?,?,?,?,?,?,?,?,?,?,?,?)")

            # bind data
            tbanmes = ["t1"]
            tags    = [
                [1601481600000, True, False, 2, 3, 4, 5, 6, 7, 8, 9, 10.1, 10.11, "hello", "stmt", 1626861392589]
            ]

            # prepare data
            datas = [
                # table 1
                [
                    # student
                    [1626861392589111,1626861392590111,1626861392591111],
                    [True,         None,            False],
                    [-128,         -128,            None],
                    [0,            127,             None],
                    [3,            None,            2],
                    [3,            4,               None],
                    [3,            4,               None],
                    [3,            4,               None],
                    [3,            4,               None],
                    [3,            4,               None],
                    [3,            4,               5],
                    [3,            None,            1],
                    [3,            None,            1.2],
                    ["abc",       "dddafadfadfadf", None],
                    ["涛思数据", None, "a long string with 中文?字符"],
                    [None, None, 1626861392591],
                    ["涛思数据16", None, None]
                    
                ]
            ]

            table0 = BindTable(tbanmes[0], tags[0])

            for data in datas[0]:
                table0.add_col_data(data)

            # columns type for stable
            stmt2.bind_param_with_tables([table0])
            stmt2.execute()

            # check correct
            self.stmt_common.checkResultCorrects(self.connectstmt, self.dbname, stablename, tbanmes, tags, datas)

            tdLog.info("Case [test_stmt_insert_super_table_with_bind_ctablename_tags_data] PASS")
        except Exception as err:
            raise err

    def test_stmt_insert_super_table_with_bind_tags_data(self):
        stablename = 'super_table_without_bind_ctablename'
        try:
            self.connectstmt.execute("drop database if exists %s" % self.dbname)
            self.connectstmt.execute("create database if not exists %s PRECISION 'us' "  % self.dbname)
            self.connectstmt.select_db(self.dbname)
            self.connectstmt.execute("create table if not exists %s(ts timestamp, bo bool, nil tinyint, ti tinyint, si smallint, ii int,\
                bi bigint, tu tinyint unsigned, su smallint unsigned, iu int unsigned, bu bigint unsigned, \
                ff float, dd double, bb binary(100), nn nchar(100), tt timestamp , vc varchar(100)) tags (t1 timestamp, t2 bool,\
                t3 tinyint, t4 tinyint, t5 smallint, t6 int, t7 bigint, t8 tinyint unsigned, t9 smallint unsigned, \
                t10 int unsigned, t11 bigint unsigned, t12 float, t13 double, t14 binary(100), t15 nchar(100), t16 timestamp)"% stablename)

            stmt2 = self.connectstmt.statement2(f"insert into t100 using {stablename} tags (?,?,?,?,?,?,?,?,?,?,?,?,?,?,?,?) \
                values (?,?,?,?,?,?,?,?,?,?,?,?,?,?,?,?,?)")

            # bind data
            tbanmes = None
            tags    = [
                [1601481600000, True, False, 2, 3, 4, 5, 6, 7, 8, 9, 10.1, 10.11, "hello", "stmt", 1626861392589]
            ]

            # prepare data
            datas = [
                # table 1
                [
                    # student
                    [1626861392589111,1626861392590111,1626861392591111],
                    [True,         None,            False],
                    [-128,         -128,            None],
                    [0,            127,             None],
                    [3,            None,            2],
                    [3,            4,               None],
                    [3,            4,               None],
                    [3,            4,               None],
                    [3,            4,               None],
                    [3,            4,               None],
                    [3,            4,               5],
                    [3,            None,            1],
                    [3,            None,            1.2],
                    ["abc",       "dddafadfadfadf", None],
                    ["涛思数据", None, "a long string with 中文?字符"],
                    [None, None, 1626861392591],
                    ["涛思数据16", None, None]
                    
                ]
            ]

            table0 = BindTable(tbanmes, tags[0])

            for data in datas[0]:
                table0.add_col_data(data)

            # columns type for stable
            stmt2.bind_param_with_tables([table0])
            stmt2.execute()

            # check correct
            self.stmt_common.checkResultCorrects(self.connectstmt, self.dbname, stablename, ['t100'], tags, datas)

            tdLog.info("Case [test_stmt_insert_super_table_without_bind_ctablename] PASS")
        except Exception as err:
            raise err
    
    def test_stmt_insert_super_table_with_bind_data(self):
        stablename = 'super_table'
        childname = 'child_table'
        try:
            self.connectstmt.execute("drop database if exists %s" % self.dbname)
            self.connectstmt.execute("create database if not exists %s PRECISION 'us' "  % self.dbname)
            self.connectstmt.select_db(self.dbname)
            self.connectstmt.execute("create table if not exists %s(ts timestamp, bo bool, nil tinyint, ti tinyint, si smallint, ii int,\
                bi bigint, tu tinyint unsigned, su smallint unsigned, iu int unsigned, bu bigint unsigned, \
                ff float, dd double, bb binary(100), nn nchar(100), tt timestamp , vc varchar(100)) tags (t1 timestamp, t2 nchar(100))" % stablename)

            stmt2 = self.connectstmt.statement2(f"insert into {childname} using {stablename} tags (?,?) \
                values (?,?,?,?,?,?,?,?,?,?,?,?,?,?,?,?,?)")

            # bind data
            tbanmes = None
            tags    = [
                [1601481600000, "stmt"]
            ]

            # prepare data
            datas = [
                # table 1
                [
                    # student
                    [1626861392589111,1626861392590111,1626861392591111],
                    [True,         None,            False],
                    [-128,         -128,            None],
                    [0,            127,             None],
                    [3,            None,            2],
                    [3,            4,               None],
                    [3,            4,               None],
                    [3,            4,               None],
                    [3,            4,               None],
                    [3,            4,               None],
                    [3,            4,               5],
                    [3,            None,            1],
                    [3,            None,            1.2],
                    ["abc",       "dddafadfadfadf", None],
                    ["涛思数据", None, "a long string with 中文?字符"],
                    [None, None, 1626861392591],
                    ["涛思数据16", None, None]
                    
                ]
            ]

            table0 = BindTable(childname, tags[0])

            for data in datas[0]:
                table0.add_col_data(data)

            # columns type for stable
            stmt2.bind_param_with_tables([table0])
            stmt2.execute()

            # check correct
            self.stmt_common.checkResultCorrects(self.connectstmt, self.dbname, stablename, ['t100'], tags, datas)

            tdLog.info("Case [test_stmt_insert_super_table_with_bind_data] PASS")
        except Exception as err:
            raise err

    def test_stmt_insert_common_table_with_bind_ctablename_data(self):
        stablename = 'super_table_without_bind_tags'
        childname = 'child_table_without_bind_tags'
        try:
            self.connectstmt.execute("drop database if exists %s" % self.dbname)
            self.connectstmt.execute("create database if not exists %s PRECISION 'us' "  % self.dbname)
            self.connectstmt.select_db(self.dbname)
            self.connectstmt.execute("create table if not exists %s (ts timestamp, bo bool, nil tinyint, ti tinyint, si smallint, ii int,\
                bi bigint, tu tinyint unsigned, su smallint unsigned, iu int unsigned, bu bigint unsigned, \
                ff float, dd double, bb binary(100), nn nchar(100), tt timestamp , vc varchar(100)) tags (t1 timestamp, t2 bool,\
                t3 tinyint, t4 float, t5 double, t6 binary(100), t7 nchar(100))"% stablename)

            stmt2 = self.connectstmt.statement2(f"insert into ? using {stablename} tags ('1601481600000', True, 2, 10.1, 10.11, 'hello', 'stmt') \
                values (?,?,?,?,?,?,?,?,?,?,?,?,?,?,?,?,?)")

            # bind data
            tbanmes = [childname]
            tags    = [
                [1601481600000, True, 2, 10.1, 10.11, "hello", "stmt"]
            ]

            # prepare data
            datas = [
                # table 1
                [
                    # student
                    [1626861392589111,1626861392590111,1626861392591111],
                    [True,         None,            False],
                    [-128,         -128,            None],
                    [0,            127,             None],
                    [3,            None,            2],
                    [3,            4,               None],
                    [3,            4,               None],
                    [3,            4,               None],
                    [3,            4,               None],
                    [3,            4,               None],
                    [3,            4,               5],
                    [3,            None,            1],
                    [3,            None,            1.2],
                    ["abc",       "dddafadfadfadf", None],
                    ["涛思数据", None, "a long string with 中文?字符"],
                    [None, None, 1626861392591],
                    ["涛思数据16", None, None]
                    
                ]
            ]

            table0 = BindTable(tbanmes[0], None)

            for data in datas[0]:
                table0.add_col_data(data)

            # columns type for stable
            stmt2.bind_param_with_tables([table0])
            stmt2.execute()

            # check correct
            self.stmt_common.checkResultCorrects(self.connectstmt, self.dbname, stablename, tbanmes, tags, datas)

            tdLog.info("Case [test_stmt_insert_common_table_without_bind_tags] PASS")
        except Exception as err:
            raise err
        
    def test_stmt_td31428(self):
        stablename = 'stmt_td31428'
        try:
            self.connectstmt.execute("drop database if exists %s" % self.dbname)
            self.connectstmt.execute("create database if not exists %s PRECISION 'us' "  % self.dbname)
            self.connectstmt.select_db(self.dbname)
            self.connectstmt.execute("create table if not exists %s(ts timestamp, bo bool, nil tinyint, ti tinyint, si smallint, ii int,\
                bi bigint, tu tinyint unsigned, su smallint unsigned, iu int unsigned, bu bigint unsigned, \
                ff float, dd double, bb binary(100), nn nchar(100), tt timestamp , vc varchar(100)) tags (t1 timestamp, t2 bool,\
                t3 tinyint, t4 tinyint, t5 smallint, t6 int, t7 bigint, t8 tinyint unsigned, t9 smallint unsigned, \
                t10 int unsigned, t11 bigint unsigned, t12 float, t13 double, t14 binary(100), t15 nchar(100), t16 timestamp)"% stablename)

            stmt2 = self.connectstmt.statement2(f"insert into ? using {stablename} tags (?,?,?,?,?,?,?,?,?,?,?,?,?,?,?,?) \
                values (?,?,?,?,?,?,?,?,?,?,?,?,?,?,?,?,?)")

            # bind data
            tbanmes = ["t1"]
            tags    = [
                [1601481600000, True, False, 2, 3, 4, 5, 6, 7, 8, 9, 10.1, 10.11, "hello", "stmt", 1626861392589]
            ]

            # prepare data
            datas1 = [
                # table 1
                [
                    # student
                    [1626861392589111],
                    [True],
                    [-128],
                    [0],
                    [3],
                    [3],
                    [3],
                    [3],
                    [3],
                    [3],
                    [3],
                    [3],
                    [3],
                    ["abc"],
                    ["涛思数据"],
                    [1626861392591],
                    ["涛思数据16"]
                ]
            ]

            datas2 = [
                # table 1
                [
                    # student
                    [1626861392589111],
                    [IGNORE],
                    [None],
                    [None],
                    [IGNORE],
                    [IGNORE],
                    [IGNORE],
                    [IGNORE],
                    [IGNORE],
                    [IGNORE],
                    [IGNORE],
                    [IGNORE],
                    [IGNORE],
                    [IGNORE],
                    [IGNORE],
                    [IGNORE],
                    [IGNORE]
                ]
            ]

            datas2_expect = [
                # table 1
                [
                    # student
                    [1626861392589111],
                    [True],
                    [None],
                    [None],
                    [3],
                    [3],
                    [3],
                    [3],
                    [3],
                    [3],
                    [3],
                    [3],
                    [3],
                    ["abc"],
                    ["涛思数据"],
                    [1626861392591],
                    ["涛思数据16"]
                ]
            ]

            # prepare data
            datas3 = [
                # table 1
                [
                    [1626861392589111,1626861392591111],
                    [None,            False],
                    [-127,            None],
                    [127,             None],
                    [None,            2],
                    [IGNORE,               None],
                    [IGNORE,               None],
                    [4,               None],
                    [4,               None],
                    [4,               None],
                    [4,               5],
                    [None,            1],
                    [None,            1.2],
                    ["dddafadfadfadf", None],
                    [None, "a long string with 中文?字符"],
                    [None, 1626861392591],
                    [None, None]
                    
                ]
            ]

            datas3_expect = [
                # table 1
                [
                    [1626861392589111,1626861392591111],
                    [None,            False],
                    [-127,            None],
                    [127,             None],
                    [None,            2],
                    [3,               None],
                    [3,               None],
                    [4,               None],
                    [4,               None],
                    [4,               None],
                    [4,               5],
                    [None,            1],
                    [None,            1.2],
                    ["dddafadfadfadf", None],
                    [None, "a long string with 中文?字符"],
                    [None, 1626861392591],
                    [None, None]
                    
                ]
            ]

            # prepare data
            datas4 = [
                # table 1
                [
                    [1626861392589111,1626861392591111],
                    [None,            False],
                    [-127,            None],
                    [127,             None],
                    [None,            2],
                    [IGNORE,          None],
                    [IGNORE,          None],
                    [4,               None],
                    [4,               None],
                    [4,               None],
                    [4,               IGNORE],
                    [None,            None],
                    [None,            1.2],
                    ["dddafadfadfadf", None],
                    [None, "a long string with 中文?字符"],
                    [None, 1626861392591],
                    [None, None]
                    
                ]
            ]

            datas4_expect = [
                # table 1
                [
                    [1626861392589111,1626861392591111],
                    [None,            False],
                    [-127,            None],
                    [127,             None],
                    [None,            2],
                    [3,               None],
                    [3,               None],
                    [4,               None],
                    [4,               None],
                    [4,               None],
                    [4,               5],
                    [None,            None],
                    [None,            1.2],
                    ["dddafadfadfadf", None],
                    [None, "a long string with 中文?字符"],
                    [None, 1626861392591],
                    [None, None]
                    
                ]
            ]

            table1 = BindTable(tbanmes[0], tags[0])
            
            for data in datas1[0]:
                table1.add_col_data(data)

            # columns type for stable
            stmt2.bind_param_with_tables([table1])
            stmt2.execute()

            # check correct
            self.stmt_common.checkResultCorrects(self.connectstmt, self.dbname, stablename, tbanmes, tags, datas1)


            table2 = BindTable(tbanmes[0], tags[0])
            
            for data in datas2[0]:
                table2.add_col_data(data)

            # columns type for stable
            stmt2.bind_param_with_tables([table2])
            stmt2.execute()

            # check correct
            self.stmt_common.checkResultCorrects(self.connectstmt, self.dbname, stablename, tbanmes, tags, datas2_expect)

            table3 = BindTable(tbanmes[0], tags[0])
            
            for data in datas3[0]:
                table3.add_col_data(data)

            # columns type for stable
            stmt2.bind_param_with_tables([table3])
            stmt2.execute()

            # check correct
            self.stmt_common.checkResultCorrects(self.connectstmt, self.dbname, stablename, tbanmes, tags, datas3_expect)

            table4 = BindTable(tbanmes[0], tags[0])
            
            for data in datas4[0]:
                table4.add_col_data(data)

            # columns type for stable
            stmt2.bind_param_with_tables([table4])
            stmt2.execute()

            # check correct
            self.stmt_common.checkResultCorrects(self.connectstmt, self.dbname, stablename, tbanmes, tags, datas4_expect)

            tdLog.info("Case [test_stmt_td31428] PASS")
        except Exception as err:
            raise err


    def select(self, conn):
        # dbname = "stmt_insert_tc"
        ctablename = 'common_table'
        try:
            self.connectstmt.execute("drop database if exists %s" % self.dbname)
            self.connectstmt.execute("create database if not exists %s PRECISION 'us' "  % self.dbname)
            self.connectstmt.select_db(self.dbname)
            self.connectstmt.execute("create table if not exists %s (ts timestamp, bo bool, nil tinyint, ti tinyint, si smallint, ii int,\
                bi bigint, tu tinyint unsigned, su smallint unsigned, iu int unsigned, bu bigint unsigned, \
                ff float, dd double, bb binary(100), nn nchar(100), tt timestamp , vc varchar(100))" % ctablename)

            stmt2 = self.connectstmt.statement2(f"insert into {ctablename} values (?,?,?,?,?,?,?,?,?,?,?,?,?,?,?,?,?)")

            # bind data
            tbanmes = None
            tags    = None

            # prepare data
            datas1 = [
                # table 1
                [
                    # student
                    [1626861392589111,1626861392590111],
                    [True,         None],
                    [-128,         -128],
                    [0,            127],
                    [3,            None],
                    [3,            4],
                    [3,            4],
                    [3,            4],
                    [3,            4],
                    [3,            4],
                    [3,            4],
                    [3,            None],
                    [3,            None],
                    ["abc",       "dddafadfadfadf"],
                    ["涛思数据", None],
                    [None, None],
                    ["涛思数据16", None]
                ]
            ]

            table0 = BindTable(None, None)

            for data in datas1[0]:
                table0.add_col_data(data)

            # columns type for stable
            # stmt2.bind_param_with_tables([table0])
            # stmt2.execute()

            # assert stmt2.affected_rows == 2

            # prepare data
            datas2 = [
                # table 1
                [
                    # student
                    [1626861392591111],
                    [False],
                    [None],
                    [None],
                    [2],
                    [None],
                    [None],
                    [None],
                    [None],
                    [None],
                    [5],
                    [1],
                    [1.2],
                    [None],
                    ["a long string with 中文?字符"],
                    [1626861392591],
                    [None]
                    
                ]
            ]

            stmt2.bind_param(tbanmes, tags, datas2)
            stmt2.execute()

            assert stmt2.affected_rows == 3

            tdLog.info("Insert data PASS")
        except Exception as err:
            raise err
        
        # dbname = "stmt_tag"
        stablename = 'log'
        try:
            self.connectstmt.execute("drop database if exists %s" % self.dbname)
            self.connectstmt.execute("create database if not exists %s PRECISION 'us' "  % self.dbname)
            self.connectstmt.select_db(self.dbname)
            self.connectstmt.execute("create table if not exists %s(ts timestamp, bo bool, nil tinyint, ti tinyint, si smallint, ii int,\
                bi bigint, tu tinyint unsigned, su smallint unsigned, iu int unsigned, bu bigint unsigned, \
                ff float, dd double, bb binary(100), nn nchar(100), tt timestamp , vc varchar(100)) tags (t1 timestamp, t2 bool,\
                t3 tinyint, t4 tinyint, t5 smallint, t6 int, t7 bigint, t8 tinyint unsigned, t9 smallint unsigned, \
                t10 int unsigned, t11 bigint unsigned, t12 float, t13 double, t14 binary(100), t15 nchar(100), t16 timestamp)"%stablename)

            stmt2 = self.connectstmt.statement2("insert into ? using log tags (?,?,?,?,?,?,?,?,?,?,?,?,?,?,?,?) \
                values (?,?,?,?,?,?,?,?,?,?,?,?,?,?,?,?,?)")

            # bind data
            tbanmes = ["t1"]
            tags    = [
                [1601481600000, True, False, 2, 3, 4, 5, 6, 7, 8, 9, 10.1, 10.11, "hello", "stmt", 1626861392589]
            ]

            # prepare data
            datas = [
                # table 1
                [
                    # student
                    [1626861392589111,1626861392590111,1626861392591111],
                    [True,         None,            False],
                    [-128,         -128,            None],
                    [0,            127,             None],
                    [3,            None,            2],
                    [3,            4,               None],
                    [3,            4,               None],
                    [3,            4,               None],
                    [3,            4,               None],
                    [3,            4,               None],
                    [3,            4,               5],
                    [3,            None,            1],
                    [3,            None,            1.2],
                    ["abc",       "dddafadfadfadf", None],
                    ["涛思数据", None, "a long string with 中文?字符"],
                    [None, None, 1626861392591],
                    ["涛思数据16", None, None]
                    
                ]
            ]

            table0 = BindTable(tbanmes[0], tags[0])

            for data in datas[0]:
                table0.add_col_data(data)

            # columns type for stable
            stmt2.bind_param_with_tables([table0])
            stmt2.execute()

            assert stmt2.affected_rows == 3
            tdLog.info("Insert data PASS")

            # query1: all
            tbanmes = None
            tags    = None
            
            stmt2.prepare("select * from log where bu < ?")
            datas   = [
                [
                    [10]
                ]
            ]

            # set param
            types = [FieldType.C_BIGINT]
            stmt2.set_columns_type(types)

            # bind
            stmt2.bind_param(tbanmes, tags, datas)

            stmt2.execute()
            # get result
            rows = stmt2.result()

            self.compare_result(conn, "select * from log where bu < 10", rows)
            tdLog.info("[query1: all] PASS")
            
            # query2: Numeric Functions
            stmt2.prepare("select abs(?) from log where bu < ?")
            datas   = [
                [
                    [5],
                    [5]
                ]
            ]

            # set param
            types = [FieldType.C_BIGINT, FieldType.C_BIGINT]
            stmt2.set_columns_type(types)

            # bind
            stmt2.bind_param(tbanmes, tags, datas)

            stmt2.execute()
            # get result
            rows = stmt2.result()

            self.compare_result(conn, "select abs(5) from log where bu < 5", rows)
            tdLog.info("[query2: Numeric Functions] PASS")

            # query3: Numeric Functions and escapes
            stmt2.prepare("select abs(?) from log where  nn= 'a? long string with 中文字符'")
            datas   = [
                [
                    [5]
                ]
            ]

            # set param
            types = [FieldType.C_BIGINT]
            stmt2.set_columns_type(types)

            # bind
            stmt2.bind_param(tbanmes, tags, datas)

            stmt2.execute()
            # get result
            rows = stmt2.result()
            assert rows.row_count == 0 , '3rd case is failed'
            tdLog.info("[query3: Numeric Functions and escapes] PASS")

            # query4-1: string Functions
            stmt2.prepare("select CHAR_LENGTH(?) from log")
            datas   = [
                [
                    ['中文字符']
                ]
            ]

            # set param
            types = [FieldType.C_VARCHAR]
            stmt2.set_columns_type(types)

            # bind
            stmt2.bind_param(tbanmes, tags, datas)

            stmt2.execute()
            # get result
            rows = stmt2.result()

            self.compare_result(conn, "select CHAR_LENGTH('中文字符') from log", rows)
            tdLog.info("[query4-1: string Functions] PASS")

            # query4-2: string Functions
            stmt2.prepare("select CHAR_LENGTH(?) from log")
            datas   = [
                [
                    ['123']
                ]
            ]

            # set param
            types = [FieldType.C_VARCHAR]
            stmt2.set_columns_type(types)

            # bind
            stmt2.bind_param(tbanmes, tags, datas)

            stmt2.execute()
            # get result
            rows = stmt2.result()

            self.compare_result(conn, "select CHAR_LENGTH('123') from log", rows)
            tdLog.info("[query4-2: string Functions] PASS")

            # query5-1: conversion Functions
            stmt2.prepare("select cast( ? as bigint) from log")
            datas   = [
                [
                    ['1232a']
                ]
            ]

            # set param
            types = [FieldType.C_VARCHAR]
            stmt2.set_columns_type(types)

            # bind
            stmt2.bind_param(tbanmes, tags, datas)

            stmt2.execute()
            # get result
            rows = stmt2.result()

            self.compare_result(conn, "select cast( '1232a' as bigint) from log", rows)
            tdLog.info("[query5-1: conversion Functions] PASS")

            # query5-2: conversion Functions
            stmt2.prepare("select cast( ? as binary(10)) from log")
            datas   = [
                [
                    [123]
                ]
            ]

            # set param
            types = [FieldType.C_INT]
            stmt2.set_columns_type(types)

            # bind
            stmt2.bind_param(tbanmes, tags, datas)

            stmt2.execute()
            # get result
            rows = stmt2.result()

            self.compare_result(conn, "select cast( 123 as binary(10)) from log", rows)
            tdLog.info("[query5-2: conversion Functions] PASS")

            # query6: datatime Functions
            stmt2.prepare("select timediff('2021-07-21 17:56:32.590111', ?, 1a) from log")
            datas   = [
                [
                    [1626861392591112]
                ]
            ]

            # set param
            types = [FieldType.C_TIMESTAMP]
            stmt2.set_columns_type(types)

            # bind
            stmt2.bind_param(tbanmes, tags, datas)

            stmt2.execute()
            # get result
            rows = stmt2.result()

            self.compare_result(conn, "select timediff('2021-07-21 17:56:32.590111', 1626861392591112, 1a) from log", rows)
            tdLog.info("[query6: datatime Functions] PASS")

            # query7: aggregate Functions
            stmt2.prepare("select count(?) from log")
            datas   = [
                [
                    [123]
                ]
            ]

            # set param
            types = [FieldType.C_INT]
            stmt2.set_columns_type(types)

            # bind
            stmt2.bind_param(tbanmes, tags, datas)

            stmt2.execute()
            # get result
            rows = stmt2.result()

            self.compare_result(conn, "select count(123) from log", rows)
            tdLog.info("[query7: aggregate Functions] PASS")

            # query8: selector Functions
            stmt2.prepare("select bottom(bu,?) from log group by bu order by bu desc")
            datas   = [
                [
                    [2]
                ]
            ]

            # set param
            types = [FieldType.C_INT]
            stmt2.set_columns_type(types)

            # bind
            stmt2.bind_param(tbanmes, tags, datas)

            stmt2.execute()
            # get result
            rows = stmt2.result()

            self.compare_result(conn, "select bottom(bu,2) from log group by bu order by bu desc", rows)
            tdLog.info("[query8: selector Functions] PASS")

            
            # query9: time-series specific Functions
            stmt2.prepare("select twa(?) from log")
            datas   = [
                [
                    [15]
                ]
            ]

            # set param
            types = [FieldType.C_INT]
            stmt2.set_columns_type(types)

            # bind
            stmt2.bind_param(tbanmes, tags, datas)

            stmt2.execute()
            # get result
            rows = stmt2.result()

            self.compare_result(conn, "select twa(15) from log", rows)
            tdLog.info("[query9: time-series specific Functions] PASS")

        except Exception as err:
            raise err

    

    def run(self):
        buildPath = self.stmt_common.getBuildPath()
        config = buildPath+ "../sim/dnode1/cfg/"
        host="localhost"
        self.connectstmt=self.newcon(host,config)

        # 1. tc for common table
        # self.test_stmt_set_tbname_tag()
        # self.test_stmt_insert_common_table_with_bind_tablename_data()   # pass
        # self.test_stmt_insert_common_table_with_bind_data()  # pass
        
        # 2. tc for super table
        # self.test_stmt_insert_super_table_with_bind_ctablename_tags_data()   # pass
        # self.test_stmt_insert_super_table_with_bind_tags_data()   # pass
        # self.test_stmt_insert_super_table_with_bind_data()   # pass
        # self.test_stmt_insert_common_table_with_bind_ctablename_data(connectstmt)  # pass
        
        # 3. bug fix
        self.test_stmt_td31428()  # pass

        self.connectstmt.close()

        return


# add case with filename
#
tdCases.addWindows(__file__, TDTestCase())
tdCases.addLinux(__file__, TDTestCase())<|MERGE_RESOLUTION|>--- conflicted
+++ resolved
@@ -225,14 +225,6 @@
             stmt2.bind_param(tbanmes, tags, datas)
             stmt2.execute()
 
-<<<<<<< HEAD
-            a = stmt2.get_fields(TAOS_FIELD_COL)
-            a1 = stmt2.get_fields(TAOS_FIELD_QUERY)
-            a2 = stmt2.get_fields(TAOS_FIELD_TBNAME)
-            # a3 = stmt2.get_fields(TAOS_FIELD_TAG)
-
-=======
->>>>>>> 42255800
             # check correct
             self.stmt_common.checkResultCorrects(self.connectstmt, self.dbname, None, tbanmes, tags, datas)
 
