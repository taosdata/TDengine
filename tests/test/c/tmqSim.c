/*
 * Copyright (c) 2019 TAOS Data, Inc. <jhtao@taosdata.com>
 *
 * This program is free software: you can use, redistribute, and/or modify
 * it under the terms of the GNU Affero General Public License, version 3
 * or later ("AGPL"), as published by the Free Software Foundation.
 *
 * This program is distributed in the hope that it will be useful, but WITHOUT
 * ANY WARRANTY; without even the implied warranty of MERCHANTABILITY or
 * FITNESS FOR A PARTICULAR PURPOSE.
 *
 * You should have received a copy of the GNU Affero General Public License
 * along with this program. If not, see <http://www.gnu.org/licenses/>.
 */

// clang-format off

#include <assert.h>
#include <stdio.h>
#include <string.h>
#include <time.h>
#include <sys/stat.h>
#include <sys/types.h>
#include <unistd.h>
#include <stdlib.h>
#include <dirent.h>

#include "taos.h"
#include "taoserror.h"
#include "tlog.h"

#define GREEN "\033[1;32m"
#define NC "\033[0m"
#define min(a, b) (((a) < (b)) ? (a) : (b))

#define  MAX_SQL_STR_LEN    (1024 * 1024)
#define  MAX_ROW_STR_LEN    (16 * 1024)

typedef struct {
    // input from argvs
	char	dbName[32];
    char    topicString[256];
	char    keyString[1024];
	int32_t showMsgFlag;

    // save result after parse agrvs	
	int32_t numOfTopic;
	char    topics[32][64];
	
	int32_t numOfKey;
	char    key[32][64];
	char    value[32][64];
} SConfInfo;

static SConfInfo g_stConfInfo;

//char* g_pRowValue = NULL;
//TdFilePtr g_fp = NULL;

static void printHelp() {
  char indent[10] = "        ";
  printf("Used to test the tmq feature with sim cases\n");

  printf("%s%s\n", indent, "-c");
  printf("%s%s%s%s\n", indent, indent, "Configuration directory, default is ", configDir);
  printf("%s%s\n", indent, "-d");
  printf("%s%s%s\n", indent, indent, "The name of the database for cosumer, no default ");
  printf("%s%s\n", indent, "-t");
  printf("%s%s%s\n", indent, indent, "The topic string for cosumer, no default ");
  printf("%s%s\n", indent, "-k");
  printf("%s%s%s\n", indent, indent, "The key-value string for cosumer, no default ");
  printf("%s%s\n", indent, "-g");
  printf("%s%s%s%d\n", indent, indent, "showMsgFlag, default is ", g_stConfInfo.showMsgFlag);
  exit(EXIT_SUCCESS);
}

void parseArgument(int32_t argc, char *argv[]) {

  memset(&g_stConfInfo, 0, sizeof(SConfInfo));
  
  for (int32_t i = 1; i < argc; i++) {
    if (strcmp(argv[i], "-h") == 0 || strcmp(argv[i], "--help") == 0) {
      printHelp();
      exit(0);
    } else if (strcmp(argv[i], "-d") == 0) {
      strcpy(g_stConfInfo.dbName, argv[++i]);
    } else if (strcmp(argv[i], "-c") == 0) {
      strcpy(configDir, argv[++i]);
    } else if (strcmp(argv[i], "-t") == 0) {
      strcpy(g_stConfInfo.topicString, argv[++i]);
    } else if (strcmp(argv[i], "-k") == 0) {
      strcpy(g_stConfInfo.keyString, argv[++i]);
    } else if (strcmp(argv[i], "-g") == 0) {
      g_stConfInfo.showMsgFlag = atol(argv[++i]);
    } else {
      printf("%s unknow para: %s %s", GREEN, argv[++i], NC);
	  exit(-1);
    }
  }

#if 0
  pPrint("%s configDir:%s %s", GREEN, configDir, NC);
  pPrint("%s dbName:%s %s", GREEN, g_stConfInfo.dbName, NC);
  pPrint("%s topicString:%s %s", GREEN, g_stConfInfo.topicString, NC);
  pPrint("%s keyString:%s %s", GREEN, g_stConfInfo.keyString, NC);  
  pPrint("%s showMsgFlag:%d %s", GREEN, g_stConfInfo.showMsgFlag, NC);
#endif  
}

void splitStr(char **arr, char *str, const char *del) {
  char *s = strtok(str, del);
  while(s != NULL) {
    *arr++ = s;
    s = strtok(NULL, del);
  }
}

void ltrim(char *str) 
{ 
    if (str == NULL || *str == '\0') 
    { 
        return; 
    } 
    int len = 0; 
    char *p = str;
    while (*p != '\0' && isspace(*p)) 
    { 
        ++p; ++len; 
    } 
    memmove(str, p, strlen(str) - len + 1); 
    //return str; 
}


void parseInputString() {
  //printf("topicString: %s\n", g_stConfInfo.topicString);
  //printf("keyString: %s\n\n", g_stConfInfo.keyString);  

  char *token;
  const char delim[2] = ",";
  const char ch = ':';

  token = strtok(g_stConfInfo.topicString, delim);
  while(token != NULL) {
    //printf("%s\n", token );
	strcpy(g_stConfInfo.topics[g_stConfInfo.numOfTopic], token);  
    ltrim(g_stConfInfo.topics[g_stConfInfo.numOfTopic]);
	//printf("%s\n", g_stConfInfo.topics[g_stConfInfo.numOfTopic]);
	g_stConfInfo.numOfTopic++;
	
    token = strtok(NULL, delim);
  }

  token = strtok(g_stConfInfo.keyString, delim);
  while(token != NULL) {
    //printf("%s\n", token );
  	{
	char* pstr = token;
	ltrim(pstr);
	char *ret = strchr(pstr, ch);
	memcpy(g_stConfInfo.key[g_stConfInfo.numOfKey], pstr, ret-pstr);	
	strcpy(g_stConfInfo.value[g_stConfInfo.numOfKey], ret+1);
	//printf("key: %s, value: %s\n", g_stConfInfo.key[g_stConfInfo.numOfKey], g_stConfInfo.value[g_stConfInfo.numOfKey]);
	g_stConfInfo.numOfKey++;
    }
	
    token = strtok(NULL, delim);
  }
}


static int  running = 1;
static void msg_process(tmq_message_t* message) { tmqShowMsg(message); }


int queryDB(TAOS *taos, char *command) {
	TAOS_RES *pRes = taos_query(taos, command);
	int code = taos_errno(pRes);
	//if ((code != 0) && (code != TSDB_CODE_RPC_AUTH_REQUIRED)) {
	if (code != 0) {
	  pError("failed to reason:%s, sql: %s", tstrerror(code), command);
	  taos_free_result(pRes);
	  return -1;
	}
	taos_free_result(pRes);
	return 0 ;
}

tmq_t* build_consumer() {
  char sqlStr[1024] = {0};
  
  TAOS* pConn = taos_connect(NULL, "root", "taosdata", NULL, 0);
  assert(pConn != NULL);

  sprintf(sqlStr, "use %s", g_stConfInfo.dbName);
  TAOS_RES* pRes = taos_query(pConn, sqlStr);
  if (taos_errno(pRes) != 0) {
    printf("error in use db, reason:%s\n", taos_errstr(pRes));
	taos_free_result(pRes);
	exit(-1);
  }
  taos_free_result(pRes);

  tmq_conf_t* conf = tmq_conf_new();
  //tmq_conf_set(conf, "group.id", "tg2");
  for (int32_t i = 0; i < g_stConfInfo.numOfKey; i++) {
    tmq_conf_set(conf, g_stConfInfo.key[i], g_stConfInfo.value[i]);
  }
  tmq_t* tmq = tmq_consumer_new(pConn, conf, NULL, 0);
  return tmq;
}

tmq_list_t* build_topic_list() {
  tmq_list_t* topic_list = tmq_list_new();
  //tmq_list_append(topic_list, "test_stb_topic_1");
  for (int32_t i = 0; i < g_stConfInfo.numOfTopic; i++) {
    tmq_list_append(topic_list, g_stConfInfo.topics[i]);
  }
  return topic_list;
}

void loop_consume(tmq_t* tmq) {
  tmq_resp_err_t err;

  int32_t totalMsgs = 0;
  int32_t totalRows = 0;
  int32_t skipLogNum = 0;
  while (running) {
<<<<<<< HEAD
    tmq_message_t* tmqMsg = tmq_consumer_poll(tmq, 3000);
=======
    tmq_message_t* tmqMsg = tmq_consumer_poll(tmq, 6000);
>>>>>>> b926c72c
    if (tmqMsg) {
	  totalMsgs++;

	  #if 0
	  TAOS_ROW row;
	  while (NULL != (row = tmq_get_row(tmqMsg))) {
        totalRows++;
	  }
	  #endif
	  
      skipLogNum += tmqGetSkipLogNum(tmqMsg);
	  if (0 != g_stConfInfo.showMsgFlag) {
        msg_process(tmqMsg);
	  }
      tmq_message_destroy(tmqMsg);
    } else {
      break;
    }
  }

  err = tmq_consumer_close(tmq);
  if (err) {
    printf("tmq_consumer_close() fail, reason: %s\n", tmq_err2str(err));
	exit(-1);
  }
  
  printf("{consume success: %d, %d}", totalMsgs, totalRows);
}

int main(int32_t argc, char *argv[]) {
  parseArgument(argc, argv);
  parseInputString();
    
  tmq_t*      tmq        = build_consumer();
  tmq_list_t* topic_list = build_topic_list();
  if ((NULL == tmq) || (NULL == topic_list)){
    return -1;
  }
  
  tmq_resp_err_t err = tmq_subscribe(tmq, topic_list);
  if (err) {
    printf("tmq_subscribe() fail, reason: %s\n", tmq_err2str(err));
    exit(-1);
  }
  
  loop_consume(tmq);

  #if 0
  err = tmq_unsubscribe(tmq);
  if (err) {
    printf("tmq_unsubscribe() fail, reason: %s\n", tmq_err2str(err));
    exit(-1);
  }
  #endif

  return 0;
}
<|MERGE_RESOLUTION|>--- conflicted
+++ resolved
@@ -226,11 +226,7 @@
   int32_t totalRows = 0;
   int32_t skipLogNum = 0;
   while (running) {
-<<<<<<< HEAD
-    tmq_message_t* tmqMsg = tmq_consumer_poll(tmq, 3000);
-=======
     tmq_message_t* tmqMsg = tmq_consumer_poll(tmq, 6000);
->>>>>>> b926c72c
     if (tmqMsg) {
 	  totalMsgs++;
 
