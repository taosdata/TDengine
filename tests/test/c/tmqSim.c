--- conflicted
+++ resolved
@@ -219,20 +219,9 @@
   return topic_list;
 }
 
-<<<<<<< HEAD
-void perf_loop(tmq_t* tmq, tmq_list_t* topics) {
-  tmq_resp_err_t err;
-
-  if ((err = tmq_subscribe(tmq, topics))) {
-    printf("tmq_subscribe() fail, reason: %s\n", tmq_err2str(err));
-    exit(-1);
-  }
-  
-=======
 void loop_consume(tmq_t* tmq) {
   tmq_resp_err_t err;
 
->>>>>>> 37021822
   int32_t totalMsgs = 0;
   int32_t totalRows = 0;
   int32_t skipLogNum = 0;
