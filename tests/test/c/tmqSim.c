/*
 * Copyright (c) 2019 TAOS Data, Inc. <jhtao@taosdata.com>
 *
 * This program is free software: you can use, redistribute, and/or modify
 * it under the terms of the GNU Affero General Public License, version 3
 * or later ("AGPL"), as published by the Free Software Foundation.
 *
 * This program is distributed in the hope that it will be useful, but WITHOUT
 * ANY WARRANTY; without even the implied warranty of MERCHANTABILITY or
 * FITNESS FOR A PARTICULAR PURPOSE.
 *
 * You should have received a copy of the GNU Affero General Public License
 * along with this program. If not, see <http://www.gnu.org/licenses/>.
 */

#include <assert.h>
#include <dirent.h>
#include <stdio.h>
#include <stdlib.h>
#include <string.h>
#include <sys/stat.h>
#include <sys/types.h>
#include <time.h>
#include <unistd.h>

#include "taos.h"
#include "taoserror.h"
#include "tlog.h"

#define GREEN     "\033[1;32m"
#define NC        "\033[0m"
#define min(a, b) (((a) < (b)) ? (a) : (b))

#define MAX_SQL_STR_LEN (1024 * 1024)
#define MAX_ROW_STR_LEN (16 * 1024)

typedef struct {
<<<<<<< HEAD
=======
  int32_t  expectMsgCnt;
  int32_t  consumeMsgCnt;
  TdThread thread;
} SThreadInfo;

typedef struct {
>>>>>>> 7d8e418d
  // input from argvs
  char    dbName[32];
  char    topicString[256];
  char    keyString[1024];
<<<<<<< HEAD
  int32_t showMsgFlag;
  int32_t consumeDelay;  // unit s
  int32_t consumeMsgCnt;
=======
  char    topicString1[256];
  char    keyString1[1024];
  int32_t showMsgFlag;
  int32_t consumeDelay;  // unit s
  int32_t consumeMsgCnt;
  int32_t checkMode;
>>>>>>> 7d8e418d

  // save result after parse agrvs
  int32_t numOfTopic;
  char    topics[32][64];

  int32_t numOfKey;
  char    key[32][64];
  char    value[32][64];
<<<<<<< HEAD
=======

  int32_t numOfTopic1;
  char    topics1[32][64];

  int32_t numOfKey1;
  char    key1[32][64];
  char    value1[32][64];
>>>>>>> 7d8e418d
} SConfInfo;

static SConfInfo g_stConfInfo;

// char* g_pRowValue = NULL;
// TdFilePtr g_fp = NULL;

static void printHelp() {
  char indent[10] = "        ";
  printf("Used to test the tmq feature with sim cases\n");

  printf("%s%s\n", indent, "-c");
  printf("%s%s%s%s\n", indent, indent, "Configuration directory, default is ", configDir);
  printf("%s%s\n", indent, "-d");
  printf("%s%s%s\n", indent, indent, "The name of the database for cosumer, no default ");
  printf("%s%s\n", indent, "-t");
  printf("%s%s%s\n", indent, indent, "The topic string for cosumer, no default ");
  printf("%s%s\n", indent, "-k");
  printf("%s%s%s\n", indent, indent, "The key-value string for cosumer, no default ");
  printf("%s%s\n", indent, "-t1");
  printf("%s%s%s\n", indent, indent, "The topic1 string for cosumer, no default ");
  printf("%s%s\n", indent, "-k1");
  printf("%s%s%s\n", indent, indent, "The key1-value1 string for cosumer, no default ");
  printf("%s%s\n", indent, "-g");
  printf("%s%s%s%d\n", indent, indent, "showMsgFlag, default is ", g_stConfInfo.showMsgFlag);
  printf("%s%s\n", indent, "-y");
  printf("%s%s%s%d\n", indent, indent, "consume delay, default is s", g_stConfInfo.consumeDelay);
  printf("%s%s\n", indent, "-m");
  printf("%s%s%s%d\n", indent, indent, "consume msg count, default is s", g_stConfInfo.consumeMsgCnt);
  printf("%s%s\n", indent, "-j");
  printf("%s%s%s%d\n", indent, indent, "check mode, default is s", g_stConfInfo.checkMode);
  exit(EXIT_SUCCESS);
}

void parseArgument(int32_t argc, char* argv[]) {
  memset(&g_stConfInfo, 0, sizeof(SConfInfo));
  g_stConfInfo.showMsgFlag = 0;
  g_stConfInfo.consumeDelay = 8000;
  g_stConfInfo.consumeMsgCnt = 0;

  for (int32_t i = 1; i < argc; i++) {
    if (strcmp(argv[i], "-h") == 0 || strcmp(argv[i], "--help") == 0) {
      printHelp();
      exit(0);
    } else if (strcmp(argv[i], "-d") == 0) {
      strcpy(g_stConfInfo.dbName, argv[++i]);
    } else if (strcmp(argv[i], "-c") == 0) {
      strcpy(configDir, argv[++i]);
    } else if (strcmp(argv[i], "-t") == 0) {
      strcpy(g_stConfInfo.topicString, argv[++i]);
    } else if (strcmp(argv[i], "-k") == 0) {
      strcpy(g_stConfInfo.keyString, argv[++i]);
    } else if (strcmp(argv[i], "-t1") == 0) {
      strcpy(g_stConfInfo.topicString1, argv[++i]);
    } else if (strcmp(argv[i], "-k1") == 0) {
      strcpy(g_stConfInfo.keyString1, argv[++i]);
    } else if (strcmp(argv[i], "-g") == 0) {
      g_stConfInfo.showMsgFlag = atol(argv[++i]);
    } else if (strcmp(argv[i], "-y") == 0) {
      g_stConfInfo.consumeDelay = atol(argv[++i]);
    } else if (strcmp(argv[i], "-m") == 0) {
      g_stConfInfo.consumeMsgCnt = atol(argv[++i]);
    } else if (strcmp(argv[i], "-j") == 0) {
      g_stConfInfo.checkMode = atol(argv[++i]);
    } else {
      printf("%s unknow para: %s %s", GREEN, argv[++i], NC);
      exit(-1);
    }
  }

  if (0 == g_stConfInfo.consumeMsgCnt) {
    g_stConfInfo.consumeMsgCnt = 0x7fffffff;
  }

#if 0
  pPrint("%s configDir:%s %s", GREEN, configDir, NC);
  pPrint("%s dbName:%s %s", GREEN, g_stConfInfo.dbName, NC);
  pPrint("%s topicString:%s %s", GREEN, g_stConfInfo.topicString, NC);
  pPrint("%s keyString:%s %s", GREEN, g_stConfInfo.keyString, NC);  
  pPrint("%s showMsgFlag:%d %s", GREEN, g_stConfInfo.showMsgFlag, NC);
#endif
}

void splitStr(char** arr, char* str, const char* del) {
  char* s = strtok(str, del);
  while (s != NULL) {
    *arr++ = s;
    s = strtok(NULL, del);
  }
}

void ltrim(char* str) {
  if (str == NULL || *str == '\0') {
    return;
  }
  int   len = 0;
  char* p = str;
  while (*p != '\0' && isspace(*p)) {
    ++p;
    ++len;
  }
  memmove(str, p, strlen(str) - len + 1);
  // return str;
}

void parseInputString() {
  // printf("topicString: %s\n", g_stConfInfo.topicString);
  // printf("keyString: %s\n\n", g_stConfInfo.keyString);

  char*      token;
  const char delim[2] = ",";
  const char ch = ':';

  token = strtok(g_stConfInfo.topicString, delim);
  while (token != NULL) {
    // printf("%s\n", token );
    strcpy(g_stConfInfo.topics[g_stConfInfo.numOfTopic], token);
    ltrim(g_stConfInfo.topics[g_stConfInfo.numOfTopic]);
    // printf("%s\n", g_stConfInfo.topics[g_stConfInfo.numOfTopic]);
    g_stConfInfo.numOfTopic++;

<<<<<<< HEAD
=======
    token = strtok(NULL, delim);
  }

  token = strtok(g_stConfInfo.topicString1, delim);
  while (token != NULL) {
    // printf("%s\n", token );
    strcpy(g_stConfInfo.topics1[g_stConfInfo.numOfTopic1], token);
    ltrim(g_stConfInfo.topics1[g_stConfInfo.numOfTopic1]);
    // printf("%s\n", g_stConfInfo.topics[g_stConfInfo.numOfTopic]);
    g_stConfInfo.numOfTopic1++;

>>>>>>> 7d8e418d
    token = strtok(NULL, delim);
  }

  token = strtok(g_stConfInfo.keyString, delim);
  while (token != NULL) {
    // printf("%s\n", token );
    {
      char* pstr = token;
      ltrim(pstr);
      char* ret = strchr(pstr, ch);
      memcpy(g_stConfInfo.key[g_stConfInfo.numOfKey], pstr, ret - pstr);
      strcpy(g_stConfInfo.value[g_stConfInfo.numOfKey], ret + 1);
      // printf("key: %s, value: %s\n", g_stConfInfo.key[g_stConfInfo.numOfKey],
      // g_stConfInfo.value[g_stConfInfo.numOfKey]);
      g_stConfInfo.numOfKey++;
    }

    token = strtok(NULL, delim);
  }

<<<<<<< HEAD
static int running = 1;
/*static void msg_process(tmq_message_t* message) { tmqShowMsg(message); }*/

=======
  token = strtok(g_stConfInfo.keyString1, delim);
  while (token != NULL) {
    // printf("%s\n", token );
    {
      char* pstr = token;
      ltrim(pstr);
      char* ret = strchr(pstr, ch);
      memcpy(g_stConfInfo.key1[g_stConfInfo.numOfKey1], pstr, ret - pstr);
      strcpy(g_stConfInfo.value1[g_stConfInfo.numOfKey1], ret + 1);
      // printf("key: %s, value: %s\n", g_stConfInfo.key[g_stConfInfo.numOfKey],
      // g_stConfInfo.value[g_stConfInfo.numOfKey]);
      g_stConfInfo.numOfKey1++;
    }

    token = strtok(NULL, delim);
  }
}

static int running = 1;
/*static void msg_process(tmq_message_t* message) { tmqShowMsg(message); }*/

>>>>>>> 7d8e418d
int queryDB(TAOS* taos, char* command) {
  TAOS_RES* pRes = taos_query(taos, command);
  int       code = taos_errno(pRes);
  // if ((code != 0) && (code != TSDB_CODE_RPC_AUTH_REQUIRED)) {
  if (code != 0) {
    pError("failed to reason:%s, sql: %s", tstrerror(code), command);
    taos_free_result(pRes);
    return -1;
  }
  taos_free_result(pRes);
  return 0;
}

tmq_t* build_consumer() {
#if 0
  char sqlStr[1024] = {0};

  TAOS* pConn = taos_connect(NULL, "root", "taosdata", NULL, 0);
  assert(pConn != NULL);

  sprintf(sqlStr, "use %s", g_stConfInfo.dbName);
  TAOS_RES* pRes = taos_query(pConn, sqlStr);
  if (taos_errno(pRes) != 0) {
    printf("error in use db, reason:%s\n", taos_errstr(pRes));
    taos_free_result(pRes);
    exit(-1);
  }
  taos_free_result(pRes);
#endif

  tmq_conf_t* conf = tmq_conf_new();
  // tmq_conf_set(conf, "group.id", "tg2");
  for (int32_t i = 0; i < g_stConfInfo.numOfKey; i++) {
    tmq_conf_set(conf, g_stConfInfo.key[i], g_stConfInfo.value[i]);
  }
  tmq_conf_set(conf, "td.connect.user", "root");
  tmq_conf_set(conf, "td.connect.pass", "taosdata");
  tmq_conf_set(conf, "td.connect.db", g_stConfInfo.dbName);
  tmq_t* tmq = tmq_consumer_new1(conf, NULL, 0);
  assert(tmq);
  tmq_conf_destroy(conf);
  return tmq;
}

tmq_list_t* build_topic_list() {
  tmq_list_t* topic_list = tmq_list_new();
  // tmq_list_append(topic_list, "test_stb_topic_1");
  for (int32_t i = 0; i < g_stConfInfo.numOfTopic; i++) {
    tmq_list_append(topic_list, g_stConfInfo.topics[i]);
  }
  return topic_list;
}

tmq_t* build_consumer_x() {
#if 0
  char sqlStr[1024] = {0};

  TAOS* pConn = taos_connect(NULL, "root", "taosdata", NULL, 0);
  assert(pConn != NULL);

  sprintf(sqlStr, "use %s", g_stConfInfo.dbName);
  TAOS_RES* pRes = taos_query(pConn, sqlStr);
  if (taos_errno(pRes) != 0) {
    printf("error in use db, reason:%s\n", taos_errstr(pRes));
    taos_free_result(pRes);
    exit(-1);
  }
  taos_free_result(pRes);
#endif

  tmq_conf_t* conf = tmq_conf_new();
  // tmq_conf_set(conf, "group.id", "tg2");
  for (int32_t i = 0; i < g_stConfInfo.numOfKey1; i++) {
    tmq_conf_set(conf, g_stConfInfo.key1[i], g_stConfInfo.value1[i]);
  }
  tmq_conf_set(conf, "td.connect.user", "root");
  tmq_conf_set(conf, "td.connect.pass", "taosdata");
  tmq_conf_set(conf, "td.connect.db", g_stConfInfo.dbName);
  tmq_t* tmq = tmq_consumer_new1(conf, NULL, 0);
  assert(tmq);
  tmq_conf_destroy(conf);
  return tmq;
}

tmq_list_t* build_topic_list_x() {
  tmq_list_t* topic_list = tmq_list_new();
  // tmq_list_append(topic_list, "test_stb_topic_1");
  for (int32_t i = 0; i < g_stConfInfo.numOfTopic1; i++) {
    tmq_list_append(topic_list, g_stConfInfo.topics1[i]);
  }
  return topic_list;
}

void loop_consume(tmq_t* tmq) {
  tmq_resp_err_t err;

  int32_t totalMsgs = 0;
  int32_t totalRows = 0;
  int32_t skipLogNum = 0;
  while (running) {
    TAOS_RES* tmqMsg = tmq_consumer_poll(tmq, 8000);
    if (tmqMsg) {
      totalMsgs++;

#if 0
	  TAOS_ROW row;
	  while (NULL != (row = tmq_get_row(tmqMsg))) {
        totalRows++;
	  }
#endif

      /*skipLogNum += tmqGetSkipLogNum(tmqMsg);*/
      if (0 != g_stConfInfo.showMsgFlag) {
        /*msg_process(tmqMsg);*/
      }
      tmq_message_destroy(tmqMsg);
    } else {
      break;
    }
  }

  err = tmq_consumer_close(tmq);
  if (err) {
    printf("tmq_consumer_close() fail, reason: %s\n", tmq_err2str(err));
    exit(-1);
  }

  printf("{consume success: %d, %d}", totalMsgs, totalRows);
}

<<<<<<< HEAD
void parallel_consume(tmq_t* tmq) {
=======
int32_t parallel_consume(tmq_t* tmq, int threadLable) {
>>>>>>> 7d8e418d
  tmq_resp_err_t err;

  int32_t totalMsgs = 0;
  int32_t totalRows = 0;
  int32_t skipLogNum = 0;
  while (running) {
    TAOS_RES* tmqMsg = tmq_consumer_poll(tmq, g_stConfInfo.consumeDelay * 1000);
    if (tmqMsg) {
      totalMsgs++;

<<<<<<< HEAD
=======
      // printf("threadFlag: %d, totalMsgs: %d\n", threadLable, totalMsgs);

>>>>>>> 7d8e418d
#if 0
	  TAOS_ROW row;
	  while (NULL != (row = tmq_get_row(tmqMsg))) {
        totalRows++;
	  }
#endif

      /*skipLogNum += tmqGetSkipLogNum(tmqMsg);*/
      if (0 != g_stConfInfo.showMsgFlag) {
        /*msg_process(tmqMsg);*/
      }
      tmq_message_destroy(tmqMsg);

      if (totalMsgs >= g_stConfInfo.consumeMsgCnt) {
        break;
      }
    } else {
      break;
    }
  }

  err = tmq_consumer_close(tmq);
  if (err) {
    printf("tmq_consumer_close() fail, reason: %s\n", tmq_err2str(err));
    exit(-1);
  }

<<<<<<< HEAD
  printf("%d", totalMsgs);  // output to sim for check result
}

=======
  // printf("%d", totalMsgs); // output to sim for check result
  return totalMsgs;
}

void* threadFunc(void* param) {
  int32_t totalMsgs = 0;

  SThreadInfo* pInfo = (SThreadInfo*)param;

  tmq_t*      tmq = build_consumer_x();
  tmq_list_t* topic_list = build_topic_list_x();
  if ((NULL == tmq) || (NULL == topic_list)) {
    return NULL;
  }

  tmq_resp_err_t err = tmq_subscribe(tmq, topic_list);
  if (err) {
    printf("tmq_subscribe() fail, reason: %s\n", tmq_err2str(err));
    exit(-1);
  }

  // if (0 == g_stConfInfo.consumeMsgCnt) {
  //   loop_consume(tmq);
  // } else {
  pInfo->consumeMsgCnt = parallel_consume(tmq, 1);
  //}

  err = tmq_unsubscribe(tmq);
  if (err) {
    printf("tmq_unsubscribe() fail, reason: %s\n", tmq_err2str(err));
    pInfo->consumeMsgCnt = -1;
    return NULL;
  }

  return NULL;
}

>>>>>>> 7d8e418d
int main(int32_t argc, char* argv[]) {
  parseArgument(argc, argv);
  parseInputString();

<<<<<<< HEAD
=======
  int32_t      numOfThreads = 1;
  TdThreadAttr thattr;
  taosThreadAttrInit(&thattr);
  taosThreadAttrSetDetachState(&thattr, PTHREAD_CREATE_JOINABLE);
  SThreadInfo* pInfo = (SThreadInfo*)taosMemoryCalloc(numOfThreads, sizeof(SThreadInfo));

  if (g_stConfInfo.numOfTopic1) {
    // pthread_create one thread to consume
    for (int32_t i = 0; i < numOfThreads; ++i) {
      pInfo[i].expectMsgCnt = 0;
      pInfo[i].consumeMsgCnt = 0;
      taosThreadCreate(&(pInfo[i].thread), &thattr, threadFunc, (void*)(pInfo + i));
    }
  }

  int32_t     totalMsgs = 0;
>>>>>>> 7d8e418d
  tmq_t*      tmq = build_consumer();
  tmq_list_t* topic_list = build_topic_list();
  if ((NULL == tmq) || (NULL == topic_list)) {
    return -1;
  }

  tmq_resp_err_t err = tmq_subscribe(tmq, topic_list);
  if (err) {
    printf("tmq_subscribe() fail, reason: %s\n", tmq_err2str(err));
    exit(-1);
  }

  if (0 == g_stConfInfo.numOfTopic1) {
    loop_consume(tmq);
  } else {
    totalMsgs = parallel_consume(tmq, 0);
  }

  err = tmq_unsubscribe(tmq);
  if (err) {
    printf("tmq_unsubscribe() fail, reason: %s\n", tmq_err2str(err));
    exit(-1);
  }

  if (g_stConfInfo.numOfTopic1) {
    for (int32_t i = 0; i < numOfThreads; i++) {
      taosThreadJoin(pInfo[i].thread, NULL);
    }

    // printf("consumer: %d, cosumer1: %d\n", totalMsgs, pInfo->consumeMsgCnt);
    if (0 == g_stConfInfo.checkMode) {
      if ((totalMsgs + pInfo->consumeMsgCnt) == g_stConfInfo.consumeMsgCnt) {
        printf("success");
      } else {
        printf("fail, consumer msg cnt: %d, %d", totalMsgs, pInfo->consumeMsgCnt);
      }
    } else if (1 == g_stConfInfo.checkMode) {
      if ((totalMsgs == g_stConfInfo.consumeMsgCnt) && (pInfo->consumeMsgCnt == g_stConfInfo.consumeMsgCnt)) {
        printf("success");
      } else {
        printf("fail, consumer msg cnt: %d, %d", totalMsgs, pInfo->consumeMsgCnt);
      }
    } else if (2 == g_stConfInfo.checkMode) {
      if ((totalMsgs + pInfo->consumeMsgCnt) == 3 * g_stConfInfo.consumeMsgCnt) {
        printf("success");
      } else {
        printf("fail, consumer msg cnt: %d, %d", totalMsgs, pInfo->consumeMsgCnt);
      }
    } else if (3 == g_stConfInfo.checkMode) {
      if ((totalMsgs == 2 * g_stConfInfo.consumeMsgCnt) && (pInfo->consumeMsgCnt == 2 * g_stConfInfo.consumeMsgCnt)) {
        printf("success");
      } else {
        printf("fail, consumer msg cnt: %d, %d", totalMsgs, pInfo->consumeMsgCnt);
      }
    } else if (4 == g_stConfInfo.checkMode) {
      if (((totalMsgs == 0) && (pInfo->consumeMsgCnt == 3 * g_stConfInfo.consumeMsgCnt)) ||
          ((pInfo->consumeMsgCnt == 0) && (totalMsgs == 3 * g_stConfInfo.consumeMsgCnt)) ||
          ((pInfo->consumeMsgCnt == g_stConfInfo.consumeMsgCnt) && (totalMsgs == 2 * g_stConfInfo.consumeMsgCnt)) ||
          ((pInfo->consumeMsgCnt == 2 * g_stConfInfo.consumeMsgCnt) && (totalMsgs == g_stConfInfo.consumeMsgCnt))) {
        printf("success");
      } else {
        printf("fail, consumer msg cnt: %d, %d", totalMsgs, pInfo->consumeMsgCnt);
      }
    } else {
      printf("fail, check mode unknow. consumer msg cnt: %d, %d", totalMsgs, pInfo->consumeMsgCnt);
    }
  }

  return 0;
}
<|MERGE_RESOLUTION|>--- conflicted
+++ resolved
@@ -35,31 +35,22 @@
 #define MAX_ROW_STR_LEN (16 * 1024)
 
 typedef struct {
-<<<<<<< HEAD
-=======
   int32_t  expectMsgCnt;
   int32_t  consumeMsgCnt;
   TdThread thread;
 } SThreadInfo;
 
 typedef struct {
->>>>>>> 7d8e418d
   // input from argvs
   char    dbName[32];
   char    topicString[256];
   char    keyString[1024];
-<<<<<<< HEAD
-  int32_t showMsgFlag;
-  int32_t consumeDelay;  // unit s
-  int32_t consumeMsgCnt;
-=======
   char    topicString1[256];
   char    keyString1[1024];
   int32_t showMsgFlag;
   int32_t consumeDelay;  // unit s
   int32_t consumeMsgCnt;
   int32_t checkMode;
->>>>>>> 7d8e418d
 
   // save result after parse agrvs
   int32_t numOfTopic;
@@ -68,8 +59,6 @@
   int32_t numOfKey;
   char    key[32][64];
   char    value[32][64];
-<<<<<<< HEAD
-=======
 
   int32_t numOfTopic1;
   char    topics1[32][64];
@@ -77,7 +66,6 @@
   int32_t numOfKey1;
   char    key1[32][64];
   char    value1[32][64];
->>>>>>> 7d8e418d
 } SConfInfo;
 
 static SConfInfo g_stConfInfo;
@@ -199,8 +187,6 @@
     // printf("%s\n", g_stConfInfo.topics[g_stConfInfo.numOfTopic]);
     g_stConfInfo.numOfTopic++;
 
-<<<<<<< HEAD
-=======
     token = strtok(NULL, delim);
   }
 
@@ -212,7 +198,6 @@
     // printf("%s\n", g_stConfInfo.topics[g_stConfInfo.numOfTopic]);
     g_stConfInfo.numOfTopic1++;
 
->>>>>>> 7d8e418d
     token = strtok(NULL, delim);
   }
 
@@ -233,11 +218,6 @@
     token = strtok(NULL, delim);
   }
 
-<<<<<<< HEAD
-static int running = 1;
-/*static void msg_process(tmq_message_t* message) { tmqShowMsg(message); }*/
-
-=======
   token = strtok(g_stConfInfo.keyString1, delim);
   while (token != NULL) {
     // printf("%s\n", token );
@@ -259,7 +239,6 @@
 static int running = 1;
 /*static void msg_process(tmq_message_t* message) { tmqShowMsg(message); }*/
 
->>>>>>> 7d8e418d
 int queryDB(TAOS* taos, char* command) {
   TAOS_RES* pRes = taos_query(taos, command);
   int       code = taos_errno(pRes);
@@ -390,11 +369,7 @@
   printf("{consume success: %d, %d}", totalMsgs, totalRows);
 }
 
-<<<<<<< HEAD
-void parallel_consume(tmq_t* tmq) {
-=======
 int32_t parallel_consume(tmq_t* tmq, int threadLable) {
->>>>>>> 7d8e418d
   tmq_resp_err_t err;
 
   int32_t totalMsgs = 0;
@@ -405,11 +380,8 @@
     if (tmqMsg) {
       totalMsgs++;
 
-<<<<<<< HEAD
-=======
       // printf("threadFlag: %d, totalMsgs: %d\n", threadLable, totalMsgs);
 
->>>>>>> 7d8e418d
 #if 0
 	  TAOS_ROW row;
 	  while (NULL != (row = tmq_get_row(tmqMsg))) {
@@ -437,11 +409,6 @@
     exit(-1);
   }
 
-<<<<<<< HEAD
-  printf("%d", totalMsgs);  // output to sim for check result
-}
-
-=======
   // printf("%d", totalMsgs); // output to sim for check result
   return totalMsgs;
 }
@@ -479,13 +446,10 @@
   return NULL;
 }
 
->>>>>>> 7d8e418d
 int main(int32_t argc, char* argv[]) {
   parseArgument(argc, argv);
   parseInputString();
 
-<<<<<<< HEAD
-=======
   int32_t      numOfThreads = 1;
   TdThreadAttr thattr;
   taosThreadAttrInit(&thattr);
@@ -502,7 +466,6 @@
   }
 
   int32_t     totalMsgs = 0;
->>>>>>> 7d8e418d
   tmq_t*      tmq = build_consumer();
   tmq_list_t* topic_list = build_topic_list();
   if ((NULL == tmq) || (NULL == topic_list)) {
