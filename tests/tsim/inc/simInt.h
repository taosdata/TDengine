/*
 * Copyright (c) 2019 TAOS Data, Inc. <jhtao@taosdata.com>
 *
 * This program is free software: you can use, redistribute, and/or modify
 * it under the terms of the GNU Affero General Public License, version 3
 * or later ("AGPL"), as published by the Free Software Foundation.
 *
 * This program is distributed in the hope that it will be useful, but WITHOUT
 * ANY WARRANTY; without even the implied warranty of MERCHANTABILITY or
 * FITNESS FOR A PARTICULAR PURPOSE.
 *
 * You should have received a copy of the GNU Affero General Public License
 * along with this program. If not, see <http://www.gnu.org/licenses/>.
 */

#ifndef _TD_SIM_INT_H_
#define _TD_SIM_INT_H_

#include "os.h"

#include "cJSON.h"
#include "tconfig.h"
#include "taos.h"
#include "taoserror.h"
#include "tidpool.h"
#include "tlog.h"
#include "ttimer.h"
#include "ttypes.h"
#include "tutil.h"
#include "tglobal.h"

#define MAX_MAIN_SCRIPT_NUM       10
#define MAX_BACKGROUND_SCRIPT_NUM 10
#define MAX_FILE_NAME_LEN         256
#define MAX_ERROR_LEN             1024
<<<<<<< HEAD
#define MAX_QUERY_VALUE_LEN       40
#define MAX_QUERY_COL_NUM         100
#define MAX_QUERY_ROW_NUM         100
=======
#define MAX_QUERY_VALUE_LEN       10240
#define MAX_QUERY_COL_NUM         20
#define MAX_QUERY_ROW_NUM         20
>>>>>>> 2aeb1c3b
#define MAX_SYSTEM_RESULT_LEN     2048
#define MAX_VAR_LEN               100
#define MAX_VAR_NAME_LEN          32
#define MAX_VAR_VAL_LEN           80
#define MAX_OPT_NAME_LEN          32
#define MAX_SIM_CMD_NAME_LEN      40

#ifdef LINUX
#define SUCCESS_PREFIX  "\033[44;32;1m"
#define SUCCESS_POSTFIX "\033[0m"
#define FAILED_PREFIX   "\033[44;31;1m"
#define FAILED_POSTFIX  "\033[0m"
#else
#define SUCCESS_PREFIX  ""
#define SUCCESS_POSTFIX ""
#define FAILED_PREFIX   ""
#define FAILED_POSTFIX  ""
#endif

#define simFatal(...) { if (simDebugFlag & DEBUG_FATAL) { taosPrintLog("SIM FATAL ", DEBUG_FATAL, 255, __VA_ARGS__); }}
#define simError(...) { if (simDebugFlag & DEBUG_ERROR) { taosPrintLog("SIM ERROR ", DEBUG_ERROR, 255, __VA_ARGS__); }}
#define simWarn(...)  { if (simDebugFlag & DEBUG_WARN)  { taosPrintLog("SIM WARN ", DEBUG_WARN, 255, __VA_ARGS__); }}
#define simInfo(...)  { if (simDebugFlag & DEBUG_INFO)  { taosPrintLog("SIM ", DEBUG_INFO, 255, __VA_ARGS__); }}
#define simDebug(...) { if (simDebugFlag & DEBUG_DEBUG) { taosPrintLog("SIM ", DEBUG_DEBUG, simDebugFlag, __VA_ARGS__); }}
#define simTrace(...) { if (simDebugFlag & DEBUG_TRACE) { taosPrintLog("SIM ", DEBUG_TRACE, simDebugFlag, __VA_ARGS__); }}

enum { SIM_SCRIPT_TYPE_MAIN, SIM_SCRIPT_TYPE_BACKGROUND };

enum {
  SIM_CMD_EXP,
  SIM_CMD_IF,
  SIM_CMD_ELIF,
  SIM_CMD_ELSE,
  SIM_CMD_ENDI,
  SIM_CMD_WHILE,
  SIM_CMD_ENDW,
  SIM_CMD_SWITCH,
  SIM_CMD_CASE,
  SIM_CMD_DEFAULT,
  SIM_CMD_CONTINUE,
  SIM_CMD_BREAK,
  SIM_CMD_ENDS,
  SIM_CMD_SLEEP,
  SIM_CMD_GOTO,
  SIM_CMD_RUN,
  SIM_CMD_RUN_BACK,
  SIM_CMD_PRINT,
  SIM_CMD_SYSTEM,
  SIM_CMD_SYSTEM_CONTENT,
  SIM_CMD_SQL,
  SIM_CMD_SQL_ERROR,
  SIM_CMD_SQL_SLOW,
  SIM_CMD_RESTFUL,
  SIM_CMD_TEST,
  SIM_CMD_RETURN,
  SIM_CMD_LINE_INSERT,
  SIM_CMD_LINE_INSERT_ERROR,
  SIM_CMD_END
};

enum {
  SQL_JUMP_FALSE,
  SQL_JUMP_TRUE,
};

struct _script_t;
typedef struct _cmd_t {
  int16_t cmdno;
  int16_t nlen;
  char    name[MAX_SIM_CMD_NAME_LEN];
  bool (*parseCmd)(char *, struct _cmd_t *, int32_t);
  bool (*executeCmd)(struct _script_t *script, char *option);
  struct _cmd_t *next;
} SCommand;

typedef struct {
  int16_t cmdno;
  int16_t jump;          // jump position
  int16_t errorJump;     // sql jump flag, while '-x' exist in sql cmd, this flag
                         // will be SQL_JUMP_TRUE, otherwise is SQL_JUMP_FALSE */
  int16_t lineNum;       // correspodning line number in original file
  int32_t optionOffset;  // relative option offset
} SCmdLine;

typedef struct _var_t {
  char varName[MAX_VAR_NAME_LEN];
  char varValue[MAX_VAR_VAL_LEN];
  char varNameLen;
} SVariable;

typedef struct _script_t {
  int32_t           type;
  bool              killed;
  void             *taos;
  char              rows[12];                                                         // number of rows data retrieved
  char              data[MAX_QUERY_ROW_NUM][MAX_QUERY_COL_NUM][MAX_QUERY_VALUE_LEN];  // query results
  char              system_exit_code[12];
  char              system_ret_content[MAX_SYSTEM_RESULT_LEN];
  int32_t           varLen;
  int32_t           linePos;     // current cmd position
  int32_t           numOfLines;  // number of lines in the script
  int32_t           bgScriptLen;
  char              fileName[MAX_FILE_NAME_LEN];  // script file name
  char              error[MAX_ERROR_LEN];
  char             *optionBuffer;
  SCmdLine         *lines;  // command list
  SVariable         variables[MAX_VAR_LEN];
  TdThread         bgPid;
  char              auth[128];
  struct _script_t *bgScripts[MAX_BACKGROUND_SCRIPT_NUM];
} SScript;

extern SScript *simScriptList[MAX_MAIN_SCRIPT_NUM];
extern SCommand simCmdList[];
extern int32_t  simScriptPos;
extern int32_t  simScriptSucced;
extern int32_t  simDebugFlag;
extern char     simScriptDir[];
extern bool     abortExecution;
extern bool     useMultiProcess;
extern bool     useValgrind;

SScript *simParseScript(char *fileName);
SScript *simProcessCallOver(SScript *script);
void    *simExecuteScript(void *script);
void     simInitsimCmdList();
bool     simSystemInit();
void     simSystemCleanUp();
char    *simGetVariable(SScript *script, char *varName, int32_t varLen);
bool     simExecuteExpCmd(SScript *script, char *option);
bool     simExecuteTestCmd(SScript *script, char *option);
bool     simExecuteGotoCmd(SScript *script, char *option);
bool     simExecuteRunCmd(SScript *script, char *option);
bool     simExecuteRunBackCmd(SScript *script, char *option);
bool     simExecuteSystemCmd(SScript *script, char *option);
bool     simExecuteSystemContentCmd(SScript *script, char *option);
bool     simExecutePrintCmd(SScript *script, char *option);
bool     simExecuteSleepCmd(SScript *script, char *option);
bool     simExecuteReturnCmd(SScript *script, char *option);
bool     simExecuteSqlCmd(SScript *script, char *option);
bool     simExecuteSqlErrorCmd(SScript *script, char *rest);
bool     simExecuteSqlSlowCmd(SScript *script, char *option);
bool     simExecuteRestfulCmd(SScript *script, char *rest);
bool     simExecuteLineInsertCmd(SScript *script, char *option);
bool     simExecuteLineInsertErrorCmd(SScript *script, char *option);
void     simVisuallizeOption(SScript *script, char *src, char *dst);

#endif /*_TD_SIM_INT_H_*/<|MERGE_RESOLUTION|>--- conflicted
+++ resolved
@@ -33,15 +33,9 @@
 #define MAX_BACKGROUND_SCRIPT_NUM 10
 #define MAX_FILE_NAME_LEN         256
 #define MAX_ERROR_LEN             1024
-<<<<<<< HEAD
-#define MAX_QUERY_VALUE_LEN       40
+#define MAX_QUERY_VALUE_LEN       1024
 #define MAX_QUERY_COL_NUM         100
 #define MAX_QUERY_ROW_NUM         100
-=======
-#define MAX_QUERY_VALUE_LEN       10240
-#define MAX_QUERY_COL_NUM         20
-#define MAX_QUERY_ROW_NUM         20
->>>>>>> 2aeb1c3b
 #define MAX_SYSTEM_RESULT_LEN     2048
 #define MAX_VAR_LEN               100
 #define MAX_VAR_NAME_LEN          32
