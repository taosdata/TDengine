#!/bin/bash

# Color setting
RED='\033[0;31m'
GREEN='\033[1;32m'
GREEN_DARK='\033[0;32m'
GREEN_UNDERLINE='\033[4;32m'
NC='\033[0m'

tests_dir=`pwd`
IN_TDINTERNAL="community"

function stopTaosd {
  echo "Stop taosd"
  sudo systemctl stop taosd || echo 'no sudo or systemctl or stop fail'
  PID=`ps -ef|grep -w taosd | grep -v grep | awk '{print $2}'`
  while [ -n "$PID" ]
  do
    pkill -TERM -x taosd
    sleep 1
    PID=`ps -ef|grep -w taosd | grep -v grep | awk '{print $2}'`
  done
}

function dohavecore(){
  corefile=`find $corepath -mmin 1`  
  if [ -n "$corefile" ];then
    core_file=`echo $corefile|cut -d " " -f2`
    proc=`file $core_file|awk -F "execfn:"  '/execfn:/{print $2}'|tr -d \' |awk '{print $1}'|tr -d \,`
    echo 'taosd or taos has generated core'
    rm case.log
    if [[ "$tests_dir" == *"$IN_TDINTERNAL"* ]] && [[ $1 == 1 ]]; then
      cd ../../../
      tar -zcPf $corepath'taos_'`date "+%Y_%m_%d_%H_%M_%S"`.tar.gz debug/build/bin/taosd debug/build/bin/tsim debug/build/lib/libtaos*so*
      if [[ $2 == 1 ]];then
        cp -r sim ~/sim_`date "+%Y_%m_%d_%H:%M:%S"`
      else
        cd community
        cp -r sim ~/sim_`date "+%Y_%m_%d_%H:%M:%S" `
      fi
    else 
      cd ../../
      if [[ $1 == 1 ]];then 
        tar -zcPf $corepath'taos_'`date "+%Y_%m_%d_%H_%M_%S"`.tar.gz debug/build/bin/taosd debug/build/bin/tsim debug/build/lib/libtaos*so*
        cp -r sim ~/sim_`date "+%Y_%m_%d_%H:%M:%S" `
      fi
    fi
    if [[ $1 == 1 ]];then
      echo '\n'|gdb $proc $core_file -ex "bt 10" -ex quit
      exit 8
    fi
  fi
}


function runPyCaseOneByOne {
  while read -r line; do
    if [[ $line =~ ^python.* ]]; then
      if [[ $line != *sleep* ]]; then
        
        if [[ $line =~ '-r' ]];then
          case=`echo $line|awk '{print $4}'`
        else
          case=`echo $line|awk '{print $NF}'`
        fi
        start_time=`date +%s`
        date +%F\ %T | tee -a pytest-out.log
        echo -n $case
        $line > /dev/null 2>&1 && \
          echo -e "${GREEN} success${NC}" | tee -a pytest-out.log || \
          echo -e "${RED} failed${NC}" | tee -a pytest-out.log
        end_time=`date +%s`
        out_log=`tail -1 pytest-out.log  `
        # if [[ $out_log =~ 'failed' ]];then
        #   exit 8
        # fi
        echo execution time of $case was `expr $end_time - $start_time`s. | tee -a pytest-out.log
      else
        $line > /dev/null 2>&1
      fi
    fi
  done < $1
}

function runPyCaseOneByOnefq() {
  end=`sed -n '$=' $1`
  for ((i=1;i<=$end;i++)) ; do
   if [[ $(($i%$2)) -eq $4 ]];then
    line=`sed -n "$i"p $1`
    if [[ $line =~ ^python.* ]]; then
      if [[ $line != *sleep* ]]; then
        
        if [[ $line =~ '-r' ]];then
          case=`echo $line|awk '{print $4}'`
        else
          case=`echo $line|awk '{print $NF}'`
        fi
        start_time=`date +%s`
        date +%F\ %T | tee -a pytest-out.log
        echo -n $case
        if [[ $1 =~ full ]] ; then
          line=$line" -s"
        fi
        $line > case.log 2>&1 && \
          echo -e "${GREEN} success${NC}" | tee -a pytest-out.log || \
          echo -e "${RED} failed${NC}" | tee -a pytest-out.log 
        end_time=`date +%s`
        out_log=`tail -1 pytest-out.log  `
        if [[ $out_log =~ 'failed' ]];then
          cp -r ../../sim ~/sim_`date "+%Y_%m_%d_%H:%M:%S" `
          echo '=====================log===================== '
          cat case.log
          rm -rf case.log
          dohavecore $3 2
          if [[ $3 == 1 ]];then
            exit 8
          fi
        fi
        echo execution time of $case was `expr $end_time - $start_time`s. | tee -a pytest-out.log
      else
        $line > /dev/null 2>&1
      fi
      dohavecore $3 2
    else
    echo $line
      if [[ $line =~ ^bash.* ]]; then
        # $line > case.log 2>&1 || cat case.log && exit 8
        # cat case.log
        $line > case.log 2>&1  
        if [ $? -ne 0 ];then
          cat case.log
          exit 8
        fi
      fi
    fi
   fi
  done 
  rm -rf ../../sim/case.log
}

######################
# main entry
######################

unameOut="$(uname -s)"
case "${unameOut}" in
    Linux*)     OS=Linux;;
    Darwin*)    OS=Darwin;;
    CYGWIN*)    OS=Windows;;
    *)          OS=Unknown;;
esac

case "${OS}" in
    Linux*)     TAOSLIB=libtaos.so;;
    Darwin*)    TAOSLIB=libtaos.dylib;;
    Windows*)    TAOSLIB=taos.dll;;
    Unknown)          TAOSLIB="UNKNOWN:${unameOut}";;
esac

echo TAOSLIB is ${TAOSLIB}

totalFailed=0
totalPyFailed=0
totalJDBCFailed=0
totalUnitFailed=0
totalExampleFailed=0
totalApiFailed=0

if [ "${OS}" == "Linux" ]; then
    corepath=`grep -oP '.*(?=core_)' /proc/sys/kernel/core_pattern||grep -oP '.*(?=core-)' /proc/sys/kernel/core_pattern`
    if [ -z "$corepath" ];then
      echo "/coredump/core_%e_%p_%t" > /proc/sys/kernel/core_pattern || echo "Permission denied"
      corepath="/coredump/"
    fi
fi


echo "### run Python test case ###"

cd $tests_dir

if [[ "$tests_dir" == *"$IN_TDINTERNAL"* ]]; then
  cd ../..
else
  cd ../
fi

TOP_DIR=`pwd`
TAOSLIB_DIR=`find . -name "${TAOSLIB}"|grep -w lib|head -n1`
if [[ "$TAOSLIB_DIR" == *"$IN_TDINTERNAL"* ]]; then
  LIB_DIR=`find . -name "${TAOSLIB}"|grep -w lib|head -n1|cut -d '/' -f 2,3,4,5`
else
  LIB_DIR=`find . -name "${TAOSLIB}"|grep -w lib|head -n1|cut -d '/' -f 2,3,4`
fi

export LD_LIBRARY_PATH=$TOP_DIR/$LIB_DIR:$LD_LIBRARY_PATH

cd $tests_dir/pytest

[ -f pytest-out.log ] && rm -f pytest-out.log

if [ "$1" == "full" ]; then
  echo "### run Python full test ###"
  runPyCaseOneByOne fulltest-tools.sh
  runPyCaseOneByOne fulltest-query.sh
  runPyCaseOneByOne fulltest-other.sh
  runPyCaseOneByOne fulltest-insert.sh
  runPyCaseOneByOne fulltest-connector.sh
else
  echo "### run $1 $2 test ###"
<<<<<<< HEAD
  if [ "$1" != "query" ] && [ "$1" != "other" ] && [ "$1" != "tools" ] && [ "$1" != "insert" ] && [ "$1" != "connector" ] && [ "$1" != "taosAdapter" ] ;then
=======
  if [ "$1" != "query" ] && [ "$1" != "taosAdapter" ] && [ "$1" != "other" ] && [ "$1" != "tools" ] && [ "$1" != "insert" ] && [ "$1" != "connector" ] ;then
>>>>>>> 6b75c606
    echo " wrong option:$1 must one of [query,other,tools,insert,connector,taosAdapter]"
    exit 8
  fi
  cd $tests_dir/pytest
  runPyCaseOneByOnefq fulltest-$1.sh $2 1 $3 
  cd $tests_dir/develop-test
  runPyCaseOneByOnefq fulltest-$1.sh $2 1 $3 
  cd $tests_dir/system-test
  runPyCaseOneByOnefq fulltest-$1.sh $2 1 $3 
fi
<|MERGE_RESOLUTION|>--- conflicted
+++ resolved
@@ -208,11 +208,8 @@
   runPyCaseOneByOne fulltest-connector.sh
 else
   echo "### run $1 $2 test ###"
-<<<<<<< HEAD
-  if [ "$1" != "query" ] && [ "$1" != "other" ] && [ "$1" != "tools" ] && [ "$1" != "insert" ] && [ "$1" != "connector" ] && [ "$1" != "taosAdapter" ] ;then
-=======
+
   if [ "$1" != "query" ] && [ "$1" != "taosAdapter" ] && [ "$1" != "other" ] && [ "$1" != "tools" ] && [ "$1" != "insert" ] && [ "$1" != "connector" ] ;then
->>>>>>> 6b75c606
     echo " wrong option:$1 must one of [query,other,tools,insert,connector,taosAdapter]"
     exit 8
   fi
