--- conflicted
+++ resolved
@@ -7,14 +7,7 @@
 
 cd ../../docs/examples/R
 
-<<<<<<< HEAD
-git clone -b main --depth 1 git@github.com:taosdata/taos-connector-jdbc.git
-cd taos-connector-jdbc
-mvn clean package -DskipTests
-jar_path=`find ./ -name taos-jdbcdriver-*-dist.jar`
-=======
 jar_path=`find ../../../../debug/build  -name taos-jdbcdriver-*-dist.jar`
->>>>>>> 904c2251
 echo jar_path=$jar_path
 R -f connect_native.r --args $jar_path
 # R -f connect_rest.r --args $jar_path # bug 14704
