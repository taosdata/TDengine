--- conflicted
+++ resolved
@@ -1,7 +1,2 @@
-<<<<<<< HEAD
-
 python3 test.py -f 1-insert/TD-11970.py
 python3 test.py -f 1-insert/stmt_error.py  
-=======
-python3 test.py -f 1-insert/TD-11970.py
->>>>>>> 98a589ab
