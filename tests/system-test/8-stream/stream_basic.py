###################################################################
#           Copyright (c) 2016 by TAOS Technologies, Inc.
#                     All rights reserved.
#
#  This file is proprietary and confidential to TAOS Technologies.
#  No part of this file may be reproduced, stored, transmitted,
#  disclosed or used in any form or by any means other than as
#  expressly provided by the written permission from Jianhui Tao
#
###################################################################

# -*- coding: utf-8 -*-


from util.log import *
from util.cases import *
from util.sql import *
from util.common import *
from util.sqlset import *
from util.autogen import *

import random
import time
import traceback
import os
from   os import path


class TDTestCase:
    # init 
    def init(self, conn, logSql, replicaVar=1):
        self.replicaVar = int(replicaVar)
        tdLog.debug("start to execute %s" % __file__)
        tdSql.init(conn.cursor(), True)
        
        # autoGen
        self.autoGen = AutoGen()
                        
    def waitTranslation(self, waitSeconds):
        # wait end
        for i in range(waitSeconds):
            sql ="show transactions;"
            rows = tdSql.query(sql)
            if rows == 0:
               return True
            tdLog.info(f"i={i} wait for translation finish ...")
            time.sleep(1)

        return False

    def getPath(self, tool="taosBenchmark"):
        if (platform.system().lower() == 'windows'):
            tool = tool + ".exe"
        selfPath = os.path.dirname(os.path.realpath(__file__))

        if ("community" in selfPath):
            projPath = selfPath[:selfPath.find("community")]
        else:
            projPath = selfPath[:selfPath.find("tests")]

        paths = []
        for root, dirs, files in os.walk(projPath):
            if ((tool) in files):
                rootRealPath = os.path.dirname(os.path.realpath(root))
                if ("packaging" not in rootRealPath):
                    paths.append(os.path.join(root, tool))
                    break
        if (len(paths) == 0):
            tdLog.exit("taosBenchmark not found!")
            return
        else:
            tdLog.info("taosBenchmark found in %s" % paths[0])
            return paths[0]

    def taosBenchmark(self, param):
        binPath = self.getPath()
        cmd = f"{binPath} {param}"
        tdLog.info(cmd)
        os.system(cmd)
<<<<<<< HEAD
=======

>>>>>>> 5df72091
    def case1(self):

        tdSql.execute(f'create database if not exists d1 vgroups 1')
        tdSql.execute(f'use d1')
        tdSql.execute(f'create table st(ts timestamp, i int) tags(t int)')
        tdSql.execute(f'insert into t1 using st tags(1) values(now, 1) (now+1s, 2)')
        tdSql.execute(f'insert into t2 using st tags(2) values(now, 1) (now+1s, 2)')
        tdSql.execute(f'insert into t3 using st tags(3) values(now, 1) (now+1s, 2)')

        tdSql.execute("create stream stream1 fill_history 1 into sta subtable(concat('new-', tname)) AS SELECT "
                      "_wstart, count(*), avg(i) FROM st PARTITION BY tbname tname INTERVAL(1m)", show=True)

        tdSql.execute("create stream stream2 fill_history 1 into stb subtable(concat('new-', tname)) AS SELECT "
                      "_wstart, count(*), avg(i) FROM st PARTITION BY tbname tname INTERVAL(1m)", show=True)

        time.sleep(2)
        tdSql.query("select * from sta")
        tdSql.checkRows(3)
        tdSql.query("select tbname from sta order by tbname")
        if not tdSql.getData(0, 0).startswith('new-t1_1.d1.sta_'):
            tdLog.exit("error1")

        if not tdSql.getData(1, 0).startswith('new-t2_1.d1.sta_'):
            tdLog.exit("error2")

        if not tdSql.getData(2, 0).startswith('new-t3_1.d1.sta_'):
            tdLog.exit("error3")

        tdSql.query("select * from stb")
        tdSql.checkRows(3)
        tdSql.query("select tbname from stb order by tbname")
        if not tdSql.getData(0, 0).startswith('new-t1_1.d1.stb_'):
            tdLog.exit("error4")

        if not tdSql.getData(1, 0).startswith('new-t2_1.d1.stb_'):
            tdLog.exit("error5")

        if not tdSql.getData(2, 0).startswith('new-t3_1.d1.stb_'):
            tdLog.exit("error6")
<<<<<<< HEAD
        # run
=======

    # run
>>>>>>> 5df72091
    def run(self):
        self.case1()
        # gen data
        random.seed(int(time.time()))
        self.taosBenchmark(" -d db -t 2 -v 2 -n 1000000 -y")
        # create stream
        tdSql.execute("use db")
        tdSql.execute("create stream stream3 fill_history 1 into sta as select count(*) as cnt from meters interval(10a);",show=True)
        sql = "select count(*) from sta"
        # loop wait max 60s to check count is ok
        tdLog.info("loop wait result ...")
        time.sleep(5)

        tdSql.checkDataLoop(0, 0, 100000, sql, loopCount=120, waitTime=0.5)

        time.sleep(5)

        # check all data is correct
        sql = "select * from sta where cnt != 20;"
        tdSql.query(sql)
        tdSql.checkRows(0)

        # check ts interval is correct
        sql = "select * from ( select diff(_wstart) as tsdif from sta ) where tsdif != 10;"
        tdSql.query(sql)
        tdSql.checkRows(0)

    # stop
    def stop(self):
        tdSql.close()
        tdLog.success("%s successfully executed" % __file__)


tdCases.addLinux(__file__, TDTestCase())<|MERGE_RESOLUTION|>--- conflicted
+++ resolved
@@ -77,10 +77,7 @@
         cmd = f"{binPath} {param}"
         tdLog.info(cmd)
         os.system(cmd)
-<<<<<<< HEAD
-=======
 
->>>>>>> 5df72091
     def case1(self):
 
         tdSql.execute(f'create database if not exists d1 vgroups 1')
@@ -120,12 +117,8 @@
 
         if not tdSql.getData(2, 0).startswith('new-t3_1.d1.stb_'):
             tdLog.exit("error6")
-<<<<<<< HEAD
-        # run
-=======
 
     # run
->>>>>>> 5df72091
     def run(self):
         self.case1()
         # gen data
