# author : wenzhouwww
from ssl import ALERT_DESCRIPTION_CERTIFICATE_UNOBTAINABLE
import taos
import sys
import time
import os

from util.log import *
from util.sql import *
from util.cases import *
from util.dnodes import TDDnodes
from util.dnodes import TDDnode
from util.cluster import *

import datetime
import inspect
import time
import socket
import subprocess
import threading
sys.path.append(os.path.dirname(__file__))

class TDTestCase:
    def init(self,conn ,logSql):
        tdLog.debug(f"start to excute {__file__}")
        tdSql.init(conn.cursor())
        self.host = socket.gethostname()
        self.mnode_list = {}
        self.dnode_list = {}
        self.ts = 1483200000000
        self.ts_step =1000
        self.db_name ='testdb'
        self.replica = 3
        self.vgroups = 1
        self.tb_nums = 10
        self.row_nums = 100
        self.stop_dnode_id = None
        self.loop_restart_times = 5
        self.thread_list = []
        self.max_restart_time = 10
        self.try_check_times = 10
        self.query_times = 100


    def getBuildPath(self):
        selfPath = os.path.dirname(os.path.realpath(__file__))
        if ("community" in selfPath):
            projPath = selfPath[:selfPath.find("community")]
        else:
            projPath = selfPath[:selfPath.find("tests")]

        for root, dirs, files in os.walk(projPath):
            if ("taosd" in files):
                rootRealPath = os.path.dirname(os.path.realpath(root))
                if ("packaging" not in rootRealPath):
                    buildPath = root[:len(root) - len("/build/bin")]
                    break
        return buildPath

    def check_setup_cluster_status(self):
        tdSql.query("show mnodes")
        for mnode in tdSql.queryResult:
            name = mnode[1]
            info = mnode
            self.mnode_list[name] = info

        tdSql.query("show dnodes")
        for dnode in tdSql.queryResult:
            name = dnode[1]
            info = dnode
            self.dnode_list[name] = info

        count = 0
        is_leader = False
        mnode_name = ''
        for k,v in self.mnode_list.items():
            count +=1
            # only for 1 mnode
            mnode_name = k

            if v[2] =='leader':
                is_leader=True

        if count==1 and is_leader:
            tdLog.notice("===== depoly cluster success with 1 mnode as leader =====")
        else:
            tdLog.exit("===== depoly cluster fail with 1 mnode as leader =====")

        for k ,v in self.dnode_list.items():
            if k == mnode_name:
                if v[3]==0:
                    tdLog.notice("===== depoly cluster mnode only success at {} , support_vnodes is {} ".format(mnode_name,v[3]))
                else:
                    tdLog.exit("===== depoly cluster mnode only fail at {} , support_vnodes is {} ".format(mnode_name,v[3]))
            else:
                continue

    def create_database(self, dbname, replica_num ,vgroup_nums ):
        drop_db_sql = "drop database if exists {}".format(dbname)
        create_db_sql = "create database {} replica {} vgroups {}".format(dbname,replica_num,vgroup_nums)

        tdLog.notice(" ==== create database {} and insert rows begin =====".format(dbname))
        tdSql.execute(drop_db_sql)
        tdSql.execute(create_db_sql)
        tdSql.execute("use {}".format(dbname))

    def create_stable_insert_datas(self,dbname ,stablename , tb_nums , row_nums):
        tdSql.execute("use {}".format(dbname))
        tdSql.execute(
        '''create table {}
        (ts timestamp, c1 int, c2 bigint, c3 smallint, c4 tinyint, c5 float, c6 double, c7 bool, c8 binary(32),c9 nchar(32), c10 timestamp)
        tags (t1 int)
        '''.format(stablename)
        )

        for i in range(tb_nums):
            sub_tbname = "sub_{}_{}".format(stablename,i)
            tdSql.execute("create table {} using {} tags({})".format(sub_tbname, stablename ,i))
            # insert datas about new database

            for row_num in range(row_nums):
                ts = self.ts + self.ts_step*row_num
                tdSql.execute(f"insert into {sub_tbname} values ({ts}, {row_num} ,{row_num}, 10 ,1 ,{row_num} ,{row_num},true,'bin_{row_num}','nchar_{row_num}',now) ")

        tdLog.notice(" ==== stable {} insert rows execute end =====".format(stablename))

    def append_rows_of_exists_tables(self,dbname ,stablename , tbname , append_nums ):

        tdSql.execute("use {}".format(dbname))

        for row_num in range(append_nums):
            tdSql.execute(f"insert into {tbname} values (now, {row_num} ,{row_num}, 10 ,1 ,{row_num} ,{row_num},true,'bin_{row_num}','nchar_{row_num}',now) ")
            # print(f"insert into {tbname} values (now, {row_num} ,{row_num}, 10 ,1 ,{row_num} ,{row_num},true,'bin_{row_num}','nchar_{row_num}',now) ")
        tdLog.notice(" ==== append new rows of table {} belongs to  stable {} execute end =====".format(tbname,stablename))
        os.system("taos -s 'select count(*) from {}.{}';".format(dbname,stablename))

    def check_insert_rows(self, dbname, stablename , tb_nums , row_nums, append_rows):

        tdSql.execute("use {}".format(dbname))

        tdSql.query("select count(*) from {}.{}".format(dbname,stablename))

        while not tdSql.queryResult:
            time.sleep(0.1)
            tdSql.query("select count(*) from {}.{}".format(dbname,stablename))

        status_OK = self.mycheckData("select count(*) from {}.{}".format(dbname,stablename) ,0 , 0 , tb_nums*row_nums+append_rows)

        count = 0
        while not status_OK :
            if count > self.try_check_times:
                os.system("taos -s ' show {}.vgroups; '".format(dbname))
                tdLog.exit(" ==== check insert rows failed  after {}  try check {} times  of database {}".format(count , self.try_check_times ,dbname))
                break
            time.sleep(0.1)
            tdSql.query("select count(*) from {}.{}".format(dbname,stablename))
            while not tdSql.queryResult:
                time.sleep(0.1)
                tdSql.query("select count(*) from {}.{}".format(dbname,stablename))
            status_OK = self.mycheckData("select count(*) from {}.{}".format(dbname,stablename) ,0 , 0 , tb_nums*row_nums+append_rows)
            tdLog.notice(" ==== check insert rows first failed , this is {}_th retry check rows of database {}".format(count , dbname))
            count += 1


        tdSql.query("select distinct tbname from {}.{}".format(dbname,stablename))
        while not tdSql.queryResult:
            time.sleep(0.1)
            tdSql.query("select distinct tbname from {}.{}".format(dbname,stablename))
        status_OK = self.mycheckRows("select distinct tbname from {}.{}".format(dbname,stablename) ,tb_nums)
        count = 0
        while not status_OK :
            if count > self.try_check_times:
                os.system("taos -s ' show {}.vgroups;'".format(dbname))
                tdLog.exit(" ==== check insert rows failed  after {}  try check {} times  of database {}".format(count , self.try_check_times ,dbname))
                break
            time.sleep(0.1)
            tdSql.query("select distinct tbname from {}.{}".format(dbname,stablename))
            while not tdSql.queryResult:
                time.sleep(0.1)
                tdSql.query("select distinct tbname from {}.{}".format(dbname,stablename))
            status_OK = self.mycheckRows("select distinct tbname from {}.{}".format(dbname,stablename) ,tb_nums)
            tdLog.notice(" ==== check insert tbnames first failed , this is {}_th retry check tbnames of database {}".format(count , dbname))
            count += 1

    def _get_stop_dnode_id(self,dbname ,dnode_role):
        tdSql.query("show {}.vgroups".format(dbname))
        vgroup_infos = tdSql.queryResult
        status = False
        for vgroup_info in vgroup_infos:
            if "error" not in vgroup_info:
                status = True
            else:
                status = False
        while status!=True :
            time.sleep(0.1)
            tdSql.query("show {}.vgroups".format(dbname))
            vgroup_infos = tdSql.queryResult
            for vgroup_info in vgroup_infos:
                if "error" not in vgroup_info:
                    status = True
                else:
                    status = False
            # print(status)
        for vgroup_info in vgroup_infos:
            leader_infos = vgroup_info[3:-4]
            # print(vgroup_info)
            for ind ,role in enumerate(leader_infos):
                if role == dnode_role:
                    # print(ind,leader_infos)
                    self.stop_dnode_id = leader_infos[ind-1]
                    break

        return self.stop_dnode_id

<<<<<<< HEAD
    def wait_stop_dnode_OK(self ,newTdSql):
    
=======
    def wait_stop_dnode_OK(self):

>>>>>>> 03b70533
        def _get_status():
            # newTdSql=tdCom.newTdSql()

            status =  ""
            newTdSql.query("show dnodes")
            dnode_infos = newTdSql.queryResult
            for dnode_info in dnode_infos:
                id = dnode_info[0]
                dnode_status = dnode_info[4]
                if id == self.stop_dnode_id:
                    status = dnode_status
                    break
            return status

        status = _get_status()
        while status !="offline":
            time.sleep(0.1)
            status = _get_status()
            # tdLog.notice("==== stop dnode has not been stopped , endpoint is {}".format(self.stop_dnode))
        tdLog.notice("==== stop_dnode has stopped , id is {}".format(self.stop_dnode_id))

<<<<<<< HEAD
    def wait_start_dnode_OK(self ,newTdSql):
    
=======
    def wait_start_dnode_OK(self):

>>>>>>> 03b70533
        def _get_status():
            # newTdSql=tdCom.newTdSql()
            status =  ""
            newTdSql.query("show dnodes")
            dnode_infos = newTdSql.queryResult
            for dnode_info in dnode_infos:
                id = dnode_info[0]
                dnode_status = dnode_info[4]
                if id == self.stop_dnode_id:
                    status = dnode_status
                    break
            return status

        status = _get_status()
        while status !="ready":
            time.sleep(0.1)
            status = _get_status()
            # tdLog.notice("==== stop dnode has not been stopped , endpoint is {}".format(self.stop_dnode))
        tdLog.notice("==== stop_dnode has restart , id is {}".format(self.stop_dnode_id))

    def _parse_datetime(self,timestr):
        try:
            return datetime.datetime.strptime(timestr, '%Y-%m-%d %H:%M:%S.%f')
        except ValueError:
            pass
        try:
            return datetime.datetime.strptime(timestr, '%Y-%m-%d %H:%M:%S')
        except ValueError:
            pass

    def mycheckRowCol(self, sql, row, col):
        caller = inspect.getframeinfo(inspect.stack()[2][0])
        if row < 0:
            args = (caller.filename, caller.lineno, sql, row)
            tdLog.exit("%s(%d) failed: sql:%s, row:%d is smaller than zero" % args)
        if col < 0:
            args = (caller.filename, caller.lineno, sql, row)
            tdLog.exit("%s(%d) failed: sql:%s, col:%d is smaller than zero" % args)
        if row > tdSql.queryRows:
            args = (caller.filename, caller.lineno, sql, row, tdSql.queryRows)
            tdLog.exit("%s(%d) failed: sql:%s, row:%d is larger than queryRows:%d" % args)
        if col > tdSql.queryCols:
            args = (caller.filename, caller.lineno, sql, col, tdSql.queryCols)
            tdLog.exit("%s(%d) failed: sql:%s, col:%d is larger than queryCols:%d" % args)

    def mycheckData(self, sql ,row, col, data):
        check_status = True
        self.mycheckRowCol(sql ,row, col)
        if tdSql.queryResult[row][col] != data:
            if tdSql.cursor.istype(col, "TIMESTAMP"):
                # suppose user want to check nanosecond timestamp if a longer data passed
                if (len(data) >= 28):
                    if pd.to_datetime(tdSql.queryResult[row][col]) == pd.to_datetime(data):
                        tdLog.info("sql:%s, row:%d col:%d data:%d == expect:%s" %
                            (sql, row, col, tdSql.queryResult[row][col], data))
                else:
                    if tdSql.queryResult[row][col] == self._parse_datetime(data):
                        tdLog.info("sql:%s, row:%d col:%d data:%s == expect:%s" %
                            (sql, row, col, tdSql.queryResult[row][col], data))
                return

            if str(tdSql.queryResult[row][col]) == str(data):
                tdLog.info("sql:%s, row:%d col:%d data:%s == expect:%s" %
                            (sql, row, col, tdSql.queryResult[row][col], data))
                return
            elif isinstance(data, float) and abs(tdSql.queryResult[row][col] - data) <= 0.000001:
                tdLog.info("sql:%s, row:%d col:%d data:%f == expect:%f" %
                            (sql, row, col, tdSql.queryResult[row][col], data))
                return
            else:
                caller = inspect.getframeinfo(inspect.stack()[1][0])
                args = (caller.filename, caller.lineno, sql, row, col, tdSql.queryResult[row][col], data)
                tdLog.info("%s(%d) failed: sql:%s row:%d col:%d data:%s != expect:%s" % args)

                check_status = False

        if data is None:
            tdLog.info("sql:%s, row:%d col:%d data:%s == expect:%s" %
                       (sql, row, col, tdSql.queryResult[row][col], data))
        elif isinstance(data, str):
            tdLog.info("sql:%s, row:%d col:%d data:%s == expect:%s" %
                       (sql, row, col, tdSql.queryResult[row][col], data))
        # elif isinstance(data, datetime.date):
        #     tdLog.info("sql:%s, row:%d col:%d data:%s == expect:%s" %
        #                (sql, row, col, tdSql.queryResult[row][col], data))
        elif isinstance(data, float):
            tdLog.info("sql:%s, row:%d col:%d data:%s == expect:%s" %
                       (sql, row, col, tdSql.queryResult[row][col], data))
        else:
            tdLog.info("sql:%s, row:%d col:%d data:%s == expect:%d" %
                       (sql, row, col, tdSql.queryResult[row][col], data))

        return check_status

    def mycheckRows(self, sql, expectRows):
        check_status = True
        if len(tdSql.queryResult) == expectRows:
            tdLog.info("sql:%s, queryRows:%d == expect:%d" % (sql, len(tdSql.queryResult), expectRows))
            return True
        else:
            caller = inspect.getframeinfo(inspect.stack()[1][0])
            args = (caller.filename, caller.lineno, sql, len(tdSql.queryResult), expectRows)
            tdLog.info("%s(%d) failed: sql:%s, queryRows:%d != expect:%d" % args)
            check_status = False
        return check_status


    def force_stop_dnode(self, dnode_id ):

        tdSql.query("show dnodes")
        port = None
        for dnode_info in tdSql.queryResult:
            if dnode_id == dnode_info[0]:
                port = dnode_info[1].split(":")[-1]
                break
            else:
                continue
        if port:
            tdLog.notice(" ==== dnode {} will be force stop by kill -9 ====".format(dnode_id))
            psCmd = '''netstat -anp|grep -w LISTEN|grep -w %s |grep -o "LISTEN.*"|awk '{print $2}'|cut -d/ -f1|head -n1''' %(port)
            processID = subprocess.check_output(
                psCmd, shell=True).decode("utf-8")
            ps_kill_taosd = ''' kill -9 {} '''.format(processID)
            # print(ps_kill_taosd)
            os.system(ps_kill_taosd)

    def basic_query_task(self,dbname ,stablename):

        sql = "select * from {}.{} ;".format(dbname , stablename)

        count = 0
        while count < self.query_times:
            os.system(''' taos -s '{}' >>/dev/null '''.format(sql))
            count += 1

    def multi_thread_query_task(self, thread_nums ,dbname , stablename ):

        for i in range(thread_nums):
            task = threading.Thread(target = self.basic_query_task, args=(dbname ,stablename))
            self.thread_list.append(task)

        for thread in self.thread_list:

            thread.start()
        return self.thread_list


    def stop_follower_when_query_going(self):

        tdDnodes = cluster.dnodes
        newTdSql=tdCom.newTdSql()
        self.create_database(dbname = self.db_name ,replica_num= self.replica  , vgroup_nums= 1)
        self.create_stable_insert_datas(dbname = self.db_name , stablename = "stb1" , tb_nums= self.tb_nums ,row_nums= self.row_nums)

<<<<<<< HEAD
        # let query task start 
        self.thread_list = self.multi_thread_query_task(5 ,self.db_name ,'stb1' )
=======
        # let query task start
        self.thread_list = self.multi_thread_query_task(10 ,self.db_name ,'stb1' )
>>>>>>> 03b70533

        # force stop follower
        for loop in range(self.loop_restart_times):
            tdLog.debug(" ==== this is {}_th restart follower of database {} ==== ".format(loop ,self.db_name))
            self.stop_dnode_id = self._get_stop_dnode_id(self.db_name,"follower" )
            tdDnodes[self.stop_dnode_id-1].stoptaosd()
            self.wait_stop_dnode_OK(newTdSql)

            start = time.time()
            tdDnodes[self.stop_dnode_id-1].starttaosd()
            self.wait_start_dnode_OK(newTdSql)
            end = time.time()
            time_cost = int(end-start)

            if time_cost > self.max_restart_time:
                tdLog.exit(" ==== restart dnode {} cost too much time , please check ====".format(self.stop_dnode_id))

        for thread in self.thread_list:
            thread.join()


    def run(self):

        # basic check of cluster
        self.check_setup_cluster_status()
        self.stop_follower_when_query_going()





    def stop(self):
        tdSql.close()
        tdLog.success(f"{__file__} successfully executed")

tdCases.addLinux(__file__, TDTestCase())
tdCases.addWindows(__file__, TDTestCase())<|MERGE_RESOLUTION|>--- conflicted
+++ resolved
@@ -212,13 +212,8 @@
 
         return self.stop_dnode_id
 
-<<<<<<< HEAD
     def wait_stop_dnode_OK(self ,newTdSql):
     
-=======
-    def wait_stop_dnode_OK(self):
-
->>>>>>> 03b70533
         def _get_status():
             # newTdSql=tdCom.newTdSql()
 
@@ -240,13 +235,8 @@
             # tdLog.notice("==== stop dnode has not been stopped , endpoint is {}".format(self.stop_dnode))
         tdLog.notice("==== stop_dnode has stopped , id is {}".format(self.stop_dnode_id))
 
-<<<<<<< HEAD
     def wait_start_dnode_OK(self ,newTdSql):
     
-=======
-    def wait_start_dnode_OK(self):
-
->>>>>>> 03b70533
         def _get_status():
             # newTdSql=tdCom.newTdSql()
             status =  ""
@@ -401,13 +391,9 @@
         self.create_database(dbname = self.db_name ,replica_num= self.replica  , vgroup_nums= 1)
         self.create_stable_insert_datas(dbname = self.db_name , stablename = "stb1" , tb_nums= self.tb_nums ,row_nums= self.row_nums)
 
-<<<<<<< HEAD
         # let query task start 
         self.thread_list = self.multi_thread_query_task(5 ,self.db_name ,'stb1' )
-=======
-        # let query task start
-        self.thread_list = self.multi_thread_query_task(10 ,self.db_name ,'stb1' )
->>>>>>> 03b70533
+
 
         # force stop follower
         for loop in range(self.loop_restart_times):
@@ -437,8 +423,6 @@
 
 
 
-
-
     def stop(self):
         tdSql.close()
         tdLog.success(f"{__file__} successfully executed")
