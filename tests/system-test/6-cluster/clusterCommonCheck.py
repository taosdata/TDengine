--- conflicted
+++ resolved
@@ -256,20 +256,12 @@
                 if  vgroup_status_first.count('leader') == 1 and vgroup_status_first.count('follower') == 2:
                     if vgroup_status_last.count('leader') == 1 and vgroup_status_last.count('follower') == 2:
                         ready_time= (count + 1)
-<<<<<<< HEAD
-                        tdLog.success(f"elections of {db_name} all vgroups are ready in {ready_time} s")
-=======
                         tdLog.success(f"elections of {db_name}.vgroups are ready in {ready_time} s")
->>>>>>> 3c2bf197
-                        return True
-                count+=1
-        else:
-            tdLog.debug(tdSql.queryResult)
-<<<<<<< HEAD
-            tdLog.notice(f"elections of {db_name} all vgroups are failed in{count}s ")
-=======
+                        return True
+                count+=1
+        else:
+            tdLog.debug(tdSql.queryResult)
             tdLog.notice(f"elections of {db_name} all vgroups are failed in{count} s ")
->>>>>>> 3c2bf197
             caller = inspect.getframeinfo(inspect.stack()[1][0])
             args = (caller.filename, caller.lineno)
             tdLog.exit("%s(%d) failed " % args)
