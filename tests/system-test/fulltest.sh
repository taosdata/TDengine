#!/bin/bash
set -e
set -x

python3 ./test.py -f 0-others/taosShell.py
python3 ./test.py -f 0-others/taosShellError.py
python3 ./test.py -f 0-others/taosShellNetChk.py
python3 ./test.py -f 0-others/telemetry.py
python3 ./test.py -f 0-others/taosdMonitor.py
python3 ./test.py -f 0-others/udfTest.py
python3 ./test.py -f 0-others/udf_create.py
python3 ./test.py -f 0-others/udf_restart_taosd.py
python3 ./test.py -f 0-others/cachelast.py

python3 ./test.py -f 0-others/user_control.py
python3 ./test.py -f 0-others/fsync.py

python3 ./test.py -f 1-insert/influxdb_line_taosc_insert.py
python3 ./test.py -f 1-insert/opentsdb_telnet_line_taosc_insert.py
python3 ./test.py -f 1-insert/opentsdb_json_taosc_insert.py
python3 ./test.py -f 1-insert/test_stmt_muti_insert_query.py
python3 ./test.py -f 1-insert/test_stmt_set_tbname_tag.py 
python3 ./test.py -f 1-insert/alter_stable.py
python3 ./test.py -f 1-insert/alter_table.py
python3 ./test.py -f 1-insert/insertWithMoreVgroup.py
python3 ./test.py -f 1-insert/table_comment.py
python3 ./test.py -f 1-insert/time_range_wise.py
python3 ./test.py -f 1-insert/block_wise.py
python3 ./test.py -f 1-insert/create_retentions.py

#python3 ./test.py -f 1-insert/table_param_ttl.py
python3 ./test.py -f 2-query/between.py
python3 ./test.py -f 2-query/distinct.py
python3 ./test.py -f 2-query/varchar.py
python3 ./test.py -f 2-query/ltrim.py
python3 ./test.py -f 2-query/rtrim.py
python3 ./test.py -f 2-query/length.py
python3 ./test.py -f 2-query/char_length.py
python3 ./test.py -f 2-query/upper.py
python3 ./test.py -f 2-query/lower.py
python3 ./test.py -f 2-query/join.py
python3 ./test.py -f 2-query/join2.py
python3 ./test.py -f 2-query/cast.py
python3 ./test.py -f 2-query/substr.py
python3 ./test.py -f 2-query/union.py
python3 ./test.py -f 2-query/union1.py
python3 ./test.py -f 2-query/concat.py
python3 ./test.py -f 2-query/concat2.py
python3 ./test.py -f 2-query/concat_ws.py
python3 ./test.py -f 2-query/concat_ws2.py
python3 ./test.py -f 2-query/check_tsdb.py
python3 ./test.py -f 2-query/spread.py
python3 ./test.py -f 2-query/hyperloglog.py
python3 ./test.py -f 2-query/explain.py
python3 ./test.py -f 2-query/leastsquares.py


python3 ./test.py -f 2-query/timezone.py
python3 ./test.py -f 2-query/Now.py
python3 ./test.py -f 2-query/Today.py
python3 ./test.py -f 2-query/max.py
python3 ./test.py -f 2-query/min.py
python3 ./test.py -f 2-query/count.py
python3 ./test.py -f 2-query/last.py
python3 ./test.py -f 2-query/first.py
python3 ./test.py -f 2-query/To_iso8601.py
python3 ./test.py -f 2-query/To_unixtimestamp.py
python3 ./test.py -f 2-query/timetruncate.py
python3 ./test.py -f 2-query/diff.py
python3 ./test.py -f 2-query/Timediff.py
python3 ./test.py -f 2-query/json_tag.py

python3 ./test.py -f 2-query/top.py
python3 ./test.py -f 2-query/bottom.py
python3 ./test.py -f 2-query/percentile.py
python3 ./test.py -f 2-query/apercentile.py
python3 ./test.py -f 2-query/abs.py
python3 ./test.py -f 2-query/ceil.py
python3 ./test.py -f 2-query/floor.py
python3 ./test.py -f 2-query/round.py
python3 ./test.py -f 2-query/log.py
python3 ./test.py -f 2-query/pow.py
python3 ./test.py -f 2-query/sqrt.py
python3 ./test.py -f 2-query/sin.py
python3 ./test.py -f 2-query/cos.py
python3 ./test.py -f 2-query/tan.py
python3 ./test.py -f 2-query/arcsin.py
python3 ./test.py -f 2-query/arccos.py
python3 ./test.py -f 2-query/arctan.py
python3 ./test.py -f 2-query/query_cols_tags_and_or.py
# python3 ./test.py -f 2-query/nestedQuery.py
# TD-15983 subquery output duplicate name column.
# Please Xiangyang Guo modify the following script
# python3 ./test.py -f 2-query/nestedQuery_str.py

python3 ./test.py -f 2-query/avg.py
#python3 ./test.py -f 2-query/elapsed.py
python3 ./test.py -f 2-query/csum.py
python3 ./test.py -f 2-query/mavg.py
python3 ./test.py -f 2-query/diff.py
python3 ./test.py -f 2-query/sample.py
python3 ./test.py -f 2-query/function_diff.py
python3 ./test.py -f 2-query/unique.py
python3 ./test.py -f 2-query/stateduration.py
python3 ./test.py -f 2-query/function_stateduration.py
python3 ./test.py -f 2-query/statecount.py
python3 ./test.py -f 2-query/tail.py
python3 ./test.py -f 2-query/ttl_comment.py
python3 ./test.py -f 2-query/distribute_agg_count.py
python3 ./test.py -f 2-query/distribute_agg_max.py
python3 ./test.py -f 2-query/distribute_agg_min.py
python3 ./test.py -f 2-query/distribute_agg_sum.py
python3 ./test.py -f 2-query/distribute_agg_spread.py
python3 ./test.py -f 2-query/distribute_agg_apercentile.py
python3 ./test.py -f 2-query/distribute_agg_avg.py
python3 ./test.py -f 2-query/distribute_agg_stddev.py
python3 ./test.py -f 2-query/twa.py
python3 ./test.py -f 2-query/irate.py

python3 ./test.py -f 2-query/function_null.py
python3 ./test.py -f 2-query/queryQnode.py

<<<<<<< HEAD
python3 ./test.py -f 6-cluster/5dnode1mnode.py
python3 ./test.py -f 6-cluster/5dnode2mnode.py  -N 5 -M 3
python3 ./test.py -f 6-cluster/5dnode3mnodeStop.py -N 5 -M 3
python3 ./test.py -f 6-cluster/5dnode3mnodeStopLoop.py -N 5 -M 3
=======
#python3 ./test.py -f 6-cluster/5dnode1mnode.py 
#python3 ./test.py -f 6-cluster/5dnode2mnode.py  -N 5 -M 3
#python3 ./test.py -f 6-cluster/5dnode3mnodeStop.py -N 5 -M 3
#python3 ./test.py -f 6-cluster/5dnode3mnodeStopLoop.py -N 5 -M 3
>>>>>>> a9161a5c
# BUG python3 ./test.py -f 6-cluster/5dnode3mnodeSep1VnodeStopDnodeCreateDb.py -N 5 -M 3
# BUG python3 ./test.py -f 6-cluster/5dnode3mnodeSep1VnodeStopMnodeCreateDb.py -N 5 -M 3
python3 ./test.py -f 6-cluster/5dnode3mnodeSep1VnodeStopVnodeCreateDb.py  -N 5 -M 3
# BUG python3 ./test.py -f 6-cluster/5dnode3mnodeSep1VnodeStopDnodeCreateStb.py -N 5 -M 3
# BUG python3 ./test.py -f 6-cluster/5dnode3mnodeSep1VnodeStopMnodeCreateStb.py  -N 5 -M 3
# python3 ./test.py -f 6-cluster/5dnode3mnodeSep1VnodeStopVnodeCreateStb.py  -N 5 -M 3
# BUG python3 ./test.py -f 6-cluster/5dnode3mnodeStopInsert.py
# python3 ./test.py -f 6-cluster/5dnode3mnodeDrop.py -N 5
# python3 test.py -f 6-cluster/5dnode3mnodeStopConnect.py -N 5 -M 3


python3 ./test.py -f 7-tmq/basic5.py
python3 ./test.py -f 7-tmq/subscribeDb.py
python3 ./test.py -f 7-tmq/subscribeDb0.py
python3 ./test.py -f 7-tmq/subscribeDb1.py
python3 ./test.py -f 7-tmq/subscribeDb2.py
python3 ./test.py -f 7-tmq/subscribeDb3.py
#python3 ./test.py -f 7-tmq/subscribeDb4.py
python3 ./test.py -f 7-tmq/subscribeStb.py
python3 ./test.py -f 7-tmq/subscribeStb0.py
python3 ./test.py -f 7-tmq/subscribeStb1.py
python3 ./test.py -f 7-tmq/subscribeStb2.py
python3 ./test.py -f 7-tmq/subscribeStb3.py
python3 ./test.py -f 7-tmq/subscribeStb4.py
python3 ./test.py -f 7-tmq/db.py
python3 ./test.py -f 7-tmq/tmqError.py
python3 ./test.py -f 7-tmq/schema.py
python3 ./test.py -f 7-tmq/stbFilter.py
python3 ./test.py -f 7-tmq/tmqCheckData.py
python3 ./test.py -f 7-tmq/tmqCheckData1.py
python3 ./test.py -f 7-tmq/tmqUdf.py
#python3 ./test.py -f 7-tmq/tmq3mnodeSwitch.py -N 5
python3 ./test.py -f 7-tmq/tmqConsumerGroup.py
python3 ./test.py -f 7-tmq/tmqShow.py
python3 ./test.py -f 7-tmq/tmqAlterSchema.py
python3 ./test.py -f 7-tmq/tmqConsFromTsdb.py
python3 ./test.py -f 7-tmq/tmqConsFromTsdb1.py
python3 ./test.py -f 7-tmq/tmqConsFromTsdb-mutilVg.py<|MERGE_RESOLUTION|>--- conflicted
+++ resolved
@@ -19,7 +19,7 @@
 python3 ./test.py -f 1-insert/opentsdb_telnet_line_taosc_insert.py
 python3 ./test.py -f 1-insert/opentsdb_json_taosc_insert.py
 python3 ./test.py -f 1-insert/test_stmt_muti_insert_query.py
-python3 ./test.py -f 1-insert/test_stmt_set_tbname_tag.py 
+python3 ./test.py -f 1-insert/test_stmt_set_tbname_tag.py
 python3 ./test.py -f 1-insert/alter_stable.py
 python3 ./test.py -f 1-insert/alter_table.py
 python3 ./test.py -f 1-insert/insertWithMoreVgroup.py
@@ -120,17 +120,10 @@
 python3 ./test.py -f 2-query/function_null.py
 python3 ./test.py -f 2-query/queryQnode.py
 
-<<<<<<< HEAD
-python3 ./test.py -f 6-cluster/5dnode1mnode.py
-python3 ./test.py -f 6-cluster/5dnode2mnode.py  -N 5 -M 3
-python3 ./test.py -f 6-cluster/5dnode3mnodeStop.py -N 5 -M 3
-python3 ./test.py -f 6-cluster/5dnode3mnodeStopLoop.py -N 5 -M 3
-=======
-#python3 ./test.py -f 6-cluster/5dnode1mnode.py 
+#python3 ./test.py -f 6-cluster/5dnode1mnode.py
 #python3 ./test.py -f 6-cluster/5dnode2mnode.py  -N 5 -M 3
 #python3 ./test.py -f 6-cluster/5dnode3mnodeStop.py -N 5 -M 3
 #python3 ./test.py -f 6-cluster/5dnode3mnodeStopLoop.py -N 5 -M 3
->>>>>>> a9161a5c
 # BUG python3 ./test.py -f 6-cluster/5dnode3mnodeSep1VnodeStopDnodeCreateDb.py -N 5 -M 3
 # BUG python3 ./test.py -f 6-cluster/5dnode3mnodeSep1VnodeStopMnodeCreateDb.py -N 5 -M 3
 python3 ./test.py -f 6-cluster/5dnode3mnodeSep1VnodeStopVnodeCreateDb.py  -N 5 -M 3
