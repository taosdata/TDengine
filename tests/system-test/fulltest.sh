--- conflicted
+++ resolved
@@ -62,12 +62,7 @@
 python3 ./test.py -f 2-query/arccos.py
 python3 ./test.py -f 2-query/arctan.py
 python3 ./test.py -f 2-query/query_cols_tags_and_or.py
-<<<<<<< HEAD
 #python3 ./test.py -f 2-query/nestedQuery.py
-=======
-python3 ./test.py -f 2-query/nestedQuery.py
- 
->>>>>>> d54d80f6
 
 python3 ./test.py -f 7-tmq/basic5.py
 python3 ./test.py -f 7-tmq/subscribeDb.py
