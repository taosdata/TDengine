python3 test.py -f 0-management/1-stable/create_col_tag.py 
# python3 test.py -f 2-query/9-others/TD-11945_crash.py # this test case must need TD-6140 merge into develop
#python3 test.py -f 2-query/9-others/TD-11389.py # this case will run when this bug fix  TD-11389
python3 test.py -f 4-taosAdapter/taosAdapter_query.py
python3 test.py -f 4-taosAdapter/taosAdapter_insert.py
<<<<<<< HEAD

#python3 test.py -f 2-query/9-others/TD-11389.py # this case will run when this bug fix  TD-11389
python3 test.py -f 5-taos-tools/taosdump/basic.py

python3 test.py -f 2-query/0-aggregate/TD-11256.py
=======
python3 test.py -f 5-taos-tools/taosdump/basic.py 
>>>>>>> b548627a
<|MERGE_RESOLUTION|>--- conflicted
+++ resolved
@@ -3,12 +3,10 @@
 #python3 test.py -f 2-query/9-others/TD-11389.py # this case will run when this bug fix  TD-11389
 python3 test.py -f 4-taosAdapter/taosAdapter_query.py
 python3 test.py -f 4-taosAdapter/taosAdapter_insert.py
-<<<<<<< HEAD
+python3 test.py -f 5-taos-tools/taosdump/basic.py 
+
 
 #python3 test.py -f 2-query/9-others/TD-11389.py # this case will run when this bug fix  TD-11389
-python3 test.py -f 5-taos-tools/taosdump/basic.py
 
-python3 test.py -f 2-query/0-aggregate/TD-11256.py
-=======
-python3 test.py -f 5-taos-tools/taosdump/basic.py 
->>>>>>> b548627a
+
+python3 test.py -f 2-query/0-aggregate/TD-11256.py