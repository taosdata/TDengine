#!/bin/bash
set -e
set -x

python3 ./test.py -f 0-others/taosShell.py
python3 ./test.py -f 0-others/taosShellError.py
python3 ./test.py -f 0-others/taosShellNetChk.py
python3 ./test.py -f 0-others/telemetry.py
python3 ./test.py -f 0-others/taosdMonitor.py
python3 ./test.py -f 0-others/udfTest.py
python3 ./test.py -f 0-others/udf_create.py
python3 ./test.py -f 0-others/udf_restart_taosd.py
python3 ./test.py -f 0-others/cachemodel.py
python3 ./test.py -f 0-others/udf_cfg1.py
python3 ./test.py -f 0-others/udf_cfg2.py

python3 ./test.py -f 0-others/sysinfo.py
python3 ./test.py -f 0-others/user_control.py
python3 ./test.py -f 0-others/fsync.py

python3 ./test.py -f 1-insert/influxdb_line_taosc_insert.py
python3 ./test.py -f 1-insert/opentsdb_telnet_line_taosc_insert.py
python3 ./test.py -f 1-insert/opentsdb_json_taosc_insert.py
python3 ./test.py -f 1-insert/test_stmt_muti_insert_query.py
python3 ./test.py -f 1-insert/test_stmt_set_tbname_tag.py
python3 ./test.py -f 1-insert/alter_stable.py
python3 ./test.py -f 1-insert/alter_table.py
python3 ./test.py -f 1-insert/insertWithMoreVgroup.py
python3 ./test.py -f 1-insert/table_comment.py
python3 ./test.py -f 1-insert/time_range_wise.py
python3 ./test.py -f 1-insert/block_wise.py
python3 ./test.py -f 1-insert/create_retentions.py
python3 ./test.py -f 1-insert/table_param_ttl.py

python3 ./test.py -f 1-insert/update_data_muti_rows.py


python3 ./test.py -f 2-query/abs.py
python3 ./test.py -f 2-query/abs.py -R
python3 ./test.py -f 2-query/and_or_for_byte.py
python3 ./test.py -f 2-query/and_or_for_byte.py -R
python3 ./test.py -f 2-query/apercentile.py
python3 ./test.py -f 2-query/apercentile.py -R
python3 ./test.py -f 2-query/arccos.py
python3 ./test.py -f 2-query/arccos.py -R
python3 ./test.py -f 2-query/arcsin.py
python3 ./test.py -f 2-query/arcsin.py -R
python3 ./test.py -f 2-query/arctan.py
python3 ./test.py -f 2-query/arctan.py -R
python3 ./test.py -f 2-query/avg.py
python3 ./test.py -f 2-query/avg.py -R
python3 ./test.py -f 2-query/between.py
python3 ./test.py -f 2-query/between.py -R
python3 ./test.py -f 2-query/bottom.py
python3 ./test.py -f 2-query/bottom.py -R
python3 ./test.py -f 2-query/cast.py
python3 ./test.py -f 2-query/cast.py -R
python3 ./test.py -f 2-query/ceil.py
python3 ./test.py -f 2-query/ceil.py -R
python3 ./test.py -f 2-query/char_length.py
python3 ./test.py -f 2-query/char_length.py -R
python3 ./test.py -f 2-query/check_tsdb.py
python3 ./test.py -f 2-query/check_tsdb.py -R

<<<<<<< HEAD

python3 ./test.py -f 1-insert/update_data.py
=======
# jira python3 ./test.py -f 1-insert/update_data.py
>>>>>>> a4322710
python3 ./test.py -f 1-insert/delete_data.py
python3 ./test.py -f 2-query/db.py


python3 ./test.py -f 2-query/db.py
python3 ./test.py -f 2-query/distinct.py
python3 ./test.py -f 2-query/varchar.py
python3 ./test.py -f 2-query/ltrim.py
python3 ./test.py -f 2-query/rtrim.py
python3 ./test.py -f 2-query/length.py
python3 ./test.py -f 2-query/upper.py
python3 ./test.py -f 2-query/lower.py
python3 ./test.py -f 2-query/join.py
python3 ./test.py -f 2-query/join2.py
python3 ./test.py -f 2-query/substr.py
python3 ./test.py -f 2-query/union.py
python3 ./test.py -f 2-query/union1.py
python3 ./test.py -f 2-query/concat.py
python3 ./test.py -f 2-query/concat2.py
python3 ./test.py -f 2-query/concat_ws.py
python3 ./test.py -f 2-query/concat_ws2.py
python3 ./test.py -f 2-query/spread.py
python3 ./test.py -f 2-query/hyperloglog.py
python3 ./test.py -f 2-query/explain.py
python3 ./test.py -f 2-query/leastsquares.py
python3 ./test.py -f 2-query/histogram.py


python3 ./test.py -f 2-query/timezone.py
python3 ./test.py -f 2-query/Now.py
python3 ./test.py -f 2-query/Today.py
python3 ./test.py -f 2-query/max.py
python3 ./test.py -f 2-query/min.py
python3 ./test.py -f 2-query/count.py
python3 ./test.py -f 2-query/last.py
python3 ./test.py -f 2-query/first.py
python3 ./test.py -f 2-query/To_iso8601.py
python3 ./test.py -f 2-query/To_unixtimestamp.py
python3 ./test.py -f 2-query/timetruncate.py
python3 ./test.py -f 2-query/diff.py
python3 ./test.py -f 2-query/Timediff.py
python3 ./test.py -f 2-query/json_tag.py

python3 ./test.py -f 2-query/top.py
python3 ./test.py -f 2-query/percentile.py
python3 ./test.py -f 2-query/floor.py
python3 ./test.py -f 2-query/round.py
python3 ./test.py -f 2-query/log.py
python3 ./test.py -f 2-query/pow.py
python3 ./test.py -f 2-query/sqrt.py
python3 ./test.py -f 2-query/sin.py
python3 ./test.py -f 2-query/cos.py
python3 ./test.py -f 2-query/tan.py
python3 ./test.py -f 2-query/query_cols_tags_and_or.py
# python3 ./test.py -f 2-query/nestedQuery.py
# TD-15983 subquery output duplicate name column.
# Please Xiangyang Guo modify the following script
# python3 ./test.py -f 2-query/nestedQuery_str.py

python3 ./test.py -f 2-query/elapsed.py
python3 ./test.py -f 2-query/csum.py
python3 ./test.py -f 2-query/mavg.py
python3 ./test.py -f 2-query/diff.py
python3 ./test.py -f 2-query/sample.py
python3 ./test.py -f 2-query/function_diff.py
python3 ./test.py -f 2-query/unique.py
python3 ./test.py -f 2-query/stateduration.py
python3 ./test.py -f 2-query/function_stateduration.py
python3 ./test.py -f 2-query/statecount.py
python3 ./test.py -f 2-query/tail.py
python3 ./test.py -f 2-query/ttl_comment.py
python3 ./test.py -f 2-query/distribute_agg_count.py
python3 ./test.py -f 2-query/distribute_agg_max.py
python3 ./test.py -f 2-query/distribute_agg_min.py
python3 ./test.py -f 2-query/distribute_agg_sum.py
python3 ./test.py -f 2-query/distribute_agg_spread.py
python3 ./test.py -f 2-query/distribute_agg_apercentile.py
python3 ./test.py -f 2-query/distribute_agg_avg.py
python3 ./test.py -f 2-query/distribute_agg_stddev.py
python3 ./test.py -f 2-query/twa.py
python3 ./test.py -f 2-query/irate.py
python3 ./test.py -f 2-query/count_partition.py
python3 ./test.py -f 2-query/function_null.py
python3 ./test.py -f 2-query/queryQnode.py
python3 ./test.py -f 2-query/max_partition.py
python3 ./test.py -f 2-query/last_row.py

python3 ./test.py -f 6-cluster/5dnode1mnode.py
#python3 ./test.py -f 6-cluster/5dnode2mnode.py  -N 5 -M 3
#python3 ./test.py -f 6-cluster/5dnode3mnodeStop.py -N 5 -M 3
python3 ./test.py -f 6-cluster/5dnode3mnodeStopLoop.py -N 5 -M 3
# BUG python3 ./test.py -f 6-cluster/5dnode3mnodeSep1VnodeStopDnodeCreateDb.py -N 5 -M 3
python3 ./test.py -f 6-cluster/5dnode3mnodeSep1VnodeStopMnodeCreateDb.py -N 5 -M 3
# BUG python3 ./test.py -f 6-cluster/5dnode3mnodeSep1VnodeStopVnodeCreateDb.py  -N 5 -M 3
# BUG python3 ./test.py -f 6-cluster/5dnode3mnodeSep1VnodeStopDnodeCreateStb.py -N 5 -M 3
python3 ./test.py -f 6-cluster/5dnode3mnodeSep1VnodeStopMnodeCreateStb.py  -N 5 -M 3
# python3 ./test.py -f 6-cluster/5dnode3mnodeSep1VnodeStopVnodeCreateStb.py  -N 5 -M 3
# BUG python3 ./test.py -f 6-cluster/5dnode3mnodeStopInsert.py
# python3 ./test.py -f 6-cluster/5dnode3mnodeDrop.py -N 5
# python3 test.py -f 6-cluster/5dnode3mnodeStopConnect.py -N 5 -M 3
# BUG Redict python3 ./test.py -f 6-cluster/5dnode3mnodeAdd1Ddnoe.py -N 6 -M 3 -C 5
# python3 ./test.py -f 6-cluster/5dnode3mnodeRestartDnodeInsertData.py -N 5 -M 3
 python3 ./test.py -f 6-cluster/5dnode3mnodeAdd1Ddnoe.py -N 6 -M 3 -C 5 

 
python3 ./test.py -f 7-tmq/basic5.py
python3 ./test.py -f 7-tmq/subscribeDb.py
python3 ./test.py -f 7-tmq/subscribeDb0.py
python3 ./test.py -f 7-tmq/subscribeDb1.py
python3 ./test.py -f 7-tmq/subscribeDb2.py
python3 ./test.py -f 7-tmq/subscribeDb3.py
#python3 ./test.py -f 7-tmq/subscribeDb4.py
python3 ./test.py -f 7-tmq/subscribeStb.py
python3 ./test.py -f 7-tmq/subscribeStb0.py
python3 ./test.py -f 7-tmq/subscribeStb1.py
python3 ./test.py -f 7-tmq/subscribeStb2.py
python3 ./test.py -f 7-tmq/subscribeStb3.py
python3 ./test.py -f 7-tmq/subscribeStb4.py
python3 ./test.py -f 7-tmq/db.py
python3 ./test.py -f 7-tmq/tmqError.py
python3 ./test.py -f 7-tmq/schema.py
python3 ./test.py -f 7-tmq/stbFilter.py
python3 ./test.py -f 7-tmq/tmqCheckData.py
python3 ./test.py -f 7-tmq/tmqCheckData1.py
#python3 ./test.py -f 7-tmq/tmq3mnodeSwitch.py -N 5
python3 ./test.py -f 7-tmq/tmqConsumerGroup.py
python3 ./test.py -f 7-tmq/tmqShow.py
python3 ./test.py -f 7-tmq/tmqAlterSchema.py
python3 ./test.py -f 7-tmq/tmqConsFromTsdb.py
python3 ./test.py -f 7-tmq/tmqConsFromTsdb1.py
python3 ./test.py -f 7-tmq/tmqConsFromTsdb-mutilVg.py
python3 ./test.py -f 7-tmq/tmqConsFromTsdb1-mutilVg.py
python3 ./test.py -f 7-tmq/tmqConsFromTsdb-1ctb.py
python3 ./test.py -f 7-tmq/tmqConsFromTsdb1-1ctb.py
python3 ./test.py -f 7-tmq/tmqConsFromTsdb-1ctb-funcNFilter.py
python3 ./test.py -f 7-tmq/tmqConsFromTsdb-mutilVg-mutilCtb-funcNFilter.py
python3 ./test.py -f 7-tmq/tmqConsFromTsdb-mutilVg-mutilCtb.py
python3 ./test.py -f 7-tmq/tmqConsFromTsdb1-1ctb-funcNFilter.py
python3 ./test.py -f 7-tmq/tmqConsFromTsdb1-mutilVg-mutilCtb-funcNFilter.py
python3 ./test.py -f 7-tmq/tmqConsFromTsdb1-mutilVg-mutilCtb.py
#python3 ./test.py -f 7-tmq/tmqAutoCreateTbl.py
#python3 ./test.py -f 7-tmq/tmqDnodeRestart.py
python3 ./test.py -f 7-tmq/tmqUpdate-1ctb.py
python3 ./test.py -f 7-tmq/tmqUpdate-multiCtb-snapshot0.py
python3 ./test.py -f 7-tmq/tmqUpdate-multiCtb-snapshot1.py
python3 ./test.py -f 7-tmq/tmqDelete-1ctb.py
python3 ./test.py -f 7-tmq/tmqDelete-multiCtb.py
python3 ./test.py -f 7-tmq/tmqDropStb.py
python3 ./test.py -f 7-tmq/tmqUdf.py
# python3 ./test.py -f 7-tmq/tmqUdf-multCtb-snapshot0.py
# python3 ./test.py -f 7-tmq/tmqUdf-multCtb-snapshot1.py
python3 ./test.py -f 7-tmq/stbTagFilter-1ctb.py

# python3 ./test.py -f 7-tmq/stbTagFilter-multiCtb.py

#------------querPolicy  2-----------

python3 ./test.py -f 2-query/between.py  -Q 2
python3 ./test.py -f 2-query/distinct.py -Q 2
python3 ./test.py -f 2-query/varchar.py -Q 2
python3 ./test.py -f 2-query/ltrim.py -Q 2
python3 ./test.py -f 2-query/rtrim.py -Q 2
python3 ./test.py -f 2-query/length.py -Q 2
python3 ./test.py -f 2-query/char_length.py -Q 2
python3 ./test.py -f 2-query/upper.py -Q 2
python3 ./test.py -f 2-query/lower.py -Q 2
python3 ./test.py -f 2-query/join.py -Q 2
python3 ./test.py -f 2-query/join2.py -Q 2
python3 ./test.py -f 2-query/cast.py -Q 2
python3 ./test.py -f 2-query/substr.py -Q 2
python3 ./test.py -f 2-query/union.py -Q 2
python3 ./test.py -f 2-query/union1.py -Q 2
python3 ./test.py -f 2-query/concat.py -Q 2
python3 ./test.py -f 2-query/concat2.py -Q 2
python3 ./test.py -f 2-query/concat_ws.py -Q 2
python3 ./test.py -f 2-query/concat_ws2.py -Q 2
python3 ./test.py -f 2-query/check_tsdb.py -Q 2
python3 ./test.py -f 2-query/spread.py -Q 2
python3 ./test.py -f 2-query/hyperloglog.py -Q 2
python3 ./test.py -f 2-query/explain.py -Q 2
python3 ./test.py -f 2-query/leastsquares.py -Q 2
python3 ./test.py -f 2-query/timezone.py -Q 2
python3 ./test.py -f 2-query/Now.py -Q 2
python3 ./test.py -f 2-query/Today.py -Q 2
python3 ./test.py -f 2-query/max.py -Q 2
python3 ./test.py -f 2-query/min.py -Q 2
python3 ./test.py -f 2-query/count.py -Q 2
python3 ./test.py -f 2-query/last.py -Q 2
python3 ./test.py -f 2-query/first.py -Q 2
python3 ./test.py -f 2-query/To_iso8601.py -Q 2
python3 ./test.py -f 2-query/To_unixtimestamp.py -Q 2
python3 ./test.py -f 2-query/timetruncate.py -Q 2
python3 ./test.py -f 2-query/diff.py -Q 2
python3 ./test.py -f 2-query/Timediff.py -Q 2
python3 ./test.py -f 2-query/json_tag.py -Q 2
python3 ./test.py -f 2-query/top.py -Q 2
python3 ./test.py -f 2-query/bottom.py -Q 2
python3 ./test.py -f 2-query/percentile.py -Q 2
python3 ./test.py -f 2-query/apercentile.py -Q 2
python3 ./test.py -f 2-query/abs.py -Q 2
python3 ./test.py -f 2-query/ceil.py -Q 2
python3 ./test.py -f 2-query/floor.py -Q 2
python3 ./test.py -f 2-query/round.py -Q 2
python3 ./test.py -f 2-query/log.py -Q 2
python3 ./test.py -f 2-query/pow.py -Q 2
python3 ./test.py -f 2-query/sqrt.py -Q 2
python3 ./test.py -f 2-query/sin.py -Q 2
python3 ./test.py -f 2-query/cos.py -Q 2
python3 ./test.py -f 2-query/tan.py -Q 2
python3 ./test.py -f 2-query/arcsin.py -Q 2
python3 ./test.py -f 2-query/arccos.py -Q 2
python3 ./test.py -f 2-query/arctan.py -Q 2
python3 ./test.py -f 2-query/query_cols_tags_and_or.py  -Q 2

# python3 ./test.py -f 2-query/nestedQuery.py  -Q 2
# python3 ./test.py -f 2-query/nestedQuery_str.py  -Q 2

python3 ./test.py -f 2-query/avg.py   -Q 2
# python3 ./test.py -f 2-query/elapsed.py  -Q 2
python3 ./test.py -f 2-query/csum.py  -Q 2
python3 ./test.py -f 2-query/mavg.py  -Q 2
python3 ./test.py -f 2-query/diff.py  -Q 2
python3 ./test.py -f 2-query/sample.py  -Q 2
python3 ./test.py -f 2-query/function_diff.py  -Q 2
python3 ./test.py -f 2-query/unique.py  -Q 2
python3 ./test.py -f 2-query/stateduration.py  -Q 2
python3 ./test.py -f 2-query/function_stateduration.py  -Q 2
python3 ./test.py -f 2-query/statecount.py  -Q 2
python3 ./test.py -f 2-query/tail.py  -Q 2
python3 ./test.py -f 2-query/ttl_comment.py  -Q 2
python3 ./test.py -f 2-query/distribute_agg_count.py  -Q 2
python3 ./test.py -f 2-query/distribute_agg_max.py  -Q 2
python3 ./test.py -f 2-query/distribute_agg_min.py  -Q 2
python3 ./test.py -f 2-query/distribute_agg_sum.py  -Q 2
python3 ./test.py -f 2-query/distribute_agg_spread.py  -Q 2
python3 ./test.py -f 2-query/distribute_agg_apercentile.py  -Q 2
python3 ./test.py -f 2-query/distribute_agg_avg.py  -Q 2
python3 ./test.py -f 2-query/distribute_agg_stddev.py  -Q 2
python3 ./test.py -f 2-query/twa.py  -Q 2
python3 ./test.py -f 2-query/irate.py  -Q 2
python3 ./test.py -f 2-query/function_null.py  -Q 2
python3 ./test.py -f 2-query/count_partition.py -Q 2
python3 ./test.py -f 2-query/max_partition.py -Q 2
python3 ./test.py -f 2-query/last_row.py -Q 2

#------------querPolicy  3-----------

python3 ./test.py -f 2-query/between.py -Q  3
python3 ./test.py -f 2-query/distinct.py -Q  3
python3 ./test.py -f 2-query/varchar.py -Q  3
python3 ./test.py -f 2-query/ltrim.py -Q  3
python3 ./test.py -f 2-query/rtrim.py -Q  3
python3 ./test.py -f 2-query/length.py -Q  3
python3 ./test.py -f 2-query/char_length.py -Q  3
python3 ./test.py -f 2-query/upper.py -Q  3
python3 ./test.py -f 2-query/lower.py -Q  3
python3 ./test.py -f 2-query/join.py -Q  3
python3 ./test.py -f 2-query/join2.py -Q  3
python3 ./test.py -f 2-query/cast.py -Q  3
python3 ./test.py -f 2-query/substr.py -Q  3
python3 ./test.py -f 2-query/union.py -Q  3
python3 ./test.py -f 2-query/union1.py -Q  3
python3 ./test.py -f 2-query/concat.py -Q  3
python3 ./test.py -f 2-query/concat2.py -Q  3
python3 ./test.py -f 2-query/concat_ws.py -Q  3
python3 ./test.py -f 2-query/concat_ws2.py -Q  3
python3 ./test.py -f 2-query/check_tsdb.py -Q  3
python3 ./test.py -f 2-query/spread.py -Q  3
python3 ./test.py -f 2-query/hyperloglog.py -Q  3
python3 ./test.py -f 2-query/explain.py -Q  3
python3 ./test.py -f 2-query/leastsquares.py -Q  3
python3 ./test.py -f 2-query/timezone.py -Q  3
python3 ./test.py -f 2-query/Now.py -Q  3
python3 ./test.py -f 2-query/Today.py -Q  3
python3 ./test.py -f 2-query/max.py -Q  3
python3 ./test.py -f 2-query/min.py -Q  3
python3 ./test.py -f 2-query/count.py -Q  3
#python3 ./test.py -f 2-query/last.py -Q  3
python3 ./test.py -f 2-query/first.py -Q  3
python3 ./test.py -f 2-query/To_iso8601.py -Q  3
python3 ./test.py -f 2-query/To_unixtimestamp.py -Q  3
python3 ./test.py -f 2-query/timetruncate.py -Q  3
python3 ./test.py -f 2-query/diff.py -Q  3
python3 ./test.py -f 2-query/Timediff.py -Q  3
python3 ./test.py -f 2-query/json_tag.py -Q  3
python3 ./test.py -f 2-query/top.py -Q  3
python3 ./test.py -f 2-query/bottom.py -Q  3
python3 ./test.py -f 2-query/percentile.py -Q  3
python3 ./test.py -f 2-query/apercentile.py -Q  3
python3 ./test.py -f 2-query/abs.py -Q  3
python3 ./test.py -f 2-query/ceil.py -Q  3
python3 ./test.py -f 2-query/floor.py -Q  3
python3 ./test.py -f 2-query/round.py -Q  3
python3 ./test.py -f 2-query/log.py -Q  3
python3 ./test.py -f 2-query/pow.py -Q  3
python3 ./test.py -f 2-query/sqrt.py -Q  3
python3 ./test.py -f 2-query/sin.py -Q  3
python3 ./test.py -f 2-query/cos.py -Q  3
python3 ./test.py -f 2-query/tan.py -Q  3
python3 ./test.py -f 2-query/arcsin.py -Q  3
python3 ./test.py -f 2-query/arccos.py -Q  3
python3 ./test.py -f 2-query/arctan.py -Q  3
python3 ./test.py -f 2-query/query_cols_tags_and_or.py -Q  3
# python3 ./test.py -f 2-query/nestedQuery.py -Q  3
# python3 ./test.py -f 2-query/nestedQuery_str.py -Q  3
# python3 ./test.py -f 2-query/avg.py -Q  3
# python3 ./test.py -f 2-query/elapsed.py -Q  3
python3 ./test.py -f 2-query/csum.py -Q  3
python3 ./test.py -f 2-query/mavg.py -Q  3
python3 ./test.py -f 2-query/diff.py -Q  3
python3 ./test.py -f 2-query/sample.py -Q  3
python3 ./test.py -f 2-query/function_diff.py -Q  3
python3 ./test.py -f 2-query/unique.py -Q  3
python3 ./test.py -f 2-query/stateduration.py -Q  3
python3 ./test.py -f 2-query/function_stateduration.py -Q  3
python3 ./test.py -f 2-query/statecount.py -Q  3
python3 ./test.py -f 2-query/tail.py -Q  3
python3 ./test.py -f 2-query/ttl_comment.py -Q  3
python3 ./test.py -f 2-query/distribute_agg_count.py -Q  3
python3 ./test.py -f 2-query/distribute_agg_max.py -Q  3
python3 ./test.py -f 2-query/distribute_agg_min.py -Q  3
python3 ./test.py -f 2-query/distribute_agg_sum.py -Q  3
python3 ./test.py -f 2-query/distribute_agg_spread.py -Q  3
python3 ./test.py -f 2-query/distribute_agg_apercentile.py -Q  3
python3 ./test.py -f 2-query/distribute_agg_avg.py -Q  3
python3 ./test.py -f 2-query/distribute_agg_stddev.py -Q  3
python3 ./test.py -f 2-query/twa.py -Q  3
python3 ./test.py -f 2-query/irate.py -Q  3
python3 ./test.py -f 2-query/function_null.py -Q  3
python3 ./test.py -f 2-query/count_partition.py -Q 3
python3 ./test.py -f 2-query/max_partition.py -Q 3
python3 ./test.py -f 2-query/last_row.py -Q 3<|MERGE_RESOLUTION|>--- conflicted
+++ resolved
@@ -62,12 +62,9 @@
 python3 ./test.py -f 2-query/check_tsdb.py
 python3 ./test.py -f 2-query/check_tsdb.py -R
 
-<<<<<<< HEAD
 
 python3 ./test.py -f 1-insert/update_data.py
-=======
-# jira python3 ./test.py -f 1-insert/update_data.py
->>>>>>> a4322710
+
 python3 ./test.py -f 1-insert/delete_data.py
 python3 ./test.py -f 2-query/db.py
 
