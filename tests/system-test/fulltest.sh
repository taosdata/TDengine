--- conflicted
+++ resolved
@@ -121,11 +121,8 @@
 python3 ./test.py -f 2-query/count_partition.py
 python3 ./test.py -f 2-query/function_null.py
 python3 ./test.py -f 2-query/queryQnode.py
-<<<<<<< HEAD
-=======
 python3 ./test.py -f 2-query/max_partition.py
 
->>>>>>> 55b94558
 
 python3 ./test.py -f 6-cluster/5dnode1mnode.py
 #BUG python3 ./test.py -f 6-cluster/5dnode2mnode.py  -N 5 -M 3
