###################################################################
#           Copyright (c) 2020 by TAOS Technologies, Inc.
#                     All rights reserved.
#
#  This file is proprietary and confidential to TAOS Technologies.
#  No part of this file may be reproduced, stored, transmitted,
#  disclosed or used in any form or by any means other than as
#  expressly provided by the written permission from Jianhui Tao
#
###################################################################

# -*- coding: utf-8 -*-

import sys
import os

from util.log import *
from util.cases import *
from util.sql import *
from util.dnodes import *

class TDTestCase:
    def init(self, conn, logSql):
        tdLog.debug("start to execute %s" % __file__)
        tdSql.init(conn.cursor(), logSql)

        self.ts = 1420041600000 # 2015-01-01 00:00:00  this is begin time for first record
        self.num = 10

    def caseDescription(self):

        '''
        case1 <wenzhouwww>: [TD-11804]  test case for elapsed function :

        this test case is for aggregate function elapsed , elapsed function can only used for the timestamp primary key column (ts) ,
        it has two input parameters,  the first parameter is necessary, basic SQL as follow:

        ===================================================================================================================================
        SELECT ELAPSED(field_name[, time_unit]) FROM { tb_name | stb_name } [WHERE clause] [INTERVAL(interval [, offset]) [SLIDING sliding]];
        ===================================================================================================================================

        elapsed function can acting on ordinary tables and super tables , notice that this function is related to the timeline.
        If it acts on a super table , it must be group by tbname . by the way ,this function support nested query.

        The scenarios covered by the test cases are as follows:

        ====================================================================================================================================

        case: select * from table|stable[group by tbname]|regular_table

        case:select elapsed(ts) from table|stable where clause interval (units) [fill(LINEAR,NEXT,PREV,VALUE,NULL)] [group by tbname] order [by ts desc asc|desc];

        case:select elapsed(ts) , elapsed(ts,unit_time1)*regular_num1 , elapsed(ts,unit_time1)+regular_num2 from table|stable where clause interval (units) [fill(LINEAR,NEXT,PREV,VALUE,NULL)] [group by tbname] order [by ts desc asc|desc];

        //mixup with all functions only once query (it's different with nest query)
        case:select elapsed(ts), count(*), avg(col), twa(col), irate(col), sum(col), stddev(col), leastsquares(col, 1, 1),min(col), max(col), first(col), last(col), percentile(col, 20), apercentile(col, 30), last_row(col), spread(col)from table|stable where clause interval (units)  [fill(LINEAR,NEXT,PREV,VALUE,NULL)] [group by tbname] order [by ts desc asc|desc];

        //mixup with ordinary col
        case:select ts ,elapsed(ts)*10 ,col+5 from table|stable where clause interval (units) [fill(LINEAR,NEXT,PREV,VALUE,NULL)] [group by tbname] order [by ts desc asc|desc];

        //nest query
        case:select elapsed(ts) from (select elapsed(ts), count(*), avg(col), twa(col), irate(col), sum(col), stddev(col), leastsquares(col, 1, 1),min(col), max(col), first(col), last(col), percentile(col, 20), apercentile(col, 30), last_row(col), spread(col)from table|stable where clause interval (units)  [fill(LINEAR,NEXT,PREV,VALUE,NULL)] [group by tbname] order [by ts desc asc|desc]) where clause interval (units)  [fill(LINEAR,NEXT,PREV,VALUE,NULL)] [group by tbname] order [by ts desc asc|desc];

        //clause about filter condition
        case:select  elapsed(ts) from table|stable[group by tbname] where [ts|col|tag >|<|=|>=|<=|=|<>|!= value] | [between ... and ...] |[in] |[is null|not null] interval (unit_time) ;
        case:select  elapsed(ts) from table|stable[group by tbname] where clause1 and clause 2 and clause3  interval (unit_time)  ;

        //JOIN query
        case:select elapsed(ts) from TABLE1 as tb1 , TABLE2 as tb2 where join_condition [TABLE1 and TABLE2 can be stable|table|sub_table|empty_table]

        //UNION ALL query
       case:select elapsed(ts) from TABLE1 union all select elapsed(ts) from TABLE2 [TABLE1 and TABLE2 can be stable|table|sub_table|empty_table]

        // Window aggregation

        case:select elapsed(ts) from t1 where  clause session(ts, time_units) ;
        case:select elapsed(ts) from t1 where  clause state_window(regular_nums);

        // Continuous query
        case:create table select elapsed(ts)  ,avg(col) from (select elapsed(ts) ts_inter ,avg(col) col from stable|table interval (unit_time) [fill(LINEAR,NEXT,PREV,VALUE,NULL)][group by tbname])  interval (unit_time) [fill(LINEAR,NEXT,PREV,VALUE,NULL) sliding(unit_time_windows);

        ========================================================================================================================================

        this test case notice successful execution and correctness of results.

        '''
        return

    def prepare_data(self):

        tdLog.info (" ====================================== prepare data ==================================================")

        tdSql.execute('drop database if exists testdb ;')
        tdSql.execute('create database testdb keep 36500;')
        tdSql.execute('use testdb;')

        tdSql.execute('create stable stable_1(ts timestamp ,tscol timestamp, q_int int , q_bigint bigint , q_smallint smallint , q_tinyint tinyint, q_float float ,\
             q_double double , bin_chars binary(20)) tags(loc nchar(20) ,ind int,tstag timestamp);')
        tdSql.execute('create stable stable_2(ts timestamp ,tscol timestamp, q_int int , q_bigint bigint , q_smallint smallint , q_tinyint tinyint, q_float float ,\
             q_double double, bin_chars binary(20) ) tags(loc nchar(20),ind int,tstag timestamp);')
        # create empty stables
        tdSql.execute('create stable stable_empty(ts timestamp ,tscol timestamp, q_int int , q_bigint bigint , q_smallint smallint , q_tinyint tinyint, q_float float ,\
             q_double double, bin_chars binary(20) ) tags(loc nchar(20),ind int,tstag timestamp);')
        tdSql.execute('create stable stable_sub_empty(ts timestamp ,tscol timestamp, q_int int , q_bigint bigint , q_smallint smallint , q_tinyint tinyint, q_float float ,\
             q_double double, bin_chars binary(20) ) tags(loc nchar(20),ind int,tstag timestamp);')

        # create empty sub_talbes and regular tables
        tdSql.execute('create table sub_empty_1 using stable_sub_empty tags("sub_empty_1",3,"2015-01-01 00:02:00")')
        tdSql.execute('create table sub_empty_2 using stable_sub_empty tags("sub_empty_2",3,"2015-01-01 00:02:00")')
        tdSql.execute('create table regular_empty (ts timestamp , tscol timestamp ,q_int int , q_bigint bigint , q_smallint smallint , q_tinyint tinyint , q_float float , q_double double , bin_chars binary(20)) ;')

        tdSql.execute('create table sub_table1_1 using stable_1 tags("sub1_1",1,"2015-01-01 00:00:00")')
        tdSql.execute('create table sub_table1_2 using stable_1 tags("sub1_2",2,"2015-01-01 00:01:00")')
        tdSql.execute('create table sub_table1_3 using stable_1 tags("sub1_3",3,"2015-01-01 00:02:00")')

        tdSql.execute('create table sub_table2_1 using stable_2 tags("sub2_1",1,"2015-01-01 00:00:00")')
        tdSql.execute('create table sub_table2_2 using stable_2 tags("sub2_2",2,"2015-01-01 00:01:00")')
        tdSql.execute('create table sub_table2_3 using stable_2 tags("sub2_3",3,"2015-01-01 00:02:00")')

        tdSql.execute('create table regular_table_1 (ts timestamp , tscol timestamp ,q_int int , q_bigint bigint , q_smallint smallint , q_tinyint tinyint , q_float float , q_double double, bin_chars binary(20)) ;')
        tdSql.execute('create table regular_table_2 (ts timestamp , tscol timestamp ,q_int int , q_bigint bigint , q_smallint smallint , q_tinyint tinyint , q_float float , q_double double , bin_chars binary(20)) ;')
        tdSql.execute('create table regular_table_3 (ts timestamp , tscol timestamp ,q_int int , q_bigint bigint , q_smallint smallint , q_tinyint tinyint , q_float float , q_double double , bin_chars binary(20)) ;')

        tablenames = ["sub_table1_1","sub_table1_2","sub_table1_3","sub_table2_1","sub_table2_2","sub_table2_3","regular_table_1","regular_table_2","regular_table_3"]

        tdLog.info("insert into records ")

        for tablename in tablenames:

            for i in range(self.num):
                sql= 'insert into %s values(%d, %d,%d, %d, %d, %d, %f, %f, "%s")' % (tablename,self.ts + i*10000, self.ts + i*10,2147483647-i, 9223372036854775807-i, 32767-i, 127-i, i, i,("bintest"+str(i)))
                print(sql)
                tdSql.execute(sql)

        tdLog.info("=============================================data prepared done!=========================")

    def abnormal_common_test(self):

        tdLog.info (" ====================================== elapsed illeagal params ==================================================")

        tablenames = ["sub_table1_1","sub_table1_2","sub_table1_3","sub_table2_1","sub_table2_2","sub_table2_3","regular_table_1","regular_table_2","regular_table_3"]

        abnormal_list = ["()","(NULL)","(*)","(abc)","( , )","(NULL,*)","( ,NULL)","(%)","(+)","(*,)","(*, /)","(ts,*)" "(ts,tbname*10)","(ts,tagname)",
        "(ts,2d+3m-2s,NULL)","(ts+10d,NULL)" ,"(ts,now -1m%1d)","(ts+10d,_c0)","(ts+10d,)","(ts,%)","(ts, , m)","(ts,abc)","(ts,/)","(ts,*)","(ts,1s,100)",
        "(ts,1s,abc)","(ts,1s,_c0)","(ts,1s,*)","(ts,1s,NULL)","(ts,,_c0)","(ts,tbname,ts)","(ts,0,tbname)","('2021-11-18 00:00:10')","('2021-11-18 00:00:10', 1s)",
        "('2021-11-18T00:00:10+0800', '1s')","('2021-11-18T00:00:10Z', '1s')","('2021-11-18T00:00:10+0800', 10000000d,)","('ts', ,2021-11-18T00:00:10+0800, )"]

        for tablename in tablenames:
            for abnormal_param in abnormal_list:

                if tablename.startswith("stable"):
                    basic_sql= "select elapsed" + abnormal_param + " from " + tablename + " group by tbname ,ind order by tbname;"  #stables
                else:
                    basic_sql= "select elapsed" + abnormal_param + " from " + tablename + ";"  # regular table
                tdSql.error(basic_sql)

    def abnormal_use_test(self):

        tdLog.info (" ====================================== elapsed use abnormal ==================================================")

        sqls_list = ["select elapsed(ts) from regular_empty group by tbname,ind order by desc; ",
                    "select elapsed(ts) from regular_empty group by tbname,ind order by desc; ",
                    "select elapsed(ts) from regular_table_1 group by tbname,ind order by desc; ",
                    "select elapsed(ts) from sub_table1_1  group by tbname,ind order by desc; ",
                    "select elapsed(ts) from sub_table1_1  group by tbname,ind order by desc; ",
                    # "select elapsed(ts,10s) from stable_empty group by ts order by ts;",
                    "select elapsed(ts,10s) from stable_1 group by ind order by ts;",
                    "select elapsed(ts,10s) from stable_2 group by tstag order by ts;",
                    "select elapsed(ts,10s) from stable_1 group by tbname,tstag,tscol order by ts;",
                    "select elapsed(ts,10s),ts from stable_1 group by tbname ,ind order by ts;",
                    "select ts,elapsed(ts,10s),tscol*100 from stable_1 group by tbname ,ind order by ts;",
                    "select elapsed(ts) from stable_1 group by tstag order by ts;",
                    "select elapsed(ts) from sub_empty_1 group by tbname,ind ,tscol order by ts desc;",
                    "select tbname, tscol,elapsed(ts) from sub_table1_1 group by tbname ,ind order by ts desc;",
                    "select elapsed(tscol) from sub_table1_1 order by ts desc;",
                    "select elapsed(tstag) from sub_table1_1 order by ts desc;",
                    "select elapsed(ind) from sub_table1_1 order by ts desc;",
                    "select elapsed(tscol) from sub_empty_1 order by ts desc;",
                    "select elapsed(tstag) from sub_empty_1 order by ts desc;",
                    "select elapsed(ind) from sub_table1_1 order by ts desc;",
                    "select elapsed(ind,10s) from sub_table1_1 order by ts desc;",
                    "select elapsed(tscol,10s) from sub_table1_1 order by ts desc;",
                    "select elapsed(tstag,10s) from sub_table1_1 order by ts desc;",
                    "select elapsed(q_int,10s) from sub_table1_1 order by ts desc;",
                    "select elapsed(loc,10s) from sub_table1_1 order by ts desc;",
                    "select elapsed(q_bigint,10s) from sub_table1_1 order by ts desc;",
                    "select elapsed(bin_chars,10s) from sub_table1_1 order by ts desc;"]
        for sql in sqls_list :
            tdSql.error(sql)

    def query_filter(self):

        tdLog.info (" ====================================== elapsed query filter ==================================================")

        for i in range(self.num):
            ts_start_time = self.ts + i*10000
            ts_col_start_time = self.ts + i*10
            ts_tag_time = "2015-01-01 00:01:00"
            ts_end_time = self.ts + (self.num-1-i)*10000
            ts_col_end_time = self.ts + (self.num-1-i)*10

            filter_sql = "select elapsed(ts,10s) from stable_1 where  ts >= %d group by tbname " %(ts_start_time)
            tdSql.query(filter_sql)
            tdSql.checkRows(3)
            tdSql.checkData(0,0,float(self.num -i-1))
            tdSql.checkData(1,0,float(self.num -i-1))
            tdSql.checkData(2,0,float(self.num -i-1))

            filter_sql = "select elapsed(ts,10s) from sub_table1_1 where  ts >= %d  " %(ts_start_time)
            tdSql.query(filter_sql)
            tdSql.checkRows(1)
            tdSql.checkData(0,0,float(self.num -i-1))


            filter_sql = "select elapsed(ts,10s) from stable_1 where  ts >= %d  and tscol >= %d and tstag='2015-01-01 00:01:00'group by tbname " %(ts_start_time,ts_col_start_time)
            tdSql.query(filter_sql)
            tdSql.checkRows(1)
            tdSql.checkData(0,0,float(self.num -i-1))

            filter_sql = "select elapsed(ts,10s) from sub_table1_1 where  ts >= %d  and tscol >= %d  " %(ts_start_time,ts_col_start_time)
            tdSql.query(filter_sql)
            tdSql.checkRows(1)
            tdSql.checkData(0,0,float(self.num -i-1))

            filter_sql = "select elapsed(ts,10s) from stable_1 where  ts >= %d  and tscol > %d and tstag='2015-01-01 00:01:00' group by tbname" %(ts_start_time,ts_col_start_time)
            tdSql.query(filter_sql)

            if i == self.num-1:
                tdSql.checkRows(0)
            else:
                tdSql.checkRows(1)
                tdSql.checkData(0,0,float(self.num -i-2))

            filter_sql = "select elapsed(ts,10s) from sub_table1_1 where  ts >= %d  and tscol > %d " %(ts_start_time,ts_col_start_time)
            tdSql.query(filter_sql)

            if i == self.num-1:
                tdSql.checkRows(0)
            else:
                tdSql.checkRows(1)
                tdSql.checkData(0,0,float(self.num -i-2))

            filter_sql = "select elapsed(ts,10s) from stable_1 where  ts > %d  and tscol > %d and tstag < '2015-01-01 00:01:00' group by tbname " %(ts_start_time,ts_col_start_time)
            tdSql.query(filter_sql)

            if i == self.num-1:
                tdSql.checkRows(0)
            else:
                tdSql.checkRows(1)
                tdSql.checkData(0,0,float(self.num -i-2))

            filter_sql = "select elapsed(ts,10s) from sub_table1_1 where  ts > %d  and tscol > %d  " %(ts_start_time,ts_col_start_time)
            tdSql.query(filter_sql)

            if i == self.num-1:
                tdSql.checkRows(0)
            else:
                tdSql.checkRows(1)
                tdSql.checkData(0,0,float(self.num -i-2))

            filter_sql = "select elapsed(ts,10s) from stable_1 where  ts > %d  and tscol <= %d and tstag < '2015-01-01 00:01:00' group by tbname" %(ts_start_time,ts_col_start_time)
            tdSql.query(filter_sql)
            tdSql.checkRows(0)

            filter_sql = "select elapsed(ts,10s) from sub_table1_1 where  ts > %d  and tscol <= %d " %(ts_start_time,ts_col_start_time)
            tdSql.query(filter_sql)
            tdSql.checkRows(0)

            filter_sql = "select elapsed(ts,10s) from stable_1 where  ts < %d  and tscol <= %d and tstag < '2015-01-01 00:01:00' group by tbname" %(ts_end_time,ts_col_end_time)
            tdSql.query(filter_sql)

            if i == self.num-1:
                tdSql.checkRows(0)
            else:
                tdSql.checkRows(1)
                tdSql.checkData(0,0,float(self.num -i-2))

            filter_sql = "select elapsed(ts,10s) from sub_table1_1 where  ts < %d  and tscol <= %d " %(ts_end_time,ts_col_end_time)
            tdSql.query(filter_sql)

            if i == self.num-1:
                tdSql.checkRows(0)
            else:
                tdSql.checkRows(1)
                tdSql.checkData(0,0,float(self.num -i-2))

            filter_sql = "select elapsed(ts,10s) from stable_1 where  ts < %d  and tscol <= %d  group by tbname " %(ts_end_time,ts_col_end_time)
            tdSql.query(filter_sql)

            if i == self.num-1:
                tdSql.checkRows(0)
            else:
                tdSql.checkRows(3)
                tdSql.checkData(0,0,float(self.num - i - 2))
                tdSql.checkData(1,0,float(self.num - i - 2))
                tdSql.checkData(2,0,float(self.num - i - 2))

            filter_sql = "select elapsed(ts,10s) from sub_table1_1 where  ts < %d  and tscol <= %d   " %(ts_end_time,ts_col_end_time)
            tdSql.query(filter_sql)

            if i == self.num-1:
                tdSql.checkRows(0)
            else:
                tdSql.checkRows(1)
                tdSql.checkData(0,0,float(self.num - i - 2))

            filter_sql = "select elapsed(ts,10s) from stable_1 where  ts = %d  and tscol < %d  group by tbname " %(ts_end_time,ts_col_end_time)
            tdSql.query(filter_sql)
            tdSql.checkRows(0)

            filter_sql = "select elapsed(ts,10s) from sub_table1_1 where  ts = %d  and tscol < %d  " %(ts_end_time,ts_col_end_time)
            tdSql.query(filter_sql)
            tdSql.checkRows(0)

            filter_sql = "select elapsed(ts,10s) from stable_1 where  q_tinyint != %d  and tscol < %d  group by tbname " %(i,ts_col_end_time)
            tdSql.query(filter_sql)

            if i == self.num-1:
                tdSql.checkRows(0)
            else:
                tdSql.checkRows(3)
                tdSql.checkData(0,0,float(self.num -i-2))
                tdSql.checkData(1,0,float(self.num -i-2))
                tdSql.checkData(2,0,float(self.num -i-2))

            filter_sql = "select elapsed(ts,10s) from sub_table1_1 where  q_tinyint != %d  and tscol < %d   " %(i,ts_col_end_time)
            tdSql.query(filter_sql)

            if i == self.num-1:
                tdSql.checkRows(0)
            else:
                tdSql.checkRows(1)
                tdSql.checkData(0,0,float(self.num -i-2))

            filter_sql = "select elapsed(ts,10s) from stable_1 where  q_tinyint != %d  and tscol <= %d  group by tbname " %(i,ts_col_end_time)
            tdSql.query(filter_sql)

            if i == self.num:
                tdSql.checkRows(0)
            else:
                tdSql.checkRows(3)
                tdSql.checkData(0,0,float(self.num - i - 1))
                tdSql.checkData(1,0,float(self.num - i - 1))
                tdSql.checkData(2,0,float(self.num - i - 1))

            filter_sql = "select elapsed(ts,10s) from sub_table1_1 where  q_tinyint != %d  and tscol <= %d   " %(i,ts_col_end_time)
            tdSql.query(filter_sql)

            if i == self.num:
                tdSql.checkRows(0)
            else:
                tdSql.checkRows(1)
                tdSql.checkData(0,0,float(self.num - i - 1))

            filter_sql = "select elapsed(ts,10s) from stable_1 where  q_tinyint <> %d  and tscol < %d  group by tbname " %(i,ts_col_end_time)
            tdSql.query(filter_sql)

            if i == self.num-1:
                tdSql.checkRows(0)
            else:
                tdSql.checkRows(3)
                tdSql.checkData(0,0,float(self.num -i-2))
                tdSql.checkData(1,0,float(self.num -i-2))
                tdSql.checkData(2,0,float(self.num -i-2))

            filter_sql = "select elapsed(ts,10s) from sub_table1_1 where  q_tinyint <> %d  and tscol < %d   " %(i,ts_col_end_time)
            tdSql.query(filter_sql)

            if i == self.num-1:
                tdSql.checkRows(0)
            else:
                tdSql.checkRows(1)
                tdSql.checkData(0,0,float(self.num -i-2))

            filter_sql = "select elapsed(ts,10s) from stable_1 where  q_tinyint <> %d  and tscol <= %d  group by tbname " %(i,ts_col_end_time)
            tdSql.query(filter_sql)

            if i == self.num:
                tdSql.checkRows(0)
            else:
                tdSql.checkRows(3)
                tdSql.checkData(0,0,float(self.num - i - 1))
                tdSql.checkData(1,0,float(self.num - i - 1))
                tdSql.checkData(2,0,float(self.num - i - 1))

            filter_sql = "select elapsed(ts,10s) from sub_table1_1 where  q_tinyint <> %d  and tscol <= %d  " %(i,ts_col_end_time)
            tdSql.query(filter_sql)

            if i == self.num:
                tdSql.checkRows(0)
            else:
                tdSql.checkRows(1)
                tdSql.checkData(0,0,float(self.num - i - 1))

            # filter between and
            tdSql.query("select elapsed(ts,10s) from sub_table1_1 where ts between '2015-01-01 00:00:00.000'  and '2015-01-01 00:01:00.000'  and q_tinyint between 125 and 127 and tscol <= '2015-01-01 00:01:00.000'  ")
            tdSql.checkData(0,0,2)
            tdSql.query("select elapsed(ts,10s) from stable_1 where ts between '2015-01-01 00:00:00.000'  and '2015-01-01 00:01:00.000'  and \
            q_tinyint between 125 and 127 and tscol <= '2015-01-01 00:01:00.000' group by tbname ")
            tdSql.checkData(0,0,2)
            tdSql.checkData(1,0,2)
            tdSql.checkData(2,0,2)

            # filter in and or
            tdSql.query("select elapsed(ts,10s) from sub_table1_1 where ts between '2015-01-01 00:00:00.000'  and '2015-01-01 00:01:00.000'  and q_tinyint between 125 and 127 and tscol <= '2015-01-01 00:01:00.000'  ")
            tdSql.checkData(0,0,2)

            tdSql.query("select elapsed(ts,10s) from stable_1 where ts between '2015-01-01 00:00:00.000'  and '2015-01-01 00:01:00.000'  and q_tinyint between 125 and 127 and tscol <= '2015-01-01 00:01:00.000' group by tbname ")
            tdSql.checkData(0,0,2)
            tdSql.checkData(1,0,2)
            tdSql.checkData(2,0,2)

            tdSql.query("select elapsed(ts,10s) from stable_1 where ts between '2015-01-01 00:00:00.000'  and '2015-01-01 00:01:00.000'  and q_tinyint in (125,126,127) and tscol <= '2015-01-01 00:01:00.000' group by tbname ")
            tdSql.checkData(0,0,2)
            tdSql.checkData(1,0,2)
            tdSql.checkData(2,0,2)

            tdSql.query("select elapsed(ts,10s) from stable_1 where ts between '2015-01-01 00:00:00.000'  and '2015-01-01 00:01:00.000'  and bin_chars in ('bintest0','bintest1') and tscol <= '2015-01-01 00:01:00.000' group by tbname ")
            tdSql.checkData(0,0,1)
            tdSql.checkData(1,0,1)
            tdSql.checkData(2,0,1)

            tdSql.query("select elapsed(ts,10s) from stable_1 where ts between '2015-01-01 00:00:00.000'  and '2015-01-01 00:01:00.000'  and bin_chars in ('bintest0','bintest1') and tscol <= '2015-01-01 00:01:00.000' group by tbname ")
            tdSql.checkData(0,0,1)
            tdSql.checkData(1,0,1)
            tdSql.checkData(2,0,1)

            tdSql.query("select elapsed(ts,10s) from stable_1 where ts between '2015-01-01 00:00:00.000'  and '2015-01-01 00:01:00.000'  and bin_chars like 'bintest_' and tscol <= '2015-01-01 00:01:00.000' group by tbname ")
            tdSql.checkData(0,0,6)
            tdSql.checkData(1,0,6)
            tdSql.checkData(2,0,6)

            tdSql.query("select elapsed(ts,10s) from stable_1 where ts between '2015-01-01 00:00:00.000'  and '2015-01-01 00:01:00.000'  and bin_chars like 'bintest_' and tscol <= '2015-01-01 00:01:00.000' group by tbname ")
            tdSql.checkData(0,0,6)
            tdSql.checkData(1,0,6)
            tdSql.checkData(2,0,6)

            tdSql.query("select elapsed(ts,10s) from stable_1 where ts between '2015-01-01 00:00:00.000'  and '2015-01-01 00:01:00.000'  and bin_chars is not null  and tscol <= '2015-01-01 00:01:00.000' group by tbname; ")
            tdSql.checkData(0,0,6)
            tdSql.checkData(1,0,6)
            tdSql.checkData(2,0,6)

            tdSql.query("select elapsed(ts,10s) from stable_1 where ts between '2015-01-01 00:00:00.000'  and '2015-01-01 00:01:00.000'  and bin_chars is null  and tscol <= '2015-01-01 00:01:00.000' group by tbname; ")
            tdSql.checkRows(0)

            tdSql.query("select elapsed(ts,10s) from stable_1 where ts between '2015-01-01 00:00:00.000'  and '2015-01-01 00:01:00.000'  and bin_chars match '^b'  and tscol <= '2015-01-01 00:01:00.000' group by tbname; ")
            tdSql.checkRows(3)
            tdSql.checkData(0,0,6)
            tdSql.checkData(1,0,6)
            tdSql.checkData(2,0,6)

            tdSql.query("select elapsed(ts,10s) from stable_1 where ts between '2015-01-01 00:00:00.000'  and '2015-01-01 00:01:00.000'  and bin_chars nmatch '^a'  and tscol <= '2015-01-01 00:01:00.000' group by tbname; ")
            tdSql.checkRows(3)
            tdSql.checkData(0,0,6)
            tdSql.checkData(1,0,6)
            tdSql.checkData(2,0,6)

            tdSql.query("select elapsed(ts,10s) from stable_1 where ts between '2015-01-01 00:00:00.000'  and '2015-01-01 00:01:00.000'  and bin_chars ='bintest1' or bin_chars ='bintest2' and tscol <= '2015-01-01 00:01:00.000' group by tbname; ")
            tdSql.checkRows(3)
            tdSql.query("select elapsed(ts,10s) from stable_1 where (ts between '2015-01-01 00:00:00.000'  and '2015-01-01 00:01:00.000')  or (ts between '2015-01-01 00:01:00.000'  and '2015-01-01 00:02:00.000') group by tbname; ")
            tdSql.checkRows(3)
            tdSql.checkData(0,0,9)
            tdSql.checkData(1,0,9)
            tdSql.checkData(2,0,9)

    def query_interval(self):

        tdLog.info (" ====================================== elapsed interval sliding fill ==================================================")

        # empty interval
        tdSql.query("select max(q_int)*10 from stable_empty where ts >= '2015-01-01 00:00:00.000' and ts <'2015-01-01 00:10:00.000' interval(10s) fill(prev);")
        tdSql.checkRows(0)
        tdSql.query("select max(q_int)*10 from sub_empty_2 where ts >= '2015-01-01 00:00:00.000' and ts <'2015-01-01 00:10:00.000' interval(10s) fill(prev);")
        tdSql.checkRows(0)

        tdSql.query("select elapsed(ts,10s)*10 from stable_empty where ts >= '2015-01-01 00:00:00.000' and ts <'2015-01-01 00:10:00.000' interval(10s) fill(prev) group by tbname;")
        tdSql.checkRows(0)
        tdSql.query("select elapsed(ts,10s)*10 from sub_empty_2 where ts >= '2015-01-01 00:00:00.000' and ts <'2015-01-01 00:10:00.000' interval(10s) fill(prev);")
        tdSql.checkRows(0)

        for i in range(self.num):
            ts_start_time = self.ts + i*10000
            ts_col_start_time = self.ts + i*10
            ts_tag_time = "2015-01-01 00:01:00"
            ts_end_time = self.ts + (self.num-1-i)*10000
            ts_col_end_time = self.ts + (self.num-1-i)*10


            # only interval
            interval_sql = "select elapsed(ts,10s) from stable_1 where  ts <=%d interval(10s) group by tbname " %(ts_start_time)
            tdSql.query(interval_sql)
            tdSql.checkRows(3*(i+1))

            interval_sql = "select elapsed(ts,10s) from sub_table1_1 where  ts <=%d interval(10s) " %(ts_start_time)
            tdSql.query(interval_sql)
            tdSql.checkRows(i+1)
            for x in range(i+1):
                if x == i:
                    tdSql.checkData(x,1,0)
                else :
                    tdSql.checkData(x,1,1)

        # interval and fill , fill_type =  ["NULL","value,100","prev","next","linear"]

        # interval (10s)  and time range is outer records

        tdSql.query("select elapsed(ts,10s)*10 from stable_empty where ts >= '2015-01-01 00:00:00.000' and ts <'2015-01-01 00:10:00.000' interval(10s) fill(prev) group by tbname;")
        tdSql.checkRows(0)

        tdSql.query("select elapsed(ts,10s)*10 from sub_empty_2 where ts >= '2015-01-01 00:00:00.000' and ts <'2015-01-01 00:10:00.000' interval(10s) fill(prev);")
        tdSql.checkRows(0)

        tdSql.query("select elapsed(ts,10s)*10 from stable_1 where ts >= '2015-01-01 00:00:00.000' and ts <'2015-01-01 00:10:00.000' interval(10s) fill(prev) group by tbname;")
        tdSql.checkRows(180)
        tdSql.checkData(0,1,10)
        tdSql.checkData(9,1,0)
        tdSql.checkData(59,1,0)
        tdSql.checkData(60,1,10)

        tdSql.query("select elapsed(ts,10s)*10 from stable_1 where ts >= '2015-01-01 00:00:00.000' and ts <'2015-01-01 00:10:00.000' interval(10s) fill(next) group by tbname;")
        tdSql.checkRows(180)
        tdSql.checkData(0,1,10)
        tdSql.checkData(9,1,0)
        tdSql.checkData(10,1,None)
        tdSql.checkData(59,1,None)
        tdSql.checkData(60,1,10)
        tdSql.checkData(61,1,10)

        tdSql.query("select elapsed(ts,10s)*10 from stable_1 where ts >= '2015-01-01 00:00:00.000' and ts <'2015-01-01 00:10:00.000' interval(10s) fill(linear) group by tbname;")
        tdSql.checkRows(180)
        tdSql.checkData(0,1,10)
        tdSql.checkData(9,1,0)
        tdSql.checkData(10,1,None)
        tdSql.checkData(59,1,None)
        tdSql.checkData(60,1,10)
        tdSql.checkData(61,1,10)

        tdSql.query("select elapsed(ts,10s)*10 from stable_1 where ts >= '2015-01-01 00:00:00.000' and ts <'2015-01-01 00:10:00.000' interval(10s) fill(NULL) group by tbname;")
        tdSql.checkRows(180)
        tdSql.checkData(0,1,10)
        tdSql.checkData(9,1,0)
        tdSql.checkData(10,1,None)
        tdSql.checkData(59,1,None)
        tdSql.checkData(60,1,10)
        tdSql.checkData(61,1,10)

        tdSql.query("select elapsed(ts,10s)*10 from stable_1 where ts >= '2015-01-01 00:00:00.000' and ts <'2015-01-01 00:10:00.000' interval(10s) fill(value ,2) group by tbname;")
        tdSql.checkRows(180)
        tdSql.checkData(0,1,10)
        tdSql.checkData(9,1,0)
        tdSql.checkData(10,1,2)
        tdSql.checkData(59,1,2)
        tdSql.checkData(60,1,10)
        tdSql.checkData(61,1,10)

        # interval (20s)  and time range is outer records
        tdSql.query("select elapsed(ts,10s)*10 from stable_1 where ts >= '2015-01-01 00:00:00.000' and ts <'2015-01-01 00:10:00.000' interval(20s) fill(prev) group by tbname,ind ;")
        tdSql.checkRows(90)
        tdSql.checkData(0,1,20)
        tdSql.checkData(4,1,10)
        tdSql.checkData(5,1,10)
        tdSql.checkData(29,1,10)
        tdSql.checkData(30,1,20)
        tdSql.checkData(31,1,20)

        tdSql.query("select elapsed(ts,10s)*10 from stable_1 where ts >= '2015-01-01 00:00:00.000' and ts <'2015-01-01 00:10:00.000' interval(20s) fill(next) group by tbname,ind ;")
        tdSql.checkRows(90)
        tdSql.checkData(0,1,20)
        tdSql.checkData(4,1,10)
        tdSql.checkData(5,1,None)
        tdSql.checkData(29,1,None)
        tdSql.checkData(30,1,20)
        tdSql.checkData(31,1,20)

        tdSql.query("select elapsed(ts,10s)*10 from stable_1 where ts >= '2015-01-01 00:00:00.000' and ts <'2015-01-01 00:10:00.000' interval(20s) fill(linear) group by tbname,ind ;")
        tdSql.checkRows(90)
        tdSql.checkData(0,1,20)
        tdSql.checkData(4,1,10)
        tdSql.checkData(5,1,None)
        tdSql.checkData(29,1,None)
        tdSql.checkData(30,1,20)
        tdSql.checkData(31,1,20)

        tdSql.query("select elapsed(ts,10s)*10 from stable_1 where ts >= '2015-01-01 00:00:00.000' and ts <'2015-01-01 00:10:00.000' interval(20s) fill(NULL) group by tbname,ind ;")
        tdSql.checkRows(90)
        tdSql.checkData(0,1,20)
        tdSql.checkData(4,1,10)
        tdSql.checkData(5,1,None)
        tdSql.checkData(29,1,None)
        tdSql.checkData(30,1,20)
        tdSql.checkData(31,1,20)

        tdSql.query("select elapsed(ts,10s)*10 from stable_1 where ts >= '2015-01-01 00:00:00.000' and ts <'2015-01-01 00:10:00.000' interval(20s) fill(value ,2) group by tbname,ind ;")
        tdSql.checkRows(90)
        tdSql.checkData(0,1,20)
        tdSql.checkData(4,1,10)
        tdSql.checkData(5,1,2)
        tdSql.checkData(29,1,2)
        tdSql.checkData(30,1,20)
        tdSql.checkData(31,1,20)

        # interval (20s)  and time range is in records

        tdSql.query("select elapsed(ts,10s)*10 from stable_1 where ts >= '2015-01-01 00:00:00.000' and ts <'2015-01-01 00:01:00.000' interval(20s) fill(prev) group by tbname,ind ;")
        tdSql.checkRows(9)
        tdSql.checkData(0,1,20)
        tdSql.checkData(2,1,10)
        tdSql.checkData(3,1,20)
        tdSql.checkData(5,1,10)
        tdSql.checkData(7,1,20)
        tdSql.checkData(8,1,10)

        tdSql.query("select elapsed(ts,10s)*10 from stable_1 where ts >= '2015-01-01 00:00:00.000' and ts <'2015-01-01 00:01:00.000' interval(20s) fill(next) group by tbname,ind ;")
        tdSql.checkRows(9)
        tdSql.checkData(0,1,20)
        tdSql.checkData(2,1,10)
        tdSql.checkData(3,1,20)
        tdSql.checkData(5,1,10)
        tdSql.checkData(7,1,20)
        tdSql.checkData(8,1,10)

        tdSql.query("select elapsed(ts,10s)*10 from stable_1 where ts >= '2015-01-01 00:00:00.000' and ts <'2015-01-01 00:01:00.000' interval(20s) fill(linear) group by tbname,ind ;")
        tdSql.checkRows(9)
        tdSql.checkData(0,1,20)
        tdSql.checkData(2,1,10)
        tdSql.checkData(3,1,20)
        tdSql.checkData(5,1,10)
        tdSql.checkData(7,1,20)
        tdSql.checkData(8,1,10)

        tdSql.query("select elapsed(ts,10s)*10 from stable_1 where ts >= '2015-01-01 00:00:00.000' and ts <'2015-01-01 00:01:00.000' interval(20s) fill(NULL) group by tbname,ind ;")
        tdSql.checkRows(9)
        tdSql.checkData(0,1,20)
        tdSql.checkData(2,1,10)
        tdSql.checkData(3,1,20)
        tdSql.checkData(5,1,10)
        tdSql.checkData(7,1,20)
        tdSql.checkData(8,1,10)

        tdSql.query("select elapsed(ts,10s)*10 from stable_1 where ts >= '2015-01-01 00:00:00.000' and ts <'2015-01-01 00:01:00.000' interval(20s) fill(value ,2 ) group by tbname,ind ;")
        tdSql.checkRows(9)
        tdSql.checkData(0,1,20)
        tdSql.checkData(2,1,10)
        tdSql.checkData(3,1,20)
        tdSql.checkData(5,1,10)
        tdSql.checkData(7,1,20)
        tdSql.checkData(8,1,10)

        tdSql.query("select elapsed(ts,10s)*10 from stable_1 where ts >= '2015-01-01 00:00:00.000' and ts <'2015-01-01 00:01:00.000' interval(20s) group by tbname,ind ;")
        tdSql.checkRows(9)
        tdSql.checkData(0,1,20)
        tdSql.checkData(2,1,10)
        tdSql.checkData(3,1,20)
        tdSql.checkData(5,1,10)
        tdSql.checkData(7,1,20)
        tdSql.checkData(8,1,10)

        tdSql.query("select elapsed(ts,10s)*10 from stable_1 where ts >= '2014-12-31 23:59:00.000' and ts <'2015-01-01 00:01:00.000' interval(20s) fill(NULL) group by tbname,ind ;")
        tdSql.checkRows(18)
        tdSql.checkData(0,1,None)
        tdSql.checkData(2,1,None)
        tdSql.checkData(3,1,20)
        tdSql.checkData(5,1,10)
        tdSql.checkData(7,1,None)
        tdSql.checkData(8,1,None)
        tdSql.checkData(9,1,20)

        # interval sliding

        tdSql.query("select elapsed(ts,10s)*10 from stable_1 where ts >= '2014-12-31 23:59:00.000' and ts <'2015-01-01 00:01:00.000' interval(20s) sliding(20s) fill(NULL) group by tbname,ind ;")
        tdSql.checkRows(18)
        tdSql.checkData(0,1,None)
        tdSql.checkData(2,1,None)
        tdSql.checkData(3,1,20)
        tdSql.checkData(5,1,10)
        tdSql.checkData(7,1,None)
        tdSql.checkData(8,1,None)
        tdSql.checkData(9,1,20)

        tdSql.query("select elapsed(ts,10s)*10 from stable_1 where ts >= '2014-12-31 23:59:00.000' and ts <'2015-01-01 00:01:00.000' interval(20s) sliding(10s) fill(NULL) group by tbname,ind ;")
        tdSql.checkRows(39)
        tdSql.checkData(0,1,None)
        tdSql.checkData(2,1,None)
        tdSql.checkData(6,1,10)
        tdSql.checkData(7,1,20)
        tdSql.checkData(12,1,0)
        tdSql.checkData(13,1,None)
        tdSql.checkData(15,1,None)
        tdSql.checkData(19,1,10)
        tdSql.checkData(20,1,20)
        tdSql.checkData(25,1,0)

    def query_mix_common(self):

        tdLog.info (" ======================================elapsed mixup with common col, it will not support =======================================")

        tdSql.query("select elapsed(ts,10s) from stable_1 where ts between '2015-01-01 00:00:00.000'  and '2015-01-01 00:01:00.000'  and ind =1  group by tbname; ")
        tdSql.checkRows(1)
        tdSql.checkData(0,0,6)

        tdSql.query("select elapsed(ts,10s) from sub_table1_1 where ts between '2015-01-01 00:00:00.000'  and '2015-01-01 00:01:00.000'  ; ")
        tdSql.checkRows(1)
        tdSql.checkData(0,0,6)

        tdSql.error("select ts,elapsed(ts,10s) from sub_empty_1 where ts between '2015-01-01 00:00:00.000'  and '2015-01-01 00:01:00.000' ; ")
        tdSql.error("select ts,elapsed(ts,10s) from stable_empty where ts between '2015-01-01 00:00:00.000'  and '2015-01-01 00:01:00.000'  group by tbname; ")

        tdSql.error("select ts,elapsed(ts,10s) from sub_table1_1 where ts between '2015-01-01 00:00:00.000'  and '2015-01-01 00:01:00.000' ; ")
        tdSql.error("select ts,elapsed(ts,10s) from stable_1 where ts between '2015-01-01 00:00:00.000'  and '2015-01-01 00:01:00.000'  group by tbname; ")

        tdSql.error("select q_int,elapsed(ts,10s) from sub_table1_1 where ts between '2015-01-01 00:00:00.000'  and '2015-01-01 00:01:00.000' ; ")
        tdSql.error("select q_int,elapsed(ts,10s) from stable_1 where ts between '2015-01-01 00:00:00.000'  and '2015-01-01 00:01:00.000'  group by tbname; ")

        tdSql.error("select ts,q_int,elapsed(ts,10s) from sub_table1_1 where ts between '2015-01-01 00:00:00.000'  and '2015-01-01 00:01:00.000' ; ")
        tdSql.error("select ts,q_int,elapsed(ts,10s) from stable_1 where ts between '2015-01-01 00:00:00.000'  and '2015-01-01 00:01:00.000'  group by tbname; ")

    def query_mix_Aggregate(self):

        tdLog.info (" ====================================== elapsed mixup with aggregate ==================================================")

        tdSql.query("select count(*),avg(q_int) ,  sum(q_double),stddev(q_float),LEASTSQUARES(q_int,0,1), elapsed(ts,10s) from sub_table1_1 ; ")

        data = tdSql.getResult("select count(*),avg(q_int) ,  sum(q_double),stddev(q_float),LEASTSQUARES(q_int,0,1), elapsed(ts,10s) from sub_table1_1 ; ")

        querys = ["count(*)","avg(q_int)", "sum(q_double)","stddev(q_float)","LEASTSQUARES(q_int,0,1)", "elapsed(ts,10s)"]

        for index , query in enumerate(querys):
            sql = "select %s from sub_table1_1 " %(query)
            tdSql.query(sql)
            tdSql.checkData(0,0,data[0][index])

        tdSql.query("select count(*),avg(q_int) ,  sum(q_double),stddev(q_float),LEASTSQUARES(q_int,0,1), elapsed(ts,10s) from stable_1  group by tbname; ")

        # Arithmetic with elapsed for common table

        operators = ["+" ,"-" , "*" ,"/" ,"%"]
        querys_oper = ["count(*)","avg(q_int)", "sum(q_double)","stddev(q_float)", "elapsed(ts,10s)"]

        for operator in operators:

            query_datas=[]

            sql_common= "select "

            for index , query in enumerate(querys_oper):

                query_data = tdSql.getResult("select %s from sub_table1_1;"%query)

                query_datas.append(query_data[0][0])
                sql_common += " %s %s " %(query,operator)
            sql_common=sql_common[:-2] + " from sub_table1_1;"

            tdSql.query(sql_common)
            results= query_datas[0]
            if operator == "+":
                for data in query_datas[1:]:
                    results += data
                tdSql.checkData(0,0,results)

            results= query_datas[0]
            if operator == "-":
                for data in query_datas[1:]:
                    results -= data
                tdSql.checkData(0,0,results)

            results= query_datas[0]
            if operator == "*":
                for data in query_datas[1:]:
                    results *= data
                tdSql.checkData(0,0,results)

            results= query_datas[0]
            if operator == "/":
                for data in query_datas[1:]:
                    results /= data
                tdSql.checkData(0,0,results)

            results= query_datas[0]
            if operator == "%":
                for data in query_datas[1:]:
                    results %= data
                tdSql.checkData(0,0,results)


        # Arithmetic with elapsed for super table

        operators = ["+" ,"-" , "*" ,"/" ,"%"]
        querys_oper = ["count(*)","avg(q_int)",  "sum(q_double)","stddev(q_float)", "elapsed(ts,10s)"]

        for operator in operators:

            query_datas=[]

            sql_common= "select "

            for index , query in enumerate(querys_oper):

                query_data = tdSql.getResult("select %s from stable_1 group by tbname;"%query)

                query_datas.append(query_data[0][0])
                sql_common += " %s %s " %(query,operator)
            sql_common=sql_common[:-2] + " from stable_1 group by tbname;"

            tdSql.query(sql_common)
            results= query_datas[0]
            if operator == "+":
                for data in query_datas[1:]:
                    results += data
                tdSql.checkData(0,0,results)
                tdSql.checkData(1,0,results)
                tdSql.checkData(2,0,results)


            results= query_datas[0]
            if operator == "-":
                for data in query_datas[1:]:
                    results -= data
                tdSql.checkData(0,0,results)
                tdSql.checkData(1,0,results)
                tdSql.checkData(2,0,results)

            results= query_datas[0]
            if operator == "*":
                for data in query_datas[1:]:
                    results *= data
                tdSql.checkData(0,0,results)
                tdSql.checkData(1,0,results)
                tdSql.checkData(2,0,results)

            results= query_datas[0]
            if operator == "/":
                for data in query_datas[1:]:
                    results /= data
                tdSql.checkData(0,0,results)
                tdSql.checkData(1,0,results)
                tdSql.checkData(2,0,results)

            results= query_datas[0]
            if operator == "%":
                for data in query_datas[1:]:
                    results %= data
                tdSql.checkData(0,0,results)
                tdSql.checkData(1,0,results)
                tdSql.checkData(2,0,results)

    def query_mix_select(self):

        tdLog.info (" ====================================== elapsed mixup with select function =================================================")

        querys = ["max(q_int)","min(q_int)" , "first(q_tinyint)", "first(*)","last(q_int)","last(*)","PERCENTILE(q_int,10)","APERCENTILE(q_int,10)","elapsed(ts,10s)"]


        querys_mix = ["max(q_int)","min(q_int)" , "first(q_tinyint)", "first(q_int)","last(q_int)","PERCENTILE(q_int,10)","APERCENTILE(q_int,10)","elapsed(ts,10s)"]

        tdSql.query("select max(q_int),min(q_int) , first(q_tinyint), first(q_int),last(q_int),PERCENTILE(q_int,10),APERCENTILE(q_int,10) ,elapsed(ts,10s) from sub_table1_1 ; ")

        data = tdSql.getResult("select max(q_int),min(q_int) , first(q_tinyint), first(q_int),last(q_int),PERCENTILE(q_int,10),APERCENTILE(q_int,10) ,elapsed(ts,10s) from sub_table1_1 ; ")

        for index , query in enumerate(querys_mix):
            sql = "select %s from sub_table1_1 " %(query)
            tdSql.query(sql)
            tdSql.checkData(0,0,data[0][index])

        tdSql.query("select max(q_int),min(q_int) , first(q_tinyint), first(q_int),last(q_int),APERCENTILE(q_int,10) ,elapsed(ts,10s) from stable_1 group by tbname ; ")

        data = tdSql.getResult("select max(q_int),min(q_int) , first(q_tinyint), first(q_int),last(q_int),APERCENTILE(q_int,10) ,elapsed(ts,10s) from stable_1 group by tbname ; ")

        querys_mix = ["max(q_int)","min(q_int)" , "first(q_tinyint)", "first(q_int)","last(q_int)","APERCENTILE(q_int,10)","elapsed(ts,10s)"]

        for index , query in enumerate(querys_mix):
            sql = "select %s from stable_1 group by tbname " %(query)
            tdSql.query(sql)
            tdSql.checkData(0,0,data[0][index])
            tdSql.checkData(1,0,data[0][index])
            tdSql.checkData(2,0,data[0][index])

        operators = ["+" ,"-" , "*" ,"/" ,"%"]
        querys_oper = querys_mix

        for operator in operators:

            query_datas=[]

            sql_common= "select "

            for index , query in enumerate(querys_oper):

                query_data = tdSql.getResult("select %s from sub_table1_1;"%query)

                query_datas.append(query_data[0][0])
                sql_common += " %s %s " %(query,operator)
            sql_common=sql_common[:-2] + " from sub_table1_1;"

            tdSql.query(sql_common)
            results= query_datas[0]
            if operator == "+":
                for data in query_datas[1:]: 
                    results += data
                tdSql.checkData(0,0,results)

            results= query_datas[0]
            if operator == "-":
                for data in query_datas[1:]:
                    results -= data
                tdSql.checkData(0,0,results)

            results= query_datas[0]
            if operator == "*":
                for data in query_datas[1:]:
                    results *= data
                tdSql.checkData(0,0,results)

            results= query_datas[0]
            if operator == "/":
                for data in query_datas[1:]:
                    results /= data
                tdSql.checkData(0,0,results)

            results= query_datas[0]
            if operator == "%":
                for data in query_datas[1:]:
                    results %= data
                tdSql.checkData(0,0,results)


        # Arithmetic with elapsed for super table

        operators = ["+" ,"-" , "*" ,"/" ,"%"]
        querys_oper = querys_mix

        for operator in operators:

            query_datas=[]

            sql_common= "select "

            for index , query in enumerate(querys_oper):

                query_data = tdSql.getResult("select %s from stable_1 group by tbname;"%query)

                query_datas.append(query_data[0][0])
                sql_common += " %s %s " %(query,operator)
            sql_common=sql_common[:-2] + " from stable_1 group by tbname;"

            tdSql.query(sql_common)
            results= query_datas[0]
            if operator == "+":
                for data in query_datas[1:]:
                    results += data
                tdSql.checkData(0,0,results)
                tdSql.checkData(1,0,results)
                tdSql.checkData(2,0,results)


            results= query_datas[0]
            if operator == "-":
                for data in query_datas[1:]:
                    results -= data
                tdSql.checkData(0,0,results)
                tdSql.checkData(1,0,results)
                tdSql.checkData(2,0,results)

            results= query_datas[0]
            if operator == "*":
                for data in query_datas[1:]:
                    results *= data
                tdSql.checkData(0,0,results)
                tdSql.checkData(1,0,results)
                tdSql.checkData(2,0,results)

            results= query_datas[0]
            if operator == "/":
                for data in query_datas[1:]:
                    results /= data
                tdSql.checkData(0,0,results)
                tdSql.checkData(1,0,results)
                tdSql.checkData(2,0,results)

            results= query_datas[0]
            if operator == "%":
                for data in query_datas[1:]:
                    results %= data
                tdSql.checkData(0,0,results)
                tdSql.checkData(1,0,results)
                tdSql.checkData(2,0,results)

    def query_mix_compute(self):

        tdLog.info (" ====================================== elapsed mixup with compute function =================================================")

        querys = ["diff(q_int)","DERIVATIVE(q_int,1s,1)","spread(ts)","spread(q_tinyint)","ceil(q_float)","floor(q_float)","round(q_float)"]

        for index , query in enumerate(querys):

            sql1 = "select elapsed(ts,10s),%s from sub_table1_1 " %(query)
            sql2 = "select elapsed(ts,10s),%s from stable_1  group by tbname" %(query)
            if query in ["diff(q_int)","DERIVATIVE(q_int,1s,1)","ceil(q_float)","floor(q_float)","round(q_float)"]:
                tdSql.error(sql1)
                tdSql.error(sql2)
                continue
            tdSql.query(sql1)
            tdSql.query(sql2)

        # only support mixup with spread

        sql = "select spread(ts)*10,spread(q_tinyint)-10,elapsed(ts,10s) from sub_table1_1 where ts>=\"2015-01-01 00:00:00.000\"  and ts < \"2015-01-01 00:10:00.000\"  ;"
        tdSql.execute(sql)

        data = tdSql.getResult(sql)

        sql = "select spread(ts)*10,spread(q_tinyint)-10,elapsed(ts,10s) from stable_1 where ts>=\"2015-01-01 00:00:00.000\"  and ts < \"2015-01-01 00:10:00.000\" ;"
        tdSql.execute(sql)

        querys_mix = ["spread(ts)","spread(q_tinyint)-10","elapsed(ts,10s)"]

        for index , query in enumerate(querys_mix):
            sql = "select %s from sub_table1_1 where ts>=\"2015-01-01 00:00:00.000\"  and ts < \"2015-01-01 00:10:00.000\" ; " %(query)
            tdSql.query(sql)

        operators = ["+" ,"-" , "*" ,"/" ,"%"]
        querys_oper = querys_mix

        for operator in operators:

            sql_common= "select "

            for index , query in enumerate(querys_oper):

                sql_common += " %s %s " %(query,operator)
            sql_common=sql_common[:-2] + " from stable_1 where ts>=\"2015-01-01 00:00:00.000\"  and ts < \"2015-01-01 00:10:00.000\" ;"

            tdSql.query(sql_common)

        for index , query in enumerate(querys_mix):
            sql = "select %s from stable_1 where ts>=\"2015-01-01 00:00:00.000\"  and ts < \"2015-01-01 00:10:00.000\"  ; " %(query)
            tdSql.query(sql)

        operators = ["+" ,"-" , "*" ,"/" ,"%"]
        querys_oper = querys_mix

        for operator in operators:

            sql_common= "select "

            for index , query in enumerate(querys_oper):

                sql_common += " %s %s " %(query,operator)
            sql_common=sql_common[:-2] + " from stable_1 where ts>=\"2015-01-01 00:00:00.000\"  and ts < \"2015-01-01 00:10:00.000\" ;"

            tdSql.query(sql_common)

    def query_mix_arithmetic(self):

        tdLog.info (" ====================================== elapsed mixup with arithmetic =================================================")

        tdSql.execute("select elapsed(ts,10s)+1 ,elapsed(ts,10s)-2,elapsed(ts,10s)*3,elapsed(ts,10s)/4,elapsed(ts,10s)%5 from sub_table1_1 where ts>=\"2015-01-01 00:00:00.000\"  and ts < \"2015-01-01 00:10:00.000\" ; ")
        tdSql.execute("select elapsed(ts,10s)+1 ,elapsed(ts,10s)-2,elapsed(ts,10s)*3,elapsed(ts,10s)/4,elapsed(ts,10s)%5 from stable_1 where ts>=\"2015-01-01 00:00:00.000\"  and ts < \"2015-01-01 00:10:00.000\" ; ")

        # queries = ["elapsed(ts,10s)+1" ,"elapsed(ts,10s)-2","elapsed(ts,10s)*3","elapsed(ts,10s)/4","elapsed(ts,10s)%5" ]

        # for index ,query in enumerate(queries):
        #     sql = "select %s from sub_table1_1 where ts>=\"2015-01-01 00:00:00.000\"  and ts < \"2015-01-01 00:10:00.000\" interval(1s) fill(prev) ;" % (query)
        #     data =  tdSql.getResult(sql)
        #     tdSql.query("select elapsed(ts,10s)+1 ,elapsed(ts,10s)-2,elapsed(ts,10s)*3,elapsed(ts,10s)/4,elapsed(ts,10s)%5 from sub_table1_1 where ts>=\"2015-01-01 00:00:00.000\"  and ts < \"2015-01-01 00:10:00.000\" interval(1s) fill(prev) ; ")
        #     tdSql.checkData(0,index+1,data[0][1])

    def query_with_join(self):

        tdLog.info (" ====================================== elapsed mixup with join =================================================")

        tdSql.error("select elapsed(ts,10s) from stable_empty TABLE1 , stable_empty TABLE2  where TABLE1.ts =TABLE2.ts; ")
        tdSql.error("select elapsed(ts,10s) from stable_empty TABLE1 , stable_empty TABLE2  where TABLE1.ts =TABLE2.ts group by tbname; ")

        tdSql.execute("select elapsed(ts,10s) from sub_empty_1 TABLE1 , sub_empty_2 TABLE2  where TABLE1.ts =TABLE2.ts; ")
        tdSql.error("select elapsed(ts,10s) from stable_1 TABLE1 , stable_2 TABLE2  where TABLE1.ts =TABLE2.ts and TABLE1.ind =TABLE2.ind; ")
        tdSql.error("select elapsed(ts,10s) from stable_1 TABLE1 , stable_2 TABLE2  where TABLE1.ts =TABLE2.ts and TABLE1.ind =TABLE2.ind group by tbname,ind; ") # join not support group by

        tdSql.error("select elapsed(ts,10s) from sub_empty_1 TABLE1 , stable_2 TABLE2  where TABLE1.ts =TABLE2.ts and TABLE1.ind =TABLE2.ind ; ")
        tdSql.execute("select elapsed(ts,10s) from sub_empty_1 TABLE1 , sub_empty_2 TABLE2  where TABLE1.ts =TABLE2.ts ; ")

        tdSql.query("select elapsed(ts,10s) from sub_table1_1 TABLE1 , sub_table1_2 TABLE2  where TABLE1.ts =TABLE2.ts ; ")
        tdSql.checkData(0,0,9)

        tdSql.query("select elapsed(ts,10s) from sub_empty_1 TABLE1 , sub_table1_2 TABLE2  where TABLE1.ts =TABLE2.ts ; ")
        tdSql.checkRows(0)

        tdSql.query("select elapsed(ts,10s) from sub_empty_1 TABLE1 , regular_empty  TABLE2  where TABLE1.ts =TABLE2.ts ; ")
        tdSql.checkRows(0)

        tdSql.query("select elapsed(ts,10s) from sub_empty_1 TABLE1 , regular_table_1  TABLE2  where TABLE1.ts =TABLE2.ts ; ")
        tdSql.checkRows(0)

        tdSql.query("select elapsed(ts,10s) from sub_table1_3 TABLE1 , regular_table_1  TABLE2  where TABLE1.ts =TABLE2.ts ; ")
        tdSql.checkRows(1)
        tdSql.checkData(0,0,9)

        tdSql.query("select elapsed(ts,10s) from regular_table_1 ; ")
        tdSql.checkRows(1)
        tdSql.checkData(0,0,9)

    def query_with_union(self):

        tdLog.info (" ====================================== elapsed mixup with union all =================================================")

        # union all with empty

        tdSql.query("select elapsed(ts,10s) from regular_table_1  union all  select elapsed(ts,10s) from regular_table_2;")

        tdSql.query("select elapsed(ts,10s) from regular_table_1  where ts>=\"2015-01-01 00:00:00.000\"  and ts < \"2015-01-01 00:10:00.000\" interval(1s) fill(prev)  union all \
        select elapsed(ts,10s) from regular_table_2 where ts>=\"2015-01-01 00:00:00.000\"  and ts < \"2015-01-01 00:10:00.000\" interval(1s) fill(prev);")
        tdSql.checkRows(1200)
        tdSql.checkData(0,1,0.1)
        tdSql.checkData(500,1,0)

        tdSql.query("select elapsed(ts,10s) from sub_empty_1  where ts>=\"2015-01-01 00:00:00.000\"  and ts < \"2015-01-01 00:10:00.000\" interval(1s) fill(prev)  union all \
        select elapsed(ts,10s) from regular_table_2 where ts>=\"2015-01-01 00:00:00.000\"  and ts < \"2015-01-01 00:10:00.000\" interval(1s) fill(prev);")
        tdSql.checkRows(600)
        tdSql.checkData(0,1,0.1)
        tdSql.checkData(500,0,0)

        tdSql.query('select elapsed(ts,10s) from sub_empty_1 union all select elapsed(ts,10s) from sub_empty_2;')
        tdSql.checkRows(0)

        tdSql.query('select elapsed(ts,10s) from regular_table_1 union all select elapsed(ts,10s) from sub_empty_1;')
        tdSql.checkRows(1)
        tdSql.checkData(0,0,9)

        tdSql.query('select elapsed(ts,10s) from sub_empty_1 union all select elapsed(ts,10s) from regular_table_1;')
        tdSql.checkRows(1)
        tdSql.checkData(0,0,9)

        tdSql.query('select elapsed(ts,10s) from sub_empty_1 union all select elapsed(ts,10s) from sub_table1_1;')
        tdSql.checkRows(1)
        tdSql.checkData(0,0,9)

        tdSql.query('select elapsed(ts,10s) from sub_table1_1 union all select elapsed(ts,10s) from sub_empty_1;')
        tdSql.checkRows(1)
        tdSql.checkData(0,0,9)

        tdSql.query('select elapsed(ts,10s) from sub_empty_1 union all select elapsed(ts,10s) from regular_table_1;')
        tdSql.checkRows(1)
        tdSql.checkData(0,0,9)

        tdSql.error('select elapsed(ts,10s) from sub_empty_1 union all select elapsed(ts,10s) from stable_sub_empty group by tbname;')

        tdSql.error('select elapsed(ts,10s) from regular_table_1 union all select elapsed(ts,10s) from stable_sub_empty group by tbname;')

        tdSql.query('select elapsed(ts,10s) from sub_empty_1 where ts>="2015-01-01 00:00:00.000"  and ts < "2015-01-01 00:10:00.000" interval(1s) fill(prev) union all select elapsed(ts,10s) from sub_empty_2 where ts>="2015-01-01 00:00:00.000"  and ts < "2015-01-01 00:10:00.000" interval(1s) fill(prev);')
        tdSql.checkRows(0)

        tdSql.error('select elapsed(ts,10s) from sub_empty_1   union all select elapsed(ts,10s) from stable_empty  group by tbname;')

        tdSql.error('select elapsed(ts,10s) from sub_empty_1  interval(1s)  union all select elapsed(ts,10s) from stable_empty interval(1s)  group by tbname;')

        # tdSql.error('select elapsed(ts,10s) from sub_empty_1 where ts>="2015-01-01 00:00:00.000"  and ts < "2015-01-01 00:10:00.000" interval(1s) fill(prev) union all select elapsed(ts,10s) from stable_empty where ts>="2015-01-01 00:00:00.000"  and ts < "2015-01-01 00:10:00.000" interval(1s) fill(prev) group by tbname;')

        tdSql.query("select elapsed(ts,10s) from stable_empty  group by tbname union all select elapsed(ts,10s) from stable_empty group by tbname ;")
        tdSql.checkRows(0)

        # case : TD-12229
        tdSql.query("select elapsed(ts,10s) from stable_empty  group by tbname union all select elapsed(ts,10s) from stable_1 group by tbname ;")
        tdSql.checkRows(3)

        tdSql.query("select elapsed(ts,10s) from stable_1  group by tbname union all select elapsed(ts,10s) from stable_1 group by tbname ;")
        tdSql.checkRows(6)
        tdSql.checkData(0,0,9)
        tdSql.checkData(5,0,9)

        tdSql.query("select elapsed(ts,10s) from stable_1  group by tbname union all select elapsed(ts,10s) from stable_2 group by tbname ;")
        tdSql.checkRows(6)
        tdSql.checkData(0,0,9)
        tdSql.checkData(5,0,9)

        tdSql.query('select elapsed(ts,10s) from stable_1 where ts>="2015-01-01 00:00:00.000"  and ts < "2015-01-01 00:10:00.000" interval(10s) fill(prev) group by tbname union all\
             select elapsed(ts,10s) from stable_2 where ts>="2015-01-01 00:00:00.000"  and ts < "2015-01-01 00:10:00.000" interval(10s) fill(prev) group by tbname ;')
        tdSql.checkRows(360)
        tdSql.checkData(0,1,1)
        tdSql.checkData(50,1,0)

        #case : TD-12229
        tdSql.query('select elapsed(ts,10s) from stable_empty group by tbname union all  select elapsed(ts,10s) from stable_2 group by tbname ;')
        tdSql.checkRows(3)

        tdSql.query('select elapsed(ts,10s) from stable_1 group by tbname union all  select elapsed(ts,10s) from stable_empty group by tbname ;')
        tdSql.checkRows(3)


        tdSql.query('select elapsed(ts,10s) from stable_empty where ts>="2015-01-01 00:00:00.000"  and ts < "2015-01-01 00:10:00.000" interval(10s) fill(prev) group by tbname union all\
             select elapsed(ts,10s) from stable_2 where ts>="2015-01-01 00:00:00.000"  and ts < "2015-01-01 00:10:00.000" interval(10s) fill(prev) group by tbname ;')
        tdSql.checkRows(180)

        tdSql.query('select elapsed(ts,10s) from stable_1 where ts>="2015-01-01 00:00:00.000"  and ts < "2015-01-01 00:10:00.000" interval(10s) fill(prev) group by tbname union all\
             select elapsed(ts,10s) from stable_empty where ts>="2015-01-01 00:00:00.000"  and ts < "2015-01-01 00:10:00.000" interval(10s) fill(prev) group by tbname ;')
        tdSql.checkRows(180)

        # union all with sub table and regular table

        # sub_table with sub_table

        tdSql.query('select elapsed(ts,10s) from sub_table1_1 where ts>="2015-01-01 00:00:00.000"  and ts < "2015-01-01 00:10:00.000" interval(10s) fill(prev)  union all\
             select elapsed(ts,10s) from sub_table2_2 where ts>="2015-01-01 00:00:00.000"  and ts < "2015-01-01 00:10:00.000" interval(10s) fill(prev) ;')
        tdSql.checkRows(120)
        tdSql.checkData(0,1,1)
        tdSql.checkData(12,1,0)

        tdSql.query('select elapsed(ts,10s) from sub_table1_1 where ts>="2015-01-01 00:00:00.000"  and ts < "2015-01-01 00:10:00.000" interval(10s) fill(prev)  union all\
             select elapsed(ts,10s) from sub_table1_1 where ts>="2015-01-01 00:00:00.000"  and ts < "2015-01-01 00:10:00.000" interval(10s) fill(prev) ;')
        tdSql.checkRows(120)
        tdSql.checkData(0,1,1)
        tdSql.checkData(12,1,0)

        tdSql.query('select elapsed(ts,10s) from regular_table_1 where ts>="2015-01-01 00:00:00.000"  and ts < "2015-01-01 00:10:00.000" interval(10s) fill(prev)  union all\
             select elapsed(ts,10s) from sub_table1_1 where ts>="2015-01-01 00:00:00.000"  and ts < "2015-01-01 00:10:00.000" interval(10s) fill(prev) ;')
        tdSql.checkRows(120)
        tdSql.checkData(0,1,1)
        tdSql.checkData(12,1,0)

        tdSql.query('select elapsed(ts,10s) from regular_table_1 where ts>="2015-01-01 00:00:00.000"  and ts < "2015-01-01 00:10:00.000" interval(10s) fill(prev)  union all\
             select elapsed(ts,10s) from regular_table_1 where ts>="2015-01-01 00:00:00.000"  and ts < "2015-01-01 00:10:00.000" interval(10s) fill(prev) ;')
        tdSql.checkRows(120)
        tdSql.checkData(0,1,1)
        tdSql.checkData(12,1,0)

        tdSql.query('select elapsed(ts,10s) from regular_table_1 where ts>="2015-01-01 00:00:00.000"  and ts < "2015-01-01 00:10:00.000" interval(10s) fill(prev)  union all\
             select elapsed(ts,10s) from regular_table_2 where ts>="2015-01-01 00:00:00.000"  and ts < "2015-01-01 00:10:00.000" interval(10s) fill(prev) ;')
        tdSql.checkRows(120)
        tdSql.checkData(0,1,1)
        tdSql.checkData(12,1,0)

        tdSql.query('select elapsed(ts,10s) from regular_table_1 where ts>="2015-01-01 00:00:00.000"  and ts < "2015-01-01 00:10:00.000" interval(10s) fill(prev)  union all\
             select elapsed(ts,10s) from regular_table_2 where ts>="2015-01-01 00:00:00.000"  and ts < "2015-01-01 00:10:00.000" interval(10s) fill(prev) ;')
        tdSql.checkRows(120)
        tdSql.checkData(0,1,1)
        tdSql.checkData(12,1,0)

        tdSql.query('select elapsed(ts,10s) from sub_empty_1 where ts>="2015-01-01 00:00:00.000"  and ts < "2015-01-01 00:10:00.000" interval(10s) fill(prev)  union all\
             select elapsed(ts,10s) from regular_table_2 where ts>="2015-01-01 00:00:00.000"  and ts < "2015-01-01 00:10:00.000" interval(10s) fill(prev) ;')
        tdSql.checkRows(60)
        tdSql.checkData(0,1,1)
        tdSql.checkData(12,1,0)

        tdSql.query('select elapsed(ts,10s) from regular_table_2 where ts>="2015-01-01 00:00:00.000"  and ts < "2015-01-01 00:10:00.000" interval(10s) fill(prev)  union all\
             select elapsed(ts,10s) from sub_empty_1 where ts>="2015-01-01 00:00:00.000"  and ts < "2015-01-01 00:10:00.000" interval(10s) fill(prev) ;')
        tdSql.checkRows(60)
        tdSql.checkData(0,1,1)
        tdSql.checkData(12,1,0)

        # stable with stable

        tdSql.query('select elapsed(ts,10s) from stable_1 where ts>="2015-01-01 00:00:00.000"  and ts < "2015-01-01 00:10:00.000" interval(10s) fill(prev)  group by tbname union all\
             select elapsed(ts,10s) from stable_1 where ts>="2015-01-01 00:00:00.000"  and ts < "2015-01-01 00:10:00.000" interval(10s) fill(prev) group by tbname;')
        tdSql.checkRows(360)
        tdSql.checkData(0,1,1)
        tdSql.checkData(12,1,0)

        tdSql.query('select elapsed(ts,10s) from regular_table_2  interval(10s)  union all  select elapsed(ts,10s) from sub_empty_1 where ts>="2015-01-01 00:00:00.000"  and ts < "2015-01-01 00:10:00.000" interval(10s) fill(prev);')
        tdSql.checkRows(10)
        tdSql.checkData(0,1,1)
        tdSql.checkData(9,1,0)

        tdSql.query('select elapsed(ts,10s) from regular_table_2  interval(10s)  union all  select elapsed(ts,10s) from regular_table_1 where ts>="2015-01-01 00:00:00.000"  and ts < "2015-01-01 00:10:00.000" interval(10s) fill(prev) ;')
        tdSql.checkRows(70)
        tdSql.checkData(0,1,1)
        tdSql.checkData(9,1,0)

        tdSql.query('select elapsed(ts,10s) from regular_table_2  interval(10s) order by ts desc union all  select elapsed(ts,10s) from regular_table_1 where ts>="2015-01-01 00:00:00.000"  and ts < "2015-01-01 00:10:00.000"  interval(10s) fill(prev) order by ts asc;')
        tdSql.checkRows(70)
        tdSql.checkData(0,1,0)
        tdSql.checkData(1,1,1)
        tdSql.checkData(9,1,1)

        tdSql.query('select elapsed(ts,10s) from stable_1 group by tbname, ind  order by ts desc union all  select elapsed(ts,10s) from stable_2 group by tbname, ind  order by ts asc ;')
        tdSql.checkRows(6)
        tdSql.checkData(0,0,9)

        tdSql.query('select elapsed(ts,10s) from stable_1 group by tbname, ind  order by ts desc union all  select elapsed(ts,10s) from stable_1 group by tbname, ind  order by ts asc ;')
        tdSql.checkRows(6)
        tdSql.checkData(0,0,9)

        tdSql.query('select elapsed(ts,10s) from stable_1  interval(10s) group by tbname,ind order by ts desc union all  select elapsed(ts,10s) from stable_2 where ts>="2015-01-01 00:00:00.000"  and ts < "2015-01-01 00:10:00.000"  interval(10s) fill(prev) group by tbname,ind order by ts asc ;')
        tdSql.checkRows(210)
        tdSql.checkData(0,1,0)
        tdSql.checkData(1,1,1)
        tdSql.checkData(9,1,1)

        tdSql.query('select elapsed(ts,10s) from stable_2  interval(10s) group by tbname,ind order by ts desc union all  select elapsed(ts,10s) from stable_1 where ts>="2015-01-01 00:00:00.000"  and ts < "2015-01-01 00:10:00.000"  interval(10s) fill(prev) group by tbname,ind order by ts asc ;')
        tdSql.checkRows(210)
        tdSql.checkData(0,1,0)
        tdSql.checkData(1,1,1)
        tdSql.checkData(9,1,1)

        tdSql.query('select elapsed(ts,10s) from stable_1  interval(10s) group by tbname,ind order by ts desc union all  select elapsed(ts,10s) from stable_1 where ts>="2015-01-01 00:00:00.000"  and ts < "2015-01-01 00:10:00.000"  interval(10s) fill(prev) group by tbname,ind order by ts asc ;')
        tdSql.checkRows(210)
        tdSql.checkData(0,1,0)
        tdSql.checkData(1,1,1)
        tdSql.checkData(9,1,1)

    def query_nest(self):

        tdLog.info (" ====================================== elapsed query for nest =================================================")

        # ===============================================outer nest============================================

        # regular table

        # ts can't be used at outer query

        tdSql.query("select elapsed(ts,10s) from (select ts from regular_table_1 );")

        # case : TD-12164

        tdSql.error("select elapsed(ts,10s) from (select qint ts from regular_table_1 );")
        tdSql.error("select elapsed(tbname ,10s) from (select qint tbname from regular_table_1 );")
        tdSql.error("select elapsed(tsc ,1s) from (select q_int tsc from regular_table_1) ;")
        tdSql.error("select elapsed(tsv ,1s) from (select elapsed(ts,1s) tsv from regular_table_1);")
        tdSql.error("select elapsed(ts ,1s) from (select elapsed(ts,1s) ts from regular_table_1);")
        # # bug fix
        # tdSql.error("select elapsed(tsc ,1s) from (select tscol tsc from regular_table_1) ;")

        # case TD-12276
        # tdSql.error("select elapsed(ts,10s) from (select ts,tbname from regular_table_1 order by ts asc );")

        # tdSql.error("select elapsed(ts,10s) from (select ts,tbname  from regular_table_1 order by ts desc );")

        # tdSql.error("select elapsed(ts,10s) from (select ts ,max(q_int),tbname  from regular_table_1 order by ts  ) interval(1s);")

        # tdSql.error("select elapsed(ts,10s) from (select ts ,q_int,tbname  from regular_table_1 order by ts  ) interval(1s);")

        # sub table

        tdSql.query("select elapsed(ts,10s) from (select ts from sub_table1_1  );")

        # tdSql.error("select elapsed(ts,10s) from (select ts ,max(q_int),tbname  from sub_table1_1 order by ts  ) interval(1s);")

        # tdSql.error("select elapsed(ts,10s) from (select ts ,q_int,tbname  from sub_table1_1 order by ts  ) interval(1s);")

        tdSql.query("select elapsed(ts,10s) from (select ts ,tbname,top(q_int,3)  from sub_table1_1   ) interval(10s);")

        tdSql.query("select elapsed(ts,10s) from (select ts ,tbname,bottom(q_int,3)  from sub_table1_1   ) interval(10s);")

        tdSql.query("select elapsed(ts,10s) from (select ts ,tbname from sub_table1_1   ) interval(10s);")

        tdSql.query("select elapsed(ts,10s) from (select ts ,tbname from sub_table1_1   ) interval(10s);")

        # tdSql.error("select elapsed(ts,10s) from (select ts ,count(*),tbname  from sub_table1_1 order by ts  ) interval(1s);")

        querys = ["count(*)","avg(q_int)", "sum(q_double)","stddev(q_float)","LEASTSQUARES(q_int,0,1)","elapsed(ts,10s)"]

        for query in querys:
            sql1 = "select elapsed(ts,10s) from (select %s from regular_table_1 order by ts  ) interval(1s); " % query
            sql2 = "select elapsed(ts,10s) from (select ts , tbname ,%s from regular_table_1 order by ts  ) interval(1s); " % query
            sql3 = "select elapsed(ts,10s) from (select ts , tbname ,%s from stable_1 group by tbname, ind order by ts  ) interval(1s); " % query
            sql4 = "select elapsed(ts,10s) from (select %s from sub_table2_1  order by ts  ) interval(1s); " % query
            sql5 = "select elapsed(ts,10s) from (select ts , tbname ,%s from sub_table2_1  order by ts  ) interval(1s); " % query

            tdSql.error(sql1)
            tdSql.error(sql2)
            tdSql.error(sql3)
            tdSql.error(sql4)
            tdSql.error(sql5)


        # case TD-12164
        tdSql.error( "select elapsed(ts00 ,1s) from (select elapsed(ts,1s) ts00 from regular_table_1) ; " )
        tdSql.error( "select elapsed(ts ,1s) from (select elapsed(ts,1s) ts from regular_table_1) ; " )

        tdSql.error( "select elapsed(ts00 ,1s) from (select elapsed(ts,1s) ts00 from stable_1 group by tbname ) ; " )
        tdSql.error( "select elapsed(ts ,1s) from (select elapsed(ts,1s) ts from stable_1 group by tbname) ; " )


        # stable

        tdSql.error("select elapsed(ts,10s) from (select ts from stable_1 ) group by tbname ;")

        tdSql.error("select elapsed(ts,10s) from (select ts ,max(q_int),tbname  from stable_1 group by tbname order by ts ) interval(1s) group by tbname;")

        tdSql.error("select elapsed(ts,10s) from (select ts ,q_int,tbname  from stable_1 order by ts ) interval(1s) group by tbname;")

        # mixup with aggregate

        querys = ["max(q_int)","min(q_int)" , "first(q_tinyint)", "first(*)","last(q_int)","last(*)","top(q_double,1)",
        "bottom(q_float,1)","PERCENTILE(q_int,10)","APERCENTILE(q_int,10)" ,"elapsed(ts,10s)"]

        for index , query in enumerate(querys):

            sql1 = "select elapsed(ts,10s) from (select %s from sub_table1_1) where ts>=\"2015-01-01 00:00:00.000\"  and ts < \"2015-01-01 00:10:00.000\" interval(10s) fill(prev) ;  " %(query)
            sql2 = "select elapsed(ts,10s) from (select %s from stable_1 ) where ts>=\"2015-01-01 00:00:00.000\"  and ts < \"2015-01-01 00:10:00.000\" interval(10s) fill(prev)  group by tbname; " %(query)
            sql3 = "select elapsed(ts,10s) from (select %s from stable_1 group by tbname) where ts>=\"2015-01-01 00:00:00.000\"  and ts < \"2015-01-01 00:10:00.000\" interval(10s) fill(prev)  group by tbname; " %(query)

            if query in ["interp(q_int)"  ]:
                # print(sql1 )
                # print(sql2)
                tdSql.query(sql1)
                tdSql.error(sql2)
            else:
                tdSql.error(sql1)
                tdSql.error(sql2)
                tdSql.error(sql3)

        tdSql.query("select elapsed(ts,10s) from (select ts,tbname  from regular_table_1 order by ts  ) where ts>=\"2015-01-01 00:00:00.000\"  and ts < \"2015-01-01 00:10:00.000\" interval(1s) fill(prev);")

        tdSql.query("select elapsed(ts,10s) from (select ts ,max(q_int),tbname  from regular_table_1 order by ts  ) where ts>=\"2015-01-01 00:00:00.000\"  and ts < \"2015-01-01 00:10:00.000\" interval(1s) fill(prev);")

        # ===============================================inner nest============================================

        # sub table

        tdSql.query("select data from (select count(*),avg(q_int) ,  sum(q_double),stddev(q_float),LEASTSQUARES(q_int,0,1), elapsed(ts,10s) data from sub_table1_1 ); ")
        tdSql.checkData(0,0,9)

        # tdSql.query("select data from (select count(*),avg(q_int) ,  sum(q_double),stddev(q_float),LEASTSQUARES(q_int,0,1), elapsed(ts,10s) data from sub_table1_1 \
        #  where ts>=\"2015-01-01 00:00:00.000\"  and ts < \"2015-01-01 00:10:00.000\" interval(1s) fill(prev)); ")
        # tdSql.checkRows(600)
        # tdSql.checkData(0,0,0.1)

        tdSql.query("select * from (select count(*),avg(q_int) ,  sum(q_double),stddev(q_float),LEASTSQUARES(q_int,0,1), elapsed(ts,10s) data from regular_table_3 ); ")
        tdSql.checkData(0,5,9)

        # tdSql.query("select * from (select count(*),avg(q_int) ,  sum(q_double),stddev(q_float),LEASTSQUARES(q_int,0,1), elapsed(ts,10s) data from regular_table_3 \
        #  where ts>=\"2015-01-01 00:00:00.000\"  and ts < \"2015-01-01 00:10:00.000\" interval(1s) fill(prev)); ")
        # tdSql.checkRows(600)
        # tdSql.checkData(0,0,0.1)

        tdSql.query("select max(data) from (select count(*),avg(q_int) ,  sum(q_double),stddev(q_float),LEASTSQUARES(q_int,0,1), elapsed(ts,10s) data from regular_table_3 ); ")
        tdSql.checkData(0,0,9)

        # tdSql.query("select max(data) from (select count(*),avg(q_int) ,  sum(q_double),stddev(q_float),LEASTSQUARES(q_int,0,1), elapsed(ts,10s) data from regular_table_3 \
        #  where ts>=\"2015-01-01 00:00:00.000\"  and ts < \"2015-01-01 00:10:00.000\" interval(1s) fill(prev)); ")
        # tdSql.checkRows(1)
        # tdSql.checkData(0,0,0.1)

        # tdSql.query("select max(data) from (select count(*),avg(q_int) ,  sum(q_double),stddev(q_float),LEASTSQUARES(q_int,0,1), elapsed(ts,10s) data from sub_empty_2 \
        #  where ts>=\"2015-01-01 00:00:00.000\"  and ts < \"2015-01-01 00:10:00.000\" interval(1s) fill(prev)); ")
        # tdSql.checkRows(0)

        # tdSql.query("select max(data),min(data),avg(data) from (select count(*),avg(q_int) ,  sum(q_double),stddev(q_float),LEASTSQUARES(q_int,0,1), elapsed(ts,10s) data from regular_table_3 \
        #  where ts>=\"2015-01-01 00:00:00.000\"  and ts < \"2015-01-01 00:10:00.000\" interval(1s) fill(prev)); ")
        # tdSql.checkRows(1)

        # tdSql.query("select ceil(data),floor(data),round(data) from (select count(*),avg(q_int) ,  sum(q_double),stddev(q_float),LEASTSQUARES(q_int,0,1), elapsed(ts,10s) data from regular_table_3 \
        #  where ts>=\"2015-01-01 00:00:00.000\"  and ts < \"2015-01-01 00:10:00.000\" interval(1s) fill(prev)); ")
        # tdSql.checkRows(600)

        # tdSql.query("select spread(data) from (select count(*),avg(q_int) ,  sum(q_double),stddev(q_float),LEASTSQUARES(q_int,0,1), elapsed(ts,10s) data from regular_table_3 \
        #  where ts>=\"2015-01-01 00:00:00.000\"  and ts < \"2015-01-01 00:10:00.000\" interval(1s) fill(prev)); ")
        # tdSql.checkRows(1)

        # tdSql.query("select diff(data) from (select count(*),avg(q_int) ,  sum(q_double),stddev(q_float),LEASTSQUARES(q_int,0,1), elapsed(ts,10s) data from regular_table_3 \
        #  where ts>=\"2015-01-01 00:00:00.000\"  and ts < \"2015-01-01 00:10:00.000\" interval(1s) fill(prev)); ")
        # tdSql.checkRows(599)

        # tdSql.query("select DERIVATIVE(data ,1s ,1) from (select count(*),avg(q_int) ,  sum(q_double),stddev(q_float),LEASTSQUARES(q_int,0,1), elapsed(ts,10s) data from regular_table_3 \
        #  where ts>=\"2015-01-01 00:00:00.000\"  and ts < \"2015-01-01 00:10:00.000\" interval(1s) fill(prev)); ")
        # tdSql.checkRows(598)

        # tdSql.query("select ceil(data)from (select count(*),avg(q_int) ,  sum(q_double),stddev(q_float),LEASTSQUARES(q_int,0,1), elapsed(ts,10s) data from regular_table_3 \
        #  where ts>=\"2015-01-01 00:00:00.000\"  and ts < \"2015-01-01 00:10:00.000\" interval(1s) fill(prev)); ")
        # tdSql.checkRows(600)

        # tdSql.query("select floor(data)from (select count(*),avg(q_int) ,  sum(q_double),stddev(q_float),LEASTSQUARES(q_int,0,1), elapsed(ts,10s) data from regular_table_3 \
        #  where ts>=\"2015-01-01 00:00:00.000\"  and ts < \"2015-01-01 00:10:00.000\" interval(1s) fill(prev)); ")
        # tdSql.checkRows(600)

        # tdSql.query("select round(data)from (select count(*),avg(q_int) ,  sum(q_double),stddev(q_float),LEASTSQUARES(q_int,0,1), elapsed(ts,10s) data from regular_table_3 \
        #  where ts>=\"2015-01-01 00:00:00.000\"  and ts < \"2015-01-01 00:10:00.000\" interval(1s) fill(prev)); ")
        # tdSql.checkRows(600)

        # tdSql.query("select data*10+2 from (select count(*),avg(q_int) ,  sum(q_double),stddev(q_float),LEASTSQUARES(q_int,0,1), elapsed(ts,10s) data from regular_table_3 \
        #  where ts>=\"2015-01-01 00:00:00.000\"  and ts < \"2015-01-01 00:10:00.000\" interval(1s) fill(prev)); ")
        # tdSql.checkRows(600)

        # tdSql.query("select data*10+2 from (select count(*),avg(q_int) ,  sum(q_double),stddev(q_float),LEASTSQUARES(q_int,0,1), elapsed(ts,10s) data from regular_table_3 \
        #  where ts>=\"2015-01-01 00:00:00.000\"  and ts < \"2015-01-01 00:10:00.000\" interval(1s) fill(prev)); ")
        # tdSql.checkRows(600)

    def query_session_windows(self):

        # case TD-12344
        # session not support stable
        tdSql.error('select elapsed(ts,10s) from stable_1  where ts>="2015-01-01 00:00:00.000"  and ts < "2015-01-01 00:10:00.000"  session(ts ,10s) group by tbname,ind order by ts asc ')

        tdSql.query('select elapsed(ts,10s) from sub_table1_1  session(ts,1w) ; ')
        tdSql.checkRows(1)
        tdSql.checkData(0,0,9)
        tdSql.query('select elapsed(ts,10s) from sub_table1_1   where ts>="2015-01-01 00:00:00.000"  and ts < "2015-01-01 00:10:00.000" session(ts,1w) ; ')
        tdSql.checkRows(1)
        tdSql.checkData(0,0,9)

        tdSql.query('select elapsed(ts,10s) from  ( select * from sub_table1_1   where ts>="2015-01-01 00:00:00.000"  and ts < "2015-01-01 00:10:00.000") session(ts,1w) ; ')

<<<<<<< HEAD
        tdSql.error('select elapsed(ts,10s) from  ( select ts ,q_int from sub_table1_1   where ts>="2015-01-01 00:00:00.000"  and ts < "2015-01-01 00:10:00.000") session(ts,1w) ; ')

=======
        tdSql.query('select elapsed(ts,10s) from  ( select ts ,q_int from sub_table1_1   where ts>="2015-01-01 00:00:00.000"  and ts < "2015-01-01 00:10:00.000") session(ts,1w) ; ')
    
>>>>>>> f98e4323
        tdSql.error('select elapsed(ts,10s) from sub_table1_1   where ts>="2015-01-01 00:00:00.000"  and ts < "2015-01-01 00:10:00.000" interval(20s) fill (next) session(ts,1w) ; ')

        tdSql.query('select elapsed(ts,10s) from sub_empty_1  where ts>="2015-01-01 00:00:00.000"  and ts < "2015-01-01 00:10:00.000"  session(ts,1w) ; ')
        tdSql.checkRows(0)

        # windows state
        # not support stable

        tdSql.error('select elapsed(ts,10s) from stable_1  where ts>="2015-01-01 00:00:00.000"  and ts < "2015-01-01 00:10:00.000"  state_window(q_int) group by tbname,ind order by ts asc ')

        tdSql.query('select elapsed(ts,10s) from sub_table1_1  state_window(q_int) ; ')
        tdSql.checkRows(10)
        tdSql.checkData(0,0,0)
        tdSql.query('select elapsed(ts,10s) from sub_table1_1   where ts>="2015-01-01 00:00:00.000"  and ts < "2015-01-01 00:10:00.000" state_window(q_int) ; ')
        tdSql.checkRows(10)
        tdSql.checkData(0,0,0)

        # tdSql.error('select elapsed(ts,10s) from  ( select * from sub_table1_1   where ts>="2015-01-01 00:00:00.000"  and ts < "2015-01-01 00:10:00.000") state_window(q_int) ; ')

        # tdSql.error('select elapsed(ts,10s) from  ( select ts ,q_int from sub_table1_1   where ts>="2015-01-01 00:00:00.000"  and ts < "2015-01-01 00:10:00.000") state_window(q_int) ; ')

        # tdSql.error('select elapsed(ts,10s) from sub_table1_1   where ts>="2015-01-01 00:00:00.000"  and ts < "2015-01-01 00:10:00.000" interval(20s) fill (next) state_window(q_int) ; ')

        # tdSql.query('select elapsed(ts,10s) from sub_empty_1  where ts>="2015-01-01 00:00:00.000"  and ts < "2015-01-01 00:10:00.000"  state_window(q_int); ')
        # tdSql.checkRows(0)


    def continuous_query(self):
        tdSql.error('create table elapsed_t as select elapsed(ts) from sub_table1_1  interval(1m) sliding(30s);')
        tdSql.error('create table elapsed_tb as select elapsed(ts) from stable_1  interval(1m) sliding(30s) group by tbname;')
        tdSql.error('create table elapsed_tc as select elapsed(ts) from stable_1  interval(10s) sliding(5s) interval(1m) sliding(30s) group by tbname;')

    def query_precision(self):
        def generate_data(precision="ms"):

            tdSql.execute("create database if not exists db_%s precision '%s';" %(precision, precision))
            tdSql.execute("use db_%s;" %precision)
            tdSql.execute("create stable db_%s.st (ts timestamp , id int) tags(ind int);"%precision)
            tdSql.execute("create table db_%s.tb1 using st tags(1);"%precision)
            tdSql.execute("create table db_%s.tb2 using st tags(2);"%precision)

            if precision == "ms":
                start_ts = self.ts
                step = 10000
            elif precision == "us":
                start_ts = self.ts*1000
                step = 10000000
            elif precision == "ns":
                start_ts = self.ts*1000000
                step = 10000000000
            else:
                pass

            for i in range(10):

                sql1 = "insert into db_%s.tb1 values (%d,%d)"%(precision ,start_ts+i*step,i)
                sql2 = "insert into db_%s.tb1 values (%d,%d)"%(precision, start_ts+i*step,i)
                tdSql.execute(sql1)
                tdSql.execute(sql2)

        time_units = ["10s","10a","10u","10b"]

        precision_list = ["ms","us","ns"]
        for pres in precision_list:
            generate_data(pres)

            for index,unit in enumerate(time_units):

                if pres == "ms":
                    if unit in ["10u","10b"]:
                        tdSql.error("select elapsed(ts,%s) from db_%s.st group by tbname "%(unit,pres))
                        pass
                    else:
                        tdSql.query("select elapsed(ts,%s) from db_%s.st group by tbname "%(unit,pres))
                elif pres == "us" and unit in ["10b"]:
                    if unit in ["10b"]:
                        tdSql.error("select elapsed(ts,%s) from db_%s.st group by tbname "%(unit,pres))
                        pass
                    else:
                        tdSql.query("select elapsed(ts,%s) from db_%s.st group by tbname "%(unit,pres))
                else:

                    tdSql.query("select elapsed(ts,%s) from db_%s.st group by tbname "%(unit,pres))
                    basic_result = 9
                    tdSql.checkData(0,0,basic_result*pow(1000,index))

    def run(self):
        tdSql.prepare()
        self.prepare_data()
        self.abnormal_common_test()
        self.abnormal_use_test()
        self.query_filter()
        # self.query_interval()
        self.query_mix_common()
        self.query_mix_Aggregate()
        self.query_mix_select()
        self.query_mix_compute()
        self.query_mix_arithmetic()
        # self.query_with_join()
        # self.query_with_union()
        self.query_nest()
        self.query_session_windows()
        self.continuous_query()
        self.query_precision()

    def stop(self):
        tdSql.close()
        tdLog.success("%s successfully executed" % __file__)

tdCases.addWindows(__file__, TDTestCase())
tdCases.addLinux(__file__, TDTestCase())
<|MERGE_RESOLUTION|>--- conflicted
+++ resolved
@@ -1488,13 +1488,7 @@
 
         tdSql.query('select elapsed(ts,10s) from  ( select * from sub_table1_1   where ts>="2015-01-01 00:00:00.000"  and ts < "2015-01-01 00:10:00.000") session(ts,1w) ; ')
 
-<<<<<<< HEAD
         tdSql.error('select elapsed(ts,10s) from  ( select ts ,q_int from sub_table1_1   where ts>="2015-01-01 00:00:00.000"  and ts < "2015-01-01 00:10:00.000") session(ts,1w) ; ')
-
-=======
-        tdSql.query('select elapsed(ts,10s) from  ( select ts ,q_int from sub_table1_1   where ts>="2015-01-01 00:00:00.000"  and ts < "2015-01-01 00:10:00.000") session(ts,1w) ; ')
-    
->>>>>>> f98e4323
         tdSql.error('select elapsed(ts,10s) from sub_table1_1   where ts>="2015-01-01 00:00:00.000"  and ts < "2015-01-01 00:10:00.000" interval(20s) fill (next) session(ts,1w) ; ')
 
         tdSql.query('select elapsed(ts,10s) from sub_empty_1  where ts>="2015-01-01 00:00:00.000"  and ts < "2015-01-01 00:10:00.000"  session(ts,1w) ; ')
