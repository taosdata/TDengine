import datetime

from dataclasses import dataclass, field
from typing import List, Any, Tuple
from util.log import *
from util.sql import *
from util.cases import *
from util.dnodes import *
from util.tserror import *

PRIMARY_COL = "ts"

INT_COL = "c_int"
BINT_COL = "c_bint"
SINT_COL = "c_sint"
TINT_COL = "c_tint"
FLOAT_COL = "c_float"
DOUBLE_COL = "c_double"
BOOL_COL = "c_bool"
TINT_UN_COL = "c_utint"
SINT_UN_COL = "c_usint"
BINT_UN_COL = "c_ubint"
INT_UN_COL = "c_uint"
BINARY_COL = "c_binary"
NCHAR_COL = "c_nchar"
TS_COL = "c_ts"

NUM_COL = [INT_COL, BINT_COL, SINT_COL, TINT_COL, FLOAT_COL, DOUBLE_COL, ]
CHAR_COL = [BINARY_COL, NCHAR_COL, ]
BOOLEAN_COL = [BOOL_COL, ]
TS_TYPE_COL = [TS_COL, ]

INT_TAG = "t_int"

ALL_COL = [PRIMARY_COL, INT_COL, BINT_COL, SINT_COL, TINT_COL, FLOAT_COL, DOUBLE_COL, BINARY_COL, NCHAR_COL, BOOL_COL, TS_COL]
TAG_COL = [INT_TAG]
# insert data args：
TIME_STEP = 10000
NOW = int(datetime.datetime.timestamp(datetime.datetime.now()) * 1000)

# init db/table
DBNAME  = "db"
STBNAME = f"{DBNAME}.stb1"
CTBNAME = f"{DBNAME}.ct1"
NTBNAME = f"{DBNAME}.nt1"

@dataclass
class DataSet:
    ts_data     : List[int]     = field(default_factory=list)
    int_data    : List[int]     = field(default_factory=list)
    bint_data   : List[int]     = field(default_factory=list)
    sint_data   : List[int]     = field(default_factory=list)
    tint_data   : List[int]     = field(default_factory=list)
    int_un_data : List[int]     = field(default_factory=list)
    bint_un_data: List[int]     = field(default_factory=list)
    sint_un_data: List[int]     = field(default_factory=list)
    tint_un_data: List[int]     = field(default_factory=list)
    float_data  : List[float]   = field(default_factory=list)
    double_data : List[float]   = field(default_factory=list)
    bool_data   : List[int]     = field(default_factory=list)
    binary_data : List[str]     = field(default_factory=list)
    nchar_data  : List[str]     = field(default_factory=list)


class TDTestCase:

    def init(self, conn, logSql, replicaVar=1):
        self.replicaVar = int(replicaVar)
        tdLog.debug(f"start to excute {__file__}")
        tdSql.init(conn.cursor(), True)

    def __query_condition(self,tbname):
        query_condition = []
        for char_col in CHAR_COL:
            query_condition.extend(
                (
                    f"{tbname}.{char_col}",
                    # f"upper( {tbname}.{char_col} )",
                )
            )
            query_condition.extend( f"cast( {tbname}.{un_char_col} as binary(16) ) " for un_char_col in NUM_COL)
        for num_col in NUM_COL:
            query_condition.extend(
                (
                    f"sin( {tbname}.{num_col} )",
                )
            )
            query_condition.extend( f"{tbname}.{num_col} + {tbname}.{num_col_1} " for num_col_1 in NUM_COL )

        query_condition.append(''' "test1234!@#$%^&*():'><?/.,][}{" ''')

        return query_condition

    def __join_condition(self, tb_list, filter=PRIMARY_COL, INNER=False, alias_tb1="tb1", alias_tb2="tb2"):
        table_reference = tb_list[0]
        join_condition = table_reference
        join = "inner join" if INNER else "join"
        for i in range(len(tb_list[1:])):
            join_condition += f" as {alias_tb1} {join} {tb_list[i+1]} as {alias_tb2} on {alias_tb1}.{filter}={alias_tb2}.{filter}"

        return join_condition

    def __where_condition(self, col=None, tbname=None, query_conditon=None):
        if query_conditon and isinstance(query_conditon, str):
            if query_conditon.startswith("count"):
                query_conditon = query_conditon[6:-1]
            elif query_conditon.startswith("max"):
                query_conditon = query_conditon[4:-1]
            elif query_conditon.startswith("sum"):
                query_conditon = query_conditon[4:-1]
            elif query_conditon.startswith("min"):
                query_conditon = query_conditon[4:-1]

        if query_conditon:
            return f" where {query_conditon} is not null"
        if col in NUM_COL:
            return f" where abs( {tbname}.{col} ) >= 0"
        if col in CHAR_COL:
            return f" where lower( {tbname}.{col} ) like 'bina%' or lower( {tbname}.{col} ) like '_cha%' "
        if col in BOOLEAN_COL:
            return f" where {tbname}.{col} in (false, true)  "
        if col in TS_TYPE_COL or col in PRIMARY_COL:
            return f" where cast( {tbname}.{col} as binary(16) ) is not null "

        return ""

    def __group_condition(self, col, having = None):
        if isinstance(col, str):
            if col.startswith("count"):
                col = col[6:-1]
            elif col.startswith("max"):
                col = col[4:-1]
            elif col.startswith("sum"):
                col = col[4:-1]
            elif col.startswith("min"):
                col = col[4:-1]
        return f" group by {col} having {having}" if having else f" group by {col} "

    def __gen_sql(self, select_clause, from_clause, where_condition="", group_condition=""):
        if isinstance(select_clause, str) and "on" not in from_clause and select_clause.split(".")[0] != from_clause.split(".")[0]:
            return
        return f"select {select_clause} from {from_clause} {where_condition} {group_condition}"

    @property
    def __join_tblist(self, dbname=DBNAME):
        return [
            # ["ct1", "ct2"],
            [f"{dbname}.ct1", f"{dbname}.ct4"],
            [f"{dbname}.ct1", f"{dbname}.nt1"],
            # ["ct2", "ct4"],
            # ["ct2", "nt1"],
            # ["ct4", "nt1"],
            # ["ct1", "ct2", "ct4"],
            # ["ct1", "ct2", "nt1"],
            # ["ct1", "ct4", "nt1"],
            # ["ct2", "ct4", "nt1"],
            # ["ct1", "ct2", "ct4", "nt1"],
        ]

    @property
    def __sqls_list(self):
        sqls = []
        __join_tblist = self.__join_tblist
        for join_tblist in __join_tblist:
            alias_tb = "tb1"
            # for join_tb in join_tblist:
            select_claus_list = self.__query_condition(alias_tb)
            for select_claus in select_claus_list:
                group_claus = self.__group_condition( col=select_claus)
                where_claus = self.__where_condition( query_conditon=select_claus )
                having_claus = self.__group_condition( col=select_claus, having=f"{select_claus} is not null" )
                sqls.extend(
                    (
                        # self.__gen_sql(select_claus, self.__join_condition(join_tblist, alias_tb1=alias_tb), where_claus, group_claus),
                        self.__gen_sql(select_claus, self.__join_condition(join_tblist, alias_tb1=alias_tb), where_claus, having_claus),
                        # self.__gen_sql(select_claus, self.__join_condition(join_tblist, alias_tb1=alias_tb), where_claus),
                        # self.__gen_sql(select_claus, self.__join_condition(join_tblist, alias_tb1=alias_tb), group_claus),
                        # self.__gen_sql(select_claus, self.__join_condition(join_tblist, alias_tb1=alias_tb), having_claus),
                        # self.__gen_sql(select_claus, self.__join_condition(join_tblist, alias_tb1=alias_tb)),
                        # self.__gen_sql(select_claus, self.__join_condition(join_tblist, INNER=True, alias_tb1=alias_tb), where_claus, group_claus),
                        self.__gen_sql(select_claus, self.__join_condition(join_tblist, INNER=True, alias_tb1=alias_tb), where_claus, having_claus),
                        # self.__gen_sql(select_claus, self.__join_condition(join_tblist, INNER=True, alias_tb1=alias_tb), where_claus, ),
                        # self.__gen_sql(select_claus, self.__join_condition(join_tblist, INNER=True, alias_tb1=alias_tb), having_claus ),
                        # self.__gen_sql(select_claus, self.__join_condition(join_tblist, INNER=True, alias_tb1=alias_tb), group_claus ),
                        # self.__gen_sql(select_claus, self.__join_condition(join_tblist, INNER=True, alias_tb1=alias_tb) ),
                    )
                )
        return list(filter(None, sqls))

    def __join_check(self,):
        tdLog.printNoPrefix("==========current sql condition check , must return query ok==========")
        for i in range(len(self.__sqls_list)):
            tdSql.query(self.__sqls_list[i])
            # if i % 10 == 0 :
            #     tdLog.success(f"{i} sql is already executed success !")

    def __join_check_old(self, tblist, checkrows, join_flag=True):
        query_conditions = self.__query_condition(tblist[0])
        join_condition = self.__join_condition(tb_list=tblist) if join_flag else " "
        for condition in query_conditions:
            where_condition =  self.__where_condition(col=condition, tbname=tblist[0])
            group_having = self.__group_condition(col=condition, having=f"{condition} is not null " )
            group_no_having= self.__group_condition(col=condition )
            groups = ["", group_having, group_no_having]
            for group_condition in groups:
                if where_condition:
                    sql = f" select {condition} from {tblist[0]},{tblist[1]} where {join_condition} and {where_condition} {group_condition} "
                else:
                    sql = f" select {condition} from {tblist[0]},{tblist[1]} where {join_condition}  {group_condition} "

                if not join_flag :
                    tdSql.error(sql=sql)
                    break
                if len(tblist) == 2:
                    if "ct1" in tblist or "nt1" in tblist:
                        self.__join_current(sql, checkrows)
                    elif where_condition or "not null" in group_condition:
                        self.__join_current(sql, checkrows + 2 )
                    elif group_condition:
                        self.__join_current(sql, checkrows + 3 )
                    else:
                        self.__join_current(sql, checkrows + 5 )
                if len(tblist) > 2 or len(tblist) < 1:
                    tdSql.error(sql=sql)

    def __join_current(self, sql, checkrows):
        tdSql.query(sql=sql)
        # tdSql.checkRows(checkrows)

    def __test_error(self, dbname=DBNAME):
        # sourcery skip: extract-duplicate-method, move-assign-in-block
        tdLog.printNoPrefix("==========err sql condition check , must return error==========")
        err_list_1 = [f"{dbname}.ct1", f"{dbname}.ct2", f"{dbname}.ct4"]
        err_list_2 = [f"{dbname}.ct1", f"{dbname}.ct2", f"{dbname}.nt1"]
        err_list_3 = [f"{dbname}.ct1", f"{dbname}.ct4", f"{dbname}.nt1"]
        err_list_4 = [f"{dbname}.ct2", f"{dbname}.ct4", f"{dbname}.nt1"]
        err_list_5 = [f"{dbname}.ct1", f"{dbname}.ct2", f"{dbname}.ct4", f"{dbname}.nt1"]
        self.__join_check_old(err_list_1, -1)
        tdLog.printNoPrefix(f"==========err sql condition check in {err_list_1} over==========")
        self.__join_check_old(err_list_2, -1)
        tdLog.printNoPrefix(f"==========err sql condition check in {err_list_2} over==========")
        self.__join_check_old(err_list_3, -1)
        tdLog.printNoPrefix(f"==========err sql condition check in {err_list_3} over==========")
        self.__join_check_old(err_list_4, -1)
        tdLog.printNoPrefix(f"==========err sql condition check in {err_list_4} over==========")
        self.__join_check_old(err_list_5, -1)
        tdLog.printNoPrefix(f"==========err sql condition check in {err_list_5} over==========")
        self.__join_check_old(["ct2", "ct4"], -1, join_flag=False)
        tdLog.printNoPrefix("==========err sql condition check in has no join condition over==========")

        tdSql.error( f"select c1, c2 from {dbname}.ct2, {dbname}.ct4 where ct2.{PRIMARY_COL}=ct4.{PRIMARY_COL}" )
        tdSql.error( f"select ct2.c1, ct2.c2 from {dbname}.ct2 as ct2, {dbname}.ct4 as ct4 where ct2.{INT_COL}=ct4.{INT_COL}" )
        tdSql.error( f"select ct2.c1, ct2.c2 from {dbname}.ct2 as ct2, {dbname}.ct4 as ct4 where ct2.{TS_COL}=ct4.{TS_COL}" )
        tdSql.error( f"select ct2.c1, ct2.c2 from {dbname}.ct2 as ct2, {dbname}.ct4 as ct4 where ct2.{PRIMARY_COL}=ct4.{TS_COL}" )
        tdSql.error( f"select ct2.c1, ct1.c2 from {dbname}.ct2 as ct2, {dbname}.ct4 as ct4 where ct2.{PRIMARY_COL}=ct4.{PRIMARY_COL}" )
        tdSql.error( f"select ct2.c1, ct4.c2 from {dbname}.ct2 as ct2, {dbname}.ct4 as ct4 where ct2.{PRIMARY_COL}=ct4.{PRIMARY_COL} and c1 is not null " )
        tdSql.error( f"select ct2.c1, ct4.c2 from {dbname}.ct2 as ct2, {dbname}.ct4 as ct4 where ct2.{PRIMARY_COL}=ct4.{PRIMARY_COL} and ct1.c1 is not null " )


        tbname = [f"{dbname}.ct1", f"{dbname}.ct2", f"{dbname}.ct4", f"{dbname}.nt1"]

        # for tb in tbname:
        #     for errsql in self.__join_err_check(tb):
        #         tdSql.error(sql=errsql)
        #     tdLog.printNoPrefix(f"==========err sql condition check in {tb} over==========")


    def all_test(self):
        self.__join_check()
        self.__test_error()


    def __create_tb(self, stb="stb1", ctb_num=20, ntbnum=1, dbname=DBNAME):
        create_stb_sql = f'''create table {dbname}.{stb}(
                ts timestamp, {INT_COL} int, {BINT_COL} bigint, {SINT_COL} smallint, {TINT_COL} tinyint,
                {FLOAT_COL} float, {DOUBLE_COL} double, {BOOL_COL} bool,
                {BINARY_COL} binary(16), {NCHAR_COL} nchar(32), {TS_COL} timestamp,
                {TINT_UN_COL} tinyint unsigned, {SINT_UN_COL} smallint unsigned,
                {INT_UN_COL} int unsigned, {BINT_UN_COL} bigint unsigned
            ) tags ({INT_TAG} int)
            '''
        for i in range(ntbnum):

            create_ntb_sql = f'''create table {dbname}.nt{i+1}(
                    ts timestamp, {INT_COL} int, {BINT_COL} bigint, {SINT_COL} smallint, {TINT_COL} tinyint,
                    {FLOAT_COL} float, {DOUBLE_COL} double, {BOOL_COL} bool,
                    {BINARY_COL} binary(16), {NCHAR_COL} nchar(32), {TS_COL} timestamp,
                    {TINT_UN_COL} tinyint unsigned, {SINT_UN_COL} smallint unsigned,
                    {INT_UN_COL} int unsigned, {BINT_UN_COL} bigint unsigned
                )
                '''
        tdSql.execute(create_stb_sql)
        tdSql.execute(create_ntb_sql)

        for i in range(ctb_num):
            tdSql.execute(f'create table {dbname}.ct{i+1} using {dbname}.{stb} tags ( {i+1} )')

    def __data_set(self, rows):
        data_set = DataSet()

        for i in range(rows):
            data_set.ts_data.append(NOW + 1 * (rows - i))
            data_set.int_data.append(rows - i)
            data_set.bint_data.append(11111 * (rows - i))
            data_set.sint_data.append(111 * (rows - i) % 32767)
            data_set.tint_data.append(11 * (rows - i) % 127)
            data_set.int_un_data.append(rows - i)
            data_set.bint_un_data.append(11111 * (rows - i))
            data_set.sint_un_data.append(111 * (rows - i) % 32767)
            data_set.tint_un_data.append(11 * (rows - i) % 127)
            data_set.float_data.append(1.11 * (rows - i))
            data_set.double_data.append(1100.0011 * (rows - i))
            data_set.bool_data.append((rows - i) % 2)
            data_set.binary_data.append(f'binary{(rows - i)}')
            data_set.nchar_data.append(f'nchar_测试_{(rows - i)}')

        return data_set

    def __insert_data(self, dbname=DBNAME):
        tdLog.printNoPrefix("==========step: start inser data into tables now.....")
        data = self.__data_set(rows=self.rows)

        # now_time = int(datetime.datetime.timestamp(datetime.datetime.now()) * 1000)
        null_data = '''null, null, null, null, null, null, null, null, null, null, null, null, null, null'''
        zero_data = "0, 0, 0, 0, 0, 0, 0, 'binary_0', 'nchar_0', 0, 0, 0, 0, 0"

        for i in range(self.rows):
            row_data = f'''
                {data.int_data[i]}, {data.bint_data[i]}, {data.sint_data[i]}, {data.tint_data[i]}, {data.float_data[i]}, {data.double_data[i]},
                {data.bool_data[i]}, '{data.binary_data[i]}', '{data.nchar_data[i]}', {data.ts_data[i]}, {data.tint_un_data[i]},
                {data.sint_un_data[i]}, {data.int_un_data[i]}, {data.bint_un_data[i]}
            '''
            neg_row_data = f'''
                {-1 * data.int_data[i]}, {-1 * data.bint_data[i]}, {-1 * data.sint_data[i]}, {-1 * data.tint_data[i]}, {-1 * data.float_data[i]}, {-1 * data.double_data[i]},
                {data.bool_data[i]}, '{data.binary_data[i]}', '{data.nchar_data[i]}', {data.ts_data[i]}, {1 * data.tint_un_data[i]},
                {1 * data.sint_un_data[i]}, {1 * data.int_un_data[i]}, {1 * data.bint_un_data[i]}
            '''

            tdSql.execute( f"insert into {dbname}.ct1 values ( {NOW - i * TIME_STEP}, {row_data} )" )
            tdSql.execute( f"insert into {dbname}.ct2 values ( {NOW - i * int(TIME_STEP * 0.6)}, {neg_row_data} )" )
            tdSql.execute( f"insert into {dbname}.ct4 values ( {NOW - i * int(TIME_STEP * 0.8) }, {row_data} )" )
            tdSql.execute( f"insert into {dbname}.nt1 values ( {NOW - i * int(TIME_STEP * 1.2)}, {row_data} )" )

        tdSql.execute( f"insert into {dbname}.ct2 values ( {NOW + int(TIME_STEP * 0.6)}, {null_data} )" )
        tdSql.execute( f"insert into {dbname}.ct2 values ( {NOW - (self.rows + 1) * int(TIME_STEP * 0.6)}, {null_data} )" )
        tdSql.execute( f"insert into {dbname}.ct2 values ( {NOW - self.rows * int(TIME_STEP * 0.29) }, {null_data} )" )

        tdSql.execute( f"insert into {dbname}.ct4 values ( {NOW + int(TIME_STEP * 0.8)}, {null_data} )" )
        tdSql.execute( f"insert into {dbname}.ct4 values ( {NOW - (self.rows + 1) * int(TIME_STEP * 0.8)}, {null_data} )" )
        tdSql.execute( f"insert into {dbname}.ct4 values ( {NOW - self.rows * int(TIME_STEP * 0.39)}, {null_data} )" )

        tdSql.execute( f"insert into {dbname}.nt1 values ( {NOW + int(TIME_STEP * 1.2)}, {null_data} )" )
        tdSql.execute( f"insert into {dbname}.nt1 values ( {NOW - (self.rows + 1) * int(TIME_STEP * 1.2)}, {null_data} )" )
        tdSql.execute( f"insert into {dbname}.nt1 values ( {NOW - self.rows * int(TIME_STEP * 0.59)}, {null_data} )" )

    def join_semantic_test(self, dbname=DBNAME):
        tdSql.query("select ct1.c_int from db.ct1 as ct1 join db1.ct1 as cy1 on ct1.ts=cy1.ts")
        tdSql.checkRows(self.rows)
        tdSql.error("select ct1.c_int from db.ct1 as ct1 semi join db1.ct1 as cy1 on ct1.ts=cy1.ts", TSDB_CODE_PAR_SYNTAX_ERROR)
        tdSql.error("select ct1.c_int from db.ct1 as ct1 anti join db1.ct1 as cy1 on ct1.ts=cy1.ts", TSDB_CODE_PAR_SYNTAX_ERROR)
        tdSql.error("select ct1.c_int from db.ct1 as ct1 outer join db1.ct1 as cy1 on ct1.ts=cy1.ts", TSDB_CODE_PAR_SYNTAX_ERROR)
        tdSql.error("select ct1.c_int from db.ct1 as ct1 asof join db1.ct1 as cy1 on ct1.ts=cy1.ts", TSDB_CODE_PAR_SYNTAX_ERROR)
        tdSql.error("select ct1.c_int from db.ct1 as ct1 window join db1.ct1 as cy1 on ct1.ts=cy1.ts", TSDB_CODE_PAR_SYNTAX_ERROR)
        
        tdSql.query("select ct1.c_int from db.ct1 as ct1 join db1.ct1 as cy1 on ct1.ts=cy1.ts")
        tdSql.checkRows(self.rows)
        tdSql.query("select ct1.c_int from db.ct1 as ct1 left join db1.ct1 as cy1 on ct1.ts=cy1.ts")
        tdSql.checkRows(self.rows)
        tdSql.query("select ct1.c_int from db.ct1 as ct1 left semi join db1.ct1 as cy1 on ct1.ts=cy1.ts")
        tdSql.checkRows(self.rows)
        tdSql.query("select ct1.c_int from db.ct1 as ct1 left anti join db1.ct1 as cy1 on ct1.ts=cy1.ts")
        tdSql.checkRows(0)
        tdSql.query("select ct1.c_int from db.ct1 as ct1 left outer join db1.ct1 as cy1 on ct1.ts=cy1.ts")
        tdSql.checkRows(self.rows)
        tdSql.query("select ct1.c_int from db.ct1 as ct1 left asof join db1.ct1 as cy1 on ct1.ts=cy1.ts")
        tdSql.checkRows(self.rows)
        tdSql.error("select ct1.c_int from db.ct1 as ct1 left window join db1.ct1 as cy1 on ct1.ts=cy1.ts")
        
        tdSql.query("select ct1.c_int from db.ct1 as ct1 right join db1.ct1 as cy1 on ct1.ts=cy1.ts")
        tdSql.checkRows(self.rows)
        tdSql.query("select ct1.c_int from db.ct1 as ct1 right semi join db1.ct1 as cy1 on ct1.ts=cy1.ts")
        tdSql.checkRows(self.rows)
        tdSql.query("select ct1.c_int from db.ct1 as ct1 right anti join db1.ct1 as cy1 on ct1.ts=cy1.ts")
        tdSql.checkRows(0)
        tdSql.query("select ct1.c_int from db.ct1 as ct1 right outer join db1.ct1 as cy1 on ct1.ts=cy1.ts")
        tdSql.checkRows(self.rows)
        tdSql.query("select ct1.c_int from db.ct1 as ct1 right asof join db1.ct1 as cy1 on ct1.ts=cy1.ts")
        tdSql.checkRows(self.rows)
        tdSql.error("select ct1.c_int from db.ct1 as ct1 right window join db1.ct1 as cy1 on ct1.ts=cy1.ts")
        
        tdSql.query("select ct1.c_int from db.ct1 as ct1 full join db1.ct1 as cy1 on ct1.ts=cy1.ts")
        tdSql.checkRows(self.rows)
        tdSql.checkRows(self.rows)
        
        
        tdSql.query("select ct1.c_int from db.ct1 as ct1 full join db1.ct1 as cy1 on ct1.ts=cy1.ts join db1.ct1 as cy2 on ct1.ts=cy2.ts")
        tdSql.checkRows(self.rows)
        tdSql.error("select ct1.c_int from db.ct1 as ct1 full semi join db1.ct1 as cy1 on ct1.ts=cy1.ts", TSDB_CODE_PAR_SYNTAX_ERROR)
        tdSql.error("select ct1.c_int from db.ct1 as ct1 full anti join db1.ct1 as cy1 on ct1.ts=cy1.ts", TSDB_CODE_PAR_SYNTAX_ERROR)
        tdSql.query("select ct1.c_int from db.ct1 as ct1 full outer join db1.ct1 as cy1 on ct1.ts=cy1.ts", TSDB_CODE_PAR_SYNTAX_ERROR)
        tdSql.query("select * from db.ct1 join db.ct2 join db.ct3 on ct2.ts=ct3.ts on ct1.ts=ct2.ts")
        tdSql.checkRows(0)
        tdSql.execute(f'create table db.ct1_2 using db.stb1 tags ( 102 )')
        tdSql.execute(f'create table db.ct1_3 using db.stb1 tags ( 103 )')
        tdSql.execute(f'insert into db.ct1_2 (select * from db.ct1)')
        tdSql.execute(f'insert into db.ct1_3 (select * from db.ct1)')
        tdSql.query("select * from db.ct1 join db.ct1_2 join db.ct1_3 on ct1_2.ts=ct1_3.ts on ct1.ts=ct1_2.ts")
        tdSql.checkRows(self.rows)
        tdSql.error("select ct1.c_int from db.ct1 as ct1 full asof join db1.ct1 as cy1 on ct1.ts=cy1.ts", TSDB_CODE_PAR_SYNTAX_ERROR)
        tdSql.error("select ct1.c_int from db.ct1 as ct1 full window join db1.ct1 as cy1 on ct1.ts=cy1.ts", TSDB_CODE_PAR_SYNTAX_ERROR)
        
        tdSql.query("select ct1.c_int from db.ct1 as ct1 left join db1.ct1 as cy1 on ct1.ts=cy1.ts")
        tdSql.checkRows(self.rows)
        tdSql.query("select ct1.c_int from db.ct1 as ct1 right join db1.ct1 as cy1 on ct1.ts=cy1.ts")
        tdSql.checkRows(self.rows)
        
        tdSql.execute("drop table db.ct1_2")
        tdSql.execute("drop table db.ct1_3")
        
<<<<<<< HEAD
=======
    def ts5863(self, dbname=DBNAME):
        tdSql.execute(f"CREATE STABLE {dbname}.`st_quality` (`ts` TIMESTAMP, `quality` INT, `val` NCHAR(64), `rts` TIMESTAMP) \
            TAGS (`cx` VARCHAR(10), `gyd` VARCHAR(10), `gx` VARCHAR(10), `lx` VARCHAR(10)) SMA(`ts`,`quality`,`val`)")
        
        tdSql.execute(f"create table {dbname}.st_q1 using {dbname}.st_quality tags ('cx', 'gyd', 'gx1', 'lx1')")
        
        sql1 = f"select t.val as batch_no, a.tbname as sample_point_code, min(cast(a.val as double)) as `min`, \
            max(cast(a.val as double)) as `max`, avg(cast(a.val as double)) as `avg` from {dbname}.st_quality t \
            left join {dbname}.st_quality a on a.ts=t.ts and a.cx=t.cx and a.gyd=t.gyd \
            where t.ts >= 1734574900000 and t.ts <=  1734575000000   \
            and t.tbname = 'st_q1'   \
            and a.tbname in ('st_q2', 'st_q3') \
            group by t.val, a.tbname"
        tdSql.query(sql1)
        tdSql.checkRows(0)
        
        tdSql.execute(f"create table {dbname}.st_q2 using {dbname}.st_quality tags ('cx2', 'gyd2', 'gx2', 'lx2')")
        tdSql.execute(f"create table {dbname}.st_q3 using {dbname}.st_quality tags ('cx', 'gyd', 'gx3', 'lx3')")
        tdSql.execute(f"create table {dbname}.st_q4 using {dbname}.st_quality tags ('cx', 'gyd', 'gx4', 'lx4')")
        
        tdSql.query(sql1)
        tdSql.checkRows(0)
        
        tdSql.execute(f"insert into {dbname}.st_q1 values (1734574900000, 1, '1', 1734574900000)")
        tdSql.query(sql1)
        tdSql.checkRows(0)
        tdSql.execute(f"insert into {dbname}.st_q2 values (1734574900000, 1, '1', 1734574900000)")
        tdSql.query(sql1)
        tdSql.checkRows(0)
        tdSql.execute(f"insert into {dbname}.st_q3 values (1734574900000, 1, '1', 1734574900000)")
        tdSql.query(sql1)
        tdSql.checkRows(1)
        tdSql.checkData(0, 0, 1)
        tdSql.checkData(0, 1, 'st_q3')
        tdSql.checkData(0, 2, 1)
        tdSql.checkData(0, 3, 1)
        tdSql.checkData(0, 4, 1)
        
        tdSql.execute(f"insert into {dbname}.st_q1 values (1734574900001, 2, '2', 1734574900000)")
        tdSql.execute(f"insert into {dbname}.st_q3 values (1734574900001, 2, '2', 1734574900000)")
        sql2 = f"select t.val as batch_no, a.tbname as sample_point_code, min(cast(a.val as double)) as `min`, \
            max(cast(a.val as double)) as `max`, avg(cast(a.val as double)) as `avg` from {dbname}.st_quality t \
            left join {dbname}.st_quality a on a.ts=t.ts and a.cx=t.cx and a.gyd=t.gyd \
            where t.ts >= 1734574900000 and t.ts <=  1734575000000   \
            and t.tbname = 'st_q1'   \
            and a.tbname in ('st_q2', 'st_q3') \
            group by t.val, a.tbname order by batch_no"
        tdSql.query(sql2)
        tdSql.checkRows(2)
        tdSql.checkData(0, 0, 1)
        tdSql.checkData(0, 1, 'st_q3')
        tdSql.checkData(0, 2, 1)
        tdSql.checkData(0, 3, 1)
        tdSql.checkData(0, 4, 1)
        tdSql.checkData(1, 0, 2)
        tdSql.checkData(1, 1, 'st_q3')
        tdSql.checkData(1, 2, 2)
        tdSql.checkData(1, 3, 2)
        tdSql.checkData(1, 4, 2)
        sql3 = f"select  min(cast(a.val as double)) as `min`  from {dbname}.st_quality t left join {dbname}.st_quality \
            a on a.ts=t.ts and a.cx=t.cx where   t.tbname = 'st_q3' and a.tbname in ('st_q3', 'st_q2')"
        tdSql.execute(f"insert into {dbname}.st_q1 values (1734574900002, 2, '2', 1734574900000)")
        tdSql.execute(f"insert into {dbname}.st_q4 values (1734574900002, 2, '2', 1734574900000)")
        tdSql.execute(f"insert into {dbname}.st_q1 values (1734574900003, 3, '3', 1734574900000)")
        tdSql.execute(f"insert into {dbname}.st_q3 values (1734574900003, 3, '3', 1734574900000)") 
        tdSql.query(sql3)
        tdSql.checkRows(1)
        tdSql.checkData(0, 0, 1)
        sql3 = f"select  min(cast(a.val as double)) as `min`, max(cast(a.val as double)) as `max`, avg(cast(a.val as double)) as `avg`  \
            from {dbname}.st_quality t left join {dbname}.st_quality a \
            on a.ts=t.ts and a.cx=t.cx where   t.tbname = 'st_q3' and a.tbname in ('st_q3', 'st_q2')"
        tdSql.query(sql3)
        tdSql.checkRows(1)
        tdSql.checkData(0, 0, 1)
        tdSql.checkData(0, 1, 3) 
        tdSql.checkData(0, 2, 2)
        tdSql.query(sql1)
        tdSql.checkRows(3)
        tdSql.query(sql2)
        tdSql.checkRows(3)
        tdSql.checkData(0, 0, 1)
        tdSql.checkData(0, 1, 'st_q3')
        tdSql.checkData(0, 2, 1)
        tdSql.checkData(0, 3, 1)
        tdSql.checkData(0, 4, 1)
        tdSql.checkData(1, 0, 2)
        tdSql.checkData(1, 1, 'st_q3')
        tdSql.checkData(1, 2, 2)
        tdSql.checkData(1, 3, 2)
        tdSql.checkData(1, 4, 2)
        tdSql.checkData(2, 0, 3)
        tdSql.checkData(2, 1, 'st_q3')
        tdSql.checkData(2, 2, 3)
        tdSql.checkData(2, 3, 3)
        tdSql.checkData(2, 4, 3)     
>>>>>>> fed68ea3
        
    def run(self):
        tdSql.prepare()

        tdLog.printNoPrefix("==========step1:create table")
        self.__create_tb(dbname=DBNAME)

        tdLog.printNoPrefix("==========step2:insert data")
        self.rows = 10
        self.__insert_data(dbname=DBNAME)

        tdLog.printNoPrefix("==========step3:all check")
        tdSql.query(f"select count(*) from {DBNAME}.ct1")
        tdSql.checkData(0, 0, self.rows)
        self.all_test()

        tdLog.printNoPrefix("==========step4:cross db check")
        dbname1 = "db1"
        tdSql.execute(f"create database {dbname1} duration 172800m")
        tdSql.execute(f"use {dbname1}")
        self.__create_tb(dbname=dbname1)
        self.__insert_data(dbname=dbname1)
        
        self.join_semantic_test({dbname1})

        tdSql.query("select ct1.c_int from db.ct1 as ct1 join db1.ct1 as cy1 on ct1.ts=cy1.ts")
        tdSql.checkRows(self.rows)
        tdSql.query("select ct1.c_int from db.stb1 as ct1 join db1.ct1 as cy1 on ct1.ts=cy1.ts")
        tdSql.checkRows(self.rows + int(self.rows * 0.6 //3)+ int(self.rows * 0.8 // 4))
        tdSql.query("select ct1.c_int from db.nt1 as ct1 join db1.nt1 as cy1 on ct1.ts=cy1.ts")
        tdSql.checkRows(self.rows + 3)
        tdSql.query("select ct1.c_int from db.stb1 as ct1 join db1.stb1 as cy1 on ct1.ts=cy1.ts")
        tdSql.checkRows(50)

        tdSql.query("select count(*) from db.ct1")
        tdSql.checkData(0, 0, self.rows)
        tdSql.query("select count(*) from db1.ct1")
        tdSql.checkData(0, 0, self.rows)

        self.all_test()
        tdSql.query("select count(*) from db.ct1")
        tdSql.checkData(0, 0, self.rows)
        tdSql.query("select count(*) from db1.ct1")
        tdSql.checkData(0, 0, self.rows)

        tdSql.execute(f"flush database {DBNAME}")
        tdSql.execute(f"flush database {dbname1}")
        # tdDnodes.stop(1)
        # tdDnodes.start(1)

        tdSql.execute("use db")
        tdSql.query("select count(*) from db.ct1")
        tdSql.checkData(0, 0, self.rows)
        tdSql.query("select count(*) from db1.ct1")
        tdSql.checkData(0, 0, self.rows)

        tdLog.printNoPrefix("==========step4:after wal, all check again ")
        self.all_test()
        tdSql.query("select count(*) from db.ct1")
        tdSql.checkData(0, 0, self.rows)
        self.ts5863(dbname=dbname1)

    def stop(self):
        tdSql.close()
        tdLog.success(f"{__file__} successfully executed")

tdCases.addLinux(__file__, TDTestCase())
tdCases.addWindows(__file__, TDTestCase())<|MERGE_RESOLUTION|>--- conflicted
+++ resolved
@@ -417,8 +417,6 @@
         tdSql.execute("drop table db.ct1_2")
         tdSql.execute("drop table db.ct1_3")
         
-<<<<<<< HEAD
-=======
     def ts5863(self, dbname=DBNAME):
         tdSql.execute(f"CREATE STABLE {dbname}.`st_quality` (`ts` TIMESTAMP, `quality` INT, `val` NCHAR(64), `rts` TIMESTAMP) \
             TAGS (`cx` VARCHAR(10), `gyd` VARCHAR(10), `gx` VARCHAR(10), `lx` VARCHAR(10)) SMA(`ts`,`quality`,`val`)")
@@ -514,7 +512,6 @@
         tdSql.checkData(2, 2, 3)
         tdSql.checkData(2, 3, 3)
         tdSql.checkData(2, 4, 3)     
->>>>>>> fed68ea3
         
     def run(self):
         tdSql.prepare()
