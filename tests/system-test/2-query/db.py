import taos
import sys
import datetime
import inspect
import threading

from util.log import *
from util.sql import *
from util.cases import *
from util.common import tdCom
import random


class TDTestCase:

    def init(self, conn, logSql, replicaVar=1):
        self.replicaVar = int(replicaVar)
        tdLog.debug(f"start to excute {__file__}")
        tdSql.init(conn.cursor(), True)

    def case1(self):
        tdSql.execute("create database if not exists dbms precision 'ms'")
        tdSql.execute("create database if not exists dbus precision 'us'")
        tdSql.execute("create database if not exists dbns precision 'ns'")

        tdSql.execute("create table dbms.ntb (ts timestamp, c1 int, c2 bigint)")
        tdSql.execute("create table dbus.ntb (ts timestamp, c1 int, c2 bigint)")
        tdSql.execute("create table dbns.ntb (ts timestamp, c1 int, c2 bigint)")

        tdSql.execute("insert into dbms.ntb values ('2022-01-01 08:00:00.001', 1, 2)")
        tdSql.execute("insert into dbms.ntb values ('2022-01-01 08:00:00.002', 3, 4)")

        tdSql.execute("insert into dbus.ntb values ('2022-01-01 08:00:00.000001', 1, 2)")
        tdSql.execute("insert into dbus.ntb values ('2022-01-01 08:00:00.000002', 3, 4)")

        tdSql.execute("insert into dbns.ntb values ('2022-01-01 08:00:00.000000001', 1, 2)")
        tdSql.execute("insert into dbns.ntb values ('2022-01-01 08:00:00.000000002', 3, 4)")

        tdSql.query("select count(c1) from dbms.ntb interval(1a)")
        tdSql.checkRows(2)

        tdSql.query("select count(c1) from dbus.ntb interval(1u)")
        tdSql.checkRows(2)

        tdSql.query("select count(c1) from dbns.ntb interval(1b)")
        tdSql.checkRows(2)
    
    def case2(self):
<<<<<<< HEAD
        tdSql.query("show variables") 
        tdSql.checkGreater(tdSql.getRows(), 80)       
=======
        tdSql.query("show variables")        
        tdSql.checkRows(88)
>>>>>>> 19133588

        for i in range(self.replicaVar):
            tdSql.query("show dnode %d variables like 'debugFlag'" % (i + 1))
            tdSql.checkRows(1)
            tdSql.checkData(0, 0, i + 1)
            tdSql.checkData(0, 1, 'debugFlag')
            tdSql.checkData(0, 2, 0)

        tdSql.query("show dnode 1 variables like '%debugFlag'")
        tdSql.checkRows(25)

        tdSql.query("show dnode 1 variables like '____debugFlag'")
        tdSql.checkRows(2)

        tdSql.query("show dnode 1 variables like 's3MigrateEnab%'")
        tdSql.checkRows(1)
        tdSql.checkData(0, 0, 1)
        tdSql.checkData(0, 1, 's3MigrateEnabled')
        tdSql.checkData(0, 2, 0)

        tdSql.query("show dnode 1 variables like 's3MigrateIntervalSec%'")
        tdSql.checkRows(1)
        tdSql.checkData(0, 0, 1)
        tdSql.checkData(0, 1, 's3MigrateIntervalSec')
        tdSql.checkData(0, 2, 3600)

        tdSql.query("show dnode 1 variables like 's3PageCacheSize%'")
        tdSql.checkRows(1)
        tdSql.checkData(0, 0, 1)
        tdSql.checkData(0, 1, 's3PageCacheSize')
        tdSql.checkData(0, 2, 4096)

        tdSql.query("show dnode 1 variables like 's3UploadDelaySec%'")
        tdSql.checkRows(1)
        tdSql.checkData(0, 0, 1)
        tdSql.checkData(0, 1, 's3UploadDelaySec')
        tdSql.checkData(0, 2, 60)
        
    def show_local_variables_like(self):
        tdSql.query("show local variables")        
        tdSql.checkGreater(tdSql.getRows(), 80)

        tdSql.query("show local variables like 'debugFlag'")
        tdSql.checkRows(1)
        tdSql.checkData(0, 0, 'debugFlag')
        tdSql.checkData(0, 1, 0)

        tdSql.query("show local variables like '%debugFlag'")
        tdSql.checkRows(9)

        tdSql.query("show local variables like '____debugFlag'")
        tdSql.checkRows(0)

        tdSql.query("show local variables like 's3MigrateEnab%'")
        tdSql.checkRows(0)

        tdSql.query("show local variables like 'mini%'")
        tdSql.checkRows(3)
        tdSql.checkData(0, 0, 'minimalTmpDirGB')

        tdSql.query("show local variables like '%info'")
        tdSql.checkRows(2)

    def show_cluster_variables_like(self):
        zones = ["", "cluster"]
        for zone in zones:
            tdLog.info(f"show {zone} variables")
            tdSql.query(f"show {zone} variables")        
            tdSql.checkGreater(tdSql.getRows(), 80)

            tdLog.info(f"show {zone} variables like 'debugFlag'")
            #tdSql.query(f"show {zone} variables like 'debugFlag'")
            #tdSql.checkRows(0)

            tdSql.query(f"show {zone} variables like 's3%'")
            tdSql.checkRows(6)

            tdSql.query(f"show {zone} variables like 'Max%'")
            tdSql.checkRows(3)

            tdSql.query(f"show {zone} variables like 'ttl%'")
            tdSql.checkRows(5)

            tdSql.query(f"show {zone} variables like 'ttl34343434%'")
            tdSql.checkRows(0)

            tdSql.query(f"show {zone} variables like 'jdlkfdjdfkdfnldlfdnfkdkfdmfdlfmnnnnnjkjk'")
            tdSql.checkRows(0)
            
        
    def threadTest(self, threadID):
        print(f"Thread {threadID} starting...")
        tdsqln = tdCom.newTdSql()
        for i in range(100):
            tdsqln.query(f"desc db1.stb_1")
            tdsqln.checkRows(3)
        
        print(f"Thread {threadID} finished.")

    def case3(self):
        tdSql.execute("create database db1")
        tdSql.execute("create table db1.stb (ts timestamp, c1 varchar(100)) tags(t1 int)")
        tdSql.execute("create table db1.stb_1 using db1.stb tags(1)")

        threads = []
        for i in range(10):
            t = threading.Thread(target=self.threadTest, args=(i,))
            threads.append(t)
            t.start()
            
        for thread in threads:
            print(f"Thread waitting for finish...")
            thread.join()
        
        print(f"Mutithread test finished.")
   
   
    def run(self):  # sourcery skip: extract-duplicate-method, remove-redundant-fstring
        tdSql.prepare(replica = self.replicaVar)

        tdLog.printNoPrefix("==========start case1 run ...............")
        self.case1()
        tdLog.printNoPrefix("==========end case1 run ...............")

        tdLog.printNoPrefix("==========start case2 run ...............")
        self.case2()
        tdLog.printNoPrefix("==========end case2 run ...............")
        
        tdLog.printNoPrefix("==========start case3 run ...............")
        self.case3()
        tdLog.printNoPrefix("==========end case3 run ...............")
        
        tdLog.printNoPrefix("==========start show_local_variables_like run ...............")
        self.show_local_variables_like()
        tdLog.printNoPrefix("==========end show_local_variables_like run ...............")
                
        tdLog.printNoPrefix("==========start show_cluster_variables_like run ...............")
        self.show_cluster_variables_like()
        tdLog.printNoPrefix("==========end show_cluster_variables_like run ...............")

    def stop(self):
        tdSql.close()
        tdLog.success(f"{__file__} successfully executed")


tdCases.addLinux(__file__, TDTestCase())
tdCases.addWindows(__file__, TDTestCase())<|MERGE_RESOLUTION|>--- conflicted
+++ resolved
@@ -46,13 +46,9 @@
         tdSql.checkRows(2)
     
     def case2(self):
-<<<<<<< HEAD
+
         tdSql.query("show variables") 
         tdSql.checkGreater(tdSql.getRows(), 80)       
-=======
-        tdSql.query("show variables")        
-        tdSql.checkRows(88)
->>>>>>> 19133588
 
         for i in range(self.replicaVar):
             tdSql.query("show dnode %d variables like 'debugFlag'" % (i + 1))
