import taos
import sys
import datetime
import inspect
import threading

from util.log import *
from util.sql import *
from util.cases import *
from util.common import tdCom
import random


class TDTestCase:

    def init(self, conn, logSql, replicaVar=1):
        self.replicaVar = int(replicaVar)
        tdLog.debug(f"start to excute {__file__}")
        tdSql.init(conn.cursor(), True)

    def case1(self):
        tdSql.execute("create database if not exists dbms precision 'ms'")
        tdSql.execute("create database if not exists dbus precision 'us'")
        tdSql.execute("create database if not exists dbns precision 'ns'")

        tdSql.execute("create table dbms.ntb (ts timestamp, c1 int, c2 bigint)")
        tdSql.execute("create table dbus.ntb (ts timestamp, c1 int, c2 bigint)")
        tdSql.execute("create table dbns.ntb (ts timestamp, c1 int, c2 bigint)")

        tdSql.execute("insert into dbms.ntb values ('2022-01-01 08:00:00.001', 1, 2)")
        tdSql.execute("insert into dbms.ntb values ('2022-01-01 08:00:00.002', 3, 4)")

        tdSql.execute("insert into dbus.ntb values ('2022-01-01 08:00:00.000001', 1, 2)")
        tdSql.execute("insert into dbus.ntb values ('2022-01-01 08:00:00.000002', 3, 4)")

        tdSql.execute("insert into dbns.ntb values ('2022-01-01 08:00:00.000000001', 1, 2)")
        tdSql.execute("insert into dbns.ntb values ('2022-01-01 08:00:00.000000002', 3, 4)")

        tdSql.query("select count(c1) from dbms.ntb interval(1a)")
        tdSql.checkRows(2)

        tdSql.query("select count(c1) from dbus.ntb interval(1u)")
        tdSql.checkRows(2)

        tdSql.query("select count(c1) from dbns.ntb interval(1b)")
        tdSql.checkRows(2)
    
    def case2(self):
        tdSql.query("show variables")        
<<<<<<< HEAD
        tdSql.checkRows(94)
=======
        tdSql.checkRows(88)
>>>>>>> 67b678f9

        for i in range(self.replicaVar):
            tdSql.query("show dnode %d variables like 'debugFlag'" % (i + 1))
            tdSql.checkRows(1)
            tdSql.checkData(0, 0, i + 1)
            tdSql.checkData(0, 1, 'debugFlag')
            tdSql.checkData(0, 2, 0)

        tdSql.query("show dnode 1 variables like '%debugFlag'")
        tdSql.checkRows(25)

        tdSql.query("show dnode 1 variables like '____debugFlag'")
        tdSql.checkRows(2)

        tdSql.query("show dnode 1 variables like 's3MigrateEnab%'")
        tdSql.checkRows(1)
        tdSql.checkData(0, 0, 1)
        tdSql.checkData(0, 1, 's3MigrateEnabled')
        tdSql.checkData(0, 2, 0)

        tdSql.query("show dnode 1 variables like 's3MigrateIntervalSec%'")
        tdSql.checkRows(1)
        tdSql.checkData(0, 0, 1)
        tdSql.checkData(0, 1, 's3MigrateIntervalSec')
        tdSql.checkData(0, 2, 3600)

        tdSql.query("show dnode 1 variables like 's3PageCacheSize%'")
        tdSql.checkRows(1)
        tdSql.checkData(0, 0, 1)
        tdSql.checkData(0, 1, 's3PageCacheSize')
        tdSql.checkData(0, 2, 4096)

        tdSql.query("show dnode 1 variables like 's3UploadDelaySec%'")
        tdSql.checkRows(1)
        tdSql.checkData(0, 0, 1)
        tdSql.checkData(0, 1, 's3UploadDelaySec')
        tdSql.checkData(0, 2, 60)

    def threadTest(self, threadID):
        print(f"Thread {threadID} starting...")
        tdsqln = tdCom.newTdSql()
        for i in range(100):
            tdsqln.query(f"desc db1.stb_1")
            tdsqln.checkRows(3)
        
        print(f"Thread {threadID} finished.")

    def case3(self):
        tdSql.execute("create database db1")
        tdSql.execute("create table db1.stb (ts timestamp, c1 varchar(100)) tags(t1 int)")
        tdSql.execute("create table db1.stb_1 using db1.stb tags(1)")

        threads = []
        for i in range(10):
            t = threading.Thread(target=self.threadTest, args=(i,))
            threads.append(t)
            t.start()
            
        for thread in threads:
            print(f"Thread waitting for finish...")
            thread.join()
        
        print(f"Mutithread test finished.")
   
   
    def run(self):  # sourcery skip: extract-duplicate-method, remove-redundant-fstring
        tdSql.prepare(replica = self.replicaVar)

        tdLog.printNoPrefix("==========start case1 run ...............")
        self.case1()
        tdLog.printNoPrefix("==========end case1 run ...............")

        tdLog.printNoPrefix("==========start case2 run ...............")
        self.case2()
        tdLog.printNoPrefix("==========end case2 run ...............")
        
        tdLog.printNoPrefix("==========start case3 run ...............")
        self.case3()
        tdLog.printNoPrefix("==========end case3 run ...............")

    def stop(self):
        tdSql.close()
        tdLog.success(f"{__file__} successfully executed")


tdCases.addLinux(__file__, TDTestCase())
tdCases.addWindows(__file__, TDTestCase())<|MERGE_RESOLUTION|>--- conflicted
+++ resolved
@@ -47,11 +47,8 @@
     
     def case2(self):
         tdSql.query("show variables")        
-<<<<<<< HEAD
-        tdSql.checkRows(94)
-=======
-        tdSql.checkRows(88)
->>>>>>> 67b678f9
+        tdSql.checkRows(89)
+
 
         for i in range(self.replicaVar):
             tdSql.query("show dnode %d variables like 'debugFlag'" % (i + 1))
