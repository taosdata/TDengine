#!/bin/bash

##################################################
#
# Do simulation test
#
##################################################

set +e
#set -x
if [[ "$OSTYPE" == "darwin"* ]]; then
  TD_OS="Darwin"
else
  OS=$(cat /etc/*-release | grep "^NAME=" | cut -d= -f2)
  len=$(echo ${#OS})
  len=$((len - 2))
  TD_OS=$(echo -ne ${OS:1:${len}} | cut -d" " -f1)
fi

UNAME_BIN=$(which uname)
OS_TYPE=$($UNAME_BIN)

cd .

# Get responsible directories
CODE_DIR=$(dirname $0)
CODE_DIR=$(pwd)

IN_TDINTERNAL="community"
if [[ "$CODE_DIR" == *"$IN_TDINTERNAL"* ]]; then
  cd ../../..
else
  cd ../../
fi

TOP_DIR=$(pwd)
TAOSD_DIR=$(find . -name "taosd" | grep bin | head -n1)

cut_opt="-f "

if [[ "$TAOSD_DIR" == *"$IN_TDINTERNAL"* ]]; then
  BIN_DIR=$(find . -name "taosd" | grep bin | head -n1 | cut -d '/' ${cut_opt}2,3)
else
  BIN_DIR=$(find . -name "taosd" | grep bin | head -n1 | cut -d '/' ${cut_opt}2)
fi

declare -x BUILD_DIR=$TOP_DIR/$BIN_DIR
declare -x SIM_DIR=$TOP_DIR/sim
PROGRAM=$BUILD_DIR/build/bin/tsim
PRG_DIR=$SIM_DIR/tsim
ASAN_DIR=$SIM_DIR/asan

chmod -R 777 $PRG_DIR
echo "------------------------------------------------------------------------"
echo "Start TDengine Testing Case ..."
echo "BUILD_DIR: $BUILD_DIR"
echo "SIM_DIR  : $SIM_DIR"
echo "CODE_DIR : $CODE_DIR"
echo "ASAN_DIR  : $ASAN_DIR"

# prevent delete / folder or /usr/bin
if [ ${#SIM_DIR} -lt 10 ]; then
  echo "len(SIM_DIR) < 10 , danger so exit. SIM_DIR=$SIM_DIR"
  exit 1
fi

rm -rf "${SIM_DIR:?}"/*

mkdir -p $PRG_DIR
mkdir -p $ASAN_DIR

cd "$CODE_DIR" || exit
ulimit -n 600000
ulimit -c unlimited

#sudo sysctl -w kernel.core_pattern=$TOP_DIR/core.%p.%e

echo "ExcuteCmd:" $*

if [[ "$TD_OS" == "Alpine" ]]; then
  "$@"
else
  AsanFile=$ASAN_DIR/psim.info
  echo "AsanFile:" "$AsanFile"

  unset LD_PRELOAD
  #export LD_PRELOAD=libasan.so.5
  #export LD_PRELOAD=$(gcc -print-file-name=libasan.so)
  export LD_PRELOAD="$(realpath "$(gcc -print-file-name=libasan.so)") $(realpath "$(gcc -print-file-name=libstdc++.so)")"
  echo "Preload AsanSo:" $?

  export ASAN_OPTIONS=detect_odr_violation=0
  echo "forbid check ODR violation."

  $* -a > $AsanFile 2>&1
  cat $AsanFile
  unset LD_PRELOAD
  for ((i = 1; i <= 20; i++)); do
    AsanFileLen=$(cat $AsanFile | wc -l)
    echo "AsanFileLen:" $AsanFileLen
    if [ $AsanFileLen -gt 10 ]; then
      break
    fi
    sleep 1
  done
  # check case successful
<<<<<<< HEAD
  AsanFileSuccessLen=$(grep -a -w "successfully executed" $AsanFile | wc -l)
  
=======
  AsanFileSuccessLen=$(grep -w -a "successfully executed" $AsanFile | wc -l)
>>>>>>> 6ec13c0e
  echo "AsanFileSuccessLen:" $AsanFileSuccessLen

  if [ $AsanFileSuccessLen -gt 0 ]; then
    echo "Execute script successfully and check asan"
    $CODE_DIR/../script/sh/checkAsan.sh
  else
    echo "Execute script failure"
    exit 1
  fi
fi<|MERGE_RESOLUTION|>--- conflicted
+++ resolved
@@ -104,12 +104,7 @@
     sleep 1
   done
   # check case successful
-<<<<<<< HEAD
-  AsanFileSuccessLen=$(grep -a -w "successfully executed" $AsanFile | wc -l)
-  
-=======
   AsanFileSuccessLen=$(grep -w -a "successfully executed" $AsanFile | wc -l)
->>>>>>> 6ec13c0e
   echo "AsanFileSuccessLen:" $AsanFileSuccessLen
 
   if [ $AsanFileSuccessLen -gt 0 ]; then
