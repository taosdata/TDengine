--- conflicted
+++ resolved
@@ -222,11 +222,7 @@
 
         tdSql.query("select * from information_schema.ins_columns where db_name ='information_schema'")
         tdLog.info(len(tdSql.queryResult))
-<<<<<<< HEAD
         tdSql.checkRows(338)
-=======
-        tdSql.checkEqual(True, len(tdSql.queryResult) in range(320, 340))
->>>>>>> 2984bd40
         tdSql.query("select * from information_schema.ins_columns where db_name ='performance_schema'")
         tdSql.checkRows(62)
 
