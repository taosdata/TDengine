###################################################################
#           Copyright (c) 2016 by TAOS Technologies, Inc.
#                     All rights reserved.
#
#  This file is proprietary and confidential to TAOS Technologies.
#  No part of this file may be reproduced, stored, transmitted,
#  disclosed or used in any form or by any means other than as
#  expressly provided by the written permission from Jianhui Tao
#
###################################################################

# -*- coding: utf-8 -*-


from util.log import *
from util.cases import *
from util.sql import *
from util.common import *
from util.sqlset import *

class TDTestCase:
    def init(self, conn, logSql, replicaVar=1):
        self.replicaVar = int(replicaVar)
        tdLog.debug("start to execute %s" % __file__)
        tdSql.init(conn.cursor())
        self.setsql = TDSetSql()
        self.dbname = 'db'
        self.stbname = 'stb'
        self.binary_length = 20 # the length of binary for column_dict
        self.nchar_length = 20  # the length of nchar for column_dict
        self.ts = 1537146000000
        self.column_dict = {
            'ts'  : 'timestamp',
            'col1': 'tinyint',
            'col2': 'smallint',
            'col3': 'int',
            'col4': 'bigint',
            'col5': 'tinyint unsigned',
            'col6': 'smallint unsigned',
            'col7': 'int unsigned',
            'col8': 'bigint unsigned',
            'col9': 'float',
            'col10': 'double',
            'col11': 'bool',
            'col12': f'binary({self.binary_length})',
            'col13': f'nchar({self.nchar_length})'
        }
        self.tbnum = 20
        self.rowNum = 10
        self.tag_dict = {
            't0':'int'
        }
        self.tag_values = [
            f'1'
            ]
        self.binary_str = 'taosdata'
        self.nchar_str = '涛思数据'
        self.ins_list = ['ins_dnodes','ins_mnodes','ins_modules','ins_qnodes','ins_snodes','ins_cluster','ins_databases','ins_functions',\
            'ins_indexes','ins_stables','ins_tables','ins_tags','ins_columns','ins_users','ins_grants','ins_vgroups','ins_configs','ins_dnode_variables',\
                'ins_topics','ins_subscriptions','ins_streams','ins_stream_tasks','ins_vnodes','ins_user_privileges']
        self.perf_list = ['perf_connections','perf_queries','perf_consumers','perf_trans','perf_apps']
    def insert_data(self,column_dict,tbname,row_num):
        insert_sql = self.setsql.set_insertsql(column_dict,tbname,self.binary_str,self.nchar_str)
        for i in range(row_num):
            insert_list = []
            self.setsql.insert_values(column_dict,i,insert_sql,insert_list,self.ts)
    def prepare_data(self):
        tdSql.execute(f"create database if not exists {self.dbname} vgroups 2")
        tdSql.execute(f'use {self.dbname}')
        tdSql.execute(self.setsql.set_create_stable_sql(self.stbname,self.column_dict,self.tag_dict))
        for i in range(self.tbnum):
            tdSql.execute(f"create table {self.stbname}_{i} using {self.stbname} tags({self.tag_values[0]})")
            self.insert_data(self.column_dict,f'{self.stbname}_{i}',self.rowNum)
    def count_check(self):
        tdSql.query('select count(*) from information_schema.ins_tables')
        tdSql.checkEqual(tdSql.queryResult[0][0],self.tbnum+len(self.ins_list)+len(self.perf_list))
        tdSql.query(f'select count(*) from information_schema.ins_tables where db_name = "{self.dbname}"')
        tdSql.checkEqual(tdSql.queryResult[0][0],self.tbnum)
        tdSql.query(f'select count(*) from information_schema.ins_tables where db_name = "{self.dbname}" and stable_name = "{self.stbname}"')
        tdSql.checkEqual(tdSql.queryResult[0][0],self.tbnum)
        tdSql.execute('create database db1')
        tdSql.execute('create table stb1 (ts timestamp,c0 int) tags(t0 int)')
        tdSql.execute('create table tb1 using stb1 tags(1)')
        tdSql.query(f'select db_name, stable_name, count(*) from information_schema.ins_tables group by db_name, stable_name')
        for i in tdSql.queryResult:
            if i[0].lower() == 'information_schema':
                tdSql.checkEqual(i[2],len(self.ins_list))
            elif i[0].lower() == self.dbname and i[1] == self.stbname:
                tdSql.checkEqual(i[2],self.tbnum)
            elif i[0].lower() == self.dbname and i[1] == 'stb1':
                tdSql.checkEqual(i[2],1)
            elif i[0].lower() == 'performance_schema':
                tdSql.checkEqual(i[2],len(self.perf_list))
        tdSql.execute('create table db1.ntb (ts timestamp,c0 int)')
        tdSql.query(f'select db_name, count(*) from information_schema.ins_tables group by db_name')
        print(tdSql.queryResult)
        for i in tdSql.queryResult:
            if i[0].lower() == 'information_schema':
                tdSql.checkEqual(i[1],len(self.ins_list))
            elif i[0].lower() == 'performance_schema':
                tdSql.checkEqual(i[1],len(self.perf_list))
            elif i[0].lower() == self.dbname:
                tdSql.checkEqual(i[1],self.tbnum+1)
<<<<<<< HEAD
    def ins_columns_check(self):
        tdSql.execute('drop database if exists db2')
        tdSql.execute('create database if not exists db2 vgroups 1 replica 1')
        for i in range (5):
            self.stb4096 = 'create table db2.stb%d (ts timestamp' % (i)
            for j in range (4094 - i):
                self.stb4096 += ', c%d int' % (j)
            self.stb4096 += ') tags (t1 int)'
            tdSql.execute(self.stb4096)
            for k in range(10):
                tdSql.execute("create table db2.ctb_%d_%dc using db2.stb%d tags(%d)" %(i,k,i,k))
        for t in range (2):
            tdSql.query(f'select * from information_schema.ins_columns where db_name="db2" and table_type=="SUPER_TABLE"')
            tdSql.checkEqual(20465,len(tdSql.queryResult))
        for t in range (2):
            tdSql.query(f'select * from information_schema.ins_columns where db_name="db2" and table_type=="CHILD_TABLE"')
            tdSql.checkEqual(204650,len(tdSql.queryResult))

        for i in range (5):
            self.ntb4096 = 'create table db2.ntb%d (ts timestamp' % (i)
            for j in range (4095 - i):
                self.ntb4096 += ', c%d binary(10)' % (j)
            self.ntb4096 += ')'
            tdSql.execute(self.ntb4096)
        for t in range (2):
            tdSql.query(f'select * from information_schema.ins_columns where db_name="db2" and table_type=="NORMAL_TABLE"')
            tdSql.checkEqual(20470,len(tdSql.queryResult))

=======
>>>>>>> ca1dffff
    def run(self):
        self.prepare_data()
        self.count_check()

    def stop(self):
        tdSql.close()
        tdLog.success("%s successfully executed" % __file__)

tdCases.addWindows(__file__, TDTestCase())
tdCases.addLinux(__file__, TDTestCase())<|MERGE_RESOLUTION|>--- conflicted
+++ resolved
@@ -101,7 +101,6 @@
                 tdSql.checkEqual(i[1],len(self.perf_list))
             elif i[0].lower() == self.dbname:
                 tdSql.checkEqual(i[1],self.tbnum+1)
-<<<<<<< HEAD
     def ins_columns_check(self):
         tdSql.execute('drop database if exists db2')
         tdSql.execute('create database if not exists db2 vgroups 1 replica 1')
@@ -130,8 +129,6 @@
             tdSql.query(f'select * from information_schema.ins_columns where db_name="db2" and table_type=="NORMAL_TABLE"')
             tdSql.checkEqual(20470,len(tdSql.queryResult))
 
-=======
->>>>>>> ca1dffff
     def run(self):
         self.prepare_data()
         self.count_check()
