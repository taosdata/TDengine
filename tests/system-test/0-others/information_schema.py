--- conflicted
+++ resolved
@@ -61,11 +61,7 @@
         self.ins_list = ['ins_dnodes','ins_mnodes','ins_qnodes','ins_snodes','ins_cluster','ins_databases','ins_functions',\
             'ins_indexes','ins_stables','ins_tables','ins_tags','ins_columns','ins_users','ins_grants','ins_vgroups','ins_configs','ins_dnode_variables',\
                 'ins_topics','ins_subscriptions','ins_streams','ins_stream_tasks','ins_vnodes','ins_user_privileges','ins_views',
-<<<<<<< HEAD
-                'ins_compacts', 'ins_compact_details', 'ins_grants_full','ins_grants_logs', 'ins_machines', 'ins_arbgroups', 'ins_tsmas', "ins_encryptions", "ins_anodes", "ins_anodes_full", "ins_filesets"]
-=======
-                'ins_compacts', 'ins_compact_details', 'ins_grants_full','ins_grants_logs', 'ins_machines', 'ins_arbgroups', 'ins_tsmas', "ins_encryptions", "ins_anodes", "ins_anodes_full", "ins_disk_usage"]
->>>>>>> ec37289b
+                'ins_compacts', 'ins_compact_details', 'ins_grants_full','ins_grants_logs', 'ins_machines', 'ins_arbgroups', 'ins_tsmas', "ins_encryptions", "ins_anodes", "ins_anodes_full", "ins_disk_usagea", "ins_filesets"]
         self.perf_list = ['perf_connections','perf_queries','perf_consumers','perf_trans','perf_apps']
     def insert_data(self,column_dict,tbname,row_num):
         insert_sql = self.setsql.set_insertsql(column_dict,tbname,self.binary_str,self.nchar_str)
