###################################################################
#           Copyright (c) 2016 by TAOS Technologies, Inc.
#                     All rights reserved.
#
#  This file is proprietary and confidential to TAOS Technologies.
#  No part of this file may be reproduced, stored, transmitted,
#  disclosed or used in any form or by any means other than as
#  expressly provided by the written permission from Jianhui Tao
#
###################################################################

# -*- coding: utf-8 -*-

import time
from util.log import *
from util.cases import *
from util.sql import *
from util.common import *
from util.sqlset import *

class TDTestCase:
    updatecfgDict = {'qDebugFlag':135 , 'mDebugFlag':135}

    def init(self, conn, logSql, replicaVar=1):
        self.replicaVar = int(replicaVar)
        tdLog.debug("start to execute %s" % __file__)
        tdSql.init(conn.cursor(), True)
        self.setsql = TDSetSql()
        self.dbname = 'db'
        self.stbname = 'stb'
        self.binary_length = 20 # the length of binary for column_dict
        self.nchar_length = 20  # the length of nchar for column_dict
        self.ts = 1537146000000
        self.column_dict = {
            'ts'  : 'timestamp',
            'col1': 'tinyint',
            'col2': 'smallint',
            'col3': 'int',
            'col4': 'bigint',
            'col5': 'tinyint unsigned',
            'col6': 'smallint unsigned',
            'col7': 'int unsigned',
            'col8': 'bigint unsigned',
            'col9': 'float',
            'col10': 'double',
            'col11': 'bool',
            'col12': f'binary({self.binary_length})',
            'col13': f'nchar({self.nchar_length})'
        }
        self.tbnum = 21
        self.rowNum = 10
        self.tag_dict = {
            't0':'int',
            't1':f'nchar({self.nchar_length})'
        }
        self.tag_values = [
            f'1', '""'
            ]
        self.binary_str = 'taosdata'
        self.nchar_str = '涛思数据'
        self.ins_list = ['ins_dnodes','ins_mnodes','ins_qnodes','ins_snodes','ins_cluster','ins_databases','ins_functions',\
            'ins_indexes','ins_stables','ins_tables','ins_tags','ins_columns','ins_users','ins_grants','ins_vgroups','ins_configs','ins_dnode_variables',\
                'ins_topics','ins_subscriptions','ins_streams','ins_stream_tasks','ins_vnodes','ins_user_privileges','ins_views',
                'ins_compacts', 'ins_compact_details', 'ins_grants_full','ins_grants_logs', 'ins_machines', 'ins_arbgroups', 'ins_tsmas', "ins_encryptions"]
        self.perf_list = ['perf_connections','perf_queries','perf_consumers','perf_trans','perf_apps']
    def insert_data(self,column_dict,tbname,row_num):
        insert_sql = self.setsql.set_insertsql(column_dict,tbname,self.binary_str,self.nchar_str)
        for i in range(row_num):
            insert_list = []
            self.setsql.insert_values(column_dict,i,insert_sql,insert_list,self.ts)
    def prepare_data(self):
        tdSql.execute(f"create database if not exists {self.dbname} vgroups 2")
        tdSql.execute(f'use {self.dbname}')
        tdSql.execute(self.setsql.set_create_stable_sql(self.stbname,self.column_dict,self.tag_dict))
        for i in range(self.tbnum):
            tdSql.execute(f"create table {self.stbname}_{i} using {self.stbname} tags({self.tag_values[0]}, {self.tag_values[1]})")
            self.insert_data(self.column_dict,f'{self.stbname}_{i}',self.rowNum)
    def count_check(self):
        tdSql.query('select count(*) from information_schema.ins_tables')
        tdSql.checkEqual(tdSql.queryResult[0][0],self.tbnum+len(self.ins_list)+len(self.perf_list))
        tdSql.query(f'select count(*) from information_schema.ins_tables where db_name = "{self.dbname}"')
        tdSql.checkEqual(tdSql.queryResult[0][0],self.tbnum)
        tdSql.query(f'select count(*) from information_schema.ins_tables where db_name = "{self.dbname}" and stable_name = "{self.stbname}"')
        tdSql.checkEqual(tdSql.queryResult[0][0],self.tbnum)
        tdSql.execute('create database db1')
        tdSql.execute('create table stb1 (ts timestamp,c0 int) tags(t0 int)')
        tdSql.execute('create table tb1 using stb1 tags(1)')
        tdSql.query(f'select db_name, stable_name, count(*) from information_schema.ins_tables group by db_name, stable_name')
        for i in tdSql.queryResult:
            if i[0].lower() == 'information_schema':
                tdSql.checkEqual(i[2],len(self.ins_list))
            elif i[0].lower() == self.dbname and i[1] == self.stbname:
                tdSql.checkEqual(i[2],self.tbnum)
            elif i[0].lower() == self.dbname and i[1] == 'stb1':
                tdSql.checkEqual(i[2],1)
            elif i[0].lower() == 'performance_schema':
                tdSql.checkEqual(i[2],len(self.perf_list))
        tdSql.execute('create table db1.ntb (ts timestamp,c0 int)')
        tdSql.query(f'select db_name, count(*) from information_schema.ins_tables group by db_name')
        for i in tdSql.queryResult:
            if i[0].lower() == 'information_schema':
                tdSql.checkEqual(i[1],len(self.ins_list))
            elif i[0].lower() == 'performance_schema':
                tdSql.checkEqual(i[1],len(self.perf_list))
            elif i[0].lower() == self.dbname:
                tdSql.checkEqual(i[1],self.tbnum+1)



    def ins_col_check_4096(self):
        tdSql.execute('create database db3 vgroups 2 replica 1')
        col_str = tdCom.gen_tag_col_str("col", "int",4094)
        tdSql.execute(f'create stable if not exists db3.stb (col_ts timestamp, {col_str}) tags (t1 int)')
        for i in range(100):
            tdLog.info(f"create table db3.ctb{i} using db3.stb tags({i})")
            tdSql.execute(f"create table db3.ctb{i} using db3.stb tags({i})")
            col_value_str = '1, ' * 4093 + '1'
            tdSql.execute(f"insert into db3.ctb{i} values(now,{col_value_str})(now+1s,{col_value_str})(now+2s,{col_value_str})(now+3s,{col_value_str})")
        tdSql.query("select * from information_schema.ins_columns")

        tdSql.execute('drop database db3')
    def ins_stable_check(self):
        tdSql.execute('create database db3 vgroups 2 replica 1')
        tbnum = 10
        ctbnum = 10
        for i in range(tbnum):
            tdSql.execute(f'create stable db3.stb_{i} (ts timestamp,c0 int) tags(t0 int)')
            tdSql.execute(f'create table db3.ntb_{i} (ts timestamp,c0 int)')
            for j in range(ctbnum):
                tdSql.execute(f"create table db3.ctb_{i}_{j} using db3.stb_{i} tags({j})")
        tdSql.query("select stable_name,count(table_name) from information_schema.ins_tables where db_name = 'db3' group by stable_name order by stable_name")
        result = tdSql.queryResult
        for i in range(len(result)):
            if result[i][0] == None:
                tdSql.checkEqual(result[0][1],tbnum)
            else:
                tdSql.checkEqual(result[i][0],f'stb_{i-1}')
                tdSql.checkEqual(result[i][1],ctbnum)

    def ins_stable_check2(self):
        tdSql.execute('drop database if exists restful_test')
        tdSql.execute('drop database if exists log')
        tdSql.execute('drop database if exists d0')
        tdSql.execute('drop database if exists d1')
        tdSql.execute('create database restful_test vgroups 4 replica 1')
        tdSql.execute('create database log vgroups 2 replica 1')
        tdSql.execute('create database d0 vgroups 4 replica 1')
        tdSql.execute('create database d1 vgroups 4 replica 1')
        log_stb_num = 5
        rest_stb_num = 51
        for i in range(rest_stb_num):
            tdSql.execute(f'create stable restful_test._stb_{i} (ts timestamp,c0 int) tags(t0 int);')
            tdSql.execute(f'create stable d0._stb_{i} (ts timestamp,c0 int, c1 int) tags(t0 int,t1 int);')
            tdSql.execute(f'create stable d1._stb_{i} (ts timestamp,c0 int, c1 int, c2 int) tags(t0 int,t1 int, t2 int);')

        tdSql.execute(f'CREATE STABLE log.`taosadapter_restful_http_request_summary_milliseconds` (`_ts` TIMESTAMP, `sum` DOUBLE) TAGS (`request_uri` NCHAR(128));')
        tdSql.execute(f'CREATE STABLE log.`taosadapter_system_cpu_percent` (`_ts` TIMESTAMP, `gauge` DOUBLE) TAGS (`endpoint` NCHAR(45));')
        tdSql.execute(f'CREATE STABLE log.`taosadapter_restful_http_request_total` (`_ts` TIMESTAMP, `gauge` DOUBLE) TAGS (`client_ip` NCHAR(40));')
        tdSql.execute(f'CREATE STABLE log.`taosadapter_system_mem_percent` (`_ts` TIMESTAMP, `gauge` DOUBLE) TAGS (`endpoint` NCHAR(45));')
        tdSql.execute(f'CREATE STABLE log.`taosadapter_restful_http_request_fail` (`_ts` TIMESTAMP, `gauge` DOUBLE) TAGS (`request_uri` NCHAR(128), `status_code` NCHAR(4));')

        tdSql.query(f'select * from information_schema.ins_stables where db_name="restful_test" limit 0,25;') # condition 1
        result = tdSql.queryResult
        tdSql.checkEqual(len(result),25)
        for i in range(len(result)):
            tdSql.checkEqual(result[i][0][0:5],f'_stb_') # stable_name
            tdSql.checkEqual(result[i][1],f'restful_test') # db_name
            tdSql.checkEqual(result[i][5]>=result[i][2],True) # last_update >= create_time
            tdSql.checkEqual(result[i][3]>1,True) # columns
            tdSql.checkEqual(result[i][4]>0,True) # tags
            tdSql.checkEqual(result[i][6],None) # table_comment
            tdSql.checkEqual(result[i][7],f'5000a,5000a') # watermark
            tdSql.checkEqual(result[i][8],f'-1a,-1a') # max_delay
            tdSql.checkEqual(result[i][9],f'') # rollup

        tdSql.query(f'select create_time from information_schema.ins_stables where db_name="restful_test" order by create_time asc limit 10,1')
        result = tdSql.queryResult
        tdSql.checkEqual(len(result),1)
        _create_time=result[0][0]
        tdSql.query("select * from information_schema.ins_stables where db_name='restful_test' and create_time > '%s' limit 10,30" % (_create_time)) # condition 2
        result = tdSql.queryResult
        tdSql.checkEqual(len(result),30)
        for i in range(len(result)):
            tdSql.checkEqual(result[i][0][0:5],f'_stb_') # stable_name
            tdSql.checkEqual(result[i][1],f'restful_test') # db_name
            tdSql.checkEqual(result[i][5]>=result[i][2],True) # last_update >= create_time
            tdSql.checkEqual(result[i][2]>_create_time,True) # create_time
            tdSql.checkEqual(result[i][3]>1,True) # columns
            tdSql.checkEqual(result[i][4]>0,True) # tags
            tdSql.checkEqual(result[i][6],None) # table_comment
            tdSql.checkEqual(result[i][7],f'5000a,5000a') # watermark
            tdSql.checkEqual(result[i][8],f'-1a,-1a') # max_delay
            tdSql.checkEqual(result[i][9],f'') # rollup

    def ins_columns_check(self):
        tdSql.execute('drop database if exists db2')
        tdSql.execute('create database if not exists db2 vgroups 1 replica 1')
        for i in range (5):
            self.stb4096 = 'create table db2.stb%d (ts timestamp' % (i)
            for j in range (4094 - i):
                self.stb4096 += ', c%d int' % (j)
            self.stb4096 += ') tags (t1 int)'
            tdSql.execute(self.stb4096)
            for k in range(10):
                tdSql.execute("create table db2.ctb_%d_%dc using db2.stb%d tags(%d)" %(i,k,i,k))
        for t in range (2):
            tdSql.query(f'select * from information_schema.ins_columns where db_name="db2" and table_type=="SUPER_TABLE"')
            tdSql.checkEqual(20465,len(tdSql.queryResult))
        for t in range (2):
            tdSql.query(f'select * from information_schema.ins_columns where db_name="db2" and table_type=="CHILD_TABLE"')
            tdSql.checkEqual(204650,len(tdSql.queryResult))

        for i in range (5):
            self.ntb4096 = 'create table db2.ntb%d (ts timestamp' % (i)
            for j in range (4095 - i):
                self.ntb4096 += ', c%d binary(10)' % (j)
            self.ntb4096 += ')'
            tdSql.execute(self.ntb4096)
        for t in range (2):
            tdSql.query(f'select * from information_schema.ins_columns where db_name="db2" and table_type=="NORMAL_TABLE"')
            tdSql.checkEqual(20470,len(tdSql.queryResult))

        tdSql.query("select * from information_schema.ins_columns where db_name ='information_schema'")
        tdLog.info(len(tdSql.queryResult))
        tdSql.checkEqual(True, len(tdSql.queryResult) in range(251, 252))

        tdSql.query("select * from information_schema.ins_columns where db_name ='performance_schema'")
        tdSql.checkEqual(54, len(tdSql.queryResult))

    def ins_dnodes_check(self):
        tdSql.execute('drop database if exists db2')
        tdSql.execute('create database if not exists db2 vgroups 1 replica 1')
        tdSql.query(f'select * from information_schema.ins_dnodes')
        result = tdSql.queryResult
        tdSql.checkEqual(result[0][0],1)
        tdSql.checkEqual(True, len(result[0][8]) in (0,24))
        self.str107 = 'Hc7VCc+'
        for t in range (10):
            self.str107 += 'tP+2soIXpP'
        self.str108 = self.str107 + '='
        self.str109 = self.str108 + '+'
        self.str254 = self.str108 + self.str108 + '01234567890123456789012345678901234567'
        self.str255 = self.str254 + '='
        self.str256 = self.str254 + '=('
        self.str257 = self.str254 + '=()'
        self.str510 = self.str255 + self.str255
        tdSql.error('alter dnode 1 "activeCode" "a"')
        tdSql.error('alter dnode 1 "activeCode" "' + self.str107 + '"')
        tdSql.error('alter all dnodes "activeCode" "' + self.str108 + '"')
        tdSql.error('alter dnode 1 "activeCode" "' + self.str109 + '"')
        tdSql.error('alter all dnodes "activeCode" "' + self.str510 + '"')
        tdSql.query(f'select * from information_schema.ins_dnodes')
        tdSql.checkEqual(True, len(result[0][8]) in (0,24))
        tdSql.error('alter dnode 1 "activeCode" ""')
        tdSql.error(f'select active_code,c_active_code from information_schema.ins_dnodes')
        tdSql.error('alter dnode 1 "cActiveCode" "a"')
        tdSql.error('alter dnode 1 "cActiveCode" "' + self.str107 + '"')
        tdSql.error('alter dnode 1 "cActiveCode" "' + self.str256 + '"')
        tdSql.error('alter all dnodes "cActiveCode" "' + self.str255 + '"')
        tdSql.error('alter all dnodes "cActiveCode" "' + self.str256 + '"')
        tdSql.error('alter all dnodes "cActiveCode" "' + self.str257 + '"')
        tdSql.error('alter all dnodes "cActiveCode" "' + self.str254 + '"')
        tdSql.error('alter dnode 1 "cActiveCode" "' + self.str510 + '"')
        tdSql.error(f'select active_code,c_active_code from information_schema.ins_dnodes')
        tdSql.error('alter dnode 1 "cActiveCode" "' + self.str109 + '"')
        tdSql.query(f'show dnodes')
        tdSql.error(f'select c_active_code from information_schema.ins_dnodes')
        tdSql.error('alter all dnodes "cActiveCode" ""')

    def ins_grants_check(self):
        grant_name_dict = {
            'stream':'stream',
            'subscription':'subscription',
            'view':'view',
            'audit':'audit',
            'csv':'csv',
            'storage':'multi_tier_storage',
            'backup_restore':'backup_restore',
            'opc_da':'OPC_DA',
            'opc_ua':'OPC_UA',
            'pi':'Pi',
            'kafka':'Kafka',
            'influxdb':'InfluxDB',
            'mqtt':'MQTT',
            'avevahistorian':'avevaHistorian',
            'opentsdb':'OpenTSDB',
            'td2.6':'TDengine2.6',
            'td3.0':'TDengine3.0'
        }

        tdSql.execute('drop database if exists db2')
        tdSql.execute('create database if not exists db2 vgroups 1 replica 1')
        tdSql.query(f'select * from information_schema.ins_grants_full')
        result = tdSql.queryResult
        index = 0
        for i in range(0, len(result)):
            if result[i][0] in grant_name_dict:
                tdSql.checkEqual(result[i][1], grant_name_dict[result[i][0]])
                index += 1
        tdSql.checkEqual(index, 17)
        tdSql.query(f'select * from information_schema.ins_grants_logs')
        result = tdSql.queryResult
        tdSql.checkEqual(True, len(result) >= 0)
        if(len(result) > 0):
            tdSql.checkEqual(True, result[0][0].find(",init,ungranted,ungranted") >= 16)
            tdSql.checkEqual(True, len(result[0][1]) == 0)
            tdSql.checkEqual(True, len(result[0][2]) >= 46)

        tdSql.query(f'select * from information_schema.ins_machines')
        tdSql.checkRows(1)
        tdSql.execute('alter cluster "activeCode" "revoked"')
        tdSql.execute('alter cluster "activeCode" "revoked"')
        tdSql.error('alter cluster "activeCode" ""')
        tdSql.error('alter cluster "activeCode" "abc"')
        tdSql.error('alter cluster "activeCode" ""')
        tdSql.execute('alter cluster "activeCode" "revoked"')

    def ins_encryptions_check(self):
        key_status_list = ['unknown', 'unset', 'set', 'loaded']

        # unset/none
        tdSql.execute('drop database if exists db2')
        tdSql.execute('create database if not exists db2 vgroups 1 replica 1')
        time.sleep(2)
        tdSql.query(f'select * from information_schema.ins_encryptions')
        result = tdSql.queryResult
        index = 0
        for i in range(0, len(result)):
            tdSql.checkEqual(True, result[i][1] in key_status_list[1])
            index += 1
        tdSql.checkEqual(True, index > 0)
                    
        tdSql.query(f'show encryptions')
        result = tdSql.queryResult
        index = 0
        for i in range(0, len(result)):
            tdSql.checkEqual(True, result[i][1] in key_status_list[1])
            index += 1
        tdSql.checkEqual(True, index > 0)
        
        # loaded/sm4
        tdSql.execute('drop database if exists db2')
        tdSql.execute('create encrypt_key \'12345678\'')
        time.sleep(3)
        tdSql.execute('create database if not exists db2 vgroups 1 replica 1 encrypt_algorithm \'sm4\'')
        tdSql.query(f'select * from information_schema.ins_encryptions')
        result = tdSql.queryResult
        index = 0
        for i in range(0, len(result)):
            tdSql.checkEqual(True, result[i][1] in key_status_list[3])
            index += 1
        tdSql.checkEqual(True, index > 0)
                    
        tdSql.query(f'show encryptions')
        result = tdSql.queryResult
        index = 0
        for i in range(0, len(result)):
            tdSql.checkEqual(True, result[i][1] in key_status_list[3])
            index += 1
        tdSql.checkEqual(True, index > 0)

    def test_query_ins_tags(self):
        sql = f'select tag_name, tag_value from information_schema.ins_tags where table_name = "{self.stbname}_0"'
        tdSql.query(sql)
        tdSql.checkRows(2)


    def run(self):
        self.prepare_data()
        self.count_check()
        self.ins_columns_check()
        # self.ins_col_check_4096()
        self.ins_stable_check()
        self.ins_stable_check2()
        self.ins_dnodes_check()
        self.ins_grants_check()
<<<<<<< HEAD
=======
        self.ins_encryptions_check()
>>>>>>> 5df72091
        self.test_query_ins_tags()

    def test_query_ins_tags(self):
        sql = f'select tag_name, tag_value from information_schema.ins_tags where table_name = "{self.stbname}_0"'
        tdSql.query(sql)
        tdSql.checkRows(2)

    def stop(self):
        tdSql.close()
        tdLog.success("%s successfully executed" % __file__)

tdCases.addWindows(__file__, TDTestCase())
tdCases.addLinux(__file__, TDTestCase())<|MERGE_RESOLUTION|>--- conflicted
+++ resolved
@@ -374,10 +374,7 @@
         self.ins_stable_check2()
         self.ins_dnodes_check()
         self.ins_grants_check()
-<<<<<<< HEAD
-=======
         self.ins_encryptions_check()
->>>>>>> 5df72091
         self.test_query_ins_tags()
 
     def test_query_ins_tags(self):
