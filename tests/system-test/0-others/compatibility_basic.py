--- conflicted
+++ resolved
@@ -290,12 +290,7 @@
             tdDnodes.start(1)
 
     def verifyData(self):
-<<<<<<< HEAD
-
-        tdLog.printNoPrefix(f"==========step3:prepare and check data in new version-{nowServerVersion}")
-=======
-        tdLog.printNoPrefix(f"==========step3:prepare and check data in new version-")
->>>>>>> 98b30609
+        tdLog.printNoPrefix(f"==========step3:prepare and check data in new version")
         sleep(1)
         tdsql=tdCom.newTdSql()
         print(tdsql)
