--- conflicted
+++ resolved
@@ -150,7 +150,6 @@
         tdSql.execute(f'create topic {topic_name} as select * from db.stb')
         tdSql.execute(f'grant subscribe on {topic_name} to jiacy1_all')
         print("build consumer")
-<<<<<<< HEAD
         consumer = Consumer(
         {
             "group.id": "3",
@@ -171,38 +170,6 @@
         for block in val:
             print(block.fetchall())
         
-=======
-        tmq = Consumer({"group.id": "tg2", "td.connect.user": "jiacy1_all", "td.connect.pass": "123",
-                        "enable.auto.commit": "true"})
-        print("build topic list")
-        tmq.subscribe(["db_topic"])
-        print("basic consume loop")
-        c = 0
-        l = 0
-        for i in range(10):
-            if c > 10:
-                break
-            res = tmq.poll(10)
-            print(f"loop {l}")
-            l += 1
-            if not res:
-                print(f"received empty message at loop {l} (committed {c})")
-                continue
-            if res.error():
-                print(f"consumer error at loop {l} (committed {c}) {res.error()}")
-                continue
-
-            c += 1
-            topic = res.topic()
-            db = res.database()
-            print(f"topic: {topic}\ndb: {db}")
-
-            for row in res:
-                print(row.fetchall())
-            print("* committed")
-            tmq.commit(res)
-
->>>>>>> 8a925342
     def run(self):
         tdSql.prepare()
         self.create_user()
