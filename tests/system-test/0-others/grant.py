from ssl import ALERT_DESCRIPTION_CERTIFICATE_UNOBTAINABLE
import taos
import sys
import time
import os

from util.log import *
from util.sql import *
from util.cases import *
from util.dnodes import *
from util.dnodes import TDDnodes
from util.dnodes import TDDnode
import time
import socket
import subprocess

class MyDnodes(TDDnodes):
    def __init__(self ,dnodes_lists):
        super(MyDnodes,self).__init__()
        self.dnodes = dnodes_lists  # dnode must be TDDnode instance
        if platform.system().lower() == 'windows':
            self.simDeployed = True
        else:
            self.simDeployed = False

class TDTestCase:
    noConn = True
    def getTDinternalPath():
        path_parts = os.getcwd().split(os.sep)
        try:
            tdinternal_index = path_parts.index("TDinternal")
        except ValueError:
            raise ValueError("The specified directory 'TDinternal' was not found in the path.")
        return os.sep.join(path_parts[:tdinternal_index + 1])
        
    def init(self, conn, logSql, replicaVar=1):
        tdLog.debug(f"start to excute {__file__}")
        self.TDDnodes = None
        self.depoly_cluster(5)
        self.master_dnode = self.TDDnodes.dnodes[0]
        self.host=self.master_dnode.cfgDict["fqdn"]
        conn1 = taos.connect(self.master_dnode.cfgDict["fqdn"] , config=self.master_dnode.cfgDir)
        tdSql.init(conn1.cursor(), True)
        self.TDinternal = TDTestCase.getTDinternalPath()
        self.workPath = os.path.join(self.TDinternal, "debug", "build", "bin")
        tdLog.info(self.workPath)

    def getBuildPath(self):
        selfPath = os.path.dirname(os.path.realpath(__file__))

        if ("community" in selfPath):
            projPath = selfPath[:selfPath.find("community")]
        else:
            projPath = selfPath[:selfPath.find("tests")]

        for root, dirs, files in os.walk(projPath):
            if ("taosd" in files or "taosd.exe" in files):
                rootRealPath = os.path.dirname(os.path.realpath(root))
                if ("packaging" not in rootRealPath):
                    buildPath = root[:len(root) - len("/build/bin")]
                    break
        return buildPath

    def depoly_cluster(self ,dnodes_nums):

        testCluster = False
        valgrind = 0
        hostname = socket.gethostname()
        dnodes = []
        start_port = 6030
        for num in range(1, dnodes_nums+1):
            dnode = TDDnode(num)
            dnode.addExtraCfg("firstEp", f"{hostname}:{start_port}")
            dnode.addExtraCfg("fqdn", f"{hostname}")
            dnode.addExtraCfg("serverPort", f"{start_port + (num-1)*100}")
            dnode.addExtraCfg("monitorFqdn", hostname)
            dnode.addExtraCfg("monitorPort", 7043)
            dnodes.append(dnode)

        self.TDDnodes = MyDnodes(dnodes)
        self.TDDnodes.init("")
        self.TDDnodes.setTestCluster(testCluster)
        self.TDDnodes.setValgrind(valgrind)

        self.TDDnodes.setAsan(tdDnodes.getAsan())
        self.TDDnodes.stopAll()
        for dnode in self.TDDnodes.dnodes:
            self.TDDnodes.deploy(dnode.index,{})

        for dnode in self.TDDnodes.dnodes:
            self.TDDnodes.starttaosd(dnode.index)

        # create cluster
        for dnode in self.TDDnodes.dnodes[1:]:
            # print(dnode.cfgDict)
            dnode_id = dnode.cfgDict["fqdn"] +  ":" +dnode.cfgDict["serverPort"]
            dnode_first_host = dnode.cfgDict["firstEp"].split(":")[0]
            dnode_first_port = dnode.cfgDict["firstEp"].split(":")[-1]
            cmd = f"{self.getBuildPath()}/build/bin/taos -h {dnode_first_host} -P {dnode_first_port} -s \"create dnode \\\"{dnode_id}\\\"\""
            print(cmd)
            os.system(cmd)

        time.sleep(2)
        tdLog.info(" create cluster done! ")

    def s0_five_dnode_one_mnode(self):
        tdSql.query("select * from information_schema.ins_dnodes;")
        tdSql.checkData(0,1,'%s:6030'%self.host)
        tdSql.checkData(4,1,'%s:6430'%self.host)
        tdSql.checkData(0,4,'ready')
        tdSql.checkData(4,4,'ready')
        tdSql.query("select * from information_schema.ins_mnodes;")
        tdSql.checkData(0,1,'%s:6030'%self.host)
        tdSql.checkData(0,2,'leader')
        tdSql.checkData(0,3,'ready')
        tdSql.error("create mnode on dnode 1;")
        tdSql.error("drop mnode on dnode 1;")
        tdSql.execute("create database if not exists audit");
        tdSql.execute("use audit");
        tdSql.execute("create table operations(ts timestamp, c0 int primary key,c1 bigint,c2 int,c3 float,c4 double) tags(t0 bigint unsigned)");
        tdSql.execute("create table t_operations_abc using operations tags(1)");
        tdSql.execute("drop database if exists db")
        tdSql.execute("create database if not exists db replica 1")
        tdSql.execute("use db")
        tdSql.execute("create table stb0(ts timestamp, c0 int primary key,c1 bigint,c2 int,c3 float,c4 double) tags(t0 bigint unsigned)");
        tdSql.execute("create table ctb0 using stb0 tags(0)");
        tdSql.execute("create stream streams1 trigger at_once IGNORE EXPIRED 0 IGNORE UPDATE 0  into streamt as select _wstart, count(*) c1, count(c2) c2 , sum(c3) c3 , max(c4) c4 from stb0 interval(10s)");
        tdSql.execute("create topic topic_stb_column as select ts, c3 from stb0");
        tdSql.execute("create topic topic_stb_all as select ts, c1, c2, c3 from stb0");
        tdSql.execute("create topic topic_stb_function as select ts, abs(c1), sin(c2) from stb0");
        tdSql.execute("create view view1 as select * from stb0");
        
    def getConnection(self, dnode):
        host = dnode.cfgDict["fqdn"]
        port = dnode.cfgDict["serverPort"]
        config_dir = dnode.cfgDir
        return taos.connect(host=host, port=int(port), config=config_dir)
    
    def getShowGrantsTimeSeries(self, maxRetry=10):
        for nRetry in range(maxRetry):
            tdSql.query("show grants")
            timeseries = tdSql.queryResult[0][5]
            tdSql.query("show grants full")
            full_timeseries = tdSql.queryResult[1][3]
            if timeseries == full_timeseries:
                return int(timeseries.split('/')[0])
            else:
                tdLog.info(f"timeseries: {timeseries}, != full_timeseries: {full_timeseries}, retry: {nRetry}") 
                time.sleep(1)
        raise Exception("Timeseries not equal within {maxRetry} seconds")

    def getTablesTimeSeries(self):
        tdSql.query(f"select cast(sum(columns-1) as int) as tss from information_schema.ins_tables where db_name not in ('information_schema', 'performance_schema', 'audit') and type not like '%VIRTUAL%'")
        return int(tdSql.queryResult[0][0])

    def checkGrantsTimeSeries(self, prompt="", nExpectedTimeSeries=0, maxRetry=10):
        for nRetry in range(maxRetry):
            tss_grant = self.getShowGrantsTimeSeries()
            if tss_grant == nExpectedTimeSeries:
                tss_table = self.getTablesTimeSeries()
                if tss_grant == tss_table:
                    tdLog.info(f"{prompt}: tss_grant: {tss_grant} == tss_table: {tss_table}")
                    return
                else:
                    raise Exception(f"{prompt}: tss_grant: {tss_grant} != tss_table: {tss_table}")
            time.sleep(1)
        raise Exception(f"{prompt}: tss_grant: {tss_grant} != nExpectedTimeSeries: {nExpectedTimeSeries}")

    def clearEnv(self):
        if os.path.exists(self.infoPath):
            os.remove(self.infoPath)

    def s1_check_timeseries(self):
        # check cluster alive
        tdLog.printNoPrefix("======== test cluster alive: ")
        tdSql.checkDataLoop(0, 0, 1, "show cluster alive;", 20, 0.5)

        tdSql.query("show db.alive;")
        tdSql.checkData(0, 0, 1)

        # check timeseries
        tss_grant = 5
        for i in range(0, 3):
            tdLog.printNoPrefix(f"======== test timeseries: loop{i}")
            self.checkGrantsTimeSeries("initial check", tss_grant)
            tdSql.execute("create database if not exists db100")
            tdSql.execute("create table db100.stb100(ts timestamp, c0 int,c1 bigint,c2 int,c3 float,c4 double) tags(t0 bigint unsigned)")
            tdSql.execute("create table db100.ctb100 using db100.stb100 tags(100)")
            tdSql.execute("create table db100.ctb101 using db100.stb100 tags(101)")
            tdSql.execute("create table db100.ntb100 (ts timestamp, c0 int,c1 bigint,c2 int,c3 float,c4 double)")
            tdSql.execute("create table db100.ntb101 (ts timestamp, c0 int,c1 bigint,c2 int,c3 float,c4 double)")
            tss_grant += 20
            self.checkGrantsTimeSeries("create tables and check", tss_grant)
            tdSql.execute("create vtable db100.vntb100(ts timestamp, v0_0 int from db100.ntb100.c0, v0_1 int from db100.ntb101.c0)")
            self.checkGrantsTimeSeries("create virtual normal tables and check", tss_grant)
            tdSql.execute("create stable db100.vstb100(ts timestamp, c0 int, c1 int) tags(t0 int, t1 varchar(20)) virtual 1")
            tdSql.execute("create vtable db100.vctb100(c0 from db100.ntb100.c0, c1 from db100.ntb101.c0) using db100.vstb100 tags(0, '0')")
            self.checkGrantsTimeSeries("create virtual stb/ctb and check", tss_grant)
            tdSql.execute("alter table db100.stb100 add column c5 int")
            tdSql.execute("alter stable db100.stb100 add column c6 int")
            tdSql.execute("alter table db100.stb100 add tag t1 int")
            tss_grant += 4
            self.checkGrantsTimeSeries("add stable column and check", tss_grant)
            tdSql.execute("alter table db100.vstb100 add column c5 int")
            self.checkGrantsTimeSeries("add virtual stb/ctb column and check", tss_grant)
            tdSql.execute("create table db100.ctb102 using db100.stb100 tags(102, 102)")
            tdSql.execute("alter table db100.ctb100 set tag t0=1000")
            tdSql.execute("alter table db100.ntb100 add column c5 int")
            tss_grant += 8
            self.checkGrantsTimeSeries("add ntable column and check", tss_grant)
            tdSql.execute("alter table db100.vntb100 add column c5 int")
            self.checkGrantsTimeSeries("add virtual ntable column and check", tss_grant)
            tdSql.execute("alter table db100.stb100 drop column c5")
            tdSql.execute("alter table db100.stb100 drop tag t1")
            tdSql.execute("alter table db100.ntb100 drop column c0")
            tdSql.execute("alter table db100.stb100 drop column c0")
            tss_grant -= 7
            self.checkGrantsTimeSeries("drop stb/ntb column and check", tss_grant)
            tdSql.execute("alter table db100.vstb100 drop column c5")
            tdSql.execute("alter table db100.vntb100 drop column c5")
            self.checkGrantsTimeSeries("drop virtual stb/ntb column and check", tss_grant)
            tdSql.execute("drop table db100.ctb100")
            tdSql.execute("drop table db100.ntb100")
            tss_grant -= 10
            self.checkGrantsTimeSeries("drop ctb/ntb and check", tss_grant)
            tdSql.execute("drop table db100.stb100")
            tss_grant -= 10
            self.checkGrantsTimeSeries("drop stb and check", tss_grant)
            tdSql.execute("drop table db100.vctb100")
            tdSql.execute("drop table db100.vntb100")
            self.checkGrantsTimeSeries("drop virtual ctb/ntb and check", tss_grant)
            tdSql.execute("drop table db100.vstb100")
            self.checkGrantsTimeSeries("drop virtual stb and check", tss_grant)
            tdSql.execute("drop database db100")
            tss_grant -= 5
            self.checkGrantsTimeSeries("drop database and check", tss_grant)

    def genClusterInfo(self, check=False):
        self.infoPath = os.path.join(self.workPath, ".clusterInfo")
        infoFile = open(self.infoPath, "w")
        try:
            tdSql.query(f'select create_time,expire_time,version from information_schema.ins_cluster;')
            tdSql.checkEqual(len(tdSql.queryResult), 1)
            infoFile.write(";".join(map(str, tdSql.queryResult[0])) + "\n")
            tdSql.query(f'show cluster machines;')
            tdSql.checkEqual(len(tdSql.queryResult), 1)
            infoFile.write(";".join(map(str,tdSql.queryResult[0])) + "\n")
            tdSql.query(f'show grants;')
            tdSql.checkEqual(len(tdSql.queryResult), 1)
            infoFile.write(";".join(map(str,tdSql.queryResult[0])) + "\n")
<<<<<<< HEAD
            tdLog.info(f"show grants: {tdSql.queryResult[0]}")
            expireTimeStr=tdSql.queryResult[0][1]
            serviceTimeStr=tdSql.queryResult[0][2]
            tdLog.info(f"expireTimeStr: {expireTimeStr}, serviceTimeStr: {serviceTimeStr}")
            expireTime = time.mktime(time.strptime(expireTimeStr, "%Y-%m-%d %H:%M:%S"))
            serviceTime = time.mktime(time.strptime(serviceTimeStr, "%Y-%m-%d %H:%M:%S"))
            tdLog.info(f"expireTime: {expireTime}, serviceTime: {serviceTime}")
            tdSql.checkEqual(True, abs(expireTime - serviceTime - 864000) < 15)
            tdSql.query(f'show grants full;')
            nGrantItems = 33
            tdSql.checkEqual(len(tdSql.queryResult), nGrantItems)
            tdSql.checkEqual(tdSql.queryResult[0][2], serviceTimeStr)
            for i in range(1, nGrantItems):
                tdSql.checkEqual(tdSql.queryResult[i][2], expireTimeStr)

=======
            if check:
                expireTimeStr=tdSql.queryResult[0][1]
                serviceTimeStr=tdSql.queryResult[0][2]
                tdLog.info(f"expireTimeStr: {expireTimeStr}, serviceTimeStr: {serviceTimeStr}")
                expireTime = time.mktime(time.strptime(expireTimeStr, "%Y-%m-%d %H:%M:%S"))
                serviceTime = time.mktime(time.strptime(serviceTimeStr, "%Y-%m-%d %H:%M:%S"))
                tdLog.info(f"expireTime: {expireTime}, serviceTime: {serviceTime}")
                tdSql.checkEqual(True, abs(expireTime - serviceTime - 864000) < 15)
                tdSql.query(f'show grants full;')
                nGrantItems = 32
                tdSql.checkEqual(len(tdSql.queryResult), nGrantItems)
                tdSql.checkEqual(tdSql.queryResult[0][2], serviceTimeStr)
                for i in range(1, nGrantItems):
                    tdSql.checkEqual(tdSql.queryResult[i][2], expireTimeStr)
>>>>>>> aa7aba61
            if infoFile:
                infoFile.flush()

        except Exception as e:
            raise Exception(repr(e))
        finally:
            if infoFile:
                infoFile.close()

    def s2_check_show_grants_ungranted(self):
        tdLog.printNoPrefix("======== test show grants ungranted: ")
        self.infoPath = os.path.join(self.workPath, ".clusterInfo")
        try:
            self.genClusterInfo(check=True)
            files_and_dirs = os.listdir(f'{self.workPath}')
            print(f"files_and_dirs: {files_and_dirs}")
            process = subprocess.Popen(f'{self.workPath}{os.sep}grantTest', shell=True, stdout=subprocess.PIPE, stderr=subprocess.PIPE)
            output, error = process.communicate() 
            output = output.decode(encoding="utf-8")
            error = error.decode(encoding="utf-8")
            print(f"code: {process.returncode}")
            print(f"error:\n{error}")
            tdSql.checkEqual(process.returncode, 0)
            tdSql.checkEqual(error, "")
            lines = output.splitlines()
            for line in lines:
                if line.startswith("code:"):
                    fields  = line.split(":")
                    tdSql.error(f"{fields[2]}", int(fields[1]), fields[3])
        except Exception as e:
            self.clearEnv()
            raise Exception(repr(e))

    def s3_check_show_grants_granted(self):
        tdLog.printNoPrefix("======== test show grants granted: ")
        try:
            process = subprocess.Popen(f'{self.workPath}{os.sep}grantTest 1', shell=True, stdout=subprocess.PIPE, stderr=subprocess.PIPE)
            output, error = process.communicate()
            output = output.decode(encoding="utf-8")
            error = error.decode(encoding="utf-8")
            print(f"code: {process.returncode}")
            print(f"error:\n{error}")
            print(f"output:\n{output}")
            tdSql.checkEqual(process.returncode, 0)
        except Exception as e:
            self.clearEnv()
            raise Exception(repr(e))

    def s4_ts6191_check_dual_replica(self):
        tdLog.printNoPrefix("======== test dual replica: ")
        try:
            tdSql.query("select * from information_schema.ins_dnodes;")
            tdSql.checkRows(5)
            for i in range(4, 6):
                tdSql.execute(f"drop dnode {i}")
            tdSql.query("select * from information_schema.ins_dnodes;")
            tdSql.checkRows(3)

            self.genClusterInfo(check=False)
            process = subprocess.Popen(f'{self.workPath}{os.sep}grantTest 2', shell=True, stdout=subprocess.PIPE, stderr=subprocess.PIPE)
            output, error = process.communicate()
            output = output.decode(encoding="utf-8")
            error = error.decode(encoding="utf-8")
            print(f"code: {process.returncode}")
            print(f"error:\n{error}")
            print(f"output:\n{output}")
            tdSql.checkEqual(process.returncode, 0)
        except Exception as e:
            self.clearEnv()
            raise Exception(repr(e))

    def run(self):
        # print(self.master_dnode.cfgDict)
        # keep the order of following steps
        self.s0_five_dnode_one_mnode()
        self.s1_check_timeseries()
        self.s2_check_show_grants_ungranted()
        self.s3_check_show_grants_granted()
        self.s4_ts6191_check_dual_replica()

    def stop(self):
        self.clearEnv()
        tdSql.close()
        tdLog.success(f"{__file__} successfully executed")

tdCases.addLinux(__file__, TDTestCase())
tdCases.addWindows(__file__, TDTestCase())<|MERGE_RESOLUTION|>--- conflicted
+++ resolved
@@ -248,23 +248,6 @@
             tdSql.query(f'show grants;')
             tdSql.checkEqual(len(tdSql.queryResult), 1)
             infoFile.write(";".join(map(str,tdSql.queryResult[0])) + "\n")
-<<<<<<< HEAD
-            tdLog.info(f"show grants: {tdSql.queryResult[0]}")
-            expireTimeStr=tdSql.queryResult[0][1]
-            serviceTimeStr=tdSql.queryResult[0][2]
-            tdLog.info(f"expireTimeStr: {expireTimeStr}, serviceTimeStr: {serviceTimeStr}")
-            expireTime = time.mktime(time.strptime(expireTimeStr, "%Y-%m-%d %H:%M:%S"))
-            serviceTime = time.mktime(time.strptime(serviceTimeStr, "%Y-%m-%d %H:%M:%S"))
-            tdLog.info(f"expireTime: {expireTime}, serviceTime: {serviceTime}")
-            tdSql.checkEqual(True, abs(expireTime - serviceTime - 864000) < 15)
-            tdSql.query(f'show grants full;')
-            nGrantItems = 33
-            tdSql.checkEqual(len(tdSql.queryResult), nGrantItems)
-            tdSql.checkEqual(tdSql.queryResult[0][2], serviceTimeStr)
-            for i in range(1, nGrantItems):
-                tdSql.checkEqual(tdSql.queryResult[i][2], expireTimeStr)
-
-=======
             if check:
                 expireTimeStr=tdSql.queryResult[0][1]
                 serviceTimeStr=tdSql.queryResult[0][2]
@@ -279,7 +262,6 @@
                 tdSql.checkEqual(tdSql.queryResult[0][2], serviceTimeStr)
                 for i in range(1, nGrantItems):
                     tdSql.checkEqual(tdSql.queryResult[i][2], expireTimeStr)
->>>>>>> aa7aba61
             if infoFile:
                 infoFile.flush()
 
