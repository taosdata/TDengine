--- conflicted
+++ resolved
@@ -3,12 +3,9 @@
 import sys
 import os
 import time
-<<<<<<< HEAD
 import platform
-=======
 import inspect
 from taos.tmq import Consumer
->>>>>>> b2bf1871
 
 from pathlib import Path
 from util.log import *
@@ -170,7 +167,7 @@
 
         tdLog.printNoPrefix(f"==========step3:prepare and check data in new version-{nowServerVersion}")
         tdsql.query(f"select count(*) from {stb}")
-        tdsql.checkData(0,0,tableNumbers*recordNumbers1)    
+        tdsql.checkData(0,0,tableNumbers*recordNumbers1)
         # tdsql.query("show streams;")
         # os.system(f"taosBenchmark -t {tableNumbers} -n {recordNumbers2} -y  ")
         # tdsql.query("show streams;")
@@ -199,15 +196,15 @@
         tdsql.query("describe  information_schema.ins_databases;")
         qRows=tdsql.queryRows   
         comFlag=True
-        j=0 
-        while comFlag: 
+        j=0
+        while comFlag:
             for i in  range(qRows) :
                 if tdsql.queryResult[i][0] == "retentions" :
                     print("parameters include retentions")
                     comFlag=False
                     break
                 else :
-                    comFlag=True 
+                    comFlag=True
                     j=j+1
             if j == qRows:
                 print("parameters don't include retentions")
