--- conflicted
+++ resolved
@@ -43,17 +43,9 @@
                     tdLog.exit("compare error: %s != %s"%src, dst)
             else:
                 break
-                
+
         tdSql.execute('use db_taosx')
-<<<<<<< HEAD
-<<<<<<< HEAD
         tdSql.query("select * from ct3 order by c1  desc")
-=======
-=======
-
->>>>>>> b1b4a180
-        tdSql.query("select * from ct3 order by c1 desc")
->>>>>>> 425801f210e696ba6e8bd82f1b3a462d394a6fed
         tdSql.checkRows(2)
         tdSql.checkData(0, 1, 51)
         tdSql.checkData(0, 4, 940)
@@ -66,29 +58,17 @@
         tdSql.query("select * from ct2")
         tdSql.checkRows(0)
 
-<<<<<<< HEAD
-<<<<<<< HEAD
         tdSql.query("select * from ct0 order by c1 ")
-=======
-        tdSql.query("select * from ct0 order by c1")
->>>>>>> 425801f210e696ba6e8bd82f1b3a462d394a6fed
-=======
-        tdSql.query("select * from ct0 order by c1 ")
->>>>>>> b1b4a180
         tdSql.checkRows(2)
         tdSql.checkData(0, 3, "a")
         tdSql.checkData(1, 4, None)
 
-        tdSql.query("select * from n1 order by cc3 desc")
+        tdSql.query("select * from n1")
         tdSql.checkRows(2)
         tdSql.checkData(0, 1, "eeee")
         tdSql.checkData(1, 2, 940)
 
-<<<<<<< HEAD
         tdSql.query("select * from jt order by i desc;")
-=======
-        tdSql.query("select * from jt order by i desc")
->>>>>>> 425801f210e696ba6e8bd82f1b3a462d394a6fed
         tdSql.checkRows(2)
         tdSql.checkData(0, 1, 11)
         tdSql.checkData(0, 2, None)
