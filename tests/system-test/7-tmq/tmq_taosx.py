--- conflicted
+++ resolved
@@ -45,11 +45,8 @@
                 break
                 
         tdSql.execute('use db_taosx')
-<<<<<<< HEAD
-        tdSql.query("select * from ct3 order by c1  desc")
-=======
+
         tdSql.query("select * from ct3 order by c1 desc")
->>>>>>> 425801f2
         tdSql.checkRows(2)
         tdSql.checkData(0, 1, 51)
         tdSql.checkData(0, 4, 940)
@@ -62,11 +59,7 @@
         tdSql.query("select * from ct2")
         tdSql.checkRows(0)
 
-<<<<<<< HEAD
         tdSql.query("select * from ct0 order by c1 ")
-=======
-        tdSql.query("select * from ct0 order by c1")
->>>>>>> 425801f2
         tdSql.checkRows(2)
         tdSql.checkData(0, 3, "a")
         tdSql.checkData(1, 4, None)
@@ -76,11 +69,7 @@
         tdSql.checkData(0, 1, "eeee")
         tdSql.checkData(1, 2, 940)
 
-<<<<<<< HEAD
-        tdSql.query("select * from jt order by i desc;")
-=======
         tdSql.query("select * from jt order by i desc")
->>>>>>> 425801f2
         tdSql.checkRows(2)
         tdSql.checkData(0, 1, 11)
         tdSql.checkData(0, 2, None)
