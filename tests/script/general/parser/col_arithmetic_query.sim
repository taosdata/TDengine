# ======================================= query test cases ========================================
# select from table

$dbPrefix = ca_db
$tbPrefix = ca_tb
$stbPrefix = ca_stb
$rowNum = 10000

$i = 0
$db = $dbPrefix . $i
sql use $db

$tb = $tbPrefix . 0
$stb = $stbPrefix . $i

## TBASE-344
sql select c1*2 from $tb
if $rows != $rowNum then
  return -1
endi
if $data00 != 0.000000000 then
  return -1
endi
if $data10 != 2.000000000 then
  return -1
endi
if $data20 != 4.000000000 then
  return -1
endi
if $data90 != 18.000000000 then
  return -1
endi

# asc/desc order [d.2] ======================================================
sql select c1 *( 2 / 3 ), c1/c1 from $tb order by ts asc;
if $rows != 10000 then
  return -1
endi

if $data00 != 0.000000000 then
  return -1
endi

#if $data01 != -nan then
#  print expect -nan, actual: $data01
#  return -1
#endi

if $data10 != 0.666666667 then
  return -1
endi

if $data11 != 1.000000000 then
  return -1
endi

if $data90 != 6.000000000 then
  return -1
endi

if $data91 != 1.000000000 then
  return -1
endi

sql select (c1 * 2) % 7.9, c1*1, c1*1*1, c1*c1, c1*c1*c1 from $tb order by ts desc;
if $rows != 10000 then
 return -1
endi

if $data00 != 2.200000000 then
  print expect 2.200000000, actual:$data00
  return -1
endi

if $data01 != 9.000000000 then
  return -1
endi

if $data02 != 9.000000000 then
  return -1
endi

if $data03 != 81.000000000 then
  return -1
endi

if $data04 != 729.000000000 then
  return -1
endi


if $data10 != 0.200000000 then
  return -1
endi

if $data11 != 8.000000000 then
  return -1
endi

if $data12 != 8.000000000 then
  return -1
endi

if $data13 != 64.000000000 then
  return -1
endi

if $data14 != 512.000000000 then
  return -1
endi

if $data90 != 0.000000000 then
 return -1
endi

if $data91 != 0.000000000 then
  return -1
endi

if $data92 != 0.000000000 then
  return -1
endi

if $data93 != 0.000000000 then
  return -1
endi

if $data94 != 0.000000000 then
  return -1
endi

# [d.3]
sql select c1 * c2 /4 from $tb where ts < 1537166000000 and ts > 1537156000000
if $rows != 17 then
  return -1
endi

if $data00 != 12.250000000 then
  return -1
endi

if $data10 != 16.000000000 then
  return -1
endi

if $data20 != 20.250000000 then
  print expect 20.250000000, actual:$data21
  return -1
endi

if $data30 != 0.000000000 then
  return -1
endi

# no result return [d.3] ==============================================================
sql select c1 * 91- 7 from $tb where ts < 1537146000000
if $rows != 0 then
  return -1
endi

# no result return [d.3]
sql select c2 - c2 from $tb where ts > '2018-09-17 12:50:00.000' and ts<'2018-09-17 13:00:00.000'
if $rows != 0 then
  return -1
endi

# single row result aggregation [d.4] =================================================
# not available

# error cases
# not available

# multi row result aggregation [d.4]
sql_error select top(c1, 1) - bottom(c1, 1) from $tb
sql_error select top(c1, 99) - bottom(c1, 99) from $tb
sql_error select top(c1,1) - 88 from $tb
sql_error select sample(c1, 1) - bottom(c1, 1) from $tb
sql_error select sample(c1, 99) - bottom(c1, 99) from $tb
sql_error select sample(c1,1) - 88 from $tb

# all data types [d.6] ================================================================
sql select c2-c1*1.1, c3/c2, c4*c3, c5%c4, (c6+c4)%22, c2-c2 from $tb
if $rows != 10000 then
 return -1
endi

if $data00 != 0.000000000 then
  return -1
endi

#if $data01 != -nan then
#  return -1
#endi

if $data02 != 0.000000000 then
  return -1
endi

if $data03 != NULL then
  return -1
endi

if $data04 != 0.000000000 then
  return -1
endi

if $data05 != 0.000000000 then
  return -1
endi

if $data90 != -0.900000000 then
  return -1
endi

if $data91 != 1.000000000 then
  return -1
endi

if $data92 != 81.000000000 then
  return -1
endi

if $data93 != 0.000000000 then
  return -1
endi

if $data94 != 18.000000000 then
  return -1
endi

# error case, ts/bool/binary/nchar not support arithmetic expression
sql_error select ts+ts from $tb
sql_error select ts+22 from $tb
sql_error select c7*12 from $tb
sql_error select c8/55 from $tb
sql_error select c9+c8 from $tb
sql_error select c7-c8, c9-c8 from $tb
sql_error select ts-c9 from $tb
sql_error select c8+c7, c9+c9+c8+c7/c6 from $tb

# arithmetic expression in join [d.7]==================================================


# arithmetic expression in union [d.8]=================================================


# arithmetic expression in group by [d.9]==============================================
# in group by tag, not support for normal table
sql_error select c5*99 from $tb group by t1

# in group by column
sql_error select c6-(c6+c3)*12 from $tb group by c3;


# limit offset [d.10]==================================================================
sql select c6 * c1 + 12 from $tb limit 12 offset 99;
if $rows != 12 then
 return -1
endi

if $data00 != 93.000000000 then
  return -1
endi

if $data90 != 76.000000000 then
  return -1
endi

sql select c4 / 99.123 from $tb limit 10 offset 9999;
if $rows != 1 then
  return -1
endi

if $data00 != 0.090796283 then
  return -1
endi

# slimit/soffset not support for normal table query. [d.11]============================
sql_error select sum(c1) from $tb slimit 1 soffset 19;

# fill [d.12]==========================================================================
sql_error select c2-c2, c3-c4, c5%c3 from $tb fill(value, 12);

# constant column. [d.13]==============================================================
sql select c1, c2+c6, 12.9876545678, 1, 1.1 from $tb
if $rows != 10000 then
  return -1
endi

if $data00 != 0 then
  return -1
endi

if $data01 != 0.000000000 then
  return -1
endi

if $data02 != 12.987654568 then
  return -1
endi

if $data03 != 1 then
  return -1
endi

if $data04 != 1.100000000 then
  return -1
endi

if $data10 != 1 then
  return -1
endi

# column value filter [d.14]===========================================================
sql select c1, c2+c6, 12.9876545678, 1, 1.1 from $tb where c1<2
if $rows != 2000 then
  return -1
endi

if $data00 != 0 then
  return -1
endi

if $data01 != 0.000000000 then
  return -1
endi

if $data02 != 12.987654568 then
  return -1
endi

if $data03 != 1 then
  return -1
endi

if $data10 != 1 then
  return -1
endi

if $data20 != 0 then
  return -1
endi

# tag filter(not support for normal table). [d.15]=====================================
sql_error select c2+99 from $tb where t1=12;

# multi-field output [d.16]============================================================
sql select c4*1+1/2,c4*1+1/2,c4*1+1/2,c4*1+1/2,c4*1+1/2 from $tb
if $rows != $rowNum then
  return -1
endi
if $data00 != 0.500000000 then
  return -1
endi
if $data10 != 1.500000000 then
  return -1
endi
if $data90 != 9.500000000 then
  return -1
endi

# interval query [d.17]==================================================================
sql_error select c2*c2, c3-c3, c4+9 from $tb interval(1s)
sql_error select c7-c9 from $tb interval(2y)

# aggregation query [d.18]===============================================================
# see test cases below

# first/last query  [d.19]===============================================================
# see test cases below

# multiple retrieve [d.20]===============================================================
sql select c2-c2, 911 from $tb

#======================================= aggregation function arithmetic query cases ===================================
# on $tb percentile()   spread(ts) bug

# asc/desc order [d.2]
sql select first(c1) * ( 2 / 3 ) from $stb order by ts asc;
if $rows != 1 then
  return -1
endi

if $data00 != 0.000000000 then
  return -1
endi

sql select first(c1) * (2/99) from $stb order by ts desc;
if $rows != 1 then
  return -1
endi

if $data00 != 0.000000000 then
  return -1
endi

sql select (count(c1) * 2) % 7.9, (count(c1) * 2), ( count(1)*2) from $stb order by ts desc;
if $rows != 1 then
  return -1
endi

if $data00 != 1.800000000 then
  return -1
endi

if $data01 != 100000.000000000 then
  return -1
endi

if $data02 != 200000.000000000 then
  return -1
endi

sql select spread( c1 )/44, spread(c1), 0.204545455 * 44 from $stb order by ts asc;
if $rows != 1 then
  return -1
endi

if $data00 != 0.204545455 then
  print expect 0.204545455, actual: $data00
  return -1
endi

if $data01 != 9.000000000 then
  return -1
endi

if $data02 != 9.000000020 then
  return -1
endi

# all possible function in the arithmetic expression, add more
sql select min(c1) * max(c2) /4, sum(c1) * apercentile(c2, 20), apercentile(c4, 33) + 52/9, spread(c5)/min(c2), count(1)/sum(c1), avg(c2)*count(c2) from $stb where ts >= '2018-09-17 09:00:00.000' and ts <= '2018-11-25 19:30:01.000';
if $rows != 1 then
  return -1
endi

if $data00 != 0.000000000 then
  return -1
endi

if $data01 != 225000.000000000 then
  return -1
endi

if $data02 != 8.077777778 then
  return -1
endi

if $data03 != NULL then
  return -1
endi

if $data04 != 0.444444444 then
  return -1
endi

if $data05 != 450000.000000000 then
  return -1
endi

# no result return [d.3]===============================================================
sql select first(c1) * 91 - 7, last(c3) from $stb where ts < 1537146000000
if $rows != 0 then
  return -1
endi

# no result return [d.3]
sql select sum(c2) - avg(c2) from $stb where ts > '2018-11-25 19:30:01.000'
if $rows != 0 then
  return -1
endi

# single row result aggregation [d.4]===================================================
# all those cases are aggregation test cases.

# error cases
sql_error select first(c1, c2) - last(c1, c2) from $stb
sql_error select top(c1, 5) - bottom(c1, 5) from $stb
sql_error select first(*) - 99 from $stb
sql_error select sample(c1, 5) - bottom(c1, 5) from $stb


# multi row result aggregation [d.4]
sql_error select top(c1, 1) - bottom(c1, 1) from $stb
sql_error select top(c1, 99) - bottom(c1, 99) from $stb

sql_error select sample(c1, 1) - top(c1, 1) from $stb
sql_error select sample(c1, 99) - top(c1, 99) from $stb

# query on super table [d.5]=============================================================
# all cases in this part are query on super table

# all data types [d.6]===================================================================
sql select c2-c1, c3/c2, c4*c3, c5%c4, c6+99%22 from $stb

# error case, ts/bool/binary/nchar not support arithmetic expression
sql_error select first(c7)*12 from $stb
sql_error select last(c8)/55 from $stb
sql_error select last_row(c9) + last_row(c8) from $stb

# arithmetic expression in join [d.7]===============================================================


# arithmetic expression in union [d.8]===============================================================


# arithmetic expression in group by [d.9]===============================================================
# in group by tag
sql select avg(c4)*99 from $stb group by t1
if $rows != 10 then
  return -1
endi

if $data00 != 445.500000000 then
  return -1
endi

if $data01 != 0 then
  return -1
endi

if $data90 != 445.500000000 then
  return -1
endi

if $data91 != 9 then
  return -1
endi

# in group by column
#sql select apercentile(c6, 50)-first(c6)+last(c5)*12, last(c5)*12 from ca_stb0 group by c2;
#if $rows != 10 then
#  return -1
#endi
#
#if $data00 != 0.000000000 then
#  return -1
#endi
#
#if $data01 != 0.000000000 then
#  return -1
#endi
#
#if $data10 != 12.000000000 then
#  return -1
#endi
#
#if $data11 != 12.000000000 then
#  return -1
#endi
#
#if $data20 != 24.000000000 then
#  return -1
#endi
#
#if $data21 != 24.000000000 then
#  return -1
#endi
#
sql_error select first(c6) - last(c6) *12 / count(*) from $stb group by c3;

sql select first(c6) - last(c6) *12 / count(*) from $stb group by c5;
if $rows != 11 then
  return -1
endi

<<<<<<< HEAD
if $data10 != 0.000000000 then
  return -1
endi

if $data20 != 0.997600000 then
  return -1
endi

#if $data100 != 8.978400000 then
#  return -1
#endi
=======
if $data00 != -0.002160000 then
  return -1
endi

if $data10 != 0.000000000 then
  return -1
endi

if $data90 != 7.980800000 then
  return -1
endi
>>>>>>> 57f42f25

# limit offset [d.10]===============================================================
sql select first(c6) - sum(c6) + 12 from $stb limit 12 offset 0;
if $rows != 1 then
  return -1
endi

if $data00 != -449988.000000000 then
  return -1
endi

sql select apercentile(c4, 21) / 99.123 from $stb limit 1 offset 1;
if $rows != 0 then
  return -1
endi

sql select apercentile(c4, 21) / sum(c4) from $stb interval(1s) limit 1 offset 1;
if $rows != 1 then
  return -1
endi

# slimit/soffset not support for normal table query. [d.11]===============================================================
sql select sum(c1) from $stb slimit 1 soffset 19;
if $rows != 0 then
  return -1
endi

sql select sum(c1) from $stb interval(1s) group by tbname slimit 1 soffset 1
sql select sum(c1) from ca_stb0 interval(1s) group by tbname slimit 2 soffset 4 limit 10 offset 1

# fill [d.12]===============================================================
sql_error select first(c1)-last(c1), sum(c3)*count(c3), spread(c5 ) % count(*) from $stb interval(1s) fill(prev);
sql_error select first(c1) from $stb fill(value, 20);

# constant column. [d.13]===============================================================


# column value filter [d.14]===============================================================


# tag filter. [d.15]===============================================================
sql select sum(c2)+99 from $stb where t1=12;

# multi-field output [d.16]===============================================================
sql select count(*), sum(c1)*avg(c2), avg(c3)*count(c3), sum(c3), sum(c4), first(c7), last(c8), first(c9), first(c7), last(c8) from $tb

sql select c4*1+1/2 from $tb
if $rows != $rowNum then
  return -1
endi
if $data00 != 0.500000000 then
  return -1
endi
if $data10 != 1.500000000 then
  return -1
endi
if $data90 != 9.500000000 then
  return -1
endi

# interval query [d.17]===============================================================
sql select avg(c2)*count(c2), sum(c3)-first(c3), last(c4)+9 from $stb interval(1s)
if $rows != 10000 then
  return -1
endi

if $data00 != @18-09-17 09:00:00.000@ then
  return -1
endi

sql_error select first(c7)- last(c1) from $tb interval(2y)

# aggregation query [d.18]===============================================================
# all cases in this part are aggregation query test.

# first/last query  [d.19]===============================================================


# multiple retrieve [d.20]===============================================================
sql select c2-c2 from $tb


sql select first(c1)-last(c1), spread(c2), max(c3) - min(c3), avg(c4)*count(c4) from $tb


#====================================================super table query==================================================
<|MERGE_RESOLUTION|>--- conflicted
+++ resolved
@@ -3,593 +3,579 @@
 
 $dbPrefix = ca_db
 $tbPrefix = ca_tb
-$stbPrefix = ca_stb
-$rowNum = 10000
-
-$i = 0
-$db = $dbPrefix . $i
-sql use $db
-
-$tb = $tbPrefix . 0
-$stb = $stbPrefix . $i
-
-## TBASE-344
-sql select c1*2 from $tb
-if $rows != $rowNum then
-  return -1
-endi
-if $data00 != 0.000000000 then
-  return -1
-endi
-if $data10 != 2.000000000 then
-  return -1
-endi
-if $data20 != 4.000000000 then
-  return -1
-endi
-if $data90 != 18.000000000 then
-  return -1
-endi
-
-# asc/desc order [d.2] ======================================================
-sql select c1 *( 2 / 3 ), c1/c1 from $tb order by ts asc;
-if $rows != 10000 then
-  return -1
-endi
-
-if $data00 != 0.000000000 then
-  return -1
-endi
-
-#if $data01 != -nan then
-#  print expect -nan, actual: $data01
-#  return -1
-#endi
-
-if $data10 != 0.666666667 then
-  return -1
-endi
-
-if $data11 != 1.000000000 then
-  return -1
-endi
-
-if $data90 != 6.000000000 then
-  return -1
-endi
-
-if $data91 != 1.000000000 then
-  return -1
-endi
-
-sql select (c1 * 2) % 7.9, c1*1, c1*1*1, c1*c1, c1*c1*c1 from $tb order by ts desc;
-if $rows != 10000 then
- return -1
-endi
-
-if $data00 != 2.200000000 then
-  print expect 2.200000000, actual:$data00
-  return -1
-endi
-
-if $data01 != 9.000000000 then
-  return -1
-endi
-
-if $data02 != 9.000000000 then
-  return -1
-endi
-
-if $data03 != 81.000000000 then
-  return -1
-endi
-
-if $data04 != 729.000000000 then
-  return -1
-endi
-
-
-if $data10 != 0.200000000 then
-  return -1
-endi
-
-if $data11 != 8.000000000 then
-  return -1
-endi
-
-if $data12 != 8.000000000 then
-  return -1
-endi
-
-if $data13 != 64.000000000 then
-  return -1
-endi
-
-if $data14 != 512.000000000 then
-  return -1
-endi
-
-if $data90 != 0.000000000 then
- return -1
-endi
-
-if $data91 != 0.000000000 then
-  return -1
-endi
-
-if $data92 != 0.000000000 then
-  return -1
-endi
-
-if $data93 != 0.000000000 then
-  return -1
-endi
-
-if $data94 != 0.000000000 then
-  return -1
-endi
-
-# [d.3]
-sql select c1 * c2 /4 from $tb where ts < 1537166000000 and ts > 1537156000000
-if $rows != 17 then
-  return -1
-endi
-
-if $data00 != 12.250000000 then
-  return -1
-endi
-
-if $data10 != 16.000000000 then
-  return -1
-endi
-
-if $data20 != 20.250000000 then
-  print expect 20.250000000, actual:$data21
-  return -1
-endi
-
-if $data30 != 0.000000000 then
-  return -1
-endi
-
-# no result return [d.3] ==============================================================
-sql select c1 * 91- 7 from $tb where ts < 1537146000000
-if $rows != 0 then
-  return -1
-endi
-
-# no result return [d.3]
-sql select c2 - c2 from $tb where ts > '2018-09-17 12:50:00.000' and ts<'2018-09-17 13:00:00.000'
-if $rows != 0 then
-  return -1
-endi
-
-# single row result aggregation [d.4] =================================================
-# not available
-
-# error cases
-# not available
-
-# multi row result aggregation [d.4]
-sql_error select top(c1, 1) - bottom(c1, 1) from $tb
-sql_error select top(c1, 99) - bottom(c1, 99) from $tb
-sql_error select top(c1,1) - 88 from $tb
-sql_error select sample(c1, 1) - bottom(c1, 1) from $tb
-sql_error select sample(c1, 99) - bottom(c1, 99) from $tb
-sql_error select sample(c1,1) - 88 from $tb
-
-# all data types [d.6] ================================================================
-sql select c2-c1*1.1, c3/c2, c4*c3, c5%c4, (c6+c4)%22, c2-c2 from $tb
-if $rows != 10000 then
- return -1
-endi
-
-if $data00 != 0.000000000 then
-  return -1
-endi
-
-#if $data01 != -nan then
-#  return -1
-#endi
-
-if $data02 != 0.000000000 then
-  return -1
-endi
-
-if $data03 != NULL then
-  return -1
-endi
-
-if $data04 != 0.000000000 then
-  return -1
-endi
-
-if $data05 != 0.000000000 then
-  return -1
-endi
-
-if $data90 != -0.900000000 then
-  return -1
-endi
-
-if $data91 != 1.000000000 then
-  return -1
-endi
-
-if $data92 != 81.000000000 then
-  return -1
-endi
-
-if $data93 != 0.000000000 then
-  return -1
-endi
-
-if $data94 != 18.000000000 then
-  return -1
-endi
-
-# error case, ts/bool/binary/nchar not support arithmetic expression
-sql_error select ts+ts from $tb
-sql_error select ts+22 from $tb
-sql_error select c7*12 from $tb
-sql_error select c8/55 from $tb
-sql_error select c9+c8 from $tb
-sql_error select c7-c8, c9-c8 from $tb
-sql_error select ts-c9 from $tb
-sql_error select c8+c7, c9+c9+c8+c7/c6 from $tb
-
-# arithmetic expression in join [d.7]==================================================
-
-
-# arithmetic expression in union [d.8]=================================================
-
-
-# arithmetic expression in group by [d.9]==============================================
-# in group by tag, not support for normal table
-sql_error select c5*99 from $tb group by t1
-
-# in group by column
-sql_error select c6-(c6+c3)*12 from $tb group by c3;
-
-
-# limit offset [d.10]==================================================================
-sql select c6 * c1 + 12 from $tb limit 12 offset 99;
-if $rows != 12 then
- return -1
-endi
-
-if $data00 != 93.000000000 then
-  return -1
-endi
-
-if $data90 != 76.000000000 then
-  return -1
-endi
-
-sql select c4 / 99.123 from $tb limit 10 offset 9999;
-if $rows != 1 then
-  return -1
-endi
-
-if $data00 != 0.090796283 then
-  return -1
-endi
-
-# slimit/soffset not support for normal table query. [d.11]============================
-sql_error select sum(c1) from $tb slimit 1 soffset 19;
-
-# fill [d.12]==========================================================================
-sql_error select c2-c2, c3-c4, c5%c3 from $tb fill(value, 12);
-
-# constant column. [d.13]==============================================================
-sql select c1, c2+c6, 12.9876545678, 1, 1.1 from $tb
-if $rows != 10000 then
-  return -1
-endi
-
-if $data00 != 0 then
-  return -1
-endi
-
-if $data01 != 0.000000000 then
-  return -1
-endi
-
-if $data02 != 12.987654568 then
-  return -1
-endi
-
-if $data03 != 1 then
-  return -1
-endi
-
-if $data04 != 1.100000000 then
-  return -1
-endi
-
-if $data10 != 1 then
-  return -1
-endi
-
-# column value filter [d.14]===========================================================
-sql select c1, c2+c6, 12.9876545678, 1, 1.1 from $tb where c1<2
-if $rows != 2000 then
-  return -1
-endi
-
-if $data00 != 0 then
-  return -1
-endi
-
-if $data01 != 0.000000000 then
-  return -1
-endi
-
-if $data02 != 12.987654568 then
-  return -1
-endi
-
-if $data03 != 1 then
-  return -1
-endi
-
-if $data10 != 1 then
-  return -1
-endi
-
-if $data20 != 0 then
-  return -1
-endi
-
-# tag filter(not support for normal table). [d.15]=====================================
-sql_error select c2+99 from $tb where t1=12;
-
-# multi-field output [d.16]============================================================
-sql select c4*1+1/2,c4*1+1/2,c4*1+1/2,c4*1+1/2,c4*1+1/2 from $tb
-if $rows != $rowNum then
-  return -1
-endi
-if $data00 != 0.500000000 then
-  return -1
-endi
-if $data10 != 1.500000000 then
-  return -1
-endi
-if $data90 != 9.500000000 then
-  return -1
-endi
-
-# interval query [d.17]==================================================================
-sql_error select c2*c2, c3-c3, c4+9 from $tb interval(1s)
-sql_error select c7-c9 from $tb interval(2y)
-
-# aggregation query [d.18]===============================================================
-# see test cases below
-
-# first/last query  [d.19]===============================================================
-# see test cases below
-
-# multiple retrieve [d.20]===============================================================
-sql select c2-c2, 911 from $tb
-
-#======================================= aggregation function arithmetic query cases ===================================
-# on $tb percentile()   spread(ts) bug
-
-# asc/desc order [d.2]
-sql select first(c1) * ( 2 / 3 ) from $stb order by ts asc;
-if $rows != 1 then
-  return -1
-endi
-
-if $data00 != 0.000000000 then
-  return -1
-endi
-
-sql select first(c1) * (2/99) from $stb order by ts desc;
-if $rows != 1 then
-  return -1
-endi
-
-if $data00 != 0.000000000 then
-  return -1
-endi
-
-sql select (count(c1) * 2) % 7.9, (count(c1) * 2), ( count(1)*2) from $stb order by ts desc;
-if $rows != 1 then
-  return -1
-endi
-
-if $data00 != 1.800000000 then
-  return -1
-endi
-
-if $data01 != 100000.000000000 then
-  return -1
-endi
-
-if $data02 != 200000.000000000 then
-  return -1
-endi
-
-sql select spread( c1 )/44, spread(c1), 0.204545455 * 44 from $stb order by ts asc;
-if $rows != 1 then
-  return -1
-endi
-
-if $data00 != 0.204545455 then
-  print expect 0.204545455, actual: $data00
-  return -1
-endi
-
-if $data01 != 9.000000000 then
-  return -1
-endi
-
-if $data02 != 9.000000020 then
-  return -1
-endi
-
-# all possible function in the arithmetic expression, add more
-sql select min(c1) * max(c2) /4, sum(c1) * apercentile(c2, 20), apercentile(c4, 33) + 52/9, spread(c5)/min(c2), count(1)/sum(c1), avg(c2)*count(c2) from $stb where ts >= '2018-09-17 09:00:00.000' and ts <= '2018-11-25 19:30:01.000';
-if $rows != 1 then
-  return -1
-endi
-
-if $data00 != 0.000000000 then
-  return -1
-endi
-
-if $data01 != 225000.000000000 then
-  return -1
-endi
-
-if $data02 != 8.077777778 then
-  return -1
-endi
-
-if $data03 != NULL then
-  return -1
-endi
-
-if $data04 != 0.444444444 then
-  return -1
-endi
-
-if $data05 != 450000.000000000 then
-  return -1
-endi
-
-# no result return [d.3]===============================================================
-sql select first(c1) * 91 - 7, last(c3) from $stb where ts < 1537146000000
-if $rows != 0 then
-  return -1
-endi
-
-# no result return [d.3]
-sql select sum(c2) - avg(c2) from $stb where ts > '2018-11-25 19:30:01.000'
-if $rows != 0 then
-  return -1
-endi
-
-# single row result aggregation [d.4]===================================================
-# all those cases are aggregation test cases.
-
-# error cases
-sql_error select first(c1, c2) - last(c1, c2) from $stb
-sql_error select top(c1, 5) - bottom(c1, 5) from $stb
-sql_error select first(*) - 99 from $stb
-sql_error select sample(c1, 5) - bottom(c1, 5) from $stb
-
-
-# multi row result aggregation [d.4]
-sql_error select top(c1, 1) - bottom(c1, 1) from $stb
-sql_error select top(c1, 99) - bottom(c1, 99) from $stb
-
-sql_error select sample(c1, 1) - top(c1, 1) from $stb
-sql_error select sample(c1, 99) - top(c1, 99) from $stb
-
-# query on super table [d.5]=============================================================
-# all cases in this part are query on super table
-
-# all data types [d.6]===================================================================
-sql select c2-c1, c3/c2, c4*c3, c5%c4, c6+99%22 from $stb
-
-# error case, ts/bool/binary/nchar not support arithmetic expression
-sql_error select first(c7)*12 from $stb
-sql_error select last(c8)/55 from $stb
-sql_error select last_row(c9) + last_row(c8) from $stb
-
-# arithmetic expression in join [d.7]===============================================================
-
-
-# arithmetic expression in union [d.8]===============================================================
-
-
-# arithmetic expression in group by [d.9]===============================================================
-# in group by tag
-sql select avg(c4)*99 from $stb group by t1
-if $rows != 10 then
-  return -1
-endi
-
-if $data00 != 445.500000000 then
-  return -1
-endi
-
-if $data01 != 0 then
-  return -1
-endi
-
-if $data90 != 445.500000000 then
-  return -1
-endi
-
-if $data91 != 9 then
-  return -1
-endi
-
-# in group by column
-#sql select apercentile(c6, 50)-first(c6)+last(c5)*12, last(c5)*12 from ca_stb0 group by c2;
-#if $rows != 10 then
-#  return -1
-#endi
-#
-#if $data00 != 0.000000000 then
-#  return -1
-#endi
-#
-#if $data01 != 0.000000000 then
-#  return -1
-#endi
-#
-#if $data10 != 12.000000000 then
-#  return -1
-#endi
-#
-#if $data11 != 12.000000000 then
-#  return -1
-#endi
-#
-#if $data20 != 24.000000000 then
-#  return -1
-#endi
-#
-#if $data21 != 24.000000000 then
-#  return -1
-#endi
-#
-sql_error select first(c6) - last(c6) *12 / count(*) from $stb group by c3;
-
-sql select first(c6) - last(c6) *12 / count(*) from $stb group by c5;
-if $rows != 11 then
-  return -1
-endi
-
-<<<<<<< HEAD
-if $data10 != 0.000000000 then
-  return -1
-endi
-
-if $data20 != 0.997600000 then
-  return -1
-endi
-
-#if $data100 != 8.978400000 then
-#  return -1
-#endi
-=======
-if $data00 != -0.002160000 then
-  return -1
-endi
-
-if $data10 != 0.000000000 then
-  return -1
-endi
-
-if $data90 != 7.980800000 then
-  return -1
-endi
->>>>>>> 57f42f25
+    $stbPrefix = ca_stb
+    $rowNum = 10000
+
+    $i = 0
+    $db = $dbPrefix . $i
+    sql use $db
+
+    $tb = $tbPrefix . 0
+    $stb = $stbPrefix . $i
+
+    ## TBASE-344
+    sql select c1*2 from $tb
+    if $rows != $rowNum then
+      return -1
+    endi
+    if $data00 != 0.000000000 then
+      return -1
+    endi
+    if $data10 != 2.000000000 then
+      return -1
+    endi
+    if $data20 != 4.000000000 then
+      return -1
+    endi
+    if $data90 != 18.000000000 then
+      return -1
+    endi
+
+    # asc/desc order [d.2] ======================================================
+    sql select c1 *( 2 / 3 ), c1/c1 from $tb order by ts asc;
+    if $rows != 10000 then
+      return -1
+    endi
+
+    if $data00 != 0.000000000 then
+      return -1
+    endi
+
+    #if $data01 != -nan then
+    #  print expect -nan, actual: $data01
+    #  return -1
+    #endi
+
+    if $data10 != 0.666666667 then
+      return -1
+    endi
+
+    if $data11 != 1.000000000 then
+      return -1
+    endi
+
+    if $data90 != 6.000000000 then
+      return -1
+    endi
+
+    if $data91 != 1.000000000 then
+      return -1
+    endi
+
+    sql select (c1 * 2) % 7.9, c1*1, c1*1*1, c1*c1, c1*c1*c1 from $tb order by ts desc;
+    if $rows != 10000 then
+     return -1
+    endi
+
+    if $data00 != 2.200000000 then
+      print expect 2.200000000, actual:$data00
+      return -1
+    endi
+
+    if $data01 != 9.000000000 then
+      return -1
+    endi
+
+    if $data02 != 9.000000000 then
+      return -1
+    endi
+
+    if $data03 != 81.000000000 then
+      return -1
+    endi
+
+    if $data04 != 729.000000000 then
+      return -1
+    endi
+
+
+    if $data10 != 0.200000000 then
+      return -1
+    endi
+
+    if $data11 != 8.000000000 then
+      return -1
+    endi
+
+    if $data12 != 8.000000000 then
+      return -1
+    endi
+
+    if $data13 != 64.000000000 then
+      return -1
+    endi
+
+    if $data14 != 512.000000000 then
+      return -1
+    endi
+
+    if $data90 != 0.000000000 then
+     return -1
+    endi
+
+    if $data91 != 0.000000000 then
+      return -1
+    endi
+
+    if $data92 != 0.000000000 then
+      return -1
+    endi
+
+    if $data93 != 0.000000000 then
+      return -1
+    endi
+
+    if $data94 != 0.000000000 then
+      return -1
+    endi
+
+    # [d.3]
+    sql select c1 * c2 /4 from $tb where ts < 1537166000000 and ts > 1537156000000
+    if $rows != 17 then
+      return -1
+    endi
+
+    if $data00 != 12.250000000 then
+      return -1
+    endi
+
+    if $data10 != 16.000000000 then
+      return -1
+    endi
+
+    if $data20 != 20.250000000 then
+      print expect 20.250000000, actual:$data21
+      return -1
+    endi
+
+    if $data30 != 0.000000000 then
+      return -1
+    endi
+
+    # no result return [d.3] ==============================================================
+    sql select c1 * 91- 7 from $tb where ts < 1537146000000
+    if $rows != 0 then
+      return -1
+    endi
+
+    # no result return [d.3]
+    sql select c2 - c2 from $tb where ts > '2018-09-17 12:50:00.000' and ts<'2018-09-17 13:00:00.000'
+    if $rows != 0 then
+      return -1
+    endi
+
+    # single row result aggregation [d.4] =================================================
+    # not available
+
+    # error cases
+    # not available
+
+    # multi row result aggregation [d.4]
+    sql_error select top(c1, 1) - bottom(c1, 1) from $tb
+    sql_error select top(c1, 99) - bottom(c1, 99) from $tb
+    sql_error select top(c1,1) - 88 from $tb
+    sql_error select sample(c1, 1) - bottom(c1, 1) from $tb
+    sql_error select sample(c1, 99) - bottom(c1, 99) from $tb
+    sql_error select sample(c1,1) - 88 from $tb
+
+    # all data types [d.6] ================================================================
+    sql select c2-c1*1.1, c3/c2, c4*c3, c5%c4, (c6+c4)%22, c2-c2 from $tb
+    if $rows != 10000 then
+     return -1
+    endi
+
+    if $data00 != 0.000000000 then
+      return -1
+    endi
+
+    #if $data01 != -nan then
+    #  return -1
+    #endi
+
+    if $data02 != 0.000000000 then
+      return -1
+    endi
+
+    if $data03 != NULL then
+      return -1
+    endi
+
+    if $data04 != 0.000000000 then
+      return -1
+    endi
+
+    if $data05 != 0.000000000 then
+      return -1
+    endi
+
+    if $data90 != -0.900000000 then
+      return -1
+    endi
+
+    if $data91 != 1.000000000 then
+      return -1
+    endi
+
+    if $data92 != 81.000000000 then
+      return -1
+    endi
+
+    if $data93 != 0.000000000 then
+      return -1
+    endi
+
+    if $data94 != 18.000000000 then
+      return -1
+    endi
+
+    # error case, ts/bool/binary/nchar not support arithmetic expression
+    sql_error select ts+ts from $tb
+    sql_error select ts+22 from $tb
+    sql_error select c7*12 from $tb
+    sql_error select c8/55 from $tb
+    sql_error select c9+c8 from $tb
+    sql_error select c7-c8, c9-c8 from $tb
+    sql_error select ts-c9 from $tb
+    sql_error select c8+c7, c9+c9+c8+c7/c6 from $tb
+
+    # arithmetic expression in join [d.7]==================================================
+
+
+    # arithmetic expression in union [d.8]=================================================
+
+
+    # arithmetic expression in group by [d.9]==============================================
+    # in group by tag, not support for normal table
+    sql_error select c5*99 from $tb group by t1
+
+    # in group by column
+    sql_error select c6-(c6+c3)*12 from $tb group by c3;
+
+
+    # limit offset [d.10]==================================================================
+    sql select c6 * c1 + 12 from $tb limit 12 offset 99;
+    if $rows != 12 then
+     return -1
+    endi
+
+    if $data00 != 93.000000000 then
+      return -1
+    endi
+
+    if $data90 != 76.000000000 then
+      return -1
+    endi
+
+    sql select c4 / 99.123 from $tb limit 10 offset 9999;
+    if $rows != 1 then
+      return -1
+    endi
+
+    if $data00 != 0.090796283 then
+      return -1
+    endi
+
+    # slimit/soffset not support for normal table query. [d.11]============================
+    sql_error select sum(c1) from $tb slimit 1 soffset 19;
+
+    # fill [d.12]==========================================================================
+    sql_error select c2-c2, c3-c4, c5%c3 from $tb fill(value, 12);
+
+    # constant column. [d.13]==============================================================
+    sql select c1, c2+c6, 12.9876545678, 1, 1.1 from $tb
+    if $rows != 10000 then
+      return -1
+    endi
+
+    if $data00 != 0 then
+      return -1
+    endi
+
+    if $data01 != 0.000000000 then
+      return -1
+    endi
+
+    if $data02 != 12.987654568 then
+      return -1
+    endi
+
+    if $data03 != 1 then
+      return -1
+    endi
+
+    if $data04 != 1.100000000 then
+      return -1
+    endi
+
+    if $data10 != 1 then
+      return -1
+    endi
+
+    # column value filter [d.14]===========================================================
+    sql select c1, c2+c6, 12.9876545678, 1, 1.1 from $tb where c1<2
+    if $rows != 2000 then
+      return -1
+    endi
+
+    if $data00 != 0 then
+      return -1
+    endi
+
+    if $data01 != 0.000000000 then
+      return -1
+    endi
+
+    if $data02 != 12.987654568 then
+      return -1
+    endi
+
+    if $data03 != 1 then
+      return -1
+    endi
+
+    if $data10 != 1 then
+      return -1
+    endi
+
+    if $data20 != 0 then
+      return -1
+    endi
+
+    # tag filter(not support for normal table). [d.15]=====================================
+    sql_error select c2+99 from $tb where t1=12;
+
+    # multi-field output [d.16]============================================================
+    sql select c4*1+1/2,c4*1+1/2,c4*1+1/2,c4*1+1/2,c4*1+1/2 from $tb
+    if $rows != $rowNum then
+      return -1
+    endi
+    if $data00 != 0.500000000 then
+      return -1
+    endi
+    if $data10 != 1.500000000 then
+      return -1
+    endi
+    if $data90 != 9.500000000 then
+      return -1
+    endi
+
+    # interval query [d.17]==================================================================
+    sql_error select c2*c2, c3-c3, c4+9 from $tb interval(1s)
+    sql_error select c7-c9 from $tb interval(2y)
+
+    # aggregation query [d.18]===============================================================
+    # see test cases below
+
+    # first/last query  [d.19]===============================================================
+    # see test cases below
+
+    # multiple retrieve [d.20]===============================================================
+    sql select c2-c2, 911 from $tb
+
+    #======================================= aggregation function arithmetic query cases ===================================
+    # on $tb percentile()   spread(ts) bug
+
+    # asc/desc order [d.2]
+    sql select first(c1) * ( 2 / 3 ) from $stb order by ts asc;
+    if $rows != 1 then
+      return -1
+    endi
+
+    if $data00 != 0.000000000 then
+      return -1
+    endi
+
+    sql select first(c1) * (2/99) from $stb order by ts desc;
+    if $rows != 1 then
+      return -1
+    endi
+
+    if $data00 != 0.000000000 then
+      return -1
+    endi
+
+    sql select (count(c1) * 2) % 7.9, (count(c1) * 2), ( count(1)*2) from $stb order by ts desc;
+    if $rows != 1 then
+      return -1
+    endi
+
+    if $data00 != 1.800000000 then
+      return -1
+    endi
+
+    if $data01 != 100000.000000000 then
+      return -1
+    endi
+
+    if $data02 != 200000.000000000 then
+      return -1
+    endi
+
+    sql select spread( c1 )/44, spread(c1), 0.204545455 * 44 from $stb order by ts asc;
+    if $rows != 1 then
+      return -1
+    endi
+
+    if $data00 != 0.204545455 then
+      print expect 0.204545455, actual: $data00
+      return -1
+    endi
+
+    if $data01 != 9.000000000 then
+      return -1
+    endi
+
+    if $data02 != 9.000000020 then
+      return -1
+    endi
+
+    # all possible function in the arithmetic expression, add more
+    sql select min(c1) * max(c2) /4, sum(c1) * apercentile(c2, 20), apercentile(c4, 33) + 52/9, spread(c5)/min(c2), count(1)/sum(c1), avg(c2)*count(c2) from $stb where ts >= '2018-09-17 09:00:00.000' and ts <= '2018-11-25 19:30:01.000';
+    if $rows != 1 then
+      return -1
+    endi
+
+    if $data00 != 0.000000000 then
+      return -1
+    endi
+
+    if $data01 != 225000.000000000 then
+      return -1
+    endi
+
+    if $data02 != 8.077777778 then
+      return -1
+    endi
+
+    if $data03 != NULL then
+      return -1
+    endi
+
+    if $data04 != 0.444444444 then
+      return -1
+    endi
+
+    if $data05 != 450000.000000000 then
+      return -1
+    endi
+
+    # no result return [d.3]===============================================================
+    sql select first(c1) * 91 - 7, last(c3) from $stb where ts < 1537146000000
+    if $rows != 0 then
+      return -1
+    endi
+
+    # no result return [d.3]
+    sql select sum(c2) - avg(c2) from $stb where ts > '2018-11-25 19:30:01.000'
+    if $rows != 0 then
+      return -1
+    endi
+
+    # single row result aggregation [d.4]===================================================
+    # all those cases are aggregation test cases.
+
+    # error cases
+    sql_error select first(c1, c2) - last(c1, c2) from $stb
+    sql_error select top(c1, 5) - bottom(c1, 5) from $stb
+    sql_error select first(*) - 99 from $stb
+    sql_error select sample(c1, 5) - bottom(c1, 5) from $stb
+
+
+    # multi row result aggregation [d.4]
+    sql_error select top(c1, 1) - bottom(c1, 1) from $stb
+    sql_error select top(c1, 99) - bottom(c1, 99) from $stb
+
+    sql_error select sample(c1, 1) - top(c1, 1) from $stb
+    sql_error select sample(c1, 99) - top(c1, 99) from $stb
+
+    # query on super table [d.5]=============================================================
+    # all cases in this part are query on super table
+
+    # all data types [d.6]===================================================================
+    sql select c2-c1, c3/c2, c4*c3, c5%c4, c6+99%22 from $stb
+
+    # error case, ts/bool/binary/nchar not support arithmetic expression
+    sql_error select first(c7)*12 from $stb
+    sql_error select last(c8)/55 from $stb
+    sql_error select last_row(c9) + last_row(c8) from $stb
+
+    # arithmetic expression in join [d.7]===============================================================
+
+
+    # arithmetic expression in union [d.8]===============================================================
+
+
+    # arithmetic expression in group by [d.9]===============================================================
+    # in group by tag
+    sql select avg(c4)*99 from $stb group by t1
+    if $rows != 10 then
+      return -1
+    endi
+
+    if $data00 != 445.500000000 then
+      return -1
+    endi
+
+    if $data01 != 0 then
+      return -1
+    endi
+
+    if $data90 != 445.500000000 then
+      return -1
+    endi
+
+    if $data91 != 9 then
+      return -1
+    endi
+
+    # in group by column
+    #sql select apercentile(c6, 50)-first(c6)+last(c5)*12, last(c5)*12 from ca_stb0 group by c2;
+    #if $rows != 10 then
+    #  return -1
+    #endi
+    #
+    #if $data00 != 0.000000000 then
+    #  return -1
+    #endi
+    #
+    #if $data01 != 0.000000000 then
+    #  return -1
+    #endi
+    #
+    #if $data10 != 12.000000000 then
+    #  return -1
+    #endi
+    #
+    #if $data11 != 12.000000000 then
+    #  return -1
+    #endi
+    #
+    #if $data20 != 24.000000000 then
+    #  return -1
+    #endi
+    #
+    #if $data21 != 24.000000000 then
+    #  return -1
+    #endi
+    #
+    sql_error select first(c6) - last(c6) *12 / count(*) from $stb group by c3;
+
+    sql select first(c6) - last(c6) *12 / count(*) from $stb group by c5;
+    if $rows != 11 then
+      return -1
+    endi
+
+    if $data00 != -0.002160000 then
+      return -1
+    endi
+
+    if $data10 != 0.000000000 then
+      return -1
+    endi
+
+    if $data90 != 7.980800000 then
+      return -1
+    endi
 
 # limit offset [d.10]===============================================================
 sql select first(c6) - sum(c6) + 12 from $stb limit 12 offset 0;
