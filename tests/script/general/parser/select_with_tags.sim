--- conflicted
+++ resolved
@@ -961,15 +961,9 @@
 sql use test11943;
 sql create stable st (ts timestamp , id int ) tags (ind int );
 sql insert into sub1 using st tags(1) values(now ,1);
-<<<<<<< HEAD
-sql insert into sub1 using st tags(1) values(now ,2);
-sql insert into sub2 using st tags(2) values(now ,3);
-sql insert into sub2 using st tags(2) values(now ,4);
-=======
 sql insert into sub1 using st tags(1) values(now+1s ,2);
 sql insert into sub2 using st tags(2) values(now+2s ,3);
 sql insert into sub2 using st tags(2) values(now+3s ,4);
->>>>>>> df3b90a2
 sql select tbname ,max(id)+5 from sub1;
 if $data00 != @sub1@ then
   return -1
