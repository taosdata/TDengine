--- conflicted
+++ resolved
@@ -87,26 +87,6 @@
 ./test.sh -f tsim/parser/alter__for_community_version.sim
 ./test.sh -f tsim/parser/alter_column.sim
 ./test.sh -f tsim/parser/alter_stable.sim
-<<<<<<< HEAD
-# ./test.sh -f tsim/parser/auto_create_tb.sim
-# ./test.sh -f tsim/parser/auto_create_tb_drop_tb.sim
-# ./test.sh -f tsim/parser/between_and.sim
-# ./test.sh -f tsim/parser/binary_escapeCharacter.sim
-# ./test.sh -f tsim/parser/col_arithmetic_operation.sim                                                                                                                            
-## ./test.sh -f tsim/parser/col_arithmetic_query.sim
-## ./test.sh -f tsim/parser/columnValue.sim
-## ./test.sh -f tsim/parser/columnValue_bigint.sim
-## ./test.sh -f tsim/parser/columnValue_bool.sim
-## ./test.sh -f tsim/parser/columnValue_double.sim
-## ./test.sh -f tsim/parser/columnValue_float.sim
-## ./test.sh -f tsim/parser/columnValue_int.sim
-## ./test.sh -f tsim/parser/columnValue_smallint.sim
-## ./test.sh -f tsim/parser/columnValue_tinyint.sim
-## ./test.sh -f tsim/parser/columnValue_unsign.sim
-## ./test.sh -f tsim/parser/commit.sim
-## ./test.sh -f tsim/parser/condition.sim
-## ./test.sh -f tsim/parser/condition_query.sim
-=======
 # jira ./test.sh -f tsim/parser/auto_create_tb.sim
 ./test.sh -f tsim/parser/auto_create_tb_drop_tb.sim
 ./test.sh -f tsim/parser/between_and.sim
@@ -115,7 +95,6 @@
 # nojira ./test.sh -f tsim/parser/columnValue.sim
 ## ./test.sh -f tsim/parser/commit.sim
 ## ./test.sh -f tsim/parser/condition.sim
->>>>>>> 714a991f
 ## ./test.sh -f tsim/parser/constCol.sim
 # ./test.sh -f tsim/parser/create_db.sim
 ## ./test.sh -f tsim/parser/create_db__for_community_version.sim
@@ -128,10 +107,6 @@
 # ./test.sh -f tsim/parser/fill_stb.sim
 ## ./test.sh -f tsim/parser/fill_us.sim
 # ./test.sh -f tsim/parser/first_last.sim
-<<<<<<< HEAD
-## ./test.sh -f tsim/parser/first_last_query.sim
-=======
->>>>>>> 714a991f
 ./test.sh -f tsim/parser/fourArithmetic-basic.sim
 ## ./test.sh -f tsim/parser/function.sim
 ./test.sh -f tsim/parser/groupby-basic.sim
@@ -146,29 +121,11 @@
 ## ./test.sh -f tsim/parser/insert_multiTbl.sim
 # ./test.sh -f tsim/parser/insert_tb.sim
 ## ./test.sh -f tsim/parser/interp.sim
-<<<<<<< HEAD
-## ./test.sh -f tsim/parser/interp_test.sim
-=======
->>>>>>> 714a991f
 # ./test.sh -f tsim/parser/join.sim
 # ./test.sh -f tsim/parser/join_manyblocks.sim
 ## ./test.sh -f tsim/parser/join_multitables.sim
 # ./test.sh -f tsim/parser/join_multivnode.sim
 # ./test.sh -f tsim/parser/last_cache.sim
-<<<<<<< HEAD
-## ./test.sh -f tsim/parser/last_cache_query.sim
-## ./test.sh -f tsim/parser/last_groupby.sim
-# ./test.sh -f tsim/parser/lastrow.sim
-## ./test.sh -f tsim/parser/lastrow_query.sim
-## ./test.sh -f tsim/parser/like.sim
-# ./test.sh -f tsim/parser/limit.sim
-# ./test.sh -f tsim/parser/limit1.sim
-## ./test.sh -f tsim/parser/limit1_stb.sim
-## ./test.sh -f tsim/parser/limit1_tb.sim
-# ./test.sh -f tsim/parser/limit1_tblocks100.sim
-## ./test.sh -f tsim/parser/limit2.sim
-## ./test.sh -f tsim/parser/limit2_query.sim
-=======
 ## ./test.sh -f tsim/parser/last_groupby.sim
 # ./test.sh -f tsim/parser/lastrow.sim
 ## ./test.sh -f tsim/parser/like.sim
@@ -176,7 +133,6 @@
 # ./test.sh -f tsim/parser/limit1.sim
 # ./test.sh -f tsim/parser/limit1_tblocks100.sim
 ## ./test.sh -f tsim/parser/limit2.sim
->>>>>>> 714a991f
 ## ./test.sh -f tsim/parser/limit2_tblocks100.sim
 ## ./test.sh -f tsim/parser/limit_stb.sim
 ## ./test.sh -f tsim/parser/limit_tb.sim
@@ -196,31 +152,15 @@
 # ./test.sh -f tsim/parser/select_with_tags.sim
 # ./test.sh -f tsim/parser/set_tag_vals.sim
 # ./test.sh -f tsim/parser/single_row_in_tb.sim
-<<<<<<< HEAD
-## ./test.sh -f tsim/parser/single_row_in_tb_query.sim
-# ./test.sh -f tsim/parser/sliding.sim
-# ./test.sh -f tsim/parser/slimit.sim
-# ./test.sh -f tsim/parser/slimit1.sim
-## ./test.sh -f tsim/parser/slimit1_query.sim
-# ./test.sh -f tsim/parser/slimit_alter_tags.sim
-## ./test.sh -f tsim/parser/slimit_query.sim
-=======
 # ./test.sh -f tsim/parser/sliding.sim
 # ./test.sh -f tsim/parser/slimit.sim
 # ./test.sh -f tsim/parser/slimit1.sim
 # ./test.sh -f tsim/parser/slimit_alter_tags.sim
->>>>>>> 714a991f
 # ./test.sh -f tsim/parser/stableOp.sim
 # ./test.sh -f tsim/parser/tags_dynamically_specifiy.sim
 # ./test.sh -f tsim/parser/tags_filter.sim
 # ./test.sh -f tsim/parser/tbnameIn.sim
-<<<<<<< HEAD
-## ./test.sh -f tsim/parser/tbnameIn_query.sim
 # ./test.sh -f tsim/parser/timestamp.sim
-## ./test.sh -f tsim/parser/timestamp_query.sim
-=======
-# ./test.sh -f tsim/parser/timestamp.sim
->>>>>>> 714a991f
 ## ./test.sh -f tsim/parser/top_groupby.sim
 # ./test.sh -f tsim/parser/topbot.sim
 # ./test.sh -f tsim/parser/udf.sim
@@ -419,11 +359,7 @@
 
 # ---- compute
 ./test.sh -f tsim/compute/avg.sim
-<<<<<<< HEAD
-# jira ./test.sh -f tsim/compute/block_dist.sim
-=======
 ./test.sh -f tsim/compute/block_dist.sim
->>>>>>> 714a991f
 ./test.sh -f tsim/compute/bottom.sim
 ./test.sh -f tsim/compute/count.sim
 ./test.sh -f tsim/compute/diff.sim
