#!/bin/bash

set +e
#set -x

echo "Executing deploy.sh"

UNAME_BIN=`which uname`
OS_TYPE=`$UNAME_BIN`
NODE_NAME=
NODE=
while getopts "n:i:m" arg
do
  case $arg in
    n)
      NODE_NAME=$OPTARG
      ;;
    i)
      NODE=$OPTARG
      ;;
    ?)
      echo "unkonw argument"
      ;;
  esac
done

SCRIPT_DIR=`dirname $0`
cd $SCRIPT_DIR/../
SCRIPT_DIR=`pwd`
echo "SCRIPT_DIR: $SCRIPT_DIR"

IN_TDINTERNAL="community"
if [[ "$SCRIPT_DIR" == *"$IN_TDINTERNAL"* ]]; then
  cd ../../..
else
  cd ../../
fi

TAOS_DIR=`pwd`
TAOSD_DIR=`find . -name "taosd"|grep bin|head -n1`

cut_opt="-f "

if [[ "$TAOSD_DIR" == *"$IN_TDINTERNAL"* ]]; then
  BIN_DIR=`find . -name "taosd"|grep bin|head -n1|cut -d '/' ${cut_opt}2,3`
else
  BIN_DIR=`find . -name "taosd"|grep bin|head -n1|cut -d '/' ${cut_opt}2`
fi

BUILD_DIR=$TAOS_DIR/$BIN_DIR

SIM_DIR=$TAOS_DIR/sim

NODE_DIR=$SIM_DIR/$NODE_NAME
EXE_DIR=$BUILD_DIR/bin
CFG_DIR=$NODE_DIR/cfg
LOG_DIR=$NODE_DIR/log
DATA_DIR=$NODE_DIR/data

rm -rf $NODE_DIR

mkdir -p $SIM_DIR
mkdir -p $NODE_DIR
mkdir -p $LOG_DIR
mkdir -p $DATA_DIR

#cp -rf $TAOS_DIR/cfg  $NODE_DIR/
mkdir -p $CFG_DIR

#allow normal user to read/write log
chmod -R 777 $NODE_DIR

TAOS_CFG=$NODE_DIR/cfg/taos.cfg
touch -f $TAOS_CFG

TAOS_FLAG=$SIM_DIR/tsim/flag
if [ -f "$TAOS_FLAG" ] ; then 
  TAOS_CFG=/etc/taos/taos.cfg
  DATA_DIR=/var/lib/taos
  LOG_DIR=/var/log/taos
  sudo rm -f /etc/taos/*.cfg
  sudo cp -rf $TAOS_DIR/cfg/*.cfg /etc/taos
  sudo rm -rf $DATA_DIR
  sudo rm -rf $LOG_DIR
fi

HOSTNAME=`hostname -f`

if [ $NODE -eq 1 ]; then
  NODE=7100
elif [ $NODE -eq 2 ]; then
  NODE=7200
elif [ $NODE -eq 3 ]; then
  NODE=7300
elif [ $NODE -eq 4 ]; then
  NODE=7400
elif [ $NODE -eq 5 ]; then
  NODE=7500
elif [ $NODE -eq 6 ]; then
  NODE=7600  
elif [ $NODE -eq 7 ]; then
  NODE=7700  
elif [ $NODE -eq 8 ]; then
  NODE=7800    
elif [ $NODE -eq 9 ]; then
  NODE=7900    
fi

HOSTNAME=localhost

echo " "                                         >> $TAOS_CFG   
echo "firstEp                ${HOSTNAME}:7100"   >> $TAOS_CFG
echo "secondEp               ${HOSTNAME}:7200"   >> $TAOS_CFG
echo "fqdn                   ${HOSTNAME}"        >> $TAOS_CFG
echo "serverPort             ${NODE}"            >> $TAOS_CFG
echo "supportVnodes          1024"               >> $TAOS_CFG
echo "statusInterval         1"                  >> $TAOS_CFG
echo "dataDir                $DATA_DIR"          >> $TAOS_CFG
echo "logDir                 $LOG_DIR"           >> $TAOS_CFG
<<<<<<< HEAD
echo "debugFlag              135"                  >> $TAOS_CFG
=======
echo "debugFlag              135"                >> $TAOS_CFG
>>>>>>> adcad780
echo "tmrDebugFlag           131"                >> $TAOS_CFG
echo "uDebugFlag             143"                >> $TAOS_CFG
echo "rpcDebugFlag           143"                >> $TAOS_CFG
echo "jniDebugFlag           143"                >> $TAOS_CFG
echo "qDebugFlag             143"                >> $TAOS_CFG
echo "cDebugFlag             143"                >> $TAOS_CFG
echo "dDebugFlag             143"                >> $TAOS_CFG
echo "vDebugFlag             143"                >> $TAOS_CFG
echo "mDebugFlag             143"                >> $TAOS_CFG
echo "wDebugFlag             143"                >> $TAOS_CFG
echo "sDebugFlag             143"                >> $TAOS_CFG
echo "tsdbDebugFlag          143"                >> $TAOS_CFG
echo "tdbDebugFlag           143"                >> $TAOS_CFG
echo "tqDebugFlag            143"                >> $TAOS_CFG
echo "fsDebugFlag            143"                >> $TAOS_CFG
echo "idxDebugFlag           143"                >> $TAOS_CFG
echo "udfDebugFlag           143"                >> $TAOS_CFG
echo "smaDebugFlag           143"                >> $TAOS_CFG
echo "metaDebugFlag          143"                >> $TAOS_CFG
echo "stDebugFlag            143"                >> $TAOS_CFG
echo "numOfLogLines          20000000"           >> $TAOS_CFG
echo "asyncLog               0"                  >> $TAOS_CFG
echo "locale                 en_US.UTF-8"        >> $TAOS_CFG
echo "telemetryReporting     0"                  >> $TAOS_CFG
echo "querySmaOptimize       1"                  >> $TAOS_CFG
echo "checkpointInterval     60"                 >> $TAOS_CFG
echo " "                                         >> $TAOS_CFG  <|MERGE_RESOLUTION|>--- conflicted
+++ resolved
@@ -117,11 +117,7 @@
 echo "statusInterval         1"                  >> $TAOS_CFG
 echo "dataDir                $DATA_DIR"          >> $TAOS_CFG
 echo "logDir                 $LOG_DIR"           >> $TAOS_CFG
-<<<<<<< HEAD
-echo "debugFlag              135"                  >> $TAOS_CFG
-=======
 echo "debugFlag              135"                >> $TAOS_CFG
->>>>>>> adcad780
 echo "tmrDebugFlag           131"                >> $TAOS_CFG
 echo "uDebugFlag             143"                >> $TAOS_CFG
 echo "rpcDebugFlag           143"                >> $TAOS_CFG
