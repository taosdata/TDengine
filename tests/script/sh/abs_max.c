--- conflicted
+++ resolved
@@ -18,13 +18,8 @@
 void abs_max(char* data, short itype, short ibytes, int numOfRows, int64_t* ts, char* dataOutput, char* interBuf, char* tsOutput,
                         int* numOfOutput, short otype, short obytes, SUdfInit* buf) {
    int i;
-<<<<<<< HEAD
-   long r = 0;
-   printf("abs_max input data:%p, type:%d, rows:%d, ts:%p,%lld, dataoutput:%p, tsOutput:%p, numOfOutput:%p, buf:%p\n", data, itype, numOfRows, ts, *ts, dataOutput, tsOutput, numOfOutput, buf);
-=======
    int64_t r = 0;
    // printf("abs_max input data:%p, type:%d, rows:%d, ts:%p, %" PRId64 ", dataoutput:%p, tsOutput:%p, numOfOutput:%p, buf:%p\n", data, itype, numOfRows, ts, *ts, dataOutput, tsOutput, numOfOutput, buf);
->>>>>>> f6c0f746
    if (itype == 5) {
      r=*(int64_t *)dataOutput;
      *numOfOutput=0;
@@ -35,16 +30,12 @@
        }
 
        *numOfOutput=1;
-<<<<<<< HEAD
-       long v = labs(*((long *)data + i));
-=======
        //int64_t v = abs(*((int64_t *)data + i));
        int64_t v = *((int64_t *)data + i);
        if (v < 0) {
           v = 0 - v;
        }
        
->>>>>>> f6c0f746
        if (v > r) {
           r = v;
        }
