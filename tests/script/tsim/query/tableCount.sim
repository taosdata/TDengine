system sh/stop_dnodes.sh
system sh/deploy.sh -n dnode1 -i 1
system sh/exec.sh -n dnode1 -s start
sql connect

sql drop database if exists db1;
sql create database db1 vgroups 3;
sql create database db1;
sql use db1;
sql create stable sta (ts timestamp, f1 int, f2 binary(200)) tags(t1 int, t2 int, t3 int);
sql create stable stb (ts timestamp, f1 int, f2 binary(200)) tags(t1 int, t2 int, t3 int);
sql create table tba1 using sta tags(1, 1, 1);
sql create table tba2 using sta tags(2, 2, 2);
sql create table tba3 using sta tags(3, 3, 3);
sql create table tba4 using sta tags(3, 3, 3);
sql create table tba5 using sta tags(3, 3, 3);
sql create table tba6 using sta tags(3, 3, 3);
sql create table tba7 using sta tags(3, 3, 3);
sql create table tba8 using sta tags(3, 3, 3);
sql create table tbb1 using stb tags(4, 4, 4);
sql create table tbb2 using stb tags(5, 5, 5);
sql create table tbb3 using stb tags(6, 6, 6);
sql create table tbb4 using stb tags(4, 4, 4);
sql create table tbb5 using stb tags(5, 5, 5);
sql create table tbb6 using stb tags(6, 6, 6);
sql create table tbb7 using stb tags(7, 7, 7);
sql create table tbb8 using stb tags(8, 8, 8);
sql create table tbn1 (ts timestamp, f1 int);
sql create database db2 vgroups 3;
sql create database db2;
sql use db2;
sql create stable sta (ts timestamp, f1 int, f2 binary(200)) tags(t1 int, t2 int, t3 int);
sql create stable stb (ts timestamp, f1 int, f2 binary(200)) tags(t1 int, t2 int, t3 int);
sql create table tba1 using sta tags(1, 1, 1);
sql create table tba2 using sta tags(2, 2, 2);
sql create table tbb1 using stb tags(4, 4, 4);
sql create table tbb2 using stb tags(5, 5, 5);
sql create table tbb3 using stb tags(6, 6, 6);

sql select count(table_name) from information_schema.ins_tables group by stable_name;
if $rows != 3 then
  return -1
endi
sql select count(table_name) from information_schema.ins_tables group by db_name;
if $rows != 4 then
  return -1
endi
sql select count(table_name) from information_schema.ins_tables group by db_name, stable_name;
if $rows != 7 then
  return -1
endi
sql select stable_name,count(table_name) from information_schema.ins_tables group by stable_name order by stable_name;
if $rows != 3 then
  return -1
endi
<<<<<<< HEAD
if $data01 != 44 then
=======
print $data01
if $data01 != 47 then
>>>>>>> 01d9022f
  return -1
endi
if $data11 != 10 then
  return -1
endi
if $data21 != 11 then
  return -1
endi
sql select db_name,count(table_name) from information_schema.ins_tables group by db_name order by db_name;
if $rows != 4 then
  return -1
endi
if $data01 != 17 then
  return -1
endi
if $data11 != 5 then
  return -1
endi
<<<<<<< HEAD
if $data21 != 38 then
=======
if $data21 != 41 then
>>>>>>> 01d9022f
  return -1
endi
if $data31 != 5 then
  return -1
endi
sql select db_name,stable_name,count(table_name) from information_schema.ins_tables group by db_name, stable_name order by db_name, stable_name;
if $rows != 7 then
  return -1
endi
if $data02 != 1 then
  return -1
endi
if $data12 != 8 then
  return -1
endi
if $data22 != 8 then
  return -1
endi
if $data32 != 2 then
  return -1
endi
if $data42 != 3 then
  return -1
endi
<<<<<<< HEAD
if $data52 != 38 then
=======
if $data52 != 41 then
>>>>>>> 01d9022f
  return -1
endi
if $data62 != 5 then
  return -1
endi
sql select count(table_name) from information_schema.ins_tables where db_name='db1' and stable_name='sta' group by stable_name
print $rows , $data00
if $rows != 1 then
  return -1
endi
if $data00 != 8 then
  return -1
endi
sql select distinct db_name from information_schema.ins_tables;
print $rows
if $rows != 4 then
  return -1
endi
system sh/exec.sh -n dnode1 -s stop -x SIGINT<|MERGE_RESOLUTION|>--- conflicted
+++ resolved
@@ -53,12 +53,8 @@
 if $rows != 3 then
   return -1
 endi
-<<<<<<< HEAD
-if $data01 != 44 then
-=======
 print $data01
 if $data01 != 47 then
->>>>>>> 01d9022f
   return -1
 endi
 if $data11 != 10 then
@@ -77,11 +73,7 @@
 if $data11 != 5 then
   return -1
 endi
-<<<<<<< HEAD
-if $data21 != 38 then
-=======
 if $data21 != 41 then
->>>>>>> 01d9022f
   return -1
 endi
 if $data31 != 5 then
@@ -106,11 +98,7 @@
 if $data42 != 3 then
   return -1
 endi
-<<<<<<< HEAD
-if $data52 != 38 then
-=======
 if $data52 != 41 then
->>>>>>> 01d9022f
   return -1
 endi
 if $data62 != 5 then
