--- conflicted
+++ resolved
@@ -844,13 +844,8 @@
 
 #print =============== clear
 #sql drop database $db
-<<<<<<< HEAD
-#sql select * from information_schema.ins_databases
-#if $rows != 0 then 
-=======
 #sql show databases
 #if $rows != 0 then
->>>>>>> 74cd6a97
 #  return -1
 #endi
 
