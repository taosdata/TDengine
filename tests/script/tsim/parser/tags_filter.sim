--- conflicted
+++ resolved
@@ -99,13 +99,8 @@
 endi
 
 sql drop database $db
-<<<<<<< HEAD
-sql select * from information_schema.ins_databases
-if $rows != 2 then 
-=======
 sql show databases
 if $rows != 2 then
->>>>>>> 74cd6a97
   return -1
 endi
 
