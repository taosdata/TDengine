system sh/stop_dnodes.sh
system sh/deploy.sh -n dnode1 -i 1
system sh/deploy.sh -n dnode2 -i 2
system sh/exec.sh -n dnode1 -s start
system sh/exec.sh -n dnode2 -s start
sql connect

#$loop_cnt = 0
#check_dnode_ready:
#	$loop_cnt = $loop_cnt + 1
#	sleep 200
#	if $loop_cnt == 10 then
#	  print ====> dnode not ready!
#		return -1
#	endi
#sql select * from information_schema.ins_dnodes
#print ===> $rows $data00 $data01 $data02 $data03 $data04 $data05
#if $data00 != 1 then
#  return -1
#endi
#if $data04 != ready then
#  goto check_dnode_ready
#endi
#sql connect

# select */column from information_schema.xxxx; xxxx include:
# dnodes, mnodes, modules, qnodes, 
# user_databases, user_functions, user_indexes, user_stables, streams,
# user_tables, user_table_distributed, user_users, vgroups,

print =============== add dnode2 into cluster
sql create dnode $hostname port 7200

print =============== create database, stable, table
sql create database db vgroups 3
sql use db
sql create table stb (ts timestamp, c int) tags (t int)
sql create table t0 using stb tags (0)
sql create table tba (ts timestamp, c1 binary(10), c2 nchar(10));

print =============== run show xxxx
sql select * from information_schema.ins_dnodes
if $rows != 2 then 
  return -1
endi

sql select * from information_schema.ins_mnodes
if $rows != 1 then 
  return -1
endi
#sql show modules
#sql select * from information_schema.ins_qnodes
sql select * from information_schema.ins_databases
if $rows != 3 then
  return -1
endi
#sql show functions

#sql show indexes
sql show stables
if $rows != 1 then 
  return -1
endi
#sql show streams, 
sql show tables
if $rows != 2 then 
  return -1
endi
#sql show user_table_distributed
sql select * from information_schema.ins_users
if $rows != 1 then 
  return -1
endi
sql show vgroups
if $rows != 3 then 
  return -1
endi

print =============== run select * from information_schema.xxxx
sql select * from information_schema.ins_dnodes
if $rows != 2 then 
  return -1
endi
sql select * from information_schema.ins_mnodes
if $rows != 1 then 
  return -1
endi
#sql select * from information_schema.ins_modules
#sql select * from information_schema.ins_qnodes
sql select * from information_schema.ins_databases
if $rows != 3 then
  return -1
endi
#sql select * from information_schema.ins_functions
#sql select * from information_schema.ins_indexes
sql select * from information_schema.ins_stables
if $rows != 1 then 
  return -1
endi
#sql select * from information_schema.ins_streams
sql select * from information_schema.ins_tables
if $rows <= 0 then
  return -1
endi
#sql select * from information_schema.ins_table_distributed
sql select * from information_schema.ins_users
if $rows != 1 then 
  return -1
endi
sql select * from information_schema.ins_vgroups
if $rows != 3 then 
  return -1
endi

print ==== stop dnode1 and dnode2, and restart dnodes
system sh/exec.sh -n dnode1 -s stop -x SIGINT
system sh/exec.sh -n dnode2 -s stop -x SIGINT
system sh/exec.sh -n dnode1 -s start
system sh/exec.sh -n dnode2 -s start

$loop_cnt = 0
check_dnode_ready:
	$loop_cnt = $loop_cnt + 1
	sleep 200
	if $loop_cnt == 10 then
	  print ====> dnode not ready!
		return -1
	endi
sql select * from information_schema.ins_dnodes
print ===> $rows $data00 $data01 $data02 $data03 $data04 $data05
if $data00 != 1 then
  return -1
endi
if $data04 != ready then
  goto check_dnode_ready
endi

print ==== again run show / select of above
print =============== run show xxxx
sql select * from information_schema.ins_dnodes
if $rows != 2 then 
  return -1
endi

sql select * from information_schema.ins_mnodes
if $rows != 1 then 
  return -1
endi
#sql show modules
#sql select * from information_schema.ins_qnodes
sql select * from information_schema.ins_databases
if $rows != 3 then
  return -1
endi
#sql show functions

#sql show indexes
sql show stables
if $rows != 1 then 
  return -1
endi
#sql show streams, 
sql show tables
if $rows != 2 then 
  return -1
endi
#sql show user_table_distributed
sql select * from information_schema.ins_users
if $rows != 1 then 
  return -1
endi
sql show vgroups
if $rows != 3 then 
  return -1
endi

print =============== run select * from information_schema.xxxx
sql select * from information_schema.ins_dnodes
if $rows != 2 then 
  return -1
endi
sql select * from information_schema.ins_mnodes
if $rows != 1 then 
  return -1
endi
#sql select * from information_schema.ins_modules
#sql select * from information_schema.ins_qnodes
sql select * from information_schema.ins_databases
if $rows != 3 then
  return -1
endi
#sql select * from information_schema.ins_functions
#sql select * from information_schema.ins_indexes
sql select * from information_schema.ins_stables
if $rows != 1 then 
  return -1
endi
#sql select * frominformation_schema.ins_streams
sql select * from information_schema.ins_tables
if $rows <= 0 then
  return -1
endi
#sql select * from information_schema.ins_table_distributed
sql select * from information_schema.ins_users
if $rows != 1 then 
  return -1
endi
sql select * from information_schema.ins_vgroups
if $rows != 3 then 
  return -1
endi

sql_error select * from performance_schema.PERF_OFFSETS;

sql show create stable stb;
if $rows != 1 then
  return -1
endi

sql show create table t0;
if $rows != 1 then
  return -1
endi

sql show create table tba;
if $rows != 1 then
  return -1
endi

sql_error show create stable t0;

sql show variables;
<<<<<<< HEAD
if $rows != 91 then
=======
if $rows != 92 then
>>>>>>> 5f1e6fa4
  return -1
endi

sql show dnode 1 variables;
if $rows <= 0 then
  return -1
endi

sql show local variables;
if $rows <= 0 then
  return -1
endi

sql show cluster alive;
if $rows <= 0 then
  return -1
endi

sql show db.alive;
if $rows <= 0 then
  return -1
endi

system taos -P7100 -d db -s " show create table db.t0"

system sh/exec.sh -n dnode1 -s stop -x SIGINT
system sh/exec.sh -n dnode2 -s stop -x SIGINT<|MERGE_RESOLUTION|>--- conflicted
+++ resolved
@@ -230,11 +230,7 @@
 sql_error show create stable t0;
 
 sql show variables;
-<<<<<<< HEAD
-if $rows != 91 then
-=======
 if $rows != 92 then
->>>>>>> 5f1e6fa4
   return -1
 endi
 
