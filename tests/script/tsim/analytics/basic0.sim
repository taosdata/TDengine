system sh/stop_dnodes.sh
system sh/deploy.sh -n dnode1 -i 1
system sh/exec.sh -n dnode1 -s start
sql connect

print =============== failed to create anode  on  '127.0.0.1:1101'
sql_error create anode '127.0.0.1:1101'

sql  show anodes
if $rows != 0 then
  return -1
endi

sql_error drop anode 1

print ================ create anode
sql create anode '192.168.1.116:6050'

sql show anodes
if $rows != 1 then
  return -1
endi

print =============== show info
sql show anodes full
if $rows != 8 then
  print expect 8 , actual $rows
  return -1
endi

print =============== create database
sql create database d0 vgroups 1
sql select * from information_schema.ins_databases
if $rows != 3 then
  return -1
endi

print $data00 $data01 $data02

sql use d0

print =============== create super table, include column type for count/sum/min/max/first
sql create table if not exists stb (ts timestamp, c1 int, c2 float, c3 double, c4 tinyint, c5 bigint, c6 varchar(12)) tags (t1 int unsigned)

sql show stables
if $rows != 1 then
  return -1
endi

print =============== create child table
sql create table ct1 using stb tags(1000)

print ==================== insert data
#     input_list = [5, 14, 15, 15, 14,    19, 17, 16, 20, 22,   8, 21, 28, 11, 9, 29, 40]
sql insert into ct1(ts, c1, c2, c3, c4, c5, c6) values(now-1a, 5, 5, 5, 5, 5, 'a')(now+1a, 14, 14, 14, 14, 14, 'a')(now+2a, 15, 15, 15, 15, 15, 'a')
sql insert into ct1 values(now+3a, 15, 15, 15, 15, 15, 'a')(now+4a, 14, 14, 14, 14, 14, 'a')(now+5a, 19, 19, 19, 19, 19, 'a')(now+6a, 17, 17, 17, 17, 17, 'a')
sql insert into ct1 values(now+7a, 16, 16, 16, 16, 16, 'a')(now+8a, 20, 20, 20, 20, 20, 'a')(now+9a, 22, 22, 22, 22, 22, 'a')
sql insert into ct1 values(now+10a, 8, 8, 8, 8, 8, 'a')(now+11a, 21, 21, 21, 21, 21, 'a')(now+12a, 28, 28, 28, 28, 28, 'a')(now+13a, 11, 11, 11, 11, 11, 'a')(now+14a, 9, 9, 9, 9, 9, 'a')
sql insert into ct1 values(now+15a, 29, 29, 29, 29, 29, 'a')(now+16a, 40, 40, 40, 40, 40, 'a')

sql select count(*) from ct1
if $data00 != 17 then
  print expect 17 , actual $data00
  return -1
endi

sql select count(*) from ct1 anomaly_window(c1, 'algo=iqr')
if $data00 != 1 then
   return -1
endi

<<<<<<< HEAD
=======
print ================= too many rows error
sql_error select forecast(c6, 'algo=holtwinters, rows=1025') from ct1;

>>>>>>> 74164f5a
print =================  try every loaded anomaly detection algorithm
sql select count(*) from ct1 anomaly_window(c1, 'algo=iqr');
sql select count(*) from ct1 anomaly_window(c1, 'algo=ksigma');
sql select count(*) from ct1 anomaly_window(c1, 'algo=lof');
sql select count(*) from ct1 anomaly_window(c1, 'algo=shesd');
sql select count(*) from ct1 anomaly_window(c1, 'algo=grubbs');

print =================  try every column type of column
sql select count(*) from ct1 anomaly_window(c1, 'algo=ksigma,k=2');
sql select count(*) from ct1 anomaly_window(c2, 'algo=ksigma,k=2');
sql select count(*) from ct1 anomaly_window(c3, 'algo=ksigma,k=2');
sql select count(*) from ct1 anomaly_window(c4, 'algo=ksigma,k=2');
sql select count(*) from ct1 anomaly_window(c5, 'algo=ksigma,k=2');

print =================== invalid column type
sql_error select count(*) from ct1 anomaly_window(c6, 'algo=ksigma,k=2');
sql_error select forecast(c6, 'algo=holtwinters,conf=0.5,wncheck=1,period=0') from ct1


<<<<<<< HEAD
=======
print ==================== invalid timeout parameter, will reset the parameters.
sql select forecast(c1, 'algo=holtwinters, timeout=6000') from ct1;
sql select forecast(c1, 'algo=holtwinters, timeout=0') from ct1;

print =========================== valid timeout
sql select forecast(c1, 'algo=holtwinters, timeout=120') from ct1;


>>>>>>> 74164f5a
sql_error select _frowts, _flow, _fhigh, forecast(c1, 'algo=holtwinters,conf=0.5,wncheck=1,period=0') from ct1
sql_error select _frowts, _flow, _fhigh, forecast(c1, 'algo=holtwinters,conf=119,wncheck=1,period=0') from ct1
sql_error select _frowts, _flow, _fhigh, forecast(c1, 'algo=holtwinters1,conf=0.5,wncheck=1,period=0') from ct1
sql_error select forecast(c1, 'conf=50 ,algo = arima, rows=0') from ct1
sql_error select forecast(c1, 'conf=50 ,algo = arima, rows=-10') from ct1
sql_error select forecast(c1, 'conf=50 ,algo = arima, every=0') from ct1

sql select _frowts, _flow, _fhigh, forecast(c1, 'algo=holtwinters, conf=50 ') from ct1
sql select _frowts, _flow, _fhigh, forecast(c1, ' algo=holtwinters , conf=50 ') from ct1
sql select _frowts, _flow, _fhigh, forecast(c1, ' algo = holtwinters , conf = 50 ') from ct1
sql select _frowts, _flow, _fhigh, forecast(c1, 'conf=50 ,algo = holtwinters, ') from ct1
sql select _frowts, _flow, _fhigh, forecast(c1, 'conf=50 ,algo = holtwinters, ,') from ct1
sql select _frowts, _flow, _fhigh, forecast(c1, 'conf=50 ,algo = holtwinters, ,  ,') from ct1
sql select _frowts, _flow, _fhigh, forecast(c1, 'conf=50 ,algo = holtwinters, a    =') from ct1
sql select _frowts, _flow, _fhigh, forecast(c1, 'conf=50 ,algo = holtwinters,     =   a ,') from ct1

print =================== valid column type
sql select forecast(c1, 'conf=50 ,algo = arima') from ct1
sql select forecast(c1, 'conf=50 ,algo = arima, rows=1') from ct1
sql select forecast(c2, 'conf=50 ,algo = arima, rows=1') from ct1
sql select forecast(c3, 'conf=50 ,algo = arima, rows=1') from ct1
sql select forecast(c4, 'conf=50 ,algo = arima, rows=1') from ct1
sql select forecast(c5, 'conf=50 ,algo = arima, rows=1') from ct1
sql select forecast(c5, 'conf=50 ,algo = arima, rows=1') from ct1

sql select _frowts, _flow, _fhigh, forecast(c1, 'algo=holtwinters,conf=50,wncheck=1,period=0,start=1700000000000,every=2') from ct1
if $rows != 10 then
  return -1
endi

if $data03 != 28 then
  return -1
endi

if $data00 != @23-11-15 06:13:20.000@ then
  print expect 23-11-15 06:13:20.000 , actual $data00
  return -1
endi

if $data10 != @23-11-15 06:13:20.002@ then
  print expect 23-11-15 06:13:20.002 , actual $data10
  return -1
endi

if $data20 != @23-11-15 06:13:20.004@ then
  return -1
endi

print test the every option and rows option

sql select _frowts, _flow, _fhigh, forecast(c1, 'algo=holtwinters,conf=50,wncheck=1,period=0,start=1700000000000,every=100,rows=5') from ct1
if $rows != 5 then
  return -1
endi

if $data00 != @23-11-15 06:13:20.000@ then
  return -1
endi

if $data10 != @23-11-15 06:13:20.100@ then
  return -1
endi

sql drop anode 1
sql show anodes

if $rows != 0 then
  return -1
endi

sleep 1000

print ===================== query without anodes
sql_error select forecast(c5, 'conf=50 ,algo = arima, rows=1') from ct1
sql_error select count(*) from ct1 anomaly_window(c1, 'algo=iqr');


_OVER:
system sh/exec.sh -n dnode1 -s stop -x SIGINT
print =============== check
$null=

system_content sh/checkValgrind.sh -n dnode1
print cmd return result ----> [ $system_content ]
if $system_content > 0 then
  return -1
endi

if $system_content == $null then
  return -1
endi<|MERGE_RESOLUTION|>--- conflicted
+++ resolved
@@ -69,12 +69,9 @@
    return -1
 endi
 
-<<<<<<< HEAD
-=======
 print ================= too many rows error
 sql_error select forecast(c6, 'algo=holtwinters, rows=1025') from ct1;
 
->>>>>>> 74164f5a
 print =================  try every loaded anomaly detection algorithm
 sql select count(*) from ct1 anomaly_window(c1, 'algo=iqr');
 sql select count(*) from ct1 anomaly_window(c1, 'algo=ksigma');
@@ -94,8 +91,6 @@
 sql_error select forecast(c6, 'algo=holtwinters,conf=0.5,wncheck=1,period=0') from ct1
 
 
-<<<<<<< HEAD
-=======
 print ==================== invalid timeout parameter, will reset the parameters.
 sql select forecast(c1, 'algo=holtwinters, timeout=6000') from ct1;
 sql select forecast(c1, 'algo=holtwinters, timeout=0') from ct1;
@@ -104,7 +99,6 @@
 sql select forecast(c1, 'algo=holtwinters, timeout=120') from ct1;
 
 
->>>>>>> 74164f5a
 sql_error select _frowts, _flow, _fhigh, forecast(c1, 'algo=holtwinters,conf=0.5,wncheck=1,period=0') from ct1
 sql_error select _frowts, _flow, _fhigh, forecast(c1, 'algo=holtwinters,conf=119,wncheck=1,period=0') from ct1
 sql_error select _frowts, _flow, _fhigh, forecast(c1, 'algo=holtwinters1,conf=0.5,wncheck=1,period=0') from ct1
