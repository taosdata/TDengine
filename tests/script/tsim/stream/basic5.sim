--- conflicted
+++ resolved
@@ -476,11 +476,22 @@
 
 sleep 30000
 
-<<<<<<< HEAD
-sql select start_ver, checkpoint_ver from information_schema.ins_stream_tasks;
-=======
 sql select start_ver, checkpoint_ver from information_schema.ins_stream_tasks where level='source';
 sleep 500
 
+print sleep for 1min for checkpoint generate
+sleep 60000
+
+print ================== restart to load checkpoint from snode
+
 system sh/exec.sh -n dnode1 -s stop -x SIGINT
->>>>>>> 1451e561
+
+
+system sh/exec.sh -n dnode1 -s start
+
+sleep 500
+sql connect
+
+sleep 30000
+
+sql select start_ver, checkpoint_ver from information_schema.ins_stream_tasks;