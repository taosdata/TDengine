system sh/stop_dnodes.sh
system sh/deploy.sh -n dnode1 -i 1
system sh/deploy.sh -n dnode2 -i 2

<<<<<<< HEAD
system sh/exec.sh -n dnode1 -s start
#==system sh/exec.sh -n dnode1 -s start -v
=======
system sh/exec.sh -n dnode1 -s start 
>>>>>>> 8a6710ff

sleep 50
sql connect

sql create dnode $hostname2 port 7200

system sh/exec.sh -n dnode2 -s start

print ===== step1
$x = 0
step1:
	$x = $x + 1
	sleep 1000
	if $x == 10 then
	  print ====> dnode not ready!
		return -1
	endi
sql select * from information_schema.ins_dnodes
print ===> $data00 $data01 $data02 $data03 $data04 $data05
print ===> $data10 $data11 $data12 $data13 $data14 $data15
if $rows != 2 then
  return -1
endi
if $data(1)[4] != ready then
  goto step1
endi
if $data(2)[4] != ready then
  goto step1
endi

print ===== step2

sql create database test  vgroups 10;
sql use test;
sql create stable st(ts timestamp, a int, b int , c int, d double) tags(ta int,tb int,tc int);
sql create table ts1 using st tags(1,1,1);
sql create table ts2 using st tags(2,2,2);
sql create table ts3 using st tags(3,2,2);
sql create table ts4 using st tags(4,2,2);
sql create stream stream_t1 trigger at_once IGNORE EXPIRED 0 delete_mark 10s into streamtST1 as select  _wstart, count(*) c1, sum(a) c3 , max(b)  c4, min(c) c5 from st interval(10s);

sleep 1000

sql insert into ts1 values(1648791213001,1,12,3,1.0);
sql insert into ts2 values(1648791213001,1,12,3,1.0);
sql insert into ts1 values(1648791213002,NULL,NULL,NULL,NULL);
sql insert into ts2 values(1648791213002,NULL,NULL,NULL,NULL);

sql insert into ts1 values(1648791223002,2,2,3,1.1);
sql insert into ts1 values(1648791233003,3,2,3,2.1);
sql insert into ts2 values(1648791243004,4,2,43,73.1);

sql insert into ts1 values(1648791213002,24,22,23,4.1) (1648791243005,4,20,3,3.1);

sleep 1000

sql insert into ts3 values(1648791213001,12,12,13,14.1) (1648791243005,14,30,30,30.1);

$loop_count = 0
loop1:
sleep 1000
sql select * from streamtST1;

$loop_count = $loop_count + 1
if $loop_count == 10 then
  return -1
endi

# row 0
if $data01 != 5 then
  print =====data01=$data01
  goto loop1
endi

if $data02 != 38 then
  print =====data02=$data02
  goto loop1
endi

# row 1
if $data11 != 1 then
  print =====data11=$data11
  goto loop1
endi

if $data12 != 2 then
  print =====data12=$data12
  goto loop1
endi

#row2
if $data21 != 1 then
  print =====data21=$data21
  goto loop1
endi

if $data22 != 3 then
  print =====data22=$data22
  goto loop1
endi

#row 3
if $data31 != 3 then
  print =====data31=$data31
  goto loop1
endi

if $data32 != 22 then
  print =====data32=$data32
  goto loop1
endi

print loop1 over

sql insert into ts1 values(1648791223008,4,2,30,3.1) (1648791213009,4,2,3,3.1)  (1648791233010,4,2,3,3.1) (1648791243011,4,2,3,3.1)(1648791243012,34,32,33,3.1);

$loop_count = 0
loop2:
sleep 1000
sql select * from streamtST1;

$loop_count = $loop_count + 1
if $loop_count == 10 then
  return -1
endi

# row 0
if $data01 != 6 then
  print =====data01=$data01
  goto loop2
endi

if $data02 != 42 then
  print =====data02=$data02
  goto loop2
endi

# row 1
if $data11 != 2 then
  print =====data11=$data11
  goto loop2
endi

if $data12 != 6 then
  print =====data12=$data12
  goto loop2
endi

#row2
if $data21 != 2 then
  print =====data21=$data21
  goto loop2
endi

if $data22 != 7 then
  print =====data22=$data22
  goto loop2
endi

#row 3
if $data31 != 5 then
  print =====data31=$data31
  goto loop2
endi

if $data32 != 60 then
  print =====data32=$data32
  goto loop2
endi

print loop2 over

sql insert into ts4 values(1648791223008,4,2,30,3.1) (1648791213009,4,2,3,3.1)  (1648791233010,4,2,3,3.1);

$loop_count = 0
loop3:
sleep 1000
sql select * from streamtST1;

$loop_count = $loop_count + 1
if $loop_count == 10 then
  return -1
endi

# row 0
if $data01 != 7 then
  print =====data01=$data01
  goto loop3
endi

if $data02 != 46 then
  print =====data02=$data02
  goto loop3
endi

# row 1
if $data11 != 3 then
  print =====data11=$data11
  goto loop3
endi

if $data12 != 10 then
  print =====data12=$data12
  goto loop3
endi

#row2
if $data21 != 3 then
  print =====data21=$data21
  goto loop3
endi

if $data22 != 11 then
  print =====data22=$data22
  goto loop3
endi

#row 3
if $data31 != 5 then
  print =====data31=$data31
  goto loop3
endi

if $data32 != 60 then
  print =====data32=$data32
  goto loop3
endi

print loop3 over

sql insert into ts1 values(1648791200001,1,12,3,1.0);
sql insert into ts2 values(1648791200001,1,12,3,1.0);
sql insert into ts3 values(1648791200001,1,12,3,1.0);
sql insert into ts4 values(1648791200001,1,12,3,1.0);

$loop_count = 0
loop31:
sleep 1000

$loop_count = $loop_count + 1
if $loop_count == 10 then
  return -1
endi

sql select * from streamtST1;

if $rows <= 4 then
  print =====rows=$rows
  goto loop31
endi

print loop31 over


sql drop stream if exists streams1;
sql drop database if exists test1;
sql create database test1  vgroups 4 keep 7000;
sql use test1;
sql create stable st(ts timestamp,a int,b int,c int) tags(ta int,tb int,tc int);
sql create table t1 using st tags(1,1,1);
sql create table t2 using st tags(2,2,2);
sql create stream streams1 trigger at_once IGNORE EXPIRED 0 delete_mark 20s into streamt1 as select  _wstart as c0, count(*) c1, count(a) c2  from st interval(10s) ;

sql insert into t1 values(1648791211000,1,2,3);

sql insert into t1 values(1262275200000,2,2,3);
sql insert into t2 values(1262275200000,1,2,3);

$loop_count = 0
loop4:
sleep 300
sql select * from streamt1 order by c0;

$loop_count = $loop_count + 1
if $loop_count == 10 then
  return -1
endi

# row 0
if $rows != 2 then
  print =====loop4=rows=$rows
  goto loop4
endi

if $data01 != 2 then
  print =====loop4=data11=$data11
  goto loop4
endi


print loop4 over


system sh/stop_dnodes.sh<|MERGE_RESOLUTION|>--- conflicted
+++ resolved
@@ -2,12 +2,8 @@
 system sh/deploy.sh -n dnode1 -i 1
 system sh/deploy.sh -n dnode2 -i 2
 
-<<<<<<< HEAD
 system sh/exec.sh -n dnode1 -s start
 #==system sh/exec.sh -n dnode1 -s start -v
-=======
-system sh/exec.sh -n dnode1 -s start 
->>>>>>> 8a6710ff
 
 sleep 50
 sql connect
