--- conflicted
+++ resolved
@@ -666,14 +666,11 @@
 sql_error alter table tb2023 modify column v varchar(16375);
 sql desc tb2023
 sql alter table tb2023 drop column v
-<<<<<<< HEAD
-sql_error alter table tb2023 add column v nchar(16384);
-sql alter table tb2023 add column v nchar(16374);
-=======
 sql_error alter table tb2023 add column v nchar(4094);
 sql alter table tb2023 add column v nchar(4093);
 sql_error alter table tb2023 modify column v nchar(4094);
->>>>>>> 0c744e86
+sql_error alter table tb2023 add column v nchar(16384);
+sql alter table tb2023 add column v nchar(16374);
 sql desc tb2023
 
 print =============== error for super table
