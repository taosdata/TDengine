system sh/stop_dnodes.sh
system sh/deploy.sh -n dnode1 -i 1
system sh/deploy.sh -n dnode2 -i 2
system sh/exec.sh -n dnode1 -s start
system sh/exec.sh -n dnode2 -s start
sql connect

<<<<<<< HEAD
step0:

$cn = 0

print =============== select * from information_schema.ins_mnodes
=======
print =============== select * from information_schema.ins_mnodes
sleep 2000
>>>>>>> 489d458d
sql select * from information_schema.ins_mnodes;
print $data[0][0] $data[0][1] $data[0][2] $data[0][3] $data[0][4] $data[0][5] $data[0][6]
if $rows != 1 then 
  return -1
endi

if $data00 != 1 then 
  return -1
endi

if $data02 != leader then 
<<<<<<< HEAD
  sleep 1000
  $cn = $cn + 1
  if $cn == 20 then
    return -1
  endi
  goto step0
=======
  print $data02
  return -1
>>>>>>> 489d458d
endi

print =============== create dnodes
sql create dnode $hostname port 7200
$x = 0
step1: 
	$x = $x + 1
	sleep 500
	if $x == 20 then
		return -1
	endi
sql select * from information_schema.ins_dnodes -x step1
if $data(1)[4] != ready then
  goto step1
endi
if $data(2)[4] != ready then
  goto step1
endi

print =============== create mnode 2
sql create mnode on dnode 2

$x = 0
step2: 
	$x = $x + 1
	sleep 1000
	if $x == 20 then
		return -1
	endi
sql select * from information_schema.ins_mnodes
print $data(1)[0] $data(1)[1] $data(1)[2] 
print $data(2)[0] $data(2)[1] $data(2)[2] 

if $rows != 2 then 
  return -1
endi
if $data(1)[0] != 1 then 
  return -1
endi
if $data(1)[2] != leader then 
  return -1
endi
if $data(2)[0] != 2 then 
  return -1
endi
if $data(2)[2] != follower then 
  goto step2
endi

print =============== create user
sql create user user1 PASS 'user1@#xy'
sql select * from information_schema.ins_users
if $rows != 2 then 
  return -1
endi

sql create database db
sql select * from information_schema.ins_databases
if $rows != 3 then 
  return -1
endi

sleep 5000

print =============== restart
system sh/exec.sh -n dnode1 -s stop
system sh/exec.sh -n dnode2 -s stop
system sh/exec.sh -n dnode1 -s start
system sh/exec.sh -n dnode2 -s start

sql connect
sql select * from information_schema.ins_mnodes
if $rows != 2 then 
  return -1
endi
print ===> $data00 $data01 $data02 $data03 $data04 $data05
print ===> $data10 $data11 $data12 $data13 $data14 $data15

sql select * from information_schema.ins_users
if $rows != 2 then 
  return -1
endi

sql select * from information_schema.ins_databases
if $rows != 3 then 
  return -1
endi

$x = 0
step3: 
	$x = $x + 1
	sleep 500
	if $x == 20 then
		return -1
	endi
sql select * from information_schema.ins_dnodes -x step3
print ===> $data00 $data01 $data02 $data03 $data04 $data05
print ===> $data10 $data11 $data12 $data13 $data14 $data15
if $data(1)[4] != ready then
  goto step3
endi
if $data(2)[4] != ready then
  goto step3
endi

print =============== insert data
sql create table db.stb (ts timestamp, c1 int, c2 binary(4)) tags(t1 int, t2 float, t3 binary(16)) comment "abd"
sql create table db.ctb using db.stb tags(101, 102, "103")
sql insert into db.ctb values(now, 1, "2")

sql select * from db.ctb
print $data[0][0] $data[0][1] $data[0][2] $data[0][3] $data[0][4] $data[0][5] $data[0][6]

if $rows != 1 then
  return -1
endi

system sh/exec.sh -n dnode1 -s stop
system sh/exec.sh -n dnode2 -s stop<|MERGE_RESOLUTION|>--- conflicted
+++ resolved
@@ -5,16 +5,11 @@
 system sh/exec.sh -n dnode2 -s start
 sql connect
 
-<<<<<<< HEAD
 step0:
 
 $cn = 0
 
 print =============== select * from information_schema.ins_mnodes
-=======
-print =============== select * from information_schema.ins_mnodes
-sleep 2000
->>>>>>> 489d458d
 sql select * from information_schema.ins_mnodes;
 print $data[0][0] $data[0][1] $data[0][2] $data[0][3] $data[0][4] $data[0][5] $data[0][6]
 if $rows != 1 then 
@@ -25,18 +20,13 @@
   return -1
 endi
 
-if $data02 != leader then 
-<<<<<<< HEAD
+if $data02 != leader then
   sleep 1000
   $cn = $cn + 1
   if $cn == 20 then
     return -1
   endi
   goto step0
-=======
-  print $data02
-  return -1
->>>>>>> 489d458d
 endi
 
 print =============== create dnodes
