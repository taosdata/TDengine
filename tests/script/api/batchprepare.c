// TAOS standard API example. The same syntax as MySQL, but only a subet 
// to compile: gcc -o prepare prepare.c -ltaos

#include <stdio.h>
#include <stdlib.h>
#include <string.h>
#include <sys/time.h>
#include <pthread.h>
#include <unistd.h>
#include "../../../include/client/taos.h"

#define FUNCTION_TEST_IDX 1
#define TIME_PRECISION_MILLI   0
#define TIME_PRECISION_MICRO   1
#define TIME_PRECISION_NANO    2

int32_t shortColList[] = {TSDB_DATA_TYPE_TIMESTAMP, TSDB_DATA_TYPE_INT};
int32_t fullColList[] = {TSDB_DATA_TYPE_TIMESTAMP, TSDB_DATA_TYPE_BOOL, TSDB_DATA_TYPE_TINYINT, TSDB_DATA_TYPE_UTINYINT, TSDB_DATA_TYPE_SMALLINT, TSDB_DATA_TYPE_USMALLINT, TSDB_DATA_TYPE_INT, TSDB_DATA_TYPE_UINT, TSDB_DATA_TYPE_BIGINT, TSDB_DATA_TYPE_UBIGINT, TSDB_DATA_TYPE_FLOAT, TSDB_DATA_TYPE_DOUBLE, TSDB_DATA_TYPE_BINARY, TSDB_DATA_TYPE_NCHAR};
int32_t bindColTypeList[] = {TSDB_DATA_TYPE_TIMESTAMP, TSDB_DATA_TYPE_INT};
int32_t optrIdxList[] = {0, 7};

typedef struct {
  char*   oper;
  int32_t paramNum;
  bool    enclose;
} OperInfo;

typedef struct {
  char*   funcName;
  int32_t paramNum;
} FuncInfo;

typedef enum {
  BP_BIND_TAG = 1,
  BP_BIND_COL,
} BP_BIND_TYPE;

#define BP_BIND_TYPE_STR(t) (((t) == BP_BIND_COL) ? "column" : "tag")

OperInfo operInfo[] = {
  {">",        2, false},
  {">=",       2, false},  
  {"<",        2, false},
  {"<=",       2, false},  
  {"=",        2, false},  
  {"<>",       2, false},  
  {"in",       2, true},  
  {"not in",   2, true},  
  
  {"like",     2, false},  
  {"not like", 2, false},  
  {"match",    2, false},  
  {"nmatch",   2, false},  
};

int32_t operatorList[] = {0, 1, 2, 3, 4, 5, 6, 7};
int32_t varoperatorList[] = {0, 1, 2, 3, 4, 5, 6, 7, 8, 9, 10, 11};

FuncInfo funcInfo[] = {
  {"count", 1},
  {"sum",   1},
  {"min",   1},
};

#define BP_STARTUP_TS 1591060628000

char *bpStbPrefix = "st";
char *bpTbPrefix = "t";
int32_t bpDefaultStbId = 1;
int64_t bpTs;

//char *operatorList[] = {">", ">=", "<", "<=", "=", "<>", "in", "not in"};
//char *varoperatorList[] = {">", ">=", "<", "<=", "=", "<>", "in", "not in", "like", "not like", "match", "nmatch"};

#define tListLen(x) (sizeof(x) / sizeof((x)[0]))
#define IS_SIGNED_NUMERIC_TYPE(_t)   ((_t) >= TSDB_DATA_TYPE_TINYINT && (_t) <= TSDB_DATA_TYPE_BIGINT)
#define IS_UNSIGNED_NUMERIC_TYPE(_t) ((_t) >= TSDB_DATA_TYPE_UTINYINT && (_t) <= TSDB_DATA_TYPE_UBIGINT)
#define IS_FLOAT_TYPE(_t)            ((_t) == TSDB_DATA_TYPE_FLOAT || (_t) == TSDB_DATA_TYPE_DOUBLE)
#define IS_NUMERIC_TYPE(_t) ((IS_SIGNED_NUMERIC_TYPE(_t)) || (IS_UNSIGNED_NUMERIC_TYPE(_t)) || (IS_FLOAT_TYPE(_t)))

typedef struct {
  bool       singleTbInsert;
  int32_t    singleTbIdx;
  
  int64_t*   tsData;
  bool*      boolData;
  int8_t*    tinyData;
  uint8_t*   utinyData;
  int16_t*   smallData;
  uint16_t*  usmallData;
  int32_t*   intData;
  uint32_t*  uintData;
  int64_t*   bigData;
  uint64_t*  ubigData;
  float*     floatData;
  double*    doubleData;
  char*      binaryData;
  char*      isNull;
  int32_t*   binaryLen;
  TAOS_MULTI_BIND* pBind;
  TAOS_MULTI_BIND* pTags;
  char*         sql;
  int32_t*      colTypes;
  int32_t       colNum;
} BindData;

int32_t gVarCharSize = 10;
int32_t gVarCharLen = 5;

int32_t gExecLoopTimes = 1; // no change
int32_t gFullColNum = tListLen(fullColList);

int insertMBSETest1(TAOS_STMT *stmt, TAOS *taos);
int insertMBSETest2(TAOS_STMT *stmt, TAOS *taos);
int insertMBMETest1(TAOS_STMT *stmt, TAOS *taos);
int insertMBMETest2(TAOS_STMT *stmt, TAOS *taos);
int insertMBMETest3(TAOS_STMT *stmt, TAOS *taos);
int insertMBMETest4(TAOS_STMT *stmt, TAOS *taos);
int insertMPMETest1(TAOS_STMT *stmt, TAOS *taos);
int insertAUTOTest1(TAOS_STMT *stmt, TAOS *taos);
int insertAUTOTest2(TAOS_STMT *stmt, TAOS *taos);
int insertAUTOTest3(TAOS_STMT *stmt, TAOS *taos);
int queryColumnTest(TAOS_STMT *stmt, TAOS *taos);
int queryMiscTest(TAOS_STMT *stmt, TAOS *taos);

enum {
  TTYPE_INSERT = 1,
  TTYPE_QUERY,
};

typedef struct {
  char     caseDesc[128];
  int32_t  colNum;
  int32_t *colList;         // full table column list
  int32_t  testType;     
  int32_t  autoCreateTbl;
  bool     duplicateValue;
  bool     fullCol;
  int32_t  (*runFn)(TAOS_STMT*, TAOS*);
  int32_t  tblNum;
  int32_t  rowNum;
  int32_t  bindRowNum;
  int32_t  bindColNum;      // equal colNum in full column case
  int32_t  bindTagNum;      // equal colNum in full column case
  int32_t  bindNullNum;
  int32_t  runTimes;
  int32_t  preCaseIdx;
} CaseCfg;

CaseCfg gCase[] = {
  {"insert:MBSE0-FULL", tListLen(shortColList), shortColList, TTYPE_INSERT, 0, false, true, insertMBSETest1,  1, 10, 10, 0, 0, 0, 1, -1},
  {"insert:MBSE0-FULL", tListLen(shortColList), shortColList, TTYPE_INSERT, 0, false, true, insertMBSETest1, 10, 100, 10, 0, 0, 0, 1, -1},

  {"insert:MBSE1-FULL", tListLen(fullColList), fullColList, TTYPE_INSERT, 0, false, true, insertMBSETest1, 10, 10, 2, 0, 0, 0, 1, -1},
  {"insert:MBSE1-C012", tListLen(fullColList), fullColList, TTYPE_INSERT, 0, false, false, insertMBSETest1, 10, 10, 2, 12, 0, 0, 1, -1},
  {"insert:MBSE1-C002", tListLen(fullColList), fullColList, TTYPE_INSERT, 0, false, false, insertMBSETest1, 10, 10, 2, 2, 0, 0, 1, -1},

  {"insert:MBSE2-FULL", tListLen(fullColList), fullColList, TTYPE_INSERT, 0, false, true, insertMBSETest2, 10, 10, 2, 0, 0, 0, 1, -1},
  {"insert:MBSE2-C012", tListLen(fullColList), fullColList, TTYPE_INSERT, 0, false, false, insertMBSETest2, 10, 10, 2, 12, 0, 0, 1, -1},
  {"insert:MBSE2-C002", tListLen(fullColList), fullColList, TTYPE_INSERT, 0, false, false, insertMBSETest2, 10, 10, 2, 2, 0, 0, 1, -1},

  {"insert:MBME1-FULL", tListLen(fullColList), fullColList, TTYPE_INSERT, 0, false, true, insertMBMETest1, 10, 10, 2, 0, 0, 0, 1, -1},
  {"insert:MBME1-C012", tListLen(fullColList), fullColList, TTYPE_INSERT, 0, false, false, insertMBMETest1, 10, 10, 2, 12, 0, 0, 1, -1},
  {"insert:MBME1-C002", tListLen(fullColList), fullColList, TTYPE_INSERT, 0, false, false, insertMBMETest1, 10, 10, 2, 2, 0, 0, 1, -1},

  // 11
  {"insert:MBME2-FULL", tListLen(fullColList), fullColList, TTYPE_INSERT, 0, false, true, insertMBMETest2, 10, 10, 2, 0, 0, 0, 1, -1},
  {"insert:MBME2-C012", tListLen(fullColList), fullColList, TTYPE_INSERT, 0, false, false, insertMBMETest2, 10, 10, 2, 12, 0, 0, 1, -1},
  {"insert:MBME2-C002", tListLen(fullColList), fullColList, TTYPE_INSERT, 0, false, false, insertMBMETest2, 10, 10, 2, 2, 0, 0, 1, -1},

  {"insert:MBME3-FULL", tListLen(fullColList), fullColList, TTYPE_INSERT, 0, false, true, insertMBMETest3, 10, 10, 2, 0, 0, 0, 1, -1},
  {"insert:MBME3-C012", tListLen(fullColList), fullColList, TTYPE_INSERT, 0, false, false, insertMBMETest3, 10, 10, 2, 12, 0, 0, 1, -1},
  {"insert:MBME3-C002", tListLen(fullColList), fullColList, TTYPE_INSERT, 0, false, false, insertMBMETest3, 10, 10, 2, 2, 0, 0, 1, -1},

  {"insert:MBME4-FULL", tListLen(fullColList), fullColList, TTYPE_INSERT, 0, false, true, insertMBMETest4, 10, 10, 2, 0, 0, 0, 1, -1},
  {"insert:MBME4-C012", tListLen(fullColList), fullColList, TTYPE_INSERT, 0, false, false, insertMBMETest4, 10, 10, 2, 12, 0, 0, 1, -1},
  {"insert:MBME4-C002", tListLen(fullColList), fullColList, TTYPE_INSERT, 0, false, false, insertMBMETest4, 10, 10, 2, 2, 0, 0, 1, -1},

  {"insert:MPME1-FULL", tListLen(fullColList), fullColList, TTYPE_INSERT, 0, false, true, insertMPMETest1, 10, 10, 2, 0, 0, 0, 1, -1},
  {"insert:MPME1-C012", tListLen(fullColList), fullColList, TTYPE_INSERT, 0, false, false, insertMPMETest1, 10, 10, 2, 12, 0, 0, 1, -1},

  // 22
  {"insert:AUTO1-FULL", tListLen(fullColList), fullColList, TTYPE_INSERT, 1, false, true, insertAUTOTest1, 10, 10, 2, 0, 0, 0, 1, -1},
  {"insert:AUTO2-TBEXISTS", tListLen(fullColList), fullColList, TTYPE_INSERT, 3, false, true, insertAUTOTest2, 10, 10, 2, 0, 0, 0, 1, -1},
//  {"insert:AUTO3-NTB", tListLen(fullColList), fullColList, TTYPE_INSERT, 0, true, true, insertAUTOTest3, 10, 10, 2, 0, 0, 0, 1, -1},

  {"query:SUBT-COLUMN", tListLen(fullColList), fullColList, TTYPE_QUERY, 0, false, false, queryColumnTest, 10, 10, 1, 3, 0, 0, 1, 2},
  {"query:SUBT-MISC",   tListLen(fullColList), fullColList, TTYPE_QUERY, 0, false, false, queryMiscTest, 10, 10, 1, 3, 0, 0, 1, 2},

//  {"query:SUBT-COLUMN", tListLen(fullColList), fullColList, TTYPE_QUERY, 0, false, false, queryColumnTest, 1, 10, 1, 1, 0, 0, 1, 2},
//  {"query:SUBT-MISC",   tListLen(fullColList), fullColList, TTYPE_QUERY, 0, false, false, queryMiscTest, 2, 10, 1, 1, 0, 0, 1, 2},

};

CaseCfg *gCurCase = NULL;

typedef struct {
  char     caseCatalog[255];
  int32_t  bindNullNum;
  bool     checkParamNum;
  bool     printRes;
  bool     printCreateTblSql;
  bool     printQuerySql;
  bool     printStmtSql;
  bool     printVerbose;
  bool     autoCreateTbl;
  bool     numericParam;
  uint8_t  precision;
  int32_t  rowNum;               //row num for one table
  int32_t  bindColNum;
  int32_t  bindTagNum;
  int32_t  bindRowNum;           //row num for once bind
  int32_t  bindColTypeNum;
  int32_t* bindColTypeList;
  int32_t  bindTagTypeNum;
  int32_t* bindTagTypeList;
  int32_t  optrIdxListNum;
  int32_t* optrIdxList;
  int32_t  funcIdxListNum;
  int32_t* funcIdxList;
  int32_t  runTimes;
  int32_t  caseIdx;              // static case idx
  int32_t  caseNum;              // num in static case list
  int32_t  caseRunIdx;           // runtime case idx
  int32_t  caseRunNum;           // total run case num
} CaseCtrl;

#if 0
CaseCtrl gCaseCtrl = {
  .precision = TIME_PRECISION_MICRO,
  .bindNullNum = 0,
  .printCreateTblSql = true,
  .printQuerySql = true,
  .printStmtSql = true,
  .printVerbose = true,
  .printRes = true,
  .autoCreateTbl = false,
  .numericParam = false,
  .rowNum = 0,
  .bindColNum = 0,
  .bindTagNum = 0,
  .bindRowNum = 0,
  .bindColTypeNum = 0,
  .bindColTypeList = NULL,
  .bindTagTypeNum = 0,
  .bindTagTypeList = NULL,
  .optrIdxListNum = 0,
  .optrIdxList = NULL,
  .funcIdxListNum = 0,
  .funcIdxList = NULL,
  .checkParamNum = false,
  .runTimes = 0,
  .caseIdx = 24,
  .caseNum = 1,
  .caseRunIdx = -1,
  .caseRunNum = -1,
};
#endif


#if 1
CaseCtrl gCaseCtrl = {  // default
  .precision = TIME_PRECISION_MILLI,
  .bindNullNum = 0,
  .printCreateTblSql = false,
  .printQuerySql = true,
  .printStmtSql = true,
  .printVerbose = false,
  .printRes = true,
  .autoCreateTbl = false,
  .numericParam = false,
  .rowNum = 0,
  .bindColNum = 0,
  .bindTagNum = 0,
  .bindRowNum = 0,
  .bindColTypeNum = 0,
  .bindColTypeList = NULL,
  .bindTagTypeNum = 0,
  .bindTagTypeList = NULL,
  .optrIdxListNum = 0,
  .optrIdxList = NULL,
  .funcIdxListNum = 0,
  .funcIdxList = NULL,
  .checkParamNum = false,
  .runTimes = 0,
  .caseIdx = -1,
  .caseNum = -1,
  .caseRunIdx = -1,
  .caseRunNum = -1,
};
#endif

#if 0
CaseCtrl gCaseCtrl = {  // query case with specified col&oper
  .bindNullNum = 1,
  .printCreateTblSql = false,
  .printQuerySql = true,
  .printStmtSql = true,
  .rowNum = 0,
  .bindColNum = 0,
  .bindRowNum = 0,
  .optrIdxListNum = tListLen(optrIdxList),
  .optrIdxList = optrIdxList,
  .bindColTypeNum = tListLen(bindColTypeList),
  .bindColTypeList = bindColTypeList,
  .checkParamNum = false,
  .printRes = true,
  .runTimes = 0,
  .caseRunIdx = -1,
  .caseIdx = 5,
  .caseNum = 1,
  .caseRunNum = 1,
};
#endif

#if 0
CaseCtrl gCaseCtrl = {  // query case with specified col&oper
  .bindNullNum = 1,
  .printCreateTblSql = true,
  .printQuerySql = true,
  .printStmtSql = true,
  .autoCreateTbl = true,
  .rowNum = 0,
  .bindColNum = 0,
  .bindTagNum = 0,
  .bindRowNum = 0,
  .bindColTypeNum = 0,
  .bindColTypeList = NULL,
  .optrIdxListNum = 0,
  .optrIdxList = NULL,
  .checkParamNum = false,
  .printRes = true,
  .runTimes = 0,
  .caseRunIdx = -1,
  //.optrIdxListNum = tListLen(optrIdxList),
  //.optrIdxList = optrIdxList,
  //.bindColTypeNum = tListLen(bindColTypeList),
  //.bindColTypeList = bindColTypeList,
  .caseIdx = 8,
  .caseNum = 1,
  .caseRunNum = 1,
};
#endif

int32_t taosGetTimeOfDay(struct timeval *tv) {
  return gettimeofday(tv, NULL);
}
void *taosMemoryMalloc(uint64_t size) {
  return malloc(size);
}

void *taosMemoryCalloc(int32_t num, int32_t size) {
  return calloc(num, size);
}
void taosMemoryFree(const void *ptr) {
  if (ptr == NULL) return;

  return free((void*)ptr);
}

static int64_t taosGetTimestampMs() {
  struct timeval systemTime;
  taosGetTimeOfDay(&systemTime);
  return (int64_t)systemTime.tv_sec * 1000LL + (int64_t)systemTime.tv_usec/1000;
}

static int64_t taosGetTimestampUs() {
  struct timeval systemTime;
  taosGetTimeOfDay(&systemTime);
  return (int64_t)systemTime.tv_sec * 1000000LL + (int64_t)systemTime.tv_usec;
}

bool colExists(TAOS_MULTI_BIND* pBind, int32_t dataType) {
  int32_t i = 0;
  while (true) {
    if (0 == pBind[i].buffer_type) {
      return false;
    }

    if (pBind[i].buffer_type == dataType) {
      return true;
    }

    ++i;
  }
}

void generateInsertSQL(BindData *data) {
  int32_t len = 0;
  if (gCurCase->tblNum > 1) {
    if (data->singleTbInsert) {
      len = sprintf(data->sql, "insert into %s%d ", bpTbPrefix, data->singleTbIdx);
    } else {
      len = sprintf(data->sql, "insert into ? ");
    }
  } else {
    len = sprintf(data->sql, "insert into %s0 ", bpTbPrefix);
  }

  if (gCurCase->bindTagNum > 0) {
    len += sprintf(data->sql + len, "using %s%d ", bpStbPrefix, bpDefaultStbId);

    if (!gCurCase->fullCol) {
      len += sprintf(data->sql + len, "(");
      for (int c = 0; c < gCurCase->bindTagNum; ++c) {
        if (c) {
          len += sprintf(data->sql + len, ",");
        }
        switch (data->pTags[c].buffer_type) {  
          case TSDB_DATA_TYPE_BOOL:
            len += sprintf(data->sql + len, "tbooldata");
            break;
          case TSDB_DATA_TYPE_TINYINT:
            len += sprintf(data->sql + len, "ttinydata");
            break;
          case TSDB_DATA_TYPE_SMALLINT:
            len += sprintf(data->sql + len, "tsmalldata");
            break;
          case TSDB_DATA_TYPE_INT:
            len += sprintf(data->sql + len, "tintdata");
            break;
          case TSDB_DATA_TYPE_BIGINT:
            len += sprintf(data->sql + len, "tbigdata");
            break;
          case TSDB_DATA_TYPE_FLOAT:
            len += sprintf(data->sql + len, "tfloatdata");
            break;
          case TSDB_DATA_TYPE_DOUBLE:
            len += sprintf(data->sql + len, "tdoubledata");
            break;
          case TSDB_DATA_TYPE_VARCHAR:
            len += sprintf(data->sql + len, "tbinarydata");
            break;
          case TSDB_DATA_TYPE_TIMESTAMP:
            len += sprintf(data->sql + len, "tts");
            break;
          case TSDB_DATA_TYPE_NCHAR:
            len += sprintf(data->sql + len, "tnchardata");
            break;
          case TSDB_DATA_TYPE_UTINYINT:
            len += sprintf(data->sql + len, "tutinydata");
            break;
          case TSDB_DATA_TYPE_USMALLINT:
            len += sprintf(data->sql + len, "tusmalldata");
            break;
          case TSDB_DATA_TYPE_UINT:
            len += sprintf(data->sql + len, "tuintdata");
            break;
          case TSDB_DATA_TYPE_UBIGINT:
            len += sprintf(data->sql + len, "tubigdata");
            break;
          case TSDB_DATA_TYPE_GEOMETRY:
            len += sprintf(data->sql + len, "tgeometrydata");
            break;
          default:
            printf("!!!invalid tag type:%d", data->pTags[c].buffer_type);
            exit(1);
        }
      }
      
      len += sprintf(data->sql + len, ") ");
    }

    len += sprintf(data->sql + len, "tags (");
    for (int c = 0; c < gCurCase->bindTagNum; ++c) {
      if (c) {
        len += sprintf(data->sql + len, ",");
      }
      len += sprintf(data->sql + len, "?");
    }
    len += sprintf(data->sql + len, ") ");    
  }
  
  if (!gCurCase->fullCol) {
    len += sprintf(data->sql + len, "(");
    for (int c = 0; c < gCurCase->bindColNum; ++c) {
      if (c) {
        len += sprintf(data->sql + len, ",");
      }
      switch (data->pBind[c].buffer_type) {  
        case TSDB_DATA_TYPE_BOOL:
          len += sprintf(data->sql + len, "booldata");
          break;
        case TSDB_DATA_TYPE_TINYINT:
          len += sprintf(data->sql + len, "tinydata");
          break;
        case TSDB_DATA_TYPE_SMALLINT:
          len += sprintf(data->sql + len, "smalldata");
          break;
        case TSDB_DATA_TYPE_INT:
          len += sprintf(data->sql + len, "intdata");
          break;
        case TSDB_DATA_TYPE_BIGINT:
          len += sprintf(data->sql + len, "bigdata");
          break;
        case TSDB_DATA_TYPE_FLOAT:
          len += sprintf(data->sql + len, "floatdata");
          break;
        case TSDB_DATA_TYPE_DOUBLE:
          len += sprintf(data->sql + len, "doubledata");
          break;
        case TSDB_DATA_TYPE_VARCHAR:
          len += sprintf(data->sql + len, "binarydata");
          break;
        case TSDB_DATA_TYPE_TIMESTAMP:
          len += sprintf(data->sql + len, "ts");
          break;
        case TSDB_DATA_TYPE_NCHAR:
          len += sprintf(data->sql + len, "nchardata");
          break;
        case TSDB_DATA_TYPE_UTINYINT:
          len += sprintf(data->sql + len, "utinydata");
          break;
        case TSDB_DATA_TYPE_USMALLINT:
          len += sprintf(data->sql + len, "usmalldata");
          break;
        case TSDB_DATA_TYPE_UINT:
          len += sprintf(data->sql + len, "uintdata");
          break;
        case TSDB_DATA_TYPE_UBIGINT:
          len += sprintf(data->sql + len, "ubigdata");
          break;
        case TSDB_DATA_TYPE_GEOMETRY:
          len += sprintf(data->sql + len, "tgeometrydata");
          break;
        default:
          printf("!!!invalid col type:%d", data->pBind[c].buffer_type);
          exit(1);
      }
    }
    
    len += sprintf(data->sql + len, ") ");
  }

  len += sprintf(data->sql + len, "values (");
  for (int c = 0; c < gCurCase->bindColNum; ++c) {
    if (c) {
      len += sprintf(data->sql + len, ",");
    }
    len += sprintf(data->sql + len, "?");
  }
  len += sprintf(data->sql + len, ")");

  if (gCaseCtrl.printStmtSql) {
    printf("\tSQL: %s\n", data->sql);
  }  
}

void bpAppendOperatorParam(BindData *data, int32_t *len, int32_t dataType, int32_t idx) {
  OperInfo *pInfo = NULL;

  if (gCaseCtrl.optrIdxListNum > 0) {
    pInfo = &operInfo[gCaseCtrl.optrIdxList[idx]];
  } else {
    if (TSDB_DATA_TYPE_VARCHAR == dataType || TSDB_DATA_TYPE_NCHAR == dataType || TSDB_DATA_TYPE_GEOMETRY == dataType) {
      pInfo = &operInfo[varoperatorList[rand() % tListLen(varoperatorList)]];
    } else {
      pInfo = &operInfo[operatorList[rand() % tListLen(operatorList)]];
    }
  }
  
  switch (pInfo->paramNum) {
    case 2:
      if (pInfo->enclose) {
        *len += sprintf(data->sql + *len, " %s (?)", pInfo->oper);
      } else {
        *len += sprintf(data->sql + *len, " %s ?", pInfo->oper);
      }
      break;
    default:
      printf("!!!invalid operator paramNum:%d\n", pInfo->paramNum);
      exit(1);
  }
}

void bpAppendFunctionParam(BindData *data, int32_t *len, int32_t dataType, int32_t idx) {
  FuncInfo *pInfo = NULL;

  if (gCaseCtrl.funcIdxListNum > 0) {
    pInfo = &funcInfo[gCaseCtrl.funcIdxList[idx]];
  } else {
    pInfo = &funcInfo[rand() % tListLen(funcInfo)];
  }
  
  switch (pInfo->paramNum) {
    case 1:
      *len += sprintf(data->sql + *len, " %s(?)", pInfo->funcName);
      break;
    default:
      printf("!!!invalid function  paramNum:%d\n", pInfo->paramNum);
      exit(1);
  }
}


int32_t bpAppendColumnName(BindData *data, int32_t type, int32_t len) {
  switch (type) {  
    case TSDB_DATA_TYPE_BOOL:
      return sprintf(data->sql + len, "booldata");
      break;
    case TSDB_DATA_TYPE_TINYINT:
      return sprintf(data->sql + len, "tinydata");
      break;
    case TSDB_DATA_TYPE_SMALLINT:
      return sprintf(data->sql + len, "smalldata");
      break;
    case TSDB_DATA_TYPE_INT:
      return sprintf(data->sql + len, "intdata");
      break;
    case TSDB_DATA_TYPE_BIGINT:
      return sprintf(data->sql + len, "bigdata");
      break;
    case TSDB_DATA_TYPE_FLOAT:
      return sprintf(data->sql + len, "floatdata");
      break;
    case TSDB_DATA_TYPE_DOUBLE:
      return sprintf(data->sql + len, "doubledata");
      break;
    case TSDB_DATA_TYPE_VARCHAR:
      return sprintf(data->sql + len, "binarydata");
      break;
    case TSDB_DATA_TYPE_TIMESTAMP:
      return sprintf(data->sql + len, "ts");
      break;
    case TSDB_DATA_TYPE_NCHAR:
      return sprintf(data->sql + len, "nchardata");
      break;
    case TSDB_DATA_TYPE_UTINYINT:
      return sprintf(data->sql + len, "utinydata");
      break;
    case TSDB_DATA_TYPE_USMALLINT:
      return sprintf(data->sql + len, "usmalldata");
      break;
    case TSDB_DATA_TYPE_UINT:
      return sprintf(data->sql + len, "uintdata");
      break;
    case TSDB_DATA_TYPE_UBIGINT:
      return sprintf(data->sql + len, "ubigdata");
      break;
    case TSDB_DATA_TYPE_GEOMETRY:
      len += sprintf(data->sql + len, "tgeometrydata");
      break;
    default:
      printf("!!!invalid col type:%d", type);
      exit(1);
  }

  return 0;
}

void generateQueryCondSQL(BindData *data, int32_t tblIdx) {
  int32_t len = sprintf(data->sql, "select * from %s%d where ", bpTbPrefix, tblIdx);
  if (!gCurCase->fullCol) {
    for (int c = 0; c < gCurCase->bindColNum; ++c) {
      if (c) {
        len += sprintf(data->sql + len, " and ");
      }
      len += bpAppendColumnName(data, data->pBind[c].buffer_type, len);
      
      bpAppendOperatorParam(data, &len, data->pBind[c].buffer_type, c);
    }
  }

  if (gCaseCtrl.printStmtSql) {
    printf("\tSTMT SQL: %s\n", data->sql);
  }  
}

void bpGenerateConstInOpSQL(BindData *data, int32_t tblIdx) {
  int32_t len = 0;
  len = sprintf(data->sql, "select ");
  
  for (int c = 0; c < gCurCase->bindColNum; ++c) {
    if (c) {
      len += sprintf(data->sql + len, ", ");
    }
    
    len += bpAppendColumnName(data, data->pBind[c].buffer_type, len);
    
    bpAppendOperatorParam(data, &len, data->pBind[c].buffer_type, c);
  }

  len += sprintf(data->sql + len, " from %s%d", bpTbPrefix, tblIdx);
}


void bpGenerateConstInFuncSQL(BindData *data, int32_t tblIdx) {
  int32_t len = 0;
  len = sprintf(data->sql, "select ");
  
  for (int c = 0; c < gCurCase->bindColNum; ++c) {
    if (c) {
      len += sprintf(data->sql + len, ", ");
    }
    
    bpAppendFunctionParam(data, &len, data->pBind[c].buffer_type, c);
  }

  len += sprintf(data->sql + len, " from %s%d", bpTbPrefix, tblIdx);
}


void generateQueryMiscSQL(BindData *data, int32_t tblIdx) {
  if (tblIdx == FUNCTION_TEST_IDX && gCurCase->bindNullNum <= 0) {
    bpGenerateConstInFuncSQL(data, tblIdx);
  } else {
    switch(tblIdx) {
      case 0:
        //TODO FILL TEST
      default:
        bpGenerateConstInOpSQL(data, tblIdx);
        break;
    }
  }

  if (gCaseCtrl.printStmtSql) {
    printf("\tSTMT SQL: %s\n", data->sql);
  }  
}



void generateErrorSQL(BindData *data, int32_t tblIdx) {
  int32_t len = 0;
  data->sql = taosMemoryCalloc(1, 1024);
  
  switch(tblIdx) {
    case 0:
      len = sprintf(data->sql, "insert into %s%d values (?, 1)", bpTbPrefix, tblIdx);
      break;
    case 1:
      len = sprintf(data->sql, "select * from ?");
      break;
    case 2:
      len = sprintf(data->sql, "select * from %s%d where ? = ?", bpTbPrefix, tblIdx);
      break;
    default:
      len = sprintf(data->sql, "select count(*) from %s%d group by ?", bpTbPrefix, tblIdx);
      break;    
  }

  if (gCaseCtrl.printStmtSql) {
    printf("\tSTMT SQL: %s\n", data->sql);
  }  
}

void generateColDataType(BindData *data, int32_t bindIdx, int32_t colIdx, int32_t *dataType) {
  if (bindIdx < gCurCase->bindColNum) {
    if (gCaseCtrl.bindColTypeNum) {
      *dataType = gCaseCtrl.bindColTypeList[colIdx];
      return;
    } else if (gCurCase->fullCol) {
      *dataType = gCurCase->colList[bindIdx];
      return;
    } else if (gCaseCtrl.numericParam) {
      while (true) {
        *dataType = rand() % (TSDB_DATA_TYPE_MAX - 1) + 1;
        if (!IS_NUMERIC_TYPE(*dataType)) {
          continue;
        }

        break;
      }
      return;
    } else if (0 == colIdx) {
      *dataType = TSDB_DATA_TYPE_TIMESTAMP;
      return;
    } else {
      while (true) {
        *dataType = rand() % (TSDB_DATA_TYPE_MAX - 1) + 1;
        if (*dataType == TSDB_DATA_TYPE_JSON || *dataType == TSDB_DATA_TYPE_DECIMAL 
         || *dataType == TSDB_DATA_TYPE_BLOB || *dataType == TSDB_DATA_TYPE_MEDIUMBLOB
         || *dataType == TSDB_DATA_TYPE_VARBINARY) {
          continue;
        }

        if (colExists(data->pBind, *dataType)) {
          continue;
        }
        
        break;
      }
    }
  } else {
    *dataType = data->pBind[bindIdx%gCurCase->bindColNum].buffer_type;
  }
}

void generateTagDataType(BindData *data, int32_t bindIdx, int32_t colIdx, int32_t *dataType) {
  if (bindIdx < gCurCase->bindTagNum) {
    if (gCaseCtrl.bindTagTypeNum) {
      *dataType = gCaseCtrl.bindTagTypeList[colIdx];
      return;
    } else if (gCurCase->fullCol) {
      *dataType = gCurCase->colList[bindIdx];
      return;
    } else {
      while (true) {
        *dataType = rand() % (TSDB_DATA_TYPE_MAX - 1) + 1;
        if (*dataType == TSDB_DATA_TYPE_JSON || *dataType == TSDB_DATA_TYPE_DECIMAL 
         || *dataType == TSDB_DATA_TYPE_BLOB || *dataType == TSDB_DATA_TYPE_MEDIUMBLOB
         || *dataType == TSDB_DATA_TYPE_VARBINARY) {
          continue;
        }

        if (colExists(data->pTags, *dataType)) {
          continue;
        }
        
        break;
      }
    }
  } else {
    *dataType = data->pTags[bindIdx%gCurCase->bindTagNum].buffer_type;
  }
}


int32_t prepareColData(BP_BIND_TYPE bType, BindData *data, int32_t bindIdx, int32_t rowIdx, int32_t colIdx) {
  int32_t dataType = TSDB_DATA_TYPE_TIMESTAMP;
  TAOS_MULTI_BIND *pBase = NULL;
  
  if (bType == BP_BIND_TAG) {
    pBase = data->pTags;
    generateTagDataType(data, bindIdx, colIdx, &dataType);
  } else {
    pBase = data->pBind;
    generateColDataType(data, bindIdx, colIdx, &dataType);
  }


  switch (dataType) {  
    case TSDB_DATA_TYPE_BOOL:
      pBase[bindIdx].buffer_length = sizeof(bool);
      pBase[bindIdx].buffer = data->boolData + rowIdx;
      pBase[bindIdx].length = NULL;
      pBase[bindIdx].is_null = data->isNull ? (data->isNull + rowIdx) : NULL;
      break;
    case TSDB_DATA_TYPE_TINYINT:
      pBase[bindIdx].buffer_length = sizeof(int8_t);
      pBase[bindIdx].buffer = data->tinyData + rowIdx;
      pBase[bindIdx].length = NULL;
      pBase[bindIdx].is_null = data->isNull ? (data->isNull + rowIdx) : NULL;
      break;
    case TSDB_DATA_TYPE_SMALLINT:
      pBase[bindIdx].buffer_length = sizeof(int16_t);
      pBase[bindIdx].buffer = data->smallData + rowIdx;
      pBase[bindIdx].length = NULL;
      pBase[bindIdx].is_null = data->isNull ? (data->isNull + rowIdx) : NULL;
      break;
    case TSDB_DATA_TYPE_INT:
      pBase[bindIdx].buffer_length = sizeof(int32_t);
      pBase[bindIdx].buffer = data->intData + rowIdx;
      pBase[bindIdx].length = NULL;
      pBase[bindIdx].is_null = data->isNull ? (data->isNull + rowIdx) : NULL;
      break;
    case TSDB_DATA_TYPE_BIGINT:
      pBase[bindIdx].buffer_length = sizeof(int64_t);
      pBase[bindIdx].buffer = data->bigData + rowIdx;
      pBase[bindIdx].length = NULL;
      pBase[bindIdx].is_null = data->isNull ? (data->isNull + rowIdx) : NULL;
      break;
    case TSDB_DATA_TYPE_FLOAT:
      pBase[bindIdx].buffer_length = sizeof(float);
      pBase[bindIdx].buffer = data->floatData + rowIdx;
      pBase[bindIdx].length = NULL;
      pBase[bindIdx].is_null = data->isNull ? (data->isNull + rowIdx) : NULL;
      break;
    case TSDB_DATA_TYPE_DOUBLE:
      pBase[bindIdx].buffer_length = sizeof(double);
      pBase[bindIdx].buffer = data->doubleData + rowIdx;
      pBase[bindIdx].length = NULL;
      pBase[bindIdx].is_null = data->isNull ? (data->isNull + rowIdx) : NULL;
      break;
    case TSDB_DATA_TYPE_VARCHAR:
    case TSDB_DATA_TYPE_GEOMETRY:
      pBase[bindIdx].buffer_length = gVarCharSize;
      pBase[bindIdx].buffer = data->binaryData + rowIdx * gVarCharSize;
      pBase[bindIdx].length = data->binaryLen;
      pBase[bindIdx].is_null = data->isNull ? (data->isNull + rowIdx) : NULL;
      break;
    case TSDB_DATA_TYPE_TIMESTAMP:
      pBase[bindIdx].buffer_length = sizeof(int64_t);
      pBase[bindIdx].buffer = data->tsData + rowIdx;
      pBase[bindIdx].length = NULL;
      pBase[bindIdx].is_null = NULL;
      break;
    case TSDB_DATA_TYPE_NCHAR:
      pBase[bindIdx].buffer_length = gVarCharSize;
      pBase[bindIdx].buffer = data->binaryData + rowIdx * gVarCharSize;
      pBase[bindIdx].length = data->binaryLen;
      pBase[bindIdx].is_null = data->isNull ? (data->isNull + rowIdx) : NULL;
      break;
    case TSDB_DATA_TYPE_UTINYINT:
      pBase[bindIdx].buffer_length = sizeof(uint8_t);
      pBase[bindIdx].buffer = data->utinyData + rowIdx;
      pBase[bindIdx].length = NULL;
      pBase[bindIdx].is_null = data->isNull ? (data->isNull + rowIdx) : NULL;
      break;
    case TSDB_DATA_TYPE_USMALLINT:
      pBase[bindIdx].buffer_length = sizeof(uint16_t);
      pBase[bindIdx].buffer = data->usmallData + rowIdx;
      pBase[bindIdx].length = NULL;
      pBase[bindIdx].is_null = data->isNull ? (data->isNull + rowIdx) : NULL;
      break;
    case TSDB_DATA_TYPE_UINT:
      pBase[bindIdx].buffer_length = sizeof(uint32_t);
      pBase[bindIdx].buffer = data->uintData + rowIdx;
      pBase[bindIdx].length = NULL;
      pBase[bindIdx].is_null = data->isNull ? (data->isNull + rowIdx) : NULL;
      break;
    case TSDB_DATA_TYPE_UBIGINT:
      pBase[bindIdx].buffer_length = sizeof(uint64_t);
      pBase[bindIdx].buffer = data->ubigData + rowIdx;
      pBase[bindIdx].length = NULL;
      pBase[bindIdx].is_null = data->isNull ? (data->isNull + rowIdx) : NULL;
      break;
    default:
      printf("!!!invalid col type:%d", dataType);
      exit(1);
  }

  pBase[bindIdx].buffer_type = dataType;
  pBase[bindIdx].num = gCurCase->bindRowNum;

  if (bType == BP_BIND_TAG) {
    pBase[bindIdx].num = 1;
  }
  
  return 0;
}


int32_t prepareInsertData(BindData *data) {
  uint64_t allRowNum = gCurCase->rowNum * gCurCase->tblNum;
  
  data->colNum = 0;
  data->colTypes = taosMemoryCalloc(30, sizeof(int32_t));
  data->sql = taosMemoryCalloc(1, 1024);
  data->pBind = taosMemoryCalloc((int32_t)(allRowNum/gCurCase->bindRowNum)*gCurCase->bindColNum, sizeof(TAOS_MULTI_BIND));
  data->pTags = taosMemoryCalloc(gCurCase->tblNum*gCurCase->bindTagNum, sizeof(TAOS_MULTI_BIND));
  data->tsData = taosMemoryMalloc(allRowNum * sizeof(int64_t));
  data->boolData = taosMemoryMalloc(allRowNum * sizeof(bool));
  data->tinyData = taosMemoryMalloc(allRowNum * sizeof(int8_t));
  data->utinyData = taosMemoryMalloc(allRowNum * sizeof(uint8_t));
  data->smallData = taosMemoryMalloc(allRowNum * sizeof(int16_t));
  data->usmallData = taosMemoryMalloc(allRowNum * sizeof(uint16_t));
  data->intData = taosMemoryMalloc(allRowNum * sizeof(int32_t));
  data->uintData = taosMemoryMalloc(allRowNum * sizeof(uint32_t));
  data->bigData = taosMemoryMalloc(allRowNum * sizeof(int64_t));
  data->ubigData = taosMemoryMalloc(allRowNum * sizeof(uint64_t));
  data->floatData = taosMemoryMalloc(allRowNum * sizeof(float));
  data->doubleData = taosMemoryMalloc(allRowNum * sizeof(double));
  data->binaryData = taosMemoryMalloc(allRowNum * gVarCharSize);
  data->binaryLen = taosMemoryMalloc(allRowNum * sizeof(int32_t));
  if (gCurCase->bindNullNum) {
    data->isNull = taosMemoryCalloc((int32_t)allRowNum, sizeof(char));
  }
  
  for (int32_t i = 0; i < allRowNum; ++i) {
    if (gCurCase->duplicateValue) {
      data->tsData[i] = bpTs;
      if (i % 2 == 1) {
        bpTs++;
      }
    } else {
      data->tsData[i] = bpTs++;
    }
    data->boolData[i] = (bool)(i % 2);
    data->tinyData[i] = (int8_t)i;
    data->utinyData[i] = (uint8_t)(i+1);
    data->smallData[i] = (int16_t)i;
    data->usmallData[i] = (uint16_t)(i+1);
    data->intData[i] = (int32_t)i;
    data->uintData[i] = (uint32_t)(i+1);
    data->bigData[i] = (int64_t)i;
    data->ubigData[i] = (uint64_t)(i+1);
    data->floatData[i] = (float)i;
    data->doubleData[i] = (double)(i+1);
    memset(data->binaryData + gVarCharSize * i, 'a'+i%26, gVarCharLen);
    if (gCurCase->bindNullNum) {
      data->isNull[i] = (char)(i % 2);
    }
    data->binaryLen[i] = gVarCharLen;
  }

  for (int b = 0; b < (allRowNum/gCurCase->bindRowNum); b++) {
    for (int c = 0; c < gCurCase->bindColNum; ++c) {
      prepareColData(BP_BIND_COL, data, b*gCurCase->bindColNum+c, b*gCurCase->bindRowNum, c);
    }
  }

  for (int b = 0; b < gCurCase->tblNum; b++) {
    for (int c = 0; c < gCurCase->bindTagNum; ++c) {
      prepareColData(BP_BIND_TAG, data, b*gCurCase->bindTagNum+c, b, c);
    }
  }


  generateInsertSQL(data);
  
  return 0;
}

int32_t prepareQueryCondData(BindData *data, int32_t tblIdx) {
  uint64_t bindNum = gCurCase->rowNum / gCurCase->bindRowNum;
  
  data->colNum = 0;
  data->colTypes = taosMemoryCalloc(30, sizeof(int32_t));
  data->sql = taosMemoryCalloc(1, 1024);
  data->pBind = taosMemoryCalloc((int32_t)bindNum*gCurCase->bindColNum, sizeof(TAOS_MULTI_BIND));
  data->tsData = taosMemoryMalloc(bindNum * sizeof(int64_t));
  data->boolData = taosMemoryMalloc(bindNum * sizeof(bool));
  data->tinyData = taosMemoryMalloc(bindNum * sizeof(int8_t));
  data->utinyData = taosMemoryMalloc(bindNum * sizeof(uint8_t));
  data->smallData = taosMemoryMalloc(bindNum * sizeof(int16_t));
  data->usmallData = taosMemoryMalloc(bindNum * sizeof(uint16_t));
  data->intData = taosMemoryMalloc(bindNum * sizeof(int32_t));
  data->uintData = taosMemoryMalloc(bindNum * sizeof(uint32_t));
  data->bigData = taosMemoryMalloc(bindNum * sizeof(int64_t));
  data->ubigData = taosMemoryMalloc(bindNum * sizeof(uint64_t));
  data->floatData = taosMemoryMalloc(bindNum * sizeof(float));
  data->doubleData = taosMemoryMalloc(bindNum * sizeof(double));
  data->binaryData = taosMemoryMalloc(bindNum * gVarCharSize);
  data->binaryLen = taosMemoryMalloc(bindNum * sizeof(int32_t));
  if (gCurCase->bindNullNum) {
    data->isNull = taosMemoryCalloc((int32_t)bindNum, sizeof(char));
  }
  
  for (int32_t i = 0; i < bindNum; ++i) {
    data->tsData[i] = bpTs + tblIdx*gCurCase->rowNum + rand()%gCurCase->rowNum;
    data->boolData[i] = (bool)(tblIdx*gCurCase->rowNum + rand() % gCurCase->rowNum);
    data->tinyData[i] = (int8_t)(tblIdx*gCurCase->rowNum + rand() % gCurCase->rowNum);
    data->utinyData[i] = (uint8_t)(tblIdx*gCurCase->rowNum + rand() % gCurCase->rowNum);
    data->smallData[i] = (int16_t)(tblIdx*gCurCase->rowNum + rand() % gCurCase->rowNum);
    data->usmallData[i] = (uint16_t)(tblIdx*gCurCase->rowNum + rand() % gCurCase->rowNum);
    data->intData[i] = (int32_t)(tblIdx*gCurCase->rowNum + rand() % gCurCase->rowNum);
    data->uintData[i] = (uint32_t)(tblIdx*gCurCase->rowNum + rand() % gCurCase->rowNum);
    data->bigData[i] = (int64_t)(tblIdx*gCurCase->rowNum + rand() % gCurCase->rowNum);
    data->ubigData[i] = (uint64_t)(tblIdx*gCurCase->rowNum + rand() % gCurCase->rowNum);
    data->floatData[i] = (float)(tblIdx*gCurCase->rowNum + rand() % gCurCase->rowNum);
    data->doubleData[i] = (double)(tblIdx*gCurCase->rowNum + rand() % gCurCase->rowNum);
    memset(data->binaryData + gVarCharSize * i, 'a'+i%26, gVarCharLen);
    if (gCurCase->bindNullNum) {
      data->isNull[i] = (char)(i % 2);
    }
    data->binaryLen[i] = gVarCharLen;
  }

  for (int b = 0; b < bindNum; b++) {
    for (int c = 0; c < gCurCase->bindColNum; ++c) {
      prepareColData(BP_BIND_COL, data, b*gCurCase->bindColNum+c, b*gCurCase->bindRowNum, c);
    }
  }

  generateQueryCondSQL(data, tblIdx);
  
  return 0;
}


int32_t prepareQueryMiscData(BindData *data, int32_t tblIdx) {
  uint64_t bindNum = gCurCase->rowNum / gCurCase->bindRowNum;
  
  data->colNum = 0;
  data->colTypes = taosMemoryCalloc(30, sizeof(int32_t));
  data->sql = taosMemoryCalloc(1, 1024);
  data->pBind = taosMemoryCalloc((int32_t)bindNum*gCurCase->bindColNum, sizeof(TAOS_MULTI_BIND));
  data->tsData = taosMemoryMalloc(bindNum * sizeof(int64_t));
  data->boolData = taosMemoryMalloc(bindNum * sizeof(bool));
  data->tinyData = taosMemoryMalloc(bindNum * sizeof(int8_t));
  data->utinyData = taosMemoryMalloc(bindNum * sizeof(uint8_t));
  data->smallData = taosMemoryMalloc(bindNum * sizeof(int16_t));
  data->usmallData = taosMemoryMalloc(bindNum * sizeof(uint16_t));
  data->intData = taosMemoryMalloc(bindNum * sizeof(int32_t));
  data->uintData = taosMemoryMalloc(bindNum * sizeof(uint32_t));
  data->bigData = taosMemoryMalloc(bindNum * sizeof(int64_t));
  data->ubigData = taosMemoryMalloc(bindNum * sizeof(uint64_t));
  data->floatData = taosMemoryMalloc(bindNum * sizeof(float));
  data->doubleData = taosMemoryMalloc(bindNum * sizeof(double));
  data->binaryData = taosMemoryMalloc(bindNum * gVarCharSize);
  data->binaryLen = taosMemoryMalloc(bindNum * sizeof(int32_t));
  if (gCurCase->bindNullNum) {
    data->isNull = taosMemoryCalloc((int32_t)bindNum, sizeof(char));
  }
  
  for (int32_t i = 0; i < bindNum; ++i) {
    data->tsData[i] = bpTs + tblIdx*gCurCase->rowNum + rand()%gCurCase->rowNum;
    data->boolData[i] = (bool)(tblIdx*gCurCase->rowNum + rand() % gCurCase->rowNum);
    data->tinyData[i] = (int8_t)(tblIdx*gCurCase->rowNum + rand() % gCurCase->rowNum);
    data->utinyData[i] = (uint8_t)(tblIdx*gCurCase->rowNum + rand() % gCurCase->rowNum);
    data->smallData[i] = (int16_t)(tblIdx*gCurCase->rowNum + rand() % gCurCase->rowNum);
    data->usmallData[i] = (uint16_t)(tblIdx*gCurCase->rowNum + rand() % gCurCase->rowNum);
    data->intData[i] = (int32_t)(tblIdx*gCurCase->rowNum + rand() % gCurCase->rowNum);
    data->uintData[i] = (uint32_t)(tblIdx*gCurCase->rowNum + rand() % gCurCase->rowNum);
    data->bigData[i] = (int64_t)(tblIdx*gCurCase->rowNum + rand() % gCurCase->rowNum);
    data->ubigData[i] = (uint64_t)(tblIdx*gCurCase->rowNum + rand() % gCurCase->rowNum);
    data->floatData[i] = (float)(tblIdx*gCurCase->rowNum + rand() % gCurCase->rowNum);
    data->doubleData[i] = (double)(tblIdx*gCurCase->rowNum + rand() % gCurCase->rowNum);
    memset(data->binaryData + gVarCharSize * i, 'a'+i%26, gVarCharLen);
    if (gCurCase->bindNullNum) {
      data->isNull[i] = (char)(i % 2);
    }
    data->binaryLen[i] = gVarCharLen;
  }

  if (tblIdx == FUNCTION_TEST_IDX) {
    gCaseCtrl.numericParam = true;
  } else {
    gCaseCtrl.numericParam = false;
  }
  
  for (int b = 0; b < bindNum; b++) {
    for (int c = 0; c < gCurCase->bindColNum; ++c) {
      prepareColData(BP_BIND_COL, data, b*gCurCase->bindColNum+c, b*gCurCase->bindRowNum, c);
    }
  }

  gCaseCtrl.numericParam = false;

  generateQueryMiscSQL(data, tblIdx);

  return 0;
}



void destroyData(BindData *data) {
  taosMemoryFree(data->tsData);
  taosMemoryFree(data->boolData);
  taosMemoryFree(data->tinyData);
  taosMemoryFree(data->utinyData);
  taosMemoryFree(data->smallData);
  taosMemoryFree(data->usmallData);
  taosMemoryFree(data->intData);
  taosMemoryFree(data->uintData);
  taosMemoryFree(data->bigData);
  taosMemoryFree(data->ubigData);
  taosMemoryFree(data->floatData);
  taosMemoryFree(data->doubleData);
  taosMemoryFree(data->binaryData);
  taosMemoryFree(data->binaryLen);
  taosMemoryFree(data->isNull);
  taosMemoryFree(data->pBind);
  taosMemoryFree(data->pTags);
  taosMemoryFree(data->colTypes);
  taosMemoryFree(data->sql);
}

void bpFetchRows(TAOS_RES *result, bool printr, int32_t *rows) {
  TAOS_ROW    row;
  int         num_fields = taos_num_fields(result);
  TAOS_FIELD *fields = taos_fetch_fields(result);
  char        temp[256];

  // fetch the records row by row
  while ((row = taos_fetch_row(result))) {
    (*rows)++;
    if (printr) {
      memset(temp, 0, sizeof(temp));
      taos_print_row(temp, row, fields, num_fields);
      printf("\t[%s]\n", temp);
    }
  }
}

void bpExecQuery(TAOS    * taos, char* sql, bool printr, int32_t *rows) {
  TAOS_RES *result = taos_query(taos, sql);
  int code = taos_errno(result);
  if (code != 0) {
    printf("!!!failed to query table, reason:%s\n", taos_errstr(result));
    taos_free_result(result);
    exit(1);
  }

  bpFetchRows(result, printr, rows);

  taos_free_result(result);
}


int32_t bpAppendValueString(char *buf, int type, void *value, int32_t valueLen, int32_t *len) {
  switch (type) {
    case TSDB_DATA_TYPE_NULL:
      *len += sprintf(buf + *len, "null");
      break;

    case TSDB_DATA_TYPE_BOOL:
      *len += sprintf(buf + *len, (*(bool*)value) ? "true" : "false");
      break;

    case TSDB_DATA_TYPE_TINYINT:
      *len += sprintf(buf + *len, "%d", *(int8_t*)value);
      break;

    case TSDB_DATA_TYPE_SMALLINT:
      *len += sprintf(buf + *len, "%d", *(int16_t*)value);
      break;

    case TSDB_DATA_TYPE_INT:
      *len += sprintf(buf + *len, "%d", *(int32_t*)value);
      break;

    case TSDB_DATA_TYPE_BIGINT:
    case TSDB_DATA_TYPE_TIMESTAMP:
      *len += sprintf(buf + *len, "%ld", *(int64_t*)value);
      break;

    case TSDB_DATA_TYPE_FLOAT:
      *len += sprintf(buf + *len, "%e", *(float*)value);
      break;

    case TSDB_DATA_TYPE_DOUBLE:
      *len += sprintf(buf + *len, "%e", *(double*)value);
      break;

    case TSDB_DATA_TYPE_BINARY:
    case TSDB_DATA_TYPE_NCHAR:
    case TSDB_DATA_TYPE_GEOMETRY:
      buf[*len] = '\'';
      ++(*len);
      memcpy(buf + *len, value, valueLen);
      *len += valueLen;
      buf[*len] = '\'';
      ++(*len);
      break;

    case TSDB_DATA_TYPE_UTINYINT:
      *len += sprintf(buf + *len, "%d", *(uint8_t*)value);
      break;

    case TSDB_DATA_TYPE_USMALLINT:
      *len += sprintf(buf + *len, "%d", *(uint16_t*)value);
      break;

    case TSDB_DATA_TYPE_UINT:
      *len += sprintf(buf + *len, "%u", *(uint32_t*)value);
      break;

    case TSDB_DATA_TYPE_UBIGINT:
      *len += sprintf(buf + *len, "%lu", *(uint64_t*)value);
      break;

    default:
      printf("!!!invalid data type:%d\n", type);
      exit(1);
  }
}




void bpCheckIsInsert(TAOS_STMT *stmt, int32_t insert) {
  int32_t isInsert = 0;
  if (taos_stmt_is_insert(stmt, &isInsert)) {
    printf("!!!taos_stmt_is_insert error:%s\n", taos_stmt_errstr(stmt));
    exit(1);
  }

  if (insert != isInsert) {
    printf("!!!is insert failed\n");
    exit(1);
  }
}

void bpCheckParamNum(TAOS_STMT *stmt) {
  int32_t num = 0;
  if (taos_stmt_num_params(stmt, &num)) {
    printf("!!!taos_stmt_num_params error:%s\n", taos_stmt_errstr(stmt));
    exit(1);
  }

  if (gCurCase->bindColNum != num) {
    printf("!!!is insert failed\n");
    exit(1);
  }
}

void bpCheckAffectedRows(TAOS_STMT *stmt, int32_t times) {
  int32_t rows = taos_stmt_affected_rows(stmt);
  int32_t insertNum = gCurCase->rowNum * gCurCase->tblNum * times;
  if (gCurCase->duplicateValue) {
    insertNum /= 2;
  }
  if (insertNum != rows) {
    printf("!!!affected rows %d mis-match with insert num %d\n", rows, insertNum);
    exit(1);
  }
}

void bpCheckAffectedRowsOnce(TAOS_STMT *stmt, int32_t expectedNum) {
  int32_t rows = taos_stmt_affected_rows_once(stmt);
  if (expectedNum != rows) {
    printf("!!!affected rows %d mis-match with expected num %d\n", rows, expectedNum);
    exit(1);
  }
}

void bpCheckQueryResult(TAOS_STMT *stmt, TAOS *taos, char *stmtSql, TAOS_MULTI_BIND* bind) {
  // query using sql
  char sql[1024];
  int32_t len = 0;
  char* p = stmtSql;
  char* s = NULL;
  int32_t sqlResNum = 0;

  for (int32_t i = 0; true; ++i, p=s+1) {
    s = strchr(p, '?');
    if (NULL == s) {
      strcpy(&sql[len], p);
      break;
    }

    memcpy(&sql[len], p, (int64_t)s - (int64_t)p);
    len += (int32_t)((int64_t)s - (int64_t)p);
    
    if (bind[i].is_null && bind[i].is_null[0]) {
      bpAppendValueString(sql, TSDB_DATA_TYPE_NULL, NULL, 0, &len);
      continue;
    }

    bpAppendValueString(sql, bind[i].buffer_type, bind[i].buffer, (bind[i].length ? bind[i].length[0] : 0), &len);
  }

  if (gCaseCtrl.printQuerySql) {
    printf("\tQuery SQL: %s\n", sql);
  }

  bpExecQuery(taos, sql, gCaseCtrl.printRes, &sqlResNum);

  // query using stmt
  TAOS_RES* res = taos_stmt_use_result(stmt);
  int32_t stmtResNum = 0;
  bpFetchRows(res, gCaseCtrl.printRes, &stmtResNum);

  if (sqlResNum != stmtResNum) {
    printf("!!!sql res num %d mis-match stmt res num %d\n", sqlResNum, stmtResNum);
    exit(1);
  }

  printf("***sql res num match stmt res num %d\n", stmtResNum);
}

void bpCheckColTagFields(TAOS_STMT *stmt, int32_t fieldNum, TAOS_FIELD_E* pFields, int32_t expecteNum, TAOS_MULTI_BIND* pBind, BP_BIND_TYPE type) {
  int32_t code = 0;
  
  if (fieldNum != expecteNum) {
    printf("!!!%s field num %d mis-match expect num %d\n", BP_BIND_TYPE_STR(type),  fieldNum, expecteNum);
    exit(1);
  }

  if (type == BP_BIND_COL) {
    if (pFields[0].precision != gCaseCtrl.precision) {
      printf("!!!db precision %d mis-match expect %d\n", pFields[0].precision, gCaseCtrl.precision);
      exit(1);
    }
  }

  for (int32_t i = 0; i < fieldNum; ++i) {
    if (pFields[i].type != pBind[i].buffer_type) {
      printf("!!!%s %dth field type %d mis-match expect type %d\n", BP_BIND_TYPE_STR(type), i, pFields[i].type, pBind[i].buffer_type);
      exit(1);
    }

    if (pFields[i].type == TSDB_DATA_TYPE_BINARY || pFields[i].type == TSDB_DATA_TYPE_GEOMETRY) {
      if (pFields[i].bytes != (pBind[i].buffer_length + 2)) {
        printf("!!!%s %dth field len %d mis-match expect len %d\n", BP_BIND_TYPE_STR(type), i, pFields[i].bytes, (pBind[i].buffer_length + 2));
        exit(1);
      }
    } else if (pFields[i].type == TSDB_DATA_TYPE_NCHAR) {
      if (pFields[i].bytes != (pBind[i].buffer_length * 4 + 2)) {
        printf("!!!%s %dth field len %d mis-match expect len %d\n", BP_BIND_TYPE_STR(type), i, pFields[i].bytes, (pBind[i].buffer_length + 2));
        exit(1);
      }
    } else if (pFields[i].bytes != pBind[i].buffer_length) {
      printf("!!!%s %dth field len %d mis-match expect len %d\n", BP_BIND_TYPE_STR(type), i, pFields[i].bytes, pBind[i].buffer_length);
      exit(1);
    }
  }

  if (type == BP_BIND_COL) {
    int fieldType = 0;
    int fieldBytes = 0;
    for (int32_t i = 0; i < fieldNum; ++i) {    
      code = taos_stmt_get_param(stmt, i, &fieldType, &fieldBytes);
      if (code) {
        printf("!!!taos_stmt_get_param error:%s\n", taos_stmt_errstr(stmt));
        exit(1);
      }
      
      if (pFields[i].type != fieldType) {
        printf("!!!%s %dth field type %d mis-match expect type %d\n", BP_BIND_TYPE_STR(type), i, fieldType, pFields[i].type);
        exit(1);
      }
    
      if (pFields[i].bytes != fieldBytes) {
        printf("!!!%s %dth field len %d mis-match expect len %d\n", BP_BIND_TYPE_STR(type), i, fieldBytes, pFields[i].bytes);
        exit(1);
      }
    }
  }

  if (gCaseCtrl.printVerbose) {
    printf("%s fields check passed\n", BP_BIND_TYPE_STR(type));
  }
}


void bpCheckTagFields(TAOS_STMT *stmt, TAOS_MULTI_BIND* pBind) {
  int32_t code = 0;
  int fieldNum = 0;
  TAOS_FIELD_E* pFields = NULL;
  code = taos_stmt_get_tag_fields(stmt, &fieldNum, &pFields);
  if (code != 0){
    printf("!!!taos_stmt_get_tag_fields error:%s\n", taos_stmt_errstr(stmt));
    exit(1);
  }
  
  bpCheckColTagFields(stmt, fieldNum, pFields, gCurCase->bindTagNum, pBind, BP_BIND_TAG);
  taosMemoryFree(pFields);
}

void bpCheckColFields(TAOS_STMT *stmt, TAOS_MULTI_BIND* pBind) {
  if (gCurCase->testType == TTYPE_QUERY) {
    return;
  }
  
  int32_t code = 0;
  int fieldNum = 0;
  TAOS_FIELD_E* pFields = NULL;
  code = taos_stmt_get_col_fields(stmt, &fieldNum, &pFields);
  if (code != 0){
    printf("!!!taos_stmt_get_col_fields error:%s\n", taos_stmt_errstr(stmt));
    exit(1);
  }
  
  bpCheckColTagFields(stmt, fieldNum, pFields, gCurCase->bindColNum, pBind, BP_BIND_COL);
  taosMemoryFree(pFields);
}

void bpShowBindParam(TAOS_MULTI_BIND *bind, int32_t num) {
  for (int32_t i = 0; i < num; ++i) {
    TAOS_MULTI_BIND* b = &bind[i];
    printf("Bind %d: type[%d],buf[%p],buflen[%d],len[%d],null[%d],num[%d]\n", 
      i, b->buffer_type, b->buffer, b->buffer_length, b->length ? *b->length : 0, b->is_null ? *b->is_null : 0, b->num);
  }
}

int32_t bpBindParam(TAOS_STMT *stmt, TAOS_MULTI_BIND *bind) {
  static int32_t n = 0;

  bpCheckColFields(stmt, bind);
  
  if (gCurCase->bindRowNum > 1) {
    if (0 == (n++%2)) {
      if (taos_stmt_bind_param_batch(stmt, bind)) {
        printf("!!!taos_stmt_bind_param_batch error:%s\n", taos_stmt_errstr(stmt));
        bpShowBindParam(bind, gCurCase->bindColNum);
        exit(1);
      }
    } else {
      for (int32_t i = 0; i < gCurCase->bindColNum; ++i) {
        if (taos_stmt_bind_single_param_batch(stmt, bind+i, i)) {
          printf("!!!taos_stmt_bind_single_param_batch %d error:%s\n", taos_stmt_errstr(stmt), i);
          bpShowBindParam(bind, gCurCase->bindColNum);
          exit(1);
        }
      }
    }
  } else {
    if (0 == (n++%2)) {
      if (taos_stmt_bind_param_batch(stmt, bind)) {
        printf("!!!taos_stmt_bind_param_batch error:%s\n", taos_stmt_errstr(stmt));
        bpShowBindParam(bind, gCurCase->bindColNum);
        exit(1);
      }
    } else {
      if (taos_stmt_bind_param(stmt, bind)) {
        printf("!!!taos_stmt_bind_param error:%s\n", taos_stmt_errstr(stmt));
        bpShowBindParam(bind, gCurCase->bindColNum);        
        exit(1);
      }
    }
  }

  return 0;
}

int32_t bpSetTableNameTags(BindData *data, int32_t tblIdx, char *tblName, TAOS_STMT *stmt) {
  int32_t code = 0;
  if (gCurCase->bindTagNum > 0) {
    if ((rand() % 2) == 0) {
      code = taos_stmt_set_tbname(stmt, tblName);
      if (code != 0){
        printf("!!!taos_stmt_set_tbname error:%s\n", taos_stmt_errstr(stmt));
        exit(1);
      }

      bpCheckTagFields(stmt, data->pTags + tblIdx * gCurCase->bindTagNum);
      
      return taos_stmt_set_tags(stmt, data->pTags + tblIdx * gCurCase->bindTagNum);
    } else {
      return taos_stmt_set_tbname_tags(stmt, tblName, data->pTags + tblIdx * gCurCase->bindTagNum);  
    }
  } else {
    return taos_stmt_set_tbname(stmt, tblName);
  }
}


/* prepare [settbname [bind add]] exec */
int insertMBSETest1(TAOS_STMT *stmt, TAOS *taos) {
  BindData data = {0};
  prepareInsertData(&data);

  int code = taos_stmt_prepare(stmt, data.sql, 0);
  if (code != 0){
    printf("!!!failed to execute taos_stmt_prepare. error:%s\n", taos_stmt_errstr(stmt));
    exit(1);
  }

  bpCheckIsInsert(stmt, 1);

  int32_t bindTimes = gCurCase->rowNum/gCurCase->bindRowNum;
  for (int32_t t = 0; t< gCurCase->tblNum; ++t) {
    if (gCurCase->tblNum > 1) {
      char buf[32];
      sprintf(buf, "t%d", t);
      code = bpSetTableNameTags(&data, t, buf, stmt);
      if (code != 0){
        printf("!!!taos_stmt_set_tbname error:%s\n", taos_stmt_errstr(stmt));
        exit(1);
      }  
    }

    if (gCaseCtrl.checkParamNum) {
      bpCheckParamNum(stmt);
    }
    
    for (int32_t b = 0; b <bindTimes; ++b) {
      if (bpBindParam(stmt, data.pBind + t*bindTimes*gCurCase->bindColNum + b*gCurCase->bindColNum)) {
        exit(1);
      }
      
      if (taos_stmt_add_batch(stmt)) {
        printf("!!!taos_stmt_add_batch error:%s\n", taos_stmt_errstr(stmt));
        exit(1);
      }
    }
  }

  if (taos_stmt_execute(stmt) != 0) {
    printf("!!!taos_stmt_execute error:%s\n", taos_stmt_errstr(stmt));
    exit(1);
  }

  bpCheckIsInsert(stmt, 1);
  bpCheckAffectedRows(stmt, 1);

  destroyData(&data);

  return 0;
}


/* prepare [settbname bind add] exec  */
int insertMBSETest2(TAOS_STMT *stmt, TAOS *taos) {
  BindData data = {0};
  prepareInsertData(&data);

  int code = taos_stmt_prepare(stmt, data.sql, 0);
  if (code != 0){
    printf("!!!failed to execute taos_stmt_prepare. error:%s\n", taos_stmt_errstr(stmt));
    exit(1);
  }

  bpCheckIsInsert(stmt, 1);

  int32_t bindTimes = gCurCase->rowNum/gCurCase->bindRowNum;

  for (int32_t b = 0; b <bindTimes; ++b) {
    for (int32_t t = 0; t< gCurCase->tblNum; ++t) {
      if (gCurCase->tblNum > 1) {
        char buf[32];
        sprintf(buf, "t%d", t);
        code = bpSetTableNameTags(&data, t, buf, stmt);
        if (code != 0){
          printf("!!!taos_stmt_set_tbname error:%s\n", taos_stmt_errstr(stmt));
          exit(1);
        }  
      }
    
      if (bpBindParam(stmt, data.pBind + t*bindTimes*gCurCase->bindColNum + b*gCurCase->bindColNum)) {
        exit(1);
      }

      if (gCaseCtrl.checkParamNum) {
        bpCheckParamNum(stmt);
      }
    
      if (taos_stmt_add_batch(stmt)) {
        printf("!!!taos_stmt_add_batch error:%s\n", taos_stmt_errstr(stmt));
        exit(1);
      }
    }
  }

  if (taos_stmt_execute(stmt) != 0) {
    printf("!!!taos_stmt_execute error:%s\n", taos_stmt_errstr(stmt));
    exit(1);
  }

  bpCheckIsInsert(stmt, 1);
  bpCheckAffectedRows(stmt, 1);

  destroyData(&data);

  return 0;
}

/* prepare [settbname [bind add] exec] */
int insertMBMETest1(TAOS_STMT *stmt, TAOS *taos) {
  BindData data = {0};
  prepareInsertData(&data);
  
  int code = taos_stmt_prepare(stmt, data.sql, 0);
  if (code != 0){
    printf("!!!failed to execute taos_stmt_prepare. error:%s\n", taos_stmt_errstr(stmt));
    exit(1);
  }

  bpCheckIsInsert(stmt, 1);

  int32_t bindTimes = gCurCase->rowNum/gCurCase->bindRowNum;
  for (int32_t t = 0; t< gCurCase->tblNum; ++t) {
    if (gCurCase->tblNum > 1) {
      char buf[32];
      sprintf(buf, "t%d", t);
      code = bpSetTableNameTags(&data, t, buf, stmt);
      if (code != 0){
        printf("!!!taos_stmt_set_tbname error:%s\n", taos_stmt_errstr(stmt));
        exit(1);
      }  
    }

    if (gCaseCtrl.checkParamNum) {
      bpCheckParamNum(stmt);
    }
    
    for (int32_t b = 0; b <bindTimes; ++b) {
      if (bpBindParam(stmt, data.pBind + t*bindTimes*gCurCase->bindColNum + b*gCurCase->bindColNum)) {
        exit(1);
      }
      
      if (taos_stmt_add_batch(stmt)) {
        printf("!!!taos_stmt_add_batch error:%s\n", taos_stmt_errstr(stmt));
        exit(1);
      }
    }

    if (taos_stmt_execute(stmt) != 0) {
      printf("!!!taos_stmt_execute error:%s\n", taos_stmt_errstr(stmt));
      exit(1);
    }
  }

  bpCheckIsInsert(stmt, 1);
  bpCheckAffectedRows(stmt, 1);

  destroyData(&data);

  return 0;
}

/* prepare [settbname [bind add exec]] */
int insertMBMETest2(TAOS_STMT *stmt, TAOS *taos) {
  BindData data = {0};
  prepareInsertData(&data);

  int code = taos_stmt_prepare(stmt, data.sql, 0);
  if (code != 0){
    printf("!!!failed to execute taos_stmt_prepare. error:%s\n", taos_stmt_errstr(stmt));
    exit(1);
  }

  bpCheckIsInsert(stmt, 1);

  int32_t bindTimes = gCurCase->rowNum/gCurCase->bindRowNum;
  for (int32_t t = 0; t< gCurCase->tblNum; ++t) {
    if (gCurCase->tblNum > 1) {
      char buf[32];
      sprintf(buf, "t%d", t);
      code = bpSetTableNameTags(&data, t, buf, stmt);
      if (code != 0){
        printf("!!!taos_stmt_set_tbname error:%s\n", taos_stmt_errstr(stmt));
        exit(1);
      }  
    }
    
    for (int32_t b = 0; b <bindTimes; ++b) {
      if (bpBindParam(stmt, data.pBind + t*bindTimes*gCurCase->bindColNum + b*gCurCase->bindColNum)) {
        exit(1);
      }

      if (gCaseCtrl.checkParamNum) {
        bpCheckParamNum(stmt);
      }
    
      if (taos_stmt_add_batch(stmt)) {
        printf("!!!taos_stmt_add_batch error:%s\n", taos_stmt_errstr(stmt));
        exit(1);
      }

      if (taos_stmt_execute(stmt) != 0) {
        printf("!!!taos_stmt_execute error:%s\n", taos_stmt_errstr(stmt));
        exit(1);
      }
    }
  }

  bpCheckIsInsert(stmt, 1);
  bpCheckAffectedRows(stmt, 1);

  destroyData(&data);

  return 0;
}

/* prepare [settbname [settbname bind add exec]] */
int insertMBMETest3(TAOS_STMT *stmt, TAOS *taos) {
  BindData data = {0};
  prepareInsertData(&data);

  int code = taos_stmt_prepare(stmt, data.sql, 0);
  if (code != 0){
    printf("!!!failed to execute taos_stmt_prepare. error:%s\n", taos_stmt_errstr(stmt));
    exit(1);
  }

  bpCheckIsInsert(stmt, 1);

  int32_t bindTimes = gCurCase->rowNum/gCurCase->bindRowNum;
  for (int32_t t = 0; t< gCurCase->tblNum; ++t) {
    if (gCurCase->tblNum > 1) {
      char buf[32];
      sprintf(buf, "t%d", t);
      code = bpSetTableNameTags(&data, t, buf, stmt);
      if (code != 0){
        printf("!!!taos_stmt_set_tbname error:%s\n", taos_stmt_errstr(stmt));
        exit(1);
      }  
    }

    if (gCaseCtrl.checkParamNum) {
      bpCheckParamNum(stmt);
    }
    
    for (int32_t b = 0; b <bindTimes; ++b) {
      if (gCurCase->tblNum > 1) {
        char buf[32];
        sprintf(buf, "t%d", t);
        code = bpSetTableNameTags(&data, t, buf, stmt);
        if (code != 0){
          printf("!!!taos_stmt_set_tbname error:%s\n", taos_stmt_errstr(stmt));
          exit(1);
        }  
      }
      
      if (bpBindParam(stmt, data.pBind + t*bindTimes*gCurCase->bindColNum + b*gCurCase->bindColNum)) {
        exit(1);
      }
      
      if (taos_stmt_add_batch(stmt)) {
        printf("!!!taos_stmt_add_batch error:%s\n", taos_stmt_errstr(stmt));
        exit(1);
      }

      if (taos_stmt_execute(stmt) != 0) {
        printf("!!!taos_stmt_execute error:%s\n", taos_stmt_errstr(stmt));
        exit(1);
      }
    }
  }

  bpCheckIsInsert(stmt, 1);
  bpCheckAffectedRows(stmt, 1);

  destroyData(&data);

  return 0;
}


/* prepare [settbname bind add exec]   */
int insertMBMETest4(TAOS_STMT *stmt, TAOS *taos) {
  BindData data = {0};
  prepareInsertData(&data);

  int code = taos_stmt_prepare(stmt, data.sql, 0);
  if (code != 0){
    printf("!!!failed to execute taos_stmt_prepare. error:%s\n", taos_stmt_errstr(stmt));
    exit(1);
  }

  bpCheckIsInsert(stmt, 1);

  int32_t bindTimes = gCurCase->rowNum/gCurCase->bindRowNum;

  for (int32_t b = 0; b <bindTimes; ++b) {
    for (int32_t t = 0; t< gCurCase->tblNum; ++t) {
      if (gCurCase->tblNum > 1) {
        char buf[32];
        sprintf(buf, "t%d", t);
        code = bpSetTableNameTags(&data, t, buf, stmt);
        if (code != 0){
          printf("!!!taos_stmt_set_tbname error:%s\n", taos_stmt_errstr(stmt));
          exit(1);
        }  
      }
    
      if (bpBindParam(stmt, data.pBind + t*bindTimes*gCurCase->bindColNum + b*gCurCase->bindColNum)) {
        exit(1);
      }

      if (gCaseCtrl.checkParamNum) {
        bpCheckParamNum(stmt);
      }
    
      if (taos_stmt_add_batch(stmt)) {
        printf("!!!taos_stmt_add_batch error:%s\n", taos_stmt_errstr(stmt));
        exit(1);
      }

      if (taos_stmt_execute(stmt) != 0) {
        printf("!!!taos_stmt_execute error:%s\n", taos_stmt_errstr(stmt));
        exit(1);
      }
    }
  }

  bpCheckIsInsert(stmt, 1);
  bpCheckAffectedRows(stmt, 1);

  destroyData(&data);

  return 0;
}

/* [prepare [settbname [bind add] exec]]   */
int insertMPMETest1(TAOS_STMT *stmt, TAOS *taos) {
  int32_t loop = 0;
  
  while (gCurCase->bindColNum >= 2) {
    BindData data = {0};
    prepareInsertData(&data);

    int code = taos_stmt_prepare(stmt, data.sql, 0);
    if (code != 0){
      printf("!!!failed to execute taos_stmt_prepare. error:%s\n", taos_stmt_errstr(stmt));
      exit(1);
    }

    bpCheckIsInsert(stmt, 1);

    int32_t bindTimes = gCurCase->rowNum/gCurCase->bindRowNum;
    for (int32_t t = 0; t< gCurCase->tblNum; ++t) {
      if (gCurCase->tblNum > 1) {
        char buf[32];
        sprintf(buf, "t%d", t);
        code = bpSetTableNameTags(&data, t, buf, stmt);
        if (code != 0){
          printf("!!!taos_stmt_set_tbname error:%s\n", taos_stmt_errstr(stmt));
          exit(1);
        }  
      }

      if (gCaseCtrl.checkParamNum) {
        bpCheckParamNum(stmt);
      }
      
      for (int32_t b = 0; b <bindTimes; ++b) {
        if (bpBindParam(stmt, data.pBind + t*bindTimes*gCurCase->bindColNum + b*gCurCase->bindColNum)) {
          exit(1);
        }
        
        if (taos_stmt_add_batch(stmt)) {
          printf("!!!taos_stmt_add_batch error:%s\n", taos_stmt_errstr(stmt));
          exit(1);
        }
      }

      if (taos_stmt_execute(stmt) != 0) {
        printf("!!!taos_stmt_execute error:%s\n", taos_stmt_errstr(stmt));
        exit(1);
      }
    }

    bpCheckIsInsert(stmt, 1);

    destroyData(&data);

    gCurCase->bindColNum -= 2;
    gCurCase->fullCol = false;
    loop++;
  }

  bpCheckAffectedRows(stmt, loop);

  gExecLoopTimes = loop;
  
  return 0;
}


/* [prepare [settbnametag [bind add] exec]]   */
int insertAUTOTest1(TAOS_STMT *stmt, TAOS *taos) {
  int32_t loop = 0;
  
  while (gCurCase->bindTagNum > 0 && gCurCase->bindColNum > 0) {
    BindData data = {0};
    prepareInsertData(&data);

    int code = taos_stmt_prepare(stmt, data.sql, 0);
    if (code != 0){
      printf("!!!failed to execute taos_stmt_prepare. error:%s\n", taos_stmt_errstr(stmt));
      exit(1);
    }

    bpCheckIsInsert(stmt, 1);

    int32_t bindTimes = gCurCase->rowNum/gCurCase->bindRowNum;
    for (int32_t t = 0; t< gCurCase->tblNum; ++t) {
      if (gCurCase->tblNum > 1) {
        char buf[32];
        sprintf(buf, "t%d", t);
        code = bpSetTableNameTags(&data, t, buf, stmt);
        if (code != 0){
          printf("!!!taos_stmt_set_tbname_tags error:%s\n", taos_stmt_errstr(stmt));
          exit(1);
        }  
      }

      if (gCaseCtrl.checkParamNum) {
        bpCheckParamNum(stmt);
      }
      
      for (int32_t b = 0; b <bindTimes; ++b) {
        if (bpBindParam(stmt, data.pBind + t*bindTimes*gCurCase->bindColNum + b*gCurCase->bindColNum)) {
          exit(1);
        }
        
        if (taos_stmt_add_batch(stmt)) {
          printf("!!!taos_stmt_add_batch error:%s\n", taos_stmt_errstr(stmt));
          exit(1);
        }
      }

      if (taos_stmt_execute(stmt) != 0) {
        printf("!!!taos_stmt_execute error:%s\n", taos_stmt_errstr(stmt));
        exit(1);
      }
    }

    bpCheckIsInsert(stmt, 1);

    destroyData(&data);

    gCurCase->bindColNum -= 2;
    gCurCase->bindTagNum -= 2;
    gCurCase->fullCol = false;
    loop++;
  }

  bpCheckAffectedRows(stmt, loop);

  gExecLoopTimes = loop;
  
  return 0;
}



/* [prepare [settbnametag [bind add exec]]]   */
int insertAUTOTest2(TAOS_STMT *stmt, TAOS *taos) {
  int32_t loop = 0;
  
  while (gCurCase->bindTagNum > 0 && gCurCase->bindColNum > 0) {
    BindData data = {0};
    prepareInsertData(&data);

    int code = taos_stmt_prepare(stmt, data.sql, 0);
    if (code != 0){
      printf("!!!failed to execute taos_stmt_prepare. error:%s\n", taos_stmt_errstr(stmt));
      exit(1);
    }

    bpCheckIsInsert(stmt, 1);

    int32_t bindTimes = gCurCase->rowNum/gCurCase->bindRowNum;
    for (int32_t b = 0; b <bindTimes; ++b) {
      for (int32_t t = 0; t< gCurCase->tblNum; ++t) {
        if (gCurCase->tblNum > 1) {
          char buf[32];
          sprintf(buf, "t%d", t);
          code = bpSetTableNameTags(&data, t, buf, stmt);
          if (code != 0){
            printf("!!!taos_stmt_set_tbname_tags error:%s\n", taos_stmt_errstr(stmt));
            exit(1);
          }  
        }
      
        if (gCaseCtrl.checkParamNum) {
          bpCheckParamNum(stmt);
        }
        if (bpBindParam(stmt, data.pBind + t*bindTimes*gCurCase->bindColNum + b*gCurCase->bindColNum)) {
          exit(1);
        }
        
        if (taos_stmt_add_batch(stmt)) {
          printf("!!!taos_stmt_add_batch error:%s\n", taos_stmt_errstr(stmt));
          exit(1);
        }
        
        if (taos_stmt_execute(stmt) != 0) {
          printf("!!!taos_stmt_execute error:%s\n", taos_stmt_errstr(stmt));
          exit(1);
        }
      }
    }

    bpCheckIsInsert(stmt, 1);

    destroyData(&data);

    gCurCase->bindColNum -= 2;
    gCurCase->bindTagNum -= 2;
    gCurCase->fullCol = false;
    loop++;
  }

  bpCheckAffectedRows(stmt, loop);

  gExecLoopTimes = loop;
  
  return 0;
}

/* normal table [prepare [bind add exec]]   */
int insertAUTOTest3(TAOS_STMT *stmt, TAOS *taos) {
  int32_t loop = 0;
  
  while (gCurCase->bindColNum > 0) {
    BindData data = {0};
    data.singleTbInsert = true;
    prepareInsertData(&data);

    int32_t bindTimes = gCurCase->rowNum/gCurCase->bindRowNum;
    for (int32_t t = 0; t< gCurCase->tblNum; ++t) {
      data.singleTbIdx = t;        
      generateInsertSQL(&data);
      
      int code = taos_stmt_prepare(stmt, data.sql, 0);
      if (code != 0){
        printf("!!!failed to execute taos_stmt_prepare. error:%s\n", taos_stmt_errstr(stmt));
        exit(1);
      }
      
      for (int32_t b = 0; b <bindTimes; ++b) {
        bpCheckIsInsert(stmt, 1);
      
        if (gCaseCtrl.checkParamNum) {
          bpCheckParamNum(stmt);
        }
        
        if (bpBindParam(stmt, data.pBind + t*bindTimes*gCurCase->bindColNum + b*gCurCase->bindColNum)) {
          exit(1);
        }
        
        if (taos_stmt_add_batch(stmt)) {
          printf("!!!taos_stmt_add_batch error:%s\n", taos_stmt_errstr(stmt));
          exit(1);
        }
        
        if (taos_stmt_execute(stmt) != 0) {
          printf("!!!taos_stmt_execute error:%s\n", taos_stmt_errstr(stmt));
          exit(1);
        }
      }
    }

    bpCheckIsInsert(stmt, 1);

    destroyData(&data);

    gCurCase->bindColNum -= 2;
    gCurCase->fullCol = false;
    loop++;
  }

  bpCheckAffectedRows(stmt, loop);

  gExecLoopTimes = loop;
  
  return 0;
}


/* select * from table */
int queryColumnTest(TAOS_STMT *stmt, TAOS *taos) {
  BindData data = {0};

  for (int32_t t = 0; t< gCurCase->tblNum; ++t) {
    memset(&data, 0, sizeof(data));
    prepareQueryCondData(&data, t);

    int code = taos_stmt_prepare(stmt, data.sql, 0);
    if (code != 0){
      printf("!!!failed to execute taos_stmt_prepare. error:%s\n", taos_stmt_errstr(stmt));
      exit(1);
    }

    for (int32_t n = 0; n< (gCurCase->rowNum/gCurCase->bindRowNum); ++n) {
      bpCheckIsInsert(stmt, 0);

      if (gCaseCtrl.checkParamNum) {
        bpCheckParamNum(stmt);
      }
      
      if (bpBindParam(stmt, data.pBind + n * gCurCase->bindColNum)) {
        exit(1);
      }

      if (rand() % 2 == 0) {
        if (taos_stmt_add_batch(stmt)) {
          printf("!!!taos_stmt_add_batch error:%s\n", taos_stmt_errstr(stmt));
          exit(1);
        }
      }

      if (taos_stmt_execute(stmt) != 0) {
        printf("!!!taos_stmt_execute error:%s\n", taos_stmt_errstr(stmt));
        exit(1);
      }

      bpCheckQueryResult(stmt, taos, data.sql, data.pBind + n * gCurCase->bindColNum);    
    }
    
    bpCheckIsInsert(stmt, 0);

    destroyData(&data);
  }

  return 0;
}

/* value in query sql */
int queryMiscTest(TAOS_STMT *stmt, TAOS *taos) {
  BindData data = {0};

  for (int32_t t = 0; t< gCurCase->tblNum; ++t) {
    memset(&data, 0, sizeof(data));
    prepareQueryMiscData(&data, t);

    int code = taos_stmt_prepare(stmt, data.sql, 0);
    if (code != 0){
      printf("!!!failed to execute taos_stmt_prepare. error:%s\n", taos_stmt_errstr(stmt));
      exit(1);
    }

    for (int32_t n = 0; n< (gCurCase->rowNum/gCurCase->bindRowNum); ++n) {
      bpCheckIsInsert(stmt, 0);

      if (gCaseCtrl.checkParamNum) {
        bpCheckParamNum(stmt);
      }
      
      if (bpBindParam(stmt, data.pBind + n * gCurCase->bindColNum)) {
        exit(1);
      }

      if (rand() % 2 == 0) {      
        if (taos_stmt_add_batch(stmt)) {
          printf("!!!taos_stmt_add_batch error:%s\n", taos_stmt_errstr(stmt));
          exit(1);
        }
      }

      if (taos_stmt_execute(stmt) != 0) {
        printf("!!!taos_stmt_execute error:%s\n", taos_stmt_errstr(stmt));
        exit(1);
      }

      bpCheckQueryResult(stmt, taos, data.sql, data.pBind + n * gCurCase->bindColNum);    
    }
    
    bpCheckIsInsert(stmt, 0);

    destroyData(&data);
  }

  return 0;
}


int errorSQLTest1(TAOS_STMT *stmt, TAOS *taos) {
  BindData data = {0};

  for (int32_t t = 0; t< gCurCase->tblNum; ++t) {
    memset(&data, 0, sizeof(data));
    generateErrorSQL(&data, t);

    int code = taos_stmt_prepare(stmt, data.sql, 0);
    if (code != 0){
      printf("*taos_stmt_prepare error as expected, error:%s\n", taos_stmt_errstr(stmt));
    } else {
      printf("!!!taos_stmt_prepare succeed, which should be error\n");
      exit(1);
    }

    destroyData(&data);
  }

  return 0;
}

void prepareCheckResultImpl(TAOS     * taos, char *tname, bool printr, int expected, bool silent) {
  char sql[255] = "SELECT * FROM ";
  int32_t rows = 0;
  
  strcat(sql, tname);
  bpExecQuery(taos, sql, printr, &rows);
  
  if (rows == expected) {
    if (!silent) {
      printf("***%d rows are fetched as expected from %s\n", rows, tname);
    }
  } else {
    printf("!!!expect rows %d mis-match rows %d fetched from %s\n", expected, rows, tname);
    exit(1);
  }
}


void prepareCheckResult(TAOS     *taos, bool silent) {
  char buf[32];
  for (int32_t t = 0; t< gCurCase->tblNum; ++t) {
    if (gCurCase->tblNum > 1) {
      sprintf(buf, "%s%d", bpTbPrefix, t);
    } else {
      sprintf(buf, "%s%d", bpTbPrefix, 0);
    }

    prepareCheckResultImpl(taos, buf, gCaseCtrl.printRes, gCurCase->duplicateValue ? (gCurCase->rowNum * gExecLoopTimes / 2) : (gCurCase->rowNum * gExecLoopTimes), silent);
  }

  gExecLoopTimes = 1;
}



//120table 60 record each table
int sql_perf1(TAOS     *taos) {
  char *sql[3000] = {0};
  TAOS_RES *result;

  for (int i = 0; i < 3000; i++) {
    sql[i] = taosMemoryCalloc(1, 1048576);
  }

  int len = 0;
  int tss = 0;
  for (int l = 0; l < 3000; ++l) {
    len = sprintf(sql[l], "insert into ");
    for (int t = 0; t < 120; ++t) {
      len += sprintf(sql[l] + len, "m%d values ", t);
      for (int m = 0; m < 60; ++m) {
        len += sprintf(sql[l] + len, "(%d, %d, %d, %d, %d, %d, %f, %f, \"aaaaaaaaaaaaaaaaaaaaaaaaaaaaaaaaaaaaaaa\", \"aaaaaaaaaaaaaaaaaaaaaaaaaaaaaaaaaaaaaaa\") ", tss++, m, m, m, m, m, m+1.0, m+1.0);
      }
    }
  }


  int64_t starttime = taosGetTimestampUs();
  for (int i = 0; i < 3000; ++i) {
      result = taos_query(taos, sql[i]);
      int code = taos_errno(result);
      if (code != 0) {
        printf("%d failed to query table, reason:%s\n", taos_errstr(result));
        taos_free_result(result);
        exit(1);
    }

    taos_free_result(result);
  }
  int64_t endtime = taosGetTimestampUs();
  printf("insert total %d records, used %u seconds, avg:%.1f useconds\n", 3000*120*60, (endtime-starttime)/1000000UL, (endtime-starttime)/(3000*120*60));

  for (int i = 0; i < 3000; i++) {
    taosMemoryFree(sql[i]);
  }

  return 0;
}





//one table 60 records one time
int sql_perf_s1(TAOS     *taos) {
  char **sql = calloc(1, sizeof(char*) * 360000);
  TAOS_RES *result;

  for (int i = 0; i < 360000; i++) {
    sql[i] = taosMemoryCalloc(1, 9000);
  }

  int len = 0;
  int tss = 0;
  int id = 0;
  for (int t = 0; t < 120; ++t) {
    for (int l = 0; l < 3000; ++l) {
      len = sprintf(sql[id], "insert into m%d values ", t);
      for (int m = 0; m < 60; ++m) {
        len += sprintf(sql[id] + len, "(%d, %d, %d, %d, %d, %d, %f, %f, \"aaaaaaaaaaaaaaaaaaaaaaaaaaaaaaaaaaaaaaa\", \"aaaaaaaaaaaaaaaaaaaaaaaaaaaaaaaaaaaaaaa\") ", tss++, m, m, m, m, m, m+1.0, m+1.0);
      }
      if (len >= 9000) {
        printf("sql:%s,len:%d\n", sql[id], len);
        exit(1);
      }
      ++id;
    }
  }


  unsigned long long starttime = taosGetTimestampUs();
  for (int i = 0; i < 360000; ++i) {
      result = taos_query(taos, sql[i]);
      int code = taos_errno(result);
      if (code != 0) {
        printf("failed to query table, reason:%s\n", taos_errstr(result));
        taos_free_result(result);
        exit(1);
    }

    taos_free_result(result);
  }
  unsigned long long endtime = taosGetTimestampUs();
  printf("insert total %d records, used %u seconds, avg:%.1f useconds\n", 3000*120*60, (endtime-starttime)/1000000UL, (endtime-starttime)/(3000*120*60));

  for (int i = 0; i < 360000; i++) {
    taosMemoryFree(sql[i]);
  }

  taosMemoryFree(sql);

  return 0;
}


//small record size
int sql_s_perf1(TAOS     *taos) {
  char *sql[3000] = {0};
  TAOS_RES *result;

  for (int i = 0; i < 3000; i++) {
    sql[i] = taosMemoryCalloc(1, 1048576);
  }

  int len = 0;
  int tss = 0;
  for (int l = 0; l < 3000; ++l) {
    len = sprintf(sql[l], "insert into ");
    for (int t = 0; t < 120; ++t) {
      len += sprintf(sql[l] + len, "m%d values ", t);
      for (int m = 0; m < 60; ++m) {
        len += sprintf(sql[l] + len, "(%d, %d) ", tss++, m%2);
      }
    }
  }


  unsigned long long starttime = taosGetTimestampUs();
  for (int i = 0; i < 3000; ++i) {
      result = taos_query(taos, sql[i]);
      int code = taos_errno(result);
      if (code != 0) {
        printf("failed to query table, reason:%s\n", taos_errstr(result));
        taos_free_result(result);
        exit(1);
    }

    taos_free_result(result);
  }
  unsigned long long endtime = taosGetTimestampUs();
  printf("insert total %d records, used %u seconds, avg:%.1f useconds\n", 3000*120*60, (endtime-starttime)/1000000UL, (endtime-starttime)/(3000*120*60));

  for (int i = 0; i < 3000; i++) {
    taosMemoryFree(sql[i]);
  }

  return 0;
}

void generateCreateTableSQL(char *buf, int32_t tblIdx, int32_t colNum, int32_t *colList, int32_t tableType) {
  int32_t blen = 0;
  blen = sprintf(buf, "create table %s%d ", (1 == tableType ? bpStbPrefix : bpTbPrefix), tblIdx);

<<<<<<< HEAD
  if (tableType == 3) {
    blen += sprintf(buf + blen, "using %s%d", bpStbPrefix, bpDefaultStbId);
=======
  blen += sprintf(buf + blen, " (");
  
  for (int c = 0; c < colNum; ++c) {
    if (c > 0) {
      blen += sprintf(buf + blen, ",");
    }
  
    switch (colList[c]) {  
      case TSDB_DATA_TYPE_BOOL:
        blen += sprintf(buf + blen, "booldata bool");
        break;
      case TSDB_DATA_TYPE_TINYINT:
        blen += sprintf(buf + blen, "tinydata tinyint");
        break;
      case TSDB_DATA_TYPE_SMALLINT:
        blen += sprintf(buf + blen, "smalldata smallint");
        break;
      case TSDB_DATA_TYPE_INT:
        blen += sprintf(buf + blen, "intdata int");
        break;
      case TSDB_DATA_TYPE_BIGINT:
        blen += sprintf(buf + blen, "bigdata bigint");
        break;
      case TSDB_DATA_TYPE_FLOAT:
        blen += sprintf(buf + blen, "floatdata float");
        break;
      case TSDB_DATA_TYPE_DOUBLE:
        blen += sprintf(buf + blen, "doubledata double");
        break;
      case TSDB_DATA_TYPE_VARCHAR:
        blen += sprintf(buf + blen, "binarydata binary(%d)", gVarCharSize);
        break;
      case TSDB_DATA_TYPE_TIMESTAMP:
        blen += sprintf(buf + blen, "ts timestamp");
        break;
      case TSDB_DATA_TYPE_NCHAR:
        blen += sprintf(buf + blen, "nchardata nchar(%d)", gVarCharSize);
        break;
      case TSDB_DATA_TYPE_UTINYINT:
        blen += sprintf(buf + blen, "utinydata tinyint unsigned");
        break;
      case TSDB_DATA_TYPE_USMALLINT:
        blen += sprintf(buf + blen, "usmalldata smallint unsigned");
        break;
      case TSDB_DATA_TYPE_UINT:
        blen += sprintf(buf + blen, "uintdata int unsigned");
        break;
      case TSDB_DATA_TYPE_UBIGINT:
        blen += sprintf(buf + blen, "ubigdata bigint unsigned");
        break;
      case TSDB_DATA_TYPE_GEOMETRY:
        blen += sprintf(buf + blen, "geometrydata geometry(%d)", gVarCharSize);
        break;
      default:
        printf("invalid col type:%d", colList[c]);
        exit(1);
    }      
>>>>>>> c62ad391
  }

  if (tableType == 0 || tableType == 1) {
    blen += sprintf(buf + blen, " (");
    
    for (int c = 0; c < colNum; ++c) {
      if (c > 0) {
        blen += sprintf(buf + blen, ",");
      }
    
      switch (colList[c]) {  
        case TSDB_DATA_TYPE_BOOL:
          blen += sprintf(buf + blen, "booldata bool");
          break;
        case TSDB_DATA_TYPE_TINYINT:
          blen += sprintf(buf + blen, "tinydata tinyint");
          break;
        case TSDB_DATA_TYPE_SMALLINT:
          blen += sprintf(buf + blen, "smalldata smallint");
          break;
        case TSDB_DATA_TYPE_INT:
          blen += sprintf(buf + blen, "intdata int");
          break;
        case TSDB_DATA_TYPE_BIGINT:
          blen += sprintf(buf + blen, "bigdata bigint");
          break;
        case TSDB_DATA_TYPE_FLOAT:
          blen += sprintf(buf + blen, "floatdata float");
          break;
        case TSDB_DATA_TYPE_DOUBLE:
          blen += sprintf(buf + blen, "doubledata double");
          break;
        case TSDB_DATA_TYPE_VARCHAR:
          blen += sprintf(buf + blen, "binarydata binary(%d)", gVarCharSize);
          break;
        case TSDB_DATA_TYPE_TIMESTAMP:
          blen += sprintf(buf + blen, "ts timestamp");
          break;
        case TSDB_DATA_TYPE_NCHAR:
          blen += sprintf(buf + blen, "nchardata nchar(%d)", gVarCharSize);
          break;
        case TSDB_DATA_TYPE_UTINYINT:
          blen += sprintf(buf + blen, "utinydata tinyint unsigned");
          break;
        case TSDB_DATA_TYPE_USMALLINT:
          blen += sprintf(buf + blen, "usmalldata smallint unsigned");
          break;
        case TSDB_DATA_TYPE_UINT:
          blen += sprintf(buf + blen, "uintdata int unsigned");
          break;
        case TSDB_DATA_TYPE_UBIGINT:
          blen += sprintf(buf + blen, "ubigdata bigint unsigned");
          break;
        default:
          printf("invalid col type:%d", colList[c]);
          exit(1);
      }      
    }

    blen += sprintf(buf + blen, ")");
  }
  
  if (1 == tableType) {
    blen += sprintf(buf + blen, " tags (");
    for (int c = 0; c < colNum; ++c) {
      if (c > 0) {
        blen += sprintf(buf + blen, ",");
      }
      switch (colList[c]) {  
        case TSDB_DATA_TYPE_BOOL:
          blen += sprintf(buf + blen, "tbooldata bool");
          break;
        case TSDB_DATA_TYPE_TINYINT:
          blen += sprintf(buf + blen, "ttinydata tinyint");
          break;
        case TSDB_DATA_TYPE_SMALLINT:
          blen += sprintf(buf + blen, "tsmalldata smallint");
          break;
        case TSDB_DATA_TYPE_INT:
          blen += sprintf(buf + blen, "tintdata int");
          break;
        case TSDB_DATA_TYPE_BIGINT:
          blen += sprintf(buf + blen, "tbigdata bigint");
          break;
        case TSDB_DATA_TYPE_FLOAT:
          blen += sprintf(buf + blen, "tfloatdata float");
          break;
        case TSDB_DATA_TYPE_DOUBLE:
          blen += sprintf(buf + blen, "tdoubledata double");
          break;
        case TSDB_DATA_TYPE_VARCHAR:
          blen += sprintf(buf + blen, "tbinarydata binary(%d)", gVarCharSize);
          break;
        case TSDB_DATA_TYPE_TIMESTAMP:
          blen += sprintf(buf + blen, "tts timestamp");
          break;
        case TSDB_DATA_TYPE_NCHAR:
          blen += sprintf(buf + blen, "tnchardata nchar(%d)", gVarCharSize);
          break;
        case TSDB_DATA_TYPE_UTINYINT:
          blen += sprintf(buf + blen, "tutinydata tinyint unsigned");
          break;
        case TSDB_DATA_TYPE_USMALLINT:
          blen += sprintf(buf + blen, "tusmalldata smallint unsigned");
          break;
        case TSDB_DATA_TYPE_UINT:
          blen += sprintf(buf + blen, "tuintdata int unsigned");
          break;
        case TSDB_DATA_TYPE_UBIGINT:
          blen += sprintf(buf + blen, "tubigdata bigint unsigned");
          break;
        case TSDB_DATA_TYPE_GEOMETRY:
          blen += sprintf(buf + blen, "tgeometrydata geometry(%d)", gVarCharSize);
          break;
        default:
          printf("invalid col type:%d", colList[c]);
          exit(1);
      }      
    }

    blen += sprintf(buf + blen, ")");    
  }

  if (3 == tableType) {
    blen += sprintf(buf + blen, " tags (");
    for (int c = 0; c < colNum; ++c) {
      if (c > 0) {
        blen += sprintf(buf + blen, ",");
      }
      switch (colList[c]) {  
        case TSDB_DATA_TYPE_BOOL:
          blen += sprintf(buf + blen, "%s", rand() % 2 ? "true": "false");
          break;
        case TSDB_DATA_TYPE_TINYINT:
          blen += sprintf(buf + blen, "%d", rand() % 128);
          break;
        case TSDB_DATA_TYPE_SMALLINT:
          blen += sprintf(buf + blen, "%d", rand() % 128);
          break;
        case TSDB_DATA_TYPE_INT:
          blen += sprintf(buf + blen, "%d", rand() % 128);
          break;
        case TSDB_DATA_TYPE_BIGINT:
          blen += sprintf(buf + blen, "%d", rand() % 128);
          break;
        case TSDB_DATA_TYPE_FLOAT:
          blen += sprintf(buf + blen, "%f", rand() % 128);
          break;
        case TSDB_DATA_TYPE_DOUBLE:
          blen += sprintf(buf + blen, "%f", rand() % 128);
          break;
        case TSDB_DATA_TYPE_VARCHAR:
          blen += sprintf(buf + blen, "'var%d'", rand() % 128);
          break;
        case TSDB_DATA_TYPE_TIMESTAMP:
          blen += sprintf(buf + blen, "%lld", bpTs);
          break;
        case TSDB_DATA_TYPE_NCHAR:
          blen += sprintf(buf + blen, "'nch%d'", rand() % 128);
          break;
        case TSDB_DATA_TYPE_UTINYINT:
          blen += sprintf(buf + blen, "%d", rand() % 128);
          break;
        case TSDB_DATA_TYPE_USMALLINT:
          blen += sprintf(buf + blen, "%d", rand() % 128);
          break;
        case TSDB_DATA_TYPE_UINT:
          blen += sprintf(buf + blen, "%d", rand() % 128);
          break;
        case TSDB_DATA_TYPE_UBIGINT:
          blen += sprintf(buf + blen, "%d", rand() % 128);
          break;
        default:
          printf("invalid col type:%d", colList[c]);
          exit(1);
      }      
    }

    blen += sprintf(buf + blen, ")");       
  }

  if (gCaseCtrl.printCreateTblSql) {
    printf("\tCreate Table SQL:%s\n", buf);
  }
}

char *bpPrecisionStr(uint8_t precision) {
  switch (precision) {
    case TIME_PRECISION_MILLI:
      return "ms";
    case TIME_PRECISION_MICRO:
      return "us";
    case TIME_PRECISION_NANO:
      return "ns";
    default:
      return "unknwon";
  }
}

void bpSetStartupTs() {
  switch (gCaseCtrl.precision) {
    case TIME_PRECISION_MILLI:
      bpTs = BP_STARTUP_TS;
      break;
    case TIME_PRECISION_MICRO:
      bpTs = BP_STARTUP_TS * 1000;
      break;
    case TIME_PRECISION_NANO:
      bpTs = BP_STARTUP_TS * 1000000;
      break;
    default:
      bpTs = BP_STARTUP_TS;
      break;
  }
}

void prepare(TAOS     *taos, int32_t colNum, int32_t *colList, int prepareStb) {
  TAOS_RES *result;
  int      code;
  char createDbSql[128] = {0};

  result = taos_query(taos, "drop database demo"); 
  taos_free_result(result);

  sprintf(createDbSql, "create database demo keep 36500 precision \"%s\"", bpPrecisionStr(gCaseCtrl.precision));
  printf("\tCreate Database SQL:%s\n", createDbSql);
  
  result = taos_query(taos, createDbSql);
  code = taos_errno(result);
  if (code != 0) {
    printf("!!!failed to create database, reason:%s\n", taos_errstr(result));
    taos_free_result(result);
    exit(1);
  }
  taos_free_result(result);

  result = taos_query(taos, "use demo");
  taos_free_result(result);

  if (0 == prepareStb) {
    // create table
    for (int i = 0 ; i < 10; i++) {
      char buf[1024];
      generateCreateTableSQL(buf, i, colNum, colList, 0);
      result = taos_query(taos, buf);
      code = taos_errno(result);
      if (code != 0) {
        printf("!!!failed to create table, reason:%s\n", taos_errstr(result));
        taos_free_result(result);
        exit(1);
      }
      taos_free_result(result);
    }
  } else {
    if (1 == prepareStb || 3 == prepareStb) {
      char buf[1024];
      generateCreateTableSQL(buf, bpDefaultStbId, colNum, colList, 1);
      
      result = taos_query(taos, buf);
      code = taos_errno(result);
      if (code != 0) {
        printf("!!!failed to create table, reason:%s\n", taos_errstr(result));
        taos_free_result(result);
        exit(1);
      }
      taos_free_result(result);
    }

    
    if (3 == prepareStb) {
      for (int i = 0 ; i < 10; i++) {
        char buf[1024];
        generateCreateTableSQL(buf, i, colNum, colList, 3);
        result = taos_query(taos, buf);
        code = taos_errno(result);
        if (code != 0) {
          printf("!!!failed to create table, reason:%s\n", taos_errstr(result));
          taos_free_result(result);
          exit(1);
        }
        taos_free_result(result);
      }
    }
  }

}

int32_t runCase(TAOS *taos, int32_t caseIdx, int32_t caseRunIdx, bool silent) {
  TAOS_STMT *stmt = NULL;
  int64_t beginUs, endUs, totalUs;  
  CaseCfg cfg = gCase[caseIdx];
  CaseCfg cfgBk;
  gCurCase = &cfg;

  bpSetStartupTs();
  
  if ((gCaseCtrl.bindColTypeNum || gCaseCtrl.bindColNum) && (gCurCase->colNum != gFullColNum)) {
    return 1;
  }

  if (gCurCase->preCaseIdx >= 0) {
    bool printRes = gCaseCtrl.printRes;
    bool printStmtSql = gCaseCtrl.printStmtSql;
    gCaseCtrl.printRes = false;
    gCaseCtrl.printStmtSql = false;
    runCase(taos, gCurCase->preCaseIdx, caseRunIdx, true);
    gCaseCtrl.printRes = printRes;
    gCaseCtrl.printStmtSql = printStmtSql;
    
    gCurCase = &cfg;
  }
  
  if (gCaseCtrl.runTimes) {
    gCurCase->runTimes = gCaseCtrl.runTimes;
  }
  
  if (gCaseCtrl.rowNum) {
    gCurCase->rowNum = gCaseCtrl.rowNum;
  }

  if (gCaseCtrl.autoCreateTbl) {
    if (gCurCase->testType == TTYPE_INSERT && gCurCase->tblNum > 1) {
      gCurCase->autoCreateTbl = 1;
      if (gCurCase->bindTagNum <= 0) {
        gCurCase->bindTagNum = gCurCase->colNum;
      }
    } else {
      return 1;
    }
  }
  
  if (gCurCase->fullCol) {
    gCurCase->bindColNum = gCurCase->colNum;
    if (gCurCase->autoCreateTbl) {
      gCurCase->bindTagNum = gCurCase->colNum;
    }
  }
  
  gCurCase->bindNullNum = gCaseCtrl.bindNullNum;
  if (gCaseCtrl.bindColNum) {
    gCurCase->bindColNum = gCaseCtrl.bindColNum;
    gCurCase->fullCol = false;
  }
  if (gCaseCtrl.bindTagNum) {
    gCurCase->bindTagNum = gCaseCtrl.bindTagNum;
    gCurCase->fullCol = false;
  }
  if (gCaseCtrl.bindRowNum) {
    gCurCase->bindRowNum = gCaseCtrl.bindRowNum;
  }
  if (gCaseCtrl.bindColTypeNum) {
    gCurCase->bindColNum = gCaseCtrl.bindColTypeNum;
    gCurCase->fullCol = false;
  }
  if (gCaseCtrl.bindTagTypeNum) {
    gCurCase->bindTagNum = gCaseCtrl.bindTagTypeNum;
    gCurCase->fullCol = false;
  }

  if (!silent) {
    printf("* Case %d - [%s]%s Begin *\n", caseRunIdx, gCaseCtrl.caseCatalog, gCurCase->caseDesc);
  }
  
  totalUs = 0;
  cfgBk = cfg;
  for (int32_t n = 0; n < gCurCase->runTimes; ++n) {
    if (gCurCase->preCaseIdx < 0) {
      prepare(taos, gCurCase->colNum, gCurCase->colList, gCurCase->autoCreateTbl);
    }
    
    beginUs = taosGetTimestampUs();
   
    stmt = taos_stmt_init(taos);
    if (NULL == stmt) {
      printf("!!!taos_stmt_init failed, error:%s\n", taos_stmt_errstr(stmt));
      exit(1);
    }
  
    (*gCurCase->runFn)(stmt, taos);
  
    taos_stmt_close(stmt);
  
    endUs = taosGetTimestampUs();
    totalUs += (endUs - beginUs);

    prepareCheckResult(taos, silent);

    cfg = cfgBk;
  }

  if (!silent) {  
    printf("* Case %d - [%s]%s [AvgTime:%.3fms] End *\n", caseRunIdx, gCaseCtrl.caseCatalog, gCurCase->caseDesc, ((double)totalUs)/1000/gCurCase->runTimes);
  }
  
  return 0;
}

void* runCaseList(TAOS *taos) {
  static int32_t caseRunIdx = 0;
  static int32_t caseRunNum = 0;
  int32_t caseNum = 0;
  int32_t caseIdx = (gCaseCtrl.caseIdx >= 0) ? gCaseCtrl.caseIdx : 0;

  for (int32_t i = caseIdx; i < sizeof(gCase)/sizeof(gCase[0]); ++i) {
    if (gCaseCtrl.caseNum > 0 && caseNum >= gCaseCtrl.caseNum) {
      break;
    }

    if (gCaseCtrl.caseRunNum > 0 && caseRunNum >= gCaseCtrl.caseRunNum) {
      break;
    }

    if (gCaseCtrl.caseRunIdx >= 0 && caseRunIdx < gCaseCtrl.caseRunIdx) {
      caseRunIdx++;
      continue;
    }

    if (runCase(taos, i, caseRunIdx, false)) {
      continue;
    }

    caseRunIdx++;
    caseNum++;
    caseRunNum++;
  }

  return NULL;
}

void runAll(TAOS *taos) {
  strcpy(gCaseCtrl.caseCatalog, "Default Test");
  printf("%s Begin\n", gCaseCtrl.caseCatalog);
  runCaseList(taos);

#if 1
  strcpy(gCaseCtrl.caseCatalog, "Micro DB precision Test");
  printf("%s Begin\n", gCaseCtrl.caseCatalog);
  gCaseCtrl.precision = TIME_PRECISION_MICRO;
  runCaseList(taos);
  gCaseCtrl.precision = TIME_PRECISION_MILLI;

  strcpy(gCaseCtrl.caseCatalog, "Nano DB precision Test");
  printf("%s Begin\n", gCaseCtrl.caseCatalog);
  gCaseCtrl.precision = TIME_PRECISION_NANO;
  runCaseList(taos);
  gCaseCtrl.precision = TIME_PRECISION_MILLI;
  
  strcpy(gCaseCtrl.caseCatalog, "Auto Create Table Test");
  gCaseCtrl.autoCreateTbl = true;
  printf("%s Begin\n", gCaseCtrl.caseCatalog);
  runCaseList(taos);
  gCaseCtrl.autoCreateTbl = false;

  strcpy(gCaseCtrl.caseCatalog, "Null Test");
  printf("%s Begin\n", gCaseCtrl.caseCatalog);
  gCaseCtrl.bindNullNum = 1;
  runCaseList(taos);
  gCaseCtrl.bindNullNum = 0;

  strcpy(gCaseCtrl.caseCatalog, "Bind Row Test");
  printf("%s Begin\n", gCaseCtrl.caseCatalog);
  gCaseCtrl.bindRowNum = 1;
  runCaseList(taos);
  gCaseCtrl.bindRowNum = 0;

  strcpy(gCaseCtrl.caseCatalog, "Row Num Test");
  printf("%s Begin\n", gCaseCtrl.caseCatalog);
  gCaseCtrl.rowNum = 1000;
  gCaseCtrl.printRes = false;
  runCaseList(taos);
  gCaseCtrl.rowNum = 0;
  gCaseCtrl.printRes = true;

  strcpy(gCaseCtrl.caseCatalog, "Runtimes Test");
  printf("%s Begin\n", gCaseCtrl.caseCatalog);
  gCaseCtrl.runTimes = 2;
  runCaseList(taos);
  gCaseCtrl.runTimes = 0;

  strcpy(gCaseCtrl.caseCatalog, "Check Param Test");
  printf("%s Begin\n", gCaseCtrl.caseCatalog);
  gCaseCtrl.checkParamNum = true;
  runCaseList(taos);
  gCaseCtrl.checkParamNum = false;

  strcpy(gCaseCtrl.caseCatalog, "Bind Col Num Test");
  printf("%s Begin\n", gCaseCtrl.caseCatalog);
  gCaseCtrl.bindColNum = 6;
  runCaseList(taos);
  gCaseCtrl.bindColNum = 0;

#endif

/*
  strcpy(gCaseCtrl.caseCatalog, "Bind Col Type Test");
  printf("%s Begin\n", gCaseCtrl.caseCatalog);
  gCaseCtrl.bindColTypeNum = tListLen(bindColTypeList);
  gCaseCtrl.bindColTypeList = bindColTypeList;  
  runCaseList(taos);
*/

  printf("All Test End\n");  
}

int main(int argc, char *argv[])
{
  TAOS     *taos = NULL;

  srand((unsigned int)time(NULL));
  
  // connect to server
  if (argc < 2) {
    printf("please input server ip \n");
    return 0;
  }

  taos = taos_connect(argv[1], "root", "taosdata", NULL, 0);
  if (taos == NULL) {
    printf("failed to connect to db, reason:%s\n", taos_errstr(taos));
    exit(1);
  }   

  runAll(taos);

  taos_close(taos);

  return 0;
}
<|MERGE_RESOLUTION|>--- conflicted
+++ resolved
@@ -2406,68 +2406,8 @@
   int32_t blen = 0;
   blen = sprintf(buf, "create table %s%d ", (1 == tableType ? bpStbPrefix : bpTbPrefix), tblIdx);
 
-<<<<<<< HEAD
   if (tableType == 3) {
     blen += sprintf(buf + blen, "using %s%d", bpStbPrefix, bpDefaultStbId);
-=======
-  blen += sprintf(buf + blen, " (");
-  
-  for (int c = 0; c < colNum; ++c) {
-    if (c > 0) {
-      blen += sprintf(buf + blen, ",");
-    }
-  
-    switch (colList[c]) {  
-      case TSDB_DATA_TYPE_BOOL:
-        blen += sprintf(buf + blen, "booldata bool");
-        break;
-      case TSDB_DATA_TYPE_TINYINT:
-        blen += sprintf(buf + blen, "tinydata tinyint");
-        break;
-      case TSDB_DATA_TYPE_SMALLINT:
-        blen += sprintf(buf + blen, "smalldata smallint");
-        break;
-      case TSDB_DATA_TYPE_INT:
-        blen += sprintf(buf + blen, "intdata int");
-        break;
-      case TSDB_DATA_TYPE_BIGINT:
-        blen += sprintf(buf + blen, "bigdata bigint");
-        break;
-      case TSDB_DATA_TYPE_FLOAT:
-        blen += sprintf(buf + blen, "floatdata float");
-        break;
-      case TSDB_DATA_TYPE_DOUBLE:
-        blen += sprintf(buf + blen, "doubledata double");
-        break;
-      case TSDB_DATA_TYPE_VARCHAR:
-        blen += sprintf(buf + blen, "binarydata binary(%d)", gVarCharSize);
-        break;
-      case TSDB_DATA_TYPE_TIMESTAMP:
-        blen += sprintf(buf + blen, "ts timestamp");
-        break;
-      case TSDB_DATA_TYPE_NCHAR:
-        blen += sprintf(buf + blen, "nchardata nchar(%d)", gVarCharSize);
-        break;
-      case TSDB_DATA_TYPE_UTINYINT:
-        blen += sprintf(buf + blen, "utinydata tinyint unsigned");
-        break;
-      case TSDB_DATA_TYPE_USMALLINT:
-        blen += sprintf(buf + blen, "usmalldata smallint unsigned");
-        break;
-      case TSDB_DATA_TYPE_UINT:
-        blen += sprintf(buf + blen, "uintdata int unsigned");
-        break;
-      case TSDB_DATA_TYPE_UBIGINT:
-        blen += sprintf(buf + blen, "ubigdata bigint unsigned");
-        break;
-      case TSDB_DATA_TYPE_GEOMETRY:
-        blen += sprintf(buf + blen, "geometrydata geometry(%d)", gVarCharSize);
-        break;
-      default:
-        printf("invalid col type:%d", colList[c]);
-        exit(1);
-    }      
->>>>>>> c62ad391
   }
 
   if (tableType == 0 || tableType == 1) {
@@ -2521,6 +2461,9 @@
         case TSDB_DATA_TYPE_UBIGINT:
           blen += sprintf(buf + blen, "ubigdata bigint unsigned");
           break;
+        case TSDB_DATA_TYPE_GEOMETRY:
+          blen += sprintf(buf + blen, "geometrydata geometry(%d)", gVarCharSize);
+          break;
         default:
           printf("invalid col type:%d", colList[c]);
           exit(1);
@@ -2585,10 +2528,10 @@
         default:
           printf("invalid col type:%d", colList[c]);
           exit(1);
-      }      
-    }
-
-    blen += sprintf(buf + blen, ")");    
+      }
+    }
+
+    blen += sprintf(buf + blen, ")");
   }
 
   if (3 == tableType) {
@@ -2639,6 +2582,9 @@
           break;
         case TSDB_DATA_TYPE_UBIGINT:
           blen += sprintf(buf + blen, "%d", rand() % 128);
+          break;
+        case TSDB_DATA_TYPE_GEOMETRY:
+          blen += sprintf(buf + blen, "'geo%d'", rand() % 128);
           break;
         default:
           printf("invalid col type:%d", colList[c]);
