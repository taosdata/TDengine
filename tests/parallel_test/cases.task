--- conflicted
+++ resolved
@@ -24,11 +24,7 @@
 ,,y,army,./pytest.sh python3 ./test.py -f db-encrypt/basic.py -N 3 -M 3
 ,,y,army,./pytest.sh python3 ./test.py -f cluster/arbitrator.py -N 3
 ,,y,army,./pytest.sh python3 ./test.py -f cluster/arbitrator_restart.py -N 3
-<<<<<<< HEAD
-#newstm,,n,army,python3 ./test.py -f storage/s3/s3Basic.py -N 3
-=======
 ,,n,army,python3 ./test.py -f storage/ss/ssBasic.py -N 3
->>>>>>> 876979b5
 ,,y,army,./pytest.sh python3 ./test.py -f cluster/snapshot.py -N 3 -L 3 -D 2
 ,,y,army,./pytest.sh python3 ./test.py -f vtable/test_vtable_create.py
 ,,y,army,./pytest.sh python3 ./test.py -f vtable/test_vtable_alter.py
