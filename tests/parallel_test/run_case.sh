#!/bin/bash

function usage() {
    echo "$0"
    echo -e "\t -d execution dir"
    echo -e "\t -c command"
    echo -e "\t -e enterprise edition"
    echo -e "\t -o default timeout value"
    echo -e "\t -h help"
}

ent=0
while getopts "d:c:o:eh" opt; do
    case $opt in
        d)
            exec_dir=$OPTARG
            ;;
        c)
            cmd=$OPTARG
            ;;
        o)
            TIMEOUT_CMD="timeout $OPTARG"
            ;;
        e)
            ent=1
            ;;
        h)
            usage
            exit 0
            ;;
        \?)
            echo "Invalid option: -$OPTARG"
            usage
            exit 0
            ;;
    esac
done

if [ -z "$exec_dir" ]; then
    usage
    exit 0
fi
if [ -z "$cmd" ]; then
    usage
    exit 0
fi

if [ $ent -eq 0 ]; then
    echo "TSDB-OSS edition init env"
    export PATH=$PATH:/home/TDengine/debug/build/bin
    export LD_LIBRARY_PATH=/home/TDengine/debug/build/lib
    ln -s /home/TDengine/debug/build/lib/libtaos.so /usr/lib/libtaos.so 2>/dev/null
    ln -s /home/TDengine/debug/build/lib/libtaos.so /usr/lib/libtaos.so.1 2>/dev/null
    ln -s /home/TDengine/debug/build/lib/libtaosnative.so /usr/lib/libtaosnative.so 2>/dev/null
    ln -s /home/TDengine/debug/build/lib/libtaosnative.so /usr/lib/libtaosnative.so.1 2>/dev/null
    ln -s /home/TDengine/include/client/taos.h /usr/include/taos.h 2>/dev/null
    ln -s /home/TDengine/include/common/taosdef.h /usr/include/taosdef.h 2>/dev/null
    ln -s /home/TDengine/include/util/taoserror.h /usr/include/taoserror.h 2>/dev/null
    ln -s /home/TDengine/include/libs/function/taosudf.h /usr/include/taosudf.h 2>/dev/null
    CONTAINER_TESTDIR=/home/TDengine
else
    echo "TSDB-Enterprise edition init env"
    export PATH=$PATH:/home/TDinternal/debug/build/bin
    export LD_LIBRARY_PATH=/home/TDinternal/debug/build/lib
    ln -s /home/TDinternal/debug/build/lib/libtaos.so /usr/lib/libtaos.so 2>/dev/null
    ln -s /home/TDinternal/debug/build/lib/libtaos.so /usr/lib/libtaos.so.1 2>/dev/null
    ln -s /home/TDinternal/debug/build/lib/libtaosnative.so /usr/lib/libtaosnative.so 2>/dev/null
    ln -s /home/TDinternal/debug/build/lib/libtaosnative.so /usr/lib/libtaosnative.so.1 2>/dev/null
    ln -s /home/TDinternal/community/include/client/taos.h /usr/include/taos.h 2>/dev/null
    ln -s /home/TDinternal/community/include/common/taosdef.h /usr/include/taosdef.h 2>/dev/null
    ln -s /home/TDinternal/community/include/util/taoserror.h /usr/include/taoserror.h 2>/dev/null
    ln -s /home/TDinternal/community/include/libs/function/taosudf.h /usr/include/taosudf.h 2>/dev/null
    CONTAINER_TESTDIR=/home/TDinternal/community
fi
mkdir -p /var/lib/taos/subscribe
mkdir -p /var/log/taos
mkdir -p /var/lib/taos
mkdir -p /etc/taos

cd "$CONTAINER_TESTDIR/tests/${exec_dir}"|| { echo "Can't enter the target dirctory: ${CONTAINER_TESTDIR}/tests/${exec_dir}"; exit 1; }
ulimit -c unlimited

md5sum /usr/lib/libtaos.so.1
md5sum /home/TDinternal/debug/build/lib/libtaos.so
md5sum /usr/lib/libtaosnative.so.1
md5sum /home/TDinternal/debug/build/lib/libtaosnative.so

<<<<<<< HEAD
#get python connector and update: taospy and  taos-ws-py to latest
=======
#get python connector and update: taospy 2.8.6 taos-ws-py 0.6.3
>>>>>>> b6ba0b16
pip3 install taospy==2.8.6
pip3 install taos-ws-py==0.6.3
$TIMEOUT_CMD $cmd
RET=$?
echo "cmd exit code: $RET"
md5sum /usr/lib/libtaos.so.1
md5sum /home/TDinternal/debug/build/lib/libtaos.so
md5sum /usr/lib/libtaosnative.so.1
md5sum /home/TDinternal/debug/build/lib/libtaosnative.so

<<<<<<< HEAD
cp /var/log/taos/* /home/TDinternal/sim/var_taoslog/
cp ${CONTAINER_TESTDIR}/docs/examples/java/jdbc-out.log /home/TDinternal/sim/var_taoslog/
=======
if [ -d "/var/log/taos" ]; then
    cp /var/log/taos/* /home/TDinternal/sim/var_taoslog/
fi

if [ -f "${CONTAINER_TESTDIR}/docs/examples/java/jdbc-out.log" ]; then
    cp ${CONTAINER_TESTDIR}/docs/examples/java/jdbc-out.log /home/TDinternal/sim/var_taoslog/
fi
>>>>>>> b6ba0b16

if [ $RET -ne 0 ]; then
    pwd
fi

exit $RET
<|MERGE_RESOLUTION|>--- conflicted
+++ resolved
@@ -85,11 +85,7 @@
 md5sum /usr/lib/libtaosnative.so.1
 md5sum /home/TDinternal/debug/build/lib/libtaosnative.so
 
-<<<<<<< HEAD
-#get python connector and update: taospy and  taos-ws-py to latest
-=======
 #get python connector and update: taospy 2.8.6 taos-ws-py 0.6.3
->>>>>>> b6ba0b16
 pip3 install taospy==2.8.6
 pip3 install taos-ws-py==0.6.3
 $TIMEOUT_CMD $cmd
@@ -100,10 +96,6 @@
 md5sum /usr/lib/libtaosnative.so.1
 md5sum /home/TDinternal/debug/build/lib/libtaosnative.so
 
-<<<<<<< HEAD
-cp /var/log/taos/* /home/TDinternal/sim/var_taoslog/
-cp ${CONTAINER_TESTDIR}/docs/examples/java/jdbc-out.log /home/TDinternal/sim/var_taoslog/
-=======
 if [ -d "/var/log/taos" ]; then
     cp /var/log/taos/* /home/TDinternal/sim/var_taoslog/
 fi
@@ -111,7 +103,6 @@
 if [ -f "${CONTAINER_TESTDIR}/docs/examples/java/jdbc-out.log" ]; then
     cp ${CONTAINER_TESTDIR}/docs/examples/java/jdbc-out.log /home/TDinternal/sim/var_taoslog/
 fi
->>>>>>> b6ba0b16
 
 if [ $RET -ne 0 ]; then
     pwd
