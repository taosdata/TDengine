--- conflicted
+++ resolved
@@ -33,11 +33,7 @@
                 COMMAND git clean -f -d
             BUILD_COMMAND
                 # COMMAND cargo update        # TODO: why update?
-<<<<<<< HEAD
-                COMMAND bash -c "cargo build --release --locked -p taos-ws-sys --features rustls"
-=======
                 COMMAND cargo build --release --locked -p taos-ws-sys --features rustls
->>>>>>> e1b09216
             INSTALL_COMMAND
                 COMMAND "${CMAKE_COMMAND}" -E copy_if_different target/release/${ext_taosws_dll} ${CMAKE_LIBRARY_OUTPUT_DIRECTORY}/${ext_taosws_dll}
                 COMMAND "${CMAKE_COMMAND}" -E copy_if_different target/release/${ext_taosws_lib_from} ${CMAKE_ARCHIVE_OUTPUT_DIRECTORY}/${ext_taosws_lib_to}
