IF(TD_WEBSOCKET)
    MESSAGE("${Green} use libtaos-ws${ColourReset}")

        if(${TD_LINUX})
            set(ext_taosws_dll      libtaosws.so)
            set(ext_taosws_lib_from libtaosws.a)
            set(ext_taosws_lib_to   libtaosws.a)
            set(ext_taosws_link     ${ext_taosws_dll})
        elseif(${TD_DARWIN})
            set(ext_taosws_dll      libtaosws.dylib)
            set(ext_taosws_lib_from libtaosws.a)
            set(ext_taosws_lib_to   libtaosws.a)
            set(ext_taosws_link     ${ext_taosws_dll})
        elseif(${TD_WINDOWS})
            set(ext_taosws_dll      taosws.dll)
            set(ext_taosws_lib_from taosws.dll.lib)
            set(ext_taosws_lib_to   taosws.lib)
            set(ext_taosws_link     ${ext_taosws_lib_to})
        endif()

        get_from_local_repo_if_exists("https://github.com/taosdata/taos-connector-rust.git")
        ExternalProject_Add(ext_taosws
            GIT_REPOSITORY ${_git_url}
            GIT_TAG main
            GIT_SHALLOW TRUE
            BUILD_IN_SOURCE TRUE
            DEPENDS ${TAOS_LIB}
            CMAKE_ARGS -DCMAKE_BUILD_TYPE:STRING=${CMAKE_BUILD_TYPE}
            CMAKE_ARGS -DCMAKE_INSTALL_PREFIX:STRING=${_ins}
            CONFIGURE_COMMAND
                COMMAND "${CMAKE_COMMAND}" -E echo "taosws-rs no need cmake to config"
            PATCH_COMMAND
                COMMAND git clean -f -d
            BUILD_COMMAND
                COMMAND cargo build --release --locked -p taos-ws-sys --features rustls
            INSTALL_COMMAND
                COMMAND "${CMAKE_COMMAND}" -E copy_if_different target/release/${ext_taosws_dll} ${CMAKE_LIBRARY_OUTPUT_DIRECTORY}/${ext_taosws_dll}
                COMMAND "${CMAKE_COMMAND}" -E copy_if_different target/release/${ext_taosws_lib_from} ${CMAKE_ARCHIVE_OUTPUT_DIRECTORY}/${ext_taosws_lib_to}
                COMMAND "${CMAKE_COMMAND}" -E copy_if_different target/release/taosws.h ${CMAKE_RUNTIME_OUTPUT_DIRECTORY}/../include/taosws.h
            EXCLUDE_FROM_ALL TRUE
            VERBATIM
        )
ENDIF()

IF(TD_TAOS_TOOLS)
    ADD_SUBDIRECTORY(taos-tools)
ENDIF()

add_subdirectory(shell)

IF(TD_BUILD_HTTP)
    MESSAGE("")
    MESSAGE("${Yellow} use original embedded httpd ${ColourReset}")
    MESSAGE("")

# ADD_SUBDIRECTORY(http)
ELSEIF(TD_BUILD_TAOSA_INTERNAL)
    MESSAGE("${Yellow} use taosa internal as httpd ${ColourReset}")

    # NOTE: better not use INIT_EXT
    #       because it's designed for external projects
    #       in a specific way to cache compile artifacts of externals
    # TODO: need to be adjusted
    INIT_EXT(taosadapter)
    get_from_local_repo_if_exists("https://github.com/taosdata/taosadapter.git")
    ExternalProject_Add(ext_taosadapter
        GIT_REPOSITORY ${_git_url}
        PREFIX "${_base}"
        GIT_TAG main
        GIT_SHALLOW TRUE
        BUILD_IN_SOURCE TRUE
        DEPENDS ${TAOS_NATIVE_LIB}
        CONFIGURE_COMMAND ""
        PATCH_COMMAND ""
        BUILD_COMMAND ""
        INSTALL_COMMAND ""
    )
ELSE()
    MESSAGE("")
    MESSAGE("${Green} use taosadapter as httpd, platform is ${PLATFORM_ARCH_STR} ${ColourReset}")

    # NOTE: do NOT remove these lines until we know they are not useful any longer!!!
    # EXECUTE_PROCESS(
    #     COMMAND git rev-parse --abbrev-ref HEAD
    #     RESULT_VARIABLE result_taos_version
    #     OUTPUT_VARIABLE taos_version
    # )

    # STRING(FIND ${taos_version} release is_release_branch)

    # IF("${is_release_branch}" STREQUAL "0")
    #     STRING(SUBSTRING "${taos_version}" 12 -1 taos_version)
    #     STRING(STRIP "${taos_version}" taos_version)
    # ELSE()
    #     STRING(CONCAT taos_version "_branch_" "${taos_version}")
    #     STRING(STRIP "${taos_version}" taos_version)
    # ENDIF()

    # NOTE: TD_VER_GIT or TD_VER_GIT_INTERNAL in cmake/version.cmake?
    SET(taos_version ${TD_VER_NUMBER})
    MESSAGE("CURRENT SOURCE DIR ${CMAKE_CURRENT_SOURCE_DIR}")

<<<<<<< HEAD
    MESSAGE("Building taosAdapter")
=======
        MESSAGE("Building taosAdapter")
        set(_cgo_cflags_list
                "-I${CMAKE_CURRENT_SOURCE_DIR}/../include/client"
        )
        set(_cgo_ldflags_list
                "-L${CMAKE_BINARY_DIR}/build/lib ${_rpath}"
        )
        set(_ldflags_list
                "-X 'github.com/taosdata/taosadapter/v3/version.Version=${taos_version}'"
                "-X 'github.com/taosdata/taosadapter/v3/version.BuildInfo=${TD_VER_OSTYPE}-${TD_VER_CPUTYPE} ${TD_VER_DATE}'"
        )
        string(JOIN " " _cgo_cflags ${_cgo_cflags_list})
        string(JOIN " " _cgo_ldflags ${_cgo_ldflags_list})
        string(JOIN " " _ldflags ${_ldflags_list})
        INCLUDE(ExternalProject)
        if(${TD_LINUX})
            set(ext_taosadapter_static taosadapter.a)
            set(taosadapter_exe        taosadapter)
            set(_rpath                 "-Wl,-rpath=\$ORIGIN/../lib")
            # NOTE: remove -a for the moment, add it later if any problem found to be related
            set(_shell_cmd             sh -c "go build -ldflags \"${_ldflags} -X 'github.com/taosdata/taosadapter/v3/version.CommitID=$(git rev-parse HEAD)'\"")
        elseif(${TD_DARWIN})
            set(ext_taosadapter_static taosadapter.a)
            set(taosadapter_exe        taosadapter)
            set(_rpath                 "-Wl,-rpath,\$ORIGIN/../lib")
            # NOTE: remove -a for the moment, add it later if any problem found to be related
            set(_shell_cmd             sh -c "go build -ldflags \"${_ldflags} -X 'github.com/taosdata/taosadapter/v3/version.CommitID=$(git rev-parse HEAD)'\"")
        elseif(${TD_WINDOWS})
            set(ext_taosadapter_static taosadapter.lib)
            set(taosadapter_exe        taosadapter.exe)
            set(_rpath                 "")
            # NOTE: remove -a for the moment, add it later if any problem found to be related
            set(_shell_cmd             cmd /c for /f %i in ('git rev-parse HEAD') do go build -ldflags "${_ldflags} -X 'github.com/taosdata/taosadapter/v3/version.CommitID=%i'")
        endif()
>>>>>>> 8e3ae452

    if(${TD_LINUX})
        set(taosadapter_exe        taosadapter)
    elseif(${TD_DARWIN})
        set(taosadapter_exe        taosadapter)
    elseif(${TD_WINDOWS})
        set(taosadapter_exe        taosadapter.exe)
    endif()

    # NOTE: for taos.h, but what'bout others, such as taoserror.h is possible!!!
    # TODO: for TDengine.git, moving public headers, such as taoserror.h/taos.h, to a single public header directory?
    set(_taos_h_dir       "${CMAKE_CURRENT_SOURCE_DIR}/../include/client")

    # NOTE: where to find DSO built by ${TAOS_NATIVE_LIB}
    # TODO: how would CMAKE_BINARY_DIR evaluate under TDinternal build?
    set(_taos_lib_dir     "${CMAKE_BINARY_DIR}/build/lib")

    # NOTE: CMakeLists.txt to be copied to taosadapter-src-tree, to make it builtable by cmake
    #       so that we can pass arguments via CMAKE_ARGS in a structural way
    # TODO: shall we make taosadapter to provide CMakeLists.txt in it's own way
    #       so that we don't have to hand-make such process
    set(_cmakelists       "${CMAKE_CURRENT_SOURCE_DIR}/../cmake/in/taosadapter.CMakeLists.txt.in")

    # GIT_REPOSITORY https://github.com/taosdata/taosadapter.git
    # GIT_TAG 3.0
    # get_from_local_repo_if_exists("https://github.com/taosdata/taosadapter.git")

    # NOTE: it's strongly suggested to use main branch of taosadapter.git during developping process
    #       and use by tag only when building release version
    #       thus we use _git_url literally
    set(_git_url "https://github.com/taosdata/taosadapter.git")

    ExternalProject_Add(ext_taosadapter
        GIT_REPOSITORY ${_git_url}
        GIT_TAG     ${TAOSADAPTER_GIT_TAG_NAME}
        GIT_SHALLOW ${TAOSADAPTER_GIT_TAG_SHALLOW}  # NOTE: if you specify branch other than main, please change this to FALSE
        BUILD_IN_SOURCE TRUE
        DEPENDS ${TAOS_NATIVE_LIB}
        CMAKE_ARGS -DCMAKE_BUILD_TYPE:STRING=${CMAKE_BUILD_TYPE}
        CMAKE_ARGS -DCMAKE_INSTALL_PREFIX:STRING=${CMAKE_BINARY_DIR}/build/lib
        CMAKE_ARGS -DTAOS_H_DIR:STRING=${_taos_h_dir}
        CMAKE_ARGS -DTAOS_LIB_DIR:STRING=${_taos_lib_dir}
        CMAKE_ARGS -DTAOS_VERSION:STRING=${taos_version}
        CMAKE_ARGS -DTD_VER_OSTYPE:STRING=${TD_VER_OSTYPE}
        CMAKE_ARGS -DTD_VER_CPUTYPE:STRING=${TD_VER_CPUTYPE}
        CMAKE_ARGS -DTD_VER_DATE:STRING=${TD_VER_DATE}
        CMAKE_ARGS -DTD_GO_BUILD_OPTIONS:STRING=${TAOSADAPTER_BUILD_OPTIONS}
        PATCH_COMMAND
            COMMAND "${CMAKE_COMMAND}" -E copy_if_different ${_cmakelists} ./CMakeLists.txt
        BUILD_COMMAND
            COMMAND "${CMAKE_COMMAND}" --build . --config "${TD_CONFIG_NAME}"
        INSTALL_COMMAND
            COMMAND "${CMAKE_COMMAND}" -E echo "NOTE: we don't install in this way"
            # COMMAND "${CMAKE_COMMAND}" -E echo "Comparessing taosadapter.exe"
            # COMMAND upx taosadapter || :
            COMMAND "${CMAKE_COMMAND}" -E echo "Copy taosadapter"
            COMMAND "${CMAKE_COMMAND}" -E copy_if_different ${taosadapter_exe} ${CMAKE_RUNTIME_OUTPUT_DIRECTORY}/${taosadapter_exe}
            COMMAND "${CMAKE_COMMAND}" -E echo "Copy taosadapter.toml"
            COMMAND "${CMAKE_COMMAND}" -E copy_if_different ./example/config/taosadapter.toml ${CMAKE_BINARY_DIR}/test/cfg/taosadapter.toml
            COMMAND "${CMAKE_COMMAND}" -E copy_if_different ./taosadapter.service ${CMAKE_BINARY_DIR}/test/cfg/taosadapter.service
            # COMMAND "${CMAKE_COMMAND}" -E echo "Copy taosadapter-debug"
            # COMMAND "${CMAKE_COMMAND}" -E copy taosadapter-debug ${CMAKE_BINARY_DIR}/build/bin
        EXCLUDE_FROM_ALL TRUE
        VERBATIM
    )
    add_custom_target(build_ext_taosadapter ALL)
    add_dependencies(build_ext_taosadapter ext_taosadapter)
ENDIF()

IF(TD_BUILD_KEEPER)
    MESSAGE("")
    MESSAGE("${Green} build taoskeeper, current platform is ${PLATFORM_ARCH_STR} ${ColourReset}")

    EXECUTE_PROCESS(
        COMMAND git rev-parse HEAD
        OUTPUT_VARIABLE taoskeeper_commit_sha1
    )

    IF("${taoskeeper_commit_sha1}" STREQUAL "")
        SET(taoskeeper_commit_sha1 "unknown")
    ELSE()
        STRING(STRIP "${taoskeeper_commit_sha1}" taoskeeper_commit_sha1)
    ENDIF()

    SET(taos_version ${TD_VER_NUMBER})
    MESSAGE("${Green} taoskeeper will use ${taos_version} and commit ${taoskeeper_commit_sha1} as version ${ColourReset}")
    MESSAGE(" current source dir is ${CMAKE_CURRENT_SOURCE_DIR}")

        IF(TD_DARWIN)
            MESSAGE("Building taoskeeper on macOS")
            set(taoskeeper_exe          taoskeeper)
        ELSEIF(TD_WINDOWS)
            MESSAGE("Building taoskeeper on Windows")
            set(taoskeeper_exe          taoskeeper.exe)
        ELSE()
            MESSAGE("Building taoskeeper on Linux")
            set(taoskeeper_exe          taoskeeper)
        ENDIF()

        set(_ldflags_list
            "-X 'github.com/taosdata/taoskeeper/version.Version=${taos_version}'"
            "-X 'github.com/taosdata/taoskeeper/version.Gitinfo=${taoskeeper_commit_sha1}'"
            "-X 'github.com/taosdata/taoskeeper/version.CommitID=${taoskeeper_commit_sha1}'"
            "-X 'github.com/taosdata/taoskeeper/version.BuildInfo=${TD_VER_OSTYPE}-${TD_VER_CPUTYPE} ${TD_VER_DATE}'"
        )
        string(JOIN " " _ldflags ${_ldflags_list})

        ExternalProject_Add(taoskeeper
            PREFIX "taoskeeper"
            SOURCE_DIR ${CMAKE_CURRENT_SOURCE_DIR}/keeper
            BUILD_ALWAYS off
            BUILD_IN_SOURCE 1
            CONFIGURE_COMMAND cmake -E echo "taoskeeper no need cmake to config"
            PATCH_COMMAND
            COMMAND git clean -f -d
            BUILD_COMMAND
            # NOTE: remove -a for the moment, add it later if any problem found to be related
            # TODO: tweak the pitfall, that fail to rebuild even source file is modified
            COMMAND go build -ldflags "${_ldflags}"
            INSTALL_COMMAND
            COMMAND cmake -E echo "Copy taoskeeper"
            COMMAND cmake -E copy_if_different ${taoskeeper_exe} ${CMAKE_BINARY_DIR}/build/bin/${taoskeeper_exe}
            COMMAND cmake -E echo "Copy taoskeeper.toml"
            COMMAND cmake -E copy_if_different ./config/taoskeeper.toml ${CMAKE_BINARY_DIR}/test/cfg/taoskeeper.toml
            COMMAND cmake -E echo "Copy taoskeeper.service"
            COMMAND cmake -E copy_if_different ./taoskeeper.service ${CMAKE_BINARY_DIR}/test/cfg/taoskeeper.service
        )
    add_custom_target(build_taoskeeper ALL)
    add_dependencies(build_taoskeeper taoskeeper)
ENDIF()<|MERGE_RESOLUTION|>--- conflicted
+++ resolved
@@ -100,44 +100,7 @@
     SET(taos_version ${TD_VER_NUMBER})
     MESSAGE("CURRENT SOURCE DIR ${CMAKE_CURRENT_SOURCE_DIR}")
 
-<<<<<<< HEAD
     MESSAGE("Building taosAdapter")
-=======
-        MESSAGE("Building taosAdapter")
-        set(_cgo_cflags_list
-                "-I${CMAKE_CURRENT_SOURCE_DIR}/../include/client"
-        )
-        set(_cgo_ldflags_list
-                "-L${CMAKE_BINARY_DIR}/build/lib ${_rpath}"
-        )
-        set(_ldflags_list
-                "-X 'github.com/taosdata/taosadapter/v3/version.Version=${taos_version}'"
-                "-X 'github.com/taosdata/taosadapter/v3/version.BuildInfo=${TD_VER_OSTYPE}-${TD_VER_CPUTYPE} ${TD_VER_DATE}'"
-        )
-        string(JOIN " " _cgo_cflags ${_cgo_cflags_list})
-        string(JOIN " " _cgo_ldflags ${_cgo_ldflags_list})
-        string(JOIN " " _ldflags ${_ldflags_list})
-        INCLUDE(ExternalProject)
-        if(${TD_LINUX})
-            set(ext_taosadapter_static taosadapter.a)
-            set(taosadapter_exe        taosadapter)
-            set(_rpath                 "-Wl,-rpath=\$ORIGIN/../lib")
-            # NOTE: remove -a for the moment, add it later if any problem found to be related
-            set(_shell_cmd             sh -c "go build -ldflags \"${_ldflags} -X 'github.com/taosdata/taosadapter/v3/version.CommitID=$(git rev-parse HEAD)'\"")
-        elseif(${TD_DARWIN})
-            set(ext_taosadapter_static taosadapter.a)
-            set(taosadapter_exe        taosadapter)
-            set(_rpath                 "-Wl,-rpath,\$ORIGIN/../lib")
-            # NOTE: remove -a for the moment, add it later if any problem found to be related
-            set(_shell_cmd             sh -c "go build -ldflags \"${_ldflags} -X 'github.com/taosdata/taosadapter/v3/version.CommitID=$(git rev-parse HEAD)'\"")
-        elseif(${TD_WINDOWS})
-            set(ext_taosadapter_static taosadapter.lib)
-            set(taosadapter_exe        taosadapter.exe)
-            set(_rpath                 "")
-            # NOTE: remove -a for the moment, add it later if any problem found to be related
-            set(_shell_cmd             cmd /c for /f %i in ('git rev-parse HEAD') do go build -ldflags "${_ldflags} -X 'github.com/taosdata/taosadapter/v3/version.CommitID=%i'")
-        endif()
->>>>>>> 8e3ae452
 
     if(${TD_LINUX})
         set(taosadapter_exe        taosadapter)
