--- conflicted
+++ resolved
@@ -73,9 +73,6 @@
             self.precision = params["precision"]
 
         app_logger.log_inst.info("%s specify freq: %s, precision: %s", self.__class__.__name__,
-<<<<<<< HEAD
-                                 self.freq, self.precision)
-=======
                                  self.freq, self.precision)
 
     def get_status(self) -> str:
@@ -86,4 +83,3 @@
             return AnalyticsService._toStatusName[AnalyticsService.UNAVAILABLE]
 
         return super().get_status()
->>>>>>> 02832e05
