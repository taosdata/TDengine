# encoding:utf-8
# pylint: disable=c0103
"""forecast helper methods"""
import time

from matplotlib import pyplot as plt

from taosanalytics.conf import app_logger, conf
from taosanalytics.servicemgmt import loader


def do_imputation(input_list, ts_list, algo_name, params):
    """ data fc handler """
    s = loader.get_service(algo_name)

    if s is None:
        s = loader.get_service("moment")

    if s is None:
        raise ValueError(f"failed to load {algo_name} analysis service")

    s.set_input_data(input_list, ts_list)
    s.set_params(params)

    start = time.time()
    app_logger.log_inst.debug("start to do imputation")

    res = s.execute()

    app_logger.log_inst.debug("imputation done, elapsed time:%.2fms", (time.time() - start) * 1000)

    # add the imputation model in the result
    res["algo"] = algo_name

    # draw the imputation result
    draw_imputation_final_result(res["target"], res["mask"])

    return res

def draw_imputation_final_result(data, mask):
    if not conf.get_draw_result_option():
        return

    plt.clf()
    plt.plot(data, label='target', c='darkblue')

    for index, val in enumerate(mask):
        if val == 1:
            plt.scatter(index, data[index], marker='o', color='r', alpha=0.5, s=100, zorder=3)

    plt.legend(fontsize=14)
    plt.savefig("imputation_res.png")

def do_set_params(params, json_obj):
    """ add params into parameters """

    # day, hour, minute, second, millisecond, microsecond, nanosecond
    valid_precision_list = ['d', 'h', 'm', 's', 'ms', 'us', 'ns']
    if "prec" in json_obj:
        params["precision"] = json_obj["prec"]

        if params['precision'] not in valid_precision_list:
            raise ValueError(f"precision should be one of {valid_precision_list}")

<<<<<<< HEAD
    valid_freq_list = ['D', 'B', 'H', 'T', 'S', 'L', 'U', 'N']
=======
    valid_freq_dict = {'d':'D', 'h':'H', 'm':'T', 's':'S', 'ms':'L', 'us':'U'}
>>>>>>> 46a1166a
    if "freq" in json_obj:
        freq = json_obj["freq"]

        if freq not in valid_freq_dict.keys():
            raise ValueError(f"freq should be one of {valid_freq_dict.keys()}")

        params["freq"] = valid_freq_dict[freq]
<|MERGE_RESOLUTION|>--- conflicted
+++ resolved
@@ -62,11 +62,7 @@
         if params['precision'] not in valid_precision_list:
             raise ValueError(f"precision should be one of {valid_precision_list}")
 
-<<<<<<< HEAD
-    valid_freq_list = ['D', 'B', 'H', 'T', 'S', 'L', 'U', 'N']
-=======
     valid_freq_dict = {'d':'D', 'h':'H', 'm':'T', 's':'S', 'ms':'L', 'us':'U'}
->>>>>>> 46a1166a
     if "freq" in json_obj:
         freq = json_obj["freq"]
 
