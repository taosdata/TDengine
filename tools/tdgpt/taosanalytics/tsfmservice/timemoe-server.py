--- conflicted
+++ resolved
@@ -78,6 +78,14 @@
             'error': f'Prediction failed: {str(e)}'
         }), 500
 
+
+def usage():
+    return (
+        "Python timemoe-server.py                    #use implicit download of small model"
+        "Python timemoe-server.py model-index        #user can specify the model index"
+        "Python timemoe-server.py model_path model_name enable_ep  #user specify the model name, local directory, and the proxy"
+    )
+
 def main():
     global pretrained_model
 
@@ -120,15 +128,13 @@
             model_folder
         ).to(device)
     else:
-
+        print("invalid parameters")
+        print(usage())
+        exit(-1)
 
     app.run(
             host='0.0.0.0',
-<<<<<<< HEAD
             port=6037,
-=======
-            port=6072,
->>>>>>> b8856219
             threaded=True,  
             debug=False     
         )
