--- conflicted
+++ resolved
@@ -44,11 +44,7 @@
         s.set_params({"rows": 10, "start_ts": 171000000, "time_step": 86400 * 30})
 
         r = s.execute()
-<<<<<<< HEAD
-        draw_fc_results(data, len(r["res"]) > 2, r["conf"], r["res"], "holtwinters")
-=======
         draw_fc_results(data, len(r["res"]) > 2, s.conf, r["res"], "holtwinters")
->>>>>>> 33833eac
 
     def test_holt_winters_forecast_2(self):
         """test holt winters with valid parameters"""
@@ -65,11 +61,7 @@
 
         r = s.execute()
 
-<<<<<<< HEAD
-        draw_fc_results(data, len(r["res"]) > 2, r["conf"], r["res"], "holtwinters")
-=======
         draw_fc_results(data, len(r["res"]) > 2, s.conf, r["res"], "holtwinters")
->>>>>>> 33833eac
 
     def test_holt_winter_invalid_params(self):
         """parameters validation check"""
@@ -117,11 +109,7 @@
         r = s.execute()
 
         rows = len(r["res"][0])
-<<<<<<< HEAD
-        draw_fc_results(data, len(r["res"]) > 1, r["conf"], r["res"], "arima")
-=======
         draw_fc_results(data, len(r["res"]) > 1, s.conf, r["res"], "arima")
->>>>>>> 33833eac
 
 
     def test_gpt_fc(self):
