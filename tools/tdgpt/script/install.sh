--- conflicted
+++ resolved
@@ -281,7 +281,6 @@
   ${csudo}mkdir -p ${venvDir} && ${csudo}chmod 777 ${venvDir}
   ${csudo}ln -sf ${venvDir} ${install_main_dir}/venv
 
-<<<<<<< HEAD
   if [ ${install_venv} == "True" ]; then
     # build venv
     ${csudo}python3.${python_minor_ver} -m venv ${venvDir}
@@ -313,35 +312,6 @@
   else
     echo -e "Install python library for venv skipped!"
   fi
-=======
-  # build venv
-  ${csudo}python3.${python_minor_ver} -m venv ${venvDir}
-
-  echo -e "active Python3 virtual env: ${venvDir}"
-  source ${venvDir}/bin/activate
-
-  echo -e "install the required packages by pip3, this may take a while depending on the network condition"
-  ${csudo}${venvDir}/bin/pip3 install numpy==1.26.4
-  ${csudo}${venvDir}/bin/pip3 install pandas==1.5.0
-
-  ${csudo}${venvDir}/bin/pip3 install scikit-learn
-  ${csudo}${venvDir}/bin/pip3 install outlier_utils
-  ${csudo}${venvDir}/bin/pip3 install statsmodels
-  ${csudo}${venvDir}/bin/pip3 install pyculiarity
-  ${csudo}${venvDir}/bin/pip3 install pmdarima
-  ${csudo}${venvDir}/bin/pip3 install flask
-  ${csudo}${venvDir}/bin/pip3 install matplotlib
-  ${csudo}${venvDir}/bin/pip3 install uwsgi
-  ${csudo}${venvDir}/bin/pip3 install torch --index-url https://download.pytorch.org/whl/cpu
-  ${csudo}${venvDir}/bin/pip3 install keras==3.10.0
-  ${csudo}${venvDir}/bin/pip3 install requests
-  ${csudo}${venvDir}/bin/pip3 install taospy
-  ${csudo}${venvDir}/bin/pip3 install transformers==4.40.0
-  ${csudo}${venvDir}/bin/pip3 install accelerate
-  ${csudo}${venvDir}/bin/pip3 install tensorflow-cpu==2.15.0
-
-  echo -e "Install python library for venv completed!"
->>>>>>> 5dc068b2
 }
 
 function clean_service_on_sysvinit() {
