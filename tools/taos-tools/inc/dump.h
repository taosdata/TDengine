--- conflicted
+++ resolved
@@ -1,574 +1,562 @@
-#ifndef INC_DUMP_H_
-#define INC_DUMP_H_
-
-
-#ifdef WINDOWS
-#include <argp.h>
-#include <time.h>
-#include <WinSock2.h>
-#elif defined(DARWIN)
-#include <argp.h>
-#include <ctype.h>
-#include <unistd.h>
-#include <strings.h>
-#include <sys/time.h>
-#include <sys/syscall.h>
-#include <wordexp.h>
-#include <dirent.h>
-#else
-#include <argp.h>
-#include <unistd.h>
-#include <strings.h>
-#include <sys/time.h>
-#include <sys/prctl.h>
-#include <sys/syscall.h>
-#include <wordexp.h>
-#include <dirent.h>
-#endif
-
-#include <stdio.h>
-#include <stdlib.h>
-#include <pthread.h>
-#include <iconv.h>
-#include <sys/stat.h>
-
-#include <inttypes.h>
-#include <limits.h>
-
-#include <avro.h>
-#include <jansson.h>
-
-#include <taos.h>
-#include <taoserror.h>
-#include <toolsdef.h>
-#include "../../inc/pub.h"
-
-
-//
-// ---------------- define ----------------
-//
-
-
-// use 256 as normal buffer length
-#define BUFFER_LEN                 256
-
-#define VALUE_BUF_LEN              4096
-#define MAX_RECORDS_PER_REQ        32766
-#define NEED_CALC_COUNT            UINT64_MAX
-#define HUMAN_TIME_LEN             28
-#define DUMP_DIR_LEN               (MAX_DIR_LEN - (TSDB_DB_NAME_LEN + 10))
-#define TSDB_USET_PASSWORD_LONGLEN 256  // come from tdef.h
-#define ITEM_SPACE                 50
-#define NTABLE_FOLDER              "data0-0"
-
-
-
-// stb schema KEY
-#define VERSION_KEY     "version"
-#define STBNAME_KEY      "name"
-
-#define VERSION_VAL      1
-
-
-
-#define NAME_KEY        "name"
-#define FIELDS_KEY      "fields"
-
-
-// file
-#define MFILE_EXT       ".m"
-#define STBNAME_FILE    "/stbname"
-
-
-#define debugPrint(fmt, ...) \
-    do { if (g_args.debug_print || g_args.verbose_print) { \
-      fprintf(stdout, "DEBG: "fmt, __VA_ARGS__); } } while (0)
-
-#define debugPrint2(fmt, ...) \
-    do { if (g_args.debug_print || g_args.verbose_print) { \
-      fprintf(stdout, ""fmt, __VA_ARGS__); } } while (0)
-
-#define verbosePrint(fmt, ...) \
-    do { if (g_args.verbose_print) { \
-        fprintf(stdout, "VERB: "fmt, __VA_ARGS__); } } while (0)
-
-#define perfPrint(fmt, ...) \
-    do { if (g_args.performance_print) { \
-        fprintf(stdout, "PERF: "fmt, __VA_ARGS__); } } while (0)
-
-#define warnPrint(fmt, ...) \
-    do { fprintf(stderr, "\033[33m"); \
-        fprintf(stderr, "WARN: "fmt, __VA_ARGS__); \
-        fprintf(stderr, "\033[0m"); } while (0)
-
-#define errorPrint(fmt, ...) \
-    do { fprintf(stderr, "\033[31m"); \
-        fprintf(stderr, "ERROR: "fmt, __VA_ARGS__); \
-        fprintf(stderr, "\033[0m"); } while (0)
-
-#define okPrint(fmt, ...) \
-    do { fprintf(stderr, "\033[32m"); \
-        fprintf(stderr, "OK: "fmt, __VA_ARGS__); \
-        fprintf(stderr, "\033[0m"); } while (0)
-
-#define infoPrint(fmt, ...) \
-    do { \
-        fprintf(stdout, "INFO: "fmt, __VA_ARGS__); \
-    } while (0)
-
-#define freeTbNameIfLooseMode(tbName) \
-    do { \
-        if (g_dumpInLooseModeFlag) tfree(tbName);   \
-    } while (0)
-
-// for tstrncpy buffer overflow
-#define min(a, b) (((a) < (b)) ? (a) : (b))
-
-#define tfree(x)         \
-    do {                   \
-        if (x) {             \
-            free((void *)(x)); \
-            x = 0;             \
-        }                    \
-    } while (0)
-
-//
-// ------------- struct  ---------------
-//
-
-typedef struct {
-    int16_t bytes;
-    int8_t  type;
-} SOColInfo;
-
-
-// -------------------------- SHOW DATABASE INTERFACE-----------------------
-enum _show_db_index {
-    TSDB_SHOW_DB_NAME_INDEX,
-    TSDB_SHOW_DB_CREATED_TIME_INDEX,
-    TSDB_SHOW_DB_NTABLES_INDEX,
-    TSDB_SHOW_DB_VGROUPS_INDEX,
-    TSDB_SHOW_DB_REPLICA_INDEX,
-    TSDB_SHOW_DB_QUORUM_INDEX,
-    TSDB_SHOW_DB_DAYS_INDEX,
-    TSDB_SHOW_DB_KEEP_INDEX,
-    TSDB_SHOW_DB_CACHE_INDEX,
-    TSDB_SHOW_DB_BLOCKS_INDEX,
-    TSDB_SHOW_DB_MINROWS_INDEX,
-    TSDB_SHOW_DB_MAXROWS_INDEX,
-    TSDB_SHOW_DB_WALLEVEL_INDEX,
-    TSDB_SHOW_DB_FSYNC_INDEX,
-    TSDB_SHOW_DB_COMP_INDEX,
-    TSDB_SHOW_DB_CACHELAST_INDEX,
-    TSDB_SHOW_DB_PRECISION_INDEX,
-    TSDB_SHOW_DB_UPDATE_INDEX,
-    TSDB_SHOW_DB_STATUS_INDEX,
-    TSDB_MAX_SHOW_DB
-};
-
-// SHOW TABLES CONFIGURE -------------------------------------
-enum _show_tables_index {
-    TSDB_SHOW_TABLES_NAME_INDEX,
-    TSDB_SHOW_TABLES_CREATED_TIME_INDEX,
-    TSDB_SHOW_TABLES_COLUMNS_INDEX,
-    TSDB_SHOW_TABLES_METRIC_INDEX,
-    TSDB_SHOW_TABLES_UID_INDEX,
-    TSDB_SHOW_TABLES_TID_INDEX,
-    TSDB_SHOW_TABLES_VGID_INDEX,
-    TSDB_MAX_SHOW_TABLES
-};
-
-// DESCRIBE STABLE CONFIGURE ------------------------------
-enum _describe_table_index {
-    TSDB_DESCRIBE_METRIC_FIELD_INDEX,
-    TSDB_DESCRIBE_METRIC_TYPE_INDEX,
-    TSDB_DESCRIBE_METRIC_LENGTH_INDEX,
-    TSDB_DESCRIBE_METRIC_NOTE_INDEX,
-    TSDB_MAX_DESCRIBE_METRIC
-};
-
-#define COL_NOTE_LEN        32
-#define COL_TYPEBUF_LEN     16
-#define COL_VALUEBUF_LEN    32
-
-typedef struct {
-    char field[TSDB_COL_NAME_LEN];
-    int type;
-    int length;
-    char note[COL_NOTE_LEN];
-    char value[COL_VALUEBUF_LEN];
-    char *var_value;
-    int16_t idx;
-} ColDes;
-
-typedef struct {
-    char name[TSDB_TABLE_NAME_LEN+1];
-    int columns;
-    int tags;
-    ColDes cols[];
-} TableDes;
-
-#define DB_PRECISION_LEN   8
-#define DB_STATUS_LEN      16
-
-typedef struct {
-    char name[TSDB_TABLE_NAME_LEN];
-    bool belongStb;
-    char stable[TSDB_TABLE_NAME_LEN];
-    TableDes *stbTableDes;
-} TableInfo;
-
-typedef struct {
-    char name[TSDB_TABLE_NAME_LEN];
-    char stable[TSDB_TABLE_NAME_LEN];
-} TableRecord;
-
-typedef struct {
-    bool isStb;
-    bool belongStb;
-    int64_t dumpNtbCount;
-    TableRecord **dumpNtbInfos;
-    TableRecord tableRecord;
-} TableRecordInfo;
-
-#define STRICT_LEN      16
-#define DURATION_LEN    16
-#define KEEPLIST_LEN    48
-
-typedef struct {
-    char     name[TSDB_DB_NAME_LEN];
-    char     create_time[32];
-    int64_t  ntables;
-    int32_t  vgroups;
-    int16_t  replica;
-    char     strict[STRICT_LEN];
-    int16_t  quorum;
-    int16_t  days;
-    char     duration[DURATION_LEN];
-    char     keeplist[KEEPLIST_LEN];
-    // int16_t  daysToKeep;
-    // int16_t  daysToKeep1;
-    // int16_t  daysToKeep2;
-    int32_t  cache;   // MB
-    int32_t  blocks;
-    int32_t  minrows;
-    int32_t  maxrows;
-    int8_t   wallevel;
-    int8_t   wal;     // 3.0 only
-    int32_t  fsync;
-    int8_t   comp;
-    int8_t   cachelast;
-    bool     cache_model;
-    char     precision[DB_PRECISION_LEN];   // time resolution
-    bool     single_stable_model;
-    int8_t   update;
-    char     status[DB_STATUS_LEN];
-    int64_t  dumpTbCount;
-    uint64_t uniqueID;
-    char     dirForDbDump[MAX_DIR_LEN];
-} SDbInfo;
-
-// add `en` prefix to solve name conflict in `avro/basics.h`
-enum enAVROTYPE {
-    enAVRO_TBTAGS = 0,
-    enAVRO_NTB,
-    enAVRO_DATA,
-    enAVRO_UNKNOWN,
-    enAVRO_INVALID
-};
-
-<<<<<<< HEAD
-typedef enum enAVROTYPE enAVROTYPE;
-=======
-//
-// ------------------ hash map struct -----------------------
-//
-
-// Define the maximum number of buckets
-#define HASH32_MAP_MAX_BUCKETS 1024
-
-// Define the key-value pair structure
-typedef struct HashMapEntry {
-    char *key;
-    void *value;
-    struct HashMapEntry *next;
-} HashMapEntry;
-
-// Define the hash table structure
-typedef struct HashMap {
-    HashMapEntry *buckets[HASH32_MAP_MAX_BUCKETS];
-    pthread_mutex_t lock;
-} HashMap;
-
-
-//
-// --------------------- db changed struct ------------------------
-//
-
-// record db table schema changed
-typedef struct StbChange {
-    // main
-    TableDes *tableDes;
-    
-    // bellow create by tableDes
-    char *strTags;
-    char *strCols;
-    bool schemaChanged; // col or tag have changed is True else false
-} StbChange;
-
-// record db table schema changed
-typedef struct DBChange {
-    int16_t version;
-    // record all stb
-    HashMap  stbMap;
-    const char *dbPath;
-} DBChange;
-
-
-typedef enum enAVROTYPE AVROTYPE;
->>>>>>> 180e1ce8
-
-typedef struct {
-    pthread_t threadID;
-    int32_t   threadIndex;
-    SDbInfo   *dbInfo;
-    char      stbName[TSDB_TABLE_NAME_LEN];
-    TableDes  *stbDes;
-    char      **tbNameArr;
-    int       precision;
-    void      *taos;
-    uint64_t  count;
-    int64_t   from;
-    int64_t   stbSuccess;
-    int64_t   stbFailed;
-    int64_t   ntbSuccess;
-    int64_t   ntbFailed;
-    int64_t   recSuccess;
-    int64_t   recFailed;
-    enAVROTYPE  avroType;
-    char      dbPath[MAX_DIR_LEN];
-    DBChange  *pDbChange;
-} threadInfo;
-
-typedef struct {
-    volatile int64_t   totalRowsOfDumpOut;
-    volatile int64_t   totalChildTblsOfDumpOut;
-    volatile int64_t   totalSuperTblsOfDumpOut;
-    volatile int64_t   totalDatabasesOfDumpOut;
-} resultStatistics;
-
-
-enum AVRO_CODEC {
-    AVRO_CODEC_START = 0,
-    AVRO_CODEC_NULL = AVRO_CODEC_START,
-    AVRO_CODEC_DEFLATE,
-    AVRO_CODEC_SNAPPY,
-    AVRO_CODEC_LZMA,
-    AVRO_CODEC_UNKNOWN,
-    AVRO_CODEC_INVALID
-};
-
-/* avro section begin */
-#define RECORD_NAME_LEN     65
-#define TYPE_NAME_LEN       20
-
-typedef struct FieldStruct_S {
-    char name[TSDB_COL_NAME_LEN];
-    int type;
-    bool nullable;
-    bool is_array;
-    int array_type;
-} FieldStruct;
-
-typedef struct InspectStruct_S {
-    char name[TSDB_COL_NAME_LEN];
-    char type[TYPE_NAME_LEN];
-    bool nullable;
-    bool is_array;
-    char array_type_str[TYPE_NAME_LEN];
-} InspectStruct;
-
-typedef struct RecordSchema_S {
-    int version;
-    char name[RECORD_NAME_LEN];
-    char *fields;
-    int  num_fields;
-
-    // read stb_schema_for_db
-    char stbName[TSDB_TABLE_NAME_LEN]; 
-    TableDes *tableDes;    
-} RecordSchema;
-
-/* avro section end */
-
-// rename db 
-typedef struct SRenameDB {
-    char* old;
-    char* new;
-    void* next;
-}SRenameDB;
-
-/* Used by main to communicate with parse_opt. */
-typedef struct arguments {
-    // connection option
-    char    *host;
-    char    *user;
-    char     password[TSDB_USET_PASSWORD_LONGLEN];
-    uint16_t port;
-    // strlen(taosdump.) +1 is 10
-    char     outpath[DUMP_DIR_LEN];
-    char     inpath[DUMP_DIR_LEN];
-    // result file
-    char    *resultFile;
-    // dump unit option
-    bool     all_databases;
-    bool     databases;
-    char    *databasesSeq;
-    // dump format option
-    bool     schemaonly;
-    bool     with_property;
-    bool     avro;
-    int      avro_codec;
-    int64_t  start_time;
-    char     humanStartTime[HUMAN_TIME_LEN];
-    int64_t  end_time;
-    char     humanEndTime[HUMAN_TIME_LEN];
-    char     precision[8];
-
-    int32_t  data_batch;
-    bool     data_batch_input;
-    int32_t  max_sql_len;
-    bool     allow_sys;
-    bool     escape_char;
-    bool     db_escape_char;
-    bool     loose_mode;
-    bool     inspect;
-    // other options
-    int32_t  thread_num;
-    int      abort;
-    char   **arg_list;
-    int      arg_list_len;
-    bool     isDumpIn;
-    bool     debug_print;
-    bool     verbose_print;
-    bool     performance_print;
-    bool     dotReplace;
-    int      dumpDbCount;
-
-    int8_t   connMode;
-    bool     port_inputted;
-    char    *dsn;
-
-    // put rename db string
-    char      * renameBuf;
-    SRenameDB * renameHead;
-    // retry for call engine api
-    int32_t     retryCount;
-    int32_t     retrySleepMs;  
-        
-} SArguments;
-
-bool isSystemDatabase(char *dbName);
-int inDatabasesSeq(const char *dbName);
-int processFieldsValueV2(
-        int index,
-        TableDes *tableDes,
-        const void *value,
-        int32_t len);
-int processFieldsValueV3(
-        int index,
-        TableDes *tableDes,
-        const void *value,
-        int32_t len);
-
-void constructTableDesFromStb(const TableDes *stbTableDes,
-        const char *table,
-        TableDes **ppTableDes);  
-int typeStrToType(const char *type_str);      
-int64_t queryDbForDumpOutCount(
-        void **taos_v,
-        const char *dbName,
-        const char *tbName,
-        const int precision);
-avro_value_iface_t* prepareAvroWface(
-        const char *avroFilename,
-        char *jsonSchema,
-        avro_schema_t *schema,
-        RecordSchema **recordSchema,
-        avro_file_writer_t *writer);
-
-void *queryDbForDumpOutOffset(
-        void **taos,
-        const char *dbName,
-        const char *tbName,
-        const int precision,
-        const int64_t start_time,
-        const int64_t end_time,
-        const int64_t limit,
-        const int64_t offset);
-int processValueToAvro(
-        const int32_t col,
-        avro_value_t record,
-        avro_value_t avro_value,
-        avro_value_t branch,
-        const char *name,
-        const uint8_t type,
-        const int32_t bytes,
-        const void *value,
-        const int32_t len
-        );
-void printDotOrX(int64_t count, bool *printDot);
-void freeRecordSchema(RecordSchema *recordSchema);  
-int processResultValue(
-        char *pstr,
-        const int curr_sqlstr_len,
-        const uint8_t type,
-        const void *value,
-        uint32_t len);
-
-// dump table (stable/child table/normal table) meta and data
-int64_t dumpTable(
-        const int64_t index,
-        void  **taos,
-        const SDbInfo *dbInfo,
-        const bool belongStb,
-        const char *stable,
-        const TableDes *stbDes,
-        const char *tbName,
-        const int precision,
-        char *dumpFilename,
-        FILE *fp
-        );
-int64_t dumpStbAndChildTb(
-        void **taos_v, SDbInfo *dbInfo, const char *stable, FILE *fpDbs);
-int64_t dumpNormalTable(
-        int64_t index,
-        void **taos_v, SDbInfo *dbInfo, char *ntbName);
-
-// query
-void* openQuery(void** taos_v , const char * sql);
-void closeQuery(void* res);
-int32_t readRow(void *res, int32_t idx, int32_t col, uint32_t *len, char **data);
-void engineError(char * module, char * fun, int32_t code);
-
-int getTableDes(TAOS *taos, const char* dbName, const char *table, TableDes *tableDes, const bool colOnly);
-
-extern struct arguments g_args;
-
-extern int g_majorVersionOfClient;
-extern char g_escapeChar[2];
-extern FILE *g_fpOfResult;
-extern int64_t   g_tableCount;
-extern int64_t   g_tableDone;
-extern char      g_dbName[TSDB_DB_NAME_LEN];
-extern char      g_stbName[TSDB_TABLE_NAME_LEN];
-extern int64_t g_totalDumpOutRows;
-extern SDbInfo **g_dbInfos;
-<<<<<<< HEAD
-#endif  // INC_DUMP_H_
-
-=======
-
-
-#endif  // INC_DUMP_H_
->>>>>>> 180e1ce8
+#ifndef INC_DUMP_H_
+#define INC_DUMP_H_
+
+
+#ifdef WINDOWS
+#include <argp.h>
+#include <time.h>
+#include <WinSock2.h>
+#elif defined(DARWIN)
+#include <ctype.h>
+#include <unistd.h>
+#include <strings.h>
+#include <sys/time.h>
+#include <sys/syscall.h>
+#include <wordexp.h>
+#else
+#include <argp.h>
+#include <unistd.h>
+#include <strings.h>
+#include <sys/time.h>
+#include <sys/prctl.h>
+#include <sys/syscall.h>
+#include <wordexp.h>
+#include <dirent.h>
+#endif
+
+#include <stdio.h>
+#include <stdlib.h>
+#include <pthread.h>
+#include <iconv.h>
+#include <sys/stat.h>
+
+#include <inttypes.h>
+#include <limits.h>
+
+#include <avro.h>
+#include <jansson.h>
+
+#include <taos.h>
+#include <taoserror.h>
+#include <toolsdef.h>
+#include "../../inc/pub.h"
+
+
+//
+// ---------------- define ----------------
+//
+
+
+// use 256 as normal buffer length
+#define BUFFER_LEN                 256
+
+#define VALUE_BUF_LEN              4096
+#define MAX_RECORDS_PER_REQ        32766
+#define NEED_CALC_COUNT            UINT64_MAX
+#define HUMAN_TIME_LEN             28
+#define DUMP_DIR_LEN               (MAX_DIR_LEN - (TSDB_DB_NAME_LEN + 10))
+#define TSDB_USET_PASSWORD_LONGLEN 256  // come from tdef.h
+#define ITEM_SPACE                 50
+#define NTABLE_FOLDER              "data0-0"
+
+
+
+// stb schema KEY
+#define VERSION_KEY     "version"
+#define STBNAME_KEY      "name"
+
+#define VERSION_VAL      1
+
+
+
+#define NAME_KEY        "name"
+#define FIELDS_KEY      "fields"
+
+
+// file
+#define MFILE_EXT       ".m"
+#define STBNAME_FILE    "/stbname"
+
+
+#define debugPrint(fmt, ...) \
+    do { if (g_args.debug_print || g_args.verbose_print) { \
+      fprintf(stdout, "DEBG: "fmt, __VA_ARGS__); } } while (0)
+
+#define debugPrint2(fmt, ...) \
+    do { if (g_args.debug_print || g_args.verbose_print) { \
+      fprintf(stdout, ""fmt, __VA_ARGS__); } } while (0)
+
+#define verbosePrint(fmt, ...) \
+    do { if (g_args.verbose_print) { \
+        fprintf(stdout, "VERB: "fmt, __VA_ARGS__); } } while (0)
+
+#define perfPrint(fmt, ...) \
+    do { if (g_args.performance_print) { \
+        fprintf(stdout, "PERF: "fmt, __VA_ARGS__); } } while (0)
+
+#define warnPrint(fmt, ...) \
+    do { fprintf(stderr, "\033[33m"); \
+        fprintf(stderr, "WARN: "fmt, __VA_ARGS__); \
+        fprintf(stderr, "\033[0m"); } while (0)
+
+#define errorPrint(fmt, ...) \
+    do { fprintf(stderr, "\033[31m"); \
+        fprintf(stderr, "ERROR: "fmt, __VA_ARGS__); \
+        fprintf(stderr, "\033[0m"); } while (0)
+
+#define okPrint(fmt, ...) \
+    do { fprintf(stderr, "\033[32m"); \
+        fprintf(stderr, "OK: "fmt, __VA_ARGS__); \
+        fprintf(stderr, "\033[0m"); } while (0)
+
+#define infoPrint(fmt, ...) \
+    do { \
+        fprintf(stdout, "INFO: "fmt, __VA_ARGS__); \
+    } while (0)
+
+#define freeTbNameIfLooseMode(tbName) \
+    do { \
+        if (g_dumpInLooseModeFlag) tfree(tbName);   \
+    } while (0)
+
+// for tstrncpy buffer overflow
+#define min(a, b) (((a) < (b)) ? (a) : (b))
+
+#define tfree(x)         \
+    do {                   \
+        if (x) {             \
+            free((void *)(x)); \
+            x = 0;             \
+        }                    \
+    } while (0)
+
+//
+// ------------- struct  ---------------
+//
+
+typedef struct {
+    int16_t bytes;
+    int8_t  type;
+} SOColInfo;
+
+
+// -------------------------- SHOW DATABASE INTERFACE-----------------------
+enum _show_db_index {
+    TSDB_SHOW_DB_NAME_INDEX,
+    TSDB_SHOW_DB_CREATED_TIME_INDEX,
+    TSDB_SHOW_DB_NTABLES_INDEX,
+    TSDB_SHOW_DB_VGROUPS_INDEX,
+    TSDB_SHOW_DB_REPLICA_INDEX,
+    TSDB_SHOW_DB_QUORUM_INDEX,
+    TSDB_SHOW_DB_DAYS_INDEX,
+    TSDB_SHOW_DB_KEEP_INDEX,
+    TSDB_SHOW_DB_CACHE_INDEX,
+    TSDB_SHOW_DB_BLOCKS_INDEX,
+    TSDB_SHOW_DB_MINROWS_INDEX,
+    TSDB_SHOW_DB_MAXROWS_INDEX,
+    TSDB_SHOW_DB_WALLEVEL_INDEX,
+    TSDB_SHOW_DB_FSYNC_INDEX,
+    TSDB_SHOW_DB_COMP_INDEX,
+    TSDB_SHOW_DB_CACHELAST_INDEX,
+    TSDB_SHOW_DB_PRECISION_INDEX,
+    TSDB_SHOW_DB_UPDATE_INDEX,
+    TSDB_SHOW_DB_STATUS_INDEX,
+    TSDB_MAX_SHOW_DB
+};
+
+// SHOW TABLES CONFIGURE -------------------------------------
+enum _show_tables_index {
+    TSDB_SHOW_TABLES_NAME_INDEX,
+    TSDB_SHOW_TABLES_CREATED_TIME_INDEX,
+    TSDB_SHOW_TABLES_COLUMNS_INDEX,
+    TSDB_SHOW_TABLES_METRIC_INDEX,
+    TSDB_SHOW_TABLES_UID_INDEX,
+    TSDB_SHOW_TABLES_TID_INDEX,
+    TSDB_SHOW_TABLES_VGID_INDEX,
+    TSDB_MAX_SHOW_TABLES
+};
+
+// DESCRIBE STABLE CONFIGURE ------------------------------
+enum _describe_table_index {
+    TSDB_DESCRIBE_METRIC_FIELD_INDEX,
+    TSDB_DESCRIBE_METRIC_TYPE_INDEX,
+    TSDB_DESCRIBE_METRIC_LENGTH_INDEX,
+    TSDB_DESCRIBE_METRIC_NOTE_INDEX,
+    TSDB_MAX_DESCRIBE_METRIC
+};
+
+#define COL_NOTE_LEN        32
+#define COL_TYPEBUF_LEN     16
+#define COL_VALUEBUF_LEN    32
+
+typedef struct {
+    char field[TSDB_COL_NAME_LEN];
+    int type;
+    int length;
+    char note[COL_NOTE_LEN];
+    char value[COL_VALUEBUF_LEN];
+    char *var_value;
+    int16_t idx;
+} ColDes;
+
+typedef struct {
+    char name[TSDB_TABLE_NAME_LEN+1];
+    int columns;
+    int tags;
+    ColDes cols[];
+} TableDes;
+
+#define DB_PRECISION_LEN   8
+#define DB_STATUS_LEN      16
+
+typedef struct {
+    char name[TSDB_TABLE_NAME_LEN];
+    bool belongStb;
+    char stable[TSDB_TABLE_NAME_LEN];
+    TableDes *stbTableDes;
+} TableInfo;
+
+typedef struct {
+    char name[TSDB_TABLE_NAME_LEN];
+    char stable[TSDB_TABLE_NAME_LEN];
+} TableRecord;
+
+typedef struct {
+    bool isStb;
+    bool belongStb;
+    int64_t dumpNtbCount;
+    TableRecord **dumpNtbInfos;
+    TableRecord tableRecord;
+} TableRecordInfo;
+
+#define STRICT_LEN      16
+#define DURATION_LEN    16
+#define KEEPLIST_LEN    48
+
+typedef struct {
+    char     name[TSDB_DB_NAME_LEN];
+    char     create_time[32];
+    int64_t  ntables;
+    int32_t  vgroups;
+    int16_t  replica;
+    char     strict[STRICT_LEN];
+    int16_t  quorum;
+    int16_t  days;
+    char     duration[DURATION_LEN];
+    char     keeplist[KEEPLIST_LEN];
+    // int16_t  daysToKeep;
+    // int16_t  daysToKeep1;
+    // int16_t  daysToKeep2;
+    int32_t  cache;   // MB
+    int32_t  blocks;
+    int32_t  minrows;
+    int32_t  maxrows;
+    int8_t   wallevel;
+    int8_t   wal;     // 3.0 only
+    int32_t  fsync;
+    int8_t   comp;
+    int8_t   cachelast;
+    bool     cache_model;
+    char     precision[DB_PRECISION_LEN];   // time resolution
+    bool     single_stable_model;
+    int8_t   update;
+    char     status[DB_STATUS_LEN];
+    int64_t  dumpTbCount;
+    uint64_t uniqueID;
+    char     dirForDbDump[MAX_DIR_LEN];
+} SDbInfo;
+
+enum enAVROTYPE {
+    AVRO_TBTAGS = 0,
+    AVRO_NTB,
+    AVRO_DATA,
+    AVRO_UNKNOWN,
+    AVRO_INVALID
+};
+
+//
+// ------------------ hash map struct -----------------------
+//
+
+// Define the maximum number of buckets
+#define HASH32_MAP_MAX_BUCKETS 1024
+
+// Define the key-value pair structure
+typedef struct HashMapEntry {
+    char *key;
+    void *value;
+    struct HashMapEntry *next;
+} HashMapEntry;
+
+// Define the hash table structure
+typedef struct HashMap {
+    HashMapEntry *buckets[HASH32_MAP_MAX_BUCKETS];
+    pthread_mutex_t lock;
+} HashMap;
+
+
+//
+// --------------------- db changed struct ------------------------
+//
+
+// record db table schema changed
+typedef struct StbChange {
+    // main
+    TableDes *tableDes;
+    
+    // bellow create by tableDes
+    char *strTags;
+    char *strCols;
+    bool schemaChanged; // col or tag have changed is True else false
+} StbChange;
+
+// record db table schema changed
+typedef struct DBChange {
+    int16_t version;
+    // record all stb
+    HashMap  stbMap;
+    const char *dbPath;
+} DBChange;
+
+
+typedef enum enAVROTYPE AVROTYPE;
+
+typedef struct {
+    pthread_t threadID;
+    int32_t   threadIndex;
+    SDbInfo   *dbInfo;
+    char      stbName[TSDB_TABLE_NAME_LEN];
+    TableDes  *stbDes;
+    char      **tbNameArr;
+    int       precision;
+    void      *taos;
+    uint64_t  count;
+    int64_t   from;
+    int64_t   stbSuccess;
+    int64_t   stbFailed;
+    int64_t   ntbSuccess;
+    int64_t   ntbFailed;
+    int64_t   recSuccess;
+    int64_t   recFailed;
+    AVROTYPE  avroType;
+    char      dbPath[MAX_DIR_LEN];
+    DBChange  *pDbChange;
+} threadInfo;
+
+typedef struct {
+    volatile int64_t   totalRowsOfDumpOut;
+    volatile int64_t   totalChildTblsOfDumpOut;
+    volatile int64_t   totalSuperTblsOfDumpOut;
+    volatile int64_t   totalDatabasesOfDumpOut;
+} resultStatistics;
+
+
+enum AVRO_CODEC {
+    AVRO_CODEC_START = 0,
+    AVRO_CODEC_NULL = AVRO_CODEC_START,
+    AVRO_CODEC_DEFLATE,
+    AVRO_CODEC_SNAPPY,
+    AVRO_CODEC_LZMA,
+    AVRO_CODEC_UNKNOWN,
+    AVRO_CODEC_INVALID
+};
+
+/* avro section begin */
+#define RECORD_NAME_LEN     65
+#define TYPE_NAME_LEN       20
+
+typedef struct FieldStruct_S {
+    char name[TSDB_COL_NAME_LEN];
+    int type;
+    bool nullable;
+    bool is_array;
+    int array_type;
+} FieldStruct;
+
+typedef struct InspectStruct_S {
+    char name[TSDB_COL_NAME_LEN];
+    char type[TYPE_NAME_LEN];
+    bool nullable;
+    bool is_array;
+    char array_type_str[TYPE_NAME_LEN];
+} InspectStruct;
+
+typedef struct RecordSchema_S {
+    int version;
+    char name[RECORD_NAME_LEN];
+    char *fields;
+    int  num_fields;
+
+    // read stb_schema_for_db
+    char stbName[TSDB_TABLE_NAME_LEN]; 
+    TableDes *tableDes;    
+} RecordSchema;
+
+/* avro section end */
+
+// rename db 
+typedef struct SRenameDB {
+    char* old;
+    char* new;
+    void* next;
+}SRenameDB;
+
+/* Used by main to communicate with parse_opt. */
+typedef struct arguments {
+    // connection option
+    char    *host;
+    char    *user;
+    char     password[TSDB_USET_PASSWORD_LONGLEN];
+    uint16_t port;
+    // strlen(taosdump.) +1 is 10
+    char     outpath[DUMP_DIR_LEN];
+    char     inpath[DUMP_DIR_LEN];
+    // result file
+    char    *resultFile;
+    // dump unit option
+    bool     all_databases;
+    bool     databases;
+    char    *databasesSeq;
+    // dump format option
+    bool     schemaonly;
+    bool     with_property;
+    bool     avro;
+    int      avro_codec;
+    int64_t  start_time;
+    char     humanStartTime[HUMAN_TIME_LEN];
+    int64_t  end_time;
+    char     humanEndTime[HUMAN_TIME_LEN];
+    char     precision[8];
+
+    int32_t  data_batch;
+    bool     data_batch_input;
+    int32_t  max_sql_len;
+    bool     allow_sys;
+    bool     escape_char;
+    bool     db_escape_char;
+    bool     loose_mode;
+    bool     inspect;
+    // other options
+    int32_t  thread_num;
+    int      abort;
+    char   **arg_list;
+    int      arg_list_len;
+    bool     isDumpIn;
+    bool     debug_print;
+    bool     verbose_print;
+    bool     performance_print;
+    bool     dotReplace;
+    int      dumpDbCount;
+
+    int8_t   connMode;
+    bool     port_inputted;
+    char    *dsn;
+
+    // put rename db string
+    char      * renameBuf;
+    SRenameDB * renameHead;
+    // retry for call engine api
+    int32_t     retryCount;
+    int32_t     retrySleepMs;  
+        
+} SArguments;
+
+bool isSystemDatabase(char *dbName);
+int inDatabasesSeq(const char *dbName);
+int processFieldsValueV2(
+        int index,
+        TableDes *tableDes,
+        const void *value,
+        int32_t len);
+int processFieldsValueV3(
+        int index,
+        TableDes *tableDes,
+        const void *value,
+        int32_t len);
+
+void constructTableDesFromStb(const TableDes *stbTableDes,
+        const char *table,
+        TableDes **ppTableDes);  
+int typeStrToType(const char *type_str);      
+int64_t queryDbForDumpOutCount(
+        void **taos_v,
+        const char *dbName,
+        const char *tbName,
+        const int precision);
+avro_value_iface_t* prepareAvroWface(
+        const char *avroFilename,
+        char *jsonSchema,
+        avro_schema_t *schema,
+        RecordSchema **recordSchema,
+        avro_file_writer_t *writer);
+
+void *queryDbForDumpOutOffset(
+        void **taos,
+        const char *dbName,
+        const char *tbName,
+        const int precision,
+        const int64_t start_time,
+        const int64_t end_time,
+        const int64_t limit,
+        const int64_t offset);
+int processValueToAvro(
+        const int32_t col,
+        avro_value_t record,
+        avro_value_t avro_value,
+        avro_value_t branch,
+        const char *name,
+        const uint8_t type,
+        const int32_t bytes,
+        const void *value,
+        const int32_t len
+        );
+void printDotOrX(int64_t count, bool *printDot);
+void freeRecordSchema(RecordSchema *recordSchema);  
+int processResultValue(
+        char *pstr,
+        const int curr_sqlstr_len,
+        const uint8_t type,
+        const void *value,
+        uint32_t len);
+
+// dump table (stable/child table/normal table) meta and data
+int64_t dumpTable(
+        const int64_t index,
+        void  **taos,
+        const SDbInfo *dbInfo,
+        const bool belongStb,
+        const char *stable,
+        const TableDes *stbDes,
+        const char *tbName,
+        const int precision,
+        char *dumpFilename,
+        FILE *fp
+        );
+int64_t dumpStbAndChildTb(
+        void **taos_v, SDbInfo *dbInfo, const char *stable, FILE *fpDbs);
+int64_t dumpNormalTable(
+        int64_t index,
+        void **taos_v, SDbInfo *dbInfo, char *ntbName);
+
+// query
+void* openQuery(void** taos_v , const char * sql);
+void closeQuery(void* res);
+int32_t readRow(void *res, int32_t idx, int32_t col, uint32_t *len, char **data);
+void engineError(char * module, char * fun, int32_t code);
+
+int getTableDes(TAOS *taos, const char* dbName, const char *table, TableDes *tableDes, const bool colOnly);
+
+extern struct arguments g_args;
+
+extern int g_majorVersionOfClient;
+extern char g_escapeChar[2];
+extern FILE *g_fpOfResult;
+extern int64_t   g_tableCount;
+extern int64_t   g_tableDone;
+extern char      g_dbName[TSDB_DB_NAME_LEN];
+extern char      g_stbName[TSDB_TABLE_NAME_LEN];
+extern int64_t g_totalDumpOutRows;
+extern SDbInfo **g_dbInfos;
+
+
+#endif  // INC_DUMP_H_