--- conflicted
+++ resolved
@@ -1,125 +1,123 @@
-#ifndef INC_DUMPUTIL_H_
-#define INC_DUMPUTIL_H_
-
-#include <taos.h>
-#include <taoserror.h>
-#include <toolsdef.h>
-
-//
-// ------------  error code range defin ------------
-//
-
-// engine can retry code range
-#define TSDB_CODE_RPC_BEGIN                     TSDB_CODE_RPC_NETWORK_UNAVAIL
-#define TSDB_CODE_RPC_END                       TSDB_CODE_RPC_ASYNC_MODULE_QUIT
-
-// websocket can retry code range
-// range1 [0x0001~0x00FF]
-#define WEBSOCKET_CODE_BEGIN1      0x0001
-#define WEBSOCKET_CODE_END1        0x00FF
-// range2 [0x0001~0x00FF]
-#define WEBSOCKET_CODE_BEGIN2      0xE000
-#define WEBSOCKET_CODE_END2        0xE0FF
-
-//
-//   encapsulate the api of calling engine
-//
-#define RETRY_TYPE_CONNECT 0
-#define RETRY_TYPE_QUERY   1
-#define RETRY_TYPE_FETCH   2
-
-//come from TDengine util/tdef.h
-#define TSDB_TABLE_NAME_LEN           193                                // it is a null-terminated string
-
-//
-// ------------- struct define ----------
-//
-
-// single link 
-typedef struct SNode {
-    char name[TSDB_TABLE_NAME_LEN];
-    struct SNode *next;
-}SNode;
-
-
-// return true to do retry , false no retry , code is error code 
-bool canRetry(int32_t code, int8_t type);
-
-// single linked list
-
-// malloc new node
-SNode *mallocNode(const char* name, int32_t len);
-
-// free nodes
-void freeNodes(SNode* head);
-
-//
-// ---------------  native ------------------
-//
-
-
-// connect
-TAOS *taosConnect(const char *dbName);
-// query
-TAOS_RES *taosQuery(TAOS *taos, const char *sql, int32_t *code);
-
-
-<<<<<<< HEAD
-//
-// ---------------- hash map -----------------
-//
-
-// Define the maximum number of buckets
-#define HASH32_MAP_MAX_BUCKETS 1024
-
-// Define the key-value pair structure
-typedef struct HashMapEntry {
-    char *key;
-    void *value;
-    struct HashMapEntry *next;
-} HashMapEntry;
-
-// Define the hash table structure
-typedef struct HashMap {
-    HashMapEntry *buckets[HASH32_MAP_MAX_BUCKETS];
-    pthread_mutex_t lock;
-} HashMap;
-
-// Initialize the hash table
-HashMap* hashMapCreate();
-
-// Insert a key-value pair
-bool hashMapInsert(HashMap *map, const char *key, void *value);
-
-// Find the value based on the key
-void *hashMapFind(HashMap *map, const char *key);
-
-// Destroy the hash table
-void hashMapDestroy(HashMap *map);
-
-
-//
-// -----------------  dbChange -------------------------
-//
-struct DBChange;
-struct StbChange;
-struct RecordSchema;
-
-// create 
-DBChange createDbChange(const char *dbPath);
-// free
-void freeDBChange(DBChange *pDbChange);
-
-
-
-// add stb recordSchema to dbChange
-int32_t AddStbChanged(DBChange *pDbChange, TAOS taos, RecordSchema *recordSchema, StbChange **ppStbChange);
-
-// find stbChange with stbName
-StbChange * findStbChange(DBChange *pDbChange, char *stbName);
-
-
-
-=======
->>>>>>> 8ad8bc74
+#ifndef INC_DUMPUTIL_H_
+#define INC_DUMPUTIL_H_
+
+#include <taos.h>
+#include <taoserror.h>
+#include <toolsdef.h>
+
+//
+// ------------  error code range defin ------------
+//
+
+// engine can retry code range
+#define TSDB_CODE_RPC_BEGIN                     TSDB_CODE_RPC_NETWORK_UNAVAIL
+#define TSDB_CODE_RPC_END                       TSDB_CODE_RPC_ASYNC_MODULE_QUIT
+
+// websocket can retry code range
+// range1 [0x0001~0x00FF]
+#define WEBSOCKET_CODE_BEGIN1      0x0001
+#define WEBSOCKET_CODE_END1        0x00FF
+// range2 [0x0001~0x00FF]
+#define WEBSOCKET_CODE_BEGIN2      0xE000
+#define WEBSOCKET_CODE_END2        0xE0FF
+
+//
+//   encapsulate the api of calling engine
+//
+#define RETRY_TYPE_CONNECT 0
+#define RETRY_TYPE_QUERY   1
+#define RETRY_TYPE_FETCH   2
+
+//come from TDengine util/tdef.h
+#define TSDB_TABLE_NAME_LEN           193                                // it is a null-terminated string
+
+//
+// ------------- struct define ----------
+//
+
+// single link 
+typedef struct SNode {
+    char name[TSDB_TABLE_NAME_LEN];
+    struct SNode *next;
+}SNode;
+
+
+// return true to do retry , false no retry , code is error code 
+bool canRetry(int32_t code, int8_t type);
+
+// single linked list
+
+// malloc new node
+SNode *mallocNode(const char* name, int32_t len);
+
+// free nodes
+void freeNodes(SNode* head);
+
+//
+// ---------------  native ------------------
+//
+
+
+// connect
+TAOS *taosConnect(const char *dbName);
+// query
+TAOS_RES *taosQuery(TAOS *taos, const char *sql, int32_t *code);
+
+
+
+//
+// ---------------- hash map -----------------
+//
+
+// Define the maximum number of buckets
+#define HASH32_MAP_MAX_BUCKETS 1024
+
+// Define the key-value pair structure
+typedef struct HashMapEntry {
+    char *key;
+    void *value;
+    struct HashMapEntry *next;
+} HashMapEntry;
+
+// Define the hash table structure
+typedef struct HashMap {
+    HashMapEntry *buckets[HASH32_MAP_MAX_BUCKETS];
+    pthread_mutex_t lock;
+} HashMap;
+
+// Initialize the hash table
+HashMap* hashMapCreate();
+
+// Insert a key-value pair
+bool hashMapInsert(HashMap *map, const char *key, void *value);
+
+// Find the value based on the key
+void *hashMapFind(HashMap *map, const char *key);
+
+// Destroy the hash table
+void hashMapDestroy(HashMap *map);
+
+
+//
+// -----------------  dbChange -------------------------
+//
+struct DBChange;
+struct StbChange;
+struct RecordSchema;
+
+// create 
+DBChange createDbChange(const char *dbPath);
+// free
+void freeDBChange(DBChange *pDbChange);
+
+
+
+// add stb recordSchema to dbChange
+int32_t AddStbChanged(DBChange *pDbChange, TAOS taos, RecordSchema *recordSchema, StbChange **ppStbChange);
+
+// find stbChange with stbName
+StbChange * findStbChange(DBChange *pDbChange, char *stbName);
+
+
+
 #endif  // INC_DUMPUTIL_H_