--- conflicted
+++ resolved
@@ -77,8 +77,6 @@
   char * p = strToLowerCopy(NULL);
   ASSERT_EQ(p, nullptr);
 }
-<<<<<<< HEAD
-=======
 
 // getCodeFromResp
 TEST(benchUtil, getCodeFromResp) {
@@ -173,4 +171,3 @@
   g_arguments = NULL;
   return ret;
 }
->>>>>>> b6a63a76
