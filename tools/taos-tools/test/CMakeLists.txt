
MESSAGE(STATUS "build taos-tools unit test")

IF(TD_LINUX)

    # GoogleTest requires at least C++11
    # SET(CMAKE_CXX_STANDARD 11)
    AUX_SOURCE_DIRECTORY(${CMAKE_CURRENT_SOURCE_DIR} SOURCE_LIST)

    # benchmark
<<<<<<< HEAD
    ADD_EXECUTABLE(benchmarkTest benchmarkTest.cpp)
    DEP_ext_gtest(benchmarkTest)
=======
    SET(BENCHMARK_SRC 
        "../src/benchUtil.c"
        "../src/benchLog.c"
        "../src/toolstime.c"
        "../../src/pub.c"
    )

    ADD_EXECUTABLE(benchmarkTest benchmarkTest.cpp ${BENCHMARK_SRC})
    TARGET_LINK_LIBRARIES(
            benchmarkTest
            PRIVATE gtest taos toolscJson
    )
>>>>>>> b6a63a76

    target_include_directories(
        benchmarkTest PRIVATE 
        "${CMAKE_CURRENT_SOURCE_DIR}/../inc"
        "${CMAKE_CURRENT_SOURCE_DIR}/../../inc"
        "${CMAKE_CURRENT_SOURCE_DIR}/../deps/toolscJson/inc/"
    )
    
    add_test(
        NAME benchmarkTest
        COMMAND benchmarkTest
    )

    # taosdump
    ADD_EXECUTABLE(taosdumpTest taosdumpTest.cpp ../src/toolsSys.c)
    DEP_ext_gtest(taosdumpTest)
    target_link_libraries(
        taosdumpTest
        PRIVATE os
    )

    target_include_directories(
        taosdumpTest
        PRIVATE "${CMAKE_CURRENT_SOURCE_DIR}/../inc"
    )
    
    add_test(
        NAME taosdumpTest
        COMMAND taosdumpTest
    )

ENDIF()<|MERGE_RESOLUTION|>--- conflicted
+++ resolved
@@ -8,10 +8,6 @@
     AUX_SOURCE_DIRECTORY(${CMAKE_CURRENT_SOURCE_DIR} SOURCE_LIST)
 
     # benchmark
-<<<<<<< HEAD
-    ADD_EXECUTABLE(benchmarkTest benchmarkTest.cpp)
-    DEP_ext_gtest(benchmarkTest)
-=======
     SET(BENCHMARK_SRC 
         "../src/benchUtil.c"
         "../src/benchLog.c"
@@ -20,11 +16,12 @@
     )
 
     ADD_EXECUTABLE(benchmarkTest benchmarkTest.cpp ${BENCHMARK_SRC})
+    DEP_ext_gtest(benchmarkTest)
+
     TARGET_LINK_LIBRARIES(
             benchmarkTest
-            PRIVATE gtest taos toolscJson
+            PRIVATE taos toolscJson
     )
->>>>>>> b6a63a76
 
     target_include_directories(
         benchmarkTest PRIVATE 
