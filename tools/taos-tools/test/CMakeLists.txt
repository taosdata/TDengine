--- conflicted
+++ resolved
@@ -29,14 +29,11 @@
         "../src/benchUtilDs.c"
         "../src/wrapDb.c"
         "../src/benchDataMix.c"
-<<<<<<< HEAD
-=======
         "../src/benchJsonOpt.c"
         "../src/benchSys.c"
         "../src/toolsString.c"
         "../src/toolsSys.c"
         "../src/benchCommandOpt.c"
->>>>>>> fa565988
     )
 
     ADD_EXECUTABLE(benchmarkTest benchmarkTest.cpp ${BENCHMARK_SRC})
