
MESSAGE(STATUS "build taos-tools unit test")

IF(TD_LINUX)

    # GoogleTest requires at least C++11
    # SET(CMAKE_CXX_STANDARD 11)
    AUX_SOURCE_DIRECTORY(${CMAKE_CURRENT_SOURCE_DIR} SOURCE_LIST)

    # benchmark
    SET(BENCHMARK_SRC 
        "../src/benchUtil.c"
        "../src/benchLog.c"
        "../src/toolstime.c"
        "../../src/pub.c"
    )

    ADD_EXECUTABLE(benchmarkTest benchmarkTest.cpp ${BENCHMARK_SRC})
<<<<<<< HEAD
    TARGET_LINK_LIBRARIES(
            benchmarkTest
            PRIVATE gtest taos toolscJson
=======
    DEP_ext_gtest(benchmarkTest)

    TARGET_LINK_LIBRARIES(
            benchmarkTest
            PRIVATE taos toolscJson
>>>>>>> 6267763e
    )

    target_include_directories(
        benchmarkTest PRIVATE 
        "${CMAKE_CURRENT_SOURCE_DIR}/../inc"
        "${CMAKE_CURRENT_SOURCE_DIR}/../../inc"
        "${CMAKE_CURRENT_SOURCE_DIR}/../deps/toolscJson/inc/"
    )
    
    add_test(
        NAME benchmarkTest
        COMMAND benchmarkTest
    )

    # taosdump
    ADD_EXECUTABLE(taosdumpTest taosdumpTest.cpp ../src/toolsSys.c)
    DEP_ext_gtest(taosdumpTest)
    target_link_libraries(
        taosdumpTest
        PRIVATE os
    )

    target_include_directories(
        taosdumpTest
        PRIVATE "${CMAKE_CURRENT_SOURCE_DIR}/../inc"
    )
    
    add_test(
        NAME taosdumpTest
        COMMAND taosdumpTest
    )

ENDIF()<|MERGE_RESOLUTION|>--- conflicted
+++ resolved
@@ -16,17 +16,11 @@
     )
 
     ADD_EXECUTABLE(benchmarkTest benchmarkTest.cpp ${BENCHMARK_SRC})
-<<<<<<< HEAD
-    TARGET_LINK_LIBRARIES(
-            benchmarkTest
-            PRIVATE gtest taos toolscJson
-=======
     DEP_ext_gtest(benchmarkTest)
 
     TARGET_LINK_LIBRARIES(
             benchmarkTest
             PRIVATE taos toolscJson
->>>>>>> 6267763e
     )
 
     target_include_directories(
