--- conflicted
+++ resolved
@@ -256,21 +256,13 @@
                        "INSERT INTO ? USING `%s`.`%s` TAGS (%s) %s VALUES(?,%s)",
                        db, stbInfo->stbName, tagQ, ttl, colQ);
     } else {
-<<<<<<< HEAD
-        if (g_arguments->connMode == CONN_MODE_NATIVE) {
-=======
         if (workingMode(g_arguments->connMode, g_arguments->dsn) == CONN_MODE_NATIVE) {
->>>>>>> 8ad8bc74
             // native
             n = snprintf(prepare + len, TSDB_MAX_ALLOWED_SQL_LEN - len,
                 "INSERT INTO ? VALUES(?,%s)", colQ);
         } else {
             // websocket
-<<<<<<< HEAD
-            bool ntb = stbInfo->tags == NULL || stbInfo->tags->size == 0; // nomral table
-=======
             bool ntb = stbInfo->tags == NULL || stbInfo->tags->size == 0; // normal table
->>>>>>> 8ad8bc74
             colNames = genColNames(stbInfo->cols, !ntb);
             n = snprintf(prepare + len, TSDB_MAX_ALLOWED_SQL_LEN - len,
                 "INSERT INTO `%s`.`%s`(%s) VALUES(%s,%s)", db, stbInfo->stbName, colNames,
