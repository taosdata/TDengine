--- conflicted
+++ resolved
@@ -39,11 +39,6 @@
                                "California.Cupertino"};
 
 #ifdef WINDOWS
-<<<<<<< HEAD
-#define ssize_t int
-#if _MSC_VER >= 1910
-#include "benchLocations.h"
-=======
     // TODO: why define ssize_t in this way?
     #define ssize_t int
     // #if _MSC_VER >= 1910
@@ -55,7 +50,6 @@
     //       we don't want to use /utf-8 option in MSVC which will bring more considerations,
     //       so we use ANSI/GB18030 encoded file for the moment.
     #include "benchLocationsWin.h"
->>>>>>> 8f26b712
 #else
 #include "benchLocationsWin.h"
 #endif
@@ -1382,7 +1376,6 @@
   return fillStmt(stbInfo, sampleDataBuf, bufLen, lenOfOneRow, fields, loop, tag, NULL);
 }
 
-<<<<<<< HEAD
 static int generateRandDataSmlTelnet(SSuperTable *stbInfo, char *sampleDataBuf, int bufLen, int lenOfOneRow,
                                      BArray *fields, int64_t loop, bool tag) {
   int angle = stbInfo->startTimestamp % 360;  // 0 ~ 360
@@ -1477,63 +1470,6 @@
             n = snprintf(sampleDataBuf + pos, bufLen - pos, "%" PRIu64 "u64 ", ubigintTmp);
           }
           break;
-=======
-int prepareSampleData(SDataBase* database, SSuperTable* stbInfo) {
-    stbInfo->lenOfCols = accumulateRowLen(stbInfo->cols, stbInfo->iface);
-    stbInfo->lenOfTags = accumulateRowLen(stbInfo->tags, stbInfo->iface);
-    if (stbInfo->partialColNum != 0
-            && ((stbInfo->iface == TAOSC_IFACE
-                || stbInfo->iface == REST_IFACE))) {
-        // check valid
-        if(stbInfo->partialColFrom >= stbInfo->cols->size) {
-            stbInfo->partialColFrom = 0;
-            infoPrint("stbInfo->partialColFrom(%d) is large than stbInfo->cols->size(%zd) \n ",stbInfo->partialColFrom,stbInfo->cols->size);
-        }
-
-        if (stbInfo->partialColFrom + stbInfo->partialColNum > stbInfo->cols->size) {
-            stbInfo->partialColNum = stbInfo->cols->size - stbInfo->partialColFrom ;
-        }
-
-        if(stbInfo->partialColNum < stbInfo->cols->size) {
-            stbInfo->partialColNameBuf =
-                    benchCalloc(1, TSDB_MAX_ALLOWED_SQL_LEN, true);
-            int pos = 0;
-            int n;
-            n = snprintf(stbInfo->partialColNameBuf + pos,
-                            TSDB_MAX_ALLOWED_SQL_LEN - pos,
-                            TS_COL_NAME);
-            if (n < 0 || n > TSDB_MAX_ALLOWED_SQL_LEN - pos) {
-                errorPrint("%s() LN%d snprintf overflow\n",
-                           __func__, __LINE__);
-            } else {
-                pos += n;
-            }
-            for (int i = stbInfo->partialColFrom; i < stbInfo->partialColFrom + stbInfo->partialColNum; ++i) {
-                Field * col = benchArrayGet(stbInfo->cols, i);
-                n = snprintf(stbInfo->partialColNameBuf+pos,
-                                TSDB_MAX_ALLOWED_SQL_LEN - pos,
-                               ",%s", col->name);
-                if (n < 0 || n > TSDB_MAX_ALLOWED_SQL_LEN - pos) {
-                    errorPrint("%s() LN%d snprintf overflow at %d\n",
-                               __func__, __LINE__, i);
-                } else {
-                    pos += n;
-                }
-            }
-            
-            // first part set noen
-            for (uint32_t i = 0; i < stbInfo->partialColFrom; ++i) {
-                Field * col = benchArrayGet(stbInfo->cols, i);
-                col->none = true;
-            }
-            // last part set none
-            for (uint32_t i = stbInfo->partialColFrom + stbInfo->partialColNum; i < stbInfo->cols->size; ++i) {
-                Field * col = benchArrayGet(stbInfo->cols, i);
-                col->none = true;
-            }
-            debugPrint("partialColNameBuf: %s\n",
-                       stbInfo->partialColNameBuf);
->>>>>>> 8f26b712
         }
         case TSDB_DATA_TYPE_FLOAT: {
           float floatTmp = tmpFloatImpl(field, i, angle, k);
