--- conflicted
+++ resolved
@@ -60,55 +60,6 @@
         g_arguments->host = DEFAULT_HOST;
     }
 
-<<<<<<< HEAD
-}
-
-// apply cfg
-int32_t applyConfigDir(char * cfgDir){
-    // set engine config dir 
-    int32_t code;
-#ifdef LINUX
-    wordexp_t full_path;
-    if (wordexp(cfgDir, &full_path, 0) != 0) {
-        errorPrint("Invalid path %s\n", cfgDir);
-        exit(EXIT_FAILURE);
-    }
-    code = taos_options(TSDB_OPTION_CONFIGDIR, full_path.we_wordv[0]);
-    wordfree(&full_path);
-#else
-    code = taos_options(TSDB_OPTION_CONFIGDIR, cfgDir);
-#endif
-    // show error
-    if (code) {
-        engineError("applyConfigDir", "taos_options(TSDB_OPTION_CONFIGDIR, ...)", code);
-    }
-
-    return code;
- }
-
-int32_t setConnMode(int8_t  connMode, char *dsn) {
-    // set conn mode
-    char * strMode = connMode == CONN_MODE_NATIVE ? STR_NATIVE : STR_WEBSOCKET;
-    int32_t code = taos_options(TSDB_OPTION_DRIVER, strMode);
-    if (code != TSDB_CODE_SUCCESS) {
-        engineError(INIT_PHASE, "taos_options", code);
-        return -1;
-    }
-
-    infoPrint("Connect mode is : %s\n\n", strMode);
-=======
-    if (isRest(g_arguments->iface)) {
-        if (0 != convertServAddr(g_arguments->iface,
-                                 false,
-                                 1)) {
-            errorPrint("%s", "Failed to convert server address\n");
-            return -1;
-        }
-        encodeAuthBase64();
-        g_arguments->rest_server_ver_major =
-            getServerVersionRest(g_arguments->port);
-    }
-
     // check batch query
     if (g_arguments->test_mode == QUERY_TEST) {
         if (g_queryInfo.specifiedQueryInfo.batchQuery) {
@@ -118,16 +69,45 @@
                 errorPrint("%s\n", "batch_query = yes require mixed_query is yes");
                 return -1;
             }
-
-            // rest not support
-            if (g_queryInfo.iface == REST_IFACE) {
-                errorPrint("%s\n", "batch_query = yes not support restful.");
-                return -1;
-            }
-        }
-    }
-
->>>>>>> 09015382
+        }
+    }
+
+    return 0;
+}
+
+// apply cfg
+int32_t applyConfigDir(char * cfgDir){
+    // set engine config dir 
+    int32_t code;
+#ifdef LINUX
+    wordexp_t full_path;
+    if (wordexp(cfgDir, &full_path, 0) != 0) {
+        errorPrint("Invalid path %s\n", cfgDir);
+        exit(EXIT_FAILURE);
+    }
+    code = taos_options(TSDB_OPTION_CONFIGDIR, full_path.we_wordv[0]);
+    wordfree(&full_path);
+#else
+    code = taos_options(TSDB_OPTION_CONFIGDIR, cfgDir);
+#endif
+    // show error
+    if (code) {
+        engineError("applyConfigDir", "taos_options(TSDB_OPTION_CONFIGDIR, ...)", code);
+    }
+
+    return code;
+ }
+
+int32_t setConnMode(int8_t  connMode, char *dsn) {
+    // set conn mode
+    char * strMode = connMode == CONN_MODE_NATIVE ? STR_NATIVE : STR_WEBSOCKET;
+    int32_t code = taos_options(TSDB_OPTION_DRIVER, strMode);
+    if (code != TSDB_CODE_SUCCESS) {
+        engineError(INIT_PHASE, "taos_options", code);
+        return -1;
+    }
+
+    infoPrint("Connect mode is : %s\n\n", strMode);
     return 0;
 }
 
