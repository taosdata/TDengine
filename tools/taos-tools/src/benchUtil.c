--- conflicted
+++ resolved
@@ -955,20 +955,13 @@
 
 FORCE_INLINE void printErrCmdCodeStr(char *cmd, int32_t code, TAOS_RES *res) {    
     char buff[512];
-<<<<<<< HEAD
-    // NOTE: yes, snprintf has lower performance than strncpy
-    int n = snprintf(buff, sizeof(buff), "%s", cmd);
-    if (n >=0 && (size_t)n >= sizeof(buff)) {
-      strcpy(buff + sizeof(buff) - 4, "...");
-=======
     char *msg = cmd;
     if (strlen(cmd) >= sizeof(buff)) {
         snprintf(buff, sizeof(buff), "%s", cmd);
         msg = buff;
->>>>>>> b322b0d4
     }
     errorPrint("%s error code: 0x%08x, reason: %s command %s\n", TIP_ENGINE_ERR,
-               code, taos_errstr(res), buff);
+               code, taos_errstr(res), msg);
     taos_free_result(res);
 }
 
