--- conflicted
+++ resolved
@@ -1261,12 +1261,6 @@
 #define KILLID_LEN  64
 
 void *queryKiller(void *arg) {
-<<<<<<< HEAD
-=======
-    char host[MAX_HOSTNAME_LEN] = {0};
-    TOOLS_STRNCPY(host, g_arguments->host, MAX_HOSTNAME_LEN);
->>>>>>> e0a57f27
-
     while (true) {
         TAOS *taos = taos_connect(g_arguments->host, g_arguments->user,
                 g_arguments->password, NULL, g_arguments->port);
