/*
 * Copyright (c) 2019 TAOS Data, Inc. <jhtao@taosdata.com>
 *
 * This program is free software: you can use, redistribute, and/or modify
 * it under the terms of the MIT license as published by the Free Software
 * Foundation.
 *
 * This program is distributed in the hope that it will be useful, but WITHOUT
 * ANY WARRANTY; without even the implied warranty of MERCHANTABILITY or
 * FITNESS FOR A PARTICULAR PURPOSE.
 */

#include <ctype.h>
#include <bench.h>
#include "benchLog.h"
#include "pub.h"

char resEncodingChunk[] = "Encoding: chunked";
char succMessage[] = "succ";
char resHttp[] = "HTTP/1.1 ";
char resHttpOk[] = "HTTP/1.1 200 OK";
char influxHttpOk[] = "HTTP/1.1 204";
char opentsdbHttpOk[] = "HTTP/1.1 400";

FORCE_INLINE void* benchCalloc(size_t nmemb, size_t size, bool record) {
    void* ret = calloc(nmemb, size);
    if (NULL == ret) {
        errorPrint("%s", "failed to allocate memory\n");
        exit(EXIT_FAILURE);
    }
    if (record) {
        g_memoryUsage += nmemb * size;
    }
    return ret;
}

FORCE_INLINE void tmfclose(FILE *fp) {
    if (NULL != fp) {
        fclose(fp);
        fp = NULL;
    }
}

FORCE_INLINE void tmfree(void *buf) {
    if (NULL != buf) {
        free(buf);
    }
}

void engineError(char * module, char * fun, int32_t code) {
    errorPrint("%s API:%s error code:0x%08X %s\n", TIP_ENGINE_ERR, fun, code, module);
}

void ERROR_EXIT(const char *msg) {
    errorPrint("%s", msg);
    exit(EXIT_FAILURE);
}

#ifdef WINDOWS
HANDLE g_stdoutHandle;
DWORD  g_consoleMode;

void setupForAnsiEscape(void) {
    DWORD mode = 0;
    g_stdoutHandle = GetStdHandle(STD_OUTPUT_HANDLE);

    if (g_stdoutHandle == INVALID_HANDLE_VALUE) {
        exit(GetLastError());
    }

    if (!GetConsoleMode(g_stdoutHandle, &mode)) {
        exit(GetLastError());
    }

    g_consoleMode = mode;

    // Enable ANSI escape codes
    mode |= ENABLE_VIRTUAL_TERMINAL_PROCESSING;

    if (!SetConsoleMode(g_stdoutHandle, mode)) {
        exit(GetLastError());
    }
}

void resetAfterAnsiEscape(void) {
    // Reset colors
    printf("\x1b[0m");

    // Reset console mode
    if (!SetConsoleMode(g_stdoutHandle, g_consoleMode)) {
        exit(GetLastError());
    }
}

unsigned int taosRandom() {
    unsigned int number;
    rand_s(&number);

    return number;
}
#else  // Not windows
void setupForAnsiEscape(void) {}

void resetAfterAnsiEscape(void) {
    // Reset colors
    printf("\x1b[0m");
}

FORCE_INLINE unsigned int taosRandom() { return (unsigned int)rand(); }
#endif

void swapItem(char** names, int32_t i, int32_t j ) {
    debugPrint("swap item i=%d (%s) j=%d (%s)\n", i, names[i], j, names[j]);
    char * p = names[i];
    names[i] = names[j];
    names[j] = p;
}

int getAllChildNameOfSuperTable(TAOS *taos, char *dbName, char *stbName,
        char ** childTblNameOfSuperTbl,
        int64_t childTblCountOfSuperTbl) {
    char cmd[SHORT_1K_SQL_BUFF_LEN] = "\0";
    snprintf(cmd, SHORT_1K_SQL_BUFF_LEN,
             "select distinct tbname from %s.`%s` limit %" PRId64,
            dbName, stbName, childTblCountOfSuperTbl);
    TAOS_RES *res = taos_query(taos, cmd);
    int32_t   code = taos_errno(res);
    int64_t   count = 0;
    if (code) {
        printErrCmdCodeStr(cmd, code, res);
        return -1;
    }
    TAOS_ROW row = NULL;
    while ((row = taos_fetch_row(res)) != NULL) {
        if (0 == strlen((char *)(row[0]))) {
            errorPrint("No.%" PRId64 " table return empty name\n",
                    count);
            return -1;
        }
        int32_t * lengths = taos_fetch_lengths(res);
        childTblNameOfSuperTbl[count] =
            benchCalloc(1, TSDB_TABLE_NAME_LEN + 3, true);
        childTblNameOfSuperTbl[count][0] = '`';
        strncpy(childTblNameOfSuperTbl[count] + 1, row[0], lengths[0]);
        childTblNameOfSuperTbl[count][lengths[0] + 1] = '`';
        childTblNameOfSuperTbl[count][lengths[0] + 2] = '\0';
        debugPrint("childTblNameOfSuperTbl[%" PRId64 "]: %s\n", count,
                childTblNameOfSuperTbl[count]);
        count++;
    }
    taos_free_result(res);

    // random swap order
    if (count < 4) {
        return 0;
    }

    int32_t swapCnt = count/2;
    for(int32_t i = 0; i < swapCnt; i++ ) {
        int32_t j = swapCnt + RD(swapCnt);
        swapItem(childTblNameOfSuperTbl, i, j);
    }
    return 0;
}

void prompt(bool nonStopMode) {
    if (!g_arguments->answer_yes) {
        g_arguments->in_prompt = true;
        if (nonStopMode) {
            printf(
                    "\n\n         Current is the Non-Stop insertion mode. "
                    "benchmark will continuously "
                    "insert data unless you press "
                    "Ctrl-C to end it.\n\n         "
                    "press enter key to continue and "
                    "Ctrl-C to "
                    "stop\n\n");
            (void)getchar();
        } else {
            printf(
                    "\n\n         Press enter key to continue or Ctrl-C to "
                    "stop\n\n");
            (void)getchar();
        }
        g_arguments->in_prompt = false;
    }
}

static void appendResultBufToFile(char *resultBuf, char * filePath) {
    FILE* fp = fopen(filePath, "at");
    if (fp == NULL) {
        errorPrint(
                "failed to open result file: %s, result will not save "
                "to file\n", filePath);
        return;
    }
    fprintf(fp, "%s", resultBuf);
    tmfclose(fp);
}

int32_t replaceChildTblName(char *inSql, char *outSql, int tblIndex) {
    // child table mark
    char mark[32] = "xxxx";
    char *pos = strstr(inSql, mark);
    if (0 == pos) {
        errorPrint("sql format error, sql not found mark string '%s'", mark);
        return -1;
    }        

    char subTblName[TSDB_TABLE_NAME_LEN];
    snprintf(subTblName, TSDB_TABLE_NAME_LEN,
            "`%s`.%s", g_queryInfo.dbName,
            g_queryInfo.superQueryInfo.childTblName[tblIndex]);

    tstrncpy(outSql, inSql, pos - inSql + 1);
    snprintf(outSql + (pos - inSql), TSDB_MAX_ALLOWED_SQL_LEN - 1,
             "%s%s", subTblName, pos + strlen(mark));
    return 0;         
}

int64_t toolsGetTimestamp(int32_t precision) {
    if (precision == TSDB_TIME_PRECISION_MICRO) {
        return toolsGetTimestampUs();
    } else if (precision == TSDB_TIME_PRECISION_NANO) {
        return toolsGetTimestampNs();
    } else {
        return toolsGetTimestampMs();
    }
}

int regexMatch(const char *s, const char *reg, int cflags) {
    regex_t regex;
    char    msgbuf[100] = {0};

    /* Compile regular expression */
    if (regcomp(&regex, reg, cflags) != 0)
        ERROR_EXIT("Failed to regex compile\n");

    /* Execute regular expression */
    int reti = regexec(&regex, s, 0, NULL, 0);
    if (!reti) {
        regfree(&regex);
        return 1;
    } else if (reti == REG_NOMATCH) {
        regfree(&regex);
        return 0;
    } else {
        regerror(reti, &regex, msgbuf, sizeof(msgbuf));
        regfree(&regex);
        printf("Regex match failed: %s\n", msgbuf);
        exit(EXIT_FAILURE);
    }
    return 0;
}

SBenchConn* initBenchConnImpl() {
    SBenchConn* conn = benchCalloc(1, sizeof(SBenchConn), true);
    char     show[256] = "\0";
    char *   host = NULL;
    uint16_t port = 0;
    char *   user = NULL;
    char *   pwd  = NULL;
    int32_t  code = 0;
    char *   dsnc = NULL;

    // set mode
    if (g_arguments->connMode != CONN_MODE_NATIVE && g_arguments->dsn) {
        dsnc = strToLowerCopy(g_arguments->dsn);
        if (dsnc == NULL) {
            tmfree(conn);
            return NULL;
        }

        char *cport = NULL;
        char error[512] = "\0";
        code = parseDsn(dsnc, &host, &cport, &user, &pwd, error);
        if (code) {
            errorPrint("%s dsn=%s\n", error, dsnc);
            tmfree(conn);
            tmfree(dsnc);
            return NULL;
        }

        // default ws port
        if (cport == NULL) {
            if (user)
                port = DEFAULT_PORT_WS_CLOUD;
            else
                port = DEFAULT_PORT_WS_LOCAL;
        } else {
            port = atoi(cport);
        }

        // websocket
        memcpy(show, g_arguments->dsn, 20);
        memcpy(show + 20, "...", 3);
        memcpy(show + 23, g_arguments->dsn + strlen(g_arguments->dsn) - 10, 10);

    } else {

        host = g_arguments->host;
        user = g_arguments->user;
        pwd  = g_arguments->password;

        if (g_arguments->port_inputted) {
            port = g_arguments->port;
        } else {
<<<<<<< HEAD
            port = g_arguments->connMode == CONN_MODE_NATIVE ? DEFAULT_PORT_NATIVE : DEFAULT_PORT_WS_LOCAL;
=======
            port = defaultPort(g_arguments->connMode, g_arguments->dsn);
>>>>>>> 8ad8bc74
        }

        sprintf(show, "host:%s port:%d ", host, port);
    }

    // connect main
    conn->taos = taos_connect(host, user, pwd, NULL, port);
    if (conn->taos == NULL) {
        errorPrint("failed to connect %s:%d, "
                    "code: 0x%08x, reason: %s\n",
                g_arguments->host, g_arguments->port,
                taos_errno(NULL), taos_errstr(NULL));
        tmfree(conn);
        if (dsnc) {
            tmfree(dsnc);
        }
        return NULL;
    }
    succPrint("%s connect successfully.\n", show);

    // check write correct connect
    conn->ctaos = taos_connect(host, user, pwd, NULL, port);

    if (dsnc) {
        tmfree(dsnc);
    }
    return conn;
}

SBenchConn* initBenchConn() {

    SBenchConn* conn = NULL;
    int32_t keep_trying = 0;
    while(1) {
        conn = initBenchConnImpl();
        if(conn || ++keep_trying > g_arguments->keep_trying  || g_arguments->terminate) {
            break;
        }

        infoPrint("sleep %dms and try to connect... %d/%d  \n", g_arguments->trying_interval, keep_trying, g_arguments->keep_trying);
        if(g_arguments->trying_interval > 0) {
            toolsMsleep(g_arguments->trying_interval);
        }        
    } 

    return conn;
}

void closeBenchConn(SBenchConn* conn) {
    if(conn == NULL)
       return ;

    if(conn->taos) {
        taos_close(conn->taos);
        conn->taos = NULL;
    }

    if (conn->ctaos) {
        taos_close(conn->ctaos);
        conn->ctaos = NULL;
    }
    tmfree(conn);
}

int32_t queryDbExecCall(SBenchConn *conn, char *command) {
    int32_t code = 0;
    TAOS_RES *res = taos_query(conn->taos, command);
    code = taos_errno(res);
    if (code) {
        printErrCmdCodeStr(command, code, res);
    } else {
        taos_free_result(res);
    }
    return code;
}

void encodeAuthBase64() {
    char        userpass_buf[INPUT_BUF_LEN];
    static char base64[] = {
        'A', 'B', 'C', 'D', 'E', 'F', 'G', 'H', 'I', 'J', 'K', 'L', 'M',
        'N', 'O', 'P', 'Q', 'R', 'S', 'T', 'U', 'V', 'W', 'X', 'Y', 'Z',
        'a', 'b', 'c', 'd', 'e', 'f', 'g', 'h', 'i', 'j', 'k', 'l', 'm',
        'n', 'o', 'p', 'q', 'r', 's', 't', 'u', 'v', 'w', 'x', 'y', 'z',
        '0', '1', '2', '3', '4', '5', '6', '7', '8', '9', '+', '/'};
    snprintf(userpass_buf, INPUT_BUF_LEN, "%s:%s", g_arguments->user,
            g_arguments->password);

    int mod_table[] = {0, 2, 1};

    size_t userpass_buf_len = strlen(userpass_buf);
    size_t encoded_len = 4 * ((userpass_buf_len + 2) / 3);

    memset(g_arguments->base64_buf, 0, INPUT_BUF_LEN);
    for (int n = 0, m = 0; n < userpass_buf_len;) {
        uint32_t oct_a =
            n < userpass_buf_len ? (unsigned char)userpass_buf[n++] : 0;
        uint32_t oct_b =
            n < userpass_buf_len ? (unsigned char)userpass_buf[n++] : 0;
        uint32_t oct_c =
            n < userpass_buf_len ? (unsigned char)userpass_buf[n++] : 0;
        uint32_t triple = (oct_a << 0x10) + (oct_b << 0x08) + oct_c;

        g_arguments->base64_buf[m++] = base64[(triple >> 3 * 6) & 0x3f];
        g_arguments->base64_buf[m++] = base64[(triple >> 2 * 6) & 0x3f];
        g_arguments->base64_buf[m++] = base64[(triple >> 1 * 6) & 0x3f];
        g_arguments->base64_buf[m++] = base64[(triple >> 0 * 6) & 0x3f];
    }

    for (int l = 0; l < mod_table[userpass_buf_len % 3]; l++)
        g_arguments->base64_buf[encoded_len - 1 - l] = '=';
}

// fetch result fo file or nothing
int64_t fetchResult(TAOS_RES *res, char * filePath) {
    TAOS_ROW    row        = NULL;
    int         num_fields = 0;
    int64_t     totalLen   = 0;
    TAOS_FIELD *fields     = 0;
    int64_t     rows       = 0;
    char       *databuf    = NULL;
    bool        toFile     = strlen(filePath) > 0;
    

    if(toFile) {
        num_fields = taos_field_count(res);
        fields     = taos_fetch_fields(res);
        databuf    = (char *)benchCalloc(1, FETCH_BUFFER_SIZE, true);
    }

    // fetch the records row by row
    while ((row = taos_fetch_row(res))) {
        if (toFile) {
            if (totalLen >= (FETCH_BUFFER_SIZE - HEAD_BUFF_LEN * 2)) {
                // buff is full
                appendResultBufToFile(databuf, filePath);
                totalLen = 0;
                memset(databuf, 0, FETCH_BUFFER_SIZE);
            }

            // format row
            char temp[HEAD_BUFF_LEN] = {0};
            int  len = taos_print_row(temp, row, fields, num_fields);
            len += snprintf(temp + len, HEAD_BUFF_LEN - len, "\n");
            //debugPrint("query result:%s\n", temp);
            memcpy(databuf + totalLen, temp, len);
            totalLen += len;
        }
        rows ++;
        //if not toFile , only loop call taos_fetch_row
    }

    // end
    if (toFile) {
        appendResultBufToFile(databuf, filePath);
        free(databuf);
    }
    return rows;
}

char *convertDatatypeToString(int type) {
    switch (type) {
        case TSDB_DATA_TYPE_BINARY:
            return "binary";
        case TSDB_DATA_TYPE_NCHAR:
            return "nchar";
        case TSDB_DATA_TYPE_TIMESTAMP:
            return "timestamp";
        case TSDB_DATA_TYPE_TINYINT:
            return "tinyint";
        case TSDB_DATA_TYPE_UTINYINT:
            return "tinyint unsigned";
        case TSDB_DATA_TYPE_SMALLINT:
            return "smallint";
        case TSDB_DATA_TYPE_USMALLINT:
            return "smallint unsigned";
        case TSDB_DATA_TYPE_INT:
            return "int";
        case TSDB_DATA_TYPE_UINT:
            return "int unsigned";
        case TSDB_DATA_TYPE_BIGINT:
            return "bigint";
        case TSDB_DATA_TYPE_UBIGINT:
            return "bigint unsigned";
        case TSDB_DATA_TYPE_BOOL:
            return "bool";
        case TSDB_DATA_TYPE_FLOAT:
            return "float";
        case TSDB_DATA_TYPE_DOUBLE:
            return "double";
        case TSDB_DATA_TYPE_JSON:
            return "json";    
        case TSDB_DATA_TYPE_VARBINARY:
            return "varbinary";
        case TSDB_DATA_TYPE_GEOMETRY:
            return "geometry";
        default:
            break;
    }
    return "unknown type";
}

int convertTypeToLength(uint8_t type) {
    int ret = 0;
    switch (type) {
        case TSDB_DATA_TYPE_TIMESTAMP:
        case TSDB_DATA_TYPE_UBIGINT:
        case TSDB_DATA_TYPE_BIGINT:
            ret = sizeof(int64_t);
            break;
        case TSDB_DATA_TYPE_BOOL:
        case TSDB_DATA_TYPE_TINYINT:
        case TSDB_DATA_TYPE_UTINYINT:
            ret = sizeof(int8_t);
            break;
        case TSDB_DATA_TYPE_SMALLINT:
        case TSDB_DATA_TYPE_USMALLINT:
            ret = sizeof(int16_t);
            break;
        case TSDB_DATA_TYPE_INT:
        case TSDB_DATA_TYPE_UINT:
            ret = sizeof(int32_t);
            break;
        case TSDB_DATA_TYPE_FLOAT:
            ret = sizeof(float);
            break;
        case TSDB_DATA_TYPE_DOUBLE:
            ret = sizeof(double);
            break;
        case TSDB_DATA_TYPE_JSON:
            ret = JSON_FIXED_LENGTH;
            break;
        default:
            break;
    }
    return ret;
}

int64_t convertDatatypeToDefaultMin(uint8_t type) {
    int64_t ret = 0;
    switch (type) {
        case TSDB_DATA_TYPE_BOOL:
        case TSDB_DATA_TYPE_GEOMETRY:
            ret = 0;
            break;
        case TSDB_DATA_TYPE_TINYINT:
            ret = -127;
            break;
        case TSDB_DATA_TYPE_SMALLINT:
            ret = -32767;
            break;
        case TSDB_DATA_TYPE_INT:
        case TSDB_DATA_TYPE_BIGINT:
        case TSDB_DATA_TYPE_FLOAT:
        case TSDB_DATA_TYPE_DOUBLE:
            ret = -1 * (RAND_MAX >> 1);
            break;
        default:
            break;
    }
    return ret;
}

int64_t convertDatatypeToDefaultMax(uint8_t type) {
    int64_t ret = 0;
    switch (type) {
        case TSDB_DATA_TYPE_BOOL:
            ret = 1;
            break;
        case TSDB_DATA_TYPE_TINYINT:
            ret = 128;
            break;
        case TSDB_DATA_TYPE_UTINYINT:
            ret = 254;
            break;
        case TSDB_DATA_TYPE_SMALLINT:
        case TSDB_DATA_TYPE_GEOMETRY:
            ret = 32767;
            break;
        case TSDB_DATA_TYPE_USMALLINT:
            ret = 65534;
            break;
        case TSDB_DATA_TYPE_INT:
        case TSDB_DATA_TYPE_BIGINT:
        case TSDB_DATA_TYPE_FLOAT:
        case TSDB_DATA_TYPE_DOUBLE:
            ret = RAND_MAX >> 1;
            break;
        case TSDB_DATA_TYPE_UINT:
        case TSDB_DATA_TYPE_UBIGINT:
        case TSDB_DATA_TYPE_TIMESTAMP:
            ret = RAND_MAX;
            break;
        default:
            break;
    }
    return ret;
}

// compare str with length
int32_t strCompareN(char *str1, char *str2, int length) {
    if (length == 0) {
        return strcasecmp(str1, str2);
    } else {
        return strncasecmp(str1, str2, length);
    }
}

int convertStringToDatatype(char *type, int length) {
    // compare with length
    if (0 == strCompareN(type, "binary", length)) {
        return TSDB_DATA_TYPE_BINARY;
    } else if (0 == strCompareN(type, "nchar", length)) {
        return TSDB_DATA_TYPE_NCHAR;
    } else if (0 == strCompareN(type, "timestamp", length)) {
        return TSDB_DATA_TYPE_TIMESTAMP;
    } else if (0 == strCompareN(type, "bool", length)) {
        return TSDB_DATA_TYPE_BOOL;
    } else if (0 == strCompareN(type, "tinyint", length)) {
        return TSDB_DATA_TYPE_TINYINT;
    } else if (0 == strCompareN(type, "tinyint unsigned", length)) {
        return TSDB_DATA_TYPE_UTINYINT;
    } else if (0 == strCompareN(type, "utinyint", length)) {
        return TSDB_DATA_TYPE_UTINYINT;
    } else if (0 == strCompareN(type, "smallint", length)) {
        return TSDB_DATA_TYPE_SMALLINT;
    } else if (0 == strCompareN(type, "smallint unsigned", length)) {
        return TSDB_DATA_TYPE_USMALLINT;
    } else if (0 == strCompareN(type, "usmallint", length)) {
        return TSDB_DATA_TYPE_USMALLINT;
    } else if (0 == strCompareN(type, "int", length)) {
        return TSDB_DATA_TYPE_INT;
    } else if (0 == strCompareN(type, "int unsigned", length)) {
        return TSDB_DATA_TYPE_UINT;
    } else if (0 == strCompareN(type, "uint", length)) {
        return TSDB_DATA_TYPE_UINT;
    } else if (0 == strCompareN(type, "bigint", length)) {
        return TSDB_DATA_TYPE_BIGINT;
    } else if (0 == strCompareN(type, "bigint unsigned", length)) {
        return TSDB_DATA_TYPE_UBIGINT;
    } else if (0 == strCompareN(type, "ubigint", length)) {
        return TSDB_DATA_TYPE_UBIGINT;
    } else if (0 == strCompareN(type, "float", length)) {
        return TSDB_DATA_TYPE_FLOAT;
    } else if (0 == strCompareN(type, "double", length)) {
        return TSDB_DATA_TYPE_DOUBLE;
    } else if (0 == strCompareN(type, "json", length)) {
        return TSDB_DATA_TYPE_JSON;
    } else if (0 == strCompareN(type, "varchar", length)) {
        return TSDB_DATA_TYPE_BINARY;
    } else if (0 == strCompareN(type, "varbinary", length)) {
        return TSDB_DATA_TYPE_VARBINARY;
    } else if (0 == strCompareN(type, "geometry", length)) {
        return TSDB_DATA_TYPE_GEOMETRY;
    } else {
        errorPrint("unknown data type: %s\n", type);
        exit(EXIT_FAILURE);
    }
}


int compare(const void *a, const void *b) {
    return *(int64_t *)a - *(int64_t *)b;
}

//
// --------------------  BArray operator -------------------
//

BArray* benchArrayInit(size_t size, size_t elemSize) {
    assert(elemSize > 0);

    if (size < BARRAY_MIN_SIZE) {
        size = BARRAY_MIN_SIZE;
    }

    BArray* pArray = (BArray *)benchCalloc(1, sizeof(BArray), true);

    pArray->size = 0;
    pArray->pData = benchCalloc(size, elemSize, true);

    pArray->capacity = size;
    pArray->elemSize = elemSize;
    return pArray;
}

static int32_t benchArrayEnsureCap(BArray* pArray, size_t newCap) {
    if (newCap > pArray->capacity) {
        size_t tsize = (pArray->capacity << 1u);
        while (newCap > tsize) {
            tsize = (tsize << 1u);
        }

        void* pData = realloc(pArray->pData, tsize * pArray->elemSize);
        if (pData == NULL) {
            return -1;
        }
        pArray->pData = pData;
        pArray->capacity = tsize;
    }
    return 0;
}

void* benchArrayAddBatch(BArray* pArray, void* pData, int32_t elems, bool free) {
    if (pData == NULL || elems <=0) {
        if (free) {
            tmfree(pData);
        }
        return NULL;
    }

    if (benchArrayEnsureCap(pArray, pArray->size + elems) != 0) {
        if (free) {
            tmfree(pData);
        }
        return NULL;
    }

    void* dst = BARRAY_GET_ELEM(pArray, pArray->size);
    memcpy(dst, pData, pArray->elemSize * elems);
    if (free) {
        tmfree(pData);
    }
    pArray->size += elems;
    return dst;
}

FORCE_INLINE void* benchArrayPush(BArray* pArray, void* pData) {
    return benchArrayAddBatch(pArray, pData, 1, true);
}

FORCE_INLINE void* benchArrayPushNoFree(BArray* pArray, void* pData) {
    return benchArrayAddBatch(pArray, pData, 1, false);
}


void* benchArrayDestroy(BArray* pArray) {
    if (pArray) {
        tmfree(pArray->pData);
        tmfree(pArray);
    }
    return NULL;
}

void benchArrayClear(BArray* pArray) {
    if (pArray == NULL) return;
    pArray->size = 0;
}

void* benchArrayGet(const BArray* pArray, size_t index) {
    if (index >= pArray->size) {
        errorPrint("benchArrayGet index(%zu) greater than BArray size(%zu)\n",
                   index, pArray->size);
        exit(EXIT_FAILURE);
    }
    return BARRAY_GET_ELEM(pArray, index);
}

bool searchBArray(BArray *pArray, const char *field_name, int32_t name_len, uint8_t field_type) {
    if (pArray == NULL || field_name == NULL) {
        return false;
    }
    for (int i = 0; i < pArray->size; i++) {
        Field *field = benchArrayGet(pArray, i);
        if (strlen(field->name) == name_len && strncasecmp(field->name, field_name, name_len) == 0) {
            if (field->type == field_type) {
                return true;
            }
            return false;
        }
    }
    return false;
}

//
// malloc a new and copy data from array
// return value must call benchArrayDestroy to free
//
BArray * copyBArray(BArray *pArray) {
    BArray * pNew = benchArrayInit(pArray->size, pArray->elemSize);
    benchArrayAddBatch(pNew, pArray->pData, pArray->size, false);
    return pNew;
}

//
//  ---------------- others ------------------------
//

#ifdef LINUX
int32_t bsem_wait(sem_t* sem) {
    int ret = 0;
    do {
        ret = sem_wait(sem);
    } while (ret != 0 && errno  == EINTR);
    return ret;
}

void benchSetSignal(int32_t signum, ToolsSignalHandler sigfp) {
    struct sigaction act;
    memset(&act, 0, sizeof(act));
    act.sa_flags = SA_SIGINFO | SA_RESTART;
    act.sa_sigaction = (void (*)(int, siginfo_t *, void *)) sigfp;
    sigaction(signum, &act, NULL);
}
#endif


FORCE_INLINE void printErrCmdCodeStr(char *cmd, int32_t code, TAOS_RES *res) {    
    char buff[512];
    char *msg = cmd;
    if (strlen(cmd) >= sizeof(buff)) {
        memcpy(buff, cmd, 500);
        buff[500] = 0;
        strcat(buff, "...");
        msg = buff;
    }
    errorPrint("%s error code: 0x%08x, reason: %s command %s\n", TIP_ENGINE_ERR,
               code, taos_errstr(res), msg);
    taos_free_result(res);
}

int32_t benchGetTotalMemory(int64_t *totalKB) {
#ifdef WINDOWS
  MEMORYSTATUSEX memsStat;
  memsStat.dwLength = sizeof(memsStat);
  if (!GlobalMemoryStatusEx(&memsStat)) {
    return -1;
  }

  *totalKB = memsStat.ullTotalPhys / 1024;
  return 0;
#elif defined(_TD_DARWIN_64)
  *totalKB = 0;
  return 0;
#else
  int64_t tsPageSizeKB = sysconf(_SC_PAGESIZE) / 1024;
  *totalKB = (int64_t)(sysconf(_SC_PHYS_PAGES) * tsPageSizeKB);
  return 0;
#endif
}

// geneate question mark string , using insert into ... values(?,?,?...)
// return value must call tmfree to free memory
char* genQMark( int32_t QCnt) {
    char * buf = benchCalloc(4, QCnt, false);
    for (int32_t i = 0; i < QCnt; i++) {
        if (i == 0)
            strcat(buf, "?");
        else
            strcat(buf, ",?");
    }
    return buf;
}

// get colNames , first is tbname if tbName is true
char *genColNames(BArray *cols, bool tbName) {
    // reserve tbname,ts and "," space
    char * buf = benchCalloc(TSDB_TABLE_NAME_LEN + 1, cols->size + 1, false);
    if (tbName) {
        strcpy(buf, "tbname,ts");
    } else {
        strcpy(buf, "ts");
    }
   
    for (int32_t i = 0; i < cols->size; i++) {
        Field * col = benchArrayGet(cols, i);
        strcat(buf, ",");
        strcat(buf, col->name);
    }
    return buf;
}

//
//  STMT2  
//

// create
TAOS_STMT2_BINDV* createBindV(int32_t capacity, int32_t tagCnt, int32_t colCnt) {
    // calc total size
    int32_t tableSize = sizeof(char *) + sizeof(TAOS_STMT2_BIND *) + sizeof(TAOS_STMT2_BIND *) + 
                        sizeof(TAOS_STMT2_BIND) * tagCnt + sizeof(TAOS_STMT2_BIND) * colCnt;
    int32_t size = sizeof(TAOS_STMT2_BINDV) + tableSize * capacity;
    TAOS_STMT2_BINDV *bindv = benchCalloc(1, size, false);
    resetBindV(bindv, capacity, tagCnt, colCnt);

    return bindv;
}

// reset tags and cols poitner
void resetBindV(TAOS_STMT2_BINDV *bindv, int32_t capacity, int32_t tagCnt, int32_t colCnt) {
    unsigned char *p = (unsigned char *)bindv;
    // tbnames
    p += sizeof(TAOS_STMT2_BINDV); // skip BINDV
    bindv->tbnames = (char **)p;
    // tags
    if(tagCnt == 0 ) {
        bindv->tags = NULL;
    } else {
        p += sizeof(char *) * capacity; // skip tbnames
        bindv->tags = (TAOS_STMT2_BIND **)p;
    }
    // bind_cols
    p += sizeof(TAOS_STMT2_BIND *) * capacity; // skip tags
    bindv->bind_cols = (TAOS_STMT2_BIND **)p;
    p += sizeof(TAOS_STMT2_BIND *) * capacity; // skip cols

    int32_t i;
    // tags body
    if (tagCnt > 0) {
        for (i = 0; i < capacity; i++) {
            bindv->tags[i] = (TAOS_STMT2_BIND *)p;
            p += sizeof(TAOS_STMT2_BIND) * tagCnt; // skip tag bodys
        }
    }
    // bind_cols body
    for (i = 0; i < capacity; i++) {
        bindv->bind_cols[i] = (TAOS_STMT2_BIND*)p;
        p += sizeof(TAOS_STMT2_BIND) * colCnt; // skip cols bodys
    }
}

// clear bindv
void clearBindV(TAOS_STMT2_BINDV *bindv) {
    if (bindv == NULL)
        return ;
    for(int32_t i = 0; i < bindv->count; i++) {
        bindv->tags[i]      = NULL;
        bindv->bind_cols[i] = NULL;
    }
    bindv->count = 0;
}

// free
void freeBindV(TAOS_STMT2_BINDV *bindv) {
    tmfree(bindv);
}

//
//   debug show 
//

void showBind(TAOS_STMT2_BIND* bind) {
    // loop each column
    int32_t pos = 0;
    char* buff  = bind->buffer;
    for(int32_t n=0; n<bind->num; n++) {
        switch (bind->buffer_type) {
        case TSDB_DATA_TYPE_TIMESTAMP:
            debugPrint("   n=%d value=%" PRId64 "\n", n, *(int64_t *)(buff + pos));
            pos += sizeof(int64_t);
            break;
        case TSDB_DATA_TYPE_FLOAT:
            debugPrint("   n=%d value=%f\n", n, *(float *)(buff + pos));
            pos += sizeof(float);
            break;
        case TSDB_DATA_TYPE_INT:
            debugPrint("   n=%d value=%d\n", n, *(int32_t *)(buff + pos));
            pos += sizeof(int32_t);
            break;
        default:
            break;
        } 
    }

}

void showTableBinds(char* label, TAOS_STMT2_BIND* binds, int32_t cnt) {
    for (int32_t j = 0; j < cnt; j++) {
        if(binds == NULL) {
            debugPrint("  %d %s is NULL \n", j, label);
        } else {
            debugPrint("  %d %s type=%d buffer=%p \n", j, label, binds[j].buffer_type, binds[j].buffer);
            showBind(&binds[j]);
        }
    }
}

// show bindv
void showBindV(TAOS_STMT2_BINDV *bindv, BArray *tags, BArray *cols) {
    // num and base info
    debugPrint("show bindv table count=%d names=%p tags=%p bind_cols=%p\n", 
                bindv->count, bindv->tbnames, bindv->tags, bindv->bind_cols);
    
    for(int32_t i=0; i< bindv->count; i++) {
        debugPrint(" show bindv table index=%d name=%s \n", i, bindv->tbnames[i]);
        if(bindv->tags)
            showTableBinds("tag",    bindv->tags[i],      tags->size);
        if(bindv->bind_cols)    
            showTableBinds("column", bindv->bind_cols[i], cols->size + 1);
    }
}

// engine util/src/thashutil.c
uint32_t MurmurHash3_32(const char *key, uint32_t len);
// get group index about dbname.tbname
int32_t calcGroupIndex(char* dbName, char* tbName, int32_t groupCnt) {
    // check valid
    if (dbName == NULL || tbName == NULL) {
        return -1;
    }
    char key[1024];
    snprintf(key, sizeof(key), "1.%s.%s", dbName, tbName);
    uint32_t hash = MurmurHash3_32(key, strlen(key));
    uint32_t step = UINT32_MAX / groupCnt;
    for (int32_t i = 0; i < groupCnt; i++) {
        if (hash < (i + 1) * step)
        {
            return i;
        }
    }
    return groupCnt - 1;
}

// windows no export MurmurHash3_32 function from engine
#ifdef WINDOWS
// define
#define ROTL32(x, r) ((x) << (r) | (x) >> (32u - (r)))
#define FMIX32(h)      \
  do {                 \
    (h) ^= (h) >> 16;  \
    (h) *= 0x85ebca6b; \
    (h) ^= (h) >> 13;  \
    (h) *= 0xc2b2ae35; \
    (h) ^= (h) >> 16;  \
  } while (0)

// impl MurmurHash3_32
uint32_t MurmurHash3_32(const char *key, uint32_t len) {
  const uint8_t *data = (const uint8_t *)key;
  const int32_t  nblocks = len >> 2u;

  uint32_t h1 = 0x12345678;

  const uint32_t c1 = 0xcc9e2d51;
  const uint32_t c2 = 0x1b873593;

  const uint32_t *blocks = (const uint32_t *)(data + nblocks * 4);

  for (int32_t i = -nblocks; i; i++) {
    uint32_t k1 = blocks[i];

    k1 *= c1;
    k1 = ROTL32(k1, 15u);
    k1 *= c2;

    h1 ^= k1;
    h1 = ROTL32(h1, 13u);
    h1 = h1 * 5 + 0xe6546b64;
  }

  const uint8_t *tail = (data + nblocks * 4);

  uint32_t k1 = 0;

  switch (len & 3u) {
    case 3:
      k1 ^= tail[2] << 16;
    case 2:
      k1 ^= tail[1] << 8;
    case 1:
      k1 ^= tail[0];
      k1 *= c1;
      k1 = ROTL32(k1, 15u);
      k1 *= c2;
      h1 ^= k1;
  };

  h1 ^= len;

  FMIX32(h1);

  return h1;
}
#endif


//
// ---------------- benchQuery util ----------------------
//

// init conn
int32_t initQueryConn(qThreadInfo * pThreadInfo, int iface) {
    // create conn
    pThreadInfo->conn = initBenchConn();
    if (pThreadInfo->conn == NULL) {
        return -1;
    }

    return 0;
}

// close conn
void closeQueryConn(qThreadInfo * pThreadInfo, int iface) {
    closeBenchConn(pThreadInfo->conn);
    pThreadInfo->conn = NULL;
}


// free g_queryInfo.specailQueryInfo memory , can re-call
void freeSpecialQueryInfo() {
    // can re-call
    if (g_queryInfo.specifiedQueryInfo.sqls == NULL) {
        return;
    }

    // loop free each item memory
    for (int i = 0; i < g_queryInfo.specifiedQueryInfo.sqls->size; ++i) {
        SSQL *sql = benchArrayGet(g_queryInfo.specifiedQueryInfo.sqls, i);
        tmfree(sql->command);
        tmfree(sql->delay_list);
    }

    // free Array
    benchArrayDestroy(g_queryInfo.specifiedQueryInfo.sqls);
    g_queryInfo.specifiedQueryInfo.sqls = NULL;
}


#define KILLID_LEN  64

void *queryKiller(void *arg) {
    char host[MAX_HOSTNAME_LEN] = {0};
    tstrncpy(host, g_arguments->host, MAX_HOSTNAME_LEN);

    while (true) {
        TAOS *taos = taos_connect(g_arguments->host, g_arguments->user,
                g_arguments->password, NULL, g_arguments->port);
        if (NULL == taos) {
            errorPrint("Slow query killer thread "
                    "failed to connect to the server %s\n",
                    g_arguments->host);
            return NULL;
        }

        char command[TSDB_MAX_ALLOWED_SQL_LEN] =
            "SELECT kill_id,exec_usec,sql FROM performance_schema.perf_queries";
        TAOS_RES *res = taos_query(taos, command);
        int32_t code = taos_errno(res);
        if (code) {
            printErrCmdCodeStr(command, code, res);
        }

        TAOS_ROW row = NULL;
        while ((row = taos_fetch_row(res)) != NULL) {
            int32_t *lengths = taos_fetch_lengths(res);
            if (lengths[0] <= 0) {
                infoPrint("No valid query found by %s\n", command);
            } else {
                int64_t execUSec = *(int64_t*)row[1];

                if (execUSec > g_queryInfo.killQueryThreshold * 1000000) {
                    char sql[SHORT_1K_SQL_BUFF_LEN] = {0};
                    tstrncpy(sql, (char*)row[2],
                             min(strlen((char*)row[2])+1,
                                 SHORT_1K_SQL_BUFF_LEN));

                    char killId[KILLID_LEN] = {0};
                    tstrncpy(killId, (char*)row[0],
                            min(strlen((char*)row[0])+1, KILLID_LEN));
                    char killCommand[KILLID_LEN + 32] = {0};
                    snprintf(killCommand, sizeof(killCommand), "KILL QUERY '%s'", killId);
                    TAOS_RES *resKill = taos_query(taos, killCommand);
                    int32_t codeKill = taos_errno(resKill);
                    if (codeKill) {
                        printErrCmdCodeStr(killCommand, codeKill, resKill);
                    } else {
                        infoPrint("%s succeed, sql: %s killed!\n",
                                  killCommand, sql);
                        taos_free_result(resKill);
                    }
                }
            }
        }

        taos_free_result(res);
        taos_close(taos);
        toolsMsleep(g_queryInfo.killQueryInterval*1000);
    }

    return NULL;
}

// kill show
int killSlowQuery() {
    pthread_t pidKiller = {0};
    int32_t ret = pthread_create(&pidKiller, NULL, queryKiller, NULL);
    if (ret != 0) {
        errorPrint("pthread_create failed create queryKiller thread. error code =%d \n", ret);
        return -1;
    }
    pthread_join(pidKiller, NULL);
    toolsMsleep(1000);
    return 0;
}

// fetch super table child name from server
int fetchChildTableName(char *dbName, char *stbName) {
    SBenchConn* conn = initBenchConn();
    if (conn == NULL) {
        return -1;
    }

    // get child count
    char  cmd[SHORT_1K_SQL_BUFF_LEN] = "\0";
    if (3 == g_majorVersionOfClient) {
        snprintf(cmd, SHORT_1K_SQL_BUFF_LEN,
                "SELECT COUNT(*) FROM( SELECT DISTINCT(TBNAME) FROM `%s`.`%s`)",
                dbName, stbName);
    } else {
        snprintf(cmd, SHORT_1K_SQL_BUFF_LEN,
                    "SELECT COUNT(TBNAME) FROM `%s`.`%s`",
                dbName, stbName);
    }
    TAOS_RES *res = taos_query(conn->taos, cmd);
    int32_t   code = taos_errno(res);
    if (code) {
        printErrCmdCodeStr(cmd, code, res);
        closeBenchConn(conn);
        return -1;
    }

    TAOS_ROW    row = NULL;
    int         num_fields = taos_num_fields(res);
    TAOS_FIELD *fields = taos_fetch_fields(res);
    while ((row = taos_fetch_row(res)) != NULL) {
        if (0 == strlen((char *)(row[0]))) {
            errorPrint("stable %s have no child table\n", stbName);
            taos_free_result(res);
            closeBenchConn(conn);
            return -1;
        }
        char temp[256] = {0};
        taos_print_row(temp, row, fields, num_fields);

        // set child table count
        g_queryInfo.superQueryInfo.childTblCount = (int64_t)atol(temp);
    }
    infoPrint("%s's childTblCount: %" PRId64 "\n", stbName, g_queryInfo.superQueryInfo.childTblCount);
    taos_free_result(res);

    // malloc memory with child table count
    g_queryInfo.superQueryInfo.childTblName =
        benchCalloc(g_queryInfo.superQueryInfo.childTblCount,
                sizeof(char *), false);
    // fetch child table name
    if (getAllChildNameOfSuperTable(
                conn->taos, dbName, stbName,
                g_queryInfo.superQueryInfo.childTblName,
                g_queryInfo.superQueryInfo.childTblCount)) {
        // faild            
        tmfree(g_queryInfo.superQueryInfo.childTblName);
        closeBenchConn(conn);
        return -1;
    }
    closeBenchConn(conn);

    // succ
    return 0;
}

// skip prefix suffix blank
int trimCaseCmp(char *str1, char *str2) {
    // Skip leading whitespace in str1
    while (isblank((unsigned char)*str1)) {
        str1++;
    }

    // Compare characters case-insensitively
    while (*str2 != '\0') {
        if (tolower((unsigned char)*str1) != tolower((unsigned char)*str2)) {
            return -1;
        }
        str1++;
        str2++;
    }

    // Check if the remaining characters in str1 are all whitespace
    while (*str1 != '\0') {    
        if (!isblank((unsigned char)*str1)) {
            return -1;
        }
        str1++;
    }

    return 0;
}<|MERGE_RESOLUTION|>--- conflicted
+++ resolved
@@ -305,11 +305,7 @@
         if (g_arguments->port_inputted) {
             port = g_arguments->port;
         } else {
-<<<<<<< HEAD
-            port = g_arguments->connMode == CONN_MODE_NATIVE ? DEFAULT_PORT_NATIVE : DEFAULT_PORT_WS_LOCAL;
-=======
             port = defaultPort(g_arguments->connMode, g_arguments->dsn);
->>>>>>> 8ad8bc74
         }
 
         sprintf(show, "host:%s port:%d ", host, port);
