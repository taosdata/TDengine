/*
 * Copyright (c) 2019 TAOS Data, Inc. <jhtao@taosdata.com>
 *
 * This program is free software: you can use, redistribute, and/or modify
 * it under the terms of the MIT license as published by the Free Software Foundation.
 *
 * This program is distributed in the hope that it will be useful, but WITHOUT
 * ANY WARRANTY; without even the implied warranty of MERCHANTABILITY or
 * FITNESS FOR A PARTICULAR PURPOSE.
 */

#define _GNU_SOURCE

#include "pub.h"
#include "cus_name.h"  // include/util/
#include "dump.h"
#include "dumpUtil.h"

static char    **g_tsDumpInDebugFiles     = NULL;
static char      g_dumpInCharset[64] = {0};
static char      g_dumpInServerVer[64] = {0};
static int       g_dumpInDataMajorVer;
static int       g_dumpInDataMinorVer;
static char      g_dumpInEscapeChar[64] = {0};
static char      g_dumpInLooseMode[64] = {0};
static bool      g_dumpInLooseModeFlag = false;


#ifdef WINDOWS
static char      g_configDir[MAX_PATH_LEN] = "C:\\TDengine\\cfg";
#else
static char      g_configDir[MAX_PATH_LEN] = "/etc/"CUS_PROMPT;
#endif

static char    **g_tsDumpInAvroTagsTbs = NULL;
static char    **g_tsDumpInAvroNtbs = NULL;
static char    **g_tsDumpInAvroFiles = NULL;

char      g_escapeChar[2] = "`";
static char      g_client_info[MIDDLE_BUFF_LEN] = {0};
int       g_majorVersionOfClient = 0;

static int      g_maxFilesPerDir = 100000;
volatile int64_t g_countOfDataFile = 0;

// progress
int64_t   g_tableCount = 0;
int64_t   g_tableDone  = 0;
char      g_dbName[TSDB_DB_NAME_LEN]= "";
char      g_stbName[TSDB_TABLE_NAME_LEN] = "";


static int  convertStringToReadable(char *str, int size,
        char *buf, int bufsize);
static int  convertNCharToReadable(char *str, int size,
        char *buf, int bufsize);
static int dumpExtraInfo(void **taos_v, FILE *fp);

char *g_avro_codec[] = {
    "null",
    "deflate",
    "snappy",
    "lzma",
    "unknown",
    "invalid"
};


volatile int64_t g_uniqueID = 0;
int64_t g_totalDumpOutRows = 0;
static int64_t g_totalDumpInRecSuccess = 0;
static int64_t g_totalDumpInRecFailed = 0;
static int64_t g_totalDumpInStbSuccess = 0;
static int64_t g_totalDumpInStbFailed = 0;
static int64_t g_totalDumpInNtbSuccess = 0;
static int64_t g_totalDumpInNtbFailed = 0;

SDbInfo **g_dbInfos = NULL;
TableInfo *g_tablesList = NULL;

/* Program documentation. */
static char doc[] = "";
/* "Argp example #4 -- a program with somewhat more complicated\ */
/*         options\ */
/*         \vThis part of the documentation comes *after* the options;\ */
/*         note that the text is automatically filled, but it's possible\ */
/*         to force a line-break, e.g.\n<-- here."; */

/* A description of the arguments we accept. */
static char args_doc[] = "dbname [tbname ...]\n--databases db1,db2,... \n"
    "--all-databases\n-i inpath\n-o outpath";

/* Keys for options without short-options. */
#define OPT_ABORT 1 /* –abort */

const char *              argp_program_bug_address = CUS_EMAIL;

/* The options we understand. */
static struct argp_option options[] = {
    // connection option
    {"host", 'h', "HOST",    0,
        "Server host from which to dump data. Default is localhost.", 0},
    {"user", 'u', "USER",    0,
        "User name used to connect to server. Default is root.", 0},
    {"password", 'p', 0, 0,
        "User password to connect to server. Default is taosdata.", 0},
    {"port", 'P', "PORT",        0,  "Port to connect", 0},
    // input/output file
    {"outpath", 'o', "OUTPATH",     0,  "Output file path.", 1},
    {"inpath", 'i', "INPATH",      0,  "Input file path.", 1},
    {"resultFile", 'r', "RESULTFILE",  0,
        "DumpOut/In Result file path and name.", 1},
    {"config-dir", 'c', "CONFIG_DIR",  0,
        "Configure directory. Default is /etc/"CUS_PROMPT, 1},
    // dump unit options
    {"all-databases", 'A', 0, 0,  "Dump all databases.", 2},
    {"databases", 'D', "DATABASES", 0,
        "Dump listed databases. Use comma to separate databases names.", 2},
    {"escape-character",   'e', 0, 0,  "Use escaped character for database name", 2},
    {"allow-sys",   'a', 0, 0,  "Allow to dump system database (2.0 only)", 2},
    // dump format options
    {"schemaonly", 's', 0, 0,  "Only dump table schemas.", 2},
    {"without-property", 'N', 0, 0,
        "Dump database without its properties.", 2},
    {"avro-codec", 'd', "snappy", 0,
        "Choose an avro codec among null, deflate, snappy, and lzma.", 4},
    {"start-time",    'S', "START_TIME",  0,
        "Start time to dump. Either epoch or ISO8601/RFC3339 format is "
            "acceptable. ISO8601 format example: 2017-10-01T00:00:00.000+0800 "
            "or 2017-10-0100:00:00:000+0800 or '2017-10-01 00:00:00.000+0800'",
        8},
    {"end-time",      'E', "END_TIME",    0,
        "End time to dump. Either epoch or ISO8601/RFC3339 format is "
            "acceptable. ISO8601 format example: 2017-10-01T00:00:00.000+0800 "
            "or 2017-10-0100:00:00.000+0800 or '2017-10-01 00:00:00.000+0800'",
        9},
    {"data-batch",  'B', "DATA_BATCH",  0,  "Number of data per query/insert "
        "statement when backup/restore. Default value is 16384. If you see "
            "'error actual dump .. batch ..' when backup or if you see "
            "'WAL size exceeds limit' error when restore, "
                 "please adjust the value to a "
            "smaller one and try. The workable value is related to the length "
            "of the row and type of table schema.", 10},
    {"thread-num",  'T', "THREAD_NUM",  0,
// DEFAULT_THREAD_NUM
        "Number of threads for dump in/out data. Default is 8.", 10},
    {"loose-mode",  'L', 0,  0,
        "Use loose mode if the table name and column name use letter and "
            "number only. Default is NOT.", 10},
    {"inspect",  'I', 0,  0,
        "inspect avro file content and print on screen", 10},
    {"no-escape",  'n', 0,  0,  "No escape char '`'. Default is using it.", 10},
    {"restful",  'R', 0,  0,  "Use RESTful interface to connect server", 11},
    {"cloud",  'C', "CLOUD_DSN",  0, OLD_DSN_DESC, 11},
    {"timeout", 't', "SECONDS", 0, "The timeout seconds for "
                 "websocket to interact."},
    {"debug",   'g', 0, 0,  "Print debug info.", 15},
    {"dot-replace", 'Q', 0, 0,  "Repalce dot character with underline character in the table name.", 10},
    {"rename", 'W', "RENAME-LIST", 0, "Rename database name with new name during importing data. \
        RENAME-LIST: \"db1=newDB1|db2=newDB2\" means rename db1 to newDB1 and rename db2 to newDB2", 10},
    {"retry-count", 'k', "VALUE", 0, "Set the number of retry attempts for connection or query failures", 11},
    {"retry-sleep-ms", 'z', "VALUE", 0, "retry interval sleep time, unit ms", 11},
    {"dsn",  'X', "DSN",  0, DSN_DESC, 11},
    {DRIVER_OPT, 'Z', "DRIVER", 0, DRIVER_DESC},
    {0}
};


static resultStatistics g_resultStatistics = {0};
FILE *g_fpOfResult = NULL;
static int g_numOfCores = 1;

#define DEFAULT_START_TIME    (-INT64_MAX + 1)  // start_time
#define DEFAULT_END_TIME    (INT64_MAX)         // end_time

#define DEFAULT_THREAD_NUM  8

struct arguments g_args = {
    // connection option
    NULL,
    "root",
    "taosdata",
    0,          // port
    // outpath and inpath
    "",
    "",
    "./dump_result.txt",  // resultFile
    // dump unit option
    false,      // all_databases
    false,      // databases
    NULL,       // databasesSeq
    // dump format option
    false,      // schemaonly
    true,       // with_property
    true,       // avro
    AVRO_CODEC_SNAPPY,    // avro_codec
    DEFAULT_START_TIME,   // start_time
    {0},        // humanStartTime
    DEFAULT_END_TIME,   // end_time
    {0},        // humanEndTime
    "ms",       // precision
    MAX_RECORDS_PER_REQ / 2,    // data_batch
    false,      // data_batch_input
    TSDB_DEFAULT_PKT_SIZE,   // max_sql_len
    false,      // allow_sys
    true,       // escape_char
    false,      // db_escape_char
    false,      // loose_mode
    false,      // inspect
    // other options
    DEFAULT_THREAD_NUM,   // thread_num
    0,          // abort
    NULL,       // arg_list
    0,          // arg_list_len
    false,      // isDumpIn
    false,      // debug_print
    false,      // verbose_print
    false,      // performance_print
    false,      // dotRepalce
        0,      // dumpDbCount
        
    CONN_MODE_INVALID, // connMode
    NULL,       // dsn
    false,      // port_inputted

    NULL,       // renameBuf
    NULL,       // renameHead
    3,          // retryCount
    1000        // retrySleepMs
};

static uint64_t getUniqueIDFromEpoch() {
    struct timeval tv;

    toolsGetTimeOfDay(&tv);

    uint64_t id =
        (uint64_t)(tv.tv_sec) * 1000 +
        (uint64_t)(tv.tv_usec) / 1000;

    atomic_add_fetch_64(&g_uniqueID, 1);
    id += g_uniqueID;

    debugPrint("%s() LN%d unique ID: %"PRIu64"\n",
            __func__, __LINE__, id);

    return id;
}

// --version -V 
static void printVersion(FILE *file) {
    if (file == NULL) {
        printf("fail, printVersion file is null.\n");
        return ;
    }

    // version, macro define in src/CMakeLists.txt
    fprintf(file, "%s\n%sdump version: %s\n", TD_PRODUCT_NAME, CUS_PROMPT, TD_VER_NUMBER);
    fprintf(file, "git: %s\n", TAOSDUMP_COMMIT_ID);
    fprintf(file, "build: %s\n", BUILD_INFO);
}

static char *typeToStr(int type) {
    switch (type) {
        case TSDB_DATA_TYPE_BOOL:
            return "bool";
        case TSDB_DATA_TYPE_TINYINT:
            return "tinyint";
        case TSDB_DATA_TYPE_SMALLINT:
            return "smallint";
        case TSDB_DATA_TYPE_INT:
            return "int";
        case TSDB_DATA_TYPE_BIGINT:
            return "bigint";
        case TSDB_DATA_TYPE_FLOAT:
            return "float";
        case TSDB_DATA_TYPE_DOUBLE:
            return "double";
        case TSDB_DATA_TYPE_BINARY:
            return "binary";
        case TSDB_DATA_TYPE_TIMESTAMP:
            return "timestamp";
        case TSDB_DATA_TYPE_NCHAR:
            return "nchar";
        case TSDB_DATA_TYPE_UTINYINT:
            return "tinyint unsigned";
        case TSDB_DATA_TYPE_USMALLINT:
            return "smallint unsigned";
        case TSDB_DATA_TYPE_UINT:
            return "int unsigned";
        case TSDB_DATA_TYPE_UBIGINT:
            return "bigint unsigned";
        case TSDB_DATA_TYPE_JSON:
            return "JSON";
        case TSDB_DATA_TYPE_VARBINARY:
            return "varbinary";
        case TSDB_DATA_TYPE_GEOMETRY:
            return "geometry";
        default:
            break;
    }

    return "unknown";
}

int typeStrToType(const char *type_str) {
    if ((0 == strcasecmp(type_str, "bool"))
            || (0 == strcasecmp(type_str, "boolean"))) {
        return TSDB_DATA_TYPE_BOOL;
    } else if (0 == strcasecmp(type_str, "tinyint")) {
        return TSDB_DATA_TYPE_TINYINT;
    } else if (0 == strcasecmp(type_str, "smallint")) {
        return TSDB_DATA_TYPE_SMALLINT;
    } else if (0 == strcasecmp(type_str, "int")) {
        return TSDB_DATA_TYPE_INT;
    } else if ((0 == strcasecmp(type_str, "bigint"))
            || (0 == strcasecmp(type_str, "long"))) {
        return TSDB_DATA_TYPE_BIGINT;
    } else if (0 == strcasecmp(type_str, "float")) {
        return TSDB_DATA_TYPE_FLOAT;
    } else if (0 == strcasecmp(type_str, "double")) {
        return TSDB_DATA_TYPE_DOUBLE;
    } else if ((0 == strcasecmp(type_str, "binary"))
            || (0 == strcasecmp(type_str, "varchar"))
            || (0 == strcasecmp(type_str, "string"))) {
        return TSDB_DATA_TYPE_BINARY;
    } else if (0 == strcasecmp(type_str, "timestamp")) {
        return TSDB_DATA_TYPE_TIMESTAMP;
    } else if ((0 == strcasecmp(type_str, "nchar"))
            || (0 == strcasecmp(type_str, "bytes"))) {
        return TSDB_DATA_TYPE_NCHAR;
    } else if (0 == strcasecmp(type_str, "tinyint unsigned")) {
        return TSDB_DATA_TYPE_UTINYINT;
    } else if (0 == strcasecmp(type_str, "smallint unsigned")) {
        return TSDB_DATA_TYPE_USMALLINT;
    } else if (0 == strcasecmp(type_str, "int unsigned")) {
        return TSDB_DATA_TYPE_UINT;
    } else if (0 == strcasecmp(type_str, "bigint unsigned")) {
        return TSDB_DATA_TYPE_UBIGINT;
    } else if (0 == strcasecmp(type_str, "JSON")) {
        return TSDB_DATA_TYPE_JSON;
    } else if (0 == strcasecmp(type_str, "varbinary")) {
        return TSDB_DATA_TYPE_VARBINARY;
    } else if (0 == strcasecmp(type_str, "geometry")) {
        return TSDB_DATA_TYPE_GEOMETRY;
    } else {
        errorPrint("%s() LN%d Unknown type: %s\n",
                __func__, __LINE__, type_str);
    }

    return TSDB_DATA_TYPE_NULL;
}

int64_t getStartTime(int precision) {
    int64_t start_time;

    if (strlen(g_args.humanStartTime)) {
        if (TSDB_CODE_SUCCESS != toolsParseTime(
                    g_args.humanStartTime, &start_time,
                    strlen(g_args.humanStartTime),
                    precision, 0)) {
            errorPrint("Input %s, time format error!\n",
                    g_args.humanStartTime);
            return -1;
        }
    } else {
        start_time = g_args.start_time;
    }

    return start_time;
}

int64_t getEndTime(int precision) {
    int64_t end_time;

    if (strlen(g_args.humanEndTime)) {
        if (TSDB_CODE_SUCCESS != toolsParseTime(
                g_args.humanEndTime, &end_time, strlen(g_args.humanEndTime),
                precision, 0)) {
            errorPrint("Input %s, time format error!\n", g_args.humanEndTime);
            return -1;
        }
    } else {
        end_time = g_args.end_time;
    }

    return end_time;
}

SRenameDB* newNode(char* first, SRenameDB* prev) {
    SRenameDB* node = (SRenameDB*) malloc(sizeof(SRenameDB));
    memset(node, 0, sizeof(SRenameDB));
    node->old = first;
    // link to list
    if(prev) {
        prev->next = node;
    }

    return node;
}

void setRenameDbs(char* arg) {
    if (arg == NULL) return ;
    // malloc new
    int len = strlen(arg);
    if(len <= 2) {
        return ;
    }
    len += 1; // include \0

    // malloc
    char* p = malloc(len);
    int j = 0; // j is p pos
    for (int i = 0; i < len; i++) {
        if (arg[i] == ' ') {
            // do nothing
        } else if (arg[i] == '=' || arg[i] == '|') {
            // set zero
            p[j++] = 0;
        } else {
            // copy
            p[j++] = arg[i];
        }
    }

    // splite
    SRenameDB* node = newNode(p, NULL);
    g_args.renameHead = node;
    for (int k = 0; k < j; k++) {
        if(p[k] == 0 && k + 1 != j && k > 0) {
            // string end and not last end
            char* name = &p[k] + 1;
            if (node->new == NULL) {
                node->new = name;
            } else {
                node = newNode(name, node);
            }
        }
    }

    // end
    g_args.renameBuf = p;
}

// find newName
char* findNewName(char* oldName) {
    SRenameDB* node = g_args.renameHead;
    while(node) {
        if (strcmp(node->old, oldName) == 0) {
            return node->new;
        }
        node = (SRenameDB* )node->next;
    }
    return NULL;
}

bool replaceCopy(char *des, char *src) {
    size_t len = strlen(src);
    bool replace = false;
    for (size_t i = 0; i <= len; i++) {
        if (src[i] == '.') {
            des[i] = '_';
            replace = true;
        } else {
            des[i] = src[i];
        }
    }

    return replace;
}

// repalce old name with new
char * replaceNewName(char* cmd, int len) {
    // database name left char and right char
    int nLeftSql = len;
    char left = cmd[len];
    char right = '.';
    if(left == '`') {
        right = left;
        nLeftSql += 1;
    }

    // get old database name
    char oldName[TSDB_DB_NAME_LEN];
    char* s = &cmd[nLeftSql];
    char* e = strchr(s, right);
    char* e1 = strchr(s, ' ');
    if(e == NULL && e1 == NULL) {
        return NULL;
    } else if(e == NULL && e1) {
        e = e1;
    } else if(e && e1 ) {
        if (e > e1) {
            e = e1;
        }
    }

    int oldLen = e - s;
    if(oldLen + 1 > TSDB_DB_NAME_LEN) {
        return NULL;
    }
    memcpy(oldName, s, oldLen);
    oldName[oldLen] = 0;

    // macth new database
    char* newName = findNewName(oldName);
    if(newName == NULL){
        return NULL;
    }

    // malloc new buff put new sql with new name
    int newLen = strlen(cmd) + (strlen(newName) - oldLen) + 1;
    char* newCmd = (char *)malloc(newLen);
    memset(newCmd, 0, newLen);

    // copy left + newName + right from cmd
    memcpy(newCmd, cmd, nLeftSql); // left sql
    strcat(newCmd, newName); // newName
    strcat(newCmd, e); // right sql

    return newCmd;
}

// if have database name rename, return new sql with new database name
// retrn value need call free() to free memory
char * afterRenameSql(char *cmd) {
    // match pattern
    const char* CREATE_DB  = "CREATE DATABASE IF NOT EXISTS ";
    const char* CREATE_STB = "CREATE STABLE IF NOT EXISTS ";
    const char* CREATE_TB  = "CREATE TABLE IF NOT EXISTS ";

    const char* pres[] = {CREATE_DB, CREATE_STB, CREATE_TB};
    for (int i = 0; i < sizeof(pres)/sizeof(char*); i++ ) {
        int len = strlen(pres[i]);
        if (strncmp(cmd, pres[i], len) == 0) {
            // found
            return replaceNewName(cmd, len);
        }
    }
    return NULL;
}

/* Parse a single option. */
static error_t parse_opt(int key, char *arg, struct argp_state *state) {
    /* Get the input argument from argp_parse, which we
       know is a pointer to our arguments structure. */
    wordexp_t full_path;
    int avroCodec = AVRO_CODEC_START;

    switch (key) {
        // connection option
        case 'a':
            g_args.allow_sys = true;
            break;

        case 'h':
            g_args.host = arg;
            break;

        case 'u':
            g_args.user = arg;
            break;

        case 'p':
            break;

        case 'P':
            if (!toolsIsStringNumber(arg)) {
                errorPrintReqArg2(CUS_PROMPT"dump", "P");
                exit(EXIT_FAILURE);
            }

            uint64_t port = atoi((const char *)arg);
            if (port > 65535) {
                errorWrongValue(CUS_PROMPT"dump", "-P or --port", arg);
                exit(EXIT_FAILURE);
            }
            g_args.port = (uint16_t)port;
            g_args.port_inputted = true;
            break;

        case 'o':
            if (wordexp(arg, &full_path, 0) != 0) {
                errorPrint("Invalid path %s\n", arg);
                return -1;
            }

            if (full_path.we_wordv[0]) {
                snprintf(g_args.outpath, DUMP_DIR_LEN, "%s/",
                        full_path.we_wordv[0]);
                wordfree(&full_path);
            } else {
                errorPrintReqArg3(CUS_PROMPT"dump", "-o or --outpath");
                exit(EXIT_FAILURE);
            }
            break;

        case 'g':
            g_args.debug_print = true;
            break;

        case 'i':
            g_args.isDumpIn = true;
            if (wordexp(arg, &full_path, 0) != 0) {
                errorPrint("Invalid path %s\n", arg);
                return -1;
            }

            if (full_path.we_wordv[0]) {
                TOOLS_STRNCPY(g_args.inpath, full_path.we_wordv[0], DUMP_DIR_LEN);
                wordfree(&full_path);
            } else {
                errorPrintReqArg3(CUS_PROMPT"dump", "-i or --inpath");
                exit(EXIT_FAILURE);
            }
            break;

        case 'd':
            for (; avroCodec < AVRO_CODEC_INVALID; avroCodec++) {
                if (0 == strcmp(arg, g_avro_codec[avroCodec])) {
                    g_args.avro_codec = avroCodec;
                    break;
                }
            }

            if (AVRO_CODEC_UNKNOWN == avroCodec) {
                if (g_args.debug_print || g_args.verbose_print) {
                    g_args.avro = false;
                }
            } else if (AVRO_CODEC_INVALID == avroCodec) {
                errorPrint("%s",
                        "Invalid AVRO codec inputted. Exit program!\n");
                exit(1);
            }
            break;

        case 'r':
            g_args.resultFile = arg;
            break;

        case 'c':
            if (0 == strlen(arg)) {
                errorPrintReqArg3(CUS_PROMPT"dump", "-c or --config-dir");
                exit(EXIT_FAILURE);
            }
            if (wordexp(arg, &full_path, 0) != 0) {
                errorPrint("Invalid path %s\n", arg);
                exit(EXIT_FAILURE);
            }
            TOOLS_STRNCPY(g_configDir, full_path.we_wordv[0], MAX_PATH_LEN);
            wordfree(&full_path);
            break;

        case 'A':
            break;

        case 'D':
            g_args.databases = true;
            break;

        case 'N':
            g_args.with_property = false;
            break;

        case 'S':
            // parse time here.
            break;

        case 'e':
            g_args.db_escape_char = true;
            break;

        case 'E':
        case 's':
        case 'L':
        case 'I':
        case 'n':
            break;

        case 'B':
            g_args.data_batch_input = true;
            g_args.data_batch = atoi((const char *)arg);
            if (g_args.data_batch > MAX_RECORDS_PER_REQ/2) {
                g_args.data_batch = MAX_RECORDS_PER_REQ/2;
            }
            break;

        case 'T':
            if (!toolsIsStringNumber(arg)) {
                errorPrint("%s", "\n\t-T need a number following!\n");
                exit(EXIT_FAILURE);
            }
            g_args.thread_num = atoi((const char *)arg);
            break;
        case 'R':
            warnPrint("%s\n", "'-R' is not supported, ignore this options.");
            break;
        case 'C':
        case 'X':
            if (arg) {
                if (arg[0]!= 0) {
                    g_args.dsn = arg;
                }
                
            } else {
                errorPrint("%s", "\n\t-C need a valid cloud DSN following!\n");
                exit(EXIT_FAILURE);
            }
            break;

        case OPT_ABORT:
            g_args.abort = 1;
            break;

        case ARGP_KEY_ARG:
            if (strlen(state->argv[state->next - 1])) {
                g_args.arg_list     = &state->argv[state->next - 1];
                g_args.arg_list_len = state->argc - state->next + 1;
            }
            state->next             = state->argc;
            break;
        case 'W':
            setRenameDbs(arg);
            break;
        case 'k':
            g_args.retryCount = atoi((const char *)arg);
            printf(" set argument retry count=%d\n", g_args.retryCount);
            break;
        case 'z':
            g_args.retrySleepMs = atoi((const char *)arg);
            printf(" set argument retry interval sleep = %d ms\n", g_args.retrySleepMs);
            break;
        case 'Z':
            g_args.connMode = getConnMode(arg);
            break;    

        default:
            return ARGP_ERR_UNKNOWN;
    }
    return 0;
}

/* Our argp parser. */
static error_t parse_opt(int key, char *arg, struct argp_state *state);
static struct argp argp = {options, parse_opt, args_doc, doc};


static void parse_args(
        int argc, char *argv[], SArguments *arguments) {
    for (int i = 1; i < argc; i++) {
        if ((strncmp(argv[i], "-p", 2) == 0)
              || (strncmp(argv[i], "--password", 10) == 0)) {
            if ((strlen(argv[i]) == 2)
                  || (strncmp(argv[i], "--password", 10) == 0)) {
                printf("Enter password: ");
                setConsoleEcho(false);
                if (scanf("%255s", arguments->password) > 1) {
                    errorPrint("%s() LN%d, password read error!\n",
                            __func__, __LINE__);
                }
                setConsoleEcho(true);
            } else {
                strcpy(arguments->password, (char *)(argv[i] + 2));
                strcpy(argv[i], "-p");
            }
        } else if (strcmp(argv[i], "-n") == 0) {
            g_args.escape_char = false;
            strcpy(argv[i], "");
        } else if ((strcmp(argv[i], "-s") == 0)
                || (0 == strcmp(argv[i], "--schemaonly"))) {
            g_args.schemaonly = true;
            strcpy(argv[i], "");
        } else if ((strcmp(argv[i], "-I") == 0)
                || (0 == strcmp(argv[i], "--inspect"))) {
            g_args.inspect = true;
            strcpy(argv[i], "");
        } else if ((strcmp(argv[i], "-L") == 0)
                || (0 == strcmp(argv[i], "--lose-mode"))) {
            g_args.loose_mode = true;
            strcpy(argv[i], "");
        // dot replace    
        } else if ((strcmp(argv[i], "-Q") == 0)
                || (0 == strcmp(argv[i], "--dot-replace"))) {
            g_args.dotReplace = true;
            strcpy(argv[i], "");
        } else if (strcmp(argv[i], "-gg") == 0) {
            arguments->verbose_print = true;
            strcpy(argv[i], "");
        } else if (strcmp(argv[i], "-PP") == 0) {
            arguments->performance_print = true;
            strcpy(argv[i], "");
        } else if ((strcmp(argv[i], "-A") == 0)
                || (0 == strncmp(
                            argv[i], "--all-database",
                            strlen("--all-database")))) {
            g_args.all_databases = true;
        } else if ((strncmp(argv[i], "-D", strlen("-D")) == 0)
                || (0 == strncmp(
                        argv[i], "--databases",
                        strlen("--databases")))) {
            if (2 == strlen(argv[i])) {
                if (argc == i+1) {
                    errorPrintReqArg(argv[0], "D");
                    exit(EXIT_FAILURE);
                }
                arguments->databasesSeq = argv[++i];
            } else if (0 == strncmp(argv[i], "--databases=",
                        strlen("--databases="))) {
                arguments->databasesSeq = (char *)(argv[i]
                        + strlen("--databases="));
            } else if (0 == strncmp(argv[i], "-D", strlen("-D"))) {
                arguments->databasesSeq = (char *)(argv[i] + strlen("-D"));
            } else if (strlen("--databases") == strlen(argv[i])) {
                if (argc == i+1) {
                    errorPrintReqArg3(argv[0], "--databases");
                    exit(EXIT_FAILURE);
                }
                arguments->databasesSeq = argv[++i];
            }
            g_args.databases = true;
        } else if (0 == strncmp(argv[i], "--version", strlen("--version")) ||
            0 == strncmp(argv[i], "-V", strlen("-V"))) {
                printVersion(stdout);
                exit(EXIT_SUCCESS);
        } else {
            continue;
        }
    }
}

static void copyHumanTimeToArg(char *timeStr, bool isStartTime) {
    if (0 == strncmp(timeStr, "--start-time=", strlen("--start-time="))) {
        timeStr += strlen("--start-time=");
    } else if (0 == strncmp(timeStr, "--end-time=", strlen("--end-time="))) {
        timeStr += strlen("--end-time=");
    }
    if (isStartTime) {
        TOOLS_STRNCPY(g_args.humanStartTime, timeStr, HUMAN_TIME_LEN);
    } else {
        TOOLS_STRNCPY(g_args.humanEndTime, timeStr, HUMAN_TIME_LEN);
    }
}

static void copyTimestampToArg(char *timeStr, bool isStartTime) {
    if (isStartTime) {
        g_args.start_time = atol((const char *)timeStr);
    } else {
        g_args.end_time = atol((const char *)timeStr);
    }
}

static void parseTimestampConvert(char *input, bool isStartTime) {
    if (NULL == input) {
        errorPrint("%s", "input timestamp need a valid value!\n");
        exit(-1);
    }

    char *tmp = strdup(input);
    if (strchr(tmp, ':') && strchr(tmp, '-')) {
        copyHumanTimeToArg(tmp, isStartTime);
    } else {
        copyTimestampToArg(tmp, isStartTime);
    }
    free(tmp);
}

static void parse_timestamp(
        int argc, char *argv[], SArguments *arguments) {
    for (int i = 1; i < argc; i++) {
        char *tmp;

        if ((0 == strcmp(argv[i], "-S")
                 || (0 == strncmp(
                         argv[i], "--start-time=",
                         strlen("--start-time="))))) {
            if (0 == strcmp(argv[i], "-S")) {
                tmp = argv[i+1];
            } else {
                tmp = argv[i];
            }
            parseTimestampConvert(tmp, true);
        } else if ((0 == strcmp(argv[i], "-E")
                     || (0 == strncmp(
                             argv[i],
                             "--end-time=",
                             strlen("--end-time="))))) {
            if (0 == strcmp(argv[i], "-E")) {
                tmp = argv[i+1];
            } else {
                tmp = argv[i];
            }
            parseTimestampConvert(tmp, false);
        }
    }
}

static int getPrecisionByString(char *precision) {
    if (0 == strncasecmp(precision,
                "ms", 2)) {
        return TSDB_TIME_PRECISION_MILLI;
    } else if (0 == strncasecmp(precision,
                "us", 2)) {
        return TSDB_TIME_PRECISION_MICRO;
    } else if (0 == strncasecmp(precision,
                "ns", 2)) {
        return TSDB_TIME_PRECISION_NANO;
    } else {
        errorPrint("Invalid time precision: %s.\n",
                precision);
    }

    return -1;
}

static void freeDbInfos() {
    if (g_dbInfos == NULL) return;
    for (int i = 0; i < g_args.dumpDbCount; i++)
        tfree(g_dbInfos[i]);
    tfree(g_dbInfos);
}


static int cleanIfQueryFailed(const char *funcname, int lineno,
                              char *command, TAOS_RES *res) {
    errorPrint("%s() LN%d, failed to run command <%s>. "
               "code: 0x%08x, reason: %s\n",
        funcname, lineno, command, taos_errno(res), taos_errstr(res));
    taos_free_result(res);
    free(command);
    return -1;
}

// check table is normal table or super table
static int getTableRecordInfoImplNative(
        char *dbName,
        char *table, TableRecordInfo *pTableRecordInfo,
        bool tryStable) {
    TAOS *taos;
    if (NULL == (taos = taosConnect(dbName))) {
        return -1;
    }

    TAOS_ROW row = NULL;
    bool isSet = false;
    TAOS_RES *res     = NULL;

    memset(pTableRecordInfo, 0, sizeof(TableRecordInfo));

    char *command = calloc(1, TSDB_MAX_ALLOWED_SQL_LEN);
    if (NULL == command) {
        errorPrint("%s() LN%d, memory allocation failed\n", __func__, __LINE__);
        taos_close(taos);
        return -1;
    }

    snprintf(command, TSDB_MAX_ALLOWED_SQL_LEN,
            g_args.db_escape_char
            ? "USE `%s`"
            : "USE %s",
            dbName);
    int32_t code = -1;
    res = taosQuery(taos, command, &code);    
    if (code != 0) {
        errorPrint("Invalid database %s, reason: %s\n",
                dbName, taos_errstr(res));
        taos_free_result(res);
        free(command);
        taos_close(taos);
        return 0;
    }
    taos_free_result(res);

    // check table is stb or child table
    if (tryStable) {
        snprintf(command, TSDB_MAX_ALLOWED_SQL_LEN,
                "SELECT STABLE_NAME FROM information_schema.ins_stables "
                "WHERE db_name='%s' AND stable_name='%s'",
                dbName, table);
    } else {
        snprintf(command, TSDB_MAX_ALLOWED_SQL_LEN,
                "SELECT TABLE_NAME,STABLE_NAME FROM "
                "information_schema.ins_tables "
                "WHERE db_name='%s' AND table_name='%s'",
                dbName, table);
    }


    res = taosQuery(taos, command, &code);
    if (code != 0) {
        cleanIfQueryFailed(__func__, __LINE__, command, res);
        taos_close(taos);
        return -1;
    }

    while ((row = taos_fetch_row(res)) != NULL) {
        int32_t* lengths = taos_fetch_lengths(res);

        if (tryStable) {
            pTableRecordInfo->isStb = true;
            TOOLS_STRNCPY(pTableRecordInfo->tableRecord.stable, table,
                    TSDB_TABLE_NAME_LEN);
            isSet = true;
        } else {
            pTableRecordInfo->isStb = false;
            TOOLS_STRNCPY(pTableRecordInfo->tableRecord.name,
                    (char *)row[TSDB_SHOW_TABLES_NAME_INDEX],
                    min(TSDB_TABLE_NAME_LEN,
                        lengths[TSDB_SHOW_TABLES_NAME_INDEX] + 1));

            // check child table or normal table
            if (row[1]) {
                if (strlen((char *)row[1]) > 0) { 
                    // child table
                    pTableRecordInfo->belongStb = true;
                    strncpy(pTableRecordInfo->tableRecord.stable,
                            (char *)row[1],
                            min(TSDB_TABLE_NAME_LEN-1,
                                lengths[1]));
                } else {
                    pTableRecordInfo->belongStb = false;
                }
            } else {
                pTableRecordInfo->belongStb = false;
            }
            isSet = true;
        }

        if (isSet) {
            break;
        }
    }

    taos_free_result(res);
    taos_close(taos);
    free(command);

    if (isSet) {
        return 0;
    }

    return -1;
}

static int getTableRecordInfo(
        char *dbName,
        char *table, TableRecordInfo *pTableRecordInfo) {
    if (0 == getTableRecordInfoImplNative(
                dbName, table, pTableRecordInfo, false)) {
        return 0;
    } else if (0 == getTableRecordInfoImplNative(
                dbName, table, pTableRecordInfo, true)) {
        return 0;
    }

    errorPrint("Invalid table/stable %s\n", table);
    return -1;
}

bool isSystemDatabase(char *dbName) {
    if (g_majorVersionOfClient == 3) {
        if ((strcmp(dbName, "information_schema") == 0)
                || (strcmp(dbName, "performance_schema") == 0)) {
            return true;
        }
    } else if (g_majorVersionOfClient == 2) {
        if (strcmp(dbName, "log") == 0) {
            return true;
        }
    } else {
        return false;
    }

    return false;
}

int inDatabasesSeq(const char *dbName) {
    if (NULL == g_args.databasesSeq) {
        return -1;
    }

    if (strstr(g_args.databasesSeq, ",") == NULL) {
        if (0 == strcmp(g_args.databasesSeq, dbName)) {
            return 0;
        }
    } else {
        char *dupSeq = strdup(g_args.databasesSeq);
        char *running = dupSeq;
        char *name = strsep(&running, ",");
        while (name) {
            if (0 == strcmp(name, dbName)) {
                tfree(dupSeq);
                return 0;
            }

            name = strsep(&running, ",");
        }

        free(dupSeq);
    }

    return -1;
}

static int getDbCountNative(TAOS_RES *res) {
    int count = 0;
    TAOS_ROW row;

    while ((row = taos_fetch_row(res)) != NULL) {
        int32_t* lengths = taos_fetch_lengths(res);
        if (lengths[TSDB_SHOW_DB_NAME_INDEX] < 0) {
            errorPrint("%s() LN%d, fetch_row() get %d length!\n",
                    __func__, __LINE__, lengths[TSDB_SHOW_DB_NAME_INDEX]);
            continue;
        }

        char dbName[TSDB_DB_NAME_LEN] = {0};
        strncpy(dbName, (char*)row[TSDB_SHOW_DB_NAME_INDEX],
                lengths[TSDB_SHOW_DB_NAME_INDEX]);
        if (isSystemDatabase(dbName)) {
            if (!g_args.allow_sys) {
                continue;
            }
        } else if (g_args.databases) {  // input multi dbs
            if (inDatabasesSeq(dbName) != 0) {
                continue;
            }
        } else if (!g_args.all_databases) {  // only input one db
            if (strcmp(g_args.arg_list[0], dbName)) {
                continue;
            }
        }

        count++;
    }

    return count;
}

static int getDumpDbCount() {
    int count = 0;

    TAOS     *taos = NULL;
    TAOS_RES *res     = NULL;

    char *command = calloc(1, TSDB_MAX_ALLOWED_SQL_LEN);
    if (NULL == command) {
        errorPrint("%s() LN%d, memory allocation failed", __func__, __LINE__);
        return -1;
    }

    snprintf(command, TSDB_MAX_ALLOWED_SQL_LEN,
                 "SELECT name FROM information_schema.ins_databases");

    int32_t code = -1;

    if (NULL == (taos = taosConnect(NULL))) {
        free(command);
        return 0;
    }
    res = taosQuery(taos, command, &code);
    if (0 != code) {
        cleanIfQueryFailed(__func__, __LINE__, command, res);
        taos_close(taos);
        return 0;
    }

    count = getDbCountNative(res);
    taos_free_result(res);
    taos_close(taos);

    free(command);
    return count;
}

static int dumpCreateMTableClause(
        const char* dbName,
        const char *stable,
        TableDes *tableDes,
        int numColsAndTags,
        FILE *fp
        ) {
    int counter = 0;
    int count_temp = 0;

    char* tmpBuf = (char *)malloc(TSDB_DEFAULT_PKT_SIZE);
    if (tmpBuf == NULL) {
        errorPrint("%s() LN%d, failed to allocate %d memory\n",
               __func__, __LINE__, TSDB_DEFAULT_PKT_SIZE);
        return -1;
    }

    char *pstr = NULL;
    pstr = tmpBuf;

    // outName is output to file table name
    char * outName = tableDes->name;
    char tableName[TSDB_TABLE_NAME_LEN+1];
    if(g_args.dotReplace && replaceCopy(tableName, tableDes->name)) {
        outName = tableName;
    }

    pstr += snprintf(tmpBuf, TSDB_DEFAULT_PKT_SIZE,
            g_args.db_escape_char
            ? "CREATE TABLE IF NOT EXISTS `%s`.%s%s%s USING `%s`.%s%s%s TAGS("
            : "CREATE TABLE IF NOT EXISTS %s.%s%s%s USING %s.%s%s%s TAGS(",
            dbName, g_escapeChar, outName, g_escapeChar,
            dbName, g_escapeChar, stable, g_escapeChar);

    for (; counter < numColsAndTags; counter++) {
        if (tableDes->cols[counter].note[0] != '\0') break;
    }

    TOOLS_ASSERT(counter < numColsAndTags);
    count_temp = counter;

    for (; counter < numColsAndTags; counter++) {
        if (counter != count_temp) {
            if ((TSDB_DATA_TYPE_BINARY    == tableDes->cols[counter].type) ||
                (TSDB_DATA_TYPE_VARBINARY == tableDes->cols[counter].type) ||
                (TSDB_DATA_TYPE_GEOMETRY  == tableDes->cols[counter].type) ||
                (TSDB_DATA_TYPE_NCHAR     == tableDes->cols[counter].type)) {
                if (tableDes->cols[counter].var_value) {
                    pstr += sprintf(pstr, ",\'%s\'",
                            tableDes->cols[counter].var_value);
                } else {
                    pstr += sprintf(pstr, ",\'%s\'",
                                    tableDes->cols[counter].value);
                }
            } else {
                pstr += sprintf(pstr, ",%s", tableDes->cols[counter].value);
            }
        } else {
            if ((TSDB_DATA_TYPE_BINARY    == tableDes->cols[counter].type) ||
                (TSDB_DATA_TYPE_VARBINARY == tableDes->cols[counter].type) ||
                (TSDB_DATA_TYPE_GEOMETRY  == tableDes->cols[counter].type) ||
                (TSDB_DATA_TYPE_NCHAR     == tableDes->cols[counter].type)) {
                if (tableDes->cols[counter].var_value) {
                    pstr += sprintf(pstr, "\'%s\'",
                                    tableDes->cols[counter].var_value);
                } else {
                    pstr += sprintf(pstr, "\'%s\'",
                                    tableDes->cols[counter].value);
                }
            } else {
                pstr += sprintf(pstr, "%s", tableDes->cols[counter].value);
            }
            /* pstr += sprintf(pstr, "%s", tableDes->cols[counter].note); */
        }

        /* if (strcasecmp(tableDes->cols[counter].type, "binary") == 0 || strcasecmp(tableDes->cols[counter].type, "nchar")
         * == 0) { */
        /*     pstr += sprintf(pstr, "(%d)", tableDes->cols[counter].length); */
        /* } */
    }

    pstr += sprintf(pstr, ");");

    int ret = fprintf(fp, "%s\n", tmpBuf);
    free(tmpBuf);

    return ret;
}


static int64_t getTbCountOfStbNative(const char *dbName, const char *stbName) {
    TAOS *taos;
    if (NULL == (taos = taosConnect(dbName))) {
        return -1;
    }

    char *command = calloc(1, TSDB_MAX_ALLOWED_SQL_LEN);
    if (NULL == command) {
        errorPrint("%s() LN%d, memory allocation failed\n", __func__, __LINE__);
        return -1;
    }

    snprintf(command, TSDB_MAX_ALLOWED_SQL_LEN,
            g_args.db_escape_char
            ? "SELECT COUNT(*) FROM (SELECT DISTINCT(TBNAME) "
                "FROM `%s`.%s%s%s)"
            : "SELECT COUNT(*) FROM (SELECT DISTINCT(TBNAME) "
                "FROM %s.%s%s%s)",
            dbName, g_escapeChar, stbName, g_escapeChar);
    debugPrint("get stable child count %s", command);

    int64_t count = 0;
    int32_t code = -1;
    TAOS_RES *res = taosQuery(taos, command, &code);
    if (code != 0) {
        cleanIfQueryFailed(__func__, __LINE__, command, res);
        taos_close(taos);
        return -1;
    }

    TAOS_ROW row = NULL;

    if ((row = taos_fetch_row(res)) != NULL) {
        count = *(int64_t*)row[TSDB_SHOW_TABLES_NAME_INDEX];
    }

    infoPrint("Get super table (%s) child tables (%"PRId64") ok\n", stbName, count);

    taos_free_result(res);
    taos_close(taos);
    free(command);
    return count;
}

int processFieldsValueV3(
        int index,
        TableDes *tableDes,
        const void *value,
        int32_t len) {
    switch (tableDes->cols[index].type) {
        case TSDB_DATA_TYPE_BOOL:
            if (0 == strncmp(value, "true", len)) {
                strcpy(tableDes->cols[index].value, "1");
            } else {
                strcpy(tableDes->cols[index].value, "0");
            }
            break;

        case TSDB_DATA_TYPE_TINYINT:
        case TSDB_DATA_TYPE_SMALLINT:
        case TSDB_DATA_TYPE_INT:
        case TSDB_DATA_TYPE_BIGINT:
        case TSDB_DATA_TYPE_UTINYINT:
        case TSDB_DATA_TYPE_USMALLINT:
        case TSDB_DATA_TYPE_UINT:
        case TSDB_DATA_TYPE_UBIGINT:
        case TSDB_DATA_TYPE_TIMESTAMP:
            strncpy(tableDes->cols[index].value, (char*)value, len);
            break;

        case TSDB_DATA_TYPE_FLOAT:
        case TSDB_DATA_TYPE_DOUBLE:
            memset(tableDes->cols[index].value, 0,
                    sizeof(tableDes->cols[index].value));

            if (len < (COL_VALUEBUF_LEN -1)) {
                strncpy(tableDes->cols[index].value, (char*)value, len);
            } else {
                if (tableDes->cols[index].var_value) {
                    free(tableDes->cols[index].var_value);
                    tableDes->cols[index].var_value = NULL;
                }
                tableDes->cols[index].var_value =
                    calloc(1, len + 1);

                if (NULL == tableDes->cols[index].var_value) {
                    errorPrint("%s() LN%d, memory allocation failed!\n",
                            __func__, __LINE__);
                    return -1;
                }
                strncpy(tableDes->cols[index].var_value, (char*)value, len);
            }
            break;

        case TSDB_DATA_TYPE_BINARY:
            memset(tableDes->cols[index].value, 0,
                    sizeof(tableDes->cols[index].value));

            if (g_args.avro) {
                if (len < (COL_VALUEBUF_LEN - 1)) {
                    strncpy(tableDes->cols[index].value, (char *)value, len);
                } else {
                    if (tableDes->cols[index].var_value) {
                        free(tableDes->cols[index].var_value);
                        tableDes->cols[index].var_value = NULL;
                    }
                    tableDes->cols[index].var_value = calloc(1,
                            1 + len);

                    if (NULL == tableDes->cols[index].var_value) {
                        errorPrint("%s() LN%d, memory allocation failed!\n",
                                __func__, __LINE__);
                        return -1;
                    }
                    strncpy(tableDes->cols[index].var_value,
                            (char *)value, len);
                }
            } else {
                if (len < (COL_VALUEBUF_LEN - 2)) {
                    convertStringToReadable(
                            (char *)value,
                            len,
                            tableDes->cols[index].value,
                            len);
                } else {
                    if (tableDes->cols[index].var_value) {
                        free(tableDes->cols[index].var_value);
                        tableDes->cols[index].var_value = NULL;
                    }
                    tableDes->cols[index].var_value = calloc(1,
                            len * 2);

                    if (NULL == tableDes->cols[index].var_value) {
                        errorPrint("%s() LN%d, memory allocation failed!\n",
                                __func__, __LINE__);
                        return -1;
                    }
                    convertStringToReadable((char *)value,
                            len,
                            (char *)(tableDes->cols[index].var_value),
                            len);
                }
            }
            break;

        case TSDB_DATA_TYPE_NCHAR:
        case TSDB_DATA_TYPE_JSON:
        case TSDB_DATA_TYPE_VARBINARY:
        case TSDB_DATA_TYPE_GEOMETRY:
            {
                if (g_args.avro) {
                    if (len < (COL_VALUEBUF_LEN - 1)) {
                        strncpy(tableDes->cols[index].value,
                                (char *)value,
                                len);
                    } else {
                        tableDes->cols[index].var_value = calloc(1, len + 1);

                        if (NULL == tableDes->cols[index].var_value) {
                            errorPrint("%s() LN%d, memory allocation failed!\n",
                                    __func__, __LINE__);
                            return -1;
                        }
                        strncpy(tableDes->cols[index].var_value,
                                (char *)value, len);
                    }
                } else {
                    if (len < (COL_VALUEBUF_LEN-2)) {
                        // need reserve 2 bytes for ' '
                        char tbuf[COL_VALUEBUF_LEN-2];
                        convertNCharToReadable(
                                (char *)value,
                                len, tbuf, COL_VALUEBUF_LEN-2);
                        snprintf(tableDes->cols[index].value,
                                 COL_VALUEBUF_LEN, "%s", tbuf);
                    } else {
                        if (tableDes->cols[index].var_value) {
                            free(tableDes->cols[index].var_value);
                            tableDes->cols[index].var_value = NULL;
                        }
                        tableDes->cols[index].var_value = calloc(1, len * 5);
                        TOOLS_ASSERT(tableDes->cols[index].var_value);

                        if (NULL == tableDes->cols[index].var_value) {
                            errorPrint("%s() LN%d, memory allocation failed!\n",
                                    __func__, __LINE__);
                            return -1;
                        }
                        convertStringToReadable(
                                (char *)value,
                                len,
                                (char *)(tableDes->cols[index].var_value), len);
                    }
                }
            }
            break;

        default:
            errorPrint("%s() LN%d, unknown type: %d\n",
                    __func__, __LINE__, tableDes->cols[index].type);
            break;
    }

    return 0;
}

int processFieldsValueV2(
        int index,
        TableDes *tableDes,
        const void *value,
        int32_t len) {
    switch (tableDes->cols[index].type) {
        case TSDB_DATA_TYPE_BOOL:
            snprintf(tableDes->cols[index].value, COL_VALUEBUF_LEN,
                     "%d", ((((int32_t)(*((char *)value))) == 1)?1:0));
            break;
        case TSDB_DATA_TYPE_TINYINT:
            snprintf(tableDes->cols[index].value, COL_VALUEBUF_LEN,
                     "%d", *((int8_t *)value));
            break;
        case TSDB_DATA_TYPE_INT:
            snprintf(tableDes->cols[index].value, COL_VALUEBUF_LEN,
                     "%d", *((int32_t *)value));
            break;
        case TSDB_DATA_TYPE_BIGINT:
            snprintf(tableDes->cols[index].value, COL_VALUEBUF_LEN,
                     "%" PRId64, *((int64_t *)value));
            break;
        case TSDB_DATA_TYPE_UTINYINT:
            snprintf(tableDes->cols[index].value, COL_VALUEBUF_LEN,
                     "%u", *((uint8_t *)value));
            break;
        case TSDB_DATA_TYPE_SMALLINT:
            snprintf(tableDes->cols[index].value, COL_VALUEBUF_LEN,
                     "%d", *((int16_t *)value));
            break;
        case TSDB_DATA_TYPE_USMALLINT:
            snprintf(tableDes->cols[index].value, COL_VALUEBUF_LEN,
                     "%u", *((uint16_t *)value));
            break;
        case TSDB_DATA_TYPE_UINT:
            snprintf(tableDes->cols[index].value, COL_VALUEBUF_LEN,
                     "%u", *((uint32_t *)value));
            break;
        case TSDB_DATA_TYPE_UBIGINT:
            snprintf(tableDes->cols[index].value, COL_VALUEBUF_LEN,
                     "%" PRIu64, *((uint64_t *)value));
            break;
        case TSDB_DATA_TYPE_FLOAT:
            {
                char tmpFloat[LARGE_BUFF_LEN] = {0};
                snprintf(tmpFloat, LARGE_BUFF_LEN,
                         "%f", GET_FLOAT_VAL(value));
                verbosePrint("%s() LN%d, float value: %s\n",
                        __func__, __LINE__, tmpFloat);
                int bufLenOfFloat = strlen(tmpFloat);

                if (bufLenOfFloat < (COL_VALUEBUF_LEN -1)) {
                    snprintf(tableDes->cols[index].value, COL_VALUEBUF_LEN,
                             "%f", GET_FLOAT_VAL(value));
                } else {
                    if (tableDes->cols[index].var_value) {
                        free(tableDes->cols[index].var_value);
                        tableDes->cols[index].var_value = NULL;
                    }
                    tableDes->cols[index].var_value =
                        calloc(1, bufLenOfFloat + 1);

                    if (NULL == tableDes->cols[index].var_value) {
                        errorPrint("%s() LN%d, memory allocation failed!\n",
                                __func__, __LINE__);
                        return -1;
                    }
                    snprintf(tableDes->cols[index].var_value, bufLenOfFloat + 1,
                             "%f", GET_FLOAT_VAL(value));
                }
            }
            break;
        case TSDB_DATA_TYPE_DOUBLE:
            {
                char tmpDouble[LARGE_BUFF_LEN] = {0};
                snprintf(tmpDouble, LARGE_BUFF_LEN,
                         "%f", GET_DOUBLE_VAL(value));
                verbosePrint("%s() LN%d, double value: %s\n",
                        __func__, __LINE__, tmpDouble);
                int bufLenOfDouble = strlen(tmpDouble);

                if (bufLenOfDouble < (COL_VALUEBUF_LEN -1)) {
                    snprintf(tableDes->cols[index].value, COL_VALUEBUF_LEN,
                             "%f", GET_DOUBLE_VAL(value));
                } else {
                    if (tableDes->cols[index].var_value) {
                        free(tableDes->cols[index].var_value);
                        tableDes->cols[index].var_value = NULL;
                    }
                    tableDes->cols[index].var_value =
                        calloc(1, bufLenOfDouble + 1);

                    if (NULL == tableDes->cols[index].var_value) {
                        errorPrint("%s() LN%d, memory allocation failed!\n",
                                __func__, __LINE__);
                        return -1;
                    }
                    snprintf(tableDes->cols[index].var_value,
                             bufLenOfDouble + 1,
                             "%f", GET_DOUBLE_VAL(value));
                }
            }
            break;
        case TSDB_DATA_TYPE_BINARY:
            memset(tableDes->cols[index].value, 0,
                    sizeof(tableDes->cols[index].value));
            if (g_args.avro) {
                if (len < (COL_VALUEBUF_LEN - 1)) {
                    strncpy(tableDes->cols[index].value, (char *)value, len);
                } else {
                    if (tableDes->cols[index].var_value) {
                        free(tableDes->cols[index].var_value);
                        tableDes->cols[index].var_value = NULL;
                    }
                    tableDes->cols[index].var_value = calloc(1,
                            1 + len);

                    if (NULL == tableDes->cols[index].var_value) {
                        errorPrint("%s() LN%d, memory allocation failed!\n",
                                __func__, __LINE__);
                        return -1;
                    }
                    strncpy(tableDes->cols[index].var_value,
                            (char *)value, len);
                }
            } else {
                if (len < (COL_VALUEBUF_LEN - 2)) {
                    convertStringToReadable(
                            (char *)value,
                            len,
                            tableDes->cols[index].value,
                            len);
                } else {
                    if (tableDes->cols[index].var_value) {
                        free(tableDes->cols[index].var_value);
                        tableDes->cols[index].var_value = NULL;
                    }
                    tableDes->cols[index].var_value = calloc(1,
                            len * 2);

                    if (NULL == tableDes->cols[index].var_value) {
                        errorPrint("%s() LN%d, memory allocation failed!\n",
                                __func__, __LINE__);
                        return -1;
                    }
                    convertStringToReadable((char *)value,
                            len,
                            (char *)(tableDes->cols[index].var_value),
                            len);
                }
            }
            break;

        case TSDB_DATA_TYPE_NCHAR:
        case TSDB_DATA_TYPE_JSON:
        case TSDB_DATA_TYPE_VARBINARY:
        case TSDB_DATA_TYPE_GEOMETRY:
            {
                if (g_args.avro) {
                    if (len < (COL_VALUEBUF_LEN - 1)) {
                        strncpy(tableDes->cols[index].value,
                                (char *)value,
                                len);
                    } else {
                        tableDes->cols[index].var_value = calloc(1, len + 1);

                        if (NULL == tableDes->cols[index].var_value) {
                            errorPrint("%s() LN%d, memory allocation failed!\n",
                                    __func__, __LINE__);
                            return -1;
                        }
                        strncpy(
                                (char *)(tableDes->cols[index].var_value),
                                (char *)value, len);
                    }
                } else {
                    if (len < (COL_VALUEBUF_LEN-2)) {
                        // need reserve 2 bytes for ' '
                        char tbuf[COL_VALUEBUF_LEN-2];
                        convertNCharToReadable(
                                (char *)value,
                                len, tbuf, COL_VALUEBUF_LEN-2);
                        snprintf(tableDes->cols[index].value,
                                 COL_VALUEBUF_LEN, "%s", tbuf);
                    } else {
                        if (tableDes->cols[index].var_value) {
                            free(tableDes->cols[index].var_value);
                            tableDes->cols[index].var_value = NULL;
                        }
                        tableDes->cols[index].var_value = calloc(1, len * 5);

                        if (NULL == tableDes->cols[index].var_value) {
                            errorPrint("%s() LN%d, memory allocation failed!\n",
                                    __func__, __LINE__);
                            return -1;
                        }
                        convertStringToReadable(
                                (char *)value,
                                len,
                                (char *)(tableDes->cols[index].var_value), len);
                    }
                }
            }
            break;
        case TSDB_DATA_TYPE_TIMESTAMP:
            snprintf(tableDes->cols[index].value, COL_VALUEBUF_LEN,
                     "%" PRId64, *(int64_t *)value);
            break;
        default:
            errorPrint("%s() LN%d, unknown type: %d\n",
                    __func__, __LINE__, tableDes->cols[index].type);
            break;
    }
    return 0;
}

void constructTableDesFromStb(const TableDes *stbTableDes,
        const char *table,
        TableDes **ppTableDes) {
    TableDes *tableDes = *ppTableDes;

    TOOLS_STRNCPY(tableDes->name, table, TSDB_TABLE_NAME_LEN);
    tableDes->columns = stbTableDes->columns;
    tableDes->tags = stbTableDes->tags;
    memcpy(tableDes->cols, stbTableDes->cols,
            (stbTableDes->columns + stbTableDes->tags) * sizeof(ColDes));
    for (int col = 0; col < (tableDes->columns + tableDes->tags); col++) {
        tableDes->cols[col].var_value = NULL;
    }
}


static int getTableTagValue(
        TAOS *taos,
        const char *dbName,
        const char *table,
        TableDes **ppTableDes) {
    TableDes *tableDes = *ppTableDes;

    char *command = calloc(1, TSDB_MAX_ALLOWED_SQL_LEN);
    if (NULL == command) {
        errorPrint("%s() LN%d, memory allocation failed\n", __func__, __LINE__);
        return -1;
    }

    snprintf(command, TSDB_MAX_ALLOWED_SQL_LEN,
            "SELECT tag_name,tag_value FROM information_schema.ins_tags "
            "WHERE db_name = '%s' AND table_name = '%s'",
            dbName, table);

    int32_t code = -1;
    TAOS_RES *res = taosQuery(taos, command, &code);
    if (code) {
        return cleanIfQueryFailed(__func__, __LINE__, command, res);
    }

    TAOS_ROW row;
    int index = tableDes->columns;
    while ((row = taos_fetch_row(res))) {
        int32_t* length = taos_fetch_lengths(res);

        if (NULL == row[1]) {
            strcpy(tableDes->cols[index].value, "NULL");
            strcpy(tableDes->cols[index].note , "NUL");
        } else if (0 != processFieldsValueV3(
                    index, tableDes, row[1], length[1])) {
            errorPrint("%s() LN%d, processFieldsValueV3 tag_value: %p\n",
                    __func__, __LINE__, row[1]);
            taos_free_result(res);
            free(command);
            return -1;
        }

        index++;
    }

    taos_free_result(res);
    free(command);

    return (tableDes->columns + tableDes->tags);
}

static inline int getTableDesFromStbNative(
        TAOS *taos,
        const char* dbName,
        const TableDes *stbTableDes,
        const char *table,
        TableDes **pptableDes) {
    constructTableDesFromStb(stbTableDes, table, pptableDes);
    return getTableTagValue(taos, dbName, table, pptableDes);
}

int getTableDes(TAOS *taos,
        const char* dbName,
        const char *table,
        TableDes *tableDes,
        const bool colOnly) {
    TAOS_ROW row = NULL;
    TAOS_RES* res = NULL;
    int colCount = 0;

    //
    // fill tags and columns
    //
    char *command = calloc(1, TSDB_MAX_ALLOWED_SQL_LEN);
    if (NULL == command) {
        errorPrint("%s() LN%d, memory allocation failed\n", __func__, __LINE__);
        return -1;
    }

    snprintf(command, TSDB_MAX_ALLOWED_SQL_LEN,
            g_args.db_escape_char
            ? "DESCRIBE `%s`.%s%s%s"
            : "DESCRIBE %s.%s%s%s",
            dbName, g_escapeChar, table, g_escapeChar);

    int32_t code = -1;
    res = taosQuery(taos, command, &code);
    if (code != 0) {
        return cleanIfQueryFailed(__func__, __LINE__, command, res);
    } else {
        debugPrint("%s() LN%d, run command <%s> success, taos: %p\n",
                __func__, __LINE__, command, taos);
    }

    TOOLS_STRNCPY(tableDes->name, table, TSDB_TABLE_NAME_LEN);
    uint32_t columns = 0, tags = 0;
    while ((row = taos_fetch_row(res)) != NULL) {
        int32_t* lengths = taos_fetch_lengths(res);
        char type[20] = {0};
        TOOLS_STRNCPY(tableDes->cols[colCount].field,
                (char *)row[TSDB_DESCRIBE_METRIC_FIELD_INDEX],
                lengths[TSDB_DESCRIBE_METRIC_FIELD_INDEX]+1);
        TOOLS_STRNCPY(type, (char *)row[TSDB_DESCRIBE_METRIC_TYPE_INDEX],
                lengths[TSDB_DESCRIBE_METRIC_TYPE_INDEX]+1);
        tableDes->cols[colCount].type = typeStrToType(type);
        tableDes->cols[colCount].length =
            *((int *)row[TSDB_DESCRIBE_METRIC_LENGTH_INDEX]);

        if (lengths[TSDB_DESCRIBE_METRIC_NOTE_INDEX] > 0) {
            char note[COL_NOTE_LEN] = {0};
            strncpy(note, (char *)row[TSDB_DESCRIBE_METRIC_NOTE_INDEX],
                    min(
                        lengths[TSDB_DESCRIBE_METRIC_NOTE_INDEX],
                        COL_NOTE_LEN-1));
            TOOLS_STRNCPY(tableDes->cols[colCount].note,
                    note, lengths[TSDB_DESCRIBE_METRIC_NOTE_INDEX]+1);
        }

        if (strcmp(tableDes->cols[colCount].note, "TAG") != 0) {
            columns++;
        } else {
            tags++;
        }
        colCount++;
    }

    tableDes->columns = columns;
    tableDes->tags = tags;

    taos_free_result(res);
    free(command);

    if (colOnly) {
        return colCount;
    }

    //
    // fill tag values
    //
    return getTableTagValue(taos, dbName, table, &tableDes);
}

// query from server
char *queryCreateTableSql(void** taos_v, const char *dbName, char *tbName) {
    // combine sql
    char sql[TSDB_DB_NAME_LEN + TSDB_TABLE_NAME_LEN + 128] = "";
    snprintf(sql, sizeof(sql), "show create table `%s`.`%s`", dbName, tbName);
    debugPrint("show sql:%s\n", sql);
    
    // query
    void* res = openQuery(taos_v, sql);
    if (res == NULL) {
        return NULL;
    }

    // read
    uint32_t len = 0;
    char* data = 0;

    int32_t ret = readRow(res, 0, 1, &len, &data);    
    if (ret != 0) {
        closeQuery(res);
        return NULL;
    }

    // prefix check
    const char* pre = "CREATE STABLE ";
    const char* pre1 = "CREATE TABLE ";
    int32_t npre = strlen(pre);
    if (strncasecmp(data, pre, npre) != 0) {
        if (strncasecmp(data, pre1, strlen(pre1)) != 0) {
            char buf[64];
            memset(buf, 0, sizeof(buf));
            memcpy(buf, data, len > 63 ? 63 : len);
            errorPrint("Query create table sql prefix unexpect. pre=%s sql=%s\n", pre, buf);
            closeQuery(res);
            return NULL;
        } else {
            // foud create table
            npre = strlen(pre1);
        }
    }
    // table name check
    if (strncasecmp(data + npre + 1, tbName, strlen(tbName)) != 0) {
        char buf[64];
        memset(buf, 0, sizeof(buf));
        memcpy(buf, data, len > 63 ? 63 : len);
        errorPrint("Query create table sql tbName unexpect. tbName=%s sql=%s\n", tbName, buf);
        closeQuery(res);
        return NULL;
    }

    // tb is output to file table name
    char *tb = tbName;
    char tableName[TSDB_TABLE_NAME_LEN+1];
    if(g_args.dotReplace && replaceCopy(tableName, tbName)) {
        tb = tableName;
    }

    // create sql -> csql
    int32_t clen = len + TSDB_DB_NAME_LEN + 128;
    char *csql = (char *)calloc(1, clen);
    int32_t nskip = npre + 1 + strlen(tbName) + 1;
    int32_t pos = snprintf(csql, clen, "CREATE TABLE IF NOT EXISTS `%s`.`%s`", dbName, tb);
    memcpy(csql + pos, data + nskip, len - nskip);
    debugPrint("export create table sql:%s\n", csql);
    
    // close
    closeQuery(res);

    // return
    return csql;
}


void freeRecordSchema(RecordSchema *recordSchema) {
    if (recordSchema) {
        if (recordSchema->fields) {
            free(recordSchema->fields);
        }

        if (recordSchema->tableDes) {
            freeTbDes(recordSchema->tableDes, true);
        }

        free(recordSchema);
    }
}

//
//   -------------  read schema json -------------
//

// read fields
static int32_t readJsonFields( json_t *value, RecordSchema *recordSchema) {
    if (JSON_ARRAY == json_typeof(value)) {
        size_t i;
        size_t size = json_array_size(value);

        verbosePrint("%s() LN%d, JSON Array of %zu element: %s\n",
                __func__, __LINE__,
                size, json_plural(size));

        recordSchema->num_fields = size;
        recordSchema->fields = calloc(1, sizeof(FieldStruct) * size);
        ASSERT(recordSchema->fields);

        for (i = 0; i < size; i++) {
            FieldStruct *field = (FieldStruct *)
                (recordSchema->fields + sizeof(FieldStruct) * i);
            json_t *arr_element = json_array_get(value, i);
            const char *ele_key;
            json_t *ele_value;

            json_object_foreach(arr_element, ele_key, ele_value) {
                if (0 == strcmp(ele_key, "name")) {
                    tstrncpy(field->name,
                            json_string_value(ele_value),
                            TSDB_COL_NAME_LEN-1);
                } else if (0 == strcmp(ele_key, "type")) {
                    int ele_type = json_typeof(ele_value);

                    if (JSON_STRING == ele_type) {
                        field->type =
                            typeStrToType(json_string_value(ele_value));
                    } else if (JSON_ARRAY == ele_type) {
                        size_t ele_size = json_array_size(ele_value);

                        for (size_t ele_i = 0; ele_i < ele_size;
                                ele_i++) {
                            json_t *arr_type_ele =
                                json_array_get(ele_value, ele_i);

                            if (JSON_STRING == json_typeof(arr_type_ele)) {
                                const char *arr_type_ele_str =
                                    json_string_value(arr_type_ele);

                                if (0 == strcmp(arr_type_ele_str,
                                            "null")) {
                                    field->nullable = true;
                                } else {
                                    field->type = typeStrToType(arr_type_ele_str);
                                }
                            } else if (JSON_OBJECT ==
                                    json_typeof(arr_type_ele)) {
                                const char *arr_type_ele_key;
                                json_t *arr_type_ele_value;

                                json_object_foreach(arr_type_ele,
                                        arr_type_ele_key,
                                        arr_type_ele_value) {
                                    if (JSON_STRING ==
                                            json_typeof(arr_type_ele_value)) {
                                        const char *arr_type_ele_value_str =
                                            json_string_value(arr_type_ele_value);
                                        if (0 == strcmp(arr_type_ele_value_str,
                                                    "null")) {
                                            field->nullable = true;
                                        } else {
                                            if (0 == strcmp(arr_type_ele_value_str,
                                                        "array")) {
                                                field->is_array = true;
                                            } else {
                                                field->type =
                                                    typeStrToType(arr_type_ele_value_str);
                                            }
                                        }
                                    } else if (JSON_OBJECT == json_typeof(arr_type_ele_value)) {
                                        const char *arr_type_ele_value_key;
                                        json_t *arr_type_ele_value_value;

                                        json_object_foreach(arr_type_ele_value,
                                                arr_type_ele_value_key,
                                                arr_type_ele_value_value) {
                                            if (JSON_STRING == json_typeof(arr_type_ele_value_value)) {
                                                const char *arr_type_ele_value_value_str =
                                                    json_string_value(arr_type_ele_value_value);
                                                field->array_type = typeStrToType(
                                                        arr_type_ele_value_value_str);
                                            }
                                        }
                                    }
                                }
                            } else {
                                errorPrint("%s", "Error: not supported!\n");
                            }
                        }
                    } else if (JSON_OBJECT == ele_type) {
                        const char *obj_key;
                        json_t *obj_value;

                        json_object_foreach(ele_value, obj_key, obj_value) {
                            if (0 == strcmp(obj_key, "type")) {
                                int obj_value_type = json_typeof(obj_value);
                                if (JSON_STRING == obj_value_type) {
                                    const char *obj_value_str = json_string_value(obj_value);
                                    if (0 == strcmp(obj_value_str, "array")) {
                                        field->type = TSDB_DATA_TYPE_NULL;
                                        field->is_array = true;
                                    } else {
                                        field->type =
                                            typeStrToType(obj_value_str);
                                    }
                                } else if (JSON_OBJECT == obj_value_type) {
                                    const char *field_key;
                                    json_t *field_value;

                                    json_object_foreach(obj_value, field_key, field_value) {
                                        if (JSON_STRING == json_typeof(field_value)) {
                                            const char *field_value_str =
                                                json_string_value(field_value);
                                            field->type =
                                                typeStrToType(field_value_str);
                                        } else {
                                            field->nullable = true;
                                        }
                                    }
                                }
                            } else if (0 == strcmp(obj_key, "items")) {
                                int obj_value_items = json_typeof(obj_value);
                                if (JSON_STRING == obj_value_items) {
                                    field->is_array = true;
                                    const char *obj_value_str =
                                        json_string_value(obj_value);
                                    field->array_type = typeStrToType(obj_value_str);
                                } else if (JSON_OBJECT == obj_value_items) {
                                    const char *item_key;
                                    json_t *item_value;

                                    json_object_foreach(obj_value, item_key, item_value) {
                                        if (JSON_STRING == json_typeof(item_value)) {
                                            const char *item_value_str =
                                                json_string_value(item_value);
                                            field->array_type =
                                                typeStrToType(item_value_str);
                                        }
                                    }
                                }
                            }
                        }
                    }
                }
            }
        }
    } else {
        errorPrint("%s() LN%d, fields have no array\n",
                __func__, __LINE__);
        return -1;
    }

    return 0;
}

//
// read avro json 
//
static RecordSchema *parse_json_to_recordschema(json_t *element) {
    RecordSchema *recordSchema = calloc(1, sizeof(RecordSchema));
    if (NULL == recordSchema) {
        errorPrint("%s() LN%d, memory allocation failed!\n",
                __func__, __LINE__);
        return NULL;
    }

    if (JSON_OBJECT != json_typeof(element)) {
        errorPrint("%s() LN%d, json passed is not an object\n",
                __func__, __LINE__);
        free(recordSchema);
        return NULL;
    }

    const char *key;
    json_t *value;

    json_object_foreach(element, key, value) {
        // name
        if (0 == strcmp(key, NAME_KEY)) {
            tstrncpy(recordSchema->name, json_string_value(value), RECORD_NAME_LEN - 1);
        // fields    
        } else if (0 == strcmp(key, FIELDS_KEY)) {
            if (readJsonFields(value, recordSchema)) {
                free(recordSchema);
                return NULL;
            }        
        }
    }

    return recordSchema;
}

avro_value_iface_t* prepareAvroWface(
        const char *avroFilename,
        char *jsonSchema,
        avro_schema_t *schema,
        RecordSchema **recordSchema,
        avro_file_writer_t *writer) {
    TOOLS_ASSERT(avroFilename);
    if (avro_schema_from_json_length(jsonSchema, strlen(jsonSchema), schema)) {
        errorPrint("%s() LN%d, Unable to parse:\n%s \nto schema\n"
                "error message: %s\n",
                __func__, __LINE__, jsonSchema, avro_strerror());
        exit(EXIT_FAILURE);
    }

    json_t *json_root = load_json(jsonSchema);
    verbosePrint("\n%s() LN%d\n === Schema parsed:\n", __func__, __LINE__);

    if (json_root) {
        if (g_args.verbose_print) {
            print_json(json_root);
        }

        *recordSchema = parse_json_to_recordschema(json_root);
        if (NULL == *recordSchema) {
            errorPrint("%s", "Failed to parse json to recordschema\n");
            exit(EXIT_FAILURE);
        }

        json_decref(json_root);
    } else {
        errorPrint("json:\n%s\n can't be parsed by jansson\n", jsonSchema);
        exit(EXIT_FAILURE);
    }

    int rval = avro_file_writer_create_with_codec
        (avroFilename, *schema, writer, g_avro_codec[g_args.avro_codec], 70*1024);
    if (rval) {
        errorPrint("There was an error creating %s. reason: %s\n",
                avroFilename, avro_strerror());
        exit(EXIT_FAILURE);
    }

    avro_value_iface_t* wface =
        avro_generic_class_from_schema(*schema);

    return wface;
}

static int dumpCreateTableClauseAvro(
        void **taos_v,
        const char *dumpFilename,
        TableDes *tableDes,
        int numOfCols,
        const char* dbName) {
    TOOLS_ASSERT(dumpFilename);
    // {
    // "type": "record",
    // "name": "_ntb",
    // "namespace": "dbname",
    // "fields": [
    //      {
    //      "name": "tbname",
    //      "type": ["null","string"]
    //      },
    //      {
    //      "name": "sql",
    //      "type": ["null","string"]
    //      }]
    //  }
    int jsonSchemaLen =
            17 + TSDB_DB_NAME_LEN               /* dbname section */
            + 17                                /* type: record */
            + 11 + TSDB_TABLE_NAME_LEN          /* stbname section */
            + 120;                              /* fields section */
    char *jsonSchema = (char *)calloc(1, jsonSchemaLen);
    if (NULL == jsonSchema) {
        errorPrint("%s() LN%d, memory allocation failed!\n",
                __func__, __LINE__);
        return -1;
    }

    snprintf(jsonSchema, jsonSchemaLen,
            "{\"type\":\"record\",\"name\":\"%s.%s\","
            "\"fields\":[{\"name\":\"tbname\","
            "\"type\":[\"null\",\"string\"]},"
            "{\"name\":\"sql\",\"type\":[\"null\",\"string\"]}]}",
            dbName, "_ntb");

    // get create sql
    char *sql = queryCreateTableSql(taos_v, dbName, tableDes->name);
    if(sql == NULL) {
        free(jsonSchema);
        return -1;
    }    

    debugPrint("%s() LN%d, write string: %s\n", __func__, __LINE__, sql);

    avro_schema_t schema;
    RecordSchema *recordSchema;
    avro_file_writer_t db;

    avro_value_iface_t *wface = prepareAvroWface(
            dumpFilename,
            jsonSchema, &schema, &recordSchema, &db);
            
    avro_value_t record;
    avro_generic_value_new(wface, &record);

    avro_value_t value, branch;
    if (0 != avro_value_get_by_name(
                &record, "tbname", &value, NULL)) {
        errorPrint("%s() LN%d, avro_value_get_by_name(..%s..) failed",
                __func__, __LINE__, "sql");
    }

    avro_value_set_branch(&value, 1, &branch);
    if(g_args.dotReplace) {
        char tableName[TSDB_TABLE_NAME_LEN+1] = "";
        if(replaceCopy(tableName, tableDes->name)) {
            avro_value_set_string(&branch, tableName);
        } else {
            avro_value_set_string(&branch, tableDes->name);
        }
    } else {
        avro_value_set_string(&branch, tableDes->name);
    }

    if (0 != avro_value_get_by_name(
                &record, "sql", &value, NULL)) {
        errorPrint("%s() LN%d, avro_value_get_by_name(..%s..) failed",
                __func__, __LINE__, "sql");
    }

    avro_value_set_branch(&value, 1, &branch);
    avro_value_set_string(&branch, sql);

    if (0 != avro_file_writer_append_value(db, &record)) {
        errorPrint("%s() LN%d, Unable to write record to file. Message: %s\n",
                __func__, __LINE__,
                avro_strerror());
    }

    avro_value_decref(&record);
    avro_value_iface_decref(wface);
    freeRecordSchema(recordSchema);
    avro_file_writer_close(db);
    avro_schema_decref(schema);

    free(jsonSchema);
    free(sql);

    return 0;
}

static int dumpCreateTableClause(
        void ** taos_v,
        TableDes *tableDes,
        int numOfCols,
        FILE *fp,
        const char* dbName) {
    // get create sql
    char *sql = queryCreateTableSql(taos_v, dbName, tableDes->name);
    if(sql == NULL) {
        return -1;
    }

    // write to file
    debugPrint("%s() LN%d, export create table sql: %s\n", __func__, __LINE__, sql);
    int len = fprintf(fp, "%s\n", sql);
    if (len != strlen(sql) + 1) {
        errorPrint(" write create sql failed. expect=%ld real=%d\n sql=%s\n", strlen(sql), len, sql);
        free(sql);
        return -1;
    }
    free(sql);
    return 0;
}

static int dumpStableClasuse(
        void **taos_v,
        SDbInfo *dbInfo,
        const char *stbName,
        TableDes **pStbTableDes,
        FILE *fp) {
    
    TableDes *tableDes = *pStbTableDes;

    int32_t colCount = getTableDes(*taos_v, dbInfo->name,
                stbName, tableDes, true);

    if (colCount < 0) {
        errorPrint("%s() LN%d, failed to get stable[%s] schema\n",
               __func__, __LINE__, stbName);
        exit(-1);
    }

    return dumpCreateTableClause(taos_v, tableDes, colCount, fp, dbInfo->name);
}

static void dumpCreateDbClause(
        void **taos_v,
        SDbInfo *dbInfo, bool isDumpProperty, FILE *fp) {
    char sqlstr[TSDB_DEFAULT_PKT_SIZE] = {0};

    dumpExtraInfo(taos_v, fp);

    char *pstr = sqlstr;
    pstr += sprintf(pstr,
            g_args.db_escape_char
            ? "CREATE DATABASE IF NOT EXISTS `%s` "
            : "CREATE DATABASE IF NOT EXISTS %s ",
            dbInfo->name);
    if (isDumpProperty) {
        char strict[STRICT_LEN] = "";
        if (0 == strcmp(dbInfo->strict, "strict")) {
            sprintf(strict, "STRICT %d", 1);
        } else if (0 == strcmp(dbInfo->strict, "no_strict")) {
            sprintf(strict, "STRICT %d", 0);
        }

        char quorum[32] = "";
        if (0 != dbInfo->quorum) {
            sprintf(quorum, "QUORUM %d", dbInfo->quorum);
        }

        char days[32] = "";
        if (0 != dbInfo->days) {
            sprintf(days, "DAYS %d", dbInfo->days);
        }

        char duration[DURATION_LEN + 10] = "";
        if (strlen(dbInfo->duration)) {
            sprintf(duration, "DURATION %s", dbInfo->duration);
        }

        char cache[32] = "";
        if (0 != dbInfo->cache) {
            sprintf(cache, "CACHE %d", dbInfo->cache);
        }

        char blocks[32] = "";
        if (0 != dbInfo->blocks) {
            sprintf(blocks, "BLOCKS %d", dbInfo->blocks);
        }

        char fsync[32] = {0};
        if (0 != dbInfo->fsync) {
            sprintf(fsync, "FSYNC %d", dbInfo->fsync);
        }

        char cachelast[32] = {0};
        if (0 != dbInfo->cachelast) {
            sprintf(cachelast, "CACHELAST %d", dbInfo->cachelast);
        }

        char update[32] = "";
        if (0 != dbInfo->update) {
            sprintf(update, "UPDATE %d", dbInfo->update);
        }

        char single_stable_model[32] = {0};
        sprintf(cache, "SINGLE_STABLE_MODEL %d",
                dbInfo->single_stable_model?1:0);


        if (dbInfo->replica) {
            pstr += sprintf(pstr, "REPLICA %d ", dbInfo->replica);
        }

        char keep[64] = "";
        if (strlen(dbInfo->keeplist)) {
            sprintf(keep, "KEEP %s", dbInfo->keeplist);
        }

        pstr += sprintf(pstr,
                "%s %s %s %s %s %s "
                "%s %s PRECISION '%s' %s %s ",
                (g_majorVersionOfClient < 3)?"":strict,
                (g_majorVersionOfClient < 3)?quorum:"",
                (g_majorVersionOfClient < 3)?days:duration,
                keep,
                (g_majorVersionOfClient < 3)?cache:"",
                (g_majorVersionOfClient < 3)?blocks:"",
                (g_majorVersionOfClient < 3)?fsync:"",
                (g_majorVersionOfClient < 3)?cachelast:"",
                dbInfo->precision,
                single_stable_model,
                (g_majorVersionOfClient < 3)?update:"");
        if (dbInfo->minrows) {
            pstr += sprintf(pstr, "MINROWS %d ", dbInfo->minrows);
        }

        if (dbInfo->maxrows) {
            pstr += sprintf(pstr, "MAXROWS %d ", dbInfo->maxrows);
        }

        if (dbInfo->comp) {
            pstr += sprintf(pstr, "COMP %d ", dbInfo->comp);
        }
    }

    pstr += sprintf(pstr, ";");
    debugPrint("%s() LN%d db clause: %s\n", __func__, __LINE__, sqlstr);
    fprintf(fp, "%s\n\n", sqlstr);
}

static FILE* openDumpInFile(char *fptr) {
    wordexp_t full_path;

    if (wordexp(fptr, &full_path, 0) != 0) {
        errorPrint("illegal file name: %s\n", fptr);
        return NULL;
    }

    char *fname = full_path.we_wordv[0];

    FILE *f = NULL;
    if ((fname) && (strlen(fname) > 0)) {
        f = fopen(fname, "r");
        if (f == NULL) {
            errorPrint("Failed to open file %s. Errno is %d. Reason is %s.\n",
                    fname, errno, strerror(errno));
        }
    }

    wordfree(&full_path);
    return f;
}

static uint64_t getFilesNum(const char *dbPath, const char *ext) {
    uint64_t count = 0;

    int namelen, extlen;
    TdDirEntryPtr pDirent;
    TdDirPtr pDir;

    extlen = strlen(ext);

    bool isSql = (0 == strcmp(ext, "sql"));

    pDir = toolsOpenDir(dbPath);
    if (pDir != NULL) {
        while ((pDirent = toolsReadDir(pDir)) != NULL) {
            char *entryName = toolsGetDirEntryName(pDirent);
            namelen = strlen(entryName);

            if (namelen > extlen) {
                if (strcmp(ext, &(entryName[namelen - extlen])) == 0) {
                    if (isSql) {
                        if (0 == strcmp(entryName, "dbs.sql")) {
                            continue;
                        }
                    }
                    verbosePrint("%s found\n", entryName);
                    count++;
                }
            }
        }
        toolsCloseDir(&pDir);
    }

    debugPrint("%"PRId64" .%s files found!\n", count, ext);
    return count;
}

static void freeFileList(enAVROTYPE avroType, int64_t count) {
    char **fileList = NULL;

    switch (avroType) {
        case enAVRO_DATA:
            fileList = g_tsDumpInAvroFiles;
            break;

        case enAVRO_TBTAGS:
            fileList = g_tsDumpInAvroTagsTbs;
            break;

        case enAVRO_NTB:
            fileList = g_tsDumpInAvroNtbs;
            break;

        case enAVRO_UNKNOWN:
            fileList = g_tsDumpInDebugFiles;
            break;

        default:
            errorPrint("%s() LN%d input mistake list: %d\n",
                    __func__, __LINE__, avroType);
            return;
    }

    for (int64_t i = 0; i < count; i++) {
        tfree(fileList[i]);
    }
    tfree(fileList);
}

static enAVROTYPE createDumpinList(const char *dbPath,
        const char *ext, int64_t count) {
    enAVROTYPE avroType = enAVRO_INVALID;
    if (0 == strcmp(ext, "sql")) {
        avroType = enAVRO_UNKNOWN;
    } else if (0 == strncmp(ext, "avro-ntb",
                strlen("avro-ntb"))) {
        avroType = enAVRO_NTB;
    } else if (0 == strncmp(ext, "avro-tbtags",
                strlen("avro-tbtags"))) {
        avroType = enAVRO_TBTAGS;
    } else if (0 == strncmp(ext, "avro", strlen("avro"))) {
        avroType = enAVRO_DATA;
    }

    switch (avroType) {
        case enAVRO_UNKNOWN:
            g_tsDumpInDebugFiles = (char **)calloc(count, sizeof(char *));
            TOOLS_ASSERT(g_tsDumpInDebugFiles);

            for (int64_t i = 0; i < count; i++) {
                g_tsDumpInDebugFiles[i] = calloc(1, MAX_FILE_NAME_LEN);
                TOOLS_ASSERT(g_tsDumpInDebugFiles[i]);
            }
            break;

        case enAVRO_NTB:
            g_tsDumpInAvroNtbs = (char **)calloc(count, sizeof(char *));
            TOOLS_ASSERT(g_tsDumpInAvroNtbs);

            for (int64_t i = 0; i < count; i++) {
                g_tsDumpInAvroNtbs[i] = calloc(1, MAX_FILE_NAME_LEN);
                TOOLS_ASSERT(g_tsDumpInAvroNtbs[i]);
            }
            break;

        case enAVRO_TBTAGS:
            g_tsDumpInAvroTagsTbs = (char **)calloc(count, sizeof(char *));
            TOOLS_ASSERT(g_tsDumpInAvroTagsTbs);

            for (int64_t i = 0; i < count; i++) {
                g_tsDumpInAvroTagsTbs[i] = calloc(1, MAX_FILE_NAME_LEN);
                TOOLS_ASSERT(g_tsDumpInAvroTagsTbs[i]);
            }
            break;

        case enAVRO_DATA:
            g_tsDumpInAvroFiles = (char **)calloc(count, sizeof(char *));
            TOOLS_ASSERT(g_tsDumpInAvroFiles);

            for (int64_t i = 0; i < count; i++) {
                g_tsDumpInAvroFiles[i] = calloc(1, MAX_FILE_NAME_LEN);
                TOOLS_ASSERT(g_tsDumpInAvroFiles[i]);
            }
            break;

        default:
            errorPrint("%s() LN%d input mistake list: %d\n",
                    __func__, __LINE__, avroType);
            return avroType;
    }

    int namelen, extlen;
    TdDirEntryPtr pDirent;
    TdDirPtr pDir;

    extlen = strlen(ext);

    int64_t nCount = 0;
    pDir = toolsOpenDir(dbPath);
    if (pDir != NULL) {
        while ((pDirent = toolsReadDir(pDir)) != NULL) {
            char *entryName = toolsGetDirEntryName(pDirent);
            namelen = strlen(entryName);

            if (namelen > extlen) {
                if (strcmp(ext, &(entryName[namelen - extlen])) == 0) {
                    verbosePrint("%s found\n", entryName);
                    switch (avroType) {
                        case enAVRO_UNKNOWN:
                            if (0 == strcmp(entryName, "dbs.sql")) {
                                continue;
                            }
                            TOOLS_STRNCPY(g_tsDumpInDebugFiles[nCount],
                                    entryName,
                                    min(namelen+1, MAX_FILE_NAME_LEN));
                            break;

                        case enAVRO_NTB:
                            TOOLS_STRNCPY(g_tsDumpInAvroNtbs[nCount],
                                    entryName,
                                    min(namelen+1, MAX_FILE_NAME_LEN));
                            break;

                        case enAVRO_TBTAGS:
                            TOOLS_STRNCPY(g_tsDumpInAvroTagsTbs[nCount],
                                    entryName,
                                    min(namelen+1, MAX_FILE_NAME_LEN));
                            break;

                        case enAVRO_DATA:
                            TOOLS_STRNCPY(g_tsDumpInAvroFiles[nCount],
                                    entryName,
                                    min(namelen+1, MAX_FILE_NAME_LEN));
                            break;

                        default:
                            errorPrint("%s() LN%d input mistake list: %d\n",
                                    __func__, __LINE__, avroType);
                            break;
                    }
                    nCount++;
                }
            }
        }
        toolsCloseDir(&pDir);
    }

    debugPrint("%"PRId64" .%s files filled to list!\n", nCount, ext);
    return avroType;
}

static int convertTbDesToJsonImplMore(
        TableDes *tableDes, int pos, char **ppstr, char *colOrTag, int i) {
    int ret = 0;
    char *pstr = *ppstr;
    int adjust = 2;

    if (g_args.loose_mode) {
        adjust = 1;
    }

    switch (tableDes->cols[pos].type) {
        case TSDB_DATA_TYPE_BINARY:
            ret = sprintf(pstr,
                    "{\"name\":\"%s%d\",\"type\":[\"null\",\"%s\"]",
                    colOrTag, i-adjust, "string");
            break;

        case TSDB_DATA_TYPE_NCHAR:
        case TSDB_DATA_TYPE_JSON:
        case TSDB_DATA_TYPE_VARBINARY:
        case TSDB_DATA_TYPE_GEOMETRY:
            ret = sprintf(pstr,
                    "{\"name\":\"%s%d\",\"type\":[\"null\",\"%s\"]",
                    colOrTag, i-adjust, "bytes");
            break;

        case TSDB_DATA_TYPE_BOOL:
            ret = sprintf(pstr,
                    "{\"name\":\"%s%d\",\"type\":[\"null\",\"%s\"]",
                    colOrTag, i-adjust, "boolean");
            break;

        case TSDB_DATA_TYPE_TINYINT:
            ret = sprintf(pstr,
                    "{\"name\":\"%s%d\",\"type\":[\"null\",\"%s\"]",
                    colOrTag, i-adjust, "int");
            break;

        case TSDB_DATA_TYPE_SMALLINT:
            ret = sprintf(pstr,
                    "{\"name\":\"%s%d\",\"type\":[\"null\",\"%s\"]",
                    colOrTag, i-adjust, "int");
            break;

        case TSDB_DATA_TYPE_INT:
            ret = sprintf(pstr,
                    "{\"name\":\"%s%d\",\"type\":[\"null\",\"%s\"]",
                    colOrTag, i-adjust, "int");
            break;

        case TSDB_DATA_TYPE_BIGINT:
            ret = sprintf(pstr,
                    "{\"name\":\"%s%d\",\"type\":[\"null\",\"%s\"]",
                    colOrTag, i-adjust, "long");
            break;

        case TSDB_DATA_TYPE_FLOAT:
            ret = sprintf(pstr,
                    "{\"name\":\"%s%d\",\"type\":[\"null\",\"%s\"]",
                    colOrTag, i-adjust, "float");
            break;

        case TSDB_DATA_TYPE_DOUBLE:
            ret = sprintf(pstr,
                    "{\"name\":\"%s%d\",\"type\":[\"null\",\"%s\"]",
                    colOrTag, i-adjust, "double");
            break;

        case TSDB_DATA_TYPE_TIMESTAMP:
            ret = sprintf(pstr,
                    "{\"name\":\"%s%d\",\"type\":[\"null\",\"%s\"]",
                    colOrTag, i-adjust, "long");
            break;

        case TSDB_DATA_TYPE_UTINYINT:
            ret = sprintf(pstr,
                    "{\"name\":\"%s%d\",\"type\":[{\"type\":\"null\"},"
                          "{\"type\":\"array\",\"items\":\"%s\"}]",
                    colOrTag, i-adjust, "int");
            break;

        case TSDB_DATA_TYPE_USMALLINT:
            ret = sprintf(pstr,
                    "{\"name\":\"%s%d\",\"type\":[{\"type\":\"null\"},"
                    "{\"type\":\"array\",\"items\":\"%s\"}]",
                    colOrTag, i-adjust, "int");
            break;

        case TSDB_DATA_TYPE_UINT:
            ret = sprintf(pstr,
                    "{\"name\":\"%s%d\",\"type\":[{\"type\":\"null\"},"
                    "{\"type\":\"array\",\"items\":\"%s\"}]",
                    colOrTag, i-adjust, "int");
            break;

        case TSDB_DATA_TYPE_UBIGINT:
            ret = sprintf(pstr,
                    "{\"name\":\"%s%d\",\"type\":[{\"type\":\"null\"},"
                    "{\"type\":\"array\",\"items\":\"%s\"}]",
                    colOrTag, i-adjust, "long");
            break;

        default:
            errorPrint("%s() LN%d, wrong type: %d\n",
                    __func__, __LINE__, tableDes->cols[pos].type);
            break;
    }

    return ret;
}


static int convertTbDesToJsonImpl(
        const char *namespace,
        const char *stable,
        const char *tbName,
        TableDes *tableDes,
        char **jsonSchema, bool onlyColumn) {

    char* outName = (char*)tbName;
    char tableName[TSDB_TABLE_NAME_LEN + 1];
    if(g_args.dotReplace && replaceCopy(tableName, (char*)tbName)) {
        outName = tableName;
    }
    
    char *pstr = *jsonSchema;
    pstr += sprintf(pstr,
            "{\"type\":\"record\",\"name\":\"%s.%s\",\"fields\":[",
            namespace,
            (onlyColumn)?(g_args.loose_mode?outName:"_record")
            :(g_args.loose_mode?outName:"_stb"));

    int iterate = 0;
    if (g_args.loose_mode) {
        // isCol: first column is ts
        // isTag: first column is tbname
        iterate = (onlyColumn)?(tableDes->columns):(tableDes->tags+1);
    } else {
        // isCol: add one iterates for tbname
        // isTag: add two iterates for stbname and tbname
        iterate = (onlyColumn)?(tableDes->columns+1):(tableDes->tags+2);
    }

    char *colOrTag = (onlyColumn)?"col":"tag";

    for (int i = 0; i < iterate; i++) {
        if ((0 == i) && (!g_args.loose_mode)) {
            pstr += sprintf(pstr,
                    "{\"name\":\"%s\",\"type\":%s",
                    onlyColumn?"tbname":"stbname",
                    "[\"null\",\"string\"]");
        } else if (((1 == i) && (!g_args.loose_mode))
                || ((0 == i) && (g_args.loose_mode))) {
            pstr += sprintf(pstr,
                    "{\"name\":\"%s\",\"type\":%s",
                    onlyColumn?"ts":"tbname",
                    onlyColumn?"[\"null\",\"long\"]":"[\"null\",\"string\"]");
        } else {
            int pos = i;
            if (g_args.loose_mode) {
                // isTag: pos is i-1 for tbname
                if (!onlyColumn)
                    pos = i + tableDes->columns-1;
            } else {
                // isTag: pos is i-2 for stbname and tbname
                pos = i +
                    ((onlyColumn)?(-1):
                     (tableDes->columns-2));
            }

            pstr += convertTbDesToJsonImplMore(
                    tableDes, pos, &pstr, colOrTag, i);
        }

        if (i != (iterate-1)) {
            pstr += sprintf(pstr, "},");
        } else {
            pstr += sprintf(pstr, "}");
            break;
        }
    }
    
    // fields end
    pstr += sprintf(pstr, "]}");

    debugPrint("%s() LN%d, jsonSchema:\n %s\n",
            __func__, __LINE__, *jsonSchema);

    return 0;
}


static int convertTbTagsDesToJsonLoose(
        const char *dbName, const char *stable, TableDes *tableDes,
        char **jsonSchema) {
    bool onlyColumn = false;
    *jsonSchema = (char *)calloc(1, getTbDesJsonSize(tableDes, onlyColumn));

    if (NULL == *jsonSchema) {
        errorPrint("%s() LN%d, memory allocation failed!\n",
                __func__, __LINE__);
        return -1;
    }

    return convertTbDesToJsonImpl(dbName, stable, tableDes->name, tableDes, jsonSchema, onlyColumn);
}

static int convertTbTagsDesToJson(
        const char *dbName, const char *stable, TableDes *tableDes,
        char **jsonSchema) {

    bool onlyColumn = false;
    *jsonSchema = (char *)calloc(1, getTbDesJsonSize(tableDes, onlyColumn));
    if (NULL == *jsonSchema) {
        errorPrint("%s() LN%d, memory allocation failed!\n", __func__, __LINE__);
        return -1;
    }

    return convertTbDesToJsonImpl(dbName, stable, tableDes->name, tableDes, jsonSchema, onlyColumn);
}

static int convertTbDesToJsonLoose(
        const char *dbName,
        const char *stable,
        const char *tbName,
        TableDes *tableDes, int colCount,
        char **jsonSchema) {

    bool onlyColumn = true;
    *jsonSchema = (char *)calloc(1, getTbDesJsonSize(tableDes, onlyColumn));

    if (NULL == *jsonSchema) {
        errorPrint("%s() LN%d, memory allocation failed!\n",
                __func__, __LINE__);
        return -1;
    }

    return convertTbDesToJsonImpl(dbName, stable, tbName, tableDes, jsonSchema, onlyColumn);
}

static int convertTbDesToJson(
        const char *dbName,
        const char *stable,
        const char *tbName, TableDes *tableDes, int colCount,
        char **jsonSchema) {

    bool onlyColumn = true;
    *jsonSchema = (char *)calloc(1, getTbDesJsonSize(tableDes, onlyColumn));

    if (NULL == *jsonSchema) {
        errorPrint("%s() LN%d, memory allocation failed!\n",
                __func__, __LINE__);
        return -1;
    }

    return convertTbDesToJsonImpl(dbName, stable, tbName, tableDes, jsonSchema, onlyColumn);
}


/* not used so far
static void print_json_integer(json_t *element, int indent) {
    print_json_indent(indent);
    printf("JSON Integer: \"%" JSON_INTEGER_FORMAT "\"\n", json_integer_value(element));
}

static void print_json_real(json_t *element, int indent) {
    print_json_indent(indent);
    printf("JSON Real: %f\n", json_real_value(element));
}

static void print_json_true(json_t *element, int indent) {
    (void)element;
    print_json_indent(indent);
    printf("JSON True\n");
}

static void print_json_false(json_t *element, int indent) {
    (void)element;
    print_json_indent(indent);
    printf("JSON False\n");
}

static void print_json_null(json_t *element, int indent) {
    (void)element;
    print_json_indent(indent);
    printf("JSON Null\n");
}
*/

void printDotOrX(int64_t count, bool *printDot) {
    if (0 == (count % g_args.data_batch)) {
        if (*printDot) {
            putchar('.');
            *printDot = false;
        } else {
            putchar('x');
            *printDot = true;
        }
    }

    fflush(stdout);
}

int64_t queryDbForDumpOutCountNative(
        char *command, TAOS *taos, const char *dbName, const char *tbName,
        const int precision) {
    int64_t count = -1;

    int32_t code = -1;
    TAOS_RES* res = taosQuery(taos, command, &code);
    if (code != 0) {
        return cleanIfQueryFailed(__func__, __LINE__, command, res);
    }

    TAOS_ROW row = taos_fetch_row(res);
    if (NULL == row) {
        if (0 == taos_errno(res)) {
            count = 0;
            debugPrint("%s fetch row, count: %" PRId64 "\n",
                    command, count);
        } else {
            count = -1;
            errorPrint("%s() LN%d, failed run %s to fetch row, taos: %p, "
                    "code: 0x%08x, reason: %s\n",
                    __func__, __LINE__,
                    command, taos, code, taos_errstr(res));
        }
    } else {
        count = *(int64_t*)row[TSDB_SHOW_TABLES_NAME_INDEX];
        debugPrint("%s fetch row, count: %" PRId64 "\n",
                command, count);
    }

    taos_free_result(res);
    free(command);
    return count;
}

int64_t queryDbForDumpOutCount(
        void  **taos_v,
        const char *dbName,
        const char *tbName,
        const int precision) {
    char *command = calloc(1, TSDB_MAX_ALLOWED_SQL_LEN);
    if (NULL == command) {
        errorPrint("%s() LN%d, memory allocation failed\n", __func__, __LINE__);
        return -1;
    }

    int64_t startTime = getStartTime(precision);
    int64_t endTime = getEndTime(precision);

    snprintf(command, TSDB_MAX_ALLOWED_SQL_LEN,
            g_args.db_escape_char
            ? "SELECT COUNT(*) FROM `%s`.%s%s%s WHERE _c0 >= %" PRId64 " "
            "AND _c0 <= %" PRId64 ""
            : "SELECT COUNT(*) FROM %s.%s%s%s WHERE _c0 >= %" PRId64 " "
            "AND _c0 <= %" PRId64,
            dbName, g_escapeChar, tbName, g_escapeChar,
            startTime, endTime);

    int64_t count = queryDbForDumpOutCountNative(
                command, *taos_v, dbName, tbName, precision);
    return count;
}


static TAOS_RES *queryDbForDumpOutOffsetNative(TAOS *taos, char *command) {
    int32_t code = -1;
    TAOS_RES* res = taosQuery(taos, command, &code);
    if (code != 0) {
        cleanIfQueryFailed(__func__, __LINE__, command, res);
        return NULL;
    }

    free(command);
    return res;
}

void *queryDbForDumpOutOffset(
        void **taos_v,
        const char *dbName,
        const char *tbName,
        const int precision,
        const int64_t start_time,
        const int64_t end_time,
        const int64_t limit,
        const int64_t offset) {
    char *command = calloc(1, TSDB_MAX_ALLOWED_SQL_LEN);
    if (NULL == command) {
        errorPrint("%s() LN%d, memory allocation failed\n", __func__, __LINE__);
        return NULL;
    }

    if (-1 == limit) {
        snprintf(command, TSDB_MAX_ALLOWED_SQL_LEN,
                g_args.db_escape_char
                ? "SELECT * FROM `%s`.%s%s%s WHERE _c0 >= %" PRId64 " "
                "AND _c0 <= %" PRId64 " ORDER BY _c0 ASC ;"
                : "SELECT * FROM %s.%s%s%s WHERE _c0 >= %" PRId64 " "
                "AND _c0 <= %" PRId64 " ORDER BY _c0 ASC ;",
                dbName, g_escapeChar, tbName, g_escapeChar,
                start_time, end_time);
    } else {
        snprintf(command, TSDB_MAX_ALLOWED_SQL_LEN,
                g_args.db_escape_char
                ? "SELECT * FROM `%s`.%s%s%s WHERE _c0 >= %" PRId64 " "
                "AND _c0 <= %" PRId64 " ORDER BY _c0 ASC LIMIT %" PRId64 " "
                "OFFSET %" PRId64 ";"
                : "SELECT * FROM %s.%s%s%s WHERE _c0 >= %" PRId64 " "
                "AND _c0 <= %" PRId64 " ORDER BY _c0 ASC LIMIT %" PRId64 " "
                "OFFSET %" PRId64 ";",
                dbName, g_escapeChar, tbName, g_escapeChar,
                start_time, end_time, limit, offset);
    }

    void *res = queryDbForDumpOutOffsetNative(*taos_v, command);
    return res;
}

int processValueToAvro(
        const int32_t col,
        avro_value_t record,
        avro_value_t avro_value,
        avro_value_t branch,
        const char *name,
        const uint8_t type,
        const int32_t bytes,
        const void *value,
        const int32_t len
        ) {
    char tmpBuf[TSDB_COL_NAME_LEN] = {0};

    if (0 == col) {
        snprintf(tmpBuf, TSDB_COL_NAME_LEN, "ts");
    } else {
        snprintf(tmpBuf, TSDB_COL_NAME_LEN, "col%d", col-1);
    }

    if (0 != avro_value_get_by_name(
                &record,
                tmpBuf,
                &avro_value, NULL)) {
        errorPrint("%s() LN%d, avro_value_get_by_name(%s) failed\n",
                __func__, __LINE__, name);
        return -1;
    }

    avro_value_t firsthalf, secondhalf;
    uint8_t u8Temp = 0;
    uint16_t u16Temp = 0;
    uint32_t u32Temp = 0;
    uint64_t u64Temp = 0;
    memset(&firsthalf, 0, sizeof(avro_value_t));
    memset(&secondhalf, 0, sizeof(avro_value_t));

    switch (type) {
        case TSDB_DATA_TYPE_BOOL:
            if (NULL == value) {
                avro_value_set_branch(&avro_value, 0, &branch);
                verbosePrint("%s() LN%d, before set_bool() null\n",
                        __func__, __LINE__);
                avro_value_set_null(&branch);
            } else {
                avro_value_set_branch(&avro_value, 1, &branch);
                char tmp = *(char*)value;
                verbosePrint("%s() LN%d, before set_bool() tmp=%d\n",
                        __func__, __LINE__, (int)tmp);
                avro_value_set_boolean(&branch, (tmp)?1:0);
            }
            break;

        case TSDB_DATA_TYPE_TINYINT:
            if (NULL == value) {
                avro_value_set_branch(&avro_value, 0, &branch);
                avro_value_set_null(&branch);
            } else {
                avro_value_set_branch(&avro_value, 1, &branch);
                avro_value_set_int(&branch, *((int8_t *)value));
            }
            break;

        case TSDB_DATA_TYPE_SMALLINT:
            if (NULL == value) {
                avro_value_set_branch(&avro_value, 0, &branch);
                avro_value_set_null(&branch);
            } else {
                avro_value_set_branch(&avro_value, 1, &branch);
                avro_value_set_int(&branch, *((int16_t *)value));
            }
            break;

        case TSDB_DATA_TYPE_INT:
            if (NULL == value) {
                avro_value_set_branch(&avro_value, 0, &branch);
                avro_value_set_null(&branch);
            } else {
                avro_value_set_branch(&avro_value, 1, &branch);
                avro_value_set_int(&branch, *((int32_t *)value));
            }
            break;

        case TSDB_DATA_TYPE_UTINYINT:
            if (NULL == value) {
                avro_value_set_branch(&avro_value, 0, &branch);
                avro_value_set_null(&branch);
            } else {
                avro_value_set_branch(&avro_value, 1, &branch);
                u8Temp = *((uint8_t *)value);

                int8_t n8tmp = (int8_t)(u8Temp - SCHAR_MAX);
                avro_value_append(&branch, &firsthalf, NULL);
                avro_value_set_int(&firsthalf, n8tmp);
                debugPrint("%s() LN%d, first half is: %d, ",
                        __func__, __LINE__, (int32_t)n8tmp);
                avro_value_append(&branch, &secondhalf, NULL);
                avro_value_set_int(&secondhalf, (int32_t)SCHAR_MAX);
                debugPrint("second half is: %d\n", (int32_t)SCHAR_MAX);
            }

            break;

        case TSDB_DATA_TYPE_USMALLINT:
            if (NULL == value) {
                avro_value_set_branch(&avro_value, 0, &branch);
                avro_value_set_null(&branch);
            } else {
                avro_value_set_branch(&avro_value, 1, &branch);
                u16Temp = *((uint16_t *)value);

                int16_t n16tmp = (int16_t)(u16Temp - SHRT_MAX);
                avro_value_append(&branch, &firsthalf, NULL);
                avro_value_set_int(&firsthalf, n16tmp);
                debugPrint("%s() LN%d, first half is: %d, ",
                        __func__, __LINE__, (int32_t)n16tmp);
                avro_value_append(&branch, &secondhalf, NULL);
                avro_value_set_int(&secondhalf, (int32_t)SHRT_MAX);
                debugPrint("second half is: %d\n", (int32_t)SHRT_MAX);
            }

            break;

        case TSDB_DATA_TYPE_UINT:
            if (NULL == value) {
                avro_value_set_branch(&avro_value, 0, &branch);
                avro_value_set_null(&branch);
            } else {
                avro_value_set_branch(&avro_value, 1, &branch);
                u32Temp = *((uint32_t *)value);

                int32_t n32tmp = (int32_t)(u32Temp - INT_MAX);
                avro_value_append(&branch, &firsthalf, NULL);
                avro_value_set_int(&firsthalf, n32tmp);
                debugPrint("%s() LN%d, first half is: %d, ",
                        __func__, __LINE__, n32tmp);
                avro_value_append(&branch, &secondhalf, NULL);
                avro_value_set_int(&secondhalf, (int32_t)INT_MAX);
                debugPrint("second half is: %d\n", INT_MAX);
            }

            break;

        case TSDB_DATA_TYPE_UBIGINT:
            if (NULL == value) {
                avro_value_set_branch(&avro_value, 0, &branch);
                avro_value_set_null(&branch);
            } else {
                avro_value_set_branch(&avro_value, 1, &branch);
                u64Temp = *((uint64_t *)value);

                int64_t n64tmp = (int64_t)(u64Temp - LONG_MAX);
                avro_value_append(&branch, &firsthalf, NULL);
                avro_value_set_long(&firsthalf, n64tmp);
                debugPrint("%s() LN%d, first half is: %"PRId64", ",
                        __func__, __LINE__, n64tmp);
                avro_value_append(&branch, &secondhalf, NULL);
                avro_value_set_long(&secondhalf, LONG_MAX);
                debugPrint("second half is: %"PRId64"\n", (int64_t) LONG_MAX);
            }

            break;

        case TSDB_DATA_TYPE_BIGINT:
            if (NULL == value) {
                avro_value_set_branch(&avro_value, 0, &branch);
                avro_value_set_null(&branch);
            } else {
                avro_value_set_branch(&avro_value, 1, &branch);
                avro_value_set_long(&branch, *((int64_t *)value));
            }
            break;

        case TSDB_DATA_TYPE_FLOAT:
            if (NULL == value) {
                avro_value_set_branch(&avro_value, 0, &branch);
                avro_value_set_float(&branch, TSDB_DATA_FLOAT_NULL);
            } else {
                avro_value_set_branch(&avro_value, 1, &branch);
                avro_value_set_float(&branch, GET_FLOAT_VAL(value));
            }
            break;

        case TSDB_DATA_TYPE_DOUBLE:
            if (NULL == value) {
                avro_value_set_branch(&avro_value, 0, &branch);
                avro_value_set_double(&branch, TSDB_DATA_DOUBLE_NULL);
            } else {
                avro_value_set_branch(&avro_value, 1, &branch);
                avro_value_set_double(&branch, GET_DOUBLE_VAL(value));
            }
            break;
        case TSDB_DATA_TYPE_BINARY:
            if (NULL == value) {
                avro_value_set_branch(&avro_value, 0, &branch);
                avro_value_set_null(&branch);
            } else {
                avro_value_set_branch(&avro_value, 1, &branch);
                char *binTemp = calloc(1, 1+bytes);
                TOOLS_ASSERT(binTemp);
                strncpy(binTemp, (char*)value, len);
                avro_value_set_string(&branch, binTemp);
                free(binTemp);
            }
            break;

        case TSDB_DATA_TYPE_NCHAR:
        case TSDB_DATA_TYPE_JSON:
        case TSDB_DATA_TYPE_VARBINARY:
        case TSDB_DATA_TYPE_GEOMETRY:
            if (NULL == value) {
                avro_value_set_branch(&avro_value, 0, &branch);
                avro_value_set_null(&branch);
            } else {
                avro_value_set_branch(&avro_value, 1, &branch);
                avro_value_set_bytes(&branch, (void*)(value),
                        len);
            }
            break;

        case TSDB_DATA_TYPE_TIMESTAMP:
            if (NULL == value) {
                avro_value_set_branch(&avro_value, 0, &branch);
                avro_value_set_null(&branch);
            } else {
                avro_value_set_branch(&avro_value, 1, &branch);
                avro_value_set_long(&branch, *((int64_t *)value));
            }
            break;

        default:
            break;
    }

    return 0;
}

static int64_t writeResultToAvro(
        const char *avroFilename,
        const char *dbName,
        const char *tbName,
        char *jsonSchema,
        void **taos_v,
        int precision,
        int64_t start_time,
        int64_t end_time) {
    int64_t queryCount = queryDbForDumpOutCount(
            taos_v, dbName, tbName, precision);
    if (queryCount <=0) {
        return 0;
    }

    char* outName = (char*)tbName;
    char tableName[TSDB_TABLE_NAME_LEN + 1];
    if(g_args.dotReplace && replaceCopy(tableName, (char*)tbName)) {
        outName = tableName;
    }

    avro_schema_t schema;
    RecordSchema *recordSchema;
    avro_file_writer_t db;

    avro_value_iface_t *wface = prepareAvroWface(
            avroFilename,
            jsonSchema, &schema, &recordSchema, &db);

    int64_t success = 0;
    int64_t failed = 0;

    bool printDot = true;

    int numFields = -1;
    TAOS_FIELD *fields = NULL;

    int currentPercent = 0;
    int percentComplete = 0;

    int64_t limit = g_args.data_batch;
    int64_t offset = 0;

    do {
        if (queryCount > limit) {
            if (limit < (queryCount - offset )) {
                limit = queryCount - offset;
            }
        } else {
            limit = queryCount;
        }

        void *res = queryDbForDumpOutOffset(
                taos_v, dbName, tbName, precision,
                start_time, end_time, limit, offset);
        if (NULL == res) {
            break;
        }

        numFields = taos_field_count(res);

        fields = taos_fetch_fields(res);
        TOOLS_ASSERT(fields);

        int32_t countInBatch = 0;
        TAOS_ROW row;

        // loop row
        while (NULL != (row = taos_fetch_row(res))) {
            int32_t *lengths = taos_fetch_lengths(res);

            avro_value_t record;
            avro_generic_value_new(wface, &record);

            // avro_value is key , branch is value
            avro_value_t avro_value, branch;

            // set tbname none loose mode
            if (!g_args.loose_mode) {
                if (0 != avro_value_get_by_name(
                            &record, "tbname", &avro_value, NULL)) {
                    errorPrint("%s() LN%d, avro_value_get_by_name(tbname) "
                            "failed dbName=%s tbName=%s\n",
                            __func__, __LINE__, dbName, tbName);
                    break;
                }
                avro_value_set_branch(&avro_value, 1, &branch);
                avro_value_set_string(&branch, outName);
            }

            // loop col for row
            for (int32_t col = 0; col < numFields; col++) {
                processValueToAvro(col,
                        record,
                        avro_value, branch,
                        fields[col].name,
                        fields[col].type,
                        fields[col].bytes,
                        row[col],
                        lengths[col]);
            }

            if (0 != avro_file_writer_append_value(db, &record)) {
                errorPrint("%s() LN%d, "
                        "Unable to write record to file. Message: %s dbName=%s tbName=%s\n",
                        __func__, __LINE__,
                        avro_strerror(), dbName, tbName);
                failed--;
            } else {
                success++;
            }

            countInBatch++;
            avro_value_decref(&record);
        }

        if (countInBatch != limit) {
            errorPrint("%s() LN%d, table rows is zero. actual dump out: %d, batch %" PRId64 " dbName=%s tbName=%s\n",
                    __func__, __LINE__,
                    countInBatch, limit, dbName, tbName);
        }
        taos_free_result(res);
        printDotOrX(offset, &printDot);
        offset += limit;

        currentPercent = ((offset) * 100 / queryCount);
        if (currentPercent > percentComplete) {
            infoPrint("%s.%s [%" PRId64 "/%" PRId64 "] write avro %d%% of %s\n", g_dbName, g_stbName ,g_tableDone + 1, g_tableCount, currentPercent, tbName);
            percentComplete = currentPercent;
        }
    } while (offset < queryCount);

    if (percentComplete < 100) {
        errorPrint("%d%% of %s\n", percentComplete, tbName);
    }

    avro_value_iface_decref(wface);
    freeRecordSchema(recordSchema);
    avro_file_writer_close(db);
    avro_schema_decref(schema);

    return success;
}

static void freeBindArray(char *bindArray, int elements) {
    TAOS_MULTI_BIND *bind;

    for (int j = 0; j < elements; j++) {
        bind = (TAOS_MULTI_BIND *)((char *)bindArray
                + (sizeof(TAOS_MULTI_BIND) * j));
        if ((TSDB_DATA_TYPE_BINARY != bind->buffer_type)
                && (TSDB_DATA_TYPE_VARBINARY != bind->buffer_type)
                && (TSDB_DATA_TYPE_GEOMETRY  != bind->buffer_type)
                && (TSDB_DATA_TYPE_NCHAR     != bind->buffer_type)
                && (TSDB_DATA_TYPE_JSON      != bind->buffer_type)) {
            tfree(bind->buffer);
        }
    }
}

static int32_t dumpInAvroTagTinyInt(FieldStruct *field, avro_value_t *value,
                              char *sqlstr, int32_t curr_sqlstr_len) {
    if (field->nullable) {
        avro_value_t tinyint_branch;
        avro_value_get_current_branch(
                         value, &tinyint_branch);

        if (0 == avro_value_get_null(&tinyint_branch)) {
            debugPrint2("%s | ", "null");
            curr_sqlstr_len += sprintf(
                             sqlstr+curr_sqlstr_len, "NULL,");
        } else {
            int32_t n8 = 0;
            avro_value_get_int(&tinyint_branch, &n8);
            debugPrint2("%d | ", n8);
            curr_sqlstr_len += sprintf(
                             sqlstr+curr_sqlstr_len, "%d,", n8);
        }
    } else {
        int32_t n8 = 0;
        avro_value_get_int(value, &n8);

        verbosePrint("%s() LN%d: *n8=%d null=%d\n",
                     __func__, __LINE__, (int8_t)n8,
                     (int8_t)TSDB_DATA_TINYINT_NULL);

        if ((int8_t)TSDB_DATA_TINYINT_NULL == (int8_t)n8) {
            debugPrint2("%s | ", "null");
            curr_sqlstr_len += sprintf(
                             sqlstr+curr_sqlstr_len, "NULL,");
        } else {
            debugPrint2("%d | ", n8);
            curr_sqlstr_len += sprintf(
                             sqlstr+curr_sqlstr_len, "%d,", n8);
        }
    }
    return curr_sqlstr_len;
}

static int32_t dumpInAvroTagSmallInt(FieldStruct *field, avro_value_t *value,
                              char *sqlstr, int32_t curr_sqlstr_len) {
    if (field->nullable) {
        avro_value_t smallint_branch;
        avro_value_get_current_branch(value, &smallint_branch);

        if (0 == avro_value_get_null(&smallint_branch)) {
            debugPrint2("%s | ", "null");
            curr_sqlstr_len += sprintf(
                             sqlstr+curr_sqlstr_len, "NULL,");
        } else {
            int32_t n16 = 0;
            avro_value_get_int(&smallint_branch, &n16);
            debugPrint2("%d | ", n16);
            curr_sqlstr_len += sprintf(
                             sqlstr+curr_sqlstr_len, "%d,", n16);
        }
    } else {
        int32_t n16 = 0;
        avro_value_get_int(value, &n16);
        verbosePrint("%s() LN%d: *n16=%d null=%d\n",
                              __func__, __LINE__, (int16_t)n16,
                              (int16_t)TSDB_DATA_SMALLINT_NULL);
        if ((int16_t)TSDB_DATA_SMALLINT_NULL == (int16_t)n16) {
            debugPrint2("%s | ", "null");
            curr_sqlstr_len += sprintf(
                             sqlstr+curr_sqlstr_len, "NULL,");
        } else {
            debugPrint2("%d | ", n16);
            curr_sqlstr_len += sprintf(
                             sqlstr+curr_sqlstr_len, "%d,", n16);
        }
    }
    return curr_sqlstr_len;
}

static int32_t dumpInAvroTagInt(FieldStruct *field, avro_value_t *value,
                              char *sqlstr, int32_t curr_sqlstr_len) {
    if (field->nullable) {
        avro_value_t int_branch;
        avro_value_get_current_branch(
            value, &int_branch);

        if (0 == avro_value_get_null(&int_branch)) {
            debugPrint2("%s | ", "null");
            curr_sqlstr_len += sprintf(
                             sqlstr+curr_sqlstr_len, "NULL,");
        } else {
            int32_t n32 = 0;
            avro_value_get_int(&int_branch, &n32);
            debugPrint2("%d | ", n32);
            curr_sqlstr_len += sprintf(
                             sqlstr+curr_sqlstr_len,
                             "%d,", n32);
        }
    } else {
        int32_t n32 = 0;
        avro_value_get_int(value, &n32);
        verbosePrint("%s() LN%d: *n32=%d null=%d\n",
                              __func__, __LINE__, n32,
                              (int32_t)TSDB_DATA_INT_NULL);
        if ((int32_t)TSDB_DATA_INT_NULL == n32) {
            debugPrint2("%s | ", "null");
            curr_sqlstr_len += sprintf(
                             sqlstr+curr_sqlstr_len, "NULL,");
        } else {
            debugPrint2("%d | ", n32);
            curr_sqlstr_len += sprintf(
                             sqlstr+curr_sqlstr_len,
                             "%d,", n32);
        }
    }
    return curr_sqlstr_len;
}

static int32_t dumpInAvroTagBigInt(FieldStruct *field, avro_value_t *value,
                              char *sqlstr, int32_t curr_sqlstr_len) {
    if (field->nullable) {
        avro_value_t bigint_branch;
        avro_value_get_current_branch(
            value, &bigint_branch);
        if (0 == avro_value_get_null(&bigint_branch)) {
            debugPrint2("%s | ", "null");
            curr_sqlstr_len += sprintf(
                    sqlstr+curr_sqlstr_len, "NULL,");
        } else {
            int64_t n64 = 0;
            avro_value_get_long(&bigint_branch, &n64);
            debugPrint2("%"PRId64" | ", n64);
            curr_sqlstr_len += sprintf(
                    sqlstr+curr_sqlstr_len,
                    "%"PRId64",", n64);
        }
    } else {
        int64_t n64 = 0;
        avro_value_get_long(value, &n64);
        verbosePrint("%s() LN%d: *n64=%"PRId64" null=%"PRId64"\n",
            __func__, __LINE__, n64,
            (int64_t)TSDB_DATA_BIGINT_NULL);
        if ((int64_t)TSDB_DATA_BIGINT_NULL == n64) {
            debugPrint2("%s | ", "null");
            curr_sqlstr_len += sprintf(
                sqlstr+curr_sqlstr_len, "NULL,");
        } else {
            debugPrint2("%"PRId64" | ", n64);
            curr_sqlstr_len += sprintf(sqlstr+curr_sqlstr_len,
                                       "%"PRId64",", n64);
        }
    }
    return curr_sqlstr_len;
}

static int32_t dumpInAvroTagFloat(FieldStruct *field, avro_value_t *value,
                              char *sqlstr, int32_t curr_sqlstr_len) {
    if (field->nullable) {
        avro_value_t float_branch;
        avro_value_get_current_branch(value, &float_branch);
        if (0 == avro_value_get_null(&float_branch)) {
            debugPrint2("%s | ", "NULL");
            curr_sqlstr_len += sprintf(sqlstr+curr_sqlstr_len, "NULL,");
        } else {
            float f = 0.0;
            avro_value_get_float(&float_branch, &f);
            debugPrint2("%f | ", f);
            curr_sqlstr_len += sprintf(
                sqlstr+curr_sqlstr_len, "%f,", f);
        }
    } else {
        float f = 0.0;
        avro_value_get_float(value, &f);
        if (TSDB_DATA_FLOAT_NULL == f) {
            debugPrint2("%s | ", "NULL");
            curr_sqlstr_len += sprintf(
                sqlstr+curr_sqlstr_len, "NULL,");
        } else {
            debugPrint2("%f | ", f);
            curr_sqlstr_len += sprintf(sqlstr+curr_sqlstr_len, "%f,", f);
        }
    }
    return curr_sqlstr_len;
}

static int32_t dumpInAvroTagDouble(FieldStruct *field, avro_value_t *value,
                              char *sqlstr, int32_t curr_sqlstr_len) {
    if (field->nullable) {
        avro_value_t dbl_branch;
        avro_value_get_current_branch(value,
            &dbl_branch);
        if (0 == avro_value_get_null(&dbl_branch)) {
            debugPrint2("%s | ", "NULL");
            curr_sqlstr_len += sprintf(sqlstr+curr_sqlstr_len, "NULL,");
        } else {
            double dbl = 0.0;
            avro_value_get_double(&dbl_branch, &dbl);
            debugPrint2("%f | ", dbl);
            curr_sqlstr_len += sprintf(sqlstr+curr_sqlstr_len, "%f,", dbl);
        }
    } else {
        double dbl = 0.0;
        avro_value_get_double(value, &dbl);
        if (TSDB_DATA_DOUBLE_NULL == dbl) {
            debugPrint2("%s | ", "NULL");
            curr_sqlstr_len += sprintf(sqlstr+curr_sqlstr_len, "NULL,");
        } else {
            debugPrint2("%f | ", dbl);
            curr_sqlstr_len += sprintf(sqlstr+curr_sqlstr_len, "%f,", dbl);
        }
    }
    return curr_sqlstr_len;
}

static int32_t appendValues(char *buf, char* val) {
    int32_t val_len = (int32_t)strlen(val);
    int32_t n1      = 0; // '
    int32_t n2      = 0; // ""
    int32_t i;

    // check 
    for (i = 0; i < val_len; i++) {
        if(val[i] == '\'') {
            n1 ++;
        } else if(val[i] == '\"') {
            n2 ++;
        }
    }

    if (n1 == 0) {
        // no single quotation mark
        return sprintf(buf, "\'%s\',", val);
    } else if (n2 == 0) {
        // no double quotation mark
        return sprintf(buf, "\"%s\",", val);
    }
       
    // n1 > 0 && n2 > 0
    int pos = 0;
    buf[0] = '\"';
    pos ++;
    for (i = 0; i < val_len; i++) {
        buf[pos] = val[i];
        if(val[i] == '\'') {
            buf[++pos] = '\'';
        } else if(buf[i] == '\"') {
            buf[++pos] = '\"';
        }
    }
    buf[pos] = '\"';
    pos ++;
    
    return pos;
}

static int32_t dumpInAvroTagBinary(FieldStruct *field, avro_value_t *value,
                              char *sqlstr, int32_t curr_sqlstr_len) {
    avro_value_t branch;
    avro_value_get_current_branch(
        value, &branch);

    char *buf = NULL;
    size_t bin_size;

    avro_value_get_string(&branch,
        (const char **)&buf, &bin_size);

    if (NULL == buf) {
        debugPrint2("%s | ", "NULL");
        curr_sqlstr_len += sprintf(
            sqlstr+curr_sqlstr_len, "NULL,");
    } else {
        debugPrint2("%s | ", (char *)buf);
        curr_sqlstr_len += appendValues(sqlstr + curr_sqlstr_len, buf);
    }
    return curr_sqlstr_len;
}

static int32_t dumpInAvroTagNChar(FieldStruct *field, avro_value_t *value,
                              char *sqlstr, int32_t curr_sqlstr_len) {
    size_t bytessize;
    void *bytesbuf = NULL;

    avro_value_t nchar_branch;
    avro_value_get_current_branch(value, &nchar_branch);

    avro_value_get_bytes(&nchar_branch,
        (const void **)&bytesbuf, &bytessize);

    if (NULL == bytesbuf) {
        debugPrint2("%s | ", "NULL");
        curr_sqlstr_len += sprintf(sqlstr+curr_sqlstr_len, "NULL,");
    } else {
        debugPrint2("%s | ", (char *)bytesbuf);
        curr_sqlstr_len += appendValues(sqlstr + curr_sqlstr_len, (char *)bytesbuf);
    }
    return curr_sqlstr_len;
}

static int32_t dumpInAvroTagTimeStamp(FieldStruct *field, avro_value_t *value,
                              char *sqlstr, int32_t curr_sqlstr_len) {
    if (field->nullable) {
        avro_value_t ts_branch;
        avro_value_get_current_branch(value, &ts_branch);
        if (0 == avro_value_get_null(&ts_branch)) {
            debugPrint2("%s | ", "null");
            curr_sqlstr_len += sprintf(
                sqlstr+curr_sqlstr_len, "NULL,");
        } else {
            int64_t n64 = 0;
            avro_value_get_long(&ts_branch, &n64);
            debugPrint2("%"PRId64" | ", n64);
            curr_sqlstr_len += sprintf(
                sqlstr+curr_sqlstr_len,
                "%"PRId64",", n64);
        }
    } else {
        int64_t n64 = 0;
        avro_value_get_long(value, &n64);
        verbosePrint("%s() LN%d: *n64=%"PRId64" null=%"PRId64"\n",
            __func__, __LINE__, n64,
            (int64_t)TSDB_DATA_BIGINT_NULL);
        if ((int64_t)TSDB_DATA_BIGINT_NULL == n64) {
            debugPrint2("%s | ", "null");
            curr_sqlstr_len += sprintf(
                sqlstr+curr_sqlstr_len, "NULL,");
        } else {
            debugPrint2("%"PRId64" | ", n64);
            curr_sqlstr_len += sprintf(
                sqlstr+curr_sqlstr_len,
                "%"PRId64",", n64);
        }
    }
    return curr_sqlstr_len;
}

static int32_t dumpInAvroTagUnsignedTinyInt(FieldStruct *field,
                                         avro_value_t *value,
                              char *sqlstr, int32_t curr_sqlstr_len) {
    if (field->nullable) {
        avro_value_t utinyint_branch;
        avro_value_get_current_branch(value,
            &utinyint_branch);

        if (0 == avro_value_get_null(&utinyint_branch)) {
            debugPrint2("%s | ", "null");
            curr_sqlstr_len += sprintf(
                                 sqlstr+curr_sqlstr_len, "NULL,");
        } else {
            if (TSDB_DATA_TYPE_INT == field->array_type) {
                uint8_t array_u8 = 0;
                size_t array_size = 0;
                avro_value_get_size(&utinyint_branch, &array_size);

                debugPrint("%s() LN%d, array_size: %zu\n",
                                        __func__, __LINE__, array_size);
                for (size_t item = 0; item < array_size; item++) {
                    int32_t n32tmp = 0;
                    avro_value_t item_value;
                    avro_value_get_by_index(&utinyint_branch, item,
                        &item_value, NULL);
                    avro_value_get_int(&item_value, &n32tmp);
                    array_u8 += (int8_t)n32tmp;
                }

                debugPrint2("%u | ", (uint32_t)array_u8);
                curr_sqlstr_len += sprintf(
                                     sqlstr+curr_sqlstr_len, "%u,",
                                     (uint32_t)array_u8);
            } else {
                errorPrint("%s() LN%d mix type %s(%d) with int array.\n",
                    __func__, __LINE__,
                    typeToStr(field->array_type), field->array_type);
            }
        }
    } else {
        if (TSDB_DATA_TYPE_INT == field->array_type) {
            uint8_t array_u8 = 0;
            size_t array_size = 0;
            avro_value_get_size(value, &array_size);

            debugPrint("%s() LN%d, array_size: %zu\n",
                                __func__, __LINE__, array_size);
            for (size_t item = 0; item < array_size; item++) {
                int32_t n32tmp = 0;
                avro_value_t item_value;
                avro_value_get_by_index(value, item,
                                                 &item_value, NULL);
                avro_value_get_int(&item_value, &n32tmp);
                array_u8 += (int8_t)n32tmp;
            }

            if (TSDB_DATA_UTINYINT_NULL == array_u8) {
                debugPrint2("%s |", "null");
                curr_sqlstr_len += sprintf(
                                 sqlstr+curr_sqlstr_len, "NULL,");
            } else {
                debugPrint2("%u | ", (uint32_t)array_u8);
                curr_sqlstr_len += sprintf(
                                 sqlstr+curr_sqlstr_len, "%u,",
                                 (uint32_t)array_u8);
            }
        } else {
            errorPrint("%s() LN%d mix type %s(%d) with int array\n",
                __func__, __LINE__,
                typeToStr(field->array_type), field->array_type);
        }
    }
    return curr_sqlstr_len;
}

static int32_t dumpInAvroTagUnsignedSmallInt(FieldStruct *field,
                                         avro_value_t *value,
                              char *sqlstr, int32_t curr_sqlstr_len) {
    if (field->nullable) {
        avro_value_t usmint_branch;
        avro_value_get_current_branch(value, &usmint_branch);

        if (0 == avro_value_get_null(&usmint_branch)) {
            debugPrint2("%s | ", "null");
            curr_sqlstr_len += sprintf(
                                 sqlstr+curr_sqlstr_len, "NULL,");
        } else {
            if (TSDB_DATA_TYPE_INT == field->array_type) {
                uint16_t array_u16 = 0;
                size_t array_size = 0;
                avro_value_get_size(&usmint_branch, &array_size);
                debugPrint("%s() LN%d, array_size: %zu\n",
                                        __func__, __LINE__, array_size);
                for (size_t item = 0; item < array_size; item++) {
                    int32_t n32tmp = 0;
                    avro_value_t item_value;
                    avro_value_get_by_index(&usmint_branch, item,
                                                         &item_value, NULL);
                    avro_value_get_int(&item_value, &n32tmp);
                    array_u16 += (int16_t)n32tmp;
                }
                debugPrint2("%u | ", (uint32_t)array_u16);
                curr_sqlstr_len += sprintf(
                                     sqlstr+curr_sqlstr_len, "%u,",
                                     (uint32_t)array_u16);
            } else {
                errorPrint("%s() LN%d mix type %s with int array",
                                        __func__, __LINE__,
                typeToStr(field->array_type));
            }
        }
    } else {
        if (TSDB_DATA_TYPE_INT == field->array_type) {
            uint16_t array_u16 = 0;
            size_t array_size = 0;
            avro_value_get_size(value, &array_size);
            debugPrint("%s() LN%d, array_size: %zu\n",
                                __func__, __LINE__, array_size);
            for (size_t item = 0; item < array_size; item++) {
                int32_t n32tmp = 0;
                avro_value_t item_value;
                avro_value_get_by_index(value, item,
                                                 &item_value, NULL);
                avro_value_get_int(&item_value, &n32tmp);
                array_u16 += (int16_t)n32tmp;
            }

            if (TSDB_DATA_USMALLINT_NULL == array_u16) {
                debugPrint2("%s |", "null");
                curr_sqlstr_len += sprintf(
                                 sqlstr+curr_sqlstr_len, "NULL,");
            } else {
                debugPrint2("%u | ", (uint32_t)array_u16);
                curr_sqlstr_len += sprintf(
                                 sqlstr+curr_sqlstr_len, "%u,",
                                 (uint32_t)array_u16);
            }
        } else {
            errorPrint("%s() LN%d mix type %s with int array",
                            __func__, __LINE__,
            typeToStr(field->array_type));
        }
    }
    return curr_sqlstr_len;
}

static int32_t dumpInAvroTagUnsignedInt(FieldStruct *field,
                                     avro_value_t *value,
                              char *sqlstr, int32_t curr_sqlstr_len) {
    if (field->nullable) {
        avro_value_t uint_branch;
        avro_value_get_current_branch(value, &uint_branch);

        if (0 == avro_value_get_null(&uint_branch)) {
            debugPrint2("%s | ", "null");
            curr_sqlstr_len += sprintf(
                    sqlstr+curr_sqlstr_len, "NULL,");
        } else {
            if (TSDB_DATA_TYPE_INT == field->array_type) {
                uint32_t array_u32 = 0;
                size_t array_size = 0;
                int32_t n32tmp;
                avro_value_get_size(&uint_branch, &array_size);

                debugPrint("%s() LN%d, array_size: %zu\n",
                    __func__, __LINE__, array_size);
                for (size_t item = 0; item < array_size; item++) {
                    avro_value_t item_value;
                    avro_value_get_by_index(&uint_branch, item,
                        &item_value, NULL);
                    avro_value_get_int(&item_value, &n32tmp);
                    array_u32 += n32tmp;
                    debugPrint("%s() LN%d, array index: %d, n32tmp: %d, "
                               "array_u32: %u\n",
                               __func__, __LINE__,
                               (int)item, n32tmp,
                               (uint32_t)array_u32);
                }
                debugPrint2("%u | ", (uint32_t)array_u32);
                curr_sqlstr_len += sprintf(
                    sqlstr+curr_sqlstr_len, "%u,",
                    (uint32_t)array_u32);
            } else {
                errorPrint("%s() LN%d mix type %s with int array",
                    __func__, __LINE__,
                typeToStr(field->array_type));
            }
        }
    } else {
        if (TSDB_DATA_TYPE_INT == field->array_type) {
            uint32_t array_u32 = 0;
            size_t array_size = 0;
            int32_t n32tmp;
            avro_value_get_size(value, &array_size);
            debugPrint("%s() LN%d, array_size: %zu\n",
                __func__, __LINE__, array_size);
            for (size_t item = 0; item < array_size; item++) {
                avro_value_t item_value;
                avro_value_get_by_index(value, item,
                    &item_value, NULL);
                avro_value_get_int(&item_value, &n32tmp);
                array_u32 += n32tmp;
                debugPrint("%s() LN%d, array index: %d, n32tmp: %d, "
                           "array_u32: %u\n",
                           __func__, __LINE__,
                           (int)item, n32tmp,
                           (uint32_t)array_u32);
            }

            if (TSDB_DATA_UINT_NULL == array_u32) {
                debugPrint2("%s |", "null");
                curr_sqlstr_len += sprintf(
                    sqlstr+curr_sqlstr_len, "NULL,");
            } else {
                debugPrint2("%u | ", (uint32_t)array_u32);
                curr_sqlstr_len += sprintf(
                    sqlstr+curr_sqlstr_len, "%u,",
                    (uint32_t)array_u32);
            }
        } else {
            errorPrint("%s() LN%d mix type %s with int array",
                __func__, __LINE__,
                typeToStr(field->array_type));
        }
    }
    return curr_sqlstr_len;
}

static int32_t dumpInAvroTagUnsignedBigInt(FieldStruct *field,
                                     avro_value_t *value,
                              char *sqlstr, int32_t curr_sqlstr_len) {
    if (field->nullable) {
        avro_value_t ubigint_branch;
        avro_value_get_current_branch(value, &ubigint_branch);

        if (0 == avro_value_get_null(&ubigint_branch)) {
            debugPrint2("%s | ", "null");
            curr_sqlstr_len += sprintf(
                                 sqlstr+curr_sqlstr_len, "NULL,");
        } else {
            if (TSDB_DATA_TYPE_BIGINT == field->array_type) {
                uint64_t array_u64 = 0;
                size_t array_size = 0;
                int64_t n64tmp;
                avro_value_get_size(&ubigint_branch, &array_size);
                debugPrint("%s() LN%d, array_size: %zu\n",
                                        __func__, __LINE__, array_size);
                for (size_t item = 0; item < array_size; item++) {
                    avro_value_t item_value;
                    avro_value_get_by_index(&ubigint_branch, item,
                                            &item_value, NULL);
                    avro_value_get_long(&item_value, &n64tmp);
                    array_u64 += n64tmp;
                    debugPrint("%s() LN%d, array "
                               "index: %d, n64tmp: %"PRId64","
                               " array_u64: %"PRIu64"\n",
                               __func__, __LINE__,
                               (int)item, n64tmp,
                               (uint64_t)array_u64);
                }
                debugPrint2("%"PRIu64" | ", (uint64_t)array_u64);
                curr_sqlstr_len += sprintf(
                                     sqlstr+curr_sqlstr_len, "%"PRIu64",",
                                     (uint64_t)array_u64);
            } else {
                errorPrint("%s() LN%d mix type %s with int array",
                    __func__, __LINE__, typeToStr(field->array_type));
            }
        }
    } else {
        if (TSDB_DATA_TYPE_BIGINT == field->array_type) {
            uint64_t array_u64 = 0;
            size_t array_size = 0;
            int64_t n64tmp;
            avro_value_get_size(value, &array_size);
            debugPrint("%s() LN%d, array_size: %zu\n",
                    __func__, __LINE__, array_size);
            for (size_t item = 0; item < array_size; item++) {
                avro_value_t item_value;
                avro_value_get_by_index(value, item,
                    &item_value, NULL);
                avro_value_get_long(&item_value, &n64tmp);
                array_u64 += n64tmp;
                debugPrint("%s() LN%d, array "
                           "index: %d, n64tmp: %"PRId64","
                           " array_u64: %"PRIu64"\n",
                           __func__, __LINE__, (int)item, n64tmp,
                           (uint64_t)array_u64);
            }
            if (TSDB_DATA_UBIGINT_NULL == array_u64) {
                debugPrint2("%s |", "null");
                curr_sqlstr_len += sprintf(
                        sqlstr+curr_sqlstr_len, "NULL,");
            } else {
                debugPrint2("%"PRIu64" | ", (uint64_t)array_u64);
                curr_sqlstr_len += sprintf(
                                 sqlstr+curr_sqlstr_len, "%"PRIu64",",
                                 (uint64_t)array_u64);
            }
        } else {
            errorPrint("%s() LN%d mix type %s with int array",
                            __func__, __LINE__,
                            typeToStr(field->array_type));
        }
    }
    return curr_sqlstr_len;
}

static int32_t dumpInAvroBool(avro_value_t *value,
                              char *sqlstr, int32_t curr_sqlstr_len) {
    avro_value_t bool_branch;
    avro_value_get_current_branch(value, &bool_branch);

    if (0 == avro_value_get_null(&bool_branch)) {
        debugPrint2("%s | ", "null");
        curr_sqlstr_len += sprintf(
                         sqlstr+curr_sqlstr_len, "NULL,");
    } else {
        int32_t bl = 0;
        avro_value_get_boolean(&bool_branch, &bl);
        verbosePrint("%s() LN%d, bl=%d\n",
                              __func__, __LINE__, bl);
        debugPrint2("%s | ", (bl)?"true":"false");
        curr_sqlstr_len += sprintf(
                         sqlstr+curr_sqlstr_len, "%d,",
                         (bl)?1:0);
    }
    return curr_sqlstr_len;
}

static int64_t dumpInAvroTbTagsImpl(
        void **taos_v,
        const char *namespace,
        avro_schema_t schema,
        avro_file_reader_t reader,
        char *fileName,
        DBChange *pDbChange,
        RecordSchema *recordSchema) {
    int64_t success = 0;
    int64_t failed = 0;

    // table des
    TableDes  *tableDes   = NULL;
    TableDes  *mallocDes  = NULL;    

    // 
    // add stb schema changed info to dbChanged
    //
    StbChange * stbChange = NULL;
    // if recordSchema->version == 0, stbChange return NULL
    int32_t code = AddStbChanged(pDbChange, namespace, *taos_v, recordSchema, &stbChange);
    if (code) {
        return code;
    }
    // part tags
    char *partTags = "";
    if (stbChange && stbChange->strTags) {
        partTags = stbChange->strTags;
    }

    char *sqlstr = calloc(1, TSDB_MAX_ALLOWED_SQL_LEN);
    if (NULL == sqlstr) {
        errorPrint("%s() LN%d, memory allocation failed\n", __func__, __LINE__);
        return -1;
    }

    
    if(stbChange) {
        // use super table des
        tableDes = stbChange->tableDes;
    }

    // malloc TableDes
    if(tableDes == NULL) {
        // old data format no super table des
        mallocDes = (TableDes *)calloc(1, sizeof(TableDes) + sizeof(ColDes) * TSDB_MAX_COLUMNS);
        if (NULL == mallocDes) {
            errorPrint("%s() LN%d, mallocDes memory allocation failed!\n", __func__, __LINE__);
            free(sqlstr);
            return -1;
        }
        // set 
        tableDes = mallocDes;
    }

    avro_value_iface_t *value_class = avro_generic_class_from_schema(schema);
    avro_value_t value;
    avro_generic_value_new(value_class, &value);

    int tagAdjExt = g_dumpInLooseModeFlag ? 0 : 1;

    // loop read each child table 
    while (!avro_file_reader_read_value(reader, &value)) {
        
        //
        // combine create child table sql with stbName and tags values
        //
        
        char *stbName = NULL;
        char *tbName = NULL;
        
        int32_t  n = 0; // compatible old data 
        int32_t  curr_sqlstr_len = 0;
        for (int i = 0; i < recordSchema->num_fields - tagAdjExt; i++) {
            avro_value_t field_value, field_branch;
            size_t size;

            if (0 == i) {
                // first do once
                if (!g_dumpInLooseModeFlag) {
                    // obtain stbName from avro "stbname" item
                    avro_value_get_by_name(
                            &value, "stbname",
                            &field_value, NULL);

                    avro_value_get_current_branch(
                            &field_value, &field_branch);
                    avro_value_get_string(&field_branch,
                            (const char **)&stbName, &size);
                } else {
                    // obtain stbName from filename
                    stbName = calloc(1, TSDB_TABLE_NAME_LEN);
                    TOOLS_ASSERT(stbName);

                    char *dupSeq = strdup(fileName);
                    char *running = dupSeq;
                    strsep(&running, ".");
                    char *stb = strsep(&running, ".");
                    debugPrint("%s() LN%d stable : %s parsed from file:%s\n",
                            __func__, __LINE__, stb, fileName);

                    TOOLS_STRNCPY(stbName, stb, TSDB_TABLE_NAME_LEN);
                    free(dupSeq);
                }

                if ((0 == strlen(tableDes->name))
                        || (0 != strcmp(tableDes->name, stbName))) {
                    // from server get tableDes
                    if (mallocDes) {
                        // only old data format can get des from server
                        if(getTableDes(*taos_v, namespace, stbName, mallocDes, false) < 0) {
                            if (mallocDes) {
                                freeTbDes(mallocDes, true);
                            }
                            free(sqlstr);
                            return -1;
                        }
                    }                    
                }

                // get tbName from avro with "tbname"
                avro_value_get_by_name(&value, "tbname", &field_value, NULL);
                avro_value_get_current_branch(
                                        &field_value, &field_branch);
                avro_value_get_string(&field_branch,
                        (const char **)&tbName, &size);

                // combine sql with stbName and tbName
                curr_sqlstr_len = snprintf(sqlstr, TSDB_MAX_ALLOWED_SQL_LEN,
                        g_args.db_escape_char
                        ? "CREATE TABLE IF NOT EXISTS `%s`.%s%s%s  USING `%s`.%s%s%s%s TAGS("
                        : "CREATE TABLE IF NOT EXISTS %s.%s%s%s    USING  %s.%s%s%s%s  TAGS(",
                        namespace, g_escapeChar, tbName, g_escapeChar,
                        namespace, g_escapeChar, stbName, g_escapeChar, partTags);

                debugPrint("%s() LN%d, pre sql: %s\n",
                        __func__, __LINE__, sqlstr);
            } else {
                // not first
                FieldStruct *field = (FieldStruct *)
                    (recordSchema->fields + sizeof(FieldStruct) * (i + tagAdjExt));
                
                // check filter
                int16_t idx = i - 1;
                if (stbChange && stbChange->schemaChanged) {
                    if (!idxInBindTags(idx, tableDes)) {
                        debugPrint("tag idx:%d field:%s not in server, ignore.\n", idx, field->name);
                        continue;
                    }    
                }

                // get tag value
                if (0 == avro_value_get_by_name(
                            &value, field->name, &field_value, NULL)) {

                    // read value with type            
                    switch (tableDes->cols[tableDes->columns + n].type) {
                        case TSDB_DATA_TYPE_BOOL:
                            curr_sqlstr_len = dumpInAvroBool(
                                         &field_value, sqlstr,
                                           curr_sqlstr_len);
                            break;
                        case TSDB_DATA_TYPE_TINYINT:
                            curr_sqlstr_len = dumpInAvroTagTinyInt(
                                         field, &field_value, sqlstr,
                                           curr_sqlstr_len);
                            break;
                        case TSDB_DATA_TYPE_SMALLINT:
                            curr_sqlstr_len = dumpInAvroTagSmallInt(
                                         field, &field_value, sqlstr,
                                           curr_sqlstr_len);
                            break;
                        case TSDB_DATA_TYPE_INT:
                            curr_sqlstr_len = dumpInAvroTagInt(
                                         field, &field_value, sqlstr,
                                           curr_sqlstr_len);
                            break;
                        case TSDB_DATA_TYPE_BIGINT:
                            curr_sqlstr_len = dumpInAvroTagBigInt(
                                         field, &field_value, sqlstr,
                                           curr_sqlstr_len);
                            break;
                        case TSDB_DATA_TYPE_FLOAT:
                            curr_sqlstr_len = dumpInAvroTagFloat(
                                         field, &field_value, sqlstr,
                                           curr_sqlstr_len);
                            break;
                        case TSDB_DATA_TYPE_DOUBLE:
                            curr_sqlstr_len = dumpInAvroTagDouble(
                                         field, &field_value, sqlstr,
                                           curr_sqlstr_len);
                            break;
                        case TSDB_DATA_TYPE_BINARY:
                            curr_sqlstr_len = dumpInAvroTagBinary(
                                         field, &field_value, sqlstr,
                                           curr_sqlstr_len);
                            break;
                        case TSDB_DATA_TYPE_NCHAR:
                        case TSDB_DATA_TYPE_JSON:
                        case TSDB_DATA_TYPE_VARBINARY:
                        case TSDB_DATA_TYPE_GEOMETRY:
                            curr_sqlstr_len = dumpInAvroTagNChar(
                                         field, &field_value, sqlstr,
                                           curr_sqlstr_len);
                            break;
                        case TSDB_DATA_TYPE_TIMESTAMP:
                            curr_sqlstr_len = dumpInAvroTagTimeStamp(
                                         field, &field_value, sqlstr,
                                           curr_sqlstr_len);
                            break;
                        case TSDB_DATA_TYPE_UTINYINT:
                            curr_sqlstr_len = dumpInAvroTagUnsignedTinyInt(
                                         field, &field_value, sqlstr,
                                           curr_sqlstr_len);
                            break;
                        case TSDB_DATA_TYPE_USMALLINT:
                            curr_sqlstr_len = dumpInAvroTagUnsignedSmallInt(
                                         field, &field_value, sqlstr,
                                           curr_sqlstr_len);
                            break;
                        case TSDB_DATA_TYPE_UINT:
                            curr_sqlstr_len = dumpInAvroTagUnsignedInt(
                                         field, &field_value, sqlstr,
                                           curr_sqlstr_len);
                            break;
                        case TSDB_DATA_TYPE_UBIGINT:
                            curr_sqlstr_len = dumpInAvroTagUnsignedBigInt(
                                         field, &field_value, sqlstr,
                                           curr_sqlstr_len);
                            break;
                        default:
                            errorPrint("%s() LN%d Unknown type: %d\n",
                                    __func__, __LINE__, field->type);
                            break;
                    }
                } else {
                    errorPrint("Failed to get value by name: %s\n",
                            field->name);
                }

                // bind tags move next
                n++;
            }

            // check curr_sqlstr_len invalid size
            if(curr_sqlstr_len > TSDB_MAX_ALLOWED_SQL_LEN - 128) {
                errorPrint("%s() LN%d, create child table combine tags sql length (%d) over %d (TSDB_MAX_ALLOWED_SQL_LEN - 128)!\n", 
                   __func__, __LINE__, curr_sqlstr_len, TSDB_MAX_ALLOWED_SQL_LEN - 128);

                avro_value_decref(&value);
                avro_value_iface_decref(value_class);
                if (mallocDes) {
                    freeTbDes(mallocDes, true);
                }                
                free(sqlstr);
                return -1;
            }
        }
        debugPrint2("%s", "\n");
        curr_sqlstr_len += sprintf(sqlstr + curr_sqlstr_len-1, ")");
        debugPrint("%s() LN%d, sqlstr=\n%s\n", __func__, __LINE__, sqlstr);
        freeTbNameIfLooseMode(stbName);

        
        //
        // exec sqlstr
        //
        TAOS_RES *res = taosQuery(*taos_v, sqlstr, &code);
        if (code != 0) {
            warnPrint("%s() LN%d taosQuery() failed! sqlstr: %s, reason: %s\n",
                    __func__, __LINE__, sqlstr, taos_errstr(res));
            failed++;
        } else {
            success++;
        }
        taos_free_result(res);
    }

    avro_value_decref(&value);
    avro_value_iface_decref(value_class);

    if (mallocDes) {
        freeTbDes(mallocDes, true);
    }
    free(sqlstr);

    if (failed)
        return -1;
    return success;
}

static int64_t dumpInAvroNtbImpl(
        void **taos_v,
        const char *namespace,
        avro_schema_t schema,
        avro_file_reader_t reader,
        DBChange* pDbChange,
        RecordSchema *recordSchema) {
    int64_t success = 0;
    int64_t failed = 0;

    //
    // Add normal table schema to hashmap
    //
    int32_t code = AddStbChanged(pDbChange, namespace, *taos_v, recordSchema, NULL);
    if (code) {
        return code;
    }

    //
    // create normal table sql
    //
    avro_value_iface_t *value_class = avro_generic_class_from_schema(schema);
    avro_value_t value;
    avro_generic_value_new(value_class, &value);

    while (!avro_file_reader_read_value(reader, &value)) {
        for (int i = 0; i < recordSchema->num_fields
                -(g_dumpInLooseModeFlag?0:1); i++) {
            avro_value_t field_value, field_branch;
            avro_value_get_by_name(&value, "sql", &field_value, NULL);

            size_t size;
            char *buf = NULL;

            avro_value_get_current_branch(
                    &field_value, &field_branch);
            avro_value_get_string(&field_branch, (const char **)&buf, &size);

            if (NULL == buf) {
                errorPrint("%s() LN%d, buf is NULL is impossible\n",
                        __func__, __LINE__);
                continue;
            }

            char* newBuf = afterRenameSql(buf);
            if(newBuf) {
                infoPrint(" rename database name for create normal table sql: \n  old=%s\n new=%s\n", buf, newBuf);
                buf = newBuf;
            }

            TAOS_RES *res = taosQuery(*taos_v, buf, &code);
            if (0 != code) {
                errorPrint("%s() LN%d,"
                        " Failed to execute taosQuery(%s)."
                        " taos: %p, code: 0x%08x, reason: %s\n",
                        __func__, __LINE__, buf,
                        *taos_v, code, taos_errstr(res));
                failed++;
            } else {
                success++;
            }
            taos_free_result(res);

            // free
            if (newBuf) {
                free(newBuf);
                newBuf = NULL;
            }
        }

    }

    avro_value_decref(&value);
    avro_value_iface_decref(value_class);

    if (failed)
        return failed;
    return success;
}

static void dumpInAvroDataUnsignedBigInt(FieldStruct *field,
                              avro_value_t *value,
                              TAOS_MULTI_BIND *bind,
                              char *is_null) {
    if (field->nullable) {
        avro_value_t ubigint_branch;
        avro_value_get_current_branch(value, &ubigint_branch);

        if (0 == avro_value_get_null(&ubigint_branch)) {
            bind->is_null = is_null;
            debugPrint2("%s | ", "null");
        } else {
            if (TSDB_DATA_TYPE_BIGINT == field->array_type) {
                uint64_t *array_u64 = malloc(sizeof(uint64_t));
                TOOLS_ASSERT(array_u64);
                *array_u64 = 0;

                size_t array_size = 0;
                int64_t n64tmp;
                avro_value_get_size(&ubigint_branch, &array_size);

                debugPrint("%s() LN%d, array_size: %zu\n",
                    __func__, __LINE__, array_size);
                for (size_t item = 0; item < array_size; item++) {
                    avro_value_t item_value;
                    avro_value_get_by_index(&ubigint_branch, item,
                        &item_value, NULL);
                    avro_value_get_long(&item_value, &n64tmp);
                    *array_u64 += n64tmp;
                }
                debugPrint2("%"PRIu64" | ", *array_u64);
                bind->buffer_length = sizeof(uint64_t);
                bind->buffer = array_u64;
            } else {
                errorPrint("%s() LN%d mix type %s with int array",
                    __func__, __LINE__, typeToStr(field->array_type));
            }
        }
    } else {
        if (TSDB_DATA_TYPE_BIGINT == field->array_type) {
            uint64_t *array_u64 = malloc(sizeof(uint64_t));
            TOOLS_ASSERT(array_u64);
            *array_u64 = 0;

            size_t array_size = 0;
            int64_t n64tmp;
            avro_value_get_size(value, &array_size);

            debugPrint("%s() LN%d, array_size: %zu\n",
                            __func__, __LINE__, array_size);
            for (size_t item = 0; item < array_size; item++) {
                avro_value_t item_value;
                avro_value_get_by_index(value, item,
                        &item_value, NULL);
                avro_value_get_long(&item_value, &n64tmp);
                *array_u64 += n64tmp;
            }
            debugPrint2("%"PRIu64" | ", *array_u64);
            bind->buffer_length = sizeof(uint64_t);
            bind->buffer = array_u64;
        } else {
            errorPrint("%s() LN%d mix type %s with int array",
                    __func__, __LINE__, typeToStr(field->array_type));
        }
    }
}

static void dumpInAvroDataUnsignedSmallInt(FieldStruct *field,
                              avro_value_t *value,
                              TAOS_MULTI_BIND *bind,
                              char *is_null) {
    if (field->nullable) {
        avro_value_t usmint_branch;
        avro_value_get_current_branch(value, &usmint_branch);

        if (0 == avro_value_get_null(&usmint_branch)) {
            bind->is_null = is_null;
            debugPrint2("%s | ", "null");
        } else {
            if (TSDB_DATA_TYPE_INT == field->array_type) {
                uint16_t *array_u16 = malloc(sizeof(uint16_t));
                TOOLS_ASSERT(array_u16);
                *array_u16 = 0;

                size_t array_size = 0;
                avro_value_get_size(&usmint_branch, &array_size);

                debugPrint("%s() LN%d, array_size: %zu\n",
                        __func__, __LINE__, array_size);
                for (size_t item = 0; item < array_size; item++) {
                    int32_t n32tmp = 0;
                    avro_value_t item_value;
                    avro_value_get_by_index(&usmint_branch, item,
                            &item_value, NULL);
                    avro_value_get_int(&item_value, &n32tmp);
                    *array_u16 += (int16_t)n32tmp;
                }
                debugPrint2("%u | ", (uint32_t)*array_u16);
                bind->buffer_length = sizeof(uint16_t);
                bind->buffer = array_u16;
            } else {
                errorPrint("%s() LN%d mix type %s with int array",
                        __func__, __LINE__, typeToStr(field->array_type));
            }
        }
    } else {
        if (TSDB_DATA_TYPE_INT == field->array_type) {
            uint16_t *array_u16 = malloc(sizeof(uint16_t));
            TOOLS_ASSERT(array_u16);
            *array_u16 = 0;

            size_t array_size = 0;
            avro_value_get_size(value, &array_size);

            debugPrint("%s() LN%d, array_size: %zu\n",
                    __func__, __LINE__, array_size);
            for (size_t item = 0; item < array_size; item++) {
                int32_t n32tmp = 0;
                avro_value_t item_value;
                avro_value_get_by_index(value, item, &item_value, NULL);
                avro_value_get_int(&item_value, &n32tmp);
                *array_u16 += (int16_t)n32tmp;
            }
            debugPrint2("%u | ", (uint32_t)*array_u16);
            bind->buffer_length = sizeof(uint16_t);
            bind->buffer = array_u16;
        } else {
            errorPrint("%s() LN%d mix type %s with int array",
                    __func__, __LINE__,
            typeToStr(field->array_type));
        }
    }
}

static void dumpInAvroDataUnsignedTinyInt(FieldStruct *field,
                              avro_value_t *value,
                              TAOS_MULTI_BIND *bind,
                              char *is_null) {
    if (field->nullable) {
        avro_value_t utinyint_branch;
        avro_value_get_current_branch(value, &utinyint_branch);

        if (0 == avro_value_get_null(&utinyint_branch)) {
            bind->is_null = is_null;
            debugPrint2("%s | ", "null");
        } else {
            if (TSDB_DATA_TYPE_INT == field->array_type) {
                uint8_t *array_u8 = malloc(sizeof(uint8_t));
                TOOLS_ASSERT(array_u8);
                *array_u8 = 0;

                size_t array_size = 0;
                avro_value_get_size(&utinyint_branch, &array_size);

                debugPrint("%s() LN%d, array_size: %zu\n",
                                            __func__, __LINE__, array_size);
                for (size_t item = 0; item < array_size; item++) {
                    int32_t n32tmp = 0;
                    avro_value_t item_value;
                    avro_value_get_by_index(&utinyint_branch, item,
                            &item_value, NULL);
                    avro_value_get_int(&item_value, &n32tmp);
                    *array_u8 += (int8_t)n32tmp;
                }
                debugPrint2("%u | ", (uint32_t)*array_u8);
                bind->buffer_length = sizeof(uint8_t);
                bind->buffer = array_u8;
            } else {
                errorPrint("%s() LN%d mix type %s with int array",
                        __func__, __LINE__,
                        typeToStr(field->array_type));
            }
        }
    } else {
        if (TSDB_DATA_TYPE_INT == field->array_type) {
            uint8_t *array_u8 = malloc(sizeof(uint8_t));
            TOOLS_ASSERT(array_u8);
            *array_u8 = 0;

            size_t array_size = 0;
            avro_value_get_size(value, &array_size);

            debugPrint("%s() LN%d, array_size: %zu\n",
                    __func__, __LINE__, array_size);
            for (size_t item = 0; item < array_size; item++) {
                int32_t n32tmp = 0;
                avro_value_t item_value;
                avro_value_get_by_index(value, item,
                        &item_value, NULL);
                avro_value_get_int(&item_value, &n32tmp);
                *array_u8 += (int8_t)n32tmp;
            }
            debugPrint2("%u | ", (uint32_t)*array_u8);
            bind->buffer_length = sizeof(uint8_t);
            bind->buffer = array_u8;
        } else {
            errorPrint("%s() LN%d mix type %s with int array",
                    __func__, __LINE__, typeToStr(field->array_type));
        }
    }
}

static void dumpInAvroDataUnsignedInt(FieldStruct *field,
                              avro_value_t *value,
                              TAOS_MULTI_BIND *bind,
                              char *is_null) {
    if (field->nullable) {
        avro_value_t uint_branch;
        avro_value_get_current_branch(value, &uint_branch);

        if (0 == avro_value_get_null(&uint_branch)) {
            bind->is_null = is_null;
            debugPrint2("%s | ", "null");
        } else {
            if (TSDB_DATA_TYPE_INT == field->array_type) {
                uint32_t *array_u32 = malloc(sizeof(uint32_t));
                TOOLS_ASSERT(array_u32);
                *array_u32 = 0;

                size_t array_size = 0;
                avro_value_get_size(&uint_branch, &array_size);

                debugPrint("%s() LN%d, array_size: %zu\n",
                    __func__, __LINE__, array_size);
                for (size_t item = 0; item < array_size; item++) {
                    int32_t n32tmp = 0;
                    avro_value_t item_value;
                    avro_value_get_by_index(&uint_branch, item,
                        &item_value, NULL);
                    avro_value_get_int(&item_value, &n32tmp);
                    *array_u32 += n32tmp;
                    debugPrint("%s() LN%d, array index: %d, n32tmp: %d, "
                               "array_u32: %u\n",
                               __func__, __LINE__, (int)item, n32tmp,
                               (uint32_t)*array_u32);
                }
                debugPrint2("%u | ", (uint32_t)*array_u32);
                bind->buffer_length = sizeof(uint32_t);
                bind->buffer = array_u32;
            } else {
                errorPrint("%s() LN%d mix type %s with int array",
                        __func__, __LINE__,
                        typeToStr(field->array_type));
            }
        }
    } else {
        if (TSDB_DATA_TYPE_INT == field->array_type) {
            uint32_t *array_u32 = malloc(sizeof(uint32_t));
            TOOLS_ASSERT(array_u32);
            *array_u32 = 0;

            size_t array_size = 0;
            avro_value_get_size(value, &array_size);

            debugPrint("%s() LN%d, array_size: %zu\n",
                    __func__, __LINE__, array_size);
            for (size_t item = 0; item < array_size; item++) {
                int32_t n32tmp = 0;
                avro_value_t item_value;
                avro_value_get_by_index(value, item,
                        &item_value, NULL);
                avro_value_get_int(&item_value, &n32tmp);
                *array_u32 += n32tmp;
                debugPrint("%s() LN%d, array index: %d, n32tmp: %d, array_u32: %u\n",
                    __func__, __LINE__, (int)item, n32tmp, (uint32_t)*array_u32);
            }
            debugPrint2("%u | ", (uint32_t)*array_u32);
            bind->buffer_length = sizeof(uint32_t);
            bind->buffer = array_u32;
        } else {
            errorPrint("%s() LN%d mix type %s with int array",
                __func__, __LINE__, typeToStr(field->array_type));
        }
    }
}

static void dumpInAvroDataBool(FieldStruct *field,
                              avro_value_t *value,
                              TAOS_MULTI_BIND *bind,
                              char *is_null) {
    avro_value_t bool_branch;
    avro_value_get_current_branch(value, &bool_branch);
    if (0 == avro_value_get_null(&bool_branch)) {
        bind->is_null = is_null;
        debugPrint2("%s | ", "null");
    } else {
        int32_t *bl = malloc(sizeof(int32_t));
        TOOLS_ASSERT(bl);
        avro_value_get_boolean(&bool_branch, bl);
        verbosePrint("%s() LN%d, *bl=%d\n",
            __func__, __LINE__, *bl);
        debugPrint2("%s | ", (*bl)?"true":"false");
            bind->buffer_length = sizeof(int8_t);
            bind->buffer = (int8_t*)bl;
    }
}

static void dumpInAvroDataNChar(FieldStruct *field,
                              avro_value_t *value,
                              TAOS_MULTI_BIND *bind,
                              char *is_null) {
    size_t bytessize = 0;
    void *bytesbuf = NULL;

    avro_value_t nchar_branch;
    avro_value_get_current_branch(value, &nchar_branch);

    avro_value_get_bytes(&nchar_branch,
        (const void **)&bytesbuf, &bytessize);
    if (NULL == bytesbuf || bytessize == 0) {
        debugPrint2("%s | ", "NULL");
        bind->is_null = is_null;
    } else {
        debugPrint2("%s | ", (char*)bytesbuf);
        bind->buffer_length = bytessize;
    }
    bind->buffer = bytesbuf;
}

static void dumpInAvroDataBytes(FieldStruct *field,
                              avro_value_t *value,
                              TAOS_MULTI_BIND *bind,
                              char *is_null) {
    size_t bytessize = 0;
    void *bytesbuf = NULL;

    avro_value_t branch;
    avro_value_get_current_branch(value, &branch);

    avro_value_get_bytes(&branch, (const void **)&bytesbuf, &bytessize);
    if (NULL == bytesbuf || bytessize == 0) {
        debugPrint2("%s | ", "NULL");
        bind->is_null = is_null;
    } else {
        debugPrint2("bytes len =%ld | ", bytessize);
        bind->buffer_length = bytessize;
    }
    bind->buffer = bytesbuf;
}

static void dumpInAvroDataBinary(FieldStruct *field,
                              avro_value_t *value,
                              TAOS_MULTI_BIND *bind,
                              char *is_null) {
    avro_value_t branch;
    avro_value_get_current_branch(value, &branch);

    char *buf = NULL;
    size_t size;
    avro_value_get_string(&branch, (const char **)&buf, &size);

    if (NULL == buf || size == 0) {
        debugPrint2("%s | ", "NULL");
        bind->is_null = is_null;
    } else {
        debugPrint2("%s | ", (char *)buf);
        bind->buffer_length = strlen(buf);
    }
    bind->buffer = buf;
}

static void dumpInAvroDataDouble(FieldStruct *field,
                              avro_value_t *value,
                              TAOS_MULTI_BIND *bind,
                              char *is_null) {
    if (field->nullable) {
        avro_value_t dbl_branch;
        avro_value_get_current_branch(value, &dbl_branch);
        if (0 == avro_value_get_null(&dbl_branch)) {
            debugPrint2("%s | ", "NULL");
            bind->is_null = is_null;
        } else {
            double *dbl = malloc(sizeof(double));
            TOOLS_ASSERT(dbl);
            avro_value_get_double(&dbl_branch, dbl);
            debugPrint2("%f | ", *dbl);
            bind->buffer = dbl;
            bind->buffer_length = sizeof(double);
        }
    } else {
        double *dbl = malloc(sizeof(double));
        TOOLS_ASSERT(dbl);
        avro_value_get_double(value, dbl);
        if (TSDB_DATA_DOUBLE_NULL == *dbl) {
            debugPrint2("%s | ", "NULL");
            bind->is_null = is_null;
        } else {
            debugPrint2("%f | ", *dbl);
        }
        bind->buffer = dbl;
        bind->buffer_length = sizeof(double);
    }
}

static void dumpInAvroDataFloat(FieldStruct *field,
                              avro_value_t *value,
                              TAOS_MULTI_BIND *bind,
                              char *is_null) {
    if (field->nullable) {
        avro_value_t float_branch;
        avro_value_get_current_branch(value, &float_branch);
        if (0 == avro_value_get_null(&float_branch)) {
            debugPrint2("%s | ", "NULL");
            bind->is_null = is_null;
        } else {
            float *f = malloc(sizeof(float));
            TOOLS_ASSERT(f);
            avro_value_get_float(&float_branch, f);
            debugPrint2("%f | ", *f);
            bind->buffer = f;
            bind->buffer_length = sizeof(float);
        }
    } else {
        float *f = malloc(sizeof(float));
        TOOLS_ASSERT(f);
        avro_value_get_float(value, f);
        if (TSDB_DATA_FLOAT_NULL == *f) {
            debugPrint2("%s | ", "NULL");
            bind->is_null = is_null;
        } else {
            debugPrint2("%f | ", *f);
        }
        bind->buffer = f;
        bind->buffer_length = sizeof(float);
    }
}

static void dumpInAvroDataTimeStamp(FieldStruct *field,
                              avro_value_t *value,
                              TAOS_MULTI_BIND *bind,
                              char *is_null) {
    if (field->nullable) {
        avro_value_t ts_branch;
        avro_value_get_current_branch(value, &ts_branch);
        if (0 == avro_value_get_null(&ts_branch)) {
            bind->is_null = is_null;
            debugPrint2("%s | ", "null");
        } else {
            int64_t *n64 = malloc(sizeof(int64_t));
            TOOLS_ASSERT(n64);
            avro_value_get_long(&ts_branch, n64);
            debugPrint2("%"PRId64" | ", *n64);
            bind->buffer_length = sizeof(int64_t);
            bind->buffer = n64;
        }
    } else {
        int64_t *n64 = malloc(sizeof(int64_t));
        TOOLS_ASSERT(n64);
        avro_value_get_long(value, n64);
        debugPrint2("%"PRId64" | ", *n64);
        bind->buffer_length = sizeof(int64_t);
        bind->buffer = n64;
    }
}

static void dumpInAvroDataBigInt(FieldStruct *field,
                              avro_value_t *value,
                              TAOS_MULTI_BIND *bind,
                              char *is_null) {
    if (field->nullable) {
        avro_value_t bigint_branch;
        avro_value_get_current_branch(value, &bigint_branch);
        if (0 == avro_value_get_null(&bigint_branch)) {
            bind->is_null = is_null;
            debugPrint2("%s | ", "null");
        } else {
            int64_t *n64 = malloc(sizeof(int64_t));
            TOOLS_ASSERT(n64);
            avro_value_get_long(&bigint_branch, n64);
            verbosePrint("%s() LN%d: *n64=%"PRId64" null=%"PRId64"\n",
                                  __func__, __LINE__, *n64,
                                  (int64_t)TSDB_DATA_BIGINT_NULL);
            debugPrint2("%"PRId64" | ", *n64);
            bind->buffer_length = sizeof(int64_t);
            bind->buffer = n64;
        }
    } else {
        int64_t *n64 = malloc(sizeof(int64_t));
        TOOLS_ASSERT(n64);
        avro_value_get_long(value, n64);
        verbosePrint("%s() LN%d: *n64=%"PRId64" null=%"PRId64"\n",
                              __func__, __LINE__, *n64,
                              (int64_t)TSDB_DATA_BIGINT_NULL);
        if ((int64_t)TSDB_DATA_BIGINT_NULL == *n64) {
            debugPrint2("%s | ", "null");
            bind->is_null = is_null;
            free(n64);
        } else {
            debugPrint2("%"PRId64" | ", *n64);
            bind->buffer_length = sizeof(int64_t);
            bind->buffer = n64;
        }
    }
}

static void dumpInAvroDataSmallInt(FieldStruct *field,
                              avro_value_t *value,
                              TAOS_MULTI_BIND *bind,
                              char *is_null) {
    if (field->nullable) {
        avro_value_t smallint_branch;
        avro_value_get_current_branch(value, &smallint_branch);
        if (0 == avro_value_get_null(&smallint_branch)) {
            bind->is_null = is_null;
            debugPrint2("%s | ", "null");
        } else {
            int32_t *n16 = malloc(sizeof(int32_t));
            TOOLS_ASSERT(n16);

            avro_value_get_int(&smallint_branch, n16);

            debugPrint2("%d | ", *n16);
            bind->buffer_length = sizeof(int16_t);
            bind->buffer = n16;
        }
    } else {
        int32_t *n16 = malloc(sizeof(int32_t));
        TOOLS_ASSERT(n16);

        avro_value_get_int(value, n16);
        verbosePrint("%s() LN%d: *n16=%d null=%d\n",
                              __func__, __LINE__, *n16,
                              (int16_t)TSDB_DATA_SMALLINT_NULL);

        if ((int16_t)TSDB_DATA_SMALLINT_NULL == *n16) {
            debugPrint2("%s | ", "null");
            bind->is_null = is_null;
            free(n16);
        } else {
            debugPrint2("%d | ", *n16);
            bind->buffer_length = sizeof(int16_t);
            bind->buffer = (int32_t*)n16;
        }
    }
}

static void dumpInAvroDataTinyInt(FieldStruct *field,
                              avro_value_t *value,
                              TAOS_MULTI_BIND *bind,
                              char *is_null) {
    if (field->nullable) {
        avro_value_t tinyint_branch;
        avro_value_get_current_branch(value, &tinyint_branch);
        if (0 == avro_value_get_null(&tinyint_branch)) {
            bind->is_null = is_null;
            debugPrint2("%s | ", "null");
        } else {
            int32_t *n8 = malloc(sizeof(int32_t));
            TOOLS_ASSERT(n8);

            avro_value_get_int(&tinyint_branch, n8);

            debugPrint2("%d | ", *n8);
            bind->buffer_length = sizeof(int8_t);
            bind->buffer = n8;
        }
    } else {
        int32_t *n8 = malloc(sizeof(int32_t));
        TOOLS_ASSERT(n8);

        avro_value_get_int(value, n8);

        verbosePrint("%s() LN%d: *n8=%d null=%d\n",
                              __func__, __LINE__, *n8,
                              (int8_t)TSDB_DATA_TINYINT_NULL);

        if ((int8_t)TSDB_DATA_TINYINT_NULL == *n8) {
            debugPrint2("%s | ", "null");
            bind->is_null = is_null;
            free(n8);
        } else {
            debugPrint2("%d | ", *n8);
            bind->buffer_length = sizeof(int8_t);
            bind->buffer = (int8_t *)n8;
        }
    }
}

static void dumpInAvroDataInt(FieldStruct *field,
                              avro_value_t *value,
                              TAOS_MULTI_BIND *bind,
                              char *is_null) {
    if (field->nullable) {
        avro_value_t int_branch;
        avro_value_get_current_branch(value, &int_branch);
        if (0 == avro_value_get_null(&int_branch)) {
            bind->is_null = is_null;
            debugPrint2("%s | ", "null");
        } else {
            int32_t *n32 = malloc(sizeof(int32_t));
            TOOLS_ASSERT(n32);

            avro_value_get_int(&int_branch, n32);

            if ((int32_t)TSDB_DATA_INT_NULL == *n32) {
                debugPrint2("%s | ", "null");
                bind->is_null = is_null;
                free(n32);
            } else {
                debugPrint2("%d | ", *n32);
                bind->buffer_length = sizeof(int32_t);
                bind->buffer = n32;
            }
        }
    } else {
        int32_t *n32 = malloc(sizeof(int32_t));
        TOOLS_ASSERT(n32);

        avro_value_get_int(value, n32);
        if ((int32_t)TSDB_DATA_INT_NULL == *n32) {
            debugPrint2("%s | ", "null");
            bind->is_null = is_null;
            free(n32);
        } else {
            debugPrint2("%d | ", *n32);
            bind->buffer_length = sizeof(int32_t);
            bind->buffer = n32;
        }
    }
}

static void countFailureAndFree(char *bindArray,
        int32_t onlyCol, int64_t *failed, char *tbName) {
    freeBindArray(bindArray, onlyCol);
    (*failed)++;
    freeTbNameIfLooseMode(tbName);
}

// stmt prepare
static int32_t stmtPrepare(TAOS_STMT *stmt, char *tbName, StbChange *stbChange, RecordSchema *recordSchema, int32_t nBindCols) {
    // part cols
    char *partCols = "";
    if (stbChange && stbChange->strCols) {
        partCols = stbChange->strCols;
    }    

    char *stmtBuffer = calloc(1, TSDB_MAX_ALLOWED_SQL_LEN);
    if (NULL == stmtBuffer) {
        errorPrint("%s() LN%d, memory allocation failed!\n", __func__, __LINE__);
        return -1;
    }    

    char *pstr = stmtBuffer;
    pstr += snprintf(pstr, TSDB_MAX_ALLOWED_SQL_LEN, "INSERT INTO %s %s VALUES(?", tbName, partCols);

    for (int i = 1; i < nBindCols; i++) {
        pstr += sprintf(pstr, ",?");
    }
    pstr += sprintf(pstr, ")");
    debugPrint("%s() LN%d, stmt buffer: %s\n",  __func__, __LINE__, stmtBuffer); 

    // prepare
    int ret = taos_stmt_prepare(stmt, stmtBuffer, 0);
    if (ret) {
        errorPrint("Failed to execute taos_stmt_prepare(). reason: %s\n", taos_stmt_errstr(stmt));
    }

    free(stmtBuffer);
    return ret;
}

#define FREE_DATAIMPL()                       \
    {                                         \
        tfree(bindArray);                     \
        tfree(tbName);                        \
        if (mallocDes) {                      \
            freeTbDes(mallocDes, true);       \
        }                                     \
        taos_stmt_close(stmt);                \
        avro_value_decref(&value);            \
        avro_value_iface_decref(value_class); \
    }

// dump child table data
static int64_t dumpInAvroDataImpl(
        void **taos_v,
        char *namespace,
        avro_schema_t schema,
        avro_file_reader_t reader,
        RecordSchema *recordSchema,
        DBChange     *pDbChange,
        StbChange    *stbChange,
        const char   *dbPath,
        char *fileName) {
    
    // init stmt
    int32_t    code = 0;
    TAOS_STMT *stmt = NULL;
    stmt = taos_stmt_init(*taos_v);
    if (NULL == stmt) {
        errorPrint("%s() LN%d, stmt init failed! taos: %p, code: 0x%08x, "
                "reason: %s\n",
                __func__, __LINE__, *taos_v,
                taos_errno(NULL), taos_errstr(NULL));

        return -1;
    }

    // table des
    TableDes  *tableDes   = NULL;
    TableDes  *mallocDes  = NULL;

    if(stbChange) {
        // use super table des
        tableDes = stbChange->tableDes;
    }

    // calc bind cols count
    int32_t colAdj    = g_dumpInLooseModeFlag ? 0 : 1;
    int32_t nBindCols = recordSchema->num_fields - colAdj;
    if (stbChange && stbChange->schemaChanged) {
        // need part columns bind
        infoPrint("Full fields:%d bind part fields:%d stb:%s\n", nBindCols, stbChange->tableDes->columns, stbChange->tableDes->name);
        nBindCols = stbChange->tableDes->columns;
    }

    char *bindArray = calloc(1, sizeof(TAOS_MULTI_BIND) * nBindCols);
    if (NULL == bindArray) {
        errorPrint("%s() LN%d, memory allocation failed!\n", __func__, __LINE__);
        taos_stmt_close(stmt);
        return -1;
    }

    avro_value_iface_t *value_class = avro_generic_class_from_schema(schema);
    avro_value_t value;
    avro_generic_value_new(value_class, &value);

    int64_t success = 0;
    int64_t failed = 0;
    int64_t count = 0;
    int64_t countTSOutOfRange = 0;
    char    *tbName = NULL;
    

    bool printDot = true;
    while (!avro_file_reader_read_value(reader, &value)) {
        //
        // get tbName from avro
        //
        if(tbName == NULL) {
            // get tb name
            avro_value_t tbname_value, tbname_branch;
            if (!g_dumpInLooseModeFlag) {
                avro_value_get_by_name(&value, "tbname", &tbname_value, NULL);
                avro_value_get_current_branch(&tbname_value, &tbname_branch);

                size_t tbname_size;
                char * avroName = NULL;
                avro_value_get_string(&tbname_branch,
                        (const char **)&avroName, &tbname_size);
                tbName = strdup(avroName);
            } else {
                tbName = malloc(TSDB_TABLE_NAME_LEN+1);
                TOOLS_ASSERT(tbName);

                char *dupSeq = strdup(fileName);
                char *running = dupSeq;
                strsep(&running, ".");
                char *tb = strsep(&running, ".");

                strcpy(tbName, tb);
                free(dupSeq);
            }
            debugPrint("%s() LN%d table: %s parsed from file:%s\n",
                    __func__, __LINE__, tbName, fileName);

            
            // read normal table stbChange
            if (stbChange == NULL) {
                if (normalTableFolder(dbPath)) {
                    stbChange = findStbChange(pDbChange, tbName);
                    if (stbChange) {
                        // bind 
                        nBindCols = stbChange->tableDes->columns;
                        // tableDes
                        tableDes = stbChange->tableDes;
                    }
                }
            }

            // malloc table des
            if(tableDes == NULL) {
                // old data format no super table des
                mallocDes = (TableDes *)calloc(1, sizeof(TableDes) + sizeof(ColDes) * TSDB_MAX_COLUMNS);
                if (NULL == mallocDes) {
                    errorPrint("%s() LN%d, mallocDes memory allocation failed!\n", __func__, __LINE__);
                    FREE_DATAIMPL();
                    return -1;
                }
                // set 
                tableDes = mallocDes;
            }
        

            // escapedTbName
            const int escapedTbNameLen = TSDB_DB_NAME_LEN + TSDB_TABLE_NAME_LEN + 10;
            char *escapedTbName = calloc(1, escapedTbNameLen);
            if (NULL == escapedTbName) {
                errorPrint("%s() LN%d, memory allocation failed!\n", __func__, __LINE__);
                FREE_DATAIMPL();
                return -1;
            }
            snprintf(escapedTbName, escapedTbNameLen, "%s%s%s.%s%s%s",
                g_escapeChar, namespace, g_escapeChar,
                g_escapeChar, tbName,    g_escapeChar);

            debugPrint("%s() LN%d escaped table: %s\n",
                    __func__, __LINE__, escapedTbName);

            // prepare
            if (stmtPrepare(stmt, escapedTbName, stbChange, recordSchema, nBindCols)) {
                // failed
                tfree(escapedTbName);
                FREE_DATAIMPL();
                return -1;                
            }
            free(escapedTbName);
            escapedTbName = NULL;

            // get table des
            if ((0 == strlen(tableDes->name))
                    || (0 != strcmp(tableDes->name, tbName))) {

                if (mallocDes) {
                    // only old data format can get des from server
                    if (getTableDes(*taos_v, namespace, tbName, mallocDes, true) < 0) {
                        FREE_DATAIMPL();
                        return -1;
                    }
                }
            } 
        } // tbName

        debugPrint("%s() LN%d, count: %"PRId64"\n",
                    __func__, __LINE__, count);
        printDotOrX(count, &printDot);
        count++;

        TAOS_MULTI_BIND *bind;

        char is_null = 1;
        int64_t ts_debug = -1;
        int32_t n = 0; // tableDes index

        // cols loop
        for (int i = 0; i < recordSchema->num_fields - colAdj; i++) {

            bind = (TAOS_MULTI_BIND *)((char *)bindArray + (sizeof(TAOS_MULTI_BIND) * n));
            avro_value_t field_value;

            FieldStruct *field = (FieldStruct *)(recordSchema->fields + sizeof(FieldStruct)*(i + colAdj));

            //
            //  check  avro fields need filter
            //
            if (stbChange && stbChange->schemaChanged) {
                if(!idxInBindCols(i, stbChange->tableDes)) {
                    // remove col not exist on server
                    debugPrint("col idx:%d field:%s not in server, ignore.\n", i, field->name);
                    continue;
                } else {
                    debugPrint("col idx:%d field:%s in server.\n", i, field->name);
                }
            }

            bind->is_null = NULL;
            bind->num = 1;
            if (0 == i) {
                avro_value_get_by_name(&value,
                        field->name, &field_value, NULL);
                if (field->nullable) {
                    avro_value_t ts_branch;
                    avro_value_get_current_branch(&field_value, &ts_branch);
                    if (0 == avro_value_get_null(&ts_branch)) {
                        errorPrint("%s() LN%d, first column timestamp "
                                "should never be a NULL!\n",
                                __func__, __LINE__);
                    } else {
                        int64_t *ts = malloc(sizeof(int64_t));
                        TOOLS_ASSERT(ts);

                        avro_value_get_long(&ts_branch, ts);

                        ts_debug = *ts;
                        debugPrint2("%"PRId64" | ", *ts);
                        bind->buffer_type = TSDB_DATA_TYPE_TIMESTAMP;
                        bind->buffer_length = sizeof(int64_t);
                        bind->buffer = ts;
                        bind->length = (int32_t*)&bind->buffer_length;
                    }
                } else {
                    int64_t *ts = malloc(sizeof(int64_t));
                    TOOLS_ASSERT(ts);

                    avro_value_get_long(&field_value, ts);

                    ts_debug = *ts;
                    debugPrint2("%"PRId64" | ", *ts);
                    bind->buffer_type = TSDB_DATA_TYPE_TIMESTAMP;
                    bind->buffer_length = sizeof(int64_t);
                    bind->buffer = ts;
                }
            } else if (0 == avro_value_get_by_name(
                        &value, field->name, &field_value, NULL)) {

                // switch type read col value
                switch (tableDes->cols[n].type) {
                    case TSDB_DATA_TYPE_INT:
                        if (field->type != TSDB_DATA_TYPE_INT) {
                            warnPrint("field[%d] type is not int!\n", i);
                            bind->is_null = &is_null;
                        } else {
                            dumpInAvroDataInt(field, &field_value,
                                    bind, &is_null);
                        }
                        break;
                    case TSDB_DATA_TYPE_TINYINT:
                        if (field->type != TSDB_DATA_TYPE_INT) {
                            warnPrint("field[%d] type is not tinyint!\n", i);
                            bind->is_null = &is_null;
                        } else {
                            dumpInAvroDataTinyInt(field, &field_value,
                                    bind, &is_null);
                        }
                        break;
                    case TSDB_DATA_TYPE_SMALLINT:
                        if (field->type != TSDB_DATA_TYPE_INT) {
                            warnPrint("field[%d] type is not smallint!\n", i);
                            bind->is_null = &is_null;
                        } else {
                            dumpInAvroDataSmallInt(field, &field_value,
                                    bind, &is_null);
                        }
                        break;
                    case TSDB_DATA_TYPE_BIGINT:
                        if (field->type != TSDB_DATA_TYPE_BIGINT) {
                            warnPrint("field[%d] type is not bigint!\n", i);
                            bind->is_null = &is_null;
                        } else {
                            dumpInAvroDataBigInt(field, &field_value,
                                    bind, &is_null);
                        }
                        break;
                    case TSDB_DATA_TYPE_TIMESTAMP:
                        if (field->type != TSDB_DATA_TYPE_BIGINT) {
                            warnPrint("field[%d] type is not timestamp!\n", i);
                            bind->is_null = &is_null;
                        } else {
                            dumpInAvroDataTimeStamp(field, &field_value,
                                    bind, &is_null);
                        }
                        break;
                    case TSDB_DATA_TYPE_FLOAT:
                        if (field->type != TSDB_DATA_TYPE_FLOAT) {
                            warnPrint("field[%d] type is not float!\n", i);
                            bind->is_null = &is_null;
                        } else {
                            dumpInAvroDataFloat(field, &field_value,
                                    bind, &is_null);
                        }
                        break;
                    case TSDB_DATA_TYPE_DOUBLE:
                        if (field->type != TSDB_DATA_TYPE_DOUBLE) {
                            warnPrint("field[%d] type is not double!\n", i);
                            bind->is_null = &is_null;
                        } else {
                            dumpInAvroDataDouble(field, &field_value,
                                    bind, &is_null);
                        }
                        break;
                    case TSDB_DATA_TYPE_BINARY:
                        if (field->type != TSDB_DATA_TYPE_BINARY) {
                            warnPrint("field[%d] type is not binary!\n", i);
                            bind->is_null = &is_null;
                        } else {
                            dumpInAvroDataBinary(field, &field_value,
                                    bind, &is_null);
                        }
                        break;
                    case TSDB_DATA_TYPE_JSON:
                    case TSDB_DATA_TYPE_NCHAR:
                        // RecordSchema bytes only covert to nchar type
                        if (field->type == TSDB_DATA_TYPE_NCHAR) {
                            dumpInAvroDataNChar(field, &field_value, bind, &is_null);    
                        } else {
                            warnPrint("field[%d] type is not nchar/json! field->type=%d\n", i, field->type);
                            bind->is_null = &is_null;                            
                        }
                        break;
                    case TSDB_DATA_TYPE_VARBINARY:
                    case TSDB_DATA_TYPE_GEOMETRY:
                        // RecordSchema bytes only covert to nchar type
                        if (field->type == TSDB_DATA_TYPE_NCHAR) {
                            dumpInAvroDataBytes(field, &field_value, bind, &is_null);
                        } else {
                            warnPrint("field[%d] type is not varbinary/geometry! field->type=%d\n", i, field->type);
                            bind->is_null = &is_null;
                        }
                        break;
                    case TSDB_DATA_TYPE_BOOL:
                        if (field->type != TSDB_DATA_TYPE_BOOL) {
                            warnPrint("field[%d] type is not bool!\n", i);
                            bind->is_null = &is_null;
                        } else {
                            dumpInAvroDataBool(field, &field_value,
                                    bind, &is_null);
                        }
                        break;
                    case TSDB_DATA_TYPE_UINT:
                        if (!field->is_array
                                || field->array_type != TSDB_DATA_TYPE_INT) {
                            warnPrint("field[%d] type is not uint!\n", i);
                            bind->is_null = &is_null;
                        } else {
                            dumpInAvroDataUnsignedInt(field, &field_value,
                                    bind, &is_null);
                        }
                        break;
                    case TSDB_DATA_TYPE_UTINYINT:
                        if (!field->is_array
                                || field->array_type != TSDB_DATA_TYPE_INT) {
                            warnPrint("field[%d] type is not utinyint!\n", i);
                            bind->is_null = &is_null;
                        } else {
                            dumpInAvroDataUnsignedTinyInt(field, &field_value,
                                    bind, &is_null);
                        }
                        break;
                    case TSDB_DATA_TYPE_USMALLINT:
                        if (!field->is_array ||
                                field->array_type != TSDB_DATA_TYPE_INT) {
                            warnPrint("field[%d] type is not usmallint!\n", i);
                            bind->is_null = &is_null;
                        } else {
                            dumpInAvroDataUnsignedSmallInt(field, &field_value,
                                    bind, &is_null);
                        }
                        break;
                    case TSDB_DATA_TYPE_UBIGINT:
                        if (!field->is_array
                                || field->array_type != TSDB_DATA_TYPE_BIGINT) {
                            warnPrint("field[%d] type is not ubigint!\n", i);
                            bind->is_null = &is_null;
                        } else {
                            dumpInAvroDataUnsignedBigInt(field, &field_value,
                                    bind, &is_null);
                        }
                        break;
                    default:
                        errorPrint("%s() LN%d, %s's %s is not supported!\n",
                                __func__, __LINE__,
                                tbName,
                                typeToStr(field->type));
                        break;
                }
                bind->buffer_type = tableDes->cols[n].type;
                bind->length = (int32_t *)&bind->buffer_length;
            }
            bind->num = 1;

            // tableDes index
            n ++;
        } // cols loop end
        debugPrint2("%s", "\n");
        assert (n == nBindCols);

        // bind batch
        if (0 != (code = taos_stmt_bind_param_batch(stmt,
                (TAOS_MULTI_BIND *)bindArray))) {
            errorPrint("%s() LN%d stmt_bind_param_batch() failed! "
                        "reason: %s %s\n",
                        __func__, __LINE__, taos_stmt_errstr(stmt), tbName);
            countFailureAndFree(bindArray, nBindCols, &failed, tbName);
            continue;
        }

        // add batch
        if (0 != (code = taos_stmt_add_batch(stmt))) {
            errorPrint("%s() LN%d stmt_bind_param() failed! reason: %s\n",
                    __func__, __LINE__, taos_stmt_errstr(stmt));
            countFailureAndFree(bindArray, nBindCols, &failed, tbName);
            continue;
        }

        // batch execute
        if ( 0 == (count % g_args.data_batch) ) {
            if( 0 != (code = taos_stmt_execute(stmt)) ){
                if (code == TSDB_CODE_TDB_TIMESTAMP_OUT_OF_RANGE) {
                    countTSOutOfRange++;
                } else {
                    errorPrint("%s() LN%d taos_stmt_execute() failed! "
                        "code: 0x%08x, reason: %s, timestamp: %"PRId64"\n",
                        __func__, __LINE__,
                        code, taos_stmt_errstr(stmt), ts_debug);
                }
                countFailureAndFree(bindArray, nBindCols, &failed, tbName);
                continue;
            } else {
                success += g_args.data_batch;
                debugPrint("ok call taos_stmt_execute count=%"PRId64" success=%"PRId64" failed=%"PRId64"\n",
                            count, success, failed);
            }
        }
        freeBindArray(bindArray, nBindCols);
    }

    // last batch execute
    if (0 != (count % g_args.data_batch)) {
        if (0 != (code = taos_stmt_execute(stmt))) {
            errorPrint("error last execute taos_stmt_execute. errstr=%s tbName=%s\n", taos_stmt_errstr(stmt), tbName);
            failed++;
        } else {
            success += count % g_args.data_batch;
            debugPrint("ok call last ws_stmt_execute count=%"PRId64" success=%"PRId64" failed=%"PRId64"\n",
                        count, success, failed);
        }
    }

    FREE_DATAIMPL();    
    if (failed) {
        if (countTSOutOfRange) {
            errorPrint("Total %"PRId64" record(s) ts out of range!\n",
                    countTSOutOfRange);
        }
        return (-failed);
    }
    return success;
}

static RecordSchema *getSchemaAndReaderFromFile(
        enAVROTYPE avroType, char *avroFile,
        avro_schema_t *schema,
        avro_file_reader_t *reader) {
    if (avro_file_reader(avroFile, reader)) {
        errorPrint("%s() LN%d, Unable to open avro file %s: %s\n",
                __func__, __LINE__,
                avroFile, avro_strerror());
        return NULL;
    }

    // base
    int buf_len = 
        ITEM_SPACE +                    // type: record
        ITEM_SPACE + TSDB_DB_NAME_LEN + // namespace: dbname
        ITEM_SPACE;                     // field : {}

    switch (avroType) {
        case enAVRO_TBTAGS:
            buf_len += (TSDB_MAX_COLUMNS + 2) * (TSDB_COL_NAME_LEN + TSDB_DB_NAME_LEN);
            break;

        case enAVRO_DATA:
            // add stbname with ITEM_SPACE
            buf_len = (TSDB_MAX_COLUMNS + 2) * (TSDB_COL_NAME_LEN + ITEM_SPACE) + 2 * ITEM_SPACE;
            break;

        case enAVRO_NTB:
            // no stbname
            buf_len = (TSDB_MAX_COLUMNS + 2) * (TSDB_COL_NAME_LEN + 1 * ITEM_SPACE);
            break;

        default:
            errorPrint("%s() LN%d input mistake list: %d\n",
                    __func__, __LINE__, avroType);
            return NULL;
    }

    char *jsonbuf = calloc(1, buf_len);
    if (NULL == jsonbuf) {
        errorPrint("%s() LN%d, memory allocation failed!\n", __func__, __LINE__);
        return NULL;
    }

    avro_writer_t jsonwriter = avro_writer_memory(jsonbuf, buf_len);

    *schema = avro_file_reader_get_writer_schema(*reader);
    avro_schema_to_json(*schema, jsonwriter);

    if (0 == strlen(jsonbuf)) {
        errorPrint("Failed to parse avro file: %s schema. reason: %s\n",
                avroFile, avro_strerror());
        avro_writer_free(jsonwriter);
        return NULL;
    }
    verbosePrint("Schema:\n  %s\n", jsonbuf);

    json_t *json_root = load_json(jsonbuf);
    verbosePrint("\n%s() LN%d\n === Schema parsed:\n", __func__, __LINE__);
    if (g_args.verbose_print) {
        print_json(json_root);
    }

    avro_writer_free(jsonwriter);
    tfree(jsonbuf);

    if (NULL == json_root) {
        errorPrint("%s() LN%d, cannot read valid schema from %s\n",
                __func__, __LINE__, avroFile);
        return NULL;
    }

    RecordSchema *recordSchema = parse_json_to_recordschema(json_root);
    if (NULL == recordSchema) {
        errorPrint("Failed to parse json to recordschema. reason: %s\n",
                avro_strerror());
        return NULL;
    }
    json_decref(json_root);

    //
    // read stb schema from avroFile + .m file
    //
    if (avroType == enAVRO_TBTAGS || avroType == enAVRO_NTB) {
        mFileToRecordSchema(avroFile, recordSchema);
    }

    return recordSchema;
}

static void closeTaosConnWrapper(void *taos) {
    taos_close(taos);
}

static int64_t dumpInOneAvroFile(
        const char *dbPath,
        const enAVROTYPE avroType,
        char *fcharset,
        char *fileName,
        DBChange *pDbChange,
        StbChange* stbChange) {
    char avroFile[MAX_PATH_LEN];
    snprintf(avroFile, MAX_PATH_LEN, "%s/%s", dbPath, fileName);

    debugPrint("avroFile: %s\n", avroFile);

    avro_file_reader_t reader;
    avro_schema_t schema;

    // read recordSchema from file
    RecordSchema *recordSchema = getSchemaAndReaderFromFile(
            avroType, avroFile, &schema, &reader);
    if (NULL == recordSchema) {
        errorPrint("%s() LN%d, failed to get schema\n", __func__, __LINE__);
        return -1;
    }

    // get db name
    const char *namespace = avro_schema_namespace((const avro_schema_t)schema);
    if(g_args.renameHead) {
        char* newDbName = findNewName((char *)namespace);
        if(newDbName) {
            infoPrint(" ------- rename DB Name %s to %s ------\n", namespace, newDbName);
            namespace = newDbName;
        }
    }
    debugPrint("%s() LN%d, Namespace: %s\n",
            __func__, __LINE__, namespace);

    TAOS *taos = NULL;
    void **taos_v = NULL;
    if (NULL == (taos = taosConnect(namespace))) {
        return -1;
    }
    taos_v = &taos;

    int64_t retExec = 0;
    switch (avroType) {
        case enAVRO_DATA:
            debugPrint("%s() LN%d will dump %s's data\n",
                    __func__, __LINE__, namespace);
            retExec = dumpInAvroDataImpl(taos_v,
                    (char *)namespace,
                    schema, reader, recordSchema,
                    pDbChange,
                    stbChange, 
                    dbPath,
                    fileName);
            break;

        case enAVRO_TBTAGS:
            debugPrint("%s() LN%d will dump %s's normal table with tags\n",
                    __func__, __LINE__, namespace);
            retExec = dumpInAvroTbTagsImpl(
                    taos_v,
                    (char *)namespace,
                    schema, reader,
                    fileName,
                    pDbChange,
                    recordSchema);
            break;

        case enAVRO_NTB:
            debugPrint("%s() LN%d will dump %s's normal tables\n",
                    __func__, __LINE__, namespace);
            retExec = dumpInAvroNtbImpl(taos_v,
                    (char *)namespace,
                    schema, reader, pDbChange, recordSchema);
            break;

        default:
            errorPrint("%s() LN%d input mistake list: %d\n",
                    __func__, __LINE__, avroType);
            retExec = -1;
    }

    closeTaosConnWrapper(*taos_v);

    freeRecordSchema(recordSchema);
    avro_schema_decref(schema);
    avro_file_reader_close(reader);

    return retExec;
}

static void* dumpInAvroWorkThreadFp(void *arg) {
    threadInfo *pThreadInfo = (threadInfo*)arg;
    SET_THREAD_NAME("dumpInAvroWorkThrd");
    verbosePrint("[%d] process %"PRId64" files from %"PRId64"\n",
                    pThreadInfo->threadIndex, pThreadInfo->count,
                    pThreadInfo->from);

    
    //
    //  stb name
    //
    StbChange *stbChange        = NULL;

    char **fileList = NULL;
    switch (pThreadInfo->avroType) {
        case enAVRO_DATA:
            fileList = g_tsDumpInAvroFiles;
            stbChange = readFolderStbName(pThreadInfo->dbPath, pThreadInfo->pDbChange);
            break;

        case enAVRO_TBTAGS:
            fileList = g_tsDumpInAvroTagsTbs;
            break;

        case enAVRO_NTB:
            fileList = g_tsDumpInAvroNtbs;
            break;

        default:
            errorPrint("%s() LN%d input mistake list: %d\n",
                    __func__, __LINE__, pThreadInfo->avroType);
            return NULL;
    }

    int currentPercent = 0;
    int percentComplete = 0;

    for (int64_t i = 0; i < pThreadInfo->count; i++) {
        if (0 == currentPercent) {
            infoPrint("[%d]: Restoring from %s ...\n",
                    pThreadInfo->threadIndex,
                    fileList[pThreadInfo->from + i]);
        }

        char *avroFile = fileList[pThreadInfo->from + i];
        int64_t rows = dumpInOneAvroFile(
                pThreadInfo->dbPath,
                pThreadInfo->avroType,
                g_dumpInCharset,
                avroFile,
                pThreadInfo->pDbChange,
                stbChange);
        if (rows < 0) {
            errorPrint("%s() LN%d, failed to dump file: %s\n", __func__, __LINE__, avroFile);
            switch (pThreadInfo->avroType) {
                case enAVRO_DATA:
                    atomic_add_fetch_64(&g_totalDumpInRecFailed, rows);
                    warnPrint("[%d] %"PRId64" row(s) of file(%s) failed to dumped in!\n",
                                        pThreadInfo->threadIndex, rows,
                                        avroFile);
                    break;

                case enAVRO_TBTAGS:
                    atomic_add_fetch_64(&g_totalDumpInStbFailed, rows);
                    errorPrint("[%d] %"PRId64""
                                        " table(s) belong stb from the file(%s) failed to dumped in!\n",
                                        pThreadInfo->threadIndex, rows,
                                        avroFile);
                    break;

                case enAVRO_NTB:
                    atomic_add_fetch_64(&g_totalDumpInNtbFailed, rows);
                    errorPrint("[%d] %"PRId64" "
                                        " normal tables from (%s) failed to dumped in!\n",
                                        pThreadInfo->threadIndex, rows,
                                        avroFile);
                    break;

                default:
                    errorPrint("%s() LN%d input mistake list: %d\n",
                                        __func__, __LINE__, pThreadInfo->avroType);
                    return NULL;
            }
        } else {
            switch (pThreadInfo->avroType) {
                case enAVRO_DATA:
                    atomic_add_fetch_64(&g_totalDumpInRecSuccess, rows);
                    okPrint("[%d] %"PRId64" row(s) of file(%s) be successfully dumped in!\n",
                                         pThreadInfo->threadIndex, rows,
                                         avroFile);
                    break;

                case enAVRO_TBTAGS:
                    atomic_add_fetch_64(&g_totalDumpInStbSuccess, rows);
                    okPrint("[%d] %"PRId64""
                                         "table(s) belong stb from the file(%s) be successfully dumped in!\n",
                                         pThreadInfo->threadIndex, rows,
                                         avroFile);
                    break;

                case enAVRO_NTB:
                    atomic_add_fetch_64(&g_totalDumpInNtbSuccess, rows);
                    okPrint("[%d] %"PRId64" "
                                         "normal table(s) from (%s) be successfully dumped in!\n",
                                         pThreadInfo->threadIndex, rows,
                                         avroFile);
                    break;

                default:
                    errorPrint("%s() LN%d input mistake list: %d\n",
                                        __func__, __LINE__, pThreadInfo->avroType);
                    return NULL;
            }
        }

        currentPercent = ((i+1) * 100 / pThreadInfo->count);
        if (currentPercent > percentComplete) {
            infoPrint("[%d]:%d%%\n",
                    pThreadInfo->threadIndex, currentPercent);
            percentComplete = currentPercent;
        }
    }

    if (percentComplete < 100) {
        infoPrint("[%d]:%d%%\n", pThreadInfo->threadIndex, 100);
    }

    return NULL;
}

static int dumpInAvroWorkThreads(const char* dbPath, const char *typeExt, DBChange *pDbChange) {
    infoPrint("%s() dump in %s files ...\n", __func__, typeExt);
    int64_t fileCount = getFilesNum(dbPath, typeExt);

    if (0 == fileCount) {
        debugPrint("No .%s file not found in %s\n", typeExt, dbPath);
        return 0;
    }

    int32_t threads = g_args.thread_num;

    int64_t a = fileCount / threads;
    if (a < 1) {
        threads = fileCount;
        a = 1;
    }

    int64_t b = 0;
    if (threads != 0) {
        b = fileCount % threads;
    }

    enAVROTYPE avroType = createDumpinList(dbPath, typeExt, fileCount);

    threadInfo *pThreadInfo;

    pthread_t *pids = calloc(1, threads * sizeof(pthread_t));
    threadInfo *infos = (threadInfo *)calloc(
            threads, sizeof(threadInfo));
    TOOLS_ASSERT(pids);
    TOOLS_ASSERT(infos);

    int64_t from = 0;

    for (int32_t t = 0; t < threads; ++t) {
        pThreadInfo = infos + t;
        pThreadInfo->threadIndex = t;
        pThreadInfo->avroType = avroType;
        pThreadInfo->pDbChange = pDbChange;

        pThreadInfo->from = from;
        pThreadInfo->count = (t < b)?a+1:a;
        from += pThreadInfo->count;
        verbosePrint(
                "Thread[%d] takes care avro files total %"PRId64" files "
                "from %"PRId64"\n",
                t, pThreadInfo->count, pThreadInfo->from);
        TOOLS_STRNCPY(pThreadInfo->dbPath, dbPath, MAX_DIR_LEN);

        if (pthread_create(pids + t, NULL,
                    dumpInAvroWorkThreadFp, (void*)pThreadInfo) != 0) {
            errorPrint("%s() LN%d, thread[%d] failed to start. "
                    "The errno is %d. Reason: %s\n",
                    __func__, __LINE__,
                    pThreadInfo->threadIndex, errno, strerror(errno));
            exit(EXIT_FAILURE);
        }
    }

    for (int32_t i = 0; i < threads; i++) {
        if (pthread_join(pids[i], NULL) !=0) {
            errorPrint("%s() LN%d, thread[%d] failed to join. "
                    "The errno is %d. Reason: %s\n",
                    __func__, __LINE__,
                    i, errno, strerror(errno));
            exit(EXIT_FAILURE);
        }
    }

    free(infos);
    free(pids);

    freeFileList(avroType, fileCount);

    return 0;
}

static int dumpInAvroWorkThreadsSub(const char *dbPath, const char *typeExt, DBChange* pDbChange) {
    int ret = 0;

#ifdef WINDOWS
    TdDirEntryPtr pDirent;
    TdDirPtr pDir;

    pDir = toolsOpenDir(dbPath);

    if (pDir != NULL) {
        while ((pDirent = toolsReadDir(pDir)) != NULL) {
            char *entryName = toolsGetDirEntryName(pDirent);
            if (strncmp ("data", entryName, strlen("data"))
                    == 0) {
                char dataPath[MAX_PATH_LEN] = {0};
                snprintf(dataPath, MAX_PATH_LEN, "%s/%s", dbPath, entryName);
                debugPrint("%s() LN%d, will dump from %s\n",
                        __func__, __LINE__, dataPath);
                ret = dumpInAvroWorkThreads(dataPath, typeExt, pDbChange);
            }
        }
        toolsCloseDir(&pDir);
#else
    struct dirent *pDirent;
    DIR *pDir;

    pDir = opendir(dbPath);

    if (pDir != NULL) {
        while ((pDirent = readdir(pDir)) != NULL) {
            if (strncmp ("data", pDirent->d_name, strlen("data"))
                    == 0) {
                char dataPath[MAX_PATH_LEN] = {0};
                snprintf(dataPath, MAX_PATH_LEN, "%s/%s",
                         dbPath, pDirent->d_name);
                debugPrint("%s() LN%d, will dump from %s\n",
                        __func__, __LINE__, dataPath);
                ret = dumpInAvroWorkThreads(dataPath, typeExt, pDbChange);
            }
        }
        closedir(pDir);
#endif
    } else {
        errorPrint("opendir(%s)\n", g_args.inpath);
        ret = -1;
    }

    return ret;
}

int processResultValue(
        char *pstr,
        const int curr_sqlstr_len,
        const uint8_t type,
        const void *value,
        uint32_t len) {
    if (NULL == value) {
        return sprintf(pstr + curr_sqlstr_len, "NULL");
    }

    switch (type) {
        case TSDB_DATA_TYPE_BOOL:
            return sprintf(pstr + curr_sqlstr_len, "%d",
                    ((((int32_t)(*((char *)value))) == 1)?1:0));

        case TSDB_DATA_TYPE_TINYINT:
            return sprintf(pstr + curr_sqlstr_len, "%d",
                    *((int8_t *)value));

        case TSDB_DATA_TYPE_SMALLINT:
            return sprintf(pstr + curr_sqlstr_len, "%d",
                    *((int16_t *)value));

        case TSDB_DATA_TYPE_INT:
            return sprintf(pstr + curr_sqlstr_len, "%d",
                    *((int32_t *)value));

        case TSDB_DATA_TYPE_BIGINT:
            return sprintf(pstr + curr_sqlstr_len,
                    "%" PRId64,
                    *((int64_t *)value));

        case TSDB_DATA_TYPE_UTINYINT:
            return sprintf(pstr + curr_sqlstr_len, "%d",
                    *((uint8_t *)value));

        case TSDB_DATA_TYPE_USMALLINT:
            return sprintf(pstr + curr_sqlstr_len, "%d",
                    *((uint16_t *)value));

        case TSDB_DATA_TYPE_UINT:
            return sprintf(pstr + curr_sqlstr_len, "%d",
                    *((uint32_t *)value));

        case TSDB_DATA_TYPE_UBIGINT:
            return sprintf(pstr + curr_sqlstr_len,
                    "%" PRIu64,
                    *((uint64_t *)value));

        case TSDB_DATA_TYPE_FLOAT:
            return sprintf(pstr + curr_sqlstr_len, "%f",
                    GET_FLOAT_VAL(value));

        case TSDB_DATA_TYPE_DOUBLE:
            return sprintf(pstr + curr_sqlstr_len, "%f",
                    GET_DOUBLE_VAL(value));

        case TSDB_DATA_TYPE_BINARY:
        case TSDB_DATA_TYPE_VARBINARY:
        case TSDB_DATA_TYPE_GEOMETRY:
            {
                char *bbuf = calloc(1, TSDB_MAX_ALLOWED_SQL_LEN);
                if (NULL == bbuf) {
                    errorPrint("%s() LN%d, memory allocation failed\n",
                               __func__, __LINE__);
                    return -1;
                }
                convertStringToReadable((char *)value, len,
                    bbuf, TSDB_MAX_ALLOWED_SQL_LEN);
                int ret = sprintf(pstr + curr_sqlstr_len,
                    "\'%s\'", bbuf);
                free(bbuf);
                return ret;
            }
        case TSDB_DATA_TYPE_NCHAR:
            {
                char *nbuf = calloc(1, TSDB_MAX_ALLOWED_SQL_LEN);
                if (NULL == nbuf) {
                    errorPrint("%s() LN%d, memory allocation failed\n",
                               __func__, __LINE__);
                    return -1;
                }
                convertNCharToReadable((char *)value, len,
                    nbuf, TSDB_MAX_ALLOWED_SQL_LEN);
                int ret = sprintf(pstr + curr_sqlstr_len,
                    "\'%s\'", nbuf);
                free(nbuf);
                return ret;
            }
        case TSDB_DATA_TYPE_TIMESTAMP:
            return sprintf(pstr + curr_sqlstr_len,
                    "%" PRId64, *(int64_t *)value);
            break;
        default:
            break;
    }
    return 0;
}

static int64_t writeResultDebugNative(
        TAOS_RES *res,
        FILE *fp,
        const char *dbName,
        const char *tbName) {
    int64_t    totalRows     = 0;

    int32_t  sql_buf_len = g_args.max_sql_len;
    char* tmpBuffer = (char *)calloc(1, sql_buf_len + 128);
    if (NULL == tmpBuffer) {
        errorPrint("%s() LN%d, memory allocation failed!\n", __func__, __LINE__);
        return 0;
    }

    char *pstr = tmpBuffer;

    TAOS_ROW row = NULL;
    int64_t lastRowsPrint = 5000000;
    int count = 0;

    int numFields = taos_field_count(res);
    TOOLS_ASSERT(numFields > 0);
    TAOS_FIELD *fields = taos_fetch_fields(res);

    int32_t  total_sqlstr_len = 0;

    while ((row = taos_fetch_row(res)) != NULL) {
        int32_t* lengths = taos_fetch_lengths(res);   // act len

        int32_t curr_sqlstr_len = 0;

        if (count == 0) {
            total_sqlstr_len = 0;
            curr_sqlstr_len += sprintf(pstr + curr_sqlstr_len,
                    "INSERT INTO %s.%s VALUES (", dbName, tbName);
        } else {
            curr_sqlstr_len += sprintf(pstr + curr_sqlstr_len, "(");
        }

        for (int col = 0; col < numFields; col++) {
            if (col != 0) {
                curr_sqlstr_len += sprintf(pstr + curr_sqlstr_len, ", ");
            }

            curr_sqlstr_len += processResultValue(
                    pstr,
                    curr_sqlstr_len,
                    fields[col].type,
                    row[col],
                    lengths[col]);
        }

        curr_sqlstr_len += sprintf(pstr + curr_sqlstr_len, ")");

        totalRows++;
        count++;
        fprintf(fp, "%s", tmpBuffer);

        if (totalRows >= lastRowsPrint) {
            infoPrint(" %"PRId64 " rows already be dump-out from %s.%s\n",
                    totalRows, dbName, tbName);
            lastRowsPrint += 5000000;
        }

        total_sqlstr_len += curr_sqlstr_len;

        if ((count >= g_args.data_batch)
                || (sql_buf_len - total_sqlstr_len < TSDB_MAX_BYTES_PER_ROW)) {
            fprintf(fp, ";\n");
            count = 0;
        }
    }

    debugPrint("total_sqlstr_len: %d\n", total_sqlstr_len);

    fprintf(fp, "\n");
    free(tmpBuffer);

    return totalRows;
}


TAOS_RES *queryDbForDumpOutNative(TAOS *taos,
        const char *dbName,
        const char *tbName,
        const int precision,
        const int64_t start_time,
        const int64_t end_time) {
    char *command = calloc(1, TSDB_MAX_ALLOWED_SQL_LEN);
    if (NULL == command) {
        errorPrint("%s() LN%d, memory allocation failed\n", __func__, __LINE__);
        return NULL;
    }

    snprintf(command, TSDB_MAX_ALLOWED_SQL_LEN,
            g_args.db_escape_char
            ? "SELECT * FROM `%s`.%s%s%s WHERE _c0 >= %" PRId64 " "
            "AND _c0 <= %" PRId64 " ORDER BY _c0 ASC;"
            : "SELECT * FROM %s.%s%s%s WHERE _c0 >= %" PRId64 " "
            "AND _c0 <= %" PRId64 " ORDER BY _c0 ASC;",
            dbName, g_escapeChar, tbName, g_escapeChar,
            start_time, end_time);

    int32_t code = -1;
    TAOS_RES* res = taosQuery(taos, command, &code);
    if (code != 0) {
        cleanIfQueryFailed(__func__, __LINE__, command, res);
        return NULL;
    }
    free(command);
    return res;
}


static int64_t dumpTableDataAvroTsRange(
        char *dataFilename,
        int64_t index,
        const char *stable,
        const char *tbName,
        const bool belongStb,
        const char* dbName,
        const int precision,
        int colCount,
        TableDes *tableDes,
        int64_t start_time,
        int64_t end_time
        ) {
    TAOS *taos;
    if (NULL == (taos = taosConnect(dbName))) {
        return -1;
    }

    char *jsonSchema = NULL;
    int  ret = 0;
    if (g_args.loose_mode) {
        ret = convertTbDesToJsonLoose(dbName, stable, tbName, tableDes, colCount, &jsonSchema);
    } else {
        ret = convertTbDesToJson(     dbName, stable, tbName, tableDes, colCount, &jsonSchema);
    }
    if (ret) {
        errorPrint("%s() LN%d, covert tableDes cols to json failed\n",
                __func__,
                __LINE__);
        taos_close(taos);
        return -1;
    }

    int64_t totalRows = writeResultToAvro(
            dataFilename, dbName, tbName, jsonSchema, &taos, precision,
            start_time, end_time);

    taos_close(taos);
    tfree(jsonSchema);

    return totalRows;
}

static int generateSubDirName(
        const SDbInfo *dbInfo, char *subDirName, const char *stable) {

    uint32_t uidStb = bkdrHash(stable);

    // gen sub dir name 
    snprintf(subDirName, MAX_FILE_NAME_LEN, "data%"PRIu64"-%X",
            (g_countOfDataFile / g_maxFilesPerDir), uidStb);
    atomic_add_fetch_64(&g_countOfDataFile, 1);

    // create sub dir
    char dirToCreate[MAX_PATH_LEN] = {0};
    if (g_args.loose_mode) {
        snprintf(dirToCreate, MAX_PATH_LEN, "%s"CUS_PROMPT"dump.%s/%s",
                g_args.outpath, dbInfo->name, subDirName);
    } else {
        snprintf(dirToCreate, MAX_PATH_LEN, "%s"CUS_PROMPT"dump.%"PRIu64"/%s",
                g_args.outpath, dbInfo->uniqueID, subDirName);
    }

    int ret = 0;

    TdDirPtr dir = toolsOpenDir(dirToCreate);
    if (dir) {
        /* Directory exists. */
        toolsCloseDir(&dir);
    } else {
        /* Directory does not exist. */
        ret = mkdir(dirToCreate, 0755);
        if (ret) {
            if (EEXIST == errno) {
                warnPrint("%s() LN%d, %s exists.\n",
                        __func__, __LINE__, dirToCreate);
                ret = 0;
            } else {
                /* mkdir() failed for some other reason. */
                errorPrint("%s() LN%d, mkdir(%s) failed. Errno: %d\n",
                        __func__, __LINE__, dirToCreate, errno);
                ret = errno;
            }
        }
    }

    // 
    // create stbname file
    //
    if (stable) {
        strcat(dirToCreate, STBNAME_FILE);
        if (writeFile(dirToCreate, (char *)stable)) {
            warnPrint("create file stbname failed. stb:%s file:%s\n", stable, dirToCreate);
        }
    }

    return ret;
}

static int generateFilename(enAVROTYPE avroType, char *fileName,
        const SDbInfo *dbInfo, const char * stable, const char *tbName, const int64_t index) {
    int ret = 0;
    if (g_args.loose_mode) {
        switch (avroType) {
            case enAVRO_TBTAGS:
                snprintf(fileName, MAX_PATH_LEN,
                         "%s"CUS_PROMPT"dump.%s/%s.%s.%"PRId64".avro-tbtags",
                        g_args.outpath, dbInfo->name, dbInfo->name,
                        tbName, index);
                break;

            case enAVRO_NTB:
                snprintf(fileName, MAX_PATH_LEN,
                         "%s"CUS_PROMPT"dump.%s/%s.%s.avro-ntb",
                        g_args.outpath, dbInfo->name, dbInfo->name, tbName);
                break;

            case enAVRO_DATA:
                {
                    // to avoid buffer overflow
                    char subDirName[MAX_FILE_NAME_LEN - 39] = {0};
                    if (0 != generateSubDirName(dbInfo, subDirName, stable)) {
                        return -1;
                    }

                    snprintf(fileName, MAX_PATH_LEN,
                             "%s"CUS_PROMPT"dump.%s/%s/%s.%s.%"PRId64".avro",
                            g_args.outpath, dbInfo->name,
                            subDirName,
                            dbInfo->name,
                            tbName,
                            index);
                }
                break;

            case enAVRO_UNKNOWN:
                snprintf(fileName, MAX_PATH_LEN,
                         "%s%s.%s.%"PRId64".sql",
                        g_args.outpath,
                        dbInfo->name, tbName, index);
                break;

            default:
                break;
        }
    } else {
        switch (avroType) {
            case enAVRO_TBTAGS: {
                uint32_t uidStb = bkdrHash(stable);
                snprintf(fileName, MAX_PATH_LEN,
                         "%s"CUS_PROMPT"dump.%"PRIu64"/%s.%X.avro-tbtags",
                        g_args.outpath, dbInfo->uniqueID, dbInfo->name, uidStb);
                }
                break;

            case enAVRO_NTB:
                snprintf(fileName, MAX_PATH_LEN,
                         "%s"CUS_PROMPT"dump.%"PRIu64"/%s.%"PRIu64".avro-ntb",
                        g_args.outpath, dbInfo->uniqueID, dbInfo->name,
                        getUniqueIDFromEpoch());
                break;

            case enAVRO_DATA:
                {
                    char subDirName[MAX_FILE_NAME_LEN] = {0};
                    if (0 != generateSubDirName(dbInfo, subDirName, stable)) {
                        return -1;
                    }

                    snprintf(fileName, MAX_PATH_LEN,
                            "%s"CUS_PROMPT"dump.%"PRIu64"/%s/%s.%"PRIu64".%"PRId64".avro",
                            g_args.outpath, dbInfo->uniqueID,
                            subDirName,
                            dbInfo->name,
                            getUniqueIDFromEpoch(),
                            index);
                }
                break;

            case enAVRO_UNKNOWN:
                    snprintf(fileName, MAX_PATH_LEN,
                            "%s%s.%s.%"PRId64".sql",
                            g_args.outpath,
                            dbInfo->name,
                            tbName, index);
                break;

            default:
                break;
        }
    }

    return ret;
}

//
// dump table data with tableDes
//
static int64_t dumpTableDataAvro(
        const int64_t index,
        const char *stable,
        const bool belongStb,
        const SDbInfo *dbInfo,
        const int precision,
        const int colCount,
        TableDes *tableDes
        ) {
    char *tbName = tableDes->name;
    char dataFilename[MAX_PATH_LEN] = {0};
    if (0 != generateFilename(enAVRO_DATA, dataFilename,
                dbInfo, stable, tbName, index)) {
        return -1;
    }

    int64_t start_time = getStartTime(precision);
    int64_t end_time = getEndTime(precision);
    if ((-1 == start_time) || (-1 == end_time)) {
        return -1;
    }

    int64_t rows = dumpTableDataAvroTsRange(dataFilename, index, stable, tbName,
                belongStb, dbInfo->name, precision, colCount, tableDes,
                start_time, end_time);
    return rows;
}

static int64_t dumpTableDataDebugTsRange(
        const int64_t index,
        FILE *fp,
        const char *tbName,
        const char* dbName,
        const int precision,
        TableDes *tableDes,
        const int64_t start_time,
        const int64_t end_time
        ) {
    TAOS *taos;
    if (NULL == (taos = taosConnect(dbName))) {
        return -1;
    }

    TAOS_RES *res = queryDbForDumpOutNative(
            taos, dbName, tbName, precision, start_time, end_time);

    int64_t totalRows = writeResultDebugNative(res, fp, dbName, tbName);

    taos_free_result(res);
    taos_close(taos);

    return totalRows;
}

static int64_t dumpTableDataDebug(
        const int64_t index,
        FILE *fp,
        const char *tbName,
        const SDbInfo* dbInfo,
        const int precision,
        TableDes *tableDes
        ) {
    int64_t start_time = getStartTime(precision);
    int64_t end_time = getEndTime(precision);

    if ((-1 == start_time) || (-1 == end_time)) {
        return -1;
    }

    
    int64_t rows = dumpTableDataDebugTsRange(index, fp, tbName, dbInfo->name,
                precision, tableDes, start_time, end_time);
    return rows;
}

// dump table (stable/child table/normal table) meta and data
int64_t dumpTable(
        const int64_t index,
        void  **taos_v,
        const SDbInfo *dbInfo,
        const bool belongStb,
        const char *stable,
        const TableDes *stbDes,
        const char *tbName,
        const int precision,
        char *dumpFilename,
        FILE *fp
        ) {
    if (0 == strlen(tbName)) {
        errorPrint("%s() LN%d, pass wrong tbname\n", __func__, __LINE__);
        return -1;
    }
    int numColsAndTags = 0;
    TableDes *tableDes = NULL;

    //
    // dump table meta (stable or child table or normal table)
    //

    // dump table schema which is created by using super table
    if (stable != NULL && stable[0] != '\0') {
        // super table
        if (!g_args.avro) {
            tableDes = (TableDes *)calloc(1, sizeof(TableDes)
                    + sizeof(ColDes) * TSDB_MAX_COLUMNS);
            if (NULL == tableDes) {
                errorPrint("%s() LN%d, memory allocation failed!\n",
                        __func__, __LINE__);
                return -1;
            }

            numColsAndTags = getTableDes(*taos_v,
                        dbInfo->name, tbName, tableDes, !belongStb);

            if (numColsAndTags < 0) {
                errorPrint("%s() LN%d, failed to get table[%s] schema\n",
                        __func__,
                        __LINE__,
                        tbName);
                free(tableDes);
                return -1;
            }

            dumpCreateMTableClause(dbInfo->name,
                    stable, tableDes, numColsAndTags, fp);
        }
    } else {
        // child table or normal table
        tableDes = (TableDes *)calloc(1, sizeof(TableDes)
                + sizeof(ColDes) * TSDB_MAX_COLUMNS);
        if (NULL == tableDes) {
            errorPrint("%s() LN%d, memory allocation failed!\n", __func__, __LINE__);
            return -1;
        }

        numColsAndTags = getTableDes(*taos_v,
                    dbInfo->name, tbName, tableDes, !belongStb);

        if (numColsAndTags < 0) {
            errorPrint("%s() LN%d, failed to get table[%s] schema\n",
                    __func__,
                    __LINE__,
                    tbName);
            free(tableDes);
            return -1;
        }

        if (g_args.avro) {
            // avro
            if (belongStb) {
                // child table
                if (0 != generateFilename(enAVRO_TBTAGS,
                        dumpFilename,
                        dbInfo, stable, tbName, 0)) {
                    return -1;
                }
                debugPrint("%s() LN%d dumpFilename: %s\n",
                        __func__, __LINE__, dumpFilename);
            } else {
                // normal-table
                if (0 != generateFilename(enAVRO_NTB,
                        dumpFilename, dbInfo, stable, tbName, 0)) {
                    return -1;
                }

                // create mfile for normal table
                if( 0 != createNTableMFile(dumpFilename, tableDes)) {
                    return -1;
                }
            }
            int32_t ret = dumpCreateTableClauseAvro(taos_v,
                    dumpFilename, tableDes, numColsAndTags, dbInfo->name);
            if (ret != 0) {
                if (tableDes) {
                    freeTbDes(tableDes, true);
                }
                errorPrint("%s() LN%d, call dumpCreateTableClauseAvro failed!\n",  __func__, __LINE__);
                return ret;
            }
        } else {
            int32_t ret = dumpCreateTableClause(taos_v, tableDes, numColsAndTags, fp, dbInfo->name);
            if (ret != 0) {
                if (tableDes) {
                    freeTbDes(tableDes, true);
                }
                errorPrint("%s() LN%d, call dumpCreateTableClause failed!\n",  __func__, __LINE__);
                return ret;
            }
        }
    }

    //
    // dump out data
    //
    int64_t totalRows = 0;
    if (!g_args.schemaonly) {
        if (g_args.avro) {
            if (NULL == tableDes) {
                tableDes = (TableDes *)calloc(1, sizeof(TableDes)
                        + sizeof(ColDes) * TSDB_MAX_COLUMNS);
                if (NULL == tableDes) {
                    errorPrint("%s() LN%d, memory allocation failed!\n",
                            __func__, __LINE__);
                    return -1;
                }
                numColsAndTags = getTableDesFromStbNative(
                            *taos_v, dbInfo->name,
                            stbDes, tbName, &tableDes);
                if (numColsAndTags < 0) {
                    errorPrint("%s() LN%d columns/tags count is %d\n",
                            __func__, __LINE__, numColsAndTags);
                    if (tableDes) {
                        freeTbDes(tableDes, true);
                        return -1;
                    }
                }
            }

            totalRows = dumpTableDataAvro(
                    index,
                    stable,
                    belongStb,
                    dbInfo, precision,
                    numColsAndTags, tableDes);
        } else {
            totalRows = dumpTableDataDebug(
                    index,
                    fp, tbName,
                    dbInfo, precision,
                    tableDes);
        }
    }

    if (tableDes) {
        freeTbDes(tableDes, true);
    }
    return totalRows;
}

int64_t dumpTableNotBelong(
        int64_t index,
        void **taos_v, SDbInfo *dbInfo, char *ntbName) {
    int64_t count = 0;

    char dumpFilename[MAX_PATH_LEN] = {0};
    FILE *fp = NULL;

    if (g_args.avro) {
        if (0 == strlen(ntbName)) {
            errorPrint("%s() LN%d, pass wrong tbname, length:0\n",
                    __func__, __LINE__);
            return -1;
        }
        // gen meta file name
        if (0 != generateFilename(enAVRO_NTB,
                dumpFilename, dbInfo, NULL, ntbName, index)) {
            return -1;
        }
        count = dumpTable(
                index,
                taos_v,
                dbInfo,
                false,
                NULL,
                NULL,
                ntbName,
                getPrecisionByString(dbInfo->precision),
                dumpFilename,
                NULL);
    } else {
        // AVRO_UNKNOWN is save with sql clause
        if (0 != generateFilename(enAVRO_UNKNOWN,
                dumpFilename, dbInfo, NULL, ntbName, 0)) {
            return -1;
        }

        fp = fopen(dumpFilename, "w");
        if (fp == NULL) {
            errorPrint("%s() LN%d, failed to open file %s. "
                    "Errno is %d. Reason is %s.\n",
                    __func__, __LINE__, dumpFilename, errno, strerror(errno));
            return -1;
        }

        if (0 == strlen(ntbName)) {
            errorPrint("%s() LN%d, pass wrong tbname\n", __func__, __LINE__);
            fclose(fp);
            return -1;
        }
        count = dumpTable(
                index,
                taos_v,
                dbInfo,
                false,
                NULL,
                NULL,
                ntbName,
                getPrecisionByString(dbInfo->precision),
                NULL,
                fp);
        fclose(fp);
    }
    if (count > 0) {
        atomic_add_fetch_64(&g_totalDumpOutRows, count);
        return 0;
    }

    return count;
}

static int createMTableAvroHeadImp(
        void  **taos_v,
        const char *dbName,
        const char *stable,
        const TableDes *stbTableDes,
        const char *tbName,
        avro_file_writer_t writer,
        avro_value_iface_t *wface) {
    if (0 == strlen(tbName)) {
        errorPrint("%s() LN%d, pass wrong tbname\n", __func__, __LINE__);
        return -1;
    }

    avro_value_t record;
    avro_generic_value_new(wface, &record);

    avro_value_t value, branch;

    if (!g_args.loose_mode) {
        if (0 != avro_value_get_by_name(
                    &record, "stbname", &value, NULL)) {
            errorPrint("%s() LN%d, avro_value_get_by_name(..%s..) failed",
                    __func__, __LINE__, "stbname");
            return -1;
        }

        avro_value_set_branch(&value, 1, &branch);
        char* outSName = (char*)stable;
        char stableName[TSDB_TABLE_NAME_LEN + 1];
        if(g_args.dotReplace && replaceCopy(stableName, (char*)stable)) {
            outSName = stableName;
        }
        avro_value_set_string(&branch, outSName);
    }

    if (0 != avro_value_get_by_name(
                &record, "tbname", &value, NULL)) {
        errorPrint("%s() LN%d, avro_value_get_by_name(..%s..) failed",
                __func__, __LINE__, "tbname");
        return -1;
    }

    avro_value_set_branch(&value, 1, &branch);

    char* outName = (char*)tbName;
    char tableName[TSDB_TABLE_NAME_LEN + 1];
    if(g_args.dotReplace && replaceCopy(tableName, (char*)tbName)) {
        outName = tableName;
    }
    avro_value_set_string(&branch, outName);

    TableDes *subTableDes = (TableDes *) calloc(1, sizeof(TableDes)
            + sizeof(ColDes) * (stbTableDes->columns + stbTableDes->tags));
    if (NULL == subTableDes) {
        errorPrint("%s() LN%d, memory allocation failed!\n", __func__, __LINE__);
        return -1;
    }

    getTableDesFromStbNative(*taos_v, dbName,
                stbTableDes,
                tbName,
                &subTableDes);

    for (int tag = 0; tag < subTableDes->tags; tag++) {
        debugPrint("%s() LN%d, sub table %s no. %d tags is %s, "
                   "type is %d, value is %s\n",
                __func__, __LINE__, tbName, tag,
                subTableDes->cols[subTableDes->columns + tag].field,
                subTableDes->cols[subTableDes->columns + tag].type,
                subTableDes->cols[subTableDes->columns + tag].value);

        char tmpBuf[MIDDLE_BUFF_LEN] = {0};
        snprintf(tmpBuf, MIDDLE_BUFF_LEN, "tag%d", tag);

        if (0 != avro_value_get_by_name(
                    &record, tmpBuf, &value, NULL)) {
            errorPrint("%s() LN%d, avro_value_get_by_name(..%s..) failed\n",
                    __func__, __LINE__,
                    subTableDes->cols[subTableDes->columns + tag].field);
        }

        avro_value_t firsthalf, secondhalf;
        uint8_t u8Temp = 0;
        uint16_t u16Temp = 0;
        uint32_t u32Temp = 0;
        uint64_t u64Temp = 0;
        memset(&firsthalf, 0, sizeof(avro_value_t));
        memset(&secondhalf, 0, sizeof(avro_value_t));


        int type = subTableDes->cols[subTableDes->columns + tag].type;
        switch (type) {
            case TSDB_DATA_TYPE_BOOL:
                if (0 == strncmp(
                            subTableDes->cols[subTableDes->columns+tag].note,
                            "NUL", 3)) {
                    avro_value_set_branch(&value, 0, &branch);
                    avro_value_set_null(&branch);
                } else {
                    avro_value_set_branch(&value, 1, &branch);
                    int tmp = atoi((const char *)
                                subTableDes->cols[subTableDes->columns+tag].value);
                    verbosePrint("%s() LN%d, before set_bool() tmp=%d\n",
                            __func__, __LINE__, (int)tmp);
                    avro_value_set_boolean(&branch, (tmp)?1:0);
                }
                break;

            case TSDB_DATA_TYPE_TINYINT:
                if (0 == strncmp(
                            subTableDes->cols[subTableDes->columns+tag].note,
                            "NUL", 3)) {
                    avro_value_set_branch(&value, 0, &branch);
                    avro_value_set_null(&branch);
                } else {
                    avro_value_set_branch(&value, 1, &branch);
                    avro_value_set_int(&branch,
                            (int8_t)atoi((const char *)
                                subTableDes->cols[subTableDes->columns
                                + tag].value));
                }
                break;

            case TSDB_DATA_TYPE_SMALLINT:
                if (0 == strncmp(
                            subTableDes->cols[subTableDes->columns+tag].note,
                            "NUL", 3)) {
                    avro_value_set_branch(&value, 0, &branch);
                    avro_value_set_null(&branch);
                } else {
                    avro_value_set_branch(&value, 1, &branch);
                    avro_value_set_int(&branch,
                            (int16_t)atoi((const char *)
                                subTableDes->cols[subTableDes->columns
                                + tag].value));
                }
                break;

            case TSDB_DATA_TYPE_INT:
                if (0 == strncmp(
                            subTableDes->cols[subTableDes->columns+tag].note,
                            "NUL", 3)) {
                    avro_value_set_branch(&value, 0, &branch);
                    avro_value_set_null(&branch);
                } else {
                    avro_value_set_branch(&value, 1, &branch);
                    avro_value_set_int(&branch,
                            (int32_t)atoi((const char *)
                                subTableDes->cols[subTableDes->columns
                                + tag].value));
                }
                break;

            case TSDB_DATA_TYPE_BIGINT:
                if (0 == strncmp(
                            subTableDes->cols[subTableDes->columns+tag].note,
                            "NUL", 3)) {
                    avro_value_set_branch(&value, 0, &branch);
                    avro_value_set_null(&branch);
                } else {
                    avro_value_set_branch(&value, 1, &branch);
                    avro_value_set_long(&branch,
                            (int64_t)atoll((const char *)
                                subTableDes->cols[subTableDes->columns + tag].value));
                }
                break;

            case TSDB_DATA_TYPE_FLOAT:
                if (0 == strncmp(
                            subTableDes->cols[subTableDes->columns+tag].note,
                            "NUL", 3)) {
                    avro_value_set_branch(&value, 0, &branch);
                    avro_value_set_null(&branch);
                } else {
                    avro_value_set_branch(&value, 1, &branch);
                    if (subTableDes->cols[subTableDes->columns + tag].var_value) {
                        avro_value_set_float(&branch,
                                atof(subTableDes->cols[subTableDes->columns
                                    + tag].var_value));
                    } else {
                        avro_value_set_float(&branch,
                                atof(subTableDes->cols[subTableDes->columns
                                    + tag].value));
                    }
                }
                break;

            case TSDB_DATA_TYPE_DOUBLE:
                if (0 == strncmp(
                            subTableDes->cols[subTableDes->columns+tag].note,
                            "NUL", 3)) {
                    avro_value_set_branch(&value, 0, &branch);
                    avro_value_set_null(&branch);
                } else {
                    avro_value_set_branch(&value, 1, &branch);
                    if (subTableDes->cols[subTableDes->columns + tag].var_value) {
                        avro_value_set_double(&branch,
                                atof(subTableDes->cols[subTableDes->columns
                                    + tag].var_value));
                    } else {
                        avro_value_set_double(&branch,
                                atof(subTableDes->cols[subTableDes->columns
                                    + tag].value));
                    }
                }
                break;

            case TSDB_DATA_TYPE_BINARY:
                if (0 == strncmp(
                            subTableDes->cols[subTableDes->columns+tag].note,
                            "NUL", 3)) {
                    avro_value_set_branch(&value, 0, &branch);
                    avro_value_set_null(&branch);
                } else {
                    avro_value_set_branch(&value, 1, &branch);
                    if (subTableDes->cols[subTableDes->columns + tag].var_value) {
                        avro_value_set_string(&branch,
                                subTableDes->cols[subTableDes->columns
                                + tag].var_value);
                    } else {
                        avro_value_set_string(&branch,
                                subTableDes->cols[subTableDes->columns
                                + tag].value);
                    }
                }
                break;

            case TSDB_DATA_TYPE_NCHAR:
            case TSDB_DATA_TYPE_JSON:
            case TSDB_DATA_TYPE_VARBINARY:
            case TSDB_DATA_TYPE_GEOMETRY:
                if (0 == strncmp(
                            subTableDes->cols[subTableDes->columns+tag].note,
                            "NUL", 3)) {
                    avro_value_set_branch(&value, 0, &branch);
                    avro_value_set_null(&branch);
                } else {
                    avro_value_set_branch(&value, 1, &branch);
                    if (subTableDes->cols[subTableDes->columns + tag].var_value) {
                        size_t nlen = strlen(
                                subTableDes->cols[subTableDes->columns
                                + tag].var_value);
                        char *bytes = malloc(nlen+1);
                        TOOLS_ASSERT(bytes);

                        memcpy(bytes,
                                subTableDes->cols[subTableDes->columns
                                + tag].var_value,
                                nlen);
                        bytes[nlen] = 0;
                        avro_value_set_bytes(&branch, bytes, nlen);
                        free(bytes);
                    } else {
                        avro_value_set_bytes(&branch,
                                subTableDes->cols[subTableDes->columns + tag].value,
                                strlen(subTableDes->cols[subTableDes->columns
                                    + tag].value));
                    }
                }
                break;

            case TSDB_DATA_TYPE_TIMESTAMP:
                if (0 == strncmp(
                            subTableDes->cols[subTableDes->columns+tag].note,
                            "NUL", 3)) {
                    avro_value_set_branch(&value, 0, &branch);
                    avro_value_set_null(&branch);
                } else {
                    avro_value_set_branch(&value, 1, &branch);
                    avro_value_set_long(&branch,
                            (int64_t)atoll((const char *)
                                subTableDes->cols[subTableDes->columns + tag].value));
                }
                break;

            case TSDB_DATA_TYPE_UTINYINT:
                if (0 == strncmp(
                            subTableDes->cols[subTableDes->columns+tag].note,
                            "NUL", 3)) {
                    avro_value_set_branch(&value, 0, &branch);
                    avro_value_set_null(&branch);
                } else {
                    avro_value_set_branch(&value, 1, &branch);
                    u8Temp = (int8_t)atoi((const char *)
                            subTableDes->cols[subTableDes->columns + tag].value);

                    int8_t n8tmp = (int8_t)(u8Temp - SCHAR_MAX);
                    avro_value_append(&branch, &firsthalf, NULL);
                    avro_value_set_int(&firsthalf, n8tmp);
                    debugPrint("%s() LN%d, first half is: %d, ",
                            __func__, __LINE__, n8tmp);
                    avro_value_append(&branch, &secondhalf, NULL);
                    avro_value_set_int(&secondhalf, (int32_t)SCHAR_MAX);
                    debugPrint("second half is: %d\n", SCHAR_MAX);
                }

                break;

            case TSDB_DATA_TYPE_USMALLINT:
                if (0 == strncmp(
                            subTableDes->cols[subTableDes->columns+tag].note,
                            "NUL", 3)) {
                    avro_value_set_branch(&value, 0, &branch);
                    avro_value_set_null(&branch);
                } else {
                    avro_value_set_branch(&value, 1, &branch);
                    u16Temp = (int16_t)atoi((const char *)
                            subTableDes->cols[subTableDes->columns + tag].value);

                    int16_t n16tmp = (int16_t)(u16Temp - SHRT_MAX);
                    avro_value_append(&branch, &firsthalf, NULL);
                    avro_value_set_int(&firsthalf, n16tmp);
                    debugPrint("%s() LN%d, first half is: %d, ",
                            __func__, __LINE__, n16tmp);
                    avro_value_append(&branch, &secondhalf, NULL);
                    avro_value_set_int(&secondhalf, (int32_t)SHRT_MAX);
                    debugPrint("second half is: %d\n", SHRT_MAX);
                }

                break;

            case TSDB_DATA_TYPE_UINT:
                if (0 == strncmp(
                            subTableDes->cols[subTableDes->columns+tag].note,
                            "NUL", 3)) {
                    avro_value_set_branch(&value, 0, &branch);
                    avro_value_set_null(&branch);
                } else {
                    avro_value_set_branch(&value, 1, &branch);
                    u32Temp = (int32_t)atoi((const char *)
                            subTableDes->cols[subTableDes->columns + tag].value);

                    int32_t n32tmp = (int32_t)(u32Temp - INT_MAX);
                    avro_value_append(&branch, &firsthalf, NULL);
                    avro_value_set_int(&firsthalf, n32tmp);
                    debugPrint("%s() LN%d, first half is: %d, ",
                            __func__, __LINE__, n32tmp);
                    avro_value_append(&branch, &secondhalf, NULL);
                    avro_value_set_int(&secondhalf, (int32_t)INT_MAX);
                    debugPrint("second half is: %d\n", INT_MAX);
                }

                break;

            case TSDB_DATA_TYPE_UBIGINT:
                if (0 == strncmp(
                            subTableDes->cols[subTableDes->columns+tag].note,
                            "NUL", 3)) {
                    avro_value_set_branch(&value, 0, &branch);
                    avro_value_set_null(&branch);
                } else {
                    avro_value_set_branch(&value, 1, &branch);
                    char *eptr;
                    u64Temp = strtoull((const char *)
                            subTableDes->cols[subTableDes->columns + tag].value,
                            &eptr, 10);

                    int64_t n64tmp = (int64_t)(u64Temp - LONG_MAX);
                    avro_value_append(&branch, &firsthalf, NULL);
                    avro_value_set_long(&firsthalf, n64tmp);
                    debugPrint("%s() LN%d, first half is: %"PRId64", ",
                            __func__, __LINE__, n64tmp);
                    avro_value_append(&branch, &secondhalf, NULL);
                    avro_value_set_long(&secondhalf, (int64_t)LONG_MAX);
                    debugPrint("second half is: %"PRId64"\n", (int64_t)LONG_MAX);
                }

                break;

            default:
                errorPrint("Unknown type: %d\n", type);
                break;
        }
    }

    if (0 != avro_file_writer_append_value(writer, &record)) {
        errorPrint("%s() LN%d, Unable to write record to file. Message: %s\n",
                __func__, __LINE__,
                avro_strerror());
    }
    avro_value_decref(&record);
    freeTbDes(subTableDes, true);

    return 0;
}

static int createMTableAvroHeadSpecified(
        void **taos_v,
        char *dumpFilename,
        const char *dbName,
        const char *stable,
        const char *specifiedTb) {
    if (0 == strlen(stable)) {
        errorPrint("%s() LN%d, pass wrong tbname\n", __func__, __LINE__);
        return -1;
    }
    TableDes *stbTableDes = (TableDes *)calloc(1, sizeof(TableDes)
            + sizeof(ColDes) * TSDB_MAX_COLUMNS);
    if (NULL == stbTableDes) {
        errorPrint("%s() LN%d, memory allocation failed!\n", __func__, __LINE__);
        return -1;
    }


    getTableDes(*taos_v, dbName, stable, stbTableDes, false);

    char *jsonTagsSchema = NULL;
    int32_t ret = 0;
    if(g_args.loose_mode) {
        ret = convertTbTagsDesToJsonLoose(dbName, stable, stbTableDes, &jsonTagsSchema);
    } else {
        ret = convertTbTagsDesToJson(     dbName, stable, stbTableDes, &jsonTagsSchema);
    }
    if (ret) {
        errorPrint("%s() LN%d, convertTbTagsDesToJsonWrap failed\n",
                __func__,
                __LINE__);
        tfree(jsonTagsSchema);
        freeTbDes(stbTableDes, true);
        return -1;
    }

    debugPrint("tagsJson:\n%s\n", jsonTagsSchema);

    avro_schema_t schema;
    RecordSchema *recordSchema;
    avro_file_writer_t db;

    avro_value_iface_t *wface = prepareAvroWface(
            dumpFilename,
            jsonTagsSchema, &schema, &recordSchema, &db);

    if (specifiedTb) {
        createMTableAvroHeadImp(
                taos_v, dbName, stable,
                stbTableDes,
                specifiedTb, db, wface);
    }
    

    avro_value_iface_decref(wface);
    freeRecordSchema(recordSchema);
    avro_file_writer_close(db);
    avro_schema_decref(schema);

    tfree(jsonTagsSchema);

    ret = -1;
    char *stbJson = tableDesToJson(stbTableDes);
    if (stbJson) {
        strcat(dumpFilename, MFILE_EXT);
        ret = writeFile(dumpFilename, stbJson);
        free(stbJson);
        stbJson = NULL;
    }

    freeTbDes(stbTableDes, true);

    return ret;
}

static int64_t fillTbNameArrNative(
        TAOS *taos,
        char *command,
        char **tbNameArr,
        const char *stable,
        const int64_t preCount) {
    int32_t code = -1;
    TAOS_RES *res = taosQuery(taos, command, &code);
    if (code) {
        errorPrint("%s() LN%d, fillTbNameArrNative failed to run command <%s>. "
                "code: 0x%08x, reason: %s\n",
            __func__, __LINE__, command, taos_errno(res), taos_errstr(res));
        taos_free_result(res);
        return -1;
    }

    TAOS_ROW row = NULL;
    int64_t  n = 0;

    int currentPercent = 0;
    int percentComplete = 0;

    while ((row = taos_fetch_row(res)) != NULL) {
        int32_t *lengths = taos_fetch_lengths(res);
        // calc name len
        int32_t len = lengths[TSDB_SHOW_TABLES_NAME_INDEX];
        if (len <= 0) {
            errorPrint("%s() LN%d, fetch_row() get %d length!\n",
                    __func__, __LINE__, len);
            continue;
        }
        // malloc and copy
        tbNameArr[n] = calloc(len + 1, 1); // add string end
        strncpy(tbNameArr[n], (char *)row[TSDB_SHOW_TABLES_NAME_INDEX], len);

        debugPrint("child table name: %s. %"PRId64" of stable: %s\n",
                tbNameArr[n], n, stable);
        // tb count add and check 
        if(++n == preCount) {
            break;
        }

        currentPercent = (n * 100 / preCount);

        if (currentPercent > percentComplete) {
            infoPrint("connection %p fetched %d%% of %s' tbname\n",
                    taos, currentPercent, stable);
            percentComplete = currentPercent;
        }
    }

    if (preCount == n) {
        okPrint("total %"PRId64" sub-table's name of stable: %s fetched\n", n, stable);
    } else {
        errorPrint("%d%% - total %"PRId64" sub-table's names of stable: %s fetched\n",
            percentComplete, n, stable);
    }

    taos_free_result(res);
    return n;
}

static int64_t fillTbNameArr(
        void **taos_v, char **tbNameArr,
        const SDbInfo *dbInfo,
        const char *stable,
        int64_t preCount) {
    //         
    char *command2 = calloc(1, TSDB_MAX_ALLOWED_SQL_LEN);
    if (NULL == command2) {
        errorPrint("%s() LN%d, memory allocation failed\n", __func__, __LINE__);
        return -1;
    }


    snprintf(command2, TSDB_MAX_ALLOWED_SQL_LEN,
            g_args.db_escape_char
            ? "SELECT DISTINCT(TBNAME) FROM `%s`.%s%s%s "
            : "SELECT DISTINCT(TBNAME) FROM %s.%s%s%s ",
            dbInfo->name, g_escapeChar, stable, g_escapeChar);

    debugPrint("%s() LN%d, run command <%s>.\n",
                __func__, __LINE__, command2);

     int64_t ntbCount = fillTbNameArrNative(
                *taos_v, command2, tbNameArr, stable, preCount);
    infoPrint("The number of tables of %s be filled is %"PRId64"!\n",
            stable, ntbCount);

    free(command2);
    return ntbCount;
}


// old createMTableAvroHeadImp
static int writeTagsToAvro(
            const char *dbName,
            const TableDes *stbDes,
            const TableDes *tbDes,
            avro_file_writer_t writer,
            avro_value_iface_t *wface) {
    // avro 
    avro_value_t record;
    avro_generic_value_new(wface, &record);
    avro_value_t value, branch;

    if (!g_args.loose_mode) {
        if (0 != avro_value_get_by_name(
                    &record, "stbname", &value, NULL)) {
            errorPrint("%s() LN%d, avro_value_get_by_name(..%s..) failed",
                    __func__, __LINE__, "stbname");
            return -1;
        }

        avro_value_set_branch(&value, 1, &branch);
        char* outSName = (char*)stbDes->name;
        char stableName[TSDB_TABLE_NAME_LEN + 1];
        if(g_args.dotReplace && replaceCopy(stableName, (char*)stbDes->name)) {
            outSName = stableName;
        }
        avro_value_set_string(&branch, outSName);
    }

    if (0 != avro_value_get_by_name(
                &record, "tbname", &value, NULL)) {
        errorPrint("%s() LN%d, avro_value_get_by_name(..%s..) failed",
                __func__, __LINE__, "tbname");
        return -1;
    }

    avro_value_set_branch(&value, 1, &branch);

    char* outName = (char*)tbDes->name;
    char tableName[TSDB_TABLE_NAME_LEN + 1];
    if(g_args.dotReplace && replaceCopy(tableName, (char*)tbDes->name)) {
        outName = tableName;
    }
    avro_value_set_string(&branch, outName);

    for (int tag = 0; tag < tbDes->tags; tag++) {
        debugPrint("%s() LN%d, sub table %s no. %d tags is %s, "
                   "type is %d, value is %s\n",
                __func__, __LINE__, tbDes->name, tag,
                tbDes->cols[tbDes->columns + tag].field,
                tbDes->cols[tbDes->columns + tag].type,
                tbDes->cols[tbDes->columns + tag].value);

        char tmpBuf[MIDDLE_BUFF_LEN] = {0};
        snprintf(tmpBuf, MIDDLE_BUFF_LEN, "tag%d", tag);

        if (0 != avro_value_get_by_name(
                    &record, tmpBuf, &value, NULL)) {
            errorPrint("%s() LN%d, avro_value_get_by_name(..%s..) failed\n",
                    __func__, __LINE__,
                    tbDes->cols[tbDes->columns + tag].field);
        }

        avro_value_t firsthalf, secondhalf;
        uint8_t u8Temp = 0;
        uint16_t u16Temp = 0;
        uint32_t u32Temp = 0;
        uint64_t u64Temp = 0;
        memset(&firsthalf, 0, sizeof(avro_value_t));
        memset(&secondhalf, 0, sizeof(avro_value_t));

        int type = tbDes->cols[tbDes->columns + tag].type;
        switch (type) {
            case TSDB_DATA_TYPE_BOOL:
                if (0 == strncmp(
                            tbDes->cols[tbDes->columns+tag].note,
                            "NUL", 3)) {
                    avro_value_set_branch(&value, 0, &branch);
                    avro_value_set_null(&branch);
                } else {
                    avro_value_set_branch(&value, 1, &branch);
                    int tmp = atoi((const char *)
                                tbDes->cols[tbDes->columns+tag].value);
                    verbosePrint("%s() LN%d, before set_bool() tmp=%d\n",
                            __func__, __LINE__, (int)tmp);
                    avro_value_set_boolean(&branch, (tmp)?1:0);
                }
                break;

            case TSDB_DATA_TYPE_TINYINT:
                if (0 == strncmp(
                            tbDes->cols[tbDes->columns+tag].note,
                            "NUL", 3)) {
                    avro_value_set_branch(&value, 0, &branch);
                    avro_value_set_null(&branch);
                } else {
                    avro_value_set_branch(&value, 1, &branch);
                    avro_value_set_int(&branch,
                            (int8_t)atoi((const char *)
                                tbDes->cols[tbDes->columns
                                + tag].value));
                }
                break;

            case TSDB_DATA_TYPE_SMALLINT:
                if (0 == strncmp(
                            tbDes->cols[tbDes->columns+tag].note,
                            "NUL", 3)) {
                    avro_value_set_branch(&value, 0, &branch);
                    avro_value_set_null(&branch);
                } else {
                    avro_value_set_branch(&value, 1, &branch);
                    avro_value_set_int(&branch,
                            (int16_t)atoi((const char *)
                                tbDes->cols[tbDes->columns
                                + tag].value));
                }
                break;

            case TSDB_DATA_TYPE_INT:
                if (0 == strncmp(
                            tbDes->cols[tbDes->columns+tag].note,
                            "NUL", 3)) {
                    avro_value_set_branch(&value, 0, &branch);
                    avro_value_set_null(&branch);
                } else {
                    avro_value_set_branch(&value, 1, &branch);
                    avro_value_set_int(&branch,
                            (int32_t)atoi((const char *)
                                tbDes->cols[tbDes->columns
                                + tag].value));
                }
                break;

            case TSDB_DATA_TYPE_BIGINT:
                if (0 == strncmp(
                            tbDes->cols[tbDes->columns+tag].note,
                            "NUL", 3)) {
                    avro_value_set_branch(&value, 0, &branch);
                    avro_value_set_null(&branch);
                } else {
                    avro_value_set_branch(&value, 1, &branch);
                    avro_value_set_long(&branch,
                            (int64_t)atoll((const char *)
                                tbDes->cols[tbDes->columns + tag].value));
                }
                break;

            case TSDB_DATA_TYPE_FLOAT:
                if (0 == strncmp(
                            tbDes->cols[tbDes->columns+tag].note,
                            "NUL", 3)) {
                    avro_value_set_branch(&value, 0, &branch);
                    avro_value_set_null(&branch);
                } else {
                    avro_value_set_branch(&value, 1, &branch);
                    if (tbDes->cols[tbDes->columns + tag].var_value) {
                        avro_value_set_float(&branch,
                                atof(tbDes->cols[tbDes->columns
                                    + tag].var_value));
                    } else {
                        avro_value_set_float(&branch,
                                atof(tbDes->cols[tbDes->columns
                                    + tag].value));
                    }
                }
                break;

            case TSDB_DATA_TYPE_DOUBLE:
                if (0 == strncmp(
                            tbDes->cols[tbDes->columns+tag].note,
                            "NUL", 3)) {
                    avro_value_set_branch(&value, 0, &branch);
                    avro_value_set_null(&branch);
                } else {
                    avro_value_set_branch(&value, 1, &branch);
                    if (tbDes->cols[tbDes->columns + tag].var_value) {
                        avro_value_set_double(&branch,
                                atof(tbDes->cols[tbDes->columns
                                    + tag].var_value));
                    } else {
                        avro_value_set_double(&branch,
                                atof(tbDes->cols[tbDes->columns
                                    + tag].value));
                    }
                }
                break;

            case TSDB_DATA_TYPE_BINARY:
                if (0 == strncmp(
                            tbDes->cols[tbDes->columns+tag].note,
                            "NUL", 3)) {
                    avro_value_set_branch(&value, 0, &branch);
                    avro_value_set_null(&branch);
                } else {
                    avro_value_set_branch(&value, 1, &branch);
                    if (tbDes->cols[tbDes->columns + tag].var_value) {
                        avro_value_set_string(&branch,
                                tbDes->cols[tbDes->columns
                                + tag].var_value);
                    } else {
                        avro_value_set_string(&branch,
                                tbDes->cols[tbDes->columns
                                + tag].value);
                    }
                }
                break;

            case TSDB_DATA_TYPE_NCHAR:
            case TSDB_DATA_TYPE_JSON:
            case TSDB_DATA_TYPE_VARBINARY:
            case TSDB_DATA_TYPE_GEOMETRY:
                if (0 == strncmp(
                            tbDes->cols[tbDes->columns+tag].note,
                            "NUL", 3)) {
                    avro_value_set_branch(&value, 0, &branch);
                    avro_value_set_null(&branch);
                } else {
                    avro_value_set_branch(&value, 1, &branch);
                    if (tbDes->cols[tbDes->columns + tag].var_value) {
                        size_t nlen = strlen(
                                tbDes->cols[tbDes->columns
                                + tag].var_value);
                        char *bytes = malloc(nlen+1);
                        TOOLS_ASSERT(bytes);

                        memcpy(bytes,
                                tbDes->cols[tbDes->columns
                                + tag].var_value,
                                nlen);
                        bytes[nlen] = 0;
                        avro_value_set_bytes(&branch, bytes, nlen);
                        free(bytes);
                    } else {
                        avro_value_set_bytes(&branch,
                                (void *)tbDes->cols[tbDes->columns + tag].value,
                                strlen(tbDes->cols[tbDes->columns + tag].value));
                    }
                }
                break;

            case TSDB_DATA_TYPE_TIMESTAMP:
                if (0 == strncmp(
                            tbDes->cols[tbDes->columns+tag].note,
                            "NUL", 3)) {
                    avro_value_set_branch(&value, 0, &branch);
                    avro_value_set_null(&branch);
                } else {
                    avro_value_set_branch(&value, 1, &branch);
                    avro_value_set_long(&branch,
                            (int64_t)atoll((const char *)
                                tbDes->cols[tbDes->columns + tag].value));
                }
                break;

            case TSDB_DATA_TYPE_UTINYINT:
                if (0 == strncmp(
                            tbDes->cols[tbDes->columns+tag].note,
                            "NUL", 3)) {
                    avro_value_set_branch(&value, 0, &branch);
                    avro_value_set_null(&branch);
                } else {
                    avro_value_set_branch(&value, 1, &branch);
                    u8Temp = (int8_t)atoi((const char *)
                            tbDes->cols[tbDes->columns + tag].value);

                    int8_t n8tmp = (int8_t)(u8Temp - SCHAR_MAX);
                    avro_value_append(&branch, &firsthalf, NULL);
                    avro_value_set_int(&firsthalf, n8tmp);
                    debugPrint("%s() LN%d, first half is: %d, ",
                            __func__, __LINE__, n8tmp);
                    avro_value_append(&branch, &secondhalf, NULL);
                    avro_value_set_int(&secondhalf, (int32_t)SCHAR_MAX);
                    debugPrint("second half is: %d\n", SCHAR_MAX);
                }

                break;

            case TSDB_DATA_TYPE_USMALLINT:
                if (0 == strncmp(
                            tbDes->cols[tbDes->columns+tag].note,
                            "NUL", 3)) {
                    avro_value_set_branch(&value, 0, &branch);
                    avro_value_set_null(&branch);
                } else {
                    avro_value_set_branch(&value, 1, &branch);
                    u16Temp = (int16_t)atoi((const char *)
                            tbDes->cols[tbDes->columns + tag].value);

                    int16_t n16tmp = (int16_t)(u16Temp - SHRT_MAX);
                    avro_value_append(&branch, &firsthalf, NULL);
                    avro_value_set_int(&firsthalf, n16tmp);
                    debugPrint("%s() LN%d, first half is: %d, ",
                            __func__, __LINE__, n16tmp);
                    avro_value_append(&branch, &secondhalf, NULL);
                    avro_value_set_int(&secondhalf, (int32_t)SHRT_MAX);
                    debugPrint("second half is: %d\n", SHRT_MAX);
                }

                break;

            case TSDB_DATA_TYPE_UINT:
                if (0 == strncmp(
                            tbDes->cols[tbDes->columns+tag].note,
                            "NUL", 3)) {
                    avro_value_set_branch(&value, 0, &branch);
                    avro_value_set_null(&branch);
                } else {
                    avro_value_set_branch(&value, 1, &branch);
                    u32Temp = (int32_t)atoi((const char *)
                            tbDes->cols[tbDes->columns + tag].value);

                    int32_t n32tmp = (int32_t)(u32Temp - INT_MAX);
                    avro_value_append(&branch, &firsthalf, NULL);
                    avro_value_set_int(&firsthalf, n32tmp);
                    debugPrint("%s() LN%d, first half is: %d, ",
                            __func__, __LINE__, n32tmp);
                    avro_value_append(&branch, &secondhalf, NULL);
                    avro_value_set_int(&secondhalf, (int32_t)INT_MAX);
                    debugPrint("second half is: %d\n", INT_MAX);
                }

                break;

            case TSDB_DATA_TYPE_UBIGINT:
                if (0 == strncmp(
                            tbDes->cols[tbDes->columns+tag].note,
                            "NUL", 3)) {
                    avro_value_set_branch(&value, 0, &branch);
                    avro_value_set_null(&branch);
                } else {
                    avro_value_set_branch(&value, 1, &branch);
                    char *eptr;
                    u64Temp = strtoull((const char *)
                            tbDes->cols[tbDes->columns + tag].value,
                            &eptr, 10);

                    int64_t n64tmp = (int64_t)(u64Temp - LONG_MAX);
                    avro_value_append(&branch, &firsthalf, NULL);
                    avro_value_set_long(&firsthalf, n64tmp);
                    debugPrint("%s() LN%d, first half is: %"PRId64", ",
                            __func__, __LINE__, n64tmp);
                    avro_value_append(&branch, &secondhalf, NULL);
                    avro_value_set_long(&secondhalf, (int64_t)LONG_MAX);
                    debugPrint("second half is: %"PRId64"\n", (int64_t)LONG_MAX);
                }

                break;

            default:
                errorPrint("Unknown type: %d\n", type);
                break;
        }
    }

    if (0 != avro_file_writer_append_value(writer, &record)) {
        errorPrint("%s() LN%d, Unable to write record to file. Message: %s\n",
                __func__, __LINE__,
                avro_strerror());
    }
    avro_value_decref(&record);

    return 0;
}

// open query with native or websocket
void* openQuery(void** taos_v, const char * sql) {
    int32_t code = -1;
    TAOS_RES* res = taosQuery(*taos_v, sql, &code);
    if (code != 0) {
        taos_free_result(res);
        errorPrint("open query: %s execute failed. errcode=%d\n", sql, code);
        return NULL;
    }
    return res;
}

// close query and free result
void closeQuery(void* res) {
    if(res) {
        taos_free_result(res);
    }
}

// read next table tags to tbDes
int readNextTableDesNative(void* res, TableDes* tbDes) {
    // tbname, tagName , tagValue
    TAOS_ROW row = NULL;
    int index = 0;
    while( index < tbDes->tags && NULL != (row = taos_fetch_row(res))) {
        // tbname changed check
        int* lengths = taos_fetch_lengths(res);
        if(tbDes->name[0] == 0) {
            // first set tbName
            strncpy(tbDes->name, row[0], lengths[0]);
        } else {
            // compare tbname change   
            if(!(strncmp(tbDes->name, row[0], lengths[0]) == 0 
               && tbDes->name[lengths[0]] == 0)){
                // tbname cnanged, break
                break;
            }
        }

        // copy tagname
        if (NULL == row[2]) {
            strcpy(tbDes->cols[index].value, "NULL");
            strcpy(tbDes->cols[index].note , "NUL");
        } else if (0 != processFieldsValueV3(index, tbDes, row[2], lengths[2])) {
            errorPrint("%s() LN%d, call processFieldsValueV3 tag_value: %p\n",
                    __func__, __LINE__, row[1]);
            return -1;
        }
        index++;
    }

    // check tags count corrent
    if(row && index != tbDes->tags) {
        errorPrint("child table %s read tags(%d) not equal stable tags (%d).", 
                    tbDes->name, index, tbDes->tags);
        return -1;
    }

    return index;
}

int32_t readRow(void *res, int32_t idx, int32_t col, uint32_t *len, char **data) {
  TAOS_ROW row = NULL;
  int32_t  i = 0;
  while (NULL != (row = taos_fetch_row(res))) {
    // check
    if (i < idx) {
      continue;
    }

    // set
    int32_t *lens = taos_fetch_lengths(res);
    *data = row[col];
    *len = lens[col];
    break;

    // move next
    i++;
  }

  return 0;
}


#define SQL_LEN 512
static int dumpStableMeta(
        void **taos_v,
        const SDbInfo *dbInfo,
        TableDes *stbDes,
        char **tbNameArr,
        int64_t tbCount) {
    // valid
    char * stable = stbDes->name;        
    if (0 == stable[0]) {
        errorPrint("%s() LN%d, pass wrong tbname\n", __func__, __LINE__);
        return -1;
    }

    // dump file name .avro-tbtags
    char dumpFilename[MAX_PATH_LEN] = {0};
    if (0 != generateFilename(enAVRO_TBTAGS, dumpFilename,
            dbInfo, stable, stable, 0)) {
        return -1;
    }
    debugPrint("%s() LN%d dumpFilename: %s\n",
            __func__, __LINE__, dumpFilename);

    // gen tags json
    char *jsonTagsSchema = NULL;
    int32_t ret = 0;
    if(g_args.loose_mode) {
        ret = convertTbTagsDesToJsonLoose(dbInfo->name, stable, stbDes, &jsonTagsSchema);
    } else {
        ret = convertTbTagsDesToJson(dbInfo->name, stable, stbDes, &jsonTagsSchema);
    }
    if (ret) {
        errorPrint("%s() LN%d, convert tableDes to json failed.\n", __func__, __LINE__);
        tfree(jsonTagsSchema);
        return -1;
    }

    // gen cols json

    // avro
    debugPrint("tagsJson:\n%s\n", jsonTagsSchema);
    avro_schema_t schema;
    RecordSchema *recordSchema;
    avro_file_writer_t avroWriter;
    avro_value_iface_t *wface = prepareAvroWface(
            dumpFilename,
            jsonTagsSchema, &schema, &recordSchema, &avroWriter);
    infoPrint("connection: %p is dumping out schema of sub-table(s) of %s \n",
            *taos_v, stable);
    // free json        
    tfree(jsonTagsSchema);
        

    // query tag and values
    char sql[SQL_LEN] = {0};
    snprintf(sql, SQL_LEN,
             "select table_name,tag_name,tag_value from information_schema.ins_tags "
             "where db_name='%s' and stable_name='%s';",
             dbInfo->name, stable);

    void* tagsRes = openQuery(taos_v, sql);
    if (tagsRes == NULL ) {
        return -1;
    }

    // loop read tables des
    int size = sizeof(TableDes) + sizeof(ColDes) * stbDes->tags;
    TableDes *tbDes = calloc(1, size);
    int64_t tb = 0;
    while (tb <= tbCount) {
        // read tags
        freeTbDes(tbDes, false); // free cols values
        memset(tbDes->name, 0, sizeof(tbDes->name)); // reset zero
        tbDes->tags = stbDes->tags; // stable tags same with child table
        memcpy(tbDes->cols, &stbDes->cols[stbDes->columns], sizeof(ColDes)* stbDes->tags); // copy tag info
        ret = readNextTableDesNative(tagsRes, tbDes);
        if(ret < 0){
            // read error
            freeTbDes(tbDes, true);
            return ret;
        } else if (ret == 0) {
            // read end , break
            break;
        }

        // dump tbname to array
        tbNameArr[tb] = strdup(tbDes->name);

        // write tags to avro
        ret = writeTagsToAvro(
                dbInfo->name,
                stbDes, tbDes,
                avroWriter, wface);
        if(ret < 0) {
            // write error
            freeTbDes(tbDes, true);
            return ret;
        }

        // sucess print 
        tb++;
        infoPrint("connection %p is dumping out schema: %"PRId64" from %s.%s\n", *taos_v, tb, stable, tbDes->name);
    }

    //
    // output stable meta file
    //
    ret = -1;
    char *stbJson = tableDesToJson(stbDes);
    if (stbJson) {
        strcat(dumpFilename, MFILE_EXT);
        ret = writeFile(dumpFilename, stbJson);
        free(stbJson);
        stbJson = NULL;
    }

    if (ret == 0) {
        okPrint("total %"PRId64" table(s) of stable: %s schema dumped.\n", tb, stable);
    }

    // free
    closeQuery(tagsRes);
    avro_value_iface_decref(wface);
    freeRecordSchema(recordSchema);
    avro_file_writer_close(avroWriter);
    avro_schema_decref(schema);
    freeTbDes(tbDes, true);

    return ret;
}

static int64_t dumpTableBelongStb(
        int64_t index,
        TAOS **taos_v,
        SDbInfo *dbInfo, char *stbName,
        const TableDes *stbTableDes,
        char *childName) {
    int64_t count = 0;

    char dumpFilename[MAX_PATH_LEN] = {0};
    FILE *fp = NULL;

    if (g_args.avro) {
        if (0 != generateFilename(enAVRO_TBTAGS,
                dumpFilename, dbInfo, stbName, stbName, 0)) {
            return -1;
        }
        debugPrint("%s() LN%d dumpFilename: %s\n",
                __func__, __LINE__, dumpFilename);

        int ret = createMTableAvroHeadSpecified(
                taos_v,
                dumpFilename,
                dbInfo->name,
                stbName,
                childName);
        if (-1 == ret) {
            errorPrint("%s() LN%d, failed to open file %s\n",
                    __func__, __LINE__, dumpFilename);
            return -1;
        }
    } else {
<<<<<<< HEAD
        if (0 != generateFilename(enAVRO_UNKNOWN,
                    dumpFilename, dbInfo, NULL, ntbName, 0)) {
=======
        if (0 != generateFilename(AVRO_UNKNOWN,
                    dumpFilename, dbInfo, NULL, childName, 0)) {
>>>>>>> d93e6e3f
            return -1;
        }
        fp = fopen(dumpFilename, "w");

        if (fp == NULL) {
            errorPrint("%s() LN%d, failed to open file %s. "
                    "Errno is %d. Reason is %s.\n",
                    __func__, __LINE__, dumpFilename, errno, strerror(errno));
            return -1;
        }
    }

    if (0 == strlen(childName)) {
        errorPrint("%s() LN%d, pass wrong tbname\n", __func__, __LINE__);
        if (NULL != fp) {
            fclose(fp);
        }
        return -1;
    }
    count = dumpTable(
            index,
            taos_v,
            dbInfo,
            true,
            stbName,
            stbTableDes,
            childName,
            getPrecisionByString(dbInfo->precision),
            dumpFilename,
            fp);

    if (!g_args.avro) {
        fclose(fp);
    }

    if (count > 0) {
        atomic_add_fetch_64(&g_totalDumpOutRows, count);
        return 0;
    }

    return count;
}

static void printArgs(FILE *file) {
    fprintf(file, "========== arguments config =========\n");

    printVersion(file);

    fprintf(file, "host: %s\n", g_args.host);
    fprintf(file, "user: %s\n", g_args.user);
    fprintf(file, "port: %u\n", g_args.port);
    fprintf(file, "outpath: %s\n", g_args.outpath);
    fprintf(file, "inpath: %s\n", g_args.inpath);
    fprintf(file, "resultFile: %s\n", g_args.resultFile);
    fprintf(file, "all_databases: %s\n", g_args.all_databases?"true":"false");
    fprintf(file, "databases: %s\n", g_args.databases?"true":"false");
    fprintf(file, "databasesSeq: %s\n", g_args.databasesSeq);
    fprintf(file, "schemaonly: %s\n", g_args.schemaonly?"true":"false");
    fprintf(file, "with_property: %s\n", g_args.with_property?"true":"false");
    fprintf(file, "avro codec: %s\n", g_avro_codec[g_args.avro_codec]);

    if (strlen(g_args.humanStartTime)) {
        fprintf(file, "human readable start time: %s \n", g_args.humanStartTime);
    } else if (DEFAULT_START_TIME != g_args.start_time) {
        fprintf(file, "start_time: %" PRId64 "\n", g_args.start_time);
    }
    if (strlen(g_args.humanEndTime)) {
        fprintf(file, "human readable end time: %s \n", g_args.humanEndTime);
    } else if (DEFAULT_END_TIME != g_args.end_time) {
        fprintf(file, "end_time: %" PRId64 "\n", g_args.end_time);
    }
    fprintf(file, "data_batch: %d\n", g_args.data_batch);
    fprintf(file, "thread_num: %d\n", g_args.thread_num);
    fprintf(file, "allow_sys: %s\n", g_args.allow_sys?"true":"false");
    fprintf(file, "escape_char: %s\n", g_args.escape_char?"true":"false");
    fprintf(file, "loose_mode: %s\n", g_args.loose_mode?"true":"false");
    fprintf(file, "isDumpIn: %s\n", g_args.isDumpIn?"true":"false");
    fprintf(file, "arg_list_len: %d\n", g_args.arg_list_len);

/* TODO
#ifdef WEBSOCKET
    if (g_args.cloud) {
        fprintf(file, "cloud: %s\n", g_args.cloud?"true":"false");
        fprintf(file, "cloudHost: %s\n", g_args.cloudHost);
        fprintf(file, "cloud port: %d\n", g_args.cloudPort);
        char first4OfToken[5] = {0};
        char last4OfToken[5] = {0};

        if (g_args.cloudToken && strlen(g_args.cloudToken) > 12) {
            strncpy(first4OfToken, g_args.cloudToken, 4);
            strncpy(last4OfToken, g_args.cloudToken + strlen(g_args.cloudToken) - 4, 4);
            fprintf(file, "first 4 letter of cloud token: %s\n", first4OfToken);
            fprintf(file, "last 4 letter of cloud token: %s\n", last4OfToken);
        }
    }
#endif  // WEBSOCKET
*/

    fflush(file);
}

static int checkParam() {
    if (AVRO_CODEC_UNKNOWN == g_args.avro_codec) {
        if (g_args.debug_print || g_args.verbose_print) {
            g_args.avro = false;
        } else {
            errorPrint("%s", "Unknown AVRO codec inputted. Exit program!\n");
            exit(1);
        }
    }

    if (!g_args.escape_char || g_args.loose_mode) {
        strcpy(g_escapeChar, "");
    }

    printf("==============================\n");
    printArgs(stdout);

    for (int32_t i = 0; i < g_args.arg_list_len; i++) {
        if (g_args.databases || g_args.all_databases) {
            errorPrint("%s is an invalid input if database(s) "
                    "be already specified.\n",
                    g_args.arg_list[i]);
            exit(EXIT_FAILURE);
        } else {
            printf("arg_list[%d]: %s\n", i, g_args.arg_list[i]);
        }
    }

    if (g_args.all_databases && g_args.databases) {
        errorPrint("%s", "conflict option --all-databases and --databases\n");
        return -1;
    }

    if (g_args.start_time > g_args.end_time) {
        errorPrint("%s", "start time is larger than end time\n");
        return -1;
    }

    if (g_args.arg_list_len == 0) {
        if ((!g_args.all_databases)
                && (!g_args.databases)
                && (!g_args.isDumpIn)) {
            errorPrint("%s", CUS_PROMPT"dump requires parameters\n");
            return -1;
        }
    }

    if ((!g_args.isDumpIn)
            && (!g_args.databases)
            && (!g_args.all_databases)
            && (0 == g_args.arg_list_len)) {
        errorPrint("%s", "Invalid option in dump out\n");
        return -1;
    }

    g_fpOfResult = fopen(g_args.resultFile, "a");
    if (NULL == g_fpOfResult) {
        errorPrint("Failed to open %s for save res. "
                "Errno is %d. Reason is %s.\n",
                g_args.resultFile,
                errno, strerror(errno));
        exit(EXIT_FAILURE);
    }

    return 0;
}

char *ascii_literal_list[] = {
    "\\x00", "\\x01", "\\x02", "\\x03", "\\x04", "\\x05", "\\x06", "\\x07", "\\x08", "\\t",   "\\n",   "\\x0b", "\\x0c",
    "\\r",   "\\x0e", "\\x0f", "\\x10", "\\x11", "\\x12", "\\x13", "\\x14", "\\x15", "\\x16", "\\x17", "\\x18", "\\x19",
    "\\x1a", "\\x1b", "\\x1c", "\\x1d", "\\x1e", "\\x1f", " ",     "!",     "\\\"",  "#",     "$",     "%",     "&",
    "\\'",   "(",     ")",     "*",     "+",     ",",     "-",     ".",     "/",     "0",     "1",     "2",     "3",
    "4",     "5",     "6",     "7",     "8",     "9",     ":",     ";",     "<",     "=",     ">",     "?",     "@",
    "A",     "B",     "C",     "D",     "E",     "F",     "G",     "H",     "I",     "J",     "K",     "L",     "M",
    "N",     "O",     "P",     "Q",     "R",     "S",     "T",     "U",     "V",     "W",     "X",     "Y",     "Z",
    "[",     "\\\\",  "]",     "^",     "_",     "`",     "a",     "b",     "c",     "d",     "e",     "f",     "g",
    "h",     "i",     "j",     "k",     "l",     "m",     "n",     "o",     "p",     "q",     "r",     "s",     "t",
    "u",     "v",     "w",     "x",     "y",     "z",     "{",     "|",     "}",     "~",     "\\x7f", "\\x80", "\\x81",
    "\\x82", "\\x83", "\\x84", "\\x85", "\\x86", "\\x87", "\\x88", "\\x89", "\\x8a", "\\x8b", "\\x8c", "\\x8d", "\\x8e",
    "\\x8f", "\\x90", "\\x91", "\\x92", "\\x93", "\\x94", "\\x95", "\\x96", "\\x97", "\\x98", "\\x99", "\\x9a", "\\x9b",
    "\\x9c", "\\x9d", "\\x9e", "\\x9f", "\\xa0", "\\xa1", "\\xa2", "\\xa3", "\\xa4", "\\xa5", "\\xa6", "\\xa7", "\\xa8",
    "\\xa9", "\\xaa", "\\xab", "\\xac", "\\xad", "\\xae", "\\xaf", "\\xb0", "\\xb1", "\\xb2", "\\xb3", "\\xb4", "\\xb5",
    "\\xb6", "\\xb7", "\\xb8", "\\xb9", "\\xba", "\\xbb", "\\xbc", "\\xbd", "\\xbe", "\\xbf", "\\xc0", "\\xc1", "\\xc2",
    "\\xc3", "\\xc4", "\\xc5", "\\xc6", "\\xc7", "\\xc8", "\\xc9", "\\xca", "\\xcb", "\\xcc", "\\xcd", "\\xce", "\\xcf",
    "\\xd0", "\\xd1", "\\xd2", "\\xd3", "\\xd4", "\\xd5", "\\xd6", "\\xd7", "\\xd8", "\\xd9", "\\xda", "\\xdb", "\\xdc",
    "\\xdd", "\\xde", "\\xdf", "\\xe0", "\\xe1", "\\xe2", "\\xe3", "\\xe4", "\\xe5", "\\xe6", "\\xe7", "\\xe8", "\\xe9",
    "\\xea", "\\xeb", "\\xec", "\\xed", "\\xee", "\\xef", "\\xf0", "\\xf1", "\\xf2", "\\xf3", "\\xf4", "\\xf5", "\\xf6",
    "\\xf7", "\\xf8", "\\xf9", "\\xfa", "\\xfb", "\\xfc", "\\xfd", "\\xfe", "\\xff"};

static int convertStringToReadable(char *str, int size, char *buf, int bufsize) {
    char *pstr = str;
    char *pbuf = buf;
    while (size > 0) {
        if (*pstr == '\0') break;
        pbuf = stpcpy(pbuf, ascii_literal_list[((uint8_t)(*pstr))]);
        pstr++;
        size--;
    }
    *pbuf = '\0';
    return 0;
}

static int convertNCharToReadable(char *str, int size, char *buf, int bufsize) {
    char *pstr = str;
    char *pbuf = buf;
    wchar_t wc;
    while (size > 0) {
        if (*pstr == '\0') break;
        int byte_width = mbtowc(&wc, pstr, MB_CUR_MAX);
        if (byte_width < 0) {
            errorPrint("%s() LN%d, mbtowc() return fail.\n", __func__, __LINE__);
            exit(-1);
        }

        if ((int)wc < 256) {
            pbuf = stpcpy(pbuf, ascii_literal_list[(int)wc]);
        } else {
            memcpy(pbuf, pstr, byte_width);
            pbuf += byte_width;
        }
        pstr += byte_width;
    }

    *pbuf = '\0';

    return 0;
}

static void dumpExtraInfoVar(void *taos, FILE *fp) {
    char buffer[BUFFER_LEN];
    char *command = calloc(1, TSDB_MAX_ALLOWED_SQL_LEN);
    if (NULL == command) {
        errorPrint("%s() LN%d, memory allocation failed\n", __func__, __LINE__);
        return;
    }
    strcpy(command, "SHOW VARIABLES");

    int32_t code = -1;
    TAOS_RES* res = taosQuery(taos, command, &code);

    code = taos_errno(res);
    if (code != 0) {
        warnPrint("failed to run command %s, "
                "code: 0x%08x, reason: %s. Will use default settings\n",
                command, code, taos_errstr(res));
        fprintf(g_fpOfResult, "# SHOW VARIABLES failed, "
                "code: 0x%08x, reason:%s\n",
                taos_errno(res), taos_errstr(res));
        fprintf(g_fpOfResult, "# charset: %s\n", "UTF-8 (default)");
        snprintf(buffer, BUFFER_LEN, "#!charset: %s\n", "UTF-8");
        size_t len = fwrite(buffer, 1, strlen(buffer), fp);
        if (len != strlen(buffer)) {
            errorPrint("%s() LN%d, write to file. "
                    "try to write %zu, actual len %zu, "
                    "Errno is %d. Reason is %s.\n",
                    __func__, __LINE__, strlen(buffer), len,
                    errno, strerror(errno));
        }

        taos_free_result(res);
        free(command);
        return;
    }

    TAOS_ROW row;
    while ((row = taos_fetch_row(res)) != NULL) {
        int32_t *lengths = taos_fetch_lengths(res);
        char tempRow0[BUFFER_LEN - 13] = {0};
        char tempRow1[BUFFER_LEN - 13] = {0};
        strncpy(tempRow0, row[0], min(lengths[0], BUFFER_LEN-13));
        strncpy(tempRow1, row[1], min(lengths[1], BUFFER_LEN-13));
        debugPrint("row[0]=%s, row[1]=%s\n",
                tempRow0, tempRow1);
        if (0 == strcmp(tempRow0, "charset")) {
            snprintf(buffer, BUFFER_LEN, "#!charset: %s\n", tempRow1);
            size_t len = fwrite(buffer, 1, strlen(buffer), fp);
            if (len != strlen(buffer)) {
                errorPrint("%s() LN%d, write to file. "
                        "try to write %zu, actual len %zu, "
                        "Errno is %d. Reason is %s.\n",
                        __func__, __LINE__, strlen(buffer), len,
                        errno, strerror(errno));
            }
        }
    }
    taos_free_result(res);
    free(command);
}

static int dumpExtraInfoHead(void *taos, FILE *fp) {
    char buffer[BUFFER_LEN];

    if (fseek(fp, 0, SEEK_SET) != 0) {
        return -1;
    }

    snprintf(buffer, BUFFER_LEN, "#!server_ver: %s\n",
                taos_get_server_info(taos));

    char *firstline = strchr(buffer, '\n');

    if (NULL == firstline) {
        return -1;
    }

    int firstreturn = (int)(firstline - buffer);
    size_t len;
    len = fwrite(buffer, 1, firstreturn+1, fp);
    if (len != firstreturn+1) {
        errorPrint("%s() LN%d, write to file. "
                "try to write %d, actual len %zu, "
                "Errno is %d. Reason is %s.\n",
                __func__, __LINE__, firstreturn +1, len,
                errno, strerror(errno));
    }

    char taostools_ver[]   = TD_VER_NUMBER;
    char taosdump_commit[] = TAOSDUMP_COMMIT_ID;

    snprintf(buffer, BUFFER_LEN, "#!"CUS_PROMPT"dump_ver: %s_%s\n",
                taostools_ver, taosdump_commit);
    len = fwrite(buffer, 1, strlen(buffer), fp);
    if (len != strlen(buffer)) {
        errorPrint("%s() LN%d, write to file. "
                "try to write %zd, actual len %zd, "
                "Errno is %d. Reason is %s.\n",
                __func__, __LINE__, strlen(buffer), len,
                    errno, strerror(errno));
    }
#ifdef WINDOWS
    snprintf(buffer, BUFFER_LEN, "#!os_id: Windows\n");
#elif defined(LINUX)
    snprintf(buffer, BUFFER_LEN, "#!os_id: LINUX\n");
#elif defined(DARWIN)
    snprintf(buffer, BUFFER_LEN, "#!os_id: macOS\n");
#else
    snprintf(buffer, BUFFER_LEN, "#!os_id: unknown\n");
#endif
    len = fwrite(buffer, 1, strlen(buffer), fp);
    if (len != strlen(buffer)) {
        errorPrint("%s() LN%d, write to file. "
                "try to write %zd, actual len %zd, "
                "Errno is %d. Reason is %s.\n",
                __func__, __LINE__, strlen(buffer), len,
                    errno, strerror(errno));
    }

    snprintf(buffer, BUFFER_LEN, "#!escape_char: %s\n",
                g_args.escape_char?"true":"false");
    len = fwrite(buffer, 1, strlen(buffer), fp);
    if (len != strlen(buffer)) {
        errorPrint("%s() LN%d, write to file. "
                "try to write %zd, actual len %zd, "
                "Errno is %d. Reason is %s.\n",
                __func__, __LINE__, strlen(buffer), len,
                errno, strerror(errno));
    }

    snprintf(buffer, BUFFER_LEN, "#!loose_mode: %s\n",
                g_args.loose_mode?"true":"false");
    len = fwrite(buffer, 1, strlen(buffer), fp);
    if (len != strlen(buffer)) {
        errorPrint("%s() LN%d, write to file. "
                "try to write %zd, actual len %zd, "
                "Errno is %d. Reason is %s.\n",
                __func__, __LINE__, strlen(buffer), len,
                errno, strerror(errno));
    }

    return 0;
}

static int dumpExtraInfo(void **taos_v, FILE *fp) {
    int ret = 0;

    ret = dumpExtraInfoHead(*taos_v, fp);

    if (ret != 0) {
        return ret;
    }

    dumpExtraInfoVar(*taos_v, fp);

    ret = ferror(fp);

    return ret;
}

static void loadFileMark(FILE *fp, char *mark, char *fcharset) {
    char *line = NULL;
    ssize_t size;
    int markLen = strlen(mark);

    (void)fseek(fp, 0, SEEK_SET);

    do {
#ifdef WINDOWS
        line = calloc(1, markLen);
        TOOLS_ASSERT(line);
        if (NULL == fgets(line, markLen, fp)) {
            goto _exit_no_charset;
        }
        size = strlen(line?line:"");
#else
        size_t line_size;
        size = getline(&line, &line_size, fp);
#endif
        if (size <= 2) {
            goto _exit_no_charset;
        }

        if (strncmp(line, mark, markLen) == 0) {
            strncpy(fcharset, line + markLen,
                    (strlen(line) - (markLen+1)));  // remove '\n'
            break;
        }

        tfree(line);
    } while (1);

    tfree(line);
    return;

_exit_no_charset:
    (void)fseek(fp, 0, SEEK_SET);
    *fcharset = '\0';
    tfree(line);
    return;
}

bool convertDbClauseForV3(char **cmd) {
    if (NULL == *cmd) {
        errorPrint("%s() LN%d, **cmd is NULL\n", __func__, __LINE__);
        return false;
    }

    int lenOfCmd = strlen(*cmd);
    if (0 == lenOfCmd) {
        errorPrint("%s() LN%d, length of cmd is 0\n", __func__, __LINE__);
        return false;
    }

    char *dup_str = strdup(*cmd);

    char *running = dup_str;
    char *sub_str = strsep(&running, " ");

    int pos = 0;
    while (sub_str) {
        if ((0 == strncmp(sub_str, "UPDATE1", strlen("UPDATE1")))
                || (0 == strncmp(sub_str, "UPDATE2", strlen("UPDATE2")))) {
            sub_str += strlen("UPDATE1");
        }

        if (0 == strcmp(sub_str, "QUORUM")) {
            sub_str = strsep(&running, " ");
        } else if (0 == strcmp(sub_str, "DAYS")) {
            sub_str = strsep(&running, " ");
            pos += sprintf(*cmd + pos, "DURATION %dm ", atoi(sub_str)*24*60);
        } else if (0 == strcmp(sub_str, "CACHE")) {
            sub_str = strsep(&running, " ");
        } else if (0 == strcmp(sub_str, "UPDATE")) {
            sub_str = strsep(&running, " ");
        } else if (0 == strcmp(sub_str, "BLOCKS")) {
            sub_str = strsep(&running, " ");
        } else if (0 == strcmp(sub_str, "FSYNC")) {
            sub_str = strsep(&running, " ");
        } else {
            pos += sprintf(*cmd + pos, "%s ", sub_str);
        }

        sub_str = strsep(&running, " ");
    }

    free(dup_str);
    return true;
}

static int queryDbImplNative(TAOS *taos, char *command) {
    int ret = 0;
    TAOS_RES *res = NULL;
    int32_t   code = -1;

    res = taosQuery(taos, command, &code);

    if (code != 0) {
        errorPrint("Failed to run <%s>, reason: %s\n",
                command, taos_errstr(res));
        ret = -1;
    }

    taos_free_result(res);
    return ret;
}

// dumpIn support multi threads functions
static int64_t dumpInOneDebugFile(
        void** taos_v, FILE* fp,
        char* fcharset,
        char* fileName) {
    int       read_len = 0;
    char *    cmd      = NULL;
    size_t    cmd_len  = 0;
    char *    line     = NULL;

    cmd  = (char *)malloc(TSDB_MAX_ALLOWED_SQL_LEN);
    if (cmd == NULL) {
        errorPrint("%s() LN%d, failed to allocate memory\n",
                __func__, __LINE__);
        return -1;
    }

    int lastRowsPrint = 5000000;
    int64_t lineNo = 0;
    int64_t success = 0;
    int64_t failed = 0;
#ifdef WINDOWS
    line = calloc(1, TSDB_MAX_ALLOWED_SQL_LEN);
    TOOLS_ASSERT(line);
    while (fgets(line, TSDB_MAX_ALLOWED_SQL_LEN, fp) != NULL) {
        read_len = strlen(line?line:"");
#else
    size_t line_len;
    while ((read_len = getline(&line, &line_len, fp)) != -1) {
#endif  // WINDOWS
        ++lineNo;
        // if (read_len == 0 || isCommentLine(line)) {  // line starts with #
        if (read_len == 0) {
            continue;
        }
        if (line[0] == '#') {
            continue;
        }
        for (ssize_t n = 0; n < read_len; n++) {
             if (('\r' == line[n]) || ('\n' == line[n])) {
                 line[n] = '\0';
             }
        }
        read_len = strlen(line);
        if (0 == read_len) {
            continue;
        }
        if (read_len >= TSDB_MAX_ALLOWED_SQL_LEN) {
            errorPrint("the No.%"PRId64" line is exceed "
                    "max allowed SQL length!\n", lineNo);
            debugPrint("%s() LN%d, line: %s", __func__, __LINE__, line);
            continue;
        }
        if (line[read_len] == '\\') {
            line[read_len] = ' ';
            memcpy(cmd + cmd_len, line, read_len);
            cmd_len += read_len;
            continue;
        }
        memcpy(cmd + cmd_len, line, read_len);
        cmd[read_len + cmd_len]= '\0';
        bool isInsert = (0 == strncmp(cmd, "INSERT ", strlen("INSERT ")));
        bool isCreateDb = (0 == strncmp(cmd,
                    "CREATE DATABASE ", strlen("CREATE DATABASE ")));
        if (isCreateDb && (0 == strncmp(g_dumpInServerVer, "2.", 2))) {
            if (3 == g_majorVersionOfClient) {
                convertDbClauseForV3(&cmd);
            }
        }

        int ret;
        char *newSql = NULL;

        if(g_args.renameHead) {
            // have rename database options
            newSql = afterRenameSql(cmd);
        }

        debugPrint("%s() LN%d, cmd: %s\n", __func__, __LINE__, cmd);
        ret = queryDbImplNative(*taos_v, newSql?newSql:cmd);
        // free
        if (newSql) {
            free(newSql);
            newSql = NULL;
        }

        if (ret) {
            errorPrint("%s() LN%d, SQL: lineno:%"PRId64", file:%s\n",
                    __func__, __LINE__, lineNo, fileName);
            fprintf(g_fpOfResult, "SQL: lineno:%"PRId64", file:%s\n",
                    lineNo, fileName);
            if (isInsert)
                failed++;
        } else {
            if (isInsert)
                success++;
        }

        memset(cmd, 0, TSDB_MAX_ALLOWED_SQL_LEN);
        cmd_len = 0;

        if (lineNo >= lastRowsPrint) {
            infoPrint(" %"PRId64" lines already be executed from file %s\n",
                    lineNo, fileName);
            lastRowsPrint += 5000000;
        }
    }

    tfree(cmd);
    tfree(line);

    if (success > 0)
        return success;
    return failed;
}

static void* dumpInDebugWorkThreadFp(void *arg) {
    threadInfo *pThreadInfo = (threadInfo*)arg;
    SET_THREAD_NAME("dumpInDebugWorkThrd");
    debugPrint2("[%d] Start to process %"PRId64" files from %"PRId64"\n",
                    pThreadInfo->threadIndex,
                    pThreadInfo->count,
                    pThreadInfo->from);

    for (int64_t i = 0; i < pThreadInfo->count; i++) {
        char sqlFile[MAX_PATH_LEN];
        snprintf(sqlFile, MAX_PATH_LEN, "%s/%s", pThreadInfo->dbPath,
                g_tsDumpInDebugFiles[pThreadInfo->from + i]);

        FILE* fp = openDumpInFile(sqlFile);
        if (NULL == fp) {
            errorPrint("[%d] Failed to open input file: %s\n",
                    pThreadInfo->threadIndex, sqlFile);
            continue;
        }

        int64_t rows = dumpInOneDebugFile(
                &pThreadInfo->taos, fp, g_dumpInCharset,
                sqlFile);

        if (rows > 0) {
            atomic_add_fetch_64(&pThreadInfo->recSuccess, rows);
            okPrint("[%d] Total %"PRId64" line(s) "
                    "command be successfully dumped in file: %s\n",
                    pThreadInfo->threadIndex, rows, sqlFile);
        } else if (rows < 0) {
            atomic_add_fetch_64(&pThreadInfo->recFailed, rows);
            errorPrint("[%d] Total %"PRId64" line(s) "
                    "command failed to dump in file: %s\n",
                    pThreadInfo->threadIndex, rows, sqlFile);
        }
        fclose(fp);
    }

    return NULL;
}

static int dumpInDebugWorkThreads(const char *dbPath) {
    int ret = 0;
    int32_t threads = g_args.thread_num;

    uint64_t sqlFileCount = getFilesNum(dbPath, "sql");
    if (0 == sqlFileCount) {
        debugPrint("No .sql file found in %s\n", dbPath);
        return 0;
    }

    enAVROTYPE avroType = createDumpinList(dbPath, "sql", sqlFileCount);

    threadInfo *pThreadInfo;

    pthread_t *pids = calloc(1, threads * sizeof(pthread_t));
    threadInfo *infos = (threadInfo *)calloc(
            threads, sizeof(threadInfo));
    TOOLS_ASSERT(pids);
    TOOLS_ASSERT(infos);

    int64_t a = sqlFileCount / threads;
    if (a < 1) {
        threads = sqlFileCount;
        a = 1;
    }

    int64_t b = 0;
    if (threads != 0) {
        b = sqlFileCount % threads;
    }

    int64_t from = 0;

    for (int32_t t = 0; t < threads; ++t) {
        pThreadInfo = infos + t;
        pThreadInfo->threadIndex = t;
        pThreadInfo->avroType = avroType;

        pThreadInfo->stbSuccess = 0;
        pThreadInfo->stbFailed = 0;
        pThreadInfo->ntbSuccess = 0;
        pThreadInfo->ntbFailed = 0;
        pThreadInfo->recSuccess = 0;
        pThreadInfo->recFailed = 0;

        strncpy(pThreadInfo->dbPath, dbPath, MAX_DIR_LEN-1);
        pThreadInfo->from = from;
        pThreadInfo->count = (t < b)?a+1:a;
        from += pThreadInfo->count;
        verbosePrint(
                "Thread[%d] takes care sql files total %"PRId64" files"
                " from %"PRId64"\n",
                t, pThreadInfo->count, pThreadInfo->from);

        if (NULL == (pThreadInfo->taos = taosConnect(NULL))) {
            free(infos);
            free(pids);
            return -1;
        }

        if (pthread_create(pids + t, NULL,
                    dumpInDebugWorkThreadFp, (void*)pThreadInfo) != 0) {
            errorPrint("%s() LN%d, thread[%d] failed to start. "
                    "The errno is %d. Reason: %s\n",
                    __func__, __LINE__,
                    pThreadInfo->threadIndex, errno, strerror(errno));
            exit(EXIT_FAILURE);
        }
    }

    for (int32_t i = 0; i < threads; i++) {
        if (pthread_join(pids[i], NULL) != 0) {
            errorPrint("%s() LN%d, thread[%d] failed to join. "
                    "The errno is %d. Reason: %s\n",
                    __func__, __LINE__,
                    i, errno, strerror(errno));
            exit(EXIT_FAILURE);
        }
    }

    for (int32_t t = 0; t < threads; ++t) {
        taos_close(infos[t].taos);
    }

    for (int32_t t = 0; t < threads; ++t) {
        atomic_add_fetch_64(&g_totalDumpInRecSuccess, infos[t].recSuccess);
        atomic_add_fetch_64(&g_totalDumpInRecFailed, infos[t].recFailed);
    }

    free(infos);
    free(pids);

    freeFileList(avroType, sqlFileCount);

    return ret;
}

// compare local and server, if stable or normal table schemal have changed, return DBChange* else return NULL
DBChange *getDBChange(FILE *fp, TAOS* taos) {
    // TODO

    return NULL;
}

static int dumpInDbs(const char *dbPath) {
    void **taos_v = NULL;
    TAOS *taos = NULL;
    if (NULL == (taos = taosConnect(NULL))) {
        return -1;
    }
    taos_v = &taos;
    char dbsSql[MAX_PATH_LEN];
    snprintf(dbsSql, MAX_PATH_LEN, "%s/%s", dbPath, "dbs.sql");

    FILE *fp = openDumpInFile(dbsSql);
    if (NULL == fp) {
        debugPrint("%s() LN%d, failed to open input file %s\n",
                __func__, __LINE__, dbsSql);
        return -1;
    }
    debugPrint("Success Open input file: %s\n", dbsSql);

    char *mark = "#!server_ver: ";
    loadFileMark(fp, mark, g_dumpInServerVer);

    mark = "#!"CUS_PROMPT"dump_ver: ";
    char dumpInTaosdumpVer[64] = {0};
    loadFileMark(fp, mark, dumpInTaosdumpVer);

    g_dumpInDataMajorVer = atoi(dumpInTaosdumpVer);
    g_dumpInDataMinorVer = atoi(dumpInTaosdumpVer+2);
    debugPrint("%s() LN%d, dump in data minor version is: %d\n",
               __func__, __LINE__, g_dumpInDataMinorVer);
#ifdef WINDOWS
    if ((g_dumpInDataMajorVer == 2) && (g_dumpInDataMinorVer < 4)) {
        errorPrint("%s", "The data file dumped by "CUS_PROMPT"dump < 2.4 on Windows "
                   "might be corrupted. "
                   "Please use version 2.4 or up to dump again\n");
        closeTaosConnWrapper(*taos_v);
        return -1;
    }
#endif

    int taosToolsMajorVer = atoi(TD_VER_NUMBER);
    if ((g_dumpInDataMajorVer > 1) && (1 == taosToolsMajorVer)) {
        errorPrint("\tThe data file was generated by version %d\n"
                   "\tCannot be restored by current version: %d\n\n"
                   "\tPlease use a correct version "CUS_PROMPT"dump "
                   "to restore them.\n\n",
                g_dumpInDataMajorVer, taosToolsMajorVer);
        closeTaosConnWrapper(*taos_v);
        fclose(fp);
        return -1;
    }

    mark = "#!escape_char: ";
    loadFileMark(fp, mark, g_dumpInEscapeChar);

    mark = "#!loose_mode: ";
    loadFileMark(fp, mark, g_dumpInLooseMode);
    if ((g_args.loose_mode)
            || (0 == strcasecmp(g_dumpInLooseMode, "true"))) {
        g_dumpInLooseModeFlag = true;
        strcpy(g_escapeChar, "");
    }

    mark = "#!charset: ";
    loadFileMark(fp, mark, g_dumpInCharset);

    int64_t rows = dumpInOneDebugFile(
            taos_v, fp, g_dumpInCharset, dbsSql);

    if (rows > 0) {
        okPrint("Total %"PRId64" line(s) SQL be successfully "
                "dumped in file: %s!\n",
                rows, dbsSql);
    } else if (rows < 0) {
        errorPrint("Total %"PRId64" line(s) SQL failed to dump "
                "in file: %s!\n",
                rows, dbsSql);
        closeTaosConnWrapper(*taos_v);
        fclose(fp);
        return -1;
    }

    // close
    fclose(fp);
    closeTaosConnWrapper(*taos_v);

    return 0;
}


static int dumpInWithDbPath(const char *dbPath) {
    int ret = 0;
    

    infoPrint("%s(), dump in from %s ...\n", __func__, dbPath);

    if (dumpInDbs(dbPath)) {
        errorPrint("Failed to dump database path: %s in!\n", dbPath);
        return -1;
    }

    // create  
    DBChange *pDbChange = createDbChange(dbPath);

    if (g_args.avro) {
        // super table meta
        ret = dumpInAvroWorkThreads(dbPath, "avro-tbtags", pDbChange);
        if (0 == ret) {
            // normal table meta
            ret = dumpInAvroWorkThreads(dbPath, "avro-ntb", pDbChange);

            if (0 == ret) {
                // main folder for super and normal table data
                ret = dumpInAvroWorkThreads(dbPath, "avro", pDbChange);
                // sub folder
                ret = dumpInAvroWorkThreadsSub(dbPath, "avro", pDbChange);
            }
        }
    } else {
        ret = dumpInDebugWorkThreads(dbPath);
    }

    // free
    if (pDbChange) {
        freeDBChange(pDbChange);
    }
    
    return ret;
}

static int dumpIn() {
    TOOLS_ASSERT(g_args.isDumpIn);

    int ret = 0;
    ret = dumpInWithDbPath(g_args.inpath);
    if(ret) {
        return ret;
    }

#ifdef WINDOWS
    TdDirEntryPtr pDirent;
    TdDirPtr pDir;

    pDir = toolsOpenDir(g_args.inpath);

    if (pDir != NULL) {
        while ((pDirent = toolsReadDir(pDir)) != NULL) {
            char *entryName = toolsGetDirEntryName(pDirent);
            if (strncmp (CUS_PROMPT"dump.", entryName, strlen(CUS_PROMPT"dump."))
                    == 0) {
                char dbPath[MAX_PATH_LEN] = {0};
                snprintf(dbPath, MAX_PATH_LEN, "%s/%s",
                         g_args.inpath, entryName);
#else
    struct dirent *pDirent;
    DIR *pDir;

    pDir = opendir(g_args.inpath);

    if (pDir != NULL) {
        while ((pDirent = readdir(pDir)) != NULL) {
            if (strncmp (CUS_PROMPT"dump.", pDirent->d_name, strlen(CUS_PROMPT"dump."))
                    == 0) {
                char dbPath[MAX_PATH_LEN] = {0};
                snprintf(dbPath, MAX_PATH_LEN, "%s/%s",
                         g_args.inpath, pDirent->d_name);
#endif
                debugPrint("%s() LN%d, will dump from %s\n",
                        __func__, __LINE__, dbPath);
                ret = dumpInWithDbPath(dbPath);
            }
        }
#ifdef WINDOWS
        toolsCloseDir(&pDir);
#else
        closedir(pDir);
#endif
    } else {
        errorPrint("opendir(%s)\n", g_args.inpath);
    }

    return ret;
}

static void dumpTablesOfStbNative(
        threadInfo *pThreadInfo,
        FILE *fp,
        char *dumpFilename) {
    for (int64_t i = pThreadInfo->from;
            i < pThreadInfo->from + pThreadInfo->count; i++) {
        char* tbName = pThreadInfo->tbNameArr[i];
        debugPrint("%s() LN%d, [%d] sub table %"PRId64": name: %s\n",
                __func__, __LINE__,
                pThreadInfo->threadIndex, i, tbName);

        int64_t count;
        if (g_args.avro) {
            count = dumpTable(
                    i,
                    &pThreadInfo->taos,
                    pThreadInfo->dbInfo,
                    true,
                    pThreadInfo->stbName,
                    pThreadInfo->stbDes,
                    tbName,
                    pThreadInfo->precision,
                    dumpFilename,
                    NULL);
        } else {
            count = dumpTable(
                    i,
                    &pThreadInfo->taos,
                    pThreadInfo->dbInfo,
                    true,
                    pThreadInfo->stbName,
                    pThreadInfo->stbDes,
                    tbName,
                    pThreadInfo->precision,
                    NULL,
                    fp);
        }

        // update progress
        atomic_add_fetch_64(&g_tableDone, 1);

        if (count < 0) {
            break;
        } else {
            atomic_add_fetch_64(&g_totalDumpOutRows, count);
        }
    }

    return;
}

static void *dumpTablesOfStbThread(void *arg) {
    threadInfo *pThreadInfo = (threadInfo *)arg;

    debugPrint("dump table from = \t%"PRId64"\n", pThreadInfo->from);
    debugPrint("dump table count = \t%"PRId64"\n", pThreadInfo->count);

    FILE *fp = NULL;
    char dumpFilename[MAX_PATH_LEN] = {0};

    if (g_args.avro) {
        if (0 != generateFilename(enAVRO_TBTAGS, dumpFilename,
                pThreadInfo->dbInfo, pThreadInfo->stbName, pThreadInfo->stbName,
                pThreadInfo->threadIndex)) {
            return NULL;
        }
        debugPrint("%s() LN%d dumpFilename: %s\n",
                __func__, __LINE__, dumpFilename);
    } else {
        if (0 != generateFilename(enAVRO_UNKNOWN, dumpFilename,
                pThreadInfo->dbInfo, pThreadInfo->stbName, pThreadInfo->stbName,
                pThreadInfo->threadIndex)) {
            return NULL;
        }
        fp = fopen(dumpFilename, "w");

        if (fp == NULL) {
            errorPrint("%s() LN%d, failed to open file %s. "
                    "Errno is %d. Reason is %s.\n",
                    __func__, __LINE__, dumpFilename, errno, strerror(errno));
            return NULL;
        }
    }

    dumpTablesOfStbNative(pThreadInfo, fp, dumpFilename);
    if (fp) {
        fclose(fp);
        fp = NULL;
    }

    return NULL;
}

int dumpSTableData(SDbInfo* dbInfo, TableDes* stbDes, char** tbNameArr, int64_t tbCount) {
    int threads = g_args.thread_num;
    int64_t batch = tbCount / threads;
    if (batch < 1) {
        threads = tbCount;
        batch = 1;
    }

    TOOLS_ASSERT(threads);
    int64_t mod = tbCount % threads;

    pthread_t *pids = calloc(1, threads * sizeof(pthread_t));
    threadInfo *infos = calloc(1, threads * sizeof(threadInfo));
    TOOLS_ASSERT(pids);
    TOOLS_ASSERT(infos);

    infoPrint("create %d thread(s) to export data ...\n", threads);
    threadInfo *pThreadInfo;
    for (int32_t i = 0; i < threads; i++) {
        pThreadInfo = infos + i;
        if (NULL == (pThreadInfo->taos = taosConnect(dbInfo->name))) {
            free(pids);
            free(infos);
            return -1;
        }

        pThreadInfo->threadIndex = i;
        pThreadInfo->count = (i < mod) ? batch+1 : batch;
        pThreadInfo->from = (i == 0)?0:
            ((threadInfo *)(infos + i - 1))->from +
            ((threadInfo *)(infos + i - 1))->count;
        pThreadInfo->dbInfo = dbInfo;
        pThreadInfo->precision = getPrecisionByString(dbInfo->precision);
        if (-1 == pThreadInfo->precision) {
            errorPrint("%s() LN%d, get precision error\n", __func__, __LINE__);
            exit(EXIT_FAILURE);
        }

        strcpy(pThreadInfo->stbName, stbDes->name);
        pThreadInfo->stbDes = stbDes;
        pThreadInfo->tbNameArr   = tbNameArr;
        if (pthread_create(pids + i, NULL,
                    dumpTablesOfStbThread, pThreadInfo) != 0) {
            errorPrint("%s() LN%d, thread[%d] failed to start. "
                    "The errno is %d. Reason: %s\n",
                    __func__, __LINE__,
                    pThreadInfo->threadIndex, errno, strerror(errno));
            exit(EXIT_FAILURE);
        }
    }

    for (int32_t i = 0; i < threads; i++) {
        if (pthread_join(pids[i], NULL) != 0) {
            errorPrint("%s() LN%d, thread[%d] failed to join. "
                    "The errno is %d. Reason: %s\n",
                    __func__, __LINE__,
                    i, errno, strerror(errno));
            exit(EXIT_FAILURE);
        }
    }

    infoPrint("super table (%s) dump %"PRId64" child data ok. close taos connections...\n",
            stbDes->name, tbCount);
    for (int32_t i = 0; i < threads; i++) {
        pThreadInfo = infos + i;
        taos_close(pThreadInfo->taos);
    }

    free(pids);
    free(infos);
    return 0;
}

// free names
void freeTbNameArr(char ** tbNameArr, int64_t tbCount) {
    for (int64_t i = 0; i < tbCount; i++) {
        if (tbNameArr[i]) {
            free(tbNameArr[i]);
        }
    }
    free(tbNameArr);
}

// dump stable meta and data by threads
static int64_t dumpStable(
        void **taos_v,
        SDbInfo *dbInfo,
        const char *stbName) {
    // show progress
    int ret = -1;
    infoPrint("start dump out super table data (%s) ...\n", stbName);

    //
    // get super table meta
    //

    // malloc stable des
    TableDes *stbDes = (TableDes *)calloc(1, sizeof(TableDes)
            + sizeof(ColDes) * TSDB_MAX_COLUMNS);
    if (NULL == stbDes) {
        errorPrint("%s() LN%d, memory allocation failed!\n",
                __func__, __LINE__);
        return -1;
    }

    // obtain stable des data

    int32_t colCount = getTableDes(*taos_v, dbInfo->name,
            stbName, stbDes, true);
    if (colCount < 0) {
        errorPrint("%s() LN%d, failed to get stable[%s] schema\n",
               __func__, __LINE__, stbName);
        freeTbDes(stbDes, true);
        exit(-1);
    }
    // show progress
    infoPrint("start dump super table meta (%s) col:%d tags:%d ...\n", 
                stbName, stbDes->columns, stbDes->tags);

    // get stable child count
    int64_t tbCount = getTbCountOfStbNative(dbInfo->name, stbName);
    if(tbCount < 0 ) {        
        errorPrint("get stable %s failed.", stbName);
        freeTbDes(stbDes, true);
        exit(-1);
    }
    // show progress
    infoPrint("The number of tables of %s is %"PRId64"!\n", stbName, tbCount);
    // set progress to global
    g_tableCount = tbCount;
    g_tableDone  = 0;
    strcpy(g_dbName,  dbInfo->name);
    strcpy(g_stbName, stbName);

    //
    //  dump meta
    //
    char** tbNameArr = (char**)calloc(tbCount, sizeof(char*));
    if (g_args.avro) {
        ret = dumpStableMeta(
                taos_v,
                dbInfo,
                stbDes,
                tbNameArr,
                tbCount);
        if (-1 == ret) {
            errorPrint("%s() LN%d, failed to dump table\n",
                    __func__, __LINE__);
            freeTbNameArr(tbNameArr, tbCount);
            freeTbDes(stbDes, true);
            return -1;
        }
    } else {
        fillTbNameArr(taos_v, tbNameArr, dbInfo, stbName, tbCount);
    }

    if(tbCount <= 0) {
        freeTbNameArr(tbNameArr, tbCount);
        freeTbDes(stbDes, true);

        if (tbCount == 0) {
            infoPrint("super table (%s) no child table, skip dump out.\n", stbName);
            return 0;
        } else {
            infoPrint("super table (%s) get child count failed.\n", stbName);
            return -1;
        }
    }

    //
    //  dump data
    //    
    ret = dumpSTableData(dbInfo, stbDes, tbNameArr, tbCount);
    freeTbNameArr(tbNameArr, tbCount);
    freeTbDes(stbDes, true);
    return ret;
}

int64_t dumpStbAndChildTb(
        void **taos_v, SDbInfo *dbInfo, const char *stable, FILE *fpDbs) {
    int64_t ret = 0;

    uint64_t sizeOfTableDes =
        (uint64_t)(sizeof(TableDes) + sizeof(ColDes) * TSDB_MAX_COLUMNS);

    TableDes *stbTableDes = (TableDes *)calloc(1, sizeOfTableDes);

    if (NULL == stbTableDes) {
        errorPrint("%s() LN%d, failed to allocate %"PRIu64" memory\n",
                __func__, __LINE__, sizeOfTableDes);
        exit(-1);
    }

    // dump stable create sql to db.sql
    ret = dumpStableClasuse(
            taos_v,
            dbInfo,
            stable,
            &stbTableDes,
            fpDbs);

    // dump stable data        
    if (ret >= 0) {
        ret = dumpStable(
                taos_v,
                dbInfo,
                stable);
    } else {
        errorPrint("%s() LN%d, dumpNtbOfStb(%s) ByThread failed\n",
                __func__, __LINE__,
                stable);
    }

    freeTbDes(stbTableDes, true);

    return ret;
}

static int64_t dumpNTablesOfDb(TAOS **taos_v, SDbInfo *dbInfo) {
    int64_t ret = 0;

    if (0 == dbInfo->ntables) {
        warnPrint("%s() LN%d, database: %s has 0 tables\n",
                __func__, __LINE__, dbInfo->name);
        return 0;
    }

    char *command = calloc(1, TSDB_MAX_ALLOWED_SQL_LEN);
    if (NULL == command) {
        errorPrint("%s() LN%d, memory allocation failed\n", __func__, __LINE__);
        return -1;
    }

    TAOS_RES *res;
    int32_t code = -1;
 
    snprintf(command, TSDB_MAX_ALLOWED_SQL_LEN,
            "SELECT TABLE_NAME,STABLE_NAME "
            " FROM information_schema.ins_tables WHERE db_name='%s'",
            dbInfo->name);

    res = taosQuery(*taos_v, command, &code);
    if (code != 0) {
        errorPrint("Failed to show %s\'s tables, reason: %s\n",
                dbInfo->name, taos_errstr(res));
        taos_free_result(res);
        free(command);
        return 0;
    }

    TAOS_ROW row;
    int64_t count = 0;
    while ((row = taos_fetch_row(res))) {
        int32_t *lengths = taos_fetch_lengths(res);
        if (lengths[TSDB_SHOW_TABLES_NAME_INDEX] <= 0) {
            errorPrint("%s() LN%d, fetch_row() get %d length!\n",
                    __func__, __LINE__, lengths[TSDB_SHOW_TABLES_NAME_INDEX]);
            continue;
        }

        if (0 != lengths[1]) {
            continue;
        }

        char ntable[TSDB_TABLE_NAME_LEN] = {0};
        strncpy(ntable,
                (char *)row[0],
                lengths[0]);
        ret = dumpTableNotBelong(
                count,
                taos_v, dbInfo, ntable);
        if (0 == ret) {
            okPrint("%s() LN%d, dump normal table: %s\n",
                    __func__, __LINE__, ntable);
        } else {
            errorPrint("%s() LN%d, dump normal table: %s\n",
                    __func__, __LINE__, ntable);
        }

        count++;
    }

    taos_free_result(res);
    free(command);

    return ret;
}

static int64_t dumpStbAndChildTbOfDb(
        TAOS **taos_v, SDbInfo *dbInfo, FILE *fpDbs) {
    int64_t ret = 0;

    char *command = calloc(1, TSDB_MAX_ALLOWED_SQL_LEN);
    if (NULL == command) {
        errorPrint("%s() LN%d, memory allocation failed\n", __func__, __LINE__);
        return -1;
    }

    snprintf(command, TSDB_MAX_ALLOWED_SQL_LEN,
            g_args.db_escape_char
            ? "USE `%s`"
            : "USE %s",
            dbInfo->name);
    TAOS_RES *res;
    int32_t code = -1;

    res = taosQuery(*taos_v, command, &code);
    if (code != 0) {
        errorPrint("Invalid database %s, reason: %s\n",
                dbInfo->name, taos_errstr(res));
        taos_free_result(res);
        free(command);
        return -1;
    }

    taos_free_result(res);

    // get all stable name
    snprintf(command, TSDB_MAX_ALLOWED_SQL_LEN,
            "SELECT STABLE_NAME FROM information_schema.ins_stables "
            "WHERE db_name='%s'",
            dbInfo->name);

    res = taosQuery(*taos_v, command, &code);

    if (code != 0) {
        return cleanIfQueryFailed(__func__, __LINE__, command, res);
    }

    TAOS_ROW row = NULL;

    while ((row = taos_fetch_row(res))) {
        int *lengths = taos_fetch_lengths(res);
        char stable[TSDB_TABLE_NAME_LEN] = {0};
        strncpy(stable, row[0], lengths[0]);
        debugPrint("%s() LN%d, dump stable name: %s\n",
                __func__, __LINE__, stable);

        // dump each stable data
        ret = dumpStbAndChildTb(
                taos_v,
                dbInfo,
                stable,
                fpDbs);
        if (ret < 0) {
            errorPrint("%s() LN%d, stable: %s dump out failed\n",
                    __func__, __LINE__, stable);
            break;
        }
    }

    taos_free_result(res);
    free(command);

    return ret;
}

static int createDirForDbDump(SDbInfo *dbInfo) {
    if (g_args.loose_mode) {
        snprintf(dbInfo->dirForDbDump, MAX_DIR_LEN, "%s"CUS_PROMPT"dump.%s",
                g_args.outpath, dbInfo->name);
    } else {
        dbInfo->uniqueID = getUniqueIDFromEpoch();
        snprintf(dbInfo->dirForDbDump, MAX_DIR_LEN, "%s"CUS_PROMPT"dump.%"PRId64"",
                g_args.outpath, dbInfo->uniqueID);
    }

    int ret = mkdir(dbInfo->dirForDbDump, 0775);
    if (ret) {
        if (EEXIST == errno) {
            ret = 0;
        } else {
            errorPrint("%s() LN%d, mkdir(%s) failed. Errno: %d\n",
                    __func__, __LINE__, dbInfo->dirForDbDump, errno);
        }
    }

    return ret;
}

static FILE *createDbsSqlPerDb(SDbInfo *dbInfo) {
    FILE *fpDbs = NULL;
    char dumpDbsSql[MAX_PATH_LEN] = {0};
    if (AVRO_CODEC_UNKNOWN != g_args.avro_codec) {
        if (0 != createDirForDbDump(dbInfo)) {
            return NULL;
        }
        snprintf(dumpDbsSql, MAX_PATH_LEN, "%s/dbs.sql", dbInfo->dirForDbDump);

        fpDbs = fopen(dumpDbsSql, "w");

        if (NULL == fpDbs) {
            errorPrint("%s() LN%d, failed to open file %s. "
                    "Errno is %d. Reason is %s.\n",
                    __func__, __LINE__, dumpDbsSql, errno, strerror(errno));
        }
    } else {
        snprintf(dumpDbsSql, MAX_PATH_LEN, "%sdbs.sql", g_args.outpath);
    }
    return fpDbs;
}

static int64_t dumpWholeDatabase(void **taos_v, SDbInfo *dbInfo, FILE *fp) {
    int64_t ret;
    infoPrint("Start to dump out database: %s\n", dbInfo->name);

    fprintf(fp, "#!dumpdb: %s: %s\n\n", dbInfo->name, dbInfo->dirForDbDump);

    // fpDbs is dbs.sql for second level for db
    FILE *fpDbs;
    if (AVRO_CODEC_UNKNOWN == g_args.avro_codec) {
        fpDbs = fp;
    } else {
        fpDbs = createDbsSqlPerDb(dbInfo);
        if (NULL == fpDbs) {
            return -1;
        }
    }

    // write db to dbs.sql
    dumpCreateDbClause(taos_v, dbInfo, g_args.with_property, fpDbs);

    fprintf(g_fpOfResult, "\n#### database:                       %s\n",
            dbInfo->name);
    atomic_add_fetch_64(
            &g_resultStatistics.totalDatabasesOfDumpOut, 1);


    // write stb and child data
    ret = dumpStbAndChildTbOfDb(taos_v, dbInfo, fpDbs);
    if (ret >= 0) {
        // wirte normal table data
        ret = dumpNTablesOfDb(taos_v, dbInfo);
    }
    if (AVRO_CODEC_UNKNOWN != g_args.avro_codec) {
        fclose(fpDbs);
    }

    return ret;
}

static bool checkFileExists(char *path, char *filename) {
    char filePath[MAX_PATH_LEN] = {0};
    if (strlen(path)) {
        snprintf(filePath, MAX_PATH_LEN, "%s/%s", path, filename);
    } else {
        snprintf(filePath, MAX_PATH_LEN, "%s/%s", ".", filename);
    }

    if (access(filePath, F_OK) == 0) {
        return true;
    }

    return false;
}

static bool checkFileExistsDir(char *path, char *dirname) {
    bool bRet = false;

    int namelen, dirlen;
#ifdef WINDOWS
    TdDirEntryPtr pDirent;
    TdDirPtr pDir;

    dirlen = strlen(dirname);
    pDir = toolsOpenDir(path);

    if (pDir != NULL) {
        while ((pDirent = toolsReadDir(pDir)) != NULL) {
            char *entryName = toolsGetDirEntryName(pDirent);
            namelen = strlen(entryName);
            if (namelen > dirlen) {
                if (strncmp(dirname, entryName, dirlen) == 0) {
                    bRet = true;
                    break;
                }
            }
        }
        toolsCloseDir(&pDir);
    }
#else

    struct dirent *pDirent;
    DIR *pDir;

    dirlen = strlen(dirname);
    pDir = opendir(path);

    if (pDir != NULL) {
        while ((pDirent = readdir(pDir)) != NULL) {
            namelen = strlen(pDirent->d_name);
            if (namelen > dirlen) {
                if (strncmp(dirname, pDirent->d_name, dirlen) == 0) {
                    bRet = true;
                    break;
                }
            }
        }
        closedir(pDir);
    }
#endif

    return bRet;
}

static bool checkFileExistsExt(char *path, char *ext) {
    bool bRet = false;

    int namelen, extlen;
    extlen = strlen(ext);

#ifdef WINDOWS
    TdDirEntryPtr pDirent;
    TdDirPtr pDir;

    pDir = toolsOpenDir(path);

    if (pDir != NULL) {
        while ((pDirent = toolsReadDir(pDir)) != NULL) {
            char *entryName = toolsGetDirEntryName(pDirent);
            namelen = strlen(entryName);
            if (namelen > extlen) {
                if (strcmp(ext, &(entryName[namelen - extlen])) == 0) {
                    bRet = true;
                    break;
                }
            }
        }
        toolsCloseDir(&pDir);
    }
#else
    struct dirent *pDirent;
    DIR *pDir;

    pDir = opendir(path);

    if (pDir != NULL) {
        while ((pDirent = readdir(pDir)) != NULL) {
            namelen = strlen(pDirent->d_name);
            if (namelen > extlen) {
                if (strcmp(ext, &(pDirent->d_name[namelen - extlen])) == 0) {
                    bRet = true;
                    break;
                }
            }
        }
        closedir(pDir);
    }
#endif

    return bRet;
}

static bool checkOutDir(char *outpath) {
    bool ret = true;
    TdDirPtr pDir = NULL;

    if (strlen(outpath)) {
        if (NULL == (pDir= toolsOpenDir(outpath))) {
            errorPrint("%s is not exist!\n", outpath);
            return false;
        }
    } else {
        outpath = ".";
    }

    if ((checkFileExists(outpath, "dbs.sql"))
            || (checkFileExistsDir(outpath, CUS_PROMPT"dump."))
            || (checkFileExistsExt(outpath, "avro-tbstb"))
            || (checkFileExistsExt(outpath, "avro-ntb"))
            || (checkFileExistsExt(outpath, "avro"))) {
        if (strlen(outpath)) {
            errorPrint("Found data file(s) exists in %s!"
                    " Please use other place to dump out!\n",
                    outpath);
        } else {
            errorPrint("Found data file(s) exists in %s!"
                    " Please use other place to dump out!\n",
                    "current path");
        }
        ret = false;
    }

    if (pDir) {
        toolsCloseDir(&pDir);
    }

    return ret;
}

static bool fillDBInfoWithFieldsNative(const int index,
        const TAOS_FIELD *fields, const TAOS_ROW row,
        const int *lengths, int fieldCount) {
    for (int f = 0; f < fieldCount; f++) {
        if (0 == strcmp(fields[f].name, "name")) {
            TOOLS_STRNCPY(g_dbInfos[index]->name, (char*)(row[f]),
                    min(TSDB_DB_NAME_LEN, lengths[f]+1));
            debugPrint("%s() LN%d, db name: %s, len: %d\n",
                    __func__, __LINE__,
                    g_dbInfos[index]->name, lengths[f]);
        } else if (0 == strcmp(fields[f].name, "vgroups")) {
            if (TSDB_DATA_TYPE_INT == fields[f].type) {
                g_dbInfos[index]->vgroups = *((int32_t *)row[f]);
            } else if (TSDB_DATA_TYPE_SMALLINT == fields[f].type) {
                g_dbInfos[index]->vgroups = *((int16_t *)row[f]);
            } else {
                errorPrint("%s() LN%d, unexpected type: %d\n",
                        __func__, __LINE__, fields[f].type);
                return false;
            }
        } else if (0 == strcmp(fields[f].name, "ntables")) {
            if (TSDB_DATA_TYPE_INT == fields[f].type) {
                g_dbInfos[index]->ntables = *((int32_t *)row[f]);
            } else if (TSDB_DATA_TYPE_BIGINT == fields[f].type) {
                g_dbInfos[index]->ntables = *((int64_t *)row[f]);
            } else {
                errorPrint("%s() LN%d, unexpected type: %d\n",
                        __func__, __LINE__, fields[f].type);
                return false;
            }
        } else if (0 == strcmp(fields[f].name, "replica")) {
            if (TSDB_DATA_TYPE_TINYINT == fields[f].type) {
                g_dbInfos[index]->replica = *((int8_t *)row[f]);
            } else if (TSDB_DATA_TYPE_SMALLINT == fields[f].type) {
                g_dbInfos[index]->replica = *((int16_t *)row[f]);
            } else {
                errorPrint("%s() LN%d, unexpected type: %d\n",
                        __func__, __LINE__, fields[f].type);
                return false;
            }
        } else if (0 == strcmp(fields[f].name, "strict")) {
            TOOLS_STRNCPY(g_dbInfos[index]->strict,
                    (char*)row[f], min(STRICT_LEN, lengths[f]+1));
            debugPrint("%s() LN%d: field: %d, keep: %s, length:%d\n",
                    __func__, __LINE__, f,
                    g_dbInfos[index]->strict,
                    lengths[f]);
        } else if (0 == strcmp(fields[f].name, "quorum")) {
            g_dbInfos[index]->quorum =
                *((int16_t *)row[f]);
        } else if (0 == strcmp(fields[f].name, "days")) {
            g_dbInfos[index]->days = *((int16_t *)row[f]);
        } else if ((0 == strcmp(fields[f].name, "keep"))
                || (0 == strcmp(fields[f].name, "keep0,keep1,keep2"))) {
            TOOLS_STRNCPY(g_dbInfos[index]->keeplist, (char*)row[f],
                    min(KEEPLIST_LEN, lengths[f]+1));
            debugPrint("%s() LN%d: field: %d, keep: %s, length:%d\n",
                    __func__, __LINE__, f,
                    g_dbInfos[index]->keeplist,
                    lengths[f]);
        } else if (0 == strcmp(fields[f].name, "duration")) {
            TOOLS_STRNCPY(g_dbInfos[index]->duration, (char*) row[f],
                    min(DURATION_LEN, lengths[f]+1));
            debugPrint("%s() LN%d: field: %d, duration: %s, length:%d\n",
                    __func__, __LINE__, f,
                    g_dbInfos[index]->duration,
                    lengths[f]);
        } else if ((0 == strcmp(fields[f].name, "cache"))
                || (0 == strcmp(fields[f].name, "cache(MB)"))) {
            g_dbInfos[index]->cache = *((int32_t *)row[f]);
        } else if (0 == strcmp(fields[f].name, "blocks")) {
            g_dbInfos[index]->blocks = *((int32_t *)row[f]);
        } else if (0 == strcmp(fields[f].name, "minrows")) {
            if (TSDB_DATA_TYPE_INT == fields[f].type) {
                g_dbInfos[index]->minrows = *((int32_t *)row[f]);
            } else {
                errorPrint("%s() LN%d, unexpected type: %d\n",
                        __func__, __LINE__, fields[f].type);
                return false;
            }
        } else if (0 == strcmp(fields[f].name, "maxrows")) {
            if (TSDB_DATA_TYPE_INT == fields[f].type) {
                g_dbInfos[index]->maxrows = *((int32_t *)row[f]);
            } else {
                errorPrint("%s() LN%d, unexpected type: %d\n",
                        __func__, __LINE__, fields[f].type);
                return false;
            }
        } else if (0 == strcmp(fields[f].name, "wallevel")) {
            g_dbInfos[index]->wallevel = *((int8_t *)row[f]);
        } else if (0 == strcmp(fields[f].name, "wal")) {
            if (TSDB_DATA_TYPE_TINYINT == fields[f].type) {
                g_dbInfos[index]->wal = *((int8_t *)row[f]);
            } else {
                errorPrint("%s() LN%d, unexpected type: %d\n",
                        __func__, __LINE__, fields[f].type);
                return false;
            }
        } else if (0 == strcmp(fields[f].name, "fsync")) {
            if (TSDB_DATA_TYPE_INT == fields[f].type) {
                g_dbInfos[index]->fsync = *((int32_t *)row[f]);
            } else {
                errorPrint("%s() LN%d, unexpected type: %d\n",
                        __func__, __LINE__, fields[f].type);
                return false;
            }
        } else if (0 == strcmp(fields[f].name, "comp")) {
            if (TSDB_DATA_TYPE_TINYINT == fields[f].type) {
                g_dbInfos[index]->comp = (int8_t)(*((int8_t *)row[f]));
            } else {
                errorPrint("%s() LN%d, unexpected type: %d\n",
                        __func__, __LINE__, fields[f].type);
                return false;
            }
        } else if (0 == strcmp(fields[f].name, "cachelast")) {
            if (TSDB_DATA_TYPE_TINYINT == fields[f].type) {
                g_dbInfos[index]->cachelast = (int8_t)(*((int8_t *)row[f]));
            } else {
                errorPrint("%s() LN%d, unexpected type: %d\n",
                        __func__, __LINE__, fields[f].type);
                return false;
            }
        } else if (0 == strcmp(fields[f].name, "cache_model")) {
            if (TSDB_DATA_TYPE_TINYINT == fields[f].type) {
                g_dbInfos[index]->cache_model = (int8_t)(*((int8_t*)row[f]));
            } else {
                errorPrint("%s() LN%d, unexpected type: %d\n",
                        __func__, __LINE__, fields[f].type);
                return false;
            }
        } else if (0 == strcmp(fields[f].name, "single_stable_model")) {
            if (TSDB_DATA_TYPE_BOOL == fields[f].type) {
                g_dbInfos[index]->single_stable_model
                             = (bool)(*((bool*)row[f]));
            } else {
                errorPrint("%s() LN%d, unexpected type: %d\n",
                        __func__, __LINE__, fields[f].type);
                return false;
            }
        } else if (0 == strcmp(fields[f].name, "precision")) {
            TOOLS_STRNCPY(g_dbInfos[index]->precision, (char*)row[f],
                    min(DB_PRECISION_LEN, lengths[f]+1));
            debugPrint("%s() LN%d, db precision: %s, len: %d\n",
                    __func__, __LINE__,
                    g_dbInfos[index]->precision, lengths[f]);
        } else if (0 == strcmp(fields[f].name, "update")) {
            g_dbInfos[index]->update = *((int8_t *)row[f]);
        }
    }

    return true;
}

static int fillDbExtraInfoV3Native(
        void *taos,
        const char *dbName,
        const int dbIndex) {
    int ret = 0;
    char *command = calloc(1, TSDB_MAX_ALLOWED_SQL_LEN);
    if (NULL == command) {
        errorPrint("%s() LN%d, memory allocation failed\n", __func__, __LINE__);
        return -1;
    }
    snprintf(command, TSDB_MAX_ALLOWED_SQL_LEN,
            "SELECT COUNT(table_name) FROM "
            "information_schema.ins_tables WHERE db_name='%s'",
            dbName);

    infoPrint("Getting table(s) count of db (%s) ...\n", dbName);

    int32_t code = -1;
    TAOS_RES *res = taosQuery(taos, command, &code);
    if (code != 0) {
        return cleanIfQueryFailed(__func__, __LINE__, command, res);
    } else {
        TAOS_ROW row;
        TAOS_FIELD *fields = taos_fetch_fields(res);

        while ((row = taos_fetch_row(res)) != NULL) {
            if (TSDB_DATA_TYPE_BIGINT == fields[0].type) {
                g_dbInfos[dbIndex]->ntables = *(int64_t *)row[0];
            } else {
                errorPrint("%s() LN%d, type: %d, not converted\n",
                        __func__, __LINE__, fields[0].type);
            }
        }
    }

    taos_free_result(res);
    free(command);
    return ret;
}

static int fillDbInfoNative(void *taos) {
    int ret = 0;
    int dbIndex = 0;

    char *command = calloc(1, TSDB_MAX_ALLOWED_SQL_LEN);
    if (NULL == command) {
        errorPrint("%s() LN%d, memory allocation failed\n", __func__, __LINE__);
        return -1;
    }

    snprintf(command, TSDB_MAX_ALLOWED_SQL_LEN,
                "SELECT * FROM information_schema.ins_databases");

    int32_t code = -1;
    TAOS_RES *res = taosQuery(taos, command, &code);
    if (code != 0) {
        return cleanIfQueryFailed(__func__, __LINE__, command, res);
    } else {
        TAOS_ROW row;
        TAOS_FIELD *fields = taos_fetch_fields(res);
        int fieldCount = taos_field_count(res);

        while ((row = taos_fetch_row(res)) != NULL) {
            int32_t* lengths = taos_fetch_lengths(res);
            if (lengths[TSDB_SHOW_DB_NAME_INDEX] <= 0) {
                errorPrint("%s() LN%d, fetch_row() get %d length!\n",
                        __func__, __LINE__, lengths[TSDB_SHOW_DB_NAME_INDEX]);
                continue;
            }

            char dbName[TSDB_DB_NAME_LEN] = {0};
            strncpy(dbName, row[TSDB_SHOW_DB_NAME_INDEX],
                    lengths[TSDB_SHOW_DB_NAME_INDEX]);
            if (isSystemDatabase(dbName)) {
                if (!g_args.allow_sys) {
                    continue;
                }
            } else if (g_args.databases) {
                if (inDatabasesSeq(dbName) != 0) {
                    continue;
                }
            } else if (!g_args.all_databases) {
                if (strcmp(g_args.arg_list[0], dbName)) {
                    continue;
                }
            }

            g_dbInfos[dbIndex] = (SDbInfo *)calloc(1, sizeof(SDbInfo));
            if (NULL == g_dbInfos[dbIndex]) {
                errorPrint("%s() LN%d, failed to allocate %"PRIu64" memory\n",
                        __func__, __LINE__, (uint64_t)sizeof(SDbInfo));
                ret = -1;
                break;
            }

            okPrint("Database: %s exists\n", dbName);

            if (false == fillDBInfoWithFieldsNative(dbIndex,
                        fields, row, lengths, fieldCount)) {
                ret = -1;
                break;
            }

            fillDbExtraInfoV3Native(taos, dbName, dbIndex);

            dbIndex++;

            if (g_args.databases) {
                if (dbIndex > g_args.dumpDbCount)
                    break;
            } else if (!g_args.all_databases) {
                if (dbIndex >= 1)
                    break;
            }
        }
    }

    taos_free_result(res);
    free(command);

    if (0 != ret) {
        return ret;
    }

    return dbIndex;
}

static int dumpOut() {
    int ret = 0;
    TAOS     *taos       = NULL;

    FILE *fp = NULL;
    FILE *fpDbs = NULL;
    int32_t dbCount = 0;

    if (false == checkOutDir(g_args.outpath)) {
        return -1;
    }

    char dumpFilename[MAX_PATH_LEN] = {0};
    snprintf(dumpFilename, MAX_PATH_LEN, "%sdbs.sql", g_args.outpath);

    // fp is dbs.sql on top level
    fp = fopen(dumpFilename, "w");
    if (fp == NULL) {
        errorPrint("%s() LN%d, failed to open file %s. "
                "Errno is %d. Reason is %s.\n",
                __func__, __LINE__, dumpFilename, errno, strerror(errno));
        return -1;
    }

    g_args.dumpDbCount = getDumpDbCount();
    debugPrint("%s() LN%d, dump db count: %d\n",
            __func__, __LINE__, g_args.dumpDbCount);

    if (g_args.dumpDbCount <= 0) {
        errorPrint("%d database(s) valid to dump\n", g_args.dumpDbCount);
        fclose(fp);
        return -1;
    }

    g_dbInfos = (SDbInfo **)calloc(g_args.dumpDbCount, sizeof(SDbInfo *));
    if (NULL == g_dbInfos) {
        errorPrint("%s() LN%d, failed to allocate memory\n",
                __func__, __LINE__);
        ret = -1;
        goto _exit_failure_2;
    }

    /* Connect to server and dump extra info*/
    void **taos_v = NULL;
    if (NULL == (taos = taosConnect(NULL))) {
        ret = -1;
        goto _exit_failure;
    }

    taos_v = &taos;
    ret = dumpExtraInfo(taos_v, fp);

    if (ret < 0) {
        goto _exit_failure;
    }

    dbCount = fillDbInfoNative(taos);

    if (dbCount <= 0) {
        errorPrint("%d database(s) valid to dump\n", dbCount);
        ret = -1;
        goto _exit_failure;
    }

    // case: taosdump --databases dbx,dby ...   OR  taosdump --all-databases
    if (g_args.databases || g_args.all_databases) {
        // -A option for all database
        for (int i = 0; i < dbCount; i++) {
            int64_t records = 0;
            records = dumpWholeDatabase(taos_v, g_dbInfos[i], fp);
            if (records >= 0) {
                okPrint("Database %s dumped\n", g_dbInfos[i]->name);
                g_totalDumpOutRows += records;
            }
        }
    } else {
        if (1 == g_args.arg_list_len) {
            // -D option specify database
            int64_t records = dumpWholeDatabase(taos_v, g_dbInfos[0], fp);
            if (records >= 0) {
                okPrint("Database %s dumped\n", g_dbInfos[0]->name);
                g_totalDumpOutRows += records;
            }
        } else {
            if (AVRO_CODEC_UNKNOWN == g_args.avro_codec) {
                dumpCreateDbClause(taos_v, g_dbInfos[0],
                        g_args.with_property, fp);
            } else {
                fpDbs = createDbsSqlPerDb(g_dbInfos[0]);
                if (fpDbs) {
                    dumpCreateDbClause(taos_v, g_dbInfos[0],
                            g_args.with_property, fpDbs);
                } else {
                    fclose(fp);
                    return -1;
                }
            }
        }

        int superTblCnt = 0;
        // specify table 
        for (int64_t i = 1; g_args.arg_list[i]; i++) {
            if (0 == strlen(g_args.arg_list[i])) {
                continue;
            }
            TableRecordInfo tableRecordInfo;

            if (getTableRecordInfo(g_dbInfos[0]->name,
                        g_args.arg_list[i],
                        &tableRecordInfo) < 0) {
                errorPrint("input the invalid table %s\n",
                        g_args.arg_list[i]);
                continue;
            }

            if (tableRecordInfo.isStb) {  // dump all table of this stable
                // super table
                ret = dumpStbAndChildTb(taos_v, g_dbInfos[0],
                        tableRecordInfo.tableRecord.stable,
                        (g_args.avro_codec == AVRO_CODEC_UNKNOWN)?fp:fpDbs);
                if (ret < 0) {
                    errorPrint("%s() LN%d, dump %s and its child table\n",
                            __func__, __LINE__, g_args.arg_list[i]);
                }
            } else if (tableRecordInfo.belongStb) {
                // child table
                uint64_t sizeOfTableDes =
                    (uint64_t)(sizeof(TableDes)
                            + sizeof(ColDes) * TSDB_MAX_COLUMNS);

                TableDes *stbTableDes = (TableDes *)calloc(1, sizeOfTableDes);
                if (NULL == stbTableDes) {
                    errorPrint("%s() LN%d, failed to allocate "
                            "%"PRIu64" memory\n",
                            __func__, __LINE__, sizeOfTableDes);
                    exit(-1);
                }

                // child table's super table meta
                ret = dumpStableClasuse(
                        taos_v,
                        g_dbInfos[0],
                        tableRecordInfo.tableRecord.stable,
                        &stbTableDes,
                        (g_args.avro_codec == AVRO_CODEC_UNKNOWN)?fp:fpDbs);
                if (ret >= 0) {
                    superTblCnt++;
                } else {
                    errorPrint("%s() LN%d, dumpStableClasuse(%s) failed\n",
                            __func__, __LINE__,
                            tableRecordInfo.tableRecord.stable);
                }
                // child table data
                ret = dumpTableBelongStb(
                        i,
                        taos_v,
                        g_dbInfos[0],
                        tableRecordInfo.tableRecord.stable,
                        stbTableDes,
                        g_args.arg_list[i]);
                if (ret >= 0) {
                    okPrint("%s() LN%d, "
                            "dumpTableBelongStb(%s) success\n",
                            __func__, __LINE__,
                            tableRecordInfo.tableRecord.stable);
                } else {
                    errorPrint("%s() LN%d, "
                               "dumpTableBelongStb(%s) failed\n",
                            __func__, __LINE__,
                            tableRecordInfo.tableRecord.stable);
                }
                freeTbDes(stbTableDes, true);
            } else {
                // normal table
                ret = dumpTableNotBelong(
                        i,
                        taos_v, g_dbInfos[0], g_args.arg_list[i]);
            }

            if (ret >= 0) {
                okPrint("table: %s dumped\n", g_args.arg_list[i]);
            }
        }
    }

    /* Close the handle and return */
    ret = 0;

_exit_failure:
    if(taos_v && *taos_v) {
        closeTaosConnWrapper(*taos_v);
    }
    
_exit_failure_2:
    freeDbInfos();
    if (fpDbs) {
        fclose(fpDbs);
    }
    fclose(fp);
    if (0 == ret) {
        okPrint("%" PRId64 " row(s) dumped out!\n",
                g_totalDumpOutRows);
        atomic_add_fetch_64(
                &g_resultStatistics.totalRowsOfDumpOut,
                g_totalDumpOutRows);
    } else {
        errorPrint("%" PRId64 " row(s) dumped out!\n",
                g_totalDumpOutRows);
    }

    return ret;
}

static int dumpEntry() {
    int ret = 0;

    if (checkParam() < 0) {
        exit(EXIT_FAILURE);
    }

    printArgs(g_fpOfResult);

    for (int32_t i = 0; i < g_args.arg_list_len; i++) {
        fprintf(g_fpOfResult, "arg_list[%d]: %s\n", i, g_args.arg_list[i]);
    }
    fprintf(g_fpOfResult, "debug_print: %d\n", g_args.debug_print);

    g_numOfCores = toolsGetNumberOfCores();

    time_t tTime = time(NULL);
    struct tm tm = *localtime(&tTime);
    printf("start time: %d-%02d-%02d %02d:%02d:%02d\n",
            tm.tm_year + 1900, tm.tm_mon + 1,
            tm.tm_mday, tm.tm_hour, tm.tm_min, tm.tm_sec);

    taos_options(TSDB_OPTION_CONFIGDIR, g_configDir);

    char *unit;
    if (AVRO_CODEC_UNKNOWN == g_args.avro_codec) {
        unit = "line(s)";
    } else {
        unit = "row(s)";
    }

    if (g_args.isDumpIn) {
        fprintf(g_fpOfResult, "========== DUMP IN ========== \n");
        fprintf(g_fpOfResult, "# DumpIn start time: "
                "%d-%02d-%02d %02d:%02d:%02d\n",
                tm.tm_year + 1900, tm.tm_mon + 1,
                tm.tm_mday, tm.tm_hour, tm.tm_min, tm.tm_sec);
        int dumpInRet = dumpIn();
        if (dumpInRet) {
            errorPrint("%s\n", "dumpIn() failed!");
            okPrint("%"PRId64" %s dumped in!\n",
                    g_totalDumpInRecSuccess, unit);
            errorPrint("%"PRId64" failures occurred to dump in!\n",
                    g_totalDumpInRecFailed * -1);
            ret = -1;
        } else {
            if (g_totalDumpInRecFailed < 0) {
                if (g_totalDumpInRecSuccess > 0) {
                    okPrint("%"PRId64" %s dumped in!\n",
                            g_totalDumpInRecSuccess, unit);
                }
                errorPrint("%"PRId64" failures occurred to dump in!\n",
                        g_totalDumpInRecFailed * -1);
            } else {
                okPrint("%"PRId64" %s dumped in!\n",
                        g_totalDumpInRecSuccess, unit);
            }
            ret = 0;
        }
    } else {
        fprintf(g_fpOfResult, "========== DUMP OUT ========== \n");
        fprintf(g_fpOfResult, "# DumpOut start time: "
                "%d-%02d-%02d %02d:%02d:%02d\n",
                tm.tm_year + 1900, tm.tm_mon + 1,
                tm.tm_mday, tm.tm_hour, tm.tm_min, tm.tm_sec);

        if (dumpOut() < 0) {
            ret = -1;
        }

        fprintf(g_fpOfResult, "\n============================== "
                "TOTAL STATISTICS ============================== \n");
        fprintf(g_fpOfResult, "# total database count:     %"PRId64"\n",
                g_resultStatistics.totalDatabasesOfDumpOut);
        fprintf(g_fpOfResult, "# total super table count:  %"PRId64"\n",
                g_resultStatistics.totalSuperTblsOfDumpOut);
        fprintf(g_fpOfResult, "# total child table count:  %"PRId64"\n",
                g_resultStatistics.totalChildTblsOfDumpOut);
        fprintf(g_fpOfResult, "# total row count:          %"PRId64"\n",
                g_resultStatistics.totalRowsOfDumpOut);
    }

    // end time
    tTime = time(NULL);
    tm = *localtime(&tTime);
    printf("end time: %d-%02d-%02d %02d:%02d:%02d\n",
            tm.tm_year + 1900, tm.tm_mon + 1,
            tm.tm_mday, tm.tm_hour, tm.tm_min, tm.tm_sec);

    fprintf(g_fpOfResult, "end time: %d-%02d-%02d %02d:%02d:%02d\n",
            tm.tm_year + 1900, tm.tm_mon + 1,
            tm.tm_mday, tm.tm_hour, tm.tm_min, tm.tm_sec);

    fprintf(g_fpOfResult, "\n");
    fclose(g_fpOfResult);

    if (g_tablesList) {
        free(g_tablesList);
    }

    return ret;
}

static RecordSchema *parse_json_for_inspect(json_t *element) {
    RecordSchema *recordSchema = calloc(1, sizeof(RecordSchema));
    if (NULL == recordSchema) {
        errorPrint("%s() LN%d, memory allocation failed!\n",
                   __func__, __LINE__);
        return NULL;
    }

    if (JSON_OBJECT != json_typeof(element)) {
        errorPrint("%s() LN%d, json passed is not an object\n",
                __func__, __LINE__);
        free(recordSchema);
        return NULL;
    }

    const char *key;
    json_t *value;

    json_object_foreach(element, key, value) {
        if (0 == strcmp(key, "name")) {
            TOOLS_STRNCPY(recordSchema->name, json_string_value(value),
                    RECORD_NAME_LEN);
        } else if (0 == strcmp(key, "fields")) {
            if (JSON_ARRAY == json_typeof(value)) {
                size_t i;
                size_t size = json_array_size(value);

                debugPrint("%s() LN%d, JSON Array of %zu element%s:\n",
                        __func__, __LINE__,
                        size, json_plural(size));

                recordSchema->num_fields = size;
                recordSchema->fields = calloc(1, sizeof(InspectStruct) * size);
                if (NULL== recordSchema->fields) {
                    errorPrint("%s() LN%d, memory allocation failed!\n",
                            __func__, __LINE__);
                    free(recordSchema);
                    return NULL;
                }

                for (i = 0; i < size; i++) {
                    InspectStruct *field = (InspectStruct *)
                        (recordSchema->fields + sizeof(InspectStruct) * i);
                    json_t *arr_element = json_array_get(value, i);
                    const char *ele_key;
                    json_t *ele_value;

                    json_object_foreach(arr_element, ele_key, ele_value) {
                        if (0 == strcmp(ele_key, "name")) {
                            TOOLS_STRNCPY(field->name,
                                    json_string_value(ele_value),
                                    TSDB_COL_NAME_LEN-1);
                        } else if (0 == strcmp(ele_key, "type")) {
                            int ele_type = json_typeof(ele_value);

                            if (JSON_STRING == ele_type) {
                                TOOLS_STRNCPY(field->type,
                                        json_string_value(ele_value),
                                        TYPE_NAME_LEN-1);
                            } else if (JSON_ARRAY == ele_type) {
                                size_t ele_size = json_array_size(ele_value);

                                for (size_t ele_i = 0; ele_i < ele_size;
                                        ele_i++) {
                                    json_t *arr_type_ele =
                                        json_array_get(ele_value, ele_i);

                                    if (JSON_STRING == json_typeof(arr_type_ele)) {
                                        const char *arr_type_ele_str =
                                            json_string_value(arr_type_ele);

                                        if (0 == strcmp(arr_type_ele_str,
                                                            "null")) {
                                            field->nullable = true;
                                        } else {
                                            TOOLS_STRNCPY(field->type,
                                                    arr_type_ele_str,
                                                    TYPE_NAME_LEN-1);
                                        }
                                    } else if (JSON_OBJECT ==
                                            json_typeof(arr_type_ele)) {
                                        const char *arr_type_ele_key;
                                        json_t *arr_type_ele_value;

                                        json_object_foreach(arr_type_ele,
                                                arr_type_ele_key,
                                                arr_type_ele_value) {
                                            if (JSON_STRING ==
                                                    json_typeof(arr_type_ele_value)) {
                                                const char *arr_type_ele_value_str =
                                                    json_string_value(arr_type_ele_value);
                                                if (0 == strcmp(arr_type_ele_value_str,
                                                            "null")) {
                                                    field->nullable = true;
                                                } else if (0 == strcmp(arr_type_ele_value_str,
                                                            "array")) {
                                                    field->is_array = true;
                                                    TOOLS_STRNCPY(field->type,
                                                            arr_type_ele_value_str,
                                                            TYPE_NAME_LEN-1);
                                                } else {
                                                    TOOLS_STRNCPY(field->type,
                                                            arr_type_ele_value_str,
                                                            TYPE_NAME_LEN-1);
                                                }
                                            } else if (JSON_OBJECT ==
                                                         json_typeof(arr_type_ele_value)) {
                                                const char *arr_type_ele_value_key;
                                                json_t *arr_type_ele_value_value;

                                                json_object_foreach(arr_type_ele_value,
                                                        arr_type_ele_value_key,
                                                        arr_type_ele_value_value) {
                                                    if (JSON_STRING ==
                                                             json_typeof(
                                                                 arr_type_ele_value_value)) {
                                                        const char *arr_type_ele_value_value_str =
                                                            json_string_value(
                                                                     arr_type_ele_value_value);
                                                        TOOLS_STRNCPY(field->array_type_str,
                                                                arr_type_ele_value_value_str,
                                                                TYPE_NAME_LEN-1);
                                                    }
                                                }
                                            }
                                        }
                                    } else {
                                        errorPrint("%s", "Error: not supported!\n");
                                    }
                                }
                            } else if (JSON_OBJECT == ele_type) {
                                const char *obj_key;
                                json_t *obj_value;

                                json_object_foreach(ele_value, obj_key, obj_value) {
                                    if (0 == strcmp(obj_key, "type")) {
                                        int obj_value_type = json_typeof(obj_value);
                                        if (JSON_STRING == obj_value_type) {
                                            TOOLS_STRNCPY(field->type,
                                                    json_string_value(obj_value), TYPE_NAME_LEN-1);
                                            if (0 == strcmp(field->type, "array")) {
                                                field->is_array = true;
                                            }
                                        } else if (JSON_OBJECT == obj_value_type) {
                                            const char *field_key;
                                            json_t *field_value;

                                            json_object_foreach(obj_value, field_key, field_value) {
                                                if (JSON_STRING == json_typeof(field_value)) {
                                                    TOOLS_STRNCPY(field->type,
                                                            json_string_value(field_value),
                                                            TYPE_NAME_LEN-1);
                                                } else {
                                                    field->nullable = true;
                                                }
                                            }
                                        }
                                    } else if (0 == strcmp(obj_key, "items")) {
                                        int obj_value_items = json_typeof(obj_value);
                                        if (JSON_STRING == obj_value_items) {
                                            field->is_array = true;
                                            TOOLS_STRNCPY(field->array_type_str,
                                                    json_string_value(obj_value), TYPE_NAME_LEN-1);
                                        } else if (JSON_OBJECT == obj_value_items) {
                                            const char *item_key;
                                            json_t *item_value;

                                            json_object_foreach(obj_value, item_key, item_value) {
                                                if (JSON_STRING == json_typeof(item_value)) {
                                                    TOOLS_STRNCPY(field->array_type_str,
                                                            json_string_value(item_value),
                                                            TYPE_NAME_LEN-1);
                                                }
                                            }
                                        }
                                    }
                                }
                            }
                        }
                    }
                }
            } else {
                errorPrint("%s() LN%d, fields have no array\n",
                        __func__, __LINE__);
                free(recordSchema);
                return NULL;
            }

            break;
        }
    }

    return recordSchema;
}


int inspectAvroFile(char *filename) {
    int ret = 0;

    if (filename) {
        size_t len = strlen(filename);
        if (len > strlen(MFILE_EXT)) {
            char * ext = filename + len - strlen(MFILE_EXT);
            if(strcasecmp(ext, MFILE_EXT) == 0) {
                debugPrint("mfile ignore inspect. %s\n", filename);
                return 0;
            }
        }
    }

    avro_file_reader_t reader;

    avro_schema_t schema;

    if (avro_file_reader(filename, &reader)) {
        errorPrint("Unable to open avro file %s: %s\n",
                filename, avro_strerror());
        return -1;
    }

    int buf_len = 256*1024;
    char *jsonbuf = calloc(1, buf_len);
    if (NULL == jsonbuf) {
        errorPrint("%s() LN%d, memory allocation failed!\n",
                   __func__, __LINE__);
        return -1;
    }

    avro_writer_t jsonwriter = avro_writer_memory(jsonbuf, buf_len);

    schema = avro_file_reader_get_writer_schema(reader);
    avro_schema_to_json(schema, jsonwriter);

    if (0 == strlen(jsonbuf)) {
        errorPrint("Failed to parse avro file: %s schema. reason: %s\n",
                filename, avro_strerror());
        avro_writer_free(jsonwriter);
        return -1;
    }
    printf("Schema:\n  %s\n", jsonbuf);

    json_t *json_root = load_json(jsonbuf);
    verbosePrint("\n%s() LN%d\n === Schema parsed:\n", __func__, __LINE__);
    if (g_args.verbose_print) {
        print_json(json_root);
    }

    if (NULL == json_root) {
        errorPrint("%s() LN%d, cannot read valid schema from %s\n",
                __func__, __LINE__, filename);
        avro_writer_free(jsonwriter);
        tfree(jsonbuf);

        return -1;
    }

    RecordSchema *recordSchema = parse_json_for_inspect(json_root);
    if (NULL == recordSchema) {
        errorPrint("Failed to parse json to recordschema. reason: %s\n",
                avro_strerror());
        avro_writer_free(jsonwriter);
        tfree(jsonbuf);
        return -1;
    }

    uint64_t count = 0;

    if (false == g_args.schemaonly) {
        fprintf(stdout, "\n=== Records:\n");
        avro_value_iface_t *value_class =
            avro_generic_class_from_schema(schema);
        avro_value_t value;
        avro_generic_value_new(value_class, &value);

        while (!avro_file_reader_read_value(reader, &value)) {
            for (int i = 0; i < recordSchema->num_fields; i++) {
                InspectStruct *field = (InspectStruct *)(recordSchema->fields
                        + sizeof(InspectStruct) * i);
                avro_value_t field_value;
                float f = 0.0;
                double dbl = 0.0;
                int b = 0;
                const char *buf = NULL;
                size_t size;
                const void *bytesbuf = NULL;
                size_t bytessize;
                if (0 == avro_value_get_by_name(&value, field->name,
                            &field_value, NULL)) {
                    if (0 == strcmp(field->type, "int")) {
                        int32_t n32 = 0;
                        if (field->nullable) {
                            avro_value_t branch;
                            avro_value_get_current_branch(&field_value,
                                    &branch);
                            if (0 == avro_value_get_null(&branch)) {
                                fprintf(stdout, "%s |\t", "null");
                            } else {
                                avro_value_get_int(&branch, &n32);
                                fprintf(stdout, "%d |\t", n32);
                            }
                        } else {
                            avro_value_get_int(&field_value, &n32);
                            if (((int32_t)TSDB_DATA_INT_NULL == n32)
                                    || (TSDB_DATA_SMALLINT_NULL == n32)
                                    || (TSDB_DATA_TINYINT_NULL == n32)) {
                                fprintf(stdout, "%s |\t", "null?");
                            } else {
                                fprintf(stdout, "%d |\t", n32);
                            }
                        }
                    } else if (0 == strcmp(field->type, "float")) {
                        if (field->nullable) {
                            avro_value_t branch;
                            avro_value_get_current_branch(&field_value,
                                    &branch);
                            if (0 == avro_value_get_null(&branch)) {
                                fprintf(stdout, "%s |\t", "null");
                            } else {
                                avro_value_get_float(&branch, &f);
                                fprintf(stdout, "%f |\t", f);
                            }
                        } else {
                            avro_value_get_float(&field_value, &f);
                            if (TSDB_DATA_FLOAT_NULL == f) {
                                fprintf(stdout, "%s |\t", "null");
                            } else {
                                fprintf(stdout, "%f |\t", f);
                            }
                        }
                    } else if (0 == strcmp(field->type, "double")) {
                        if (field->nullable) {
                            avro_value_t branch;
                            avro_value_get_current_branch(&field_value,
                                    &branch);
                            if (0 == avro_value_get_null(&branch)) {
                                fprintf(stdout, "%s |\t", "null");
                            } else {
                                avro_value_get_double(&branch, &dbl);
                                fprintf(stdout, "%f |\t", dbl);
                            }
                        } else {
                            avro_value_get_double(&field_value, &dbl);
                            if (TSDB_DATA_DOUBLE_NULL == dbl) {
                                fprintf(stdout, "%s |\t", "null");
                            } else {
                                fprintf(stdout, "%f |\t", dbl);
                            }
                        }
                    } else if (0 == strcmp(field->type, "long")) {
                        int64_t n64 = 0;
                        if (field->nullable) {
                            avro_value_t branch;
                            avro_value_get_current_branch(&field_value,
                                    &branch);
                            if (0 == avro_value_get_null(&branch)) {
                                fprintf(stdout, "%s |\t", "null");
                            } else {
                                avro_value_get_long(&branch, &n64);
                                fprintf(stdout, "%"PRId64" |\t", n64);
                            }
                        } else {
                            avro_value_get_long(&field_value, &n64);
                            if ((int64_t)TSDB_DATA_BIGINT_NULL == n64) {
                                fprintf(stdout, "%s |\t", "null");
                            } else {
                                fprintf(stdout, "%"PRId64" |\t", n64);
                            }
                        }
                    } else if (0 == strcmp(field->type, "string")) {
                        if (field->nullable) {
                            avro_value_t branch;
                            avro_value_get_current_branch(&field_value,
                                    &branch);
                            avro_value_get_string(&branch, &buf, &size);
                        } else {
                            avro_value_get_string(&field_value, &buf, &size);
                        }
                        fprintf(stdout, "%s |\t", buf);
                    } else if (0 == strcmp(field->type, "bytes")) {
                        if (field->nullable) {
                            avro_value_t branch;
                            avro_value_get_current_branch(&field_value,
                                    &branch);
                            avro_value_get_bytes(&branch, &bytesbuf,
                                    &bytessize);
                        } else {
                            avro_value_get_bytes(
                                &field_value,
                                &bytesbuf,
                                &bytessize);
                        }
                        fprintf(stdout, "%s |\t", (char*)bytesbuf);
                    } else if (0 == strcmp(field->type, "boolean")) {
                        if (field->nullable) {
                            avro_value_t bool_branch;
                            avro_value_get_current_branch(&field_value,
                                    &bool_branch);
                            if (0 == avro_value_get_null(&bool_branch)) {
                                fprintf(stdout, "%s |\t", "null");
                            } else {
                                avro_value_get_boolean(&bool_branch, &b);
                                fprintf(stdout, "%s |\t", b?"true":"false");
                            }
                        } else {
                            avro_value_get_boolean(&field_value, &b);
                            fprintf(stdout, "%s |\t", b?"true":"false");
                        }
                    } else if (0 == strcmp(field->type, "array")) {
                        if (0 == strcmp(field->array_type_str, "int")) {
                            int32_t n32 = 0;
                            if (field->nullable) {
                                avro_value_t branch;
                                avro_value_get_current_branch(&field_value,
                                        &branch);
                                if (0 == avro_value_get_null(&branch)) {
                                    fprintf(stdout, "%s |\t", "null");
                                } else {
                                    size_t array_size;
                                    avro_value_get_size(&branch, &array_size);

                                    debugPrint("array_size is %zu\n",
                                               array_size);

                                    uint32_t array_u32 = 0;
                                    for (size_t item = 0; item < array_size;
                                            item++) {
                                        avro_value_t item_value;
                                        avro_value_get_by_index(&branch, item,
                                                &item_value, NULL);
                                        avro_value_get_int(&item_value, &n32);
                                        array_u32 += n32;
                                    }
                                    fprintf(stdout, "%u |\t", array_u32);
                                }
                            } else {
                                size_t array_size;
                                avro_value_get_size(&field_value, &array_size);

                                debugPrint("array_size is %zu\n", array_size);
                                uint32_t array_u32 = 0;
                                for (size_t item = 0; item < array_size;
                                        item++) {
                                    avro_value_t item_value;
                                    avro_value_get_by_index(&field_value, item,
                                            &item_value, NULL);
                                    avro_value_get_int(&item_value, &n32);
                                    array_u32 += n32;
                                }
                                if ((TSDB_DATA_UINT_NULL == array_u32)
                                        || (TSDB_DATA_USMALLINT_NULL
                                            == array_u32)
                                        || (TSDB_DATA_UTINYINT_NULL
                                            == array_u32)) {
                                    fprintf(stdout, "%s |\t", "null?");
                                } else {
                                    fprintf(stdout, "%u |\t", array_u32);
                                }
                            }
                        } else if (0 == strcmp(field->array_type_str, "long")) {
                            int64_t n64 = 0;
                            if (field->nullable) {
                                avro_value_t branch;
                                avro_value_get_current_branch(&field_value,
                                        &branch);
                                if (0 == avro_value_get_null(&branch)) {
                                    fprintf(stdout, "%s |\t", "null");
                                } else {
                                    size_t array_size;
                                    avro_value_get_size(&branch, &array_size);

                                    debugPrint("array_size is %zu\n",
                                               array_size);
                                    uint64_t array_u64 = 0;
                                    for (size_t item = 0; item < array_size;
                                            item++) {
                                        avro_value_t item_value;
                                        avro_value_get_by_index(&branch, item,
                                                &item_value, NULL);
                                        avro_value_get_long(&item_value, &n64);
                                        array_u64 += n64;
                                    }
                                    fprintf(stdout, "%"PRIu64" |\t", array_u64);
                                }
                            } else {
                                size_t array_size;
                                avro_value_get_size(&field_value, &array_size);

                                debugPrint("array_size is %zu\n", array_size);
                                uint64_t array_u64 = 0;
                                for (size_t item = 0; item < array_size;
                                        item++) {
                                    avro_value_t item_value;
                                    avro_value_get_by_index(&field_value, item,
                                            &item_value, NULL);
                                    avro_value_get_long(&item_value, &n64);
                                    array_u64 += n64;
                                }
                                if (TSDB_DATA_UBIGINT_NULL == array_u64) {
                                    fprintf(stdout, "%s |\t", "null?");
                                } else {
                                    fprintf(stdout, "%"PRIu64" |\t", array_u64);
                                }
                            }
                        } else {
                            errorPrint("%s is not supported!\n",
                                    field->array_type_str);
                        }
                    }
                }
            }
            fprintf(stdout, "\n");

            count++;
        }

        avro_value_decref(&value);
        avro_value_iface_decref(value_class);
    }

    freeRecordSchema(recordSchema);
    avro_schema_decref(schema);
    avro_file_reader_close(reader);

    json_decref(json_root);
    avro_writer_free(jsonwriter);
    tfree(jsonbuf);

    fprintf(stdout, "\n");

    return ret;
}

static int inspectAvroFiles(int argc, char *argv[]) {
    int ret = 0;

    for (int i = 1; i < argc; i++) {
        if (strlen(argv[i])) {
            fprintf(stdout, "\n### Inspecting %s...\n", argv[i]);
            ret = inspectAvroFile(argv[i]);
            fprintf(stdout, "\n### avro file %s inspected\n", argv[i]);
        }
    }
    return ret;
}


int main(int argc, char *argv[]) {
    g_uniqueID = getUniqueIDFromEpoch();

    int ret = 0;
    /* Parse our arguments; every option seen by parse_opt will be
       reflected in arguments. */
    if (argc > 1) {
        parse_timestamp(argc, argv, &g_args);
        parse_args(argc, argv, &g_args);
    }

    // command line
    argp_parse(&argp, argc, argv, 0, 0, &g_args);
    if (g_args.abort) {
        abort();
    }

    // client info
    snprintf(g_client_info, MIDDLE_BUFF_LEN, "%s", taos_get_client_info());
    g_majorVersionOfClient = atoi(g_client_info);
    debugPrint("Client info: %s, major version: %d\n",
            g_client_info,
            g_majorVersionOfClient);

    if (g_majorVersionOfClient > 2) {
        if (g_args.allow_sys) {
            warnPrint("The system database should not be backuped "
                    "with server version: %d\n",
                    g_majorVersionOfClient);
            g_args.allow_sys = false;
        }
    }

    // env dsn
    if ( NULL == g_args.dsn) {
        char *dsn = getenv("TDENGINE_CLOUD_DSN");
        if(dsn && dsn[0] != 0) {
            if (g_args.connMode != CONN_MODE_NATIVE) {
                g_args.dsn = dsn;
                infoPrint("read dsn from evn dsn=%s\n", dsn);
            } else {
                warnPrint("command line pass native mode , ignore evn dsn:%s\n", dsn);
            }
        }
    } else {
        // check conflict
        if (g_args.connMode == CONN_MODE_NATIVE) {
            errorPrint("%s", DSN_NATIVE_CONFLICT);
            return -1;
        }
    }

    // conn mode
    if (setConnMode(g_args.connMode, g_args.dsn, true) != 0) {
        return -1;
    }

    // running
    if (g_args.inspect) {
        ret = inspectAvroFiles(argc, argv);
    } else {
        ret = dumpEntry();
    }

    // free buf
    if (g_args.renameBuf) {
        free(g_args.renameBuf);
        g_args.renameBuf = NULL;
    }

    // free node
    SRenameDB* node = g_args.renameHead;
    g_args.renameHead = NULL;
    while(node) {
        SRenameDB* next = (SRenameDB*)node->next;
        free(node);
        node = next;
    }

    return ret;
}<|MERGE_RESOLUTION|>--- conflicted
+++ resolved
@@ -7955,13 +7955,8 @@
             return -1;
         }
     } else {
-<<<<<<< HEAD
         if (0 != generateFilename(enAVRO_UNKNOWN,
-                    dumpFilename, dbInfo, NULL, ntbName, 0)) {
-=======
-        if (0 != generateFilename(AVRO_UNKNOWN,
                     dumpFilename, dbInfo, NULL, childName, 0)) {
->>>>>>> d93e6e3f
             return -1;
         }
         fp = fopen(dumpFilename, "w");
