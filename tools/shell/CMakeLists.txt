aux_source_directory(src SHELL_SRC)

add_executable(shell ${SHELL_SRC})

IF (TD_LINUX AND TD_WEBSOCKET)
    ADD_DEFINITIONS(-DWEBSOCKET -I${CMAKE_BINARY_DIR}/build/include -ltaosws)
    SET(LINK_WEBSOCKET "-L${CMAKE_BINARY_DIR}/build/lib -ltaosws")
    ADD_DEPENDENCIES(shell taosws-rs)
ELSEIF (TD_DARWIN AND TD_WEBSOCKET)
    ADD_DEFINITIONS(-DWEBSOCKET -I${CMAKE_BINARY_DIR}/build/include)
    SET(LINK_WEBSOCKET "${CMAKE_BINARY_DIR}/build/lib/libtaosws.dylib")
    ADD_DEPENDENCIES(shell taosws-rs)
ELSEIF (TD_WINDOWS AND TD_WEBSOCKET)
    ADD_DEFINITIONS(-DWEBSOCKET -I${CMAKE_BINARY_DIR}/build/include)
<<<<<<< HEAD
    SET(LINK_WEBSOCKET "-L${CMAKE_BINARY_DIR}/build/lib taosws.dll.lib")
=======
    SET(LINK_WEBSOCKET "${CMAKE_BINARY_DIR}/build/lib/taosws.dll.lib")
>>>>>>> f3eb9c06
    ADD_DEPENDENCIES(shell taosws-rs)
ELSE ()
    SET(LINK_WEBSOCKET "")
ENDIF ()

if(TD_WINDOWS)
    target_link_libraries(shell PUBLIC taos_static ${LINK_WEBSOCKET})
else()
    target_link_libraries(shell PUBLIC taos ${LINK_WEBSOCKET})
endif ()
target_link_libraries(
    shell
    PRIVATE os common transport util
)
target_include_directories(
    shell
    PRIVATE "${CMAKE_CURRENT_SOURCE_DIR}/inc"
)

SET_TARGET_PROPERTIES(shell PROPERTIES OUTPUT_NAME taos)<|MERGE_RESOLUTION|>--- conflicted
+++ resolved
@@ -12,11 +12,7 @@
     ADD_DEPENDENCIES(shell taosws-rs)
 ELSEIF (TD_WINDOWS AND TD_WEBSOCKET)
     ADD_DEFINITIONS(-DWEBSOCKET -I${CMAKE_BINARY_DIR}/build/include)
-<<<<<<< HEAD
-    SET(LINK_WEBSOCKET "-L${CMAKE_BINARY_DIR}/build/lib taosws.dll.lib")
-=======
     SET(LINK_WEBSOCKET "${CMAKE_BINARY_DIR}/build/lib/taosws.dll.lib")
->>>>>>> f3eb9c06
     ADD_DEPENDENCIES(shell taosws-rs)
 ELSE ()
     SET(LINK_WEBSOCKET "")
