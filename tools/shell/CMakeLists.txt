--- conflicted
+++ resolved
@@ -26,15 +26,11 @@
     SET(LINK_WEBSOCKET "")
 ENDIF()
 
-<<<<<<< HEAD
 if(${TD_ACORE})
     add_definitions(-DTD_ACORE)
 endif(${TD_ACORE})
 
-IF (TD_LINUX AND TD_ALPINE)
-=======
 IF(TD_LINUX AND TD_ALPINE)
->>>>>>> e8fcf16b
     SET(LINK_ARGP "/usr/lib/libargp.a")
 ELSE()
     SET(LINK_ARGP "")
