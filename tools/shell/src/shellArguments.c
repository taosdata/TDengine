--- conflicted
+++ resolved
@@ -59,15 +59,9 @@
 #define SHELL_VERSION  "Print program version."
 
 #ifdef WEBSOCKET
-<<<<<<< HEAD
-#define SHELL_DSN      "Use dsn to connect to the cloud server or to a remote server which provides WebSocket connection."
-#define SHELL_REST     "Use RESTful mode when connecting."
-#define SHELL_TIMEOUT  "Set the timeout for websocket query in seconds, default is 30."
-=======
 #define SHELL_DSN     "Use dsn to connect to the cloud server or to a remote server which provides WebSocket connection."
 #define SHELL_REST    "Use RESTful mode when connecting."
 #define SHELL_TIMEOUT "Set the timeout for websocket query in seconds, default is 30."
->>>>>>> 7a832dbc
 #endif
 
 static int32_t shellParseSingleOpt(int32_t key, char *arg);
