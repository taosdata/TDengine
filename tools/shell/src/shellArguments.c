--- conflicted
+++ resolved
@@ -262,12 +262,8 @@
   }
   return 0;
 }
-<<<<<<< HEAD
-
-#if defined(_TD_WINDOWS_64) || defined(_TD_WINDOWS_32) || defined(_TD_DARWIN_64)
-=======
 #if defined(_TD_WINDOWS_64) || defined(_TD_WINDOWS_32) || defined(_TD_DARWIN_64) || defined(TD_ASTRA)
->>>>>>> 73d4e5f8
+
 int32_t shellParseArgsWithoutArgp(int argc, char *argv[]) {
   SShellArgs *pArgs = &shell.args;
   int32_t     ret = 0;
