/*
 * Copyright (c) 2019 TAOS Data, Inc. <jhtao@taosdata.com>
 *
 * This program is free software: you can use, redistribute, and/or modify
 * it under the terms of the GNU Affero General Public License, version 3
 * or later ("AGPL"), as published by the Free Software Foundation.
 *
 * This program is distributed in the hope that it will be useful, but WITHOUT
 * ANY WARRANTY; without even the implied warranty of MERCHANTABILITY or
 * FITNESS FOR A PARTICULAR PURPOSE.
 *
 * You should have received a copy of the GNU Affero General Public License
 * along with this program. If not, see <http://www.gnu.org/licenses/>.
 */

#define ALLOW_FORBID_FUNC
#define _BSD_SOURCE
#define _GNU_SOURCE
#define _XOPEN_SOURCE
#define _DEFAULT_SOURCE
#include "../../inc/pub.h"
#include "geosWrapper.h"
#include "shellAuto.h"
#include "shellInt.h"

SShellObj shell = {0};

typedef struct {
  const char *sql;
  bool        vertical;
  tsem_t      sem;
  int64_t     numOfRows;  // the num of this batch
  int64_t     numOfAllRows;

  int32_t     numFields;
  TAOS_FIELD *fields;
  int32_t     precision;

  int32_t maxColNameLen;            // for vertical print
  int32_t width[TSDB_MAX_COLUMNS];  // for horizontal print

  uint64_t resShowMaxNum;
} tsDumpInfo;

static bool    shellIsEmptyCommand(const char *cmd);
static int32_t shellRunSingleCommand(char *command);
static void    shellRecordCommandToHistory(char *command);
static int32_t shellRunCommand(char *command, bool recordHistory);
static void    shellRunSingleCommandImp(char *command);
static char   *shellFormatTimestamp(char *buf, int32_t bufSize, int64_t val, int32_t precision);
static int64_t shellDumpResultToFile(const char *fname, TAOS_RES *tres);
static void    shellPrintNChar(const char *str, int32_t length, int32_t width);
static void    shellPrintGeometry(const unsigned char *str, int32_t length, int32_t width);
static void    shellVerticalPrintResult(TAOS_RES *tres, tsDumpInfo *dump_info);
static void    shellHorizontalPrintResult(TAOS_RES *tres, tsDumpInfo *dump_info);
static int64_t shellDumpResult(TAOS_RES *tres, char *fname, int32_t *error_no, bool vertical, const char *sql);
static void    shellReadHistory();
static void    shellWriteHistory();
static void    shellPrintError(TAOS_RES *tres, int64_t st);
static bool    shellIsCommentLine(char *line);
static void    shellSourceFile(const char *file);
static int32_t shellGetGrantInfo(char *buf);

static void  shellCleanup(void *arg);
static void *shellCancelHandler(void *arg);
static void *shellThreadLoop(void *arg);

static bool shellCmdkilled = false;

bool shellIsEmptyCommand(const char *cmd) {
  for (char c = *cmd++; c != 0; c = *cmd++) {
    if (c != ' ' && c != '\t' && c != ';') {
      return false;
    }
  }
  return true;
}

int32_t shellRunSingleCommand(char *command) {
  shellCmdkilled = false;

  if (shellIsEmptyCommand(command)) {
    return 0;
  }

  if (shellRegexMatch(command, "^[ \t]*(quit|q|exit)[ \t;]*$", REG_EXTENDED | REG_ICASE)) {
    return -1;
  }

  if (shellRegexMatch(command, "^[\t ]*clear[ \t;]*$", REG_EXTENDED | REG_ICASE)) {
#pragma GCC diagnostic push
#pragma GCC diagnostic ignored "-Wunused-result"
#ifndef TD_ASTRA
    system("clear");
#else
    printf("\033[2J\033[H");
#endif
#pragma GCC diagnostic pop
    return 0;
  }

  if (shellRegexMatch(command, "^[\t ]*set[ \t]+max_binary_display_width[ \t]+(default|[1-9][0-9]*)[ \t;]*$",
                      REG_EXTENDED | REG_ICASE)) {
    strtok(command, " \t");
    strtok(NULL, " \t");
    char *p = strtok(NULL, " \t");
    if (strncasecmp(p, "default", 7) == 0) {
      shell.args.displayWidth = SHELL_DEFAULT_MAX_BINARY_DISPLAY_WIDTH;
    } else {
      int32_t displayWidth = atoi(p);
      displayWidth = TRANGE(displayWidth, 1, 10 * 1024);
      shell.args.displayWidth = displayWidth;
    }
    return 0;
  }

  if (shellRegexMatch(command, "^[ \t]*source[\t ]+[^ ]+[ \t;]*$", REG_EXTENDED | REG_ICASE)) {
    /* If source file. */
    char *c_ptr = strtok(command, " ;");
    if (c_ptr == NULL) {
      shellRunSingleCommandImp(command);
      return 0;
    }
    c_ptr = strtok(NULL, " ;");
    if (c_ptr == NULL) {
      shellRunSingleCommandImp(command);
      return 0;
    }
    shellSourceFile(c_ptr);
    return 0;
  }
  shellRunSingleCommandImp(command);
  return 0;
}

void shellRecordCommandToHistory(char *command) {
  if (strncasecmp(command, "create user ", 12) == 0 || strncasecmp(command, "alter user ", 11) == 0) {
    if (taosStrCaseStr(command, " pass ")) {
      // have password command forbid record to history because security
      return;
    }
  }

  SShellHistory *pHistory = &shell.history;
  if (pHistory->hstart == pHistory->hend ||
      pHistory->hist[(pHistory->hend + SHELL_MAX_HISTORY_SIZE - 1) % SHELL_MAX_HISTORY_SIZE] == NULL ||
      strcmp(command, pHistory->hist[(pHistory->hend + SHELL_MAX_HISTORY_SIZE - 1) % SHELL_MAX_HISTORY_SIZE]) != 0) {
    if (pHistory->hist[pHistory->hend] != NULL) {
      taosMemoryFreeClear(pHistory->hist[pHistory->hend]);
    }
    pHistory->hist[pHistory->hend] = taosStrdup(command);

    pHistory->hend = (pHistory->hend + 1) % SHELL_MAX_HISTORY_SIZE;
    if (pHistory->hend == pHistory->hstart) {
      pHistory->hstart = (pHistory->hstart + 1) % SHELL_MAX_HISTORY_SIZE;
    }
  }
}

int32_t shellRunCommand(char *command, bool recordHistory) {
  if (shellIsEmptyCommand(command)) {
    return 0;
  }

  // add help or help;
  if (strncasecmp(command, "help", 4) == 0) {
    if (command[4] == ';' || command[4] == ' ' || command[4] == 0) {
      showHelp();
      return 0;
    }
  }

  if (recordHistory) shellRecordCommandToHistory(command);

  char quote = 0, *cmd = command;
  for (char c = *command++; c != 0; c = *command++) {
    if (c == '\\' && (*command == '\'' || *command == '"' || *command == '`')) {
      command++;
      continue;
    }

    if (quote == c) {
      quote = 0;
    } else if (quote == 0 && (c == '\'' || c == '"' || c == '`')) {
      quote = c;
    } else if (c == ';' && quote == 0) {
      c = *command;
      *command = 0;
      if (shellRunSingleCommand(cmd) < 0) {
        return -1;
      }
      *command = c;
      cmd = command;
    }
  }
  return shellRunSingleCommand(cmd);
}

char *strendG(const char *pstr) {
  if (pstr == NULL) {
    return NULL;
  }

  size_t len = strlen(pstr);
  if (len < 4) {
    return NULL;
  }

  char *p = (char *)pstr + len - 2;
  if (strcmp(p, "\\G") == 0) {
    return p;
  }

  p = (char *)pstr + len - 3;
  if (strcmp(p, "\\G;") == 0) {
    return p;
  }

  return NULL;
}

void shellRunSingleCommandImp(char *command) {
  int64_t st, et;
  char   *sptr = NULL;
  char   *cptr = NULL;
  char   *fname = NULL;
  bool    printMode = false;

  if ((sptr = strstr(command, ">>")) != NULL) {
    fname = sptr + 2;
    while (*fname == ' ') fname++;
    *sptr = '\0';

    cptr = strstr(fname, ";");
    if (cptr != NULL) {
      *cptr = '\0';
    }
  }

  if ((sptr = strendG(command)) != NULL) {
    *sptr = '\0';
    printMode = true;  // When output to a file, the switch does not work.
  }

  st = taosGetTimestampUs();

  TAOS_RES *pSql = taos_query(shell.conn, command);
  if (taos_errno(pSql)) {
    shellPrintError(pSql, st);
    return;
  }

  if (shellRegexMatch(command, "^\\s*use\\s+[a-zA-Z0-9_]+\\s*;\\s*$", REG_EXTENDED | REG_ICASE)) {
    printf("Database changed.\r\n\r\n");

    // call back auto tab module
    callbackAutoTab(command, pSql, true);

    taos_free_result(pSql);

    return;
  }

  // pre string
  char *pre = "Query OK";
  if (shellRegexMatch(command, "^\\s*delete\\s*from\\s*.*", REG_EXTENDED | REG_ICASE)) {
    pre = "Delete OK";
  } else if (shellRegexMatch(command, "^\\s*insert\\s*into\\s*.*", REG_EXTENDED | REG_ICASE)) {
    pre = "Insert OK";
  } else if (shellRegexMatch(command, "^\\s*create\\s*.*", REG_EXTENDED | REG_ICASE)) {
    pre = "Create OK";
  } else if (shellRegexMatch(command, "^\\s*drop\\s*.*", REG_EXTENDED | REG_ICASE)) {
    pre = "Drop OK";
  }

  TAOS_FIELD *pFields = taos_fetch_fields(pSql);
  if (pFields != NULL) {  // select and show kinds of commands
    int32_t error_no = 0;

    int64_t numOfRows = shellDumpResult(pSql, fname, &error_no, printMode, command);
    if (numOfRows < 0) return;

    et = taosGetTimestampUs();
    if (error_no == 0) {
      printf("Query OK, %" PRId64 " row(s) in set (%.6fs)\r\n", numOfRows, (et - st) / 1E6);
    } else {
      printf("Query interrupted (%s), %" PRId64 " row(s) in set (%.6fs)\r\n", tstrerror(error_no), numOfRows,
             (et - st) / 1E6);
    }
    taos_free_result(pSql);
  } else {
    int64_t num_rows_affacted = taos_affected_rows64(pSql);
    taos_free_result(pSql);
    et = taosGetTimestampUs();
    printf("%s, %" PRId64 " row(s) affected (%.6fs)\r\n", pre, num_rows_affacted, (et - st) / 1E6);

    // call auto tab
    callbackAutoTab(command, NULL, false);
  }

  printf("\r\n");
}

char *shellFormatTimestamp(char *buf, int32_t bufSize, int64_t val, int32_t precision) {
  if (shell.args.is_raw_time) {
    sprintf(buf, "%" PRId64, val);
    return buf;
  }

  time_t  tt;
  int32_t ms = 0;
  if (precision == TSDB_TIME_PRECISION_NANO) {
    tt = (time_t)(val / 1000000000);
    ms = val % 1000000000;
  } else if (precision == TSDB_TIME_PRECISION_MICRO) {
    tt = (time_t)(val / 1000000);
    ms = val % 1000000;
  } else {
    tt = (time_t)(val / 1000);
    ms = val % 1000;
  }

  if (tt <= 0 && ms < 0) {
    tt--;
    if (precision == TSDB_TIME_PRECISION_NANO) {
      ms += 1000000000;
    } else if (precision == TSDB_TIME_PRECISION_MICRO) {
      ms += 1000000;
    } else {
      ms += 1000;
    }
  }

  struct tm ptm = {0};
  if (taosLocalTime(&tt, &ptm, buf, bufSize, NULL) == NULL) {
    return buf;
  }
  size_t pos = strftime(buf, 35, "%Y-%m-%d %H:%M:%S", &ptm);

  if (precision == TSDB_TIME_PRECISION_NANO) {
    sprintf(buf + pos, ".%09d", ms);
  } else if (precision == TSDB_TIME_PRECISION_MICRO) {
    sprintf(buf + pos, ".%06d", ms);
  } else {
    sprintf(buf + pos, ".%03d", ms);
  }

  return buf;
}

char *shellDumpHexValue(char *buf, const char *val, int32_t length) {
  for (int32_t i = 0; i < length; i++) {
    sprintf(buf + (i * 2), "%02X", val[i]);
  }
  buf[length * 2] = 0;

  return buf;
}

void shellDumpFieldToFile(TdFilePtr pFile, const char *val, TAOS_FIELD *field, int32_t length, int32_t precision) {
  if (val == NULL) {
    taosFprintfFile(pFile, "NULL");
    return;
  }

  char    quotationStr[2] = {'"', 0};
  int32_t width;

  int n = 0;
#define LENGTH 64
  char buf[LENGTH] = {0};
  switch (field->type) {
    case TSDB_DATA_TYPE_BOOL:
      taosFprintfFile(pFile, "%d", ((((int32_t)(*((char *)val))) == 1) ? 1 : 0));
      break;
    case TSDB_DATA_TYPE_TINYINT:
      taosFprintfFile(pFile, "%d", *((int8_t *)val));
      break;
    case TSDB_DATA_TYPE_UTINYINT:
      taosFprintfFile(pFile, "%u", *((uint8_t *)val));
      break;
    case TSDB_DATA_TYPE_SMALLINT:
      taosFprintfFile(pFile, "%d", *((int16_t *)val));
      break;
    case TSDB_DATA_TYPE_USMALLINT:
      taosFprintfFile(pFile, "%u", *((uint16_t *)val));
      break;
    case TSDB_DATA_TYPE_INT:
      taosFprintfFile(pFile, "%d", *((int32_t *)val));
      break;
    case TSDB_DATA_TYPE_UINT:
      taosFprintfFile(pFile, "%u", *((uint32_t *)val));
      break;
    case TSDB_DATA_TYPE_BIGINT:
      taosFprintfFile(pFile, "%" PRId64, *((int64_t *)val));
      break;
    case TSDB_DATA_TYPE_UBIGINT:
      taosFprintfFile(pFile, "%" PRIu64, *((uint64_t *)val));
      break;
    case TSDB_DATA_TYPE_FLOAT:
      width = SHELL_FLOAT_WIDTH;
      if (tsEnableScience) {
        taosFprintfFile(pFile, "%*.7e", width, GET_FLOAT_VAL(val));
      } else {
        n = tsnprintf(buf, LENGTH, "%*.7f", width, GET_FLOAT_VAL(val));
        if (n > SHELL_FLOAT_WIDTH) {
          taosFprintfFile(pFile, "%*.7e", width, GET_FLOAT_VAL(val));
        } else {
          taosFprintfFile(pFile, "%s", buf);
        }
      }
      break;
    case TSDB_DATA_TYPE_DOUBLE:
      width = SHELL_DOUBLE_WIDTH;
      if (tsEnableScience) {
        snprintf(buf, LENGTH, "%*.15e", width, GET_DOUBLE_VAL(val));
        taosFprintfFile(pFile, "%s", buf);
      } else {
        n = tsnprintf(buf, LENGTH, "%*.15f", width, GET_DOUBLE_VAL(val));
        if (n > SHELL_DOUBLE_WIDTH) {
          taosFprintfFile(pFile, "%*.15e", width, GET_DOUBLE_VAL(val));
        } else {
          taosFprintfFile(pFile, "%s", buf);
        }
      }
      break;
    case TSDB_DATA_TYPE_BINARY:
    case TSDB_DATA_TYPE_NCHAR:
    case TSDB_DATA_TYPE_JSON: {
      int32_t bufIndex = 0;
      char   *tmp = (char *)taosMemoryCalloc(length * 2 + 1, 1);
      if (tmp == NULL) break;
      for (int32_t i = 0; i < length; i++) {
        tmp[bufIndex] = val[i];
        bufIndex++;
        if (val[i] == '\"') {
          tmp[bufIndex] = val[i];
          bufIndex++;
        }
      }
      tmp[bufIndex] = 0;

      taosFprintfFile(pFile, "%s%s%s", quotationStr, tmp, quotationStr);
      taosMemoryFree(tmp);
    } break;
    case TSDB_DATA_TYPE_VARBINARY: {
      void    *tmp = NULL;
      uint32_t size = 0;
      if (taosAscii2Hex(val, length, &tmp, &size) < 0) {
        break;
      }
      taosFprintfFile(pFile, "%s%s%s", quotationStr, tmp, quotationStr);
      taosMemoryFree(tmp);
      break;
    }
    case TSDB_DATA_TYPE_GEOMETRY: {
      char *tmp = (char *)taosMemoryCalloc(length * 2 + 1, 1);
      if (tmp == NULL) break;
      shellDumpHexValue(tmp, val, length);
      taosFprintfFile(pFile, "%s", buf);
      taosMemoryFree(tmp);
      break;
    }
    case TSDB_DATA_TYPE_TIMESTAMP:
      shellFormatTimestamp(buf, sizeof(buf), *(int64_t *)val, precision);
      taosFprintfFile(pFile, "%s%s%s", quotationStr, buf, quotationStr);
      break;
    case TSDB_DATA_TYPE_DECIMAL64:
    case TSDB_DATA_TYPE_DECIMAL:
      taosFprintfFile(pFile, "%s", val);
      break;
    case TSDB_DATA_TYPE_BLOB:
    case TSDB_DATA_TYPE_MEDIUMBLOB: {
      void    *tmp = NULL;
      uint32_t size = 0;
      if (taosAscii2Hex(val, length, &tmp, &size) < 0) {
        break;
      }
      taosFprintfFile(pFile, "%s%s%s", quotationStr, tmp, quotationStr);
      taosMemoryFree(tmp);

      break;
    }
    default:
      break;
  }
}

int64_t shellDumpResultToFile(const char *fname, TAOS_RES *tres) {
  char fullname[PATH_MAX] = {0};
  if (taosExpandDir(fname, fullname, PATH_MAX) != 0) {
    tstrncpy(fullname, fname, PATH_MAX);
  }

  TAOS_ROW row = taos_fetch_row(tres);
  if (row == NULL) {
    return 0;
  }

  TdFilePtr pFile = taosOpenFile(fullname, TD_FILE_CREATE | TD_FILE_WRITE | TD_FILE_TRUNC | TD_FILE_STREAM);
  if (pFile == NULL) {
    fprintf(stderr, "failed to open file: %s\r\n", fullname);
    return -1;
  }

  TAOS_FIELD *fields = taos_fetch_fields(tres);
  int32_t     num_fields = taos_num_fields(tres);
  int32_t     precision = taos_result_precision(tres);

  for (int32_t col = 0; col < num_fields; col++) {
    if (col > 0) {
      taosFprintfFile(pFile, ",");
    }
    taosFprintfFile(pFile, "%s", fields[col].name);
  }
  taosFprintfFile(pFile, "\r\n");

  int64_t numOfRows = 0;
  do {
    int32_t *length = taos_fetch_lengths(tres);
    for (int32_t i = 0; i < num_fields; i++) {
      if (i > 0) {
        taosFprintfFile(pFile, ",");
      }
      shellDumpFieldToFile(pFile, (const char *)row[i], fields + i, length[i], precision);
    }
    taosFprintfFile(pFile, "\r\n");

    numOfRows++;
    row = taos_fetch_row(tres);
  } while (row != NULL);

  taosCloseFile(&pFile);

  return numOfRows;
}

void shellPrintNChar(const char *str, int32_t length, int32_t width) {
  TdWchar tail[3];
  int32_t pos = 0, cols = 0, totalCols = 0, tailLen = 0;

  while (pos < length) {
    TdWchar wc;
    int32_t bytes = taosMbToWchar(&wc, str + pos, MB_CUR_MAX);
    if (bytes <= 0) {
      break;
    }

    if (pos + bytes > length) {
      break;
    }
    int w = 0;
    if (*(str + pos) == '\t' || *(str + pos) == '\n' || *(str + pos) == '\r') {
      w = bytes;
    } else {
      w = taosWcharWidth(wc);
    }
    pos += bytes;

    if (w <= 0) {
      continue;
    }

    if (width <= 0) {
      printf("%lc", wc);
      continue;
    }

    totalCols += w;
    if (totalCols > width) {
      break;
    }
    if (totalCols <= (width - 3)) {
      printf("%lc", wc);
      cols += w;
    } else {
      tail[tailLen] = wc;
      tailLen++;
    }
  }

  if (totalCols > width) {
    // width could be 1 or 2, so printf("...") cannot be used
    for (int32_t i = 0; i < 3; i++) {
      if (cols >= width) {
        break;
      }
      putchar('.');
      ++cols;
    }
  } else {
    for (int32_t i = 0; i < tailLen; i++) {
      printf("%lc", tail[i]);
    }
    cols = totalCols;
  }

  for (; cols < width; cols++) {
    putchar(' ');
  }
}

void shellPrintString(const char *str, int32_t width) {
  int32_t len = strlen(str);

  if (width == 0) {
    printf("%s", str);
  } else if (len > width) {
    if (width <= 3) {
      printf("%.*s.", width - 1, str);
    } else {
      printf("%.*s...", width - 3, str);
    }
  } else {
    printf("%s%*.s", str, width - len, "");
  }
}

void shellPrintGeometry(const unsigned char *val, int32_t length, int32_t width) {
  if (length == 0) {  // empty value
    shellPrintString("", width);
    return;
  }

  int32_t code = TSDB_CODE_FAILED;

  code = initCtxAsText();
  if (code != TSDB_CODE_SUCCESS) {
    shellPrintString(getGeosErrMsg(code), width);
    return;
  }

  char *outputWKT = NULL;
  code = doAsText(val, length, &outputWKT);
  if (code != TSDB_CODE_SUCCESS) {
    shellPrintString(getGeosErrMsg(code), width);  // should NOT happen
    return;
  }

  shellPrintString(outputWKT, width);

  geosFreeBuffer(outputWKT);
}

void shellPrintField(const char *val, TAOS_FIELD *field, int32_t width, int32_t length, int32_t precision) {
  if (val == NULL) {
    shellPrintString(TSDB_DATA_NULL_STR, width);
    return;
  }

  int n = 0;
#define LENGTH 64
  char buf[LENGTH] = {0};
  switch (field->type) {
    case TSDB_DATA_TYPE_BOOL:
      shellPrintString(((((int32_t)(*((char *)val))) == TSDB_FALSE) ? "false" : "true"), width);
      break;
    case TSDB_DATA_TYPE_TINYINT:
      printf("%*d", width, *((int8_t *)val));
      break;
    case TSDB_DATA_TYPE_UTINYINT:
      printf("%*u", width, *((uint8_t *)val));
      break;
    case TSDB_DATA_TYPE_SMALLINT:
      printf("%*d", width, *((int16_t *)val));
      break;
    case TSDB_DATA_TYPE_USMALLINT:
      printf("%*u", width, *((uint16_t *)val));
      break;
    case TSDB_DATA_TYPE_INT:
      printf("%*d", width, *((int32_t *)val));
      break;
    case TSDB_DATA_TYPE_UINT:
      printf("%*u", width, *((uint32_t *)val));
      break;
    case TSDB_DATA_TYPE_BIGINT:
      printf("%*" PRId64, width, taosGetInt64Aligned((int64_t *)val));
      break;
    case TSDB_DATA_TYPE_UBIGINT:
      printf("%*" PRIu64, width, taosGetUInt64Aligned((uint64_t *)val));
      break;
    case TSDB_DATA_TYPE_FLOAT:
      width = width >= LENGTH ? LENGTH - 1 : width;
      if (tsEnableScience) {
        printf("%*.7e", width, taosGetFloatAligned((float *)val));
      } else {
        snprintf(buf, LENGTH, "%*.*g", width, FLT_DIG, taosGetFloatAligned((float *)val));
        printf("%s", buf);
      }
      break;
    case TSDB_DATA_TYPE_DOUBLE:
      width = width >= LENGTH ? LENGTH - 1 : width;
      if (tsEnableScience) {
        snprintf(buf, LENGTH, "%*.15e", width, taosGetDoubleAligned((double *)val));
        printf("%s", buf);
      } else {
        snprintf(buf, LENGTH, "%*.*g", width, DBL_DIG, taosGetDoubleAligned((double *)val));
        printf("%*s", width, buf);
      }
      break;
    case TSDB_DATA_TYPE_VARBINARY: {
      void    *data = NULL;
      uint32_t size = 0;
      if (taosAscii2Hex(val, length, &data, &size) < 0) {
        break;
      }
      shellPrintNChar(data, size, width);
      taosMemoryFree(data);
      break;
    }
    case TSDB_DATA_TYPE_BINARY:
    case TSDB_DATA_TYPE_NCHAR:
    case TSDB_DATA_TYPE_JSON:
      shellPrintNChar(val, length, width);
      break;
    case TSDB_DATA_TYPE_GEOMETRY:
      shellPrintGeometry(val, length, width);
      break;
    case TSDB_DATA_TYPE_TIMESTAMP:
      shellFormatTimestamp(buf, sizeof(buf), taosGetInt64Aligned((int64_t *)val), precision);
      printf("%s", buf);
      break;

    case TSDB_DATA_TYPE_BLOB:
    case TSDB_DATA_TYPE_MEDIUMBLOB: {
      void    *data = NULL;
      uint32_t size = 0;
      if (taosAscii2Hex(val, length, &data, &size) < 0) {
        break;
      }
      shellPrintNChar(data, size, width);
      taosMemoryFree(data);
      break;
    }
    case TSDB_DATA_TYPE_DECIMAL:
    case TSDB_DATA_TYPE_DECIMAL64:
      printf("%*s", width, val);
    default:
      break;
  }
}

// show whole result for this query return true, like limit or describe
bool shellIsShowWhole(const char *sql) {
  // limit
  if (taosStrCaseStr(sql, " limit ") != NULL) {
    return true;
  }
  // describe
  if (taosStrCaseStr(sql, "describe ") != NULL) {
    return true;
  }
  // desc
  if (taosStrCaseStr(sql, "desc ") != NULL) {
    return true;
  }
  // show
  if (taosStrCaseStr(sql, "show ") != NULL) {
    return true;
  }
  // explain
  if (taosStrCaseStr(sql, "explain ") != NULL) {
    return true;
  }

  return false;
}

bool shellIsShowQuery(const char *sql) {
  // todo refactor
  if (taosStrCaseStr(sql, "show ") != NULL) {
    return true;
  }

  return false;
}

void init_dump_info(tsDumpInfo *dump_info, TAOS_RES *tres, const char *sql, bool vertical) {
  dump_info->sql = sql;
  dump_info->vertical = vertical;
  tsem_init(&dump_info->sem, 0, 0);
  dump_info->numOfAllRows = 0;

  dump_info->numFields = taos_num_fields(tres);
  dump_info->fields = taos_fetch_fields(tres);
  dump_info->precision = taos_result_precision(tres);

  dump_info->resShowMaxNum = UINT64_MAX;

  if (shell.args.commands == NULL && shell.args.file[0] == 0 && !shellIsShowWhole(dump_info->sql)) {
    dump_info->resShowMaxNum = SHELL_DEFAULT_RES_SHOW_NUM;
  }

  if (vertical) {
    dump_info->maxColNameLen = 0;
    for (int32_t col = 0; col < dump_info->numFields; col++) {
      int32_t len = (int32_t)strlen(dump_info->fields[col].name);
      if (len > dump_info->maxColNameLen) {
        dump_info->maxColNameLen = len;
      }
    }
  } else {
    for (int32_t col = 0; col < dump_info->numFields; col++) {
      dump_info->width[col] = shellCalcColWidth(dump_info->fields + col, dump_info->precision);
    }
  }
}

void shellVerticalPrintResult(TAOS_RES *tres, tsDumpInfo *dump_info) {
  TAOS_ROW row = taos_fetch_row(tres);
  if (row == NULL) {
    printf("\033[31mtaos_fetch_row failed.\033[0m\n");
    return;
  }

  int64_t numOfPintRows = dump_info->numOfAllRows;
  int     numOfPrintRowsThisOne = 0;

  while (row != NULL) {
    printf("*************************** %" PRId64 ".row ***************************\r\n", numOfPintRows + 1);

    int32_t *length = taos_fetch_lengths(tres);

    for (int32_t i = 0; i < dump_info->numFields; i++) {
      TAOS_FIELD *field = dump_info->fields + i;

      int32_t padding = (int32_t)(dump_info->maxColNameLen - strlen(field->name));
      printf("%*.s%s: ", padding, " ", field->name);

      shellPrintField((const char *)row[i], field, 0, length[i], dump_info->precision);
      putchar('\r');
      putchar('\n');
    }

    numOfPintRows++;
    numOfPrintRowsThisOne++;

    if (numOfPintRows == dump_info->resShowMaxNum) {
      printf("\r\n");
      printf(" Notice: The result shows only the first %d rows.\r\n", SHELL_DEFAULT_RES_SHOW_NUM);
      printf("         You can use the `LIMIT` clause to get fewer result to show.\r\n");
      printf("           Or use '>>' to redirect the whole set of the result to a specified file.\r\n");
      printf("\r\n");
      printf("         You can use Ctrl+C to stop the underway fetching.\r\n");
      printf("\r\n");
      return;
    }

    if (numOfPrintRowsThisOne == dump_info->numOfRows) {
      return;
    }

    row = taos_fetch_row(tres);
  }
  return;
}

int32_t shellCalcColWidth(TAOS_FIELD *field, int32_t precision) {
  int32_t width = (int32_t)strlen(field->name);

  switch (field->type) {
    case TSDB_DATA_TYPE_NULL:
      return TMAX(4, width);  // null
    case TSDB_DATA_TYPE_BOOL:
      return TMAX(5, width);  // 'false'

    case TSDB_DATA_TYPE_TINYINT:
    case TSDB_DATA_TYPE_UTINYINT:
      return TMAX(4, width);  // '-127'

    case TSDB_DATA_TYPE_SMALLINT:
    case TSDB_DATA_TYPE_USMALLINT:
      return TMAX(6, width);  // '-32767'

    case TSDB_DATA_TYPE_INT:
    case TSDB_DATA_TYPE_UINT:
      return TMAX(11, width);  // '-2147483648'

    case TSDB_DATA_TYPE_BIGINT:
    case TSDB_DATA_TYPE_UBIGINT:
      return TMAX(21, width);  // '-9223372036854775807'

    case TSDB_DATA_TYPE_FLOAT:
      return TMAX(SHELL_FLOAT_WIDTH, width);

    case TSDB_DATA_TYPE_DOUBLE:
      return TMAX(SHELL_DOUBLE_WIDTH, width);

    case TSDB_DATA_TYPE_BINARY:
    case TSDB_DATA_TYPE_GEOMETRY:
      if (field->bytes > shell.args.displayWidth) {
        return TMAX(shell.args.displayWidth, width);
      } else {
        return TMAX(field->bytes + 2, width);
      }
    case TSDB_DATA_TYPE_VARBINARY: {
      int32_t bytes = field->bytes * 2 + 2;
      if (bytes > shell.args.displayWidth) {
        return TMAX(shell.args.displayWidth, width);
      } else {
        return TMAX(bytes + 2, width);
      }
    }
    case TSDB_DATA_TYPE_NCHAR:
    case TSDB_DATA_TYPE_JSON: {
      uint16_t bytes = field->bytes * TSDB_NCHAR_SIZE;
      if (bytes > shell.args.displayWidth) {
        return TMAX(shell.args.displayWidth, width);
      } else {
        return TMAX(bytes + 2, width);
      }
    }

    case TSDB_DATA_TYPE_TIMESTAMP:
      if (shell.args.is_raw_time) {
        return TMAX(14, width);
      }
      if (precision == TSDB_TIME_PRECISION_NANO) {
        return TMAX(29, width);
      } else if (precision == TSDB_TIME_PRECISION_MICRO) {
        return TMAX(26, width);  // '2020-01-01 00:00:00.000000'
      } else {
        return TMAX(23, width);  // '2020-01-01 00:00:00.000'
      }
    case TSDB_DATA_TYPE_BLOB:
    case TSDB_DATA_TYPE_MEDIUMBLOB: {
      int32_t bytes = TSDB_MAX_BLOB_LEN;
      if (bytes > shell.args.displayWidth) {
        return TMAX(shell.args.displayWidth, width);
      } else {
        return TMAX(bytes + 2, width);
      }
    } break;

    case TSDB_DATA_TYPE_DECIMAL64:
      return TMAX(width, 20);
    case TSDB_DATA_TYPE_DECIMAL:
      return TMAX(width, 40);
    default:
      ASSERT(false);
  }

  return 0;
}

void shellPrintHeader(TAOS_FIELD *fields, int32_t *width, int32_t num_fields) {
  int32_t rowWidth = 0;
  for (int32_t col = 0; col < num_fields; col++) {
    TAOS_FIELD *field = fields + col;
    int32_t     padding = (int32_t)(width[col] - strlen(field->name));
    int32_t     left = padding / 2;
    printf(" %*.s%s%*.s |", left, " ", field->name, padding - left, " ");
    rowWidth += width[col] + 3;
  }

  putchar('\r');
  putchar('\n');
  for (int32_t i = 0; i < rowWidth; i++) {
    putchar('=');
  }
  putchar('\r');
  putchar('\n');
}

void shellHorizontalPrintResult(TAOS_RES *tres, tsDumpInfo *dump_info) {
  TAOS_ROW row = taos_fetch_row(tres);
  if (row == NULL) {
    printf("\033[31mtaos_fetch_row failed.\033[0m\n");
    return;
  }

  int64_t numOfPintRows = dump_info->numOfAllRows;
  int     numOfPrintRowsThisOne = 0;
  if (numOfPintRows == 0) {
    shellPrintHeader(dump_info->fields, dump_info->width, dump_info->numFields);
  }

  while (row != NULL) {
    int32_t *length = taos_fetch_lengths(tres);
    for (int32_t i = 0; i < dump_info->numFields; i++) {
      putchar(' ');
      shellPrintField((const char *)row[i], dump_info->fields + i, dump_info->width[i], length[i],
                      dump_info->precision);
      putchar(' ');
      putchar('|');
    }
    putchar('\r');
    putchar('\n');

    numOfPintRows++;
    numOfPrintRowsThisOne++;

    if (numOfPintRows == dump_info->resShowMaxNum) {
      printf("\r\n");
      printf(" Notice: The result shows only the first %d rows.\r\n", SHELL_DEFAULT_RES_SHOW_NUM);
      if (shellIsShowQuery(dump_info->sql)) {
        printf("         You can use '>>' to redirect the whole set of the result to a specified file.\r\n");
      } else {
        printf("         You can use the `LIMIT` clause to get fewer result to show.\r\n");
        printf("           Or use '>>' to redirect the whole set of the result to a specified file.\r\n");
      }
      printf("\r\n");
      printf("         You can use Ctrl+C to stop the underway fetching.\r\n");
      printf("\r\n");
      return;
    }

    if (numOfPrintRowsThisOne == dump_info->numOfRows) {
      return;
    }

    row = taos_fetch_row(tres);
  }
  return;
}

void shellDumpResultCallback(void *param, TAOS_RES *tres, int num_of_rows) {
  tsDumpInfo *dump_info = (tsDumpInfo *)param;
  if (num_of_rows > 0) {
    dump_info->numOfRows = num_of_rows;
    if (dump_info->numOfAllRows < dump_info->resShowMaxNum) {
      if (dump_info->vertical) {
        shellVerticalPrintResult(tres, dump_info);
      } else {
        shellHorizontalPrintResult(tres, dump_info);
      }
    }
    dump_info->numOfAllRows += num_of_rows;
    if (!shellCmdkilled) {
      taos_fetch_rows_a(tres, shellDumpResultCallback, param);
    } else {
      tsem_post(&dump_info->sem);
    }
  } else {
    if (num_of_rows < 0) {
      printf("\033[31masync retrieve failed, code: %d, %s\033[0m\n", num_of_rows, tstrerror(num_of_rows));
    }
    tsem_post(&dump_info->sem);
  }
}

int64_t shellDumpResult(TAOS_RES *tres, char *fname, int32_t *error_no, bool vertical, const char *sql) {
  int64_t num_of_rows = 0;
  if (fname != NULL) {
    num_of_rows = shellDumpResultToFile(fname, tres);
  } else {
    tsDumpInfo dump_info;
    if (!shellCmdkilled) {
      init_dump_info(&dump_info, tres, sql, vertical);
      taos_fetch_rows_a(tres, shellDumpResultCallback, &dump_info);
      tsem_wait(&dump_info.sem);
      num_of_rows = dump_info.numOfAllRows;
    }
  }

  *error_no = shellCmdkilled ? TSDB_CODE_TSC_QUERY_KILLED : taos_errno(tres);
  return num_of_rows;
}

void shellReadHistory() {
  SShellHistory *pHistory = &shell.history;
  TdFilePtr      pFile = taosOpenFile(pHistory->file, TD_FILE_READ | TD_FILE_STREAM);
  if (pFile == NULL) return;

  char   *line = taosMemoryMalloc(tsMaxSQLLength + 1);
  int32_t read_size = 0;
  while ((read_size = taosGetsFile(pFile, tsMaxSQLLength, line)) > 0) {
    line[read_size - 1] = '\0';
    taosMemoryFree(pHistory->hist[pHistory->hend]);
    pHistory->hist[pHistory->hend] = taosStrdup(line);

    pHistory->hend = (pHistory->hend + 1) % SHELL_MAX_HISTORY_SIZE;

    if (pHistory->hend == pHistory->hstart) {
      pHistory->hstart = (pHistory->hstart + 1) % SHELL_MAX_HISTORY_SIZE;
    }
  }

  taosMemoryFreeClear(line);
  taosCloseFile(&pFile);
  int64_t file_size;
  if (taosStatFile(pHistory->file, &file_size, NULL, NULL) == 0 && file_size > SHELL_MAX_COMMAND_SIZE) {
    TdFilePtr pFile = taosOpenFile(pHistory->file, TD_FILE_CREATE | TD_FILE_WRITE | TD_FILE_STREAM | TD_FILE_TRUNC);
    if (pFile == NULL) return;
    int32_t endIndex = pHistory->hstart;
    if (endIndex != 0) {
      endIndex = pHistory->hend;
    }
    for (int32_t i = (pHistory->hend + SHELL_MAX_HISTORY_SIZE - 1) % SHELL_MAX_HISTORY_SIZE; i != endIndex;) {
      taosFprintfFile(pFile, "%s\n", pHistory->hist[i]);
      i = (i + SHELL_MAX_HISTORY_SIZE - 1) % SHELL_MAX_HISTORY_SIZE;
    }
    taosFprintfFile(pFile, "%s\n", pHistory->hist[endIndex]);

    /* coverity[+retval] */
    taosFsyncFile(pFile);
    taosCloseFile(&pFile);
  }
  pHistory->hstart = pHistory->hend;
}

void shellWriteHistory() {
  SShellHistory *pHistory = &shell.history;
  if (pHistory->hend == pHistory->hstart) return;
  TdFilePtr pFile = taosOpenFile(pHistory->file, TD_FILE_CREATE | TD_FILE_WRITE | TD_FILE_STREAM | TD_FILE_APPEND);
  if (pFile == NULL) return;

  for (int32_t i = pHistory->hstart; i != pHistory->hend;) {
    if (pHistory->hist[i] != NULL) {
      taosFprintfFile(pFile, "%s\n", pHistory->hist[i]);
      taosMemoryFree(pHistory->hist[i]);
      pHistory->hist[i] = NULL;
    }
    i = (i + 1) % SHELL_MAX_HISTORY_SIZE;
  }
  taosCloseFile(&pFile);
}

void shellCleanupHistory() {
  SShellHistory *pHistory = &shell.history;
  for (int32_t i = 0; i < SHELL_MAX_HISTORY_SIZE; ++i) {
    if (pHistory->hist[i] != NULL) {
      taosMemoryFree(pHistory->hist[i]);
      pHistory->hist[i] = NULL;
    }
  }
}

void shellPrintError(TAOS_RES *tres, int64_t st) {
  int64_t et = taosGetTimestampUs();
  fprintf(stderr, "\r\nDB error: %s [0x%08X] (%.6fs)\r\n", taos_errstr(tres), taos_errno(tres), (et - st) / 1E6);
  taos_free_result(tres);
}

bool shellIsCommentLine(char *line) {
  if (line == NULL) return true;
  return shellRegexMatch(line, "^\\s*#.*", REG_EXTENDED);
}

void shellSourceFile(const char *file) {
  int32_t read_len = 0;
  char   *cmd = taosMemoryCalloc(1, tsMaxSQLLength + 1);
  size_t  cmd_len = 0;
  char    fullname[PATH_MAX] = {0};
  char    sourceFileCommand[PATH_MAX + 8] = {0};

  if (taosExpandDir(file, fullname, PATH_MAX) != 0) {
    tstrncpy(fullname, file, PATH_MAX);
  }

  sprintf(sourceFileCommand, "source %s;", fullname);
  shellRecordCommandToHistory(sourceFileCommand);

  TdFilePtr pFile = taosOpenFile(fullname, TD_FILE_READ | TD_FILE_STREAM);
  if (pFile == NULL) {
    fprintf(stderr, "failed to open file %s\r\n", fullname);
    taosMemoryFree(cmd);
    return;
  }

  char *line = taosMemoryMalloc(tsMaxSQLLength + 1);
  while ((read_len = taosGetsFile(pFile, tsMaxSQLLength, line)) > 0) {
    if (cmd_len + read_len >= tsMaxSQLLength) {
      printf("read command line too long over 1M, ignore this line. cmd_len = %d read_len=%d \n", (int32_t)cmd_len,
             read_len);
      cmd_len = 0;
      memset(line, 0, tsMaxSQLLength + 1);
      continue;
    }
    line[--read_len] = '\0';

    if (read_len == 0 || shellIsCommentLine(line)) {  // line starts with #
      continue;
    }

    if (line[read_len - 1] == '\\') {
      line[read_len - 1] = ' ';
      memcpy(cmd + cmd_len, line, read_len);
      cmd_len += read_len;
      continue;
    }

    if (line[read_len - 1] == '\r') {
      line[read_len - 1] = ' ';
    }

    memcpy(cmd + cmd_len, line, read_len);
    printf("%s%s\r\n", shell.info.promptHeader, cmd);
    shellRunCommand(cmd, false);
    memset(cmd, 0, tsMaxSQLLength);
    cmd_len = 0;
  }

  taosMemoryFree(cmd);
  taosMemoryFreeClear(line);
  taosCloseFile(&pFile);
}

int32_t shellGetGrantInfo(char *buf) {
  int32_t verType = TSDB_VERSION_UNKNOWN;
  char    sinfo[256] = {0};
  tstrncpy(sinfo, taos_get_server_info(shell.conn), sizeof(sinfo));
  strtok(sinfo, "\r\n");

#ifndef TD_ASTRA
  char sql[] = "show grants";

  TAOS_RES *tres = taos_query(shell.conn, sql);

  int32_t code = taos_errno(tres);
  if (code != TSDB_CODE_SUCCESS) {
    if (code != TSDB_CODE_OPS_NOT_SUPPORT && code != TSDB_CODE_MND_NO_RIGHTS &&
        code != TSDB_CODE_PAR_PERMISSION_DENIED) {
      fprintf(stderr, "Failed to check Server Edition, Reason:0x%04x:%s\r\n\r\n", code, taos_errstr(tres));
    }
    taos_free_result(tres);
    return verType;
  }

  int32_t num_fields = taos_field_count(tres);
  if (num_fields == 0) {
    fprintf(stderr, "\r\nInvalid grant information.\r\n");
    exit(0);
  } else {
    if (tres == NULL) {
      fprintf(stderr, "\r\nGrant information is null.\r\n");
      exit(0);
    }

    TAOS_FIELD *fields = taos_fetch_fields(tres);
    TAOS_ROW    row = taos_fetch_row(tres);
    if (row == NULL) {
      fprintf(stderr, "\r\nFailed to get grant information from server. Abort.\r\n");
      exit(0);
    }
    char serverVersion[64] = {0};
    char expiretime[32] = {0};
    char expired[32] = {0};

    tstrncpy(serverVersion, row[0], 64);
    memcpy(expiretime, row[1], fields[1].bytes);
    memcpy(expired, row[2], fields[2].bytes);

    trimStr(serverVersion, "trial");

    if (strcmp(serverVersion, "community") == 0) {
      verType = TSDB_VERSION_OSS;
    } else if (strcmp(expiretime, "unlimited") == 0) {
      verType = TSDB_VERSION_ENTERPRISE;
      sprintf(buf, "Server is %s %s. License will never expire.\r\n", serverVersion, sinfo);
    } else {
      verType = TSDB_VERSION_ENTERPRISE;
      sprintf(buf, "Server is %s %s. License will expire at %s.\r\n", serverVersion, sinfo, expiretime);
    }

    taos_free_result(tres);
  }

  fprintf(stdout, "\r\n");
#else
  verType = TSDB_VERSION_ENTERPRISE;
  sprintf(buf, "Server is %s %s. License will never expire.\r\n", TD_PRODUCT_NAME, sinfo);
#endif
  return verType;
}

#ifdef WINDOWS
BOOL shellQueryInterruptHandler(DWORD fdwCtrlType) {
  tsem_post(&shell.cancelSem);
  return TRUE;
}
#else
void shellQueryInterruptHandler(int32_t signum, void *sigInfo, void *context) { tsem_post(&shell.cancelSem); }
#endif

void shellCleanup(void *arg) { taosResetTerminalMode(); }

void *shellCancelHandler(void *arg) {
  setThreadName("shellCancelHandler");
  while (1) {
    if (shell.exit == true) {
      break;
    }

    if (tsem_wait(&shell.cancelSem) != 0) {
      taosMsleep(10);
      continue;
    }

    if (shell.conn) {
      shellCmdkilled = true;
      taos_kill_query(shell.conn);
    }

#ifdef WINDOWS
    printf("\n%s", shell.info.promptHeader);
#endif
  }

  return NULL;
}

#pragma GCC diagnostic push
#pragma GCC diagnostic ignored "-Wstringop-overflow"

void *shellThreadLoop(void *arg) {
  setThreadName("shellThreadLoop");
  taosGetOldTerminalMode();
  taosThreadCleanupPush(shellCleanup, NULL);

  do {
    char *command = taosMemoryMalloc(SHELL_MAX_COMMAND_SIZE);
    if (command == NULL) {
      printf("failed to malloc command\r\n");
      break;
    }

    do {
      memset(command, 0, SHELL_MAX_COMMAND_SIZE);
      taosSetTerminalMode();

      if (shellReadCommand(command) != 0) {
        break;
      }

      taosResetTerminalMode();
    } while (shellRunCommand(command, true) == 0);

    taosMemoryFreeClear(command);
    shellWriteHistory();
    shellExit();
  } while (0);

  taosThreadCleanupPop(1);
  return NULL;
}
#pragma GCC diagnostic pop

TAOS *createConnect(SShellArgs *pArgs) {
  char     show[256] = "\0";
  char    *host = NULL;
  uint16_t port = 0;
<<<<<<< HEAD
  char    *user = NULL;
  char    *pwd = NULL;
=======
  char *   user = NULL;
  char *   pwd  = NULL;
>>>>>>> 1054ad56
  TAOS    *taos = NULL;

  // set mode
  if (pArgs->connMode != CONN_MODE_NATIVE && pArgs->dsn) {
<<<<<<< HEAD
    // websocket
    memcpy(show, pArgs->dsn, 20);
    memcpy(show + 20, "...", 3);
    memcpy(show + 23, pArgs->dsn + strlen(pArgs->dsn) - 10, 10);

    // connect dsn
    taos = taos_connect_with_dsn(pArgs->dsn);
=======
      // websocket
      memcpy(show, pArgs->dsn, 20);
      memcpy(show + 20, "...", 3);
      memcpy(show + 23, pArgs->dsn + strlen(pArgs->dsn) - 10, 10);
>>>>>>> 1054ad56

    // connect dsn
    taos = taos_connect_with_dsn(pArgs->dsn);

  } else {
    host = (char *)pArgs->host;
    user = (char *)pArgs->user;
    pwd = pArgs->password;

    if (pArgs->port_inputted) {
      port = pArgs->port;
    } else {
      port = defaultPort(pArgs->connMode, pArgs->dsn);
    }

<<<<<<< HEAD
    sprintf(show, "host:%s port:%d ", host, port);
=======
      sprintf(show, "host:%s port:%d ", host, port);
>>>>>>> 1054ad56

    // connect normal
    if (pArgs->auth) {
      taos = taos_connect_auth(host, user, pArgs->auth, pArgs->database, port);
    } else {
      taos = taos_connect(host, user, pwd, pArgs->database, port);
    }
  }

  return taos;
}

int32_t shellExecute(int argc, char *argv[]) {
  int32_t code = 0;
  printf(shell.info.clientVersion, shell.info.cusName,
<<<<<<< HEAD
         workingMode(shell.args.connMode, shell.args.dsn) == CONN_MODE_NATIVE ? STR_NATIVE : STR_WEBSOCKET,
         taos_get_client_info(), shell.info.cusName);
=======
             workingMode(shell.args.connMode, shell.args.dsn) == CONN_MODE_NATIVE ? STR_NATIVE : STR_WEBSOCKET,
             taos_get_client_info(), shell.info.cusName);
>>>>>>> 1054ad56
  fflush(stdout);

  SShellArgs *pArgs = &shell.args;
  shell.conn = createConnect(pArgs);

  if (shell.conn == NULL) {
    printf("failed to connect to server, reason: %s [0x%08X]\n%s", taos_errstr(NULL), taos_errno(NULL),
           ERROR_CODE_DETAIL);
    fflush(stdout);
    return -1;
  }

  bool runOnce = pArgs->commands != NULL || pArgs->file[0] != 0;
  shellSetConn(shell.conn, runOnce);
  shellReadHistory();

  if (shell.args.is_bi_mode) {
    // need set bi mode
    printf("Set BI mode is true.\n");
    taos_set_conn_mode(shell.conn, TAOS_CONN_MODE_BI, 1);
  }

  if (runOnce) {
    if (pArgs->commands != NULL) {
      printf("%s%s\r\n", shell.info.promptHeader, pArgs->commands);
      char *cmd = taosStrdup(pArgs->commands);
      shellRunCommand(cmd, true);
      taosMemoryFree(cmd);
    }

    if (pArgs->file[0] != 0) {
      shellSourceFile(pArgs->file);
    }

    taos_close(shell.conn);

    shellWriteHistory();
    shellCleanupHistory();
    return 0;
  }

  if ((code = tsem_init(&shell.cancelSem, 0, 0)) != 0) {
    printf("failed to create cancel semaphore since %s\r\n", tstrerror(code));
    return code;
  }

  TdThread spid = {0};
  taosThreadCreate(&spid, NULL, shellCancelHandler, NULL);

  taosSetSignal(SIGTERM, shellQueryInterruptHandler);
  taosSetSignal(SIGHUP, shellQueryInterruptHandler);
  taosSetSignal(SIGINT, shellQueryInterruptHandler);

  char    buf[512] = {0};
  int32_t verType = shellGetGrantInfo(buf);
#ifndef WINDOWS
  printfIntroduction(verType);
#else
  if (verType == TSDB_VERSION_OSS) {
    showAD(false);
  }
#endif
  // printf version
  if (verType == TSDB_VERSION_ENTERPRISE || verType == TSDB_VERSION_CLOUD) {
    printf("%s\n", buf);
  }

  while (1) {
    taosThreadCreate(&shell.pid, NULL, shellThreadLoop, NULL);
    taosThreadJoin(shell.pid, NULL);
    taosThreadClear(&shell.pid);
    if (shell.exit) {
      tsem_post(&shell.cancelSem);
      break;
    }
  }

  if (verType == TSDB_VERSION_OSS) {
    showAD(true);
  }

  taosThreadJoin(spid, NULL);

  shellCleanupHistory();
  taos_kill_query(shell.conn);
  taos_close(shell.conn);

  TAOS_RETURN(code);
}<|MERGE_RESOLUTION|>--- conflicted
+++ resolved
@@ -1340,18 +1340,12 @@
   char     show[256] = "\0";
   char    *host = NULL;
   uint16_t port = 0;
-<<<<<<< HEAD
   char    *user = NULL;
   char    *pwd = NULL;
-=======
-  char *   user = NULL;
-  char *   pwd  = NULL;
->>>>>>> 1054ad56
   TAOS    *taos = NULL;
 
   // set mode
   if (pArgs->connMode != CONN_MODE_NATIVE && pArgs->dsn) {
-<<<<<<< HEAD
     // websocket
     memcpy(show, pArgs->dsn, 20);
     memcpy(show + 20, "...", 3);
@@ -1359,16 +1353,6 @@
 
     // connect dsn
     taos = taos_connect_with_dsn(pArgs->dsn);
-=======
-      // websocket
-      memcpy(show, pArgs->dsn, 20);
-      memcpy(show + 20, "...", 3);
-      memcpy(show + 23, pArgs->dsn + strlen(pArgs->dsn) - 10, 10);
->>>>>>> 1054ad56
-
-    // connect dsn
-    taos = taos_connect_with_dsn(pArgs->dsn);
-
   } else {
     host = (char *)pArgs->host;
     user = (char *)pArgs->user;
@@ -1380,11 +1364,7 @@
       port = defaultPort(pArgs->connMode, pArgs->dsn);
     }
 
-<<<<<<< HEAD
     sprintf(show, "host:%s port:%d ", host, port);
-=======
-      sprintf(show, "host:%s port:%d ", host, port);
->>>>>>> 1054ad56
 
     // connect normal
     if (pArgs->auth) {
@@ -1400,13 +1380,8 @@
 int32_t shellExecute(int argc, char *argv[]) {
   int32_t code = 0;
   printf(shell.info.clientVersion, shell.info.cusName,
-<<<<<<< HEAD
          workingMode(shell.args.connMode, shell.args.dsn) == CONN_MODE_NATIVE ? STR_NATIVE : STR_WEBSOCKET,
          taos_get_client_info(), shell.info.cusName);
-=======
-             workingMode(shell.args.connMode, shell.args.dsn) == CONN_MODE_NATIVE ? STR_NATIVE : STR_WEBSOCKET,
-             taos_get_client_info(), shell.info.cusName);
->>>>>>> 1054ad56
   fflush(stdout);
 
   SShellArgs *pArgs = &shell.args;
