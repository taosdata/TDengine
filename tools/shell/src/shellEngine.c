--- conflicted
+++ resolved
@@ -707,17 +707,14 @@
       shellFormatTimestamp(buf, sizeof(buf), taosGetInt64Aligned((int64_t *)val), precision);
       printf("%s", buf);
       break;
-<<<<<<< HEAD
 
     case TSDB_DATA_TYPE_BLOB:
     case TSDB_DATA_TYPE_MEDIUMBLOB:
       shellPrintNChar(val, length, width);
       break;
-=======
     case TSDB_DATA_TYPE_DECIMAL:
     case TSDB_DATA_TYPE_DECIMAL64:
       printf("%*s", width, val);
->>>>>>> 9a39af4a
     default:
       break;
   }
@@ -905,7 +902,6 @@
       } else {
         return TMAX(23, width);  // '2020-01-01 00:00:00.000'
       }
-<<<<<<< HEAD
     case TSDB_DATA_TYPE_BLOB:
     case TSDB_DATA_TYPE_MEDIUMBLOB: {
       uint16_t bytes = TSDB_MAX_BLOB_LEN;
@@ -916,12 +912,10 @@
       }
     } break;
 
-=======
     case TSDB_DATA_TYPE_DECIMAL64:
       return TMAX(width, 20);
     case TSDB_DATA_TYPE_DECIMAL:
       return TMAX(width, 40);
->>>>>>> 9a39af4a
     default:
       ASSERT(false);
   }
@@ -1398,21 +1392,11 @@
   SShellArgs *pArgs = &shell.args;
   shell.conn = createConnect(pArgs);
 
-<<<<<<< HEAD
-    if (shell.conn == NULL) {
-      printf("failed to connect to server, reason: %s[0x%08X]\n%s", taos_errstr(NULL), taos_errno(NULL),
-             ERROR_CODE_DETAIL);
-      fflush(stdout);
-      return -1;
-    }
-#ifdef WEBSOCKET
-=======
   if (shell.conn == NULL) {
     printf("failed to connect to server, reason: %s [0x%08X]\n%s", taos_errstr(NULL), taos_errno(NULL),
            ERROR_CODE_DETAIL);
     fflush(stdout);
     return -1;
->>>>>>> 9a39af4a
   }
 
   bool runOnce = pArgs->commands != NULL || pArgs->file[0] != 0;
