--- conflicted
+++ resolved
@@ -1046,19 +1046,12 @@
     num_of_rows = shellDumpResultToFile(fname, tres, cmd_type);
   } else {
     tsDumpInfo dump_info;
-<<<<<<< HEAD
-    init_dump_info(&dump_info, tres, sql, vertical, cmd_type);
-    taos_fetch_rows_a(tres, shellDumpResultCallback, &dump_info);
-    tsem_wait(&dump_info.sem);
-    num_of_rows = dump_info.numOfAllRows;
-=======
     if (!shellCmdkilled) {
-      init_dump_info(&dump_info, tres, sql, vertical);
+      init_dump_info(&dump_info, tres, sql, vertical, cmd_type);
       taos_fetch_rows_a(tres, shellDumpResultCallback, &dump_info);
       tsem_wait(&dump_info.sem);
       num_of_rows = dump_info.numOfAllRows;
     }
->>>>>>> d800d59b
   }
 
   *error_no = shellCmdkilled ? TSDB_CODE_TSC_QUERY_KILLED : taos_errno(tres);
