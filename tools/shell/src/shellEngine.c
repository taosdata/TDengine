/*
 * Copyright (c) 2019 TAOS Data, Inc. <jhtao@taosdata.com>
 *
 * This program is free software: you can use, redistribute, and/or modify
 * it under the terms of the GNU Affero General Public License, version 3
 * or later ("AGPL"), as published by the Free Software Foundation.
 *
 * This program is distributed in the hope that it will be useful, but WITHOUT
 * ANY WARRANTY; without even the implied warranty of MERCHANTABILITY or
 * FITNESS FOR A PARTICULAR PURPOSE.
 *
 * You should have received a copy of the GNU Affero General Public License
 * along with this program. If not, see <http://www.gnu.org/licenses/>.
 */

#define ALLOW_FORBID_FUNC
#define _BSD_SOURCE
#define _GNU_SOURCE
#define _XOPEN_SOURCE
#define _DEFAULT_SOURCE
#include "../../inc/pub.h"
#include "geosWrapper.h"
#include "shellAuto.h"
#include "shellInt.h"

SShellObj shell = {0};

typedef struct {
  const char *sql;
  bool        vertical;
  tsem_t      sem;
  int64_t     numOfRows;  // the num of this batch
  int64_t     numOfAllRows;

  int32_t     numFields;
  TAOS_FIELD *fields;
  int32_t     precision;

  int32_t maxColNameLen;            // for vertical print
  int32_t width[TSDB_MAX_COLUMNS];  // for horizontal print

  uint64_t resShowMaxNum;
} tsDumpInfo;

static bool    shellIsEmptyCommand(const char *cmd);
static int32_t shellRunSingleCommand(char *command);
static void    shellRecordCommandToHistory(char *command);
static int32_t shellRunCommand(char *command, bool recordHistory);
static void    shellRunSingleCommandImp(char *command);
static char   *shellFormatTimestamp(char *buf, int32_t bufSize, int64_t val, int32_t precision);
static int64_t shellDumpResultToFile(const char *fname, TAOS_RES *tres);
static void    shellPrintNChar(const char *str, int32_t length, int32_t width);
static void    shellPrintGeometry(const unsigned char *str, int32_t length, int32_t width);
static void    shellVerticalPrintResult(TAOS_RES *tres, tsDumpInfo *dump_info);
static void    shellHorizontalPrintResult(TAOS_RES *tres, tsDumpInfo *dump_info);
static int64_t shellDumpResult(TAOS_RES *tres, char *fname, int32_t *error_no, bool vertical, const char *sql);
static void    shellReadHistory();
static void    shellWriteHistory();
static void    shellPrintError(TAOS_RES *tres, int64_t st);
static bool    shellIsCommentLine(char *line);
static void    shellSourceFile(const char *file);
static int32_t shellGetGrantInfo(char *buf);

static void  shellCleanup(void *arg);
static void *shellCancelHandler(void *arg);
static void *shellThreadLoop(void *arg);

static bool shellCmdkilled = false;

bool shellIsEmptyCommand(const char *cmd) {
  for (char c = *cmd++; c != 0; c = *cmd++) {
    if (c != ' ' && c != '\t' && c != ';') {
      return false;
    }
  }
  return true;
}

int32_t shellRunSingleCommand(char *command) {
  shellCmdkilled = false;

  if (shellIsEmptyCommand(command)) {
    return 0;
  }

  if (shellRegexMatch(command, "^[ \t]*(quit|q|exit)[ \t;]*$", REG_EXTENDED | REG_ICASE)) {
    return -1;
  }

  if (shellRegexMatch(command, "^[\t ]*clear[ \t;]*$", REG_EXTENDED | REG_ICASE)) {
#pragma GCC diagnostic push
#pragma GCC diagnostic ignored "-Wunused-result"
#ifndef TD_ASTRA
    system("clear");
#else
    printf("\033[2J\033[H");
#endif
#pragma GCC diagnostic pop
    return 0;
  }

  if (shellRegexMatch(command, "^[\t ]*set[ \t]+max_binary_display_width[ \t]+(default|[1-9][0-9]*)[ \t;]*$",
                      REG_EXTENDED | REG_ICASE)) {
    strtok(command, " \t");
    strtok(NULL, " \t");
    char *p = strtok(NULL, " \t");
    if (strncasecmp(p, "default", 7) == 0) {
      shell.args.displayWidth = SHELL_DEFAULT_MAX_BINARY_DISPLAY_WIDTH;
    } else {
      int32_t displayWidth = atoi(p);
      displayWidth = TRANGE(displayWidth, 1, 10 * 1024);
      shell.args.displayWidth = displayWidth;
    }
    return 0;
  }

  if (shellRegexMatch(command, "^[ \t]*source[\t ]+[^ ]+[ \t;]*$", REG_EXTENDED | REG_ICASE)) {
    /* If source file. */
    char *c_ptr = strtok(command, " ;");
    if (c_ptr == NULL) {
      shellRunSingleCommandImp(command);
      return 0;
    }
    c_ptr = strtok(NULL, " ;");
    if (c_ptr == NULL) {
      shellRunSingleCommandImp(command);
      return 0;
    }
    shellSourceFile(c_ptr);
    return 0;
  }
  shellRunSingleCommandImp(command);
  return 0;
}

void shellRecordCommandToHistory(char *command) {
  if (strncasecmp(command, "create user ", 12) == 0 || strncasecmp(command, "alter user ", 11) == 0) {
    if (taosStrCaseStr(command, " pass ")) {
      // have password command forbid record to history because security
      return;
    }
  }

  SShellHistory *pHistory = &shell.history;
  if (pHistory->hstart == pHistory->hend ||
      pHistory->hist[(pHistory->hend + SHELL_MAX_HISTORY_SIZE - 1) % SHELL_MAX_HISTORY_SIZE] == NULL ||
      strcmp(command, pHistory->hist[(pHistory->hend + SHELL_MAX_HISTORY_SIZE - 1) % SHELL_MAX_HISTORY_SIZE]) != 0) {
    if (pHistory->hist[pHistory->hend] != NULL) {
      taosMemoryFreeClear(pHistory->hist[pHistory->hend]);
    }
    pHistory->hist[pHistory->hend] = taosStrdup(command);

    pHistory->hend = (pHistory->hend + 1) % SHELL_MAX_HISTORY_SIZE;
    if (pHistory->hend == pHistory->hstart) {
      pHistory->hstart = (pHistory->hstart + 1) % SHELL_MAX_HISTORY_SIZE;
    }
  }
}

int32_t shellRunCommand(char *command, bool recordHistory) {
  if (shellIsEmptyCommand(command)) {
    return 0;
  }

  // add help or help;
  if (strncasecmp(command, "help", 4) == 0) {
    if (command[4] == ';' || command[4] == ' ' || command[4] == 0) {
      showHelp();
      return 0;
    }
  }

  if (recordHistory) shellRecordCommandToHistory(command);

  char quote = 0, *cmd = command;
  for (char c = *command++; c != 0; c = *command++) {
    if (c == '\\' && (*command == '\'' || *command == '"' || *command == '`')) {
      command++;
      continue;
    }

    if (quote == c) {
      quote = 0;
    } else if (quote == 0 && (c == '\'' || c == '"' || c == '`')) {
      quote = c;
    } else if (c == ';' && quote == 0) {
      c = *command;
      *command = 0;
      if (shellRunSingleCommand(cmd) < 0) {
        return -1;
      }
      *command = c;
      cmd = command;
    }
  }
  return shellRunSingleCommand(cmd);
}

char *strendG(const char *pstr) {
  if (pstr == NULL) {
    return NULL;
  }

  size_t len = strlen(pstr);
  if (len < 4) {
    return NULL;
  }

  char *p = (char *)pstr + len - 2;
  if (strcmp(p, "\\G") == 0) {
    return p;
  }

  p = (char *)pstr + len - 3;
  if (strcmp(p, "\\G;") == 0) {
    return p;
  }

  return NULL;
}

void shellRunSingleCommandImp(char *command) {
  int64_t st, et;
  char   *sptr = NULL;
  char   *cptr = NULL;
  char   *fname = NULL;
  bool    printMode = false;

  if ((sptr = strstr(command, ">>")) != NULL) {
    fname = sptr + 2;
    while (*fname == ' ') fname++;
    *sptr = '\0';

    cptr = strstr(fname, ";");
    if (cptr != NULL) {
      *cptr = '\0';
    }
  }

  if ((sptr = strendG(command)) != NULL) {
    *sptr = '\0';
    printMode = true;  // When output to a file, the switch does not work.
  }

  st = taosGetTimestampUs();

  TAOS_RES *pSql = taos_query(shell.conn, command);
  if (taos_errno(pSql)) {
    shellPrintError(pSql, st);
    return;
  }

  if (shellRegexMatch(command, "^\\s*use\\s+[a-zA-Z0-9_]+\\s*;\\s*$", REG_EXTENDED | REG_ICASE)) {
    printf("Database changed.\r\n\r\n");

    // call back auto tab module
    callbackAutoTab(command, pSql, true);

    taos_free_result(pSql);

    return;
  }

  // pre string
  char *pre = "Query OK";
  if (shellRegexMatch(command, "^\\s*delete\\s*from\\s*.*", REG_EXTENDED | REG_ICASE)) {
    pre = "Delete OK";
  } else if (shellRegexMatch(command, "^\\s*insert\\s*into\\s*.*", REG_EXTENDED | REG_ICASE)) {
    pre = "Insert OK";
  } else if (shellRegexMatch(command, "^\\s*create\\s*.*", REG_EXTENDED | REG_ICASE)) {
    pre = "Create OK";
  } else if (shellRegexMatch(command, "^\\s*drop\\s*.*", REG_EXTENDED | REG_ICASE)) {
    pre = "Drop OK";
  }

  TAOS_FIELD *pFields = taos_fetch_fields(pSql);
  if (pFields != NULL) {  // select and show kinds of commands
    int32_t error_no = 0;

    int64_t numOfRows = shellDumpResult(pSql, fname, &error_no, printMode, command);
    if (numOfRows < 0) return;

    et = taosGetTimestampUs();
    if (error_no == 0) {
      printf("Query OK, %" PRId64 " row(s) in set (%.6fs)\r\n", numOfRows, (et - st) / 1E6);
    } else {
      printf("Query interrupted (%s), %" PRId64 " row(s) in set (%.6fs)\r\n", tstrerror(error_no), numOfRows,
             (et - st) / 1E6);
    }
    taos_free_result(pSql);
  } else {
    int64_t num_rows_affacted = taos_affected_rows64(pSql);
    taos_free_result(pSql);
    et = taosGetTimestampUs();
    printf("%s, %" PRId64 " row(s) affected (%.6fs)\r\n", pre, num_rows_affacted, (et - st) / 1E6);

    // call auto tab
    callbackAutoTab(command, NULL, false);
  }

  printf("\r\n");
}

char *shellFormatTimestamp(char *buf, int32_t bufSize, int64_t val, int32_t precision) {
  if (shell.args.is_raw_time) {
    sprintf(buf, "%" PRId64, val);
    return buf;
  }

  time_t  tt;
  int32_t ms = 0;
  if (precision == TSDB_TIME_PRECISION_NANO) {
    tt = (time_t)(val / 1000000000);
    ms = val % 1000000000;
  } else if (precision == TSDB_TIME_PRECISION_MICRO) {
    tt = (time_t)(val / 1000000);
    ms = val % 1000000;
  } else {
    tt = (time_t)(val / 1000);
    ms = val % 1000;
  }

  if (tt <= 0 && ms < 0) {
    tt--;
    if (precision == TSDB_TIME_PRECISION_NANO) {
      ms += 1000000000;
    } else if (precision == TSDB_TIME_PRECISION_MICRO) {
      ms += 1000000;
    } else {
      ms += 1000;
    }
  }

  struct tm ptm = {0};
  if (taosLocalTime(&tt, &ptm, buf, bufSize, NULL) == NULL) {
    return buf;
  }
  size_t pos = strftime(buf, 35, "%Y-%m-%d %H:%M:%S", &ptm);

  if (precision == TSDB_TIME_PRECISION_NANO) {
    sprintf(buf + pos, ".%09d", ms);
  } else if (precision == TSDB_TIME_PRECISION_MICRO) {
    sprintf(buf + pos, ".%06d", ms);
  } else {
    sprintf(buf + pos, ".%03d", ms);
  }

  return buf;
}

char *shellDumpHexValue(char *buf, const char *val, int32_t length) {
  for (int32_t i = 0; i < length; i++) {
    sprintf(buf + (i * 2), "%02X", val[i]);
  }
  buf[length * 2] = 0;

  return buf;
}

void shellDumpFieldToFile(TdFilePtr pFile, const char *val, TAOS_FIELD *field, int32_t length, int32_t precision) {
  if (val == NULL) {
    taosFprintfFile(pFile, "NULL");
    return;
  }

  char    quotationStr[2] = {'"', 0};
  int32_t width;

  int n = 0;
#define LENGTH 64
  char buf[LENGTH] = {0};
  switch (field->type) {
    case TSDB_DATA_TYPE_BOOL:
      taosFprintfFile(pFile, "%d", ((((int32_t)(*((char *)val))) == 1) ? 1 : 0));
      break;
    case TSDB_DATA_TYPE_TINYINT:
      taosFprintfFile(pFile, "%d", *((int8_t *)val));
      break;
    case TSDB_DATA_TYPE_UTINYINT:
      taosFprintfFile(pFile, "%u", *((uint8_t *)val));
      break;
    case TSDB_DATA_TYPE_SMALLINT:
      taosFprintfFile(pFile, "%d", *((int16_t *)val));
      break;
    case TSDB_DATA_TYPE_USMALLINT:
      taosFprintfFile(pFile, "%u", *((uint16_t *)val));
      break;
    case TSDB_DATA_TYPE_INT:
      taosFprintfFile(pFile, "%d", *((int32_t *)val));
      break;
    case TSDB_DATA_TYPE_UINT:
      taosFprintfFile(pFile, "%u", *((uint32_t *)val));
      break;
    case TSDB_DATA_TYPE_BIGINT:
      taosFprintfFile(pFile, "%" PRId64, *((int64_t *)val));
      break;
    case TSDB_DATA_TYPE_UBIGINT:
      taosFprintfFile(pFile, "%" PRIu64, *((uint64_t *)val));
      break;
    case TSDB_DATA_TYPE_FLOAT:
      width = SHELL_FLOAT_WIDTH;
      if (tsEnableScience) {
        taosFprintfFile(pFile, "%*.7e", width, GET_FLOAT_VAL(val));
      } else {
        n = tsnprintf(buf, LENGTH, "%*.7f", width, GET_FLOAT_VAL(val));
        if (n > SHELL_FLOAT_WIDTH) {
          taosFprintfFile(pFile, "%*.7e", width, GET_FLOAT_VAL(val));
        } else {
          taosFprintfFile(pFile, "%s", buf);
        }
      }
      break;
    case TSDB_DATA_TYPE_DOUBLE:
      width = SHELL_DOUBLE_WIDTH;
      if (tsEnableScience) {
        snprintf(buf, LENGTH, "%*.15e", width, GET_DOUBLE_VAL(val));
        taosFprintfFile(pFile, "%s", buf);
      } else {
        n = tsnprintf(buf, LENGTH, "%*.15f", width, GET_DOUBLE_VAL(val));
        if (n > SHELL_DOUBLE_WIDTH) {
          taosFprintfFile(pFile, "%*.15e", width, GET_DOUBLE_VAL(val));
        } else {
          taosFprintfFile(pFile, "%s", buf);
        }
      }
      break;
    case TSDB_DATA_TYPE_BINARY:
    case TSDB_DATA_TYPE_NCHAR:
    case TSDB_DATA_TYPE_JSON: {
      int32_t bufIndex = 0;
      char   *tmp = (char *)taosMemoryCalloc(length * 2 + 1, 1);
      if (tmp == NULL) break;
      for (int32_t i = 0; i < length; i++) {
        tmp[bufIndex] = val[i];
        bufIndex++;
        if (val[i] == '\"') {
          tmp[bufIndex] = val[i];
          bufIndex++;
        }
      }
      tmp[bufIndex] = 0;

      taosFprintfFile(pFile, "%s%s%s", quotationStr, tmp, quotationStr);
      taosMemoryFree(tmp);
    } break;
    case TSDB_DATA_TYPE_VARBINARY: {
      void    *tmp = NULL;
      uint32_t size = 0;
      if (taosAscii2Hex(val, length, &tmp, &size) < 0) {
        break;
      }
      taosFprintfFile(pFile, "%s%s%s", quotationStr, tmp, quotationStr);
      taosMemoryFree(tmp);
      break;
    }
    case TSDB_DATA_TYPE_GEOMETRY: {
      char *tmp = (char *)taosMemoryCalloc(length * 2 + 1, 1);
      if (tmp == NULL) break;
      shellDumpHexValue(tmp, val, length);
      taosFprintfFile(pFile, "%s", buf);
      taosMemoryFree(tmp);
      break;
    }
    case TSDB_DATA_TYPE_TIMESTAMP:
      shellFormatTimestamp(buf, sizeof(buf), *(int64_t *)val, precision);
      taosFprintfFile(pFile, "%s%s%s", quotationStr, buf, quotationStr);
      break;
    case TSDB_DATA_TYPE_DECIMAL64:
    case TSDB_DATA_TYPE_DECIMAL:
      taosFprintfFile(pFile, "%s", val);
      break;
    case TSDB_DATA_TYPE_BLOB:
    case TSDB_DATA_TYPE_MEDIUMBLOB: {
      void    *tmp = NULL;
      uint32_t size = 0;
      if (taosAscii2Hex(val, length, &tmp, &size) < 0) {
        break;
      }
      taosFprintfFile(pFile, "%s%s%s", quotationStr, tmp, quotationStr);
      taosMemoryFree(tmp);

      break;
    }
    default:
      break;
  }
}

int64_t shellDumpResultToFile(const char *fname, TAOS_RES *tres) {
  char fullname[PATH_MAX] = {0};
  if (taosExpandDir(fname, fullname, PATH_MAX) != 0) {
    tstrncpy(fullname, fname, PATH_MAX);
  }

  TAOS_ROW row = taos_fetch_row(tres);
  if (row == NULL) {
    return 0;
  }

  TdFilePtr pFile = taosOpenFile(fullname, TD_FILE_CREATE | TD_FILE_WRITE | TD_FILE_TRUNC | TD_FILE_STREAM);
  if (pFile == NULL) {
    fprintf(stderr, "failed to open file: %s\r\n", fullname);
    return -1;
  }

  TAOS_FIELD *fields = taos_fetch_fields(tres);
  int32_t     num_fields = taos_num_fields(tres);
  int32_t     precision = taos_result_precision(tres);

  for (int32_t col = 0; col < num_fields; col++) {
    if (col > 0) {
      taosFprintfFile(pFile, ",");
    }
    taosFprintfFile(pFile, "%s", fields[col].name);
  }
  taosFprintfFile(pFile, "\r\n");

  int64_t numOfRows = 0;
  do {
    int32_t *length = taos_fetch_lengths(tres);
    for (int32_t i = 0; i < num_fields; i++) {
      if (i > 0) {
        taosFprintfFile(pFile, ",");
      }
      shellDumpFieldToFile(pFile, (const char *)row[i], fields + i, length[i], precision);
    }
    taosFprintfFile(pFile, "\r\n");

    numOfRows++;
    row = taos_fetch_row(tres);
  } while (row != NULL);

  taosCloseFile(&pFile);

  return numOfRows;
}

void shellPrintNChar(const char *str, int32_t length, int32_t width) {
  TdWchar tail[3];
  int32_t pos = 0, cols = 0, totalCols = 0, tailLen = 0;

  while (pos < length) {
    TdWchar wc;
    int32_t bytes = taosMbToWchar(&wc, str + pos, MB_CUR_MAX);
    if (bytes <= 0) {
      break;
    }

    if (pos + bytes > length) {
      break;
    }
    int w = 0;
    if (*(str + pos) == '\t' || *(str + pos) == '\n' || *(str + pos) == '\r') {
      w = bytes;
    } else {
      w = taosWcharWidth(wc);
    }
    pos += bytes;

    if (w <= 0) {
      continue;
    }

    if (width <= 0) {
      printf("%lc", wc);
      continue;
    }

    totalCols += w;
    if (totalCols > width) {
      break;
    }
    if (totalCols <= (width - 3)) {
      printf("%lc", wc);
      cols += w;
    } else {
      tail[tailLen] = wc;
      tailLen++;
    }
  }

  if (totalCols > width) {
    // width could be 1 or 2, so printf("...") cannot be used
    for (int32_t i = 0; i < 3; i++) {
      if (cols >= width) {
        break;
      }
      putchar('.');
      ++cols;
    }
  } else {
    for (int32_t i = 0; i < tailLen; i++) {
      printf("%lc", tail[i]);
    }
    cols = totalCols;
  }

  for (; cols < width; cols++) {
    putchar(' ');
  }
}

void shellPrintString(const char *str, int32_t width) {
  int32_t len = strlen(str);

  if (width == 0) {
    printf("%s", str);
  } else if (len > width) {
    if (width <= 3) {
      printf("%.*s.", width - 1, str);
    } else {
      printf("%.*s...", width - 3, str);
    }
  } else {
    printf("%s%*.s", str, width - len, "");
  }
}

void shellPrintGeometry(const unsigned char *val, int32_t length, int32_t width) {
  if (length == 0) {  // empty value
    shellPrintString("", width);
    return;
  }

  int32_t code = TSDB_CODE_FAILED;

  code = initCtxAsText();
  if (code != TSDB_CODE_SUCCESS) {
    shellPrintString(getGeosErrMsg(code), width);
    return;
  }

  char *outputWKT = NULL;
  code = doAsText(val, length, &outputWKT);
  if (code != TSDB_CODE_SUCCESS) {
    shellPrintString(getGeosErrMsg(code), width);  // should NOT happen
    return;
  }

  shellPrintString(outputWKT, width);

  geosFreeBuffer(outputWKT);
}

void shellPrintField(const char *val, TAOS_FIELD *field, int32_t width, int32_t length, int32_t precision) {
  if (val == NULL) {
    shellPrintString(TSDB_DATA_NULL_STR, width);
    return;
  }

  int n = 0;
#define LENGTH 64
  char buf[LENGTH] = {0};
  switch (field->type) {
    case TSDB_DATA_TYPE_BOOL:
      shellPrintString(((((int32_t)(*((char *)val))) == TSDB_FALSE) ? "false" : "true"), width);
      break;
    case TSDB_DATA_TYPE_TINYINT:
      printf("%*d", width, *((int8_t *)val));
      break;
    case TSDB_DATA_TYPE_UTINYINT:
      printf("%*u", width, *((uint8_t *)val));
      break;
    case TSDB_DATA_TYPE_SMALLINT:
      printf("%*d", width, *((int16_t *)val));
      break;
    case TSDB_DATA_TYPE_USMALLINT:
      printf("%*u", width, *((uint16_t *)val));
      break;
    case TSDB_DATA_TYPE_INT:
      printf("%*d", width, *((int32_t *)val));
      break;
    case TSDB_DATA_TYPE_UINT:
      printf("%*u", width, *((uint32_t *)val));
      break;
    case TSDB_DATA_TYPE_BIGINT:
      printf("%*" PRId64, width, taosGetInt64Aligned((int64_t *)val));
      break;
    case TSDB_DATA_TYPE_UBIGINT:
      printf("%*" PRIu64, width, taosGetUInt64Aligned((uint64_t *)val));
      break;
    case TSDB_DATA_TYPE_FLOAT:
      width = width >= LENGTH ? LENGTH - 1 : width;
      if (tsEnableScience) {
        printf("%*.7e", width, taosGetFloatAligned((float *)val));
      } else {
        snprintf(buf, LENGTH, "%*.*g", width, FLT_DIG, taosGetFloatAligned((float *)val));
        printf("%s", buf);
      }
      break;
    case TSDB_DATA_TYPE_DOUBLE:
      width = width >= LENGTH ? LENGTH - 1 : width;
      if (tsEnableScience) {
        snprintf(buf, LENGTH, "%*.15e", width, taosGetDoubleAligned((double *)val));
        printf("%s", buf);
      } else {
        snprintf(buf, LENGTH, "%*.*g", width, DBL_DIG, taosGetDoubleAligned((double *)val));
        printf("%*s", width, buf);
      }
      break;
    case TSDB_DATA_TYPE_VARBINARY: {
      void    *data = NULL;
      uint32_t size = 0;
      if (taosAscii2Hex(val, length, &data, &size) < 0) {
        break;
      }
      shellPrintNChar(data, size, width);
      taosMemoryFree(data);
      break;
    }
    case TSDB_DATA_TYPE_BINARY:
    case TSDB_DATA_TYPE_NCHAR:
    case TSDB_DATA_TYPE_JSON:
      shellPrintNChar(val, length, width);
      break;
    case TSDB_DATA_TYPE_GEOMETRY:
      shellPrintGeometry(val, length, width);
      break;
    case TSDB_DATA_TYPE_TIMESTAMP:
      shellFormatTimestamp(buf, sizeof(buf), taosGetInt64Aligned((int64_t *)val), precision);
      printf("%s", buf);
      break;

    case TSDB_DATA_TYPE_BLOB:
    case TSDB_DATA_TYPE_MEDIUMBLOB: {
      void    *data = NULL;
      uint32_t size = 0;
      if (taosAscii2Hex(val, length, &data, &size) < 0) {
        break;
      }
      shellPrintNChar(data, size, width);
      taosMemoryFree(data);
      break;
    }
    case TSDB_DATA_TYPE_DECIMAL:
    case TSDB_DATA_TYPE_DECIMAL64:
      printf("%*s", width, val);
    default:
      break;
  }
}

// show whole result for this query return true, like limit or describe
bool shellIsShowWhole(const char *sql) {
  // limit
  if (taosStrCaseStr(sql, " limit ") != NULL) {
    return true;
  }
  // describe
  if (taosStrCaseStr(sql, "describe ") != NULL) {
    return true;
  }
  // desc
  if (taosStrCaseStr(sql, "desc ") != NULL) {
    return true;
  }
  // show
  if (taosStrCaseStr(sql, "show ") != NULL) {
    return true;
  }
  // explain
  if (taosStrCaseStr(sql, "explain ") != NULL) {
    return true;
  }

  return false;
}

bool shellIsShowQuery(const char *sql) {
  // todo refactor
  if (taosStrCaseStr(sql, "show ") != NULL) {
    return true;
  }

  return false;
}

void init_dump_info(tsDumpInfo *dump_info, TAOS_RES *tres, const char *sql, bool vertical) {
  dump_info->sql = sql;
  dump_info->vertical = vertical;
  tsem_init(&dump_info->sem, 0, 0);
  dump_info->numOfAllRows = 0;

  dump_info->numFields = taos_num_fields(tres);
  dump_info->fields = taos_fetch_fields(tres);
  dump_info->precision = taos_result_precision(tres);

  dump_info->resShowMaxNum = UINT64_MAX;

  if (shell.args.commands == NULL && shell.args.file[0] == 0 && !shellIsShowWhole(dump_info->sql)) {
    dump_info->resShowMaxNum = SHELL_DEFAULT_RES_SHOW_NUM;
  }

  if (vertical) {
    dump_info->maxColNameLen = 0;
    for (int32_t col = 0; col < dump_info->numFields; col++) {
      int32_t len = (int32_t)strlen(dump_info->fields[col].name);
      if (len > dump_info->maxColNameLen) {
        dump_info->maxColNameLen = len;
      }
    }
  } else {
    for (int32_t col = 0; col < dump_info->numFields; col++) {
      dump_info->width[col] = shellCalcColWidth(dump_info->fields + col, dump_info->precision);
    }
  }
}

void shellVerticalPrintResult(TAOS_RES *tres, tsDumpInfo *dump_info) {
  TAOS_ROW row = taos_fetch_row(tres);
  if (row == NULL) {
    printf("\033[31mtaos_fetch_row failed.\033[0m\n");
    return;
  }

  int64_t numOfPintRows = dump_info->numOfAllRows;
  int     numOfPrintRowsThisOne = 0;

  while (row != NULL) {
    printf("*************************** %" PRId64 ".row ***************************\r\n", numOfPintRows + 1);

    int32_t *length = taos_fetch_lengths(tres);

    for (int32_t i = 0; i < dump_info->numFields; i++) {
      TAOS_FIELD *field = dump_info->fields + i;

      int32_t padding = (int32_t)(dump_info->maxColNameLen - strlen(field->name));
      printf("%*.s%s: ", padding, " ", field->name);

      shellPrintField((const char *)row[i], field, 0, length[i], dump_info->precision);
      putchar('\r');
      putchar('\n');
    }

    numOfPintRows++;
    numOfPrintRowsThisOne++;

    if (numOfPintRows == dump_info->resShowMaxNum) {
      printf("\r\n");
      printf(" Notice: The result shows only the first %d rows.\r\n", SHELL_DEFAULT_RES_SHOW_NUM);
      printf("         You can use the `LIMIT` clause to get fewer result to show.\r\n");
      printf("           Or use '>>' to redirect the whole set of the result to a specified file.\r\n");
      printf("\r\n");
      printf("         You can use Ctrl+C to stop the underway fetching.\r\n");
      printf("\r\n");
      return;
    }

    if (numOfPrintRowsThisOne == dump_info->numOfRows) {
      return;
    }

    row = taos_fetch_row(tres);
  }
  return;
}

int32_t shellCalcColWidth(TAOS_FIELD *field, int32_t precision) {
  int32_t width = (int32_t)strlen(field->name);

  switch (field->type) {
    case TSDB_DATA_TYPE_NULL:
      return TMAX(4, width);  // null
    case TSDB_DATA_TYPE_BOOL:
      return TMAX(5, width);  // 'false'

    case TSDB_DATA_TYPE_TINYINT:
    case TSDB_DATA_TYPE_UTINYINT:
      return TMAX(4, width);  // '-127'

    case TSDB_DATA_TYPE_SMALLINT:
    case TSDB_DATA_TYPE_USMALLINT:
      return TMAX(6, width);  // '-32767'

    case TSDB_DATA_TYPE_INT:
    case TSDB_DATA_TYPE_UINT:
      return TMAX(11, width);  // '-2147483648'

    case TSDB_DATA_TYPE_BIGINT:
    case TSDB_DATA_TYPE_UBIGINT:
      return TMAX(21, width);  // '-9223372036854775807'

    case TSDB_DATA_TYPE_FLOAT:
      return TMAX(SHELL_FLOAT_WIDTH, width);

    case TSDB_DATA_TYPE_DOUBLE:
      return TMAX(SHELL_DOUBLE_WIDTH, width);

    case TSDB_DATA_TYPE_BINARY:
    case TSDB_DATA_TYPE_GEOMETRY:
      if (field->bytes > shell.args.displayWidth) {
        return TMAX(shell.args.displayWidth, width);
      } else {
        return TMAX(field->bytes + 2, width);
      }
    case TSDB_DATA_TYPE_VARBINARY: {
      int32_t bytes = field->bytes * 2 + 2;
      if (bytes > shell.args.displayWidth) {
        return TMAX(shell.args.displayWidth, width);
      } else {
        return TMAX(bytes + 2, width);
      }
    }
    case TSDB_DATA_TYPE_NCHAR:
    case TSDB_DATA_TYPE_JSON: {
      uint16_t bytes = field->bytes * TSDB_NCHAR_SIZE;
      if (bytes > shell.args.displayWidth) {
        return TMAX(shell.args.displayWidth, width);
      } else {
        return TMAX(bytes + 2, width);
      }
    }

    case TSDB_DATA_TYPE_TIMESTAMP:
      if (shell.args.is_raw_time) {
        return TMAX(14, width);
      }
      if (precision == TSDB_TIME_PRECISION_NANO) {
        return TMAX(29, width);
      } else if (precision == TSDB_TIME_PRECISION_MICRO) {
        return TMAX(26, width);  // '2020-01-01 00:00:00.000000'
      } else {
        return TMAX(23, width);  // '2020-01-01 00:00:00.000'
      }
    case TSDB_DATA_TYPE_BLOB:
    case TSDB_DATA_TYPE_MEDIUMBLOB: {
      int32_t bytes = TSDB_MAX_BLOB_LEN;
      if (bytes > shell.args.displayWidth) {
        return TMAX(shell.args.displayWidth, width);
      } else {
        return TMAX(bytes + 2, width);
      }
    } break;

    case TSDB_DATA_TYPE_DECIMAL64:
      return TMAX(width, 20);
    case TSDB_DATA_TYPE_DECIMAL:
      return TMAX(width, 40);
    default:
      ASSERT(false);
  }

  return 0;
}

void shellPrintHeader(TAOS_FIELD *fields, int32_t *width, int32_t num_fields) {
  int32_t rowWidth = 0;
  for (int32_t col = 0; col < num_fields; col++) {
    TAOS_FIELD *field = fields + col;
    int32_t     padding = (int32_t)(width[col] - strlen(field->name));
    int32_t     left = padding / 2;
    printf(" %*.s%s%*.s |", left, " ", field->name, padding - left, " ");
    rowWidth += width[col] + 3;
  }

  putchar('\r');
  putchar('\n');
  for (int32_t i = 0; i < rowWidth; i++) {
    putchar('=');
  }
  putchar('\r');
  putchar('\n');
}

void shellHorizontalPrintResult(TAOS_RES *tres, tsDumpInfo *dump_info) {
  TAOS_ROW row = taos_fetch_row(tres);
  if (row == NULL) {
    printf("\033[31mtaos_fetch_row failed.\033[0m\n");
    return;
  }

  int64_t numOfPintRows = dump_info->numOfAllRows;
  int     numOfPrintRowsThisOne = 0;
  if (numOfPintRows == 0) {
    shellPrintHeader(dump_info->fields, dump_info->width, dump_info->numFields);
  }

  while (row != NULL) {
    int32_t *length = taos_fetch_lengths(tres);
    for (int32_t i = 0; i < dump_info->numFields; i++) {
      putchar(' ');
      shellPrintField((const char *)row[i], dump_info->fields + i, dump_info->width[i], length[i],
                      dump_info->precision);
      putchar(' ');
      putchar('|');
    }
    putchar('\r');
    putchar('\n');

    numOfPintRows++;
    numOfPrintRowsThisOne++;

    if (numOfPintRows == dump_info->resShowMaxNum) {
      printf("\r\n");
      printf(" Notice: The result shows only the first %d rows.\r\n", SHELL_DEFAULT_RES_SHOW_NUM);
      if (shellIsShowQuery(dump_info->sql)) {
        printf("         You can use '>>' to redirect the whole set of the result to a specified file.\r\n");
      } else {
        printf("         You can use the `LIMIT` clause to get fewer result to show.\r\n");
        printf("           Or use '>>' to redirect the whole set of the result to a specified file.\r\n");
      }
      printf("\r\n");
      printf("         You can use Ctrl+C to stop the underway fetching.\r\n");
      printf("\r\n");
      return;
    }

    if (numOfPrintRowsThisOne == dump_info->numOfRows) {
      return;
    }

    row = taos_fetch_row(tres);
  }
  return;
}

void shellDumpResultCallback(void *param, TAOS_RES *tres, int num_of_rows) {
  tsDumpInfo *dump_info = (tsDumpInfo *)param;
  if (num_of_rows > 0) {
    dump_info->numOfRows = num_of_rows;
    if (dump_info->numOfAllRows < dump_info->resShowMaxNum) {
      if (dump_info->vertical) {
        shellVerticalPrintResult(tres, dump_info);
      } else {
        shellHorizontalPrintResult(tres, dump_info);
      }
    }
    dump_info->numOfAllRows += num_of_rows;
    if (!shellCmdkilled) {
      taos_fetch_rows_a(tres, shellDumpResultCallback, param);
    } else {
      tsem_post(&dump_info->sem);
    }
  } else {
    if (num_of_rows < 0) {
      printf("\033[31masync retrieve failed, code: %d, %s\033[0m\n", num_of_rows, tstrerror(num_of_rows));
    }
    tsem_post(&dump_info->sem);
  }
}

int64_t shellDumpResult(TAOS_RES *tres, char *fname, int32_t *error_no, bool vertical, const char *sql) {
  int64_t num_of_rows = 0;
  if (fname != NULL) {
    num_of_rows = shellDumpResultToFile(fname, tres);
  } else {
    tsDumpInfo dump_info;
    if (!shellCmdkilled) {
      init_dump_info(&dump_info, tres, sql, vertical);
      taos_fetch_rows_a(tres, shellDumpResultCallback, &dump_info);
      tsem_wait(&dump_info.sem);
      num_of_rows = dump_info.numOfAllRows;
    }
  }

  *error_no = shellCmdkilled ? TSDB_CODE_TSC_QUERY_KILLED : taos_errno(tres);
  return num_of_rows;
}

void shellReadHistory() {
  SShellHistory *pHistory = &shell.history;
  TdFilePtr      pFile = taosOpenFile(pHistory->file, TD_FILE_READ | TD_FILE_STREAM);
  if (pFile == NULL) return;

  char   *line = taosMemoryMalloc(tsMaxSQLLength + 1);
  int32_t read_size = 0;
  while ((read_size = taosGetsFile(pFile, tsMaxSQLLength, line)) > 0) {
    line[read_size - 1] = '\0';
    taosMemoryFree(pHistory->hist[pHistory->hend]);
    pHistory->hist[pHistory->hend] = taosStrdup(line);

    pHistory->hend = (pHistory->hend + 1) % SHELL_MAX_HISTORY_SIZE;

    if (pHistory->hend == pHistory->hstart) {
      pHistory->hstart = (pHistory->hstart + 1) % SHELL_MAX_HISTORY_SIZE;
    }
  }

  taosMemoryFreeClear(line);
  taosCloseFile(&pFile);
  int64_t file_size;
  if (taosStatFile(pHistory->file, &file_size, NULL, NULL) == 0 && file_size > SHELL_MAX_COMMAND_SIZE) {
    TdFilePtr pFile = taosOpenFile(pHistory->file, TD_FILE_CREATE | TD_FILE_WRITE | TD_FILE_STREAM | TD_FILE_TRUNC);
    if (pFile == NULL) return;
    int32_t endIndex = pHistory->hstart;
    if (endIndex != 0) {
      endIndex = pHistory->hend;
    }
    for (int32_t i = (pHistory->hend + SHELL_MAX_HISTORY_SIZE - 1) % SHELL_MAX_HISTORY_SIZE; i != endIndex;) {
      taosFprintfFile(pFile, "%s\n", pHistory->hist[i]);
      i = (i + SHELL_MAX_HISTORY_SIZE - 1) % SHELL_MAX_HISTORY_SIZE;
    }
    taosFprintfFile(pFile, "%s\n", pHistory->hist[endIndex]);

    /* coverity[+retval] */
    taosFsyncFile(pFile);
    taosCloseFile(&pFile);
  }
  pHistory->hstart = pHistory->hend;
}

void shellWriteHistory() {
  SShellHistory *pHistory = &shell.history;
  if (pHistory->hend == pHistory->hstart) return;
  TdFilePtr pFile = taosOpenFile(pHistory->file, TD_FILE_CREATE | TD_FILE_WRITE | TD_FILE_STREAM | TD_FILE_APPEND);
  if (pFile == NULL) return;

  for (int32_t i = pHistory->hstart; i != pHistory->hend;) {
    if (pHistory->hist[i] != NULL) {
      taosFprintfFile(pFile, "%s\n", pHistory->hist[i]);
      taosMemoryFree(pHistory->hist[i]);
      pHistory->hist[i] = NULL;
    }
    i = (i + 1) % SHELL_MAX_HISTORY_SIZE;
  }
  taosCloseFile(&pFile);
}

void shellCleanupHistory() {
  SShellHistory *pHistory = &shell.history;
  for (int32_t i = 0; i < SHELL_MAX_HISTORY_SIZE; ++i) {
    if (pHistory->hist[i] != NULL) {
      taosMemoryFree(pHistory->hist[i]);
      pHistory->hist[i] = NULL;
    }
  }
}

void shellPrintError(TAOS_RES *tres, int64_t st) {
  int code = taos_errno(tres);
  int64_t et = taosGetTimestampUs();
<<<<<<< HEAD
  printf("\r\nDB error: %s [0x%08X] (%.6fs)\r\n", taos_errstr(tres), taos_errno(tres), (et - st) / 1E6);
=======
  fprintf(stderr, "\r\nDB error: %s [0x%08X] (%.6fs)\r\n", taos_errstr(tres), code, (et - st) / 1E6);
>>>>>>> 1c2ebfb6
  taos_free_result(tres);

  // tip
  if (code == TSDB_CODE_MND_USER_PASSWORD_EXPIRED) {
    fprintf(stdout, "******************** TIPS ********************\n");
    fprintf(stdout, "Please reset your password using the `ALTER USER <user_name> PASS 'new_password'` command.\n");
    fprintf(stdout, "**********************************************\n");
  }
}

bool shellIsCommentLine(char *line) {
  if (line == NULL) return true;
  return shellRegexMatch(line, "^\\s*#.*", REG_EXTENDED);
}

void shellSourceFile(const char *file) {
  int32_t read_len = 0;
  char   *cmd = taosMemoryCalloc(1, tsMaxSQLLength + 1);
  size_t  cmd_len = 0;
  char    fullname[PATH_MAX] = {0};
  char    sourceFileCommand[PATH_MAX + 8] = {0};

  if (taosExpandDir(file, fullname, PATH_MAX) != 0) {
    tstrncpy(fullname, file, PATH_MAX);
  }

  sprintf(sourceFileCommand, "source %s;", fullname);
  shellRecordCommandToHistory(sourceFileCommand);

  TdFilePtr pFile = taosOpenFile(fullname, TD_FILE_READ | TD_FILE_STREAM);
  if (pFile == NULL) {
    fprintf(stderr, "failed to open file %s\r\n", fullname);
    taosMemoryFree(cmd);
    return;
  }

  char *line = taosMemoryMalloc(tsMaxSQLLength + 1);
  while ((read_len = taosGetsFile(pFile, tsMaxSQLLength, line)) > 0) {
    if (cmd_len + read_len >= tsMaxSQLLength) {
      printf("read command line too long over 1M, ignore this line. cmd_len = %d read_len=%d \n", (int32_t)cmd_len,
             read_len);
      cmd_len = 0;
      memset(line, 0, tsMaxSQLLength + 1);
      continue;
    }
    line[--read_len] = '\0';

    if (read_len == 0 || shellIsCommentLine(line)) {  // line starts with #
      continue;
    }

    if (line[read_len - 1] == '\\') {
      line[read_len - 1] = ' ';
      memcpy(cmd + cmd_len, line, read_len);
      cmd_len += read_len;
      continue;
    }

    if (line[read_len - 1] == '\r') {
      line[read_len - 1] = ' ';
    }

    memcpy(cmd + cmd_len, line, read_len);
    printf("%s%s\r\n", shell.info.promptHeader, cmd);
    shellRunCommand(cmd, false);
    memset(cmd, 0, tsMaxSQLLength);
    cmd_len = 0;
  }

  taosMemoryFree(cmd);
  taosMemoryFreeClear(line);
  taosCloseFile(&pFile);
}

int32_t shellGetGrantInfo(char *buf) {
  int32_t verType = TSDB_VERSION_UNKNOWN;
  char    sinfo[256] = {0};
  tstrncpy(sinfo, taos_get_server_info(shell.conn), sizeof(sinfo));
  strtok(sinfo, "\r\n");

#ifndef TD_ASTRA
  char sql[] = "show grants";

  TAOS_RES *tres = taos_query(shell.conn, sql);

  int32_t code = taos_errno(tres);
  if (code != TSDB_CODE_SUCCESS) {
    if (code != TSDB_CODE_OPS_NOT_SUPPORT && code != TSDB_CODE_MND_NO_RIGHTS &&
        code != TSDB_CODE_PAR_PERMISSION_DENIED) {
      fprintf(stderr, "Failed to check Server Edition, Reason:0x%04x:%s\r\n\r\n", code, taos_errstr(tres));
    }
    taos_free_result(tres);
    return verType;
  }

  int32_t num_fields = taos_field_count(tres);
  if (num_fields == 0) {
    fprintf(stderr, "\r\nInvalid grant information.\r\n");
    exit(0);
  } else {
    if (tres == NULL) {
      fprintf(stderr, "\r\nGrant information is null.\r\n");
      exit(0);
    }

    TAOS_FIELD *fields = taos_fetch_fields(tres);
    TAOS_ROW    row = taos_fetch_row(tres);
    if (row == NULL) {
      fprintf(stderr, "\r\nFailed to get grant information from server. Abort.\r\n");
      exit(0);
    }
    char serverVersion[64] = {0};
    char expiretime[32] = {0};
    char expired[32] = {0};

    tstrncpy(serverVersion, row[0], 64);
    memcpy(expiretime, row[1], fields[1].bytes);
    memcpy(expired, row[2], fields[2].bytes);

    trimStr(serverVersion, "trial");

    if (strcmp(serverVersion, "community") == 0) {
      verType = TSDB_VERSION_OSS;
    } else if (strcmp(expiretime, "unlimited") == 0) {
      verType = TSDB_VERSION_ENTERPRISE;
      sprintf(buf, "Server is %s %s. License will never expire.\r\n", serverVersion, sinfo);
    } else {
      verType = TSDB_VERSION_ENTERPRISE;
      sprintf(buf, "Server is %s %s. License will expire at %s.\r\n", serverVersion, sinfo, expiretime);
    }

    taos_free_result(tres);
  }

  fprintf(stdout, "\r\n");
#else
  verType = TSDB_VERSION_ENTERPRISE;
  sprintf(buf, "Server is %s %s. License will never expire.\r\n", TD_PRODUCT_NAME, sinfo);
#endif
  return verType;
}

#ifdef WINDOWS
BOOL shellQueryInterruptHandler(DWORD fdwCtrlType) {
  tsem_post(&shell.cancelSem);
  return TRUE;
}
#else
void shellQueryInterruptHandler(int32_t signum, void *sigInfo, void *context) { tsem_post(&shell.cancelSem); }
#endif

void shellCleanup(void *arg) { taosResetTerminalMode(); }

void *shellCancelHandler(void *arg) {
  setThreadName("shellCancelHandler");
  while (1) {
    if (shell.exit == true) {
      break;
    }

    if (tsem_wait(&shell.cancelSem) != 0) {
      taosMsleep(10);
      continue;
    }

    if (shell.conn) {
      shellCmdkilled = true;
      taos_kill_query(shell.conn);
    }

#ifdef WINDOWS
    printf("\n%s", shell.info.promptHeader);
#endif
  }

  return NULL;
}

#pragma GCC diagnostic push
#pragma GCC diagnostic ignored "-Wstringop-overflow"

void *shellThreadLoop(void *arg) {
  setThreadName("shellThreadLoop");
  taosGetOldTerminalMode();
  taosThreadCleanupPush(shellCleanup, NULL);

  do {
    char *command = taosMemoryMalloc(SHELL_MAX_COMMAND_SIZE);
    if (command == NULL) {
      printf("failed to malloc command\r\n");
      break;
    }

    do {
      memset(command, 0, SHELL_MAX_COMMAND_SIZE);
      taosSetTerminalMode();

      if (shellReadCommand(command) != 0) {
        break;
      }

      taosResetTerminalMode();
    } while (shellRunCommand(command, true) == 0);

    taosMemoryFreeClear(command);
    shellWriteHistory();
    shellExit();
  } while (0);

  taosThreadCleanupPop(1);
  return NULL;
}

bool inputTotpCode(char *totpCode) {
  bool ret = true;
  printf("Please enter your TOTP code:");
  if (scanf("%255s", totpCode) != 1) {
    fprintf(stderr, "TOTP code reading error\n");
    ret = false;
  }
  if (EOF == getchar()) {
    // tip
    fprintf(stdout, "getchar() return EOF\r\n");    
  }
  return ret;
}

#pragma GCC diagnostic pop

TAOS *createConnect(SShellArgs *pArgs) {
  char     show[256] = "\0";
  char    *host = NULL;
  uint16_t port = 0;
  char    *user = NULL;
  char    *pwd = NULL;
  TAOS    *taos = NULL;

  // set mode
  if (pArgs->connMode != CONN_MODE_NATIVE && pArgs->dsn) {
    // websocket
    memcpy(show, pArgs->dsn, 20);
    memcpy(show + 20, "...", 3);
    memcpy(show + 23, pArgs->dsn + strlen(pArgs->dsn) - 10, 10);

    // connect dsn
    taos = taos_connect_with_dsn(pArgs->dsn);
  } else {
    host = (char *)pArgs->host;
    user = (char *)pArgs->user;
    pwd = pArgs->password;

    if (pArgs->port_inputted) {
      port = pArgs->port;
    } else {
      port = defaultPort(pArgs->connMode, pArgs->dsn);
    }

    sprintf(show, "host:%s port:%d ", host, port);

    // connect normal
    if (pArgs->auth) {
      taos = taos_connect_auth(host, user, pArgs->auth, pArgs->database, port);
    } else {
      taos = taos_connect(host, user, pwd, pArgs->database, port);
    }

    if (taos == NULL) {
      // failed
      int code = taos_errno(NULL);
      if (code == TSDB_CODE_MND_WRONG_TOTP_CODE) {
         // totp
        char totpCode[TSDB_USER_PASSWORD_LONGLEN];
        memset(totpCode, 0, sizeof(totpCode));  
        if (inputTotpCode(totpCode)) {
          printf("\nConnect with TOTP code:%s ...\n", totpCode);
          taos = taos_connect_totp(host, user, pwd, totpCode, pArgs->database, port);
        }
      }
      // token
    }
  }

  return taos;
}

int32_t shellExecute(int argc, char *argv[]) {
  int32_t code = 0;
  printf(shell.info.clientVersion, shell.info.cusName,
         workingMode(shell.args.connMode, shell.args.dsn) == CONN_MODE_NATIVE ? STR_NATIVE : STR_WEBSOCKET,
         taos_get_client_info(), shell.info.cusName);
  fflush(stdout);

  SShellArgs *pArgs = &shell.args;
  shell.conn = createConnect(pArgs);

  if (shell.conn == NULL) {
    printf("failed to connect to server, reason: %s [0x%08X]\n%s", taos_errstr(NULL), taos_errno(NULL),
           ERROR_CODE_DETAIL);
    fflush(stdout);
    return -1;
  }

  bool runOnce = pArgs->commands != NULL || pArgs->file[0] != 0;
  shellSetConn(shell.conn, runOnce);
  shellReadHistory();

  if (shell.args.is_bi_mode) {
    // need set bi mode
    printf("Set BI mode is true.\n");
    taos_set_conn_mode(shell.conn, TAOS_CONN_MODE_BI, 1);
  }

  if (runOnce) {
    if (pArgs->commands != NULL) {
      printf("%s%s\r\n", shell.info.promptHeader, pArgs->commands);
      char *cmd = taosStrdup(pArgs->commands);
      shellRunCommand(cmd, true);
      taosMemoryFree(cmd);
    }

    if (pArgs->file[0] != 0) {
      shellSourceFile(pArgs->file);
    }

    taos_close(shell.conn);

    shellWriteHistory();
    shellCleanupHistory();
    return 0;
  }

  if ((code = tsem_init(&shell.cancelSem, 0, 0)) != 0) {
    printf("failed to create cancel semaphore since %s\r\n", tstrerror(code));
    return code;
  }

  TdThread spid = {0};
  taosThreadCreate(&spid, NULL, shellCancelHandler, NULL);

  taosSetSignal(SIGTERM, shellQueryInterruptHandler);
  taosSetSignal(SIGHUP, shellQueryInterruptHandler);
  taosSetSignal(SIGINT, shellQueryInterruptHandler);

  char    buf[512] = {0};
  int32_t verType = shellGetGrantInfo(buf);
#ifndef WINDOWS
  printfIntroduction(verType);
#else
  if (verType == TSDB_VERSION_OSS) {
    showAD(false);
  }
#endif
  // printf version
  if (verType == TSDB_VERSION_ENTERPRISE || verType == TSDB_VERSION_CLOUD) {
    printf("%s\n", buf);
  }

  while (1) {
    taosThreadCreate(&shell.pid, NULL, shellThreadLoop, NULL);
    taosThreadJoin(shell.pid, NULL);
    taosThreadClear(&shell.pid);
    if (shell.exit) {
      tsem_post(&shell.cancelSem);
      break;
    }
  }

  if (verType == TSDB_VERSION_OSS) {
    showAD(true);
  }

  taosThreadJoin(spid, NULL);

  shellCleanupHistory();
  taos_kill_query(shell.conn);
  taos_close(shell.conn);

  TAOS_RETURN(code);
}<|MERGE_RESOLUTION|>--- conflicted
+++ resolved
@@ -1129,11 +1129,7 @@
 void shellPrintError(TAOS_RES *tres, int64_t st) {
   int code = taos_errno(tres);
   int64_t et = taosGetTimestampUs();
-<<<<<<< HEAD
-  printf("\r\nDB error: %s [0x%08X] (%.6fs)\r\n", taos_errstr(tres), taos_errno(tres), (et - st) / 1E6);
-=======
-  fprintf(stderr, "\r\nDB error: %s [0x%08X] (%.6fs)\r\n", taos_errstr(tres), code, (et - st) / 1E6);
->>>>>>> 1c2ebfb6
+  printf("\r\nDB error: %s [0x%08X] (%.6fs)\r\n", taos_errstr(tres), code, (et - st) / 1E6);
   taos_free_result(tres);
 
   // tip
