/*
 * Copyright (c) 2019 TAOS Data, Inc. <jhtao@taosdata.com>
 *
 * This program is free software: you can use, redistribute, and/or modify
 * it under the terms of the GNU Affero General Public License, version 3
 * or later ("AGPL"), as published by the Free Software Foundation.
 *
 * This program is distributed in the hope that it will be useful, but WITHOUT
 * ANY WARRANTY; without even the implied warranty of MERCHANTABILITY or
 * FITNESS FOR A PARTICULAR PURPOSE.
 *
 * You should have received a copy of the GNU Affero General Public License
 * along with this program. If not, see <http://www.gnu.org/licenses/>.
 */

#define ALLOW_FORBID_FUNC
#define _BSD_SOURCE
#define _GNU_SOURCE
#define _XOPEN_SOURCE
#define _DEFAULT_SOURCE
#include "geosWrapper.h"
#include "shellAuto.h"
#include "shellInt.h"

SShellObj shell = {0};

typedef struct {
  const char *sql;
  bool        vertical;
  tsem_t      sem;
  int64_t     numOfRows;  // the num of this batch
  int64_t     numOfAllRows;

  int32_t     numFields;
  TAOS_FIELD *fields;
  int32_t     precision;

  int32_t maxColNameLen;            // for vertical print
  int32_t width[TSDB_MAX_COLUMNS];  // for horizontal print

  uint64_t resShowMaxNum;
} tsDumpInfo;

static bool    shellIsEmptyCommand(const char *cmd);
static int32_t shellRunSingleCommand(char *command);
static void    shellRecordCommandToHistory(char *command);
static int32_t shellRunCommand(char *command, bool recordHistory);
static void    shellRunSingleCommandImp(char *command);
static char   *shellFormatTimestamp(char *buf, int32_t bufSize, int64_t val, int32_t precision);
static int64_t shellDumpResultToFile(const char *fname, TAOS_RES *tres);
static void    shellPrintNChar(const char *str, int32_t length, int32_t width);
static void    shellPrintGeometry(const unsigned char *str, int32_t length, int32_t width);
static void    shellVerticalPrintResult(TAOS_RES *tres, tsDumpInfo *dump_info);
static void    shellHorizontalPrintResult(TAOS_RES *tres, tsDumpInfo *dump_info);
static int64_t shellDumpResult(TAOS_RES *tres, char *fname, int32_t *error_no, bool vertical, const char *sql);
static void    shellReadHistory();
static void    shellWriteHistory();
static void    shellPrintError(TAOS_RES *tres, int64_t st);
static bool    shellIsCommentLine(char *line);
static void    shellSourceFile(const char *file);
static int32_t shellGetGrantInfo(char* buf);

static void  shellCleanup(void *arg);
static void *shellCancelHandler(void *arg);
static void *shellThreadLoop(void *arg);

static bool shellCmdkilled = false;

bool shellIsEmptyCommand(const char *cmd) {
  for (char c = *cmd++; c != 0; c = *cmd++) {
    if (c != ' ' && c != '\t' && c != ';') {
      return false;
    }
  }
  return true;
}

int32_t shellRunSingleCommand(char *command) {
  shellCmdkilled = false;

  if (shellIsEmptyCommand(command)) {
    return 0;
  }

  if (shellRegexMatch(command, "^[ \t]*(quit|q|exit)[ \t;]*$", REG_EXTENDED | REG_ICASE)) {
    return -1;
  }

  if (shellRegexMatch(command, "^[\t ]*clear[ \t;]*$", REG_EXTENDED | REG_ICASE)) {
#pragma GCC diagnostic push
#pragma GCC diagnostic ignored "-Wunused-result"
    system("clear");
#pragma GCC diagnostic pop
    return 0;
  }

  if (shellRegexMatch(command, "^[\t ]*set[ \t]+max_binary_display_width[ \t]+(default|[1-9][0-9]*)[ \t;]*$",
                      REG_EXTENDED | REG_ICASE)) {
    strtok(command, " \t");
    strtok(NULL, " \t");
    char *p = strtok(NULL, " \t");
    if (strncasecmp(p, "default", 7) == 0) {
      shell.args.displayWidth = SHELL_DEFAULT_MAX_BINARY_DISPLAY_WIDTH;
    } else {
      int32_t displayWidth = atoi(p);
      displayWidth = TRANGE(displayWidth, 1, 10 * 1024);
      shell.args.displayWidth = displayWidth;
    }
    return 0;
  }

  if (shellRegexMatch(command, "^[ \t]*source[\t ]+[^ ]+[ \t;]*$", REG_EXTENDED | REG_ICASE)) {
    /* If source file. */
    char *c_ptr = strtok(command, " ;");
    if (c_ptr == NULL) {
      shellRunSingleCommandImp(command);
      return 0;
    }
    c_ptr = strtok(NULL, " ;");
    if (c_ptr == NULL) {
      shellRunSingleCommandImp(command);
      return 0;
    }
    shellSourceFile(c_ptr);
    return 0;
  }
  shellRunSingleCommandImp(command);
  return 0;
}

void shellRecordCommandToHistory(char *command) {
  if (strncasecmp(command, "create user ", 12) == 0 || strncasecmp(command, "alter user ", 11) == 0) {
    if (taosStrCaseStr(command, " pass ")) {
      // have password command forbid record to history because security
      return;
    }
  }

  SShellHistory *pHistory = &shell.history;
  if (pHistory->hstart == pHistory->hend ||
      pHistory->hist[(pHistory->hend + SHELL_MAX_HISTORY_SIZE - 1) % SHELL_MAX_HISTORY_SIZE] == NULL ||
      strcmp(command, pHistory->hist[(pHistory->hend + SHELL_MAX_HISTORY_SIZE - 1) % SHELL_MAX_HISTORY_SIZE]) != 0) {
    if (pHistory->hist[pHistory->hend] != NULL) {
      taosMemoryFreeClear(pHistory->hist[pHistory->hend]);
    }
    pHistory->hist[pHistory->hend] = taosStrdup(command);

    pHistory->hend = (pHistory->hend + 1) % SHELL_MAX_HISTORY_SIZE;
    if (pHistory->hend == pHistory->hstart) {
      pHistory->hstart = (pHistory->hstart + 1) % SHELL_MAX_HISTORY_SIZE;
    }
  }
}

int32_t shellRunCommand(char *command, bool recordHistory) {
  if (shellIsEmptyCommand(command)) {
    return 0;
  }

  // add help or help;
  if (strncasecmp(command, "help", 4) == 0) {
    if (command[4] == ';' || command[4] == ' ' || command[4] == 0) {
      showHelp();
      return 0;
    }
  }

  if (recordHistory) shellRecordCommandToHistory(command);

  char quote = 0, *cmd = command;
  for (char c = *command++; c != 0; c = *command++) {
    if (c == '\\' && (*command == '\'' || *command == '"' || *command == '`')) {
      command++;
      continue;
    }

    if (quote == c) {
      quote = 0;
    } else if (quote == 0 && (c == '\'' || c == '"' || c == '`')) {
      quote = c;
    } else if (c == ';' && quote == 0) {
      c = *command;
      *command = 0;
      if (shellRunSingleCommand(cmd) < 0) {
        return -1;
      }
      *command = c;
      cmd = command;
    }
  }
  return shellRunSingleCommand(cmd);
}

char *strendG(const char *pstr) {
  if (pstr == NULL) {
    return NULL;
  }

  size_t len = strlen(pstr);
  if (len < 4) {
    return NULL;
  }

  char *p = (char *)pstr + len - 2;
  if (strcmp(p, "\\G") == 0) {
    return p;
  }

  p = (char *)pstr + len - 3;
  if (strcmp(p, "\\G;") == 0) {
    return p;
  }

  return NULL;
}

void shellRunSingleCommandImp(char *command) {
  int64_t st, et;
  char   *sptr = NULL;
  char   *cptr = NULL;
  char   *fname = NULL;
  bool    printMode = false;

  if ((sptr = strstr(command, ">>")) != NULL) {
    fname = sptr + 2;
    while (*fname == ' ') fname++;
    *sptr = '\0';

    cptr = strstr(fname, ";");
    if (cptr != NULL) {
      *cptr = '\0';
    }
  }

  if ((sptr = strendG(command)) != NULL) {
    *sptr = '\0';
    printMode = true;  // When output to a file, the switch does not work.
  }

  st = taosGetTimestampUs();

  TAOS_RES *pSql = taos_query(shell.conn, command);
  if (taos_errno(pSql)) {
    shellPrintError(pSql, st);
    return;
  }

  if (shellRegexMatch(command, "^\\s*use\\s+[a-zA-Z0-9_]+\\s*;\\s*$", REG_EXTENDED | REG_ICASE)) {
    fprintf(stdout, "Database changed.\r\n\r\n");
    fflush(stdout);

    // call back auto tab module
    callbackAutoTab(command, pSql, true);

    taos_free_result(pSql);

    return;
  }

  // pre string
  char *pre = "Query OK";
  if (shellRegexMatch(command, "^\\s*delete\\s*from\\s*.*", REG_EXTENDED | REG_ICASE)) {
    pre = "Delete OK";
  } else if (shellRegexMatch(command, "^\\s*insert\\s*into\\s*.*", REG_EXTENDED | REG_ICASE)) {
    pre = "Insert OK";
  } else if (shellRegexMatch(command, "^\\s*create\\s*.*", REG_EXTENDED | REG_ICASE)) {
    pre = "Create OK";
  } else if (shellRegexMatch(command, "^\\s*drop\\s*.*", REG_EXTENDED | REG_ICASE)) {
    pre = "Drop OK";
  }

  TAOS_FIELD *pFields = taos_fetch_fields(pSql);
  if (pFields != NULL) {  // select and show kinds of commands
    int32_t error_no = 0;

    int64_t numOfRows = shellDumpResult(pSql, fname, &error_no, printMode, command);
    if (numOfRows < 0) return;

    et = taosGetTimestampUs();
    if (error_no == 0) {
      printf("Query OK, %" PRId64 " row(s) in set (%.6fs)\r\n", numOfRows, (et - st) / 1E6);
    } else {
      printf("Query interrupted (%s), %" PRId64 " row(s) in set (%.6fs)\r\n", taos_errstr(NULL), numOfRows,
             (et - st) / 1E6);
    }
    taos_free_result(pSql);
  } else {
    int64_t num_rows_affacted = taos_affected_rows64(pSql);
    taos_free_result(pSql);
    et = taosGetTimestampUs();
    printf("%s, %" PRId64 " row(s) affected (%.6fs)\r\n", pre, num_rows_affacted, (et - st) / 1E6);

    // call auto tab
    callbackAutoTab(command, NULL, false);
  }

  printf("\r\n");
}

char *shellFormatTimestamp(char *buf, int32_t bufSize, int64_t val, int32_t precision) {
  if (shell.args.is_raw_time) {
    sprintf(buf, "%" PRId64, val);
    return buf;
  }

  time_t  tt;
  int32_t ms = 0;
  if (precision == TSDB_TIME_PRECISION_NANO) {
    tt = (time_t)(val / 1000000000);
    ms = val % 1000000000;
  } else if (precision == TSDB_TIME_PRECISION_MICRO) {
    tt = (time_t)(val / 1000000);
    ms = val % 1000000;
  } else {
    tt = (time_t)(val / 1000);
    ms = val % 1000;
  }

  if (tt <= 0 && ms < 0) {
    tt--;
    if (precision == TSDB_TIME_PRECISION_NANO) {
      ms += 1000000000;
    } else if (precision == TSDB_TIME_PRECISION_MICRO) {
      ms += 1000000;
    } else {
      ms += 1000;
    }
  }

  struct tm ptm = {0};
  if (taosLocalTime(&tt, &ptm, buf, bufSize, NULL) == NULL) {
    return buf;
  }
  size_t pos = strftime(buf, 35, "%Y-%m-%d %H:%M:%S", &ptm);

  if (precision == TSDB_TIME_PRECISION_NANO) {
    sprintf(buf + pos, ".%09d", ms);
  } else if (precision == TSDB_TIME_PRECISION_MICRO) {
    sprintf(buf + pos, ".%06d", ms);
  } else {
    sprintf(buf + pos, ".%03d", ms);
  }

  return buf;
}

char *shellDumpHexValue(char *buf, const char *val, int32_t length) {
  for (int32_t i = 0; i < length; i++) {
    sprintf(buf + (i * 2), "%02X", val[i]);
  }
  buf[length * 2] = 0;

  return buf;
}

void shellDumpFieldToFile(TdFilePtr pFile, const char *val, TAOS_FIELD *field, int32_t length, int32_t precision) {
  if (val == NULL) {
    taosFprintfFile(pFile, "NULL");
    return;
  }

  char    quotationStr[2] = {'"', 0};
  int32_t width;

  int n = 0;
#define LENGTH 64
  char buf[LENGTH] = {0};
  switch (field->type) {
    case TSDB_DATA_TYPE_BOOL:
      taosFprintfFile(pFile, "%d", ((((int32_t)(*((char *)val))) == 1) ? 1 : 0));
      break;
    case TSDB_DATA_TYPE_TINYINT:
      taosFprintfFile(pFile, "%d", *((int8_t *)val));
      break;
    case TSDB_DATA_TYPE_UTINYINT:
      taosFprintfFile(pFile, "%u", *((uint8_t *)val));
      break;
    case TSDB_DATA_TYPE_SMALLINT:
      taosFprintfFile(pFile, "%d", *((int16_t *)val));
      break;
    case TSDB_DATA_TYPE_USMALLINT:
      taosFprintfFile(pFile, "%u", *((uint16_t *)val));
      break;
    case TSDB_DATA_TYPE_INT:
      taosFprintfFile(pFile, "%d", *((int32_t *)val));
      break;
    case TSDB_DATA_TYPE_UINT:
      taosFprintfFile(pFile, "%u", *((uint32_t *)val));
      break;
    case TSDB_DATA_TYPE_BIGINT:
      taosFprintfFile(pFile, "%" PRId64, *((int64_t *)val));
      break;
    case TSDB_DATA_TYPE_UBIGINT:
      taosFprintfFile(pFile, "%" PRIu64, *((uint64_t *)val));
      break;
    case TSDB_DATA_TYPE_FLOAT:
      width = SHELL_FLOAT_WIDTH;
      if (tsEnableScience) {
        taosFprintfFile(pFile, "%*.7e", width, GET_FLOAT_VAL(val));
      } else {
        n = tsnprintf(buf, LENGTH, "%*.7f", width, GET_FLOAT_VAL(val));
        if (n > SHELL_FLOAT_WIDTH) {
          taosFprintfFile(pFile, "%*.7e", width, GET_FLOAT_VAL(val));
        } else {
          taosFprintfFile(pFile, "%s", buf);
        }
      }
      break;
    case TSDB_DATA_TYPE_DOUBLE:
      width = SHELL_DOUBLE_WIDTH;
      if (tsEnableScience) {
        snprintf(buf, LENGTH, "%*.15e", width, GET_DOUBLE_VAL(val));
        taosFprintfFile(pFile, "%s", buf);
      } else {
        n = tsnprintf(buf, LENGTH, "%*.15f", width, GET_DOUBLE_VAL(val));
        if (n > SHELL_DOUBLE_WIDTH) {
          taosFprintfFile(pFile, "%*.15e", width, GET_DOUBLE_VAL(val));
        } else {
          taosFprintfFile(pFile, "%s", buf);
        }
      }
      break;
    case TSDB_DATA_TYPE_BINARY:
    case TSDB_DATA_TYPE_NCHAR:
    case TSDB_DATA_TYPE_JSON: {
      int32_t bufIndex = 0;
      char   *tmp = (char *)taosMemoryCalloc(length * 2 + 1, 1);
      if (tmp == NULL) break;
      for (int32_t i = 0; i < length; i++) {
        tmp[bufIndex] = val[i];
        bufIndex++;
        if (val[i] == '\"') {
          tmp[bufIndex] = val[i];
          bufIndex++;
        }
      }
      tmp[bufIndex] = 0;

      taosFprintfFile(pFile, "%s%s%s", quotationStr, tmp, quotationStr);
      taosMemoryFree(tmp);
    } break;
    case TSDB_DATA_TYPE_VARBINARY: {
      void    *tmp = NULL;
      uint32_t size = 0;
      if (taosAscii2Hex(val, length, &tmp, &size) < 0) {
        break;
      }
      taosFprintfFile(pFile, "%s%s%s", quotationStr, tmp, quotationStr);
      taosMemoryFree(tmp);
      break;
    }
    case TSDB_DATA_TYPE_GEOMETRY: {
      char *tmp = (char *)taosMemoryCalloc(length * 2 + 1, 1);
      if (tmp == NULL) break;
      shellDumpHexValue(tmp, val, length);
      taosFprintfFile(pFile, "%s", buf);
      taosMemoryFree(tmp);
      break;
    }
    case TSDB_DATA_TYPE_TIMESTAMP:
      shellFormatTimestamp(buf, sizeof(buf), *(int64_t *)val, precision);
      taosFprintfFile(pFile, "%s%s%s", quotationStr, buf, quotationStr);
      break;
    default:
      break;
  }
}

int64_t shellDumpResultToFile(const char *fname, TAOS_RES *tres) {
  char fullname[PATH_MAX] = {0};
  if (taosExpandDir(fname, fullname, PATH_MAX) != 0) {
    tstrncpy(fullname, fname, PATH_MAX);
  }

  TAOS_ROW row = taos_fetch_row(tres);
  if (row == NULL) {
    return 0;
  }

  TdFilePtr pFile = taosOpenFile(fullname, TD_FILE_CREATE | TD_FILE_WRITE | TD_FILE_TRUNC | TD_FILE_STREAM);
  if (pFile == NULL) {
    fprintf(stderr, "failed to open file: %s\r\n", fullname);
    return -1;
  }

  TAOS_FIELD *fields = taos_fetch_fields(tres);
  int32_t     num_fields = taos_num_fields(tres);
  int32_t     precision = taos_result_precision(tres);

  for (int32_t col = 0; col < num_fields; col++) {
    if (col > 0) {
      taosFprintfFile(pFile, ",");
    }
    taosFprintfFile(pFile, "%s", fields[col].name);
  }
  taosFprintfFile(pFile, "\r\n");

  int64_t numOfRows = 0;
  do {
    int32_t *length = taos_fetch_lengths(tres);
    for (int32_t i = 0; i < num_fields; i++) {
      if (i > 0) {
        taosFprintfFile(pFile, ",");
      }
      shellDumpFieldToFile(pFile, (const char *)row[i], fields + i, length[i], precision);
    }
    taosFprintfFile(pFile, "\r\n");

    numOfRows++;
    row = taos_fetch_row(tres);
  } while (row != NULL);

  taosCloseFile(&pFile);

  return numOfRows;
}

void shellPrintNChar(const char *str, int32_t length, int32_t width) {
  TdWchar tail[3];
  int32_t pos = 0, cols = 0, totalCols = 0, tailLen = 0;

  while (pos < length) {
    TdWchar wc;
    int32_t bytes = taosMbToWchar(&wc, str + pos, MB_CUR_MAX);
    if (bytes <= 0) {
      break;
    }

    if (pos + bytes > length) {
      break;
    }
    int w = 0;
    if (*(str + pos) == '\t' || *(str + pos) == '\n' || *(str + pos) == '\r') {
      w = bytes;
    } else {
      w = taosWcharWidth(wc);
    }
    pos += bytes;

    if (w <= 0) {
      continue;
    }

    if (width <= 0) {
      printf("%lc", wc);
      continue;
    }

    totalCols += w;
    if (totalCols > width) {
      break;
    }
    if (totalCols <= (width - 3)) {
      printf("%lc", wc);
      cols += w;
    } else {
      tail[tailLen] = wc;
      tailLen++;
    }
  }

  if (totalCols > width) {
    // width could be 1 or 2, so printf("...") cannot be used
    for (int32_t i = 0; i < 3; i++) {
      if (cols >= width) {
        break;
      }
      putchar('.');
      ++cols;
    }
  } else {
    for (int32_t i = 0; i < tailLen; i++) {
      printf("%lc", tail[i]);
    }
    cols = totalCols;
  }

  for (; cols < width; cols++) {
    putchar(' ');
  }
}

void shellPrintString(const char *str, int32_t width) {
  int32_t len = strlen(str);

  if (width == 0) {
    printf("%s", str);
  } else if (len > width) {
    if (width <= 3) {
      printf("%.*s.", width - 1, str);
    } else {
      printf("%.*s...", width - 3, str);
    }
  } else {
    printf("%s%*.s", str, width - len, "");
  }
}

void shellPrintGeometry(const unsigned char *val, int32_t length, int32_t width) {
  if (length == 0) {  // empty value
    shellPrintString("", width);
    return;
  }

  int32_t code = TSDB_CODE_FAILED;

  code = initCtxAsText();
  if (code != TSDB_CODE_SUCCESS) {
    shellPrintString(getGeosErrMsg(code), width);
    return;
  }

  char *outputWKT = NULL;
  code = doAsText(val, length, &outputWKT);
  if (code != TSDB_CODE_SUCCESS) {
    shellPrintString(getGeosErrMsg(code), width);  // should NOT happen
    return;
  }

  shellPrintString(outputWKT, width);

  geosFreeBuffer(outputWKT);
}

void shellPrintField(const char *val, TAOS_FIELD *field, int32_t width, int32_t length, int32_t precision) {
  if (val == NULL) {
    shellPrintString(TSDB_DATA_NULL_STR, width);
    return;
  }

  int n = 0;
#define LENGTH 64
  char buf[LENGTH] = {0};
  switch (field->type) {
    case TSDB_DATA_TYPE_BOOL:
      shellPrintString(((((int32_t)(*((char *)val))) == TSDB_FALSE) ? "false" : "true"), width);
      break;
    case TSDB_DATA_TYPE_TINYINT:
      printf("%*d", width, *((int8_t *)val));
      break;
    case TSDB_DATA_TYPE_UTINYINT:
      printf("%*u", width, *((uint8_t *)val));
      break;
    case TSDB_DATA_TYPE_SMALLINT:
      printf("%*d", width, *((int16_t *)val));
      break;
    case TSDB_DATA_TYPE_USMALLINT:
      printf("%*u", width, *((uint16_t *)val));
      break;
    case TSDB_DATA_TYPE_INT:
      printf("%*d", width, *((int32_t *)val));
      break;
    case TSDB_DATA_TYPE_UINT:
      printf("%*u", width, *((uint32_t *)val));
      break;
    case TSDB_DATA_TYPE_BIGINT:
      printf("%*" PRId64, width, *((int64_t *)val));
      break;
    case TSDB_DATA_TYPE_UBIGINT:
      printf("%*" PRIu64, width, *((uint64_t *)val));
      break;
    case TSDB_DATA_TYPE_FLOAT:
      if (tsEnableScience) {
        printf("%*.7e", width, GET_FLOAT_VAL(val));
      } else {
        n = tsnprintf(buf, LENGTH, "%*.7f", width, GET_FLOAT_VAL(val));
        if (n > SHELL_FLOAT_WIDTH) {
          printf("%*.7e", width, GET_FLOAT_VAL(val));
        } else {
          printf("%s", buf);
        }
      }
      break;
    case TSDB_DATA_TYPE_DOUBLE:
      if (tsEnableScience) {
        snprintf(buf, LENGTH, "%*.15e", width, GET_DOUBLE_VAL(val));
        printf("%s", buf);
      } else {
        n = tsnprintf(buf, LENGTH, "%*.15f", width, GET_DOUBLE_VAL(val));
        if (n > SHELL_DOUBLE_WIDTH) {
          printf("%*.15e", width, GET_DOUBLE_VAL(val));
        } else {
          printf("%*s", width, buf);
        }
      }
      break;
    case TSDB_DATA_TYPE_VARBINARY: {
      void    *data = NULL;
      uint32_t size = 0;
      if (taosAscii2Hex(val, length, &data, &size) < 0) {
        break;
      }
      shellPrintNChar(data, size, width);
      taosMemoryFree(data);
      break;
    }
    case TSDB_DATA_TYPE_BINARY:
    case TSDB_DATA_TYPE_NCHAR:
    case TSDB_DATA_TYPE_JSON:
      shellPrintNChar(val, length, width);
      break;
    case TSDB_DATA_TYPE_GEOMETRY:
      shellPrintGeometry(val, length, width);
      break;
    case TSDB_DATA_TYPE_TIMESTAMP:
      shellFormatTimestamp(buf, sizeof(buf), *(int64_t *)val, precision);
      printf("%s", buf);
      break;
    default:
      break;
  }
}

// show whole result for this query return true, like limit or describe
bool shellIsShowWhole(const char *sql) {
  // limit
  if (taosStrCaseStr(sql, " limit ") != NULL) {
    return true;
  }
  // describe
  if (taosStrCaseStr(sql, "describe ") != NULL) {
    return true;
  }
  // desc
  if (taosStrCaseStr(sql, "desc ") != NULL) {
    return true;
  }
  // show
  if (taosStrCaseStr(sql, "show ") != NULL) {
    return true;
  }
  // explain
  if (taosStrCaseStr(sql, "explain ") != NULL) {
    return true;
  }

  return false;
}

bool shellIsShowQuery(const char *sql) {
  // todo refactor
  if (taosStrCaseStr(sql, "show ") != NULL) {
    return true;
  }

  return false;
}

void init_dump_info(tsDumpInfo *dump_info, TAOS_RES *tres, const char *sql, bool vertical) {
  dump_info->sql = sql;
  dump_info->vertical = vertical;
  tsem_init(&dump_info->sem, 0, 0);
  dump_info->numOfAllRows = 0;

  dump_info->numFields = taos_num_fields(tres);
  dump_info->fields = taos_fetch_fields(tres);
  dump_info->precision = taos_result_precision(tres);

  dump_info->resShowMaxNum = UINT64_MAX;

  if (shell.args.commands == NULL && shell.args.file[0] == 0 && !shellIsShowWhole(dump_info->sql)) {
    dump_info->resShowMaxNum = SHELL_DEFAULT_RES_SHOW_NUM;
  }

  if (vertical) {
    dump_info->maxColNameLen = 0;
    for (int32_t col = 0; col < dump_info->numFields; col++) {
      int32_t len = (int32_t)strlen(dump_info->fields[col].name);
      if (len > dump_info->maxColNameLen) {
        dump_info->maxColNameLen = len;
      }
    }
  } else {
    for (int32_t col = 0; col < dump_info->numFields; col++) {
      dump_info->width[col] = shellCalcColWidth(dump_info->fields + col, dump_info->precision);
    }
  }
}

void shellVerticalPrintResult(TAOS_RES *tres, tsDumpInfo *dump_info) {
  TAOS_ROW row = taos_fetch_row(tres);
  if (row == NULL) {
    printf("\033[31mtaos_fetch_row failed.\033[0m\n");
    return;
  }

  int64_t numOfPintRows = dump_info->numOfAllRows;
  int     numOfPrintRowsThisOne = 0;

  while (row != NULL) {
    printf("*************************** %" PRId64 ".row ***************************\r\n", numOfPintRows + 1);

    int32_t *length = taos_fetch_lengths(tres);

    for (int32_t i = 0; i < dump_info->numFields; i++) {
      TAOS_FIELD *field = dump_info->fields + i;

      int32_t padding = (int32_t)(dump_info->maxColNameLen - strlen(field->name));
      printf("%*.s%s: ", padding, " ", field->name);

      shellPrintField((const char *)row[i], field, 0, length[i], dump_info->precision);
      putchar('\r');
      putchar('\n');
    }

    numOfPintRows++;
    numOfPrintRowsThisOne++;

    if (numOfPintRows == dump_info->resShowMaxNum) {
      printf("\r\n");
      printf(" Notice: The result shows only the first %d rows.\r\n", SHELL_DEFAULT_RES_SHOW_NUM);
      printf("         You can use the `LIMIT` clause to get fewer result to show.\r\n");
      printf("           Or use '>>' to redirect the whole set of the result to a specified file.\r\n");
      printf("\r\n");
      printf("         You can use Ctrl+C to stop the underway fetching.\r\n");
      printf("\r\n");
      return;
    }

    if (numOfPrintRowsThisOne == dump_info->numOfRows) {
      return;
    }

    row = taos_fetch_row(tres);
  }
  return;
}

int32_t shellCalcColWidth(TAOS_FIELD *field, int32_t precision) {
  int32_t width = (int32_t)strlen(field->name);

  switch (field->type) {
    case TSDB_DATA_TYPE_NULL:
      return TMAX(4, width);  // null
    case TSDB_DATA_TYPE_BOOL:
      return TMAX(5, width);  // 'false'

    case TSDB_DATA_TYPE_TINYINT:
    case TSDB_DATA_TYPE_UTINYINT:
      return TMAX(4, width);  // '-127'

    case TSDB_DATA_TYPE_SMALLINT:
    case TSDB_DATA_TYPE_USMALLINT:
      return TMAX(6, width);  // '-32767'

    case TSDB_DATA_TYPE_INT:
    case TSDB_DATA_TYPE_UINT:
      return TMAX(11, width);  // '-2147483648'

    case TSDB_DATA_TYPE_BIGINT:
    case TSDB_DATA_TYPE_UBIGINT:
      return TMAX(21, width);  // '-9223372036854775807'

    case TSDB_DATA_TYPE_FLOAT:
      return TMAX(SHELL_FLOAT_WIDTH, width);

    case TSDB_DATA_TYPE_DOUBLE:
      return TMAX(SHELL_DOUBLE_WIDTH, width);

    case TSDB_DATA_TYPE_BINARY:
    case TSDB_DATA_TYPE_GEOMETRY:
      if (field->bytes > shell.args.displayWidth) {
        return TMAX(shell.args.displayWidth, width);
      } else {
        return TMAX(field->bytes + 2, width);
      }
    case TSDB_DATA_TYPE_VARBINARY: {
      int32_t bytes = field->bytes * 2 + 2;
      if (bytes > shell.args.displayWidth) {
        return TMAX(shell.args.displayWidth, width);
      } else {
        return TMAX(bytes + 2, width);
      }
    }
    case TSDB_DATA_TYPE_NCHAR:
    case TSDB_DATA_TYPE_JSON: {
      uint16_t bytes = field->bytes * TSDB_NCHAR_SIZE;
      if (bytes > shell.args.displayWidth) {
        return TMAX(shell.args.displayWidth, width);
      } else {
        return TMAX(bytes + 2, width);
      }
    }

    case TSDB_DATA_TYPE_TIMESTAMP:
      if (shell.args.is_raw_time) {
        return TMAX(14, width);
      }
      if (precision == TSDB_TIME_PRECISION_NANO) {
        return TMAX(29, width);
      } else if (precision == TSDB_TIME_PRECISION_MICRO) {
        return TMAX(26, width);  // '2020-01-01 00:00:00.000000'
      } else {
        return TMAX(23, width);  // '2020-01-01 00:00:00.000'
      }

    default:
      ASSERT(false);
  }

  return 0;
}

void shellPrintHeader(TAOS_FIELD *fields, int32_t *width, int32_t num_fields) {
  int32_t rowWidth = 0;
  for (int32_t col = 0; col < num_fields; col++) {
    TAOS_FIELD *field = fields + col;
    int32_t     padding = (int32_t)(width[col] - strlen(field->name));
    int32_t     left = padding / 2;
    printf(" %*.s%s%*.s |", left, " ", field->name, padding - left, " ");
    rowWidth += width[col] + 3;
  }

  putchar('\r');
  putchar('\n');
  for (int32_t i = 0; i < rowWidth; i++) {
    putchar('=');
  }
  putchar('\r');
  putchar('\n');
}

void shellHorizontalPrintResult(TAOS_RES *tres, tsDumpInfo *dump_info) {
  TAOS_ROW row = taos_fetch_row(tres);
  if (row == NULL) {
    printf("\033[31mtaos_fetch_row failed.\033[0m\n");
    return;
  }

  int64_t numOfPintRows = dump_info->numOfAllRows;
  int     numOfPrintRowsThisOne = 0;
  if (numOfPintRows == 0) {
    shellPrintHeader(dump_info->fields, dump_info->width, dump_info->numFields);
  }

  while (row != NULL) {
    int32_t *length = taos_fetch_lengths(tres);
    for (int32_t i = 0; i < dump_info->numFields; i++) {
      putchar(' ');
      shellPrintField((const char *)row[i], dump_info->fields + i, dump_info->width[i], length[i],
                      dump_info->precision);
      putchar(' ');
      putchar('|');
    }
    putchar('\r');
    putchar('\n');

    numOfPintRows++;
    numOfPrintRowsThisOne++;

    if (numOfPintRows == dump_info->resShowMaxNum) {
      printf("\r\n");
      printf(" Notice: The result shows only the first %d rows.\r\n", SHELL_DEFAULT_RES_SHOW_NUM);
      if (shellIsShowQuery(dump_info->sql)) {
        printf("         You can use '>>' to redirect the whole set of the result to a specified file.\r\n");
      } else {
        printf("         You can use the `LIMIT` clause to get fewer result to show.\r\n");
        printf("           Or use '>>' to redirect the whole set of the result to a specified file.\r\n");
      }
      printf("\r\n");
      printf("         You can use Ctrl+C to stop the underway fetching.\r\n");
      printf("\r\n");
      return;
    }

    if (numOfPrintRowsThisOne == dump_info->numOfRows) {
      return;
    }

    row = taos_fetch_row(tres);
  }
  return;
}

void shellDumpResultCallback(void *param, TAOS_RES *tres, int num_of_rows) {
  tsDumpInfo *dump_info = (tsDumpInfo *)param;
  if (num_of_rows > 0) {
    dump_info->numOfRows = num_of_rows;
    if (dump_info->numOfAllRows < dump_info->resShowMaxNum) {
      if (dump_info->vertical) {
        shellVerticalPrintResult(tres, dump_info);
      } else {
        shellHorizontalPrintResult(tres, dump_info);
      }
    }
    dump_info->numOfAllRows += num_of_rows;
    if (!shellCmdkilled) {
      taos_fetch_rows_a(tres, shellDumpResultCallback, param);
    } else {
      tsem_post(&dump_info->sem);
    }
  } else {
    if (num_of_rows < 0) {
      printf("\033[31masync retrieve failed, code: %d\033[0m\n", num_of_rows);
    }
    tsem_post(&dump_info->sem);
  }
}

int64_t shellDumpResult(TAOS_RES *tres, char *fname, int32_t *error_no, bool vertical, const char *sql) {
  int64_t num_of_rows = 0;
  if (fname != NULL) {
    num_of_rows = shellDumpResultToFile(fname, tres);
  } else {
    tsDumpInfo dump_info;
    if (!shellCmdkilled) {
      init_dump_info(&dump_info, tres, sql, vertical);
      taos_fetch_rows_a(tres, shellDumpResultCallback, &dump_info);
      tsem_wait(&dump_info.sem);
      num_of_rows = dump_info.numOfAllRows;
    }
  }

  *error_no = shellCmdkilled ? TSDB_CODE_TSC_QUERY_KILLED : taos_errno(tres);
  return num_of_rows;
}

void shellReadHistory() {
  SShellHistory *pHistory = &shell.history;
  TdFilePtr      pFile = taosOpenFile(pHistory->file, TD_FILE_READ | TD_FILE_STREAM);
  if (pFile == NULL) return;

  char   *line = taosMemoryMalloc(TSDB_MAX_ALLOWED_SQL_LEN + 1);
  int32_t read_size = 0;
  while ((read_size = taosGetsFile(pFile, TSDB_MAX_ALLOWED_SQL_LEN, line)) > 0) {
    line[read_size - 1] = '\0';
    taosMemoryFree(pHistory->hist[pHistory->hend]);
    pHistory->hist[pHistory->hend] = taosStrdup(line);

    pHistory->hend = (pHistory->hend + 1) % SHELL_MAX_HISTORY_SIZE;

    if (pHistory->hend == pHistory->hstart) {
      pHistory->hstart = (pHistory->hstart + 1) % SHELL_MAX_HISTORY_SIZE;
    }
  }

  taosMemoryFreeClear(line);
  taosCloseFile(&pFile);
  int64_t file_size;
  if (taosStatFile(pHistory->file, &file_size, NULL, NULL) == 0 && file_size > SHELL_MAX_COMMAND_SIZE) {
    TdFilePtr pFile = taosOpenFile(pHistory->file, TD_FILE_CREATE | TD_FILE_WRITE | TD_FILE_STREAM | TD_FILE_TRUNC);
    if (pFile == NULL) return;
    int32_t endIndex = pHistory->hstart;
    if (endIndex != 0) {
      endIndex = pHistory->hend;
    }
    for (int32_t i = (pHistory->hend + SHELL_MAX_HISTORY_SIZE - 1) % SHELL_MAX_HISTORY_SIZE; i != endIndex;) {
      taosFprintfFile(pFile, "%s\n", pHistory->hist[i]);
      i = (i + SHELL_MAX_HISTORY_SIZE - 1) % SHELL_MAX_HISTORY_SIZE;
    }
    taosFprintfFile(pFile, "%s\n", pHistory->hist[endIndex]);

    /* coverity[+retval] */
    taosFsyncFile(pFile);
    taosCloseFile(&pFile);
  }
  pHistory->hstart = pHistory->hend;
}

void shellWriteHistory() {
  SShellHistory *pHistory = &shell.history;
  if (pHistory->hend == pHistory->hstart) return;
  TdFilePtr pFile = taosOpenFile(pHistory->file, TD_FILE_CREATE | TD_FILE_WRITE | TD_FILE_STREAM | TD_FILE_APPEND);
  if (pFile == NULL) return;

  for (int32_t i = pHistory->hstart; i != pHistory->hend;) {
    if (pHistory->hist[i] != NULL) {
      taosFprintfFile(pFile, "%s\n", pHistory->hist[i]);
      taosMemoryFree(pHistory->hist[i]);
      pHistory->hist[i] = NULL;
    }
    i = (i + 1) % SHELL_MAX_HISTORY_SIZE;
  }
  taosCloseFile(&pFile);
}

void shellCleanupHistory() {
  SShellHistory *pHistory = &shell.history;
  for (int32_t i = 0; i < SHELL_MAX_HISTORY_SIZE; ++i) {
    if (pHistory->hist[i] != NULL) {
      taosMemoryFree(pHistory->hist[i]);
      pHistory->hist[i] = NULL;
    }
  }
}

void shellPrintError(TAOS_RES *tres, int64_t st) {
  int64_t et = taosGetTimestampUs();
  fprintf(stderr, "\r\nDB error: %s [0x%08X] (%.6fs)\r\n", taos_errstr(tres), taos_errno(tres), (et - st) / 1E6);
  taos_free_result(tres);
}

bool shellIsCommentLine(char *line) {
  if (line == NULL) return true;
  return shellRegexMatch(line, "^\\s*#.*", REG_EXTENDED);
}

void shellSourceFile(const char *file) {
  int32_t read_len = 0;
  char   *cmd = taosMemoryCalloc(1, TSDB_MAX_ALLOWED_SQL_LEN + 1);
  size_t  cmd_len = 0;
  char    fullname[PATH_MAX] = {0};
  char    sourceFileCommand[PATH_MAX + 8] = {0};

  if (taosExpandDir(file, fullname, PATH_MAX) != 0) {
    tstrncpy(fullname, file, PATH_MAX);
  }

  sprintf(sourceFileCommand, "source %s;", fullname);
  shellRecordCommandToHistory(sourceFileCommand);

  TdFilePtr pFile = taosOpenFile(fullname, TD_FILE_READ | TD_FILE_STREAM);
  if (pFile == NULL) {
    fprintf(stderr, "failed to open file %s\r\n", fullname);
    taosMemoryFree(cmd);
    return;
  }

  char *line = taosMemoryMalloc(TSDB_MAX_ALLOWED_SQL_LEN + 1);
  while ((read_len = taosGetsFile(pFile, TSDB_MAX_ALLOWED_SQL_LEN, line)) > 0) {
    if (cmd_len + read_len >= TSDB_MAX_ALLOWED_SQL_LEN) {
      printf("read command line too long over 1M, ignore this line. cmd_len = %d read_len=%d \n", (int32_t)cmd_len,
             read_len);
      cmd_len = 0;
      memset(line, 0, TSDB_MAX_ALLOWED_SQL_LEN + 1);
      continue;
    }
    line[--read_len] = '\0';

    if (read_len == 0 || shellIsCommentLine(line)) {  // line starts with #
      continue;
    }

    if (line[read_len - 1] == '\\') {
      line[read_len - 1] = ' ';
      memcpy(cmd + cmd_len, line, read_len);
      cmd_len += read_len;
      continue;
    }

    if (line[read_len - 1] == '\r') {
      line[read_len - 1] = ' ';
    }

    memcpy(cmd + cmd_len, line, read_len);
    printf("%s%s\r\n", shell.info.promptHeader, cmd);
    shellRunCommand(cmd, false);
    memset(cmd, 0, TSDB_MAX_ALLOWED_SQL_LEN);
    cmd_len = 0;
  }

  taosMemoryFree(cmd);
  taosMemoryFreeClear(line);
  taosCloseFile(&pFile);
}

int32_t shellGetGrantInfo(char *buf) {
  int32_t verType = TSDB_VERSION_UNKNOWN;
  char    sinfo[256] = {0};
  tstrncpy(sinfo, taos_get_server_info(shell.conn), sizeof(sinfo));
  strtok(sinfo, "\r\n");

  char sql[] = "show grants";

  TAOS_RES *tres = taos_query(shell.conn, sql);

  int32_t code = taos_errno(tres);
  if (code != TSDB_CODE_SUCCESS) {
    if (code != TSDB_CODE_OPS_NOT_SUPPORT && code != TSDB_CODE_MND_NO_RIGHTS &&
        code != TSDB_CODE_PAR_PERMISSION_DENIED) {
      fprintf(stderr, "Failed to check Server Edition, Reason:0x%04x:%s\r\n\r\n", code, taos_errstr(tres));
    }
    taos_free_result(tres);
    return verType;
  }

  int32_t num_fields = taos_field_count(tres);
  if (num_fields == 0) {
    fprintf(stderr, "\r\nInvalid grant information.\r\n");
    exit(0);
  } else {
    if (tres == NULL) {
      fprintf(stderr, "\r\nGrant information is null.\r\n");
      exit(0);
    }

    TAOS_FIELD *fields = taos_fetch_fields(tres);
    TAOS_ROW    row = taos_fetch_row(tres);
    if (row == NULL) {
      fprintf(stderr, "\r\nFailed to get grant information from server. Abort.\r\n");
      exit(0);
    }
    char serverVersion[64] = {0};
    char expiretime[32] = {0};
    char expired[32] = {0};

    tstrncpy(serverVersion, row[0], 64);
    memcpy(expiretime, row[1], fields[1].bytes);
    memcpy(expired, row[2], fields[2].bytes);

    if (strcmp(serverVersion, "community") == 0) {
      verType = TSDB_VERSION_OSS;
    } else if (strcmp(expiretime, "unlimited") == 0) {
      verType = TSDB_VERSION_ENTERPRISE;
      sprintf(buf, "Server is %s, %s and will never expire.\r\n", serverVersion, sinfo);
    } else {
      verType = TSDB_VERSION_ENTERPRISE;
      sprintf(buf, "Server is %s, %s and will expire at %s.\r\n", serverVersion, sinfo, expiretime);
    }

    taos_free_result(tres);
  }

  fprintf(stdout, "\r\n");
  return verType;
}

#ifdef WINDOWS
BOOL shellQueryInterruptHandler(DWORD fdwCtrlType) {
  tsem_post(&shell.cancelSem);
  return TRUE;
}
#else
void shellQueryInterruptHandler(int32_t signum, void *sigInfo, void *context) { tsem_post(&shell.cancelSem); }
#endif

void shellCleanup(void *arg) { taosResetTerminalMode(); }

void *shellCancelHandler(void *arg) {
  setThreadName("shellCancelHandler");
  while (1) {
    if (shell.exit == true) {
      break;
    }

    if (tsem_wait(&shell.cancelSem) != 0) {
      taosMsleep(10);
      continue;
    }

    if (shell.conn) {
      shellCmdkilled = true;
      taos_kill_query(shell.conn);
    }

#ifdef WINDOWS
    printf("\n%s", shell.info.promptHeader);
#endif
  }

  return NULL;
}

void *shellThreadLoop(void *arg) {
  setThreadName("shellThreadLoop");
  taosGetOldTerminalMode();
  taosThreadCleanupPush(shellCleanup, NULL);

  do {
    char *command = taosMemoryMalloc(SHELL_MAX_COMMAND_SIZE);
    if (command == NULL) {
      printf("failed to malloc command\r\n");
      break;
    }

    do {
      memset(command, 0, SHELL_MAX_COMMAND_SIZE);
      taosSetTerminalMode();

      if (shellReadCommand(command) != 0) {
        break;
      }

      taosResetTerminalMode();
    } while (shellRunCommand(command, true) == 0);

    taosMemoryFreeClear(command);
    shellWriteHistory();
    shellExit();
  } while (0);

  taosThreadCleanupPop(1);
  return NULL;
}

int32_t shellExecute() {
  printf(shell.info.clientVersion, shell.info.cusName, shell.args.is_internal ? "Internal" : "WebSocket",
         taos_get_client_info(), shell.info.cusName);
  fflush(stdout);

  SShellArgs *pArgs = &shell.args;

  if (shell.args.dsn != NULL) {
    if (shell.args.auth == NULL) {
      shell.conn = taos_connect_dsn(pArgs->dsn, pArgs->user, pArgs->password, pArgs->database);
    } else {
      shell.conn = taos_connect_dsn_auth(pArgs->dsn, pArgs->user, pArgs->auth, pArgs->database);
    }
  } else {
    if (shell.args.auth == NULL) {
      shell.conn = taos_connect(pArgs->host, pArgs->user, pArgs->password, pArgs->database, pArgs->port);
    } else {
      shell.conn = taos_connect_auth(pArgs->host, pArgs->user, pArgs->auth, pArgs->database, pArgs->port);
    }
  }

  if (shell.conn == NULL) {
    printf("failed to connect to server, reason: %s [0x%08X]\n%s", taos_errstr(NULL), taos_errno(NULL),
           ERROR_CODE_DETAIL);
    fflush(stdout);
    return -1;
  }

  bool runOnce = pArgs->commands != NULL || pArgs->file[0] != 0;
  shellSetConn(shell.conn, runOnce);
  shellReadHistory();

  if (shell.args.is_bi_mode) {
    // need set bi mode
    printf("Set BI mode is true.\n");
    taos_set_conn_mode(shell.conn, TAOS_CONN_MODE_BI, 1);
  }

  if (runOnce) {
    if (pArgs->commands != NULL) {
      printf("%s%s\r\n", shell.info.promptHeader, pArgs->commands);
      char *cmd = taosStrdup(pArgs->commands);
      shellRunCommand(cmd, true);
      taosMemoryFree(cmd);
    }

    if (pArgs->file[0] != 0) {
      shellSourceFile(pArgs->file);
    }

    taos_close(shell.conn);

    shellWriteHistory();
    shellCleanupHistory();
    return 0;
  }

  if (tsem_init(&shell.cancelSem, 0, 0) != 0) {
    printf("failed to create cancel semaphore\r\n");
    return -1;
  }

  TdThread spid = {0};
  taosThreadCreate(&spid, NULL, shellCancelHandler, NULL);

  taosSetSignal(SIGTERM, shellQueryInterruptHandler);
  taosSetSignal(SIGHUP, shellQueryInterruptHandler);
  taosSetSignal(SIGINT, shellQueryInterruptHandler);

<<<<<<< HEAD
  char *buf = taosMemoryMalloc(512);
  bool  community = shellGetGrantInfo(buf);
#ifndef WINDOWS
  printfIntroduction(community);
#else
  if (community) {
    showAD(false);
  }
#endif
=======
#ifdef WEBSOCKET
  if (!shell.args.restful && !shell.args.cloud) {
#endif
    char    buf[512] = {0};
    int32_t verType = shellGetGrantInfo(buf);
#ifndef WINDOWS
    printfIntroduction(verType);
#else
#ifndef WEBSOCKET
  if (verType == TSDB_VERSION_OSS) {
    showAD(false);
  }
#endif
#endif
    // printf version
    if (verType == TSDB_VERSION_ENTERPRISE || verType == TSDB_VERSION_CLOUD) {
      printf("%s\n", buf);
    }
>>>>>>> 51dc0964

  // printf version
  if (!community) {
    printf("%s\n", buf);
  }
  taosMemoryFree(buf);

  while (1) {
    taosThreadCreate(&shell.pid, NULL, shellThreadLoop, NULL);
    taosThreadJoin(shell.pid, NULL);
    taosThreadClear(&shell.pid);
    if (shell.exit) {
      tsem_post(&shell.cancelSem);
      break;
    }
  }
<<<<<<< HEAD

  if (community) {
=======
#ifndef WEBSOCKET
  // commnuity
  if (verType == TSDB_VERSION_OSS) {
>>>>>>> 51dc0964
    showAD(true);
  }

  taosThreadJoin(spid, NULL);

  shellCleanupHistory();
  taos_kill_query(shell.conn);
  taos_close(shell.conn);

  return 0;
}<|MERGE_RESOLUTION|>--- conflicted
+++ resolved
@@ -1352,42 +1352,19 @@
   taosSetSignal(SIGHUP, shellQueryInterruptHandler);
   taosSetSignal(SIGINT, shellQueryInterruptHandler);
 
-<<<<<<< HEAD
-  char *buf = taosMemoryMalloc(512);
-  bool  community = shellGetGrantInfo(buf);
+  char    buf[512] = {0};
+  int32_t verType = shellGetGrantInfo(buf);
 #ifndef WINDOWS
-  printfIntroduction(community);
+  printfIntroduction(verType);
 #else
-  if (community) {
-    showAD(false);
-  }
-#endif
-=======
-#ifdef WEBSOCKET
-  if (!shell.args.restful && !shell.args.cloud) {
-#endif
-    char    buf[512] = {0};
-    int32_t verType = shellGetGrantInfo(buf);
-#ifndef WINDOWS
-    printfIntroduction(verType);
-#else
-#ifndef WEBSOCKET
   if (verType == TSDB_VERSION_OSS) {
     showAD(false);
   }
 #endif
-#endif
-    // printf version
-    if (verType == TSDB_VERSION_ENTERPRISE || verType == TSDB_VERSION_CLOUD) {
-      printf("%s\n", buf);
-    }
->>>>>>> 51dc0964
-
   // printf version
-  if (!community) {
+  if (verType == TSDB_VERSION_ENTERPRISE || verType == TSDB_VERSION_CLOUD) {
     printf("%s\n", buf);
   }
-  taosMemoryFree(buf);
 
   while (1) {
     taosThreadCreate(&shell.pid, NULL, shellThreadLoop, NULL);
@@ -1398,14 +1375,8 @@
       break;
     }
   }
-<<<<<<< HEAD
-
-  if (community) {
-=======
-#ifndef WEBSOCKET
-  // commnuity
+
   if (verType == TSDB_VERSION_OSS) {
->>>>>>> 51dc0964
     showAD(true);
   }
 
