--- conflicted
+++ resolved
@@ -1289,7 +1289,6 @@
 }
 #pragma GCC diagnostic pop
 
-<<<<<<< HEAD
 TAOS* createConnect(SShellArgs *pArgs) {
   char     show[256] = "\0";
   char *   host = NULL;
@@ -1354,14 +1353,10 @@
 }
 
 int32_t shellExecute() {
+  int32_t code = 0;
   printf(shell.info.clientVersion, shell.info.cusName, 
              shell.args.connMode == CONN_MODE_NATIVE ? STR_NATIVE : STR_WEBSOCKET,
-             TD_VER_NUMBER, shell.info.cusName);
-=======
-int32_t shellExecute(int argc, char *argv[]) {
-  int32_t code = 0;
-  printf(shell.info.clientVersion, shell.info.cusName, taos_get_client_info(), shell.info.cusName);
->>>>>>> 73d4e5f8
+             taos_get_client_info(), shell.info.cusName);
   fflush(stdout);
 
   SShellArgs *pArgs = &shell.args;
