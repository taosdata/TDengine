/*
 * Copyright (c) 2019 TAOS Data, Inc. <jhtao@taosdata.com>
 *
 * This program is free software: you can use, redistribute, and/or modify
 * it under the terms of the GNU Affero General Public License, version 3
 * or later ("AGPL"), as published by the Free Software Foundation.
 *
 * This program is distributed in the hope that it will be useful, but WITHOUT
 * ANY WARRANTY; without even the implied warranty of MERCHANTABILITY or
 * FITNESS FOR A PARTICULAR PURPOSE.
 *
 * You should have received a copy of the GNU Affero General Public License
 * along with this program. If not, see <http://www.gnu.org/licenses/>.
 */

#define ALLOW_FORBID_FUNC
#define _BSD_SOURCE
#define _GNU_SOURCE
#define _XOPEN_SOURCE
#define _DEFAULT_SOURCE
#include "geosWrapper.h"
#include "shellAuto.h"
#include "shellInt.h"

SShellObj shell = {0};

typedef struct {
  const char *sql;
  bool        vertical;
  tsem_t      sem;
  int64_t     numOfRows;  // the num of this batch
  int64_t     numOfAllRows;

  int32_t     numFields;
  TAOS_FIELD *fields;
  int32_t     precision;

  int32_t maxColNameLen;            // for vertical print
  int32_t width[TSDB_MAX_COLUMNS];  // for horizontal print

  uint64_t resShowMaxNum;
} tsDumpInfo;

static bool    shellIsEmptyCommand(const char *cmd);
static int32_t shellRunSingleCommand(char *command);
static void    shellRecordCommandToHistory(char *command);
static int32_t shellRunCommand(char *command, bool recordHistory);
static void    shellRunSingleCommandImp(char *command);
static char   *shellFormatTimestamp(char *buf, int32_t bufSize, int64_t val, int32_t precision);
static int64_t shellDumpResultToFile(const char *fname, TAOS_RES *tres);
static void    shellPrintNChar(const char *str, int32_t length, int32_t width);
static void    shellPrintGeometry(const unsigned char *str, int32_t length, int32_t width);
static void    shellVerticalPrintResult(TAOS_RES *tres, tsDumpInfo *dump_info);
static void    shellHorizontalPrintResult(TAOS_RES *tres, tsDumpInfo *dump_info);
static int64_t shellDumpResult(TAOS_RES *tres, char *fname, int32_t *error_no, bool vertical, const char *sql);
static void    shellReadHistory();
static void    shellWriteHistory();
static void    shellPrintError(TAOS_RES *tres, int64_t st);
static bool    shellIsCommentLine(char *line);
static void    shellSourceFile(const char *file);
static bool    shellGetGrantInfo(char* buf);

static void  shellCleanup(void *arg);
static void *shellCancelHandler(void *arg);
static void *shellThreadLoop(void *arg);

static bool shellCmdkilled = false;

bool shellIsEmptyCommand(const char *cmd) {
  for (char c = *cmd++; c != 0; c = *cmd++) {
    if (c != ' ' && c != '\t' && c != ';') {
      return false;
    }
  }
  return true;
}

int32_t shellRunSingleCommand(char *command) {
  shellCmdkilled = false;

  if (shellIsEmptyCommand(command)) {
    return 0;
  }

  if (shellRegexMatch(command, "^[ \t]*(quit|q|exit)[ \t;]*$", REG_EXTENDED | REG_ICASE)) {
    return -1;
  }

  if (shellRegexMatch(command, "^[\t ]*clear[ \t;]*$", REG_EXTENDED | REG_ICASE)) {
#pragma GCC diagnostic push
#pragma GCC diagnostic ignored "-Wunused-result"
    system("clear");
#pragma GCC diagnostic pop
    return 0;
  }

  if (shellRegexMatch(command, "^[\t ]*set[ \t]+max_binary_display_width[ \t]+(default|[1-9][0-9]*)[ \t;]*$",
                      REG_EXTENDED | REG_ICASE)) {
    strtok(command, " \t");
    strtok(NULL, " \t");
    char *p = strtok(NULL, " \t");
    if (strncasecmp(p, "default", 7) == 0) {
      shell.args.displayWidth = SHELL_DEFAULT_MAX_BINARY_DISPLAY_WIDTH;
    } else {
      int32_t displayWidth = atoi(p);
      displayWidth = TRANGE(displayWidth, 1, 10 * 1024);
      shell.args.displayWidth = displayWidth;
    }
    return 0;
  }

  if (shellRegexMatch(command, "^[ \t]*source[\t ]+[^ ]+[ \t;]*$", REG_EXTENDED | REG_ICASE)) {
    /* If source file. */
    char *c_ptr = strtok(command, " ;");
    if (c_ptr == NULL) {
      shellRunSingleCommandImp(command);
      return 0;
    }
    c_ptr = strtok(NULL, " ;");
    if (c_ptr == NULL) {
      shellRunSingleCommandImp(command);
      return 0;
    }
    shellSourceFile(c_ptr);
    return 0;
  }
  shellRunSingleCommandImp(command);
  return 0;
}

void shellRecordCommandToHistory(char *command) {
  if (strncasecmp(command, "create user ", 12) == 0 || strncasecmp(command, "alter user ", 11) == 0) {
    if (taosStrCaseStr(command, " pass ")) {
      // have password command forbid record to history because security
      return;
    }
  }

  SShellHistory *pHistory = &shell.history;
  if (pHistory->hstart == pHistory->hend ||
      pHistory->hist[(pHistory->hend + SHELL_MAX_HISTORY_SIZE - 1) % SHELL_MAX_HISTORY_SIZE] == NULL ||
      strcmp(command, pHistory->hist[(pHistory->hend + SHELL_MAX_HISTORY_SIZE - 1) % SHELL_MAX_HISTORY_SIZE]) != 0) {
    if (pHistory->hist[pHistory->hend] != NULL) {
      taosMemoryFreeClear(pHistory->hist[pHistory->hend]);
    }
    pHistory->hist[pHistory->hend] = taosStrdup(command);

    pHistory->hend = (pHistory->hend + 1) % SHELL_MAX_HISTORY_SIZE;
    if (pHistory->hend == pHistory->hstart) {
      pHistory->hstart = (pHistory->hstart + 1) % SHELL_MAX_HISTORY_SIZE;
    }
  }
}

int32_t shellRunCommand(char *command, bool recordHistory) {
  if (shellIsEmptyCommand(command)) {
    return 0;
  }

  // add help or help;
  if (strncasecmp(command, "help", 4) == 0) {
    if (command[4] == ';' || command[4] == ' ' || command[4] == 0) {
      showHelp();
      return 0;
    }
  }

  if (recordHistory) shellRecordCommandToHistory(command);

  char quote = 0, *cmd = command;
  for (char c = *command++; c != 0; c = *command++) {
    if (c == '\\' && (*command == '\'' || *command == '"' || *command == '`')) {
      command++;
      continue;
    }

    if (quote == c) {
      quote = 0;
    } else if (quote == 0 && (c == '\'' || c == '"' || c == '`')) {
      quote = c;
    } else if (c == ';' && quote == 0) {
      c = *command;
      *command = 0;
      if (shellRunSingleCommand(cmd) < 0) {
        return -1;
      }
      *command = c;
      cmd = command;
    }
  }
  return shellRunSingleCommand(cmd);
}

char *strendG(const char *pstr) {
  if (pstr == NULL) {
    return NULL;
  }

  size_t len = strlen(pstr);
  if (len < 4) {
    return NULL;
  }

  char *p = (char *)pstr + len - 2;
  if (strcmp(p, "\\G") == 0) {
    return p;
  }

  p = (char *)pstr + len - 3;
  if (strcmp(p, "\\G;") == 0) {
    return p;
  }

  return NULL;
}

void shellRunSingleCommandImp(char *command) {
  int64_t st, et;
  char   *sptr = NULL;
  char   *cptr = NULL;
  char   *fname = NULL;
  bool    printMode = false;

  if ((sptr = strstr(command, ">>")) != NULL) {
    fname = sptr + 2;
    while (*fname == ' ') fname++;
    *sptr = '\0';

    cptr = strstr(fname, ";");
    if (cptr != NULL) {
      *cptr = '\0';
    }
  }

  if ((sptr = strendG(command)) != NULL) {
    *sptr = '\0';
    printMode = true;  // When output to a file, the switch does not work.
  }

  st = taosGetTimestampUs();

  TAOS_RES *pSql = taos_query(shell.conn, command);
  if (taos_errno(pSql)) {
    shellPrintError(pSql, st);
    return;
  }

  if (shellRegexMatch(command, "^\\s*use\\s+[a-zA-Z0-9_]+\\s*;\\s*$", REG_EXTENDED | REG_ICASE)) {
    fprintf(stdout, "Database changed.\r\n\r\n");
    fflush(stdout);

    // call back auto tab module
    callbackAutoTab(command, pSql, true);

    taos_free_result(pSql);

    return;
  }

  // pre string
  char *pre = "Query OK";
  if (shellRegexMatch(command, "^\\s*delete\\s*from\\s*.*", REG_EXTENDED | REG_ICASE)) {
    pre = "Delete OK";
  } else if (shellRegexMatch(command, "^\\s*insert\\s*into\\s*.*", REG_EXTENDED | REG_ICASE)) {
    pre = "Insert OK";
  } else if (shellRegexMatch(command, "^\\s*create\\s*.*", REG_EXTENDED | REG_ICASE)) {
    pre = "Create OK";
  } else if (shellRegexMatch(command, "^\\s*drop\\s*.*", REG_EXTENDED | REG_ICASE)) {
    pre = "Drop OK";
  }

  TAOS_FIELD *pFields = taos_fetch_fields(pSql);
  if (pFields != NULL) {  // select and show kinds of commands
    int32_t error_no = 0;

    int64_t numOfRows = shellDumpResult(pSql, fname, &error_no, printMode, command);
    if (numOfRows < 0) return;

    et = taosGetTimestampUs();
    if (error_no == 0) {
      printf("Query OK, %" PRId64 " row(s) in set (%.6fs)\r\n", numOfRows, (et - st) / 1E6);
    } else {
      terrno = error_no;
      printf("Query interrupted (%s), %" PRId64 " row(s) in set (%.6fs)\r\n", taos_errstr(NULL), numOfRows,
             (et - st) / 1E6);
    }
    taos_free_result(pSql);
  } else {
    int64_t num_rows_affacted = taos_affected_rows64(pSql);
    taos_free_result(pSql);
    et = taosGetTimestampUs();
    printf("%s, %" PRId64 " row(s) affected (%.6fs)\r\n", pre, num_rows_affacted, (et - st) / 1E6);

    // call auto tab
    callbackAutoTab(command, NULL, false);
  }

  printf("\r\n");
}

char *shellFormatTimestamp(char *buf, int32_t bufSize, int64_t val, int32_t precision) {
  if (shell.args.is_raw_time) {
    sprintf(buf, "%" PRId64, val);
    return buf;
  }

  time_t  tt;
  int32_t ms = 0;
  if (precision == TSDB_TIME_PRECISION_NANO) {
    tt = (time_t)(val / 1000000000);
    ms = val % 1000000000;
  } else if (precision == TSDB_TIME_PRECISION_MICRO) {
    tt = (time_t)(val / 1000000);
    ms = val % 1000000;
  } else {
    tt = (time_t)(val / 1000);
    ms = val % 1000;
  }

  if (tt <= 0 && ms < 0) {
    tt--;
    if (precision == TSDB_TIME_PRECISION_NANO) {
      ms += 1000000000;
    } else if (precision == TSDB_TIME_PRECISION_MICRO) {
      ms += 1000000;
    } else {
      ms += 1000;
    }
  }

  struct tm ptm = {0};
  if (taosLocalTime(&tt, &ptm, buf, bufSize) == NULL) {
    return buf;
  }
  size_t pos = strftime(buf, 35, "%Y-%m-%d %H:%M:%S", &ptm);

  if (precision == TSDB_TIME_PRECISION_NANO) {
    sprintf(buf + pos, ".%09d", ms);
  } else if (precision == TSDB_TIME_PRECISION_MICRO) {
    sprintf(buf + pos, ".%06d", ms);
  } else {
    sprintf(buf + pos, ".%03d", ms);
  }

  return buf;
}

char *shellDumpHexValue(char *buf, const char *val, int32_t length) {
  for (int32_t i = 0; i < length; i++) {
    sprintf(buf + (i * 2), "%02X", val[i]);
  }
  buf[length * 2] = 0;

  return buf;
}

void shellDumpFieldToFile(TdFilePtr pFile, const char *val, TAOS_FIELD *field, int32_t length, int32_t precision) {
  if (val == NULL) {
    taosFprintfFile(pFile, "NULL");
    return;
  }

  char    quotationStr[2] = {'"', 0};
  int32_t width;

  int n = 0;
#define LENGTH 64
  char buf[LENGTH] = {0};
  switch (field->type) {
    case TSDB_DATA_TYPE_BOOL:
      taosFprintfFile(pFile, "%d", ((((int32_t)(*((char *)val))) == 1) ? 1 : 0));
      break;
    case TSDB_DATA_TYPE_TINYINT:
      taosFprintfFile(pFile, "%d", *((int8_t *)val));
      break;
    case TSDB_DATA_TYPE_UTINYINT:
      taosFprintfFile(pFile, "%u", *((uint8_t *)val));
      break;
    case TSDB_DATA_TYPE_SMALLINT:
      taosFprintfFile(pFile, "%d", *((int16_t *)val));
      break;
    case TSDB_DATA_TYPE_USMALLINT:
      taosFprintfFile(pFile, "%u", *((uint16_t *)val));
      break;
    case TSDB_DATA_TYPE_INT:
      taosFprintfFile(pFile, "%d", *((int32_t *)val));
      break;
    case TSDB_DATA_TYPE_UINT:
      taosFprintfFile(pFile, "%u", *((uint32_t *)val));
      break;
    case TSDB_DATA_TYPE_BIGINT:
      taosFprintfFile(pFile, "%" PRId64, *((int64_t *)val));
      break;
    case TSDB_DATA_TYPE_UBIGINT:
      taosFprintfFile(pFile, "%" PRIu64, *((uint64_t *)val));
      break;
    case TSDB_DATA_TYPE_FLOAT:
      width = SHELL_FLOAT_WIDTH;
      if (tsEnableScience) {
        taosFprintfFile(pFile, "%*.7e", width, GET_FLOAT_VAL(val));
      } else {
        n = tsnprintf(buf, LENGTH, "%*.7f", width, GET_FLOAT_VAL(val));
        if (n > SHELL_FLOAT_WIDTH) {
          taosFprintfFile(pFile, "%*.7e", width, GET_FLOAT_VAL(val));
        } else {
          taosFprintfFile(pFile, "%s", buf);
        }
      }
      break;
    case TSDB_DATA_TYPE_DOUBLE:
      width = SHELL_DOUBLE_WIDTH;
      if (tsEnableScience) {
        snprintf(buf, LENGTH, "%*.15e", width, GET_DOUBLE_VAL(val));
        taosFprintfFile(pFile, "%s", buf);
      } else {
        n = tsnprintf(buf, LENGTH, "%*.15f", width, GET_DOUBLE_VAL(val));
        if (n > SHELL_DOUBLE_WIDTH) {
          taosFprintfFile(pFile, "%*.15e", width, GET_DOUBLE_VAL(val));
        } else {
          taosFprintfFile(pFile, "%s", buf);
        }
      }
      break;
    case TSDB_DATA_TYPE_BINARY:
    case TSDB_DATA_TYPE_NCHAR:
    case TSDB_DATA_TYPE_JSON: {
      int32_t bufIndex = 0;
      char   *tmp = (char *)taosMemoryCalloc(length * 2 + 1, 1);
      if (tmp == NULL) break;
      for (int32_t i = 0; i < length; i++) {
        tmp[bufIndex] = val[i];
        bufIndex++;
        if (val[i] == '\"') {
          tmp[bufIndex] = val[i];
          bufIndex++;
        }
      }
      tmp[bufIndex] = 0;

      taosFprintfFile(pFile, "%s%s%s", quotationStr, tmp, quotationStr);
      taosMemoryFree(tmp);
    } break;
    case TSDB_DATA_TYPE_VARBINARY: {
      void    *tmp = NULL;
      uint32_t size = 0;
      if (taosAscii2Hex(val, length, &tmp, &size) < 0) {
        break;
      }
      taosFprintfFile(pFile, "%s%s%s", quotationStr, tmp, quotationStr);
      taosMemoryFree(tmp);
      break;
    }
    case TSDB_DATA_TYPE_GEOMETRY: {
      char *tmp = (char *)taosMemoryCalloc(length * 2 + 1, 1);
      if (tmp == NULL) break;
      shellDumpHexValue(tmp, val, length);
      taosFprintfFile(pFile, "%s", buf);
      taosMemoryFree(tmp);
      break;
    }
    case TSDB_DATA_TYPE_TIMESTAMP:
      shellFormatTimestamp(buf, sizeof(buf), *(int64_t *)val, precision);
      taosFprintfFile(pFile, "%s%s%s", quotationStr, buf, quotationStr);
      break;
    default:
      break;
  }
}

int64_t shellDumpResultToFile(const char *fname, TAOS_RES *tres) {
  char fullname[PATH_MAX] = {0};
  if (taosExpandDir(fname, fullname, PATH_MAX) != 0) {
    tstrncpy(fullname, fname, PATH_MAX);
  }

  TAOS_ROW row = taos_fetch_row(tres);
  if (row == NULL) {
    return 0;
  }

  TdFilePtr pFile = taosOpenFile(fullname, TD_FILE_CREATE | TD_FILE_WRITE | TD_FILE_TRUNC | TD_FILE_STREAM);
  if (pFile == NULL) {
    fprintf(stderr, "failed to open file: %s\r\n", fullname);
    return -1;
  }

  TAOS_FIELD *fields = taos_fetch_fields(tres);
  int32_t     num_fields = taos_num_fields(tres);
  int32_t     precision = taos_result_precision(tres);

  for (int32_t col = 0; col < num_fields; col++) {
    if (col > 0) {
      taosFprintfFile(pFile, ",");
    }
    taosFprintfFile(pFile, "%s", fields[col].name);
  }
  taosFprintfFile(pFile, "\r\n");

  int64_t numOfRows = 0;
  do {
    int32_t *length = taos_fetch_lengths(tres);
    for (int32_t i = 0; i < num_fields; i++) {
      if (i > 0) {
        taosFprintfFile(pFile, ",");
      }
      shellDumpFieldToFile(pFile, (const char *)row[i], fields + i, length[i], precision);
    }
    taosFprintfFile(pFile, "\r\n");

    numOfRows++;
    row = taos_fetch_row(tres);
  } while (row != NULL);

  taosCloseFile(&pFile);

  return numOfRows;
}

void shellPrintNChar(const char *str, int32_t length, int32_t width) {
  TdWchar tail[3];
  int32_t pos = 0, cols = 0, totalCols = 0, tailLen = 0;

  while (pos < length) {
    TdWchar wc;
    int32_t bytes = taosMbToWchar(&wc, str + pos, MB_CUR_MAX);
    if (bytes <= 0) {
      break;
    }

    if (pos + bytes > length) {
      break;
    }
    int w = 0;
    if (*(str + pos) == '\t' || *(str + pos) == '\n' || *(str + pos) == '\r') {
      w = bytes;
    } else {
      w = taosWcharWidth(wc);
    }
    pos += bytes;

    if (w <= 0) {
      continue;
    }

    if (width <= 0) {
      printf("%lc", wc);
      continue;
    }

    totalCols += w;
    if (totalCols > width) {
      break;
    }
    if (totalCols <= (width - 3)) {
      printf("%lc", wc);
      cols += w;
    } else {
      tail[tailLen] = wc;
      tailLen++;
    }
  }

  if (totalCols > width) {
    // width could be 1 or 2, so printf("...") cannot be used
    for (int32_t i = 0; i < 3; i++) {
      if (cols >= width) {
        break;
      }
      putchar('.');
      ++cols;
    }
  } else {
    for (int32_t i = 0; i < tailLen; i++) {
      printf("%lc", tail[i]);
    }
    cols = totalCols;
  }

  for (; cols < width; cols++) {
    putchar(' ');
  }
}

void shellPrintString(const char *str, int32_t width) {
  int32_t len = strlen(str);

  if (width == 0) {
    printf("%s", str);
  } else if (len > width) {
    if (width <= 3) {
      printf("%.*s.", width - 1, str);
    } else {
      printf("%.*s...", width - 3, str);
    }
  } else {
    printf("%s%*.s", str, width - len, "");
  }
}

void shellPrintGeometry(const unsigned char *val, int32_t length, int32_t width) {
  if (length == 0) {  // empty value
    shellPrintString("", width);
    return;
  }

  int32_t code = TSDB_CODE_FAILED;

  code = initCtxAsText();
  if (code != TSDB_CODE_SUCCESS) {
    shellPrintString(getGeosErrMsg(code), width);
    return;
  }

  char *outputWKT = NULL;
  code = doAsText(val, length, &outputWKT);
  if (code != TSDB_CODE_SUCCESS) {
    shellPrintString(getGeosErrMsg(code), width);  // should NOT happen
    return;
  }

  shellPrintString(outputWKT, width);

  geosFreeBuffer(outputWKT);
}

void shellPrintField(const char *val, TAOS_FIELD *field, int32_t width, int32_t length, int32_t precision) {
  if (val == NULL) {
    shellPrintString(TSDB_DATA_NULL_STR, width);
    return;
  }

  int n = 0;
#define LENGTH 64
  char buf[LENGTH] = {0};
  switch (field->type) {
    case TSDB_DATA_TYPE_BOOL:
      shellPrintString(((((int32_t)(*((char *)val))) == TSDB_FALSE) ? "false" : "true"), width);
      break;
    case TSDB_DATA_TYPE_TINYINT:
      printf("%*d", width, *((int8_t *)val));
      break;
    case TSDB_DATA_TYPE_UTINYINT:
      printf("%*u", width, *((uint8_t *)val));
      break;
    case TSDB_DATA_TYPE_SMALLINT:
      printf("%*d", width, *((int16_t *)val));
      break;
    case TSDB_DATA_TYPE_USMALLINT:
      printf("%*u", width, *((uint16_t *)val));
      break;
    case TSDB_DATA_TYPE_INT:
      printf("%*d", width, *((int32_t *)val));
      break;
    case TSDB_DATA_TYPE_UINT:
      printf("%*u", width, *((uint32_t *)val));
      break;
    case TSDB_DATA_TYPE_BIGINT:
      printf("%*" PRId64, width, *((int64_t *)val));
      break;
    case TSDB_DATA_TYPE_UBIGINT:
      printf("%*" PRIu64, width, *((uint64_t *)val));
      break;
    case TSDB_DATA_TYPE_FLOAT:
      if (tsEnableScience) {
        printf("%*.7e", width, GET_FLOAT_VAL(val));
      } else {
        n = tsnprintf(buf, LENGTH, "%*.7f", width, GET_FLOAT_VAL(val));
        if (n > SHELL_FLOAT_WIDTH) {
          printf("%*.7e", width, GET_FLOAT_VAL(val));
        } else {
          printf("%s", buf);
        }
      }
      break;
    case TSDB_DATA_TYPE_DOUBLE:
      if (tsEnableScience) {
        snprintf(buf, LENGTH, "%*.15e", width, GET_DOUBLE_VAL(val));
        printf("%s", buf);
      } else {
        n = tsnprintf(buf, LENGTH, "%*.15f", width, GET_DOUBLE_VAL(val));
        if (n > SHELL_DOUBLE_WIDTH) {
          printf("%*.15e", width, GET_DOUBLE_VAL(val));
        } else {
          printf("%*s", width, buf);
        }
      }
      break;
    case TSDB_DATA_TYPE_VARBINARY: {
      void    *data = NULL;
      uint32_t size = 0;
      if (taosAscii2Hex(val, length, &data, &size) < 0) {
        break;
      }
      shellPrintNChar(data, size, width);
      taosMemoryFree(data);
      break;
    }
    case TSDB_DATA_TYPE_BINARY:
    case TSDB_DATA_TYPE_NCHAR:
    case TSDB_DATA_TYPE_JSON:
      shellPrintNChar(val, length, width);
      break;
    case TSDB_DATA_TYPE_GEOMETRY:
      shellPrintGeometry(val, length, width);
      break;
    case TSDB_DATA_TYPE_TIMESTAMP:
      shellFormatTimestamp(buf, sizeof(buf), *(int64_t *)val, precision);
      printf("%s", buf);
      break;
    default:
      break;
  }
}

// show whole result for this query return true, like limit or describe
bool shellIsShowWhole(const char *sql) {
  // limit
  if (taosStrCaseStr(sql, " limit ") != NULL) {
    return true;
  }
  // describe
  if (taosStrCaseStr(sql, "describe ") != NULL) {
    return true;
  }
  // desc
  if (taosStrCaseStr(sql, "desc ") != NULL) {
    return true;
  }
  // show
  if (taosStrCaseStr(sql, "show ") != NULL) {
    return true;
  }
  // explain
  if (taosStrCaseStr(sql, "explain ") != NULL) {
    return true;
  }

  return false;
}

bool shellIsShowQuery(const char *sql) {
  // todo refactor
  if (taosStrCaseStr(sql, "show ") != NULL) {
    return true;
  }

  return false;
}

void init_dump_info(tsDumpInfo *dump_info, TAOS_RES *tres, const char *sql, bool vertical) {
  dump_info->sql = sql;
  dump_info->vertical = vertical;
  tsem_init(&dump_info->sem, 0, 0);
  dump_info->numOfAllRows = 0;

  dump_info->numFields = taos_num_fields(tres);
  dump_info->fields = taos_fetch_fields(tres);
  dump_info->precision = taos_result_precision(tres);

  dump_info->resShowMaxNum = UINT64_MAX;

  if (shell.args.commands == NULL && shell.args.file[0] == 0 && !shellIsShowWhole(dump_info->sql)) {
    dump_info->resShowMaxNum = SHELL_DEFAULT_RES_SHOW_NUM;
  }

  if (vertical) {
    dump_info->maxColNameLen = 0;
    for (int32_t col = 0; col < dump_info->numFields; col++) {
      int32_t len = (int32_t)strlen(dump_info->fields[col].name);
      if (len > dump_info->maxColNameLen) {
        dump_info->maxColNameLen = len;
      }
    }
  } else {
    for (int32_t col = 0; col < dump_info->numFields; col++) {
      dump_info->width[col] = shellCalcColWidth(dump_info->fields + col, dump_info->precision);
    }
  }
}

void shellVerticalPrintResult(TAOS_RES *tres, tsDumpInfo *dump_info) {
  TAOS_ROW row = taos_fetch_row(tres);
  if (row == NULL) {
    printf("\033[31mtaos_fetch_row failed.\033[0m\n");
    return;
  }

  int64_t numOfPintRows = dump_info->numOfAllRows;
  int     numOfPrintRowsThisOne = 0;

  while (row != NULL) {
    printf("*************************** %" PRId64 ".row ***************************\r\n", numOfPintRows + 1);

    int32_t *length = taos_fetch_lengths(tres);

    for (int32_t i = 0; i < dump_info->numFields; i++) {
      TAOS_FIELD *field = dump_info->fields + i;

      int32_t padding = (int32_t)(dump_info->maxColNameLen - strlen(field->name));
      printf("%*.s%s: ", padding, " ", field->name);

      shellPrintField((const char *)row[i], field, 0, length[i], dump_info->precision);
      putchar('\r');
      putchar('\n');
    }

    numOfPintRows++;
    numOfPrintRowsThisOne++;

    if (numOfPintRows == dump_info->resShowMaxNum) {
      printf("\r\n");
      printf(" Notice: The result shows only the first %d rows.\r\n", SHELL_DEFAULT_RES_SHOW_NUM);
      printf("         You can use the `LIMIT` clause to get fewer result to show.\r\n");
      printf("           Or use '>>' to redirect the whole set of the result to a specified file.\r\n");
      printf("\r\n");
      printf("         You can use Ctrl+C to stop the underway fetching.\r\n");
      printf("\r\n");
      return;
    }

    if (numOfPrintRowsThisOne == dump_info->numOfRows) {
      return;
    }

    row = taos_fetch_row(tres);
  }
  return;
}

int32_t shellCalcColWidth(TAOS_FIELD *field, int32_t precision) {
  int32_t width = (int32_t)strlen(field->name);

  switch (field->type) {
    case TSDB_DATA_TYPE_NULL:
      return TMAX(4, width);  // null
    case TSDB_DATA_TYPE_BOOL:
      return TMAX(5, width);  // 'false'

    case TSDB_DATA_TYPE_TINYINT:
    case TSDB_DATA_TYPE_UTINYINT:
      return TMAX(4, width);  // '-127'

    case TSDB_DATA_TYPE_SMALLINT:
    case TSDB_DATA_TYPE_USMALLINT:
      return TMAX(6, width);  // '-32767'

    case TSDB_DATA_TYPE_INT:
    case TSDB_DATA_TYPE_UINT:
      return TMAX(11, width);  // '-2147483648'

    case TSDB_DATA_TYPE_BIGINT:
    case TSDB_DATA_TYPE_UBIGINT:
      return TMAX(21, width);  // '-9223372036854775807'

    case TSDB_DATA_TYPE_FLOAT:
      return TMAX(SHELL_FLOAT_WIDTH, width);

    case TSDB_DATA_TYPE_DOUBLE:
      return TMAX(SHELL_DOUBLE_WIDTH, width);

    case TSDB_DATA_TYPE_BINARY:
    case TSDB_DATA_TYPE_GEOMETRY:
      if (field->bytes > shell.args.displayWidth) {
        return TMAX(shell.args.displayWidth, width);
      } else {
        return TMAX(field->bytes + 2, width);
      }
    case TSDB_DATA_TYPE_VARBINARY: {
      int32_t bytes = field->bytes * 2 + 2;
      if (bytes > shell.args.displayWidth) {
        return TMAX(shell.args.displayWidth, width);
      } else {
        return TMAX(bytes + 2, width);
      }
    }
    case TSDB_DATA_TYPE_NCHAR:
    case TSDB_DATA_TYPE_JSON: {
      uint16_t bytes = field->bytes * TSDB_NCHAR_SIZE;
      if (bytes > shell.args.displayWidth) {
        return TMAX(shell.args.displayWidth, width);
      } else {
        return TMAX(bytes + 2, width);
      }
    }

    case TSDB_DATA_TYPE_TIMESTAMP:
      if (shell.args.is_raw_time) {
        return TMAX(14, width);
      }
      if (precision == TSDB_TIME_PRECISION_NANO) {
        return TMAX(29, width);
      } else if (precision == TSDB_TIME_PRECISION_MICRO) {
        return TMAX(26, width);  // '2020-01-01 00:00:00.000000'
      } else {
        return TMAX(23, width);  // '2020-01-01 00:00:00.000'
      }

    default:
      ASSERT(false);
  }

  return 0;
}

void shellPrintHeader(TAOS_FIELD *fields, int32_t *width, int32_t num_fields) {
  int32_t rowWidth = 0;
  for (int32_t col = 0; col < num_fields; col++) {
    TAOS_FIELD *field = fields + col;
    int32_t     padding = (int32_t)(width[col] - strlen(field->name));
    int32_t     left = padding / 2;
    printf(" %*.s%s%*.s |", left, " ", field->name, padding - left, " ");
    rowWidth += width[col] + 3;
  }

  putchar('\r');
  putchar('\n');
  for (int32_t i = 0; i < rowWidth; i++) {
    putchar('=');
  }
  putchar('\r');
  putchar('\n');
}

void shellHorizontalPrintResult(TAOS_RES *tres, tsDumpInfo *dump_info) {
  TAOS_ROW row = taos_fetch_row(tres);
  if (row == NULL) {
    printf("\033[31mtaos_fetch_row failed.\033[0m\n");
    return;
  }

  int64_t numOfPintRows = dump_info->numOfAllRows;
  int     numOfPrintRowsThisOne = 0;
  if (numOfPintRows == 0) {
    shellPrintHeader(dump_info->fields, dump_info->width, dump_info->numFields);
  }

  while (row != NULL) {
    int32_t *length = taos_fetch_lengths(tres);
    for (int32_t i = 0; i < dump_info->numFields; i++) {
      putchar(' ');
      shellPrintField((const char *)row[i], dump_info->fields + i, dump_info->width[i], length[i],
                      dump_info->precision);
      putchar(' ');
      putchar('|');
    }
    putchar('\r');
    putchar('\n');

    numOfPintRows++;
    numOfPrintRowsThisOne++;

    if (numOfPintRows == dump_info->resShowMaxNum) {
      printf("\r\n");
      printf(" Notice: The result shows only the first %d rows.\r\n", SHELL_DEFAULT_RES_SHOW_NUM);
      if (shellIsShowQuery(dump_info->sql)) {
        printf("         You can use '>>' to redirect the whole set of the result to a specified file.\r\n");
      } else {
        printf("         You can use the `LIMIT` clause to get fewer result to show.\r\n");
        printf("           Or use '>>' to redirect the whole set of the result to a specified file.\r\n");
      }
      printf("\r\n");
      printf("         You can use Ctrl+C to stop the underway fetching.\r\n");
      printf("\r\n");
      return;
    }

    if (numOfPrintRowsThisOne == dump_info->numOfRows) {
      return;
    }

    row = taos_fetch_row(tres);
  }
  return;
}

void shellDumpResultCallback(void *param, TAOS_RES *tres, int num_of_rows) {
  tsDumpInfo *dump_info = (tsDumpInfo *)param;
  if (num_of_rows > 0) {
    dump_info->numOfRows = num_of_rows;
    if (dump_info->numOfAllRows < dump_info->resShowMaxNum) {
      if (dump_info->vertical) {
        shellVerticalPrintResult(tres, dump_info);
      } else {
        shellHorizontalPrintResult(tres, dump_info);
      }
    }
    dump_info->numOfAllRows += num_of_rows;
    if (!shellCmdkilled) {
      taos_fetch_rows_a(tres, shellDumpResultCallback, param);
    } else {
      tsem_post(&dump_info->sem);
    }
  } else {
    if (num_of_rows < 0) {
      printf("\033[31masync retrieve failed, code: %d\033[0m\n", num_of_rows);
    }
    tsem_post(&dump_info->sem);
  }
}

int64_t shellDumpResult(TAOS_RES *tres, char *fname, int32_t *error_no, bool vertical, const char *sql) {
  int64_t num_of_rows = 0;
  if (fname != NULL) {
    num_of_rows = shellDumpResultToFile(fname, tres);
  } else {
    tsDumpInfo dump_info;
    if (!shellCmdkilled) {
      init_dump_info(&dump_info, tres, sql, vertical);
      taos_fetch_rows_a(tres, shellDumpResultCallback, &dump_info);
      tsem_wait(&dump_info.sem);
      num_of_rows = dump_info.numOfAllRows;
    }
  }

  *error_no = shellCmdkilled ? TSDB_CODE_TSC_QUERY_KILLED : taos_errno(tres);
  return num_of_rows;
}

void shellReadHistory() {
  SShellHistory *pHistory = &shell.history;
  TdFilePtr      pFile = taosOpenFile(pHistory->file, TD_FILE_READ | TD_FILE_STREAM);
  if (pFile == NULL) return;

  char   *line = taosMemoryMalloc(TSDB_MAX_ALLOWED_SQL_LEN + 1);
  int32_t read_size = 0;
  while ((read_size = taosGetsFile(pFile, TSDB_MAX_ALLOWED_SQL_LEN, line)) > 0) {
    line[read_size - 1] = '\0';
    taosMemoryFree(pHistory->hist[pHistory->hend]);
    pHistory->hist[pHistory->hend] = taosStrdup(line);

    pHistory->hend = (pHistory->hend + 1) % SHELL_MAX_HISTORY_SIZE;

    if (pHistory->hend == pHistory->hstart) {
      pHistory->hstart = (pHistory->hstart + 1) % SHELL_MAX_HISTORY_SIZE;
    }
  }

  taosMemoryFreeClear(line);
  taosCloseFile(&pFile);
  int64_t file_size;
  if (taosStatFile(pHistory->file, &file_size, NULL, NULL) == 0 && file_size > SHELL_MAX_COMMAND_SIZE) {
    TdFilePtr pFile = taosOpenFile(pHistory->file, TD_FILE_CREATE | TD_FILE_WRITE | TD_FILE_STREAM | TD_FILE_TRUNC);
    if (pFile == NULL) return;
    int32_t endIndex = pHistory->hstart;
    if (endIndex != 0) {
      endIndex = pHistory->hend;
    }
    for (int32_t i = (pHistory->hend + SHELL_MAX_HISTORY_SIZE - 1) % SHELL_MAX_HISTORY_SIZE; i != endIndex;) {
      taosFprintfFile(pFile, "%s\n", pHistory->hist[i]);
      i = (i + SHELL_MAX_HISTORY_SIZE - 1) % SHELL_MAX_HISTORY_SIZE;
    }
    taosFprintfFile(pFile, "%s\n", pHistory->hist[endIndex]);

    /* coverity[+retval] */
    taosFsyncFile(pFile);
    taosCloseFile(&pFile);
  }
  pHistory->hstart = pHistory->hend;
}

void shellWriteHistory() {
  SShellHistory *pHistory = &shell.history;
  if (pHistory->hend == pHistory->hstart) return;
  TdFilePtr pFile = taosOpenFile(pHistory->file, TD_FILE_CREATE | TD_FILE_WRITE | TD_FILE_STREAM | TD_FILE_APPEND);
  if (pFile == NULL) return;

  for (int32_t i = pHistory->hstart; i != pHistory->hend;) {
    if (pHistory->hist[i] != NULL) {
      taosFprintfFile(pFile, "%s\n", pHistory->hist[i]);
      taosMemoryFree(pHistory->hist[i]);
      pHistory->hist[i] = NULL;
    }
    i = (i + 1) % SHELL_MAX_HISTORY_SIZE;
  }
  taosCloseFile(&pFile);
}

void shellCleanupHistory() {
  SShellHistory *pHistory = &shell.history;
  for (int32_t i = 0; i < SHELL_MAX_HISTORY_SIZE; ++i) {
    if (pHistory->hist[i] != NULL) {
      taosMemoryFree(pHistory->hist[i]);
      pHistory->hist[i] = NULL;
    }
  }
}

void shellPrintError(TAOS_RES *tres, int64_t st) {
  int64_t et = taosGetTimestampUs();
  fprintf(stderr, "\r\nDB error: %s[0x%08X] (%.6fs)\r\n", taos_errstr(tres), taos_errno(tres), (et - st) / 1E6);
  taos_free_result(tres);
}

bool shellIsCommentLine(char *line) {
  if (line == NULL) return true;
  return shellRegexMatch(line, "^\\s*#.*", REG_EXTENDED);
}

void shellSourceFile(const char *file) {
  int32_t read_len = 0;
  char   *cmd = taosMemoryCalloc(1, TSDB_MAX_ALLOWED_SQL_LEN + 1);
  size_t  cmd_len = 0;
  char    fullname[PATH_MAX] = {0};
  char    sourceFileCommand[PATH_MAX + 8] = {0};

  if (taosExpandDir(file, fullname, PATH_MAX) != 0) {
    tstrncpy(fullname, file, PATH_MAX);
  }

  sprintf(sourceFileCommand, "source %s;", fullname);
  shellRecordCommandToHistory(sourceFileCommand);

  TdFilePtr pFile = taosOpenFile(fullname, TD_FILE_READ | TD_FILE_STREAM);
  if (pFile == NULL) {
    fprintf(stderr, "failed to open file %s\r\n", fullname);
    taosMemoryFree(cmd);
    return;
  }

  char *line = taosMemoryMalloc(TSDB_MAX_ALLOWED_SQL_LEN + 1);
  while ((read_len = taosGetsFile(pFile, TSDB_MAX_ALLOWED_SQL_LEN, line)) > 0) {
    if (cmd_len + read_len >= TSDB_MAX_ALLOWED_SQL_LEN) {
      printf("read command line too long over 1M, ignore this line. cmd_len = %d read_len=%d \n", (int32_t)cmd_len,
             read_len);
      cmd_len = 0;
      memset(line, 0, TSDB_MAX_ALLOWED_SQL_LEN + 1);
      continue;
    }
    line[--read_len] = '\0';

    if (read_len == 0 || shellIsCommentLine(line)) {  // line starts with #
      continue;
    }

    if (line[read_len - 1] == '\\') {
      line[read_len - 1] = ' ';
      memcpy(cmd + cmd_len, line, read_len);
      cmd_len += read_len;
      continue;
    }

    if (line[read_len - 1] == '\r') {
      line[read_len - 1] = ' ';
    }

    memcpy(cmd + cmd_len, line, read_len);
    printf("%s%s\r\n", shell.info.promptHeader, cmd);
    shellRunCommand(cmd, false);
    memset(cmd, 0, TSDB_MAX_ALLOWED_SQL_LEN);
    cmd_len = 0;
  }

  taosMemoryFree(cmd);
  taosMemoryFreeClear(line);
  taosCloseFile(&pFile);
}

bool shellGetGrantInfo(char *buf) {
  bool community = true;
  char sinfo[256] = {0};
  tstrncpy(sinfo, taos_get_server_info(shell.conn), sizeof(sinfo));
  strtok(sinfo, "\r\n");

  char sql[] = "show grants";

  TAOS_RES *tres = taos_query(shell.conn, sql);

  int32_t code = taos_errno(tres);
  if (code != TSDB_CODE_SUCCESS) {
    if (code != TSDB_CODE_OPS_NOT_SUPPORT && code != TSDB_CODE_MND_NO_RIGHTS &&
        code != TSDB_CODE_PAR_PERMISSION_DENIED) {
      fprintf(stderr, "Failed to check Server Edition, Reason:0x%04x:%s\r\n\r\n", code, taos_errstr(tres));
    }
    taos_free_result(tres);
    return community;
  }

  int32_t num_fields = taos_field_count(tres);
  if (num_fields == 0) {
    fprintf(stderr, "\r\nInvalid grant information.\r\n");
    exit(0);
  } else {
    if (tres == NULL) {
      fprintf(stderr, "\r\nGrant information is null.\r\n");
      exit(0);
    }

    TAOS_FIELD *fields = taos_fetch_fields(tres);
    TAOS_ROW    row = taos_fetch_row(tres);
    if (row == NULL) {
      fprintf(stderr, "\r\nFailed to get grant information from server. Abort.\r\n");
      exit(0);
    }
    char serverVersion[64] = {0};
    char expiretime[32] = {0};
    char expired[32] = {0};

    tstrncpy(serverVersion, row[0], 64);
    memcpy(expiretime, row[1], fields[1].bytes);
    memcpy(expired, row[2], fields[2].bytes);

    if (strcmp(serverVersion, "community") == 0) {
      community = true;
    } else if (strcmp(expiretime, "unlimited") == 0) {
      community = false;
      sprintf(buf, "Server is %s, %s and will never expire.\r\n", serverVersion, sinfo);
    } else {
      community = false;
      sprintf(buf, "Server is %s, %s and will expire at %s.\r\n", serverVersion, sinfo, expiretime);
    }

    taos_free_result(tres);
  }

  fprintf(stdout, "\r\n");
  return community;
}

#ifdef WINDOWS
BOOL shellQueryInterruptHandler(DWORD fdwCtrlType) {
  tsem_post(&shell.cancelSem);
  return TRUE;
}
#else
void shellQueryInterruptHandler(int32_t signum, void *sigInfo, void *context) { tsem_post(&shell.cancelSem); }
#endif

void shellCleanup(void *arg) { taosResetTerminalMode(); }

void *shellCancelHandler(void *arg) {
  setThreadName("shellCancelHandler");
  while (1) {
    if (shell.exit == true) {
      break;
    }

    if (tsem_wait(&shell.cancelSem) != 0) {
      taosMsleep(10);
      continue;
    }

    if (shell.conn) {
      shellCmdkilled = true;
      taos_kill_query(shell.conn);
    }

#ifdef WINDOWS
    printf("\n%s", shell.info.promptHeader);
#endif
  }

  return NULL;
}

void *shellThreadLoop(void *arg) {
  setThreadName("shellThreadLoop");
  taosGetOldTerminalMode();
  taosThreadCleanupPush(shellCleanup, NULL);

  do {
    char *command = taosMemoryMalloc(SHELL_MAX_COMMAND_SIZE);
    if (command == NULL) {
      printf("failed to malloc command\r\n");
      break;
    }

    do {
      memset(command, 0, SHELL_MAX_COMMAND_SIZE);
      taosSetTerminalMode();

      if (shellReadCommand(command) != 0) {
        break;
      }

      taosResetTerminalMode();
    } while (shellRunCommand(command, true) == 0);

    taosMemoryFreeClear(command);
    shellWriteHistory();
    shellExit();
  } while (0);

  taosThreadCleanupPop(1);
  return NULL;
}

int32_t shellExecute() {
  printf(shell.info.clientVersion, shell.info.cusName, shell.args.is_internal ? "Internal" : "WebSocket",
         taos_get_client_info(), shell.info.cusName);
  fflush(stdout);

  SShellArgs *pArgs = &shell.args;
<<<<<<< HEAD

  if (shell.args.dsn != NULL) {
    if (shell.args.auth == NULL) {
      shell.conn = taos_connect_dsn(pArgs->dsn, pArgs->user, pArgs->password, pArgs->database);
    } else {
      shell.conn = taos_connect_dsn_auth(pArgs->dsn, pArgs->user, pArgs->auth, pArgs->database);
=======
#ifdef WEBSOCKET
  if (shell.args.restful || shell.args.cloud) {
    if (shell_conn_ws_server(1)) {
      printf("failed to connect to server, reason: %s[0x%08X]\n%s", ws_errstr(NULL), ws_errno(NULL), ERROR_CODE_DETAIL);
      fflush(stdout);
      return -1;
>>>>>>> a1f4532c
    }
  } else {
    if (shell.args.auth == NULL) {
      shell.conn = taos_connect(pArgs->host, pArgs->user, pArgs->password, pArgs->database, pArgs->port);
    } else {
      shell.conn = taos_connect_auth(pArgs->host, pArgs->user, pArgs->auth, pArgs->database, pArgs->port);
    }
  }

<<<<<<< HEAD
  if (shell.conn == NULL) {
    printf("failed to connect to server, reason: %s\n", taos_errstr(NULL));
    fflush(stdout);
    return -1;
=======
    if (shell.conn == NULL) {
      printf("failed to connect to server, reason: %s[0x%08X]\n%s", taos_errstr(NULL), taos_errno(NULL), ERROR_CODE_DETAIL);
      fflush(stdout);
      return -1;
    }
#ifdef WEBSOCKET
>>>>>>> a1f4532c
  }

  bool runOnce = pArgs->commands != NULL || pArgs->file[0] != 0;
  shellSetConn(shell.conn, runOnce);
  shellReadHistory();

  if (shell.args.is_bi_mode) {
    // need set bi mode
    printf("Set BI mode is true.\n");
    taos_set_conn_mode(shell.conn, TAOS_CONN_MODE_BI, 1);
  }

  if (runOnce) {
    if (pArgs->commands != NULL) {
      printf("%s%s\r\n", shell.info.promptHeader, pArgs->commands);
      char *cmd = taosStrdup(pArgs->commands);
      shellRunCommand(cmd, true);
      taosMemoryFree(cmd);
    }

    if (pArgs->file[0] != 0) {
      shellSourceFile(pArgs->file);
    }

    taos_close(shell.conn);

    shellWriteHistory();
    shellCleanupHistory();
    return 0;
  }

  if (tsem_init(&shell.cancelSem, 0, 0) != 0) {
    printf("failed to create cancel semaphore\r\n");
    return -1;
  }

  TdThread spid = {0};
  taosThreadCreate(&spid, NULL, shellCancelHandler, NULL);

  taosSetSignal(SIGTERM, shellQueryInterruptHandler);
  taosSetSignal(SIGHUP, shellQueryInterruptHandler);
  taosSetSignal(SIGINT, shellQueryInterruptHandler);

  char *buf = taosMemoryMalloc(512);
  bool  community = shellGetGrantInfo(buf);
#ifndef WINDOWS
  printfIntroduction(community);
#else
  if (community) {
    showAD(false);
  }
#endif

  // printf version
  if (!community) {
    printf("%s\n", buf);
  }
  taosMemoryFree(buf);

  while (1) {
    taosThreadCreate(&shell.pid, NULL, shellThreadLoop, NULL);
    taosThreadJoin(shell.pid, NULL);
    taosThreadClear(&shell.pid);
    if (shell.exit) {
      tsem_post(&shell.cancelSem);
      break;
    }
  }

  if (community) {
    showAD(true);
  }

  taosThreadJoin(spid, NULL);

  shellCleanupHistory();
  taos_kill_query(shell.conn);
  taos_close(shell.conn);

  return 0;
}<|MERGE_RESOLUTION|>--- conflicted
+++ resolved
@@ -1290,21 +1290,12 @@
   fflush(stdout);
 
   SShellArgs *pArgs = &shell.args;
-<<<<<<< HEAD
 
   if (shell.args.dsn != NULL) {
     if (shell.args.auth == NULL) {
       shell.conn = taos_connect_dsn(pArgs->dsn, pArgs->user, pArgs->password, pArgs->database);
     } else {
       shell.conn = taos_connect_dsn_auth(pArgs->dsn, pArgs->user, pArgs->auth, pArgs->database);
-=======
-#ifdef WEBSOCKET
-  if (shell.args.restful || shell.args.cloud) {
-    if (shell_conn_ws_server(1)) {
-      printf("failed to connect to server, reason: %s[0x%08X]\n%s", ws_errstr(NULL), ws_errno(NULL), ERROR_CODE_DETAIL);
-      fflush(stdout);
-      return -1;
->>>>>>> a1f4532c
     }
   } else {
     if (shell.args.auth == NULL) {
@@ -1314,19 +1305,11 @@
     }
   }
 
-<<<<<<< HEAD
   if (shell.conn == NULL) {
-    printf("failed to connect to server, reason: %s\n", taos_errstr(NULL));
+    printf("failed to connect to server, reason: %s[0x%08X]\n%s", taos_errstr(NULL), taos_errno(NULL),
+           ERROR_CODE_DETAIL);
     fflush(stdout);
     return -1;
-=======
-    if (shell.conn == NULL) {
-      printf("failed to connect to server, reason: %s[0x%08X]\n%s", taos_errstr(NULL), taos_errno(NULL), ERROR_CODE_DETAIL);
-      fflush(stdout);
-      return -1;
-    }
-#ifdef WEBSOCKET
->>>>>>> a1f4532c
   }
 
   bool runOnce = pArgs->commands != NULL || pArgs->file[0] != 0;
