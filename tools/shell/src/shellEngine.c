/*
 * Copyright (c) 2019 TAOS Data, Inc. <jhtao@taosdata.com>
 *
 * This program is free software: you can use, redistribute, and/or modify
 * it under the terms of the GNU Affero General Public License, version 3
 * or later ("AGPL"), as published by the Free Software Foundation.
 *
 * This program is distributed in the hope that it will be useful, but WITHOUT
 * ANY WARRANTY; without even the implied warranty of MERCHANTABILITY or
 * FITNESS FOR A PARTICULAR PURPOSE.
 *
 * You should have received a copy of the GNU Affero General Public License
 * along with this program. If not, see <http://www.gnu.org/licenses/>.
 */

#define ALLOW_FORBID_FUNC
#define _BSD_SOURCE
#define _GNU_SOURCE
#define _XOPEN_SOURCE
#define _DEFAULT_SOURCE
#include "shellInt.h"
<<<<<<< HEAD
#include "shellAuto.h"
=======
#include "geosWrapper.h"
>>>>>>> c62ad391

static bool    shellIsEmptyCommand(const char *cmd);
static int32_t shellRunSingleCommand(char *command);
static void    shellRecordCommandToHistory(char *command);
static int32_t shellRunCommand(char *command, bool recordHistory);
static void    shellRunSingleCommandImp(char *command);
static char   *shellFormatTimestamp(char *buf, int64_t val, int32_t precision);
static int32_t shellDumpResultToFile(const char *fname, TAOS_RES *tres);
static void    shellPrintNChar(const char *str, int32_t length, int32_t width);
static void    shellPrintGeometry(const unsigned char *str, int32_t length, int32_t width);
static int32_t shellVerticalPrintResult(TAOS_RES *tres, const char *sql);
static int32_t shellHorizontalPrintResult(TAOS_RES *tres, const char *sql);
static int32_t shellDumpResult(TAOS_RES *tres, char *fname, int32_t *error_no, bool vertical, const char *sql);
static void    shellReadHistory();
static void    shellWriteHistory();
static void    shellPrintError(TAOS_RES *tres, int64_t st);
static bool    shellIsCommentLine(char *line);
static void    shellSourceFile(const char *file);
static void    shellGetGrantInfo();

static void    shellCleanup(void *arg);
static void   *shellCancelHandler(void *arg);
static void   *shellThreadLoop(void *arg);

bool shellIsEmptyCommand(const char *cmd) {
  for (char c = *cmd++; c != 0; c = *cmd++) {
    if (c != ' ' && c != '\t' && c != ';') {
      return false;
    }
  }
  return true;
}

int32_t shellRunSingleCommand(char *command) {
  if (shellIsEmptyCommand(command)) {
    return 0;
  }

  if (shellRegexMatch(command, "^[ \t]*(quit|q|exit)[ \t;]*$", REG_EXTENDED | REG_ICASE)) {
    shellWriteHistory();
    return -1;
  }

  if (shellRegexMatch(command, "^[\t ]*clear[ \t;]*$", REG_EXTENDED | REG_ICASE)) {
#pragma GCC diagnostic push
#pragma GCC diagnostic ignored "-Wunused-result"
          system("clear");
#pragma GCC diagnostic pop
    return 0;
  }

  if (shellRegexMatch(command, "^[\t ]*set[ \t]+max_binary_display_width[ \t]+(default|[1-9][0-9]*)[ \t;]*$",
                      REG_EXTENDED | REG_ICASE)) {
    strtok(command, " \t");
    strtok(NULL, " \t");
    char *p = strtok(NULL, " \t");
    if (strncasecmp(p, "default", 7) == 0) {
      shell.args.displayWidth = SHELL_DEFAULT_MAX_BINARY_DISPLAY_WIDTH;
    } else {
      int32_t displayWidth = atoi(p);
      displayWidth = TRANGE(displayWidth, 1, 10 * 1024);
      shell.args.displayWidth = displayWidth;
    }
    return 0;
  }

  if (shellRegexMatch(command, "^[ \t]*source[\t ]+[^ ]+[ \t;]*$", REG_EXTENDED | REG_ICASE)) {
    /* If source file. */
    char *c_ptr = strtok(command, " ;");
    if (c_ptr == NULL) {
      shellRunSingleCommandImp(command);
      return 0;
    }
    c_ptr = strtok(NULL, " ;");
    if (c_ptr == NULL) {
      shellRunSingleCommandImp(command);
      return 0;
    }
    shellSourceFile(c_ptr);
    return 0;
  }
#ifdef WEBSOCKET
  if (shell.args.restful || shell.args.cloud) {
    shellRunSingleCommandWebsocketImp(command);
  } else {
#endif
    shellRunSingleCommandImp(command);
#ifdef WEBSOCKET
  }
#endif
  return 0;
}

void shellRecordCommandToHistory(char *command) {
  if (strncasecmp(command, "create user ", 12) == 0 || strncasecmp(command, "alter user ", 11) == 0) {
    if (taosStrCaseStr(command, " pass ")) {
      // have password command forbid record to history because security
      return;
    }
  }

  SShellHistory *pHistory = &shell.history;
  if (pHistory->hstart == pHistory->hend ||
      pHistory->hist[(pHistory->hend + SHELL_MAX_HISTORY_SIZE - 1) % SHELL_MAX_HISTORY_SIZE] == NULL ||
      strcmp(command, pHistory->hist[(pHistory->hend + SHELL_MAX_HISTORY_SIZE - 1) % SHELL_MAX_HISTORY_SIZE]) != 0) {
    if (pHistory->hist[pHistory->hend] != NULL) {
      taosMemoryFreeClear(pHistory->hist[pHistory->hend]);
    }
    pHistory->hist[pHistory->hend] = taosStrdup(command);

    pHistory->hend = (pHistory->hend + 1) % SHELL_MAX_HISTORY_SIZE;
    if (pHistory->hend == pHistory->hstart) {
      pHistory->hstart = (pHistory->hstart + 1) % SHELL_MAX_HISTORY_SIZE;
    }
  }
}

int32_t shellRunCommand(char *command, bool recordHistory) {
  if (shellIsEmptyCommand(command)) {
    return 0;
  }

  // add help or help; 
  if(strncasecmp(command, "help;", 5) == 0) {
    showHelp();
    return 0;
  }

  if (recordHistory) shellRecordCommandToHistory(command);

  char quote = 0, *cmd = command;
  for (char c = *command++; c != 0; c = *command++) {
    if (c == '\\' && (*command == '\'' || *command == '"' || *command == '`')) {
      command++;
      continue;
    }

    if (quote == c) {
      quote = 0;
    } else if (quote == 0 && (c == '\'' || c == '"' || c == '`')) {
      quote = c;
    } else if (c == ';' && quote == 0) {
      c = *command;
      *command = 0;
      if (shellRunSingleCommand(cmd) < 0) {
        return -1;
      }
      *command = c;
      cmd = command;
    }
  }
  return shellRunSingleCommand(cmd);
}

void shellRunSingleCommandImp(char *command) {
  int64_t st, et;
  char   *sptr = NULL;
  char   *cptr = NULL;
  char   *fname = NULL;
  bool    printMode = false;

  if ((sptr = strstr(command, ">>")) != NULL) {
    cptr = strstr(command, ";");
    if (cptr != NULL) {
      *cptr = '\0';
    }

    fname = sptr + 2;
    while (*fname == ' ') fname++;
    *sptr = '\0';
  }

  if ((sptr = strstr(command, "\\G")) != NULL) {
    cptr = strstr(command, ";");
    if (cptr != NULL) {
      *cptr = '\0';
    }

    *sptr = '\0';
    printMode = true;  // When output to a file, the switch does not work.
  }

  st = taosGetTimestampUs();

  TAOS_RES *pSql = taos_query(shell.conn, command);
  if (taos_errno(pSql)) {
    shellPrintError(pSql, st);
    return;
  }

  if (shellRegexMatch(command, "^\\s*use\\s+[a-zA-Z0-9_]+\\s*;\\s*$", REG_EXTENDED | REG_ICASE)) {
    fprintf(stdout, "Database changed.\r\n\r\n");
    fflush(stdout);

    // call back auto tab module
    callbackAutoTab(command, pSql, true);

    taos_free_result(pSql);

    return;
  }

  // pre string
  char * pre = "Query OK";
  if (shellRegexMatch(command, "^\\s*delete\\s*from\\s*.*", REG_EXTENDED | REG_ICASE)) {
    pre = "Delete OK";
  } else if(shellRegexMatch(command, "^\\s*insert\\s*into\\s*.*", REG_EXTENDED | REG_ICASE)) {
    pre = "Insert OK";
  } else if(shellRegexMatch(command, "^\\s*create\\s*.*", REG_EXTENDED | REG_ICASE)) {
    pre = "Create OK";
  } else if(shellRegexMatch(command, "^\\s*drop\\s*.*", REG_EXTENDED | REG_ICASE)) {
    pre = "Drop OK";
  }

  TAOS_FIELD *pFields = taos_fetch_fields(pSql);
  if (pFields != NULL) {  // select and show kinds of commands
    int32_t error_no = 0;

    int32_t numOfRows = shellDumpResult(pSql, fname, &error_no, printMode, command);
    if (numOfRows < 0) return;

    et = taosGetTimestampUs();
    if (error_no == 0) {
      printf("Query OK, %d row(s) in set (%.6fs)\r\n", numOfRows, (et - st) / 1E6);
    } else {
      printf("Query interrupted (%s), %d row(s) in set (%.6fs)\r\n", taos_errstr(pSql), numOfRows, (et - st) / 1E6);
    }
    taos_free_result(pSql);
  } else {
    int64_t num_rows_affacted = taos_affected_rows64(pSql);
    taos_free_result(pSql);
    et = taosGetTimestampUs();
    printf("%s, %" PRId64 " row(s) affected (%.6fs)\r\n", pre, num_rows_affacted, (et - st) / 1E6);

    // call auto tab
    callbackAutoTab(command, NULL, false);
  }

  printf("\r\n");
}

char *shellFormatTimestamp(char *buf, int64_t val, int32_t precision) {
  if (shell.args.is_raw_time) {
    sprintf(buf, "%" PRId64, val);
    return buf;
  }

  time_t  tt;
  int32_t ms = 0;
  if (precision == TSDB_TIME_PRECISION_NANO) {
    tt = (time_t)(val / 1000000000);
    ms = val % 1000000000;
  } else if (precision == TSDB_TIME_PRECISION_MICRO) {
    tt = (time_t)(val / 1000000);
    ms = val % 1000000;
  } else {
    tt = (time_t)(val / 1000);
    ms = val % 1000;
  }

  if (tt <= 0 && ms < 0) {
    tt--;
    if (precision == TSDB_TIME_PRECISION_NANO) {
      ms += 1000000000;
    } else if (precision == TSDB_TIME_PRECISION_MICRO) {
      ms += 1000000;
    } else {
      ms += 1000;
    }
  }

  struct tm ptm = {0};
  if (taosLocalTime(&tt, &ptm) == NULL) {
    sprintf(buf, "NaN");
    return buf;
  }
  size_t     pos = strftime(buf, 35, "%Y-%m-%d %H:%M:%S", &ptm);

  if (precision == TSDB_TIME_PRECISION_NANO) {
    sprintf(buf + pos, ".%09d", ms);
  } else if (precision == TSDB_TIME_PRECISION_MICRO) {
    sprintf(buf + pos, ".%06d", ms);
  } else {
    sprintf(buf + pos, ".%03d", ms);
  }

  return buf;
}

char *shellDumpHexValue(char *buf, const char *val, int32_t length) {
  for (int32_t i = 0; i < length; i++) {
    sprintf(buf + (i * 2), "%02X", val[i]);
  }
  buf[length * 2] = 0;

  return buf;
}

void shellDumpFieldToFile(TdFilePtr pFile, const char *val, TAOS_FIELD *field, int32_t length, int32_t precision) {
  if (val == NULL) {
<<<<<<< HEAD
    taosFprintfFile(pFile, "NULL");
=======
    taosFprintfFile(pFile, "%s", "\\NULL");
>>>>>>> c62ad391
    return;
  }

  char quotationStr[2];
  quotationStr[0] = '\"';
  quotationStr[1] = 0;

  int  n;
  char buf[TSDB_MAX_BYTES_PER_ROW];
  switch (field->type) {
    case TSDB_DATA_TYPE_BOOL:
      taosFprintfFile(pFile, "%d", ((((int32_t)(*((char *)val))) == 1) ? 1 : 0));
      break;
    case TSDB_DATA_TYPE_TINYINT:
      taosFprintfFile(pFile, "%d", *((int8_t *)val));
      break;
    case TSDB_DATA_TYPE_UTINYINT:
      taosFprintfFile(pFile, "%u", *((uint8_t *)val));
      break;
    case TSDB_DATA_TYPE_SMALLINT:
      taosFprintfFile(pFile, "%d", *((int16_t *)val));
      break;
    case TSDB_DATA_TYPE_USMALLINT:
      taosFprintfFile(pFile, "%u", *((uint16_t *)val));
      break;
    case TSDB_DATA_TYPE_INT:
      taosFprintfFile(pFile, "%d", *((int32_t *)val));
      break;
    case TSDB_DATA_TYPE_UINT:
      taosFprintfFile(pFile, "%u", *((uint32_t *)val));
      break;
    case TSDB_DATA_TYPE_BIGINT:
      taosFprintfFile(pFile, "%" PRId64, *((int64_t *)val));
      break;
    case TSDB_DATA_TYPE_UBIGINT:
      taosFprintfFile(pFile, "%" PRIu64, *((uint64_t *)val));
      break;
    case TSDB_DATA_TYPE_FLOAT:
      taosFprintfFile(pFile, "%.5f", GET_FLOAT_VAL(val));
      break;
    case TSDB_DATA_TYPE_DOUBLE:
      n = snprintf(buf, TSDB_MAX_BYTES_PER_ROW, "%*.9f", length, GET_DOUBLE_VAL(val));
      if (n > TMAX(25, length)) {
        taosFprintfFile(pFile, "%*.15e", length, GET_DOUBLE_VAL(val));
      } else {
        taosFprintfFile(pFile, "%s", buf);
      }
      break;
    case TSDB_DATA_TYPE_BINARY:
    case TSDB_DATA_TYPE_NCHAR:
    case TSDB_DATA_TYPE_JSON:
      {
        int32_t bufIndex = 0;
        for (int32_t i = 0; i < length; i++) {
          buf[bufIndex] = val[i];
          bufIndex++;
          if (val[i] == '\"') {
            buf[bufIndex] = val[i];
            bufIndex++;
          }
        }
        buf[bufIndex] = 0;
        
        taosFprintfFile(pFile, "%s%s%s", quotationStr, buf, quotationStr);
      }
      break;
    case TSDB_DATA_TYPE_GEOMETRY:
      shellDumpHexValue(buf, val, length);
      taosFprintfFile(pFile, "%s", buf);
      break;
    case TSDB_DATA_TYPE_TIMESTAMP:
      shellFormatTimestamp(buf, *(int64_t *)val, precision);
      taosFprintfFile(pFile, "%s%s%s", quotationStr, buf, quotationStr);
      break;
    default:
      break;
  }
}

int32_t shellDumpResultToFile(const char *fname, TAOS_RES *tres) {
  char fullname[PATH_MAX] = {0};
  if (taosExpandDir(fname, fullname, PATH_MAX) != 0) {
    tstrncpy(fullname, fname, PATH_MAX);
  }

  TAOS_ROW row = taos_fetch_row(tres);
  if (row == NULL) {
    return 0;
  }

  TdFilePtr pFile = taosOpenFile(fullname, TD_FILE_CREATE | TD_FILE_WRITE | TD_FILE_TRUNC | TD_FILE_STREAM);
  if (pFile == NULL) {
    fprintf(stderr, "failed to open file: %s\r\n", fullname);
    return -1;
  }

  TAOS_FIELD *fields = taos_fetch_fields(tres);
  int32_t     num_fields = taos_num_fields(tres);
  int32_t     precision = taos_result_precision(tres);

  for (int32_t col = 0; col < num_fields; col++) {
    if (col > 0) {
      taosFprintfFile(pFile, ",");
    }
    taosFprintfFile(pFile, "%s", fields[col].name);
  }
  taosFprintfFile(pFile, "\r\n");

  int32_t numOfRows = 0;
  do {
    int32_t *length = taos_fetch_lengths(tres);
    for (int32_t i = 0; i < num_fields; i++) {
      if (i > 0) {
        taosFprintfFile(pFile, ",");
      }
      shellDumpFieldToFile(pFile, (const char *)row[i], fields + i, length[i], precision);
    }
    taosFprintfFile(pFile, "\r\n");

    numOfRows++;
    row = taos_fetch_row(tres);
  } while (row != NULL);

  taosCloseFile(&pFile);

  return numOfRows;
}

void shellPrintNChar(const char *str, int32_t length, int32_t width) {
  TdWchar tail[3];
  int32_t pos = 0, cols = 0, totalCols = 0, tailLen = 0;

  while (pos < length) {
    TdWchar wc;
    int32_t bytes = taosMbToWchar(&wc, str + pos, MB_CUR_MAX);
    if (bytes <= 0) {
      break;
    }

    if (pos + bytes > length) {
      break;
    }
    int w = 0;
    if (*(str + pos) == '\t' || *(str + pos) == '\n' || *(str + pos) == '\r') {
      w = bytes;
    } else {
      w = taosWcharWidth(wc);
    }
    pos += bytes;

    if (w <= 0) {
      continue;
    }

    if (width <= 0) {
      printf("%lc", wc);
      continue;
    }

    totalCols += w;
    if (totalCols > width) {
      break;
    }
    if (totalCols <= (width - 3)) {
      printf("%lc", wc);
      cols += w;
    } else {
      tail[tailLen] = wc;
      tailLen++;
    }
  }

  if (totalCols > width) {
    // width could be 1 or 2, so printf("...") cannot be used
    for (int32_t i = 0; i < 3; i++) {
      if (cols >= width) {
        break;
      }
      putchar('.');
      ++cols;
    }
  } else {
    for (int32_t i = 0; i < tailLen; i++) {
      printf("%lc", tail[i]);
    }
    cols = totalCols;
  }

  for (; cols < width; cols++) {
    putchar(' ');
  }
}

void shellPrintString(const char *str, int32_t width) {
  int32_t len = strlen(str);

  if (width == 0) {
    printf("%s", str);
  }
  else if (len > width) {
    if (width <= 3) {
      printf("%.*s.", width - 1, str);
    }
    else {
      printf("%.*s...", width - 3, str);
    }
  } else {
    printf("%s%*.s", str, width - len, "");
  }
}

void shellPrintGeometry(const unsigned char *val, int32_t length, int32_t width) {
  if (length == 0) {  //empty value
    shellPrintString("", width);
    return;
  }

  int32_t code = TSDB_CODE_FAILED;

  code = initCtxAsText();
  if (code != TSDB_CODE_SUCCESS) {
    shellPrintString(getThreadLocalGeosCtx()->errMsg, width);
    return;
  }

  char *outputWKT = NULL;
  code = doAsText(val, length, &outputWKT);
  if (code != TSDB_CODE_SUCCESS) {
    shellPrintString(getThreadLocalGeosCtx()->errMsg, width);  //should NOT happen
    return;
  }

  shellPrintString(outputWKT, width);

  geosFreeBuffer(outputWKT);
}

void shellPrintField(const char *val, TAOS_FIELD *field, int32_t width, int32_t length, int32_t precision) {
  if (val == NULL) {
    shellPrintString(TSDB_DATA_NULL_STR, width);
    return;
  }

  int  n;
  char buf[TSDB_MAX_BYTES_PER_ROW];
  switch (field->type) {
    case TSDB_DATA_TYPE_BOOL:
      shellPrintString(((((int32_t)(*((char *)val))) == 1) ? "true" : "false"), width);
      break;
    case TSDB_DATA_TYPE_TINYINT:
      printf("%*d", width, *((int8_t *)val));
      break;
    case TSDB_DATA_TYPE_UTINYINT:
      printf("%*u", width, *((uint8_t *)val));
      break;
    case TSDB_DATA_TYPE_SMALLINT:
      printf("%*d", width, *((int16_t *)val));
      break;
    case TSDB_DATA_TYPE_USMALLINT:
      printf("%*u", width, *((uint16_t *)val));
      break;
    case TSDB_DATA_TYPE_INT:
      printf("%*d", width, *((int32_t *)val));
      break;
    case TSDB_DATA_TYPE_UINT:
      printf("%*u", width, *((uint32_t *)val));
      break;
    case TSDB_DATA_TYPE_BIGINT:
      printf("%*" PRId64, width, *((int64_t *)val));
      break;
    case TSDB_DATA_TYPE_UBIGINT:
      printf("%*" PRIu64, width, *((uint64_t *)val));
      break;
    case TSDB_DATA_TYPE_FLOAT:
      printf("%*.5f", width, GET_FLOAT_VAL(val));
      break;
    case TSDB_DATA_TYPE_DOUBLE:
      n = snprintf(buf, TSDB_MAX_BYTES_PER_ROW, "%*.9f", width, GET_DOUBLE_VAL(val));
      if (n > TMAX(25, width)) {
        printf("%*.15e", width, GET_DOUBLE_VAL(val));
      } else {
        printf("%s", buf);
      }
      break;
    case TSDB_DATA_TYPE_BINARY:
    case TSDB_DATA_TYPE_NCHAR:
    case TSDB_DATA_TYPE_JSON:
      shellPrintNChar(val, length, width);
      break;
    case TSDB_DATA_TYPE_GEOMETRY:
      shellPrintGeometry(val, length, width);
      break;
    case TSDB_DATA_TYPE_TIMESTAMP:
      shellFormatTimestamp(buf, *(int64_t *)val, precision);
      printf("%s", buf);
      break;
    default:
      break;
  }
}

// show whole result for this query return true, like limit or describe
bool shellIsShowWhole(const char *sql) {
  // limit
  if (taosStrCaseStr(sql, " limit ") != NULL) {
    return true;
  }
  // describe
  if (taosStrCaseStr(sql, "describe ") != NULL) {
    return true;
  }
  // show
  if (taosStrCaseStr(sql, "show ") != NULL) {
    return true;
  }

  return false;
}

bool shellIsShowQuery(const char *sql) {
  // todo refactor
  if (taosStrCaseStr(sql, "show ") != NULL) {
    return true;
  }

  return false;
}

int32_t shellVerticalPrintResult(TAOS_RES *tres, const char *sql) {
  TAOS_ROW row = taos_fetch_row(tres);
  if (row == NULL) {
    return 0;
  }

  int32_t     num_fields = taos_num_fields(tres);
  TAOS_FIELD *fields = taos_fetch_fields(tres);
  int32_t     precision = taos_result_precision(tres);

  int32_t maxColNameLen = 0;
  for (int32_t col = 0; col < num_fields; col++) {
    int32_t len = (int32_t)strlen(fields[col].name);
    if (len > maxColNameLen) {
      maxColNameLen = len;
    }
  }

  uint64_t resShowMaxNum = UINT64_MAX;

  if (shell.args.commands == NULL && shell.args.file[0] == 0 && !shellIsShowWhole(sql)) {
    resShowMaxNum = SHELL_DEFAULT_RES_SHOW_NUM;
  }

  int32_t numOfRows = 0;
  int32_t showMore = 1;
  do {
    if (numOfRows < resShowMaxNum) {
      printf("*************************** %d.row ***************************\r\n", numOfRows + 1);

      int32_t *length = taos_fetch_lengths(tres);

      for (int32_t i = 0; i < num_fields; i++) {
        TAOS_FIELD *field = fields + i;

        int32_t padding = (int32_t)(maxColNameLen - strlen(field->name));
        printf("%*.s%s: ", padding, " ", field->name);

        shellPrintField((const char *)row[i], field, 0, length[i], precision);
        putchar('\r');
        putchar('\n');
      }
    } else if (showMore) {
      printf("\r\n");
      printf(" Notice: The result shows only the first %d rows.\r\n", SHELL_DEFAULT_RES_SHOW_NUM);
      printf("         You can use the `LIMIT` clause to get fewer result to show.\r\n");
      printf("           Or use '>>' to redirect the whole set of the result to a specified file.\r\n");
      printf("\r\n");
      printf("         You can use Ctrl+C to stop the underway fetching.\r\n");
      printf("\r\n");
      showMore = 0;
    }

    numOfRows++;
    row = taos_fetch_row(tres);
  } while (row != NULL);

  return numOfRows;
}

int32_t shellCalcColWidth(TAOS_FIELD *field, int32_t precision) {
  int32_t width = (int32_t)strlen(field->name);

  switch (field->type) {
    case TSDB_DATA_TYPE_NULL:
      return TMAX(4, width);  // null
    case TSDB_DATA_TYPE_BOOL:
      return TMAX(5, width);  // 'false'

    case TSDB_DATA_TYPE_TINYINT:
    case TSDB_DATA_TYPE_UTINYINT:
      return TMAX(4, width);  // '-127'

    case TSDB_DATA_TYPE_SMALLINT:
    case TSDB_DATA_TYPE_USMALLINT:
      return TMAX(6, width);  // '-32767'

    case TSDB_DATA_TYPE_INT:
    case TSDB_DATA_TYPE_UINT:
      return TMAX(11, width);  // '-2147483648'

    case TSDB_DATA_TYPE_BIGINT:
    case TSDB_DATA_TYPE_UBIGINT:
      return TMAX(21, width);  // '-9223372036854775807'

    case TSDB_DATA_TYPE_FLOAT:
      return TMAX(20, width);

    case TSDB_DATA_TYPE_DOUBLE:
      return TMAX(25, width);

    case TSDB_DATA_TYPE_BINARY:
    case TSDB_DATA_TYPE_GEOMETRY:
      if (field->bytes > shell.args.displayWidth) {
        return TMAX(shell.args.displayWidth, width);
      } else {
        return TMAX(field->bytes, width);
      }

    case TSDB_DATA_TYPE_NCHAR:
    case TSDB_DATA_TYPE_JSON: {
      int16_t bytes = field->bytes * TSDB_NCHAR_SIZE;
      if (bytes > shell.args.displayWidth) {
        return TMAX(shell.args.displayWidth, width);
      } else {
        return TMAX(bytes, width);
      }
    }

    case TSDB_DATA_TYPE_TIMESTAMP:
      if (shell.args.is_raw_time) {
        return TMAX(14, width);
      }
      if (precision == TSDB_TIME_PRECISION_NANO) {
        return TMAX(29, width);
      } else if (precision == TSDB_TIME_PRECISION_MICRO) {
        return TMAX(26, width);  // '2020-01-01 00:00:00.000000'
      } else {
        return TMAX(23, width);  // '2020-01-01 00:00:00.000'
      }

    default:
      ASSERT(false);
  }

  return 0;
}

void shellPrintHeader(TAOS_FIELD *fields, int32_t *width, int32_t num_fields) {
  int32_t rowWidth = 0;
  for (int32_t col = 0; col < num_fields; col++) {
    TAOS_FIELD *field = fields + col;
    int32_t     padding = (int32_t)(width[col] - strlen(field->name));
    int32_t     left = padding / 2;
    printf(" %*.s%s%*.s |", left, " ", field->name, padding - left, " ");
    rowWidth += width[col] + 3;
  }

  putchar('\r');
  putchar('\n');
  for (int32_t i = 0; i < rowWidth; i++) {
    putchar('=');
  }
  putchar('\r');
  putchar('\n');
}

int32_t shellHorizontalPrintResult(TAOS_RES *tres, const char *sql) {
  TAOS_ROW row = taos_fetch_row(tres);
  if (row == NULL) {
    return 0;
  }

  int32_t     num_fields = taos_num_fields(tres);
  TAOS_FIELD *fields = taos_fetch_fields(tres);
  int32_t     precision = taos_result_precision(tres);

  int32_t width[TSDB_MAX_COLUMNS];
  for (int32_t col = 0; col < num_fields; col++) {
    width[col] = shellCalcColWidth(fields + col, precision);
  }

  shellPrintHeader(fields, width, num_fields);

  uint64_t resShowMaxNum = UINT64_MAX;

  if (shell.args.commands == NULL && shell.args.file[0] == 0 && !shellIsShowWhole(sql)) {
    resShowMaxNum = SHELL_DEFAULT_RES_SHOW_NUM;
  }

  int32_t numOfRows = 0;
  int32_t showMore = 1;

  do {
    int32_t *length = taos_fetch_lengths(tres);
    if (numOfRows < resShowMaxNum) {
      for (int32_t i = 0; i < num_fields; i++) {
        putchar(' ');
        shellPrintField((const char *)row[i], fields + i, width[i], length[i], precision);
        putchar(' ');
        putchar('|');
      }
      putchar('\r');
      putchar('\n');
    } else if (showMore) {
      printf("\r\n");
      printf(" Notice: The result shows only the first %d rows.\r\n", SHELL_DEFAULT_RES_SHOW_NUM);
      if (shellIsShowQuery(sql)) {
        printf("         You can use '>>' to redirect the whole set of the result to a specified file.\r\n");
      } else {
        printf("         You can use the `LIMIT` clause to get fewer result to show.\r\n");
        printf("           Or use '>>' to redirect the whole set of the result to a specified file.\r\n");
      }
      printf("\r\n");
      printf("         You can use Ctrl+C to stop the underway fetching.\r\n");
      printf("\r\n");
      showMore = 0;
    }

    numOfRows++;
    row = taos_fetch_row(tres);
  } while (row != NULL);

  return numOfRows;
}

int32_t shellDumpResult(TAOS_RES *tres, char *fname, int32_t *error_no, bool vertical, const char *sql) {
  int32_t numOfRows = 0;
  if (fname != NULL) {
    numOfRows = shellDumpResultToFile(fname, tres);
  } else if (vertical) {
    numOfRows = shellVerticalPrintResult(tres, sql);
  } else {
    numOfRows = shellHorizontalPrintResult(tres, sql);
  }

  *error_no = taos_errno(tres);
  return numOfRows;
}

void shellReadHistory() {
  SShellHistory *pHistory = &shell.history;
  TdFilePtr      pFile = taosOpenFile(pHistory->file, TD_FILE_READ | TD_FILE_STREAM);
  if (pFile == NULL) return;

  char    *line = taosMemoryMalloc(TSDB_MAX_ALLOWED_SQL_LEN + 1);
  int32_t read_size = 0;
  while ((read_size = taosGetsFile(pFile, TSDB_MAX_ALLOWED_SQL_LEN, line)) != -1) {
    line[read_size - 1] = '\0';
    taosMemoryFree(pHistory->hist[pHistory->hend]);
    pHistory->hist[pHistory->hend] = taosStrdup(line);

    pHistory->hend = (pHistory->hend + 1) % SHELL_MAX_HISTORY_SIZE;

    if (pHistory->hend == pHistory->hstart) {
      pHistory->hstart = (pHistory->hstart + 1) % SHELL_MAX_HISTORY_SIZE;
    }
  }

  taosMemoryFreeClear(line);
  taosCloseFile(&pFile);
  int64_t file_size;
  if (taosStatFile(pHistory->file, &file_size, NULL) == 0 && file_size > SHELL_MAX_COMMAND_SIZE) {
    TdFilePtr      pFile = taosOpenFile(pHistory->file, TD_FILE_CREATE | TD_FILE_WRITE | TD_FILE_STREAM | TD_FILE_TRUNC);
    if (pFile == NULL) return;
    int32_t endIndex = pHistory->hstart;
    if (endIndex != 0) {
      endIndex = pHistory->hend;
    }
    for (int32_t i = (pHistory->hend + SHELL_MAX_HISTORY_SIZE - 1) % SHELL_MAX_HISTORY_SIZE; i != endIndex;) {
      taosFprintfFile(pFile, "%s\n", pHistory->hist[i]);
      i = (i + SHELL_MAX_HISTORY_SIZE - 1) % SHELL_MAX_HISTORY_SIZE;
    }
    taosFprintfFile(pFile, "%s\n", pHistory->hist[endIndex]);

    /* coverity[+retval] */
    taosFsyncFile(pFile);
    taosCloseFile(&pFile);
  }
  pHistory->hstart = pHistory->hend;
}

void shellWriteHistory() {
  SShellHistory *pHistory = &shell.history;
  if (pHistory->hend == pHistory->hstart) return;
  TdFilePtr      pFile = taosOpenFile(pHistory->file, TD_FILE_CREATE | TD_FILE_WRITE | TD_FILE_STREAM | TD_FILE_APPEND);
  if (pFile == NULL) return;

  for (int32_t i = pHistory->hstart; i != pHistory->hend;) {
    if (pHistory->hist[i] != NULL) {
      taosFprintfFile(pFile, "%s\n", pHistory->hist[i]);
      taosMemoryFree(pHistory->hist[i]);
      pHistory->hist[i] = NULL;
    }
    i = (i + 1) % SHELL_MAX_HISTORY_SIZE;
  }
  taosFsyncFile(pFile);
  taosCloseFile(&pFile);
}

void shellCleanupHistory() {
  SShellHistory *pHistory = &shell.history;
  for (int32_t i = 0; i < SHELL_MAX_HISTORY_SIZE; ++i) {
    if (pHistory->hist[i] != NULL) {
      taosMemoryFree(pHistory->hist[i]);
      pHistory->hist[i] = NULL;
    }
  }
}

void shellPrintError(TAOS_RES *tres, int64_t st) {
  int64_t et = taosGetTimestampUs();
  fprintf(stderr, "\r\nDB error: %s (%.6fs)\r\n", taos_errstr(tres), (et - st) / 1E6);
  taos_free_result(tres);
}

bool shellIsCommentLine(char *line) {
  if (line == NULL) return true;
  return shellRegexMatch(line, "^\\s*#.*", REG_EXTENDED);
}

void shellSourceFile(const char *file) {
  int32_t read_len = 0;
  char   *cmd = taosMemoryCalloc(1, TSDB_MAX_ALLOWED_SQL_LEN + 1);
  size_t  cmd_len = 0;
  char    fullname[PATH_MAX] = {0};
  char    sourceFileCommand[PATH_MAX + 8] = {0};

  if (taosExpandDir(file, fullname, PATH_MAX) != 0) {
    tstrncpy(fullname, file, PATH_MAX);
  }

  sprintf(sourceFileCommand, "source %s;",fullname);
  shellRecordCommandToHistory(sourceFileCommand);

  TdFilePtr pFile = taosOpenFile(fullname, TD_FILE_READ | TD_FILE_STREAM);
  if (pFile == NULL) {
    fprintf(stderr, "failed to open file %s\r\n", fullname);
    taosMemoryFree(cmd);
    return;
  }

  char   *line = taosMemoryMalloc(TSDB_MAX_ALLOWED_SQL_LEN + 1);
  while ((read_len = taosGetsFile(pFile, TSDB_MAX_ALLOWED_SQL_LEN, line)) != -1) {
    if (read_len >= TSDB_MAX_ALLOWED_SQL_LEN) continue;
    line[--read_len] = '\0';

    if (read_len == 0 || shellIsCommentLine(line)) {  // line starts with #
      continue;
    }

    if (line[read_len - 1] == '\\') {
      line[read_len - 1] = ' ';
      memcpy(cmd + cmd_len, line, read_len);
      cmd_len += read_len;
      continue;
    }

    if (line[read_len - 1] == '\r') {
      line[read_len - 1] = ' ';
    }

    memcpy(cmd + cmd_len, line, read_len);
    printf("%s%s\r\n", shell.info.promptHeader, cmd);
    shellRunCommand(cmd, false);
    memset(cmd, 0, TSDB_MAX_ALLOWED_SQL_LEN);
    cmd_len = 0;
  }

  taosMemoryFree(cmd);
  taosMemoryFreeClear(line);
  taosCloseFile(&pFile);
}

void shellGetGrantInfo() {
  char sinfo[1024] = {0};
  tstrncpy(sinfo, taos_get_server_info(shell.conn), sizeof(sinfo));
  strtok(sinfo, "\r\n");

  char sql[] = "show grants";

  TAOS_RES *tres = taos_query(shell.conn, sql);

  int32_t code = taos_errno(tres);
  if (code != TSDB_CODE_SUCCESS) {
    if (code != TSDB_CODE_OPS_NOT_SUPPORT && code != TSDB_CODE_MND_NO_RIGHTS && code != TSDB_CODE_PAR_PERMISSION_DENIED) {
      fprintf(stderr, "Failed to check Server Edition, Reason:0x%04x:%s\r\n\r\n", code, taos_errstr(tres));
    }
    return;
  }

  int32_t num_fields = taos_field_count(tres);
  if (num_fields == 0) {
    fprintf(stderr, "\r\nInvalid grant information.\r\n");
    exit(0);
  } else {
    if (tres == NULL) {
      fprintf(stderr, "\r\nGrant information is null.\r\n");
      exit(0);
    }

    TAOS_FIELD *fields = taos_fetch_fields(tres);
    TAOS_ROW    row = taos_fetch_row(tres);
    if (row == NULL) {
      fprintf(stderr, "\r\nFailed to get grant information from server. Abort.\r\n");
      exit(0);
    }

    char serverVersion[32] = {0};
    char expiretime[32] = {0};
    char expired[32] = {0};

    memcpy(serverVersion, row[0], fields[0].bytes);
    memcpy(expiretime, row[1], fields[1].bytes);
    memcpy(expired, row[2], fields[2].bytes);

    if (strcmp(serverVersion, "community") == 0) {
      fprintf(stdout, "Server is Community Edition.\r\n");
    } else if (strcmp(expiretime, "unlimited") == 0) {
      fprintf(stdout, "Server is Enterprise %s Edition, %s and will never expire.\r\n", serverVersion, sinfo);
    } else {
      fprintf(stdout, "Server is Enterprise %s Edition, %s and will expire at %s.\r\n", serverVersion, sinfo, expiretime);
    }

    taos_free_result(tres);
  }

  fprintf(stdout, "\r\n");
}

#ifdef WINDOWS
BOOL shellQueryInterruptHandler(DWORD fdwCtrlType) {
  tsem_post(&shell.cancelSem);
  return TRUE;
}
#else
void shellQueryInterruptHandler(int32_t signum, void *sigInfo, void *context) { tsem_post(&shell.cancelSem); }
#endif

void shellCleanup(void *arg) { taosResetTerminalMode(); }

void *shellCancelHandler(void *arg) {
  setThreadName("shellCancelHandler");
  while (1) {
    if (shell.exit == true) {
      break;
    }

    if (tsem_wait(&shell.cancelSem) != 0) {
      taosMsleep(10);
      continue;
    }

#ifdef WEBSOCKET
    if (shell.args.restful || shell.args.cloud) {
      shell.stop_query = true;
    } else {
#endif
      if (shell.conn) {
        taos_kill_query(shell.conn);
      }
#ifdef WEBSOCKET
    }
#endif
  #ifdef WINDOWS
    printf("\n%s", shell.info.promptHeader);
  #endif
  }

  return NULL;
}

void *shellThreadLoop(void *arg) {
  setThreadName("shellThreadLoop");
  taosGetOldTerminalMode();
  taosThreadCleanupPush(shellCleanup, NULL);

  do {
    char *command = taosMemoryMalloc(SHELL_MAX_COMMAND_SIZE);
    if (command == NULL) {
      printf("failed to malloc command\r\n");
      break;
    }

    do {
      memset(command, 0, SHELL_MAX_COMMAND_SIZE);
      taosSetTerminalMode();

      if (shellReadCommand(command) != 0) {
        break;
      }

      taosResetTerminalMode();
    } while (shellRunCommand(command, true) == 0);

<<<<<<< HEAD
    taosMemoryFreeClear(command);
    shellWriteHistory();
    shellExit();
  } while (0);
=======
  destroyThreadLocalGeosCtx();
  taosMemoryFreeClear(command);
  shellWriteHistory();
  shellExit();
>>>>>>> c62ad391

  taosThreadCleanupPop(1);
  return NULL;
}

int32_t shellExecute() {
  printf(shell.info.clientVersion, shell.info.cusName,
         taos_get_client_info(), shell.info.cusName);
  fflush(stdout);

  SShellArgs *pArgs = &shell.args;
#ifdef WEBSOCKET
  if (shell.args.restful || shell.args.cloud) {
    if (shell_conn_ws_server(1)) {
      return -1;
    }
  } else {
#endif
    if (shell.args.auth == NULL) {
      shell.conn = taos_connect(pArgs->host, pArgs->user, pArgs->password, pArgs->database, pArgs->port);
    } else {
      shell.conn = taos_connect_auth(pArgs->host, pArgs->user, pArgs->auth, pArgs->database, pArgs->port);
    }

    if (shell.conn == NULL) {
      fflush(stdout);
      return -1;
    }
#ifdef WEBSOCKET
  }
#endif

  bool runOnce = pArgs->commands != NULL || pArgs->file[0] != 0;
  shellSetConn(shell.conn, runOnce);
  shellReadHistory();

  if (runOnce) {
    if (pArgs->commands != NULL) {
      printf("%s%s\r\n", shell.info.promptHeader, pArgs->commands);
      char *cmd = taosStrdup(pArgs->commands);
      shellRunCommand(cmd, true);
      taosMemoryFree(cmd);
    }

    if (pArgs->file[0] != 0) {
      shellSourceFile(pArgs->file);
    }
#ifdef WEBSOCKET
    if (shell.args.restful || shell.args.cloud) {
      ws_close(shell.ws_conn);
    } else {
#endif
      taos_close(shell.conn);
#ifdef WEBSOCKET
    }
#endif

    shellWriteHistory();
    shellCleanupHistory();
    return 0;
  }

  if (tsem_init(&shell.cancelSem, 0, 0) != 0) {
    printf("failed to create cancel semaphore\r\n");
    return -1;
  }

  TdThread spid = {0};
  taosThreadCreate(&spid, NULL, shellCancelHandler, NULL);

  taosSetSignal(SIGTERM, shellQueryInterruptHandler);
  taosSetSignal(SIGHUP, shellQueryInterruptHandler);
  taosSetSignal(SIGINT, shellQueryInterruptHandler);
  
#ifdef WEBSOCKET
  if (!shell.args.restful && !shell.args.cloud) {
#endif
#ifndef WINDOWS
    printfIntroduction();
#endif  
    shellGetGrantInfo();
#ifdef WEBSOCKET
  }
#endif
  while (1) {
    taosThreadCreate(&shell.pid, NULL, shellThreadLoop, NULL);
    taosThreadJoin(shell.pid, NULL);
    taosThreadClear(&shell.pid);
    if (shell.exit) {
      tsem_post(&shell.cancelSem);
      break;
    }
  }
  taosThreadJoin(spid, NULL);

  shellCleanupHistory();
  taos_kill_query(shell.conn);
  taos_close(shell.conn);

  return 0;
}<|MERGE_RESOLUTION|>--- conflicted
+++ resolved
@@ -19,11 +19,8 @@
 #define _XOPEN_SOURCE
 #define _DEFAULT_SOURCE
 #include "shellInt.h"
-<<<<<<< HEAD
 #include "shellAuto.h"
-=======
 #include "geosWrapper.h"
->>>>>>> c62ad391
 
 static bool    shellIsEmptyCommand(const char *cmd);
 static int32_t shellRunSingleCommand(char *command);
@@ -324,11 +321,7 @@
 
 void shellDumpFieldToFile(TdFilePtr pFile, const char *val, TAOS_FIELD *field, int32_t length, int32_t precision) {
   if (val == NULL) {
-<<<<<<< HEAD
-    taosFprintfFile(pFile, "NULL");
-=======
     taosFprintfFile(pFile, "%s", "\\NULL");
->>>>>>> c62ad391
     return;
   }
 
@@ -1132,17 +1125,11 @@
       taosResetTerminalMode();
     } while (shellRunCommand(command, true) == 0);
 
-<<<<<<< HEAD
+    destroyThreadLocalGeosCtx();
     taosMemoryFreeClear(command);
     shellWriteHistory();
     shellExit();
   } while (0);
-=======
-  destroyThreadLocalGeosCtx();
-  taosMemoryFreeClear(command);
-  shellWriteHistory();
-  shellExit();
->>>>>>> c62ad391
 
   taosThreadCleanupPop(1);
   return NULL;
