--- conflicted
+++ resolved
@@ -17,11 +17,7 @@
 #include "shellInt.h"
 #include "shellAuto.h"
 
-<<<<<<< HEAD
-SShellObj shell = {0};
-=======
 extern SShellObj shell;
->>>>>>> 6589323f
 
 void shellCrashHandler(int signum, void *sigInfo, void *context) {
   taosIgnSignal(SIGTERM);
