--- conflicted
+++ resolved
@@ -27,18 +27,12 @@
   taosIgnSignal(SIGABRT);
   taosIgnSignal(SIGFPE);
   taosIgnSignal(SIGSEGV);
-<<<<<<< HEAD
 #if !defined(WINDOWS)
   taosIgnSignal(SIGBUS);
 #endif
-
+#ifdef USE_REPORT
   taos_write_crashinfo(signum, sigInfo, context);
-
-=======
-#ifdef USE_REPORT
-  tscWriteCrashInfo(signum, sigInfo, context);
 #endif
->>>>>>> 73d4e5f8
 #ifdef _TD_DARWIN_64
   exit(signum);
 #elif defined(WINDOWS)
@@ -110,7 +104,6 @@
     return 0;
   }
 
-#ifndef TD_ASTRA
   if (shell.args.is_dump_config) {
     shellDumpConfig();
     return 0;
@@ -132,17 +125,26 @@
   // kill heart-beat thread when quit
   taos_set_hb_quit(1);
 
+#ifndef TD_ASTRA
+  if (shell.args.is_dump_config) {
+    shellDumpConfig();
+    taos_cleanup();
+    return 0;
+  }
+
   if (shell.args.is_startup || shell.args.is_check) {
     shellCheckServerStatus();
     taos_cleanup();
     return 0;
   }
-<<<<<<< HEAD
 
-=======
+  if (shell.args.netrole != NULL) {
+    shellTestNetWork();
+    taos_cleanup();
+    return 0;
+  }
 #endif
   // support port feature
->>>>>>> 73d4e5f8
   shellAutoInit();
   int32_t ret = shellExecute(argc, argv);
   shellAutoExit();
