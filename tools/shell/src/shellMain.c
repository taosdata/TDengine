/*
 * Copyright (c) 2019 TAOS Data, Inc. <jhtao@taosdata.com>
 *
 * This program is free software: you can use, redistribute, and/or modify
 * it under the terms of the GNU Affero General Public License, version 3
 * or later ("AGPL"), as published by the Free Software Foundation.
 *
 * This program is distributed in the hope that it will be useful, but WITHOUT
 * ANY WARRANTY; without even the implied warranty of MERCHANTABILITY or
 * FITNESS FOR A PARTICULAR PURPOSE.
 *
 * You should have received a copy of the GNU Affero General Public License
 * along with this program. If not, see <http://www.gnu.org/licenses/>.
 */

#define __USE_XOPEN
#include "shellAuto.h"
#include "shellInt.h"

extern SShellObj shell;

void shellCrashHandler(int signum, void *sigInfo, void *context) {
  taosIgnSignal(SIGTERM);
  taosIgnSignal(SIGHUP);
  taosIgnSignal(SIGINT);
  taosIgnSignal(SIGBREAK);
  taosIgnSignal(SIGABRT);
  taosIgnSignal(SIGFPE);
  taosIgnSignal(SIGSEGV);
#if !defined(WINDOWS)
  taosIgnSignal(SIGBUS);
#endif
#ifdef USE_REPORT
  taos_write_crashinfo(signum, sigInfo, context);
#endif
#ifdef _TD_DARWIN_64
  exit(signum);
#elif defined(WINDOWS)
  exit(signum);
#endif
}

// init arguments
void initArgument(SShellArgs *pArgs) {
  pArgs->host     = NULL;
  pArgs->port     = 0;
  pArgs->user     = NULL;
  pArgs->database = NULL;

  // conn mode
  pArgs->dsn      = NULL;
  pArgs->connMode = CONN_MODE_INVALID;

  pArgs->port_inputted = false;
}
<<<<<<< HEAD

// set conn mode
int32_t setConnMode(int8_t connMode) {
  // set conn mode
  char * strMode = connMode == CONN_MODE_NATIVE ? STR_NATIVE : STR_WEBSOCKET;
  int32_t code = taos_options(TSDB_OPTION_DRIVER, strMode);
  if (code != TSDB_CODE_SUCCESS) {
    fprintf(stderr, "failed to load driver since %s [0x%08X]\r\n", taos_errstr(NULL), taos_errno(NULL));
    return -1;
  }
  return 0;
}
=======
>>>>>>> 8ad8bc74

int main(int argc, char *argv[]) {
#if !defined(WINDOWS)
  taosSetSignal(SIGBUS, shellCrashHandler);
#endif
  taosSetSignal(SIGABRT, shellCrashHandler);
  taosSetSignal(SIGFPE, shellCrashHandler);
  taosSetSignal(SIGSEGV, shellCrashHandler);

  initArgument(&shell.args);

  if (shellCheckIntSize() != 0) {
    return -1;
  }

  if (shellParseArgs(argc, argv) != 0) {
    return -1;
  }

  if (shell.args.is_version) {
    shellPrintVersion();
    return 0;
  }

  if (shell.args.is_gen_auth) {
    shellGenerateAuth();
    return 0;
  }

  if (shell.args.is_help) {
    shellPrintHelp();
    return 0;
  }

  if (shell.args.netrole != NULL) {
    shellTestNetWork();
    return 0;
  }

  if (shell.args.is_dump_config) {
    shellDumpConfig();
    return 0;
  }

  if (getDsnEnv() != 0) {
    return -1;
  }

<<<<<<< HEAD
  if (setConnMode(shell.args.connMode)) {
=======
  if (setConnMode(shell.args.connMode, shell.args.dsn, false)) {
>>>>>>> 8ad8bc74
    return -1;
  }

  if (taos_init() != 0) {
    fprintf(stderr, "failed to init shell since %s [0x%08X]\r\n", taos_errstr(NULL), taos_errno(NULL));
    return -1;
  }

  // kill heart-beat thread when quit
  taos_set_hb_quit(1);

#ifndef TD_ASTRA
  if (shell.args.is_dump_config) {
    shellDumpConfig();
    taos_cleanup();
    return 0;
  }

  if (shell.args.is_startup || shell.args.is_check) {
    shellCheckServerStatus();
    taos_cleanup();
    return 0;
  }

  if (shell.args.netrole != NULL) {
    shellTestNetWork();
    taos_cleanup();
    return 0;
  }
#endif
  // support port feature
  shellAutoInit();
  int32_t ret = shellExecute(argc, argv);
  shellAutoExit();

  return ret;
}<|MERGE_RESOLUTION|>--- conflicted
+++ resolved
@@ -53,21 +53,6 @@
 
   pArgs->port_inputted = false;
 }
-<<<<<<< HEAD
-
-// set conn mode
-int32_t setConnMode(int8_t connMode) {
-  // set conn mode
-  char * strMode = connMode == CONN_MODE_NATIVE ? STR_NATIVE : STR_WEBSOCKET;
-  int32_t code = taos_options(TSDB_OPTION_DRIVER, strMode);
-  if (code != TSDB_CODE_SUCCESS) {
-    fprintf(stderr, "failed to load driver since %s [0x%08X]\r\n", taos_errstr(NULL), taos_errno(NULL));
-    return -1;
-  }
-  return 0;
-}
-=======
->>>>>>> 8ad8bc74
 
 int main(int argc, char *argv[]) {
 #if !defined(WINDOWS)
@@ -116,11 +101,7 @@
     return -1;
   }
 
-<<<<<<< HEAD
-  if (setConnMode(shell.args.connMode)) {
-=======
   if (setConnMode(shell.args.connMode, shell.args.dsn, false)) {
->>>>>>> 8ad8bc74
     return -1;
   }
 
