--- conflicted
+++ resolved
@@ -273,16 +273,11 @@
     option(WITH_BENCHMARK_TOOLS "" OFF)
     option(WITH_TOOLS "" OFF)
     option(WITH_LIBURING "" OFF)
-<<<<<<< HEAD
-
-    option(ROCKSDB_BUILD_SHARED "Build shared versions of the RocksDB libraries" ON)
-=======
     IF (TD_LINUX) 
     option(ROCKSDB_BUILD_SHARED "Build shared versions of the RocksDB libraries" ON)
     ELSE()
     option(ROCKSDB_BUILD_SHARED "Build shared versions of the RocksDB libraries" OFF)
     ENDIF()
->>>>>>> 0d2fa6f1
     add_subdirectory(rocksdb EXCLUDE_FROM_ALL)
     target_include_directories(
         rocksdb
