--- conflicted
+++ resolved
@@ -243,13 +243,10 @@
     endif(${TD_DARWIN})
 
     if(${TD_WINDOWS})
-<<<<<<< HEAD
-=======
         option(WITH_JNI "" ON)
     endif(${TD_WINDOWS})
 
     if(${TD_WINDOWS})
->>>>>>> 9e8cc7d1
         option(WITH_MD_LIBRARY "build with MD" OFF)
         set(SYSTEM_LIBS ${SYSTEM_LIBS} shlwapi.lib rpcrt4.lib)
     endif(${TD_WINDOWS})
