--- conflicted
+++ resolved
@@ -27,52 +27,36 @@
 endif()
 
 # lemon
-<<<<<<< HEAD
 if(${BUILD_WITH_LEMON})
     if(${TD_ASTRA})
         set(C_COMPILER_LEMON ${CMAKE_C_COMPILER})
+        if(C_COMPILER_LEMON)
+            message(STATUS "LEMON C compiler: ${C_COMPILER_LEMON}")
+        else()
+            set(C_COMPILER_LEMON ${CMAKE_C_COMPILER})
+            message(STATUS "LEMON C compiler: ${C_COMPILER_LEMON}")
+        endif()
+        cat("${TD_SUPPORT_DIR}/lemon_CMakeLists.txt.in" ${CONTRIB_TMP_FILE})
     else()
-        find_program(C_COMPILER_LEMON NAMES gcc)
+        add_subdirectory(lemon)
     endif()
-    if(C_COMPILER_LEMON)
-        message(STATUS "LEMON C compiler: ${C_COMPILER_LEMON}")
-    else()
-        set(C_COMPILER_LEMON ${CMAKE_C_COMPILER})
-        message(STATUS "LEMON C compiler: ${C_COMPILER_LEMON}")
-    endif()
-
-    cat("${TD_SUPPORT_DIR}/lemon_CMakeLists.txt.in" ${CONTRIB_TMP_FILE})
 endif()
-=======
-add_subdirectory(lemon)
->>>>>>> 8f26b712
 
 # Force specify CC=cc on MacOS. Because the default CC setting in the generated Makefile has issues finding standard library headers
 IF(${TD_DARWIN})
     SET(CONTRIB_CONFIG_ENV "CC=cc")
 ENDIF()
 
-<<<<<<< HEAD
 # download dependencies
-configure_file(${CONTRIB_TMP_FILE} "${TD_CONTRIB_DIR}/deps-download/CMakeLists.txt")
-execute_process(COMMAND "${CMAKE_COMMAND}" -G "${CMAKE_GENERATOR}" .
-    WORKING_DIRECTORY "${TD_CONTRIB_DIR}/deps-download"
-    RESULT_VARIABLE result)
-IF(NOT result EQUAL "0")
-    message(FATAL_ERROR "CMake step for dowloading dependencies failed: ${result}")
-ENDIF()
-
-IF(NOT ${TD_ASTRA})
-    execute_process(COMMAND "${CMAKE_COMMAND}" --build .
+IF(${TD_ASTRA})
+    configure_file(${CONTRIB_TMP_FILE} "${TD_CONTRIB_DIR}/deps-download/CMakeLists.txt")
+    execute_process(COMMAND "${CMAKE_COMMAND}" -G "${CMAKE_GENERATOR}" .
         WORKING_DIRECTORY "${TD_CONTRIB_DIR}/deps-download"
         RESULT_VARIABLE result)
     IF(NOT result EQUAL "0")
-        message(FATAL_ERROR "CMake step for building dependencies failed: ${result}")
+        message(FATAL_ERROR "CMake step for dowloading dependencies failed: ${result}")
     ENDIF()
 ENDIF()
-=======
-# # download dependencies
->>>>>>> 8f26b712
 
 # ================================================================================================
 # Build
