--- conflicted
+++ resolved
@@ -223,7 +223,6 @@
 # rocksdb
 # To support rocksdb build on ubuntu: sudo apt-get install libgflags-dev
 if(${BUILD_WITH_ROCKSDB})
-<<<<<<< HEAD
     if(${TD_LINUX})
         SET(CMAKE_CXX_FLAGS "${CMAKE_CXX_FLAGS} -Wno-error=maybe-uninitialized -Wno-error=unused-but-set-variable -Wno-error=unused-variable -Wno-error=unused-function -Wno-errno=unused-private-field -Wno-error=unused-result")
     endif(${TD_LINUX})
@@ -256,21 +255,14 @@
     option(WITH_LIBURING "" OFF)
     option(FAIL_ON_WARNINGS OFF)
 
-=======
-    #SET(CMAKE_CXX_FLAGS "${CMAKE_CXX_FLAGS} -Wno-error=maybe-uninitialized")
->>>>>>> d2436fe0
     option(WITH_TESTS "" OFF)
     option(WITH_BENCHMARK_TOOLS "" OFF)
     option(WITH_TOOLS "" OFF)
     option(WITH_LIBURING "" OFF)
-<<<<<<< HEAD
-
-=======
     option(WITH_IOSTATS_CONTEXT "" OFF)
     option(WITH_PERF_CONTEXT "" OFF)
     option(FAIL_ON_WARNINGS "" OFF)
     #option(WITH_JEMALLOC "" ON)
->>>>>>> d2436fe0
     option(ROCKSDB_BUILD_SHARED "Build shared versions of the RocksDB libraries" OFF)
     IF (${TD_WINDOWS})
         option(WITH_MD_LIBRARY "build with MD" OFF)
