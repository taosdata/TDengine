# ================================================================================================
# Download
# ================================================================================================
function(cat IN_FILE OUT_FILE)
    file(READ ${IN_FILE} CONTENTS)
    file(APPEND ${OUT_FILE} "${CONTENTS}")
endfunction(cat IN_FILE OUT_FILE)

set(CONTRIB_TMP_FILE "${CMAKE_BINARY_DIR}/deps_tmp_CMakeLists.txt.in")
configure_file("${TD_SUPPORT_DIR}/deps_CMakeLists.txt.in" ${CONTRIB_TMP_FILE})

# taos-tools
if(${BUILD_TOOLS})
    cat("${TD_SUPPORT_DIR}/taostools_CMakeLists.txt.in" ${CONTRIB_TMP_FILE})
endif()

# taosws-rs
if(${WEBSOCKET})
    cat("${TD_SUPPORT_DIR}/taosws_CMakeLists.txt.in" ${CONTRIB_TMP_FILE})
endif()

# taosadapter
if(${BUILD_HTTP})
    MESSAGE("BUILD_HTTP is on")
else ()
    MESSAGE("BUILD_HTTP is off, use taosAdapter")
    cat("${TD_SUPPORT_DIR}/taosadapter_CMakeLists.txt.in" ${CONTRIB_TMP_FILE})
endif()

# pthread
if(${BUILD_PTHREAD})
    cat("${TD_SUPPORT_DIR}/pthread_CMakeLists.txt.in" ${CONTRIB_TMP_FILE})
endif()

# iconv
if(${BUILD_WITH_ICONV})
    cat("${TD_SUPPORT_DIR}/iconv_CMakeLists.txt.in" ${CONTRIB_TMP_FILE})
endif()

# jemalloc
if(${JEMALLOC_ENABLED})
    cat("${TD_SUPPORT_DIR}/jemalloc_CMakeLists.txt.in" ${CONTRIB_TMP_FILE})
endif()

# msvc regex
if(${BUILD_MSVCREGEX})
    cat("${TD_SUPPORT_DIR}/msvcregex_CMakeLists.txt.in" ${CONTRIB_TMP_FILE})
endif()

# wcwidth
if(${BUILD_WCWIDTH})
    cat("${TD_SUPPORT_DIR}/wcwidth_CMakeLists.txt.in" ${CONTRIB_TMP_FILE})
endif()

# wingetopt
if(${BUILD_WINGETOPT})
    cat("${TD_SUPPORT_DIR}/wingetopt_CMakeLists.txt.in" ${CONTRIB_TMP_FILE})
endif()

# googletest
if(${BUILD_TEST})
    cat("${TD_SUPPORT_DIR}/gtest_CMakeLists.txt.in" ${CONTRIB_TMP_FILE})
    cat("${TD_SUPPORT_DIR}/stub_CMakeLists.txt.in" ${CONTRIB_TMP_FILE})
endif(${BUILD_TEST})

# lz4
cat("${TD_SUPPORT_DIR}/lz4_CMakeLists.txt.in" ${CONTRIB_TMP_FILE})

# zlib
cat("${TD_SUPPORT_DIR}/zlib_CMakeLists.txt.in" ${CONTRIB_TMP_FILE})

# cJson
cat("${TD_SUPPORT_DIR}/cjson_CMakeLists.txt.in" ${CONTRIB_TMP_FILE})

# leveldb
if(${BUILD_WITH_LEVELDB})
    cat("${TD_SUPPORT_DIR}/leveldb_CMakeLists.txt.in" ${CONTRIB_TMP_FILE})
endif(${BUILD_WITH_LEVELDB})

# rocksdb
if(${BUILD_WITH_ROCKSDB})
    cat("${TD_SUPPORT_DIR}/rocksdb_CMakeLists.txt.in" ${CONTRIB_TMP_FILE})
    add_definitions(-DUSE_ROCKSDB)
endif(${BUILD_WITH_ROCKSDB})

# canonical-raft
if(${BUILD_WITH_CRAFT})
    cat("${TD_SUPPORT_DIR}/craft_CMakeLists.txt.in" ${CONTRIB_TMP_FILE})
    SET(BUILD_WITH_UV ON CACHE BOOL "craft need libuv" FORCE)
endif(${BUILD_WITH_CRAFT})

# traft
if(${BUILD_WITH_TRAFT})
    cat("${TD_SUPPORT_DIR}/traft_CMakeLists.txt.in" ${CONTRIB_TMP_FILE})
    SET(BUILD_WITH_UV ON CACHE BOOL "traft need libuv" FORCE)
endif(${BUILD_WITH_TRAFT})

#libuv
if(${BUILD_WITH_UV})
    cat("${TD_SUPPORT_DIR}/libuv_CMakeLists.txt.in" ${CONTRIB_TMP_FILE})
endif(${BUILD_WITH_UV})

# bdb
if(${BUILD_WITH_BDB})
    cat("${TD_SUPPORT_DIR}/bdb_CMakeLists.txt.in" ${CONTRIB_TMP_FILE})
endif(${BUILD_WITH_BDB})

# sqlite
if(${BUILD_WITH_SQLITE})
    cat("${TD_SUPPORT_DIR}/sqlite_CMakeLists.txt.in" ${CONTRIB_TMP_FILE})
endif(${BUILD_WITH_SQLITE})

# lucene
if(${BUILD_WITH_LUCENE})
    cat("${TD_SUPPORT_DIR}/lucene_CMakeLists.txt.in" ${CONTRIB_TMP_FILE})
    add_definitions(-DUSE_LUCENE)
endif(${BUILD_WITH_LUCENE})

# NuRaft
if(${BUILD_WITH_NURAFT})
    cat("${TD_SUPPORT_DIR}/nuraft_CMakeLists.txt.in" ${CONTRIB_TMP_FILE})
endif(${BUILD_WITH_NURAFT})

# crashdump
if(${BUILD_CRASHDUMP})
    cat("${TD_SUPPORT_DIR}/crashdump_CMakeLists.txt.in" ${CONTRIB_TMP_FILE})
endif(${BUILD_CRASHDUMP})

# addr2line
if(${BUILD_ADDR2LINE})
    if(NOT ${TD_WINDOWS})
        cat("${TD_SUPPORT_DIR}/libdwarf_CMakeLists.txt.in" ${CONTRIB_TMP_FILE})
        cat("${TD_SUPPORT_DIR}/addr2line_CMakeLists.txt.in" ${CONTRIB_TMP_FILE})
    endif(NOT ${TD_WINDOWS})
endif(${BUILD_ADDR2LINE})

# download dependencies
configure_file(${CONTRIB_TMP_FILE} "${TD_CONTRIB_DIR}/deps-download/CMakeLists.txt")
execute_process(COMMAND "${CMAKE_COMMAND}" -G "${CMAKE_GENERATOR}" .
        WORKING_DIRECTORY "${TD_CONTRIB_DIR}/deps-download")
execute_process(COMMAND "${CMAKE_COMMAND}" --build .
        WORKING_DIRECTORY "${TD_CONTRIB_DIR}/deps-download")

# ================================================================================================
# Build
# ================================================================================================
# googletest
if(${BUILD_TEST})
    set(gtest_force_shared_crt ON CACHE BOOL "" FORCE)
    add_subdirectory(googletest EXCLUDE_FROM_ALL)
    target_include_directories(
        gtest
        PUBLIC $<BUILD_INTERFACE:${CMAKE_CURRENT_SOURCE_DIR}/cpp-stub/src>
    )
    if(${TD_WINDOWS})
        target_include_directories(
            gtest
            PUBLIC $<BUILD_INTERFACE:${CMAKE_CURRENT_SOURCE_DIR}/cpp-stub/src_win>
        )
    endif(${TD_WINDOWS})
    if(${TD_LINUX})
        target_include_directories(
            gtest
            PUBLIC $<BUILD_INTERFACE:${CMAKE_CURRENT_SOURCE_DIR}/cpp-stub/src_linux>
        )
    endif(${TD_LINUX})
    if(${TD_DARWIN})
        target_include_directories(
            gtest
            PUBLIC $<BUILD_INTERFACE:${CMAKE_CURRENT_SOURCE_DIR}/cpp-stub/src_darwin>
        )
    endif(${TD_DARWIN})
    
    
endif(${BUILD_TEST})

# cJson
# see https://stackoverflow.com/questions/37582508/silence-cmp0048-warnings-in-vendored-projects
set(CMAKE_PROJECT_INCLUDE_BEFORE "${TD_SUPPORT_DIR}/EnableCMP0048.txt.in")
option(ENABLE_CJSON_TEST "Enable building cJSON test" OFF)
option(CJSON_OVERRIDE_BUILD_SHARED_LIBS "Override BUILD_SHARED_LIBS with CJSON_BUILD_SHARED_LIBS" ON)
option(CJSON_BUILD_SHARED_LIBS "Overrides BUILD_SHARED_LIBS if CJSON_OVERRIDE_BUILD_SHARED_LIBS is enabled" OFF)
add_subdirectory(cJson EXCLUDE_FROM_ALL)
target_include_directories(
    cjson
    # see https://stackoverflow.com/questions/25676277/cmake-target-include-directories-prints-an-error-when-i-try-to-add-the-source
    PUBLIC $<BUILD_INTERFACE:${CMAKE_CURRENT_SOURCE_DIR}/cJson>
)
unset(CMAKE_PROJECT_INCLUDE_BEFORE)

# lz4
add_subdirectory(lz4/build/cmake EXCLUDE_FROM_ALL)
target_include_directories(
    lz4_static
    PUBLIC ${CMAKE_CURRENT_SOURCE_DIR}/lz4/lib
)

# zlib
set(CMAKE_PROJECT_INCLUDE_BEFORE "${TD_SUPPORT_DIR}/EnableCMP0048.txt.in")
add_subdirectory(zlib EXCLUDE_FROM_ALL)
target_include_directories(
    zlibstatic
    PUBLIC ${CMAKE_CURRENT_BINARY_DIR}/zlib
    PUBLIC ${CMAKE_CURRENT_SOURCE_DIR}/zlib
)
target_include_directories(
    zlib
    PUBLIC ${CMAKE_CURRENT_BINARY_DIR}/zlib
    PUBLIC ${CMAKE_CURRENT_SOURCE_DIR}/zlib
)
unset(CMAKE_PROJECT_INCLUDE_BEFORE)

# leveldb
if(${BUILD_WITH_LEVELDB})
    option(LEVELDB_BUILD_TESTS "" OFF)
    add_subdirectory(leveldb EXCLUDE_FROM_ALL)
    target_include_directories(
        leveldb
        PUBLIC $<BUILD_INTERFACE:${CMAKE_CURRENT_SOURCE_DIR}/leveldb/include>
    )
endif(${BUILD_WITH_LEVELDB})

# rocksdb
# To support rocksdb build on ubuntu: sudo apt-get install libgflags-dev
if(${BUILD_WITH_ROCKSDB})
    if(${TD_LINUX})
        SET(CMAKE_CXX_FLAGS "${CMAKE_CXX_FLAGS} -Wno-error=maybe-uninitialized -Wno-error=unused-but-set-variable -Wno-error=unused-variable -Wno-error=unused-function -Wno-errno=unused-private-field -Wno-error=unused-result")
    endif(${TD_LINUX})

    if(${TD_DARWIN})
        SET(CMAKE_CXX_FLAGS "${CMAKE_CXX_FLAGS} -Wno-error=maybe-uninitialized")
    endif(${TD_DARWIN})

    if (${TD_WINDOWS})
        SET(CMAKE_CXX_FLAGS "${CMAKE_CXX_FLAGS} /wd4244 /wd4819")  
    endif(${TD_WINDOWS})


    if(${TD_DARWIN})
        option(HAVE_THREAD_LOCAL "" OFF)
        option(WITH_IOSTATS_CONTEXT "" OFF)
        option(WITH_PERF_CONTEXT "" OFF)
    endif(${TD_DARWIN})

    if(${TD_WINDOWS})
        option(WITH_JNI "" ON)
    endif(${TD_WINDOWS})

    if(${TD_WINDOWS})
        option(WITH_MD_LIBRARY "build with MD" OFF)
        set(SYSTEM_LIBS ${SYSTEM_LIBS} shlwapi.lib rpcrt4.lib)
    endif(${TD_WINDOWS})
    
    
    option(WITH_FALLOCATE "" OFF)
    option(WITH_JEMALLOC "" OFF)
    option(WITH_GFLAGS "" OFF)
    option(PORTABLE "" ON)
    option(WITH_LIBURING "" OFF)
    option(FAIL_ON_WARNINGS OFF)

    option(WITH_TESTS "" OFF)
    option(WITH_BENCHMARK_TOOLS "" OFF)
    option(WITH_TOOLS "" OFF)
    option(WITH_LIBURING "" OFF)
<<<<<<< HEAD
    option(WITH_IOSTATS_CONTEXT "" OFF)
    option(WITH_PERF_CONTEXT "" OFF)
=======

>>>>>>> ef80b5b0
    option(ROCKSDB_BUILD_SHARED "Build shared versions of the RocksDB libraries" OFF)
    add_subdirectory(rocksdb EXCLUDE_FROM_ALL)
    target_include_directories(
        rocksdb
        PUBLIC $<BUILD_INTERFACE:${CMAKE_CURRENT_SOURCE_DIR}/rocksdb/include>
    )
endif(${BUILD_WITH_ROCKSDB})

# lucene
# To support build on ubuntu: sudo apt-get install libboost-all-dev
if(${BUILD_WITH_LUCENE})
    option(ENABLE_TEST "Enable the tests" OFF)
    add_subdirectory(lucene EXCLUDE_FROM_ALL)
    target_include_directories(
      lucene++ 
      PUBLIC $<BUILD_INTERFACE:${CMAKE_CURRENT_SOURCE_DIR}/lucene/include>
    ) 
     
endif(${BUILD_WITH_LUCENE})

# NuRaft
if(${BUILD_WITH_NURAFT})
    add_subdirectory(nuraft EXCLUDE_FROM_ALL)
endif(${BUILD_WITH_NURAFT})

# pthread
if(${BUILD_PTHREAD})
    set(CMAKE_BUILD_TYPE debug)
    add_definitions(-DPTW32_STATIC_LIB)
    add_subdirectory(pthread EXCLUDE_FROM_ALL)
    set_target_properties(libpthreadVC3 PROPERTIES OUTPUT_NAME pthread)
    add_library(pthread INTERFACE)
    target_link_libraries(pthread INTERFACE libpthreadVC3)
endif()

# jemalloc
if(${JEMALLOC_ENABLED})
    include(ExternalProject)
    ExternalProject_Add(jemalloc
        PREFIX        "jemalloc"
        SOURCE_DIR    ${CMAKE_CURRENT_SOURCE_DIR}/jemalloc
        BUILD_IN_SOURCE     1
        CONFIGURE_COMMAND  ./autogen.sh COMMAND ./configure --prefix=${CMAKE_BINARY_DIR}/build/ --disable-initial-exec-tls
        BUILD_COMMAND       ${MAKE}
    )
    INCLUDE_DIRECTORIES(${CMAKE_BINARY_DIR}/build/include)
endif()

# crashdump
if(${BUILD_CRASHDUMP})
    add_executable(dumper "crashdump/dumper/dumper.c")
    target_link_libraries(dumper User32.lib dbghelp.lib)
    file(READ "crashdump/crasher/crasher.c" CRASHDUMP_CONTENT)
    string(REPLACE "main(" "main_crashdump(" CRASHDUMP_CONTENT "${CRASHDUMP_CONTENT}")
    file(WRITE "crashdump/crasher/crasher.c" "${CRASHDUMP_CONTENT}")
    add_library(crashdump STATIC "crashdump/crasher/crasher.c")
endif()

# iconv
if(${BUILD_WITH_ICONV})
    add_library(iconv STATIC iconv/win_iconv.c)
endif(${BUILD_WITH_ICONV})

# wingetopt
if(${BUILD_WINGETOPT})
    add_subdirectory(wingetopt EXCLUDE_FROM_ALL)
endif(${BUILD_WINGETOPT})

# msvcregex
if(${BUILD_MSVCREGEX})
    add_library(msvcregex STATIC "")
    target_sources(msvcregex
        PRIVATE "msvcregex/regex.c"
    )
    target_include_directories(msvcregex
        PRIVATE "msvcregex"
    )
    target_link_libraries(msvcregex 
        INTERFACE Shell32
    )
    SET_TARGET_PROPERTIES(msvcregex PROPERTIES OUTPUT_NAME msvcregex)
endif(${BUILD_MSVCREGEX})

# wcwidth
if(${BUILD_WCWIDTH})
    add_library(wcwidth STATIC "")
    target_sources(wcwidth
        PRIVATE "wcwidth/wcwidth.c"
    )
    target_include_directories(wcwidth
        PRIVATE "wcwidth"
    )
    SET_TARGET_PROPERTIES(wcwidth PROPERTIES OUTPUT_NAME wcwidth)
endif(${BUILD_WCWIDTH})

# CRAFT
if(${BUILD_WITH_CRAFT})
    add_library(craft STATIC IMPORTED GLOBAL)
    set_target_properties(craft PROPERTIES
        IMPORTED_LOCATION "${CMAKE_CURRENT_SOURCE_DIR}/craft/.libs/libraft.a"
        INTERFACE_INCLUDE_DIRECTORIES "${CMAKE_CURRENT_SOURCE_DIR}/craft/include"
    )
    # target_link_libraries(craft
    #     INTERFACE pthread
    # )
endif(${BUILD_WITH_CRAFT})

# TRAFT
if(${BUILD_WITH_TRAFT})
    add_library(traft STATIC IMPORTED GLOBAL)
    set_target_properties(traft PROPERTIES
        IMPORTED_LOCATION "${CMAKE_CURRENT_SOURCE_DIR}/traft/.libs/libraft.a"
        INTERFACE_INCLUDE_DIRECTORIES "${CMAKE_CURRENT_SOURCE_DIR}/traft/include"
    )
    # target_link_libraries(craft
    #     INTERFACE pthread
    # )
endif(${BUILD_WITH_TRAFT})

# LIBUV
if(${BUILD_WITH_UV})
    if (TD_WINDOWS)
        # There is no GetHostNameW function on win7.
        file(READ "libuv/src/win/util.c" LIBUV_WIN_UTIL_CONTENT)
        string(REPLACE "if (GetHostNameW(buf, UV_MAXHOSTNAMESIZE" "DWORD  nSize = UV_MAXHOSTNAMESIZE;\n  if (GetComputerNameW(buf, &nSize" LIBUV_WIN_UTIL_CONTENT "${LIBUV_WIN_UTIL_CONTENT}")
        file(WRITE "libuv/src/win/util.c" "${LIBUV_WIN_UTIL_CONTENT}")
    endif ()
    add_subdirectory(libuv EXCLUDE_FROM_ALL)
endif(${BUILD_WITH_UV})

# BDB
if(${BUILD_WITH_BDB})
    add_library(bdb STATIC IMPORTED GLOBAL)
    set_target_properties(bdb PROPERTIES
        IMPORTED_LOCATION "${CMAKE_CURRENT_SOURCE_DIR}/bdb/libdb.a"
        INTERFACE_INCLUDE_DIRECTORIES "${CMAKE_CURRENT_SOURCE_DIR}/bdb"
    )
    target_link_libraries(bdb 
        INTERFACE pthread 
    )
endif(${BUILD_WITH_BDB})

# SQLite
# see https://stackoverflow.com/questions/8774593/cmake-link-to-external-library#comment58570736_10550334
if(${BUILD_WITH_SQLITE})
    add_library(sqlite STATIC IMPORTED GLOBAL)
    set_target_properties(sqlite PROPERTIES
        IMPORTED_LOCATION "${CMAKE_CURRENT_SOURCE_DIR}/sqlite/.libs/libsqlite3.a"
        INTERFACE_INCLUDE_DIRECTORIES "${CMAKE_CURRENT_SOURCE_DIR}/sqlite"
    )
    target_link_libraries(sqlite 
        INTERFACE m 
        INTERFACE pthread 
    )
    if(NOT TD_WINDOWS)
        target_link_libraries(sqlite 
            INTERFACE dl
        )
    endif(NOT TD_WINDOWS)
endif(${BUILD_WITH_SQLITE})

# addr2line
if(${BUILD_ADDR2LINE})
    if(NOT ${TD_WINDOWS})    
        check_include_file( "sys/types.h"     HAVE_SYS_TYPES_H) 
        check_include_file( "sys/stat.h"      HAVE_SYS_STAT_H ) 
        check_include_file( "inttypes.h"      HAVE_INTTYPES_H   ) 
        check_include_file( "stddef.h"        HAVE_STDDEF_H   ) 
        check_include_file( "stdlib.h"        HAVE_STDLIB_H   ) 
        check_include_file( "string.h"        HAVE_STRING_H   ) 
        check_include_file( "memory.h"        HAVE_MEMORY_H   ) 
        check_include_file( "strings.h"       HAVE_STRINGS_H  ) 
        check_include_file( "stdint.h"        HAVE_STDINT_H   )
        check_include_file( "unistd.h"        HAVE_UNISTD_H   )
        check_include_file( "sgidefs.h"       HAVE_SGIDEFS_H  )
        check_include_file( "stdafx.h"        HAVE_STDAFX_H   )
        check_include_file( "elf.h"           HAVE_ELF_H      ) 
        check_include_file( "libelf.h"        HAVE_LIBELF_H   ) 
        check_include_file( "libelf/libelf.h" HAVE_LIBELF_LIBELF_H) 
        check_include_file( "alloca.h"        HAVE_ALLOCA_H   )
        check_include_file( "elfaccess.h"     HAVE_ELFACCESS_H)
        check_include_file( "sys/elf_386.h"   HAVE_SYS_ELF_386_H  )
        check_include_file( "sys/elf_amd64.h" HAVE_SYS_ELF_AMD64_H)
        check_include_file( "sys/elf_sparc.h" HAVE_SYS_ELF_SPARC_H)
        check_include_file( "sys/ia64/elf.h"  HAVE_SYS_IA64_ELF_H )
        set(VERSION 0.3.1)
        set(PACKAGE_VERSION "\"${VERSION}\"") 
        configure_file(libdwarf/cmake/config.h.cmake config.h)
        file(GLOB_RECURSE LIBDWARF_SOURCES "libdwarf/src/lib/libdwarf/*.c")
        add_library(libdwarf STATIC ${LIBDWARF_SOURCES})
        set_target_properties(libdwarf PROPERTIES OUTPUT_NAME "libdwarf")
        if(HAVE_LIBELF_H OR HAVE_LIBELF_LIBELF_H)
            target_link_libraries(libdwarf PUBLIC libelf)
        endif()
        target_include_directories(libdwarf SYSTEM PUBLIC "libdwarf/src/lib/libdwarf" ${CMAKE_CURRENT_BINARY_DIR})
        file(READ "addr2line/addr2line.c" ADDR2LINE_CONTENT)
        string(REPLACE "static int" "int" ADDR2LINE_CONTENT "${ADDR2LINE_CONTENT}")
        string(REPLACE "static void" "void" ADDR2LINE_CONTENT "${ADDR2LINE_CONTENT}")
        string(REPLACE "main(" "main_addr2line(" ADDR2LINE_CONTENT "${ADDR2LINE_CONTENT}")
        file(WRITE "addr2line/addr2line.c" "${ADDR2LINE_CONTENT}")
        add_library(addr2line STATIC "addr2line/addr2line.c")
        target_link_libraries(addr2line PUBLIC libdwarf dl z)
        target_include_directories(addr2line PUBLIC "libdwarf/src/lib/libdwarf" )
    endif(NOT ${TD_WINDOWS})
endif(${BUILD_ADDR2LINE})


# ================================================================================================
# Build test
# ================================================================================================
if(${BUILD_DEPENDENCY_TESTS})
    add_subdirectory(test EXCLUDE_FROM_ALL)
endif(${BUILD_DEPENDENCY_TESTS})<|MERGE_RESOLUTION|>--- conflicted
+++ resolved
@@ -263,12 +263,8 @@
     option(WITH_BENCHMARK_TOOLS "" OFF)
     option(WITH_TOOLS "" OFF)
     option(WITH_LIBURING "" OFF)
-<<<<<<< HEAD
     option(WITH_IOSTATS_CONTEXT "" OFF)
     option(WITH_PERF_CONTEXT "" OFF)
-=======
-
->>>>>>> ef80b5b0
     option(ROCKSDB_BUILD_SHARED "Build shared versions of the RocksDB libraries" OFF)
     add_subdirectory(rocksdb EXCLUDE_FROM_ALL)
     target_include_directories(
