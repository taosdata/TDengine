# ================================================================================================
# Download
# ================================================================================================
function(cat IN_FILE OUT_FILE)
    file(READ ${IN_FILE} CONTENTS)
    file(APPEND ${OUT_FILE} "${CONTENTS}")
endfunction(cat IN_FILE OUT_FILE)

set(CONTRIB_TMP_FILE "${CMAKE_BINARY_DIR}/deps_tmp_CMakeLists.txt.in")
configure_file("${TD_SUPPORT_DIR}/deps_CMakeLists.txt.in" ${CONTRIB_TMP_FILE})

# taos-tools
if(${BUILD_TOOLS})
    cat("${TD_SUPPORT_DIR}/taostools_CMakeLists.txt.in" ${CONTRIB_TMP_FILE})
endif()

# taosws-rs
if(${WEBSOCKET})
    cat("${TD_SUPPORT_DIR}/taosws_CMakeLists.txt.in" ${CONTRIB_TMP_FILE})
endif()

# taosadapter
if(${BUILD_HTTP})
    MESSAGE("BUILD_HTTP is on")
else ()
    MESSAGE("BUILD_HTTP is off, use taosAdapter")
    cat("${TD_SUPPORT_DIR}/taosadapter_CMakeLists.txt.in" ${CONTRIB_TMP_FILE})
endif()

# pthread
if(${BUILD_PTHREAD})
    cat("${TD_SUPPORT_DIR}/pthread_CMakeLists.txt.in" ${CONTRIB_TMP_FILE})
endif()

# iconv
if(${BUILD_WITH_ICONV})
    cat("${TD_SUPPORT_DIR}/iconv_CMakeLists.txt.in" ${CONTRIB_TMP_FILE})
endif()

# jemalloc
if(${JEMALLOC_ENABLED})
    cat("${TD_SUPPORT_DIR}/jemalloc_CMakeLists.txt.in" ${CONTRIB_TMP_FILE})
endif()

# msvc regex
if(${BUILD_MSVCREGEX})
    cat("${TD_SUPPORT_DIR}/msvcregex_CMakeLists.txt.in" ${CONTRIB_TMP_FILE})
endif()

# wcwidth
if(${BUILD_WCWIDTH})
    cat("${TD_SUPPORT_DIR}/wcwidth_CMakeLists.txt.in" ${CONTRIB_TMP_FILE})
endif()

# wingetopt
if(${BUILD_WINGETOPT})
    cat("${TD_SUPPORT_DIR}/wingetopt_CMakeLists.txt.in" ${CONTRIB_TMP_FILE})
endif()

# googletest
if(${BUILD_TEST})
    cat("${TD_SUPPORT_DIR}/gtest_CMakeLists.txt.in" ${CONTRIB_TMP_FILE})
    cat("${TD_SUPPORT_DIR}/stub_CMakeLists.txt.in" ${CONTRIB_TMP_FILE})
endif(${BUILD_TEST})

# lz4
cat("${TD_SUPPORT_DIR}/lz4_CMakeLists.txt.in" ${CONTRIB_TMP_FILE})

# zlib
cat("${TD_SUPPORT_DIR}/zlib_CMakeLists.txt.in" ${CONTRIB_TMP_FILE})

# cJson
cat("${TD_SUPPORT_DIR}/cjson_CMakeLists.txt.in" ${CONTRIB_TMP_FILE})

# leveldb
if(${BUILD_WITH_LEVELDB})
    cat("${TD_SUPPORT_DIR}/leveldb_CMakeLists.txt.in" ${CONTRIB_TMP_FILE})
endif(${BUILD_WITH_LEVELDB})

if (${BUILD_CONTRIB})
    if(${BUILD_WITH_ROCKSDB})
        cat("${TD_SUPPORT_DIR}/rocksdb_CMakeLists.txt.in" ${CONTRIB_TMP_FILE})
        add_definitions(-DUSE_ROCKSDB)
    endif()
else() 
    if (NOT ${TD_LINUX})
        if(${BUILD_WITH_ROCKSDB})
            cat("${TD_SUPPORT_DIR}/rocksdb_CMakeLists.txt.in" ${CONTRIB_TMP_FILE})
            add_definitions(-DUSE_ROCKSDB)
        endif(${BUILD_WITH_ROCKSDB})
    else()
        if(${BUILD_WITH_ROCKSDB})
            add_definitions(-DUSE_ROCKSDB)
        endif(${BUILD_WITH_ROCKSDB})
    endif()
endif()

# canonical-raft
if(${BUILD_WITH_CRAFT})
    cat("${TD_SUPPORT_DIR}/craft_CMakeLists.txt.in" ${CONTRIB_TMP_FILE})
    SET(BUILD_WITH_UV ON CACHE BOOL "craft need libuv" FORCE)
endif(${BUILD_WITH_CRAFT})

# traft
if(${BUILD_WITH_TRAFT})
    cat("${TD_SUPPORT_DIR}/traft_CMakeLists.txt.in" ${CONTRIB_TMP_FILE})
    SET(BUILD_WITH_UV ON CACHE BOOL "traft need libuv" FORCE)
endif(${BUILD_WITH_TRAFT})

#libuv
if(${BUILD_WITH_UV})
    cat("${TD_SUPPORT_DIR}/libuv_CMakeLists.txt.in" ${CONTRIB_TMP_FILE})
endif(${BUILD_WITH_UV})

# bdb
if(${BUILD_WITH_BDB})
    cat("${TD_SUPPORT_DIR}/bdb_CMakeLists.txt.in" ${CONTRIB_TMP_FILE})
endif(${BUILD_WITH_BDB})

# sqlite
if(${BUILD_WITH_SQLITE})
    cat("${TD_SUPPORT_DIR}/sqlite_CMakeLists.txt.in" ${CONTRIB_TMP_FILE})
endif(${BUILD_WITH_SQLITE})

# lucene
if(${BUILD_WITH_LUCENE})
    cat("${TD_SUPPORT_DIR}/lucene_CMakeLists.txt.in" ${CONTRIB_TMP_FILE})
    add_definitions(-DUSE_LUCENE)
endif(${BUILD_WITH_LUCENE})

# NuRaft
if(${BUILD_WITH_NURAFT})
    cat("${TD_SUPPORT_DIR}/nuraft_CMakeLists.txt.in" ${CONTRIB_TMP_FILE})
endif(${BUILD_WITH_NURAFT})

# crashdump
if(${BUILD_CRASHDUMP})
    cat("${TD_SUPPORT_DIR}/crashdump_CMakeLists.txt.in" ${CONTRIB_TMP_FILE})
endif(${BUILD_CRASHDUMP})

# addr2line
if(${BUILD_ADDR2LINE})
    if(NOT ${TD_WINDOWS})
        cat("${TD_SUPPORT_DIR}/libdwarf_CMakeLists.txt.in" ${CONTRIB_TMP_FILE})
        cat("${TD_SUPPORT_DIR}/addr2line_CMakeLists.txt.in" ${CONTRIB_TMP_FILE})
    endif(NOT ${TD_WINDOWS})
endif(${BUILD_ADDR2LINE})

# geos
if(${BUILD_GEOS})
    cat("${TD_SUPPORT_DIR}/geos_CMakeLists.txt.in" ${CONTRIB_TMP_FILE})
endif()

# download dependencies
configure_file(${CONTRIB_TMP_FILE} "${TD_CONTRIB_DIR}/deps-download/CMakeLists.txt")
execute_process(COMMAND "${CMAKE_COMMAND}" -G "${CMAKE_GENERATOR}" .
        WORKING_DIRECTORY "${TD_CONTRIB_DIR}/deps-download")
execute_process(COMMAND "${CMAKE_COMMAND}" --build .
        WORKING_DIRECTORY "${TD_CONTRIB_DIR}/deps-download")

# ================================================================================================
# Build
# ================================================================================================
# googletest
if(${BUILD_TEST})
    set(gtest_force_shared_crt ON CACHE BOOL "" FORCE)
    add_subdirectory(googletest EXCLUDE_FROM_ALL)
    target_include_directories(
        gtest
        PUBLIC $<BUILD_INTERFACE:${CMAKE_CURRENT_SOURCE_DIR}/cpp-stub/src>
    )
    if(${TD_WINDOWS})
        target_include_directories(
            gtest
            PUBLIC $<BUILD_INTERFACE:${CMAKE_CURRENT_SOURCE_DIR}/cpp-stub/src_win>
        )
    endif(${TD_WINDOWS})
    if(${TD_LINUX})
        target_include_directories(
            gtest
            PUBLIC $<BUILD_INTERFACE:${CMAKE_CURRENT_SOURCE_DIR}/cpp-stub/src_linux>
        )
    endif(${TD_LINUX})
    if(${TD_DARWIN})
        target_include_directories(
            gtest
            PUBLIC $<BUILD_INTERFACE:${CMAKE_CURRENT_SOURCE_DIR}/cpp-stub/src_darwin>
        )
    endif(${TD_DARWIN})


endif(${BUILD_TEST})

# cJson
# see https://stackoverflow.com/questions/37582508/silence-cmp0048-warnings-in-vendored-projects
set(CMAKE_PROJECT_INCLUDE_BEFORE "${TD_SUPPORT_DIR}/EnableCMP0048.txt.in")
option(ENABLE_CJSON_TEST "Enable building cJSON test" OFF)
option(CJSON_OVERRIDE_BUILD_SHARED_LIBS "Override BUILD_SHARED_LIBS with CJSON_BUILD_SHARED_LIBS" ON)
option(CJSON_BUILD_SHARED_LIBS "Overrides BUILD_SHARED_LIBS if CJSON_OVERRIDE_BUILD_SHARED_LIBS is enabled" OFF)
add_subdirectory(cJson EXCLUDE_FROM_ALL)
target_include_directories(
    cjson
    # see https://stackoverflow.com/questions/25676277/cmake-target-include-directories-prints-an-error-when-i-try-to-add-the-source
    PUBLIC $<BUILD_INTERFACE:${CMAKE_CURRENT_SOURCE_DIR}/cJson>
)
unset(CMAKE_PROJECT_INCLUDE_BEFORE)

# lz4
add_subdirectory(lz4/build/cmake EXCLUDE_FROM_ALL)
target_include_directories(
    lz4_static
    PUBLIC ${CMAKE_CURRENT_SOURCE_DIR}/lz4/lib
)

# zlib
set(CMAKE_PROJECT_INCLUDE_BEFORE "${TD_SUPPORT_DIR}/EnableCMP0048.txt.in")
add_subdirectory(zlib EXCLUDE_FROM_ALL)
target_include_directories(
    zlibstatic
    PUBLIC ${CMAKE_CURRENT_BINARY_DIR}/zlib
    PUBLIC ${CMAKE_CURRENT_SOURCE_DIR}/zlib
)
target_include_directories(
    zlib
    PUBLIC ${CMAKE_CURRENT_BINARY_DIR}/zlib
    PUBLIC ${CMAKE_CURRENT_SOURCE_DIR}/zlib
)
unset(CMAKE_PROJECT_INCLUDE_BEFORE)

# leveldb
if(${BUILD_WITH_LEVELDB})
    option(LEVELDB_BUILD_TESTS "" OFF)
    add_subdirectory(leveldb EXCLUDE_FROM_ALL)
    target_include_directories(
        leveldb
        PUBLIC $<BUILD_INTERFACE:${CMAKE_CURRENT_SOURCE_DIR}/leveldb/include>
    )
endif(${BUILD_WITH_LEVELDB})

# rocksdb
# To support rocksdb build on ubuntu: sudo apt-get install libgflags-dev
<<<<<<< HEAD
if(${BUILD_WITH_ROCKSDB})
    if(${TD_LINUX})
        SET(CMAKE_CXX_FLAGS "${CMAKE_CXX_FLAGS} -Wno-error=maybe-uninitialized -Wno-error=unused-but-set-variable -Wno-error=unused-variable -Wno-error=unused-function -Wno-errno=unused-private-field -Wno-error=unused-result")
    endif(${TD_LINUX})

    if(${TD_DARWIN})
        SET(CMAKE_CXX_FLAGS "${CMAKE_CXX_FLAGS} -Wno-error=maybe-uninitialized")
    endif(${TD_DARWIN})

    if (${TD_WINDOWS})
        SET(CMAKE_CXX_FLAGS "${CMAKE_CXX_FLAGS} /wd4244 /wd4819")  
    endif(${TD_WINDOWS})


    if(${TD_DARWIN})
        option(HAVE_THREAD_LOCAL "" OFF)
        option(WITH_IOSTATS_CONTEXT "" OFF)
        option(WITH_PERF_CONTEXT "" OFF)
    endif(${TD_DARWIN})

    if(${TD_WINDOWS})
        option(WITH_JNI "" ON)
    endif(${TD_WINDOWS})

    if(${TD_WINDOWS})
        option(WITH_MD_LIBRARY "build with MD" OFF)
        set(SYSTEM_LIBS ${SYSTEM_LIBS} shlwapi.lib rpcrt4.lib)
    endif(${TD_WINDOWS})
    
    
    option(WITH_FALLOCATE "" OFF)
    option(WITH_JEMALLOC "" OFF)
    option(WITH_GFLAGS "" OFF)
    option(PORTABLE "" ON)
    option(WITH_LIBURING "" OFF)
    option(FAIL_ON_WARNINGS OFF)

    option(WITH_TESTS "" OFF)
    option(WITH_BENCHMARK_TOOLS "" OFF)
    option(WITH_TOOLS "" OFF)
    option(WITH_LIBURING "" OFF)

    option(ROCKSDB_BUILD_SHARED "Build shared versions of the RocksDB libraries" OFF)
    add_subdirectory(rocksdb EXCLUDE_FROM_ALL)
    target_include_directories(
        rocksdb
        PUBLIC $<BUILD_INTERFACE:${CMAKE_CURRENT_SOURCE_DIR}/rocksdb/include>
    )
endif(${BUILD_WITH_ROCKSDB})
=======
if (${BUILD_WITH_UV})
    if(${TD_LINUX})
        set(CMAKE_C_FLAGS "${CMAKE_C_FLAGS_REL}")
        set(CMAKE_CXX_FLAGS "${CMAKE_CXX_FLAGS_REL}")
        IF ("${CMAKE_BUILD_TYPE}" STREQUAL "")
            SET(CMAKE_BUILD_TYPE Release)
        endif()
    endif(${TD_LINUX})
endif (${BUILD_WITH_UV})

if (${BUILD_WITH_ROCKSDB})
    if (${BUILD_CONTRIB})
        if(${TD_LINUX})
            SET(CMAKE_CXX_FLAGS "${CMAKE_CXX_FLAGS_REL} -Wno-error=maybe-uninitialized -Wno-error=unused-but-set-variable -Wno-error=unused-variable -Wno-error=unused-function -Wno-errno=unused-private-field -Wno-error=unused-result")
            if ("${CMAKE_BUILD_TYPE}" STREQUAL "")
                SET(CMAKE_BUILD_TYPE Release)
            endif()
        endif(${TD_LINUX})
        MESSAGE(STATUS "CXXXX STATUS CONFIG: " ${CMAKE_CXX_FLAGS})

        if(${TD_DARWIN})
            SET(CMAKE_CXX_FLAGS "${CMAKE_CXX_FLAGS} -Wno-error=maybe-uninitialized")
        endif(${TD_DARWIN})

        if (${TD_DARWIN_ARM64})
            set(HAS_ARMV8_CRC true)
        endif(${TD_DARWIN_ARM64})

        if (${TD_WINDOWS})
            SET(CMAKE_CXX_FLAGS "${CMAKE_CXX_FLAGS} /wd4244 /wd4819")
            option(WITH_JNI "" OFF)
            option(WITH_MD_LIBRARY "build with MD" OFF)
            set(SYSTEM_LIBS ${SYSTEM_LIBS} shlwapi.lib rpcrt4.lib)
        endif(${TD_WINDOWS})


        if(${TD_DARWIN})
            option(HAVE_THREAD_LOCAL "" OFF)
            option(WITH_IOSTATS_CONTEXT "" OFF)
            option(WITH_PERF_CONTEXT "" OFF)
        endif(${TD_DARWIN})

        option(WITH_FALLOCATE "" OFF)
        option(WITH_JEMALLOC "" OFF)
        option(WITH_GFLAGS "" OFF)
        option(PORTABLE "" ON)
        option(WITH_LIBURING "" OFF)
        option(FAIL_ON_WARNINGS OFF)

        option(WITH_TESTS "" OFF)
        option(WITH_BENCHMARK_TOOLS "" OFF)
        option(WITH_TOOLS "" OFF)
        option(WITH_LIBURING "" OFF)

        option(ROCKSDB_BUILD_SHARED "Build shared versions of the RocksDB libraries" OFF)
        add_subdirectory(rocksdb EXCLUDE_FROM_ALL)
        target_include_directories(
            rocksdb
            PUBLIC $<BUILD_INTERFACE:${CMAKE_CURRENT_SOURCE_DIR}/rocksdb/include>
        )
    else() 
        if (NOT ${TD_LINUX})
            MESSAGE(STATUS "CXXXX STATUS CONFIG: " ${CMAKE_CXX_FLAGS})
            if(${TD_DARWIN})
                SET(CMAKE_CXX_FLAGS "${CMAKE_CXX_FLAGS} -Wno-error=maybe-uninitialized")
            endif(${TD_DARWIN})

            if (${TD_DARWIN_ARM64})
                set(HAS_ARMV8_CRC true)
            endif(${TD_DARWIN_ARM64})

            if (${TD_WINDOWS})
                SET(CMAKE_CXX_FLAGS "${CMAKE_CXX_FLAGS} /wd4244 /wd4819")
                option(WITH_JNI "" OFF)
                option(WITH_MD_LIBRARY "build with MD" OFF)
                set(SYSTEM_LIBS ${SYSTEM_LIBS} shlwapi.lib rpcrt4.lib)
            endif(${TD_WINDOWS})


            if(${TD_DARWIN})
                option(HAVE_THREAD_LOCAL "" OFF)
                option(WITH_IOSTATS_CONTEXT "" OFF)
                option(WITH_PERF_CONTEXT "" OFF)
            endif(${TD_DARWIN})

            option(WITH_FALLOCATE "" OFF)
            option(WITH_JEMALLOC "" OFF)
            option(WITH_GFLAGS "" OFF)
            option(PORTABLE "" ON)
            option(WITH_LIBURING "" OFF)
            option(FAIL_ON_WARNINGS OFF)

            option(WITH_TESTS "" OFF)
            option(WITH_BENCHMARK_TOOLS "" OFF)
            option(WITH_TOOLS "" OFF)
            option(WITH_LIBURING "" OFF)

            option(ROCKSDB_BUILD_SHARED "Build shared versions of the RocksDB libraries" OFF)
            add_subdirectory(rocksdb EXCLUDE_FROM_ALL)
            target_include_directories(
                rocksdb
                PUBLIC $<BUILD_INTERFACE:${CMAKE_CURRENT_SOURCE_DIR}/rocksdb/include>
            )
        endif() 
      
    endif()
endif()
>>>>>>> 3c2bf197

# lucene
# To support build on ubuntu: sudo apt-get install libboost-all-dev
if(${BUILD_WITH_LUCENE})
    option(ENABLE_TEST "Enable the tests" OFF)
    add_subdirectory(lucene EXCLUDE_FROM_ALL)
    target_include_directories(
      lucene++
      PUBLIC $<BUILD_INTERFACE:${CMAKE_CURRENT_SOURCE_DIR}/lucene/include>
    )

endif(${BUILD_WITH_LUCENE})

# NuRaft
if(${BUILD_WITH_NURAFT})
    add_subdirectory(nuraft EXCLUDE_FROM_ALL)
endif(${BUILD_WITH_NURAFT})

# pthread
if(${BUILD_PTHREAD})
    set(CMAKE_BUILD_TYPE debug)
    add_definitions(-DPTW32_STATIC_LIB)
    add_subdirectory(pthread EXCLUDE_FROM_ALL)
    set_target_properties(libpthreadVC3 PROPERTIES OUTPUT_NAME pthread)
    add_library(pthread INTERFACE)
    target_link_libraries(pthread INTERFACE libpthreadVC3)
endif()

# jemalloc
if(${JEMALLOC_ENABLED})
    include(ExternalProject)
    ExternalProject_Add(jemalloc
        PREFIX        "jemalloc"
        SOURCE_DIR    ${CMAKE_CURRENT_SOURCE_DIR}/jemalloc
        BUILD_IN_SOURCE     1
        CONFIGURE_COMMAND  ./autogen.sh COMMAND ./configure --prefix=${CMAKE_BINARY_DIR}/build/ --disable-initial-exec-tls
        BUILD_COMMAND       ${MAKE}
    )
    INCLUDE_DIRECTORIES(${CMAKE_BINARY_DIR}/build/include)
endif()

# crashdump
if(${BUILD_CRASHDUMP})
    add_executable(dumper "crashdump/dumper/dumper.c")
    target_link_libraries(dumper User32.lib dbghelp.lib)
    file(READ "crashdump/crasher/crasher.c" CRASHDUMP_CONTENT)
    string(REPLACE "main(" "main_crashdump(" CRASHDUMP_CONTENT "${CRASHDUMP_CONTENT}")
    file(WRITE "crashdump/crasher/crasher.c" "${CRASHDUMP_CONTENT}")
    add_library(crashdump STATIC "crashdump/crasher/crasher.c")
endif()

# iconv
if(${BUILD_WITH_ICONV})
    add_library(iconv STATIC iconv/win_iconv.c)
endif(${BUILD_WITH_ICONV})

# wingetopt
if(${BUILD_WINGETOPT})
    add_subdirectory(wingetopt EXCLUDE_FROM_ALL)
endif(${BUILD_WINGETOPT})

# msvcregex
if(${BUILD_MSVCREGEX})
    add_library(msvcregex STATIC "")
    target_sources(msvcregex
        PRIVATE "msvcregex/regex.c"
    )
    target_include_directories(msvcregex
        PRIVATE "msvcregex"
    )
    target_link_libraries(msvcregex
        INTERFACE Shell32
    )
    SET_TARGET_PROPERTIES(msvcregex PROPERTIES OUTPUT_NAME msvcregex)
endif(${BUILD_MSVCREGEX})

# wcwidth
if(${BUILD_WCWIDTH})
    add_library(wcwidth STATIC "")
    target_sources(wcwidth
        PRIVATE "wcwidth/wcwidth.c"
    )
    target_include_directories(wcwidth
        PRIVATE "wcwidth"
    )
    SET_TARGET_PROPERTIES(wcwidth PROPERTIES OUTPUT_NAME wcwidth)
endif(${BUILD_WCWIDTH})

# CRAFT
if(${BUILD_WITH_CRAFT})
    add_library(craft STATIC IMPORTED GLOBAL)
    set_target_properties(craft PROPERTIES
        IMPORTED_LOCATION "${CMAKE_CURRENT_SOURCE_DIR}/craft/.libs/libraft.a"
        INTERFACE_INCLUDE_DIRECTORIES "${CMAKE_CURRENT_SOURCE_DIR}/craft/include"
    )
    # target_link_libraries(craft
    #     INTERFACE pthread
    # )
endif(${BUILD_WITH_CRAFT})

# TRAFT
if(${BUILD_WITH_TRAFT})
    add_library(traft STATIC IMPORTED GLOBAL)
    set_target_properties(traft PROPERTIES
        IMPORTED_LOCATION "${CMAKE_CURRENT_SOURCE_DIR}/traft/.libs/libraft.a"
        INTERFACE_INCLUDE_DIRECTORIES "${CMAKE_CURRENT_SOURCE_DIR}/traft/include"
    )
    # target_link_libraries(craft
    #     INTERFACE pthread
    # )
endif(${BUILD_WITH_TRAFT})

# LIBUV
if(${BUILD_WITH_UV})
    if (TD_WINDOWS)
        # There is no GetHostNameW function on win7.
        file(READ "libuv/src/win/util.c" LIBUV_WIN_UTIL_CONTENT)
        string(REPLACE "if (GetHostNameW(buf, UV_MAXHOSTNAMESIZE" "DWORD  nSize = UV_MAXHOSTNAMESIZE;\n  if (GetComputerNameW(buf, &nSize" LIBUV_WIN_UTIL_CONTENT "${LIBUV_WIN_UTIL_CONTENT}")
        file(WRITE "libuv/src/win/util.c" "${LIBUV_WIN_UTIL_CONTENT}")
    endif ()
    add_subdirectory(libuv EXCLUDE_FROM_ALL)
endif(${BUILD_WITH_UV})

# BDB
if(${BUILD_WITH_BDB})
    add_library(bdb STATIC IMPORTED GLOBAL)
    set_target_properties(bdb PROPERTIES
        IMPORTED_LOCATION "${CMAKE_CURRENT_SOURCE_DIR}/bdb/libdb.a"
        INTERFACE_INCLUDE_DIRECTORIES "${CMAKE_CURRENT_SOURCE_DIR}/bdb"
    )
    target_link_libraries(bdb
        INTERFACE pthread
    )
endif(${BUILD_WITH_BDB})

# SQLite
# see https://stackoverflow.com/questions/8774593/cmake-link-to-external-library#comment58570736_10550334
if(${BUILD_WITH_SQLITE})
    add_library(sqlite STATIC IMPORTED GLOBAL)
    set_target_properties(sqlite PROPERTIES
        IMPORTED_LOCATION "${CMAKE_CURRENT_SOURCE_DIR}/sqlite/.libs/libsqlite3.a"
        INTERFACE_INCLUDE_DIRECTORIES "${CMAKE_CURRENT_SOURCE_DIR}/sqlite"
    )
    target_link_libraries(sqlite
        INTERFACE m
        INTERFACE pthread
    )
    if(NOT TD_WINDOWS)
        target_link_libraries(sqlite
            INTERFACE dl
        )
    endif(NOT TD_WINDOWS)
endif(${BUILD_WITH_SQLITE})

# addr2line
if(${BUILD_ADDR2LINE})
    if(NOT ${TD_WINDOWS})
        check_include_file( "sys/types.h"     HAVE_SYS_TYPES_H)
        check_include_file( "sys/stat.h"      HAVE_SYS_STAT_H )
        check_include_file( "inttypes.h"      HAVE_INTTYPES_H   )
        check_include_file( "stddef.h"        HAVE_STDDEF_H   )
        check_include_file( "stdlib.h"        HAVE_STDLIB_H   )
        check_include_file( "string.h"        HAVE_STRING_H   )
        check_include_file( "memory.h"        HAVE_MEMORY_H   )
        check_include_file( "strings.h"       HAVE_STRINGS_H  )
        check_include_file( "stdint.h"        HAVE_STDINT_H   )
        check_include_file( "unistd.h"        HAVE_UNISTD_H   )
        check_include_file( "sgidefs.h"       HAVE_SGIDEFS_H  )
        check_include_file( "stdafx.h"        HAVE_STDAFX_H   )
        check_include_file( "elf.h"           HAVE_ELF_H      )
        check_include_file( "libelf.h"        HAVE_LIBELF_H   )
        check_include_file( "libelf/libelf.h" HAVE_LIBELF_LIBELF_H)
        check_include_file( "alloca.h"        HAVE_ALLOCA_H   )
        check_include_file( "elfaccess.h"     HAVE_ELFACCESS_H)
        check_include_file( "sys/elf_386.h"   HAVE_SYS_ELF_386_H  )
        check_include_file( "sys/elf_amd64.h" HAVE_SYS_ELF_AMD64_H)
        check_include_file( "sys/elf_sparc.h" HAVE_SYS_ELF_SPARC_H)
        check_include_file( "sys/ia64/elf.h"  HAVE_SYS_IA64_ELF_H )
        set(VERSION 0.3.1)
        set(PACKAGE_VERSION "\"${VERSION}\"")
        configure_file(libdwarf/cmake/config.h.cmake config.h)
        file(GLOB_RECURSE LIBDWARF_SOURCES "libdwarf/src/lib/libdwarf/*.c")
        add_library(libdwarf STATIC ${LIBDWARF_SOURCES})
        set_target_properties(libdwarf PROPERTIES OUTPUT_NAME "libdwarf")
        if(HAVE_LIBELF_H OR HAVE_LIBELF_LIBELF_H)
            target_link_libraries(libdwarf PUBLIC libelf)
        endif()
        target_include_directories(libdwarf SYSTEM PUBLIC "libdwarf/src/lib/libdwarf" ${CMAKE_CURRENT_BINARY_DIR})
        file(READ "addr2line/addr2line.c" ADDR2LINE_CONTENT)
        string(REPLACE "static int" "int" ADDR2LINE_CONTENT "${ADDR2LINE_CONTENT}")
        string(REPLACE "static void" "void" ADDR2LINE_CONTENT "${ADDR2LINE_CONTENT}")
        string(REPLACE "main(" "main_addr2line(" ADDR2LINE_CONTENT "${ADDR2LINE_CONTENT}")
        file(WRITE "addr2line/addr2line.c" "${ADDR2LINE_CONTENT}")
        add_library(addr2line STATIC "addr2line/addr2line.c")
        target_link_libraries(addr2line PUBLIC libdwarf dl z)
        target_include_directories(addr2line PUBLIC "libdwarf/src/lib/libdwarf" )
    endif(NOT ${TD_WINDOWS})
endif(${BUILD_ADDR2LINE})

# geos
if(${BUILD_GEOS})
    if(${TD_LINUX})
        set(CMAKE_C_FLAGS "${CMAKE_C_FLAGS_REL}")
        set(CMAKE_CXX_FLAGS "${CMAKE_CXX_FLAGS_REL}")
        IF ("${CMAKE_BUILD_TYPE}" STREQUAL "")
            SET(CMAKE_BUILD_TYPE Release)
        endif()
    endif(${TD_LINUX})
    option(BUILD_SHARED_LIBS "Build GEOS with shared libraries" OFF)
    add_subdirectory(geos EXCLUDE_FROM_ALL)
    unset(CMAKE_CXX_STANDARD CACHE) # undo libgeos's setting of global CMAKE_CXX_STANDARD
    target_include_directories(
        geos_c
        PUBLIC $<BUILD_INTERFACE:${CMAKE_CURRENT_SOURCE_DIR}/geos/include>
    )
endif(${BUILD_GEOS})

# ================================================================================================
# Build test
# ================================================================================================
if(${BUILD_DEPENDENCY_TESTS})
    add_subdirectory(test EXCLUDE_FROM_ALL)
endif(${BUILD_DEPENDENCY_TESTS})<|MERGE_RESOLUTION|>--- conflicted
+++ resolved
@@ -239,57 +239,6 @@
 
 # rocksdb
 # To support rocksdb build on ubuntu: sudo apt-get install libgflags-dev
-<<<<<<< HEAD
-if(${BUILD_WITH_ROCKSDB})
-    if(${TD_LINUX})
-        SET(CMAKE_CXX_FLAGS "${CMAKE_CXX_FLAGS} -Wno-error=maybe-uninitialized -Wno-error=unused-but-set-variable -Wno-error=unused-variable -Wno-error=unused-function -Wno-errno=unused-private-field -Wno-error=unused-result")
-    endif(${TD_LINUX})
-
-    if(${TD_DARWIN})
-        SET(CMAKE_CXX_FLAGS "${CMAKE_CXX_FLAGS} -Wno-error=maybe-uninitialized")
-    endif(${TD_DARWIN})
-
-    if (${TD_WINDOWS})
-        SET(CMAKE_CXX_FLAGS "${CMAKE_CXX_FLAGS} /wd4244 /wd4819")  
-    endif(${TD_WINDOWS})
-
-
-    if(${TD_DARWIN})
-        option(HAVE_THREAD_LOCAL "" OFF)
-        option(WITH_IOSTATS_CONTEXT "" OFF)
-        option(WITH_PERF_CONTEXT "" OFF)
-    endif(${TD_DARWIN})
-
-    if(${TD_WINDOWS})
-        option(WITH_JNI "" ON)
-    endif(${TD_WINDOWS})
-
-    if(${TD_WINDOWS})
-        option(WITH_MD_LIBRARY "build with MD" OFF)
-        set(SYSTEM_LIBS ${SYSTEM_LIBS} shlwapi.lib rpcrt4.lib)
-    endif(${TD_WINDOWS})
-    
-    
-    option(WITH_FALLOCATE "" OFF)
-    option(WITH_JEMALLOC "" OFF)
-    option(WITH_GFLAGS "" OFF)
-    option(PORTABLE "" ON)
-    option(WITH_LIBURING "" OFF)
-    option(FAIL_ON_WARNINGS OFF)
-
-    option(WITH_TESTS "" OFF)
-    option(WITH_BENCHMARK_TOOLS "" OFF)
-    option(WITH_TOOLS "" OFF)
-    option(WITH_LIBURING "" OFF)
-
-    option(ROCKSDB_BUILD_SHARED "Build shared versions of the RocksDB libraries" OFF)
-    add_subdirectory(rocksdb EXCLUDE_FROM_ALL)
-    target_include_directories(
-        rocksdb
-        PUBLIC $<BUILD_INTERFACE:${CMAKE_CURRENT_SOURCE_DIR}/rocksdb/include>
-    )
-endif(${BUILD_WITH_ROCKSDB})
-=======
 if (${BUILD_WITH_UV})
     if(${TD_LINUX})
         set(CMAKE_C_FLAGS "${CMAKE_C_FLAGS_REL}")
@@ -397,7 +346,6 @@
       
     endif()
 endif()
->>>>>>> 3c2bf197
 
 # lucene
 # To support build on ubuntu: sudo apt-get install libboost-all-dev
