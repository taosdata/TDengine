--- conflicted
+++ resolved
@@ -213,15 +213,12 @@
 
 # LIBUV
 if(${BUILD_WITH_UV})
-<<<<<<< HEAD
     add_compile_options(-Wno-sign-compare)
-=======
     if (${TD_WINDOWS})
         file(READ "libuv/include/uv.h" CONTENTS)
         string(REGEX REPLACE "/([\r]*)\nstruct uv_tcp_s {" "/\\1\ntypedef BOOL (PASCAL *LPFN_CONNECTEX) (SOCKET s, const struct sockaddr* name, int namelen, PVOID lpSendBuffer, DWORD dwSendDataLength,LPDWORD lpdwBytesSent, LPOVERLAPPED lpOverlapped);\\1\nstruct uv_tcp_s {" CONTENTS_NEW "${CONTENTS}")
         file(WRITE "libuv/include/uv.h" "${CONTENTS_NEW}")
     endif ()
->>>>>>> d070bd9b
     add_subdirectory(libuv)
 endif(${BUILD_WITH_UV})
 
