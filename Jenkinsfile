import hudson.model.Result
import hudson.model.*;
import jenkins.model.CauseOfInterruption
node {
}

def skipbuild=0
def win_stop=0

def abortPreviousBuilds() {
  def currentJobName = env.JOB_NAME
  def currentBuildNumber = env.BUILD_NUMBER.toInteger()
  def jobs = Jenkins.instance.getItemByFullName(currentJobName)
  def builds = jobs.getBuilds()

  for (build in builds) {
    if (!build.isBuilding()) {
      continue;
    }

    if (currentBuildNumber == build.getNumber().toInteger()) {
      continue;
    }

    build.doKill()    //doTerm(),doKill(),doTerm()
  }
}
//  abort previous build
abortPreviousBuilds()
def abort_previous(){
  def buildNumber = env.BUILD_NUMBER as int
  if (buildNumber > 1) milestone(buildNumber - 1)
  milestone(buildNumber)
}
def pre_test(){
    sh'hostname'
    sh '''
    sudo rmtaos || echo "taosd has not installed"
    '''
    sh '''
    killall -9 taosd ||echo "no taosd running"
    killall -9 gdb || echo "no gdb running"
    killall -9 python3.8 || echo "no python program running"
    cd ${WKC}
    git reset --hard HEAD~10 >/dev/null
    '''
    script {
      if (env.CHANGE_TARGET == 'master') {
        sh '''
        cd ${WKC}
        git checkout master
        '''
        }
      else if(env.CHANGE_TARGET == '2.0'){
        sh '''
        cd ${WKC}
        git checkout 2.0
        '''
      } 
      else{
        sh '''
        cd ${WKC}
        git checkout develop
        '''
      }
    }
    sh'''
    cd ${WKC}
    git pull >/dev/null
    git fetch origin +refs/pull/${CHANGE_ID}/merge
    git checkout -qf FETCH_HEAD
    git clean -dfx
    git submodule update --init --recursive
    cd ${WK}
    git reset --hard HEAD~10
    '''
    script {
      if (env.CHANGE_TARGET == 'master') {
        sh '''
        cd ${WK}
        git checkout master
        '''
        }
      else if(env.CHANGE_TARGET == '2.0'){
        sh '''
        cd ${WK}
        git checkout 2.0
        '''
      } 
      else{
        sh '''
        cd ${WK}
        git checkout develop
        '''
      } 
    }
    sh '''
    cd ${WK}
    git pull >/dev/null 
    
    export TZ=Asia/Harbin
    date
    git clean -dfx
    mkdir debug
    cd debug
    cmake .. > /dev/null
    make > /dev/null
    make install > /dev/null
    cd ${WKC}/tests
    pip3 install ${WKC}/src/connector/python/ 
    '''
    return 1
}
def pre_test_noinstall(){
    sh'hostname'
    sh'''
    cd ${WKC}
    git reset --hard HEAD~10 >/dev/null
    '''
    script {
      if (env.CHANGE_TARGET == 'master') {
        sh '''
        cd ${WKC}
        git checkout master
        '''
        }
      else if(env.CHANGE_TARGET == '2.0'){
        sh '''
        cd ${WKC}
        git checkout 2.0
        '''
      } 
      else{
        sh '''
        cd ${WKC}
        git checkout develop
        '''
      }
    }
    sh'''
    cd ${WKC}
    git pull >/dev/null
    git fetch origin +refs/pull/${CHANGE_ID}/merge
    git checkout -qf FETCH_HEAD
    git clean -dfx
    git submodule update --init --recursive
    cd ${WK}
    git reset --hard HEAD~10
    '''
    script {
      if (env.CHANGE_TARGET == 'master') {
        sh '''
        cd ${WK}
        git checkout master
        '''
        }
      else if(env.CHANGE_TARGET == '2.0'){
        sh '''
        cd ${WK}
        git checkout 2.0
        '''
      } 
      else{
        sh '''
        cd ${WK}
        git checkout develop
        '''
      } 
    }
    sh '''
    cd ${WK}
    git pull >/dev/null 
    
    export TZ=Asia/Harbin
    date
    git clean -dfx
    mkdir debug
    cd debug
    cmake .. > /dev/null
    make
    '''
    return 1
}
def pre_test_mac(){
    sh'hostname'
    sh'''
    cd ${WKC}
    git reset --hard HEAD~10 >/dev/null
    '''
    script {
      if (env.CHANGE_TARGET == 'master') {
        sh '''
        cd ${WKC}
        git checkout master
        '''
        }
      else if(env.CHANGE_TARGET == '2.0'){
        sh '''
        cd ${WKC}
        git checkout 2.0
        '''
      } 
      else{
        sh '''
        cd ${WKC}
        git checkout develop
        '''
      }
    }
    sh'''
    cd ${WKC}
    git pull >/dev/null
    git fetch origin +refs/pull/${CHANGE_ID}/merge
    git checkout -qf FETCH_HEAD
    git clean -dfx
    git submodule update --init --recursive
    cd ${WK}
    git reset --hard HEAD~10
    '''
    script {
      if (env.CHANGE_TARGET == 'master') {
        sh '''
        cd ${WK}
        git checkout master
        '''
        }
      else if(env.CHANGE_TARGET == '2.0'){
        sh '''
        cd ${WK}
        git checkout 2.0
        '''
      } 
      else{
        sh '''
        cd ${WK}
        git checkout develop
        '''
      } 
    }
    sh '''
    cd ${WK}
    git pull >/dev/null 
    
    export TZ=Asia/Harbin
    date
    git clean -dfx
    mkdir debug
    cd debug
    cmake .. > /dev/null
    cmake --build .
    '''
    return 1
}
def pre_test_noinstall(){
    sh'hostname'
    sh'''
    cd ${WKC}
    git reset --hard HEAD~10 >/dev/null
    '''
    script {
      if (env.CHANGE_TARGET == 'master') {
        sh '''
        cd ${WKC}
        git checkout master
        '''
        }
      else if(env.CHANGE_TARGET == '2.0'){
        sh '''
        cd ${WKC}
        git checkout 2.0
        '''
      } 
      else{
        sh '''
        cd ${WKC}
        git checkout develop
        '''
      }
    }
    sh'''
    cd ${WKC}
    git pull >/dev/null
    git fetch origin +refs/pull/${CHANGE_ID}/merge
    git checkout -qf FETCH_HEAD
    git clean -dfx
    git submodule update --init --recursive
    cd ${WK}
    git reset --hard HEAD~10
    '''
    script {
      if (env.CHANGE_TARGET == 'master') {
        sh '''
        cd ${WK}
        git checkout master
        '''
        }
      else if(env.CHANGE_TARGET == '2.0'){
        sh '''
        cd ${WK}
        git checkout 2.0
        '''
      } 
      else{
        sh '''
        cd ${WK}
        git checkout develop
        '''
      } 
    }
    sh '''
    cd ${WK}
    git pull >/dev/null 
    
    export TZ=Asia/Harbin
    date
    git clean -dfx
    mkdir debug
    cd debug
    cmake .. > /dev/null
    make
    '''
    return 1
}

def pre_test_win(){
    bat '''
    taskkill /f /t /im python.exe
    cd C:\\
    rd /s /Q C:\\TDengine
    cd C:\\workspace\\TDinternal
    rd /s /Q C:\\workspace\\TDinternal\\debug
    cd C:\\workspace\\TDinternal\\community
    git reset --hard HEAD~10 
    '''
    script {
      if (env.CHANGE_TARGET == 'master') {
        bat '''
        cd C:\\workspace\\TDinternal\\community
        git checkout master
        '''
        }
      else if(env.CHANGE_TARGET == '2.0'){
        bat '''
        cd C:\\workspace\\TDinternal\\community
        git checkout 2.0
        '''
      } 
      else{
        bat '''
        cd C:\\workspace\\TDinternal\\community
        git checkout develop
        '''
      }
    }
    bat'''
    cd C:\\workspace\\TDinternal\\community
    git pull 
    git fetch origin +refs/pull/%CHANGE_ID%/merge
    git checkout -qf FETCH_HEAD
    git clean -dfx
    git submodule update --init --recursive
    cd C:\\workspace\\TDinternal
    git reset --hard HEAD~10
    '''
    script {
      if (env.CHANGE_TARGET == 'master') {
        bat '''
        cd C:\\workspace\\TDinternal
        git checkout master
        '''
        }
      else if(env.CHANGE_TARGET == '2.0'){
        bat '''
        cd C:\\workspace\\TDinternal
        git checkout 2.0
        '''
      } 
      else{
        bat '''
        cd C:\\workspace\\TDinternal
        git checkout develop
        '''
      } 
    }
    bat '''
    cd C:\\workspace\\TDinternal
    git pull 

    date
    git clean -dfx
    mkdir debug
    cd debug
    call "C:\\Program Files (x86)\\Microsoft Visual Studio\\2017\\Community\\VC\\Auxiliary\\Build\\vcvarsall.bat" amd64
    cmake ../ -G "NMake Makefiles" 
    set CL=/MP nmake nmake || exit 8
    nmake install || exit 8
    xcopy /e/y/i/f C:\\workspace\\TDinternal\\debug\\build\\lib\\taos.dll C:\\Windows\\System32 || exit 8
    cd C:\\workspace\\TDinternal\\community\\src\\connector\\python
    python -m pip install .
    
    '''
    return 1
}
pipeline {
  agent none
  options { skipDefaultCheckout() } 
  environment{
      WK = '/var/lib/jenkins/workspace/TDinternal'
      WKC= '/var/lib/jenkins/workspace/TDinternal/community'
  }
  stages {
      stage('pre_build'){
          agent{label 'master'}
          options { skipDefaultCheckout() } 
          when {
              changeRequest()
          }
          steps {
            script{
              abort_previous()
              abortPreviousBuilds()
            }
          //   sh'''
          // rm -rf ${WORKSPACE}.tes
          // cp -r ${WORKSPACE} ${WORKSPACE}.tes
          // cd ${WORKSPACE}.tes
          // git fetch
          // '''
          // script {
          //   if (env.CHANGE_TARGET == 'master') {
          //     sh '''
          //     git checkout master
          //     '''
          //     }
          //   else if(env.CHANGE_TARGET == '2.0'){
          //     sh '''
          //     git checkout 2.0
          //     '''
          //   } 
          //   else{
          //     sh '''
          //     git checkout develop
          //     '''
          //   } 
          // }
          // sh'''
          // git fetch origin +refs/pull/${CHANGE_ID}/merge
          // git checkout -qf FETCH_HEAD
          // '''     

          // script{  
          //   skipbuild='2'     
          //   skipbuild=sh(script: "git log -2 --pretty=%B | fgrep -ie '[skip ci]' -e '[ci skip]' && echo 1 || echo 2", returnStdout:true)
          //   println skipbuild
          // }
          // sh'''
          // rm -rf ${WORKSPACE}.tes
          // '''
          // }       
          }
      }
      stage('Parallel test stage') {
        //only build pr
        options { skipDefaultCheckout() } 
        when {
          allOf{
              changeRequest()
              not{ expression { env.CHANGE_BRANCH =~ /docs\// }}
            }
          }
      parallel {
        stage('python_1_s1') {
          agent{label " slave1 || slave11 "}
          steps {
            pre_test()
            timeout(time: 55, unit: 'MINUTES'){
              sh '''
              date
              cd ${WKC}/tests
              ./test-all.sh p1
              date'''
            }
            
          }
        }
        stage('python_2_s5') {
          agent{label " slave5 || slave15 "}
          steps {
            
            pre_test()
            timeout(time: 55, unit: 'MINUTES'){
                sh '''
                date
                cd ${WKC}/tests
                ./test-all.sh p2
                date'''
            }
          }
        }
        stage('python_3_s6') {
          agent{label " slave6 || slave16 "}
          steps {     
            timeout(time: 65, unit: 'MINUTES'){       
              pre_test()
              sh '''
              date
              cd ${WKC}/tests
              ./test-all.sh p3
              date'''
            }
          }
        }
        stage('test_b1_s2') {
          agent{label " slave2 || slave12 "}
          steps {     
            timeout(time: 55, unit: 'MINUTES'){       
              pre_test()
              sh '''
                rm -rf /var/lib/taos/*
                rm -rf /var/log/taos/*
                nohup taosd >/dev/null &
                sleep 10
              '''
              sh '''
              cd ${WKC}/tests/examples/nodejs
              npm install td2.0-connector > /dev/null 2>&1
              node nodejsChecker.js host=localhost
              node test1970.js
              cd ${WKC}/tests/connectorTest/nodejsTest/nanosupport
              npm install td2.0-connector > /dev/null 2>&1
              node nanosecondTest.js

              '''
              catchError(buildResult: 'SUCCESS', stageResult: 'FAILURE') {
                sh '''
                  cd ${WKC}/tests/examples/C#/taosdemo
                  mcs -out:taosdemo *.cs > /dev/null 2>&1
                  echo '' |./taosdemo -c /etc/taos
                '''
              } 
              sh '''
                cd ${WKC}/tests/gotest
                bash batchtest.sh
              '''
              sh '''
              cd ${WKC}/tests
              ./test-all.sh b1fq
              date'''
            }
          }
        }
        stage('test_crash_gen_s3') {
          agent{label " slave3 || slave13 "}
          
          steps {
            pre_test()
            timeout(time: 60, unit: 'MINUTES'){
              sh '''
              cd ${WKC}/tests/pytest
              ./crash_gen.sh -a -p -t 4 -s 2000
              '''
            }
            timeout(time: 60, unit: 'MINUTES'){
              sh '''
              cd ${WKC}/tests/pytest
              rm -rf /var/lib/taos/*
              rm -rf /var/log/taos/*
              ./handle_crash_gen_val_log.sh
              '''
              sh '''
              cd ${WKC}/tests/pytest
              rm -rf /var/lib/taos/*
              rm -rf /var/log/taos/*
              ./handle_taosd_val_log.sh
              '''
            }
            timeout(time: 55, unit: 'MINUTES'){
                sh '''
                date
                cd ${WKC}/tests
                ./test-all.sh b2fq
                date
                '''
            }                     
          }
        }
        stage('test_valgrind_s4') {
          agent{label " slave4 || slave14 "}

          steps {
            pre_test()
            catchError(buildResult: 'SUCCESS', stageResult: 'FAILURE') {
                sh '''
                cd ${WKC}/tests/pytest
                ./valgrind-test.sh 2>&1 > mem-error-out.log
                ./handle_val_log.sh
                '''
            }     
            timeout(time: 55, unit: 'MINUTES'){      
              sh '''
              date
              cd ${WKC}/tests
              ./test-all.sh b3fq
              date'''
              sh '''
              date
              cd ${WKC}/tests
              ./test-all.sh full example
              date'''
            }
          }
        }
        stage('test_b4_s7') {
          agent{label " slave7 || slave17 "}
          steps {     
            timeout(time: 105, unit: 'MINUTES'){       
              pre_test()
              sh '''
              date
              cd ${WKC}/tests
              ./test-all.sh b4fq
              cd ${WKC}/tests
              ./test-all.sh p4
              '''
              // cd ${WKC}/tests
              // ./test-all.sh full jdbc
              // cd ${WKC}/tests
              // ./test-all.sh full unit
              
            }
          }
        }
        stage('test_b5_s8') {
          agent{label " slave8 || slave18 "}
          steps {     
            timeout(time: 55, unit: 'MINUTES'){       
              pre_test()
              sh '''
              date
              cd ${WKC}/tests
              ./test-all.sh b5fq
              date'''
            }
          }
        }
        stage('test_b6_s9') {
          agent{label " slave9 || slave19 "}
          steps {     
            timeout(time: 105, unit: 'MINUTES'){       
              pre_test()
              sh '''
              date
              cd ${WKC}/tests
              ./test-all.sh b6fq
              date'''
            }
          }
        }
        stage('test_b7_s10') {
          agent{label " slave10 || slave20 "}
          steps {     
            timeout(time: 55, unit: 'MINUTES'){       
              pre_test()
              sh '''
              date
              cd ${WKC}/tests
              ./test-all.sh b7fq
              date'''              
            }
          }
        } 
        stage('arm64centos7') {
          agent{label " arm64centos7 "}
          steps {     
              pre_test_noinstall()    
            }
        }
        stage('arm64centos8') {
          agent{label " arm64centos8 "}
          steps {     
              pre_test_noinstall()    
            }
        }
        stage('arm32bionic') {
          agent{label " arm32bionic "}
          steps {     
              pre_test_noinstall()    
            }
        }
        stage('arm64bionic') {
          agent{label " arm64bionic "}
          steps {     
              pre_test_noinstall()    
            }
        }
        stage('arm64focal') {
          agent{label " arm64focal "}
          steps {     
              pre_test_noinstall()    
            }
        }
        stage('centos7') {
          agent{label " centos7 "}
          steps {     
              pre_test_noinstall()    
            }
        }
        stage('ubuntu:trusty') {
          agent{label " trusty "}
          steps {     
              pre_test_noinstall()    
            }
        }
        stage('ubuntu:xenial') {
          agent{label " xenial "}
          steps {     
              pre_test_noinstall()    
            }
        }
        stage('ubuntu:bionic') {
          agent{label " bionic "}
          steps {     
              pre_test_noinstall()    
            }
        }
<<<<<<< HEAD
        stage('Mac_build') {
          agent{label " catalina "}
          steps {     
              pre_test_mac()    
            }
        }

=======
        
>>>>>>> f6c0f746
        stage('build'){
          agent{label " wintest "}
          steps {
            pre_test()
            script{             
                while(win_stop == 0){
                  sleep(1)
                  }
              }
            }
        }
        stage('test'){
          agent{label "win"}
          steps{
            
            catchError(buildResult: 'FAILURE', stageResult: 'FAILURE') {
                pre_test_win()
                timeout(time: 20, unit: 'MINUTES'){
                bat'''
                cd C:\\workspace\\TDinternal\\community\\tests\\pytest
                .\\test-all.bat wintest
                '''
                }
            }     
            script{
              win_stop=1
            }
          }
        }
          
               
    }
  }
  }
  post {  
        success {
            emailext (
                subject: "PR-result: Job '${env.JOB_NAME} [${env.BUILD_NUMBER}]' SUCCESS",
                body: """<!DOCTYPE html>
                <html>
                <head>
                <meta charset="UTF-8">
                </head>
                <body leftmargin="8" marginwidth="0" topmargin="8" marginheight="4" offset="0">
                    <table width="95%" cellpadding="0" cellspacing="0" style="font-size: 16pt; font-family: Tahoma, Arial, Helvetica, sans-serif">
                        <tr>
                            <td><br />
                                <b><font color="#0B610B"><font size="6">构建信息</font></font></b>
                                <hr size="2" width="100%" align="center" /></td>
                        </tr>
                        <tr>
                            <td>
                                <ul>
                                <div style="font-size:18px">
                                    <li>构建名称>>分支：${env.BRANCH_NAME}</li>
                                    <li>构建结果：<span style="color:green"> Successful </span></li>
                                    <li>构建编号：${BUILD_NUMBER}</li>
                                    <li>触发用户：${env.CHANGE_AUTHOR}</li>
                                    <li>提交信息：${env.CHANGE_TITLE}</li>
                                    <li>构建地址：<a href=${BUILD_URL}>${BUILD_URL}</a></li>
                                    <li>构建日志：<a href=${BUILD_URL}console>${BUILD_URL}console</a></li>
                                    
                                </div>
                                </ul>
                            </td>
                        </tr>
                    </table></font>
                </body>
                </html>""",
                to: "${env.CHANGE_AUTHOR_EMAIL}",
                from: "support@taosdata.com"
            )
        }
        failure {
            emailext (
                subject: "PR-result: Job '${env.JOB_NAME} [${env.BUILD_NUMBER}]' FAIL",
                body: """<!DOCTYPE html>
                <html>
                <head>
                <meta charset="UTF-8">
                </head>
                <body leftmargin="8" marginwidth="0" topmargin="8" marginheight="4" offset="0">
                    <table width="95%" cellpadding="0" cellspacing="0" style="font-size: 16pt; font-family: Tahoma, Arial, Helvetica, sans-serif">
                        <tr>
                            <td><br />
                                <b><font color="#0B610B"><font size="6">构建信息</font></font></b>
                                <hr size="2" width="100%" align="center" /></td>
                        </tr>
                        <tr>
                            <td>
                                <ul>
                                <div style="font-size:18px">
                                    <li>构建名称>>分支：${env.BRANCH_NAME}</li>
                                    <li>构建结果：<span style="color:red"> Failure </span></li>
                                    <li>构建编号：${BUILD_NUMBER}</li>
                                    <li>触发用户：${env.CHANGE_AUTHOR}</li>
                                    <li>提交信息：${env.CHANGE_TITLE}</li>
                                    <li>构建地址：<a href=${BUILD_URL}>${BUILD_URL}</a></li>
                                    <li>构建日志：<a href=${BUILD_URL}console>${BUILD_URL}console</a></li>
                                    
                                </div>
                                </ul>
                            </td>
                        </tr>
                    </table></font>
                </body>
                </html>""",
                to: "${env.CHANGE_AUTHOR_EMAIL}",
                from: "support@taosdata.com"
            )
        }
    } 
}<|MERGE_RESOLUTION|>--- conflicted
+++ resolved
@@ -723,7 +723,6 @@
               pre_test_noinstall()    
             }
         }
-<<<<<<< HEAD
         stage('Mac_build') {
           agent{label " catalina "}
           steps {     
@@ -731,9 +730,6 @@
             }
         }
 
-=======
-        
->>>>>>> f6c0f746
         stage('build'){
           agent{label " wintest "}
           steps {
