import hudson.model.Result
import jenkins.model.CauseOfInterruption
properties([pipelineTriggers([githubPush()])])
node {
    git url: 'https://github.com/taosdata/TDengine.git'
}

def skipstage=0

def abortPreviousBuilds() {
  def currentJobName = env.JOB_NAME
  def currentBuildNumber = env.BUILD_NUMBER.toInteger()
  def jobs = Jenkins.instance.getItemByFullName(currentJobName)
  def builds = jobs.getBuilds()

  for (build in builds) {
    if (!build.isBuilding()) {
      continue;
    }

    if (currentBuildNumber == build.getNumber().toInteger()) {
      continue;
    }

    build.doKill()    //doTerm(),doKill(),doTerm()
  }
}
//  abort previous build
abortPreviousBuilds()
def abort_previous(){
  def buildNumber = env.BUILD_NUMBER as int
  if (buildNumber > 1) milestone(buildNumber - 1)
  milestone(buildNumber)
}
def pre_test(){
    
    
    sh '''
    sudo rmtaos || echo "taosd has not installed"
    '''
    sh '''
    killall -9 taosd ||echo "no taosd running"
    killall -9 gdb || echo "no gdb running"
    cd ${WKC}
    git reset --hard HEAD~10 >/dev/null
    '''
    script {
      if (env.CHANGE_TARGET == 'master') {
<<<<<<< HEAD
        sh 'git checkout master'
        }
      else {
        sh 'git checkout develop'
      } 
    }
    sh'''
=======
        sh '''
        cd ${WKC}
        git checkout master
        '''
        }
      else {
        sh '''
        cd ${WKC}
        git checkout develop
        '''
      } 
    }
    sh'''
    cd ${WKC}
>>>>>>> b9c67e98
    git pull >/dev/null
    git fetch origin +refs/pull/${CHANGE_ID}/merge
    git checkout -qf FETCH_HEAD
    git clean -dfx
    cd ${WK}
    git reset --hard HEAD~10
    '''
    script {
      if (env.CHANGE_TARGET == 'master') {
        sh '''
        cd ${WK}
        git checkout master
        '''
        }
      else {
        sh '''
        cd ${WK}
        git checkout develop
        '''
      } 
    }
    sh '''
    cd ${WK}
    git pull >/dev/null 

    export TZ=Asia/Harbin
    date
    git clean -dfx
    mkdir debug
    cd debug
    cmake .. > /dev/null
    make > /dev/null
    make install > /dev/null
    cd ${WKC}/tests
    '''
    return 1
}

pipeline {
  agent none
  
  environment{
      WK = '/var/lib/jenkins/workspace/TDinternal'
      WKC= '/var/lib/jenkins/workspace/TDinternal/community'
  }
  
  stages {
      stage('pre_build'){
          agent{label 'master'}
          when {
              changeRequest()
          }
          steps {
            script{
              abort_previous()
              abortPreviousBuilds()
            }
          sh'''
          cp -r ${WORKSPACE} ${WORKSPACE}.tes
          cd ${WORKSPACE}.tes
          git checkout develop
          git pull
          git fetch origin +refs/pull/${CHANGE_ID}/merge
          git checkout -qf FETCH_HEAD
          '''     
          
          script{
            env.skipstage=sh(script:"cd ${WORKSPACE}.tes && git --no-pager diff --name-only FETCH_HEAD develop|grep -v -E '.*md|//src//connector|Jenkinsfile|test-all.sh' || echo 0 ",returnStdout:true) 
          }
          println env.skipstage
          sh'''
          rm -rf ${WORKSPACE}.tes
          '''
          }
      }
    
      stage('Parallel test stage') {
        //only build pr
        when {
              changeRequest()
               expression {
                    env.skipstage != 0
              }
          }
      parallel {
        stage('python_1_s1') {
          agent{label 'p1'}
          steps {
            
            pre_test()
            timeout(time: 45, unit: 'MINUTES'){
              sh '''
              date
              cd ${WKC}/tests
              ./test-all.sh p1
              date'''
            }
            
          }
        }
        stage('python_2_s5') {
          agent{label 'p2'}
          steps {
            
            pre_test()
            timeout(time: 45, unit: 'MINUTES'){
                sh '''
                date
                cd ${WKC}/tests
                ./test-all.sh p2
                date'''
            }
          }
        }
        stage('python_3_s6') {
          agent{label 'p3'}
          steps {     
            timeout(time: 45, unit: 'MINUTES'){       
              pre_test()
              sh '''
              date
              cd ${WKC}/tests
              ./test-all.sh p3
              date'''
            }
          }
        }
        stage('test_b1_s2') {
          agent{label 'b1'}
          steps {     
            timeout(time: 45, unit: 'MINUTES'){       
              pre_test()
              sh '''
              cd ${WKC}/tests
              ./test-all.sh b1fq
              date'''
            }
          }
        }

        stage('test_crash_gen_s3') {
          agent{label "b2"}
          
          steps {
            pre_test()
            catchError(buildResult: 'SUCCESS', stageResult: 'FAILURE') {
                sh '''
                cd ${WKC}/tests/pytest
                ./crash_gen.sh -a -p -t 4 -s 2000
                '''
            }

            sh '''
            cd ${WKC}/tests/pytest
            rm -rf /var/lib/taos/*
            rm -rf /var/log/taos/*
            ./handle_crash_gen_val_log.sh
            '''
            sh '''
            cd ${WKC}/tests/pytest
            rm -rf /var/lib/taos/*
            rm -rf /var/log/taos/*
            ./handle_taosd_val_log.sh
            '''
            timeout(time: 45, unit: 'MINUTES'){
                sh '''
                date
                cd ${WKC}/tests
                ./test-all.sh b2fq
                date
                '''
            }         
            
          }
        }

        stage('test_valgrind_s4') {
          agent{label "b3"}

          steps {
            pre_test()
            catchError(buildResult: 'SUCCESS', stageResult: 'FAILURE') {
                sh '''
                cd ${WKC}/tests/pytest
                ./valgrind-test.sh 2>&1 > mem-error-out.log
                ./handle_val_log.sh
                '''
            }     
            timeout(time: 45, unit: 'MINUTES'){      
              sh '''
              date
              cd ${WKC}/tests
              ./test-all.sh b3fq
              date'''
              sh '''
              date
              cd ${WKC}/tests
              ./test-all.sh full example
              date'''
            }
          }
        }
        stage('test_b4_s7') {
          agent{label 'b4'}
          steps {     
            timeout(time: 45, unit: 'MINUTES'){       
              pre_test()
              sh '''
              date
              cd ${WKC}/tests
              ./test-all.sh b4fq
              cd ${WKC}/tests
              ./test-all.sh p4
              cd ${WKC}/tests
              ./test-all.sh full jdbc
              cd ${WKC}/tests
              ./test-all.sh full unit
              date'''
            }
          }
        }
        stage('test_b5_s8') {
          agent{label 'b5'}
          steps {     
            timeout(time: 45, unit: 'MINUTES'){       
              pre_test()
              sh '''
              date
              cd ${WKC}/tests
              ./test-all.sh b5fq
              date'''
            }
          }
        }
        stage('test_b6_s9') {
          agent{label 'b6'}
          steps {     
            timeout(time: 45, unit: 'MINUTES'){       
              pre_test()
              sh '''
              date
              cd ${WKC}/tests
              ./test-all.sh b6fq
              date'''
            }
          }
        }
        stage('test_b7_s10') {
          agent{label 'b7'}
          steps {     
            timeout(time: 45, unit: 'MINUTES'){       
              pre_test()
              sh '''
              date
              cd ${WKC}/tests
              ./test-all.sh b7fq
              date'''              
            }
          }
        }        
    }
  }
  }
  post {  
        success {
            emailext (
                subject: "PR-result: Job '${env.JOB_NAME} [${env.BUILD_NUMBER}]' SUCCESS",
                body: """<!DOCTYPE html>
                <html>
                <head>
                <meta charset="UTF-8">
                </head>
                <body leftmargin="8" marginwidth="0" topmargin="8" marginheight="4" offset="0">
                    <table width="95%" cellpadding="0" cellspacing="0" style="font-size: 16pt; font-family: Tahoma, Arial, Helvetica, sans-serif">
                        <tr>
                            <td><br />
                                <b><font color="#0B610B"><font size="6">构建信息</font></font></b>
                                <hr size="2" width="100%" align="center" /></td>
                        </tr>
                        <tr>
                            <td>
                                <ul>
                                <div style="font-size:18px">
                                    <li>构建名称>>分支：${env.BRANCH_NAME}</li>
                                    <li>构建结果：<span style="color:green"> Successful </span></li>
                                    <li>构建编号：${BUILD_NUMBER}</li>
                                    <li>触发用户：${env.CHANGE_AUTHOR}</li>
                                    <li>提交信息：${env.CHANGE_TITLE}</li>
                                    <li>构建地址：<a href=${BUILD_URL}>${BUILD_URL}</a></li>
                                    <li>构建日志：<a href=${BUILD_URL}console>${BUILD_URL}console</a></li>
                                    
                                </div>
                                </ul>
                            </td>
                        </tr>
                    </table></font>
                </body>
                </html>""",
                to: "${env.CHANGE_AUTHOR_EMAIL}",
                from: "support@taosdata.com"
            )
        }
        failure {
            emailext (
                subject: "PR-result: Job '${env.JOB_NAME} [${env.BUILD_NUMBER}]' FAIL",
                body: """<!DOCTYPE html>
                <html>
                <head>
                <meta charset="UTF-8">
                </head>
                <body leftmargin="8" marginwidth="0" topmargin="8" marginheight="4" offset="0">
                    <table width="95%" cellpadding="0" cellspacing="0" style="font-size: 16pt; font-family: Tahoma, Arial, Helvetica, sans-serif">
                        <tr>
                            <td><br />
                                <b><font color="#0B610B"><font size="6">构建信息</font></font></b>
                                <hr size="2" width="100%" align="center" /></td>
                        </tr>
                        <tr>
                            <td>
                                <ul>
                                <div style="font-size:18px">
                                    <li>构建名称>>分支：${env.BRANCH_NAME}</li>
                                    <li>构建结果：<span style="color:red"> Failure </span></li>
                                    <li>构建编号：${BUILD_NUMBER}</li>
                                    <li>触发用户：${env.CHANGE_AUTHOR}</li>
                                    <li>提交信息：${env.CHANGE_TITLE}</li>
                                    <li>构建地址：<a href=${BUILD_URL}>${BUILD_URL}</a></li>
                                    <li>构建日志：<a href=${BUILD_URL}console>${BUILD_URL}console</a></li>
                                    
                                </div>
                                </ul>
                            </td>
                        </tr>
                    </table></font>
                </body>
                </html>""",
                to: "${env.CHANGE_AUTHOR_EMAIL}",
                from: "support@taosdata.com"
            )
        }
    }
   
}<|MERGE_RESOLUTION|>--- conflicted
+++ resolved
@@ -46,15 +46,6 @@
     '''
     script {
       if (env.CHANGE_TARGET == 'master') {
-<<<<<<< HEAD
-        sh 'git checkout master'
-        }
-      else {
-        sh 'git checkout develop'
-      } 
-    }
-    sh'''
-=======
         sh '''
         cd ${WKC}
         git checkout master
@@ -69,7 +60,6 @@
     }
     sh'''
     cd ${WKC}
->>>>>>> b9c67e98
     git pull >/dev/null
     git fetch origin +refs/pull/${CHANGE_ID}/merge
     git checkout -qf FETCH_HEAD
