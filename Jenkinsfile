import hudson.model.Result
import hudson.model.*;
import jenkins.model.CauseOfInterruption
node {
<<<<<<< HEAD
    // git url: 'https://github.com/taosdata/TDengine.git'
=======
>>>>>>> 57f42f25
}

def skipbuild=0
def win_stop=0

def abortPreviousBuilds() {
  def currentJobName = env.JOB_NAME
  def currentBuildNumber = env.BUILD_NUMBER.toInteger()
  def jobs = Jenkins.instance.getItemByFullName(currentJobName)
  def builds = jobs.getBuilds()

  for (build in builds) {
    if (!build.isBuilding()) {
      continue;
    }

    if (currentBuildNumber == build.getNumber().toInteger()) {
      continue;
    }

    build.doKill()    //doTerm(),doKill(),doTerm()
  }
}
//  abort previous build
abortPreviousBuilds()
def abort_previous(){
  def buildNumber = env.BUILD_NUMBER as int
  if (buildNumber > 1) milestone(buildNumber - 1)
  milestone(buildNumber)
}
def pre_test(){
    sh'hostname'
    sh '''
    sudo rmtaos || echo "taosd has not installed"
    '''
    sh '''
    kill -9 $(pidof taosd) ||echo "no taosd running"
    kill -9 $(pidof taosadapter) ||echo "no taosadapter running"
    killall -9 gdb || echo "no gdb running"
    killall -9 python3.8 || echo "no python program running"
    cd ${WKC}
    git reset --hard HEAD~10 >/dev/null
    '''
    script {
      if (env.CHANGE_TARGET == 'master') {
        sh '''
        cd ${WKC}
        git checkout master
        '''
        }
      else if(env.CHANGE_TARGET == '2.0'){
        sh '''
        cd ${WKC}
        git checkout 2.0
        '''
      } 
      else{
        sh '''
        cd ${WKC}
        git checkout develop
        '''
      }
    }
    sh'''
    cd ${WKC}
    [ -f src/connector/grafanaplugin/README.md ] && rm -f src/connector/grafanaplugin/README.md > /dev/null || echo "failed to remove grafanaplugin README.md"
    git pull >/dev/null
    git fetch origin +refs/pull/${CHANGE_ID}/merge
    git checkout -qf FETCH_HEAD
    git clean -dfx
    git submodule update --init --recursive
    cd ${WK}
    git reset --hard HEAD~10
    '''
    script {
      if (env.CHANGE_TARGET == 'master') {
        sh '''
        cd ${WK}
        git checkout master
        '''
        }
      else if(env.CHANGE_TARGET == '2.0'){
        sh '''
        cd ${WK}
        git checkout 2.0
        '''
      } 
      else{
        sh '''
        cd ${WK}
        git checkout develop
        '''
      } 
    }
    sh '''
    cd ${WK}
    git pull >/dev/null 
    
    export TZ=Asia/Harbin
    date
    git clean -dfx
    mkdir debug
    cd debug
    cmake .. -DBUILD_HTTP=false > /dev/null
    make > /dev/null
    make install > /dev/null
    cd ${WKC}/tests
    pip3 install ${WKC}/src/connector/python/ 
    '''
    return 1
}
def pre_test_noinstall(){
    sh'hostname'
    sh'''
    cd ${WKC}
    git reset --hard HEAD~10 >/dev/null
    '''
    script {
      if (env.CHANGE_TARGET == 'master') {
        sh '''
        cd ${WKC}
        git checkout master
        '''
        }
      else if(env.CHANGE_TARGET == '2.0'){
        sh '''
        cd ${WKC}
        git checkout 2.0
        '''
      } 
      else{
        sh '''
        cd ${WKC}
        git checkout develop
        '''
      }
    }
    sh'''
    cd ${WKC}
    [ -f src/connector/grafanaplugin/README.md ] && rm -f src/connector/grafanaplugin/README.md > /dev/null || echo "failed to remove grafanaplugin README.md"
    git pull >/dev/null
    git fetch origin +refs/pull/${CHANGE_ID}/merge
    git checkout -qf FETCH_HEAD
    git clean -dfx
    git submodule update --init --recursive
    cd ${WK}
    git reset --hard HEAD~10
    '''
    script {
      if (env.CHANGE_TARGET == 'master') {
        sh '''
        cd ${WK}
        git checkout master
        '''
        }
      else if(env.CHANGE_TARGET == '2.0'){
        sh '''
        cd ${WK}
        git checkout 2.0
        '''
      } 
      else{
        sh '''
        cd ${WK}
        git checkout develop
        '''
      } 
    }
    sh '''
    cd ${WK}
    git pull >/dev/null 
    
    export TZ=Asia/Harbin
    date
    git clean -dfx
    mkdir debug
    cd debug
    cmake .. -DBUILD_HTTP=false > /dev/null
    make
    '''
    return 1
}
def pre_test_mac(){
    sh'hostname'
    sh'''
    cd ${WKC}
    git reset --hard HEAD~10 >/dev/null
    '''
    script {
      if (env.CHANGE_TARGET == 'master') {
        sh '''
        cd ${WKC}
        git checkout master
        '''
        }
      else if(env.CHANGE_TARGET == '2.0'){
        sh '''
        cd ${WKC}
        git checkout 2.0
        '''
      } 
      else{
        sh '''
        cd ${WKC}
        git checkout develop
        '''
      }
    }
    sh'''
    cd ${WKC}
    [ -f src/connector/grafanaplugin/README.md ] && rm -f src/connector/grafanaplugin/README.md > /dev/null || echo "failed to remove grafanaplugin README.md"
    git pull >/dev/null
    git fetch origin +refs/pull/${CHANGE_ID}/merge
    git checkout -qf FETCH_HEAD
    git clean -dfx
    git submodule update --init --recursive
    cd ${WK}
    git reset --hard HEAD~10
    '''
    script {
      if (env.CHANGE_TARGET == 'master') {
        sh '''
        cd ${WK}
        git checkout master
        '''
        }
      else if(env.CHANGE_TARGET == '2.0'){
        sh '''
        cd ${WK}
        git checkout 2.0
        '''
      } 
      else{
        sh '''
        cd ${WK}
        git checkout develop
        '''
      } 
    }
    sh '''
    cd ${WK}
    git pull >/dev/null 
    
    export TZ=Asia/Harbin
    date
    git clean -dfx
    mkdir debug
    cd debug
    cmake .. > /dev/null
    go env -w GOPROXY=https://goproxy.cn,direct
    go env -w GO111MODULE=on
    cmake --build .
    '''
    return 1
}
def pre_test_win(){
    bat '''
    taskkill /f /t /im python.exe
    cd C:\\
    rd /s /Q C:\\TDengine
    cd C:\\workspace\\TDinternal
    rd /s /Q C:\\workspace\\TDinternal\\debug
    cd C:\\workspace\\TDinternal\\community
    git reset --hard HEAD~10 
    '''
    script {
      if (env.CHANGE_TARGET == 'master') {
        bat '''
        cd C:\\workspace\\TDinternal\\community
        git checkout master
        '''
        }
      else if(env.CHANGE_TARGET == '2.0'){
        bat '''
        cd C:\\workspace\\TDinternal\\community
        git checkout 2.0
        '''
      } 
      else{
        bat '''
        cd C:\\workspace\\TDinternal\\community
        git checkout develop
        '''
      }
    }
    bat'''
    cd C:\\workspace\\TDinternal\\community
    git pull 
    git fetch origin +refs/pull/%CHANGE_ID%/merge
    git checkout -qf FETCH_HEAD
    git clean -dfx
    git submodule update --init --recursive
    cd C:\\workspace\\TDinternal
    git reset --hard HEAD~10
    '''
    script {
      if (env.CHANGE_TARGET == 'master') {
        bat '''
        cd C:\\workspace\\TDinternal
        git checkout master
        '''
        }
      else if(env.CHANGE_TARGET == '2.0'){
        bat '''
        cd C:\\workspace\\TDinternal
        git checkout 2.0
        '''
      } 
      else{
        bat '''
        cd C:\\workspace\\TDinternal
        git checkout develop
        '''
      } 
    }
    bat '''
    cd C:\\workspace\\TDinternal
    git pull 

    date
    git clean -dfx
    mkdir debug
    cd debug
    call "C:\\Program Files (x86)\\Microsoft Visual Studio\\2017\\Community\\VC\\Auxiliary\\Build\\vcvarsall.bat" amd64
    cmake ../ -G "NMake Makefiles" 
    set CL=/MP nmake nmake || exit 8
    nmake install || exit 8
    xcopy /e/y/i/f C:\\workspace\\TDinternal\\debug\\build\\lib\\taos.dll C:\\Windows\\System32 || exit 8
    cd C:\\workspace\\TDinternal\\community\\src\\connector\\python
    python -m pip install .
    
    '''
    return 1
}
pipeline {
  agent none
  options { skipDefaultCheckout() } 
  environment{
      WK = '/var/lib/jenkins/workspace/TDinternal'
      WKC= '/var/lib/jenkins/workspace/TDinternal/community'
  }
  stages {
      stage('pre_build'){
          agent{label 'master'}
          options { skipDefaultCheckout() } 
          when {
              changeRequest()
          }
          steps {
            script{
              abort_previous()
              abortPreviousBuilds()
            }
<<<<<<< HEAD
          sh'''
          rm -rf ${WORKSPACE}.tes
          cp -r ${WORKSPACE} ${WORKSPACE}.tes
          scp -rp ${WORKSPACE} root@114.112.118.22:./
          cd ${WORKSPACE}.tes
          
          git fetch
          '''
          script {
            if (env.CHANGE_TARGET == 'master') {
              sh '''
              git checkout master
              '''
              }
            else if(env.CHANGE_TARGET == '2.0'){
              sh '''
              git checkout 2.0
              '''
            } 
            else{
              sh '''
              git checkout develop
              '''
            } 
          }
          sh'''
          git fetch origin +refs/pull/${CHANGE_ID}/merge
          git checkout -qf FETCH_HEAD
          '''     
=======
          //   sh'''
          // rm -rf ${WORKSPACE}.tes
          // cp -r ${WORKSPACE} ${WORKSPACE}.tes
          // cd ${WORKSPACE}.tes
          // git fetch
          // '''
          // script {
          //   if (env.CHANGE_TARGET == 'master') {
          //     sh '''
          //     git checkout master
          //     '''
          //     }
          //   else if(env.CHANGE_TARGET == '2.0'){
          //     sh '''
          //     git checkout 2.0
          //     '''
          //   } 
          //   else{
          //     sh '''
          //     git checkout develop
          //     '''
          //   } 
          // }
          // sh'''
          // git fetch origin +refs/pull/${CHANGE_ID}/merge
          // git checkout -qf FETCH_HEAD
          // '''     
>>>>>>> 57f42f25

          // script{  
          //   skipbuild='2'     
          //   skipbuild=sh(script: "git log -2 --pretty=%B | fgrep -ie '[skip ci]' -e '[ci skip]' && echo 1 || echo 2", returnStdout:true)
          //   println skipbuild
          // }
          // sh'''
          // rm -rf ${WORKSPACE}.tes
          // '''
          // }       
          }
      }
      stage('Parallel test stage') {
        //only build pr
        options { skipDefaultCheckout() } 
        when {
          allOf{
              changeRequest()
              not{ expression { env.CHANGE_BRANCH =~ /docs\// }}
            }
          }
      parallel {
        stage('python_1_s1') {
          agent{label " slave1 || slave11 "}
          steps {
            pre_test()
            timeout(time: 55, unit: 'MINUTES'){
              sh '''
              date
              cd ${WKC}/tests
              ./test-all.sh p1
              date'''
            }
            
          }
        }
        stage('python_2_s5') {
          agent{label " slave5 || slave15 "}
          steps {
            
            pre_test()
            timeout(time: 55, unit: 'MINUTES'){
                sh '''
                date
                cd ${WKC}/tests
                ./test-all.sh p2
                date'''
            }
          }
        }
        stage('python_3_s6') {
          agent{label " slave6 || slave16 "}
          steps {     
            timeout(time: 55, unit: 'MINUTES'){       
              pre_test()
              sh '''
              date
              cd ${WKC}/tests
              ./test-all.sh p3
              date'''
            }
          }
        }
        stage('test_b1_s2') {
          agent{label " slave2 || slave12 "}
          steps {     
            timeout(time: 55, unit: 'MINUTES'){       
              pre_test()
              sh '''
                rm -rf /var/lib/taos/*
                rm -rf /var/log/taos/*
                nohup taosd >/dev/null &
                sleep 10
              '''

              sh '''
                cd ${WKC}/src/connector/python
                export PYTHONPATH=$PWD/
                export LD_LIBRARY_PATH=${WKC}/debug/build/lib
                pip3 install pytest
                pytest tests/

                python3 examples/bind-multi.py
                python3 examples/bind-row.py
                python3 examples/demo.py
                python3 examples/insert-lines.py
                python3 examples/pep-249.py
                python3 examples/query-async.py
                python3 examples/query-objectively.py
                python3 examples/subscribe-sync.py
                python3 examples/subscribe-async.py
              '''

              sh '''
                cd ${WKC}/tests/examples/nodejs
                npm install td2.0-connector > /dev/null 2>&1
                node nodejsChecker.js host=localhost
                node test1970.js
                cd ${WKC}/tests/connectorTest/nodejsTest/nanosupport
                npm install td2.0-connector > /dev/null 2>&1
                node nanosecondTest.js
              '''
              catchError(buildResult: 'SUCCESS', stageResult: 'FAILURE') {
                sh '''
                  cd ${WKC}/tests/examples/C#/taosdemo
                  dotnet build -c Release
                  tree | true
                  ./bin/Release/net5.0/taosdemo -c /etc/taos -y
                '''
              }
              sh '''
                cd ${WKC}/tests/gotest
                bash batchtest.sh
              '''
              sh '''
              cd ${WKC}/tests
              ./test-all.sh b1fq
              date'''
            }
          }
        }
        stage('test_crash_gen_s3') {
          agent{label " slave3 || slave13 "}
          
          steps {
            pre_test()
            timeout(time: 60, unit: 'MINUTES'){
              sh '''
              cd ${WKC}/tests/pytest
              ./crash_gen.sh -a -p -t 4 -s 2000
              '''
            }
            timeout(time: 60, unit: 'MINUTES'){
              sh '''
              cd ${WKC}/tests/pytest
              rm -rf /var/lib/taos/*
              rm -rf /var/log/taos/*
              ./handle_crash_gen_val_log.sh
              '''
              sh '''
              cd ${WKC}/tests/pytest
              rm -rf /var/lib/taos/*
              rm -rf /var/log/taos/*
              ./handle_taosd_val_log.sh
              '''
            }
            timeout(time: 55, unit: 'MINUTES'){
                sh '''
                date
                cd ${WKC}/tests
                ./test-all.sh b2fq
                date
                '''
            }                     
          }
        }
        stage('test_valgrind_s4') {
          agent{label " slave4 || slave14 "}

          steps {
            pre_test()
            catchError(buildResult: 'SUCCESS', stageResult: 'FAILURE') {
                sh '''
                cd ${WKC}/tests/pytest
                ./valgrind-test.sh 2>&1 > mem-error-out.log
                ./handle_val_log.sh
                '''
            }     
            timeout(time: 55, unit: 'MINUTES'){      
              sh '''
              date
              cd ${WKC}/tests
              ./test-all.sh b3fq
              date'''
              sh '''
              date
              cd ${WKC}/tests
              ./test-all.sh full example
              date'''
            }
          }
        }
        stage('test_b4_s7') {
          agent{label " slave7 || slave17 "}
          steps {     
            timeout(time: 105, unit: 'MINUTES'){       
              pre_test()
              sh '''
              date
              cd ${WKC}/tests
              ./test-all.sh b4fq
              cd ${WKC}/tests
              ./test-all.sh p4
              '''
              // cd ${WKC}/tests
              // ./test-all.sh full jdbc
              // cd ${WKC}/tests
              // ./test-all.sh full unit
              
            }
          }
        }
        stage('test_b5_s8') {
          agent{label " slave8 || slave18 "}
          steps {     
            timeout(time: 55, unit: 'MINUTES'){       
              pre_test()
              sh '''
              date
              cd ${WKC}/tests
              ./test-all.sh b5fq
              date'''
            }
          }
        }
        stage('test_b6_s9') {
          agent{label " slave9 || slave19 "}
          steps {     
            timeout(time: 55, unit: 'MINUTES'){       
              pre_test()
              sh '''
              cd ${WKC}/tests
              ./test-all.sh develop-test
              '''
              sh '''
              date
              cd ${WKC}/tests
              ./test-all.sh b6fq
              date'''
              
            }
          }
        }
        stage('test_b7_s10') {
          agent{label " slave10 || slave20 "}
          steps {     
            timeout(time: 55, unit: 'MINUTES'){       
              pre_test()
              sh '''
              cd ${WKC}/tests
              ./test-all.sh system-test
              '''
              sh '''
              date
              cd ${WKC}/tests
              ./test-all.sh b7fq
              date'''              
            }
          }
        } 
        stage('arm64centos7') {
          agent{label " arm64centos7 "}
          steps {     
              pre_test_noinstall()    
            }
        }
        stage('arm64centos8') {
          agent{label " arm64centos8 "}
          steps {     
              pre_test_noinstall()    
            }
        }
        stage('arm32bionic') {
          agent{label " arm32bionic "}
          steps {     
              pre_test_noinstall()    
            }
        }
        stage('arm64bionic') {
          agent{label " arm64bionic "}
          steps {     
              pre_test_noinstall()    
            }
        }
        stage('arm64focal') {
          agent{label " arm64focal "}
          steps {     
              pre_test_noinstall()    
            }
        }
        stage('centos7') {
          agent{label " centos7 "}
          steps {     
              pre_test_noinstall()    
            }
        }
        stage('ubuntu:trusty') {
          agent{label " trusty "}
          steps {     
              pre_test_noinstall()    
            }
        }
        stage('ubuntu:xenial') {
          agent{label " xenial "}
          steps {     
              pre_test_noinstall()    
            }
        }
        stage('ubuntu:bionic') {
          agent{label " bionic "}
          steps {     
              pre_test_noinstall()    
            }
        }
        stage('Mac_build') {
          agent{label " catalina "}
          steps {     
              pre_test_mac()    
            }
        }

        stage('build'){
          agent{label " wintest "}
          steps {
            pre_test()
            script{             
                while(win_stop == 0){
                  sleep(1)
                  }
              }
            }
        }
        stage('test'){
          agent{label "win"}
          steps{
            
            catchError(buildResult: 'FAILURE', stageResult: 'FAILURE') {
                pre_test_win()
                timeout(time: 20, unit: 'MINUTES'){
                bat'''
                cd C:\\workspace\\TDinternal\\community\\tests\\pytest
                .\\test-all.bat wintest
                '''
                }
            }     
            script{
              win_stop=1
            }
          }
        }
          
               
    }
  }
  }
  post {  
        success {
            emailext (
                subject: "PR-result: Job '${env.JOB_NAME} [${env.BUILD_NUMBER}]' SUCCESS",
                body: """<!DOCTYPE html>
                <html>
                <head>
                <meta charset="UTF-8">
                </head>
                <body leftmargin="8" marginwidth="0" topmargin="8" marginheight="4" offset="0">
                    <table width="95%" cellpadding="0" cellspacing="0" style="font-size: 16pt; font-family: Tahoma, Arial, Helvetica, sans-serif">
                        <tr>
                            <td><br />
                                <b><font color="#0B610B"><font size="6">构建信息</font></font></b>
                                <hr size="2" width="100%" align="center" /></td>
                        </tr>
                        <tr>
                            <td>
                                <ul>
                                <div style="font-size:18px">
                                    <li>构建名称>>分支：${env.BRANCH_NAME}</li>
                                    <li>构建结果：<span style="color:green"> Successful </span></li>
                                    <li>构建编号：${BUILD_NUMBER}</li>
                                    <li>触发用户：${env.CHANGE_AUTHOR}</li>
                                    <li>提交信息：${env.CHANGE_TITLE}</li>
                                    <li>构建地址：<a href=${BUILD_URL}>${BUILD_URL}</a></li>
                                    <li>构建日志：<a href=${BUILD_URL}console>${BUILD_URL}console</a></li>
                                    
                                </div>
                                </ul>
                            </td>
                        </tr>
                    </table></font>
                </body>
                </html>""",
                to: "${env.CHANGE_AUTHOR_EMAIL}",
                from: "support@taosdata.com"
            )
        }
        failure {
            emailext (
                subject: "PR-result: Job '${env.JOB_NAME} [${env.BUILD_NUMBER}]' FAIL",
                body: """<!DOCTYPE html>
                <html>
                <head>
                <meta charset="UTF-8">
                </head>
                <body leftmargin="8" marginwidth="0" topmargin="8" marginheight="4" offset="0">
                    <table width="95%" cellpadding="0" cellspacing="0" style="font-size: 16pt; font-family: Tahoma, Arial, Helvetica, sans-serif">
                        <tr>
                            <td><br />
                                <b><font color="#0B610B"><font size="6">构建信息</font></font></b>
                                <hr size="2" width="100%" align="center" /></td>
                        </tr>
                        <tr>
                            <td>
                                <ul>
                                <div style="font-size:18px">
                                    <li>构建名称>>分支：${env.BRANCH_NAME}</li>
                                    <li>构建结果：<span style="color:red"> Failure </span></li>
                                    <li>构建编号：${BUILD_NUMBER}</li>
                                    <li>触发用户：${env.CHANGE_AUTHOR}</li>
                                    <li>提交信息：${env.CHANGE_TITLE}</li>
                                    <li>构建地址：<a href=${BUILD_URL}>${BUILD_URL}</a></li>
                                    <li>构建日志：<a href=${BUILD_URL}console>${BUILD_URL}console</a></li>
                                    
                                </div>
                                </ul>
                            </td>
                        </tr>
                    </table></font>
                </body>
                </html>""",
                to: "${env.CHANGE_AUTHOR_EMAIL}",
                from: "support@taosdata.com"
            )
        }
    } 
}<|MERGE_RESOLUTION|>--- conflicted
+++ resolved
@@ -2,10 +2,6 @@
 import hudson.model.*;
 import jenkins.model.CauseOfInterruption
 node {
-<<<<<<< HEAD
-    // git url: 'https://github.com/taosdata/TDengine.git'
-=======
->>>>>>> 57f42f25
 }
 
 def skipbuild=0
@@ -359,37 +355,6 @@
               abort_previous()
               abortPreviousBuilds()
             }
-<<<<<<< HEAD
-          sh'''
-          rm -rf ${WORKSPACE}.tes
-          cp -r ${WORKSPACE} ${WORKSPACE}.tes
-          scp -rp ${WORKSPACE} root@114.112.118.22:./
-          cd ${WORKSPACE}.tes
-          
-          git fetch
-          '''
-          script {
-            if (env.CHANGE_TARGET == 'master') {
-              sh '''
-              git checkout master
-              '''
-              }
-            else if(env.CHANGE_TARGET == '2.0'){
-              sh '''
-              git checkout 2.0
-              '''
-            } 
-            else{
-              sh '''
-              git checkout develop
-              '''
-            } 
-          }
-          sh'''
-          git fetch origin +refs/pull/${CHANGE_ID}/merge
-          git checkout -qf FETCH_HEAD
-          '''     
-=======
           //   sh'''
           // rm -rf ${WORKSPACE}.tes
           // cp -r ${WORKSPACE} ${WORKSPACE}.tes
@@ -417,7 +382,6 @@
           // git fetch origin +refs/pull/${CHANGE_ID}/merge
           // git checkout -qf FETCH_HEAD
           // '''     
->>>>>>> 57f42f25
 
           // script{  
           //   skipbuild='2'     
