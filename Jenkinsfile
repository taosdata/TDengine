--- conflicted
+++ resolved
@@ -458,25 +458,11 @@
               '''
 
               sh '''
-<<<<<<< HEAD
-              cd ${WKC}/tests/examples/nodejs
-              npm install td2.0-connector > /dev/null 2>&1
-              node nodejsChecker.js host=localhost
-              node test1970.js
-
-              cd ${WKC}/src/connector/nodejs
-              npm run test
-
-              cd ${WKC}/tests/connectorTest/nodejsTest/nanosupport
-              npm install td2.0-connector > /dev/null 2>&1
-              node nanosecondTest.js
-=======
                 cd ${WKC}/src/connector/python
                 export PYTHONPATH=$PWD/
                 export LD_LIBRARY_PATH=${WKC}/debug/build/lib
                 pip3 install pytest
                 pytest tests/
->>>>>>> 2c07dd5d
 
                 python3 examples/bind-multi.py
                 python3 examples/bind-row.py
@@ -490,13 +476,17 @@
               '''
 
               sh '''
-                cd ${WKC}/tests/examples/nodejs
-                npm install td2.0-connector > /dev/null 2>&1
-                node nodejsChecker.js host=localhost
-                node test1970.js
-                cd ${WKC}/tests/connectorTest/nodejsTest/nanosupport
-                npm install td2.0-connector > /dev/null 2>&1
-                node nanosecondTest.js
+              cd ${WKC}/tests/examples/nodejs
+              npm install td2.0-connector > /dev/null 2>&1
+              node nodejsChecker.js host=localhost
+              node test1970.js
+
+              cd ${WKC}/src/connector/nodejs
+              npm run test
+
+              cd ${WKC}/tests/connectorTest/nodejsTest/nanosupport
+              npm install td2.0-connector > /dev/null 2>&1
+              node nanosecondTest.js
               '''
               catchError(buildResult: 'SUCCESS', stageResult: 'FAILURE') {
                 sh '''
