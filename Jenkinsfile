import hudson.model.Result
import hudson.model.*;
import jenkins.model.CauseOfInterruption
node {
}

def skipbuild=0
def win_stop=0

def abortPreviousBuilds() {
  def currentJobName = env.JOB_NAME
  def currentBuildNumber = env.BUILD_NUMBER.toInteger()
  def jobs = Jenkins.instance.getItemByFullName(currentJobName)
  def builds = jobs.getBuilds()

  for (build in builds) {
    if (!build.isBuilding()) {
      continue;
    }

    if (currentBuildNumber == build.getNumber().toInteger()) {
      continue;
    }

    build.doKill()    //doTerm(),doKill(),doTerm()
  }
}
//  abort previous build
abortPreviousBuilds()
def abort_previous(){
  def buildNumber = env.BUILD_NUMBER as int
  if (buildNumber > 1) milestone(buildNumber - 1)
  milestone(buildNumber)
}
def pre_test(){
    sh'hostname'
    sh '''
    sudo rmtaos || echo "taosd has not installed"
    '''
    sh '''
    kill -9 $(pidof taosd) ||echo "no taosd running"
    kill -9 $(pidof taosadapter) ||echo "no taosadapter running"
    killall -9 gdb || echo "no gdb running"
    killall -9 python3.8 || echo "no python program running"
    cd ${WKC}
    git reset --hard HEAD~10 >/dev/null
    '''
    script {
      if (env.CHANGE_TARGET == 'master') {
        sh '''
        cd ${WKC}
        git checkout master
        '''
        }
      else if(env.CHANGE_TARGET == '2.0'){
        sh '''
        cd ${WKC}
        git checkout 2.0
        '''
      }
      else{
        sh '''
        cd ${WKC}
        git checkout develop
        '''
      }
    }
    sh'''
    cd ${WKC}
    git remote prune origin
    [ -f src/connector/grafanaplugin/README.md ] && rm -f src/connector/grafanaplugin/README.md > /dev/null || echo "failed to remove grafanaplugin README.md"
    git pull >/dev/null
    git fetch origin +refs/pull/${CHANGE_ID}/merge
    git checkout -qf FETCH_HEAD
    git clean -dfx
    git submodule update --init --recursive
    cd ${WK}
    git reset --hard HEAD~10
    '''
    script {
      if (env.CHANGE_TARGET == 'master') {
        sh '''
        cd ${WK}
        git checkout master
        '''
        }
      else if(env.CHANGE_TARGET == '2.0'){
        sh '''
        cd ${WK}
        git checkout 2.0
        '''
      }
      else{
        sh '''
        cd ${WK}
        git checkout develop
        '''
      }
    }
    sh '''
    cd ${WK}
    git pull >/dev/null

    export TZ=Asia/Harbin
    date
    git clean -dfx
    mkdir debug
    cd debug
    cmake .. -DBUILD_HTTP=false -DBUILD_TOOLS=true > /dev/null
    make > /dev/null
    make install > /dev/null
    cd ${WKC}/tests
    pip3 install ${WKC}/src/connector/python/
    '''
    return 1
}
def pre_test_noinstall(){
    sh'hostname'
    sh'''
    cd ${WKC}
    git reset --hard HEAD~10 >/dev/null
    '''
    script {
      if (env.CHANGE_TARGET == 'master') {
        sh '''
        cd ${WKC}
        git checkout master
        '''
        }
      else if(env.CHANGE_TARGET == '2.0'){
        sh '''
        cd ${WKC}
        git checkout 2.0
        '''
      }
      else{
        sh '''
        cd ${WKC}
        git checkout develop
        '''
      }
    }
    sh'''
    cd ${WKC}
    git remote prune origin
    [ -f src/connector/grafanaplugin/README.md ] && rm -f src/connector/grafanaplugin/README.md > /dev/null || echo "failed to remove grafanaplugin README.md"
    git pull >/dev/null
    git fetch origin +refs/pull/${CHANGE_ID}/merge
    git checkout -qf FETCH_HEAD
    git clean -dfx
    git submodule update --init --recursive
    cd ${WK}
    git reset --hard HEAD~10
    '''
    script {
      if (env.CHANGE_TARGET == 'master') {
        sh '''
        cd ${WK}
        git checkout master
        '''
        }
      else if(env.CHANGE_TARGET == '2.0'){
        sh '''
        cd ${WK}
        git checkout 2.0
        '''
      }
      else{
        sh '''
        cd ${WK}
        git checkout develop
        '''
      }
    }
    sh '''
    cd ${WK}
    git pull >/dev/null

    export TZ=Asia/Harbin
    date
    git clean -dfx
    mkdir debug
    cd debug
    cmake .. -DBUILD_HTTP=false -DBUILD_TOOLS=false > /dev/null
    make
    '''
    return 1
}
def pre_test_mac(){
    sh'hostname'
    sh'''
    cd ${WKC}
    git reset --hard HEAD~10 >/dev/null
    '''
    script {
      if (env.CHANGE_TARGET == 'master') {
        sh '''
        cd ${WKC}
        git checkout master
        '''
        }
      else if(env.CHANGE_TARGET == '2.0'){
        sh '''
        cd ${WKC}
        git checkout 2.0
        '''
      }
      else{
        sh '''
        cd ${WKC}
        git checkout develop
        '''
      }
    }
    sh'''
    cd ${WKC}
    git remote prune origin
    [ -f src/connector/grafanaplugin/README.md ] && rm -f src/connector/grafanaplugin/README.md > /dev/null || echo "failed to remove grafanaplugin README.md"
    git pull >/dev/null
    git fetch origin +refs/pull/${CHANGE_ID}/merge
    git checkout -qf FETCH_HEAD
    git clean -dfx
    git submodule update --init --recursive
    cd ${WK}
    git reset --hard HEAD~10
    '''
    script {
      if (env.CHANGE_TARGET == 'master') {
        sh '''
        cd ${WK}
        git checkout master
        '''
        }
      else if(env.CHANGE_TARGET == '2.0'){
        sh '''
        cd ${WK}
        git checkout 2.0
        '''
      }
      else{
        sh '''
        cd ${WK}
        git checkout develop
        '''
      }
    }
    sh '''
    cd ${WK}
    git pull >/dev/null

    export TZ=Asia/Harbin
    date
    git clean -dfx
    mkdir debug
    cd debug
    cmake .. -DBUILD_TOOLS=false > /dev/null
    go env -w GOPROXY=https://goproxy.cn,direct
    go env -w GO111MODULE=on
    cmake --build .
    '''
    return 1
}
def pre_test_win(){
    bat '''
    taskkill /f /t /im python.exe
    cd C:\\
    rd /s /Q C:\\TDengine
    cd C:\\workspace\\TDinternal
    rd /s /Q C:\\workspace\\TDinternal\\debug
    cd C:\\workspace\\TDinternal\\community
    git reset --hard HEAD~10
    '''
    script {
      if (env.CHANGE_TARGET == 'master') {
        bat '''
        cd C:\\workspace\\TDinternal\\community
        git checkout master
        '''
        }
      else if(env.CHANGE_TARGET == '2.0'){
        bat '''
        cd C:\\workspace\\TDinternal\\community
        git checkout 2.0
        '''
      }
      else{
        bat '''
        cd C:\\workspace\\TDinternal\\community
        git checkout develop
        '''
      }
    }
    bat'''
    cd C:\\workspace\\TDinternal\\community
    git remote prune origin
    git pull
    git fetch origin +refs/pull/%CHANGE_ID%/merge
    git checkout -qf FETCH_HEAD
    git clean -dfx
    git submodule update --init --recursive
    cd C:\\workspace\\TDinternal
    git reset --hard HEAD~10
    '''
    script {
      if (env.CHANGE_TARGET == 'master') {
        bat '''
        cd C:\\workspace\\TDinternal
        git checkout master
        '''
        }
      else if(env.CHANGE_TARGET == '2.0'){
        bat '''
        cd C:\\workspace\\TDinternal
        git checkout 2.0
        '''
      }
      else{
        bat '''
        cd C:\\workspace\\TDinternal
        git checkout develop
        '''
      }
    }
    bat '''
    cd C:\\workspace\\TDinternal
    git pull

    date
    git clean -dfx
    mkdir debug
    cd debug
    call "C:\\Program Files (x86)\\Microsoft Visual Studio\\2017\\Community\\VC\\Auxiliary\\Build\\vcvarsall.bat" amd64
    cmake ../ -G "NMake Makefiles"
    set CL=/MP nmake nmake || exit 8
    nmake install || exit 8
    xcopy /e/y/i/f C:\\workspace\\TDinternal\\debug\\build\\lib\\taos.dll C:\\Windows\\System32 || exit 8
    cd C:\\workspace\\TDinternal\\community\\src\\connector\\python
    python -m pip install .

    '''
    return 1
}
pipeline {
  agent none
  options { skipDefaultCheckout() }
  environment{
      WK = '/var/lib/jenkins/workspace/TDinternal'
      WKC= '/var/lib/jenkins/workspace/TDinternal/community'
  }
  stages {
      stage('pre_build'){
          agent{label 'master'}
          options { skipDefaultCheckout() }
          when {
              changeRequest()
          }
          steps {
            script{
              abort_previous()
              abortPreviousBuilds()
            }
          //   sh'''
          // rm -rf ${WORKSPACE}.tes
          // cp -r ${WORKSPACE} ${WORKSPACE}.tes
          // cd ${WORKSPACE}.tes
          // git fetch
          // '''
          // script {
          //   if (env.CHANGE_TARGET == 'master') {
          //     sh '''
          //     git checkout master
          //     '''
          //     }
          //   else if(env.CHANGE_TARGET == '2.0'){
          //     sh '''
          //     git checkout 2.0
          //     '''
          //   }
          //   else{
          //     sh '''
          //     git checkout develop
          //     '''
          //   }
          // }
          // sh'''
          // git fetch origin +refs/pull/${CHANGE_ID}/merge
          // git checkout -qf FETCH_HEAD
          // '''

          // script{
          //   skipbuild='2'
          //   skipbuild=sh(script: "git log -2 --pretty=%B | fgrep -ie '[skip ci]' -e '[ci skip]' && echo 1 || echo 2", returnStdout:true)
          //   println skipbuild
          // }
          // sh'''
          // rm -rf ${WORKSPACE}.tes
          // '''
          // }
          }
      }
      stage('Parallel test stage') {
        //only build pr
        options { skipDefaultCheckout() }
        when {
          allOf{
              changeRequest()
              not{ expression { env.CHANGE_BRANCH =~ /docs\// }}
            }
          }
      parallel {
        stage('python_1_s1') {
          agent{label " slave1 || slave11 "}
          steps {
            pre_test()
            timeout(time: 55, unit: 'MINUTES'){
              sh '''
              date
              cd ${WKC}/tests
              ./test-all.sh p1
              date'''
            }
          }
        }
        stage('python_2_s5') {
          agent{label " slave5 || slave15 "}
          steps {
            pre_test()
            timeout(time: 55, unit: 'MINUTES'){
                sh '''
                date
                cd ${WKC}/tests
                ./test-all.sh p2
                date'''
            }
          }
        }
        stage('python_3_s6') {
          agent{label " slave6 || slave16 "}
          steps {
            timeout(time: 55, unit: 'MINUTES'){
              pre_test()
              sh '''
              date
              cd ${WKC}/tests
              ./test-all.sh p3
              date'''
            }
          }
        }
        stage('test_b1_s2') {
          agent{label " slave2 || slave12 "}
          steps {
            timeout(time: 55, unit: 'MINUTES'){
              pre_test()
              sh '''
                rm -rf /var/lib/taos/*
                rm -rf /var/log/taos/*
                nohup taosd >/dev/null &
                sleep 10
              '''

              sh '''
                cd ${WKC}/src/connector/python
                export PYTHONPATH=$PWD/
                export LD_LIBRARY_PATH=${WKC}/debug/build/lib
                pip3 install pytest
                pytest tests/
<<<<<<< HEAD

                python3 examples/bind-multi.py
                python3 examples/bind-row.py
                python3 examples/demo.py
                python3 examples/insert-lines.py
                python3 examples/pep-249.py
                python3 examples/query-async.py
                python3 examples/query-objectively.py
                python3 examples/subscribe-sync.py
                python3 examples/subscribe-async.py
              '''

              sh '''
                cd ${WKC}/src/connector/nodejs
                npm install
                npm run test
                cd ${WKC}/tests/examples/nodejs
                npm install td2.0-connector > /dev/null 2>&1
                node nodejsChecker.js host=localhost
                node test1970.js
                cd ${WKC}/tests/connectorTest/nodejsTest/nanosupport
                npm install td2.0-connector > /dev/null 2>&1
                node nanosecondTest.js
              '''
              
              sh '''
=======

                python3 examples/bind-multi.py
                python3 examples/bind-row.py
                python3 examples/demo.py
                python3 examples/insert-lines.py
                python3 examples/pep-249.py
                python3 examples/query-async.py
                python3 examples/query-objectively.py
                python3 examples/subscribe-sync.py
                python3 examples/subscribe-async.py
              '''

              sh '''
                cd ${WKC}/src/connector/nodejs
                npm install
                npm run test
                cd ${WKC}/tests/examples/nodejs
                npm install td2.0-connector > /dev/null 2>&1
                node nodejsChecker.js host=localhost
                node test1970.js
                cd ${WKC}/tests/connectorTest/nodejsTest/nanosupport
                npm install td2.0-connector > /dev/null 2>&1
                node nanosecondTest.js
              '''
              catchError(buildResult: 'SUCCESS', stageResult: 'FAILURE') {
                sh '''
>>>>>>> 664b2a46
                  cd ${WKC}/src/connector/C#
                  dotnet test
                  dotnet run --project src/test/Cases/Cases.csproj

                  cd ${WKC}/tests/examples/C#
                  dotnet run --project C#checker/C#checker.csproj
                  dotnet run --project TDengineTest/TDengineTest.csproj
                  dotnet run --project schemaless/schemaless.csproj

                  cd ${WKC}/tests/examples/C#/taosdemo
                  dotnet build -c Release
                  tree | true
                  ./bin/Release/net5.0/taosdemo -c /etc/taos -y
<<<<<<< HEAD

                  cd ${WKC}/tests/system-test/3-connectors/c#/stmtfunction
                  dotnet run 
                '''
              
=======
                '''
              }
>>>>>>> 664b2a46
              sh '''
                cd ${WKC}/tests/gotest
                bash batchtest.sh
              '''
              sh '''
              cd ${WKC}/tests
              ./test-all.sh b1fq
              date'''
            }
          }
        }
        stage('test_crash_gen_s3') {
          agent{label " slave3 || slave13 "}

          steps {
            pre_test()
            timeout(time: 60, unit: 'MINUTES'){
              sh '''
              cd ${WKC}/tests/pytest
              ./crash_gen.sh -a -p -t 4 -s 2000
              '''
            }
            timeout(time: 60, unit: 'MINUTES'){
              sh '''
              cd ${WKC}/tests/pytest
              rm -rf /var/lib/taos/*
              rm -rf /var/log/taos/*
              ./handle_crash_gen_val_log.sh
              '''
              sh '''
              cd ${WKC}/tests/pytest
              rm -rf /var/lib/taos/*
              rm -rf /var/log/taos/*
              ./handle_taosd_val_log.sh
              '''
            }
            timeout(time: 55, unit: 'MINUTES'){
                sh '''
                date
                cd ${WKC}/tests
                ./test-all.sh b2fq
                date
                '''
            }
          }
        }
        stage('test_valgrind_s4') {
          agent{label " slave4 || slave14 "}

          steps {
            pre_test()
            catchError(buildResult: 'SUCCESS', stageResult: 'FAILURE') {
                sh '''
                cd ${WKC}/tests/pytest
                ./valgrind-test.sh 2>&1 > mem-error-out.log
                ./handle_val_log.sh
                '''
            }
            timeout(time: 55, unit: 'MINUTES'){
              sh '''
              date
              cd ${WKC}/tests
              ./test-all.sh b3fq
              date'''
              sh '''
              date
              cd ${WKC}/tests
              ./test-all.sh full example
              date'''
            }
          }
        }
        stage('test_b4_s7') {
          agent{label " slave7 || slave17 "}
          steps {
            timeout(time: 105, unit: 'MINUTES'){
              pre_test()
              sh '''
              date
              cd ${WKC}/tests
              ./test-all.sh b4fq
              cd ${WKC}/tests
              ./test-all.sh p4
              '''
              // cd ${WKC}/tests
              // ./test-all.sh full jdbc
              // cd ${WKC}/tests
              // ./test-all.sh full unit
            }
          }
        }
        stage('test_b5_s8') {
          agent{label " slave8 || slave18 "}
          steps {
            timeout(time: 55, unit: 'MINUTES'){
              pre_test()
              sh '''
              date
              cd ${WKC}/tests
              ./test-all.sh b5fq
              date'''
            }
          }
        }
        stage('test_b6_s9') {
          agent{label " slave9 || slave19 "}
          steps {
            timeout(time: 55, unit: 'MINUTES'){
              pre_test()
              sh '''
              cd ${WKC}/tests
              ./test-all.sh develop-test
              '''
              sh '''
              date
              cd ${WKC}/tests
              ./test-all.sh b6fq
              date'''
            }
          }
        }
        stage('test_b7_s10') {
          agent{label " slave10 || slave20 "}
          steps {
            timeout(time: 55, unit: 'MINUTES'){
              pre_test()
              sh '''
              cd ${WKC}/tests
              ./test-all.sh system-test
              '''
              sh '''
              date
              cd ${WKC}/tests
              ./test-all.sh b7fq
              date'''
            }
          }
        }
        stage('arm64centos7') {
          agent{label " arm64centos7 "}
          steps {
              pre_test_noinstall()
            }
        }
        stage('arm64centos8') {
          agent{label " arm64centos8 "}
          steps {
              pre_test_noinstall()
            }
        }
        stage('arm32bionic') {
          agent{label " arm32bionic "}
          steps {
              pre_test_noinstall()
            }
        }
        stage('arm64bionic') {
          agent{label " arm64bionic "}
          steps {
              pre_test_noinstall()
            }
        }
        stage('arm64focal') {
          agent{label " arm64focal "}
          steps {
              pre_test_noinstall()
            }
        }
        stage('centos7') {
          agent{label " centos7 "}
          steps {
              pre_test_noinstall()
            }
        }
        stage('ubuntu:trusty') {
          agent{label " trusty "}
          steps {
              pre_test_noinstall()
            }
        }
        stage('ubuntu:xenial') {
          agent{label " xenial "}
          steps {
              pre_test_noinstall()
            }
        }
        stage('ubuntu:bionic') {
          agent{label " bionic "}
          steps {
              pre_test_noinstall()
            }
        }
        stage('Mac_build') {
          agent{label " catalina "}
          steps {
              pre_test_mac()
            }
        }

        stage('build'){
          agent{label " wintest "}
          steps {
            pre_test()
            script{
                while(win_stop == 0){
                  sleep(1)
                  }
              }
            }
        }
        stage('test'){
          agent{label "win"}
          steps{
            catchError(buildResult: 'FAILURE', stageResult: 'FAILURE') {
                pre_test_win()
                timeout(time: 20, unit: 'MINUTES'){
                bat'''
                cd C:\\workspace\\TDinternal\\community\\tests\\pytest
                .\\test-all.bat wintest
                '''
                }
            }
            script{
              win_stop=1
            }
          }
        }
    }
  }
  }
  post {
        success {
            emailext (
                subject: "PR-result: Job '${env.JOB_NAME} [${env.BUILD_NUMBER}]' SUCCESS",
                body: """<!DOCTYPE html>
                <html>
                <head>
                <meta charset="UTF-8">
                </head>
                <body leftmargin="8" marginwidth="0" topmargin="8" marginheight="4" offset="0">
                    <table width="95%" cellpadding="0" cellspacing="0" style="font-size: 16pt; font-family: Tahoma, Arial, Helvetica, sans-serif">
                        <tr>
                            <td><br />
                                <b><font color="#0B610B"><font size="6">构建信息</font></font></b>
                                <hr size="2" width="100%" align="center" /></td>
                        </tr>
                        <tr>
                            <td>
                                <ul>
                                <div style="font-size:18px">
                                    <li>构建名称>>分支：${env.BRANCH_NAME}</li>
                                    <li>构建结果：<span style="color:green"> Successful </span></li>
                                    <li>构建编号：${BUILD_NUMBER}</li>
                                    <li>触发用户：${env.CHANGE_AUTHOR}</li>
                                    <li>提交信息：${env.CHANGE_TITLE}</li>
                                    <li>构建地址：<a href=${BUILD_URL}>${BUILD_URL}</a></li>
                                    <li>构建日志：<a href=${BUILD_URL}console>${BUILD_URL}console</a></li>
                                </div>
                                </ul>
                            </td>
                        </tr>
                    </table></font>
                </body>
                </html>""",
                to: "${env.CHANGE_AUTHOR_EMAIL}",
                from: "support@taosdata.com"
            )
        }
        failure {
            emailext (
                subject: "PR-result: Job '${env.JOB_NAME} [${env.BUILD_NUMBER}]' FAIL",
                body: """<!DOCTYPE html>
                <html>
                <head>
                <meta charset="UTF-8">
                </head>
                <body leftmargin="8" marginwidth="0" topmargin="8" marginheight="4" offset="0">
                    <table width="95%" cellpadding="0" cellspacing="0" style="font-size: 16pt; font-family: Tahoma, Arial, Helvetica, sans-serif">
                        <tr>
                            <td><br />
                                <b><font color="#0B610B"><font size="6">构建信息</font></font></b>
                                <hr size="2" width="100%" align="center" /></td>
                        </tr>
                        <tr>
                            <td>
                                <ul>
                                <div style="font-size:18px">
                                    <li>构建名称>>分支：${env.BRANCH_NAME}</li>
                                    <li>构建结果：<span style="color:red"> Failure </span></li>
                                    <li>构建编号：${BUILD_NUMBER}</li>
                                    <li>触发用户：${env.CHANGE_AUTHOR}</li>
                                    <li>提交信息：${env.CHANGE_TITLE}</li>
                                    <li>构建地址：<a href=${BUILD_URL}>${BUILD_URL}</a></li>
                                    <li>构建日志：<a href=${BUILD_URL}console>${BUILD_URL}console</a></li>
                                </div>
                                </ul>
                            </td>
                        </tr>
                    </table></font>
                </body>
                </html>""",
                to: "${env.CHANGE_AUTHOR_EMAIL}",
                from: "support@taosdata.com"
            )
        }
    }
}<|MERGE_RESOLUTION|>--- conflicted
+++ resolved
@@ -465,7 +465,7 @@
                 export LD_LIBRARY_PATH=${WKC}/debug/build/lib
                 pip3 install pytest
                 pytest tests/
-<<<<<<< HEAD
+
 
                 python3 examples/bind-multi.py
                 python3 examples/bind-row.py
@@ -492,7 +492,7 @@
               '''
               
               sh '''
-=======
+
 
                 python3 examples/bind-multi.py
                 python3 examples/bind-row.py
@@ -517,9 +517,8 @@
                 npm install td2.0-connector > /dev/null 2>&1
                 node nanosecondTest.js
               '''
-              catchError(buildResult: 'SUCCESS', stageResult: 'FAILURE') {
+              
                 sh '''
->>>>>>> 664b2a46
                   cd ${WKC}/src/connector/C#
                   dotnet test
                   dotnet run --project src/test/Cases/Cases.csproj
@@ -533,16 +532,12 @@
                   dotnet build -c Release
                   tree | true
                   ./bin/Release/net5.0/taosdemo -c /etc/taos -y
-<<<<<<< HEAD
 
                   cd ${WKC}/tests/system-test/3-connectors/c#/stmtfunction
                   dotnet run 
                 '''
               
-=======
-                '''
-              }
->>>>>>> 664b2a46
+
               sh '''
                 cd ${WKC}/tests/gotest
                 bash batchtest.sh
