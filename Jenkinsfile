--- conflicted
+++ resolved
@@ -5,20 +5,8 @@
     git url: 'https://github.com/liuyq-617/TDengine.git'
 }
 
-<<<<<<< HEAD
-// execute this before anything else, including requesting any time on an agent
-// if (currentBuild.rawBuild.getCauses().toString().contains('BranchIndexingCause')) {
-//   print "INFO: Build skipped due to trigger being Branch Indexing"
-//   currentBuild.result = 'success skip' // optional, gives a better hint to the user that it's been skipped, rather than the default which shows it's successful
-//   return
-// }
-def buildNumber = env.BUILD_NUMBER as int
-if (buildNumber > 1) milestone(buildNumber - 1)
-milestone(buildNumber)
-=======
 def skipbuild=0
 
->>>>>>> fa9f76fc
 def abortPreviousBuilds() {
   def currentJobName = env.JOB_NAME
   def currentBuildNumber = env.BUILD_NUMBER.toInteger()
@@ -204,15 +192,6 @@
           steps {
             abortPreviousBuilds()
             pre_test()
-<<<<<<< HEAD
-            
-          }
-        }
-        
-    }
-  }
-  } 
-=======
             timeout(time: 55, unit: 'MINUTES'){
               sh '''
               date
@@ -484,5 +463,4 @@
             )
         }
     } 
->>>>>>> fa9f76fc
 }