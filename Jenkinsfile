import hudson.model.Result
import hudson.model.*;
import jenkins.model.CauseOfInterruption
node {
}

def skipbuild=0
def win_stop=0

def abortPreviousBuilds() {
  def currentJobName = env.JOB_NAME
  def currentBuildNumber = env.BUILD_NUMBER.toInteger()
  def jobs = Jenkins.instance.getItemByFullName(currentJobName)
  def builds = jobs.getBuilds()

  for (build in builds) {
    if (!build.isBuilding()) {
      continue;
    }

    if (currentBuildNumber == build.getNumber().toInteger()) {
      continue;
    }

    build.doKill()    //doTerm(),doKill(),doTerm()
  }
}
//  abort previous build
abortPreviousBuilds()
def abort_previous(){
  def buildNumber = env.BUILD_NUMBER as int
  if (buildNumber > 1) milestone(buildNumber - 1)
  milestone(buildNumber)
}
def pre_test(){
    sh'hostname'
    sh '''
    sudo rmtaos || echo "taosd has not installed"
    '''
    sh '''
    kill -9 $(pidof taosd) ||echo "no taosd running"
    kill -9 $(pidof taosadapter) ||echo "no taosadapter running"
    killall -9 gdb || echo "no gdb running"
    killall -9 python3.8 || echo "no python program running"
    cd ${WKC}
    git reset --hard HEAD~10 >/dev/null
    '''
    script {
      if (env.CHANGE_TARGET == 'master') {
        sh '''
        cd ${WKC}
        git checkout master
        '''
        }
      else if(env.CHANGE_TARGET == '2.0'){
        sh '''
        cd ${WKC}
        git checkout 2.0
        '''
      } 
      else{
        sh '''
        cd ${WKC}
        git checkout develop
        '''
      }
    }
    sh'''
    cd ${WKC}
    [ -f src/connector/grafanaplugin/README.md ] && rm -f src/connector/grafanaplugin/README.md > /dev/null || echo "failed to remove grafanaplugin README.md"
    git pull >/dev/null
    git fetch origin +refs/pull/${CHANGE_ID}/merge
    git checkout -qf FETCH_HEAD
    git clean -dfx
    git submodule update --init --recursive
    cd ${WK}
    git reset --hard HEAD~10
    '''
    script {
      if (env.CHANGE_TARGET == 'master') {
        sh '''
        cd ${WK}
        git checkout master
        '''
        }
      else if(env.CHANGE_TARGET == '2.0'){
        sh '''
        cd ${WK}
        git checkout 2.0
        '''
      } 
      else{
        sh '''
        cd ${WK}
        git checkout develop
        '''
      } 
    }
    sh '''
    cd ${WK}
    git pull >/dev/null 
    
    export TZ=Asia/Harbin
    date
    git clean -dfx
    mkdir debug
    cd debug
    cmake .. -DBUILD_HTTP=false > /dev/null
    make > /dev/null
    make install > /dev/null
    cd ${WKC}/tests
    pip3 install ${WKC}/src/connector/python/ 
    '''
    return 1
}
def pre_test_noinstall(){
    sh'hostname'
    sh'''
    cd ${WKC}
    git reset --hard HEAD~10 >/dev/null
    '''
    script {
      if (env.CHANGE_TARGET == 'master') {
        sh '''
        cd ${WKC}
        git checkout master
        '''
        }
      else if(env.CHANGE_TARGET == '2.0'){
        sh '''
        cd ${WKC}
        git checkout 2.0
        '''
      } 
      else{
        sh '''
        cd ${WKC}
        git checkout develop
        '''
      }
    }
    sh'''
    cd ${WKC}
    [ -f src/connector/grafanaplugin/README.md ] && rm -f src/connector/grafanaplugin/README.md > /dev/null || echo "failed to remove grafanaplugin README.md"
    git pull >/dev/null
    git fetch origin +refs/pull/${CHANGE_ID}/merge
    git checkout -qf FETCH_HEAD
    git clean -dfx
    git submodule update --init --recursive
    cd ${WK}
    git reset --hard HEAD~10
    '''
    script {
      if (env.CHANGE_TARGET == 'master') {
        sh '''
        cd ${WK}
        git checkout master
        '''
        }
      else if(env.CHANGE_TARGET == '2.0'){
        sh '''
        cd ${WK}
        git checkout 2.0
        '''
      } 
      else{
        sh '''
        cd ${WK}
        git checkout develop
        '''
      } 
    }
    sh '''
    cd ${WK}
    git pull >/dev/null 
    
    export TZ=Asia/Harbin
    date
    git clean -dfx
    mkdir debug
    cd debug
    cmake .. -DBUILD_HTTP=false > /dev/null
    make
    '''
    return 1
}
def pre_test_mac(){
    sh'hostname'
    sh'''
    cd ${WKC}
    git reset --hard HEAD~10 >/dev/null
    '''
    script {
      if (env.CHANGE_TARGET == 'master') {
        sh '''
        cd ${WKC}
        git checkout master
        '''
        }
      else if(env.CHANGE_TARGET == '2.0'){
        sh '''
        cd ${WKC}
        git checkout 2.0
        '''
      } 
      else{
        sh '''
        cd ${WKC}
        git checkout develop
        '''
      }
    }
    sh'''
    cd ${WKC}
    [ -f src/connector/grafanaplugin/README.md ] && rm -f src/connector/grafanaplugin/README.md > /dev/null || echo "failed to remove grafanaplugin README.md"
    git pull >/dev/null
    git fetch origin +refs/pull/${CHANGE_ID}/merge
    git checkout -qf FETCH_HEAD
    git clean -dfx
    git submodule update --init --recursive
    cd ${WK}
    git reset --hard HEAD~10
    '''
    script {
      if (env.CHANGE_TARGET == 'master') {
        sh '''
        cd ${WK}
        git checkout master
        '''
        }
      else if(env.CHANGE_TARGET == '2.0'){
        sh '''
        cd ${WK}
        git checkout 2.0
        '''
      } 
      else{
        sh '''
        cd ${WK}
        git checkout develop
        '''
      } 
    }
    sh '''
    cd ${WK}
    git pull >/dev/null 
    
    export TZ=Asia/Harbin
    date
    git clean -dfx
    mkdir debug
    cd debug
    cmake .. > /dev/null
    go env -w GOPROXY=https://goproxy.cn,direct
    go env -w GO111MODULE=on
    cmake --build .
    '''
    return 1
}
def pre_test_win(){
    bat '''
    taskkill /f /t /im python.exe
    cd C:\\
    rd /s /Q C:\\TDengine
    cd C:\\workspace\\TDinternal
    rd /s /Q C:\\workspace\\TDinternal\\debug
    cd C:\\workspace\\TDinternal\\community
    git reset --hard HEAD~10 
    '''
    script {
      if (env.CHANGE_TARGET == 'master') {
        bat '''
        cd C:\\workspace\\TDinternal\\community
        git checkout master
        '''
        }
      else if(env.CHANGE_TARGET == '2.0'){
        bat '''
        cd C:\\workspace\\TDinternal\\community
        git checkout 2.0
        '''
      } 
      else{
        bat '''
        cd C:\\workspace\\TDinternal\\community
        git checkout develop
        '''
      }
    }
    bat'''
    cd C:\\workspace\\TDinternal\\community
    git pull 
    git fetch origin +refs/pull/%CHANGE_ID%/merge
    git checkout -qf FETCH_HEAD
    git clean -dfx
    git submodule update --init --recursive
    cd C:\\workspace\\TDinternal
    git reset --hard HEAD~10
    '''
    script {
      if (env.CHANGE_TARGET == 'master') {
        bat '''
        cd C:\\workspace\\TDinternal
        git checkout master
        '''
        }
      else if(env.CHANGE_TARGET == '2.0'){
        bat '''
        cd C:\\workspace\\TDinternal
        git checkout 2.0
        '''
      } 
      else{
        bat '''
        cd C:\\workspace\\TDinternal
        git checkout develop
        '''
      } 
    }
    bat '''
    cd C:\\workspace\\TDinternal
    git pull 

    date
    git clean -dfx
    mkdir debug
    cd debug
    call "C:\\Program Files (x86)\\Microsoft Visual Studio\\2017\\Community\\VC\\Auxiliary\\Build\\vcvarsall.bat" amd64
    cmake ../ -G "NMake Makefiles" 
    set CL=/MP nmake nmake || exit 8
    nmake install || exit 8
    xcopy /e/y/i/f C:\\workspace\\TDinternal\\debug\\build\\lib\\taos.dll C:\\Windows\\System32 || exit 8
    cd C:\\workspace\\TDinternal\\community\\src\\connector\\python
    python -m pip install .
    
    '''
    return 1
}
pipeline {
  agent none
  options { skipDefaultCheckout() } 
  environment{
      WK = '/var/lib/jenkins/workspace/TDinternal'
      WKC= '/var/lib/jenkins/workspace/TDinternal/community'
  }
  stages {
      stage('pre_build'){
          agent{label 'master'}
          options { skipDefaultCheckout() } 
          when {
              changeRequest()
          }
          steps {
            script{
              abort_previous()
              abortPreviousBuilds()
            }
          //   sh'''
          // rm -rf ${WORKSPACE}.tes
          // cp -r ${WORKSPACE} ${WORKSPACE}.tes
          // cd ${WORKSPACE}.tes
          // git fetch
          // '''
          // script {
          //   if (env.CHANGE_TARGET == 'master') {
          //     sh '''
          //     git checkout master
          //     '''
          //     }
          //   else if(env.CHANGE_TARGET == '2.0'){
          //     sh '''
          //     git checkout 2.0
          //     '''
          //   } 
          //   else{
          //     sh '''
          //     git checkout develop
          //     '''
          //   } 
          // }
          // sh'''
          // git fetch origin +refs/pull/${CHANGE_ID}/merge
          // git checkout -qf FETCH_HEAD
          // '''     

          // script{  
          //   skipbuild='2'     
          //   skipbuild=sh(script: "git log -2 --pretty=%B | fgrep -ie '[skip ci]' -e '[ci skip]' && echo 1 || echo 2", returnStdout:true)
          //   println skipbuild
          // }
          // sh'''
          // rm -rf ${WORKSPACE}.tes
          // '''
          // }       
          }
      }
      stage('Parallel test stage') {
        //only build pr
        options { skipDefaultCheckout() } 
        when {
          allOf{
              changeRequest()
              not{ expression { env.CHANGE_BRANCH =~ /docs\// }}
            }
          }
      parallel {
        stage('python_1_s1') {
          agent{label " slave1 || slave11 "}
          steps {
            pre_test()
            timeout(time: 55, unit: 'MINUTES'){
              sh '''
              date
              cd ${WKC}/tests
              ./test-all.sh p1
              date'''
            }
            
          }
        }
        stage('python_2_s5') {
          agent{label " slave5 || slave15 "}
          steps {
            
            pre_test()
            timeout(time: 55, unit: 'MINUTES'){
                sh '''
                date
                cd ${WKC}/tests
                ./test-all.sh p2
                date'''
            }
          }
        }
        stage('python_3_s6') {
          agent{label " slave6 || slave16 "}
          steps {     
            timeout(time: 55, unit: 'MINUTES'){       
              pre_test()
              sh '''
              date
              cd ${WKC}/tests
              ./test-all.sh p3
              date'''
            }
          }
        }
        stage('test_b1_s2') {
          agent{label " slave2 || slave12 "}
          steps {     
            timeout(time: 55, unit: 'MINUTES'){       
              pre_test()
              sh '''
                rm -rf /var/lib/taos/*
                rm -rf /var/log/taos/*
                nohup taosd >/dev/null &
                sleep 10
              '''

              sh '''
                cd ${WKC}/src/connector/python
                export PYTHONPATH=$PWD/
                export LD_LIBRARY_PATH=${WKC}/debug/build/lib
                pip3 install pytest
                pytest tests/

                python3 examples/bind-multi.py
                python3 examples/bind-row.py
                python3 examples/demo.py
                python3 examples/insert-lines.py
                python3 examples/pep-249.py
                python3 examples/query-async.py
                python3 examples/query-objectively.py
                python3 examples/subscribe-sync.py
                python3 examples/subscribe-async.py
              '''

              sh '''
                cd ${WKC}/tests/examples/nodejs
                npm install td2.0-connector > /dev/null 2>&1
                node nodejsChecker.js host=localhost
                node test1970.js
                cd ${WKC}/tests/connectorTest/nodejsTest/nanosupport
                npm install td2.0-connector > /dev/null 2>&1
                node nanosecondTest.js
              '''
              catchError(buildResult: 'SUCCESS', stageResult: 'FAILURE') {
                sh '''
<<<<<<< HEAD
                  cd ${WKC}/src/connector/C#
                  dotnet test
                  dotnet run --project src/test/Cases/Cases.csproj
                  
                  cd ${WKC}/tests/examples/C#
                  dotnet run --project C#checker/C#checker.csproj
                  dotnet run --project TDengineTest/TDengineTest.csproj
                  dotnet run --project schemaless/schemaless.csproj 
=======
                  cd ${WKC}/tests/examples/C#/taosdemo
                  dotnet build -c Release
                  tree | true
                  ./bin/Release/net5.0/taosdemo -c /etc/taos -y
>>>>>>> 2c07dd5d
                '''
              }
              sh '''
                cd ${WKC}/tests/gotest
                bash batchtest.sh
              '''
              sh '''
              cd ${WKC}/tests
              ./test-all.sh b1fq
              date'''
            }
          }
        }
        stage('test_crash_gen_s3') {
          agent{label " slave3 || slave13 "}
          
          steps {
            pre_test()
            timeout(time: 60, unit: 'MINUTES'){
              sh '''
              cd ${WKC}/tests/pytest
              ./crash_gen.sh -a -p -t 4 -s 2000
              '''
            }
            timeout(time: 60, unit: 'MINUTES'){
              sh '''
              cd ${WKC}/tests/pytest
              rm -rf /var/lib/taos/*
              rm -rf /var/log/taos/*
              ./handle_crash_gen_val_log.sh
              '''
              sh '''
              cd ${WKC}/tests/pytest
              rm -rf /var/lib/taos/*
              rm -rf /var/log/taos/*
              ./handle_taosd_val_log.sh
              '''
            }
            timeout(time: 55, unit: 'MINUTES'){
                sh '''
                date
                cd ${WKC}/tests
                ./test-all.sh b2fq
                date
                '''
            }                     
          }
        }
        stage('test_valgrind_s4') {
          agent{label " slave4 || slave14 "}

          steps {
            pre_test()
            catchError(buildResult: 'SUCCESS', stageResult: 'FAILURE') {
                sh '''
                cd ${WKC}/tests/pytest
                ./valgrind-test.sh 2>&1 > mem-error-out.log
                ./handle_val_log.sh
                '''
            }     
            timeout(time: 55, unit: 'MINUTES'){      
              sh '''
              date
              cd ${WKC}/tests
              ./test-all.sh b3fq
              date'''
              sh '''
              date
              cd ${WKC}/tests
              ./test-all.sh full example
              date'''
            }
          }
        }
        stage('test_b4_s7') {
          agent{label " slave7 || slave17 "}
          steps {     
            timeout(time: 105, unit: 'MINUTES'){       
              pre_test()
              sh '''
              date
              cd ${WKC}/tests
              ./test-all.sh b4fq
              cd ${WKC}/tests
              ./test-all.sh p4
              '''
              // cd ${WKC}/tests
              // ./test-all.sh full jdbc
              // cd ${WKC}/tests
              // ./test-all.sh full unit
              
            }
          }
        }
        stage('test_b5_s8') {
          agent{label " slave8 || slave18 "}
          steps {     
            timeout(time: 55, unit: 'MINUTES'){       
              pre_test()
              sh '''
              date
              cd ${WKC}/tests
              ./test-all.sh b5fq
              date'''
            }
          }
        }
        stage('test_b6_s9') {
          agent{label " slave9 || slave19 "}
          steps {     
            timeout(time: 55, unit: 'MINUTES'){       
              pre_test()
              sh '''
              cd ${WKC}/tests
              ./test-all.sh develop-test
              '''
              sh '''
              date
              cd ${WKC}/tests
              ./test-all.sh b6fq
              date'''
              
            }
          }
        }
        stage('test_b7_s10') {
          agent{label " slave10 || slave20 "}
          steps {     
            timeout(time: 55, unit: 'MINUTES'){       
              pre_test()
              sh '''
              cd ${WKC}/tests
              ./test-all.sh system-test
              '''
              sh '''
              date
              cd ${WKC}/tests
              ./test-all.sh b7fq
              date'''              
            }
          }
        } 
        stage('arm64centos7') {
          agent{label " arm64centos7 "}
          steps {     
              pre_test_noinstall()    
            }
        }
        stage('arm64centos8') {
          agent{label " arm64centos8 "}
          steps {     
              pre_test_noinstall()    
            }
        }
        stage('arm32bionic') {
          agent{label " arm32bionic "}
          steps {     
              pre_test_noinstall()    
            }
        }
        stage('arm64bionic') {
          agent{label " arm64bionic "}
          steps {     
              pre_test_noinstall()    
            }
        }
        stage('arm64focal') {
          agent{label " arm64focal "}
          steps {     
              pre_test_noinstall()    
            }
        }
        stage('centos7') {
          agent{label " centos7 "}
          steps {     
              pre_test_noinstall()    
            }
        }
        stage('ubuntu:trusty') {
          agent{label " trusty "}
          steps {     
              pre_test_noinstall()    
            }
        }
        stage('ubuntu:xenial') {
          agent{label " xenial "}
          steps {     
              pre_test_noinstall()    
            }
        }
        stage('ubuntu:bionic') {
          agent{label " bionic "}
          steps {     
              pre_test_noinstall()    
            }
        }
        stage('Mac_build') {
          agent{label " catalina "}
          steps {     
              pre_test_mac()    
            }
        }

        stage('build'){
          agent{label " wintest "}
          steps {
            pre_test()
            script{             
                while(win_stop == 0){
                  sleep(1)
                  }
              }
            }
        }
        stage('test'){
          agent{label "win"}
          steps{
            
            catchError(buildResult: 'FAILURE', stageResult: 'FAILURE') {
                pre_test_win()
                timeout(time: 20, unit: 'MINUTES'){
                bat'''
                cd C:\\workspace\\TDinternal\\community\\tests\\pytest
                .\\test-all.bat wintest
                '''
                }
            }     
            script{
              win_stop=1
            }
          }
        }
          
               
    }
  }
  }
  post {  
        success {
            emailext (
                subject: "PR-result: Job '${env.JOB_NAME} [${env.BUILD_NUMBER}]' SUCCESS",
                body: """<!DOCTYPE html>
                <html>
                <head>
                <meta charset="UTF-8">
                </head>
                <body leftmargin="8" marginwidth="0" topmargin="8" marginheight="4" offset="0">
                    <table width="95%" cellpadding="0" cellspacing="0" style="font-size: 16pt; font-family: Tahoma, Arial, Helvetica, sans-serif">
                        <tr>
                            <td><br />
                                <b><font color="#0B610B"><font size="6">构建信息</font></font></b>
                                <hr size="2" width="100%" align="center" /></td>
                        </tr>
                        <tr>
                            <td>
                                <ul>
                                <div style="font-size:18px">
                                    <li>构建名称>>分支：${env.BRANCH_NAME}</li>
                                    <li>构建结果：<span style="color:green"> Successful </span></li>
                                    <li>构建编号：${BUILD_NUMBER}</li>
                                    <li>触发用户：${env.CHANGE_AUTHOR}</li>
                                    <li>提交信息：${env.CHANGE_TITLE}</li>
                                    <li>构建地址：<a href=${BUILD_URL}>${BUILD_URL}</a></li>
                                    <li>构建日志：<a href=${BUILD_URL}console>${BUILD_URL}console</a></li>
                                    
                                </div>
                                </ul>
                            </td>
                        </tr>
                    </table></font>
                </body>
                </html>""",
                to: "${env.CHANGE_AUTHOR_EMAIL}",
                from: "support@taosdata.com"
            )
        }
        failure {
            emailext (
                subject: "PR-result: Job '${env.JOB_NAME} [${env.BUILD_NUMBER}]' FAIL",
                body: """<!DOCTYPE html>
                <html>
                <head>
                <meta charset="UTF-8">
                </head>
                <body leftmargin="8" marginwidth="0" topmargin="8" marginheight="4" offset="0">
                    <table width="95%" cellpadding="0" cellspacing="0" style="font-size: 16pt; font-family: Tahoma, Arial, Helvetica, sans-serif">
                        <tr>
                            <td><br />
                                <b><font color="#0B610B"><font size="6">构建信息</font></font></b>
                                <hr size="2" width="100%" align="center" /></td>
                        </tr>
                        <tr>
                            <td>
                                <ul>
                                <div style="font-size:18px">
                                    <li>构建名称>>分支：${env.BRANCH_NAME}</li>
                                    <li>构建结果：<span style="color:red"> Failure </span></li>
                                    <li>构建编号：${BUILD_NUMBER}</li>
                                    <li>触发用户：${env.CHANGE_AUTHOR}</li>
                                    <li>提交信息：${env.CHANGE_TITLE}</li>
                                    <li>构建地址：<a href=${BUILD_URL}>${BUILD_URL}</a></li>
                                    <li>构建日志：<a href=${BUILD_URL}console>${BUILD_URL}console</a></li>
                                    
                                </div>
                                </ul>
                            </td>
                        </tr>
                    </table></font>
                </body>
                </html>""",
                to: "${env.CHANGE_AUTHOR_EMAIL}",
                from: "support@taosdata.com"
            )
        }
    } 
}<|MERGE_RESOLUTION|>--- conflicted
+++ resolved
@@ -486,7 +486,7 @@
               '''
               catchError(buildResult: 'SUCCESS', stageResult: 'FAILURE') {
                 sh '''
-<<<<<<< HEAD
+
                   cd ${WKC}/src/connector/C#
                   dotnet test
                   dotnet run --project src/test/Cases/Cases.csproj
@@ -495,12 +495,10 @@
                   dotnet run --project C#checker/C#checker.csproj
                   dotnet run --project TDengineTest/TDengineTest.csproj
                   dotnet run --project schemaless/schemaless.csproj 
-=======
-                  cd ${WKC}/tests/examples/C#/taosdemo
                   dotnet build -c Release
                   tree | true
                   ./bin/Release/net5.0/taosdemo -c /etc/taos -y
->>>>>>> 2c07dd5d
+
                 '''
               }
               sh '''
