import hudson.model.Result
import jenkins.model.CauseOfInterruption
properties([pipelineTriggers([githubPush()])])
node {
    git url: 'https://github.com/taosdata/TDengine.git'
}
<<<<<<< HEAD


def skipbuild=0

=======
>>>>>>> b8efcd14
def abortPreviousBuilds() {
  def currentJobName = env.JOB_NAME
  def currentBuildNumber = env.BUILD_NUMBER.toInteger()
  def jobs = Jenkins.instance.getItemByFullName(currentJobName)
  def builds = jobs.getBuilds()

  for (build in builds) {
    if (!build.isBuilding()) {
      continue;
    }

    if (currentBuildNumber == build.getNumber().toInteger()) {
      continue;
    }

    build.doKill()    //doTerm(),doKill(),doTerm()
  }
}
//  abort previous build
abortPreviousBuilds()
def abort_previous(){
  def buildNumber = env.BUILD_NUMBER as int
  if (buildNumber > 1) milestone(buildNumber - 1)
  milestone(buildNumber)
}
def pre_test(){
    sh'hostname'
    sh '''
    sudo rmtaos || echo "taosd has not installed"
    '''
    sh '''
    killall -9 taosd ||echo "no taosd running"
    killall -9 gdb || echo "no gdb running"
    killall -9 python3.8 || echo "no python program running"
    cd ${WKC}
    git reset --hard HEAD~10 >/dev/null
    '''
    script {
      if (env.CHANGE_TARGET == 'master') {
        sh '''
        cd ${WKC}
        git checkout master
        '''
        }
      else if(env.CHANGE_TARGET == '2.0'){
        sh '''
        cd ${WKC}
        git checkout 2.0
        '''
      } 
      else{
        sh '''
        cd ${WKC}
        git checkout develop
        '''
      }
    }
    sh'''
    cd ${WKC}
    git pull >/dev/null
    git fetch origin +refs/pull/${CHANGE_ID}/merge
    git checkout -qf FETCH_HEAD
    git clean -dfx
    cd ${WK}
    git reset --hard HEAD~10
    '''
    script {
      if (env.CHANGE_TARGET == 'master') {
        sh '''
        cd ${WK}
        git checkout master
        '''
        }
      else if(env.CHANGE_TARGET == '2.0'){
        sh '''
        cd ${WK}
        git checkout 2.0
        '''
      } 
      else{
        sh '''
        cd ${WK}
        git checkout develop
        '''
      } 
    }
    sh '''
    cd ${WK}
    git pull >/dev/null 

    export TZ=Asia/Harbin
    date
    git clean -dfx
    mkdir debug
    cd debug
    cmake .. > /dev/null
    make > /dev/null
    make install > /dev/null
    cd ${WKC}/tests
    pip3 install ${WKC}/src/connector/python/
    '''
    return 1
}

pipeline {
  agent none
  environment{
      WK = '/var/lib/jenkins/workspace/TDinternal'
      WKC= '/var/lib/jenkins/workspace/TDinternal/community'
  }
  stages {
      stage('pre_build'){
          agent{label 'master'}
          when {
              changeRequest()
          }
          steps {
            script{
              abort_previous()
              abortPreviousBuilds()
            }
          sh'''
          rm -rf ${WORKSPACE}.tes
          cp -r ${WORKSPACE} ${WORKSPACE}.tes
          cd ${WORKSPACE}.tes
          git fetch
          '''
          script {
            if (env.CHANGE_TARGET == 'master') {
              sh '''
              git checkout master
              '''
              }
            else if(env.CHANGE_TARGET == '2.0'){
              sh '''
              git checkout 2.0
              '''
            } 
            else{
              sh '''
              git checkout develop
              '''
            } 
          }
          sh'''
          git fetch origin +refs/pull/${CHANGE_ID}/merge
          git checkout -qf FETCH_HEAD
          '''     
<<<<<<< HEAD
          

=======
>>>>>>> b8efcd14
          script{  
            skipbuild='2'     
            skipbuild=sh(script: "git log -2 --pretty=%B | fgrep -ie '[skip ci]' -e '[ci skip]' && echo 1 || echo 2", returnStdout:true)
            println skipbuild
<<<<<<< HEAD

=======
>>>>>>> b8efcd14
          }
          sh'''
          rm -rf ${WORKSPACE}.tes
          '''
          }
      }
      stage('Parallel test stage') {
        //only build pr
        when {
          allOf{
              changeRequest()
               expression{
                return skipbuild.trim() == '2'
              }
            }
          }
      parallel {
        stage('python_1_s1') {
          agent{label " slave1 || slave11 "}
          steps {
            
            pre_test()
            timeout(time: 55, unit: 'MINUTES'){
              sh '''
              date
              cd ${WKC}/tests
              ./test-all.sh p1
              date'''
            }
            
          }
        }
        stage('python_2_s5') {
          agent{label " slave5 || slave15 "}
          steps {
            
            pre_test()
            timeout(time: 55, unit: 'MINUTES'){
                sh '''
                date
                cd ${WKC}/tests
                ./test-all.sh p2
                date'''
            }
          }
        }
        stage('python_3_s6') {
          agent{label " slave6 || slave16 "}
          steps {     
            timeout(time: 55, unit: 'MINUTES'){       
              pre_test()
              sh '''
              date
              cd ${WKC}/tests
              ./test-all.sh p3
              date'''
            }
          }
        }
        stage('test_b1_s2') {
          agent{label " slave2 || slave12 "}
          steps {     
            timeout(time: 55, unit: 'MINUTES'){       
              pre_test()
              sh '''
              cd ${WKC}/tests
              ./test-all.sh b1fq
              date'''
            }
          }
        }
        stage('test_crash_gen_s3') {
          agent{label " slave3 || slave13 "}
          
          steps {
            pre_test()
            catchError(buildResult: 'SUCCESS', stageResult: 'FAILURE') {
                timeout(time: 60, unit: 'MINUTES'){
                  sh '''
                  cd ${WKC}/tests/pytest
                  ./crash_gen.sh -a -p -t 4 -s 2000
                  '''
                }
            }
            timeout(time: 60, unit: 'MINUTES'){
              sh '''
              cd ${WKC}/tests/pytest
              rm -rf /var/lib/taos/*
              rm -rf /var/log/taos/*
              ./handle_crash_gen_val_log.sh
              '''
              sh '''
              cd ${WKC}/tests/pytest
              rm -rf /var/lib/taos/*
              rm -rf /var/log/taos/*
              ./handle_taosd_val_log.sh
              '''
            }
            timeout(time: 55, unit: 'MINUTES'){
                sh '''
                date
                cd ${WKC}/tests
                ./test-all.sh b2fq
                date
                '''
            }                     
          }
        }
        stage('test_valgrind_s4') {
          agent{label " slave4 || slave14 "}

          steps {
            pre_test()
            catchError(buildResult: 'SUCCESS', stageResult: 'FAILURE') {
                sh '''
                cd ${WKC}/tests/pytest
                ./valgrind-test.sh 2>&1 > mem-error-out.log
                ./handle_val_log.sh
                '''
            }     
            timeout(time: 55, unit: 'MINUTES'){      
              sh '''
              date
              cd ${WKC}/tests
              ./test-all.sh b3fq
              date'''
              sh '''
              date
              cd ${WKC}/tests
              ./test-all.sh full example
              date'''
            }
          }
        }
        stage('test_b4_s7') {
          agent{label " slave7 || slave17 "}
          steps {     
            timeout(time: 55, unit: 'MINUTES'){       
              pre_test()
              sh '''
              date
              cd ${WKC}/tests
              ./test-all.sh b4fq
              cd ${WKC}/tests
              ./test-all.sh p4
              cd ${WKC}/tests
              ./test-all.sh full jdbc
              cd ${WKC}/tests
              ./test-all.sh full unit
              date'''
            }
          }
        }
        stage('test_b5_s8') {
          agent{label " slave8 || slave18 "}
          steps {     
            timeout(time: 55, unit: 'MINUTES'){       
              pre_test()
              sh '''
              date
              cd ${WKC}/tests
              ./test-all.sh b5fq
              date'''
            }
          }
        }
        stage('test_b6_s9') {
          agent{label " slave9 || slave19 "}
          steps {     
            timeout(time: 55, unit: 'MINUTES'){       
              pre_test()
              sh '''
              date
              cd ${WKC}/tests
              ./test-all.sh b6fq
              date'''
            }
          }
        }
        stage('test_b7_s10') {
          agent{label " slave10 || slave20 "}
          steps {     
            timeout(time: 55, unit: 'MINUTES'){       
              pre_test()
              sh '''
              date
              cd ${WKC}/tests
              ./test-all.sh b7fq
              date'''              
            }
          }
        }        
    }
  }
  }
  post {  
        success {
            emailext (
                subject: "PR-result: Job '${env.JOB_NAME} [${env.BUILD_NUMBER}]' SUCCESS",
                body: """<!DOCTYPE html>
                <html>
                <head>
                <meta charset="UTF-8">
                </head>
                <body leftmargin="8" marginwidth="0" topmargin="8" marginheight="4" offset="0">
                    <table width="95%" cellpadding="0" cellspacing="0" style="font-size: 16pt; font-family: Tahoma, Arial, Helvetica, sans-serif">
                        <tr>
                            <td><br />
                                <b><font color="#0B610B"><font size="6">构建信息</font></font></b>
                                <hr size="2" width="100%" align="center" /></td>
                        </tr>
                        <tr>
                            <td>
                                <ul>
                                <div style="font-size:18px">
                                    <li>构建名称>>分支：${env.BRANCH_NAME}</li>
                                    <li>构建结果：<span style="color:green"> Successful </span></li>
                                    <li>构建编号：${BUILD_NUMBER}</li>
                                    <li>触发用户：${env.CHANGE_AUTHOR}</li>
                                    <li>提交信息：${env.CHANGE_TITLE}</li>
                                    <li>构建地址：<a href=${BUILD_URL}>${BUILD_URL}</a></li>
                                    <li>构建日志：<a href=${BUILD_URL}console>${BUILD_URL}console</a></li>
                                    
                                </div>
                                </ul>
                            </td>
                        </tr>
                    </table></font>
                </body>
                </html>""",
                to: "${env.CHANGE_AUTHOR_EMAIL}",
                from: "support@taosdata.com"
            )
        }
        failure {
            emailext (
                subject: "PR-result: Job '${env.JOB_NAME} [${env.BUILD_NUMBER}]' FAIL",
                body: """<!DOCTYPE html>
                <html>
                <head>
                <meta charset="UTF-8">
                </head>
                <body leftmargin="8" marginwidth="0" topmargin="8" marginheight="4" offset="0">
                    <table width="95%" cellpadding="0" cellspacing="0" style="font-size: 16pt; font-family: Tahoma, Arial, Helvetica, sans-serif">
                        <tr>
                            <td><br />
                                <b><font color="#0B610B"><font size="6">构建信息</font></font></b>
                                <hr size="2" width="100%" align="center" /></td>
                        </tr>
                        <tr>
                            <td>
                                <ul>
                                <div style="font-size:18px">
                                    <li>构建名称>>分支：${env.BRANCH_NAME}</li>
                                    <li>构建结果：<span style="color:red"> Failure </span></li>
                                    <li>构建编号：${BUILD_NUMBER}</li>
                                    <li>触发用户：${env.CHANGE_AUTHOR}</li>
                                    <li>提交信息：${env.CHANGE_TITLE}</li>
                                    <li>构建地址：<a href=${BUILD_URL}>${BUILD_URL}</a></li>
                                    <li>构建日志：<a href=${BUILD_URL}console>${BUILD_URL}console</a></li>
                                    
                                </div>
                                </ul>
                            </td>
                        </tr>
                    </table></font>
                </body>
                </html>""",
                to: "${env.CHANGE_AUTHOR_EMAIL}",
                from: "support@taosdata.com"
            )
        }
    } 
}<|MERGE_RESOLUTION|>--- conflicted
+++ resolved
@@ -4,13 +4,9 @@
 node {
     git url: 'https://github.com/taosdata/TDengine.git'
 }
-<<<<<<< HEAD
-
 
 def skipbuild=0
 
-=======
->>>>>>> b8efcd14
 def abortPreviousBuilds() {
   def currentJobName = env.JOB_NAME
   def currentBuildNumber = env.BUILD_NUMBER.toInteger()
@@ -159,19 +155,12 @@
           git fetch origin +refs/pull/${CHANGE_ID}/merge
           git checkout -qf FETCH_HEAD
           '''     
-<<<<<<< HEAD
-          
-
-=======
->>>>>>> b8efcd14
+
           script{  
             skipbuild='2'     
             skipbuild=sh(script: "git log -2 --pretty=%B | fgrep -ie '[skip ci]' -e '[ci skip]' && echo 1 || echo 2", returnStdout:true)
             println skipbuild
-<<<<<<< HEAD
-
-=======
->>>>>>> b8efcd14
+
           }
           sh'''
           rm -rf ${WORKSPACE}.tes
