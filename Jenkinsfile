import hudson.model.Result
import hudson.model.*;
import jenkins.model.CauseOfInterruption
node {
}

def skipbuild = 0
def win_stop = 0
def scope = []
def mod = [0,1,2,3,4]

def abortPreviousBuilds() {
  def currentJobName = env.JOB_NAME
  def currentBuildNumber = env.BUILD_NUMBER.toInteger()
  def jobs = Jenkins.instance.getItemByFullName(currentJobName)
  def builds = jobs.getBuilds()

  for (build in builds) {
    if (!build.isBuilding()) {
      continue;
    }

    if (currentBuildNumber == build.getNumber().toInteger()) {
      continue;
    }

    build.doKill()    //doTerm(),doKill(),doTerm()
  }
}
//  abort previous build
abortPreviousBuilds()
def abort_previous(){
  def buildNumber = env.BUILD_NUMBER as int
  if (buildNumber > 1) milestone(buildNumber - 1)
  milestone(buildNumber)
}
def pre_test(){
    sh'hostname'
    sh '''
    sudo rmtaos || echo "taosd has not installed"
    '''
    sh '''
    kill -9 $(pidof taosd) ||echo "no taosd running"
    kill -9 $(pidof taosadapter) ||echo "no taosadapter running"
    killall -9 gdb || echo "no gdb running"
    killall -9 python3.8 || echo "no python program running"
    cd ${WKC}
    git reset --hard HEAD~10 >/dev/null
    '''
    script {
      if (env.CHANGE_TARGET == 'master') {
        sh '''
        cd ${WKC}
        git checkout master
        '''
        }
      else if(env.CHANGE_TARGET == '2.0'){
        sh '''
        cd ${WKC}
        git checkout 2.0
        '''
      }
      else{
        sh '''
        cd ${WKC}
        git checkout develop
        '''
      }
    }
    sh'''
    cd ${WKC}
    git remote prune origin
    [ -f src/connector/grafanaplugin/README.md ] && rm -f src/connector/grafanaplugin/README.md > /dev/null || echo "failed to remove grafanaplugin README.md"
    git pull >/dev/null
    git fetch origin +refs/pull/${CHANGE_ID}/merge
    git checkout -qf FETCH_HEAD
    git clean -dfx
    git submodule update --init --recursive
    cd ${WK}
    git reset --hard HEAD~10
    '''
    script {
      if (env.CHANGE_TARGET == 'master') {
        sh '''
        cd ${WK}
        git checkout master
        '''
        }
      else if(env.CHANGE_TARGET == '2.0'){
        sh '''
        cd ${WK}
        git checkout 2.0
        '''
      }
      else{
        sh '''
        cd ${WK}
        git checkout develop
        '''
      }
    }
    sh '''
    cd ${WK}
    git pull >/dev/null

    export TZ=Asia/Harbin
    date
    git clean -dfx
    mkdir debug
    cd debug
    cmake .. -DBUILD_HTTP=false -DBUILD_TOOLS=true > /dev/null
    make > /dev/null
    make install > /dev/null
    cd ${WKC}/tests
    pip3 install ${WKC}/src/connector/python/
    '''
    return 1
}
def pre_test_noinstall(){
    sh'hostname'
    sh'''
    cd ${WKC}
    git reset --hard HEAD~10 >/dev/null
    '''
    script {
      if (env.CHANGE_TARGET == 'master') {
        sh '''
        cd ${WKC}
        git checkout master
        '''
        }
      else if(env.CHANGE_TARGET == '2.0'){
        sh '''
        cd ${WKC}
        git checkout 2.0
        '''
      }
      else{
        sh '''
        cd ${WKC}
        git checkout develop
        '''
      }
    }
    sh'''
    cd ${WKC}
    git remote prune origin
    [ -f src/connector/grafanaplugin/README.md ] && rm -f src/connector/grafanaplugin/README.md > /dev/null || echo "failed to remove grafanaplugin README.md"
    git pull >/dev/null
    git fetch origin +refs/pull/${CHANGE_ID}/merge
    git checkout -qf FETCH_HEAD
    git clean -dfx
    git submodule update --init --recursive
    cd ${WK}
    git reset --hard HEAD~10
    '''
    script {
      if (env.CHANGE_TARGET == 'master') {
        sh '''
        cd ${WK}
        git checkout master
        '''
        }
      else if(env.CHANGE_TARGET == '2.0'){
        sh '''
        cd ${WK}
        git checkout 2.0
        '''
      }
      else{
        sh '''
        cd ${WK}
        git checkout develop
        '''
      }
    }
    sh '''
    cd ${WK}
    git pull >/dev/null

    export TZ=Asia/Harbin
    date
    git clean -dfx
    mkdir debug
    cd debug
    cmake .. -DBUILD_HTTP=false -DBUILD_TOOLS=false > /dev/null
    make
    '''
    return 1
}
def pre_test_mac(){
    sh'hostname'
    sh'''
    cd ${WKC}
    git reset --hard HEAD~10 >/dev/null
    '''
    script {
      if (env.CHANGE_TARGET == 'master') {
        sh '''
        cd ${WKC}
        git checkout master
        '''
        }
      else if(env.CHANGE_TARGET == '2.0'){
        sh '''
        cd ${WKC}
        git checkout 2.0
        '''
      }
      else{
        sh '''
        cd ${WKC}
        git checkout develop
        '''
      }
    }
    sh'''
    cd ${WKC}
    git remote prune origin
    [ -f src/connector/grafanaplugin/README.md ] && rm -f src/connector/grafanaplugin/README.md > /dev/null || echo "failed to remove grafanaplugin README.md"
    git pull >/dev/null
    git fetch origin +refs/pull/${CHANGE_ID}/merge
    git checkout -qf FETCH_HEAD
    git clean -dfx
    git submodule update --init --recursive
    cd ${WK}
    git reset --hard HEAD~10
    '''
    script {
      if (env.CHANGE_TARGET == 'master') {
        sh '''
        cd ${WK}
        git checkout master
        '''
        }
      else if(env.CHANGE_TARGET == '2.0'){
        sh '''
        cd ${WK}
        git checkout 2.0
        '''
      }
      else{
        sh '''
        cd ${WK}
        git checkout develop
        '''
      }
    }
    sh '''
    cd ${WK}
    git pull >/dev/null

    export TZ=Asia/Harbin
    date
    git clean -dfx
    mkdir debug
    cd debug
    cmake .. -DBUILD_TOOLS=false > /dev/null
    go env -w GOPROXY=https://goproxy.cn,direct
    go env -w GO111MODULE=on
    cmake --build .
    '''
    return 1
}
def pre_test_win(){
    bat '''
    taskkill /f /t /im python.exe
    cd C:\\
    rd /s /Q C:\\TDengine
    cd C:\\workspace\\TDinternal
    rd /s /Q C:\\workspace\\TDinternal\\debug
    cd C:\\workspace\\TDinternal\\community
    git reset --hard HEAD~10
    '''
    script {
      if (env.CHANGE_TARGET == 'master') {
        bat '''
        cd C:\\workspace\\TDinternal\\community
        git checkout master
        '''
        }
      else if(env.CHANGE_TARGET == '2.0'){
        bat '''
        cd C:\\workspace\\TDinternal\\community
        git checkout 2.0
        '''
      }
      else{
        bat '''
        cd C:\\workspace\\TDinternal\\community
        git checkout develop
        '''
      }
    }
    bat'''
    cd C:\\workspace\\TDinternal\\community
    git remote prune origin
    git pull
    git fetch origin +refs/pull/%CHANGE_ID%/merge
    git checkout -qf FETCH_HEAD
    git clean -dfx
    git submodule update --init --recursive
    cd C:\\workspace\\TDinternal
    git reset --hard HEAD~10
    '''
    script {
      if (env.CHANGE_TARGET == 'master') {
        bat '''
        cd C:\\workspace\\TDinternal
        git checkout master
        '''
        }
      else if(env.CHANGE_TARGET == '2.0'){
        bat '''
        cd C:\\workspace\\TDinternal
        git checkout 2.0
        '''
      }
      else{
        bat '''
        cd C:\\workspace\\TDinternal
        git checkout develop
        '''
      }
    }
    bat '''
    cd C:\\workspace\\TDinternal
    git pull

    date
    git clean -dfx
    mkdir debug
    cd debug
    call "C:\\Program Files (x86)\\Microsoft Visual Studio\\2017\\Community\\VC\\Auxiliary\\Build\\vcvarsall.bat" amd64
    cmake ../ -G "NMake Makefiles"
    set CL=/MP nmake nmake || exit 8
    nmake install || exit 8
    xcopy /e/y/i/f C:\\workspace\\TDinternal\\debug\\build\\lib\\taos.dll C:\\Windows\\System32 || exit 8
    cd C:\\workspace\\TDinternal\\community\\src\\connector\\python
    python -m pip install .

    '''
    return 1
}
pipeline {
  agent none
  options { skipDefaultCheckout() }
  environment{
      WK = '/var/lib/jenkins/workspace/TDinternal'
      WKC= '/var/lib/jenkins/workspace/TDinternal/community'
  }
  stages {
      stage('pre_build'){
          agent{label 'catalina'}
          options { skipDefaultCheckout() }
          when {
              changeRequest()
          }
          steps {
            script{
              abort_previous()
              abortPreviousBuilds()
              println env.CHANGE_BRANCH
              if(env.CHANGE_FORK){
                scope = ['connector','query','insert','other','tools','taosAdapter']
              }
              else{
                sh'''
                  cd ${WKC}
                  git fetch
                  git checkout ${CHANGE_BRANCH}
                  git pull
                '''
                dir('/var/lib/jenkins/workspace/TDinternal/community'){
                  gitlog = sh(script: "git log -1 --pretty=%B ", returnStdout:true)
                  println gitlog
                  if (!(gitlog =~ /\((.*?)\)/)){
                    autoCancelled = true
                    error('Aborting the build.')
                  }
                  temp = (gitlog =~ /\((.*?)\)/)
                  temp = temp[0].remove(1)
                  scope = temp.split(",")
                  Collections.shuffle mod
                }

              }
            }    
          }
      }
      stage('Parallel test stage') {
        //only build pr
        options { skipDefaultCheckout() }
        when {
          allOf{
              changeRequest()
              not{ expression { env.CHANGE_BRANCH =~ /docs\// }}
            }
          }
      parallel {
        stage('python_1') {
          agent{label " slave1 || slave6 || slave11 || slave16 "}
          steps {
            pre_test()
            timeout(time: 55, unit: 'MINUTES'){
<<<<<<< HEAD
                sh '''
                date
                cd ${WKC}/tests
                ./test-all.sh p2
                date'''
            }
          }
        }
        stage('python_3_s6') {
          agent{label " slave6 || slave16 "}
          steps {
            timeout(time: 55, unit: 'MINUTES'){
              pre_test()
              sh '''
              date
              cd ${WKC}/tests
              ./test-all.sh p3
              date'''
            }
          }
        }
        stage('test_b1_s2') {
          agent{label " slave2 || slave12 "}
          steps {
            timeout(time: 55, unit: 'MINUTES'){
              pre_test()
              sh '''
                rm -rf /var/lib/taos/*
                rm -rf /var/log/taos/*
                nohup taosd >/dev/null &
                sleep 10
              '''

              sh '''
                cd ${WKC}/src/connector/python
                export PYTHONPATH=$PWD/
                export LD_LIBRARY_PATH=${WKC}/debug/build/lib
                pip3 install pytest
                pytest tests/
              '''
              
              sh '''
                python3 examples/bind-multi.py
                python3 examples/bind-row.py
                python3 examples/demo.py
                python3 examples/insert-lines.py
                python3 examples/pep-249.py
                python3 examples/query-async.py
                python3 examples/query-objectively.py
                python3 examples/subscribe-sync.py
                python3 examples/subscribe-async.py
              '''

              sh '''
                cd ${WKC}/src/connector/nodejs
                npm install
                npm run test
                cd ${WKC}/tests/examples/nodejs
                npm install td2.0-connector > /dev/null 2>&1
                node nodejsChecker.js host=localhost
                node test1970.js
                cd ${WKC}/tests/connectorTest/nodejsTest/nanosupport
                npm install td2.0-connector > /dev/null 2>&1
                node nanosecondTest.js
              '''
              
                sh '''
                  cd ${WKC}/src/connector/C#
                  dotnet test
                  dotnet run --project src/test/Cases/Cases.csproj

                  cd ${WKC}/tests/examples/C#
                  dotnet run --project C#checker/C#checker.csproj
                  dotnet run --project TDengineTest/TDengineTest.csproj
                  dotnet run --project schemaless/schemaless.csproj

                  cd ${WKC}/tests/examples/C#/taosdemo
                  dotnet build -c Release
                  tree | true
                  ./bin/Release/net5.0/taosdemo -c /etc/taos -y

                  
                '''
              

              sh '''
                cd ${WKC}/tests/gotest
                bash batchtest.sh
              '''
              sh '''
              cd ${WKC}/tests
              ./test-all.sh b1fq
              date'''
            }
          }
        }
        stage('test_crash_gen_s3') {
          agent{label " slave3 || slave13 "}

          steps {
            pre_test()
            timeout(time: 60, unit: 'MINUTES'){
              sh '''
              cd ${WKC}/tests/pytest
              ./crash_gen.sh -a -p -t 4 -s 2000
              '''
            }
            timeout(time: 60, unit: 'MINUTES'){
              sh '''
              cd ${WKC}/tests/pytest
              rm -rf /var/lib/taos/*
              rm -rf /var/log/taos/*
              ./handle_crash_gen_val_log.sh
              '''
              sh '''
              cd ${WKC}/tests/pytest
              rm -rf /var/lib/taos/*
              rm -rf /var/log/taos/*
              ./handle_taosd_val_log.sh
              '''
            }
            timeout(time: 55, unit: 'MINUTES'){
                sh '''
                date
                cd ${WKC}/tests
                ./test-all.sh b2fq
                date
                '''
            }
=======
              script{
                scope.each {
                  sh """
                    date
                    cd ${WKC}/tests
                    ./test-CI.sh ${it} 5 ${mod[0]}
                    date"""
                  }
                }
            }            
>>>>>>> 220facc4
          }
        }
        stage('python_2') {
          agent{label " slave2 || slave7 || slave12 || slave17 "}
          steps {
            pre_test()
            timeout(time: 55, unit: 'MINUTES'){
                 script{
                  scope.each {
                    sh """
                      date
                      cd ${WKC}/tests
                      ./test-CI.sh ${it} 5 ${mod[1]} 
                      date"""
                    }
                }
            }
          }
        }
        stage('python_3') {
          agent{label " slave3 || slave8 || slave13 ||slave18 "}
          steps {
            timeout(time: 105, unit: 'MINUTES'){
              pre_test()
              script{
              scope.each {
                sh """
                  date
                  cd ${WKC}/tests
                  ./test-CI.sh ${it} 5 ${mod[2]}
                  date"""
                }
              }
            }
          }
        }
        stage('python_4') {
          agent{label " slave4 || slave9 || slave14 || slave19 "}
          steps {
            timeout(time: 55, unit: 'MINUTES'){
              pre_test()
              script{
              scope.each {
                sh """
                  date
                  cd ${WKC}/tests
                  ./test-CI.sh ${it} 5 ${mod[3]}
                  date"""
                }
              }
          
            }
          }
        }
        stage('python_5') {
          agent{label " slave5 || slave10 || slave15 || slave20 "}
          steps {
            timeout(time: 55, unit: 'MINUTES'){
              pre_test()
              script{
              scope.each {
                sh """
                  date
                  cd ${WKC}/tests
                  ./test-CI.sh ${it} 5 ${mod[4]}
                  date"""
                }
              }
          
            }
          }
        }
        stage('arm64centos7') {
          agent{label " arm64centos7 "}
          steps {
              pre_test_noinstall()
            }
        }
        stage('arm64centos8') {
          agent{label " arm64centos8 "}
          steps {
              pre_test_noinstall()
            }
        }
        stage('arm32bionic') {
          agent{label " arm32bionic "}
          steps {
              pre_test_noinstall()
            }
        }
        stage('arm64bionic') {
          agent{label " arm64bionic "}
          steps {
              pre_test_noinstall()
            }
        }
        stage('arm64focal') {
          agent{label " arm64focal "}
          steps {
              pre_test_noinstall()
            }
        }
        stage('centos7') {
          agent{label " centos7 "}
          steps {
              pre_test_noinstall()
            }
        }
        stage('ubuntu:trusty') {
          agent{label " trusty "}
          steps {
              pre_test_noinstall()
            }
        }
        stage('ubuntu:xenial') {
          agent{label " xenial "}
          steps {
              pre_test_noinstall()
            }
        }
        stage('ubuntu:bionic') {
          agent{label " bionic "}
          steps {
              pre_test_noinstall()
            }
        }
        stage('Mac_build') {
          agent{label " catalina "}
          steps {
              pre_test_mac()
            }
        }

        stage('build'){
          agent{label " wintest "}
          steps {
            pre_test()
            script{
                while(win_stop == 0){
                  sleep(1)
                  }
              }
            }
        }
        stage('test'){
          agent{label "win"}
          steps{
            catchError(buildResult: 'FAILURE', stageResult: 'FAILURE') {
                pre_test_win()
                timeout(time: 20, unit: 'MINUTES'){
                bat'''
                cd C:\\workspace\\TDinternal\\community\\tests\\pytest
                .\\test-all.bat wintest
                '''
                }
            }
            script{
              win_stop=1
            }
          }
        }
    }
  }
  }
  post {
        success {
            emailext (
                subject: "PR-result: Job '${env.JOB_NAME} [${env.BUILD_NUMBER}]' SUCCESS",
                body: """<!DOCTYPE html>
                <html>
                <head>
                <meta charset="UTF-8">
                </head>
                <body leftmargin="8" marginwidth="0" topmargin="8" marginheight="4" offset="0">
                    <table width="95%" cellpadding="0" cellspacing="0" style="font-size: 16pt; font-family: Tahoma, Arial, Helvetica, sans-serif">
                        <tr>
                            <td><br />
                                <b><font color="#0B610B"><font size="6">构建信息</font></font></b>
                                <hr size="2" width="100%" align="center" /></td>
                        </tr>
                        <tr>
                            <td>
                                <ul>
                                <div style="font-size:18px">
                                    <li>构建名称>>分支：${env.BRANCH_NAME}</li>
                                    <li>构建结果：<span style="color:green"> Successful </span></li>
                                    <li>构建编号：${BUILD_NUMBER}</li>
                                    <li>触发用户：${env.CHANGE_AUTHOR}</li>
                                    <li>提交信息：${env.CHANGE_TITLE}</li>
                                    <li>构建地址：<a href=${BUILD_URL}>${BUILD_URL}</a></li>
                                    <li>构建日志：<a href=${BUILD_URL}console>${BUILD_URL}console</a></li>
                                </div>
                                </ul>
                            </td>
                        </tr>
                    </table></font>
                </body>
                </html>""",
                to: "${env.CHANGE_AUTHOR_EMAIL}",
                from: "support@taosdata.com"
            )
        }
        failure {
            emailext (
                subject: "PR-result: Job '${env.JOB_NAME} [${env.BUILD_NUMBER}]' FAIL",
                body: """<!DOCTYPE html>
                <html>
                <head>
                <meta charset="UTF-8">
                </head>
                <body leftmargin="8" marginwidth="0" topmargin="8" marginheight="4" offset="0">
                    <table width="95%" cellpadding="0" cellspacing="0" style="font-size: 16pt; font-family: Tahoma, Arial, Helvetica, sans-serif">
                        <tr>
                            <td><br />
                                <b><font color="#0B610B"><font size="6">构建信息</font></font></b>
                                <hr size="2" width="100%" align="center" /></td>
                        </tr>
                        <tr>
                            <td>
                                <ul>
                                <div style="font-size:18px">
                                    <li>构建名称>>分支：${env.BRANCH_NAME}</li>
                                    <li>构建结果：<span style="color:red"> Failure </span></li>
                                    <li>构建编号：${BUILD_NUMBER}</li>
                                    <li>触发用户：${env.CHANGE_AUTHOR}</li>
                                    <li>提交信息：${env.CHANGE_TITLE}</li>
                                    <li>构建地址：<a href=${BUILD_URL}>${BUILD_URL}</a></li>
                                    <li>构建日志：<a href=${BUILD_URL}console>${BUILD_URL}console</a></li>
                                </div>
                                </ul>
                            </td>
                        </tr>
                    </table></font>
                </body>
                </html>""",
                to: "${env.CHANGE_AUTHOR_EMAIL}",
                from: "support@taosdata.com"
            )
        }
    }
}
<|MERGE_RESOLUTION|>--- conflicted
+++ resolved
@@ -403,7 +403,7 @@
           steps {
             pre_test()
             timeout(time: 55, unit: 'MINUTES'){
-<<<<<<< HEAD
+
                 sh '''
                 date
                 cd ${WKC}/tests
@@ -533,7 +533,7 @@
                 date
                 '''
             }
-=======
+
               script{
                 scope.each {
                   sh """
@@ -544,7 +544,7 @@
                   }
                 }
             }            
->>>>>>> 220facc4
+
           }
         }
         stage('python_2') {
