--- conflicted
+++ resolved
@@ -146,11 +146,10 @@
           
           script{
             env.skipstage=sh(script:"cd ${WORKSPACE}.tes && git --no-pager diff --name-only FETCH_HEAD ${env.CHANGE_TARGET}|grep -v -E '.*md|//src//connector|Jenkinsfile|test-all.sh' || echo 0 ",returnStdout:true) 
-<<<<<<< HEAD
+
             env.skipbuild=sh(script: "git log -1 --pretty=%B | fgrep -ie '[skip ci]' -e '[ci skip]'", returnStatus: true)
             println env.skipbuild
-=======
->>>>>>> 153ce125
+
           }
           println env.skipstage
           sh'''
@@ -165,10 +164,8 @@
               changeRequest()
                expression {
                     env.skipstage != 0
-<<<<<<< HEAD
                     env.skipbuild == 1
-=======
->>>>>>> 153ce125
+
               }
           }
       parallel {
