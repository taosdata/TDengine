/*
 * Copyright (c) 2019 TAOS Data, Inc. <jhtao@taosdata.com>
 *
 * This program is free software: you can use, redistribute, and/or modify
 * it under the terms of the GNU Affero General Public License, version 3
 * or later ("AGPL"), as published by the Free Software Foundation.
 *
 * This program is distributed in the hope that it will be useful, but WITHOUT
 * ANY WARRANTY; without even the implied warranty of MERCHANTABILITY or
 * FITNESS FOR A PARTICULAR PURPOSE.
 *
 * You should have received a copy of the GNU Affero General Public License
 * along with this program. If not, see <http://www.gnu.org/licenses/>.
 */
#include "os.h"

#include "taosdef.h"
#include "ttokendef.h"
#include "tscompression.h"

const int32_t TYPE_BYTES[11] = {
    -1,                      // TSDB_DATA_TYPE_NULL
    sizeof(int8_t),          // TSDB_DATA_TYPE_BOOL
    sizeof(int8_t),          // TSDB_DATA_TYPE_TINYINT
    sizeof(int16_t),         // TSDB_DATA_TYPE_SMALLINT
    sizeof(int32_t),         // TSDB_DATA_TYPE_INT
    sizeof(int64_t),         // TSDB_DATA_TYPE_BIGINT
    sizeof(float),           // TSDB_DATA_TYPE_FLOAT
    sizeof(double),          // TSDB_DATA_TYPE_DOUBLE
    sizeof(VarDataOffsetT),  // TSDB_DATA_TYPE_BINARY
    sizeof(TSKEY),           // TSDB_DATA_TYPE_TIMESTAMP
    sizeof(VarDataOffsetT)   // TSDB_DATA_TYPE_NCHAR
};

static void getStatics_bool(const TSKEY *primaryKey, const void *pData, int32_t numOfRow, int64_t *min, int64_t *max,
                            int64_t *sum, int16_t *minIndex, int16_t *maxIndex, int16_t *numOfNull) {
  int8_t *data = (int8_t *)pData;
  *min = INT64_MAX;
  *max = INT64_MIN;
  *minIndex = 0;
  *maxIndex = 0;
  
  ASSERT(numOfRow <= INT16_MAX);
  
  for (int32_t i = 0; i < numOfRow; ++i) {
    if (isNull((char *)&data[i], TSDB_DATA_TYPE_BOOL)) {
      (*numOfNull) += 1;
      continue;
    }
    
    *sum += data[i];
    if (*min > data[i]) {
      *min = data[i];
      *minIndex = i;
    }
    
    if (*max < data[i]) {
      *max = data[i];
      *maxIndex = i;
    }
  }
}

static void getStatics_i8(const TSKEY *primaryKey, const void *pData, int32_t numOfRow, int64_t *min, int64_t *max,
                          int64_t *sum, int16_t *minIndex, int16_t *maxIndex, int16_t *numOfNull) {
  int8_t *data = (int8_t *)pData;
  *min = INT64_MAX;
  *max = INT64_MIN;
  *minIndex = 0;
  *maxIndex = 0;
  
  ASSERT(numOfRow <= INT16_MAX);
  
  for (int32_t i = 0; i < numOfRow; ++i) {
    if (isNull((char *)&data[i], TSDB_DATA_TYPE_TINYINT)) {
      (*numOfNull) += 1;
      continue;
    }
    
    *sum += data[i];
    if (*min > data[i]) {
      *min = data[i];
      *minIndex = i;
    }
    
    if (*max < data[i]) {
      *max = data[i];
      *maxIndex = i;
    }
  }
}

static void getStatics_i16(const TSKEY *primaryKey, const void *pData, int32_t numOfRow, int64_t *min, int64_t *max,
                           int64_t *sum, int16_t *minIndex, int16_t *maxIndex, int16_t *numOfNull) {
  int16_t *data = (int16_t *)pData;
  *min = INT64_MAX;
  *max = INT64_MIN;
  *minIndex = 0;
  *maxIndex = 0;
  
  ASSERT(numOfRow <= INT16_MAX);
  
  //  int64_t lastKey = 0;
  //  int16_t lastVal = TSDB_DATA_SMALLINT_NULL;
  
  for (int32_t i = 0; i < numOfRow; ++i) {
    if (isNull((const char*) &data[i], TSDB_DATA_TYPE_SMALLINT)) {
      (*numOfNull) += 1;
      continue;
    }
    
    *sum += data[i];
    if (*min > data[i]) {
      *min = data[i];
      *minIndex = i;
    }
    
    if (*max < data[i]) {
      *max = data[i];
      *maxIndex = i;
    }
    
    //    if (isNull(&lastVal, TSDB_DATA_TYPE_SMALLINT)) {
    //      lastKey = primaryKey[i];
    //      lastVal = data[i];
    //    } else {
    //      *wsum = lastVal * (primaryKey[i] - lastKey);
    //      lastKey = primaryKey[i];
    //      lastVal = data[i];
    //    }
  }
}

static void getStatics_i32(const TSKEY *primaryKey, const void *pData, int32_t numOfRow, int64_t *min, int64_t *max,
                           int64_t *sum, int16_t *minIndex, int16_t *maxIndex, int16_t *numOfNull) {
  int32_t *data = (int32_t *)pData;
  *min = INT64_MAX;
  *max = INT64_MIN;
  *minIndex = 0;
  *maxIndex = 0;
  
  ASSERT(numOfRow <= INT16_MAX);
  
  //  int64_t lastKey = 0;
  //  int32_t lastVal = TSDB_DATA_INT_NULL;
  
  for (int32_t i = 0; i < numOfRow; ++i) {
    if (isNull((const char*) &data[i], TSDB_DATA_TYPE_INT)) {
      (*numOfNull) += 1;
      continue;
    }
    
    *sum += data[i];
    if (*min > data[i]) {
      *min = data[i];
      *minIndex = i;
    }
    
    if (*max < data[i]) {
      *max = data[i];
      *maxIndex = i;
    }
  }
}

static void getStatics_i64(const TSKEY *primaryKey, const void *pData, int32_t numOfRow, int64_t *min, int64_t *max,
                           int64_t *sum, int16_t *minIndex, int16_t *maxIndex, int16_t *numOfNull) {
  int64_t *data = (int64_t *)pData;
  *min = INT64_MAX;
  *max = INT64_MIN;
  *minIndex = 0;
  *maxIndex = 0;
  
  ASSERT(numOfRow <= INT16_MAX);
  
  for (int32_t i = 0; i < numOfRow; ++i) {
    if (isNull((const char*) &data[i], TSDB_DATA_TYPE_BIGINT)) {
      (*numOfNull) += 1;
      continue;
    }
    
    *sum += data[i];
    if (*min > data[i]) {
      *min = data[i];
      *minIndex = i;
    }
    
    if (*max < data[i]) {
      *max = data[i];
      *maxIndex = i;
    }
    
    //    if (isNull(&lastVal, TSDB_DATA_TYPE_BIGINT)) {
    //      lastKey = primaryKey[i];
    //      lastVal = data[i];
    //    } else {
    //      *wsum = lastVal * (primaryKey[i] - lastKey);
    //      lastKey = primaryKey[i];
    //      lastVal = data[i];
    //    }
  }
}

static void getStatics_f(const TSKEY *primaryKey, const void *pData, int32_t numOfRow, int64_t *min, int64_t *max,
                         int64_t *sum, int16_t *minIndex, int16_t *maxIndex, int16_t *numOfNull) {
  float *data = (float *)pData;
  float fmin      = FLT_MAX;
  float fmax      = -FLT_MAX;
  double dsum     = 0;
  *minIndex       = 0;
  *maxIndex       = 0;
  
  ASSERT(numOfRow <= INT16_MAX);
  
  for (int32_t i = 0; i < numOfRow; ++i) {
    if (isNull((const char*) &data[i], TSDB_DATA_TYPE_FLOAT)) {
      (*numOfNull) += 1;
      continue;
    }
    
    float fv = 0;
    fv = GET_FLOAT_VAL((const char*)&(data[i]));
    dsum += fv;
    if (fmin > fv) {
      fmin = fv;
      *minIndex = i;
    }
    
    if (fmax < fv) {
      fmax = fv;
      *maxIndex = i;
    }
  }
  
  double csum = 0;
  csum = GET_DOUBLE_VAL((const char *)sum);
  csum += dsum;
<<<<<<< HEAD
#ifdef _TD_ARM_32
  SET_DOUBLE_VAL_ALIGN((const char *)sum, &csum);
  SET_DOUBLE_VAL_ALIGN((const char *)max, &fmax);
  SET_DOUBLE_VAL_ALIGN((const char *)min, &fmin);
#else
  *(double*)sum = csum;
  *(double*)max = fmax;
  *(double*)min = fmin;
#endif
=======

  SET_DOUBLE_VAL(sum, csum);
  SET_DOUBLE_VAL(max, fmax);
  SET_DOUBLE_VAL(min, fmin);
>>>>>>> ac8bd508
}

static void getStatics_d(const TSKEY *primaryKey, const void *pData, int32_t numOfRow, int64_t *min, int64_t *max,
                         int64_t *sum, int16_t *minIndex, int16_t *maxIndex, int16_t *numOfNull) {
  double *data = (double *)pData;
  double dmin      = DBL_MAX;
  double dmax      = -DBL_MAX;
  double dsum      = 0;
  *minIndex        = 0;
  *maxIndex        = 0;
  
  ASSERT(numOfRow <= INT16_MAX);
  
  for (int32_t i = 0; i < numOfRow; ++i) {
    if (isNull((const char*) &data[i], TSDB_DATA_TYPE_DOUBLE)) {
      (*numOfNull) += 1;
      continue;
    }
    
    double dv = 0;
    dv = GET_DOUBLE_VAL((const char*)&(data[i]));
    dsum += dv;
    if (dmin > dv) {
      dmin = dv;
      *minIndex = i;
    }
    
    if (dmax < dv) {
      dmax = dv;
      *maxIndex = i;
    }
  }
  
  double csum = 0;
  csum = GET_DOUBLE_VAL((const char *)sum);
  csum += dsum;

  SET_DOUBLE_PTR(sum, &csum);
  SET_DOUBLE_PTR(max, &dmax);
  SET_DOUBLE_PTR(min, &dmin);
}

static void getStatics_bin(const TSKEY *primaryKey, const void *pData, int32_t numOfRow, int64_t *min, int64_t *max,
                         int64_t *sum, int16_t *minIndex, int16_t *maxIndex, int16_t *numOfNull) {
  const char* data = pData;
  ASSERT(numOfRow <= INT16_MAX);
  
  for (int32_t i = 0; i < numOfRow; ++i) {
    if (isNull(data, TSDB_DATA_TYPE_BINARY)) {
      (*numOfNull) += 1;
    }
    
    data += varDataTLen(data);
  }
  
  *sum = 0;
  *max = 0;
  *min = 0;
  *minIndex = 0;
  *maxIndex = 0;
}

static void getStatics_nchr(const TSKEY *primaryKey, const void *pData, int32_t numOfRow, int64_t *min, int64_t *max,
                           int64_t *sum, int16_t *minIndex, int16_t *maxIndex, int16_t *numOfNull) {
  const char* data = pData;
  ASSERT(numOfRow <= INT16_MAX);
  
  for (int32_t i = 0; i < numOfRow; ++i) {
    if (isNull(data, TSDB_DATA_TYPE_NCHAR)) {
      (*numOfNull) += 1;
    }
    
    data += varDataTLen(data);
  }
  
  *sum = 0;
  *max = 0;
  *min = 0;
  *minIndex = 0;
  *maxIndex = 0;
}

tDataTypeDescriptor tDataTypeDesc[11] = {
  {TSDB_DATA_TYPE_NULL,      6, 1,            "NOTYPE",    NULL,                NULL,                  NULL},
  {TSDB_DATA_TYPE_BOOL,      4, CHAR_BYTES,   "BOOL",      tsCompressBool,      tsDecompressBool,      getStatics_bool},
  {TSDB_DATA_TYPE_TINYINT,   7, CHAR_BYTES,   "TINYINT",   tsCompressTinyint,   tsDecompressTinyint,   getStatics_i8},
  {TSDB_DATA_TYPE_SMALLINT,  8, SHORT_BYTES,  "SMALLINT",  tsCompressSmallint,  tsDecompressSmallint,  getStatics_i16},
  {TSDB_DATA_TYPE_INT,       3, INT_BYTES,    "INT",       tsCompressInt,       tsDecompressInt,       getStatics_i32},
  {TSDB_DATA_TYPE_BIGINT,    6, LONG_BYTES,   "BIGINT",    tsCompressBigint,    tsDecompressBigint,    getStatics_i64},
  {TSDB_DATA_TYPE_FLOAT,     5, FLOAT_BYTES,  "FLOAT",     tsCompressFloat,     tsDecompressFloat,     getStatics_f},
  {TSDB_DATA_TYPE_DOUBLE,    6, DOUBLE_BYTES, "DOUBLE",    tsCompressDouble,    tsDecompressDouble,    getStatics_d},
  {TSDB_DATA_TYPE_BINARY,    6, 0,            "BINARY",    tsCompressString,    tsDecompressString,    getStatics_bin},
  {TSDB_DATA_TYPE_TIMESTAMP, 9, LONG_BYTES,   "TIMESTAMP", tsCompressTimestamp, tsDecompressTimestamp, getStatics_i64},
  {TSDB_DATA_TYPE_NCHAR,     5, 8,            "NCHAR",     tsCompressString,    tsDecompressString,    getStatics_nchr},
};

char tTokenTypeSwitcher[13] = {
    TSDB_DATA_TYPE_NULL,    // no type
    TSDB_DATA_TYPE_BINARY,  // TK_ID
    TSDB_DATA_TYPE_BOOL,    // TK_BOOL
    TSDB_DATA_TYPE_BIGINT,  // TK_TINYINT
    TSDB_DATA_TYPE_BIGINT,  // TK_SMALLINT
    TSDB_DATA_TYPE_BIGINT,  // TK_INTEGER
    TSDB_DATA_TYPE_BIGINT,  // TK_BIGINT
    TSDB_DATA_TYPE_DOUBLE,  // TK_FLOAT
    TSDB_DATA_TYPE_DOUBLE,  // TK_DOUBLE
    TSDB_DATA_TYPE_BINARY,  // TK_STRING
    TSDB_DATA_TYPE_BIGINT,  // TK_TIMESTAMP
    TSDB_DATA_TYPE_BINARY,  // TK_BINARY
    TSDB_DATA_TYPE_NCHAR,   // TK_NCHAR
};

bool isValidDataType(int32_t type) {
  return type >= TSDB_DATA_TYPE_NULL && type <= TSDB_DATA_TYPE_NCHAR;
}

//bool isNull(const char *val, int32_t type) {
//  switch (type) {
//    case TSDB_DATA_TYPE_BOOL:
//      return *(uint8_t *)val == TSDB_DATA_BOOL_NULL;
//    case TSDB_DATA_TYPE_TINYINT:
//      return *(uint8_t *)val == TSDB_DATA_TINYINT_NULL;
//    case TSDB_DATA_TYPE_SMALLINT:
//      return *(uint16_t *)val == TSDB_DATA_SMALLINT_NULL;
//    case TSDB_DATA_TYPE_INT:
//      return *(uint32_t *)val == TSDB_DATA_INT_NULL;
//    case TSDB_DATA_TYPE_BIGINT:
//    case TSDB_DATA_TYPE_TIMESTAMP:
//      return *(uint64_t *)val == TSDB_DATA_BIGINT_NULL;
//    case TSDB_DATA_TYPE_FLOAT:
//      return *(uint32_t *)val == TSDB_DATA_FLOAT_NULL;
//    case TSDB_DATA_TYPE_DOUBLE:
//      return *(uint64_t *)val == TSDB_DATA_DOUBLE_NULL;
//    case TSDB_DATA_TYPE_NCHAR:
//      return *(uint32_t*) varDataVal(val) == TSDB_DATA_NCHAR_NULL;
//    case TSDB_DATA_TYPE_BINARY:
//      return *(uint8_t *) varDataVal(val) == TSDB_DATA_BINARY_NULL;
//    default:
//      return false;
//  };
//}

void setVardataNull(char* val, int32_t type) {
  if (type == TSDB_DATA_TYPE_BINARY) {
    varDataSetLen(val, sizeof(int8_t));
    *(uint8_t*) varDataVal(val) = TSDB_DATA_BINARY_NULL;
  } else if (type == TSDB_DATA_TYPE_NCHAR) {
    varDataSetLen(val, sizeof(int32_t));
    *(uint32_t*) varDataVal(val) = TSDB_DATA_NCHAR_NULL;
  } else {
    assert(0);
  }
}

void setNull(char *val, int32_t type, int32_t bytes) { setNullN(val, type, bytes, 1); }

void setNullN(char *val, int32_t type, int32_t bytes, int32_t numOfElems) {
  switch (type) {
    case TSDB_DATA_TYPE_BOOL:
      for (int32_t i = 0; i < numOfElems; ++i) {
        *(uint8_t *)(val + i * tDataTypeDesc[type].nSize) = TSDB_DATA_BOOL_NULL;
      }
      break;
    case TSDB_DATA_TYPE_TINYINT:
      for (int32_t i = 0; i < numOfElems; ++i) {
        *(uint8_t *)(val + i * tDataTypeDesc[type].nSize) = TSDB_DATA_TINYINT_NULL;
      }
      break;
    case TSDB_DATA_TYPE_SMALLINT:
      for (int32_t i = 0; i < numOfElems; ++i) {
        *(uint16_t *)(val + i * tDataTypeDesc[type].nSize) = TSDB_DATA_SMALLINT_NULL;
      }
      break;
    case TSDB_DATA_TYPE_INT:
      for (int32_t i = 0; i < numOfElems; ++i) {
        *(uint32_t *)(val + i * tDataTypeDesc[type].nSize) = TSDB_DATA_INT_NULL;
      }
      break;
    case TSDB_DATA_TYPE_BIGINT:
    case TSDB_DATA_TYPE_TIMESTAMP:
      for (int32_t i = 0; i < numOfElems; ++i) {
        *(uint64_t *)(val + i * tDataTypeDesc[type].nSize) = TSDB_DATA_BIGINT_NULL;
      }
      break;
    case TSDB_DATA_TYPE_FLOAT:
      for (int32_t i = 0; i < numOfElems; ++i) {
        *(uint32_t *)(val + i * tDataTypeDesc[type].nSize) = TSDB_DATA_FLOAT_NULL;
      }
      break;
    case TSDB_DATA_TYPE_DOUBLE:
      for (int32_t i = 0; i < numOfElems; ++i) {
        *(uint64_t *)(val + i * tDataTypeDesc[type].nSize) = TSDB_DATA_DOUBLE_NULL;
      }
      break;
    case TSDB_DATA_TYPE_NCHAR: // todo : without length?
      for (int32_t i = 0; i < numOfElems; ++i) {
        *(uint32_t *)(val + i * bytes) = TSDB_DATA_NCHAR_NULL;
      }
      break;
    case TSDB_DATA_TYPE_BINARY:
      for (int32_t i = 0; i < numOfElems; ++i) {
        *(uint8_t *)(val + i * bytes) = TSDB_DATA_BINARY_NULL;
      }
      break;
    default: {
      for (int32_t i = 0; i < numOfElems; ++i) {
        *(uint32_t *)(val + i * tDataTypeDesc[TSDB_DATA_TYPE_INT].nSize) = TSDB_DATA_INT_NULL;
      }
      break;
    }
  }
}

static uint8_t  nullBool = TSDB_DATA_BOOL_NULL;
static uint8_t  nullTinyInt = TSDB_DATA_TINYINT_NULL;
static uint16_t nullSmallInt = TSDB_DATA_SMALLINT_NULL;
static uint32_t nullInt = TSDB_DATA_INT_NULL;
static uint64_t nullBigInt = TSDB_DATA_BIGINT_NULL;
static uint32_t nullFloat = TSDB_DATA_FLOAT_NULL;
static uint64_t nullDouble = TSDB_DATA_DOUBLE_NULL;

static union {
  tstr str;
  char pad[sizeof(tstr) + 4];
} nullBinary = {.str = {.len = 1}}, nullNchar = {.str = {.len = 4}};

static void *nullValues[] = {
    &nullBool,  &nullTinyInt, &nullSmallInt, &nullInt,    &nullBigInt,
    &nullFloat, &nullDouble,  &nullBinary,   &nullBigInt, &nullNchar,
};

void *getNullValue(int32_t type) {
  assert(type >= TSDB_DATA_TYPE_BOOL && type <= TSDB_DATA_TYPE_NCHAR);
  return nullValues[type - 1];
}

void assignVal(char *val, const char *src, int32_t len, int32_t type) {
  switch (type) {
    case TSDB_DATA_TYPE_INT: {
      *((int32_t *)val) = GET_INT32_VAL(src);
      break;
    }
    case TSDB_DATA_TYPE_FLOAT:
      SET_FLOAT_VAL(val, GET_FLOAT_VAL(src));
      break;
<<<<<<< HEAD
    };
    case TSDB_DATA_TYPE_DOUBLE: {
#ifdef _TD_ARM_32
      double dv = GET_DOUBLE_VAL((const char *)src);
      SET_DOUBLE_VAL_ALIGN(val, &dv);
#else
      *((double *)val) = GET_DOUBLE_VAL(src);
#endif
=======
    case TSDB_DATA_TYPE_DOUBLE:
      SET_DOUBLE_VAL(val, GET_DOUBLE_VAL(src));
>>>>>>> ac8bd508
      break;
    case TSDB_DATA_TYPE_TIMESTAMP:
    case TSDB_DATA_TYPE_BIGINT:
      *((int64_t *)val) = GET_INT64_VAL(src);
      break;
    case TSDB_DATA_TYPE_SMALLINT:
      *((int16_t *)val) = GET_INT16_VAL(src);
      break;
    case TSDB_DATA_TYPE_BOOL:
    case TSDB_DATA_TYPE_TINYINT:
      *((int8_t *)val) = GET_INT8_VAL(src);
      break;
    case TSDB_DATA_TYPE_BINARY:
      varDataCopy(val, src);
      break;
    case TSDB_DATA_TYPE_NCHAR:
      varDataCopy(val, src);
      break;
    default: {
      memcpy(val, src, len);
      break;
    }
  }
}

void tsDataSwap(void *pLeft, void *pRight, int32_t type, int32_t size, void* buf) {
  switch (type) {
    case TSDB_DATA_TYPE_INT: {
      SWAP(*(int32_t *)(pLeft), *(int32_t *)(pRight), int32_t);
      break;
    }
    
    case TSDB_DATA_TYPE_BIGINT:
    case TSDB_DATA_TYPE_TIMESTAMP: {
      SWAP(*(int64_t *)(pLeft), *(int64_t *)(pRight), int64_t);
      break;
    }
    case TSDB_DATA_TYPE_DOUBLE: {
      SWAP(*(double *)(pLeft), *(double *)(pRight), double);
      break;
    }
    case TSDB_DATA_TYPE_SMALLINT: {
      SWAP(*(int16_t *)(pLeft), *(int16_t *)(pRight), int16_t);
      break;
    }
    
    case TSDB_DATA_TYPE_FLOAT: {
      SWAP(*(float *)(pLeft), *(float *)(pRight), float);
      break;
    }
    
    case TSDB_DATA_TYPE_BOOL:
    case TSDB_DATA_TYPE_TINYINT: {
      SWAP(*(int8_t *)(pLeft), *(int8_t *)(pRight), int8_t);
      break;
    }
    
    default: {
      memcpy(buf, pLeft, size);
      memcpy(pLeft, pRight, size);
      memcpy(pRight, buf, size);
      break;
    }
  }
}<|MERGE_RESOLUTION|>--- conflicted
+++ resolved
@@ -235,22 +235,10 @@
   double csum = 0;
   csum = GET_DOUBLE_VAL((const char *)sum);
   csum += dsum;
-<<<<<<< HEAD
-#ifdef _TD_ARM_32
-  SET_DOUBLE_VAL_ALIGN((const char *)sum, &csum);
-  SET_DOUBLE_VAL_ALIGN((const char *)max, &fmax);
-  SET_DOUBLE_VAL_ALIGN((const char *)min, &fmin);
-#else
-  *(double*)sum = csum;
-  *(double*)max = fmax;
-  *(double*)min = fmin;
-#endif
-=======
 
   SET_DOUBLE_VAL(sum, csum);
   SET_DOUBLE_VAL(max, fmax);
   SET_DOUBLE_VAL(min, fmin);
->>>>>>> ac8bd508
 }
 
 static void getStatics_d(const TSKEY *primaryKey, const void *pData, int32_t numOfRow, int64_t *min, int64_t *max,
@@ -496,19 +484,8 @@
     case TSDB_DATA_TYPE_FLOAT:
       SET_FLOAT_VAL(val, GET_FLOAT_VAL(src));
       break;
-<<<<<<< HEAD
-    };
-    case TSDB_DATA_TYPE_DOUBLE: {
-#ifdef _TD_ARM_32
-      double dv = GET_DOUBLE_VAL((const char *)src);
-      SET_DOUBLE_VAL_ALIGN(val, &dv);
-#else
-      *((double *)val) = GET_DOUBLE_VAL(src);
-#endif
-=======
     case TSDB_DATA_TYPE_DOUBLE:
       SET_DOUBLE_VAL(val, GET_DOUBLE_VAL(src));
->>>>>>> ac8bd508
       break;
     case TSDB_DATA_TYPE_TIMESTAMP:
     case TSDB_DATA_TYPE_BIGINT:
