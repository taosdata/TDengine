--- conflicted
+++ resolved
@@ -126,12 +126,8 @@
 int32_t tsFsyncPeriod   = TSDB_DEFAULT_FSYNC_PERIOD;
 int32_t tsReplications  = TSDB_DEFAULT_DB_REPLICA_OPTION;
 int32_t tsQuorum        = TSDB_DEFAULT_DB_QUORUM_OPTION;
-<<<<<<< HEAD
 int8_t  tsUpdate        = TSDB_DEFAULT_DB_UPDATE_OPTION;
-=======
-int32_t tsUpdate        = TSDB_DEFAULT_DB_UPDATE_OPTION;
-int32_t tsCacheLastRow  = TSDB_DEFAULT_CACHE_BLOCK_SIZE;
->>>>>>> 0908755d
+int8_t  tsCacheLastRow  = TSDB_DEFAULT_CACHE_BLOCK_SIZE;
 int32_t tsMaxVgroupsPerDb  = 0;
 int32_t tsMinTablePerVnode = TSDB_TABLES_STEP;
 int32_t tsMaxTablePerVnode = TSDB_DEFAULT_TABLES;
