/*
 * Copyright (c) 2019 TAOS Data, Inc. <jhtao@taosdata.com>
 *
 * This program is free software: you can use, redistribute, and/or modify
 * it under the terms of the GNU Affero General Public License, version 3
 * or later ("AGPL"), as published by the Free Software Foundation.
 *
 * This program is distributed in the hope that it will be useful, but WITHOUT
 * ANY WARRANTY; without even the implied warranty of MERCHANTABILITY or
 * FITNESS FOR A PARTICULAR PURPOSE.
 *
 * You should have received a copy of the GNU Affero General Public License
 * along with this program. If not, see <http://www.gnu.org/licenses/>.
 */
#include "tdataformat.h"
#include "talgo.h"
#include "tarray.h"
#include "tcoding.h"
#include "tulog.h"
#include "wchar.h"
#include "tarray.h"

static void tdMergeTwoDataCols(SDataCols *target, SDataCols *src1, int *iter1, int limit1, SDataCols *src2, int *iter2,
                               int limit2, int tRows, bool forceSetNull);

/**
 * Duplicate the schema and return a new object
 */
STSchema *tdDupSchema(STSchema *pSchema) {

  int tlen = sizeof(STSchema) + sizeof(STColumn) * schemaNCols(pSchema);
  STSchema *tSchema = (STSchema *)malloc(tlen);
  if (tSchema == NULL) return NULL;

  memcpy((void *)tSchema, (void *)pSchema, tlen);

  return tSchema;
}

/**
 * Encode a schema to dst, and return the next pointer
 */
int tdEncodeSchema(void **buf, STSchema *pSchema) {
  int tlen = 0;
  tlen += taosEncodeFixedI32(buf, schemaVersion(pSchema));
  tlen += taosEncodeFixedI32(buf, schemaNCols(pSchema));

  for (int i = 0; i < schemaNCols(pSchema); i++) {
    STColumn *pCol = schemaColAt(pSchema, i);
    tlen += taosEncodeFixedI8(buf, colType(pCol));
    tlen += taosEncodeFixedI16(buf, colColId(pCol));
    tlen += taosEncodeFixedI16(buf, colBytes(pCol));
  }

  return tlen;
}

/**
 * Decode a schema from a binary.
 */
void *tdDecodeSchema(void *buf, STSchema **pRSchema) {
  int version = 0;
  int numOfCols = 0;
  STSchemaBuilder schemaBuilder;

  buf = taosDecodeFixedI32(buf, &version);
  buf = taosDecodeFixedI32(buf, &numOfCols);

  if (tdInitTSchemaBuilder(&schemaBuilder, version) < 0) return NULL;

  for (int i = 0; i < numOfCols; i++) {
    int8_t  type = 0;
    int16_t colId = 0;
    int16_t bytes = 0;
    buf = taosDecodeFixedI8(buf, &type);
    buf = taosDecodeFixedI16(buf, &colId);
    buf = taosDecodeFixedI16(buf, &bytes);
    if (tdAddColToSchema(&schemaBuilder, type, colId, bytes) < 0) {
      tdDestroyTSchemaBuilder(&schemaBuilder);
      return NULL;
    }
  }

  *pRSchema = tdGetSchemaFromBuilder(&schemaBuilder);
  tdDestroyTSchemaBuilder(&schemaBuilder);
  return buf;
}

int tdInitTSchemaBuilder(STSchemaBuilder *pBuilder, int32_t version) {
  if (pBuilder == NULL) return -1;

  pBuilder->tCols = 256;
  pBuilder->columns = (STColumn *)malloc(sizeof(STColumn) * pBuilder->tCols);
  if (pBuilder->columns == NULL) return -1;

  tdResetTSchemaBuilder(pBuilder, version);
  return 0;
}

void tdDestroyTSchemaBuilder(STSchemaBuilder *pBuilder) {
  if (pBuilder) {
    tfree(pBuilder->columns);
  }
}

void tdResetTSchemaBuilder(STSchemaBuilder *pBuilder, int32_t version) {
  pBuilder->nCols = 0;
  pBuilder->tlen = 0;
  pBuilder->flen = 0;
  pBuilder->vlen = 0;
  pBuilder->version = version;
}

int tdAddColToSchema(STSchemaBuilder *pBuilder, int8_t type, int16_t colId, int16_t bytes) {
  if (!isValidDataType(type)) return -1;

  if (pBuilder->nCols >= pBuilder->tCols) {
    pBuilder->tCols *= 2;
    pBuilder->columns = (STColumn *)realloc(pBuilder->columns, sizeof(STColumn) * pBuilder->tCols);
    if (pBuilder->columns == NULL) return -1;
  }

  STColumn *pCol = &(pBuilder->columns[pBuilder->nCols]);
  colSetType(pCol, type);
  colSetColId(pCol, colId);
  if (pBuilder->nCols == 0) {
    colSetOffset(pCol, 0);
  } else {
    STColumn *pTCol = &(pBuilder->columns[pBuilder->nCols-1]);
    colSetOffset(pCol, pTCol->offset + TYPE_BYTES[pTCol->type]);
  }

  if (IS_VAR_DATA_TYPE(type)) {
    colSetBytes(pCol, bytes);
    pBuilder->tlen += (TYPE_BYTES[type] + bytes);
    pBuilder->vlen += bytes - sizeof(VarDataLenT);
  } else {
    colSetBytes(pCol, TYPE_BYTES[type]);
    pBuilder->tlen += TYPE_BYTES[type];
    pBuilder->vlen += TYPE_BYTES[type];
  }

  pBuilder->nCols++;
  pBuilder->flen += TYPE_BYTES[type];

  ASSERT(pCol->offset < pBuilder->flen);

  return 0;
}

STSchema *tdGetSchemaFromBuilder(STSchemaBuilder *pBuilder) {
  if (pBuilder->nCols <= 0) return NULL;

  int tlen = sizeof(STSchema) + sizeof(STColumn) * pBuilder->nCols;

  STSchema *pSchema = (STSchema *)malloc(tlen);
  if (pSchema == NULL) return NULL;

  schemaVersion(pSchema) = pBuilder->version;
  schemaNCols(pSchema) = pBuilder->nCols;
  schemaTLen(pSchema) = pBuilder->tlen;
  schemaFLen(pSchema) = pBuilder->flen;
  schemaVLen(pSchema) = pBuilder->vlen;

  memcpy(schemaColAt(pSchema, 0), pBuilder->columns, sizeof(STColumn) * pBuilder->nCols);

  return pSchema;
}

/**
 * Initialize a data row
 */
void tdInitDataRow(SDataRow row, STSchema *pSchema) {
  dataRowSetLen(row, TD_DATA_ROW_HEAD_SIZE + schemaFLen(pSchema));
  dataRowSetVersion(row, schemaVersion(pSchema));
}

SDataRow tdNewDataRowFromSchema(STSchema *pSchema) {
  int32_t size = dataRowMaxBytesFromSchema(pSchema);

  SDataRow row = malloc(size);
  if (row == NULL) return NULL;

  tdInitDataRow(row, pSchema);
  return row;
}

/**
 * Free the SDataRow object
 */
void tdFreeDataRow(SDataRow row) {
  if (row) free(row);
}

SDataRow tdDataRowDup(SDataRow row) {
  SDataRow trow = malloc(dataRowLen(row));
  if (trow == NULL) return NULL;

  dataRowCpy(trow, row);
  return trow;
}

SMemRow tdMemRowDup(SMemRow row) {
  SMemRow trow = malloc(memRowTLen(row));
  if (trow == NULL) return NULL;

  memRowCpy(trow, row);
  return trow;
}

void dataColInit(SDataCol *pDataCol, STColumn *pCol, void **pBuf, int maxPoints) {
  pDataCol->type = colType(pCol);
  pDataCol->colId = colColId(pCol);
  pDataCol->bytes = colBytes(pCol);
  pDataCol->offset = colOffset(pCol) + TD_DATA_ROW_HEAD_SIZE;

  pDataCol->len = 0;
  if (IS_VAR_DATA_TYPE(pDataCol->type)) {
    pDataCol->dataOff = (VarDataOffsetT *)(*pBuf);
    pDataCol->pData = POINTER_SHIFT(*pBuf, sizeof(VarDataOffsetT) * maxPoints);
    pDataCol->spaceSize = pDataCol->bytes * maxPoints;
    *pBuf = POINTER_SHIFT(*pBuf, pDataCol->spaceSize + sizeof(VarDataOffsetT) * maxPoints);
  } else {
    pDataCol->spaceSize = pDataCol->bytes * maxPoints;
    pDataCol->dataOff = NULL;
    pDataCol->pData = *pBuf;
    *pBuf = POINTER_SHIFT(*pBuf, pDataCol->spaceSize);
  }
}
// value from timestamp should be TKEY here instead of TSKEY
void dataColAppendVal(SDataCol *pCol, const void *value, int numOfRows, int maxPoints) {
  ASSERT(pCol != NULL && value != NULL);

  if (isAllRowsNull(pCol)) {
    if (isNull(value, pCol->type)) {
      // all null value yet, just return
      return;
    }

    if (numOfRows > 0) {
      // Find the first not null value, fill all previouse values as NULL
      dataColSetNEleNull(pCol, numOfRows, maxPoints);
    }
  }

  if (IS_VAR_DATA_TYPE(pCol->type)) {
    // set offset
    pCol->dataOff[numOfRows] = pCol->len;
    // Copy data
    memcpy(POINTER_SHIFT(pCol->pData, pCol->len), value, varDataTLen(value));
    // Update the length
    pCol->len += varDataTLen(value);
  } else {
    ASSERT(pCol->len == TYPE_BYTES[pCol->type] * numOfRows);
    memcpy(POINTER_SHIFT(pCol->pData, pCol->len), value, pCol->bytes);
    pCol->len += pCol->bytes;
  }
}

bool isNEleNull(SDataCol *pCol, int nEle) {
  for (int i = 0; i < nEle; i++) {
    if (!isNull(tdGetColDataOfRow(pCol, i), pCol->type)) return false;
  }
  return true;
}

FORCE_INLINE void dataColSetNullAt(SDataCol *pCol, int index) {
  if (IS_VAR_DATA_TYPE(pCol->type)) {
    pCol->dataOff[index] = pCol->len;
    char *ptr = POINTER_SHIFT(pCol->pData, pCol->len);
    setVardataNull(ptr, pCol->type);
    pCol->len += varDataTLen(ptr);
  } else {
    setNull(POINTER_SHIFT(pCol->pData, TYPE_BYTES[pCol->type] * index), pCol->type, pCol->bytes);
    pCol->len += TYPE_BYTES[pCol->type];
  }
}

void dataColSetNEleNull(SDataCol *pCol, int nEle, int maxPoints) {

  if (IS_VAR_DATA_TYPE(pCol->type)) {
    pCol->len = 0;
    for (int i = 0; i < nEle; i++) {
      dataColSetNullAt(pCol, i);
    }
  } else {
    setNullN(pCol->pData, pCol->type, pCol->bytes, nEle);
    pCol->len = TYPE_BYTES[pCol->type] * nEle;
  }
}

void dataColSetOffset(SDataCol *pCol, int nEle) {
  ASSERT(((pCol->type == TSDB_DATA_TYPE_BINARY) || (pCol->type == TSDB_DATA_TYPE_NCHAR)));

  void *tptr = pCol->pData;
  // char *tptr = (char *)(pCol->pData);

  VarDataOffsetT offset = 0;
  for (int i = 0; i < nEle; i++) {
    pCol->dataOff[i] = offset;
    offset += varDataTLen(tptr);
    tptr = POINTER_SHIFT(tptr, varDataTLen(tptr));
  }
}

SDataCols *tdNewDataCols(int maxRowSize, int maxCols, int maxRows) {
  SDataCols *pCols = (SDataCols *)calloc(1, sizeof(SDataCols));
  if (pCols == NULL) {
    uDebug("malloc failure, size:%" PRId64 " failed, reason:%s", (int64_t)sizeof(SDataCols), strerror(errno));
    return NULL;
  }

  pCols->maxPoints = maxRows;

  if (maxCols > 0) {
    pCols->cols = (SDataCol *)calloc(maxCols, sizeof(SDataCol));
    if (pCols->cols == NULL) {
      uDebug("malloc failure, size:%" PRId64 " failed, reason:%s", (int64_t)sizeof(SDataCol) * maxCols,
             strerror(errno));
      tdFreeDataCols(pCols);
      return NULL;
    }

    pCols->maxCols = maxCols;
  }

  pCols->maxRowSize = maxRowSize;
  pCols->bufSize = maxRowSize * maxRows;

  if (pCols->bufSize > 0) {
    pCols->buf = malloc(pCols->bufSize);
    if (pCols->buf == NULL) {
      uDebug("malloc failure, size:%" PRId64 " failed, reason:%s", (int64_t)sizeof(SDataCol) * maxCols,
             strerror(errno));
      tdFreeDataCols(pCols);
      return NULL;
    }
  }

  return pCols;
}

int tdInitDataCols(SDataCols *pCols, STSchema *pSchema) {
  if (schemaNCols(pSchema) > pCols->maxCols) {
    pCols->maxCols = schemaNCols(pSchema);
    pCols->cols = (SDataCol *)realloc(pCols->cols, sizeof(SDataCol) * pCols->maxCols);
    if (pCols->cols == NULL) return -1;
  }

  if (schemaTLen(pSchema) > pCols->maxRowSize) {
    pCols->maxRowSize = schemaTLen(pSchema);
    pCols->bufSize = schemaTLen(pSchema) * pCols->maxPoints;
    pCols->buf = realloc(pCols->buf, pCols->bufSize);
    if (pCols->buf == NULL) return -1;
  }

  tdResetDataCols(pCols);
  pCols->numOfCols = schemaNCols(pSchema);

  void *ptr = pCols->buf;
  for (int i = 0; i < schemaNCols(pSchema); i++) {
    dataColInit(pCols->cols + i, schemaColAt(pSchema, i), &ptr, pCols->maxPoints);
    ASSERT((char *)ptr - (char *)(pCols->buf) <= pCols->bufSize);
  }
  
  return 0;
}

SDataCols *tdFreeDataCols(SDataCols *pCols) {
  if (pCols) {
    tfree(pCols->buf);
    tfree(pCols->cols);
    free(pCols);
  }
  return NULL;
}

SDataCols *tdDupDataCols(SDataCols *pDataCols, bool keepData) {
  SDataCols *pRet = tdNewDataCols(pDataCols->maxRowSize, pDataCols->maxCols, pDataCols->maxPoints);
  if (pRet == NULL) return NULL;

  pRet->numOfCols = pDataCols->numOfCols;
  pRet->sversion = pDataCols->sversion;
  if (keepData) pRet->numOfRows = pDataCols->numOfRows;

  for (int i = 0; i < pDataCols->numOfCols; i++) {
    pRet->cols[i].type = pDataCols->cols[i].type;
    pRet->cols[i].colId = pDataCols->cols[i].colId;
    pRet->cols[i].bytes = pDataCols->cols[i].bytes;
    pRet->cols[i].offset = pDataCols->cols[i].offset;

    pRet->cols[i].spaceSize = pDataCols->cols[i].spaceSize;
    pRet->cols[i].pData = (void *)((char *)pRet->buf + ((char *)(pDataCols->cols[i].pData) - (char *)(pDataCols->buf)));

    if (IS_VAR_DATA_TYPE(pRet->cols[i].type)) {
      ASSERT(pDataCols->cols[i].dataOff != NULL);
      pRet->cols[i].dataOff =
          (int32_t *)((char *)pRet->buf + ((char *)(pDataCols->cols[i].dataOff) - (char *)(pDataCols->buf)));
    }

    if (keepData) {
      pRet->cols[i].len = pDataCols->cols[i].len;
      if (pDataCols->cols[i].len > 0) {
        memcpy(pRet->cols[i].pData, pDataCols->cols[i].pData, pDataCols->cols[i].len);
        if (IS_VAR_DATA_TYPE(pRet->cols[i].type)) {
          memcpy(pRet->cols[i].dataOff, pDataCols->cols[i].dataOff, sizeof(VarDataOffsetT) * pDataCols->maxPoints);
        }
      }
    }
  }

  return pRet;
}

void tdResetDataCols(SDataCols *pCols) {
  if (pCols != NULL) {
    pCols->numOfRows = 0;
    for (int i = 0; i < pCols->maxCols; i++) {
      dataColReset(pCols->cols + i);
    }
  }
}

static void tdAppendDataRowToDataCol(SDataRow row, STSchema *pSchema, SDataCols *pCols, bool forceSetNull) {
  ASSERT(pCols->numOfRows == 0 || dataColsKeyLast(pCols) < dataRowKey(row));

  int rcol = 0;
  int dcol = 0;

  if (dataRowDeleted(row)) {
    for (; dcol < pCols->numOfCols; dcol++) {
      SDataCol *pDataCol = &(pCols->cols[dcol]);
      if (dcol == 0) {
        dataColAppendVal(pDataCol, dataRowTuple(row), pCols->numOfRows, pCols->maxPoints);
      } else {
        dataColSetNullAt(pDataCol, pCols->numOfRows);
      }
    }
  } else {
    while (dcol < pCols->numOfCols) {
      SDataCol *pDataCol = &(pCols->cols[dcol]);
      if (rcol >= schemaNCols(pSchema)) {
        // dataColSetNullAt(pDataCol, pCols->numOfRows);
        dataColAppendVal(pDataCol, getNullValue(pDataCol->type), pCols->numOfRows, pCols->maxPoints);
        dcol++;
        continue;
      }

      STColumn *pRowCol = schemaColAt(pSchema, rcol);
      if (pRowCol->colId == pDataCol->colId) {
        void *value = tdGetRowDataOfCol(row, pRowCol->type, pRowCol->offset + TD_DATA_ROW_HEAD_SIZE);
        dataColAppendVal(pDataCol, value, pCols->numOfRows, pCols->maxPoints);
        dcol++;
        rcol++;
      } else if (pRowCol->colId < pDataCol->colId) {
        rcol++;
      } else {
        if(forceSetNull) {
          //dataColSetNullAt(pDataCol, pCols->numOfRows);
          dataColAppendVal(pDataCol, getNullValue(pDataCol->type), pCols->numOfRows, pCols->maxPoints);
        }
        dcol++;
      }
    }
  }
  pCols->numOfRows++;
}

static void tdAppendKvRowToDataCol(SKVRow row, STSchema *pSchema, SDataCols *pCols, bool forceSetNull) {
  ASSERT(pCols->numOfRows == 0 || dataColsKeyLast(pCols) < kvRowKey(row));

  int rcol = 0;
  int dcol = 0;

  if (kvRowDeleted(row)) {
    for (; dcol < pCols->numOfCols; dcol++) {
      SDataCol *pDataCol = &(pCols->cols[dcol]);
      if (dcol == 0) {
        dataColAppendVal(pDataCol, kvRowValues(row), pCols->numOfRows, pCols->maxPoints);
      } else {
        dataColSetNullAt(pDataCol, pCols->numOfRows);
      }
    }
  } else {
    int nRowCols = kvRowNCols(row);

    while (dcol < pCols->numOfCols) {
      SDataCol *pDataCol = &(pCols->cols[dcol]);
      if (rcol >= nRowCols || rcol >= schemaNCols(pSchema)) {
        // dataColSetNullAt(pDataCol, pCols->numOfRows);
        dataColAppendVal(pDataCol, getNullValue(pDataCol->type), pCols->numOfRows, pCols->maxPoints);
        ++dcol;
        continue;
      }

      SColIdx *colIdx = kvRowColIdxAt(row, rcol);

      if (colIdx->colId == pDataCol->colId) {
        void *value = tdGetKvRowDataOfCol(row, colIdx->offset);
        dataColAppendVal(pDataCol, value, pCols->numOfRows, pCols->maxPoints);
        ++dcol;
        ++rcol;
      } else if (colIdx->colId < pDataCol->colId) {
        ++rcol;
      } else {
        if (forceSetNull) {
          // dataColSetNullAt(pDataCol, pCols->numOfRows);
          dataColAppendVal(pDataCol, getNullValue(pDataCol->type), pCols->numOfRows, pCols->maxPoints);
        }
        ++dcol;
      }
    }
  }
  pCols->numOfRows++;
}

void tdAppendMemRowToDataCol(SMemRow row, STSchema *pSchema, SDataCols *pCols, bool forceSetNull) {
  if (isDataRow(row)) {
    tdAppendDataRowToDataCol(memRowDataBody(row), pSchema, pCols, forceSetNull);
  } else if (isKvRow(row)) {
    tdAppendKvRowToDataCol(memRowKvBody(row), pSchema, pCols, forceSetNull);
  } else {
    ASSERT(0);
  }
}

int tdMergeDataCols(SDataCols *target, SDataCols *source, int rowsToMerge, int *pOffset, bool forceSetNull) {
  ASSERT(rowsToMerge > 0 && rowsToMerge <= source->numOfRows);
  ASSERT(target->numOfCols == source->numOfCols);
  int offset = 0;

  if (pOffset == NULL) {
    pOffset = &offset;
  }

  SDataCols *pTarget = NULL;

  if ((target->numOfRows == 0) || (dataColsKeyLast(target) < dataColsKeyAtRow(source, *pOffset))) {  // No overlap
    ASSERT(target->numOfRows + rowsToMerge <= target->maxPoints);
    for (int i = 0; i < rowsToMerge; i++) {
      for (int j = 0; j < source->numOfCols; j++) {
        if (source->cols[j].len > 0) {
          dataColAppendVal(target->cols + j, tdGetColDataOfRow(source->cols + j, i + (*pOffset)), target->numOfRows,
                           target->maxPoints);
        }
      }
      target->numOfRows++;
    }
    (*pOffset) += rowsToMerge;
  } else {
    pTarget = tdDupDataCols(target, true);
    if (pTarget == NULL) goto _err;

    int iter1 = 0;
    tdMergeTwoDataCols(target, pTarget, &iter1, pTarget->numOfRows, source, pOffset, source->numOfRows,
                       pTarget->numOfRows + rowsToMerge, forceSetNull);
  }

  tdFreeDataCols(pTarget);
  return 0;

_err:
  tdFreeDataCols(pTarget);
  return -1;
}

// src2 data has more priority than src1
static void tdMergeTwoDataCols(SDataCols *target, SDataCols *src1, int *iter1, int limit1, SDataCols *src2, int *iter2,
                               int limit2, int tRows, bool forceSetNull) {
  tdResetDataCols(target);
  ASSERT(limit1 <= src1->numOfRows && limit2 <= src2->numOfRows);

  while (target->numOfRows < tRows) {
    if (*iter1 >= limit1 && *iter2 >= limit2) break;

    TSKEY key1 = (*iter1 >= limit1) ? INT64_MAX : dataColsKeyAt(src1, *iter1);
    TKEY  tkey1 = (*iter1 >= limit1) ? TKEY_NULL : dataColsTKeyAt(src1, *iter1);
    TSKEY key2 = (*iter2 >= limit2) ? INT64_MAX : dataColsKeyAt(src2, *iter2);
    TKEY  tkey2 = (*iter2 >= limit2) ? TKEY_NULL : dataColsTKeyAt(src2, *iter2);

    ASSERT(tkey1 == TKEY_NULL || (!TKEY_IS_DELETED(tkey1)));

    if (key1 < key2) {
      for (int i = 0; i < src1->numOfCols; i++) {
        ASSERT(target->cols[i].type == src1->cols[i].type);
        if (src1->cols[i].len > 0) {
          dataColAppendVal(&(target->cols[i]), tdGetColDataOfRow(src1->cols + i, *iter1), target->numOfRows,
                           target->maxPoints);
        }
      }

      target->numOfRows++;
      (*iter1)++;
    } else if (key1 >= key2) {
      if ((key1 > key2) || (key1 == key2 && !TKEY_IS_DELETED(tkey2))) {
        for (int i = 0; i < src2->numOfCols; i++) {
          ASSERT(target->cols[i].type == src2->cols[i].type);
          if (src2->cols[i].len > 0 && (forceSetNull || (!forceSetNull && !isNull(src2->cols[i].pData, src2->cols[i].type)))) {
            dataColAppendVal(&(target->cols[i]), tdGetColDataOfRow(src2->cols + i, *iter2), target->numOfRows,
                             target->maxPoints);
          }
        }
        target->numOfRows++;
      }

      (*iter2)++;
      if (key1 == key2) (*iter1)++;
    }

    ASSERT(target->numOfRows <= target->maxPoints);
  }
}

SKVRow tdKVRowDup(SKVRow row) {
  SKVRow trow = malloc(kvRowLen(row));
  if (trow == NULL) return NULL;

  kvRowCpy(trow, row);
  return trow;
}

static int compareColIdx(const void* a, const void* b) {
  const SColIdx* x = (const SColIdx*)a;
  const SColIdx* y = (const SColIdx*)b;
  if (x->colId > y->colId) {
    return 1;
  }
  if (x->colId < y->colId) {
    return -1;
  }
  return 0;
}

void tdSortKVRowByColIdx(SKVRow row) {
  qsort(kvRowColIdx(row), kvRowNCols(row), sizeof(SColIdx), compareColIdx);
}

int tdSetKVRowDataOfCol(SKVRow *orow, int16_t colId, int8_t type, void *value) {
  SColIdx *pColIdx = NULL;
  SKVRow   row = *orow;
  SKVRow   nrow = NULL;
  void *   ptr = taosbsearch(&colId, kvRowColIdx(row), kvRowNCols(row), sizeof(SColIdx), comparTagId, TD_GE);

  if (ptr == NULL || ((SColIdx *)ptr)->colId > colId) {  // need to add a column value to the row
    int diff = IS_VAR_DATA_TYPE(type) ? varDataTLen(value) : TYPE_BYTES[type];
    int nRowLen = kvRowLen(row) + sizeof(SColIdx) + diff;
    int oRowCols = kvRowNCols(row);

    ASSERT(diff > 0);
    nrow = malloc(nRowLen);
    if (nrow == NULL) return -1;

    kvRowSetLen(nrow, nRowLen);
    kvRowSetNCols(nrow, oRowCols + 1);

    memcpy(kvRowColIdx(nrow), kvRowColIdx(row), sizeof(SColIdx) * oRowCols);
    memcpy(kvRowValues(nrow), kvRowValues(row), kvRowValLen(row));

    pColIdx = kvRowColIdxAt(nrow, oRowCols);
    pColIdx->colId = colId;
    pColIdx->offset = kvRowValLen(row);

    memcpy(kvRowColVal(nrow, pColIdx), value, diff);  // copy new value

    tdSortKVRowByColIdx(nrow);

    *orow = nrow;
    free(row);
  } else {
    ASSERT(((SColIdx *)ptr)->colId == colId);
    if (IS_VAR_DATA_TYPE(type)) {
      void *pOldVal = kvRowColVal(row, (SColIdx *)ptr);

      if (varDataTLen(value) == varDataTLen(pOldVal)) { // just update the column value in place
        memcpy(pOldVal, value, varDataTLen(value));
      } else {  // need to reallocate the memory
        int16_t nlen = kvRowLen(row) + (varDataTLen(value) - varDataTLen(pOldVal));
        ASSERT(nlen > 0);
        nrow = malloc(nlen);
        if (nrow == NULL) return -1;

        kvRowSetLen(nrow, nlen);
        kvRowSetNCols(nrow, kvRowNCols(row));

        int zsize = sizeof(SColIdx) * kvRowNCols(row) + ((SColIdx *)ptr)->offset;
        memcpy(kvRowColIdx(nrow), kvRowColIdx(row), zsize);
        memcpy(kvRowColVal(nrow, ((SColIdx *)ptr)), value, varDataTLen(value));
        // Copy left value part
        int lsize = kvRowLen(row) - TD_KV_ROW_HEAD_SIZE - zsize - varDataTLen(pOldVal);
        if (lsize > 0) {
          memcpy(POINTER_SHIFT(nrow, TD_KV_ROW_HEAD_SIZE + zsize + varDataTLen(value)),
                 POINTER_SHIFT(row, TD_KV_ROW_HEAD_SIZE + zsize + varDataTLen(pOldVal)), lsize);
        }

        for (int i = 0; i < kvRowNCols(nrow); i++) {
          pColIdx = kvRowColIdxAt(nrow, i);

          if (pColIdx->offset > ((SColIdx *)ptr)->offset) {
            pColIdx->offset = pColIdx->offset - varDataTLen(pOldVal) + varDataTLen(value);
          }
        }

        *orow = nrow;
        free(row);
      }
    } else {
      memcpy(kvRowColVal(row, (SColIdx *)ptr), value, TYPE_BYTES[type]);
    }
  }

  return 0;
}

int tdEncodeKVRow(void **buf, SKVRow row) {
  // May change the encode purpose
  if (buf != NULL) {
    kvRowCpy(*buf, row);
    *buf = POINTER_SHIFT(*buf, kvRowLen(row));
  }

  return kvRowLen(row);
}

void *tdDecodeKVRow(void *buf, SKVRow *row) {
  *row = tdKVRowDup(buf);
  if (*row == NULL) return NULL;
  return POINTER_SHIFT(buf, kvRowLen(*row));
}

int tdInitKVRowBuilder(SKVRowBuilder *pBuilder) {
  pBuilder->tCols = 128;
  pBuilder->nCols = 0;
  pBuilder->pColIdx = (SColIdx *)malloc(sizeof(SColIdx) * pBuilder->tCols);
  if (pBuilder->pColIdx == NULL) return -1;
  pBuilder->alloc = 1024;
  pBuilder->size = 0;
  pBuilder->buf = malloc(pBuilder->alloc);
  if (pBuilder->buf == NULL) {
    free(pBuilder->pColIdx);
    return -1;
  }
  return 0;
}

void tdDestroyKVRowBuilder(SKVRowBuilder *pBuilder) {
  tfree(pBuilder->pColIdx);
  tfree(pBuilder->buf);
}

void tdResetKVRowBuilder(SKVRowBuilder *pBuilder) {
  pBuilder->nCols = 0;
  pBuilder->size = 0;
}

SKVRow tdGetKVRowFromBuilder(SKVRowBuilder *pBuilder) {
  int tlen = sizeof(SColIdx) * pBuilder->nCols + pBuilder->size;
  if (tlen == 0) return NULL;

  tlen += TD_KV_ROW_HEAD_SIZE;

  SKVRow row = malloc(tlen);
  if (row == NULL) return NULL;

  kvRowSetNCols(row, pBuilder->nCols);
  kvRowSetLen(row, tlen);

  memcpy(kvRowColIdx(row), pBuilder->pColIdx, sizeof(SColIdx) * pBuilder->nCols);
  memcpy(kvRowValues(row), pBuilder->buf, pBuilder->size);

  return row;
}

SMemRow mergeTwoMemRows(void *buffer, SMemRow row1, SMemRow row2, STSchema *pSchema1, STSchema *pSchema2) {
<<<<<<< HEAD
=======
#if 0
>>>>>>> 61fb7742
  ASSERT(memRowKey(row1) == memRowKey(row2));
  ASSERT(schemaVersion(pSchema1) == memRowVersion(row1));
  ASSERT(schemaVersion(pSchema2) == memRowVersion(row2));
  ASSERT(schemaVersion(pSchema1) >= schemaVersion(pSchema2));
<<<<<<< HEAD

  SArray *stashRow = taosArrayInit(pSchema1->numOfCols, sizeof(SColInfo));
  if (stashRow == NULL) {
    return row1;
=======
#endif

  SArray *stashRow = taosArrayInit(pSchema1->numOfCols, sizeof(SColInfo));
  if (stashRow == NULL) {
    return NULL;
>>>>>>> 61fb7742
  }

  SMemRow  pRow = buffer;
  SDataRow dataRow = memRowDataBody(pRow);
  memRowSetType(pRow, SMEM_ROW_DATA);
  dataRowSetVersion(dataRow, schemaVersion(pSchema1));  // use latest schema version
  dataRowSetLen(dataRow, (TDRowLenT)(TD_DATA_ROW_HEAD_SIZE + pSchema1->flen));

  TDRowTLenT dataLen = 0, kvLen = TD_MEM_ROW_KV_HEAD_SIZE;

  int32_t  i = 0;  // row1
  int32_t  j = 0;  // row2
  int32_t  nCols1 = schemaNCols(pSchema1);
  int32_t  nCols2 = schemaNCols(pSchema2);
  SColInfo colInfo = {0};
  int32_t  kvIdx1 = 0, kvIdx2 = 0;

  while (i < nCols1) {
    STColumn *pCol = schemaColAt(pSchema1, i);
    void *    val1 = tdGetMemRowDataOfColEx(row1, pCol->colId, pCol->type, TD_DATA_ROW_HEAD_SIZE + pCol->offset, &kvIdx1);
    // if val1 != NULL, use val1;
    if (val1 != NULL && !isNull(val1, pCol->type)) {
      tdAppendColVal(dataRow, val1, pCol->type, pCol->offset);
      kvLen += tdGetColAppendLen(SMEM_ROW_KV, val1, pCol->type);
      setSColInfo(&colInfo, pCol->colId, pCol->type, val1);
      taosArrayPush(stashRow, &colInfo);
      ++i;  // next col
      continue;
    }

    void *val2 = NULL;
    while (j < nCols2) {
      STColumn *tCol = schemaColAt(pSchema2, j);
      if (tCol->colId < pCol->colId) {
        ++j;
        continue;
      }
      if (tCol->colId == pCol->colId) {
        val2 = tdGetMemRowDataOfColEx(row2, tCol->colId, tCol->type, TD_DATA_ROW_HEAD_SIZE + tCol->offset, &kvIdx2);
      } else if (tCol->colId > pCol->colId) {
        // set NULL
      }
      break;
    }  // end of while(j<nCols2)
    if (val2 == NULL) {
      val2 = (void *)getNullValue(pCol->type);
    }
    tdAppendColVal(dataRow, val2, pCol->type, pCol->offset);
    if (!isNull(val2, pCol->type)) {
      kvLen += tdGetColAppendLen(SMEM_ROW_KV, val2, pCol->type);
      setSColInfo(&colInfo, pCol->colId, pCol->type, val2);
      taosArrayPush(stashRow, &colInfo);
    }

    ++i;  // next col
  }

  dataLen = memRowTLen(pRow);

  if (kvLen < dataLen) {
    // scan stashRow and generate SKVRow
    memset(buffer, 0, sizeof(dataLen));
    SMemRow tRow = buffer;
    memRowSetType(tRow, SMEM_ROW_KV);
    SKVRow kvRow = (SKVRow)memRowKvBody(tRow);
<<<<<<< HEAD
    int32_t nKvNCols = taosArrayGetSize(stashRow);
=======
    int16_t nKvNCols = (int16_t) taosArrayGetSize(stashRow);
>>>>>>> 61fb7742
    kvRowSetLen(kvRow, (TDRowLenT)(TD_KV_ROW_HEAD_SIZE + sizeof(SColIdx) * nKvNCols));
    kvRowSetNCols(kvRow, nKvNCols);
    memRowSetKvVersion(tRow, pSchema1->version);

    int32_t toffset = 0;
<<<<<<< HEAD
    for (int32_t k = 0; k < nKvNCols; ++k) {
=======
    int16_t k;
    for (k = 0; k < nKvNCols; ++k) {
>>>>>>> 61fb7742
      SColInfo *pColInfo = taosArrayGet(stashRow, k);
      tdAppendKvColVal(kvRow, pColInfo->colVal, pColInfo->colId, pColInfo->colType, &toffset);
    }
    ASSERT(kvLen == memRowTLen(tRow));
  }
  taosArrayDestroy(stashRow);
  return buffer;
}<|MERGE_RESOLUTION|>--- conflicted
+++ resolved
@@ -13,13 +13,11 @@
  * along with this program. If not, see <http://www.gnu.org/licenses/>.
  */
 #include "tdataformat.h"
+#include "tulog.h"
 #include "talgo.h"
-#include "tarray.h"
 #include "tcoding.h"
-#include "tulog.h"
 #include "wchar.h"
 #include "tarray.h"
-
 static void tdMergeTwoDataCols(SDataCols *target, SDataCols *src1, int *iter1, int limit1, SDataCols *src2, int *iter2,
                                int limit2, int tRows, bool forceSetNull);
 
@@ -771,26 +769,16 @@
 }
 
 SMemRow mergeTwoMemRows(void *buffer, SMemRow row1, SMemRow row2, STSchema *pSchema1, STSchema *pSchema2) {
-<<<<<<< HEAD
-=======
 #if 0
->>>>>>> 61fb7742
   ASSERT(memRowKey(row1) == memRowKey(row2));
   ASSERT(schemaVersion(pSchema1) == memRowVersion(row1));
   ASSERT(schemaVersion(pSchema2) == memRowVersion(row2));
   ASSERT(schemaVersion(pSchema1) >= schemaVersion(pSchema2));
-<<<<<<< HEAD
-
-  SArray *stashRow = taosArrayInit(pSchema1->numOfCols, sizeof(SColInfo));
-  if (stashRow == NULL) {
-    return row1;
-=======
 #endif
 
   SArray *stashRow = taosArrayInit(pSchema1->numOfCols, sizeof(SColInfo));
   if (stashRow == NULL) {
     return NULL;
->>>>>>> 61fb7742
   }
 
   SMemRow  pRow = buffer;
@@ -856,24 +844,17 @@
     SMemRow tRow = buffer;
     memRowSetType(tRow, SMEM_ROW_KV);
     SKVRow kvRow = (SKVRow)memRowKvBody(tRow);
-<<<<<<< HEAD
-    int32_t nKvNCols = taosArrayGetSize(stashRow);
-=======
     int16_t nKvNCols = (int16_t) taosArrayGetSize(stashRow);
->>>>>>> 61fb7742
     kvRowSetLen(kvRow, (TDRowLenT)(TD_KV_ROW_HEAD_SIZE + sizeof(SColIdx) * nKvNCols));
     kvRowSetNCols(kvRow, nKvNCols);
     memRowSetKvVersion(tRow, pSchema1->version);
 
     int32_t toffset = 0;
-<<<<<<< HEAD
-    for (int32_t k = 0; k < nKvNCols; ++k) {
-=======
     int16_t k;
     for (k = 0; k < nKvNCols; ++k) {
->>>>>>> 61fb7742
       SColInfo *pColInfo = taosArrayGet(stashRow, k);
-      tdAppendKvColVal(kvRow, pColInfo->colVal, pColInfo->colId, pColInfo->colType, &toffset);
+      tdAppendKvColVal(kvRow, pColInfo->colVal, true, pColInfo->colId, pColInfo->colType, toffset);
+      toffset += sizeof(SColIdx);
     }
     ASSERT(kvLen == memRowTLen(tRow));
   }
