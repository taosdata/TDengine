--- conflicted
+++ resolved
@@ -108,15 +108,10 @@
 extern int8_t  tsUpdate;
 extern int8_t  tsCacheLastRow;
 
-<<<<<<< HEAD
 //tsdb
 extern bool    tsdbForceKeepFile;
+extern bool    tsdbForceCompactFile;
 extern int32_t tsdbWalFlushSize;
-=======
-//tsdb 
-extern bool tsdbForceKeepFile;
-extern bool tsdbForceCompactFile;
->>>>>>> a880aad8
 
 // balance
 extern int8_t  tsEnableBalance;
