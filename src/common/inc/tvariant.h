--- conflicted
+++ resolved
@@ -39,13 +39,7 @@
 
 bool tVariantIsValid(tVariant *pVar);
 
-<<<<<<< HEAD
-bool tVariantTypeMatch(tVariant *pVar, int8_t dbType);
-
-void tVariantCreate(tVariant *pVar, SStrToken *token);
-=======
 void tVariantCreate(tVariant *pVar, SStrToken *token, bool needRmquoteEscape);
->>>>>>> 20cf2ff3
 
 void tVariantCreateFromBinary(tVariant *pVar, const char *pz, size_t len, uint32_t type);
 
