--- conflicted
+++ resolved
@@ -566,9 +566,6 @@
 
     headInfo.len = sizeof(SWalHead) + pHead->len;
     //wInfo("writeFp: %ld", offset);
-<<<<<<< HEAD
-    (*writeFp)(pVnode, pHead, TAOS_QTYPE_WAL, NULL, &headInfo);
-=======
     if (0 != walSMemRowCheck(pHead)) {
       wError("vgId:%d, restore wal, fileId:%" PRId64 " hver:%" PRIu64 " wver:%" PRIu64 " len:%d offset:%" PRId64,
              pWal->vgId, fileId, pHead->version, pWal->version, pHead->len, offset);
@@ -576,8 +573,8 @@
       tfree(buffer);
       return TAOS_SYSTEM_ERROR(errno);
     }
-    (*writeFp)(pVnode, pHead, TAOS_QTYPE_WAL, NULL);
->>>>>>> 3aa302e7
+
+    (*writeFp)(pVnode, pHead, TAOS_QTYPE_WAL, NULL, &headInfo);
   }
 
   tfClose(tfd);
