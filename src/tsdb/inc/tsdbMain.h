--- conflicted
+++ resolved
@@ -324,12 +324,8 @@
 int        tsdbCloseMeta(STsdbRepo* pRepo);
 STable*    tsdbGetTableByUid(STsdbMeta* pMeta, uint64_t uid);
 STSchema*  tsdbGetTableSchemaByVersion(STable* pTable, int16_t version);
-<<<<<<< HEAD
 STSchema*  tsdbGetTableTagSchema(STable* pTable);
 // int        tsdbUpdateTable(STsdbRepo* pRepo, STable* pTable, STableCfg* pCfg);
-=======
-int        tsdbUpdateTable(STsdbRepo* pRepo, STable* pTable, STableCfg* pCfg);
->>>>>>> 2418c537
 int        tsdbWLockRepoMeta(STsdbRepo* pRepo);
 int        tsdbRLockRepoMeta(STsdbRepo* pRepo);
 int        tsdbUnlockRepoMeta(STsdbRepo* pRepo);
