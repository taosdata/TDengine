/*
 * Copyright (c) 2019 TAOS Data, Inc. <jhtao@taosdata.com>
 *
 * This program is free software: you can use, redistribute, and/or modify
 * it under the terms of the GNU Affero General Public License, version 3
 * or later ("AGPL"), as published by the Free Software Foundation.
 *
 * This program is distributed in the hope that it will be useful, but WITHOUT
 * ANY WARRANTY; without even the implied warranty of MERCHANTABILITY or
 * FITNESS FOR A PARTICULAR PURPOSE.
 *
 * You should have received a copy of the GNU Affero General Public License
 * along with this program. If not, see <http://www.gnu.org/licenses/>.
 */

#ifndef _TD_TSDB_META_H_
#define _TD_TSDB_META_H_

#define TSDB_MAX_TABLE_SCHEMAS 16

typedef struct STable {
  STableId       tableId;
  ETableType     type;
  tstr*          name;  // NOTE: there a flexible string here
  uint64_t       suid;
  struct STable* pSuper;  // super table pointer
  SArray*        schema;
  STSchema*      tagSchema;
  SKVRow         tagVal;
  SSkipList*     pIndex;         // For TSDB_SUPER_TABLE, it is the skiplist index
  void*          eventHandler;   // TODO
  void*          streamHandler;  // TODO
  TSKEY          lastKey;
  SMemRow        lastRow;
  char*          sql;
  void*          cqhandle;
  SRWLatch       latch;  // TODO: implementa latch functions

  SDataCol      *lastCols;
  int16_t        maxColNum;
  int16_t        restoreColumnNum;
  bool           hasRestoreLastColumn;
  int            lastColSVersion;
  T_REF_DECLARE()
} STable;

typedef struct {
  pthread_rwlock_t rwLock;

  int32_t   nTables;
  int32_t   maxTables;
  STable**  tables;
  SList*    superList;
  SHashObj* uidMap;
  int       maxRowBytes;
  int       maxCols;
} STsdbMeta;

#define TSDB_INIT_NTABLES 1024
#define TABLE_TYPE(t) (t)->type
#define TABLE_NAME(t) (t)->name
#define TABLE_CHAR_NAME(t) TABLE_NAME(t)->data
#define TABLE_UID(t) (t)->tableId.uid
#define TABLE_TID(t) (t)->tableId.tid
#define TABLE_SUID(t) (t)->suid
// #define TSDB_META_FILE_MAGIC(m) KVSTORE_MAGIC((m)->pStore)
#define TSDB_RLOCK_TABLE(t) taosRLockLatch(&((t)->latch))
#define TSDB_RUNLOCK_TABLE(t) taosRUnLockLatch(&((t)->latch))
#define TSDB_WLOCK_TABLE(t) taosWLockLatch(&((t)->latch))
#define TSDB_WUNLOCK_TABLE(t) taosWUnLockLatch(&((t)->latch))

STsdbMeta* tsdbNewMeta(STsdbCfg* pCfg);
void       tsdbFreeMeta(STsdbMeta* pMeta);
int        tsdbOpenMeta(STsdbRepo* pRepo);
int        tsdbCloseMeta(STsdbRepo* pRepo);
STable*    tsdbGetTableByUid(STsdbMeta* pMeta, uint64_t uid);
STSchema*  tsdbGetTableSchemaByVersion(STable* pTable, int16_t _version, int8_t rowType);
int        tsdbWLockRepoMeta(STsdbRepo* pRepo);
int        tsdbRLockRepoMeta(STsdbRepo* pRepo);
int        tsdbUnlockRepoMeta(STsdbRepo* pRepo);
void       tsdbRefTable(STable* pTable);
void       tsdbUnRefTable(STable* pTable);
void       tsdbUpdateTableSchema(STsdbRepo* pRepo, STable* pTable, STSchema* pSchema, bool insertAct);
int        tsdbRestoreTable(STsdbRepo* pRepo, void* cont, int contLen);
void       tsdbOrgMeta(STsdbRepo* pRepo);
int        tsdbInitColIdCacheWithSchema(STable* pTable, STSchema* pSchema);
int16_t    tsdbGetLastColumnsIndexByColId(STable* pTable, int16_t colId);
int        tsdbUpdateLastColSchema(STable *pTable, STSchema *pNewSchema);
STSchema*  tsdbGetTableLatestSchema(STable *pTable);
void       tsdbFreeLastColumns(STable* pTable);

static FORCE_INLINE int tsdbCompareSchemaVersion(const void *key1, const void *key2) {
  if (*(int16_t *)key1 < schemaVersion(*(STSchema **)key2)) {
    return -1;
  } else if (*(int16_t *)key1 > schemaVersion(*(STSchema **)key2)) {
    return 1;
  } else {
    return 0;
  }
}

<<<<<<< HEAD
static FORCE_INLINE STSchema* tsdbGetTableSchemaImpl(STable* pTable, bool lock, bool copy, int16_t _version) {
=======
// set rowType to -1 at default if have no relationship with row
static FORCE_INLINE STSchema* tsdbGetTableSchemaImpl(STable* pTable, bool lock, bool copy, int16_t _version,
                                                     int8_t rowType) {
>>>>>>> 9ce15470
  STable*   pDTable = (pTable->pSuper != NULL) ? pTable->pSuper : pTable;  // for performance purpose
  STSchema* pSchema = NULL;
  STSchema* pTSchema = NULL;

  if (lock) TSDB_RLOCK_TABLE(pDTable);
  if (_version < 0) {  // get the latest version of schema
    pTSchema = *(STSchema **)taosArrayGetLast(pDTable->schema);
  } else {  // get the schema with version
    void* ptr = taosArraySearch(pDTable->schema, &_version, tsdbCompareSchemaVersion, TD_EQ);
    if (ptr == NULL) {
      if (rowType == SMEM_ROW_KV) {
        ptr = taosArrayGetLast(pDTable->schema);
      } else {
        terrno = TSDB_CODE_TDB_IVD_TB_SCHEMA_VERSION;
        goto _exit;
      }
    }
    pTSchema = *(STSchema**)ptr;
  }

  ASSERT(pTSchema != NULL);

  if (copy) {
    if ((pSchema = tdDupSchema(pTSchema)) == NULL) terrno = TSDB_CODE_TDB_OUT_OF_MEMORY;
  } else {
    pSchema = pTSchema;
  }

_exit:
  if (lock) TSDB_RUNLOCK_TABLE(pDTable);
  return pSchema;
}

static FORCE_INLINE STSchema* tsdbGetTableSchema(STable* pTable) {
  return tsdbGetTableSchemaImpl(pTable, false, false, -1, -1);
}

static FORCE_INLINE STSchema *tsdbGetTableTagSchema(STable *pTable) {
  if (pTable->type == TSDB_CHILD_TABLE) {  // check child table first
    STable *pSuper = pTable->pSuper;
    if (pSuper == NULL) return NULL;
    return pSuper->tagSchema;
  } else if (pTable->type == TSDB_SUPER_TABLE) {
    return pTable->tagSchema;
  } else {
    return NULL;
  }
}

static FORCE_INLINE TSKEY tsdbGetTableLastKeyImpl(STable* pTable) {
  ASSERT((pTable->lastRow == NULL) || (pTable->lastKey == memRowKey(pTable->lastRow)));
  return pTable->lastKey;
}

#endif /* _TD_TSDB_META_H_ */<|MERGE_RESOLUTION|>--- conflicted
+++ resolved
@@ -99,13 +99,7 @@
   }
 }
 
-<<<<<<< HEAD
 static FORCE_INLINE STSchema* tsdbGetTableSchemaImpl(STable* pTable, bool lock, bool copy, int16_t _version) {
-=======
-// set rowType to -1 at default if have no relationship with row
-static FORCE_INLINE STSchema* tsdbGetTableSchemaImpl(STable* pTable, bool lock, bool copy, int16_t _version,
-                                                     int8_t rowType) {
->>>>>>> 9ce15470
   STable*   pDTable = (pTable->pSuper != NULL) ? pTable->pSuper : pTable;  // for performance purpose
   STSchema* pSchema = NULL;
   STSchema* pTSchema = NULL;
