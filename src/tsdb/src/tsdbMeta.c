/*
 * Copyright (c) 2019 TAOS Data, Inc. <jhtao@taosdata.com>
 *
 * This program is free software: you can use, redistribute, and/or modify
 * it under the terms of the GNU Affero General Public License, version 3
 * or later ("AGPL"), as published by the Free Software Foundation.
 *
 * This program is distributed in the hope that it will be useful, but WITHOUT
 * ANY WARRANTY; without even the implied warranty of MERCHANTABILITY or
 * FITNESS FOR A PARTICULAR PURPOSE.
 *
 * You should have received a copy of the GNU Affero General Public License
 * along with this program. If not, see <http://www.gnu.org/licenses/>.
 */
#include "tsdbint.h"

#define TSDB_SUPER_TABLE_SL_LEVEL 5
#define DEFAULT_TAG_INDEX_COLUMN 0

static char *  getTagIndexKey(const void *pData);
static STable *tsdbNewTable();
static STable *tsdbCreateTableFromCfg(STableCfg *pCfg, bool isSuper, STable *pSTable);
static void    tsdbFreeTable(STable *pTable);
static int     tsdbAddTableToMeta(STsdbRepo *pRepo, STable *pTable, bool addIdx, bool lock);
static void    tsdbRemoveTableFromMeta(STsdbRepo *pRepo, STable *pTable, bool rmFromIdx, bool lock);
static int     tsdbAddTableIntoIndex(STsdbMeta *pMeta, STable *pTable, bool refSuper);
static int     tsdbRemoveTableFromIndex(STsdbMeta *pMeta, STable *pTable);
static int     tsdbInitTableCfg(STableCfg *config, ETableType type, uint64_t uid, int32_t tid);
static int     tsdbTableSetSchema(STableCfg *config, STSchema *pSchema, bool dup);
static int     tsdbTableSetName(STableCfg *config, char *name, bool dup);
static int     tsdbTableSetTagSchema(STableCfg *config, STSchema *pSchema, bool dup);
static int     tsdbTableSetSName(STableCfg *config, char *sname, bool dup);
static int     tsdbTableSetSuperUid(STableCfg *config, uint64_t uid);
static int     tsdbTableSetTagValue(STableCfg *config, SKVRow row, bool dup);
static int     tsdbTableSetStreamSql(STableCfg *config, char *sql, bool dup);
static int     tsdbEncodeTableName(void **buf, tstr *name);
static void *  tsdbDecodeTableName(void *buf, tstr **name);
static int     tsdbEncodeTable(void **buf, STable *pTable);
static void *  tsdbDecodeTable(void *buf, STable **pRTable);
static int     tsdbGetTableEncodeSize(int8_t act, STable *pTable);
static void *  tsdbInsertTableAct(STsdbRepo *pRepo, int8_t act, void *buf, STable *pTable);
static int      tsdbInsertSchemaToCache(STsdbRepo *pRepo, STable *pTable, STSchema* pSchema);
static int     tsdbRemoveTableFromStore(STsdbRepo *pRepo, STable *pTable);
static int     tsdbRmTableFromMeta(STsdbRepo *pRepo, STable *pTable);
static int     tsdbAdjustMetaTables(STsdbRepo *pRepo, int tid);
static int     tsdbCheckTableTagVal(SKVRow *pKVRow, STSchema *pSchema);
<<<<<<< HEAD
=======
static int     tsdbAddSchema(STable *pTable, STSchema *pSchema);
>>>>>>> 3aa302e7
static void    tsdbFreeTableSchema(STable *pTable);

// ------------------ OUTER FUNCTIONS ------------------
int tsdbCreateTable(STsdbRepo *repo, STableCfg *pCfg) {
  STsdbRepo *pRepo = (STsdbRepo *)repo;
  STsdbMeta *pMeta = pRepo->tsdbMeta;
  STable *   super = NULL;
  STable *   table = NULL;
  bool       newSuper = false;
  bool       superChanged = false;
  int        tid = pCfg->tableId.tid;
  STable *   pTable = NULL;

  if (tid < 1 || tid > TSDB_MAX_TABLES) {
    tsdbError("vgId:%d failed to create table since invalid tid %d", REPO_ID(pRepo), tid);
    terrno = TSDB_CODE_TDB_IVD_CREATE_TABLE_INFO;
    goto _err;
  }

  if (tid < pMeta->maxTables && pMeta->tables[tid] != NULL) {
    if (TABLE_UID(pMeta->tables[tid]) == pCfg->tableId.uid) {
      tsdbError("vgId:%d table %s already exists, tid %d uid %" PRId64, REPO_ID(pRepo),
                TABLE_CHAR_NAME(pMeta->tables[tid]), TABLE_TID(pMeta->tables[tid]), TABLE_UID(pMeta->tables[tid]));
      return 0;
    } else {
      tsdbInfo("vgId:%d table %s at tid %d uid %" PRIu64
                " exists, replace it with new table, this can be not reasonable",
                REPO_ID(pRepo), TABLE_CHAR_NAME(pMeta->tables[tid]), TABLE_TID(pMeta->tables[tid]),
                TABLE_UID(pMeta->tables[tid]));
      tsdbDropTable(pRepo, pMeta->tables[tid]->tableId);
    }
  }

  pTable = tsdbGetTableByUid(pMeta, pCfg->tableId.uid);
  if (pTable != NULL) {
    tsdbError("vgId:%d table %s already exists, tid %d uid %" PRId64, REPO_ID(pRepo), TABLE_CHAR_NAME(pTable),
              TABLE_TID(pTable), TABLE_UID(pTable));
    terrno = TSDB_CODE_TDB_TABLE_ALREADY_EXIST;
    goto _err;
  }

  if (pCfg->type == TSDB_CHILD_TABLE) {
    super = tsdbGetTableByUid(pMeta, pCfg->superUid);
    if (super == NULL) {  // super table not exists, try to create it
      newSuper = true;
      super = tsdbCreateTableFromCfg(pCfg, true, NULL);
      if (super == NULL) goto _err;
    } else {
      if (TABLE_TYPE(super) != TSDB_SUPER_TABLE || TABLE_UID(super) != pCfg->superUid) {
        terrno = TSDB_CODE_TDB_IVD_CREATE_TABLE_INFO;
        goto _err;
      }

      if (schemaVersion(pCfg->tagSchema) > schemaVersion(super->tagSchema)) {
        // tag schema out of date, need to update super table tag version
        STSchema *pOldSchema = super->tagSchema;
        TSDB_WLOCK_TABLE(super);
        super->tagSchema = tdDupSchema(pCfg->tagSchema);
        TSDB_WUNLOCK_TABLE(super);
        tdFreeSchema(pOldSchema);

        superChanged = true;
      }
    }
  }

  table = tsdbCreateTableFromCfg(pCfg, false, super);
  if (table == NULL) goto _err;

  // Register to meta
  tsdbWLockRepoMeta(pRepo);
  if (newSuper) {
    if (tsdbAddTableToMeta(pRepo, super, true, false) < 0) {
      tsdbUnlockRepoMeta(pRepo);
      goto _err;
    }
  }
  if (tsdbAddTableToMeta(pRepo, table, true, false) < 0) {
    tsdbUnlockRepoMeta(pRepo);
    goto _err;
  }
  tsdbUnlockRepoMeta(pRepo);

  // Write to memtable action
  // TODO: refactor duplicate codes
  int   tlen = 0;
  void *pBuf = NULL;
  if (newSuper || superChanged) {
    tlen = tsdbGetTableEncodeSize(TSDB_UPDATE_META, super);
    pBuf = tsdbAllocBytes(pRepo, tlen);
    if (pBuf == NULL) goto _err;
    void *tBuf = tsdbInsertTableAct(pRepo, TSDB_UPDATE_META, pBuf, super);
    ASSERT(POINTER_DISTANCE(tBuf, pBuf) == tlen);
    tsdbInsertSchemaToCache(pRepo, super, pCfg->schema);
  }
  tlen = tsdbGetTableEncodeSize(TSDB_UPDATE_META, table);
  pBuf = tsdbAllocBytes(pRepo, tlen);
  if (pBuf == NULL) goto _err;
  void *tBuf = tsdbInsertTableAct(pRepo, TSDB_UPDATE_META, pBuf, table);
  ASSERT(POINTER_DISTANCE(tBuf, pBuf) == tlen);

  tsdbInsertSchemaToCache(pRepo, table, pCfg->schema);

  if (tsdbCheckCommit(pRepo) < 0) return -1;

  return 0;

_err:
  if (newSuper) {
    tsdbFreeTable(super);
  }
  tsdbFreeTable(table);
  return -1;
}

int tsdbDropTable(STsdbRepo *repo, STableId tableId) {
  STsdbRepo *pRepo = (STsdbRepo *)repo;
  STsdbMeta *pMeta = pRepo->tsdbMeta;
  uint64_t   uid = tableId.uid;
  int        tid = 0;
  char *     tbname = NULL;

  STable *pTable = tsdbGetTableByUid(pMeta, uid);
  if (pTable == NULL) {
    tsdbError("vgId:%d failed to drop table since table not exists! tid:%d uid %" PRIu64, REPO_ID(pRepo), tableId.tid,
              uid);
    terrno = TSDB_CODE_TDB_INVALID_TABLE_ID;
    return -1;
  }

  tsdbDebug("vgId:%d try to drop table %s type %d", REPO_ID(pRepo), TABLE_CHAR_NAME(pTable), TABLE_TYPE(pTable));

  tid = TABLE_TID(pTable);
  tbname = strdup(TABLE_CHAR_NAME(pTable));
  if (tbname == NULL) {
    terrno = TSDB_CODE_TDB_OUT_OF_MEMORY;
    return -1;
  }

  // Write to KV store first
  if (tsdbRemoveTableFromStore(pRepo, pTable) < 0) {
    tsdbError("vgId:%d failed to drop table %s since %s", REPO_ID(pRepo), tbname, tstrerror(terrno));
    goto _err;
  }

  // Remove table from Meta
  if (tsdbRmTableFromMeta(pRepo, pTable) < 0) {
    tsdbError("vgId:%d failed to drop table %s since %s", REPO_ID(pRepo), tbname, tstrerror(terrno));
    goto _err;
  }

  tsdbDebug("vgId:%d, table %s is dropped! tid:%d, uid:%" PRId64, pRepo->config.tsdbId, tbname, tid, uid);
  free(tbname);

  if (tsdbCheckCommit(pRepo) < 0) goto _err;

  return 0;

_err:
  tfree(tbname);
  return -1;
}

void *tsdbGetTableTagVal(const void* pTable, int32_t colId, int16_t type, int16_t bytes) {
  // TODO: this function should be changed also

  STSchema *pSchema = tsdbGetTableTagSchema((STable*) pTable);
  STColumn *pCol = tdGetColOfID(pSchema, colId);
  if (pCol == NULL) {
    return NULL;  // No matched tag volumn
  }

  char *val = tdGetKVRowValOfCol(((STable*)pTable)->tagVal, colId);
  assert(type == pCol->type && bytes >= pCol->bytes);

  // if (val != NULL && IS_VAR_DATA_TYPE(type)) {
  //   assert(varDataLen(val) < pCol->bytes);
  // }

  return val;
}

char *tsdbGetTableName(void* pTable) {
  // TODO: need to change as thread-safe

  if (pTable == NULL) {
    return NULL;
  } else {
    return (char*) (((STable *)pTable)->name);
  }
}

STableCfg *tsdbCreateTableCfgFromMsg(SMDCreateTableMsg *pMsg) {
  if (pMsg == NULL) return NULL;

  SSchema *pSchema = (SSchema *)pMsg->data;
  int16_t  numOfCols = htons(pMsg->numOfColumns);
  int16_t  numOfTags = htons(pMsg->numOfTags);

  STSchemaBuilder schemaBuilder = {0};

  STableCfg *pCfg = (STableCfg *)calloc(1, sizeof(STableCfg));
  if (pCfg == NULL) {
    terrno = TSDB_CODE_TDB_OUT_OF_MEMORY;
    return NULL;
  }

  if (tsdbInitTableCfg(pCfg, pMsg->tableType, htobe64(pMsg->uid), htonl(pMsg->tid)) < 0) goto _err;
  if (tdInitTSchemaBuilder(&schemaBuilder, htonl(pMsg->sversion)) < 0) {
    terrno = TSDB_CODE_TDB_OUT_OF_MEMORY;
    goto _err;
  }

  for (int i = 0; i < numOfCols; i++) {
    if (tdAddColToSchema(&schemaBuilder, pSchema[i].type, htons(pSchema[i].colId), htons(pSchema[i].bytes)) < 0) {
      terrno = TSDB_CODE_TDB_OUT_OF_MEMORY;
      goto _err;
    }
  }
  if (tsdbTableSetSchema(pCfg, tdGetSchemaFromBuilder(&schemaBuilder), false) < 0) goto _err;
  if (tsdbTableSetName(pCfg, pMsg->tableFname, true) < 0) goto _err;

  if (numOfTags > 0) {
    // Decode tag schema
    tdResetTSchemaBuilder(&schemaBuilder, htonl(pMsg->tversion));
    for (int i = numOfCols; i < numOfCols + numOfTags; i++) {
      if (tdAddColToSchema(&schemaBuilder, pSchema[i].type, htons(pSchema[i].colId), htons(pSchema[i].bytes)) < 0) {
        terrno = TSDB_CODE_TDB_OUT_OF_MEMORY;
        goto _err;
      }
    }
    if (tsdbTableSetTagSchema(pCfg, tdGetSchemaFromBuilder(&schemaBuilder), false) < 0) goto _err;
    if (tsdbTableSetSName(pCfg, pMsg->stableFname, true) < 0) goto _err;
    if (tsdbTableSetSuperUid(pCfg, htobe64(pMsg->superTableUid)) < 0) goto _err;

    int32_t tagDataLen = htonl(pMsg->tagDataLen);
    if (tagDataLen) {
      char *pTagData = pMsg->data + (numOfCols + numOfTags) * sizeof(SSchema);
      tsdbTableSetTagValue(pCfg, pTagData, true);
    }
  }

  if (pMsg->tableType == TSDB_STREAM_TABLE) {
    char *sql = pMsg->data + (numOfCols + numOfTags) * sizeof(SSchema);
    tsdbTableSetStreamSql(pCfg, sql, true);
  }

  tdDestroyTSchemaBuilder(&schemaBuilder);

  return pCfg;

_err:
  tdDestroyTSchemaBuilder(&schemaBuilder);
  tsdbClearTableCfg(pCfg);
  return NULL;
}

static UNUSED_FUNC int32_t colIdCompar(const void* left, const void* right) {
  int16_t colId = *(int16_t*) left;
  STColumn* p2 = (STColumn*) right;

  if (colId == p2->colId) {
    return 0;
  }

  return (colId < p2->colId)? -1:1;
}

int tsdbUpdateTableTagValue(STsdbRepo *repo, SUpdateTableTagValMsg *pMsg) {
  STsdbRepo *pRepo = (STsdbRepo *)repo;
  STsdbMeta *pMeta = pRepo->tsdbMeta;
  STSchema * pNewSchema = NULL;

  pMsg->uid = htobe64(pMsg->uid);
  pMsg->tid = htonl(pMsg->tid);
  pMsg->tversion  = htons(pMsg->tversion);
  pMsg->colId     = htons(pMsg->colId);
  pMsg->bytes     = htons(pMsg->bytes);
  pMsg->tagValLen = htonl(pMsg->tagValLen);
  pMsg->numOfTags = htons(pMsg->numOfTags);
  pMsg->schemaLen = htonl(pMsg->schemaLen);
  for (int i = 0; i < pMsg->numOfTags; i++) {
    STColumn *pTCol = (STColumn *)pMsg->data + i;
    pTCol->bytes = htons(pTCol->bytes);
    pTCol->colId = htons(pTCol->colId);
  }

  STable *pTable = tsdbGetTableByUid(pMeta, pMsg->uid);
  if (pTable == NULL || TABLE_TID(pTable) != pMsg->tid) {
    tsdbError("vgId:%d failed to update table tag value since invalid table id %d uid %" PRIu64, REPO_ID(pRepo),
              pMsg->tid, pMsg->uid);
    terrno = TSDB_CODE_TDB_INVALID_TABLE_ID;
    return -1;
  }

  if (TABLE_TYPE(pTable) != TSDB_CHILD_TABLE) {
    tsdbError("vgId:%d try to update tag value of a non-child table, invalid action", REPO_ID(pRepo));
    terrno = TSDB_CODE_TDB_INVALID_ACTION;
    return -1;
  }

  if (schemaVersion(pTable->pSuper->tagSchema) > pMsg->tversion) {
    tsdbError(
        "vgId:%d failed to update tag value of table %s since version out of date, client tag version %d server tag "
        "version %d",
        REPO_ID(pRepo), TABLE_CHAR_NAME(pTable), pMsg->tversion, schemaVersion(pTable->tagSchema));
    terrno = TSDB_CODE_TDB_TAG_VER_OUT_OF_DATE;
    return -1;
  }

  if (schemaVersion(pTable->pSuper->tagSchema) < pMsg->tversion) {  // tag schema out of data,
    tsdbDebug("vgId:%d need to update tag schema of table %s tid %d uid %" PRIu64
              " since out of date, current version %d new version %d",
              REPO_ID(pRepo), TABLE_CHAR_NAME(pTable), TABLE_TID(pTable), TABLE_UID(pTable),
              schemaVersion(pTable->pSuper->tagSchema), pMsg->tversion);

    STSchemaBuilder schemaBuilder = {0};

    STColumn *pTCol = (STColumn *)pMsg->data;
    ASSERT(pMsg->schemaLen % sizeof(STColumn) == 0 && pTCol[0].colId == colColId(schemaColAt(pTable->pSuper->tagSchema, 0)));
    if (tdInitTSchemaBuilder(&schemaBuilder, pMsg->tversion) < 0) {
      tsdbDebug("vgId:%d failed to update tag schema of table %s tid %d uid %" PRIu64 " since out of memory",
                REPO_ID(pRepo), TABLE_CHAR_NAME(pTable), TABLE_TID(pTable), TABLE_UID(pTable));
      terrno = TSDB_CODE_TDB_OUT_OF_MEMORY;
      return -1;
    }
    for (int i = 0; i < (pMsg->schemaLen / sizeof(STColumn)); i++) {
      if (tdAddColToSchema(&schemaBuilder, pTCol[i].type, pTCol[i].colId, pTCol[i].bytes) < 0) {
        tdDestroyTSchemaBuilder(&schemaBuilder);
        terrno = TSDB_CODE_TDB_OUT_OF_MEMORY;
        return -1;
      }
    }
    pNewSchema = tdGetSchemaFromBuilder(&schemaBuilder);
    if (pNewSchema == NULL) {
      tdDestroyTSchemaBuilder(&schemaBuilder);
      terrno = TSDB_CODE_TDB_OUT_OF_MEMORY;
      return -1;
    }
    tdDestroyTSchemaBuilder(&schemaBuilder);
  }

  // Chage in memory
  if (pNewSchema != NULL) { // change super table tag schema
    TSDB_WLOCK_TABLE(pTable->pSuper);
    STSchema *pOldSchema = pTable->pSuper->tagSchema;
    pTable->pSuper->tagSchema = pNewSchema;
    tdFreeSchema(pOldSchema);
    TSDB_WUNLOCK_TABLE(pTable->pSuper);
  }

  bool      isChangeIndexCol = (pMsg->colId == colColId(schemaColAt(pTable->pSuper->tagSchema, 0)));
  // STColumn *pCol = bsearch(&(pMsg->colId), pMsg->data, pMsg->numOfTags, sizeof(STColumn), colIdCompar);
  // ASSERT(pCol != NULL);

  if (isChangeIndexCol) {
    tsdbWLockRepoMeta(pRepo);
    tsdbRemoveTableFromIndex(pMeta, pTable);
  }
  TSDB_WLOCK_TABLE(pTable);
  tdSetKVRowDataOfCol(&(pTable->tagVal), pMsg->colId, pMsg->type, POINTER_SHIFT(pMsg->data, pMsg->schemaLen));
  TSDB_WUNLOCK_TABLE(pTable);
  if (isChangeIndexCol) {
    tsdbAddTableIntoIndex(pMeta, pTable, false);
    tsdbUnlockRepoMeta(pRepo);
  }

  // Update on file
  int tlen1 = (pNewSchema) ? tsdbGetTableEncodeSize(TSDB_UPDATE_META, pTable->pSuper) : 0;
  int tlen2 = tsdbGetTableEncodeSize(TSDB_UPDATE_META, pTable);
  void *buf = tsdbAllocBytes(pRepo, tlen1+tlen2);
  ASSERT(buf != NULL);
  if (pNewSchema) {
    void *pBuf = tsdbInsertTableAct(pRepo, TSDB_UPDATE_META, buf, pTable->pSuper);
    ASSERT(POINTER_DISTANCE(pBuf, buf) == tlen1);
    buf = pBuf;
  }
  tsdbInsertTableAct(pRepo, TSDB_UPDATE_META, buf, pTable);

  if (tsdbCheckCommit(pRepo) < 0) return -1;

  return 0;
}

// ------------------ INTERNAL FUNCTIONS ------------------
STsdbMeta *tsdbNewMeta(STsdbCfg *pCfg) {
  STsdbMeta *pMeta = (STsdbMeta *)calloc(1, sizeof(*pMeta));
  if (pMeta == NULL) {
    terrno = TSDB_CODE_TDB_OUT_OF_MEMORY;
    goto _err;
  }

  int code = pthread_rwlock_init(&pMeta->rwLock, NULL);
  if (code != 0) {
    tsdbError("vgId:%d failed to init TSDB meta r/w lock since %s", pCfg->tsdbId, strerror(code));
    terrno = TAOS_SYSTEM_ERROR(code);
    goto _err;
  }

  pMeta->maxTables = TSDB_INIT_NTABLES + 1;
  pMeta->tables = (STable **)calloc(pMeta->maxTables, sizeof(STable *));
  if (pMeta->tables == NULL) {
    terrno = TSDB_CODE_TDB_OUT_OF_MEMORY;
    goto _err;
  }

  pMeta->superList = tdListNew(sizeof(STable *));
  if (pMeta->superList == NULL) {
    terrno = TSDB_CODE_TDB_OUT_OF_MEMORY;
    goto _err;
  }

  pMeta->uidMap = taosHashInit((size_t)(TSDB_INIT_NTABLES * 1.1), taosGetDefaultHashFunction(TSDB_DATA_TYPE_BIGINT), true, false);
  if (pMeta->uidMap == NULL) {
    terrno = TSDB_CODE_TDB_OUT_OF_MEMORY;
    goto _err;
  }

  return pMeta;

_err:
  tsdbFreeMeta(pMeta);
  return NULL;
}

void tsdbFreeMeta(STsdbMeta *pMeta) {
  if (pMeta) {
    taosHashCleanup(pMeta->uidMap);
    tdListFree(pMeta->superList);
    tfree(pMeta->tables);
    pthread_rwlock_destroy(&pMeta->rwLock);
    free(pMeta);
  }
}

int tsdbOpenMeta(STsdbRepo *pRepo) {
  return 0;
#if 0
  char *     fname = NULL;
  STsdbMeta *pMeta = pRepo->tsdbMeta;
  ASSERT(pMeta != NULL);

  fname = tsdbGetMetaFileName(pRepo->rootDir);
  if (fname == NULL) {
    terrno = TSDB_CODE_TDB_OUT_OF_MEMORY;
    goto _err;
  }

  // pMeta->pStore = tdOpenKVStore(fname, tsdbRestoreTable, tsdbOrgMeta, (void *)pRepo);
  // if (pMeta->pStore == NULL) {
  //   tsdbError("vgId:%d failed to open TSDB meta while open the kv store since %s", REPO_ID(pRepo), tstrerror(terrno));
  //   goto _err;
  // }

  tsdbDebug("vgId:%d open TSDB meta succeed", REPO_ID(pRepo));
  tfree(fname);
  return 0;

_err:
  tfree(fname);
  return -1;
#endif
}

int tsdbCloseMeta(STsdbRepo *pRepo) {
  STsdbMeta *pMeta = pRepo->tsdbMeta;
  SListNode *pNode = NULL;
  STable *   pTable = NULL;

  if (pMeta == NULL) return 0;
  // tdCloseKVStore(pMeta->pStore);
  for (int i = 1; i < pMeta->maxTables; i++) {
    tsdbFreeTable(pMeta->tables[i]);
  }

  while ((pNode = tdListPopHead(pMeta->superList)) != NULL) {
    tdListNodeGetData(pMeta->superList, pNode, (void *)(&pTable));
    tsdbFreeTable(pTable);
    listNodeFree(pNode);
  }

  tsdbDebug("vgId:%d TSDB meta is closed", REPO_ID(pRepo));
  return 0;
}

STable *tsdbGetTableByUid(STsdbMeta *pMeta, uint64_t uid) {
  void *ptr = taosHashGet(pMeta->uidMap, (char *)(&uid), sizeof(uid));

  if (ptr == NULL) return NULL;

  return *(STable **)ptr;
}

STSchema *tsdbGetTableSchemaByVersion(STable *pTable, int16_t _version) {
  return tsdbGetTableSchemaImpl(pTable, true, false, _version);
}

int tsdbWLockRepoMeta(STsdbRepo *pRepo) {
  int code = pthread_rwlock_wrlock(&(pRepo->tsdbMeta->rwLock));
  if (code != 0) {
    tsdbError("vgId:%d failed to write lock TSDB meta since %s", REPO_ID(pRepo), strerror(code));
    terrno = TAOS_SYSTEM_ERROR(code);
    return -1;
  }

  return 0;
}

int tsdbRLockRepoMeta(STsdbRepo *pRepo) {
  int code = pthread_rwlock_rdlock(&(pRepo->tsdbMeta->rwLock));
  if (code != 0) {
    tsdbError("vgId:%d failed to read lock TSDB meta since %s", REPO_ID(pRepo), strerror(code));
    terrno = TAOS_SYSTEM_ERROR(code);
    return -1;
  }

  return 0;
}

int tsdbUnlockRepoMeta(STsdbRepo *pRepo) {
  int code = pthread_rwlock_unlock(&(pRepo->tsdbMeta->rwLock));
  if (code != 0) {
    tsdbError("vgId:%d failed to unlock TSDB meta since %s", REPO_ID(pRepo), strerror(code));
    terrno = TAOS_SYSTEM_ERROR(code);
    return -1;
  }

  return 0;
}

void tsdbRefTable(STable *pTable) {
  int32_t ref = T_REF_INC(pTable);
  UNUSED(ref);
  tsdbDebug("ref table %s uid %" PRIu64 " tid:%d, refCount:%d", TABLE_CHAR_NAME(pTable), TABLE_UID(pTable), TABLE_TID(pTable), ref);
}

void tsdbUnRefTable(STable *pTable) {
  uint64_t uid = TABLE_UID(pTable);
  int32_t  tid = TABLE_TID(pTable);
  int32_t  ref = T_REF_DEC(pTable);

  tsdbDebug("unref table, uid:%" PRIu64 " tid:%d, refCount:%d", uid, tid, ref);

  if (ref == 0) {
    if (TABLE_TYPE(pTable) == TSDB_CHILD_TABLE) {
      tsdbUnRefTable(pTable->pSuper);
    }
    tsdbFreeTable(pTable);
  }
}

void tsdbFreeLastColumns(STable* pTable) {
  if (pTable->lastCols == NULL) {
    return;
  }

  for (int i = 0; i < pTable->maxColNum; ++i) {
    if (pTable->lastCols[i].bytes == 0) {
      continue;
    }
    tfree(pTable->lastCols[i].pData);
    pTable->lastCols[i].bytes = 0;
    pTable->lastCols[i].pData = NULL;
  }
  tfree(pTable->lastCols);
  pTable->lastCols = NULL;
  pTable->maxColNum = 0;
  pTable->lastColSVersion = -1;
  pTable->restoreColumnNum = 0;
  pTable->hasRestoreLastColumn = false;
}

int16_t tsdbGetLastColumnsIndexByColId(STable* pTable, int16_t colId) {
  if (pTable->lastCols == NULL) {
    return -1;
  }
  for (int16_t i = 0; i < pTable->maxColNum; ++i) {
    if (pTable->lastCols[i].colId == colId) {
      return i;
    }
  }

  return -1;
}

int tsdbInitColIdCacheWithSchema(STable* pTable, STSchema* pSchema) {
  ASSERT(pTable->lastCols == NULL);

  int16_t numOfColumn = pSchema->numOfCols;

  pTable->lastCols = (SDataCol*)malloc(numOfColumn * sizeof(SDataCol));
  if (pTable->lastCols == NULL) {
    return -1;
  }

  for (int16_t i = 0; i < numOfColumn; ++i) {
    STColumn *pCol = schemaColAt(pSchema, i);
    SDataCol* pDataCol = &(pTable->lastCols[i]);
    pDataCol->bytes = 0;
    pDataCol->pData = NULL;
    pDataCol->colId = pCol->colId;
  }

  pTable->lastColSVersion = schemaVersion(pSchema);
  pTable->maxColNum = numOfColumn;
  pTable->restoreColumnNum = 0;
  pTable->hasRestoreLastColumn = false;
  return 0;
}

STSchema* tsdbGetTableLatestSchema(STable *pTable) {
  return tsdbGetTableSchemaByVersion(pTable, -1);
}

int tsdbUpdateLastColSchema(STable *pTable, STSchema *pNewSchema) {
  if (pTable->lastColSVersion == schemaVersion(pNewSchema)) {
    return 0;
  }
  
  tsdbDebug("tsdbUpdateLastColSchema:%s,%d->%d", pTable->name->data, pTable->lastColSVersion, schemaVersion(pNewSchema));
  
  int16_t numOfCols = pNewSchema->numOfCols;
  SDataCol *lastCols = (SDataCol*)malloc(numOfCols * sizeof(SDataCol));
  if (lastCols == NULL) {
    return -1;
  }

  TSDB_WLOCK_TABLE(pTable);

  for (int16_t i = 0; i < numOfCols; ++i) {
    STColumn *pCol = schemaColAt(pNewSchema, i);
    int16_t idx = tsdbGetLastColumnsIndexByColId(pTable, pCol->colId);

    SDataCol* pDataCol = &(lastCols[i]);
    if (idx != -1) {
      // move col data to new last column array
      SDataCol* pOldDataCol = &(pTable->lastCols[idx]);
      memcpy(pDataCol, pOldDataCol, sizeof(SDataCol));
    } else {
      // init new colid data
      pDataCol->colId = pCol->colId;
      pDataCol->bytes = 0;
      pDataCol->pData = NULL;
    }
  }

  SDataCol *oldLastCols = pTable->lastCols;
  int16_t oldLastColNum = pTable->maxColNum;

  pTable->lastColSVersion = schemaVersion(pNewSchema);
  pTable->lastCols = lastCols;
  pTable->maxColNum = numOfCols;

  if (oldLastCols == NULL) {
    TSDB_WUNLOCK_TABLE(pTable);
    return 0;
  }

  // free old schema last column datas
  for (int16_t i = 0; i < oldLastColNum; ++i) {
    SDataCol* pDataCol = &(oldLastCols[i]);
    if (pDataCol->bytes == 0) {
      continue;
    }
    int16_t idx = tsdbGetLastColumnsIndexByColId(pTable, pDataCol->colId);
    if (idx != -1) {
      continue;
    }

    // free not exist column data
    tfree(pDataCol->pData);
  }
  TSDB_WUNLOCK_TABLE(pTable);
  tfree(oldLastCols);

  return 0;
}

void tsdbUpdateTableSchema(STsdbRepo *pRepo, STable *pTable, STSchema *pSchema) {
  ASSERT(TABLE_TYPE(pTable) != TSDB_STREAM_TABLE && TABLE_TYPE(pTable) != TSDB_SUPER_TABLE);
  STsdbMeta *pMeta = pRepo->tsdbMeta;

<<<<<<< HEAD
  STable *pSTable = (TABLE_TYPE(pTable) == TSDB_CHILD_TABLE) ? pTable->pSuper : pTable;
  ASSERT(schemaVersion(pSchema) > schemaVersion(*(STSchema **)taosArrayGetLast(pSTable->schema)));

  TSDB_WLOCK_TABLE(pSTable);
  tsdbAddSchema(pSTable, pSchema);
=======
  STable *pCTable = (TABLE_TYPE(pTable) == TSDB_CHILD_TABLE) ? pTable->pSuper : pTable;
  ASSERT(schemaVersion(pSchema) > schemaVersion(*(STSchema **)taosArrayGetLast(pCTable->schema)));

  TSDB_WLOCK_TABLE(pCTable);
  tsdbAddSchema(pCTable, pSchema);
>>>>>>> 3aa302e7

  if (schemaNCols(pSchema) > pMeta->maxCols) pMeta->maxCols = schemaNCols(pSchema);
  if (schemaTLen(pSchema) > pMeta->maxRowBytes) pMeta->maxRowBytes = schemaTLen(pSchema);
  TSDB_WUNLOCK_TABLE(pSTable);

  //TODO: handling error
  tsdbInsertSchemaToCache(pRepo, pTable, pSchema);
}

int tsdbRestoreTable(STsdbRepo *pRepo, void *cont, int contLen) {
  STable *pTable = NULL;

  if (!taosCheckChecksumWhole((uint8_t *)cont, contLen)) {
    terrno = TSDB_CODE_TDB_FILE_CORRUPTED;
    return -1;
  }

  tsdbDecodeTable(cont, &pTable);

  if (tsdbAddTableToMeta(pRepo, pTable, false, false) < 0) {
    tsdbFreeTable(pTable);
    return -1;
  }

  tsdbTrace("vgId:%d table %s tid %d uid %" PRIu64 " is restored from file", REPO_ID(pRepo), TABLE_CHAR_NAME(pTable),
            TABLE_TID(pTable), TABLE_UID(pTable));
  return 0;
}

void tsdbOrgMeta(STsdbRepo *pRepo) {
  STsdbMeta *pMeta = pRepo->tsdbMeta;

  for (int i = 1; i < pMeta->maxTables; i++) {
    STable *pTable = pMeta->tables[i];
    if (pTable != NULL && pTable->type == TSDB_CHILD_TABLE) {
      tsdbAddTableIntoIndex(pMeta, pTable, true);
    }
  }
}

// ------------------ LOCAL FUNCTIONS ------------------
static char *getTagIndexKey(const void *pData) {
  STable *pTable = (STable *)pData;

  STSchema *pSchema = tsdbGetTableTagSchema(pTable);
  STColumn *pCol = schemaColAt(pSchema, DEFAULT_TAG_INDEX_COLUMN);
  void *    res = tdGetKVRowValOfCol(pTable->tagVal, pCol->colId);
  if (res == NULL) {
    // treat the column as NULL if we cannot find it
    res = (char*)getNullValue(pCol->type);
  }
  return res;
}

static STable *tsdbNewTable() {
  STable *pTable = (STable *)calloc(1, sizeof(*pTable));
  if (pTable == NULL) {
    terrno = TSDB_CODE_TDB_OUT_OF_MEMORY;
    return NULL;
  }

  pTable->lastKey = TSKEY_INITIAL_VAL;

  pTable->lastCols = NULL;
  pTable->restoreColumnNum = 0;
  pTable->maxColNum = 0;
  pTable->hasRestoreLastColumn = false;
  pTable->lastColSVersion = -1;
  return pTable;
}

static STable *tsdbCreateTableFromCfg(STableCfg *pCfg, bool isSuper, STable *pSTable) {
  STable *pTable = NULL;
  size_t  tsize = 0;

  pTable = tsdbNewTable();
  if (pTable == NULL) goto _err;

  if (isSuper) {
    pTable->type = TSDB_SUPER_TABLE;
    tsize = strnlen(pCfg->sname, TSDB_TABLE_NAME_LEN - 1);
    pTable->name = calloc(1, tsize + VARSTR_HEADER_SIZE + 1);
    if (pTable->name == NULL) {
      terrno = TSDB_CODE_TDB_OUT_OF_MEMORY;
      goto _err;
    }
    STR_WITH_SIZE_TO_VARSTR(pTable->name, pCfg->sname, (VarDataLenT)tsize);
    TABLE_UID(pTable) = pCfg->superUid;
    TABLE_TID(pTable) = -1;
    TABLE_SUID(pTable) = -1;
    pTable->pSuper = NULL;
    if (tsdbAddSchema(pTable, tdDupSchema(pCfg->schema)) < 0) {
      terrno = TSDB_CODE_TDB_OUT_OF_MEMORY;
      goto _err;
    }
    pTable->tagSchema = tdDupSchema(pCfg->tagSchema);
    if (pTable->tagSchema == NULL) {
      terrno = TSDB_CODE_TDB_OUT_OF_MEMORY;
      goto _err;
    }
    pTable->tagVal = NULL;
    STColumn *pCol = schemaColAt(pTable->tagSchema, DEFAULT_TAG_INDEX_COLUMN);
    pTable->pIndex = tSkipListCreate(TSDB_SUPER_TABLE_SL_LEVEL, colType(pCol), (uint8_t)(colBytes(pCol)), NULL,
                                     SL_ALLOW_DUP_KEY, getTagIndexKey);
    if (pTable->pIndex == NULL) {
      terrno = TSDB_CODE_TDB_OUT_OF_MEMORY;
      goto _err;
    }
  } else {
    pTable->type = pCfg->type;
    tsize = strnlen(pCfg->name, TSDB_TABLE_NAME_LEN - 1);
    pTable->name = calloc(1, tsize + VARSTR_HEADER_SIZE + 1);
    if (pTable->name == NULL) {
      terrno = TSDB_CODE_TDB_OUT_OF_MEMORY;
      goto _err;
    }
    STR_WITH_SIZE_TO_VARSTR(pTable->name, pCfg->name, (VarDataLenT)tsize);
    TABLE_UID(pTable) = pCfg->tableId.uid;
    TABLE_TID(pTable) = pCfg->tableId.tid;

    if (pCfg->type == TSDB_CHILD_TABLE) {
      TABLE_SUID(pTable) = pCfg->superUid;
      if (tsdbCheckTableTagVal(pCfg->tagValues, pSTable->tagSchema) < 0) {
        goto _err;
      }
      pTable->tagVal = tdKVRowDup(pCfg->tagValues);
      if (pTable->tagVal == NULL) {
        terrno = TSDB_CODE_TDB_OUT_OF_MEMORY;
        goto _err;
      }
    } else {
      TABLE_SUID(pTable) = -1;
      if (tsdbAddSchema(pTable, tdDupSchema(pCfg->schema)) < 0) {
        terrno = TSDB_CODE_TDB_OUT_OF_MEMORY;
        goto _err;
      }

      if (TABLE_TYPE(pTable) == TSDB_STREAM_TABLE) {
        pTable->sql = strdup(pCfg->sql);
        if (pTable->sql == NULL) {
          terrno = TSDB_CODE_TDB_OUT_OF_MEMORY;
          goto _err;
        }
      }
    }
  }

  T_REF_INC(pTable);

  tsdbDebug("table %s tid %d uid %" PRIu64 " is created", TABLE_CHAR_NAME(pTable), TABLE_TID(pTable),
            TABLE_UID(pTable));

  return pTable;

_err:
  tsdbFreeTable(pTable);
  return NULL;
}

static void tsdbFreeTable(STable *pTable) {
  if (pTable) {
    if (pTable->name != NULL)
      tsdbTrace("table %s tid %d uid %" PRIu64 " is freed", TABLE_CHAR_NAME(pTable), TABLE_TID(pTable),
                TABLE_UID(pTable));
    tfree(TABLE_NAME(pTable));
    if (TABLE_TYPE(pTable) != TSDB_CHILD_TABLE) {
      tsdbFreeTableSchema(pTable);

      if (TABLE_TYPE(pTable) == TSDB_SUPER_TABLE) {
        tdFreeSchema(pTable->tagSchema);
      }
    }

    kvRowFree(pTable->tagVal);

    tSkipListDestroy(pTable->pIndex);
    taosTZfree(pTable->lastRow);    
    tfree(pTable->sql);

    tsdbFreeLastColumns(pTable);
    free(pTable);
  }
}

static int tsdbAddTableToMeta(STsdbRepo *pRepo, STable *pTable, bool addIdx, bool lock) {
  STsdbMeta *pMeta = pRepo->tsdbMeta;

  if (lock && tsdbWLockRepoMeta(pRepo) < 0) {
    tsdbError("vgId:%d failed to add table %s to meta since %s", REPO_ID(pRepo), TABLE_CHAR_NAME(pTable),
              tstrerror(terrno));
    return -1;
  }

  if (TABLE_TYPE(pTable) == TSDB_SUPER_TABLE) {
    if (tdListAppend(pMeta->superList, (void *)(&pTable)) < 0) {
      terrno = TSDB_CODE_TDB_OUT_OF_MEMORY;
      tsdbError("vgId:%d failed to add table %s to meta since %s", REPO_ID(pRepo), TABLE_CHAR_NAME(pTable),
                tstrerror(terrno));
      goto _err;
    }
  } else {
    if (TABLE_TID(pTable) >= pMeta->maxTables) {
      if (tsdbAdjustMetaTables(pRepo, TABLE_TID(pTable)) < 0) goto _err;
    }
    if (TABLE_TYPE(pTable) == TSDB_CHILD_TABLE && addIdx) {  // add STABLE to the index
      if (tsdbAddTableIntoIndex(pMeta, pTable, true) < 0) {
        tsdbDebug("vgId:%d failed to add table %s to meta while add table to index since %s", REPO_ID(pRepo),
                  TABLE_CHAR_NAME(pTable), tstrerror(terrno));
        goto _err;
      }
    }
    ASSERT(TABLE_TID(pTable) < pMeta->maxTables);
    pMeta->tables[TABLE_TID(pTable)] = pTable;
    pMeta->nTables++;
  }

  if (taosHashPut(pMeta->uidMap, (char *)(&pTable->tableId.uid), sizeof(pTable->tableId.uid), (void *)(&pTable),
                  sizeof(pTable)) < 0) {
    terrno = TSDB_CODE_TDB_OUT_OF_MEMORY;
    tsdbError("vgId:%d failed to add table %s to meta while put into uid map since %s", REPO_ID(pRepo),
              TABLE_CHAR_NAME(pTable), tstrerror(terrno));
    goto _err;
  }

#if 0
  if (TABLE_TYPE(pTable) != TSDB_CHILD_TABLE) {
    STSchema *pSchema = tsdbGetTableSchemaImpl(pTable, false, false, -1);
    if (schemaNCols(pSchema) > pMeta->maxCols) pMeta->maxCols = schemaNCols(pSchema);
    if (schemaTLen(pSchema) > pMeta->maxRowBytes) pMeta->maxRowBytes = schemaTLen(pSchema);
  }
#endif

  if (lock && tsdbUnlockRepoMeta(pRepo) < 0) return -1;
  if (TABLE_TYPE(pTable) == TSDB_STREAM_TABLE && addIdx) {
    pTable->cqhandle = (*pRepo->appH.cqCreateFunc)(pRepo->appH.cqH, TABLE_UID(pTable), TABLE_TID(pTable), TABLE_NAME(pTable)->data, pTable->sql,
                                                   tsdbGetTableSchemaImpl(pTable, false, false, -1), 1);
  }

  tsdbDebug("vgId:%d table %s tid %d uid %" PRIu64 " is added to meta", REPO_ID(pRepo), TABLE_CHAR_NAME(pTable),
            TABLE_TID(pTable), TABLE_UID(pTable));
  return 0;

_err:
  tsdbRemoveTableFromMeta(pRepo, pTable, false, false);
  if (lock) tsdbUnlockRepoMeta(pRepo);
  return -1;
}

static void tsdbRemoveTableFromMeta(STsdbRepo *pRepo, STable *pTable, bool rmFromIdx, bool lock) {
  STsdbMeta *pMeta = pRepo->tsdbMeta;
  SListIter  lIter = {0};
  SListNode *pNode = NULL;
  STable *   tTable = NULL;

  STSchema *pSchema = tsdbGetTableSchemaImpl(pTable, false, false, -1);
  int       maxCols = schemaNCols(pSchema);
  int       maxRowBytes = schemaTLen(pSchema);

  if (lock) tsdbWLockRepoMeta(pRepo);

  if (TABLE_TYPE(pTable) == TSDB_SUPER_TABLE) {
    tdListInitIter(pMeta->superList, &lIter, TD_LIST_BACKWARD);

    while ((pNode = tdListNext(&lIter)) != NULL) {
      tdListNodeGetData(pMeta->superList, pNode, (void *)(&tTable));
      if (pTable == tTable) {
        tdListPopNode(pMeta->superList, pNode);
        free(pNode);
        break;
      }
    }
  } else {
    pMeta->tables[pTable->tableId.tid] = NULL;
    if (TABLE_TYPE(pTable) == TSDB_CHILD_TABLE && rmFromIdx) {
      tsdbRemoveTableFromIndex(pMeta, pTable);
    }

    pMeta->nTables--;
  }

  taosHashRemove(pMeta->uidMap, (char *)(&(TABLE_UID(pTable))), sizeof(TABLE_UID(pTable)));

  if (maxCols == pMeta->maxCols || maxRowBytes == pMeta->maxRowBytes) {
    maxCols = 0;
    maxRowBytes = 0;
    for (int i = 0; i < pMeta->maxTables; i++) {
      STable *_pTable = pMeta->tables[i];
      if (_pTable != NULL) {
        pSchema = tsdbGetTableSchemaImpl(_pTable, false, false, -1);
        maxCols = MAX(maxCols, schemaNCols(pSchema));
        maxRowBytes = MAX(maxRowBytes, schemaTLen(pSchema));
      }
    }
  }
  pMeta->maxCols = maxCols;
  pMeta->maxRowBytes = maxRowBytes;

  if (lock) tsdbUnlockRepoMeta(pRepo);
  tsdbDebug("vgId:%d table %s uid %" PRIu64 " is removed from meta", REPO_ID(pRepo), TABLE_CHAR_NAME(pTable), TABLE_UID(pTable));
  tsdbUnRefTable(pTable);
}

static int tsdbAddTableIntoIndex(STsdbMeta *pMeta, STable *pTable, bool refSuper) {
  ASSERT(pTable->type == TSDB_CHILD_TABLE && pTable != NULL);
  STable *pSTable = tsdbGetTableByUid(pMeta, TABLE_SUID(pTable));
  ASSERT(pSTable != NULL);

  pTable->pSuper = pSTable;

  tSkipListPut(pSTable->pIndex, (void *)pTable);

  if (refSuper) T_REF_INC(pSTable);
  return 0;
}

static int tsdbRemoveTableFromIndex(STsdbMeta *pMeta, STable *pTable) {
  ASSERT(pTable->type == TSDB_CHILD_TABLE && pTable != NULL);

  STable *pSTable = pTable->pSuper;
  ASSERT(pSTable != NULL);

  char* key = getTagIndexKey(pTable);
  SArray *res = tSkipListGet(pSTable->pIndex, key);

  size_t size = taosArrayGetSize(res);
  ASSERT(size > 0);

  for (int32_t i = 0; i < size; ++i) {
    SSkipListNode *pNode = taosArrayGetP(res, i);

    // STableIndexElem* pElem = (STableIndexElem*) SL_GET_NODE_DATA(pNode);
    if ((STable *)SL_GET_NODE_DATA(pNode) == pTable) {  // this is the exact what we need
      tSkipListRemoveNode(pSTable->pIndex, pNode);
    }
  }

  taosArrayDestroy(res);
  return 0;
}

static int tsdbInitTableCfg(STableCfg *config, ETableType type, uint64_t uid, int32_t tid) {
  if (type != TSDB_CHILD_TABLE && type != TSDB_NORMAL_TABLE && type != TSDB_STREAM_TABLE) {
    terrno = TSDB_CODE_TDB_INVALID_TABLE_TYPE;
    return -1;
  }

  memset((void *)config, 0, sizeof(*config));

  config->type = type;
  config->superUid = TSDB_INVALID_SUPER_TABLE_ID;
  config->tableId.uid = uid;
  config->tableId.tid = tid;
  return 0;
}

static int tsdbTableSetSchema(STableCfg *config, STSchema *pSchema, bool dup) {
  if (dup) {
    config->schema = tdDupSchema(pSchema);
    if (config->schema == NULL) {
      terrno = TSDB_CODE_TDB_OUT_OF_MEMORY;
      return -1;
    }
  } else {
    config->schema = pSchema;
  }
  return 0;
}

static int tsdbTableSetName(STableCfg *config, char *name, bool dup) {
  if (dup) {
    config->name = strdup(name);
    if (config->name == NULL) {
      terrno = TSDB_CODE_TDB_OUT_OF_MEMORY;
      return -1;
    }
  } else {
    config->name = name;
  }

  return 0;
}

static int tsdbTableSetTagSchema(STableCfg *config, STSchema *pSchema, bool dup) {
  if (config->type != TSDB_CHILD_TABLE) {
    terrno = TSDB_CODE_TDB_INVALID_CREATE_TB_MSG;
    return -1;
  }

  if (dup) {
    config->tagSchema = tdDupSchema(pSchema);
    if (config->tagSchema == NULL) {
      terrno = TSDB_CODE_TDB_OUT_OF_MEMORY;
      return -1;
    }
  } else {
    config->tagSchema = pSchema;
  }
  return 0;
}

static int tsdbTableSetSName(STableCfg *config, char *sname, bool dup) {
  if (config->type != TSDB_CHILD_TABLE) {
    terrno = TSDB_CODE_TDB_INVALID_CREATE_TB_MSG;
    return -1;
  }

  if (dup) {
    config->sname = strdup(sname);
    if (config->sname == NULL) {
      terrno = TSDB_CODE_TDB_OUT_OF_MEMORY;
      return -1;
    }
  } else {
    config->sname = sname;
  }
  return 0;
}

static int tsdbTableSetSuperUid(STableCfg *config, uint64_t uid) {
  if (config->type != TSDB_CHILD_TABLE || uid == TSDB_INVALID_SUPER_TABLE_ID) {
    terrno = TSDB_CODE_TDB_INVALID_CREATE_TB_MSG;
    return -1;
  }

  config->superUid = uid;
  return 0;
}

static int tsdbTableSetTagValue(STableCfg *config, SKVRow row, bool dup) {
  if (config->type != TSDB_CHILD_TABLE) {
    terrno = TSDB_CODE_TDB_INVALID_CREATE_TB_MSG;
    return -1;
  }

  if (dup) {
    config->tagValues = tdKVRowDup(row);
    if (config->tagValues == NULL) {
      terrno = TSDB_CODE_TDB_OUT_OF_MEMORY;
      return -1;
    }
  } else {
    config->tagValues = row;
  }

  return 0;
}

static int tsdbTableSetStreamSql(STableCfg *config, char *sql, bool dup) {
  if (config->type != TSDB_STREAM_TABLE) {
    terrno = TSDB_CODE_TDB_INVALID_CREATE_TB_MSG;
    return -1;
  }

  if (dup) {
    config->sql = strdup(sql);
    if (config->sql == NULL) {
      terrno = TSDB_CODE_TDB_OUT_OF_MEMORY;
      return -1;
    }
  } else {
    config->sql = sql;
  }

  return 0;
}

void tsdbClearTableCfg(STableCfg *config) {
  if (config) {
    if (config->schema) tdFreeSchema(config->schema);
    if (config->tagSchema) tdFreeSchema(config->tagSchema);
    if (config->tagValues) kvRowFree(config->tagValues);
    tfree(config->name);
    tfree(config->sname);
    tfree(config->sql);
    free(config);
  }
}

static int tsdbEncodeTableName(void **buf, tstr *name) {
  int tlen = 0;

  tlen += taosEncodeFixedI16(buf, name->len);
  if (buf != NULL) {
    memcpy(*buf, name->data, name->len);
    *buf = POINTER_SHIFT(*buf, name->len);
  }
  tlen += name->len;

  return tlen;
}

static void *tsdbDecodeTableName(void *buf, tstr **name) {
  VarDataLenT len = 0;

  buf = taosDecodeFixedI16(buf, &len);
  *name = calloc(1, sizeof(tstr) + len + 1);
  if (*name == NULL) {
    terrno = TSDB_CODE_TDB_OUT_OF_MEMORY;
    return NULL;
  }
  (*name)->len = len;
  memcpy((*name)->data, buf, len);

  buf = POINTER_SHIFT(buf, len);
  return buf;
}

static int tsdbEncodeTable(void **buf, STable *pTable) {
  ASSERT(pTable != NULL);
  int tlen = 0;

  tlen += taosEncodeFixedU8(buf, pTable->type);
  tlen += tsdbEncodeTableName(buf, pTable->name);
  tlen += taosEncodeFixedU64(buf, TABLE_UID(pTable));
  tlen += taosEncodeFixedI32(buf, TABLE_TID(pTable));

  if (TABLE_TYPE(pTable) == TSDB_CHILD_TABLE) {
    tlen += taosEncodeFixedU64(buf, TABLE_SUID(pTable));
    tlen += tdEncodeKVRow(buf, pTable->tagVal);
  } else {
<<<<<<< HEAD
    //encode 0 for compatibility and flag for new version
    tlen += taosEncodeFixedU8(buf, (uint8_t)0);
#if 0
=======
>>>>>>> 3aa302e7
    tlen += taosEncodeFixedU8(buf, (uint8_t)taosArrayGetSize(pTable->schema));
    for (int i = 0; i < taosArrayGetSize(pTable->schema); i++) {
      STSchema *pSchema = taosArrayGetP(pTable->schema, i);
      tlen += tdEncodeSchema(buf, pSchema);
    }
#endif

    if (TABLE_TYPE(pTable) == TSDB_SUPER_TABLE) {
      tlen += tdEncodeSchema(buf, pTable->tagSchema);
    }

    if (TABLE_TYPE(pTable) == TSDB_STREAM_TABLE) {
      tlen += taosEncodeString(buf, pTable->sql);
    }
  }

  return tlen;
}

static void *tsdbDecodeTable(void *buf, STable **pRTable) {
  STable *pTable = tsdbNewTable();
  if (pTable == NULL) return NULL;

  uint8_t type = 0;

  buf = taosDecodeFixedU8(buf, &type);
  pTable->type = type;
  buf = tsdbDecodeTableName(buf, &(pTable->name));
  buf = taosDecodeFixedU64(buf, &TABLE_UID(pTable));
  buf = taosDecodeFixedI32(buf, &TABLE_TID(pTable));

  if (TABLE_TYPE(pTable) == TSDB_CHILD_TABLE) {
    buf = taosDecodeFixedU64(buf, &TABLE_SUID(pTable));
    buf = tdDecodeKVRow(buf, &(pTable->tagVal));
  } else {
    uint8_t nSchemas;
    buf = taosDecodeFixedU8(buf, &nSchemas);
<<<<<<< HEAD
    //kept for compatibility
    for (int i = 0; i < nSchemas; i++) {
      STSchema *pSchema;
      buf = tdDecodeSchema(buf, &pSchema);
      if(tsdbAddSchema(pTable, pSchema) < 0) {
        tsdbFreeTable(pTable);
        return NULL;
      }
=======
    for (int i = 0; i < nSchemas; i++) {
      STSchema *pSchema;
      buf = tdDecodeSchema(buf, &pSchema);
      tsdbAddSchema(pTable, pSchema);
>>>>>>> 3aa302e7
    }

    if (TABLE_TYPE(pTable) == TSDB_SUPER_TABLE) {
      buf = tdDecodeSchema(buf, &(pTable->tagSchema));
      STColumn *pCol = schemaColAt(pTable->tagSchema, DEFAULT_TAG_INDEX_COLUMN);
      pTable->pIndex = tSkipListCreate(TSDB_SUPER_TABLE_SL_LEVEL, colType(pCol), (uint8_t)(colBytes(pCol)), NULL,
                                       SL_ALLOW_DUP_KEY, getTagIndexKey);
      if (pTable->pIndex == NULL) {
        terrno = TSDB_CODE_TDB_OUT_OF_MEMORY;
        tsdbFreeTable(pTable);
        return NULL;
      }
    }

    if (TABLE_TYPE(pTable) == TSDB_STREAM_TABLE) {
      buf = taosDecodeString(buf, &(pTable->sql));
    }
  }

  T_REF_INC(pTable);

  *pRTable = pTable;

  return buf;
}

static int tsdbGetTableEncodeSize(int8_t act, STable *pTable) {
  int tlen = 0;
  if (act == TSDB_UPDATE_META) {
    tlen = sizeof(SListNode) + sizeof(SActObj) + sizeof(SActCont) + tsdbEncodeTable(NULL, pTable) + sizeof(TSCKSUM);
  } else {
    if (TABLE_TYPE(pTable) == TSDB_SUPER_TABLE) {
      tlen = (int)((sizeof(SListNode) + sizeof(SActObj)) * (SL_SIZE(pTable->pIndex) + 1));
    } else {
      tlen = sizeof(SListNode) + sizeof(SActObj);
    }
  }

  return tlen;
}

static int tsdbInsertSchemaToCache(STsdbRepo *pRepo, STable *pTable, STSchema* pSchema) {
  
  int tlen = tdEncodeSchema(NULL, pSchema);
  void *buf = tsdbAllocBytes(pRepo, tlen + sizeof(SSchemaHead) + sizeof(SListNode));
  if(buf == NULL) {
    return -1;
  }

  SListNode *pNode = (SListNode *)buf;
  pNode->prev = pNode->next = NULL;

  SSchemaHead *pHead = (SSchemaHead *)(pNode->data);
  pHead->size = tlen;
  pHead->uid = TABLE_UID(pTable);
  pHead->version = pSchema->version;

  void *pContent = POINTER_SHIFT(pHead, sizeof(SSchemaHead));
  tdEncodeSchema(&pContent, pSchema);
  tdListAppendNode(pRepo->mem->schemaCache, pNode);

  return 0;
}

static void *tsdbInsertTableAct(STsdbRepo *pRepo, int8_t act, void *buf, STable *pTable) {
  SListNode *pNode = (SListNode *)buf;
  SActObj *  pAct = (SActObj *)(pNode->data);
  SActCont * pCont = (SActCont *)POINTER_SHIFT(pAct, sizeof(*pAct));
  void *     pBuf = (void *)pCont;

  pNode->prev = pNode->next = NULL;
  pAct->act = act;
  pAct->uid = TABLE_UID(pTable);

  if (act == TSDB_UPDATE_META) {
    pBuf = (void *)(pCont->cont);
    pCont->len = tsdbEncodeTable(&pBuf, pTable) + sizeof(TSCKSUM);
    taosCalcChecksumAppend(0, (uint8_t *)pCont->cont, pCont->len);
    pBuf = POINTER_SHIFT(pBuf, sizeof(TSCKSUM));
  }

  tdListAppendNode(pRepo->mem->actList, pNode);

  return pBuf;
}

static int tsdbRemoveTableFromStore(STsdbRepo *pRepo, STable *pTable) {
  int   tlen = tsdbGetTableEncodeSize(TSDB_DROP_META, pTable);
  void *buf = tsdbAllocBytes(pRepo, tlen);
  if (buf == NULL) {
    return -1;
  }

  void *pBuf = buf;
  if (TABLE_TYPE(pTable) == TSDB_SUPER_TABLE) {
    SSkipListIterator *pIter = tSkipListCreateIter(pTable->pIndex);
    if (pIter == NULL) {
      terrno = TSDB_CODE_TDB_OUT_OF_MEMORY;
      return -1;
    }

    while (tSkipListIterNext(pIter)) {
      STable *tTable = (STable *)SL_GET_NODE_DATA(tSkipListIterGet(pIter));
      ASSERT(TABLE_TYPE(tTable) == TSDB_CHILD_TABLE);
      pBuf = tsdbInsertTableAct(pRepo, TSDB_DROP_META, pBuf, tTable);
    }

    tSkipListDestroyIter(pIter);
  }
  pBuf = tsdbInsertTableAct(pRepo, TSDB_DROP_META, pBuf, pTable);

  ASSERT(POINTER_DISTANCE(pBuf, buf) == tlen);

  return 0;
}

static int tsdbRmTableFromMeta(STsdbRepo *pRepo, STable *pTable) {
  if (TABLE_TYPE(pTable) == TSDB_SUPER_TABLE) {
    SSkipListIterator *pIter = tSkipListCreateIter(pTable->pIndex);
    if (pIter == NULL) {
      terrno = TSDB_CODE_TDB_OUT_OF_MEMORY;
      return -1;
    }

    tsdbWLockRepoMeta(pRepo);

    while (tSkipListIterNext(pIter)) {
      STable *tTable = (STable *)SL_GET_NODE_DATA(tSkipListIterGet(pIter));
      tsdbRemoveTableFromMeta(pRepo, tTable, false, false);
    }

    tsdbRemoveTableFromMeta(pRepo, pTable, false, false);

    tsdbUnlockRepoMeta(pRepo);

    tSkipListDestroyIter(pIter);

  } else {
    if ((TABLE_TYPE(pTable) == TSDB_STREAM_TABLE) && pTable->cqhandle) pRepo->appH.cqDropFunc(pTable->cqhandle);
    tsdbRemoveTableFromMeta(pRepo, pTable, true, true);
  }

  return 0;
}

static int tsdbAdjustMetaTables(STsdbRepo *pRepo, int tid) {
  STsdbMeta *pMeta = pRepo->tsdbMeta;
  ASSERT(tid >= pMeta->maxTables);

  int maxTables = tsdbGetNextMaxTables(tid);

  STable **tables = (STable **)calloc(maxTables, sizeof(STable *));
  if (tables == NULL) {
    terrno = TSDB_CODE_TDB_OUT_OF_MEMORY;
    return -1;
  }

  memcpy((void *)tables, (void *)pMeta->tables, sizeof(STable *) * pMeta->maxTables);
  pMeta->maxTables = maxTables;

  STable **tTables = pMeta->tables;
  pMeta->tables = tables;
  tfree(tTables);
  tsdbDebug("vgId:%d tsdb meta maxTables is adjusted as %d", REPO_ID(pRepo), maxTables);

  return 0;
}

static int tsdbCheckTableTagVal(SKVRow *pKVRow, STSchema *pSchema) {
  for (size_t i = 0; i < kvRowNCols(pKVRow); i++) {
    SColIdx * pColIdx = kvRowColIdxAt(pKVRow, i);
    STColumn *pCol = tdGetColOfID(pSchema, pColIdx->colId);

    if ((pCol == NULL) || (!IS_VAR_DATA_TYPE(pCol->type))) continue;

    void *pValue = tdGetKVRowValOfCol(pKVRow, pCol->colId);
    if (varDataTLen(pValue) > pCol->bytes) {
      terrno = TSDB_CODE_TDB_IVLD_TAG_VAL;
      return -1;
    }
  }

  return 0;
}

<<<<<<< HEAD
int tsdbAddSchema(STable *pTable, STSchema *pSchema) {
=======
static int tsdbAddSchema(STable *pTable, STSchema *pSchema) {
>>>>>>> 3aa302e7
  ASSERT(TABLE_TYPE(pTable) != TSDB_CHILD_TABLE);

  if (pTable->schema == NULL) {
    pTable->schema = taosArrayInit(TSDB_MAX_TABLE_SCHEMAS, sizeof(SSchema *));
    if (pTable->schema == NULL) {
      terrno = TAOS_SYSTEM_ERROR(errno);
      return -1;
    }
  }
<<<<<<< HEAD
  if(taosArrayGetSize(pTable->schema) != 0 &&
      schemaVersion(pSchema) <= schemaVersion(*(STSchema **) taosArrayGetLast(pTable->schema))
      ) {
    free(pSchema);
    return 0;
  }

  /*ASSERT(taosArrayGetSize(pTable->schema) == 0 ||*/
         /*schemaVersion(pSchema) > schemaVersion(*(STSchema **)taosArrayGetLast(pTable->schema)));*/
=======

  ASSERT(taosArrayGetSize(pTable->schema) == 0 ||
         schemaVersion(pSchema) > schemaVersion(*(STSchema **)taosArrayGetLast(pTable->schema)));
>>>>>>> 3aa302e7

  if (taosArrayPush(pTable->schema, &pSchema) == NULL) {
    terrno = TAOS_SYSTEM_ERROR(errno);
    return -1;
  }

  return 0;
}

static void tsdbFreeTableSchema(STable *pTable) {
  ASSERT(pTable != NULL);

  if (pTable->schema) {
    for (size_t i = 0; i < taosArrayGetSize(pTable->schema); i++) {
      STSchema *pSchema = taosArrayGetP(pTable->schema, i);
      tdFreeSchema(pSchema);
    }

    taosArrayDestroy(pTable->schema);
  }
}<|MERGE_RESOLUTION|>--- conflicted
+++ resolved
@@ -44,10 +44,6 @@
 static int     tsdbRmTableFromMeta(STsdbRepo *pRepo, STable *pTable);
 static int     tsdbAdjustMetaTables(STsdbRepo *pRepo, int tid);
 static int     tsdbCheckTableTagVal(SKVRow *pKVRow, STSchema *pSchema);
-<<<<<<< HEAD
-=======
-static int     tsdbAddSchema(STable *pTable, STSchema *pSchema);
->>>>>>> 3aa302e7
 static void    tsdbFreeTableSchema(STable *pTable);
 
 // ------------------ OUTER FUNCTIONS ------------------
@@ -730,19 +726,12 @@
   ASSERT(TABLE_TYPE(pTable) != TSDB_STREAM_TABLE && TABLE_TYPE(pTable) != TSDB_SUPER_TABLE);
   STsdbMeta *pMeta = pRepo->tsdbMeta;
 
-<<<<<<< HEAD
   STable *pSTable = (TABLE_TYPE(pTable) == TSDB_CHILD_TABLE) ? pTable->pSuper : pTable;
   ASSERT(schemaVersion(pSchema) > schemaVersion(*(STSchema **)taosArrayGetLast(pSTable->schema)));
 
   TSDB_WLOCK_TABLE(pSTable);
   tsdbAddSchema(pSTable, pSchema);
-=======
-  STable *pCTable = (TABLE_TYPE(pTable) == TSDB_CHILD_TABLE) ? pTable->pSuper : pTable;
-  ASSERT(schemaVersion(pSchema) > schemaVersion(*(STSchema **)taosArrayGetLast(pCTable->schema)));
-
-  TSDB_WLOCK_TABLE(pCTable);
-  tsdbAddSchema(pCTable, pSchema);
->>>>>>> 3aa302e7
+
 
   if (schemaNCols(pSchema) > pMeta->maxCols) pMeta->maxCols = schemaNCols(pSchema);
   if (schemaTLen(pSchema) > pMeta->maxRowBytes) pMeta->maxRowBytes = schemaTLen(pSchema);
@@ -1263,12 +1252,10 @@
     tlen += taosEncodeFixedU64(buf, TABLE_SUID(pTable));
     tlen += tdEncodeKVRow(buf, pTable->tagVal);
   } else {
-<<<<<<< HEAD
+
     //encode 0 for compatibility and flag for new version
     tlen += taosEncodeFixedU8(buf, (uint8_t)0);
 #if 0
-=======
->>>>>>> 3aa302e7
     tlen += taosEncodeFixedU8(buf, (uint8_t)taosArrayGetSize(pTable->schema));
     for (int i = 0; i < taosArrayGetSize(pTable->schema); i++) {
       STSchema *pSchema = taosArrayGetP(pTable->schema, i);
@@ -1306,7 +1293,7 @@
   } else {
     uint8_t nSchemas;
     buf = taosDecodeFixedU8(buf, &nSchemas);
-<<<<<<< HEAD
+
     //kept for compatibility
     for (int i = 0; i < nSchemas; i++) {
       STSchema *pSchema;
@@ -1315,12 +1302,6 @@
         tsdbFreeTable(pTable);
         return NULL;
       }
-=======
-    for (int i = 0; i < nSchemas; i++) {
-      STSchema *pSchema;
-      buf = tdDecodeSchema(buf, &pSchema);
-      tsdbAddSchema(pTable, pSchema);
->>>>>>> 3aa302e7
     }
 
     if (TABLE_TYPE(pTable) == TSDB_SUPER_TABLE) {
@@ -1506,11 +1487,7 @@
   return 0;
 }
 
-<<<<<<< HEAD
 int tsdbAddSchema(STable *pTable, STSchema *pSchema) {
-=======
-static int tsdbAddSchema(STable *pTable, STSchema *pSchema) {
->>>>>>> 3aa302e7
   ASSERT(TABLE_TYPE(pTable) != TSDB_CHILD_TABLE);
 
   if (pTable->schema == NULL) {
@@ -1520,7 +1497,7 @@
       return -1;
     }
   }
-<<<<<<< HEAD
+
   if(taosArrayGetSize(pTable->schema) != 0 &&
       schemaVersion(pSchema) <= schemaVersion(*(STSchema **) taosArrayGetLast(pTable->schema))
       ) {
@@ -1530,11 +1507,7 @@
 
   /*ASSERT(taosArrayGetSize(pTable->schema) == 0 ||*/
          /*schemaVersion(pSchema) > schemaVersion(*(STSchema **)taosArrayGetLast(pTable->schema)));*/
-=======
-
-  ASSERT(taosArrayGetSize(pTable->schema) == 0 ||
-         schemaVersion(pSchema) > schemaVersion(*(STSchema **)taosArrayGetLast(pTable->schema)));
->>>>>>> 3aa302e7
+
 
   if (taosArrayPush(pTable->schema, &pSchema) == NULL) {
     terrno = TAOS_SYSTEM_ERROR(errno);
