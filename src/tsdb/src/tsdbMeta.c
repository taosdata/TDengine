/*
 * Copyright (c) 2019 TAOS Data, Inc. <jhtao@taosdata.com>
 *
 * This program is free software: you can use, redistribute, and/or modify
 * it under the terms of the GNU Affero General Public License, version 3
 * or later ("AGPL"), as published by the Free Software Foundation.
 *
 * This program is distributed in the hope that it will be useful, but WITHOUT
 * ANY WARRANTY; without even the implied warranty of MERCHANTABILITY or
 * FITNESS FOR A PARTICULAR PURPOSE.
 *
 * You should have received a copy of the GNU Affero General Public License
 * along with this program. If not, see <http://www.gnu.org/licenses/>.
 */
#include "tsdbint.h"

#define TSDB_SUPER_TABLE_SL_LEVEL 5
#define DEFAULT_TAG_INDEX_COLUMN 0

static char *  getTagIndexKey(const void *pData);
static STable *tsdbNewTable();
static STable *tsdbCreateTableFromCfg(STableCfg *pCfg, bool isSuper, STable *pSTable);
static void    tsdbFreeTable(STable *pTable);
static int     tsdbAddTableToMeta(STsdbRepo *pRepo, STable *pTable, bool addIdx, bool lock);
static void    tsdbRemoveTableFromMeta(STsdbRepo *pRepo, STable *pTable, bool rmFromIdx, bool lock);
static int     tsdbAddTableIntoIndex(STsdbMeta *pMeta, STable *pTable, bool refSuper);
static int     tsdbRemoveTableFromIndex(STsdbMeta *pMeta, STable *pTable);
static int     tsdbInitTableCfg(STableCfg *config, ETableType type, uint64_t uid, int32_t tid);
static int     tsdbTableSetSchema(STableCfg *config, STSchema *pSchema, bool dup);
static int     tsdbTableSetName(STableCfg *config, char *name, bool dup);
static int     tsdbTableSetTagSchema(STableCfg *config, STSchema *pSchema, bool dup);
static int     tsdbTableSetSName(STableCfg *config, char *sname, bool dup);
static int     tsdbTableSetSuperUid(STableCfg *config, uint64_t uid);
static int     tsdbTableSetTagValue(STableCfg *config, SKVRow row, bool dup);
static int     tsdbTableSetStreamSql(STableCfg *config, char *sql, bool dup);
static int     tsdbEncodeTableName(void **buf, tstr *name);
static void *  tsdbDecodeTableName(void *buf, tstr **name);
static int     tsdbEncodeTable(void **buf, STable *pTable);
static void *  tsdbDecodeTable(void *buf, STable **pRTable);
static int     tsdbGetTableEncodeSize(int8_t act, STable *pTable);
static void *  tsdbInsertTableAct(STsdbRepo *pRepo, int8_t act, void *buf, STable *pTable);
static int      tsdbInsertSchemaToCache(STsdbRepo *pRepo, STable *pTable, STSchema* pSchema);
static int     tsdbRemoveTableFromStore(STsdbRepo *pRepo, STable *pTable);
static int     tsdbRmTableFromMeta(STsdbRepo *pRepo, STable *pTable);
static int     tsdbAdjustMetaTables(STsdbRepo *pRepo, int tid);
static int     tsdbCheckTableTagVal(SKVRow *pKVRow, STSchema *pSchema);
<<<<<<< HEAD
=======
static int     tsdbInsertNewTableAction(STsdbRepo *pRepo, STable* pTable);
static int     tsdbAddSchema(STable *pTable, STSchema *pSchema);
>>>>>>> 032cea14
static void    tsdbFreeTableSchema(STable *pTable);

// ------------------ OUTER FUNCTIONS ------------------
int tsdbCreateTable(STsdbRepo *repo, STableCfg *pCfg) {
  STsdbRepo *pRepo = (STsdbRepo *)repo;
  STsdbMeta *pMeta = pRepo->tsdbMeta;
  STable *   super = NULL;
  STable *   table = NULL;
  bool       newSuper = false;
  bool       superChanged = false;
  int        tid = pCfg->tableId.tid;
  STable *   pTable = NULL;

  if (tid < 1 || tid > TSDB_MAX_TABLES) {
    tsdbError("vgId:%d failed to create table since invalid tid %d", REPO_ID(pRepo), tid);
    terrno = TSDB_CODE_TDB_IVD_CREATE_TABLE_INFO;
    goto _err;
  }

  if (tid < pMeta->maxTables && pMeta->tables[tid] != NULL) {
    if (TABLE_UID(pMeta->tables[tid]) == pCfg->tableId.uid) {
      tsdbError("vgId:%d table %s already exists, tid %d uid %" PRId64, REPO_ID(pRepo),
                TABLE_CHAR_NAME(pMeta->tables[tid]), TABLE_TID(pMeta->tables[tid]), TABLE_UID(pMeta->tables[tid]));
      return 0;
    } else {
      tsdbInfo("vgId:%d table %s at tid %d uid %" PRIu64
                " exists, replace it with new table, this can be not reasonable",
                REPO_ID(pRepo), TABLE_CHAR_NAME(pMeta->tables[tid]), TABLE_TID(pMeta->tables[tid]),
                TABLE_UID(pMeta->tables[tid]));
      tsdbDropTable(pRepo, pMeta->tables[tid]->tableId);
    }
  }

  pTable = tsdbGetTableByUid(pMeta, pCfg->tableId.uid);
  if (pTable != NULL) {
    tsdbError("vgId:%d table %s already exists, tid %d uid %" PRId64, REPO_ID(pRepo), TABLE_CHAR_NAME(pTable),
              TABLE_TID(pTable), TABLE_UID(pTable));
    terrno = TSDB_CODE_TDB_TABLE_ALREADY_EXIST;
    goto _err;
  }

  if (pCfg->type == TSDB_CHILD_TABLE) {
    super = tsdbGetTableByUid(pMeta, pCfg->superUid);
    if (super == NULL) {  // super table not exists, try to create it
      newSuper = true;
      super = tsdbCreateTableFromCfg(pCfg, true, NULL);
      if (super == NULL) goto _err;
    } else {
      if (TABLE_TYPE(super) != TSDB_SUPER_TABLE || TABLE_UID(super) != pCfg->superUid) {
        terrno = TSDB_CODE_TDB_IVD_CREATE_TABLE_INFO;
        goto _err;
      }

      if (schemaVersion(pCfg->tagSchema) > schemaVersion(super->tagSchema)) {
        // tag schema out of date, need to update super table tag version
        STSchema *pOldSchema = super->tagSchema;
        TSDB_WLOCK_TABLE(super);
        super->tagSchema = tdDupSchema(pCfg->tagSchema);
        TSDB_WUNLOCK_TABLE(super);
        tdFreeSchema(pOldSchema);

        superChanged = true;
      }
    }
  }

  table = tsdbCreateTableFromCfg(pCfg, false, super);
  if (table == NULL) goto _err;

  // Register to meta
  tsdbWLockRepoMeta(pRepo);
  if (newSuper) {
    if (tsdbAddTableToMeta(pRepo, super, true, false) < 0) {
      tsdbUnlockRepoMeta(pRepo);
      goto _err;
    }
  }
  if (tsdbAddTableToMeta(pRepo, table, true, false) < 0) {
    tsdbUnlockRepoMeta(pRepo);
    goto _err;
  }
  tsdbUnlockRepoMeta(pRepo);

  // Write to memtable action
  if (newSuper || superChanged) {
<<<<<<< HEAD
    tlen = tsdbGetTableEncodeSize(TSDB_UPDATE_META, super);
    pBuf = tsdbAllocBytes(pRepo, tlen);
    if (pBuf == NULL) goto _err;
    void *tBuf = tsdbInsertTableAct(pRepo, TSDB_UPDATE_META, pBuf, super);
    ASSERT(POINTER_DISTANCE(tBuf, pBuf) == tlen);
    tsdbInsertSchemaToCache(pRepo, super, pCfg->schema);
=======
    // add insert new super table action
    if (tsdbInsertNewTableAction(pRepo, super) != 0) {
      goto _err;
    }
  }
  // add insert new table action
  if (tsdbInsertNewTableAction(pRepo, table) != 0) {
    goto _err;
>>>>>>> 032cea14
  }

  tsdbInsertSchemaToCache(pRepo, table, pCfg->schema);

  if (tsdbCheckCommit(pRepo) < 0) return -1;

  return 0;

_err:
  if (newSuper) {
    tsdbFreeTable(super);
  }
  tsdbFreeTable(table);
  return -1;
}

int tsdbDropTable(STsdbRepo *repo, STableId tableId) {
  STsdbRepo *pRepo = (STsdbRepo *)repo;
  STsdbMeta *pMeta = pRepo->tsdbMeta;
  uint64_t   uid = tableId.uid;
  int        tid = 0;
  char *     tbname = NULL;

  STable *pTable = tsdbGetTableByUid(pMeta, uid);
  if (pTable == NULL) {
    tsdbError("vgId:%d failed to drop table since table not exists! tid:%d uid %" PRIu64, REPO_ID(pRepo), tableId.tid,
              uid);
    terrno = TSDB_CODE_TDB_INVALID_TABLE_ID;
    return -1;
  }

  tsdbDebug("vgId:%d try to drop table %s type %d", REPO_ID(pRepo), TABLE_CHAR_NAME(pTable), TABLE_TYPE(pTable));

  tid = TABLE_TID(pTable);
  tbname = strdup(TABLE_CHAR_NAME(pTable));
  if (tbname == NULL) {
    terrno = TSDB_CODE_TDB_OUT_OF_MEMORY;
    return -1;
  }

  // Write to KV store first
  if (tsdbRemoveTableFromStore(pRepo, pTable) < 0) {
    tsdbError("vgId:%d failed to drop table %s since %s", REPO_ID(pRepo), tbname, tstrerror(terrno));
    goto _err;
  }

  // Remove table from Meta
  if (tsdbRmTableFromMeta(pRepo, pTable) < 0) {
    tsdbError("vgId:%d failed to drop table %s since %s", REPO_ID(pRepo), tbname, tstrerror(terrno));
    goto _err;
  }

  tsdbDebug("vgId:%d, table %s is dropped! tid:%d, uid:%" PRId64, pRepo->config.tsdbId, tbname, tid, uid);
  free(tbname);

  if (tsdbCheckCommit(pRepo) < 0) goto _err;

  return 0;

_err:
  tfree(tbname);
  return -1;
}

void *tsdbGetTableTagVal(const void* pTable, int32_t colId, int16_t type, int16_t bytes) {
  // TODO: this function should be changed also

  STSchema *pSchema = tsdbGetTableTagSchema((STable*) pTable);
  STColumn *pCol = tdGetColOfID(pSchema, colId);
  if (pCol == NULL) {
    return NULL;  // No matched tag volumn
  }

  char *val = tdGetKVRowValOfCol(((STable*)pTable)->tagVal, colId);
  assert(type == pCol->type && bytes >= pCol->bytes);

  // if (val != NULL && IS_VAR_DATA_TYPE(type)) {
  //   assert(varDataLen(val) < pCol->bytes);
  // }

  return val;
}

char *tsdbGetTableName(void* pTable) {
  // TODO: need to change as thread-safe

  if (pTable == NULL) {
    return NULL;
  } else {
    return (char*) (((STable *)pTable)->name);
  }
}

STableCfg *tsdbCreateTableCfgFromMsg(SMDCreateTableMsg *pMsg) {
  if (pMsg == NULL) return NULL;

  SSchema *pSchema = (SSchema *)pMsg->data;
  int16_t  numOfCols = htons(pMsg->numOfColumns);
  int16_t  numOfTags = htons(pMsg->numOfTags);

  STSchemaBuilder schemaBuilder = {0};

  STableCfg *pCfg = (STableCfg *)calloc(1, sizeof(STableCfg));
  if (pCfg == NULL) {
    terrno = TSDB_CODE_TDB_OUT_OF_MEMORY;
    return NULL;
  }

  if (tsdbInitTableCfg(pCfg, pMsg->tableType, htobe64(pMsg->uid), htonl(pMsg->tid)) < 0) goto _err;
  if (tdInitTSchemaBuilder(&schemaBuilder, htonl(pMsg->sversion)) < 0) {
    terrno = TSDB_CODE_TDB_OUT_OF_MEMORY;
    goto _err;
  }

  for (int i = 0; i < numOfCols; i++) {
    if (tdAddColToSchema(&schemaBuilder, pSchema[i].type, htons(pSchema[i].colId), htons(pSchema[i].bytes)) < 0) {
      terrno = TSDB_CODE_TDB_OUT_OF_MEMORY;
      goto _err;
    }
  }
  if (tsdbTableSetSchema(pCfg, tdGetSchemaFromBuilder(&schemaBuilder), false) < 0) goto _err;
  if (tsdbTableSetName(pCfg, pMsg->tableFname, true) < 0) goto _err;

  if (numOfTags > 0) {
    // Decode tag schema
    tdResetTSchemaBuilder(&schemaBuilder, htonl(pMsg->tversion));
    for (int i = numOfCols; i < numOfCols + numOfTags; i++) {
      if (tdAddColToSchema(&schemaBuilder, pSchema[i].type, htons(pSchema[i].colId), htons(pSchema[i].bytes)) < 0) {
        terrno = TSDB_CODE_TDB_OUT_OF_MEMORY;
        goto _err;
      }
    }
    if (tsdbTableSetTagSchema(pCfg, tdGetSchemaFromBuilder(&schemaBuilder), false) < 0) goto _err;
    if (tsdbTableSetSName(pCfg, pMsg->stableFname, true) < 0) goto _err;
    if (tsdbTableSetSuperUid(pCfg, htobe64(pMsg->superTableUid)) < 0) goto _err;

    int32_t tagDataLen = htonl(pMsg->tagDataLen);
    if (tagDataLen) {
      char *pTagData = pMsg->data + (numOfCols + numOfTags) * sizeof(SSchema);
      tsdbTableSetTagValue(pCfg, pTagData, true);
    }
  }

  if (pMsg->tableType == TSDB_STREAM_TABLE) {
    char *sql = pMsg->data + (numOfCols + numOfTags) * sizeof(SSchema);
    tsdbTableSetStreamSql(pCfg, sql, true);
  }

  tdDestroyTSchemaBuilder(&schemaBuilder);

  return pCfg;

_err:
  tdDestroyTSchemaBuilder(&schemaBuilder);
  tsdbClearTableCfg(pCfg);
  return NULL;
}

static UNUSED_FUNC int32_t colIdCompar(const void* left, const void* right) {
  int16_t colId = *(int16_t*) left;
  STColumn* p2 = (STColumn*) right;

  if (colId == p2->colId) {
    return 0;
  }

  return (colId < p2->colId)? -1:1;
}

int tsdbUpdateTableTagValue(STsdbRepo *repo, SUpdateTableTagValMsg *pMsg) {
  STsdbRepo *pRepo = (STsdbRepo *)repo;
  STsdbMeta *pMeta = pRepo->tsdbMeta;
  STSchema * pNewSchema = NULL;

  pMsg->uid = htobe64(pMsg->uid);
  pMsg->tid = htonl(pMsg->tid);
  pMsg->tversion  = htons(pMsg->tversion);
  pMsg->colId     = htons(pMsg->colId);
  pMsg->bytes     = htons(pMsg->bytes);
  pMsg->tagValLen = htonl(pMsg->tagValLen);
  pMsg->numOfTags = htons(pMsg->numOfTags);
  pMsg->schemaLen = htonl(pMsg->schemaLen);
  for (int i = 0; i < pMsg->numOfTags; i++) {
    STColumn *pTCol = (STColumn *)pMsg->data + i;
    pTCol->bytes = htons(pTCol->bytes);
    pTCol->colId = htons(pTCol->colId);
  }

  STable *pTable = tsdbGetTableByUid(pMeta, pMsg->uid);
  if (pTable == NULL || TABLE_TID(pTable) != pMsg->tid) {
    tsdbError("vgId:%d failed to update table tag value since invalid table id %d uid %" PRIu64, REPO_ID(pRepo),
              pMsg->tid, pMsg->uid);
    terrno = TSDB_CODE_TDB_INVALID_TABLE_ID;
    return -1;
  }

  if (TABLE_TYPE(pTable) != TSDB_CHILD_TABLE) {
    tsdbError("vgId:%d try to update tag value of a non-child table, invalid action", REPO_ID(pRepo));
    terrno = TSDB_CODE_TDB_INVALID_ACTION;
    return -1;
  }

  if (schemaVersion(pTable->pSuper->tagSchema) > pMsg->tversion) {
    tsdbError(
        "vgId:%d failed to update tag value of table %s since version out of date, client tag version %d server tag "
        "version %d",
        REPO_ID(pRepo), TABLE_CHAR_NAME(pTable), pMsg->tversion, schemaVersion(pTable->tagSchema));
    terrno = TSDB_CODE_TDB_TAG_VER_OUT_OF_DATE;
    return -1;
  }

  if (schemaVersion(pTable->pSuper->tagSchema) < pMsg->tversion) {  // tag schema out of data,
    tsdbDebug("vgId:%d need to update tag schema of table %s tid %d uid %" PRIu64
              " since out of date, current version %d new version %d",
              REPO_ID(pRepo), TABLE_CHAR_NAME(pTable), TABLE_TID(pTable), TABLE_UID(pTable),
              schemaVersion(pTable->pSuper->tagSchema), pMsg->tversion);

    STSchemaBuilder schemaBuilder = {0};

    STColumn *pTCol = (STColumn *)pMsg->data;
    ASSERT(pMsg->schemaLen % sizeof(STColumn) == 0 && pTCol[0].colId == colColId(schemaColAt(pTable->pSuper->tagSchema, 0)));
    if (tdInitTSchemaBuilder(&schemaBuilder, pMsg->tversion) < 0) {
      tsdbDebug("vgId:%d failed to update tag schema of table %s tid %d uid %" PRIu64 " since out of memory",
                REPO_ID(pRepo), TABLE_CHAR_NAME(pTable), TABLE_TID(pTable), TABLE_UID(pTable));
      terrno = TSDB_CODE_TDB_OUT_OF_MEMORY;
      return -1;
    }
    for (int i = 0; i < (pMsg->schemaLen / sizeof(STColumn)); i++) {
      if (tdAddColToSchema(&schemaBuilder, pTCol[i].type, pTCol[i].colId, pTCol[i].bytes) < 0) {
        tdDestroyTSchemaBuilder(&schemaBuilder);
        terrno = TSDB_CODE_TDB_OUT_OF_MEMORY;
        return -1;
      }
    }
    pNewSchema = tdGetSchemaFromBuilder(&schemaBuilder);
    if (pNewSchema == NULL) {
      tdDestroyTSchemaBuilder(&schemaBuilder);
      terrno = TSDB_CODE_TDB_OUT_OF_MEMORY;
      return -1;
    }
    tdDestroyTSchemaBuilder(&schemaBuilder);
  }

  // Change in memory
  if (pNewSchema != NULL) { // change super table tag schema
    TSDB_WLOCK_TABLE(pTable->pSuper);
    STSchema *pOldSchema = pTable->pSuper->tagSchema;
    pTable->pSuper->tagSchema = pNewSchema;
    tdFreeSchema(pOldSchema);
    TSDB_WUNLOCK_TABLE(pTable->pSuper);
  }

  bool      isChangeIndexCol = (pMsg->colId == colColId(schemaColAt(pTable->pSuper->tagSchema, 0)));
  // STColumn *pCol = bsearch(&(pMsg->colId), pMsg->data, pMsg->numOfTags, sizeof(STColumn), colIdCompar);
  // ASSERT(pCol != NULL);

  if (isChangeIndexCol) {
    tsdbWLockRepoMeta(pRepo);
    tsdbRemoveTableFromIndex(pMeta, pTable);
  }
  TSDB_WLOCK_TABLE(pTable);
  tdSetKVRowDataOfCol(&(pTable->tagVal), pMsg->colId, pMsg->type, POINTER_SHIFT(pMsg->data, pMsg->schemaLen));
  TSDB_WUNLOCK_TABLE(pTable);
  if (isChangeIndexCol) {
    tsdbAddTableIntoIndex(pMeta, pTable, false);
    tsdbUnlockRepoMeta(pRepo);
  }

  // Update on file
  int tlen1 = (pNewSchema) ? tsdbGetTableEncodeSize(TSDB_UPDATE_META, pTable->pSuper) : 0;
  int tlen2 = tsdbGetTableEncodeSize(TSDB_UPDATE_META, pTable);
  void *buf = tsdbAllocBytes(pRepo, tlen1+tlen2);
  ASSERT(buf != NULL);
  if (pNewSchema) {
    void *pBuf = tsdbInsertTableAct(pRepo, TSDB_UPDATE_META, buf, pTable->pSuper);
    ASSERT(POINTER_DISTANCE(pBuf, buf) == tlen1);
    buf = pBuf;
  }
  tsdbInsertTableAct(pRepo, TSDB_UPDATE_META, buf, pTable);

  if (tsdbCheckCommit(pRepo) < 0) return -1;

  return 0;
}

// ------------------ INTERNAL FUNCTIONS ------------------
static int tsdbInsertNewTableAction(STsdbRepo *pRepo, STable* pTable) {
  int   tlen = 0;
  void *pBuf = NULL;

  tlen = tsdbGetTableEncodeSize(TSDB_UPDATE_META, pTable);
  pBuf = tsdbAllocBytes(pRepo, tlen);
  if (pBuf == NULL) {
    return -1;
  }
  void *tBuf = tsdbInsertTableAct(pRepo, TSDB_UPDATE_META, pBuf, pTable);
  ASSERT(POINTER_DISTANCE(tBuf, pBuf) == tlen);

  return 0;
}

STsdbMeta *tsdbNewMeta(STsdbCfg *pCfg) {
  STsdbMeta *pMeta = (STsdbMeta *)calloc(1, sizeof(*pMeta));
  if (pMeta == NULL) {
    terrno = TSDB_CODE_TDB_OUT_OF_MEMORY;
    goto _err;
  }

  int code = pthread_rwlock_init(&pMeta->rwLock, NULL);
  if (code != 0) {
    tsdbError("vgId:%d failed to init TSDB meta r/w lock since %s", pCfg->tsdbId, strerror(code));
    terrno = TAOS_SYSTEM_ERROR(code);
    goto _err;
  }

  pMeta->maxTables = TSDB_INIT_NTABLES + 1;
  pMeta->tables = (STable **)calloc(pMeta->maxTables, sizeof(STable *));
  if (pMeta->tables == NULL) {
    terrno = TSDB_CODE_TDB_OUT_OF_MEMORY;
    goto _err;
  }

  pMeta->superList = tdListNew(sizeof(STable *));
  if (pMeta->superList == NULL) {
    terrno = TSDB_CODE_TDB_OUT_OF_MEMORY;
    goto _err;
  }

  pMeta->uidMap = taosHashInit((size_t)(TSDB_INIT_NTABLES * 1.1), taosGetDefaultHashFunction(TSDB_DATA_TYPE_BIGINT), true, false);
  if (pMeta->uidMap == NULL) {
    terrno = TSDB_CODE_TDB_OUT_OF_MEMORY;
    goto _err;
  }

  return pMeta;

_err:
  tsdbFreeMeta(pMeta);
  return NULL;
}

void tsdbFreeMeta(STsdbMeta *pMeta) {
  if (pMeta) {
    taosHashCleanup(pMeta->uidMap);
    tdListFree(pMeta->superList);
    tfree(pMeta->tables);
    pthread_rwlock_destroy(&pMeta->rwLock);
    free(pMeta);
  }
}

int tsdbOpenMeta(STsdbRepo *pRepo) {
  return 0;
#if 0
  char *     fname = NULL;
  STsdbMeta *pMeta = pRepo->tsdbMeta;
  ASSERT(pMeta != NULL);

  fname = tsdbGetMetaFileName(pRepo->rootDir);
  if (fname == NULL) {
    terrno = TSDB_CODE_TDB_OUT_OF_MEMORY;
    goto _err;
  }

  // pMeta->pStore = tdOpenKVStore(fname, tsdbRestoreTable, tsdbOrgMeta, (void *)pRepo);
  // if (pMeta->pStore == NULL) {
  //   tsdbError("vgId:%d failed to open TSDB meta while open the kv store since %s", REPO_ID(pRepo), tstrerror(terrno));
  //   goto _err;
  // }

  tsdbDebug("vgId:%d open TSDB meta succeed", REPO_ID(pRepo));
  tfree(fname);
  return 0;

_err:
  tfree(fname);
  return -1;
#endif
}

int tsdbCloseMeta(STsdbRepo *pRepo) {
  STsdbMeta *pMeta = pRepo->tsdbMeta;
  SListNode *pNode = NULL;
  STable *   pTable = NULL;

  if (pMeta == NULL) return 0;
  // tdCloseKVStore(pMeta->pStore);
  for (int i = 1; i < pMeta->maxTables; i++) {
    tsdbFreeTable(pMeta->tables[i]);
  }

  while ((pNode = tdListPopHead(pMeta->superList)) != NULL) {
    tdListNodeGetData(pMeta->superList, pNode, (void *)(&pTable));
    tsdbFreeTable(pTable);
    listNodeFree(pNode);
  }

  tsdbDebug("vgId:%d TSDB meta is closed", REPO_ID(pRepo));
  return 0;
}

STable *tsdbGetTableByUid(STsdbMeta *pMeta, uint64_t uid) {
  void *ptr = taosHashGet(pMeta->uidMap, (char *)(&uid), sizeof(uid));

  if (ptr == NULL) return NULL;

  return *(STable **)ptr;
}

STSchema *tsdbGetTableSchemaByVersion(STable *pTable, int16_t _version) {
  return tsdbGetTableSchemaImpl(pTable, true, false, _version);
}

int tsdbWLockRepoMeta(STsdbRepo *pRepo) {
  int code = pthread_rwlock_wrlock(&(pRepo->tsdbMeta->rwLock));
  if (code != 0) {
    tsdbError("vgId:%d failed to write lock TSDB meta since %s", REPO_ID(pRepo), strerror(code));
    terrno = TAOS_SYSTEM_ERROR(code);
    return -1;
  }

  return 0;
}

int tsdbRLockRepoMeta(STsdbRepo *pRepo) {
  int code = pthread_rwlock_rdlock(&(pRepo->tsdbMeta->rwLock));
  if (code != 0) {
    tsdbError("vgId:%d failed to read lock TSDB meta since %s", REPO_ID(pRepo), strerror(code));
    terrno = TAOS_SYSTEM_ERROR(code);
    return -1;
  }

  return 0;
}

int tsdbUnlockRepoMeta(STsdbRepo *pRepo) {
  int code = pthread_rwlock_unlock(&(pRepo->tsdbMeta->rwLock));
  if (code != 0) {
    tsdbError("vgId:%d failed to unlock TSDB meta since %s", REPO_ID(pRepo), strerror(code));
    terrno = TAOS_SYSTEM_ERROR(code);
    return -1;
  }

  return 0;
}

void tsdbRefTable(STable *pTable) {
  int32_t ref = T_REF_INC(pTable);
  UNUSED(ref);
  tsdbDebug("ref table %s uid %" PRIu64 " tid:%d, refCount:%d", TABLE_CHAR_NAME(pTable), TABLE_UID(pTable), TABLE_TID(pTable), ref);
}

void tsdbUnRefTable(STable *pTable) {
  uint64_t uid = TABLE_UID(pTable);
  int32_t  tid = TABLE_TID(pTable);
  int32_t  ref = T_REF_DEC(pTable);

  tsdbDebug("unref table, uid:%" PRIu64 " tid:%d, refCount:%d", uid, tid, ref);

  if (ref == 0) {
    if (TABLE_TYPE(pTable) == TSDB_CHILD_TABLE) {
      tsdbUnRefTable(pTable->pSuper);
    }
    tsdbFreeTable(pTable);
  }
}

void tsdbFreeLastColumns(STable* pTable) {
  if (pTable->lastCols == NULL) {
    return;
  }

  for (int i = 0; i < pTable->maxColNum; ++i) {
    if (pTable->lastCols[i].bytes == 0) {
      continue;
    }
    tfree(pTable->lastCols[i].pData);
    pTable->lastCols[i].bytes = 0;
    pTable->lastCols[i].pData = NULL;
  }
  tfree(pTable->lastCols);
  pTable->lastCols = NULL;
  pTable->maxColNum = 0;
  pTable->lastColSVersion = -1;
  pTable->restoreColumnNum = 0;
  pTable->hasRestoreLastColumn = false;
}

int16_t tsdbGetLastColumnsIndexByColId(STable* pTable, int16_t colId) {
  if (pTable->lastCols == NULL) {
    return -1;
  }
  // TODO: use binary search instead
  for (int16_t i = 0; i < pTable->maxColNum; ++i) {
    if (pTable->lastCols[i].colId == colId) {
      return i;
    }
  }

  return -1;
}

int tsdbInitColIdCacheWithSchema(STable* pTable, STSchema* pSchema) {
  ASSERT(pTable->lastCols == NULL);

  int16_t numOfColumn = pSchema->numOfCols;

  pTable->lastCols = (SDataCol*)malloc(numOfColumn * sizeof(SDataCol));
  if (pTable->lastCols == NULL) {
    return -1;
  }

  for (int16_t i = 0; i < numOfColumn; ++i) {
    STColumn *pCol = schemaColAt(pSchema, i);
    SDataCol* pDataCol = &(pTable->lastCols[i]);
    pDataCol->bytes = 0;
    pDataCol->pData = NULL;
    pDataCol->colId = pCol->colId;
  }

  pTable->lastColSVersion = schemaVersion(pSchema);
  pTable->maxColNum = numOfColumn;
  pTable->restoreColumnNum = 0;
  pTable->hasRestoreLastColumn = false;
  return 0;
}

STSchema* tsdbGetTableLatestSchema(STable *pTable) {
  return tsdbGetTableSchemaByVersion(pTable, -1);
}

int tsdbUpdateLastColSchema(STable *pTable, STSchema *pNewSchema) {
  if (pTable->lastColSVersion == schemaVersion(pNewSchema)) {
    return 0;
  }
  
  tsdbDebug("tsdbUpdateLastColSchema:%s,%d->%d", pTable->name->data, pTable->lastColSVersion, schemaVersion(pNewSchema));
  
  int16_t numOfCols = pNewSchema->numOfCols;
  SDataCol *lastCols = (SDataCol*)malloc(numOfCols * sizeof(SDataCol));
  if (lastCols == NULL) {
    return -1;
  }

  TSDB_WLOCK_TABLE(pTable);

  for (int16_t i = 0; i < numOfCols; ++i) {
    STColumn *pCol = schemaColAt(pNewSchema, i);
    int16_t idx = tsdbGetLastColumnsIndexByColId(pTable, pCol->colId);

    SDataCol* pDataCol = &(lastCols[i]);
    if (idx != -1) {
      // move col data to new last column array
      SDataCol* pOldDataCol = &(pTable->lastCols[idx]);
      memcpy(pDataCol, pOldDataCol, sizeof(SDataCol));
    } else {
      // init new colid data
      pDataCol->colId = pCol->colId;
      pDataCol->bytes = 0;
      pDataCol->pData = NULL;
    }
  }

  SDataCol *oldLastCols = pTable->lastCols;
  int16_t oldLastColNum = pTable->maxColNum;

  pTable->lastColSVersion = schemaVersion(pNewSchema);
  pTable->lastCols = lastCols;
  pTable->maxColNum = numOfCols;

  if (oldLastCols == NULL) {
    TSDB_WUNLOCK_TABLE(pTable);
    return 0;
  }

  // free old schema last column datas
  for (int16_t i = 0; i < oldLastColNum; ++i) {
    SDataCol* pDataCol = &(oldLastCols[i]);
    if (pDataCol->bytes == 0) {
      continue;
    }
    int16_t idx = tsdbGetLastColumnsIndexByColId(pTable, pDataCol->colId);
    if (idx != -1) {
      continue;
    }

    // free not exist column data
    tfree(pDataCol->pData);
  }
  TSDB_WUNLOCK_TABLE(pTable);
  tfree(oldLastCols);

  return 0;
}

void tsdbUpdateTableSchema(STsdbRepo *pRepo, STable *pTable, STSchema *pSchema) {
  ASSERT(TABLE_TYPE(pTable) != TSDB_STREAM_TABLE && TABLE_TYPE(pTable) != TSDB_SUPER_TABLE);

  STable *pSTable = (TABLE_TYPE(pTable) == TSDB_CHILD_TABLE) ? pTable->pSuper : pTable;
  ASSERT(schemaVersion(pSchema) > schemaVersion(*(STSchema **)taosArrayGetLast(pSTable->schema)));

  TSDB_WLOCK_TABLE(pSTable);
  tsdbAddSchema(pSTable, pSchema);

  TSDB_WUNLOCK_TABLE(pSTable);

<<<<<<< HEAD
  //TODO: handling error
  tsdbInsertSchemaToCache(pRepo, pTable, pSchema);
=======
  if (insertAct) {
    if (tsdbInsertNewTableAction(pRepo, pCTable) != 0) {
      tsdbError("vgId:%d table %s tid %d uid %" PRIu64 " tsdbInsertNewTableAction fail", REPO_ID(pRepo), TABLE_CHAR_NAME(pTable),
            TABLE_TID(pTable), TABLE_UID(pTable));
    }
  }
>>>>>>> 032cea14
}

int tsdbRestoreTable(STsdbRepo *pRepo, void *cont, int contLen) {
  STable *pTable = NULL;

  if (!taosCheckChecksumWhole((uint8_t *)cont, contLen)) {
    terrno = TSDB_CODE_TDB_FILE_CORRUPTED;
    return -1;
  }

  tsdbDecodeTable(cont, &pTable);

  if (tsdbAddTableToMeta(pRepo, pTable, false, false) < 0) {
    tsdbFreeTable(pTable);
    return -1;
  }

  tsdbTrace("vgId:%d table %s tid %d uid %" PRIu64 " is restored from file", REPO_ID(pRepo), TABLE_CHAR_NAME(pTable),
            TABLE_TID(pTable), TABLE_UID(pTable));
  return 0;
}

void tsdbOrgMeta(STsdbRepo *pRepo) {
  STsdbMeta *pMeta = pRepo->tsdbMeta;

  for (int i = 1; i < pMeta->maxTables; i++) {
    STable *pTable = pMeta->tables[i];
    if (pTable != NULL && pTable->type == TSDB_CHILD_TABLE) {
      tsdbAddTableIntoIndex(pMeta, pTable, true);
    }
  }
}

// ------------------ LOCAL FUNCTIONS ------------------
static char *getTagIndexKey(const void *pData) {
  STable *pTable = (STable *)pData;

  STSchema *pSchema = tsdbGetTableTagSchema(pTable);
  STColumn *pCol = schemaColAt(pSchema, DEFAULT_TAG_INDEX_COLUMN);
  void *    res = tdGetKVRowValOfCol(pTable->tagVal, pCol->colId);
  if (res == NULL) {
    // treat the column as NULL if we cannot find it
    res = (char*)getNullValue(pCol->type);
  }
  return res;
}

static STable *tsdbNewTable() {
  STable *pTable = (STable *)calloc(1, sizeof(*pTable));
  if (pTable == NULL) {
    terrno = TSDB_CODE_TDB_OUT_OF_MEMORY;
    return NULL;
  }

  pTable->lastKey = TSKEY_INITIAL_VAL;

  pTable->lastCols = NULL;
  pTable->restoreColumnNum = 0;
  pTable->maxColNum = 0;
  pTable->hasRestoreLastColumn = false;
  pTable->lastColSVersion = -1;
  return pTable;
}

static STable *tsdbCreateTableFromCfg(STableCfg *pCfg, bool isSuper, STable *pSTable) {
  STable *pTable = NULL;
  size_t  tsize = 0;

  pTable = tsdbNewTable();
  if (pTable == NULL) goto _err;

  if (isSuper) {
    pTable->type = TSDB_SUPER_TABLE;
    tsize = strnlen(pCfg->sname, TSDB_TABLE_NAME_LEN - 1);
    pTable->name = calloc(1, tsize + VARSTR_HEADER_SIZE + 1);
    if (pTable->name == NULL) {
      terrno = TSDB_CODE_TDB_OUT_OF_MEMORY;
      goto _err;
    }
    STR_WITH_SIZE_TO_VARSTR(pTable->name, pCfg->sname, (VarDataLenT)tsize);
    TABLE_UID(pTable) = pCfg->superUid;
    TABLE_TID(pTable) = -1;
    TABLE_SUID(pTable) = -1;
    pTable->pSuper = NULL;
    if (tsdbAddSchema(pTable, tdDupSchema(pCfg->schema)) < 0) {
      terrno = TSDB_CODE_TDB_OUT_OF_MEMORY;
      goto _err;
    }
    pTable->tagSchema = tdDupSchema(pCfg->tagSchema);
    if (pTable->tagSchema == NULL) {
      terrno = TSDB_CODE_TDB_OUT_OF_MEMORY;
      goto _err;
    }
    pTable->tagVal = NULL;
    STColumn *pCol = schemaColAt(pTable->tagSchema, DEFAULT_TAG_INDEX_COLUMN);
    pTable->pIndex = tSkipListCreate(TSDB_SUPER_TABLE_SL_LEVEL, colType(pCol), (uint8_t)(colBytes(pCol)), NULL,
                                     SL_ALLOW_DUP_KEY, getTagIndexKey);
    if (pTable->pIndex == NULL) {
      terrno = TSDB_CODE_TDB_OUT_OF_MEMORY;
      goto _err;
    }
  } else {
    pTable->type = pCfg->type;
    tsize = strnlen(pCfg->name, TSDB_TABLE_NAME_LEN - 1);
    pTable->name = calloc(1, tsize + VARSTR_HEADER_SIZE + 1);
    if (pTable->name == NULL) {
      terrno = TSDB_CODE_TDB_OUT_OF_MEMORY;
      goto _err;
    }
    STR_WITH_SIZE_TO_VARSTR(pTable->name, pCfg->name, (VarDataLenT)tsize);
    TABLE_UID(pTable) = pCfg->tableId.uid;
    TABLE_TID(pTable) = pCfg->tableId.tid;

    if (pCfg->type == TSDB_CHILD_TABLE) {
      TABLE_SUID(pTable) = pCfg->superUid;
      if (tsdbCheckTableTagVal(pCfg->tagValues, pSTable->tagSchema) < 0) {
        goto _err;
      }
      pTable->tagVal = tdKVRowDup(pCfg->tagValues);
      if (pTable->tagVal == NULL) {
        terrno = TSDB_CODE_TDB_OUT_OF_MEMORY;
        goto _err;
      }
    } else {
      TABLE_SUID(pTable) = -1;
      if (tsdbAddSchema(pTable, tdDupSchema(pCfg->schema)) < 0) {
        terrno = TSDB_CODE_TDB_OUT_OF_MEMORY;
        goto _err;
      }

      if (TABLE_TYPE(pTable) == TSDB_STREAM_TABLE) {
        pTable->sql = strdup(pCfg->sql);
        if (pTable->sql == NULL) {
          terrno = TSDB_CODE_TDB_OUT_OF_MEMORY;
          goto _err;
        }
      }
    }
  }

  T_REF_INC(pTable);

  tsdbDebug("table %s tid %d uid %" PRIu64 " is created", TABLE_CHAR_NAME(pTable), TABLE_TID(pTable),
            TABLE_UID(pTable));

  return pTable;

_err:
  tsdbFreeTable(pTable);
  return NULL;
}

static void tsdbFreeTable(STable *pTable) {
  if (pTable) {
    if (pTable->name != NULL)
      tsdbTrace("table %s tid %d uid %" PRIu64 " is freed", TABLE_CHAR_NAME(pTable), TABLE_TID(pTable),
                TABLE_UID(pTable));
    tfree(TABLE_NAME(pTable));
    if (TABLE_TYPE(pTable) != TSDB_CHILD_TABLE) {
      tsdbFreeTableSchema(pTable);

      if (TABLE_TYPE(pTable) == TSDB_SUPER_TABLE) {
        tdFreeSchema(pTable->tagSchema);
      }
    }

    kvRowFree(pTable->tagVal);

    tSkipListDestroy(pTable->pIndex);
    taosTZfree(pTable->lastRow);    
    tfree(pTable->sql);

    tsdbFreeLastColumns(pTable);
    free(pTable);
  }
}

static int tsdbAddTableToMeta(STsdbRepo *pRepo, STable *pTable, bool addIdx, bool lock) {
  STsdbMeta *pMeta = pRepo->tsdbMeta;

  if (lock && tsdbWLockRepoMeta(pRepo) < 0) {
    tsdbError("vgId:%d failed to add table %s to meta since %s", REPO_ID(pRepo), TABLE_CHAR_NAME(pTable),
              tstrerror(terrno));
    return -1;
  }

  if (TABLE_TYPE(pTable) == TSDB_SUPER_TABLE) {
    if (tdListAppend(pMeta->superList, (void *)(&pTable)) < 0) {
      terrno = TSDB_CODE_TDB_OUT_OF_MEMORY;
      tsdbError("vgId:%d failed to add table %s to meta since %s", REPO_ID(pRepo), TABLE_CHAR_NAME(pTable),
                tstrerror(terrno));
      goto _err;
    }
  } else {
    if (TABLE_TID(pTable) >= pMeta->maxTables) {
      if (tsdbAdjustMetaTables(pRepo, TABLE_TID(pTable)) < 0) goto _err;
    }
    if (TABLE_TYPE(pTable) == TSDB_CHILD_TABLE && addIdx) {  // add STABLE to the index
      if (tsdbAddTableIntoIndex(pMeta, pTable, true) < 0) {
        tsdbDebug("vgId:%d failed to add table %s to meta while add table to index since %s", REPO_ID(pRepo),
                  TABLE_CHAR_NAME(pTable), tstrerror(terrno));
        goto _err;
      }
    }
    ASSERT(TABLE_TID(pTable) < pMeta->maxTables);
    pMeta->tables[TABLE_TID(pTable)] = pTable;
    pMeta->nTables++;
  }

  if (taosHashPut(pMeta->uidMap, (char *)(&pTable->tableId.uid), sizeof(pTable->tableId.uid), (void *)(&pTable),
                  sizeof(pTable)) < 0) {
    terrno = TSDB_CODE_TDB_OUT_OF_MEMORY;
    tsdbError("vgId:%d failed to add table %s to meta while put into uid map since %s", REPO_ID(pRepo),
              TABLE_CHAR_NAME(pTable), tstrerror(terrno));
    goto _err;
  }

  if (lock && tsdbUnlockRepoMeta(pRepo) < 0) return -1;
  if (TABLE_TYPE(pTable) == TSDB_STREAM_TABLE && addIdx) {
    pTable->cqhandle = (*pRepo->appH.cqCreateFunc)(pRepo->appH.cqH, TABLE_UID(pTable), TABLE_TID(pTable), TABLE_NAME(pTable)->data, pTable->sql,
                                                   tsdbGetTableSchemaImpl(pTable, false, false, -1), 1);
  }

  tsdbDebug("vgId:%d table %s tid %d uid %" PRIu64 " is added to meta", REPO_ID(pRepo), TABLE_CHAR_NAME(pTable),
            TABLE_TID(pTable), TABLE_UID(pTable));
  return 0;

_err:
  tsdbRemoveTableFromMeta(pRepo, pTable, false, false);
  if (lock) tsdbUnlockRepoMeta(pRepo);
  return -1;
}

static void tsdbRemoveTableFromMeta(STsdbRepo *pRepo, STable *pTable, bool rmFromIdx, bool lock) {
  STsdbMeta *pMeta = pRepo->tsdbMeta;
  SListIter  lIter = {0};
  SListNode *pNode = NULL;
  STable *   tTable = NULL;

  if (lock) tsdbWLockRepoMeta(pRepo);

  if (TABLE_TYPE(pTable) == TSDB_SUPER_TABLE) {
    tdListInitIter(pMeta->superList, &lIter, TD_LIST_BACKWARD);

    while ((pNode = tdListNext(&lIter)) != NULL) {
      tdListNodeGetData(pMeta->superList, pNode, (void *)(&tTable));
      if (pTable == tTable) {
        tdListPopNode(pMeta->superList, pNode);
        free(pNode);
        break;
      }
    }
  } else {
    pMeta->tables[pTable->tableId.tid] = NULL;
    if (TABLE_TYPE(pTable) == TSDB_CHILD_TABLE && rmFromIdx) {
      tsdbRemoveTableFromIndex(pMeta, pTable);
    }

    pMeta->nTables--;
  }

  taosHashRemove(pMeta->uidMap, (char *)(&(TABLE_UID(pTable))), sizeof(TABLE_UID(pTable)));


  if (lock) tsdbUnlockRepoMeta(pRepo);
  tsdbDebug("vgId:%d table %s uid %" PRIu64 " is removed from meta", REPO_ID(pRepo), TABLE_CHAR_NAME(pTable), TABLE_UID(pTable));
  tsdbUnRefTable(pTable);
}

static int tsdbAddTableIntoIndex(STsdbMeta *pMeta, STable *pTable, bool refSuper) {
  ASSERT(pTable->type == TSDB_CHILD_TABLE && pTable != NULL);
  STable *pSTable = tsdbGetTableByUid(pMeta, TABLE_SUID(pTable));
  ASSERT(pSTable != NULL);

  pTable->pSuper = pSTable;

  tSkipListPut(pSTable->pIndex, (void *)pTable);

  if (refSuper) T_REF_INC(pSTable);
  return 0;
}

static int tsdbRemoveTableFromIndex(STsdbMeta *pMeta, STable *pTable) {
  ASSERT(pTable->type == TSDB_CHILD_TABLE && pTable != NULL);

  STable *pSTable = pTable->pSuper;
  ASSERT(pSTable != NULL);

  char* key = getTagIndexKey(pTable);
  SArray *res = tSkipListGet(pSTable->pIndex, key);

  size_t size = taosArrayGetSize(res);
  ASSERT(size > 0);

  for (int32_t i = 0; i < size; ++i) {
    SSkipListNode *pNode = taosArrayGetP(res, i);

    // STableIndexElem* pElem = (STableIndexElem*) SL_GET_NODE_DATA(pNode);
    if ((STable *)SL_GET_NODE_DATA(pNode) == pTable) {  // this is the exact what we need
      tSkipListRemoveNode(pSTable->pIndex, pNode);
    }
  }

  taosArrayDestroy(res);
  return 0;
}

static int tsdbInitTableCfg(STableCfg *config, ETableType type, uint64_t uid, int32_t tid) {
  if (type != TSDB_CHILD_TABLE && type != TSDB_NORMAL_TABLE && type != TSDB_STREAM_TABLE) {
    terrno = TSDB_CODE_TDB_INVALID_TABLE_TYPE;
    return -1;
  }

  memset((void *)config, 0, sizeof(*config));

  config->type = type;
  config->superUid = TSDB_INVALID_SUPER_TABLE_ID;
  config->tableId.uid = uid;
  config->tableId.tid = tid;
  return 0;
}

static int tsdbTableSetSchema(STableCfg *config, STSchema *pSchema, bool dup) {
  if (dup) {
    config->schema = tdDupSchema(pSchema);
    if (config->schema == NULL) {
      terrno = TSDB_CODE_TDB_OUT_OF_MEMORY;
      return -1;
    }
  } else {
    config->schema = pSchema;
  }
  return 0;
}

static int tsdbTableSetName(STableCfg *config, char *name, bool dup) {
  if (dup) {
    config->name = strdup(name);
    if (config->name == NULL) {
      terrno = TSDB_CODE_TDB_OUT_OF_MEMORY;
      return -1;
    }
  } else {
    config->name = name;
  }

  return 0;
}

static int tsdbTableSetTagSchema(STableCfg *config, STSchema *pSchema, bool dup) {
  if (config->type != TSDB_CHILD_TABLE) {
    terrno = TSDB_CODE_TDB_INVALID_CREATE_TB_MSG;
    return -1;
  }

  if (dup) {
    config->tagSchema = tdDupSchema(pSchema);
    if (config->tagSchema == NULL) {
      terrno = TSDB_CODE_TDB_OUT_OF_MEMORY;
      return -1;
    }
  } else {
    config->tagSchema = pSchema;
  }
  return 0;
}

static int tsdbTableSetSName(STableCfg *config, char *sname, bool dup) {
  if (config->type != TSDB_CHILD_TABLE) {
    terrno = TSDB_CODE_TDB_INVALID_CREATE_TB_MSG;
    return -1;
  }

  if (dup) {
    config->sname = strdup(sname);
    if (config->sname == NULL) {
      terrno = TSDB_CODE_TDB_OUT_OF_MEMORY;
      return -1;
    }
  } else {
    config->sname = sname;
  }
  return 0;
}

static int tsdbTableSetSuperUid(STableCfg *config, uint64_t uid) {
  if (config->type != TSDB_CHILD_TABLE || uid == TSDB_INVALID_SUPER_TABLE_ID) {
    terrno = TSDB_CODE_TDB_INVALID_CREATE_TB_MSG;
    return -1;
  }

  config->superUid = uid;
  return 0;
}

static int tsdbTableSetTagValue(STableCfg *config, SKVRow row, bool dup) {
  if (config->type != TSDB_CHILD_TABLE) {
    terrno = TSDB_CODE_TDB_INVALID_CREATE_TB_MSG;
    return -1;
  }

  if (dup) {
    config->tagValues = tdKVRowDup(row);
    if (config->tagValues == NULL) {
      terrno = TSDB_CODE_TDB_OUT_OF_MEMORY;
      return -1;
    }
  } else {
    config->tagValues = row;
  }

  return 0;
}

static int tsdbTableSetStreamSql(STableCfg *config, char *sql, bool dup) {
  if (config->type != TSDB_STREAM_TABLE) {
    terrno = TSDB_CODE_TDB_INVALID_CREATE_TB_MSG;
    return -1;
  }

  if (dup) {
    config->sql = strdup(sql);
    if (config->sql == NULL) {
      terrno = TSDB_CODE_TDB_OUT_OF_MEMORY;
      return -1;
    }
  } else {
    config->sql = sql;
  }

  return 0;
}

void tsdbClearTableCfg(STableCfg *config) {
  if (config) {
    if (config->schema) tdFreeSchema(config->schema);
    if (config->tagSchema) tdFreeSchema(config->tagSchema);
    if (config->tagValues) kvRowFree(config->tagValues);
    tfree(config->name);
    tfree(config->sname);
    tfree(config->sql);
    free(config);
  }
}

static int tsdbEncodeTableName(void **buf, tstr *name) {
  int tlen = 0;

  tlen += taosEncodeFixedI16(buf, name->len);
  if (buf != NULL) {
    memcpy(*buf, name->data, name->len);
    *buf = POINTER_SHIFT(*buf, name->len);
  }
  tlen += name->len;

  return tlen;
}

static void *tsdbDecodeTableName(void *buf, tstr **name) {
  VarDataLenT len = 0;

  buf = taosDecodeFixedI16(buf, &len);
  *name = calloc(1, sizeof(tstr) + len + 1);
  if (*name == NULL) {
    terrno = TSDB_CODE_TDB_OUT_OF_MEMORY;
    return NULL;
  }
  (*name)->len = len;
  memcpy((*name)->data, buf, len);

  buf = POINTER_SHIFT(buf, len);
  return buf;
}

static int tsdbEncodeTable(void **buf, STable *pTable) {
  ASSERT(pTable != NULL);
  int tlen = 0;

  tlen += taosEncodeFixedU8(buf, pTable->type);
  tlen += tsdbEncodeTableName(buf, pTable->name);
  tlen += taosEncodeFixedU64(buf, TABLE_UID(pTable));
  tlen += taosEncodeFixedI32(buf, TABLE_TID(pTable));

  if (TABLE_TYPE(pTable) == TSDB_CHILD_TABLE) {
    tlen += taosEncodeFixedU64(buf, TABLE_SUID(pTable));
    tlen += tdEncodeKVRow(buf, pTable->tagVal);
  } else {
<<<<<<< HEAD
    //encode 0 for compatibility and flag for new version
    tlen += taosEncodeFixedU8(buf, (uint8_t)0);
#if 0
    tlen += taosEncodeFixedU8(buf, (uint8_t)taosArrayGetSize(pTable->schema));
    for (int i = 0; i < taosArrayGetSize(pTable->schema); i++) {
=======
    uint32_t arraySize = (uint32_t)taosArrayGetSize(pTable->schema); 
    if(arraySize > UINT8_MAX) {
      tlen += taosEncodeFixedU8(buf, 0);
      tlen += taosEncodeFixedU32(buf, arraySize);
    } else {
      tlen += taosEncodeFixedU8(buf, (uint8_t)arraySize);
    }
    for (uint32_t i = 0; i < arraySize; i++) {
>>>>>>> 032cea14
      STSchema *pSchema = taosArrayGetP(pTable->schema, i);
      tlen += tdEncodeSchema(buf, pSchema);
    }
#endif

    if (TABLE_TYPE(pTable) == TSDB_SUPER_TABLE) {
      tlen += tdEncodeSchema(buf, pTable->tagSchema);
    }

    if (TABLE_TYPE(pTable) == TSDB_STREAM_TABLE) {
      tlen += taosEncodeString(buf, pTable->sql);
    }
  }

  return tlen;
}

static void *tsdbDecodeTable(void *buf, STable **pRTable) {
  STable *pTable = tsdbNewTable();
  if (pTable == NULL) return NULL;

  uint8_t type = 0;

  buf = taosDecodeFixedU8(buf, &type);
  pTable->type = type;
  buf = tsdbDecodeTableName(buf, &(pTable->name));
  buf = taosDecodeFixedU64(buf, &TABLE_UID(pTable));
  buf = taosDecodeFixedI32(buf, &TABLE_TID(pTable));

  if (TABLE_TYPE(pTable) == TSDB_CHILD_TABLE) {
    buf = taosDecodeFixedU64(buf, &TABLE_SUID(pTable));
    buf = tdDecodeKVRow(buf, &(pTable->tagVal));
  } else {
<<<<<<< HEAD
    uint8_t nSchemas;
    buf = taosDecodeFixedU8(buf, &nSchemas);

    //kept for compatibility
=======
    uint32_t nSchemas = 0;
    buf = taosDecodeFixedU8(buf, (uint8_t *)&nSchemas);
    if(nSchemas == 0) {
      buf = taosDecodeFixedU32(buf, &nSchemas);
    }
>>>>>>> 032cea14
    for (int i = 0; i < nSchemas; i++) {
      STSchema *pSchema;
      buf = tdDecodeSchema(buf, &pSchema);
      if(tsdbAddSchema(pTable, pSchema) < 0) {
        tsdbFreeTable(pTable);
        return NULL;
      }
    }

    if (TABLE_TYPE(pTable) == TSDB_SUPER_TABLE) {
      buf = tdDecodeSchema(buf, &(pTable->tagSchema));
      STColumn *pCol = schemaColAt(pTable->tagSchema, DEFAULT_TAG_INDEX_COLUMN);
      pTable->pIndex = tSkipListCreate(TSDB_SUPER_TABLE_SL_LEVEL, colType(pCol), (uint8_t)(colBytes(pCol)), NULL,
                                       SL_ALLOW_DUP_KEY, getTagIndexKey);
      if (pTable->pIndex == NULL) {
        terrno = TSDB_CODE_TDB_OUT_OF_MEMORY;
        tsdbFreeTable(pTable);
        return NULL;
      }
    }

    if (TABLE_TYPE(pTable) == TSDB_STREAM_TABLE) {
      buf = taosDecodeString(buf, &(pTable->sql));
    }
  }

  T_REF_INC(pTable);

  *pRTable = pTable;

  return buf;
}

static int tsdbGetTableEncodeSize(int8_t act, STable *pTable) {
  int tlen = 0;
  if (act == TSDB_UPDATE_META) {
    tlen = sizeof(SListNode) + sizeof(SActObj) + sizeof(SActCont) + tsdbEncodeTable(NULL, pTable) + sizeof(TSCKSUM);
  } else {
    if (TABLE_TYPE(pTable) == TSDB_SUPER_TABLE) {
      tlen = (int)((sizeof(SListNode) + sizeof(SActObj)) * (SL_SIZE(pTable->pIndex) + 1));
    } else {
      tlen = sizeof(SListNode) + sizeof(SActObj);
    }
  }

  return tlen;
}

static int tsdbInsertSchemaToCache(STsdbRepo *pRepo, STable *pTable, STSchema* pSchema) {
  
  int tlen = tdEncodeSchema(NULL, pSchema);
  void *buf = tsdbAllocBytes(pRepo, tlen + sizeof(SSchemaHead) + sizeof(SListNode));
  if(buf == NULL) {
    return -1;
  }

  SListNode *pNode = (SListNode *)buf;
  pNode->prev = pNode->next = NULL;

  SSchemaHead *pHead = (SSchemaHead *)(pNode->data);
  pHead->size = tlen;
  pHead->uid = TABLE_UID(pTable);
  pHead->version = pSchema->version;

  void *pContent = POINTER_SHIFT(pHead, sizeof(SSchemaHead));
  tdEncodeSchema(&pContent, pSchema);
  tdListAppendNode(pRepo->mem->schemaCache, pNode);

  return 0;
}

static void *tsdbInsertTableAct(STsdbRepo *pRepo, int8_t act, void *buf, STable *pTable) {
  SListNode *pNode = (SListNode *)buf;
  SActObj *  pAct = (SActObj *)(pNode->data);
  SActCont * pCont = (SActCont *)POINTER_SHIFT(pAct, sizeof(*pAct));
  void *     pBuf = (void *)pCont;

  pNode->prev = pNode->next = NULL;
  pAct->act = act;
  pAct->uid = TABLE_UID(pTable);

  if (act == TSDB_UPDATE_META) {
    pBuf = (void *)(pCont->cont);
    pCont->len = tsdbEncodeTable(&pBuf, pTable) + sizeof(TSCKSUM);
    taosCalcChecksumAppend(0, (uint8_t *)pCont->cont, pCont->len);
    pBuf = POINTER_SHIFT(pBuf, sizeof(TSCKSUM));
  }

  tdListAppendNode(pRepo->mem->actList, pNode);

  return pBuf;
}

static int tsdbRemoveTableFromStore(STsdbRepo *pRepo, STable *pTable) {
  int   tlen = tsdbGetTableEncodeSize(TSDB_DROP_META, pTable);
  void *buf = tsdbAllocBytes(pRepo, tlen);
  if (buf == NULL) {
    return -1;
  }

  void *pBuf = buf;
  if (TABLE_TYPE(pTable) == TSDB_SUPER_TABLE) {
    SSkipListIterator *pIter = tSkipListCreateIter(pTable->pIndex);
    if (pIter == NULL) {
      terrno = TSDB_CODE_TDB_OUT_OF_MEMORY;
      return -1;
    }

    while (tSkipListIterNext(pIter)) {
      STable *tTable = (STable *)SL_GET_NODE_DATA(tSkipListIterGet(pIter));
      ASSERT(TABLE_TYPE(tTable) == TSDB_CHILD_TABLE);
      pBuf = tsdbInsertTableAct(pRepo, TSDB_DROP_META, pBuf, tTable);
    }

    tSkipListDestroyIter(pIter);
  }
  pBuf = tsdbInsertTableAct(pRepo, TSDB_DROP_META, pBuf, pTable);

  ASSERT(POINTER_DISTANCE(pBuf, buf) == tlen);

  return 0;
}

static int tsdbRmTableFromMeta(STsdbRepo *pRepo, STable *pTable) {
  if (TABLE_TYPE(pTable) == TSDB_SUPER_TABLE) {
    SSkipListIterator *pIter = tSkipListCreateIter(pTable->pIndex);
    if (pIter == NULL) {
      terrno = TSDB_CODE_TDB_OUT_OF_MEMORY;
      return -1;
    }

    tsdbWLockRepoMeta(pRepo);

    while (tSkipListIterNext(pIter)) {
      STable *tTable = (STable *)SL_GET_NODE_DATA(tSkipListIterGet(pIter));
      tsdbRemoveTableFromMeta(pRepo, tTable, false, false);
    }

    tsdbRemoveTableFromMeta(pRepo, pTable, false, false);

    tsdbUnlockRepoMeta(pRepo);

    tSkipListDestroyIter(pIter);

  } else {
    if ((TABLE_TYPE(pTable) == TSDB_STREAM_TABLE) && pTable->cqhandle) pRepo->appH.cqDropFunc(pTable->cqhandle);
    tsdbRemoveTableFromMeta(pRepo, pTable, true, true);
  }

  return 0;
}

static int tsdbAdjustMetaTables(STsdbRepo *pRepo, int tid) {
  STsdbMeta *pMeta = pRepo->tsdbMeta;
  ASSERT(tid >= pMeta->maxTables);

  int maxTables = tsdbGetNextMaxTables(tid);

  STable **tables = (STable **)calloc(maxTables, sizeof(STable *));
  if (tables == NULL) {
    terrno = TSDB_CODE_TDB_OUT_OF_MEMORY;
    return -1;
  }

  memcpy((void *)tables, (void *)pMeta->tables, sizeof(STable *) * pMeta->maxTables);
  pMeta->maxTables = maxTables;

  STable **tTables = pMeta->tables;
  pMeta->tables = tables;
  tfree(tTables);
  tsdbDebug("vgId:%d tsdb meta maxTables is adjusted as %d", REPO_ID(pRepo), maxTables);

  return 0;
}

static int tsdbCheckTableTagVal(SKVRow *pKVRow, STSchema *pSchema) {
  for (size_t i = 0; i < kvRowNCols(pKVRow); i++) {
    SColIdx * pColIdx = kvRowColIdxAt(pKVRow, i);
    STColumn *pCol = tdGetColOfID(pSchema, pColIdx->colId);

    if ((pCol == NULL) || (!IS_VAR_DATA_TYPE(pCol->type))) continue;

    void *pValue = tdGetKVRowValOfCol(pKVRow, pCol->colId);
    if (varDataTLen(pValue) > pCol->bytes) {
      terrno = TSDB_CODE_TDB_IVLD_TAG_VAL;
      return -1;
    }
  }

  return 0;
}

int tsdbAddSchema(STable *pTable, STSchema *pSchema) {
  ASSERT(TABLE_TYPE(pTable) != TSDB_CHILD_TABLE);

  if (pTable->schema == NULL) {
    pTable->schema = taosArrayInit(TSDB_MAX_TABLE_SCHEMAS, sizeof(SSchema *));
    if (pTable->schema == NULL) {
      terrno = TAOS_SYSTEM_ERROR(errno);
      return -1;
    }
  }

  if(taosArrayGetSize(pTable->schema) != 0 &&
      schemaVersion(pSchema) <= schemaVersion(*(STSchema **) taosArrayGetLast(pTable->schema))
      ) {
    free(pSchema);
    return 0;
  }

  /*ASSERT(taosArrayGetSize(pTable->schema) == 0 ||*/
         /*schemaVersion(pSchema) > schemaVersion(*(STSchema **)taosArrayGetLast(pTable->schema)));*/


  if (taosArrayPush(pTable->schema, &pSchema) == NULL) {
    terrno = TAOS_SYSTEM_ERROR(errno);
    return -1;
  }

  return 0;
}

static void tsdbFreeTableSchema(STable *pTable) {
  ASSERT(pTable != NULL);

  if (pTable->schema) {
    for (size_t i = 0; i < taosArrayGetSize(pTable->schema); i++) {
      STSchema *pSchema = taosArrayGetP(pTable->schema, i);
      tdFreeSchema(pSchema);
    }

    taosArrayDestroy(pTable->schema);
  }
}<|MERGE_RESOLUTION|>--- conflicted
+++ resolved
@@ -39,16 +39,13 @@
 static void *  tsdbDecodeTable(void *buf, STable **pRTable);
 static int     tsdbGetTableEncodeSize(int8_t act, STable *pTable);
 static void *  tsdbInsertTableAct(STsdbRepo *pRepo, int8_t act, void *buf, STable *pTable);
-static int      tsdbInsertSchemaToCache(STsdbRepo *pRepo, STable *pTable, STSchema* pSchema);
+static int     tsdbInsertSchemaToCache(STsdbRepo *pRepo, STable *pTable, STSchema* pSchema);
 static int     tsdbRemoveTableFromStore(STsdbRepo *pRepo, STable *pTable);
 static int     tsdbRmTableFromMeta(STsdbRepo *pRepo, STable *pTable);
 static int     tsdbAdjustMetaTables(STsdbRepo *pRepo, int tid);
 static int     tsdbCheckTableTagVal(SKVRow *pKVRow, STSchema *pSchema);
-<<<<<<< HEAD
-=======
 static int     tsdbInsertNewTableAction(STsdbRepo *pRepo, STable* pTable);
 static int     tsdbAddSchema(STable *pTable, STSchema *pSchema);
->>>>>>> 032cea14
 static void    tsdbFreeTableSchema(STable *pTable);
 
 // ------------------ OUTER FUNCTIONS ------------------
@@ -134,25 +131,16 @@
 
   // Write to memtable action
   if (newSuper || superChanged) {
-<<<<<<< HEAD
-    tlen = tsdbGetTableEncodeSize(TSDB_UPDATE_META, super);
-    pBuf = tsdbAllocBytes(pRepo, tlen);
-    if (pBuf == NULL) goto _err;
-    void *tBuf = tsdbInsertTableAct(pRepo, TSDB_UPDATE_META, pBuf, super);
-    ASSERT(POINTER_DISTANCE(tBuf, pBuf) == tlen);
-    tsdbInsertSchemaToCache(pRepo, super, pCfg->schema);
-=======
     // add insert new super table action
     if (tsdbInsertNewTableAction(pRepo, super) != 0) {
       goto _err;
+      tsdbInsertSchemaToCache(pRepo, table, pCfg->schema);
     }
   }
   // add insert new table action
   if (tsdbInsertNewTableAction(pRepo, table) != 0) {
     goto _err;
->>>>>>> 032cea14
-  }
-
+  }
   tsdbInsertSchemaToCache(pRepo, table, pCfg->schema);
 
   if (tsdbCheckCommit(pRepo) < 0) return -1;
@@ -748,6 +736,7 @@
 
 void tsdbUpdateTableSchema(STsdbRepo *pRepo, STable *pTable, STSchema *pSchema) {
   ASSERT(TABLE_TYPE(pTable) != TSDB_STREAM_TABLE && TABLE_TYPE(pTable) != TSDB_SUPER_TABLE);
+  STsdbMeta *pMeta = pRepo->tsdbMeta;
 
   STable *pSTable = (TABLE_TYPE(pTable) == TSDB_CHILD_TABLE) ? pTable->pSuper : pTable;
   ASSERT(schemaVersion(pSchema) > schemaVersion(*(STSchema **)taosArrayGetLast(pSTable->schema)));
@@ -757,17 +746,8 @@
 
   TSDB_WUNLOCK_TABLE(pSTable);
 
-<<<<<<< HEAD
   //TODO: handling error
   tsdbInsertSchemaToCache(pRepo, pTable, pSchema);
-=======
-  if (insertAct) {
-    if (tsdbInsertNewTableAction(pRepo, pCTable) != 0) {
-      tsdbError("vgId:%d table %s tid %d uid %" PRIu64 " tsdbInsertNewTableAction fail", REPO_ID(pRepo), TABLE_CHAR_NAME(pTable),
-            TABLE_TID(pTable), TABLE_UID(pTable));
-    }
-  }
->>>>>>> 032cea14
 }
 
 int tsdbRestoreTable(STsdbRepo *pRepo, void *cont, int contLen) {
@@ -1255,22 +1235,11 @@
     tlen += taosEncodeFixedU64(buf, TABLE_SUID(pTable));
     tlen += tdEncodeKVRow(buf, pTable->tagVal);
   } else {
-<<<<<<< HEAD
     //encode 0 for compatibility and flag for new version
     tlen += taosEncodeFixedU8(buf, (uint8_t)0);
 #if 0
     tlen += taosEncodeFixedU8(buf, (uint8_t)taosArrayGetSize(pTable->schema));
     for (int i = 0; i < taosArrayGetSize(pTable->schema); i++) {
-=======
-    uint32_t arraySize = (uint32_t)taosArrayGetSize(pTable->schema); 
-    if(arraySize > UINT8_MAX) {
-      tlen += taosEncodeFixedU8(buf, 0);
-      tlen += taosEncodeFixedU32(buf, arraySize);
-    } else {
-      tlen += taosEncodeFixedU8(buf, (uint8_t)arraySize);
-    }
-    for (uint32_t i = 0; i < arraySize; i++) {
->>>>>>> 032cea14
       STSchema *pSchema = taosArrayGetP(pTable->schema, i);
       tlen += tdEncodeSchema(buf, pSchema);
     }
@@ -1304,18 +1273,10 @@
     buf = taosDecodeFixedU64(buf, &TABLE_SUID(pTable));
     buf = tdDecodeKVRow(buf, &(pTable->tagVal));
   } else {
-<<<<<<< HEAD
     uint8_t nSchemas;
     buf = taosDecodeFixedU8(buf, &nSchemas);
 
     //kept for compatibility
-=======
-    uint32_t nSchemas = 0;
-    buf = taosDecodeFixedU8(buf, (uint8_t *)&nSchemas);
-    if(nSchemas == 0) {
-      buf = taosDecodeFixedU32(buf, &nSchemas);
-    }
->>>>>>> 032cea14
     for (int i = 0; i < nSchemas; i++) {
       STSchema *pSchema;
       buf = tdDecodeSchema(buf, &pSchema);
@@ -1526,10 +1487,6 @@
     return 0;
   }
 
-  /*ASSERT(taosArrayGetSize(pTable->schema) == 0 ||*/
-         /*schemaVersion(pSchema) > schemaVersion(*(STSchema **)taosArrayGetLast(pTable->schema)));*/
-
-
   if (taosArrayPush(pTable->schema, &pSchema) == NULL) {
     terrno = TAOS_SYSTEM_ERROR(errno);
     return -1;
