--- conflicted
+++ resolved
@@ -486,11 +486,8 @@
   return 0;
 }
 
-<<<<<<< HEAD
 STSchema *tsdbGetTableSchema(STable *pTable) { return tsdbGetTableSchemaImpl(pTable, true, false, -1); }
 
-=======
->>>>>>> 2418c537
 STable *tsdbGetTableByUid(STsdbMeta *pMeta, uint64_t uid) {
   void *ptr = taosHashGet(pMeta->uidMap, (char *)(&uid), sizeof(uid));
 
@@ -503,7 +500,6 @@
   return tsdbGetTableSchemaImpl(pTable, true, false, version);
 }
 
-<<<<<<< HEAD
 STSchema *tsdbGetTableTagSchema(STable *pTable) {
   if (pTable->type == TSDB_SUPER_TABLE) {
     return pTable->tagSchema;
@@ -514,48 +510,6 @@
   } else {
     return NULL;
   }
-=======
-int tsdbUpdateTable(STsdbRepo *pRepo, STable *pTable, STableCfg *pCfg) {
-  // TODO: this function can only be called when there is no query and commit on this table
-  ASSERT(TABLE_TYPE(pTable) != TSDB_CHILD_TABLE);
-  bool       changed = false;
-  STsdbMeta *pMeta = pRepo->tsdbMeta;
-
-  if ((pTable->type == TSDB_SUPER_TABLE) && (schemaVersion(pTable->tagSchema) < schemaVersion(pCfg->tagSchema))) {
-    if (tsdbUpdateTableTagSchema(pTable, pCfg->tagSchema) < 0) {
-      tsdbError("vgId:%d failed to update table %s tag schema since %s", REPO_ID(pRepo), TABLE_CHAR_NAME(pTable),
-                tstrerror(terrno));
-      return -1;
-    }
-    changed = true;
-  }
-
-  STSchema *pTSchema = tsdbGetTableSchema(pTable);
-  if (schemaVersion(pTSchema) < schemaVersion(pCfg->schema)) {
-    if (pTable->numOfSchemas < TSDB_MAX_TABLE_SCHEMAS) {
-      pTable->schema[pTable->numOfSchemas++] = tdDupSchema(pCfg->schema);
-    } else {
-      ASSERT(pTable->numOfSchemas == TSDB_MAX_TABLE_SCHEMAS);
-      STSchema *tSchema = tdDupSchema(pCfg->schema);
-      tdFreeSchema(pTable->schema[0]);
-      memmove(pTable->schema, pTable->schema + 1, sizeof(STSchema *) * (TSDB_MAX_TABLE_SCHEMAS - 1));
-      pTable->schema[pTable->numOfSchemas - 1] = tSchema;
-    }
-
-    pMeta->maxRowBytes = MAX(pMeta->maxRowBytes, dataRowMaxBytesFromSchema(pCfg->schema));
-    pMeta->maxCols = MAX(pMeta->maxCols, schemaNCols(pCfg->schema));
-
-    changed = true;
-  }
-
-  if (changed) {
-    int   tlen = tsdbGetTableEncodeSize(TSDB_UPDATE_META, pTable);
-    void *buf = tsdbAllocBytes(pRepo, tlen);
-    tsdbInsertTableAct(pRepo, TSDB_UPDATE_META, buf, pTable);
-  }
-
-  return 0;
->>>>>>> 2418c537
 }
 
 int tsdbWLockRepoMeta(STsdbRepo *pRepo) {
