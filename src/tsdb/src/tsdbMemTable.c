/*
 * Copyright (c) 2019 TAOS Data, Inc. <jhtao@taosdata.com>
 *
 * This program is free software: you can use, redistribute, and/or modify
 * it under the terms of the GNU Affero General Public License, version 3
 * or later ("AGPL"), as published by the Free Software Foundation.
 *
 * This program is distributed in the hope that it will be useful, but WITHOUT
 * ANY WARRANTY; without even the implied warranty of MERCHANTABILITY or
 * FITNESS FOR A PARTICULAR PURPOSE.
 *
 * You should have received a copy of the GNU Affero General Public License
 * along with this program. If not, see <http://www.gnu.org/licenses/>.
 */

#include "tsdbint.h"

#define TSDB_DATA_SKIPLIST_LEVEL 5
#define TSDB_MAX_INSERT_BATCH 512

typedef struct {
  int32_t  totalLen;
  int32_t  len;
  SMemRow  row;
} SSubmitBlkIter;

typedef struct {
  int32_t totalLen;
  int32_t len;
  void *  pMsg;
} SSubmitMsgIter;

static SMemTable * tsdbNewMemTable(STsdbRepo *pRepo);
static void        tsdbFreeMemTable(SMemTable *pMemTable);
static STableData *tsdbNewTableData(STsdbCfg *pCfg, STable *pTable);
static void        tsdbFreeTableData(STableData *pTableData);
static char *      tsdbGetTsTupleKey(const void *data);
static int          tsdbAdjustMemMaxTables(SMemTable *pMemTable, int maxTables);
static int              tsdbAppendTableRowToCols(STable *pTable, SDataCols *pCols, STSchema **ppSchema, SMemRow row);
static int          tsdbInitSubmitBlkIter(SSubmitBlk *pBlock, SSubmitBlkIter *pIter);
static SMemRow          tsdbGetSubmitBlkNext(SSubmitBlkIter *pIter);
static int          tsdbScanAndConvertSubmitMsg(STsdbRepo *pRepo, SSubmitMsg *pMsg);
static int          tsdbInsertDataToTable(STsdbRepo *pRepo, SSubmitBlk *pBlock, int32_t *affectedrows);
static int              tsdbCopyRowToMem(STsdbRepo *pRepo, SMemRow row, STable *pTable, void **ppRow);
static int          tsdbInitSubmitMsgIter(SSubmitMsg *pMsg, SSubmitMsgIter *pIter);
static int          tsdbGetSubmitMsgNext(SSubmitMsgIter *pIter, SSubmitBlk **pPBlock);
static int          tsdbCheckTableSchema(STsdbRepo *pRepo, SSubmitBlk *pBlock, STable *pTable);
static int          tsdbInsertDataToTableImpl(STsdbRepo *pRepo, STable *pTable, void **rows, int rowCounter);
static void         tsdbFreeRows(STsdbRepo *pRepo, void **rows, int rowCounter);
static int              tsdbUpdateTableLatestInfo(STsdbRepo *pRepo, STable *pTable, SMemRow row);
static FORCE_INLINE int tsdbCheckRowRange(STsdbRepo *pRepo, STable *pTable, SMemRow row, TSKEY minKey, TSKEY maxKey,
                                          TSKEY now);

int32_t tsdbInsertData(STsdbRepo *repo, SSubmitMsg *pMsg, SShellSubmitRspMsg *pRsp) {
  STsdbRepo *    pRepo = repo;
  SSubmitMsgIter msgIter = {0};
  SSubmitBlk *   pBlock = NULL;
  int32_t        affectedrows = 0;

  if (tsdbScanAndConvertSubmitMsg(pRepo, pMsg) < 0) {
    if (terrno != TSDB_CODE_TDB_TABLE_RECONFIGURE) {
      tsdbError("vgId:%d failed to insert data since %s", REPO_ID(pRepo), tstrerror(terrno));
    }
    return -1;
  }

  tsdbInitSubmitMsgIter(pMsg, &msgIter);
  while (true) {
    tsdbGetSubmitMsgNext(&msgIter, &pBlock);
    if (pBlock == NULL) break;
    if (tsdbInsertDataToTable(pRepo, pBlock, &affectedrows) < 0) {
      return -1;
    }
  }

  if (pRsp != NULL) pRsp->affectedRows = htonl(affectedrows);

  if (tsdbCheckCommit(pRepo) < 0) return -1;
  return 0;
}

// ---------------- INTERNAL FUNCTIONS ----------------
int tsdbRefMemTable(STsdbRepo *pRepo, SMemTable *pMemTable) {
  if (pMemTable == NULL) return 0;
  int ref = T_REF_INC(pMemTable);
	tsdbDebug("vgId:%d ref memtable %p ref %d", REPO_ID(pRepo), pMemTable, ref);
  return 0;
}

// Need to lock the repository
int tsdbUnRefMemTable(STsdbRepo *pRepo, SMemTable *pMemTable) {
  if (pMemTable == NULL) return 0;

	int ref = T_REF_DEC(pMemTable);
	tsdbDebug("vgId:%d unref memtable %p ref %d", REPO_ID(pRepo), pMemTable, ref);
  if (ref == 0) {
    STsdbBufPool *pBufPool = pRepo->pPool;

    SListNode *pNode = NULL;
    bool recycleBlocks = pBufPool->nRecycleBlocks > 0;
    if (tsdbLockRepo(pRepo) < 0) return -1;
    while ((pNode = tdListPopHead(pMemTable->bufBlockList)) != NULL) {
      if (pBufPool->nRecycleBlocks > 0) {
        tsdbRecycleBufferBlock(pBufPool, pNode);
        pBufPool->nRecycleBlocks -= 1;
      } else {
        tdListAppendNode(pBufPool->bufBlockList, pNode);
      }      
    }
    if (!recycleBlocks) {
      int code = pthread_cond_signal(&pBufPool->poolNotEmpty);
      if (code != 0) {
        if (tsdbUnlockRepo(pRepo) < 0) return -1;
        tsdbError("vgId:%d failed to signal pool not empty since %s", REPO_ID(pRepo), strerror(code));
        terrno = TAOS_SYSTEM_ERROR(code);
        return -1;
      }
    }

    if (tsdbUnlockRepo(pRepo) < 0) return -1;

    for (int i = 0; i < pMemTable->maxTables; i++) {
      if (pMemTable->tData[i] != NULL) {
        tsdbFreeTableData(pMemTable->tData[i]);
      }
    }

    tdListDiscard(pMemTable->actList);
    tdListDiscard(pMemTable->bufBlockList);
    tsdbFreeMemTable(pMemTable);
  }
  return 0;
}

int tsdbTakeMemSnapshot(STsdbRepo *pRepo, SMemSnapshot *pSnapshot, SArray *pATable) {
  memset(pSnapshot, 0, sizeof(*pSnapshot));

  if (tsdbLockRepo(pRepo) < 0) return -1;

  pSnapshot->omem = pRepo->mem;
  pSnapshot->imem = pRepo->imem;
  tsdbRefMemTable(pRepo, pRepo->mem);
  tsdbRefMemTable(pRepo, pRepo->imem);

  if (tsdbUnlockRepo(pRepo) < 0) return -1;

  if (pSnapshot->omem) {
    taosRLockLatch(&(pSnapshot->omem->latch));

    pSnapshot->mem = &(pSnapshot->mtable);

    pSnapshot->mem->tData = (STableData **)calloc(pSnapshot->omem->maxTables, sizeof(STableData *));
    if (pSnapshot->mem->tData == NULL) {
      terrno = TSDB_CODE_TDB_OUT_OF_MEMORY;
      taosRUnLockLatch(&(pSnapshot->omem->latch));
      tsdbUnRefMemTable(pRepo, pSnapshot->omem);
      tsdbUnRefMemTable(pRepo, pSnapshot->imem);
      pSnapshot->mem = NULL;
      pSnapshot->imem = NULL;
      pSnapshot->omem = NULL;
      return -1;
    }

    pSnapshot->mem->keyFirst = pSnapshot->omem->keyFirst;
    pSnapshot->mem->keyLast = pSnapshot->omem->keyLast;
    pSnapshot->mem->numOfRows = pSnapshot->omem->numOfRows;
    pSnapshot->mem->maxTables = pSnapshot->omem->maxTables;

    for (size_t i = 0; i < taosArrayGetSize(pATable); i++) {
      STable *    pTable = *(STable **)taosArrayGet(pATable, i);
      int32_t     tid = TABLE_TID(pTable);
      STableData *pTableData = (tid < pSnapshot->omem->maxTables) ? pSnapshot->omem->tData[tid] : NULL;

      if ((pTableData == NULL) || (TABLE_UID(pTable) != pTableData->uid)) continue;

      pSnapshot->mem->tData[tid] = pTableData;
      T_REF_INC(pTableData);
    }

    taosRUnLockLatch(&(pSnapshot->omem->latch));
  }

  tsdbDebug("vgId:%d take memory snapshot, pMem %p pIMem %p", REPO_ID(pRepo), pSnapshot->omem, pSnapshot->imem);
  return 0;
}

void tsdbUnTakeMemSnapShot(STsdbRepo *pRepo, SMemSnapshot *pSnapshot) {
  tsdbDebug("vgId:%d untake memory snapshot, pMem %p pIMem %p", REPO_ID(pRepo), pSnapshot->omem, pSnapshot->imem);

  if (pSnapshot->mem) {
    ASSERT(pSnapshot->omem != NULL);

    for (size_t i = 0; i < pSnapshot->mem->maxTables; i++) {
      STableData *pTableData = pSnapshot->mem->tData[i];
      if (pTableData) {
        tsdbFreeTableData(pTableData);
      }
    }
    tfree(pSnapshot->mem->tData);

    tsdbUnRefMemTable(pRepo, pSnapshot->omem);
  }

  tsdbUnRefMemTable(pRepo, pSnapshot->imem);

  pSnapshot->mem = NULL;
  pSnapshot->imem = NULL;
  pSnapshot->omem = NULL;
}

void *tsdbAllocBytes(STsdbRepo *pRepo, int bytes) {
  STsdbCfg *     pCfg = &pRepo->config;
  STsdbBufBlock *pBufBlock = NULL;
  void *         ptr = NULL;

  // Either allocate from buffer blocks or from SYSTEM memory pool
  if (pRepo->mem == NULL) {
    SMemTable *pMemTable = tsdbNewMemTable(pRepo);
    if (pMemTable == NULL) return NULL;
    pRepo->mem = pMemTable;
  }

  ASSERT(pRepo->mem != NULL);

  pBufBlock = tsdbGetCurrBufBlock(pRepo);
  if ((pRepo->mem->extraBuffList != NULL) ||
      ((listNEles(pRepo->mem->bufBlockList) >= pCfg->totalBlocks / 3) && (pBufBlock->remain < bytes))) {
    // allocate from SYSTEM buffer pool
    if (pRepo->mem->extraBuffList == NULL) {
      pRepo->mem->extraBuffList = tdListNew(0);
      if (pRepo->mem->extraBuffList == NULL) {
        terrno = TSDB_CODE_TDB_OUT_OF_MEMORY;
        return NULL;
      }
    }

    ASSERT(pRepo->mem->extraBuffList != NULL);
    SListNode *pNode = (SListNode *)malloc(sizeof(SListNode) + bytes);
    if (pNode == NULL) {
      if (listNEles(pRepo->mem->extraBuffList) == 0) {
        tdListFree(pRepo->mem->extraBuffList);
        pRepo->mem->extraBuffList = NULL;
      }
      terrno = TSDB_CODE_TDB_OUT_OF_MEMORY;
      return NULL;
    }

    pNode->next = pNode->prev = NULL;
    tdListAppendNode(pRepo->mem->extraBuffList, pNode);
    ptr = (void *)(pNode->data);
    tsdbTrace("vgId:%d allocate %d bytes from SYSTEM buffer block", REPO_ID(pRepo), bytes);
  } else {  // allocate from TSDB buffer pool
    if (pBufBlock == NULL || pBufBlock->remain < bytes) {
      ASSERT(listNEles(pRepo->mem->bufBlockList) < pCfg->totalBlocks / 3);
      if (tsdbLockRepo(pRepo) < 0) return NULL;
      SListNode *pNode = tsdbAllocBufBlockFromPool(pRepo);
      tdListAppendNode(pRepo->mem->bufBlockList, pNode);
      if (tsdbUnlockRepo(pRepo) < 0) return NULL;
      pBufBlock = tsdbGetCurrBufBlock(pRepo);
    }

    ASSERT(pBufBlock->remain >= bytes);
    ptr = POINTER_SHIFT(pBufBlock->data, pBufBlock->offset);
    pBufBlock->offset += bytes;
    pBufBlock->remain -= bytes;
    tsdbTrace("vgId:%d allocate %d bytes from TSDB buffer block, nBlocks %d offset %d remain %d", REPO_ID(pRepo), bytes,
              listNEles(pRepo->mem->bufBlockList), pBufBlock->offset, pBufBlock->remain);
  }

  return ptr;
}

int tsdbSyncCommitConfig(STsdbRepo* pRepo) {
  ASSERT(pRepo->config_changed == true);
  tsem_wait(&(pRepo->readyToCommit));

  if (pRepo->code != TSDB_CODE_SUCCESS) {
    tsdbWarn("vgId:%d try to commit config when TSDB not in good state: %s", REPO_ID(pRepo), tstrerror(terrno));
  }

  if (tsdbLockRepo(pRepo) < 0) return -1;
  tsdbScheduleCommit(pRepo, COMMIT_CONFIG_REQ);
  if (tsdbUnlockRepo(pRepo) < 0) return -1;

  tsem_wait(&(pRepo->readyToCommit));
  tsem_post(&(pRepo->readyToCommit));

  if (pRepo->code != TSDB_CODE_SUCCESS) {
    terrno = pRepo->code;
    return -1;
  }

  terrno = TSDB_CODE_SUCCESS;
  return 0;
}

int tsdbAsyncCommit(STsdbRepo *pRepo) {
  tsem_wait(&(pRepo->readyToCommit));

  ASSERT(pRepo->imem == NULL);
  if (pRepo->mem == NULL) {
    tsem_post(&(pRepo->readyToCommit));
    return 0;
  }

  if (pRepo->code != TSDB_CODE_SUCCESS) {
    tsdbWarn("vgId:%d try to commit when TSDB not in good state: %s", REPO_ID(pRepo), tstrerror(terrno));
  }

  if (pRepo->appH.notifyStatus) pRepo->appH.notifyStatus(pRepo->appH.appH, TSDB_STATUS_COMMIT_START, TSDB_CODE_SUCCESS);
  if (tsdbLockRepo(pRepo) < 0) return -1;
  pRepo->imem = pRepo->mem;
  pRepo->mem = NULL;
  tsdbScheduleCommit(pRepo, COMMIT_REQ);
  if (tsdbUnlockRepo(pRepo) < 0) return -1;

  return 0;
}

int tsdbSyncCommit(STsdbRepo *repo) {
  STsdbRepo *pRepo = repo;

  tsdbAsyncCommit(pRepo);
  tsem_wait(&(pRepo->readyToCommit));
  tsem_post(&(pRepo->readyToCommit));

  if (pRepo->code != TSDB_CODE_SUCCESS) {
    terrno = pRepo->code;
    return -1;
  } else {
    terrno = TSDB_CODE_SUCCESS;
    return 0;
  }
}

/**
 * This is an important function to load data or try to load data from memory skiplist iterator.
 * 
 * This function load memory data until:
 * 1. iterator ends
 * 2. data key exceeds maxKey
 * 3. rowsIncreased = rowsInserted - rowsDeleteSucceed >= maxRowsToRead
 * 4. operations in pCols not exceeds its max capacity if pCols is given
 * 
 * The function tries to procceed AS MUSH AS POSSIBLE.
 */
int tsdbLoadDataFromCache(STable *pTable, SSkipListIterator *pIter, TSKEY maxKey, int maxRowsToRead, SDataCols *pCols,
                          TKEY *filterKeys, int nFilterKeys, bool keepDup, SMergeInfo *pMergeInfo) {
  ASSERT(maxRowsToRead > 0 && nFilterKeys >= 0);
  if (pIter == NULL) return 0;
  STSchema * pSchema = NULL;
  TSKEY      rowKey = 0;
  TSKEY      fKey = 0;
  bool       isRowDel = false;
  int        filterIter = 0;
  SMemRow    row = NULL;
  SMergeInfo mInfo;

  if (pMergeInfo == NULL) pMergeInfo = &mInfo;

  memset(pMergeInfo, 0, sizeof(*pMergeInfo));
  pMergeInfo->keyFirst = INT64_MAX;
  pMergeInfo->keyLast = INT64_MIN;
  if (pCols) tdResetDataCols(pCols);

  row = tsdbNextIterRow(pIter);
  if (row == NULL || memRowKey(row) > maxKey) {
    rowKey = INT64_MAX;
    isRowDel = false;
  } else {
    rowKey = memRowKey(row);
    isRowDel = memRowDeleted(row);
  }

  if (filterIter >= nFilterKeys) {
    fKey = INT64_MAX;
  } else {
    fKey = tdGetKey(filterKeys[filterIter]);
  }

  while (true) {
    if (fKey == INT64_MAX && rowKey == INT64_MAX) break;

    if (fKey < rowKey) {
      pMergeInfo->keyFirst = MIN(pMergeInfo->keyFirst, fKey);
      pMergeInfo->keyLast = MAX(pMergeInfo->keyLast, fKey);

      filterIter++;
      if (filterIter >= nFilterKeys) {
        fKey = INT64_MAX;
      } else {
        fKey = tdGetKey(filterKeys[filterIter]);
      }
    } else if (fKey > rowKey) {
      if (isRowDel) {
        pMergeInfo->rowsDeleteFailed++;
      } else {
        if (pMergeInfo->rowsInserted - pMergeInfo->rowsDeleteSucceed >= maxRowsToRead) break;
        if (pCols && pMergeInfo->nOperations >= pCols->maxPoints) break;
        pMergeInfo->rowsInserted++;
        pMergeInfo->nOperations++;
        pMergeInfo->keyFirst = MIN(pMergeInfo->keyFirst, rowKey);
        pMergeInfo->keyLast = MAX(pMergeInfo->keyLast, rowKey);
        tsdbAppendTableRowToCols(pTable, pCols, &pSchema, row);
      }

      tSkipListIterNext(pIter);
      row = tsdbNextIterRow(pIter);
      if (row == NULL || memRowKey(row) > maxKey) {
        rowKey = INT64_MAX;
        isRowDel = false;
      } else {
        rowKey = memRowKey(row);
        isRowDel = memRowDeleted(row);
      }
    } else {
      if (isRowDel) {
        ASSERT(!keepDup);
        if (pCols && pMergeInfo->nOperations >= pCols->maxPoints) break;
        pMergeInfo->rowsDeleteSucceed++;
        pMergeInfo->nOperations++;
        tsdbAppendTableRowToCols(pTable, pCols, &pSchema, row);
      } else {
        if (keepDup) {
          if (pCols && pMergeInfo->nOperations >= pCols->maxPoints) break;
          pMergeInfo->rowsUpdated++;
          pMergeInfo->nOperations++;
          pMergeInfo->keyFirst = MIN(pMergeInfo->keyFirst, rowKey);
          pMergeInfo->keyLast = MAX(pMergeInfo->keyLast, rowKey);
          tsdbAppendTableRowToCols(pTable, pCols, &pSchema, row);
        } else {
          pMergeInfo->keyFirst = MIN(pMergeInfo->keyFirst, fKey);
          pMergeInfo->keyLast = MAX(pMergeInfo->keyLast, fKey);
        }
      }

      tSkipListIterNext(pIter);
      row = tsdbNextIterRow(pIter);
      if (row == NULL || memRowKey(row) > maxKey) {
        rowKey = INT64_MAX;
        isRowDel = false;
      } else {
        rowKey = memRowKey(row);
        isRowDel = memRowDeleted(row);
      }

      filterIter++;
      if (filterIter >= nFilterKeys) {
        fKey = INT64_MAX;
      } else {
        fKey = tdGetKey(filterKeys[filterIter]);
      }
    }
  }

  return 0;
}

// ---------------- LOCAL FUNCTIONS ----------------
static SMemTable* tsdbNewMemTable(STsdbRepo *pRepo) {
  STsdbMeta *pMeta = pRepo->tsdbMeta;

  SMemTable *pMemTable = (SMemTable *)calloc(1, sizeof(*pMemTable));
  if (pMemTable == NULL) {
    terrno = TSDB_CODE_TDB_OUT_OF_MEMORY;
    goto _err;
  }

  pMemTable->keyFirst = INT64_MAX;
  pMemTable->keyLast = 0;
  pMemTable->numOfRows = 0;

  pMemTable->maxTables = pMeta->maxTables;
  pMemTable->tData = (STableData **)calloc(pMemTable->maxTables, sizeof(STableData *));
  if (pMemTable->tData == NULL) {
    terrno = TSDB_CODE_TDB_OUT_OF_MEMORY;
    goto _err;
  }

  pMemTable->actList = tdListNew(0);
  if (pMemTable->actList == NULL) {
    terrno = TSDB_CODE_TDB_OUT_OF_MEMORY;
    goto _err;
  }

  pMemTable->bufBlockList = tdListNew(sizeof(STsdbBufBlock*));
  if (pMemTable->bufBlockList == NULL) {
    terrno = TSDB_CODE_TDB_OUT_OF_MEMORY;
    goto _err;
  }

  T_REF_INC(pMemTable);

  return pMemTable;

_err:
  tsdbFreeMemTable(pMemTable);
  return NULL;
}

static void tsdbFreeMemTable(SMemTable* pMemTable) {
  if (pMemTable) {
    ASSERT((pMemTable->bufBlockList == NULL) ? true : (listNEles(pMemTable->bufBlockList) == 0));
    ASSERT((pMemTable->actList == NULL) ? true : (listNEles(pMemTable->actList) == 0));

    tdListFree(pMemTable->extraBuffList);
    tdListFree(pMemTable->bufBlockList);
    tdListFree(pMemTable->actList);
    tfree(pMemTable->tData);
    free(pMemTable);
  }
}

static STableData *tsdbNewTableData(STsdbCfg *pCfg, STable *pTable) {
  STableData *pTableData = (STableData *)calloc(1, sizeof(*pTableData));
  if (pTableData == NULL) {
    terrno = TSDB_CODE_TDB_OUT_OF_MEMORY;
    return NULL;
  }

  pTableData->uid = TABLE_UID(pTable);
  pTableData->keyFirst = INT64_MAX;
  pTableData->keyLast = 0;
  pTableData->numOfRows = 0;

  pTableData->pData =
      tSkipListCreate(TSDB_DATA_SKIPLIST_LEVEL, TSDB_DATA_TYPE_TIMESTAMP, TYPE_BYTES[TSDB_DATA_TYPE_TIMESTAMP],
                      tkeyComparFn, pCfg->update ? SL_UPDATE_DUP_KEY : SL_DISCARD_DUP_KEY, tsdbGetTsTupleKey);
  if (pTableData->pData == NULL) {
    terrno = TSDB_CODE_TDB_OUT_OF_MEMORY;
    free(pTableData);
    return NULL;
  }

  T_REF_INC(pTableData);

  return pTableData;
}

static void tsdbFreeTableData(STableData *pTableData) {
  if (pTableData) {
    int32_t ref = T_REF_DEC(pTableData);
    if (ref == 0) {
      tSkipListDestroy(pTableData->pData);
      free(pTableData);
    }
  }
}

static char *tsdbGetTsTupleKey(const void *data) { return memRowTuple((SMemRow)data); }

static int tsdbAdjustMemMaxTables(SMemTable *pMemTable, int maxTables) {
  ASSERT(pMemTable->maxTables < maxTables);

  STableData **pTableData = (STableData **)calloc(maxTables, sizeof(STableData *));
  if (pTableData == NULL) {
    terrno = TSDB_CODE_TDB_OUT_OF_MEMORY;
    return -1;
  }
  memcpy((void *)pTableData, (void *)pMemTable->tData, sizeof(STableData *) * pMemTable->maxTables);

  STableData **tData = pMemTable->tData;

  taosWLockLatch(&(pMemTable->latch));
  pMemTable->maxTables = maxTables;
  pMemTable->tData = pTableData;
  taosWUnLockLatch(&(pMemTable->latch));

  tfree(tData);

  return 0;
}

static int tsdbAppendTableRowToCols(STable *pTable, SDataCols *pCols, STSchema **ppSchema, SMemRow row) {
  if (pCols) {
    if (*ppSchema == NULL || schemaVersion(*ppSchema) != memRowVersion(row)) {
      *ppSchema = tsdbGetTableSchemaImpl(pTable, false, false, memRowVersion(row));
      if (*ppSchema == NULL) {
        ASSERT(false);
        return -1;
      }
    }

    tdAppendMemRowToDataCol(row, *ppSchema, pCols);
  }

  return 0;
}

static int tsdbInitSubmitBlkIter(SSubmitBlk *pBlock, SSubmitBlkIter *pIter) {
  if (pBlock->dataLen <= 0) return -1;
  pIter->totalLen = pBlock->dataLen;
  pIter->len = 0;
  pIter->row = (SMemRow)(pBlock->data + pBlock->schemaLen);
  return 0;
}

static SMemRow tsdbGetSubmitBlkNext(SSubmitBlkIter *pIter) {
  SMemRow row = pIter->row;  // firstly, get current row
  if (row == NULL) return NULL;

  pIter->len += memRowTLen(row);
  if (pIter->len >= pIter->totalLen) {  // reach the end
    pIter->row = NULL;
  } else {
    pIter->row = (char *)row + memRowTLen(row);  // secondly, move to next row
  }

  return row;
}

static FORCE_INLINE int tsdbCheckRowRange(STsdbRepo *pRepo, STable *pTable, SMemRow row, TSKEY minKey, TSKEY maxKey,
                                          TSKEY now) {
  TSKEY rowKey = memRowKey(row);
  if (rowKey < minKey || rowKey > maxKey) {
    tsdbError("vgId:%d table %s tid %d uid %" PRIu64 " timestamp is out of range! now %" PRId64 " minKey %" PRId64
              " maxKey %" PRId64 " row key %" PRId64,
              REPO_ID(pRepo), TABLE_CHAR_NAME(pTable), TABLE_TID(pTable), TABLE_UID(pTable), now, minKey, maxKey,
              rowKey);
    terrno = TSDB_CODE_TDB_TIMESTAMP_OUT_OF_RANGE;
    return -1;
  }

  return 0;
}

static int tsdbScanAndConvertSubmitMsg(STsdbRepo *pRepo, SSubmitMsg *pMsg) {
  ASSERT(pMsg != NULL);
  STsdbMeta *    pMeta = pRepo->tsdbMeta;
  SSubmitMsgIter msgIter = {0};
  SSubmitBlk *   pBlock = NULL;
  SSubmitBlkIter blkIter = {0};
  SMemRow        row = NULL;
  TSKEY          now = taosGetTimestamp(pRepo->config.precision);
  TSKEY          minKey = now - tsTickPerDay[pRepo->config.precision] * pRepo->config.keep;
  TSKEY          maxKey = now + tsTickPerDay[pRepo->config.precision] * pRepo->config.daysPerFile;

  terrno = TSDB_CODE_SUCCESS;
  pMsg->length = htonl(pMsg->length);
  pMsg->numOfBlocks = htonl(pMsg->numOfBlocks);

  if (tsdbInitSubmitMsgIter(pMsg, &msgIter) < 0) return -1;
  while (true) {
    if (tsdbGetSubmitMsgNext(&msgIter, &pBlock) < 0) return -1;
    if (pBlock == NULL) break;

    pBlock->uid = htobe64(pBlock->uid);
    pBlock->tid = htonl(pBlock->tid);
    pBlock->sversion = htonl(pBlock->sversion);
    pBlock->dataLen = htonl(pBlock->dataLen);
    pBlock->schemaLen = htonl(pBlock->schemaLen);
    pBlock->numOfRows = htons(pBlock->numOfRows);

    if (pBlock->tid <= 0 || pBlock->tid >= pMeta->maxTables) {
      tsdbError("vgId:%d failed to get table to insert data, uid %" PRIu64 " tid %d", REPO_ID(pRepo), pBlock->uid,
                pBlock->tid);
      terrno = TSDB_CODE_TDB_INVALID_TABLE_ID;
      return -1;
    }

    STable *pTable = pMeta->tables[pBlock->tid];
    if (pTable == NULL || TABLE_UID(pTable) != pBlock->uid) {
      tsdbError("vgId:%d failed to get table to insert data, uid %" PRIu64 " tid %d", REPO_ID(pRepo), pBlock->uid,
                pBlock->tid);
      terrno = TSDB_CODE_TDB_INVALID_TABLE_ID;
      return -1;
    }

    if (TABLE_TYPE(pTable) == TSDB_SUPER_TABLE) {
      tsdbError("vgId:%d invalid action trying to insert a super table %s", REPO_ID(pRepo), TABLE_CHAR_NAME(pTable));
      terrno = TSDB_CODE_TDB_INVALID_ACTION;
      return -1;
    }

    // Check schema version and update schema if needed
    if (tsdbCheckTableSchema(pRepo, pBlock, pTable) < 0) {
      if (terrno == TSDB_CODE_TDB_TABLE_RECONFIGURE) {
        continue;
      } else {
        return -1;
      }
    }

    tsdbInitSubmitBlkIter(pBlock, &blkIter);
    while ((row = tsdbGetSubmitBlkNext(&blkIter)) != NULL) {
      if (tsdbCheckRowRange(pRepo, pTable, row, minKey, maxKey, now) < 0) {
        return -1;
      }
    }
  }

  if (terrno != TSDB_CODE_SUCCESS) return -1;
  return 0;
}

static int tsdbInsertDataToTable(STsdbRepo *pRepo, SSubmitBlk *pBlock, int32_t *affectedrows) {
  STsdbMeta *    pMeta = pRepo->tsdbMeta;
  int64_t        points = 0;
  STable *       pTable = NULL;
  SSubmitBlkIter blkIter = {0};
  SMemRow        row = NULL;
  void *         rows[TSDB_MAX_INSERT_BATCH] = {0};
  int            rowCounter = 0;

  ASSERT(pBlock->tid < pMeta->maxTables);
  pTable = pMeta->tables[pBlock->tid];
  ASSERT(pTable != NULL && TABLE_UID(pTable) == pBlock->uid);

  tsdbInitSubmitBlkIter(pBlock, &blkIter);
  while ((row = tsdbGetSubmitBlkNext(&blkIter)) != NULL) {
    if (tsdbCopyRowToMem(pRepo, row, pTable, &(rows[rowCounter])) < 0) {
      tsdbFreeRows(pRepo, rows, rowCounter);
      goto _err;
    }

    (*affectedrows)++;
    points++;

    if (rows[rowCounter] != NULL) {
      rowCounter++;
    }

    if (rowCounter == TSDB_MAX_INSERT_BATCH) {
      if (tsdbInsertDataToTableImpl(pRepo, pTable, rows, rowCounter) < 0) {
        goto _err;
      }

      rowCounter = 0;
      memset(rows, 0, sizeof(rows));
    }
  }

  if (rowCounter > 0 && tsdbInsertDataToTableImpl(pRepo, pTable, rows, rowCounter) < 0) {
    goto _err;
  }

  STSchema *pSchema = tsdbGetTableSchemaByVersion(pTable, pBlock->sversion);
  pRepo->stat.pointsWritten += points * schemaNCols(pSchema);
  pRepo->stat.totalStorage += points * schemaVLen(pSchema);

  return 0;

_err:
  return -1;
}

static int tsdbCopyRowToMem(STsdbRepo *pRepo, SMemRow row, STable *pTable, void **ppRow) {
  STsdbCfg *  pCfg = &pRepo->config;
  TKEY        tkey = memRowTKey(row);
  TSKEY       key = memRowKey(row);
  bool        isRowDelete = TKEY_IS_DELETED(tkey);

  if (isRowDelete) {
    if (!pCfg->update) {
      tsdbWarn("vgId:%d vnode is not allowed to update but try to delete a data row", REPO_ID(pRepo));
      terrno = TSDB_CODE_TDB_INVALID_ACTION;
      return -1;
    }

    TSKEY lastKey = tsdbGetTableLastKeyImpl(pTable);
    if (key > lastKey) {
      tsdbTrace("vgId:%d skip to delete row key %" PRId64 " which is larger than table lastKey %" PRId64,
                REPO_ID(pRepo), key, lastKey);
      return 0;
    }
  }

  void *pRow = tsdbAllocBytes(pRepo, memRowTLen(row));
  if (pRow == NULL) {
    tsdbError("vgId:%d failed to insert row with key %" PRId64 " to table %s while allocate %" PRIu32 " bytes since %s",
              REPO_ID(pRepo), key, TABLE_CHAR_NAME(pTable), memRowTLen(row), tstrerror(terrno));
    return -1;
  }

  memRowCpy(pRow, row);
  ppRow[0] = pRow;  // save the memory address of data rows

  tsdbTrace("vgId:%d a row is %s table %s tid %d uid %" PRIu64 " key %" PRIu64, REPO_ID(pRepo),
            isRowDelete ? "deleted from" : "updated in", TABLE_CHAR_NAME(pTable), TABLE_TID(pTable), TABLE_UID(pTable),
            key);

  return 0;
}

static int tsdbInitSubmitMsgIter(SSubmitMsg *pMsg, SSubmitMsgIter *pIter) {
  if (pMsg == NULL) {
    terrno = TSDB_CODE_TDB_SUBMIT_MSG_MSSED_UP;
    return -1;
  }

  pIter->totalLen = pMsg->length;
  pIter->len = 0;
  pIter->pMsg = pMsg;
  if (pMsg->length <= TSDB_SUBMIT_MSG_HEAD_SIZE) {
    terrno = TSDB_CODE_TDB_SUBMIT_MSG_MSSED_UP;
    return -1;
  }

  return 0;
}

static int tsdbGetSubmitMsgNext(SSubmitMsgIter *pIter, SSubmitBlk **pPBlock) {
  if (pIter->len == 0) {
    pIter->len += TSDB_SUBMIT_MSG_HEAD_SIZE;
  } else {
    SSubmitBlk *pSubmitBlk = (SSubmitBlk *)POINTER_SHIFT(pIter->pMsg, pIter->len);
    pIter->len += (sizeof(SSubmitBlk) + pSubmitBlk->dataLen + pSubmitBlk->schemaLen);
  }

  if (pIter->len > pIter->totalLen) {
    terrno = TSDB_CODE_TDB_SUBMIT_MSG_MSSED_UP;
    *pPBlock = NULL;
    return -1;
  }

  *pPBlock = (pIter->len == pIter->totalLen) ? NULL : (SSubmitBlk *)POINTER_SHIFT(pIter->pMsg, pIter->len);

  return 0;
}

static int tsdbCheckTableSchema(STsdbRepo *pRepo, SSubmitBlk *pBlock, STable *pTable) {
  ASSERT(pTable != NULL);

  STSchema *pSchema = tsdbGetTableSchemaImpl(pTable, false, false, -1);
  int       sversion = schemaVersion(pSchema);

  if (pBlock->sversion == sversion) {
    return 0;
  } else {
    if (TABLE_TYPE(pTable) == TSDB_STREAM_TABLE) {  // stream table is not allowed to change schema
      terrno = TSDB_CODE_TDB_IVD_TB_SCHEMA_VERSION;
      return -1;
    }
  }

  if (pBlock->sversion > sversion) {  // may need to update table schema
    if (pBlock->schemaLen > 0) {
      tsdbDebug(
          "vgId:%d table %s tid %d uid %" PRIu64 " schema version %d is out of data, client version %d, update...",
          REPO_ID(pRepo), TABLE_CHAR_NAME(pTable), TABLE_TID(pTable), TABLE_UID(pTable), sversion, pBlock->sversion);
      ASSERT(pBlock->schemaLen % sizeof(STColumn) == 0);
      int       numOfCols = pBlock->schemaLen / sizeof(STColumn);
      STColumn *pTCol = (STColumn *)pBlock->data;

      STSchemaBuilder schemaBuilder = {0};
      if (tdInitTSchemaBuilder(&schemaBuilder, pBlock->sversion) < 0) {
        terrno = TSDB_CODE_TDB_OUT_OF_MEMORY;
        tsdbError("vgId:%d failed to update schema of table %s since %s", REPO_ID(pRepo), TABLE_CHAR_NAME(pTable),
                  tstrerror(terrno));
        return -1;
      }

      for (int i = 0; i < numOfCols; i++) {
        if (tdAddColToSchema(&schemaBuilder, pTCol[i].type, htons(pTCol[i].colId), htons(pTCol[i].bytes)) < 0) {
          terrno = TSDB_CODE_TDB_OUT_OF_MEMORY;
          tsdbError("vgId:%d failed to update schema of table %s since %s", REPO_ID(pRepo), TABLE_CHAR_NAME(pTable),
                    tstrerror(terrno));
          tdDestroyTSchemaBuilder(&schemaBuilder);
          return -1;
        }
      }

      STSchema *pNSchema = tdGetSchemaFromBuilder(&schemaBuilder);
      if (pNSchema == NULL) {
        terrno = TSDB_CODE_TDB_OUT_OF_MEMORY;
        tdDestroyTSchemaBuilder(&schemaBuilder);
        return -1;
      }

      tdDestroyTSchemaBuilder(&schemaBuilder);
      tsdbUpdateTableSchema(pRepo, pTable, pNSchema, true);
    } else {
      tsdbDebug(
          "vgId:%d table %s tid %d uid %" PRIu64 " schema version %d is out of data, client version %d, reconfigure...",
          REPO_ID(pRepo), TABLE_CHAR_NAME(pTable), TABLE_TID(pTable), TABLE_UID(pTable), sversion, pBlock->sversion);
      terrno = TSDB_CODE_TDB_TABLE_RECONFIGURE;
      return -1;
    }
  } else {
    ASSERT(pBlock->sversion >= 0);
    if (tsdbGetTableSchemaImpl(pTable, false, false, pBlock->sversion) == NULL) {
      tsdbError("vgId:%d invalid submit schema version %d to table %s tid %d from client", REPO_ID(pRepo),
                pBlock->sversion, TABLE_CHAR_NAME(pTable), TABLE_TID(pTable));
      terrno = TSDB_CODE_TDB_IVD_TB_SCHEMA_VERSION;
      return -1;
    }
  }

  return 0;
}

static int tsdbInsertDataToTableImpl(STsdbRepo *pRepo, STable *pTable, void **rows, int rowCounter) {
  if (rowCounter < 1) return 0;

  SMemTable * pMemTable = NULL;
  STableData *pTableData = NULL;
  STsdbMeta * pMeta = pRepo->tsdbMeta;
  STsdbCfg *  pCfg = &(pRepo->config);

  ASSERT(pRepo->mem != NULL);
  pMemTable = pRepo->mem;

  if (TABLE_TID(pTable) >= pMemTable->maxTables) {
    if (tsdbAdjustMemMaxTables(pMemTable, pMeta->maxTables) < 0) {
      tsdbFreeRows(pRepo, rows, rowCounter);
      return -1;
    }
  }
  pTableData = pMemTable->tData[TABLE_TID(pTable)];

  if (pTableData == NULL || pTableData->uid != TABLE_UID(pTable)) {
    if (pTableData != NULL) {
      taosWLockLatch(&(pMemTable->latch));
      pMemTable->tData[TABLE_TID(pTable)] = NULL;
      tsdbFreeTableData(pTableData);
      taosWUnLockLatch(&(pMemTable->latch));
    }

    pTableData = tsdbNewTableData(pCfg, pTable);
    if (pTableData == NULL) {
      tsdbError("vgId:%d failed to insert data to table %s uid %" PRId64 " tid %d since %s", REPO_ID(pRepo),
                TABLE_CHAR_NAME(pTable), TABLE_UID(pTable), TABLE_TID(pTable), tstrerror(terrno));
      tsdbFreeRows(pRepo, rows, rowCounter);
      return -1;
    }

    pRepo->mem->tData[TABLE_TID(pTable)] = pTableData;
  }

  ASSERT((pTableData != NULL) && pTableData->uid == TABLE_UID(pTable));

  int64_t osize = SL_SIZE(pTableData->pData);
  tSkipListPutBatch(pTableData->pData, rows, rowCounter);
  int64_t dsize = SL_SIZE(pTableData->pData) - osize;
  TSKEY   keyFirstRow = memRowKey(rows[0]);
  TSKEY   keyLastRow = memRowKey(rows[rowCounter - 1]);

  if (pMemTable->keyFirst > keyFirstRow) pMemTable->keyFirst = keyFirstRow;
  if (pMemTable->keyLast < keyLastRow) pMemTable->keyLast = keyLastRow;
  pMemTable->numOfRows += dsize;

  if (pTableData->keyFirst > keyFirstRow) pTableData->keyFirst = keyFirstRow;
  if (pTableData->keyLast < keyLastRow) pTableData->keyLast = keyLastRow;
  pTableData->numOfRows += dsize;

  // update table latest info
  if (tsdbUpdateTableLatestInfo(pRepo, pTable, rows[rowCounter - 1]) < 0) {
    return -1;
  }

  return 0;
}

static void tsdbFreeRows(STsdbRepo *pRepo, void **rows, int rowCounter) {
  ASSERT(pRepo->mem != NULL);
  STsdbBufPool *pBufPool = pRepo->pPool;

  for (int i = rowCounter - 1; i >= 0; --i) {
    SMemRow row = (SMemRow)rows[i];
    int     bytes = (int)memRowTLen(row);

    if (pRepo->mem->extraBuffList == NULL) {
      STsdbBufBlock *pBufBlock = tsdbGetCurrBufBlock(pRepo);
      ASSERT(pBufBlock != NULL && pBufBlock->offset >= bytes);

      pBufBlock->offset -= bytes;
      pBufBlock->remain += bytes;
      ASSERT(row == POINTER_SHIFT(pBufBlock->data, pBufBlock->offset));
      tsdbTrace("vgId:%d free %d bytes to TSDB buffer pool, nBlocks %d offset %d remain %d", REPO_ID(pRepo), bytes,
                listNEles(pRepo->mem->bufBlockList), pBufBlock->offset, pBufBlock->remain);

      if (pBufBlock->offset == 0) {  // return the block to buffer pool
        if (tsdbLockRepo(pRepo) < 0) return;
        SListNode *pNode = tdListPopTail(pRepo->mem->bufBlockList);
        tdListPrependNode(pBufPool->bufBlockList, pNode);
        if (tsdbUnlockRepo(pRepo) < 0) return;
      }
    } else {
      ASSERT(listNEles(pRepo->mem->extraBuffList) > 0);
      SListNode *pNode = tdListPopTail(pRepo->mem->extraBuffList);
      ASSERT(row == pNode->data);
      free(pNode);
      tsdbTrace("vgId:%d free %d bytes to SYSTEM buffer pool", REPO_ID(pRepo), bytes);

      if (listNEles(pRepo->mem->extraBuffList) == 0) {
        tdListFree(pRepo->mem->extraBuffList);
        pRepo->mem->extraBuffList = NULL;
      }
    }
  }
}

static void updateTableLatestColumn(STsdbRepo *pRepo, STable *pTable, SMemRow row) {
  tsdbDebug("vgId:%d updateTableLatestColumn, %s row version:%d", REPO_ID(pRepo), pTable->name->data,
            memRowVersion(row));

  STSchema* pSchema = tsdbGetTableLatestSchema(pTable);
  if (tsdbUpdateLastColSchema(pTable, pSchema) < 0) {
    return;
  }

  pSchema = tsdbGetTableSchemaByVersion(pTable, memRowVersion(row));
  if (pSchema == NULL) {
    return;
  }

  SDataCol *pLatestCols = pTable->lastCols;
  int32_t   kvIdx = 0;
  for (int16_t j = 0; j < schemaNCols(pSchema); j++) {
    STColumn *pTCol = schemaColAt(pSchema, j);
    // ignore not exist colIdå
    int16_t idx = tsdbGetLastColumnsIndexByColId(pTable, pTCol->colId);
    if (idx == -1) {
      continue;
    }

    void *value = NULL;

<<<<<<< HEAD
    value = tdGetMemRowDataOfColEx(row, pTCol->colId, (int8_t)pTCol->type,
                                   TD_DATA_ROW_HEAD_SIZE + pSchema->columns[j].offset, &kvIdx);
=======
    if (isDataRow) {
      value = tdGetRowDataOfCol(memRowDataBody(row), (int8_t)pTCol->type,
                                TD_DATA_ROW_HEAD_SIZE + pTCol->offset);
    } else {
      // SKVRow
      SColIdx *pColIdx = tdGetKVRowIdxOfCol(memRowKvBody(row), pTCol->colId);
      if (pColIdx) {
        value = tdGetKvRowDataOfCol(memRowKvBody(row), pColIdx->offset);
      }
    }
>>>>>>> 27e126b5

    if ((value == NULL) || isNull(value, pTCol->type)) {
      continue;
    }

    SDataCol *pDataCol = &(pLatestCols[idx]);
    if (pDataCol->pData == NULL) {
      pDataCol->pData = malloc(pTCol->bytes);
      pDataCol->bytes = pTCol->bytes;
    } else if (pDataCol->bytes < pTCol->bytes) {
      pDataCol->pData = realloc(pDataCol->pData, pTCol->bytes);
      pDataCol->bytes = pTCol->bytes;
    }
    // the actual value size
    uint16_t bytes = IS_VAR_DATA_TYPE(pTCol->type) ? varDataTLen(value) : pTCol->bytes;
    // the actual data size CANNOT larger than column size
    assert(pTCol->bytes >= bytes);
    memcpy(pDataCol->pData, value, bytes);
    //tsdbInfo("updateTableLatestColumn vgId:%d cache column %d for %d,%s", REPO_ID(pRepo), j, pDataCol->bytes, (char*)pDataCol->pData);
    pDataCol->ts = memRowKey(row);
  }
}

static int tsdbUpdateTableLatestInfo(STsdbRepo *pRepo, STable *pTable, SMemRow row) {
  STsdbCfg *pCfg = &pRepo->config;

  // if cacheLastRow config has been reset, free the lastRow
  if (!pCfg->cacheLastRow && pTable->lastRow != NULL) {
    taosTZfree(pTable->lastRow);
    TSDB_WLOCK_TABLE(pTable);
    pTable->lastRow = NULL;
    TSDB_WUNLOCK_TABLE(pTable);
  }

  if (tsdbGetTableLastKeyImpl(pTable) < memRowKey(row)) {
    if (CACHE_LAST_ROW(pCfg) || pTable->lastRow != NULL) {
      SMemRow nrow = pTable->lastRow;
      if (taosTSizeof(nrow) < memRowTLen(row)) {
        SMemRow orow = nrow;
        nrow = taosTMalloc(memRowTLen(row));
        if (nrow == NULL) {
          terrno = TSDB_CODE_TDB_OUT_OF_MEMORY;
          return -1;
        }

        memRowCpy(nrow, row);
        TSDB_WLOCK_TABLE(pTable);
        pTable->lastKey = memRowKey(row);
        pTable->lastRow = nrow;
        TSDB_WUNLOCK_TABLE(pTable);
        taosTZfree(orow);
      } else {
        TSDB_WLOCK_TABLE(pTable);
        pTable->lastKey = memRowKey(row);
        memRowCpy(nrow, row);
        TSDB_WUNLOCK_TABLE(pTable);
      }
    } else {
      pTable->lastKey = memRowKey(row);
    }

    if (CACHE_LAST_NULL_COLUMN(pCfg)) {
      updateTableLatestColumn(pRepo, pTable, row);
    }
  }
  return 0;
}<|MERGE_RESOLUTION|>--- conflicted
+++ resolved
@@ -1016,21 +1016,8 @@
 
     void *value = NULL;
 
-<<<<<<< HEAD
     value = tdGetMemRowDataOfColEx(row, pTCol->colId, (int8_t)pTCol->type,
                                    TD_DATA_ROW_HEAD_SIZE + pSchema->columns[j].offset, &kvIdx);
-=======
-    if (isDataRow) {
-      value = tdGetRowDataOfCol(memRowDataBody(row), (int8_t)pTCol->type,
-                                TD_DATA_ROW_HEAD_SIZE + pTCol->offset);
-    } else {
-      // SKVRow
-      SColIdx *pColIdx = tdGetKVRowIdxOfCol(memRowKvBody(row), pTCol->colId);
-      if (pColIdx) {
-        value = tdGetKvRowDataOfCol(memRowKvBody(row), pColIdx->offset);
-      }
-    }
->>>>>>> 27e126b5
 
     if ((value == NULL) || isNull(value, pTCol->type)) {
       continue;
