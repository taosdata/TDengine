--- conflicted
+++ resolved
@@ -988,21 +988,8 @@
 
     void *value = NULL;
 
-<<<<<<< HEAD
     value = tdGetMemRowDataOfColEx(row, pTCol->colId, (int8_t)pTCol->type,
                                    TD_DATA_ROW_HEAD_SIZE + pSchema->columns[j].offset, &kvIdx);
-=======
-    if (isDataRow) {
-      value = tdGetRowDataOfCol(memRowDataBody(row), (int8_t)pTCol->type,
-                                TD_DATA_ROW_HEAD_SIZE + pTCol->offset);
-    } else {
-      // SKVRow
-      SColIdx *pColIdx = tdGetKVRowIdxOfCol(memRowKvBody(row), pTCol->colId);
-      if (pColIdx) {
-        value = tdGetKvRowDataOfCol(memRowKvBody(row), pColIdx->offset);
-      }
-    }
->>>>>>> 2e7e2878
 
     if ((value == NULL) || isNull(value, pTCol->type)) {
       continue;
