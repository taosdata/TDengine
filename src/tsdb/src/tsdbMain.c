--- conflicted
+++ resolved
@@ -811,12 +811,8 @@
     for (int i = 1; i < pMeta->maxTables; i++) {
       STable *pTable = pMeta->tables[i];
       if (pTable == NULL) continue;
-<<<<<<< HEAD
-      pTable->restoreColumnNum = 0;
-=======
       pTable->restoreColumnNum = 0;  
       pTable->hasRestoreLastColumn = false;
->>>>>>> fe05c1be
     }
   }
 
