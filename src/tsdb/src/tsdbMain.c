--- conflicted
+++ resolved
@@ -724,12 +724,8 @@
     tsdbFreeMeta(pRepo->tsdbMeta);
     // tsdbFreeMemTable(pRepo->mem);
     // tsdbFreeMemTable(pRepo->imem);
-<<<<<<< HEAD
-    taosTFree(pRepo->rootDir);
+    tfree(pRepo->rootDir);
     sem_destroy(&(pRepo->readyToCommit));
-=======
-    tfree(pRepo->rootDir);
->>>>>>> 48dc335c
     pthread_mutex_destroy(&pRepo->mutex);
     free(pRepo);
   }
