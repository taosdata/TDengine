/*
 * Copyright (c) 2019 TAOS Data, Inc. <jhtao@taosdata.com>
 *
 * This program is free software: you can use, redistribute, and/or modify
 * it under the terms of the GNU Affero General Public License, version 3
 * or later ("AGPL"), as published by the Free Software Foundation.
 *
 * This program is distributed in the hope that it will be useful, but WITHOUT
 * ANY WARRANTY; without even the implied warranty of MERCHANTABILITY or
 * FITNESS FOR A PARTICULAR PURPOSE.
 *
 * You should have received a copy of the GNU Affero General Public License
 * along with this program. If not, see <http://www.gnu.org/licenses/>.
 */

// no test file errors here
#include "taosdef.h"
#include "tsdbint.h"
#include "ttimer.h"
#include "tthread.h"

#define IS_VALID_PRECISION(precision) \
  (((precision) >= TSDB_TIME_PRECISION_MILLI) && ((precision) <= TSDB_TIME_PRECISION_NANO))
#define TSDB_DEFAULT_COMPRESSION TWO_STAGE_COMP
#define IS_VALID_COMPRESSION(compression) (((compression) >= NO_COMPRESSION) && ((compression) <= TWO_STAGE_COMP))

static int32_t    tsdbCheckAndSetDefaultCfg(STsdbCfg *pCfg);
static STsdbRepo *tsdbNewRepo(STsdbCfg *pCfg, STsdbAppH *pAppH);
static void       tsdbFreeRepo(STsdbRepo *pRepo);
static void       tsdbStartStream(STsdbRepo *pRepo);
static void       tsdbStopStream(STsdbRepo *pRepo);
static int        tsdbRestoreLastColumns(STsdbRepo *pRepo, STable *pTable, SReadH* pReadh);
static int        tsdbRestoreLastRow(STsdbRepo *pRepo, STable *pTable, SReadH* pReadh, SBlockIdx *pIdx);

// Function declaration
int32_t tsdbCreateRepo(int repoid) {
  char tsdbDir[TSDB_FILENAME_LEN] = "\0";
  char dataDir[TSDB_FILENAME_LEN] = "\0";

  tsdbGetRootDir(repoid, tsdbDir);
  if (tfsMkdir(tsdbDir) < 0) {
    goto _err;
  }

  tsdbGetDataDir(repoid, dataDir);
  if (tfsMkdir(dataDir) < 0) {
    goto _err;
  }

  // TODO: need to create current file with nothing in

  return 0;

_err:
  tsdbError("vgId:%d failed to create TSDB repository since %s", repoid, tstrerror(terrno));
  return -1;
}

int32_t tsdbDropRepo(int repoid) {
  char tsdbDir[TSDB_FILENAME_LEN] = "\0";

  tsdbGetRootDir(repoid, tsdbDir);
  return tfsRmdir(tsdbDir);
}

STsdbRepo *tsdbOpenRepo(STsdbCfg *pCfg, STsdbAppH *pAppH) {
  STsdbRepo *pRepo;
  STsdbCfg   config = *pCfg;

  terrno = TSDB_CODE_SUCCESS;

  // Check and set default configurations
  if (tsdbCheckAndSetDefaultCfg(&config) < 0) {
    tsdbError("vgId:%d failed to open TSDB repository since %s", config.tsdbId, tstrerror(terrno));
    return NULL;
  }

  // Create new TSDB object
  if ((pRepo = tsdbNewRepo(&config, pAppH)) == NULL) {
    tsdbError("vgId:%d failed to open TSDB repository while creating TSDB object since %s", config.tsdbId,
              tstrerror(terrno));
    return NULL;
  }

  // Open meta
  if (tsdbOpenMeta(pRepo) < 0) {
    tsdbError("vgId:%d failed to open TSDB repository while opening Meta since %s", config.tsdbId, tstrerror(terrno));
    tsdbCloseRepo(pRepo, false);
    return NULL;
  }

  if (tsdbOpenBufPool(pRepo) < 0) {
    tsdbError("vgId:%d failed to open TSDB repository while opening buffer pool since %s", config.tsdbId,
              tstrerror(terrno));
    tsdbCloseRepo(pRepo, false);
    return NULL;
  }

  if (tsdbOpenFS(pRepo) < 0) {
    tsdbError("vgId:%d failed to open TSDB repository while opening FS since %s", config.tsdbId, tstrerror(terrno));
    tsdbCloseRepo(pRepo, false);
    return NULL;
  }

  // TODO: Restore information from data
  if ((!(pRepo->state & TSDB_STATE_BAD_DATA)) && tsdbRestoreInfo(pRepo) < 0) {
    tsdbError("vgId:%d failed to open TSDB repository while restore info since %s", config.tsdbId, tstrerror(terrno));
    tsdbCloseRepo(pRepo, false);
    return NULL;
  }

  pRepo->mergeBuf = NULL;

  tsdbStartStream(pRepo);

  tsdbDebug("vgId:%d, TSDB repository opened", REPO_ID(pRepo));

  return pRepo;
}

// Note: all working thread and query thread must stopped when calling this function
int tsdbCloseRepo(STsdbRepo *repo, int toCommit) {
  if (repo == NULL) return 0;

  STsdbRepo *pRepo = repo;
  int        vgId = REPO_ID(pRepo);

  terrno = TSDB_CODE_SUCCESS;

  tsdbStopStream(pRepo);
  if(pRepo->pthread){
    taosDestoryThread(pRepo->pthread);
    pRepo->pthread = NULL;
  }

  if (toCommit) {
    tsdbSyncCommit(repo);
  }

  tsem_wait(&(pRepo->readyToCommit));

  tsdbUnRefMemTable(pRepo, pRepo->mem);
  tsdbUnRefMemTable(pRepo, pRepo->imem);
  pRepo->mem = NULL;
  pRepo->imem = NULL;

  tsdbCloseFS(pRepo);
  tsdbCloseBufPool(pRepo);
  tsdbCloseMeta(pRepo);
  tsdbFreeRepo(pRepo);
  tsdbDebug("vgId:%d repository is closed", vgId);

  if (terrno != TSDB_CODE_SUCCESS) {
    return -1;
  } else {
    return 0;
  }
}

STsdbCfg *tsdbGetCfg(const STsdbRepo *repo) {
  ASSERT(repo != NULL);
  return &((STsdbRepo *)repo)->config;
}

int tsdbLockRepo(STsdbRepo *pRepo) {
  int code = pthread_mutex_lock(&pRepo->mutex);
  if (code != 0) {
    tsdbError("vgId:%d failed to lock tsdb since %s", REPO_ID(pRepo), strerror(errno));
    terrno = TAOS_SYSTEM_ERROR(code);
    return -1;
  }
  pRepo->repoLocked = true;
  return 0;
}

int tsdbUnlockRepo(STsdbRepo *pRepo) {
  ASSERT(IS_REPO_LOCKED(pRepo));
  pRepo->repoLocked = false;
  int code = pthread_mutex_unlock(&pRepo->mutex);
  if (code != 0) {
    tsdbError("vgId:%d failed to unlock tsdb since %s", REPO_ID(pRepo), strerror(errno));
    terrno = TAOS_SYSTEM_ERROR(code);
    return -1;
  }
  return 0;
}

int tsdbCheckWal(STsdbRepo *pRepo, uint32_t walSize) {  // MB
  STsdbCfg *pCfg = &(pRepo->config);
  if ((walSize > tsdbWalFlushSize) && (walSize > (pCfg->totalBlocks / 2 * pCfg->cacheBlockSize))) {
    if (tsdbAsyncCommit(pRepo) < 0) return -1;
  }
  return 0;
}

int tsdbCheckCommit(STsdbRepo *pRepo) {
  ASSERT(pRepo->mem != NULL);
  STsdbCfg *pCfg = &(pRepo->config);

  STsdbBufBlock *pBufBlock = tsdbGetCurrBufBlock(pRepo);
  ASSERT(pBufBlock != NULL);
  if ((pRepo->mem->extraBuffList != NULL) ||
      ((listNEles(pRepo->mem->bufBlockList) >= pCfg->totalBlocks / 3) && (pBufBlock->remain < TSDB_BUFFER_RESERVE))) {
    // trigger commit
    if (tsdbAsyncCommit(pRepo) < 0) return -1;
  }
  return 0;
}

STsdbMeta *tsdbGetMeta(STsdbRepo *pRepo) { return pRepo->tsdbMeta; }

STsdbRepoInfo *tsdbGetStatus(STsdbRepo *pRepo) { return NULL; }

int tsdbGetState(STsdbRepo *repo) { return repo->state; }

int8_t tsdbGetCompactState(STsdbRepo *repo) { return (int8_t)(repo->compactState); }

void tsdbReportStat(void *repo, int64_t *totalPoints, int64_t *totalStorage, int64_t *compStorage) {
  ASSERT(repo != NULL);
  STsdbRepo *pRepo = repo;
  *totalPoints = pRepo->stat.pointsWritten;
  *totalStorage = pRepo->stat.totalStorage;
  *compStorage = pRepo->stat.compStorage;
}

int32_t tsdbConfigRepo(STsdbRepo *repo, STsdbCfg *pCfg) {
  // TODO: think about multithread cases
  if (tsdbCheckAndSetDefaultCfg(pCfg) < 0) return -1;
  
  STsdbCfg * pRCfg = &repo->config;
  
  ASSERT(pRCfg->tsdbId == pCfg->tsdbId);
  ASSERT(pRCfg->cacheBlockSize == pCfg->cacheBlockSize);
  ASSERT(pRCfg->daysPerFile == pCfg->daysPerFile);
  ASSERT(pRCfg->minRowsPerFileBlock == pCfg->minRowsPerFileBlock);
  ASSERT(pRCfg->maxRowsPerFileBlock == pCfg->maxRowsPerFileBlock);
  ASSERT(pRCfg->precision == pCfg->precision);

  bool configChanged = false;
  if (pRCfg->compression != pCfg->compression) {
    configChanged = true;
  }
  if (pRCfg->keep != pCfg->keep) {
    configChanged = true;
  }
  if (pRCfg->keep1 != pCfg->keep1) {
    configChanged = true;
  }
  if (pRCfg->keep2 != pCfg->keep2) {
    configChanged = true;
  }
  if (pRCfg->cacheLastRow != pCfg->cacheLastRow) {
    configChanged = true;
  }
  if (pRCfg->totalBlocks != pCfg->totalBlocks) {
    configChanged = true;
  }

  if (!configChanged) {
    tsdbError("vgId:%d no config changed", REPO_ID(repo));
  }

  int code = pthread_mutex_lock(&repo->save_mutex);
  if (code != 0) {
    tsdbError("vgId:%d failed to lock tsdb save config mutex since %s", REPO_ID(repo), strerror(errno));
    terrno = TAOS_SYSTEM_ERROR(code);
    return -1;
  }

  STsdbCfg * pSaveCfg = &repo->save_config;
  *pSaveCfg = repo->config;

  pSaveCfg->compression = pCfg->compression;
  pSaveCfg->keep = pCfg->keep;
  pSaveCfg->keep1 = pCfg->keep1;
  pSaveCfg->keep2 = pCfg->keep2;
  pSaveCfg->cacheLastRow = pCfg->cacheLastRow;
  pSaveCfg->totalBlocks = pCfg->totalBlocks;

  tsdbInfo("vgId:%d old config: compression(%d), keep(%d,%d,%d), cacheLastRow(%d),totalBlocks(%d)",
    REPO_ID(repo),
    pRCfg->compression, pRCfg->keep, pRCfg->keep1,pRCfg->keep2,
    pRCfg->cacheLastRow, pRCfg->totalBlocks);
  tsdbInfo("vgId:%d new config: compression(%d), keep(%d,%d,%d), cacheLastRow(%d),totalBlocks(%d)",
    REPO_ID(repo),
    pSaveCfg->compression, pSaveCfg->keep,pSaveCfg->keep1, pSaveCfg->keep2,
    pSaveCfg->cacheLastRow,pSaveCfg->totalBlocks);

  repo->config_changed = true;

  pthread_mutex_unlock(&repo->save_mutex);

  // schedule a commit msg and wait for the new config applied
  tsdbSyncCommitConfig(repo);

  return 0;
#if 0
  STsdbRepo *pRepo = (STsdbRepo *)repo;
  STsdbCfg   config = pRepo->config;
  STsdbCfg * pRCfg = &pRepo->config;

  if (tsdbCheckAndSetDefaultCfg(pCfg) < 0) return -1;

  ASSERT(pRCfg->tsdbId == pCfg->tsdbId);
  ASSERT(pRCfg->cacheBlockSize == pCfg->cacheBlockSize);
  ASSERT(pRCfg->daysPerFile == pCfg->daysPerFile);
  ASSERT(pRCfg->minRowsPerFileBlock == pCfg->minRowsPerFileBlock);
  ASSERT(pRCfg->maxRowsPerFileBlock == pCfg->maxRowsPerFileBlock);
  ASSERT(pRCfg->precision == pCfg->precision);

  bool configChanged = false;
  if (pRCfg->compression != pCfg->compression) {
    tsdbAlterCompression(pRepo, pCfg->compression);
    config.compression = pCfg->compression;
    configChanged = true;
  }
  if (pRCfg->keep != pCfg->keep) {
    if (tsdbAlterKeep(pRepo, pCfg->keep) < 0) {
      tsdbError("vgId:%d failed to configure repo when alter keep since %s", REPO_ID(pRepo), tstrerror(terrno));
      config.keep = pCfg->keep;
      return -1;
    }
    configChanged = true;
  }
  if (pRCfg->totalBlocks != pCfg->totalBlocks) {
    tsdbAlterCacheTotalBlocks(pRepo, pCfg->totalBlocks);
    config.totalBlocks = pCfg->totalBlocks;
    configChanged = true;
  }
  if (pRCfg->cacheLastRow != pCfg->cacheLastRow) {
    config.cacheLastRow = pCfg->cacheLastRow;
    configChanged = true;
  }

  if (configChanged) {
    if (tsdbSaveConfig(pRepo->rootDir, &config) < 0) {
      tsdbError("vgId:%d failed to configure repository while save config since %s", REPO_ID(pRepo), tstrerror(terrno));
      return -1;
    }
  }

  return 0;
#endif
}

uint32_t tsdbGetFileInfo(STsdbRepo *repo, char *name, uint32_t *index, uint32_t eindex, int64_t *size) {
  // TODO
  return 0;
#if 0
  STsdbRepo *pRepo = (STsdbRepo *)repo;
  // STsdbMeta *pMeta = pRepo->tsdbMeta;
  STsdbFileH *pFileH = pRepo->tsdbFileH;
  uint32_t    magic = 0;
  char *      fname = NULL;

  struct stat fState;

  tsdbDebug("vgId:%d name:%s index:%d eindex:%d", pRepo->config.tsdbId, name, *index, eindex);
  ASSERT(*index <= eindex);

  if (name[0] == 0) {  // get the file from index or after, but not larger than eindex
    int fid = (*index) / TSDB_FILE_TYPE_MAX;

    if (pFileH->nFGroups == 0 || fid > pFileH->pFGroup[pFileH->nFGroups - 1].fileId) {
      if (*index <= TSDB_META_FILE_INDEX && TSDB_META_FILE_INDEX <= eindex) {
        fname = tsdbGetMetaFileName(pRepo->rootDir);
        *index = TSDB_META_FILE_INDEX;
        magic = TSDB_META_FILE_MAGIC(pRepo->tsdbMeta);
        sprintf(name, "tsdb/%s", TSDB_META_FILE_NAME);
      } else {
        return 0;
      }
    } else {
      SFileGroup *pFGroup =
          taosbsearch(&fid, pFileH->pFGroup, pFileH->nFGroups, sizeof(SFileGroup), keyFGroupCompFunc, TD_GE);
      if (pFGroup->fileId == fid) {
        SFile *pFile = &pFGroup->files[(*index) % TSDB_FILE_TYPE_MAX];
        fname = strdup(TSDB_FILE_NAME(pFile));
        magic = pFile->info.magic;
        char *tfname = strdup(fname);
        sprintf(name, "tsdb/%s/%s", TSDB_DATA_DIR_NAME, basename(tfname));
        tfree(tfname);
      } else {
        if ((pFGroup->fileId + 1) * TSDB_FILE_TYPE_MAX - 1 < (int)eindex) {
          SFile *pFile = &pFGroup->files[0];
          fname = strdup(TSDB_FILE_NAME(pFile));
          *index = pFGroup->fileId * TSDB_FILE_TYPE_MAX;
          magic = pFile->info.magic;
          char *tfname = strdup(fname);
          sprintf(name, "tsdb/%s/%s", TSDB_DATA_DIR_NAME, basename(tfname));
          tfree(tfname);
        } else {
          return 0;
        }
      }
    }
  } else {  // get the named file at the specified index. If not there, return 0
    fname = malloc(256);
    sprintf(fname, "%s/vnode/vnode%d/%s", TFS_PRIMARY_PATH(), REPO_ID(pRepo), name);
    if (access(fname, F_OK) != 0) {
      tfree(fname);
      return 0;
    }
    if (*index == TSDB_META_FILE_INDEX) {  // get meta file
      tsdbGetStoreInfo(fname, &magic, size);
    } else {
      char tfname[TSDB_FILENAME_LEN] = "\0";
      sprintf(tfname, "vnode/vnode%d/tsdb/%s/%s", REPO_ID(pRepo), TSDB_DATA_DIR_NAME, basename(name));
      tsdbGetFileInfoImpl(tfname, &magic, size);
    }
    tfree(fname);
    return magic;
  }

  if (stat(fname, &fState) < 0) {
    tfree(fname);
    return 0;
  }

  *size = fState.st_size;
  // magic = *size;

  tfree(fname);
  return magic;
#endif
}

void tsdbGetRootDir(int repoid, char dirName[]) {
  snprintf(dirName, TSDB_FILENAME_LEN, "vnode/vnode%d/tsdb", repoid);
}

void tsdbGetDataDir(int repoid, char dirName[]) {
  snprintf(dirName, TSDB_FILENAME_LEN, "vnode/vnode%d/tsdb/data", repoid);
}

static int32_t tsdbCheckAndSetDefaultCfg(STsdbCfg *pCfg) {
  // Check tsdbId
  if (pCfg->tsdbId < 0) {
    tsdbError("vgId:%d invalid vgroup ID", pCfg->tsdbId);
    terrno = TSDB_CODE_TDB_INVALID_CONFIG;
    return -1;
  }

  // Check precision
  if (pCfg->precision == -1) {
    pCfg->precision = TSDB_DEFAULT_PRECISION;
  } else {
    if (!IS_VALID_PRECISION(pCfg->precision)) {
      tsdbError("vgId:%d invalid precision configuration %d", pCfg->tsdbId, pCfg->precision);
      terrno = TSDB_CODE_TDB_INVALID_CONFIG;
      return -1;
    }
  }

  // Check compression
  if (pCfg->compression == -1) {
    pCfg->compression = TSDB_DEFAULT_COMPRESSION;
  } else {
    if (!IS_VALID_COMPRESSION(pCfg->compression)) {
      tsdbError("vgId:%d invalid compression configuration %d", pCfg->tsdbId, pCfg->precision);
      terrno = TSDB_CODE_TDB_INVALID_CONFIG;
      return -1;
    }
  }

  // Check daysPerFile
  if (pCfg->daysPerFile == -1) {
    pCfg->daysPerFile = TSDB_DEFAULT_DAYS_PER_FILE;
  } else {
    if (pCfg->daysPerFile < TSDB_MIN_DAYS_PER_FILE || pCfg->daysPerFile > TSDB_MAX_DAYS_PER_FILE) {
      tsdbError(
          "vgId:%d invalid daysPerFile configuration! daysPerFile %d TSDB_MIN_DAYS_PER_FILE %d TSDB_MAX_DAYS_PER_FILE "
          "%d",
          pCfg->tsdbId, pCfg->daysPerFile, TSDB_MIN_DAYS_PER_FILE, TSDB_MAX_DAYS_PER_FILE);
      terrno = TSDB_CODE_TDB_INVALID_CONFIG;
      return -1;
    }
  }

  // Check minRowsPerFileBlock and maxRowsPerFileBlock
  if (pCfg->minRowsPerFileBlock == -1) {
    pCfg->minRowsPerFileBlock = TSDB_DEFAULT_MIN_ROW_FBLOCK;
  } else {
    if (pCfg->minRowsPerFileBlock < TSDB_MIN_MIN_ROW_FBLOCK || pCfg->minRowsPerFileBlock > TSDB_MAX_MIN_ROW_FBLOCK) {
      tsdbError(
          "vgId:%d invalid minRowsPerFileBlock configuration! minRowsPerFileBlock %d TSDB_MIN_MIN_ROW_FBLOCK %d "
          "TSDB_MAX_MIN_ROW_FBLOCK %d",
          pCfg->tsdbId, pCfg->minRowsPerFileBlock, TSDB_MIN_MIN_ROW_FBLOCK, TSDB_MAX_MIN_ROW_FBLOCK);
      terrno = TSDB_CODE_TDB_INVALID_CONFIG;
      return -1;
    }
  }

  if (pCfg->maxRowsPerFileBlock == -1) {
    pCfg->maxRowsPerFileBlock = TSDB_DEFAULT_MAX_ROW_FBLOCK;
  } else {
    if (pCfg->maxRowsPerFileBlock < TSDB_MIN_MAX_ROW_FBLOCK || pCfg->maxRowsPerFileBlock > TSDB_MAX_MAX_ROW_FBLOCK) {
      tsdbError(
          "vgId:%d invalid maxRowsPerFileBlock configuration! maxRowsPerFileBlock %d TSDB_MIN_MAX_ROW_FBLOCK %d "
          "TSDB_MAX_MAX_ROW_FBLOCK %d",
          pCfg->tsdbId, pCfg->maxRowsPerFileBlock, TSDB_MIN_MIN_ROW_FBLOCK, TSDB_MAX_MIN_ROW_FBLOCK);
      terrno = TSDB_CODE_TDB_INVALID_CONFIG;
      return -1;
    }
  }

  if (pCfg->minRowsPerFileBlock > pCfg->maxRowsPerFileBlock) {
    tsdbError("vgId:%d invalid configuration! minRowsPerFileBlock %d maxRowsPerFileBlock %d", pCfg->tsdbId,
              pCfg->minRowsPerFileBlock, pCfg->maxRowsPerFileBlock);
    terrno = TSDB_CODE_TDB_INVALID_CONFIG;
    return -1;
  }

  // Check keep
  if (pCfg->keep == -1) {
    pCfg->keep = TSDB_DEFAULT_KEEP;
  } else {
    if (pCfg->keep < TSDB_MIN_KEEP || pCfg->keep > TSDB_MAX_KEEP) {
      tsdbError(
          "vgId:%d invalid keep configuration! keep %d TSDB_MIN_KEEP %d "
          "TSDB_MAX_KEEP %d",
          pCfg->tsdbId, pCfg->keep, TSDB_MIN_KEEP, TSDB_MAX_KEEP);
      terrno = TSDB_CODE_TDB_INVALID_CONFIG;
      return -1;
    }
  }

  if (pCfg->keep1 == 0) {
    pCfg->keep1 = pCfg->keep;
  }

  if (pCfg->keep2 == 0) {
    pCfg->keep2 = pCfg->keep;
  }

  // update check
  if (pCfg->update < TD_ROW_DISCARD_UPDATE || pCfg->update > TD_ROW_PARTIAL_UPDATE)
    pCfg->update = TD_ROW_DISCARD_UPDATE;

  // update cacheLastRow
  if (pCfg->cacheLastRow != 0) {
    if (pCfg->cacheLastRow > 3)
      pCfg->cacheLastRow = 1;
  }
  return 0;
}

static STsdbRepo *tsdbNewRepo(STsdbCfg *pCfg, STsdbAppH *pAppH) {
  STsdbRepo *pRepo = (STsdbRepo *)calloc(1, sizeof(*pRepo));
  if (pRepo == NULL) {
    terrno = TSDB_CODE_TDB_OUT_OF_MEMORY;
    return NULL;
  }

  pRepo->state = TSDB_STATE_OK;
  pRepo->code = TSDB_CODE_SUCCESS;
  pRepo->compactState = 0;
  pRepo->config = *pCfg;
  if (pAppH) {
    pRepo->appH = *pAppH;
  }
  pRepo->repoLocked = false;
  pRepo->pthread = NULL;

  int code = pthread_mutex_init(&(pRepo->mutex), NULL);
  if (code != 0) {
    terrno = TAOS_SYSTEM_ERROR(code);
    tsdbFreeRepo(pRepo);
    return NULL;
  }

  code = pthread_mutex_init(&(pRepo->save_mutex), NULL);
  if (code != 0) {
    terrno = TAOS_SYSTEM_ERROR(code);
    tsdbFreeRepo(pRepo);
    return NULL;
  }
  pRepo->config_changed = false;
  pRepo->cacheLastConfigVersion = 0;

  code = tsem_init(&(pRepo->readyToCommit), 0, 1);
  if (code != 0) {
    code = errno;
    terrno = TAOS_SYSTEM_ERROR(code);
    tsdbFreeRepo(pRepo);
    return NULL;
  }

  pRepo->tsdbMeta = tsdbNewMeta(pCfg);
  if (pRepo->tsdbMeta == NULL) {
    tsdbError("vgId:%d failed to create meta since %s", REPO_ID(pRepo), tstrerror(terrno));
    tsdbFreeRepo(pRepo);
    return NULL;
  }

  pRepo->pPool = tsdbNewBufPool(pCfg);
  if (pRepo->pPool == NULL) {
    tsdbError("vgId:%d failed to create buffer pool since %s", REPO_ID(pRepo), tstrerror(terrno));
    tsdbFreeRepo(pRepo);
    return NULL;
  }

  pRepo->fs = tsdbNewFS(pCfg);
  if (pRepo->fs == NULL) {
    tsdbError("vgId:%d failed to TSDB file system since %s", REPO_ID(pRepo), tstrerror(terrno));
    tsdbFreeRepo(pRepo);
    return NULL;
  }

  return pRepo;
}

static void tsdbFreeRepo(STsdbRepo *pRepo) {
  if (pRepo) {
    tsdbFreeFS(pRepo->fs);
    tsdbFreeBufPool(pRepo->pPool);
    tsdbFreeMeta(pRepo->tsdbMeta);
    tsdbFreeMergeBuf(pRepo->mergeBuf);
    // tsdbFreeMemTable(pRepo->mem);
    // tsdbFreeMemTable(pRepo->imem);
    tsem_destroy(&(pRepo->readyToCommit));
    pthread_mutex_destroy(&pRepo->mutex);
    free(pRepo);
  }
}

static void tsdbStartStream(STsdbRepo *pRepo) {
  STsdbMeta *pMeta = pRepo->tsdbMeta;

  for (int i = 0; i < pMeta->maxTables; i++) {
    STable *pTable = pMeta->tables[i];
    if (pTable && pTable->type == TSDB_STREAM_TABLE) {
      pTable->cqhandle = (*pRepo->appH.cqCreateFunc)(pRepo->appH.cqH, TABLE_UID(pTable), TABLE_TID(pTable), TABLE_NAME(pTable)->data, pTable->sql,
                                                     tsdbGetTableSchemaImpl(pTable, false, false, -1, -1), 0);
    }
  }
}

static void tsdbStopStream(STsdbRepo *pRepo) {
  STsdbMeta *pMeta = pRepo->tsdbMeta;

  for (int i = 0; i < pMeta->maxTables; i++) {
    STable *pTable = pMeta->tables[i];
    if (pTable && pTable->type == TSDB_STREAM_TABLE) {
      (*pRepo->appH.cqDropFunc)(pTable->cqhandle);
    }
  }
}

static int tsdbRestoreLastColumns(STsdbRepo *pRepo, STable *pTable, SReadH* pReadh) {
  //tsdbInfo("tsdbRestoreLastColumns of table %s", pTable->name->data);

  STSchema *pSchema = tsdbGetTableLatestSchema(pTable);
  if (pSchema == NULL) {
    tsdbError("tsdbGetTableLatestSchema of table %s fail", pTable->name->data);
    return 0;
  }

  SBlock* pBlock;
  int numColumns;
  int32_t blockIdx;
  SDataStatis* pBlockStatis = NULL;
  SMemRow      row = NULL;
  // restore last column data with last schema
  
  int err = 0;

  numColumns = schemaNCols(pSchema);
  if (numColumns <= pTable->restoreColumnNum) {
    pTable->hasRestoreLastColumn = true;
    return 0;
  }
  if (pTable->lastColSVersion != schemaVersion(pSchema)) {
    if (tsdbInitColIdCacheWithSchema(pTable, pSchema) < 0) {
      return -1;
    }
  }

  row = taosTMalloc(memRowMaxBytesFromSchema(pSchema));
  if (row == NULL) {
    terrno = TSDB_CODE_TDB_OUT_OF_MEMORY;
    err = -1;
    goto out;
  }

  memRowSetType(row, SMEM_ROW_DATA);
  tdInitDataRow(memRowDataBody(row), pSchema);

  // first load block index info
  if (tsdbLoadBlockInfo(pReadh, NULL, NULL) < 0) {
    err = -1;
    goto out;
  }

  pBlockStatis = calloc(numColumns, sizeof(SDataStatis));
  if (pBlockStatis == NULL) {
    terrno = TSDB_CODE_TDB_OUT_OF_MEMORY;
    err = -1;
    goto out;
  }
  memset(pBlockStatis, 0, numColumns * sizeof(SDataStatis));
  for(int32_t i = 0; i < numColumns; ++i) {
    STColumn *pCol = schemaColAt(pSchema, i);
    pBlockStatis[i].colId = pCol->colId;
  }

  // load block from backward
  SBlockIdx *pIdx = pReadh->pBlkIdx;
  blockIdx = (int32_t)(pIdx->numOfBlocks - 1);

  while (numColumns > pTable->restoreColumnNum && blockIdx >= 0) {
    bool loadStatisData = false;
    pBlock = pReadh->pBlkInfo->blocks + blockIdx;
    blockIdx -= 1;

    // load block data
    if (tsdbLoadBlockData(pReadh, pBlock, NULL) < 0) {
      err = -1;
      goto out;
    }

    // file block with sub-blocks has no statistics data
    if (pBlock->numOfSubBlocks <= 1) {
      if (tsdbLoadBlockStatis(pReadh, pBlock) == TSDB_STATIS_OK) {
        tsdbGetBlockStatis(pReadh, pBlockStatis, (int)numColumns, pBlock);
        loadStatisData = true;
      }
    }
    TSDB_WLOCK_TABLE(pTable);  // lock when update pTable->lastCols[]
    for (int16_t i = 0; i < numColumns && numColumns > pTable->restoreColumnNum; ++i) {
      STColumn *pCol = schemaColAt(pSchema, i);
      // ignore loaded columns
      if (pTable->lastCols[i].bytes != 0) {
        continue;
      }

      // ignore block which has no not-null colId column
      if (loadStatisData && pBlockStatis[i].numOfNull == pBlock->numOfRows) {
        continue;
      }

      // OK,let's load row from backward to get not-null column
      for (int32_t rowId = pBlock->numOfRows - 1; rowId >= 0; rowId--) {
        SDataCol *pDataCol = pReadh->pDCols[0]->cols + i;
        const void* pColData = tdGetColDataOfRow(pDataCol, rowId);
        tdAppendColVal(memRowDataBody(row), pColData, pCol->type, pCol->offset);
        //SDataCol *pDataCol = readh.pDCols[0]->cols + j;
        void *value = tdGetRowDataOfCol(memRowDataBody(row), (int8_t)pCol->type, TD_DATA_ROW_HEAD_SIZE + pCol->offset);
        if (isNull(value, pCol->type)) {
          continue;
        }

        int16_t idx = tsdbGetLastColumnsIndexByColId(pTable, pCol->colId);
        if (idx == -1) {
          tsdbError("tsdbRestoreLastColumns restore vgId:%d,table:%s cache column %d fail", REPO_ID(pRepo), pTable->name->data, pCol->colId);
          continue;
        }
        // save not-null column
        uint16_t bytes = IS_VAR_DATA_TYPE(pCol->type) ? varDataTLen(pColData) : pCol->bytes;
        SDataCol *pLastCol = &(pTable->lastCols[idx]);
        pLastCol->pData = malloc(bytes);
        pLastCol->bytes = bytes;
        pLastCol->colId = pCol->colId;
        memcpy(pLastCol->pData, value, bytes);

        // save row ts(in column 0)
        pDataCol = pReadh->pDCols[0]->cols + 0;
        pCol = schemaColAt(pSchema, 0);
        tdAppendColVal(memRowDataBody(row), tdGetColDataOfRow(pDataCol, rowId), pCol->type, pCol->offset);
        pLastCol->ts = memRowKey(row);

        pTable->restoreColumnNum += 1;

        tsdbDebug("tsdbRestoreLastColumns restore vgId:%d,table:%s cache column %d, %" PRId64, REPO_ID(pRepo), pTable->name->data, pLastCol->colId, pLastCol->ts);
        break;
      }
    }
    TSDB_WUNLOCK_TABLE(pTable);
  }

out:
  taosTZfree(row);
  tfree(pBlockStatis);

  if (err == 0 && numColumns <= pTable->restoreColumnNum) {
    pTable->hasRestoreLastColumn = true;
  }

  return err;
}

static int tsdbRestoreLastRow(STsdbRepo *pRepo, STable *pTable, SReadH* pReadh, SBlockIdx *pIdx) {
<<<<<<< HEAD
  ASSERT(pTable->lastRow == NULL);
  if (tsdbLoadBlockInfo(pReadh, NULL, NULL) < 0) {
=======
  if (tsdbLoadBlockInfo(pReadh, NULL) < 0) {
>>>>>>> 92615c6d
    return -1;
  }

  SBlock* pBlock = pReadh->pBlkInfo->blocks + pIdx->numOfBlocks - 1;

  if (tsdbLoadBlockData(pReadh, pBlock, NULL) < 0) {
    return -1;
  }

  // Get the data in row
  
  STSchema *pSchema = tsdbGetTableSchema(pTable);
  SMemRow   lastRow = taosTMalloc(memRowMaxBytesFromSchema(pSchema));
  if (lastRow == NULL) {
    terrno = TSDB_CODE_TDB_OUT_OF_MEMORY;
    return -1;
  }
  memRowSetType(lastRow, SMEM_ROW_DATA);
  tdInitDataRow(memRowDataBody(lastRow), pSchema);
  for (int icol = 0; icol < schemaNCols(pSchema); icol++) {
    STColumn *pCol = schemaColAt(pSchema, icol);
    SDataCol *pDataCol = pReadh->pDCols[0]->cols + icol;
    tdAppendColVal(memRowDataBody(lastRow), tdGetColDataOfRow(pDataCol, pBlock->numOfRows - 1), pCol->type,
                   pCol->offset);
  }

  TSKEY lastKey = memRowKey(lastRow);
  
  // during the load data in file, new data would be inserted and last row has been updated
  TSDB_WLOCK_TABLE(pTable);
  if (pTable->lastRow == NULL) {
    pTable->lastKey = lastKey;
    pTable->lastRow = lastRow;
    TSDB_WUNLOCK_TABLE(pTable);
  } else {
    TSDB_WUNLOCK_TABLE(pTable);
    taosTZfree(lastRow);
  }

  return 0;
}

int tsdbRestoreInfo(STsdbRepo *pRepo) {
  SFSIter    fsiter;
  SReadH     readh;
  SDFileSet *pSet;
  STsdbMeta *pMeta = pRepo->tsdbMeta;
  STsdbCfg * pCfg = REPO_CFG(pRepo);

  if (tsdbInitReadH(&readh, pRepo) < 0) {
    return -1;
  }

  tsdbFSIterInit(&fsiter, REPO_FS(pRepo), TSDB_FS_ITER_BACKWARD);

  if (CACHE_LAST_NULL_COLUMN(pCfg)) {
    for (int i = 1; i < pMeta->maxTables; i++) {
      STable *pTable = pMeta->tables[i];
      if (pTable == NULL) continue;
      pTable->restoreColumnNum = 0;  
      pTable->hasRestoreLastColumn = false;
    }
  }

  while ((pSet = tsdbFSIterNext(&fsiter)) != NULL) {
    if (tsdbSetAndOpenReadFSet(&readh, pSet) < 0) {
      tsdbDestroyReadH(&readh);
      return -1;
    }

    if (tsdbLoadBlockIdx(&readh) < 0) {
      tsdbDestroyReadH(&readh);
      return -1;
    }

    for (int i = 1; i < pMeta->maxTables; i++) {
      STable *pTable = pMeta->tables[i];
      if (pTable == NULL) continue;

      //tsdbInfo("tsdbRestoreInfo restore vgId:%d,table:%s", REPO_ID(pRepo), pTable->name->data);

      if (tsdbSetReadTable(&readh, pTable) < 0) {
        tsdbDestroyReadH(&readh);
        return -1;
      }

      TSKEY      lastKey = tsdbGetTableLastKeyImpl(pTable);
      SBlockIdx *pIdx = readh.pBlkIdx;
      if (pIdx && lastKey < pIdx->maxKey) {
        pTable->lastKey = pIdx->maxKey;

        if (CACHE_LAST_ROW(pCfg) && tsdbRestoreLastRow(pRepo, pTable, &readh, pIdx) != 0) {
          tsdbDestroyReadH(&readh);
          return -1;
        }
      }
      
      // restore NULL columns
      if (pIdx && CACHE_LAST_NULL_COLUMN(pCfg) && !pTable->hasRestoreLastColumn) {
        if (tsdbRestoreLastColumns(pRepo, pTable, &readh) != 0) {
          tsdbDestroyReadH(&readh);
          return -1;
        }
      }
    }
  }

  tsdbDestroyReadH(&readh);

  // if (CACHE_LAST_NULL_COLUMN(pCfg)) {
  //   atomic_store_8(&pRepo->hasCachedLastColumn, 1);
  // }

  return 0;
}

int32_t tsdbLoadLastCache(STsdbRepo *pRepo, STable *pTable) {
  SFSIter    fsiter;
  SReadH     readh;
  SDFileSet *pSet;
  int cacheLastRowTableNum = 0;
  int cacheLastColTableNum = 0;

  bool cacheLastRow = CACHE_LAST_ROW(&(pRepo->config));
  bool cacheLastCol = CACHE_LAST_NULL_COLUMN(&(pRepo->config));

  tsdbDebug("tsdbLoadLastCache for %s, cacheLastRow:%d, cacheLastCol:%d", pTable->name->data, cacheLastRow, cacheLastCol);

  pTable->cacheLastConfigVersion = pRepo->cacheLastConfigVersion;

  if (!cacheLastRow && pTable->lastRow != NULL) {
    taosTZfree(pTable->lastRow);
    pTable->lastRow = NULL;
  }
  if (!cacheLastCol && pTable->lastCols != NULL) {
    tsdbFreeLastColumns(pTable);
  }

  if (!cacheLastRow && !cacheLastCol) {
    return 0;
  }

  cacheLastRowTableNum = (cacheLastRow && pTable->lastRow  == NULL) ? 1 : 0;
  cacheLastColTableNum = (cacheLastCol && pTable->lastCols == NULL) ? 1 : 0;

  if (cacheLastRowTableNum == 0 && cacheLastColTableNum == 0) {
    return 0;
  }

  if (tsdbInitReadH(&readh, pRepo) < 0) {
    return -1;
  }

  tsdbRLockFS(REPO_FS(pRepo));
  tsdbFSIterInit(&fsiter, REPO_FS(pRepo), TSDB_FS_ITER_BACKWARD);

  while ((cacheLastRowTableNum > 0 || cacheLastColTableNum > 0) && (pSet = tsdbFSIterNext(&fsiter)) != NULL) {
    if (tsdbSetAndOpenReadFSet(&readh, pSet) < 0) {
      tsdbUnLockFS(REPO_FS(pRepo));
      tsdbDestroyReadH(&readh);
      return -1;
    }

    if (tsdbLoadBlockIdx(&readh) < 0) {
      tsdbUnLockFS(REPO_FS(pRepo));
      tsdbDestroyReadH(&readh);
      return -1;
    }

    // tsdbDebug("tsdbRestoreInfo restore vgId:%d,table:%s", REPO_ID(pRepo), pTable->name->data);

    if (tsdbSetReadTable(&readh, pTable) < 0) {
      tsdbUnLockFS(REPO_FS(pRepo));
      tsdbDestroyReadH(&readh);
      return -1;
    }

    SBlockIdx *pIdx = readh.pBlkIdx;

    if (pIdx && (cacheLastRowTableNum > 0) && (pTable->lastRow == NULL)) {
      if (tsdbRestoreLastRow(pRepo, pTable, &readh, pIdx) != 0) {
        tsdbUnLockFS(REPO_FS(pRepo));
        tsdbDestroyReadH(&readh);
        return -1;
      }
      cacheLastRowTableNum -= 1;
    }

    // restore NULL columns
    if (pIdx && (cacheLastColTableNum > 0) && !pTable->hasRestoreLastColumn) {
      if (tsdbRestoreLastColumns(pRepo, pTable, &readh) != 0) {
        tsdbUnLockFS(REPO_FS(pRepo));
        tsdbDestroyReadH(&readh);
        return -1;
      }
      if (pTable->hasRestoreLastColumn) {
        cacheLastColTableNum -= 1;
      }
    }
  }

  tsdbUnLockFS(REPO_FS(pRepo));
  tsdbDestroyReadH(&readh);

  return 0;
}

UNUSED_FUNC int tsdbCacheLastData(STsdbRepo *pRepo, STsdbCfg* oldCfg) {
  bool cacheLastRow = false, cacheLastCol = false;
  SFSIter    fsiter;
  SReadH     readh;
  SDFileSet *pSet;
  STsdbMeta *pMeta = pRepo->tsdbMeta;
  int tableNum = 0;
  int maxTableIdx = 0;
  int cacheLastRowTableNum = 0;
  int cacheLastColTableNum = 0;

  bool need_free_last_row = CACHE_LAST_ROW(oldCfg) && !CACHE_LAST_ROW(&(pRepo->config));
  bool need_free_last_col = CACHE_LAST_NULL_COLUMN(oldCfg) && !CACHE_LAST_NULL_COLUMN(&(pRepo->config));

  if (CACHE_LAST_ROW(&(pRepo->config)) || CACHE_LAST_NULL_COLUMN(&(pRepo->config))) {    
    tsdbInfo("tsdbCacheLastData cache last data since cacheLast option changed");
    cacheLastRow = !CACHE_LAST_ROW(oldCfg) && CACHE_LAST_ROW(&(pRepo->config));
    cacheLastCol = !CACHE_LAST_NULL_COLUMN(oldCfg) && CACHE_LAST_NULL_COLUMN(&(pRepo->config));
  }

  // calc max table idx and table num
  for (int i = 1; i < pMeta->maxTables; i++) {
    STable *pTable = pMeta->tables[i];
    if (pTable == NULL) continue;
    tableNum += 1;
    maxTableIdx = i;
    if (cacheLastCol) {
      pTable->restoreColumnNum = 0;
      pTable->hasRestoreLastColumn = false;
    } 
  }

  // if close last option,need to free data
  if (need_free_last_row || need_free_last_col) {
    // if (need_free_last_col) {
    //   atomic_store_8(&pRepo->hasCachedLastColumn, 0);
    // }
    tsdbInfo("free cache last data since cacheLast option changed");    
    for (int i = 1; i <= maxTableIdx; i++) {
      STable *pTable = pMeta->tables[i];
      if (pTable == NULL) continue;   
      if (need_free_last_row) {
        taosTZfree(pTable->lastRow);
        pTable->lastRow = NULL;
      }
      if (need_free_last_col) {
        tsdbFreeLastColumns(pTable);
        pTable->hasRestoreLastColumn = false;
      }
    }    
  }

  if (!cacheLastRow && !cacheLastCol) {
    return 0;
  }

  cacheLastRowTableNum = cacheLastRow ? tableNum : 0;
  cacheLastColTableNum = cacheLastCol ? tableNum : 0;

  if (tsdbInitReadH(&readh, pRepo) < 0) {
    return -1;
  }

  tsdbFSIterInit(&fsiter, REPO_FS(pRepo), TSDB_FS_ITER_BACKWARD);

  while ((pSet = tsdbFSIterNext(&fsiter)) != NULL && (cacheLastRowTableNum > 0 || cacheLastColTableNum > 0)) {
    if (tsdbSetAndOpenReadFSet(&readh, pSet) < 0) {
      tsdbDestroyReadH(&readh);
      return -1;
    }

    if (tsdbLoadBlockIdx(&readh) < 0) {
      tsdbDestroyReadH(&readh);
      return -1;
    }

    for (int i = 1; i <= maxTableIdx; i++) {
      STable *pTable = pMeta->tables[i];
      if (pTable == NULL) continue;

      //tsdbInfo("tsdbRestoreInfo restore vgId:%d,table:%s", REPO_ID(pRepo), pTable->name->data);

      if (tsdbSetReadTable(&readh, pTable) < 0) {
        tsdbDestroyReadH(&readh);
        return -1;
      }

      SBlockIdx *pIdx = readh.pBlkIdx;

      if (pIdx && cacheLastRowTableNum > 0 && pTable->lastRow == NULL) {                
        pTable->lastKey = pIdx->maxKey;

        if (tsdbRestoreLastRow(pRepo, pTable, &readh, pIdx) != 0) {
          tsdbDestroyReadH(&readh);
          return -1;
        }
        cacheLastRowTableNum -= 1;
      }
      
      // restore NULL columns
      if (pIdx && cacheLastColTableNum > 0 && !pTable->hasRestoreLastColumn) {
        if (tsdbRestoreLastColumns(pRepo, pTable, &readh) != 0) {
          tsdbDestroyReadH(&readh);
          return -1;
        }
        if (pTable->hasRestoreLastColumn) {
          cacheLastColTableNum -= 1;
        }
      }
    }
  }

  tsdbDestroyReadH(&readh);

  // if (cacheLastCol) {
  //   atomic_store_8(&pRepo->hasCachedLastColumn, 1);
  // }
  
  return 0;
}<|MERGE_RESOLUTION|>--- conflicted
+++ resolved
@@ -790,12 +790,8 @@
 }
 
 static int tsdbRestoreLastRow(STsdbRepo *pRepo, STable *pTable, SReadH* pReadh, SBlockIdx *pIdx) {
-<<<<<<< HEAD
   ASSERT(pTable->lastRow == NULL);
   if (tsdbLoadBlockInfo(pReadh, NULL, NULL) < 0) {
-=======
-  if (tsdbLoadBlockInfo(pReadh, NULL) < 0) {
->>>>>>> 92615c6d
     return -1;
   }
 
