/*
 * Copyright (c) 2019 TAOS Data, Inc. <jhtao@taosdata.com>
 *
 * This program is free software: you can use, redistribute, and/or modify
 * it under the terms of the GNU Affero General Public License, version 3
 * or later ("AGPL"), as published by the Free Software Foundation.
 *
 * This program is distributed in the hope that it will be useful, but WITHOUT
 * ANY WARRANTY; without even the implied warranty of MERCHANTABILITY or
 * FITNESS FOR A PARTICULAR PURPOSE.
 *
 * You should have received a copy of the GNU Affero General Public License
 * along with this program. If not, see <http://www.gnu.org/licenses/>.
 */

#include "os.h"
#include "tsdbMain.h"
#include "tchecksum.h"
#include "tscompression.h"
#include "talgo.h"
#include "tcoding.h"

// Local function definitions
// static int  tsdbCheckHelperCfg(SHelperCfg *pCfg);
static int  tsdbInitHelperFile(SRWHelper *pHelper);
// static void tsdbClearHelperFile(SHelperFile *pHFile);
static bool tsdbShouldCreateNewLast(SRWHelper *pHelper);
static int  tsdbWriteBlockToFile(SRWHelper *pHelper, SFile *pFile, SDataCols *pDataCols, int rowsToWrite,
                                 SCompBlock *pCompBlock, bool isLast, bool isSuperBlock);
static int compareKeyBlock(const void *arg1, const void *arg2);
static int tsdbMergeDataWithBlock(SRWHelper *pHelper, int blkIdx, SDataCols *pDataCols);
static int tsdbInsertSuperBlock(SRWHelper *pHelper, SCompBlock *pCompBlock, int blkIdx);
static int tsdbAddSubBlock(SRWHelper *pHelper, SCompBlock *pCompBlock, int blkIdx, int rowsAdded);
static int tsdbUpdateSuperBlock(SRWHelper *pHelper, SCompBlock *pCompBlock, int blkIdx);
static int tsdbGetRowsInRange(SDataCols *pDataCols, TSKEY minKey, TSKEY maxKey);
static void tsdbResetHelperBlock(SRWHelper *pHelper);

// ---------- Operations on Helper File part
static void tsdbResetHelperFileImpl(SRWHelper *pHelper) {
  memset((void *)&pHelper->files, 0, sizeof(pHelper->files));
  pHelper->files.fid = -1;
  pHelper->files.headF.fd = -1;
  pHelper->files.dataF.fd = -1;
  pHelper->files.lastF.fd = -1;
  pHelper->files.nHeadF.fd = -1;
  pHelper->files.nLastF.fd = -1;
}

static int tsdbInitHelperFile(SRWHelper *pHelper) {
  // pHelper->compIdxSize = sizeof(SCompIdx) * pHelper->config.maxTables + sizeof(TSCKSUM);
  size_t tsize = sizeof(SCompIdx) * pHelper->config.maxTables + sizeof(TSCKSUM);
  pHelper->pCompIdx = (SCompIdx *)tmalloc(tsize);
  if (pHelper->pCompIdx == NULL) return -1;

  tsdbResetHelperFileImpl(pHelper);
  return 0;
}

static void tsdbDestroyHelperFile(SRWHelper *pHelper) {
  tsdbCloseHelperFile(pHelper, false);
  tzfree(pHelper->pCompIdx);
}

// ---------- Operations on Helper Table part
static void tsdbResetHelperTableImpl(SRWHelper *pHelper) {
  memset((void *)&pHelper->tableInfo, 0, sizeof(SHelperTable));
  pHelper->hasOldLastBlock = false;
}

static void tsdbResetHelperTable(SRWHelper *pHelper) {
  tsdbResetHelperBlock(pHelper);
  tsdbResetHelperTableImpl(pHelper);
  helperClearState(pHelper, (TSDB_HELPER_TABLE_SET|TSDB_HELPER_INFO_LOAD));
}

static void tsdbInitHelperTable(SRWHelper *pHelper) {
  tsdbResetHelperTableImpl(pHelper);
}

static void tsdbDestroyHelperTable(SRWHelper *pHelper) { tzfree((void *)pHelper->pCompInfo); }

// ---------- Operations on Helper Block part
static void tsdbResetHelperBlockImpl(SRWHelper *pHelper) {
  tdResetDataCols(pHelper->pDataCols[0]);
  tdResetDataCols(pHelper->pDataCols[1]);
}

static void tsdbResetHelperBlock(SRWHelper *pHelper) {
  tsdbResetHelperBlockImpl(pHelper);
  // helperClearState(pHelper, TSDB_HELPER_)
}

static int tsdbInitHelperBlock(SRWHelper *pHelper) {
  pHelper->pDataCols[0] = tdNewDataCols(pHelper->config.maxRowSize, pHelper->config.maxCols, pHelper->config.maxRows);
  pHelper->pDataCols[1] = tdNewDataCols(pHelper->config.maxRowSize, pHelper->config.maxCols, pHelper->config.maxRows);
  if (pHelper->pDataCols[0] == NULL || pHelper->pDataCols[1] == NULL) return -1;

  tsdbResetHelperBlockImpl(pHelper);

  return 0;
}

static void tsdbDestroyHelperBlock(SRWHelper *pHelper) {
  tzfree(pHelper->pCompData);
  tdFreeDataCols(pHelper->pDataCols[0]);
  tdFreeDataCols(pHelper->pDataCols[1]);
}

static int tsdbInitHelper(SRWHelper *pHelper, STsdbRepo *pRepo, tsdb_rw_helper_t type) {
  if (pHelper == NULL || pRepo == NULL) return -1;

  memset((void *)pHelper, 0, sizeof(*pHelper));

  // Init global configuration
  pHelper->config.type = type;
  pHelper->config.maxTables = pRepo->config.maxTables;
  pHelper->config.maxRowSize = pRepo->tsdbMeta->maxRowBytes;
  pHelper->config.maxRows = pRepo->config.maxRowsPerFileBlock;
  pHelper->config.maxCols = pRepo->tsdbMeta->maxCols;
  pHelper->config.minRowsPerFileBlock = pRepo->config.minRowsPerFileBlock;
  pHelper->config.maxRowsPerFileBlock = pRepo->config.maxRowsPerFileBlock;
  pHelper->config.compress = pRepo->config.compression;

  pHelper->state = TSDB_HELPER_CLEAR_STATE;

  // Init file part
  if (tsdbInitHelperFile(pHelper) < 0) goto _err;

  // Init table part
  tsdbInitHelperTable(pHelper);

  // Init block part
  if (tsdbInitHelperBlock(pHelper) < 0) goto _err;

  pHelper->pBuffer =
      tmalloc(sizeof(SCompData) + (sizeof(SCompCol) + sizeof(TSCKSUM) + COMP_OVERFLOW_BYTES) * pHelper->config.maxCols +
              pHelper->config.maxRowSize * pHelper->config.maxRowsPerFileBlock + sizeof(TSCKSUM));
  if (pHelper->pBuffer == NULL) goto _err;

  return 0;

_err:
  tsdbDestroyHelper(pHelper);
  return -1;
}

// ------------------------------------------ OPERATIONS FOR OUTSIDE ------------------------------------------
int tsdbInitReadHelper(SRWHelper *pHelper, STsdbRepo *pRepo) {
  return tsdbInitHelper(pHelper, pRepo, TSDB_READ_HELPER);
}

int tsdbInitWriteHelper(SRWHelper *pHelper, STsdbRepo *pRepo) {
  return tsdbInitHelper(pHelper, pRepo, TSDB_WRITE_HELPER);
}

void tsdbDestroyHelper(SRWHelper *pHelper) {
  if (pHelper) {
    tzfree(pHelper->pBuffer);
    tzfree(pHelper->compBuffer);
    tsdbDestroyHelperFile(pHelper);
    tsdbDestroyHelperTable(pHelper);
    tsdbDestroyHelperBlock(pHelper);
    memset((void *)pHelper, 0, sizeof(*pHelper));
  }
}

void tsdbResetHelper(SRWHelper *pHelper) {
  if (pHelper) {
    // Reset the block part
    tsdbResetHelperBlockImpl(pHelper);

    // Reset the table part
    tsdbResetHelperTableImpl(pHelper);

    // Reset the file part
    tsdbCloseHelperFile(pHelper, false);
    tsdbResetHelperFileImpl(pHelper);

    pHelper->state = TSDB_HELPER_CLEAR_STATE;
  }
}

// ------------ Operations for read/write purpose
int tsdbSetAndOpenHelperFile(SRWHelper *pHelper, SFileGroup *pGroup) {
  ASSERT(pHelper != NULL && pGroup != NULL);

  // Clear the helper object
  tsdbResetHelper(pHelper);

  ASSERT(pHelper->state == TSDB_HELPER_CLEAR_STATE);

  // Set the files
  pHelper->files.fid = pGroup->fileId;
  pHelper->files.headF = pGroup->files[TSDB_FILE_TYPE_HEAD];
  pHelper->files.dataF = pGroup->files[TSDB_FILE_TYPE_DATA];
  pHelper->files.lastF = pGroup->files[TSDB_FILE_TYPE_LAST];
  if (TSDB_HELPER_TYPE(pHelper) == TSDB_WRITE_HELPER) {
    char *fnameDup = strdup(pHelper->files.headF.fname);
    if (fnameDup == NULL) return -1;
    char *dataDir = dirname(fnameDup);

    tsdbGetFileName(dataDir, pHelper->files.fid, ".h", pHelper->files.nHeadF.fname);
    tsdbGetFileName(dataDir, pHelper->files.fid, ".l", pHelper->files.nLastF.fname);
    free((void *)fnameDup);
  }

  // Open the files
  if (tsdbOpenFile(&(pHelper->files.headF), O_RDONLY) < 0) goto _err;
  if (TSDB_HELPER_TYPE(pHelper) == TSDB_WRITE_HELPER) {
    if (tsdbOpenFile(&(pHelper->files.dataF), O_RDWR) < 0) goto _err;
    if (tsdbOpenFile(&(pHelper->files.lastF), O_RDWR) < 0) goto _err;

    // Create and open .h
    if (tsdbOpenFile(&(pHelper->files.nHeadF), O_WRONLY | O_CREAT) < 0) return -1;
    // size_t tsize = TSDB_FILE_HEAD_SIZE + sizeof(SCompIdx) * pHelper->config.maxTables + sizeof(TSCKSUM);
    if (tsendfile(pHelper->files.nHeadF.fd, pHelper->files.headF.fd, NULL, TSDB_FILE_HEAD_SIZE) < TSDB_FILE_HEAD_SIZE)
      goto _err;

    // Create and open .l file if should
    if (tsdbShouldCreateNewLast(pHelper)) {
      if (tsdbOpenFile(&(pHelper->files.nLastF), O_WRONLY | O_CREAT) < 0) goto _err;
      if (tsendfile(pHelper->files.nLastF.fd, pHelper->files.lastF.fd, NULL, TSDB_FILE_HEAD_SIZE) < TSDB_FILE_HEAD_SIZE)
        goto _err;
    }
  } else {
    if (tsdbOpenFile(&(pHelper->files.dataF), O_RDONLY) < 0) goto _err;
    if (tsdbOpenFile(&(pHelper->files.lastF), O_RDONLY) < 0) goto _err;
  }

  helperSetState(pHelper, TSDB_HELPER_FILE_SET_AND_OPEN);

  return tsdbLoadCompIdx(pHelper, NULL);

  _err:
  return -1;
}

int tsdbCloseHelperFile(SRWHelper *pHelper, bool hasError) {
  if (pHelper->files.headF.fd > 0) {
    fsync(pHelper->files.headF.fd);
    close(pHelper->files.headF.fd);
    pHelper->files.headF.fd = -1;
  }
  if (pHelper->files.dataF.fd > 0) {
    if (!hasError) tsdbUpdateFileHeader(&(pHelper->files.dataF), 0);
    fsync(pHelper->files.dataF.fd);
    close(pHelper->files.dataF.fd);
    pHelper->files.dataF.fd = -1;
  }
  if (pHelper->files.lastF.fd > 0) {
    fsync(pHelper->files.lastF.fd);
    close(pHelper->files.lastF.fd);
    pHelper->files.lastF.fd = -1;
  }
  if (pHelper->files.nHeadF.fd > 0) {
    if (!hasError) tsdbUpdateFileHeader(&(pHelper->files.nHeadF), 0);
    fsync(pHelper->files.nHeadF.fd);
    close(pHelper->files.nHeadF.fd);
    pHelper->files.nHeadF.fd = -1;
    if (hasError) {
      remove(pHelper->files.nHeadF.fname);
    } else {
      rename(pHelper->files.nHeadF.fname, pHelper->files.headF.fname);
      pHelper->files.headF.info = pHelper->files.nHeadF.info;
    }
  }
  
  if (pHelper->files.nLastF.fd > 0) {
    if (!hasError) tsdbUpdateFileHeader(&(pHelper->files.nLastF), 0);
    fsync(pHelper->files.nLastF.fd);
    close(pHelper->files.nLastF.fd);
    pHelper->files.nLastF.fd = -1;
    if (hasError) {
      remove(pHelper->files.nLastF.fname);
    } else {
      rename(pHelper->files.nLastF.fname, pHelper->files.lastF.fname);
      pHelper->files.lastF.info = pHelper->files.nLastF.info;
    }
  }
  return 0;
}

void tsdbSetHelperTable(SRWHelper *pHelper, STable *pTable, STsdbRepo *pRepo) {
  ASSERT(helperHasState(pHelper, TSDB_HELPER_FILE_SET_AND_OPEN | TSDB_HELPER_IDX_LOAD));

  // Clear members and state used by previous table
  tsdbResetHelperTable(pHelper);
  ASSERT(helperHasState(pHelper, (TSDB_HELPER_FILE_SET_AND_OPEN | TSDB_HELPER_IDX_LOAD)));

  pHelper->tableInfo.tid = pTable->tableId.tid;
  pHelper->tableInfo.uid = pTable->tableId.uid;
  pHelper->tableInfo.sversion = pTable->sversion;
  STSchema *pSchema = tsdbGetTableSchema(pRepo->tsdbMeta, pTable);

  tdInitDataCols(pHelper->pDataCols[0], pSchema);
  tdInitDataCols(pHelper->pDataCols[1], pSchema);

  SCompIdx *pIdx = pHelper->pCompIdx + pTable->tableId.tid;
  if (pIdx->offset > 0 && pIdx->hasLast) {
    pHelper->hasOldLastBlock = true;
  }

  helperSetState(pHelper, TSDB_HELPER_TABLE_SET);
  ASSERT(pHelper->state == ((TSDB_HELPER_TABLE_SET << 1) - 1));
}

/**
 * Write part of of points from pDataCols to file
 * 
 * @return: number of points written to file successfully
 *          -1 for failure
 */
int tsdbWriteDataBlock(SRWHelper *pHelper, SDataCols *pDataCols) {
  ASSERT(TSDB_HELPER_TYPE(pHelper) == TSDB_WRITE_HELPER);
  ASSERT(pDataCols->numOfRows > 0);

  SCompBlock compBlock;
  int        rowsToWrite = 0;
  TSKEY      keyFirst = dataColsKeyFirst(pDataCols);

  ASSERT(helperHasState(pHelper, TSDB_HELPER_IDX_LOAD));
  SCompIdx *pIdx = pHelper->pCompIdx + pHelper->tableInfo.tid;  // for change purpose

  // Load the SCompInfo part if neccessary
  ASSERT(helperHasState(pHelper, TSDB_HELPER_TABLE_SET));
  if (tsdbLoadCompInfo(pHelper, NULL) < 0) goto _err;

  if (pIdx->offset == 0 || (!pIdx->hasLast && keyFirst > pIdx->maxKey)) {  // Just append as a super block
    ASSERT(pHelper->hasOldLastBlock == false);
    rowsToWrite = pDataCols->numOfRows;
    SFile *pWFile = NULL;
    bool   isLast = false;

    if (rowsToWrite >= pHelper->config.minRowsPerFileBlock) {
      pWFile = &(pHelper->files.dataF);
    } else {
      isLast = true;
      pWFile = (pHelper->files.nLastF.fd > 0) ? &(pHelper->files.nLastF) : &(pHelper->files.lastF);
    }

    if (tsdbWriteBlockToFile(pHelper, pWFile, pDataCols, rowsToWrite, &compBlock, isLast, true) < 0) goto _err;

    if (tsdbInsertSuperBlock(pHelper, &compBlock, pIdx->numOfBlocks) < 0) goto _err;
  } else {  // (Has old data) AND ((has last block) OR (key overlap)), need to merge the block
    SCompBlock *pCompBlock = taosbsearch((void *)(&keyFirst), (void *)(pHelper->pCompInfo->blocks),
                                         pIdx->numOfBlocks, sizeof(SCompBlock), compareKeyBlock, TD_GE);

    int blkIdx = (pCompBlock == NULL) ? (pIdx->numOfBlocks - 1) : (pCompBlock - pHelper->pCompInfo->blocks);

    if (pCompBlock == NULL) {  // No key overlap, must has last block, just merge with the last block
      ASSERT(pIdx->hasLast && pHelper->pCompInfo->blocks[pIdx->numOfBlocks - 1].last);
      rowsToWrite = tsdbMergeDataWithBlock(pHelper, blkIdx, pDataCols);
      if (rowsToWrite < 0) goto _err;
    } else {  // Has key overlap

      if (compareKeyBlock((void *)(&keyFirst), (void *)pCompBlock) == 0) {
        // Key overlap with the block, must merge with the block

        rowsToWrite = tsdbMergeDataWithBlock(pHelper, blkIdx, pDataCols);
        if (rowsToWrite < 0) goto _err;
      } else { // Save as a super block in the middle
        rowsToWrite = tsdbGetRowsInRange(pDataCols, 0, pCompBlock->keyFirst-1);
        ASSERT(rowsToWrite > 0);
        if (tsdbWriteBlockToFile(pHelper, &(pHelper->files.dataF), pDataCols, rowsToWrite, &compBlock, false, true) < 0) goto _err;
        if (tsdbInsertSuperBlock(pHelper, &compBlock, blkIdx) < 0) goto _err;
      }
    }
  }

  return rowsToWrite;

_err:
  return -1;
}

int tsdbMoveLastBlockIfNeccessary(SRWHelper *pHelper) {
  ASSERT(TSDB_HELPER_TYPE(pHelper) == TSDB_WRITE_HELPER);
  SCompIdx *pIdx = pHelper->pCompIdx + pHelper->tableInfo.tid;
  SCompBlock compBlock;
  if ((pHelper->files.nLastF.fd > 0) && (pHelper->hasOldLastBlock)) {
    if (tsdbLoadCompInfo(pHelper, NULL) < 0) return -1;

    SCompBlock *pCompBlock = pHelper->pCompInfo->blocks + pIdx->numOfBlocks - 1;
    ASSERT(pCompBlock->last);

    if (pCompBlock->numOfSubBlocks > 1) {
      if (tsdbLoadBlockData(pHelper, blockAtIdx(pHelper, pIdx->numOfBlocks - 1), NULL) < 0) return -1;
      ASSERT(pHelper->pDataCols[0]->numOfRows > 0 &&
             pHelper->pDataCols[0]->numOfRows < pHelper->config.minRowsPerFileBlock);
      if (tsdbWriteBlockToFile(pHelper, &(pHelper->files.nLastF), pHelper->pDataCols[0],
                               pHelper->pDataCols[0]->numOfRows, &compBlock, true, true) < 0)
        return -1;

      if (tsdbUpdateSuperBlock(pHelper, &compBlock, pIdx->numOfBlocks - 1) < 0) return -1;

    } else {
      if (lseek(pHelper->files.lastF.fd, pCompBlock->offset, SEEK_SET) < 0) return -1;
      pCompBlock->offset = lseek(pHelper->files.nLastF.fd, 0, SEEK_END);
      if (pCompBlock->offset < 0) return -1;

      if (tsendfile(pHelper->files.nLastF.fd, pHelper->files.lastF.fd, NULL, pCompBlock->len) < pCompBlock->len)
        return -1;
    }

    pHelper->hasOldLastBlock = false;
  }

  return 0;
}

int tsdbWriteCompInfo(SRWHelper *pHelper) {
  SCompIdx *pIdx = pHelper->pCompIdx + pHelper->tableInfo.tid;
  if (!helperHasState(pHelper, TSDB_HELPER_INFO_LOAD)) {
    if (pIdx->offset > 0) {
      pIdx->offset = lseek(pHelper->files.nHeadF.fd, 0, SEEK_END);
      if (pIdx->offset < 0) return -1;
      ASSERT(pIdx->offset >= TSDB_FILE_HEAD_SIZE);

      if (tsendfile(pHelper->files.nHeadF.fd, pHelper->files.headF.fd, NULL, pIdx->len) < pIdx->len) return -1;
    }
  } else {
    pHelper->pCompInfo->delimiter = TSDB_FILE_DELIMITER;
    pHelper->pCompInfo->uid = pHelper->tableInfo.uid;
    pHelper->pCompInfo->checksum = 0;
    ASSERT((pIdx->len - sizeof(SCompInfo) - sizeof(TSCKSUM)) % sizeof(SCompBlock) == 0);
    taosCalcChecksumAppend(0, (uint8_t *)pHelper->pCompInfo, pIdx->len);
    pIdx->offset = lseek(pHelper->files.nHeadF.fd, 0, SEEK_END);
    pIdx->uid = pHelper->tableInfo.uid;
    if (pIdx->offset < 0) return -1;
    ASSERT(pIdx->offset >= TSDB_FILE_HEAD_SIZE);

    if (twrite(pHelper->files.nHeadF.fd, (void *)(pHelper->pCompInfo), pIdx->len) < pIdx->len) return -1;
  }

  return 0;
}

int tsdbWriteCompIdx(SRWHelper *pHelper) {
  ASSERT(TSDB_HELPER_TYPE(pHelper) == TSDB_WRITE_HELPER);
  off_t offset = lseek(pHelper->files.nHeadF.fd, 0, SEEK_END);
  if (offset < 0) return -1;

  SFile *pFile = &(pHelper->files.nHeadF);
  pFile->info.offset = offset;

  // TODO: change the implementation of pHelper->pBuffer
  void *buf = pHelper->pBuffer;
  for (uint32_t i = 0; i < pHelper->config.maxTables; i++) {
    SCompIdx *pCompIdx = pHelper->pCompIdx + i;
    if (pCompIdx->offset > 0) {
<<<<<<< HEAD
      buf = taosEncodeVariantU32(buf, i);
=======
      int drift = POINTER_DISTANCE(buf, pHelper->pBuffer);
      if (tsizeof(pHelper->pBuffer) - drift < 128) {
        pHelper->pBuffer = trealloc(pHelper->pBuffer, tsizeof(pHelper->pBuffer)*2);
      }
      buf = POINTER_SHIFT(pHelper->pBuffer, drift);
      buf = taosEncodeVariant32(buf, i);
>>>>>>> acb6ec78
      buf = tsdbEncodeSCompIdx(buf, pCompIdx);
    }
  }

  int tsize = (char *)buf - (char *)pHelper->pBuffer + sizeof(TSCKSUM);
  taosCalcChecksumAppend(0, (uint8_t *)pHelper->pBuffer, tsize);

  if (twrite(pHelper->files.nHeadF.fd, (void *)pHelper->pBuffer, tsize) < tsize) return -1;
  pFile->info.len = tsize;
  return 0;
}

int tsdbLoadCompIdx(SRWHelper *pHelper, void *target) {
  ASSERT(pHelper->state == TSDB_HELPER_FILE_SET_AND_OPEN);

  if (!helperHasState(pHelper, TSDB_HELPER_IDX_LOAD)) {
    // If not load from file, just load it in object
    SFile *pFile = &(pHelper->files.headF);
    int fd = pFile->fd;

    memset(pHelper->pCompIdx, 0, tsizeof(pHelper->pCompIdx));
    if (pFile->info.offset > 0) {
      ASSERT(pFile->info.offset > TSDB_FILE_HEAD_SIZE);

      if (lseek(fd, pFile->info.offset, SEEK_SET) < 0) return -1;
      if ((pHelper->pBuffer = trealloc(pHelper->pBuffer, pFile->info.len)) == NULL) return -1;
      if (tread(fd, (void *)(pHelper->pBuffer), pFile->info.len) < pFile->info.len)
        return -1;
      if (!taosCheckChecksumWhole((uint8_t *)(pHelper->pBuffer), pFile->info.len)) {
        // TODO: File is broken, try to deal with it
        return -1;
      }

      // Decode it
      void *ptr = pHelper->pBuffer;
      while (((char *)ptr - (char *)pHelper->pBuffer) < (pFile->info.len - sizeof(TSCKSUM))) {
        uint32_t tid = 0;
        if ((ptr = taosDecodeVariantU32(ptr, &tid)) == NULL) return -1;
        ASSERT(tid > 0 && tid < pHelper->config.maxTables);

        if ((ptr = tsdbDecodeSCompIdx(ptr, pHelper->pCompIdx + tid)) == NULL) return -1;

        ASSERT((char *)ptr - (char *)pHelper->pBuffer <= pFile->info.len - sizeof(TSCKSUM));
      }

      ASSERT(((char *)ptr - (char *)pHelper->pBuffer) == (pFile->info.len - sizeof(TSCKSUM)));
      if (lseek(fd, TSDB_FILE_HEAD_SIZE, SEEK_SET) < 0) return -1;
    }

  }
  helperSetState(pHelper, TSDB_HELPER_IDX_LOAD);

  // Copy the memory for outside usage
  if (target) memcpy(target, pHelper->pCompIdx, tsizeof(pHelper->pCompIdx));

  return 0;
}

int tsdbLoadCompInfo(SRWHelper *pHelper, void *target) {
  ASSERT(helperHasState(pHelper, TSDB_HELPER_TABLE_SET));

  SCompIdx *pIdx = pHelper->pCompIdx + pHelper->tableInfo.tid;

  int fd = pHelper->files.headF.fd;

  if (!helperHasState(pHelper, TSDB_HELPER_INFO_LOAD)) {
    if (pIdx->offset > 0) {
      if (lseek(fd, pIdx->offset, SEEK_SET) < 0) return -1;

      pHelper->pCompInfo = trealloc((void *)pHelper->pCompInfo, pIdx->len);
      if (tread(fd, (void *)(pHelper->pCompInfo), pIdx->len) < pIdx->len) return -1;
      if (!taosCheckChecksumWhole((uint8_t *)pHelper->pCompInfo, pIdx->len)) return -1;
    }

    helperSetState(pHelper, TSDB_HELPER_INFO_LOAD);
  }

  if (target) memcpy(target, (void *)(pHelper->pCompInfo), pIdx->len);

  return 0;
}

int tsdbLoadCompData(SRWHelper *pHelper, SCompBlock *pCompBlock, void *target) {
  ASSERT(pCompBlock->numOfSubBlocks <= 1);
  int fd = (pCompBlock->last) ? pHelper->files.lastF.fd : pHelper->files.dataF.fd;

  if (lseek(fd, pCompBlock->offset, SEEK_SET) < 0) return -1;

  size_t tsize = sizeof(SCompData) + sizeof(SCompCol) * pCompBlock->numOfCols + sizeof(TSCKSUM);
  pHelper->pCompData = trealloc((void *)pHelper->pCompData, tsize);
  if (pHelper->pCompData == NULL) return -1;
  if (tread(fd, (void *)pHelper->pCompData, tsize) < tsize) return -1;

  ASSERT(pCompBlock->numOfCols == pHelper->pCompData->numOfCols);

  if (target) memcpy(target, pHelper->pCompData, tsize);

  return 0;
}

void tsdbGetDataStatis(SRWHelper *pHelper, SDataStatis *pStatis, int numOfCols) {
  SCompData *pCompData = pHelper->pCompData;

  for (int i = 0, j = 0; i < numOfCols;) {
    if (j >= pCompData->numOfCols) {
      pStatis[i].numOfNull = -1;
      i++;
      continue;
    }

    if (pStatis[i].colId == pCompData->cols[j].colId) {
      pStatis[i].sum = pCompData->cols[j].sum;
      pStatis[i].max = pCompData->cols[j].max;
      pStatis[i].min = pCompData->cols[j].min;
      pStatis[i].maxIndex = pCompData->cols[j].maxIndex;
      pStatis[i].minIndex = pCompData->cols[j].minIndex;
      pStatis[i].numOfNull = pCompData->cols[j].numOfNull;
      i++;
      j++;
    } else if (pStatis[i].colId < pCompData->cols[j].colId) {
      pStatis[i].numOfNull = -1;
      i++;
    } else {
      j++;
    }
  }
}

static int comparColIdCompCol(const void *arg1, const void *arg2) {
  return (*(int16_t *)arg1) - ((SCompCol *)arg2)->colId;
}

static int comparColIdDataCol(const void *arg1, const void *arg2) {
  return (*(int16_t *)arg1) - ((SDataCol *)arg2)->colId;
}

static int tsdbLoadSingleColumnData(int fd, SCompBlock *pCompBlock, SCompCol *pCompCol, void *buf) {
  size_t tsize = sizeof(SCompData) + sizeof(SCompCol) * pCompBlock->numOfCols;
  if (lseek(fd, pCompBlock->offset + tsize + pCompCol->offset, SEEK_SET) < 0) return -1;
  if (tread(fd, buf, pCompCol->len) < pCompCol->len) return -1;

  return 0;
}

static int tsdbLoadSingleBlockDataCols(SRWHelper *pHelper, SCompBlock *pCompBlock, int16_t *colIds, int numOfColIds,
                                       SDataCols *pDataCols) {
  if (tsdbLoadCompData(pHelper, pCompBlock, NULL) < 0) return -1;
  int fd = (pCompBlock->last) ? pHelper->files.lastF.fd : pHelper->files.dataF.fd;

  void *ptr = NULL;
  for (int i = 0; i < numOfColIds; i++) {
    int16_t colId = colIds[i];

    ptr = bsearch((void *)&colId, (void *)pHelper->pCompData->cols, pHelper->pCompData->numOfCols, sizeof(SCompCol), comparColIdCompCol);
    if (ptr == NULL) continue;
    SCompCol *pCompCol = (SCompCol *)ptr;

    ptr = bsearch((void *)&colId, (void *)(pDataCols->cols), pDataCols->numOfCols, sizeof(SDataCol), comparColIdDataCol);
    ASSERT(ptr != NULL);
    SDataCol *pDataCol = (SDataCol *)ptr;

    pDataCol->len = pCompCol->len;
    if (tsdbLoadSingleColumnData(fd, pCompBlock, pCompCol, pDataCol->pData) < 0) return -1;
  }

  return 0;
}

// Load specific column data from file
int tsdbLoadBlockDataCols(SRWHelper *pHelper, SDataCols *pDataCols, int blkIdx, int16_t *colIds, int numOfColIds) {
  SCompBlock *pCompBlock = pHelper->pCompInfo->blocks + blkIdx;

  ASSERT(pCompBlock->numOfSubBlocks >= 1); // Must be super block

  int numOfSubBlocks = pCompBlock->numOfSubBlocks;
  SCompBlock *pStartBlock =
      (numOfSubBlocks == 1) ? pCompBlock : (SCompBlock *)((char *)pHelper->pCompInfo->blocks + pCompBlock->offset);

  if (tsdbLoadSingleBlockDataCols(pHelper, pStartBlock, colIds, numOfColIds, pDataCols) < 0) return -1;
  for (int i = 1; i < numOfSubBlocks; i++) {
    pStartBlock++;
    if (tsdbLoadSingleBlockDataCols(pHelper, pStartBlock, colIds, numOfColIds, pHelper->pDataCols[1]) < 0) return -1;
    tdMergeDataCols(pDataCols, pHelper->pDataCols[1], pHelper->pDataCols[1]->numOfRows);
  }

  return 0;
}

static int tsdbCheckAndDecodeColumnData(SDataCol *pDataCol, char *content, int32_t len, int8_t comp, int numOfRows,
                                        int maxPoints, char *buffer, int bufferSize) {
  // Verify by checksum
  if (!taosCheckChecksumWhole((uint8_t *)content, len)) return -1;

  // Decode the data
  if (comp) {
    // // Need to decompress
    pDataCol->len = (*(tDataTypeDesc[pDataCol->type].decompFunc))(
        content, len - sizeof(TSCKSUM), numOfRows, pDataCol->pData, pDataCol->spaceSize, comp, buffer, bufferSize);
    if (pDataCol->type == TSDB_DATA_TYPE_BINARY || pDataCol->type == TSDB_DATA_TYPE_NCHAR) {
      dataColSetOffset(pDataCol, numOfRows);
    }
  } else {
    // No need to decompress, just memcpy it
    pDataCol->len = len - sizeof(TSCKSUM);
    memcpy(pDataCol->pData, content, pDataCol->len);
    if (pDataCol->type == TSDB_DATA_TYPE_BINARY || pDataCol->type == TSDB_DATA_TYPE_NCHAR) {
      dataColSetOffset(pDataCol, numOfRows);
    }
  }
  return 0;
}

/**
 * Interface to read the data of a sub-block OR the data of a super-block of which (numOfSubBlocks == 1)
 */
static int tsdbLoadBlockDataImpl(SRWHelper *pHelper, SCompBlock *pCompBlock, SDataCols *pDataCols) {
  ASSERT(pCompBlock->numOfSubBlocks <= 1);

  ASSERT(tsizeof(pHelper->pBuffer) >= pCompBlock->len);

  SCompData *pCompData = (SCompData *)pHelper->pBuffer;

  int fd = (pCompBlock->last) ? pHelper->files.lastF.fd : pHelper->files.dataF.fd;
  if (lseek(fd, pCompBlock->offset, SEEK_SET) < 0) goto _err;
  if (tread(fd, (void *)pCompData, pCompBlock->len) < pCompBlock->len) goto _err;
  ASSERT(pCompData->numOfCols == pCompBlock->numOfCols);

  int32_t tsize = sizeof(SCompData) + sizeof(SCompCol) * pCompBlock->numOfCols + sizeof(TSCKSUM);
  if (!taosCheckChecksumWhole((uint8_t *)pCompData, tsize)) goto _err;

  pDataCols->numOfRows = pCompBlock->numOfRows;

  // Recover the data
  int ccol = 0;
  int dcol = 0;
  while (dcol < pDataCols->numOfCols) {
    SDataCol *pDataCol = &(pDataCols->cols[dcol]);
    if (ccol >= pCompData->numOfCols) {
      // Set current column as NULL and forward
      dataColSetNEleNull(pDataCol, pCompBlock->numOfRows, pDataCols->maxPoints);
      dcol++;
      continue;
    }

    SCompCol *pCompCol = &(pCompData->cols[ccol]);

    if (pCompCol->colId == pDataCol->colId) {
      if (pCompBlock->algorithm == TWO_STAGE_COMP) {
        int zsize = pDataCol->bytes * pCompBlock->numOfRows + COMP_OVERFLOW_BYTES;
        if (pCompCol->type == TSDB_DATA_TYPE_BINARY || pCompCol->type == TSDB_DATA_TYPE_NCHAR) {
          zsize += (sizeof(VarDataLenT) * pCompBlock->numOfRows);
        }
        pHelper->compBuffer = trealloc(pHelper->compBuffer, zsize);
        if (pHelper->compBuffer == NULL) goto _err;
      }
      if (tsdbCheckAndDecodeColumnData(pDataCol, (char *)pCompData + tsize + pCompCol->offset, pCompCol->len,
                                       pCompBlock->algorithm, pCompBlock->numOfRows, pDataCols->maxPoints,
                                       pHelper->compBuffer, tsizeof(pHelper->compBuffer)) < 0)
        goto _err;
      dcol++;
      ccol++;
    } else if (pCompCol->colId < pDataCol->colId) {
      ccol++;
    } else {
      // Set current column as NULL and forward
      dataColSetNEleNull(pDataCol, pCompBlock->numOfRows, pDataCols->maxPoints);
      dcol++;
    }
  }

  return 0;

_err:
  return -1;
}

// Load the whole block data
int tsdbLoadBlockData(SRWHelper *pHelper, SCompBlock *pCompBlock, SDataCols *target) {
  // SCompBlock *pCompBlock = pHelper->pCompInfo->blocks + blkIdx;

  int numOfSubBlock = pCompBlock->numOfSubBlocks;
  if (numOfSubBlock > 1) pCompBlock = (SCompBlock *)((char *)pHelper->pCompInfo + pCompBlock->offset);

  tdResetDataCols(pHelper->pDataCols[0]);
  if (tsdbLoadBlockDataImpl(pHelper, pCompBlock, pHelper->pDataCols[0]) < 0) goto _err;
  for (int i = 1; i < numOfSubBlock; i++) {
    tdResetDataCols(pHelper->pDataCols[1]);
    pCompBlock++;
    if (tsdbLoadBlockDataImpl(pHelper, pCompBlock, pHelper->pDataCols[1]) < 0) goto _err;
    if (tdMergeDataCols(pHelper->pDataCols[0], pHelper->pDataCols[1], pHelper->pDataCols[1]->numOfRows) < 0) goto _err;
  }

  // if (target) TODO

  return 0;

_err:
  return -1;
}

static bool tsdbShouldCreateNewLast(SRWHelper *pHelper) {
  ASSERT(pHelper->files.lastF.fd > 0);
  struct stat st;
  fstat(pHelper->files.lastF.fd, &st);
  if (st.st_size > 32 * 1024 + TSDB_FILE_HEAD_SIZE) return true;
  return false;
}

static int tsdbWriteBlockToFile(SRWHelper *pHelper, SFile *pFile, SDataCols *pDataCols, int rowsToWrite, SCompBlock *pCompBlock,
                                bool isLast, bool isSuperBlock) {
  ASSERT(rowsToWrite > 0 && rowsToWrite <= pDataCols->numOfRows &&
         rowsToWrite <= pHelper->config.maxRowsPerFileBlock);

  SCompData *pCompData = (SCompData *)(pHelper->pBuffer);
  int64_t offset = 0;

  offset = lseek(pFile->fd, 0, SEEK_END);
  if (offset < 0) goto _err;

  int nColsNotAllNull = 0;
  for (int ncol = 0; ncol < pDataCols->numOfCols; ncol++) {
    SDataCol *pDataCol = pDataCols->cols + ncol;
    SCompCol *pCompCol = pCompData->cols + nColsNotAllNull;

    if (isNEleNull(pDataCol, rowsToWrite)) {
      // all data to commit are NULL, just ignore it
      continue;
    }

    memset(pCompCol, 0, sizeof(*pCompCol));

    pCompCol->colId = pDataCol->colId;
    pCompCol->type = pDataCol->type;
    if (tDataTypeDesc[pDataCol->type].getStatisFunc && ncol != 0) {
      (*tDataTypeDesc[pDataCol->type].getStatisFunc)(
          (TSKEY *)(pDataCols->cols[0].pData), pDataCol->pData, rowsToWrite, &(pCompCol->min), &(pCompCol->max),
          &(pCompCol->sum), &(pCompCol->minIndex), &(pCompCol->maxIndex), &(pCompCol->numOfNull));
    }
    nColsNotAllNull++;
  }

  ASSERT(nColsNotAllNull > 0 && nColsNotAllNull <= pDataCols->numOfCols);

  // Compress the data if neccessary
  int     tcol = 0;
  int32_t toffset = 0;
  int32_t tsize = sizeof(SCompData) + sizeof(SCompCol) * nColsNotAllNull + sizeof(TSCKSUM);
  int32_t lsize = tsize;
  for (int ncol = 0; ncol < pDataCols->numOfCols; ncol++) {
    if (tcol >= nColsNotAllNull) break;

    SDataCol *pDataCol = pDataCols->cols + ncol;
    SCompCol *pCompCol = pCompData->cols + tcol;

    if (pDataCol->colId != pCompCol->colId) continue;
    void *tptr = (void *)((char *)pCompData + lsize);

    pCompCol->offset = toffset;

    int32_t tlen = dataColGetNEleLen(pDataCol, rowsToWrite);

    if (pHelper->config.compress) {
      if (pHelper->config.compress == TWO_STAGE_COMP) {
        pHelper->compBuffer = trealloc(pHelper->compBuffer, tlen + COMP_OVERFLOW_BYTES);
        if (pHelper->compBuffer == NULL) goto _err;
      }

      pCompCol->len = (*(tDataTypeDesc[pDataCol->type].compFunc))(
          (char *)pDataCol->pData, tlen, rowsToWrite, tptr, tsizeof(pHelper->pBuffer) - lsize,
          pHelper->config.compress, pHelper->compBuffer, tsizeof(pHelper->compBuffer));
    } else {
      pCompCol->len = tlen;
      memcpy(tptr, pDataCol->pData, pCompCol->len);
    }

    // Add checksum
    pCompCol->len += sizeof(TSCKSUM);
    taosCalcChecksumAppend(0, (uint8_t *)tptr, pCompCol->len);

    toffset += pCompCol->len;
    lsize += pCompCol->len;
    tcol++;
  }

  pCompData->delimiter = TSDB_FILE_DELIMITER;
  pCompData->uid = pHelper->tableInfo.uid;
  pCompData->numOfCols = nColsNotAllNull;

  taosCalcChecksumAppend(0, (uint8_t *)pCompData, tsize);

  // Write the whole block to file
  if (twrite(pFile->fd, (void *)pCompData, lsize) < lsize) goto _err;

  // Update pCompBlock membership vairables
  pCompBlock->last = isLast;
  pCompBlock->offset = offset;
  pCompBlock->algorithm = pHelper->config.compress;
  pCompBlock->numOfRows = rowsToWrite;
  pCompBlock->sversion = pHelper->tableInfo.sversion;
  pCompBlock->len = (int32_t)lsize;
  pCompBlock->numOfSubBlocks = isSuperBlock ? 1 : 0;
  pCompBlock->numOfCols = nColsNotAllNull;
  pCompBlock->keyFirst = dataColsKeyFirst(pDataCols);
  pCompBlock->keyLast = dataColsKeyAt(pDataCols, rowsToWrite - 1);

  return 0;

  _err:
  return -1;
}

static int compareKeyBlock(const void *arg1, const void *arg2) {
  TSKEY       key = *(TSKEY *)arg1;
  SCompBlock *pBlock = (SCompBlock *)arg2;

  if (key < pBlock->keyFirst) {
    return -1;
  } else if (key > pBlock->keyLast) {
    return 1;
  }

  return 0;
}

// static FORCE_INLINE int compKeyFunc(const void *arg1, const void *arg2) {
//   return ((*(TSKEY *)arg1) - (*(TSKEY *)arg2));
// }

// Merge the data with a block in file
static int tsdbMergeDataWithBlock(SRWHelper *pHelper, int blkIdx, SDataCols *pDataCols) {
  // TODO: set pHelper->hasOldBlock
  int        rowsWritten = 0;
  SCompBlock compBlock = {0};

  ASSERT(pDataCols->numOfRows > 0);
  TSKEY keyFirst = dataColsKeyFirst(pDataCols);

  SCompIdx *pIdx = pHelper->pCompIdx + pHelper->tableInfo.tid;
  ASSERT(blkIdx < pIdx->numOfBlocks);

  // SCompBlock *pCompBlock = pHelper->pCompInfo->blocks + blkIdx;
  ASSERT(blockAtIdx(pHelper, blkIdx)->numOfSubBlocks >= 1);
  ASSERT(keyFirst >= blockAtIdx(pHelper, blkIdx)->keyFirst);
  // ASSERT(compareKeyBlock((void *)&keyFirst, (void *)pCompBlock) == 0);

  if (keyFirst > blockAtIdx(pHelper, blkIdx)->keyLast) { // Merge with the last block by append
    ASSERT(blockAtIdx(pHelper, blkIdx)->numOfRows < pHelper->config.minRowsPerFileBlock && blkIdx == pIdx->numOfBlocks-1);
    int defaultRowsToWrite = pHelper->config.maxRowsPerFileBlock * 4 / 5;  // TODO: make a interface

    rowsWritten = MIN((defaultRowsToWrite - blockAtIdx(pHelper, blkIdx)->numOfRows), pDataCols->numOfRows);
    if ((blockAtIdx(pHelper, blkIdx)->numOfSubBlocks < TSDB_MAX_SUBBLOCKS) &&
        (blockAtIdx(pHelper, blkIdx)->numOfRows + rowsWritten < pHelper->config.minRowsPerFileBlock) && (pHelper->files.nLastF.fd) > 0) {
      if (tsdbWriteBlockToFile(pHelper, &(pHelper->files.lastF), pDataCols, rowsWritten, &compBlock, true, false) < 0)
        goto _err;
      if (tsdbAddSubBlock(pHelper, &compBlock, blkIdx, rowsWritten) < 0) goto _err;
    } else {
      // Load
      if (tsdbLoadBlockData(pHelper, blockAtIdx(pHelper, blkIdx), NULL) < 0) goto _err;
      ASSERT(pHelper->pDataCols[0]->numOfRows == blockAtIdx(pHelper, blkIdx)->numOfRows);
      // Merge
      if (tdMergeDataCols(pHelper->pDataCols[0], pDataCols, rowsWritten) < 0) goto _err;
      // Write
      SFile *pWFile = NULL;
      bool isLast = false;
      if (pHelper->pDataCols[0]->numOfRows >= pHelper->config.minRowsPerFileBlock) {
        pWFile = &(pHelper->files.dataF);
      } else {
        isLast = true;
        pWFile = (pHelper->files.nLastF.fd > 0) ? &(pHelper->files.nLastF) : &(pHelper->files.lastF);
      }
      if (tsdbWriteBlockToFile(pHelper, pWFile, pHelper->pDataCols[0],
                               pHelper->pDataCols[0]->numOfRows, &compBlock, isLast, true) < 0)
        goto _err;
      if (tsdbUpdateSuperBlock(pHelper, &compBlock, blkIdx) < 0) goto _err;
    }

    ASSERT(pHelper->hasOldLastBlock);
    pHelper->hasOldLastBlock = false;
  } else {
    // Key must overlap with the block
    ASSERT(keyFirst <= blockAtIdx(pHelper, blkIdx)->keyLast);

    TSKEY keyLimit =
        (blkIdx == pIdx->numOfBlocks - 1) ? INT64_MAX : pHelper->pCompInfo->blocks[blkIdx + 1].keyFirst - 1;

    // rows1: number of rows must merge in this block
    int rows1 = tsdbGetRowsInRange(pDataCols, blockAtIdx(pHelper, blkIdx)->keyFirst, blockAtIdx(pHelper, blkIdx)->keyLast);
    // rows2: max nuber of rows the block can have more
    int rows2 = pHelper->config.maxRowsPerFileBlock - blockAtIdx(pHelper, blkIdx)->numOfRows;
    // rows3: number of rows between this block and the next block
    int rows3 = tsdbGetRowsInRange(pDataCols, blockAtIdx(pHelper, blkIdx)->keyFirst, keyLimit);

    ASSERT(rows3 >= rows1);

    if ((rows2 >= rows1) &&
        (( blockAtIdx(pHelper, blkIdx)->last) ||
         ((rows1 + blockAtIdx(pHelper, blkIdx)->numOfRows < pHelper->config.minRowsPerFileBlock) && (pHelper->files.nLastF.fd < 0)))) {
      rowsWritten = rows1;
      bool   isLast = false;
      SFile *pFile = NULL;

      if (blockAtIdx(pHelper, blkIdx)->last) {
        isLast = true;
        pFile = &(pHelper->files.lastF);
      } else {
        pFile = &(pHelper->files.dataF);
      }

      if (tsdbWriteBlockToFile(pHelper, pFile, pDataCols, rows1, &compBlock, isLast, false) < 0) goto _err;
      if (tsdbAddSubBlock(pHelper, &compBlock, blkIdx, rowsWritten) < 0) goto _err;
    } else { // Load-Merge-Write
      // Load
      if (tsdbLoadBlockData(pHelper, blockAtIdx(pHelper, blkIdx), NULL) < 0) goto _err;
      if (blockAtIdx(pHelper, blkIdx)->last) pHelper->hasOldLastBlock = false;

      rowsWritten = rows3;

      int iter1 = 0; // iter over pHelper->pDataCols[0]
      int iter2 = 0; // iter over pDataCols
      int round = 0;
      // tdResetDataCols(pHelper->pDataCols[1]);
      while (true) {
        if (iter1 >= pHelper->pDataCols[0]->numOfRows && iter2 >= rows3) break;
        tdMergeTwoDataCols(pHelper->pDataCols[1], pHelper->pDataCols[0], &iter1, pDataCols, &iter2, pHelper->config.maxRowsPerFileBlock * 4 / 5);
        ASSERT(pHelper->pDataCols[1]->numOfRows > 0);
        if (tsdbWriteBlockToFile(pHelper, &(pHelper->files.dataF), pHelper->pDataCols[1],
                                 pHelper->pDataCols[1]->numOfRows, &compBlock, false, true) < 0)
          goto _err;
        if (round == 0) {
          tsdbUpdateSuperBlock(pHelper, &compBlock, blkIdx);
        } else {
          tsdbInsertSuperBlock(pHelper, &compBlock, blkIdx);
        }
        round++;
        blkIdx++;
        // TODO: the blkIdx here is not correct

        // if (iter1 >= pHelper->pDataCols[0]->numOfRows && iter2 >= rows3) {
        //   if (pHelper->pDataCols[1]->numOfRows > 0) {
        //     if (tsdbWriteBlockToFile(pHelper, &pHelper->files.dataF, pHelper->pDataCols[1],
        //                              pHelper->pDataCols[1]->numOfRows, &compBlock, false, true) < 0)
        //       goto _err;
        //     // TODO: the blkIdx here is not correct
        //     tsdbAddSubBlock(pHelper, &compBlock, blkIdx, pHelper->pDataCols[1]->numOfRows);
        //   }
        // }

        // TSKEY key1 = iter1 >= pHelper->pDataCols[0]->numOfRows
        //                  ? INT64_MAX
        //                  : ((int64_t *)(pHelper->pDataCols[0]->cols[0].pData))[iter1];
        // TSKEY key2 = iter2 >= rowsWritten ? INT64_MAX : ((int64_t *)(pDataCols->cols[0].pData))[iter2];

        // if (key1 < key2) {
        //   for (int i = 0; i < pDataCols->numOfCols; i++) {
        //     SDataCol *pDataCol = pHelper->pDataCols[1]->cols + i;
        //     memcpy(((char *)pDataCol->pData + TYPE_BYTES[pDataCol->type] * pHelper->pDataCols[1]->numOfRows),
        //            ((char *)pHelper->pDataCols[0]->cols[i].pData + TYPE_BYTES[pDataCol->type] * iter1),
        //            TYPE_BYTES[pDataCol->type]);
        //   }
        //   pHelper->pDataCols[1]->numOfRows++;
        //   iter1++;
        // } else if (key1 == key2) {
        //   // TODO: think about duplicate key cases
        //   ASSERT(false);
        // } else {
        //   for (int i = 0; i < pDataCols->numOfCols; i++) {
        //     SDataCol *pDataCol = pHelper->pDataCols[1]->cols + i;
        //     memcpy(((char *)pDataCol->pData + TYPE_BYTES[pDataCol->type] * pHelper->pDataCols[1]->numOfRows),
        //            ((char *)pDataCols->cols[i].pData +
        //             TYPE_BYTES[pDataCol->type] * iter2),
        //            TYPE_BYTES[pDataCol->type]);
        //   }
        //   pHelper->pDataCols[1]->numOfRows++;
        //   iter2++;
        // }

        // if (pHelper->pDataCols[0]->numOfRows >= pHelper->config.maxRowsPerFileBlock * 4 / 5) {
        //   if (tsdbWriteBlockToFile(pHelper, &pHelper->files.dataF, pHelper->pDataCols[1], pHelper->pDataCols[1]->numOfRows, &compBlock, false, true) < 0) goto _err;
        //   // TODO: blkIdx here is not correct, fix it
        //   tsdbInsertSuperBlock(pHelper, &compBlock, blkIdx);

        //   tdResetDataCols(pHelper->pDataCols[1]);
        // }
      }
    }
  }

  return rowsWritten;

  _err:
  return -1;
}

static int compTSKEY(const void *key1, const void *key2) {
  if (*(TSKEY *)key1 > *(TSKEY *)key2) {
    return 1;
  } else if (*(TSKEY *)key1 == *(TSKEY *)key2) {
    return 0;
  } else {
    return -1;
  }
}

static int tsdbAdjustInfoSizeIfNeeded(SRWHelper *pHelper, size_t esize) {

  if (tsizeof((void *)pHelper->pCompInfo) <= esize) {
    size_t tsize = esize + sizeof(SCompBlock) * 16;
    pHelper->pCompInfo = (SCompInfo *)trealloc(pHelper->pCompInfo, tsize);
    if (pHelper->pCompInfo == NULL) return -1;
  }

  return 0;
}

static int tsdbInsertSuperBlock(SRWHelper *pHelper, SCompBlock *pCompBlock, int blkIdx) {
  SCompIdx *pIdx = pHelper->pCompIdx + pHelper->tableInfo.tid;

  ASSERT(blkIdx >= 0 && blkIdx <= pIdx->numOfBlocks);
  ASSERT(pCompBlock->numOfSubBlocks == 1);

  // Adjust memory if no more room
  if (pIdx->len == 0) pIdx->len = sizeof(SCompData) + sizeof(TSCKSUM);
  if (tsdbAdjustInfoSizeIfNeeded(pHelper, pIdx->len + sizeof(SCompInfo)) < 0) goto _err;

  // Change the offset
  for (int i = 0; i < pIdx->numOfBlocks; i++) {
    SCompBlock *pTCompBlock = &pHelper->pCompInfo->blocks[i];
    if (pTCompBlock->numOfSubBlocks > 1) pTCompBlock->offset += sizeof(SCompBlock);
  }

  // Memmove if needed
  int tsize = pIdx->len - (sizeof(SCompInfo) + sizeof(SCompBlock) * blkIdx);
  if (tsize > 0) {
    ASSERT(sizeof(SCompInfo) + sizeof(SCompBlock) * (blkIdx + 1) < tsizeof(pHelper->pCompInfo));
    ASSERT(sizeof(SCompInfo) + sizeof(SCompBlock) * (blkIdx + 1) + tsize <= tsizeof(pHelper->pCompInfo));
    memmove((void *)((char *)pHelper->pCompInfo + sizeof(SCompInfo) + sizeof(SCompBlock) * (blkIdx + 1)),
            (void *)((char *)pHelper->pCompInfo + sizeof(SCompInfo) + sizeof(SCompBlock) * blkIdx), tsize);
  }
  pHelper->pCompInfo->blocks[blkIdx] = *pCompBlock;

  pIdx->numOfBlocks++;
  pIdx->len += sizeof(SCompBlock);
  ASSERT(pIdx->len <= tsizeof(pHelper->pCompInfo));
  pIdx->maxKey = pHelper->pCompInfo->blocks[pIdx->numOfBlocks - 1].keyLast;
  pIdx->hasLast = pHelper->pCompInfo->blocks[pIdx->numOfBlocks - 1].last;

  if (pIdx->numOfBlocks > 1) {
    ASSERT(pHelper->pCompInfo->blocks[0].keyLast < pHelper->pCompInfo->blocks[1].keyFirst);
  }

  return 0;

_err:
  return -1;
}

static int tsdbAddSubBlock(SRWHelper *pHelper, SCompBlock *pCompBlock, int blkIdx, int rowsAdded) {
  ASSERT(pCompBlock->numOfSubBlocks == 0);

  SCompIdx *pIdx = pHelper->pCompIdx + pHelper->tableInfo.tid;
  ASSERT(blkIdx >= 0 && blkIdx < pIdx->numOfBlocks);

  SCompBlock *pSCompBlock = pHelper->pCompInfo->blocks + blkIdx;
  ASSERT(pSCompBlock->numOfSubBlocks >= 1 && pSCompBlock->numOfSubBlocks < TSDB_MAX_SUBBLOCKS);

  size_t spaceNeeded =
      (pSCompBlock->numOfSubBlocks == 1) ? pIdx->len + sizeof(SCompBlock) * 2 : pIdx->len + sizeof(SCompBlock);
  if (tsdbAdjustInfoSizeIfNeeded(pHelper, spaceNeeded) < 0)  goto _err;

  pSCompBlock = pHelper->pCompInfo->blocks + blkIdx;

  // Add the sub-block
  if (pSCompBlock->numOfSubBlocks > 1) {
    size_t tsize = pIdx->len - (pSCompBlock->offset + pSCompBlock->len);
    if (tsize > 0) {
      memmove((void *)((char *)(pHelper->pCompInfo) + pSCompBlock->offset + pSCompBlock->len + sizeof(SCompBlock)),
              (void *)((char *)(pHelper->pCompInfo) + pSCompBlock->offset + pSCompBlock->len), tsize);

      for (int i = blkIdx + 1; i < pIdx->numOfBlocks; i++) {
        SCompBlock *pTCompBlock = &pHelper->pCompInfo->blocks[i];
        if (pTCompBlock->numOfSubBlocks > 1) pTCompBlock->offset += sizeof(SCompBlock);
      }
    }


    *(SCompBlock *)((char *)(pHelper->pCompInfo) + pSCompBlock->offset + pSCompBlock->len) = *pCompBlock;

    pSCompBlock->numOfSubBlocks++;
    ASSERT(pSCompBlock->numOfSubBlocks <= TSDB_MAX_SUBBLOCKS);
    pSCompBlock->len += sizeof(SCompBlock);
    pSCompBlock->numOfRows += rowsAdded;
    pSCompBlock->keyFirst = MIN(pSCompBlock->keyFirst, pCompBlock->keyFirst);
    pSCompBlock->keyLast = MAX(pSCompBlock->keyLast, pCompBlock->keyLast);
    pIdx->len += sizeof(SCompBlock);
  } else {  // Need to create two sub-blocks
    void *ptr = NULL;
    for (int i = blkIdx + 1; i < pIdx->numOfBlocks; i++) {
      SCompBlock *pTCompBlock = pHelper->pCompInfo->blocks + i;
      if (pTCompBlock->numOfSubBlocks > 1) {
        ptr = (void *)((char *)(pHelper->pCompInfo) + pTCompBlock->offset + pTCompBlock->len);
        break;
      }
    }

    if (ptr == NULL) ptr = (void *)((char *)(pHelper->pCompInfo) + pIdx->len - sizeof(TSCKSUM));

    size_t tsize = pIdx->len - ((char *)ptr - (char *)(pHelper->pCompInfo));
    if (tsize > 0) {
      memmove((void *)((char *)ptr + sizeof(SCompBlock) * 2), ptr, tsize);
      for (int i = blkIdx + 1; i < pIdx->numOfBlocks; i++) {
        SCompBlock *pTCompBlock = pHelper->pCompInfo->blocks + i;
        if (pTCompBlock->numOfSubBlocks > 1) pTCompBlock->offset += (sizeof(SCompBlock) * 2);
      }
    }

    ((SCompBlock *)ptr)[0] = *pSCompBlock;
    ((SCompBlock *)ptr)[0].numOfSubBlocks = 0;

    ((SCompBlock *)ptr)[1] = *pCompBlock;

    pSCompBlock->numOfSubBlocks = 2;
    pSCompBlock->numOfRows += rowsAdded;
    pSCompBlock->offset = ((char *)ptr) - ((char *)pHelper->pCompInfo);
    pSCompBlock->len = sizeof(SCompBlock) * 2;
    pSCompBlock->keyFirst = MIN(((SCompBlock *)ptr)[0].keyFirst, ((SCompBlock *)ptr)[1].keyFirst);
    pSCompBlock->keyLast = MAX(((SCompBlock *)ptr)[0].keyLast, ((SCompBlock *)ptr)[1].keyLast);

    pIdx->len += (sizeof(SCompBlock) * 2);
  }

  pIdx->maxKey = pHelper->pCompInfo->blocks[pIdx->numOfBlocks - 1].keyLast;
  pIdx->hasLast = pHelper->pCompInfo->blocks[pIdx->numOfBlocks - 1].last;

  return 0;

_err:
  return -1;
}

static int tsdbUpdateSuperBlock(SRWHelper *pHelper, SCompBlock *pCompBlock, int blkIdx) {
  ASSERT(pCompBlock->numOfSubBlocks == 1);

  SCompIdx *pIdx = pHelper->pCompIdx + pHelper->tableInfo.tid;

  ASSERT(blkIdx >= 0 && blkIdx < pIdx->numOfBlocks);

  SCompBlock *pSCompBlock = pHelper->pCompInfo->blocks + blkIdx;

  ASSERT(pSCompBlock->numOfSubBlocks >= 1);

  // Delete the sub blocks it has
  if (pSCompBlock->numOfSubBlocks > 1) {
    size_t tsize = pIdx->len - (pSCompBlock->offset + pSCompBlock->len);
    if (tsize > 0) {
      memmove((void *)((char *)(pHelper->pCompInfo) + pSCompBlock->offset),
              (void *)((char *)(pHelper->pCompInfo) + pSCompBlock->offset + pSCompBlock->len), tsize);
    }

    for (int i = blkIdx + 1; i < pIdx->numOfBlocks; i++) {
      SCompBlock *pTCompBlock = &pHelper->pCompInfo->blocks[i];
      if (pTCompBlock->numOfSubBlocks > 1) pTCompBlock->offset -= (sizeof(SCompBlock) * pSCompBlock->numOfSubBlocks);
    }

    pIdx->len -= (sizeof(SCompBlock) * pSCompBlock->numOfSubBlocks);
  }

  *pSCompBlock = *pCompBlock;

  pIdx->maxKey = pHelper->pCompInfo->blocks[pIdx->numOfBlocks - 1].keyLast;
  pIdx->hasLast = pHelper->pCompInfo->blocks[pIdx->numOfBlocks - 1].last;

  return 0;
}

// Get the number of rows in range [minKey, maxKey]
static int tsdbGetRowsInRange(SDataCols *pDataCols, TSKEY minKey, TSKEY maxKey) {
  if (pDataCols->numOfRows == 0) return 0;

  ASSERT(minKey <= maxKey);
  TSKEY keyFirst = dataColsKeyFirst(pDataCols);
  TSKEY keyLast = dataColsKeyLast(pDataCols);
  ASSERT(keyFirst <= keyLast);

  if (minKey > keyLast || maxKey < keyFirst) return 0;

  void *ptr1 = taosbsearch((void *)&minKey, (void *)pDataCols->cols[0].pData, pDataCols->numOfRows, sizeof(TSKEY),
                           compTSKEY, TD_GE);
  ASSERT(ptr1 != NULL);

  void *ptr2 = taosbsearch((void *)&maxKey, (void *)pDataCols->cols[0].pData, pDataCols->numOfRows, sizeof(TSKEY),
                           compTSKEY, TD_LE);
  ASSERT(ptr2 != NULL);

  if ((TSKEY *)ptr2 - (TSKEY *)ptr1 < 0) return 0;

  return ((TSKEY *)ptr2 - (TSKEY *)ptr1) + 1;
}

void *tsdbEncodeSCompIdx(void *buf, SCompIdx *pIdx) {
  buf = taosEncodeVariantU32(buf, pIdx->len);
  buf = taosEncodeVariantU32(buf, pIdx->offset);
  buf = taosEncodeFixedU8(buf, pIdx->hasLast);
  buf = taosEncodeVariantU32(buf, pIdx->numOfBlocks);
  buf = taosEncodeFixedU64(buf, pIdx->uid);
  buf = taosEncodeFixedU64(buf, pIdx->maxKey);

  return buf;
}

void *tsdbDecodeSCompIdx(void *buf, SCompIdx *pIdx) {
  uint8_t  hasLast = 0;
  uint32_t numOfBlocks = 0;
  uint64_t value = 0;

  if ((buf = taosDecodeVariantU32(buf, &(pIdx->len))) == NULL) return NULL;
  if ((buf = taosDecodeVariantU32(buf, &(pIdx->offset))) == NULL) return NULL;
  if ((buf = taosDecodeFixedU8(buf, &(hasLast))) == NULL) return NULL;
  pIdx->hasLast = hasLast;
  if ((buf = taosDecodeVariantU32(buf, &(numOfBlocks))) == NULL) return NULL;
  pIdx->numOfBlocks = numOfBlocks;
  if ((buf = taosDecodeFixedU64(buf, &value)) == NULL) return NULL;
  pIdx->uid = (int64_t)value;
  if ((buf = taosDecodeFixedU64(buf, &value)) == NULL) return NULL;
  pIdx->maxKey = (TSKEY)value;

  return buf;
}

int tsdbUpdateFileHeader(SFile *pFile, uint32_t version) {
  char buf[TSDB_FILE_HEAD_SIZE] = "\0";

  void *pBuf = (void *)buf;
  pBuf = taosEncodeFixedU32(pBuf, version);
  pBuf = tsdbEncodeSFileInfo(pBuf, &(pFile->info));

  taosCalcChecksumAppend(0, (uint8_t *)buf, TSDB_FILE_HEAD_SIZE);

  if (lseek(pFile->fd, 0, SEEK_SET) < 0) return -1;
  if (twrite(pFile->fd, (void *)buf, TSDB_FILE_HEAD_SIZE) < TSDB_FILE_HEAD_SIZE) return -1;

  return 0;
}



void *tsdbEncodeSFileInfo(void *buf, const STsdbFileInfo *pInfo) {
  buf = taosEncodeFixedU32(buf, pInfo->offset);
  buf = taosEncodeFixedU32(buf, pInfo->len);
  buf = taosEncodeFixedU64(buf, pInfo->size);
  buf = taosEncodeFixedU64(buf, pInfo->tombSize);
  buf = taosEncodeFixedU32(buf, pInfo->totalBlocks);
  buf = taosEncodeFixedU32(buf, pInfo->totalSubBlocks);

  return buf;
}

void *tsdbDecodeSFileInfo(void *buf, STsdbFileInfo *pInfo) {
  buf = taosDecodeFixedU32(buf, &(pInfo->offset));
  buf = taosDecodeFixedU32(buf, &(pInfo->len));
  buf = taosDecodeFixedU64(buf, &(pInfo->size));
  buf = taosDecodeFixedU64(buf, &(pInfo->tombSize));
  buf = taosDecodeFixedU32(buf, &(pInfo->totalBlocks));
  buf = taosDecodeFixedU32(buf, &(pInfo->totalSubBlocks));

  return buf;
}<|MERGE_RESOLUTION|>--- conflicted
+++ resolved
@@ -448,16 +448,12 @@
   for (uint32_t i = 0; i < pHelper->config.maxTables; i++) {
     SCompIdx *pCompIdx = pHelper->pCompIdx + i;
     if (pCompIdx->offset > 0) {
-<<<<<<< HEAD
-      buf = taosEncodeVariantU32(buf, i);
-=======
       int drift = POINTER_DISTANCE(buf, pHelper->pBuffer);
       if (tsizeof(pHelper->pBuffer) - drift < 128) {
         pHelper->pBuffer = trealloc(pHelper->pBuffer, tsizeof(pHelper->pBuffer)*2);
       }
       buf = POINTER_SHIFT(pHelper->pBuffer, drift);
       buf = taosEncodeVariant32(buf, i);
->>>>>>> acb6ec78
       buf = tsdbEncodeSCompIdx(buf, pCompIdx);
     }
   }
