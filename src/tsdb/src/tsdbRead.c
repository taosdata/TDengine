/*
 * Copyright (c) 2019 TAOS Data, Inc. <jhtao@taosdata.com>
 *
 * This program is free software: you can use, redistribute, and/or modify
 * it under the terms of the GNU Affero General Public License, version 3
 * or later ("AGPL"), as published by the Free Software Foundation.
 *
 * This program is distributed in the hope that it will be useful, but WITHOUT
 * ANY WARRANTY; without even the implied warranty of MERCHANTABILITY or
 * FITNESS FOR A PARTICULAR PURPOSE.
 *
 * You should have received a copy of the GNU Affero General Public License
 * along with this program. If not, see <http://www.gnu.org/licenses/>.
 */

#include "os.h"
#include "tulog.h"
#include "talgo.h"
#include "tcompare.h"
#include "exception.h"

#include "tlosertree.h"
#include "tsdbint.h"
#include "texpr.h"

#define EXTRA_BYTES 2
#define ASCENDING_TRAVERSE(o)   (o == TSDB_ORDER_ASC)
#define QH_GET_NUM_OF_COLS(handle) ((size_t)(taosArrayGetSize((handle)->pColumns)))

#define GET_FILE_DATA_BLOCK_INFO(_checkInfo, _block)                                   \
  ((SDataBlockInfo){.window = {.skey = (_block)->keyFirst, .ekey = (_block)->keyLast}, \
                    .numOfCols = (_block)->numOfCols,                                  \
                    .rows = (_block)->numOfRows,                                       \
                    .tid = (_checkInfo)->tableId.tid,                                  \
                    .uid = (_checkInfo)->tableId.uid})

enum {
  TSDB_QUERY_TYPE_ALL      = 1,
  TSDB_QUERY_TYPE_LAST     = 2,
};

enum {
  TSDB_CACHED_TYPE_NONE    = 0,
  TSDB_CACHED_TYPE_LASTROW = 1,
  TSDB_CACHED_TYPE_LAST    = 2,
};

typedef struct SQueryFilePos {
  int32_t fid;
  int32_t slot;
  int32_t pos;
  int64_t lastKey;
  int32_t rows;
  bool    mixBlock;
  bool    blockCompleted;
  STimeWindow win;
} SQueryFilePos;

typedef struct SDataBlockLoadInfo {
  SDFileSet*  fileGroup;
  int32_t     slot;
  int32_t     tid;
  SArray*     pLoadedCols;
} SDataBlockLoadInfo;

typedef struct SLoadCompBlockInfo {
  int32_t tid; /* table tid */
  int32_t fileId;
} SLoadCompBlockInfo;


typedef struct STableCheckInfo {
  STableId      tableId;
  TSKEY         lastKey;
  STable*       pTableObj;
  SBlockInfo*   pCompInfo;
  int32_t       compSize;
  int32_t       numOfBlocks:29; // number of qualified data blocks not the original blocks
  int8_t        chosen:2;       // indicate which iterator should move forward
  bool          initBuf;        // whether to initialize the in-memory skip list iterator or not
  SSkipListIterator* iter;      // mem buffer skip list iterator
  SSkipListIterator* iiter;     // imem buffer skip list iterator
} STableCheckInfo;

typedef struct STableBlockInfo {
  SBlock          *compBlock;
  STableCheckInfo *pTableCheckInfo;
} STableBlockInfo;

typedef struct SBlockOrderSupporter {
  int32_t             numOfTables;
  STableBlockInfo**   pDataBlockInfo;
  int32_t*            blockIndexArray;
  int32_t*            numOfBlocksPerTable;
} SBlockOrderSupporter;

typedef struct SIOCostSummary {
  int64_t blockLoadTime;
  int64_t statisInfoLoadTime;
  int64_t checkForNextTime;
  int64_t headFileLoad;
  int64_t headFileLoadTime;
} SIOCostSummary;

typedef struct STsdbQueryHandle {
  STsdbRepo*     pTsdb;
  SQueryFilePos  cur;              // current position
  int16_t        order;
  STimeWindow    window;           // the primary query time window that applies to all queries
  SDataStatis*   statis;           // query level statistics, only one table block statistics info exists at any time
  int32_t        numOfBlocks;
  SArray*        pColumns;         // column list, SColumnInfoData array list
  bool           locateStart;
  int32_t        outputCapacity;
  int32_t        realNumOfRows;
  SArray*        pTableCheckInfo;  // SArray<STableCheckInfo>
  int32_t        activeIndex;
  bool           checkFiles;       // check file stage
  int8_t         cachelastrow;     // check if last row cached
  bool           loadExternalRow;  // load time window external data rows
  bool           currentLoadExternalRows; // current load external rows
  int32_t        loadType;         // block load type
  uint64_t       qId;              // query info handle, for debug purpose
  int32_t        type;             // query type: retrieve all data blocks, 2. retrieve only last row, 3. retrieve direct prev|next rows
  SDFileSet*     pFileGroup;
  SFSIter        fileIter;
  SReadH         rhelper;
  STableBlockInfo* pDataBlockInfo;
  SDataCols     *pDataCols;        // in order to hold current file data block
  int32_t        allocSize;        // allocated data block size
  SMemRef       *pMemRef;
  SArray        *defaultLoadColumn;// default load column
  SDataBlockLoadInfo dataBlockLoadInfo; /* record current block load information */
  SLoadCompBlockInfo compBlockLoadInfo; /* record current compblock information in SQueryAttr */

  SArray        *prev;             // previous row which is before than time window
  SArray        *next;             // next row which is after the query time window
  SIOCostSummary cost;
} STsdbQueryHandle;

typedef struct STableGroupSupporter {
  int32_t    numOfCols;
  SColIndex* pCols;
  STSchema*  pTagSchema;
} STableGroupSupporter;

static STimeWindow updateLastrowForEachGroup(STableGroupInfo *groupList);
static int32_t checkForCachedLastRow(STsdbQueryHandle* pQueryHandle, STableGroupInfo *groupList);
static int32_t checkForCachedLast(STsdbQueryHandle* pQueryHandle);
static int32_t tsdbGetCachedLastRow(STable* pTable, SDataRow* pRes, TSKEY* lastKey);

static void    changeQueryHandleForInterpQuery(TsdbQueryHandleT pHandle);
static void    doMergeTwoLevelData(STsdbQueryHandle* pQueryHandle, STableCheckInfo* pCheckInfo, SBlock* pBlock);
static int32_t binarySearchForKey(char* pValue, int num, TSKEY key, int order);
static int32_t tsdbReadRowsFromCache(STableCheckInfo* pCheckInfo, TSKEY maxKey, int maxRowsToRead, STimeWindow* win, STsdbQueryHandle* pQueryHandle);
static int32_t tsdbCheckInfoCompar(const void* key1, const void* key2);
static int32_t doGetExternalRow(STsdbQueryHandle* pQueryHandle, int16_t type, SMemRef* pMemRef);
static void*   doFreeColumnInfoData(SArray* pColumnInfoData);
static void*   destroyTableCheckInfo(SArray* pTableCheckInfo);
static bool    tsdbGetExternalRow(TsdbQueryHandleT pHandle);

static void tsdbInitDataBlockLoadInfo(SDataBlockLoadInfo* pBlockLoadInfo) {
  pBlockLoadInfo->slot = -1;
  pBlockLoadInfo->tid = -1;
  pBlockLoadInfo->fileGroup = NULL;
}

static void tsdbInitCompBlockLoadInfo(SLoadCompBlockInfo* pCompBlockLoadInfo) {
  pCompBlockLoadInfo->tid = -1;
  pCompBlockLoadInfo->fileId = -1;
}

static SArray* getColumnIdList(STsdbQueryHandle* pQueryHandle) {
  size_t numOfCols = QH_GET_NUM_OF_COLS(pQueryHandle);
  assert(numOfCols <= TSDB_MAX_COLUMNS);

  SArray* pIdList = taosArrayInit(numOfCols, sizeof(int16_t));
  for (int32_t i = 0; i < numOfCols; ++i) {
    SColumnInfoData* pCol = taosArrayGet(pQueryHandle->pColumns, i);
    taosArrayPush(pIdList, &pCol->info.colId);
  }

  return pIdList;
}

static SArray* getDefaultLoadColumns(STsdbQueryHandle* pQueryHandle, bool loadTS) {
  SArray* pLocalIdList = getColumnIdList(pQueryHandle);

  // check if the primary time stamp column needs to load
  int16_t colId = *(int16_t*)taosArrayGet(pLocalIdList, 0);

  // the primary timestamp column does not be included in the the specified load column list, add it
  if (loadTS && colId != 0) {
    int16_t columnId = 0;
    taosArrayInsert(pLocalIdList, 0, &columnId);
  }

  return pLocalIdList;
}

static void tsdbMayTakeMemSnapshot(STsdbQueryHandle* pQueryHandle, SArray* psTable) {
  assert(pQueryHandle != NULL && pQueryHandle->pMemRef != NULL);

  SMemRef* pMemRef = pQueryHandle->pMemRef;
  if (pQueryHandle->pMemRef->ref++ == 0) {
    tsdbTakeMemSnapshot(pQueryHandle->pTsdb, &(pMemRef->snapshot), psTable);
  }

  taosArrayDestroy(psTable);
}

static void tsdbMayUnTakeMemSnapshot(STsdbQueryHandle* pQueryHandle) {
  assert(pQueryHandle != NULL);
  SMemRef* pMemRef = pQueryHandle->pMemRef;
  if (pMemRef == NULL) { // it has been freed
    return;
  }

  if (--pMemRef->ref == 0) {
    tsdbUnTakeMemSnapShot(pQueryHandle->pTsdb, &(pMemRef->snapshot));
  }

  pQueryHandle->pMemRef = NULL;
}

int64_t tsdbGetNumOfRowsInMemTable(TsdbQueryHandleT* pHandle) {
  STsdbQueryHandle* pQueryHandle = (STsdbQueryHandle*) pHandle;

  int64_t rows = 0;
  SMemRef* pMemRef = pQueryHandle->pMemRef;
  if (pMemRef == NULL) { return rows; }

  STableData* pMem  = NULL;
  STableData* pIMem = NULL;

  SMemTable* pMemT = pMemRef->snapshot.mem;
  SMemTable* pIMemT = pMemRef->snapshot.imem;

  size_t size = taosArrayGetSize(pQueryHandle->pTableCheckInfo);
  for (int32_t i = 0; i < size; ++i) {
    STableCheckInfo* pCheckInfo = taosArrayGet(pQueryHandle->pTableCheckInfo, i);

    if (pMemT && pCheckInfo->tableId.tid < pMemT->maxTables) {
      pMem = pMemT->tData[pCheckInfo->tableId.tid];
      rows += (pMem && pMem->uid == pCheckInfo->tableId.uid) ? pMem->numOfRows : 0;
    }
    if (pIMemT && pCheckInfo->tableId.tid < pIMemT->maxTables) {
      pIMem = pIMemT->tData[pCheckInfo->tableId.tid];
      rows += (pIMem && pIMem->uid == pCheckInfo->tableId.uid) ? pIMem->numOfRows : 0;
    }
  }
  return rows;
}

static SArray* createCheckInfoFromTableGroup(STsdbQueryHandle* pQueryHandle, STableGroupInfo* pGroupList, STsdbMeta* pMeta, SArray** psTable) {
  size_t sizeOfGroup = taosArrayGetSize(pGroupList->pGroupList);
  assert(sizeOfGroup >= 1 && pMeta != NULL);

  // allocate buffer in order to load data blocks from file
  SArray* pTableCheckInfo = taosArrayInit(pGroupList->numOfTables, sizeof(STableCheckInfo));
  if (pTableCheckInfo == NULL) {
    return NULL;
  }

  SArray* pTable = taosArrayInit(4, sizeof(STable*));
  if (pTable == NULL) {
    taosArrayDestroy(pTableCheckInfo);
    return NULL;
  }

  // todo apply the lastkey of table check to avoid to load header file
  for (int32_t i = 0; i < sizeOfGroup; ++i) {
    SArray* group = *(SArray**) taosArrayGet(pGroupList->pGroupList, i);

    size_t gsize = taosArrayGetSize(group);
    assert(gsize > 0);

    for (int32_t j = 0; j < gsize; ++j) {
      STableKeyInfo* pKeyInfo = (STableKeyInfo*) taosArrayGet(group, j);

      STableCheckInfo info = { .lastKey = pKeyInfo->lastKey, .pTableObj = pKeyInfo->pTable };
      info.tableId = ((STable*)(pKeyInfo->pTable))->tableId;

      assert(info.pTableObj != NULL && (info.pTableObj->type == TSDB_NORMAL_TABLE ||
                                        info.pTableObj->type == TSDB_CHILD_TABLE || info.pTableObj->type == TSDB_STREAM_TABLE));

      info.tableId.tid = info.pTableObj->tableId.tid;
      info.tableId.uid = info.pTableObj->tableId.uid;

      if (ASCENDING_TRAVERSE(pQueryHandle->order)) {
        if (info.lastKey == INT64_MIN || info.lastKey < pQueryHandle->window.skey) {
          info.lastKey = pQueryHandle->window.skey;
        }

        assert(info.lastKey >= pQueryHandle->window.skey && info.lastKey <= pQueryHandle->window.ekey);
      } else {
        assert(info.lastKey >= pQueryHandle->window.ekey && info.lastKey <= pQueryHandle->window.skey);
      }

      taosArrayPush(pTableCheckInfo, &info);
      tsdbDebug("%p check table uid:%"PRId64", tid:%d from lastKey:%"PRId64" 0x%"PRIx64, pQueryHandle, info.tableId.uid,
                info.tableId.tid, info.lastKey, pQueryHandle->qId);
    }
  }

  taosArraySort(pTableCheckInfo, tsdbCheckInfoCompar);

  size_t gsize = taosArrayGetSize(pTableCheckInfo);

  for (int32_t i = 0; i < gsize; ++i) {
    STableCheckInfo* pInfo = (STableCheckInfo*) taosArrayGet(pTableCheckInfo, i);
    taosArrayPush(pTable, &pInfo->pTableObj);
  }

  *psTable = pTable;
  return pTableCheckInfo;
}

static void resetCheckInfo(STsdbQueryHandle* pQueryHandle) {
  size_t numOfTables = taosArrayGetSize(pQueryHandle->pTableCheckInfo);
  assert(numOfTables >= 1);

  // todo apply the lastkey of table check to avoid to load header file
  for (int32_t i = 0; i < numOfTables; ++i) {
    STableCheckInfo* pCheckInfo = (STableCheckInfo*) taosArrayGet(pQueryHandle->pTableCheckInfo, i);
    pCheckInfo->lastKey = pQueryHandle->window.skey;
    pCheckInfo->iter    = tSkipListDestroyIter(pCheckInfo->iter);
    pCheckInfo->iiter   = tSkipListDestroyIter(pCheckInfo->iiter);
    pCheckInfo->initBuf = false;

    if (ASCENDING_TRAVERSE(pQueryHandle->order)) {
      assert(pCheckInfo->lastKey >= pQueryHandle->window.skey);
    } else {
      assert(pCheckInfo->lastKey <= pQueryHandle->window.skey);
    }
  }
}

// only one table, not need to sort again
static SArray* createCheckInfoFromCheckInfo(STableCheckInfo* pCheckInfo, TSKEY skey, SArray** psTable) {
  SArray* pNew = taosArrayInit(1, sizeof(STableCheckInfo));
  SArray* pTable = taosArrayInit(1, sizeof(STable*));

  STableCheckInfo info = { .lastKey = skey, .pTableObj = pCheckInfo->pTableObj};

  info.tableId = pCheckInfo->tableId;
  taosArrayPush(pNew, &info);
  taosArrayPush(pTable, &pCheckInfo->pTableObj);

  *psTable = pTable;
  return pNew;
}

static bool emptyQueryTimewindow(STsdbQueryHandle* pQueryHandle) {
  assert(pQueryHandle != NULL);

  STimeWindow* w = &pQueryHandle->window;
  bool asc = ASCENDING_TRAVERSE(pQueryHandle->order);

  return ((asc && w->skey > w->ekey) || (!asc && w->ekey > w->skey));
}

// Update the query time window according to the data time to live(TTL) information, in order to avoid to return
// the expired data to client, even it is queried already.
static int64_t getEarliestValidTimestamp(STsdbRepo* pTsdb) {
  STsdbCfg* pCfg = &pTsdb->config;

  int64_t now = taosGetTimestamp(pCfg->precision);
  return now - (tsTickPerDay[pCfg->precision] * pCfg->keep) + 1;  // needs to add one tick
}

static void setQueryTimewindow(STsdbQueryHandle* pQueryHandle, STsdbQueryCond* pCond) {
  pQueryHandle->window = pCond->twindow;

  bool    updateTs = false;
  int64_t startTs = getEarliestValidTimestamp(pQueryHandle->pTsdb);
  if (ASCENDING_TRAVERSE(pQueryHandle->order)) {
    if (startTs > pQueryHandle->window.skey) {
      pQueryHandle->window.skey = startTs;
      pCond->twindow.skey = startTs;
      updateTs = true;
    }
  } else {
    if (startTs > pQueryHandle->window.ekey) {
      pQueryHandle->window.ekey = startTs;
      pCond->twindow.ekey = startTs;
      updateTs = true;
    }
  }

  if (updateTs) {
    tsdbDebug("%p update the query time window, old:%" PRId64 " - %" PRId64 ", new:%" PRId64 " - %" PRId64
              ", 0x%" PRIx64, pQueryHandle, pCond->twindow.skey, pCond->twindow.ekey, pQueryHandle->window.skey,
              pQueryHandle->window.ekey, pQueryHandle->qId);
  }
}

static STsdbQueryHandle* tsdbQueryTablesImpl(STsdbRepo* tsdb, STsdbQueryCond* pCond, uint64_t qId, SMemRef* pMemRef) {
  STsdbQueryHandle* pQueryHandle = calloc(1, sizeof(STsdbQueryHandle));
  if (pQueryHandle == NULL) {
    goto _end;
  }

  pQueryHandle->order       = pCond->order;
  pQueryHandle->pTsdb       = tsdb;
  pQueryHandle->type        = TSDB_QUERY_TYPE_ALL;
  pQueryHandle->cur.fid     = INT32_MIN;
  pQueryHandle->cur.win     = TSWINDOW_INITIALIZER;
  pQueryHandle->checkFiles  = true;
  pQueryHandle->activeIndex = 0;   // current active table index
  pQueryHandle->qId         = qId;
  pQueryHandle->allocSize   = 0;
  pQueryHandle->locateStart = false;
  pQueryHandle->pMemRef     = pMemRef;
  pQueryHandle->loadType    = pCond->type;

  pQueryHandle->outputCapacity  = ((STsdbRepo*)tsdb)->config.maxRowsPerFileBlock;
  pQueryHandle->loadExternalRow = pCond->loadExternalRows;
  pQueryHandle->currentLoadExternalRows = pCond->loadExternalRows;

  if (tsdbInitReadH(&pQueryHandle->rhelper, (STsdbRepo*)tsdb) != 0) {
    goto _end;
  }

  assert(pCond != NULL && pMemRef != NULL);
  setQueryTimewindow(pQueryHandle, pCond);

  if (pCond->numOfCols > 0) {
    // allocate buffer in order to load data blocks from file
    pQueryHandle->statis = calloc(pCond->numOfCols, sizeof(SDataStatis));
    if (pQueryHandle->statis == NULL) {
      goto _end;
    }

    // todo: use list instead of array?
    pQueryHandle->pColumns = taosArrayInit(pCond->numOfCols, sizeof(SColumnInfoData));
    if (pQueryHandle->pColumns == NULL) {
      goto _end;
    }

    for (int32_t i = 0; i < pCond->numOfCols; ++i) {
      SColumnInfoData colInfo = {{0}, 0};

      colInfo.info = pCond->colList[i];
      colInfo.pData = calloc(1, EXTRA_BYTES + pQueryHandle->outputCapacity * pCond->colList[i].bytes);
      if (colInfo.pData == NULL) {
        goto _end;
      }

      taosArrayPush(pQueryHandle->pColumns, &colInfo);
      pQueryHandle->statis[i].colId = colInfo.info.colId;
    }

    pQueryHandle->defaultLoadColumn = getDefaultLoadColumns(pQueryHandle, true);
  }

  STsdbMeta* pMeta = tsdbGetMeta(tsdb);
  assert(pMeta != NULL);

  pQueryHandle->pDataCols = tdNewDataCols(pMeta->maxRowBytes, pMeta->maxCols, pQueryHandle->pTsdb->config.maxRowsPerFileBlock);
  if (pQueryHandle->pDataCols == NULL) {
    tsdbError("%p failed to malloc buf for pDataCols, %"PRIu64, pQueryHandle, pQueryHandle->qId);
    terrno = TSDB_CODE_TDB_OUT_OF_MEMORY;
    goto _end;
  }

  tsdbInitDataBlockLoadInfo(&pQueryHandle->dataBlockLoadInfo);
  tsdbInitCompBlockLoadInfo(&pQueryHandle->compBlockLoadInfo);

  return (TsdbQueryHandleT) pQueryHandle;

  _end:
  tsdbCleanupQueryHandle(pQueryHandle);
  terrno = TSDB_CODE_TDB_OUT_OF_MEMORY;
  return NULL;
}

TsdbQueryHandleT* tsdbQueryTables(STsdbRepo* tsdb, STsdbQueryCond* pCond, STableGroupInfo* groupList, uint64_t qId, SMemRef* pRef) {
  STsdbQueryHandle* pQueryHandle = tsdbQueryTablesImpl(tsdb, pCond, qId, pRef);
  if (emptyQueryTimewindow(pQueryHandle)) {
    return (TsdbQueryHandleT*) pQueryHandle;
  }

  STsdbMeta* pMeta = tsdbGetMeta(tsdb);
  assert(pMeta != NULL);

  SArray* psTable = NULL;

  // todo apply the lastkey of table check to avoid to load header file
  pQueryHandle->pTableCheckInfo = createCheckInfoFromTableGroup(pQueryHandle, groupList, pMeta, &psTable);
  if (pQueryHandle->pTableCheckInfo == NULL) {
    tsdbCleanupQueryHandle(pQueryHandle);
    taosArrayDestroy(psTable);
    terrno = TSDB_CODE_TDB_OUT_OF_MEMORY;
    return NULL;
  }

  tsdbMayTakeMemSnapshot(pQueryHandle, psTable);

  tsdbDebug("%p total numOfTable:%" PRIzu " in query, 0x%"PRIx64, pQueryHandle, taosArrayGetSize(pQueryHandle->pTableCheckInfo), pQueryHandle->qId);
  return (TsdbQueryHandleT) pQueryHandle;
}

void tsdbResetQueryHandle(TsdbQueryHandleT queryHandle, STsdbQueryCond *pCond) {
  STsdbQueryHandle* pQueryHandle = queryHandle;

  if (emptyQueryTimewindow(pQueryHandle)) {
    if (pCond->order != pQueryHandle->order) {
      pQueryHandle->order = pCond->order;
      SWAP(pQueryHandle->window.skey, pQueryHandle->window.ekey, int64_t);
    }

    return;
  }

  pQueryHandle->order       = pCond->order;
  pQueryHandle->window      = pCond->twindow;
  pQueryHandle->type        = TSDB_QUERY_TYPE_ALL;
  pQueryHandle->cur.fid     = -1;
  pQueryHandle->cur.win     = TSWINDOW_INITIALIZER;
  pQueryHandle->checkFiles  = true;
  pQueryHandle->activeIndex = 0;   // current active table index
  pQueryHandle->locateStart = false;
  pQueryHandle->loadExternalRow = pCond->loadExternalRows;

  if (ASCENDING_TRAVERSE(pCond->order)) {
    assert(pQueryHandle->window.skey <= pQueryHandle->window.ekey);
  } else {
    assert(pQueryHandle->window.skey >= pQueryHandle->window.ekey);
  }

  // allocate buffer in order to load data blocks from file
  memset(pQueryHandle->statis, 0, sizeof(SDataStatis));

  tsdbInitDataBlockLoadInfo(&pQueryHandle->dataBlockLoadInfo);
  tsdbInitCompBlockLoadInfo(&pQueryHandle->compBlockLoadInfo);

  resetCheckInfo(pQueryHandle);
}

void tsdbResetQueryHandleForNewTable(TsdbQueryHandleT queryHandle, STsdbQueryCond *pCond, STableGroupInfo* groupList) {
  STsdbQueryHandle* pQueryHandle = queryHandle;

  pQueryHandle->order       = pCond->order;
  pQueryHandle->window      = pCond->twindow;
  pQueryHandle->type        = TSDB_QUERY_TYPE_ALL;
  pQueryHandle->cur.fid     = -1;
  pQueryHandle->cur.win     = TSWINDOW_INITIALIZER;
  pQueryHandle->checkFiles  = true;
  pQueryHandle->activeIndex = 0;   // current active table index
  pQueryHandle->locateStart = false;
  pQueryHandle->loadExternalRow = pCond->loadExternalRows;

  if (ASCENDING_TRAVERSE(pCond->order)) {
    assert(pQueryHandle->window.skey <= pQueryHandle->window.ekey);
  } else {
    assert(pQueryHandle->window.skey >= pQueryHandle->window.ekey);
  }

  // allocate buffer in order to load data blocks from file
  memset(pQueryHandle->statis, 0, sizeof(SDataStatis));

  tsdbInitDataBlockLoadInfo(&pQueryHandle->dataBlockLoadInfo);
  tsdbInitCompBlockLoadInfo(&pQueryHandle->compBlockLoadInfo);

  SArray* pTable = NULL;
  STsdbMeta* pMeta = tsdbGetMeta(pQueryHandle->pTsdb);

  pQueryHandle->pTableCheckInfo = destroyTableCheckInfo(pQueryHandle->pTableCheckInfo);

  pQueryHandle->pTableCheckInfo = createCheckInfoFromTableGroup(pQueryHandle, groupList, pMeta, &pTable);
  if (pQueryHandle->pTableCheckInfo == NULL) {
    tsdbCleanupQueryHandle(pQueryHandle);
    terrno = TSDB_CODE_TDB_OUT_OF_MEMORY;
  }

  pQueryHandle->prev = doFreeColumnInfoData(pQueryHandle->prev);
  pQueryHandle->next = doFreeColumnInfoData(pQueryHandle->next);
}

TsdbQueryHandleT tsdbQueryLastRow(STsdbRepo *tsdb, STsdbQueryCond *pCond, STableGroupInfo *groupList, uint64_t qId, SMemRef* pMemRef) {
  pCond->twindow = updateLastrowForEachGroup(groupList);

  // no qualified table
  if (groupList->numOfTables == 0) {
    return NULL;
  }

  STsdbQueryHandle *pQueryHandle = (STsdbQueryHandle*) tsdbQueryTables(tsdb, pCond, groupList, qId, pMemRef);
  int32_t code = checkForCachedLastRow(pQueryHandle, groupList);
  if (code != TSDB_CODE_SUCCESS) { // set the numOfTables to be 0
    terrno = code;
    return NULL;
  }

  assert(pCond->order == TSDB_ORDER_ASC && pCond->twindow.skey <= pCond->twindow.ekey);
  if (pQueryHandle->cachelastrow) {
    pQueryHandle->type = TSDB_QUERY_TYPE_LAST;
  }

  return pQueryHandle;
}


TsdbQueryHandleT tsdbQueryCacheLast(STsdbRepo *tsdb, STsdbQueryCond *pCond, STableGroupInfo *groupList, uint64_t qId, SMemRef* pMemRef) {
  STsdbQueryHandle *pQueryHandle = (STsdbQueryHandle*) tsdbQueryTables(tsdb, pCond, groupList, qId, pMemRef);
  int32_t code = checkForCachedLast(pQueryHandle);
  if (code != TSDB_CODE_SUCCESS) { // set the numOfTables to be 0
    terrno = code;
    return NULL;
  }

  if (pQueryHandle->cachelastrow) {
    pQueryHandle->type = TSDB_QUERY_TYPE_LAST;
  }

  return pQueryHandle;
}


SArray* tsdbGetQueriedTableList(TsdbQueryHandleT *pHandle) {
  assert(pHandle != NULL);

  STsdbQueryHandle *pQueryHandle = (STsdbQueryHandle*) pHandle;

  size_t size = taosArrayGetSize(pQueryHandle->pTableCheckInfo);
  SArray* res = taosArrayInit(size, POINTER_BYTES);

  for(int32_t i = 0; i < size; ++i) {
    STableCheckInfo* pCheckInfo = taosArrayGet(pQueryHandle->pTableCheckInfo, i);
    taosArrayPush(res, &pCheckInfo->pTableObj);
  }

  return res;
}

// leave only one table for each group
static STableGroupInfo* trimTableGroup(STimeWindow* window, STableGroupInfo* pGroupList) {
  assert(pGroupList);
  size_t numOfGroup = taosArrayGetSize(pGroupList->pGroupList);

  STableGroupInfo* pNew = calloc(1, sizeof(STableGroupInfo));
  pNew->pGroupList = taosArrayInit(numOfGroup, sizeof(SArray));

  for(int32_t i = 0; i < numOfGroup; ++i) {
    SArray* oneGroup = taosArrayGetP(pGroupList->pGroupList, i);
    size_t numOfTables = taosArrayGetSize(oneGroup);

    SArray* px = taosArrayInit(4, sizeof(STableKeyInfo));
    for (int32_t j = 0; j < numOfTables; ++j) {
      STableKeyInfo* pInfo = (STableKeyInfo*)taosArrayGet(oneGroup, j);
      if (window->skey <= pInfo->lastKey && ((STable*)pInfo->pTable)->lastKey != TSKEY_INITIAL_VAL) {
        taosArrayPush(px, pInfo);
        pNew->numOfTables += 1;
        break;
      }
    }

    // there are no data in this group
    if (taosArrayGetSize(px) == 0) {
      taosArrayDestroy(px);
    } else {
      taosArrayPush(pNew->pGroupList, &px);
    }
  }

  return pNew;
}

TsdbQueryHandleT tsdbQueryRowsInExternalWindow(STsdbRepo *tsdb, STsdbQueryCond* pCond, STableGroupInfo *groupList, uint64_t qId, SMemRef* pRef) {
  STableGroupInfo* pNew = trimTableGroup(&pCond->twindow, groupList);

  STsdbQueryHandle *pQueryHandle = (STsdbQueryHandle*) tsdbQueryTables(tsdb, pCond, pNew, qId, pRef);
  pQueryHandle->loadExternalRow = true;
  pQueryHandle->currentLoadExternalRows = true;

  return pQueryHandle;
}

static bool initTableMemIterator(STsdbQueryHandle* pHandle, STableCheckInfo* pCheckInfo) {
  STable* pTable = pCheckInfo->pTableObj;
  assert(pTable != NULL);

  if (pCheckInfo->initBuf) {
    return true;
  }

  pCheckInfo->initBuf = true;
  int32_t order = pHandle->order;

  // no data in buffer, abort
  if (pHandle->pMemRef->snapshot.mem == NULL && pHandle->pMemRef->snapshot.imem == NULL) {
    return false;
  }

  assert(pCheckInfo->iter == NULL && pCheckInfo->iiter == NULL);

  STableData* pMem = NULL;
  STableData* pIMem = NULL;

  SMemTable* pMemT = pHandle->pMemRef->snapshot.mem;
  SMemTable* pIMemT = pHandle->pMemRef->snapshot.imem;

  if (pMemT && pCheckInfo->tableId.tid < pMemT->maxTables) {
    pMem = pMemT->tData[pCheckInfo->tableId.tid];
    if (pMem != NULL && pMem->uid == pCheckInfo->tableId.uid) { // check uid
      TKEY tLastKey = keyToTkey(pCheckInfo->lastKey);
      pCheckInfo->iter =
          tSkipListCreateIterFromVal(pMem->pData, (const char*)&tLastKey, TSDB_DATA_TYPE_TIMESTAMP, order);
    }
  }

  if (pIMemT && pCheckInfo->tableId.tid < pIMemT->maxTables) {
    pIMem = pIMemT->tData[pCheckInfo->tableId.tid];
    if (pIMem != NULL && pIMem->uid == pCheckInfo->tableId.uid) { // check uid
      TKEY tLastKey = keyToTkey(pCheckInfo->lastKey);
      pCheckInfo->iiter =
          tSkipListCreateIterFromVal(pIMem->pData, (const char*)&tLastKey, TSDB_DATA_TYPE_TIMESTAMP, order);
    }
  }

  // both iterators are NULL, no data in buffer right now
  if (pCheckInfo->iter == NULL && pCheckInfo->iiter == NULL) {
    return false;
  }

  bool memEmpty  = (pCheckInfo->iter == NULL) || (pCheckInfo->iter != NULL && !tSkipListIterNext(pCheckInfo->iter));
  bool imemEmpty = (pCheckInfo->iiter == NULL) || (pCheckInfo->iiter != NULL && !tSkipListIterNext(pCheckInfo->iiter));
  if (memEmpty && imemEmpty) { // buffer is empty
    return false;
  }

  if (!memEmpty) {
    SSkipListNode* node = tSkipListIterGet(pCheckInfo->iter);
    assert(node != NULL);

    SDataRow row = (SDataRow)SL_GET_NODE_DATA(node);
    TSKEY key = dataRowKey(row);  // first timestamp in buffer
    tsdbDebug("%p uid:%" PRId64 ", tid:%d check data in mem from skey:%" PRId64 ", order:%d, ts range in buf:%" PRId64
              "-%" PRId64 ", lastKey:%" PRId64 ", numOfRows:%"PRId64", 0x%"PRIx64,
              pHandle, pCheckInfo->tableId.uid, pCheckInfo->tableId.tid, key, order, pMem->keyFirst, pMem->keyLast,
              pCheckInfo->lastKey, pMem->numOfRows, pHandle->qId);

    if (ASCENDING_TRAVERSE(order)) {
      assert(pCheckInfo->lastKey <= key);
    } else {
      assert(pCheckInfo->lastKey >= key);
    }

  } else {
    tsdbDebug("%p uid:%"PRId64", tid:%d no data in mem, 0x%"PRIx64, pHandle, pCheckInfo->tableId.uid, pCheckInfo->tableId.tid,
              pHandle->qId);
  }

  if (!imemEmpty) {
    SSkipListNode* node = tSkipListIterGet(pCheckInfo->iiter);
    assert(node != NULL);

    SDataRow row = (SDataRow)SL_GET_NODE_DATA(node);
    TSKEY key = dataRowKey(row);  // first timestamp in buffer
    tsdbDebug("%p uid:%" PRId64 ", tid:%d check data in imem from skey:%" PRId64 ", order:%d, ts range in buf:%" PRId64
              "-%" PRId64 ", lastKey:%" PRId64 ", numOfRows:%"PRId64", 0x%"PRIx64,
              pHandle, pCheckInfo->tableId.uid, pCheckInfo->tableId.tid, key, order, pIMem->keyFirst, pIMem->keyLast,
              pCheckInfo->lastKey, pIMem->numOfRows, pHandle->qId);

    if (ASCENDING_TRAVERSE(order)) {
      assert(pCheckInfo->lastKey <= key);
    } else {
      assert(pCheckInfo->lastKey >= key);
    }
  } else {
    tsdbDebug("%p uid:%"PRId64", tid:%d no data in imem, 0x%"PRIx64, pHandle, pCheckInfo->tableId.uid, pCheckInfo->tableId.tid,
              pHandle->qId);
  }

  return true;
}

static void destroyTableMemIterator(STableCheckInfo* pCheckInfo) {
  tSkipListDestroyIter(pCheckInfo->iter);
  tSkipListDestroyIter(pCheckInfo->iiter);
}

static SDataRow getSDataRowInTableMem(STableCheckInfo* pCheckInfo, int32_t order, int32_t update) {
  SDataRow rmem = NULL, rimem = NULL;
  if (pCheckInfo->iter) {
    SSkipListNode* node = tSkipListIterGet(pCheckInfo->iter);
    if (node != NULL) {
      rmem = (SDataRow)SL_GET_NODE_DATA(node);
    }
  }

  if (pCheckInfo->iiter) {
    SSkipListNode* node = tSkipListIterGet(pCheckInfo->iiter);
    if (node != NULL) {
      rimem = (SDataRow)SL_GET_NODE_DATA(node);
    }
  }

  if (rmem == NULL && rimem == NULL) {
    return NULL;
  }

  if (rmem != NULL && rimem == NULL) {
    pCheckInfo->chosen = 0;
    return rmem;
  }

  if (rmem == NULL && rimem != NULL) {
    pCheckInfo->chosen = 1;
    return rimem;
  }

  TSKEY r1 = dataRowKey(rmem);
  TSKEY r2 = dataRowKey(rimem);

  if (r1 == r2) { // data ts are duplicated, ignore the data in mem
    if (!update) {
      tSkipListIterNext(pCheckInfo->iter);
      pCheckInfo->chosen = 1;
      return rimem;
    } else {
      tSkipListIterNext(pCheckInfo->iiter);
      pCheckInfo->chosen = 0;
      return rmem;
    }
  } else {
    if (ASCENDING_TRAVERSE(order)) {
      if (r1 < r2) {
        pCheckInfo->chosen = 0;
        return rmem;
      } else {
        pCheckInfo->chosen = 1;
        return rimem;
      }
    } else {
      if (r1 < r2) {
        pCheckInfo->chosen = 1;
        return rimem;
      } else {
        pCheckInfo->chosen = 0;
        return rmem;
      }
    }
  }
}

static bool moveToNextRowInMem(STableCheckInfo* pCheckInfo) {
  bool hasNext = false;
  if (pCheckInfo->chosen == 0) {
    if (pCheckInfo->iter != NULL) {
      hasNext = tSkipListIterNext(pCheckInfo->iter);
    }

    if (hasNext) {
      return hasNext;
    }

    if (pCheckInfo->iiter != NULL) {
      return tSkipListIterGet(pCheckInfo->iiter) != NULL;
    }
  } else { //pCheckInfo->chosen == 1
    if (pCheckInfo->iiter != NULL) {
      hasNext = tSkipListIterNext(pCheckInfo->iiter);
    }

    if (hasNext) {
      return hasNext;
    }

    if (pCheckInfo->iter != NULL) {
      return tSkipListIterGet(pCheckInfo->iter) != NULL;
    }
  }

  return hasNext;
}

static bool hasMoreDataInCache(STsdbQueryHandle* pHandle) {
  STsdbCfg *pCfg = &pHandle->pTsdb->config;
  size_t size = taosArrayGetSize(pHandle->pTableCheckInfo);
  assert(pHandle->activeIndex < size && pHandle->activeIndex >= 0 && size >= 1);
  pHandle->cur.fid = INT32_MIN;

  STableCheckInfo* pCheckInfo = taosArrayGet(pHandle->pTableCheckInfo, pHandle->activeIndex);

  STable* pTable = pCheckInfo->pTableObj;
  assert(pTable != NULL);

  if (!pCheckInfo->initBuf) {
    initTableMemIterator(pHandle, pCheckInfo);
  }

  SDataRow row = getSDataRowInTableMem(pCheckInfo, pHandle->order, pCfg->update);
  if (row == NULL) {
    return false;
  }

  pCheckInfo->lastKey = dataRowKey(row);  // first timestamp in buffer
  tsdbDebug("%p uid:%" PRId64", tid:%d check data in buffer from skey:%" PRId64 ", order:%d, 0x%"PRIx64, pHandle,
            pCheckInfo->tableId.uid, pCheckInfo->tableId.tid, pCheckInfo->lastKey, pHandle->order, pHandle->qId);

  // all data in mem are checked already.
  if ((pCheckInfo->lastKey > pHandle->window.ekey && ASCENDING_TRAVERSE(pHandle->order)) ||
      (pCheckInfo->lastKey < pHandle->window.ekey && !ASCENDING_TRAVERSE(pHandle->order))) {
    return false;
  }

  int32_t step = ASCENDING_TRAVERSE(pHandle->order)? 1:-1;
  STimeWindow* win = &pHandle->cur.win;
  pHandle->cur.rows = tsdbReadRowsFromCache(pCheckInfo, pHandle->window.ekey, pHandle->outputCapacity, win, pHandle);

  // update the last key value
  pCheckInfo->lastKey = win->ekey + step;
  pHandle->cur.lastKey = win->ekey + step;
  pHandle->cur.mixBlock = true;

  if (!ASCENDING_TRAVERSE(pHandle->order)) {
    SWAP(win->skey, win->ekey, TSKEY);
  }

  return true;
}

static int32_t getFileIdFromKey(TSKEY key, int32_t daysPerFile, int32_t precision) {
  assert(precision >= TSDB_TIME_PRECISION_MICRO || precision <= TSDB_TIME_PRECISION_NANO);
  if (key == TSKEY_INITIAL_VAL) {
    return INT32_MIN;
  }

  if (key < 0) {
    key -= (daysPerFile * tsTickPerDay[precision]);
  }

  int64_t fid = (int64_t)(key / (daysPerFile * tsTickPerDay[precision]));  // set the starting fileId
  if (fid < 0L && llabs(fid) > INT32_MAX) { // data value overflow for INT32
    fid = INT32_MIN;
  }

  if (fid > 0L && fid > INT32_MAX) {
    fid = INT32_MAX;
  }

  return (int32_t)fid;
}

static int32_t binarySearchForBlock(SBlock* pBlock, int32_t numOfBlocks, TSKEY skey, int32_t order) {
  int32_t firstSlot = 0;
  int32_t lastSlot = numOfBlocks - 1;

  int32_t midSlot = firstSlot;

  while (1) {
    numOfBlocks = lastSlot - firstSlot + 1;
    midSlot = (firstSlot + (numOfBlocks >> 1));

    if (numOfBlocks == 1) break;

    if (skey > pBlock[midSlot].keyLast) {
      if (numOfBlocks == 2) break;
      if ((order == TSDB_ORDER_DESC) && (skey < pBlock[midSlot + 1].keyFirst)) break;
      firstSlot = midSlot + 1;
    } else if (skey < pBlock[midSlot].keyFirst) {
      if ((order == TSDB_ORDER_ASC) && (skey > pBlock[midSlot - 1].keyLast)) break;
      lastSlot = midSlot - 1;
    } else {
      break;  // got the slot
    }
  }

  return midSlot;
}

static int32_t loadBlockInfo(STsdbQueryHandle * pQueryHandle, int32_t index, int32_t* numOfBlocks) {
  int32_t code = 0;

  STableCheckInfo* pCheckInfo = taosArrayGet(pQueryHandle->pTableCheckInfo, index);
  pCheckInfo->numOfBlocks = 0;

  if (tsdbSetReadTable(&pQueryHandle->rhelper, pCheckInfo->pTableObj) != TSDB_CODE_SUCCESS) {
    code = terrno;
    return code;
  }

  SBlockIdx* compIndex = pQueryHandle->rhelper.pBlkIdx;

  // no data block in this file, try next file
  if (compIndex == NULL || compIndex->uid != pCheckInfo->tableId.uid) {
    return 0;  // no data blocks in the file belongs to pCheckInfo->pTable
  }

  if (pCheckInfo->compSize < (int32_t)compIndex->len) {
    assert(compIndex->len > 0);

    char* t = realloc(pCheckInfo->pCompInfo, compIndex->len);
    if (t == NULL) {
      terrno = TSDB_CODE_TDB_OUT_OF_MEMORY;
      code = TSDB_CODE_TDB_OUT_OF_MEMORY;
      return code;
    }

    pCheckInfo->pCompInfo = (SBlockInfo*)t;
    pCheckInfo->compSize = compIndex->len;
  }

  if (tsdbLoadBlockInfo(&(pQueryHandle->rhelper), (void*)(pCheckInfo->pCompInfo)) < 0) {
    return terrno;
  }
  SBlockInfo* pCompInfo = pCheckInfo->pCompInfo;

  TSKEY s = TSKEY_INITIAL_VAL, e = TSKEY_INITIAL_VAL;

  if (ASCENDING_TRAVERSE(pQueryHandle->order)) {
    assert(pCheckInfo->lastKey <= pQueryHandle->window.ekey && pQueryHandle->window.skey <= pQueryHandle->window.ekey);
  } else {
    assert(pCheckInfo->lastKey >= pQueryHandle->window.ekey && pQueryHandle->window.skey >= pQueryHandle->window.ekey);
  }

  s = MIN(pCheckInfo->lastKey, pQueryHandle->window.ekey);
  e = MAX(pCheckInfo->lastKey, pQueryHandle->window.ekey);

  // discard the unqualified data block based on the query time window
  int32_t start = binarySearchForBlock(pCompInfo->blocks, compIndex->numOfBlocks, s, TSDB_ORDER_ASC);
  int32_t end = start;

  if (s > pCompInfo->blocks[start].keyLast) {
    return 0;
  }

  // todo speedup the procedure of located end block
  while (end < (int32_t)compIndex->numOfBlocks && (pCompInfo->blocks[end].keyFirst <= e)) {
    end += 1;
  }

  pCheckInfo->numOfBlocks = (end - start);

  if (start > 0) {
    memmove(pCompInfo->blocks, &pCompInfo->blocks[start], pCheckInfo->numOfBlocks * sizeof(SBlock));
  }

  (*numOfBlocks) += pCheckInfo->numOfBlocks;
  return 0;
}

static int32_t getFileCompInfo(STsdbQueryHandle* pQueryHandle, int32_t* numOfBlocks) {
  // load all the comp offset value for all tables in this file
  int32_t code = TSDB_CODE_SUCCESS;
  *numOfBlocks = 0;

  pQueryHandle->cost.headFileLoad += 1;
  int64_t s = taosGetTimestampUs();

  size_t numOfTables = 0;
  if (pQueryHandle->loadType == BLOCK_LOAD_TABLE_SEQ_ORDER) {
    code = loadBlockInfo(pQueryHandle, pQueryHandle->activeIndex, numOfBlocks);
  } else if (pQueryHandle->loadType == BLOCK_LOAD_OFFSET_SEQ_ORDER) {
    numOfTables = taosArrayGetSize(pQueryHandle->pTableCheckInfo);

    for (int32_t i = 0; i < numOfTables; ++i) {
      code = loadBlockInfo(pQueryHandle, i, numOfBlocks);
      if (code != TSDB_CODE_SUCCESS) {
        int64_t e = taosGetTimestampUs();

        pQueryHandle->cost.headFileLoadTime += (e - s);
        return code;
      }
    }
  } else {
    assert(0);
  }

  int64_t e = taosGetTimestampUs();
  pQueryHandle->cost.headFileLoadTime += (e - s);
  return code;
}

static int32_t doLoadFileDataBlock(STsdbQueryHandle* pQueryHandle, SBlock* pBlock, STableCheckInfo* pCheckInfo, int32_t slotIndex) {
  int64_t st = taosGetTimestampUs();

  STSchema *pSchema = tsdbGetTableSchema(pCheckInfo->pTableObj);
  int32_t   code = tdInitDataCols(pQueryHandle->pDataCols, pSchema);
  if (code != TSDB_CODE_SUCCESS) {
    tsdbError("%p failed to malloc buf for pDataCols, 0x%"PRIx64, pQueryHandle, pQueryHandle->qId);
    terrno = TSDB_CODE_TDB_OUT_OF_MEMORY;
    goto _error;
  }

  code = tdInitDataCols(pQueryHandle->rhelper.pDCols[0], pSchema);
  if (code != TSDB_CODE_SUCCESS) {
    tsdbError("%p failed to malloc buf for rhelper.pDataCols[0], 0x%"PRIx64, pQueryHandle, pQueryHandle->qId);
    terrno = TSDB_CODE_TDB_OUT_OF_MEMORY;
    goto _error;
  }

  code = tdInitDataCols(pQueryHandle->rhelper.pDCols[1], pSchema);
  if (code != TSDB_CODE_SUCCESS) {
    tsdbError("%p failed to malloc buf for rhelper.pDataCols[1], 0x%"PRIx64, pQueryHandle, pQueryHandle->qId);
    terrno = TSDB_CODE_TDB_OUT_OF_MEMORY;
    goto _error;
  }

  int16_t* colIds = pQueryHandle->defaultLoadColumn->pData;

  int32_t ret = tsdbLoadBlockDataCols(&(pQueryHandle->rhelper), pBlock, pCheckInfo->pCompInfo, colIds, (int)(QH_GET_NUM_OF_COLS(pQueryHandle)));
  if (ret != TSDB_CODE_SUCCESS) {
    int32_t c = terrno;
    assert(c != TSDB_CODE_SUCCESS);
    goto _error;
  }

  SDataBlockLoadInfo* pBlockLoadInfo = &pQueryHandle->dataBlockLoadInfo;

  pBlockLoadInfo->fileGroup = pQueryHandle->pFileGroup;
  pBlockLoadInfo->slot = pQueryHandle->cur.slot;
  pBlockLoadInfo->tid = pCheckInfo->pTableObj->tableId.tid;

  SDataCols* pCols = pQueryHandle->rhelper.pDCols[0];
  assert(pCols->numOfRows != 0 && pCols->numOfRows <= pBlock->numOfRows);

  pBlock->numOfRows = pCols->numOfRows;

  // Convert from TKEY to TSKEY for primary timestamp column if current block has timestamp before 1970-01-01T00:00:00Z
  if(pBlock->keyFirst < 0 && colIds[0] == PRIMARYKEY_TIMESTAMP_COL_INDEX) {
    int64_t* src = pCols->cols[0].pData;
    for(int32_t i = 0; i < pBlock->numOfRows; ++i) {
      src[i] = tdGetKey(src[i]);
    }
  }

  int64_t elapsedTime = (taosGetTimestampUs() - st);
  pQueryHandle->cost.blockLoadTime += elapsedTime;

  tsdbDebug("%p load file block into buffer, index:%d, brange:%"PRId64"-%"PRId64", rows:%d, elapsed time:%"PRId64 " us, 0x%"PRIx64,
            pQueryHandle, slotIndex, pBlock->keyFirst, pBlock->keyLast, pBlock->numOfRows, elapsedTime, pQueryHandle->qId);
  return TSDB_CODE_SUCCESS;

  _error:
  pBlock->numOfRows = 0;

  tsdbError("%p error occurs in loading file block, index:%d, brange:%"PRId64"-%"PRId64", rows:%d, 0x%"PRIx64,
            pQueryHandle, slotIndex, pBlock->keyFirst, pBlock->keyLast, pBlock->numOfRows, pQueryHandle->qId);
  return terrno;
}

static int32_t getEndPosInDataBlock(STsdbQueryHandle* pQueryHandle, SDataBlockInfo* pBlockInfo);
static int32_t doCopyRowsFromFileBlock(STsdbQueryHandle* pQueryHandle, int32_t capacity, int32_t numOfRows, int32_t start, int32_t end);
static void moveDataToFront(STsdbQueryHandle* pQueryHandle, int32_t numOfRows, int32_t numOfCols);
static void doCheckGeneratedBlockRange(STsdbQueryHandle* pQueryHandle);
static void copyAllRemainRowsFromFileBlock(STsdbQueryHandle* pQueryHandle, STableCheckInfo* pCheckInfo, SDataBlockInfo* pBlockInfo, int32_t endPos);

static int32_t handleDataMergeIfNeeded(STsdbQueryHandle* pQueryHandle, SBlock* pBlock, STableCheckInfo* pCheckInfo){
  SQueryFilePos* cur = &pQueryHandle->cur;
  STsdbCfg*      pCfg = &pQueryHandle->pTsdb->config;
  SDataBlockInfo binfo = GET_FILE_DATA_BLOCK_INFO(pCheckInfo, pBlock);
  int32_t code = TSDB_CODE_SUCCESS;

  /*bool hasData = */ initTableMemIterator(pQueryHandle, pCheckInfo);
  SDataRow row = getSDataRowInTableMem(pCheckInfo, pQueryHandle->order, pCfg->update);

  assert(cur->pos >= 0 && cur->pos <= binfo.rows);

  TSKEY key = (row != NULL)? dataRowKey(row):TSKEY_INITIAL_VAL;
  if (key != TSKEY_INITIAL_VAL) {
    tsdbDebug("%p key in mem:%"PRId64", 0x%"PRIx64, pQueryHandle, key, pQueryHandle->qId);
  } else {
    tsdbDebug("%p no data in mem, 0x%"PRIx64, pQueryHandle, pQueryHandle->qId);
  }

  if ((ASCENDING_TRAVERSE(pQueryHandle->order) && (key != TSKEY_INITIAL_VAL && key <= binfo.window.ekey)) ||
      (!ASCENDING_TRAVERSE(pQueryHandle->order) && (key != TSKEY_INITIAL_VAL && key >= binfo.window.skey))) {

    if ((ASCENDING_TRAVERSE(pQueryHandle->order) && (key != TSKEY_INITIAL_VAL && key < binfo.window.skey)) ||
        (!ASCENDING_TRAVERSE(pQueryHandle->order) && (key != TSKEY_INITIAL_VAL && key > binfo.window.ekey))) {

      // do not load file block into buffer
      int32_t step = ASCENDING_TRAVERSE(pQueryHandle->order) ? 1 : -1;

      TSKEY maxKey = ASCENDING_TRAVERSE(pQueryHandle->order)? (binfo.window.skey - step):(binfo.window.ekey - step);
      cur->rows = tsdbReadRowsFromCache(pCheckInfo, maxKey, pQueryHandle->outputCapacity, &cur->win, pQueryHandle);
      pQueryHandle->realNumOfRows = cur->rows;

      // update the last key value
      pCheckInfo->lastKey = cur->win.ekey + step;
      if (!ASCENDING_TRAVERSE(pQueryHandle->order)) {
        SWAP(cur->win.skey, cur->win.ekey, TSKEY);
      }

      cur->mixBlock = true;
      cur->blockCompleted = false;
      return code;
    }

    // return error, add test cases
    if ((code = doLoadFileDataBlock(pQueryHandle, pBlock, pCheckInfo, cur->slot)) != TSDB_CODE_SUCCESS) {
      return code;
    }

    doMergeTwoLevelData(pQueryHandle, pCheckInfo, pBlock);
  } else {
    /*
     * no data in cache, only load data from file
     * during the query processing, data in cache will not be checked anymore.
     *
     * Here the buffer is not enough, so only part of file block can be loaded into memory buffer
     */
    assert(pQueryHandle->outputCapacity >= binfo.rows);
    int32_t endPos = getEndPosInDataBlock(pQueryHandle, &binfo);

    if ((cur->pos == 0 && endPos == binfo.rows -1 && ASCENDING_TRAVERSE(pQueryHandle->order)) ||
        (cur->pos == (binfo.rows - 1) && endPos == 0 && (!ASCENDING_TRAVERSE(pQueryHandle->order)))) {
      pQueryHandle->realNumOfRows = binfo.rows;

      cur->rows = binfo.rows;
      cur->win  = binfo.window;
      cur->mixBlock = false;
      cur->blockCompleted = true;

      if (ASCENDING_TRAVERSE(pQueryHandle->order)) {
        cur->lastKey = binfo.window.ekey + 1;
        cur->pos = binfo.rows;
      } else {
        cur->lastKey = binfo.window.skey - 1;
        cur->pos = -1;
      }
    } else { // partially copy to dest buffer
      copyAllRemainRowsFromFileBlock(pQueryHandle, pCheckInfo, &binfo, endPos);
      cur->mixBlock = true;
    }

    assert(cur->blockCompleted);
    if (cur->rows == binfo.rows) {
      tsdbDebug("%p whole file block qualified, brange:%"PRId64"-%"PRId64", rows:%d, lastKey:%"PRId64", %"PRIx64,
                pQueryHandle, cur->win.skey, cur->win.ekey, cur->rows, cur->lastKey, pQueryHandle->qId);
    } else {
      tsdbDebug("%p create data block from remain file block, brange:%"PRId64"-%"PRId64", rows:%d, total:%d, lastKey:%"PRId64", %"PRIx64,
                pQueryHandle, cur->win.skey, cur->win.ekey, cur->rows, binfo.rows, cur->lastKey, pQueryHandle->qId);
    }

  }

  return code;
}

static int32_t loadFileDataBlock(STsdbQueryHandle* pQueryHandle, SBlock* pBlock, STableCheckInfo* pCheckInfo, bool* exists) {
  SQueryFilePos* cur = &pQueryHandle->cur;
  int32_t code = TSDB_CODE_SUCCESS;
  bool asc = ASCENDING_TRAVERSE(pQueryHandle->order);

  if (asc) {
    // query ended in/started from current block
    if (pQueryHandle->window.ekey < pBlock->keyLast || pCheckInfo->lastKey > pBlock->keyFirst) {
      if ((code = doLoadFileDataBlock(pQueryHandle, pBlock, pCheckInfo, cur->slot)) != TSDB_CODE_SUCCESS) {
        *exists = false;
        return code;
      }

      SDataCols* pTSCol = pQueryHandle->rhelper.pDCols[0];
      assert(pTSCol->cols->type == TSDB_DATA_TYPE_TIMESTAMP && pTSCol->numOfRows == pBlock->numOfRows);

      if (pCheckInfo->lastKey > pBlock->keyFirst) {
        cur->pos =
            binarySearchForKey(pTSCol->cols[0].pData, pBlock->numOfRows, pCheckInfo->lastKey, pQueryHandle->order);
      } else {
        cur->pos = 0;
      }

      assert(pCheckInfo->lastKey <= pBlock->keyLast);
      doMergeTwoLevelData(pQueryHandle, pCheckInfo, pBlock);
    } else {  // the whole block is loaded in to buffer
      cur->pos = asc? 0:(pBlock->numOfRows - 1);
      code = handleDataMergeIfNeeded(pQueryHandle, pBlock, pCheckInfo);
    }
  } else {  //desc order, query ended in current block
    if (pQueryHandle->window.ekey > pBlock->keyFirst || pCheckInfo->lastKey < pBlock->keyLast) {
      if ((code = doLoadFileDataBlock(pQueryHandle, pBlock, pCheckInfo, cur->slot)) != TSDB_CODE_SUCCESS) {
        *exists = false;
        return code;
      }

      SDataCols* pTsCol = pQueryHandle->rhelper.pDCols[0];
      if (pCheckInfo->lastKey < pBlock->keyLast) {
        cur->pos = binarySearchForKey(pTsCol->cols[0].pData, pBlock->numOfRows, pCheckInfo->lastKey, pQueryHandle->order);
      } else {
        cur->pos = pBlock->numOfRows - 1;
      }

      assert(pCheckInfo->lastKey >= pBlock->keyFirst);
      doMergeTwoLevelData(pQueryHandle, pCheckInfo, pBlock);
    } else {
      cur->pos = asc? 0:(pBlock->numOfRows-1);
      code = handleDataMergeIfNeeded(pQueryHandle, pBlock, pCheckInfo);
    }
  }

  *exists = pQueryHandle->realNumOfRows > 0;
  return code;
}

static int doBinarySearchKey(char* pValue, int num, TSKEY key, int order) {
  int    firstPos, lastPos, midPos = -1;
  int    numOfRows;
  TSKEY* keyList;

  assert(order == TSDB_ORDER_ASC || order == TSDB_ORDER_DESC);

  if (num <= 0) return -1;

  keyList = (TSKEY*)pValue;
  firstPos = 0;
  lastPos = num - 1;

  if (order == TSDB_ORDER_DESC) {
    // find the first position which is smaller than the key
    while (1) {
      if (key >= keyList[lastPos]) return lastPos;
      if (key == keyList[firstPos]) return firstPos;
      if (key < keyList[firstPos]) return firstPos - 1;

      numOfRows = lastPos - firstPos + 1;
      midPos = (numOfRows >> 1) + firstPos;

      if (key < keyList[midPos]) {
        lastPos = midPos - 1;
      } else if (key > keyList[midPos]) {
        firstPos = midPos + 1;
      } else {
        break;
      }
    }

  } else {
    // find the first position which is bigger than the key
    while (1) {
      if (key <= keyList[firstPos]) return firstPos;
      if (key == keyList[lastPos]) return lastPos;

      if (key > keyList[lastPos]) {
        lastPos = lastPos + 1;
        if (lastPos >= num)
          return -1;
        else
          return lastPos;
      }

      numOfRows = lastPos - firstPos + 1;
      midPos = (numOfRows >> 1) + firstPos;

      if (key < keyList[midPos]) {
        lastPos = midPos - 1;
      } else if (key > keyList[midPos]) {
        firstPos = midPos + 1;
      } else {
        break;
      }
    }
  }

  return midPos;
}

int32_t doCopyRowsFromFileBlock(STsdbQueryHandle* pQueryHandle, int32_t capacity, int32_t numOfRows, int32_t start, int32_t end) {
  char* pData = NULL;
  int32_t step = ASCENDING_TRAVERSE(pQueryHandle->order)? 1 : -1;

  SDataCols* pCols = pQueryHandle->rhelper.pDCols[0];
  TSKEY* tsArray = pCols->cols[0].pData;

  int32_t num = end - start + 1;
  assert(num >= 0);

  if (num == 0) {
    return numOfRows;
  }

  int32_t requiredNumOfCols = (int32_t)taosArrayGetSize(pQueryHandle->pColumns);

  //data in buffer has greater timestamp, copy data in file block
  int32_t i = 0, j = 0;
  while(i < requiredNumOfCols && j < pCols->numOfCols) {
    SColumnInfoData* pColInfo = taosArrayGet(pQueryHandle->pColumns, i);

    SDataCol* src = &pCols->cols[j];
    if (src->colId < pColInfo->info.colId) {
      j++;
      continue;
    }

    int32_t bytes = pColInfo->info.bytes;

    if (ASCENDING_TRAVERSE(pQueryHandle->order)) {
      pData = (char*)pColInfo->pData + numOfRows * pColInfo->info.bytes;
    } else {
      pData = (char*)pColInfo->pData + (capacity - numOfRows - num) * pColInfo->info.bytes;
    }

    if (pColInfo->info.colId == src->colId) {
      if (pColInfo->info.type != TSDB_DATA_TYPE_BINARY && pColInfo->info.type != TSDB_DATA_TYPE_NCHAR) {
        memmove(pData, (char*)src->pData + bytes * start, bytes * num);
      } else {  // handle the var-string
        char* dst = pData;

        // todo refactor, only copy one-by-one
        for (int32_t k = start; k < num + start; ++k) {
          char* p = tdGetColDataOfRow(src, k);
          memcpy(dst, p, varDataTLen(p));
          dst += bytes;
        }
      }

      j++;
      i++;
    } else { // pColInfo->info.colId < src->colId, it is a NULL data
      if (pColInfo->info.type == TSDB_DATA_TYPE_BINARY || pColInfo->info.type == TSDB_DATA_TYPE_NCHAR) {
        char* dst = pData;

        for(int32_t k = start; k < num + start; ++k) {
          setVardataNull(dst, pColInfo->info.type);
          dst += bytes;
        }
      } else {
        setNullN(pData, pColInfo->info.type, pColInfo->info.bytes, num);
      }
      i++;
    }
  }

  while (i < requiredNumOfCols) { // the remain columns are all null data
    SColumnInfoData* pColInfo = taosArrayGet(pQueryHandle->pColumns, i);
    if (ASCENDING_TRAVERSE(pQueryHandle->order)) {
      pData = (char*)pColInfo->pData + numOfRows * pColInfo->info.bytes;
    } else {
      pData = (char*)pColInfo->pData + (capacity - numOfRows - num) * pColInfo->info.bytes;
    }

    if (pColInfo->info.type == TSDB_DATA_TYPE_BINARY || pColInfo->info.type == TSDB_DATA_TYPE_NCHAR) {
      char* dst = pData;

      for(int32_t k = start; k < num + start; ++k) {
        setVardataNull(dst, pColInfo->info.type);
        dst += pColInfo->info.bytes;
      }
    } else {
      setNullN(pData, pColInfo->info.type, pColInfo->info.bytes, num);
    }

    i++;
  }

  pQueryHandle->cur.win.ekey = tsArray[end];
  pQueryHandle->cur.lastKey = tsArray[end] + step;

  return numOfRows + num;
}

static void copyOneRowFromMem(STsdbQueryHandle* pQueryHandle, int32_t capacity, int32_t numOfRows, SDataRow row,
                              int32_t numOfCols, STable* pTable, STSchema* pSchema) {
  char* pData = NULL;

  // the schema version info is embeded in SDataRow
  int32_t numOfRowCols = 0;
  if (pSchema == NULL) {
    pSchema = tsdbGetTableSchemaByVersion(pTable, dataRowVersion(row));
    numOfRowCols = schemaNCols(pSchema);
  } else {
    numOfRowCols = schemaNCols(pSchema);
  }

  int32_t i = 0, j = 0;
  while(i < numOfCols && j < numOfRowCols) {
    SColumnInfoData* pColInfo = taosArrayGet(pQueryHandle->pColumns, i);
    if (pSchema->columns[j].colId < pColInfo->info.colId) {
      j++;
      continue;
    }

    if (ASCENDING_TRAVERSE(pQueryHandle->order)) {
      pData = (char*)pColInfo->pData + numOfRows * pColInfo->info.bytes;
    } else {
      pData = (char*)pColInfo->pData + (capacity - numOfRows - 1) * pColInfo->info.bytes;
    }

    if (pSchema->columns[j].colId == pColInfo->info.colId) {
      void* value = tdGetRowDataOfCol(row, (int8_t)pColInfo->info.type, TD_DATA_ROW_HEAD_SIZE + pSchema->columns[j].offset);
      switch (pColInfo->info.type) {
        case TSDB_DATA_TYPE_BINARY:
        case TSDB_DATA_TYPE_NCHAR:
          memcpy(pData, value, varDataTLen(value));
          break;
        case TSDB_DATA_TYPE_NULL:
        case TSDB_DATA_TYPE_BOOL:
        case TSDB_DATA_TYPE_TINYINT:
        case TSDB_DATA_TYPE_UTINYINT:
          *(uint8_t *)pData = *(uint8_t *)value;
          break;
        case TSDB_DATA_TYPE_SMALLINT:
        case TSDB_DATA_TYPE_USMALLINT:
          *(uint16_t *)pData = *(uint16_t *)value;
          break;
        case TSDB_DATA_TYPE_INT:
        case TSDB_DATA_TYPE_UINT:
          *(uint32_t *)pData = *(uint32_t *)value;
          break;
        case TSDB_DATA_TYPE_BIGINT:
        case TSDB_DATA_TYPE_UBIGINT:
          *(uint64_t *)pData = *(uint64_t *)value;
          break;
        case TSDB_DATA_TYPE_FLOAT:
        SET_FLOAT_PTR(pData, value);
          break;
        case TSDB_DATA_TYPE_DOUBLE:
        SET_DOUBLE_PTR(pData, value);
          break;
        case TSDB_DATA_TYPE_TIMESTAMP:
          if (pColInfo->info.colId == PRIMARYKEY_TIMESTAMP_COL_INDEX) {
            *(TSKEY *)pData = tdGetKey(*(TKEY *)value);
          } else {
            *(TSKEY *)pData = *(TSKEY *)value;
          }
          break;
        default:
          memcpy(pData, value, pColInfo->info.bytes);
      }

      j++;
      i++;
    } else { // pColInfo->info.colId < pSchema->columns[j].colId, it is a NULL data
      if (pColInfo->info.type == TSDB_DATA_TYPE_BINARY || pColInfo->info.type == TSDB_DATA_TYPE_NCHAR) {
        setVardataNull(pData, pColInfo->info.type);
      } else {
        setNull(pData, pColInfo->info.type, pColInfo->info.bytes);
      }
      i++;
    }
  }

  while (i < numOfCols) { // the remain columns are all null data
    SColumnInfoData* pColInfo = taosArrayGet(pQueryHandle->pColumns, i);
    if (ASCENDING_TRAVERSE(pQueryHandle->order)) {
      pData = (char*)pColInfo->pData + numOfRows * pColInfo->info.bytes;
    } else {
      pData = (char*)pColInfo->pData + (capacity - numOfRows - 1) * pColInfo->info.bytes;
    }

    if (pColInfo->info.type == TSDB_DATA_TYPE_BINARY || pColInfo->info.type == TSDB_DATA_TYPE_NCHAR) {
      setVardataNull(pData, pColInfo->info.type);
    } else {
      setNull(pData, pColInfo->info.type, pColInfo->info.bytes);
    }

    i++;
  }
}

static void moveDataToFront(STsdbQueryHandle* pQueryHandle, int32_t numOfRows, int32_t numOfCols) {
  if (numOfRows == 0 || ASCENDING_TRAVERSE(pQueryHandle->order)) {
    return;
  }

  // if the buffer is not full in case of descending order query, move the data in the front of the buffer
  if (numOfRows < pQueryHandle->outputCapacity) {
    int32_t emptySize = pQueryHandle->outputCapacity - numOfRows;
    for(int32_t i = 0; i < numOfCols; ++i) {
      SColumnInfoData* pColInfo = taosArrayGet(pQueryHandle->pColumns, i);
      memmove((char*)pColInfo->pData, (char*)pColInfo->pData + emptySize * pColInfo->info.bytes, numOfRows * pColInfo->info.bytes);
    }
  }
}

static void getQualifiedRowsPos(STsdbQueryHandle* pQueryHandle, int32_t startPos, int32_t endPos, int32_t numOfExisted,
                                int32_t* start, int32_t* end) {
  *start = -1;

  if (ASCENDING_TRAVERSE(pQueryHandle->order)) {
    int32_t remain = endPos - startPos + 1;
    if (remain + numOfExisted > pQueryHandle->outputCapacity) {
      *end = (pQueryHandle->outputCapacity - numOfExisted) + startPos - 1;
    } else {
      *end = endPos;
    }

    *start = startPos;
  } else {
    int32_t remain = (startPos - endPos) + 1;
    if (remain + numOfExisted > pQueryHandle->outputCapacity) {
      *end = startPos + 1 - (pQueryHandle->outputCapacity - numOfExisted);
    } else {
      *end = endPos;
    }

    *start = *end;
    *end = startPos;
  }
}

static void updateInfoAfterMerge(STsdbQueryHandle* pQueryHandle, STableCheckInfo* pCheckInfo, int32_t numOfRows, int32_t endPos) {
  SQueryFilePos* cur = &pQueryHandle->cur;

  pCheckInfo->lastKey = cur->lastKey;
  pQueryHandle->realNumOfRows = numOfRows;
  cur->rows = numOfRows;
  cur->pos = endPos;
}

static void doCheckGeneratedBlockRange(STsdbQueryHandle* pQueryHandle) {
  SQueryFilePos* cur = &pQueryHandle->cur;

  if (cur->rows > 0) {
    if (ASCENDING_TRAVERSE(pQueryHandle->order)) {
      assert(cur->win.skey >= pQueryHandle->window.skey && cur->win.ekey <= pQueryHandle->window.ekey);
    } else {
      assert(cur->win.skey >= pQueryHandle->window.ekey && cur->win.ekey <= pQueryHandle->window.skey);
    }

    SColumnInfoData* pColInfoData = taosArrayGet(pQueryHandle->pColumns, 0);
    assert(cur->win.skey == ((TSKEY*)pColInfoData->pData)[0] && cur->win.ekey == ((TSKEY*)pColInfoData->pData)[cur->rows-1]);
  } else {
    cur->win = pQueryHandle->window;

    int32_t step = ASCENDING_TRAVERSE(pQueryHandle->order)? 1:-1;
    cur->lastKey = pQueryHandle->window.ekey + step;
  }
}

static void copyAllRemainRowsFromFileBlock(STsdbQueryHandle* pQueryHandle, STableCheckInfo* pCheckInfo, SDataBlockInfo* pBlockInfo, int32_t endPos) {
  SQueryFilePos* cur = &pQueryHandle->cur;

  SDataCols* pCols = pQueryHandle->rhelper.pDCols[0];
  TSKEY* tsArray = pCols->cols[0].pData;

  int32_t step = ASCENDING_TRAVERSE(pQueryHandle->order)? 1:-1;
  int32_t numOfCols = (int32_t)(QH_GET_NUM_OF_COLS(pQueryHandle));

  int32_t pos = cur->pos;

  int32_t start = cur->pos;
  int32_t end = endPos;

  if (!ASCENDING_TRAVERSE(pQueryHandle->order)) {
    SWAP(start, end, int32_t);
  }

  assert(pQueryHandle->outputCapacity >= (end - start + 1));
  int32_t numOfRows = doCopyRowsFromFileBlock(pQueryHandle, pQueryHandle->outputCapacity, 0, start, end);

  // the time window should always be ascending order: skey <= ekey
  cur->win = (STimeWindow) {.skey = tsArray[start], .ekey = tsArray[end]};
  cur->mixBlock = (numOfRows != pBlockInfo->rows);
  cur->lastKey = tsArray[endPos] + step;
  cur->blockCompleted = true;

  // if the buffer is not full in case of descending order query, move the data in the front of the buffer
  moveDataToFront(pQueryHandle, numOfRows, numOfCols);

  // The value of pos may be -1 or pBlockInfo->rows, and it is invalid in both cases.
  pos = endPos + step;
  updateInfoAfterMerge(pQueryHandle, pCheckInfo, numOfRows, pos);
  doCheckGeneratedBlockRange(pQueryHandle);

  tsdbDebug("%p uid:%" PRIu64",tid:%d data block created, mixblock:%d, brange:%"PRIu64"-%"PRIu64" rows:%d, 0x%"PRIx64,
            pQueryHandle, pCheckInfo->tableId.uid, pCheckInfo->tableId.tid, cur->mixBlock, cur->win.skey,
            cur->win.ekey, cur->rows, pQueryHandle->qId);
}

int32_t getEndPosInDataBlock(STsdbQueryHandle* pQueryHandle, SDataBlockInfo* pBlockInfo) {
  // NOTE: reverse the order to find the end position in data block
  int32_t endPos = -1;
  int32_t order = ASCENDING_TRAVERSE(pQueryHandle->order)? TSDB_ORDER_DESC : TSDB_ORDER_ASC;

  SQueryFilePos* cur = &pQueryHandle->cur;
  SDataCols* pCols = pQueryHandle->rhelper.pDCols[0];

  if (ASCENDING_TRAVERSE(pQueryHandle->order) && pQueryHandle->window.ekey >= pBlockInfo->window.ekey) {
    endPos = pBlockInfo->rows - 1;
    cur->mixBlock = (cur->pos != 0);
  } else if (!ASCENDING_TRAVERSE(pQueryHandle->order) && pQueryHandle->window.ekey <= pBlockInfo->window.skey) {
    endPos = 0;
    cur->mixBlock = (cur->pos != pBlockInfo->rows - 1);
  } else {
    assert(pCols->numOfRows > 0);
    endPos = doBinarySearchKey(pCols->cols[0].pData, pCols->numOfRows, pQueryHandle->window.ekey, order);
    cur->mixBlock = true;
  }

  return endPos;
}

// only return the qualified data to client in terms of query time window, data rows in the same block but do not
// be included in the query time window will be discarded
static void doMergeTwoLevelData(STsdbQueryHandle* pQueryHandle, STableCheckInfo* pCheckInfo, SBlock* pBlock) {
  SQueryFilePos* cur = &pQueryHandle->cur;
  SDataBlockInfo blockInfo = GET_FILE_DATA_BLOCK_INFO(pCheckInfo, pBlock);
  STsdbCfg*      pCfg = &pQueryHandle->pTsdb->config;

  initTableMemIterator(pQueryHandle, pCheckInfo);

  SDataCols* pCols = pQueryHandle->rhelper.pDCols[0];
  assert(pCols->cols[0].type == TSDB_DATA_TYPE_TIMESTAMP && pCols->cols[0].colId == PRIMARYKEY_TIMESTAMP_COL_INDEX &&
         cur->pos >= 0 && cur->pos < pBlock->numOfRows);

  TSKEY* tsArray = pCols->cols[0].pData;
  assert(pCols->numOfRows == pBlock->numOfRows && tsArray[0] == pBlock->keyFirst && tsArray[pBlock->numOfRows-1] == pBlock->keyLast);

  // for search the endPos, so the order needs to reverse
  int32_t order = (pQueryHandle->order == TSDB_ORDER_ASC)? TSDB_ORDER_DESC:TSDB_ORDER_ASC;

  int32_t step = ASCENDING_TRAVERSE(pQueryHandle->order)? 1:-1;
  int32_t numOfCols = (int32_t)(QH_GET_NUM_OF_COLS(pQueryHandle));

  STable* pTable = pCheckInfo->pTableObj;
  int32_t endPos = getEndPosInDataBlock(pQueryHandle, &blockInfo);

  tsdbDebug("%p uid:%" PRIu64",tid:%d start merge data block, file block range:%"PRIu64"-%"PRIu64" rows:%d, start:%d,"
            "end:%d, 0x%"PRIx64,
            pQueryHandle, pCheckInfo->tableId.uid, pCheckInfo->tableId.tid, blockInfo.window.skey, blockInfo.window.ekey,
            blockInfo.rows, cur->pos, endPos, pQueryHandle->qId);

  // compared with the data from in-memory buffer, to generate the correct timestamp array list
  int32_t numOfRows = 0;

  int16_t rv = -1;
  STSchema* pSchema = NULL;

  int32_t pos = cur->pos;
  cur->win = TSWINDOW_INITIALIZER;

  // no data in buffer, load data from file directly
  if (pCheckInfo->iiter == NULL && pCheckInfo->iter == NULL) {
    copyAllRemainRowsFromFileBlock(pQueryHandle, pCheckInfo, &blockInfo, endPos);
    return;
  } else if (pCheckInfo->iter != NULL || pCheckInfo->iiter != NULL) {
    SSkipListNode* node = NULL;
    do {
      SDataRow row = getSDataRowInTableMem(pCheckInfo, pQueryHandle->order, pCfg->update);
      if (row == NULL) {
        break;
      }

      TSKEY key = dataRowKey(row);
      if ((key > pQueryHandle->window.ekey && ASCENDING_TRAVERSE(pQueryHandle->order)) ||
          (key < pQueryHandle->window.ekey && !ASCENDING_TRAVERSE(pQueryHandle->order))) {
        break;
      }

      if (((pos > endPos || tsArray[pos] > pQueryHandle->window.ekey) && ASCENDING_TRAVERSE(pQueryHandle->order)) ||
          ((pos < endPos || tsArray[pos] < pQueryHandle->window.ekey) && !ASCENDING_TRAVERSE(pQueryHandle->order))) {
        break;
      }

      if ((key < tsArray[pos] && ASCENDING_TRAVERSE(pQueryHandle->order)) ||
          (key > tsArray[pos] && !ASCENDING_TRAVERSE(pQueryHandle->order))) {
        if (rv != dataRowVersion(row)) {
          pSchema = tsdbGetTableSchemaByVersion(pTable, dataRowVersion(row));
          rv = dataRowVersion(row);
        }

        copyOneRowFromMem(pQueryHandle, pQueryHandle->outputCapacity, numOfRows, row, numOfCols, pTable, pSchema);
        numOfRows += 1;
        if (cur->win.skey == TSKEY_INITIAL_VAL) {
          cur->win.skey = key;
        }

        cur->win.ekey = key;
        cur->lastKey  = key + step;
        cur->mixBlock = true;

        moveToNextRowInMem(pCheckInfo);
      } else if (key == tsArray[pos]) {  // data in buffer has the same timestamp of data in file block, ignore it
        if (pCfg->update) {
          if (rv != dataRowVersion(row)) {
            pSchema = tsdbGetTableSchemaByVersion(pTable, dataRowVersion(row));
            rv = dataRowVersion(row);
          }

          copyOneRowFromMem(pQueryHandle, pQueryHandle->outputCapacity, numOfRows, row, numOfCols, pTable, pSchema);
          numOfRows += 1;
          if (cur->win.skey == TSKEY_INITIAL_VAL) {
            cur->win.skey = key;
          }

          cur->win.ekey = key;
          cur->lastKey = key + step;
          cur->mixBlock = true;

          moveToNextRowInMem(pCheckInfo);
          pos += step;
        } else {
          moveToNextRowInMem(pCheckInfo);
        }
      } else if ((key > tsArray[pos] && ASCENDING_TRAVERSE(pQueryHandle->order)) ||
                 (key < tsArray[pos] && !ASCENDING_TRAVERSE(pQueryHandle->order))) {
        if (cur->win.skey == TSKEY_INITIAL_VAL) {
          cur->win.skey = tsArray[pos];
        }

        int32_t end = doBinarySearchKey(pCols->cols[0].pData, pCols->numOfRows, key, order);
        assert(end != -1);

        if (tsArray[end] == key) { // the value of key in cache equals to the end timestamp value, ignore it
          if (!pCfg->update) {
            moveToNextRowInMem(pCheckInfo);
          } else {
            end -= step;
          }
        }

        int32_t qstart = 0, qend = 0;
        getQualifiedRowsPos(pQueryHandle, pos, end, numOfRows, &qstart, &qend);

        numOfRows = doCopyRowsFromFileBlock(pQueryHandle, pQueryHandle->outputCapacity, numOfRows, qstart, qend);
        pos += (qend - qstart + 1) * step;

        cur->win.ekey = ASCENDING_TRAVERSE(pQueryHandle->order)? tsArray[qend]:tsArray[qstart];
        cur->lastKey  = cur->win.ekey + step;
      }
    } while (numOfRows < pQueryHandle->outputCapacity);

    if (numOfRows < pQueryHandle->outputCapacity) {
      /**
       * if cache is empty, load remain file block data. In contrast, if there are remain data in cache, do NOT
       * copy them all to result buffer, since it may be overlapped with file data block.
       */
      if (node == NULL ||
          ((dataRowKey((SDataRow)SL_GET_NODE_DATA(node)) > pQueryHandle->window.ekey) && ASCENDING_TRAVERSE(pQueryHandle->order)) ||
          ((dataRowKey((SDataRow)SL_GET_NODE_DATA(node)) < pQueryHandle->window.ekey) && !ASCENDING_TRAVERSE(pQueryHandle->order))) {
        // no data in cache or data in cache is greater than the ekey of time window, load data from file block
        if (cur->win.skey == TSKEY_INITIAL_VAL) {
          cur->win.skey = tsArray[pos];
        }

        int32_t start = -1, end = -1;
        getQualifiedRowsPos(pQueryHandle, pos, endPos, numOfRows, &start, &end);

        numOfRows = doCopyRowsFromFileBlock(pQueryHandle, pQueryHandle->outputCapacity, numOfRows, start, end);
        pos += (end - start + 1) * step;

        cur->win.ekey = ASCENDING_TRAVERSE(pQueryHandle->order)? tsArray[end]:tsArray[start];
        cur->lastKey  = cur->win.ekey + step;
        cur->mixBlock = true;
      }
    }
  }

  cur->blockCompleted =
      (((pos > endPos || cur->lastKey > pQueryHandle->window.ekey) && ASCENDING_TRAVERSE(pQueryHandle->order)) ||
       ((pos < endPos || cur->lastKey < pQueryHandle->window.ekey) && !ASCENDING_TRAVERSE(pQueryHandle->order)));

  if (!ASCENDING_TRAVERSE(pQueryHandle->order)) {
    SWAP(cur->win.skey, cur->win.ekey, TSKEY);
  }

  moveDataToFront(pQueryHandle, numOfRows, numOfCols);
  updateInfoAfterMerge(pQueryHandle, pCheckInfo, numOfRows, pos);
  doCheckGeneratedBlockRange(pQueryHandle);

  tsdbDebug("%p uid:%" PRIu64",tid:%d data block created, mixblock:%d, brange:%"PRIu64"-%"PRIu64" rows:%d, 0x%"PRIx64,
            pQueryHandle, pCheckInfo->tableId.uid, pCheckInfo->tableId.tid, cur->mixBlock, cur->win.skey,
            cur->win.ekey, cur->rows, pQueryHandle->qId);
}

int32_t binarySearchForKey(char* pValue, int num, TSKEY key, int order) {
  int    firstPos, lastPos, midPos = -1;
  int    numOfRows;
  TSKEY* keyList;

  if (num <= 0) return -1;

  keyList = (TSKEY*)pValue;
  firstPos = 0;
  lastPos = num - 1;

  if (order == TSDB_ORDER_DESC) {
    // find the first position which is smaller than the key
    while (1) {
      if (key >= keyList[lastPos]) return lastPos;
      if (key == keyList[firstPos]) return firstPos;
      if (key < keyList[firstPos]) return firstPos - 1;

      numOfRows = lastPos - firstPos + 1;
      midPos = (numOfRows >> 1) + firstPos;

      if (key < keyList[midPos]) {
        lastPos = midPos - 1;
      } else if (key > keyList[midPos]) {
        firstPos = midPos + 1;
      } else {
        break;
      }
    }

  } else {
    // find the first position which is bigger than the key
    while (1) {
      if (key <= keyList[firstPos]) return firstPos;
      if (key == keyList[lastPos]) return lastPos;

      if (key > keyList[lastPos]) {
        lastPos = lastPos + 1;
        if (lastPos >= num)
          return -1;
        else
          return lastPos;
      }

      numOfRows = lastPos - firstPos + 1;
      midPos = (numOfRows >> 1) + firstPos;

      if (key < keyList[midPos]) {
        lastPos = midPos - 1;
      } else if (key > keyList[midPos]) {
        firstPos = midPos + 1;
      } else {
        break;
      }
    }
  }

  return midPos;
}

static void cleanBlockOrderSupporter(SBlockOrderSupporter* pSupporter, int32_t numOfTables) {
  tfree(pSupporter->numOfBlocksPerTable);
  tfree(pSupporter->blockIndexArray);

  for (int32_t i = 0; i < numOfTables; ++i) {
    STableBlockInfo* pBlockInfo = pSupporter->pDataBlockInfo[i];
    tfree(pBlockInfo);
  }

  tfree(pSupporter->pDataBlockInfo);
}

static int32_t dataBlockOrderCompar(const void* pLeft, const void* pRight, void* param) {
  int32_t leftTableIndex = *(int32_t*)pLeft;
  int32_t rightTableIndex = *(int32_t*)pRight;

  SBlockOrderSupporter* pSupporter = (SBlockOrderSupporter*)param;

  int32_t leftTableBlockIndex = pSupporter->blockIndexArray[leftTableIndex];
  int32_t rightTableBlockIndex = pSupporter->blockIndexArray[rightTableIndex];

  if (leftTableBlockIndex > pSupporter->numOfBlocksPerTable[leftTableIndex]) {
    /* left block is empty */
    return 1;
  } else if (rightTableBlockIndex > pSupporter->numOfBlocksPerTable[rightTableIndex]) {
    /* right block is empty */
    return -1;
  }

  STableBlockInfo* pLeftBlockInfoEx = &pSupporter->pDataBlockInfo[leftTableIndex][leftTableBlockIndex];
  STableBlockInfo* pRightBlockInfoEx = &pSupporter->pDataBlockInfo[rightTableIndex][rightTableBlockIndex];

  //    assert(pLeftBlockInfoEx->compBlock->offset != pRightBlockInfoEx->compBlock->offset);
#if 0	// TODO: temporarily comment off requested by Dr. Liao
  if (pLeftBlockInfoEx->compBlock->offset == pRightBlockInfoEx->compBlock->offset &&
      pLeftBlockInfoEx->compBlock->last == pRightBlockInfoEx->compBlock->last) {
    tsdbError("error in header file, two block with same offset:%" PRId64, (int64_t)pLeftBlockInfoEx->compBlock->offset);
  }
#endif

  return pLeftBlockInfoEx->compBlock->offset > pRightBlockInfoEx->compBlock->offset ? 1 : -1;
}

static int32_t createDataBlocksInfo(STsdbQueryHandle* pQueryHandle, int32_t numOfBlocks, int32_t* numOfAllocBlocks) {
  size_t size = sizeof(STableBlockInfo) * numOfBlocks;

  if (pQueryHandle->allocSize < size) {
    pQueryHandle->allocSize = (int32_t)size;
    char* tmp = realloc(pQueryHandle->pDataBlockInfo, pQueryHandle->allocSize);
    if (tmp == NULL) {
      return TSDB_CODE_TDB_OUT_OF_MEMORY;
    }

    pQueryHandle->pDataBlockInfo = (STableBlockInfo*) tmp;
  }

  memset(pQueryHandle->pDataBlockInfo, 0, size);
  *numOfAllocBlocks = numOfBlocks;

  // access data blocks according to the offset of each block in asc/desc order.
  int32_t numOfTables = (int32_t)taosArrayGetSize(pQueryHandle->pTableCheckInfo);

  SBlockOrderSupporter sup = {0};
  sup.numOfTables = numOfTables;
  sup.numOfBlocksPerTable = calloc(1, sizeof(int32_t) * numOfTables);
  sup.blockIndexArray = calloc(1, sizeof(int32_t) * numOfTables);
  sup.pDataBlockInfo = calloc(1, POINTER_BYTES * numOfTables);

  if (sup.numOfBlocksPerTable == NULL || sup.blockIndexArray == NULL || sup.pDataBlockInfo == NULL) {
    cleanBlockOrderSupporter(&sup, 0);
    return TSDB_CODE_TDB_OUT_OF_MEMORY;
  }

  int32_t cnt = 0;
  int32_t numOfQualTables = 0;

  for (int32_t j = 0; j < numOfTables; ++j) {
    STableCheckInfo* pTableCheck = (STableCheckInfo*)taosArrayGet(pQueryHandle->pTableCheckInfo, j);
    if (pTableCheck->numOfBlocks <= 0) {
      continue;
    }

    SBlock* pBlock = pTableCheck->pCompInfo->blocks;
    sup.numOfBlocksPerTable[numOfQualTables] = pTableCheck->numOfBlocks;

    char* buf = calloc(1, sizeof(STableBlockInfo) * pTableCheck->numOfBlocks);
    if (buf == NULL) {
      cleanBlockOrderSupporter(&sup, numOfQualTables);
      return TSDB_CODE_TDB_OUT_OF_MEMORY;
    }

    sup.pDataBlockInfo[numOfQualTables] = (STableBlockInfo*)buf;

    for (int32_t k = 0; k < pTableCheck->numOfBlocks; ++k) {
      STableBlockInfo* pBlockInfo = &sup.pDataBlockInfo[numOfQualTables][k];

      pBlockInfo->compBlock = &pBlock[k];
      pBlockInfo->pTableCheckInfo = pTableCheck;
      cnt++;
    }

    numOfQualTables++;
  }

  assert(numOfBlocks == cnt);

  // since there is only one table qualified, blocks are not sorted
  if (numOfQualTables == 1) {
    memcpy(pQueryHandle->pDataBlockInfo, sup.pDataBlockInfo[0], sizeof(STableBlockInfo) * numOfBlocks);
    cleanBlockOrderSupporter(&sup, numOfQualTables);

    tsdbDebug("%p create data blocks info struct completed for 1 table, %d blocks not sorted 0x%"PRIx64, pQueryHandle, cnt,
              pQueryHandle->qId);
    return TSDB_CODE_SUCCESS;
  }

  tsdbDebug("%p create data blocks info struct completed, %d blocks in %d tables 0x%"PRIx64, pQueryHandle, cnt,
            numOfQualTables, pQueryHandle->qId);

  assert(cnt <= numOfBlocks && numOfQualTables <= numOfTables);  // the pTableQueryInfo[j]->numOfBlocks may be 0
  sup.numOfTables = numOfQualTables;

  SLoserTreeInfo* pTree = NULL;
  uint8_t ret = tLoserTreeCreate(&pTree, sup.numOfTables, &sup, dataBlockOrderCompar);
  if (ret != TSDB_CODE_SUCCESS) {
    cleanBlockOrderSupporter(&sup, numOfTables);
    return TSDB_CODE_TDB_OUT_OF_MEMORY;
  }

  int32_t numOfTotal = 0;

  while (numOfTotal < cnt) {
    int32_t pos = pTree->pNode[0].index;
    int32_t index = sup.blockIndexArray[pos]++;

    STableBlockInfo* pBlocksInfo = sup.pDataBlockInfo[pos];
    pQueryHandle->pDataBlockInfo[numOfTotal++] = pBlocksInfo[index];

    // set data block index overflow, in order to disable the offset comparator
    if (sup.blockIndexArray[pos] >= sup.numOfBlocksPerTable[pos]) {
      sup.blockIndexArray[pos] = sup.numOfBlocksPerTable[pos] + 1;
    }

    tLoserTreeAdjust(pTree, pos + sup.numOfTables);
  }

  /*
   * available when no import exists
   * for(int32_t i = 0; i < cnt - 1; ++i) {
   *   assert((*pDataBlockInfo)[i].compBlock->offset < (*pDataBlockInfo)[i+1].compBlock->offset);
   * }
   */

  tsdbDebug("%p %d data blocks sort completed, 0x%"PRIx64, pQueryHandle, cnt, pQueryHandle->qId);
  cleanBlockOrderSupporter(&sup, numOfTables);
  free(pTree);

  return TSDB_CODE_SUCCESS;
}

static int32_t getFirstFileDataBlock(STsdbQueryHandle* pQueryHandle, bool* exists);

static int32_t getDataBlockRv(STsdbQueryHandle* pQueryHandle, STableBlockInfo* pNext, bool *exists) {
  int32_t step = ASCENDING_TRAVERSE(pQueryHandle->order)? 1 : -1;
  SQueryFilePos* cur = &pQueryHandle->cur;

  while(1) {
    int32_t code = loadFileDataBlock(pQueryHandle, pNext->compBlock, pNext->pTableCheckInfo, exists);
    if (code != TSDB_CODE_SUCCESS || *exists) {
      return code;
    }

    if ((cur->slot == pQueryHandle->numOfBlocks - 1 && ASCENDING_TRAVERSE(pQueryHandle->order)) ||
        (cur->slot == 0 && !ASCENDING_TRAVERSE(pQueryHandle->order))) {
      // all data blocks in current file has been checked already, try next file if exists
      return getFirstFileDataBlock(pQueryHandle, exists);
    } else {  // next block of the same file
      cur->slot += step;
      cur->mixBlock = false;
      cur->blockCompleted = false;
      pNext = &pQueryHandle->pDataBlockInfo[cur->slot];
    }
  }
}

static int32_t getFirstFileDataBlock(STsdbQueryHandle* pQueryHandle, bool* exists) {
  pQueryHandle->numOfBlocks = 0;
  SQueryFilePos* cur = &pQueryHandle->cur;

  int32_t code = TSDB_CODE_SUCCESS;

  int32_t numOfBlocks = 0;
  int32_t numOfTables = (int32_t)taosArrayGetSize(pQueryHandle->pTableCheckInfo);

  STsdbCfg* pCfg = &pQueryHandle->pTsdb->config;
  STimeWindow win = TSWINDOW_INITIALIZER;

  while (true) {
    tsdbRLockFS(REPO_FS(pQueryHandle->pTsdb));

    if ((pQueryHandle->pFileGroup = tsdbFSIterNext(&pQueryHandle->fileIter)) == NULL) {
      tsdbUnLockFS(REPO_FS(pQueryHandle->pTsdb));
      break;
    }

    tsdbGetFidKeyRange(pCfg->daysPerFile, pCfg->precision, pQueryHandle->pFileGroup->fid, &win.skey, &win.ekey);

    // current file are not overlapped with query time window, ignore remain files
    if ((ASCENDING_TRAVERSE(pQueryHandle->order) && win.skey > pQueryHandle->window.ekey) ||
        (!ASCENDING_TRAVERSE(pQueryHandle->order) && win.ekey < pQueryHandle->window.ekey)) {
      tsdbUnLockFS(REPO_FS(pQueryHandle->pTsdb));
      tsdbDebug("%p remain files are not qualified for qrange:%" PRId64 "-%" PRId64 ", ignore, 0x%"PRIx64, pQueryHandle,
                pQueryHandle->window.skey, pQueryHandle->window.ekey, pQueryHandle->qId);
      pQueryHandle->pFileGroup = NULL;
      assert(pQueryHandle->numOfBlocks == 0);
      break;
    }

    if (tsdbSetAndOpenReadFSet(&pQueryHandle->rhelper, pQueryHandle->pFileGroup) < 0) {
      tsdbUnLockFS(REPO_FS(pQueryHandle->pTsdb));
      code = terrno;
      break;
    }

    tsdbUnLockFS(REPO_FS(pQueryHandle->pTsdb));

    if (tsdbLoadBlockIdx(&pQueryHandle->rhelper) < 0) {
      code = terrno;
      break;
    }

    if ((code = getFileCompInfo(pQueryHandle, &numOfBlocks)) != TSDB_CODE_SUCCESS) {
      break;
    }

    tsdbDebug("%p %d blocks found in file for %d table(s), fid:%d, 0x%"PRIx64, pQueryHandle, numOfBlocks, numOfTables,
              pQueryHandle->pFileGroup->fid, pQueryHandle->qId);

    assert(numOfBlocks >= 0);
    if (numOfBlocks == 0) {
      continue;
    }

    // todo return error code to query engine
    if ((code = createDataBlocksInfo(pQueryHandle, numOfBlocks, &pQueryHandle->numOfBlocks)) != TSDB_CODE_SUCCESS) {
      break;
    }

    assert(numOfBlocks >= pQueryHandle->numOfBlocks);
    if (pQueryHandle->numOfBlocks > 0) {
      break;
    }
  }

  // no data in file anymore
  if (pQueryHandle->numOfBlocks <= 0 || code != TSDB_CODE_SUCCESS) {
    if (code == TSDB_CODE_SUCCESS) {
      assert(pQueryHandle->pFileGroup == NULL);
    }

    cur->fid = INT32_MIN;  // denote that there are no data in file anymore
    *exists = false;
    return code;
  }

  assert(pQueryHandle->pFileGroup != NULL && pQueryHandle->numOfBlocks > 0);
  cur->slot = ASCENDING_TRAVERSE(pQueryHandle->order)? 0:pQueryHandle->numOfBlocks-1;
  cur->fid = pQueryHandle->pFileGroup->fid;

  STableBlockInfo* pBlockInfo = &pQueryHandle->pDataBlockInfo[cur->slot];
  return getDataBlockRv(pQueryHandle, pBlockInfo, exists);
}

static bool isEndFileDataBlock(SQueryFilePos* cur, int32_t numOfBlocks, bool ascTrav) {
  assert(cur != NULL && numOfBlocks > 0);
  return (cur->slot == numOfBlocks - 1 && ascTrav) || (cur->slot == 0 && !ascTrav);
}

static void moveToNextDataBlockInCurrentFile(STsdbQueryHandle* pQueryHandle) {
  int32_t step = ASCENDING_TRAVERSE(pQueryHandle->order)? 1 : -1;

  SQueryFilePos* cur = &pQueryHandle->cur;
  assert(cur->slot < pQueryHandle->numOfBlocks && cur->slot >= 0);

  cur->slot += step;
  cur->mixBlock       = false;
  cur->blockCompleted = false;
}

int32_t tsdbGetFileBlocksDistInfo(TsdbQueryHandleT* queryHandle, STableBlockDist* pTableBlockInfo) {
  STsdbQueryHandle* pQueryHandle = (STsdbQueryHandle*) queryHandle;

  pTableBlockInfo->totalSize = 0;
  pTableBlockInfo->totalRows = 0;
  STsdbFS* pFileHandle = REPO_FS(pQueryHandle->pTsdb);

  // find the start data block in file
  pQueryHandle->locateStart = true;
  STsdbCfg* pCfg = &pQueryHandle->pTsdb->config;
  int32_t   fid = getFileIdFromKey(pQueryHandle->window.skey, pCfg->daysPerFile, pCfg->precision);

  tsdbRLockFS(pFileHandle);
  tsdbFSIterInit(&pQueryHandle->fileIter, pFileHandle, pQueryHandle->order);
  tsdbFSIterSeek(&pQueryHandle->fileIter, fid);
  tsdbUnLockFS(pFileHandle);

  pTableBlockInfo->numOfFiles += 1;

  int32_t     code = TSDB_CODE_SUCCESS;
  int32_t     numOfBlocks = 0;
  int32_t     numOfTables = (int32_t)taosArrayGetSize(pQueryHandle->pTableCheckInfo);
  STimeWindow win = TSWINDOW_INITIALIZER;

  while (true) {
    numOfBlocks = 0;
    tsdbRLockFS(REPO_FS(pQueryHandle->pTsdb));

    if ((pQueryHandle->pFileGroup = tsdbFSIterNext(&pQueryHandle->fileIter)) == NULL) {
      tsdbUnLockFS(REPO_FS(pQueryHandle->pTsdb));
      break;
    }

    tsdbGetFidKeyRange(pCfg->daysPerFile, pCfg->precision, pQueryHandle->pFileGroup->fid, &win.skey, &win.ekey);

    // current file are not overlapped with query time window, ignore remain files
    if ((ASCENDING_TRAVERSE(pQueryHandle->order) && win.skey > pQueryHandle->window.ekey) ||
        (!ASCENDING_TRAVERSE(pQueryHandle->order) && win.ekey < pQueryHandle->window.ekey)) {
      tsdbUnLockFS(REPO_FS(pQueryHandle->pTsdb));
      tsdbDebug("%p remain files are not qualified for qrange:%" PRId64 "-%" PRId64 ", ignore, 0x%"PRIx64, pQueryHandle,
                pQueryHandle->window.skey, pQueryHandle->window.ekey, pQueryHandle->qId);
      pQueryHandle->pFileGroup = NULL;
      break;
    }

    pTableBlockInfo->numOfFiles += 1;
    if (tsdbSetAndOpenReadFSet(&pQueryHandle->rhelper, pQueryHandle->pFileGroup) < 0) {
      tsdbUnLockFS(REPO_FS(pQueryHandle->pTsdb));
      code = terrno;
      break;
    }

    tsdbUnLockFS(REPO_FS(pQueryHandle->pTsdb));

    if (tsdbLoadBlockIdx(&pQueryHandle->rhelper) < 0) {
      code = terrno;
      break;
    }

    if ((code = getFileCompInfo(pQueryHandle, &numOfBlocks)) != TSDB_CODE_SUCCESS) {
      break;
    }

    tsdbDebug("%p %d blocks found in file for %d table(s), fid:%d, 0x%"PRIx64, pQueryHandle, numOfBlocks, numOfTables,
              pQueryHandle->pFileGroup->fid, pQueryHandle->qId);

    if (numOfBlocks == 0) {
      continue;
    }

    for (int32_t i = 0; i < numOfTables; ++i) {
      STableCheckInfo* pCheckInfo = taosArrayGet(pQueryHandle->pTableCheckInfo, i);

      SBlock* pBlock = pCheckInfo->pCompInfo->blocks;
      for (int32_t j = 0; j < pCheckInfo->numOfBlocks; ++j) {
        pTableBlockInfo->totalSize += pBlock[j].len;

        int32_t numOfRows = pBlock[j].numOfRows;
        pTableBlockInfo->totalRows += numOfRows;
        if (numOfRows > pTableBlockInfo->maxRows) pTableBlockInfo->maxRows = numOfRows;
        if (numOfRows < pTableBlockInfo->minRows) pTableBlockInfo->minRows = numOfRows;
        int32_t  stepIndex = (numOfRows-1)/TSDB_BLOCK_DIST_STEP_ROWS;
        SFileBlockInfo *blockInfo = (SFileBlockInfo*)taosArrayGet(pTableBlockInfo->dataBlockInfos, stepIndex);
        blockInfo->numBlocksOfStep++;
      }
    }
  }

  return code;
}

static int32_t getDataBlocksInFiles(STsdbQueryHandle* pQueryHandle, bool* exists) {
  STsdbFS*       pFileHandle = REPO_FS(pQueryHandle->pTsdb);
  SQueryFilePos* cur = &pQueryHandle->cur;

  // find the start data block in file
  if (!pQueryHandle->locateStart) {
    pQueryHandle->locateStart = true;
    STsdbCfg* pCfg = &pQueryHandle->pTsdb->config;
    int32_t   fid = getFileIdFromKey(pQueryHandle->window.skey, pCfg->daysPerFile, pCfg->precision);

    tsdbRLockFS(pFileHandle);
    tsdbFSIterInit(&pQueryHandle->fileIter, pFileHandle, pQueryHandle->order);
    tsdbFSIterSeek(&pQueryHandle->fileIter, fid);
    tsdbUnLockFS(pFileHandle);

    return getFirstFileDataBlock(pQueryHandle, exists);
  } else {
    // check if current file block is all consumed
    STableBlockInfo* pBlockInfo = &pQueryHandle->pDataBlockInfo[cur->slot];
    STableCheckInfo* pCheckInfo = pBlockInfo->pTableCheckInfo;

    // current block is done, try next
    if ((!cur->mixBlock) || cur->blockCompleted) {
      // all data blocks in current file has been checked already, try next file if exists
    } else {
      tsdbDebug("%p continue in current data block, index:%d, pos:%d, 0x%"PRIx64, pQueryHandle, cur->slot, cur->pos,
                pQueryHandle->qId);
      int32_t code = handleDataMergeIfNeeded(pQueryHandle, pBlockInfo->compBlock, pCheckInfo);
      *exists = (pQueryHandle->realNumOfRows > 0);

      if (code != TSDB_CODE_SUCCESS || *exists) {
        return code;
      }
    }

    // current block is empty, try next block in file
    // all data blocks in current file has been checked already, try next file if exists
    if (isEndFileDataBlock(cur, pQueryHandle->numOfBlocks, ASCENDING_TRAVERSE(pQueryHandle->order))) {
      return getFirstFileDataBlock(pQueryHandle, exists);
    } else {
      moveToNextDataBlockInCurrentFile(pQueryHandle);
      STableBlockInfo* pNext = &pQueryHandle->pDataBlockInfo[cur->slot];
      return getDataBlockRv(pQueryHandle, pNext, exists);
    }
  }
}

static bool doHasDataInBuffer(STsdbQueryHandle* pQueryHandle) {
  size_t numOfTables = taosArrayGetSize(pQueryHandle->pTableCheckInfo);

  while (pQueryHandle->activeIndex < numOfTables) {
    if (hasMoreDataInCache(pQueryHandle)) {
      return true;
    }

    pQueryHandle->activeIndex += 1;
  }

  // no data in memtable or imemtable, decrease the memory reference.
  // TODO !!
//  tsdbMayUnTakeMemSnapshot(pQueryHandle);
  return false;
}

//todo not unref yet, since it is not support multi-group interpolation query
static UNUSED_FUNC void changeQueryHandleForInterpQuery(TsdbQueryHandleT pHandle) {
  // filter the queried time stamp in the first place
  STsdbQueryHandle* pQueryHandle = (STsdbQueryHandle*) pHandle;

  // starts from the buffer in case of descending timestamp order check data blocks
  size_t numOfTables = taosArrayGetSize(pQueryHandle->pTableCheckInfo);

  int32_t i = 0;
  while(i < numOfTables) {
    STableCheckInfo* pCheckInfo = taosArrayGet(pQueryHandle->pTableCheckInfo, i);

    // the first qualified table for interpolation query
    if ((pQueryHandle->window.skey <= pCheckInfo->pTableObj->lastKey) &&
        (pCheckInfo->pTableObj->lastKey != TSKEY_INITIAL_VAL)) {
      break;
    }

    i++;
  }

  // there are no data in all the tables
  if (i == numOfTables) {
    return;
  }

  STableCheckInfo info = *(STableCheckInfo*) taosArrayGet(pQueryHandle->pTableCheckInfo, i);
  taosArrayClear(pQueryHandle->pTableCheckInfo);

  info.lastKey = pQueryHandle->window.skey;
  taosArrayPush(pQueryHandle->pTableCheckInfo, &info);
}

static int tsdbReadRowsFromCache(STableCheckInfo* pCheckInfo, TSKEY maxKey, int maxRowsToRead, STimeWindow* win,
                                 STsdbQueryHandle* pQueryHandle) {
  int     numOfRows = 0;
  int32_t numOfCols = (int32_t)taosArrayGetSize(pQueryHandle->pColumns);
  STsdbCfg* pCfg = &pQueryHandle->pTsdb->config;
  win->skey = TSKEY_INITIAL_VAL;

  int64_t st = taosGetTimestampUs();
  STable* pTable = pCheckInfo->pTableObj;
  int16_t rv = -1;
  STSchema* pSchema = NULL;

  do {
    SDataRow row = getSDataRowInTableMem(pCheckInfo, pQueryHandle->order, pCfg->update);
    if (row == NULL) {
      break;
    }

    TSKEY key = dataRowKey(row);
    if ((key > maxKey && ASCENDING_TRAVERSE(pQueryHandle->order)) || (key < maxKey && !ASCENDING_TRAVERSE(pQueryHandle->order))) {
      tsdbDebug("%p key:%"PRIu64" beyond qrange:%"PRId64" - %"PRId64", no more data in buffer", pQueryHandle, key, pQueryHandle->window.skey,
                pQueryHandle->window.ekey);

      break;
    }

    if (win->skey == INT64_MIN) {
      win->skey = key;
    }

    win->ekey = key;
    if (rv != dataRowVersion(row)) {
      pSchema = tsdbGetTableSchemaByVersion(pTable, dataRowVersion(row));
      rv = dataRowVersion(row);
    }
    copyOneRowFromMem(pQueryHandle, maxRowsToRead, numOfRows, row, numOfCols, pTable, pSchema);

    if (++numOfRows >= maxRowsToRead) {
      moveToNextRowInMem(pCheckInfo);
      break;
    }

  } while(moveToNextRowInMem(pCheckInfo));

  assert(numOfRows <= maxRowsToRead);

  // if the buffer is not full in case of descending order query, move the data in the front of the buffer
  if (!ASCENDING_TRAVERSE(pQueryHandle->order) && numOfRows < maxRowsToRead) {
    int32_t emptySize = maxRowsToRead - numOfRows;

    for(int32_t i = 0; i < numOfCols; ++i) {
      SColumnInfoData* pColInfo = taosArrayGet(pQueryHandle->pColumns, i);
      memmove((char*)pColInfo->pData, (char*)pColInfo->pData + emptySize * pColInfo->info.bytes, numOfRows * pColInfo->info.bytes);
    }
  }

  int64_t elapsedTime = taosGetTimestampUs() - st;
  tsdbDebug("%p build data block from cache completed, elapsed time:%"PRId64" us, numOfRows:%d, numOfCols:%d, 0x%"PRIx64, pQueryHandle,
            elapsedTime, numOfRows, numOfCols, pQueryHandle->qId);

  return numOfRows;
}

static int32_t getAllTableList(STable* pSuperTable, SArray* list) {
  SSkipListIterator* iter = tSkipListCreateIter(pSuperTable->pIndex);
  while (tSkipListIterNext(iter)) {
    SSkipListNode* pNode = tSkipListIterGet(iter);

    STable* pTable = (STable*) SL_GET_NODE_DATA((SSkipListNode*) pNode);

    STableKeyInfo info = {.pTable = pTable, .lastKey = TSKEY_INITIAL_VAL};
    taosArrayPush(list, &info);
  }

  tSkipListDestroyIter(iter);
  return TSDB_CODE_SUCCESS;
}

static void destroyHelper(void* param) {
  if (param == NULL) {
    return;
  }

  tQueryInfo* pInfo = (tQueryInfo*)param;
  if (pInfo->optr != TSDB_RELATION_IN) {
    tfree(pInfo->q);
  } else {
    taosHashCleanup((SHashObj *)(pInfo->q));
  }

  free(param);
}

static bool loadBlockOfActiveTable(STsdbQueryHandle* pQueryHandle) {
  if (pQueryHandle->checkFiles) {
    // check if the query range overlaps with the file data block
    bool exists = true;

    int32_t code = getDataBlocksInFiles(pQueryHandle, &exists);
    if (code != TSDB_CODE_SUCCESS) {
      pQueryHandle->checkFiles = false;
      return false;
    }

    if (exists) {
      if (pQueryHandle->currentLoadExternalRows && pQueryHandle->window.skey == pQueryHandle->window.ekey) {
        SColumnInfoData* pColInfo = taosArrayGet(pQueryHandle->pColumns, 0);
        assert(*(int64_t*)pColInfo->pData == pQueryHandle->window.skey);
      }

      pQueryHandle->currentLoadExternalRows = false; // clear the flag, since the exact matched row is found.
      return exists;
    }

    pQueryHandle->checkFiles = false;
  }

  if (hasMoreDataInCache(pQueryHandle)) {
    pQueryHandle->currentLoadExternalRows = false;
    return true;
  }

  // current result is empty
  if (pQueryHandle->currentLoadExternalRows && pQueryHandle->window.skey == pQueryHandle->window.ekey && pQueryHandle->cur.rows == 0) {
    SMemRef* pMemRef = pQueryHandle->pMemRef;

    doGetExternalRow(pQueryHandle, TSDB_PREV_ROW, pMemRef);
    doGetExternalRow(pQueryHandle, TSDB_NEXT_ROW, pMemRef);

    bool result = tsdbGetExternalRow(pQueryHandle);

    pQueryHandle->prev = doFreeColumnInfoData(pQueryHandle->prev);
    pQueryHandle->next = doFreeColumnInfoData(pQueryHandle->next);
    pQueryHandle->currentLoadExternalRows = false;

    return result;
  }

  return false;
}

static bool loadCachedLastRow(STsdbQueryHandle* pQueryHandle) {
  // the last row is cached in buffer, return it directly.
  // here note that the pQueryHandle->window must be the TS_INITIALIZER
  int32_t numOfCols  = (int32_t)(QH_GET_NUM_OF_COLS(pQueryHandle));
  size_t  numOfTables = taosArrayGetSize(pQueryHandle->pTableCheckInfo);
  assert(numOfTables > 0 && numOfCols > 0);

  SQueryFilePos* cur = &pQueryHandle->cur;

  SDataRow pRow = NULL;
  TSKEY    key  = TSKEY_INITIAL_VAL;
  int32_t  step = ASCENDING_TRAVERSE(pQueryHandle->order)? 1:-1;

  if (++pQueryHandle->activeIndex < numOfTables) {
    STableCheckInfo* pCheckInfo = taosArrayGet(pQueryHandle->pTableCheckInfo, pQueryHandle->activeIndex);
    int32_t ret = tsdbGetCachedLastRow(pCheckInfo->pTableObj, &pRow, &key);
    if (ret != TSDB_CODE_SUCCESS) {
      return false;
    }
    copyOneRowFromMem(pQueryHandle, pQueryHandle->outputCapacity, 0, pRow, numOfCols, pCheckInfo->pTableObj, NULL);
    tfree(pRow);

    // update the last key value
    pCheckInfo->lastKey = key + step;

    cur->rows     = 1;  // only one row
    cur->lastKey  = key + step;
    cur->mixBlock = true;
    cur->win.skey = key;
    cur->win.ekey = key;

    return true;
  }

  return false;
}



static bool loadCachedLast(STsdbQueryHandle* pQueryHandle) {
  // the last row is cached in buffer, return it directly.
  // here note that the pQueryHandle->window must be the TS_INITIALIZER
  int32_t tgNumOfCols = (int32_t)QH_GET_NUM_OF_COLS(pQueryHandle);
  size_t  numOfTables = taosArrayGetSize(pQueryHandle->pTableCheckInfo);
  int32_t numOfRows = 0;
  assert(numOfTables > 0 && tgNumOfCols > 0);
  SQueryFilePos* cur = &pQueryHandle->cur;
  TSKEY priKey = TSKEY_INITIAL_VAL;
  int32_t priIdx = -1;
  SColumnInfoData* pColInfo = NULL;

  while (++pQueryHandle->activeIndex < numOfTables) {
    STableCheckInfo* pCheckInfo = taosArrayGet(pQueryHandle->pTableCheckInfo, pQueryHandle->activeIndex);
    STable* pTable = pCheckInfo->pTableObj;
    char* pData = NULL;

    int32_t numOfCols = pTable->maxColNum;

    if (pTable->lastCols == NULL || pTable->maxColNum <= 0) {
      tsdbWarn("no last cached for table %s, uid:%" PRIu64 ",tid:%d", pTable->name->data, pTable->tableId.uid, pTable->tableId.tid);
      continue;
    }

    int32_t i = 0, j = 0;
    while(i < tgNumOfCols && j < numOfCols) {
      pColInfo = taosArrayGet(pQueryHandle->pColumns, i);
      if (pTable->lastCols[j].colId < pColInfo->info.colId) {
        j++;
        continue;
      } else if (pTable->lastCols[j].colId > pColInfo->info.colId) {
        i++;
        continue;
      }

      pData = (char*)pColInfo->pData + numOfRows * pColInfo->info.bytes;

      if (pTable->lastCols[j].bytes > 0) {
        void* value = pTable->lastCols[j].pData;
        switch (pColInfo->info.type) {
          case TSDB_DATA_TYPE_BINARY:
          case TSDB_DATA_TYPE_NCHAR:
            memcpy(pData, value, varDataTLen(value));
            break;
          case TSDB_DATA_TYPE_NULL:
          case TSDB_DATA_TYPE_BOOL:
          case TSDB_DATA_TYPE_TINYINT:
          case TSDB_DATA_TYPE_UTINYINT:
            *(uint8_t *)pData = *(uint8_t *)value;
            break;
          case TSDB_DATA_TYPE_SMALLINT:
          case TSDB_DATA_TYPE_USMALLINT:
            *(uint16_t *)pData = *(uint16_t *)value;
            break;
          case TSDB_DATA_TYPE_INT:
          case TSDB_DATA_TYPE_UINT:
            *(uint32_t *)pData = *(uint32_t *)value;
            break;
          case TSDB_DATA_TYPE_BIGINT:
          case TSDB_DATA_TYPE_UBIGINT:
            *(uint64_t *)pData = *(uint64_t *)value;
            break;
          case TSDB_DATA_TYPE_FLOAT:
          SET_FLOAT_PTR(pData, value);
            break;
          case TSDB_DATA_TYPE_DOUBLE:
          SET_DOUBLE_PTR(pData, value);
            break;
          case TSDB_DATA_TYPE_TIMESTAMP:
            if (pColInfo->info.colId == PRIMARYKEY_TIMESTAMP_COL_INDEX) {
              priKey = tdGetKey(*(TKEY *)value);
              priIdx = i;

              i++;
              j++;
              continue;
            } else {
              *(TSKEY *)pData = *(TSKEY *)value;
            }
            break;
          default:
            memcpy(pData, value, pColInfo->info.bytes);
        }

        for (int32_t n = 0; n < tgNumOfCols; ++n) {
          if (n == i) {
            continue;
          }

          pColInfo = taosArrayGet(pQueryHandle->pColumns, n);
          pData = (char*)pColInfo->pData + numOfRows * pColInfo->info.bytes;;

          if (pColInfo->info.colId == PRIMARYKEY_TIMESTAMP_COL_INDEX) {
            *(TSKEY *)pData = pTable->lastCols[j].ts;
            continue;
          }

          if (pColInfo->info.type == TSDB_DATA_TYPE_BINARY || pColInfo->info.type == TSDB_DATA_TYPE_NCHAR) {
            setVardataNull(pData, pColInfo->info.type);
          } else {
            setNull(pData, pColInfo->info.type, pColInfo->info.bytes);
          }
        }

        numOfRows++;
        assert(numOfRows < pQueryHandle->outputCapacity);
      }

      i++;
      j++;
    }

    // leave the real ts column as the last row, because last function only (not stable) use the last row as res
    if (priKey != TSKEY_INITIAL_VAL) {
      pColInfo = taosArrayGet(pQueryHandle->pColumns, priIdx);
      pData = (char*)pColInfo->pData + numOfRows * pColInfo->info.bytes;

      *(TSKEY *)pData = priKey;

      for (int32_t n = 0; n < tgNumOfCols; ++n) {
        if (n == priIdx) {
          continue;
        }

        pColInfo = taosArrayGet(pQueryHandle->pColumns, n);
        pData = (char*)pColInfo->pData + numOfRows * pColInfo->info.bytes;;

        assert (pColInfo->info.colId != PRIMARYKEY_TIMESTAMP_COL_INDEX);

        if (pColInfo->info.type == TSDB_DATA_TYPE_BINARY || pColInfo->info.type == TSDB_DATA_TYPE_NCHAR) {
          setVardataNull(pData, pColInfo->info.type);
        } else {
          setNull(pData, pColInfo->info.type, pColInfo->info.bytes);
        }
      }

      numOfRows++;
    }

    if (numOfRows > 0) {
      cur->rows     = numOfRows;
      cur->mixBlock = true;

      return true;
    }
  }

  return false;
}


static bool loadDataBlockFromTableSeq(STsdbQueryHandle* pQueryHandle) {
  size_t numOfTables = taosArrayGetSize(pQueryHandle->pTableCheckInfo);
  assert(numOfTables > 0);

  int64_t stime = taosGetTimestampUs();

  while(pQueryHandle->activeIndex < numOfTables) {
    if (loadBlockOfActiveTable(pQueryHandle)) {
      return true;
    }

    STableCheckInfo* pCheckInfo = taosArrayGet(pQueryHandle->pTableCheckInfo, pQueryHandle->activeIndex);
    pCheckInfo->numOfBlocks = 0;

    pQueryHandle->activeIndex += 1;
    pQueryHandle->locateStart = false;
    pQueryHandle->checkFiles  = true;
    pQueryHandle->cur.rows    = 0;
    pQueryHandle->currentLoadExternalRows = pQueryHandle->loadExternalRow;

    terrno = TSDB_CODE_SUCCESS;

    int64_t elapsedTime = taosGetTimestampUs() - stime;
    pQueryHandle->cost.checkForNextTime += elapsedTime;
  }

  return false;
}

// handle data in cache situation
bool tsdbNextDataBlock(TsdbQueryHandleT pHandle) {
  STsdbQueryHandle* pQueryHandle = (STsdbQueryHandle*) pHandle;

  if (emptyQueryTimewindow(pQueryHandle)) {
    tsdbDebug("%p query window not overlaps with the data set, no result returned, 0x%"PRIx64, pQueryHandle, pQueryHandle->qId);
    return false;
  }

  int64_t stime = taosGetTimestampUs();
  int64_t elapsedTime = stime;

  // TODO refactor: remove "type"
  if (pQueryHandle->type == TSDB_QUERY_TYPE_LAST) {
    if (pQueryHandle->cachelastrow == TSDB_CACHED_TYPE_LASTROW) {
      return loadCachedLastRow(pQueryHandle);
    } else if (pQueryHandle->cachelastrow == TSDB_CACHED_TYPE_LAST) {
      return loadCachedLast(pQueryHandle);
    }
  }

  if (pQueryHandle->loadType == BLOCK_LOAD_TABLE_SEQ_ORDER) {
    return loadDataBlockFromTableSeq(pQueryHandle);
  } else { // loadType == RR and Offset Order
    if (pQueryHandle->checkFiles) {
      // check if the query range overlaps with the file data block
      bool exists = true;

      int32_t code = getDataBlocksInFiles(pQueryHandle, &exists);
      if (code != TSDB_CODE_SUCCESS) {
        pQueryHandle->activeIndex = 0;
        pQueryHandle->checkFiles = false;

        return false;
      }

      if (exists) {
        pQueryHandle->cost.checkForNextTime += (taosGetTimestampUs() - stime);
        return exists;
      }

      pQueryHandle->activeIndex = 0;
      pQueryHandle->checkFiles = false;
    }

    // TODO: opt by consider the scan order
    bool ret = doHasDataInBuffer(pQueryHandle);
    terrno = TSDB_CODE_SUCCESS;

    elapsedTime = taosGetTimestampUs() - stime;
    pQueryHandle->cost.checkForNextTime += elapsedTime;
    return ret;
  }
}

static int32_t doGetExternalRow(STsdbQueryHandle* pQueryHandle, int16_t type, SMemRef* pMemRef) {
  STsdbQueryHandle* pSecQueryHandle = NULL;

  if (type == TSDB_PREV_ROW && pQueryHandle->prev) {
    return TSDB_CODE_SUCCESS;
  }

  if (type == TSDB_NEXT_ROW && pQueryHandle->next) {
    return TSDB_CODE_SUCCESS;
  }

  // prepare the structure
  int32_t numOfCols = (int32_t) QH_GET_NUM_OF_COLS(pQueryHandle);

  if (type == TSDB_PREV_ROW) {
    pQueryHandle->prev = taosArrayInit(numOfCols, sizeof(SColumnInfoData));
    if (pQueryHandle->prev == NULL) {
      terrno = TSDB_CODE_QRY_OUT_OF_MEMORY;
      goto out_of_memory;
    }
  } else {
    pQueryHandle->next = taosArrayInit(numOfCols, sizeof(SColumnInfoData));
    if (pQueryHandle->next == NULL) {
      terrno = TSDB_CODE_QRY_OUT_OF_MEMORY;
      goto out_of_memory;
    }
  }

  SArray* row = (type == TSDB_PREV_ROW)? pQueryHandle->prev:pQueryHandle->next;

  for (int32_t i = 0; i < numOfCols; ++i) {
    SColumnInfoData* pCol = taosArrayGet(pQueryHandle->pColumns, i);

    SColumnInfoData colInfo = {{0}, 0};
    colInfo.info = pCol->info;
    colInfo.pData = calloc(1, pCol->info.bytes);
    if (colInfo.pData == NULL) {
      terrno = TSDB_CODE_QRY_OUT_OF_MEMORY;
      goto out_of_memory;
    }

    taosArrayPush(row, &colInfo);
  }

  // load the previous row
  STsdbQueryCond cond = {.numOfCols = numOfCols, .loadExternalRows = false, .type = BLOCK_LOAD_OFFSET_SEQ_ORDER};
  if (type == TSDB_PREV_ROW) {
    cond.order = TSDB_ORDER_DESC;
    cond.twindow = (STimeWindow){pQueryHandle->window.skey, INT64_MIN};
  } else {
    cond.order = TSDB_ORDER_ASC;
    cond.twindow = (STimeWindow){pQueryHandle->window.skey, INT64_MAX};
  }

  cond.colList = calloc(cond.numOfCols, sizeof(SColumnInfo));
  if (cond.colList == NULL) {
    terrno = TSDB_CODE_QRY_OUT_OF_MEMORY;
    goto out_of_memory;
  }

  for (int32_t i = 0; i < cond.numOfCols; ++i) {
    SColumnInfoData* pColInfoData = taosArrayGet(pQueryHandle->pColumns, i);
    memcpy(&cond.colList[i], &pColInfoData->info, sizeof(SColumnInfo));
  }

  pSecQueryHandle = tsdbQueryTablesImpl(pQueryHandle->pTsdb, &cond, pQueryHandle->qId, pMemRef);
  tfree(cond.colList);

  // current table, only one table
  STableCheckInfo* pCurrent = taosArrayGet(pQueryHandle->pTableCheckInfo, pQueryHandle->activeIndex);

  SArray* psTable = NULL;
  pSecQueryHandle->pTableCheckInfo = createCheckInfoFromCheckInfo(pCurrent, pSecQueryHandle->window.skey, &psTable);
  if (pSecQueryHandle->pTableCheckInfo == NULL) {
    taosArrayDestroy(psTable);
    terrno = TSDB_CODE_QRY_OUT_OF_MEMORY;
    goto out_of_memory;
  }


  tsdbMayTakeMemSnapshot(pSecQueryHandle, psTable);
  if (!tsdbNextDataBlock((void*)pSecQueryHandle)) {
    // no result in current query, free the corresponding result rows structure
    if (type == TSDB_PREV_ROW) {
      pQueryHandle->prev = doFreeColumnInfoData(pQueryHandle->prev);
    } else {
      pQueryHandle->next = doFreeColumnInfoData(pQueryHandle->next);
    }

    goto out_of_memory;
  }

  SDataBlockInfo blockInfo = {{0}, 0};
  tsdbRetrieveDataBlockInfo((void*)pSecQueryHandle, &blockInfo);
  tsdbRetrieveDataBlock((void*)pSecQueryHandle, pSecQueryHandle->defaultLoadColumn);

  row = (type == TSDB_PREV_ROW)? pQueryHandle->prev:pQueryHandle->next;
  int32_t pos = (type == TSDB_PREV_ROW)?pSecQueryHandle->cur.rows - 1:0;

  for (int32_t i = 0; i < numOfCols; ++i) {
    SColumnInfoData* pCol = taosArrayGet(row, i);
    SColumnInfoData* s = taosArrayGet(pSecQueryHandle->pColumns, i);
    memcpy((char*)pCol->pData, (char*)s->pData + s->info.bytes * pos, pCol->info.bytes);
  }

  out_of_memory:
  tsdbCleanupQueryHandle(pSecQueryHandle);
  return terrno;
}

bool tsdbGetExternalRow(TsdbQueryHandleT pHandle) {
  STsdbQueryHandle* pQueryHandle = (STsdbQueryHandle*) pHandle;
  SQueryFilePos* cur = &pQueryHandle->cur;

  cur->fid = INT32_MIN;
  cur->mixBlock = true;
  if (pQueryHandle->prev == NULL || pQueryHandle->next == NULL) {
    cur->rows = 0;
    return false;
  }

  int32_t numOfCols = (int32_t) QH_GET_NUM_OF_COLS(pQueryHandle);
  for (int32_t i = 0; i < numOfCols; ++i) {
    SColumnInfoData* pColInfoData = taosArrayGet(pQueryHandle->pColumns, i);
    SColumnInfoData* first = taosArrayGet(pQueryHandle->prev, i);

    memcpy(pColInfoData->pData, first->pData, pColInfoData->info.bytes);

    SColumnInfoData* sec = taosArrayGet(pQueryHandle->next, i);
    memcpy(((char*)pColInfoData->pData) + pColInfoData->info.bytes, sec->pData, pColInfoData->info.bytes);

    if (i == 0 && pColInfoData->info.type == TSDB_DATA_TYPE_TIMESTAMP) {
      cur->win.skey = *(TSKEY*)pColInfoData->pData;
      cur->win.ekey = *(TSKEY*)(((char*)pColInfoData->pData) + TSDB_KEYSIZE);
    }
  }

  cur->rows = 2;
  return true;
}

/*
 * if lastRow == NULL, return TSDB_CODE_TDB_NO_CACHE_LAST_ROW
 * else set pRes and return TSDB_CODE_SUCCESS and save lastKey
 */
int32_t tsdbGetCachedLastRow(STable* pTable, SDataRow* pRes, TSKEY* lastKey) {
  int32_t code = TSDB_CODE_SUCCESS;

  TSDB_RLOCK_TABLE(pTable);

  if (!pTable->lastRow) {
    code = TSDB_CODE_TDB_NO_CACHE_LAST_ROW;
    goto out;
  }

  if (pRes) {
    *pRes = tdDataRowDup(pTable->lastRow);
    if (*pRes == NULL) {
      code = TSDB_CODE_TDB_OUT_OF_MEMORY;
    }
  }

  out:
  TSDB_RUNLOCK_TABLE(pTable);
  return code;
}

bool isTsdbCacheLastRow(TsdbQueryHandleT* pQueryHandle) {
  return ((STsdbQueryHandle *)pQueryHandle)->cachelastrow > TSDB_CACHED_TYPE_NONE;
}

int32_t checkForCachedLastRow(STsdbQueryHandle* pQueryHandle, STableGroupInfo *groupList) {
  assert(pQueryHandle != NULL && groupList != NULL);

  TSKEY    key = TSKEY_INITIAL_VAL;

  SArray* group = taosArrayGetP(groupList->pGroupList, 0);
  assert(group != NULL);

  STableKeyInfo* pInfo = (STableKeyInfo*)taosArrayGet(group, 0);

  int32_t code = 0;

  if (((STable*)pInfo->pTable)->lastRow) {
    code = tsdbGetCachedLastRow(pInfo->pTable, NULL, &key);
    if (code != TSDB_CODE_SUCCESS) {
      pQueryHandle->cachelastrow = TSDB_CACHED_TYPE_NONE;
    } else {
      pQueryHandle->cachelastrow = TSDB_CACHED_TYPE_LASTROW;
    }
  }

  // update the tsdb query time range
  if (pQueryHandle->cachelastrow) {
    pQueryHandle->window      = TSWINDOW_INITIALIZER;
    pQueryHandle->checkFiles  = false;
    pQueryHandle->activeIndex = -1;  // start from -1
  }

  return code;
}

int32_t checkForCachedLast(STsdbQueryHandle* pQueryHandle) {
  assert(pQueryHandle != NULL);

  int32_t code = 0;

  if (pQueryHandle->pTsdb && atomic_load_8(&pQueryHandle->pTsdb->hasCachedLastColumn)){
    pQueryHandle->cachelastrow = TSDB_CACHED_TYPE_LAST;
  }

  // update the tsdb query time range
  if (pQueryHandle->cachelastrow) {
    pQueryHandle->checkFiles  = false;
    pQueryHandle->activeIndex = -1;  // start from -1
  }

  return code;
}


STimeWindow updateLastrowForEachGroup(STableGroupInfo *groupList) {
  STimeWindow window = {INT64_MAX, INT64_MIN};

  int32_t totalNumOfTable = 0;

  // NOTE: starts from the buffer in case of descending timestamp order check data blocks
  size_t numOfGroups = taosArrayGetSize(groupList->pGroupList);
  for(int32_t j = 0; j < numOfGroups; ++j) {
    SArray* pGroup = taosArrayGetP(groupList->pGroupList, j);
    TSKEY   key = TSKEY_INITIAL_VAL;

    STableKeyInfo keyInfo = {0};

    size_t numOfTables = taosArrayGetSize(pGroup);
    for(int32_t i = 0; i < numOfTables; ++i) {
      STableKeyInfo* pInfo = (STableKeyInfo*) taosArrayGet(pGroup, i);

      // if the lastKey equals to INT64_MIN, there is no data in this table
      TSKEY lastKey = ((STable*)(pInfo->pTable))->lastKey;
      if (key < lastKey) {
        key = lastKey;

        keyInfo.pTable  = pInfo->pTable;
        keyInfo.lastKey = key;
        pInfo->lastKey  = key;

        if (key < window.skey) {
          window.skey = key;
        }

        if (key > window.ekey) {
          window.ekey = key;
        }
      }
    }

    // clear current group, unref unused table
    for (int32_t i = 0; i < numOfTables; ++i) {
      STableKeyInfo* pInfo = (STableKeyInfo*)taosArrayGet(pGroup, i);

      // keyInfo.pTable may be NULL here.
      if (pInfo->pTable != keyInfo.pTable) {
        tsdbUnRefTable(pInfo->pTable);
      }
    }

    taosArrayClear(pGroup);

    // more than one table in each group, only one table left for each group
    if (keyInfo.pTable != NULL) {
      totalNumOfTable++;
      taosArrayPush(pGroup, &keyInfo);
    } else {
      taosArrayDestroy(pGroup);

      taosArrayRemove(groupList->pGroupList, j);
      numOfGroups -= 1;
      j -= 1;
    }
  }

  // window does not being updated, so set the original
  if (window.skey == INT64_MAX && window.ekey == INT64_MIN) {
    window = TSWINDOW_INITIALIZER;
    assert(totalNumOfTable == 0 && taosArrayGetSize(groupList->pGroupList) == 0);
  }

  groupList->numOfTables = totalNumOfTable;
  return window;
}

void tsdbRetrieveDataBlockInfo(TsdbQueryHandleT* pQueryHandle, SDataBlockInfo* pDataBlockInfo) {
  STsdbQueryHandle* pHandle = (STsdbQueryHandle*)pQueryHandle;
  SQueryFilePos* cur = &pHandle->cur;
  STable* pTable = NULL;

  // there are data in file
  if (pHandle->cur.fid != INT32_MIN) {
    STableBlockInfo* pBlockInfo = &pHandle->pDataBlockInfo[cur->slot];
    pTable = pBlockInfo->pTableCheckInfo->pTableObj;
  } else {
    STableCheckInfo* pCheckInfo = taosArrayGet(pHandle->pTableCheckInfo, pHandle->activeIndex);
    pTable = pCheckInfo->pTableObj;
  }

  pDataBlockInfo->uid = pTable->tableId.uid;
  pDataBlockInfo->tid = pTable->tableId.tid;
  pDataBlockInfo->rows = cur->rows;
  pDataBlockInfo->window = cur->win;
  pDataBlockInfo->numOfCols = (int32_t)(QH_GET_NUM_OF_COLS(pHandle));
}

/*
 * return null for mixed data block, if not a complete file data block, the statistics value will always return NULL
 */
int32_t tsdbRetrieveDataBlockStatisInfo(TsdbQueryHandleT* pQueryHandle, SDataStatis** pBlockStatis) {
  STsdbQueryHandle* pHandle = (STsdbQueryHandle*) pQueryHandle;

  SQueryFilePos* c = &pHandle->cur;
  if (c->mixBlock) {
    *pBlockStatis = NULL;
    return TSDB_CODE_SUCCESS;
  }

  STableBlockInfo* pBlockInfo = &pHandle->pDataBlockInfo[c->slot];
  assert((c->slot >= 0 && c->slot < pHandle->numOfBlocks) || ((c->slot == pHandle->numOfBlocks) && (c->slot == 0)));

  // file block with sub-blocks has no statistics data
  if (pBlockInfo->compBlock->numOfSubBlocks > 1) {
    *pBlockStatis = NULL;
    return TSDB_CODE_SUCCESS;
  }

  int64_t stime = taosGetTimestampUs();
  if (tsdbLoadBlockStatis(&pHandle->rhelper, pBlockInfo->compBlock) < 0) {
    return terrno;
  }

  int16_t* colIds = pHandle->defaultLoadColumn->pData;

  size_t numOfCols = QH_GET_NUM_OF_COLS(pHandle);
  memset(pHandle->statis, 0, numOfCols * sizeof(SDataStatis));
  for(int32_t i = 0; i < numOfCols; ++i) {
    pHandle->statis[i].colId = colIds[i];
  }

  tsdbGetBlockStatis(&pHandle->rhelper, pHandle->statis, (int)numOfCols);

  // always load the first primary timestamp column data
  SDataStatis* pPrimaryColStatis = &pHandle->statis[0];
  assert(pPrimaryColStatis->colId == PRIMARYKEY_TIMESTAMP_COL_INDEX);

  pPrimaryColStatis->numOfNull = 0;
  pPrimaryColStatis->min = pBlockInfo->compBlock->keyFirst;
  pPrimaryColStatis->max = pBlockInfo->compBlock->keyLast;

  //update the number of NULL data rows
  for(int32_t i = 1; i < numOfCols; ++i) {
    if (pHandle->statis[i].numOfNull == -1) { // set the column data are all NULL
      pHandle->statis[i].numOfNull = pBlockInfo->compBlock->numOfRows;
    }
  }

  int64_t elapsed = taosGetTimestampUs() - stime;
  pHandle->cost.statisInfoLoadTime += elapsed;

  *pBlockStatis = pHandle->statis;
  return TSDB_CODE_SUCCESS;
}

SArray* tsdbRetrieveDataBlock(TsdbQueryHandleT* pQueryHandle, SArray* pIdList) {
  /**
   * In the following two cases, the data has been loaded to SColumnInfoData.
   * 1. data is from cache, 2. data block is not completed qualified to query time range
   */
  STsdbQueryHandle* pHandle = (STsdbQueryHandle*)pQueryHandle;

  if (pHandle->cur.fid == INT32_MIN) {
    return pHandle->pColumns;
  } else {
    STableBlockInfo* pBlockInfo = &pHandle->pDataBlockInfo[pHandle->cur.slot];
    STableCheckInfo* pCheckInfo = pBlockInfo->pTableCheckInfo;

    if (pHandle->cur.mixBlock) {
      return pHandle->pColumns;
    } else {
      SDataBlockInfo binfo = GET_FILE_DATA_BLOCK_INFO(pCheckInfo, pBlockInfo->compBlock);
      assert(pHandle->realNumOfRows <= binfo.rows);

      // data block has been loaded, todo extract method
      SDataBlockLoadInfo* pBlockLoadInfo = &pHandle->dataBlockLoadInfo;

      if (pBlockLoadInfo->slot == pHandle->cur.slot && pBlockLoadInfo->fileGroup->fid == pHandle->cur.fid &&
          pBlockLoadInfo->tid == pCheckInfo->pTableObj->tableId.tid) {
        return pHandle->pColumns;
      } else {  // only load the file block
        SBlock* pBlock = pBlockInfo->compBlock;
        if (doLoadFileDataBlock(pHandle, pBlock, pCheckInfo, pHandle->cur.slot) != TSDB_CODE_SUCCESS) {
          return NULL;
        }

        // todo refactor
        int32_t numOfRows = doCopyRowsFromFileBlock(pHandle, pHandle->outputCapacity, 0, 0, pBlock->numOfRows - 1);

        // if the buffer is not full in case of descending order query, move the data in the front of the buffer
        if (!ASCENDING_TRAVERSE(pHandle->order) && numOfRows < pHandle->outputCapacity) {
          int32_t emptySize = pHandle->outputCapacity - numOfRows;
          int32_t reqNumOfCols = (int32_t)taosArrayGetSize(pHandle->pColumns);

          for(int32_t i = 0; i < reqNumOfCols; ++i) {
            SColumnInfoData* pColInfo = taosArrayGet(pHandle->pColumns, i);
            memmove((char*)pColInfo->pData, (char*)pColInfo->pData + emptySize * pColInfo->info.bytes, numOfRows * pColInfo->info.bytes);
          }
        }

        return pHandle->pColumns;
      }
    }
  }
}

void filterPrepare(void* expr, void* param) {
  tExprNode* pExpr = (tExprNode*)expr;
  if (pExpr->_node.info != NULL) {
    return;
  }

  pExpr->_node.info = calloc(1, sizeof(tQueryInfo));

  STSchema*   pTSSchema = (STSchema*) param;
  tQueryInfo* pInfo = pExpr->_node.info;
  tVariant*   pCond = pExpr->_node.pRight->pVal;
  SSchema*    pSchema = pExpr->_node.pLeft->pSchema;

  pInfo->sch      = *pSchema;
  pInfo->optr     = pExpr->_node.optr;
  pInfo->compare  = getComparFunc(pInfo->sch.type, pInfo->optr);
  pInfo->indexed  = pTSSchema->columns->colId == pInfo->sch.colId;

  if (pInfo->optr == TSDB_RELATION_IN) {
    int dummy = -1;
    SHashObj *pObj = NULL;
    if (pInfo->sch.colId == TSDB_TBNAME_COLUMN_INDEX) {
      pObj = taosHashInit(256, taosGetDefaultHashFunction(pInfo->sch.type), true, false);
      SArray *arr = (SArray *)(pCond->arr);
      for (size_t i = 0; i < taosArrayGetSize(arr); i++) {
        char* p = taosArrayGetP(arr, i);
        taosHashPut(pObj, varDataVal(p),varDataLen(p), &dummy, sizeof(dummy));
      }
    } else {
      buildFilterSetFromBinary((void **)&pObj, pCond->pz, pCond->nLen);
    }
    pInfo->q = (char *)pObj;
  } else if (pCond != NULL) {
    uint32_t size = pCond->nLen * TSDB_NCHAR_SIZE;
    if (size < (uint32_t)pSchema->bytes) {
      size = pSchema->bytes;
    }
    // to make sure tonchar does not cause invalid write, since the '\0' needs at least sizeof(wchar_t) space.
    pInfo->q = calloc(1, size + TSDB_NCHAR_SIZE + VARSTR_HEADER_SIZE);
    tVariantDump(pCond, pInfo->q, pSchema->type, true);
  }
}

static int32_t tableGroupComparFn(const void *p1, const void *p2, const void *param) {
  STableGroupSupporter* pTableGroupSupp = (STableGroupSupporter*) param;
  STable* pTable1 = ((STableKeyInfo*) p1)->pTable;
  STable* pTable2 = ((STableKeyInfo*) p2)->pTable;

  for (int32_t i = 0; i < pTableGroupSupp->numOfCols; ++i) {
    SColIndex* pColIndex = &pTableGroupSupp->pCols[i];
    int32_t colIndex = pColIndex->colIndex;

    assert(colIndex >= TSDB_TBNAME_COLUMN_INDEX);

    char *  f1 = NULL;
    char *  f2 = NULL;
    int32_t type = 0;
    int32_t bytes = 0;

    if (colIndex == TSDB_TBNAME_COLUMN_INDEX) {
      f1 = (char*) TABLE_NAME(pTable1);
      f2 = (char*) TABLE_NAME(pTable2);
      type = TSDB_DATA_TYPE_BINARY;
      bytes = tGetTbnameColumnSchema()->bytes;
    } else {
      STColumn* pCol = schemaColAt(pTableGroupSupp->pTagSchema, colIndex);
      bytes = pCol->bytes;
      type = pCol->type;
      f1 = tdGetKVRowValOfCol(pTable1->tagVal, pCol->colId);
      f2 = tdGetKVRowValOfCol(pTable2->tagVal, pCol->colId);
    }

    // this tags value may be NULL
    if (f1 == NULL && f2 == NULL) {
      continue;
    }

    if (f1 == NULL) {
      return -1;
    }

    if (f2 == NULL) {
      return 1;
    }

    int32_t ret = doCompare(f1, f2, type, bytes);
    if (ret == 0) {
      continue;
    } else {
      return ret;
    }
  }

  return 0;
}

static int tsdbCheckInfoCompar(const void* key1, const void* key2) {
  if (((STableCheckInfo*)key1)->tableId.tid < ((STableCheckInfo*)key2)->tableId.tid) {
    return -1;
  } else if (((STableCheckInfo*)key1)->tableId.tid > ((STableCheckInfo*)key2)->tableId.tid) {
    return 1;
  } else {
    ASSERT(false);
    return 0;
  }
}

void createTableGroupImpl(SArray* pGroups, SArray* pTableList, size_t numOfTables, TSKEY skey,
                          STableGroupSupporter* pSupp, __ext_compar_fn_t compareFn) {
  STable* pTable = taosArrayGetP(pTableList, 0);

  SArray* g = taosArrayInit(16, sizeof(STableKeyInfo));

  STableKeyInfo info = {.pTable = pTable, .lastKey = skey};
  taosArrayPush(g, &info);
  tsdbRefTable(pTable);

  for (int32_t i = 1; i < numOfTables; ++i) {
    STable** prev = taosArrayGet(pTableList, i - 1);
    STable** p = taosArrayGet(pTableList, i);

    int32_t ret = compareFn(prev, p, pSupp);
    assert(ret == 0 || ret == -1);

    tsdbRefTable(*p);
    assert((*p)->type == TSDB_CHILD_TABLE);

    if (ret == 0) {
      STableKeyInfo info1 = {.pTable = *p, .lastKey = skey};
      taosArrayPush(g, &info1);
    } else {
      taosArrayPush(pGroups, &g);  // current group is ended, start a new group
      g = taosArrayInit(16, sizeof(STableKeyInfo));

      STableKeyInfo info1 = {.pTable = *p, .lastKey = skey};
      taosArrayPush(g, &info1);
    }
  }

  taosArrayPush(pGroups, &g);
}

SArray* createTableGroup(SArray* pTableList, STSchema* pTagSchema, SColIndex* pCols, int32_t numOfOrderCols, TSKEY skey) {
  assert(pTableList != NULL);
  SArray* pTableGroup = taosArrayInit(1, POINTER_BYTES);

  size_t size = taosArrayGetSize(pTableList);
  if (size == 0) {
    tsdbDebug("no qualified tables");
    return pTableGroup;
  }

  if (numOfOrderCols == 0 || size == 1) { // no group by tags clause or only one table
    SArray* sa = taosArrayInit(size, sizeof(STableKeyInfo));
    if (sa == NULL) {
      taosArrayDestroy(pTableGroup);
      return NULL;
    }

    for(int32_t i = 0; i < size; ++i) {
      STableKeyInfo *pKeyInfo = taosArrayGet(pTableList, i);
      assert(((STable*)pKeyInfo->pTable)->type == TSDB_CHILD_TABLE);

      tsdbRefTable(pKeyInfo->pTable);

      STableKeyInfo info = {.pTable = pKeyInfo->pTable, .lastKey = skey};
      taosArrayPush(sa, &info);
    }

    taosArrayPush(pTableGroup, &sa);
    tsdbDebug("all %" PRIzu " tables belong to one group", size);
  } else {
    STableGroupSupporter sup = {0};
    sup.numOfCols = numOfOrderCols;
    sup.pTagSchema = pTagSchema;
    sup.pCols = pCols;

    taosqsort(pTableList->pData, size, sizeof(STableKeyInfo), &sup, tableGroupComparFn);
    createTableGroupImpl(pTableGroup, pTableList, size, skey, &sup, tableGroupComparFn);
  }

  return pTableGroup;
}

static bool tableFilterFp(const void* pNode, void* param) {
  tQueryInfo* pInfo = (tQueryInfo*) param;

  STable* pTable = (STable*)(SL_GET_NODE_DATA((SSkipListNode*)pNode));

  char* val = NULL;
  if (pInfo->sch.colId == TSDB_TBNAME_COLUMN_INDEX) {
    val = (char*) TABLE_NAME(pTable);
  } else {
    val = tdGetKVRowValOfCol(pTable->tagVal, pInfo->sch.colId);
  }

  if (pInfo->optr == TSDB_RELATION_ISNULL || pInfo->optr == TSDB_RELATION_NOTNULL) {
    if (pInfo->optr == TSDB_RELATION_ISNULL) {
      return (val == NULL) || isNull(val, pInfo->sch.type);
    } else if (pInfo->optr == TSDB_RELATION_NOTNULL) {
      return (val != NULL) && (!isNull(val, pInfo->sch.type));
    }
  } else if (pInfo->optr == TSDB_RELATION_IN) {
    int type = pInfo->sch.type;
    if (type == TSDB_DATA_TYPE_BOOL || IS_SIGNED_NUMERIC_TYPE(type) || type == TSDB_DATA_TYPE_TIMESTAMP) {
      int64_t v;
      GET_TYPED_DATA(v, int64_t, pInfo->sch.type, val);
      return NULL != taosHashGet((SHashObj *)pInfo->q, (char *)&v, sizeof(v));
    } else if (IS_UNSIGNED_NUMERIC_TYPE(type)) {
      uint64_t v;
      GET_TYPED_DATA(v, uint64_t, pInfo->sch.type, val);
      return NULL != taosHashGet((SHashObj *)pInfo->q, (char *)&v, sizeof(v));
    }
    else if (type == TSDB_DATA_TYPE_DOUBLE || type == TSDB_DATA_TYPE_FLOAT) {
      double v;
      GET_TYPED_DATA(v, double, pInfo->sch.type, val);
      return NULL != taosHashGet((SHashObj *)pInfo->q, (char *)&v, sizeof(v));
    } else if (type == TSDB_DATA_TYPE_BINARY || type == TSDB_DATA_TYPE_NCHAR){
      return NULL != taosHashGet((SHashObj *)pInfo->q, varDataVal(val), varDataLen(val));
    }

  }

  int32_t ret = 0;
  if (val == NULL) { //the val is possible to be null, so check it out carefully
    ret = -1; // val is missing in table tags value pairs
  } else {
    ret = pInfo->compare(val, pInfo->q);
  }

  switch (pInfo->optr) {
    case TSDB_RELATION_EQUAL: {
      return ret == 0;
    }
    case TSDB_RELATION_NOT_EQUAL: {
      return ret != 0;
    }
    case TSDB_RELATION_GREATER_EQUAL: {
      return ret >= 0;
    }
    case TSDB_RELATION_GREATER: {
      return ret > 0;
    }
    case TSDB_RELATION_LESS_EQUAL: {
      return ret <= 0;
    }
    case TSDB_RELATION_LESS: {
      return ret < 0;
    }
    case TSDB_RELATION_LIKE: {
      return ret == 0;
    }
    case TSDB_RELATION_IN: {
      return ret == 1;
    }

    default:
      assert(false);
  }

  return true;
}

static void getTableListfromSkipList(tExprNode *pExpr, SSkipList *pSkipList, SArray *result, SExprTraverseSupp *param);

static int32_t doQueryTableList(STable* pSTable, SArray* pRes, tExprNode* pExpr) {
  // query according to the expression tree
  SExprTraverseSupp supp = {
      .nodeFilterFn = (__result_filter_fn_t) tableFilterFp,
      .setupInfoFn = filterPrepare,
      .pExtInfo = pSTable->tagSchema,
  };

  getTableListfromSkipList(pExpr, pSTable->pIndex, pRes, &supp);
  tExprTreeDestroy(pExpr, destroyHelper);
  return TSDB_CODE_SUCCESS;
}

int32_t tsdbQuerySTableByTagCond(STsdbRepo* tsdb, uint64_t uid, TSKEY skey, const char* pTagCond, size_t len,
                                 int16_t tagNameRelType, const char* tbnameCond, STableGroupInfo* pGroupInfo,
                                 SColIndex* pColIndex, int32_t numOfCols) {
  if (tsdbRLockRepoMeta(tsdb) < 0) goto _error;

  STable* pTable = tsdbGetTableByUid(tsdbGetMeta(tsdb), uid);
  if (pTable == NULL) {
    tsdbError("%p failed to get stable, uid:%" PRIu64, tsdb, uid);
    terrno = TSDB_CODE_TDB_INVALID_TABLE_ID;
    tsdbUnlockRepoMeta(tsdb);

    goto _error;
  }

  if (pTable->type != TSDB_SUPER_TABLE) {
    tsdbError("%p query normal tag not allowed, uid:%" PRIu64 ", tid:%d, name:%s", tsdb, uid, pTable->tableId.tid,
              pTable->name->data);
    terrno = TSDB_CODE_COM_OPS_NOT_SUPPORT; //basically, this error is caused by invalid sql issued by client

    tsdbUnlockRepoMeta(tsdb);
    goto _error;
  }

  //NOTE: not add ref count for super table
  SArray* res = taosArrayInit(8, sizeof(STableKeyInfo));
  STSchema* pTagSchema = tsdbGetTableTagSchema(pTable);

  // no tags and tbname condition, all child tables of this stable are involved
  if (tbnameCond == NULL && (pTagCond == NULL || len == 0)) {
    int32_t ret = getAllTableList(pTable, res);
    if (ret != TSDB_CODE_SUCCESS) {
      tsdbUnlockRepoMeta(tsdb);
      goto _error;
    }

    pGroupInfo->numOfTables = (uint32_t) taosArrayGetSize(res);
    pGroupInfo->pGroupList  = createTableGroup(res, pTagSchema, pColIndex, numOfCols, skey);

    tsdbDebug("%p no table name/tag condition, all tables qualified, numOfTables:%u, group:%zu", tsdb,
              pGroupInfo->numOfTables, taosArrayGetSize(pGroupInfo->pGroupList));

    taosArrayDestroy(res);
    if (tsdbUnlockRepoMeta(tsdb) < 0) goto _error;
    return ret;
  }

  int32_t ret = TSDB_CODE_SUCCESS;
  tExprNode* expr = NULL;

  TRY(TSDB_MAX_TAG_CONDITIONS) {
      expr = exprTreeFromTableName(tbnameCond);
      if (expr == NULL) {
        expr = exprTreeFromBinary(pTagCond, len);
      } else {
        CLEANUP_PUSH_VOID_PTR_PTR(true, tExprTreeDestroy, expr, NULL);
        tExprNode* tagExpr = exprTreeFromBinary(pTagCond, len);
        if (tagExpr != NULL) {
          CLEANUP_PUSH_VOID_PTR_PTR(true, tExprTreeDestroy, tagExpr, NULL);
          tExprNode* tbnameExpr = expr;
          expr = calloc(1, sizeof(tExprNode));
          if (expr == NULL) {
            THROW( TSDB_CODE_TDB_OUT_OF_MEMORY );
          }
          expr->nodeType = TSQL_NODE_EXPR;
          expr->_node.optr = (uint8_t)tagNameRelType;
          expr->_node.pLeft = tagExpr;
          expr->_node.pRight = tbnameExpr;
        }
      }
      CLEANUP_EXECUTE();

    } CATCH( code ) {
      CLEANUP_EXECUTE();
      terrno = code;
      tsdbUnlockRepoMeta(tsdb);     // unlock tsdb in any cases

      goto _error;
      // TODO: more error handling
    } END_TRY

  doQueryTableList(pTable, res, expr);
  pGroupInfo->numOfTables = (uint32_t)taosArrayGetSize(res);
  pGroupInfo->pGroupList  = createTableGroup(res, pTagSchema, pColIndex, numOfCols, skey);

  tsdbDebug("%p stable tid:%d, uid:%"PRIu64" query, numOfTables:%u, belong to %" PRIzu " groups", tsdb, pTable->tableId.tid,
            pTable->tableId.uid, pGroupInfo->numOfTables, taosArrayGetSize(pGroupInfo->pGroupList));

  taosArrayDestroy(res);

  if (tsdbUnlockRepoMeta(tsdb) < 0) goto _error;
  return ret;

  _error:
  return terrno;
}

int32_t tsdbGetOneTableGroup(STsdbRepo* tsdb, uint64_t uid, TSKEY startKey, STableGroupInfo* pGroupInfo) {
  if (tsdbRLockRepoMeta(tsdb) < 0) goto _error;

  STable* pTable = tsdbGetTableByUid(tsdbGetMeta(tsdb), uid);
  if (pTable == NULL) {
    terrno = TSDB_CODE_TDB_INVALID_TABLE_ID;
    tsdbUnlockRepoMeta(tsdb);
    goto _error;
  }

  assert(pTable->type == TSDB_CHILD_TABLE || pTable->type == TSDB_NORMAL_TABLE || pTable->type == TSDB_STREAM_TABLE);
  tsdbRefTable(pTable);
  if (tsdbUnlockRepoMeta(tsdb) < 0) goto _error;

  pGroupInfo->numOfTables = 1;
  pGroupInfo->pGroupList = taosArrayInit(1, POINTER_BYTES);

  SArray* group = taosArrayInit(1, sizeof(STableKeyInfo));

  STableKeyInfo info = {.pTable = pTable, .lastKey = startKey};
  taosArrayPush(group, &info);

  taosArrayPush(pGroupInfo->pGroupList, &group);
  return TSDB_CODE_SUCCESS;

  _error:
  return terrno;
}

int32_t tsdbGetTableGroupFromIdList(STsdbRepo* tsdb, SArray* pTableIdList, STableGroupInfo* pGroupInfo) {
  if (tsdbRLockRepoMeta(tsdb) < 0) {
    return terrno;
  }

  assert(pTableIdList != NULL);
  size_t size = taosArrayGetSize(pTableIdList);
  pGroupInfo->pGroupList = taosArrayInit(1, POINTER_BYTES);
  SArray* group = taosArrayInit(1, sizeof(STableKeyInfo));

  for(int32_t i = 0; i < size; ++i) {
    STableIdInfo *id = taosArrayGet(pTableIdList, i);

    STable* pTable = tsdbGetTableByUid(tsdbGetMeta(tsdb), id->uid);
    if (pTable == NULL) {
      tsdbWarn("table uid:%"PRIu64", tid:%d has been drop already", id->uid, id->tid);
      continue;
    }

    if (pTable->type == TSDB_SUPER_TABLE) {
      tsdbError("direct query on super tale is not allowed, table uid:%"PRIu64", tid:%d", id->uid, id->tid);
      terrno = TSDB_CODE_QRY_INVALID_MSG;
      tsdbUnlockRepoMeta(tsdb);
      taosArrayDestroy(group);
      return terrno;
    }

    tsdbRefTable(pTable);

    STableKeyInfo info = {.pTable = pTable, .lastKey = id->key};
    taosArrayPush(group, &info);
  }

  if (tsdbUnlockRepoMeta(tsdb) < 0) {
    taosArrayDestroy(group);
    return terrno;
  }

  pGroupInfo->numOfTables = (uint32_t) taosArrayGetSize(group);
  if (pGroupInfo->numOfTables > 0) {
    taosArrayPush(pGroupInfo->pGroupList, &group);
  } else {
    taosArrayDestroy(group);
  }

  return TSDB_CODE_SUCCESS;
}

static void* doFreeColumnInfoData(SArray* pColumnInfoData) {
  if (pColumnInfoData == NULL) {
    return NULL;
  }

  size_t cols = taosArrayGetSize(pColumnInfoData);
  for (int32_t i = 0; i < cols; ++i) {
    SColumnInfoData* pColInfo = taosArrayGet(pColumnInfoData, i);
    tfree(pColInfo->pData);
  }

  taosArrayDestroy(pColumnInfoData);
  return NULL;
}

static void* destroyTableCheckInfo(SArray* pTableCheckInfo) {
  size_t size = taosArrayGetSize(pTableCheckInfo);
  for (int32_t i = 0; i < size; ++i) {
    STableCheckInfo* p = taosArrayGet(pTableCheckInfo, i);
    destroyTableMemIterator(p);

    tfree(p->pCompInfo);
  }

  taosArrayDestroy(pTableCheckInfo);
  return NULL;
}

void tsdbCleanupQueryHandle(TsdbQueryHandleT queryHandle) {
  STsdbQueryHandle* pQueryHandle = (STsdbQueryHandle*)queryHandle;
  if (pQueryHandle == NULL) {
    return;
  }

  pQueryHandle->pColumns = doFreeColumnInfoData(pQueryHandle->pColumns);

  taosArrayDestroy(pQueryHandle->defaultLoadColumn);
  tfree(pQueryHandle->pDataBlockInfo);
  tfree(pQueryHandle->statis);

  if (!emptyQueryTimewindow(pQueryHandle)) {
    tsdbMayUnTakeMemSnapshot(pQueryHandle);
  } else {
    assert(pQueryHandle->pTableCheckInfo == NULL);
  }

  if (pQueryHandle->pTableCheckInfo != NULL) {
    pQueryHandle->pTableCheckInfo = destroyTableCheckInfo(pQueryHandle->pTableCheckInfo);
  }

  tsdbDestroyReadH(&pQueryHandle->rhelper);

  tdFreeDataCols(pQueryHandle->pDataCols);
  pQueryHandle->pDataCols = NULL;

  pQueryHandle->prev = doFreeColumnInfoData(pQueryHandle->prev);
  pQueryHandle->next = doFreeColumnInfoData(pQueryHandle->next);

  SIOCostSummary* pCost = &pQueryHandle->cost;
<<<<<<< HEAD
  tsdbDebug("%p :io-cost summary: head-file read cnt:%"PRIu64", head-file time:%"PRIu64" us, statis-info:%"PRId64" us, datablock:%" PRId64" us, check data:%"PRId64" us, 0x%"PRIx64,
      pQueryHandle, pCost->headFileLoad, pCost->headFileLoadTime, pCost->statisInfoLoadTime, pCost->blockLoadTime, pCost->checkForNextTime, pQueryHandle->qId);
=======
  tsdbDebug("%p :io-cost summary: statis-info:%"PRId64" us, datablock:%" PRId64" us, check data:%"PRId64" us, 0x%"PRIx64,
            pQueryHandle, pCost->statisInfoLoadTime, pCost->blockLoadTime, pCost->checkForNextTime, pQueryHandle->qId);
>>>>>>> b020603e

  tfree(pQueryHandle);
}

void tsdbDestroyTableGroup(STableGroupInfo *pGroupList) {
  assert(pGroupList != NULL);

  size_t numOfGroup = taosArrayGetSize(pGroupList->pGroupList);

  for(int32_t i = 0; i < numOfGroup; ++i) {
    SArray* p = taosArrayGetP(pGroupList->pGroupList, i);

    size_t numOfTables = taosArrayGetSize(p);
    for(int32_t j = 0; j < numOfTables; ++j) {
      STable* pTable = taosArrayGetP(p, j);
      if (pTable != NULL) { // in case of handling retrieve data from tsdb
        tsdbUnRefTable(pTable);
      }
      //assert(pTable != NULL);
    }

    taosArrayDestroy(p);
  }

  taosHashCleanup(pGroupList->map);
  taosArrayDestroy(pGroupList->pGroupList);
  pGroupList->numOfTables = 0;
}

static void applyFilterToSkipListNode(SSkipList *pSkipList, tExprNode *pExpr, SArray *pResult, SExprTraverseSupp *param) {
  SSkipListIterator* iter = tSkipListCreateIter(pSkipList);

  // Scan each node in the skiplist by using iterator
  while (tSkipListIterNext(iter)) {
    SSkipListNode *pNode = tSkipListIterGet(iter);
    if (exprTreeApplyFilter(pExpr, pNode, param)) {
      taosArrayPush(pResult, &(SL_GET_NODE_DATA(pNode)));
    }
  }

  tSkipListDestroyIter(iter);
}

typedef struct {
  char*    v;
  int32_t  optr;
} SEndPoint;

typedef struct {
  SEndPoint* start;
  SEndPoint* end;
} SQueryCond;

// todo check for malloc failure
static int32_t setQueryCond(tQueryInfo *queryColInfo, SQueryCond* pCond) {
  int32_t optr = queryColInfo->optr;

  if (optr == TSDB_RELATION_GREATER || optr == TSDB_RELATION_GREATER_EQUAL ||
      optr == TSDB_RELATION_EQUAL || optr == TSDB_RELATION_NOT_EQUAL) {
    pCond->start       = calloc(1, sizeof(SEndPoint));
    pCond->start->optr = queryColInfo->optr;
    pCond->start->v    = queryColInfo->q;
  } else if (optr == TSDB_RELATION_LESS || optr == TSDB_RELATION_LESS_EQUAL) {
    pCond->end       = calloc(1, sizeof(SEndPoint));
    pCond->end->optr = queryColInfo->optr;
    pCond->end->v    = queryColInfo->q;
  } else if (optr == TSDB_RELATION_IN) {
    pCond->start       = calloc(1, sizeof(SEndPoint));
    pCond->start->optr = queryColInfo->optr;
    pCond->start->v    = queryColInfo->q;
  } else if (optr == TSDB_RELATION_LIKE) {
    assert(0);
  }

  return TSDB_CODE_SUCCESS;
}

static void queryIndexedColumn(SSkipList* pSkipList, tQueryInfo* pQueryInfo, SArray* result) {
  SSkipListIterator* iter = NULL;

  SQueryCond cond = {0};
  if (setQueryCond(pQueryInfo, &cond) != TSDB_CODE_SUCCESS) {
    //todo handle error
  }

  if (cond.start != NULL) {
    iter = tSkipListCreateIterFromVal(pSkipList, (char*) cond.start->v, pSkipList->type, TSDB_ORDER_ASC);
  } else {
    iter = tSkipListCreateIterFromVal(pSkipList, (char*)(cond.end ? cond.end->v: NULL), pSkipList->type, TSDB_ORDER_DESC);
  }

  if (cond.start != NULL) {
    int32_t optr = cond.start->optr;

    if (optr == TSDB_RELATION_EQUAL) {   // equals
      while(tSkipListIterNext(iter)) {
        SSkipListNode* pNode = tSkipListIterGet(iter);

        int32_t ret = pQueryInfo->compare(SL_GET_NODE_KEY(pSkipList, pNode), cond.start->v);
        if (ret != 0) {
          break;
        }

        STableKeyInfo info = {.pTable = (void*)SL_GET_NODE_DATA(pNode), .lastKey = TSKEY_INITIAL_VAL};
        taosArrayPush(result, &info);
      }
    } else if (optr == TSDB_RELATION_GREATER || optr == TSDB_RELATION_GREATER_EQUAL) { // greater equal
      bool comp = true;
      int32_t ret = 0;

      while(tSkipListIterNext(iter)) {
        SSkipListNode* pNode = tSkipListIterGet(iter);

        if (comp) {
          ret = pQueryInfo->compare(SL_GET_NODE_KEY(pSkipList, pNode), cond.start->v);
          assert(ret >= 0);
        }

        if (ret == 0 && optr == TSDB_RELATION_GREATER) {
          continue;
        } else {
          STableKeyInfo info = {.pTable = (void*)SL_GET_NODE_DATA(pNode), .lastKey = TSKEY_INITIAL_VAL};
          taosArrayPush(result, &info);
          comp = false;
        }
      }
    } else if (optr == TSDB_RELATION_NOT_EQUAL) {   // not equal
      bool comp = true;

      while(tSkipListIterNext(iter)) {
        SSkipListNode* pNode = tSkipListIterGet(iter);
        comp = comp && (pQueryInfo->compare(SL_GET_NODE_KEY(pSkipList, pNode), cond.start->v) == 0);
        if (comp) {
          continue;
        }

        STableKeyInfo info = {.pTable = (void*)SL_GET_NODE_DATA(pNode), .lastKey = TSKEY_INITIAL_VAL};
        taosArrayPush(result, &info);
      }

      tSkipListDestroyIter(iter);

      comp = true;
      iter = tSkipListCreateIterFromVal(pSkipList, (char*) cond.start->v, pSkipList->type, TSDB_ORDER_DESC);
      while(tSkipListIterNext(iter)) {
        SSkipListNode* pNode = tSkipListIterGet(iter);
        comp = comp && (pQueryInfo->compare(SL_GET_NODE_KEY(pSkipList, pNode), cond.start->v) == 0);
        if (comp) {
          continue;
        }

        STableKeyInfo info = {.pTable = (void*)SL_GET_NODE_DATA(pNode), .lastKey = TSKEY_INITIAL_VAL};
        taosArrayPush(result, &info);
      }

    } else if (optr == TSDB_RELATION_IN) {
      while(tSkipListIterNext(iter)) {
        SSkipListNode* pNode = tSkipListIterGet(iter);

        int32_t ret = pQueryInfo->compare(SL_GET_NODE_KEY(pSkipList, pNode), cond.start->v);
        if (ret != 0) {
          break;
        }

        STableKeyInfo info = {.pTable = (void*)SL_GET_NODE_DATA(pNode), .lastKey = TSKEY_INITIAL_VAL};
        taosArrayPush(result, &info);
      }

    } else {
      assert(0);
    }
  } else {
    int32_t optr = cond.end ? cond.end->optr : TSDB_RELATION_INVALID;
    if (optr == TSDB_RELATION_LESS || optr == TSDB_RELATION_LESS_EQUAL) {
      bool    comp = true;
      int32_t ret = 0;

      while (tSkipListIterNext(iter)) {
        SSkipListNode *pNode = tSkipListIterGet(iter);

        if (comp) {
          ret = pQueryInfo->compare(SL_GET_NODE_KEY(pSkipList, pNode), cond.end->v);
          assert(ret <= 0);
        }

        if (ret == 0 && optr == TSDB_RELATION_LESS) {
          continue;
        } else {
          STableKeyInfo info = {.pTable = (void *)SL_GET_NODE_DATA(pNode), .lastKey = TSKEY_INITIAL_VAL};
          taosArrayPush(result, &info);
          comp = false;  // no need to compare anymore
        }
      }
    } else {
      assert(pQueryInfo->optr == TSDB_RELATION_ISNULL || pQueryInfo->optr == TSDB_RELATION_NOTNULL);

      while (tSkipListIterNext(iter)) {
        SSkipListNode *pNode = tSkipListIterGet(iter);

        bool isnull = isNull(SL_GET_NODE_KEY(pSkipList, pNode), pQueryInfo->sch.type);
        if ((pQueryInfo->optr == TSDB_RELATION_ISNULL && isnull) ||
            (pQueryInfo->optr == TSDB_RELATION_NOTNULL && (!isnull))) {
          STableKeyInfo info = {.pTable = (void *)SL_GET_NODE_DATA(pNode), .lastKey = TSKEY_INITIAL_VAL};
          taosArrayPush(result, &info);
        }
      }
    }
  }

  free(cond.start);
  free(cond.end);
  tSkipListDestroyIter(iter);
}

static void queryIndexlessColumn(SSkipList* pSkipList, tQueryInfo* pQueryInfo, SArray* res, __result_filter_fn_t filterFp) {
  SSkipListIterator* iter = tSkipListCreateIter(pSkipList);

  while (tSkipListIterNext(iter)) {
    bool addToResult = false;

    SSkipListNode *pNode = tSkipListIterGet(iter);

    char *pData = SL_GET_NODE_DATA(pNode);
    tstr *name = (tstr*) tsdbGetTableName((void*) pData);

    // todo speed up by using hash
    if (pQueryInfo->sch.colId == TSDB_TBNAME_COLUMN_INDEX) {
      if (pQueryInfo->optr == TSDB_RELATION_IN) {
        addToResult = pQueryInfo->compare(name, pQueryInfo->q);
      } else if (pQueryInfo->optr == TSDB_RELATION_LIKE) {
        addToResult = !pQueryInfo->compare(name, pQueryInfo->q);
      }
    } else {
      addToResult = filterFp(pNode, pQueryInfo);
    }

    if (addToResult) {
      STableKeyInfo info = {.pTable = (void*)pData, .lastKey = TSKEY_INITIAL_VAL};
      taosArrayPush(res, &info);
    }
  }

  tSkipListDestroyIter(iter);
}

// Apply the filter expression to each node in the skiplist to acquire the qualified nodes in skip list
void getTableListfromSkipList(tExprNode *pExpr, SSkipList *pSkipList, SArray *result, SExprTraverseSupp *param) {
  if (pExpr == NULL) {
    return;
  }

  tExprNode *pLeft  = pExpr->_node.pLeft;
  tExprNode *pRight = pExpr->_node.pRight;

  // column project
  if (pLeft->nodeType != TSQL_NODE_EXPR && pRight->nodeType != TSQL_NODE_EXPR) {
    assert(pLeft->nodeType == TSQL_NODE_COL && (pRight->nodeType == TSQL_NODE_VALUE || pRight->nodeType == TSQL_NODE_DUMMY));

    param->setupInfoFn(pExpr, param->pExtInfo);

    tQueryInfo *pQueryInfo = pExpr->_node.info;
    if (pQueryInfo->indexed && (pQueryInfo->optr != TSDB_RELATION_LIKE && pQueryInfo->optr != TSDB_RELATION_IN)) {
      queryIndexedColumn(pSkipList, pQueryInfo, result);
    } else {
      queryIndexlessColumn(pSkipList, pQueryInfo, result, param->nodeFilterFn);
    }

    return;
  }

  // The value of hasPK is always 0.
  uint8_t weight = pLeft->_node.hasPK + pRight->_node.hasPK;
  assert(weight == 0 && pSkipList != NULL && taosArrayGetSize(result) == 0);

  //apply the hierarchical filter expression to every node in skiplist to find the qualified nodes
  applyFilterToSkipListNode(pSkipList, pExpr, result, param);
}<|MERGE_RESOLUTION|>--- conflicted
+++ resolved
@@ -3741,18 +3741,11 @@
   pQueryHandle->next = doFreeColumnInfoData(pQueryHandle->next);
 
   SIOCostSummary* pCost = &pQueryHandle->cost;
-<<<<<<< HEAD
-  tsdbDebug("%p :io-cost summary: head-file read cnt:%"PRIu64", head-file time:%"PRIu64" us, statis-info:%"PRId64" us, datablock:%" PRId64" us, check data:%"PRId64" us, 0x%"PRIx64,
-      pQueryHandle, pCost->headFileLoad, pCost->headFileLoadTime, pCost->statisInfoLoadTime, pCost->blockLoadTime, pCost->checkForNextTime, pQueryHandle->qId);
-=======
-  tsdbDebug("%p :io-cost summary: statis-info:%"PRId64" us, datablock:%" PRId64" us, check data:%"PRId64" us, 0x%"PRIx64,
             pQueryHandle, pCost->statisInfoLoadTime, pCost->blockLoadTime, pCost->checkForNextTime, pQueryHandle->qId);
->>>>>>> b020603e
 
   tfree(pQueryHandle);
 }
 
-void tsdbDestroyTableGroup(STableGroupInfo *pGroupList) {
   assert(pGroupList != NULL);
 
   size_t numOfGroup = taosArrayGetSize(pGroupList->pGroupList);
