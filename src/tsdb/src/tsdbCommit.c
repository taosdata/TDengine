/*
 * Copyright (c) 2019 TAOS Data, Inc. <jhtao@taosdata.com>
 *
 * This program is free software: you can use, redistribute, and/or modify
 * it under the terms of the GNU Affero General Public License, version 3
 * or later ("AGPL"), as published by the Free Software Foundation.
 *
 * This program is distributed in the hope that it will be useful, but WITHOUT
 * ANY WARRANTY; without even the implied warranty of MERCHANTABILITY or
 * FITNESS FOR A PARTICULAR PURPOSE.
 *
 * You should have received a copy of the GNU Affero General Public License
 * along with this program. If not, see <http://www.gnu.org/licenses/>.
 */
#include "tsdbint.h"

extern int32_t tsTsdbMetaCompactRatio;

#define TSDB_MAX_SUBBLOCKS 8
static FORCE_INLINE int TSDB_KEY_FID(TSKEY key, int32_t days, int8_t precision) {
  if (key < 0) {
    return (int)((key + 1) / tsTickPerDay[precision] / days - 1);
  } else {
    return (int)((key / tsTickPerDay[precision] / days));
  }
}

typedef struct {
  SRtn         rtn;     // retention snapshot
  SFSIter      fsIter;  // tsdb file iterator
  int          niters;  // memory iterators
  SCommitIter *iters;
  bool         isRFileSet; // read and commit FSET
  SReadH       readh;
  SDFileSet    wSet;
  bool         isDFileSame;
  bool         isLFileSame;
  TSKEY        minKey;
  TSKEY        maxKey;
  SArray *     aBlkIdx;  // SBlockIdx array
  STable *     pTable;
  SArray *     aSupBlk;  // Table super-block array
  SArray *     aSubBlk;  // table sub-block array
  SDataCols *  pDataCols;
} SCommitH;

#define TSDB_COMMIT_REPO(ch) TSDB_READ_REPO(&(ch->readh))
#define TSDB_COMMIT_REPO_ID(ch) REPO_ID(TSDB_READ_REPO(&(ch->readh)))
#define TSDB_COMMIT_WRITE_FSET(ch) (&((ch)->wSet))
#define TSDB_COMMIT_TABLE(ch) ((ch)->pTable)
#define TSDB_COMMIT_HEAD_FILE(ch) TSDB_DFILE_IN_SET(TSDB_COMMIT_WRITE_FSET(ch), TSDB_FILE_HEAD)
#define TSDB_COMMIT_DATA_FILE(ch) TSDB_DFILE_IN_SET(TSDB_COMMIT_WRITE_FSET(ch), TSDB_FILE_DATA)
#define TSDB_COMMIT_LAST_FILE(ch) TSDB_DFILE_IN_SET(TSDB_COMMIT_WRITE_FSET(ch), TSDB_FILE_LAST)
#define TSDB_COMMIT_BUF(ch) TSDB_READ_BUF(&((ch)->readh))
#define TSDB_COMMIT_COMP_BUF(ch) TSDB_READ_COMP_BUF(&((ch)->readh))
#define TSDB_COMMIT_DEFAULT_ROWS(ch) TSDB_DEFAULT_BLOCK_ROWS(TSDB_COMMIT_REPO(ch)->config.maxRowsPerFileBlock)
#define TSDB_COMMIT_TXN_VERSION(ch) FS_TXN_VERSION(REPO_FS(TSDB_COMMIT_REPO(ch)))

static int  tsdbCommitMeta(STsdbRepo *pRepo);
static int  tsdbUpdateMetaRecord(STsdbFS *pfs, SMFile *pMFile, uint64_t uid, void *cont, int contLen, bool compact);
static int  tsdbDropMetaRecord(STsdbFS *pfs, SMFile *pMFile, uint64_t uid);
static int  tsdbCompactMetaFile(STsdbRepo *pRepo, STsdbFS *pfs, SMFile *pMFile);
static int  tsdbCommitTSData(STsdbRepo *pRepo);
static void tsdbStartCommit(STsdbRepo *pRepo);
static void tsdbEndCommit(STsdbRepo *pRepo, int eno);
static int  tsdbCommitToFile(SCommitH *pCommith, SDFileSet *pSet, int fid);
static int  tsdbCreateCommitIters(SCommitH *pCommith);
static void tsdbDestroyCommitIters(SCommitH *pCommith);
static void tsdbSeekCommitIter(SCommitH *pCommith, TSKEY key);
static int  tsdbInitCommitH(SCommitH *pCommith, STsdbRepo *pRepo);
static void tsdbDestroyCommitH(SCommitH *pCommith);
static int  tsdbGetFidLevel(int fid, SRtn *pRtn);
static int  tsdbNextCommitFid(SCommitH *pCommith);
static int  tsdbCommitToTable(SCommitH *pCommith, int tid);
static int  tsdbSetCommitTable(SCommitH *pCommith, STable *pTable);
static int  tsdbComparKeyBlock(const void *arg1, const void *arg2);
static int  tsdbWriteBlockInfo(SCommitH *pCommih);
static int  tsdbCommitMemData(SCommitH *pCommith, SCommitIter *pIter, TSKEY keyLimit, bool toData);
static int  tsdbMergeMemData(SCommitH *pCommith, SCommitIter *pIter, int bidx);
static int  tsdbMoveBlock(SCommitH *pCommith, int bidx);
static int  tsdbCommitAddBlock(SCommitH *pCommith, const SBlock *pSupBlock, const SBlock *pSubBlocks, int nSubBlocks);
static int  tsdbMergeBlockData(SCommitH *pCommith, SCommitIter *pIter, SDataCols *pDataCols, TSKEY keyLimit,
                               bool isLastOneBlock);
static void tsdbResetCommitFile(SCommitH *pCommith);
static void tsdbResetCommitTable(SCommitH *pCommith);
static int  tsdbSetAndOpenCommitFile(SCommitH *pCommith, SDFileSet *pSet, int fid);
static void tsdbCloseCommitFile(SCommitH *pCommith, bool hasError);
static bool tsdbCanAddSubBlock(SCommitH *pCommith, SBlock *pBlock, SMergeInfo *pInfo);
static void tsdbLoadAndMergeFromCache(SDataCols *pDataCols, int *iter, SCommitIter *pCommitIter, SDataCols *pTarget,
                                      TSKEY maxKey, int maxRows, int8_t update);

void *tsdbCommitData(STsdbRepo *pRepo) {
  if (pRepo->imem == NULL) {
    return NULL;
  }
  tsdbStartCommit(pRepo);

  // Commit to update meta file
  if (tsdbCommitMeta(pRepo) < 0) {
    tsdbError("vgId:%d error occurs while committing META data since %s", REPO_ID(pRepo), tstrerror(terrno));
    goto _err;
  }

  // Create the iterator to read from cache
  if (tsdbCommitTSData(pRepo) < 0) {
    tsdbError("vgId:%d error occurs while committing TS data since %s", REPO_ID(pRepo), tstrerror(terrno));
    goto _err;
  }

  tsdbEndCommit(pRepo, TSDB_CODE_SUCCESS);
  return NULL;

_err:
  ASSERT(terrno != TSDB_CODE_SUCCESS);
  pRepo->code = terrno;

  tsdbEndCommit(pRepo, terrno);
  return NULL;
}

int tsdbApplyRtnOnFSet(STsdbRepo *pRepo, SDFileSet *pSet, SRtn *pRtn) {
  SDiskID   did;
  SDFileSet nSet;
  STsdbFS * pfs = REPO_FS(pRepo);
  int       level;

  ASSERT(pSet->fid >= pRtn->minFid);

  level = tsdbGetFidLevel(pSet->fid, pRtn);

  tfsAllocDisk(level, &(did.level), &(did.id));
  if (did.level == TFS_UNDECIDED_LEVEL) {
    terrno = TSDB_CODE_TDB_NO_AVAIL_DISK;
    return -1;
  }

  if (did.level > TSDB_FSET_LEVEL(pSet)) {
    // Need to move the FSET to higher level
    tsdbInitDFileSet(&nSet, did, REPO_ID(pRepo), pSet->fid, FS_TXN_VERSION(pfs));

    if (tsdbCopyDFileSet(pSet, &nSet) < 0) {
      tsdbError("vgId:%d failed to copy FSET %d from level %d to level %d since %s", REPO_ID(pRepo), pSet->fid,
                TSDB_FSET_LEVEL(pSet), did.level, tstrerror(terrno));
      return -1;
    }

    if (tsdbUpdateDFileSet(pfs, &nSet) < 0) {
      return -1;
    }

    tsdbInfo("vgId:%d FSET %d is copied from level %d disk id %d to level %d disk id %d", REPO_ID(pRepo), pSet->fid,
             TSDB_FSET_LEVEL(pSet), TSDB_FSET_ID(pSet), did.level, did.id);
  } else {
    // On a correct level
    if (tsdbUpdateDFileSet(pfs, pSet) < 0) {
      return -1;
    }
  }

  return 0;
}

int tsdbWriteBlockInfoImpl(SDFile *pHeadf, STable *pTable, SArray *pSupA, SArray *pSubA, void **ppBuf,
                           SBlockIdx *pIdx) {
  size_t      nSupBlocks;
  size_t      nSubBlocks;
  uint32_t    tlen;
  SBlockInfo *pBlkInfo;
  int64_t     offset;
  SBlock *    pBlock;

  memset(pIdx, 0, sizeof(*pIdx));

  nSupBlocks = taosArrayGetSize(pSupA);
  nSubBlocks = (pSubA == NULL) ? 0 : taosArrayGetSize(pSubA);

  if (nSupBlocks <= 0) {
    // No data (data all deleted)
    return 0;
  }

  tlen = (uint32_t)(sizeof(SBlockInfo) + sizeof(SBlock) * (nSupBlocks + nSubBlocks) + sizeof(TSCKSUM));
  if (tsdbMakeRoom(ppBuf, tlen) < 0) return -1;
  pBlkInfo = *ppBuf;

  pBlkInfo->delimiter = TSDB_FILE_DELIMITER;
  pBlkInfo->tid = TABLE_TID(pTable);
  pBlkInfo->uid = TABLE_UID(pTable);

  memcpy((void *)(pBlkInfo->blocks), taosArrayGet(pSupA, 0), nSupBlocks * sizeof(SBlock));
  if (nSubBlocks > 0) {
    memcpy((void *)(pBlkInfo->blocks + nSupBlocks), taosArrayGet(pSubA, 0), nSubBlocks * sizeof(SBlock));

    for (int i = 0; i < nSupBlocks; i++) {
      pBlock = pBlkInfo->blocks + i;

      if (pBlock->numOfSubBlocks > 1) {
        pBlock->offset += (sizeof(SBlockInfo) + sizeof(SBlock) * nSupBlocks);
      }
    }
  }

  taosCalcChecksumAppend(0, (uint8_t *)pBlkInfo, tlen);

  if (tsdbAppendDFile(pHeadf, (void *)pBlkInfo, tlen, &offset) < 0) {
    return -1;
  }

  tsdbUpdateDFileMagic(pHeadf, POINTER_SHIFT(pBlkInfo, tlen - sizeof(TSCKSUM)));

  // Set pIdx
  pBlock = taosArrayGetLast(pSupA);

  pIdx->tid = TABLE_TID(pTable);
  pIdx->uid = TABLE_UID(pTable);
  pIdx->hasLast = pBlock->last ? 1 : 0;
  pIdx->maxKey = pBlock->keyLast;
  pIdx->numOfBlocks = (uint32_t)nSupBlocks;
  pIdx->len = tlen;
  pIdx->offset = (uint32_t)offset;

  return 0;
}

int tsdbWriteBlockIdx(SDFile *pHeadf, SArray *pIdxA, void **ppBuf) {
  SBlockIdx *pBlkIdx;
  size_t     nidx = taosArrayGetSize(pIdxA);
  int        tlen = 0, size;
  int64_t    offset;

  if (nidx <= 0) {
    // All data are deleted
    pHeadf->info.offset = 0;
    pHeadf->info.len = 0;
    return 0;
  }

  for (size_t i = 0; i < nidx; i++) {
    pBlkIdx = (SBlockIdx *)taosArrayGet(pIdxA, i);

    size = tsdbEncodeSBlockIdx(NULL, pBlkIdx);
    if (tsdbMakeRoom(ppBuf, tlen + size) < 0) return -1;

    void *ptr = POINTER_SHIFT(*ppBuf, tlen);
    tsdbEncodeSBlockIdx(&ptr, pBlkIdx);

    tlen += size;
  }

  tlen += sizeof(TSCKSUM);
  if (tsdbMakeRoom(ppBuf, tlen) < 0) return -1;
  taosCalcChecksumAppend(0, (uint8_t *)(*ppBuf), tlen);

  if (tsdbAppendDFile(pHeadf, *ppBuf, tlen, &offset) < tlen) {
    return -1;
  }

  tsdbUpdateDFileMagic(pHeadf, POINTER_SHIFT(*ppBuf, tlen - sizeof(TSCKSUM)));
  pHeadf->info.offset = (uint32_t)offset;
  pHeadf->info.len = tlen;

  return 0;
}


// =================== Commit Meta Data
static int tsdbInitCommitMetaFile(STsdbRepo *pRepo, SMFile* pMf, bool open) {
  STsdbFS *  pfs = REPO_FS(pRepo);
  SMFile *   pOMFile = pfs->cstatus->pmf;
  SDiskID    did;

  // Create/Open a meta file or open the existing file
  if (pOMFile == NULL) {
    // Create a new meta file
    did.level = TFS_PRIMARY_LEVEL;
    did.id = TFS_PRIMARY_ID;
    tsdbInitMFile(pMf, did, REPO_ID(pRepo), FS_TXN_VERSION(REPO_FS(pRepo)));

    if (open && tsdbCreateMFile(pMf, true) < 0) {
      tsdbError("vgId:%d failed to create META file since %s", REPO_ID(pRepo), tstrerror(terrno));
      return -1;
    }

    tsdbInfo("vgId:%d meta file %s is created to commit", REPO_ID(pRepo), TSDB_FILE_FULL_NAME(pMf));
  } else {
    tsdbInitMFileEx(pMf, pOMFile);
    if (open && tsdbOpenMFile(pMf, O_WRONLY) < 0) {
      tsdbError("vgId:%d failed to open META file since %s", REPO_ID(pRepo), tstrerror(terrno));
      return -1;
    }
  }

  return 0;
}

static int tsdbCommitMeta(STsdbRepo *pRepo) {
  STsdbFS *  pfs = REPO_FS(pRepo);
  SMemTable *pMem = pRepo->imem;
  SMFile *   pOMFile = pfs->cstatus->pmf;
  SMFile     mf;
  SActObj *  pAct = NULL;
  SActCont * pCont = NULL;
  SListNode *pNode = NULL;

  ASSERT(pOMFile != NULL || listNEles(pMem->actList) > 0);

  if (listNEles(pMem->actList) <= 0) {
    // no meta data to commit, just keep the old meta file
    tsdbUpdateMFile(pfs, pOMFile);
    if (tsTsdbMetaCompactRatio > 0) {
      if (tsdbInitCommitMetaFile(pRepo, &mf, false) < 0) {
        return -1;
      }
      int ret = tsdbCompactMetaFile(pRepo, pfs, &mf);
      if (ret < 0) tsdbError("compact meta file error");

      return ret;
    }
    return 0;
  } else {
    if (tsdbInitCommitMetaFile(pRepo, &mf, true) < 0) {
      return -1;
    }
  }

  // Loop to write
  while ((pNode = tdListPopHead(pMem->actList)) != NULL) {
    pAct = (SActObj *)pNode->data;
    if (pAct->act == TSDB_UPDATE_META) {
      pCont = (SActCont *)POINTER_SHIFT(pAct, sizeof(SActObj));
      if (tsdbUpdateMetaRecord(pfs, &mf, pAct->uid, (void *)(pCont->cont), pCont->len, false) < 0) {
        tsdbError("vgId:%d failed to update META record, uid %" PRIu64 " since %s", REPO_ID(pRepo), pAct->uid,
                  tstrerror(terrno));
        tsdbCloseMFile(&mf);
        (void)tsdbApplyMFileChange(&mf, pOMFile);
        // TODO: need to reload metaCache
        return -1;
      }
    } else if (pAct->act == TSDB_DROP_META) {
      if (tsdbDropMetaRecord(pfs, &mf, pAct->uid) < 0) {
        tsdbError("vgId:%d failed to drop META record, uid %" PRIu64 " since %s", REPO_ID(pRepo), pAct->uid,
                  tstrerror(terrno));
        tsdbCloseMFile(&mf);
        tsdbApplyMFileChange(&mf, pOMFile);
        // TODO: need to reload metaCache
        return -1;
      }
    } else {
      ASSERT(false);
    }
  }

  if (tsdbUpdateMFileHeader(&mf) < 0) {
    tsdbError("vgId:%d failed to update META file header since %s, revert it", REPO_ID(pRepo), tstrerror(terrno));
    tsdbApplyMFileChange(&mf, pOMFile);
    // TODO: need to reload metaCache
    return -1;
  }

  TSDB_FILE_FSYNC(&mf);
  tsdbCloseMFile(&mf);
  tsdbUpdateMFile(pfs, &mf);

  if (tsTsdbMetaCompactRatio > 0 && tsdbCompactMetaFile(pRepo, pfs, &mf) < 0) {
    tsdbError("compact meta file error");
  }

  return 0;
}

int tsdbEncodeKVRecord(void **buf, SKVRecord *pRecord) {
  int tlen = 0;
  tlen += taosEncodeFixedU64(buf, pRecord->uid);
  tlen += taosEncodeFixedI64(buf, pRecord->offset);
  tlen += taosEncodeFixedI64(buf, pRecord->size);

  return tlen;
}

void *tsdbDecodeKVRecord(void *buf, SKVRecord *pRecord) {
  buf = taosDecodeFixedU64(buf, &(pRecord->uid));
  buf = taosDecodeFixedI64(buf, &(pRecord->offset));
  buf = taosDecodeFixedI64(buf, &(pRecord->size));

  return buf;
}

void tsdbGetRtnSnap(STsdbRepo *pRepo, SRtn *pRtn) {
  STsdbCfg *pCfg = REPO_CFG(pRepo);
  TSKEY     minKey, midKey, maxKey, now;

  now = taosGetTimestamp(pCfg->precision);
  minKey = now - pCfg->keep * tsTickPerDay[pCfg->precision];
  midKey = now - pCfg->keep2 * tsTickPerDay[pCfg->precision];
  maxKey = now - pCfg->keep1 * tsTickPerDay[pCfg->precision];

  pRtn->minKey = minKey;
  pRtn->minFid = (int)(TSDB_KEY_FID(minKey, pCfg->daysPerFile, pCfg->precision));
  pRtn->midFid = (int)(TSDB_KEY_FID(midKey, pCfg->daysPerFile, pCfg->precision));
  pRtn->maxFid = (int)(TSDB_KEY_FID(maxKey, pCfg->daysPerFile, pCfg->precision));
  tsdbDebug("vgId:%d now:%" PRId64 " minKey:%" PRId64 " minFid:%d, midFid:%d, maxFid:%d", REPO_ID(pRepo), now, minKey,
            pRtn->minFid, pRtn->midFid, pRtn->maxFid);
}

static int tsdbUpdateMetaRecord(STsdbFS *pfs, SMFile *pMFile, uint64_t uid, void *cont, int contLen, bool compact) {
  char      buf[64] = "\0";
  void *    pBuf = buf;
  SKVRecord rInfo;
  int64_t   offset;

  // Seek to end of meta file
  offset = tsdbSeekMFile(pMFile, 0, SEEK_END);
  if (offset < 0) {
    return -1;
  }

  rInfo.offset = offset;
  rInfo.uid = uid;
  rInfo.size = contLen;

  int tlen = tsdbEncodeKVRecord((void **)(&pBuf), &rInfo);
  if (tsdbAppendMFile(pMFile, buf, tlen, NULL) < tlen) {
    return -1;
  }

  if (tsdbAppendMFile(pMFile, cont, contLen, NULL) < contLen) {
    return -1;
  }

  tsdbUpdateMFileMagic(pMFile, POINTER_SHIFT(cont, contLen - sizeof(TSCKSUM)));

  SHashObj* cache = compact ? pfs->metaCacheComp : pfs->metaCache;

  pMFile->info.nRecords++;

  SKVRecord *pRecord = taosHashGet(cache, (void *)&uid, sizeof(uid));
  if (pRecord != NULL) {
    pMFile->info.tombSize += (pRecord->size + sizeof(SKVRecord));
  } else {
    pMFile->info.nRecords++;
  }
  taosHashPut(cache, (void *)(&uid), sizeof(uid), (void *)(&rInfo), sizeof(rInfo));

  return 0;
}

static int tsdbDropMetaRecord(STsdbFS *pfs, SMFile *pMFile, uint64_t uid) {
  SKVRecord rInfo = {0};
  char      buf[128] = "\0";

  SKVRecord *pRecord = taosHashGet(pfs->metaCache, (void *)(&uid), sizeof(uid));
  if (pRecord == NULL) {
    tsdbError("failed to drop META record with key %" PRIu64 " since not find", uid);
    return -1;
  }

  rInfo.offset = -pRecord->offset;
  rInfo.uid = pRecord->uid;
  rInfo.size = pRecord->size;

  void *pBuf = buf;
  tsdbEncodeKVRecord(&pBuf, &rInfo);

  if (tsdbAppendMFile(pMFile, buf, sizeof(SKVRecord), NULL) < 0) {
    return -1;
  }

  pMFile->info.magic = taosCalcChecksum(pMFile->info.magic, (uint8_t *)buf, sizeof(SKVRecord));
  pMFile->info.nDels++;
  pMFile->info.nRecords--;
  pMFile->info.tombSize += (rInfo.size + sizeof(SKVRecord) * 2);

  taosHashRemove(pfs->metaCache, (void *)(&uid), sizeof(uid));
  return 0;
}

static int tsdbCompactMetaFile(STsdbRepo *pRepo, STsdbFS *pfs, SMFile *pMFile) {
  float delPercent = (float)(pMFile->info.nDels) / (float)(pMFile->info.nRecords);
  float tombPercent = (float)(pMFile->info.tombSize) / (float)(pMFile->info.size);
  float compactRatio = (float)(tsTsdbMetaCompactRatio)/100;

  if (delPercent < compactRatio && tombPercent < compactRatio) {
    return 0;
  }

  if (tsdbOpenMFile(pMFile, O_RDONLY) < 0) {
    tsdbError("open meta file %s compact fail", pMFile->f.rname);
    return -1;
  }

  tsdbInfo("begin compact tsdb meta file, ratio:%d, nDels:%" PRId64 ",nRecords:%" PRId64 ",tombSize:%" PRId64 ",size:%" PRId64,
    tsTsdbMetaCompactRatio, pMFile->info.nDels,pMFile->info.nRecords,pMFile->info.tombSize,pMFile->info.size);

  SMFile mf;
  SDiskID did;

  // first create tmp meta file
  did.level = TFS_PRIMARY_LEVEL;
  did.id = TFS_PRIMARY_ID;
  tsdbInitMFile(&mf, did, REPO_ID(pRepo), FS_TXN_VERSION(REPO_FS(pRepo)) + 1);

  if (tsdbCreateMFile(&mf, true) < 0) {
    tsdbError("vgId:%d failed to create META file since %s", REPO_ID(pRepo), tstrerror(terrno));
    return -1;
  }

  tsdbInfo("vgId:%d meta file %s is created to compact meta data", REPO_ID(pRepo), TSDB_FILE_FULL_NAME(&mf));

  // second iterator metaCache
  int code = -1;
  int64_t maxBufSize = 1024;
  SKVRecord *pRecord;
  void *pBuf = NULL;

  pBuf = malloc((size_t)maxBufSize);
  if (pBuf == NULL) {
    goto _err;
  }

  // init Comp
  assert(pfs->metaCacheComp == NULL);
  pfs->metaCacheComp = taosHashInit(4096, taosGetDefaultHashFunction(TSDB_DATA_TYPE_BIGINT), true, HASH_NO_LOCK);
  if (pfs->metaCacheComp == NULL) {
    goto _err;
  }

  pRecord = taosHashIterate(pfs->metaCache, NULL);
  while (pRecord) {
    if (tsdbSeekMFile(pMFile, pRecord->offset + sizeof(SKVRecord), SEEK_SET) < 0) {
      tsdbError("vgId:%d failed to seek file %s since %s", REPO_ID(pRepo), TSDB_FILE_FULL_NAME(pMFile),
                tstrerror(terrno));
      goto _err;
    }
    if (pRecord->size > maxBufSize) {
      maxBufSize = pRecord->size;
      void* tmp = realloc(pBuf, (size_t)maxBufSize);
      if (tmp == NULL) {
        goto _err;
      }
      pBuf = tmp;
    }
    int nread = (int)tsdbReadMFile(pMFile, pBuf, pRecord->size);
    if (nread < 0) {
      tsdbError("vgId:%d failed to read file %s since %s", REPO_ID(pRepo), TSDB_FILE_FULL_NAME(pMFile),
        tstrerror(terrno));
      goto _err;
    }

    if (nread < pRecord->size) {
      tsdbError("vgId:%d failed to read file %s since file corrupted, expected read:%" PRId64 " actual read:%d",
                REPO_ID(pRepo), TSDB_FILE_FULL_NAME(pMFile), pRecord->size, nread);
      goto _err;
    }

    if (tsdbUpdateMetaRecord(pfs, &mf, pRecord->uid, pBuf, (int)pRecord->size, true) < 0) {
      tsdbError("vgId:%d failed to update META record, uid %" PRIu64 " since %s", REPO_ID(pRepo), pRecord->uid,
                tstrerror(terrno));
      goto _err;
    }

    pRecord = taosHashIterate(pfs->metaCache, pRecord);
  }
  code = 0;

_err:
  if (code == 0) TSDB_FILE_FSYNC(&mf);
  tsdbCloseMFile(&mf);
  tsdbCloseMFile(pMFile);

  if (code == 0) {
    // rename meta.tmp -> meta
    tsdbInfo("vgId:%d meta file rename %s -> %s", REPO_ID(pRepo), TSDB_FILE_FULL_NAME(&mf), TSDB_FILE_FULL_NAME(pMFile));
    taosRename(mf.f.aname,pMFile->f.aname);
    tstrncpy(mf.f.aname, pMFile->f.aname, TSDB_FILENAME_LEN);
    tstrncpy(mf.f.rname, pMFile->f.rname, TSDB_FILENAME_LEN);
    // update current meta file info
    pfs->nstatus->pmf = NULL;
    tsdbUpdateMFile(pfs, &mf);

    taosHashCleanup(pfs->metaCache);
    pfs->metaCache = pfs->metaCacheComp;
    pfs->metaCacheComp = NULL;
  } else {
    // remove meta.tmp file
    remove(mf.f.aname);
    taosHashCleanup(pfs->metaCacheComp);
    pfs->metaCacheComp = NULL;
  }

  tfree(pBuf);

  ASSERT(mf.info.nDels == 0);
  ASSERT(mf.info.tombSize == 0);

  tsdbInfo("end compact tsdb meta file,code:%d,nRecords:%" PRId64 ",size:%" PRId64,
    code,mf.info.nRecords,mf.info.size);
  return code;
}

// =================== Commit Time-Series Data
static int tsdbCommitTSData(STsdbRepo *pRepo) {
  SMemTable *pMem = pRepo->imem;
  SCommitH   commith;
  SDFileSet *pSet = NULL;
  int        fid;

  memset(&commith, 0, sizeof(commith));

  if (pMem->numOfRows <= 0) {
    // No memory data, just apply retention on each file on disk
    if (tsdbApplyRtn(pRepo) < 0) {
      return -1;
    }
    return 0;
  }

  // Resource initialization
  if (tsdbInitCommitH(&commith, pRepo) < 0) {
    return -1;
  }

  // Skip expired memory data and expired FSET
  tsdbSeekCommitIter(&commith, commith.rtn.minKey);
  while ((pSet = tsdbFSIterNext(&(commith.fsIter)))) {
    if (pSet->fid < commith.rtn.minFid) {
      tsdbInfo("vgId:%d FSET %d on level %d disk id %d expires, remove it", REPO_ID(pRepo), pSet->fid,
               TSDB_FSET_LEVEL(pSet), TSDB_FSET_ID(pSet));
    } else {
      break;
    }
  }

  // Loop to commit to each file
  fid = tsdbNextCommitFid(&(commith));
  while (true) {
    // Loop over both on disk and memory
    if (pSet == NULL && fid == TSDB_IVLD_FID) break;

    if (pSet && (fid == TSDB_IVLD_FID || pSet->fid < fid)) {
      // Only has existing FSET but no memory data to commit in this
      // existing FSET, only check if file in correct retention
      if (tsdbApplyRtnOnFSet(pRepo, pSet, &(commith.rtn)) < 0) {
        tsdbDestroyCommitH(&commith);
        return -1;
      }

      pSet = tsdbFSIterNext(&(commith.fsIter));
    } else {
      // Has memory data to commit
      SDFileSet *pCSet;
      int        cfid;

      if (pSet == NULL || pSet->fid > fid) {
        // Commit to a new FSET with fid: fid
        pCSet = NULL;
        cfid = fid;
      } else {
        // Commit to an existing FSET
        pCSet = pSet;
        cfid = pSet->fid;
        pSet = tsdbFSIterNext(&(commith.fsIter));
      }

      if (tsdbCommitToFile(&commith, pCSet, cfid) < 0) {
        tsdbDestroyCommitH(&commith);
        return -1;
      }

      fid = tsdbNextCommitFid(&commith);
    }
  }

  tsdbDestroyCommitH(&commith);
  return 0;
}

static void tsdbStartCommit(STsdbRepo *pRepo) {
  SMemTable *pMem = pRepo->imem;

  ASSERT(pMem->numOfRows > 0 || listNEles(pMem->actList) > 0);

  tsdbInfo("vgId:%d start to commit! keyFirst %" PRId64 " keyLast %" PRId64 " numOfRows %" PRId64 " meta rows: %d",
           REPO_ID(pRepo), pMem->keyFirst, pMem->keyLast, pMem->numOfRows, listNEles(pMem->actList));

  tsdbStartFSTxn(pRepo, pMem->pointsAdd, pMem->storageAdd);

  pRepo->code = TSDB_CODE_SUCCESS;
}

static void tsdbEndCommit(STsdbRepo *pRepo, int eno) {
  if (eno != TSDB_CODE_SUCCESS) {
    tsdbEndFSTxnWithError(REPO_FS(pRepo));
  } else {
    tsdbEndFSTxn(pRepo);
  }

  tsdbInfo("vgId:%d commit over, %s", REPO_ID(pRepo), (eno == TSDB_CODE_SUCCESS) ? "succeed" : "failed");

  if (pRepo->appH.notifyStatus) pRepo->appH.notifyStatus(pRepo->appH.appH, TSDB_STATUS_COMMIT_OVER, eno);

  SMemTable *pIMem = pRepo->imem;
  (void)tsdbLockRepo(pRepo);
  pRepo->imem = NULL;
  (void)tsdbUnlockRepo(pRepo);
  tsdbUnRefMemTable(pRepo, pIMem);
  tsem_post(&(pRepo->readyToCommit));
}

#if 0
static bool tsdbHasDataToCommit(SCommitIter *iters, int nIters, TSKEY minKey, TSKEY maxKey) {
  for (int i = 0; i < nIters; i++) {
    TSKEY nextKey = tsdbNextIterKey((iters + i)->pIter);
    if (nextKey != TSDB_DATA_TIMESTAMP_NULL && (nextKey >= minKey && nextKey <= maxKey)) return true;
  }
  return false;
}
#endif

static int tsdbCommitToFile(SCommitH *pCommith, SDFileSet *pSet, int fid) {
  STsdbRepo *pRepo = TSDB_COMMIT_REPO(pCommith);
  STsdbCfg * pCfg = REPO_CFG(pRepo);

  ASSERT(pSet == NULL || pSet->fid == fid);

  tsdbResetCommitFile(pCommith);
  tsdbGetFidKeyRange(pCfg->daysPerFile, pCfg->precision, fid, &(pCommith->minKey), &(pCommith->maxKey));

  // Set and open files
  if (tsdbSetAndOpenCommitFile(pCommith, pSet, fid) < 0) {
    return -1;
  }

  // Loop to commit each table data
  for (int tid = 1; tid < pCommith->niters; tid++) {
    SCommitIter *pIter = pCommith->iters + tid;

    if (pIter->pTable == NULL) continue;

    if (tsdbCommitToTable(pCommith, tid) < 0) {
      tsdbCloseCommitFile(pCommith, true);
      // revert the file change
      tsdbApplyDFileSetChange(TSDB_COMMIT_WRITE_FSET(pCommith), pSet);
      return -1;
    }
  }

  if (tsdbWriteBlockIdx(TSDB_COMMIT_HEAD_FILE(pCommith), pCommith->aBlkIdx, (void **)(&(TSDB_COMMIT_BUF(pCommith)))) <
      0) {
    tsdbError("vgId:%d failed to write SBlockIdx part to FSET %d since %s", REPO_ID(pRepo), fid, tstrerror(terrno));
    tsdbCloseCommitFile(pCommith, true);
    // revert the file change
    tsdbApplyDFileSetChange(TSDB_COMMIT_WRITE_FSET(pCommith), pSet);
    return -1;
  }

  if (tsdbUpdateDFileSetHeader(&(pCommith->wSet)) < 0) {
    tsdbError("vgId:%d failed to update FSET %d header since %s", REPO_ID(pRepo), fid, tstrerror(terrno));
    tsdbCloseCommitFile(pCommith, true);
    // revert the file change
    tsdbApplyDFileSetChange(TSDB_COMMIT_WRITE_FSET(pCommith), pSet);
    return -1;
  }

  // Close commit file
  tsdbCloseCommitFile(pCommith, false);

  if (tsdbUpdateDFileSet(REPO_FS(pRepo), &(pCommith->wSet)) < 0) {
    return -1;
  }

  return 0;
}

static int tsdbCreateCommitIters(SCommitH *pCommith) {
  STsdbRepo *pRepo = TSDB_COMMIT_REPO(pCommith);
  SMemTable *pMem = pRepo->imem;
  STsdbMeta *pMeta = pRepo->tsdbMeta;

  pCommith->niters = pMem->maxTables;
  pCommith->iters = (SCommitIter *)calloc(pMem->maxTables, sizeof(SCommitIter));
  if (pCommith->iters == NULL) {
    terrno = TSDB_CODE_TDB_OUT_OF_MEMORY;
    return -1;
  }

  if (tsdbRLockRepoMeta(pRepo) < 0) return -1;

  // reference all tables
  for (int i = 0; i < pMem->maxTables; i++) {
    if (pMeta->tables[i] != NULL) {
      tsdbRefTable(pMeta->tables[i]);
      pCommith->iters[i].pTable = pMeta->tables[i];
    }
  }

  if (tsdbUnlockRepoMeta(pRepo) < 0) return -1;

  for (int i = 0; i < pMem->maxTables; i++) {
    if ((pCommith->iters[i].pTable != NULL) && (pMem->tData[i] != NULL) &&
        (TABLE_UID(pCommith->iters[i].pTable) == pMem->tData[i]->uid)) {
      if ((pCommith->iters[i].pIter = tSkipListCreateIter(pMem->tData[i]->pData)) == NULL) {
        terrno = TSDB_CODE_TDB_OUT_OF_MEMORY;
        return -1;
      }

      tSkipListIterNext(pCommith->iters[i].pIter);
    }
  }

  return 0;
}

static void tsdbDestroyCommitIters(SCommitH *pCommith) {
  if (pCommith->iters == NULL) return;

  for (int i = 1; i < pCommith->niters; i++) {
    if (pCommith->iters[i].pTable != NULL) {
      tsdbUnRefTable(pCommith->iters[i].pTable);
      tSkipListDestroyIter(pCommith->iters[i].pIter);
    }
  }

  free(pCommith->iters);
  pCommith->iters = NULL;
  pCommith->niters = 0;
}

// Skip all keys until key (not included)
static void tsdbSeekCommitIter(SCommitH *pCommith, TSKEY key) {
  for (int i = 0; i < pCommith->niters; i++) {
    SCommitIter *pIter = pCommith->iters + i;
    if (pIter->pTable == NULL || pIter->pIter == NULL) continue;

    tsdbLoadDataFromCache(pIter->pTable, pIter->pIter, key - 1, INT32_MAX, NULL, NULL, 0, true, NULL);
  }
}

static int tsdbInitCommitH(SCommitH *pCommith, STsdbRepo *pRepo) {
  STsdbCfg *pCfg = REPO_CFG(pRepo);

  memset(pCommith, 0, sizeof(*pCommith));
  tsdbGetRtnSnap(pRepo, &(pCommith->rtn));

  TSDB_FSET_SET_CLOSED(TSDB_COMMIT_WRITE_FSET(pCommith));

  // Init read handle
  if (tsdbInitReadH(&(pCommith->readh), pRepo) < 0) {
    return -1;
  }

  // Init file iterator
  tsdbFSIterInit(&(pCommith->fsIter), REPO_FS(pRepo), TSDB_FS_ITER_FORWARD);

  if (tsdbCreateCommitIters(pCommith) < 0) {
    tsdbDestroyCommitH(pCommith);
    return -1;
  }

  pCommith->aBlkIdx = taosArrayInit(1024, sizeof(SBlockIdx));
  if (pCommith->aBlkIdx == NULL) {
    terrno = TSDB_CODE_TDB_OUT_OF_MEMORY;
    tsdbDestroyCommitH(pCommith);
    return -1;
  }

  pCommith->aSupBlk = taosArrayInit(1024, sizeof(SBlock));
  if (pCommith->aSupBlk == NULL) {
    terrno = TSDB_CODE_TDB_OUT_OF_MEMORY;
    tsdbDestroyCommitH(pCommith);
    return -1;
  }

  pCommith->aSubBlk = taosArrayInit(1024, sizeof(SBlock));
  if (pCommith->aSubBlk == NULL) {
    terrno = TSDB_CODE_TDB_OUT_OF_MEMORY;
    tsdbDestroyCommitH(pCommith);
    return -1;
  }

  pCommith->pDataCols = tdNewDataCols(0, pCfg->maxRowsPerFileBlock);
  if (pCommith->pDataCols == NULL) {
    terrno = TSDB_CODE_TDB_OUT_OF_MEMORY;
    tsdbDestroyCommitH(pCommith);
    return -1;
  }

  return 0;
}

static void tsdbDestroyCommitH(SCommitH *pCommith) {
  pCommith->pDataCols = tdFreeDataCols(pCommith->pDataCols);
  pCommith->aSubBlk = taosArrayDestroy(pCommith->aSubBlk);
  pCommith->aSupBlk = taosArrayDestroy(pCommith->aSupBlk);
  pCommith->aBlkIdx = taosArrayDestroy(pCommith->aBlkIdx);
  tsdbDestroyCommitIters(pCommith);
  tsdbDestroyReadH(&(pCommith->readh));
  tsdbCloseDFileSet(TSDB_COMMIT_WRITE_FSET(pCommith));
}

static int tsdbNextCommitFid(SCommitH *pCommith) {
  STsdbRepo *pRepo = TSDB_COMMIT_REPO(pCommith);
  STsdbCfg * pCfg = REPO_CFG(pRepo);
  int        fid = TSDB_IVLD_FID;

  for (int i = 0; i < pCommith->niters; i++) {
    SCommitIter *pIter = pCommith->iters + i;
    if (pIter->pTable == NULL || pIter->pIter == NULL) continue;

    TSKEY nextKey = tsdbNextIterKey(pIter->pIter);
    if (nextKey == TSDB_DATA_TIMESTAMP_NULL) {
      continue;
    } else {
      int tfid = (int)(TSDB_KEY_FID(nextKey, pCfg->daysPerFile, pCfg->precision));
      if (fid == TSDB_IVLD_FID || fid > tfid) {
        fid = tfid;
      }
    }
  }

  return fid;
}

static int tsdbCommitToTable(SCommitH *pCommith, int tid) {
  SCommitIter *pIter = pCommith->iters + tid;
  TSKEY        nextKey = tsdbNextIterKey(pIter->pIter);

  tsdbResetCommitTable(pCommith);

  TSDB_RLOCK_TABLE(pIter->pTable);

  // Set commit table
  if (tsdbSetCommitTable(pCommith, pIter->pTable) < 0) {
    TSDB_RUNLOCK_TABLE(pIter->pTable);
    return -1;
  }

  // No disk data and no memory data, just return
  if (pCommith->readh.pBlkIdx == NULL && (nextKey == TSDB_DATA_TIMESTAMP_NULL || nextKey > pCommith->maxKey)) {
    TSDB_RUNLOCK_TABLE(pIter->pTable);
    return 0;
  }

  // Must has disk data or has memory data
  int     nBlocks;
  int     bidx = 0;
  SBlock *pBlock;

  if (pCommith->readh.pBlkIdx) {
    if (tsdbLoadBlockInfo(&(pCommith->readh), NULL) < 0) {
      TSDB_RUNLOCK_TABLE(pIter->pTable);
      return -1;
    }

    nBlocks = pCommith->readh.pBlkIdx->numOfBlocks;
  } else {
    nBlocks = 0;
  }

  if (bidx < nBlocks) {
    pBlock = pCommith->readh.pBlkInfo->blocks + bidx;
  } else {
    pBlock = NULL;
  }

  while (true) {
    if (pBlock == NULL && (nextKey == TSDB_DATA_TIMESTAMP_NULL || nextKey > pCommith->maxKey)) break;

    if ((nextKey == TSDB_DATA_TIMESTAMP_NULL || nextKey > pCommith->maxKey) ||
        (pBlock && (!pBlock->last) && tsdbComparKeyBlock((void *)(&nextKey), pBlock) > 0)) {
      if (tsdbMoveBlock(pCommith, bidx) < 0) {
        TSDB_RUNLOCK_TABLE(pIter->pTable);
        return -1;
      }

      bidx++;
      if (bidx < nBlocks) {
        pBlock = pCommith->readh.pBlkInfo->blocks + bidx;
      } else {
        pBlock = NULL;
      }
    } else if (pBlock && (pBlock->last || tsdbComparKeyBlock((void *)(&nextKey), pBlock) == 0)) {
      // merge pBlock data and memory data
      if (tsdbMergeMemData(pCommith, pIter, bidx) < 0) {
        TSDB_RUNLOCK_TABLE(pIter->pTable);
        return -1;
      }

      bidx++;
      if (bidx < nBlocks) {
        pBlock = pCommith->readh.pBlkInfo->blocks + bidx;
      } else {
        pBlock = NULL;
      }
      nextKey = tsdbNextIterKey(pIter->pIter);
    } else {
      // Only commit memory data
      if (pBlock == NULL) {
        if (tsdbCommitMemData(pCommith, pIter, pCommith->maxKey, false) < 0) {
          TSDB_RUNLOCK_TABLE(pIter->pTable);
          return -1;
        }
      } else {
        if (tsdbCommitMemData(pCommith, pIter, pBlock->keyFirst - 1, true) < 0) {
          TSDB_RUNLOCK_TABLE(pIter->pTable);
          return -1;
        }
      }
      nextKey = tsdbNextIterKey(pIter->pIter);
    }
  }

  TSDB_RUNLOCK_TABLE(pIter->pTable);

  if (tsdbWriteBlockInfo(pCommith) < 0) {
    tsdbError("vgId:%d failed to write SBlockInfo part into file %s since %s", TSDB_COMMIT_REPO_ID(pCommith),
              TSDB_FILE_FULL_NAME(TSDB_COMMIT_HEAD_FILE(pCommith)), tstrerror(terrno));
    return -1;
  }

  return 0;
}

static int tsdbSetCommitTable(SCommitH *pCommith, STable *pTable) {
  STSchema *pSchema = tsdbGetTableSchemaImpl(pTable, false, false, -1, -1);

  pCommith->pTable = pTable;

  if (tdInitDataCols(pCommith->pDataCols, pSchema) < 0) {
    terrno = TSDB_CODE_TDB_OUT_OF_MEMORY;
    return -1;
  }

  if (pCommith->isRFileSet) {
    if (tsdbSetReadTable(&(pCommith->readh), pTable) < 0) {
      return -1;
    }
  } else {
    pCommith->readh.pBlkIdx = NULL;
  }
  return 0;
}

static int tsdbComparKeyBlock(const void *arg1, const void *arg2) {
  TSKEY   key = *(TSKEY *)arg1;
  SBlock *pBlock = (SBlock *)arg2;

  if (key < pBlock->keyFirst) {
    return -1;
  } else if (key > pBlock->keyLast) {
    return 1;
  } else {
    return 0;
  }
}

int tsdbWriteBlockImpl(STsdbRepo *pRepo, STable *pTable, SDFile *pDFile, SDataCols *pDataCols, SBlock *pBlock,
                       bool isLast, bool isSuper, void **ppBuf, void **ppCBuf) {
  STsdbCfg *  pCfg = REPO_CFG(pRepo);
  SBlockData *pBlockData;
  int64_t     offset = 0;
  int         rowsToWrite = pDataCols->numOfRows;

  ASSERT(rowsToWrite > 0 && rowsToWrite <= pCfg->maxRowsPerFileBlock);
  ASSERT((!isLast) || rowsToWrite < pCfg->minRowsPerFileBlock);

  // Make buffer space
  if (tsdbMakeRoom(ppBuf, TSDB_BLOCK_STATIS_SIZE(pDataCols->numOfCols)) < 0) {
    return -1;
  }
  pBlockData = (SBlockData *)(*ppBuf);

  // Get # of cols not all NULL(not including key column)
  int nColsNotAllNull = 0;
  for (int ncol = 1; ncol < pDataCols->numOfCols; ncol++) {  // ncol from 1, we skip the timestamp column
    SDataCol * pDataCol = pDataCols->cols + ncol;
    SBlockCol *pBlockCol = pBlockData->cols + nColsNotAllNull;

    if (isAllRowsNull(pDataCol)) {  // all data to commit are NULL, just ignore it
      continue;
    }

    memset(pBlockCol, 0, sizeof(*pBlockCol));

    pBlockCol->colId = pDataCol->colId;
    pBlockCol->type = pDataCol->type;
    if (tDataTypes[pDataCol->type].statisFunc) {
      (*tDataTypes[pDataCol->type].statisFunc)(pDataCol->pData, rowsToWrite, &(pBlockCol->min), &(pBlockCol->max),
                                               &(pBlockCol->sum), &(pBlockCol->minIndex), &(pBlockCol->maxIndex),
                                               &(pBlockCol->numOfNull));
    }
    nColsNotAllNull++;
  }

  ASSERT(nColsNotAllNull >= 0 && nColsNotAllNull <= pDataCols->numOfCols);

  // Compress the data if neccessary
  int      tcol = 0;  // counter of not all NULL and written columns
  uint32_t toffset = 0;
  int32_t  tsize = TSDB_BLOCK_STATIS_SIZE(nColsNotAllNull);
  int32_t  lsize = tsize;
  int32_t  keyLen = 0;
  for (int ncol = 0; ncol < pDataCols->numOfCols; ncol++) {
    // All not NULL columns finish
    if (ncol != 0 && tcol >= nColsNotAllNull) break;

    SDataCol * pDataCol = pDataCols->cols + ncol;
    SBlockCol *pBlockCol = pBlockData->cols + tcol;

    if (ncol != 0 && (pDataCol->colId != pBlockCol->colId)) continue;

    int32_t flen;  // final length
    int32_t tlen = dataColGetNEleLen(pDataCol, rowsToWrite);
    void *  tptr;

    // Make room
    if (tsdbMakeRoom(ppBuf, lsize + tlen + COMP_OVERFLOW_BYTES + sizeof(TSCKSUM)) < 0) {
      return -1;
    }
    pBlockData = (SBlockData *)(*ppBuf);
    pBlockCol = pBlockData->cols + tcol;
    tptr = POINTER_SHIFT(pBlockData, lsize);

    if (pCfg->compression == TWO_STAGE_COMP &&
        tsdbMakeRoom(ppCBuf, tlen + COMP_OVERFLOW_BYTES) < 0) {
      return -1;
    }

    // Compress or just copy
    if (pCfg->compression) {
      flen = (*(tDataTypes[pDataCol->type].compFunc))((char *)pDataCol->pData, tlen, rowsToWrite, tptr,
                                                      tlen + COMP_OVERFLOW_BYTES, pCfg->compression, *ppCBuf,
                                                      tlen + COMP_OVERFLOW_BYTES);
    } else {
      flen = tlen;
      memcpy(tptr, pDataCol->pData, flen);
    }

    // Add checksum
    ASSERT(flen > 0);
    flen += sizeof(TSCKSUM);
    taosCalcChecksumAppend(0, (uint8_t *)tptr, flen);
    tsdbUpdateDFileMagic(pDFile, POINTER_SHIFT(tptr, flen - sizeof(TSCKSUM)));

    if (ncol != 0) {
      tsdbSetBlockColOffset(pBlockCol, toffset);
      pBlockCol->len = flen;
      tcol++;
    } else {
      keyLen = flen;
    }

    toffset += flen;
    lsize += flen;
  }

  pBlockData->delimiter = TSDB_FILE_DELIMITER;
  pBlockData->uid = TABLE_UID(pTable);
  pBlockData->numOfCols = nColsNotAllNull;

  taosCalcChecksumAppend(0, (uint8_t *)pBlockData, tsize);
  tsdbUpdateDFileMagic(pDFile, POINTER_SHIFT(pBlockData, tsize - sizeof(TSCKSUM)));

  // Write the whole block to file
  if (tsdbAppendDFile(pDFile, (void *)pBlockData, lsize, &offset) < lsize) {
    return -1;
  }

  // Update pBlock membership vairables
  pBlock->last = isLast;
  pBlock->offset = offset;
  pBlock->algorithm = pCfg->compression;
  pBlock->numOfRows = rowsToWrite;
  pBlock->len = lsize;
  pBlock->keyLen = keyLen;
  pBlock->numOfSubBlocks = isSuper ? 1 : 0;
  pBlock->numOfCols = nColsNotAllNull;
  pBlock->keyFirst = dataColsKeyFirst(pDataCols);
  pBlock->keyLast = dataColsKeyLast(pDataCols);

  tsdbDebug("vgId:%d tid:%d a block of data is written to file %s, offset %" PRId64
            " numOfRows %d len %d numOfCols %" PRId16 " keyFirst %" PRId64 " keyLast %" PRId64,
            REPO_ID(pRepo), TABLE_TID(pTable), TSDB_FILE_FULL_NAME(pDFile), offset, rowsToWrite, pBlock->len,
            pBlock->numOfCols, pBlock->keyFirst, pBlock->keyLast);

  return 0;
}

static int tsdbWriteBlock(SCommitH *pCommith, SDFile *pDFile, SDataCols *pDataCols, SBlock *pBlock, bool isLast,
                          bool isSuper) {
  return tsdbWriteBlockImpl(TSDB_COMMIT_REPO(pCommith), TSDB_COMMIT_TABLE(pCommith), pDFile, pDataCols, pBlock, isLast,
                            isSuper, (void **)(&(TSDB_COMMIT_BUF(pCommith))),
                            (void **)(&(TSDB_COMMIT_COMP_BUF(pCommith))));
}


static int tsdbWriteBlockInfo(SCommitH *pCommih) {
  SDFile *  pHeadf = TSDB_COMMIT_HEAD_FILE(pCommih);
  SBlockIdx blkIdx;
  STable *  pTable = TSDB_COMMIT_TABLE(pCommih);

  if (tsdbWriteBlockInfoImpl(pHeadf, pTable, pCommih->aSupBlk, pCommih->aSubBlk, (void **)(&(TSDB_COMMIT_BUF(pCommih))),
                             &blkIdx) < 0) {
    return -1;
  }

  if (blkIdx.numOfBlocks == 0) {
    return 0;
  }

  if (taosArrayPush(pCommih->aBlkIdx, (void *)(&blkIdx)) == NULL) {
    terrno = TSDB_CODE_TDB_OUT_OF_MEMORY;
    return -1;
  }

  return 0;
}

static int tsdbCommitMemData(SCommitH *pCommith, SCommitIter *pIter, TSKEY keyLimit, bool toData) {
  STsdbRepo *pRepo = TSDB_COMMIT_REPO(pCommith);
  STsdbCfg * pCfg = REPO_CFG(pRepo);
  SMergeInfo mInfo;
  int32_t    defaultRows = TSDB_COMMIT_DEFAULT_ROWS(pCommith);
  SDFile *   pDFile;
  bool       isLast;
  SBlock     block;

  while (true) {
    tsdbLoadDataFromCache(pIter->pTable, pIter->pIter, keyLimit, defaultRows, pCommith->pDataCols, NULL, 0,
                          pCfg->update, &mInfo);

    if (pCommith->pDataCols->numOfRows <= 0) break;

    if (toData || pCommith->pDataCols->numOfRows >= pCfg->minRowsPerFileBlock) {
      pDFile = TSDB_COMMIT_DATA_FILE(pCommith);
      isLast = false;
    } else {
      pDFile = TSDB_COMMIT_LAST_FILE(pCommith);
      isLast = true;
    }

    if (tsdbWriteBlock(pCommith, pDFile, pCommith->pDataCols, &block, isLast, true) < 0) return -1;

    if (tsdbCommitAddBlock(pCommith, &block, NULL, 0) < 0) {
      return -1;
    }
  }

  return 0;
}

static int tsdbMergeMemData(SCommitH *pCommith, SCommitIter *pIter, int bidx) {
  STsdbRepo *pRepo = TSDB_COMMIT_REPO(pCommith);
  STsdbCfg * pCfg = REPO_CFG(pRepo);
  int        nBlocks = pCommith->readh.pBlkIdx->numOfBlocks;
  SBlock *   pBlock = pCommith->readh.pBlkInfo->blocks + bidx;
  TSKEY      keyLimit;
  int16_t    colId = 0;
  SMergeInfo mInfo;
  SBlock     subBlocks[TSDB_MAX_SUBBLOCKS];
  SBlock     block, supBlock;
  SDFile *   pDFile;

  if (bidx == nBlocks - 1) {
    keyLimit = pCommith->maxKey;
  } else {
    keyLimit = pBlock[1].keyFirst - 1;
  }

  SSkipListIterator titer = *(pIter->pIter);
  if (tsdbLoadBlockDataCols(&(pCommith->readh), pBlock, NULL, &colId, 1) < 0) return -1;

  tsdbLoadDataFromCache(pIter->pTable, &titer, keyLimit, INT32_MAX, NULL, pCommith->readh.pDCols[0]->cols[0].pData,
                        pCommith->readh.pDCols[0]->numOfRows, pCfg->update, &mInfo);

  if (mInfo.nOperations == 0) {
    // no new data to insert (all updates denied)
    if (tsdbMoveBlock(pCommith, bidx) < 0) {
      return -1;
    }
    *(pIter->pIter) = titer;
  } else if (pBlock->numOfRows + mInfo.rowsInserted - mInfo.rowsDeleteSucceed == 0) {
    // Ignore the block
    ASSERT(0);
    *(pIter->pIter) = titer;
  } else if (tsdbCanAddSubBlock(pCommith, pBlock, &mInfo)) {
    // Add a sub-block
    tsdbLoadDataFromCache(pIter->pTable, pIter->pIter, keyLimit, INT32_MAX, pCommith->pDataCols,
                          pCommith->readh.pDCols[0]->cols[0].pData, pCommith->readh.pDCols[0]->numOfRows, pCfg->update,
                          &mInfo);
    if (pBlock->last) {
      pDFile = TSDB_COMMIT_LAST_FILE(pCommith);
    } else {
      pDFile = TSDB_COMMIT_DATA_FILE(pCommith);
    }

    if (tsdbWriteBlock(pCommith, pDFile, pCommith->pDataCols, &block, pBlock->last, false) < 0) return -1;

    if (pBlock->numOfSubBlocks == 1) {
      subBlocks[0] = *pBlock;
      subBlocks[0].numOfSubBlocks = 0;
    } else {
      memcpy(subBlocks, POINTER_SHIFT(pCommith->readh.pBlkInfo, pBlock->offset),
             sizeof(SBlock) * pBlock->numOfSubBlocks);
    }
    subBlocks[pBlock->numOfSubBlocks] = block;
    supBlock = *pBlock;
    supBlock.keyFirst = mInfo.keyFirst;
    supBlock.keyLast = mInfo.keyLast;
    supBlock.numOfSubBlocks++;
    supBlock.numOfRows = pBlock->numOfRows + mInfo.rowsInserted - mInfo.rowsDeleteSucceed;
    supBlock.offset = taosArrayGetSize(pCommith->aSubBlk) * sizeof(SBlock);

    if (tsdbCommitAddBlock(pCommith, &supBlock, subBlocks, supBlock.numOfSubBlocks) < 0) return -1;
  } else {
    if (tsdbLoadBlockData(&(pCommith->readh), pBlock, NULL) < 0) return -1;
    if (tsdbMergeBlockData(pCommith, pIter, pCommith->readh.pDCols[0], keyLimit, bidx == (nBlocks - 1)) < 0) return -1;
  }

  return 0;
}

static int tsdbMoveBlock(SCommitH *pCommith, int bidx) {
  SBlock *pBlock = pCommith->readh.pBlkInfo->blocks + bidx;
  SDFile *pDFile;
  SBlock  block;
  bool    isSameFile;

  ASSERT(pBlock->numOfSubBlocks > 0);

  if (pBlock->last) {
    pDFile = TSDB_COMMIT_LAST_FILE(pCommith);
    isSameFile = pCommith->isLFileSame;
  } else {
    pDFile = TSDB_COMMIT_DATA_FILE(pCommith);
    isSameFile = pCommith->isDFileSame;
  }

  if (isSameFile) {
    if (pBlock->numOfSubBlocks == 1) {
      if (tsdbCommitAddBlock(pCommith, pBlock, NULL, 0) < 0) {
        return -1;
      }
    } else {
      block = *pBlock;
      block.offset = sizeof(SBlock) * taosArrayGetSize(pCommith->aSubBlk);

      if (tsdbCommitAddBlock(pCommith, &block, POINTER_SHIFT(pCommith->readh.pBlkInfo, pBlock->offset),
                             pBlock->numOfSubBlocks) < 0) {
        return -1;
      }
    }
  } else {
    if (tsdbLoadBlockData(&(pCommith->readh), pBlock, NULL) < 0) return -1;
    if (tsdbWriteBlock(pCommith, pDFile, pCommith->readh.pDCols[0], &block, pBlock->last, true) < 0) return -1;
    if (tsdbCommitAddBlock(pCommith, &block, NULL, 0) < 0) return -1;
  }

  return 0;
}

static int tsdbCommitAddBlock(SCommitH *pCommith, const SBlock *pSupBlock, const SBlock *pSubBlocks, int nSubBlocks) {
  if (taosArrayPush(pCommith->aSupBlk, pSupBlock) == NULL) {
    terrno = TSDB_CODE_TDB_OUT_OF_MEMORY;
    return -1;
  }

  if (pSubBlocks && taosArrayAddBatch(pCommith->aSubBlk, pSubBlocks, nSubBlocks) == NULL) {
    terrno = TSDB_CODE_TDB_OUT_OF_MEMORY;
    return -1;
  }

  return 0;
}

static int tsdbMergeBlockData(SCommitH *pCommith, SCommitIter *pIter, SDataCols *pDataCols, TSKEY keyLimit, bool isLastOneBlock) {
  STsdbRepo *pRepo = TSDB_COMMIT_REPO(pCommith);
  STsdbCfg * pCfg = REPO_CFG(pRepo);
  SBlock     block;
  SDFile *   pDFile;
  bool       isLast;
  int32_t    defaultRows = TSDB_COMMIT_DEFAULT_ROWS(pCommith);

  int biter = 0;
  while (true) {
    tsdbLoadAndMergeFromCache(pCommith->readh.pDCols[0], &biter, pIter, pCommith->pDataCols, keyLimit, defaultRows,
                              pCfg->update);

    if (pCommith->pDataCols->numOfRows == 0) break;

    if (isLastOneBlock) {
      if (pCommith->pDataCols->numOfRows < pCfg->minRowsPerFileBlock) {
        pDFile = TSDB_COMMIT_LAST_FILE(pCommith);
        isLast = true;
      } else {
        pDFile = TSDB_COMMIT_DATA_FILE(pCommith);
        isLast = false;
      }
    } else {
      pDFile = TSDB_COMMIT_DATA_FILE(pCommith);
      isLast = false;
    }

    if (tsdbWriteBlock(pCommith, pDFile, pCommith->pDataCols, &block, isLast, true) < 0) return -1;
    if (tsdbCommitAddBlock(pCommith, &block, NULL, 0) < 0) return -1;
  }

  return 0;
}

static void tsdbLoadAndMergeFromCache(SDataCols *pDataCols, int *iter, SCommitIter *pCommitIter, SDataCols *pTarget,
                                     TSKEY maxKey, int maxRows, int8_t update) {
  TSKEY     key1 = INT64_MAX;
  TSKEY     key2 = INT64_MAX;
  STSchema *pSchema = NULL;

  ASSERT(maxRows > 0 && dataColsKeyLast(pDataCols) <= maxKey);
  tdResetDataCols(pTarget);

  while (true) {
    key1 = (*iter >= pDataCols->numOfRows) ? INT64_MAX : dataColsKeyAt(pDataCols, *iter);
    SMemRow row = tsdbNextIterRow(pCommitIter->pIter);
    if (row == NULL || memRowKey(row) > maxKey) {
      key2 = INT64_MAX;
    } else {
      key2 = memRowKey(row);
    }

    if (key1 == INT64_MAX && key2 == INT64_MAX) break;

    if (key1 < key2) {
      for (int i = 0; i < pDataCols->numOfCols; i++) {
        //TODO: dataColAppendVal may fail
        dataColAppendVal(pTarget->cols + i, tdGetColDataOfRow(pDataCols->cols + i, *iter), pTarget->numOfRows,
                         pTarget->maxPoints);
      }

      pTarget->numOfRows++;
      (*iter)++;
    } else if (key1 > key2) {
      if (pSchema == NULL || schemaVersion(pSchema) != memRowVersion(row)) {
<<<<<<< HEAD
        pSchema = tsdbGetTableSchemaImpl(pCommitIter->pTable, false, false, memRowVersion(row));
=======
        pSchema =
            tsdbGetTableSchemaImpl(pCommitIter->pTable, false, false, memRowVersion(row), (int8_t)memRowType(row));
>>>>>>> 9ce15470
        ASSERT(pSchema != NULL);
      }

      tdAppendMemRowToDataCol(row, pSchema, pTarget, true);

      tSkipListIterNext(pCommitIter->pIter);
    } else {
      if (update != TD_ROW_OVERWRITE_UPDATE) {
        //copy disk data
        for (int i = 0; i < pDataCols->numOfCols; i++) {
          //TODO: dataColAppendVal may fail
          dataColAppendVal(pTarget->cols + i, tdGetColDataOfRow(pDataCols->cols + i, *iter), pTarget->numOfRows,
                           pTarget->maxPoints);
        }

        if(update == TD_ROW_DISCARD_UPDATE) pTarget->numOfRows++;
      }
      if (update != TD_ROW_DISCARD_UPDATE) {
        //copy mem data
        if (pSchema == NULL || schemaVersion(pSchema) != memRowVersion(row)) {
<<<<<<< HEAD
          pSchema = tsdbGetTableSchemaImpl(pCommitIter->pTable, false, false, memRowVersion(row));
=======
          pSchema =
              tsdbGetTableSchemaImpl(pCommitIter->pTable, false, false, memRowVersion(row), (int8_t)memRowType(row));
>>>>>>> 9ce15470
          ASSERT(pSchema != NULL);
        }

        tdAppendMemRowToDataCol(row, pSchema, pTarget, update == TD_ROW_OVERWRITE_UPDATE);
      }
      (*iter)++;
      tSkipListIterNext(pCommitIter->pIter);
    }

    if (pTarget->numOfRows >= maxRows) break;
  }
}

static void tsdbResetCommitFile(SCommitH *pCommith) {
  pCommith->isRFileSet = false;
  pCommith->isDFileSame = false;
  pCommith->isLFileSame = false;
  taosArrayClear(pCommith->aBlkIdx);
}

static void tsdbResetCommitTable(SCommitH *pCommith) {
  taosArrayClear(pCommith->aSubBlk);
  taosArrayClear(pCommith->aSupBlk);
  pCommith->pTable = NULL;
}

static int tsdbSetAndOpenCommitFile(SCommitH *pCommith, SDFileSet *pSet, int fid) {
  SDiskID    did;
  STsdbRepo *pRepo = TSDB_COMMIT_REPO(pCommith);
  SDFileSet *pWSet = TSDB_COMMIT_WRITE_FSET(pCommith);

  tfsAllocDisk(tsdbGetFidLevel(fid, &(pCommith->rtn)), &(did.level), &(did.id));
  if (did.level == TFS_UNDECIDED_LEVEL) {
    terrno = TSDB_CODE_TDB_NO_AVAIL_DISK;
    return -1;
  }

  // Open read FSET
  if (pSet) {
    if (tsdbSetAndOpenReadFSet(&(pCommith->readh), pSet) < 0) {
      return -1;
    }

    pCommith->isRFileSet = true;

    if (tsdbLoadBlockIdx(&(pCommith->readh)) < 0) {
      tsdbCloseAndUnsetFSet(&(pCommith->readh));
      return -1;
    }

    tsdbDebug("vgId:%d FSET %d at level %d disk id %d is opened to read to commit", REPO_ID(pRepo), TSDB_FSET_FID(pSet),
              TSDB_FSET_LEVEL(pSet), TSDB_FSET_ID(pSet));
  } else {
    pCommith->isRFileSet = false;
  }

  // Set and open commit FSET
  if (pSet == NULL || did.level > TSDB_FSET_LEVEL(pSet)) {
    // Create a new FSET to write data
    tsdbInitDFileSet(pWSet, did, REPO_ID(pRepo), fid, FS_TXN_VERSION(REPO_FS(pRepo)));

    if (tsdbCreateDFileSet(pWSet, true) < 0) {
      tsdbError("vgId:%d failed to create FSET %d at level %d disk id %d since %s", REPO_ID(pRepo),
                TSDB_FSET_FID(pWSet), TSDB_FSET_LEVEL(pWSet), TSDB_FSET_ID(pWSet), tstrerror(terrno));
      if (pCommith->isRFileSet) {
        tsdbCloseAndUnsetFSet(&(pCommith->readh));
      }
      return -1;
    }

    pCommith->isDFileSame = false;
    pCommith->isLFileSame = false;

    tsdbDebug("vgId:%d FSET %d at level %d disk id %d is created to commit", REPO_ID(pRepo), TSDB_FSET_FID(pWSet),
              TSDB_FSET_LEVEL(pWSet), TSDB_FSET_ID(pWSet));
  } else {
    did.level = TSDB_FSET_LEVEL(pSet);
    did.id = TSDB_FSET_ID(pSet);

    pCommith->wSet.fid = fid;
    pCommith->wSet.state = 0;

    // TSDB_FILE_HEAD
    SDFile *pWHeadf = TSDB_COMMIT_HEAD_FILE(pCommith);
    tsdbInitDFile(pWHeadf, did, REPO_ID(pRepo), fid, FS_TXN_VERSION(REPO_FS(pRepo)), TSDB_FILE_HEAD);
    if (tsdbCreateDFile(pWHeadf, true) < 0) {
      tsdbError("vgId:%d failed to create file %s to commit since %s", REPO_ID(pRepo), TSDB_FILE_FULL_NAME(pWHeadf),
                tstrerror(terrno));

      if (pCommith->isRFileSet) {
        tsdbCloseAndUnsetFSet(&(pCommith->readh));
        return -1;
      }
    }

    // TSDB_FILE_DATA
    SDFile *pRDataf = TSDB_READ_DATA_FILE(&(pCommith->readh));
    SDFile *pWDataf = TSDB_COMMIT_DATA_FILE(pCommith);
    tsdbInitDFileEx(pWDataf, pRDataf);
    if (tsdbOpenDFile(pWDataf, O_WRONLY) < 0) {
      tsdbError("vgId:%d failed to open file %s to commit since %s", REPO_ID(pRepo), TSDB_FILE_FULL_NAME(pWDataf),
                tstrerror(terrno));

      tsdbCloseDFileSet(pWSet);
      tsdbRemoveDFile(pWHeadf);
      if (pCommith->isRFileSet) {
        tsdbCloseAndUnsetFSet(&(pCommith->readh));
        return -1;
      }
    }
    pCommith->isDFileSame = true;

    // TSDB_FILE_LAST
    SDFile *pRLastf = TSDB_READ_LAST_FILE(&(pCommith->readh));
    SDFile *pWLastf = TSDB_COMMIT_LAST_FILE(pCommith);
    if (pRLastf->info.size < 32 * 1024) {
      tsdbInitDFileEx(pWLastf, pRLastf);
      pCommith->isLFileSame = true;

      if (tsdbOpenDFile(pWLastf, O_WRONLY) < 0) {
        tsdbError("vgId:%d failed to open file %s to commit since %s", REPO_ID(pRepo), TSDB_FILE_FULL_NAME(pWLastf),
                  tstrerror(terrno));

        tsdbCloseDFileSet(pWSet);
        tsdbRemoveDFile(pWHeadf);
        if (pCommith->isRFileSet) {
          tsdbCloseAndUnsetFSet(&(pCommith->readh));
          return -1;
        }
      }
    } else {
      tsdbInitDFile(pWLastf, did, REPO_ID(pRepo), fid, FS_TXN_VERSION(REPO_FS(pRepo)), TSDB_FILE_LAST);
      pCommith->isLFileSame = false;

      if (tsdbCreateDFile(pWLastf, true) < 0) {
        tsdbError("vgId:%d failed to create file %s to commit since %s", REPO_ID(pRepo), TSDB_FILE_FULL_NAME(pWLastf),
                  tstrerror(terrno));

        tsdbCloseDFileSet(pWSet);
        (void)tsdbRemoveDFile(pWHeadf);
        if (pCommith->isRFileSet) {
          tsdbCloseAndUnsetFSet(&(pCommith->readh));
          return -1;
        }
      }
    }
  }

  return 0;
}

static void tsdbCloseCommitFile(SCommitH *pCommith, bool hasError) {
  if (pCommith->isRFileSet) {
    tsdbCloseAndUnsetFSet(&(pCommith->readh));
  }

  if (!hasError) {
    TSDB_FSET_FSYNC(TSDB_COMMIT_WRITE_FSET(pCommith));
  }
  tsdbCloseDFileSet(TSDB_COMMIT_WRITE_FSET(pCommith));
}

static bool tsdbCanAddSubBlock(SCommitH *pCommith, SBlock *pBlock, SMergeInfo *pInfo) {
  STsdbRepo *pRepo = TSDB_COMMIT_REPO(pCommith);
  STsdbCfg * pCfg = REPO_CFG(pRepo);
  int        mergeRows = pBlock->numOfRows + pInfo->rowsInserted - pInfo->rowsDeleteSucceed;

  ASSERT(mergeRows > 0);

  if (pBlock->numOfSubBlocks < TSDB_MAX_SUBBLOCKS && pInfo->nOperations <= pCfg->maxRowsPerFileBlock) {
    if (pBlock->last) {
      if (pCommith->isLFileSame && mergeRows < pCfg->minRowsPerFileBlock) return true;
    } else {
      if (pCommith->isDFileSame && mergeRows <= pCfg->maxRowsPerFileBlock) return true;
    }
  }

  return false;
}

int tsdbApplyRtn(STsdbRepo *pRepo) {
  SRtn       rtn;
  SFSIter    fsiter;
  STsdbFS *  pfs = REPO_FS(pRepo);
  SDFileSet *pSet;

  // Get retention snapshot
  tsdbGetRtnSnap(pRepo, &rtn);

  tsdbFSIterInit(&fsiter, pfs, TSDB_FS_ITER_FORWARD);
  while ((pSet = tsdbFSIterNext(&fsiter))) {
    if (pSet->fid < rtn.minFid) {
      tsdbInfo("vgId:%d FSET %d at level %d disk id %d expires, remove it", REPO_ID(pRepo), pSet->fid,
               TSDB_FSET_LEVEL(pSet), TSDB_FSET_ID(pSet));
      continue;
    }

    if (tsdbApplyRtnOnFSet(pRepo, pSet, &rtn) < 0) {
      return -1;
    }
  }

  return 0;
}<|MERGE_RESOLUTION|>--- conflicted
+++ resolved
@@ -1438,12 +1438,8 @@
       (*iter)++;
     } else if (key1 > key2) {
       if (pSchema == NULL || schemaVersion(pSchema) != memRowVersion(row)) {
-<<<<<<< HEAD
-        pSchema = tsdbGetTableSchemaImpl(pCommitIter->pTable, false, false, memRowVersion(row));
-=======
         pSchema =
             tsdbGetTableSchemaImpl(pCommitIter->pTable, false, false, memRowVersion(row), (int8_t)memRowType(row));
->>>>>>> 9ce15470
         ASSERT(pSchema != NULL);
       }
 
@@ -1464,12 +1460,8 @@
       if (update != TD_ROW_DISCARD_UPDATE) {
         //copy mem data
         if (pSchema == NULL || schemaVersion(pSchema) != memRowVersion(row)) {
-<<<<<<< HEAD
-          pSchema = tsdbGetTableSchemaImpl(pCommitIter->pTable, false, false, memRowVersion(row));
-=======
           pSchema =
               tsdbGetTableSchemaImpl(pCommitIter->pTable, false, false, memRowVersion(row), (int8_t)memRowType(row));
->>>>>>> 9ce15470
           ASSERT(pSchema != NULL);
         }
 
