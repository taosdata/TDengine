/*
 * Copyright (c) 2019 TAOS Data, Inc. <jhtao@taosdata.com>
 *
 * This program is free software: you can use, redistribute, and/or modify
 * it under the terms of the GNU Affero General Public License, version 3
 * or later ("AGPL"), as published by the Free Software Foundation.
 *
 * This program is distributed in the hope that it will be useful, but WITHOUT
 * ANY WARRANTY; without even the implied warranty of MERCHANTABILITY or
 * FITNESS FOR A PARTICULAR PURPOSE.
 *
 * You should have received a copy of the GNU Affero General Public License
 * along with this program. If not, see <http://www.gnu.org/licenses/>.
 */

#include "os.h"
#include "tsdbint.h"
#include <regex.h>

typedef enum { TSDB_TXN_TEMP_FILE = 0, TSDB_TXN_CURR_FILE } TSDB_TXN_FILE_T;
static const char *tsdbTxnFname[] = {"current.t", "current"};
#define TSDB_MAX_FSETS(keep, days) ((keep) / (days) + 3)

static int  tsdbComparFidFSet(const void *arg1, const void *arg2);
static void tsdbResetFSStatus(SFSStatus *pStatus);
static int  tsdbSaveFSStatus(SFSStatus *pStatus, int vid);
static void tsdbApplyFSTxnOnDisk(SFSStatus *pFrom, SFSStatus *pTo);
static void tsdbGetTxnFname(int repoid, TSDB_TXN_FILE_T ftype, char fname[]);
static int  tsdbOpenFSFromCurrent(STsdbRepo *pRepo);
static int  tsdbScanAndTryFixFS(STsdbRepo *pRepo);
static int  tsdbScanRootDir(STsdbRepo *pRepo);
static int  tsdbScanDataDir(STsdbRepo *pRepo);
static bool tsdbIsTFileInFS(STsdbFS *pfs, const TFILE *pf);
static int  tsdbRestoreCurrent(STsdbRepo *pRepo);
static int  tsdbComparTFILE(const void *arg1, const void *arg2);
static void tsdbScanAndTryFixDFilesHeader(STsdbRepo *pRepo, int32_t *nExpired);
static int  tsdbProcessExpiredFS(STsdbRepo *pRepo);
static int  tsdbCreateMeta(STsdbRepo *pRepo);
static int  tsdbCreateSchemaFile(STsdbRepo *pRepo);

<<<<<<< HEAD
// For backward compatibility
extern bool tsdbForceKeepFile;
=======
>>>>>>> 00d08280
// ================== CURRENT file header info
static int tsdbEncodeFSHeader(void **buf, SFSHeader *pHeader) {
  int tlen = 0;

  tlen += taosEncodeFixedU32(buf, pHeader->version);
  tlen += taosEncodeFixedU32(buf, pHeader->len);

  return tlen;
}

static void *tsdbDecodeFSHeader(void *buf, SFSHeader *pHeader) {
  buf = taosDecodeFixedU32(buf, &(pHeader->version));
  buf = taosDecodeFixedU32(buf, &(pHeader->len));

  return buf;
}

// ================== STsdbFSMeta
static int tsdbEncodeFSMeta(void **buf, STsdbFSMeta *pMeta) {
  int tlen = 0;

  tlen += taosEncodeFixedU32(buf, pMeta->version);
  tlen += taosEncodeFixedI64(buf, pMeta->totalPoints);
  tlen += taosEncodeFixedI64(buf, pMeta->totalStorage);

  return tlen;
}

static void *tsdbDecodeFSMeta(void *buf, STsdbFSMeta *pMeta) {
  buf = taosDecodeFixedU32(buf, &(pMeta->version));
  buf = taosDecodeFixedI64(buf, &(pMeta->totalPoints));
  buf = taosDecodeFixedI64(buf, &(pMeta->totalStorage));

  return buf;
}

// ================== SFSStatus
static int tsdbEncodeDFileSetArray(void **buf, SArray *pArray) {
  int      tlen = 0;
  uint64_t nset = taosArrayGetSize(pArray);

  tlen += taosEncodeFixedU64(buf, nset);
  for (size_t i = 0; i < nset; i++) {
    SDFileSet *pSet = taosArrayGet(pArray, i);

    tlen += tsdbEncodeDFileSet(buf, pSet);
  }

  return tlen;
}

static void *tsdbDecodeDFileSetArray(void *buf, SArray *pArray) {
  uint64_t  nset;
  SDFileSet dset;

  taosArrayClear(pArray);

  buf = taosDecodeFixedU64(buf, &nset);
  for (size_t i = 0; i < nset; i++) {
    buf = tsdbDecodeDFileSet(buf, &dset);
    taosArrayPush(pArray, (void *)(&dset));
  }
  return buf;
}

static int tsdbEncodeFSStatus(void **buf, SFSStatus *pStatus) {
  ASSERT(pStatus->pmf);
  ASSERT(pStatus->psf);

  int tlen = 0;

  tlen += tsdbEncodeSMFile(buf, pStatus->pmf);
  tlen += tsdbEncodeSSFile(buf, pStatus->psf);
  tlen += tsdbEncodeDFileSetArray(buf, pStatus->df);

  return tlen;
}

static void *tsdbDecodeFSStatus(void *buf, SFSStatus *pStatus, int vCurrent) {
  tsdbResetFSStatus(pStatus);

  pStatus->pmf = &(pStatus->mf);
  pStatus->psf = &(pStatus->sf);

  buf = tsdbDecodeSMFile(buf, pStatus->pmf);
  if(vCurrent == 0) {
    pStatus->psf = NULL;
  } else {
    buf = tsdbDecodeSSFile(buf, pStatus->psf);
  }
  buf = tsdbDecodeDFileSetArray(buf, pStatus->df);

  return buf;
}

static SFSStatus *tsdbNewFSStatus(int maxFSet) {
  SFSStatus *pStatus = (SFSStatus *)calloc(1, sizeof(*pStatus));
  if (pStatus == NULL) {
    terrno = TSDB_CODE_TDB_OUT_OF_MEMORY;
    return NULL;
  }

  TSDB_FILE_SET_CLOSED(&(pStatus->mf));

  pStatus->df = taosArrayInit(maxFSet, sizeof(SDFileSet));
  if (pStatus->df == NULL) {
    terrno = TSDB_CODE_TDB_OUT_OF_MEMORY;
    free(pStatus);
    return NULL;
  }

  return pStatus;
}

static SFSStatus *tsdbFreeFSStatus(SFSStatus *pStatus) {
  if (pStatus) {
    pStatus->df = taosArrayDestroy(pStatus->df);
    free(pStatus);
  }

  return NULL;
}

static void tsdbResetFSStatus(SFSStatus *pStatus) {
  if (pStatus == NULL) {
    return;
  }

  TSDB_FILE_SET_CLOSED(&(pStatus->mf));

  pStatus->pmf = NULL;
  pStatus->psf = NULL;
  taosArrayClear(pStatus->df);
}

static void tsdbSetStatusSFile(SFSStatus *pStatus, const SSFile *pSFile) {
  ASSERT(pStatus->psf == NULL);

  pStatus->psf = &(pStatus->sf);
  tsdbInitSFileEx(pStatus->psf, (SSFile *)pSFile);
}

static void tsdbSetStatusMFile(SFSStatus *pStatus, const SMFile *pMFile) {
  ASSERT(pStatus->pmf == NULL);

  pStatus->pmf = &(pStatus->mf);
  tsdbInitMFileEx(pStatus->pmf, (SMFile *)pMFile);
}

static int tsdbAddDFileSetToStatus(SFSStatus *pStatus, const SDFileSet *pSet) {
  if (taosArrayPush(pStatus->df, (void *)pSet) == NULL) {
    terrno = TSDB_CODE_TDB_OUT_OF_MEMORY;
    return -1;
  }

  TSDB_FSET_SET_CLOSED(((SDFileSet *)taosArrayGetLast(pStatus->df)));

  return 0;
}

// ================== STsdbFS
STsdbFS *tsdbNewFS(STsdbCfg *pCfg) {
  int      keep = pCfg->keep;
  int      days = pCfg->daysPerFile;
  int      maxFSet = TSDB_MAX_FSETS(keep, days);
  STsdbFS *pfs;

  pfs = (STsdbFS *)calloc(1, sizeof(*pfs));
  if (pfs == NULL) {
    terrno = TSDB_CODE_TDB_OUT_OF_MEMORY;
    return NULL;
  }

  int code = pthread_rwlock_init(&(pfs->lock), NULL);
  if (code) {
    terrno = TAOS_SYSTEM_ERROR(code);
    free(pfs);
    return NULL;
  }

  pfs->cstatus = tsdbNewFSStatus(maxFSet);
  if (pfs->cstatus == NULL) {
    tsdbFreeFS(pfs);
    return NULL;
  }

  pfs->metaCache = taosHashInit(4096, taosGetDefaultHashFunction(TSDB_DATA_TYPE_BIGINT), true, HASH_NO_LOCK);
  if (pfs->metaCache == NULL) {
    terrno = TSDB_CODE_TDB_OUT_OF_MEMORY;
    tsdbFreeFS(pfs);
    return NULL;
  }

  pfs->intxn = false;

  pfs->nstatus = tsdbNewFSStatus(maxFSet);
  if (pfs->nstatus == NULL) {
    tsdbFreeFS(pfs);
    return NULL;
  }

  return pfs;
}

void *tsdbFreeFS(STsdbFS *pfs) {
  if (pfs) {
    pfs->nstatus = tsdbFreeFSStatus(pfs->nstatus);
    taosHashCleanup(pfs->metaCache);
    pfs->metaCache = NULL;
    pfs->cstatus = tsdbFreeFSStatus(pfs->cstatus);
    pthread_rwlock_destroy(&(pfs->lock));
    free(pfs);
  }

  return NULL;
}

static int tsdbProcessExpiredFS(STsdbRepo *pRepo) {
  tsdbStartFSTxn(pRepo, 0, 0);
  if (tsdbCreateMeta(pRepo) < 0) {
    tsdbError("vgId:%d failed to create meta since %s", REPO_ID(pRepo), tstrerror(terrno));
    return -1;
  }

  if (tsdbCreateSchemaFile(pRepo) < 0) {
    tsdbError("vgId:%d failed to create schema since %s", REPO_ID(pRepo), tstrerror(terrno));
    return -1;
  }

  if (tsdbApplyRtn(pRepo) < 0) {
    tsdbEndFSTxnWithError(REPO_FS(pRepo));
    tsdbError("vgId:%d failed to apply rtn since %s", REPO_ID(pRepo), tstrerror(terrno));
    return -1;
  }
  if (tsdbEndFSTxn(pRepo) < 0) {
    tsdbError("vgId:%d failed to end fs txn since %s", REPO_ID(pRepo), tstrerror(terrno));
    return -1;
  }
  return 0;
}

static int tsdbCreateSchemaFile(STsdbRepo *pRepo) {
  STsdbFS *pfs = REPO_FS(pRepo);
  SSFile  *pOSFile = pfs->cstatus->psf;
  SSFile  sf;
  SDiskID did;

  if (pOSFile != NULL) {
    tsdbUpdateSFile(pfs, pOSFile);
    return 0;
  }

  did.level = TFS_PRIMARY_LEVEL;
  did.id = TFS_PRIMARY_ID;
  tsdbInitSFile(&sf, did, REPO_ID(pRepo), FS_TXN_VERSION(REPO_FS(pRepo)));

  if (tsdbCreateSFile(&sf, true) < 0) {
    tsdbError("vgId:%d failed to create SCHEMA file since %s", REPO_ID(pRepo), tstrerror(terrno));
    return -1;
  }

  tsdbInfo("vgId:%d SCHEMA file %s is created", REPO_ID(pRepo), TSDB_FILE_FULL_NAME(&sf));

  if (tsdbUpdateSFileHeader(&sf) < 0) {
    tsdbError("vgId:%d failed to update SCHEMA file header since %s, revert it", REPO_ID(pRepo), tstrerror(terrno));
    tsdbApplySFileChange(&sf, pOSFile);
    return -1;
  }

  TSDB_FILE_FSYNC(&sf);
  tsdbCloseSFile(&sf);
  tsdbUpdateSFile(pfs, &sf);

  return 0;
}

static int tsdbCreateMeta(STsdbRepo *pRepo) {
  STsdbFS *pfs = REPO_FS(pRepo);
  SMFile * pOMFile = pfs->cstatus->pmf;
  SMFile   mf;
  SDiskID  did;

  if (pOMFile != NULL) {
    // keep the old meta file
    tsdbUpdateMFile(pfs, pOMFile);
    return 0;
  }

  // Create a new meta file
  did.level = TFS_PRIMARY_LEVEL;
  did.id = TFS_PRIMARY_ID;
  tsdbInitMFile(&mf, did, REPO_ID(pRepo), FS_TXN_VERSION(REPO_FS(pRepo)));

  if (tsdbCreateMFile(&mf, true) < 0) {
    tsdbError("vgId:%d failed to create META file since %s", REPO_ID(pRepo), tstrerror(terrno));
    return -1;
  }

  tsdbInfo("vgId:%d meta file %s is created", REPO_ID(pRepo), TSDB_FILE_FULL_NAME(&mf));

  if (tsdbUpdateMFileHeader(&mf) < 0) {
    tsdbError("vgId:%d failed to update META file header since %s, revert it", REPO_ID(pRepo), tstrerror(terrno));
    tsdbApplyMFileChange(&mf, pOMFile);
    return -1;
  }

  TSDB_FILE_FSYNC(&mf);
  tsdbCloseMFile(&mf);
  tsdbUpdateMFile(pfs, &mf);

  return 0;
}

int tsdbOpenFS(STsdbRepo *pRepo) {
  STsdbFS *pfs = REPO_FS(pRepo);
  char     current[TSDB_FILENAME_LEN] = "\0";
  int      nExpired = 0;

  ASSERT(pfs != NULL);

  tsdbGetTxnFname(REPO_ID(pRepo), TSDB_TXN_CURR_FILE, current);

  tsdbGetRtnSnap(pRepo, &pRepo->rtn);
  if (access(current, F_OK) == 0) {
    if (tsdbOpenFSFromCurrent(pRepo) < 0) {
      tsdbError("vgId:%d failed to open FS since %s", REPO_ID(pRepo), tstrerror(terrno));
      return -1;
    }

    tsdbScanAndTryFixDFilesHeader(pRepo, &nExpired);
    if (nExpired > 0) {
      tsdbProcessExpiredFS(pRepo);
    }
  } else {
    // should skip expired fileset inside of the function
    if (tsdbRestoreCurrent(pRepo) < 0) {
      tsdbError("vgId:%d failed to restore current file since %s", REPO_ID(pRepo), tstrerror(terrno));
      return -1;
    }
  }

  if (tsdbScanAndTryFixFS(pRepo) < 0) {
    tsdbError("vgId:%d failed to scan and fix FS since %s", REPO_ID(pRepo), tstrerror(terrno));
    return -1;
  }

  // Load meta cache if has meta file
  if ((!(pRepo->state & TSDB_STATE_BAD_META)) && tsdbLoadMetaCache(pRepo, true) < 0) {
    tsdbError("vgId:%d failed to open FS while loading meta cache since %s", REPO_ID(pRepo), tstrerror(terrno));
    return -1;
  }

  if ((!(pRepo->state & TSDB_STATE_BAD_META)) && tsdbLoadSchema(pRepo) < 0) {
    tsdbError("vgId:%d failed to open FS while loading schema since %s", REPO_ID(pRepo), tstrerror(terrno));
    return -1;
  }

  return 0;
}

void tsdbCloseFS(STsdbRepo *pRepo) {
  // Do nothing
}

// Start a new transaction to modify the file system
void tsdbStartFSTxn(STsdbRepo *pRepo, int64_t pointsAdd, int64_t storageAdd) {
  STsdbFS *pfs = REPO_FS(pRepo);
  ASSERT(pfs->intxn == false);

  pfs->intxn = true;
  tsdbResetFSStatus(pfs->nstatus);
  pfs->nstatus->meta = pfs->cstatus->meta;
  if (pfs->cstatus->pmf == NULL) {
    pfs->nstatus->meta.version = 0;
  } else {
    pfs->nstatus->meta.version = pfs->cstatus->meta.version + 1;
  }
  pfs->nstatus->meta.totalPoints = pfs->cstatus->meta.totalPoints + pointsAdd;
  pfs->nstatus->meta.totalStorage = pfs->cstatus->meta.totalStorage + storageAdd;
}

void tsdbUpdateFSTxnMeta(STsdbFS *pfs, STsdbFSMeta *pMeta) { pfs->nstatus->meta = *pMeta; }

int tsdbEndFSTxn(STsdbRepo *pRepo) {
  STsdbFS *pfs = REPO_FS(pRepo);
  ASSERT(FS_IN_TXN(pfs));
  SFSStatus *pStatus;

  // Write current file system snapshot
  if (tsdbSaveFSStatus(pfs->nstatus, REPO_ID(pRepo)) < 0) {
    tsdbEndFSTxnWithError(pfs);
    return -1;
  }

  // Make new 
  tsdbWLockFS(pfs);
  pStatus = pfs->cstatus;
  pfs->cstatus = pfs->nstatus;
  pfs->nstatus = pStatus;
  tsdbUnLockFS(pfs);

  // Apply actual change to each file and SDFileSet
  tsdbApplyFSTxnOnDisk(pfs->nstatus, pfs->cstatus);

  pfs->intxn = false;
  return 0;
}

int tsdbEndFSTxnWithError(STsdbFS *pfs) {
  tsdbApplyFSTxnOnDisk(pfs->nstatus, pfs->cstatus);
  // TODO: if mf change, reload pfs->metaCache
  pfs->intxn = false;
  return 0;
}

void tsdbUpdateSFile(STsdbFS* pfs, const SSFile *pSSFile) {
  tsdbSetStatusSFile(pfs->nstatus, pSSFile);
}

void tsdbUpdateMFile(STsdbFS *pfs, const SMFile *pMFile) {
  tsdbSetStatusMFile(pfs->nstatus, pMFile);
}

int tsdbUpdateDFileSet(STsdbFS *pfs, const SDFileSet *pSet) { return tsdbAddDFileSetToStatus(pfs->nstatus, pSet); }

static int tsdbSaveFSStatus(SFSStatus *pStatus, int vid) {
  SFSHeader fsheader;
  void *    pBuf = NULL;
  void *    ptr;
  char      hbuf[TSDB_FILE_HEAD_SIZE] = "\0";
  char      tfname[TSDB_FILENAME_LEN] = "\0";
  char      cfname[TSDB_FILENAME_LEN] = "\0";

  tsdbGetTxnFname(vid, TSDB_TXN_TEMP_FILE, tfname);
  tsdbGetTxnFname(vid, TSDB_TXN_CURR_FILE, cfname);

  int fd = open(tfname, O_WRONLY | O_CREAT | O_TRUNC | O_BINARY, 0755);
  if (fd < 0) {
    terrno = TAOS_SYSTEM_ERROR(errno);
    return -1;
  }

  fsheader.version = TSDB_FS_VERSION;
  if (pStatus->pmf == NULL) {
    ASSERT(pStatus->psf == NULL);
    ASSERT(taosArrayGetSize(pStatus->df) == 0);
    fsheader.len = 0;
  } else {
    fsheader.len = tsdbEncodeFSStatus(NULL, pStatus) + sizeof(TSCKSUM);
  }

  // Encode header part and write
  ptr = hbuf;
  tsdbEncodeFSHeader(&ptr, &fsheader);
  tsdbEncodeFSMeta(&ptr, &(pStatus->meta));

  taosCalcChecksumAppend(0, (uint8_t *)hbuf, TSDB_FILE_HEAD_SIZE);

  if (taosWrite(fd, hbuf, TSDB_FILE_HEAD_SIZE) < TSDB_FILE_HEAD_SIZE) {
    terrno = TAOS_SYSTEM_ERROR(errno);
    close(fd);
    remove(tfname);
    return -1;
  }

  // Encode file status and write to file
  if (fsheader.len > 0) {
    if (tsdbMakeRoom(&(pBuf), fsheader.len) < 0) {
      close(fd);
      remove(tfname);
      return -1;
    }

    ptr = pBuf;
    tsdbEncodeFSStatus(&ptr, pStatus);
    taosCalcChecksumAppend(0, (uint8_t *)pBuf, fsheader.len);

    if (taosWrite(fd, pBuf, fsheader.len) < fsheader.len) {
      terrno = TAOS_SYSTEM_ERROR(errno);
      close(fd);
      (void)remove(tfname);
      taosTZfree(pBuf);
      return -1;
    }
  }

  // fsync, close and rename
  if (taosFsync(fd) < 0) {
    terrno = TAOS_SYSTEM_ERROR(errno);
    close(fd);
    remove(tfname);
    taosTZfree(pBuf);
    return -1;
  }

  (void)close(fd);
  (void)taosRename(tfname, cfname);
  taosTZfree(pBuf);

  return 0;
}

static void tsdbApplyFSTxnOnDisk(SFSStatus *pFrom, SFSStatus *pTo) {
  int        ifrom = 0;
  int        ito = 0;
  size_t     sizeFrom, sizeTo;
  SDFileSet *pSetFrom;
  SDFileSet *pSetTo;

  sizeFrom = taosArrayGetSize(pFrom->df);
  sizeTo = taosArrayGetSize(pTo->df);

  // Apply meta file change
  (void)tsdbApplyMFileChange(pFrom->pmf, pTo->pmf);
  // Apply schema file change
  (void)tsdbApplySFileChange(pFrom->psf, pTo->psf);

  // Apply SDFileSet change
  if (ifrom >= sizeFrom) {
    pSetFrom = NULL;
  } else {
    pSetFrom = taosArrayGet(pFrom->df, ifrom);
  }

  if (ito >= sizeTo) {
    pSetTo = NULL;
  } else {
    pSetTo = taosArrayGet(pTo->df, ito);
  }

  while (true) {
    if ((pSetTo == NULL) && (pSetFrom == NULL)) break;

    if (pSetTo == NULL || (pSetFrom && pSetFrom->fid < pSetTo->fid)) {
      tsdbApplyDFileSetChange(pSetFrom, NULL);

      ifrom++;
      if (ifrom >= sizeFrom) {
        pSetFrom = NULL;
      } else {
        pSetFrom = taosArrayGet(pFrom->df, ifrom);
      }
    } else if (pSetFrom == NULL || pSetFrom->fid > pSetTo->fid) {
      // Do nothing
      ito++;
      if (ito >= sizeTo) {
        pSetTo = NULL;
      } else {
        pSetTo = taosArrayGet(pTo->df, ito);
      }
    } else {
      tsdbApplyDFileSetChange(pSetFrom, pSetTo);

      ifrom++;
      if (ifrom >= sizeFrom) {
        pSetFrom = NULL;
      } else {
        pSetFrom = taosArrayGet(pFrom->df, ifrom);
      }

      ito++;
      if (ito >= sizeTo) {
        pSetTo = NULL;
      } else {
        pSetTo = taosArrayGet(pTo->df, ito);
      }
    }
  }
}

// ================== SFSIter
// ASSUMPTIONS: the FS Should be read locked when calling these functions
void tsdbFSIterInit(SFSIter *pIter, STsdbFS *pfs, int direction) {
  pIter->pfs = pfs;
  pIter->direction = direction;

  size_t size = taosArrayGetSize(pfs->cstatus->df);

  pIter->version = pfs->cstatus->meta.version;

  if (size == 0) {
    pIter->index = -1;
    pIter->fid = TSDB_IVLD_FID;
  } else {
    if (direction == TSDB_FS_ITER_FORWARD) {
      pIter->index = 0;
    } else {
      pIter->index = (int)(size - 1);
    }

    pIter->fid = ((SDFileSet *)taosArrayGet(pfs->cstatus->df, pIter->index))->fid;
  }
}

void tsdbFSIterSeek(SFSIter *pIter, int fid) {
  STsdbFS *pfs = pIter->pfs;
  size_t   size = taosArrayGetSize(pfs->cstatus->df);

  int flags;
  if (pIter->direction == TSDB_FS_ITER_FORWARD) {
    flags = TD_GE;
  } else {
    flags = TD_LE;
  }

  void *ptr = taosbsearch(&fid, pfs->cstatus->df->pData, size, sizeof(SDFileSet), tsdbComparFidFSet, flags);
  if (ptr == NULL) {
    pIter->index = -1;
    pIter->fid = TSDB_IVLD_FID;
  } else {
    pIter->index = (int)(TARRAY_ELEM_IDX(pfs->cstatus->df, ptr));
    pIter->fid = ((SDFileSet *)ptr)->fid;
  }
}

SDFileSet *tsdbFSIterNext(SFSIter *pIter) {
  STsdbFS *  pfs = pIter->pfs;
  SDFileSet *pSet;

  if (pIter->index < 0) {
    ASSERT(pIter->fid == TSDB_IVLD_FID);
    return NULL;
  }

  ASSERT(pIter->fid != TSDB_IVLD_FID);

  if (pIter->version != pfs->cstatus->meta.version) {
    pIter->version = pfs->cstatus->meta.version;
    tsdbFSIterSeek(pIter, pIter->fid);
  }

  if (pIter->index < 0) {
    return NULL;
  }

  pSet = (SDFileSet *)taosArrayGet(pfs->cstatus->df, pIter->index);
  ASSERT(pSet->fid == pIter->fid);

  if (pIter->direction == TSDB_FS_ITER_FORWARD) {
    pIter->index++;
    if (pIter->index >= taosArrayGetSize(pfs->cstatus->df)) {
      pIter->index = -1;
    }
  } else {
    pIter->index--;
  }

  if (pIter->index >= 0) {
    pIter->fid = ((SDFileSet *)taosArrayGet(pfs->cstatus->df, pIter->index))->fid;
  } else {
    pIter->fid = TSDB_IVLD_FID;
  }

  return pSet;
}

static int tsdbComparFidFSet(const void *arg1, const void *arg2) {
  int        fid = *(int *)arg1;
  SDFileSet *pSet = (SDFileSet *)arg2;

  if (fid < pSet->fid) {
    return -1;
  } else if (fid == pSet->fid) {
    return 0;
  } else {
    return 1;
  }
}

static void tsdbGetTxnFname(int repoid, TSDB_TXN_FILE_T ftype, char fname[]) {
  snprintf(fname, TSDB_FILENAME_LEN, "%s/vnode/vnode%d/tsdb/%s", TFS_PRIMARY_PATH(), repoid, tsdbTxnFname[ftype]);
}

static int tsdbOpenFSFromCurrent(STsdbRepo *pRepo) {
  STsdbFS * pfs = REPO_FS(pRepo);
  int       fd = -1;
  void *    buffer = NULL;
  SFSHeader fsheader;
  char      current[TSDB_FILENAME_LEN] = "\0";
  void *    ptr;

  tsdbGetTxnFname(REPO_ID(pRepo), TSDB_TXN_CURR_FILE, current);

  // current file exists, try to recover
  fd = open(current, O_RDONLY | O_BINARY);
  if (fd < 0) {
    tsdbError("vgId:%d failed to open file %s since %s", REPO_ID(pRepo), current, strerror(errno));
    terrno = TAOS_SYSTEM_ERROR(errno);
    goto _err;
  }

  if (tsdbMakeRoom(&buffer, TSDB_FILE_HEAD_SIZE) < 0) {
    goto _err;
  }

  int nread = (int)taosRead(fd, buffer, TSDB_FILE_HEAD_SIZE);
  if (nread < 0) {
    tsdbError("vgId:%d failed to read %d bytes from file %s since %s", REPO_ID(pRepo), TSDB_FILENAME_LEN, current,
              strerror(errno));
    terrno = TAOS_SYSTEM_ERROR(errno);
    goto _err;
  }

  if (nread < TSDB_FILE_HEAD_SIZE) {
    tsdbError("vgId:%d failed to read header of file %s, read bytes:%d", REPO_ID(pRepo), current, nread);
    terrno = TSDB_CODE_TDB_FILE_CORRUPTED;
    goto _err;
  }

  if (!taosCheckChecksumWhole((uint8_t *)buffer, TSDB_FILE_HEAD_SIZE)) {
    tsdbError("vgId:%d header of file %s failed checksum check", REPO_ID(pRepo), current);
    terrno = TSDB_CODE_TDB_FILE_CORRUPTED;
    goto _err;
  }

  SFSStatus *pStatus = pfs->cstatus;
  ptr = buffer;
  ptr = tsdbDecodeFSHeader(ptr, &fsheader);
  ptr = tsdbDecodeFSMeta(ptr, &(pStatus->meta));

  if (fsheader.len > 0) {
    if (tsdbMakeRoom(&buffer, fsheader.len) < 0) {
      goto _err;
    }

    nread = (int)taosRead(fd, buffer, fsheader.len);
    if (nread < 0) {
      tsdbError("vgId:%d failed to read file %s since %s", REPO_ID(pRepo), current, strerror(errno));
      terrno = TAOS_SYSTEM_ERROR(errno);
      goto _err;
    }

    if (nread < fsheader.len) {
      tsdbError("vgId:%d failed to read %d bytes from file %s", REPO_ID(pRepo), fsheader.len, current);
      terrno = TSDB_CODE_TDB_FILE_CORRUPTED;
      goto _err;
    }

    if (!taosCheckChecksumWhole((uint8_t *)buffer, fsheader.len)) {
      tsdbError("vgId:%d file %s is corrupted since wrong checksum", REPO_ID(pRepo), current);
      terrno = TSDB_CODE_TDB_FILE_CORRUPTED;
      goto _err;
    }

    ptr = buffer;
    ptr = tsdbDecodeFSStatus(ptr, pStatus, fsheader.version);
  } else {
    tsdbResetFSStatus(pStatus);
  }

  taosTZfree(buffer);
  close(fd);

  return 0;

_err:
  if (fd >= 0) {
    close(fd);
  }
  taosTZfree(buffer);
  return -1;
}

// Scan and try to fix incorrect files
static int tsdbScanAndTryFixFS(STsdbRepo *pRepo) {
  STsdbFS *  pfs = REPO_FS(pRepo);
  SFSStatus *pStatus = pfs->cstatus;

  if (tsdbScanAndTryFixSFile(pRepo) < 0) {
    tsdbError("vgId:%d failed to fix SFile since %s", REPO_ID(pRepo), tstrerror(terrno));
    return -1;
  }

  if (tsdbScanAndTryFixMFile(pRepo) < 0) {
    tsdbError("vgId:%d failed to fix MFile since %s", REPO_ID(pRepo), tstrerror(terrno));
    return -1;
  }

  size_t size = taosArrayGetSize(pStatus->df);

  for (size_t i = 0; i < size; i++) {
    SDFileSet *pSet = (SDFileSet *)taosArrayGet(pStatus->df, i);

    if (tsdbScanAndTryFixDFileSet(pRepo, pSet) < 0) {
      tsdbError("vgId:%d failed to fix DFileSet since %s", REPO_ID(pRepo), tstrerror(terrno));
      return -1;
    }
  }

  // remove those unused files
  tsdbScanRootDir(pRepo);
  tsdbScanDataDir(pRepo);
  return 0;
}

int tsdbLoadSchema(STsdbRepo *pRepo) {
  STsdbFS     *pfs       = REPO_FS(pRepo);
  SSFile      sf;
  SSFile      *pSFile    = &sf;
  void        *pBuf      = NULL;
  SSchemaHead rInfo;
  int64_t     bufSize = sizeof(SSchemaHead);
  SSFInfo     sInfo;

  if (pfs->cstatus->psf == NULL) return 0;

  sf = pfs->cstatus->sf;

  if (tsdbOpenSFile(pSFile, O_RDONLY) < 0) {
    return -1;
  }

  if (tsdbLoadSFileHeader(pSFile, &sInfo) < 0) {
    tsdbCloseSFile(pSFile);
    return -1;
  }
  pBuf = malloc((size_t)bufSize);
  if (pBuf == NULL) {
    terrno = TSDB_CODE_TDB_OUT_OF_MEMORY;
    tsdbCloseSFile(pSFile);
    return -1;
  }

  while(true) {
    int64_t tsize = tsdbReadSFile(pSFile, pBuf, sizeof(SSchemaHead));
    if (tsize == 0) break;

    if (tsize < 0) {
      tsdbError("vgId:%d failed to read SCHEMA file since %s", REPO_ID(pRepo), tstrerror(terrno));
      return -1;
    }

    if (tsize < sizeof(SSchemaHead)) {
      tsdbError("vgId:%d failed to read %" PRIzu " bytes from file %s", REPO_ID(pRepo), sizeof(SSchemaHead), TSDB_FILE_FULL_NAME(pSFile));
      terrno = TSDB_CODE_TDB_FILE_CORRUPTED;
      tsdbCloseSFile(pSFile);
      return -1;
    }
    tsdbDecodeSchemaHead(pBuf, &rInfo);

    if(bufSize < rInfo.size) {
      void* ptr = realloc(pBuf, rInfo.size);
      if(ptr == NULL) {
        free(pBuf);
        terrno = TSDB_CODE_TDB_OUT_OF_MEMORY;
        tsdbCloseSFile(pSFile);
        return -1;
      }
      pBuf = ptr;
    }

    int nread = (int)tsdbReadSFile(pSFile, pBuf, rInfo.size);
    if (nread < 0) {
      tsdbError("vgId:%d failed to read file %s since %s", REPO_ID(pRepo), TSDB_FILE_FULL_NAME(pSFile),
                tstrerror(terrno));
      tfree(pBuf);
      tsdbCloseSFile(pSFile);
      return -1;
    }

    if(nread < rInfo.size) {
      tsdbError("vgId:%d failed to read file %s since file corrupted, expected read:%" PRIu32 " actual read:%d",
                REPO_ID(pRepo), TSDB_FILE_FULL_NAME(pSFile), rInfo.size, nread);
      terrno = TSDB_CODE_TDB_FILE_CORRUPTED;
      tfree(pBuf);
      tsdbCloseSFile(pSFile);
      return -1;
    }

    STable *pTable = tsdbGetTableByUid(pRepo->tsdbMeta, rInfo.uid);
    if(pTable == NULL) {
      continue;
    }
    STSchema *pSchema = NULL;
    tdDecodeSchema(pBuf, &pSchema);
    if(pSchema != NULL) {
      STable *pSTable = (TABLE_TYPE(pTable) == TSDB_CHILD_TABLE) ? pTable->pSuper : pTable;
      if(tsdbAddSchema(pSTable, pSchema) < 0) {
        free(pSchema);
        tsdbCloseSFile(pSFile);
        tfree(pBuf);
        return -1;
      }
    }
  }

  tsdbCloseSFile(pSFile);
  tfree(pBuf);
  return 0;
}

int tsdbLoadMetaCache(STsdbRepo *pRepo, bool recoverMeta) {
  char      tbuf[128];
  STsdbFS * pfs = REPO_FS(pRepo);
  SMFile    mf;
  SMFile *  pMFile = &mf;
  void *    pBuf = NULL;
  SKVRecord rInfo;
  int64_t   bufSize = 0;
  SMFInfo   mInfo;

  taosHashClear(pfs->metaCache);

  // No meta file, just return
  if (pfs->cstatus->pmf == NULL) return 0;

  mf = pfs->cstatus->mf;
  // Load cache first
  if (tsdbOpenMFile(pMFile, O_RDONLY) < 0) {
    return -1;
  }

  if (tsdbLoadMFileHeader(pMFile, &mInfo) < 0) {
    tsdbCloseMFile(pMFile);
    return -1;
  }

  while (true) {
    int64_t tsize = tsdbReadMFile(pMFile, tbuf, sizeof(SKVRecord));
    if (tsize == 0) break;

    if (tsize < 0) {
      tsdbError("vgId:%d failed to read META file since %s", REPO_ID(pRepo), tstrerror(terrno));
      return -1;
    }

    if (tsize < sizeof(SKVRecord)) {
      tsdbError("vgId:%d failed to read %" PRIzu " bytes from file %s", REPO_ID(pRepo), sizeof(SKVRecord),
                TSDB_FILE_FULL_NAME(pMFile));
      terrno = TSDB_CODE_TDB_FILE_CORRUPTED;
      tsdbCloseMFile(pMFile);
      return -1;
    }

    void *ptr = tsdbDecodeKVRecord(tbuf, &rInfo);
    ASSERT(POINTER_DISTANCE(ptr, tbuf) == sizeof(SKVRecord));
    // ASSERT((rInfo.offset > 0) ? (pStore->info.size == rInfo.offset) : true);

    if (rInfo.offset < 0) {
      taosHashRemove(pfs->metaCache, (void *)(&rInfo.uid), sizeof(rInfo.uid));
#if 0
      pStore->info.size += sizeof(SKVRecord);
      pStore->info.nRecords--;
      pStore->info.nDels++;
      pStore->info.tombSize += (rInfo.size + sizeof(SKVRecord) * 2);
#endif
    } else {
      ASSERT(rInfo.offset > 0 && rInfo.size > 0);
      if (taosHashPut(pfs->metaCache, (void *)(&rInfo.uid), sizeof(rInfo.uid), &rInfo, sizeof(rInfo)) < 0) {
        tsdbError("vgId:%d failed to load meta cache from file %s since OOM", REPO_ID(pRepo),
                  TSDB_FILE_FULL_NAME(pMFile));
        terrno = TSDB_CODE_COM_OUT_OF_MEMORY;
        tsdbCloseMFile(pMFile);
        return -1;
      }

      bufSize = MAX(bufSize, rInfo.size);

      if (tsdbSeekMFile(pMFile, rInfo.size, SEEK_CUR) < 0) {
        tsdbError("vgId:%d failed to lseek file %s since %s", REPO_ID(pRepo), TSDB_FILE_FULL_NAME(pMFile),
                  tstrerror(terrno));
        tsdbCloseMFile(pMFile);
        return -1;
      }

#if 0
      pStore->info.size += (sizeof(SKVRecord) + rInfo.size);
      pStore->info.nRecords++;
#endif
    }
  }

  if (recoverMeta) {
    pBuf = malloc((size_t)bufSize);
    if (pBuf == NULL) {
      terrno = TSDB_CODE_TDB_OUT_OF_MEMORY;
      tsdbCloseMFile(pMFile);
      return -1;
    }

    SKVRecord *pRecord = taosHashIterate(pfs->metaCache, NULL);
    while (pRecord) {
      if (tsdbSeekMFile(pMFile, pRecord->offset + sizeof(SKVRecord), SEEK_SET) < 0) {
        tsdbError("vgId:%d failed to seek file %s since %s", REPO_ID(pRepo), TSDB_FILE_FULL_NAME(pMFile),
                  tstrerror(terrno));
        tfree(pBuf);
        tsdbCloseMFile(pMFile);
        return -1;
      }

      int nread = (int)tsdbReadMFile(pMFile, pBuf, pRecord->size);
      if (nread < 0) {
        tsdbError("vgId:%d failed to read file %s since %s", REPO_ID(pRepo), TSDB_FILE_FULL_NAME(pMFile),
                  tstrerror(terrno));
        tfree(pBuf);
        tsdbCloseMFile(pMFile);
        return -1;
      }

      if (nread < pRecord->size) {
        tsdbError("vgId:%d failed to read file %s since file corrupted, expected read:%" PRId64 " actual read:%d",
                  REPO_ID(pRepo), TSDB_FILE_FULL_NAME(pMFile), pRecord->size, nread);
        terrno = TSDB_CODE_TDB_FILE_CORRUPTED;
        tfree(pBuf);
        tsdbCloseMFile(pMFile);
        return -1;
      }

      if (tsdbRestoreTable(pRepo, pBuf, (int)pRecord->size) < 0) {
        tsdbError("vgId:%d failed to restore table, uid %" PRId64 ", since %s" PRIu64, REPO_ID(pRepo), pRecord->uid,
                  tstrerror(terrno));
        tfree(pBuf);
        tsdbCloseMFile(pMFile);
        return -1;
      }

      pRecord = taosHashIterate(pfs->metaCache, pRecord);
    }

    tsdbOrgMeta(pRepo);
  }

  tsdbCloseMFile(pMFile);
  tfree(pBuf);
  return 0;
}

static int tsdbScanRootDir(STsdbRepo *pRepo) {
  char         rootDir[TSDB_FILENAME_LEN];
  char         bname[TSDB_FILENAME_LEN];
  STsdbFS *    pfs = REPO_FS(pRepo);
  const TFILE *pf;

  tsdbGetRootDir(REPO_ID(pRepo), rootDir);
  TDIR *tdir = tfsOpendir(rootDir);
  if (tdir == NULL) {
    tsdbError("vgId:%d failed to open directory %s since %s", REPO_ID(pRepo), rootDir, tstrerror(terrno));
    return -1;
  }

  while ((pf = tfsReaddir(tdir))) {
    tfsbasename(pf, bname);

    if (strcmp(bname, tsdbTxnFname[TSDB_TXN_CURR_FILE]) == 0 || strcmp(bname, "data") == 0) {
      // Skip current file and data directory
      continue;
    }

    if (pfs->cstatus->pmf && tfsIsSameFile(pf, &(pfs->cstatus->pmf->f))) {
      continue;
    }

    if (pfs->cstatus->psf && tfsIsSameFile(pf, &(pfs->cstatus->psf->f))) {
      continue;
    }

    continue;
    (void)tfsremove(pf);
    tsdbDebug("vgId:%d invalid file %s is removed", REPO_ID(pRepo), TFILE_NAME(pf));
  }

  tfsClosedir(tdir);

  return 0;
}

static int tsdbScanDataDir(STsdbRepo *pRepo) {
  char         dataDir[TSDB_FILENAME_LEN];
  char         bname[TSDB_FILENAME_LEN];
  STsdbFS *    pfs = REPO_FS(pRepo);
  const TFILE *pf;

  tsdbGetDataDir(REPO_ID(pRepo), dataDir);
  TDIR *tdir = tfsOpendir(dataDir);
  if (tdir == NULL) {
    tsdbError("vgId:%d failed to open directory %s since %s", REPO_ID(pRepo), dataDir, tstrerror(terrno));
    return -1;
  }

  while ((pf = tfsReaddir(tdir))) {
    tfsbasename(pf, bname);

    if (!tsdbIsTFileInFS(pfs, pf)) {
      (void)tfsremove(pf);
      tsdbDebug("vgId:%d invalid file %s is removed", REPO_ID(pRepo), TFILE_NAME(pf));
    }
  }

  tfsClosedir(tdir);

  return 0;
}

static bool tsdbIsTFileInFS(STsdbFS *pfs, const TFILE *pf) {
  SFSIter fsiter;
  tsdbFSIterInit(&fsiter, pfs, TSDB_FS_ITER_FORWARD);
  SDFileSet *pSet;

  while ((pSet = tsdbFSIterNext(&fsiter))) {
    for (TSDB_FILE_T ftype = 0; ftype < TSDB_FILE_MAX; ftype++) {
      SDFile *pDFile = TSDB_DFILE_IN_SET(pSet, ftype);
      if (tfsIsSameFile(pf, TSDB_FILE_F(pDFile))) {
        return true;
      }
    }
  }

  return false;
}

static int tsdbRestoreMeta(STsdbRepo *pRepo) {
  char         rootDir[TSDB_FILENAME_LEN];
  char         bname[TSDB_FILENAME_LEN];
  TDIR *       tdir = NULL;
  const TFILE *pf = NULL;
  const char * pattern = "^meta(-ver[0-9]+)?$";
  regex_t      regex;
  STsdbFS *    pfs = REPO_FS(pRepo);

  regcomp(&regex, pattern, REG_EXTENDED);

  tsdbInfo("vgId:%d try to restore meta", REPO_ID(pRepo));

  tsdbGetRootDir(REPO_ID(pRepo), rootDir);

  tdir = tfsOpendir(rootDir);
  if (tdir == NULL) {
    tsdbError("vgId:%d failed to open dir %s since %s", REPO_ID(pRepo), rootDir, tstrerror(terrno));
    regfree(&regex);
    return -1;
  }

  while ((pf = tfsReaddir(tdir))) {
    tfsbasename(pf, bname);

    if (strcmp(bname, "data") == 0) {
      // Skip the data/ directory
      continue;
    }

    if (strcmp(bname, tsdbTxnFname[TSDB_TXN_TEMP_FILE]) == 0) {
      // Skip current.t file
      tsdbInfo("vgId:%d file %s exists, remove it", REPO_ID(pRepo), TFILE_NAME(pf));
      (void)tfsremove(pf);
      continue;
    }

    int code = regexec(&regex, bname, 0, NULL, 0);
    if (code == 0) {
      // Match
      if (pfs->cstatus->pmf != NULL) {
        tsdbError("vgId:%d failed to restore meta since two file exists, file1 %s and file2 %s", REPO_ID(pRepo),
                  TSDB_FILE_FULL_NAME(pfs->cstatus->pmf), TFILE_NAME(pf));
        terrno = TSDB_CODE_TDB_FILE_CORRUPTED;
        tfsClosedir(tdir);
        regfree(&regex);
        return -1;
      } else {
        uint32_t _version = 0;
        if (strcmp(bname, "meta") != 0) {
          sscanf(bname, "meta-ver%" PRIu32, &_version);
          pfs->cstatus->meta.version = _version;
        }

        pfs->cstatus->pmf = &(pfs->cstatus->mf);
        pfs->cstatus->pmf->f = *pf;
        TSDB_FILE_SET_CLOSED(pfs->cstatus->pmf);

        if (tsdbOpenMFile(pfs->cstatus->pmf, O_RDONLY) < 0) {
          tsdbError("vgId:%d failed to restore meta since %s", REPO_ID(pRepo), tstrerror(terrno));
          tfsClosedir(tdir);
          regfree(&regex);
          return -1;
        }

        if (tsdbLoadMFileHeader(pfs->cstatus->pmf, &(pfs->cstatus->pmf->info)) < 0) {
          tsdbError("vgId:%d failed to restore meta since %s", REPO_ID(pRepo), tstrerror(terrno));
          tsdbCloseMFile(pfs->cstatus->pmf);
          tfsClosedir(tdir);
          regfree(&regex);
          return -1;
        }

        if (tsdbForceKeepFile) {
          struct stat tfstat;

          // Get real file size
          if (fstat(pfs->cstatus->pmf->fd, &tfstat) < 0) {
            terrno = TAOS_SYSTEM_ERROR(errno);
            tsdbCloseMFile(pfs->cstatus->pmf);
            tfsClosedir(tdir);
            regfree(&regex);
            return -1;
          }

          if (pfs->cstatus->pmf->info.size != tfstat.st_size) {
            int64_t tfsize = pfs->cstatus->pmf->info.size;
            pfs->cstatus->pmf->info.size = tfstat.st_size;
            tsdbInfo("vgId:%d file %s header size is changed from %" PRId64 " to %" PRId64, REPO_ID(pRepo),
                     TSDB_FILE_FULL_NAME(pfs->cstatus->pmf), tfsize, pfs->cstatus->pmf->info.size);
          }
        }

        tsdbCloseMFile(pfs->cstatus->pmf);
      }
    } else if (code == REG_NOMATCH) {
      // Not match, do nothing
#if 0
      tsdbInfo("vgId:%d invalid file %s exists, remove it", REPO_ID(pRepo), TFILE_NAME(pf));
      tfsremove(pf);
#endif
    } else {
      // Has other error
      tsdbError("vgId:%d failed to restore meta file while run regexec since %s", REPO_ID(pRepo), strerror(code));
      terrno = TAOS_SYSTEM_ERROR(code);
      tfsClosedir(tdir);
      regfree(&regex);
      return -1;
    }
  }

  if (pfs->cstatus->pmf) {
    tsdbInfo("vgId:%d meta file %s is restored", REPO_ID(pRepo), TSDB_FILE_FULL_NAME(pfs->cstatus->pmf));
  } else {
    tsdbInfo("vgId:%d no meta file is restored", REPO_ID(pRepo));
  }

  tfsClosedir(tdir);
  regfree(&regex);
  return 0;
}

static int tsdbRestoreSchema(STsdbRepo *pRepo) {
  char         rootDir[TSDB_FILENAME_LEN];
  char         bname[TSDB_FILENAME_LEN];
  TDIR *       tdir = NULL;
  const TFILE *pf = NULL;
  const char * pattern = "^schema(-ver[0-9]+)?$";
  regex_t      regex;
  STsdbFS *    pfs = REPO_FS(pRepo);

  regcomp(&regex, pattern, REG_EXTENDED);

  tsdbInfo("vgId:%d try to restore schema", REPO_ID(pRepo));

  tsdbGetRootDir(REPO_ID(pRepo), rootDir);

  tdir = tfsOpendir(rootDir);
  if (tdir == NULL) {
    tsdbError("vgId:%d failed to open dir %s since %s", REPO_ID(pRepo), rootDir, tstrerror(terrno));
    regfree(&regex);
    return -1;
  }

  while ((pf = tfsReaddir(tdir))) {
    tfsbasename(pf, bname);

    if (strcmp(bname, "data") == 0) {
      // Skip the data/ directory
      continue;
    }

    if (strcmp(bname, tsdbTxnFname[TSDB_TXN_TEMP_FILE]) == 0) {
      // Skip current.t file
      tsdbInfo("vgId:%d file %s exists, remove it", REPO_ID(pRepo), TFILE_NAME(pf));
      (void)tfsremove(pf);
      continue;
    }

    int code = regexec(&regex, bname, 0, NULL, 0);
    if (code == 0) {
      // Match
      if (pfs->cstatus->psf != NULL) {
        tsdbError("vgId:%d failed to restore schema since two file exists, file1 %s and file2 %s", REPO_ID(pRepo),
                  TSDB_FILE_FULL_NAME(pfs->cstatus->psf), TFILE_NAME(pf));
        terrno = TSDB_CODE_TDB_FILE_CORRUPTED;
        tfsClosedir(tdir);
        regfree(&regex);
        return -1;
      } else {

        pfs->cstatus->psf = &(pfs->cstatus->sf);
        pfs->cstatus->psf->f = *pf;
        TSDB_FILE_SET_CLOSED(pfs->cstatus->psf);

        if (tsdbOpenSFile(pfs->cstatus->psf, O_RDONLY) < 0) {
          tsdbError("vgId:%d failed to restore schema since %s", REPO_ID(pRepo), tstrerror(terrno));
          tfsClosedir(tdir);
          regfree(&regex);
          return -1;
        }

        if (tsdbLoadSFileHeader(pfs->cstatus->psf, &(pfs->cstatus->psf->info)) < 0) {
          tsdbError("vgId:%d failed to restore meta since %s", REPO_ID(pRepo), tstrerror(terrno));
          tsdbCloseSFile(pfs->cstatus->psf);
          tfsClosedir(tdir);
          regfree(&regex);
          return -1;
        }

        tsdbCloseSFile(pfs->cstatus->psf);
      }
    } else if (code == REG_NOMATCH) {
      // Not match, do nothing
#if 0
      tsdbInfo("vgId:%d invalid file %s exists, remove it", REPO_ID(pRepo), TFILE_NAME(pf));
      tfsremove(pf);
#endif
    } else {
      // Has other error
      tsdbError("vgId:%d failed to restore schema file while run regexec since %s", REPO_ID(pRepo), strerror(code));
      terrno = TAOS_SYSTEM_ERROR(code);
      tfsClosedir(tdir);
      regfree(&regex);
      return -1;
    }
  }

  if (pfs->cstatus->psf) {
    tsdbInfo("vgId:%d schema file %s is restored", REPO_ID(pRepo), TSDB_FILE_FULL_NAME(pfs->cstatus->psf));
  } else {
    tsdbInfo("vgId:%d no schema file is restored", REPO_ID(pRepo));
  }

  tfsClosedir(tdir);
  regfree(&regex);
  return 0;
}

static int tsdbRestoreDFileSet(STsdbRepo *pRepo) {
  char         dataDir[TSDB_FILENAME_LEN];
  char         bname[TSDB_FILENAME_LEN];
  TDIR *       tdir = NULL;
  const TFILE *pf = NULL;
  const char * pattern = "^v[0-9]+f[0-9]+\\.(head|data|last)(-ver[0-9]+)?$";
  SArray *     fArray = NULL;
  regex_t      regex;
  STsdbFS *    pfs = REPO_FS(pRepo);

  tsdbGetDataDir(REPO_ID(pRepo), dataDir);

  // Resource allocation and init
  regcomp(&regex, pattern, REG_EXTENDED);

  fArray = taosArrayInit(1024, sizeof(TFILE));
  if (fArray == NULL) {
    terrno = TSDB_CODE_TDB_OUT_OF_MEMORY;
    tsdbError("vgId:%d failed to restore DFileSet while open directory %s since %s", REPO_ID(pRepo), dataDir,
              tstrerror(terrno));
    regfree(&regex);
    return -1;
  }

  tdir = tfsOpendir(dataDir);
  if (tdir == NULL) {
    tsdbError("vgId:%d failed to restore DFileSet while open directory %s since %s", REPO_ID(pRepo), dataDir,
              tstrerror(terrno));
    taosArrayDestroy(fArray);
    regfree(&regex);
    return -1;
  }

  while ((pf = tfsReaddir(tdir))) {
    tfsbasename(pf, bname);

    int code = regexec(&regex, bname, 0, NULL, 0);
    if (code == 0) {
      if (taosArrayPush(fArray, (void *)pf) == NULL) {
        terrno = TSDB_CODE_TDB_OUT_OF_MEMORY;
        tfsClosedir(tdir);
        taosArrayDestroy(fArray);
        regfree(&regex);
        return -1;
      }
    } else if (code == REG_NOMATCH) {
      // Not match
      tsdbInfo("vgId:%d invalid file %s exists, remove it", REPO_ID(pRepo), TFILE_NAME(pf));
      (void)tfsremove(pf);
      continue;
    } else {
      // Has other error
      tsdbError("vgId:%d failed to restore DFileSet Array while run regexec since %s", REPO_ID(pRepo), strerror(code));
      terrno = TAOS_SYSTEM_ERROR(code);
      tfsClosedir(tdir);
      taosArrayDestroy(fArray);
      regfree(&regex);
      return -1;
    }
  }

  tfsClosedir(tdir);
  regfree(&regex);

  // Sort the array according to file name
  taosArraySort(fArray, tsdbComparTFILE);

  size_t index = 0;
  // Loop to recover each file set
  for (;;) {
    if (index >= taosArrayGetSize(fArray)) {
      break;
    }

    SDFileSet fset = {0};

    TSDB_FSET_SET_CLOSED(&fset);

    // Loop to recover ONE fset
    for (TSDB_FILE_T ftype = 0; ftype < TSDB_FILE_MAX; ftype++) {
      SDFile *pDFile = TSDB_DFILE_IN_SET(&fset, ftype);

      if (index >= taosArrayGetSize(fArray)) {
        tsdbError("vgId:%d incomplete DFileSet, fid:%d", REPO_ID(pRepo), fset.fid);
        taosArrayDestroy(fArray);
        return -1;
      }

      pf = taosArrayGet(fArray, index);

      int         tvid, tfid;
      TSDB_FILE_T ttype;
      uint32_t    tversion;
      char        _bname[TSDB_FILENAME_LEN];

      tfsbasename(pf, _bname);
      tsdbParseDFilename(_bname, &tvid, &tfid, &ttype, &tversion);

      ASSERT(tvid == REPO_ID(pRepo));

      if (tfid < pRepo->rtn.minFid) {  // skip file expired
        ++index;
        continue;
      }

      if (ftype == 0) {
        fset.fid = tfid;
      } else {
        if (tfid != fset.fid) {
          tsdbError("vgId:%d incomplete dFileSet, fid:%d", REPO_ID(pRepo), fset.fid);
          taosArrayDestroy(fArray);
          return -1;
        }
      }

      if (ttype != ftype) {
        tsdbError("vgId:%d incomplete dFileSet, fid:%d", REPO_ID(pRepo), fset.fid);
        taosArrayDestroy(fArray);
        return -1;
      }

      pDFile->f = *pf;
      
      if (tsdbOpenDFile(pDFile, O_RDONLY) < 0) {
        tsdbError("vgId:%d failed to open DFile %s since %s", REPO_ID(pRepo), TSDB_FILE_FULL_NAME(pDFile), tstrerror(terrno));
        taosArrayDestroy(fArray);
        return -1;
      }

      if (tsdbLoadDFileHeader(pDFile, &(pDFile->info)) < 0) {
        tsdbError("vgId:%d failed to load DFile %s header since %s", REPO_ID(pRepo), TSDB_FILE_FULL_NAME(pDFile),
                  tstrerror(terrno));
        taosArrayDestroy(fArray);
        return -1;
      }

      if (tsdbForceKeepFile) {
        struct stat tfstat;

        // Get real file size
        if (fstat(pDFile->fd, &tfstat) < 0) {
          terrno = TAOS_SYSTEM_ERROR(errno);
          taosArrayDestroy(fArray);
          return -1;
        }

        if (pDFile->info.size != tfstat.st_size) {
          int64_t tfsize = pDFile->info.size;
          pDFile->info.size = tfstat.st_size;
          tsdbInfo("vgId:%d file %s header size is changed from %" PRId64 " to %" PRId64, REPO_ID(pRepo),
                   TSDB_FILE_FULL_NAME(pDFile), tfsize, pDFile->info.size);
        }
      }

      tsdbCloseDFile(pDFile);
      index++;
    }

    tsdbInfo("vgId:%d FSET %d is restored", REPO_ID(pRepo), fset.fid);
    taosArrayPush(pfs->cstatus->df, &fset);
  }

  // Resource release
  taosArrayDestroy(fArray);

  return 0;
}

static int tsdbRestoreCurrent(STsdbRepo *pRepo) {
  // Loop to recover mfile
  if (tsdbRestoreMeta(pRepo) < 0) {
    tsdbError("vgId:%d failed to restore current since %s", REPO_ID(pRepo), tstrerror(terrno));
    return -1;
  }

  // Loop to recover sfile
  if (tsdbRestoreSchema(pRepo) < 0) {
    tsdbError("vgId:%d failed to restore current since %s", REPO_ID(pRepo), tstrerror(terrno));
    return -1;
  }

  if (pRepo->fs->cstatus->pmf && !pRepo->fs->cstatus->psf) {
    if(tsdbCreateSchemaFile(pRepo) < 0) {
      return -1;
    }
    pRepo->fs->cstatus->sf = pRepo->fs->nstatus->sf;
    pRepo->fs->cstatus->psf = pRepo->fs->nstatus->psf;
    pRepo->fs->nstatus->psf = NULL;
  }

  // Loop to recover dfile set
  if (tsdbRestoreDFileSet(pRepo) < 0) {
    tsdbError("vgId:%d failed to restore DFileSet since %s", REPO_ID(pRepo), tstrerror(terrno));
    return -1;
  }

  if (tsdbSaveFSStatus(pRepo->fs->cstatus, REPO_ID(pRepo)) < 0) {
    tsdbError("vgId:%d failed to restore corrent since %s", REPO_ID(pRepo), tstrerror(terrno));
    return -1;
  }

  return 0;
}

static int tsdbComparTFILE(const void *arg1, const void *arg2) {
  TFILE *pf1 = (TFILE *)arg1;
  TFILE *pf2 = (TFILE *)arg2;

  int         vid1, fid1, vid2, fid2;
  TSDB_FILE_T ftype1, ftype2;
  uint32_t    version1, version2;
  char        bname1[TSDB_FILENAME_LEN];
  char        bname2[TSDB_FILENAME_LEN];

  tfsbasename(pf1, bname1);
  tfsbasename(pf2, bname2);
  tsdbParseDFilename(bname1, &vid1, &fid1, &ftype1, &version1);
  tsdbParseDFilename(bname2, &vid2, &fid2, &ftype2, &version2);

  if (fid1 < fid2) {
    return -1;
  } else if (fid1 > fid2) {
    return 1;
  } else {
    if (ftype1 < ftype2) {
      return -1;
    } else if (ftype1 > ftype2) {
      return 1;
    } else {
      return 0;
    }
  }
}

static void tsdbScanAndTryFixDFilesHeader(STsdbRepo *pRepo, int32_t *nExpired) {
  STsdbFS *  pfs = REPO_FS(pRepo);
  SFSStatus *pStatus = pfs->cstatus;
  SDFInfo    info;

  for (size_t i = 0; i < taosArrayGetSize(pStatus->df); i++) {
    SDFileSet fset;
    tsdbInitDFileSetEx(&fset, (SDFileSet *)taosArrayGet(pStatus->df, i));
    if (fset.fid < pRepo->rtn.minFid) {
      ++*nExpired;
    }
    tsdbDebug("vgId:%d scan DFileSet %d header", REPO_ID(pRepo), fset.fid);

    if (tsdbOpenDFileSet(&fset, O_RDWR) < 0) {
      tsdbError("vgId:%d failed to open DFileSet %d since %s, continue", REPO_ID(pRepo), fset.fid, tstrerror(terrno));
      continue;
    }

    for (TSDB_FILE_T ftype = 0; ftype < TSDB_FILE_MAX; ftype++) {
      SDFile *pDFile = TSDB_DFILE_IN_SET(&fset, ftype);

      if ((tsdbLoadDFileHeader(pDFile, &info) < 0) || pDFile->info.size != info.size ||
          pDFile->info.magic != info.magic) {
        if (tsdbUpdateDFileHeader(pDFile) < 0) {
          tsdbError("vgId:%d failed to update DFile header of %s since %s, continue", REPO_ID(pRepo),
                    TSDB_FILE_FULL_NAME(pDFile), tstrerror(terrno));
        } else {
          tsdbInfo("vgId:%d DFile header of %s is updated", REPO_ID(pRepo), TSDB_FILE_FULL_NAME(pDFile));
          TSDB_FILE_FSYNC(pDFile);
        }
      } else {
        tsdbDebug("vgId:%d DFile header of %s is correct", REPO_ID(pRepo), TSDB_FILE_FULL_NAME(pDFile));
      }
    }

    tsdbCloseDFileSet(&fset);
  }
}<|MERGE_RESOLUTION|>--- conflicted
+++ resolved
@@ -38,11 +38,10 @@
 static int  tsdbCreateMeta(STsdbRepo *pRepo);
 static int  tsdbCreateSchemaFile(STsdbRepo *pRepo);
 
-<<<<<<< HEAD
+
 // For backward compatibility
 extern bool tsdbForceKeepFile;
-=======
->>>>>>> 00d08280
+
 // ================== CURRENT file header info
 static int tsdbEncodeFSHeader(void **buf, SFSHeader *pHeader) {
   int tlen = 0;
