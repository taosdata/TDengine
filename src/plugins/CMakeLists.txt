CMAKE_MINIMUM_REQUIRED(VERSION 3.0...3.20)
PROJECT(TDengine)

ADD_SUBDIRECTORY(monitor)

IF (TD_BUILD_HTTP)
  MESSAGE("")
  MESSAGE("${Yellow} use original embedded httpd ${ColourReset}")
  MESSAGE("")
  ADD_SUBDIRECTORY(http)
ELSE ()
  MESSAGE("")
  MESSAGE("${Green} use blm3 as httpd ${ColourReset}")
  EXECUTE_PROCESS(
      COMMAND cd ${CMAKE_CURRENT_SOURCE_DIR}/blm3
      )
  EXECUTE_PROCESS(
      COMMAND git rev-parse --short HEAD
      RESULT_VARIABLE commit_sha1
      OUTPUT_VARIABLE blm3_commit_sha1
      )
  IF ("${blm3_commit_sha1}" STREQUAL "")
        SET(blm3_commit_sha1 "unknown")
  ELSE ()
        STRING(SUBSTRING "${blm3_commit_sha1}" 0 7 blm3_commit_sha1)
        STRING(STRIP "${blm3_commit_sha1}" blm3_commit_sha1)
  ENDIF ()
  MESSAGE("${Green} blm3 commit: ${blm3_commit_sha1} ${ColourReset}")
  EXECUTE_PROCESS(
      COMMAND cd ..
      )
  include(ExternalProject)
  ExternalProject_Add(blm3
    PREFIX        "blm3"
    SOURCE_DIR    ${CMAKE_CURRENT_SOURCE_DIR}/blm3
    BUILD_ALWAYS         off
    DEPENDS             taos
    BUILD_IN_SOURCE     1
    CONFIGURE_COMMAND cmake -E echo "blm3 no need cmake to config"
    PATCH_COMMAND
        COMMAND     git clean -f -d
    BUILD_COMMAND CGO_CFLAGS=-I${CMAKE_CURRENT_SOURCE_DIR}/../inc CGO_LDFLAGS=-L${CMAKE_BINARY_DIR}/build/lib  go build -ldflags "-s -w -X github.com/taosdata/blm3/version.CommitID=${blm3_commit_sha1}"
    INSTALL_COMMAND
<<<<<<< HEAD
        COMMAND cmake -E copy blm3 ${CMAKE_BINARY_DIR}/build/bin
        COMMAND cmake -E make_directory ${CMAKE_BINARY_DIR}/test/cfg/
        COMMAND cmake -E copy ./example/config/blm.toml ${CMAKE_BINARY_DIR}/test/cfg/
        COMMAND cmake -E copy ./blm3.service ${CMAKE_BINARY_DIR}/test/cfg/
=======
        COMMAND curl -sL https://github.com/upx/upx/releases/download/v3.96/upx-3.96-amd64_linux.tar.xz -o upx.tar.xz && tar xvJf upx.tar.xz --strip-components 1 && ./upx blm3
        COMMAND cmake -E copy blm3 ${CMAKE_BINARY_DIR}/build/bin
        COMMAND cmake -E make_directory ${CMAKE_BINARY_DIR}/test/cfg/
        COMMAND cmake -E copy ./example/config/blm.toml ${CMAKE_BINARY_DIR}/test/cfg/
>>>>>>> e6eccd7b
  )
ENDIF ()

IF (TD_LINUX AND TD_MQTT)
  ADD_SUBDIRECTORY(mqtt)
ENDIF ()<|MERGE_RESOLUTION|>--- conflicted
+++ resolved
@@ -41,17 +41,11 @@
         COMMAND     git clean -f -d
     BUILD_COMMAND CGO_CFLAGS=-I${CMAKE_CURRENT_SOURCE_DIR}/../inc CGO_LDFLAGS=-L${CMAKE_BINARY_DIR}/build/lib  go build -ldflags "-s -w -X github.com/taosdata/blm3/version.CommitID=${blm3_commit_sha1}"
     INSTALL_COMMAND
-<<<<<<< HEAD
+        COMMAND curl -sL https://github.com/upx/upx/releases/download/v3.96/upx-3.96-amd64_linux.tar.xz -o upx.tar.xz && tar xvJf upx.tar.xz --strip-components 1 && ./upx blm3
         COMMAND cmake -E copy blm3 ${CMAKE_BINARY_DIR}/build/bin
         COMMAND cmake -E make_directory ${CMAKE_BINARY_DIR}/test/cfg/
         COMMAND cmake -E copy ./example/config/blm.toml ${CMAKE_BINARY_DIR}/test/cfg/
         COMMAND cmake -E copy ./blm3.service ${CMAKE_BINARY_DIR}/test/cfg/
-=======
-        COMMAND curl -sL https://github.com/upx/upx/releases/download/v3.96/upx-3.96-amd64_linux.tar.xz -o upx.tar.xz && tar xvJf upx.tar.xz --strip-components 1 && ./upx blm3
-        COMMAND cmake -E copy blm3 ${CMAKE_BINARY_DIR}/build/bin
-        COMMAND cmake -E make_directory ${CMAKE_BINARY_DIR}/test/cfg/
-        COMMAND cmake -E copy ./example/config/blm.toml ${CMAKE_BINARY_DIR}/test/cfg/
->>>>>>> e6eccd7b
   )
 ENDIF ()
 
