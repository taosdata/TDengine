/*
 * Copyright (c) 2019 TAOS Data, Inc. <jhtao@taosdata.com>
 *
 * This program is free software: you can use, redistribute, and/or modify
 * it under the terms of the GNU Affero General Public License, version 3
 * or later ("AGPL"), as published by the Free Software Foundation.
 *
 * This program is distributed in the hope that it will be useful, but WITHOUT
 * ANY WARRANTY; without even the implied warranty of MERCHANTABILITY or
 * FITNESS FOR A PARTICULAR PURPOSE.
 *
 * You should have received a copy of the GNU Affero General Public License
 * along with this program. If not, see <http://www.gnu.org/licenses/>.
 */

#define _DEFAULT_SOURCE

#include <errno.h>
#include <pthread.h>
#include <stdlib.h>
#include <string.h>

#include "taos.h"
#include "tsclient.h"
#include "taosdef.h"
#include "taosmsg.h"
#include "ttimer.h"
#include "tcq.h"
#include "tdataformat.h"
#include "tglobal.h"
#include "tlog.h"
#include "twal.h"

#define cFatal(...) { if (cqDebugFlag & DEBUG_FATAL) { taosPrintLog("CQ  FATAL ", 255, __VA_ARGS__); }}
#define cError(...) { if (cqDebugFlag & DEBUG_ERROR) { taosPrintLog("CQ  ERROR ", 255, __VA_ARGS__); }}
#define cWarn(...)  { if (cqDebugFlag & DEBUG_WARN)  { taosPrintLog("CQ  WARN ", 255, __VA_ARGS__); }}
#define cInfo(...)  { if (cqDebugFlag & DEBUG_INFO)  { taosPrintLog("CQ  ", 255, __VA_ARGS__); }}
#define cDebug(...) { if (cqDebugFlag & DEBUG_DEBUG) { taosPrintLog("CQ  ", cqDebugFlag, __VA_ARGS__); }}
#define cTrace(...) { if (cqDebugFlag & DEBUG_TRACE) { taosPrintLog("CQ  ", cqDebugFlag, __VA_ARGS__); }}

typedef struct {
  int32_t  vgId;
  int32_t  master;
  int32_t  num;      // number of continuous streams
  char     user[TSDB_USER_LEN];
  char     pass[TSDB_KEY_LEN];
  char     db[TSDB_DB_NAME_LEN];
  FCqWrite cqWrite;
  struct SCqObj *pHead;
  void    *dbConn;
  void    *tmrCtrl;
  pthread_mutex_t mutex;
  int32_t delete;
  int32_t cqObjNum;
} SCqContext;

typedef struct SCqObj {
  tmr_h          tmrId;
  int64_t        rid;
  uint64_t       uid;
  int32_t        tid;      // table ID
  int32_t        rowSize;  // bytes of a row
  char *         dstTable;
  char *         sqlStr;   // SQL string
  STSchema *     pSchema;  // pointer to schema array
  void *         pStream;
  struct SCqObj *prev;
  struct SCqObj *next;
  SCqContext *   pContext;
} SCqObj;

static void cqProcessStreamRes(void *param, TAOS_RES *tres, TAOS_ROW row); 
static void cqCreateStream(SCqContext *pContext, SCqObj *pObj);

int32_t    cqObjRef = -1;

void cqRmFromList(SCqObj *pObj) {
  //LOCK in caller

  SCqContext *pContext = pObj->pContext;

  if (pObj->prev) {
    pObj->prev->next = pObj->next;
  } else {
    pContext->pHead = pObj->next;
  }

  if (pObj->next) {
    pObj->next->prev = pObj->prev;
  }

}

static void freeSCqContext(void *handle) {
  if (handle == NULL) {
    return;
  }
  SCqContext *pContext = handle;
  pthread_mutex_destroy(&pContext->mutex);
    
  taosTmrCleanUp(pContext->tmrCtrl);
  pContext->tmrCtrl = NULL;
  cDebug("vgId:%d, CQ is closed", pContext->vgId);
  free(pContext);
}


void cqFree(void *handle) {
  if (tsEnableStream == 0) {
    return;
  }
  SCqObj *pObj = handle;
  SCqContext *pContext = pObj->pContext;
  int32_t delete = 0;

  pthread_mutex_lock(&pContext->mutex);
  
  // free the resources associated
  if (pObj->pStream) {
    taos_close_stream(pObj->pStream);
    pObj->pStream = NULL;
  } else {
    taosTmrStop(pObj->tmrId);
    pObj->tmrId = 0;
  }

  cInfo("vgId:%d, id:%d CQ:%s is dropped", pContext->vgId, pObj->tid, pObj->sqlStr); 
  tdFreeSchema(pObj->pSchema);
  free(pObj->dstTable);
  free(pObj->sqlStr);
  free(pObj);

  pContext->cqObjNum--;

  if (pContext->cqObjNum <= 0 && pContext->delete) {
    delete = 1;
  }

  pthread_mutex_unlock(&pContext->mutex);

  if (delete) {
    freeSCqContext(pContext);
  }
}


void cqCreateRef() {
  int32_t ref = atomic_load_32(&cqObjRef);
  if (ref == -1) {
    ref = taosOpenRef(4096, cqFree);

    if (atomic_val_compare_exchange_32(&cqObjRef, -1, ref) != -1) {
      taosCloseRef(ref);
    }  
  }
}


void *cqOpen(void *ahandle, const SCqCfg *pCfg) {
  if (tsEnableStream == 0) {
    return NULL;
  }
  SCqContext *pContext = calloc(sizeof(SCqContext), 1);
  if (pContext == NULL) {
    terrno = TAOS_SYSTEM_ERROR(errno);
    return NULL;
  }

  cqCreateRef();

  pContext->tmrCtrl = taosTmrInit(0, 0, 0, "CQ");

  tstrncpy(pContext->user, pCfg->user, sizeof(pContext->user));
  tstrncpy(pContext->pass, pCfg->pass, sizeof(pContext->pass));
  const char* db = pCfg->db;
  for (const char* p = db; *p != 0; p++) {
    if (*p == '.') {
      db = p + 1;
      break;
    }
  }
  tstrncpy(pContext->db, db, sizeof(pContext->db));
  pContext->vgId = pCfg->vgId;
  pContext->cqWrite = pCfg->cqWrite;
  tscEmbedded = 1;

  pthread_mutex_init(&pContext->mutex, NULL);


  cDebug("vgId:%d, CQ is opened", pContext->vgId);

  return pContext;
}

<<<<<<< HEAD
static void freeSCqContext(void *handle) {
  if (handle == NULL) {
    return;
  }
  SCqContext *pContext = handle;
  pthread_mutex_destroy(&pContext->mutex);

  taosTmrCleanUp(pContext->tmrCtrl);
  pContext->tmrCtrl = NULL;
  cDebug("vgId:%d, CQ is closed", pContext->vgId);
  free(pContext);
}
=======

>>>>>>> 0bdecede
void cqClose(void *handle) {
  if (tsEnableStream == 0) {
    return;
  }
  SCqContext *pContext = handle;
  if (handle == NULL) return;

  pContext->delete = 1;
  int32_t hasCq = 0;
  int32_t existLoop = 0;
  
  // stop all CQs
  cqStop(pContext);

  int64_t rid = 0;

  while (1) {
    pthread_mutex_lock(&pContext->mutex);

    SCqObj *pObj = pContext->pHead;
    if (pObj) {
      cqRmFromList(pObj);

      rid = pObj->rid;

      hasCq = 1;

      if (pContext->pHead == NULL) {
        existLoop = 1;
      }
    } else {      
      pthread_mutex_unlock(&pContext->mutex);
      break;
    }
    
    pthread_mutex_unlock(&pContext->mutex);
    
    taosRemoveRef(cqObjRef, rid);

    if (existLoop) {
      break;
    }
  }

  if (hasCq == 0) {
    freeSCqContext(pContext);
  }
}

void cqStart(void *handle) {
  if (tsEnableStream == 0) {
    return;
  }
  SCqContext *pContext = handle;
  if (pContext->dbConn || pContext->master) return;

  cDebug("vgId:%d, start all CQs", pContext->vgId);
  pthread_mutex_lock(&pContext->mutex);

  pContext->master = 1;

  SCqObj *pObj = pContext->pHead;
  while (pObj) {
    cqCreateStream(pContext, pObj);
    pObj = pObj->next;
  }

  pthread_mutex_unlock(&pContext->mutex);
}

void cqStop(void *handle) {
  if (tsEnableStream == 0) {
    return;
  }

  SCqContext *pContext = handle;
  cDebug("vgId:%d, stop all CQs", pContext->vgId);
  if (pContext->dbConn == NULL || pContext->master == 0) return;

  pthread_mutex_lock(&pContext->mutex);

  pContext->master = 0;
  SCqObj *pObj = pContext->pHead;
  while (pObj) {
    if (pObj->pStream) {
      taos_close_stream(pObj->pStream);
      pObj->pStream = NULL;
      cInfo("vgId:%d, id:%d CQ:%s is closed", pContext->vgId, pObj->tid, pObj->sqlStr);
    } else {
      taosTmrStop(pObj->tmrId);
      pObj->tmrId = 0;
    }
    pObj = pObj->next;
  }

  if (pContext->dbConn) taos_close(pContext->dbConn);
  pContext->dbConn = NULL;

  pthread_mutex_unlock(&pContext->mutex);
}

void *cqCreate(void *handle, uint64_t uid, int32_t sid, const char* dstTable, char *sqlStr, STSchema *pSchema) {
  if (tsEnableStream == 0) {
    return NULL;
  }
  SCqContext *pContext = handle;
  int64_t rid = 0;
  
  SCqObj *pObj = calloc(sizeof(SCqObj), 1);
  if (pObj == NULL) return NULL;

  pObj->uid = uid;
  pObj->tid = sid;
  if (dstTable != NULL) {
    pObj->dstTable = strdup(dstTable);
  }
  pObj->sqlStr = strdup(sqlStr);

  pObj->pSchema = tdDupSchema(pSchema);
  pObj->rowSize = schemaTLen(pSchema);

  cInfo("vgId:%d, id:%d CQ:%s is created", pContext->vgId, pObj->tid, pObj->sqlStr);

  pthread_mutex_lock(&pContext->mutex);

  pObj->next = pContext->pHead;
  if (pContext->pHead) pContext->pHead->prev = pObj;
  pContext->pHead = pObj;

  pContext->cqObjNum++;

  pObj->rid = taosAddRef(cqObjRef, pObj);

  cqCreateStream(pContext, pObj);

  rid = pObj->rid;

  pthread_mutex_unlock(&pContext->mutex);


  return (void *)rid;
}

void cqDrop(void *handle) {
  if (tsEnableStream == 0) {
    return;
  }

  SCqObj* pObj = (SCqObj*)taosAcquireRef(cqObjRef, (int64_t)handle);
  if (pObj == NULL) {
    return;
  }
  
  SCqContext *pContext = pObj->pContext;
  
  pthread_mutex_lock(&pContext->mutex);

  cqRmFromList(pObj);
  
  // free the resources associated
  if (pObj->pStream) {
    taos_close_stream(pObj->pStream);
    pObj->pStream = NULL;
  } else {
    taosTmrStop(pObj->tmrId);
    pObj->tmrId = 0;
  }

  pthread_mutex_unlock(&pContext->mutex);

  taosRemoveRef(cqObjRef, (int64_t)handle);
  taosReleaseRef(cqObjRef, (int64_t)handle);
}

static void doCreateStream(void *param, TAOS_RES *result, int32_t code) {
  SCqObj* pObj = (SCqObj*)taosAcquireRef(cqObjRef, (int64_t)param);
  if (pObj == NULL) {
    return;
  }
  
  SCqContext* pContext = pObj->pContext;
  SSqlObj* pSql = (SSqlObj*)result;
  if (atomic_val_compare_exchange_ptr(&(pContext->dbConn), NULL, pSql->pTscObj) != NULL) {
    taos_close(pSql->pTscObj);
  }
  pthread_mutex_lock(&pContext->mutex);
  cqCreateStream(pContext, pObj);
  pthread_mutex_unlock(&pContext->mutex);

  taosReleaseRef(cqObjRef, (int64_t)param);
}

static void cqProcessCreateTimer(void *param, void *tmrId) {
  SCqObj* pObj = (SCqObj*)taosAcquireRef(cqObjRef, (int64_t)param);
  if (pObj == NULL) {
    return;
  }
  
  SCqContext* pContext = pObj->pContext;

  if (pContext->dbConn == NULL) {
    cDebug("vgId:%d, try connect to TDengine", pContext->vgId);
    taos_connect_a(NULL, pContext->user, pContext->pass, pContext->db, 0, doCreateStream, param, NULL);
  } else {
    pthread_mutex_lock(&pContext->mutex);
    cqCreateStream(pContext, pObj);
    pthread_mutex_unlock(&pContext->mutex);
  }

  taosReleaseRef(cqObjRef, (int64_t)param);
}

static void cqCreateStream(SCqContext *pContext, SCqObj *pObj) {
  pObj->pContext = pContext;

  if (pContext->dbConn == NULL) {
    cDebug("vgId:%d, create dbConn after 1000 ms", pContext->vgId);
    pObj->tmrId = taosTmrStart(cqProcessCreateTimer, 1000, (void *)pObj->rid, pContext->tmrCtrl);
    return;
  }
  pObj->tmrId = 0;

  if (pObj->pStream == NULL) {
    pObj->pStream = taos_open_stream(pContext->dbConn, pObj->sqlStr, cqProcessStreamRes, 0, (void *)pObj->rid, NULL);

    // TODO the pObj->pStream may be released if error happens
    if (pObj->pStream) {
      tscSetStreamDestTable(pObj->pStream, pObj->dstTable);
      pContext->num++;
      cDebug("vgId:%d, id:%d CQ:%s is opened", pContext->vgId, pObj->tid, pObj->sqlStr);
    } else {
      cError("vgId:%d, id:%d CQ:%s, failed to open", pContext->vgId, pObj->tid, pObj->sqlStr);
    }
  }
}

static void cqProcessStreamRes(void *param, TAOS_RES *tres, TAOS_ROW row) {
  SCqObj* pObj = (SCqObj*)taosAcquireRef(cqObjRef, (int64_t)param);
  if (pObj == NULL) {
    return;
  }
  
  if (tres == NULL && row == NULL) {
    taos_close_stream(pObj->pStream);

    pObj->pStream = NULL;

    taosReleaseRef(cqObjRef, (int64_t)param);

    return;
  }

  SCqContext *pContext = pObj->pContext;
  STSchema   *pSchema = pObj->pSchema;
  if (pObj->pStream == NULL) {    
    taosReleaseRef(cqObjRef, (int64_t)param);
    return;
  }
  
  cDebug("vgId:%d, id:%d CQ:%s stream result is ready", pContext->vgId, pObj->tid, pObj->sqlStr);

  int32_t size = sizeof(SWalHead) + sizeof(SSubmitMsg) + sizeof(SSubmitBlk) + TD_DATA_ROW_HEAD_SIZE + pObj->rowSize;
  char *buffer = calloc(size, 1);

  SWalHead   *pHead = (SWalHead *)buffer;
  SSubmitMsg *pMsg = (SSubmitMsg *) (buffer + sizeof(SWalHead));
  SSubmitBlk *pBlk = (SSubmitBlk *) (buffer + sizeof(SWalHead) + sizeof(SSubmitMsg));

  SDataRow trow = (SDataRow)pBlk->data;
  tdInitDataRow(trow, pSchema);

  for (int32_t i = 0; i < pSchema->numOfCols; i++) {
    STColumn *c = pSchema->columns + i;
    void* val = row[i];
    if (val == NULL) {
      val = getNullValue(c->type);
    } else if (c->type == TSDB_DATA_TYPE_BINARY) {
      val = ((char*)val) - sizeof(VarDataLenT);
    } else if (c->type == TSDB_DATA_TYPE_NCHAR) {
      char buf[TSDB_MAX_NCHAR_LEN];
      int32_t len = taos_fetch_lengths(tres)[i];
      taosMbsToUcs4(val, len, buf, sizeof(buf), &len);
      memcpy((char *)val + sizeof(VarDataLenT), buf, len);
      varDataLen(val) = len;
    }
    tdAppendColVal(trow, val, c->type, c->bytes, c->offset);
  }
  pBlk->dataLen = htonl(dataRowLen(trow));
  pBlk->schemaLen = 0;

  pBlk->uid = htobe64(pObj->uid);
  pBlk->tid = htonl(pObj->tid);
  pBlk->numOfRows = htons(1);
  pBlk->sversion = htonl(pSchema->version);
  pBlk->padding = 0;

  pHead->len = sizeof(SSubmitMsg) + sizeof(SSubmitBlk) + dataRowLen(trow);

  pMsg->header.vgId = htonl(pContext->vgId);
  pMsg->header.contLen = htonl(pHead->len);
  pMsg->length = pMsg->header.contLen;
  pMsg->numOfBlocks = htonl(1);

  pHead->msgType = TSDB_MSG_TYPE_SUBMIT;
  pHead->version = 0;

  // write into vnode write queue
  pContext->cqWrite(pContext->vgId, pHead, TAOS_QTYPE_CQ, NULL);
  free(buffer);
  
  taosReleaseRef(cqObjRef, (int64_t)param);
}
<|MERGE_RESOLUTION|>--- conflicted
+++ resolved
@@ -97,7 +97,7 @@
   }
   SCqContext *pContext = handle;
   pthread_mutex_destroy(&pContext->mutex);
-    
+
   taosTmrCleanUp(pContext->tmrCtrl);
   pContext->tmrCtrl = NULL;
   cDebug("vgId:%d, CQ is closed", pContext->vgId);
@@ -192,22 +192,7 @@
   return pContext;
 }
 
-<<<<<<< HEAD
-static void freeSCqContext(void *handle) {
-  if (handle == NULL) {
-    return;
-  }
-  SCqContext *pContext = handle;
-  pthread_mutex_destroy(&pContext->mutex);
-
-  taosTmrCleanUp(pContext->tmrCtrl);
-  pContext->tmrCtrl = NULL;
-  cDebug("vgId:%d, CQ is closed", pContext->vgId);
-  free(pContext);
-}
-=======
-
->>>>>>> 0bdecede
+
 void cqClose(void *handle) {
   if (tsEnableStream == 0) {
     return;
@@ -218,7 +203,7 @@
   pContext->delete = 1;
   int32_t hasCq = 0;
   int32_t existLoop = 0;
-  
+
   // stop all CQs
   cqStop(pContext);
 
@@ -238,7 +223,7 @@
       if (pContext->pHead == NULL) {
         existLoop = 1;
       }
-    } else {      
+    } else {
       pthread_mutex_unlock(&pContext->mutex);
       break;
     }
