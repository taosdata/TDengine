--- conflicted
+++ resolved
@@ -229,13 +229,8 @@
       uError("can't get locale from system, set it to en_US.UTF-8");
       strcpy(tsLocale, "en_US.UTF-8");
     } else {
-<<<<<<< HEAD
       STRNCPY(tsLocale, locale, sizeof(tsLocale));
-      uForcePrint("locale not configured, set to system default:%s", tsLocale);
-=======
-      strncpy(tsLocale, locale, tListLen(tsLocale));
       uError("locale not configured, set to system default:%s", tsLocale);
->>>>>>> a4deb2ef
     }
   }
 
