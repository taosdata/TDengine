--- conflicted
+++ resolved
@@ -77,11 +77,8 @@
 #include <sys/resource.h>
 #include <error.h>
 #include <math.h>
-<<<<<<< HEAD
 #include <dlfcn.h>
-=======
 #include <poll.h>
->>>>>>> 4f6fa025
 
 #define TAOS_OS_FUNC_LZ4
   #define BUILDIN_CLZL(val) __builtin_clzll(val)
