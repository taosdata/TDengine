/*
 * Copyright (c) 2019 TAOS Data, Inc. <jhtao@taosdata.com>
 *
 * This program is free software: you can use, redistribute, and/or modify
 * it under the terms of the GNU Affero General Public License, version 3
 * or later ("AGPL"), as published by the Free Software Foundation.
 *
 * This program is distributed in the hope that it will be useful, but WITHOUT
 * ANY WARRANTY; without even the implied warranty of MERCHANTABILITY or
 * FITNESS FOR A PARTICULAR PURPOSE.
 *
 * You should have received a copy of the GNU Affero General Public License
 * along with this program. If not, see <http://www.gnu.org/licenses/>.
 */

#ifndef TDENGINE_OS_ARM64_H
#define TDENGINE_OS_ARM64_H

#ifdef __cplusplus
extern "C" {
#endif

#include <stdio.h>
#include <stdlib.h>
#include <argp.h>
#include <arpa/inet.h>
#include <assert.h>
#include <ctype.h>
#include <dirent.h>
#include <endian.h>
#include <errno.h>
#include <float.h>
#include <ifaddrs.h>
#include <libgen.h>
#include <limits.h>
#include <locale.h>
#include <math.h>
#include <netdb.h>
#include <netinet/in.h>
#include <netinet/ip.h>
#include <netinet/tcp.h>
#include <netinet/udp.h>
#include <pthread.h>
#include <pwd.h>
#include <regex.h>
#include <semaphore.h>
#include <signal.h>
#include <stdarg.h>
#include <stdbool.h>
#include <stddef.h>
#include <stdint.h>
#include <string.h>
#include <strings.h>
#include <sys/epoll.h>
#include <sys/eventfd.h>
#include <sys/file.h>
#include <sys/ioctl.h>
#include <sys/mman.h>
#include <sys/sendfile.h>
#include <sys/socket.h>
#include <sys/stat.h>
#include <sys/syscall.h>
#include <sys/statvfs.h>
#include <sys/time.h>
#include <sys/types.h>
#include <sys/uio.h>
#include <sys/un.h>
#include <syslog.h>
#include <termios.h>
#include <unistd.h>
#include <wchar.h>
#include <wordexp.h>
#include <wctype.h>
#include <inttypes.h>
#include <fcntl.h>
#include <sys/utsname.h>
#include <sys/resource.h>
#include <error.h>
#include <linux/sysctl.h>
#include <math.h>
<<<<<<< HEAD
#include <dlfcn.h>
=======
#include <poll.h>
>>>>>>> 4f6fa025

#ifdef __cplusplus
}
#endif

#endif<|MERGE_RESOLUTION|>--- conflicted
+++ resolved
@@ -78,11 +78,8 @@
 #include <error.h>
 #include <linux/sysctl.h>
 #include <math.h>
-<<<<<<< HEAD
 #include <dlfcn.h>
-=======
 #include <poll.h>
->>>>>>> 4f6fa025
 
 #ifdef __cplusplus
 }
