--- conflicted
+++ resolved
@@ -1,69 +1,3 @@
-<<<<<<< HEAD
-﻿using System;
-using Test.UtilsTools;
-using Cases;
-
-namespace Cases.EntryPoint
-{
-    class Program
-    {
-
-        static void Main(string[] args)
-        {
-            IntPtr conn = IntPtr.Zero;
-            IntPtr stmt = IntPtr.Zero;
-            IntPtr res = IntPtr.Zero;
-
-            conn = UtilsTools.TDConnection("127.0.0.1", "root", "taosdata", "", 0);
-            UtilsTools.ExecuteQuery(conn, "drop database if  exists csharp");
-            UtilsTools.ExecuteQuery(conn, "create database if not exists csharp keep 3650");
-            UtilsTools.ExecuteQuery(conn, "use csharp");
-
-            Console.WriteLine("====================StableColumnByColumn===================");
-            StableColumnByColumn columnByColumn = new StableColumnByColumn();
-            columnByColumn.Test(conn, "stablecolumnbycolumn");
-            Console.WriteLine("====================StmtStableQuery===================");
-            StmtStableQuery stmtStableQuery = new StmtStableQuery();
-            stmtStableQuery.Test(conn, "stablecolumnbycolumn");
-
-            Console.WriteLine("====================StableMutipleLine===================");
-            StableMutipleLine mutipleLine = new StableMutipleLine();
-            mutipleLine.Test(conn, "stablemutipleline");
-
-            //================================================================================
-
-            Console.WriteLine("====================NtableSingleLine===================");
-            NtableSingleLine ntableSingleLine = new NtableSingleLine();
-            ntableSingleLine.Test(conn, "stablesingleline");
-
-            Console.WriteLine("====================NtableMutipleLine===================");
-            NtableMutipleLine ntableMutipleLine = new NtableMutipleLine();
-            ntableMutipleLine.Test(conn, "ntablemutipleline");
-            Console.WriteLine("====================StmtNtableQuery===================");
-            StmtNtableQuery stmtNtableQuery = new StmtNtableQuery();
-            stmtNtableQuery.Test(conn, "ntablemutipleline");
-
-            Console.WriteLine("====================NtableColumnByColumn===================");
-            NtableColumnByColumn ntableColumnByColumn = new NtableColumnByColumn();
-            ntableColumnByColumn.Test(conn, "ntablecolumnbycolumn");
-
-            Console.WriteLine("====================fetchfeilds===================");
-            FetchFields fetchFields = new FetchFields();
-            fetchFields.Test(conn,"fetchfeilds");
-
-            Console.WriteLine("===================JsonTagTest====================");
-            JsonTagTest jsonTagTest = new JsonTagTest();
-            jsonTagTest.Test(conn);
-            
-            // UtilsTools.ExecuteQuery(conn, "drop database if  exists csharp");
-            UtilsTools.CloseConnection(conn);
-            UtilsTools.ExitProgram();
-
-            
-        }
-    }
-}
-=======
 using System;
 using Test.UtilsTools;
 using Cases;
@@ -130,5 +64,4 @@
             
         }
     }
-}
->>>>>>> cfccb32a
+}