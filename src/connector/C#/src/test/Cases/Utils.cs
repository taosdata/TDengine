using System;
using TDengineDriver;
using System.Runtime.InteropServices;
using System.Text;
using System.Collections.Generic;
namespace Test.UtilsTools
{
    public class UtilsTools
    {

        static string configDir = "/etc/taos";//"C:/TDengine/cfg";

        public static IntPtr TDConnection(string ip, string user, string password, string db, short port)
        {
            TDengine.Options((int)TDengineInitOption.TDDB_OPTION_CONFIGDIR, configDir);
            TDengine.Options((int)TDengineInitOption.TDDB_OPTION_SHELL_ACTIVITY_TIMER, "60");
            TDengine.Init();
            return TDengine.Connect(ip, user, password, db, port);
        }

        public static IntPtr ExecuteQuery(IntPtr conn, String sql)
        {
            IntPtr res = TDengine.Query(conn, sql);
            if ((res == IntPtr.Zero) || (TDengine.ErrorNo(res) != 0))
            {
                Console.Write(sql.ToString() + " failure, ");
                if (res != IntPtr.Zero)
                {
                    Console.Write("reason: " + TDengine.Error(res));

                }
                Console.WriteLine("");
                ExitProgram();
            }
            else
            {
                Console.WriteLine(sql.ToString() + " success");
            }
            return res;
        }

        public static IntPtr ExecuteErrorQuery(IntPtr conn, String sql)
        {
            IntPtr res = TDengine.Query(conn, sql);
            if ((res == IntPtr.Zero) || (TDengine.ErrorNo(res) != 0))
            {
                Console.Write(sql.ToString() + " failure, ");
                if (res != IntPtr.Zero)
                {
                    Console.Write("reason: " + TDengine.Error(res));

                }
                Console.WriteLine("");
            }
            else
            {
                Console.WriteLine(sql.ToString() + " success");

            }
            return res;
        }

<<<<<<< HEAD
        public static void ExecuteUpdate(IntPtr conn, String sql)
        {
            IntPtr res = TDengine.Query(conn, sql);
            if ((res == IntPtr.Zero) || (TDengine.ErrorNo(res) != 0))
            {
                Console.Write(sql.ToString() + " failure, ");
                if (res != IntPtr.Zero)
                {
                    Console.Write("reason: " + TDengine.Error(res));

                }
                Console.WriteLine("");
                ExitProgram();
            }
            else
            {
                Console.WriteLine(sql.ToString() + " success");

            }
            TDengine.FreeResult(res);
        }

=======
>>>>>>> 00d10400
        public static void DisplayRes(IntPtr res)
        {
            long queryRows = 0;
            if ((res == IntPtr.Zero) || (TDengine.ErrorNo(res) != 0))
            {
                if (res != IntPtr.Zero)
                {
                    Console.Write("reason: " + TDengine.Error(res));
                }
                Console.WriteLine("");
                ExitProgram();
            }

            int fieldCount = TDengine.FieldCount(res);
            List<TDengineMeta> metas = TDengine.FetchFields(res);
            for (int j = 0; j < metas.Count; j++)
            {
                TDengineMeta meta = (TDengineMeta)metas[j];
            }

            IntPtr rowdata;
            StringBuilder builder = new StringBuilder();

            while ((rowdata = TDengine.FetchRows(res)) != IntPtr.Zero)
            {
                queryRows++;
                IntPtr colLengthPtr = TDengine.FetchLengths(res);
                int[] colLengthArr = new int[fieldCount];
                Marshal.Copy(colLengthPtr, colLengthArr, 0, fieldCount);
                for (int fields = 0; fields < fieldCount; ++fields)
                {
                    TDengineMeta meta = metas[fields];
                    int offset = IntPtr.Size * fields;
                    IntPtr data = Marshal.ReadIntPtr(rowdata, offset);

                    builder.Append("---");

                    if (data == IntPtr.Zero)
                    {
                        builder.Append("NULL");
                        continue;
                    }

                    switch ((TDengineDataType)meta.type)
                    {
                        case TDengineDataType.TSDB_DATA_TYPE_BOOL:
                            bool v1 = Marshal.ReadByte(data) == 0 ? false : true;
                            builder.Append(v1);
                            break;
                        case TDengineDataType.TSDB_DATA_TYPE_TINYINT:
                            byte v2 = Marshal.ReadByte(data);
                            builder.Append(v2);
                            break;
                        case TDengineDataType.TSDB_DATA_TYPE_SMALLINT:
                            short v3 = Marshal.ReadInt16(data);
                            builder.Append(v3);
                            break;
                        case TDengineDataType.TSDB_DATA_TYPE_INT:
                            int v4 = Marshal.ReadInt32(data);
                            builder.Append(v4);
                            break;
                        case TDengineDataType.TSDB_DATA_TYPE_BIGINT:
                            long v5 = Marshal.ReadInt64(data);
                            builder.Append(v5);
                            break;
                        case TDengineDataType.TSDB_DATA_TYPE_FLOAT:
                            float v6 = (float)Marshal.PtrToStructure(data, typeof(float));
                            builder.Append(v6);
                            break;
                        case TDengineDataType.TSDB_DATA_TYPE_DOUBLE:
                            double v7 = (double)Marshal.PtrToStructure(data, typeof(double));
                            builder.Append(v7);
                            break;
                        case TDengineDataType.TSDB_DATA_TYPE_BINARY:
                            string v8 = Marshal.PtrToStringAnsi(data, colLengthArr[fields]);
                            builder.Append(v8);
                            break;
                        case TDengineDataType.TSDB_DATA_TYPE_TIMESTAMP:
                            long v9 = Marshal.ReadInt64(data);
                            builder.Append(v9);
                            break;
                        case TDengineDataType.TSDB_DATA_TYPE_NCHAR:
                            string v10 = Marshal.PtrToStringAnsi(data, colLengthArr[fields]);
                            builder.Append(v10);
                            break;
                        case TDengineDataType.TSDB_DATA_TYPE_JSONTAG:
                            string v11 = Marshal.PtrToStringAnsi(data);
                            builder.Append(v11);
                            break;
                    }
                }
                builder.Append("---");

                if (queryRows <= 10)
                {
                    Console.WriteLine(builder.ToString());
                }
                builder.Clear();
            }

            if (TDengine.ErrorNo(res) != 0)
            {
                Console.Write("Query is not complete, Error {0:G}", TDengine.ErrorNo(res), TDengine.Error(res));
            }
            TDengine.FreeResult(res); Console.WriteLine("");
        }

        public static List<List<string>> GetResultSet(IntPtr res)
        {
            List<List<string>> result = new List<List<string>>();
            List<string> colName = new List<string>();
            List<string> dataRaw = new List<string>();
            long queryRows = 0;
            if (!IsValidResult(res))
            {
                ExitProgram();
            }

            int fieldCount = TDengine.FieldCount(res);
            List<TDengineMeta> metas = TDengine.FetchFields(res);

            for (int j = 0; j < metas.Count; j++)
            {
                TDengineMeta meta = (TDengineMeta)metas[j];
                colName.Add(meta.name);
            }
            result.Add(colName);

            IntPtr rowdata;
            while ((rowdata = TDengine.FetchRows(res)) != IntPtr.Zero)
            {
                queryRows++;
                IntPtr colLengthPtr = TDengine.FetchLengths(res);
                int[] colLengthArr = new int[fieldCount];
                Marshal.Copy(colLengthPtr, colLengthArr, 0, fieldCount);

                for (int fields = 0; fields < fieldCount; ++fields)
                {
                    TDengineMeta meta = metas[fields];
                    int offset = IntPtr.Size * fields;
                    IntPtr data = Marshal.ReadIntPtr(rowdata, offset);

                    if (data == IntPtr.Zero)
                    {
                        dataRaw.Add("NULL");
                        continue;
                    }

                    switch ((TDengineDataType)meta.type)
                    {
                        case TDengineDataType.TSDB_DATA_TYPE_BOOL:
                            bool v1 = Marshal.ReadByte(data) == 0 ? false : true;
                            dataRaw.Add(v1.ToString());
                            break;
                        case TDengineDataType.TSDB_DATA_TYPE_TINYINT:
                            byte v2 = Marshal.ReadByte(data);
                            dataRaw.Add(v2.ToString());
                            break;
                        case TDengineDataType.TSDB_DATA_TYPE_SMALLINT:
                            short v3 = Marshal.ReadInt16(data);
                            dataRaw.Add(v3.ToString());
                            break;
                        case TDengineDataType.TSDB_DATA_TYPE_INT:
                            int v4 = Marshal.ReadInt32(data);
                            dataRaw.Add(v4.ToString());
                            break;
                        case TDengineDataType.TSDB_DATA_TYPE_BIGINT:
                            long v5 = Marshal.ReadInt64(data);
                            dataRaw.Add(v5.ToString());
                            break;
                        case TDengineDataType.TSDB_DATA_TYPE_FLOAT:
                            float v6 = (float)Marshal.PtrToStructure(data, typeof(float));
                            dataRaw.Add(v6.ToString());
                            break;
                        case TDengineDataType.TSDB_DATA_TYPE_DOUBLE:
                            double v7 = (double)Marshal.PtrToStructure(data, typeof(double));
                            dataRaw.Add(v7.ToString());
                            break;
                        case TDengineDataType.TSDB_DATA_TYPE_BINARY:
                            string v8 = Marshal.PtrToStringAnsi(data, colLengthArr[fields]);
                            dataRaw.Add(v8);
                            break;
                        case TDengineDataType.TSDB_DATA_TYPE_TIMESTAMP:
                            long v9 = Marshal.ReadInt64(data);
                            dataRaw.Add(v9.ToString());
                            break;
                        case TDengineDataType.TSDB_DATA_TYPE_NCHAR:
                            string v10 = Marshal.PtrToStringAnsi(data, colLengthArr[fields]);
                            dataRaw.Add(v10);
                            break;
                    }
                }

            }
            result.Add(dataRaw);

            if (TDengine.ErrorNo(res) != 0)
            {
                Console.Write("Query is not complete, Error {0:G}", TDengine.ErrorNo(res), TDengine.Error(res));
            }
            TDengine.FreeResult(res); Console.WriteLine("");
            return result;
        }

        public static bool IsValidResult(IntPtr res)
        {
            if ((res == IntPtr.Zero) || (TDengine.ErrorNo(res) != 0))
            {
                if (res != IntPtr.Zero)
                {
                    Console.Write("reason: " + TDengine.Error(res));
                    return false;
                }
                Console.WriteLine("");
                return false;
            }
            return true;
        }
        public static void CloseConnection(IntPtr conn)
        {
            if (conn != IntPtr.Zero)
            {
                if (TDengine.Close(conn) == 0)
                {
                    Console.WriteLine("close connection sucess");
                }
                else
                {
                    Console.WriteLine("close Connection failed");
                }
            }
        }
        public static List<TDengineMeta> getField(IntPtr res)
        {
            List<TDengineMeta> metas = TDengine.FetchFields(res);
            return metas;
        }
        public static void AssertEqual(string expectVal, string actualVal)
        {
            if (expectVal == actualVal)
            {
                Console.WriteLine("{0}=={1} pass", expectVal, actualVal);
            }
            else
            {
                Console.WriteLine("{0}=={1} failed", expectVal, actualVal);
                ExitProgram();
            }
        }
        public static void ExitProgram()
        {
            TDengine.Cleanup();
            System.Environment.Exit(0);
        }
    }
}<|MERGE_RESOLUTION|>--- conflicted
+++ resolved
@@ -60,7 +60,6 @@
             return res;
         }
 
-<<<<<<< HEAD
         public static void ExecuteUpdate(IntPtr conn, String sql)
         {
             IntPtr res = TDengine.Query(conn, sql);
@@ -83,8 +82,6 @@
             TDengine.FreeResult(res);
         }
 
-=======
->>>>>>> 00d10400
         public static void DisplayRes(IntPtr res)
         {
             long queryRows = 0;
