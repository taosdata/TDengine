package com.taosdata.jdbc.utils;

import com.taosdata.jdbc.TSDBError;
import com.taosdata.jdbc.TSDBErrorNumbers;
import org.apache.http.HeaderElement;
import org.apache.http.HeaderElementIterator;
import org.apache.http.HttpEntity;
import org.apache.http.NoHttpResponseException;
import org.apache.http.client.ClientProtocolException;
import org.apache.http.client.config.RequestConfig;
import org.apache.http.client.methods.*;
import org.apache.http.client.protocol.HttpClientContext;
import org.apache.http.conn.ClientConnectionManager;
import org.apache.http.conn.ConnectionKeepAliveStrategy;
import org.apache.http.entity.StringEntity;
import org.apache.http.impl.client.CloseableHttpClient;
import org.apache.http.impl.client.HttpClients;
import org.apache.http.impl.conn.PoolingHttpClientConnectionManager;
import org.apache.http.message.BasicHeaderElementIterator;
import org.apache.http.protocol.HTTP;
import org.apache.http.protocol.HttpContext;
import org.apache.http.util.EntityUtils;

import java.io.IOException;
import java.nio.charset.StandardCharsets;
import java.sql.SQLException;
import java.util.concurrent.TimeUnit;

public class HttpClientPoolUtil {

    private static final String DEFAULT_CONTENT_TYPE = "application/json";
    private static final int DEFAULT_MAX_RETRY_COUNT = 5;

<<<<<<< HEAD
    public static final String DEFAULT_HTTP_KEEP_ALIVE = "true";
    public static final String DEFAULT_MAX_PER_ROUTE = "20";
    private static final int DEFAULT_HTTP_KEEP_TIME = -1;
    private static String isKeepAlive;
=======
    private static final int DEFAULT_MAX_TOTAL = 50;
    private static final int DEFAULT_MAX_PER_ROUTE = 5;
    private static final int DEFAULT_HTTP_KEEP_TIME = -1;
>>>>>>> f6c0f746

    private static final ConnectionKeepAliveStrategy DEFAULT_KEEP_ALIVE_STRATEGY = (response, context) -> {
        HeaderElementIterator it = new BasicHeaderElementIterator(response.headerIterator(HTTP.CONN_KEEP_ALIVE));
        while (it.hasNext()) {
            HeaderElement headerElement = it.nextElement();
            String param = headerElement.getName();
            String value = headerElement.getValue();
            if (value != null && param.equalsIgnoreCase("timeout")) {
                try {
                    return Long.parseLong(value) * 1000;
                } catch (NumberFormatException ignore) {
                }
            }
        }
        return DEFAULT_HTTP_KEEP_TIME * 1000;
    };

    private static CloseableHttpClient httpClient;

<<<<<<< HEAD
    public static void init(Integer connPoolSize, boolean keepAlive) {
        if (httpClient == null) {
            synchronized (HttpClientPoolUtil.class) {
                if (httpClient == null) {
                    isKeepAlive = keepAlive ? HTTP.CONN_KEEP_ALIVE : HTTP.CONN_CLOSE;
                    PoolingHttpClientConnectionManager connectionManager = new PoolingHttpClientConnectionManager();
                    connectionManager.setMaxTotal(connPoolSize * 10);
                    connectionManager.setDefaultMaxPerRoute(connPoolSize);
                    httpClient = HttpClients.custom()
                            .setKeepAliveStrategy(DEFAULT_KEEP_ALIVE_STRATEGY)
                            .setConnectionManager(connectionManager)
                            .setRetryHandler((exception, executionCount, httpContext) -> executionCount < DEFAULT_MAX_RETRY_COUNT)
                            .build();
                }
            }
        }
=======
    static {

        PoolingHttpClientConnectionManager connectionManager = new PoolingHttpClientConnectionManager();
        connectionManager.setMaxTotal(DEFAULT_MAX_TOTAL);
        connectionManager.setDefaultMaxPerRoute(DEFAULT_MAX_PER_ROUTE);

        httpClient = HttpClients.custom()
                .setKeepAliveStrategy(DEFAULT_KEEP_ALIVE_STRATEGY)
                .setConnectionManager(connectionManager)
                .setRetryHandler((exception, executionCount, httpContext) -> executionCount < DEFAULT_MAX_RETRY_COUNT)
                .build();
>>>>>>> f6c0f746
    }

    /*** execute GET request ***/
    public static String execute(String uri) throws SQLException {
        HttpEntity httpEntity = null;
        String responseBody = "";
        HttpRequestBase method = getRequest(uri, HttpGet.METHOD_NAME);
        HttpContext context = HttpClientContext.create();

        try (CloseableHttpResponse httpResponse = httpClient.execute(method, context)) {
            httpEntity = httpResponse.getEntity();
            if (httpEntity != null) {
                responseBody = EntityUtils.toString(httpEntity, StandardCharsets.UTF_8);
            }
        } catch (ClientProtocolException e) {
            throw TSDBError.createSQLException(TSDBErrorNumbers.ERROR_RESTFul_Client_Protocol_Exception, e.getMessage());
        } catch (IOException exception) {
            throw TSDBError.createSQLException(TSDBErrorNumbers.ERROR_RESTFul_Client_IOException, exception.getMessage());
        } finally {
            if (httpEntity != null) {
                EntityUtils.consumeQuietly(httpEntity);
            }
        }
        return responseBody;
    }

    /*** execute POST request ***/
    public static String execute(String uri, String data, String token) throws SQLException {

        HttpEntityEnclosingRequestBase method = (HttpEntityEnclosingRequestBase) getRequest(uri, HttpPost.METHOD_NAME);
        method.setHeader(HTTP.CONTENT_TYPE, "text/plain");
        method.setHeader(HTTP.CONN_DIRECTIVE, isKeepAlive);
        method.setHeader("Authorization", "Taosd " + token);
        method.setEntity(new StringEntity(data, StandardCharsets.UTF_8));
        HttpContext context = HttpClientContext.create();

        HttpEntity httpEntity = null;
        String responseBody = "";
        try (CloseableHttpResponse httpResponse = httpClient.execute(method, context)) {
            httpEntity = httpResponse.getEntity();
            if (httpEntity == null) {
                throw TSDBError.createSQLException(TSDBErrorNumbers.ERROR_HTTP_ENTITY_IS_NULL, "httpEntity is null, sql: " + data);
            }
            responseBody = EntityUtils.toString(httpEntity, StandardCharsets.UTF_8);
        } catch (ClientProtocolException e) {
            throw TSDBError.createSQLException(TSDBErrorNumbers.ERROR_RESTFul_Client_Protocol_Exception, e.getMessage());
        } catch (IOException exception) {
            throw TSDBError.createSQLException(TSDBErrorNumbers.ERROR_RESTFul_Client_IOException, exception.getMessage());
        } finally {
            if (httpEntity != null) {
                EntityUtils.consumeQuietly(httpEntity);
            }
        }
        return responseBody;
    }

    /*** create http request ***/
    private static HttpRequestBase getRequest(String uri, String methodName) {
        HttpRequestBase method;
        RequestConfig requestConfig = RequestConfig.custom()
                .setExpectContinueEnabled(false)
                .build();
        if (HttpPut.METHOD_NAME.equalsIgnoreCase(methodName)) {
            method = new HttpPut(uri);
        } else if (HttpPost.METHOD_NAME.equalsIgnoreCase(methodName)) {
            method = new HttpPost(uri);
        } else if (HttpGet.METHOD_NAME.equalsIgnoreCase(methodName)) {
            method = new HttpGet(uri);
        } else {
            method = new HttpPost(uri);
        }
        method.addHeader(HTTP.CONTENT_TYPE, DEFAULT_CONTENT_TYPE);
        method.addHeader("Accept", DEFAULT_CONTENT_TYPE);
        method.setConfig(requestConfig);
        return method;
    }


    public static void reset() {
        synchronized (HttpClientPoolUtil.class) {
            ClientConnectionManager cm = httpClient.getConnectionManager();
            cm.closeExpiredConnections();
            cm.closeIdleConnections(100, TimeUnit.MILLISECONDS);
        }
    }
}<|MERGE_RESOLUTION|>--- conflicted
+++ resolved
@@ -31,16 +31,10 @@
     private static final String DEFAULT_CONTENT_TYPE = "application/json";
     private static final int DEFAULT_MAX_RETRY_COUNT = 5;
 
-<<<<<<< HEAD
     public static final String DEFAULT_HTTP_KEEP_ALIVE = "true";
     public static final String DEFAULT_MAX_PER_ROUTE = "20";
     private static final int DEFAULT_HTTP_KEEP_TIME = -1;
     private static String isKeepAlive;
-=======
-    private static final int DEFAULT_MAX_TOTAL = 50;
-    private static final int DEFAULT_MAX_PER_ROUTE = 5;
-    private static final int DEFAULT_HTTP_KEEP_TIME = -1;
->>>>>>> f6c0f746
 
     private static final ConnectionKeepAliveStrategy DEFAULT_KEEP_ALIVE_STRATEGY = (response, context) -> {
         HeaderElementIterator it = new BasicHeaderElementIterator(response.headerIterator(HTTP.CONN_KEEP_ALIVE));
@@ -60,7 +54,6 @@
 
     private static CloseableHttpClient httpClient;
 
-<<<<<<< HEAD
     public static void init(Integer connPoolSize, boolean keepAlive) {
         if (httpClient == null) {
             synchronized (HttpClientPoolUtil.class) {
@@ -77,19 +70,6 @@
                 }
             }
         }
-=======
-    static {
-
-        PoolingHttpClientConnectionManager connectionManager = new PoolingHttpClientConnectionManager();
-        connectionManager.setMaxTotal(DEFAULT_MAX_TOTAL);
-        connectionManager.setDefaultMaxPerRoute(DEFAULT_MAX_PER_ROUTE);
-
-        httpClient = HttpClients.custom()
-                .setKeepAliveStrategy(DEFAULT_KEEP_ALIVE_STRATEGY)
-                .setConnectionManager(connectionManager)
-                .setRetryHandler((exception, executionCount, httpContext) -> executionCount < DEFAULT_MAX_RETRY_COUNT)
-                .build();
->>>>>>> f6c0f746
     }
 
     /*** execute GET request ***/
