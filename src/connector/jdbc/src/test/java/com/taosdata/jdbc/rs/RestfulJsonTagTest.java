package com.taosdata.jdbc.rs;

import com.taosdata.jdbc.annotation.CatalogRunner;
import com.taosdata.jdbc.annotation.Description;
import com.taosdata.jdbc.annotation.TestTarget;
import org.junit.*;
import org.junit.runner.RunWith;
import org.junit.runners.MethodSorters;

import java.sql.*;
import java.util.HashSet;
import java.util.Set;

/**
 * Most of the functionality is consistent with {@link com.taosdata.jdbc.JsonTagTest},
 * Except for batchInsert, which is not supported by restful API.
 * Restful could not distinguish between empty and nonexistent of json value, the result is always null.
 * The order of json results may change due to serialization and deserialization
 */
@FixMethodOrder(MethodSorters.NAME_ASCENDING)
@RunWith(CatalogRunner.class)
@TestTarget(alias = "JsonTag", author = "huolibo", version = "2.0.37")
public class RestfulJsonTagTest {
    private static final String dbName = "json_tag_test";
    private static Connection connection;
    private static Statement statement;
    private static final String superSql = "create table if not exists jsons1(ts timestamp, dataInt int, dataBool bool, dataStr nchar(50), dataStrBin binary(150)) tags(jtag json)";
    private static final String[] sql = {
            "insert into jsons1_1 using jsons1 tags('{\"tag1\":\"fff\",\"tag2\":5, \"tag3\":true}') values(now, 1, false, 'json1', '你是') (1591060608000, 23, true, '等等', 'json')",
            "insert into jsons1_2 using jsons1 tags('{\"tag1\":5,\"tag2\":\"beijing\"}') values (1591060628000, 2, true, 'json2', 'sss')",
            "insert into jsons1_3 using jsons1 tags('{\"tag1\":false,\"tag2\":\"beijing\"}') values (1591060668000, 3, false, 'json3', 'efwe')",
            "insert into jsons1_4 using jsons1 tags('{\"tag1\":null,\"tag2\":\"shanghai\",\"tag3\":\"hello\"}') values (1591060728000, 4, true, 'json4', '323sd')",
            "insert into jsons1_5 using jsons1 tags('{\"tag1\":1.232, \"tag2\":null}') values(1591060928000, 1, false, '你就会', 'ewe')",
            "insert into jsons1_6 using jsons1 tags('{\"tag1\":11,\"tag2\":\"\",\"tag2\":null}') values(1591061628000, 11, false, '你就会','')",
            "insert into jsons1_7 using jsons1 tags('{\"tag1\":\"收到货\",\"tag2\":\"\",\"tag3\":null}') values(1591062628000, 2, NULL, '你就会', 'dws')",
            // test duplicate key using the first one.
            "CREATE TABLE if not exists jsons1_8 using jsons1 tags('{\"tag1\":null, \"tag1\":true, \"tag1\":45, \"1tag$\":2, \" \":90}')",

    };

    private static final String[] invalidJsonInsertSql = {
            // test empty json string, save as tag is NULL
            "insert into jsons1_9  using jsons1 tags('\t') values (1591062328000, 24, NULL, '你就会', '2sdw')",
    };

    private static final String[] invalidJsonCreateSql = {
            "CREATE TABLE if not exists jsons1_10 using jsons1 tags('')",
            "CREATE TABLE if not exists jsons1_11 using jsons1 tags(' ')",
            "CREATE TABLE if not exists jsons1_12 using jsons1 tags('{}')",
            "CREATE TABLE if not exists jsons1_13 using jsons1 tags('null')",
    };

    // test invalidate json
    private static final String[] errorJsonInsertSql = {
            "CREATE TABLE if not exists jsons1_14 using jsons1 tags('\"efwewf\"')",
            "CREATE TABLE if not exists jsons1_14 using jsons1 tags('3333')",
            "CREATE TABLE if not exists jsons1_14 using jsons1 tags('33.33')",
            "CREATE TABLE if not exists jsons1_14 using jsons1 tags('false')",
            "CREATE TABLE if not exists jsons1_14 using jsons1 tags('[1,true]')",
            "CREATE TABLE if not exists jsons1_14 using jsons1 tags('{222}')",
            "CREATE TABLE if not exists jsons1_14 using jsons1 tags('{\"fe\"}')",
    };

    private static final String[] errorSelectSql = {
            "select * from jsons1 where jtag->tag1='beijing'",
            "select * from jsons1 where jtag->'location'",
            "select * from jsons1 where jtag->''",
            "select * from jsons1 where jtag->''=9",
            "select -> from jsons1",
            "select ? from jsons1",
            "select * from jsons1 where contains",
            "select * from jsons1 where jtag->",
            "select jtag->location from jsons1",
            "select jtag contains location from jsons1",
            "select * from jsons1 where jtag contains location",
            "select * from jsons1 where jtag contains ''",
            "select * from jsons1 where jtag contains 'location'='beijing'",
            // test where with json tag
            "select * from jsons1_1 where jtag is not null",
            "select * from jsons1 where jtag='{\"tag1\":11,\"tag2\":\"\"}'",
            "select * from jsons1 where jtag->'tag1'={}"
    };

    @Test
    @Description("insert json tag")
    public void case01_InsertTest() throws SQLException {
        for (String sql : sql) {
            statement.execute(sql);
        }
        for (String sql : invalidJsonInsertSql) {
            statement.execute(sql);
        }
        for (String sql : invalidJsonCreateSql) {
            statement.execute(sql);
        }
    }

    @Test
    @Description("error json tag insert")
    public void case02_ErrorJsonInsertTest() {
        int count = 0;
        for (String sql : errorJsonInsertSql) {
            try {
                statement.execute(sql);
            } catch (SQLException e) {
                count++;
            }
        }
        Assert.assertEquals(errorJsonInsertSql.length, count);
    }

    @Test(expected = SQLException.class)
    @Description("exception will throw when json value is array")
    public void case02_ArrayErrorTest() throws SQLException {
        statement.execute("CREATE TABLE if not exists jsons1_14 using jsons1 tags('{\"tag1\":[1,true]}')");
    }

    @Test(expected = SQLException.class)
    @Description("exception will throw when json value is empty")
    public void case02_EmptyValueErrorTest() throws SQLException {
        statement.execute("CREATE TABLE if not exists jsons1_14 using jsons1 tags('{\"tag1\":{}}')");
    }

    @Test(expected = SQLException.class)
    @Description("exception will throw when json key is not ASCII")
    public void case02_AbnormalKeyErrorTest1() throws SQLException {
        statement.execute("CREATE TABLE if not exists jsons1_14 using jsons1 tags('{\"。loc\":\"fff\"}')");
    }

    @Test(expected = SQLException.class)
    @Description("exception will throw when json key is '\\t'")
    public void case02_AbnormalKeyErrorTest2() throws SQLException {
        statement.execute("CREATE TABLE if not exists jsons1_14 using jsons1 tags('{\"\t\":\"fff\"}')");
    }

    @Test(expected = SQLException.class)
    @Description("exception will throw when json key is chinese")
    public void case02_AbnormalKeyErrorTest3() throws SQLException {
        statement.execute("CREATE TABLE if not exists jsons1_14 using jsons1 tags('{\"试试\":\"fff\"}')");
    }

    @Test
    @Description("alter json tag")
    public void case03_AlterTag() throws SQLException {
        statement.execute("ALTER TABLE jsons1_1 SET TAG jtag='{\"tag1\":\"femail\",\"tag2\":35,\"tag3\":true}'");
    }

    @Test(expected = SQLException.class)
    @Description("exception will throw when add json tag")
    public void case03_AddTagErrorTest() throws SQLException {
        statement.execute("ALTER STABLE jsons1 add tag tag2 nchar(20)");
    }

    @Test(expected = SQLException.class)
    @Description("exception will throw when delete json tag")
    public void case03_dropTagErrorTest() throws SQLException {
        statement.execute("ALTER STABLE jsons1 drop tag jtag");
    }

    @Test(expected = SQLException.class)
    @Description("exception will throw when set some json tag value")
    public void case03_AlterTagErrorTest() throws SQLException {
        statement.execute("ALTER TABLE jsons1_1 SET TAG jtag=4");
    }

    @Test
    @Description("exception will throw when select syntax error")
    public void case04_SelectErrorTest() {
        int count = 0;
        for (String sql : errorSelectSql) {
            try {
                statement.execute(sql);
            } catch (SQLException e) {
                count++;
            }
        }
        Assert.assertEquals(errorSelectSql.length, count);
    }

    @Test
    @Description("normal select stable")
    public void case04_select01() throws SQLException {
        ResultSet resultSet = statement.executeQuery("select dataint from jsons1");
        int count = 0;
        while (resultSet.next()) {
            count++;
        }
        Assert.assertEquals(sql.length + invalidJsonInsertSql.length, count);
        close(resultSet);
    }

    @Test
    @Description("select all column from stable")
    public void case04_select02() throws SQLException {
        ResultSet resultSet = statement.executeQuery("select * from jsons1");
        int count = 0;
        while (resultSet.next()) {
            count++;
        }
        Assert.assertEquals(sql.length + invalidJsonInsertSql.length, count);
        close(resultSet);
    }

    @Test
    @Description("select json tag from stable")
    public void case04_select03() throws SQLException {
        ResultSet resultSet = statement.executeQuery("select jtag from jsons1");
        ResultSetMetaData metaData = resultSet.getMetaData();
        metaData.getColumnTypeName(1);
        int count = 0;
        while (resultSet.next()) {
            count++;
        }
        Assert.assertEquals(sql.length + invalidJsonInsertSql.length + invalidJsonCreateSql.length, count);
        close(resultSet);
    }

    @Test
    @Description("where condition tag is null")
    public void case04_select04() throws SQLException {
        ResultSet resultSet = statement.executeQuery("select jtag from jsons1 where jtag is null");
        int count = 0;
        while (resultSet.next()) {
            count++;
        }
        Assert.assertEquals(invalidJsonInsertSql.length + invalidJsonCreateSql.length, count);
        close(resultSet);
    }

    @Test
    @Description("where condition tag is not null")
    public void case04_select05() throws SQLException {
        ResultSet resultSet = statement.executeQuery("select jtag from jsons1 where jtag is not null");
        int count = 0;
        while (resultSet.next()) {
            count++;
        }
        Assert.assertEquals(sql.length, count);
        close(resultSet);
    }

    @Test
    @Description("select json tag")
    public void case04_select06() throws SQLException {
        ResultSet resultSet = statement.executeQuery("select jtag from jsons1_8");
        resultSet.next();
        String result = resultSet.getString(1);
        Assert.assertEquals("{\" \":90,\"tag1\":null,\"1tag$\":2}", result);
        close(resultSet);
    }

    @Test
    @Description("select json tag")
    public void case04_select07() throws SQLException {
        ResultSet resultSet = statement.executeQuery("select jtag from jsons1_1");
        resultSet.next();
        String result = resultSet.getString(1);
        Assert.assertEquals("{\"tag1\":\"femail\",\"tag2\":35,\"tag3\":true}", result);
        close(resultSet);
    }

    @Test
    @Description("select not exist json tag")
    public void case04_select08() throws SQLException {
        ResultSet resultSet = statement.executeQuery("select jtag from jsons1_9");
        resultSet.next();
        String result = resultSet.getString(1);
        Assert.assertNull(result);
        close(resultSet);
    }

    @Test
    @Description("select a json tag")
    public void case04_select09() throws SQLException {
        ResultSet resultSet = statement.executeQuery("select jtag->'tag1' from jsons1_1");
        resultSet.next();
        String result = resultSet.getString(1);
        Assert.assertEquals("\"femail\"", result);
        close(resultSet);
    }

    @Test
    @Description(value = "select a normal value", version = "2.0.37")
    public void case04_selectNormal() throws SQLException {
        ResultSet resultSet = statement.executeQuery("select datastr from jsons1_1");
        resultSet.next();
        String result = resultSet.getString(1);
        Assert.assertEquals("等等", result);
        close(resultSet);
    }

    @Test
    @Description("select a json tag, the value is empty")
    public void case04_select10() throws SQLException {
        ResultSet resultSet = statement.executeQuery("select jtag->'tag2' from jsons1_6");
        resultSet.next();
        String result = resultSet.getString(1);
        Assert.assertEquals("\"\"", result);
        close(resultSet);
    }

    @Test
    @Description("select a json tag, the value is int")
    public void case04_select11() throws SQLException {
        ResultSet resultSet = statement.executeQuery("select jtag->'tag2' from jsons1_1");
        resultSet.next();
        String string = resultSet.getString(1);
        Assert.assertEquals("35", string);
        close(resultSet);
    }

    @Test
    @Description("select a json tag, the value is boolean")
    public void case04_select12() throws SQLException {
        ResultSet resultSet = statement.executeQuery("select jtag->'tag3' from jsons1_1");
        resultSet.next();
        String string = resultSet.getString(1);
        Assert.assertEquals("true", string);
        close(resultSet);
    }

//    @Test
//    @Description("select a json tag, the value is null")
//    public void case04_select13() throws SQLException {
//        ResultSet resultSet = statement.executeQuery("select jtag->'tag1' from jsons1_4");
//        resultSet.next();
//        String string = resultSet.getString(1);
//        Assert.assertEquals("null", string);
//        close(resultSet);
//    }

    @Test
    @Description("select a json tag, the value is double")
    public void case04_select14() throws SQLException {
        ResultSet resultSet = statement.executeQuery("select jtag->'tag1' from jsons1_5");
        resultSet.next();
        String string = resultSet.getString(1);
        Assert.assertEquals("1.232000000", string);
        close(resultSet);
    }

    @Test
    @Description("select a json tag, the key is not exist")
    public void case04_select15() throws SQLException {
        ResultSet resultSet = statement.executeQuery("select jtag->'tag10' from jsons1_4");
        resultSet.next();
        String string = resultSet.getString(1);
        Assert.assertNull(string);
        close(resultSet);
    }

    @Test
    @Description("select a json tag, the result number equals tables number")
    public void case04_select16() throws SQLException {
        ResultSet resultSet = statement.executeQuery("select jtag->'tag1' from jsons1");
        int count = 0;
        while (resultSet.next()) {
            count++;
        }
        Assert.assertEquals(sql.length + invalidJsonCreateSql.length + invalidJsonInsertSql.length, count);
        close(resultSet);
    }

    @Test
    @Description("where condition '=' for string")
    public void case04_select19() throws SQLException {
        ResultSet resultSet = statement.executeQuery("select * from jsons1 where jtag->'tag2'='beijing'");
        int count = 0;
        while (resultSet.next()) {
            count++;
        }
        Assert.assertEquals(2, count);
        close(resultSet);
    }

    @Test
    @Description("select and where conditon '=' for string")
    public void case04_select20() throws SQLException {
        ResultSet resultSet = statement.executeQuery("select dataint,tbname,jtag->'tag1',jtag from jsons1 where jtag->'tag2'='beijing'");
        int count = 0;
        while (resultSet.next()) {
            count++;
        }
        Assert.assertEquals(2, count);
        close(resultSet);
    }

    @Test
    @Description("where condition result is null")
    public void case04_select21() throws SQLException {
        ResultSet resultSet = statement.executeQuery("select * from jsons1 where jtag->'tag1'='beijing'");
        int count = 0;
        while (resultSet.next()) {
            count++;
        }
        Assert.assertEquals(0, count);
        close(resultSet);
    }

    @Test
    @Description("where condition equation has chinese")
    public void case04_select23() throws SQLException {
        ResultSet resultSet = statement.executeQuery("select * from jsons1 where jtag->'tag1'='收到货'");
        int count = 0;
        while (resultSet.next()) {
            count++;
        }
        Assert.assertEquals(1, count);
        close(resultSet);
    }

    @Test
    @Description("where condition support '>' for character")
    public void case05_symbolOperation01() throws SQLException {
        ResultSet resultSet = statement.executeQuery("select * from jsons1 where jtag->'tag2'>'beijing'");
        int count = 0;
        while (resultSet.next()) {
            count++;
        }
        Assert.assertEquals(1, count);
        close(resultSet);
    }

    @Test
    @Description("where condition support '>=' for character")
    public void case05_symbolOperation02() throws SQLException {
        ResultSet resultSet = statement.executeQuery("select * from jsons1 where jtag->'tag2'>='beijing'");
        int count = 0;
        while (resultSet.next()) {
            count++;
        }
        Assert.assertEquals(3, count);
        close(resultSet);
    }

    @Test
    @Description("where condition support '<' for character")
    public void case05_symbolOperation03() throws SQLException {
        ResultSet resultSet = statement.executeQuery("select * from jsons1 where jtag->'tag2'<'beijing'");
        int count = 0;
        while (resultSet.next()) {
            count++;
        }
        Assert.assertEquals(2, count);
        close(resultSet);
    }

    @Test
    @Description("where condition support '<=' in character")
    public void case05_symbolOperation04() throws SQLException {
        ResultSet resultSet = statement.executeQuery("select * from jsons1 where jtag->'tag2'<='beijing'");
        int count = 0;
        while (resultSet.next()) {
            count++;
        }
        Assert.assertEquals(4, count);
        close(resultSet);
    }

    @Test
    @Description("where condition support '!=' in character")
    public void case05_symbolOperation05() throws SQLException {
        ResultSet resultSet = statement.executeQuery("select * from jsons1 where jtag->'tag2'!='beijing'");
        int count = 0;
        while (resultSet.next()) {
            count++;
        }
        Assert.assertEquals(3, count);
        close(resultSet);
    }

    @Test
    @Description("where condition support '=' empty")
    public void case05_symbolOperation06() throws SQLException {
        ResultSet resultSet = statement.executeQuery("select * from jsons1 where jtag->'tag2'=''");
        int count = 0;
        while (resultSet.next()) {
            count++;
        }
        Assert.assertEquals(2, count);
        close(resultSet);
    }

    // where json value is int
    @Test
    @Description("where condition support '=' for int")
    public void case06_selectValue01() throws SQLException {
        ResultSet resultSet = statement.executeQuery("select * from jsons1 where jtag->'tag1'=5");
        int count = 0;
        while (resultSet.next()) {
            count++;
        }
        Assert.assertEquals(1, count);
        close(resultSet);
    }

    @Test
    @Description("where conditional support '<' for int")
    public void case06_selectValue02() throws SQLException {
        ResultSet resultSet = statement.executeQuery("select * from jsons1 where jtag->'tag1'<54");
        int count = 0;
        while (resultSet.next()) {
            count++;
        }
        Assert.assertEquals(3, count);
        close(resultSet);
    }

    @Test
    @Description("where condition support '<=' for int")
    public void case06_selectValue03() throws SQLException {
        ResultSet resultSet = statement.executeQuery("select * from jsons1 where jtag->'tag1'<=11");
        int count = 0;
        while (resultSet.next()) {
            count++;
        }
        Assert.assertEquals(3, count);
        close(resultSet);
    }

    @Test
    @Description("where conditional support '>' for int")
    public void case06_selectValue04() throws SQLException {
        ResultSet resultSet = statement.executeQuery("select * from jsons1 where jtag->'tag1'>4");
        int count = 0;
        while (resultSet.next()) {
            count++;
        }
        Assert.assertEquals(2, count);
        close(resultSet);
    }

    @Test
    @Description("where condition support '>=' for int")
    public void case06_selectValue05() throws SQLException {
        ResultSet resultSet = statement.executeQuery("select * from jsons1 where jtag->'tag1'>=5");
        int count = 0;
        while (resultSet.next()) {
            count++;
        }
        Assert.assertEquals(2, count);
        close(resultSet);
    }

    @Test
    @Description("where conditional support '!=' for int")
    public void case06_selectValue06() throws SQLException {
        ResultSet resultSet = statement.executeQuery("select * from jsons1 where jtag->'tag1'!=5");
        int count = 0;
        while (resultSet.next()) {
            count++;
        }
        Assert.assertEquals(2, count);
        close(resultSet);
    }

    @Test
    @Description("where conditional support '!=' for int")
    public void case06_selectValue07() throws SQLException {
        ResultSet resultSet = statement.executeQuery("select * from jsons1 where jtag->'tag1'!=55");
        int count = 0;
        while (resultSet.next()) {
            count++;
        }
        Assert.assertEquals(3, count);
        close(resultSet);
    }

    @Test
    @Description("where conditional support '!=' for int and result is nothing")
    public void case06_selectValue08() throws SQLException {
        ResultSet resultSet = statement.executeQuery("select * from jsons1 where jtag->'tag1'=10");
        int count = 0;
        while (resultSet.next()) {
            count++;
        }
        Assert.assertEquals(0, count);
        close(resultSet);
    }

    @Test
    @Description("where condition support '=' for double")
    public void case07_selectValue01() throws SQLException {
        ResultSet resultSet = statement.executeQuery("select * from jsons1 where jtag->'tag1'=1.232");
        int count = 0;
        while (resultSet.next()) {
            count++;
        }
        Assert.assertEquals(1, count);
        close(resultSet);
    }

    @Test
    @Description("where condition support '<' for double")
    public void case07_doubleOperation01() throws SQLException {
        ResultSet resultSet = statement.executeQuery("select * from jsons1 where jtag->'tag1'<1.232");
        int count = 0;
        while (resultSet.next()) {
            count++;
        }
        Assert.assertEquals(0, count);
        close(resultSet);
    }

    @Test
    @Description("where condition support '<=' for double")
    public void case07_doubleOperation02() throws SQLException {
        ResultSet resultSet = statement.executeQuery("select * from jsons1 where jtag->'tag1'<=1.232");
        int count = 0;
        while (resultSet.next()) {
            count++;
        }
        Assert.assertEquals(1, count);
        close(resultSet);
    }

    @Test
    @Description("where condition support '>' for double")
    public void case07_doubleOperation03() throws SQLException {
        ResultSet resultSet = statement.executeQuery("select * from jsons1 where jtag->'tag1'>1.23");
        int count = 0;
        while (resultSet.next()) {
            count++;
        }
        Assert.assertEquals(3, count);
        close(resultSet);
    }

    @Test
    @Description("where condition support '>=' for double")
    public void case07_doubleOperation04() throws SQLException {
        ResultSet resultSet = statement.executeQuery("select * from jsons1 where jtag->'tag1'>=1.232");
        int count = 0;
        while (resultSet.next()) {
            count++;
        }
        Assert.assertEquals(3, count);
        close(resultSet);
    }

    @Test
    @Description("where condition support '!=' for double")
    public void case07_doubleOperation05() throws SQLException {
        ResultSet resultSet = statement.executeQuery("select * from jsons1 where jtag->'tag1'!=1.232");
        int count = 0;
        while (resultSet.next()) {
            count++;
        }
        Assert.assertEquals(2, count);
        close(resultSet);
    }

    @Test
    @Description("where condition support '!=' for double")
    public void case07_doubleOperation06() throws SQLException {
        ResultSet resultSet = statement.executeQuery("select * from jsons1 where jtag->'tag1'!=3.232");
        int count = 0;
        while (resultSet.next()) {
            count++;
        }
        Assert.assertEquals(3, count);
        close(resultSet);
    }

    @Test(expected = SQLException.class)
    @Description("exception will throw when denominator is zero")
    public void case07_doubleOperation07() throws SQLException {
        statement.executeQuery("select * from jsons1 where jtag->'tag1'/0=3");
    }

    @Test(expected = SQLException.class)
    @Description("exception will throw when invalid operation")
    public void case07_doubleOperation08() throws SQLException {
        statement.executeQuery("select * from jsons1 where jtag->'tag1'/5=1");
    }

    @Test
    @Description("where condition support '=' for boolean")
    public void case08_boolOperation01() throws SQLException {
        ResultSet resultSet = statement.executeQuery("select * from jsons1 where jtag->'tag1'=true");
        int count = 0;
        while (resultSet.next()) {
            count++;
        }
        Assert.assertEquals(0, count);
        close(resultSet);
    }

    @Test
    @Description("where condition support '=' for boolean")
    public void case08_boolOperation02() throws SQLException {
        ResultSet resultSet = statement.executeQuery("select * from jsons1 where jtag->'tag1'=false");
        int count = 0;
        while (resultSet.next()) {
            count++;
        }
        Assert.assertEquals(1, count);
        close(resultSet);
    }

    @Test
    @Description("where condition support '!=' for boolean")
    public void case08_boolOperation03() throws SQLException {
        ResultSet resultSet = statement.executeQuery("select * from jsons1 where jtag->'tag1'!=false");
        int count = 0;
        while (resultSet.next()) {
            count++;
        }
        Assert.assertEquals(0, count);
        close(resultSet);
    }

    @Test(expected = SQLException.class)
    @Description("exception will throw when '>' operation for boolean")
    public void case08_boolOperation04() throws SQLException {
        statement.executeQuery("select * from jsons1 where jtag->'tag1'>false");
    }

    @Test
    @Description("where conditional support '=null'")
    public void case09_select01() throws SQLException {
        ResultSet resultSet = statement.executeQuery("select * from jsons1 where jtag->'tag1'=null");
        int count = 0;
        while (resultSet.next()) {
            count++;
        }
        Assert.assertEquals(1, count);
        close(resultSet);
    }

    @Test
    @Description("where conditional support 'is null'")
    public void case09_select02() throws SQLException {
        ResultSet resultSet = statement.executeQuery("select * from jsons1 where jtag is null");
        int count = 0;
        while (resultSet.next()) {
            count++;
        }
        Assert.assertEquals(1, count);
        close(resultSet);
    }

    @Test
    @Description("where condition support 'is not null'")
    public void case09_select03() throws SQLException {
        ResultSet resultSet = statement.executeQuery("select * from jsons1 where jtag is not null");
        int count = 0;
        while (resultSet.next()) {
            count++;
        }
        Assert.assertEquals(8, count);
        close(resultSet);
    }

    @Test
    @Description("where condition support one tag '='")
    public void case09_select04() throws SQLException {
        ResultSet resultSet = statement.executeQuery("select * from jsons1 where jtag->'tag_no_exist'=3");
        int count = 0;
        while (resultSet.next()) {
            count++;
        }
        Assert.assertEquals(0, count);
        close(resultSet);
    }

    @Test
    @Description("where condition support one tag 'is null'")
    public void case09_select05() throws SQLException {
        ResultSet resultSet = statement.executeQuery("select * from jsons1 where jtag->'tag1' is null");
        int count = 0;
        while (resultSet.next()) {
            count++;
        }
        Assert.assertEquals(invalidJsonInsertSql.length, count);
        close(resultSet);
    }

    @Test
    @Description("where condition support one tag 'is null'")
    public void case09_select06() throws SQLException {
        ResultSet resultSet = statement.executeQuery("select * from jsons1 where jtag->'tag4' is null");
        int count = 0;
        while (resultSet.next()) {
            count++;
        }
        Assert.assertEquals(sql.length + invalidJsonInsertSql.length, count);
        close(resultSet);
    }

    @Test
    @Description("where condition support one tag 'is not null'")
    public void case09_select07() throws SQLException {
        ResultSet resultSet = statement.executeQuery("select * from jsons1 where jtag->'tag3' is not null");
        int count = 0;
        while (resultSet.next()) {
            count++;
        }
        Assert.assertEquals(4, count);
        close(resultSet);
    }

    @Test
    @Description("contains")
    public void case09_select10() throws SQLException {
        ResultSet resultSet = statement.executeQuery("select * from jsons1 where jtag contains 'tag1'");
        int count = 0;
        while (resultSet.next()) {
            count++;
        }
        Assert.assertEquals(8, count);
        close(resultSet);
    }

    @Test
    @Description("contains")
    public void case09_select11() throws SQLException {
        ResultSet resultSet = statement.executeQuery("select * from jsons1 where jtag contains 'tag3'");
        int count = 0;
        while (resultSet.next()) {
            count++;
        }
        Assert.assertEquals(4, count);
        close(resultSet);
    }

    @Test
    @Description("contains with no exist tag")
    public void case09_select12() throws SQLException {
        ResultSet resultSet = statement.executeQuery("select * from jsons1 where jtag contains 'tag_no_exist'");
        int count = 0;
        while (resultSet.next()) {
            count++;
        }
        Assert.assertEquals(0, count);
        close(resultSet);
    }

    @Test
    @Description("where condition with and")
    public void case10_selectAndOr01() throws SQLException {
        ResultSet resultSet = statement.executeQuery("select * from jsons1 where jtag->'tag1'=false and jtag->'tag2'='beijing'");
        int count = 0;
        while (resultSet.next()) {
            count++;
        }
        Assert.assertEquals(1, count);
        close(resultSet);
    }

    @Test
    @Description("where condition with 'or'")
    public void case10_selectAndOr02() throws SQLException {
        ResultSet resultSet = statement.executeQuery("select * from jsons1 where jtag->'tag1'=false or jtag->'tag2'='beijing'");
        int count = 0;
        while (resultSet.next()) {
            count++;
        }
        Assert.assertEquals(2, count);
        close(resultSet);
    }

    @Test
    @Description("where condition with 'and'")
    public void case10_selectAndOr03() throws SQLException {
        ResultSet resultSet = statement.executeQuery("select * from jsons1 where jtag->'tag1'=false and jtag->'tag2'='shanghai'");
        int count = 0;
        while (resultSet.next()) {
            count++;
        }
        Assert.assertEquals(0, count);
        close(resultSet);
    }

    @Test
    @Description("where condition with 'or'")
    public void case10_selectAndOr04() throws SQLException {
        ResultSet resultSet = statement.executeQuery("select * from jsons1 where jtag->'tag1'=13 or jtag->'tag2'>35");
        int count = 0;
        while (resultSet.next()) {
            count++;
        }
        Assert.assertEquals(0, count);
        close(resultSet);
    }

    @Test
    @Description("where condition with 'or' and contains")
    public void case10_selectAndOr05() throws SQLException {
        ResultSet resultSet = statement.executeQuery("select * from jsons1 where jtag->'tag1' is not null and jtag contains 'tag3'");
        int count = 0;
        while (resultSet.next()) {
            count++;
        }
        Assert.assertEquals(4, count);
        close(resultSet);
    }

    @Test
    @Description("where condition with 'and' and contains")
    public void case10_selectAndOr06() throws SQLException {
        ResultSet resultSet = statement.executeQuery("select * from jsons1 where jtag->'tag1'='femail' and jtag contains 'tag3'");
        int count = 0;
        while (resultSet.next()) {
            count++;
        }
        Assert.assertEquals(2, count);
        close(resultSet);
    }

    @Test
    @Description("test with tbname/normal column")
    public void case11_selectTbName01() throws SQLException {
        ResultSet resultSet = statement.executeQuery("select * from jsons1 where tbname = 'jsons1_1'");
        int count = 0;
        while (resultSet.next()) {
            count++;
        }
        Assert.assertEquals(2, count);
        close(resultSet);
    }

    @Test
    @Description("test with tbname/normal column")
    public void case11_selectTbName02() throws SQLException {
        ResultSet resultSet = statement.executeQuery("select * from jsons1 where tbname = 'jsons1_1' and jtag contains 'tag3'");
        int count = 0;
        while (resultSet.next()) {
            count++;
        }
        Assert.assertEquals(2, count);
        close(resultSet);
    }

    @Test
    @Description("test with tbname/normal column")
    public void case11_selectTbName03() throws SQLException {
        ResultSet resultSet = statement.executeQuery("select * from jsons1 where tbname = 'jsons1_1' and jtag contains 'tag3' and dataint=3");
        int count = 0;
        while (resultSet.next()) {
            count++;
        }
        Assert.assertEquals(0, count);
        close(resultSet);
    }

    @Test
    @Description("test with tbname/normal column")
    public void case11_selectTbName04() throws SQLException {
        ResultSet resultSet = statement.executeQuery("select * from jsons1 where tbname = 'jsons1_1' and jtag contains 'tag3' and dataint=23");
        int count = 0;
        while (resultSet.next()) {
            count++;
        }
        Assert.assertEquals(1, count);
        close(resultSet);
    }

    @Test
    @Description("where condition like")
    public void case12_selectWhere01() throws SQLException {
        ResultSet resultSet = statement.executeQuery("select *,tbname from jsons1 where jtag->'tag2' like 'bei%'");
        int count = 0;
        while (resultSet.next()) {
            count++;
        }
        Assert.assertEquals(2, count);
        close(resultSet);
    }

    @Test
    @Description("where condition like")
    public void case12_selectWhere02() throws SQLException {
        ResultSet resultSet = statement.executeQuery("select *,tbname from jsons1 where jtag->'tag1' like 'fe%' and jtag->'tag2' is not null");
        int count = 0;
        while (resultSet.next()) {
            count++;
        }
        Assert.assertEquals(2, count);
        close(resultSet);
    }

    @Test(expected = SQLException.class)
    @Description("where condition in no support in")
    public void case12_selectWhere03() throws SQLException {
        statement.executeQuery("select * from jsons1 where jtag->'tag1' in ('beijing')");
    }

    @Test
    @Description("where condition match")
    public void case12_selectWhere04() throws SQLException {
        ResultSet resultSet = statement.executeQuery("select * from jsons1 where jtag->'tag1' match 'ma'");
        int count = 0;
        while (resultSet.next()) {
            count++;
        }
        Assert.assertEquals(2, count);
        close(resultSet);
    }

    @Test
    @Description("where condition match")
    public void case12_selectWhere05() throws SQLException {
        ResultSet resultSet = statement.executeQuery("select * from jsons1 where jtag->'tag1' match 'ma$'");
        int count = 0;
        while (resultSet.next()) {
            count++;
        }
        Assert.assertEquals(0, count);
        close(resultSet);
    }

    @Test
    @Description("where condition match")
    public void case12_selectWhere06() throws SQLException {
        ResultSet resultSet = statement.executeQuery("select * from jsons1 where jtag->'tag2' match 'jing$'");
        int count = 0;
        while (resultSet.next()) {
            count++;
        }
        Assert.assertEquals(2, count);
        close(resultSet);
    }

    @Test
    @Description("where condition match")
    public void case12_selectWhere07() throws SQLException {
        ResultSet resultSet = statement.executeQuery("select * from jsons1 where jtag->'tag1' match '收到'");
        int count = 0;
        while (resultSet.next()) {
            count++;
        }
        Assert.assertEquals(1, count);
        close(resultSet);
    }

    @Test
    @Description("insert distinct")
    public void case13_selectDistinct01() throws SQLException {
        statement.execute("insert into jsons1_14 using jsons1 tags('{\"tag1\":\"收到货\",\"tag2\":\"\",\"tag3\":null}') values(1591062628000, 2, NULL, '你就会', 'dws')");
    }

    @Test
    @Description("distinct json tag")
    public void case13_selectDistinct02() throws SQLException {
        ResultSet resultSet = statement.executeQuery("select distinct jtag->'tag1' from jsons1");
        int count = 0;
        while (resultSet.next()) {
            count++;
        }
        Assert.assertEquals(8, count);
        close(resultSet);
    }

    @Test
    @Description("distinct json tag")
    public void case13_selectDistinct03() throws SQLException {
        ResultSet resultSet = statement.executeQuery("select distinct jtag from jsons1");
        int count = 0;
        while (resultSet.next()) {
            count++;
        }
        Assert.assertEquals(9, count);
        close(resultSet);
    }

    @Test
    @Description("insert json tag")
    public void case14_selectDump01() throws SQLException {
        statement.execute("INSERT INTO jsons1_15 using jsons1 tags('{\"tbname\":\"tt\",\"databool\":true,\"datastr\":\"是是是\"}') values(1591060828000, 4, false, 'jjsf', \"你就会\")");
    }

    @Test
    @Description("test duplicate key with normal column")
    public void case14_selectDump02() throws SQLException {
        ResultSet resultSet = statement.executeQuery("select *,tbname,jtag from jsons1 where jtag->'datastr' match '是' and datastr match 'js'");
        int count = 0;
        while (resultSet.next()) {
            count++;
        }
        Assert.assertEquals(1, count);
        close(resultSet);
    }

    @Test
    @Description("test duplicate key with normal column")
    public void case14_selectDump03() throws SQLException {
        ResultSet resultSet = statement.executeQuery("select tbname,jtag->'tbname' from jsons1 where jtag->'tbname'='tt' and tbname='jsons1_14'");
        int count = 0;
        while (resultSet.next()) {
            count++;
        }
        Assert.assertEquals(0, count);
        close(resultSet);
    }

    @Test
    @Description("insert json tag for join test")
    public void case15_selectJoin01() throws SQLException {
        statement.execute("create table if not exists jsons2(ts timestamp, dataInt int, dataBool bool, dataStr nchar(50), dataStrBin binary(150)) tags(jtag json)");
        statement.execute("insert into jsons2_1 using jsons2 tags('{\"tag1\":\"fff\",\"tag2\":5, \"tag3\":true}') values(1591060618000, 2, false, 'json2', '你是2')");
        statement.execute("insert into jsons2_2 using jsons2 tags('{\"tag1\":5,\"tag2\":null}') values (1591060628000, 2, true, 'json2', 'sss')");

        statement.execute("create table if not exists jsons3(ts timestamp, dataInt int, dataBool bool, dataStr nchar(50), dataStrBin binary(150)) tags(jtag json)");
        statement.execute("insert into jsons3_1 using jsons3 tags('{\"tag1\":\"fff\",\"tag2\":5, \"tag3\":true}') values(1591060618000, 3, false, 'json3', '你是3')");
        statement.execute("insert into jsons3_2 using jsons3 tags('{\"tag1\":5,\"tag2\":\"beijing\"}') values (1591060638000, 2, true, 'json3', 'sss')");
    }

    @Test
    @Description("select json tag from join")
    public void case15_selectJoin02() throws SQLException {
        ResultSet resultSet = statement.executeQuery("select 'sss',33,a.jtag->'tag3' from jsons2 a,jsons3 b where a.ts=b.ts and a.jtag->'tag1'=b.jtag->'tag1'");
        resultSet.next();
        Assert.assertEquals("sss", resultSet.getString(1));
        close(resultSet);
    }

    @Test
    @Description("group by and order by json tag desc")
    public void case16_selectGroupOrder01() throws SQLException {
        ResultSet resultSet = statement.executeQuery("select count(*) from jsons1 group by jtag->'tag1' order by jtag->'tag1' desc");
        int count = 0;
        while (resultSet.next()) {
            count++;
        }
        Assert.assertEquals(8, count);
        close(resultSet);
    }

    @Test
    @Description("group by and order by json tag asc")
    public void case16_selectGroupOrder02() throws SQLException {
        ResultSet resultSet = statement.executeQuery("select count(*) from jsons1 group by jtag->'tag1' order by jtag->'tag1' asc");
        int count = 0;
        while (resultSet.next()) {
            count++;
        }
        Assert.assertEquals(8, count);
        close(resultSet);
    }

    @Test
    @Description("stddev with group by json tag")
    public void case17_selectStddev01() throws SQLException {
        ResultSet resultSet = statement.executeQuery("select stddev(dataint) from jsons1 group by jtag->'tag1'");
        String s = "";
        int count = 0;
        Set<String> set = new HashSet<>();
        while (resultSet.next()) {
            count++;
            set.add(resultSet.getString(2));
        }
        Assert.assertEquals(8, count);
<<<<<<< HEAD
        Assert.assertTrue(set.contains("\"femail\""));
=======
        Assert.assertEquals("\"收到货\"", s);
>>>>>>> 60a8ad5f
        close(resultSet);
    }

    @Test
    @Description("subquery json tag")
    public void case18_selectSubquery01() throws SQLException {
        ResultSet resultSet = statement.executeQuery("select * from (select jtag, dataint from jsons1)");
        int count = 0;
        while (resultSet.next()) {
            count++;
        }
        Assert.assertEquals(11, count);
        close(resultSet);
    }

    @Test
    @Description("subquery some json tags")
    public void case18_selectSubquery02() throws SQLException {
        ResultSet resultSet = statement.executeQuery("select jtag->'tag1' from (select jtag->'tag1', dataint from jsons1)");

        ResultSetMetaData metaData = resultSet.getMetaData();
        String columnName = metaData.getColumnName(1);
        Assert.assertEquals("jtag->'tag1'", columnName);

        int count = 0;
        while (resultSet.next()) {
            count++;
        }
        Assert.assertEquals(11, count);
        close(resultSet);
    }

    @Test
    @Description("query some json tags from subquery")
    public void case18_selectSubquery04() throws SQLException {
        ResultSet resultSet = statement.executeQuery("select ts,tbname,jtag->'tag1' from (select jtag->'tag1',tbname,ts from jsons1 order by ts)");
        int count = 0;
        while (resultSet.next()) {
            count++;
        }
        Assert.assertEquals(11, count);
        close(resultSet);
    }

    @Test
    @Description(value = "query metadata for json", version = "2.0.37")
    public void case19_selectMetadata01() throws SQLException {
        ResultSet resultSet = statement.executeQuery("select jtag from jsons1");
        ResultSetMetaData metaData = resultSet.getMetaData();
        int columnType = metaData.getColumnType(1);
        String columnTypeName = metaData.getColumnTypeName(1);
        Assert.assertEquals(Types.OTHER, columnType);
        Assert.assertEquals("JSON", columnTypeName);
        close(resultSet);
    }

    @Test
    @Description(value = "query metadata for json", version = "2.0.37")
    public void case19_selectMetadata02() throws SQLException {
        ResultSet resultSet = statement.executeQuery("select *,jtag from jsons1");
        ResultSetMetaData metaData = resultSet.getMetaData();
        int columnType = metaData.getColumnType(6);
        String columnTypeName = metaData.getColumnTypeName(6);
        Assert.assertEquals(Types.OTHER, columnType);
        Assert.assertEquals("JSON", columnTypeName);
        close(resultSet);
    }

    @Test
    @Description(value = "query metadata for one json result", version = "2.0.37")
    public void case19_selectMetadata03() throws SQLException {
        ResultSet resultSet = statement.executeQuery("select jtag->'tag1' from jsons1_6");
        ResultSetMetaData metaData = resultSet.getMetaData();
        int columnType = metaData.getColumnType(1);
        String columnTypeName = metaData.getColumnTypeName(1);
        Assert.assertEquals(Types.OTHER, columnType);
        Assert.assertEquals("JSON", columnTypeName);
        resultSet.next();
        String string = resultSet.getString(1);
        Assert.assertEquals("11", string);
        close(resultSet);
    }

    private void close(ResultSet resultSet) {
        try {
            if (null != resultSet) {
                resultSet.close();
            }
        } catch (SQLException e) {
            e.printStackTrace();
        }
    }

    @BeforeClass
    public static void beforeClass() {
        String host = "127.0.0.1";
        final String url = "jdbc:TAOS-RS://" + host + ":6041/?user=root&password=taosdata";
        try {
            connection = DriverManager.getConnection(url);
            statement = connection.createStatement();
            statement.execute("drop database if exists " + dbName);
            statement.execute("create database if not exists " + dbName);
            statement.execute("use " + dbName);
            statement.execute(superSql);
        } catch (SQLException e) {
            e.printStackTrace();
        }
    }

    @AfterClass
    public static void afterClass() {
        try {
            if (null != statement) {
                statement.execute("drop database " + dbName);
                statement.close();
            }
            if (null != connection) {
                connection.close();
            }
        } catch (SQLException e) {
            e.printStackTrace();
        }

    }
}<|MERGE_RESOLUTION|>--- conflicted
+++ resolved
@@ -1151,11 +1151,8 @@
             set.add(resultSet.getString(2));
         }
         Assert.assertEquals(8, count);
-<<<<<<< HEAD
         Assert.assertTrue(set.contains("\"femail\""));
-=======
-        Assert.assertEquals("\"收到货\"", s);
->>>>>>> 60a8ad5f
+        Assert.assertTrue(set.contains("\"收到货\""));
         close(resultSet);
     }
 
