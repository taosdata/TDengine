--- conflicted
+++ resolved
@@ -1137,12 +1137,8 @@
             set.add(resultSet.getString(2));
         }
         Assert.assertEquals(8, count);
-<<<<<<< HEAD
         Assert.assertTrue(set.contains("\"femail\""));
-=======
-        Assert.assertEquals("\"收到货\"", s);
->>>>>>> 60a8ad5f
-        close(resultSet);
+        Assert.assertTrue(set.contains("\"收到货\""));
     }
 
     @Test
