--- conflicted
+++ resolved
@@ -28,12 +28,7 @@
         properties.setProperty(TSDBDriver.PROPERTY_KEY_CHARSET, "UTF-8");
         properties.setProperty(TSDBDriver.PROPERTY_KEY_LOCALE, "en_US.UTF-8");
         properties.setProperty(TSDBDriver.PROPERTY_KEY_TIME_ZONE, "UTC-8");
-<<<<<<< HEAD
-
-        connection = DriverManager.getConnection("jdbc:TAOS://" + host + ":0/" , properties);
-=======
         connection = DriverManager.getConnection("jdbc:TAOS://" + host + ":0/", properties);
->>>>>>> e11b3b2e
 
         statement = connection.createStatement();
         statement.executeUpdate("drop database if exists " + dbName);
