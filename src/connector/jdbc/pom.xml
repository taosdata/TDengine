<project xmlns="http://maven.apache.org/POM/4.0.0" xmlns:xsi="http://www.w3.org/2001/XMLSchema-instance"
         xsi:schemaLocation="http://maven.apache.org/POM/4.0.0 http://maven.apache.org/xsd/maven-4.0.0.xsd">
    <modelVersion>4.0.0</modelVersion>
    <groupId>com.taosdata.jdbc</groupId>
    <artifactId>taos-jdbcdriver</artifactId>
    <version>2.0.0</version>
    <packaging>jar</packaging>
    <name>JDBCDriver</name>
    <url>https://github.com/taosdata/TDengine/tree/master/src/connector/jdbc</url>
<<<<<<< HEAD
    <description>TDengine JDBC Driver</description>
    <licenses>
        <license>
            <name>GNU AFFERO GENERAL PUBLIC LICENSE Version 3</name>
            <url>https://github.com/taosdata/TDengine/blob/master/LICENSE</url>
            <distribution>repo</distribution>
        </license>
    </licenses>
    <scm>
        <connection>scm:git:git://github.com/taosdata/TDengine.git</connection>
        <developerConnection>scm:git:git@github.com:taosdata/TDengine.git</developerConnection>
        <url>https://github.com/taosdata/TDengine/tree/master/src/connector/jdbc</url>
        <tag>HEAD</tag>
    </scm>
    <developers>
        <developer>
            <name>taosdata</name>
            <email>support@taosdata.com</email>
            <organization>https://www.taosdata.com/</organization>
            <organizationUrl>https://www.taosdata.com/</organizationUrl>
        </developer>
    </developers>
    <properties>
        <project.build.sourceEncoding>UTF-8</project.build.sourceEncoding>
        <java.version>1.8</java.version>
        <maven-compiler-plugin.version>3.6.0</maven-compiler-plugin.version>
        <commons-logging.version>1.1.2</commons-logging.version>
        <commons-lang3.version>3.5</commons-lang3.version>
    </properties>
    <dependencies>
        <dependency>
            <groupId>commons-logging</groupId>
            <artifactId>commons-logging</artifactId>
            <version>${commons-logging.version}</version>
            <exclusions>
                <exclusion>
                    <groupId>*</groupId>
                    <artifactId>*</artifactId>
                </exclusion>
            </exclusions>
        </dependency>
        <dependency>
            <groupId>org.apache.commons</groupId>
            <artifactId>commons-lang3</artifactId>
            <version>${commons-lang3.version}</version>
        </dependency>
        <dependency>
            <groupId>junit</groupId>
            <artifactId>junit</artifactId>
            <version>4.13</version>
            <scope>test</scope>
        </dependency>
    </dependencies>
    <build>
        <plugins>
            <plugin>
                <groupId>org.apache.maven.plugins</groupId>
                <artifactId>maven-assembly-plugin</artifactId>
                <version>3.0.0</version>
                <configuration>
                    <descriptors>
                        <descriptor>src/main/assembly/assembly-jar.xml</descriptor>
                    </descriptors>
                </configuration>
                <executions>
                    <execution>
                        <id>make-assembly</id>
                        <phase>package</phase>
                        <goals>
                            <goal>single</goal>
                        </goals>
                    </execution>
                </executions>
            </plugin>
            <plugin>
                <groupId>org.apache.maven.plugins</groupId>
                <artifactId>maven-compiler-plugin</artifactId>
                <version>${maven-compiler-plugin.version}</version>
                <configuration>
                    <encoding>UTF-8</encoding>
                    <source>${java.version}</source>
                    <target>${java.version}</target>
                    <debug>true</debug>
                    <showDeprecation>true</showDeprecation>
                </configuration>
            </plugin>
            <plugin>
                <groupId>org.apache.maven.plugins</groupId>
                <artifactId>maven-surefire-plugin</artifactId>
                <version>2.12.4</version>
                <configuration>
                    <testFailureIgnore>true</testFailureIgnore>
                </configuration>
            </plugin>
        </plugins>
    </build>
=======
    <tag>HEAD</tag>
  </scm>
  <developers>
    <developer>
      <name>taosdata</name>
      <email>support@taosdata.com</email>
      <organization>https://www.taosdata.com/</organization>
      <organizationUrl>https://www.taosdata.com/</organizationUrl>
    </developer>
  </developers>
  <properties>
    <project.build.sourceEncoding>UTF-8</project.build.sourceEncoding>
    <java.version>1.8</java.version>
    <maven-compiler-plugin.version>3.6.0</maven-compiler-plugin.version>
    <commons-logging.version>1.1.2</commons-logging.version>
    <commons-lang3.version>3.5</commons-lang3.version>
  </properties>
  <dependencies>
    <dependency>
      <groupId>commons-logging</groupId>
      <artifactId>commons-logging</artifactId>
      <version>${commons-logging.version}</version>
      <exclusions>
        <exclusion>
          <groupId>*</groupId>
          <artifactId>*</artifactId>
        </exclusion>
      </exclusions>
    </dependency>
    <dependency>
      <groupId>junit</groupId>
      <artifactId>junit</artifactId>
      <version>4.13</version>
      <scope>test</scope>
    </dependency>
  </dependencies>
  <build>
    <plugins>
      <plugin>
        <groupId>org.apache.maven.plugins</groupId>
        <artifactId>maven-assembly-plugin</artifactId>
        <version>3.0.0</version>
        <configuration>
          <descriptors>
            <descriptor>src/main/assembly/assembly-jar.xml</descriptor>
          </descriptors>
        </configuration>
        <executions>
          <execution>
            <id>make-assembly</id>
            <phase>package</phase>
            <goals>
              <goal>single</goal>
            </goals>
          </execution>
        </executions>
      </plugin>
      <plugin>
        <groupId>org.apache.maven.plugins</groupId>
        <artifactId>maven-compiler-plugin</artifactId>
        <version>${maven-compiler-plugin.version}</version>
        <configuration>
          <encoding>UTF-8</encoding>
          <source>${java.version}</source>
          <target>${java.version}</target>
          <debug>true</debug>
          <showDeprecation>true</showDeprecation>
        </configuration>
      </plugin>
      <plugin>
        <groupId>org.apache.maven.plugins</groupId>
        <artifactId>maven-surefire-plugin</artifactId>
        <version>2.12.4</version>
        <configuration>
          <testFailureIgnore>true</testFailureIgnore>
        </configuration>
      </plugin>      
    </plugins>
  </build>
>>>>>>> d3d0f60c
</project><|MERGE_RESOLUTION|>--- conflicted
+++ resolved
@@ -7,7 +7,7 @@
     <packaging>jar</packaging>
     <name>JDBCDriver</name>
     <url>https://github.com/taosdata/TDengine/tree/master/src/connector/jdbc</url>
-<<<<<<< HEAD
+
     <description>TDengine JDBC Driver</description>
     <licenses>
         <license>
@@ -104,85 +104,4 @@
             </plugin>
         </plugins>
     </build>
-=======
-    <tag>HEAD</tag>
-  </scm>
-  <developers>
-    <developer>
-      <name>taosdata</name>
-      <email>support@taosdata.com</email>
-      <organization>https://www.taosdata.com/</organization>
-      <organizationUrl>https://www.taosdata.com/</organizationUrl>
-    </developer>
-  </developers>
-  <properties>
-    <project.build.sourceEncoding>UTF-8</project.build.sourceEncoding>
-    <java.version>1.8</java.version>
-    <maven-compiler-plugin.version>3.6.0</maven-compiler-plugin.version>
-    <commons-logging.version>1.1.2</commons-logging.version>
-    <commons-lang3.version>3.5</commons-lang3.version>
-  </properties>
-  <dependencies>
-    <dependency>
-      <groupId>commons-logging</groupId>
-      <artifactId>commons-logging</artifactId>
-      <version>${commons-logging.version}</version>
-      <exclusions>
-        <exclusion>
-          <groupId>*</groupId>
-          <artifactId>*</artifactId>
-        </exclusion>
-      </exclusions>
-    </dependency>
-    <dependency>
-      <groupId>junit</groupId>
-      <artifactId>junit</artifactId>
-      <version>4.13</version>
-      <scope>test</scope>
-    </dependency>
-  </dependencies>
-  <build>
-    <plugins>
-      <plugin>
-        <groupId>org.apache.maven.plugins</groupId>
-        <artifactId>maven-assembly-plugin</artifactId>
-        <version>3.0.0</version>
-        <configuration>
-          <descriptors>
-            <descriptor>src/main/assembly/assembly-jar.xml</descriptor>
-          </descriptors>
-        </configuration>
-        <executions>
-          <execution>
-            <id>make-assembly</id>
-            <phase>package</phase>
-            <goals>
-              <goal>single</goal>
-            </goals>
-          </execution>
-        </executions>
-      </plugin>
-      <plugin>
-        <groupId>org.apache.maven.plugins</groupId>
-        <artifactId>maven-compiler-plugin</artifactId>
-        <version>${maven-compiler-plugin.version}</version>
-        <configuration>
-          <encoding>UTF-8</encoding>
-          <source>${java.version}</source>
-          <target>${java.version}</target>
-          <debug>true</debug>
-          <showDeprecation>true</showDeprecation>
-        </configuration>
-      </plugin>
-      <plugin>
-        <groupId>org.apache.maven.plugins</groupId>
-        <artifactId>maven-surefire-plugin</artifactId>
-        <version>2.12.4</version>
-        <configuration>
-          <testFailureIgnore>true</testFailureIgnore>
-        </configuration>
-      </plugin>      
-    </plugins>
-  </build>
->>>>>>> d3d0f60c
 </project>