
const SCHEMALESS_PROTOCOL = {
  TSDB_SML_UNKNOWN_PROTOCOL: 0,
  TSDB_SML_LINE_PROTOCOL: 1,
  TSDB_SML_TELNET_PROTOCOL: 2,
  TSDB_SML_JSON_PROTOCOL: 3
}
const SCHEMALESS_PRECISION = {
  TSDB_SML_TIMESTAMP_NOT_CONFIGURED : 0,
  TSDB_SML_TIMESTAMP_HOURS : 1,
  TSDB_SML_TIMESTAMP_MINUTES : 2,
  TSDB_SML_TIMESTAMP_SECONDS : 3,
  TSDB_SML_TIMESTAMP_MILLI_SECONDS : 4,
  TSDB_SML_TIMESTAMP_MICRO_SECONDS : 5,
  TSDB_SML_TIMESTAMP_NANO_SECONDS : 6
}
const typeCodesToName = {
  0: 'Null',
  1: 'Boolean',
  2: 'Tiny Int',
  3: 'Small Int',
  4: 'Int',
  5: 'Big Int',
  6: 'Float',
  7: 'Double',
  8: 'Binary',
  9: 'Timestamp',
  10: 'Nchar',
  11: 'TINYINT_UNSIGNED',
  12: 'SMALLINT_UNSIGNED',
  13: 'INT_UNSIGNED',
  14: 'BIGINT_UNSIGNED',
}

/**
 * @function
 * @param {number} typecode - The code to get the name of the type for
 * @return {string} Name of the field type
 */
function getType(typecode) {
  return typeCodesToName[typecode];
}
/**
 * Contains the the definitions/values assigned to various field types
 * @module FieldTypes
 */
/**
 * TDengine Field Types and their type codes
 * @typedef {Object} FieldTypes
 * @global
 * @property {number} C_NULL - Null
 * @property {number} C_BOOL - Boolean. Note, 0x02 is the C_BOOL_NULL value.
 * @property {number} C_TINYINT - Tiny Int, values in the range [-2^7+1, 2^7-1]. Note, -2^7 has been used as the C_TINYINT_NULL value
 * @property {number} C_SMALLINT - Small Int, values in the range [-2^15+1, 2^15-1]. Note, -2^15 has been used as the C_SMALLINT_NULL value
 * @property {number} C_INT - Int, values in the range [-2^31+1, 2^31-1]. Note, -2^31 has been used as the C_INT_NULL value
 * @property {number} C_BIGINT - Big Int, values in the range [-2^59, 2^59].
 * @property {number} C_FLOAT - Float, values in the range [-3.4E38, 3.4E38], accurate up to 6-7 decimal places.
 * @property {number} C_DOUBLE - Double, values in the range [-1.7E308, 1.7E308], accurate up to 15-16 decimal places.
 * @property {number} C_BINARY - Binary, encoded in utf-8.
 * @property {number} C_TIMESTAMP - Timestamp in format "YYYY:MM:DD HH:MM:SS.MMM". Measured in number of milliseconds passed after
                                    1970-01-01 08:00:00.000 GMT.
 * @property {number} C_NCHAR - NChar field type encoded in ASCII, a wide string.
 *                                  
 * @property {number} C_TIMESTAMP_MILLI - The code for millisecond timestamps, as returned by libtaos.taos_result_precision(result).
 * @property {number} C_TIMESTAMP_MICRO - The code for microsecond timestamps, as returned by libtaos.taos_result_precision(result).
 */
module.exports = {
<<<<<<< HEAD
  C_NULL: 0,
  C_BOOL: 1,
  C_TINYINT: 2,
  C_SMALLINT: 3,
  C_INT: 4,
  C_BIGINT: 5,
  C_FLOAT: 6,
  C_DOUBLE: 7,
  C_BINARY: 8,
  C_TIMESTAMP: 9,
  C_NCHAR: 10,
  C_TINYINT_UNSIGNED: 11,
  C_SMALLINT_UNSIGNED: 12,
  C_INT_UNSIGNED: 13,
  C_BIGINT_UNSIGNED: 14,
  // NULL value definition
  // NOTE: These values should change according to C definition in tsdb.h
  C_BOOL_NULL: 2,
  C_TINYINT_NULL: -128,
  C_TINYINT_UNSIGNED_NULL: 255,
  C_SMALLINT_NULL: -32768,
  C_SMALLINT_UNSIGNED_NULL: 65535,
  C_INT_NULL: -2147483648,
  C_INT_UNSIGNED_NULL: 4294967295,
  C_BIGINT_NULL: -9223372036854775808n,
  C_BIGINT_UNSIGNED_NULL: 18446744073709551615n,
  C_FLOAT_NULL: 2146435072,
  C_DOUBLE_NULL: -9223370937343148032,
  C_NCHAR_NULL: 4294967295,
  C_BINARY_NULL: 255,
  C_TIMESTAMP_MILLI: 0,
  C_TIMESTAMP_MICRO: 1,
  getType,
  SCHEMALESS_PROTOCOL,
  SCHEMALESS_PRECISION
=======
    C_NULL : 0,
    C_BOOL : 1,
    C_TINYINT : 2,
    C_SMALLINT : 3,
    C_INT : 4,
    C_BIGINT : 5,
    C_FLOAT : 6,
    C_DOUBLE : 7,
    C_BINARY : 8,
    C_TIMESTAMP : 9,
    C_NCHAR : 10,
    C_TINYINT_UNSIGNED : 11,
    C_SMALLINT_UNSIGNED : 12,
    C_INT_UNSIGNED : 13,
    C_BIGINT_UNSIGNED : 14,
    // NULL value definition
    // NOTE: These values should change according to C definition in tsdb.h
    C_BOOL_NULL : 2,
    C_TINYINT_NULL : -128,
    C_TINYINT_UNSIGNED_NULL : 255,
    C_SMALLINT_NULL : -32768,
    C_SMALLINT_UNSIGNED_NULL : 65535,
    C_INT_NULL : -2147483648,
    C_INT_UNSIGNED_NULL : 4294967295,
    C_BIGINT_NULL : -9223372036854775808n,
    C_BIGINT_UNSIGNED_NULL : 18446744073709551615n,
    C_FLOAT_NULL : 2146435072,
    C_DOUBLE_NULL : -9223370937343148032,
    C_NCHAR_NULL : 4294967295,
    C_BINARY_NULL : 255,
    C_TIMESTAMP_MILLI : 0,
    C_TIMESTAMP_MICRO : 1,
    getType,
}

const typeCodesToName = {
  0 : 'Null',
  1 : 'Boolean',
  2 : 'Tiny Int',
  3 : 'Small Int',
  4 : 'Int',
  5 : 'Big Int',
  6 : 'Float',
  7 : 'Double',
  8 : 'Binary',
  9 : 'Timestamp',
  10 : 'Nchar',
  11 : 'TINYINT_UNSIGNED',
  12 : 'SMALLINT_UNSIGNED',
  13 : 'INT_UNSIGNED',
  14 : 'BIGINT_UNSIGNED',
}

/**
 * @function
 * @param {number} typecode - The code to get the name of the type for
 * @return {string} Name of the field type
 */
function getType(typecode) {
  return typeCodesToName[typecode];
>>>>>>> 4bd2cc38
}<|MERGE_RESOLUTION|>--- conflicted
+++ resolved
@@ -65,7 +65,6 @@
  * @property {number} C_TIMESTAMP_MICRO - The code for microsecond timestamps, as returned by libtaos.taos_result_precision(result).
  */
 module.exports = {
-<<<<<<< HEAD
   C_NULL: 0,
   C_BOOL: 1,
   C_TINYINT: 2,
@@ -101,66 +100,4 @@
   getType,
   SCHEMALESS_PROTOCOL,
   SCHEMALESS_PRECISION
-=======
-    C_NULL : 0,
-    C_BOOL : 1,
-    C_TINYINT : 2,
-    C_SMALLINT : 3,
-    C_INT : 4,
-    C_BIGINT : 5,
-    C_FLOAT : 6,
-    C_DOUBLE : 7,
-    C_BINARY : 8,
-    C_TIMESTAMP : 9,
-    C_NCHAR : 10,
-    C_TINYINT_UNSIGNED : 11,
-    C_SMALLINT_UNSIGNED : 12,
-    C_INT_UNSIGNED : 13,
-    C_BIGINT_UNSIGNED : 14,
-    // NULL value definition
-    // NOTE: These values should change according to C definition in tsdb.h
-    C_BOOL_NULL : 2,
-    C_TINYINT_NULL : -128,
-    C_TINYINT_UNSIGNED_NULL : 255,
-    C_SMALLINT_NULL : -32768,
-    C_SMALLINT_UNSIGNED_NULL : 65535,
-    C_INT_NULL : -2147483648,
-    C_INT_UNSIGNED_NULL : 4294967295,
-    C_BIGINT_NULL : -9223372036854775808n,
-    C_BIGINT_UNSIGNED_NULL : 18446744073709551615n,
-    C_FLOAT_NULL : 2146435072,
-    C_DOUBLE_NULL : -9223370937343148032,
-    C_NCHAR_NULL : 4294967295,
-    C_BINARY_NULL : 255,
-    C_TIMESTAMP_MILLI : 0,
-    C_TIMESTAMP_MICRO : 1,
-    getType,
 }
-
-const typeCodesToName = {
-  0 : 'Null',
-  1 : 'Boolean',
-  2 : 'Tiny Int',
-  3 : 'Small Int',
-  4 : 'Int',
-  5 : 'Big Int',
-  6 : 'Float',
-  7 : 'Double',
-  8 : 'Binary',
-  9 : 'Timestamp',
-  10 : 'Nchar',
-  11 : 'TINYINT_UNSIGNED',
-  12 : 'SMALLINT_UNSIGNED',
-  13 : 'INT_UNSIGNED',
-  14 : 'BIGINT_UNSIGNED',
-}
-
-/**
- * @function
- * @param {number} typecode - The code to get the name of the type for
- * @return {string} Name of the field type
- */
-function getType(typecode) {
-  return typeCodesToName[typecode];
->>>>>>> 4bd2cc38
-}