/*
 * Copyright (c) 2019 TAOS Data, Inc. <jhtao@taosdata.com>
 *
 * This program is free software: you can use, redistribute, and/or modify
 * it under the terms of the GNU Affero General Public License, version 3
 * or later ("AGPL"), as published by the Free Software Foundation.
 *
 * This program is distributed in the hope that it will be useful, but WITHOUT
 * ANY WARRANTY; without even the implied warranty of MERCHANTABILITY or
 * FITNESS FOR A PARTICULAR PURPOSE.
 *
 * You should have received a copy of the GNU Affero General Public License
 * along with this program. If not, see <http://www.gnu.org/licenses/>.
 */

#define _DEFAULT_SOURCE
#include "os.h"
#include "taosmsg.h"
#include "tutil.h"
#include "taoserror.h"
#include "taosmsg.h"
#include "tscompression.h"
#include "tname.h"
#include "tidpool.h"
#include "tglobal.h"
#include "tcompare.h"
#include "tdataformat.h"
#include "tgrant.h"
#include "tqueue.h"
#include "hash.h"
#include "mnode.h"
#include "dnode.h"
#include "mnodeDef.h"
#include "mnodeInt.h"
#include "mnodeAcct.h"
#include "mnodeDb.h"
#include "mnodeDnode.h"
#include "mnodeSdb.h"
#include "mnodeShow.h"
#include "mnodeTable.h"
#include "mnodeVgroup.h"
#include "mnodeWrite.h"
#include "mnodeRead.h"
#include "mnodePeer.h"
#include "mnodeFunc.h"

#define ALTER_CTABLE_RETRY_TIMES  3
#define CREATE_CTABLE_RETRY_TIMES 10
#define CREATE_CTABLE_RETRY_SEC   14

int64_t          tsCTableRid = -1;
static void *    tsChildTableSdb;
int64_t          tsSTableRid = -1;
static void *    tsSuperTableSdb;
static SHashObj *tsSTableUidHash;
static int32_t   tsChildTableUpdateSize;
static int32_t   tsSuperTableUpdateSize;

static void *  mnodeGetChildTable(char *tableId);
static void *  mnodeGetSuperTable(char *tableId);
static void *  mnodeGetSuperTableByUid(uint64_t uid);
static void    mnodeDropAllChildTablesInStable(SSTableObj *pStable);
static void    mnodeAddTableIntoStable(SSTableObj *pStable, SCTableObj *pCtable);
static void    mnodeRemoveTableFromStable(SSTableObj *pStable, SCTableObj *pCtable);

static int32_t mnodeGetShowTableMeta(STableMetaMsg *pMeta, SShowObj *pShow, void *pConn);
static int32_t mnodeRetrieveShowTables(SShowObj *pShow, char *data, int32_t rows, void *pConn);
static int32_t mnodeGetShowSuperTableMeta(STableMetaMsg *pMeta, SShowObj *pShow, void *pConn);
static int32_t mnodeRetrieveShowSuperTables(SShowObj *pShow, char *data, int32_t rows, void *pConn);
static int32_t mnodeGetStreamTableMeta(STableMetaMsg *pMeta, SShowObj *pShow, void *pConn);
static int32_t mnodeRetrieveStreamTables(SShowObj *pShow, char *data, int32_t rows, void *pConn);

static int32_t mnodeProcessCreateTableMsg(SMnodeMsg *pMsg);
static int32_t mnodeProcessCreateSuperTableMsg(SMnodeMsg *pMsg);
static int32_t mnodeProcessCreateChildTableMsg(SMnodeMsg *pMsg);
static void    mnodeProcessCreateChildTableRsp(SRpcMsg *rpcMsg);

static int32_t mnodeProcessDropTableMsg(SMnodeMsg *pMsg);
static int32_t mnodeProcessDropSuperTableMsg(SMnodeMsg *pMsg);
static void    mnodeProcessDropSuperTableRsp(SRpcMsg *rpcMsg);
static int32_t mnodeProcessDropChildTableMsg(SMnodeMsg *pMsg);
static void    mnodeProcessDropChildTableRsp(SRpcMsg *rpcMsg);

static int32_t mnodeProcessSuperTableVgroupMsg(SMnodeMsg *pMsg);
static int32_t mnodeProcessMultiTableMetaMsg(SMnodeMsg *pMsg);
static int32_t mnodeProcessTableCfgMsg(SMnodeMsg *pMsg);

static int32_t mnodeProcessTableMetaMsg(SMnodeMsg *pMsg);
static int32_t mnodeGetSuperTableMeta(SMnodeMsg *pMsg);
static int32_t mnodeGetChildTableMeta(SMnodeMsg *pMsg);
static int32_t mnodeAutoCreateChildTable(SMnodeMsg *pMsg);

static int32_t mnodeProcessAlterTableMsg(SMnodeMsg *pMsg);
static void    mnodeProcessAlterTableRsp(SRpcMsg *rpcMsg);

static int32_t mnodeFindSuperTableColumnIndex(SSTableObj *pStable, char *colName);
static int32_t mnodeChangeSuperTableColumn(SMnodeMsg *pMsg);
static int32_t mnodeChangeSuperTableTag(SMnodeMsg *pMsg);
static int32_t mnodeChangeNormalTableColumn(SMnodeMsg *pMsg);

static void mnodeDestroyChildTable(SCTableObj *pTable) {
  tfree(pTable->info.tableId);
  tfree(pTable->schema);
  tfree(pTable->sql);
  tfree(pTable);
}

static int32_t mnodeChildTableActionDestroy(SSdbRow *pRow) {
  mnodeDestroyChildTable(pRow->pObj);
  return TSDB_CODE_SUCCESS;
}

static int32_t mnodeChildTableActionInsert(SSdbRow *pRow) {
  SCTableObj *pTable = pRow->pObj;
  int32_t code = 0;

  SVgObj *pVgroup = mnodeGetVgroup(pTable->vgId);
  if (pVgroup == NULL) {
    mError("ctable:%s, not in vgId:%d", pTable->info.tableId, pTable->vgId);
    code = -1;
  }

  SDbObj *pDb = NULL;
  if (pVgroup != NULL) {
    pDb = mnodeGetDb(pVgroup->dbName);
    if (pDb == NULL) {
      mError("ctable:%s, vgId:%d not in db:%s", pTable->info.tableId, pVgroup->vgId, pVgroup->dbName);
      code = -1;
    }
  }

  SAcctObj *pAcct = NULL;
  if (pDb != NULL) {
    pAcct = mnodeGetAcct(pDb->acct);
    if (pAcct == NULL) {
      mError("ctable:%s, acct:%s not exists", pTable->info.tableId, pDb->acct);
      code = -1;
    }
  }

  if (pTable->info.type == TSDB_CHILD_TABLE) {
    // add ref
    pTable->superTable = mnodeGetSuperTableByUid(pTable->suid);
    if (pTable->superTable != NULL) {
      mnodeAddTableIntoStable(pTable->superTable, pTable);
      grantAdd(TSDB_GRANT_TIMESERIES, pTable->superTable->numOfColumns - 1);
      if (pAcct) pAcct->acctInfo.numOfTimeSeries += (pTable->superTable->numOfColumns - 1);
    } else {
      mError("table:%s:%p, correspond stable not found suid:%" PRIu64, pTable->info.tableId, pTable, pTable->suid);
      code = -1;
    }
  } else {
    grantAdd(TSDB_GRANT_TIMESERIES, pTable->numOfColumns - 1);
    if (pAcct) pAcct->acctInfo.numOfTimeSeries += (pTable->numOfColumns - 1);
  }

  if (pDb) mnodeAddTableIntoDb(pDb);
  if (pVgroup) {
    if (mnodeAddTableIntoVgroup(pVgroup, pTable, pRow->pMsg == NULL) != 0) {
      mError("table:%s, vgId:%d tid:%d, failed to perform insert action, uid:%" PRIu64 " suid:%" PRIu64,
             pTable->info.tableId, pTable->vgId, pTable->tid, pTable->uid, pTable->suid);
      code = -1;
    }
  }

  mnodeDecVgroupRef(pVgroup);
  mnodeDecDbRef(pDb);
  mnodeDecAcctRef(pAcct);

  if (code == 0) {
    mTrace("table:%s, vgId:%d tid:%d, perform insert action, uid:%" PRIu64 " suid:%" PRIu64, pTable->info.tableId,
           pTable->vgId, pTable->tid, pTable->uid, pTable->suid);
  }

  return code;
}

static int32_t mnodeChildTableActionDelete(SSdbRow *pRow) {
  SCTableObj *pTable = pRow->pObj;
  if (pTable->vgId == 0) {
    mError("table:%s, vgId:%d tid:%d, failed to perform delete action, uid:%" PRIu64 " suid:%" PRIu64,
           pTable->info.tableId, pTable->vgId, pTable->tid, pTable->uid, pTable->suid);
    return TSDB_CODE_MND_VGROUP_NOT_EXIST;
  }

  SVgObj *pVgroup = NULL;
  SDbObj *pDb = NULL;
  SAcctObj *pAcct = NULL;

  pVgroup = mnodeGetVgroup(pTable->vgId);
  if (pVgroup != NULL) pDb = mnodeGetDb(pVgroup->dbName);
  if (pDb != NULL) pAcct = mnodeGetAcct(pDb->acct);

  if (pTable->info.type == TSDB_CHILD_TABLE) {
    if (pTable->superTable) {
      grantRestore(TSDB_GRANT_TIMESERIES, pTable->superTable->numOfColumns - 1);
      if (pAcct != NULL) pAcct->acctInfo.numOfTimeSeries -= (pTable->superTable->numOfColumns - 1);
      mnodeRemoveTableFromStable(pTable->superTable, pTable);
      mnodeDecTableRef(pTable->superTable);
    }
  } else {
    grantRestore(TSDB_GRANT_TIMESERIES, pTable->numOfColumns - 1);
    if (pAcct != NULL) pAcct->acctInfo.numOfTimeSeries -= (pTable->numOfColumns - 1);
  }

  if (pDb != NULL) mnodeRemoveTableFromDb(pDb);
  if (pVgroup != NULL) mnodeRemoveTableFromVgroup(pVgroup, pTable);

  mnodeDecVgroupRef(pVgroup);
  mnodeDecDbRef(pDb);
  mnodeDecAcctRef(pAcct);

  mTrace("table:%s, vgId:%d tid:%d, perform delete action, uid:%" PRIu64 " suid:%" PRIu64, pTable->info.tableId,
         pTable->vgId, pTable->tid, pTable->uid, pTable->suid);
  return TSDB_CODE_SUCCESS;
}

static int32_t mnodeChildTableActionUpdate(SSdbRow *pRow) {
  SCTableObj *pNew = pRow->pObj;
  SCTableObj *pTable = mnodeGetChildTable(pNew->info.tableId);
  if (pTable != pNew) {
    void *oldTableId = pTable->info.tableId;
    void *oldSql = pTable->sql;
    void *oldSchema = pTable->schema;
    void *oldSTable = pTable->superTable;
    int32_t oldRefCount = pTable->refCount;

    memcpy(pTable, pNew, sizeof(SCTableObj));

    pTable->refCount = oldRefCount;
    pTable->sql = pNew->sql;
    pTable->schema = pNew->schema;
    pTable->superTable = oldSTable;

    free(pNew);
    free(oldSql);
    free(oldSchema);
    free(oldTableId);
  }
  mnodeDecTableRef(pTable);

  return TSDB_CODE_SUCCESS;
}

static int32_t mnodeChildTableActionEncode(SSdbRow *pRow) {
  SCTableObj *pTable = pRow->pObj;
  assert(pTable != NULL && pRow->rowData != NULL);

  int32_t len = (int32_t)strlen(pTable->info.tableId);
  if (len >= TSDB_TABLE_FNAME_LEN) return TSDB_CODE_MND_INVALID_TABLE_ID;

  memcpy(pRow->rowData, pTable->info.tableId, len);
  memset((char *)pRow->rowData + len, 0, 1);
  len++;

  memcpy((char *)pRow->rowData + len, (char *)pTable + sizeof(char *), tsChildTableUpdateSize);
  len += tsChildTableUpdateSize;

  if (pTable->info.type != TSDB_CHILD_TABLE) {
    int32_t schemaSize = pTable->numOfColumns * sizeof(SSchema);
    memcpy((char *)pRow->rowData + len, pTable->schema, schemaSize);
    len += schemaSize;

    if (pTable->sqlLen != 0) {
      memcpy((char *)pRow->rowData + len, pTable->sql, pTable->sqlLen);
      len += pTable->sqlLen;
    }
  }

  pRow->rowSize = len;

  return TSDB_CODE_SUCCESS;
}

static int32_t mnodeChildTableActionDecode(SSdbRow *pRow) {
  assert(pRow->rowData != NULL);
  SCTableObj *pTable = calloc(1, sizeof(SCTableObj));
  if (pTable == NULL) return TSDB_CODE_MND_OUT_OF_MEMORY;

  int32_t len = (int32_t)strlen(pRow->rowData);
  if (len >= TSDB_TABLE_FNAME_LEN) {
    free(pTable);
    return TSDB_CODE_MND_INVALID_TABLE_ID;
  }
  pTable->info.tableId = strdup(pRow->rowData);
  len++;

  memcpy((char *)pTable + sizeof(char *), (char *)pRow->rowData + len, tsChildTableUpdateSize);
  len += tsChildTableUpdateSize;

  if (pTable->info.type != TSDB_CHILD_TABLE) {
    int32_t schemaSize = pTable->numOfColumns * sizeof(SSchema);
    pTable->schema = (SSchema *)malloc(schemaSize);
    if (pTable->schema == NULL) {
      mnodeDestroyChildTable(pTable);
      return TSDB_CODE_MND_INVALID_TABLE_TYPE;
    }
    memcpy(pTable->schema, (char *)pRow->rowData + len, schemaSize);
    len += schemaSize;

    if (pTable->sqlLen != 0) {
      pTable->sql = malloc(pTable->sqlLen);
      if (pTable->sql == NULL) {
        mnodeDestroyChildTable(pTable);
        return TSDB_CODE_MND_OUT_OF_MEMORY;
      }
      memcpy(pTable->sql, (char *)pRow->rowData + len, pTable->sqlLen);
    }
  }

  pRow->pObj = pTable;
  return TSDB_CODE_SUCCESS;
}

static int32_t mnodeChildTableActionRestored() {
#if 0
  void *pIter = NULL;
  SCTableObj *pTable = NULL;

  while (1) {
    pIter = mnodeGetNextChildTable(pIter, &pTable);
    if (pTable == NULL) break;

    SDbObj *pDb = mnodeGetDbByTableName(pTable->info.tableId);
    if (pDb == NULL || pDb->status != TSDB_DB_STATUS_READY) {
      mError("ctable:%s, failed to get db or db in dropping, discard it", pTable->info.tableId);
      SSdbRow desc = {.type = SDB_OPER_LOCAL, .pObj = pTable, .pTable = tsChildTableSdb};
      sdbDeleteRow(&desc);
      mnodeDecTableRef(pTable);
      mnodeDecDbRef(pDb);
      continue;
    }
    mnodeDecDbRef(pDb);

    SVgObj *pVgroup = mnodeGetVgroup(pTable->vgId);
    if (pVgroup == NULL) {
      mError("ctable:%s, failed to get vgId:%d tid:%d, discard it", pTable->info.tableId, pTable->vgId, pTable->tid);
      pTable->vgId = 0;
      SSdbRow desc = {.type = SDB_OPER_LOCAL, .pObj = pTable, .pTable = tsChildTableSdb};
      sdbDeleteRow(&desc);
      mnodeDecTableRef(pTable);
      continue;
    }
    mnodeDecVgroupRef(pVgroup);

    if (strcmp(pVgroup->dbName, pDb->name) != 0) {
      mError("ctable:%s, db:%s not match with vgId:%d db:%s sid:%d, discard it",
             pTable->info.tableId, pDb->name, pTable->vgId, pVgroup->dbName, pTable->tid);
      pTable->vgId = 0;
      SSdbRow desc = {.type = SDB_OPER_LOCAL, .pObj = pTable, .pTable = tsChildTableSdb};
      sdbDeleteRow(&desc);
      mnodeDecTableRef(pTable);
      continue;
    }

    if (pTable->info.type == TSDB_CHILD_TABLE) {
      SSTableObj *pSuperTable = mnodeGetSuperTableByUid(pTable->suid);
      if (pSuperTable == NULL) {
        mError("ctable:%s, stable:%" PRIu64 " not exist", pTable->info.tableId, pTable->suid);
        pTable->vgId = 0;
        SSdbRow desc = {.type = SDB_OPER_LOCAL, .pObj = pTable, .pTable = tsChildTableSdb};
        sdbDeleteRow(&desc);
        mnodeDecTableRef(pTable);
        continue;
      }
      mnodeDecTableRef(pSuperTable);
    }

    mnodeDecTableRef(pTable);
  }

  mnodeCancelGetNextChildTable(pIter);
#endif
  return 0;
}

static int32_t mnodeInitChildTables() {
  SCTableObj tObj;
  tsChildTableUpdateSize = (int32_t)((int8_t *)tObj.updateEnd - (int8_t *)&tObj.info.type);

  SSdbTableDesc desc = {
    .id           = SDB_TABLE_CTABLE,
    .name         = "ctables",
    .hashSessions = TSDB_DEFAULT_CTABLES_HASH_SIZE,
    .maxRowSize   = sizeof(SCTableObj) + sizeof(SSchema) * (TSDB_MAX_TAGS + TSDB_MAX_COLUMNS + 16) + TSDB_TABLE_FNAME_LEN + TSDB_CQ_SQL_SIZE,
    .refCountPos  = (int32_t)((int8_t *)(&tObj.refCount) - (int8_t *)&tObj),
    .keyType      = SDB_KEY_VAR_STRING,
    .fpInsert     = mnodeChildTableActionInsert,
    .fpDelete     = mnodeChildTableActionDelete,
    .fpUpdate     = mnodeChildTableActionUpdate,
    .fpEncode     = mnodeChildTableActionEncode,
    .fpDecode     = mnodeChildTableActionDecode,
    .fpDestroy    = mnodeChildTableActionDestroy,
    .fpRestored   = mnodeChildTableActionRestored
  };

  tsCTableRid = sdbOpenTable(&desc);
  tsChildTableSdb = sdbGetTableByRid(tsCTableRid);
  if (tsChildTableSdb == NULL) {
    mError("failed to init child table data");
    return -1;
  }

  mDebug("table:ctables is created");
  return 0;
}

static void mnodeCleanupChildTables() {
  sdbCloseTable(tsCTableRid);
  tsChildTableSdb = NULL;
}

int64_t mnodeGetSuperTableNum() {
  return sdbGetNumOfRows(tsSuperTableSdb);
}

int64_t mnodeGetChildTableNum() {
  return sdbGetNumOfRows(tsChildTableSdb);
}

static void mnodeAddTableIntoStable(SSTableObj *pStable, SCTableObj *pCtable) {
  atomic_add_fetch_32(&pStable->numOfTables, 1);

  if (pStable->vgHash == NULL) {
    pStable->vgHash = taosHashInit(64, taosGetDefaultHashFunction(TSDB_DATA_TYPE_INT), true, HASH_ENTRY_LOCK);
    mDebug("stable:%s, create vgId hash:%p", pStable->info.tableId, pStable->vgHash);
  }

  if (pStable->vgHash != NULL) {
    if (taosHashGet(pStable->vgHash, &pCtable->vgId, sizeof(pCtable->vgId)) == NULL) {
      taosHashPut(pStable->vgHash, &pCtable->vgId, sizeof(pCtable->vgId), &pCtable->vgId, sizeof(pCtable->vgId));
      mDebug("stable:%s, vgId:%d is put into stable vgId hash:%p, sizeOfVgList:%d", pStable->info.tableId, pCtable->vgId,
             pStable->vgHash, taosHashGetSize(pStable->vgHash));
    }
  }
}

static void mnodeRemoveTableFromStable(SSTableObj *pStable, SCTableObj *pCtable) {
  atomic_sub_fetch_32(&pStable->numOfTables, 1);

  if (pStable->vgHash == NULL) return;

  SVgObj *pVgroup = mnodeGetVgroup(pCtable->vgId);
  if (pVgroup == NULL) {
    taosHashRemove(pStable->vgHash, &pCtable->vgId, sizeof(pCtable->vgId));
    mDebug("table:%s, vgId:%d is remove from stable hash:%p sizeOfVgList:%d", pStable->info.tableId, pCtable->vgId,
           pStable->vgHash, taosHashGetSize(pStable->vgHash));
  }
  mnodeDecVgroupRef(pVgroup);
}

static void mnodeDestroySuperTable(SSTableObj *pStable) {
  mDebug("table:%s, is destroyed, stable hash:%p", pStable->info.tableId, pStable->vgHash);
  if (pStable->vgHash != NULL) {
    taosHashCleanup(pStable->vgHash);
    pStable->vgHash = NULL;
  }
  tfree(pStable->info.tableId);
  tfree(pStable->schema);
  tfree(pStable);
}

static int32_t mnodeSuperTableActionDestroy(SSdbRow *pRow) {
  mnodeDestroySuperTable(pRow->pObj);
  return TSDB_CODE_SUCCESS;
}

static int32_t mnodeSuperTableActionInsert(SSdbRow *pRow) {
  SSTableObj *pStable = pRow->pObj;
  SDbObj *    pDb = mnodeGetDbByTableName(pStable->info.tableId);
  if (pDb != NULL && pDb->status == TSDB_DB_STATUS_READY) {
    mnodeAddSuperTableIntoDb(pDb);
  }
  mnodeDecDbRef(pDb);

  taosHashPut(tsSTableUidHash, &pStable->uid, sizeof(int64_t), &pStable, sizeof(int64_t));

  mTrace("stable:%s, perform insert action, uid:%" PRIu64, pStable->info.tableId, pStable->uid);
  return TSDB_CODE_SUCCESS;
}

static int32_t mnodeSuperTableActionDelete(SSdbRow *pRow) {
  SSTableObj *pStable = pRow->pObj;
  SDbObj *    pDb = mnodeGetDbByTableName(pStable->info.tableId);
  if (pDb != NULL) {
    mnodeRemoveSuperTableFromDb(pDb);
    mnodeDropAllChildTablesInStable((SSTableObj *)pStable);
  }
  mnodeDecDbRef(pDb);

  taosHashRemove(tsSTableUidHash, &pStable->uid, sizeof(int64_t));

  mTrace("stable:%s, perform delete action, uid:%" PRIu64, pStable->info.tableId, pStable->uid);
  return TSDB_CODE_SUCCESS;
}

static int32_t mnodeSuperTableActionUpdate(SSdbRow *pRow) {
  SSTableObj *pNew = pRow->pObj;
  SSTableObj *pTable = mnodeGetSuperTable(pNew->info.tableId);
  if (pTable != NULL && pTable != pNew) {
    mDebug("table:%s, will be updated, hash:%p sizeOfVgList:%d, new hash:%p sizeOfVgList:%d", pTable->info.tableId,
           pTable->vgHash, taosHashGetSize(pTable->vgHash), pNew->vgHash, taosHashGetSize(pNew->vgHash));

    void *oldTableId = pTable->info.tableId;
    void *oldSchema = pTable->schema;
    void *oldVgHash = pTable->vgHash;
    int32_t oldRefCount = pTable->refCount;
    int32_t oldNumOfTables = pTable->numOfTables;

    memcpy(pTable, pNew, sizeof(SSTableObj));

    pTable->vgHash = oldVgHash;
    pTable->refCount = oldRefCount;
    pTable->schema = pNew->schema;
    pTable->numOfTables = oldNumOfTables;
    free(pNew);
    free(oldTableId);
    free(oldSchema);

    mDebug("table:%s, update finished, hash:%p sizeOfVgList:%d", pTable->info.tableId, pTable->vgHash,
           taosHashGetSize(pTable->vgHash));
  }

  mnodeDecTableRef(pTable);
  return TSDB_CODE_SUCCESS;
}

static int32_t mnodeSuperTableActionEncode(SSdbRow *pRow) {
  SSTableObj *pStable = pRow->pObj;
  assert(pRow->pObj != NULL && pRow->rowData != NULL);

  int32_t len = (int32_t)strlen(pStable->info.tableId);
  if (len >= TSDB_TABLE_FNAME_LEN) len = TSDB_CODE_MND_INVALID_TABLE_ID;

  memcpy(pRow->rowData, pStable->info.tableId, len);
  memset((char *)pRow->rowData + len, 0, 1);
  len++;

  memcpy((char *)pRow->rowData + len, (char *)pStable + sizeof(char *), tsSuperTableUpdateSize);
  len += tsSuperTableUpdateSize;

  int32_t schemaSize = sizeof(SSchema) * (pStable->numOfColumns + pStable->numOfTags);
  memcpy((char *)pRow->rowData + len, pStable->schema, schemaSize);
  len += schemaSize;

  pRow->rowSize = len;

  return TSDB_CODE_SUCCESS;
}

static int32_t mnodeSuperTableActionDecode(SSdbRow *pRow) {
  assert(pRow->rowData != NULL);
  SSTableObj *pStable = (SSTableObj *) calloc(1, sizeof(SSTableObj));
  if (pStable == NULL) return TSDB_CODE_MND_OUT_OF_MEMORY;

  int32_t len = (int32_t)strlen(pRow->rowData);
  if (len >= TSDB_TABLE_FNAME_LEN){
    free(pStable);
    return TSDB_CODE_MND_INVALID_TABLE_ID;
  }
  pStable->info.tableId = strdup(pRow->rowData);
  len++;

  memcpy((char *)pStable + sizeof(char *), (char *)pRow->rowData + len, tsSuperTableUpdateSize);
  len += tsSuperTableUpdateSize;

  int32_t schemaSize = sizeof(SSchema) * (pStable->numOfColumns + pStable->numOfTags);
  pStable->schema = malloc(schemaSize);
  if (pStable->schema == NULL) {
    mnodeDestroySuperTable(pStable);
    return TSDB_CODE_MND_NOT_SUPER_TABLE;
  }

  memcpy(pStable->schema, (char *)pRow->rowData + len, schemaSize);
  pRow->pObj = pStable;

  return TSDB_CODE_SUCCESS;
}

static int32_t mnodeSuperTableActionRestored() {
  return 0;
}

static int32_t mnodeInitSuperTables() {
  SSTableObj tObj;
  tsSuperTableUpdateSize = (int32_t)((int8_t *)tObj.updateEnd - (int8_t *)&tObj.info.type);

  SSdbTableDesc desc = {
    .id           = SDB_TABLE_STABLE,
    .name         = "stables",
    .hashSessions = TSDB_DEFAULT_STABLES_HASH_SIZE,
    .maxRowSize   = sizeof(SSTableObj) + sizeof(SSchema) * (TSDB_MAX_TAGS + TSDB_MAX_COLUMNS + 16) + TSDB_TABLE_FNAME_LEN,
    .refCountPos  = (int32_t)((int8_t *)(&tObj.refCount) - (int8_t *)&tObj),
    .keyType      = SDB_KEY_VAR_STRING,
    .fpInsert     = mnodeSuperTableActionInsert,
    .fpDelete     = mnodeSuperTableActionDelete,
    .fpUpdate     = mnodeSuperTableActionUpdate,
    .fpEncode     = mnodeSuperTableActionEncode,
    .fpDecode     = mnodeSuperTableActionDecode,
    .fpDestroy    = mnodeSuperTableActionDestroy,
    .fpRestored   = mnodeSuperTableActionRestored
  };

  tsSTableUidHash = taosHashInit(8, taosGetDefaultHashFunction(TSDB_DATA_TYPE_BIGINT), true, HASH_ENTRY_LOCK);
  tsSTableRid = sdbOpenTable(&desc);
  tsSuperTableSdb = sdbGetTableByRid(tsSTableRid);
  if (tsSuperTableSdb == NULL) {
    mError("failed to init stables data");
    return -1;
  }

  mDebug("table:stables is created");
  return 0;
}

static void mnodeCleanupSuperTables() {
  sdbCloseTable(tsSTableRid);
  tsSuperTableSdb = NULL;

  taosHashCleanup(tsSTableUidHash);
  tsSTableUidHash = NULL;
}

int32_t mnodeInitTables() {
  int32_t code = mnodeInitSuperTables();
  if (code != TSDB_CODE_SUCCESS) {
    return code;
  }

  code = mnodeInitChildTables();
  if (code != TSDB_CODE_SUCCESS) {
    return code;
  }

  mnodeAddReadMsgHandle(TSDB_MSG_TYPE_CM_TABLES_META, mnodeProcessMultiTableMetaMsg);
  mnodeAddWriteMsgHandle(TSDB_MSG_TYPE_CM_CREATE_TABLE, mnodeProcessCreateTableMsg);
  mnodeAddWriteMsgHandle(TSDB_MSG_TYPE_CM_DROP_TABLE, mnodeProcessDropTableMsg);
  mnodeAddWriteMsgHandle(TSDB_MSG_TYPE_CM_ALTER_TABLE, mnodeProcessAlterTableMsg);
  mnodeAddReadMsgHandle(TSDB_MSG_TYPE_CM_TABLE_META, mnodeProcessTableMetaMsg);
  mnodeAddReadMsgHandle(TSDB_MSG_TYPE_CM_STABLE_VGROUP, mnodeProcessSuperTableVgroupMsg);

  mnodeAddPeerRspHandle(TSDB_MSG_TYPE_MD_CREATE_TABLE_RSP, mnodeProcessCreateChildTableRsp);
  mnodeAddPeerRspHandle(TSDB_MSG_TYPE_MD_DROP_TABLE_RSP, mnodeProcessDropChildTableRsp);
  mnodeAddPeerRspHandle(TSDB_MSG_TYPE_MD_DROP_STABLE_RSP, mnodeProcessDropSuperTableRsp);
  mnodeAddPeerRspHandle(TSDB_MSG_TYPE_MD_ALTER_TABLE_RSP, mnodeProcessAlterTableRsp);

  mnodeAddPeerMsgHandle(TSDB_MSG_TYPE_DM_CONFIG_TABLE, mnodeProcessTableCfgMsg);

  mnodeAddShowMetaHandle(TSDB_MGMT_TABLE_TABLE, mnodeGetShowTableMeta);
  mnodeAddShowRetrieveHandle(TSDB_MGMT_TABLE_TABLE, mnodeRetrieveShowTables);
  mnodeAddShowFreeIterHandle(TSDB_MGMT_TABLE_TABLE, mnodeCancelGetNextChildTable);
  mnodeAddShowMetaHandle(TSDB_MGMT_TABLE_METRIC, mnodeGetShowSuperTableMeta);
  mnodeAddShowRetrieveHandle(TSDB_MGMT_TABLE_METRIC, mnodeRetrieveShowSuperTables);
  mnodeAddShowFreeIterHandle(TSDB_MGMT_TABLE_METRIC, mnodeCancelGetNextSuperTable);
  mnodeAddShowMetaHandle(TSDB_MGMT_TABLE_STREAMTABLES, mnodeGetStreamTableMeta);
  mnodeAddShowRetrieveHandle(TSDB_MGMT_TABLE_STREAMTABLES, mnodeRetrieveStreamTables);
  mnodeAddShowFreeIterHandle(TSDB_MGMT_TABLE_STREAMTABLES, mnodeCancelGetNextChildTable);

  return TSDB_CODE_SUCCESS;
}

static void *mnodeGetChildTable(char *tableId) {
  return sdbGetRow(tsChildTableSdb, tableId);
}

static void *mnodeGetSuperTable(char *tableId) {
  return sdbGetRow(tsSuperTableSdb, tableId);
}

static void *mnodeGetSuperTableByUid(uint64_t uid) {
  SSTableObj **ppStable = taosHashGet(tsSTableUidHash, &uid, sizeof(int64_t));
  if (ppStable == NULL || *ppStable == NULL) return NULL;

  SSTableObj *pStable = *ppStable;
  mnodeIncTableRef(pStable);
  return pStable;
}

void *mnodeGetTable(char *tableId) {
  void *pTable = mnodeGetSuperTable(tableId);
  if (pTable != NULL) {
    return pTable;
  }

  pTable = mnodeGetChildTable(tableId);
  if (pTable != NULL) {
    return pTable;
  }

  return NULL;
}

void *mnodeGetNextChildTable(void *pIter, SCTableObj **pTable) {
  return sdbFetchRow(tsChildTableSdb, pIter, (void **)pTable);
}

void mnodeCancelGetNextChildTable(void *pIter) {
  sdbFreeIter(tsChildTableSdb, pIter);
}

void *mnodeGetNextSuperTable(void *pIter, SSTableObj **pTable) {
  return sdbFetchRow(tsSuperTableSdb, pIter, (void **)pTable);
}

void mnodeCancelGetNextSuperTable(void *pIter) {
  sdbFreeIter(tsSuperTableSdb, pIter);
}

void mnodeIncTableRef(void *p1) {
  STableObj *pTable = (STableObj *)p1;
  if (pTable->type == TSDB_SUPER_TABLE) {
    sdbIncRef(tsSuperTableSdb, pTable);
  } else {
    sdbIncRef(tsChildTableSdb, pTable);
  }
}

void mnodeDecTableRef(void *p1) {
  if (p1 == NULL) return;

  STableObj *pTable = (STableObj *)p1;
  if (pTable->type == TSDB_SUPER_TABLE) {
    sdbDecRef(tsSuperTableSdb, pTable);
  } else {
    sdbDecRef(tsChildTableSdb, pTable);
  }
}

void mnodeCleanupTables() {
  mnodeCleanupChildTables();
  mnodeCleanupSuperTables();
}

// todo move to name.h, add length of table name
static void mnodeExtractTableName(char* tableId, char* name) {
  int pos = -1;
  int num = 0;
  for (pos = 0; tableId[pos] != 0; ++pos) {
    if (tableId[pos] == '.') num++;
    if (num == 2) break;
  }

  if (num == 2) {
    strcpy(name, tableId + pos + 1);
  }
}

static SMnodeMsg *mnodeCreateSubMsg(SMnodeMsg *pBatchMasterMsg, int32_t contSize) {
  SMnodeMsg *pSubMsg = taosAllocateQitem(sizeof(*pBatchMasterMsg) + contSize);
  *pSubMsg = *pBatchMasterMsg;

  //pSubMsg->pCont = (char *) pSubMsg + sizeof(SMnodeMsg);
  pSubMsg->rpcMsg.pCont = pSubMsg->pCont;
  pSubMsg->successed = 0;
  pSubMsg->expected = 0;
  SCMCreateTableMsg *pCM = pSubMsg->rpcMsg.pCont;
  pCM->numOfTables = htonl(1);
  pCM->contLen = htonl(contSize);

  return pSubMsg;
}

void mnodeDestroySubMsg(SMnodeMsg *pSubMsg) {
  if (pSubMsg) {
    // pUser is retained in batch master msg
    if (pSubMsg->pDb) mnodeDecDbRef(pSubMsg->pDb);
    if (pSubMsg->pVgroup) mnodeDecVgroupRef(pSubMsg->pVgroup);
    if (pSubMsg->pTable) mnodeDecTableRef(pSubMsg->pTable);
    if (pSubMsg->pSTable) mnodeDecTableRef(pSubMsg->pSTable);
    if (pSubMsg->pAcct) mnodeDecAcctRef(pSubMsg->pAcct);
    if (pSubMsg->pDnode) mnodeDecDnodeRef(pSubMsg->pDnode);

    taosFreeQitem(pSubMsg);
  }
}

static int32_t mnodeValidateCreateTableMsg(SCreateTableMsg *pCreateTable, SMnodeMsg *pMsg) {
  if (pMsg->pDb == NULL) {
    pMsg->pDb = mnodeGetDbByTableName(pCreateTable->tableName);
  }

  if (pMsg->pDb == NULL) {
    mError("msg:%p, app:%p table:%s, failed to create, db not selected", pMsg, pMsg->rpcMsg.ahandle, pCreateTable->tableName);
    return TSDB_CODE_MND_DB_NOT_SELECTED;
  }

  if (pMsg->pDb->status != TSDB_DB_STATUS_READY) {
    mError("db:%s, status:%d, in dropping", pMsg->pDb->name, pMsg->pDb->status);
    return TSDB_CODE_MND_DB_IN_DROPPING;
  }

  if (pMsg->pTable == NULL) pMsg->pTable = mnodeGetTable(pCreateTable->tableName);
  if (pMsg->pTable != NULL && pMsg->retry == 0) {
    if (pCreateTable->getMeta) {
      mDebug("msg:%p, app:%p table:%s, continue to get meta", pMsg, pMsg->rpcMsg.ahandle, pCreateTable->tableName);
      return mnodeGetChildTableMeta(pMsg);
    } else if (pCreateTable->igExists) {
      mDebug("msg:%p, app:%p table:%s, is already exist", pMsg, pMsg->rpcMsg.ahandle, pCreateTable->tableName);
      return TSDB_CODE_SUCCESS;
    } else {
      mError("msg:%p, app:%p table:%s, failed to create, table already exist", pMsg, pMsg->rpcMsg.ahandle,
             pCreateTable->tableName);
      return TSDB_CODE_MND_TABLE_ALREADY_EXIST;
    }
  }

  if (pCreateTable->numOfTags != 0) {
    mDebug("msg:%p, app:%p table:%s, batch create stable msg is received from thandle:%p", pMsg, pMsg->rpcMsg.ahandle,
           pCreateTable->tableName, pMsg->rpcMsg.handle);
    return mnodeProcessCreateSuperTableMsg(pMsg);
  } else {
    mDebug("msg:%p, app:%p table:%s, batch create ctable msg is received from thandle:%p", pMsg, pMsg->rpcMsg.ahandle,
           pCreateTable->tableName, pMsg->rpcMsg.handle);
    return mnodeProcessCreateChildTableMsg(pMsg);
  }
}

static int32_t mnodeProcessBatchCreateTableMsg(SMnodeMsg *pMsg) {
  if (pMsg->pBatchMasterMsg == NULL) { // batch master first round
    pMsg->pBatchMasterMsg = pMsg;

    SCMCreateTableMsg *pCreate = pMsg->rpcMsg.pCont;
    int32_t numOfTables = htonl(pCreate->numOfTables);
    int32_t contentLen = htonl(pCreate->contLen);
    pMsg->expected = numOfTables;

    int32_t code = TSDB_CODE_SUCCESS;
    SCreateTableMsg *pCreateTable = (SCreateTableMsg*) ((char*) pCreate + sizeof(SCMCreateTableMsg));
    for (SCreateTableMsg *p = pCreateTable; p < (SCreateTableMsg *) ((char *) pCreate + contentLen); p = (SCreateTableMsg *) ((char *) p + htonl(p->len))) {
      SMnodeMsg *pSubMsg = mnodeCreateSubMsg(pMsg, sizeof(SCMCreateTableMsg) + htonl(p->len));
      memcpy(pSubMsg->pCont + sizeof(SCMCreateTableMsg), p, htonl(p->len));
      code = mnodeValidateCreateTableMsg(p, pSubMsg);

      if (code == TSDB_CODE_SUCCESS || code == TSDB_CODE_MND_TABLE_ALREADY_EXIST) {
	++pSubMsg->pBatchMasterMsg->successed;
	mnodeDestroySubMsg(pSubMsg);
	continue;
      }

      if (code != TSDB_CODE_MND_ACTION_IN_PROGRESS) {
	mnodeDestroySubMsg(pSubMsg);
	return code;
      }
    }

    if (pMsg->successed >= pMsg->expected) {
      return code;
    } else {
      return TSDB_CODE_MND_ACTION_IN_PROGRESS;
    }
  } else {
    if (pMsg->pBatchMasterMsg != pMsg) { // batch sub replay
      SCMCreateTableMsg *pCreate = pMsg->rpcMsg.pCont;
      SCreateTableMsg *pCreateTable = (SCreateTableMsg*) ((char*) pCreate + sizeof(SCMCreateTableMsg));
      int32_t code = mnodeValidateCreateTableMsg(pCreateTable, pMsg);
      if (code == TSDB_CODE_SUCCESS || code == TSDB_CODE_MND_TABLE_ALREADY_EXIST) {
        ++pMsg->pBatchMasterMsg->successed;
        mnodeDestroySubMsg(pMsg);
      } else if (code == TSDB_CODE_MND_ACTION_NEED_REPROCESSED) {
        return code;
      } else if (code != TSDB_CODE_MND_ACTION_IN_PROGRESS) {
        ++pMsg->pBatchMasterMsg->received;
        pMsg->pBatchMasterMsg->code = code;
        mnodeDestroySubMsg(pMsg);
      }

      if (pMsg->pBatchMasterMsg->successed + pMsg->pBatchMasterMsg->received
	  >= pMsg->pBatchMasterMsg->expected) {
        dnodeSendRpcMWriteRsp(pMsg->pBatchMasterMsg, pMsg->pBatchMasterMsg->code);
      }

      return TSDB_CODE_MND_ACTION_IN_PROGRESS;
    } else { // batch master replay, reprocess the whole batch
      assert(0);
      return TSDB_CODE_MND_MSG_NOT_PROCESSED;
    }
  }
}

static int32_t mnodeProcessCreateTableMsg(SMnodeMsg *pMsg) {
  SCMCreateTableMsg *pCreate = pMsg->rpcMsg.pCont;

  int32_t numOfTables = htonl(pCreate->numOfTables);
  int32_t contentLen = htonl(pCreate->contLen);
  if (numOfTables == 0 || contentLen == 0) {
    // todo return error
  }

  // batch master msg first round or reprocessing and batch sub msg reprocessing
  if (numOfTables > 1 || pMsg->pBatchMasterMsg != NULL) {
    return mnodeProcessBatchCreateTableMsg(pMsg);
  }

  SCreateTableMsg *p = (SCreateTableMsg*)((char*) pCreate + sizeof(SCMCreateTableMsg));
  if (pMsg->pDb == NULL) {
    pMsg->pDb = mnodeGetDbByTableName(p->tableName);
  }

  if (pMsg->pDb == NULL) {
    mError("msg:%p, app:%p table:%s, failed to create, db not selected", pMsg, pMsg->rpcMsg.ahandle, p->tableName);
    return TSDB_CODE_MND_DB_NOT_SELECTED;
  }

  if (pMsg->pDb->status != TSDB_DB_STATUS_READY) {
    mError("db:%s, status:%d, in dropping", pMsg->pDb->name, pMsg->pDb->status);
    return TSDB_CODE_MND_DB_IN_DROPPING;
  }

  if (pMsg->pTable == NULL) pMsg->pTable = mnodeGetTable(p->tableName);
  if (pMsg->pTable != NULL && pMsg->retry == 0) {
    if (p->getMeta) {
      mDebug("msg:%p, app:%p table:%s, continue to get meta", pMsg, pMsg->rpcMsg.ahandle, p->tableName);
      return mnodeGetChildTableMeta(pMsg);
    } else if (p->igExists) {
      mDebug("msg:%p, app:%p table:%s, is already exist", pMsg, pMsg->rpcMsg.ahandle, p->tableName);
      return TSDB_CODE_SUCCESS;
    } else {
      mError("msg:%p, app:%p table:%s, failed to create, table already exist", pMsg, pMsg->rpcMsg.ahandle, p->tableName);
      return TSDB_CODE_MND_TABLE_ALREADY_EXIST;
    }
  }

  if (p->numOfTags != 0) {
    mDebug("msg:%p, app:%p table:%s, create stable msg is received from thandle:%p", pMsg, pMsg->rpcMsg.ahandle,
           p->tableName, pMsg->rpcMsg.handle);
    return mnodeProcessCreateSuperTableMsg(pMsg);
  } else {
    mDebug("msg:%p, app:%p table:%s, create ctable msg is received from thandle:%p", pMsg, pMsg->rpcMsg.ahandle,
           p->tableName, pMsg->rpcMsg.handle);
    return mnodeProcessCreateChildTableMsg(pMsg);
  }
}

static int32_t mnodeProcessDropTableMsg(SMnodeMsg *pMsg) {
  SCMDropTableMsg *pDrop = pMsg->rpcMsg.pCont;
  if (pMsg->pDb == NULL) pMsg->pDb = mnodeGetDbByTableName(pDrop->name);
  if (pMsg->pDb == NULL) {
    mError("msg:%p, app:%p table:%s, failed to drop table, db not selected or db in dropping", pMsg,
           pMsg->rpcMsg.ahandle, pDrop->name);
    return TSDB_CODE_MND_DB_NOT_SELECTED;
  }

  if (pMsg->pDb->status != TSDB_DB_STATUS_READY) {
    mError("db:%s, status:%d, in dropping", pMsg->pDb->name, pMsg->pDb->status);
    return TSDB_CODE_MND_DB_IN_DROPPING;
  }

#if 0
  if (mnodeCheckIsMonitorDB(pMsg->pDb->name, tsMonitorDbName)) {
    mError("msg:%p, app:%p table:%s, failed to drop table, in monitor database", pMsg, pMsg->rpcMsg.ahandle,
           pDrop->name);
    return TSDB_CODE_MND_MONITOR_DB_FORBIDDEN;
  }
#endif

  if (pMsg->pTable == NULL) pMsg->pTable = mnodeGetTable(pDrop->name);
  if (pMsg->pTable == NULL) {
    if (pDrop->igNotExists) {
      mDebug("msg:%p, app:%p table:%s is not exist, treat as success", pMsg, pMsg->rpcMsg.ahandle, pDrop->name);
      return TSDB_CODE_SUCCESS;
    } else {
      mError("msg:%p, app:%p table:%s, failed to drop, table not exist", pMsg, pMsg->rpcMsg.ahandle, pDrop->name);
      return TSDB_CODE_MND_INVALID_TABLE_NAME;
    }
  }

  if (pMsg->pTable->type == TSDB_SUPER_TABLE) {
    SSTableObj *pSTable = (SSTableObj *)pMsg->pTable;
    mInfo("msg:%p, app:%p table:%s, start to drop stable, uid:%" PRIu64 ", numOfChildTables:%d, sizeOfVgList:%d", pMsg,
          pMsg->rpcMsg.ahandle, pDrop->name, pSTable->uid, pSTable->numOfTables, taosHashGetSize(pSTable->vgHash));
    return mnodeProcessDropSuperTableMsg(pMsg);
  } else {
    // user specify the "DROP STABLE" sql statement, but it is actually a normal table, return error msg.
    if (pDrop->supertable) {
      return TSDB_CODE_MND_INVALID_TABLE_TYPE;
    }

    SCTableObj *pCTable = (SCTableObj *)pMsg->pTable;
    mInfo("msg:%p, app:%p table:%s, start to drop ctable, vgId:%d tid:%d uid:%" PRIu64, pMsg, pMsg->rpcMsg.ahandle,
          pDrop->name, pCTable->vgId, pCTable->tid, pCTable->uid);
    return mnodeProcessDropChildTableMsg(pMsg);
  }
}

static int32_t mnodeProcessTableMetaMsg(SMnodeMsg *pMsg) {
  STableInfoMsg *pInfo = pMsg->rpcMsg.pCont;
  pInfo->createFlag = htons(pInfo->createFlag);
  mDebug("msg:%p, app:%p table:%s, table meta msg is received from thandle:%p, createFlag:%d", pMsg, pMsg->rpcMsg.ahandle,
         pInfo->tableFname, pMsg->rpcMsg.handle, pInfo->createFlag);

  if (pMsg->pDb == NULL) pMsg->pDb = mnodeGetDbByTableName(pInfo->tableFname);
  if (pMsg->pDb == NULL) {
    mError("msg:%p, app:%p table:%s, failed to get table meta, db not selected", pMsg, pMsg->rpcMsg.ahandle,
           pInfo->tableFname);
    return TSDB_CODE_MND_DB_NOT_SELECTED;
  }

  if (pMsg->pDb->status != TSDB_DB_STATUS_READY) {
    mError("db:%s, status:%d, in dropping", pMsg->pDb->name, pMsg->pDb->status);
    return TSDB_CODE_MND_DB_IN_DROPPING;
  }

  if (pMsg->pTable == NULL) pMsg->pTable = mnodeGetTable(pInfo->tableFname);
  if (pMsg->pTable == NULL) {
    if (!pInfo->createFlag) {
      mError("msg:%p, app:%p table:%s, failed to get table meta, table not exist", pMsg, pMsg->rpcMsg.ahandle,
             pInfo->tableFname);
      return TSDB_CODE_MND_INVALID_TABLE_NAME;
    } else {
      mDebug("msg:%p, app:%p table:%s, failed to get table meta, start auto create table ", pMsg, pMsg->rpcMsg.ahandle,
             pInfo->tableFname);
      return mnodeAutoCreateChildTable(pMsg);
    }
  } else {
    if (pMsg->pTable->type != TSDB_SUPER_TABLE) {
      return mnodeGetChildTableMeta(pMsg);
    } else {
      return mnodeGetSuperTableMeta(pMsg);
    }
  }
}

static int32_t mnodeCreateSuperTableCb(SMnodeMsg *pMsg, int32_t code) {
  SSTableObj *pTable = (SSTableObj *)pMsg->pTable;
  assert(pTable);

  if (code == TSDB_CODE_SUCCESS) {
    mLInfo("stable:%s, is created in sdb, uid:%" PRIu64, pTable->info.tableId, pTable->uid);
  } else {
    mError("msg:%p, app:%p stable:%s, failed to create in sdb, reason:%s", pMsg, pMsg->rpcMsg.ahandle, pTable->info.tableId,
           tstrerror(code));
    SSdbRow desc = {.type = SDB_OPER_GLOBAL, .pObj = pTable, .pTable = tsSuperTableSdb};
    sdbDeleteRow(&desc);
  }

  return code;
}

static uint64_t mnodeCreateSuperTableUid() {
  int64_t us = taosGetTimestampUs();
  uint64_t x = (us & ((((uint64_t)1)<<40) - 1));
  x = x << 24;

  return x + ((sdbGetVersion() & ((1ul << 16) - 1ul)) << 8) + (taosRand() & ((1ul << 8) - 1ul));
}

static uint64_t mnodeCreateTableUid(int32_t vgId, int32_t tid) {
  uint64_t uid = (((uint64_t)vgId) << 48) + ((((uint64_t)tid) & ((1ul << 24) - 1ul)) << 24) +
                ((sdbGetVersion() & ((1ul << 16) - 1ul)) << 8) + (taosRand() & ((1ul << 8) - 1ul));
  return uid;
}

static int32_t mnodeProcessCreateSuperTableMsg(SMnodeMsg *pMsg) {
  if (pMsg == NULL) return TSDB_CODE_MND_APP_ERROR;

  SCMCreateTableMsg *pCreate1 = pMsg->rpcMsg.pCont;
  if (pCreate1->numOfTables == 0) {
    return TSDB_CODE_MND_INVALID_CREATE_TABLE_MSG;
  }

  SCreateTableMsg* pCreate = (SCreateTableMsg*)((char*)pCreate1 + sizeof(SCMCreateTableMsg));

  int16_t numOfTags = htons(pCreate->numOfTags);
  if (numOfTags > TSDB_MAX_TAGS) {
    mError("msg:%p, app:%p table:%s, failed to create, too many tags", pMsg, pMsg->rpcMsg.ahandle, pCreate->tableName);
    return TSDB_CODE_MND_TOO_MANY_TAGS;
  }

  int16_t numOfColumns = htons(pCreate->numOfColumns);
  int32_t numOfCols = numOfColumns + numOfTags;
  if (numOfCols > TSDB_MAX_COLUMNS) {
    mError("msg:%p, app:%p table:%s, failed to create, too many columns", pMsg, pMsg->rpcMsg.ahandle, pCreate->tableName);
    return TSDB_CODE_MND_TOO_MANY_COLUMNS;
  }

  SSTableObj *pStable = calloc(1, sizeof(SSTableObj));
  if (pStable == NULL) {
    mError("msg:%p, app:%p table:%s, failed to create, no enough memory", pMsg, pMsg->rpcMsg.ahandle, pCreate->tableName);
    return TSDB_CODE_MND_OUT_OF_MEMORY;
  }

  pStable->info.tableId = strdup(pCreate->tableName);
  pStable->info.type    = TSDB_SUPER_TABLE;
  pStable->createdTime  = taosGetTimestampMs();
  pStable->uid          = mnodeCreateSuperTableUid();
  pStable->sversion     = 0;
  pStable->tversion     = 0;
  pStable->numOfColumns = numOfColumns;
  pStable->numOfTags    = numOfTags;

  int32_t schemaSize = numOfCols * sizeof(SSchema);
  pStable->schema = (SSchema *)calloc(1, schemaSize);
  if (pStable->schema == NULL) {
    tfree(pStable->info.tableId);
    tfree(pStable);
    mError("msg:%p, app:%p table:%s, failed to create, no schema input", pMsg, pMsg->rpcMsg.ahandle, pCreate->tableName);
    return TSDB_CODE_MND_INVALID_TABLE_NAME;
  }

  memcpy(pStable->schema, pCreate->schema, numOfCols * sizeof(SSchema));

  pStable->nextColId = 0;

  for (int32_t col = 0; col < numOfCols; col++) {
    SSchema *tschema = pStable->schema;
    tschema[col].colId = pStable->nextColId++;
    tschema[col].bytes = htons(tschema[col].bytes);
  }

  if (!tIsValidSchema(pStable->schema, pStable->numOfColumns, pStable->numOfTags)) {
    mError("msg:%p, app:%p table:%s, failed to create table, invalid schema", pMsg, pMsg->rpcMsg.ahandle, pCreate->tableName);
    tfree(pStable->info.tableId);
    tfree(pStable->schema);
    tfree(pStable);
    return TSDB_CODE_MND_INVALID_CREATE_TABLE_MSG;
  }

  pMsg->pTable = (STableObj *)pStable;
  mnodeIncTableRef(pMsg->pTable);

  SSdbRow row = {
    .type    = SDB_OPER_GLOBAL,
    .pTable  = tsSuperTableSdb,
    .pObj    = pStable,
    .rowSize = sizeof(SSTableObj) + schemaSize,
    .pMsg    = pMsg,
    .fpRsp   = mnodeCreateSuperTableCb
  };

  int32_t code = sdbInsertRow(&row);
  if (code != TSDB_CODE_SUCCESS && code != TSDB_CODE_MND_ACTION_IN_PROGRESS) {
    mnodeDestroySuperTable(pStable);
    pMsg->pTable = NULL;
    mError("msg:%p, app:%p table:%s, failed to create, sdb error", pMsg, pMsg->rpcMsg.ahandle, pCreate->tableName);
  }

  return code;
}

static int32_t mnodeDropSuperTableCb(SMnodeMsg *pMsg, int32_t code) {
  SSTableObj *pTable = (SSTableObj *)pMsg->pTable;
  if (code != TSDB_CODE_SUCCESS) {
    mError("msg:%p, app:%p stable:%s, failed to drop, sdb error", pMsg, pMsg->rpcMsg.ahandle, pTable->info.tableId);

    return code;
  }

  mLInfo("msg:%p, app:%p stable:%s, is dropped from sdb", pMsg, pMsg->rpcMsg.ahandle, pTable->info.tableId);

  SSTableObj *pStable = (SSTableObj *)pMsg->pTable;
  if (pStable->vgHash != NULL /*pStable->numOfTables != 0*/) {
    int32_t *pVgId = taosHashIterate(pStable->vgHash, NULL);
    while (pVgId) {
      SVgObj *pVgroup = mnodeGetVgroup(*pVgId);
      pVgId = taosHashIterate(pStable->vgHash, pVgId);
      if (pVgroup == NULL) break;

      SDropSTableMsg *pDrop = rpcMallocCont(sizeof(SDropSTableMsg));
      pDrop->contLen = htonl(sizeof(SDropSTableMsg));
      pDrop->vgId = htonl(pVgroup->vgId);
      pDrop->uid = htobe64(pStable->uid);
      mnodeExtractTableName(pStable->info.tableId, pDrop->tableFname);

      mInfo("msg:%p, app:%p stable:%s, send drop stable msg to vgId:%d, hash:%p sizeOfVgList:%d", pMsg,
            pMsg->rpcMsg.ahandle, pStable->info.tableId, pVgroup->vgId, pStable->vgHash,
            taosHashGetSize(pStable->vgHash));
      SRpcEpSet epSet = mnodeGetEpSetFromVgroup(pVgroup);
      SRpcMsg   rpcMsg = {.pCont = pDrop, .contLen = sizeof(SDropSTableMsg), .msgType = TSDB_MSG_TYPE_MD_DROP_STABLE};
      dnodeSendMsgToDnode(&epSet, &rpcMsg);
      mnodeDecVgroupRef(pVgroup);
    }

    taosHashCancelIterate(pStable->vgHash, pVgId);

    mnodeDropAllChildTablesInStable(pStable);
  }

  return TSDB_CODE_SUCCESS;
}

static int32_t mnodeProcessDropSuperTableMsg(SMnodeMsg *pMsg) {
  if (pMsg == NULL) return TSDB_CODE_MND_APP_ERROR;

  SSTableObj *pStable = (SSTableObj *)pMsg->pTable;
  mInfo("msg:%p, app:%p stable:%s will be dropped, hash:%p sizeOfVgList:%d", pMsg, pMsg->rpcMsg.ahandle,
        pStable->info.tableId, pStable->vgHash, taosHashGetSize(pStable->vgHash));

  SSdbRow row = {
    .type    = SDB_OPER_GLOBAL,
    .pTable  = tsSuperTableSdb,
    .pObj    = pStable,
    .pMsg    = pMsg,
    .fpRsp   = mnodeDropSuperTableCb
  };

  int32_t code = sdbDeleteRow(&row);
  if (code != TSDB_CODE_SUCCESS && code != TSDB_CODE_MND_ACTION_IN_PROGRESS) {
    mError("msg:%p, app:%p table:%s, failed to drop, reason:%s", pMsg, pMsg->rpcMsg.ahandle, pStable->info.tableId,
           tstrerror(code));
  }

  return code;
}

static int32_t mnodeFindSuperTableTagIndex(SSTableObj *pStable, const char *tagName) {
  SSchema *schema = (SSchema *) pStable->schema;
  for (int32_t tag = 0; tag < pStable->numOfTags; tag++) {
    if (strcasecmp(schema[pStable->numOfColumns + tag].name, tagName) == 0) {
      return tag;
    }
  }

  return -1;
}

static int32_t mnodeAddSuperTableTagCb(SMnodeMsg *pMsg, int32_t code) {
  SSTableObj *pStable = (SSTableObj *)pMsg->pTable;
  mLInfo("msg:%p, app:%p stable %s, add tag result:%s, numOfTags:%d", pMsg, pMsg->rpcMsg.ahandle, pStable->info.tableId,
          tstrerror(code), pStable->numOfTags);

  return code;
}

static int32_t mnodeAddSuperTableTag(SMnodeMsg *pMsg, SSchema schema[], int32_t ntags) {
  SSTableObj *pStable = (SSTableObj *)pMsg->pTable;
  if (pStable->numOfTags + ntags > TSDB_MAX_TAGS) {
    mError("msg:%p, app:%p stable:%s, add tag, too many tags", pMsg, pMsg->rpcMsg.ahandle, pStable->info.tableId);
    return TSDB_CODE_MND_TOO_MANY_TAGS;
  }

  for (int32_t i = 0; i < ntags; i++) {
    if (mnodeFindSuperTableColumnIndex(pStable, schema[i].name) > 0) {
      mError("msg:%p, app:%p stable:%s, add tag, column:%s already exist", pMsg, pMsg->rpcMsg.ahandle,
             pStable->info.tableId, schema[i].name);
      return TSDB_CODE_MND_TAG_ALREAY_EXIST;
    }

    if (mnodeFindSuperTableTagIndex(pStable, schema[i].name) > 0) {
      mError("msg:%p, app:%p stable:%s, add tag, tag:%s already exist", pMsg, pMsg->rpcMsg.ahandle,
             pStable->info.tableId, schema[i].name);
      return TSDB_CODE_MND_FIELD_ALREAY_EXIST;
    }
  }

  int32_t schemaSize = sizeof(SSchema) * (pStable->numOfTags + pStable->numOfColumns);
  pStable->schema = realloc(pStable->schema, schemaSize + sizeof(SSchema) * ntags);

  memcpy(pStable->schema + pStable->numOfColumns + pStable->numOfTags, schema, sizeof(SSchema) * ntags);

  SSchema *tschema = (SSchema *)(pStable->schema + pStable->numOfColumns + pStable->numOfTags);
  for (int32_t i = 0; i < ntags; i++) {
    tschema[i].colId = pStable->nextColId++;
  }

  pStable->numOfTags += ntags;
  pStable->tversion++;

  mInfo("msg:%p, app:%p stable %s, start to add tag %s", pMsg, pMsg->rpcMsg.ahandle, pStable->info.tableId,
         schema[0].name);

  SSdbRow row = {
    .type   = SDB_OPER_GLOBAL,
    .pTable = tsSuperTableSdb,
    .pObj   = pStable,
    .pMsg   = pMsg,
    .fpRsp  = mnodeAddSuperTableTagCb
  };

  return sdbUpdateRow(&row);
}

static int32_t mnodeDropSuperTableTagCb(SMnodeMsg *pMsg, int32_t code) {
  SSTableObj *pStable = (SSTableObj *)pMsg->pTable;
  mLInfo("msg:%p, app:%p stable %s, drop tag result:%s", pMsg, pMsg->rpcMsg.ahandle, pStable->info.tableId,
          tstrerror(code));
  return code;
}

static int32_t mnodeDropSuperTableTag(SMnodeMsg *pMsg, char *tagName) {
  SSTableObj *pStable = (SSTableObj *)pMsg->pTable;
  int32_t col = mnodeFindSuperTableTagIndex(pStable, tagName);
  if (col < 0) {
    mError("msg:%p, app:%p stable:%s, drop tag, tag:%s not exist", pMsg, pMsg->rpcMsg.ahandle, pStable->info.tableId,
           tagName);
    return TSDB_CODE_MND_TAG_NOT_EXIST;
  }

  memmove(pStable->schema + pStable->numOfColumns + col, pStable->schema + pStable->numOfColumns + col + 1,
          sizeof(SSchema) * (pStable->numOfTags - col - 1));
  pStable->numOfTags--;
  pStable->tversion++;

  mInfo("msg:%p, app:%p stable %s, start to drop tag %s", pMsg, pMsg->rpcMsg.ahandle, pStable->info.tableId, tagName);

  SSdbRow row = {
    .type   = SDB_OPER_GLOBAL,
    .pTable = tsSuperTableSdb,
    .pObj   = pStable,
    .pMsg   = pMsg,
    .fpRsp  = mnodeDropSuperTableTagCb
  };

  return sdbUpdateRow(&row);
}

static int32_t mnodeModifySuperTableTagNameCb(SMnodeMsg *pMsg, int32_t code) {
  SSTableObj *pStable = (SSTableObj *)pMsg->pTable;
  mLInfo("msg:%p, app:%p stable %s, modify tag result:%s", pMsg, pMsg->rpcMsg.ahandle, pStable->info.tableId,
         tstrerror(code));
  return code;
}

static int32_t mnodeModifySuperTableTagName(SMnodeMsg *pMsg, char *oldTagName, char *newTagName) {
  SSTableObj *pStable = (SSTableObj *)pMsg->pTable;
  int32_t col = mnodeFindSuperTableTagIndex(pStable, oldTagName);
  if (col < 0) {
    mError("msg:%p, app:%p stable:%s, failed to modify table tag, oldName: %s, newName: %s", pMsg, pMsg->rpcMsg.ahandle,
           pStable->info.tableId, oldTagName, newTagName);
    return TSDB_CODE_MND_TAG_NOT_EXIST;
  }

  // int32_t  rowSize = 0;
  uint32_t len = (int32_t)strlen(newTagName);
  if (len >= TSDB_COL_NAME_LEN) {
    return TSDB_CODE_MND_COL_NAME_TOO_LONG;
  }

  if (mnodeFindSuperTableTagIndex(pStable, newTagName) >= 0) {
    return TSDB_CODE_MND_TAG_ALREAY_EXIST;
  }

  // update
  SSchema *schema = (SSchema *) (pStable->schema + pStable->numOfColumns + col);
  tstrncpy(schema->name, newTagName, sizeof(schema->name));

  mInfo("msg:%p, app:%p stable %s, start to modify tag %s to %s", pMsg, pMsg->rpcMsg.ahandle, pStable->info.tableId,
         oldTagName, newTagName);

  SSdbRow row = {
    .type   = SDB_OPER_GLOBAL,
    .pTable = tsSuperTableSdb,
    .pObj   = pStable,
    .pMsg   = pMsg,
    .fpRsp  = mnodeModifySuperTableTagNameCb
  };

  return sdbUpdateRow(&row);
}

static int32_t mnodeFindSuperTableColumnIndex(SSTableObj *pStable, char *colName) {
  SSchema *schema = (SSchema *) pStable->schema;
  for (int32_t col = 0; col < pStable->numOfColumns; col++) {
    if (strcasecmp(schema[col].name, colName) == 0) {
      return col;
    }
  }

  return -1;
}

static int32_t mnodeAddSuperTableColumnCb(SMnodeMsg *pMsg, int32_t code) {
  SSTableObj *pStable = (SSTableObj *)pMsg->pTable;
  mLInfo("msg:%p, app:%p stable %s, add column result:%s", pMsg, pMsg->rpcMsg.ahandle, pStable->info.tableId,
          tstrerror(code));
  return code;
}

static int32_t mnodeAddSuperTableColumn(SMnodeMsg *pMsg, SSchema schema[], int32_t ncols) {
  SDbObj *pDb = pMsg->pDb;
  SSTableObj *pStable = (SSTableObj *)pMsg->pTable;
  if (ncols <= 0) {
    mError("msg:%p, app:%p stable:%s, add column, ncols:%d <= 0", pMsg, pMsg->rpcMsg.ahandle, pStable->info.tableId, ncols);
    return TSDB_CODE_MND_APP_ERROR;
  }

  if (pStable->numOfColumns + ncols + pStable->numOfTags > TSDB_MAX_COLUMNS) {
    mError("msg:%p, app:%p stable:%s, add column, too many columns", pMsg, pMsg->rpcMsg.ahandle, pStable->info.tableId);
    return TSDB_CODE_MND_TOO_MANY_COLUMNS;
  }

  for (int32_t i = 0; i < ncols; i++) {
    if (mnodeFindSuperTableColumnIndex(pStable, schema[i].name) > 0) {
      mError("msg:%p, app:%p stable:%s, add column, column:%s already exist", pMsg, pMsg->rpcMsg.ahandle,
             pStable->info.tableId, schema[i].name);
      return TSDB_CODE_MND_FIELD_ALREAY_EXIST;
    }

    if (mnodeFindSuperTableTagIndex(pStable, schema[i].name) > 0) {
      mError("msg:%p, app:%p stable:%s, add column, tag:%s already exist", pMsg, pMsg->rpcMsg.ahandle,
             pStable->info.tableId, schema[i].name);
      return TSDB_CODE_MND_TAG_ALREAY_EXIST;
    }
  }

  int32_t schemaSize = sizeof(SSchema) * (pStable->numOfTags + pStable->numOfColumns);
  pStable->schema = realloc(pStable->schema, schemaSize + sizeof(SSchema) * ncols);

  memmove(pStable->schema + pStable->numOfColumns + ncols, pStable->schema + pStable->numOfColumns,
          sizeof(SSchema) * pStable->numOfTags);
  memcpy(pStable->schema + pStable->numOfColumns, schema, sizeof(SSchema) * ncols);

  SSchema *tschema = (SSchema *) (pStable->schema + pStable->numOfColumns);
  for (int32_t i = 0; i < ncols; i++) {
    tschema[i].colId = pStable->nextColId++;
  }

  pStable->numOfColumns += ncols;
  pStable->sversion++;

  SAcctObj *pAcct = mnodeGetAcct(pDb->acct);
  if (pAcct != NULL) {
    pAcct->acctInfo.numOfTimeSeries += (ncols * pStable->numOfTables);
    mnodeDecAcctRef(pAcct);
  }

  mInfo("msg:%p, app:%p stable %s, start to add column", pMsg, pMsg->rpcMsg.ahandle, pStable->info.tableId);

  SSdbRow row = {
    .type   = SDB_OPER_GLOBAL,
    .pTable = tsSuperTableSdb,
    .pObj   = pStable,
    .pMsg   = pMsg,
    .fpRsp  = mnodeAddSuperTableColumnCb
  };

 return sdbUpdateRow(&row);
}

static int32_t mnodeDropSuperTableColumnCb(SMnodeMsg *pMsg, int32_t code) {
  SSTableObj *pStable = (SSTableObj *)pMsg->pTable;
  mLInfo("msg:%p, app:%p stable %s, delete column result:%s", pMsg, pMsg->rpcMsg.ahandle, pStable->info.tableId,
         tstrerror(code));
  return code;
}

static int32_t mnodeDropSuperTableColumn(SMnodeMsg *pMsg, char *colName) {
  SDbObj *pDb = pMsg->pDb;
  SSTableObj *pStable = (SSTableObj *)pMsg->pTable;
  int32_t col = mnodeFindSuperTableColumnIndex(pStable, colName);
  if (col <= 0) {
    mError("msg:%p, app:%p stable:%s, drop column, column:%s not exist", pMsg, pMsg->rpcMsg.ahandle, pStable->info.tableId,
           colName);
    return TSDB_CODE_MND_FIELD_NOT_EXIST;
  }

  memmove(pStable->schema + col, pStable->schema + col + 1,
          sizeof(SSchema) * (pStable->numOfColumns + pStable->numOfTags - col - 1));

  pStable->numOfColumns--;
  pStable->sversion++;

  int32_t schemaSize = sizeof(SSchema) * (pStable->numOfTags + pStable->numOfColumns);
  pStable->schema = realloc(pStable->schema, schemaSize);

  SAcctObj *pAcct = mnodeGetAcct(pDb->acct);
  if (pAcct != NULL) {
    pAcct->acctInfo.numOfTimeSeries -= pStable->numOfTables;
    mnodeDecAcctRef(pAcct);
  }

  mInfo("msg:%p, app:%p stable %s, start to delete column", pMsg, pMsg->rpcMsg.ahandle, pStable->info.tableId);

  SSdbRow row = {
    .type   = SDB_OPER_GLOBAL,
    .pTable = tsSuperTableSdb,
    .pObj   = pStable,
    .pMsg   = pMsg,
    .fpRsp  = mnodeDropSuperTableColumnCb
  };

  return sdbUpdateRow(&row);
}

static int32_t mnodeChangeSuperTableColumnCb(SMnodeMsg *pMsg, int32_t code) {
  SSTableObj *pStable = (SSTableObj *)pMsg->pTable;
  mLInfo("msg:%p, app:%p stable %s, change column result:%s", pMsg, pMsg->rpcMsg.ahandle, pStable->info.tableId,
         tstrerror(code));
  return code;
}

static int32_t mnodeChangeSuperTableColumn(SMnodeMsg *pMsg) {
  SAlterTableMsg *pAlter = pMsg->rpcMsg.pCont;
  char* name = pAlter->schema[0].name;
  SSTableObj *pStable = (SSTableObj *)pMsg->pTable;
  int32_t col = mnodeFindSuperTableColumnIndex(pStable, name);
  if (col < 0) {
    mError("msg:%p, app:%p stable:%s, change column, name:%s", pMsg, pMsg->rpcMsg.ahandle,
           pStable->info.tableId, name);
    return TSDB_CODE_MND_FIELD_NOT_EXIST;
  }

  // update
  SSchema *schema = (SSchema *) (pStable->schema + col);
  ASSERT(schema->type == TSDB_DATA_TYPE_BINARY || schema->type == TSDB_DATA_TYPE_NCHAR);
  schema->bytes = pAlter->schema[0].bytes;
  pStable->sversion++;
  mInfo("msg:%p, app:%p stable %s, start to modify column %s len to %d", pMsg, pMsg->rpcMsg.ahandle, pStable->info.tableId,
         name, schema->bytes);

  SSdbRow row = {
    .type   = SDB_OPER_GLOBAL,
    .pTable = tsSuperTableSdb,
    .pObj   = pStable,
    .pMsg   = pMsg,
    .fpRsp  = mnodeChangeSuperTableColumnCb
  };

  return sdbUpdateRow(&row);
}

static int32_t mnodeChangeSuperTableTag(SMnodeMsg *pMsg) {
  SAlterTableMsg *pAlter = pMsg->rpcMsg.pCont;
  char* name = pAlter->schema[0].name;
  SSTableObj *pStable = (SSTableObj *)pMsg->pTable;
  int32_t col = mnodeFindSuperTableTagIndex(pStable, name);
  if (col < 0) {
    mError("msg:%p, app:%p stable:%s, change column, name:%s", pMsg, pMsg->rpcMsg.ahandle,
           pStable->info.tableId, name);
    return TSDB_CODE_MND_FIELD_NOT_EXIST;
  }

  // update
  SSchema *schema = (SSchema *) (pStable->schema + col + pStable->numOfColumns);
  ASSERT(schema->type == TSDB_DATA_TYPE_BINARY || schema->type == TSDB_DATA_TYPE_NCHAR);
  schema->bytes = pAlter->schema[0].bytes;
  pStable->tversion++;
  mInfo("msg:%p, app:%p stable %s, start to modify tag len %s to %d", pMsg, pMsg->rpcMsg.ahandle, pStable->info.tableId,
         name, schema->bytes);

  SSdbRow row = {
    .type   = SDB_OPER_GLOBAL,
    .pTable = tsSuperTableSdb,
    .pObj   = pStable,
    .pMsg   = pMsg,
    .fpRsp  = mnodeChangeSuperTableColumnCb
  };

  return sdbUpdateRow(&row);
}

// show super tables
static int32_t mnodeGetShowSuperTableMeta(STableMetaMsg *pMeta, SShowObj *pShow, void *pConn) {
  SDbObj *pDb = mnodeGetDb(pShow->db);
  if (pDb == NULL) return TSDB_CODE_MND_DB_NOT_SELECTED;

  if (pDb->status != TSDB_DB_STATUS_READY) {
    mError("db:%s, status:%d, in dropping", pDb->name, pDb->status);
    mnodeDecDbRef(pDb);
    return TSDB_CODE_MND_DB_IN_DROPPING;
  }

  int32_t cols = 0;
  SSchema *pSchema = pMeta->schema;

  SSchema* tbnameSchema = tGetTbnameColumnSchema();
  pShow->bytes[cols] = tbnameSchema->bytes;
  pSchema[cols].type = tbnameSchema->type;
  strcpy(pSchema[cols].name, "name");
  pSchema[cols].bytes = htons(pShow->bytes[cols]);
  cols++;

  pShow->bytes[cols] = 8;
  pSchema[cols].type = TSDB_DATA_TYPE_TIMESTAMP;
  strcpy(pSchema[cols].name, "created_time");
  pSchema[cols].bytes = htons(pShow->bytes[cols]);
  cols++;

  pShow->bytes[cols] = 2;
  pSchema[cols].type = TSDB_DATA_TYPE_SMALLINT;
  strcpy(pSchema[cols].name, "columns");
  pSchema[cols].bytes = htons(pShow->bytes[cols]);
  cols++;

  pShow->bytes[cols] = 2;
  pSchema[cols].type = TSDB_DATA_TYPE_SMALLINT;
  strcpy(pSchema[cols].name, "tags");
  pSchema[cols].bytes = htons(pShow->bytes[cols]);
  cols++;

  pShow->bytes[cols] = 4;
  pSchema[cols].type = TSDB_DATA_TYPE_INT;
  strcpy(pSchema[cols].name, "tables");
  pSchema[cols].bytes = htons(pShow->bytes[cols]);
  cols++;

  pMeta->numOfColumns = htons(cols);
  pShow->numOfColumns = cols;

  pShow->offset[0] = 0;
  for (int32_t i = 1; i < cols; ++i) pShow->offset[i] = pShow->offset[i - 1] + pShow->bytes[i - 1];

  pShow->numOfRows = pDb->numOfSuperTables;
  pShow->rowSize = pShow->offset[cols - 1] + pShow->bytes[cols - 1];

  mnodeDecDbRef(pDb);
  return 0;
}

// retrieve super tables
int32_t mnodeRetrieveShowSuperTables(SShowObj *pShow, char *data, int32_t rows, void *pConn) {
  int32_t         numOfRows = 0;
  char *          pWrite;
  int32_t         cols = 0;
  SSTableObj *pTable = NULL;
  char            prefix[64] = {0};
  int32_t         prefixLen;

  SDbObj *pDb = mnodeGetDb(pShow->db);
  if (pDb == NULL) return 0;

  if (pDb->status != TSDB_DB_STATUS_READY) {
    mError("db:%s, status:%d, in dropping", pDb->name, pDb->status);
    mnodeDecDbRef(pDb);
    return 0;
  }

  tstrncpy(prefix, pDb->name, 64);
  strcat(prefix, TS_PATH_DELIMITER);
  prefixLen = (int32_t)strlen(prefix);

  SPatternCompareInfo info = PATTERN_COMPARE_INFO_INITIALIZER;
  char stableName[TSDB_TABLE_NAME_LEN] = {0};

  while (numOfRows < rows) {
    pShow->pIter = mnodeGetNextSuperTable(pShow->pIter, &pTable);
    if (pTable == NULL) break;
    if (strncmp(pTable->info.tableId, prefix, prefixLen)) {
      mnodeDecTableRef(pTable);
      continue;
    }

    memset(stableName, 0, tListLen(stableName));
    mnodeExtractTableName(pTable->info.tableId, stableName);

    if (pShow->payloadLen > 0 && patternMatch(pShow->payload, stableName, sizeof(stableName) - 1, &info) != TSDB_PATTERN_MATCH) {
      mnodeDecTableRef(pTable);
      continue;
    }

    cols = 0;

    pWrite = data + pShow->offset[cols] * rows + pShow->bytes[cols] * numOfRows;

    int16_t len = (int16_t)strnlen(stableName, TSDB_TABLE_NAME_LEN - 1);
    *(int16_t*) pWrite = len;
    pWrite += sizeof(int16_t); // todo refactor

    strncpy(pWrite, stableName, len);
    cols++;

    pWrite = data + pShow->offset[cols] * rows + pShow->bytes[cols] * numOfRows;
    *(int64_t *)pWrite = pTable->createdTime;
    cols++;

    pWrite = data + pShow->offset[cols] * rows + pShow->bytes[cols] * numOfRows;
    *(int16_t *)pWrite = pTable->numOfColumns;
    cols++;

    pWrite = data + pShow->offset[cols] * rows + pShow->bytes[cols] * numOfRows;
    *(int16_t *)pWrite = pTable->numOfTags;
    cols++;

    pWrite = data + pShow->offset[cols] * rows + pShow->bytes[cols] * numOfRows;
    *(int32_t *)pWrite = pTable->numOfTables;
    cols++;

    numOfRows++;
    mnodeDecTableRef(pTable);
  }

  pShow->numOfReads += numOfRows;

  mnodeVacuumResult(data, pShow->numOfColumns, numOfRows, rows, pShow);
  mnodeDecDbRef(pDb);

  return numOfRows;
}

void mnodeDropAllSuperTables(SDbObj *pDropDb) {
  void *  pIter= NULL;
  int32_t numOfTables = 0;
  SSTableObj *pTable = NULL;

  char prefix[64] = {0};
  tstrncpy(prefix, pDropDb->name, 64);
  strcat(prefix, TS_PATH_DELIMITER);
  int32_t prefixLen = (int32_t)strlen(prefix);

  mInfo("db:%s, all super tables will be dropped from sdb", pDropDb->name);

  while (1) {
    pIter = mnodeGetNextSuperTable(pIter, &pTable);
    if (pTable == NULL) break;

    if (strncmp(prefix, pTable->info.tableId, prefixLen) == 0) {
      SSdbRow row = {
        .type   = SDB_OPER_LOCAL,
        .pTable = tsSuperTableSdb,
        .pObj   = pTable,
      };
      sdbDeleteRow(&row);
      numOfTables ++;
    }

    mnodeDecTableRef(pTable);
  }

  mInfo("db:%s, all super tables:%d is dropped from sdb", pDropDb->name, numOfTables);
}

static int32_t mnodeSetSchemaFromSuperTable(SSchema *pSchema, SSTableObj *pTable) {
  int32_t numOfCols = pTable->numOfColumns + pTable->numOfTags;
  assert(numOfCols <= TSDB_MAX_COLUMNS);

  for (int32_t i = 0; i < numOfCols; ++i) {
    tstrncpy(pSchema->name, pTable->schema[i].name, sizeof(pSchema->name));
    pSchema->type  = pTable->schema[i].type;
    pSchema->bytes = htons(pTable->schema[i].bytes);
    pSchema->colId = htons(pTable->schema[i].colId);
    pSchema++;
  }

  return (pTable->numOfColumns + pTable->numOfTags) * sizeof(SSchema);
}

static int32_t mnodeDoGetSuperTableMeta(SMnodeMsg *pMsg, STableMetaMsg* pMeta) {
  SSTableObj *pTable = (SSTableObj *)pMsg->pTable;

  pMeta->uid          = htobe64(pTable->uid);
  pMeta->sversion     = htons(pTable->sversion);
  pMeta->tversion     = htons(pTable->tversion);
  pMeta->precision    = pMsg->pDb->cfg.precision;
  pMeta->numOfTags    = (uint8_t)pTable->numOfTags;
  pMeta->numOfColumns = htons((int16_t)pTable->numOfColumns);
  pMeta->tableType    = pTable->info.type;
  pMeta->contLen      = sizeof(STableMetaMsg) + mnodeSetSchemaFromSuperTable(pMeta->schema, pTable);
  tstrncpy(pMeta->tableFname, pTable->info.tableId, sizeof(pMeta->tableFname));

  return TSDB_CODE_SUCCESS;
}

static int32_t mnodeGetSuperTableMeta(SMnodeMsg *pMsg) {
  SSTableObj *pTable = (SSTableObj *)pMsg->pTable;
  STableMetaMsg *pMeta   = rpcMallocCont(sizeof(STableMetaMsg) + sizeof(SSchema) * (TSDB_MAX_TAGS + TSDB_MAX_COLUMNS + 16));
  if (pMeta == NULL) {
    return TSDB_CODE_MND_OUT_OF_MEMORY;
  }

  mnodeDoGetSuperTableMeta(pMsg, pMeta);

  pMsg->rpcRsp.len = pMeta->contLen;
  pMeta->contLen = htons(pMeta->contLen);

  pMsg->rpcRsp.rsp = pMeta;

  mDebug("msg:%p, app:%p stable:%s, uid:%" PRIu64 " table meta is retrieved, sizeOfVgList:%d numOfTables:%d", pMsg,
         pMsg->rpcMsg.ahandle, pTable->info.tableId, pTable->uid, taosHashGetSize(pTable->vgHash), pTable->numOfTables);
  return TSDB_CODE_SUCCESS;
}

static int32_t doGetVgroupInfoLength(char* name) {
  SSTableObj *pTable = mnodeGetSuperTable(name);
  int32_t len = 0;
  if (pTable != NULL && pTable->vgHash != NULL) {
    len = (taosHashGetSize(pTable->vgHash) * sizeof(SVgroupMsg) + sizeof(SVgroupsMsg));
  }

  mnodeDecTableRef(pTable);
  return len;
}

static int32_t getVgroupInfoLength(SSTableVgroupMsg* pInfo, int32_t numOfTable) {
  int32_t contLen = sizeof(SSTableVgroupRspMsg) + 32 * sizeof(SVgroupMsg) + sizeof(SVgroupsMsg);
  for (int32_t i = 0; i < numOfTable; ++i) {
    char *stableName = (char *)pInfo + sizeof(SSTableVgroupMsg) + (TSDB_TABLE_FNAME_LEN)*i;
    contLen += doGetVgroupInfoLength(stableName);
  }

  return contLen;
}

static char* serializeVgroupInfo(SSTableObj *pTable, char* name, char* msg, SMnodeMsg* pMsgBody, void* handle) {
  SName sn = {0};
  tNameFromString(&sn, name, T_NAME_ACCT | T_NAME_DB | T_NAME_TABLE);
  const char* tableName = tNameGetTableName(&sn);

  strncpy(msg, tableName, TSDB_TABLE_NAME_LEN);
  msg += TSDB_TABLE_NAME_LEN;

  if (pTable->vgHash == NULL) {
    mDebug("msg:%p, app:%p stable:%s, no vgroup exist while get stable vgroup info", pMsgBody, handle, name);
    mnodeDecTableRef(pTable);

    // even this super table has no corresponding table, still return
    SVgroupsMsg *pVgroupMsg = (SVgroupsMsg *)msg;
    pVgroupMsg->numOfVgroups = 0;

    msg += sizeof(SVgroupsMsg);
  } else {
    SVgroupsMsg *pVgroupMsg = (SVgroupsMsg *)msg;
    mDebug("msg:%p, app:%p stable:%s, hash:%p sizeOfVgList:%d will be returned", pMsgBody, handle,
           pTable->info.tableId, pTable->vgHash, taosHashGetSize(pTable->vgHash));

    int32_t *pVgId = taosHashIterate(pTable->vgHash, NULL);
    int32_t  vgSize = 0;
    while (pVgId) {
      SVgObj *pVgroup = mnodeGetVgroup(*pVgId);
      pVgId = taosHashIterate(pTable->vgHash, pVgId);
      if (pVgroup == NULL) {
        continue;
      }

      pVgroupMsg->vgroups[vgSize].vgId = htonl(pVgroup->vgId);
      pVgroupMsg->vgroups[vgSize].numOfEps = 0;

      for (int32_t vn = 0; vn < pVgroup->numOfVnodes; ++vn) {
        SDnodeObj *pDnode = pVgroup->vnodeGid[vn].pDnode;
        if (pDnode == NULL) break;

        tstrncpy(pVgroupMsg->vgroups[vgSize].epAddr[vn].fqdn, pDnode->dnodeFqdn, TSDB_FQDN_LEN);
        pVgroupMsg->vgroups[vgSize].epAddr[vn].port = htons(pDnode->dnodePort);

        pVgroupMsg->vgroups[vgSize].numOfEps++;
      }

      vgSize++;
      mnodeDecVgroupRef(pVgroup);
    }

    taosHashCancelIterate(pTable->vgHash, pVgId);
    mnodeDecTableRef(pTable);

    pVgroupMsg->numOfVgroups = htonl(vgSize);

    // one table is done, try the next table
    msg += sizeof(SVgroupsMsg) + vgSize * sizeof(SVgroupMsg);
  }

  return msg;
}

static int32_t mnodeProcessSuperTableVgroupMsg(SMnodeMsg *pMsg) {
  SSTableVgroupMsg *pInfo = pMsg->rpcMsg.pCont;
  int32_t numOfTable = htonl(pInfo->numOfTables);

  // calculate the required space.
  int32_t contLen = getVgroupInfoLength(pInfo, numOfTable);
  SSTableVgroupRspMsg *pRsp = rpcMallocCont(contLen);
  if (pRsp == NULL) {
    return TSDB_CODE_MND_OUT_OF_MEMORY;
  }

  pRsp->numOfTables = 0;
  char *msg = (char *)pRsp + sizeof(SSTableVgroupRspMsg);

  for (int32_t i = 0; i < numOfTable; ++i) {
    char *stableName = (char *)pInfo + sizeof(SSTableVgroupMsg) + (TSDB_TABLE_FNAME_LEN)*i;

    SSTableObj *pTable = mnodeGetSuperTable(stableName);
    if (pTable == NULL) {
      mError("msg:%p, app:%p stable:%s, not exist while get stable vgroup info", pMsg, pMsg->rpcMsg.ahandle, stableName);
      mnodeDecTableRef(pTable);
      continue;
    }

    msg = serializeVgroupInfo(pTable, stableName, msg, pMsg, pMsg->rpcMsg.ahandle);
    pRsp->numOfTables++;
  }

  if (pRsp->numOfTables != numOfTable) {
    rpcFreeCont(pRsp);
    return TSDB_CODE_MND_INVALID_TABLE_NAME;
  } else {
    pRsp->numOfTables = (int32_t)htonl(pRsp->numOfTables);
    pMsg->rpcRsp.rsp = pRsp;
    pMsg->rpcRsp.len = (int32_t)((char *)msg - (char *)pRsp);

    return TSDB_CODE_SUCCESS;
  }
}

static void mnodeProcessDropSuperTableRsp(SRpcMsg *rpcMsg) {
  mInfo("drop stable rsp received, result:%s", tstrerror(rpcMsg->code));
}

static void *mnodeBuildCreateChildTableMsg(SCMCreateTableMsg *pCreateMsg, SCTableObj *pTable) {
  SCreateTableMsg* pMsg = (SCreateTableMsg*) ((char*)pCreateMsg + sizeof(SCMCreateTableMsg));

  char* tagData = NULL;

  int32_t tagDataLen = 0;
  int32_t totalCols = 0;
  int32_t contLen = 0;
  if (pTable->info.type == TSDB_CHILD_TABLE) {
    totalCols = pTable->superTable->numOfColumns + pTable->superTable->numOfTags;
    contLen = sizeof(SMDCreateTableMsg) + totalCols * sizeof(SSchema) + pTable->sqlLen;
    if (pMsg != NULL) {
      int32_t nameLen = htonl(*(int32_t*)pMsg->schema);
      char* p = pMsg->schema + nameLen + sizeof(int32_t);

      tagDataLen = htonl(*(int32_t*) p);
      contLen += tagDataLen;

      tagData = p + sizeof(int32_t);
    }
  } else {
    totalCols = pTable->numOfColumns;
    contLen = sizeof(SMDCreateTableMsg) + totalCols * sizeof(SSchema) + pTable->sqlLen;
  }

  SMDCreateTableMsg *pCreate = rpcMallocCont(contLen);
  if (pCreate == NULL) {
    terrno = TSDB_CODE_MND_OUT_OF_MEMORY;
    return NULL;
  }

  mnodeExtractTableName(pTable->info.tableId, pCreate->tableFname);
  pCreate->contLen       = htonl(contLen);
  pCreate->vgId          = htonl(pTable->vgId);
  pCreate->tableType     = pTable->info.type;
  pCreate->createdTime   = htobe64(pTable->createdTime);
  pCreate->tid           = htonl(pTable->tid);
  pCreate->sqlDataLen    = htonl(pTable->sqlLen);
  pCreate->uid           = htobe64(pTable->uid);

  if (pTable->info.type == TSDB_CHILD_TABLE) {
    mnodeExtractTableName(pTable->superTable->info.tableId, pCreate->stableFname);
    pCreate->numOfColumns  = htons(pTable->superTable->numOfColumns);
    pCreate->numOfTags     = htons(pTable->superTable->numOfTags);
    pCreate->sversion      = htonl(pTable->superTable->sversion);
    pCreate->tversion      = htonl(pTable->superTable->tversion);
    pCreate->tagDataLen    = htonl(tagDataLen);
    pCreate->superTableUid = htobe64(pTable->superTable->uid);
  } else {
    pCreate->numOfColumns  = htons(pTable->numOfColumns);
    pCreate->numOfTags     = 0;
    pCreate->sversion      = htonl(pTable->sversion);
    pCreate->tversion      = 0;
    pCreate->tagDataLen    = 0;
    pCreate->superTableUid = 0;
  }

  SSchema *pSchema = (SSchema *) pCreate->data;
  if (pTable->info.type == TSDB_CHILD_TABLE) {
    memcpy(pSchema, pTable->superTable->schema, totalCols * sizeof(SSchema));
  } else {
    memcpy(pSchema, pTable->schema, totalCols * sizeof(SSchema));
  }
  for (int32_t col = 0; col < totalCols; ++col) {
    pSchema->bytes = htons(pSchema->bytes);
    pSchema->colId = htons(pSchema->colId);
    pSchema++;
  }

  if (pTable->info.type == TSDB_CHILD_TABLE && pMsg != NULL) {
    memcpy(pCreate->data + totalCols * sizeof(SSchema), tagData, tagDataLen);
  }

  if (pTable->info.type == TSDB_STREAM_TABLE) {
    memcpy(pCreate->data + totalCols * sizeof(SSchema), pTable->sql, pTable->sqlLen);
  }

  return pCreate;
}

static int32_t mnodeDoCreateChildTableFp(SMnodeMsg *pMsg) {
  SCTableObj *pTable = (SCTableObj *)pMsg->pTable;
  assert(pTable);

  mDebug("msg:%p, app:%p table:%s, created in mnode, vgId:%d sid:%d, uid:%" PRIu64, pMsg, pMsg->rpcMsg.ahandle,
         pTable->info.tableId, pTable->vgId, pTable->tid, pTable->uid);

  SCMCreateTableMsg *pCreate = pMsg->rpcMsg.pCont;
  SMDCreateTableMsg *pMDCreate = mnodeBuildCreateChildTableMsg(pCreate, pTable);
  if (pMDCreate == NULL) {
    return terrno;
  }

  SRpcEpSet epSet = mnodeGetEpSetFromVgroup(pMsg->pVgroup);
  SRpcMsg rpcMsg = {
      .ahandle = pMsg,
      .pCont   = pMDCreate,
      .contLen = htonl(pMDCreate->contLen),
      .code    = 0,
      .msgType = TSDB_MSG_TYPE_MD_CREATE_TABLE
  };

  dnodeSendMsgToDnode(&epSet, &rpcMsg);
  return TSDB_CODE_MND_ACTION_IN_PROGRESS;
}

static int32_t mnodeDoCreateChildTableCb(SMnodeMsg *pMsg, int32_t code) {
  SCTableObj *pTable = (SCTableObj *)pMsg->pTable;

  SCreateTableMsg *pCreate = (SCreateTableMsg*) ((char*)pMsg->rpcMsg.pCont + sizeof(SCMCreateTableMsg));
  assert(pTable);

  if (code == TSDB_CODE_SUCCESS) {
    if (pCreate->getMeta) {
      mDebug("msg:%p, app:%p table:%s, created in dnode and continue to get meta, thandle:%p", pMsg,
             pMsg->rpcMsg.ahandle, pTable->info.tableId, pMsg->rpcMsg.handle);

      pMsg->retry = 0;
      dnodeReprocessMWriteMsg(pMsg);
    } else {
      mDebug("msg:%p, app:%p table:%s, created in dnode, thandle:%p", pMsg, pMsg->rpcMsg.ahandle, pTable->info.tableId,
             pMsg->rpcMsg.handle);

      if (pMsg->pBatchMasterMsg) {
        ++pMsg->pBatchMasterMsg->successed;
        if (pMsg->pBatchMasterMsg->successed + pMsg->pBatchMasterMsg->received >= pMsg->pBatchMasterMsg->expected) {
          dnodeSendRpcMWriteRsp(pMsg->pBatchMasterMsg, code);
        }

        mnodeDestroySubMsg(pMsg);

        return TSDB_CODE_MND_ACTION_IN_PROGRESS;
      }

      dnodeSendRpcMWriteRsp(pMsg, TSDB_CODE_SUCCESS);
    }
    return TSDB_CODE_MND_ACTION_IN_PROGRESS;
  } else {
    mError("msg:%p, app:%p table:%s, failed to create table sid:%d, uid:%" PRIu64 ", reason:%s", pMsg,
           pMsg->rpcMsg.ahandle, pTable->info.tableId, pTable->tid, pTable->uid, tstrerror(code));
    SSdbRow desc = {.type = SDB_OPER_GLOBAL, .pObj = pTable, .pTable = tsChildTableSdb};
    sdbDeleteRow(&desc);

    if (pMsg->pBatchMasterMsg) {
      ++pMsg->pBatchMasterMsg->received;
      pMsg->pBatchMasterMsg->code = code;
      if (pMsg->pBatchMasterMsg->successed + pMsg->pBatchMasterMsg->received >= pMsg->pBatchMasterMsg->expected) {
        dnodeSendRpcMWriteRsp(pMsg->pBatchMasterMsg, code);
      }

      mnodeDestroySubMsg(pMsg);

      return TSDB_CODE_MND_ACTION_IN_PROGRESS;
    }

    return code;
  }
}

static int32_t mnodeDoCreateChildTable(SMnodeMsg *pMsg, int32_t tid) {
  SVgObj *pVgroup = pMsg->pVgroup;

  SCMCreateTableMsg *p1 = pMsg->rpcMsg.pCont;
  SCreateTableMsg   *pCreate = (SCreateTableMsg*)((char*)p1 + sizeof(SCMCreateTableMsg));

  SCTableObj *pTable = calloc(1, sizeof(SCTableObj));
  if (pTable == NULL) {
    mError("msg:%p, app:%p table:%s, failed to alloc memory", pMsg, pMsg->rpcMsg.ahandle, pCreate->tableName);
    return TSDB_CODE_MND_OUT_OF_MEMORY;
  }

  pTable->info.type    = (pCreate->numOfColumns == 0)? TSDB_CHILD_TABLE:TSDB_NORMAL_TABLE;
  pTable->info.tableId = strdup(pCreate->tableName);
  pTable->createdTime  = taosGetTimestampMs();
  pTable->tid          = tid;
  pTable->vgId         = pVgroup->vgId;

  if (pTable->info.type == TSDB_CHILD_TABLE) {
    int32_t nameLen = htonl(*(int32_t*) pCreate->schema);
    char* name = (char*)pCreate->schema + sizeof(int32_t);

    char stableName[TSDB_TABLE_FNAME_LEN] = {0};
    memcpy(stableName, name, nameLen);

    char prefix[64] = {0};
    size_t prefixLen = tableIdPrefix(pMsg->pDb->name, prefix, 64);
    if (0 != strncasecmp(prefix, stableName, prefixLen)) {
      mError("msg:%p, app:%p table:%s, corresponding super table:%s not in this db", pMsg, pMsg->rpcMsg.ahandle,
             pCreate->tableName, stableName);
      mnodeDestroyChildTable(pTable);
      return TSDB_CODE_TDB_INVALID_CREATE_TB_MSG;
    }

    if (pMsg->pSTable == NULL) pMsg->pSTable = mnodeGetSuperTable(stableName);
    if (pMsg->pSTable == NULL) {
      mError("msg:%p, app:%p table:%s, corresponding super table:%s does not exist", pMsg, pMsg->rpcMsg.ahandle,
             pCreate->tableName, stableName);
      mnodeDestroyChildTable(pTable);
      return TSDB_CODE_MND_INVALID_TABLE_NAME;
    }

    pTable->suid = pMsg->pSTable->uid;
    pTable->uid  = mnodeCreateTableUid(pTable->vgId, pTable->tid);
    pTable->superTable = pMsg->pSTable;
  } else {
    if (pTable->info.type == TSDB_SUPER_TABLE) {
      pTable->uid = mnodeCreateSuperTableUid();
    } else {
      pTable->uid = mnodeCreateTableUid(pTable->vgId, pTable->tid);
    }

    pTable->sversion     = 0;
    pTable->numOfColumns = htons(pCreate->numOfColumns);
    pTable->sqlLen       = htons(pCreate->sqlLen);

    int32_t numOfCols  = pTable->numOfColumns;
    int32_t schemaSize = numOfCols * sizeof(SSchema);
    pTable->schema     = (SSchema *) calloc(1, schemaSize);
    if (pTable->schema == NULL) {
      free(pTable);
      return TSDB_CODE_MND_OUT_OF_MEMORY;
    }
    memcpy(pTable->schema, pCreate->schema, numOfCols * sizeof(SSchema));

    pTable->nextColId = 0;
    for (int32_t col = 0; col < numOfCols; col++) {
      SSchema *tschema   = pTable->schema;
      tschema[col].colId = pTable->nextColId++;
      tschema[col].bytes = htons(tschema[col].bytes);
    }

    if (pTable->sqlLen != 0) {
      pTable->info.type = TSDB_STREAM_TABLE;
      pTable->sql = calloc(1, pTable->sqlLen);
      if (pTable->sql == NULL) {
        free(pTable);
        return TSDB_CODE_MND_OUT_OF_MEMORY;
      }
      memcpy(pTable->sql, (char *) (pCreate->schema) + numOfCols * sizeof(SSchema), pTable->sqlLen);
      pTable->sql[pTable->sqlLen - 1] = 0;
      mDebug("msg:%p, app:%p table:%s, stream sql len:%d sql:%s", pMsg, pMsg->rpcMsg.ahandle, pTable->info.tableId,
             pTable->sqlLen, pTable->sql);
    }
  }

  pMsg->pTable = (STableObj *)pTable;
  mnodeIncTableRef(pMsg->pTable);

  SSdbRow desc = {
    .type   = SDB_OPER_GLOBAL,
    .pObj   = pTable,
    .pTable = tsChildTableSdb,
    .pMsg   = pMsg,
    .fpReq  = mnodeDoCreateChildTableFp
  };

  int32_t code = sdbInsertRow(&desc);
  if (code != TSDB_CODE_SUCCESS && code != TSDB_CODE_MND_ACTION_IN_PROGRESS) {
    mnodeDestroyChildTable(pTable);
    pMsg->pTable = NULL;
    mError("msg:%p, app:%p table:%s, failed to create, reason:%s", pMsg, pMsg->rpcMsg.ahandle, pCreate->tableName,
           tstrerror(code));
  } else {
    mDebug("msg:%p, app:%p table:%s, allocated in vgroup, vgId:%d sid:%d uid:%" PRIu64, pMsg, pMsg->rpcMsg.ahandle,
           pTable->info.tableId, pVgroup->vgId, pTable->tid, pTable->uid);
  }

  return code;
}

static int32_t mnodeProcessCreateChildTableMsg(SMnodeMsg *pMsg) {
  //SCMCreateTableMsg* p1 = pMsg->rpcMsg.pCont; // there are several tables here.
  SCreateTableMsg* pCreate = (SCreateTableMsg*)((char *)pMsg->rpcMsg.pCont + sizeof(SCMCreateTableMsg));

  int32_t code = grantCheck(TSDB_GRANT_TIMESERIES);
  if (code != TSDB_CODE_SUCCESS) {
    mError("msg:%p, app:%p table:%s, failed to create, grant timeseries failed", pMsg, pMsg->rpcMsg.ahandle,
           pCreate->tableName);
    return code;
  }

  if (pMsg->retry == 0) {
    if (pMsg->pTable == NULL) {
      SVgObj *pVgroup = NULL;
      int32_t tid = 0;
      code = mnodeGetAvailableVgroup(pMsg, &pVgroup, &tid);
      if (code != TSDB_CODE_SUCCESS) {
        mDebug("msg:%p, app:%p table:%s, failed to get available vgroup, reason:%s", pMsg, pMsg->rpcMsg.ahandle,
               pCreate->tableName, tstrerror(code));
        return code;
      }

      if (pMsg->pVgroup != NULL) {
        mnodeDecVgroupRef(pMsg->pVgroup);
      }

      pMsg->pVgroup = pVgroup;
      mnodeIncVgroupRef(pVgroup);

      return mnodeDoCreateChildTable(pMsg, tid);
    }
  } else {
    if (pMsg->pTable == NULL) pMsg->pTable = mnodeGetTable(pCreate->tableName);
  }

  if (pMsg->pTable == NULL) {
    mError("msg:%p, app:%p table:%s, object not found, retry:%d reason:%s", pMsg, pMsg->rpcMsg.ahandle, pCreate->tableName, pMsg->retry,
           tstrerror(terrno));
    return terrno;
  } else {
    mDebug("msg:%p, app:%p table:%s, send create msg to vnode again", pMsg, pMsg->rpcMsg.ahandle, pCreate->tableName);
    return mnodeDoCreateChildTableFp(pMsg);
  }
}

static int32_t mnodeSendDropChildTableMsg(SMnodeMsg *pMsg, bool needReturn) {
  SCTableObj *pTable = (SCTableObj *)pMsg->pTable;
  mLInfo("msg:%p, app:%p ctable:%s, is dropped from sdb", pMsg, pMsg->rpcMsg.ahandle, pTable->info.tableId);

  SMDDropTableMsg *pDrop = rpcMallocCont(sizeof(SMDDropTableMsg));
  if (pDrop == NULL) {
    mError("msg:%p, app:%p ctable:%s, failed to drop ctable, no enough memory", pMsg, pMsg->rpcMsg.ahandle,
           pTable->info.tableId);
    return TSDB_CODE_MND_OUT_OF_MEMORY;
  }

  tstrncpy(pDrop->tableFname, pTable->info.tableId, TSDB_TABLE_FNAME_LEN);
  pDrop->vgId    = htonl(pTable->vgId);
  pDrop->contLen = htonl(sizeof(SMDDropTableMsg));
  pDrop->tid     = htonl(pTable->tid);
  pDrop->uid     = htobe64(pTable->uid);

  SRpcEpSet epSet = mnodeGetEpSetFromVgroup(pMsg->pVgroup);

  mInfo("msg:%p, app:%p ctable:%s, send drop ctable msg, vgId:%d sid:%d uid:%" PRIu64, pMsg, pMsg->rpcMsg.ahandle,
        pDrop->tableFname, pTable->vgId, pTable->tid, pTable->uid);

  SRpcMsg rpcMsg = {
    .ahandle = pMsg,
    .pCont   = pDrop,
    .contLen = sizeof(SMDDropTableMsg),
    .code    = 0,
    .msgType = TSDB_MSG_TYPE_MD_DROP_TABLE
  };

  if (!needReturn) rpcMsg.ahandle = NULL;

  dnodeSendMsgToDnode(&epSet, &rpcMsg);

  return TSDB_CODE_MND_ACTION_IN_PROGRESS;
}

static int32_t mnodeDropChildTableCb(SMnodeMsg *pMsg, int32_t code) {
  if (code != TSDB_CODE_SUCCESS) {
    SCTableObj *pTable = (SCTableObj *)pMsg->pTable;
    mError("msg:%p, app:%p ctable:%s, failed to drop, sdb error", pMsg, pMsg->rpcMsg.ahandle, pTable->info.tableId);
    return code;
  }

  return mnodeSendDropChildTableMsg(pMsg, true);
}

static int32_t mnodeProcessDropChildTableMsg(SMnodeMsg *pMsg) {
  SCTableObj *pTable = (SCTableObj *)pMsg->pTable;
  if (pMsg->pVgroup == NULL) pMsg->pVgroup = mnodeGetVgroup(pTable->vgId);
  if (pMsg->pVgroup == NULL) {
    mError("msg:%p, app:%p table:%s, failed to drop ctable, vgroup not exist", pMsg, pMsg->rpcMsg.ahandle,
           pTable->info.tableId);
    return TSDB_CODE_MND_APP_ERROR;
  }

  SSdbRow row = {
    .type   = SDB_OPER_GLOBAL,
    .pTable = tsChildTableSdb,
    .pObj   = pTable,
    .pMsg   = pMsg,
    .fpRsp  = mnodeDropChildTableCb
  };

  int32_t code = sdbDeleteRow(&row);
  if (code != TSDB_CODE_SUCCESS && code != TSDB_CODE_MND_ACTION_IN_PROGRESS) {
    mError("msg:%p, app:%p ctable:%s, failed to drop, reason:%s", pMsg, pMsg->rpcMsg.ahandle, pTable->info.tableId,
           tstrerror(code));
  }

  return code;
}

static int32_t mnodeFindNormalTableColumnIndex(SCTableObj *pTable, char *colName) {
  SSchema *schema = (SSchema *) pTable->schema;
  for (int32_t col = 0; col < pTable->numOfColumns; col++) {
    if (strcasecmp(schema[col].name, colName) == 0) {
      return col;
    }
  }

  return -1;
}

static int32_t mnodeAlterNormalTableColumnCb(SMnodeMsg *pMsg, int32_t code) {
  SCTableObj *pTable = (SCTableObj *)pMsg->pTable;
  if (code != TSDB_CODE_SUCCESS) {
    mError("msg:%p, app:%p ctable %s, failed to alter column, reason:%s", pMsg, pMsg->rpcMsg.ahandle, pTable->info.tableId,
           tstrerror(code));
    return code;
  }

  SMDCreateTableMsg *pMDCreate = mnodeBuildCreateChildTableMsg(NULL, pTable);
  if (pMDCreate == NULL) {
    return terrno;
  }

  if (pMsg->pVgroup == NULL) {
    pMsg->pVgroup = mnodeGetVgroup(pTable->vgId);
    if (pMsg->pVgroup == NULL) {
      rpcFreeCont(pMDCreate);
      mError("msg:%p, app:%p ctable %s, vgId:%d not exist in mnode", pMsg, pMsg->rpcMsg.ahandle, pTable->info.tableId,
             pTable->vgId);
      return TSDB_CODE_MND_VGROUP_NOT_EXIST;
    }
  }

  SRpcEpSet epSet = mnodeGetEpSetFromVgroup(pMsg->pVgroup);
  SRpcMsg rpcMsg = {
      .ahandle = pMsg,
      .pCont   = pMDCreate,
      .contLen = htonl(pMDCreate->contLen),
      .code    = 0,
      .msgType = TSDB_MSG_TYPE_MD_ALTER_TABLE
  };

  mDebug("msg:%p, app:%p ctable %s, send alter column msg to vgId:%d", pMsg, pMsg->rpcMsg.ahandle, pTable->info.tableId,
         pMsg->pVgroup->vgId);

  dnodeSendMsgToDnode(&epSet, &rpcMsg);
  return TSDB_CODE_MND_ACTION_IN_PROGRESS;
}

static int32_t mnodeAddNormalTableColumn(SMnodeMsg *pMsg, SSchema schema[], int32_t ncols) {
  SCTableObj *pTable = (SCTableObj *)pMsg->pTable;
  SDbObj *pDb = pMsg->pDb;
  if (ncols <= 0) {
    mError("msg:%p, app:%p ctable:%s, add column, ncols:%d <= 0", pMsg, pMsg->rpcMsg.ahandle, pTable->info.tableId, ncols);
    return TSDB_CODE_MND_APP_ERROR;
  }

  for (int32_t i = 0; i < ncols; i++) {
    if (mnodeFindNormalTableColumnIndex(pTable, schema[i].name) > 0) {
      mError("msg:%p, app:%p ctable:%s, add column, column:%s already exist", pMsg, pMsg->rpcMsg.ahandle,
             pTable->info.tableId, schema[i].name);
      return TSDB_CODE_MND_FIELD_ALREAY_EXIST;
    }
  }

  int32_t schemaSize = pTable->numOfColumns * sizeof(SSchema);
  pTable->schema = realloc(pTable->schema, schemaSize + sizeof(SSchema) * ncols);

  memcpy(pTable->schema + pTable->numOfColumns, schema, sizeof(SSchema) * ncols);

  SSchema *tschema = (SSchema *) (pTable->schema + pTable->numOfColumns);
  for (int32_t i = 0; i < ncols; i++) {
    tschema[i].colId = pTable->nextColId++;
  }

  pTable->numOfColumns += ncols;
  pTable->sversion++;

  SAcctObj *pAcct = mnodeGetAcct(pDb->acct);
  if (pAcct != NULL) {
    pAcct->acctInfo.numOfTimeSeries += ncols;
    mnodeDecAcctRef(pAcct);
  }

  mInfo("msg:%p, app:%p ctable %s, start to add column", pMsg, pMsg->rpcMsg.ahandle, pTable->info.tableId);

  SSdbRow row = {
    .type   = SDB_OPER_GLOBAL,
    .pTable = tsChildTableSdb,
    .pObj   = pTable,
    .pMsg   = pMsg,
    .fpRsp  = mnodeAlterNormalTableColumnCb
  };

  return sdbUpdateRow(&row);
}

static int32_t mnodeDropNormalTableColumn(SMnodeMsg *pMsg, char *colName) {
  SDbObj *pDb = pMsg->pDb;
  SCTableObj *pTable = (SCTableObj *)pMsg->pTable;
  int32_t col = mnodeFindNormalTableColumnIndex(pTable, colName);
  if (col <= 0) {
    mError("msg:%p, app:%p ctable:%s, drop column, column:%s not exist", pMsg, pMsg->rpcMsg.ahandle,
           pTable->info.tableId, colName);
    return TSDB_CODE_MND_FIELD_NOT_EXIST;
  }

  memmove(pTable->schema + col, pTable->schema + col + 1, sizeof(SSchema) * (pTable->numOfColumns - col - 1));
  pTable->numOfColumns--;
  pTable->sversion++;

  SAcctObj *pAcct = mnodeGetAcct(pDb->acct);
  if (pAcct != NULL) {
    pAcct->acctInfo.numOfTimeSeries--;
    mnodeDecAcctRef(pAcct);
  }

  mInfo("msg:%p, app:%p ctable %s, start to drop column %s", pMsg, pMsg->rpcMsg.ahandle, pTable->info.tableId, colName);

  SSdbRow row = {
    .type   = SDB_OPER_GLOBAL,
    .pTable = tsChildTableSdb,
    .pObj   = pTable,
    .pMsg   = pMsg,
    .fpRsp  = mnodeAlterNormalTableColumnCb
  };

  return sdbUpdateRow(&row);
}

static int32_t mnodeChangeNormalTableColumn(SMnodeMsg *pMsg) {
  SAlterTableMsg *pAlter = pMsg->rpcMsg.pCont;
  char* name = pAlter->schema[0].name;
  SCTableObj *pTable = (SCTableObj *)pMsg->pTable;
  int32_t col = mnodeFindNormalTableColumnIndex(pTable, name);
  if (col < 0) {
    mError("msg:%p, app:%p ctable:%s, change column, name: %s", pMsg, pMsg->rpcMsg.ahandle,
           pTable->info.tableId, name);
    return TSDB_CODE_MND_FIELD_NOT_EXIST;
  }

  SSchema *schema = (SSchema *) (pTable->schema + col);
  ASSERT(schema->type == TSDB_DATA_TYPE_BINARY || schema->type == TSDB_DATA_TYPE_NCHAR);
  schema->bytes = pAlter->schema[0].bytes;

  mInfo("msg:%p, app:%p ctable %s, start to modify column %s len to %d", pMsg, pMsg->rpcMsg.ahandle, pTable->info.tableId,
         name, schema->bytes);

  SSdbRow row = {
    .type   = SDB_OPER_GLOBAL,
    .pTable = tsChildTableSdb,
    .pObj   = pTable,
    .pMsg   = pMsg,
    .fpRsp  = mnodeAlterNormalTableColumnCb
  };

  return sdbUpdateRow(&row);
}

static int32_t mnodeSetSchemaFromNormalTable(SSchema *pSchema, SCTableObj *pTable) {
  int32_t numOfCols = pTable->numOfColumns;
  for (int32_t i = 0; i < numOfCols; ++i) {
    strcpy(pSchema->name, pTable->schema[i].name);
    pSchema->type  = pTable->schema[i].type;
    pSchema->bytes = htons(pTable->schema[i].bytes);
    pSchema->colId = htons(pTable->schema[i].colId);
    pSchema++;
  }

  return numOfCols * sizeof(SSchema);
}

static int32_t mnodeDoGetChildTableMeta(SMnodeMsg *pMsg, STableMetaMsg *pMeta) {
  SDbObj *pDb = pMsg->pDb;
  SCTableObj *pTable = (SCTableObj *)pMsg->pTable;

  pMeta->uid       = htobe64(pTable->uid);
  pMeta->tid       = htonl(pTable->tid);
  pMeta->precision = pDb->cfg.precision;
  pMeta->tableType = pTable->info.type;
  tstrncpy(pMeta->tableFname, pTable->info.tableId, TSDB_TABLE_FNAME_LEN);

  if (pTable->info.type == TSDB_CHILD_TABLE) {
    assert(pTable->superTable != NULL);
    tstrncpy(pMeta->sTableName, pTable->superTable->info.tableId, TSDB_TABLE_FNAME_LEN);

    pMeta->suid         = pTable->superTable->uid;
    pMeta->sversion     = htons(pTable->superTable->sversion);
    pMeta->tversion     = htons(pTable->superTable->tversion);
    pMeta->numOfTags    = (int8_t)pTable->superTable->numOfTags;
    pMeta->numOfColumns = htons((int16_t)pTable->superTable->numOfColumns);
    pMeta->contLen      = sizeof(STableMetaMsg) + mnodeSetSchemaFromSuperTable(pMeta->schema, pTable->superTable);
  } else {
    pMeta->sversion     = htons(pTable->sversion);
    pMeta->tversion     = 0;
    pMeta->numOfTags    = 0;
    pMeta->numOfColumns = htons((int16_t)pTable->numOfColumns);
    pMeta->contLen      = sizeof(STableMetaMsg) + mnodeSetSchemaFromNormalTable(pMeta->schema, pTable);
  }

  if (pMsg->pVgroup == NULL) pMsg->pVgroup = mnodeGetVgroup(pTable->vgId);
  if (pMsg->pVgroup == NULL) {
    mError("msg:%p, app:%p table:%s, failed to get table meta, vgroup not exist", pMsg, pMsg->rpcMsg.ahandle,
           pTable->info.tableId);
    return TSDB_CODE_MND_VGROUP_NOT_EXIST;
  }

  for (int32_t i = 0; i < pMsg->pVgroup->numOfVnodes; ++i) {
    SDnodeObj *pDnode = mnodeGetDnode(pMsg->pVgroup->vnodeGid[i].dnodeId);
    if (pDnode == NULL) break;
    strcpy(pMeta->vgroup.epAddr[i].fqdn, pDnode->dnodeFqdn);
    pMeta->vgroup.epAddr[i].port = htons(pDnode->dnodePort + TSDB_PORT_DNODESHELL);
    pMeta->vgroup.numOfEps++;
    mnodeDecDnodeRef(pDnode);
  }

  pMeta->vgroup.vgId = htonl(pMsg->pVgroup->vgId);
  mDebug("msg:%p, app:%p table:%s, uid:%" PRIu64 " table meta is retrieved, vgId:%d tid:%d", pMsg, pMsg->rpcMsg.ahandle,
         pTable->info.tableId, pTable->uid, pTable->vgId, pTable->tid);

  return TSDB_CODE_SUCCESS;
}

static int32_t mnodeAutoCreateChildTable(SMnodeMsg *pMsg) {
  STableInfoMsg *pInfo = pMsg->rpcMsg.pCont;

  if (pMsg->rpcMsg.contLen <= sizeof(*pInfo)) {
    mError("msg:%p, app:%p table:%s, failed to auto create child table, tags not exist", pMsg, pMsg->rpcMsg.ahandle,
           pInfo->tableFname);
    return TSDB_CODE_MND_TAG_NOT_EXIST;
  }

  char* p = pInfo->tags;
  int32_t nameLen = htonl(*(int32_t*) p);
  p += sizeof(int32_t);
  p += nameLen;

  int32_t tagLen = htonl(*(int32_t*) p);
  p += sizeof(int32_t);

  int32_t totalLen = nameLen + tagLen + sizeof(int32_t)*2;
  if (tagLen == 0 || nameLen == 0) {
    mError("msg:%p, app:%p table:%s, failed to create table on demand for super table is empty, tagLen:%d", pMsg,
           pMsg->rpcMsg.ahandle, pInfo->tableFname, tagLen);
    return TSDB_CODE_MND_INVALID_STABLE_NAME;
  }

  int32_t contLen = sizeof(SCMCreateTableMsg) + sizeof(SCreateTableMsg) + totalLen;
  SCMCreateTableMsg *pCreateMsg = calloc(1, contLen);
  if (pCreateMsg == NULL) {
    mError("msg:%p, app:%p table:%s, failed to create table while get meta info, no enough memory", pMsg,
           pMsg->rpcMsg.ahandle, pInfo->tableFname);
    return TSDB_CODE_MND_OUT_OF_MEMORY;
  }

  SCreateTableMsg* pCreate = (SCreateTableMsg*) ((char*) pCreateMsg + sizeof(SCMCreateTableMsg));

  size_t size = tListLen(pInfo->tableFname);
  tstrncpy(pCreate->tableName, pInfo->tableFname, size);
  pCreate->igExists = 1;
  pCreate->getMeta = 1;

  pCreateMsg->numOfTables = htonl(1);
  pCreateMsg->contLen = htonl(contLen);

  memcpy(pCreate->schema, pInfo->tags, totalLen);

  char name[TSDB_TABLE_FNAME_LEN] = {0};
  memcpy(name, pInfo->tags + sizeof(int32_t), nameLen);

  mDebug("msg:%p, app:%p table:%s, start to create on demand, tagLen:%d stable:%s", pMsg, pMsg->rpcMsg.ahandle,
         pInfo->tableFname, tagLen, name);

  if (pMsg->rpcMsg.pCont != pMsg->pCont) {
    tfree(pMsg->rpcMsg.pCont);
  }
  pMsg->rpcMsg.msgType = TSDB_MSG_TYPE_CM_CREATE_TABLE;
  pMsg->rpcMsg.pCont = pCreateMsg;
  pMsg->rpcMsg.contLen = contLen;

  return TSDB_CODE_MND_ACTION_NEED_REPROCESSED;
}

static int32_t mnodeGetChildTableMeta(SMnodeMsg *pMsg) {
  STableMetaMsg *pMeta =
      rpcMallocCont(sizeof(STableMetaMsg) + sizeof(SSchema) * (TSDB_MAX_TAGS + TSDB_MAX_COLUMNS + 16));
  if (pMeta == NULL) {
    mError("msg:%p, app:%p table:%s, failed to get table meta, no enough memory", pMsg, pMsg->rpcMsg.ahandle,
           pMsg->pTable->tableId);
    return TSDB_CODE_MND_OUT_OF_MEMORY;
  }

  mnodeDoGetChildTableMeta(pMsg, pMeta);

  pMsg->rpcRsp.len = pMeta->contLen;
  pMsg->rpcRsp.rsp = pMeta;
  pMeta->contLen = htons(pMeta->contLen);

  return TSDB_CODE_SUCCESS;
}

void mnodeDropAllChildTablesInVgroups(SVgObj *pVgroup) {
  void *  pIter = NULL;
  int32_t numOfTables = 0;
  SCTableObj *pTable = NULL;

  mInfo("vgId:%d, all child tables will be dropped from sdb", pVgroup->vgId);

  while (1) {
    pIter = mnodeGetNextChildTable(pIter, &pTable);
    if (pTable == NULL) break;

    if (pTable->vgId == pVgroup->vgId) {
      SSdbRow row = {
        .type   = SDB_OPER_LOCAL,
        .pTable = tsChildTableSdb,
        .pObj   = pTable,
      };
      sdbDeleteRow(&row);
      numOfTables++;
    }
    mnodeDecTableRef(pTable);
  }

  mInfo("vgId:%d, all child tables is dropped from sdb", pVgroup->vgId);
}

void mnodeDropAllChildTables(SDbObj *pDropDb) {
  void *  pIter = NULL;
  int32_t numOfTables = 0;
  SCTableObj *pTable = NULL;

  char prefix[64] = {0};
  tstrncpy(prefix, pDropDb->name, 64);
  strcat(prefix, TS_PATH_DELIMITER);
  int32_t prefixLen = (int32_t)strlen(prefix);

  mInfo("db:%s, all child tables will be dropped from sdb", pDropDb->name);

  while (1) {
    pIter = mnodeGetNextChildTable(pIter, &pTable);
    if (pTable == NULL) break;

    if (strncmp(prefix, pTable->info.tableId, prefixLen) == 0) {
      SSdbRow row = {
        .type   = SDB_OPER_LOCAL,
        .pTable = tsChildTableSdb,
        .pObj   = pTable,
      };
      sdbDeleteRow(&row);
      numOfTables++;
    }
    mnodeDecTableRef(pTable);
  }

  mInfo("db:%s, all child tables:%d is dropped from sdb", pDropDb->name, numOfTables);
}

static void mnodeDropAllChildTablesInStable(SSTableObj *pStable) {
  void *  pIter = NULL;
  int32_t numOfTables = 0;
  SCTableObj *pTable = NULL;

  mInfo("stable:%s uid:%" PRIu64 ", all child tables:%d will be dropped from sdb", pStable->info.tableId, pStable->uid,
        pStable->numOfTables);

  while (1) {
    pIter = mnodeGetNextChildTable(pIter, &pTable);
    if (pTable == NULL) break;

    if (pTable->superTable == pStable) {
      SSdbRow row = {
        .type   = SDB_OPER_LOCAL,
        .pTable = tsChildTableSdb,
        .pObj   = pTable,
      };
      sdbDeleteRow(&row);
      numOfTables++;
    }

    mnodeDecTableRef(pTable);
  }

  mInfo("stable:%s, all child tables:%d is dropped from sdb", pStable->info.tableId, numOfTables);
}

#if 0
static SCTableObj* mnodeGetTableByPos(int32_t vnode, int32_t tid) {
  SVgObj *pVgroup = mnodeGetVgroup(vnode);
  if (pVgroup == NULL) return NULL;

  SCTableObj *pTable = pVgroup->tableList[tid - 1];
  mnodeIncTableRef((STableObj *)pTable);

  mnodeDecVgroupRef(pVgroup);
  return pTable;
}
#endif

static int32_t mnodeProcessTableCfgMsg(SMnodeMsg *pMsg) {
  return TSDB_CODE_COM_OPS_NOT_SUPPORT;
#if 0
  SConfigTableMsg *pCfg = pMsg->rpcMsg.pCont;
  pCfg->dnodeId = htonl(pCfg->dnodeId);
  pCfg->vgId = htonl(pCfg->vgId);
  pCfg->sid = htonl(pCfg->sid);
  mDebug("msg:%p, app:%p dnode:%d, vgId:%d sid:%d, receive table config msg", pMsg, pMsg->rpcMsg.ahandle, pCfg->dnodeId,
         pCfg->vgId, pCfg->sid);

  SCTableObj *pTable = mnodeGetTableByPos(pCfg->vgId, pCfg->sid);
  if (pTable == NULL) {
    mError("msg:%p, app:%p dnode:%d, vgId:%d sid:%d, table not found", pMsg, pMsg->rpcMsg.ahandle, pCfg->dnodeId,
           pCfg->vgId, pCfg->sid);
    return TSDB_CODE_MND_INVALID_TABLE_ID;
  }

  SMDCreateTableMsg *pCreate = NULL;
  pCreate = mnodeBuildCreateChildTableMsg(NULL, (SCTableObj *)pTable);
  mnodeDecTableRef(pTable);

  if (pCreate == NULL) return terrno;

  pMsg->rpcRsp.rsp = pCreate;
  pMsg->rpcRsp.len = htonl(pCreate->contLen);
  return TSDB_CODE_SUCCESS;
#endif
}

// handle drop child response
static void mnodeProcessDropChildTableRsp(SRpcMsg *rpcMsg) {
  if (rpcMsg->ahandle == NULL) return;

  SMnodeMsg *pMsg = rpcMsg->ahandle;
  pMsg->received++;

  SCTableObj *pTable = (SCTableObj *)pMsg->pTable;
  assert(pTable);

  mInfo("msg:%p, app:%p table:%s, drop table rsp received, vgId:%d sid:%d uid:%" PRIu64 ", thandle:%p result:%s", pMsg,
        pMsg->rpcMsg.ahandle, pTable->info.tableId, pTable->vgId, pTable->tid, pTable->uid, pMsg->rpcMsg.handle,
        tstrerror(rpcMsg->code));

  if (rpcMsg->code != TSDB_CODE_SUCCESS) {
    mError("msg:%p, app:%p table:%s, failed to drop in dnode, vgId:%d sid:%d uid:%" PRIu64 ", reason:%s", pMsg,
           pMsg->rpcMsg.ahandle, pTable->info.tableId, pTable->vgId, pTable->tid, pTable->uid, tstrerror(rpcMsg->code));
    dnodeSendRpcMWriteRsp(pMsg, rpcMsg->code);
    return;
  }

  if (pMsg->pVgroup == NULL) pMsg->pVgroup = mnodeGetVgroup(pTable->vgId);
  if (pMsg->pVgroup == NULL) {
    mError("msg:%p, app:%p table:%s, failed to get vgroup", pMsg, pMsg->rpcMsg.ahandle, pTable->info.tableId);
    dnodeSendRpcMWriteRsp(pMsg, TSDB_CODE_MND_VGROUP_NOT_EXIST);
    return;
  }

  if (pMsg->pVgroup->numOfTables <= 0) {
    mInfo("msg:%p, app:%p vgId:%d, all tables is dropped, drop vgroup", pMsg, pMsg->rpcMsg.ahandle,
          pMsg->pVgroup->vgId);
    mnodeDropVgroup(pMsg->pVgroup, NULL);
  }

  dnodeSendRpcMWriteRsp(pMsg, TSDB_CODE_SUCCESS);
}

/*
 * handle create table response from dnode
 *   if failed, drop the table cached
 */
static void mnodeProcessCreateChildTableRsp(SRpcMsg *rpcMsg) {
  if (rpcMsg->ahandle == NULL) return;

  SMnodeMsg *pMsg = rpcMsg->ahandle;
  pMsg->received++;

  SCTableObj *pTable = (SCTableObj *)pMsg->pTable;
  assert(pTable);

  // If the table is deleted by another thread during creation, stop creating and send drop msg to vnode
  if (sdbCheckRowDeleted(tsChildTableSdb, pTable)) {
    mDebug("msg:%p, app:%p table:%s, create table rsp received, but a deleting opertion incoming, vgId:%d sid:%d uid:%" PRIu64,
           pMsg, pMsg->rpcMsg.ahandle, pTable->info.tableId, pTable->vgId, pTable->tid, pTable->uid);

    // if the vgroup is already dropped from hash, it can't be accquired by pTable->vgId
    // so the refCount of vgroup can not be decreased
    // SVgObj *pVgroup = mnodeGetVgroup(pTable->vgId);
    // if (pVgroup == NULL) {
    //   mnodeRemoveTableFromVgroup(pMsg->pVgroup, pTable);
    // }
    // mnodeDecVgroupRef(pVgroup);

    mnodeSendDropChildTableMsg(pMsg, false);
    rpcMsg->code = TSDB_CODE_SUCCESS;

    if (pMsg->pBatchMasterMsg) {
      ++pMsg->pBatchMasterMsg->successed;
      if (pMsg->pBatchMasterMsg->successed + pMsg->pBatchMasterMsg->received >= pMsg->pBatchMasterMsg->expected) {
        dnodeSendRpcMWriteRsp(pMsg->pBatchMasterMsg, rpcMsg->code);
      }

      mnodeDestroySubMsg(pMsg);

      return;
    }

    dnodeSendRpcMWriteRsp(pMsg, rpcMsg->code);
    return;
  }

  if (rpcMsg->code == TSDB_CODE_SUCCESS || rpcMsg->code == TSDB_CODE_TDB_TABLE_ALREADY_EXIST) {
     SSdbRow desc = {
      .type   = SDB_OPER_GLOBAL,
      .pObj   = pTable,
      .pTable = tsChildTableSdb,
      .pMsg   = pMsg,
      .fpRsp  = mnodeDoCreateChildTableCb
    };

    int32_t code = sdbInsertRowToQueue(&desc);
    if (code != TSDB_CODE_SUCCESS && code != TSDB_CODE_MND_ACTION_IN_PROGRESS) {
      pMsg->pTable = NULL;
      mnodeDestroyChildTable(pTable);

      if (pMsg->pBatchMasterMsg) {
	++pMsg->pBatchMasterMsg->received;
	pMsg->pBatchMasterMsg->code = code;
	if (pMsg->pBatchMasterMsg->successed + pMsg->pBatchMasterMsg->received
	    >= pMsg->pBatchMasterMsg->expected) {
	  dnodeSendRpcMWriteRsp(pMsg->pBatchMasterMsg, code);
	}

	mnodeDestroySubMsg(pMsg);

	return;
      }

      dnodeSendRpcMWriteRsp(pMsg, code);
    }
  } else {
    pMsg->retry++;
    int32_t sec = taosGetTimestampSec();
    if (pMsg->retry < CREATE_CTABLE_RETRY_TIMES && ABS(sec - pMsg->incomingTs) < CREATE_CTABLE_RETRY_SEC) {
      mDebug("msg:%p, app:%p table:%s, create table rsp received, need retry, times:%d vgId:%d sid:%d uid:%" PRIu64
             " result:%s thandle:%p",
             pMsg, pMsg->rpcMsg.ahandle, pTable->info.tableId, pMsg->retry, pTable->vgId, pTable->tid, pTable->uid,
             tstrerror(rpcMsg->code), pMsg->rpcMsg.handle);

      dnodeDelayReprocessMWriteMsg(pMsg);
    } else {
      mError("msg:%p, app:%p table:%s, failed to create in dnode, vgId:%d sid:%d uid:%" PRIu64
             ", result:%s thandle:%p incomingTs:%d curTs:%d retryTimes:%d",
             pMsg, pMsg->rpcMsg.ahandle, pTable->info.tableId, pTable->vgId, pTable->tid, pTable->uid,
             tstrerror(rpcMsg->code), pMsg->rpcMsg.handle, pMsg->incomingTs, sec, pMsg->retry);

      SSdbRow row = {.type = SDB_OPER_GLOBAL, .pTable = tsChildTableSdb, .pObj = pTable};
      sdbDeleteRow(&row);

      if (rpcMsg->code == TSDB_CODE_APP_NOT_READY) {
        //Avoid retry again in client
        rpcMsg->code = TSDB_CODE_MND_VGROUP_NOT_READY;
      }

      if (pMsg->pBatchMasterMsg) {
	++pMsg->pBatchMasterMsg->received;
	pMsg->pBatchMasterMsg->code = rpcMsg->code;
	if (pMsg->pBatchMasterMsg->successed + pMsg->pBatchMasterMsg->received
	    >= pMsg->pBatchMasterMsg->expected) {
	  dnodeSendRpcMWriteRsp(pMsg->pBatchMasterMsg, rpcMsg->code);
	}

	mnodeDestroySubMsg(pMsg);

	return;
      }

      dnodeSendRpcMWriteRsp(pMsg, rpcMsg->code);
    }
  }
}

static void mnodeProcessAlterTableRsp(SRpcMsg *rpcMsg) {
  if (rpcMsg->ahandle == NULL) return;

  SMnodeMsg *pMsg = rpcMsg->ahandle;
  pMsg->received++;

  SCTableObj *pTable = (SCTableObj *)pMsg->pTable;
  assert(pTable);

  if (rpcMsg->code == TSDB_CODE_SUCCESS || rpcMsg->code == TSDB_CODE_TDB_TABLE_ALREADY_EXIST) {
    mDebug("msg:%p, app:%p ctable:%s, altered in dnode, thandle:%p result:%s", pMsg, pMsg->rpcMsg.ahandle,
           pTable->info.tableId, pMsg->rpcMsg.handle, tstrerror(rpcMsg->code));

    dnodeSendRpcMWriteRsp(pMsg, TSDB_CODE_SUCCESS);
  } else {
    if (pMsg->retry++ < ALTER_CTABLE_RETRY_TIMES) {
      mDebug("msg:%p, app:%p table:%s, alter table rsp received, need retry, times:%d result:%s thandle:%p",
             pMsg->rpcMsg.ahandle, pMsg, pTable->info.tableId, pMsg->retry, tstrerror(rpcMsg->code),
             pMsg->rpcMsg.handle);

      dnodeDelayReprocessMWriteMsg(pMsg);
    } else {
      mError("msg:%p, app:%p table:%s, failed to alter in dnode, result:%s thandle:%p", pMsg, pMsg->rpcMsg.ahandle,
             pTable->info.tableId, tstrerror(rpcMsg->code), pMsg->rpcMsg.handle);
      dnodeSendRpcMWriteRsp(pMsg, rpcMsg->code);
    }
  }
}

static SMultiTableMeta* ensureMsgBufferSpace(SMultiTableMeta *pMultiMeta, SArray* pList, int32_t* totalMallocLen, int32_t numOfVgroupList) {
  int32_t len = 0;
  for (int32_t i = 0; i < numOfVgroupList; ++i) {
    char *name = taosArrayGetP(pList, i);
    len += doGetVgroupInfoLength(name);
  }

  if (len + pMultiMeta->contLen > (*totalMallocLen)) {
    while (len + pMultiMeta->contLen > (*totalMallocLen)) {
      (*totalMallocLen) *= 2;
    }

    pMultiMeta = realloc(pMultiMeta, *totalMallocLen);
    if (pMultiMeta == NULL) {
      return NULL;
    }
  }

  return pMultiMeta;
}

static int32_t mnodeProcessMultiTableMetaMsg(SMnodeMsg *pMsg) {
  SMultiTableInfoMsg *pInfo = pMsg->rpcMsg.pCont;

  pInfo->numOfTables  = htonl(pInfo->numOfTables);
  pInfo->numOfVgroups = htonl(pInfo->numOfVgroups);
  pInfo->numOfUdfs    = htonl(pInfo->numOfUdfs);

  int32_t contLen = pMsg->rpcMsg.contLen - sizeof(SMultiTableInfoMsg);

  int32_t num      = 0;
  int32_t code     = TSDB_CODE_SUCCESS;
  char*   str      = strndup(pInfo->tableNames, contLen);
  char**  nameList = strsplit(str, ",", &num);
  SArray* pList    = taosArrayInit(4, POINTER_BYTES);
  SMultiTableMeta *pMultiMeta = NULL;

  if (num != pInfo->numOfTables + pInfo->numOfVgroups + pInfo->numOfUdfs) {
    mError("msg:%p, app:%p, failed to get multi-tableMeta, msg inconsistent", pMsg, pMsg->rpcMsg.ahandle);
    code = TSDB_CODE_MND_INVALID_TABLE_NAME;
    goto _end;
  }

  // first malloc 80KB, subsequent reallocation will expand the size as twice of the original size
<<<<<<< HEAD
  int32_t totalMallocLen = sizeof(STableMetaMsg) + sizeof(SSchema) * (TSDB_MAX_TAGS + TSDB_MAX_COLUMNS + 16) + (sizeof(SFunctionInfoMsg) + TSDB_FUNC_CODE_LEN) * pInfo->numOfUdfs + 16384;
  pMultiMeta = rpcMallocCont(totalMallocLen);
=======
  int32_t totalMallocLen = sizeof(SMultiTableMeta) + sizeof(STableMetaMsg) + sizeof(SSchema) * (TSDB_MAX_TAGS + TSDB_MAX_COLUMNS + 16);
  pMultiMeta = calloc(1, totalMallocLen);
>>>>>>> 9d89c37d
  if (pMultiMeta == NULL) {
    code = TSDB_CODE_MND_OUT_OF_MEMORY;
    goto _end;
  }

  pMultiMeta->contLen = sizeof(SMultiTableMeta);
  pMultiMeta->numOfTables = 0;

  int32_t t = 0;
  for (; t < pInfo->numOfTables; ++t) {
    char *fullName = nameList[t];

    pMsg->pTable = mnodeGetTable(fullName);
    if (pMsg->pTable == NULL) {
      mError("msg:%p, app:%p table:%s, failed to get table meta, table not exist", pMsg, pMsg->rpcMsg.ahandle, fullName);
      code = TSDB_CODE_MND_INVALID_TABLE_NAME;
      goto _end;
    }

    if (pMsg->pDb == NULL) {
      pMsg->pDb = mnodeGetDbByTableName(fullName);
    }

    if (pMsg->pDb == NULL || pMsg->pDb->status != TSDB_DB_STATUS_READY) {
      mnodeDecTableRef(pMsg->pTable);
      code = TSDB_CODE_APP_NOT_READY;
      goto _end;
    }

    int remain = totalMallocLen - pMultiMeta->contLen;
    if (remain <= sizeof(STableMetaMsg) + sizeof(SSchema) * (TSDB_MAX_TAGS + TSDB_MAX_COLUMNS + 16)) {
      totalMallocLen *= 2;
      pMultiMeta = realloc(pMultiMeta, totalMallocLen);
      if (pMultiMeta == NULL) {
        mnodeDecTableRef(pMsg->pTable);
        code = TSDB_CODE_MND_OUT_OF_MEMORY;
        goto _end;
      }
    }

    STableMetaMsg *pMeta = (STableMetaMsg *)((char*) pMultiMeta + pMultiMeta->contLen);

    if (pMsg->pTable->type == TSDB_SUPER_TABLE) {
      code = mnodeDoGetSuperTableMeta(pMsg, pMeta);
      taosArrayPush(pList, &fullName);  // keep the full name for each super table for retrieve vgroup list
    } else {
      code = mnodeDoGetChildTableMeta(pMsg, pMeta);
      if (pMsg->pVgroup != NULL) {
        mnodeDecVgroupRef(pMsg->pVgroup);
        pMsg->pVgroup = NULL;
      }
    }

    mnodeDecTableRef(pMsg->pTable);
    pMsg->pTable = NULL;

    if (code == TSDB_CODE_SUCCESS) {
      pMultiMeta->numOfTables++;
      pMultiMeta->contLen += pMeta->contLen;
    } else {
      // ignore error and continue.
      // Otherwise the client may found that the responding message is inconsistent.
//      goto _end;
    }
  }

  int32_t tableNum = pInfo->numOfTables + pInfo->numOfVgroups;
  // add the additional super table names that needs the vgroup info
  for(;t < tableNum; ++t) {
    taosArrayPush(pList, &nameList[t]);
  }

  // add the pVgroupList into the pList
  int32_t numOfVgroupList = (int32_t) taosArrayGetSize(pList);
  pMultiMeta->numOfVgroup = htonl(numOfVgroupList);

  pMultiMeta = ensureMsgBufferSpace(pMultiMeta, pList, &totalMallocLen, numOfVgroupList);
  if (pMultiMeta == NULL) {
    code = TSDB_CODE_MND_OUT_OF_MEMORY;
    goto _end;
  }

  char* msg = (char*) pMultiMeta + pMultiMeta->contLen;
  for(int32_t i = 0; i < numOfVgroupList; ++i) {
    char* name = taosArrayGetP(pList, i);

    SSTableObj *pTable = mnodeGetSuperTable(name);
    if (pTable == NULL) {
      mError("msg:%p, app:%p stable:%s, not exist while get stable vgroup info", pMsg, pMsg->rpcMsg.ahandle, name);
      code = TSDB_CODE_MND_INVALID_TABLE_NAME;
      goto _end;
    }

    msg = serializeVgroupInfo(pTable, name, msg, pMsg, pMsg->rpcMsg.ahandle);
  }

  pMultiMeta->contLen = (int32_t) (msg - (char*) pMultiMeta);

  pMultiMeta->numOfTables = htonl(pMultiMeta->numOfTables);

  for(int32_t i = 0; i < pInfo->numOfUdfs; ++i, ++t) {
    char buf[TSDB_FUNC_NAME_LEN] = {0};
    strcpy(buf, nameList[t]);

    SFuncObj* pFuncObj = mnodeGetFunc(buf);
    if (pFuncObj == NULL) {
      mError("function %s does not exist", buf);
      code = TSDB_CODE_MND_INVALID_FUNC;
      goto _end;
    }

    SFunctionInfoMsg* pFuncInfo = (SFunctionInfoMsg*) msg;

    strcpy(pFuncInfo->name, buf);
    pFuncInfo->len = htonl(pFuncObj->contLen);
    memcpy(pFuncInfo->content, pFuncObj->cont, pFuncObj->contLen);

    pFuncInfo->funcType = htonl(pFuncObj->funcType);
    pFuncInfo->resType = pFuncObj->resType;
    pFuncInfo->resBytes = htons(pFuncObj->resBytes);
    pFuncInfo->bufSize  = htonl(pFuncObj->bufSize);

    msg += sizeof(SFunctionInfoMsg) + pFuncObj->contLen;
  }

  pMultiMeta->contLen = (int32_t) (msg - (char*) pMultiMeta);

  pMultiMeta->numOfUdf = htonl(pInfo->numOfUdfs);

  pMsg->rpcRsp.rsp = pMultiMeta;
  pMsg->rpcRsp.len = pMultiMeta->contLen;
  code = TSDB_CODE_SUCCESS;

  char* tmp = rpcMallocCont(pMultiMeta->contLen + 2);
  if (tmp == NULL) {
    code = TSDB_CODE_MND_OUT_OF_MEMORY;
    goto _end;
  }

  int32_t len = tsCompressString(pMultiMeta->meta, (int32_t)pMultiMeta->contLen - sizeof(SMultiTableMeta), 1,
      tmp + sizeof(SMultiTableMeta), (int32_t)pMultiMeta->contLen - sizeof(SMultiTableMeta) + 2, ONE_STAGE_COMP, NULL, 0);

  pMultiMeta->rawLen = pMultiMeta->contLen;
  if (len == -1 || len + sizeof(SMultiTableMeta) >= pMultiMeta->contLen + 2) { // compress failed, do not compress this binary data
    pMultiMeta->compressed = 0;
    memcpy(tmp, pMultiMeta, sizeof(SMultiTableMeta) + pMultiMeta->contLen);
  } else {
    pMultiMeta->compressed = 1;
    pMultiMeta->contLen = sizeof(SMultiTableMeta) + len;

    // copy the header and the compressed payload
    memcpy(tmp, pMultiMeta, sizeof(SMultiTableMeta));
  }

  pMsg->rpcRsp.rsp = tmp;
  pMsg->rpcRsp.len = pMultiMeta->contLen;

  SMultiTableMeta* p = (SMultiTableMeta*) tmp;

  mDebug("multiTable info build completed, original:%d, compressed:%d, comp:%d", p->rawLen, p->contLen, p->compressed);

  _end:
  tfree(str);
  tfree(nameList);
  taosArrayDestroy(pList);
  pMsg->pTable  = NULL;
  pMsg->pVgroup = NULL;
  tfree(pMultiMeta);

  return code;
}

static int32_t mnodeGetShowTableMeta(STableMetaMsg *pMeta, SShowObj *pShow, void *pConn) {
  SDbObj *pDb = mnodeGetDb(pShow->db);
  if (pDb == NULL) return TSDB_CODE_MND_DB_NOT_SELECTED;

  if (pDb->status != TSDB_DB_STATUS_READY) {
    mError("db:%s, status:%d, in dropping", pDb->name, pDb->status);
    mnodeDecDbRef(pDb);
    return TSDB_CODE_MND_DB_IN_DROPPING;
  }

  int32_t cols = 0;
  SSchema *pSchema = pMeta->schema;

  SSchema* s = tGetTbnameColumnSchema();
  pShow->bytes[cols] = s->bytes;
  pSchema[cols].type = s->type;
  strcpy(pSchema[cols].name, "table_name");
  pSchema[cols].bytes = htons(pShow->bytes[cols]);
  cols++;

  pShow->bytes[cols] = 8;
  pSchema[cols].type = TSDB_DATA_TYPE_TIMESTAMP;
  strcpy(pSchema[cols].name, "created_time");
  pSchema[cols].bytes = htons(pShow->bytes[cols]);
  cols++;

  pShow->bytes[cols] = 2;
  pSchema[cols].type = TSDB_DATA_TYPE_SMALLINT;
  strcpy(pSchema[cols].name, "columns");
  pSchema[cols].bytes = htons(pShow->bytes[cols]);
  cols++;

  SSchema* tbCol = tGetTbnameColumnSchema();
  pShow->bytes[cols] = tbCol->bytes + VARSTR_HEADER_SIZE;
  pSchema[cols].type = tbCol->type;
  strcpy(pSchema[cols].name, "stable_name");
  pSchema[cols].bytes = htons(pShow->bytes[cols]);
  cols++;

  pShow->bytes[cols] = 8; // table uid
  pSchema[cols].type = TSDB_DATA_TYPE_BIGINT;
  strcpy(pSchema[cols].name, "uid");
  pSchema[cols].bytes = htons(pShow->bytes[cols]);
  cols++;

  pShow->bytes[cols] = 4;
  pSchema[cols].type = TSDB_DATA_TYPE_INT;
  strcpy(pSchema[cols].name, "tid");
  pSchema[cols].bytes = htons(pShow->bytes[cols]);
  cols++;

  pShow->bytes[cols] = 4;
  pSchema[cols].type = TSDB_DATA_TYPE_INT;
  strcpy(pSchema[cols].name, "vgId");
  pSchema[cols].bytes = htons(pShow->bytes[cols]);
  cols++;


  pMeta->numOfColumns = htons(cols);
  pShow->numOfColumns = cols;

  pShow->offset[0] = 0;
  for (int32_t i = 1; i < cols; ++i) {
    pShow->offset[i] = pShow->offset[i - 1] + pShow->bytes[i - 1];
  }

  pShow->numOfRows = pDb->numOfTables;
  pShow->rowSize   = pShow->offset[cols - 1] + pShow->bytes[cols - 1];

  mnodeDecDbRef(pDb);
  return 0;
}

static int32_t mnodeRetrieveShowTables(SShowObj *pShow, char *data, int32_t rows, void *pConn) {
  SDbObj *pDb = mnodeGetDb(pShow->db);
  if (pDb == NULL) return 0;

  if (pDb->status != TSDB_DB_STATUS_READY) {
    mError("db:%s, status:%d, in dropping", pDb->name, pDb->status);
    mnodeDecDbRef(pDb);
    return 0;
  }

  int32_t cols       = 0;
  int32_t numOfRows  = 0;
  SCTableObj *pTable = NULL;
  SPatternCompareInfo info = PATTERN_COMPARE_INFO_INITIALIZER;

  char prefix[64] = {0};
  int32_t prefixLen = (int32_t)tableIdPrefix(pDb->name, prefix, 64);

  char* pattern = NULL;
  if (pShow->payloadLen > 0) {
    pattern = (char*)malloc(pShow->payloadLen + 1);
    if (pattern == NULL) {
      terrno = TSDB_CODE_QRY_OUT_OF_MEMORY;
      return 0;
    }
    memcpy(pattern, pShow->payload, pShow->payloadLen);
    pattern[pShow->payloadLen] = 0;
  }

  while (numOfRows < rows) {
    pShow->pIter = mnodeGetNextChildTable(pShow->pIter, &pTable);
    if (pTable == NULL) break;

    // not belong to current db
    if (strncmp(pTable->info.tableId, prefix, prefixLen)) {
      mnodeDecTableRef(pTable);
      continue;
    }

    char tableName[TSDB_TABLE_NAME_LEN] = {0};

    // pattern compare for table name
    mnodeExtractTableName(pTable->info.tableId, tableName);

    if (pattern != NULL && patternMatch(pattern, tableName, sizeof(tableName) - 1, &info) != TSDB_PATTERN_MATCH) {
      mnodeDecTableRef(pTable);
      continue;
    }

    cols = 0;
    char *pWrite = data + pShow->offset[cols] * rows + pShow->bytes[cols] * numOfRows;

    STR_WITH_MAXSIZE_TO_VARSTR(pWrite, tableName, pShow->bytes[cols]);
    cols++;

    pWrite = data + pShow->offset[cols] * rows + pShow->bytes[cols] * numOfRows;
    *(int64_t *) pWrite = pTable->createdTime;
    cols++;

    pWrite = data + pShow->offset[cols] * rows + pShow->bytes[cols] * numOfRows;
    if (pTable->info.type == TSDB_CHILD_TABLE) {
      *(int16_t *)pWrite = pTable->superTable->numOfColumns;
    } else {
      *(int16_t *)pWrite = pTable->numOfColumns;
    }

    cols++;

    pWrite = data + pShow->offset[cols] * rows + pShow->bytes[cols] * numOfRows;

    memset(tableName, 0, sizeof(tableName));
    if (pTable->info.type == TSDB_CHILD_TABLE) {
      mnodeExtractTableName(pTable->superTable->info.tableId, tableName);
      STR_WITH_MAXSIZE_TO_VARSTR(pWrite, tableName, pShow->bytes[cols]);
    }

    cols++;

    // uid
    pWrite = data + pShow->offset[cols] * rows + pShow->bytes[cols] * numOfRows;
    *(int64_t*) pWrite = pTable->uid;
    cols++;


    // tid
    pWrite = data + pShow->offset[cols] * rows + pShow->bytes[cols] * numOfRows;
    *(int32_t*) pWrite = pTable->tid;
    cols++;

    //vgid
    pWrite = data + pShow->offset[cols] * rows + pShow->bytes[cols] * numOfRows;
    *(int32_t*) pWrite = pTable->vgId;
    cols++;

    numOfRows++;
    mnodeDecTableRef(pTable);
  }

  pShow->numOfReads += numOfRows;

  mnodeVacuumResult(data, pShow->numOfColumns, numOfRows, rows, pShow);
  mnodeDecDbRef(pDb);
  free(pattern);

  return numOfRows;
}

static int32_t mnodeProcessAlterTableMsg(SMnodeMsg *pMsg) {
  SAlterTableMsg *pAlter = pMsg->rpcMsg.pCont;
  mDebug("msg:%p, app:%p table:%s, alter table msg is received from thandle:%p", pMsg, pMsg->rpcMsg.ahandle,
         pAlter->tableFname, pMsg->rpcMsg.handle);

  if (pMsg->pDb == NULL) pMsg->pDb = mnodeGetDbByTableName(pAlter->tableFname);
  if (pMsg->pDb == NULL) {
    mError("msg:%p, app:%p table:%s, failed to alter table, db not selected", pMsg, pMsg->rpcMsg.ahandle, pAlter->tableFname);
    return TSDB_CODE_MND_DB_NOT_SELECTED;
  }

  if (pMsg->pDb->status != TSDB_DB_STATUS_READY) {
    mError("db:%s, status:%d, in dropping", pMsg->pDb->name, pMsg->pDb->status);
    return TSDB_CODE_MND_DB_IN_DROPPING;
  }

#if 0
  if (mnodeCheckIsMonitorDB(pMsg->pDb->name, tsMonitorDbName)) {
    mError("msg:%p, app:%p table:%s, failed to alter table, its log db", pMsg, pMsg->rpcMsg.ahandle, pAlter->tableFname);
    return TSDB_CODE_MND_MONITOR_DB_FORBIDDEN;
  }
#endif

  if (pMsg->pTable == NULL) pMsg->pTable = mnodeGetTable(pAlter->tableFname);
  if (pMsg->pTable == NULL) {
    mError("msg:%p, app:%p table:%s, failed to alter table, table not exist", pMsg, pMsg->rpcMsg.ahandle, pAlter->tableFname);
    return TSDB_CODE_MND_INVALID_TABLE_NAME;
  }

  pAlter->type = htons(pAlter->type);
  pAlter->numOfCols = htons(pAlter->numOfCols);
  pAlter->tagValLen = htonl(pAlter->tagValLen);

  if (pAlter->numOfCols > 2) {
    mError("msg:%p, app:%p table:%s, error numOfCols:%d in alter table", pMsg, pMsg->rpcMsg.ahandle, pAlter->tableFname,
           pAlter->numOfCols);
    return TSDB_CODE_MND_APP_ERROR;
  }

  for (int32_t i = 0; i < pAlter->numOfCols; ++i) {
    pAlter->schema[i].bytes = htons(pAlter->schema[i].bytes);
  }

  int32_t code = TSDB_CODE_COM_OPS_NOT_SUPPORT;
  if (pMsg->pTable->type == TSDB_SUPER_TABLE) {
    mDebug("msg:%p, app:%p table:%s, start to alter stable", pMsg, pMsg->rpcMsg.ahandle, pAlter->tableFname);
    if (pAlter->type == TSDB_ALTER_TABLE_ADD_TAG_COLUMN) {
      code = mnodeAddSuperTableTag(pMsg, pAlter->schema, 1);
    } else if (pAlter->type == TSDB_ALTER_TABLE_DROP_TAG_COLUMN) {
      code = mnodeDropSuperTableTag(pMsg, pAlter->schema[0].name);
    } else if (pAlter->type == TSDB_ALTER_TABLE_CHANGE_TAG_COLUMN) {
      code = mnodeModifySuperTableTagName(pMsg, pAlter->schema[0].name, pAlter->schema[1].name);
    } else if (pAlter->type == TSDB_ALTER_TABLE_ADD_COLUMN) {
      code = mnodeAddSuperTableColumn(pMsg, pAlter->schema, 1);
    } else if (pAlter->type == TSDB_ALTER_TABLE_DROP_COLUMN) {
      code = mnodeDropSuperTableColumn(pMsg, pAlter->schema[0].name);
    } else if (pAlter->type == TSDB_ALTER_TABLE_CHANGE_COLUMN) {
      code = mnodeChangeSuperTableColumn(pMsg);
    } else if (pAlter->type == TSDB_ALTER_TABLE_MODIFY_TAG_COLUMN) {
      code = mnodeChangeSuperTableTag(pMsg);
    } else {
    }
  } else {
    mDebug("msg:%p, app:%p table:%s, start to alter ctable", pMsg, pMsg->rpcMsg.ahandle, pAlter->tableFname);
    if (pAlter->type == TSDB_ALTER_TABLE_UPDATE_TAG_VAL) {
      return TSDB_CODE_COM_OPS_NOT_SUPPORT;
    } else if (pAlter->type == TSDB_ALTER_TABLE_ADD_COLUMN) {
      code = mnodeAddNormalTableColumn(pMsg, pAlter->schema, 1);
    } else if (pAlter->type == TSDB_ALTER_TABLE_DROP_COLUMN) {
      code = mnodeDropNormalTableColumn(pMsg, pAlter->schema[0].name);
    } else if (pAlter->type == TSDB_ALTER_TABLE_CHANGE_COLUMN) {
      code = mnodeChangeNormalTableColumn(pMsg);
    } else {
    }
  }

 return code;
}

static int32_t mnodeGetStreamTableMeta(STableMetaMsg *pMeta, SShowObj *pShow, void *pConn) {
  SDbObj *pDb = mnodeGetDb(pShow->db);
  if (pDb == NULL) return TSDB_CODE_MND_DB_NOT_SELECTED;

  if (pDb->status != TSDB_DB_STATUS_READY) {
    mError("db:%s, status:%d, in dropping", pDb->name, pDb->status);
    mnodeDecDbRef(pDb);
    return TSDB_CODE_MND_DB_IN_DROPPING;
  }

  int32_t cols = 0;
  SSchema *pSchema = pMeta->schema;

  SSchema* tbnameColSchema = tGetTbnameColumnSchema();
  pShow->bytes[cols] = tbnameColSchema->bytes;
  pSchema[cols].type = tbnameColSchema->type;
  strcpy(pSchema[cols].name, "table_name");
  pSchema[cols].bytes = htons(pShow->bytes[cols]);
  cols++;

  pShow->bytes[cols] = 8;
  pSchema[cols].type = TSDB_DATA_TYPE_TIMESTAMP;
  strcpy(pSchema[cols].name, "created_time");
  pSchema[cols].bytes = htons(pShow->bytes[cols]);
  cols++;

  pShow->bytes[cols] = 2;
  pSchema[cols].type = TSDB_DATA_TYPE_SMALLINT;
  strcpy(pSchema[cols].name, "columns");
  pSchema[cols].bytes = htons(pShow->bytes[cols]);
  cols++;

  pShow->bytes[cols] = TSDB_MAX_SQL_SHOW_LEN + VARSTR_HEADER_SIZE;
  pSchema[cols].type = TSDB_DATA_TYPE_BINARY;
  strcpy(pSchema[cols].name, "sql");
  pSchema[cols].bytes = htons(pShow->bytes[cols]);
  cols++;

  pMeta->numOfColumns = htons(cols);
  pShow->numOfColumns = cols;

  pShow->offset[0] = 0;
  for (int32_t i = 1; i < cols; ++i) {
    pShow->offset[i] = pShow->offset[i - 1] + pShow->bytes[i - 1];
  }

  pShow->numOfRows = pDb->numOfTables;
  pShow->rowSize   = pShow->offset[cols - 1] + pShow->bytes[cols - 1];

  mnodeDecDbRef(pDb);
  return 0;
}

static int32_t mnodeRetrieveStreamTables(SShowObj *pShow, char *data, int32_t rows, void *pConn) {
  SDbObj *pDb = mnodeGetDb(pShow->db);
  if (pDb == NULL) return 0;

  if (pDb->status != TSDB_DB_STATUS_READY) {
    mError("db:%s, status:%d, in dropping", pDb->name, pDb->status);
    mnodeDecDbRef(pDb);
    return 0;
  }

  int32_t numOfRows  = 0;
  SCTableObj *pTable = NULL;
  SPatternCompareInfo info = PATTERN_COMPARE_INFO_INITIALIZER;

  char prefix[64] = {0};
  tstrncpy(prefix, pDb->name, 64);
  strcat(prefix, TS_PATH_DELIMITER);
  int32_t prefixLen = (int32_t)strlen(prefix);

  while (numOfRows < rows) {
    pShow->pIter = mnodeGetNextChildTable(pShow->pIter, &pTable);
    if (pTable == NULL) break;

    // not belong to current db
    if (strncmp(pTable->info.tableId, prefix, prefixLen) || pTable->info.type != TSDB_STREAM_TABLE) {
      mnodeDecTableRef(pTable);
      continue;
    }

    char tableName[TSDB_TABLE_NAME_LEN] = {0};

    // pattern compare for table name
    mnodeExtractTableName(pTable->info.tableId, tableName);

    if (pShow->payloadLen > 0 && patternMatch(pShow->payload, tableName, sizeof(tableName) - 1, &info) != TSDB_PATTERN_MATCH) {
      mnodeDecTableRef(pTable);
      continue;
    }

    int32_t cols = 0;

    char *pWrite = data + pShow->offset[cols] * rows + pShow->bytes[cols] * numOfRows;

    STR_WITH_MAXSIZE_TO_VARSTR(pWrite, tableName, pShow->bytes[cols]);
    cols++;

    pWrite = data + pShow->offset[cols] * rows + pShow->bytes[cols] * numOfRows;
    *(int64_t *) pWrite = pTable->createdTime;
    cols++;

    pWrite = data + pShow->offset[cols] * rows + pShow->bytes[cols] * numOfRows;
    *(int16_t *)pWrite = pTable->numOfColumns;
    cols++;

    pWrite = data + pShow->offset[cols] * rows + pShow->bytes[cols] * numOfRows;
    STR_WITH_MAXSIZE_TO_VARSTR(pWrite, pTable->sql, pShow->bytes[cols]);    
    cols++;

    numOfRows++;
    mnodeDecTableRef(pTable);
  }

  pShow->numOfReads += numOfRows;

  mnodeVacuumResult(data, pShow->numOfColumns, numOfRows, rows, pShow);
  mnodeDecDbRef(pDb);

  return numOfRows;
}

static int32_t mnodeCompactSuperTables() {
  void *pIter = NULL;
  SSTableObj *pTable = NULL;

  mInfo("start to compact super table...");

  while (1) {
    pIter = mnodeGetNextSuperTable(pIter, &pTable);
    if (pTable == NULL) break;

    int32_t schemaSize = (pTable->numOfColumns + pTable->numOfTags) * sizeof(SSchema);
    SSdbRow row = {
      .type    = SDB_OPER_GLOBAL,
      .pTable  = tsSuperTableSdb,
      .pObj    = pTable,
      .rowSize = sizeof(SSTableObj) + schemaSize,
    };

    //mInfo("compact super %" PRIu64, pTable->uid);
    
    sdbInsertCompactRow(&row);
  }

  mInfo("end to compact super table...");

  return 0; 
}

static int32_t mnodeCompactChildTables() {
  void *pIter = NULL;
  SCTableObj *pTable = NULL;

  mInfo("start to compact child table...");

  while (1) {
    pIter = mnodeGetNextChildTable(pIter, &pTable);
    if (pTable == NULL) break;

    SSdbRow row = {
      .type   = SDB_OPER_GLOBAL,
      .pObj   = pTable,
      .pTable = tsChildTableSdb,
    };

    //mInfo("compact child %" PRIu64 ":%d", pTable->uid, pTable->tid);
    
    sdbInsertCompactRow(&row);
  }

  mInfo("end to compact child table...");

  return 0; 
}

int32_t mnodeCompactTables() {
  mnodeCompactSuperTables();

  mnodeCompactChildTables();

  return 0;
}<|MERGE_RESOLUTION|>--- conflicted
+++ resolved
@@ -2916,8 +2916,8 @@
   char*   str      = strndup(pInfo->tableNames, contLen);
   char**  nameList = strsplit(str, ",", &num);
   SArray* pList    = taosArrayInit(4, POINTER_BYTES);
+
   SMultiTableMeta *pMultiMeta = NULL;
-
   if (num != pInfo->numOfTables + pInfo->numOfVgroups + pInfo->numOfUdfs) {
     mError("msg:%p, app:%p, failed to get multi-tableMeta, msg inconsistent", pMsg, pMsg->rpcMsg.ahandle);
     code = TSDB_CODE_MND_INVALID_TABLE_NAME;
@@ -2925,13 +2925,8 @@
   }
 
   // first malloc 80KB, subsequent reallocation will expand the size as twice of the original size
-<<<<<<< HEAD
-  int32_t totalMallocLen = sizeof(STableMetaMsg) + sizeof(SSchema) * (TSDB_MAX_TAGS + TSDB_MAX_COLUMNS + 16) + (sizeof(SFunctionInfoMsg) + TSDB_FUNC_CODE_LEN) * pInfo->numOfUdfs + 16384;
-  pMultiMeta = rpcMallocCont(totalMallocLen);
-=======
   int32_t totalMallocLen = sizeof(SMultiTableMeta) + sizeof(STableMetaMsg) + sizeof(SSchema) * (TSDB_MAX_TAGS + TSDB_MAX_COLUMNS + 16);
   pMultiMeta = calloc(1, totalMallocLen);
->>>>>>> 9d89c37d
   if (pMultiMeta == NULL) {
     code = TSDB_CODE_MND_OUT_OF_MEMORY;
     goto _end;
@@ -2999,6 +2994,7 @@
   }
 
   int32_t tableNum = pInfo->numOfTables + pInfo->numOfVgroups;
+
   // add the additional super table names that needs the vgroup info
   for(;t < tableNum; ++t) {
     taosArrayPush(pList, &nameList[t]);
@@ -3032,6 +3028,7 @@
 
   pMultiMeta->numOfTables = htonl(pMultiMeta->numOfTables);
 
+  // add the user-defined-function information
   for(int32_t i = 0; i < pInfo->numOfUdfs; ++i, ++t) {
     char buf[TSDB_FUNC_NAME_LEN] = {0};
     strcpy(buf, nameList[t]);
@@ -3050,15 +3047,14 @@
     memcpy(pFuncInfo->content, pFuncObj->cont, pFuncObj->contLen);
 
     pFuncInfo->funcType = htonl(pFuncObj->funcType);
-    pFuncInfo->resType = pFuncObj->resType;
+    pFuncInfo->resType  = pFuncObj->resType;
     pFuncInfo->resBytes = htons(pFuncObj->resBytes);
     pFuncInfo->bufSize  = htonl(pFuncObj->bufSize);
 
     msg += sizeof(SFunctionInfoMsg) + pFuncObj->contLen;
   }
 
-  pMultiMeta->contLen = (int32_t) (msg - (char*) pMultiMeta);
-
+  pMultiMeta->contLen  = (int32_t) (msg - (char*) pMultiMeta);
   pMultiMeta->numOfUdf = htonl(pInfo->numOfUdfs);
 
   pMsg->rpcRsp.rsp = pMultiMeta;
@@ -3071,11 +3067,12 @@
     goto _end;
   }
 
-  int32_t len = tsCompressString(pMultiMeta->meta, (int32_t)pMultiMeta->contLen - sizeof(SMultiTableMeta), 1,
-      tmp + sizeof(SMultiTableMeta), (int32_t)pMultiMeta->contLen - sizeof(SMultiTableMeta) + 2, ONE_STAGE_COMP, NULL, 0);
+  int32_t dataLen = (int32_t)pMultiMeta->contLen - sizeof(SMultiTableMeta);
+  int32_t len = tsCompressString(pMultiMeta->meta, dataLen, 1, tmp + sizeof(SMultiTableMeta), (int32_t)dataLen + 2,
+                                 ONE_STAGE_COMP, NULL, 0);
 
   pMultiMeta->rawLen = pMultiMeta->contLen;
-  if (len == -1 || len + sizeof(SMultiTableMeta) >= pMultiMeta->contLen + 2) { // compress failed, do not compress this binary data
+  if (len == -1 || len >= dataLen + 2) { // compress failed, do not compress this binary data
     pMultiMeta->compressed = 0;
     memcpy(tmp, pMultiMeta, sizeof(SMultiTableMeta) + pMultiMeta->contLen);
   } else {
