--- conflicted
+++ resolved
@@ -34,12 +34,8 @@
 #define QUERY_ID_SIZE   20
 #define QUERY_STREAM_SAVE_SIZE 20
 
-<<<<<<< HEAD
 extern void *tsMnodeTmr;
 static int32_t tsMnodeConnCache = -1;
-=======
-static SCacheObj *tsMnodeConnCache = NULL;
->>>>>>> 870417d1
 static int32_t tsConnIndex = 0;
 
 static int32_t mnodeGetQueryMeta(STableMetaMsg *pMeta, SShowObj *pShow, void *pConn);
@@ -144,8 +140,6 @@
   mDebug("connId:%d, is destroyed", pConn->connId);
 }
 
-<<<<<<< HEAD
-=======
 static void *mnodeGetNextConn(void *pIter, SConnObj **pConn) {
   *pConn = NULL;
 
@@ -166,7 +160,6 @@
   taosHashCancelIterate(tsMnodeConnCache->pHashTable, pIter);
 }
 
->>>>>>> 870417d1
 static int32_t mnodeGetConnsMeta(STableMetaMsg *pMeta, SShowObj *pShow, void *pConn) {
   SUserObj *pUser = mnodeGetUserFromConn(pConn);
   if (pUser == NULL) return 0;
