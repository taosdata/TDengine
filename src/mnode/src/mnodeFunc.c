--- conflicted
+++ resolved
@@ -190,12 +190,8 @@
   return code;
 }
 */
-<<<<<<< HEAD
 int32_t mnodeCreateFunc(SAcctObj *pAcct, char *name, int32_t codeLen, char *codeScript, char *path, uint8_t outputType, int16_t outputLen, int32_t funcType, int32_t bufSize, int32_t needTs, SMnodeMsg *pMsg) {
-=======
-int32_t mnodeCreateFunc(SAcctObj *pAcct, char *name, int32_t codeLen, char *codeScript, char *path, uint8_t outputType, int16_t outputLen, int32_t funcType, int32_t bufSize, SMnodeMsg *pMsg) {
 #ifdef GRANT_CHECK_WRITE
->>>>>>> 003d509d
   if (grantCheck(TSDB_GRANT_TIME) != TSDB_CODE_SUCCESS) {
     return TSDB_CODE_GRANT_EXPIRED;
   }
