--- conflicted
+++ resolved
@@ -241,15 +241,11 @@
 
   sDebug("%p TCP epoll thread exits", pThread);
 
-<<<<<<< HEAD
 #ifdef __APPLE__
   epoll_close(pThread->pollFd);
 #else // __APPLE__
-  close(pThread->pollFd);
+  EpollClose(pThread->pollFd);
 #endif // __APPLE__
-=======
-  EpollClose(pThread->pollFd);
->>>>>>> 39bd9091
   tfree(pThread);
   tfree(buffer);
   return NULL;
@@ -311,15 +307,11 @@
   pthread_attr_destroy(&thattr);
 
   if (ret != 0) {
-<<<<<<< HEAD
 #ifdef __APPLE__
     epoll_close(pThread->pollFd);
 #else // __APPLE__
-    close(pThread->pollFd);
-#endif // __APPLE__
-=======
-    taosCloseSocket(pThread->pollFd);
->>>>>>> 39bd9091
+    EpollClose(pThread->pollFd);
+#endif
     tfree(pThread);
     return NULL;
   }
