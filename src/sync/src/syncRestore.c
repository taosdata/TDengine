--- conflicted
+++ resolved
@@ -52,79 +52,9 @@
 static int32_t syncRestoreFile(SSyncPeer *pPeer, uint64_t *fversion) {
   SSyncNode *pNode = pPeer->pSyncNode;
 
-<<<<<<< HEAD
   if (pNode->recvFileFp && (*pNode->recvFileFp)(pNode->pTsdb, pPeer->syncFd) != 0) {
     sError("%s, failed to restore file", pPeer->id);
     return -1;
-=======
-      // remove extra files after the current index
-      if (sinfo.index != -1) syncRemoveExtraFile(pPeer, sinfo.index + 1, TAOS_SYNC_MAX_INDEX);
-      code = 0;
-      break;
-    }
-
-    sDebug("%s, file:%s info is received from master, index:%d size:%" PRId64 " fver:%" PRIu64 " magic:%u", pPeer->id,
-           minfo.name, minfo.index, minfo.size, minfo.fversion, minfo.magic);
-
-    // remove extra files on slave between the current and last index
-    syncRemoveExtraFile(pPeer, pindex + 1, minfo.index - 1);
-    pindex = minfo.index;
-
-    // check the file info
-    sinfo = minfo;
-    sinfo.magic = (*pNode->getFileInfo)(pNode->vgId, sinfo.name, &sinfo.index, TAOS_SYNC_MAX_INDEX, &sinfo.size, &sinfo.fversion);
-    sDebug("%s, local file:%s info, index:%d size:%" PRId64 " fver:%" PRIu64 " magic:%u", pPeer->id, sinfo.name,
-           sinfo.index, sinfo.size, sinfo.fversion, sinfo.magic);
-
-    // if file not there or magic is not the same, file shall be synced
-    memset(&fileAck, 0, sizeof(SFileAck));
-    syncBuildFileAck(&fileAck, pNode->vgId);
-    fileAck.sync = (sinfo.magic != minfo.magic || sinfo.size != minfo.size || sinfo.name[0] == 0) ? 1 : 0;
-
-    // send file ack
-    ret = taosWriteMsg(pPeer->syncFd, &fileAck, sizeof(SFileAck));
-    if (ret != sizeof(SFileAck)) {
-      sError("%s, failed to write file:%s ack while restore file since %s", pPeer->id, minfo.name, strerror(errno));
-      break;
-    }
-
-    // if sync is not required, continue
-    if (fileAck.sync == 0) {
-      sDebug("%s, %s is the same", pPeer->id, minfo.name);
-      continue;
-    } else {
-      sDebug("%s, %s will be received, size:%" PRId64, pPeer->id, minfo.name, minfo.size);
-    }
-
-    // if sync is required, open file, receive from master, and write to file
-    // get the full path to file
-    minfo.name[sizeof(minfo.name) - 1] = 0;
-    snprintf(name, sizeof(name), "%s/%s", pNode->path, minfo.name);
-
-    int32_t dfd = open(name, O_WRONLY | O_CREAT | O_TRUNC | O_BINARY, S_IRWXU | S_IRWXG | S_IRWXO);
-    if (dfd < 0) {
-      sError("%s, failed to open file:%s while restore file since %s", pPeer->id, minfo.name, strerror(errno));
-      break;
-    }
-
-    ret = taosCopyFds(pPeer->syncFd, dfd, minfo.size);
-    fsync(dfd);
-    close(dfd);
-    if (ret < 0) {
-      sError("%s, failed to copy file:%s while restore file since %s", pPeer->id, minfo.name, strerror(errno));
-      break;
-    }
-
-    fileChanged = true;
-    sDebug("%s, %s is received, size:%" PRId64, pPeer->id, minfo.name, minfo.size);
-  }
-
-  if (code == 0 && fileChanged) {
-    // data file is changed, code shall be set to 1
-    *fversion = minfo.fversion;
-    code = 1;
-    sDebug("%s, file changed after restore file, fver:%" PRIu64, pPeer->id, *fversion);
->>>>>>> 8e2eb0de
   }
 
   if (syncRecvFileVersion(pPeer, fversion) < 0) {
