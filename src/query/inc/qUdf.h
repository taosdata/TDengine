--- conflicted
+++ resolved
@@ -52,10 +52,6 @@
   char *path;
 } SUdfInfo;
 
-<<<<<<< HEAD
-typedef void (*udfNormalFunc)(char* data, int16_t itype, int16_t iBytes, int32_t numOfRows, int64_t* ts, char* dataOutput, char* tsOutput,
-                        int32_t* numOfOutput, int16_t oType, int16_t oBytes, SUdfInit* buf);
-=======
 // script  
 typedef int32_t (*scriptInitFunc)(void *pCtx);
 typedef void (*scriptNormalFunc)(void *pCtx, char* data, int16_t iType, int16_t iBytes, int32_t numOfRows, 
@@ -63,10 +59,10 @@
 typedef void (*scriptFinalizeFunc)(void *pCtx, char* dataOutput, int32_t* numOfOutput);
 typedef void (*scriptDestroyFunc)(void* pCtx);
 
+
 // dynamic lib
 typedef void (*udfNormalFunc)(char* data, int16_t itype, int32_t numOfRows, int64_t* ts, char* dataOutput, char* tsOutput,
                         int32_t* numOfOutput, SUdfInit* buf);
->>>>>>> 8dc1938c
 typedef int32_t (*udfInitFunc)(SUdfInit* data);
 typedef void (*udfFinalizeFunc)(char* dataOutput, int32_t* numOfOutput, SUdfInit* buf);
 typedef void (*udfMergeFunc)(char* data, int32_t numOfRows, char* dataOutput, int32_t* numOfOutput, SUdfInit* buf);
