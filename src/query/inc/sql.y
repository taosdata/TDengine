//lemon parser file to generate sql parse by using finite-state-machine code used to parse sql
//usage: lemon sql.y
%token_prefix TK_

%token_type {SStrToken}
%default_type {SStrToken}
%extra_argument {SSqlInfo* pInfo}

%fallback ID BOOL TINYINT SMALLINT INTEGER BIGINT FLOAT DOUBLE STRING TIMESTAMP BINARY NCHAR.

%left OR.
%left AND.
%right NOT.
%left EQ NE ISNULL NOTNULL IS LIKE GLOB BETWEEN IN.
%left GT GE LT LE.
%left BITAND BITOR LSHIFT RSHIFT.
%left PLUS MINUS.
%left DIVIDE TIMES.
%left STAR SLASH REM.
%left CONCAT.
%right UMINUS UPLUS BITNOT.

%include {
#include <stdio.h>
#include <stdlib.h>
#include <string.h>
#include <assert.h>
#include <stdbool.h>
#include "qSqlparser.h"
#include "tcmdtype.h"
#include "tstoken.h"
#include "ttokendef.h"
#include "tutil.h"
#include "tvariant.h"
}

%syntax_error {
  pInfo->valid = false;
  int32_t outputBufLen = tListLen(pInfo->msg);
  int32_t len = 0;

  if(TOKEN.z) {
    char msg[] = "syntax error near \"%s\"";
    int32_t sqlLen = strlen(&TOKEN.z[0]);

    if (sqlLen + sizeof(msg)/sizeof(msg[0]) + 1 > outputBufLen) {
        char tmpstr[128] = {0};
        memcpy(tmpstr, &TOKEN.z[0], sizeof(tmpstr)/sizeof(tmpstr[0]) - 1);
        len = sprintf(pInfo->msg, msg, tmpstr);
    } else {
        len = sprintf(pInfo->msg, msg, &TOKEN.z[0]);
    }

  } else {
    len = sprintf(pInfo->msg, "Incomplete SQL statement");
  }

  assert(len <= outputBufLen);
}

%parse_accept       {}

program ::= cmd.    {}

//////////////////////////////////THE SHOW STATEMENT///////////////////////////////////////////
cmd ::= SHOW DATABASES.  { setShowOptions(pInfo, TSDB_MGMT_TABLE_DB, 0, 0);}
cmd ::= SHOW TOPICS.     { setShowOptions(pInfo, TSDB_MGMT_TABLE_TP, 0, 0);}
cmd ::= SHOW MNODES.     { setShowOptions(pInfo, TSDB_MGMT_TABLE_MNODE, 0, 0);}
cmd ::= SHOW DNODES.     { setShowOptions(pInfo, TSDB_MGMT_TABLE_DNODE, 0, 0);}
cmd ::= SHOW ACCOUNTS.   { setShowOptions(pInfo, TSDB_MGMT_TABLE_ACCT, 0, 0);}
cmd ::= SHOW USERS.      { setShowOptions(pInfo, TSDB_MGMT_TABLE_USER, 0, 0);}

cmd ::= SHOW MODULES.    { setShowOptions(pInfo, TSDB_MGMT_TABLE_MODULE, 0, 0);  }
cmd ::= SHOW QUERIES.    { setShowOptions(pInfo, TSDB_MGMT_TABLE_QUERIES, 0, 0);  }
cmd ::= SHOW CONNECTIONS.{ setShowOptions(pInfo, TSDB_MGMT_TABLE_CONNS, 0, 0);}
cmd ::= SHOW STREAMS.    { setShowOptions(pInfo, TSDB_MGMT_TABLE_STREAMS, 0, 0);  }
cmd ::= SHOW VARIABLES.  { setShowOptions(pInfo, TSDB_MGMT_TABLE_VARIABLES, 0, 0);  }
cmd ::= SHOW SCORES.     { setShowOptions(pInfo, TSDB_MGMT_TABLE_SCORES, 0, 0);   }
cmd ::= SHOW GRANTS.     { setShowOptions(pInfo, TSDB_MGMT_TABLE_GRANTS, 0, 0);   }

cmd ::= SHOW VNODES.                { setShowOptions(pInfo, TSDB_MGMT_TABLE_VNODES, 0, 0); }
cmd ::= SHOW VNODES IPTOKEN(X).     { setShowOptions(pInfo, TSDB_MGMT_TABLE_VNODES, &X, 0); }


%type dbPrefix {SStrToken}
dbPrefix(A) ::=.                   {A.n = 0; A.type = 0;}
dbPrefix(A) ::= ids(X) DOT.        {A = X;  }

%type cpxName {SStrToken}
cpxName(A) ::= .             {A.n = 0;  }
cpxName(A) ::= DOT ids(Y).   {A = Y; A.n += 1;    }

cmd ::= SHOW CREATE TABLE ids(X) cpxName(Y).    {
   X.n += Y.n;
   setDCLSqlElems(pInfo, TSDB_SQL_SHOW_CREATE_TABLE, 1, &X);
}    

cmd ::= SHOW CREATE DATABASE ids(X). {
  setDCLSqlElems(pInfo, TSDB_SQL_SHOW_CREATE_DATABASE, 1, &X);
} 

cmd ::= SHOW dbPrefix(X) TABLES.         {
    setShowOptions(pInfo, TSDB_MGMT_TABLE_TABLE, &X, 0);
}

cmd ::= SHOW dbPrefix(X) TABLES LIKE ids(Y).         {
    setShowOptions(pInfo, TSDB_MGMT_TABLE_TABLE, &X, &Y);
}

cmd ::= SHOW dbPrefix(X) STABLES.      {
    setShowOptions(pInfo, TSDB_MGMT_TABLE_METRIC, &X, 0);
}

cmd ::= SHOW dbPrefix(X) STABLES LIKE ids(Y).      {
    SStrToken token;
    tSetDbName(&token, &X);
    setShowOptions(pInfo, TSDB_MGMT_TABLE_METRIC, &token, &Y);
}

cmd ::= SHOW dbPrefix(X) VGROUPS.    {
    SStrToken token;
    tSetDbName(&token, &X);
    setShowOptions(pInfo, TSDB_MGMT_TABLE_VGROUP, &token, 0);
}

cmd ::= SHOW dbPrefix(X) VGROUPS ids(Y).    {
    SStrToken token;
    tSetDbName(&token, &X);
    setShowOptions(pInfo, TSDB_MGMT_TABLE_VGROUP, &token, &Y);
}

//drop configure for tables
cmd ::= DROP TABLE ifexists(Y) ids(X) cpxName(Z).   {
    X.n += Z.n;
    setDropDbTableInfo(pInfo, TSDB_SQL_DROP_TABLE, &X, &Y, -1, -1);
}

//drop stable
cmd ::= DROP STABLE ifexists(Y) ids(X) cpxName(Z).   {
    X.n += Z.n;
    setDropDbTableInfo(pInfo, TSDB_SQL_DROP_TABLE, &X, &Y, -1, TSDB_SUPER_TABLE);
}

cmd ::= DROP DATABASE ifexists(Y) ids(X).    { setDropDbTableInfo(pInfo, TSDB_SQL_DROP_DB, &X, &Y, TSDB_DB_TYPE_DEFAULT, -1); }
cmd ::= DROP TOPIC ifexists(Y) ids(X).    { setDropDbTableInfo(pInfo, TSDB_SQL_DROP_DB, &X, &Y, TSDB_DB_TYPE_TOPIC, -1); }

<<<<<<< HEAD
cmd ::= DROP DNODE ids(X).       { setDCLSQLElems(pInfo, TSDB_SQL_DROP_DNODE, 1, &X);    }
cmd ::= DROP USER ids(X).        { setDCLSQLElems(pInfo, TSDB_SQL_DROP_USER, 1, &X);     }
cmd ::= DROP ACCOUNT ids(X).     { setDCLSQLElems(pInfo, TSDB_SQL_DROP_ACCT, 1, &X);  }
=======
cmd ::= DROP DNODE ids(X).       { setDCLSqlElems(pInfo, TSDB_SQL_DROP_DNODE, 1, &X);    }
cmd ::= DROP USER ids(X).        { setDCLSqlElems(pInfo, TSDB_SQL_DROP_USER, 1, &X);     }
cmd ::= DROP ACCOUNT ids(X).     { setDCLSqlElems(pInfo, TSDB_SQL_DROP_ACCT, 1, &X);  }
>>>>>>> fcae1ef2

/////////////////////////////////THE USE STATEMENT//////////////////////////////////////////
cmd ::= USE ids(X).              { setDCLSqlElems(pInfo, TSDB_SQL_USE_DB, 1, &X);}

/////////////////////////////////THE DESCRIBE STATEMENT/////////////////////////////////////
cmd ::= DESCRIBE ids(X) cpxName(Y). {
    X.n += Y.n;
    setDCLSqlElems(pInfo, TSDB_SQL_DESCRIBE_TABLE, 1, &X);
}

/////////////////////////////////THE ALTER STATEMENT////////////////////////////////////////
cmd ::= ALTER USER ids(X) PASS ids(Y).          { setAlterUserSql(pInfo, TSDB_ALTER_USER_PASSWD, &X, &Y, NULL);    }
cmd ::= ALTER USER ids(X) PRIVILEGE ids(Y).     { setAlterUserSql(pInfo, TSDB_ALTER_USER_PRIVILEGES, &X, NULL, &Y);}
cmd ::= ALTER DNODE ids(X) ids(Y).              { setDCLSqlElems(pInfo, TSDB_SQL_CFG_DNODE, 2, &X, &Y);          }
cmd ::= ALTER DNODE ids(X) ids(Y) ids(Z).       { setDCLSqlElems(pInfo, TSDB_SQL_CFG_DNODE, 3, &X, &Y, &Z);      }
cmd ::= ALTER LOCAL ids(X).                     { setDCLSqlElems(pInfo, TSDB_SQL_CFG_LOCAL, 1, &X);              }
cmd ::= ALTER LOCAL ids(X) ids(Y).              { setDCLSqlElems(pInfo, TSDB_SQL_CFG_LOCAL, 2, &X, &Y);          }
cmd ::= ALTER DATABASE ids(X) alter_db_optr(Y). { SStrToken t = {0};  setCreateDbInfo(pInfo, TSDB_SQL_ALTER_DB, &X, &Y, &t);}
cmd ::= ALTER TOPIC ids(X) alter_topic_optr(Y). { SStrToken t = {0};  setCreateDbInfo(pInfo, TSDB_SQL_ALTER_DB, &X, &Y, &t);}

cmd ::= ALTER ACCOUNT ids(X) acct_optr(Z).      { setCreateAcctSql(pInfo, TSDB_SQL_ALTER_ACCT, &X, NULL, &Z);}
cmd ::= ALTER ACCOUNT ids(X) PASS ids(Y) acct_optr(Z).      { setCreateAcctSql(pInfo, TSDB_SQL_ALTER_ACCT, &X, &Y, &Z);}

// An IDENTIFIER can be a generic identifier, or one of several keywords.
// Any non-standard keyword can also be an identifier.
// And "ids" is an identifer-or-string.
%type ids {SStrToken}
ids(A) ::= ID(X).        {A = X; }
ids(A) ::= STRING(X).    {A = X; }

%type ifexists {SStrToken}
ifexists(X) ::= IF EXISTS.          { X.n = 1;}
ifexists(X) ::= .                   { X.n = 0;}

%type ifnotexists {SStrToken}
ifnotexists(X) ::= IF NOT EXISTS.   { X.n = 1;}
ifnotexists(X) ::= .                { X.n = 0;}

/////////////////////////////////THE CREATE STATEMENT///////////////////////////////////////
//create option for dnode/db/user/account
cmd ::= CREATE DNODE   ids(X).     { setDCLSqlElems(pInfo, TSDB_SQL_CREATE_DNODE, 1, &X);}
cmd ::= CREATE ACCOUNT ids(X) PASS ids(Y) acct_optr(Z).
                                { setCreateAcctSql(pInfo, TSDB_SQL_CREATE_ACCT, &X, &Y, &Z);}
cmd ::= CREATE DATABASE ifnotexists(Z) ids(X) db_optr(Y).  { setCreateDbInfo(pInfo, TSDB_SQL_CREATE_DB, &X, &Y, &Z);}
cmd ::= CREATE TOPIC ifnotexists(Z) ids(X) topic_optr(Y).  { setCreateDbInfo(pInfo, TSDB_SQL_CREATE_DB, &X, &Y, &Z);}
cmd ::= CREATE USER ids(X) PASS ids(Y).     { setCreateUserSql(pInfo, &X, &Y);}

pps(Y) ::= .                                { Y.n = 0;   }
pps(Y) ::= PPS INTEGER(X).                  { Y = X;     }

tseries(Y) ::= .                            { Y.n = 0;   }
tseries(Y) ::= TSERIES INTEGER(X).          { Y = X;     }

dbs(Y) ::= .                                { Y.n = 0;   }
dbs(Y) ::= DBS INTEGER(X).                  { Y = X;     }

streams(Y) ::= .                            { Y.n = 0;   }
streams(Y) ::= STREAMS INTEGER(X).          { Y = X;     }

storage(Y) ::= .                            { Y.n = 0;   }
storage(Y) ::= STORAGE INTEGER(X).          { Y = X;     }

qtime(Y) ::= .                              { Y.n = 0;   }
qtime(Y) ::= QTIME INTEGER(X).              { Y = X;     }

users(Y) ::= .                              { Y.n = 0;   }
users(Y) ::= USERS INTEGER(X).              { Y = X;     }

conns(Y) ::= .                              { Y.n = 0;   }
conns(Y) ::= CONNS INTEGER(X).              { Y = X;     }

state(Y) ::= .                              { Y.n = 0;   }
state(Y) ::= STATE ids(X).                  { Y = X;     }

%type acct_optr {SCreateAcctInfo}
acct_optr(Y) ::= pps(C) tseries(D) storage(P) streams(F) qtime(Q) dbs(E) users(K) conns(L) state(M). {
    Y.maxUsers   = (K.n>0)?atoi(K.z):-1;
    Y.maxDbs     = (E.n>0)?atoi(E.z):-1;
    Y.maxTimeSeries = (D.n>0)?atoi(D.z):-1;
    Y.maxStreams = (F.n>0)?atoi(F.z):-1;
    Y.maxPointsPerSecond     = (C.n>0)?atoi(C.z):-1;
    Y.maxStorage = (P.n>0)?strtoll(P.z, NULL, 10):-1;
    Y.maxQueryTime   = (Q.n>0)?strtoll(Q.z, NULL, 10):-1;
    Y.maxConnections   = (L.n>0)?atoi(L.z):-1;
    Y.stat    = M;
}

%type keep {SArray*}
%destructor keep {taosArrayDestroy($$);}
keep(Y)    ::= KEEP tagitemlist(X).           { Y = X; }

cache(Y)   ::= CACHE INTEGER(X).              { Y = X; }
replica(Y) ::= REPLICA INTEGER(X).            { Y = X; }
quorum(Y)  ::= QUORUM INTEGER(X).             { Y = X; }
days(Y)    ::= DAYS INTEGER(X).               { Y = X; }
minrows(Y) ::= MINROWS INTEGER(X).            { Y = X; }
maxrows(Y) ::= MAXROWS INTEGER(X).            { Y = X; }
blocks(Y)  ::= BLOCKS INTEGER(X).             { Y = X; }
ctime(Y)   ::= CTIME INTEGER(X).              { Y = X; }
wal(Y)     ::= WAL INTEGER(X).                { Y = X; }
fsync(Y)   ::= FSYNC INTEGER(X).              { Y = X; }
comp(Y)    ::= COMP INTEGER(X).               { Y = X; }
prec(Y)    ::= PRECISION STRING(X).           { Y = X; }
update(Y)  ::= UPDATE INTEGER(X).             { Y = X; }     
cachelast(Y) ::= CACHELAST INTEGER(X).        { Y = X; }
partitions(Y) ::= PARTITIONS INTEGER(X).      { Y = X; }

%type db_optr {SCreateDbInfo}
db_optr(Y) ::= . {setDefaultCreateDbOption(&Y); Y.dbType = TSDB_DB_TYPE_DEFAULT;}

db_optr(Y) ::= db_optr(Z) cache(X).          { Y = Z; Y.cacheBlockSize = strtol(X.z, NULL, 10); }
db_optr(Y) ::= db_optr(Z) replica(X).        { Y = Z; Y.replica = strtol(X.z, NULL, 10); }
db_optr(Y) ::= db_optr(Z) quorum(X).         { Y = Z; Y.quorum = strtol(X.z, NULL, 10); }
db_optr(Y) ::= db_optr(Z) days(X).           { Y = Z; Y.daysPerFile = strtol(X.z, NULL, 10); }
db_optr(Y) ::= db_optr(Z) minrows(X).        { Y = Z; Y.minRowsPerBlock = strtod(X.z, NULL); }
db_optr(Y) ::= db_optr(Z) maxrows(X).        { Y = Z; Y.maxRowsPerBlock = strtod(X.z, NULL); }
db_optr(Y) ::= db_optr(Z) blocks(X).         { Y = Z; Y.numOfBlocks = strtol(X.z, NULL, 10); }
db_optr(Y) ::= db_optr(Z) ctime(X).          { Y = Z; Y.commitTime = strtol(X.z, NULL, 10); }
db_optr(Y) ::= db_optr(Z) wal(X).            { Y = Z; Y.walLevel = strtol(X.z, NULL, 10); }
db_optr(Y) ::= db_optr(Z) fsync(X).          { Y = Z; Y.fsyncPeriod = strtol(X.z, NULL, 10); }
db_optr(Y) ::= db_optr(Z) comp(X).           { Y = Z; Y.compressionLevel = strtol(X.z, NULL, 10); }
db_optr(Y) ::= db_optr(Z) prec(X).           { Y = Z; Y.precision = X; }
db_optr(Y) ::= db_optr(Z) keep(X).           { Y = Z; Y.keep = X; }
db_optr(Y) ::= db_optr(Z) update(X).         { Y = Z; Y.update = strtol(X.z, NULL, 10); }
db_optr(Y) ::= db_optr(Z) cachelast(X).      { Y = Z; Y.cachelast = strtol(X.z, NULL, 10); }

%type topic_optr {SCreateDbInfo}

topic_optr(Y) ::= db_optr(Z).                       { Y = Z; Y.dbType = TSDB_DB_TYPE_TOPIC; }
topic_optr(Y) ::= topic_optr(Z) partitions(X).      { Y = Z; Y.partitions = strtol(X.z, NULL, 10); }

%type alter_db_optr {SCreateDbInfo}
alter_db_optr(Y) ::= . { setDefaultCreateDbOption(&Y); Y.dbType = TSDB_DB_TYPE_DEFAULT;}

alter_db_optr(Y) ::= alter_db_optr(Z) replica(X).     { Y = Z; Y.replica = strtol(X.z, NULL, 10); }
alter_db_optr(Y) ::= alter_db_optr(Z) quorum(X).      { Y = Z; Y.quorum = strtol(X.z, NULL, 10); }
alter_db_optr(Y) ::= alter_db_optr(Z) keep(X).        { Y = Z; Y.keep = X; }
alter_db_optr(Y) ::= alter_db_optr(Z) blocks(X).      { Y = Z; Y.numOfBlocks = strtol(X.z, NULL, 10); }
alter_db_optr(Y) ::= alter_db_optr(Z) comp(X).        { Y = Z; Y.compressionLevel = strtol(X.z, NULL, 10); }
alter_db_optr(Y) ::= alter_db_optr(Z) wal(X).         { Y = Z; Y.walLevel = strtol(X.z, NULL, 10); }
alter_db_optr(Y) ::= alter_db_optr(Z) fsync(X).       { Y = Z; Y.fsyncPeriod = strtol(X.z, NULL, 10); }
alter_db_optr(Y) ::= alter_db_optr(Z) update(X).      { Y = Z; Y.update = strtol(X.z, NULL, 10); }
alter_db_optr(Y) ::= alter_db_optr(Z) cachelast(X).   { Y = Z; Y.cachelast = strtol(X.z, NULL, 10); }

%type alter_topic_optr {SCreateDbInfo}

alter_topic_optr(Y) ::= alter_db_optr(Z).                       { Y = Z; Y.dbType = TSDB_DB_TYPE_TOPIC; }
alter_topic_optr(Y) ::= alter_topic_optr(Z) partitions(X).      { Y = Z; Y.partitions = strtol(X.z, NULL, 10); }

%type typename {TAOS_FIELD}
typename(A) ::= ids(X). { 
  X.type = 0;
  tSetColumnType (&A, &X);
}

//define binary type, e.g., binary(10), nchar(10)
typename(A) ::= ids(X) LP signed(Y) RP.    {
  if (Y <= 0) {
    X.type = 0;
    tSetColumnType(&A, &X);
  } else {
    X.type = -Y;  // negative value of name length
    tSetColumnType(&A, &X);
  }
}

// define the unsigned number type
typename(A) ::= ids(X) UNSIGNED(Z). {
  X.type = 0;
  X.n = ((Z.z + Z.n) - X.z);
  tSetColumnType (&A, &X);
}

%type signed {int64_t}
signed(A) ::= INTEGER(X).         { A = strtol(X.z, NULL, 10); }
signed(A) ::= PLUS INTEGER(X).    { A = strtol(X.z, NULL, 10); }
signed(A) ::= MINUS INTEGER(X).   { A = -strtol(X.z, NULL, 10);}

////////////////////////////////// The CREATE TABLE statement ///////////////////////////////
cmd ::= CREATE TABLE  create_table_args.  {}
cmd ::= CREATE TABLE  create_stable_args. {}
cmd ::= CREATE STABLE create_stable_args. {}
cmd ::= CREATE TABLE create_table_list(Z). { pInfo->type = TSDB_SQL_CREATE_TABLE; pInfo->pCreateTableInfo = Z;}

%type create_table_list{SCreateTableSql*}
%destructor create_table_list{destroyCreateTableSql($$);}
create_table_list(A) ::= create_from_stable(Z). {
  SCreateTableSql* pCreateTable = calloc(1, sizeof(SCreateTableSql));
  pCreateTable->childTableInfo = taosArrayInit(4, sizeof(SCreatedTableInfo));

  taosArrayPush(pCreateTable->childTableInfo, &Z);
  pCreateTable->type = TSQL_CREATE_TABLE_FROM_STABLE;
  A = pCreateTable;
}

create_table_list(A) ::= create_table_list(X) create_from_stable(Z). {
  taosArrayPush(X->childTableInfo, &Z);
  A = X;
}

%type create_table_args{SCreateTableSql*}
create_table_args(A) ::= ifnotexists(U) ids(V) cpxName(Z) LP columnlist(X) RP. {
  A = tSetCreateTableInfo(X, NULL, NULL, TSQL_CREATE_TABLE);
  setSqlInfo(pInfo, A, NULL, TSDB_SQL_CREATE_TABLE);

  V.n += Z.n;
  setCreatedTableName(pInfo, &V, &U);
}

// create super table
%type create_stable_args{SCreateTableSql*}
create_stable_args(A) ::= ifnotexists(U) ids(V) cpxName(Z) LP columnlist(X) RP TAGS LP columnlist(Y) RP. {
  A = tSetCreateTableInfo(X, Y, NULL, TSQL_CREATE_STABLE);
  setSqlInfo(pInfo, A, NULL, TSDB_SQL_CREATE_TABLE);

  V.n += Z.n;
  setCreatedTableName(pInfo, &V, &U);
}

// create table by using super table
// create table table_name using super_table_name tags(tag_values1, tag_values2)
%type create_from_stable{SCreatedTableInfo}
create_from_stable(A) ::= ifnotexists(U) ids(V) cpxName(Z) USING ids(X) cpxName(F) TAGS LP tagitemlist(Y) RP.  {
  X.n += F.n;
  V.n += Z.n;
  A = createNewChildTableInfo(&X, NULL, Y, &V, &U);
}

create_from_stable(A) ::= ifnotexists(U) ids(V) cpxName(Z) USING ids(X) cpxName(F) LP tagNamelist(P) RP TAGS LP tagitemlist(Y) RP.  {
  X.n += F.n;
  V.n += Z.n;
  A = createNewChildTableInfo(&X, P, Y, &V, &U);
}

%type tagNamelist{SArray*}
%destructor tagNamelist {taosArrayDestroy($$);}
tagNamelist(A) ::= tagNamelist(X) COMMA ids(Y).  {taosArrayPush(X, &Y); A = X;  }
tagNamelist(A) ::= ids(X).                      {A = taosArrayInit(4, sizeof(SStrToken)); taosArrayPush(A, &X);}

// create stream
// create table table_name as select count(*) from super_table_name interval(time)
create_table_args(A) ::= ifnotexists(U) ids(V) cpxName(Z) AS select(S). {
  A = tSetCreateTableInfo(NULL, NULL, S, TSQL_CREATE_STREAM);
  setSqlInfo(pInfo, A, NULL, TSDB_SQL_CREATE_TABLE);

  V.n += Z.n;
  setCreatedTableName(pInfo, &V, &U);
}

%type column{TAOS_FIELD}
%type columnlist{SArray*}
%destructor columnlist {taosArrayDestroy($$);}
columnlist(A) ::= columnlist(X) COMMA column(Y).  {taosArrayPush(X, &Y); A = X;  }
columnlist(A) ::= column(X).                      {A = taosArrayInit(4, sizeof(TAOS_FIELD)); taosArrayPush(A, &X);}

// The information used for a column is the name and type of column:
// tinyint smallint int bigint float double bool timestamp binary(x) nchar(x)
column(A) ::= ids(X) typename(Y).          {
  tSetColumnInfo(&A, &X, &Y);
}

%type tagitemlist {SArray*}
%destructor tagitemlist {taosArrayDestroy($$);}

%type tagitem {tVariant}
tagitemlist(A) ::= tagitemlist(X) COMMA tagitem(Y). { A = tVariantListAppend(X, &Y, -1);    }
tagitemlist(A) ::= tagitem(X).                      { A = tVariantListAppend(NULL, &X, -1); }

tagitem(A) ::= INTEGER(X).      { toTSDBType(X.type); tVariantCreate(&A, &X); }
tagitem(A) ::= FLOAT(X).        { toTSDBType(X.type); tVariantCreate(&A, &X); }
tagitem(A) ::= STRING(X).       { toTSDBType(X.type); tVariantCreate(&A, &X); }
tagitem(A) ::= BOOL(X).         { toTSDBType(X.type); tVariantCreate(&A, &X); }
tagitem(A) ::= NULL(X).         { X.type = 0; tVariantCreate(&A, &X); }

tagitem(A) ::= MINUS(X) INTEGER(Y).{
    X.n += Y.n;
    X.type = Y.type;
    toTSDBType(X.type);
    tVariantCreate(&A, &X);
}

tagitem(A) ::= MINUS(X) FLOAT(Y).  {
    X.n += Y.n;
    X.type = Y.type;
    toTSDBType(X.type);
    tVariantCreate(&A, &X);
}

tagitem(A) ::= PLUS(X) INTEGER(Y). {
    X.n += Y.n;
    X.type = Y.type;
    toTSDBType(X.type);
    tVariantCreate(&A, &X);
}

tagitem(A) ::= PLUS(X) FLOAT(Y).  {
    X.n += Y.n;
    X.type = Y.type;
    toTSDBType(X.type);
    tVariantCreate(&A, &X);
}

//////////////////////// The SELECT statement /////////////////////////////////
%type select {SQuerySqlNode*}
%destructor select {destroyQuerySqlNode($$);}
select(A) ::= SELECT(T) selcollist(W) from(X) where_opt(Y) interval_opt(K) session_option(H) fill_opt(F) sliding_opt(S) groupby_opt(P) orderby_opt(Z) having_opt(N) slimit_opt(G) limit_opt(L). {
  A = tSetQuerySqlNode(&T, W, X, Y, P, Z, &K, &H, &S, F, &L, &G);
}

select(A) ::= LP select(B) RP. {A = B;}

%type union {SSubclauseInfo*}
%destructor union {destroyAllSelectClause($$);}
union(Y) ::= select(X). { Y = setSubclause(NULL, X); }
union(Y) ::= union(Z) UNION ALL select(X). { Y = appendSelectClause(Z, X); }

cmd ::= union(X). { setSqlInfo(pInfo, X, NULL, TSDB_SQL_SELECT); }

// Support for the SQL exprssion without from & where subclauses, e.g.,
// select current_database()
// select server_version()
// select client_version()
// select server_state()
select(A) ::= SELECT(T) selcollist(W). {
  A = tSetQuerySqlNode(&T, W, NULL, NULL, NULL, NULL, NULL, NULL, NULL, NULL, NULL, NULL);
}

// selcollist is a list of expressions that are to become the return
// values of the SELECT statement.  The "*" in statements like
// "SELECT * FROM ..." is encoded as a special expression with an opcode of TK_ALL.
%type selcollist {SArray*}
%destructor selcollist {tSqlExprListDestroy($$);}

%type sclp {SArray*}
%destructor sclp {tSqlExprListDestroy($$);}
sclp(A) ::= selcollist(X) COMMA.             {A = X;}
sclp(A) ::= .                                {A = 0;}
selcollist(A) ::= sclp(P) distinct(Z) expr(X) as(Y).     {
   A = tSqlExprListAppend(P, X,  Z.n? &Z:0, Y.n?&Y:0);
}

selcollist(A) ::= sclp(P) STAR. {
   tSqlExpr *pNode = tSqlExprCreateIdValue(NULL, TK_ALL);
   A = tSqlExprListAppend(P, pNode, 0, 0);
}

// An option "AS <id>" phrase that can follow one of the expressions that
// define the result set, or one of the tables in the FROM clause.
%type as {SStrToken}
as(X) ::= AS ids(Y).    { X = Y;    }
as(X) ::= ids(Y).       { X = Y;    }
as(X) ::= .             { X.n = 0;  }

%type distinct {SStrToken}
distinct(X) ::= DISTINCT(Y). { X = Y;  }
distinct(X) ::= .            { X.n = 0;}

// A complete FROM clause.
%type from {SFromInfo*}
from(A) ::= FROM tablelist(X).                 {A = X;}
from(A) ::= FROM LP union(Y) RP.               {A = Y;}

%type tablelist {SArray*}
tablelist(A) ::= ids(X) cpxName(Y).                     {
  toTSDBType(X.type);
  X.n += Y.n;
  A = setTableNameList(NULL, &X, NULL);
}

tablelist(A) ::= ids(X) cpxName(Y) ids(Z).             {
  toTSDBType(X.type);
  toTSDBType(Z.type);
  X.n += Y.n;
  A = setTableNameList(NULL, &X, &Z);
}

tablelist(A) ::= tablelist(Y) COMMA ids(X) cpxName(Z).  {
  toTSDBType(X.type);
  X.n += Z.n;
  A = setTableNameList(Y, &X, NULL);
}

tablelist(A) ::= tablelist(Y) COMMA ids(X) cpxName(Z) ids(F). {
  toTSDBType(X.type);
  toTSDBType(F.type);
  X.n += Z.n;

  A = setTableNameList(Y, &X, &F);
}

// The value of interval should be the form of "number+[a,s,m,h,d,n,y]" or "now"
%type tmvar {SStrToken}
tmvar(A) ::= VARIABLE(X).   {A = X;}

%type interval_opt {SIntervalVal}
interval_opt(N) ::= INTERVAL LP tmvar(E) RP.    {N.interval = E; N.offset.n = 0;}
interval_opt(N) ::= INTERVAL LP tmvar(E) COMMA tmvar(X) RP.    {N.interval = E; N.offset = X;}
interval_opt(N) ::= .                           {memset(&N, 0, sizeof(N));}

%type session_option {SSessionWindowVal}
session_option(X) ::= .                                                  {X.col.n = 0; X.gap.n = 0;}
session_option(X) ::= SESSION LP ids(V) cpxName(Z) COMMA tmvar(Y) RP.    {
   V.n += Z.n;
   X.col = V;
   X.gap = Y;
}

%type fill_opt {SArray*}
%destructor fill_opt {taosArrayDestroy($$);}
fill_opt(N) ::= .                                           { N = 0;     }
fill_opt(N) ::= FILL LP ID(Y) COMMA tagitemlist(X) RP.      {
    tVariant A = {0};
    toTSDBType(Y.type);
    tVariantCreate(&A, &Y);

    tVariantListInsert(X, &A, -1, 0);
    N = X;
}

fill_opt(N) ::= FILL LP ID(Y) RP.               {
    toTSDBType(Y.type);
    N = tVariantListAppendToken(NULL, &Y, -1);
}

%type sliding_opt {SStrToken}
sliding_opt(K) ::= SLIDING LP tmvar(E) RP.      {K = E;     }
sliding_opt(K) ::= .                            {K.n = 0; K.z = NULL; K.type = 0;   }

%type orderby_opt {SArray*}
%destructor orderby_opt {taosArrayDestroy($$);}

%type sortlist {SArray*}
%destructor sortlist {taosArrayDestroy($$);}

%type sortitem {tVariant}
%destructor sortitem {tVariantDestroy(&$$);}

orderby_opt(A) ::= .                          {A = 0;}
orderby_opt(A) ::= ORDER BY sortlist(X).      {A = X;}

sortlist(A) ::= sortlist(X) COMMA item(Y) sortorder(Z). {
    A = tVariantListAppend(X, &Y, Z);
}

sortlist(A) ::= item(Y) sortorder(Z). {
  A = tVariantListAppend(NULL, &Y, Z);
}

%type item {tVariant}
item(A) ::= ids(X) cpxName(Y).   {
  toTSDBType(X.type);
  X.n += Y.n;

  tVariantCreate(&A, &X);
}

%type sortorder {int}
sortorder(A) ::= ASC.           { A = TSDB_ORDER_ASC; }
sortorder(A) ::= DESC.          { A = TSDB_ORDER_DESC;}
sortorder(A) ::= .              { A = TSDB_ORDER_ASC; }  // Ascending order by default

//group by clause
%type groupby_opt {SArray*}
%destructor groupby_opt {taosArrayDestroy($$);}
%type grouplist {SArray*}
%destructor grouplist {taosArrayDestroy($$);}

groupby_opt(A) ::= .                       { A = 0;}
groupby_opt(A) ::= GROUP BY grouplist(X).  { A = X;}

grouplist(A) ::= grouplist(X) COMMA item(Y).    {
  A = tVariantListAppend(X, &Y, -1);
}

grouplist(A) ::= item(X).                       {
  A = tVariantListAppend(NULL, &X, -1);
}

//having clause, ignore the input condition in having
%type having_opt {tSqlExpr*}
%destructor having_opt {tSqlExprDestroy($$);}
having_opt(A) ::=.                  {A = 0;}
having_opt(A) ::= HAVING expr(X).   {A = X;}

//limit-offset subclause
%type limit_opt {SLimitVal}
limit_opt(A) ::= .                     {A.limit = -1; A.offset = 0;}
limit_opt(A) ::= LIMIT signed(X).      {A.limit = X;  A.offset = 0;}
limit_opt(A) ::= LIMIT signed(X) OFFSET signed(Y).
                                       { A.limit = X;  A.offset = Y;}
limit_opt(A) ::= LIMIT signed(X) COMMA signed(Y).
                                       { A.limit = Y;  A.offset = X;}

%type slimit_opt {SLimitVal}
slimit_opt(A) ::= .                    {A.limit = -1; A.offset = 0;}
slimit_opt(A) ::= SLIMIT signed(X).    {A.limit = X;  A.offset = 0;}
slimit_opt(A) ::= SLIMIT signed(X) SOFFSET signed(Y).
                                       {A.limit = X;  A.offset = Y;}
slimit_opt(A) ::= SLIMIT signed(X) COMMA  signed(Y).
                                       {A.limit = Y;  A.offset = X;}

%type where_opt {tSqlExpr*}
%destructor where_opt {tSqlExprDestroy($$);}

where_opt(A) ::= .                    {A = 0;}
where_opt(A) ::= WHERE expr(X).       {A = X;}

/////////////////////////// Expression Processing /////////////////////////////
//
%type expr {tSqlExpr*}
%destructor expr {tSqlExprDestroy($$);}

expr(A) ::= LP(X) expr(Y) RP(Z).       {A = Y; A->token.z = X.z; A->token.n = (Z.z - X.z + 1);}

expr(A) ::= ID(X).               { A = tSqlExprCreateIdValue(&X, TK_ID);}
expr(A) ::= ID(X) DOT ID(Y).     { X.n += (1+Y.n); A = tSqlExprCreateIdValue(&X, TK_ID);}
expr(A) ::= ID(X) DOT STAR(Y).   { X.n += (1+Y.n); A = tSqlExprCreateIdValue(&X, TK_ALL);}

expr(A) ::= INTEGER(X).          { A = tSqlExprCreateIdValue(&X, TK_INTEGER);}
expr(A) ::= MINUS(X) INTEGER(Y). { X.n += Y.n; X.type = TK_INTEGER; A = tSqlExprCreateIdValue(&X, TK_INTEGER);}
expr(A) ::= PLUS(X)  INTEGER(Y). { X.n += Y.n; X.type = TK_INTEGER; A = tSqlExprCreateIdValue(&X, TK_INTEGER);}
expr(A) ::= FLOAT(X).            { A = tSqlExprCreateIdValue(&X, TK_FLOAT);}
expr(A) ::= MINUS(X) FLOAT(Y).   { X.n += Y.n; X.type = TK_FLOAT; A = tSqlExprCreateIdValue(&X, TK_FLOAT);}
expr(A) ::= PLUS(X) FLOAT(Y).    { X.n += Y.n; X.type = TK_FLOAT; A = tSqlExprCreateIdValue(&X, TK_FLOAT);}
expr(A) ::= STRING(X).           { A = tSqlExprCreateIdValue(&X, TK_STRING);}
expr(A) ::= NOW(X).              { A = tSqlExprCreateIdValue(&X, TK_NOW); }
expr(A) ::= VARIABLE(X).         { A = tSqlExprCreateIdValue(&X, TK_VARIABLE);}
expr(A) ::= BOOL(X).             { A = tSqlExprCreateIdValue(&X, TK_BOOL);}

// ordinary functions: min(x), max(x), top(k, 20)
expr(A) ::= ID(X) LP exprlist(Y) RP(E). { A = tSqlExprCreateFunction(Y, &X, &E, X.type); }

// for parsing sql functions with wildcard for parameters. e.g., count(*)/first(*)/last(*) operation
expr(A) ::= ID(X) LP STAR RP(Y).     { A = tSqlExprCreateFunction(NULL, &X, &Y, X.type); }

// is (not) null expression
expr(A) ::= expr(X) IS NULL.           {A = tSqlExprCreate(X, NULL, TK_ISNULL);}
expr(A) ::= expr(X) IS NOT NULL.       {A = tSqlExprCreate(X, NULL, TK_NOTNULL);}

// relational expression
expr(A) ::= expr(X) LT expr(Y).      {A = tSqlExprCreate(X, Y, TK_LT);}
expr(A) ::= expr(X) GT expr(Y).      {A = tSqlExprCreate(X, Y, TK_GT);}
expr(A) ::= expr(X) LE expr(Y).      {A = tSqlExprCreate(X, Y, TK_LE);}
expr(A) ::= expr(X) GE expr(Y).      {A = tSqlExprCreate(X, Y, TK_GE);}
expr(A) ::= expr(X) NE expr(Y).      {A = tSqlExprCreate(X, Y, TK_NE);}
expr(A) ::= expr(X) EQ expr(Y).      {A = tSqlExprCreate(X, Y, TK_EQ);}

expr(A) ::= expr(X) BETWEEN expr(Y) AND expr(Z).      { tSqlExpr* X2 = tSqlExprClone(X); A = tSqlExprCreate(tSqlExprCreate(X, Y, TK_GE), tSqlExprCreate(X2, Z, TK_LE), TK_AND);}

expr(A) ::= expr(X) AND expr(Y).     {A = tSqlExprCreate(X, Y, TK_AND);}
expr(A) ::= expr(X) OR  expr(Y).     {A = tSqlExprCreate(X, Y, TK_OR); }

// binary arithmetic expression
expr(A) ::= expr(X) PLUS  expr(Y).   {A = tSqlExprCreate(X, Y, TK_PLUS);  }
expr(A) ::= expr(X) MINUS expr(Y).   {A = tSqlExprCreate(X, Y, TK_MINUS); }
expr(A) ::= expr(X) STAR  expr(Y).   {A = tSqlExprCreate(X, Y, TK_STAR);  }
expr(A) ::= expr(X) SLASH expr(Y).   {A = tSqlExprCreate(X, Y, TK_DIVIDE);}
expr(A) ::= expr(X) REM   expr(Y).   {A = tSqlExprCreate(X, Y, TK_REM);   }

// like expression
expr(A) ::= expr(X) LIKE expr(Y).    {A = tSqlExprCreate(X, Y, TK_LIKE);  }

//in expression
expr(A) ::= expr(X) IN LP exprlist(Y) RP.   {A = tSqlExprCreate(X, (tSqlExpr*)Y, TK_IN); }

%type exprlist {SArray*}
%destructor exprlist {tSqlExprListDestroy($$);}

%type expritem {tSqlExpr*}
%destructor expritem {tSqlExprDestroy($$);}

exprlist(A) ::= exprlist(X) COMMA expritem(Y). {A = tSqlExprListAppend(X,Y,0, 0);}
exprlist(A) ::= expritem(X).                   {A = tSqlExprListAppend(0,X,0, 0);}
expritem(A) ::= expr(X).                       {A = X;}
expritem(A) ::= .                              {A = 0;}

///////////////////////////////////reset query cache//////////////////////////////////////
cmd ::= RESET QUERY CACHE.  { setDCLSqlElems(pInfo, TSDB_SQL_RESET_CACHE, 0);}

///////////////////////////////////ALTER TABLE statement//////////////////////////////////
cmd ::= ALTER TABLE ids(X) cpxName(F) ADD COLUMN columnlist(A).     {
    X.n += F.n;
    SAlterTableInfo* pAlterTable = tSetAlterTableInfo(&X, A, NULL, TSDB_ALTER_TABLE_ADD_COLUMN, -1);
    setSqlInfo(pInfo, pAlterTable, NULL, TSDB_SQL_ALTER_TABLE);
}

cmd ::= ALTER TABLE ids(X) cpxName(F) DROP COLUMN ids(A).     {
    X.n += F.n;

    toTSDBType(A.type);
    SArray* K = tVariantListAppendToken(NULL, &A, -1);

    SAlterTableInfo* pAlterTable = tSetAlterTableInfo(&X, NULL, K, TSDB_ALTER_TABLE_DROP_COLUMN, -1);
    setSqlInfo(pInfo, pAlterTable, NULL, TSDB_SQL_ALTER_TABLE);
}

//////////////////////////////////ALTER TAGS statement/////////////////////////////////////
cmd ::= ALTER TABLE ids(X) cpxName(Y) ADD TAG columnlist(A).        {
    X.n += Y.n;
    SAlterTableInfo* pAlterTable = tSetAlterTableInfo(&X, A, NULL, TSDB_ALTER_TABLE_ADD_TAG_COLUMN, -1);
    setSqlInfo(pInfo, pAlterTable, NULL, TSDB_SQL_ALTER_TABLE);
}
cmd ::= ALTER TABLE ids(X) cpxName(Z) DROP TAG ids(Y).          {
    X.n += Z.n;

    toTSDBType(Y.type);
    SArray* A = tVariantListAppendToken(NULL, &Y, -1);

    SAlterTableInfo* pAlterTable = tSetAlterTableInfo(&X, NULL, A, TSDB_ALTER_TABLE_DROP_TAG_COLUMN, -1);
    setSqlInfo(pInfo, pAlterTable, NULL, TSDB_SQL_ALTER_TABLE);
}

cmd ::= ALTER TABLE ids(X) cpxName(F) CHANGE TAG ids(Y) ids(Z). {
    X.n += F.n;

    toTSDBType(Y.type);
    SArray* A = tVariantListAppendToken(NULL, &Y, -1);

    toTSDBType(Z.type);
    A = tVariantListAppendToken(A, &Z, -1);

    SAlterTableInfo* pAlterTable = tSetAlterTableInfo(&X, NULL, A, TSDB_ALTER_TABLE_CHANGE_TAG_COLUMN, -1);
    setSqlInfo(pInfo, pAlterTable, NULL, TSDB_SQL_ALTER_TABLE);
}

cmd ::= ALTER TABLE ids(X) cpxName(F) SET TAG ids(Y) EQ tagitem(Z).     {
    X.n += F.n;

    toTSDBType(Y.type);
    SArray* A = tVariantListAppendToken(NULL, &Y, -1);
    A = tVariantListAppend(A, &Z, -1);

    SAlterTableInfo* pAlterTable = tSetAlterTableInfo(&X, NULL, A, TSDB_ALTER_TABLE_UPDATE_TAG_VAL, -1);
    setSqlInfo(pInfo, pAlterTable, NULL, TSDB_SQL_ALTER_TABLE);
}


///////////////////////////////////ALTER STABLE statement//////////////////////////////////
cmd ::= ALTER STABLE ids(X) cpxName(F) ADD COLUMN columnlist(A).     {
    X.n += F.n;
    SAlterTableInfo* pAlterTable = tSetAlterTableInfo(&X, A, NULL, TSDB_ALTER_TABLE_ADD_COLUMN, TSDB_SUPER_TABLE);
    setSqlInfo(pInfo, pAlterTable, NULL, TSDB_SQL_ALTER_TABLE);
}

cmd ::= ALTER STABLE ids(X) cpxName(F) DROP COLUMN ids(A).     {
    X.n += F.n;

    toTSDBType(A.type);
    SArray* K = tVariantListAppendToken(NULL, &A, -1);

    SAlterTableInfo* pAlterTable = tSetAlterTableInfo(&X, NULL, K, TSDB_ALTER_TABLE_DROP_COLUMN, TSDB_SUPER_TABLE);
    setSqlInfo(pInfo, pAlterTable, NULL, TSDB_SQL_ALTER_TABLE);
}

//////////////////////////////////ALTER TAGS statement/////////////////////////////////////
cmd ::= ALTER STABLE ids(X) cpxName(Y) ADD TAG columnlist(A).        {
    X.n += Y.n;
    SAlterTableInfo* pAlterTable = tSetAlterTableInfo(&X, A, NULL, TSDB_ALTER_TABLE_ADD_TAG_COLUMN, TSDB_SUPER_TABLE);
    setSqlInfo(pInfo, pAlterTable, NULL, TSDB_SQL_ALTER_TABLE);
}
cmd ::= ALTER STABLE ids(X) cpxName(Z) DROP TAG ids(Y).          {
    X.n += Z.n;

    toTSDBType(Y.type);
    SArray* A = tVariantListAppendToken(NULL, &Y, -1);

    SAlterTableInfo* pAlterTable = tSetAlterTableInfo(&X, NULL, A, TSDB_ALTER_TABLE_DROP_TAG_COLUMN, TSDB_SUPER_TABLE);
    setSqlInfo(pInfo, pAlterTable, NULL, TSDB_SQL_ALTER_TABLE);
}

cmd ::= ALTER STABLE ids(X) cpxName(F) CHANGE TAG ids(Y) ids(Z). {
    X.n += F.n;

    toTSDBType(Y.type);
    SArray* A = tVariantListAppendToken(NULL, &Y, -1);

    toTSDBType(Z.type);
    A = tVariantListAppendToken(A, &Z, -1);

    SAlterTableInfo* pAlterTable = tSetAlterTableInfo(&X, NULL, A, TSDB_ALTER_TABLE_CHANGE_TAG_COLUMN, TSDB_SUPER_TABLE);
    setSqlInfo(pInfo, pAlterTable, NULL, TSDB_SQL_ALTER_TABLE);
}

////////////////////////////////////////kill statement///////////////////////////////////////
cmd ::= KILL CONNECTION INTEGER(Y).   {setKillSql(pInfo, TSDB_SQL_KILL_CONNECTION, &Y);}
cmd ::= KILL STREAM INTEGER(X) COLON(Z) INTEGER(Y).       {X.n += (Z.n + Y.n); setKillSql(pInfo, TSDB_SQL_KILL_STREAM, &X);}
cmd ::= KILL QUERY INTEGER(X) COLON(Z) INTEGER(Y).        {X.n += (Z.n + Y.n); setKillSql(pInfo, TSDB_SQL_KILL_QUERY, &X);}

%fallback ID ABORT AFTER ASC ATTACH BEFORE BEGIN CASCADE CLUSTER CONFLICT COPY DATABASE DEFERRED
  DELIMITERS DESC DETACH EACH END EXPLAIN FAIL FOR GLOB IGNORE IMMEDIATE INITIALLY INSTEAD
  LIKE MATCH KEY OF OFFSET RAISE REPLACE RESTRICT ROW STATEMENT TRIGGER VIEW ALL
<<<<<<< HEAD
  COUNT SUM AVG MIN MAX FIRST LAST TOP BOTTOM STDDEV PERCENTILE APERCENTILE LEASTSQUARES HISTOGRAM DIFF
  SPREAD TWA INTERP LAST_ROW RATE IRATE SUM_RATE SUM_IRATE AVG_RATE AVG_IRATE TBID NOW IPTOKEN SEMI NONE PREV LINEAR IMPORT
=======
  NOW IPTOKEN SEMI NONE PREV LINEAR IMPORT
>>>>>>> fcae1ef2
  METRIC TBNAME JOIN METRICS STABLE NULL INSERT INTO VALUES.
                                                                                                                                                                                                                                                                                                                                                                                                                                                                                                                                                                                                                                                                                                                                                                                                                                                                                                                                                                                                      <|MERGE_RESOLUTION|>--- conflicted
+++ resolved
@@ -144,15 +144,9 @@
 cmd ::= DROP DATABASE ifexists(Y) ids(X).    { setDropDbTableInfo(pInfo, TSDB_SQL_DROP_DB, &X, &Y, TSDB_DB_TYPE_DEFAULT, -1); }
 cmd ::= DROP TOPIC ifexists(Y) ids(X).    { setDropDbTableInfo(pInfo, TSDB_SQL_DROP_DB, &X, &Y, TSDB_DB_TYPE_TOPIC, -1); }
 
-<<<<<<< HEAD
-cmd ::= DROP DNODE ids(X).       { setDCLSQLElems(pInfo, TSDB_SQL_DROP_DNODE, 1, &X);    }
-cmd ::= DROP USER ids(X).        { setDCLSQLElems(pInfo, TSDB_SQL_DROP_USER, 1, &X);     }
-cmd ::= DROP ACCOUNT ids(X).     { setDCLSQLElems(pInfo, TSDB_SQL_DROP_ACCT, 1, &X);  }
-=======
 cmd ::= DROP DNODE ids(X).       { setDCLSqlElems(pInfo, TSDB_SQL_DROP_DNODE, 1, &X);    }
 cmd ::= DROP USER ids(X).        { setDCLSqlElems(pInfo, TSDB_SQL_DROP_USER, 1, &X);     }
 cmd ::= DROP ACCOUNT ids(X).     { setDCLSqlElems(pInfo, TSDB_SQL_DROP_ACCT, 1, &X);  }
->>>>>>> fcae1ef2
 
 /////////////////////////////////THE USE STATEMENT//////////////////////////////////////////
 cmd ::= USE ids(X).              { setDCLSqlElems(pInfo, TSDB_SQL_USE_DB, 1, &X);}
@@ -844,11 +838,6 @@
 %fallback ID ABORT AFTER ASC ATTACH BEFORE BEGIN CASCADE CLUSTER CONFLICT COPY DATABASE DEFERRED
   DELIMITERS DESC DETACH EACH END EXPLAIN FAIL FOR GLOB IGNORE IMMEDIATE INITIALLY INSTEAD
   LIKE MATCH KEY OF OFFSET RAISE REPLACE RESTRICT ROW STATEMENT TRIGGER VIEW ALL
-<<<<<<< HEAD
-  COUNT SUM AVG MIN MAX FIRST LAST TOP BOTTOM STDDEV PERCENTILE APERCENTILE LEASTSQUARES HISTOGRAM DIFF
-  SPREAD TWA INTERP LAST_ROW RATE IRATE SUM_RATE SUM_IRATE AVG_RATE AVG_IRATE TBID NOW IPTOKEN SEMI NONE PREV LINEAR IMPORT
-=======
   NOW IPTOKEN SEMI NONE PREV LINEAR IMPORT
->>>>>>> fcae1ef2
   METRIC TBNAME JOIN METRICS STABLE NULL INSERT INTO VALUES.
                                                                                                                                                                                                                                                                                                                                                                                                                                                                                                                                                                                                                                                                                                                                                                                                                                                                                                                                                                                                       