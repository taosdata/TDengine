//lemon parser file to generate sql parse by using finite-state-machine code used to parse sql
//usage: lemon sql.y
%token_prefix TK_

%token_type {SStrToken}
%default_type {SStrToken}
%extra_argument {SSqlInfo* pInfo}

%fallback ID BOOL TINYINT SMALLINT INTEGER BIGINT FLOAT DOUBLE STRING TIMESTAMP BINARY NCHAR.

%left OR.
%left AND.
%right NOT.
%left EQ NE ISNULL NOTNULL IS LIKE MATCH NMATCH GLOB BETWEEN IN.
%left GT GE LT LE.
%left BITAND BITOR LSHIFT RSHIFT.
%left PLUS MINUS.
%left DIVIDE TIMES.
%left STAR SLASH REM.
%left CONCAT.
%right UMINUS UPLUS BITNOT.

%include {
#include <stdio.h>
#include <stdlib.h>
#include <string.h>
#include <assert.h>
#include <stdbool.h>
#include "qSqlparser.h"
#include "tcmdtype.h"
#include "ttoken.h"
#include "ttokendef.h"
#include "tutil.h"
#include "tvariant.h"
}

%syntax_error {
  pInfo->valid = false;
  int32_t outputBufLen = tListLen(pInfo->msg);
  int32_t len = 0;

  if(TOKEN.z) {
    char msg[] = "syntax error near \"%s\"";
    int32_t sqlLen = strlen(&TOKEN.z[0]);

    if (sqlLen + sizeof(msg)/sizeof(msg[0]) + 1 > outputBufLen) {
        char tmpstr[128] = {0};
        memcpy(tmpstr, &TOKEN.z[0], sizeof(tmpstr)/sizeof(tmpstr[0]) - 1);
        len = sprintf(pInfo->msg, msg, tmpstr);
    } else {
        len = sprintf(pInfo->msg, msg, &TOKEN.z[0]);
    }

  } else {
    len = sprintf(pInfo->msg, "Incomplete SQL statement");
  }

  assert(len <= outputBufLen);
}

%parse_accept       {}

program ::= cmd.    {}

//////////////////////////////////THE SHOW STATEMENT///////////////////////////////////////////
cmd ::= SHOW DATABASES.  { setShowOptions(pInfo, TSDB_MGMT_TABLE_DB, 0, 0);}
cmd ::= SHOW TOPICS.     { setShowOptions(pInfo, TSDB_MGMT_TABLE_TP, 0, 0);}
cmd ::= SHOW FUNCTIONS.  { setShowOptions(pInfo, TSDB_MGMT_TABLE_FUNCTION, 0, 0);}
cmd ::= SHOW MNODES.     { setShowOptions(pInfo, TSDB_MGMT_TABLE_MNODE, 0, 0);}
cmd ::= SHOW DNODES.     { setShowOptions(pInfo, TSDB_MGMT_TABLE_DNODE, 0, 0);}
cmd ::= SHOW ACCOUNTS.   { setShowOptions(pInfo, TSDB_MGMT_TABLE_ACCT, 0, 0);}
cmd ::= SHOW USERS.      { setShowOptions(pInfo, TSDB_MGMT_TABLE_USER, 0, 0);}

cmd ::= SHOW MODULES.    { setShowOptions(pInfo, TSDB_MGMT_TABLE_MODULE, 0, 0);  }
cmd ::= SHOW QUERIES.    { setShowOptions(pInfo, TSDB_MGMT_TABLE_QUERIES, 0, 0);  }
cmd ::= SHOW CONNECTIONS.{ setShowOptions(pInfo, TSDB_MGMT_TABLE_CONNS, 0, 0);}
cmd ::= SHOW STREAMS.    { setShowOptions(pInfo, TSDB_MGMT_TABLE_STREAMS, 0, 0);  }
cmd ::= SHOW VARIABLES.  { setShowOptions(pInfo, TSDB_MGMT_TABLE_VARIABLES, 0, 0);  }
cmd ::= SHOW SCORES.     { setShowOptions(pInfo, TSDB_MGMT_TABLE_SCORES, 0, 0);   }
cmd ::= SHOW GRANTS.     { setShowOptions(pInfo, TSDB_MGMT_TABLE_GRANTS, 0, 0);   }

cmd ::= SHOW VNODES.                { setShowOptions(pInfo, TSDB_MGMT_TABLE_VNODES, 0, 0); }
cmd ::= SHOW VNODES ids(X).     { setShowOptions(pInfo, TSDB_MGMT_TABLE_VNODES, &X, 0); }


%type dbPrefix {SStrToken}
dbPrefix(A) ::=.                   {A.n = 0; A.type = 0;}
dbPrefix(A) ::= ids(X) DOT.        {A = X;  }

%type cpxName {SStrToken}
cpxName(A) ::= .             {A.n = 0;  }
cpxName(A) ::= DOT ids(Y).   {A = Y; A.n += 1;    }

cmd ::= SHOW CREATE TABLE ids(X) cpxName(Y).    {
   X.n += Y.n;
   setDCLSqlElems(pInfo, TSDB_SQL_SHOW_CREATE_TABLE, 1, &X);
}
cmd ::= SHOW CREATE STABLE ids(X) cpxName(Y).    {
   X.n += Y.n;
   setDCLSqlElems(pInfo, TSDB_SQL_SHOW_CREATE_STABLE, 1, &X);
}

cmd ::= SHOW CREATE DATABASE ids(X). {
  setDCLSqlElems(pInfo, TSDB_SQL_SHOW_CREATE_DATABASE, 1, &X);
}

cmd ::= SHOW dbPrefix(X) TABLES.         {
    setShowOptions(pInfo, TSDB_MGMT_TABLE_TABLE, &X, 0);
}

cmd ::= SHOW dbPrefix(X) TABLES LIKE ids(Y).         {
    setShowOptions(pInfo, TSDB_MGMT_TABLE_TABLE, &X, &Y);
}

cmd ::= SHOW dbPrefix(X) STABLES.      {
    setShowOptions(pInfo, TSDB_MGMT_TABLE_METRIC, &X, 0);
}

cmd ::= SHOW dbPrefix(X) STABLES LIKE ids(Y).      {
    SStrToken token;
    tSetDbName(&token, &X);
    setShowOptions(pInfo, TSDB_MGMT_TABLE_METRIC, &token, &Y);
}

cmd ::= SHOW dbPrefix(X) VGROUPS.    {
    SStrToken token;
    tSetDbName(&token, &X);
    setShowOptions(pInfo, TSDB_MGMT_TABLE_VGROUP, &token, 0);
}

cmd ::= SHOW dbPrefix(X) VGROUPS ids(Y).    {
    SStrToken token;
    tSetDbName(&token, &X);
    setShowOptions(pInfo, TSDB_MGMT_TABLE_VGROUP, &token, &Y);
}

//drop configure for tables
cmd ::= DROP TABLE ifexists(Y) ids(X) cpxName(Z).   {
    X.n += Z.n;
    setDropDbTableInfo(pInfo, TSDB_SQL_DROP_TABLE, &X, &Y, -1, -1);
}

//drop stable
cmd ::= DROP STABLE ifexists(Y) ids(X) cpxName(Z).   {
    X.n += Z.n;
    setDropDbTableInfo(pInfo, TSDB_SQL_DROP_TABLE, &X, &Y, -1, TSDB_SUPER_TABLE);
}

cmd ::= DROP DATABASE ifexists(Y) ids(X).    { setDropDbTableInfo(pInfo, TSDB_SQL_DROP_DB, &X, &Y, TSDB_DB_TYPE_DEFAULT, -1); }
cmd ::= DROP TOPIC ifexists(Y) ids(X).    { setDropDbTableInfo(pInfo, TSDB_SQL_DROP_DB, &X, &Y, TSDB_DB_TYPE_TOPIC, -1); }
cmd ::= DROP FUNCTION ids(X).    { setDropFuncInfo(pInfo, TSDB_SQL_DROP_FUNCTION, &X); }

cmd ::= DROP DNODE ids(X).       { setDCLSqlElems(pInfo, TSDB_SQL_DROP_DNODE, 1, &X);    }
cmd ::= DROP USER ids(X).        { setDCLSqlElems(pInfo, TSDB_SQL_DROP_USER, 1, &X);     }
cmd ::= DROP ACCOUNT ids(X).     { setDCLSqlElems(pInfo, TSDB_SQL_DROP_ACCT, 1, &X);  }

/////////////////////////////////THE USE STATEMENT//////////////////////////////////////////
cmd ::= USE ids(X).              { setDCLSqlElems(pInfo, TSDB_SQL_USE_DB, 1, &X);}

/////////////////////////////////THE DESCRIBE STATEMENT/////////////////////////////////////
cmd ::= DESCRIBE ids(X) cpxName(Y). {
    X.n += Y.n;
    setDCLSqlElems(pInfo, TSDB_SQL_DESCRIBE_TABLE, 1, &X);
}
<<<<<<< HEAD
=======

>>>>>>> 18bc5a0a
cmd ::= DESC ids(X) cpxName(Y). {
    X.n += Y.n;
    setDCLSqlElems(pInfo, TSDB_SQL_DESCRIBE_TABLE, 1, &X);
}
<<<<<<< HEAD
=======

>>>>>>> 18bc5a0a
/////////////////////////////////THE ALTER STATEMENT////////////////////////////////////////
cmd ::= ALTER USER ids(X) PASS ids(Y).          { setAlterUserSql(pInfo, TSDB_ALTER_USER_PASSWD, &X, &Y, NULL);    }
cmd ::= ALTER USER ids(X) PRIVILEGE ids(Y).     { setAlterUserSql(pInfo, TSDB_ALTER_USER_PRIVILEGES, &X, NULL, &Y);}
cmd ::= ALTER DNODE ids(X) ids(Y).              { setDCLSqlElems(pInfo, TSDB_SQL_CFG_DNODE, 2, &X, &Y);          }
cmd ::= ALTER DNODE ids(X) ids(Y) ids(Z).       { setDCLSqlElems(pInfo, TSDB_SQL_CFG_DNODE, 3, &X, &Y, &Z);      }
cmd ::= ALTER LOCAL ids(X).                     { setDCLSqlElems(pInfo, TSDB_SQL_CFG_LOCAL, 1, &X);              }
cmd ::= ALTER LOCAL ids(X) ids(Y).              { setDCLSqlElems(pInfo, TSDB_SQL_CFG_LOCAL, 2, &X, &Y);          }
cmd ::= ALTER DATABASE ids(X) alter_db_optr(Y). { SStrToken t = {0};  setCreateDbInfo(pInfo, TSDB_SQL_ALTER_DB, &X, &Y, &t);}
cmd ::= ALTER TOPIC ids(X) alter_topic_optr(Y). { SStrToken t = {0};  setCreateDbInfo(pInfo, TSDB_SQL_ALTER_DB, &X, &Y, &t);}

cmd ::= ALTER ACCOUNT ids(X) acct_optr(Z).      { setCreateAcctSql(pInfo, TSDB_SQL_ALTER_ACCT, &X, NULL, &Z);}
cmd ::= ALTER ACCOUNT ids(X) PASS ids(Y) acct_optr(Z).      { setCreateAcctSql(pInfo, TSDB_SQL_ALTER_ACCT, &X, &Y, &Z);}

////////////////////////////// COMPACT STATEMENT //////////////////////////////////////////////

cmd ::= COMPACT VNODES IN LP exprlist(Y) RP.    { setCompactVnodeSql(pInfo, TSDB_SQL_COMPACT_VNODE, Y);}

// An IDENTIFIER can be a generic identifier, or one of several keywords.
// Any non-standard keyword can also be an identifier.
// And "ids" is an identifer-or-string.
%type ids {SStrToken}
ids(A) ::= ID(X).        {A = X; }
ids(A) ::= STRING(X).    {A = X; }

%type ifexists {SStrToken}
ifexists(X) ::= IF EXISTS.          { X.n = 1;}
ifexists(X) ::= .                   { X.n = 0;}

%type ifnotexists {SStrToken}
ifnotexists(X) ::= IF NOT EXISTS.   { X.n = 1;}
ifnotexists(X) ::= .                { X.n = 0;}

/////////////////////////////////THE CREATE STATEMENT///////////////////////////////////////
//create option for dnode/db/user/account
cmd ::= CREATE DNODE   ids(X).     { setDCLSqlElems(pInfo, TSDB_SQL_CREATE_DNODE, 1, &X);}
cmd ::= CREATE ACCOUNT ids(X) PASS ids(Y) acct_optr(Z).
                                { setCreateAcctSql(pInfo, TSDB_SQL_CREATE_ACCT, &X, &Y, &Z);}
cmd ::= CREATE DATABASE ifnotexists(Z) ids(X) db_optr(Y).  { setCreateDbInfo(pInfo, TSDB_SQL_CREATE_DB, &X, &Y, &Z);}
cmd ::= CREATE TOPIC ifnotexists(Z) ids(X) topic_optr(Y).  { setCreateDbInfo(pInfo, TSDB_SQL_CREATE_DB, &X, &Y, &Z);}
cmd ::= CREATE FUNCTION ids(X) AS ids(Y) OUTPUTTYPE typename(Z) bufsize(B).   { setCreateFuncInfo(pInfo, TSDB_SQL_CREATE_FUNCTION, &X, &Y, &Z, &B, 1);}
cmd ::= CREATE AGGREGATE FUNCTION ids(X) AS ids(Y) OUTPUTTYPE typename(Z) bufsize(B).   { setCreateFuncInfo(pInfo, TSDB_SQL_CREATE_FUNCTION, &X, &Y, &Z, &B, 2);}
cmd ::= CREATE USER ids(X) PASS ids(Y).     { setCreateUserSql(pInfo, &X, &Y);}

bufsize(Y) ::= .                                { Y.n = 0;   }
bufsize(Y) ::= BUFSIZE INTEGER(X).              { Y = X;     }

pps(Y) ::= .                                { Y.n = 0;   }
pps(Y) ::= PPS INTEGER(X).                  { Y = X;     }

tseries(Y) ::= .                            { Y.n = 0;   }
tseries(Y) ::= TSERIES INTEGER(X).          { Y = X;     }

dbs(Y) ::= .                                { Y.n = 0;   }
dbs(Y) ::= DBS INTEGER(X).                  { Y = X;     }

streams(Y) ::= .                            { Y.n = 0;   }
streams(Y) ::= STREAMS INTEGER(X).          { Y = X;     }

storage(Y) ::= .                            { Y.n = 0;   }
storage(Y) ::= STORAGE INTEGER(X).          { Y = X;     }

qtime(Y) ::= .                              { Y.n = 0;   }
qtime(Y) ::= QTIME INTEGER(X).              { Y = X;     }

users(Y) ::= .                              { Y.n = 0;   }
users(Y) ::= USERS INTEGER(X).              { Y = X;     }

conns(Y) ::= .                              { Y.n = 0;   }
conns(Y) ::= CONNS INTEGER(X).              { Y = X;     }

state(Y) ::= .                              { Y.n = 0;   }
state(Y) ::= STATE ids(X).                  { Y = X;     }

%type acct_optr {SCreateAcctInfo}
acct_optr(Y) ::= pps(C) tseries(D) storage(P) streams(F) qtime(Q) dbs(E) users(K) conns(L) state(M). {
    Y.maxUsers   = (K.n>0)?atoi(K.z):-1;
    Y.maxDbs     = (E.n>0)?atoi(E.z):-1;
    Y.maxTimeSeries = (D.n>0)?atoi(D.z):-1;
    Y.maxStreams = (F.n>0)?atoi(F.z):-1;
    Y.maxPointsPerSecond     = (C.n>0)?atoi(C.z):-1;
    Y.maxStorage = (P.n>0)?strtoll(P.z, NULL, 10):-1;
    Y.maxQueryTime   = (Q.n>0)?strtoll(Q.z, NULL, 10):-1;
    Y.maxConnections   = (L.n>0)?atoi(L.z):-1;
    Y.stat    = M;
}

%type intitemlist {SArray*}
%destructor intitemlist {taosArrayDestroy($$);}

%type intitem {tVariant}
intitemlist(A) ::= intitemlist(X) COMMA intitem(Y). { A = tVariantListAppend(X, &Y, -1);    }
intitemlist(A) ::= intitem(X).                      { A = tVariantListAppend(NULL, &X, -1); }

intitem(A) ::= INTEGER(X).      { toTSDBType(X.type); tVariantCreate(&A, &X); }

%type keep {SArray*}
%destructor keep {taosArrayDestroy($$);}
keep(Y)    ::= KEEP intitemlist(X).           { Y = X; }

cache(Y)   ::= CACHE INTEGER(X).              { Y = X; }
replica(Y) ::= REPLICA INTEGER(X).            { Y = X; }
quorum(Y)  ::= QUORUM INTEGER(X).             { Y = X; }
days(Y)    ::= DAYS INTEGER(X).               { Y = X; }
minrows(Y) ::= MINROWS INTEGER(X).            { Y = X; }
maxrows(Y) ::= MAXROWS INTEGER(X).            { Y = X; }
blocks(Y)  ::= BLOCKS INTEGER(X).             { Y = X; }
ctime(Y)   ::= CTIME INTEGER(X).              { Y = X; }
wal(Y)     ::= WAL INTEGER(X).                { Y = X; }
fsync(Y)   ::= FSYNC INTEGER(X).              { Y = X; }
comp(Y)    ::= COMP INTEGER(X).               { Y = X; }
prec(Y)    ::= PRECISION STRING(X).           { Y = X; }
update(Y)  ::= UPDATE INTEGER(X).             { Y = X; }
cachelast(Y) ::= CACHELAST INTEGER(X).        { Y = X; }
partitions(Y) ::= PARTITIONS INTEGER(X).      { Y = X; }

%type db_optr {SCreateDbInfo}
db_optr(Y) ::= . {setDefaultCreateDbOption(&Y); Y.dbType = TSDB_DB_TYPE_DEFAULT;}

db_optr(Y) ::= db_optr(Z) cache(X).          { Y = Z; Y.cacheBlockSize = strtol(X.z, NULL, 10); }
db_optr(Y) ::= db_optr(Z) replica(X).        { Y = Z; Y.replica = strtol(X.z, NULL, 10); }
db_optr(Y) ::= db_optr(Z) quorum(X).         { Y = Z; Y.quorum = strtol(X.z, NULL, 10); }
db_optr(Y) ::= db_optr(Z) days(X).           { Y = Z; Y.daysPerFile = strtol(X.z, NULL, 10); }
db_optr(Y) ::= db_optr(Z) minrows(X).        { Y = Z; Y.minRowsPerBlock = strtod(X.z, NULL); }
db_optr(Y) ::= db_optr(Z) maxrows(X).        { Y = Z; Y.maxRowsPerBlock = strtod(X.z, NULL); }
db_optr(Y) ::= db_optr(Z) blocks(X).         { Y = Z; Y.numOfBlocks = strtol(X.z, NULL, 10); }
db_optr(Y) ::= db_optr(Z) ctime(X).          { Y = Z; Y.commitTime = strtol(X.z, NULL, 10); }
db_optr(Y) ::= db_optr(Z) wal(X).            { Y = Z; Y.walLevel = strtol(X.z, NULL, 10); }
db_optr(Y) ::= db_optr(Z) fsync(X).          { Y = Z; Y.fsyncPeriod = strtol(X.z, NULL, 10); }
db_optr(Y) ::= db_optr(Z) comp(X).           { Y = Z; Y.compressionLevel = strtol(X.z, NULL, 10); }
db_optr(Y) ::= db_optr(Z) prec(X).           { Y = Z; Y.precision = X; }
db_optr(Y) ::= db_optr(Z) keep(X).           { Y = Z; Y.keep = X; }
db_optr(Y) ::= db_optr(Z) update(X).         { Y = Z; Y.update = strtol(X.z, NULL, 10); }
db_optr(Y) ::= db_optr(Z) cachelast(X).      { Y = Z; Y.cachelast = strtol(X.z, NULL, 10); }

%type topic_optr {SCreateDbInfo}

topic_optr(Y) ::= db_optr(Z).                       { Y = Z; Y.dbType = TSDB_DB_TYPE_TOPIC; }
topic_optr(Y) ::= topic_optr(Z) partitions(X).      { Y = Z; Y.partitions = strtol(X.z, NULL, 10); }

%type alter_db_optr {SCreateDbInfo}
alter_db_optr(Y) ::= . { setDefaultCreateDbOption(&Y); Y.dbType = TSDB_DB_TYPE_DEFAULT;}

alter_db_optr(Y) ::= alter_db_optr(Z) replica(X).     { Y = Z; Y.replica = strtol(X.z, NULL, 10); }
alter_db_optr(Y) ::= alter_db_optr(Z) quorum(X).      { Y = Z; Y.quorum = strtol(X.z, NULL, 10); }
alter_db_optr(Y) ::= alter_db_optr(Z) keep(X).        { Y = Z; Y.keep = X; }
alter_db_optr(Y) ::= alter_db_optr(Z) blocks(X).      { Y = Z; Y.numOfBlocks = strtol(X.z, NULL, 10); }
alter_db_optr(Y) ::= alter_db_optr(Z) comp(X).        { Y = Z; Y.compressionLevel = strtol(X.z, NULL, 10); }
alter_db_optr(Y) ::= alter_db_optr(Z) update(X).      { Y = Z; Y.update = strtol(X.z, NULL, 10); }
alter_db_optr(Y) ::= alter_db_optr(Z) cachelast(X).   { Y = Z; Y.cachelast = strtol(X.z, NULL, 10); }

// dynamically update the following two parameters are not allowed.
//alter_db_optr(Y) ::= alter_db_optr(Z) fsync(X).       { Y = Z; Y.fsyncPeriod = strtol(X.z, NULL, 10); }
//alter_db_optr(Y) ::= alter_db_optr(Z) wal(X).         { Y = Z; Y.walLevel = strtol(X.z, NULL, 10); } not support yet

%type alter_topic_optr {SCreateDbInfo}

alter_topic_optr(Y) ::= alter_db_optr(Z).                       { Y = Z; Y.dbType = TSDB_DB_TYPE_TOPIC; }
alter_topic_optr(Y) ::= alter_topic_optr(Z) partitions(X).      { Y = Z; Y.partitions = strtol(X.z, NULL, 10); }

%type typename {TAOS_FIELD}
typename(A) ::= ids(X). {
  X.type = 0;
  tSetColumnType (&A, &X);
}

//define binary type, e.g., binary(10), nchar(10)
typename(A) ::= ids(X) LP signed(Y) RP.    {
  if (Y <= 0) {
    X.type = 0;
    tSetColumnType(&A, &X);
  } else {
    X.type = -Y;  // negative value of name length
    tSetColumnType(&A, &X);
  }
}

// define the unsigned number type
typename(A) ::= ids(X) UNSIGNED(Z). {
  X.type = 0;
  X.n = ((Z.z + Z.n) - X.z);
  tSetColumnType (&A, &X);
}

%type signed {int64_t}
signed(A) ::= INTEGER(X).         { A = strtol(X.z, NULL, 10); }
signed(A) ::= PLUS INTEGER(X).    { A = strtol(X.z, NULL, 10); }
signed(A) ::= MINUS INTEGER(X).   { A = -strtol(X.z, NULL, 10);}

////////////////////////////////// The CREATE TABLE statement ///////////////////////////////
cmd ::= CREATE TABLE  create_table_args.  {}
cmd ::= CREATE TABLE  create_stable_args. {}
cmd ::= CREATE STABLE create_stable_args. {}
cmd ::= CREATE TABLE create_table_list(Z). { pInfo->type = TSDB_SQL_CREATE_TABLE; pInfo->pCreateTableInfo = Z;}

%type create_table_list{SCreateTableSql*}
%destructor create_table_list{destroyCreateTableSql($$);}
create_table_list(A) ::= create_from_stable(Z). {
  SCreateTableSql* pCreateTable = calloc(1, sizeof(SCreateTableSql));
  pCreateTable->childTableInfo = taosArrayInit(4, sizeof(SCreatedTableInfo));

  taosArrayPush(pCreateTable->childTableInfo, &Z);
  pCreateTable->type = TSQL_CREATE_TABLE_FROM_STABLE;
  A = pCreateTable;
}

create_table_list(A) ::= create_table_list(X) create_from_stable(Z). {
  taosArrayPush(X->childTableInfo, &Z);
  A = X;
}

%type create_table_args{SCreateTableSql*}
create_table_args(A) ::= ifnotexists(U) ids(V) cpxName(Z) LP columnlist(X) RP. {
  A = tSetCreateTableInfo(X, NULL, NULL, TSQL_CREATE_TABLE);
  setSqlInfo(pInfo, A, NULL, TSDB_SQL_CREATE_TABLE);

  V.n += Z.n;
  setCreatedTableName(pInfo, &V, &U);
}

// create super table
%type create_stable_args{SCreateTableSql*}
create_stable_args(A) ::= ifnotexists(U) ids(V) cpxName(Z) LP columnlist(X) RP TAGS LP columnlist(Y) RP. {
  A = tSetCreateTableInfo(X, Y, NULL, TSQL_CREATE_STABLE);
  setSqlInfo(pInfo, A, NULL, TSDB_SQL_CREATE_TABLE);

  V.n += Z.n;
  setCreatedTableName(pInfo, &V, &U);
}

// create table by using super table
// create table table_name using super_table_name tags(tag_values1, tag_values2)
%type create_from_stable{SCreatedTableInfo}
create_from_stable(A) ::= ifnotexists(U) ids(V) cpxName(Z) USING ids(X) cpxName(F) TAGS LP tagitemlist(Y) RP.  {
  X.n += F.n;
  V.n += Z.n;
  A = createNewChildTableInfo(&X, NULL, Y, &V, &U);
}

create_from_stable(A) ::= ifnotexists(U) ids(V) cpxName(Z) USING ids(X) cpxName(F) LP tagNamelist(P) RP TAGS LP tagitemlist(Y) RP.  {
  X.n += F.n;
  V.n += Z.n;
  A = createNewChildTableInfo(&X, P, Y, &V, &U);
}

%type tagNamelist{SArray*}
%destructor tagNamelist {taosArrayDestroy($$);}
tagNamelist(A) ::= tagNamelist(X) COMMA ids(Y).  {taosArrayPush(X, &Y); A = X;  }
tagNamelist(A) ::= ids(X).                      {A = taosArrayInit(4, sizeof(SStrToken)); taosArrayPush(A, &X);}

// create stream
// create table table_name as select count(*) from super_table_name interval(time)
create_table_args(A) ::= ifnotexists(U) ids(V) cpxName(Z) AS select(S). {
  A = tSetCreateTableInfo(NULL, NULL, S, TSQL_CREATE_STREAM);
  setSqlInfo(pInfo, A, NULL, TSDB_SQL_CREATE_TABLE);

  V.n += Z.n;
  setCreatedTableName(pInfo, &V, &U);
}

%type column{TAOS_FIELD}
%type columnlist{SArray*}
%destructor columnlist {taosArrayDestroy($$);}
columnlist(A) ::= columnlist(X) COMMA column(Y).  {taosArrayPush(X, &Y); A = X;  }
columnlist(A) ::= column(X).                      {A = taosArrayInit(4, sizeof(TAOS_FIELD)); taosArrayPush(A, &X);}

// The information used for a column is the name and type of column:
// tinyint smallint int bigint float double bool timestamp binary(x) nchar(x)
column(A) ::= ids(X) typename(Y).          {
  tSetColumnInfo(&A, &X, &Y);
}

%type tagitemlist {SArray*}
%destructor tagitemlist {taosArrayDestroy($$);}

%type tagitem {tVariant}
tagitemlist(A) ::= tagitemlist(X) COMMA tagitem(Y). { A = tVariantListAppend(X, &Y, -1);    }
tagitemlist(A) ::= tagitem(X).                      { A = tVariantListAppend(NULL, &X, -1); }

tagitem(A) ::= INTEGER(X).      { toTSDBType(X.type); tVariantCreate(&A, &X); }
tagitem(A) ::= FLOAT(X).        { toTSDBType(X.type); tVariantCreate(&A, &X); }
tagitem(A) ::= STRING(X).       { toTSDBType(X.type); tVariantCreate(&A, &X); }
tagitem(A) ::= BOOL(X).         { toTSDBType(X.type); tVariantCreate(&A, &X); }
tagitem(A) ::= NULL(X).         { X.type = 0; tVariantCreate(&A, &X); }
tagitem(A) ::= NOW(X).          { X.type = TSDB_DATA_TYPE_TIMESTAMP; tVariantCreate(&A, &X);}

tagitem(A) ::= MINUS(X) INTEGER(Y).{
    X.n += Y.n;
    X.type = Y.type;
    toTSDBType(X.type);
    tVariantCreate(&A, &X);
}

tagitem(A) ::= MINUS(X) FLOAT(Y).  {
    X.n += Y.n;
    X.type = Y.type;
    toTSDBType(X.type);
    tVariantCreate(&A, &X);
}

tagitem(A) ::= PLUS(X) INTEGER(Y). {
    X.n += Y.n;
    X.type = Y.type;
    toTSDBType(X.type);
    tVariantCreate(&A, &X);
}

tagitem(A) ::= PLUS(X) FLOAT(Y).  {
    X.n += Y.n;
    X.type = Y.type;
    toTSDBType(X.type);
    tVariantCreate(&A, &X);
}

//////////////////////// The SELECT statement /////////////////////////////////
%type select {SSqlNode*}
%destructor select {destroySqlNode($$);}
select(A) ::= SELECT(T) selcollist(W) from(X) where_opt(Y) interval_option(K) sliding_opt(S) session_option(H) windowstate_option(D) fill_opt(F)groupby_opt(P) having_opt(N) orderby_opt(Z) slimit_opt(G) limit_opt(L). {
  A = tSetQuerySqlNode(&T, W, X, Y, P, Z, &K, &H, &D, &S, F, &L, &G, N);
}

select(A) ::= LP select(B) RP. {A = B;}

%type union {SArray*}
%destructor union {destroyAllSqlNode($$);}
union(Y) ::= select(X). { Y = setSubclause(NULL, X); }
union(Y) ::= union(Z) UNION ALL select(X). { Y = appendSelectClause(Z, X); }

cmd ::= union(X). { setSqlInfo(pInfo, X, NULL, TSDB_SQL_SELECT); }

// Support for the SQL exprssion without from & where subclauses, e.g.,
// select database()
// select server_version()
// select client_version()
// select server_state()
select(A) ::= SELECT(T) selcollist(W). {
  A = tSetQuerySqlNode(&T, W, NULL, NULL, NULL, NULL, NULL, NULL, NULL, NULL, NULL, NULL, NULL, NULL);
}

// selcollist is a list of expressions that are to become the return
// values of the SELECT statement.  The "*" in statements like
// "SELECT * FROM ..." is encoded as a special expression with an opcode of TK_ALL.
%type selcollist {SArray*}
%destructor selcollist {tSqlExprListDestroy($$);}

%type sclp {SArray*}
%destructor sclp {tSqlExprListDestroy($$);}
sclp(A) ::= selcollist(X) COMMA.             {A = X;}
sclp(A) ::= .                                {A = 0;}
selcollist(A) ::= sclp(P) distinct(Z) expr(X) as(Y).     {
   A = tSqlExprListAppend(P, X,  Z.n? &Z:0, Y.n?&Y:0);
}

selcollist(A) ::= sclp(P) STAR. {
   tSqlExpr *pNode = tSqlExprCreateIdValue(NULL, TK_ALL);
   A = tSqlExprListAppend(P, pNode, 0, 0);
}

// An option "AS <id>" phrase that can follow one of the expressions that
// define the result set, or one of the tables in the FROM clause.
%type as {SStrToken}
as(X) ::= AS ids(Y).    { X = Y;    }
as(X) ::= ids(Y).       { X = Y;    }
as(X) ::= .             { X.n = 0;  }

%type distinct {SStrToken}
distinct(X) ::= DISTINCT(Y). { X = Y;  }
distinct(X) ::= .            { X.n = 0;}

// A complete FROM clause.
%type from {SRelationInfo*}
%destructor from {destroyRelationInfo($$);}
from(A) ::= FROM tablelist(X).                 {A = X;}
from(A) ::= FROM sub(X).                       {A = X;}

%type sub {SRelationInfo*}
%destructor sub {destroyRelationInfo($$);}
sub(A)  ::= LP union(Y) RP.                    {A = addSubqueryElem(NULL, Y, NULL);}
sub(A)  ::= LP union(Y) RP ids(Z).             {A = addSubqueryElem(NULL, Y, &Z);}
sub(A)  ::= sub(X) COMMA LP union(Y) RP ids(Z).{A = addSubqueryElem(X, Y, &Z);}

%type tablelist {SRelationInfo*}
%destructor tablelist {destroyRelationInfo($$);}
tablelist(A) ::= ids(X) cpxName(Y).                     {
  X.n += Y.n;
  A = setTableNameList(NULL, &X, NULL);
}

tablelist(A) ::= ids(X) cpxName(Y) ids(Z).             {
  X.n += Y.n;
  A = setTableNameList(NULL, &X, &Z);
}

tablelist(A) ::= tablelist(Y) COMMA ids(X) cpxName(Z).  {
  X.n += Z.n;
  A = setTableNameList(Y, &X, NULL);
}

tablelist(A) ::= tablelist(Y) COMMA ids(X) cpxName(Z) ids(F). {
  X.n += Z.n;
  A = setTableNameList(Y, &X, &F);
}

// The value of interval should be the form of "number+[a,s,m,h,d,n,y]" or "now"
%type tmvar {SStrToken}
tmvar(A) ::= VARIABLE(X).   {A = X;}

%type interval_option {SIntervalVal}
interval_option(N) ::= intervalKey(A) LP tmvar(E) RP.                {N.interval = E; N.offset.n = 0; N.token = A;}
interval_option(N) ::= intervalKey(A) LP tmvar(E) COMMA tmvar(X) RP. {N.interval = E; N.offset = X;   N.token = A;}
interval_option(N) ::= .                                             {memset(&N, 0, sizeof(N));}

%type intervalKey {int32_t}
intervalKey(A)     ::= INTERVAL.                                     {A = TK_INTERVAL;}
intervalKey(A)     ::= EVERY.                                        {A = TK_EVERY;   }

%type session_option {SSessionWindowVal}
session_option(X) ::= .                                                  {X.col.n = 0; X.gap.n = 0;}
session_option(X) ::= SESSION LP ids(V) cpxName(Z) COMMA tmvar(Y) RP.    {
   V.n += Z.n;
   X.col = V;
   X.gap = Y;
}

%type windowstate_option {SWindowStateVal}
windowstate_option(X) ::= .                                                { X.col.n = 0; X.col.z = NULL;}
windowstate_option(X) ::= STATE_WINDOW LP ids(V) RP.                       { X.col = V; }

%type fill_opt {SArray*}
%destructor fill_opt {taosArrayDestroy($$);}
fill_opt(N) ::= .                                           { N = 0;     }
fill_opt(N) ::= FILL LP ID(Y) COMMA tagitemlist(X) RP.      {
    tVariant A = {0};
    toTSDBType(Y.type);
    tVariantCreate(&A, &Y);

    tVariantListInsert(X, &A, -1, 0);
    N = X;
}

fill_opt(N) ::= FILL LP ID(Y) RP.               {
    toTSDBType(Y.type);
    N = tVariantListAppendToken(NULL, &Y, -1);
}

%type sliding_opt {SStrToken}
sliding_opt(K) ::= SLIDING LP tmvar(E) RP.      {K = E;     }
sliding_opt(K) ::= .                            {K.n = 0; K.z = NULL; K.type = 0;   }

%type orderby_opt {SArray*}
%destructor orderby_opt {taosArrayDestroy($$);}

%type sortlist {SArray*}
%destructor sortlist {taosArrayDestroy($$);}

%type sortitem {tVariant}
%destructor sortitem {tVariantDestroy(&$$);}

orderby_opt(A) ::= .                          {A = 0;}
orderby_opt(A) ::= ORDER BY sortlist(X).      {A = X;}

sortlist(A) ::= sortlist(X) COMMA item(Y) sortorder(Z). {
    A = tVariantListAppend(X, &Y, Z);
}

sortlist(A) ::= item(Y) sortorder(Z). {
  A = tVariantListAppend(NULL, &Y, Z);
}

%type item {tVariant}
item(A) ::= ids(X) cpxName(Y).   {
  toTSDBType(X.type);
  X.n += Y.n;

  tVariantCreate(&A, &X);
}

%type sortorder {int}
sortorder(A) ::= ASC.           { A = TSDB_ORDER_ASC; }
sortorder(A) ::= DESC.          { A = TSDB_ORDER_DESC;}
sortorder(A) ::= .              { A = TSDB_ORDER_ASC; }  // Ascending order by default

//group by clause
%type groupby_opt {SArray*}
%destructor groupby_opt {taosArrayDestroy($$);}
%type grouplist {SArray*}
%destructor grouplist {taosArrayDestroy($$);}

groupby_opt(A) ::= .                       { A = 0;}
groupby_opt(A) ::= GROUP BY grouplist(X).  { A = X;}

grouplist(A) ::= grouplist(X) COMMA item(Y).    {
  A = tVariantListAppend(X, &Y, -1);
}

grouplist(A) ::= item(X).                       {
  A = tVariantListAppend(NULL, &X, -1);
}

//having clause, ignore the input condition in having
%type having_opt {tSqlExpr*}
%destructor having_opt {tSqlExprDestroy($$);}
having_opt(A) ::=.                  {A = 0;}
having_opt(A) ::= HAVING expr(X).   {A = X;}

//limit-offset subclause
%type limit_opt {SLimitVal}
limit_opt(A) ::= .                     {A.limit = -1; A.offset = 0;}
limit_opt(A) ::= LIMIT signed(X).      {A.limit = X;  A.offset = 0;}
limit_opt(A) ::= LIMIT signed(X) OFFSET signed(Y).
                                       { A.limit = X;  A.offset = Y;}
limit_opt(A) ::= LIMIT signed(X) COMMA signed(Y).
                                       { A.limit = Y;  A.offset = X;}

%type slimit_opt {SLimitVal}
slimit_opt(A) ::= .                    {A.limit = -1; A.offset = 0;}
slimit_opt(A) ::= SLIMIT signed(X).    {A.limit = X;  A.offset = 0;}
slimit_opt(A) ::= SLIMIT signed(X) SOFFSET signed(Y).
                                       {A.limit = X;  A.offset = Y;}
slimit_opt(A) ::= SLIMIT signed(X) COMMA  signed(Y).
                                       {A.limit = Y;  A.offset = X;}

%type where_opt {tSqlExpr*}
%destructor where_opt {tSqlExprDestroy($$);}

where_opt(A) ::= .                    {A = 0;}
where_opt(A) ::= WHERE expr(X).       {A = X;}

/////////////////////////// Expression Processing /////////////////////////////
//
%type expr {tSqlExpr*}
%destructor expr {tSqlExprDestroy($$);}

expr(A) ::= LP(X) expr(Y) RP(Z).       {A = Y; A->exprToken.z = X.z; A->exprToken.n = (Z.z - X.z + 1);}

expr(A) ::= ID(X).               { A = tSqlExprCreateIdValue(&X, TK_ID);}
expr(A) ::= ID(X) DOT ID(Y).     { X.n += (1+Y.n); A = tSqlExprCreateIdValue(&X, TK_ID);}
expr(A) ::= ID(X) DOT STAR(Y).   { X.n += (1+Y.n); A = tSqlExprCreateIdValue(&X, TK_ALL);}

expr(A) ::= INTEGER(X).          { A = tSqlExprCreateIdValue(&X, TK_INTEGER);}
expr(A) ::= MINUS(X) INTEGER(Y). { X.n += Y.n; X.type = TK_INTEGER; A = tSqlExprCreateIdValue(&X, TK_INTEGER);}
expr(A) ::= PLUS(X)  INTEGER(Y). { X.n += Y.n; X.type = TK_INTEGER; A = tSqlExprCreateIdValue(&X, TK_INTEGER);}
expr(A) ::= FLOAT(X).            { A = tSqlExprCreateIdValue(&X, TK_FLOAT);}
expr(A) ::= MINUS(X) FLOAT(Y).   { X.n += Y.n; X.type = TK_FLOAT; A = tSqlExprCreateIdValue(&X, TK_FLOAT);}
expr(A) ::= PLUS(X) FLOAT(Y).    { X.n += Y.n; X.type = TK_FLOAT; A = tSqlExprCreateIdValue(&X, TK_FLOAT);}
expr(A) ::= STRING(X).           { A = tSqlExprCreateIdValue(&X, TK_STRING);}
expr(A) ::= NOW(X).              { A = tSqlExprCreateIdValue(&X, TK_NOW); }
expr(A) ::= VARIABLE(X).         { A = tSqlExprCreateIdValue(&X, TK_VARIABLE);}
expr(A) ::= PLUS(X) VARIABLE(Y).   { X.n += Y.n; X.type = TK_VARIABLE; A = tSqlExprCreateIdValue(&X, TK_VARIABLE);}
expr(A) ::= MINUS(X) VARIABLE(Y).  { X.n += Y.n; X.type = TK_VARIABLE; A = tSqlExprCreateIdValue(&X, TK_VARIABLE);}
expr(A) ::= BOOL(X).             { A = tSqlExprCreateIdValue(&X, TK_BOOL);}
expr(A) ::= NULL(X).             { A = tSqlExprCreateIdValue(&X, TK_NULL);}

// ordinary functions: min(x), max(x), top(k, 20)
expr(A) ::= ID(X) LP exprlist(Y) RP(E). { tStrTokenAppend(pInfo->funcs, &X); A = tSqlExprCreateFunction(Y, &X, &E, X.type); }

// for parsing sql functions with wildcard for parameters. e.g., count(*)/first(*)/last(*) operation
expr(A) ::= ID(X) LP STAR RP(Y).     { tStrTokenAppend(pInfo->funcs, &X); A = tSqlExprCreateFunction(NULL, &X, &Y, X.type); }

// is (not) null expression
expr(A) ::= expr(X) IS NULL.           {A = tSqlExprCreate(X, NULL, TK_ISNULL);}
expr(A) ::= expr(X) IS NOT NULL.       {A = tSqlExprCreate(X, NULL, TK_NOTNULL);}

// relational expression
expr(A) ::= expr(X) LT expr(Y).      {A = tSqlExprCreate(X, Y, TK_LT);}
expr(A) ::= expr(X) GT expr(Y).      {A = tSqlExprCreate(X, Y, TK_GT);}
expr(A) ::= expr(X) LE expr(Y).      {A = tSqlExprCreate(X, Y, TK_LE);}
expr(A) ::= expr(X) GE expr(Y).      {A = tSqlExprCreate(X, Y, TK_GE);}
expr(A) ::= expr(X) NE expr(Y).      {A = tSqlExprCreate(X, Y, TK_NE);}
expr(A) ::= expr(X) EQ expr(Y).      {A = tSqlExprCreate(X, Y, TK_EQ);}

expr(A) ::= expr(X) BETWEEN expr(Y) AND expr(Z).      { tSqlExpr* X2 = tSqlExprClone(X); A = tSqlExprCreate(tSqlExprCreate(X, Y, TK_GE), tSqlExprCreate(X2, Z, TK_LE), TK_AND);}

expr(A) ::= expr(X) AND expr(Y).     {A = tSqlExprCreate(X, Y, TK_AND);}
expr(A) ::= expr(X) OR  expr(Y).     {A = tSqlExprCreate(X, Y, TK_OR); }

// binary arithmetic expression
expr(A) ::= expr(X) PLUS  expr(Y).   {A = tSqlExprCreate(X, Y, TK_PLUS);  }
expr(A) ::= expr(X) MINUS expr(Y).   {A = tSqlExprCreate(X, Y, TK_MINUS); }
expr(A) ::= expr(X) STAR  expr(Y).   {A = tSqlExprCreate(X, Y, TK_STAR);  }
expr(A) ::= expr(X) SLASH expr(Y).   {A = tSqlExprCreate(X, Y, TK_DIVIDE);}
expr(A) ::= expr(X) REM   expr(Y).   {A = tSqlExprCreate(X, Y, TK_REM);   }

// like expression
expr(A) ::= expr(X) LIKE expr(Y).    {A = tSqlExprCreate(X, Y, TK_LIKE);  }

// match expression
expr(A) ::= expr(X) MATCH expr(Y).    {A = tSqlExprCreate(X, Y, TK_MATCH);  }
expr(A) ::= expr(X) NMATCH expr(Y).    {A = tSqlExprCreate(X, Y, TK_NMATCH);  }

//in expression
expr(A) ::= expr(X) IN LP exprlist(Y) RP.   {A = tSqlExprCreate(X, (tSqlExpr*)Y, TK_IN); }

%type exprlist {SArray*}
%destructor exprlist {tSqlExprListDestroy($$);}

%type expritem {tSqlExpr*}
%destructor expritem {tSqlExprDestroy($$);}

exprlist(A) ::= exprlist(X) COMMA expritem(Y). {A = tSqlExprListAppend(X,Y,0, 0);}
exprlist(A) ::= expritem(X).                   {A = tSqlExprListAppend(0,X,0, 0);}
expritem(A) ::= expr(X).                       {A = X;}
expritem(A) ::= .                              {A = 0;}

///////////////////////////////////reset query cache//////////////////////////////////////
cmd ::= RESET QUERY CACHE.  { setDCLSqlElems(pInfo, TSDB_SQL_RESET_CACHE, 0);}

///////////////////////////////////sync replica database//////////////////////////////////
cmd ::= SYNCDB ids(X) REPLICA.{ setDCLSqlElems(pInfo, TSDB_SQL_SYNC_DB_REPLICA, 1, &X);}

///////////////////////////////////ALTER TABLE statement//////////////////////////////////
cmd ::= ALTER TABLE ids(X) cpxName(F) ADD COLUMN columnlist(A).     {
    X.n += F.n;
    SAlterTableInfo* pAlterTable = tSetAlterTableInfo(&X, A, NULL, TSDB_ALTER_TABLE_ADD_COLUMN, -1);
    setSqlInfo(pInfo, pAlterTable, NULL, TSDB_SQL_ALTER_TABLE);
}

cmd ::= ALTER TABLE ids(X) cpxName(F) DROP COLUMN ids(A).     {
    X.n += F.n;

    toTSDBType(A.type);
    SArray* K = tVariantListAppendToken(NULL, &A, -1);

    SAlterTableInfo* pAlterTable = tSetAlterTableInfo(&X, NULL, K, TSDB_ALTER_TABLE_DROP_COLUMN, -1);
    setSqlInfo(pInfo, pAlterTable, NULL, TSDB_SQL_ALTER_TABLE);
}

cmd ::= ALTER TABLE ids(X) cpxName(F) MODIFY COLUMN columnlist(A).     {
    X.n += F.n;
    SAlterTableInfo* pAlterTable = tSetAlterTableInfo(&X, A, NULL, TSDB_ALTER_TABLE_CHANGE_COLUMN, -1);
    setSqlInfo(pInfo, pAlterTable, NULL, TSDB_SQL_ALTER_TABLE);
}

//////////////////////////////////ALTER TAGS statement/////////////////////////////////////
cmd ::= ALTER TABLE ids(X) cpxName(Y) ADD TAG columnlist(A).        {
    X.n += Y.n;
    SAlterTableInfo* pAlterTable = tSetAlterTableInfo(&X, A, NULL, TSDB_ALTER_TABLE_ADD_TAG_COLUMN, -1);
    setSqlInfo(pInfo, pAlterTable, NULL, TSDB_SQL_ALTER_TABLE);
}
cmd ::= ALTER TABLE ids(X) cpxName(Z) DROP TAG ids(Y).          {
    X.n += Z.n;

    toTSDBType(Y.type);
    SArray* A = tVariantListAppendToken(NULL, &Y, -1);

    SAlterTableInfo* pAlterTable = tSetAlterTableInfo(&X, NULL, A, TSDB_ALTER_TABLE_DROP_TAG_COLUMN, -1);
    setSqlInfo(pInfo, pAlterTable, NULL, TSDB_SQL_ALTER_TABLE);
}

cmd ::= ALTER TABLE ids(X) cpxName(F) CHANGE TAG ids(Y) ids(Z). {
    X.n += F.n;

    toTSDBType(Y.type);
    SArray* A = tVariantListAppendToken(NULL, &Y, -1);

    toTSDBType(Z.type);
    A = tVariantListAppendToken(A, &Z, -1);

    SAlterTableInfo* pAlterTable = tSetAlterTableInfo(&X, NULL, A, TSDB_ALTER_TABLE_CHANGE_TAG_COLUMN, -1);
    setSqlInfo(pInfo, pAlterTable, NULL, TSDB_SQL_ALTER_TABLE);
}

cmd ::= ALTER TABLE ids(X) cpxName(F) SET TAG ids(Y) EQ tagitem(Z).     {
    X.n += F.n;

    toTSDBType(Y.type);
    SArray* A = tVariantListAppendToken(NULL, &Y, -1);
    A = tVariantListAppend(A, &Z, -1);

    SAlterTableInfo* pAlterTable = tSetAlterTableInfo(&X, NULL, A, TSDB_ALTER_TABLE_UPDATE_TAG_VAL, -1);
    setSqlInfo(pInfo, pAlterTable, NULL, TSDB_SQL_ALTER_TABLE);
}

cmd ::= ALTER TABLE ids(X) cpxName(F) MODIFY TAG columnlist(A).     {
    X.n += F.n;
    SAlterTableInfo* pAlterTable = tSetAlterTableInfo(&X, A, NULL, TSDB_ALTER_TABLE_MODIFY_TAG_COLUMN, -1);
    setSqlInfo(pInfo, pAlterTable, NULL, TSDB_SQL_ALTER_TABLE);
}

///////////////////////////////////ALTER STABLE statement//////////////////////////////////
cmd ::= ALTER STABLE ids(X) cpxName(F) ADD COLUMN columnlist(A).     {
    X.n += F.n;
    SAlterTableInfo* pAlterTable = tSetAlterTableInfo(&X, A, NULL, TSDB_ALTER_TABLE_ADD_COLUMN, TSDB_SUPER_TABLE);
    setSqlInfo(pInfo, pAlterTable, NULL, TSDB_SQL_ALTER_TABLE);
}

cmd ::= ALTER STABLE ids(X) cpxName(F) DROP COLUMN ids(A).     {
    X.n += F.n;

    toTSDBType(A.type);
    SArray* K = tVariantListAppendToken(NULL, &A, -1);

    SAlterTableInfo* pAlterTable = tSetAlterTableInfo(&X, NULL, K, TSDB_ALTER_TABLE_DROP_COLUMN, TSDB_SUPER_TABLE);
    setSqlInfo(pInfo, pAlterTable, NULL, TSDB_SQL_ALTER_TABLE);
}

cmd ::= ALTER STABLE ids(X) cpxName(F) MODIFY COLUMN columnlist(A).     {
    X.n += F.n;
    SAlterTableInfo* pAlterTable = tSetAlterTableInfo(&X, A, NULL, TSDB_ALTER_TABLE_CHANGE_COLUMN, TSDB_SUPER_TABLE);
    setSqlInfo(pInfo, pAlterTable, NULL, TSDB_SQL_ALTER_TABLE);
}

//////////////////////////////////ALTER TAGS statement/////////////////////////////////////
cmd ::= ALTER STABLE ids(X) cpxName(Y) ADD TAG columnlist(A).        {
    X.n += Y.n;
    SAlterTableInfo* pAlterTable = tSetAlterTableInfo(&X, A, NULL, TSDB_ALTER_TABLE_ADD_TAG_COLUMN, TSDB_SUPER_TABLE);
    setSqlInfo(pInfo, pAlterTable, NULL, TSDB_SQL_ALTER_TABLE);
}
cmd ::= ALTER STABLE ids(X) cpxName(Z) DROP TAG ids(Y).          {
    X.n += Z.n;

    toTSDBType(Y.type);
    SArray* A = tVariantListAppendToken(NULL, &Y, -1);

    SAlterTableInfo* pAlterTable = tSetAlterTableInfo(&X, NULL, A, TSDB_ALTER_TABLE_DROP_TAG_COLUMN, TSDB_SUPER_TABLE);
    setSqlInfo(pInfo, pAlterTable, NULL, TSDB_SQL_ALTER_TABLE);
}

cmd ::= ALTER STABLE ids(X) cpxName(F) CHANGE TAG ids(Y) ids(Z). {
    X.n += F.n;

    toTSDBType(Y.type);
    SArray* A = tVariantListAppendToken(NULL, &Y, -1);

    toTSDBType(Z.type);
    A = tVariantListAppendToken(A, &Z, -1);

    SAlterTableInfo* pAlterTable = tSetAlterTableInfo(&X, NULL, A, TSDB_ALTER_TABLE_CHANGE_TAG_COLUMN, TSDB_SUPER_TABLE);
    setSqlInfo(pInfo, pAlterTable, NULL, TSDB_SQL_ALTER_TABLE);
}

cmd ::= ALTER STABLE ids(X) cpxName(F) SET TAG ids(Y) EQ tagitem(Z).     {
    X.n += F.n;

    toTSDBType(Y.type);
    SArray* A = tVariantListAppendToken(NULL, &Y, -1);
    A = tVariantListAppend(A, &Z, -1);

    SAlterTableInfo* pAlterTable = tSetAlterTableInfo(&X, NULL, A, TSDB_ALTER_TABLE_UPDATE_TAG_VAL, TSDB_SUPER_TABLE);
    setSqlInfo(pInfo, pAlterTable, NULL, TSDB_SQL_ALTER_TABLE);
}

cmd ::= ALTER STABLE ids(X) cpxName(F) MODIFY TAG columnlist(A).     {
    X.n += F.n;
    SAlterTableInfo* pAlterTable = tSetAlterTableInfo(&X, A, NULL, TSDB_ALTER_TABLE_MODIFY_TAG_COLUMN, TSDB_SUPER_TABLE);
    setSqlInfo(pInfo, pAlterTable, NULL, TSDB_SQL_ALTER_TABLE);
}

////////////////////////////////////////kill statement///////////////////////////////////////
cmd ::= KILL CONNECTION INTEGER(Y).   {setKillSql(pInfo, TSDB_SQL_KILL_CONNECTION, &Y);}
cmd ::= KILL STREAM INTEGER(X) COLON(Z) INTEGER(Y).       {X.n += (Z.n + Y.n); setKillSql(pInfo, TSDB_SQL_KILL_STREAM, &X);}
cmd ::= KILL QUERY INTEGER(X) COLON(Z) INTEGER(Y).        {X.n += (Z.n + Y.n); setKillSql(pInfo, TSDB_SQL_KILL_QUERY, &X);}

%fallback ID ABORT AFTER ASC ATTACH BEFORE BEGIN CASCADE CLUSTER CONFLICT COPY DATABASE DEFERRED
  DELIMITERS DESC DETACH EACH END EXPLAIN FAIL FOR GLOB IGNORE IMMEDIATE INITIALLY INSTEAD
  LIKE MATCH NMATCH KEY OF OFFSET RAISE REPLACE RESTRICT ROW STATEMENT TRIGGER VIEW ALL
  NOW IPTOKEN SEMI NONE PREV LINEAR IMPORT TBNAME JOIN STABLE NULL INSERT INTO VALUES.<|MERGE_RESOLUTION|>--- conflicted
+++ resolved
@@ -162,18 +162,12 @@
     X.n += Y.n;
     setDCLSqlElems(pInfo, TSDB_SQL_DESCRIBE_TABLE, 1, &X);
 }
-<<<<<<< HEAD
-=======
-
->>>>>>> 18bc5a0a
+
 cmd ::= DESC ids(X) cpxName(Y). {
     X.n += Y.n;
     setDCLSqlElems(pInfo, TSDB_SQL_DESCRIBE_TABLE, 1, &X);
 }
-<<<<<<< HEAD
-=======
-
->>>>>>> 18bc5a0a
+
 /////////////////////////////////THE ALTER STATEMENT////////////////////////////////////////
 cmd ::= ALTER USER ids(X) PASS ids(Y).          { setAlterUserSql(pInfo, TSDB_ALTER_USER_PASSWD, &X, &Y, NULL);    }
 cmd ::= ALTER USER ids(X) PRIVILEGE ids(Y).     { setAlterUserSql(pInfo, TSDB_ALTER_USER_PRIVILEGES, &X, NULL, &Y);}
