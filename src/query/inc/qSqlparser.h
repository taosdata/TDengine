/*
 * Copyright (c) 2019 TAOS Data, Inc. <jhtao@taosdata.com>
 *
 * This program is free software: you can use, redistribute, and/or modify
 * it under the terms of the GNU Affero General Public License, version 3
 * or later ("AGPL"), as published by the Free Software Foundation.
 *
 * This program is distributed in the hope that it will be useful, but WITHOUT
 * ANY WARRANTY; without even the implied warranty of MERCHANTABILITY or
 * FITNESS FOR A PARTICULAR PURPOSE.
 *
 * You should have received a copy of the GNU Affero General Public License
 * along with this program. If not, see <http://www.gnu.org/licenses/>.
 */

#ifndef TDENGINE_QSQLPARSER_H
#define TDENGINE_QSQLPARSER_H

#ifdef __cplusplus
extern "C" {
#endif

#include "taos.h"
#include "taosmsg.h"
#include "tstoken.h"
#include "tstrbuild.h"
#include "tvariant.h"

#define ParseTOKENTYPE SStrToken

#define NON_ARITHMEIC_EXPR 0
#define NORMAL_ARITHMETIC  1
#define AGG_ARIGHTMEIC     2

enum SQL_NODE_TYPE {
  SQL_NODE_TABLE_COLUMN= 1,
  SQL_NODE_SQLFUNCTION = 2,
  SQL_NODE_VALUE       = 3,
  SQL_NODE_EXPR        = 4,
};

enum SQL_NODE_FROM_TYPE {
  SQL_NODE_FROM_SUBQUERY  = 1,
  SQL_NODE_FROM_NAMELIST  = 2,
};

extern char tTokenTypeSwitcher[13];

#define toTSDBType(x)                          \
  do {                                         \
    if ((x) >= tListLen(tTokenTypeSwitcher)) { \
      (x) = TSDB_DATA_TYPE_BINARY;             \
    } else {                                   \
      (x) = tTokenTypeSwitcher[(x)];           \
    }                                          \
  } while (0)

#define TPARSER_HAS_TOKEN(_t)      ((_t).n > 0)
#define TPARSER_SET_NONE_TOKEN(_t) ((_t).n = 0)

typedef struct SLimitVal {
  int64_t            limit;
  int64_t            offset;
} SLimitVal;

typedef struct SOrderVal {
  uint32_t           order;
  int32_t            orderColId;
} SOrderVal;

typedef struct tVariantListItem {
  tVariant           pVar;
  uint8_t            sortOrder;
} tVariantListItem;

typedef struct SIntervalVal {
  SStrToken          interval;
  SStrToken          offset;
} SIntervalVal;

typedef struct SSessionWindowVal {
  SStrToken          col;
  SStrToken          gap;
} SSessionWindowVal;

struct SFromInfo;

typedef struct SQuerySqlNode {
  struct SArray     *pSelectList;  // select clause
  struct SFromInfo  *from;         // from clause SArray<SQuerySqlNode>
  struct tSqlExpr   *pWhere;       // where clause [optional]
  SArray            *pGroupby;     // groupby clause, only for tags[optional], SArray<tVariantListItem>
  SArray            *pSortOrder;   // orderby [optional],  SArray<tVariantListItem>
  SArray            *fillType;     // fill type[optional], SArray<tVariantListItem>
  SIntervalVal       interval;     // (interval, interval_offset) [optional]
  SSessionWindowVal  sessionVal;   // session window [optional]
  SStrToken          sliding;      // sliding window [optional]
  SLimitVal          limit;        // limit offset [optional]
  SLimitVal          slimit;       // group limit offset [optional]
  SStrToken          sqlstr;       // sql string in select clause
} SQuerySqlNode;

typedef struct STableNamePair {
  SStrToken name;
  SStrToken aliasName;
} STableNamePair;

typedef struct SSubclauseInfo {  // "UNION" multiple select sub-clause
  SQuerySqlNode    **pClause;
  int32_t            numOfClause;
} SSubclauseInfo;

typedef struct SFromInfo {
  int32_t            type;        // nested query|table name list
  union {
    SSubclauseInfo  *pNode;
    SArray          *tableList;   // SArray<STableNamePair>
  };
} SFromInfo;

typedef struct SCreatedTableInfo {
  SStrToken          name;        // table name token
  SStrToken          stableName;  // super table name token , for using clause
  SArray            *pTagNames;   // create by using super table, tag name
  SArray            *pTagVals;    // create by using super table, tag value
  char              *fullname;    // table full name
  STagData           tagdata;     // true tag data, super table full name is in STagData
  int8_t             igExist;     // ignore if exists
} SCreatedTableInfo;

typedef struct SCreateTableSql {
  SStrToken          name;  // table name, create table [name] xxx
  int8_t             type;  // create normal table/from super table/ stream
  bool               existCheck;

  struct {
    SArray          *pTagColumns; // SArray<TAOS_FIELD>
    SArray          *pColumns;    // SArray<TAOS_FIELD>
  } colInfo;

  SArray            *childTableInfo;        // SArray<SCreatedTableInfo>
  SQuerySqlNode     *pSelect;
} SCreateTableSql;

typedef struct SAlterTableInfo {
  SStrToken          name;
  int16_t            tableType;
  int16_t            type;
  STagData           tagData;
  SArray            *pAddColumns; // SArray<TAOS_FIELD>
  SArray            *varList;     // set t=val or: change src dst, SArray<tVariantListItem>
} SAlterTableInfo;

typedef struct SCreateDbInfo {
<<<<<<< HEAD
  SStrToken dbname;
  int32_t   replica;
  int32_t   cacheBlockSize;
  int32_t   maxTablesPerVnode;
  int32_t   numOfBlocks;
  int32_t   daysPerFile;
  int32_t   minRowsPerBlock;
  int32_t   maxRowsPerBlock;
  int32_t   fsyncPeriod;
  int64_t   commitTime;
  int32_t   walLevel;
  int32_t   quorum;
  int32_t   compressionLevel;
  SStrToken precision;
  bool      ignoreExists;
  int8_t    update;
  int8_t    cachelast; 
  SArray    *keep;
  int8_t    dbType;
  int16_t   partitions;
=======
  SStrToken          dbname;
  int32_t            replica;
  int32_t            cacheBlockSize;
  int32_t            maxTablesPerVnode;
  int32_t            numOfBlocks;
  int32_t            daysPerFile;
  int32_t            minRowsPerBlock;
  int32_t            maxRowsPerBlock;
  int32_t            fsyncPeriod;
  int64_t            commitTime;
  int32_t            walLevel;
  int32_t            quorum;
  int32_t            compressionLevel;
  SStrToken          precision;
  bool               ignoreExists;
  int8_t             update;
  int8_t             cachelast;
  SArray            *keep;
  int8_t             dbType;
  int16_t            partitions;
>>>>>>> fcae1ef2
} SCreateDbInfo;

typedef struct SCreateAcctInfo {
  int32_t            maxUsers;
  int32_t            maxDbs;
  int32_t            maxTimeSeries;
  int32_t            maxStreams;
  int32_t            maxPointsPerSecond;
  int64_t            maxStorage;
  int64_t            maxQueryTime;
  int32_t            maxConnections;
  SStrToken          stat;
} SCreateAcctInfo;

typedef struct SShowInfo {
  uint8_t            showType;
  SStrToken          prefix;
  SStrToken          pattern;
} SShowInfo;

typedef struct SUserInfo {
  SStrToken          user;
  SStrToken          passwd;
  SStrToken          privilege;
  int16_t            type;
} SUserInfo;

typedef struct SMiscInfo {
<<<<<<< HEAD
  SArray    *a;         // SArray<SStrToken>
  bool       existsCheck;
  int16_t    dbType;
  int16_t    tableType;
  SUserInfo  user;
=======
  SArray            *a;         // SArray<SStrToken>
  bool               existsCheck;
  int16_t            dbType;
  int16_t            tableType;
  SUserInfo          user;
>>>>>>> fcae1ef2
  union {
    SCreateDbInfo    dbOpt;
    SCreateAcctInfo  acctOpt;
    SShowInfo        showOpt;
    SStrToken        id;
  };
} SMiscInfo;

typedef struct SSqlInfo {
  int32_t            type;
  bool               valid;
  SSubclauseInfo     subclauseInfo;
  char               msg[256];
  union {
    SCreateTableSql *pCreateTableInfo;
    SAlterTableInfo *pAlterInfo;
    SMiscInfo       *pMiscInfo;
  };
} SSqlInfo;

typedef struct tSqlExpr {
  uint16_t           type;       // sql node type
  uint32_t           tokenId;    // TK_LE: less than(binary expr)

  // the whole string of the function(col, param), while the function name is kept in token
  SStrToken          operand;
  uint32_t           functionId;  // function id

  SStrToken          colInfo;     // table column info
  tVariant           value;       // the use input value
  SStrToken          token;       // original sql expr string

  struct tSqlExpr   *pLeft;       // left child
  struct tSqlExpr   *pRight;      // right child
  struct SArray     *pParam;      // function parameters list
} tSqlExpr;

// used in select clause. select <SArray> from xxx
typedef struct tSqlExprItem {
  tSqlExpr          *pNode;      // The list of expressions
  char              *aliasName;  // alias name, null-terminated string
  bool               distinct;
} tSqlExprItem;

SArray *tVariantListAppend(SArray *pList, tVariant *pVar, uint8_t sortOrder);
SArray *tVariantListInsert(SArray *pList, tVariant *pVar, uint8_t sortOrder, int32_t index);
SArray *tVariantListAppendToken(SArray *pList, SStrToken *pAliasToken, uint8_t sortOrder);

SFromInfo *setTableNameList(SFromInfo* pFromInfo, SStrToken *pName, SStrToken* pAlias);
SFromInfo *setSubquery(SFromInfo* pFromInfo, SQuerySqlNode *pSqlNode);
void      *destroyFromInfo(SFromInfo* pFromInfo);

// sql expr leaf node
tSqlExpr *tSqlExprCreateIdValue(SStrToken *pToken, int32_t optrType);
tSqlExpr *tSqlExprCreateFunction(SArray *pParam, SStrToken *pFuncToken, SStrToken *endToken, int32_t optType);

tSqlExpr *tSqlExprCreate(tSqlExpr *pLeft, tSqlExpr *pRight, int32_t optrType);
tSqlExpr *tSqlExprClone(tSqlExpr *pSrc);
void      tSqlExprCompact(tSqlExpr** pExpr);
bool      tSqlExprIsLeaf(tSqlExpr* pExpr);
bool      tSqlExprIsParentOfLeaf(tSqlExpr* pExpr);
void      tSqlExprDestroy(tSqlExpr *pExpr);
SArray   *tSqlExprListAppend(SArray *pList, tSqlExpr *pNode, SStrToken *pDistinct, SStrToken *pToken);
void      tSqlExprListDestroy(SArray *pList);

SQuerySqlNode *tSetQuerySqlNode(SStrToken *pSelectToken, SArray *pSelectList, SFromInfo *pFrom, tSqlExpr *pWhere,
                                SArray *pGroupby, SArray *pSortOrder, SIntervalVal *pInterval, SSessionWindowVal *ps,
                                SStrToken *pSliding, SArray *pFill, SLimitVal *pLimit, SLimitVal *pgLimit);

SCreateTableSql *tSetCreateTableInfo(SArray *pCols, SArray *pTags, SQuerySqlNode *pSelect, int32_t type);

SAlterTableInfo *tSetAlterTableInfo(SStrToken *pTableName, SArray *pCols, SArray *pVals, int32_t type, int16_t tableTable);
SCreatedTableInfo createNewChildTableInfo(SStrToken *pTableName, SArray *pTagNames, SArray *pTagVals, SStrToken *pToken, SStrToken* igExists);

void destroyAllSelectClause(SSubclauseInfo *pSql);
void destroyQuerySqlNode(SQuerySqlNode *pSql);
void freeCreateTableInfo(void* p);

SSqlInfo       *setSqlInfo(SSqlInfo *pInfo, void *pSqlExprInfo, SStrToken *pTableName, int32_t type);
SSubclauseInfo *setSubclause(SSubclauseInfo *pClause, void *pSqlExprInfo);

SSubclauseInfo *appendSelectClause(SSubclauseInfo *pInfo, void *pSubclause);

void setCreatedTableName(SSqlInfo *pInfo, SStrToken *pTableNameToken, SStrToken *pIfNotExists);

void SqlInfoDestroy(SSqlInfo *pInfo);

<<<<<<< HEAD
void setDCLSQLElems(SSqlInfo *pInfo, int32_t type, int32_t nParams, ...);
=======
void setDCLSqlElems(SSqlInfo *pInfo, int32_t type, int32_t nParams, ...);
>>>>>>> fcae1ef2
void setDropDbTableInfo(SSqlInfo *pInfo, int32_t type, SStrToken* pToken, SStrToken* existsCheck,int16_t dbType,int16_t tableType);
void setShowOptions(SSqlInfo *pInfo, int32_t type, SStrToken* prefix, SStrToken* pPatterns);

void setCreateDbInfo(SSqlInfo *pInfo, int32_t type, SStrToken *pToken, SCreateDbInfo *pDB, SStrToken *pIgExists);

void setCreateAcctSql(SSqlInfo *pInfo, int32_t type, SStrToken *pName, SStrToken *pPwd, SCreateAcctInfo *pAcctInfo);
void setCreateUserSql(SSqlInfo *pInfo, SStrToken *pName, SStrToken *pPasswd);
void setKillSql(SSqlInfo *pInfo, int32_t type, SStrToken *ip);
void setAlterUserSql(SSqlInfo *pInfo, int16_t type, SStrToken *pName, SStrToken* pPwd, SStrToken *pPrivilege);

void setDefaultCreateDbOption(SCreateDbInfo *pDBInfo);
void setDefaultCreateTopicOption(SCreateDbInfo *pDBInfo);

// prefix show db.tables;
void tSetDbName(SStrToken *pCpxName, SStrToken *pDb);

void tSetColumnInfo(TAOS_FIELD *pField, SStrToken *pName, TAOS_FIELD *pType);
void tSetColumnType(TAOS_FIELD *pField, SStrToken *type);

/**
 *
 * @param yyp      The parser
 * @param yymajor  The major token code number
 * @param yyminor  The value for the token
 */
void Parse(void *yyp, int yymajor, ParseTOKENTYPE yyminor, SSqlInfo *);

/**
 *
 * @param p         The parser to be deleted
 * @param freeProc  Function used to reclaim memory
 */
void ParseFree(void *p, void (*freeProc)(void *));

/**
 *
 * @param mallocProc  The parser allocator
 * @return
 */
void *ParseAlloc(void *(*mallocProc)(size_t));

/**
 *
 * @param str sql string
 * @return sql ast
 */
SSqlInfo qSqlParse(const char *str);

#ifdef __cplusplus
}
#endif

#endif  // TDENGINE_QSQLPARSER_H<|MERGE_RESOLUTION|>--- conflicted
+++ resolved
@@ -152,28 +152,6 @@
 } SAlterTableInfo;
 
 typedef struct SCreateDbInfo {
-<<<<<<< HEAD
-  SStrToken dbname;
-  int32_t   replica;
-  int32_t   cacheBlockSize;
-  int32_t   maxTablesPerVnode;
-  int32_t   numOfBlocks;
-  int32_t   daysPerFile;
-  int32_t   minRowsPerBlock;
-  int32_t   maxRowsPerBlock;
-  int32_t   fsyncPeriod;
-  int64_t   commitTime;
-  int32_t   walLevel;
-  int32_t   quorum;
-  int32_t   compressionLevel;
-  SStrToken precision;
-  bool      ignoreExists;
-  int8_t    update;
-  int8_t    cachelast; 
-  SArray    *keep;
-  int8_t    dbType;
-  int16_t   partitions;
-=======
   SStrToken          dbname;
   int32_t            replica;
   int32_t            cacheBlockSize;
@@ -194,7 +172,6 @@
   SArray            *keep;
   int8_t             dbType;
   int16_t            partitions;
->>>>>>> fcae1ef2
 } SCreateDbInfo;
 
 typedef struct SCreateAcctInfo {
@@ -223,19 +200,11 @@
 } SUserInfo;
 
 typedef struct SMiscInfo {
-<<<<<<< HEAD
-  SArray    *a;         // SArray<SStrToken>
-  bool       existsCheck;
-  int16_t    dbType;
-  int16_t    tableType;
-  SUserInfo  user;
-=======
   SArray            *a;         // SArray<SStrToken>
   bool               existsCheck;
   int16_t            dbType;
   int16_t            tableType;
   SUserInfo          user;
->>>>>>> fcae1ef2
   union {
     SCreateDbInfo    dbOpt;
     SCreateAcctInfo  acctOpt;
@@ -323,11 +292,7 @@
 
 void SqlInfoDestroy(SSqlInfo *pInfo);
 
-<<<<<<< HEAD
-void setDCLSQLElems(SSqlInfo *pInfo, int32_t type, int32_t nParams, ...);
-=======
 void setDCLSqlElems(SSqlInfo *pInfo, int32_t type, int32_t nParams, ...);
->>>>>>> fcae1ef2
 void setDropDbTableInfo(SSqlInfo *pInfo, int32_t type, SStrToken* pToken, SStrToken* existsCheck,int16_t dbType,int16_t tableType);
 void setShowOptions(SSqlInfo *pInfo, int32_t type, SStrToken* prefix, SStrToken* pPatterns);
 
