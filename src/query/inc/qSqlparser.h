--- conflicted
+++ resolved
@@ -254,11 +254,7 @@
     struct SArray   *paramList;      // function parameters list
   } Expr;
 
-<<<<<<< HEAD
-  int32_t           functionId;  // function id, todo remove it
-=======
   int32_t            functionId;  // function id, todo remove it
->>>>>>> 0d7c2fb4
   SStrToken          columnName;  // table column info
   tVariant           value;       // the use input value
   SStrToken          exprToken;   // original sql expr string
