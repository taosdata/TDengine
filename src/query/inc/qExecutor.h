--- conflicted
+++ resolved
@@ -603,11 +603,7 @@
 
 SGroupbyExpr *createGroupbyExprFromMsg(SQueryTableMsg *pQueryMsg, SColIndex *pColIndex, int32_t *code);
 SQInfo *createQInfoImpl(SQueryTableMsg *pQueryMsg, SGroupbyExpr *pGroupbyExpr, SExprInfo *pExprs,
-<<<<<<< HEAD
-                        SExprInfo *pSecExprs, STableGroupInfo *pTableGroupInfo, SColumnInfo* pTagCols, SFilterInfo* pFilters, int32_t vgId, char* sql, uint64_t *qId);
-=======
-                        SExprInfo *pSecExprs, STableGroupInfo *pTableGroupInfo, SColumnInfo* pTagCols, int32_t vgId, char* sql, uint64_t qId, SUdfInfo* pUdfInfo);
->>>>>>> b0b18b51
+                        SExprInfo *pSecExprs, STableGroupInfo *pTableGroupInfo, SColumnInfo* pTagCols, SFilterInfo* pFilters, int32_t vgId, char* sql, uint64_t qId, SUdfInfo* pUdfInfo);
 
 int32_t initQInfo(STsBufInfo* pTsBufInfo, void* tsdb, void* sourceOptr, SQInfo* pQInfo, SQueryParam* param, char* start,
                   int32_t prevResultLen, void* merger);
