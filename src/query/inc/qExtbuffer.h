--- conflicted
+++ resolved
@@ -27,15 +27,9 @@
 #include "tdataformat.h"
 #include "talgo.h"
 
-<<<<<<< HEAD
 #define MAX_TMPFILE_PATH_LENGTH        PATH_MAX
 #define INITIAL_ALLOCATION_BUFFER_SIZE 64
 #define DEFAULT_PAGE_SIZE              (4096L)  // 16k larger than the SHistoInfo
-=======
-#define MAX_TMPFILE_PATH_LENGTH PATH_MAX
-#define INITIAL_ALLOCATION_BUFFER_SIZE 1L
-#define DEFAULT_PAGE_SIZE (4096L*(INITIAL_ALLOCATION_BUFFER_SIZE))  // 16k larger than the SHistoInfo
->>>>>>> ed4fb4ac
 
 typedef enum EXT_BUFFER_FLUSH_MODEL {
   /*
