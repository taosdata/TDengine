/*
 * Copyright (c) 2019 TAOS Data, Inc. <jhtao@taosdata.com>
 *
 * This program is free software: you can use, redistribute, and/or modify
 * it under the terms of the GNU Affero General Public License, version 3
 * or later ("AGPL"), as published by the Free Software Foundation.
 *
 * This program is distributed in the hope that it will be useful, but WITHOUT
 * ANY WARRANTY; without even the implied warranty of MERCHANTABILITY or
 * FITNESS FOR A PARTICULAR PURPOSE.
 *
 * You should have received a copy of the GNU Affero General Public License
 * along with this program. If not, see <http://www.gnu.org/licenses/>.
 */
#ifndef TDENGINE_TEXTBUFFER_H
#define TDENGINE_TEXTBUFFER_H

#ifdef __cplusplus
extern "C" {
#endif

#include "os.h"
#include "taosmsg.h"

#include "tarray.h"
#include "tutil.h"
#include "tdataformat.h"
#include "talgo.h"

#define MAX_TMPFILE_PATH_LENGTH PATH_MAX
<<<<<<< HEAD
#define INITIAL_ALLOCATION_BUFFER_SIZE 64L
#define DEFAULT_PAGE_SIZE (1024L*(INITIAL_ALLOCATION_BUFFER_SIZE))  // 16k larger than the SHistoInfo
=======
#define INITIAL_ALLOCATION_BUFFER_SIZE 1L
#define DEFAULT_PAGE_SIZE (4096L*(INITIAL_ALLOCATION_BUFFER_SIZE))  // 16k larger than the SHistoInfo
>>>>>>> da88d370

typedef enum EXT_BUFFER_FLUSH_MODEL {
  /*
   * all data that have been flushed to disk is belonged to the same group
   * which means, all data in disk are sorted, or order is not matter in this case
   */
  SINGLE_APPEND_MODEL,

  /*
   * each flush operation to disk is completely independant to any other flush operation
   * we simply merge several set of data in one file, to reduce the count of flat files
   * in disk. So in this case, we need to keep the flush-out information in tFlushoutInfo
   * structure.
   */
  MULTIPLE_APPEND_MODEL,
} EXT_BUFFER_FLUSH_MODEL;

typedef struct tFlushoutInfo {
  uint32_t startPageId;
  uint32_t numOfPages;
} tFlushoutInfo;

typedef struct tFlushoutData {
  uint32_t       nAllocSize;
  uint32_t       nLength;
  tFlushoutInfo *pFlushoutInfo;
} tFlushoutData;

typedef struct SExtFileInfo {
  uint32_t      nFileSize;  // in pages
  uint32_t      pageSize;
  uint32_t      numOfElemsInFile;
  tFlushoutData flushoutData;
} SExtFileInfo;

typedef struct tFilePage {
  uint64_t num;
  char     data[];
} tFilePage;

typedef struct tFilePagesItem {
  struct tFilePagesItem *pNext;
  tFilePage              item;
} tFilePagesItem;

typedef struct SSchemaEx {
  struct SSchema field;
  int16_t        offset;
} SSchemaEx;

typedef struct SColumnModel {
  int32_t    capacity;
  int32_t    numOfCols;
  int16_t    rowSize;
  SSchemaEx *pFields;
} SColumnModel;

typedef struct SColumnOrderInfo {
  int32_t numOfCols;
  int16_t pData[];
} SColumnOrderInfo;

typedef struct tOrderDescriptor {
  SColumnModel *   pColumnModel;
  int32_t          tsOrder;  // timestamp order type if exists
  SColumnOrderInfo orderInfo;
} tOrderDescriptor;

typedef struct tExtMemBuffer {
  int32_t inMemCapacity;
  int32_t nElemSize;
  int32_t pageSize;
  int32_t numOfTotalElems;
  int32_t numOfElemsInBuffer;
  int32_t numOfElemsPerPage;
  int16_t numOfInMemPages;

  tFilePagesItem *pHead;
  tFilePagesItem *pTail;

  char *    path;
  FILE *    file;
  SExtFileInfo fileMeta;

  SColumnModel *         pColumnModel;
  EXT_BUFFER_FLUSH_MODEL flushModel;
} tExtMemBuffer;

/**
 *
 * @param inMemSize
 * @param elemSize
 * @param pModel
 * @return
 */
tExtMemBuffer *createExtMemBuffer(int32_t inMemSize, int32_t elemSize, SColumnModel *pModel);

/**
 *
 * @param pMemBuffer
 * @return
 */
void *destoryExtMemBuffer(tExtMemBuffer *pMemBuffer);

/**
 * @param pMemBuffer
 * @param data       input data pointer
 * @param numOfRows  number of rows in data
 * @param pModel     column format model
 * @return           number of pages in memory
 */
int16_t tExtMemBufferPut(tExtMemBuffer *pMemBuffer, void *data, int32_t numOfRows);

/**
 *
 * @param pMemBuffer
 * @return
 */
int32_t tExtMemBufferFlush(tExtMemBuffer *pMemBuffer);

/**
 *
 * remove all data that has been put into buffer, including in buffer or
 * ext-buffer(disk)
 */
void tExtMemBufferClear(tExtMemBuffer *pMemBuffer);

/*
 * this function should be removed.
 * since the flush to disk operation is transparent to client this structure should provide stream operation for data,
 * and there is an internal cursor point to the data.
 */
bool tExtMemBufferLoadData(tExtMemBuffer *pMemBuffer, tFilePage *pFilePage, int32_t flushIdx, int32_t pageIdx);

/**
 *
 * @param pMemBuffer
 * @return
 */
bool tExtMemBufferIsAllDataInMem(tExtMemBuffer *pMemBuffer);

/**
 *
 * @param fields
 * @param numOfCols
 * @param blockCapacity
 * @return
 */
SColumnModel *createColumnModel(SSchema *fields, int32_t numOfCols, int32_t blockCapacity);

/**
 *
 * @param pSrc
 * @return
 */
SColumnModel *cloneColumnModel(SColumnModel *pSrc);

/**
 *
 * @param pModel
 */
void destroyColumnModel(SColumnModel *pModel);

/*
 * compress data into consecutive block without hole in data
 */
void tColModelCompact(SColumnModel *pModel, tFilePage *inputBuffer, int32_t maxElemsCapacity);

void     tColModelErase(SColumnModel *pModel, tFilePage *inputBuffer, int32_t maxCapacity, int32_t s, int32_t e);
SSchema *getColumnModelSchema(SColumnModel *pColumnModel, int32_t index);

int16_t getColumnModelOffset(SColumnModel *pColumnModel, int32_t index);

typedef struct SSrcColumnInfo {
  int32_t functionId;
  int32_t type;
} SSrcColumnInfo;

/*
 * display data in column format model for debug purpose only
 */
void tColModelDisplay(SColumnModel *pModel, void *pData, int32_t numOfRows, int32_t maxCount);

void tColModelDisplayEx(SColumnModel *pModel, void *pData, int32_t numOfRows, int32_t maxCount, SSrcColumnInfo *pInfo);

tOrderDescriptor *tOrderDesCreate(const int32_t *orderColIdx, int32_t numOfOrderCols, SColumnModel *pModel,
                                  int32_t tsOrderType);

void tOrderDescDestroy(tOrderDescriptor *pDesc);

void tColModelAppend(SColumnModel *dstModel, tFilePage *dstPage, void *srcData, int32_t srcStartRows,
                     int32_t numOfRowsToWrite, int32_t srcCapacity);

typedef int (*__col_compar_fn_t)(tOrderDescriptor *, int32_t numOfRows, int32_t idx1, int32_t idx2, char *data);

void tColDataQSort(tOrderDescriptor *, int32_t numOfRows, int32_t start, int32_t end, char *data, int32_t orderType);

int32_t compare_sa(tOrderDescriptor *, int32_t numOfRows, int32_t idx1, int32_t idx2, char *data);

int32_t compare_sd(tOrderDescriptor *, int32_t numOfRows, int32_t idx1, int32_t idx2, char *data);

int32_t compare_a(tOrderDescriptor *, int32_t numOfRow1, int32_t s1, char *data1, int32_t numOfRow2, int32_t s2,
                  char *data2);

int32_t compare_d(tOrderDescriptor *, int32_t numOfRow1, int32_t s1, char *data1, int32_t numOfRow2, int32_t s2,
                  char *data2);

#ifdef __cplusplus
}
#endif

#endif  // TBASE_SORT_H<|MERGE_RESOLUTION|>--- conflicted
+++ resolved
@@ -28,13 +28,8 @@
 #include "talgo.h"
 
 #define MAX_TMPFILE_PATH_LENGTH PATH_MAX
-<<<<<<< HEAD
-#define INITIAL_ALLOCATION_BUFFER_SIZE 64L
-#define DEFAULT_PAGE_SIZE (1024L*(INITIAL_ALLOCATION_BUFFER_SIZE))  // 16k larger than the SHistoInfo
-=======
 #define INITIAL_ALLOCATION_BUFFER_SIZE 1L
 #define DEFAULT_PAGE_SIZE (4096L*(INITIAL_ALLOCATION_BUFFER_SIZE))  // 16k larger than the SHistoInfo
->>>>>>> da88d370
 
 typedef enum EXT_BUFFER_FLUSH_MODEL {
   /*
