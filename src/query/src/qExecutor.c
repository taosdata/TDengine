--- conflicted
+++ resolved
@@ -3165,10 +3165,6 @@
       return true;
     }
 
-<<<<<<< HEAD
-    while (1) {
-      getNextTimeWindow(pQueryAttr, &w);
-=======
     while(w.skey < pBlockInfo->window.ekey) {
       // add one slding
       if (pQueryAttr->interval.slidingUnit == 'n' || pQueryAttr->interval.slidingUnit == 'y')
@@ -3185,7 +3181,6 @@
     }
 
     while(1) {
->>>>>>> 81281455
       if (w.ekey < pBlockInfo->window.skey) {
         break;
       }
@@ -6337,17 +6332,7 @@
       goto _clean;
     }
 
-<<<<<<< HEAD
-    for (int32_t i = 0; i < numOfOutput; ++i) {
-      SColumnInfoData col = {{0}};
-      col.info.colId = pExpr[i].base.colInfo.colId;
-      col.info.bytes = pExpr[i].base.resBytes;
-      col.info.type = pExpr[i].base.resType;
-      taosArrayPush(pDataBlock->pDataBlock, &col);
-
-      if (col.info.colId == pOrderVal->orderColId) {
-        pInfo->colIndex = i;
-=======
+
       bool found = false;
       for (int32_t i = 0; i < numOfOutput; ++i) {
         SColumnInfoData col = {{0}};
@@ -6360,7 +6345,6 @@
           pInfo->colIndex = i;
           found = true;
         }
->>>>>>> 81281455
       }
     }
 
@@ -10179,12 +10163,8 @@
 
     pTableqinfo->pGroupList = taosArrayInit(numOfGroups, POINTER_BYTES);
     pTableqinfo->numOfTables = pTableGroupInfo->numOfTables;
-<<<<<<< HEAD
-    pTableqinfo->map =
-        taosHashInit(pTableGroupInfo->numOfTables, taosGetDefaultHashFunction(TSDB_DATA_TYPE_INT), true, HASH_NO_LOCK);
-=======
+
     pTableqinfo->map = taosHashInit(pTableGroupInfo->numOfTables, taosGetDefaultHashFunction(TSDB_DATA_TYPE_INT), true, HASH_ENTRY_LOCK);
->>>>>>> 81281455
   }
 
   pQInfo->pBuf = calloc(pTableGroupInfo->numOfTables, sizeof(STableQueryInfo));
