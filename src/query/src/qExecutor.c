/*
 * Copyright (c) 2019 TAOS Data, Inc. <jhtao@taosdata.com>
 *
 * This program is free software: you can use, redistribute, and/or modify
 * it under the terms of the GNU Affero General Public License, version 3
 * or later ("AGPL"), as published by the Free Software Foundation.
 *
 * This program is distributed in the hope that it will be useful, but WITHOUT
 * ANY WARRANTY; without even the implied warranty of MERCHANTABILITY or
 * FITNESS FOR A PARTICULAR PURPOSE.
 *
 * You should have received a copy of the GNU Affero General Public License
 * along with this program. If not, see <http://www.gnu.org/licenses/>.
 */
#include "os.h"
#include "qFill.h"
#include "taosmsg.h"
#include "tglobal.h"

#include "exception.h"
#include "hash.h"
#include "texpr.h"
#include "qExecutor.h"
#include "qResultbuf.h"
#include "qUtil.h"
#include "queryLog.h"
#include "tlosertree.h"
#include "ttype.h"
#include "tcompare.h"
#include "tscompression.h"
#include "qScript.h"
#include "tscLog.h"

#define IS_MASTER_SCAN(runtime)        ((runtime)->scanFlag == MASTER_SCAN)
#define IS_REVERSE_SCAN(runtime)       ((runtime)->scanFlag == REVERSE_SCAN)
#define IS_REPEAT_SCAN(runtime)        ((runtime)->scanFlag == REPEAT_SCAN)
#define SET_MASTER_SCAN_FLAG(runtime)  ((runtime)->scanFlag = MASTER_SCAN)
#define SET_REVERSE_SCAN_FLAG(runtime) ((runtime)->scanFlag = REVERSE_SCAN)

#define TSWINDOW_IS_EQUAL(t1, t2) (((t1).skey == (t2).skey) && ((t1).ekey == (t2).ekey))

#define SWITCH_ORDER(n) (((n) = ((n) == TSDB_ORDER_ASC) ? TSDB_ORDER_DESC : TSDB_ORDER_ASC))

#define SDATA_BLOCK_INITIALIZER (SDataBlockInfo) {{0}, 0}

#define MULTI_KEY_DELIM  "-"

#define HASH_CAPACITY_LIMIT  10000000

#define TIME_WINDOW_COPY(_dst, _src)  do {\
   (_dst).skey = (_src).skey;\
   (_dst).ekey = (_src).ekey;\
} while (0)

enum {
  TS_JOIN_TS_EQUAL       = 0,
  TS_JOIN_TS_NOT_EQUALS  = 1,
  TS_JOIN_TAG_NOT_EQUALS = 2,
};

typedef enum SResultTsInterpType {
  RESULT_ROW_START_INTERP = 1,
  RESULT_ROW_END_INTERP   = 2,
} SResultTsInterpType;

#if 0
static UNUSED_FUNC void *u_malloc (size_t __size) {
  uint32_t v = rand();

  if (v % 1000 <= 0) {
    return NULL;
  } else {
    return malloc(__size);
  }
}

static UNUSED_FUNC void* u_calloc(size_t num, size_t __size) {
  uint32_t v = rand();
  if (v % 1000 <= 0) {
    return NULL;
  } else {
    return calloc(num, __size);
  }
}

static UNUSED_FUNC void* u_realloc(void* p, size_t __size) {
  uint32_t v = rand();
  if (v % 5 <= 1) {
    return NULL;
  } else {
    return realloc(p, __size);
  }
}

#define calloc  u_calloc
#define malloc  u_malloc
#define realloc u_realloc
#endif

#define CLEAR_QUERY_STATUS(q, st)   ((q)->status &= (~(st)))
#define GET_NUM_OF_TABLEGROUP(q)    taosArrayGetSize((q)->tableqinfoGroupInfo.pGroupList)
#define QUERY_IS_INTERVAL_QUERY(_q) ((_q)->interval.interval > 0)

#define TSKEY_MAX_ADD(a,b)                 \
do {                                       \
  if (a < 0) { a = a + b; break;}          \
  if (sizeof(a) == sizeof(int32_t)) {      \
   if((b) > 0 && ((b) >= INT32_MAX - (a))){\
     a = INT32_MAX;                        \
   } else {                                \
     a = a + b;                            \
   }                                       \
  } else {                                 \
   if((b) > 0 && ((b) >= INT64_MAX - (a))){\
     a = INT64_MAX;                        \
   } else {                                \
     a = a + b;                            \
   }                                       \
  }                                        \
} while(0)                                 

#define TSKEY_MIN_SUB(a,b)                 \
do {                                       \
  if (a >= 0) { a = a + b; break;}         \
  if (sizeof(a) == sizeof(int32_t)){       \
   if((b) < 0 && ((b) <= INT32_MIN - (a))){\
     a = INT32_MIN;                        \
   } else {                                \
     a = a + b;                            \
   }                                       \
  } else {                                 \
    if((b) < 0 && ((b) <= INT64_MIN-(a))) {\
     a = INT64_MIN;                        \
    } else {                               \
     a = a + b;                            \
    }                                      \
  }                                        \
} while (0)

uint64_t queryHandleId = 0;

int32_t getMaximumIdleDurationSec() {
  return tsShellActivityTimer * 2;
}
int64_t genQueryId(void) {
  int64_t uid = 0;
  int64_t did = tsDnodeId;

  uid = did << 54;

  int64_t pid = ((int64_t)taosGetPId()) & 0x3FF;

  uid |= pid << 44;

  int64_t ts = taosGetTimestampMs() & 0x1FFFFFFFF;

  uid |= ts << 11;

  int64_t sid = atomic_add_fetch_64(&queryHandleId, 1) & 0x7FF;

  uid |= sid;

  qDebug("gen qid:0x%"PRIx64, uid);

  return uid;
}

static void getNextTimeWindow(SQueryAttr* pQueryAttr, STimeWindow* tw) {
  int32_t factor = GET_FORWARD_DIRECTION_FACTOR(pQueryAttr->order.order);
  if (pQueryAttr->interval.intervalUnit != 'n' && pQueryAttr->interval.intervalUnit != 'y') {
    tw->skey += pQueryAttr->interval.sliding * factor;
    tw->ekey = tw->skey + pQueryAttr->interval.interval - 1;
    return;
  }

  int64_t key = tw->skey, interval = pQueryAttr->interval.interval;
  //convert key to second
  key = convertTimePrecision(key, pQueryAttr->precision, TSDB_TIME_PRECISION_MILLI) / 1000;

  if (pQueryAttr->interval.intervalUnit == 'y') {
    interval *= 12;
  }

  struct tm tm;
  time_t t = (time_t)key;
  localtime_r(&t, &tm);

  int mon = (int)(tm.tm_year * 12 + tm.tm_mon + interval * factor);
  tm.tm_year = mon / 12;
  tm.tm_mon = mon % 12;
  tw->skey = convertTimePrecision((int64_t)mktime(&tm) * 1000L, TSDB_TIME_PRECISION_MILLI, pQueryAttr->precision);

  mon = (int)(mon + interval);
  tm.tm_year = mon / 12;
  tm.tm_mon = mon % 12;
  tw->ekey = convertTimePrecision((int64_t)mktime(&tm) * 1000L, TSDB_TIME_PRECISION_MILLI, pQueryAttr->precision);

  tw->ekey -= 1;
}

static void doSetTagValueToResultBuf(char* output, const char* val, int16_t type, int16_t bytes);
static void setResultOutputBuf(SQueryRuntimeEnv* pRuntimeEnv, SResultRow* pResult, SQLFunctionCtx* pCtx,
                               int32_t numOfCols, int32_t* rowCellInfoOffset);

void setResultRowOutputBufInitCtx(SQueryRuntimeEnv *pRuntimeEnv, SResultRow *pResult, SQLFunctionCtx* pCtx, int32_t numOfOutput, int32_t* rowCellInfoOffset);
static bool functionNeedToExecute(SQueryRuntimeEnv *pRuntimeEnv, SQLFunctionCtx *pCtx);

static void setBlockStatisInfo(SQLFunctionCtx *pCtx, SSDataBlock* pSDataBlock, SColIndex* pColIndex);

static void destroyTableQueryInfoImpl(STableQueryInfo *pTableQueryInfo);
static bool hasMainOutput(SQueryAttr *pQueryAttr);

static SColumnInfo* extractColumnFilterInfo(SExprInfo* pExpr, int32_t numOfOutput, int32_t* numOfFilterCols);

static int32_t setTimestampListJoinInfo(SQueryRuntimeEnv* pRuntimeEnv, tVariant* pTag, STableQueryInfo *pTableQueryInfo);
static void releaseQueryBuf(size_t numOfTables);
static int32_t binarySearchForKey(char *pValue, int num, TSKEY key, int order);
static STsdbQueryCond createTsdbQueryCond(SQueryAttr* pQueryAttr, STimeWindow* win);
static STableIdInfo createTableIdInfo(STableQueryInfo* pTableQueryInfo);

static void setTableScanFilterOperatorInfo(STableScanInfo* pTableScanInfo, SOperatorInfo* pDownstream);

static int32_t getNumOfScanTimes(SQueryAttr* pQueryAttr);

static void destroyBasicOperatorInfo(void* param, int32_t numOfOutput);
static void destroySFillOperatorInfo(void* param, int32_t numOfOutput);
static void destroyGroupbyOperatorInfo(void* param, int32_t numOfOutput);
static void destroyProjectOperatorInfo(void* param, int32_t numOfOutput);
static void destroyTagScanOperatorInfo(void* param, int32_t numOfOutput);
static void destroyOrderOperatorInfo(void* param, int32_t numOfOutput);
static void destroySWindowOperatorInfo(void* param, int32_t numOfOutput);
static void destroyStateWindowOperatorInfo(void* param, int32_t numOfOutput);
static void destroyAggOperatorInfo(void* param, int32_t numOfOutput);
static void destroyOperatorInfo(SOperatorInfo* pOperator);


static int32_t doCopyToSDataBlock(SQueryRuntimeEnv* pRuntimeEnv, SGroupResInfo* pGroupResInfo, int32_t orderType, SSDataBlock* pBlock);

static int32_t getGroupbyColumnIndex(SGroupbyExpr *pGroupbyExpr, SSDataBlock* pDataBlock);
static int32_t setGroupResultOutputBuf(SQueryRuntimeEnv *pRuntimeEnv, SOptrBasicInfo *binf, int32_t numOfCols, char *pData, int16_t type, int16_t bytes, int32_t groupIndex);

static void initCtxOutputBuffer(SQLFunctionCtx* pCtx, int32_t size);
static void getAlignQueryTimeWindow(SQueryAttr *pQueryAttr, int64_t key, int64_t keyFirst, int64_t keyLast, STimeWindow *win);
static void setResultBufSize(SQueryAttr* pQueryAttr, SRspResultInfo* pResultInfo);
static void setCtxTagForJoin(SQueryRuntimeEnv* pRuntimeEnv, SQLFunctionCtx* pCtx, SExprInfo* pExprInfo, void* pTable);
static void setParamForStableStddev(SQueryRuntimeEnv* pRuntimeEnv, SQLFunctionCtx* pCtx, int32_t numOfOutput, SExprInfo* pExpr);
static void setParamForStableStddevByColData(SQueryRuntimeEnv* pRuntimeEnv, SQLFunctionCtx* pCtx, int32_t numOfOutput, SExprInfo* pExpr, char* val, int16_t bytes);
static void doSetTableGroupOutputBuf(SQueryRuntimeEnv* pRuntimeEnv, SResultRowInfo* pResultRowInfo,
                                     SQLFunctionCtx* pCtx, int32_t* rowCellInfoOffset, int32_t numOfOutput, int32_t tableGroupId);

SArray* getOrderCheckColumns(SQueryAttr* pQuery);


typedef struct SRowCompSupporter {
  SQueryRuntimeEnv *pRuntimeEnv;
  int16_t           dataOffset;
  __compar_fn_t     comFunc;
} SRowCompSupporter;

static int compareRowData(const void *a, const void *b, const void *userData) {
  const SResultRow *pRow1 = (const SResultRow *)a;
  const SResultRow *pRow2 = (const SResultRow *)b;

  SRowCompSupporter *supporter  = (SRowCompSupporter *)userData;
  SQueryRuntimeEnv* pRuntimeEnv =  supporter->pRuntimeEnv;

  tFilePage *page1 = getResBufPage(pRuntimeEnv->pResultBuf, pRow1->pageId);
  tFilePage *page2 = getResBufPage(pRuntimeEnv->pResultBuf, pRow2->pageId);

  int16_t offset = supporter->dataOffset;
  char *in1  = getPosInResultPage(pRuntimeEnv->pQueryAttr, page1, pRow1->offset, offset);
  char *in2  = getPosInResultPage(pRuntimeEnv->pQueryAttr, page2, pRow2->offset, offset);

  return (in1 != NULL && in2 != NULL) ? supporter->comFunc(in1, in2) : 0;
}

static void sortGroupResByOrderList(SGroupResInfo *pGroupResInfo, SQueryRuntimeEnv *pRuntimeEnv, SSDataBlock* pDataBlock) {
  SArray *columnOrderList = getOrderCheckColumns(pRuntimeEnv->pQueryAttr);
  size_t size = taosArrayGetSize(columnOrderList);
  taosArrayDestroy(columnOrderList);

  if (size <= 0) {
    return;
  }

  int32_t orderId = pRuntimeEnv->pQueryAttr->order.orderColId;
  if (orderId <= 0) {
    return;
  }

  bool found = false;
  int16_t dataOffset = 0;

  for (int32_t j = 0; j < pDataBlock->info.numOfCols; ++j) {
    SColumnInfoData* pColInfoData = (SColumnInfoData *)taosArrayGet(pDataBlock->pDataBlock, j);
    if (orderId == j) {
      found = true;
      break;
    }

    dataOffset += pColInfoData->info.bytes;
  }

  if (found == false) {
    return;
  }

  int16_t type = pRuntimeEnv->pQueryAttr->pExpr1[orderId].base.resType;

  SRowCompSupporter support = {.pRuntimeEnv = pRuntimeEnv, .dataOffset = dataOffset, .comFunc = getComparFunc(type, 0)};
  taosArraySortPWithExt(pGroupResInfo->pRows, compareRowData, &support);
}

//setup the output buffer for each operator
SSDataBlock* createOutputBuf(SExprInfo* pExpr, int32_t numOfOutput, int32_t numOfRows) {
  const static int32_t minSize = 8;

  SSDataBlock *res = calloc(1, sizeof(SSDataBlock));
  res->info.numOfCols = numOfOutput;

  res->pDataBlock = taosArrayInit(numOfOutput, sizeof(SColumnInfoData));
  for (int32_t i = 0; i < numOfOutput; ++i) {
    SColumnInfoData idata = {{0}};
    idata.info.type  = pExpr[i].base.resType;
    idata.info.bytes = pExpr[i].base.resBytes;
    idata.info.colId = pExpr[i].base.resColId;

    int32_t size = MAX(idata.info.bytes * numOfRows, minSize);
    idata.pData = calloc(1, size);  // at least to hold a pointer on x64 platform
    taosArrayPush(res->pDataBlock, &idata);
  }

  return res;
}

void* destroyOutputBuf(SSDataBlock* pBlock) {
  if (pBlock == NULL) {
    return NULL;
  }

  int32_t numOfOutput = pBlock->info.numOfCols;
  for(int32_t i = 0; i < numOfOutput; ++i) {
    SColumnInfoData* pColInfoData = taosArrayGet(pBlock->pDataBlock, i);
    tfree(pColInfoData->pData);
  }

  taosArrayDestroy(pBlock->pDataBlock);
  tfree(pBlock->pBlockStatis);
  tfree(pBlock);
  return NULL;
}

int32_t getNumOfResult(SQueryRuntimeEnv *pRuntimeEnv, SQLFunctionCtx* pCtx, int32_t numOfOutput) {
  SQueryAttr *pQueryAttr = pRuntimeEnv->pQueryAttr;
  bool    hasMainFunction = hasMainOutput(pQueryAttr);

  int32_t maxOutput = 0;
  for (int32_t j = 0; j < numOfOutput; ++j) {
    int32_t id = pCtx[j].functionId;

    /*
     * ts, tag, tagprj function can not decide the output number of current query
     * the number of output result is decided by main output
     */
    if (hasMainFunction && (id == TSDB_FUNC_TS || id == TSDB_FUNC_TAG || id == TSDB_FUNC_TAGPRJ)) {
      continue;
    }

    SResultRowCellInfo *pResInfo = GET_RES_INFO(&pCtx[j]);
    if (pResInfo != NULL && maxOutput < pResInfo->numOfRes) {
      maxOutput = pResInfo->numOfRes;
    }
  }

  assert(maxOutput >= 0);
  return maxOutput;
}

static void clearNumOfRes(SQLFunctionCtx* pCtx, int32_t numOfOutput) {
  for (int32_t j = 0; j < numOfOutput; ++j) {
    SResultRowCellInfo *pResInfo = GET_RES_INFO(&pCtx[j]);
    pResInfo->numOfRes = 0;
  }
}

static bool isSelectivityWithTagsQuery(SQLFunctionCtx *pCtx, int32_t numOfOutput) {
  bool    hasTags = false;
  int32_t numOfSelectivity = 0;

  for (int32_t i = 0; i < numOfOutput; ++i) {
    int32_t functId = pCtx[i].functionId;
    if (functId == TSDB_FUNC_TAG_DUMMY || functId == TSDB_FUNC_TS_DUMMY) {
      hasTags = true;
      continue;
    }

    if ((aAggs[functId].status & TSDB_FUNCSTATE_SELECTIVITY) != 0) {
      numOfSelectivity++;
    }
  }

  return (numOfSelectivity > 0 && hasTags);
}

static bool isProjQuery(SQueryAttr *pQueryAttr) {
  for (int32_t i = 0; i < pQueryAttr->numOfOutput; ++i) {
    int32_t functId = pQueryAttr->pExpr1[i].base.functionId;
    if (functId != TSDB_FUNC_PRJ && functId != TSDB_FUNC_TAGPRJ) {
      return false;
    }
  }

  return true;
}

static bool hasNull(SColIndex* pColIndex, SDataStatis *pStatis) {
  if (TSDB_COL_IS_TAG(pColIndex->flag) || TSDB_COL_IS_UD_COL(pColIndex->flag) || pColIndex->colId == PRIMARYKEY_TIMESTAMP_COL_INDEX) {
    return false;
  }

  if (pStatis != NULL && pStatis->numOfNull == 0) {
    return false;
  }

  return true;
}

static void prepareResultListBuffer(SResultRowInfo* pResultRowInfo, SQueryRuntimeEnv* pRuntimeEnv) {
  // more than the capacity, reallocate the resources
  if (pResultRowInfo->size < pResultRowInfo->capacity) {
    return;
  }

  int64_t newCapacity = 0;
  if (pResultRowInfo->capacity > 10000) {
    newCapacity = (int64_t)(pResultRowInfo->capacity * 1.25);
  } else {
    newCapacity = (int64_t)(pResultRowInfo->capacity * 1.5);
  }

  char *t = realloc(pResultRowInfo->pResult, (size_t)(newCapacity * POINTER_BYTES));
  if (t == NULL) {
    longjmp(pRuntimeEnv->env, TSDB_CODE_QRY_OUT_OF_MEMORY);
  }

  pResultRowInfo->pResult = (SResultRow **)t;

  int32_t inc = (int32_t)newCapacity - pResultRowInfo->capacity;
  memset(&pResultRowInfo->pResult[pResultRowInfo->capacity], 0, POINTER_BYTES * inc);

  pResultRowInfo->capacity = (int32_t)newCapacity;
}

static bool chkResultRowFromKey(SQueryRuntimeEnv *pRuntimeEnv, SResultRowInfo *pResultRowInfo, char *pData,
                                             int16_t bytes, bool masterscan, uint64_t uid) {
  bool existed = false;
  SET_RES_WINDOW_KEY(pRuntimeEnv->keyBuf, pData, bytes, uid);

  SResultRow **p1 =
      (SResultRow **)taosHashGet(pRuntimeEnv->pResultRowHashTable, pRuntimeEnv->keyBuf, GET_RES_WINDOW_KEY_LEN(bytes));

  // in case of repeat scan/reverse scan, no new time window added.
  if (QUERY_IS_INTERVAL_QUERY(pRuntimeEnv->pQueryAttr)) {
    if (!masterscan) {  // the *p1 may be NULL in case of sliding+offset exists.
      return p1 != NULL;
    }

    if (p1 != NULL) {
      if (pResultRowInfo->size == 0) {
        existed = false;
        assert(pResultRowInfo->curPos == -1);
      } else if (pResultRowInfo->size == 1) {
        existed = (pResultRowInfo->pResult[0] == (*p1));
      } else {  // check if current pResultRowInfo contains the existed pResultRow
        SET_RES_EXT_WINDOW_KEY(pRuntimeEnv->keyBuf, pData, bytes, uid, pResultRowInfo);
        int64_t* index = taosHashGet(pRuntimeEnv->pResultRowListSet, pRuntimeEnv->keyBuf, GET_RES_EXT_WINDOW_KEY_LEN(bytes));
        if (index != NULL) {
          existed = true;
        } else {
          existed = false;
        }
      }
    }

    return existed;
  }

  return p1 != NULL;
}


static SResultRow* doSetResultOutBufByKey(SQueryRuntimeEnv* pRuntimeEnv, SResultRowInfo* pResultRowInfo, int64_t tid,
                                          char* pData, int16_t bytes, bool masterscan, uint64_t tableGroupId) {
  bool existed = false;
  SET_RES_WINDOW_KEY(pRuntimeEnv->keyBuf, pData, bytes, tableGroupId);

  SResultRow **p1 =
      (SResultRow **)taosHashGet(pRuntimeEnv->pResultRowHashTable, pRuntimeEnv->keyBuf, GET_RES_WINDOW_KEY_LEN(bytes));

  // in case of repeat scan/reverse scan, no new time window added.
  if (QUERY_IS_INTERVAL_QUERY(pRuntimeEnv->pQueryAttr)) {
    if (!masterscan) {  // the *p1 may be NULL in case of sliding+offset exists.
      return (p1 != NULL)? *p1:NULL;
    }

    if (p1 != NULL) {
      if (pResultRowInfo->size == 0) {
        existed = false;
        assert(pResultRowInfo->curPos == -1);
      } else if (pResultRowInfo->size == 1) {
        existed = (pResultRowInfo->pResult[0] == (*p1));
        pResultRowInfo->curPos = 0;
      } else {  // check if current pResultRowInfo contains the existed pResultRow
        SET_RES_EXT_WINDOW_KEY(pRuntimeEnv->keyBuf, pData, bytes, tid, pResultRowInfo);
        int64_t* index = taosHashGet(pRuntimeEnv->pResultRowListSet, pRuntimeEnv->keyBuf, GET_RES_EXT_WINDOW_KEY_LEN(bytes));
        if (index != NULL) {
          pResultRowInfo->curPos = (int32_t) *index;
          existed = true;
        } else {
          existed = false;
        }
      }
    }
  } else {
    // In case of group by column query, the required SResultRow object must be existed in the pResultRowInfo object.
    if (p1 != NULL) {
      return *p1;
    }
  }

  if (!existed) {
    prepareResultListBuffer(pResultRowInfo, pRuntimeEnv);

    SResultRow *pResult = NULL;
    if (p1 == NULL) {
      pResult = getNewResultRow(pRuntimeEnv->pool);
      int32_t ret = initResultRow(pResult);
      if (ret != TSDB_CODE_SUCCESS) {
        longjmp(pRuntimeEnv->env, TSDB_CODE_QRY_OUT_OF_MEMORY);
      }

      // add a new result set for a new group
      taosHashPut(pRuntimeEnv->pResultRowHashTable, pRuntimeEnv->keyBuf, GET_RES_WINDOW_KEY_LEN(bytes), &pResult, POINTER_BYTES);
    } else {
      pResult = *p1;
    }

    pResultRowInfo->curPos = pResultRowInfo->size;
    pResultRowInfo->pResult[pResultRowInfo->size++] = pResult;

    int64_t index = pResultRowInfo->curPos;
    SET_RES_EXT_WINDOW_KEY(pRuntimeEnv->keyBuf, pData, bytes, tid, pResultRowInfo);
    taosHashPut(pRuntimeEnv->pResultRowListSet, pRuntimeEnv->keyBuf, GET_RES_EXT_WINDOW_KEY_LEN(bytes), &index, POINTER_BYTES);
  }

  // too many time window in query
  if (pResultRowInfo->size > MAX_INTERVAL_TIME_WINDOW) {
    longjmp(pRuntimeEnv->env, TSDB_CODE_QRY_TOO_MANY_TIMEWINDOW);
  }

  return pResultRowInfo->pResult[pResultRowInfo->curPos];
}

static void getInitialStartTimeWindow(SQueryAttr* pQueryAttr, TSKEY ts, STimeWindow* w) {
  if (QUERY_IS_ASC_QUERY(pQueryAttr)) {
    getAlignQueryTimeWindow(pQueryAttr, ts, ts, pQueryAttr->window.ekey, w);
  } else {
    // the start position of the first time window in the endpoint that spreads beyond the queried last timestamp
    getAlignQueryTimeWindow(pQueryAttr, ts, pQueryAttr->window.ekey, ts, w);

    int64_t key = w->skey;
    while(key < ts) { // moving towards end
      if (pQueryAttr->interval.intervalUnit == 'n' || pQueryAttr->interval.intervalUnit == 'y') {
        key = taosTimeAdd(key, pQueryAttr->interval.sliding, pQueryAttr->interval.slidingUnit, pQueryAttr->precision);
      } else {
        key += pQueryAttr->interval.sliding;
      }

      if (key >= ts) {
        break;
      }

      w->skey = key;
    }
  }
}

// get the correct time window according to the handled timestamp
static STimeWindow getActiveTimeWindow(SResultRowInfo * pResultRowInfo, int64_t ts, SQueryAttr *pQueryAttr) {
  STimeWindow w = {0};

 if (pResultRowInfo->curPos == -1) {  // the first window, from the previous stored value
    getInitialStartTimeWindow(pQueryAttr, ts, &w);

    if (pQueryAttr->interval.intervalUnit == 'n' || pQueryAttr->interval.intervalUnit == 'y') {
      w.ekey = taosTimeAdd(w.skey, pQueryAttr->interval.interval, pQueryAttr->interval.intervalUnit, pQueryAttr->precision) - 1;
    } else {
      w.ekey = w.skey + pQueryAttr->interval.interval - 1;
    }
  } else {
    w = getResultRow(pResultRowInfo, pResultRowInfo->curPos)->win;
  }

  if (w.skey > ts || w.ekey < ts) {
    if (pQueryAttr->interval.intervalUnit == 'n' || pQueryAttr->interval.intervalUnit == 'y') {
      w.skey = taosTimeTruncate(ts, &pQueryAttr->interval, pQueryAttr->precision);
      w.ekey = taosTimeAdd(w.skey, pQueryAttr->interval.interval, pQueryAttr->interval.intervalUnit, pQueryAttr->precision) - 1;
    } else {
      int64_t st = w.skey;

      if (st > ts) {
        st -= ((st - ts + pQueryAttr->interval.sliding - 1) / pQueryAttr->interval.sliding) * pQueryAttr->interval.sliding;
      }

      int64_t et = st + pQueryAttr->interval.interval - 1;
      if (et < ts) {
        st += ((ts - et + pQueryAttr->interval.sliding - 1) / pQueryAttr->interval.sliding) * pQueryAttr->interval.sliding;
      }

      w.skey = st;
      w.ekey = w.skey + pQueryAttr->interval.interval - 1;
    }
  }

  /*
   * query border check, skey should not be bounded by the query time range, since the value skey will
   * be used as the time window index value. So we only change ekey of time window accordingly.
   */
  if (w.ekey > pQueryAttr->window.ekey && QUERY_IS_ASC_QUERY(pQueryAttr)) {
    w.ekey = pQueryAttr->window.ekey;
  }

  return w;
}

// get the correct time window according to the handled timestamp
static STimeWindow getCurrentActiveTimeWindow(SResultRowInfo * pResultRowInfo, int64_t ts, SQueryAttr *pQueryAttr) {
  STimeWindow w = {0};

 if (pResultRowInfo->curPos == -1) {  // the first window, from the previous stored value
    getInitialStartTimeWindow(pQueryAttr, ts, &w);

    if (pQueryAttr->interval.intervalUnit == 'n' || pQueryAttr->interval.intervalUnit == 'y') {
      w.ekey = taosTimeAdd(w.skey, pQueryAttr->interval.interval, pQueryAttr->interval.intervalUnit, pQueryAttr->precision) - 1;
    } else {
      w.ekey = w.skey + pQueryAttr->interval.interval - 1;
    }
  } else {
    w = getResultRow(pResultRowInfo, pResultRowInfo->curPos)->win;
  }

  /*
   * query border check, skey should not be bounded by the query time range, since the value skey will
   * be used as the time window index value. So we only change ekey of time window accordingly.
   */
  if (w.ekey > pQueryAttr->window.ekey && QUERY_IS_ASC_QUERY(pQueryAttr)) {
    w.ekey = pQueryAttr->window.ekey;
  }

  return w;
}



// a new buffer page for each table. Needs to opt this design
static int32_t addNewWindowResultBuf(SResultRow *pWindowRes, SDiskbasedResultBuf *pResultBuf, int32_t tid, uint32_t size) {
  if (pWindowRes->pageId != -1) {
    return 0;
  }

  tFilePage *pData = NULL;

  // in the first scan, new space needed for results
  int32_t pageId = -1;
  SIDList list = getDataBufPagesIdList(pResultBuf, tid);

  if (taosArrayGetSize(list) == 0) {
    pData = getNewDataBuf(pResultBuf, tid, &pageId);
  } else {
    SPageInfo* pi = getLastPageInfo(list);
    pData = getResBufPage(pResultBuf, pi->pageId);
    pageId = pi->pageId;

    if (pData->num + size > pResultBuf->pageSize) {
      // release current page first, and prepare the next one
      releaseResBufPageInfo(pResultBuf, pi);
      pData = getNewDataBuf(pResultBuf, tid, &pageId);
      if (pData != NULL) {
        assert(pData->num == 0);  // number of elements must be 0 for new allocated buffer
      }
    }
  }

  if (pData == NULL) {
    return -1;
  }

  // set the number of rows in current disk page
  if (pWindowRes->pageId == -1) {  // not allocated yet, allocate new buffer
    pWindowRes->pageId = pageId;
    pWindowRes->offset = (int32_t)pData->num;

    pData->num += size;
    assert(pWindowRes->pageId >= 0);
  }

  return 0;
}

static bool chkWindowOutputBufByKey(SQueryRuntimeEnv *pRuntimeEnv, SResultRowInfo *pResultRowInfo, STimeWindow *win,
                                       bool masterscan, SResultRow **pResult, int64_t groupId, SQLFunctionCtx* pCtx,
                                       int32_t numOfOutput, int32_t* rowCellInfoOffset) {
  assert(win->skey <= win->ekey);

  return chkResultRowFromKey(pRuntimeEnv, pResultRowInfo, (char *)&win->skey, TSDB_KEYSIZE, masterscan, groupId);
}

static int32_t setResultOutputBufByKey(SQueryRuntimeEnv *pRuntimeEnv, SResultRowInfo *pResultRowInfo, int64_t tid, STimeWindow *win,
                                       bool masterscan, SResultRow **pResult, int64_t tableGroupId, SQLFunctionCtx* pCtx,
                                       int32_t numOfOutput, int32_t* rowCellInfoOffset) {
  assert(win->skey <= win->ekey);
  SDiskbasedResultBuf *pResultBuf = pRuntimeEnv->pResultBuf;

  SResultRow *pResultRow = doSetResultOutBufByKey(pRuntimeEnv, pResultRowInfo, tid, (char *)&win->skey, TSDB_KEYSIZE, masterscan, tableGroupId);
  if (pResultRow == NULL) {
    *pResult = NULL;
    return TSDB_CODE_SUCCESS;
  }

  // not assign result buffer yet, add new result buffer
  if (pResultRow->pageId == -1) {
    int32_t ret = addNewWindowResultBuf(pResultRow, pResultBuf, (int32_t) tableGroupId, pRuntimeEnv->pQueryAttr->intermediateResultRowSize);
    if (ret != TSDB_CODE_SUCCESS) {
      return -1;
    }
  }

  // set time window for current result
  pResultRow->win = (*win);
  *pResult = pResultRow;
  setResultRowOutputBufInitCtx(pRuntimeEnv, pResultRow, pCtx, numOfOutput, rowCellInfoOffset);

  return TSDB_CODE_SUCCESS;
}

static void setResultRowInterpo(SResultRow* pResult, SResultTsInterpType type) {
  assert(pResult != NULL && (type == RESULT_ROW_START_INTERP || type == RESULT_ROW_END_INTERP));
  if (type == RESULT_ROW_START_INTERP) {
    pResult->startInterp = true;
  } else {
    pResult->endInterp   = true;
  }
}

static bool resultRowInterpolated(SResultRow* pResult, SResultTsInterpType type) {
  assert(pResult != NULL && (type == RESULT_ROW_START_INTERP || type == RESULT_ROW_END_INTERP));
  if (type == RESULT_ROW_START_INTERP) {
    return pResult->startInterp == true;
  } else {
    return pResult->endInterp   == true;
  }
}

static FORCE_INLINE int32_t getForwardStepsInBlock(int32_t numOfRows, __block_search_fn_t searchFn, TSKEY ekey, int16_t pos,
                                      int16_t order, int64_t *pData) {
  int32_t forwardStep = 0;

  if (order == TSDB_ORDER_ASC) {
    int32_t end = searchFn((char*) &pData[pos], numOfRows - pos, ekey, order);
    if (end >= 0) {
      forwardStep = end;

      if (pData[end + pos] == ekey) {
        forwardStep += 1;
      }
    }
  } else {
    int32_t end = searchFn((char *)pData, pos + 1, ekey, order);
    if (end >= 0) {
      forwardStep = pos - end;

      if (pData[end] == ekey) {
        forwardStep += 1;
      }
    }
  }

  assert(forwardStep >= 0);
  return forwardStep;
}

static void doUpdateResultRowIndex(SResultRowInfo*pResultRowInfo, TSKEY lastKey, bool ascQuery, bool timeWindowInterpo) {
  int64_t skey = TSKEY_INITIAL_VAL;
  int32_t i = 0;
  for (i = pResultRowInfo->size - 1; i >= 0; --i) {
    SResultRow *pResult = pResultRowInfo->pResult[i];
    if (pResult->closed) {
      break;
    }

    // new closed result rows
    if (timeWindowInterpo) {
      if (pResult->endInterp && ((pResult->win.skey <= lastKey && ascQuery) || (pResult->win.skey >= lastKey && !ascQuery))) {
        if (i > 0) { // the first time window, the startInterp is false.
          assert(pResult->startInterp);
        }

        closeResultRow(pResultRowInfo, i);
      } else {
        skey = pResult->win.skey;
      }
    } else {
      if ((pResult->win.ekey <= lastKey && ascQuery) || (pResult->win.skey >= lastKey && !ascQuery)) {
        closeResultRow(pResultRowInfo, i);
      } else {
        skey = pResult->win.skey;
      }
    }
  }

  // all result rows are closed, set the last one to be the skey
  if (skey == TSKEY_INITIAL_VAL) {
    if (pResultRowInfo->size == 0) {
//      assert(pResultRowInfo->current == NULL);
      assert(pResultRowInfo->curPos == -1);
      pResultRowInfo->curPos = -1;
    } else {
      pResultRowInfo->curPos = pResultRowInfo->size - 1;
    }
  } else {

    for (i = pResultRowInfo->size - 1; i >= 0; --i) {
      SResultRow *pResult = pResultRowInfo->pResult[i];
      if (pResult->closed) {
        break;
      }
    }

    if (i == pResultRowInfo->size - 1) {
      pResultRowInfo->curPos = i;
    } else {
      pResultRowInfo->curPos = i + 1;  // current not closed result object
    }
  }

  //pResultRowInfo->prevSKey = pResultRowInfo->pResult[pResultRowInfo->curIndex]->win.skey;
}

static void updateResultRowInfoActiveIndex(SResultRowInfo* pResultRowInfo, SQueryAttr* pQueryAttr, TSKEY lastKey) {
  bool ascQuery = QUERY_IS_ASC_QUERY(pQueryAttr);
  if ((lastKey > pQueryAttr->window.ekey && ascQuery) || (lastKey < pQueryAttr->window.ekey && (!ascQuery))) {
    closeAllResultRows(pResultRowInfo);
    pResultRowInfo->curPos = pResultRowInfo->size - 1;
  } else {
    int32_t step = ascQuery ? 1 : -1;
    doUpdateResultRowIndex(pResultRowInfo, lastKey - step, ascQuery, pQueryAttr->timeWindowInterpo);
  }
}

static int32_t getNumOfRowsInTimeWindow(SQueryRuntimeEnv* pRuntimeEnv, SDataBlockInfo *pDataBlockInfo, TSKEY *pPrimaryColumn,
                                        int32_t startPos, TSKEY ekey, __block_search_fn_t searchFn, bool updateLastKey) {
  assert(startPos >= 0 && startPos < pDataBlockInfo->rows);
  SQueryAttr* pQueryAttr = pRuntimeEnv->pQueryAttr;
  STableQueryInfo* item = pRuntimeEnv->current;

  int32_t num   = -1;
  int32_t order = pQueryAttr->order.order;
  int32_t step  = GET_FORWARD_DIRECTION_FACTOR(order);

  if (QUERY_IS_ASC_QUERY(pQueryAttr)) {
    if (ekey < pDataBlockInfo->window.ekey && pPrimaryColumn) {
      num = getForwardStepsInBlock(pDataBlockInfo->rows, searchFn, ekey, startPos, order, pPrimaryColumn);
      if (updateLastKey) { // update the last key
        item->lastKey = pPrimaryColumn[startPos + (num - 1)] + step;
      }
    } else {
      num = pDataBlockInfo->rows - startPos;
      if (updateLastKey) {
        item->lastKey = pDataBlockInfo->window.ekey + step;
      }
    }
  } else {  // desc
    if (ekey > pDataBlockInfo->window.skey && pPrimaryColumn) {
      num = getForwardStepsInBlock(pDataBlockInfo->rows, searchFn, ekey, startPos, order, pPrimaryColumn);
      if (updateLastKey) {  // update the last key
        item->lastKey = pPrimaryColumn[startPos - (num - 1)] + step;
      }
    } else {
      num = startPos + 1;
      if (updateLastKey) {
        item->lastKey = pDataBlockInfo->window.skey + step;
      }
    }
  }

  assert(num >= 0);
  return num;
}

void doInvokeUdf(SUdfInfo* pUdfInfo, SQLFunctionCtx *pCtx, int32_t idx, int32_t type) {
  int32_t output = 0;

  if (pUdfInfo == NULL || pUdfInfo->funcs[type] == NULL) {
    qError("empty udf function, type:%d", type);
    return;
  }

  qDebug("invoke udf function:%s,%p", pUdfInfo->name, pUdfInfo->funcs[type]);

  switch (type) {
    case TSDB_UDF_FUNC_NORMAL:
      if (pUdfInfo->isScript) {
        (*(scriptNormalFunc)pUdfInfo->funcs[TSDB_UDF_FUNC_NORMAL])(pUdfInfo->pScriptCtx,
                     (char *)pCtx->pInput + idx * pCtx->inputType, pCtx->inputType, pCtx->inputBytes, pCtx->size, pCtx->ptsList, pCtx->startTs, pCtx->pOutput,
                    (char *)pCtx->ptsOutputBuf, &output, pCtx->outputType, pCtx->outputBytes);
      } else {
        SResultRowCellInfo *pResInfo = GET_RES_INFO(pCtx);

        void *interBuf = (void *)GET_ROWCELL_INTERBUF(pResInfo);

        (*(udfNormalFunc)pUdfInfo->funcs[TSDB_UDF_FUNC_NORMAL])((char *)pCtx->pInput + idx * pCtx->inputType, pCtx->inputType, pCtx->inputBytes, pCtx->size, pCtx->ptsList,
          pCtx->pOutput, interBuf, (char *)pCtx->ptsOutputBuf, &output, pCtx->outputType, pCtx->outputBytes, &pUdfInfo->init);
      }

      if (pUdfInfo->funcType == TSDB_UDF_TYPE_AGGREGATE) {
        pCtx->resultInfo->numOfRes = output;
      } else {
        pCtx->resultInfo->numOfRes += output;
      }

      if (pCtx->resultInfo->numOfRes > 0) {
        pCtx->resultInfo->hasResult = DATA_SET_FLAG;
      }

      break;

    case TSDB_UDF_FUNC_MERGE:
      if (pUdfInfo->isScript) {
        (*(scriptMergeFunc)pUdfInfo->funcs[TSDB_UDF_FUNC_MERGE])(pUdfInfo->pScriptCtx, pCtx->pInput, pCtx->size, pCtx->pOutput, &output);
      } else {
        (*(udfMergeFunc)pUdfInfo->funcs[TSDB_UDF_FUNC_MERGE])(pCtx->pInput, pCtx->size, pCtx->pOutput, &output, &pUdfInfo->init);
      }

      // set the output value exist
      pCtx->resultInfo->numOfRes = output;
      if (output > 0) {
        pCtx->resultInfo->hasResult = DATA_SET_FLAG;
      }

      break;

    case TSDB_UDF_FUNC_FINALIZE: {
      SResultRowCellInfo *pResInfo = GET_RES_INFO(pCtx);
      void *interBuf = (void *)GET_ROWCELL_INTERBUF(pResInfo);
      if (pUdfInfo->isScript) {
        (*(scriptFinalizeFunc)pUdfInfo->funcs[TSDB_UDF_FUNC_FINALIZE])(pUdfInfo->pScriptCtx, pCtx->startTs, pCtx->pOutput, &output);
      } else {
        (*(udfFinalizeFunc)pUdfInfo->funcs[TSDB_UDF_FUNC_FINALIZE])(pCtx->pOutput, interBuf, &output, &pUdfInfo->init);
      }
      // set the output value exist
      pCtx->resultInfo->numOfRes = output;
      if (output > 0) {
        pCtx->resultInfo->hasResult = DATA_SET_FLAG;
      }

      break;
      }
  }
}

static void doApplyFunctions(SQueryRuntimeEnv* pRuntimeEnv, SQLFunctionCtx* pCtx, STimeWindow* pWin, int32_t offset,
                             int32_t forwardStep, TSKEY* tsCol, int32_t numOfTotal, int32_t numOfOutput) {
  SQueryAttr *pQueryAttr = pRuntimeEnv->pQueryAttr;
  bool hasAggregates = pCtx[0].preAggVals.isSet;

  for (int32_t k = 0; k < numOfOutput; ++k) {
    pCtx[k].size    = forwardStep;
    pCtx[k].startTs = pWin->skey;

    // keep it temporarialy
    char* start = pCtx[k].pInput;

    int32_t pos = (QUERY_IS_ASC_QUERY(pQueryAttr)) ? offset : offset - (forwardStep - 1);
    if (pCtx[k].pInput != NULL) {
      pCtx[k].pInput = (char *)pCtx[k].pInput + pos * pCtx[k].inputBytes;
    }

    if (tsCol != NULL) {
      pCtx[k].ptsList = &tsCol[pos];
    }

    // not a whole block involved in query processing, statistics data can not be used
    // NOTE: the original value of isSet have been changed here
    if (pCtx[k].preAggVals.isSet && forwardStep < numOfTotal) {
      pCtx[k].preAggVals.isSet = false;
    }

    int32_t functionId = pCtx[k].functionId;
    if (functionNeedToExecute(pRuntimeEnv, &pCtx[k])) {
      if (functionId < 0) { // load the script and exec, pRuntimeEnv->pUdfInfo
        SUdfInfo* pUdfInfo = pRuntimeEnv->pUdfInfo;
        doInvokeUdf(pUdfInfo, &pCtx[k], 0, TSDB_UDF_FUNC_NORMAL);
      } else {
        aAggs[functionId].xFunction(&pCtx[k]);
      }
    }

    // restore it
    pCtx[k].preAggVals.isSet = hasAggregates;
    pCtx[k].pInput = start;
  }
}


static int32_t getNextQualifiedWindow(SQueryAttr* pQueryAttr, STimeWindow *pNext, SDataBlockInfo *pDataBlockInfo,
    TSKEY *primaryKeys, __block_search_fn_t searchFn, int32_t prevPosition) {
  getNextTimeWindow(pQueryAttr, pNext);

  // next time window is not in current block
  if ((pNext->skey > pDataBlockInfo->window.ekey && QUERY_IS_ASC_QUERY(pQueryAttr)) ||
      (pNext->ekey < pDataBlockInfo->window.skey && !QUERY_IS_ASC_QUERY(pQueryAttr))) {
    return -1;
  }

  TSKEY startKey = -1;
  if (QUERY_IS_ASC_QUERY(pQueryAttr)) {
    startKey = pNext->skey;
    if (startKey < pQueryAttr->window.skey) {
      startKey = pQueryAttr->window.skey;
    }
  } else {
    startKey = pNext->ekey;
    if (startKey > pQueryAttr->window.skey) {
      startKey = pQueryAttr->window.skey;
    }
  }

  int32_t startPos = 0;

  // tumbling time window query, a special case of sliding time window query
  if (pQueryAttr->interval.sliding == pQueryAttr->interval.interval && prevPosition != -1) {
    int32_t factor = GET_FORWARD_DIRECTION_FACTOR(pQueryAttr->order.order);
    startPos = prevPosition + factor;
  } else {
    if (startKey <= pDataBlockInfo->window.skey && QUERY_IS_ASC_QUERY(pQueryAttr)) {
      startPos = 0;
    } else if (startKey >= pDataBlockInfo->window.ekey && !QUERY_IS_ASC_QUERY(pQueryAttr)) {
      startPos = pDataBlockInfo->rows - 1;
    } else {
      startPos = searchFn((char *)primaryKeys, pDataBlockInfo->rows, startKey, pQueryAttr->order.order);
    }
  }

  /* interp query with fill should not skip time window */
  if (pQueryAttr->pointInterpQuery && pQueryAttr->fillType != TSDB_FILL_NONE) {
    return startPos;
  }

  /*
   * This time window does not cover any data, try next time window,
   * this case may happen when the time window is too small
   */
  if (primaryKeys == NULL) {
    if (QUERY_IS_ASC_QUERY(pQueryAttr)) {
      assert(pDataBlockInfo->window.skey <= pNext->ekey);
    } else {
      assert(pDataBlockInfo->window.ekey >= pNext->skey);
    }
  } else {
    if (QUERY_IS_ASC_QUERY(pQueryAttr) && primaryKeys[startPos] > pNext->ekey) {
      TSKEY next = primaryKeys[startPos];
      if (pQueryAttr->interval.intervalUnit == 'n' || pQueryAttr->interval.intervalUnit == 'y') {
        pNext->skey = taosTimeTruncate(next, &pQueryAttr->interval, pQueryAttr->precision);
        pNext->ekey = taosTimeAdd(pNext->skey, pQueryAttr->interval.interval, pQueryAttr->interval.intervalUnit, pQueryAttr->precision) - 1;
      } else {
        pNext->ekey += ((next - pNext->ekey + pQueryAttr->interval.sliding - 1)/pQueryAttr->interval.sliding) * pQueryAttr->interval.sliding;
        pNext->skey = pNext->ekey - pQueryAttr->interval.interval + 1;
      }
    } else if ((!QUERY_IS_ASC_QUERY(pQueryAttr)) && primaryKeys[startPos] < pNext->skey) {
      TSKEY next = primaryKeys[startPos];
      if (pQueryAttr->interval.intervalUnit == 'n' || pQueryAttr->interval.intervalUnit == 'y') {
        pNext->skey = taosTimeTruncate(next, &pQueryAttr->interval, pQueryAttr->precision);
        pNext->ekey = taosTimeAdd(pNext->skey, pQueryAttr->interval.interval, pQueryAttr->interval.intervalUnit, pQueryAttr->precision) - 1;
      } else {
        pNext->skey -= ((pNext->skey - next + pQueryAttr->interval.sliding - 1) / pQueryAttr->interval.sliding) * pQueryAttr->interval.sliding;
        pNext->ekey = pNext->skey + pQueryAttr->interval.interval - 1;
      }
    }
  }

  return startPos;
}

static FORCE_INLINE TSKEY reviseWindowEkey(SQueryAttr *pQueryAttr, STimeWindow *pWindow) {
  TSKEY ekey = -1;
  if (QUERY_IS_ASC_QUERY(pQueryAttr)) {
    ekey = pWindow->ekey;
    if (ekey > pQueryAttr->window.ekey) {
      ekey = pQueryAttr->window.ekey;
    }
  } else {
    ekey = pWindow->skey;
    if (ekey < pQueryAttr->window.ekey) {
      ekey = pQueryAttr->window.ekey;
    }
  }

  return ekey;
}

static void setNotInterpoWindowKey(SQLFunctionCtx* pCtx, int32_t numOfOutput, int32_t type) {
  if (type == RESULT_ROW_START_INTERP) {
    for (int32_t k = 0; k < numOfOutput; ++k) {
      pCtx[k].start.key = INT64_MIN;
    }
  } else {
    for (int32_t k = 0; k < numOfOutput; ++k) {
      pCtx[k].end.key = INT64_MIN;
    }
  }
}

static void saveDataBlockLastRow(SQueryRuntimeEnv* pRuntimeEnv, SDataBlockInfo* pDataBlockInfo, SArray* pDataBlock,
    int32_t rowIndex) {
  if (pDataBlock == NULL) {
    return;
  }

  SQueryAttr* pQueryAttr = pRuntimeEnv->pQueryAttr;
  for (int32_t k = 0; k < pQueryAttr->numOfCols; ++k) {
    SColumnInfoData *pColInfo = taosArrayGet(pDataBlock, k);
    memcpy(pRuntimeEnv->prevRow[k], ((char*)pColInfo->pData) + (pColInfo->info.bytes * rowIndex), pColInfo->info.bytes);
  }
}

static TSKEY getStartTsKey(SQueryAttr* pQueryAttr, STimeWindow* win, const TSKEY* tsCols, int32_t rows) {
  TSKEY ts = TSKEY_INITIAL_VAL;

  bool ascQuery = QUERY_IS_ASC_QUERY(pQueryAttr);
  if (tsCols == NULL) {
    ts = ascQuery? win->skey : win->ekey;
  } else {
    int32_t offset = ascQuery? 0:rows-1;
    ts = tsCols[offset];
  }

  return ts;
}

static void setArithParams(SArithmeticSupport* sas, SExprInfo *pExprInfo, SSDataBlock* pSDataBlock) {
  sas->numOfCols = (int32_t) pSDataBlock->info.numOfCols;
  sas->pExprInfo = pExprInfo;
  if (sas->colList != NULL) {
    return;
  }
  sas->colList = calloc(1, pSDataBlock->info.numOfCols*sizeof(SColumnInfo));
  for(int32_t i = 0; i < sas->numOfCols; ++i) {
    SColumnInfoData* pColData = taosArrayGet(pSDataBlock->pDataBlock, i);
    sas->colList[i] = pColData->info;
  }

  sas->data = calloc(sas->numOfCols, POINTER_BYTES);

  // set the input column data
  for (int32_t f = 0; f < pSDataBlock->info.numOfCols; ++f) {
    SColumnInfoData *pColumnInfoData = taosArrayGet(pSDataBlock->pDataBlock, f);
    sas->data[f] = pColumnInfoData->pData;
  }
}

static void doSetInputDataBlock(SOperatorInfo* pOperator, SQLFunctionCtx* pCtx, SSDataBlock* pBlock, int32_t order);
static void doSetInputDataBlockInfo(SOperatorInfo* pOperator, SQLFunctionCtx* pCtx, SSDataBlock* pBlock, int32_t order) {
  for (int32_t i = 0; i < pOperator->numOfOutput; ++i) {
    pCtx[i].order = order;
    pCtx[i].size  = pBlock->info.rows;
    pCtx[i].currentStage = (uint8_t)pOperator->pRuntimeEnv->scanFlag;

    setBlockStatisInfo(&pCtx[i], pBlock, &pOperator->pExpr[i].base.colInfo);
  }
}

void setInputDataBlock(SOperatorInfo* pOperator, SQLFunctionCtx* pCtx, SSDataBlock* pBlock, int32_t order) {
  if (pCtx[0].functionId == TSDB_FUNC_ARITHM) {
    SArithmeticSupport* pSupport = (SArithmeticSupport*) pCtx[0].param[1].pz;
    if (pSupport->colList == NULL) {
      doSetInputDataBlock(pOperator, pCtx, pBlock, order);
    } else {
      doSetInputDataBlockInfo(pOperator, pCtx, pBlock, order);
    }
  } else {
    if (pBlock->pDataBlock != NULL) {
      doSetInputDataBlock(pOperator, pCtx, pBlock, order);
    } else {
      doSetInputDataBlockInfo(pOperator, pCtx, pBlock, order);
    }
  }
}

static void doSetInputDataBlock(SOperatorInfo* pOperator, SQLFunctionCtx* pCtx, SSDataBlock* pBlock, int32_t order) {
  for (int32_t i = 0; i < pOperator->numOfOutput; ++i) {
    pCtx[i].order = order;
    pCtx[i].size  = pBlock->info.rows;
    pCtx[i].currentStage = (uint8_t)pOperator->pRuntimeEnv->scanFlag;

    setBlockStatisInfo(&pCtx[i], pBlock, &pOperator->pExpr[i].base.colInfo);

    if (pCtx[i].functionId == TSDB_FUNC_ARITHM) {
      setArithParams((SArithmeticSupport*)pCtx[i].param[1].pz, &pOperator->pExpr[i], pBlock);
    } else {
      SColIndex* pCol = &pOperator->pExpr[i].base.colInfo;
      if (TSDB_COL_IS_NORMAL_COL(pCol->flag) || (pCtx[i].functionId == TSDB_FUNC_BLKINFO) ||
          (TSDB_COL_IS_TAG(pCol->flag) && pOperator->pRuntimeEnv->scanFlag == MERGE_STAGE)) {
        SColIndex*       pColIndex = &pOperator->pExpr[i].base.colInfo;
        SColumnInfoData* p = taosArrayGet(pBlock->pDataBlock, pColIndex->colIndex);

        // in case of the block distribution query, the inputBytes is not a constant value.
        pCtx[i].pInput = p->pData;
        assert(p->info.colId == pColIndex->colId && pCtx[i].inputType == p->info.type);

        if (pCtx[i].functionId < 0) {
          SColumnInfoData* tsInfo = taosArrayGet(pBlock->pDataBlock, 0);
          pCtx[i].ptsList = (int64_t*) tsInfo->pData;

          continue;
        }

        uint32_t status = aAggs[pCtx[i].functionId].status;
        if ((status & (TSDB_FUNCSTATE_SELECTIVITY | TSDB_FUNCSTATE_NEED_TS)) != 0) {
          SColumnInfoData* tsInfo = taosArrayGet(pBlock->pDataBlock, 0);
          // In case of the top/bottom query again the nest query result, which has no timestamp column
          // don't set the ptsList attribute.
          if (tsInfo->info.type == TSDB_DATA_TYPE_TIMESTAMP) {
            pCtx[i].ptsList = (int64_t*) tsInfo->pData;
          } else {
            pCtx[i].ptsList = NULL;
          }
        }
      } else if (TSDB_COL_IS_UD_COL(pCol->flag) && (pOperator->pRuntimeEnv->scanFlag == MERGE_STAGE)) {
        SColIndex*       pColIndex = &pOperator->pExpr[i].base.colInfo;
        SColumnInfoData* p = taosArrayGet(pBlock->pDataBlock, pColIndex->colIndex);

        pCtx[i].pInput = p->pData;
        assert(p->info.colId == pColIndex->colId && pCtx[i].inputType == p->info.type);
        for(int32_t j = 0; j < pBlock->info.rows; ++j) {
          char* dst = p->pData + j * p->info.bytes;
          tVariantDump(&pOperator->pExpr[i].base.param[1], dst, p->info.type, true);
        }
      }
    }
  }
}

static void doAggregateImpl(SOperatorInfo* pOperator, TSKEY startTs, SQLFunctionCtx* pCtx, SSDataBlock* pSDataBlock) {
  SQueryRuntimeEnv* pRuntimeEnv = pOperator->pRuntimeEnv;

  for (int32_t k = 0; k < pOperator->numOfOutput; ++k) {
    if (functionNeedToExecute(pRuntimeEnv, &pCtx[k])) {
      pCtx[k].startTs = startTs;// this can be set during create the struct

      int32_t functionId = pCtx[k].functionId;
      if (functionId < 0) {
        SUdfInfo* pUdfInfo = pRuntimeEnv->pUdfInfo;
        doInvokeUdf(pUdfInfo, &pCtx[k], 0, TSDB_UDF_FUNC_NORMAL);
      } else {
        aAggs[functionId].xFunction(&pCtx[k]);
      }
    }
  }
}

static void projectApplyFunctions(SQueryRuntimeEnv *pRuntimeEnv, SQLFunctionCtx *pCtx, int32_t numOfOutput) {
  SQueryAttr *pQueryAttr = pRuntimeEnv->pQueryAttr;

  for (int32_t k = 0; k < numOfOutput; ++k) {
    pCtx[k].startTs = pQueryAttr->window.skey;

    // Always set the asc order for merge stage process
    if (pCtx[k].currentStage == MERGE_STAGE) {
      pCtx[k].order = TSDB_ORDER_ASC;
    }

    pCtx[k].startTs = pQueryAttr->window.skey;

    if (pCtx[k].functionId < 0) {
      // load the script and exec
      SUdfInfo* pUdfInfo = pRuntimeEnv->pUdfInfo;
      doInvokeUdf(pUdfInfo, &pCtx[k], 0, TSDB_UDF_FUNC_NORMAL);
    } else {
      aAggs[pCtx[k].functionId].xFunction(&pCtx[k]);
    }
  }
}

void doTimeWindowInterpolation(SOperatorInfo* pOperator, SOptrBasicInfo* pInfo, SArray* pDataBlock, TSKEY prevTs,
                               int32_t prevRowIndex, TSKEY curTs, int32_t curRowIndex, TSKEY windowKey, int32_t type) {
  SQueryRuntimeEnv *pRuntimeEnv = pOperator->pRuntimeEnv;
  SExprInfo* pExpr = pOperator->pExpr;

  SQLFunctionCtx* pCtx = pInfo->pCtx;

  for (int32_t k = 0; k < pOperator->numOfOutput; ++k) {
    int32_t functionId = pCtx[k].functionId;
    if (functionId != TSDB_FUNC_TWA && functionId != TSDB_FUNC_INTERP) {
      pCtx[k].start.key = INT64_MIN;
      continue;
    }

    SColIndex *      pColIndex = &pExpr[k].base.colInfo;
    int16_t          index = pColIndex->colIndex;
    SColumnInfoData *pColInfo = taosArrayGet(pDataBlock, index);

    assert(pColInfo->info.colId == pColIndex->colId && curTs != windowKey);
    double v1 = 0, v2 = 0, v = 0;

    if (prevRowIndex == -1) {
      GET_TYPED_DATA(v1, double, pColInfo->info.type, (char *)pRuntimeEnv->prevRow[index]);
    } else {
      GET_TYPED_DATA(v1, double, pColInfo->info.type, (char *)pColInfo->pData + prevRowIndex * pColInfo->info.bytes);
    }

    GET_TYPED_DATA(v2, double, pColInfo->info.type, (char *)pColInfo->pData + curRowIndex * pColInfo->info.bytes);

    if (functionId == TSDB_FUNC_INTERP) {
      if (type == RESULT_ROW_START_INTERP) {
        pCtx[k].start.key = prevTs;
        pCtx[k].start.val = v1;

        pCtx[k].end.key = curTs;
        pCtx[k].end.val = v2;

        if (pColInfo->info.type == TSDB_DATA_TYPE_BINARY || pColInfo->info.type == TSDB_DATA_TYPE_NCHAR) {
          if (prevRowIndex == -1) {
            pCtx[k].start.ptr = (char *)pRuntimeEnv->prevRow[index];
          } else {
            pCtx[k].start.ptr = (char *)pColInfo->pData + prevRowIndex * pColInfo->info.bytes;
          }
          
          pCtx[k].end.ptr = (char *)pColInfo->pData + curRowIndex * pColInfo->info.bytes;
        }
      }
    } else if (functionId == TSDB_FUNC_TWA) {
      SPoint point1 = (SPoint){.key = prevTs,    .val = &v1};
      SPoint point2 = (SPoint){.key = curTs,     .val = &v2};
      SPoint point  = (SPoint){.key = windowKey, .val = &v };

      taosGetLinearInterpolationVal(&point, TSDB_DATA_TYPE_DOUBLE, &point1, &point2, TSDB_DATA_TYPE_DOUBLE);

      if (type == RESULT_ROW_START_INTERP) {
        pCtx[k].start.key = point.key;
        pCtx[k].start.val = v;
      } else {
        pCtx[k].end.key = point.key;
        pCtx[k].end.val = v;
      }
    }
  }
}

static bool setTimeWindowInterpolationStartTs(SOperatorInfo* pOperatorInfo, SQLFunctionCtx* pCtx, int32_t pos,
                                              int32_t numOfRows, SArray* pDataBlock, const TSKEY* tsCols, STimeWindow* win) {
  SQueryRuntimeEnv* pRuntimeEnv = pOperatorInfo->pRuntimeEnv;
  SQueryAttr* pQueryAttr = pRuntimeEnv->pQueryAttr;

  bool ascQuery = QUERY_IS_ASC_QUERY(pQueryAttr);

  TSKEY curTs  = tsCols[pos];
  TSKEY lastTs = *(TSKEY *) pRuntimeEnv->prevRow[0];

  // lastTs == INT64_MIN and pos == 0 means this is the first time window, interpolation is not needed.
  // start exactly from this point, no need to do interpolation
  TSKEY key = ascQuery? win->skey:win->ekey;
  if (key == curTs) {
    setNotInterpoWindowKey(pCtx, pOperatorInfo->numOfOutput, RESULT_ROW_START_INTERP);
    return true;
  }

  if (lastTs == INT64_MIN && ((pos == 0 && ascQuery) || (pos == (numOfRows - 1) && !ascQuery))) {
    setNotInterpoWindowKey(pCtx, pOperatorInfo->numOfOutput, RESULT_ROW_START_INTERP);
    return true;
  }

  int32_t step = GET_FORWARD_DIRECTION_FACTOR(pQueryAttr->order.order);
  TSKEY   prevTs = ((pos == 0 && ascQuery) || (pos == (numOfRows - 1) && !ascQuery))? lastTs:tsCols[pos - step];

  doTimeWindowInterpolation(pOperatorInfo, pOperatorInfo->info, pDataBlock, prevTs, pos - step, curTs, pos,
      key, RESULT_ROW_START_INTERP);
  return true;
}

static bool setTimeWindowInterpolationEndTs(SOperatorInfo* pOperatorInfo, SQLFunctionCtx* pCtx,
    int32_t endRowIndex, SArray* pDataBlock, const TSKEY* tsCols, TSKEY blockEkey, STimeWindow* win) {
  SQueryRuntimeEnv *pRuntimeEnv = pOperatorInfo->pRuntimeEnv;
  SQueryAttr* pQueryAttr = pRuntimeEnv->pQueryAttr;
  int32_t numOfOutput = pOperatorInfo->numOfOutput;

  TSKEY   actualEndKey = tsCols[endRowIndex];

  TSKEY key = QUERY_IS_ASC_QUERY(pQueryAttr)? win->ekey:win->skey;

  // not ended in current data block, do not invoke interpolation
  if ((key > blockEkey && QUERY_IS_ASC_QUERY(pQueryAttr)) || (key < blockEkey && !QUERY_IS_ASC_QUERY(pQueryAttr))) {
    setNotInterpoWindowKey(pCtx, numOfOutput, RESULT_ROW_END_INTERP);
    return false;
  }

  // there is actual end point of current time window, no interpolation need
  if (key == actualEndKey) {
    setNotInterpoWindowKey(pCtx, numOfOutput, RESULT_ROW_END_INTERP);
    return true;
  }

  int32_t step = GET_FORWARD_DIRECTION_FACTOR(pQueryAttr->order.order);
  int32_t nextRowIndex = endRowIndex + step;
  assert(nextRowIndex >= 0);

  TSKEY nextKey = tsCols[nextRowIndex];
  doTimeWindowInterpolation(pOperatorInfo, pOperatorInfo->info, pDataBlock, actualEndKey, endRowIndex, nextKey,
      nextRowIndex, key, RESULT_ROW_END_INTERP);
  return true;
}

static void doWindowBorderInterpolation(SOperatorInfo* pOperatorInfo, SSDataBlock* pBlock, SQLFunctionCtx* pCtx,
    SResultRow* pResult, STimeWindow* win, int32_t startPos, int32_t forwardStep) {
  SQueryRuntimeEnv* pRuntimeEnv = pOperatorInfo->pRuntimeEnv;
  SQueryAttr* pQueryAttr = pRuntimeEnv->pQueryAttr;
  if (!pQueryAttr->timeWindowInterpo) {
    return;
  }

  assert(pBlock != NULL);
  int32_t step = GET_FORWARD_DIRECTION_FACTOR(pQueryAttr->order.order);

  if (pBlock->pDataBlock == NULL){
    tscError("pBlock->pDataBlock == NULL");
    return;
  }
  SColumnInfoData *pColInfo = taosArrayGet(pBlock->pDataBlock, 0);

  TSKEY  *tsCols = (TSKEY *)(pColInfo->pData);
  bool done = resultRowInterpolated(pResult, RESULT_ROW_START_INTERP);
  if (!done) { // it is not interpolated, now start to generated the interpolated value
    int32_t startRowIndex = startPos;
    bool interp = setTimeWindowInterpolationStartTs(pOperatorInfo, pCtx, startRowIndex, pBlock->info.rows, pBlock->pDataBlock,
        tsCols, win);
    if (interp) {
      setResultRowInterpo(pResult, RESULT_ROW_START_INTERP);
    }
  } else {
    setNotInterpoWindowKey(pCtx, pQueryAttr->numOfOutput, RESULT_ROW_START_INTERP);
  }

  // point interpolation does not require the end key time window interpolation.
  if (pQueryAttr->pointInterpQuery) {
    return;
  }

  // interpolation query does not generate the time window end interpolation
  done = resultRowInterpolated(pResult, RESULT_ROW_END_INTERP);
  if (!done) {
    int32_t endRowIndex = startPos + (forwardStep - 1) * step;

    TSKEY endKey = QUERY_IS_ASC_QUERY(pQueryAttr)? pBlock->info.window.ekey:pBlock->info.window.skey;
    bool  interp = setTimeWindowInterpolationEndTs(pOperatorInfo, pCtx, endRowIndex, pBlock->pDataBlock, tsCols, endKey, win);
    if (interp) {
      setResultRowInterpo(pResult, RESULT_ROW_END_INTERP);
    }
  } else {
    setNotInterpoWindowKey(pCtx, pQueryAttr->numOfOutput, RESULT_ROW_END_INTERP);
  }
}

static void hashIntervalAgg(SOperatorInfo* pOperatorInfo, SResultRowInfo* pResultRowInfo, SSDataBlock* pSDataBlock, int32_t tableGroupId) {
  STableIntervalOperatorInfo* pInfo = (STableIntervalOperatorInfo*) pOperatorInfo->info;

  SQueryRuntimeEnv* pRuntimeEnv = pOperatorInfo->pRuntimeEnv;
  int32_t           numOfOutput = pOperatorInfo->numOfOutput;
  SQueryAttr*       pQueryAttr = pRuntimeEnv->pQueryAttr;

  int32_t step = GET_FORWARD_DIRECTION_FACTOR(pQueryAttr->order.order);
  bool ascQuery = QUERY_IS_ASC_QUERY(pQueryAttr);

  int32_t prevIndex = pResultRowInfo->curPos;

  TSKEY* tsCols = NULL;
  if (pSDataBlock->pDataBlock != NULL) {
    SColumnInfoData* pColDataInfo = taosArrayGet(pSDataBlock->pDataBlock, 0);
    tsCols = (int64_t*) pColDataInfo->pData;
    assert(tsCols[0] == pSDataBlock->info.window.skey &&
           tsCols[pSDataBlock->info.rows - 1] == pSDataBlock->info.window.ekey);
  }

  int32_t startPos = ascQuery? 0 : (pSDataBlock->info.rows - 1);
  TSKEY ts = getStartTsKey(pQueryAttr, &pSDataBlock->info.window, tsCols, pSDataBlock->info.rows);

  STimeWindow win = getActiveTimeWindow(pResultRowInfo, ts, pQueryAttr);
  bool masterScan = IS_MASTER_SCAN(pRuntimeEnv);

  SResultRow* pResult = NULL;
  int32_t ret = setResultOutputBufByKey(pRuntimeEnv, pResultRowInfo, pSDataBlock->info.tid, &win, masterScan, &pResult, tableGroupId, pInfo->pCtx,
                                        numOfOutput, pInfo->rowCellInfoOffset);
  if (ret != TSDB_CODE_SUCCESS || pResult == NULL) {
    longjmp(pRuntimeEnv->env, TSDB_CODE_QRY_OUT_OF_MEMORY);
  }

  int32_t forwardStep = 0;
  TSKEY   ekey = reviseWindowEkey(pQueryAttr, &win);
  forwardStep =
      getNumOfRowsInTimeWindow(pRuntimeEnv, &pSDataBlock->info, tsCols, startPos, ekey, binarySearchForKey, true);

  // prev time window not interpolation yet.
  int32_t curIndex = pResultRowInfo->curPos;
  if (prevIndex != -1 && prevIndex < curIndex && pQueryAttr->timeWindowInterpo) {
    for (int32_t j = prevIndex; j < curIndex; ++j) {  // previous time window may be all closed already.
      SResultRow* pRes = getResultRow(pResultRowInfo, j);
      if (pRes->closed) {
        assert(resultRowInterpolated(pRes, RESULT_ROW_START_INTERP) && resultRowInterpolated(pRes, RESULT_ROW_END_INTERP));
        continue;
      }

        STimeWindow w = pRes->win;
        ret = setResultOutputBufByKey(pRuntimeEnv, pResultRowInfo, pSDataBlock->info.tid, &w, masterScan, &pResult,
                                      tableGroupId, pInfo->pCtx, numOfOutput, pInfo->rowCellInfoOffset);
        if (ret != TSDB_CODE_SUCCESS) {
          longjmp(pRuntimeEnv->env, TSDB_CODE_QRY_OUT_OF_MEMORY);
        }

        assert(!resultRowInterpolated(pResult, RESULT_ROW_END_INTERP));

        doTimeWindowInterpolation(pOperatorInfo, pInfo, pSDataBlock->pDataBlock, *(TSKEY*)pRuntimeEnv->prevRow[0], -1,
                                  tsCols[startPos], startPos, w.ekey, RESULT_ROW_END_INTERP);

        setResultRowInterpo(pResult, RESULT_ROW_END_INTERP);
        setNotInterpoWindowKey(pInfo->pCtx, pQueryAttr->numOfOutput, RESULT_ROW_START_INTERP);

        doApplyFunctions(pRuntimeEnv, pInfo->pCtx, &w, startPos, 0, tsCols, pSDataBlock->info.rows, numOfOutput);
      }

    // restore current time window
    ret = setResultOutputBufByKey(pRuntimeEnv, pResultRowInfo, pSDataBlock->info.tid, &win, masterScan, &pResult, tableGroupId, pInfo->pCtx,
                                  numOfOutput, pInfo->rowCellInfoOffset);
    if (ret != TSDB_CODE_SUCCESS) {
      longjmp(pRuntimeEnv->env, TSDB_CODE_QRY_OUT_OF_MEMORY);
    }
  }

  // window start key interpolation
  doWindowBorderInterpolation(pOperatorInfo, pSDataBlock, pInfo->pCtx, pResult, &win, startPos, forwardStep);
  doApplyFunctions(pRuntimeEnv, pInfo->pCtx, &win, startPos, forwardStep, tsCols, pSDataBlock->info.rows, numOfOutput);

  STimeWindow nextWin = win;
  while (1) {
    int32_t prevEndPos = (forwardStep - 1) * step + startPos;
    startPos = getNextQualifiedWindow(pQueryAttr, &nextWin, &pSDataBlock->info, tsCols, binarySearchForKey, prevEndPos);
    if (startPos < 0) {
      break;
    }

    // null data, failed to allocate more memory buffer
    int32_t code = setResultOutputBufByKey(pRuntimeEnv, pResultRowInfo, pSDataBlock->info.tid, &nextWin, masterScan, &pResult, tableGroupId,
                                           pInfo->pCtx, numOfOutput, pInfo->rowCellInfoOffset);
    if (code != TSDB_CODE_SUCCESS || pResult == NULL) {
      longjmp(pRuntimeEnv->env, TSDB_CODE_QRY_OUT_OF_MEMORY);
    }

    ekey = reviseWindowEkey(pQueryAttr, &nextWin);
    forwardStep = getNumOfRowsInTimeWindow(pRuntimeEnv, &pSDataBlock->info, tsCols, startPos, ekey, binarySearchForKey, true);

    // window start(end) key interpolation
    doWindowBorderInterpolation(pOperatorInfo, pSDataBlock, pInfo->pCtx, pResult, &nextWin, startPos, forwardStep);
    doApplyFunctions(pRuntimeEnv, pInfo->pCtx, &nextWin, startPos, forwardStep, tsCols, pSDataBlock->info.rows, numOfOutput);
  }

  if (pQueryAttr->timeWindowInterpo) {
    int32_t rowIndex = ascQuery? (pSDataBlock->info.rows-1):0;
    saveDataBlockLastRow(pRuntimeEnv, &pSDataBlock->info, pSDataBlock->pDataBlock, rowIndex);
  }

  updateResultRowInfoActiveIndex(pResultRowInfo, pQueryAttr, pRuntimeEnv->current->lastKey);
}


static void hashAllIntervalAgg(SOperatorInfo* pOperatorInfo, SResultRowInfo* pResultRowInfo, SSDataBlock* pSDataBlock, int32_t tableGroupId) {
  STableIntervalOperatorInfo* pInfo = (STableIntervalOperatorInfo*) pOperatorInfo->info;

  SQueryRuntimeEnv* pRuntimeEnv = pOperatorInfo->pRuntimeEnv;
  int32_t           numOfOutput = pOperatorInfo->numOfOutput;
  SQueryAttr*       pQueryAttr = pRuntimeEnv->pQueryAttr;

  int32_t step = GET_FORWARD_DIRECTION_FACTOR(pQueryAttr->order.order);
  bool ascQuery = QUERY_IS_ASC_QUERY(pQueryAttr);

  TSKEY* tsCols = NULL;
  if (pSDataBlock->pDataBlock != NULL) {
    SColumnInfoData* pColDataInfo = taosArrayGet(pSDataBlock->pDataBlock, 0);
    tsCols = (int64_t*) pColDataInfo->pData;
    assert(tsCols[0] == pSDataBlock->info.window.skey &&
           tsCols[pSDataBlock->info.rows - 1] == pSDataBlock->info.window.ekey);
  }

  int32_t startPos = ascQuery? 0 : (pSDataBlock->info.rows - 1);
  TSKEY ts = getStartTsKey(pQueryAttr, &pSDataBlock->info.window, tsCols, pSDataBlock->info.rows);

  STimeWindow win = getCurrentActiveTimeWindow(pResultRowInfo, ts, pQueryAttr);
  bool masterScan = IS_MASTER_SCAN(pRuntimeEnv);

  SResultRow* pResult = NULL;
  int32_t forwardStep = 0;
  int32_t ret = 0;
  STimeWindow preWin = win;

  while (1) {
    // null data, failed to allocate more memory buffer
    ret = setResultOutputBufByKey(pRuntimeEnv, pResultRowInfo, pSDataBlock->info.tid, &win, masterScan, &pResult,
                                  tableGroupId, pInfo->pCtx, numOfOutput, pInfo->rowCellInfoOffset);
    if (ret != TSDB_CODE_SUCCESS) {
      longjmp(pRuntimeEnv->env, TSDB_CODE_QRY_OUT_OF_MEMORY);
    }

    TSKEY   ekey = reviseWindowEkey(pQueryAttr, &win);
    forwardStep = getNumOfRowsInTimeWindow(pRuntimeEnv, &pSDataBlock->info, tsCols, startPos, ekey, binarySearchForKey, true);

    // window start(end) key interpolation
    doWindowBorderInterpolation(pOperatorInfo, pSDataBlock, pInfo->pCtx, pResult, &win, startPos, forwardStep);
    doApplyFunctions(pRuntimeEnv, pInfo->pCtx, ascQuery ? &win : &preWin, startPos, forwardStep, tsCols, pSDataBlock->info.rows, numOfOutput);
    preWin = win;
    
    int32_t prevEndPos = (forwardStep - 1) * step + startPos;
    startPos = getNextQualifiedWindow(pQueryAttr, &win, &pSDataBlock->info, tsCols, binarySearchForKey, prevEndPos);
    if (startPos < 0) {
      if ((ascQuery && win.skey <= pQueryAttr->window.ekey) || ((!ascQuery) && win.ekey >= pQueryAttr->window.ekey)) {
        int32_t code = setResultOutputBufByKey(pRuntimeEnv, pResultRowInfo, pSDataBlock->info.tid, &win, masterScan, &pResult, tableGroupId,
                                               pInfo->pCtx, numOfOutput, pInfo->rowCellInfoOffset);
        if (code != TSDB_CODE_SUCCESS || pResult == NULL) {
          longjmp(pRuntimeEnv->env, TSDB_CODE_QRY_OUT_OF_MEMORY);
        }

        startPos = pSDataBlock->info.rows - 1;

        // window start(end) key interpolation
        doWindowBorderInterpolation(pOperatorInfo, pSDataBlock, pInfo->pCtx, pResult, &win, startPos, forwardStep);
        doApplyFunctions(pRuntimeEnv, pInfo->pCtx, ascQuery ? &win : &preWin, startPos, forwardStep, tsCols, pSDataBlock->info.rows, numOfOutput);
      }

      break;
    }
    setResultRowInterpo(pResult, RESULT_ROW_END_INTERP);
  }

  if (pQueryAttr->timeWindowInterpo) {
    int32_t rowIndex = ascQuery? (pSDataBlock->info.rows-1):0;
    saveDataBlockLastRow(pRuntimeEnv, &pSDataBlock->info, pSDataBlock->pDataBlock, rowIndex);
  }

  updateResultRowInfoActiveIndex(pResultRowInfo, pQueryAttr, pRuntimeEnv->current->lastKey);
}



static void doHashGroupbyAgg(SOperatorInfo* pOperator, SGroupbyOperatorInfo *pInfo, SSDataBlock *pSDataBlock) {
  SQueryRuntimeEnv* pRuntimeEnv = pOperator->pRuntimeEnv;
  STableQueryInfo*  item = pRuntimeEnv->current;

  SColumnInfoData* pColInfoData = taosArrayGet(pSDataBlock->pDataBlock, pInfo->colIndex);

  SQueryAttr* pQueryAttr = pRuntimeEnv->pQueryAttr;
  int16_t     bytes = pColInfoData->info.bytes;
  int16_t     type = pColInfoData->info.type;

  if (type == TSDB_DATA_TYPE_FLOAT || type == TSDB_DATA_TYPE_DOUBLE) {
    qError("QInfo:0x%"PRIx64" group by not supported on double/float columns, abort", GET_QID(pRuntimeEnv));
    return;
  }

  SColumnInfoData* pFirstColData = taosArrayGet(pSDataBlock->pDataBlock, 0);
  int64_t* tsList = (pFirstColData->info.type == TSDB_DATA_TYPE_TIMESTAMP)? (int64_t*) pFirstColData->pData:NULL;

  STimeWindow w = TSWINDOW_INITIALIZER;

  int32_t num = 0;
  for (int32_t j = 0; j < pSDataBlock->info.rows; ++j) {
    char* val = ((char*)pColInfoData->pData) + bytes * j;
    if (isNull(val, type)) {
      continue;
    }

    // Compare with the previous row of this column, and do not set the output buffer again if they are identical.
    if (pInfo->prevData == NULL) {
      pInfo->prevData = malloc(bytes);
      memcpy(pInfo->prevData, val, bytes);
      num++;
      continue;
    }

    if (IS_VAR_DATA_TYPE(type)) {
      int32_t len = varDataLen(val);
      if(len == varDataLen(pInfo->prevData) && memcmp(varDataVal(pInfo->prevData), varDataVal(val), len) == 0) {
        num++;
        continue;
      }
    } else {
      if (memcmp(pInfo->prevData, val, bytes) == 0) {
        num++;
        continue;
      }
    }

    if (pQueryAttr->stableQuery && pQueryAttr->stabledev && (pRuntimeEnv->prevResult != NULL)) {
      setParamForStableStddevByColData(pRuntimeEnv, pInfo->binfo.pCtx, pOperator->numOfOutput, pOperator->pExpr, pInfo->prevData, bytes);
    }

    int32_t ret = setGroupResultOutputBuf(pRuntimeEnv, &(pInfo->binfo), pOperator->numOfOutput, pInfo->prevData, type, bytes, item->groupIndex);
    if (ret != TSDB_CODE_SUCCESS) {  // null data, too many state code
      longjmp(pRuntimeEnv->env, TSDB_CODE_QRY_APP_ERROR);
    }

    doApplyFunctions(pRuntimeEnv, pInfo->binfo.pCtx, &w, j - num, num, tsList, pSDataBlock->info.rows, pOperator->numOfOutput);

    num = 1;
    memcpy(pInfo->prevData, val, bytes);
  }

  if (num > 0) {
    char* val = ((char*)pColInfoData->pData) + bytes * (pSDataBlock->info.rows - num);
    memcpy(pInfo->prevData, val, bytes);

    if (pQueryAttr->stableQuery && pQueryAttr->stabledev && (pRuntimeEnv->prevResult != NULL)) {
      setParamForStableStddevByColData(pRuntimeEnv, pInfo->binfo.pCtx, pOperator->numOfOutput, pOperator->pExpr, val, bytes);
    }

    int32_t ret = setGroupResultOutputBuf(pRuntimeEnv, &(pInfo->binfo), pOperator->numOfOutput, val, type, bytes, item->groupIndex);
    if (ret != TSDB_CODE_SUCCESS) {  // null data, too many state code
      longjmp(pRuntimeEnv->env, TSDB_CODE_QRY_APP_ERROR);
    }

    doApplyFunctions(pRuntimeEnv, pInfo->binfo.pCtx, &w, pSDataBlock->info.rows - num, num, tsList, pSDataBlock->info.rows, pOperator->numOfOutput);
  }

  tfree(pInfo->prevData);
}

static void doSessionWindowAggImpl(SOperatorInfo* pOperator, SSWindowOperatorInfo *pInfo, SSDataBlock *pSDataBlock) {
  SQueryRuntimeEnv* pRuntimeEnv = pOperator->pRuntimeEnv;
  STableQueryInfo*  item = pRuntimeEnv->current;

  // primary timestamp column
  SColumnInfoData* pColInfoData = taosArrayGet(pSDataBlock->pDataBlock, 0);

  bool    masterScan = IS_MASTER_SCAN(pRuntimeEnv);
  SOptrBasicInfo* pBInfo = &pInfo->binfo;

  int64_t gap = pOperator->pRuntimeEnv->pQueryAttr->sw.gap;
  pInfo->numOfRows = 0;
  if (IS_REPEAT_SCAN(pRuntimeEnv) && !pInfo->reptScan) {
    pInfo->reptScan = true;
    pInfo->prevTs = INT64_MIN;
  }

  TSKEY* tsList = (TSKEY*)pColInfoData->pData;
  for (int32_t j = 0; j < pSDataBlock->info.rows; ++j) {
    if (pInfo->prevTs == INT64_MIN) {
      pInfo->curWindow.skey = tsList[j];
      pInfo->curWindow.ekey = tsList[j];
      pInfo->prevTs = tsList[j];
      pInfo->numOfRows = 1;
      pInfo->start = j;
    } else if (tsList[j] - pInfo->prevTs <= gap && (tsList[j] - pInfo->prevTs) >= 0) {
      pInfo->curWindow.ekey = tsList[j];
      pInfo->prevTs = tsList[j];
      pInfo->numOfRows += 1;
      if (j == 0 && pInfo->start != 0) {
        pInfo->numOfRows = 1;
        pInfo->start = 0;
      }
    } else {  // start a new session window
      SResultRow* pResult = NULL;

      pInfo->curWindow.ekey = pInfo->curWindow.skey;
      int32_t ret = setResultOutputBufByKey(pRuntimeEnv, &pBInfo->resultRowInfo, pSDataBlock->info.tid, &pInfo->curWindow, masterScan,
                                            &pResult, item->groupIndex, pBInfo->pCtx, pOperator->numOfOutput,
                                            pBInfo->rowCellInfoOffset);
      if (ret != TSDB_CODE_SUCCESS) {  // null data, too many state code
        longjmp(pRuntimeEnv->env, TSDB_CODE_QRY_APP_ERROR);
      }

      doApplyFunctions(pRuntimeEnv, pBInfo->pCtx, &pInfo->curWindow, pInfo->start, pInfo->numOfRows, tsList,
                       pSDataBlock->info.rows, pOperator->numOfOutput);

      pInfo->curWindow.skey = tsList[j];
      pInfo->curWindow.ekey = tsList[j];
      pInfo->prevTs = tsList[j];
      pInfo->numOfRows = 1;
      pInfo->start = j;
    }
  }

  SResultRow* pResult = NULL;

  pInfo->curWindow.ekey = pInfo->curWindow.skey;
  int32_t ret = setResultOutputBufByKey(pRuntimeEnv, &pBInfo->resultRowInfo, pSDataBlock->info.tid, &pInfo->curWindow, masterScan,
                                        &pResult, item->groupIndex, pBInfo->pCtx, pOperator->numOfOutput,
                                        pBInfo->rowCellInfoOffset);
  if (ret != TSDB_CODE_SUCCESS) {  // null data, too many state code
    longjmp(pRuntimeEnv->env, TSDB_CODE_QRY_APP_ERROR);
  }

  doApplyFunctions(pRuntimeEnv, pBInfo->pCtx, &pInfo->curWindow, pInfo->start, pInfo->numOfRows, tsList,
                   pSDataBlock->info.rows, pOperator->numOfOutput);
}

static void setResultRowKey(SResultRow* pResultRow, char* pData, int16_t type) {
  if (IS_VAR_DATA_TYPE(type)) {
    if (pResultRow->key == NULL) {
      pResultRow->key = malloc(varDataTLen(pData));
      varDataCopy(pResultRow->key, pData);
    } else {
      assert(memcmp(pResultRow->key, pData, varDataTLen(pData)) == 0);
    }
  } else {
    int64_t v = -1;
    GET_TYPED_DATA(v, int64_t, type, pData);

    pResultRow->win.skey = v;
    pResultRow->win.ekey = v;
  }
}

static int32_t setGroupResultOutputBuf(SQueryRuntimeEnv *pRuntimeEnv, SOptrBasicInfo *binfo, int32_t numOfCols, char *pData, int16_t type, int16_t bytes, int32_t groupIndex) {
  SDiskbasedResultBuf *pResultBuf = pRuntimeEnv->pResultBuf;

  int32_t        *rowCellInfoOffset = binfo->rowCellInfoOffset;
  SResultRowInfo *pResultRowInfo    = &binfo->resultRowInfo;
  SQLFunctionCtx *pCtx              = binfo->pCtx;

  // not assign result buffer yet, add new result buffer, TODO remove it
  char* d = pData;
  int16_t len = bytes;
  if (IS_VAR_DATA_TYPE(type)) {
    d = varDataVal(pData);
    len = varDataLen(pData);
  }

  int64_t tid = 0;
  SResultRow *pResultRow = doSetResultOutBufByKey(pRuntimeEnv, pResultRowInfo, tid, d, len, true, groupIndex);
  assert (pResultRow != NULL);

  setResultRowKey(pResultRow, pData, type);
  if (pResultRow->pageId == -1) {
    int32_t ret = addNewWindowResultBuf(pResultRow, pResultBuf, groupIndex, pRuntimeEnv->pQueryAttr->resultRowSize);
    if (ret != 0) {
      return -1;
    }
  }

  setResultOutputBuf(pRuntimeEnv, pResultRow, pCtx, numOfCols, rowCellInfoOffset);
  initCtxOutputBuffer(pCtx, numOfCols);
  return TSDB_CODE_SUCCESS;
}

static int32_t getGroupbyColumnIndex(SGroupbyExpr *pGroupbyExpr, SSDataBlock* pDataBlock) {
  for (int32_t k = 0; k < pGroupbyExpr->numOfGroupCols; ++k) {
    SColIndex* pColIndex = taosArrayGet(pGroupbyExpr->columnInfo, k);
    if (TSDB_COL_IS_TAG(pColIndex->flag)) {
      continue;
    }

    int32_t colId = pColIndex->colId;

    for (int32_t i = 0; i < pDataBlock->info.numOfCols; ++i) {
      SColumnInfoData* pColInfo = taosArrayGet(pDataBlock->pDataBlock, i);
      if (pColInfo->info.colId == colId) {
        return i;
      }
    }
  }

  assert(0);
  return -1;
}

static bool functionNeedToExecute(SQueryRuntimeEnv *pRuntimeEnv, SQLFunctionCtx *pCtx) {
  SResultRowCellInfo *pResInfo = GET_RES_INFO(pCtx);
  SQueryAttr* pQueryAttr = pRuntimeEnv->pQueryAttr;

  // in case of timestamp column, always generated results.
  int32_t functionId = pCtx->functionId;
  if (functionId == TSDB_FUNC_TS) {
    return true;
  }

  if (pResInfo->complete || functionId == TSDB_FUNC_TAG_DUMMY || functionId == TSDB_FUNC_TS_DUMMY) {
    return false;
  }

  if (functionId == TSDB_FUNC_FIRST_DST || functionId == TSDB_FUNC_FIRST) {
    return QUERY_IS_ASC_QUERY(pQueryAttr);
  }

  // denote the order type
  if ((functionId == TSDB_FUNC_LAST_DST || functionId == TSDB_FUNC_LAST)) {
    return pCtx->param[0].i64 == pQueryAttr->order.order;
  }

  // in the reverse table scan, only the following functions need to be executed
  if (IS_REVERSE_SCAN(pRuntimeEnv) ||
      (pRuntimeEnv->scanFlag == REPEAT_SCAN && functionId != TSDB_FUNC_STDDEV && functionId != TSDB_FUNC_PERCT)) {
    return false;
  }

  return true;
}

void setBlockStatisInfo(SQLFunctionCtx *pCtx, SSDataBlock* pSDataBlock, SColIndex* pColIndex) {
  SDataStatis *pStatis = NULL;

  if (pSDataBlock->pBlockStatis != NULL && TSDB_COL_IS_NORMAL_COL(pColIndex->flag)) {
    pStatis = &pSDataBlock->pBlockStatis[pColIndex->colIndex];

    pCtx->preAggVals.statis = *pStatis;
    pCtx->preAggVals.isSet  = true;
    assert(pCtx->preAggVals.statis.numOfNull <= pSDataBlock->info.rows);
  } else {
    pCtx->preAggVals.isSet = false;
  }

  pCtx->hasNull = hasNull(pColIndex, pStatis);

  // set the statistics data for primary time stamp column
  if (pCtx->functionId == TSDB_FUNC_SPREAD && pColIndex->colId == PRIMARYKEY_TIMESTAMP_COL_INDEX) {
    pCtx->preAggVals.isSet  = true;
    pCtx->preAggVals.statis.min = pSDataBlock->info.window.skey;
    pCtx->preAggVals.statis.max = pSDataBlock->info.window.ekey;
  }
}

// set the output buffer for the selectivity + tag query
static int32_t setCtxTagColumnInfo(SQLFunctionCtx *pCtx, int32_t numOfOutput) {
  if (!isSelectivityWithTagsQuery(pCtx, numOfOutput)) {
    return TSDB_CODE_SUCCESS;
  }

  int32_t num = 0;
  int16_t tagLen = 0;

  SQLFunctionCtx*  p = NULL;
  SQLFunctionCtx** pTagCtx = calloc(numOfOutput, POINTER_BYTES);
  if (pTagCtx == NULL) {
    return TSDB_CODE_QRY_OUT_OF_MEMORY;
  }

  for (int32_t i = 0; i < numOfOutput; ++i) {
    int32_t functionId = pCtx[i].functionId;

    if (functionId == TSDB_FUNC_TAG_DUMMY || functionId == TSDB_FUNC_TS_DUMMY) {
      tagLen += pCtx[i].outputBytes;
      pTagCtx[num++] = &pCtx[i];
    } else if ((aAggs[functionId].status & TSDB_FUNCSTATE_SELECTIVITY) != 0) {
      p = &pCtx[i];
    } else if (functionId == TSDB_FUNC_TS || functionId == TSDB_FUNC_TAG) {
      // tag function may be the group by tag column
      // ts may be the required primary timestamp column
      continue;
    } else {
      // the column may be the normal column, group by normal_column, the functionId is TSDB_FUNC_PRJ
    }
  }
  if (p != NULL) {
    p->tagInfo.pTagCtxList = pTagCtx;
    p->tagInfo.numOfTagCols = num;
    p->tagInfo.tagsLen = tagLen;
  } else {
    tfree(pTagCtx);
  }

  return TSDB_CODE_SUCCESS;
}

static SQLFunctionCtx* createSQLFunctionCtx(SQueryRuntimeEnv* pRuntimeEnv, SExprInfo* pExpr, int32_t numOfOutput,
                                            int32_t** rowCellInfoOffset) {
  SQueryAttr* pQueryAttr = pRuntimeEnv->pQueryAttr;

  SQLFunctionCtx * pFuncCtx = (SQLFunctionCtx *)calloc(numOfOutput, sizeof(SQLFunctionCtx));
  if (pFuncCtx == NULL) {
    return NULL;
  }

  *rowCellInfoOffset = calloc(numOfOutput, sizeof(int32_t));
  if (*rowCellInfoOffset == 0) {
    tfree(pFuncCtx);
    return NULL;
  }

  for (int32_t i = 0; i < numOfOutput; ++i) {
    SSqlExpr *pSqlExpr = &pExpr[i].base;
    SQLFunctionCtx* pCtx = &pFuncCtx[i];

    SColIndex *pIndex = &pSqlExpr->colInfo;

    if (TSDB_COL_REQ_NULL(pIndex->flag)) {
      pCtx->requireNull = true;
      pIndex->flag &= ~(TSDB_COL_NULL);
    } else {
      pCtx->requireNull = false;
    }

    pCtx->inputBytes = pSqlExpr->colBytes;
    pCtx->inputType  = pSqlExpr->colType;

    pCtx->ptsOutputBuf = NULL;

    pCtx->outputBytes  = pSqlExpr->resBytes;
    pCtx->outputType   = pSqlExpr->resType;

    pCtx->order        = pQueryAttr->order.order;
    pCtx->functionId   = pSqlExpr->functionId;
    pCtx->stableQuery  = pQueryAttr->stableQuery;
    pCtx->interBufBytes = pSqlExpr->interBytes;
    pCtx->start.key    = INT64_MIN;
    pCtx->end.key      = INT64_MIN;

    pCtx->numOfParams  = pSqlExpr->numOfParams;
    for (int32_t j = 0; j < pCtx->numOfParams; ++j) {
      int16_t type = pSqlExpr->param[j].nType;
      int16_t bytes = pSqlExpr->param[j].nLen;
      if (pSqlExpr->functionId == TSDB_FUNC_STDDEV_DST) {
        continue;
      }

      if (type == TSDB_DATA_TYPE_BINARY || type == TSDB_DATA_TYPE_NCHAR) {
        tVariantCreateFromBinary(&pCtx->param[j], pSqlExpr->param[j].pz, bytes, type);
      } else {
        tVariantCreateFromBinary(&pCtx->param[j], (char *)&pSqlExpr->param[j].i64, bytes, type);
      }
    }

    // set the order information for top/bottom query
    int32_t functionId = pCtx->functionId;

    if (functionId == TSDB_FUNC_TOP || functionId == TSDB_FUNC_BOTTOM || functionId == TSDB_FUNC_DIFF) {
      int32_t f = pExpr[0].base.functionId;
      assert(f == TSDB_FUNC_TS || f == TSDB_FUNC_TS_DUMMY);

      pCtx->param[2].i64 = pQueryAttr->order.order;
      pCtx->param[2].nType = TSDB_DATA_TYPE_BIGINT;
      pCtx->param[3].i64 = functionId;
      pCtx->param[3].nType = TSDB_DATA_TYPE_BIGINT;

      pCtx->param[1].i64 = pQueryAttr->order.orderColId;
    } else if (functionId == TSDB_FUNC_INTERP) {
      pCtx->param[2].i64 = (int8_t)pQueryAttr->fillType;
      if (pQueryAttr->fillVal != NULL) {
        if (isNull((const char *)&pQueryAttr->fillVal[i], pCtx->inputType)) {
          pCtx->param[1].nType = TSDB_DATA_TYPE_NULL;
        } else {  // todo refactor, tVariantCreateFromBinary should handle the NULL value
          if (pCtx->inputType != TSDB_DATA_TYPE_BINARY && pCtx->inputType != TSDB_DATA_TYPE_NCHAR) {
            tVariantCreateFromBinary(&pCtx->param[1], (char *)&pQueryAttr->fillVal[i], pCtx->inputBytes, pCtx->inputType);
          }
        }
      }
    } else if (functionId == TSDB_FUNC_TS_COMP) {
      pCtx->param[0].i64 = pQueryAttr->vgId;  //TODO this should be the parameter from client
      pCtx->param[0].nType = TSDB_DATA_TYPE_BIGINT;
    } else if (functionId == TSDB_FUNC_TWA) {
      pCtx->param[1].i64 = pQueryAttr->window.skey;
      pCtx->param[1].nType = TSDB_DATA_TYPE_BIGINT;
      pCtx->param[2].i64 = pQueryAttr->window.ekey;
      pCtx->param[2].nType = TSDB_DATA_TYPE_BIGINT;
    } else if (functionId == TSDB_FUNC_ARITHM) {
      pCtx->param[1].pz = (char*) &pRuntimeEnv->sasArray[i];
    }
  }

  for(int32_t i = 1; i < numOfOutput; ++i) {
    (*rowCellInfoOffset)[i] = (int32_t)((*rowCellInfoOffset)[i - 1] + sizeof(SResultRowCellInfo) + pExpr[i - 1].base.interBytes);
  }

  setCtxTagColumnInfo(pFuncCtx, numOfOutput);

  return pFuncCtx;
}

static void* destroySQLFunctionCtx(SQLFunctionCtx* pCtx, int32_t numOfOutput) {
  if (pCtx == NULL) {
    return NULL;
  }

  for (int32_t i = 0; i < numOfOutput; ++i) {
    for (int32_t j = 0; j < pCtx[i].numOfParams; ++j) {
      tVariantDestroy(&pCtx[i].param[j]);
    }

    tVariantDestroy(&pCtx[i].tag);
    tfree(pCtx[i].tagInfo.pTagCtxList);
  }

  tfree(pCtx);
  return NULL;
}

static int32_t setupQueryRuntimeEnv(SQueryRuntimeEnv *pRuntimeEnv, int32_t numOfTables, SArray* pOperator, void* merger) {
  qDebug("QInfo:0x%"PRIx64" setup runtime env", GET_QID(pRuntimeEnv));
  SQueryAttr *pQueryAttr = pRuntimeEnv->pQueryAttr;

  pRuntimeEnv->prevGroupId = INT32_MIN;
  pRuntimeEnv->pQueryAttr = pQueryAttr;

  pRuntimeEnv->pResultRowHashTable = taosHashInit(numOfTables, taosGetDefaultHashFunction(TSDB_DATA_TYPE_BINARY), true, HASH_NO_LOCK);
  pRuntimeEnv->pResultRowListSet = taosHashInit(numOfTables, taosGetDefaultHashFunction(TSDB_DATA_TYPE_BINARY), false, HASH_NO_LOCK);
  pRuntimeEnv->keyBuf  = malloc(pQueryAttr->maxTableColumnWidth + sizeof(int64_t) + POINTER_BYTES);
  pRuntimeEnv->pool    = initResultRowPool(getResultRowSize(pRuntimeEnv));

  pRuntimeEnv->prevRow = malloc(POINTER_BYTES * pQueryAttr->numOfCols + pQueryAttr->srcRowSize);
  pRuntimeEnv->tagVal  = malloc(pQueryAttr->tagLen);

  // NOTE: pTableCheckInfo need to update the query time range and the lastKey info
  pRuntimeEnv->pTableRetrieveTsMap = taosHashInit(numOfTables, taosGetDefaultHashFunction(TSDB_DATA_TYPE_INT), false, HASH_NO_LOCK);

  pRuntimeEnv->sasArray = calloc(pQueryAttr->numOfOutput, sizeof(SArithmeticSupport));

  if (pRuntimeEnv->sasArray == NULL || pRuntimeEnv->pResultRowHashTable == NULL || pRuntimeEnv->keyBuf == NULL ||
      pRuntimeEnv->prevRow == NULL  || pRuntimeEnv->tagVal == NULL) {
    goto _clean;
  }

  if (pQueryAttr->numOfCols) {
    char* start = POINTER_BYTES * pQueryAttr->numOfCols + (char*) pRuntimeEnv->prevRow;
    pRuntimeEnv->prevRow[0] = start;
    for(int32_t i = 1; i < pQueryAttr->numOfCols; ++i) {
      pRuntimeEnv->prevRow[i] = pRuntimeEnv->prevRow[i - 1] + pQueryAttr->tableCols[i-1].bytes;
    }

    if (pQueryAttr->tableCols[0].type == TSDB_DATA_TYPE_TIMESTAMP) {
      *(int64_t*) pRuntimeEnv->prevRow[0] = INT64_MIN;
    }
  }

  qDebug("QInfo:0x%"PRIx64" init runtime environment completed", GET_QID(pRuntimeEnv));

  // group by normal column, sliding window query, interval query are handled by interval query processor
  // interval (down sampling operation)
  int32_t numOfOperator = (int32_t) taosArrayGetSize(pOperator);
  for(int32_t i = 0; i < numOfOperator; ++i) {
    int32_t* op = taosArrayGet(pOperator, i);

    switch (*op) {
      case OP_TagScan: {
        pRuntimeEnv->proot = createTagScanOperatorInfo(pRuntimeEnv, pQueryAttr->pExpr1, pQueryAttr->numOfOutput);
        break;
      }
      case OP_MultiTableTimeInterval: {
        pRuntimeEnv->proot =
            createMultiTableTimeIntervalOperatorInfo(pRuntimeEnv, pRuntimeEnv->proot, pQueryAttr->pExpr1, pQueryAttr->numOfOutput);
        setTableScanFilterOperatorInfo(pRuntimeEnv->proot->upstream[0]->info, pRuntimeEnv->proot);
        break;
      }
      case OP_AllMultiTableTimeInterval: {
        pRuntimeEnv->proot =
            createAllMultiTableTimeIntervalOperatorInfo(pRuntimeEnv, pRuntimeEnv->proot, pQueryAttr->pExpr1, pQueryAttr->numOfOutput);
        setTableScanFilterOperatorInfo(pRuntimeEnv->proot->upstream[0]->info, pRuntimeEnv->proot);
        break;
      }
      case OP_TimeWindow: {
        pRuntimeEnv->proot =
            createTimeIntervalOperatorInfo(pRuntimeEnv, pRuntimeEnv->proot, pQueryAttr->pExpr1, pQueryAttr->numOfOutput);
        int32_t opType = pRuntimeEnv->proot->upstream[0]->operatorType;
        if (opType != OP_DummyInput && opType != OP_Join) {
          setTableScanFilterOperatorInfo(pRuntimeEnv->proot->upstream[0]->info, pRuntimeEnv->proot);
        }
        break;
      }
      case OP_AllTimeWindow: {
        pRuntimeEnv->proot =
            createAllTimeIntervalOperatorInfo(pRuntimeEnv, pRuntimeEnv->proot, pQueryAttr->pExpr1, pQueryAttr->numOfOutput);
        int32_t opType = pRuntimeEnv->proot->upstream[0]->operatorType;
        if (opType != OP_DummyInput && opType != OP_Join) {
          setTableScanFilterOperatorInfo(pRuntimeEnv->proot->upstream[0]->info, pRuntimeEnv->proot);
        }
        break;
      }
      case OP_Groupby: {
        pRuntimeEnv->proot =
            createGroupbyOperatorInfo(pRuntimeEnv, pRuntimeEnv->proot, pQueryAttr->pExpr1, pQueryAttr->numOfOutput);

        int32_t opType = pRuntimeEnv->proot->upstream[0]->operatorType;
        if (opType != OP_DummyInput) {
          setTableScanFilterOperatorInfo(pRuntimeEnv->proot->upstream[0]->info, pRuntimeEnv->proot);
        }
        break;
      }
      case OP_SessionWindow: {
        pRuntimeEnv->proot =
            createSWindowOperatorInfo(pRuntimeEnv, pRuntimeEnv->proot, pQueryAttr->pExpr1, pQueryAttr->numOfOutput);
        int32_t opType = pRuntimeEnv->proot->upstream[0]->operatorType;
        if (opType != OP_DummyInput) {
          setTableScanFilterOperatorInfo(pRuntimeEnv->proot->upstream[0]->info, pRuntimeEnv->proot);
        }
        break;
      }
      case OP_MultiTableAggregate: {
        pRuntimeEnv->proot =
            createMultiTableAggOperatorInfo(pRuntimeEnv, pRuntimeEnv->proot, pQueryAttr->pExpr1, pQueryAttr->numOfOutput);
        setTableScanFilterOperatorInfo(pRuntimeEnv->proot->upstream[0]->info, pRuntimeEnv->proot);
        break;
      }
      case OP_Aggregate: {
        pRuntimeEnv->proot =
            createAggregateOperatorInfo(pRuntimeEnv, pRuntimeEnv->proot, pQueryAttr->pExpr1, pQueryAttr->numOfOutput);

        int32_t opType = pRuntimeEnv->proot->upstream[0]->operatorType;
        if (opType != OP_DummyInput && opType != OP_Join) {
          setTableScanFilterOperatorInfo(pRuntimeEnv->proot->upstream[0]->info, pRuntimeEnv->proot);
        }
        break;
      }

      case OP_Project: {  // TODO refactor to remove arith operator.
        SOperatorInfo* prev = pRuntimeEnv->proot;
        if (i == 0) {
          pRuntimeEnv->proot = createProjectOperatorInfo(pRuntimeEnv, prev, pQueryAttr->pExpr1, pQueryAttr->numOfOutput);
          if (pRuntimeEnv->proot != NULL && prev->operatorType != OP_DummyInput && prev->operatorType != OP_Join) {  // TODO refactor
            setTableScanFilterOperatorInfo(prev->info, pRuntimeEnv->proot);
          }
        } else {
          prev = pRuntimeEnv->proot;
          assert(pQueryAttr->pExpr2 != NULL);
          pRuntimeEnv->proot = createProjectOperatorInfo(pRuntimeEnv, prev, pQueryAttr->pExpr2, pQueryAttr->numOfExpr2);
        }
        break;
      }

      case OP_StateWindow: {
        pRuntimeEnv->proot = createStatewindowOperatorInfo(pRuntimeEnv, pRuntimeEnv->proot, pQueryAttr->pExpr1, pQueryAttr->numOfOutput); 
        int32_t opType = pRuntimeEnv->proot->upstream[0]->operatorType;
        if (opType != OP_DummyInput) {
          setTableScanFilterOperatorInfo(pRuntimeEnv->proot->upstream[0]->info, pRuntimeEnv->proot);
        }
        break;
      }

      case OP_Limit: {
        pRuntimeEnv->proot = createLimitOperatorInfo(pRuntimeEnv, pRuntimeEnv->proot);
        break;
      }

      case OP_Filter: {  // todo refactor
        int32_t numOfFilterCols = 0;
        if (pQueryAttr->stableQuery) {
          SColumnInfo* pColInfo =
              extractColumnFilterInfo(pQueryAttr->pExpr3, pQueryAttr->numOfExpr3, &numOfFilterCols);
          pRuntimeEnv->proot = createFilterOperatorInfo(pRuntimeEnv, pRuntimeEnv->proot, pQueryAttr->pExpr3,
                                                        pQueryAttr->numOfExpr3, pColInfo, numOfFilterCols);
          freeColumnInfo(pColInfo, pQueryAttr->numOfExpr3);
        } else {
          SColumnInfo* pColInfo =
              extractColumnFilterInfo(pQueryAttr->pExpr1, pQueryAttr->numOfOutput, &numOfFilterCols);
          pRuntimeEnv->proot = createFilterOperatorInfo(pRuntimeEnv, pRuntimeEnv->proot, pQueryAttr->pExpr1,
                                                        pQueryAttr->numOfOutput, pColInfo, numOfFilterCols);
          freeColumnInfo(pColInfo, pQueryAttr->numOfOutput);
        }

        break;
      }

      case OP_Fill: {
        SOperatorInfo* pInfo = pRuntimeEnv->proot;
        pRuntimeEnv->proot = createFillOperatorInfo(pRuntimeEnv, pInfo, pInfo->pExpr, pInfo->numOfOutput);
        break;
      }

      case OP_MultiwayMergeSort: {
        bool groupMix = true;
        if (pQueryAttr->slimit.offset != 0 || pQueryAttr->slimit.limit != -1) {
          groupMix = false;
        }

        pRuntimeEnv->proot = createMultiwaySortOperatorInfo(pRuntimeEnv, pQueryAttr->pExpr1, pQueryAttr->numOfOutput,
                                                            4096, merger, groupMix);  // TODO hack it
        break;
      }

      case OP_GlobalAggregate: {
        pRuntimeEnv->proot = createGlobalAggregateOperatorInfo(pRuntimeEnv, pRuntimeEnv->proot, pQueryAttr->pExpr3,
                                                               pQueryAttr->numOfExpr3, merger, pQueryAttr->pUdfInfo);
        break;
      }

      case OP_SLimit: {
        pRuntimeEnv->proot = createSLimitOperatorInfo(pRuntimeEnv, pRuntimeEnv->proot, pQueryAttr->pExpr3,
                                                      pQueryAttr->numOfExpr3, merger);
        break;
      }

      case OP_Distinct: {
        pRuntimeEnv->proot = createDistinctOperatorInfo(pRuntimeEnv, pRuntimeEnv->proot, pQueryAttr->pExpr1, pQueryAttr->numOfOutput);
        break;
      }

      case OP_Order: {
        pRuntimeEnv->proot = createOrderOperatorInfo(pRuntimeEnv, pRuntimeEnv->proot, pQueryAttr->pExpr1, pQueryAttr->numOfOutput, &pQueryAttr->order);
        break;
      }

      default: {
        assert(0);
      }
    }
  }

  return TSDB_CODE_SUCCESS;

_clean:
  tfree(pRuntimeEnv->sasArray);
  tfree(pRuntimeEnv->pResultRowHashTable);
  tfree(pRuntimeEnv->keyBuf);
  tfree(pRuntimeEnv->prevRow);
  tfree(pRuntimeEnv->tagVal);

  return TSDB_CODE_QRY_OUT_OF_MEMORY;
}

static void doFreeQueryHandle(SQueryRuntimeEnv* pRuntimeEnv) {
  SQueryAttr* pQueryAttr = pRuntimeEnv->pQueryAttr;

  tsdbCleanupQueryHandle(pRuntimeEnv->pQueryHandle);
  pRuntimeEnv->pQueryHandle = NULL;

  SMemRef* pMemRef = &pQueryAttr->memRef;
  assert(pMemRef->ref == 0 && pMemRef->snapshot.imem == NULL && pMemRef->snapshot.mem == NULL);
}

static void destroyTsComp(SQueryRuntimeEnv *pRuntimeEnv, SQueryAttr *pQueryAttr) {
  if (pQueryAttr->tsCompQuery && pRuntimeEnv->outputBuf && pRuntimeEnv->outputBuf->pDataBlock && taosArrayGetSize(pRuntimeEnv->outputBuf->pDataBlock) > 0) {
    SColumnInfoData* pColInfoData = taosArrayGet(pRuntimeEnv->outputBuf->pDataBlock, 0);
    if (pColInfoData) {
      FILE *f = *(FILE **)pColInfoData->pData;  // TODO refactor
      if (f) {
        fclose(f);
        *(FILE **)pColInfoData->pData = NULL;
      }
    }
  }
}

static void teardownQueryRuntimeEnv(SQueryRuntimeEnv *pRuntimeEnv) {
  SQueryAttr *pQueryAttr = pRuntimeEnv->pQueryAttr;
  SQInfo* pQInfo = (SQInfo*) pRuntimeEnv->qinfo;

  qDebug("QInfo:0x%"PRIx64" teardown runtime env", pQInfo->qId);

  if (pRuntimeEnv->sasArray != NULL) {
    for(int32_t i = 0; i < pQueryAttr->numOfOutput; ++i) {
      tfree(pRuntimeEnv->sasArray[i].data);
      tfree(pRuntimeEnv->sasArray[i].colList);
    }

    tfree(pRuntimeEnv->sasArray);
  }

  destroyUdfInfo(pRuntimeEnv->pUdfInfo);

  destroyResultBuf(pRuntimeEnv->pResultBuf);
  doFreeQueryHandle(pRuntimeEnv);

  destroyTsComp(pRuntimeEnv, pQueryAttr);

  pRuntimeEnv->pTsBuf = tsBufDestroy(pRuntimeEnv->pTsBuf);

  tfree(pRuntimeEnv->keyBuf);
  tfree(pRuntimeEnv->prevRow);
  tfree(pRuntimeEnv->tagVal);

  taosHashCleanup(pRuntimeEnv->pResultRowHashTable);
  pRuntimeEnv->pResultRowHashTable = NULL;

  taosHashCleanup(pRuntimeEnv->pTableRetrieveTsMap);
  pRuntimeEnv->pTableRetrieveTsMap = NULL;

  taosHashCleanup(pRuntimeEnv->pResultRowListSet);
  pRuntimeEnv->pResultRowListSet = NULL;

  destroyOperatorInfo(pRuntimeEnv->proot);

  pRuntimeEnv->pool = destroyResultRowPool(pRuntimeEnv->pool);
  taosArrayDestroyEx(pRuntimeEnv->prevResult, freeInterResult);
  pRuntimeEnv->prevResult = NULL;
}

static bool needBuildResAfterQueryComplete(SQInfo* pQInfo) {
  return pQInfo->rspContext != NULL;
}

bool isQueryKilled(SQInfo *pQInfo) {
  if (IS_QUERY_KILLED(pQInfo)) {
    return true;
  }

  // query has been executed more than tsShellActivityTimer, and the retrieve has not arrived
  // abort current query execution.
  if (pQInfo->owner != 0 && ((taosGetTimestampSec() - pQInfo->startExecTs) > getMaximumIdleDurationSec()) &&
      (!needBuildResAfterQueryComplete(pQInfo))) {

    assert(pQInfo->startExecTs != 0);
    qDebug("QInfo:%" PRIu64 " retrieve not arrive beyond %d sec, abort current query execution, start:%" PRId64
           ", current:%d", pQInfo->qId, 1, pQInfo->startExecTs, taosGetTimestampSec());
    return true;
  }

  return false;
}

void setQueryKilled(SQInfo *pQInfo) { pQInfo->code = TSDB_CODE_TSC_QUERY_CANCELLED;}

//static bool isFixedOutputQuery(SQueryAttr* pQueryAttr) {
//  if (QUERY_IS_INTERVAL_QUERY(pQueryAttr)) {
//    return false;
//  }
//
//  // Note:top/bottom query is fixed output query
//  if (pQueryAttr->topBotQuery || pQueryAttr->groupbyColumn || pQueryAttr->tsCompQuery) {
//    return true;
//  }
//
//  for (int32_t i = 0; i < pQueryAttr->numOfOutput; ++i) {
//    SSqlExpr *pExpr = &pQueryAttr->pExpr1[i].base;
//
//    if (pExpr->functionId == TSDB_FUNC_TS || pExpr->functionId == TSDB_FUNC_TS_DUMMY) {
//      continue;
//    }
//
//    if (!IS_MULTIOUTPUT(aAggs[pExpr->functionId].status)) {
//      return true;
//    }
//  }
//
//  return false;
//}

// todo refactor with isLastRowQuery
//bool isPointInterpoQuery(SQueryAttr *pQueryAttr) {
//  for (int32_t i = 0; i < pQueryAttr->numOfOutput; ++i) {
//    int32_t functionId = pQueryAttr->pExpr1[i].base.functionId;
//    if (functionId == TSDB_FUNC_INTERP) {
//      return true;
//    }
//  }
//
//  return false;
//}

static bool isFirstLastRowQuery(SQueryAttr *pQueryAttr) {
  for (int32_t i = 0; i < pQueryAttr->numOfOutput; ++i) {
    int32_t functionID = pQueryAttr->pExpr1[i].base.functionId;
    if (functionID == TSDB_FUNC_LAST_ROW) {
      return true;
    }
  }

  return false;
}

static bool isCachedLastQuery(SQueryAttr *pQueryAttr) {
  for (int32_t i = 0; i < pQueryAttr->numOfOutput; ++i) {
    int32_t functionID = pQueryAttr->pExpr1[i].base.functionId;
    if (functionID == TSDB_FUNC_LAST || functionID == TSDB_FUNC_LAST_DST) {
      continue;
    }

    return false;
  }

  if (pQueryAttr->order.order != TSDB_ORDER_DESC || !TSWINDOW_IS_EQUAL(pQueryAttr->window, TSWINDOW_DESC_INITIALIZER)) {
    return false;
  }

  if (pQueryAttr->groupbyColumn) {
    return false;
  }

  if (pQueryAttr->interval.interval > 0) {
    return false;
  }

  if (pQueryAttr->numOfFilterCols > 0 || pQueryAttr->havingNum > 0) {
    return false;
  }

  return true;
}



/**
 * The following 4 kinds of query are treated as the tags query
 * tagprj, tid_tag query, count(tbname), 'abc' (user defined constant value column) query
 */
bool onlyQueryTags(SQueryAttr* pQueryAttr) {
  for(int32_t i = 0; i < pQueryAttr->numOfOutput; ++i) {
    SExprInfo* pExprInfo = &pQueryAttr->pExpr1[i];

    int32_t functionId = pExprInfo->base.functionId;

    if (functionId != TSDB_FUNC_TAGPRJ &&
        functionId != TSDB_FUNC_TID_TAG &&
        (!(functionId == TSDB_FUNC_COUNT && pExprInfo->base.colInfo.colId == TSDB_TBNAME_COLUMN_INDEX)) &&
        (!(functionId == TSDB_FUNC_PRJ && TSDB_COL_IS_UD_COL(pExprInfo->base.colInfo.flag)))) {
      return false;
    }
  }

  return true;
}

/////////////////////////////////////////////////////////////////////////////////////////////

void getAlignQueryTimeWindow(SQueryAttr *pQueryAttr, int64_t key, int64_t keyFirst, int64_t keyLast, STimeWindow *win) {
  assert(key >= keyFirst && key <= keyLast && pQueryAttr->interval.sliding <= pQueryAttr->interval.interval);
  win->skey = taosTimeTruncate(key, &pQueryAttr->interval, pQueryAttr->precision);

  /*
   * if the realSkey > INT64_MAX - pQueryAttr->interval.interval, the query duration between
   * realSkey and realEkey must be less than one interval.Therefore, no need to adjust the query ranges.
   */
  if (keyFirst > (INT64_MAX - pQueryAttr->interval.interval)) {
    assert(keyLast - keyFirst < pQueryAttr->interval.interval);
    win->ekey = INT64_MAX;
  } else if (pQueryAttr->interval.intervalUnit == 'n' || pQueryAttr->interval.intervalUnit == 'y') {
    win->ekey = taosTimeAdd(win->skey, pQueryAttr->interval.interval, pQueryAttr->interval.intervalUnit, pQueryAttr->precision) - 1;
  } else {
    win->ekey = win->skey + pQueryAttr->interval.interval - 1;
  }
}

/*
 * todo add more parameters to check soon..
 */
bool colIdCheck(SQueryAttr *pQueryAttr, uint64_t qId) {
  // load data column information is incorrect
  for (int32_t i = 0; i < pQueryAttr->numOfCols - 1; ++i) {
    if (pQueryAttr->tableCols[i].colId == pQueryAttr->tableCols[i + 1].colId) {
      qError("QInfo:0x%"PRIx64" invalid data load column for query", qId);
      return false;
    }
  }

  return true;
}

// todo ignore the avg/sum/min/max/count/stddev/top/bottom functions, of which
// the scan order is not matter
static bool onlyOneQueryType(SQueryAttr *pQueryAttr, int32_t functId, int32_t functIdDst) {
  for (int32_t i = 0; i < pQueryAttr->numOfOutput; ++i) {
    int32_t functionId = pQueryAttr->pExpr1[i].base.functionId;

    if (functionId == TSDB_FUNC_TS || functionId == TSDB_FUNC_TS_DUMMY || functionId == TSDB_FUNC_TAG ||
        functionId == TSDB_FUNC_TAG_DUMMY) {
      continue;
    }

    if (functionId != functId && functionId != functIdDst) {
      return false;
    }
  }

  return true;
}

static bool onlyFirstQuery(SQueryAttr *pQueryAttr) { return onlyOneQueryType(pQueryAttr, TSDB_FUNC_FIRST, TSDB_FUNC_FIRST_DST); }

static bool onlyLastQuery(SQueryAttr *pQueryAttr) { return onlyOneQueryType(pQueryAttr, TSDB_FUNC_LAST, TSDB_FUNC_LAST_DST); }

static bool notContainSessionOrStateWindow(SQueryAttr *pQueryAttr) { return !(pQueryAttr->sw.gap > 0 || pQueryAttr->stateWindow); }

static int32_t updateBlockLoadStatus(SQueryAttr *pQuery, int32_t status) {
  bool hasFirstLastFunc = false;
  bool hasOtherFunc = false;

  if (status == BLK_DATA_ALL_NEEDED || status == BLK_DATA_DISCARD) {
    return status;
  }

  for (int32_t i = 0; i < pQuery->numOfOutput; ++i) {
    int32_t functionId = pQuery->pExpr1[i].base.functionId;

    if (functionId == TSDB_FUNC_TS || functionId == TSDB_FUNC_TS_DUMMY || functionId == TSDB_FUNC_TAG ||
        functionId == TSDB_FUNC_TAG_DUMMY) {
      continue;
    }

    if (functionId == TSDB_FUNC_FIRST_DST || functionId == TSDB_FUNC_LAST_DST) {
      hasFirstLastFunc = true;
    } else {
      hasOtherFunc = true;
    }
  }

  if (hasFirstLastFunc && status == BLK_DATA_NO_NEEDED) {
    if(!hasOtherFunc) {
      return BLK_DATA_DISCARD;
    } else {
      return BLK_DATA_ALL_NEEDED;
    }
  }

  return status;
}

static void doUpdateLastKey(SQueryAttr* pQueryAttr) {
  STimeWindow* win = &pQueryAttr->window;

  size_t num = taosArrayGetSize(pQueryAttr->tableGroupInfo.pGroupList);
  for(int32_t i = 0; i < num; ++i) {
    SArray* p1 = taosArrayGetP(pQueryAttr->tableGroupInfo.pGroupList, i);

    size_t len = taosArrayGetSize(p1);
    for(int32_t j = 0; j < len; ++j) {
      STableKeyInfo* pInfo = taosArrayGet(p1, j);

      // update the new lastkey if it is equalled to the value of the old skey
      if (pInfo->lastKey == win->ekey) {
        pInfo->lastKey = win->skey;
      }
    }
  }
}

static void updateDataCheckOrder(SQInfo *pQInfo, SQueryTableMsg* pQueryMsg, bool stableQuery) {
  SQueryAttr* pQueryAttr = pQInfo->runtimeEnv.pQueryAttr;

  // in case of point-interpolation query, use asc order scan
  char msg[] = "QInfo:0x%"PRIx64" scan order changed for %s query, old:%d, new:%d, qrange exchanged, old qrange:%" PRId64
               "-%" PRId64 ", new qrange:%" PRId64 "-%" PRId64;

  // todo handle the case the the order irrelevant query type mixed up with order critical query type
  // descending order query for last_row query
  if (isFirstLastRowQuery(pQueryAttr)) {
    qDebug("QInfo:0x%"PRIx64" scan order changed for last_row query, old:%d, new:%d", pQInfo->qId, pQueryAttr->order.order, TSDB_ORDER_ASC);

    pQueryAttr->order.order = TSDB_ORDER_ASC;
    if (pQueryAttr->window.skey > pQueryAttr->window.ekey) {
      SWAP(pQueryAttr->window.skey, pQueryAttr->window.ekey, TSKEY);
    }

    pQueryAttr->needReverseScan = false;
    return;
  }

  if (pQueryAttr->groupbyColumn && pQueryAttr->order.order == TSDB_ORDER_DESC) {
    pQueryAttr->order.order = TSDB_ORDER_ASC;
    if (pQueryAttr->window.skey > pQueryAttr->window.ekey) {
      SWAP(pQueryAttr->window.skey, pQueryAttr->window.ekey, TSKEY);
    }

    pQueryAttr->needReverseScan = false;
    doUpdateLastKey(pQueryAttr);
    return;
  }

  if (pQueryAttr->pointInterpQuery && pQueryAttr->interval.interval == 0) {
    if (!QUERY_IS_ASC_QUERY(pQueryAttr)) {
      qDebug(msg, pQInfo->qId, "interp", pQueryAttr->order.order, TSDB_ORDER_ASC, pQueryAttr->window.skey, pQueryAttr->window.ekey, pQueryAttr->window.ekey, pQueryAttr->window.skey);
      SWAP(pQueryAttr->window.skey, pQueryAttr->window.ekey, TSKEY);
    }

    pQueryAttr->order.order = TSDB_ORDER_ASC;
    return;
  }

  if (pQueryAttr->interval.interval == 0) {
    if (onlyFirstQuery(pQueryAttr)) {
      if (!QUERY_IS_ASC_QUERY(pQueryAttr)) {
        qDebug(msg, pQInfo->qId, "only-first", pQueryAttr->order.order, TSDB_ORDER_ASC, pQueryAttr->window.skey,
               pQueryAttr->window.ekey, pQueryAttr->window.ekey, pQueryAttr->window.skey);

        SWAP(pQueryAttr->window.skey, pQueryAttr->window.ekey, TSKEY);
        doUpdateLastKey(pQueryAttr);
      }

      pQueryAttr->order.order = TSDB_ORDER_ASC;
      pQueryAttr->needReverseScan = false;
    } else if (onlyLastQuery(pQueryAttr) && notContainSessionOrStateWindow(pQueryAttr)) {
      if (QUERY_IS_ASC_QUERY(pQueryAttr)) {
        qDebug(msg, pQInfo->qId, "only-last", pQueryAttr->order.order, TSDB_ORDER_DESC, pQueryAttr->window.skey,
               pQueryAttr->window.ekey, pQueryAttr->window.ekey, pQueryAttr->window.skey);

        SWAP(pQueryAttr->window.skey, pQueryAttr->window.ekey, TSKEY);
        doUpdateLastKey(pQueryAttr);
      }

      pQueryAttr->order.order = TSDB_ORDER_DESC;
      pQueryAttr->needReverseScan = false;
    }

  } else {  // interval query
    if (stableQuery) {
      if (onlyFirstQuery(pQueryAttr)) {
        if (!QUERY_IS_ASC_QUERY(pQueryAttr)) {
          qDebug(msg, pQInfo->qId, "only-first stable", pQueryAttr->order.order, TSDB_ORDER_ASC,
                 pQueryAttr->window.skey, pQueryAttr->window.ekey, pQueryAttr->window.ekey, pQueryAttr->window.skey);

          SWAP(pQueryAttr->window.skey, pQueryAttr->window.ekey, TSKEY);
          doUpdateLastKey(pQueryAttr);
        }

        pQueryAttr->order.order = TSDB_ORDER_ASC;
        pQueryAttr->needReverseScan = false;
      } else if (onlyLastQuery(pQueryAttr)) {
        if (QUERY_IS_ASC_QUERY(pQueryAttr)) {
          qDebug(msg, pQInfo->qId, "only-last stable", pQueryAttr->order.order, TSDB_ORDER_DESC,
                 pQueryAttr->window.skey, pQueryAttr->window.ekey, pQueryAttr->window.ekey, pQueryAttr->window.skey);

          SWAP(pQueryAttr->window.skey, pQueryAttr->window.ekey, TSKEY);
          doUpdateLastKey(pQueryAttr);
        }

        pQueryAttr->order.order = TSDB_ORDER_DESC;
        pQueryAttr->needReverseScan = false;
      }
    }
  }
}

static void getIntermediateBufInfo(SQueryRuntimeEnv* pRuntimeEnv, int32_t* ps, int32_t* rowsize) {
  SQueryAttr* pQueryAttr = pRuntimeEnv->pQueryAttr;
  int32_t MIN_ROWS_PER_PAGE = 4;

  *rowsize = (int32_t)(pQueryAttr->resultRowSize * getRowNumForMultioutput(pQueryAttr, pQueryAttr->topBotQuery, pQueryAttr->stableQuery));
  int32_t overhead = sizeof(tFilePage);

  // one page contains at least two rows
  *ps = DEFAULT_INTERN_BUF_PAGE_SIZE;
  while(((*rowsize) * MIN_ROWS_PER_PAGE) > (*ps) - overhead) {
    *ps = ((*ps) << 1u);
  }
}

#define IS_PREFILTER_TYPE(_t) ((_t) != TSDB_DATA_TYPE_BINARY && (_t) != TSDB_DATA_TYPE_NCHAR)

static FORCE_INLINE bool doFilterByBlockStatistics(SQueryRuntimeEnv* pRuntimeEnv, SDataStatis *pDataStatis, SQLFunctionCtx *pCtx, int32_t numOfRows) {
  SQueryAttr* pQueryAttr = pRuntimeEnv->pQueryAttr;

  if (pDataStatis == NULL || pQueryAttr->pFilters == NULL) {
    return true;
  }

  return filterRangeExecute(pQueryAttr->pFilters, pDataStatis, pQueryAttr->numOfCols, numOfRows);
}

static bool overlapWithTimeWindow(SQueryAttr* pQueryAttr, SDataBlockInfo* pBlockInfo) {
  STimeWindow w = {0};

  TSKEY sk = MIN(pQueryAttr->window.skey, pQueryAttr->window.ekey);
  TSKEY ek = MAX(pQueryAttr->window.skey, pQueryAttr->window.ekey);

  if (QUERY_IS_ASC_QUERY(pQueryAttr)) {
    getAlignQueryTimeWindow(pQueryAttr, pBlockInfo->window.skey, sk, ek, &w);
    assert(w.ekey >= pBlockInfo->window.skey);

    if (w.ekey < pBlockInfo->window.ekey) {
      return true;
    }

    while(1) {
      getNextTimeWindow(pQueryAttr, &w);
      if (w.skey > pBlockInfo->window.ekey) {
        break;
      }

      assert(w.ekey > pBlockInfo->window.ekey);
      if (w.skey <= pBlockInfo->window.ekey && w.skey > pBlockInfo->window.skey) {
        return true;
      }
    }
  } else {
    getAlignQueryTimeWindow(pQueryAttr, pBlockInfo->window.ekey, sk, ek, &w);
    assert(w.skey <= pBlockInfo->window.ekey);

    if (w.skey > pBlockInfo->window.skey) {
      return true;
    }

    while(1) {
      getNextTimeWindow(pQueryAttr, &w);
      if (w.ekey < pBlockInfo->window.skey) {
        break;
      }

      assert(w.skey < pBlockInfo->window.skey);
      if (w.ekey < pBlockInfo->window.ekey && w.ekey >= pBlockInfo->window.skey) {
        return true;
      }
    }
  }

  return false;
}

static int32_t doTSJoinFilter(SQueryRuntimeEnv *pRuntimeEnv, TSKEY key, bool ascQuery) {
  STSElem elem = tsBufGetElem(pRuntimeEnv->pTsBuf);

#if defined(_DEBUG_VIEW)
  printf("elem in comp ts file:%" PRId64 ", key:%" PRId64 ", tag:%"PRIu64", query order:%d, ts order:%d, traverse:%d, index:%d\n",
         elem.ts, key, elem.tag.i64, pQueryAttr->order.order, pRuntimeEnv->pTsBuf->tsOrder,
         pRuntimeEnv->pTsBuf->cur.order, pRuntimeEnv->pTsBuf->cur.tsIndex);
#endif

  if (ascQuery) {
    if (key < elem.ts) {
      return TS_JOIN_TS_NOT_EQUALS;
    } else if (key > elem.ts) {
      longjmp(pRuntimeEnv->env, TSDB_CODE_QRY_INCONSISTAN);
    }
  } else {
    if (key > elem.ts) {
      return TS_JOIN_TS_NOT_EQUALS;
    } else if (key < elem.ts) {
      longjmp(pRuntimeEnv->env, TSDB_CODE_QRY_INCONSISTAN);
    }
  }

  return TS_JOIN_TS_EQUAL;
}

bool doFilterDataBlock(SSingleColumnFilterInfo* pFilterInfo, int32_t numOfFilterCols, int32_t numOfRows, int8_t* p) {
  bool all = true;

  for (int32_t i = 0; i < numOfRows; ++i) {
    bool qualified = false;

    for (int32_t k = 0; k < numOfFilterCols; ++k) {
      char* pElem = (char*)pFilterInfo[k].pData + pFilterInfo[k].info.bytes * i;

      qualified = false;
      for (int32_t j = 0; j < pFilterInfo[k].numOfFilters; ++j) {
        SColumnFilterElem* pFilterElem = &pFilterInfo[k].pFilters[j];

        bool isnull = isNull(pElem, pFilterInfo[k].info.type);
        if (isnull) {
          if (pFilterElem->fp == isNullOperator) {
            qualified = true;
            break;
          } else {
            continue;
          }
        } else {
          if (pFilterElem->fp == notNullOperator) {
            qualified = true;
            break;
          } else if (pFilterElem->fp == isNullOperator) {
            continue;
          }
        }

        if (pFilterElem->fp(pFilterElem, pElem, pElem, pFilterInfo[k].info.type)) {
          qualified = true;
          break;
        }
      }

      if (!qualified) {
        break;
      }
    }

    p[i] = qualified ? 1 : 0;
    if (!qualified) {
      all = false;
    }
  }

  return all;
}

void doCompactSDataBlock(SSDataBlock* pBlock, int32_t numOfRows, int8_t* p) {
  int32_t len = 0;
  int32_t start = 0;
  for (int32_t j = 0; j < numOfRows; ++j) {
    if (p[j] == 1) {
      len++;
    } else {
      if (len > 0) {
        int32_t cstart = j - len;
        for (int32_t i = 0; i < pBlock->info.numOfCols; ++i) {
          SColumnInfoData* pColumnInfoData = taosArrayGet(pBlock->pDataBlock, i);

          int16_t bytes = pColumnInfoData->info.bytes;
          memmove(((char*)pColumnInfoData->pData) + start * bytes, pColumnInfoData->pData + cstart * bytes,
                  len * bytes);
        }

        start += len;
        len = 0;
      }
    }
  }

  if (len > 0) {
    int32_t cstart = numOfRows - len;
    for (int32_t i = 0; i < pBlock->info.numOfCols; ++i) {
      SColumnInfoData* pColumnInfoData = taosArrayGet(pBlock->pDataBlock, i);

      int16_t bytes = pColumnInfoData->info.bytes;
      memmove(pColumnInfoData->pData + start * bytes, pColumnInfoData->pData + cstart * bytes, len * bytes);
    }

    start += len;
    len = 0;
  }

  pBlock->info.rows = start;
  pBlock->pBlockStatis = NULL;  // clean the block statistics info

  if (start > 0) {
    SColumnInfoData* pColumnInfoData = taosArrayGet(pBlock->pDataBlock, 0);
    if (pColumnInfoData->info.type == TSDB_DATA_TYPE_TIMESTAMP &&
        pColumnInfoData->info.colId == PRIMARYKEY_TIMESTAMP_COL_INDEX) {
      pBlock->info.window.skey = *(int64_t*)pColumnInfoData->pData;
      pBlock->info.window.ekey = *(int64_t*)(pColumnInfoData->pData + TSDB_KEYSIZE * (start - 1));
    }
  }
}

void filterRowsInDataBlock(SQueryRuntimeEnv* pRuntimeEnv, SSingleColumnFilterInfo* pFilterInfo, int32_t numOfFilterCols,
                           SSDataBlock* pBlock, bool ascQuery) {
  int32_t numOfRows = pBlock->info.rows;

  int8_t *p = calloc(numOfRows, sizeof(int8_t));
  bool    all = true;

  if (pRuntimeEnv->pTsBuf != NULL) {
    SColumnInfoData* pColInfoData = taosArrayGet(pBlock->pDataBlock, 0);

    TSKEY* k = (TSKEY*) pColInfoData->pData;
    for (int32_t i = 0; i < numOfRows; ++i) {
      int32_t offset = ascQuery? i:(numOfRows - i - 1);
      int32_t ret = doTSJoinFilter(pRuntimeEnv, k[offset], ascQuery);
      if (ret == TS_JOIN_TAG_NOT_EQUALS) {
        break;
      } else if (ret == TS_JOIN_TS_NOT_EQUALS) {
        all = false;
        continue;
      } else {
        assert(ret == TS_JOIN_TS_EQUAL);
        p[offset] = true;
      }

      if (!tsBufNextPos(pRuntimeEnv->pTsBuf)) {
        break;
      }
    }

    // save the cursor status
    pRuntimeEnv->current->cur = tsBufGetCursor(pRuntimeEnv->pTsBuf);
  } else {
    all = doFilterDataBlock(pFilterInfo, numOfFilterCols, numOfRows, p);
  }

  if (!all) {
    doCompactSDataBlock(pBlock, numOfRows, p);
  }

  tfree(p);
}

void filterColRowsInDataBlock(SQueryRuntimeEnv* pRuntimeEnv, SSDataBlock* pBlock, bool ascQuery) {
 int32_t numOfRows = pBlock->info.rows;

 int8_t *p = NULL;
 bool    all = true;

 if (pRuntimeEnv->pTsBuf != NULL) {
   SColumnInfoData* pColInfoData = taosArrayGet(pBlock->pDataBlock, 0);   
   p = calloc(numOfRows, sizeof(int8_t));
   
   TSKEY* k = (TSKEY*) pColInfoData->pData;
   for (int32_t i = 0; i < numOfRows; ++i) {
     int32_t offset = ascQuery? i:(numOfRows - i - 1);
     int32_t ret = doTSJoinFilter(pRuntimeEnv, k[offset], ascQuery);
     if (ret == TS_JOIN_TAG_NOT_EQUALS) {
       break;
     } else if (ret == TS_JOIN_TS_NOT_EQUALS) {
       all = false;
       continue;
     } else {
       assert(ret == TS_JOIN_TS_EQUAL);
       p[offset] = true;
     }

     if (!tsBufNextPos(pRuntimeEnv->pTsBuf)) {
       break;
     }
   }

   // save the cursor status
   pRuntimeEnv->current->cur = tsBufGetCursor(pRuntimeEnv->pTsBuf);
 } else {
   all = filterExecute(pRuntimeEnv->pQueryAttr->pFilters, numOfRows, &p, pBlock->pBlockStatis, pRuntimeEnv->pQueryAttr->numOfCols);
 }

 if (!all) {
   if (p) {
     doCompactSDataBlock(pBlock, numOfRows, p);
   } else {
     pBlock->info.rows = 0;
     pBlock->pBlockStatis = NULL;  // clean the block statistics info
   }
 }

 tfree(p);
}

                           

static SColumnInfo* doGetTagColumnInfoById(SColumnInfo* pTagColList, int32_t numOfTags, int16_t colId);
static void doSetTagValueInParam(void* pTable, int32_t tagColId, tVariant *tag, int16_t type, int16_t bytes);

static uint32_t doFilterByBlockTimeWindow(STableScanInfo* pTableScanInfo, SSDataBlock* pBlock) {
  SQLFunctionCtx* pCtx = pTableScanInfo->pCtx;
  uint32_t status = BLK_DATA_NO_NEEDED;

  int32_t numOfOutput = pTableScanInfo->numOfOutput;
  for (int32_t i = 0; i < numOfOutput; ++i) {
    int32_t functionId = pCtx[i].functionId;
    int32_t colId = pTableScanInfo->pExpr[i].base.colInfo.colId;

    // group by + first/last should not apply the first/last block filter
    if (functionId < 0) {
      status |= BLK_DATA_ALL_NEEDED;
      return status;
    } else {
      status |= aAggs[functionId].dataReqFunc(&pTableScanInfo->pCtx[i], &pBlock->info.window, colId);
      if ((status & BLK_DATA_ALL_NEEDED) == BLK_DATA_ALL_NEEDED) {
        return status;
      }
    }
  }

  return status;
}

void doSetFilterColumnInfo(SSingleColumnFilterInfo* pFilterInfo, int32_t numOfFilterCols, SSDataBlock* pBlock) {
  // set the initial static data value filter expression
  for (int32_t i = 0; i < numOfFilterCols; ++i) {
    for (int32_t j = 0; j < pBlock->info.numOfCols; ++j) {
      SColumnInfoData* pColInfo = taosArrayGet(pBlock->pDataBlock, j);

      if (pFilterInfo[i].info.colId == pColInfo->info.colId) {
        pFilterInfo[i].pData = pColInfo->pData;
        break;
      }
    }
  }
}

int32_t loadDataBlockOnDemand(SQueryRuntimeEnv* pRuntimeEnv, STableScanInfo* pTableScanInfo, SSDataBlock* pBlock,
                              uint32_t* status) {
  *status = BLK_DATA_NO_NEEDED;
  pBlock->pDataBlock   = NULL;
  pBlock->pBlockStatis = NULL;

  SQueryAttr* pQueryAttr = pRuntimeEnv->pQueryAttr;
  int64_t groupId = pRuntimeEnv->current->groupIndex;
  bool    ascQuery = QUERY_IS_ASC_QUERY(pQueryAttr);

  SQInfo*         pQInfo = pRuntimeEnv->qinfo;
  SQueryCostInfo* pCost = &pQInfo->summary;

  pCost->totalBlocks += 1;
  pCost->totalRows += pBlock->info.rows;

  if (pRuntimeEnv->pTsBuf != NULL) {
    (*status) = BLK_DATA_ALL_NEEDED;

    if (pQueryAttr->stableQuery) {  // todo refactor
      SExprInfo*   pExprInfo = &pTableScanInfo->pExpr[0];
      int16_t      tagId = (int16_t)pExprInfo->base.param[0].i64;
      SColumnInfo* pColInfo = doGetTagColumnInfoById(pQueryAttr->tagColList, pQueryAttr->numOfTags, tagId);

      // compare tag first
      tVariant t = {0};
      doSetTagValueInParam(pRuntimeEnv->current->pTable, tagId, &t, pColInfo->type, pColInfo->bytes);
      setTimestampListJoinInfo(pRuntimeEnv, &t, pRuntimeEnv->current);

      STSElem elem = tsBufGetElem(pRuntimeEnv->pTsBuf);
      if (!tsBufIsValidElem(&elem) || (tsBufIsValidElem(&elem) && (tVariantCompare(&t, elem.tag) != 0))) {
        (*status) = BLK_DATA_DISCARD;
        return TSDB_CODE_SUCCESS;
      }
    }
  }

  // Calculate all time windows that are overlapping or contain current data block.
  // If current data block is contained by all possible time window, do not load current data block.
  if (pQueryAttr->pFilters || pQueryAttr->groupbyColumn || pQueryAttr->sw.gap > 0 ||
      (QUERY_IS_INTERVAL_QUERY(pQueryAttr) && overlapWithTimeWindow(pQueryAttr, &pBlock->info))) {
    (*status) = BLK_DATA_ALL_NEEDED;
  }

  // check if this data block is required to load
  if ((*status) != BLK_DATA_ALL_NEEDED) {
    bool needFilter = true;

    // the pCtx[i] result is belonged to previous time window since the outputBuf has not been set yet,
    // the filter result may be incorrect. So in case of interval query, we need to set the correct time output buffer
    if (QUERY_IS_INTERVAL_QUERY(pQueryAttr)) {
      SResultRow* pResult = NULL;

      bool  masterScan = IS_MASTER_SCAN(pRuntimeEnv);
      TSKEY k = ascQuery? pBlock->info.window.skey : pBlock->info.window.ekey;

      STimeWindow win = getActiveTimeWindow(pTableScanInfo->pResultRowInfo, k, pQueryAttr);
      if (pQueryAttr->pointInterpQuery) {
        needFilter = chkWindowOutputBufByKey(pRuntimeEnv, pTableScanInfo->pResultRowInfo, &win, masterScan, &pResult, groupId,
                                    pTableScanInfo->pCtx, pTableScanInfo->numOfOutput,
                                    pTableScanInfo->rowCellInfoOffset);
      } else {
        if (setResultOutputBufByKey(pRuntimeEnv, pTableScanInfo->pResultRowInfo, pBlock->info.tid, &win, masterScan, &pResult, groupId,
                                    pTableScanInfo->pCtx, pTableScanInfo->numOfOutput,
                                    pTableScanInfo->rowCellInfoOffset) != TSDB_CODE_SUCCESS) {
          longjmp(pRuntimeEnv->env, TSDB_CODE_QRY_OUT_OF_MEMORY);
        }
      }
    } else if (pQueryAttr->stableQuery && (!pQueryAttr->tsCompQuery) && (!pQueryAttr->diffQuery)) { // stable aggregate, not interval aggregate or normal column aggregate
      doSetTableGroupOutputBuf(pRuntimeEnv, pTableScanInfo->pResultRowInfo, pTableScanInfo->pCtx,
                               pTableScanInfo->rowCellInfoOffset, pTableScanInfo->numOfOutput,
                               pRuntimeEnv->current->groupIndex);
    }

    if (needFilter) {
      (*status) = doFilterByBlockTimeWindow(pTableScanInfo, pBlock);
    } else {
      (*status) = BLK_DATA_ALL_NEEDED;
    }
  }

  SDataBlockInfo* pBlockInfo = &pBlock->info;
  *status = updateBlockLoadStatus(pRuntimeEnv->pQueryAttr, *status);

  if ((*status) == BLK_DATA_NO_NEEDED || (*status) == BLK_DATA_DISCARD) {
    qDebug("QInfo:0x%"PRIx64" data block discard, brange:%" PRId64 "-%" PRId64 ", rows:%d", pQInfo->qId, pBlockInfo->window.skey,
           pBlockInfo->window.ekey, pBlockInfo->rows);
    pCost->discardBlocks += 1;
  } else if ((*status) == BLK_DATA_STATIS_NEEDED) {
    // this function never returns error?
    pCost->loadBlockStatis += 1;
    tsdbRetrieveDataBlockStatisInfo(pTableScanInfo->pQueryHandle, &pBlock->pBlockStatis);

    if (pBlock->pBlockStatis == NULL) {  // data block statistics does not exist, load data block
      pBlock->pDataBlock = tsdbRetrieveDataBlock(pTableScanInfo->pQueryHandle, NULL);
      pCost->totalCheckedRows += pBlock->info.rows;
    }
  } else {
    assert((*status) == BLK_DATA_ALL_NEEDED);

    // load the data block statistics to perform further filter
    pCost->loadBlockStatis += 1;
    tsdbRetrieveDataBlockStatisInfo(pTableScanInfo->pQueryHandle, &pBlock->pBlockStatis);

    if (pQueryAttr->topBotQuery && pBlock->pBlockStatis != NULL) {
      { // set previous window
        if (QUERY_IS_INTERVAL_QUERY(pQueryAttr)) {
          SResultRow* pResult = NULL;

          bool  masterScan = IS_MASTER_SCAN(pRuntimeEnv);
          TSKEY k = ascQuery? pBlock->info.window.skey : pBlock->info.window.ekey;

          STimeWindow win = getActiveTimeWindow(pTableScanInfo->pResultRowInfo, k, pQueryAttr);
          if (setResultOutputBufByKey(pRuntimeEnv, pTableScanInfo->pResultRowInfo, pBlock->info.tid, &win, masterScan, &pResult, groupId,
                                      pTableScanInfo->pCtx, pTableScanInfo->numOfOutput,
                                      pTableScanInfo->rowCellInfoOffset) != TSDB_CODE_SUCCESS) {
            longjmp(pRuntimeEnv->env, TSDB_CODE_QRY_OUT_OF_MEMORY);
          }
        }
      }
      bool load = false;
      for (int32_t i = 0; i < pQueryAttr->numOfOutput; ++i) {
        int32_t functionId = pTableScanInfo->pCtx[i].functionId;
        if (functionId == TSDB_FUNC_TOP || functionId == TSDB_FUNC_BOTTOM) {
          load = topbot_datablock_filter(&pTableScanInfo->pCtx[i], (char*)&(pBlock->pBlockStatis[i].min),
                                         (char*)&(pBlock->pBlockStatis[i].max));
          if (!load) { // current block has been discard due to filter applied
            pCost->discardBlocks += 1;
            qDebug("QInfo:0x%"PRIx64" data block discard, brange:%" PRId64 "-%" PRId64 ", rows:%d", pQInfo->qId,
                   pBlockInfo->window.skey, pBlockInfo->window.ekey, pBlockInfo->rows);
            (*status) = BLK_DATA_DISCARD;
            return TSDB_CODE_SUCCESS;
          }
        }
      }
    }

    // current block has been discard due to filter applied
    if (!doFilterByBlockStatistics(pRuntimeEnv, pBlock->pBlockStatis, pTableScanInfo->pCtx, pBlockInfo->rows)) {
      pCost->discardBlocks += 1;
      qDebug("QInfo:0x%"PRIx64" data block discard, brange:%" PRId64 "-%" PRId64 ", rows:%d", pQInfo->qId, pBlockInfo->window.skey,
             pBlockInfo->window.ekey, pBlockInfo->rows);
      (*status) = BLK_DATA_DISCARD;
      return TSDB_CODE_SUCCESS;
    }

    pCost->totalCheckedRows += pBlockInfo->rows;
    pCost->loadBlocks += 1;
    pBlock->pDataBlock = tsdbRetrieveDataBlock(pTableScanInfo->pQueryHandle, NULL);
    if (pBlock->pDataBlock == NULL) {
      return terrno;
    }

    if (pQueryAttr->pFilters != NULL) {
      filterSetColFieldData(pQueryAttr->pFilters, pBlock->info.numOfCols, pBlock->pDataBlock);
    }
    
    if (pQueryAttr->pFilters != NULL || pRuntimeEnv->pTsBuf != NULL) {
      filterColRowsInDataBlock(pRuntimeEnv, pBlock, ascQuery);
    }
  }

  return TSDB_CODE_SUCCESS;
}

int32_t binarySearchForKey(char *pValue, int num, TSKEY key, int order) {
  int32_t midPos = -1;
  int32_t numOfRows;

  if (num <= 0) {
    return -1;
  }

  assert(order == TSDB_ORDER_ASC || order == TSDB_ORDER_DESC);

  TSKEY * keyList = (TSKEY *)pValue;
  int32_t firstPos = 0;
  int32_t lastPos = num - 1;

  if (order == TSDB_ORDER_DESC) {
    // find the first position which is smaller than the key
    while (1) {
      if (key >= keyList[lastPos]) return lastPos;
      if (key == keyList[firstPos]) return firstPos;
      if (key < keyList[firstPos]) return firstPos - 1;

      numOfRows = lastPos - firstPos + 1;
      midPos = (numOfRows >> 1) + firstPos;

      if (key < keyList[midPos]) {
        lastPos = midPos - 1;
      } else if (key > keyList[midPos]) {
        firstPos = midPos + 1;
      } else {
        break;
      }
    }

  } else {
    // find the first position which is bigger than the key
    while (1) {
      if (key <= keyList[firstPos]) return firstPos;
      if (key == keyList[lastPos]) return lastPos;

      if (key > keyList[lastPos]) {
        lastPos = lastPos + 1;
        if (lastPos >= num)
          return -1;
        else
          return lastPos;
      }

      numOfRows = lastPos - firstPos + 1;
      midPos = (numOfRows >> 1u) + firstPos;

      if (key < keyList[midPos]) {
        lastPos = midPos - 1;
      } else if (key > keyList[midPos]) {
        firstPos = midPos + 1;
      } else {
        break;
      }
    }
  }

  return midPos;
}

/*
 * set tag value in SQLFunctionCtx
 * e.g.,tag information into input buffer
 */
static void doSetTagValueInParam(void* pTable, int32_t tagColId, tVariant *tag, int16_t type, int16_t bytes) {
  tVariantDestroy(tag);

  char* val = NULL;
  if (tagColId == TSDB_TBNAME_COLUMN_INDEX) {
    val = tsdbGetTableName(pTable);
    assert(val != NULL);
  } else {
    val = tsdbGetTableTagVal(pTable, tagColId, type, bytes);
  }

  if (val == NULL || isNull(val, type)) {
    tag->nType = TSDB_DATA_TYPE_NULL;
    return;
  }

  if (type == TSDB_DATA_TYPE_BINARY || type == TSDB_DATA_TYPE_NCHAR) {
    int32_t maxLen = bytes - VARSTR_HEADER_SIZE;
    int32_t len = (varDataLen(val) > maxLen)? maxLen:varDataLen(val);
    tVariantCreateFromBinary(tag, varDataVal(val), len, type);
    //tVariantCreateFromBinary(tag, varDataVal(val), varDataLen(val), type);
  } else {
    tVariantCreateFromBinary(tag, val, bytes, type);
  }
}

static SColumnInfo* doGetTagColumnInfoById(SColumnInfo* pTagColList, int32_t numOfTags, int16_t colId) {
  assert(pTagColList != NULL && numOfTags > 0);

  for(int32_t i = 0; i < numOfTags; ++i) {
    if (pTagColList[i].colId == colId) {
      return &pTagColList[i];
    }
  }

  return NULL;
}

void setTagValue(SOperatorInfo* pOperatorInfo, void *pTable, SQLFunctionCtx* pCtx, int32_t numOfOutput) {
  SQueryRuntimeEnv* pRuntimeEnv = pOperatorInfo->pRuntimeEnv;

  SExprInfo  *pExpr      = pOperatorInfo->pExpr;
  SQueryAttr *pQueryAttr = pRuntimeEnv->pQueryAttr;

  SExprInfo* pExprInfo = &pExpr[0];
  if (pQueryAttr->numOfOutput == 1 && pExprInfo->base.functionId == TSDB_FUNC_TS_COMP && pQueryAttr->stableQuery) {
    assert(pExprInfo->base.numOfParams == 1);

    int16_t      tagColId = (int16_t)pExprInfo->base.param[0].i64;
    SColumnInfo* pColInfo = doGetTagColumnInfoById(pQueryAttr->tagColList, pQueryAttr->numOfTags, tagColId);

    doSetTagValueInParam(pTable, tagColId, &pCtx[0].tag, pColInfo->type, pColInfo->bytes);
    return;
  } else {
    // set tag value, by which the results are aggregated.
    int32_t offset = 0;
    memset(pRuntimeEnv->tagVal, 0, pQueryAttr->tagLen);

    for (int32_t idx = 0; idx < numOfOutput; ++idx) {
      SExprInfo* pLocalExprInfo = &pExpr[idx];

      // ts_comp column required the tag value for join filter
      if (!TSDB_COL_IS_TAG(pLocalExprInfo->base.colInfo.flag)) {
        continue;
      }

      // todo use tag column index to optimize performance
      doSetTagValueInParam(pTable, pLocalExprInfo->base.colInfo.colId, &pCtx[idx].tag, pLocalExprInfo->base.resType,
                           pLocalExprInfo->base.resBytes);

      if (IS_NUMERIC_TYPE(pLocalExprInfo->base.resType)
          || pLocalExprInfo->base.resType == TSDB_DATA_TYPE_BOOL
          || pLocalExprInfo->base.resType == TSDB_DATA_TYPE_TIMESTAMP) {
        memcpy(pRuntimeEnv->tagVal + offset, &pCtx[idx].tag.i64, pLocalExprInfo->base.resBytes);
      } else {
        if (pCtx[idx].tag.pz != NULL) {
          memcpy(pRuntimeEnv->tagVal + offset, pCtx[idx].tag.pz, pCtx[idx].tag.nLen);
        }      
      }

      offset += pLocalExprInfo->base.resBytes;
    }

    //todo : use index to avoid iterator all possible output columns
    if (pQueryAttr->stableQuery && pQueryAttr->stabledev && (pRuntimeEnv->prevResult != NULL)) {
      setParamForStableStddev(pRuntimeEnv, pCtx, numOfOutput, pExprInfo);
    }
  }

  // set the tsBuf start position before check each data block
  if (pRuntimeEnv->pTsBuf != NULL) {
    setCtxTagForJoin(pRuntimeEnv, &pCtx[0], pExprInfo, pTable);
  }
}

static UNUSED_FUNC void printBinaryData(int32_t functionId, char *data, int32_t srcDataType) {
  if (functionId == TSDB_FUNC_FIRST_DST || functionId == TSDB_FUNC_LAST_DST) {
    switch (srcDataType) {
      case TSDB_DATA_TYPE_BINARY:
        printf("%" PRId64 ",%s\t", *(TSKEY *)data, (data + TSDB_KEYSIZE + 1));
        break;
      case TSDB_DATA_TYPE_TINYINT:
      case TSDB_DATA_TYPE_BOOL:
        printf("%" PRId64 ",%d\t", *(TSKEY *)data, *(int8_t *)(data + TSDB_KEYSIZE + 1));
        break;
      case TSDB_DATA_TYPE_SMALLINT:
        printf("%" PRId64 ",%d\t", *(TSKEY *)data, *(int16_t *)(data + TSDB_KEYSIZE + 1));
        break;
      case TSDB_DATA_TYPE_BIGINT:
      case TSDB_DATA_TYPE_TIMESTAMP:
        printf("%" PRId64 ",%" PRId64 "\t", *(TSKEY *)data, *(TSKEY *)(data + TSDB_KEYSIZE + 1));
        break;
      case TSDB_DATA_TYPE_INT:
        printf("%" PRId64 ",%d\t", *(TSKEY *)data, *(int32_t *)(data + TSDB_KEYSIZE + 1));
        break;
      case TSDB_DATA_TYPE_FLOAT:
        printf("%" PRId64 ",%f\t", *(TSKEY *)data, *(float *)(data + TSDB_KEYSIZE + 1));
        break;
      case TSDB_DATA_TYPE_DOUBLE:
        printf("%" PRId64 ",%lf\t", *(TSKEY *)data, *(double *)(data + TSDB_KEYSIZE + 1));
        break;
    }
  } else if (functionId == TSDB_FUNC_AVG) {
    printf("%lf,%d\t", *(double *)data, *(int32_t *)(data + sizeof(double)));
  } else if (functionId == TSDB_FUNC_SPREAD) {
    printf("%lf,%lf\t", *(double *)data, *(double *)(data + sizeof(double)));
  } else if (functionId == TSDB_FUNC_TWA) {
    data += 1;
    printf("%lf,%" PRId64 ",%" PRId64 ",%" PRId64 "\t", *(double *)data, *(int64_t *)(data + 8),
           *(int64_t *)(data + 16), *(int64_t *)(data + 24));
  } else if (functionId == TSDB_FUNC_MIN || functionId == TSDB_FUNC_MAX) {
    switch (srcDataType) {
      case TSDB_DATA_TYPE_TINYINT:
      case TSDB_DATA_TYPE_BOOL:
        printf("%d\t", *(int8_t *)data);
        break;
      case TSDB_DATA_TYPE_SMALLINT:
        printf("%d\t", *(int16_t *)data);
        break;
      case TSDB_DATA_TYPE_BIGINT:
      case TSDB_DATA_TYPE_TIMESTAMP:
        printf("%" PRId64 "\t", *(int64_t *)data);
        break;
      case TSDB_DATA_TYPE_INT:
        printf("%d\t", *(int *)data);
        break;
      case TSDB_DATA_TYPE_FLOAT:
        printf("%f\t", *(float *)data);
        break;
      case TSDB_DATA_TYPE_DOUBLE:
        printf("%f\t", *(float *)data);
        break;
    }
  } else if (functionId == TSDB_FUNC_SUM) {
    if (srcDataType == TSDB_DATA_TYPE_FLOAT || srcDataType == TSDB_DATA_TYPE_DOUBLE) {
      printf("%lf\t", *(float *)data);
    } else {
      printf("%" PRId64 "\t", *(int64_t *)data);
    }
  } else {
    printf("%s\t", data);
  }
}

void UNUSED_FUNC displayInterResult(tFilePage **pdata, SQueryRuntimeEnv* pRuntimeEnv, int32_t numOfRows) {
  SQueryAttr* pQueryAttr = pRuntimeEnv->pQueryAttr;
  int32_t numOfCols = pQueryAttr->numOfOutput;
  printf("super table query intermediate result, total:%d\n", numOfRows);

  for (int32_t j = 0; j < numOfRows; ++j) {
    for (int32_t i = 0; i < numOfCols; ++i) {

      switch (pQueryAttr->pExpr1[i].base.resType) {
        case TSDB_DATA_TYPE_BINARY: {
          int32_t type = pQueryAttr->pExpr1[i].base.resType;
          printBinaryData(pQueryAttr->pExpr1[i].base.functionId, pdata[i]->data + pQueryAttr->pExpr1[i].base.resBytes * j,
                          type);
          break;
        }
        case TSDB_DATA_TYPE_TIMESTAMP:
        case TSDB_DATA_TYPE_BIGINT:
          printf("%" PRId64 "\t", *(int64_t *)(pdata[i]->data + pQueryAttr->pExpr1[i].base.resBytes * j));
          break;
        case TSDB_DATA_TYPE_INT:
          printf("%d\t", *(int32_t *)(pdata[i]->data + pQueryAttr->pExpr1[i].base.resBytes * j));
          break;
        case TSDB_DATA_TYPE_FLOAT:
          printf("%f\t", *(float *)(pdata[i]->data + pQueryAttr->pExpr1[i].base.resBytes * j));
          break;
        case TSDB_DATA_TYPE_DOUBLE:
          printf("%lf\t", *(double *)(pdata[i]->data + pQueryAttr->pExpr1[i].base.resBytes * j));
          break;
      }
    }
    printf("\n");
  }
}

void copyToSDataBlock(SQueryRuntimeEnv* pRuntimeEnv, int32_t threshold, SSDataBlock* pBlock, int32_t* offset) {
  SGroupResInfo* pGroupResInfo = &pRuntimeEnv->groupResInfo;
  pBlock->info.rows = 0;

  int32_t code = TSDB_CODE_SUCCESS;
  while (pGroupResInfo->currentGroup < pGroupResInfo->totalGroup) {
    // all results in current group have been returned to client, try next group
    if ((pGroupResInfo->pRows == NULL) || taosArrayGetSize(pGroupResInfo->pRows) == 0) {
      assert(pGroupResInfo->index == 0);
      if ((code = mergeIntoGroupResult(&pRuntimeEnv->groupResInfo, pRuntimeEnv, offset)) != TSDB_CODE_SUCCESS) {
        return;
      }
    }

    doCopyToSDataBlock(pRuntimeEnv, pGroupResInfo, TSDB_ORDER_ASC, pBlock);

    // current data are all dumped to result buffer, clear it
    if (!hasRemainDataInCurrentGroup(pGroupResInfo)) {
      cleanupGroupResInfo(pGroupResInfo);
      if (!incNextGroup(pGroupResInfo)) {
        break;
      }
    }

    // enough results in data buffer, return
    if (pBlock->info.rows >= threshold) {
      break;
    }
  }
}

static void updateTableQueryInfoForReverseScan(STableQueryInfo *pTableQueryInfo) {
  if (pTableQueryInfo == NULL) {
    return;
  }

  SWAP(pTableQueryInfo->win.skey, pTableQueryInfo->win.ekey, TSKEY);
  pTableQueryInfo->lastKey = pTableQueryInfo->win.skey;

  SWITCH_ORDER(pTableQueryInfo->cur.order);
  pTableQueryInfo->cur.vgroupIndex = -1;

  // set the index to be the end slot of result rows array
  SResultRowInfo* pResultRowInfo = &pTableQueryInfo->resInfo;
  if (pResultRowInfo->size > 0) {
    pResultRowInfo->curPos = pResultRowInfo->size - 1;
  } else {
    pResultRowInfo->curPos = -1;
  }
}

static void setupQueryRangeForReverseScan(SQueryRuntimeEnv* pRuntimeEnv) {
  SQueryAttr* pQueryAttr = pRuntimeEnv->pQueryAttr;

  int32_t numOfGroups = (int32_t)(GET_NUM_OF_TABLEGROUP(pRuntimeEnv));
  for(int32_t i = 0; i < numOfGroups; ++i) {
    SArray *group = GET_TABLEGROUP(pRuntimeEnv, i);
    SArray *tableKeyGroup = taosArrayGetP(pQueryAttr->tableGroupInfo.pGroupList, i);

    size_t t = taosArrayGetSize(group);
    for (int32_t j = 0; j < t; ++j) {
      STableQueryInfo *pCheckInfo = taosArrayGetP(group, j);
      updateTableQueryInfoForReverseScan(pCheckInfo);

      // update the last key in tableKeyInfo list, the tableKeyInfo is used to build the tsdbQueryHandle and decide
      // the start check timestamp of tsdbQueryHandle
      STableKeyInfo *pTableKeyInfo = taosArrayGet(tableKeyGroup, j);
      pTableKeyInfo->lastKey = pCheckInfo->lastKey;

      assert(pCheckInfo->pTable == pTableKeyInfo->pTable);
    }
  }
}

void switchCtxOrder(SQLFunctionCtx* pCtx, int32_t numOfOutput) {
  for (int32_t i = 0; i < numOfOutput; ++i) {
    SWITCH_ORDER(pCtx[i].order);
  }
}

int32_t initResultRow(SResultRow *pResultRow) {
  pResultRow->pCellInfo = (SResultRowCellInfo*)((char*)pResultRow + sizeof(SResultRow));
  pResultRow->pageId    = -1;
  pResultRow->offset    = -1;
  return TSDB_CODE_SUCCESS;
}

/*
 * The start of each column SResultRowCellInfo is denote by RowCellInfoOffset.
 * Note that in case of top/bottom query, the whole multiple rows of result is treated as only one row of results.
 * +------------+-----------------result column 1-----------+-----------------result column 2-----------+
 * + SResultRow | SResultRowCellInfo | intermediate buffer1 | SResultRowCellInfo | intermediate buffer 2|
 * +------------+-------------------------------------------+-------------------------------------------+
 *           offset[0]                                  offset[1]                                   offset[2]
 */
void setDefaultOutputBuf(SQueryRuntimeEnv *pRuntimeEnv, SOptrBasicInfo *pInfo, int64_t uid, int32_t stage) {
  SQLFunctionCtx* pCtx           = pInfo->pCtx;
  SSDataBlock* pDataBlock        = pInfo->pRes;
  int32_t* rowCellInfoOffset     = pInfo->rowCellInfoOffset;
  SResultRowInfo* pResultRowInfo = &pInfo->resultRowInfo;

  int64_t tid = 0;
  pRuntimeEnv->keyBuf = realloc(pRuntimeEnv->keyBuf, sizeof(tid) + sizeof(int64_t) + POINTER_BYTES);
  SResultRow* pRow = doSetResultOutBufByKey(pRuntimeEnv, pResultRowInfo, tid, (char *)&tid, sizeof(tid), true, uid);

  for (int32_t i = 0; i < pDataBlock->info.numOfCols; ++i) {
    SColumnInfoData* pData = taosArrayGet(pDataBlock->pDataBlock, i);

    /*
     * set the output buffer information and intermediate buffer
     * not all queries require the interResultBuf, such as COUNT/TAGPRJ/PRJ/TAG etc.
     */
    SResultRowCellInfo* pCellInfo = getResultCell(pRow, i, rowCellInfoOffset);
    RESET_RESULT_INFO(pCellInfo);

    pCtx[i].resultInfo   = pCellInfo;
    pCtx[i].pOutput      = pData->pData;
    pCtx[i].currentStage = stage;
    assert(pCtx[i].pOutput != NULL);

    // set the timestamp output buffer for top/bottom/diff query
    int32_t fid = pCtx[i].functionId;
    if (fid == TSDB_FUNC_TOP || fid == TSDB_FUNC_BOTTOM || fid == TSDB_FUNC_DIFF || fid == TSDB_FUNC_DERIVATIVE) {
<<<<<<< HEAD
      if (i > 0) pCtx[i].ptsOutputBuf = pCtx[i-1].pOutput;
=======
      if(i>0) pCtx[i].ptsOutputBuf = pCtx[i-1].pOutput;
>>>>>>> ae2739b1
    }
  }

  initCtxOutputBuffer(pCtx, pDataBlock->info.numOfCols);
}

void updateOutputBuf(SOptrBasicInfo* pBInfo, int32_t *bufCapacity, int32_t numOfInputRows) {
  SSDataBlock* pDataBlock = pBInfo->pRes;

  int32_t newSize = pDataBlock->info.rows + numOfInputRows + 5; // extra output buffer
  if ((*bufCapacity) < newSize) {
    for(int32_t i = 0; i < pDataBlock->info.numOfCols; ++i) {
      SColumnInfoData *pColInfo = taosArrayGet(pDataBlock->pDataBlock, i);

      char* p = realloc(pColInfo->pData, newSize * pColInfo->info.bytes);
      if (p != NULL) {
        pColInfo->pData = p;

        // it starts from the tail of the previously generated results.
        pBInfo->pCtx[i].pOutput = pColInfo->pData;
        (*bufCapacity) = newSize;
      } else {
        // longjmp
      }
    }
  }


  for (int32_t i = 0; i < pDataBlock->info.numOfCols; ++i) {
    SColumnInfoData *pColInfo = taosArrayGet(pDataBlock->pDataBlock, i);
    pBInfo->pCtx[i].pOutput = pColInfo->pData + pColInfo->info.bytes * pDataBlock->info.rows;

    // re-estabilish output buffer pointer.
    int32_t functionId = pBInfo->pCtx[i].functionId;
<<<<<<< HEAD
    if (functionId == TSDB_FUNC_TOP || functionId == TSDB_FUNC_BOTTOM || functionId == TSDB_FUNC_DIFF || functionId == TSDB_FUNC_DERIVATIVE){
      if (i > 0) pBInfo->pCtx[i].ptsOutputBuf = pBInfo->pCtx[i-1].pOutput;
=======
    if (functionId == TSDB_FUNC_TOP || functionId == TSDB_FUNC_BOTTOM || functionId == TSDB_FUNC_DIFF || functionId == TSDB_FUNC_DERIVATIVE) {
      if(i>0) pBInfo->pCtx[i].ptsOutputBuf = pBInfo->pCtx[i-1].pOutput;
    }
  }
}

void copyTsColoum(SSDataBlock* pRes, SQLFunctionCtx* pCtx, int32_t numOfOutput) {
  bool    needCopyTs = false;
  int32_t tsNum = 0;
  char *src = NULL;
  for (int32_t i = 0; i < numOfOutput; i++) {
    int32_t functionId = pCtx[i].functionId;
    if (functionId == TSDB_FUNC_DIFF || functionId == TSDB_FUNC_DERIVATIVE) {
      needCopyTs = true;
      if (i > 0  && pCtx[i-1].functionId == TSDB_FUNC_TS_DUMMY){
        SColumnInfoData* pColRes = taosArrayGet(pRes->pDataBlock, i - 1); // find ts data
        src = pColRes->pData;
      }
    }else if(functionId == TSDB_FUNC_TS_DUMMY) {
      tsNum++;
    }
  }

  if (!needCopyTs) return;
  if (tsNum < 2) return;
  if (src == NULL) return;

  for (int32_t i = 0; i < numOfOutput; i++) {
    int32_t functionId = pCtx[i].functionId;
    if(functionId == TSDB_FUNC_TS_DUMMY) {
      SColumnInfoData* pColRes = taosArrayGet(pRes->pDataBlock, i);
      memcpy(pColRes->pData, src, pColRes->info.bytes * pRes->info.rows);
>>>>>>> ae2739b1
    }
  }
}

void clearOutputBuf(SOptrBasicInfo* pBInfo, int32_t *bufCapacity) {
  SSDataBlock* pDataBlock = pBInfo->pRes;

  for (int32_t i = 0; i < pDataBlock->info.numOfCols; ++i) {
    SColumnInfoData *pColInfo = taosArrayGet(pDataBlock->pDataBlock, i);

    int32_t functionId = pBInfo->pCtx[i].functionId;
    if (functionId < 0) {
      memset(pBInfo->pCtx[i].pOutput, 0, pColInfo->info.bytes * (*bufCapacity));
    }
  }
}

void copyTsColoum(SSDataBlock* pRes, SQLFunctionCtx* pCtx, int32_t numOfOutput) {
  bool    needCopyTs = false;
  int32_t tsNum = 0;
  char *src = NULL;
  for (int32_t i = 0; i < numOfOutput; i++) {
    int32_t functionId = pCtx[i].functionId;
    if (functionId == TSDB_FUNC_DIFF || functionId == TSDB_FUNC_DERIVATIVE) {
      needCopyTs = true;
      if (i > 0  && pCtx[i-1].functionId == TSDB_FUNC_TS_DUMMY){
        SColumnInfoData* pColRes = taosArrayGet(pRes->pDataBlock, i - 1); // find ts data
        src = pColRes->pData;
      }
    }else if(functionId == TSDB_FUNC_TS_DUMMY) {
      tsNum++;
    }
  }

  if (!needCopyTs) return;
  if (tsNum < 2) return;
  if (src == NULL) return;

  for (int32_t i = 0; i < numOfOutput; i++) {
    int32_t functionId = pCtx[i].functionId;
    if(functionId == TSDB_FUNC_TS_DUMMY) {
      SColumnInfoData* pColRes = taosArrayGet(pRes->pDataBlock, i);
      memcpy(pColRes->pData, src, pColRes->info.bytes * pRes->info.rows);
    }
  }
}

void initCtxOutputBuffer(SQLFunctionCtx* pCtx, int32_t size) {
  for (int32_t j = 0; j < size; ++j) {
    SResultRowCellInfo* pResInfo = GET_RES_INFO(&pCtx[j]);
    if (pResInfo->initialized) {
      continue;
    }

    if (pCtx[j].functionId < 0) { // todo udf initialization
      continue;
    } else {
      aAggs[pCtx[j].functionId].init(&pCtx[j], pCtx[j].resultInfo);
    }
  }
}

void setQueryStatus(SQueryRuntimeEnv *pRuntimeEnv, int8_t status) {
  if (status == QUERY_NOT_COMPLETED) {
    pRuntimeEnv->status = status;
  } else {
    // QUERY_NOT_COMPLETED is not compatible with any other status, so clear its position first
    CLEAR_QUERY_STATUS(pRuntimeEnv, QUERY_NOT_COMPLETED);
    pRuntimeEnv->status |= status;
  }
}

static void setupEnvForReverseScan(SQueryRuntimeEnv *pRuntimeEnv, SResultRowInfo *pResultRowInfo, SQLFunctionCtx* pCtx, int32_t numOfOutput) {
  SQueryAttr *pQueryAttr = pRuntimeEnv->pQueryAttr;

  if (pRuntimeEnv->pTsBuf) {
    SWITCH_ORDER(pRuntimeEnv->pTsBuf->cur.order);
    bool ret = tsBufNextPos(pRuntimeEnv->pTsBuf);
    assert(ret);
  }

  // reverse order time range
  SWAP(pQueryAttr->window.skey, pQueryAttr->window.ekey, TSKEY);

  SET_REVERSE_SCAN_FLAG(pRuntimeEnv);
  setQueryStatus(pRuntimeEnv, QUERY_NOT_COMPLETED);

  switchCtxOrder(pCtx, numOfOutput);
  SWITCH_ORDER(pQueryAttr->order.order);

  setupQueryRangeForReverseScan(pRuntimeEnv);
}

void finalizeQueryResult(SOperatorInfo* pOperator, SQLFunctionCtx* pCtx, SResultRowInfo* pResultRowInfo, int32_t* rowCellInfoOffset) {
  SQueryRuntimeEnv *pRuntimeEnv = pOperator->pRuntimeEnv;
  SQueryAttr *pQueryAttr = pRuntimeEnv->pQueryAttr;

  int32_t numOfOutput = pOperator->numOfOutput;
  if (pQueryAttr->groupbyColumn || QUERY_IS_INTERVAL_QUERY(pQueryAttr) || pQueryAttr->sw.gap > 0 || pQueryAttr->stateWindow) {
    // for each group result, call the finalize function for each column
    if (pQueryAttr->groupbyColumn) {
      closeAllResultRows(pResultRowInfo);
    }

    for (int32_t i = 0; i < pResultRowInfo->size; ++i) {
      SResultRow *buf = pResultRowInfo->pResult[i];
      if (!isResultRowClosed(pResultRowInfo, i)) {
        continue;
      }

      setResultOutputBuf(pRuntimeEnv, buf, pCtx, numOfOutput, rowCellInfoOffset);

      for (int32_t j = 0; j < numOfOutput; ++j) {
        pCtx[j].startTs  = buf->win.skey;
        if (pCtx[j].functionId < 0) {
          doInvokeUdf(pRuntimeEnv->pUdfInfo, &pCtx[j], 0, TSDB_UDF_FUNC_FINALIZE);
        } else {
          aAggs[pCtx[j].functionId].xFinalize(&pCtx[j]);
        }
      }


      /*
       * set the number of output results for group by normal columns, the number of output rows usually is 1 except
       * the top and bottom query
       */
      buf->numOfRows = (uint16_t)getNumOfResult(pRuntimeEnv, pCtx, numOfOutput);
    }

  } else {
    for (int32_t j = 0; j < numOfOutput; ++j) {
      if (pCtx[j].functionId < 0) {
        doInvokeUdf(pRuntimeEnv->pUdfInfo, &pCtx[j], 0, TSDB_UDF_FUNC_FINALIZE);
      } else {
        aAggs[pCtx[j].functionId].xFinalize(&pCtx[j]);
      }
    }
  }
}

static bool hasMainOutput(SQueryAttr *pQueryAttr) {
  for (int32_t i = 0; i < pQueryAttr->numOfOutput; ++i) {
    int32_t functionId = pQueryAttr->pExpr1[i].base.functionId;

    if (functionId != TSDB_FUNC_TS && functionId != TSDB_FUNC_TAG && functionId != TSDB_FUNC_TAGPRJ) {
      return true;
    }
  }

  return false;
}

STableQueryInfo *createTableQueryInfo(SQueryAttr* pQueryAttr, void* pTable, bool groupbyColumn, STimeWindow win, void* buf) {
  STableQueryInfo *pTableQueryInfo = buf;

  pTableQueryInfo->win = win;
  pTableQueryInfo->lastKey = win.skey;

  pTableQueryInfo->pTable = pTable;
  pTableQueryInfo->cur.vgroupIndex = -1;

  // set more initial size of interval/groupby query
  if (QUERY_IS_INTERVAL_QUERY(pQueryAttr) || groupbyColumn) {
    int32_t initialSize = 128;
    int32_t code = initResultRowInfo(&pTableQueryInfo->resInfo, initialSize, TSDB_DATA_TYPE_INT);
    if (code != TSDB_CODE_SUCCESS) {
      return NULL;
    }
  } else { // in other aggregate query, do not initialize the windowResInfo
  }

  return pTableQueryInfo;
}

STableQueryInfo* createTmpTableQueryInfo(STimeWindow win) {
  STableQueryInfo* pTableQueryInfo = calloc(1, sizeof(STableQueryInfo));

  pTableQueryInfo->win = win;
  pTableQueryInfo->lastKey = win.skey;

  pTableQueryInfo->pTable = NULL;
  pTableQueryInfo->cur.vgroupIndex = -1;

  // set more initial size of interval/groupby query
  int32_t initialSize = 16;
  int32_t code = initResultRowInfo(&pTableQueryInfo->resInfo, initialSize, TSDB_DATA_TYPE_INT);
  if (code != TSDB_CODE_SUCCESS) {
    tfree(pTableQueryInfo);
    return NULL;
  }

  return pTableQueryInfo;
}

void destroyTableQueryInfoImpl(STableQueryInfo *pTableQueryInfo) {
  if (pTableQueryInfo == NULL) {
    return;
  }

  tVariantDestroy(&pTableQueryInfo->tag);
  cleanupResultRowInfo(&pTableQueryInfo->resInfo);
}

void setResultRowOutputBufInitCtx(SQueryRuntimeEnv *pRuntimeEnv, SResultRow *pResult, SQLFunctionCtx* pCtx,
    int32_t numOfOutput, int32_t* rowCellInfoOffset) {
  // Note: pResult->pos[i]->num == 0, there is only fixed number of results for each group
  tFilePage* bufPage = getResBufPage(pRuntimeEnv->pResultBuf, pResult->pageId);

  int32_t offset = 0;
  for (int32_t i = 0; i < numOfOutput; ++i) {
    pCtx[i].resultInfo = getResultCell(pResult, i, rowCellInfoOffset);

    SResultRowCellInfo* pResInfo = pCtx[i].resultInfo;
    if (pResInfo->initialized && pResInfo->complete) {
      offset += pCtx[i].outputBytes;
      continue;
    }

    pCtx[i].pOutput = getPosInResultPage(pRuntimeEnv->pQueryAttr, bufPage, pResult->offset, offset);
    offset += pCtx[i].outputBytes;

    int32_t functionId = pCtx[i].functionId;
    if (functionId < 0) {
      continue;
    }

    if (functionId == TSDB_FUNC_TOP || functionId == TSDB_FUNC_BOTTOM || functionId == TSDB_FUNC_DIFF) {
<<<<<<< HEAD
      if(i > 0) pCtx[i].ptsOutputBuf = pCtx[i-1].pOutput;
=======
      if(i>0) pCtx[i].ptsOutputBuf = pCtx[i-1].pOutput;
>>>>>>> ae2739b1
    }

    if (!pResInfo->initialized) {
      aAggs[functionId].init(&pCtx[i], pResInfo);
    }
  }
}

void doSetTableGroupOutputBuf(SQueryRuntimeEnv* pRuntimeEnv, SResultRowInfo* pResultRowInfo, SQLFunctionCtx* pCtx,
                              int32_t* rowCellInfoOffset, int32_t numOfOutput, int32_t tableGroupId) {
  // for simple group by query without interval, all the tables belong to one group result.
  int64_t uid = 0;
  int64_t tid = 0;

  SResultRow* pResultRow =
      doSetResultOutBufByKey(pRuntimeEnv, pResultRowInfo, tid, (char*)&tableGroupId, sizeof(tableGroupId), true, uid);
  assert (pResultRow != NULL);

  /*
   * not assign result buffer yet, add new result buffer
   * all group belong to one result set, and each group result has different group id so set the id to be one
   */
  if (pResultRow->pageId == -1) {
    int32_t ret = addNewWindowResultBuf(pResultRow, pRuntimeEnv->pResultBuf, tableGroupId, pRuntimeEnv->pQueryAttr->resultRowSize);
    if (ret != TSDB_CODE_SUCCESS) {
      return;
    }
  }

  setResultRowOutputBufInitCtx(pRuntimeEnv, pResultRow, pCtx, numOfOutput, rowCellInfoOffset);
}

void setExecutionContext(SQueryRuntimeEnv* pRuntimeEnv, SOptrBasicInfo* pInfo, int32_t numOfOutput, int32_t tableGroupId,
                         TSKEY nextKey) {
  STableQueryInfo *pTableQueryInfo = pRuntimeEnv->current;

  // lastKey needs to be updated
  pTableQueryInfo->lastKey = nextKey;
  if (pRuntimeEnv->prevGroupId != INT32_MIN && pRuntimeEnv->prevGroupId == tableGroupId) {
    return;
  }

  doSetTableGroupOutputBuf(pRuntimeEnv, &pInfo->resultRowInfo, pInfo->pCtx, pInfo->rowCellInfoOffset, numOfOutput, tableGroupId);

  // record the current active group id
  pRuntimeEnv->prevGroupId = tableGroupId;
}

void setResultOutputBuf(SQueryRuntimeEnv *pRuntimeEnv, SResultRow *pResult, SQLFunctionCtx* pCtx,
    int32_t numOfCols, int32_t* rowCellInfoOffset) {
  // Note: pResult->pos[i]->num == 0, there is only fixed number of results for each group
  tFilePage *page = getResBufPage(pRuntimeEnv->pResultBuf, pResult->pageId);

  int16_t offset = 0;
  for (int32_t i = 0; i < numOfCols; ++i) {
    pCtx[i].pOutput = getPosInResultPage(pRuntimeEnv->pQueryAttr, page, pResult->offset, offset);
    offset += pCtx[i].outputBytes;

    int32_t functionId = pCtx[i].functionId;
    if (functionId == TSDB_FUNC_TOP || functionId == TSDB_FUNC_BOTTOM || functionId == TSDB_FUNC_DIFF || functionId == TSDB_FUNC_DERIVATIVE) {
<<<<<<< HEAD
      if(i > 0) pCtx[i].ptsOutputBuf = pCtx[i-1].pOutput;
=======
      if(i>0) pCtx[i].ptsOutputBuf = pCtx[i-1].pOutput;
>>>>>>> ae2739b1
    }

    /*
     * set the output buffer information and intermediate buffer,
     * not all queries require the interResultBuf, such as COUNT
     */
    pCtx[i].resultInfo = getResultCell(pResult, i, rowCellInfoOffset);
  }
}

void setCtxTagForJoin(SQueryRuntimeEnv* pRuntimeEnv, SQLFunctionCtx* pCtx, SExprInfo* pExprInfo, void* pTable) {
  SQueryAttr* pQueryAttr = pRuntimeEnv->pQueryAttr;

  SSqlExpr* pExpr = &pExprInfo->base;
  if (pQueryAttr->stableQuery && (pRuntimeEnv->pTsBuf != NULL) &&
      (pExpr->functionId == TSDB_FUNC_TS || pExpr->functionId == TSDB_FUNC_PRJ) &&
      (pExpr->colInfo.colIndex == PRIMARYKEY_TIMESTAMP_COL_INDEX)) {
    assert(pExpr->numOfParams == 1);

    int16_t      tagColId = (int16_t)pExprInfo->base.param[0].i64;
    SColumnInfo* pColInfo = doGetTagColumnInfoById(pQueryAttr->tagColList, pQueryAttr->numOfTags, tagColId);

    doSetTagValueInParam(pTable, tagColId, &pCtx->tag, pColInfo->type, pColInfo->bytes);

    int16_t tagType = pCtx[0].tag.nType;
    if (tagType == TSDB_DATA_TYPE_BINARY || tagType == TSDB_DATA_TYPE_NCHAR) {
      qDebug("QInfo:0x%"PRIx64" set tag value for join comparison, colId:%" PRId64 ", val:%s", GET_QID(pRuntimeEnv),
             pExprInfo->base.param[0].i64, pCtx[0].tag.pz);
    } else {
      qDebug("QInfo:0x%"PRIx64" set tag value for join comparison, colId:%" PRId64 ", val:%" PRId64, GET_QID(pRuntimeEnv),
             pExprInfo->base.param[0].i64, pCtx[0].tag.i64);
    }
  }
}

int32_t setTimestampListJoinInfo(SQueryRuntimeEnv* pRuntimeEnv, tVariant* pTag, STableQueryInfo *pTableQueryInfo) {
  SQueryAttr* pQueryAttr = pRuntimeEnv->pQueryAttr;

  assert(pRuntimeEnv->pTsBuf != NULL);

  // both the master and supplement scan needs to set the correct ts comp start position
  if (pTableQueryInfo->cur.vgroupIndex == -1) {
    tVariantAssign(&pTableQueryInfo->tag, pTag);

    STSElem elem = tsBufGetElemStartPos(pRuntimeEnv->pTsBuf, pQueryAttr->vgId, &pTableQueryInfo->tag);

    // failed to find data with the specified tag value and vnodeId
    if (!tsBufIsValidElem(&elem)) {
      if (pTag->nType == TSDB_DATA_TYPE_BINARY || pTag->nType == TSDB_DATA_TYPE_NCHAR) {
        qError("QInfo:0x%"PRIx64" failed to find tag:%s in ts_comp", GET_QID(pRuntimeEnv), pTag->pz);
      } else {
        qError("QInfo:0x%"PRIx64" failed to find tag:%" PRId64 " in ts_comp", GET_QID(pRuntimeEnv), pTag->i64);
      }

      return -1;
    }

    // Keep the cursor info of current table
    pTableQueryInfo->cur = tsBufGetCursor(pRuntimeEnv->pTsBuf);
    if (pTag->nType == TSDB_DATA_TYPE_BINARY || pTag->nType == TSDB_DATA_TYPE_NCHAR) {
      qDebug("QInfo:0x%"PRIx64" find tag:%s start pos in ts_comp, blockIndex:%d, tsIndex:%d", GET_QID(pRuntimeEnv), pTag->pz, pTableQueryInfo->cur.blockIndex, pTableQueryInfo->cur.tsIndex);
    } else {
      qDebug("QInfo:0x%"PRIx64" find tag:%"PRId64" start pos in ts_comp, blockIndex:%d, tsIndex:%d", GET_QID(pRuntimeEnv), pTag->i64, pTableQueryInfo->cur.blockIndex, pTableQueryInfo->cur.tsIndex);
    }

  } else {
    tsBufSetCursor(pRuntimeEnv->pTsBuf, &pTableQueryInfo->cur);
    if (pTag->nType == TSDB_DATA_TYPE_BINARY || pTag->nType == TSDB_DATA_TYPE_NCHAR) {
      qDebug("QInfo:0x%"PRIx64" find tag:%s start pos in ts_comp, blockIndex:%d, tsIndex:%d", GET_QID(pRuntimeEnv), pTag->pz, pTableQueryInfo->cur.blockIndex, pTableQueryInfo->cur.tsIndex);
    } else {
      qDebug("QInfo:0x%"PRIx64" find tag:%"PRId64" start pos in ts_comp, blockIndex:%d, tsIndex:%d", GET_QID(pRuntimeEnv), pTag->i64, pTableQueryInfo->cur.blockIndex, pTableQueryInfo->cur.tsIndex);
    }
  }

  return 0;
}

// TODO refactor: this funciton should be merged with setparamForStableStddevColumnData function.
void setParamForStableStddev(SQueryRuntimeEnv* pRuntimeEnv, SQLFunctionCtx* pCtx, int32_t numOfOutput, SExprInfo* pExprInfo) {
  SQueryAttr* pQueryAttr = pRuntimeEnv->pQueryAttr;

  int32_t numOfExprs = pQueryAttr->numOfOutput;
  for(int32_t i = 0; i < numOfExprs; ++i) {
    SExprInfo* pExprInfo1 = &(pExprInfo[i]);
    if (pExprInfo1->base.functionId != TSDB_FUNC_STDDEV_DST) {
      continue;
    }

    SSqlExpr* pExpr = &pExprInfo1->base;

    pCtx[i].param[0].arr = NULL;
    pCtx[i].param[0].nType = TSDB_DATA_TYPE_INT;  // avoid freeing the memory by setting the type to be int

    // TODO use hash to speedup this loop
    int32_t numOfGroup = (int32_t)taosArrayGetSize(pRuntimeEnv->prevResult);
    for (int32_t j = 0; j < numOfGroup; ++j) {
      SInterResult* p = taosArrayGet(pRuntimeEnv->prevResult, j);
      if (pQueryAttr->tagLen == 0 || memcmp(p->tags, pRuntimeEnv->tagVal, pQueryAttr->tagLen) == 0) {
        int32_t numOfCols = (int32_t)taosArrayGetSize(p->pResult);
        for (int32_t k = 0; k < numOfCols; ++k) {
          SStddevInterResult* pres = taosArrayGet(p->pResult, k);
          if (pres->colId == pExpr->colInfo.colId) {
            pCtx[i].param[0].arr = pres->pResult;
            break;
          }
        }
      }
    }
  }

}

void setParamForStableStddevByColData(SQueryRuntimeEnv* pRuntimeEnv, SQLFunctionCtx* pCtx, int32_t numOfOutput, SExprInfo* pExpr, char* val, int16_t bytes) {
  SQueryAttr* pQueryAttr = pRuntimeEnv->pQueryAttr;

  int32_t numOfExprs = pQueryAttr->numOfOutput;
  for(int32_t i = 0; i < numOfExprs; ++i) {
    SSqlExpr* pExpr1 = &pExpr[i].base;
    if (pExpr1->functionId != TSDB_FUNC_STDDEV_DST) {
      continue;
    }

    pCtx[i].param[0].arr = NULL;
    pCtx[i].param[0].nType = TSDB_DATA_TYPE_INT;  // avoid freeing the memory by setting the type to be int

    // TODO use hash to speedup this loop
    int32_t numOfGroup = (int32_t)taosArrayGetSize(pRuntimeEnv->prevResult);
    for (int32_t j = 0; j < numOfGroup; ++j) {
      SInterResult* p = taosArrayGet(pRuntimeEnv->prevResult, j);
      if (bytes == 0 || memcmp(p->tags, val, bytes) == 0) {
        int32_t numOfCols = (int32_t)taosArrayGetSize(p->pResult);
        for (int32_t k = 0; k < numOfCols; ++k) {
          SStddevInterResult* pres = taosArrayGet(p->pResult, k);
          if (pres->colId == pExpr1->colInfo.colId) {
            pCtx[i].param[0].arr = pres->pResult;
            break;
          }
        }
      }
    }
  }
}

/*
 * There are two cases to handle:
 *
 * 1. Query range is not set yet (queryRangeSet = 0). we need to set the query range info, including pQueryAttr->lastKey,
 *    pQueryAttr->window.skey, and pQueryAttr->eKey.
 * 2. Query range is set and query is in progress. There may be another result with the same query ranges to be
 *    merged during merge stage. In this case, we need the pTableQueryInfo->lastResRows to decide if there
 *    is a previous result generated or not.
 */
void setIntervalQueryRange(SQueryRuntimeEnv *pRuntimeEnv, TSKEY key) {
  SQueryAttr           *pQueryAttr = pRuntimeEnv->pQueryAttr;
  STableQueryInfo  *pTableQueryInfo = pRuntimeEnv->current;
  SResultRowInfo   *pResultRowInfo = &pTableQueryInfo->resInfo;

  if (pResultRowInfo->curPos != -1) {
    return;
  }

  pTableQueryInfo->win.skey = key;
  STimeWindow win = {.skey = key, .ekey = pQueryAttr->window.ekey};

  /**
   * In handling the both ascending and descending order super table query, we need to find the first qualified
   * timestamp of this table, and then set the first qualified start timestamp.
   * In ascending query, the key is the first qualified timestamp. However, in the descending order query, additional
   * operations involve.
   */
  STimeWindow w = TSWINDOW_INITIALIZER;

  TSKEY sk = MIN(win.skey, win.ekey);
  TSKEY ek = MAX(win.skey, win.ekey);
  getAlignQueryTimeWindow(pQueryAttr, win.skey, sk, ek, &w);

//  if (pResultRowInfo->prevSKey == TSKEY_INITIAL_VAL) {
//    if (!QUERY_IS_ASC_QUERY(pQueryAttr)) {
//      assert(win.ekey == pQueryAttr->window.ekey);
//    }
//
//    pResultRowInfo->prevSKey = w.skey;
//  }

  pTableQueryInfo->lastKey = pTableQueryInfo->win.skey;
}

/**
 * copyToOutputBuf support copy data in ascending/descending order
 * For interval query of both super table and table, copy the data in ascending order, since the output results are
 * ordered in SWindowResutl already. While handling the group by query for both table and super table,
 * all group result are completed already.
 *
 * @param pQInfo
 * @param result
 */

static int32_t doCopyToSDataBlock(SQueryRuntimeEnv* pRuntimeEnv, SGroupResInfo* pGroupResInfo, int32_t orderType, SSDataBlock* pBlock) {
  SQueryAttr *pQueryAttr = pRuntimeEnv->pQueryAttr;

  int32_t numOfRows = getNumOfTotalRes(pGroupResInfo);
  int32_t numOfResult = pBlock->info.rows; // there are already exists result rows

  int32_t start = 0;
  int32_t step = -1;

  qDebug("QInfo:0x%"PRIx64" start to copy data from windowResInfo to output buf", GET_QID(pRuntimeEnv));
  assert(orderType == TSDB_ORDER_ASC || orderType == TSDB_ORDER_DESC);

  if (orderType == TSDB_ORDER_ASC) {
    start = pGroupResInfo->index;
    step = 1;
  } else {  // desc order copy all data
    start = numOfRows - pGroupResInfo->index - 1;
    step = -1;
  }

  for (int32_t i = start; (i < numOfRows) && (i >= 0); i += step) {
    SResultRow* pRow = taosArrayGetP(pGroupResInfo->pRows, i);
    if (pRow->numOfRows == 0) {
      pGroupResInfo->index += 1;
      continue;
    }

    int32_t numOfRowsToCopy = pRow->numOfRows;
    if (numOfResult + numOfRowsToCopy  >= pRuntimeEnv->resultInfo.capacity) {
      break;
    }

    pGroupResInfo->index += 1;

    tFilePage *page = getResBufPage(pRuntimeEnv->pResultBuf, pRow->pageId);

    int32_t offset = 0;
    for (int32_t j = 0; j < pBlock->info.numOfCols; ++j) {
      SColumnInfoData* pColInfoData = taosArrayGet(pBlock->pDataBlock, j);
      int32_t bytes = pColInfoData->info.bytes;

      char *out = pColInfoData->pData + numOfResult * bytes;
      char *in  = getPosInResultPage(pQueryAttr, page, pRow->offset, offset);
      memcpy(out, in, bytes * numOfRowsToCopy);

      offset += bytes;
    }

    numOfResult += numOfRowsToCopy;
    if (numOfResult == pRuntimeEnv->resultInfo.capacity) {  // output buffer is full
      break;
    }
  }

  qDebug("QInfo:0x%"PRIx64" copy data to query buf completed", GET_QID(pRuntimeEnv));
  pBlock->info.rows = numOfResult;
  return 0;
}

static void toSSDataBlock(SGroupResInfo *pGroupResInfo, SQueryRuntimeEnv* pRuntimeEnv, SSDataBlock* pBlock) {
  assert(pGroupResInfo->currentGroup <= pGroupResInfo->totalGroup);

  pBlock->info.rows = 0;
  if (!hasRemainDataInCurrentGroup(pGroupResInfo)) {
    return;
  }

  SQueryAttr* pQueryAttr = pRuntimeEnv->pQueryAttr;
  int32_t orderType = (pQueryAttr->pGroupbyExpr != NULL) ? pQueryAttr->pGroupbyExpr->orderType : TSDB_ORDER_ASC;
  doCopyToSDataBlock(pRuntimeEnv, pGroupResInfo, orderType, pBlock);

  // refactor : extract method
  SColumnInfoData* pInfoData = taosArrayGet(pBlock->pDataBlock, 0);
  //add condition (pBlock->info.rows >= 1) just to runtime happy
  if (pInfoData->info.type == TSDB_DATA_TYPE_TIMESTAMP && pBlock->info.rows >= 1) {
    STimeWindow* w = &pBlock->info.window;
    w->skey = *(int64_t*)pInfoData->pData;
    w->ekey = *(int64_t*)(((char*)pInfoData->pData) + TSDB_KEYSIZE * (pBlock->info.rows - 1));
  }
}

static void updateNumOfRowsInResultRows(SQueryRuntimeEnv* pRuntimeEnv, SQLFunctionCtx* pCtx, int32_t numOfOutput,
                                        SResultRowInfo* pResultRowInfo, int32_t* rowCellInfoOffset) {
  SQueryAttr* pQueryAttr = pRuntimeEnv->pQueryAttr;

  // update the number of result for each, only update the number of rows for the corresponding window result.
  if (QUERY_IS_INTERVAL_QUERY(pQueryAttr)) {
    return;
  }

  for (int32_t i = 0; i < pResultRowInfo->size; ++i) {
    SResultRow *pResult = pResultRowInfo->pResult[i];

    for (int32_t j = 0; j < numOfOutput; ++j) {
      int32_t functionId = pCtx[j].functionId;
      if (functionId == TSDB_FUNC_TS || functionId == TSDB_FUNC_TAG || functionId == TSDB_FUNC_TAGPRJ) {
        continue;
      }

      SResultRowCellInfo* pCell = getResultCell(pResult, j, rowCellInfoOffset);
      pResult->numOfRows = (uint16_t)(MAX(pResult->numOfRows, pCell->numOfRes));
    }
  }
}

static int32_t compressQueryColData(SColumnInfoData *pColRes, int32_t numOfRows, char *data, int8_t compressed) {
  int32_t colSize = pColRes->info.bytes * numOfRows;
  return (*(tDataTypes[pColRes->info.type].compFunc))(pColRes->pData, colSize, numOfRows, data,
                                                                 colSize + COMP_OVERFLOW_BYTES, compressed, NULL, 0);
}

static void doCopyQueryResultToMsg(SQInfo *pQInfo, int32_t numOfRows, char *data, int8_t compressed, int32_t *compLen) {
  SQueryRuntimeEnv* pRuntimeEnv = &pQInfo->runtimeEnv;
  SQueryAttr *pQueryAttr = pRuntimeEnv->pQueryAttr;

  SSDataBlock* pRes = pRuntimeEnv->outputBuf;

  int32_t *compSizes = NULL;
  int32_t numOfCols = pQueryAttr->pExpr2 ? pQueryAttr->numOfExpr2 : pQueryAttr->numOfOutput;

  if (compressed) {
    compSizes = tcalloc(numOfCols, sizeof(int32_t));
  }

  if (pQueryAttr->pExpr2 == NULL) {
    for (int32_t col = 0; col < numOfCols; ++col) {
      SColumnInfoData* pColRes = taosArrayGet(pRes->pDataBlock, col);
      if (compressed) {
        compSizes[col] = compressQueryColData(pColRes, pRes->info.rows, data, compressed);
        data += compSizes[col];
        *compLen += compSizes[col];
        compSizes[col] = htonl(compSizes[col]);
      } else {
        memmove(data, pColRes->pData, pColRes->info.bytes * pRes->info.rows);
        data += pColRes->info.bytes * pRes->info.rows;
      }
    }
  } else {
    for (int32_t col = 0; col < numOfCols; ++col) {
      SColumnInfoData* pColRes = taosArrayGet(pRes->pDataBlock, col);
      if (compressed) {
        compSizes[col] = htonl(compressQueryColData(pColRes, numOfRows, data, compressed));
        data += compSizes[col];
        *compLen += compSizes[col];
        compSizes[col] = htonl(compSizes[col]);
      } else {
        memmove(data, pColRes->pData, pColRes->info.bytes * numOfRows);
        data += pColRes->info.bytes * numOfRows;
      }
    }
  }

  if (compressed) {
    memmove(data, (char *)compSizes, numOfCols * sizeof(int32_t));
    data += numOfCols * sizeof(int32_t);

    tfree(compSizes);
  }

  int32_t numOfTables = (int32_t) taosHashGetSize(pRuntimeEnv->pTableRetrieveTsMap);
  *(int32_t*)data = htonl(numOfTables);
  data += sizeof(int32_t);

  int32_t total = 0;
  STableIdInfo* item = taosHashIterate(pRuntimeEnv->pTableRetrieveTsMap, NULL);

  while(item) {
    STableIdInfo* pDst = (STableIdInfo*)data;
    pDst->uid = htobe64(item->uid);
    pDst->tid = htonl(item->tid);
    pDst->key = htobe64(item->key);

    data += sizeof(STableIdInfo);
    total++;

    qDebug("QInfo:0x%"PRIx64" set subscribe info, tid:%d, uid:%"PRIu64", skey:%"PRId64, pQInfo->qId, item->tid, item->uid, item->key);
    item = taosHashIterate(pRuntimeEnv->pTableRetrieveTsMap, item);
  }

  qDebug("QInfo:0x%"PRIx64" set %d subscribe info", pQInfo->qId, total);

  // Check if query is completed or not for stable query or normal table query respectively.
  if (Q_STATUS_EQUAL(pRuntimeEnv->status, QUERY_COMPLETED) && pRuntimeEnv->proot->status == OP_EXEC_DONE) {
    setQueryStatus(pRuntimeEnv, QUERY_OVER);
  }
}

int32_t doFillTimeIntervalGapsInResults(SFillInfo* pFillInfo, SSDataBlock *pOutput, int32_t capacity) {
  void** p = calloc(pFillInfo->numOfCols, POINTER_BYTES);
  for(int32_t i = 0; i < pFillInfo->numOfCols; ++i) {
    SColumnInfoData* pColInfoData = taosArrayGet(pOutput->pDataBlock, i);
    p[i] = pColInfoData->pData;
  }

  pOutput->info.rows = (int32_t)taosFillResultDataBlock(pFillInfo, p, capacity);
  tfree(p);
  return pOutput->info.rows;
}

void publishOperatorProfEvent(SOperatorInfo* operatorInfo, EQueryProfEventType eventType) {
  SQueryProfEvent event = {0};

  event.eventType    = eventType;
  event.eventTime    = taosGetTimestampUs();
  event.operatorType = operatorInfo->operatorType;

  if (operatorInfo->pRuntimeEnv) {
    SQInfo* pQInfo = operatorInfo->pRuntimeEnv->qinfo;
    if (pQInfo->summary.queryProfEvents) {
      taosArrayPush(pQInfo->summary.queryProfEvents, &event);
    }
  }
}

void publishQueryAbortEvent(SQInfo* pQInfo, int32_t code) {
  SQueryProfEvent event;
  event.eventType = QUERY_PROF_QUERY_ABORT;
  event.eventTime = taosGetTimestampUs();
  event.abortCode = code;

  if (pQInfo->summary.queryProfEvents) {
    taosArrayPush(pQInfo->summary.queryProfEvents, &event);
  }
}

typedef struct  {
  uint8_t operatorType;
  int64_t beginTime;
  int64_t endTime;
  int64_t selfTime;
  int64_t descendantsTime;
} SOperatorStackItem;

static void doOperatorExecProfOnce(SOperatorStackItem* item, SQueryProfEvent* event, SArray* opStack, SHashObj* profResults) {
  item->endTime = event->eventTime;
  item->selfTime = (item->endTime - item->beginTime) - (item->descendantsTime);

  for (int32_t j = 0; j < taosArrayGetSize(opStack); ++j) {
    SOperatorStackItem* ancestor = taosArrayGet(opStack, j);
    ancestor->descendantsTime += item->selfTime;
  }

  uint8_t operatorType = item->operatorType;
  SOperatorProfResult* result = taosHashGet(profResults, &operatorType, sizeof(operatorType));
  if (result != NULL) {
    result->sumRunTimes++;
    result->sumSelfTime += item->selfTime;
  } else {
    SOperatorProfResult opResult;
    opResult.operatorType = operatorType;
    opResult.sumSelfTime = item->selfTime;
    opResult.sumRunTimes = 1;
    taosHashPut(profResults, &(operatorType), sizeof(operatorType),
                &opResult, sizeof(opResult));
  }
}

void calculateOperatorProfResults(SQInfo* pQInfo) {
  if (pQInfo->summary.queryProfEvents == NULL) {
    qDebug("QInfo:0x%"PRIx64" query prof events array is null", pQInfo->qId);
    return;
  }

  if (pQInfo->summary.operatorProfResults == NULL) {
    qDebug("QInfo:0x%"PRIx64" operator prof results hash is null", pQInfo->qId);
    return;
  }

  SArray* opStack = taosArrayInit(32, sizeof(SOperatorStackItem));
  if (opStack == NULL) {
    return;
  }

  size_t size = taosArrayGetSize(pQInfo->summary.queryProfEvents);
  SHashObj* profResults = pQInfo->summary.operatorProfResults;

  for (int i = 0; i < size; ++i) {
    SQueryProfEvent* event = taosArrayGet(pQInfo->summary.queryProfEvents, i);
    if (event->eventType == QUERY_PROF_BEFORE_OPERATOR_EXEC) {
      SOperatorStackItem opItem;
      opItem.operatorType = event->operatorType;
      opItem.beginTime = event->eventTime;
      opItem.descendantsTime = 0;
      taosArrayPush(opStack, &opItem);
    } else if (event->eventType == QUERY_PROF_AFTER_OPERATOR_EXEC) {
      SOperatorStackItem* item = taosArrayPop(opStack);
      assert(item->operatorType == event->operatorType);
      doOperatorExecProfOnce(item, event, opStack, profResults);
    } else if (event->eventType == QUERY_PROF_QUERY_ABORT) {
      SOperatorStackItem* item;
      while ((item = taosArrayPop(opStack)) != NULL) {
        doOperatorExecProfOnce(item, event, opStack, profResults);
      }
    }
  }

  taosArrayDestroy(opStack);
}

void queryCostStatis(SQInfo *pQInfo) {
  SQueryRuntimeEnv *pRuntimeEnv = &pQInfo->runtimeEnv;
  SQueryCostInfo *pSummary = &pQInfo->summary;

  uint64_t hashSize = taosHashGetMemSize(pQInfo->runtimeEnv.pResultRowHashTable);
  hashSize += taosHashGetMemSize(pRuntimeEnv->tableqinfoGroupInfo.map);
  pSummary->hashSize = hashSize;

  // add the merge time
  pSummary->elapsedTime += pSummary->firstStageMergeTime;

  SResultRowPool* p = pQInfo->runtimeEnv.pool;
  if (p != NULL) {
    pSummary->winInfoSize = getResultRowPoolMemSize(p);
    pSummary->numOfTimeWindows = getNumOfAllocatedResultRows(p);
  } else {
    pSummary->winInfoSize = 0;
    pSummary->numOfTimeWindows = 0;
  }

  calculateOperatorProfResults(pQInfo);

  qDebug("QInfo:0x%"PRIx64" :cost summary: elapsed time:%"PRId64" us, first merge:%"PRId64" us, total blocks:%d, "
         "load block statis:%d, load data block:%d, total rows:%"PRId64 ", check rows:%"PRId64,
         pQInfo->qId, pSummary->elapsedTime, pSummary->firstStageMergeTime, pSummary->totalBlocks, pSummary->loadBlockStatis,
         pSummary->loadBlocks, pSummary->totalRows, pSummary->totalCheckedRows);

  qDebug("QInfo:0x%"PRIx64" :cost summary: winResPool size:%.2f Kb, numOfWin:%"PRId64", tableInfoSize:%.2f Kb, hashTable:%.2f Kb", pQInfo->qId, pSummary->winInfoSize/1024.0,
      pSummary->numOfTimeWindows, pSummary->tableInfoSize/1024.0, pSummary->hashSize/1024.0);

  if (pSummary->operatorProfResults) {
    SOperatorProfResult* opRes = taosHashIterate(pSummary->operatorProfResults, NULL);
    while (opRes != NULL) {
      qDebug("QInfo:0x%" PRIx64 " :cost summary: operator : %d, exec times: %" PRId64 ", self time: %" PRId64,
             pQInfo->qId, opRes->operatorType, opRes->sumRunTimes, opRes->sumSelfTime);
      opRes = taosHashIterate(pSummary->operatorProfResults, opRes);
    }
  }
}

//static void updateOffsetVal(SQueryRuntimeEnv *pRuntimeEnv, SDataBlockInfo *pBlockInfo) {
//  SQueryAttr *pQueryAttr = pRuntimeEnv->pQueryAttr;
//  STableQueryInfo* pTableQueryInfo = pRuntimeEnv->current;
//
//  int32_t step = GET_FORWARD_DIRECTION_FACTOR(pQueryAttr->order.order);
//
//  if (pQueryAttr->limit.offset == pBlockInfo->rows) {  // current block will ignore completed
//    pTableQueryInfo->lastKey = QUERY_IS_ASC_QUERY(pQueryAttr) ? pBlockInfo->window.ekey + step : pBlockInfo->window.skey + step;
//    pQueryAttr->limit.offset = 0;
//    return;
//  }
//
//  if (QUERY_IS_ASC_QUERY(pQueryAttr)) {
//    pQueryAttr->pos = (int32_t)pQueryAttr->limit.offset;
//  } else {
//    pQueryAttr->pos = pBlockInfo->rows - (int32_t)pQueryAttr->limit.offset - 1;
//  }
//
//  assert(pQueryAttr->pos >= 0 && pQueryAttr->pos <= pBlockInfo->rows - 1);
//
//  SArray *         pDataBlock = tsdbRetrieveDataBlock(pRuntimeEnv->pQueryHandle, NULL);
//  SColumnInfoData *pColInfoData = taosArrayGet(pDataBlock, 0);
//
//  // update the pQueryAttr->limit.offset value, and pQueryAttr->pos value
//  TSKEY *keys = (TSKEY *) pColInfoData->pData;
//
//  // update the offset value
//  pTableQueryInfo->lastKey = keys[pQueryAttr->pos];
//  pQueryAttr->limit.offset = 0;
//
//  int32_t numOfRes = tableApplyFunctionsOnBlock(pRuntimeEnv, pBlockInfo, NULL, binarySearchForKey, pDataBlock);
//
//  qDebug("QInfo:0x%"PRIx64" check data block, brange:%" PRId64 "-%" PRId64 ", numBlocksOfStep:%d, numOfRes:%d, lastKey:%"PRId64, GET_QID(pRuntimeEnv),
//         pBlockInfo->window.skey, pBlockInfo->window.ekey, pBlockInfo->rows, numOfRes, pQuery->current->lastKey);
//}

//void skipBlocks(SQueryRuntimeEnv *pRuntimeEnv) {
//  SQueryAttr *pQueryAttr = pRuntimeEnv->pQueryAttr;
//
//  if (pQueryAttr->limit.offset <= 0 || pQueryAttr->numOfFilterCols > 0) {
//    return;
//  }
//
//  pQueryAttr->pos = 0;
//  int32_t step = GET_FORWARD_DIRECTION_FACTOR(pQueryAttr->order.order);
//
//  STableQueryInfo* pTableQueryInfo = pRuntimeEnv->current;
//  TsdbQueryHandleT pQueryHandle = pRuntimeEnv->pQueryHandle;
//
//  SDataBlockInfo blockInfo = SDATA_BLOCK_INITIALIZER;
//  while (tsdbNextDataBlock(pQueryHandle)) {
//    if (isQueryKilled(pRuntimeEnv->qinfo)) {
//      longjmp(pRuntimeEnv->env, TSDB_CODE_TSC_QUERY_CANCELLED);
//    }
//
//    tsdbRetrieveDataBlockInfo(pQueryHandle, &blockInfo);
//
//    if (pQueryAttr->limit.offset > blockInfo.rows) {
//      pQueryAttr->limit.offset -= blockInfo.rows;
//      pTableQueryInfo->lastKey = (QUERY_IS_ASC_QUERY(pQueryAttr)) ? blockInfo.window.ekey : blockInfo.window.skey;
//      pTableQueryInfo->lastKey += step;
//
//      qDebug("QInfo:0x%"PRIx64" skip rows:%d, offset:%" PRId64, GET_QID(pRuntimeEnv), blockInfo.rows,
//             pQuery->limit.offset);
//    } else {  // find the appropriated start position in current block
//      updateOffsetVal(pRuntimeEnv, &blockInfo);
//      break;
//    }
//  }
//
//  if (terrno != TSDB_CODE_SUCCESS) {
//    longjmp(pRuntimeEnv->env, terrno);
//  }
//}

//static TSKEY doSkipIntervalProcess(SQueryRuntimeEnv* pRuntimeEnv, STimeWindow* win, SDataBlockInfo* pBlockInfo, STableQueryInfo* pTableQueryInfo) {
//  SQueryAttr *pQueryAttr = pRuntimeEnv->pQueryAttr;
//  SResultRowInfo *pWindowResInfo = &pRuntimeEnv->resultRowInfo;
//
//  assert(pQueryAttr->limit.offset == 0);
//  STimeWindow tw = *win;
//  getNextTimeWindow(pQueryAttr, &tw);
//
//  if ((tw.skey <= pBlockInfo->window.ekey && QUERY_IS_ASC_QUERY(pQueryAttr)) ||
//      (tw.ekey >= pBlockInfo->window.skey && !QUERY_IS_ASC_QUERY(pQueryAttr))) {
//
//    // load the data block and check data remaining in current data block
//    // TODO optimize performance
//    SArray *         pDataBlock = tsdbRetrieveDataBlock(pRuntimeEnv->pQueryHandle, NULL);
//    SColumnInfoData *pColInfoData = taosArrayGet(pDataBlock, 0);
//
//    tw = *win;
//    int32_t startPos =
//        getNextQualifiedWindow(pQueryAttr, &tw, pBlockInfo, pColInfoData->pData, binarySearchForKey, -1);
//    assert(startPos >= 0);
//
//    // set the abort info
//    pQueryAttr->pos = startPos;
//
//    // reset the query start timestamp
//    pTableQueryInfo->win.skey = ((TSKEY *)pColInfoData->pData)[startPos];
//    pQueryAttr->window.skey = pTableQueryInfo->win.skey;
//    TSKEY key = pTableQueryInfo->win.skey;
//
//    pWindowResInfo->prevSKey = tw.skey;
//    int32_t index = pRuntimeEnv->resultRowInfo.curIndex;
//
//    int32_t numOfRes = tableApplyFunctionsOnBlock(pRuntimeEnv, pBlockInfo, NULL, binarySearchForKey, pDataBlock);
//    pRuntimeEnv->resultRowInfo.curIndex = index;  // restore the window index
//
//    qDebug("QInfo:0x%"PRIx64" check data block, brange:%" PRId64 "-%" PRId64 ", numOfRows:%d, numOfRes:%d, lastKey:%" PRId64,
//           GET_QID(pRuntimeEnv), pBlockInfo->window.skey, pBlockInfo->window.ekey, pBlockInfo->rows, numOfRes,
//           pQueryAttr->current->lastKey);
//
//    return key;
//  } else {  // do nothing
//    pQueryAttr->window.skey      = tw.skey;
//    pWindowResInfo->prevSKey = tw.skey;
//    pTableQueryInfo->lastKey = tw.skey;
//
//    return tw.skey;
//  }
//
//  return true;
//}

//static bool skipTimeInterval(SQueryRuntimeEnv *pRuntimeEnv, TSKEY* start) {
//  SQueryAttr *pQueryAttr = pRuntimeEnv->pQueryAttr;
//  if (QUERY_IS_ASC_QUERY(pQueryAttr)) {
//    assert(*start <= pRuntimeEnv->current->lastKey);
//  } else {
//    assert(*start >= pRuntimeEnv->current->lastKey);
//  }
//
//  // if queried with value filter, do NOT forward query start position
//  if (pQueryAttr->limit.offset <= 0 || pQueryAttr->numOfFilterCols > 0 || pRuntimeEnv->pTsBuf != NULL || pRuntimeEnv->pFillInfo != NULL) {
//    return true;
//  }
//
//  /*
//   * 1. for interval without interpolation query we forward pQueryAttr->interval.interval at a time for
//   *    pQueryAttr->limit.offset times. Since hole exists, pQueryAttr->interval.interval*pQueryAttr->limit.offset value is
//   *    not valid. otherwise, we only forward pQueryAttr->limit.offset number of points
//   */
//  assert(pRuntimeEnv->resultRowInfo.prevSKey == TSKEY_INITIAL_VAL);
//
//  STimeWindow w = TSWINDOW_INITIALIZER;
//  bool ascQuery = QUERY_IS_ASC_QUERY(pQueryAttr);
//
//  SResultRowInfo *pWindowResInfo = &pRuntimeEnv->resultRowInfo;
//  STableQueryInfo *pTableQueryInfo = pRuntimeEnv->current;
//
//  SDataBlockInfo blockInfo = SDATA_BLOCK_INITIALIZER;
//  while (tsdbNextDataBlock(pRuntimeEnv->pQueryHandle)) {
//    tsdbRetrieveDataBlockInfo(pRuntimeEnv->pQueryHandle, &blockInfo);
//
//    if (QUERY_IS_ASC_QUERY(pQueryAttr)) {
//      if (pWindowResInfo->prevSKey == TSKEY_INITIAL_VAL) {
//        getAlignQueryTimeWindow(pQueryAttr, blockInfo.window.skey, blockInfo.window.skey, pQueryAttr->window.ekey, &w);
//        pWindowResInfo->prevSKey = w.skey;
//      }
//    } else {
//      getAlignQueryTimeWindow(pQueryAttr, blockInfo.window.ekey, pQueryAttr->window.ekey, blockInfo.window.ekey, &w);
//      pWindowResInfo->prevSKey = w.skey;
//    }
//
//    // the first time window
//    STimeWindow win = getActiveTimeWindow(pWindowResInfo, pWindowResInfo->prevSKey, pQueryAttr);
//
//    while (pQueryAttr->limit.offset > 0) {
//      STimeWindow tw = win;
//
//      if ((win.ekey <= blockInfo.window.ekey && ascQuery) || (win.ekey >= blockInfo.window.skey && !ascQuery)) {
//        pQueryAttr->limit.offset -= 1;
//        pWindowResInfo->prevSKey = win.skey;
//
//        // current time window is aligned with blockInfo.window.ekey
//        // restart it from next data block by set prevSKey to be TSKEY_INITIAL_VAL;
//        if ((win.ekey == blockInfo.window.ekey && ascQuery) || (win.ekey == blockInfo.window.skey && !ascQuery)) {
//          pWindowResInfo->prevSKey = TSKEY_INITIAL_VAL;
//        }
//      }
//
//      if (pQueryAttr->limit.offset == 0) {
//        *start = doSkipIntervalProcess(pRuntimeEnv, &win, &blockInfo, pTableQueryInfo);
//        return true;
//      }
//
//      // current window does not ended in current data block, try next data block
//      getNextTimeWindow(pQueryAttr, &tw);
//
//      /*
//       * If the next time window still starts from current data block,
//       * load the primary timestamp column first, and then find the start position for the next queried time window.
//       * Note that only the primary timestamp column is required.
//       * TODO: Optimize for this cases. All data blocks are not needed to be loaded, only if the first actually required
//       * time window resides in current data block.
//       */
//      if ((tw.skey <= blockInfo.window.ekey && ascQuery) || (tw.ekey >= blockInfo.window.skey && !ascQuery)) {
//
//        SArray *pDataBlock = tsdbRetrieveDataBlock(pRuntimeEnv->pQueryHandle, NULL);
//        SColumnInfoData *pColInfoData = taosArrayGet(pDataBlock, 0);
//
//        if ((win.ekey > blockInfo.window.ekey && ascQuery) || (win.ekey < blockInfo.window.skey && !ascQuery)) {
//          pQueryAttr->limit.offset -= 1;
//        }
//
//        if (pQueryAttr->limit.offset == 0) {
//          *start = doSkipIntervalProcess(pRuntimeEnv, &win, &blockInfo, pTableQueryInfo);
//          return true;
//        } else {
//          tw = win;
//          int32_t startPos =
//              getNextQualifiedWindow(pQueryAttr, &tw, &blockInfo, pColInfoData->pData, binarySearchForKey, -1);
//          assert(startPos >= 0);
//
//          // set the abort info
//          pQueryAttr->pos = startPos;
//          pTableQueryInfo->lastKey = ((TSKEY *)pColInfoData->pData)[startPos];
//          pWindowResInfo->prevSKey = tw.skey;
//          win = tw;
//        }
//      } else {
//        break;  // offset is not 0, and next time window begins or ends in the next block.
//      }
//    }
//  }
//
//  // check for error
//  if (terrno != TSDB_CODE_SUCCESS) {
//    longjmp(pRuntimeEnv->env, terrno);
//  }
//
//  return true;
//}

void appendUpstream(SOperatorInfo* p, SOperatorInfo* pUpstream) {
  if (p->upstream == NULL) {
    assert(p->numOfUpstream == 0);
  }

  p->upstream = realloc(p->upstream, POINTER_BYTES * (p->numOfUpstream + 1));
  p->upstream[p->numOfUpstream++] = pUpstream;
}

static void doDestroyTableQueryInfo(STableGroupInfo* pTableqinfoGroupInfo);

static int32_t setupQueryHandle(void* tsdb, SQueryRuntimeEnv* pRuntimeEnv, int64_t qId, bool isSTableQuery) {
  SQueryAttr *pQueryAttr = pRuntimeEnv->pQueryAttr;

  // TODO set the tags scan handle
  if (onlyQueryTags(pQueryAttr)) {
    return TSDB_CODE_SUCCESS;
  }

  STsdbQueryCond cond = createTsdbQueryCond(pQueryAttr, &pQueryAttr->window);
  if (pQueryAttr->tsCompQuery || pQueryAttr->pointInterpQuery) {
    cond.type = BLOCK_LOAD_TABLE_SEQ_ORDER;
  }

  if (!isSTableQuery
    && (pRuntimeEnv->tableqinfoGroupInfo.numOfTables == 1)
    && (cond.order == TSDB_ORDER_ASC)
    && (!QUERY_IS_INTERVAL_QUERY(pQueryAttr))
    && (!pQueryAttr->groupbyColumn)
    && (!pQueryAttr->simpleAgg)
  ) {
    SArray* pa = GET_TABLEGROUP(pRuntimeEnv, 0);
    STableQueryInfo* pCheckInfo = taosArrayGetP(pa, 0);
    cond.twindow = pCheckInfo->win;
  }

  terrno = TSDB_CODE_SUCCESS;
  if (isFirstLastRowQuery(pQueryAttr)) {
    pRuntimeEnv->pQueryHandle = tsdbQueryLastRow(tsdb, &cond, &pQueryAttr->tableGroupInfo, qId, &pQueryAttr->memRef);

    // update the query time window
    pQueryAttr->window = cond.twindow;
    if (pQueryAttr->tableGroupInfo.numOfTables == 0) {
      pRuntimeEnv->tableqinfoGroupInfo.numOfTables = 0;
    } else {
      size_t numOfGroups = GET_NUM_OF_TABLEGROUP(pRuntimeEnv);
      for(int32_t i = 0; i < numOfGroups; ++i) {
        SArray *group = GET_TABLEGROUP(pRuntimeEnv, i);

        size_t t = taosArrayGetSize(group);
        for (int32_t j = 0; j < t; ++j) {
          STableQueryInfo *pCheckInfo = taosArrayGetP(group, j);

          pCheckInfo->win = pQueryAttr->window;
          pCheckInfo->lastKey = pCheckInfo->win.skey;
        }
      }
    }
  } else if (isCachedLastQuery(pQueryAttr)) {
    pRuntimeEnv->pQueryHandle = tsdbQueryCacheLast(tsdb, &cond, &pQueryAttr->tableGroupInfo, qId, &pQueryAttr->memRef);
  } else if (pQueryAttr->pointInterpQuery) {
    pRuntimeEnv->pQueryHandle = tsdbQueryRowsInExternalWindow(tsdb, &cond, &pQueryAttr->tableGroupInfo, qId, &pQueryAttr->memRef);
  } else {
    pRuntimeEnv->pQueryHandle = tsdbQueryTables(tsdb, &cond, &pQueryAttr->tableGroupInfo, qId, &pQueryAttr->memRef);
  }

  return terrno;
}

static SFillColInfo* createFillColInfo(SExprInfo* pExpr, int32_t numOfOutput, int64_t* fillVal) {
  int32_t offset = 0;

  SFillColInfo* pFillCol = calloc(numOfOutput, sizeof(SFillColInfo));
  if (pFillCol == NULL) {
    return NULL;
  }

  for(int32_t i = 0; i < numOfOutput; ++i) {
    SExprInfo* pExprInfo   = &pExpr[i];

    pFillCol[i].col.bytes  = pExprInfo->base.resBytes;
    pFillCol[i].col.type   = (int8_t)pExprInfo->base.resType;
    pFillCol[i].col.offset = offset;
    pFillCol[i].col.colId  = pExprInfo->base.resColId;
    pFillCol[i].tagIndex   = -2;
    pFillCol[i].flag       = pExprInfo->base.colInfo.flag;    // always be the normal column for table query
    pFillCol[i].functionId = pExprInfo->base.functionId;
    pFillCol[i].fillVal.i  = fillVal[i];

    offset += pExprInfo->base.resBytes;
  }

  return pFillCol;
}

int32_t doInitQInfo(SQInfo* pQInfo, STSBuf* pTsBuf, void* tsdb, void* sourceOptr, int32_t tbScanner, SArray* pOperator,
    void* param) {
  SQueryRuntimeEnv *pRuntimeEnv = &pQInfo->runtimeEnv;

  SQueryAttr *pQueryAttr = pQInfo->runtimeEnv.pQueryAttr;
  pQueryAttr->tsdb = tsdb;


  if (tsdb != NULL) {
    int32_t code = setupQueryHandle(tsdb, pRuntimeEnv, pQInfo->qId, pQueryAttr->stableQuery);
    if (code != TSDB_CODE_SUCCESS) {
      return code;
    }
  }

  pQueryAttr->interBufSize = getOutputInterResultBufSize(pQueryAttr);

  pRuntimeEnv->groupResInfo.totalGroup = (int32_t) (pQueryAttr->stableQuery? GET_NUM_OF_TABLEGROUP(pRuntimeEnv):0);
  pRuntimeEnv->enableGroupData = false;

  pRuntimeEnv->pQueryAttr = pQueryAttr;
  pRuntimeEnv->pTsBuf = pTsBuf;
  pRuntimeEnv->cur.vgroupIndex = -1;
  setResultBufSize(pQueryAttr, &pRuntimeEnv->resultInfo);

  switch(tbScanner) {
    case OP_TableBlockInfoScan: {
      pRuntimeEnv->proot = createTableBlockInfoScanOperator(pRuntimeEnv->pQueryHandle, pRuntimeEnv);
      break;
    }
    case OP_TableSeqScan: {
      pRuntimeEnv->proot = createTableSeqScanOperator(pRuntimeEnv->pQueryHandle, pRuntimeEnv);
      break;
    }
    case OP_DataBlocksOptScan: {
      pRuntimeEnv->proot = createDataBlocksOptScanInfo(pRuntimeEnv->pQueryHandle, pRuntimeEnv, getNumOfScanTimes(pQueryAttr), pQueryAttr->needReverseScan? 1:0);
      break;
    }
    case OP_TableScan: {
      pRuntimeEnv->proot = createTableScanOperator(pRuntimeEnv->pQueryHandle, pRuntimeEnv, getNumOfScanTimes(pQueryAttr));
      break;
    }
    default: { // do nothing
      break;
    }
  }

  if (sourceOptr != NULL) {
    assert(pRuntimeEnv->proot == NULL);
    pRuntimeEnv->proot = sourceOptr;
  }

  if (pTsBuf != NULL) {
    int16_t order = (pQueryAttr->order.order == pRuntimeEnv->pTsBuf->tsOrder) ? TSDB_ORDER_ASC : TSDB_ORDER_DESC;
    tsBufSetTraverseOrder(pRuntimeEnv->pTsBuf, order);
  }

  int32_t ps = DEFAULT_PAGE_SIZE;
  getIntermediateBufInfo(pRuntimeEnv, &ps, &pQueryAttr->intermediateResultRowSize);

  int32_t TENMB = 1024*1024*10;
  int32_t code = createDiskbasedResultBuffer(&pRuntimeEnv->pResultBuf, ps, TENMB, pQInfo->qId);
  if (code != TSDB_CODE_SUCCESS) {
    return code;
  }

  // create runtime environment
  int32_t numOfTables = (int32_t)pQueryAttr->tableGroupInfo.numOfTables;
  pQInfo->summary.tableInfoSize += (numOfTables * sizeof(STableQueryInfo));
  pQInfo->summary.queryProfEvents = taosArrayInit(512, sizeof(SQueryProfEvent));
  if (pQInfo->summary.queryProfEvents == NULL) {
    qDebug("QInfo:0x%"PRIx64" failed to allocate query prof events array", pQInfo->qId);
  }

  pQInfo->summary.operatorProfResults =
      taosHashInit(8, taosGetDefaultHashFunction(TSDB_DATA_TYPE_TINYINT), true, HASH_NO_LOCK);

  if (pQInfo->summary.operatorProfResults == NULL) {
    qDebug("QInfo:0x%"PRIx64" failed to allocate operator prof results hash", pQInfo->qId);
  }

  code = setupQueryRuntimeEnv(pRuntimeEnv, (int32_t) pQueryAttr->tableGroupInfo.numOfTables, pOperator, param);
  if (code != TSDB_CODE_SUCCESS) {
    return code;
  }

  setQueryStatus(pRuntimeEnv, QUERY_NOT_COMPLETED);
  return TSDB_CODE_SUCCESS;
}

static void doTableQueryInfoTimeWindowCheck(SQueryAttr* pQueryAttr, STableQueryInfo* pTableQueryInfo) {
  if (QUERY_IS_ASC_QUERY(pQueryAttr)) {
    assert(
        (pTableQueryInfo->win.skey <= pTableQueryInfo->win.ekey) &&
        (pTableQueryInfo->lastKey >= pTableQueryInfo->win.skey) &&
        (pTableQueryInfo->win.skey >= pQueryAttr->window.skey && pTableQueryInfo->win.ekey <= pQueryAttr->window.ekey));
  } else {
    assert(
        (pTableQueryInfo->win.skey >= pTableQueryInfo->win.ekey) &&
        (pTableQueryInfo->lastKey <= pTableQueryInfo->win.skey) &&
        (pTableQueryInfo->win.skey <= pQueryAttr->window.skey && pTableQueryInfo->win.ekey >= pQueryAttr->window.ekey));
  }
}

STsdbQueryCond createTsdbQueryCond(SQueryAttr* pQueryAttr, STimeWindow* win) {
  STsdbQueryCond cond = {
      .colList   = pQueryAttr->tableCols,
      .order     = pQueryAttr->order.order,
      .numOfCols = pQueryAttr->numOfCols,
      .type      = BLOCK_LOAD_OFFSET_SEQ_ORDER,
      .loadExternalRows = false,
  };

  TIME_WINDOW_COPY(cond.twindow, *win);
  return cond;
}

static STableIdInfo createTableIdInfo(STableQueryInfo* pTableQueryInfo) {
  STableIdInfo tidInfo;
  STableId* id = TSDB_TABLEID(pTableQueryInfo->pTable);

  tidInfo.uid = id->uid;
  tidInfo.tid = id->tid;
  tidInfo.key = pTableQueryInfo->lastKey;

  return tidInfo;
}

static void updateTableIdInfo(STableQueryInfo* pTableQueryInfo, SSDataBlock* pBlock, SHashObj* pTableIdInfo, int32_t order) {
  int32_t step = GET_FORWARD_DIRECTION_FACTOR(order);
  pTableQueryInfo->lastKey = ((order == TSDB_ORDER_ASC)? pBlock->info.window.ekey:pBlock->info.window.skey) + step;

  if (pTableQueryInfo->pTable == NULL) {
    return;
  }

  STableIdInfo tidInfo = createTableIdInfo(pTableQueryInfo);
  STableIdInfo *idinfo = taosHashGet(pTableIdInfo, &tidInfo.tid, sizeof(tidInfo.tid));
  if (idinfo != NULL) {
    assert(idinfo->tid == tidInfo.tid && idinfo->uid == tidInfo.uid);
    idinfo->key = tidInfo.key;
  } else {
    taosHashPut(pTableIdInfo, &tidInfo.tid, sizeof(tidInfo.tid), &tidInfo, sizeof(STableIdInfo));
  }
}

static void doCloseAllTimeWindow(SQueryRuntimeEnv* pRuntimeEnv) {
  size_t numOfGroup = GET_NUM_OF_TABLEGROUP(pRuntimeEnv);
  for (int32_t i = 0; i < numOfGroup; ++i) {
    SArray* group = GET_TABLEGROUP(pRuntimeEnv, i);

    size_t num = taosArrayGetSize(group);
    for (int32_t j = 0; j < num; ++j) {
      STableQueryInfo* item = taosArrayGetP(group, j);
      closeAllResultRows(&item->resInfo);
    }
  }
}

static SSDataBlock* doTableScanImpl(void* param, bool* newgroup) {
  SOperatorInfo    *pOperator = (SOperatorInfo*) param;

  STableScanInfo   *pTableScanInfo = pOperator->info;
  SSDataBlock      *pBlock = &pTableScanInfo->block;
  SQueryRuntimeEnv *pRuntimeEnv = pOperator->pRuntimeEnv;
  SQueryAttr       *pQueryAttr = pRuntimeEnv->pQueryAttr;
  STableGroupInfo  *pTableGroupInfo = &pOperator->pRuntimeEnv->tableqinfoGroupInfo;

  *newgroup = false;

  while (tsdbNextDataBlock(pTableScanInfo->pQueryHandle)) {
    if (isQueryKilled(pOperator->pRuntimeEnv->qinfo)) {
      longjmp(pOperator->pRuntimeEnv->env, TSDB_CODE_TSC_QUERY_CANCELLED);
    }

    pTableScanInfo->numOfBlocks += 1;
    tsdbRetrieveDataBlockInfo(pTableScanInfo->pQueryHandle, &pBlock->info);

    // todo opt
    if (pTableGroupInfo->numOfTables > 1 || (pRuntimeEnv->current == NULL && pTableGroupInfo->numOfTables == 1)) {
      STableQueryInfo** pTableQueryInfo =
          (STableQueryInfo**)taosHashGet(pTableGroupInfo->map, &pBlock->info.tid, sizeof(pBlock->info.tid));
      if (pTableQueryInfo == NULL) {
        break;
      }

      pRuntimeEnv->current = *pTableQueryInfo;
      doTableQueryInfoTimeWindowCheck(pQueryAttr, *pTableQueryInfo);

      if (pRuntimeEnv->enableGroupData) {
        if(pTableScanInfo->prevGroupId != -1 && pTableScanInfo->prevGroupId != (*pTableQueryInfo)->groupIndex) {
          *newgroup = true;
        }
      }

      pTableScanInfo->prevGroupId = (*pTableQueryInfo)->groupIndex;
    }

    // this function never returns error?
    uint32_t status;
    int32_t  code = loadDataBlockOnDemand(pOperator->pRuntimeEnv, pTableScanInfo, pBlock, &status);
    if (code != TSDB_CODE_SUCCESS) {
      longjmp(pOperator->pRuntimeEnv->env, code);
    }

    // current block is ignored according to filter result by block statistics data, continue load the next block
    if (status == BLK_DATA_DISCARD || pBlock->info.rows == 0) {
      continue;
    }

    return pBlock;
  }

  return NULL;
}

static SSDataBlock* doTableScan(void* param, bool *newgroup) {
  SOperatorInfo* pOperator = (SOperatorInfo*) param;

  STableScanInfo   *pTableScanInfo = pOperator->info;
  SQueryRuntimeEnv *pRuntimeEnv = pOperator->pRuntimeEnv;
  SQueryAttr       *pQueryAttr = pRuntimeEnv->pQueryAttr;

  SResultRowInfo* pResultRowInfo = pTableScanInfo->pResultRowInfo;
  *newgroup = false;

  while (pTableScanInfo->current < pTableScanInfo->times) {
    SSDataBlock* p = doTableScanImpl(pOperator, newgroup);
    if (p != NULL) {
      return p;
    }

    if (++pTableScanInfo->current >= pTableScanInfo->times) {
      if (pTableScanInfo->reverseTimes <= 0 || isTsdbCacheLastRow(pTableScanInfo->pQueryHandle)) {
        return NULL;
      } else {
        break;
      }
    }

    // do prepare for the next round table scan operation
    STsdbQueryCond cond = createTsdbQueryCond(pQueryAttr, &pQueryAttr->window);
    tsdbResetQueryHandle(pTableScanInfo->pQueryHandle, &cond);

    setQueryStatus(pRuntimeEnv, QUERY_NOT_COMPLETED);
    pRuntimeEnv->scanFlag = REPEAT_SCAN;

    if (pRuntimeEnv->pTsBuf) {
      bool ret = tsBufNextPos(pRuntimeEnv->pTsBuf);
      assert(ret);
    }

    if (pResultRowInfo->size > 0) {
      pResultRowInfo->curPos = 0;
    }

    qDebug("QInfo:0x%"PRIx64" start to repeat scan data blocks due to query func required, qrange:%" PRId64 "-%" PRId64,
           GET_QID(pRuntimeEnv), cond.twindow.skey, cond.twindow.ekey);
  }

  SSDataBlock *p = NULL;
  if (pTableScanInfo->reverseTimes > 0) {
    setupEnvForReverseScan(pRuntimeEnv, pTableScanInfo->pResultRowInfo, pTableScanInfo->pCtx, pTableScanInfo->numOfOutput);

    STsdbQueryCond cond = createTsdbQueryCond(pQueryAttr, &pQueryAttr->window);
    tsdbResetQueryHandle(pTableScanInfo->pQueryHandle, &cond);

    qDebug("QInfo:0x%"PRIx64" start to reverse scan data blocks due to query func required, qrange:%" PRId64 "-%" PRId64,
           GET_QID(pRuntimeEnv), cond.twindow.skey, cond.twindow.ekey);

    pRuntimeEnv->scanFlag = REVERSE_SCAN;

    pTableScanInfo->times = 1;
    pTableScanInfo->current = 0;
    pTableScanInfo->reverseTimes = 0;
    pTableScanInfo->order = cond.order;

    if (pResultRowInfo->size > 0) {
      pResultRowInfo->curPos = pResultRowInfo->size - 1;
    }

    p = doTableScanImpl(pOperator, newgroup);
  }

  return p;
}

static SSDataBlock* doBlockInfoScan(void* param, bool* newgroup) {
  SOperatorInfo *pOperator = (SOperatorInfo*)param;
  if (pOperator->status == OP_EXEC_DONE) {
    return NULL;
  }

  STableScanInfo *pTableScanInfo = pOperator->info;
  *newgroup = false;

  STableBlockDist tableBlockDist = {0};
  tableBlockDist.numOfTables     = (int32_t)pOperator->pRuntimeEnv->tableqinfoGroupInfo.numOfTables;

  int32_t numRowSteps = tsMaxRowsInFileBlock / TSDB_BLOCK_DIST_STEP_ROWS;
  if (tsMaxRowsInFileBlock % TSDB_BLOCK_DIST_STEP_ROWS != 0) {
    ++numRowSteps;
  }
  tableBlockDist.dataBlockInfos  = taosArrayInit(numRowSteps, sizeof(SFileBlockInfo));
  taosArraySetSize(tableBlockDist.dataBlockInfos, numRowSteps);
  tableBlockDist.maxRows = INT_MIN;
  tableBlockDist.minRows = INT_MAX;

  tsdbGetFileBlocksDistInfo(pTableScanInfo->pQueryHandle, &tableBlockDist);
  tableBlockDist.numOfRowsInMemTable = (int32_t) tsdbGetNumOfRowsInMemTable(pTableScanInfo->pQueryHandle);

  SSDataBlock* pBlock = &pTableScanInfo->block;
  pBlock->info.rows   = 1;
  pBlock->info.numOfCols = 1;

  SBufferWriter bw = tbufInitWriter(NULL, false);
  blockDistInfoToBinary(&tableBlockDist, &bw);
  SColumnInfoData* pColInfo = taosArrayGet(pBlock->pDataBlock, 0);

  int32_t len = (int32_t) tbufTell(&bw);
  pColInfo->pData = malloc(len + sizeof(int32_t));

  *(int32_t*) pColInfo->pData = len;
  memcpy(pColInfo->pData + sizeof(int32_t), tbufGetData(&bw, false), len);

  tbufCloseWriter(&bw);

  SArray* g = GET_TABLEGROUP(pOperator->pRuntimeEnv, 0);
  pOperator->pRuntimeEnv->current = taosArrayGetP(g, 0);

  pOperator->status = OP_EXEC_DONE;
  return pBlock;
}

SOperatorInfo* createTableScanOperator(void* pTsdbQueryHandle, SQueryRuntimeEnv* pRuntimeEnv, int32_t repeatTime) {
  assert(repeatTime > 0);

  STableScanInfo* pInfo = calloc(1, sizeof(STableScanInfo));
  pInfo->pQueryHandle = pTsdbQueryHandle;
  pInfo->times        = repeatTime;
  pInfo->reverseTimes = 0;
  pInfo->order        = pRuntimeEnv->pQueryAttr->order.order;
  pInfo->current      = 0;
//  pInfo->prevGroupId  = -1;

  SOperatorInfo* pOperator = calloc(1, sizeof(SOperatorInfo));
  pOperator->name         = "TableScanOperator";
  pOperator->operatorType = OP_TableScan;
  pOperator->blockingOptr = false;
  pOperator->status       = OP_IN_EXECUTING;
  pOperator->info         = pInfo;
  pOperator->numOfOutput  = pRuntimeEnv->pQueryAttr->numOfCols;
  pOperator->pRuntimeEnv  = pRuntimeEnv;
  pOperator->exec         = doTableScan;

  return pOperator;
}

SOperatorInfo* createTableSeqScanOperator(void* pTsdbQueryHandle, SQueryRuntimeEnv* pRuntimeEnv) {
  STableScanInfo* pInfo = calloc(1, sizeof(STableScanInfo));

  pInfo->pQueryHandle     = pTsdbQueryHandle;
  pInfo->times            = 1;
  pInfo->reverseTimes     = 0;
  pInfo->order            = pRuntimeEnv->pQueryAttr->order.order;
  pInfo->current          = 0;
  pInfo->prevGroupId      = -1;
  pRuntimeEnv->enableGroupData = true;

  SOperatorInfo* pOperator = calloc(1, sizeof(SOperatorInfo));
  pOperator->name         = "TableSeqScanOperator";
  pOperator->operatorType = OP_TableSeqScan;
  pOperator->blockingOptr = false;
  pOperator->status       = OP_IN_EXECUTING;
  pOperator->info         = pInfo;
  pOperator->numOfOutput  = pRuntimeEnv->pQueryAttr->numOfCols;
  pOperator->pRuntimeEnv  = pRuntimeEnv;
  pOperator->exec         = doTableScanImpl;

  return pOperator;
}

SOperatorInfo* createTableBlockInfoScanOperator(void* pTsdbQueryHandle, SQueryRuntimeEnv* pRuntimeEnv) {
  STableScanInfo* pInfo = calloc(1, sizeof(STableScanInfo));

  pInfo->pQueryHandle     = pTsdbQueryHandle;
  pInfo->block.pDataBlock = taosArrayInit(1, sizeof(SColumnInfoData));

  SColumnInfoData infoData = {{0}};
  infoData.info.type = TSDB_DATA_TYPE_BINARY;
  infoData.info.bytes = 1024;
  infoData.info.colId = 0;
  taosArrayPush(pInfo->block.pDataBlock, &infoData);

  SOperatorInfo* pOperator = calloc(1, sizeof(SOperatorInfo));
  pOperator->name         = "TableBlockInfoScanOperator";
  pOperator->operatorType = OP_TableBlockInfoScan;
  pOperator->blockingOptr = false;
  pOperator->status       = OP_IN_EXECUTING;
  pOperator->info         = pInfo;
  pOperator->pRuntimeEnv  = pRuntimeEnv;
  pOperator->numOfOutput  = pRuntimeEnv->pQueryAttr->numOfCols;
  pOperator->exec         = doBlockInfoScan;

  return pOperator;
}

void setTableScanFilterOperatorInfo(STableScanInfo* pTableScanInfo, SOperatorInfo* pDownstream) {
  assert(pTableScanInfo != NULL && pDownstream != NULL);

  pTableScanInfo->pExpr = pDownstream->pExpr;   // TODO refactor to use colId instead of pExpr
  pTableScanInfo->numOfOutput = pDownstream->numOfOutput;

  if (pDownstream->operatorType == OP_Aggregate || pDownstream->operatorType == OP_MultiTableAggregate) {
    SAggOperatorInfo* pAggInfo = pDownstream->info;

    pTableScanInfo->pCtx = pAggInfo->binfo.pCtx;
    pTableScanInfo->pResultRowInfo = &pAggInfo->binfo.resultRowInfo;
    pTableScanInfo->rowCellInfoOffset = pAggInfo->binfo.rowCellInfoOffset;
  } else if (pDownstream->operatorType == OP_TimeWindow || pDownstream->operatorType == OP_AllTimeWindow) {
    STableIntervalOperatorInfo *pIntervalInfo = pDownstream->info;

    pTableScanInfo->pCtx = pIntervalInfo->pCtx;
    pTableScanInfo->pResultRowInfo = &pIntervalInfo->resultRowInfo;
    pTableScanInfo->rowCellInfoOffset = pIntervalInfo->rowCellInfoOffset;

  } else if (pDownstream->operatorType == OP_Groupby) {
    SGroupbyOperatorInfo *pGroupbyInfo = pDownstream->info;

    pTableScanInfo->pCtx = pGroupbyInfo->binfo.pCtx;
    pTableScanInfo->pResultRowInfo = &pGroupbyInfo->binfo.resultRowInfo;
    pTableScanInfo->rowCellInfoOffset = pGroupbyInfo->binfo.rowCellInfoOffset;

  } else if (pDownstream->operatorType == OP_MultiTableTimeInterval || pDownstream->operatorType == OP_AllMultiTableTimeInterval) {
    STableIntervalOperatorInfo *pInfo = pDownstream->info;

    pTableScanInfo->pCtx = pInfo->pCtx;
    pTableScanInfo->pResultRowInfo = &pInfo->resultRowInfo;
    pTableScanInfo->rowCellInfoOffset = pInfo->rowCellInfoOffset;

  } else if (pDownstream->operatorType == OP_Project) {
    SProjectOperatorInfo *pInfo = pDownstream->info;

    pTableScanInfo->pCtx = pInfo->binfo.pCtx;
    pTableScanInfo->pResultRowInfo = &pInfo->binfo.resultRowInfo;
    pTableScanInfo->rowCellInfoOffset = pInfo->binfo.rowCellInfoOffset;
  } else if (pDownstream->operatorType == OP_SessionWindow) {
    SSWindowOperatorInfo* pInfo = pDownstream->info;

    pTableScanInfo->pCtx = pInfo->binfo.pCtx;
    pTableScanInfo->pResultRowInfo = &pInfo->binfo.resultRowInfo;
    pTableScanInfo->rowCellInfoOffset = pInfo->binfo.rowCellInfoOffset;
  } else if (pDownstream->operatorType == OP_StateWindow) {
    SStateWindowOperatorInfo* pInfo = pDownstream->info;

    pTableScanInfo->pCtx = pInfo->binfo.pCtx;
    pTableScanInfo->pResultRowInfo = &pInfo->binfo.resultRowInfo;
    pTableScanInfo->rowCellInfoOffset = pInfo->binfo.rowCellInfoOffset;
  } else {
    assert(0);
  }
}

SOperatorInfo* createDataBlocksOptScanInfo(void* pTsdbQueryHandle, SQueryRuntimeEnv* pRuntimeEnv, int32_t repeatTime, int32_t reverseTime) {
  assert(repeatTime > 0);

  STableScanInfo* pInfo = calloc(1, sizeof(STableScanInfo));
  pInfo->pQueryHandle = pTsdbQueryHandle;
  pInfo->times        = repeatTime;
  pInfo->reverseTimes = reverseTime;
  pInfo->current      = 0;
  pInfo->order        = pRuntimeEnv->pQueryAttr->order.order;

  SOperatorInfo* pOptr = calloc(1, sizeof(SOperatorInfo));
  pOptr->name          = "DataBlocksOptimizedScanOperator";
  pOptr->operatorType  = OP_DataBlocksOptScan;
  pOptr->pRuntimeEnv   = pRuntimeEnv;
  pOptr->blockingOptr  = false;
  pOptr->info          = pInfo;
  pOptr->exec          = doTableScan;

  return pOptr;
}

SArray* getOrderCheckColumns(SQueryAttr* pQuery) {
  int32_t numOfCols = pQuery->pGroupbyExpr == NULL? 0: pQuery->pGroupbyExpr->numOfGroupCols;

  SArray* pOrderColumns = NULL;
  if (numOfCols > 0) {
    pOrderColumns = taosArrayDup(pQuery->pGroupbyExpr->columnInfo);
  } else {
    pOrderColumns = taosArrayInit(4, sizeof(SColIndex));
  }

  if (pQuery->interval.interval > 0) {
    if (pOrderColumns == NULL) {
      pOrderColumns = taosArrayInit(1, sizeof(SColIndex));
    }

    SColIndex colIndex = {.colIndex = 0, .colId = 0, .flag = TSDB_COL_NORMAL};
    taosArrayPush(pOrderColumns, &colIndex);
  }

  {
    numOfCols = (int32_t) taosArrayGetSize(pOrderColumns);
    for(int32_t i = 0; i < numOfCols; ++i) {
      SColIndex* index = taosArrayGet(pOrderColumns, i);
      for(int32_t j = 0; j < pQuery->numOfOutput; ++j) {
        SSqlExpr* pExpr = &pQuery->pExpr1[j].base;
        int32_t functionId = pExpr->functionId;

        if (index->colId == pExpr->colInfo.colId &&
            (functionId == TSDB_FUNC_PRJ || functionId == TSDB_FUNC_TAG || functionId == TSDB_FUNC_TS)) {
          index->colIndex = j;
          index->colId = pExpr->resColId;
        }
      }
    }
  }

  return pOrderColumns;
}

SArray* getResultGroupCheckColumns(SQueryAttr* pQuery) {
  int32_t numOfCols = pQuery->pGroupbyExpr == NULL? 0 : pQuery->pGroupbyExpr->numOfGroupCols;

  SArray* pOrderColumns = NULL;
  if (numOfCols > 0) {
    pOrderColumns = taosArrayDup(pQuery->pGroupbyExpr->columnInfo);
  } else {
    pOrderColumns = taosArrayInit(4, sizeof(SColIndex));
  }

  for(int32_t i = 0; i < numOfCols; ++i) {
    SColIndex* index = taosArrayGet(pOrderColumns, i);

    bool found = false;
    for(int32_t j = 0; j < pQuery->numOfOutput; ++j) {
      SSqlExpr* pExpr = &pQuery->pExpr1[j].base;

      // TSDB_FUNC_TAG_DUMMY function needs to be ignored
      if (index->colId == pExpr->colInfo.colId &&
          ((TSDB_COL_IS_TAG(pExpr->colInfo.flag) && pExpr->functionId == TSDB_FUNC_TAG) ||
           (TSDB_COL_IS_NORMAL_COL(pExpr->colInfo.flag) && pExpr->functionId == TSDB_FUNC_PRJ))) {
        index->colIndex = j;
        index->colId = pExpr->resColId;
        found = true;
        break;
      }
    }

    assert(found && index->colIndex >= 0 && index->colIndex < pQuery->numOfOutput);
  }

  return pOrderColumns;
}

static void destroyGlobalAggOperatorInfo(void* param, int32_t numOfOutput) {
  SMultiwayMergeInfo *pInfo = (SMultiwayMergeInfo*) param;
  destroyBasicOperatorInfo(&pInfo->binfo, numOfOutput);

  taosArrayDestroy(pInfo->orderColumnList);
  taosArrayDestroy(pInfo->groupColumnList);
  tfree(pInfo->prevRow);
  tfree(pInfo->currentGroupColData);
}
static void destroySlimitOperatorInfo(void* param, int32_t numOfOutput) {
  SSLimitOperatorInfo *pInfo = (SSLimitOperatorInfo*) param;
  taosArrayDestroy(pInfo->orderColumnList);
  tfree(pInfo->prevRow);
}

SOperatorInfo* createGlobalAggregateOperatorInfo(SQueryRuntimeEnv* pRuntimeEnv, SOperatorInfo* upstream,
                                                 SExprInfo* pExpr, int32_t numOfOutput, void* param, SArray* pUdfInfo) {
  SMultiwayMergeInfo* pInfo = calloc(1, sizeof(SMultiwayMergeInfo));

  pInfo->resultRowFactor =
      (int32_t)(getRowNumForMultioutput(pRuntimeEnv->pQueryAttr, pRuntimeEnv->pQueryAttr->topBotQuery, false));

  pRuntimeEnv->scanFlag = MERGE_STAGE;  // TODO init when creating pCtx

  pInfo->pMerge = param;
  pInfo->bufCapacity = 4096;
  pInfo->udfInfo   = pUdfInfo;

  pInfo->binfo.pRes = createOutputBuf(pExpr, numOfOutput, pInfo->bufCapacity * pInfo->resultRowFactor);
  pInfo->binfo.pCtx = createSQLFunctionCtx(pRuntimeEnv, pExpr, numOfOutput, &pInfo->binfo.rowCellInfoOffset);

  pInfo->orderColumnList = getOrderCheckColumns(pRuntimeEnv->pQueryAttr);
  pInfo->groupColumnList = getResultGroupCheckColumns(pRuntimeEnv->pQueryAttr);

  // TODO refactor
  int32_t len = 0;
  for(int32_t i = 0; i < numOfOutput; ++i) {
    len += pExpr[i].base.colBytes;
  }

  int32_t numOfCols = (pInfo->orderColumnList != NULL)? (int32_t) taosArrayGetSize(pInfo->orderColumnList):0;
  pInfo->prevRow = calloc(1, (POINTER_BYTES * numOfCols + len));
  int32_t offset = POINTER_BYTES * numOfCols;

  for(int32_t i = 0; i < numOfCols; ++i) {
    pInfo->prevRow[i] = (char*)pInfo->prevRow + offset;

    SColIndex* index = taosArrayGet(pInfo->orderColumnList, i);
    offset += pExpr[index->colIndex].base.resBytes;
  }

  numOfCols = (pInfo->groupColumnList != NULL)? (int32_t)taosArrayGetSize(pInfo->groupColumnList):0;
  pInfo->currentGroupColData = calloc(1, (POINTER_BYTES * numOfCols + len));
  offset = POINTER_BYTES * numOfCols;

  for(int32_t i = 0; i < numOfCols; ++i) {
    pInfo->currentGroupColData[i] = (char*)pInfo->currentGroupColData + offset;

    SColIndex* index = taosArrayGet(pInfo->groupColumnList, i);
    offset += pExpr[index->colIndex].base.resBytes;
  }

  initResultRowInfo(&pInfo->binfo.resultRowInfo, 8, TSDB_DATA_TYPE_INT);

  pInfo->seed = rand();
  setDefaultOutputBuf(pRuntimeEnv, &pInfo->binfo, pInfo->seed, MERGE_STAGE);

  SOperatorInfo* pOperator = calloc(1, sizeof(SOperatorInfo));
  pOperator->name         = "GlobalAggregate";
  pOperator->operatorType = OP_GlobalAggregate;
  pOperator->blockingOptr = true;
  pOperator->status       = OP_IN_EXECUTING;
  pOperator->info         = pInfo;
  pOperator->pExpr        = pExpr;
  pOperator->numOfOutput  = numOfOutput;
  pOperator->pRuntimeEnv  = pRuntimeEnv;

  pOperator->exec         = doGlobalAggregate;
  pOperator->cleanup      = destroyGlobalAggOperatorInfo;
  appendUpstream(pOperator, upstream);

  return pOperator;
}

SOperatorInfo *createMultiwaySortOperatorInfo(SQueryRuntimeEnv *pRuntimeEnv, SExprInfo *pExpr, int32_t numOfOutput,
                                              int32_t numOfRows, void *merger, bool groupMix) {
  SMultiwayMergeInfo* pInfo = calloc(1, sizeof(SMultiwayMergeInfo));

  pInfo->pMerge     = merger;
  pInfo->groupMix   = groupMix;
  pInfo->bufCapacity = numOfRows;

  pInfo->orderColumnList = getResultGroupCheckColumns(pRuntimeEnv->pQueryAttr);
  pInfo->binfo.pRes = createOutputBuf(pExpr, numOfOutput, numOfRows);

  {
    int32_t len = 0;
    for(int32_t i = 0; i < numOfOutput; ++i) {
      len += pExpr[i].base.colBytes;
    }

    int32_t numOfCols = (pInfo->orderColumnList != NULL)? (int32_t) taosArrayGetSize(pInfo->orderColumnList):0;
    pInfo->prevRow = calloc(1, (POINTER_BYTES * numOfCols + len));
    int32_t offset = POINTER_BYTES * numOfCols;

    for(int32_t i = 0; i < numOfCols; ++i) {
      pInfo->prevRow[i] = (char*)pInfo->prevRow + offset;

      SColIndex* index = taosArrayGet(pInfo->orderColumnList, i);
      offset += pExpr[index->colIndex].base.colBytes;
    }
  }

  SOperatorInfo* pOperator = calloc(1, sizeof(SOperatorInfo));
  pOperator->name         = "MultiwaySortOperator";
  pOperator->operatorType = OP_MultiwayMergeSort;
  pOperator->blockingOptr = false;
  pOperator->status       = OP_IN_EXECUTING;
  pOperator->info         = pInfo;
  pOperator->pRuntimeEnv  = pRuntimeEnv;
  pOperator->numOfOutput  = pRuntimeEnv->pQueryAttr->numOfCols;
  pOperator->exec         = doMultiwayMergeSort;
  pOperator->cleanup      = destroyGlobalAggOperatorInfo;
  return pOperator;
}

static int32_t doMergeSDatablock(SSDataBlock* pDest, SSDataBlock* pSrc) {
  assert(pSrc != NULL && pDest != NULL && pDest->info.numOfCols == pSrc->info.numOfCols);

  int32_t numOfCols = pSrc->info.numOfCols;
  for(int32_t i = 0; i < numOfCols; ++i) {
    SColumnInfoData* pCol2 = taosArrayGet(pDest->pDataBlock, i);
    SColumnInfoData* pCol1 = taosArrayGet(pSrc->pDataBlock, i);

    int32_t newSize = (pDest->info.rows + pSrc->info.rows) * pCol2->info.bytes;
    char* tmp = realloc(pCol2->pData, newSize);
    if (tmp != NULL) {
      pCol2->pData = tmp;
      int32_t offset = pCol2->info.bytes * pDest->info.rows;
      memcpy(pCol2->pData + offset, pCol1->pData, pSrc->info.rows * pCol2->info.bytes);
    } else {
      return TSDB_CODE_VND_OUT_OF_MEMORY;
    }
  }

  pDest->info.rows += pSrc->info.rows;

  return TSDB_CODE_SUCCESS;
}

static SSDataBlock* doSort(void* param, bool* newgroup) {
  SOperatorInfo* pOperator = (SOperatorInfo*) param;
  if (pOperator->status == OP_EXEC_DONE) {
    return NULL;
  }

  SOrderOperatorInfo* pInfo = pOperator->info;

  SSDataBlock* pBlock = NULL;
  while(1) {
    publishOperatorProfEvent(pOperator->upstream[0], QUERY_PROF_BEFORE_OPERATOR_EXEC);
    pBlock = pOperator->upstream[0]->exec(pOperator->upstream[0], newgroup);
    publishOperatorProfEvent(pOperator->upstream[0], QUERY_PROF_AFTER_OPERATOR_EXEC);

    // start to flush data into disk and try do multiway merge sort
    if (pBlock == NULL) {
      setQueryStatus(pOperator->pRuntimeEnv, QUERY_COMPLETED);
      pOperator->status = OP_EXEC_DONE;
      break;
    }

    int32_t code = doMergeSDatablock(pInfo->pDataBlock, pBlock);
    if (code != TSDB_CODE_SUCCESS) {
      // todo handle error
    }
  }

  int32_t numOfCols = pInfo->pDataBlock->info.numOfCols;
  void** pCols     = calloc(numOfCols, POINTER_BYTES);
  SSchema* pSchema = calloc(numOfCols, sizeof(SSchema));

  for(int32_t i = 0; i < numOfCols; ++i) {
    SColumnInfoData* p1 = taosArrayGet(pInfo->pDataBlock->pDataBlock, i);
    pCols[i] = p1->pData;
    pSchema[i].colId = p1->info.colId;
    pSchema[i].bytes = p1->info.bytes;
    pSchema[i].type  = (uint8_t) p1->info.type;
  }

  __compar_fn_t  comp = getKeyComparFunc(pSchema[pInfo->colIndex].type, pInfo->order);
  taoscQSort(pCols, pSchema, numOfCols, pInfo->pDataBlock->info.rows, pInfo->colIndex, comp);

  tfree(pCols);
  tfree(pSchema);
  return (pInfo->pDataBlock->info.rows > 0)? pInfo->pDataBlock:NULL;
}

SOperatorInfo *createOrderOperatorInfo(SQueryRuntimeEnv* pRuntimeEnv, SOperatorInfo* upstream, SExprInfo* pExpr, int32_t numOfOutput, SOrderVal* pOrderVal) {
  SOrderOperatorInfo* pInfo = calloc(1, sizeof(SOrderOperatorInfo));

  {
      SSDataBlock* pDataBlock = calloc(1, sizeof(SSDataBlock));
      pDataBlock->pDataBlock = taosArrayInit(numOfOutput, sizeof(SColumnInfoData));
      for(int32_t i = 0; i < numOfOutput; ++i) {
        SColumnInfoData col = {{0}};
        col.info.colId = pExpr[i].base.colInfo.colId;
        col.info.bytes = pExpr[i].base.colBytes;
        col.info.type  = pExpr[i].base.colType;
        taosArrayPush(pDataBlock->pDataBlock, &col);

        if (col.info.colId == pOrderVal->orderColId) {
          pInfo->colIndex = i;
        }
      }

      pDataBlock->info.numOfCols = numOfOutput;
      pInfo->order = pOrderVal->order;
      pInfo->pDataBlock = pDataBlock;
  }

  SOperatorInfo* pOperator = calloc(1, sizeof(SOperatorInfo));
  pOperator->name          = "InMemoryOrder";
  pOperator->operatorType  = OP_Order;
  pOperator->blockingOptr  = true;
  pOperator->status        = OP_IN_EXECUTING;
  pOperator->info          = pInfo;
  pOperator->exec          = doSort;
  pOperator->cleanup       = destroyOrderOperatorInfo;
  pOperator->pRuntimeEnv   = pRuntimeEnv;

  appendUpstream(pOperator, upstream);
  return pOperator;
}

static int32_t getTableScanOrder(STableScanInfo* pTableScanInfo) {
  return pTableScanInfo->order;
}

// this is a blocking operator
static SSDataBlock* doAggregate(void* param, bool* newgroup) {
  SOperatorInfo* pOperator = (SOperatorInfo*) param;
  if (pOperator->status == OP_EXEC_DONE) {
    return NULL;
  }

  SAggOperatorInfo* pAggInfo = pOperator->info;
  SOptrBasicInfo* pInfo = &pAggInfo->binfo;

  SQueryRuntimeEnv* pRuntimeEnv = pOperator->pRuntimeEnv;

  SQueryAttr* pQueryAttr = pRuntimeEnv->pQueryAttr;
  int32_t order = pQueryAttr->order.order;

  SOperatorInfo* upstream = pOperator->upstream[0];

  while(1) {
    publishOperatorProfEvent(upstream, QUERY_PROF_BEFORE_OPERATOR_EXEC);
    SSDataBlock* pBlock = upstream->exec(upstream, newgroup);
    publishOperatorProfEvent(upstream, QUERY_PROF_AFTER_OPERATOR_EXEC);

    if (pBlock == NULL) {
      break;
    }

    if (pRuntimeEnv->current != NULL) {
      setTagValue(pOperator, pRuntimeEnv->current->pTable, pInfo->pCtx, pOperator->numOfOutput);
    }

    if (upstream->operatorType == OP_DataBlocksOptScan) {
      STableScanInfo* pScanInfo = upstream->info;
      order = getTableScanOrder(pScanInfo);
    }

    // the pDataBlock are always the same one, no need to call this again
    setInputDataBlock(pOperator, pInfo->pCtx, pBlock, order);
    doAggregateImpl(pOperator, pQueryAttr->window.skey, pInfo->pCtx, pBlock);
  }

  pOperator->status = OP_EXEC_DONE;
  setQueryStatus(pRuntimeEnv, QUERY_COMPLETED);

  finalizeQueryResult(pOperator, pInfo->pCtx, &pInfo->resultRowInfo, pInfo->rowCellInfoOffset);
  pInfo->pRes->info.rows = getNumOfResult(pRuntimeEnv, pInfo->pCtx, pOperator->numOfOutput);

  return pInfo->pRes;
}

static SSDataBlock* doSTableAggregate(void* param, bool* newgroup) {
  SOperatorInfo* pOperator = (SOperatorInfo*) param;
  if (pOperator->status == OP_EXEC_DONE) {
    return NULL;
  }

  SAggOperatorInfo* pAggInfo = pOperator->info;
  SOptrBasicInfo* pInfo = &pAggInfo->binfo;

  SQueryRuntimeEnv* pRuntimeEnv = pOperator->pRuntimeEnv;

  if (pOperator->status == OP_RES_TO_RETURN) {
    toSSDataBlock(&pRuntimeEnv->groupResInfo, pRuntimeEnv, pInfo->pRes);

    if (pInfo->pRes->info.rows == 0 || !hasRemainDataInCurrentGroup(&pRuntimeEnv->groupResInfo)) {
      pOperator->status = OP_EXEC_DONE;
    }

    return pInfo->pRes;
  }

  SQueryAttr* pQueryAttr = pRuntimeEnv->pQueryAttr;
  int32_t order = pQueryAttr->order.order;

  SOperatorInfo* upstream = pOperator->upstream[0];

  while(1) {
    publishOperatorProfEvent(upstream, QUERY_PROF_BEFORE_OPERATOR_EXEC);
    SSDataBlock* pBlock = upstream->exec(upstream, newgroup);
    publishOperatorProfEvent(upstream, QUERY_PROF_AFTER_OPERATOR_EXEC);

    if (pBlock == NULL) {
      break;
    }

    setTagValue(pOperator, pRuntimeEnv->current->pTable, pInfo->pCtx, pOperator->numOfOutput);

    if (upstream->operatorType == OP_DataBlocksOptScan) {
      STableScanInfo* pScanInfo = upstream->info;
      order = getTableScanOrder(pScanInfo);
    }

    // the pDataBlock are always the same one, no need to call this again
    setInputDataBlock(pOperator, pInfo->pCtx, pBlock, order);

    TSKEY key = 0;
    if (QUERY_IS_ASC_QUERY(pQueryAttr)) {
      key = pBlock->info.window.ekey;
      TSKEY_MAX_ADD(key, 1);
    } else {
      key = pBlock->info.window.skey;
      TSKEY_MIN_SUB(key, -1);
    }
    
    setExecutionContext(pRuntimeEnv, pInfo, pOperator->numOfOutput, pRuntimeEnv->current->groupIndex, key);
    doAggregateImpl(pOperator, pQueryAttr->window.skey, pInfo->pCtx, pBlock);
  }

  pOperator->status = OP_RES_TO_RETURN;
  closeAllResultRows(&pInfo->resultRowInfo);

  updateNumOfRowsInResultRows(pRuntimeEnv, pInfo->pCtx, pOperator->numOfOutput, &pInfo->resultRowInfo,
                             pInfo->rowCellInfoOffset);

  initGroupResInfo(&pRuntimeEnv->groupResInfo, &pInfo->resultRowInfo);

  toSSDataBlock(&pRuntimeEnv->groupResInfo, pRuntimeEnv, pInfo->pRes);
  if (pInfo->pRes->info.rows == 0 || !hasRemainDataInCurrentGroup(&pRuntimeEnv->groupResInfo)) {
    pOperator->status = OP_EXEC_DONE;
  }

  return pInfo->pRes;
}

static SSDataBlock* doProjectOperation(void* param, bool* newgroup) {
  SOperatorInfo* pOperator = (SOperatorInfo*) param;

  SProjectOperatorInfo* pProjectInfo = pOperator->info;
  SQueryRuntimeEnv* pRuntimeEnv = pOperator->pRuntimeEnv;
  SOptrBasicInfo *pInfo = &pProjectInfo->binfo;

  SSDataBlock* pRes = pInfo->pRes;
  int32_t order = pRuntimeEnv->pQueryAttr->order.order;

  pRes->info.rows = 0;

  if (pProjectInfo->existDataBlock) {  // TODO refactor
    STableQueryInfo* pTableQueryInfo = pRuntimeEnv->current;

    SSDataBlock* pBlock = pProjectInfo->existDataBlock;
    pProjectInfo->existDataBlock = NULL;
    *newgroup = true;

    // todo dynamic set tags
    if (pTableQueryInfo != NULL) {
      setTagValue(pOperator, pTableQueryInfo->pTable, pInfo->pCtx, pOperator->numOfOutput);
    }

    // the pDataBlock are always the same one, no need to call this again
    setInputDataBlock(pOperator, pInfo->pCtx, pBlock, order);
    updateOutputBuf(&pProjectInfo->binfo, &pProjectInfo->bufCapacity, pBlock->info.rows);

    projectApplyFunctions(pRuntimeEnv, pInfo->pCtx, pOperator->numOfOutput);
    if (pTableQueryInfo != NULL) {
      updateTableIdInfo(pTableQueryInfo, pBlock, pRuntimeEnv->pTableRetrieveTsMap, order);
    }

    pRes->info.rows = getNumOfResult(pRuntimeEnv, pInfo->pCtx, pOperator->numOfOutput);
    if (pRes->info.rows >= pRuntimeEnv->resultInfo.threshold) {
      copyTsColoum(pRes, pInfo->pCtx, pOperator->numOfOutput);
      clearNumOfRes(pInfo->pCtx, pOperator->numOfOutput);
      return pRes;
    }
  }

  while(1) {
    bool prevVal = *newgroup;

    // The upstream exec may change the value of the newgroup, so use a local variable instead.
    publishOperatorProfEvent(pOperator->upstream[0], QUERY_PROF_BEFORE_OPERATOR_EXEC);
    SSDataBlock* pBlock = pOperator->upstream[0]->exec(pOperator->upstream[0], newgroup);
    publishOperatorProfEvent(pOperator->upstream[0], QUERY_PROF_AFTER_OPERATOR_EXEC);

    if (pBlock == NULL) {
      assert(*newgroup == false);

      *newgroup = prevVal;
      setQueryStatus(pRuntimeEnv, QUERY_COMPLETED);
      break;
    }

    // Return result of the previous group in the firstly.
    if (*newgroup) {
      if (pRes->info.rows > 0) {
        pProjectInfo->existDataBlock = pBlock;
        break;
      } else { // init output buffer for a new group data
        for (int32_t j = 0; j < pOperator->numOfOutput; ++j) {
          aAggs[pInfo->pCtx[j].functionId].xFinalize(&pInfo->pCtx[j]);
        }
        initCtxOutputBuffer(pInfo->pCtx, pOperator->numOfOutput);
      }
    }

    STableQueryInfo* pTableQueryInfo = pRuntimeEnv->current;

    // todo dynamic set tags
    if (pTableQueryInfo != NULL) {
      setTagValue(pOperator, pTableQueryInfo->pTable, pInfo->pCtx, pOperator->numOfOutput);
    }

    // the pDataBlock are always the same one, no need to call this again
    setInputDataBlock(pOperator, pInfo->pCtx, pBlock, order);
    updateOutputBuf(&pProjectInfo->binfo, &pProjectInfo->bufCapacity, pBlock->info.rows);

    projectApplyFunctions(pRuntimeEnv, pInfo->pCtx, pOperator->numOfOutput);
    if (pTableQueryInfo != NULL) {
      updateTableIdInfo(pTableQueryInfo, pBlock, pRuntimeEnv->pTableRetrieveTsMap, order);
    }

    pRes->info.rows = getNumOfResult(pRuntimeEnv, pInfo->pCtx, pOperator->numOfOutput);
    if (pRes->info.rows >= 1000/*pRuntimeEnv->resultInfo.threshold*/) {
      break;
    }
  }
  copyTsColoum(pRes, pInfo->pCtx, pOperator->numOfOutput);
  clearNumOfRes(pInfo->pCtx, pOperator->numOfOutput);
  return (pInfo->pRes->info.rows > 0)? pInfo->pRes:NULL;
}

static SSDataBlock* doLimit(void* param, bool* newgroup) {
  SOperatorInfo* pOperator = (SOperatorInfo*)param;
  if (pOperator->status == OP_EXEC_DONE) {
    return NULL;
  }

  SLimitOperatorInfo* pInfo = pOperator->info;
  SQueryRuntimeEnv* pRuntimeEnv = pOperator->pRuntimeEnv;

  SSDataBlock* pBlock = NULL;
  while (1) {
    publishOperatorProfEvent(pOperator->upstream[0], QUERY_PROF_BEFORE_OPERATOR_EXEC);
    pBlock = pOperator->upstream[0]->exec(pOperator->upstream[0], newgroup);
    publishOperatorProfEvent(pOperator->upstream[0], QUERY_PROF_AFTER_OPERATOR_EXEC);

    if (pBlock == NULL) {
      setQueryStatus(pOperator->pRuntimeEnv, QUERY_COMPLETED);
      pOperator->status = OP_EXEC_DONE;
      return NULL;
    }

    if (pRuntimeEnv->currentOffset == 0) {
      break;
    } else if (pRuntimeEnv->currentOffset >= pBlock->info.rows) {
      pRuntimeEnv->currentOffset -= pBlock->info.rows;
    } else {
      int32_t remain = (int32_t)(pBlock->info.rows - pRuntimeEnv->currentOffset);
      pBlock->info.rows = remain;

      for (int32_t i = 0; i < pBlock->info.numOfCols; ++i) {
        SColumnInfoData* pColInfoData = taosArrayGet(pBlock->pDataBlock, i);

        int16_t bytes = pColInfoData->info.bytes;
        memmove(pColInfoData->pData, pColInfoData->pData + bytes * pRuntimeEnv->currentOffset, remain * bytes);
      }

      pRuntimeEnv->currentOffset = 0;
      break;
    }
  }

  if (pInfo->total + pBlock->info.rows >= pInfo->limit) {
    pBlock->info.rows = (int32_t)(pInfo->limit - pInfo->total);
    pInfo->total = pInfo->limit;

    setQueryStatus(pOperator->pRuntimeEnv, QUERY_COMPLETED);
    pOperator->status = OP_EXEC_DONE;
  } else {
    pInfo->total += pBlock->info.rows;
  }

  return pBlock;
}

static SSDataBlock* doFilter(void* param, bool* newgroup) {
  SOperatorInfo *pOperator = (SOperatorInfo *)param;
  if (pOperator->status == OP_EXEC_DONE) {
    return NULL;
  }

  SFilterOperatorInfo* pCondInfo = pOperator->info;
  SQueryRuntimeEnv* pRuntimeEnv = pOperator->pRuntimeEnv;

  while (1) {
    publishOperatorProfEvent(pOperator->upstream[0], QUERY_PROF_BEFORE_OPERATOR_EXEC);
    SSDataBlock *pBlock = pOperator->upstream[0]->exec(pOperator->upstream[0], newgroup);
    publishOperatorProfEvent(pOperator->upstream[0], QUERY_PROF_AFTER_OPERATOR_EXEC);

    if (pBlock == NULL) {
      break;
    }

    doSetFilterColumnInfo(pCondInfo->pFilterInfo, pCondInfo->numOfFilterCols, pBlock);
    assert(pRuntimeEnv->pTsBuf == NULL);
    filterRowsInDataBlock(pRuntimeEnv, pCondInfo->pFilterInfo, pCondInfo->numOfFilterCols, pBlock, true);

    if (pBlock->info.rows > 0) {
      return pBlock;
    }
  }

  setQueryStatus(pRuntimeEnv, QUERY_COMPLETED);
  pOperator->status = OP_EXEC_DONE;
  return NULL;
}

static SSDataBlock* doIntervalAgg(void* param, bool* newgroup) {
  SOperatorInfo* pOperator = (SOperatorInfo*) param;
  if (pOperator->status == OP_EXEC_DONE) {
    return NULL;
  }

  STableIntervalOperatorInfo* pIntervalInfo = pOperator->info;

  SQueryRuntimeEnv* pRuntimeEnv = pOperator->pRuntimeEnv;
  if (pOperator->status == OP_RES_TO_RETURN) {
    toSSDataBlock(&pRuntimeEnv->groupResInfo, pRuntimeEnv, pIntervalInfo->pRes);

    if (pIntervalInfo->pRes->info.rows == 0 || !hasRemainDataInCurrentGroup(&pRuntimeEnv->groupResInfo)) {
      pOperator->status = OP_EXEC_DONE;
    }

    return pIntervalInfo->pRes;
  }

  SQueryAttr* pQueryAttr = pRuntimeEnv->pQueryAttr;
  int32_t order = pQueryAttr->order.order;
  STimeWindow win = pQueryAttr->window;

  SOperatorInfo* upstream = pOperator->upstream[0];

  while(1) {
    publishOperatorProfEvent(upstream, QUERY_PROF_BEFORE_OPERATOR_EXEC);
    SSDataBlock* pBlock = upstream->exec(upstream, newgroup);
    publishOperatorProfEvent(upstream, QUERY_PROF_AFTER_OPERATOR_EXEC);

    if (pBlock == NULL) {
      break;
    }

    setTagValue(pOperator, pRuntimeEnv->current->pTable, pIntervalInfo->pCtx, pOperator->numOfOutput);

    // the pDataBlock are always the same one, no need to call this again
    setInputDataBlock(pOperator, pIntervalInfo->pCtx, pBlock, pQueryAttr->order.order);
    hashIntervalAgg(pOperator, &pIntervalInfo->resultRowInfo, pBlock, 0);
  }

  // restore the value
  pQueryAttr->order.order = order;
  pQueryAttr->window = win;

  pOperator->status = OP_RES_TO_RETURN;
  closeAllResultRows(&pIntervalInfo->resultRowInfo);
  setQueryStatus(pRuntimeEnv, QUERY_COMPLETED);
  finalizeQueryResult(pOperator, pIntervalInfo->pCtx, &pIntervalInfo->resultRowInfo, pIntervalInfo->rowCellInfoOffset);

  initGroupResInfo(&pRuntimeEnv->groupResInfo, &pIntervalInfo->resultRowInfo);
  toSSDataBlock(&pRuntimeEnv->groupResInfo, pRuntimeEnv, pIntervalInfo->pRes);

  if (pIntervalInfo->pRes->info.rows == 0 || !hasRemainDataInCurrentGroup(&pRuntimeEnv->groupResInfo)) {
    pOperator->status = OP_EXEC_DONE;
  }

  return pIntervalInfo->pRes->info.rows == 0? NULL:pIntervalInfo->pRes;
}

static SSDataBlock* doAllIntervalAgg(void* param, bool* newgroup) {
  SOperatorInfo* pOperator = (SOperatorInfo*) param;
  if (pOperator->status == OP_EXEC_DONE) {
    return NULL;
  }

  STableIntervalOperatorInfo* pIntervalInfo = pOperator->info;

  SQueryRuntimeEnv* pRuntimeEnv = pOperator->pRuntimeEnv;
  if (pOperator->status == OP_RES_TO_RETURN) {
    toSSDataBlock(&pRuntimeEnv->groupResInfo, pRuntimeEnv, pIntervalInfo->pRes);

    if (pIntervalInfo->pRes->info.rows == 0 || !hasRemainDataInCurrentGroup(&pRuntimeEnv->groupResInfo)) {
      pOperator->status = OP_EXEC_DONE;
    }

    return pIntervalInfo->pRes;
  }

  SQueryAttr* pQueryAttr = pRuntimeEnv->pQueryAttr;
  int32_t order = pQueryAttr->order.order;
  STimeWindow win = pQueryAttr->window;

  SOperatorInfo* upstream = pOperator->upstream[0];

  while(1) {
    publishOperatorProfEvent(upstream, QUERY_PROF_BEFORE_OPERATOR_EXEC);
    SSDataBlock* pBlock = upstream->exec(upstream, newgroup);
    publishOperatorProfEvent(upstream, QUERY_PROF_AFTER_OPERATOR_EXEC);

    if (pBlock == NULL) {
      break;
    }

    setTagValue(pOperator, pRuntimeEnv->current->pTable, pIntervalInfo->pCtx, pOperator->numOfOutput);

    // the pDataBlock are always the same one, no need to call this again
    setInputDataBlock(pOperator, pIntervalInfo->pCtx, pBlock, pQueryAttr->order.order);
    hashAllIntervalAgg(pOperator, &pIntervalInfo->resultRowInfo, pBlock, 0);
  }

  // restore the value
  pQueryAttr->order.order = order;
  pQueryAttr->window = win;

  pOperator->status = OP_RES_TO_RETURN;
  closeAllResultRows(&pIntervalInfo->resultRowInfo);
  setQueryStatus(pRuntimeEnv, QUERY_COMPLETED);
  finalizeQueryResult(pOperator, pIntervalInfo->pCtx, &pIntervalInfo->resultRowInfo, pIntervalInfo->rowCellInfoOffset);

  initGroupResInfo(&pRuntimeEnv->groupResInfo, &pIntervalInfo->resultRowInfo);
  toSSDataBlock(&pRuntimeEnv->groupResInfo, pRuntimeEnv, pIntervalInfo->pRes);

  if (pIntervalInfo->pRes->info.rows == 0 || !hasRemainDataInCurrentGroup(&pRuntimeEnv->groupResInfo)) {
    pOperator->status = OP_EXEC_DONE;
  }

  return pIntervalInfo->pRes->info.rows == 0? NULL:pIntervalInfo->pRes;
}

static SSDataBlock* doSTableIntervalAgg(void* param, bool* newgroup) {
  SOperatorInfo* pOperator = (SOperatorInfo*) param;
  if (pOperator->status == OP_EXEC_DONE) {
    return NULL;
  }

  STableIntervalOperatorInfo* pIntervalInfo = pOperator->info;
  SQueryRuntimeEnv* pRuntimeEnv = pOperator->pRuntimeEnv;

  if (pOperator->status == OP_RES_TO_RETURN) {
    int64_t st = taosGetTimestampUs();
    copyToSDataBlock(pRuntimeEnv, 3000, pIntervalInfo->pRes, pIntervalInfo->rowCellInfoOffset);
    if (pIntervalInfo->pRes->info.rows == 0 || !hasRemainData(&pRuntimeEnv->groupResInfo)) {
      pOperator->status = OP_EXEC_DONE;
    }

    SQInfo* pQInfo = pRuntimeEnv->qinfo;
    pQInfo->summary.firstStageMergeTime += (taosGetTimestampUs() - st);

    return pIntervalInfo->pRes;
  }

  SQueryAttr* pQueryAttr = pRuntimeEnv->pQueryAttr;
  int32_t order = pQueryAttr->order.order;

  SOperatorInfo* upstream = pOperator->upstream[0];

  while(1) {
    publishOperatorProfEvent(upstream, QUERY_PROF_BEFORE_OPERATOR_EXEC);
    SSDataBlock* pBlock = upstream->exec(upstream, newgroup);
    publishOperatorProfEvent(upstream, QUERY_PROF_AFTER_OPERATOR_EXEC);

    if (pBlock == NULL) {
      break;
    }

    // the pDataBlock are always the same one, no need to call this again
    STableQueryInfo* pTableQueryInfo = pRuntimeEnv->current;

    setTagValue(pOperator, pTableQueryInfo->pTable, pIntervalInfo->pCtx, pOperator->numOfOutput);
    setInputDataBlock(pOperator, pIntervalInfo->pCtx, pBlock, pQueryAttr->order.order);
    setIntervalQueryRange(pRuntimeEnv, pBlock->info.window.skey);

    hashIntervalAgg(pOperator, &pTableQueryInfo->resInfo, pBlock, pTableQueryInfo->groupIndex);
  }

  pOperator->status = OP_RES_TO_RETURN;
  pQueryAttr->order.order = order;   // TODO : restore the order
  doCloseAllTimeWindow(pRuntimeEnv);
  setQueryStatus(pRuntimeEnv, QUERY_COMPLETED);

  copyToSDataBlock(pRuntimeEnv, 3000, pIntervalInfo->pRes, pIntervalInfo->rowCellInfoOffset);
  if (pIntervalInfo->pRes->info.rows == 0 || !hasRemainData(&pRuntimeEnv->groupResInfo)) {
    pOperator->status = OP_EXEC_DONE;
  }

  return pIntervalInfo->pRes;
}

static SSDataBlock* doAllSTableIntervalAgg(void* param, bool* newgroup) {
  SOperatorInfo* pOperator = (SOperatorInfo*) param;
  if (pOperator->status == OP_EXEC_DONE) {
    return NULL;
  }

  STableIntervalOperatorInfo* pIntervalInfo = pOperator->info;
  SQueryRuntimeEnv* pRuntimeEnv = pOperator->pRuntimeEnv;

  if (pOperator->status == OP_RES_TO_RETURN) {
    copyToSDataBlock(pRuntimeEnv, 3000, pIntervalInfo->pRes, pIntervalInfo->rowCellInfoOffset);
    if (pIntervalInfo->pRes->info.rows == 0 || !hasRemainData(&pRuntimeEnv->groupResInfo)) {
      pOperator->status = OP_EXEC_DONE;
    }

    return pIntervalInfo->pRes;
  }

  SQueryAttr* pQueryAttr = pRuntimeEnv->pQueryAttr;
  int32_t order = pQueryAttr->order.order;

  SOperatorInfo* upstream = pOperator->upstream[0];

  while(1) {
    publishOperatorProfEvent(upstream, QUERY_PROF_BEFORE_OPERATOR_EXEC);
    SSDataBlock* pBlock = upstream->exec(upstream, newgroup);
    publishOperatorProfEvent(upstream, QUERY_PROF_AFTER_OPERATOR_EXEC);

    if (pBlock == NULL) {
      break;
    }

    // the pDataBlock are always the same one, no need to call this again
    STableQueryInfo* pTableQueryInfo = pRuntimeEnv->current;

    setTagValue(pOperator, pTableQueryInfo->pTable, pIntervalInfo->pCtx, pOperator->numOfOutput);
    setInputDataBlock(pOperator, pIntervalInfo->pCtx, pBlock, pQueryAttr->order.order);
    setIntervalQueryRange(pRuntimeEnv, pBlock->info.window.skey);

    hashAllIntervalAgg(pOperator, &pTableQueryInfo->resInfo, pBlock, pTableQueryInfo->groupIndex);
  }

  pOperator->status = OP_RES_TO_RETURN;
  pQueryAttr->order.order = order;   // TODO : restore the order
  doCloseAllTimeWindow(pRuntimeEnv);
  setQueryStatus(pRuntimeEnv, QUERY_COMPLETED);

  int64_t st = taosGetTimestampUs();
  copyToSDataBlock(pRuntimeEnv, 3000, pIntervalInfo->pRes, pIntervalInfo->rowCellInfoOffset);
  if (pIntervalInfo->pRes->info.rows == 0 || !hasRemainData(&pRuntimeEnv->groupResInfo)) {
    pOperator->status = OP_EXEC_DONE;
  }

  SQInfo* pQInfo = pRuntimeEnv->qinfo;
  pQInfo->summary.firstStageMergeTime += (taosGetTimestampUs() - st);

  return pIntervalInfo->pRes;
}

static void doStateWindowAggImpl(SOperatorInfo* pOperator, SStateWindowOperatorInfo *pInfo, SSDataBlock *pSDataBlock) {
  SQueryRuntimeEnv* pRuntimeEnv = pOperator->pRuntimeEnv;
  STableQueryInfo*  item = pRuntimeEnv->current;
  SColumnInfoData* pColInfoData = taosArrayGet(pSDataBlock->pDataBlock, pInfo->colIndex);

  SOptrBasicInfo* pBInfo = &pInfo->binfo;

  bool    masterScan = IS_MASTER_SCAN(pRuntimeEnv);
  int16_t     bytes = pColInfoData->info.bytes;
  int16_t     type = pColInfoData->info.type;

  SColumnInfoData* pTsColInfoData = taosArrayGet(pSDataBlock->pDataBlock, 0);
  TSKEY* tsList = (TSKEY*)pTsColInfoData->pData;
  if (IS_REPEAT_SCAN(pRuntimeEnv) && !pInfo->reptScan) {
    pInfo->reptScan = true;
    tfree(pInfo->prevData);
  }

  pInfo->numOfRows = 0;
  for (int32_t j = 0; j < pSDataBlock->info.rows; ++j) {
    char* val = ((char*)pColInfoData->pData) + bytes * j;
    if (isNull(val, type)) {
      continue;
    }
    if (pInfo->prevData == NULL) {
      pInfo->prevData = malloc(bytes);
      memcpy(pInfo->prevData, val, bytes);
      pInfo->numOfRows = 1;
      pInfo->curWindow.skey = tsList[j];
      pInfo->curWindow.ekey = tsList[j];
      pInfo->start = j;

    } else if (memcmp(pInfo->prevData, val, bytes) == 0) {
      pInfo->curWindow.ekey = tsList[j];
      pInfo->numOfRows += 1;
      //pInfo->start = j;
      if (j == 0 && pInfo->start != 0) {
        pInfo->numOfRows = 1;
        pInfo->start = 0;
      }
    } else {
      SResultRow* pResult = NULL;
      pInfo->curWindow.ekey = pInfo->curWindow.skey;
      int32_t ret = setResultOutputBufByKey(pRuntimeEnv, &pBInfo->resultRowInfo, pSDataBlock->info.tid, &pInfo->curWindow, masterScan,
                                            &pResult, item->groupIndex, pBInfo->pCtx, pOperator->numOfOutput,
                                            pBInfo->rowCellInfoOffset);
      if (ret != TSDB_CODE_SUCCESS) {  // null data, too many state code
        longjmp(pRuntimeEnv->env, TSDB_CODE_QRY_APP_ERROR);
      }
      doApplyFunctions(pRuntimeEnv, pBInfo->pCtx, &pInfo->curWindow, pInfo->start, pInfo->numOfRows, tsList,
                       pSDataBlock->info.rows, pOperator->numOfOutput);

      pInfo->curWindow.skey = tsList[j];
      pInfo->curWindow.ekey = tsList[j];
      memcpy(pInfo->prevData, val, bytes);
      pInfo->numOfRows = 1;
      pInfo->start = j;

    }
  }

  SResultRow* pResult = NULL;

  pInfo->curWindow.ekey = pInfo->curWindow.skey;
  int32_t ret = setResultOutputBufByKey(pRuntimeEnv, &pBInfo->resultRowInfo, pSDataBlock->info.tid, &pInfo->curWindow, masterScan,
                                        &pResult, item->groupIndex, pBInfo->pCtx, pOperator->numOfOutput,
                                        pBInfo->rowCellInfoOffset);
  if (ret != TSDB_CODE_SUCCESS) {  // null data, too many state code
    longjmp(pRuntimeEnv->env, TSDB_CODE_QRY_APP_ERROR);
  }

  doApplyFunctions(pRuntimeEnv, pBInfo->pCtx, &pInfo->curWindow, pInfo->start, pInfo->numOfRows, tsList,
                   pSDataBlock->info.rows, pOperator->numOfOutput);
}

static SSDataBlock* doStateWindowAgg(void *param, bool* newgroup) {
  SOperatorInfo* pOperator = (SOperatorInfo*) param;
  if (pOperator->status == OP_EXEC_DONE) {
    return NULL;
  }

  SStateWindowOperatorInfo* pWindowInfo = pOperator->info;
  SOptrBasicInfo* pBInfo = &pWindowInfo->binfo;

  SQueryRuntimeEnv* pRuntimeEnv = pOperator->pRuntimeEnv;
  if (pOperator->status == OP_RES_TO_RETURN) {
    toSSDataBlock(&pRuntimeEnv->groupResInfo, pRuntimeEnv, pBInfo->pRes);

    if (pBInfo->pRes->info.rows == 0 || !hasRemainDataInCurrentGroup(&pRuntimeEnv->groupResInfo)) {
      pOperator->status = OP_EXEC_DONE;
    }

    return pBInfo->pRes;
  }

  SQueryAttr* pQueryAttr = pRuntimeEnv->pQueryAttr;
  int32_t order = pQueryAttr->order.order;
  STimeWindow win = pQueryAttr->window;
  SOperatorInfo* upstream = pOperator->upstream[0];
  while (1) {
    publishOperatorProfEvent(upstream, QUERY_PROF_BEFORE_OPERATOR_EXEC);
    SSDataBlock* pBlock = upstream->exec(upstream, newgroup);
    publishOperatorProfEvent(upstream, QUERY_PROF_AFTER_OPERATOR_EXEC);

    if (pBlock == NULL) {
      break;
    }
    setInputDataBlock(pOperator, pBInfo->pCtx, pBlock, pQueryAttr->order.order);
    if (pWindowInfo->colIndex == -1) {
      pWindowInfo->colIndex = getGroupbyColumnIndex(pRuntimeEnv->pQueryAttr->pGroupbyExpr, pBlock);
    }
    doStateWindowAggImpl(pOperator,  pWindowInfo, pBlock);
  }

  // restore the value
  pQueryAttr->order.order = order;
  pQueryAttr->window = win;

  pOperator->status = OP_RES_TO_RETURN;
  closeAllResultRows(&pBInfo->resultRowInfo);
  setQueryStatus(pRuntimeEnv, QUERY_COMPLETED);
  finalizeQueryResult(pOperator, pBInfo->pCtx, &pBInfo->resultRowInfo, pBInfo->rowCellInfoOffset);

  initGroupResInfo(&pRuntimeEnv->groupResInfo, &pBInfo->resultRowInfo);
  toSSDataBlock(&pRuntimeEnv->groupResInfo, pRuntimeEnv, pBInfo->pRes);

  if (pBInfo->pRes->info.rows == 0 || !hasRemainDataInCurrentGroup(&pRuntimeEnv->groupResInfo)) {
    pOperator->status = OP_EXEC_DONE;
  }

  return pBInfo->pRes->info.rows == 0? NULL:pBInfo->pRes;
}

static SSDataBlock* doSessionWindowAgg(void* param, bool* newgroup) {
  SOperatorInfo* pOperator = (SOperatorInfo*) param;
  if (pOperator->status == OP_EXEC_DONE) {
    return NULL;
  }

  SSWindowOperatorInfo* pWindowInfo = pOperator->info;
  SOptrBasicInfo* pBInfo = &pWindowInfo->binfo;


  SQueryRuntimeEnv* pRuntimeEnv = pOperator->pRuntimeEnv;
  if (pOperator->status == OP_RES_TO_RETURN) {
    toSSDataBlock(&pRuntimeEnv->groupResInfo, pRuntimeEnv, pBInfo->pRes);

    if (pBInfo->pRes->info.rows == 0 || !hasRemainDataInCurrentGroup(&pRuntimeEnv->groupResInfo)) {
      pOperator->status = OP_EXEC_DONE;
    }

    return pBInfo->pRes;
  }

  SQueryAttr* pQueryAttr = pRuntimeEnv->pQueryAttr;
  //pQueryAttr->order.order = TSDB_ORDER_ASC;
  int32_t order = pQueryAttr->order.order;
  STimeWindow win = pQueryAttr->window;

  SOperatorInfo* upstream = pOperator->upstream[0];

  while(1) {
    publishOperatorProfEvent(upstream, QUERY_PROF_BEFORE_OPERATOR_EXEC);
    SSDataBlock* pBlock = upstream->exec(upstream, newgroup);
    publishOperatorProfEvent(upstream, QUERY_PROF_AFTER_OPERATOR_EXEC);
    if (pBlock == NULL) {
      break;
    }

    // the pDataBlock are always the same one, no need to call this again
    setInputDataBlock(pOperator, pBInfo->pCtx, pBlock, pQueryAttr->order.order);
    doSessionWindowAggImpl(pOperator, pWindowInfo, pBlock);
  }

  // restore the value
  pQueryAttr->order.order = order;
  pQueryAttr->window = win;

  pOperator->status = OP_RES_TO_RETURN;
  closeAllResultRows(&pBInfo->resultRowInfo);
  setQueryStatus(pRuntimeEnv, QUERY_COMPLETED);
  finalizeQueryResult(pOperator, pBInfo->pCtx, &pBInfo->resultRowInfo, pBInfo->rowCellInfoOffset);

  initGroupResInfo(&pRuntimeEnv->groupResInfo, &pBInfo->resultRowInfo);
  toSSDataBlock(&pRuntimeEnv->groupResInfo, pRuntimeEnv, pBInfo->pRes);

  if (pBInfo->pRes->info.rows == 0 || !hasRemainDataInCurrentGroup(&pRuntimeEnv->groupResInfo)) {
    pOperator->status = OP_EXEC_DONE;
  }

  return pBInfo->pRes->info.rows == 0? NULL:pBInfo->pRes;
}

static SSDataBlock* hashGroupbyAggregate(void* param, bool* newgroup) {
  SOperatorInfo* pOperator = (SOperatorInfo*) param;
  if (pOperator->status == OP_EXEC_DONE) {
    return NULL;
  }

  SGroupbyOperatorInfo *pInfo = pOperator->info;

  SQueryRuntimeEnv* pRuntimeEnv = pOperator->pRuntimeEnv;
  if (pOperator->status == OP_RES_TO_RETURN) {
    toSSDataBlock(&pRuntimeEnv->groupResInfo, pRuntimeEnv, pInfo->binfo.pRes);

    if (pInfo->binfo.pRes->info.rows == 0 || !hasRemainDataInCurrentGroup(&pRuntimeEnv->groupResInfo)) {
      pOperator->status = OP_EXEC_DONE;
    }

    return pInfo->binfo.pRes;
  }

  SOperatorInfo* upstream = pOperator->upstream[0];

  while(1) {
    publishOperatorProfEvent(upstream, QUERY_PROF_BEFORE_OPERATOR_EXEC);
    SSDataBlock* pBlock = upstream->exec(upstream, newgroup);
    publishOperatorProfEvent(upstream, QUERY_PROF_AFTER_OPERATOR_EXEC);
    if (pBlock == NULL) {
      break;
    }

    // the pDataBlock are always the same one, no need to call this again
    setInputDataBlock(pOperator, pInfo->binfo.pCtx, pBlock, pRuntimeEnv->pQueryAttr->order.order);
    setTagValue(pOperator, pRuntimeEnv->current->pTable, pInfo->binfo.pCtx, pOperator->numOfOutput);
    if (pInfo->colIndex == -1) {
      pInfo->colIndex = getGroupbyColumnIndex(pRuntimeEnv->pQueryAttr->pGroupbyExpr, pBlock);
    }

    doHashGroupbyAgg(pOperator, pInfo, pBlock);
  }

  pOperator->status = OP_RES_TO_RETURN;
  closeAllResultRows(&pInfo->binfo.resultRowInfo);
  setQueryStatus(pRuntimeEnv, QUERY_COMPLETED);

  if (!pRuntimeEnv->pQueryAttr->stableQuery) { // finalize include the update of result rows
    finalizeQueryResult(pOperator, pInfo->binfo.pCtx, &pInfo->binfo.resultRowInfo, pInfo->binfo.rowCellInfoOffset);
  } else {
    updateNumOfRowsInResultRows(pRuntimeEnv, pInfo->binfo.pCtx, pOperator->numOfOutput, &pInfo->binfo.resultRowInfo, pInfo->binfo.rowCellInfoOffset);
  }

  initGroupResInfo(&pRuntimeEnv->groupResInfo, &pInfo->binfo.resultRowInfo);
  if (!pRuntimeEnv->pQueryAttr->stableQuery) {
    sortGroupResByOrderList(&pRuntimeEnv->groupResInfo, pRuntimeEnv, pInfo->binfo.pRes);
  }
  toSSDataBlock(&pRuntimeEnv->groupResInfo, pRuntimeEnv, pInfo->binfo.pRes);

  if (pInfo->binfo.pRes->info.rows == 0 || !hasRemainDataInCurrentGroup(&pRuntimeEnv->groupResInfo)) {
    pOperator->status = OP_EXEC_DONE;
  }

  return pInfo->binfo.pRes;
}

static SSDataBlock* doFill(void* param, bool* newgroup) {
  SOperatorInfo* pOperator = (SOperatorInfo*) param;
  if (pOperator->status == OP_EXEC_DONE) {
    return NULL;
  }

  SFillOperatorInfo *pInfo = pOperator->info;
  SQueryRuntimeEnv  *pRuntimeEnv = pOperator->pRuntimeEnv;

  if (taosFillHasMoreResults(pInfo->pFillInfo)) {
    *newgroup = false;
    doFillTimeIntervalGapsInResults(pInfo->pFillInfo, pInfo->pRes, (int32_t)pRuntimeEnv->resultInfo.capacity);
    return pInfo->pRes;
  }

  // handle the cached new group data block
  if (pInfo->existNewGroupBlock) {
    pInfo->totalInputRows = pInfo->existNewGroupBlock->info.rows;
    int64_t ekey = Q_STATUS_EQUAL(pRuntimeEnv->status, QUERY_COMPLETED)?pRuntimeEnv->pQueryAttr->window.ekey:pInfo->existNewGroupBlock->info.window.ekey;
    taosResetFillInfo(pInfo->pFillInfo, pInfo->pFillInfo->start);

    taosFillSetStartInfo(pInfo->pFillInfo, pInfo->existNewGroupBlock->info.rows, ekey);
    taosFillSetInputDataBlock(pInfo->pFillInfo, pInfo->existNewGroupBlock);

    doFillTimeIntervalGapsInResults(pInfo->pFillInfo, pInfo->pRes, pRuntimeEnv->resultInfo.capacity);
    pInfo->existNewGroupBlock = NULL;
    *newgroup = true;
    return (pInfo->pRes->info.rows > 0)? pInfo->pRes:NULL;
  }

  while(1) {
    publishOperatorProfEvent(pOperator->upstream[0], QUERY_PROF_BEFORE_OPERATOR_EXEC);
    SSDataBlock* pBlock = pOperator->upstream[0]->exec(pOperator->upstream[0], newgroup);
    publishOperatorProfEvent(pOperator->upstream[0], QUERY_PROF_AFTER_OPERATOR_EXEC);

    if (*newgroup) {
      assert(pBlock != NULL);
    }

    if (*newgroup && pInfo->totalInputRows > 0) {  // there are already processed current group data block
      pInfo->existNewGroupBlock = pBlock;
      *newgroup = false;

      // fill the previous group data block
      // before handle a new data block, close the fill operation for previous group data block
      taosFillSetStartInfo(pInfo->pFillInfo, 0, pRuntimeEnv->pQueryAttr->window.ekey);
    } else {
      if (pBlock == NULL) {
        if (pInfo->totalInputRows == 0) {
          pOperator->status = OP_EXEC_DONE;
          return NULL;
        }

        taosFillSetStartInfo(pInfo->pFillInfo, 0, pRuntimeEnv->pQueryAttr->window.ekey);
      } else {
        pInfo->totalInputRows += pBlock->info.rows;

        int64_t ekey = /*Q_STATUS_EQUAL(pRuntimeEnv->status, QUERY_COMPLETED) ? pRuntimeEnv->pQueryAttr->window.ekey
                                                                            : */pBlock->info.window.ekey;

        taosFillSetStartInfo(pInfo->pFillInfo, pBlock->info.rows, ekey);
        taosFillSetInputDataBlock(pInfo->pFillInfo, pBlock);
      }
    }

    doFillTimeIntervalGapsInResults(pInfo->pFillInfo, pInfo->pRes, pRuntimeEnv->resultInfo.capacity);
    if (pInfo->pRes->info.rows > 0) {  // current group has no more result to return
      return pInfo->pRes;
    } else if (pInfo->existNewGroupBlock) {  // try next group
      pInfo->totalInputRows = pInfo->existNewGroupBlock->info.rows;
      int64_t ekey = /*Q_STATUS_EQUAL(pRuntimeEnv->status, QUERY_COMPLETED) ? pRuntimeEnv->pQueryAttr->window.ekey
                                                                          :*/ pInfo->existNewGroupBlock->info.window.ekey;
      taosResetFillInfo(pInfo->pFillInfo, pInfo->pFillInfo->start);

      taosFillSetStartInfo(pInfo->pFillInfo, pInfo->existNewGroupBlock->info.rows, ekey);
      taosFillSetInputDataBlock(pInfo->pFillInfo, pInfo->existNewGroupBlock);

      doFillTimeIntervalGapsInResults(pInfo->pFillInfo, pInfo->pRes, pRuntimeEnv->resultInfo.capacity);
      pInfo->existNewGroupBlock = NULL;
      *newgroup = true;

      return (pInfo->pRes->info.rows > 0) ? pInfo->pRes : NULL;
    } else {
      return NULL;
    }
    //    return (pInfo->pRes->info.rows > 0)? pInfo->pRes:NULL;
  }
}

// todo set the attribute of query scan count
static int32_t getNumOfScanTimes(SQueryAttr* pQueryAttr) {
  for(int32_t i = 0; i < pQueryAttr->numOfOutput; ++i) {
    int32_t functionId = pQueryAttr->pExpr1[i].base.functionId;
    if (functionId == TSDB_FUNC_STDDEV || functionId == TSDB_FUNC_PERCT) {
      return 2;
    }
  }

  return 1;
}

static void destroyOperatorInfo(SOperatorInfo* pOperator) {
  if (pOperator == NULL) {
    return;
  }

  if (pOperator->cleanup != NULL) {
    pOperator->cleanup(pOperator->info, pOperator->numOfOutput);
  }

  if (pOperator->upstream != NULL) {
    for(int32_t i = 0; i < pOperator->numOfUpstream; ++i) {
      destroyOperatorInfo(pOperator->upstream[i]);
    }

    tfree(pOperator->upstream);
    pOperator->numOfUpstream = 0;
  }

  tfree(pOperator->info);
  tfree(pOperator);
}

SOperatorInfo* createAggregateOperatorInfo(SQueryRuntimeEnv* pRuntimeEnv, SOperatorInfo* upstream, SExprInfo* pExpr, int32_t numOfOutput) {
  SAggOperatorInfo* pInfo = calloc(1, sizeof(SAggOperatorInfo));

  SQueryAttr* pQueryAttr = pRuntimeEnv->pQueryAttr;
  int32_t numOfRows = (int32_t)(getRowNumForMultioutput(pQueryAttr, pQueryAttr->topBotQuery, pQueryAttr->stableQuery));

  pInfo->binfo.pRes = createOutputBuf(pExpr, numOfOutput, numOfRows);
  pInfo->binfo.pCtx = createSQLFunctionCtx(pRuntimeEnv, pExpr, numOfOutput, &pInfo->binfo.rowCellInfoOffset);

  initResultRowInfo(&pInfo->binfo.resultRowInfo, 8, TSDB_DATA_TYPE_INT);

  pInfo->seed = rand();
  setDefaultOutputBuf(pRuntimeEnv, &pInfo->binfo, pInfo->seed, MASTER_SCAN);

  SOperatorInfo* pOperator = calloc(1, sizeof(SOperatorInfo));
  pOperator->name         = "TableAggregate";
  pOperator->operatorType = OP_Aggregate;
  pOperator->blockingOptr = true;
  pOperator->status       = OP_IN_EXECUTING;
  pOperator->info         = pInfo;
  pOperator->pExpr        = pExpr;
  pOperator->numOfOutput  = numOfOutput;
  pOperator->pRuntimeEnv  = pRuntimeEnv;

  pOperator->exec         = doAggregate;
  pOperator->cleanup      = destroyAggOperatorInfo;
  appendUpstream(pOperator, upstream);

  return pOperator;
}

static void doDestroyBasicInfo(SOptrBasicInfo* pInfo, int32_t numOfOutput) {
  assert(pInfo != NULL);

  destroySQLFunctionCtx(pInfo->pCtx, numOfOutput);
  tfree(pInfo->rowCellInfoOffset);

  cleanupResultRowInfo(&pInfo->resultRowInfo);
  pInfo->pRes = destroyOutputBuf(pInfo->pRes);
}

static void destroyBasicOperatorInfo(void* param, int32_t numOfOutput) {
  SOptrBasicInfo* pInfo = (SOptrBasicInfo*) param;
  doDestroyBasicInfo(pInfo, numOfOutput);
}
static void destroyStateWindowOperatorInfo(void* param, int32_t numOfOutput) {
  SStateWindowOperatorInfo* pInfo = (SStateWindowOperatorInfo*) param;
  doDestroyBasicInfo(&pInfo->binfo, numOfOutput);
  tfree(pInfo->prevData);
}
static void destroyAggOperatorInfo(void* param, int32_t numOfOutput) {
  SAggOperatorInfo* pInfo = (SAggOperatorInfo*) param;
  doDestroyBasicInfo(&pInfo->binfo, numOfOutput);
}
static void destroySWindowOperatorInfo(void* param, int32_t numOfOutput) {
  SSWindowOperatorInfo* pInfo = (SSWindowOperatorInfo*) param;
  doDestroyBasicInfo(&pInfo->binfo, numOfOutput);
}

static void destroySFillOperatorInfo(void* param, int32_t numOfOutput) {
  SFillOperatorInfo* pInfo = (SFillOperatorInfo*) param;
  pInfo->pFillInfo = taosDestroyFillInfo(pInfo->pFillInfo);
  pInfo->pRes = destroyOutputBuf(pInfo->pRes);
}

static void destroyGroupbyOperatorInfo(void* param, int32_t numOfOutput) {
  SGroupbyOperatorInfo* pInfo = (SGroupbyOperatorInfo*) param;
  doDestroyBasicInfo(&pInfo->binfo, numOfOutput);
  tfree(pInfo->prevData);
}

static void destroyProjectOperatorInfo(void* param, int32_t numOfOutput) {
  SProjectOperatorInfo* pInfo = (SProjectOperatorInfo*) param;
  doDestroyBasicInfo(&pInfo->binfo, numOfOutput);
}

static void destroyTagScanOperatorInfo(void* param, int32_t numOfOutput) {
  STagScanInfo* pInfo = (STagScanInfo*) param;
  pInfo->pRes = destroyOutputBuf(pInfo->pRes);
}

static void destroyOrderOperatorInfo(void* param, int32_t numOfOutput) {
  SOrderOperatorInfo* pInfo = (SOrderOperatorInfo*) param;
  pInfo->pDataBlock = destroyOutputBuf(pInfo->pDataBlock);
}

static void destroyConditionOperatorInfo(void* param, int32_t numOfOutput) {
  SFilterOperatorInfo* pInfo = (SFilterOperatorInfo*) param;
  doDestroyFilterInfo(pInfo->pFilterInfo, pInfo->numOfFilterCols);
}

static void destroyDistinctOperatorInfo(void* param, int32_t numOfOutput) {
  SDistinctOperatorInfo* pInfo = (SDistinctOperatorInfo*) param;
  taosHashCleanup(pInfo->pSet);
  tfree(pInfo->buf);
  taosArrayDestroy(pInfo->pDistinctDataInfo);
  pInfo->pRes = destroyOutputBuf(pInfo->pRes);
}

SOperatorInfo* createMultiTableAggOperatorInfo(SQueryRuntimeEnv* pRuntimeEnv, SOperatorInfo* upstream, SExprInfo* pExpr, int32_t numOfOutput) {
  SAggOperatorInfo* pInfo = calloc(1, sizeof(SAggOperatorInfo));

  size_t tableGroup = GET_NUM_OF_TABLEGROUP(pRuntimeEnv);

  pInfo->binfo.pRes = createOutputBuf(pExpr, numOfOutput, (int32_t) tableGroup);
  pInfo->binfo.pCtx = createSQLFunctionCtx(pRuntimeEnv, pExpr, numOfOutput, &pInfo->binfo.rowCellInfoOffset);
  initResultRowInfo(&pInfo->binfo.resultRowInfo, (int32_t)tableGroup, TSDB_DATA_TYPE_INT);

  SOperatorInfo* pOperator = calloc(1, sizeof(SOperatorInfo));
  pOperator->name         = "MultiTableAggregate";
  pOperator->operatorType = OP_MultiTableAggregate;
  pOperator->blockingOptr = true;
  pOperator->status       = OP_IN_EXECUTING;
  pOperator->info         = pInfo;
  pOperator->pExpr        = pExpr;
  pOperator->numOfOutput  = numOfOutput;
  pOperator->pRuntimeEnv  = pRuntimeEnv;

  pOperator->exec         = doSTableAggregate;
  pOperator->cleanup      = destroyAggOperatorInfo;
  appendUpstream(pOperator, upstream);

  return pOperator;
}

SOperatorInfo* createProjectOperatorInfo(SQueryRuntimeEnv* pRuntimeEnv, SOperatorInfo* upstream, SExprInfo* pExpr, int32_t numOfOutput) {
  SProjectOperatorInfo* pInfo = calloc(1, sizeof(SProjectOperatorInfo));

  pInfo->seed = rand();
  pInfo->bufCapacity = pRuntimeEnv->resultInfo.capacity;

  SOptrBasicInfo* pBInfo = &pInfo->binfo;
  pBInfo->pRes  = createOutputBuf(pExpr, numOfOutput, pInfo->bufCapacity);
  pBInfo->pCtx  = createSQLFunctionCtx(pRuntimeEnv, pExpr, numOfOutput, &pBInfo->rowCellInfoOffset);

  initResultRowInfo(&pBInfo->resultRowInfo, 8, TSDB_DATA_TYPE_INT);
  setDefaultOutputBuf(pRuntimeEnv, pBInfo, pInfo->seed, MASTER_SCAN);

  SOperatorInfo* pOperator = calloc(1, sizeof(SOperatorInfo));
  pOperator->name         = "ProjectOperator";
  pOperator->operatorType = OP_Project;
  pOperator->blockingOptr = false;
  pOperator->status       = OP_IN_EXECUTING;
  pOperator->info         = pInfo;
  pOperator->pExpr        = pExpr;
  pOperator->numOfOutput  = numOfOutput;
  pOperator->pRuntimeEnv  = pRuntimeEnv;

  pOperator->exec         = doProjectOperation;
  pOperator->cleanup      = destroyProjectOperatorInfo;
  appendUpstream(pOperator, upstream);

  return pOperator;
}

SColumnInfo* extractColumnFilterInfo(SExprInfo* pExpr, int32_t numOfOutput, int32_t* numOfFilterCols) {
  SColumnInfo* pCols = calloc(numOfOutput, sizeof(SColumnInfo));

  int32_t numOfFilter = 0;
  for(int32_t i = 0; i < numOfOutput; ++i) {
    if (pExpr[i].base.flist.numOfFilters > 0) {
      numOfFilter += 1;
    }

    pCols[i].type  = pExpr[i].base.resType;
    pCols[i].bytes = pExpr[i].base.resBytes;
    pCols[i].colId = pExpr[i].base.resColId;

    pCols[i].flist.numOfFilters = pExpr[i].base.flist.numOfFilters;
    if (pCols[i].flist.numOfFilters != 0) { 
      pCols[i].flist.filterInfo   = calloc(pCols[i].flist.numOfFilters, sizeof(SColumnFilterInfo));
      memcpy(pCols[i].flist.filterInfo, pExpr[i].base.flist.filterInfo, pCols[i].flist.numOfFilters * sizeof(SColumnFilterInfo));
    } else {
      // avoid runtime error
      pCols[i].flist.filterInfo   = NULL; 
    }
  }

  assert(numOfFilter > 0);

  *numOfFilterCols = numOfFilter;
  return pCols;
}

SOperatorInfo* createFilterOperatorInfo(SQueryRuntimeEnv* pRuntimeEnv, SOperatorInfo* upstream, SExprInfo* pExpr,
                                        int32_t numOfOutput, SColumnInfo* pCols, int32_t numOfFilter) {
  SFilterOperatorInfo* pInfo = calloc(1, sizeof(SFilterOperatorInfo));

  assert(numOfFilter > 0 && pCols != NULL);
  doCreateFilterInfo(pCols, numOfOutput, numOfFilter, &pInfo->pFilterInfo, 0);
  pInfo->numOfFilterCols = numOfFilter;

  SOperatorInfo* pOperator = calloc(1, sizeof(SOperatorInfo));

  pOperator->name         = "FilterOperator";
  pOperator->operatorType = OP_Filter;
  pOperator->blockingOptr = false;
  pOperator->status       = OP_IN_EXECUTING;
  pOperator->numOfOutput  = numOfOutput;
  pOperator->pExpr        = pExpr;
  pOperator->exec         = doFilter;
  pOperator->info         = pInfo;
  pOperator->pRuntimeEnv  = pRuntimeEnv;
  pOperator->cleanup      = destroyConditionOperatorInfo;
  appendUpstream(pOperator, upstream);

  return pOperator;
}

SOperatorInfo* createLimitOperatorInfo(SQueryRuntimeEnv* pRuntimeEnv, SOperatorInfo* upstream) {
  SLimitOperatorInfo* pInfo = calloc(1, sizeof(SLimitOperatorInfo));
  pInfo->limit = pRuntimeEnv->pQueryAttr->limit.limit;

  SOperatorInfo* pOperator = calloc(1, sizeof(SOperatorInfo));

  pOperator->name         = "LimitOperator";
  pOperator->operatorType = OP_Limit;
  pOperator->blockingOptr = false;
  pOperator->status       = OP_IN_EXECUTING;
  pOperator->exec         = doLimit;
  pOperator->info         = pInfo;
  pOperator->pRuntimeEnv  = pRuntimeEnv;
  appendUpstream(pOperator, upstream);

  return pOperator;
}

SOperatorInfo* createTimeIntervalOperatorInfo(SQueryRuntimeEnv* pRuntimeEnv, SOperatorInfo* upstream, SExprInfo* pExpr, int32_t numOfOutput) {
  STableIntervalOperatorInfo* pInfo = calloc(1, sizeof(STableIntervalOperatorInfo));

  pInfo->pCtx = createSQLFunctionCtx(pRuntimeEnv, pExpr, numOfOutput, &pInfo->rowCellInfoOffset);
  pInfo->pRes = createOutputBuf(pExpr, numOfOutput, pRuntimeEnv->resultInfo.capacity);
  initResultRowInfo(&pInfo->resultRowInfo, 8, TSDB_DATA_TYPE_INT);

  SOperatorInfo* pOperator = calloc(1, sizeof(SOperatorInfo));

  pOperator->name         = "TimeIntervalAggOperator";
  pOperator->operatorType = OP_TimeWindow;
  pOperator->blockingOptr = true;
  pOperator->status       = OP_IN_EXECUTING;
  pOperator->pExpr        = pExpr;
  pOperator->numOfOutput  = numOfOutput;
  pOperator->info         = pInfo;
  pOperator->pRuntimeEnv  = pRuntimeEnv;
  pOperator->exec         = doIntervalAgg;
  pOperator->cleanup      = destroyBasicOperatorInfo;

  appendUpstream(pOperator, upstream);
  return pOperator;
}


SOperatorInfo* createAllTimeIntervalOperatorInfo(SQueryRuntimeEnv* pRuntimeEnv, SOperatorInfo* upstream, SExprInfo* pExpr, int32_t numOfOutput) {
  STableIntervalOperatorInfo* pInfo = calloc(1, sizeof(STableIntervalOperatorInfo));

  pInfo->pCtx = createSQLFunctionCtx(pRuntimeEnv, pExpr, numOfOutput, &pInfo->rowCellInfoOffset);
  pInfo->pRes = createOutputBuf(pExpr, numOfOutput, pRuntimeEnv->resultInfo.capacity);
  initResultRowInfo(&pInfo->resultRowInfo, 8, TSDB_DATA_TYPE_INT);

  SOperatorInfo* pOperator = calloc(1, sizeof(SOperatorInfo));

  pOperator->name         = "AllTimeIntervalAggOperator";
  pOperator->operatorType = OP_AllTimeWindow;
  pOperator->blockingOptr = true;
  pOperator->status       = OP_IN_EXECUTING;
  pOperator->pExpr        = pExpr;
  pOperator->numOfOutput  = numOfOutput;
  pOperator->info         = pInfo;
  pOperator->pRuntimeEnv  = pRuntimeEnv;
  pOperator->exec         = doAllIntervalAgg;
  pOperator->cleanup      = destroyBasicOperatorInfo;

  appendUpstream(pOperator, upstream);
  return pOperator;
}

SOperatorInfo* createStatewindowOperatorInfo(SQueryRuntimeEnv* pRuntimeEnv, SOperatorInfo* upstream, SExprInfo* pExpr, int32_t numOfOutput) {
  SStateWindowOperatorInfo* pInfo = calloc(1, sizeof(SStateWindowOperatorInfo));
  pInfo->colIndex   = -1;
  pInfo->reptScan   = false;
  pInfo->binfo.pCtx = createSQLFunctionCtx(pRuntimeEnv, pExpr, numOfOutput, &pInfo->binfo.rowCellInfoOffset);
  pInfo->binfo.pRes = createOutputBuf(pExpr, numOfOutput, pRuntimeEnv->resultInfo.capacity);
  initResultRowInfo(&pInfo->binfo.resultRowInfo, 8, TSDB_DATA_TYPE_INT);

  SOperatorInfo* pOperator = calloc(1, sizeof(SOperatorInfo));
  pOperator->name         = "StateWindowOperator";
  pOperator->operatorType = OP_StateWindow;
  pOperator->blockingOptr = true;
  pOperator->status       = OP_IN_EXECUTING;
  pOperator->pExpr        = pExpr;
  pOperator->numOfOutput  = numOfOutput;
  pOperator->info         = pInfo;
  pOperator->pRuntimeEnv  = pRuntimeEnv;
  pOperator->exec         = doStateWindowAgg;
  pOperator->cleanup      = destroyStateWindowOperatorInfo;

  appendUpstream(pOperator, upstream);
  return pOperator;
}
SOperatorInfo* createSWindowOperatorInfo(SQueryRuntimeEnv* pRuntimeEnv, SOperatorInfo* upstream, SExprInfo* pExpr, int32_t numOfOutput) {
  SSWindowOperatorInfo* pInfo = calloc(1, sizeof(SSWindowOperatorInfo));

  pInfo->binfo.pCtx = createSQLFunctionCtx(pRuntimeEnv, pExpr, numOfOutput, &pInfo->binfo.rowCellInfoOffset);
  pInfo->binfo.pRes = createOutputBuf(pExpr, numOfOutput, pRuntimeEnv->resultInfo.capacity);
  initResultRowInfo(&pInfo->binfo.resultRowInfo, 8, TSDB_DATA_TYPE_INT);

  pInfo->prevTs   = INT64_MIN;
  pInfo->reptScan = false;
  SOperatorInfo* pOperator = calloc(1, sizeof(SOperatorInfo));

  pOperator->name         = "SessionWindowAggOperator";
  pOperator->operatorType = OP_SessionWindow;
  pOperator->blockingOptr = true;
  pOperator->status       = OP_IN_EXECUTING;
  pOperator->pExpr        = pExpr;
  pOperator->numOfOutput  = numOfOutput;
  pOperator->info         = pInfo;
  pOperator->pRuntimeEnv  = pRuntimeEnv;
  pOperator->exec         = doSessionWindowAgg;
  pOperator->cleanup      = destroySWindowOperatorInfo;

  appendUpstream(pOperator, upstream);
  return pOperator;
}

SOperatorInfo* createMultiTableTimeIntervalOperatorInfo(SQueryRuntimeEnv* pRuntimeEnv, SOperatorInfo* upstream, SExprInfo* pExpr, int32_t numOfOutput) {
  STableIntervalOperatorInfo* pInfo = calloc(1, sizeof(STableIntervalOperatorInfo));

  pInfo->pCtx = createSQLFunctionCtx(pRuntimeEnv, pExpr, numOfOutput, &pInfo->rowCellInfoOffset);
  pInfo->pRes = createOutputBuf(pExpr, numOfOutput, pRuntimeEnv->resultInfo.capacity);
  initResultRowInfo(&pInfo->resultRowInfo, 8, TSDB_DATA_TYPE_INT);

  SOperatorInfo* pOperator = calloc(1, sizeof(SOperatorInfo));
  pOperator->name         = "MultiTableTimeIntervalOperator";
  pOperator->operatorType = OP_MultiTableTimeInterval;
  pOperator->blockingOptr = true;
  pOperator->status       = OP_IN_EXECUTING;
  pOperator->pExpr        = pExpr;
  pOperator->numOfOutput  = numOfOutput;
  pOperator->info         = pInfo;
  pOperator->pRuntimeEnv  = pRuntimeEnv;

  pOperator->exec         = doSTableIntervalAgg;
  pOperator->cleanup      = destroyBasicOperatorInfo;

  appendUpstream(pOperator, upstream);
  return pOperator;
}

SOperatorInfo* createAllMultiTableTimeIntervalOperatorInfo(SQueryRuntimeEnv* pRuntimeEnv, SOperatorInfo* upstream, SExprInfo* pExpr, int32_t numOfOutput) {
  STableIntervalOperatorInfo* pInfo = calloc(1, sizeof(STableIntervalOperatorInfo));

  pInfo->pCtx = createSQLFunctionCtx(pRuntimeEnv, pExpr, numOfOutput, &pInfo->rowCellInfoOffset);
  pInfo->pRes = createOutputBuf(pExpr, numOfOutput, pRuntimeEnv->resultInfo.capacity);
  initResultRowInfo(&pInfo->resultRowInfo, 8, TSDB_DATA_TYPE_INT);

  SOperatorInfo* pOperator = calloc(1, sizeof(SOperatorInfo));
  pOperator->name         = "AllMultiTableTimeIntervalOperator";
  pOperator->operatorType = OP_AllMultiTableTimeInterval;
  pOperator->blockingOptr = true;
  pOperator->status       = OP_IN_EXECUTING;
  pOperator->pExpr        = pExpr;
  pOperator->numOfOutput  = numOfOutput;
  pOperator->info         = pInfo;
  pOperator->pRuntimeEnv  = pRuntimeEnv;

  pOperator->exec         = doAllSTableIntervalAgg;
  pOperator->cleanup      = destroyBasicOperatorInfo;

  appendUpstream(pOperator, upstream);

  return pOperator;
}


SOperatorInfo* createGroupbyOperatorInfo(SQueryRuntimeEnv* pRuntimeEnv, SOperatorInfo* upstream, SExprInfo* pExpr, int32_t numOfOutput) {
  SGroupbyOperatorInfo* pInfo = calloc(1, sizeof(SGroupbyOperatorInfo));
  pInfo->colIndex = -1;  // group by column index


  pInfo->binfo.pCtx = createSQLFunctionCtx(pRuntimeEnv, pExpr, numOfOutput, &pInfo->binfo.rowCellInfoOffset);

  SQueryAttr *pQueryAttr = pRuntimeEnv->pQueryAttr;

  pQueryAttr->resultRowSize = (pQueryAttr->resultRowSize *
      (int32_t)(getRowNumForMultioutput(pQueryAttr, pQueryAttr->topBotQuery, pQueryAttr->stableQuery)));

  pInfo->binfo.pRes = createOutputBuf(pExpr, numOfOutput, pRuntimeEnv->resultInfo.capacity);
  initResultRowInfo(&pInfo->binfo.resultRowInfo, 8, TSDB_DATA_TYPE_INT);

  SOperatorInfo* pOperator = calloc(1, sizeof(SOperatorInfo));
  pOperator->name         = "GroupbyAggOperator";
  pOperator->blockingOptr = true;
  pOperator->status       = OP_IN_EXECUTING;
  pOperator->operatorType = OP_Groupby;
  pOperator->pExpr        = pExpr;
  pOperator->numOfOutput  = numOfOutput;
  pOperator->info         = pInfo;
  pOperator->pRuntimeEnv  = pRuntimeEnv;
  pOperator->exec         = hashGroupbyAggregate;
  pOperator->cleanup      = destroyGroupbyOperatorInfo;

  appendUpstream(pOperator, upstream);
  return pOperator;
}

SOperatorInfo* createFillOperatorInfo(SQueryRuntimeEnv* pRuntimeEnv, SOperatorInfo* upstream, SExprInfo* pExpr,
                                      int32_t numOfOutput) {
  SFillOperatorInfo* pInfo = calloc(1, sizeof(SFillOperatorInfo));
  pInfo->pRes = createOutputBuf(pExpr, numOfOutput, pRuntimeEnv->resultInfo.capacity);

  {
    SQueryAttr* pQueryAttr = pRuntimeEnv->pQueryAttr;
    SFillColInfo* pColInfo = createFillColInfo(pExpr, numOfOutput, pQueryAttr->fillVal);
    STimeWindow w = TSWINDOW_INITIALIZER;

    TSKEY sk = MIN(pQueryAttr->window.skey, pQueryAttr->window.ekey);
    TSKEY ek = MAX(pQueryAttr->window.skey, pQueryAttr->window.ekey);
    getAlignQueryTimeWindow(pQueryAttr, pQueryAttr->window.skey, sk, ek, &w);

    pInfo->pFillInfo =
        taosCreateFillInfo(pQueryAttr->order.order, w.skey, 0, (int32_t)pRuntimeEnv->resultInfo.capacity, numOfOutput,
                           pQueryAttr->interval.sliding, pQueryAttr->interval.slidingUnit,
                           (int8_t)pQueryAttr->precision, pQueryAttr->fillType, pColInfo, pRuntimeEnv->qinfo);
  }

  SOperatorInfo* pOperator = calloc(1, sizeof(SOperatorInfo));

  pOperator->name         = "FillOperator";
  pOperator->blockingOptr = false;
  pOperator->status       = OP_IN_EXECUTING;
  pOperator->operatorType = OP_Fill;
  pOperator->pExpr        = pExpr;
  pOperator->numOfOutput  = numOfOutput;
  pOperator->info         = pInfo;
  pOperator->pRuntimeEnv  = pRuntimeEnv;
  pOperator->exec         = doFill;
  pOperator->cleanup      = destroySFillOperatorInfo;

  appendUpstream(pOperator, upstream);
  return pOperator;
}

SOperatorInfo* createSLimitOperatorInfo(SQueryRuntimeEnv* pRuntimeEnv, SOperatorInfo* upstream, SExprInfo* pExpr, int32_t numOfOutput, void* pMerger) {
  SSLimitOperatorInfo* pInfo = calloc(1, sizeof(SSLimitOperatorInfo));

  SQueryAttr* pQueryAttr = pRuntimeEnv->pQueryAttr;

  pInfo->orderColumnList = getResultGroupCheckColumns(pQueryAttr);
  pInfo->slimit          = pQueryAttr->slimit;
  pInfo->limit           = pQueryAttr->limit;

  pInfo->currentGroupOffset = pQueryAttr->slimit.offset;
  pInfo->currentOffset = pQueryAttr->limit.offset;

  // TODO refactor
  int32_t len = 0;
  for(int32_t i = 0; i < numOfOutput; ++i) {
    len += pExpr[i].base.resBytes;
  }

  int32_t numOfCols = pInfo->orderColumnList != NULL? (int32_t) taosArrayGetSize(pInfo->orderColumnList):0;
  pInfo->prevRow = calloc(1, (POINTER_BYTES * numOfCols + len));
  int32_t offset = POINTER_BYTES * numOfCols;

  for(int32_t i = 0; i < numOfCols; ++i) {
    pInfo->prevRow[i] = (char*)pInfo->prevRow + offset;

    SColIndex* index = taosArrayGet(pInfo->orderColumnList, i);
    offset += pExpr[index->colIndex].base.resBytes;
  }

  SOperatorInfo* pOperator = calloc(1, sizeof(SOperatorInfo));

  pOperator->name         = "SLimitOperator";
  pOperator->operatorType = OP_SLimit;
  pOperator->blockingOptr = false;
  pOperator->status       = OP_IN_EXECUTING;
  pOperator->exec         = doSLimit;
  pOperator->info         = pInfo;
  pOperator->pRuntimeEnv  = pRuntimeEnv;
  pOperator->cleanup      = destroySlimitOperatorInfo;

  appendUpstream(pOperator, upstream);
  return pOperator;
}

static SSDataBlock* doTagScan(void* param, bool* newgroup) {
  SOperatorInfo* pOperator = (SOperatorInfo*) param;
  if (pOperator->status == OP_EXEC_DONE) {
    return NULL;
  }

  SQueryRuntimeEnv* pRuntimeEnv = pOperator->pRuntimeEnv;

  int32_t maxNumOfTables = (int32_t)pRuntimeEnv->resultInfo.capacity;

  STagScanInfo *pInfo = pOperator->info;
  SSDataBlock  *pRes = pInfo->pRes;
  *newgroup = false;

  int32_t count = 0;
  SArray* pa = GET_TABLEGROUP(pRuntimeEnv, 0);

  int32_t functionId = pOperator->pExpr[0].base.functionId;
  if (functionId == TSDB_FUNC_TID_TAG) { // return the tags & table Id
    SQueryAttr* pQueryAttr = pRuntimeEnv->pQueryAttr;
    assert(pQueryAttr->numOfOutput == 1);

    SExprInfo* pExprInfo = &pOperator->pExpr[0];
    int32_t rsize = pExprInfo->base.resBytes;

    count = 0;

    int16_t bytes = pExprInfo->base.resBytes;
    int16_t type  = pExprInfo->base.resType;

    for(int32_t i = 0; i < pQueryAttr->numOfTags; ++i) {
      if (pQueryAttr->tagColList[i].colId == pExprInfo->base.colInfo.colId) {
        bytes = pQueryAttr->tagColList[i].bytes;
        type = pQueryAttr->tagColList[i].type;
        break;
      }
    }

    SColumnInfoData* pColInfo = taosArrayGet(pRes->pDataBlock, 0);

    while(pInfo->curPos < pInfo->totalTables && count < maxNumOfTables) {
      int32_t i = pInfo->curPos++;
      STableQueryInfo *item = taosArrayGetP(pa, i);

      char *output = pColInfo->pData + count * rsize;
      varDataSetLen(output, rsize - VARSTR_HEADER_SIZE);

      output = varDataVal(output);
      STableId* id = TSDB_TABLEID(item->pTable);

      *(int16_t *)output = 0;
      output += sizeof(int16_t);

      *(int64_t *)output = id->uid;  // memory align problem, todo serialize
      output += sizeof(id->uid);

      *(int32_t *)output = id->tid;
      output += sizeof(id->tid);

      *(int32_t *)output = pQueryAttr->vgId;
      output += sizeof(pQueryAttr->vgId);

      char* data = NULL;
      if (pExprInfo->base.colInfo.colId == TSDB_TBNAME_COLUMN_INDEX) {
        data = tsdbGetTableName(item->pTable);
      } else {
        data = tsdbGetTableTagVal(item->pTable, pExprInfo->base.colInfo.colId, type, bytes);
      }

      doSetTagValueToResultBuf(output, data, type, bytes);
      count += 1;
    }

    qDebug("QInfo:0x%"PRIx64" create (tableId, tag) info completed, rows:%d", GET_QID(pRuntimeEnv), count);
  } else if (functionId == TSDB_FUNC_COUNT) {// handle the "count(tbname)" query
    SColumnInfoData* pColInfo = taosArrayGet(pRes->pDataBlock, 0);
    *(int64_t*)pColInfo->pData = pInfo->totalTables;
    count = 1;

    pOperator->status = OP_EXEC_DONE;
    qDebug("QInfo:0x%"PRIx64" create count(tbname) query, res:%d rows:1", GET_QID(pRuntimeEnv), count);
  } else {  // return only the tags|table name etc.
    SExprInfo* pExprInfo = &pOperator->pExpr[0];  // todo use the column list instead of exprinfo

    count = 0;
    while(pInfo->curPos < pInfo->totalTables && count < maxNumOfTables) {
      int32_t i = pInfo->curPos++;

      STableQueryInfo* item = taosArrayGetP(pa, i);

      char *data = NULL, *dst = NULL;
      int16_t type = 0, bytes = 0;
      for(int32_t j = 0; j < pOperator->numOfOutput; ++j) {
        // not assign value in case of user defined constant output column
        if (TSDB_COL_IS_UD_COL(pExprInfo[j].base.colInfo.flag)) {
          continue;
        }

        SColumnInfoData* pColInfo = taosArrayGet(pRes->pDataBlock, j);
        type  = pExprInfo[j].base.resType;
        bytes = pExprInfo[j].base.resBytes;

        if (pExprInfo[j].base.colInfo.colId == TSDB_TBNAME_COLUMN_INDEX) {
          data = tsdbGetTableName(item->pTable);
        } else {
          data = tsdbGetTableTagVal(item->pTable, pExprInfo[j].base.colInfo.colId, type, bytes);
        }

        dst  = pColInfo->pData + count * pExprInfo[j].base.resBytes;
        doSetTagValueToResultBuf(dst, data, type, bytes);
      }

      count += 1;
    }

    if (pInfo->curPos >= pInfo->totalTables) {
      pOperator->status = OP_EXEC_DONE;
    }

    qDebug("QInfo:0x%"PRIx64" create tag values results completed, rows:%d", GET_QID(pRuntimeEnv), count);
  }

  if (pOperator->status == OP_EXEC_DONE) {
    setQueryStatus(pOperator->pRuntimeEnv, QUERY_COMPLETED);
  }

  pRes->info.rows = count;
  return (pRes->info.rows == 0)? NULL:pInfo->pRes;
}

SOperatorInfo* createTagScanOperatorInfo(SQueryRuntimeEnv* pRuntimeEnv, SExprInfo* pExpr, int32_t numOfOutput) {
  STagScanInfo* pInfo = calloc(1, sizeof(STagScanInfo));
  pInfo->pRes = createOutputBuf(pExpr, numOfOutput, pRuntimeEnv->resultInfo.capacity);

  size_t numOfGroup = GET_NUM_OF_TABLEGROUP(pRuntimeEnv);
  assert(numOfGroup == 0 || numOfGroup == 1);

  pInfo->totalTables = pRuntimeEnv->tableqinfoGroupInfo.numOfTables;
  pInfo->curPos = 0;

  SOperatorInfo* pOperator = calloc(1, sizeof(SOperatorInfo));
  pOperator->name         = "SeqTableTagScan";
  pOperator->operatorType = OP_TagScan;
  pOperator->blockingOptr = false;
  pOperator->status       = OP_IN_EXECUTING;
  pOperator->info         = pInfo;
  pOperator->exec         = doTagScan;
  pOperator->pExpr        = pExpr;
  pOperator->numOfOutput  = numOfOutput;
  pOperator->pRuntimeEnv  = pRuntimeEnv;
  pOperator->cleanup      = destroyTagScanOperatorInfo;

  return pOperator;
}
static bool initMultiDistinctInfo(SDistinctOperatorInfo *pInfo, SOperatorInfo* pOperator, SSDataBlock *pBlock) {
  if (taosArrayGetSize(pInfo->pDistinctDataInfo) == pOperator->numOfOutput) {
     // distinct info already inited  
    return true;
  }
  for (int i = 0; i < pOperator->numOfOutput; i++) {
    pInfo->totalBytes += pOperator->pExpr[i].base.colBytes;      
  }
  for (int i = 0; i < pOperator->numOfOutput; i++) {
    int numOfBlock = (int)(taosArrayGetSize(pBlock->pDataBlock));
    assert(i < numOfBlock);
    for (int j = 0; j < numOfBlock; j++) {
      SColumnInfoData* pColDataInfo = taosArrayGet(pBlock->pDataBlock, j);
      if (pColDataInfo->info.colId == pOperator->pExpr[i].base.resColId) {
        SDistinctDataInfo item = {.index = j, .type = pColDataInfo->info.type, .bytes = pColDataInfo->info.bytes};
        taosArrayInsert(pInfo->pDistinctDataInfo, i, &item);
      }
    }
  }
  pInfo->totalBytes += (int32_t)strlen(MULTI_KEY_DELIM) * (pOperator->numOfOutput);
  pInfo->buf        =  calloc(1, pInfo->totalBytes);
  return  taosArrayGetSize(pInfo->pDistinctDataInfo) == pOperator->numOfOutput ? true : false;
}

static void buildMultiDistinctKey(SDistinctOperatorInfo *pInfo, SSDataBlock *pBlock, int32_t rowId) {
  char *p = pInfo->buf;
  memset(p, 0, pInfo->totalBytes); 

  for (int i = 0; i < taosArrayGetSize(pInfo->pDistinctDataInfo); i++) {
    SDistinctDataInfo* pDistDataInfo = (SDistinctDataInfo *)taosArrayGet(pInfo->pDistinctDataInfo, i); 
    SColumnInfoData*   pColDataInfo = taosArrayGet(pBlock->pDataBlock, pDistDataInfo->index);
    char *val = ((char *)pColDataInfo->pData) + pColDataInfo->info.bytes * rowId;
    if (isNull(val, pDistDataInfo->type)) { 
      p += pDistDataInfo->bytes; 
      continue;
    }
    if (IS_VAR_DATA_TYPE(pDistDataInfo->type)) {
      memcpy(p, varDataVal(val), varDataLen(val));
      p += varDataLen(val);
    } else {
      memcpy(p, val, pDistDataInfo->bytes);
      p += pDistDataInfo->bytes;
    }
    memcpy(p, MULTI_KEY_DELIM, strlen(MULTI_KEY_DELIM));
    p += strlen(MULTI_KEY_DELIM);
  }
}

static SSDataBlock* hashDistinct(void* param, bool* newgroup) {
  SOperatorInfo* pOperator = (SOperatorInfo*) param;
  if (pOperator->status == OP_EXEC_DONE) {
    return NULL;
  }

  SDistinctOperatorInfo* pInfo = pOperator->info;
  SSDataBlock* pRes = pInfo->pRes;

  pRes->info.rows = 0;
  SSDataBlock* pBlock = NULL;
   
  while(1) {
    publishOperatorProfEvent(pOperator->upstream[0], QUERY_PROF_BEFORE_OPERATOR_EXEC);
    pBlock = pOperator->upstream[0]->exec(pOperator->upstream[0], newgroup);
    publishOperatorProfEvent(pOperator->upstream[0], QUERY_PROF_AFTER_OPERATOR_EXEC);

    if (pBlock == NULL) {
      setQueryStatus(pOperator->pRuntimeEnv, QUERY_COMPLETED);
      pOperator->status = OP_EXEC_DONE;
      break;
    }
    if (!initMultiDistinctInfo(pInfo, pOperator, pBlock)) {
      setQueryStatus(pOperator->pRuntimeEnv, QUERY_COMPLETED);
      pOperator->status = OP_EXEC_DONE;
      break;
    }
    // ensure result output buf 
    if (pRes->info.rows + pBlock->info.rows > pInfo->outputCapacity) {
      int32_t newSize = pRes->info.rows + pBlock->info.rows;
      for (int i = 0; i < taosArrayGetSize(pRes->pDataBlock); i++) {
        SColumnInfoData*   pResultColInfoData = taosArrayGet(pRes->pDataBlock, i);
        SDistinctDataInfo* pDistDataInfo = taosArrayGet(pInfo->pDistinctDataInfo,  i);
        char* tmp = realloc(pResultColInfoData->pData, newSize * pDistDataInfo->bytes);
        if (tmp == NULL) {
          return NULL;
        } else {
          pResultColInfoData->pData = tmp;
        }
      }
      pInfo->outputCapacity = newSize;
    }

    for (int32_t i = 0; i < pBlock->info.rows; i++) {
      buildMultiDistinctKey(pInfo, pBlock, i);
      if (taosHashGet(pInfo->pSet, pInfo->buf, pInfo->totalBytes) == NULL) {
        int32_t dummy;
        taosHashPut(pInfo->pSet, pInfo->buf, pInfo->totalBytes, &dummy, sizeof(dummy));
        for (int j = 0; j < taosArrayGetSize(pRes->pDataBlock); j++) {
          SDistinctDataInfo* pDistDataInfo = taosArrayGet(pInfo->pDistinctDataInfo, j);  // distinct meta info
          SColumnInfoData*   pColInfoData = taosArrayGet(pBlock->pDataBlock, pDistDataInfo->index); //src
          SColumnInfoData*   pResultColInfoData = taosArrayGet(pRes->pDataBlock, j);  // dist 

          char* val = ((char*)pColInfoData->pData) + pDistDataInfo->bytes * i;
          char *start = pResultColInfoData->pData +  pDistDataInfo->bytes * pInfo->pRes->info.rows; 
          memcpy(start, val, pDistDataInfo->bytes);
        }
        pRes->info.rows += 1;
      } 
    }

    if (pRes->info.rows >= pInfo->threshold) {
      break;
    }
  }
  return (pInfo->pRes->info.rows > 0)? pInfo->pRes:NULL;
}

SOperatorInfo* createDistinctOperatorInfo(SQueryRuntimeEnv* pRuntimeEnv, SOperatorInfo* upstream, SExprInfo* pExpr, int32_t numOfOutput) {
  SDistinctOperatorInfo* pInfo = calloc(1, sizeof(SDistinctOperatorInfo));
  pInfo->totalBytes      = 0;
  pInfo->buf             = NULL;
  pInfo->threshold       = tsMaxNumOfDistinctResults; // distinct result threshold
  pInfo->outputCapacity  = 4096;
  pInfo->pDistinctDataInfo = taosArrayInit(numOfOutput, sizeof(SDistinctDataInfo)); 
  pInfo->pSet = taosHashInit(64, taosGetDefaultHashFunction(TSDB_DATA_TYPE_BINARY), false, HASH_NO_LOCK);
  pInfo->pRes = createOutputBuf(pExpr, numOfOutput, (int32_t) pInfo->outputCapacity);
  

  SOperatorInfo* pOperator = calloc(1, sizeof(SOperatorInfo));
  pOperator->name         = "DistinctOperator";
  pOperator->blockingOptr = false;
  pOperator->status       = OP_IN_EXECUTING;
  pOperator->operatorType = OP_Distinct;
  pOperator->pExpr        = pExpr;
  pOperator->numOfOutput  = numOfOutput;
  pOperator->info         = pInfo;
  pOperator->pRuntimeEnv  = pRuntimeEnv;
  pOperator->exec         = hashDistinct;
  pOperator->pExpr        = pExpr; 
  pOperator->cleanup      = destroyDistinctOperatorInfo;

  appendUpstream(pOperator, upstream);
  return pOperator;
}

static int32_t getColumnIndexInSource(SQueriedTableInfo *pTableInfo, SSqlExpr *pExpr, SColumnInfo* pTagCols) {
  int32_t j = 0;

  if (TSDB_COL_IS_TAG(pExpr->colInfo.flag)) {
    if (pExpr->colInfo.colId == TSDB_TBNAME_COLUMN_INDEX) {
      return TSDB_TBNAME_COLUMN_INDEX;
    }

    while(j < pTableInfo->numOfTags) {
      if (pExpr->colInfo.colId == pTagCols[j].colId) {
        return j;
      }

      j += 1;
    }

  } else if (TSDB_COL_IS_UD_COL(pExpr->colInfo.flag)) {  // user specified column data
    return TSDB_UD_COLUMN_INDEX;
  } else {
    while (j < pTableInfo->numOfCols) {
      if (pExpr->colInfo.colId == pTableInfo->colList[j].colId) {
        return j;
      }

      j += 1;
    }
  }

  return INT32_MIN;  // return a less than TSDB_TBNAME_COLUMN_INDEX value
}

bool validateExprColumnInfo(SQueriedTableInfo *pTableInfo, SSqlExpr *pExpr, SColumnInfo* pTagCols) {
  int32_t j = getColumnIndexInSource(pTableInfo, pExpr, pTagCols);
  return j != INT32_MIN;
}

static bool validateQueryMsg(SQueryTableMsg *pQueryMsg) {
  if (pQueryMsg->interval.interval < 0) {
    qError("qmsg:%p illegal value of interval time %" PRId64, pQueryMsg, pQueryMsg->interval.interval);
    return false;
  }

  if (pQueryMsg->sw.gap < 0 || pQueryMsg->sw.primaryColId != PRIMARYKEY_TIMESTAMP_COL_INDEX) {
    qError("qmsg:%p illegal value of session window time %" PRId64, pQueryMsg, pQueryMsg->sw.gap);
    return false;
  }

  if (pQueryMsg->sw.gap > 0 && pQueryMsg->interval.interval > 0) {
    qError("qmsg:%p illegal value of session window time %" PRId64" and interval value %"PRId64, pQueryMsg,
        pQueryMsg->sw.gap, pQueryMsg->interval.interval);
    return false;
  }

  if (pQueryMsg->numOfTables <= 0) {
    qError("qmsg:%p illegal value of numOfTables %d", pQueryMsg, pQueryMsg->numOfTables);
    return false;
  }

  if (pQueryMsg->numOfGroupCols < 0) {
    qError("qmsg:%p illegal value of numOfGroupbyCols %d", pQueryMsg, pQueryMsg->numOfGroupCols);
    return false;
  }

  if (pQueryMsg->numOfOutput > TSDB_MAX_COLUMNS || pQueryMsg->numOfOutput <= 0) {
    qError("qmsg:%p illegal value of output columns %d", pQueryMsg, pQueryMsg->numOfOutput);
    return false;
  }

  return true;
}

static bool validateQueryTableCols(SQueriedTableInfo* pTableInfo, SSqlExpr** pExpr, int32_t numOfOutput,
                                   SColumnInfo* pTagCols, void* pMsg) {
  int32_t numOfTotal = pTableInfo->numOfCols + pTableInfo->numOfTags;
  if (pTableInfo->numOfCols < 0 || pTableInfo->numOfTags < 0 || numOfTotal > TSDB_MAX_COLUMNS) {
    qError("qmsg:%p illegal value of numOfCols %d numOfTags:%d", pMsg, pTableInfo->numOfCols, pTableInfo->numOfTags);
    return false;
  }

  if (numOfTotal == 0) {  // table total columns are not required.
    for(int32_t i = 0; i < numOfOutput; ++i) {
      SSqlExpr* p = pExpr[i];
      if ((p->functionId == TSDB_FUNC_TAGPRJ) ||
          (p->functionId == TSDB_FUNC_TID_TAG && p->colInfo.colId == TSDB_TBNAME_COLUMN_INDEX) ||
          (p->functionId == TSDB_FUNC_COUNT && p->colInfo.colId == TSDB_TBNAME_COLUMN_INDEX) ||
          (p->functionId == TSDB_FUNC_BLKINFO)) {
        continue;
      }

      return false;
    }
  }

  for(int32_t i = 0; i < numOfOutput; ++i) {
    if (!validateExprColumnInfo(pTableInfo, pExpr[i], pTagCols)) {
      return TSDB_CODE_QRY_INVALID_MSG;
    }
  }

  return true;
}

static char *createTableIdList(SQueryTableMsg *pQueryMsg, char *pMsg, SArray **pTableIdList) {
  assert(pQueryMsg->numOfTables > 0);

  *pTableIdList = taosArrayInit(pQueryMsg->numOfTables, sizeof(STableIdInfo));

  for (int32_t j = 0; j < pQueryMsg->numOfTables; ++j) {
    STableIdInfo* pTableIdInfo = (STableIdInfo *)pMsg;

    pTableIdInfo->tid = htonl(pTableIdInfo->tid);
    pTableIdInfo->uid = htobe64(pTableIdInfo->uid);
    pTableIdInfo->key = htobe64(pTableIdInfo->key);

    taosArrayPush(*pTableIdList, pTableIdInfo);
    pMsg += sizeof(STableIdInfo);
  }

  return pMsg;
}

static int32_t deserializeColFilterInfo(SColumnFilterInfo* pColFilters, int16_t numOfFilters, char** pMsg) {
  for (int32_t f = 0; f < numOfFilters; ++f) {
    SColumnFilterInfo *pFilterMsg = (SColumnFilterInfo *)(*pMsg);

    SColumnFilterInfo *pColFilter = &pColFilters[f];
    pColFilter->filterstr = htons(pFilterMsg->filterstr);

    (*pMsg) += sizeof(SColumnFilterInfo);

    if (pColFilter->filterstr) {
      pColFilter->len = htobe64(pFilterMsg->len);

      pColFilter->pz = (int64_t)calloc(1, (size_t)(pColFilter->len + 1 * TSDB_NCHAR_SIZE)); // note: null-terminator
      if (pColFilter->pz == 0) {
        return TSDB_CODE_QRY_OUT_OF_MEMORY;
      }

      memcpy((void *)pColFilter->pz, (*pMsg), (size_t)pColFilter->len);
      (*pMsg) += (pColFilter->len + 1);
    } else {
      pColFilter->lowerBndi = htobe64(pFilterMsg->lowerBndi);
      pColFilter->upperBndi = htobe64(pFilterMsg->upperBndi);
    }

    pColFilter->lowerRelOptr = htons(pFilterMsg->lowerRelOptr);
    pColFilter->upperRelOptr = htons(pFilterMsg->upperRelOptr);
  }

  return TSDB_CODE_SUCCESS;
}

/**
 * pQueryMsg->head has been converted before this function is called.
 *
 * @param pQueryMsg
 * @param pTableIdList
 * @param pExpr
 * @return
 */
int32_t convertQueryMsg(SQueryTableMsg *pQueryMsg, SQueryParam* param) {
  int32_t code = TSDB_CODE_SUCCESS;

  if (taosCheckVersion(pQueryMsg->version, version, 3) != 0) {
    return TSDB_CODE_QRY_INVALID_MSG;
  }

  pQueryMsg->numOfTables = htonl(pQueryMsg->numOfTables);
  pQueryMsg->window.skey = htobe64(pQueryMsg->window.skey);
  pQueryMsg->window.ekey = htobe64(pQueryMsg->window.ekey);
  pQueryMsg->interval.interval = htobe64(pQueryMsg->interval.interval);
  pQueryMsg->interval.sliding = htobe64(pQueryMsg->interval.sliding);
  pQueryMsg->interval.offset = htobe64(pQueryMsg->interval.offset);
  pQueryMsg->limit = htobe64(pQueryMsg->limit);
  pQueryMsg->offset = htobe64(pQueryMsg->offset);
  pQueryMsg->vgroupLimit = htobe64(pQueryMsg->vgroupLimit);

  pQueryMsg->order = htons(pQueryMsg->order);
  pQueryMsg->orderColId = htons(pQueryMsg->orderColId);
  pQueryMsg->queryType = htonl(pQueryMsg->queryType);
  pQueryMsg->tagNameRelType = htons(pQueryMsg->tagNameRelType);

  pQueryMsg->numOfCols = htons(pQueryMsg->numOfCols);
  pQueryMsg->numOfOutput = htons(pQueryMsg->numOfOutput);
  pQueryMsg->numOfGroupCols = htons(pQueryMsg->numOfGroupCols);
<<<<<<< HEAD
  pQueryMsg->tagCondLen = htons(pQueryMsg->tagCondLen);
  pQueryMsg->colCondLen = htons(pQueryMsg->colCondLen);  
=======
  pQueryMsg->tagCondLen = htonl(pQueryMsg->tagCondLen);

>>>>>>> ae2739b1
  pQueryMsg->tsBuf.tsOffset = htonl(pQueryMsg->tsBuf.tsOffset);
  pQueryMsg->tsBuf.tsLen = htonl(pQueryMsg->tsBuf.tsLen);
  pQueryMsg->tsBuf.tsNumOfBlocks = htonl(pQueryMsg->tsBuf.tsNumOfBlocks);
  pQueryMsg->tsBuf.tsOrder = htonl(pQueryMsg->tsBuf.tsOrder);

  pQueryMsg->numOfTags = htonl(pQueryMsg->numOfTags);
  pQueryMsg->tbnameCondLen = htonl(pQueryMsg->tbnameCondLen);
  pQueryMsg->secondStageOutput = htonl(pQueryMsg->secondStageOutput);
  pQueryMsg->sqlstrLen = htonl(pQueryMsg->sqlstrLen);
  pQueryMsg->prevResultLen = htonl(pQueryMsg->prevResultLen);
  pQueryMsg->sw.gap = htobe64(pQueryMsg->sw.gap);
  pQueryMsg->sw.primaryColId = htonl(pQueryMsg->sw.primaryColId);
  pQueryMsg->tableScanOperator = htonl(pQueryMsg->tableScanOperator);
  pQueryMsg->numOfOperator = htonl(pQueryMsg->numOfOperator);
  pQueryMsg->udfContentOffset = htonl(pQueryMsg->udfContentOffset);
  pQueryMsg->udfContentLen    = htonl(pQueryMsg->udfContentLen);
  pQueryMsg->udfNum           = htonl(pQueryMsg->udfNum);

  // query msg safety check
  if (!validateQueryMsg(pQueryMsg)) {
    code = TSDB_CODE_QRY_INVALID_MSG;
    goto _cleanup;
  }

  char *pMsg = (char *)(pQueryMsg->tableCols) + sizeof(SColumnInfo) * pQueryMsg->numOfCols;
  for (int32_t col = 0; col < pQueryMsg->numOfCols; ++col) {
    SColumnInfo *pColInfo = &pQueryMsg->tableCols[col];

    pColInfo->colId = htons(pColInfo->colId);
    pColInfo->type = htons(pColInfo->type);
    pColInfo->bytes = htons(pColInfo->bytes);
    pColInfo->flist.numOfFilters = 0;

    if (!isValidDataType(pColInfo->type)) {
      qDebug("qmsg:%p, invalid data type in source column, index:%d, type:%d", pQueryMsg, col, pColInfo->type);
      code = TSDB_CODE_QRY_INVALID_MSG;
      goto _cleanup;
    }

/*
    int32_t numOfFilters = pColInfo->flist.numOfFilters;
    if (numOfFilters > 0) {
      pColInfo->flist.filterInfo = calloc(numOfFilters, sizeof(SColumnFilterInfo));
      if (pColInfo->flist.filterInfo == NULL) {
        code = TSDB_CODE_QRY_OUT_OF_MEMORY;
        goto _cleanup;
      }
    }

    code = deserializeColFilterInfo(pColInfo->flist.filterInfo, numOfFilters, &pMsg);
    if (code != TSDB_CODE_SUCCESS) {
      goto _cleanup;
    }
*/    
  }

  if (pQueryMsg->colCondLen > 0) {
    param->colCond = calloc(1, pQueryMsg->colCondLen);
    if (param->colCond == NULL) {
      code = TSDB_CODE_QRY_OUT_OF_MEMORY;
      goto _cleanup;
    }

    memcpy(param->colCond, pMsg, pQueryMsg->colCondLen);
    pMsg += pQueryMsg->colCondLen;
  }


  param->tableScanOperator = pQueryMsg->tableScanOperator;
  param->pExpr = calloc(pQueryMsg->numOfOutput, POINTER_BYTES);
  if (param->pExpr == NULL) {
    code = TSDB_CODE_QRY_OUT_OF_MEMORY;
    goto _cleanup;
  }

  SSqlExpr *pExprMsg = (SSqlExpr *)pMsg;

  for (int32_t i = 0; i < pQueryMsg->numOfOutput; ++i) {
    param->pExpr[i] = pExprMsg;

    pExprMsg->colInfo.colIndex = htons(pExprMsg->colInfo.colIndex);
    pExprMsg->colInfo.colId = htons(pExprMsg->colInfo.colId);
    pExprMsg->colInfo.flag  = htons(pExprMsg->colInfo.flag);
    pExprMsg->colBytes      = htons(pExprMsg->colBytes);
    pExprMsg->colType       = htons(pExprMsg->colType);

    pExprMsg->resType       = htons(pExprMsg->resType);
    pExprMsg->resBytes      = htons(pExprMsg->resBytes);
    pExprMsg->interBytes    = htonl(pExprMsg->interBytes);

    pExprMsg->functionId    = htons(pExprMsg->functionId);
    pExprMsg->numOfParams   = htons(pExprMsg->numOfParams);
    pExprMsg->resColId      = htons(pExprMsg->resColId);
    pExprMsg->flist.numOfFilters  = htons(pExprMsg->flist.numOfFilters);
    pMsg += sizeof(SSqlExpr);

    for (int32_t j = 0; j < pExprMsg->numOfParams; ++j) {
      pExprMsg->param[j].nType = htons(pExprMsg->param[j].nType);
      pExprMsg->param[j].nLen = htons(pExprMsg->param[j].nLen);

      if (pExprMsg->param[j].nType == TSDB_DATA_TYPE_BINARY) {
        pExprMsg->param[j].pz = pMsg;
        pMsg += pExprMsg->param[j].nLen;  // one more for the string terminated char.
      } else {
        pExprMsg->param[j].i64 = htobe64(pExprMsg->param[j].i64);
      }
    }

    int16_t functionId = pExprMsg->functionId;
    if (functionId == TSDB_FUNC_TAG || functionId == TSDB_FUNC_TAGPRJ || functionId == TSDB_FUNC_TAG_DUMMY) {
      if (!TSDB_COL_IS_TAG(pExprMsg->colInfo.flag)) {  // ignore the column  index check for arithmetic expression.
        code = TSDB_CODE_QRY_INVALID_MSG;
        goto _cleanup;
      }
    }

    if (pExprMsg->flist.numOfFilters > 0) {
      pExprMsg->flist.filterInfo = calloc(pExprMsg->flist.numOfFilters, sizeof(SColumnFilterInfo));
    }

    deserializeColFilterInfo(pExprMsg->flist.filterInfo, pExprMsg->flist.numOfFilters, &pMsg);
    pExprMsg = (SSqlExpr *)pMsg;
  }

  if (pQueryMsg->secondStageOutput) {
    pExprMsg = (SSqlExpr *)pMsg;
    param->pSecExpr = calloc(pQueryMsg->secondStageOutput, POINTER_BYTES);

    for (int32_t i = 0; i < pQueryMsg->secondStageOutput; ++i) {
      param->pSecExpr[i] = pExprMsg;

      pExprMsg->colInfo.colIndex = htons(pExprMsg->colInfo.colIndex);
      pExprMsg->colInfo.colId = htons(pExprMsg->colInfo.colId);
      pExprMsg->colInfo.flag  = htons(pExprMsg->colInfo.flag);
      pExprMsg->resType       = htons(pExprMsg->resType);
      pExprMsg->resBytes      = htons(pExprMsg->resBytes);
      pExprMsg->colBytes      = htons(pExprMsg->colBytes);
      pExprMsg->colType       = htons(pExprMsg->colType);

      pExprMsg->functionId = htons(pExprMsg->functionId);
      pExprMsg->numOfParams = htons(pExprMsg->numOfParams);

      pMsg += sizeof(SSqlExpr);

      for (int32_t j = 0; j < pExprMsg->numOfParams; ++j) {
        pExprMsg->param[j].nType = htons(pExprMsg->param[j].nType);
        pExprMsg->param[j].nLen = htons(pExprMsg->param[j].nLen);

        if (pExprMsg->param[j].nType == TSDB_DATA_TYPE_BINARY) {
          pExprMsg->param[j].pz = pMsg;
          pMsg += pExprMsg->param[j].nLen;  // one more for the string terminated char.
        } else {
          pExprMsg->param[j].i64 = htobe64(pExprMsg->param[j].i64);
        }
      }

      int16_t functionId = pExprMsg->functionId;
      if (functionId == TSDB_FUNC_TAG || functionId == TSDB_FUNC_TAGPRJ || functionId == TSDB_FUNC_TAG_DUMMY) {
        if (!TSDB_COL_IS_TAG(pExprMsg->colInfo.flag)) {  // ignore the column  index check for arithmetic expression.
          code = TSDB_CODE_QRY_INVALID_MSG;
          goto _cleanup;
        }
      }

      pExprMsg = (SSqlExpr *)pMsg;
    }
  }

  pMsg = createTableIdList(pQueryMsg, pMsg, &(param->pTableIdList));

  if (pQueryMsg->numOfGroupCols > 0) {  // group by tag columns
    param->pGroupColIndex = malloc(pQueryMsg->numOfGroupCols * sizeof(SColIndex));
    if (param->pGroupColIndex == NULL) {
      code = TSDB_CODE_QRY_OUT_OF_MEMORY;
      goto _cleanup;
    }

    for (int32_t i = 0; i < pQueryMsg->numOfGroupCols; ++i) {
      param->pGroupColIndex[i].colId = htons(*(int16_t *)pMsg);
      pMsg += sizeof(param->pGroupColIndex[i].colId);

      param->pGroupColIndex[i].colIndex = htons(*(int16_t *)pMsg);
      pMsg += sizeof(param->pGroupColIndex[i].colIndex);

      param->pGroupColIndex[i].flag = htons(*(int16_t *)pMsg);
      pMsg += sizeof(param->pGroupColIndex[i].flag);

      memcpy(param->pGroupColIndex[i].name, pMsg, tListLen(param->pGroupColIndex[i].name));
      pMsg += tListLen(param->pGroupColIndex[i].name);
    }

    pQueryMsg->orderByIdx = htons(pQueryMsg->orderByIdx);
    pQueryMsg->orderType = htons(pQueryMsg->orderType);
  }

  pQueryMsg->fillType = htons(pQueryMsg->fillType);
  if (pQueryMsg->fillType != TSDB_FILL_NONE) {
    pQueryMsg->fillVal = (uint64_t)(pMsg);

    int64_t *v = (int64_t *)pMsg;
    for (int32_t i = 0; i < pQueryMsg->numOfOutput; ++i) {
      v[i] = htobe64(v[i]);
    }

    pMsg += sizeof(int64_t) * pQueryMsg->numOfOutput;
  }

  if (pQueryMsg->numOfTags > 0) {
    param->pTagColumnInfo = calloc(1, sizeof(SColumnInfo) * pQueryMsg->numOfTags);
    if (param->pTagColumnInfo == NULL) {
      code = TSDB_CODE_QRY_OUT_OF_MEMORY;
      goto _cleanup;
    }

    for (int32_t i = 0; i < pQueryMsg->numOfTags; ++i) {
      SColumnInfo* pTagCol = (SColumnInfo*) pMsg;

      pTagCol->colId = htons(pTagCol->colId);
      pTagCol->bytes = htons(pTagCol->bytes);
      pTagCol->type  = htons(pTagCol->type);
      pTagCol->flist.numOfFilters = 0;

      param->pTagColumnInfo[i] = *pTagCol;
      pMsg += sizeof(SColumnInfo);
    }
  }

  // the tag query condition expression string is located at the end of query msg
  if (pQueryMsg->tagCondLen > 0) {
    param->tagCond = calloc(1, pQueryMsg->tagCondLen);
    if (param->tagCond == NULL) {
      code = TSDB_CODE_QRY_OUT_OF_MEMORY;
      goto _cleanup;
    }

    memcpy(param->tagCond, pMsg, pQueryMsg->tagCondLen);
    pMsg += pQueryMsg->tagCondLen;
  }

  if (pQueryMsg->prevResultLen > 0) {
    param->prevResult = calloc(1, pQueryMsg->prevResultLen);
    if (param->prevResult == NULL) {
      code = TSDB_CODE_QRY_OUT_OF_MEMORY;
      goto _cleanup;
    }

    memcpy(param->prevResult, pMsg, pQueryMsg->prevResultLen);
    pMsg += pQueryMsg->prevResultLen;
  }

  if (pQueryMsg->tbnameCondLen > 0) {
    param->tbnameCond = calloc(1, pQueryMsg->tbnameCondLen + 1);
    if (param->tbnameCond == NULL) {
      code = TSDB_CODE_QRY_OUT_OF_MEMORY;
      goto _cleanup;
    }

    strncpy(param->tbnameCond, pMsg, pQueryMsg->tbnameCondLen);
    pMsg += pQueryMsg->tbnameCondLen;
  }

  //skip ts buf
  if ((pQueryMsg->tsBuf.tsOffset + pQueryMsg->tsBuf.tsLen) > 0) {
    pMsg = (char *)pQueryMsg + pQueryMsg->tsBuf.tsOffset + pQueryMsg->tsBuf.tsLen;
  }

  param->pOperator = taosArrayInit(pQueryMsg->numOfOperator, sizeof(int32_t));
  for(int32_t i = 0; i < pQueryMsg->numOfOperator; ++i) {
    int32_t op = htonl(*(int32_t*)pMsg);
    taosArrayPush(param->pOperator, &op);

    pMsg += sizeof(int32_t);
  }

  if (pQueryMsg->udfContentLen > 0) {
    param->pUdfInfo = calloc(1, sizeof(SUdfInfo));
    param->pUdfInfo->contLen = pQueryMsg->udfContentLen;

    pMsg = (char*)pQueryMsg + pQueryMsg->udfContentOffset;
    param->pUdfInfo->resType = *(int8_t*) pMsg;
    pMsg += sizeof(int8_t);

    param->pUdfInfo->resBytes = htons(*(int16_t*)pMsg);
    pMsg += sizeof(int16_t);

    tstr* name = (tstr*)(pMsg);
    param->pUdfInfo->name = strndup(name->data, name->len);

    pMsg += varDataTLen(name);
    param->pUdfInfo->funcType = htonl(*(int32_t*)pMsg);
    pMsg += sizeof(int32_t);

    param->pUdfInfo->bufSize = htonl(*(int32_t*)pMsg);
    pMsg += sizeof(int32_t);

    param->pUdfInfo->content = malloc(pQueryMsg->udfContentLen);
    memcpy(param->pUdfInfo->content, pMsg, pQueryMsg->udfContentLen);

    pMsg += pQueryMsg->udfContentLen;
  }

  param->sql = strndup(pMsg, pQueryMsg->sqlstrLen);

  SQueriedTableInfo info = { .numOfTags = pQueryMsg->numOfTags, .numOfCols = pQueryMsg->numOfCols, .colList = pQueryMsg->tableCols};
  if (!validateQueryTableCols(&info, param->pExpr, pQueryMsg->numOfOutput, param->pTagColumnInfo, pQueryMsg)) {
    code = TSDB_CODE_QRY_INVALID_MSG;
    goto _cleanup;
  }

  qDebug("qmsg:%p query %d tables, type:%d, qrange:%" PRId64 "-%" PRId64 ", numOfGroupbyTagCols:%d, order:%d, "
         "outputCols:%d, numOfCols:%d, interval:%" PRId64 ", fillType:%d, comptsLen:%d, compNumOfBlocks:%d, limit:%" PRId64 ", offset:%" PRId64,
         pQueryMsg, pQueryMsg->numOfTables, pQueryMsg->queryType, pQueryMsg->window.skey, pQueryMsg->window.ekey, pQueryMsg->numOfGroupCols,
         pQueryMsg->order, pQueryMsg->numOfOutput, pQueryMsg->numOfCols, pQueryMsg->interval.interval,
         pQueryMsg->fillType, pQueryMsg->tsBuf.tsLen, pQueryMsg->tsBuf.tsNumOfBlocks, pQueryMsg->limit, pQueryMsg->offset);

  qDebug("qmsg:%p, sql:%s", pQueryMsg, param->sql);
  return TSDB_CODE_SUCCESS;

_cleanup:
  freeParam(param);
  return code;
}

int32_t cloneExprFilterInfo(SColumnFilterInfo **dst, SColumnFilterInfo* src, int32_t filterNum) {
  if (filterNum <= 0) {
    return TSDB_CODE_SUCCESS;
  }

  *dst = calloc(filterNum, sizeof(*src));
  if (*dst == NULL) {
    return TSDB_CODE_QRY_OUT_OF_MEMORY;
  }

  memcpy(*dst, src, sizeof(*src) * filterNum);

  for (int32_t i = 0; i < filterNum; i++) {
    if ((*dst)[i].filterstr && dst[i]->len > 0) {
      void *pz = calloc(1, (size_t)(*dst)[i].len + 1);

      if (pz == NULL) {
        if (i == 0) {
          free(*dst);
        } else {
          freeColumnFilterInfo(*dst, i);
        }

        return TSDB_CODE_QRY_OUT_OF_MEMORY;
      }

      memcpy(pz, (void *)src->pz, (size_t)src->len + 1);

      (*dst)[i].pz = (int64_t)pz;
    }
  }

  return TSDB_CODE_SUCCESS;
}

int32_t buildArithmeticExprFromMsg(SExprInfo *pExprInfo, void *pQueryMsg) {
  qDebug("qmsg:%p create arithmetic expr from binary", pQueryMsg);

  tExprNode* pExprNode = NULL;
  TRY(TSDB_MAX_TAG_CONDITIONS) {
    pExprNode = exprTreeFromBinary(pExprInfo->base.param[0].pz, pExprInfo->base.param[0].nLen);
  } CATCH( code ) {
    CLEANUP_EXECUTE();
    qError("qmsg:%p failed to create arithmetic expression string from:%s, reason: %s", pQueryMsg, pExprInfo->base.param[0].pz, tstrerror(code));
    return code;
  } END_TRY

  if (pExprNode == NULL) {
    qError("qmsg:%p failed to create arithmetic expression string from:%s", pQueryMsg, pExprInfo->base.param[0].pz);
    return TSDB_CODE_QRY_APP_ERROR;
  }

  pExprInfo->pExpr = pExprNode;
  return TSDB_CODE_SUCCESS;
}


static int32_t updateOutputBufForTopBotQuery(SQueriedTableInfo* pTableInfo, SColumnInfo* pTagCols, SExprInfo* pExprs, int32_t numOfOutput, int32_t tagLen, bool superTable) {
  for (int32_t i = 0; i < numOfOutput; ++i) {
    int16_t functId = pExprs[i].base.functionId;

    if (functId == TSDB_FUNC_TOP || functId == TSDB_FUNC_BOTTOM) {
      int32_t j = getColumnIndexInSource(pTableInfo, &pExprs[i].base, pTagCols);
      if (j < 0 || j >= pTableInfo->numOfCols) {
        return TSDB_CODE_QRY_INVALID_MSG;
      } else {
        SColumnInfo* pCol = &pTableInfo->colList[j];
        int32_t ret = getResultDataInfo(pCol->type, pCol->bytes, functId, (int32_t)pExprs[i].base.param[0].i64,
                                        &pExprs[i].base.resType, &pExprs[i].base.resBytes, &pExprs[i].base.interBytes, tagLen, superTable, NULL);
        assert(ret == TSDB_CODE_SUCCESS);
      }
    }
  }

  return TSDB_CODE_SUCCESS;
}

void destroyUdfInfo(SUdfInfo* pUdfInfo) {
  if (pUdfInfo == NULL) {
    return;
  }

  if (pUdfInfo->funcs[TSDB_UDF_FUNC_DESTROY]) {
    if (pUdfInfo->isScript) {
      (*(scriptDestroyFunc)pUdfInfo->funcs[TSDB_UDF_FUNC_DESTROY])(pUdfInfo->pScriptCtx);
      tfree(pUdfInfo->content);
    }else{
      (*(udfDestroyFunc)pUdfInfo->funcs[TSDB_UDF_FUNC_DESTROY])(&pUdfInfo->init);
    }
  }

  tfree(pUdfInfo->name);

  if (pUdfInfo->path) {
    unlink(pUdfInfo->path);
  }

  tfree(pUdfInfo->path);
  tfree(pUdfInfo->content);
  taosCloseDll(pUdfInfo->handle);
  tfree(pUdfInfo);
}

static char* getUdfFuncName(char* funcname, char* name, int type) {
  switch (type) {
    case TSDB_UDF_FUNC_NORMAL:
      strcpy(funcname, name);
      break;
    case TSDB_UDF_FUNC_INIT:
      sprintf(funcname, "%s_init", name);
      break;
    case TSDB_UDF_FUNC_FINALIZE:
      sprintf(funcname, "%s_finalize", name);
      break;
    case TSDB_UDF_FUNC_MERGE:
      sprintf(funcname, "%s_merge", name);
      break;
    case TSDB_UDF_FUNC_DESTROY:
      sprintf(funcname, "%s_destroy", name);
      break;
    default:
      assert(0);
      break;
  }

  return funcname;
}

int32_t initUdfInfo(SUdfInfo* pUdfInfo) {
  if (pUdfInfo == NULL) {
    return TSDB_CODE_SUCCESS;
  }
  //qError("script len: %d", pUdfInfo->contLen);
  if (isValidScript(pUdfInfo->content, pUdfInfo->contLen)) {
    pUdfInfo->isScript   = 1;
    pUdfInfo->pScriptCtx = createScriptCtx(pUdfInfo->content, pUdfInfo->resType, pUdfInfo->resBytes);
    if (pUdfInfo->pScriptCtx == NULL) {
      return TSDB_CODE_QRY_SYS_ERROR;
    }
    tfree(pUdfInfo->content);

    pUdfInfo->funcs[TSDB_UDF_FUNC_INIT] = taosLoadScriptInit;
    if (pUdfInfo->funcs[TSDB_UDF_FUNC_INIT] == NULL
        || (*(scriptInitFunc)pUdfInfo->funcs[TSDB_UDF_FUNC_INIT])(pUdfInfo->pScriptCtx) != TSDB_CODE_SUCCESS) {
      return TSDB_CODE_QRY_SYS_ERROR;
    }

    pUdfInfo->funcs[TSDB_UDF_FUNC_NORMAL] = taosLoadScriptNormal;

    if (pUdfInfo->funcType == TSDB_UDF_TYPE_AGGREGATE) {
      pUdfInfo->funcs[TSDB_UDF_FUNC_FINALIZE] =  taosLoadScriptFinalize;
      pUdfInfo->funcs[TSDB_UDF_FUNC_MERGE]    =  taosLoadScriptMerge;
    }
    pUdfInfo->funcs[TSDB_UDF_FUNC_DESTROY] = taosLoadScriptDestroy;

  } else {
    char path[PATH_MAX] = {0};
    taosGetTmpfilePath("script", path);

    FILE* file = fopen(path, "w+");

    // TODO check for failure of flush to disk
    /*size_t t = */ fwrite(pUdfInfo->content, pUdfInfo->contLen, 1, file);
    fclose(file);
    tfree(pUdfInfo->content);

    pUdfInfo->path = strdup(path);

    pUdfInfo->handle = taosLoadDll(path);

    if (NULL == pUdfInfo->handle) {
      return TSDB_CODE_QRY_SYS_ERROR;
    }

    char funcname[TSDB_FUNCTIONS_NAME_MAX_LENGTH + 10] = {0};
    pUdfInfo->funcs[TSDB_UDF_FUNC_NORMAL] = taosLoadSym(pUdfInfo->handle, getUdfFuncName(funcname, pUdfInfo->name, TSDB_UDF_FUNC_NORMAL));
    if (NULL == pUdfInfo->funcs[TSDB_UDF_FUNC_NORMAL]) {
      return TSDB_CODE_QRY_SYS_ERROR;
    }

    pUdfInfo->funcs[TSDB_UDF_FUNC_INIT] = taosLoadSym(pUdfInfo->handle, getUdfFuncName(funcname, pUdfInfo->name, TSDB_UDF_FUNC_INIT));

    if (pUdfInfo->funcType == TSDB_UDF_TYPE_AGGREGATE) {
      pUdfInfo->funcs[TSDB_UDF_FUNC_FINALIZE] = taosLoadSym(pUdfInfo->handle, getUdfFuncName(funcname, pUdfInfo->name, TSDB_UDF_FUNC_FINALIZE));
      pUdfInfo->funcs[TSDB_UDF_FUNC_MERGE] = taosLoadSym(pUdfInfo->handle, getUdfFuncName(funcname, pUdfInfo->name, TSDB_UDF_FUNC_MERGE));
    }

    pUdfInfo->funcs[TSDB_UDF_FUNC_DESTROY] = taosLoadSym(pUdfInfo->handle, getUdfFuncName(funcname, pUdfInfo->name, TSDB_UDF_FUNC_DESTROY));

    if (pUdfInfo->funcs[TSDB_UDF_FUNC_INIT]) {
      return (*(udfInitFunc)pUdfInfo->funcs[TSDB_UDF_FUNC_INIT])(&pUdfInfo->init);
    }
  }

  return TSDB_CODE_SUCCESS;
}

// TODO tag length should be passed from client, refactor
int32_t createQueryFunc(SQueriedTableInfo* pTableInfo, int32_t numOfOutput, SExprInfo** pExprInfo,
                        SSqlExpr** pExprMsg, SColumnInfo* pTagCols, int32_t queryType, void* pMsg, SUdfInfo* pUdfInfo) {
  *pExprInfo = NULL;
  int32_t code = TSDB_CODE_SUCCESS;

  code = initUdfInfo(pUdfInfo);
  if (code) {
    return code;
  }

  SExprInfo *pExprs = (SExprInfo *)calloc(numOfOutput, sizeof(SExprInfo));
  if (pExprs == NULL) {
    return TSDB_CODE_QRY_OUT_OF_MEMORY;
  }

  bool    isSuperTable = QUERY_IS_STABLE_QUERY(queryType);
  int16_t tagLen = 0;

  for (int32_t i = 0; i < numOfOutput; ++i) {
    pExprs[i].base = *pExprMsg[i];

    memset(pExprs[i].base.param, 0, sizeof(tVariant) * tListLen(pExprs[i].base.param));
    for (int32_t j = 0; j < pExprMsg[i]->numOfParams; ++j) {
      tVariantAssign(&pExprs[i].base.param[j], &pExprMsg[i]->param[j]);
    }

    int16_t type = 0;
    int16_t bytes = 0;

    // parse the arithmetic expression
    if (pExprs[i].base.functionId == TSDB_FUNC_ARITHM) {
      code = buildArithmeticExprFromMsg(&pExprs[i], pMsg);

      if (code != TSDB_CODE_SUCCESS) {
        tfree(pExprs);
        return code;
      }

      type  = TSDB_DATA_TYPE_DOUBLE;
      bytes = tDataTypes[type].bytes;
    } else if (pExprs[i].base.functionId == TSDB_FUNC_BLKINFO) {
      SSchema s = {.type=TSDB_DATA_TYPE_BINARY, .bytes=TSDB_MAX_BINARY_LEN};
      type = s.type;
      bytes = s.bytes;
    } else if (pExprs[i].base.colInfo.colId == TSDB_TBNAME_COLUMN_INDEX && pExprs[i].base.functionId == TSDB_FUNC_TAGPRJ) {  // parse the normal column
      SSchema* s = tGetTbnameColumnSchema();
      type = s->type;
      bytes = s->bytes;
    } else if (pExprs[i].base.colInfo.colId <= TSDB_UD_COLUMN_INDEX && pExprs[i].base.colInfo.colId > TSDB_RES_COL_ID) {
      // it is a user-defined constant value column
      assert(pExprs[i].base.functionId == TSDB_FUNC_PRJ);

      type = pExprs[i].base.param[1].nType;
      bytes = pExprs[i].base.param[1].nLen;
      if (type == TSDB_DATA_TYPE_BINARY || type == TSDB_DATA_TYPE_NCHAR) {
        bytes += VARSTR_HEADER_SIZE;
      }
    } else {
      int32_t j = getColumnIndexInSource(pTableInfo, &pExprs[i].base, pTagCols);
      if (TSDB_COL_IS_TAG(pExprs[i].base.colInfo.flag)) {
        if (j < TSDB_TBNAME_COLUMN_INDEX || j >= pTableInfo->numOfTags) {
          tfree(pExprs);
          return TSDB_CODE_QRY_INVALID_MSG;
        }
      } else {
        if (j < PRIMARYKEY_TIMESTAMP_COL_INDEX || j >= pTableInfo->numOfCols) {
          tfree(pExprs);
          return TSDB_CODE_QRY_INVALID_MSG;
        }
      }

      if (pExprs[i].base.colInfo.colId != TSDB_TBNAME_COLUMN_INDEX && j >= 0) {
        SColumnInfo* pCol = (TSDB_COL_IS_TAG(pExprs[i].base.colInfo.flag))? &pTagCols[j]:&pTableInfo->colList[j];
        type = pCol->type;
        bytes = pCol->bytes;
      } else {
        SSchema* s = tGetTbnameColumnSchema();

        type  = s->type;
        bytes = s->bytes;
      }

      if (pExprs[i].base.flist.numOfFilters > 0) {
        int32_t ret = cloneExprFilterInfo(&pExprs[i].base.flist.filterInfo, pExprMsg[i]->flist.filterInfo,
            pExprMsg[i]->flist.numOfFilters);
        if (ret) {
          tfree(pExprs);
          return ret;
        }
      }
    }

    int32_t param = (int32_t)pExprs[i].base.param[0].i64;
    if (pExprs[i].base.functionId != TSDB_FUNC_ARITHM &&
       (type != pExprs[i].base.colType || bytes != pExprs[i].base.colBytes)) {
      tfree(pExprs);
      return TSDB_CODE_QRY_INVALID_MSG;
    }

    // todo remove it
    if (getResultDataInfo(type, bytes, pExprs[i].base.functionId, param, &pExprs[i].base.resType, &pExprs[i].base.resBytes,
                          &pExprs[i].base.interBytes, 0, isSuperTable, pUdfInfo) != TSDB_CODE_SUCCESS) {
      tfree(pExprs);
      return TSDB_CODE_QRY_INVALID_MSG;
    }

    if (pExprs[i].base.functionId == TSDB_FUNC_TAG_DUMMY || pExprs[i].base.functionId == TSDB_FUNC_TS_DUMMY) {
      tagLen += pExprs[i].base.resBytes;
    }

    assert(isValidDataType(pExprs[i].base.resType));
  }

  // the tag length is affected by other tag columns, so this should be update.
  updateOutputBufForTopBotQuery(pTableInfo, pTagCols, pExprs, numOfOutput, tagLen, isSuperTable);

  *pExprInfo = pExprs;
  return TSDB_CODE_SUCCESS;
}

int32_t createQueryFilter(char *data, uint16_t len, SFilterInfo** pFilters) {
  tExprNode* expr = NULL;
  
  TRY(TSDB_MAX_TAG_CONDITIONS) {
    expr = exprTreeFromBinary(data, len);
  } CATCH( code ) {
    CLEANUP_EXECUTE();
    return code;
  } END_TRY

  if (expr == NULL) {
    qError("failed to create expr tree");
    return TSDB_CODE_QRY_APP_ERROR;
  }

  int32_t ret = filterInitFromTree(expr, pFilters, 0);
  tExprTreeDestroy(expr, NULL);

  return ret;
}


// todo refactor
int32_t createIndirectQueryFuncExprFromMsg(SQueryTableMsg* pQueryMsg, int32_t numOfOutput, SExprInfo** pExprInfo,
                                           SSqlExpr** pExpr, SExprInfo* prevExpr, SUdfInfo *pUdfInfo) {
  *pExprInfo = NULL;
  int32_t code = TSDB_CODE_SUCCESS;

  SExprInfo *pExprs = (SExprInfo *)calloc(numOfOutput, sizeof(SExprInfo));
  if (pExprs == NULL) {
    return TSDB_CODE_QRY_OUT_OF_MEMORY;
  }

  bool isSuperTable = QUERY_IS_STABLE_QUERY(pQueryMsg->queryType);

  for (int32_t i = 0; i < numOfOutput; ++i) {
    pExprs[i].base = *pExpr[i];
    memset(pExprs[i].base.param, 0, sizeof(tVariant) * tListLen(pExprs[i].base.param));

    for (int32_t j = 0; j < pExpr[i]->numOfParams; ++j) {
      tVariantAssign(&pExprs[i].base.param[j], &pExpr[i]->param[j]);
    }

    pExprs[i].base.resType = 0;

    int16_t type = 0;
    int16_t bytes = 0;

    // parse the arithmetic expression
    if (pExprs[i].base.functionId == TSDB_FUNC_ARITHM) {
      code = buildArithmeticExprFromMsg(&pExprs[i], pQueryMsg);

      if (code != TSDB_CODE_SUCCESS) {
        tfree(pExprs);
        return code;
      }

      type  = TSDB_DATA_TYPE_DOUBLE;
      bytes = tDataTypes[type].bytes;
    } else {
      int32_t index = pExprs[i].base.colInfo.colIndex;
      assert(prevExpr[index].base.resColId == pExprs[i].base.colInfo.colId);

      type  = prevExpr[index].base.resType;
      bytes = prevExpr[index].base.resBytes;
    }

    int32_t param = (int32_t)pExprs[i].base.param[0].i64;
    if (getResultDataInfo(type, bytes, pExprs[i].base.functionId, param, &pExprs[i].base.resType, &pExprs[i].base.resBytes,
                          &pExprs[i].base.interBytes, 0, isSuperTable, pUdfInfo) != TSDB_CODE_SUCCESS) {
      tfree(pExprs);
      return TSDB_CODE_QRY_INVALID_MSG;
    }

    assert(isValidDataType(pExprs[i].base.resType));
  }

  *pExprInfo = pExprs;
  return TSDB_CODE_SUCCESS;
}

SGroupbyExpr *createGroupbyExprFromMsg(SQueryTableMsg *pQueryMsg, SColIndex *pColIndex, int32_t *code) {
  if (pQueryMsg->numOfGroupCols == 0) {
    return NULL;
  }

  // using group by tag columns
  SGroupbyExpr *pGroupbyExpr = (SGroupbyExpr *)calloc(1, sizeof(SGroupbyExpr));
  if (pGroupbyExpr == NULL) {
    *code = TSDB_CODE_QRY_OUT_OF_MEMORY;
    return NULL;
  }

  pGroupbyExpr->numOfGroupCols = pQueryMsg->numOfGroupCols;
  pGroupbyExpr->orderType = pQueryMsg->orderType;
  pGroupbyExpr->orderIndex = pQueryMsg->orderByIdx;

  pGroupbyExpr->columnInfo = taosArrayInit(pQueryMsg->numOfGroupCols, sizeof(SColIndex));
  for(int32_t i = 0; i < pQueryMsg->numOfGroupCols; ++i) {
    taosArrayPush(pGroupbyExpr->columnInfo, &pColIndex[i]);
  }

  return pGroupbyExpr;
}

int32_t doCreateFilterInfo(SColumnInfo* pCols, int32_t numOfCols, int32_t numOfFilterCols, SSingleColumnFilterInfo** pFilterInfo, uint64_t qId) {
  *pFilterInfo = calloc(1, sizeof(SSingleColumnFilterInfo) * numOfFilterCols);
  if (*pFilterInfo == NULL) {
    return TSDB_CODE_QRY_OUT_OF_MEMORY;
  }

  for (int32_t i = 0, j = 0; i < numOfCols; ++i) {
    if (pCols[i].flist.numOfFilters > 0) {
      SSingleColumnFilterInfo* pFilter = &((*pFilterInfo)[j]);

      memcpy(&pFilter->info, &pCols[i], sizeof(SColumnInfo));
      pFilter->info = pCols[i];

      pFilter->numOfFilters = pCols[i].flist.numOfFilters;
      pFilter->pFilters = calloc(pFilter->numOfFilters, sizeof(SColumnFilterElem));
      if (pFilter->pFilters == NULL) {
        return TSDB_CODE_QRY_OUT_OF_MEMORY;
      }

      for (int32_t f = 0; f < pFilter->numOfFilters; ++f) {
        SColumnFilterElem* pSingleColFilter = &pFilter->pFilters[f];
        pSingleColFilter->filterInfo = pCols[i].flist.filterInfo[f];

        int32_t lower = pSingleColFilter->filterInfo.lowerRelOptr;
        int32_t upper = pSingleColFilter->filterInfo.upperRelOptr;
        if (lower == TSDB_RELATION_INVALID && upper == TSDB_RELATION_INVALID) {
          qError("QInfo:0x%"PRIx64" invalid filter info", qId);
          return TSDB_CODE_QRY_INVALID_MSG;
        }

        pSingleColFilter->fp = getFilterOperator(lower, upper);
        if (pSingleColFilter->fp == NULL) {
          qError("QInfo:0x%"PRIx64" invalid filter info", qId);
          return TSDB_CODE_QRY_INVALID_MSG;
        }

        pSingleColFilter->bytes = pCols[i].bytes;

        if (lower == TSDB_RELATION_IN) {
          buildFilterSetFromBinary(&pSingleColFilter->q, (char *)(pSingleColFilter->filterInfo.pz), (int32_t)(pSingleColFilter->filterInfo.len));
        }
      }

      j++;
    }
  }

  return TSDB_CODE_SUCCESS;
}

void* doDestroyFilterInfo(SSingleColumnFilterInfo* pFilterInfo, int32_t numOfFilterCols) {
  for (int32_t i = 0; i < numOfFilterCols; ++i) {
    if (pFilterInfo[i].numOfFilters > 0) {
      if (pFilterInfo[i].pFilters->filterInfo.lowerRelOptr == TSDB_RELATION_IN) {
        taosHashCleanup((SHashObj *)(pFilterInfo[i].pFilters->q));
      }
      tfree(pFilterInfo[i].pFilters);
    }
  }

  tfree(pFilterInfo);
  return NULL;
}

int32_t createFilterInfo(SQueryAttr* pQueryAttr, uint64_t qId) {
  for (int32_t i = 0; i < pQueryAttr->numOfCols; ++i) {
    if (pQueryAttr->tableCols[i].flist.numOfFilters > 0 && pQueryAttr->tableCols[i].flist.filterInfo != NULL) {
      pQueryAttr->numOfFilterCols++;
    }
  }

  if (pQueryAttr->numOfFilterCols == 0) {
    return TSDB_CODE_SUCCESS;
  }

  doCreateFilterInfo(pQueryAttr->tableCols, pQueryAttr->numOfCols, pQueryAttr->numOfFilterCols,
                     &pQueryAttr->pFilterInfo, qId);

  pQueryAttr->createFilterOperator = true;

  return TSDB_CODE_SUCCESS;
}

static void doUpdateExprColumnIndex(SQueryAttr *pQueryAttr) {
  assert(pQueryAttr->pExpr1 != NULL && pQueryAttr != NULL);

  for (int32_t k = 0; k < pQueryAttr->numOfOutput; ++k) {
    SSqlExpr *pSqlExprMsg = &pQueryAttr->pExpr1[k].base;
    if (pSqlExprMsg->functionId == TSDB_FUNC_ARITHM) {
      continue;
    }

    // todo opt performance
    SColIndex *pColIndex = &pSqlExprMsg->colInfo;
    if (TSDB_COL_IS_NORMAL_COL(pColIndex->flag)) {
      int32_t f = 0;
      for (f = 0; f < pQueryAttr->numOfCols; ++f) {
        if (pColIndex->colId == pQueryAttr->tableCols[f].colId) {
          pColIndex->colIndex = f;
          break;
        }
      }

      assert(f < pQueryAttr->numOfCols);
    } else if (pColIndex->colId <= TSDB_UD_COLUMN_INDEX) {
      // do nothing for user-defined constant value result columns
    } else {
      int32_t f = 0;
      for (f = 0; f < pQueryAttr->numOfTags; ++f) {
        if (pColIndex->colId == pQueryAttr->tagColList[f].colId) {
          pColIndex->colIndex = f;
          break;
        }
      }

      assert(f < pQueryAttr->numOfTags || pColIndex->colId == TSDB_TBNAME_COLUMN_INDEX);
    }
  }
}

void setResultBufSize(SQueryAttr* pQueryAttr, SRspResultInfo* pResultInfo) {
  const int32_t DEFAULT_RESULT_MSG_SIZE = 1024 * (1024 + 512);

  // the minimum number of rows for projection query
  const int32_t MIN_ROWS_FOR_PRJ_QUERY = 8192;
  const int32_t DEFAULT_MIN_ROWS = 4096;

  const float THRESHOLD_RATIO = 0.85f;

  if (isProjQuery(pQueryAttr)) {
    int32_t numOfRes = DEFAULT_RESULT_MSG_SIZE / pQueryAttr->resultRowSize;
    if (numOfRes < MIN_ROWS_FOR_PRJ_QUERY) {
      numOfRes = MIN_ROWS_FOR_PRJ_QUERY;
    }

    pResultInfo->capacity  = numOfRes;
  } else {  // in case of non-prj query, a smaller output buffer will be used.
    pResultInfo->capacity = DEFAULT_MIN_ROWS;
  }

  pResultInfo->threshold = (int32_t)(pResultInfo->capacity * THRESHOLD_RATIO);
  pResultInfo->total = 0;
}

FORCE_INLINE bool checkQIdEqual(void *qHandle, uint64_t qId) {
  return ((SQInfo *)qHandle)->qId == qId;
}

SQInfo* createQInfoImpl(SQueryTableMsg* pQueryMsg, SGroupbyExpr* pGroupbyExpr, SExprInfo* pExprs,
                        SExprInfo* pSecExprs, STableGroupInfo* pTableGroupInfo, SColumnInfo* pTagCols, SFilterInfo* pFilters, int32_t vgId,
                        char* sql, uint64_t qId, SUdfInfo* pUdfInfo) {
  int16_t numOfCols = pQueryMsg->numOfCols;
  int16_t numOfOutput = pQueryMsg->numOfOutput;

  SQInfo *pQInfo = (SQInfo *)calloc(1, sizeof(SQInfo));
  if (pQInfo == NULL) {
    goto _cleanup_qinfo;
  }

  pQInfo->qId = qId;

  pQInfo->runtimeEnv.pUdfInfo = pUdfInfo;

  // to make sure third party won't overwrite this structure
  pQInfo->signature = pQInfo;
  SQueryAttr* pQueryAttr = &pQInfo->query;
  pQInfo->runtimeEnv.pQueryAttr = pQueryAttr;

  pQueryAttr->tableGroupInfo  = *pTableGroupInfo;
  pQueryAttr->numOfCols       = numOfCols;
  pQueryAttr->numOfOutput     = numOfOutput;
  pQueryAttr->limit.limit     = pQueryMsg->limit;
  pQueryAttr->limit.offset    = pQueryMsg->offset;
  pQueryAttr->order.order     = pQueryMsg->order;
  pQueryAttr->order.orderColId = pQueryMsg->orderColId;
  pQueryAttr->pExpr1          = pExprs;
  pQueryAttr->pExpr2          = pSecExprs;
  pQueryAttr->numOfExpr2      = pQueryMsg->secondStageOutput;
  pQueryAttr->pGroupbyExpr    = pGroupbyExpr;
  memcpy(&pQueryAttr->interval, &pQueryMsg->interval, sizeof(pQueryAttr->interval));
  pQueryAttr->fillType        = pQueryMsg->fillType;
  pQueryAttr->numOfTags       = pQueryMsg->numOfTags;
  pQueryAttr->tagColList      = pTagCols;
  pQueryAttr->prjInfo.vgroupLimit = pQueryMsg->vgroupLimit;
  pQueryAttr->prjInfo.ts      = (pQueryMsg->order == TSDB_ORDER_ASC)? INT64_MIN:INT64_MAX;
  pQueryAttr->sw              = pQueryMsg->sw;
  pQueryAttr->vgId            = vgId;

  pQueryAttr->stableQuery     = pQueryMsg->stableQuery;
  pQueryAttr->topBotQuery     = pQueryMsg->topBotQuery;
  pQueryAttr->groupbyColumn   = pQueryMsg->groupbyColumn;
  pQueryAttr->hasTagResults   = pQueryMsg->hasTagResults;
  pQueryAttr->timeWindowInterpo = pQueryMsg->timeWindowInterpo;
  pQueryAttr->queryBlockDist  = pQueryMsg->queryBlockDist;
  pQueryAttr->stabledev       = pQueryMsg->stabledev;
  pQueryAttr->tsCompQuery     = pQueryMsg->tsCompQuery;
  pQueryAttr->simpleAgg       = pQueryMsg->simpleAgg;
  pQueryAttr->pointInterpQuery = pQueryMsg->pointInterpQuery;
  pQueryAttr->needReverseScan  = pQueryMsg->needReverseScan;
  pQueryAttr->stateWindow      = pQueryMsg->stateWindow;
  pQueryAttr->vgId            = vgId;
  pQueryAttr->pFilters        = pFilters;
  
  pQueryAttr->tableCols = calloc(numOfCols, sizeof(SSingleColumnFilterInfo));
  if (pQueryAttr->tableCols == NULL) {
    goto _cleanup;
  }

  pQueryAttr->srcRowSize = 0;
  pQueryAttr->maxTableColumnWidth = 0;
  for (int16_t i = 0; i < numOfCols; ++i) {
    pQueryAttr->tableCols[i] = pQueryMsg->tableCols[i];
    pQueryAttr->tableCols[i].flist.filterInfo = tFilterInfoDup(pQueryMsg->tableCols[i].flist.filterInfo, pQueryAttr->tableCols[i].flist.numOfFilters);

    pQueryAttr->srcRowSize += pQueryAttr->tableCols[i].bytes;
    if (pQueryAttr->maxTableColumnWidth < pQueryAttr->tableCols[i].bytes) {
      pQueryAttr->maxTableColumnWidth = pQueryAttr->tableCols[i].bytes;
    }
  }

  for (int16_t col = 0; col < numOfOutput; ++col) {
    assert(pExprs[col].base.resBytes > 0);
    pQueryAttr->resultRowSize += pExprs[col].base.resBytes;

    // keep the tag length
    if (TSDB_COL_IS_TAG(pExprs[col].base.colInfo.flag)) {
      pQueryAttr->tagLen += pExprs[col].base.resBytes;
    }

    if (pExprs[col].base.flist.filterInfo) {
      ++pQueryAttr->havingNum;
    }
  }

  doUpdateExprColumnIndex(pQueryAttr);

  if (pSecExprs != NULL) {
    int32_t resultRowSize = 0;

    // calculate the result row size
    for (int16_t col = 0; col < pQueryAttr->numOfExpr2; ++col) {
      assert(pSecExprs[col].base.resBytes > 0);
      resultRowSize += pSecExprs[col].base.resBytes;
    }

    if (resultRowSize > pQueryAttr->resultRowSize) {
      pQueryAttr->resultRowSize = resultRowSize;
    }
  }

  if (pQueryAttr->fillType != TSDB_FILL_NONE) {
    pQueryAttr->fillVal = malloc(sizeof(int64_t) * pQueryAttr->numOfOutput);
    if (pQueryAttr->fillVal == NULL) {
      goto _cleanup;
    }

    // the first column is the timestamp
    memcpy(pQueryAttr->fillVal, (char *)pQueryMsg->fillVal, pQueryAttr->numOfOutput * sizeof(int64_t));
  }

  size_t numOfGroups = 0;
  if (pTableGroupInfo->pGroupList != NULL) {
    numOfGroups = taosArrayGetSize(pTableGroupInfo->pGroupList);
    STableGroupInfo* pTableqinfo = &pQInfo->runtimeEnv.tableqinfoGroupInfo;

    pTableqinfo->pGroupList = taosArrayInit(numOfGroups, POINTER_BYTES);
    pTableqinfo->numOfTables = pTableGroupInfo->numOfTables;
    pTableqinfo->map = taosHashInit(pTableGroupInfo->numOfTables, taosGetDefaultHashFunction(TSDB_DATA_TYPE_INT), true, HASH_NO_LOCK);
  }

  pQInfo->pBuf = calloc(pTableGroupInfo->numOfTables, sizeof(STableQueryInfo));
  if (pQInfo->pBuf == NULL) {
    goto _cleanup;
  }

  pQInfo->dataReady = QUERY_RESULT_NOT_READY;
  pQInfo->rspContext = NULL;
  pQInfo->sql = sql;
  pthread_mutex_init(&pQInfo->lock, NULL);
  tsem_init(&pQInfo->ready, 0, 0);

  pQueryAttr->window = pQueryMsg->window;
  updateDataCheckOrder(pQInfo, pQueryMsg, pQueryAttr->stableQuery);

  SQueryRuntimeEnv* pRuntimeEnv = &pQInfo->runtimeEnv;
  STimeWindow window = pQueryAttr->window;

  int32_t index = 0;
  for(int32_t i = 0; i < numOfGroups; ++i) {
    SArray* pa = taosArrayGetP(pQueryAttr->tableGroupInfo.pGroupList, i);

    size_t s = taosArrayGetSize(pa);
    SArray* p1 = taosArrayInit(s, POINTER_BYTES);
    if (p1 == NULL) {
      goto _cleanup;
    }

    taosArrayPush(pRuntimeEnv->tableqinfoGroupInfo.pGroupList, &p1);

    for(int32_t j = 0; j < s; ++j) {
      STableKeyInfo* info = taosArrayGet(pa, j);
      window.skey = info->lastKey;

      void* buf = (char*) pQInfo->pBuf + index * sizeof(STableQueryInfo);
      STableQueryInfo* item = createTableQueryInfo(pQueryAttr, info->pTable, pQueryAttr->groupbyColumn, window, buf);
      if (item == NULL) {
        goto _cleanup;
      }

      item->groupIndex = i;
      taosArrayPush(p1, &item);

      STableId* id = TSDB_TABLEID(info->pTable);
      taosHashPut(pRuntimeEnv->tableqinfoGroupInfo.map, &id->tid, sizeof(id->tid), &item, POINTER_BYTES);
      index += 1;
    }
  }

  colIdCheck(pQueryAttr, pQInfo->qId);

  // todo refactor
  pQInfo->query.queryBlockDist = (numOfOutput == 1 && pExprs[0].base.functionId == TSDB_FUNC_BLKINFO);

  qDebug("qmsg:%p vgId:%d, QInfo:0x%" PRIx64 "-%p created", pQueryMsg, pQInfo->query.vgId, pQInfo->qId, pQInfo);
  return pQInfo;

_cleanup_qinfo:
  tsdbDestroyTableGroup(pTableGroupInfo);

  if (pGroupbyExpr != NULL) {
    taosArrayDestroy(pGroupbyExpr->columnInfo);
    free(pGroupbyExpr);
  }

  tfree(pTagCols);
  for (int32_t i = 0; i < numOfOutput; ++i) {
    SExprInfo* pExprInfo = &pExprs[i];
    if (pExprInfo->pExpr != NULL) {
      tExprTreeDestroy(pExprInfo->pExpr, NULL);
      pExprInfo->pExpr = NULL;
    }

    if (pExprInfo->base.flist.filterInfo) {
      freeColumnFilterInfo(pExprInfo->base.flist.filterInfo, pExprInfo->base.flist.numOfFilters);
    }
  }

  tfree(pExprs);

  filterFreeInfo(pFilters);

_cleanup:
  freeQInfo(pQInfo);
  return NULL;
}

bool isValidQInfo(void *param) {
  SQInfo *pQInfo = (SQInfo *)param;
  if (pQInfo == NULL) {
    return false;
  }

  /*
   * pQInfo->signature may be changed by another thread, so we assign value of signature
   * into local variable, then compare by using local variable
   */
  uint64_t sig = (uint64_t)pQInfo->signature;
  return (sig == (uint64_t)pQInfo);
}

int32_t initQInfo(STsBufInfo* pTsBufInfo, void* tsdb, void* sourceOptr, SQInfo* pQInfo, SQueryParam* param, char* start,
                  int32_t prevResultLen, void* merger) {
  int32_t code = TSDB_CODE_SUCCESS;

  SQueryRuntimeEnv* pRuntimeEnv = &pQInfo->runtimeEnv;
  pRuntimeEnv->qinfo = pQInfo;

  SQueryAttr *pQueryAttr = pRuntimeEnv->pQueryAttr;

  STSBuf *pTsBuf = NULL;

  if (pTsBufInfo->tsLen > 0) {  // open new file to save the result
    char* tsBlock = start + pTsBufInfo->tsOffset;
    pTsBuf = tsBufCreateFromCompBlocks(tsBlock, pTsBufInfo->tsNumOfBlocks, pTsBufInfo->tsLen, pTsBufInfo->tsOrder,
                                       pQueryAttr->vgId);

    if (pTsBuf == NULL) {
      code = TSDB_CODE_QRY_NO_DISKSPACE;
      goto _error;
    }
    tsBufResetPos(pTsBuf);
    bool ret = tsBufNextPos(pTsBuf);
    UNUSED(ret);
  }

  SArray* prevResult = NULL;
  if (prevResultLen > 0) {
    prevResult = interResFromBinary(param->prevResult, prevResultLen);

    pRuntimeEnv->prevResult = prevResult;
  }

  pRuntimeEnv->currentOffset = pQueryAttr->limit.offset;
  if (tsdb != NULL) {
    pQueryAttr->precision = tsdbGetCfg(tsdb)->precision;
  }

  if ((QUERY_IS_ASC_QUERY(pQueryAttr) && (pQueryAttr->window.skey > pQueryAttr->window.ekey)) ||
      (!QUERY_IS_ASC_QUERY(pQueryAttr) && (pQueryAttr->window.ekey > pQueryAttr->window.skey))) {
    qDebug("QInfo:0x%"PRIx64" no result in time range %" PRId64 "-%" PRId64 ", order %d", pQInfo->qId, pQueryAttr->window.skey,
           pQueryAttr->window.ekey, pQueryAttr->order.order);
    setQueryStatus(pRuntimeEnv, QUERY_COMPLETED);
    pRuntimeEnv->tableqinfoGroupInfo.numOfTables = 0;
    // todo free memory
    return TSDB_CODE_SUCCESS;
  }

  if (pRuntimeEnv->tableqinfoGroupInfo.numOfTables == 0) {
    qDebug("QInfo:0x%"PRIx64" no table qualified for tag filter, abort query", pQInfo->qId);
    setQueryStatus(pRuntimeEnv, QUERY_COMPLETED);
    return TSDB_CODE_SUCCESS;
  }

  // filter the qualified
  if ((code = doInitQInfo(pQInfo, pTsBuf, tsdb, sourceOptr, param->tableScanOperator, param->pOperator, merger)) != TSDB_CODE_SUCCESS) {
    goto _error;
  }

  return code;

_error:
  // table query ref will be decrease during error handling
  freeQInfo(pQInfo);
  return code;
}

//TODO refactor
void freeColumnFilterInfo(SColumnFilterInfo* pFilter, int32_t numOfFilters) {
    if (pFilter == NULL || numOfFilters == 0) {
      return;
    }

    for (int32_t i = 0; i < numOfFilters; i++) {
      if (pFilter[i].filterstr && pFilter[i].pz) {
        free((void*)(pFilter[i].pz));
      }
    }

    free(pFilter);
}

static void doDestroyTableQueryInfo(STableGroupInfo* pTableqinfoGroupInfo) {
  if (pTableqinfoGroupInfo->pGroupList != NULL) {
    int32_t numOfGroups = (int32_t) taosArrayGetSize(pTableqinfoGroupInfo->pGroupList);
    for (int32_t i = 0; i < numOfGroups; ++i) {
      SArray *p = taosArrayGetP(pTableqinfoGroupInfo->pGroupList, i);

      size_t num = taosArrayGetSize(p);
      for(int32_t j = 0; j < num; ++j) {
        STableQueryInfo* item = taosArrayGetP(p, j);
        destroyTableQueryInfoImpl(item);
      }

      taosArrayDestroy(p);
    }
  }

  taosArrayDestroy(pTableqinfoGroupInfo->pGroupList);
  taosHashCleanup(pTableqinfoGroupInfo->map);

  pTableqinfoGroupInfo->pGroupList = NULL;
  pTableqinfoGroupInfo->map = NULL;
  pTableqinfoGroupInfo->numOfTables = 0;
}

void* destroyQueryFuncExpr(SExprInfo* pExprInfo, int32_t numOfExpr) {
  if (pExprInfo == NULL) {
    assert(numOfExpr == 0);
    return NULL;
  }

  for (int32_t i = 0; i < numOfExpr; ++i) {
    if (pExprInfo[i].pExpr != NULL) {
      tExprTreeDestroy(pExprInfo[i].pExpr, NULL);
    }

    if (pExprInfo[i].base.flist.filterInfo) {
      freeColumnFilterInfo(pExprInfo[i].base.flist.filterInfo, pExprInfo[i].base.flist.numOfFilters);
    }

    for(int32_t j = 0; j < pExprInfo[i].base.numOfParams; ++j) {
      tVariantDestroy(&pExprInfo[i].base.param[j]);
    }
  }

  tfree(pExprInfo);
  return NULL;
}

void* freeColumnInfo(SColumnInfo* pColumnInfo, int32_t numOfCols) {
  if (pColumnInfo != NULL) {
    assert(numOfCols >= 0);

    for (int32_t i = 0; i < numOfCols; i++) {
      freeColumnFilterInfo(pColumnInfo[i].flist.filterInfo, pColumnInfo[i].flist.numOfFilters);
    }

    tfree(pColumnInfo);
  }

  return NULL;
}

void freeQInfo(SQInfo *pQInfo) {
  if (!isValidQInfo(pQInfo)) {
    return;
  }

  qDebug("QInfo:0x%"PRIx64" start to free QInfo", pQInfo->qId);

  SQueryRuntimeEnv* pRuntimeEnv = &pQInfo->runtimeEnv;
  releaseQueryBuf(pRuntimeEnv->tableqinfoGroupInfo.numOfTables);

  doDestroyTableQueryInfo(&pRuntimeEnv->tableqinfoGroupInfo);
  teardownQueryRuntimeEnv(&pQInfo->runtimeEnv);

  SQueryAttr *pQueryAttr = pQInfo->runtimeEnv.pQueryAttr;
  freeQueryAttr(pQueryAttr);

  tsdbDestroyTableGroup(&pQueryAttr->tableGroupInfo);

  tfree(pQInfo->pBuf);
  tfree(pQInfo->sql);

  taosArrayDestroy(pQInfo->summary.queryProfEvents);
  taosHashCleanup(pQInfo->summary.operatorProfResults);

  taosArrayDestroy(pRuntimeEnv->groupResInfo.pRows);
  pQInfo->signature = 0;

  qDebug("QInfo:0x%"PRIx64" QInfo is freed", pQInfo->qId);

  tfree(pQInfo);
}

int32_t doDumpQueryResult(SQInfo *pQInfo, char *data, int8_t compressed, int32_t *compLen) {
  // the remained number of retrieved rows, not the interpolated result
  SQueryRuntimeEnv* pRuntimeEnv = &pQInfo->runtimeEnv;
  SQueryAttr *pQueryAttr = pQInfo->runtimeEnv.pQueryAttr;

  // load data from file to msg buffer
  if (pQueryAttr->tsCompQuery) {
    SColumnInfoData* pColInfoData = taosArrayGet(pRuntimeEnv->outputBuf->pDataBlock, 0);
    FILE *f = *(FILE **)pColInfoData->pData;  // TODO refactor

    // make sure file exist
    if (f) {
      off_t s = lseek(fileno(f), 0, SEEK_END);
      assert(s == pRuntimeEnv->outputBuf->info.rows);

      qDebug("QInfo:0x%"PRIx64" ts comp data return, file:%p, size:%"PRId64, pQInfo->qId, f, (uint64_t)s);
      if (fseek(f, 0, SEEK_SET) >= 0) {
        size_t sz = fread(data, 1, s, f);
        if(sz < s) {  // todo handle error
          qError("fread(f:%p,%d) failed, rsize:%" PRId64 ", expect size:%" PRId64, f, fileno(f), (uint64_t)sz, (uint64_t)s);
          assert(0);
        }
      } else {
        UNUSED(s);
        qError("fseek(f:%p,%d) failed, error:%s", f, fileno(f), strerror(errno));
        assert(0);
      }

      // dump error info
      if (s <= (sizeof(STSBufFileHeader) + sizeof(STSGroupBlockInfo) + 6 * sizeof(int32_t))) {
        qDump(data, s);
        assert(0);
      }

      fclose(f);
      *(FILE **)pColInfoData->pData = NULL;
    }

    // all data returned, set query over
    if (Q_STATUS_EQUAL(pRuntimeEnv->status, QUERY_COMPLETED)) {
      setQueryStatus(pRuntimeEnv, QUERY_OVER);
    }
  } else {
    doCopyQueryResultToMsg(pQInfo, (int32_t)pRuntimeEnv->outputBuf->info.rows, data, compressed, compLen);
  }

  qDebug("QInfo:0x%"PRIx64" current numOfRes rows:%d, total:%" PRId64, pQInfo->qId,
         pRuntimeEnv->outputBuf->info.rows, pRuntimeEnv->resultInfo.total);

  if (pQueryAttr->limit.limit > 0 && pQueryAttr->limit.limit == pRuntimeEnv->resultInfo.total) {
    qDebug("QInfo:0x%"PRIx64" results limitation reached, limitation:%"PRId64, pQInfo->qId, pQueryAttr->limit.limit);
    setQueryStatus(pRuntimeEnv, QUERY_OVER);
  }

  return TSDB_CODE_SUCCESS;
}

bool doBuildResCheck(SQInfo* pQInfo) {
  bool buildRes = false;

  pthread_mutex_lock(&pQInfo->lock);

  pQInfo->dataReady = QUERY_RESULT_READY;
  buildRes = needBuildResAfterQueryComplete(pQInfo);

  // clear qhandle owner, it must be in the secure area. other thread may run ahead before current, after it is
  // put into task to be executed.
  assert(pQInfo->owner == taosGetSelfPthreadId());
  pQInfo->owner = 0;

  pthread_mutex_unlock(&pQInfo->lock);

  // used in retrieve blocking model.
  tsem_post(&pQInfo->ready);
  return buildRes;
}

static void doSetTagValueToResultBuf(char* output, const char* val, int16_t type, int16_t bytes) {
  if (val == NULL) {
    setNull(output, type, bytes);
    return;
  }

  if (IS_VAR_DATA_TYPE(type)) {
    // Binary data overflows for sort of unknown reasons. Let trim the overflow data
    if (varDataTLen(val) > bytes) {
      int32_t maxLen = bytes - VARSTR_HEADER_SIZE;
      int32_t len = (varDataLen(val) > maxLen)? maxLen:varDataLen(val);
      memcpy(varDataVal(output), varDataVal(val), len);
      varDataSetLen(output, len);
    } else {
      varDataCopy(output, val);
    }
  } else {
    memcpy(output, val, bytes);
  }
}

static int64_t getQuerySupportBufSize(size_t numOfTables) {
  size_t s1 = sizeof(STableQueryInfo);
  size_t s2 = sizeof(SHashNode);

//  size_t s3 = sizeof(STableCheckInfo);  buffer consumption in tsdb
  return (int64_t)((s1 + s2) * 1.5 * numOfTables);
}

int32_t checkForQueryBuf(size_t numOfTables) {
  int64_t t = getQuerySupportBufSize(numOfTables);
  if (tsQueryBufferSizeBytes < 0) {
    return TSDB_CODE_SUCCESS;
  } else if (tsQueryBufferSizeBytes > 0) {

    while(1) {
      int64_t s = tsQueryBufferSizeBytes;
      int64_t remain = s - t;
      if (remain >= 0) {
        if (atomic_val_compare_exchange_64(&tsQueryBufferSizeBytes, s, remain) == s) {
          return TSDB_CODE_SUCCESS;
        }
      } else {
        return TSDB_CODE_QRY_NOT_ENOUGH_BUFFER;
      }
    }
  }

  // disable query processing if the value of tsQueryBufferSize is zero.
  return TSDB_CODE_QRY_NOT_ENOUGH_BUFFER;
}

bool checkNeedToCompressQueryCol(SQInfo *pQInfo) {
  SQueryRuntimeEnv* pRuntimeEnv = &pQInfo->runtimeEnv;
  SQueryAttr *pQueryAttr = pRuntimeEnv->pQueryAttr;

  SSDataBlock* pRes = pRuntimeEnv->outputBuf;

  if (GET_NUM_OF_RESULTS(&(pQInfo->runtimeEnv)) <= 0) {
    return false;
  }

  int32_t numOfRows = pQueryAttr->pExpr2 ? GET_NUM_OF_RESULTS(pRuntimeEnv) : pRes->info.rows;
  int32_t numOfCols = pQueryAttr->pExpr2 ? pQueryAttr->numOfExpr2 : pQueryAttr->numOfOutput;

  for (int32_t col = 0; col < numOfCols; ++col) {
    SColumnInfoData* pColRes = taosArrayGet(pRes->pDataBlock, col);
    int32_t colSize = pColRes->info.bytes * numOfRows;
    if (NEEDTO_COMPRESS_QUERY(colSize)) {
      return true;
    }
  }

  return false;
}

void releaseQueryBuf(size_t numOfTables) {
  if (tsQueryBufferSizeBytes < 0) {
    return;
  }

  int64_t t = getQuerySupportBufSize(numOfTables);

  // restore value is not enough buffer available
  atomic_add_fetch_64(&tsQueryBufferSizeBytes, t);
}

void freeQueryAttr(SQueryAttr* pQueryAttr) {
  if (pQueryAttr != NULL) {
    if (pQueryAttr->fillVal != NULL) {
      tfree(pQueryAttr->fillVal);
    }

    pQueryAttr->pFilterInfo = doDestroyFilterInfo(pQueryAttr->pFilterInfo, pQueryAttr->numOfFilterCols);

    pQueryAttr->pExpr1 = destroyQueryFuncExpr(pQueryAttr->pExpr1, pQueryAttr->numOfOutput);
    pQueryAttr->pExpr2 = destroyQueryFuncExpr(pQueryAttr->pExpr2, pQueryAttr->numOfExpr2);
    pQueryAttr->pExpr3 = destroyQueryFuncExpr(pQueryAttr->pExpr3, pQueryAttr->numOfExpr3);

    tfree(pQueryAttr->tagColList);
    tfree(pQueryAttr->pFilterInfo);

    pQueryAttr->tableCols = freeColumnInfo(pQueryAttr->tableCols, pQueryAttr->numOfCols);

    if (pQueryAttr->pGroupbyExpr != NULL) {
      taosArrayDestroy(pQueryAttr->pGroupbyExpr->columnInfo);
      tfree(pQueryAttr->pGroupbyExpr);
    }

    filterFreeInfo(pQueryAttr->pFilters);
  }
}
<|MERGE_RESOLUTION|>--- conflicted
+++ resolved
@@ -3603,11 +3603,7 @@
     // set the timestamp output buffer for top/bottom/diff query
     int32_t fid = pCtx[i].functionId;
     if (fid == TSDB_FUNC_TOP || fid == TSDB_FUNC_BOTTOM || fid == TSDB_FUNC_DIFF || fid == TSDB_FUNC_DERIVATIVE) {
-<<<<<<< HEAD
       if (i > 0) pCtx[i].ptsOutputBuf = pCtx[i-1].pOutput;
-=======
-      if(i>0) pCtx[i].ptsOutputBuf = pCtx[i-1].pOutput;
->>>>>>> ae2739b1
     }
   }
 
@@ -3642,12 +3638,9 @@
 
     // re-estabilish output buffer pointer.
     int32_t functionId = pBInfo->pCtx[i].functionId;
-<<<<<<< HEAD
-    if (functionId == TSDB_FUNC_TOP || functionId == TSDB_FUNC_BOTTOM || functionId == TSDB_FUNC_DIFF || functionId == TSDB_FUNC_DERIVATIVE){
+
+    if (functionId == TSDB_FUNC_TOP || functionId == TSDB_FUNC_BOTTOM || functionId == TSDB_FUNC_DIFF || functionId == TSDB_FUNC_DERIVATIVE) {
       if (i > 0) pBInfo->pCtx[i].ptsOutputBuf = pBInfo->pCtx[i-1].pOutput;
-=======
-    if (functionId == TSDB_FUNC_TOP || functionId == TSDB_FUNC_BOTTOM || functionId == TSDB_FUNC_DIFF || functionId == TSDB_FUNC_DERIVATIVE) {
-      if(i>0) pBInfo->pCtx[i].ptsOutputBuf = pBInfo->pCtx[i-1].pOutput;
     }
   }
 }
@@ -3678,7 +3671,6 @@
     if(functionId == TSDB_FUNC_TS_DUMMY) {
       SColumnInfoData* pColRes = taosArrayGet(pRes->pDataBlock, i);
       memcpy(pColRes->pData, src, pColRes->info.bytes * pRes->info.rows);
->>>>>>> ae2739b1
     }
   }
 }
@@ -3906,11 +3898,7 @@
     }
 
     if (functionId == TSDB_FUNC_TOP || functionId == TSDB_FUNC_BOTTOM || functionId == TSDB_FUNC_DIFF) {
-<<<<<<< HEAD
       if(i > 0) pCtx[i].ptsOutputBuf = pCtx[i-1].pOutput;
-=======
-      if(i>0) pCtx[i].ptsOutputBuf = pCtx[i-1].pOutput;
->>>>>>> ae2739b1
     }
 
     if (!pResInfo->initialized) {
@@ -3971,11 +3959,7 @@
 
     int32_t functionId = pCtx[i].functionId;
     if (functionId == TSDB_FUNC_TOP || functionId == TSDB_FUNC_BOTTOM || functionId == TSDB_FUNC_DIFF || functionId == TSDB_FUNC_DERIVATIVE) {
-<<<<<<< HEAD
       if(i > 0) pCtx[i].ptsOutputBuf = pCtx[i-1].pOutput;
-=======
-      if(i>0) pCtx[i].ptsOutputBuf = pCtx[i-1].pOutput;
->>>>>>> ae2739b1
     }
 
     /*
@@ -7529,13 +7513,10 @@
   pQueryMsg->numOfCols = htons(pQueryMsg->numOfCols);
   pQueryMsg->numOfOutput = htons(pQueryMsg->numOfOutput);
   pQueryMsg->numOfGroupCols = htons(pQueryMsg->numOfGroupCols);
-<<<<<<< HEAD
+
   pQueryMsg->tagCondLen = htons(pQueryMsg->tagCondLen);
   pQueryMsg->colCondLen = htons(pQueryMsg->colCondLen);  
-=======
-  pQueryMsg->tagCondLen = htonl(pQueryMsg->tagCondLen);
-
->>>>>>> ae2739b1
+
   pQueryMsg->tsBuf.tsOffset = htonl(pQueryMsg->tsBuf.tsOffset);
   pQueryMsg->tsBuf.tsLen = htonl(pQueryMsg->tsBuf.tsLen);
   pQueryMsg->tsBuf.tsNumOfBlocks = htonl(pQueryMsg->tsBuf.tsNumOfBlocks);
