--- conflicted
+++ resolved
@@ -1777,14 +1777,9 @@
   pRuntimeEnv->pResultRowHashTable = taosHashInit(numOfTables, taosGetDefaultHashFunction(TSDB_DATA_TYPE_BINARY), true, HASH_NO_LOCK);
   pRuntimeEnv->keyBuf  = malloc(pQueryAttr->maxTableColumnWidth + sizeof(int64_t));
   pRuntimeEnv->pool    = initResultRowPool(getResultRowSize(pRuntimeEnv));
-<<<<<<< HEAD
+
   pRuntimeEnv->prevRow = malloc(POINTER_BYTES * pQueryAttr->numOfCols + pQueryAttr->srcRowSize);
   pRuntimeEnv->tagVal  = malloc(pQueryAttr->tagLen);
-  pRuntimeEnv->currentOffset = pQueryAttr->limit.offset;
-=======
-  pRuntimeEnv->prevRow = malloc(POINTER_BYTES * pQuery->numOfCols + pQuery->srcRowSize);
-  pRuntimeEnv->tagVal  = malloc(pQuery->tagLen);
->>>>>>> 02051bf8
 
   // NOTE: pTableCheckInfo need to update the query time range and the lastKey info
   pRuntimeEnv->pTableRetrieveTsMap = taosHashInit(numOfTables, taosGetDefaultHashFunction(TSDB_DATA_TYPE_INT), false, HASH_NO_LOCK);
@@ -7568,15 +7563,10 @@
     pRuntimeEnv->prevResult = prevResult;
   }
 
-<<<<<<< HEAD
+  pRuntimeEnv->currentOffset = pQueryAttr->limit.offset;
   if (tsdb != NULL) {
     pQueryAttr->precision = tsdbGetCfg(tsdb)->precision;
   }
-=======
-  pRuntimeEnv->currentOffset = pQuery->limit.offset;
-
-  pQuery->precision = tsdbGetCfg(tsdb)->precision;
->>>>>>> 02051bf8
 
   if ((QUERY_IS_ASC_QUERY(pQueryAttr) && (pQueryAttr->window.skey > pQueryAttr->window.ekey)) ||
       (!QUERY_IS_ASC_QUERY(pQueryAttr) && (pQueryAttr->window.ekey > pQueryAttr->window.skey))) {
