/*
 * Copyright (c) 2019 TAOS Data, Inc. <jhtao@taosdata.com>
 *
 * This program is free software: you can use, redistribute, and/or modify
 * it under the terms of the GNU Affero General Public License, version 3
 * or later ("AGPL"), as published by the Free Software Foundation.
 *
 * This program is distributed in the hope that it will be useful, but WITHOUT
 * ANY WARRANTY; without even the implied warranty of MERCHANTABILITY or
 * FITNESS FOR A PARTICULAR PURPOSE.
 *
 * You should have received a copy of the GNU Affero General Public License
 * along with this program. If not, see <http://www.gnu.org/licenses/>.
 */
#include "os.h"
#include "qFill.h"
#include "taosmsg.h"
#include "tglobal.h"

#include "exception.h"
#include "hash.h"
#include "texpr.h"
#include "qExecutor.h"
#include "qResultbuf.h"
#include "qUtil.h"
#include "queryLog.h"
#include "tlosertree.h"
#include "ttype.h"
#include "tcompare.h"
#include "tscompression.h"
#include "qScript.h"
#include "tscLog.h"

#define IS_MASTER_SCAN(runtime)        ((runtime)->scanFlag == MASTER_SCAN)
#define IS_REVERSE_SCAN(runtime)       ((runtime)->scanFlag == REVERSE_SCAN)
#define IS_REPEAT_SCAN(runtime)        ((runtime)->scanFlag == REPEAT_SCAN)
#define SET_MASTER_SCAN_FLAG(runtime)  ((runtime)->scanFlag = MASTER_SCAN)
#define SET_REVERSE_SCAN_FLAG(runtime) ((runtime)->scanFlag = REVERSE_SCAN)

#define TSWINDOW_IS_EQUAL(t1, t2) (((t1).skey == (t2).skey) && ((t1).ekey == (t2).ekey))
#define SWITCH_ORDER(n) (((n) = ((n) == TSDB_ORDER_ASC) ? TSDB_ORDER_DESC : TSDB_ORDER_ASC))

#define SDATA_BLOCK_INITIALIZER (SDataBlockInfo) {{0}, 0}

#define MULTI_KEY_DELIM  "-"

<<<<<<< HEAD
=======
#define HASH_CAPACITY_LIMIT  10000000

>>>>>>> 7488976b
#define TIME_WINDOW_COPY(_dst, _src)  do {\
   (_dst).skey = (_src).skey;\
   (_dst).ekey = (_src).ekey;\
} while (0)

enum {
  TS_JOIN_TS_EQUAL       = 0,
  TS_JOIN_TS_NOT_EQUALS  = 1,
  TS_JOIN_TAG_NOT_EQUALS = 2,
};

typedef enum SResultTsInterpType {
  RESULT_ROW_START_INTERP = 1,
  RESULT_ROW_END_INTERP   = 2,
} SResultTsInterpType;

#if 0
static UNUSED_FUNC void *u_malloc (size_t __size) {
  uint32_t v = rand();

  if (v % 1000 <= 0) {
    return NULL;
  } else {
    return malloc(__size);
  }
}

static UNUSED_FUNC void* u_calloc(size_t num, size_t __size) {
  uint32_t v = rand();
  if (v % 1000 <= 0) {
    return NULL;
  } else {
    return calloc(num, __size);
  }
}

static UNUSED_FUNC void* u_realloc(void* p, size_t __size) {
  uint32_t v = rand();
  if (v % 5 <= 1) {
    return NULL;
  } else {
    return realloc(p, __size);
  }
}

#define calloc  u_calloc
#define malloc  u_malloc
#define realloc u_realloc
#endif

#define CLEAR_QUERY_STATUS(q, st)   ((q)->status &= (~(st)))
#define GET_NUM_OF_TABLEGROUP(q)    taosArrayGetSize((q)->tableqinfoGroupInfo.pGroupList)
#define QUERY_IS_INTERVAL_QUERY(_q) ((_q)->interval.interval > 0)

#define TSKEY_MAX_ADD(a,b)                 \
do {                                       \
  if (a < 0) { a = a + b; break;}          \
  if (sizeof(a) == sizeof(int32_t)) {      \
   if((b) > 0 && ((b) >= INT32_MAX - (a))){\
     a = INT32_MAX;                        \
   } else {                                \
     a = a + b;                            \
   }                                       \
  } else {                                 \
   if((b) > 0 && ((b) >= INT64_MAX - (a))){\
     a = INT64_MAX;                        \
   } else {                                \
     a = a + b;                            \
   }                                       \
  }                                        \
} while(0)                                 

#define TSKEY_MIN_SUB(a,b)                 \
do {                                       \
  if (a >= 0) { a = a + b; break;}         \
  if (sizeof(a) == sizeof(int32_t)){       \
   if((b) < 0 && ((b) <= INT32_MIN - (a))){\
     a = INT32_MIN;                        \
   } else {                                \
     a = a + b;                            \
   }                                       \
  } else {                                 \
    if((b) < 0 && ((b) <= INT64_MIN-(a))) {\
     a = INT64_MIN;                        \
    } else {                               \
     a = a + b;                            \
    }                                      \
  }                                        \
} while (0)

uint64_t queryHandleId = 0;

int32_t getMaximumIdleDurationSec() {
  return tsShellActivityTimer * 2;
}
int64_t genQueryId(void) {
  int64_t uid = 0;
  int64_t did = tsDnodeId;

  uid = did << 54;

  int64_t pid = ((int64_t)taosGetPId()) & 0x3FF;

  uid |= pid << 44;

  int64_t ts = taosGetTimestampMs() & 0x1FFFFFFFF;

  uid |= ts << 11;

  int64_t sid = atomic_add_fetch_64(&queryHandleId, 1) & 0x7FF;

  uid |= sid;

  qDebug("gen qid:0x%"PRIx64, uid);

  return uid;
}

static void getNextTimeWindow(SQueryAttr* pQueryAttr, STimeWindow* tw) {
  int32_t factor = GET_FORWARD_DIRECTION_FACTOR(pQueryAttr->order.order);
  if (pQueryAttr->interval.intervalUnit != 'n' && pQueryAttr->interval.intervalUnit != 'y') {
    tw->skey += pQueryAttr->interval.sliding * factor;
    tw->ekey = tw->skey + pQueryAttr->interval.interval - 1;
    return;
  }

  int64_t key = tw->skey, interval = pQueryAttr->interval.interval;
  //convert key to second
  key = convertTimePrecision(key, pQueryAttr->precision, TSDB_TIME_PRECISION_MILLI) / 1000;

  if (pQueryAttr->interval.intervalUnit == 'y') {
    interval *= 12;
  }

  struct tm tm;
  time_t t = (time_t)key;
  localtime_r(&t, &tm);

  int mon = (int)(tm.tm_year * 12 + tm.tm_mon + interval * factor);
  tm.tm_year = mon / 12;
  tm.tm_mon = mon % 12;
  tw->skey = convertTimePrecision((int64_t)mktime(&tm) * 1000L, TSDB_TIME_PRECISION_MILLI, pQueryAttr->precision);

  mon = (int)(mon + interval);
  tm.tm_year = mon / 12;
  tm.tm_mon = mon % 12;
  tw->ekey = convertTimePrecision((int64_t)mktime(&tm) * 1000L, TSDB_TIME_PRECISION_MILLI, pQueryAttr->precision);

  tw->ekey -= 1;
}

static void doSetTagValueToResultBuf(char* output, const char* val, int16_t type, int16_t bytes);
static void setResultOutputBuf(SQueryRuntimeEnv* pRuntimeEnv, SResultRow* pResult, SQLFunctionCtx* pCtx,
                               int32_t numOfCols, int32_t* rowCellInfoOffset);

void setResultRowOutputBufInitCtx(SQueryRuntimeEnv *pRuntimeEnv, SResultRow *pResult, SQLFunctionCtx* pCtx, int32_t numOfOutput, int32_t* rowCellInfoOffset);
static bool functionNeedToExecute(SQueryRuntimeEnv *pRuntimeEnv, SQLFunctionCtx *pCtx);

static void setBlockStatisInfo(SQLFunctionCtx *pCtx, SSDataBlock* pSDataBlock, SColIndex* pColIndex);

static void destroyTableQueryInfoImpl(STableQueryInfo *pTableQueryInfo);
static bool hasMainOutput(SQueryAttr *pQueryAttr);

static SColumnInfo* extractColumnFilterInfo(SExprInfo* pExpr, int32_t numOfOutput, int32_t* numOfFilterCols);

static int32_t setTimestampListJoinInfo(SQueryRuntimeEnv* pRuntimeEnv, tVariant* pTag, STableQueryInfo *pTableQueryInfo);
static void releaseQueryBuf(size_t numOfTables);
static int32_t binarySearchForKey(char *pValue, int num, TSKEY key, int order);
static STsdbQueryCond createTsdbQueryCond(SQueryAttr* pQueryAttr, STimeWindow* win);
static STableIdInfo createTableIdInfo(STableQueryInfo* pTableQueryInfo);

static void setTableScanFilterOperatorInfo(STableScanInfo* pTableScanInfo, SOperatorInfo* pDownstream);

static int32_t getNumOfScanTimes(SQueryAttr* pQueryAttr);

static void destroyBasicOperatorInfo(void* param, int32_t numOfOutput);
static void destroySFillOperatorInfo(void* param, int32_t numOfOutput);
static void destroyGroupbyOperatorInfo(void* param, int32_t numOfOutput);
static void destroyProjectOperatorInfo(void* param, int32_t numOfOutput);
static void destroyTagScanOperatorInfo(void* param, int32_t numOfOutput);
static void destroyOrderOperatorInfo(void* param, int32_t numOfOutput);
static void destroySWindowOperatorInfo(void* param, int32_t numOfOutput);
static void destroyStateWindowOperatorInfo(void* param, int32_t numOfOutput);
static void destroyAggOperatorInfo(void* param, int32_t numOfOutput);
static void destroyOperatorInfo(SOperatorInfo* pOperator);


static int32_t doCopyToSDataBlock(SQueryRuntimeEnv* pRuntimeEnv, SGroupResInfo* pGroupResInfo, int32_t orderType, SSDataBlock* pBlock);

static int32_t getGroupbyColumnIndex(SGroupbyExpr *pGroupbyExpr, SSDataBlock* pDataBlock);
static int32_t setGroupResultOutputBuf(SQueryRuntimeEnv *pRuntimeEnv, SOptrBasicInfo *binf, int32_t numOfCols, char *pData, int16_t type, int16_t bytes, int32_t groupIndex);

static void initCtxOutputBuffer(SQLFunctionCtx* pCtx, int32_t size);
static void getAlignQueryTimeWindow(SQueryAttr *pQueryAttr, int64_t key, int64_t keyFirst, int64_t keyLast, STimeWindow *win);
static void setResultBufSize(SQueryAttr* pQueryAttr, SRspResultInfo* pResultInfo);
static void setCtxTagForJoin(SQueryRuntimeEnv* pRuntimeEnv, SQLFunctionCtx* pCtx, SExprInfo* pExprInfo, void* pTable);
static void setParamForStableStddev(SQueryRuntimeEnv* pRuntimeEnv, SQLFunctionCtx* pCtx, int32_t numOfOutput, SExprInfo* pExpr);
static void setParamForStableStddevByColData(SQueryRuntimeEnv* pRuntimeEnv, SQLFunctionCtx* pCtx, int32_t numOfOutput, SExprInfo* pExpr, char* val, int16_t bytes);
static void doSetTableGroupOutputBuf(SQueryRuntimeEnv* pRuntimeEnv, SResultRowInfo* pResultRowInfo,
                                     SQLFunctionCtx* pCtx, int32_t* rowCellInfoOffset, int32_t numOfOutput, int32_t tableGroupId);

SArray* getOrderCheckColumns(SQueryAttr* pQuery);


typedef struct SRowCompSupporter {
  SQueryRuntimeEnv *pRuntimeEnv;
  int16_t           dataOffset;
  __compar_fn_t     comFunc;
} SRowCompSupporter;

static int compareRowData(const void *a, const void *b, const void *userData) {
  const SResultRow *pRow1 = (const SResultRow *)a;
  const SResultRow *pRow2 = (const SResultRow *)b;

  SRowCompSupporter *supporter  = (SRowCompSupporter *)userData;
  SQueryRuntimeEnv* pRuntimeEnv =  supporter->pRuntimeEnv;

  tFilePage *page1 = getResBufPage(pRuntimeEnv->pResultBuf, pRow1->pageId);
  tFilePage *page2 = getResBufPage(pRuntimeEnv->pResultBuf, pRow2->pageId);

  int16_t offset = supporter->dataOffset;
  char *in1  = getPosInResultPage(pRuntimeEnv->pQueryAttr, page1, pRow1->offset, offset);
  char *in2  = getPosInResultPage(pRuntimeEnv->pQueryAttr, page2, pRow2->offset, offset);

  return (in1 != NULL && in2 != NULL) ? supporter->comFunc(in1, in2) : 0;
}

static void sortGroupResByOrderList(SGroupResInfo *pGroupResInfo, SQueryRuntimeEnv *pRuntimeEnv, SSDataBlock* pDataBlock) {
  SArray *columnOrderList = getOrderCheckColumns(pRuntimeEnv->pQueryAttr);
  size_t size = taosArrayGetSize(columnOrderList);
  taosArrayDestroy(columnOrderList);

  if (size <= 0) {
    return;
  }

  int32_t orderId = pRuntimeEnv->pQueryAttr->order.orderColId;
  if (orderId <= 0) {
    return;
  }

  bool found = false;
  int16_t dataOffset = 0;

  for (int32_t j = 0; j < pDataBlock->info.numOfCols; ++j) {
    SColumnInfoData* pColInfoData = (SColumnInfoData *)taosArrayGet(pDataBlock->pDataBlock, j);
    if (orderId == j) {
      found = true;
      break;
    }

    dataOffset += pColInfoData->info.bytes;
  }

  if (found == false) {
    return;
  }

  int16_t type = pRuntimeEnv->pQueryAttr->pExpr1[orderId].base.resType;

  SRowCompSupporter support = {.pRuntimeEnv = pRuntimeEnv, .dataOffset = dataOffset, .comFunc = getComparFunc(type, 0)};
  taosArraySortPWithExt(pGroupResInfo->pRows, compareRowData, &support);
}

//setup the output buffer for each operator
SSDataBlock* createOutputBuf(SExprInfo* pExpr, int32_t numOfOutput, int32_t numOfRows) {
  const static int32_t minSize = 8;

  SSDataBlock *res = calloc(1, sizeof(SSDataBlock));
  res->info.numOfCols = numOfOutput;

  res->pDataBlock = taosArrayInit(numOfOutput, sizeof(SColumnInfoData));
  for (int32_t i = 0; i < numOfOutput; ++i) {
    SColumnInfoData idata = {{0}};
    idata.info.type  = pExpr[i].base.resType;
    idata.info.bytes = pExpr[i].base.resBytes;
    idata.info.colId = pExpr[i].base.resColId;

    int32_t size = MAX(idata.info.bytes * numOfRows, minSize);
    idata.pData = calloc(1, size);  // at least to hold a pointer on x64 platform
    taosArrayPush(res->pDataBlock, &idata);
  }

  return res;
}

void* destroyOutputBuf(SSDataBlock* pBlock) {
  if (pBlock == NULL) {
    return NULL;
  }

  int32_t numOfOutput = pBlock->info.numOfCols;
  for(int32_t i = 0; i < numOfOutput; ++i) {
    SColumnInfoData* pColInfoData = taosArrayGet(pBlock->pDataBlock, i);
    tfree(pColInfoData->pData);
  }

  taosArrayDestroy(pBlock->pDataBlock);
  tfree(pBlock->pBlockStatis);
  tfree(pBlock);
  return NULL;
}

int32_t getNumOfResult(SQueryRuntimeEnv *pRuntimeEnv, SQLFunctionCtx* pCtx, int32_t numOfOutput) {
  SQueryAttr *pQueryAttr = pRuntimeEnv->pQueryAttr;
  bool    hasMainFunction = hasMainOutput(pQueryAttr);

  int32_t maxOutput = 0;
  for (int32_t j = 0; j < numOfOutput; ++j) {
    int32_t id = pCtx[j].functionId;

    /*
     * ts, tag, tagprj function can not decide the output number of current query
     * the number of output result is decided by main output
     */
    if (hasMainFunction && (id == TSDB_FUNC_TS || id == TSDB_FUNC_TAG || id == TSDB_FUNC_TAGPRJ)) {
      continue;
    }

    SResultRowCellInfo *pResInfo = GET_RES_INFO(&pCtx[j]);
    if (pResInfo != NULL && maxOutput < pResInfo->numOfRes) {
      maxOutput = pResInfo->numOfRes;
    }
  }

  assert(maxOutput >= 0);
  return maxOutput;
}

static void clearNumOfRes(SQLFunctionCtx* pCtx, int32_t numOfOutput) {
  for (int32_t j = 0; j < numOfOutput; ++j) {
    SResultRowCellInfo *pResInfo = GET_RES_INFO(&pCtx[j]);
    pResInfo->numOfRes = 0;
  }
}

static bool isSelectivityWithTagsQuery(SQLFunctionCtx *pCtx, int32_t numOfOutput) {
  bool    hasTags = false;
  int32_t numOfSelectivity = 0;

  for (int32_t i = 0; i < numOfOutput; ++i) {
    int32_t functId = pCtx[i].functionId;
    if (functId == TSDB_FUNC_TAG_DUMMY || functId == TSDB_FUNC_TS_DUMMY) {
      hasTags = true;
      continue;
    }

    if ((aAggs[functId].status & TSDB_FUNCSTATE_SELECTIVITY) != 0) {
      numOfSelectivity++;
    }
  }

  return (numOfSelectivity > 0 && hasTags);
}

static bool isProjQuery(SQueryAttr *pQueryAttr) {
  for (int32_t i = 0; i < pQueryAttr->numOfOutput; ++i) {
    int32_t functId = pQueryAttr->pExpr1[i].base.functionId;
    if (functId != TSDB_FUNC_PRJ && functId != TSDB_FUNC_TAGPRJ) {
      return false;
    }
  }

  return true;
}

static bool hasNull(SColIndex* pColIndex, SDataStatis *pStatis) {
  if (TSDB_COL_IS_TAG(pColIndex->flag) || TSDB_COL_IS_UD_COL(pColIndex->flag) || pColIndex->colId == PRIMARYKEY_TIMESTAMP_COL_INDEX) {
    return false;
  }

  if (pStatis != NULL && pStatis->numOfNull == 0) {
    return false;
  }

  return true;
}

static void prepareResultListBuffer(SResultRowInfo* pResultRowInfo, SQueryRuntimeEnv* pRuntimeEnv) {
  // more than the capacity, reallocate the resources
  if (pResultRowInfo->size < pResultRowInfo->capacity) {
    return;
  }

  int64_t newCapacity = 0;
  if (pResultRowInfo->capacity > 10000) {
    newCapacity = (int64_t)(pResultRowInfo->capacity * 1.25);
  } else {
    newCapacity = (int64_t)(pResultRowInfo->capacity * 1.5);
  }

  char *t = realloc(pResultRowInfo->pResult, (size_t)(newCapacity * POINTER_BYTES));
  if (t == NULL) {
    longjmp(pRuntimeEnv->env, TSDB_CODE_QRY_OUT_OF_MEMORY);
  }

  pResultRowInfo->pResult = (SResultRow **)t;

  int32_t inc = (int32_t)newCapacity - pResultRowInfo->capacity;
  memset(&pResultRowInfo->pResult[pResultRowInfo->capacity], 0, POINTER_BYTES * inc);

  pResultRowInfo->capacity = (int32_t)newCapacity;
}

static bool chkResultRowFromKey(SQueryRuntimeEnv *pRuntimeEnv, SResultRowInfo *pResultRowInfo, char *pData,
                                             int16_t bytes, bool masterscan, uint64_t uid) {
  bool existed = false;
  SET_RES_WINDOW_KEY(pRuntimeEnv->keyBuf, pData, bytes, uid);

  SResultRow **p1 =
      (SResultRow **)taosHashGet(pRuntimeEnv->pResultRowHashTable, pRuntimeEnv->keyBuf, GET_RES_WINDOW_KEY_LEN(bytes));

  // in case of repeat scan/reverse scan, no new time window added.
  if (QUERY_IS_INTERVAL_QUERY(pRuntimeEnv->pQueryAttr)) {
    if (!masterscan) {  // the *p1 may be NULL in case of sliding+offset exists.
      return p1 != NULL;
    }

    if (p1 != NULL) {
      if (pResultRowInfo->size == 0) {
        existed = false;
        assert(pResultRowInfo->curPos == -1);
      } else if (pResultRowInfo->size == 1) {
        existed = (pResultRowInfo->pResult[0] == (*p1));
      } else {  // check if current pResultRowInfo contains the existed pResultRow
        SET_RES_EXT_WINDOW_KEY(pRuntimeEnv->keyBuf, pData, bytes, uid, pResultRowInfo);
        int64_t* index = taosHashGet(pRuntimeEnv->pResultRowListSet, pRuntimeEnv->keyBuf, GET_RES_EXT_WINDOW_KEY_LEN(bytes));
        if (index != NULL) {
          existed = true;
        } else {
          existed = false;
        }
      }
    }

    return existed;
  }

  return p1 != NULL;
}


static SResultRow* doSetResultOutBufByKey(SQueryRuntimeEnv* pRuntimeEnv, SResultRowInfo* pResultRowInfo, int64_t tid,
                                          char* pData, int16_t bytes, bool masterscan, uint64_t tableGroupId) {
  bool existed = false;
  SET_RES_WINDOW_KEY(pRuntimeEnv->keyBuf, pData, bytes, tableGroupId);

  SResultRow **p1 =
      (SResultRow **)taosHashGet(pRuntimeEnv->pResultRowHashTable, pRuntimeEnv->keyBuf, GET_RES_WINDOW_KEY_LEN(bytes));

  // in case of repeat scan/reverse scan, no new time window added.
  if (QUERY_IS_INTERVAL_QUERY(pRuntimeEnv->pQueryAttr)) {
    if (!masterscan) {  // the *p1 may be NULL in case of sliding+offset exists.
      return (p1 != NULL)? *p1:NULL;
    }

    if (p1 != NULL) {
      if (pResultRowInfo->size == 0) {
        existed = false;
        assert(pResultRowInfo->curPos == -1);
      } else if (pResultRowInfo->size == 1) {
        existed = (pResultRowInfo->pResult[0] == (*p1));
        pResultRowInfo->curPos = 0;
      } else {  // check if current pResultRowInfo contains the existed pResultRow
        SET_RES_EXT_WINDOW_KEY(pRuntimeEnv->keyBuf, pData, bytes, tid, pResultRowInfo);
        int64_t* index = taosHashGet(pRuntimeEnv->pResultRowListSet, pRuntimeEnv->keyBuf, GET_RES_EXT_WINDOW_KEY_LEN(bytes));
        if (index != NULL) {
          pResultRowInfo->curPos = (int32_t) *index;
          existed = true;
        } else {
          existed = false;
        }
      }
    }
  } else {
    // In case of group by column query, the required SResultRow object must be existed in the pResultRowInfo object.
    if (p1 != NULL) {
      return *p1;
    }
  }

  if (!existed) {
    prepareResultListBuffer(pResultRowInfo, pRuntimeEnv);

    SResultRow *pResult = NULL;
    if (p1 == NULL) {
      pResult = getNewResultRow(pRuntimeEnv->pool);
      int32_t ret = initResultRow(pResult);
      if (ret != TSDB_CODE_SUCCESS) {
        longjmp(pRuntimeEnv->env, TSDB_CODE_QRY_OUT_OF_MEMORY);
      }

      // add a new result set for a new group
      taosHashPut(pRuntimeEnv->pResultRowHashTable, pRuntimeEnv->keyBuf, GET_RES_WINDOW_KEY_LEN(bytes), &pResult, POINTER_BYTES);
    } else {
      pResult = *p1;
    }

    pResultRowInfo->curPos = pResultRowInfo->size;
    pResultRowInfo->pResult[pResultRowInfo->size++] = pResult;

    int64_t index = pResultRowInfo->curPos;
    SET_RES_EXT_WINDOW_KEY(pRuntimeEnv->keyBuf, pData, bytes, tid, pResultRowInfo);
    taosHashPut(pRuntimeEnv->pResultRowListSet, pRuntimeEnv->keyBuf, GET_RES_EXT_WINDOW_KEY_LEN(bytes), &index, POINTER_BYTES);
  }

  // too many time window in query
  if (pResultRowInfo->size > MAX_INTERVAL_TIME_WINDOW) {
    longjmp(pRuntimeEnv->env, TSDB_CODE_QRY_TOO_MANY_TIMEWINDOW);
  }

  return pResultRowInfo->pResult[pResultRowInfo->curPos];
}

static void getInitialStartTimeWindow(SQueryAttr* pQueryAttr, TSKEY ts, STimeWindow* w) {
  if (QUERY_IS_ASC_QUERY(pQueryAttr)) {
    getAlignQueryTimeWindow(pQueryAttr, ts, ts, pQueryAttr->window.ekey, w);
  } else {
    // the start position of the first time window in the endpoint that spreads beyond the queried last timestamp
    getAlignQueryTimeWindow(pQueryAttr, ts, pQueryAttr->window.ekey, ts, w);

    int64_t key = w->skey;
    while(key < ts) { // moving towards end
      if (pQueryAttr->interval.intervalUnit == 'n' || pQueryAttr->interval.intervalUnit == 'y') {
        key = taosTimeAdd(key, pQueryAttr->interval.sliding, pQueryAttr->interval.slidingUnit, pQueryAttr->precision);
      } else {
        key += pQueryAttr->interval.sliding;
      }

      if (key >= ts) {
        break;
      }

      w->skey = key;
    }
  }
}

// get the correct time window according to the handled timestamp
static STimeWindow getActiveTimeWindow(SResultRowInfo * pResultRowInfo, int64_t ts, SQueryAttr *pQueryAttr) {
  STimeWindow w = {0};

 if (pResultRowInfo->curPos == -1) {  // the first window, from the previous stored value
    getInitialStartTimeWindow(pQueryAttr, ts, &w);

    if (pQueryAttr->interval.intervalUnit == 'n' || pQueryAttr->interval.intervalUnit == 'y') {
      w.ekey = taosTimeAdd(w.skey, pQueryAttr->interval.interval, pQueryAttr->interval.intervalUnit, pQueryAttr->precision) - 1;
    } else {
      w.ekey = w.skey + pQueryAttr->interval.interval - 1;
    }
  } else {
    w = getResultRow(pResultRowInfo, pResultRowInfo->curPos)->win;
  }

  if (w.skey > ts || w.ekey < ts) {
    if (pQueryAttr->interval.intervalUnit == 'n' || pQueryAttr->interval.intervalUnit == 'y') {
      w.skey = taosTimeTruncate(ts, &pQueryAttr->interval, pQueryAttr->precision);
      w.ekey = taosTimeAdd(w.skey, pQueryAttr->interval.interval, pQueryAttr->interval.intervalUnit, pQueryAttr->precision) - 1;
    } else {
      int64_t st = w.skey;

      if (st > ts) {
        st -= ((st - ts + pQueryAttr->interval.sliding - 1) / pQueryAttr->interval.sliding) * pQueryAttr->interval.sliding;
      }

      int64_t et = st + pQueryAttr->interval.interval - 1;
      if (et < ts) {
        st += ((ts - et + pQueryAttr->interval.sliding - 1) / pQueryAttr->interval.sliding) * pQueryAttr->interval.sliding;
      }

      w.skey = st;
      w.ekey = w.skey + pQueryAttr->interval.interval - 1;
    }
  }

  /*
   * query border check, skey should not be bounded by the query time range, since the value skey will
   * be used as the time window index value. So we only change ekey of time window accordingly.
   */
  if (w.ekey > pQueryAttr->window.ekey && QUERY_IS_ASC_QUERY(pQueryAttr)) {
    w.ekey = pQueryAttr->window.ekey;
  }

  return w;
}

// get the correct time window according to the handled timestamp
static STimeWindow getCurrentActiveTimeWindow(SResultRowInfo * pResultRowInfo, int64_t ts, SQueryAttr *pQueryAttr) {
  STimeWindow w = {0};

 if (pResultRowInfo->curPos == -1) {  // the first window, from the previous stored value
    getInitialStartTimeWindow(pQueryAttr, ts, &w);

    if (pQueryAttr->interval.intervalUnit == 'n' || pQueryAttr->interval.intervalUnit == 'y') {
      w.ekey = taosTimeAdd(w.skey, pQueryAttr->interval.interval, pQueryAttr->interval.intervalUnit, pQueryAttr->precision) - 1;
    } else {
      w.ekey = w.skey + pQueryAttr->interval.interval - 1;
    }
  } else {
    w = getResultRow(pResultRowInfo, pResultRowInfo->curPos)->win;
  }

  /*
   * query border check, skey should not be bounded by the query time range, since the value skey will
   * be used as the time window index value. So we only change ekey of time window accordingly.
   */
  if (w.ekey > pQueryAttr->window.ekey && QUERY_IS_ASC_QUERY(pQueryAttr)) {
    w.ekey = pQueryAttr->window.ekey;
  }

  return w;
}



// a new buffer page for each table. Needs to opt this design
static int32_t addNewWindowResultBuf(SResultRow *pWindowRes, SDiskbasedResultBuf *pResultBuf, int32_t tid, uint32_t size) {
  if (pWindowRes->pageId != -1) {
    return 0;
  }

  tFilePage *pData = NULL;

  // in the first scan, new space needed for results
  int32_t pageId = -1;
  SIDList list = getDataBufPagesIdList(pResultBuf, tid);

  if (taosArrayGetSize(list) == 0) {
    pData = getNewDataBuf(pResultBuf, tid, &pageId);
  } else {
    SPageInfo* pi = getLastPageInfo(list);
    pData = getResBufPage(pResultBuf, pi->pageId);
    pageId = pi->pageId;

    if (pData->num + size > pResultBuf->pageSize) {
      // release current page first, and prepare the next one
      releaseResBufPageInfo(pResultBuf, pi);
      pData = getNewDataBuf(pResultBuf, tid, &pageId);
      if (pData != NULL) {
        assert(pData->num == 0);  // number of elements must be 0 for new allocated buffer
      }
    }
  }

  if (pData == NULL) {
    return -1;
  }

  // set the number of rows in current disk page
  if (pWindowRes->pageId == -1) {  // not allocated yet, allocate new buffer
    pWindowRes->pageId = pageId;
    pWindowRes->offset = (int32_t)pData->num;

    pData->num += size;
    assert(pWindowRes->pageId >= 0);
  }

  return 0;
}

static bool chkWindowOutputBufByKey(SQueryRuntimeEnv *pRuntimeEnv, SResultRowInfo *pResultRowInfo, STimeWindow *win,
                                       bool masterscan, SResultRow **pResult, int64_t groupId, SQLFunctionCtx* pCtx,
                                       int32_t numOfOutput, int32_t* rowCellInfoOffset) {
  assert(win->skey <= win->ekey);

  return chkResultRowFromKey(pRuntimeEnv, pResultRowInfo, (char *)&win->skey, TSDB_KEYSIZE, masterscan, groupId);
}

static int32_t setResultOutputBufByKey(SQueryRuntimeEnv *pRuntimeEnv, SResultRowInfo *pResultRowInfo, int64_t tid, STimeWindow *win,
                                       bool masterscan, SResultRow **pResult, int64_t tableGroupId, SQLFunctionCtx* pCtx,
                                       int32_t numOfOutput, int32_t* rowCellInfoOffset) {
  assert(win->skey <= win->ekey);
  SDiskbasedResultBuf *pResultBuf = pRuntimeEnv->pResultBuf;

  SResultRow *pResultRow = doSetResultOutBufByKey(pRuntimeEnv, pResultRowInfo, tid, (char *)&win->skey, TSDB_KEYSIZE, masterscan, tableGroupId);
  if (pResultRow == NULL) {
    *pResult = NULL;
    return TSDB_CODE_SUCCESS;
  }

  // not assign result buffer yet, add new result buffer
  if (pResultRow->pageId == -1) {
    int32_t ret = addNewWindowResultBuf(pResultRow, pResultBuf, (int32_t) tableGroupId, pRuntimeEnv->pQueryAttr->intermediateResultRowSize);
    if (ret != TSDB_CODE_SUCCESS) {
      return -1;
    }
  }

  // set time window for current result
  pResultRow->win = (*win);
  *pResult = pResultRow;
  setResultRowOutputBufInitCtx(pRuntimeEnv, pResultRow, pCtx, numOfOutput, rowCellInfoOffset);

  return TSDB_CODE_SUCCESS;
}

static void setResultRowInterpo(SResultRow* pResult, SResultTsInterpType type) {
  assert(pResult != NULL && (type == RESULT_ROW_START_INTERP || type == RESULT_ROW_END_INTERP));
  if (type == RESULT_ROW_START_INTERP) {
    pResult->startInterp = true;
  } else {
    pResult->endInterp   = true;
  }
}

static bool resultRowInterpolated(SResultRow* pResult, SResultTsInterpType type) {
  assert(pResult != NULL && (type == RESULT_ROW_START_INTERP || type == RESULT_ROW_END_INTERP));
  if (type == RESULT_ROW_START_INTERP) {
    return pResult->startInterp == true;
  } else {
    return pResult->endInterp   == true;
  }
}

static FORCE_INLINE int32_t getForwardStepsInBlock(int32_t numOfRows, __block_search_fn_t searchFn, TSKEY ekey, int16_t pos,
                                      int16_t order, int64_t *pData) {
  int32_t forwardStep = 0;

  if (order == TSDB_ORDER_ASC) {
    int32_t end = searchFn((char*) &pData[pos], numOfRows - pos, ekey, order);
    if (end >= 0) {
      forwardStep = end;

      if (pData[end + pos] == ekey) {
        forwardStep += 1;
      }
    }
  } else {
    int32_t end = searchFn((char *)pData, pos + 1, ekey, order);
    if (end >= 0) {
      forwardStep = pos - end;

      if (pData[end] == ekey) {
        forwardStep += 1;
      }
    }
  }

  assert(forwardStep >= 0);
  return forwardStep;
}

static void doUpdateResultRowIndex(SResultRowInfo*pResultRowInfo, TSKEY lastKey, bool ascQuery, bool timeWindowInterpo) {
  int64_t skey = TSKEY_INITIAL_VAL;
  int32_t i = 0;
  for (i = pResultRowInfo->size - 1; i >= 0; --i) {
    SResultRow *pResult = pResultRowInfo->pResult[i];
    if (pResult->closed) {
      break;
    }

    // new closed result rows
    if (timeWindowInterpo) {
      if (pResult->endInterp && ((pResult->win.skey <= lastKey && ascQuery) || (pResult->win.skey >= lastKey && !ascQuery))) {
        if (i > 0) { // the first time window, the startInterp is false.
          assert(pResult->startInterp);
        }

        closeResultRow(pResultRowInfo, i);
      } else {
        skey = pResult->win.skey;
      }
    } else {
      if ((pResult->win.ekey <= lastKey && ascQuery) || (pResult->win.skey >= lastKey && !ascQuery)) {
        closeResultRow(pResultRowInfo, i);
      } else {
        skey = pResult->win.skey;
      }
    }
  }

  // all result rows are closed, set the last one to be the skey
  if (skey == TSKEY_INITIAL_VAL) {
    if (pResultRowInfo->size == 0) {
//      assert(pResultRowInfo->current == NULL);
      assert(pResultRowInfo->curPos == -1);
      pResultRowInfo->curPos = -1;
    } else {
      pResultRowInfo->curPos = pResultRowInfo->size - 1;
    }
  } else {

    for (i = pResultRowInfo->size - 1; i >= 0; --i) {
      SResultRow *pResult = pResultRowInfo->pResult[i];
      if (pResult->closed) {
        break;
      }
    }

    if (i == pResultRowInfo->size - 1) {
      pResultRowInfo->curPos = i;
    } else {
      pResultRowInfo->curPos = i + 1;  // current not closed result object
    }
  }

  //pResultRowInfo->prevSKey = pResultRowInfo->pResult[pResultRowInfo->curIndex]->win.skey;
}

static void updateResultRowInfoActiveIndex(SResultRowInfo* pResultRowInfo, SQueryAttr* pQueryAttr, TSKEY lastKey) {
  bool ascQuery = QUERY_IS_ASC_QUERY(pQueryAttr);
  if ((lastKey > pQueryAttr->window.ekey && ascQuery) || (lastKey < pQueryAttr->window.ekey && (!ascQuery))) {
    closeAllResultRows(pResultRowInfo);
    pResultRowInfo->curPos = pResultRowInfo->size - 1;
  } else {
    int32_t step = ascQuery ? 1 : -1;
    doUpdateResultRowIndex(pResultRowInfo, lastKey - step, ascQuery, pQueryAttr->timeWindowInterpo);
  }
}

static int32_t getNumOfRowsInTimeWindow(SQueryRuntimeEnv* pRuntimeEnv, SDataBlockInfo *pDataBlockInfo, TSKEY *pPrimaryColumn,
                                        int32_t startPos, TSKEY ekey, __block_search_fn_t searchFn, bool updateLastKey) {
  assert(startPos >= 0 && startPos < pDataBlockInfo->rows);
  SQueryAttr* pQueryAttr = pRuntimeEnv->pQueryAttr;
  STableQueryInfo* item = pRuntimeEnv->current;

  int32_t num   = -1;
  int32_t order = pQueryAttr->order.order;
  int32_t step  = GET_FORWARD_DIRECTION_FACTOR(order);

  if (QUERY_IS_ASC_QUERY(pQueryAttr)) {
    if (ekey < pDataBlockInfo->window.ekey && pPrimaryColumn) {
      num = getForwardStepsInBlock(pDataBlockInfo->rows, searchFn, ekey, startPos, order, pPrimaryColumn);
      if (updateLastKey) { // update the last key
        item->lastKey = pPrimaryColumn[startPos + (num - 1)] + step;
      }
    } else {
      num = pDataBlockInfo->rows - startPos;
      if (updateLastKey) {
        item->lastKey = pDataBlockInfo->window.ekey + step;
      }
    }
  } else {  // desc
    if (ekey > pDataBlockInfo->window.skey && pPrimaryColumn) {
      num = getForwardStepsInBlock(pDataBlockInfo->rows, searchFn, ekey, startPos, order, pPrimaryColumn);
      if (updateLastKey) {  // update the last key
        item->lastKey = pPrimaryColumn[startPos - (num - 1)] + step;
      }
    } else {
      num = startPos + 1;
      if (updateLastKey) {
        item->lastKey = pDataBlockInfo->window.skey + step;
      }
    }
  }

  assert(num >= 0);
  return num;
}

void doInvokeUdf(SUdfInfo* pUdfInfo, SQLFunctionCtx *pCtx, int32_t idx, int32_t type) {
  int32_t output = 0;

  if (pUdfInfo == NULL || pUdfInfo->funcs[type] == NULL) {
    qError("empty udf function, type:%d", type);
    return;
  }

  qDebug("invoke udf function:%s,%p", pUdfInfo->name, pUdfInfo->funcs[type]);

  switch (type) {
    case TSDB_UDF_FUNC_NORMAL:
      if (pUdfInfo->isScript) {
        (*(scriptNormalFunc)pUdfInfo->funcs[TSDB_UDF_FUNC_NORMAL])(pUdfInfo->pScriptCtx,
                     (char *)pCtx->pInput + idx * pCtx->inputType, pCtx->inputType, pCtx->inputBytes, pCtx->size, pCtx->ptsList, pCtx->startTs, pCtx->pOutput,
                    (char *)pCtx->ptsOutputBuf, &output, pCtx->outputType, pCtx->outputBytes);
      } else {
        SResultRowCellInfo *pResInfo = GET_RES_INFO(pCtx);

        void *interBuf = (void *)GET_ROWCELL_INTERBUF(pResInfo);

        (*(udfNormalFunc)pUdfInfo->funcs[TSDB_UDF_FUNC_NORMAL])((char *)pCtx->pInput + idx * pCtx->inputType, pCtx->inputType, pCtx->inputBytes, pCtx->size, pCtx->ptsList,
          pCtx->pOutput, interBuf, (char *)pCtx->ptsOutputBuf, &output, pCtx->outputType, pCtx->outputBytes, &pUdfInfo->init);
      }

      if (pUdfInfo->funcType == TSDB_UDF_TYPE_AGGREGATE) {
        pCtx->resultInfo->numOfRes = output;
      } else {
        pCtx->resultInfo->numOfRes += output;
      }

      if (pCtx->resultInfo->numOfRes > 0) {
        pCtx->resultInfo->hasResult = DATA_SET_FLAG;
      }

      break;

    case TSDB_UDF_FUNC_MERGE:
      if (pUdfInfo->isScript) {
        (*(scriptMergeFunc)pUdfInfo->funcs[TSDB_UDF_FUNC_MERGE])(pUdfInfo->pScriptCtx, pCtx->pInput, pCtx->size, pCtx->pOutput, &output);
      } else {
        (*(udfMergeFunc)pUdfInfo->funcs[TSDB_UDF_FUNC_MERGE])(pCtx->pInput, pCtx->size, pCtx->pOutput, &output, &pUdfInfo->init);
      }

      // set the output value exist
      pCtx->resultInfo->numOfRes = output;
      if (output > 0) {
        pCtx->resultInfo->hasResult = DATA_SET_FLAG;
      }

      break;

    case TSDB_UDF_FUNC_FINALIZE: {
      SResultRowCellInfo *pResInfo = GET_RES_INFO(pCtx);
      void *interBuf = (void *)GET_ROWCELL_INTERBUF(pResInfo);
      if (pUdfInfo->isScript) {
        (*(scriptFinalizeFunc)pUdfInfo->funcs[TSDB_UDF_FUNC_FINALIZE])(pUdfInfo->pScriptCtx, pCtx->startTs, pCtx->pOutput, &output);
      } else {
        (*(udfFinalizeFunc)pUdfInfo->funcs[TSDB_UDF_FUNC_FINALIZE])(pCtx->pOutput, interBuf, &output, &pUdfInfo->init);
      }
      // set the output value exist
      pCtx->resultInfo->numOfRes = output;
      if (output > 0) {
        pCtx->resultInfo->hasResult = DATA_SET_FLAG;
      }

      break;
      }
  }
}

static void doApplyFunctions(SQueryRuntimeEnv* pRuntimeEnv, SQLFunctionCtx* pCtx, STimeWindow* pWin, int32_t offset,
                             int32_t forwardStep, TSKEY* tsCol, int32_t numOfTotal, int32_t numOfOutput) {
  SQueryAttr *pQueryAttr = pRuntimeEnv->pQueryAttr;
  bool hasAggregates = pCtx[0].preAggVals.isSet;

  for (int32_t k = 0; k < numOfOutput; ++k) {
    pCtx[k].size    = forwardStep;
    pCtx[k].startTs = pWin->skey;

    // keep it temporarialy
    char* start = pCtx[k].pInput;

    int32_t pos = (QUERY_IS_ASC_QUERY(pQueryAttr)) ? offset : offset - (forwardStep - 1);
    if (pCtx[k].pInput != NULL) {
      pCtx[k].pInput = (char *)pCtx[k].pInput + pos * pCtx[k].inputBytes;
    }

    if (tsCol != NULL) {
      pCtx[k].ptsList = &tsCol[pos];
    }

    // not a whole block involved in query processing, statistics data can not be used
    // NOTE: the original value of isSet have been changed here
    if (pCtx[k].preAggVals.isSet && forwardStep < numOfTotal) {
      pCtx[k].preAggVals.isSet = false;
    }

    int32_t functionId = pCtx[k].functionId;
    if (functionNeedToExecute(pRuntimeEnv, &pCtx[k])) {
      if (functionId < 0) { // load the script and exec, pRuntimeEnv->pUdfInfo
        SUdfInfo* pUdfInfo = pRuntimeEnv->pUdfInfo;
        doInvokeUdf(pUdfInfo, &pCtx[k], 0, TSDB_UDF_FUNC_NORMAL);
      } else {
        aAggs[functionId].xFunction(&pCtx[k]);
      }
    }

    // restore it
    pCtx[k].preAggVals.isSet = hasAggregates;
    pCtx[k].pInput = start;
  }
}


static int32_t getNextQualifiedWindow(SQueryAttr* pQueryAttr, STimeWindow *pNext, SDataBlockInfo *pDataBlockInfo,
    TSKEY *primaryKeys, __block_search_fn_t searchFn, int32_t prevPosition) {
  getNextTimeWindow(pQueryAttr, pNext);

  // next time window is not in current block
  if ((pNext->skey > pDataBlockInfo->window.ekey && QUERY_IS_ASC_QUERY(pQueryAttr)) ||
      (pNext->ekey < pDataBlockInfo->window.skey && !QUERY_IS_ASC_QUERY(pQueryAttr))) {
    return -1;
  }

  TSKEY startKey = -1;
  if (QUERY_IS_ASC_QUERY(pQueryAttr)) {
    startKey = pNext->skey;
    if (startKey < pQueryAttr->window.skey) {
      startKey = pQueryAttr->window.skey;
    }
  } else {
    startKey = pNext->ekey;
    if (startKey > pQueryAttr->window.skey) {
      startKey = pQueryAttr->window.skey;
    }
  }

  int32_t startPos = 0;

  // tumbling time window query, a special case of sliding time window query
  if (pQueryAttr->interval.sliding == pQueryAttr->interval.interval && prevPosition != -1) {
    int32_t factor = GET_FORWARD_DIRECTION_FACTOR(pQueryAttr->order.order);
    startPos = prevPosition + factor;
  } else {
    if (startKey <= pDataBlockInfo->window.skey && QUERY_IS_ASC_QUERY(pQueryAttr)) {
      startPos = 0;
    } else if (startKey >= pDataBlockInfo->window.ekey && !QUERY_IS_ASC_QUERY(pQueryAttr)) {
      startPos = pDataBlockInfo->rows - 1;
    } else {
      startPos = searchFn((char *)primaryKeys, pDataBlockInfo->rows, startKey, pQueryAttr->order.order);
    }
  }

  /* interp query with fill should not skip time window */
  if (pQueryAttr->pointInterpQuery && pQueryAttr->fillType != TSDB_FILL_NONE) {
    return startPos;
  }

  /*
   * This time window does not cover any data, try next time window,
   * this case may happen when the time window is too small
   */
  if (primaryKeys == NULL) {
    if (QUERY_IS_ASC_QUERY(pQueryAttr)) {
      assert(pDataBlockInfo->window.skey <= pNext->ekey);
    } else {
      assert(pDataBlockInfo->window.ekey >= pNext->skey);
    }
  } else {
    if (QUERY_IS_ASC_QUERY(pQueryAttr) && primaryKeys[startPos] > pNext->ekey) {
      TSKEY next = primaryKeys[startPos];
      if (pQueryAttr->interval.intervalUnit == 'n' || pQueryAttr->interval.intervalUnit == 'y') {
        pNext->skey = taosTimeTruncate(next, &pQueryAttr->interval, pQueryAttr->precision);
        pNext->ekey = taosTimeAdd(pNext->skey, pQueryAttr->interval.interval, pQueryAttr->interval.intervalUnit, pQueryAttr->precision) - 1;
      } else {
        pNext->ekey += ((next - pNext->ekey + pQueryAttr->interval.sliding - 1)/pQueryAttr->interval.sliding) * pQueryAttr->interval.sliding;
        pNext->skey = pNext->ekey - pQueryAttr->interval.interval + 1;
      }
    } else if ((!QUERY_IS_ASC_QUERY(pQueryAttr)) && primaryKeys[startPos] < pNext->skey) {
      TSKEY next = primaryKeys[startPos];
      if (pQueryAttr->interval.intervalUnit == 'n' || pQueryAttr->interval.intervalUnit == 'y') {
        pNext->skey = taosTimeTruncate(next, &pQueryAttr->interval, pQueryAttr->precision);
        pNext->ekey = taosTimeAdd(pNext->skey, pQueryAttr->interval.interval, pQueryAttr->interval.intervalUnit, pQueryAttr->precision) - 1;
      } else {
        pNext->skey -= ((pNext->skey - next + pQueryAttr->interval.sliding - 1) / pQueryAttr->interval.sliding) * pQueryAttr->interval.sliding;
        pNext->ekey = pNext->skey + pQueryAttr->interval.interval - 1;
      }
    }
  }

  return startPos;
}

static FORCE_INLINE TSKEY reviseWindowEkey(SQueryAttr *pQueryAttr, STimeWindow *pWindow) {
  TSKEY ekey = -1;
  if (QUERY_IS_ASC_QUERY(pQueryAttr)) {
    ekey = pWindow->ekey;
    if (ekey > pQueryAttr->window.ekey) {
      ekey = pQueryAttr->window.ekey;
    }
  } else {
    ekey = pWindow->skey;
    if (ekey < pQueryAttr->window.ekey) {
      ekey = pQueryAttr->window.ekey;
    }
  }

  return ekey;
}

static void setNotInterpoWindowKey(SQLFunctionCtx* pCtx, int32_t numOfOutput, int32_t type) {
  if (type == RESULT_ROW_START_INTERP) {
    for (int32_t k = 0; k < numOfOutput; ++k) {
      pCtx[k].start.key = INT64_MIN;
    }
  } else {
    for (int32_t k = 0; k < numOfOutput; ++k) {
      pCtx[k].end.key = INT64_MIN;
    }
  }
}

static void saveDataBlockLastRow(SQueryRuntimeEnv* pRuntimeEnv, SDataBlockInfo* pDataBlockInfo, SArray* pDataBlock,
    int32_t rowIndex) {
  if (pDataBlock == NULL) {
    return;
  }

  SQueryAttr* pQueryAttr = pRuntimeEnv->pQueryAttr;
  for (int32_t k = 0; k < pQueryAttr->numOfCols; ++k) {
    SColumnInfoData *pColInfo = taosArrayGet(pDataBlock, k);
    memcpy(pRuntimeEnv->prevRow[k], ((char*)pColInfo->pData) + (pColInfo->info.bytes * rowIndex), pColInfo->info.bytes);
  }
}

static TSKEY getStartTsKey(SQueryAttr* pQueryAttr, STimeWindow* win, const TSKEY* tsCols, int32_t rows) {
  TSKEY ts = TSKEY_INITIAL_VAL;

  bool ascQuery = QUERY_IS_ASC_QUERY(pQueryAttr);
  if (tsCols == NULL) {
    ts = ascQuery? win->skey : win->ekey;
  } else {
    int32_t offset = ascQuery? 0:rows-1;
    ts = tsCols[offset];
  }

  return ts;
}

static void setArithParams(SArithmeticSupport* sas, SExprInfo *pExprInfo, SSDataBlock* pSDataBlock) {
  sas->numOfCols = (int32_t) pSDataBlock->info.numOfCols;
  sas->pExprInfo = pExprInfo;
  if (sas->colList != NULL) {
    return;
  }
  sas->colList = calloc(1, pSDataBlock->info.numOfCols*sizeof(SColumnInfo));
  for(int32_t i = 0; i < sas->numOfCols; ++i) {
    SColumnInfoData* pColData = taosArrayGet(pSDataBlock->pDataBlock, i);
    sas->colList[i] = pColData->info;
  }

  sas->data = calloc(sas->numOfCols, POINTER_BYTES);

  // set the input column data
  for (int32_t f = 0; f < pSDataBlock->info.numOfCols; ++f) {
    SColumnInfoData *pColumnInfoData = taosArrayGet(pSDataBlock->pDataBlock, f);
    sas->data[f] = pColumnInfoData->pData;
  }
}

static void doSetInputDataBlock(SOperatorInfo* pOperator, SQLFunctionCtx* pCtx, SSDataBlock* pBlock, int32_t order);
static void doSetInputDataBlockInfo(SOperatorInfo* pOperator, SQLFunctionCtx* pCtx, SSDataBlock* pBlock, int32_t order) {
  for (int32_t i = 0; i < pOperator->numOfOutput; ++i) {
    pCtx[i].order = order;
    pCtx[i].size  = pBlock->info.rows;
    pCtx[i].currentStage = (uint8_t)pOperator->pRuntimeEnv->scanFlag;

    setBlockStatisInfo(&pCtx[i], pBlock, &pOperator->pExpr[i].base.colInfo);
  }
}

void setInputDataBlock(SOperatorInfo* pOperator, SQLFunctionCtx* pCtx, SSDataBlock* pBlock, int32_t order) {
  if (pCtx[0].functionId == TSDB_FUNC_ARITHM) {
    SArithmeticSupport* pSupport = (SArithmeticSupport*) pCtx[0].param[1].pz;
    if (pSupport->colList == NULL) {
      doSetInputDataBlock(pOperator, pCtx, pBlock, order);
    } else {
      doSetInputDataBlockInfo(pOperator, pCtx, pBlock, order);
    }
  } else {
    if (pBlock->pDataBlock != NULL) {
      doSetInputDataBlock(pOperator, pCtx, pBlock, order);
    } else {
      doSetInputDataBlockInfo(pOperator, pCtx, pBlock, order);
    }
  }
}

static void doSetInputDataBlock(SOperatorInfo* pOperator, SQLFunctionCtx* pCtx, SSDataBlock* pBlock, int32_t order) {
  for (int32_t i = 0; i < pOperator->numOfOutput; ++i) {
    pCtx[i].order = order;
    pCtx[i].size  = pBlock->info.rows;
    pCtx[i].currentStage = (uint8_t)pOperator->pRuntimeEnv->scanFlag;

    setBlockStatisInfo(&pCtx[i], pBlock, &pOperator->pExpr[i].base.colInfo);

    if (pCtx[i].functionId == TSDB_FUNC_ARITHM) {
      setArithParams((SArithmeticSupport*)pCtx[i].param[1].pz, &pOperator->pExpr[i], pBlock);
    } else {
      SColIndex* pCol = &pOperator->pExpr[i].base.colInfo;
      if (TSDB_COL_IS_NORMAL_COL(pCol->flag) || (pCtx[i].functionId == TSDB_FUNC_BLKINFO) ||
          (TSDB_COL_IS_TAG(pCol->flag) && pOperator->pRuntimeEnv->scanFlag == MERGE_STAGE)) {
        SColIndex*       pColIndex = &pOperator->pExpr[i].base.colInfo;
        SColumnInfoData* p = taosArrayGet(pBlock->pDataBlock, pColIndex->colIndex);

        // in case of the block distribution query, the inputBytes is not a constant value.
        pCtx[i].pInput = p->pData;
        assert(p->info.colId == pColIndex->colId && pCtx[i].inputType == p->info.type);

        if (pCtx[i].functionId < 0) {
          SColumnInfoData* tsInfo = taosArrayGet(pBlock->pDataBlock, 0);
          pCtx[i].ptsList = (int64_t*) tsInfo->pData;

          continue;
        }

        uint32_t status = aAggs[pCtx[i].functionId].status;
        if ((status & (TSDB_FUNCSTATE_SELECTIVITY | TSDB_FUNCSTATE_NEED_TS)) != 0) {
          SColumnInfoData* tsInfo = taosArrayGet(pBlock->pDataBlock, 0);
          // In case of the top/bottom query again the nest query result, which has no timestamp column
          // don't set the ptsList attribute.
          if (tsInfo->info.type == TSDB_DATA_TYPE_TIMESTAMP) {
            pCtx[i].ptsList = (int64_t*) tsInfo->pData;
          } else {
            pCtx[i].ptsList = NULL;
          }
        }
      } else if (TSDB_COL_IS_UD_COL(pCol->flag) && (pOperator->pRuntimeEnv->scanFlag == MERGE_STAGE)) {
        SColIndex*       pColIndex = &pOperator->pExpr[i].base.colInfo;
        SColumnInfoData* p = taosArrayGet(pBlock->pDataBlock, pColIndex->colIndex);

        pCtx[i].pInput = p->pData;
        assert(p->info.colId == pColIndex->colId && pCtx[i].inputType == p->info.type);
        for(int32_t j = 0; j < pBlock->info.rows; ++j) {
          char* dst = p->pData + j * p->info.bytes;
          tVariantDump(&pOperator->pExpr[i].base.param[1], dst, p->info.type, true);
        }
      }
    }
  }
}

static void doAggregateImpl(SOperatorInfo* pOperator, TSKEY startTs, SQLFunctionCtx* pCtx, SSDataBlock* pSDataBlock) {
  SQueryRuntimeEnv* pRuntimeEnv = pOperator->pRuntimeEnv;

  for (int32_t k = 0; k < pOperator->numOfOutput; ++k) {
    if (functionNeedToExecute(pRuntimeEnv, &pCtx[k])) {
      pCtx[k].startTs = startTs;// this can be set during create the struct

      int32_t functionId = pCtx[k].functionId;
      if (functionId < 0) {
        SUdfInfo* pUdfInfo = pRuntimeEnv->pUdfInfo;
        doInvokeUdf(pUdfInfo, &pCtx[k], 0, TSDB_UDF_FUNC_NORMAL);
      } else {
        aAggs[functionId].xFunction(&pCtx[k]);
      }
    }
  }
}

static void projectApplyFunctions(SQueryRuntimeEnv *pRuntimeEnv, SQLFunctionCtx *pCtx, int32_t numOfOutput) {
  SQueryAttr *pQueryAttr = pRuntimeEnv->pQueryAttr;

  for (int32_t k = 0; k < numOfOutput; ++k) {
    pCtx[k].startTs = pQueryAttr->window.skey;

    // Always set the asc order for merge stage process
    if (pCtx[k].currentStage == MERGE_STAGE) {
      pCtx[k].order = TSDB_ORDER_ASC;
    }

    pCtx[k].startTs = pQueryAttr->window.skey;

    if (pCtx[k].functionId < 0) {
      // load the script and exec
      SUdfInfo* pUdfInfo = pRuntimeEnv->pUdfInfo;
      doInvokeUdf(pUdfInfo, &pCtx[k], 0, TSDB_UDF_FUNC_NORMAL);
    } else {
      aAggs[pCtx[k].functionId].xFunction(&pCtx[k]);
    }
  }
}

void doTimeWindowInterpolation(SOperatorInfo* pOperator, SOptrBasicInfo* pInfo, SArray* pDataBlock, TSKEY prevTs,
                               int32_t prevRowIndex, TSKEY curTs, int32_t curRowIndex, TSKEY windowKey, int32_t type) {
  SQueryRuntimeEnv *pRuntimeEnv = pOperator->pRuntimeEnv;
  SExprInfo* pExpr = pOperator->pExpr;

  SQLFunctionCtx* pCtx = pInfo->pCtx;

  for (int32_t k = 0; k < pOperator->numOfOutput; ++k) {
    int32_t functionId = pCtx[k].functionId;
    if (functionId != TSDB_FUNC_TWA && functionId != TSDB_FUNC_INTERP) {
      pCtx[k].start.key = INT64_MIN;
      continue;
    }

    SColIndex *      pColIndex = &pExpr[k].base.colInfo;
    int16_t          index = pColIndex->colIndex;
    SColumnInfoData *pColInfo = taosArrayGet(pDataBlock, index);

    assert(pColInfo->info.colId == pColIndex->colId && curTs != windowKey);
    double v1 = 0, v2 = 0, v = 0;

    if (prevRowIndex == -1) {
      GET_TYPED_DATA(v1, double, pColInfo->info.type, (char *)pRuntimeEnv->prevRow[index]);
    } else {
      GET_TYPED_DATA(v1, double, pColInfo->info.type, (char *)pColInfo->pData + prevRowIndex * pColInfo->info.bytes);
    }

    GET_TYPED_DATA(v2, double, pColInfo->info.type, (char *)pColInfo->pData + curRowIndex * pColInfo->info.bytes);

    if (functionId == TSDB_FUNC_INTERP) {
      if (type == RESULT_ROW_START_INTERP) {
        pCtx[k].start.key = prevTs;
        pCtx[k].start.val = v1;

        pCtx[k].end.key = curTs;
        pCtx[k].end.val = v2;

        if (pColInfo->info.type == TSDB_DATA_TYPE_BINARY || pColInfo->info.type == TSDB_DATA_TYPE_NCHAR) {
          if (prevRowIndex == -1) {
            pCtx[k].start.ptr = (char *)pRuntimeEnv->prevRow[index];
          } else {
            pCtx[k].start.ptr = (char *)pColInfo->pData + prevRowIndex * pColInfo->info.bytes;
          }
          
          pCtx[k].end.ptr = (char *)pColInfo->pData + curRowIndex * pColInfo->info.bytes;
        }
      }
    } else if (functionId == TSDB_FUNC_TWA) {
      SPoint point1 = (SPoint){.key = prevTs,    .val = &v1};
      SPoint point2 = (SPoint){.key = curTs,     .val = &v2};
      SPoint point  = (SPoint){.key = windowKey, .val = &v };

      taosGetLinearInterpolationVal(&point, TSDB_DATA_TYPE_DOUBLE, &point1, &point2, TSDB_DATA_TYPE_DOUBLE);

      if (type == RESULT_ROW_START_INTERP) {
        pCtx[k].start.key = point.key;
        pCtx[k].start.val = v;
      } else {
        pCtx[k].end.key = point.key;
        pCtx[k].end.val = v;
      }
    }
  }
}

static bool setTimeWindowInterpolationStartTs(SOperatorInfo* pOperatorInfo, SQLFunctionCtx* pCtx, int32_t pos,
                                              int32_t numOfRows, SArray* pDataBlock, const TSKEY* tsCols, STimeWindow* win) {
  SQueryRuntimeEnv* pRuntimeEnv = pOperatorInfo->pRuntimeEnv;
  SQueryAttr* pQueryAttr = pRuntimeEnv->pQueryAttr;

  bool ascQuery = QUERY_IS_ASC_QUERY(pQueryAttr);

  TSKEY curTs  = tsCols[pos];
  TSKEY lastTs = *(TSKEY *) pRuntimeEnv->prevRow[0];

  // lastTs == INT64_MIN and pos == 0 means this is the first time window, interpolation is not needed.
  // start exactly from this point, no need to do interpolation
  TSKEY key = ascQuery? win->skey:win->ekey;
  if (key == curTs) {
    setNotInterpoWindowKey(pCtx, pOperatorInfo->numOfOutput, RESULT_ROW_START_INTERP);
    return true;
  }

  if (lastTs == INT64_MIN && ((pos == 0 && ascQuery) || (pos == (numOfRows - 1) && !ascQuery))) {
    setNotInterpoWindowKey(pCtx, pOperatorInfo->numOfOutput, RESULT_ROW_START_INTERP);
    return true;
  }

  int32_t step = GET_FORWARD_DIRECTION_FACTOR(pQueryAttr->order.order);
  TSKEY   prevTs = ((pos == 0 && ascQuery) || (pos == (numOfRows - 1) && !ascQuery))? lastTs:tsCols[pos - step];

  doTimeWindowInterpolation(pOperatorInfo, pOperatorInfo->info, pDataBlock, prevTs, pos - step, curTs, pos,
      key, RESULT_ROW_START_INTERP);
  return true;
}

static bool setTimeWindowInterpolationEndTs(SOperatorInfo* pOperatorInfo, SQLFunctionCtx* pCtx,
    int32_t endRowIndex, SArray* pDataBlock, const TSKEY* tsCols, TSKEY blockEkey, STimeWindow* win) {
  SQueryRuntimeEnv *pRuntimeEnv = pOperatorInfo->pRuntimeEnv;
  SQueryAttr* pQueryAttr = pRuntimeEnv->pQueryAttr;
  int32_t numOfOutput = pOperatorInfo->numOfOutput;

  TSKEY   actualEndKey = tsCols[endRowIndex];

  TSKEY key = QUERY_IS_ASC_QUERY(pQueryAttr)? win->ekey:win->skey;

  // not ended in current data block, do not invoke interpolation
  if ((key > blockEkey && QUERY_IS_ASC_QUERY(pQueryAttr)) || (key < blockEkey && !QUERY_IS_ASC_QUERY(pQueryAttr))) {
    setNotInterpoWindowKey(pCtx, numOfOutput, RESULT_ROW_END_INTERP);
    return false;
  }

  // there is actual end point of current time window, no interpolation need
  if (key == actualEndKey) {
    setNotInterpoWindowKey(pCtx, numOfOutput, RESULT_ROW_END_INTERP);
    return true;
  }

  int32_t step = GET_FORWARD_DIRECTION_FACTOR(pQueryAttr->order.order);
  int32_t nextRowIndex = endRowIndex + step;
  assert(nextRowIndex >= 0);

  TSKEY nextKey = tsCols[nextRowIndex];
  doTimeWindowInterpolation(pOperatorInfo, pOperatorInfo->info, pDataBlock, actualEndKey, endRowIndex, nextKey,
      nextRowIndex, key, RESULT_ROW_END_INTERP);
  return true;
}

static void doWindowBorderInterpolation(SOperatorInfo* pOperatorInfo, SSDataBlock* pBlock, SQLFunctionCtx* pCtx,
    SResultRow* pResult, STimeWindow* win, int32_t startPos, int32_t forwardStep) {
  SQueryRuntimeEnv* pRuntimeEnv = pOperatorInfo->pRuntimeEnv;
  SQueryAttr* pQueryAttr = pRuntimeEnv->pQueryAttr;
  if (!pQueryAttr->timeWindowInterpo) {
    return;
  }

  assert(pBlock != NULL);
  int32_t step = GET_FORWARD_DIRECTION_FACTOR(pQueryAttr->order.order);

  if (pBlock->pDataBlock == NULL){
    tscError("pBlock->pDataBlock == NULL");
    return;
  }
  SColumnInfoData *pColInfo = taosArrayGet(pBlock->pDataBlock, 0);

  TSKEY  *tsCols = (TSKEY *)(pColInfo->pData);
  bool done = resultRowInterpolated(pResult, RESULT_ROW_START_INTERP);
  if (!done) { // it is not interpolated, now start to generated the interpolated value
    int32_t startRowIndex = startPos;
    bool interp = setTimeWindowInterpolationStartTs(pOperatorInfo, pCtx, startRowIndex, pBlock->info.rows, pBlock->pDataBlock,
        tsCols, win);
    if (interp) {
      setResultRowInterpo(pResult, RESULT_ROW_START_INTERP);
    }
  } else {
    setNotInterpoWindowKey(pCtx, pQueryAttr->numOfOutput, RESULT_ROW_START_INTERP);
  }

  // point interpolation does not require the end key time window interpolation.
  if (pQueryAttr->pointInterpQuery) {
    return;
  }

  // interpolation query does not generate the time window end interpolation
  done = resultRowInterpolated(pResult, RESULT_ROW_END_INTERP);
  if (!done) {
    int32_t endRowIndex = startPos + (forwardStep - 1) * step;

    TSKEY endKey = QUERY_IS_ASC_QUERY(pQueryAttr)? pBlock->info.window.ekey:pBlock->info.window.skey;
    bool  interp = setTimeWindowInterpolationEndTs(pOperatorInfo, pCtx, endRowIndex, pBlock->pDataBlock, tsCols, endKey, win);
    if (interp) {
      setResultRowInterpo(pResult, RESULT_ROW_END_INTERP);
    }
  } else {
    setNotInterpoWindowKey(pCtx, pQueryAttr->numOfOutput, RESULT_ROW_END_INTERP);
  }
}

static void hashIntervalAgg(SOperatorInfo* pOperatorInfo, SResultRowInfo* pResultRowInfo, SSDataBlock* pSDataBlock, int32_t tableGroupId) {
  STableIntervalOperatorInfo* pInfo = (STableIntervalOperatorInfo*) pOperatorInfo->info;

  SQueryRuntimeEnv* pRuntimeEnv = pOperatorInfo->pRuntimeEnv;
  int32_t           numOfOutput = pOperatorInfo->numOfOutput;
  SQueryAttr*       pQueryAttr = pRuntimeEnv->pQueryAttr;

  int32_t step = GET_FORWARD_DIRECTION_FACTOR(pQueryAttr->order.order);
  bool ascQuery = QUERY_IS_ASC_QUERY(pQueryAttr);

  int32_t prevIndex = pResultRowInfo->curPos;

  TSKEY* tsCols = NULL;
  if (pSDataBlock->pDataBlock != NULL) {
    SColumnInfoData* pColDataInfo = taosArrayGet(pSDataBlock->pDataBlock, 0);
    tsCols = (int64_t*) pColDataInfo->pData;
    assert(tsCols[0] == pSDataBlock->info.window.skey &&
           tsCols[pSDataBlock->info.rows - 1] == pSDataBlock->info.window.ekey);
  }

  int32_t startPos = ascQuery? 0 : (pSDataBlock->info.rows - 1);
  TSKEY ts = getStartTsKey(pQueryAttr, &pSDataBlock->info.window, tsCols, pSDataBlock->info.rows);

  STimeWindow win = getActiveTimeWindow(pResultRowInfo, ts, pQueryAttr);
  bool masterScan = IS_MASTER_SCAN(pRuntimeEnv);

  SResultRow* pResult = NULL;
  int32_t ret = setResultOutputBufByKey(pRuntimeEnv, pResultRowInfo, pSDataBlock->info.tid, &win, masterScan, &pResult, tableGroupId, pInfo->pCtx,
                                        numOfOutput, pInfo->rowCellInfoOffset);
  if (ret != TSDB_CODE_SUCCESS || pResult == NULL) {
    longjmp(pRuntimeEnv->env, TSDB_CODE_QRY_OUT_OF_MEMORY);
  }

  int32_t forwardStep = 0;
  TSKEY   ekey = reviseWindowEkey(pQueryAttr, &win);
  forwardStep =
      getNumOfRowsInTimeWindow(pRuntimeEnv, &pSDataBlock->info, tsCols, startPos, ekey, binarySearchForKey, true);

  // prev time window not interpolation yet.
  int32_t curIndex = pResultRowInfo->curPos;
  if (prevIndex != -1 && prevIndex < curIndex && pQueryAttr->timeWindowInterpo) {
    for (int32_t j = prevIndex; j < curIndex; ++j) {  // previous time window may be all closed already.
      SResultRow* pRes = getResultRow(pResultRowInfo, j);
      if (pRes->closed) {
        assert(resultRowInterpolated(pRes, RESULT_ROW_START_INTERP) && resultRowInterpolated(pRes, RESULT_ROW_END_INTERP));
        continue;
      }

        STimeWindow w = pRes->win;
        ret = setResultOutputBufByKey(pRuntimeEnv, pResultRowInfo, pSDataBlock->info.tid, &w, masterScan, &pResult,
                                      tableGroupId, pInfo->pCtx, numOfOutput, pInfo->rowCellInfoOffset);
        if (ret != TSDB_CODE_SUCCESS) {
          longjmp(pRuntimeEnv->env, TSDB_CODE_QRY_OUT_OF_MEMORY);
        }

        assert(!resultRowInterpolated(pResult, RESULT_ROW_END_INTERP));

        doTimeWindowInterpolation(pOperatorInfo, pInfo, pSDataBlock->pDataBlock, *(TSKEY*)pRuntimeEnv->prevRow[0], -1,
                                  tsCols[startPos], startPos, w.ekey, RESULT_ROW_END_INTERP);

        setResultRowInterpo(pResult, RESULT_ROW_END_INTERP);
        setNotInterpoWindowKey(pInfo->pCtx, pQueryAttr->numOfOutput, RESULT_ROW_START_INTERP);

        doApplyFunctions(pRuntimeEnv, pInfo->pCtx, &w, startPos, 0, tsCols, pSDataBlock->info.rows, numOfOutput);
      }

    // restore current time window
    ret = setResultOutputBufByKey(pRuntimeEnv, pResultRowInfo, pSDataBlock->info.tid, &win, masterScan, &pResult, tableGroupId, pInfo->pCtx,
                                  numOfOutput, pInfo->rowCellInfoOffset);
    if (ret != TSDB_CODE_SUCCESS) {
      longjmp(pRuntimeEnv->env, TSDB_CODE_QRY_OUT_OF_MEMORY);
    }
  }

  // window start key interpolation
  doWindowBorderInterpolation(pOperatorInfo, pSDataBlock, pInfo->pCtx, pResult, &win, startPos, forwardStep);
  doApplyFunctions(pRuntimeEnv, pInfo->pCtx, &win, startPos, forwardStep, tsCols, pSDataBlock->info.rows, numOfOutput);

  STimeWindow nextWin = win;
  while (1) {
    int32_t prevEndPos = (forwardStep - 1) * step + startPos;
    startPos = getNextQualifiedWindow(pQueryAttr, &nextWin, &pSDataBlock->info, tsCols, binarySearchForKey, prevEndPos);
    if (startPos < 0) {
      break;
    }

    // null data, failed to allocate more memory buffer
    int32_t code = setResultOutputBufByKey(pRuntimeEnv, pResultRowInfo, pSDataBlock->info.tid, &nextWin, masterScan, &pResult, tableGroupId,
                                           pInfo->pCtx, numOfOutput, pInfo->rowCellInfoOffset);
    if (code != TSDB_CODE_SUCCESS || pResult == NULL) {
      longjmp(pRuntimeEnv->env, TSDB_CODE_QRY_OUT_OF_MEMORY);
    }

    ekey = reviseWindowEkey(pQueryAttr, &nextWin);
    forwardStep = getNumOfRowsInTimeWindow(pRuntimeEnv, &pSDataBlock->info, tsCols, startPos, ekey, binarySearchForKey, true);

    // window start(end) key interpolation
    doWindowBorderInterpolation(pOperatorInfo, pSDataBlock, pInfo->pCtx, pResult, &nextWin, startPos, forwardStep);
    doApplyFunctions(pRuntimeEnv, pInfo->pCtx, &nextWin, startPos, forwardStep, tsCols, pSDataBlock->info.rows, numOfOutput);
  }

  if (pQueryAttr->timeWindowInterpo) {
    int32_t rowIndex = ascQuery? (pSDataBlock->info.rows-1):0;
    saveDataBlockLastRow(pRuntimeEnv, &pSDataBlock->info, pSDataBlock->pDataBlock, rowIndex);
  }

  updateResultRowInfoActiveIndex(pResultRowInfo, pQueryAttr, pRuntimeEnv->current->lastKey);
}


static void hashAllIntervalAgg(SOperatorInfo* pOperatorInfo, SResultRowInfo* pResultRowInfo, SSDataBlock* pSDataBlock, int32_t tableGroupId) {
  STableIntervalOperatorInfo* pInfo = (STableIntervalOperatorInfo*) pOperatorInfo->info;

  SQueryRuntimeEnv* pRuntimeEnv = pOperatorInfo->pRuntimeEnv;
  int32_t           numOfOutput = pOperatorInfo->numOfOutput;
  SQueryAttr*       pQueryAttr = pRuntimeEnv->pQueryAttr;

  int32_t step = GET_FORWARD_DIRECTION_FACTOR(pQueryAttr->order.order);
  bool ascQuery = QUERY_IS_ASC_QUERY(pQueryAttr);

  TSKEY* tsCols = NULL;
  if (pSDataBlock->pDataBlock != NULL) {
    SColumnInfoData* pColDataInfo = taosArrayGet(pSDataBlock->pDataBlock, 0);
    tsCols = (int64_t*) pColDataInfo->pData;
    assert(tsCols[0] == pSDataBlock->info.window.skey &&
           tsCols[pSDataBlock->info.rows - 1] == pSDataBlock->info.window.ekey);
  }

  int32_t startPos = ascQuery? 0 : (pSDataBlock->info.rows - 1);
  TSKEY ts = getStartTsKey(pQueryAttr, &pSDataBlock->info.window, tsCols, pSDataBlock->info.rows);

  STimeWindow win = getCurrentActiveTimeWindow(pResultRowInfo, ts, pQueryAttr);
  bool masterScan = IS_MASTER_SCAN(pRuntimeEnv);

  SResultRow* pResult = NULL;
  int32_t forwardStep = 0;
  int32_t ret = 0;
  STimeWindow preWin = win;

  while (1) {
    // null data, failed to allocate more memory buffer
    ret = setResultOutputBufByKey(pRuntimeEnv, pResultRowInfo, pSDataBlock->info.tid, &win, masterScan, &pResult,
                                  tableGroupId, pInfo->pCtx, numOfOutput, pInfo->rowCellInfoOffset);
    if (ret != TSDB_CODE_SUCCESS) {
      longjmp(pRuntimeEnv->env, TSDB_CODE_QRY_OUT_OF_MEMORY);
    }

    TSKEY   ekey = reviseWindowEkey(pQueryAttr, &win);
    forwardStep = getNumOfRowsInTimeWindow(pRuntimeEnv, &pSDataBlock->info, tsCols, startPos, ekey, binarySearchForKey, true);

    // window start(end) key interpolation
    doWindowBorderInterpolation(pOperatorInfo, pSDataBlock, pInfo->pCtx, pResult, &win, startPos, forwardStep);
    doApplyFunctions(pRuntimeEnv, pInfo->pCtx, ascQuery ? &win : &preWin, startPos, forwardStep, tsCols, pSDataBlock->info.rows, numOfOutput);
    preWin = win;
    
    int32_t prevEndPos = (forwardStep - 1) * step + startPos;
    startPos = getNextQualifiedWindow(pQueryAttr, &win, &pSDataBlock->info, tsCols, binarySearchForKey, prevEndPos);
    if (startPos < 0) {
      if ((ascQuery && win.skey <= pQueryAttr->window.ekey) || ((!ascQuery) && win.ekey >= pQueryAttr->window.ekey)) {
        int32_t code = setResultOutputBufByKey(pRuntimeEnv, pResultRowInfo, pSDataBlock->info.tid, &win, masterScan, &pResult, tableGroupId,
                                               pInfo->pCtx, numOfOutput, pInfo->rowCellInfoOffset);
        if (code != TSDB_CODE_SUCCESS || pResult == NULL) {
          longjmp(pRuntimeEnv->env, TSDB_CODE_QRY_OUT_OF_MEMORY);
        }

        startPos = pSDataBlock->info.rows - 1;

        // window start(end) key interpolation
        doWindowBorderInterpolation(pOperatorInfo, pSDataBlock, pInfo->pCtx, pResult, &win, startPos, forwardStep);
        doApplyFunctions(pRuntimeEnv, pInfo->pCtx, ascQuery ? &win : &preWin, startPos, forwardStep, tsCols, pSDataBlock->info.rows, numOfOutput);
      }

      break;
    }
    setResultRowInterpo(pResult, RESULT_ROW_END_INTERP);
  }

  if (pQueryAttr->timeWindowInterpo) {
    int32_t rowIndex = ascQuery? (pSDataBlock->info.rows-1):0;
    saveDataBlockLastRow(pRuntimeEnv, &pSDataBlock->info, pSDataBlock->pDataBlock, rowIndex);
  }

  updateResultRowInfoActiveIndex(pResultRowInfo, pQueryAttr, pRuntimeEnv->current->lastKey);
}



static void doHashGroupbyAgg(SOperatorInfo* pOperator, SGroupbyOperatorInfo *pInfo, SSDataBlock *pSDataBlock) {
  SQueryRuntimeEnv* pRuntimeEnv = pOperator->pRuntimeEnv;
  STableQueryInfo*  item = pRuntimeEnv->current;

  SColumnInfoData* pColInfoData = taosArrayGet(pSDataBlock->pDataBlock, pInfo->colIndex);

  SQueryAttr* pQueryAttr = pRuntimeEnv->pQueryAttr;
  int16_t     bytes = pColInfoData->info.bytes;
  int16_t     type = pColInfoData->info.type;

  if (type == TSDB_DATA_TYPE_FLOAT || type == TSDB_DATA_TYPE_DOUBLE) {
    qError("QInfo:0x%"PRIx64" group by not supported on double/float columns, abort", GET_QID(pRuntimeEnv));
    return;
  }

  SColumnInfoData* pFirstColData = taosArrayGet(pSDataBlock->pDataBlock, 0);
  int64_t* tsList = (pFirstColData->info.type == TSDB_DATA_TYPE_TIMESTAMP)? (int64_t*) pFirstColData->pData:NULL;

  STimeWindow w = TSWINDOW_INITIALIZER;

  int32_t num = 0;
  for (int32_t j = 0; j < pSDataBlock->info.rows; ++j) {
    char* val = ((char*)pColInfoData->pData) + bytes * j;
    if (isNull(val, type)) {
      continue;
    }

    // Compare with the previous row of this column, and do not set the output buffer again if they are identical.
    if (pInfo->prevData == NULL) {
      pInfo->prevData = malloc(bytes);
      memcpy(pInfo->prevData, val, bytes);
      num++;
      continue;
    }

    if (IS_VAR_DATA_TYPE(type)) {
      int32_t len = varDataLen(val);
      if(len == varDataLen(pInfo->prevData) && memcmp(varDataVal(pInfo->prevData), varDataVal(val), len) == 0) {
        num++;
        continue;
      }
    } else {
      if (memcmp(pInfo->prevData, val, bytes) == 0) {
        num++;
        continue;
      }
    }

    if (pQueryAttr->stableQuery && pQueryAttr->stabledev && (pRuntimeEnv->prevResult != NULL)) {
      setParamForStableStddevByColData(pRuntimeEnv, pInfo->binfo.pCtx, pOperator->numOfOutput, pOperator->pExpr, pInfo->prevData, bytes);
    }

    int32_t ret = setGroupResultOutputBuf(pRuntimeEnv, &(pInfo->binfo), pOperator->numOfOutput, pInfo->prevData, type, bytes, item->groupIndex);
    if (ret != TSDB_CODE_SUCCESS) {  // null data, too many state code
      longjmp(pRuntimeEnv->env, TSDB_CODE_QRY_APP_ERROR);
    }

    doApplyFunctions(pRuntimeEnv, pInfo->binfo.pCtx, &w, j - num, num, tsList, pSDataBlock->info.rows, pOperator->numOfOutput);

    num = 1;
    memcpy(pInfo->prevData, val, bytes);
  }

  if (num > 0) {
    char* val = ((char*)pColInfoData->pData) + bytes * (pSDataBlock->info.rows - num);
    memcpy(pInfo->prevData, val, bytes);

    if (pQueryAttr->stableQuery && pQueryAttr->stabledev && (pRuntimeEnv->prevResult != NULL)) {
      setParamForStableStddevByColData(pRuntimeEnv, pInfo->binfo.pCtx, pOperator->numOfOutput, pOperator->pExpr, val, bytes);
    }

    int32_t ret = setGroupResultOutputBuf(pRuntimeEnv, &(pInfo->binfo), pOperator->numOfOutput, val, type, bytes, item->groupIndex);
    if (ret != TSDB_CODE_SUCCESS) {  // null data, too many state code
      longjmp(pRuntimeEnv->env, TSDB_CODE_QRY_APP_ERROR);
    }

    doApplyFunctions(pRuntimeEnv, pInfo->binfo.pCtx, &w, pSDataBlock->info.rows - num, num, tsList, pSDataBlock->info.rows, pOperator->numOfOutput);
  }

  tfree(pInfo->prevData);
}

static void doSessionWindowAggImpl(SOperatorInfo* pOperator, SSWindowOperatorInfo *pInfo, SSDataBlock *pSDataBlock) {
  SQueryRuntimeEnv* pRuntimeEnv = pOperator->pRuntimeEnv;
  STableQueryInfo*  item = pRuntimeEnv->current;

  // primary timestamp column
  SColumnInfoData* pColInfoData = taosArrayGet(pSDataBlock->pDataBlock, 0);

  bool    masterScan = IS_MASTER_SCAN(pRuntimeEnv);
  SOptrBasicInfo* pBInfo = &pInfo->binfo;

  int64_t gap = pOperator->pRuntimeEnv->pQueryAttr->sw.gap;
  pInfo->numOfRows = 0;
  if (IS_REPEAT_SCAN(pRuntimeEnv) && !pInfo->reptScan) {
    pInfo->reptScan = true;
    pInfo->prevTs = INT64_MIN;
  }

  TSKEY* tsList = (TSKEY*)pColInfoData->pData;
  for (int32_t j = 0; j < pSDataBlock->info.rows; ++j) {
    if (pInfo->prevTs == INT64_MIN) {
      pInfo->curWindow.skey = tsList[j];
      pInfo->curWindow.ekey = tsList[j];
      pInfo->prevTs = tsList[j];
      pInfo->numOfRows = 1;
      pInfo->start = j;
    } else if (tsList[j] - pInfo->prevTs <= gap && (tsList[j] - pInfo->prevTs) >= 0) {
      pInfo->curWindow.ekey = tsList[j];
      pInfo->prevTs = tsList[j];
      pInfo->numOfRows += 1;
      if (j == 0 && pInfo->start != 0) {
        pInfo->numOfRows = 1;
        pInfo->start = 0;
      }
    } else {  // start a new session window
      SResultRow* pResult = NULL;

      pInfo->curWindow.ekey = pInfo->curWindow.skey;
      int32_t ret = setResultOutputBufByKey(pRuntimeEnv, &pBInfo->resultRowInfo, pSDataBlock->info.tid, &pInfo->curWindow, masterScan,
                                            &pResult, item->groupIndex, pBInfo->pCtx, pOperator->numOfOutput,
                                            pBInfo->rowCellInfoOffset);
      if (ret != TSDB_CODE_SUCCESS) {  // null data, too many state code
        longjmp(pRuntimeEnv->env, TSDB_CODE_QRY_APP_ERROR);
      }

      doApplyFunctions(pRuntimeEnv, pBInfo->pCtx, &pInfo->curWindow, pInfo->start, pInfo->numOfRows, tsList,
                       pSDataBlock->info.rows, pOperator->numOfOutput);

      pInfo->curWindow.skey = tsList[j];
      pInfo->curWindow.ekey = tsList[j];
      pInfo->prevTs = tsList[j];
      pInfo->numOfRows = 1;
      pInfo->start = j;
    }
  }

  SResultRow* pResult = NULL;

  pInfo->curWindow.ekey = pInfo->curWindow.skey;
  int32_t ret = setResultOutputBufByKey(pRuntimeEnv, &pBInfo->resultRowInfo, pSDataBlock->info.tid, &pInfo->curWindow, masterScan,
                                        &pResult, item->groupIndex, pBInfo->pCtx, pOperator->numOfOutput,
                                        pBInfo->rowCellInfoOffset);
  if (ret != TSDB_CODE_SUCCESS) {  // null data, too many state code
    longjmp(pRuntimeEnv->env, TSDB_CODE_QRY_APP_ERROR);
  }

  doApplyFunctions(pRuntimeEnv, pBInfo->pCtx, &pInfo->curWindow, pInfo->start, pInfo->numOfRows, tsList,
                   pSDataBlock->info.rows, pOperator->numOfOutput);
}

static void setResultRowKey(SResultRow* pResultRow, char* pData, int16_t type) {
  if (IS_VAR_DATA_TYPE(type)) {
    if (pResultRow->key == NULL) {
      pResultRow->key = malloc(varDataTLen(pData));
      varDataCopy(pResultRow->key, pData);
    } else {
      assert(memcmp(pResultRow->key, pData, varDataTLen(pData)) == 0);
    }
  } else {
    int64_t v = -1;
    GET_TYPED_DATA(v, int64_t, type, pData);

    pResultRow->win.skey = v;
    pResultRow->win.ekey = v;
  }
}

static int32_t setGroupResultOutputBuf(SQueryRuntimeEnv *pRuntimeEnv, SOptrBasicInfo *binfo, int32_t numOfCols, char *pData, int16_t type, int16_t bytes, int32_t groupIndex) {
  SDiskbasedResultBuf *pResultBuf = pRuntimeEnv->pResultBuf;

  int32_t        *rowCellInfoOffset = binfo->rowCellInfoOffset;
  SResultRowInfo *pResultRowInfo    = &binfo->resultRowInfo;
  SQLFunctionCtx *pCtx              = binfo->pCtx;

  // not assign result buffer yet, add new result buffer, TODO remove it
  char* d = pData;
  int16_t len = bytes;
  if (IS_VAR_DATA_TYPE(type)) {
    d = varDataVal(pData);
    len = varDataLen(pData);
  }

  int64_t tid = 0;
  SResultRow *pResultRow = doSetResultOutBufByKey(pRuntimeEnv, pResultRowInfo, tid, d, len, true, groupIndex);
  assert (pResultRow != NULL);

  setResultRowKey(pResultRow, pData, type);
  if (pResultRow->pageId == -1) {
    int32_t ret = addNewWindowResultBuf(pResultRow, pResultBuf, groupIndex, pRuntimeEnv->pQueryAttr->resultRowSize);
    if (ret != 0) {
      return -1;
    }
  }

  setResultOutputBuf(pRuntimeEnv, pResultRow, pCtx, numOfCols, rowCellInfoOffset);
  initCtxOutputBuffer(pCtx, numOfCols);
  return TSDB_CODE_SUCCESS;
}

static int32_t getGroupbyColumnIndex(SGroupbyExpr *pGroupbyExpr, SSDataBlock* pDataBlock) {
  for (int32_t k = 0; k < pGroupbyExpr->numOfGroupCols; ++k) {
    SColIndex* pColIndex = taosArrayGet(pGroupbyExpr->columnInfo, k);
    if (TSDB_COL_IS_TAG(pColIndex->flag)) {
      continue;
    }

    int32_t colId = pColIndex->colId;

    for (int32_t i = 0; i < pDataBlock->info.numOfCols; ++i) {
      SColumnInfoData* pColInfo = taosArrayGet(pDataBlock->pDataBlock, i);
      if (pColInfo->info.colId == colId) {
        return i;
      }
    }
  }

  assert(0);
  return -1;
}

static bool functionNeedToExecute(SQueryRuntimeEnv *pRuntimeEnv, SQLFunctionCtx *pCtx) {
  SResultRowCellInfo *pResInfo = GET_RES_INFO(pCtx);
  SQueryAttr* pQueryAttr = pRuntimeEnv->pQueryAttr;

  // in case of timestamp column, always generated results.
  int32_t functionId = pCtx->functionId;
  if (functionId == TSDB_FUNC_TS) {
    return true;
  }

  if (pResInfo->complete || functionId == TSDB_FUNC_TAG_DUMMY || functionId == TSDB_FUNC_TS_DUMMY) {
    return false;
  }

  if (functionId == TSDB_FUNC_FIRST_DST || functionId == TSDB_FUNC_FIRST) {
    return QUERY_IS_ASC_QUERY(pQueryAttr);
  }

  // denote the order type
  if ((functionId == TSDB_FUNC_LAST_DST || functionId == TSDB_FUNC_LAST)) {
    return pCtx->param[0].i64 == pQueryAttr->order.order;
  }

  // in the reverse table scan, only the following functions need to be executed
  if (IS_REVERSE_SCAN(pRuntimeEnv) ||
      (pRuntimeEnv->scanFlag == REPEAT_SCAN && functionId != TSDB_FUNC_STDDEV && functionId != TSDB_FUNC_PERCT)) {
    return false;
  }

  return true;
}

void setBlockStatisInfo(SQLFunctionCtx *pCtx, SSDataBlock* pSDataBlock, SColIndex* pColIndex) {
  SDataStatis *pStatis = NULL;

  if (pSDataBlock->pBlockStatis != NULL && TSDB_COL_IS_NORMAL_COL(pColIndex->flag)) {
    pStatis = &pSDataBlock->pBlockStatis[pColIndex->colIndex];

    pCtx->preAggVals.statis = *pStatis;
    pCtx->preAggVals.isSet  = true;
    assert(pCtx->preAggVals.statis.numOfNull <= pSDataBlock->info.rows);
  } else {
    pCtx->preAggVals.isSet = false;
  }

  pCtx->hasNull = hasNull(pColIndex, pStatis);

  // set the statistics data for primary time stamp column
  if (pCtx->functionId == TSDB_FUNC_SPREAD && pColIndex->colId == PRIMARYKEY_TIMESTAMP_COL_INDEX) {
    pCtx->preAggVals.isSet  = true;
    pCtx->preAggVals.statis.min = pSDataBlock->info.window.skey;
    pCtx->preAggVals.statis.max = pSDataBlock->info.window.ekey;
  }
}

// set the output buffer for the selectivity + tag query
static int32_t setCtxTagColumnInfo(SQLFunctionCtx *pCtx, int32_t numOfOutput) {
  if (!isSelectivityWithTagsQuery(pCtx, numOfOutput)) {
    return TSDB_CODE_SUCCESS;
  }

  int32_t num = 0;
  int16_t tagLen = 0;

  SQLFunctionCtx*  p = NULL;
  SQLFunctionCtx** pTagCtx = calloc(numOfOutput, POINTER_BYTES);
  if (pTagCtx == NULL) {
    return TSDB_CODE_QRY_OUT_OF_MEMORY;
  }

  for (int32_t i = 0; i < numOfOutput; ++i) {
    int32_t functionId = pCtx[i].functionId;

    if (functionId == TSDB_FUNC_TAG_DUMMY || functionId == TSDB_FUNC_TS_DUMMY) {
      tagLen += pCtx[i].outputBytes;
      pTagCtx[num++] = &pCtx[i];
    } else if ((aAggs[functionId].status & TSDB_FUNCSTATE_SELECTIVITY) != 0) {
      p = &pCtx[i];
    } else if (functionId == TSDB_FUNC_TS || functionId == TSDB_FUNC_TAG) {
      // tag function may be the group by tag column
      // ts may be the required primary timestamp column
      continue;
    } else {
      // the column may be the normal column, group by normal_column, the functionId is TSDB_FUNC_PRJ
    }
  }
  if (p != NULL) {
    p->tagInfo.pTagCtxList = pTagCtx;
    p->tagInfo.numOfTagCols = num;
    p->tagInfo.tagsLen = tagLen;
  } else {
    tfree(pTagCtx);
  }

  return TSDB_CODE_SUCCESS;
}

static SQLFunctionCtx* createSQLFunctionCtx(SQueryRuntimeEnv* pRuntimeEnv, SExprInfo* pExpr, int32_t numOfOutput,
                                            int32_t** rowCellInfoOffset) {
  SQueryAttr* pQueryAttr = pRuntimeEnv->pQueryAttr;

  SQLFunctionCtx * pFuncCtx = (SQLFunctionCtx *)calloc(numOfOutput, sizeof(SQLFunctionCtx));
  if (pFuncCtx == NULL) {
    return NULL;
  }

  *rowCellInfoOffset = calloc(numOfOutput, sizeof(int32_t));
  if (*rowCellInfoOffset == 0) {
    tfree(pFuncCtx);
    return NULL;
  }

  for (int32_t i = 0; i < numOfOutput; ++i) {
    SSqlExpr *pSqlExpr = &pExpr[i].base;
    SQLFunctionCtx* pCtx = &pFuncCtx[i];

    SColIndex *pIndex = &pSqlExpr->colInfo;

    if (TSDB_COL_REQ_NULL(pIndex->flag)) {
      pCtx->requireNull = true;
      pIndex->flag &= ~(TSDB_COL_NULL);
    } else {
      pCtx->requireNull = false;
    }

    pCtx->inputBytes = pSqlExpr->colBytes;
    pCtx->inputType  = pSqlExpr->colType;

    pCtx->ptsOutputBuf = NULL;

    pCtx->outputBytes  = pSqlExpr->resBytes;
    pCtx->outputType   = pSqlExpr->resType;

    pCtx->order        = pQueryAttr->order.order;
    pCtx->functionId   = pSqlExpr->functionId;
    pCtx->stableQuery  = pQueryAttr->stableQuery;
    pCtx->interBufBytes = pSqlExpr->interBytes;
    pCtx->start.key    = INT64_MIN;
    pCtx->end.key      = INT64_MIN;

    pCtx->numOfParams  = pSqlExpr->numOfParams;
    for (int32_t j = 0; j < pCtx->numOfParams; ++j) {
      int16_t type = pSqlExpr->param[j].nType;
      int16_t bytes = pSqlExpr->param[j].nLen;
      if (pSqlExpr->functionId == TSDB_FUNC_STDDEV_DST) {
        continue;
      }

      if (type == TSDB_DATA_TYPE_BINARY || type == TSDB_DATA_TYPE_NCHAR) {
        tVariantCreateFromBinary(&pCtx->param[j], pSqlExpr->param[j].pz, bytes, type);
      } else {
        tVariantCreateFromBinary(&pCtx->param[j], (char *)&pSqlExpr->param[j].i64, bytes, type);
      }
    }

    // set the order information for top/bottom query
    int32_t functionId = pCtx->functionId;

    if (functionId == TSDB_FUNC_TOP || functionId == TSDB_FUNC_BOTTOM || functionId == TSDB_FUNC_DIFF) {
      int32_t f = pExpr[0].base.functionId;
      assert(f == TSDB_FUNC_TS || f == TSDB_FUNC_TS_DUMMY);

      pCtx->param[2].i64 = pQueryAttr->order.order;
      pCtx->param[2].nType = TSDB_DATA_TYPE_BIGINT;
      pCtx->param[3].i64 = functionId;
      pCtx->param[3].nType = TSDB_DATA_TYPE_BIGINT;

      pCtx->param[1].i64 = pQueryAttr->order.orderColId;
    } else if (functionId == TSDB_FUNC_INTERP) {
      pCtx->param[2].i64 = (int8_t)pQueryAttr->fillType;
      if (pQueryAttr->fillVal != NULL) {
        if (isNull((const char *)&pQueryAttr->fillVal[i], pCtx->inputType)) {
          pCtx->param[1].nType = TSDB_DATA_TYPE_NULL;
        } else {  // todo refactor, tVariantCreateFromBinary should handle the NULL value
          if (pCtx->inputType != TSDB_DATA_TYPE_BINARY && pCtx->inputType != TSDB_DATA_TYPE_NCHAR) {
            tVariantCreateFromBinary(&pCtx->param[1], (char *)&pQueryAttr->fillVal[i], pCtx->inputBytes, pCtx->inputType);
          }
        }
      }
    } else if (functionId == TSDB_FUNC_TS_COMP) {
      pCtx->param[0].i64 = pQueryAttr->vgId;  //TODO this should be the parameter from client
      pCtx->param[0].nType = TSDB_DATA_TYPE_BIGINT;
    } else if (functionId == TSDB_FUNC_TWA) {
      pCtx->param[1].i64 = pQueryAttr->window.skey;
      pCtx->param[1].nType = TSDB_DATA_TYPE_BIGINT;
      pCtx->param[2].i64 = pQueryAttr->window.ekey;
      pCtx->param[2].nType = TSDB_DATA_TYPE_BIGINT;
    } else if (functionId == TSDB_FUNC_ARITHM) {
      pCtx->param[1].pz = (char*) &pRuntimeEnv->sasArray[i];
    }
  }

  for(int32_t i = 1; i < numOfOutput; ++i) {
    (*rowCellInfoOffset)[i] = (int32_t)((*rowCellInfoOffset)[i - 1] + sizeof(SResultRowCellInfo) + pExpr[i - 1].base.interBytes);
  }

  setCtxTagColumnInfo(pFuncCtx, numOfOutput);

  return pFuncCtx;
}

static void* destroySQLFunctionCtx(SQLFunctionCtx* pCtx, int32_t numOfOutput) {
  if (pCtx == NULL) {
    return NULL;
  }

  for (int32_t i = 0; i < numOfOutput; ++i) {
    for (int32_t j = 0; j < pCtx[i].numOfParams; ++j) {
      tVariantDestroy(&pCtx[i].param[j]);
    }

    tVariantDestroy(&pCtx[i].tag);
    tfree(pCtx[i].tagInfo.pTagCtxList);
  }

  tfree(pCtx);
  return NULL;
}

static int32_t setupQueryRuntimeEnv(SQueryRuntimeEnv *pRuntimeEnv, int32_t numOfTables, SArray* pOperator, void* merger) {
  qDebug("QInfo:0x%"PRIx64" setup runtime env", GET_QID(pRuntimeEnv));
  SQueryAttr *pQueryAttr = pRuntimeEnv->pQueryAttr;

  pRuntimeEnv->prevGroupId = INT32_MIN;
  pRuntimeEnv->pQueryAttr = pQueryAttr;

  pRuntimeEnv->pResultRowHashTable = taosHashInit(numOfTables, taosGetDefaultHashFunction(TSDB_DATA_TYPE_BINARY), true, HASH_NO_LOCK);
  pRuntimeEnv->pResultRowListSet = taosHashInit(numOfTables, taosGetDefaultHashFunction(TSDB_DATA_TYPE_BINARY), false, HASH_NO_LOCK);
  pRuntimeEnv->keyBuf  = malloc(pQueryAttr->maxTableColumnWidth + sizeof(int64_t) + POINTER_BYTES);
  pRuntimeEnv->pool    = initResultRowPool(getResultRowSize(pRuntimeEnv));

  pRuntimeEnv->prevRow = malloc(POINTER_BYTES * pQueryAttr->numOfCols + pQueryAttr->srcRowSize);
  pRuntimeEnv->tagVal  = malloc(pQueryAttr->tagLen);

  // NOTE: pTableCheckInfo need to update the query time range and the lastKey info
  pRuntimeEnv->pTableRetrieveTsMap = taosHashInit(numOfTables, taosGetDefaultHashFunction(TSDB_DATA_TYPE_INT), false, HASH_NO_LOCK);

  pRuntimeEnv->sasArray = calloc(pQueryAttr->numOfOutput, sizeof(SArithmeticSupport));

  if (pRuntimeEnv->sasArray == NULL || pRuntimeEnv->pResultRowHashTable == NULL || pRuntimeEnv->keyBuf == NULL ||
      pRuntimeEnv->prevRow == NULL  || pRuntimeEnv->tagVal == NULL) {
    goto _clean;
  }

  if (pQueryAttr->numOfCols) {
    char* start = POINTER_BYTES * pQueryAttr->numOfCols + (char*) pRuntimeEnv->prevRow;
    pRuntimeEnv->prevRow[0] = start;
    for(int32_t i = 1; i < pQueryAttr->numOfCols; ++i) {
      pRuntimeEnv->prevRow[i] = pRuntimeEnv->prevRow[i - 1] + pQueryAttr->tableCols[i-1].bytes;
    }

    if (pQueryAttr->tableCols[0].type == TSDB_DATA_TYPE_TIMESTAMP) {
      *(int64_t*) pRuntimeEnv->prevRow[0] = INT64_MIN;
    }
  }

  qDebug("QInfo:0x%"PRIx64" init runtime environment completed", GET_QID(pRuntimeEnv));

  // group by normal column, sliding window query, interval query are handled by interval query processor
  // interval (down sampling operation)
  int32_t numOfOperator = (int32_t) taosArrayGetSize(pOperator);
  for(int32_t i = 0; i < numOfOperator; ++i) {
    int32_t* op = taosArrayGet(pOperator, i);

    switch (*op) {
      case OP_TagScan: {
        pRuntimeEnv->proot = createTagScanOperatorInfo(pRuntimeEnv, pQueryAttr->pExpr1, pQueryAttr->numOfOutput);
        break;
      }
      case OP_MultiTableTimeInterval: {
        pRuntimeEnv->proot =
            createMultiTableTimeIntervalOperatorInfo(pRuntimeEnv, pRuntimeEnv->proot, pQueryAttr->pExpr1, pQueryAttr->numOfOutput);
        setTableScanFilterOperatorInfo(pRuntimeEnv->proot->upstream[0]->info, pRuntimeEnv->proot);
        break;
      }
      case OP_AllMultiTableTimeInterval: {
        pRuntimeEnv->proot =
            createAllMultiTableTimeIntervalOperatorInfo(pRuntimeEnv, pRuntimeEnv->proot, pQueryAttr->pExpr1, pQueryAttr->numOfOutput);
        setTableScanFilterOperatorInfo(pRuntimeEnv->proot->upstream[0]->info, pRuntimeEnv->proot);
        break;
      }
      case OP_TimeWindow: {
        pRuntimeEnv->proot =
            createTimeIntervalOperatorInfo(pRuntimeEnv, pRuntimeEnv->proot, pQueryAttr->pExpr1, pQueryAttr->numOfOutput);
        int32_t opType = pRuntimeEnv->proot->upstream[0]->operatorType;
        if (opType != OP_DummyInput && opType != OP_Join) {
          setTableScanFilterOperatorInfo(pRuntimeEnv->proot->upstream[0]->info, pRuntimeEnv->proot);
        }
        break;
      }
      case OP_AllTimeWindow: {
        pRuntimeEnv->proot =
            createAllTimeIntervalOperatorInfo(pRuntimeEnv, pRuntimeEnv->proot, pQueryAttr->pExpr1, pQueryAttr->numOfOutput);
        int32_t opType = pRuntimeEnv->proot->upstream[0]->operatorType;
        if (opType != OP_DummyInput && opType != OP_Join) {
          setTableScanFilterOperatorInfo(pRuntimeEnv->proot->upstream[0]->info, pRuntimeEnv->proot);
        }
        break;
      }
      case OP_Groupby: {
        pRuntimeEnv->proot =
            createGroupbyOperatorInfo(pRuntimeEnv, pRuntimeEnv->proot, pQueryAttr->pExpr1, pQueryAttr->numOfOutput);

        int32_t opType = pRuntimeEnv->proot->upstream[0]->operatorType;
        if (opType != OP_DummyInput) {
          setTableScanFilterOperatorInfo(pRuntimeEnv->proot->upstream[0]->info, pRuntimeEnv->proot);
        }
        break;
      }
      case OP_SessionWindow: {
        pRuntimeEnv->proot =
            createSWindowOperatorInfo(pRuntimeEnv, pRuntimeEnv->proot, pQueryAttr->pExpr1, pQueryAttr->numOfOutput);
        int32_t opType = pRuntimeEnv->proot->upstream[0]->operatorType;
        if (opType != OP_DummyInput) {
          setTableScanFilterOperatorInfo(pRuntimeEnv->proot->upstream[0]->info, pRuntimeEnv->proot);
        }
        break;
      }
      case OP_MultiTableAggregate: {
        pRuntimeEnv->proot =
            createMultiTableAggOperatorInfo(pRuntimeEnv, pRuntimeEnv->proot, pQueryAttr->pExpr1, pQueryAttr->numOfOutput);
        setTableScanFilterOperatorInfo(pRuntimeEnv->proot->upstream[0]->info, pRuntimeEnv->proot);
        break;
      }
      case OP_Aggregate: {
        pRuntimeEnv->proot =
            createAggregateOperatorInfo(pRuntimeEnv, pRuntimeEnv->proot, pQueryAttr->pExpr1, pQueryAttr->numOfOutput);

        int32_t opType = pRuntimeEnv->proot->upstream[0]->operatorType;
        if (opType != OP_DummyInput && opType != OP_Join) {
          setTableScanFilterOperatorInfo(pRuntimeEnv->proot->upstream[0]->info, pRuntimeEnv->proot);
        }
        break;
      }

      case OP_Project: {  // TODO refactor to remove arith operator.
        SOperatorInfo* prev = pRuntimeEnv->proot;
        if (i == 0) {
          pRuntimeEnv->proot = createProjectOperatorInfo(pRuntimeEnv, prev, pQueryAttr->pExpr1, pQueryAttr->numOfOutput);
          if (pRuntimeEnv->proot != NULL && prev->operatorType != OP_DummyInput && prev->operatorType != OP_Join) {  // TODO refactor
            setTableScanFilterOperatorInfo(prev->info, pRuntimeEnv->proot);
          }
        } else {
          prev = pRuntimeEnv->proot;
          assert(pQueryAttr->pExpr2 != NULL);
          pRuntimeEnv->proot = createProjectOperatorInfo(pRuntimeEnv, prev, pQueryAttr->pExpr2, pQueryAttr->numOfExpr2);
        }
        break;
      }

      case OP_StateWindow: {
        pRuntimeEnv->proot = createStatewindowOperatorInfo(pRuntimeEnv, pRuntimeEnv->proot, pQueryAttr->pExpr1, pQueryAttr->numOfOutput); 
        int32_t opType = pRuntimeEnv->proot->upstream[0]->operatorType;
        if (opType != OP_DummyInput) {
          setTableScanFilterOperatorInfo(pRuntimeEnv->proot->upstream[0]->info, pRuntimeEnv->proot);
        }
        break;
      }

      case OP_Limit: {
        pRuntimeEnv->proot = createLimitOperatorInfo(pRuntimeEnv, pRuntimeEnv->proot);
        break;
      }

      case OP_Filter: {  // todo refactor
        int32_t numOfFilterCols = 0;
        if (pQueryAttr->stableQuery) {
          SColumnInfo* pColInfo =
              extractColumnFilterInfo(pQueryAttr->pExpr3, pQueryAttr->numOfExpr3, &numOfFilterCols);
          pRuntimeEnv->proot = createFilterOperatorInfo(pRuntimeEnv, pRuntimeEnv->proot, pQueryAttr->pExpr3,
                                                        pQueryAttr->numOfExpr3, pColInfo, numOfFilterCols);
          freeColumnInfo(pColInfo, pQueryAttr->numOfExpr3);
        } else {
          SColumnInfo* pColInfo =
              extractColumnFilterInfo(pQueryAttr->pExpr1, pQueryAttr->numOfOutput, &numOfFilterCols);
          pRuntimeEnv->proot = createFilterOperatorInfo(pRuntimeEnv, pRuntimeEnv->proot, pQueryAttr->pExpr1,
                                                        pQueryAttr->numOfOutput, pColInfo, numOfFilterCols);
          freeColumnInfo(pColInfo, pQueryAttr->numOfOutput);
        }

        break;
      }

      case OP_Fill: {
        SOperatorInfo* pInfo = pRuntimeEnv->proot;
        pRuntimeEnv->proot = createFillOperatorInfo(pRuntimeEnv, pInfo, pInfo->pExpr, pInfo->numOfOutput, pQueryAttr->multigroupResult);
        break;
      }

      case OP_MultiwayMergeSort: {
        pRuntimeEnv->proot = createMultiwaySortOperatorInfo(pRuntimeEnv, pQueryAttr->pExpr1, pQueryAttr->numOfOutput, 4096, merger);
        break;
      }

      case OP_GlobalAggregate: { // If fill operator exists, the result rows of different group can not be in the same SSDataBlock.
        bool multigroupResult = pQueryAttr->multigroupResult;
        if (pQueryAttr->multigroupResult) {
          multigroupResult = (pQueryAttr->fillType == TSDB_FILL_NONE);
        }

        pRuntimeEnv->proot = createGlobalAggregateOperatorInfo(pRuntimeEnv, pRuntimeEnv->proot, pQueryAttr->pExpr3,
                                                               pQueryAttr->numOfExpr3, merger, pQueryAttr->pUdfInfo, multigroupResult);
        break;
      }

      case OP_SLimit: {
        int32_t num = pRuntimeEnv->proot->numOfOutput;
        SExprInfo* pExpr = pRuntimeEnv->proot->pExpr;
        pRuntimeEnv->proot = createSLimitOperatorInfo(pRuntimeEnv, pRuntimeEnv->proot, pExpr, num, merger, pQueryAttr->multigroupResult);
        break;
      }

      case OP_Distinct: {
        pRuntimeEnv->proot = createDistinctOperatorInfo(pRuntimeEnv, pRuntimeEnv->proot, pQueryAttr->pExpr1, pQueryAttr->numOfOutput);
        break;
      }

      case OP_Order: {
        pRuntimeEnv->proot = createOrderOperatorInfo(pRuntimeEnv, pRuntimeEnv->proot, pQueryAttr->pExpr1, pQueryAttr->numOfOutput, &pQueryAttr->order);
        break;
      }

      default: {
        assert(0);
      }
    }
  }

  return TSDB_CODE_SUCCESS;

_clean:
  tfree(pRuntimeEnv->sasArray);
  tfree(pRuntimeEnv->pResultRowHashTable);
  tfree(pRuntimeEnv->keyBuf);
  tfree(pRuntimeEnv->prevRow);
  tfree(pRuntimeEnv->tagVal);

  return TSDB_CODE_QRY_OUT_OF_MEMORY;
}

static void doFreeQueryHandle(SQueryRuntimeEnv* pRuntimeEnv) {
  SQueryAttr* pQueryAttr = pRuntimeEnv->pQueryAttr;

  tsdbCleanupQueryHandle(pRuntimeEnv->pQueryHandle);
  pRuntimeEnv->pQueryHandle = NULL;

  SMemRef* pMemRef = &pQueryAttr->memRef;
  assert(pMemRef->ref == 0 && pMemRef->snapshot.imem == NULL && pMemRef->snapshot.mem == NULL);
}

static void destroyTsComp(SQueryRuntimeEnv *pRuntimeEnv, SQueryAttr *pQueryAttr) {
  if (pQueryAttr->tsCompQuery && pRuntimeEnv->outputBuf && pRuntimeEnv->outputBuf->pDataBlock && taosArrayGetSize(pRuntimeEnv->outputBuf->pDataBlock) > 0) {
    SColumnInfoData* pColInfoData = taosArrayGet(pRuntimeEnv->outputBuf->pDataBlock, 0);
    if (pColInfoData) {
      FILE *f = *(FILE **)pColInfoData->pData;  // TODO refactor
      if (f) {
        fclose(f);
        *(FILE **)pColInfoData->pData = NULL;
      }
    }
  }
}

static void teardownQueryRuntimeEnv(SQueryRuntimeEnv *pRuntimeEnv) {
  SQueryAttr *pQueryAttr = pRuntimeEnv->pQueryAttr;
  SQInfo* pQInfo = (SQInfo*) pRuntimeEnv->qinfo;

  qDebug("QInfo:0x%"PRIx64" teardown runtime env", pQInfo->qId);

  if (pRuntimeEnv->sasArray != NULL) {
    for(int32_t i = 0; i < pQueryAttr->numOfOutput; ++i) {
      tfree(pRuntimeEnv->sasArray[i].data);
      tfree(pRuntimeEnv->sasArray[i].colList);
    }

    tfree(pRuntimeEnv->sasArray);
  }

  destroyUdfInfo(pRuntimeEnv->pUdfInfo);

  destroyResultBuf(pRuntimeEnv->pResultBuf);
  doFreeQueryHandle(pRuntimeEnv);

  destroyTsComp(pRuntimeEnv, pQueryAttr);

  pRuntimeEnv->pTsBuf = tsBufDestroy(pRuntimeEnv->pTsBuf);

  tfree(pRuntimeEnv->keyBuf);
  tfree(pRuntimeEnv->prevRow);
  tfree(pRuntimeEnv->tagVal);

  taosHashCleanup(pRuntimeEnv->pResultRowHashTable);
  pRuntimeEnv->pResultRowHashTable = NULL;

  taosHashCleanup(pRuntimeEnv->pTableRetrieveTsMap);
  pRuntimeEnv->pTableRetrieveTsMap = NULL;

  taosHashCleanup(pRuntimeEnv->pResultRowListSet);
  pRuntimeEnv->pResultRowListSet = NULL;

  destroyOperatorInfo(pRuntimeEnv->proot);

  pRuntimeEnv->pool = destroyResultRowPool(pRuntimeEnv->pool);
  taosArrayDestroyEx(pRuntimeEnv->prevResult, freeInterResult);
  pRuntimeEnv->prevResult = NULL;
}

static bool needBuildResAfterQueryComplete(SQInfo* pQInfo) {
  return pQInfo->rspContext != NULL;
}

bool isQueryKilled(SQInfo *pQInfo) {
  if (IS_QUERY_KILLED(pQInfo)) {
    return true;
  }

  // query has been executed more than tsShellActivityTimer, and the retrieve has not arrived
  // abort current query execution.
  if (pQInfo->owner != 0 && ((taosGetTimestampSec() - pQInfo->startExecTs) > getMaximumIdleDurationSec()) &&
      (!needBuildResAfterQueryComplete(pQInfo))) {

    assert(pQInfo->startExecTs != 0);
    qDebug("QInfo:%" PRIu64 " retrieve not arrive beyond %d sec, abort current query execution, start:%" PRId64
           ", current:%d", pQInfo->qId, 1, pQInfo->startExecTs, taosGetTimestampSec());
    return true;
  }

  return false;
}

void setQueryKilled(SQInfo *pQInfo) { pQInfo->code = TSDB_CODE_TSC_QUERY_CANCELLED;}

//static bool isFixedOutputQuery(SQueryAttr* pQueryAttr) {
//  if (QUERY_IS_INTERVAL_QUERY(pQueryAttr)) {
//    return false;
//  }
//
//  // Note:top/bottom query is fixed output query
//  if (pQueryAttr->topBotQuery || pQueryAttr->groupbyColumn || pQueryAttr->tsCompQuery) {
//    return true;
//  }
//
//  for (int32_t i = 0; i < pQueryAttr->numOfOutput; ++i) {
//    SSqlExpr *pExpr = &pQueryAttr->pExpr1[i].base;
//
//    if (pExpr->functionId == TSDB_FUNC_TS || pExpr->functionId == TSDB_FUNC_TS_DUMMY) {
//      continue;
//    }
//
//    if (!IS_MULTIOUTPUT(aAggs[pExpr->functionId].status)) {
//      return true;
//    }
//  }
//
//  return false;
//}

// todo refactor with isLastRowQuery
//bool isPointInterpoQuery(SQueryAttr *pQueryAttr) {
//  for (int32_t i = 0; i < pQueryAttr->numOfOutput; ++i) {
//    int32_t functionId = pQueryAttr->pExpr1[i].base.functionId;
//    if (functionId == TSDB_FUNC_INTERP) {
//      return true;
//    }
//  }
//
//  return false;
//}

static bool isFirstLastRowQuery(SQueryAttr *pQueryAttr) {
  for (int32_t i = 0; i < pQueryAttr->numOfOutput; ++i) {
    int32_t functionID = pQueryAttr->pExpr1[i].base.functionId;
    if (functionID == TSDB_FUNC_LAST_ROW) {
      return true;
    }
  }

  return false;
}

static bool isCachedLastQuery(SQueryAttr *pQueryAttr) {
  for (int32_t i = 0; i < pQueryAttr->numOfOutput; ++i) {
    int32_t functionID = pQueryAttr->pExpr1[i].base.functionId;
    if (functionID == TSDB_FUNC_LAST || functionID == TSDB_FUNC_LAST_DST) {
      continue;
    }

    return false;
  }

  if (pQueryAttr->order.order != TSDB_ORDER_DESC || !TSWINDOW_IS_EQUAL(pQueryAttr->window, TSWINDOW_DESC_INITIALIZER)) {
    return false;
  }

  if (pQueryAttr->groupbyColumn) {
    return false;
  }

  if (pQueryAttr->interval.interval > 0) {
    return false;
  }

  if (pQueryAttr->numOfFilterCols > 0 || pQueryAttr->havingNum > 0) {
    return false;
  }

  return true;
}



/**
 * The following 4 kinds of query are treated as the tags query
 * tagprj, tid_tag query, count(tbname), 'abc' (user defined constant value column) query
 */
bool onlyQueryTags(SQueryAttr* pQueryAttr) {
  for(int32_t i = 0; i < pQueryAttr->numOfOutput; ++i) {
    SExprInfo* pExprInfo = &pQueryAttr->pExpr1[i];

    int32_t functionId = pExprInfo->base.functionId;

    if (functionId != TSDB_FUNC_TAGPRJ &&
        functionId != TSDB_FUNC_TID_TAG &&
        (!(functionId == TSDB_FUNC_COUNT && pExprInfo->base.colInfo.colId == TSDB_TBNAME_COLUMN_INDEX)) &&
        (!(functionId == TSDB_FUNC_PRJ && TSDB_COL_IS_UD_COL(pExprInfo->base.colInfo.flag)))) {
      return false;
    }
  }

  return true;
}

/////////////////////////////////////////////////////////////////////////////////////////////

void getAlignQueryTimeWindow(SQueryAttr *pQueryAttr, int64_t key, int64_t keyFirst, int64_t keyLast, STimeWindow *win) {
  assert(key >= keyFirst && key <= keyLast && pQueryAttr->interval.sliding <= pQueryAttr->interval.interval);
  win->skey = taosTimeTruncate(key, &pQueryAttr->interval, pQueryAttr->precision);

  /*
   * if the realSkey > INT64_MAX - pQueryAttr->interval.interval, the query duration between
   * realSkey and realEkey must be less than one interval.Therefore, no need to adjust the query ranges.
   */
  if (keyFirst > (INT64_MAX - pQueryAttr->interval.interval)) {
    assert(keyLast - keyFirst < pQueryAttr->interval.interval);
    win->ekey = INT64_MAX;
  } else if (pQueryAttr->interval.intervalUnit == 'n' || pQueryAttr->interval.intervalUnit == 'y') {
    win->ekey = taosTimeAdd(win->skey, pQueryAttr->interval.interval, pQueryAttr->interval.intervalUnit, pQueryAttr->precision) - 1;
  } else {
    win->ekey = win->skey + pQueryAttr->interval.interval - 1;
  }
}

/*
 * todo add more parameters to check soon..
 */
bool colIdCheck(SQueryAttr *pQueryAttr, uint64_t qId) {
  // load data column information is incorrect
  for (int32_t i = 0; i < pQueryAttr->numOfCols - 1; ++i) {
    if (pQueryAttr->tableCols[i].colId == pQueryAttr->tableCols[i + 1].colId) {
      qError("QInfo:0x%"PRIx64" invalid data load column for query", qId);
      return false;
    }
  }

  return true;
}

// todo ignore the avg/sum/min/max/count/stddev/top/bottom functions, of which
// the scan order is not matter
static bool onlyOneQueryType(SQueryAttr *pQueryAttr, int32_t functId, int32_t functIdDst) {
  for (int32_t i = 0; i < pQueryAttr->numOfOutput; ++i) {
    int32_t functionId = pQueryAttr->pExpr1[i].base.functionId;

    if (functionId == TSDB_FUNC_TS || functionId == TSDB_FUNC_TS_DUMMY || functionId == TSDB_FUNC_TAG ||
        functionId == TSDB_FUNC_TAG_DUMMY) {
      continue;
    }

    if (functionId != functId && functionId != functIdDst) {
      return false;
    }
  }

  return true;
}

static bool onlyFirstQuery(SQueryAttr *pQueryAttr) { return onlyOneQueryType(pQueryAttr, TSDB_FUNC_FIRST, TSDB_FUNC_FIRST_DST); }

static bool onlyLastQuery(SQueryAttr *pQueryAttr) { return onlyOneQueryType(pQueryAttr, TSDB_FUNC_LAST, TSDB_FUNC_LAST_DST); }

static bool notContainSessionOrStateWindow(SQueryAttr *pQueryAttr) { return !(pQueryAttr->sw.gap > 0 || pQueryAttr->stateWindow); }

static int32_t updateBlockLoadStatus(SQueryAttr *pQuery, int32_t status) {
  bool hasFirstLastFunc = false;
  bool hasOtherFunc = false;

  if (status == BLK_DATA_ALL_NEEDED || status == BLK_DATA_DISCARD) {
    return status;
  }

  for (int32_t i = 0; i < pQuery->numOfOutput; ++i) {
    int32_t functionId = pQuery->pExpr1[i].base.functionId;

    if (functionId == TSDB_FUNC_TS || functionId == TSDB_FUNC_TS_DUMMY || functionId == TSDB_FUNC_TAG ||
        functionId == TSDB_FUNC_TAG_DUMMY) {
      continue;
    }

    if (functionId == TSDB_FUNC_FIRST_DST || functionId == TSDB_FUNC_LAST_DST) {
      hasFirstLastFunc = true;
    } else {
      hasOtherFunc = true;
    }
  }

  if (hasFirstLastFunc && status == BLK_DATA_NO_NEEDED) {
    if(!hasOtherFunc) {
      return BLK_DATA_DISCARD;
    } else {
      return BLK_DATA_ALL_NEEDED;
    }
  }

  return status;
}

static void doUpdateLastKey(SQueryAttr* pQueryAttr) {
  STimeWindow* win = &pQueryAttr->window;

  size_t num = taosArrayGetSize(pQueryAttr->tableGroupInfo.pGroupList);
  for(int32_t i = 0; i < num; ++i) {
    SArray* p1 = taosArrayGetP(pQueryAttr->tableGroupInfo.pGroupList, i);

    size_t len = taosArrayGetSize(p1);
    for(int32_t j = 0; j < len; ++j) {
      STableKeyInfo* pInfo = taosArrayGet(p1, j);

      // update the new lastkey if it is equalled to the value of the old skey
      if (pInfo->lastKey == win->ekey) {
        pInfo->lastKey = win->skey;
      }
    }
  }
}

static void updateDataCheckOrder(SQInfo *pQInfo, SQueryTableMsg* pQueryMsg, bool stableQuery) {
  SQueryAttr* pQueryAttr = pQInfo->runtimeEnv.pQueryAttr;

  // in case of point-interpolation query, use asc order scan
  char msg[] = "QInfo:0x%"PRIx64" scan order changed for %s query, old:%d, new:%d, qrange exchanged, old qrange:%" PRId64
               "-%" PRId64 ", new qrange:%" PRId64 "-%" PRId64;

  // todo handle the case the the order irrelevant query type mixed up with order critical query type
  // descending order query for last_row query
  if (isFirstLastRowQuery(pQueryAttr)) {
    qDebug("QInfo:0x%"PRIx64" scan order changed for last_row query, old:%d, new:%d", pQInfo->qId, pQueryAttr->order.order, TSDB_ORDER_ASC);

    pQueryAttr->order.order = TSDB_ORDER_ASC;
    if (pQueryAttr->window.skey > pQueryAttr->window.ekey) {
      SWAP(pQueryAttr->window.skey, pQueryAttr->window.ekey, TSKEY);
    }

    pQueryAttr->needReverseScan = false;
    return;
  }

  if (pQueryAttr->groupbyColumn && pQueryAttr->order.order == TSDB_ORDER_DESC) {
    pQueryAttr->order.order = TSDB_ORDER_ASC;
    if (pQueryAttr->window.skey > pQueryAttr->window.ekey) {
      SWAP(pQueryAttr->window.skey, pQueryAttr->window.ekey, TSKEY);
    }

    pQueryAttr->needReverseScan = false;
    doUpdateLastKey(pQueryAttr);
    return;
  }

  if (pQueryAttr->pointInterpQuery && pQueryAttr->interval.interval == 0) {
    if (!QUERY_IS_ASC_QUERY(pQueryAttr)) {
      qDebug(msg, pQInfo->qId, "interp", pQueryAttr->order.order, TSDB_ORDER_ASC, pQueryAttr->window.skey, pQueryAttr->window.ekey, pQueryAttr->window.ekey, pQueryAttr->window.skey);
      SWAP(pQueryAttr->window.skey, pQueryAttr->window.ekey, TSKEY);
    }

    pQueryAttr->order.order = TSDB_ORDER_ASC;
    return;
  }

  if (pQueryAttr->interval.interval == 0) {
    if (onlyFirstQuery(pQueryAttr)) {
      if (!QUERY_IS_ASC_QUERY(pQueryAttr)) {
        qDebug(msg, pQInfo->qId, "only-first", pQueryAttr->order.order, TSDB_ORDER_ASC, pQueryAttr->window.skey,
               pQueryAttr->window.ekey, pQueryAttr->window.ekey, pQueryAttr->window.skey);

        SWAP(pQueryAttr->window.skey, pQueryAttr->window.ekey, TSKEY);
        doUpdateLastKey(pQueryAttr);
      }

      pQueryAttr->order.order = TSDB_ORDER_ASC;
      pQueryAttr->needReverseScan = false;
    } else if (onlyLastQuery(pQueryAttr) && notContainSessionOrStateWindow(pQueryAttr)) {
      if (QUERY_IS_ASC_QUERY(pQueryAttr)) {
        qDebug(msg, pQInfo->qId, "only-last", pQueryAttr->order.order, TSDB_ORDER_DESC, pQueryAttr->window.skey,
               pQueryAttr->window.ekey, pQueryAttr->window.ekey, pQueryAttr->window.skey);

        SWAP(pQueryAttr->window.skey, pQueryAttr->window.ekey, TSKEY);
        doUpdateLastKey(pQueryAttr);
      }

      pQueryAttr->order.order = TSDB_ORDER_DESC;
      pQueryAttr->needReverseScan = false;
    }

  } else {  // interval query
    if (stableQuery) {
      if (onlyFirstQuery(pQueryAttr)) {
        if (!QUERY_IS_ASC_QUERY(pQueryAttr)) {
          qDebug(msg, pQInfo->qId, "only-first stable", pQueryAttr->order.order, TSDB_ORDER_ASC,
                 pQueryAttr->window.skey, pQueryAttr->window.ekey, pQueryAttr->window.ekey, pQueryAttr->window.skey);

          SWAP(pQueryAttr->window.skey, pQueryAttr->window.ekey, TSKEY);
          doUpdateLastKey(pQueryAttr);
        }

        pQueryAttr->order.order = TSDB_ORDER_ASC;
        pQueryAttr->needReverseScan = false;
      } else if (onlyLastQuery(pQueryAttr)) {
        if (QUERY_IS_ASC_QUERY(pQueryAttr)) {
          qDebug(msg, pQInfo->qId, "only-last stable", pQueryAttr->order.order, TSDB_ORDER_DESC,
                 pQueryAttr->window.skey, pQueryAttr->window.ekey, pQueryAttr->window.ekey, pQueryAttr->window.skey);

          SWAP(pQueryAttr->window.skey, pQueryAttr->window.ekey, TSKEY);
          doUpdateLastKey(pQueryAttr);
        }

        pQueryAttr->order.order = TSDB_ORDER_DESC;
        pQueryAttr->needReverseScan = false;
      }
    }
  }
}

static void getIntermediateBufInfo(SQueryRuntimeEnv* pRuntimeEnv, int32_t* ps, int32_t* rowsize) {
  SQueryAttr* pQueryAttr = pRuntimeEnv->pQueryAttr;
  int32_t MIN_ROWS_PER_PAGE = 4;

  *rowsize = (int32_t)(pQueryAttr->resultRowSize * getRowNumForMultioutput(pQueryAttr, pQueryAttr->topBotQuery, pQueryAttr->stableQuery));
  int32_t overhead = sizeof(tFilePage);

  // one page contains at least two rows
  *ps = DEFAULT_INTERN_BUF_PAGE_SIZE;
  while(((*rowsize) * MIN_ROWS_PER_PAGE) > (*ps) - overhead) {
    *ps = ((*ps) << 1u);
  }
}

#define IS_PREFILTER_TYPE(_t) ((_t) != TSDB_DATA_TYPE_BINARY && (_t) != TSDB_DATA_TYPE_NCHAR)

static FORCE_INLINE bool doFilterByBlockStatistics(SQueryRuntimeEnv* pRuntimeEnv, SDataStatis *pDataStatis, SQLFunctionCtx *pCtx, int32_t numOfRows) {
  SQueryAttr* pQueryAttr = pRuntimeEnv->pQueryAttr;

  if (pDataStatis == NULL || pQueryAttr->pFilters == NULL) {
    return true;
  }

  return filterRangeExecute(pQueryAttr->pFilters, pDataStatis, pQueryAttr->numOfCols, numOfRows);
}

static bool overlapWithTimeWindow(SQueryAttr* pQueryAttr, SDataBlockInfo* pBlockInfo) {
  STimeWindow w = {0};

  TSKEY sk = MIN(pQueryAttr->window.skey, pQueryAttr->window.ekey);
  TSKEY ek = MAX(pQueryAttr->window.skey, pQueryAttr->window.ekey);

  if (QUERY_IS_ASC_QUERY(pQueryAttr)) {
    getAlignQueryTimeWindow(pQueryAttr, pBlockInfo->window.skey, sk, ek, &w);
    assert(w.ekey >= pBlockInfo->window.skey);

    if (w.ekey < pBlockInfo->window.ekey) {
      return true;
    }

    while(1) {
      getNextTimeWindow(pQueryAttr, &w);
      if (w.skey > pBlockInfo->window.ekey) {
        break;
      }

      assert(w.ekey > pBlockInfo->window.ekey);
      if (w.skey <= pBlockInfo->window.ekey && w.skey > pBlockInfo->window.skey) {
        return true;
      }
    }
  } else {
    getAlignQueryTimeWindow(pQueryAttr, pBlockInfo->window.ekey, sk, ek, &w);
    assert(w.skey <= pBlockInfo->window.ekey);

    if (w.skey > pBlockInfo->window.skey) {
      return true;
    }

    while(1) {
      getNextTimeWindow(pQueryAttr, &w);
      if (w.ekey < pBlockInfo->window.skey) {
        break;
      }

      assert(w.skey < pBlockInfo->window.skey);
      if (w.ekey < pBlockInfo->window.ekey && w.ekey >= pBlockInfo->window.skey) {
        return true;
      }
    }
  }

  return false;
}

static int32_t doTSJoinFilter(SQueryRuntimeEnv *pRuntimeEnv, TSKEY key, bool ascQuery) {
  STSElem elem = tsBufGetElem(pRuntimeEnv->pTsBuf);

#if defined(_DEBUG_VIEW)
  printf("elem in comp ts file:%" PRId64 ", key:%" PRId64 ", tag:%"PRIu64", query order:%d, ts order:%d, traverse:%d, index:%d\n",
         elem.ts, key, elem.tag.i64, pQueryAttr->order.order, pRuntimeEnv->pTsBuf->tsOrder,
         pRuntimeEnv->pTsBuf->cur.order, pRuntimeEnv->pTsBuf->cur.tsIndex);
#endif

  if (ascQuery) {
    if (key < elem.ts) {
      return TS_JOIN_TS_NOT_EQUALS;
    } else if (key > elem.ts) {
      longjmp(pRuntimeEnv->env, TSDB_CODE_QRY_INCONSISTAN);
    }
  } else {
    if (key > elem.ts) {
      return TS_JOIN_TS_NOT_EQUALS;
    } else if (key < elem.ts) {
      longjmp(pRuntimeEnv->env, TSDB_CODE_QRY_INCONSISTAN);
    }
  }

  return TS_JOIN_TS_EQUAL;
}

bool doFilterDataBlock(SSingleColumnFilterInfo* pFilterInfo, int32_t numOfFilterCols, int32_t numOfRows, int8_t* p) {
  bool all = true;

  for (int32_t i = 0; i < numOfRows; ++i) {
    bool qualified = false;

    for (int32_t k = 0; k < numOfFilterCols; ++k) {
      char* pElem = (char*)pFilterInfo[k].pData + pFilterInfo[k].info.bytes * i;

      qualified = false;
      for (int32_t j = 0; j < pFilterInfo[k].numOfFilters; ++j) {
        SColumnFilterElem* pFilterElem = &pFilterInfo[k].pFilters[j];

        bool isnull = isNull(pElem, pFilterInfo[k].info.type);
        if (isnull) {
          if (pFilterElem->fp == isNullOperator) {
            qualified = true;
            break;
          } else {
            continue;
          }
        } else {
          if (pFilterElem->fp == notNullOperator) {
            qualified = true;
            break;
          } else if (pFilterElem->fp == isNullOperator) {
            continue;
          }
        }

        if (pFilterElem->fp(pFilterElem, pElem, pElem, pFilterInfo[k].info.type)) {
          qualified = true;
          break;
        }
      }

      if (!qualified) {
        break;
      }
    }

    p[i] = qualified ? 1 : 0;
    if (!qualified) {
      all = false;
    }
  }

  return all;
}

void doCompactSDataBlock(SSDataBlock* pBlock, int32_t numOfRows, int8_t* p) {
  int32_t len = 0;
  int32_t start = 0;
  for (int32_t j = 0; j < numOfRows; ++j) {
    if (p[j] == 1) {
      len++;
    } else {
      if (len > 0) {
        int32_t cstart = j - len;
        for (int32_t i = 0; i < pBlock->info.numOfCols; ++i) {
          SColumnInfoData* pColumnInfoData = taosArrayGet(pBlock->pDataBlock, i);

          int16_t bytes = pColumnInfoData->info.bytes;
          memmove(((char*)pColumnInfoData->pData) + start * bytes, pColumnInfoData->pData + cstart * bytes,
                  len * bytes);
        }

        start += len;
        len = 0;
      }
    }
  }

  if (len > 0) {
    int32_t cstart = numOfRows - len;
    for (int32_t i = 0; i < pBlock->info.numOfCols; ++i) {
      SColumnInfoData* pColumnInfoData = taosArrayGet(pBlock->pDataBlock, i);

      int16_t bytes = pColumnInfoData->info.bytes;
      memmove(pColumnInfoData->pData + start * bytes, pColumnInfoData->pData + cstart * bytes, len * bytes);
    }

    start += len;
    len = 0;
  }

  pBlock->info.rows = start;
  pBlock->pBlockStatis = NULL;  // clean the block statistics info

  if (start > 0) {
    SColumnInfoData* pColumnInfoData = taosArrayGet(pBlock->pDataBlock, 0);
    if (pColumnInfoData->info.type == TSDB_DATA_TYPE_TIMESTAMP &&
        pColumnInfoData->info.colId == PRIMARYKEY_TIMESTAMP_COL_INDEX) {
      pBlock->info.window.skey = *(int64_t*)pColumnInfoData->pData;
      pBlock->info.window.ekey = *(int64_t*)(pColumnInfoData->pData + TSDB_KEYSIZE * (start - 1));
    }
  }
}

void filterRowsInDataBlock(SQueryRuntimeEnv* pRuntimeEnv, SSingleColumnFilterInfo* pFilterInfo, int32_t numOfFilterCols,
                           SSDataBlock* pBlock, bool ascQuery) {
  int32_t numOfRows = pBlock->info.rows;

  int8_t *p = calloc(numOfRows, sizeof(int8_t));
  bool    all = true;

  if (pRuntimeEnv->pTsBuf != NULL) {
    SColumnInfoData* pColInfoData = taosArrayGet(pBlock->pDataBlock, 0);

    TSKEY* k = (TSKEY*) pColInfoData->pData;
    for (int32_t i = 0; i < numOfRows; ++i) {
      int32_t offset = ascQuery? i:(numOfRows - i - 1);
      int32_t ret = doTSJoinFilter(pRuntimeEnv, k[offset], ascQuery);
      if (ret == TS_JOIN_TAG_NOT_EQUALS) {
        break;
      } else if (ret == TS_JOIN_TS_NOT_EQUALS) {
        all = false;
        continue;
      } else {
        assert(ret == TS_JOIN_TS_EQUAL);
        p[offset] = true;
      }

      if (!tsBufNextPos(pRuntimeEnv->pTsBuf)) {
        break;
      }
    }

    // save the cursor status
    pRuntimeEnv->current->cur = tsBufGetCursor(pRuntimeEnv->pTsBuf);
  } else {
    all = doFilterDataBlock(pFilterInfo, numOfFilterCols, numOfRows, p);
  }

  if (!all) {
    doCompactSDataBlock(pBlock, numOfRows, p);
  }

  tfree(p);
}

void filterColRowsInDataBlock(SQueryRuntimeEnv* pRuntimeEnv, SSDataBlock* pBlock, bool ascQuery) {
 int32_t numOfRows = pBlock->info.rows;

 int8_t *p = NULL;
 bool    all = true;

 if (pRuntimeEnv->pTsBuf != NULL) {
   SColumnInfoData* pColInfoData = taosArrayGet(pBlock->pDataBlock, 0);   
   p = calloc(numOfRows, sizeof(int8_t));
   
   TSKEY* k = (TSKEY*) pColInfoData->pData;
   for (int32_t i = 0; i < numOfRows; ++i) {
     int32_t offset = ascQuery? i:(numOfRows - i - 1);
     int32_t ret = doTSJoinFilter(pRuntimeEnv, k[offset], ascQuery);
     if (ret == TS_JOIN_TAG_NOT_EQUALS) {
       break;
     } else if (ret == TS_JOIN_TS_NOT_EQUALS) {
       all = false;
       continue;
     } else {
       assert(ret == TS_JOIN_TS_EQUAL);
       p[offset] = true;
     }

     if (!tsBufNextPos(pRuntimeEnv->pTsBuf)) {
       break;
     }
   }

   // save the cursor status
   pRuntimeEnv->current->cur = tsBufGetCursor(pRuntimeEnv->pTsBuf);
 } else {
   all = filterExecute(pRuntimeEnv->pQueryAttr->pFilters, numOfRows, &p, pBlock->pBlockStatis, pRuntimeEnv->pQueryAttr->numOfCols);
 }

 if (!all) {
   if (p) {
     doCompactSDataBlock(pBlock, numOfRows, p);
   } else {
     pBlock->info.rows = 0;
     pBlock->pBlockStatis = NULL;  // clean the block statistics info
   }
 }

 tfree(p);
}

                           

static SColumnInfo* doGetTagColumnInfoById(SColumnInfo* pTagColList, int32_t numOfTags, int16_t colId);
static void doSetTagValueInParam(void* pTable, int32_t tagColId, tVariant *tag, int16_t type, int16_t bytes);

static uint32_t doFilterByBlockTimeWindow(STableScanInfo* pTableScanInfo, SSDataBlock* pBlock) {
  SQLFunctionCtx* pCtx = pTableScanInfo->pCtx;
  uint32_t status = BLK_DATA_NO_NEEDED;

  int32_t numOfOutput = pTableScanInfo->numOfOutput;
  for (int32_t i = 0; i < numOfOutput; ++i) {
    int32_t functionId = pCtx[i].functionId;
    int32_t colId = pTableScanInfo->pExpr[i].base.colInfo.colId;

    // group by + first/last should not apply the first/last block filter
    if (functionId < 0) {
      status |= BLK_DATA_ALL_NEEDED;
      return status;
    } else {
      status |= aAggs[functionId].dataReqFunc(&pTableScanInfo->pCtx[i], &pBlock->info.window, colId);
      if ((status & BLK_DATA_ALL_NEEDED) == BLK_DATA_ALL_NEEDED) {
        return status;
      }
    }
  }

  return status;
}

void doSetFilterColumnInfo(SSingleColumnFilterInfo* pFilterInfo, int32_t numOfFilterCols, SSDataBlock* pBlock) {
  // set the initial static data value filter expression
  for (int32_t i = 0; i < numOfFilterCols; ++i) {
    for (int32_t j = 0; j < pBlock->info.numOfCols; ++j) {
      SColumnInfoData* pColInfo = taosArrayGet(pBlock->pDataBlock, j);

      if (pFilterInfo[i].info.colId == pColInfo->info.colId) {
        pFilterInfo[i].pData = pColInfo->pData;
        break;
      }
    }
  }
}

int32_t loadDataBlockOnDemand(SQueryRuntimeEnv* pRuntimeEnv, STableScanInfo* pTableScanInfo, SSDataBlock* pBlock,
                              uint32_t* status) {
  *status = BLK_DATA_NO_NEEDED;
  pBlock->pDataBlock   = NULL;
  pBlock->pBlockStatis = NULL;

  SQueryAttr* pQueryAttr = pRuntimeEnv->pQueryAttr;
  int64_t groupId = pRuntimeEnv->current->groupIndex;
  bool    ascQuery = QUERY_IS_ASC_QUERY(pQueryAttr);

  SQInfo*         pQInfo = pRuntimeEnv->qinfo;
  SQueryCostInfo* pCost = &pQInfo->summary;

  pCost->totalBlocks += 1;
  pCost->totalRows += pBlock->info.rows;

  if (pRuntimeEnv->pTsBuf != NULL) {
    (*status) = BLK_DATA_ALL_NEEDED;

    if (pQueryAttr->stableQuery) {  // todo refactor
      SExprInfo*   pExprInfo = &pTableScanInfo->pExpr[0];
      int16_t      tagId = (int16_t)pExprInfo->base.param[0].i64;
      SColumnInfo* pColInfo = doGetTagColumnInfoById(pQueryAttr->tagColList, pQueryAttr->numOfTags, tagId);

      // compare tag first
      tVariant t = {0};
      doSetTagValueInParam(pRuntimeEnv->current->pTable, tagId, &t, pColInfo->type, pColInfo->bytes);
      setTimestampListJoinInfo(pRuntimeEnv, &t, pRuntimeEnv->current);

      STSElem elem = tsBufGetElem(pRuntimeEnv->pTsBuf);
      if (!tsBufIsValidElem(&elem) || (tsBufIsValidElem(&elem) && (tVariantCompare(&t, elem.tag) != 0))) {
        (*status) = BLK_DATA_DISCARD;
        return TSDB_CODE_SUCCESS;
      }
    }
  }

  // Calculate all time windows that are overlapping or contain current data block.
  // If current data block is contained by all possible time window, do not load current data block.
  if (pQueryAttr->pFilters || pQueryAttr->groupbyColumn || pQueryAttr->sw.gap > 0 ||
      (QUERY_IS_INTERVAL_QUERY(pQueryAttr) && overlapWithTimeWindow(pQueryAttr, &pBlock->info))) {
    (*status) = BLK_DATA_ALL_NEEDED;
  }

  // check if this data block is required to load
  if ((*status) != BLK_DATA_ALL_NEEDED) {
    bool needFilter = true;

    // the pCtx[i] result is belonged to previous time window since the outputBuf has not been set yet,
    // the filter result may be incorrect. So in case of interval query, we need to set the correct time output buffer
    if (QUERY_IS_INTERVAL_QUERY(pQueryAttr)) {
      SResultRow* pResult = NULL;

      bool  masterScan = IS_MASTER_SCAN(pRuntimeEnv);
      TSKEY k = ascQuery? pBlock->info.window.skey : pBlock->info.window.ekey;

      STimeWindow win = getActiveTimeWindow(pTableScanInfo->pResultRowInfo, k, pQueryAttr);
      if (pQueryAttr->pointInterpQuery) {
        needFilter = chkWindowOutputBufByKey(pRuntimeEnv, pTableScanInfo->pResultRowInfo, &win, masterScan, &pResult, groupId,
                                    pTableScanInfo->pCtx, pTableScanInfo->numOfOutput,
                                    pTableScanInfo->rowCellInfoOffset);
      } else {
        if (setResultOutputBufByKey(pRuntimeEnv, pTableScanInfo->pResultRowInfo, pBlock->info.tid, &win, masterScan, &pResult, groupId,
                                    pTableScanInfo->pCtx, pTableScanInfo->numOfOutput,
                                    pTableScanInfo->rowCellInfoOffset) != TSDB_CODE_SUCCESS) {
          longjmp(pRuntimeEnv->env, TSDB_CODE_QRY_OUT_OF_MEMORY);
        }
      }
    } else if (pQueryAttr->stableQuery && (!pQueryAttr->tsCompQuery) && (!pQueryAttr->diffQuery)) { // stable aggregate, not interval aggregate or normal column aggregate
      doSetTableGroupOutputBuf(pRuntimeEnv, pTableScanInfo->pResultRowInfo, pTableScanInfo->pCtx,
                               pTableScanInfo->rowCellInfoOffset, pTableScanInfo->numOfOutput,
                               pRuntimeEnv->current->groupIndex);
    }

    if (needFilter) {
      (*status) = doFilterByBlockTimeWindow(pTableScanInfo, pBlock);
    } else {
      (*status) = BLK_DATA_ALL_NEEDED;
    }
  }

  SDataBlockInfo* pBlockInfo = &pBlock->info;
  *status = updateBlockLoadStatus(pRuntimeEnv->pQueryAttr, *status);

  if ((*status) == BLK_DATA_NO_NEEDED || (*status) == BLK_DATA_DISCARD) {
    qDebug("QInfo:0x%"PRIx64" data block discard, brange:%" PRId64 "-%" PRId64 ", rows:%d", pQInfo->qId, pBlockInfo->window.skey,
           pBlockInfo->window.ekey, pBlockInfo->rows);
    pCost->discardBlocks += 1;
  } else if ((*status) == BLK_DATA_STATIS_NEEDED) {
    // this function never returns error?
    pCost->loadBlockStatis += 1;
    tsdbRetrieveDataBlockStatisInfo(pTableScanInfo->pQueryHandle, &pBlock->pBlockStatis);

    if (pBlock->pBlockStatis == NULL) {  // data block statistics does not exist, load data block
      pBlock->pDataBlock = tsdbRetrieveDataBlock(pTableScanInfo->pQueryHandle, NULL);
      pCost->totalCheckedRows += pBlock->info.rows;
    }
  } else {
    assert((*status) == BLK_DATA_ALL_NEEDED);

    // load the data block statistics to perform further filter
    pCost->loadBlockStatis += 1;
    tsdbRetrieveDataBlockStatisInfo(pTableScanInfo->pQueryHandle, &pBlock->pBlockStatis);

    if (pQueryAttr->topBotQuery && pBlock->pBlockStatis != NULL) {
      { // set previous window
        if (QUERY_IS_INTERVAL_QUERY(pQueryAttr)) {
          SResultRow* pResult = NULL;

          bool  masterScan = IS_MASTER_SCAN(pRuntimeEnv);
          TSKEY k = ascQuery? pBlock->info.window.skey : pBlock->info.window.ekey;

          STimeWindow win = getActiveTimeWindow(pTableScanInfo->pResultRowInfo, k, pQueryAttr);
          if (setResultOutputBufByKey(pRuntimeEnv, pTableScanInfo->pResultRowInfo, pBlock->info.tid, &win, masterScan, &pResult, groupId,
                                      pTableScanInfo->pCtx, pTableScanInfo->numOfOutput,
                                      pTableScanInfo->rowCellInfoOffset) != TSDB_CODE_SUCCESS) {
            longjmp(pRuntimeEnv->env, TSDB_CODE_QRY_OUT_OF_MEMORY);
          }
        }
      }
      bool load = false;
      for (int32_t i = 0; i < pQueryAttr->numOfOutput; ++i) {
        int32_t functionId = pTableScanInfo->pCtx[i].functionId;
        if (functionId == TSDB_FUNC_TOP || functionId == TSDB_FUNC_BOTTOM) {
          load = topbot_datablock_filter(&pTableScanInfo->pCtx[i], (char*)&(pBlock->pBlockStatis[i].min),
                                         (char*)&(pBlock->pBlockStatis[i].max));
          if (!load) { // current block has been discard due to filter applied
            pCost->discardBlocks += 1;
            qDebug("QInfo:0x%"PRIx64" data block discard, brange:%" PRId64 "-%" PRId64 ", rows:%d", pQInfo->qId,
                   pBlockInfo->window.skey, pBlockInfo->window.ekey, pBlockInfo->rows);
            (*status) = BLK_DATA_DISCARD;
            return TSDB_CODE_SUCCESS;
          }
        }
      }
    }

    // current block has been discard due to filter applied
    if (!doFilterByBlockStatistics(pRuntimeEnv, pBlock->pBlockStatis, pTableScanInfo->pCtx, pBlockInfo->rows)) {
      pCost->discardBlocks += 1;
      qDebug("QInfo:0x%"PRIx64" data block discard, brange:%" PRId64 "-%" PRId64 ", rows:%d", pQInfo->qId, pBlockInfo->window.skey,
             pBlockInfo->window.ekey, pBlockInfo->rows);
      (*status) = BLK_DATA_DISCARD;
      return TSDB_CODE_SUCCESS;
    }

    pCost->totalCheckedRows += pBlockInfo->rows;
    pCost->loadBlocks += 1;
    pBlock->pDataBlock = tsdbRetrieveDataBlock(pTableScanInfo->pQueryHandle, NULL);
    if (pBlock->pDataBlock == NULL) {
      return terrno;
    }

    if (pQueryAttr->pFilters != NULL) {
      filterSetColFieldData(pQueryAttr->pFilters, pBlock->info.numOfCols, pBlock->pDataBlock);
    }
    
    if (pQueryAttr->pFilters != NULL || pRuntimeEnv->pTsBuf != NULL) {
      filterColRowsInDataBlock(pRuntimeEnv, pBlock, ascQuery);
    }
  }

  return TSDB_CODE_SUCCESS;
}

int32_t binarySearchForKey(char *pValue, int num, TSKEY key, int order) {
  int32_t midPos = -1;
  int32_t numOfRows;

  if (num <= 0) {
    return -1;
  }

  assert(order == TSDB_ORDER_ASC || order == TSDB_ORDER_DESC);

  TSKEY * keyList = (TSKEY *)pValue;
  int32_t firstPos = 0;
  int32_t lastPos = num - 1;

  if (order == TSDB_ORDER_DESC) {
    // find the first position which is smaller than the key
    while (1) {
      if (key >= keyList[lastPos]) return lastPos;
      if (key == keyList[firstPos]) return firstPos;
      if (key < keyList[firstPos]) return firstPos - 1;

      numOfRows = lastPos - firstPos + 1;
      midPos = (numOfRows >> 1) + firstPos;

      if (key < keyList[midPos]) {
        lastPos = midPos - 1;
      } else if (key > keyList[midPos]) {
        firstPos = midPos + 1;
      } else {
        break;
      }
    }

  } else {
    // find the first position which is bigger than the key
    while (1) {
      if (key <= keyList[firstPos]) return firstPos;
      if (key == keyList[lastPos]) return lastPos;

      if (key > keyList[lastPos]) {
        lastPos = lastPos + 1;
        if (lastPos >= num)
          return -1;
        else
          return lastPos;
      }

      numOfRows = lastPos - firstPos + 1;
      midPos = (numOfRows >> 1u) + firstPos;

      if (key < keyList[midPos]) {
        lastPos = midPos - 1;
      } else if (key > keyList[midPos]) {
        firstPos = midPos + 1;
      } else {
        break;
      }
    }
  }

  return midPos;
}

/*
 * set tag value in SQLFunctionCtx
 * e.g.,tag information into input buffer
 */
static void doSetTagValueInParam(void* pTable, int32_t tagColId, tVariant *tag, int16_t type, int16_t bytes) {
  tVariantDestroy(tag);

  char* val = NULL;
  if (tagColId == TSDB_TBNAME_COLUMN_INDEX) {
    val = tsdbGetTableName(pTable);
    assert(val != NULL);
  } else {
    val = tsdbGetTableTagVal(pTable, tagColId, type, bytes);
  }

  if (val == NULL || isNull(val, type)) {
    tag->nType = TSDB_DATA_TYPE_NULL;
    return;
  }

  if (type == TSDB_DATA_TYPE_BINARY || type == TSDB_DATA_TYPE_NCHAR) {
    int32_t maxLen = bytes - VARSTR_HEADER_SIZE;
    int32_t len = (varDataLen(val) > maxLen)? maxLen:varDataLen(val);
    tVariantCreateFromBinary(tag, varDataVal(val), len, type);
    //tVariantCreateFromBinary(tag, varDataVal(val), varDataLen(val), type);
  } else {
    tVariantCreateFromBinary(tag, val, bytes, type);
  }
}

static SColumnInfo* doGetTagColumnInfoById(SColumnInfo* pTagColList, int32_t numOfTags, int16_t colId) {
  assert(pTagColList != NULL && numOfTags > 0);

  for(int32_t i = 0; i < numOfTags; ++i) {
    if (pTagColList[i].colId == colId) {
      return &pTagColList[i];
    }
  }

  return NULL;
}

void setTagValue(SOperatorInfo* pOperatorInfo, void *pTable, SQLFunctionCtx* pCtx, int32_t numOfOutput) {
  SQueryRuntimeEnv* pRuntimeEnv = pOperatorInfo->pRuntimeEnv;

  SExprInfo  *pExpr      = pOperatorInfo->pExpr;
  SQueryAttr *pQueryAttr = pRuntimeEnv->pQueryAttr;

  SExprInfo* pExprInfo = &pExpr[0];
  if (pQueryAttr->numOfOutput == 1 && pExprInfo->base.functionId == TSDB_FUNC_TS_COMP && pQueryAttr->stableQuery) {
    assert(pExprInfo->base.numOfParams == 1);

    int16_t      tagColId = (int16_t)pExprInfo->base.param[0].i64;
    SColumnInfo* pColInfo = doGetTagColumnInfoById(pQueryAttr->tagColList, pQueryAttr->numOfTags, tagColId);

    doSetTagValueInParam(pTable, tagColId, &pCtx[0].tag, pColInfo->type, pColInfo->bytes);
    return;
  } else {
    // set tag value, by which the results are aggregated.
    int32_t offset = 0;
    memset(pRuntimeEnv->tagVal, 0, pQueryAttr->tagLen);

    for (int32_t idx = 0; idx < numOfOutput; ++idx) {
      SExprInfo* pLocalExprInfo = &pExpr[idx];

      // ts_comp column required the tag value for join filter
      if (!TSDB_COL_IS_TAG(pLocalExprInfo->base.colInfo.flag)) {
        continue;
      }

      // todo use tag column index to optimize performance
      doSetTagValueInParam(pTable, pLocalExprInfo->base.colInfo.colId, &pCtx[idx].tag, pLocalExprInfo->base.resType,
                           pLocalExprInfo->base.resBytes);

      if (IS_NUMERIC_TYPE(pLocalExprInfo->base.resType)
          || pLocalExprInfo->base.resType == TSDB_DATA_TYPE_BOOL
          || pLocalExprInfo->base.resType == TSDB_DATA_TYPE_TIMESTAMP) {
        memcpy(pRuntimeEnv->tagVal + offset, &pCtx[idx].tag.i64, pLocalExprInfo->base.resBytes);
      } else {
        if (pCtx[idx].tag.pz != NULL) {
          memcpy(pRuntimeEnv->tagVal + offset, pCtx[idx].tag.pz, pCtx[idx].tag.nLen);
        }      
      }

      offset += pLocalExprInfo->base.resBytes;
    }

    //todo : use index to avoid iterator all possible output columns
    if (pQueryAttr->stableQuery && pQueryAttr->stabledev && (pRuntimeEnv->prevResult != NULL)) {
      setParamForStableStddev(pRuntimeEnv, pCtx, numOfOutput, pExprInfo);
    }
  }

  // set the tsBuf start position before check each data block
  if (pRuntimeEnv->pTsBuf != NULL) {
    setCtxTagForJoin(pRuntimeEnv, &pCtx[0], pExprInfo, pTable);
  }
}

static UNUSED_FUNC void printBinaryData(int32_t functionId, char *data, int32_t srcDataType) {
  if (functionId == TSDB_FUNC_FIRST_DST || functionId == TSDB_FUNC_LAST_DST) {
    switch (srcDataType) {
      case TSDB_DATA_TYPE_BINARY:
        printf("%" PRId64 ",%s\t", *(TSKEY *)data, (data + TSDB_KEYSIZE + 1));
        break;
      case TSDB_DATA_TYPE_TINYINT:
      case TSDB_DATA_TYPE_BOOL:
        printf("%" PRId64 ",%d\t", *(TSKEY *)data, *(int8_t *)(data + TSDB_KEYSIZE + 1));
        break;
      case TSDB_DATA_TYPE_SMALLINT:
        printf("%" PRId64 ",%d\t", *(TSKEY *)data, *(int16_t *)(data + TSDB_KEYSIZE + 1));
        break;
      case TSDB_DATA_TYPE_BIGINT:
      case TSDB_DATA_TYPE_TIMESTAMP:
        printf("%" PRId64 ",%" PRId64 "\t", *(TSKEY *)data, *(TSKEY *)(data + TSDB_KEYSIZE + 1));
        break;
      case TSDB_DATA_TYPE_INT:
        printf("%" PRId64 ",%d\t", *(TSKEY *)data, *(int32_t *)(data + TSDB_KEYSIZE + 1));
        break;
      case TSDB_DATA_TYPE_FLOAT:
        printf("%" PRId64 ",%f\t", *(TSKEY *)data, *(float *)(data + TSDB_KEYSIZE + 1));
        break;
      case TSDB_DATA_TYPE_DOUBLE:
        printf("%" PRId64 ",%lf\t", *(TSKEY *)data, *(double *)(data + TSDB_KEYSIZE + 1));
        break;
    }
  } else if (functionId == TSDB_FUNC_AVG) {
    printf("%lf,%d\t", *(double *)data, *(int32_t *)(data + sizeof(double)));
  } else if (functionId == TSDB_FUNC_SPREAD) {
    printf("%lf,%lf\t", *(double *)data, *(double *)(data + sizeof(double)));
  } else if (functionId == TSDB_FUNC_TWA) {
    data += 1;
    printf("%lf,%" PRId64 ",%" PRId64 ",%" PRId64 "\t", *(double *)data, *(int64_t *)(data + 8),
           *(int64_t *)(data + 16), *(int64_t *)(data + 24));
  } else if (functionId == TSDB_FUNC_MIN || functionId == TSDB_FUNC_MAX) {
    switch (srcDataType) {
      case TSDB_DATA_TYPE_TINYINT:
      case TSDB_DATA_TYPE_BOOL:
        printf("%d\t", *(int8_t *)data);
        break;
      case TSDB_DATA_TYPE_SMALLINT:
        printf("%d\t", *(int16_t *)data);
        break;
      case TSDB_DATA_TYPE_BIGINT:
      case TSDB_DATA_TYPE_TIMESTAMP:
        printf("%" PRId64 "\t", *(int64_t *)data);
        break;
      case TSDB_DATA_TYPE_INT:
        printf("%d\t", *(int *)data);
        break;
      case TSDB_DATA_TYPE_FLOAT:
        printf("%f\t", *(float *)data);
        break;
      case TSDB_DATA_TYPE_DOUBLE:
        printf("%f\t", *(float *)data);
        break;
    }
  } else if (functionId == TSDB_FUNC_SUM) {
    if (srcDataType == TSDB_DATA_TYPE_FLOAT || srcDataType == TSDB_DATA_TYPE_DOUBLE) {
      printf("%lf\t", *(float *)data);
    } else {
      printf("%" PRId64 "\t", *(int64_t *)data);
    }
  } else {
    printf("%s\t", data);
  }
}

void UNUSED_FUNC displayInterResult(tFilePage **pdata, SQueryRuntimeEnv* pRuntimeEnv, int32_t numOfRows) {
  SQueryAttr* pQueryAttr = pRuntimeEnv->pQueryAttr;
  int32_t numOfCols = pQueryAttr->numOfOutput;
  printf("super table query intermediate result, total:%d\n", numOfRows);

  for (int32_t j = 0; j < numOfRows; ++j) {
    for (int32_t i = 0; i < numOfCols; ++i) {

      switch (pQueryAttr->pExpr1[i].base.resType) {
        case TSDB_DATA_TYPE_BINARY: {
          int32_t type = pQueryAttr->pExpr1[i].base.resType;
          printBinaryData(pQueryAttr->pExpr1[i].base.functionId, pdata[i]->data + pQueryAttr->pExpr1[i].base.resBytes * j,
                          type);
          break;
        }
        case TSDB_DATA_TYPE_TIMESTAMP:
        case TSDB_DATA_TYPE_BIGINT:
          printf("%" PRId64 "\t", *(int64_t *)(pdata[i]->data + pQueryAttr->pExpr1[i].base.resBytes * j));
          break;
        case TSDB_DATA_TYPE_INT:
          printf("%d\t", *(int32_t *)(pdata[i]->data + pQueryAttr->pExpr1[i].base.resBytes * j));
          break;
        case TSDB_DATA_TYPE_FLOAT:
          printf("%f\t", *(float *)(pdata[i]->data + pQueryAttr->pExpr1[i].base.resBytes * j));
          break;
        case TSDB_DATA_TYPE_DOUBLE:
          printf("%lf\t", *(double *)(pdata[i]->data + pQueryAttr->pExpr1[i].base.resBytes * j));
          break;
      }
    }
    printf("\n");
  }
}

void copyToSDataBlock(SQueryRuntimeEnv* pRuntimeEnv, int32_t threshold, SSDataBlock* pBlock, int32_t* offset) {
  SGroupResInfo* pGroupResInfo = &pRuntimeEnv->groupResInfo;
  pBlock->info.rows = 0;

  int32_t code = TSDB_CODE_SUCCESS;
  while (pGroupResInfo->currentGroup < pGroupResInfo->totalGroup) {
    // all results in current group have been returned to client, try next group
    if ((pGroupResInfo->pRows == NULL) || taosArrayGetSize(pGroupResInfo->pRows) == 0) {
      assert(pGroupResInfo->index == 0);
      if ((code = mergeIntoGroupResult(&pRuntimeEnv->groupResInfo, pRuntimeEnv, offset)) != TSDB_CODE_SUCCESS) {
        return;
      }
    }

    doCopyToSDataBlock(pRuntimeEnv, pGroupResInfo, TSDB_ORDER_ASC, pBlock);

    // current data are all dumped to result buffer, clear it
    if (!hasRemainDataInCurrentGroup(pGroupResInfo)) {
      cleanupGroupResInfo(pGroupResInfo);
      if (!incNextGroup(pGroupResInfo)) {
        break;
      }
    }

    // enough results in data buffer, return
    if (pBlock->info.rows >= threshold) {
      break;
    }
  }
}

static void updateTableQueryInfoForReverseScan(STableQueryInfo *pTableQueryInfo) {
  if (pTableQueryInfo == NULL) {
    return;
  }

  SWAP(pTableQueryInfo->win.skey, pTableQueryInfo->win.ekey, TSKEY);
  pTableQueryInfo->lastKey = pTableQueryInfo->win.skey;

  SWITCH_ORDER(pTableQueryInfo->cur.order);
  pTableQueryInfo->cur.vgroupIndex = -1;

  // set the index to be the end slot of result rows array
  SResultRowInfo* pResultRowInfo = &pTableQueryInfo->resInfo;
  if (pResultRowInfo->size > 0) {
    pResultRowInfo->curPos = pResultRowInfo->size - 1;
  } else {
    pResultRowInfo->curPos = -1;
  }
}

static void setupQueryRangeForReverseScan(SQueryRuntimeEnv* pRuntimeEnv) {
  SQueryAttr* pQueryAttr = pRuntimeEnv->pQueryAttr;

  int32_t numOfGroups = (int32_t)(GET_NUM_OF_TABLEGROUP(pRuntimeEnv));
  for(int32_t i = 0; i < numOfGroups; ++i) {
    SArray *group = GET_TABLEGROUP(pRuntimeEnv, i);
    SArray *tableKeyGroup = taosArrayGetP(pQueryAttr->tableGroupInfo.pGroupList, i);

    size_t t = taosArrayGetSize(group);
    for (int32_t j = 0; j < t; ++j) {
      STableQueryInfo *pCheckInfo = taosArrayGetP(group, j);
      updateTableQueryInfoForReverseScan(pCheckInfo);

      // update the last key in tableKeyInfo list, the tableKeyInfo is used to build the tsdbQueryHandle and decide
      // the start check timestamp of tsdbQueryHandle
      STableKeyInfo *pTableKeyInfo = taosArrayGet(tableKeyGroup, j);
      pTableKeyInfo->lastKey = pCheckInfo->lastKey;

      assert(pCheckInfo->pTable == pTableKeyInfo->pTable);
    }
  }
}

void switchCtxOrder(SQLFunctionCtx* pCtx, int32_t numOfOutput) {
  for (int32_t i = 0; i < numOfOutput; ++i) {
    SWITCH_ORDER(pCtx[i].order);
  }
}

int32_t initResultRow(SResultRow *pResultRow) {
  pResultRow->pCellInfo = (SResultRowCellInfo*)((char*)pResultRow + sizeof(SResultRow));
  pResultRow->pageId    = -1;
  pResultRow->offset    = -1;
  return TSDB_CODE_SUCCESS;
}

/*
 * The start of each column SResultRowCellInfo is denote by RowCellInfoOffset.
 * Note that in case of top/bottom query, the whole multiple rows of result is treated as only one row of results.
 * +------------+-----------------result column 1-----------+-----------------result column 2-----------+
 * + SResultRow | SResultRowCellInfo | intermediate buffer1 | SResultRowCellInfo | intermediate buffer 2|
 * +------------+-------------------------------------------+-------------------------------------------+
 *           offset[0]                                  offset[1]                                   offset[2]
 */
void setDefaultOutputBuf(SQueryRuntimeEnv *pRuntimeEnv, SOptrBasicInfo *pInfo, int64_t uid, int32_t stage) {
  SQLFunctionCtx* pCtx           = pInfo->pCtx;
  SSDataBlock* pDataBlock        = pInfo->pRes;
  int32_t* rowCellInfoOffset     = pInfo->rowCellInfoOffset;
  SResultRowInfo* pResultRowInfo = &pInfo->resultRowInfo;

  int64_t tid = 0;
  pRuntimeEnv->keyBuf = realloc(pRuntimeEnv->keyBuf, sizeof(tid) + sizeof(int64_t) + POINTER_BYTES);
  SResultRow* pRow = doSetResultOutBufByKey(pRuntimeEnv, pResultRowInfo, tid, (char *)&tid, sizeof(tid), true, uid);

  for (int32_t i = 0; i < pDataBlock->info.numOfCols; ++i) {
    SColumnInfoData* pData = taosArrayGet(pDataBlock->pDataBlock, i);

    /*
     * set the output buffer information and intermediate buffer
     * not all queries require the interResultBuf, such as COUNT/TAGPRJ/PRJ/TAG etc.
     */
    SResultRowCellInfo* pCellInfo = getResultCell(pRow, i, rowCellInfoOffset);
    RESET_RESULT_INFO(pCellInfo);

    pCtx[i].resultInfo   = pCellInfo;
    pCtx[i].pOutput      = pData->pData;
    pCtx[i].currentStage = stage;
    assert(pCtx[i].pOutput != NULL);

    // set the timestamp output buffer for top/bottom/diff query
    int32_t fid = pCtx[i].functionId;
    if (fid == TSDB_FUNC_TOP || fid == TSDB_FUNC_BOTTOM || fid == TSDB_FUNC_DIFF || fid == TSDB_FUNC_DERIVATIVE) {
      if (i > 0) pCtx[i].ptsOutputBuf = pCtx[i-1].pOutput;
    }
  }

  initCtxOutputBuffer(pCtx, pDataBlock->info.numOfCols);
}

void updateOutputBuf(SOptrBasicInfo* pBInfo, int32_t *bufCapacity, int32_t numOfInputRows) {
  SSDataBlock* pDataBlock = pBInfo->pRes;

  int32_t newSize = pDataBlock->info.rows + numOfInputRows + 5; // extra output buffer
  if ((*bufCapacity) < newSize) {
    for(int32_t i = 0; i < pDataBlock->info.numOfCols; ++i) {
      SColumnInfoData *pColInfo = taosArrayGet(pDataBlock->pDataBlock, i);

      char* p = realloc(pColInfo->pData, newSize * pColInfo->info.bytes);
      if (p != NULL) {
        pColInfo->pData = p;

        // it starts from the tail of the previously generated results.
        pBInfo->pCtx[i].pOutput = pColInfo->pData;
        (*bufCapacity) = newSize;
      } else {
        // longjmp
      }
    }
  }


  for (int32_t i = 0; i < pDataBlock->info.numOfCols; ++i) {
    SColumnInfoData *pColInfo = taosArrayGet(pDataBlock->pDataBlock, i);
    pBInfo->pCtx[i].pOutput = pColInfo->pData + pColInfo->info.bytes * pDataBlock->info.rows;

    // set the correct pointer after the memory buffer reallocated.
    int32_t functionId = pBInfo->pCtx[i].functionId;
    if (functionId == TSDB_FUNC_TOP || functionId == TSDB_FUNC_BOTTOM || functionId == TSDB_FUNC_DIFF || functionId == TSDB_FUNC_DERIVATIVE){
      if (i > 0) pBInfo->pCtx[i].ptsOutputBuf = pBInfo->pCtx[i-1].pOutput;
    }
  }
}

void clearOutputBuf(SOptrBasicInfo* pBInfo, int32_t *bufCapacity) {
  SSDataBlock* pDataBlock = pBInfo->pRes;

  for (int32_t i = 0; i < pDataBlock->info.numOfCols; ++i) {
    SColumnInfoData *pColInfo = taosArrayGet(pDataBlock->pDataBlock, i);

    int32_t functionId = pBInfo->pCtx[i].functionId;
    if (functionId < 0) {
      memset(pBInfo->pCtx[i].pOutput, 0, pColInfo->info.bytes * (*bufCapacity));
    }
  }
}

void copyTsColoum(SSDataBlock* pRes, SQLFunctionCtx* pCtx, int32_t numOfOutput) {
  bool    needCopyTs = false;
  int32_t tsNum = 0;
  char *src = NULL;
  for (int32_t i = 0; i < numOfOutput; i++) {
    int32_t functionId = pCtx[i].functionId;
    if (functionId == TSDB_FUNC_DIFF || functionId == TSDB_FUNC_DERIVATIVE) {
      needCopyTs = true;
      if (i > 0  && pCtx[i-1].functionId == TSDB_FUNC_TS_DUMMY){
        SColumnInfoData* pColRes = taosArrayGet(pRes->pDataBlock, i - 1); // find ts data
        src = pColRes->pData;
      }
    }else if(functionId == TSDB_FUNC_TS_DUMMY) {
      tsNum++;
    }
  }

  if (!needCopyTs) return;
  if (tsNum < 2) return;
  if (src == NULL) return;

  for (int32_t i = 0; i < numOfOutput; i++) {
    int32_t functionId = pCtx[i].functionId;
    if(functionId == TSDB_FUNC_TS_DUMMY) {
      SColumnInfoData* pColRes = taosArrayGet(pRes->pDataBlock, i);
      memcpy(pColRes->pData, src, pColRes->info.bytes * pRes->info.rows);
    }
  }
}

void initCtxOutputBuffer(SQLFunctionCtx* pCtx, int32_t size) {
  for (int32_t j = 0; j < size; ++j) {
    SResultRowCellInfo* pResInfo = GET_RES_INFO(&pCtx[j]);
    if (pResInfo->initialized) {
      continue;
    }

    if (pCtx[j].functionId < 0) { // todo udf initialization
      continue;
    } else {
      aAggs[pCtx[j].functionId].init(&pCtx[j], pCtx[j].resultInfo);
    }
  }
}

void setQueryStatus(SQueryRuntimeEnv *pRuntimeEnv, int8_t status) {
  if (status == QUERY_NOT_COMPLETED) {
    pRuntimeEnv->status = status;
  } else {
    // QUERY_NOT_COMPLETED is not compatible with any other status, so clear its position first
    CLEAR_QUERY_STATUS(pRuntimeEnv, QUERY_NOT_COMPLETED);
    pRuntimeEnv->status |= status;
  }
}

static void setupEnvForReverseScan(SQueryRuntimeEnv *pRuntimeEnv, SResultRowInfo *pResultRowInfo, SQLFunctionCtx* pCtx, int32_t numOfOutput) {
  SQueryAttr *pQueryAttr = pRuntimeEnv->pQueryAttr;

  if (pRuntimeEnv->pTsBuf) {
    SWITCH_ORDER(pRuntimeEnv->pTsBuf->cur.order);
    bool ret = tsBufNextPos(pRuntimeEnv->pTsBuf);
    assert(ret);
  }

  // reverse order time range
  SWAP(pQueryAttr->window.skey, pQueryAttr->window.ekey, TSKEY);

  SET_REVERSE_SCAN_FLAG(pRuntimeEnv);
  setQueryStatus(pRuntimeEnv, QUERY_NOT_COMPLETED);

  switchCtxOrder(pCtx, numOfOutput);
  SWITCH_ORDER(pQueryAttr->order.order);

  setupQueryRangeForReverseScan(pRuntimeEnv);
}

void finalizeQueryResult(SOperatorInfo* pOperator, SQLFunctionCtx* pCtx, SResultRowInfo* pResultRowInfo, int32_t* rowCellInfoOffset) {
  SQueryRuntimeEnv *pRuntimeEnv = pOperator->pRuntimeEnv;
  SQueryAttr *pQueryAttr = pRuntimeEnv->pQueryAttr;

  int32_t numOfOutput = pOperator->numOfOutput;
  if (pQueryAttr->groupbyColumn || QUERY_IS_INTERVAL_QUERY(pQueryAttr) || pQueryAttr->sw.gap > 0 || pQueryAttr->stateWindow) {
    // for each group result, call the finalize function for each column
    if (pQueryAttr->groupbyColumn) {
      closeAllResultRows(pResultRowInfo);
    }

    for (int32_t i = 0; i < pResultRowInfo->size; ++i) {
      SResultRow *buf = pResultRowInfo->pResult[i];
      if (!isResultRowClosed(pResultRowInfo, i)) {
        continue;
      }

      setResultOutputBuf(pRuntimeEnv, buf, pCtx, numOfOutput, rowCellInfoOffset);

      for (int32_t j = 0; j < numOfOutput; ++j) {
        pCtx[j].startTs  = buf->win.skey;
        if (pCtx[j].functionId < 0) {
          doInvokeUdf(pRuntimeEnv->pUdfInfo, &pCtx[j], 0, TSDB_UDF_FUNC_FINALIZE);
        } else {
          aAggs[pCtx[j].functionId].xFinalize(&pCtx[j]);
        }
      }


      /*
       * set the number of output results for group by normal columns, the number of output rows usually is 1 except
       * the top and bottom query
       */
      buf->numOfRows = (uint16_t)getNumOfResult(pRuntimeEnv, pCtx, numOfOutput);
    }

  } else {
    for (int32_t j = 0; j < numOfOutput; ++j) {
      if (pCtx[j].functionId < 0) {
        doInvokeUdf(pRuntimeEnv->pUdfInfo, &pCtx[j], 0, TSDB_UDF_FUNC_FINALIZE);
      } else {
        aAggs[pCtx[j].functionId].xFinalize(&pCtx[j]);
      }
    }
  }
}

static bool hasMainOutput(SQueryAttr *pQueryAttr) {
  for (int32_t i = 0; i < pQueryAttr->numOfOutput; ++i) {
    int32_t functionId = pQueryAttr->pExpr1[i].base.functionId;

    if (functionId != TSDB_FUNC_TS && functionId != TSDB_FUNC_TAG && functionId != TSDB_FUNC_TAGPRJ) {
      return true;
    }
  }

  return false;
}

STableQueryInfo *createTableQueryInfo(SQueryAttr* pQueryAttr, void* pTable, bool groupbyColumn, STimeWindow win, void* buf) {
  STableQueryInfo *pTableQueryInfo = buf;

  pTableQueryInfo->win = win;
  pTableQueryInfo->lastKey = win.skey;

  pTableQueryInfo->pTable = pTable;
  pTableQueryInfo->cur.vgroupIndex = -1;

  // set more initial size of interval/groupby query
  if (QUERY_IS_INTERVAL_QUERY(pQueryAttr) || groupbyColumn) {
    int32_t initialSize = 128;
    int32_t code = initResultRowInfo(&pTableQueryInfo->resInfo, initialSize, TSDB_DATA_TYPE_INT);
    if (code != TSDB_CODE_SUCCESS) {
      return NULL;
    }
  } else { // in other aggregate query, do not initialize the windowResInfo
  }

  return pTableQueryInfo;
}

STableQueryInfo* createTmpTableQueryInfo(STimeWindow win) {
  STableQueryInfo* pTableQueryInfo = calloc(1, sizeof(STableQueryInfo));

  pTableQueryInfo->win = win;
  pTableQueryInfo->lastKey = win.skey;

  pTableQueryInfo->pTable = NULL;
  pTableQueryInfo->cur.vgroupIndex = -1;

  // set more initial size of interval/groupby query
  int32_t initialSize = 16;
  int32_t code = initResultRowInfo(&pTableQueryInfo->resInfo, initialSize, TSDB_DATA_TYPE_INT);
  if (code != TSDB_CODE_SUCCESS) {
    tfree(pTableQueryInfo);
    return NULL;
  }

  return pTableQueryInfo;
}

void destroyTableQueryInfoImpl(STableQueryInfo *pTableQueryInfo) {
  if (pTableQueryInfo == NULL) {
    return;
  }

  tVariantDestroy(&pTableQueryInfo->tag);
  cleanupResultRowInfo(&pTableQueryInfo->resInfo);
}

void setResultRowOutputBufInitCtx(SQueryRuntimeEnv *pRuntimeEnv, SResultRow *pResult, SQLFunctionCtx* pCtx,
    int32_t numOfOutput, int32_t* rowCellInfoOffset) {
  // Note: pResult->pos[i]->num == 0, there is only fixed number of results for each group
  tFilePage* bufPage = getResBufPage(pRuntimeEnv->pResultBuf, pResult->pageId);

  int32_t offset = 0;
  for (int32_t i = 0; i < numOfOutput; ++i) {
    pCtx[i].resultInfo = getResultCell(pResult, i, rowCellInfoOffset);

    SResultRowCellInfo* pResInfo = pCtx[i].resultInfo;
    if (pResInfo->initialized && pResInfo->complete) {
      offset += pCtx[i].outputBytes;
      continue;
    }

    pCtx[i].pOutput = getPosInResultPage(pRuntimeEnv->pQueryAttr, bufPage, pResult->offset, offset);
    offset += pCtx[i].outputBytes;

    int32_t functionId = pCtx[i].functionId;
    if (functionId < 0) {
      continue;
    }

    if (functionId == TSDB_FUNC_TOP || functionId == TSDB_FUNC_BOTTOM || functionId == TSDB_FUNC_DIFF) {
      if(i > 0) pCtx[i].ptsOutputBuf = pCtx[i-1].pOutput;
    }

    if (!pResInfo->initialized) {
      aAggs[functionId].init(&pCtx[i], pResInfo);
    }
  }
}

void doSetTableGroupOutputBuf(SQueryRuntimeEnv* pRuntimeEnv, SResultRowInfo* pResultRowInfo, SQLFunctionCtx* pCtx,
                              int32_t* rowCellInfoOffset, int32_t numOfOutput, int32_t tableGroupId) {
  // for simple group by query without interval, all the tables belong to one group result.
  int64_t uid = 0;
  int64_t tid = 0;

  SResultRow* pResultRow =
      doSetResultOutBufByKey(pRuntimeEnv, pResultRowInfo, tid, (char*)&tableGroupId, sizeof(tableGroupId), true, uid);
  assert (pResultRow != NULL);

  /*
   * not assign result buffer yet, add new result buffer
   * all group belong to one result set, and each group result has different group id so set the id to be one
   */
  if (pResultRow->pageId == -1) {
    int32_t ret = addNewWindowResultBuf(pResultRow, pRuntimeEnv->pResultBuf, tableGroupId, pRuntimeEnv->pQueryAttr->resultRowSize);
    if (ret != TSDB_CODE_SUCCESS) {
      return;
    }
  }

  setResultRowOutputBufInitCtx(pRuntimeEnv, pResultRow, pCtx, numOfOutput, rowCellInfoOffset);
}

void setExecutionContext(SQueryRuntimeEnv* pRuntimeEnv, SOptrBasicInfo* pInfo, int32_t numOfOutput, int32_t tableGroupId,
                         TSKEY nextKey) {
  STableQueryInfo *pTableQueryInfo = pRuntimeEnv->current;

  // lastKey needs to be updated
  pTableQueryInfo->lastKey = nextKey;
  if (pRuntimeEnv->prevGroupId != INT32_MIN && pRuntimeEnv->prevGroupId == tableGroupId) {
    return;
  }

  doSetTableGroupOutputBuf(pRuntimeEnv, &pInfo->resultRowInfo, pInfo->pCtx, pInfo->rowCellInfoOffset, numOfOutput, tableGroupId);

  // record the current active group id
  pRuntimeEnv->prevGroupId = tableGroupId;
}

void setResultOutputBuf(SQueryRuntimeEnv *pRuntimeEnv, SResultRow *pResult, SQLFunctionCtx* pCtx,
    int32_t numOfCols, int32_t* rowCellInfoOffset) {
  // Note: pResult->pos[i]->num == 0, there is only fixed number of results for each group
  tFilePage *page = getResBufPage(pRuntimeEnv->pResultBuf, pResult->pageId);

  int16_t offset = 0;
  for (int32_t i = 0; i < numOfCols; ++i) {
    pCtx[i].pOutput = getPosInResultPage(pRuntimeEnv->pQueryAttr, page, pResult->offset, offset);
    offset += pCtx[i].outputBytes;

    int32_t functionId = pCtx[i].functionId;
    if (functionId == TSDB_FUNC_TOP || functionId == TSDB_FUNC_BOTTOM || functionId == TSDB_FUNC_DIFF || functionId == TSDB_FUNC_DERIVATIVE) {
      if(i > 0) pCtx[i].ptsOutputBuf = pCtx[i-1].pOutput;
    }

    /*
     * set the output buffer information and intermediate buffer,
     * not all queries require the interResultBuf, such as COUNT
     */
    pCtx[i].resultInfo = getResultCell(pResult, i, rowCellInfoOffset);
  }
}

void setCtxTagForJoin(SQueryRuntimeEnv* pRuntimeEnv, SQLFunctionCtx* pCtx, SExprInfo* pExprInfo, void* pTable) {
  SQueryAttr* pQueryAttr = pRuntimeEnv->pQueryAttr;

  SSqlExpr* pExpr = &pExprInfo->base;
  if (pQueryAttr->stableQuery && (pRuntimeEnv->pTsBuf != NULL) &&
      (pExpr->functionId == TSDB_FUNC_TS || pExpr->functionId == TSDB_FUNC_PRJ) &&
      (pExpr->colInfo.colIndex == PRIMARYKEY_TIMESTAMP_COL_INDEX)) {
    assert(pExpr->numOfParams == 1);

    int16_t      tagColId = (int16_t)pExprInfo->base.param[0].i64;
    SColumnInfo* pColInfo = doGetTagColumnInfoById(pQueryAttr->tagColList, pQueryAttr->numOfTags, tagColId);

    doSetTagValueInParam(pTable, tagColId, &pCtx->tag, pColInfo->type, pColInfo->bytes);

    int16_t tagType = pCtx[0].tag.nType;
    if (tagType == TSDB_DATA_TYPE_BINARY || tagType == TSDB_DATA_TYPE_NCHAR) {
      qDebug("QInfo:0x%"PRIx64" set tag value for join comparison, colId:%" PRId64 ", val:%s", GET_QID(pRuntimeEnv),
             pExprInfo->base.param[0].i64, pCtx[0].tag.pz);
    } else {
      qDebug("QInfo:0x%"PRIx64" set tag value for join comparison, colId:%" PRId64 ", val:%" PRId64, GET_QID(pRuntimeEnv),
             pExprInfo->base.param[0].i64, pCtx[0].tag.i64);
    }
  }
}

int32_t setTimestampListJoinInfo(SQueryRuntimeEnv* pRuntimeEnv, tVariant* pTag, STableQueryInfo *pTableQueryInfo) {
  SQueryAttr* pQueryAttr = pRuntimeEnv->pQueryAttr;

  assert(pRuntimeEnv->pTsBuf != NULL);

  // both the master and supplement scan needs to set the correct ts comp start position
  if (pTableQueryInfo->cur.vgroupIndex == -1) {
    tVariantAssign(&pTableQueryInfo->tag, pTag);

    STSElem elem = tsBufGetElemStartPos(pRuntimeEnv->pTsBuf, pQueryAttr->vgId, &pTableQueryInfo->tag);

    // failed to find data with the specified tag value and vnodeId
    if (!tsBufIsValidElem(&elem)) {
      if (pTag->nType == TSDB_DATA_TYPE_BINARY || pTag->nType == TSDB_DATA_TYPE_NCHAR) {
        qError("QInfo:0x%"PRIx64" failed to find tag:%s in ts_comp", GET_QID(pRuntimeEnv), pTag->pz);
      } else {
        qError("QInfo:0x%"PRIx64" failed to find tag:%" PRId64 " in ts_comp", GET_QID(pRuntimeEnv), pTag->i64);
      }

      return -1;
    }

    // Keep the cursor info of current table
    pTableQueryInfo->cur = tsBufGetCursor(pRuntimeEnv->pTsBuf);
    if (pTag->nType == TSDB_DATA_TYPE_BINARY || pTag->nType == TSDB_DATA_TYPE_NCHAR) {
      qDebug("QInfo:0x%"PRIx64" find tag:%s start pos in ts_comp, blockIndex:%d, tsIndex:%d", GET_QID(pRuntimeEnv), pTag->pz, pTableQueryInfo->cur.blockIndex, pTableQueryInfo->cur.tsIndex);
    } else {
      qDebug("QInfo:0x%"PRIx64" find tag:%"PRId64" start pos in ts_comp, blockIndex:%d, tsIndex:%d", GET_QID(pRuntimeEnv), pTag->i64, pTableQueryInfo->cur.blockIndex, pTableQueryInfo->cur.tsIndex);
    }

  } else {
    tsBufSetCursor(pRuntimeEnv->pTsBuf, &pTableQueryInfo->cur);
    if (pTag->nType == TSDB_DATA_TYPE_BINARY || pTag->nType == TSDB_DATA_TYPE_NCHAR) {
      qDebug("QInfo:0x%"PRIx64" find tag:%s start pos in ts_comp, blockIndex:%d, tsIndex:%d", GET_QID(pRuntimeEnv), pTag->pz, pTableQueryInfo->cur.blockIndex, pTableQueryInfo->cur.tsIndex);
    } else {
      qDebug("QInfo:0x%"PRIx64" find tag:%"PRId64" start pos in ts_comp, blockIndex:%d, tsIndex:%d", GET_QID(pRuntimeEnv), pTag->i64, pTableQueryInfo->cur.blockIndex, pTableQueryInfo->cur.tsIndex);
    }
  }

  return 0;
}

// TODO refactor: this funciton should be merged with setparamForStableStddevColumnData function.
void setParamForStableStddev(SQueryRuntimeEnv* pRuntimeEnv, SQLFunctionCtx* pCtx, int32_t numOfOutput, SExprInfo* pExprInfo) {
  SQueryAttr* pQueryAttr = pRuntimeEnv->pQueryAttr;

  int32_t numOfExprs = pQueryAttr->numOfOutput;
  for(int32_t i = 0; i < numOfExprs; ++i) {
    SExprInfo* pExprInfo1 = &(pExprInfo[i]);
    if (pExprInfo1->base.functionId != TSDB_FUNC_STDDEV_DST) {
      continue;
    }

    SSqlExpr* pExpr = &pExprInfo1->base;

    pCtx[i].param[0].arr = NULL;
    pCtx[i].param[0].nType = TSDB_DATA_TYPE_INT;  // avoid freeing the memory by setting the type to be int

    // TODO use hash to speedup this loop
    int32_t numOfGroup = (int32_t)taosArrayGetSize(pRuntimeEnv->prevResult);
    for (int32_t j = 0; j < numOfGroup; ++j) {
      SInterResult* p = taosArrayGet(pRuntimeEnv->prevResult, j);
      if (pQueryAttr->tagLen == 0 || memcmp(p->tags, pRuntimeEnv->tagVal, pQueryAttr->tagLen) == 0) {
        int32_t numOfCols = (int32_t)taosArrayGetSize(p->pResult);
        for (int32_t k = 0; k < numOfCols; ++k) {
          SStddevInterResult* pres = taosArrayGet(p->pResult, k);
          if (pres->colId == pExpr->colInfo.colId) {
            pCtx[i].param[0].arr = pres->pResult;
            break;
          }
        }
      }
    }
  }

}

void setParamForStableStddevByColData(SQueryRuntimeEnv* pRuntimeEnv, SQLFunctionCtx* pCtx, int32_t numOfOutput, SExprInfo* pExpr, char* val, int16_t bytes) {
  SQueryAttr* pQueryAttr = pRuntimeEnv->pQueryAttr;

  int32_t numOfExprs = pQueryAttr->numOfOutput;
  for(int32_t i = 0; i < numOfExprs; ++i) {
    SSqlExpr* pExpr1 = &pExpr[i].base;
    if (pExpr1->functionId != TSDB_FUNC_STDDEV_DST) {
      continue;
    }

    pCtx[i].param[0].arr = NULL;
    pCtx[i].param[0].nType = TSDB_DATA_TYPE_INT;  // avoid freeing the memory by setting the type to be int

    // TODO use hash to speedup this loop
    int32_t numOfGroup = (int32_t)taosArrayGetSize(pRuntimeEnv->prevResult);
    for (int32_t j = 0; j < numOfGroup; ++j) {
      SInterResult* p = taosArrayGet(pRuntimeEnv->prevResult, j);
      if (bytes == 0 || memcmp(p->tags, val, bytes) == 0) {
        int32_t numOfCols = (int32_t)taosArrayGetSize(p->pResult);
        for (int32_t k = 0; k < numOfCols; ++k) {
          SStddevInterResult* pres = taosArrayGet(p->pResult, k);
          if (pres->colId == pExpr1->colInfo.colId) {
            pCtx[i].param[0].arr = pres->pResult;
            break;
          }
        }
      }
    }
  }
}

/*
 * There are two cases to handle:
 *
 * 1. Query range is not set yet (queryRangeSet = 0). we need to set the query range info, including pQueryAttr->lastKey,
 *    pQueryAttr->window.skey, and pQueryAttr->eKey.
 * 2. Query range is set and query is in progress. There may be another result with the same query ranges to be
 *    merged during merge stage. In this case, we need the pTableQueryInfo->lastResRows to decide if there
 *    is a previous result generated or not.
 */
void setIntervalQueryRange(SQueryRuntimeEnv *pRuntimeEnv, TSKEY key) {
  SQueryAttr           *pQueryAttr = pRuntimeEnv->pQueryAttr;
  STableQueryInfo  *pTableQueryInfo = pRuntimeEnv->current;
  SResultRowInfo   *pResultRowInfo = &pTableQueryInfo->resInfo;

  if (pResultRowInfo->curPos != -1) {
    return;
  }

  pTableQueryInfo->win.skey = key;
  STimeWindow win = {.skey = key, .ekey = pQueryAttr->window.ekey};

  /**
   * In handling the both ascending and descending order super table query, we need to find the first qualified
   * timestamp of this table, and then set the first qualified start timestamp.
   * In ascending query, the key is the first qualified timestamp. However, in the descending order query, additional
   * operations involve.
   */
  STimeWindow w = TSWINDOW_INITIALIZER;

  TSKEY sk = MIN(win.skey, win.ekey);
  TSKEY ek = MAX(win.skey, win.ekey);
  getAlignQueryTimeWindow(pQueryAttr, win.skey, sk, ek, &w);

//  if (pResultRowInfo->prevSKey == TSKEY_INITIAL_VAL) {
//    if (!QUERY_IS_ASC_QUERY(pQueryAttr)) {
//      assert(win.ekey == pQueryAttr->window.ekey);
//    }
//
//    pResultRowInfo->prevSKey = w.skey;
//  }

  pTableQueryInfo->lastKey = pTableQueryInfo->win.skey;
}

/**
 * copyToOutputBuf support copy data in ascending/descending order
 * For interval query of both super table and table, copy the data in ascending order, since the output results are
 * ordered in SWindowResutl already. While handling the group by query for both table and super table,
 * all group result are completed already.
 *
 * @param pQInfo
 * @param result
 */

static int32_t doCopyToSDataBlock(SQueryRuntimeEnv* pRuntimeEnv, SGroupResInfo* pGroupResInfo, int32_t orderType, SSDataBlock* pBlock) {
  SQueryAttr *pQueryAttr = pRuntimeEnv->pQueryAttr;

  int32_t numOfRows = getNumOfTotalRes(pGroupResInfo);
  int32_t numOfResult = pBlock->info.rows; // there are already exists result rows

  int32_t start = 0;
  int32_t step = -1;

  qDebug("QInfo:0x%"PRIx64" start to copy data from windowResInfo to output buf", GET_QID(pRuntimeEnv));
  assert(orderType == TSDB_ORDER_ASC || orderType == TSDB_ORDER_DESC);

  if (orderType == TSDB_ORDER_ASC) {
    start = pGroupResInfo->index;
    step = 1;
  } else {  // desc order copy all data
    start = numOfRows - pGroupResInfo->index - 1;
    step = -1;
  }

  for (int32_t i = start; (i < numOfRows) && (i >= 0); i += step) {
    SResultRow* pRow = taosArrayGetP(pGroupResInfo->pRows, i);
    if (pRow->numOfRows == 0) {
      pGroupResInfo->index += 1;
      continue;
    }

    int32_t numOfRowsToCopy = pRow->numOfRows;
    if (numOfResult + numOfRowsToCopy  >= pRuntimeEnv->resultInfo.capacity) {
      break;
    }

    pGroupResInfo->index += 1;

    tFilePage *page = getResBufPage(pRuntimeEnv->pResultBuf, pRow->pageId);

    int32_t offset = 0;
    for (int32_t j = 0; j < pBlock->info.numOfCols; ++j) {
      SColumnInfoData* pColInfoData = taosArrayGet(pBlock->pDataBlock, j);
      int32_t bytes = pColInfoData->info.bytes;

      char *out = pColInfoData->pData + numOfResult * bytes;
      char *in  = getPosInResultPage(pQueryAttr, page, pRow->offset, offset);
      memcpy(out, in, bytes * numOfRowsToCopy);

      offset += bytes;
    }

    numOfResult += numOfRowsToCopy;
    if (numOfResult == pRuntimeEnv->resultInfo.capacity) {  // output buffer is full
      break;
    }
  }

  qDebug("QInfo:0x%"PRIx64" copy data to query buf completed", GET_QID(pRuntimeEnv));
  pBlock->info.rows = numOfResult;
  return 0;
}

static void toSSDataBlock(SGroupResInfo *pGroupResInfo, SQueryRuntimeEnv* pRuntimeEnv, SSDataBlock* pBlock) {
  assert(pGroupResInfo->currentGroup <= pGroupResInfo->totalGroup);

  pBlock->info.rows = 0;
  if (!hasRemainDataInCurrentGroup(pGroupResInfo)) {
    return;
  }

  SQueryAttr* pQueryAttr = pRuntimeEnv->pQueryAttr;
  int32_t orderType = (pQueryAttr->pGroupbyExpr != NULL) ? pQueryAttr->pGroupbyExpr->orderType : TSDB_ORDER_ASC;
  doCopyToSDataBlock(pRuntimeEnv, pGroupResInfo, orderType, pBlock);

  // refactor : extract method
  SColumnInfoData* pInfoData = taosArrayGet(pBlock->pDataBlock, 0);

  //add condition (pBlock->info.rows >= 1) just to runtime happy
  if (pInfoData->info.type == TSDB_DATA_TYPE_TIMESTAMP && pBlock->info.rows >= 1) {
    STimeWindow* w = &pBlock->info.window;
    w->skey = *(int64_t*)pInfoData->pData;
    w->ekey = *(int64_t*)(((char*)pInfoData->pData) + TSDB_KEYSIZE * (pBlock->info.rows - 1));
  }
}

static void updateNumOfRowsInResultRows(SQueryRuntimeEnv* pRuntimeEnv, SQLFunctionCtx* pCtx, int32_t numOfOutput,
                                        SResultRowInfo* pResultRowInfo, int32_t* rowCellInfoOffset) {
  SQueryAttr* pQueryAttr = pRuntimeEnv->pQueryAttr;

  // update the number of result for each, only update the number of rows for the corresponding window result.
  if (QUERY_IS_INTERVAL_QUERY(pQueryAttr)) {
    return;
  }

  for (int32_t i = 0; i < pResultRowInfo->size; ++i) {
    SResultRow *pResult = pResultRowInfo->pResult[i];

    for (int32_t j = 0; j < numOfOutput; ++j) {
      int32_t functionId = pCtx[j].functionId;
      if (functionId == TSDB_FUNC_TS || functionId == TSDB_FUNC_TAG || functionId == TSDB_FUNC_TAGPRJ) {
        continue;
      }

      SResultRowCellInfo* pCell = getResultCell(pResult, j, rowCellInfoOffset);
      pResult->numOfRows = (uint16_t)(MAX(pResult->numOfRows, pCell->numOfRes));
    }
  }
}

static int32_t compressQueryColData(SColumnInfoData *pColRes, int32_t numOfRows, char *data, int8_t compressed) {
  int32_t colSize = pColRes->info.bytes * numOfRows;
  return (*(tDataTypes[pColRes->info.type].compFunc))(pColRes->pData, colSize, numOfRows, data,
                                                                 colSize + COMP_OVERFLOW_BYTES, compressed, NULL, 0);
}

static void doCopyQueryResultToMsg(SQInfo *pQInfo, int32_t numOfRows, char *data, int8_t compressed, int32_t *compLen) {
  SQueryRuntimeEnv* pRuntimeEnv = &pQInfo->runtimeEnv;
  SQueryAttr *pQueryAttr = pRuntimeEnv->pQueryAttr;

  SSDataBlock* pRes = pRuntimeEnv->outputBuf;

  int32_t *compSizes = NULL;
  int32_t numOfCols = pQueryAttr->pExpr2 ? pQueryAttr->numOfExpr2 : pQueryAttr->numOfOutput;

  if (compressed) {
    compSizes = tcalloc(numOfCols, sizeof(int32_t));
  }

  if (pQueryAttr->pExpr2 == NULL) {
    for (int32_t col = 0; col < numOfCols; ++col) {
      SColumnInfoData* pColRes = taosArrayGet(pRes->pDataBlock, col);
      if (compressed) {
        compSizes[col] = compressQueryColData(pColRes, pRes->info.rows, data, compressed);
        data += compSizes[col];
        *compLen += compSizes[col];
        compSizes[col] = htonl(compSizes[col]);
      } else {
        memmove(data, pColRes->pData, pColRes->info.bytes * pRes->info.rows);
        data += pColRes->info.bytes * pRes->info.rows;
      }
    }
  } else {
    for (int32_t col = 0; col < numOfCols; ++col) {
      SColumnInfoData* pColRes = taosArrayGet(pRes->pDataBlock, col);
      if (compressed) {
        compSizes[col] = htonl(compressQueryColData(pColRes, numOfRows, data, compressed));
        data += compSizes[col];
        *compLen += compSizes[col];
        compSizes[col] = htonl(compSizes[col]);
      } else {
        memmove(data, pColRes->pData, pColRes->info.bytes * numOfRows);
        data += pColRes->info.bytes * numOfRows;
      }
    }
  }

  if (compressed) {
    memmove(data, (char *)compSizes, numOfCols * sizeof(int32_t));
    data += numOfCols * sizeof(int32_t);

    tfree(compSizes);
  }

  int32_t numOfTables = (int32_t) taosHashGetSize(pRuntimeEnv->pTableRetrieveTsMap);
  *(int32_t*)data = htonl(numOfTables);
  data += sizeof(int32_t);

  int32_t total = 0;
  STableIdInfo* item = taosHashIterate(pRuntimeEnv->pTableRetrieveTsMap, NULL);

  while(item) {
    STableIdInfo* pDst = (STableIdInfo*)data;
    pDst->uid = htobe64(item->uid);
    pDst->tid = htonl(item->tid);
    pDst->key = htobe64(item->key);

    data += sizeof(STableIdInfo);
    total++;

    qDebug("QInfo:0x%"PRIx64" set subscribe info, tid:%d, uid:%"PRIu64", skey:%"PRId64, pQInfo->qId, item->tid, item->uid, item->key);
    item = taosHashIterate(pRuntimeEnv->pTableRetrieveTsMap, item);
  }

  qDebug("QInfo:0x%"PRIx64" set %d subscribe info", pQInfo->qId, total);

  // Check if query is completed or not for stable query or normal table query respectively.
  if (Q_STATUS_EQUAL(pRuntimeEnv->status, QUERY_COMPLETED) && pRuntimeEnv->proot->status == OP_EXEC_DONE) {
    setQueryStatus(pRuntimeEnv, QUERY_OVER);
  }
}

int32_t doFillTimeIntervalGapsInResults(SFillInfo* pFillInfo, SSDataBlock *pOutput, int32_t capacity, void** p) {
  for(int32_t i = 0; i < pFillInfo->numOfCols; ++i) {
    SColumnInfoData* pColInfoData = taosArrayGet(pOutput->pDataBlock, i);
    p[i] = pColInfoData->pData + (pColInfoData->info.bytes * pOutput->info.rows);
  }

  int32_t numOfRows = (int32_t)taosFillResultDataBlock(pFillInfo, p, capacity - pOutput->info.rows);
  pOutput->info.rows += numOfRows;

  return pOutput->info.rows;
}

void publishOperatorProfEvent(SOperatorInfo* operatorInfo, EQueryProfEventType eventType) {
  SQueryProfEvent event = {0};

  event.eventType    = eventType;
  event.eventTime    = taosGetTimestampUs();
  event.operatorType = operatorInfo->operatorType;

  if (operatorInfo->pRuntimeEnv) {
    SQInfo* pQInfo = operatorInfo->pRuntimeEnv->qinfo;
    if (pQInfo->summary.queryProfEvents) {
      taosArrayPush(pQInfo->summary.queryProfEvents, &event);
    }
  }
}

void publishQueryAbortEvent(SQInfo* pQInfo, int32_t code) {
  SQueryProfEvent event;
  event.eventType = QUERY_PROF_QUERY_ABORT;
  event.eventTime = taosGetTimestampUs();
  event.abortCode = code;

  if (pQInfo->summary.queryProfEvents) {
    taosArrayPush(pQInfo->summary.queryProfEvents, &event);
  }
}

typedef struct  {
  uint8_t operatorType;
  int64_t beginTime;
  int64_t endTime;
  int64_t selfTime;
  int64_t descendantsTime;
} SOperatorStackItem;

static void doOperatorExecProfOnce(SOperatorStackItem* item, SQueryProfEvent* event, SArray* opStack, SHashObj* profResults) {
  item->endTime = event->eventTime;
  item->selfTime = (item->endTime - item->beginTime) - (item->descendantsTime);

  for (int32_t j = 0; j < taosArrayGetSize(opStack); ++j) {
    SOperatorStackItem* ancestor = taosArrayGet(opStack, j);
    ancestor->descendantsTime += item->selfTime;
  }

  uint8_t operatorType = item->operatorType;
  SOperatorProfResult* result = taosHashGet(profResults, &operatorType, sizeof(operatorType));
  if (result != NULL) {
    result->sumRunTimes++;
    result->sumSelfTime += item->selfTime;
  } else {
    SOperatorProfResult opResult;
    opResult.operatorType = operatorType;
    opResult.sumSelfTime = item->selfTime;
    opResult.sumRunTimes = 1;
    taosHashPut(profResults, &(operatorType), sizeof(operatorType),
                &opResult, sizeof(opResult));
  }
}

void calculateOperatorProfResults(SQInfo* pQInfo) {
  if (pQInfo->summary.queryProfEvents == NULL) {
    qDebug("QInfo:0x%"PRIx64" query prof events array is null", pQInfo->qId);
    return;
  }

  if (pQInfo->summary.operatorProfResults == NULL) {
    qDebug("QInfo:0x%"PRIx64" operator prof results hash is null", pQInfo->qId);
    return;
  }

  SArray* opStack = taosArrayInit(32, sizeof(SOperatorStackItem));
  if (opStack == NULL) {
    return;
  }

  size_t size = taosArrayGetSize(pQInfo->summary.queryProfEvents);
  SHashObj* profResults = pQInfo->summary.operatorProfResults;

  for (int i = 0; i < size; ++i) {
    SQueryProfEvent* event = taosArrayGet(pQInfo->summary.queryProfEvents, i);
    if (event->eventType == QUERY_PROF_BEFORE_OPERATOR_EXEC) {
      SOperatorStackItem opItem;
      opItem.operatorType = event->operatorType;
      opItem.beginTime = event->eventTime;
      opItem.descendantsTime = 0;
      taosArrayPush(opStack, &opItem);
    } else if (event->eventType == QUERY_PROF_AFTER_OPERATOR_EXEC) {
      SOperatorStackItem* item = taosArrayPop(opStack);
      assert(item->operatorType == event->operatorType);
      doOperatorExecProfOnce(item, event, opStack, profResults);
    } else if (event->eventType == QUERY_PROF_QUERY_ABORT) {
      SOperatorStackItem* item;
      while ((item = taosArrayPop(opStack)) != NULL) {
        doOperatorExecProfOnce(item, event, opStack, profResults);
      }
    }
  }

  taosArrayDestroy(opStack);
}

void queryCostStatis(SQInfo *pQInfo) {
  SQueryRuntimeEnv *pRuntimeEnv = &pQInfo->runtimeEnv;
  SQueryCostInfo *pSummary = &pQInfo->summary;

  uint64_t hashSize = taosHashGetMemSize(pQInfo->runtimeEnv.pResultRowHashTable);
  hashSize += taosHashGetMemSize(pRuntimeEnv->tableqinfoGroupInfo.map);
  pSummary->hashSize = hashSize;

  // add the merge time
  pSummary->elapsedTime += pSummary->firstStageMergeTime;

  SResultRowPool* p = pQInfo->runtimeEnv.pool;
  if (p != NULL) {
    pSummary->winInfoSize = getResultRowPoolMemSize(p);
    pSummary->numOfTimeWindows = getNumOfAllocatedResultRows(p);
  } else {
    pSummary->winInfoSize = 0;
    pSummary->numOfTimeWindows = 0;
  }

  calculateOperatorProfResults(pQInfo);

  qDebug("QInfo:0x%"PRIx64" :cost summary: elapsed time:%"PRId64" us, first merge:%"PRId64" us, total blocks:%d, "
         "load block statis:%d, load data block:%d, total rows:%"PRId64 ", check rows:%"PRId64,
         pQInfo->qId, pSummary->elapsedTime, pSummary->firstStageMergeTime, pSummary->totalBlocks, pSummary->loadBlockStatis,
         pSummary->loadBlocks, pSummary->totalRows, pSummary->totalCheckedRows);

  qDebug("QInfo:0x%"PRIx64" :cost summary: winResPool size:%.2f Kb, numOfWin:%"PRId64", tableInfoSize:%.2f Kb, hashTable:%.2f Kb", pQInfo->qId, pSummary->winInfoSize/1024.0,
      pSummary->numOfTimeWindows, pSummary->tableInfoSize/1024.0, pSummary->hashSize/1024.0);

  if (pSummary->operatorProfResults) {
    SOperatorProfResult* opRes = taosHashIterate(pSummary->operatorProfResults, NULL);
    while (opRes != NULL) {
      qDebug("QInfo:0x%" PRIx64 " :cost summary: operator : %d, exec times: %" PRId64 ", self time: %" PRId64,
             pQInfo->qId, opRes->operatorType, opRes->sumRunTimes, opRes->sumSelfTime);
      opRes = taosHashIterate(pSummary->operatorProfResults, opRes);
    }
  }
}

//static void updateOffsetVal(SQueryRuntimeEnv *pRuntimeEnv, SDataBlockInfo *pBlockInfo) {
//  SQueryAttr *pQueryAttr = pRuntimeEnv->pQueryAttr;
//  STableQueryInfo* pTableQueryInfo = pRuntimeEnv->current;
//
//  int32_t step = GET_FORWARD_DIRECTION_FACTOR(pQueryAttr->order.order);
//
//  if (pQueryAttr->limit.offset == pBlockInfo->rows) {  // current block will ignore completed
//    pTableQueryInfo->lastKey = QUERY_IS_ASC_QUERY(pQueryAttr) ? pBlockInfo->window.ekey + step : pBlockInfo->window.skey + step;
//    pQueryAttr->limit.offset = 0;
//    return;
//  }
//
//  if (QUERY_IS_ASC_QUERY(pQueryAttr)) {
//    pQueryAttr->pos = (int32_t)pQueryAttr->limit.offset;
//  } else {
//    pQueryAttr->pos = pBlockInfo->rows - (int32_t)pQueryAttr->limit.offset - 1;
//  }
//
//  assert(pQueryAttr->pos >= 0 && pQueryAttr->pos <= pBlockInfo->rows - 1);
//
//  SArray *         pDataBlock = tsdbRetrieveDataBlock(pRuntimeEnv->pQueryHandle, NULL);
//  SColumnInfoData *pColInfoData = taosArrayGet(pDataBlock, 0);
//
//  // update the pQueryAttr->limit.offset value, and pQueryAttr->pos value
//  TSKEY *keys = (TSKEY *) pColInfoData->pData;
//
//  // update the offset value
//  pTableQueryInfo->lastKey = keys[pQueryAttr->pos];
//  pQueryAttr->limit.offset = 0;
//
//  int32_t numOfRes = tableApplyFunctionsOnBlock(pRuntimeEnv, pBlockInfo, NULL, binarySearchForKey, pDataBlock);
//
//  qDebug("QInfo:0x%"PRIx64" check data block, brange:%" PRId64 "-%" PRId64 ", numBlocksOfStep:%d, numOfRes:%d, lastKey:%"PRId64, GET_QID(pRuntimeEnv),
//         pBlockInfo->window.skey, pBlockInfo->window.ekey, pBlockInfo->rows, numOfRes, pQuery->current->lastKey);
//}

//void skipBlocks(SQueryRuntimeEnv *pRuntimeEnv) {
//  SQueryAttr *pQueryAttr = pRuntimeEnv->pQueryAttr;
//
//  if (pQueryAttr->limit.offset <= 0 || pQueryAttr->numOfFilterCols > 0) {
//    return;
//  }
//
//  pQueryAttr->pos = 0;
//  int32_t step = GET_FORWARD_DIRECTION_FACTOR(pQueryAttr->order.order);
//
//  STableQueryInfo* pTableQueryInfo = pRuntimeEnv->current;
//  TsdbQueryHandleT pQueryHandle = pRuntimeEnv->pQueryHandle;
//
//  SDataBlockInfo blockInfo = SDATA_BLOCK_INITIALIZER;
//  while (tsdbNextDataBlock(pQueryHandle)) {
//    if (isQueryKilled(pRuntimeEnv->qinfo)) {
//      longjmp(pRuntimeEnv->env, TSDB_CODE_TSC_QUERY_CANCELLED);
//    }
//
//    tsdbRetrieveDataBlockInfo(pQueryHandle, &blockInfo);
//
//    if (pQueryAttr->limit.offset > blockInfo.rows) {
//      pQueryAttr->limit.offset -= blockInfo.rows;
//      pTableQueryInfo->lastKey = (QUERY_IS_ASC_QUERY(pQueryAttr)) ? blockInfo.window.ekey : blockInfo.window.skey;
//      pTableQueryInfo->lastKey += step;
//
//      qDebug("QInfo:0x%"PRIx64" skip rows:%d, offset:%" PRId64, GET_QID(pRuntimeEnv), blockInfo.rows,
//             pQuery->limit.offset);
//    } else {  // find the appropriated start position in current block
//      updateOffsetVal(pRuntimeEnv, &blockInfo);
//      break;
//    }
//  }
//
//  if (terrno != TSDB_CODE_SUCCESS) {
//    longjmp(pRuntimeEnv->env, terrno);
//  }
//}

//static TSKEY doSkipIntervalProcess(SQueryRuntimeEnv* pRuntimeEnv, STimeWindow* win, SDataBlockInfo* pBlockInfo, STableQueryInfo* pTableQueryInfo) {
//  SQueryAttr *pQueryAttr = pRuntimeEnv->pQueryAttr;
//  SResultRowInfo *pWindowResInfo = &pRuntimeEnv->resultRowInfo;
//
//  assert(pQueryAttr->limit.offset == 0);
//  STimeWindow tw = *win;
//  getNextTimeWindow(pQueryAttr, &tw);
//
//  if ((tw.skey <= pBlockInfo->window.ekey && QUERY_IS_ASC_QUERY(pQueryAttr)) ||
//      (tw.ekey >= pBlockInfo->window.skey && !QUERY_IS_ASC_QUERY(pQueryAttr))) {
//
//    // load the data block and check data remaining in current data block
//    // TODO optimize performance
//    SArray *         pDataBlock = tsdbRetrieveDataBlock(pRuntimeEnv->pQueryHandle, NULL);
//    SColumnInfoData *pColInfoData = taosArrayGet(pDataBlock, 0);
//
//    tw = *win;
//    int32_t startPos =
//        getNextQualifiedWindow(pQueryAttr, &tw, pBlockInfo, pColInfoData->pData, binarySearchForKey, -1);
//    assert(startPos >= 0);
//
//    // set the abort info
//    pQueryAttr->pos = startPos;
//
//    // reset the query start timestamp
//    pTableQueryInfo->win.skey = ((TSKEY *)pColInfoData->pData)[startPos];
//    pQueryAttr->window.skey = pTableQueryInfo->win.skey;
//    TSKEY key = pTableQueryInfo->win.skey;
//
//    pWindowResInfo->prevSKey = tw.skey;
//    int32_t index = pRuntimeEnv->resultRowInfo.curIndex;
//
//    int32_t numOfRes = tableApplyFunctionsOnBlock(pRuntimeEnv, pBlockInfo, NULL, binarySearchForKey, pDataBlock);
//    pRuntimeEnv->resultRowInfo.curIndex = index;  // restore the window index
//
//    qDebug("QInfo:0x%"PRIx64" check data block, brange:%" PRId64 "-%" PRId64 ", numOfRows:%d, numOfRes:%d, lastKey:%" PRId64,
//           GET_QID(pRuntimeEnv), pBlockInfo->window.skey, pBlockInfo->window.ekey, pBlockInfo->rows, numOfRes,
//           pQueryAttr->current->lastKey);
//
//    return key;
//  } else {  // do nothing
//    pQueryAttr->window.skey      = tw.skey;
//    pWindowResInfo->prevSKey = tw.skey;
//    pTableQueryInfo->lastKey = tw.skey;
//
//    return tw.skey;
//  }
//
//  return true;
//}

//static bool skipTimeInterval(SQueryRuntimeEnv *pRuntimeEnv, TSKEY* start) {
//  SQueryAttr *pQueryAttr = pRuntimeEnv->pQueryAttr;
//  if (QUERY_IS_ASC_QUERY(pQueryAttr)) {
//    assert(*start <= pRuntimeEnv->current->lastKey);
//  } else {
//    assert(*start >= pRuntimeEnv->current->lastKey);
//  }
//
//  // if queried with value filter, do NOT forward query start position
//  if (pQueryAttr->limit.offset <= 0 || pQueryAttr->numOfFilterCols > 0 || pRuntimeEnv->pTsBuf != NULL || pRuntimeEnv->pFillInfo != NULL) {
//    return true;
//  }
//
//  /*
//   * 1. for interval without interpolation query we forward pQueryAttr->interval.interval at a time for
//   *    pQueryAttr->limit.offset times. Since hole exists, pQueryAttr->interval.interval*pQueryAttr->limit.offset value is
//   *    not valid. otherwise, we only forward pQueryAttr->limit.offset number of points
//   */
//  assert(pRuntimeEnv->resultRowInfo.prevSKey == TSKEY_INITIAL_VAL);
//
//  STimeWindow w = TSWINDOW_INITIALIZER;
//  bool ascQuery = QUERY_IS_ASC_QUERY(pQueryAttr);
//
//  SResultRowInfo *pWindowResInfo = &pRuntimeEnv->resultRowInfo;
//  STableQueryInfo *pTableQueryInfo = pRuntimeEnv->current;
//
//  SDataBlockInfo blockInfo = SDATA_BLOCK_INITIALIZER;
//  while (tsdbNextDataBlock(pRuntimeEnv->pQueryHandle)) {
//    tsdbRetrieveDataBlockInfo(pRuntimeEnv->pQueryHandle, &blockInfo);
//
//    if (QUERY_IS_ASC_QUERY(pQueryAttr)) {
//      if (pWindowResInfo->prevSKey == TSKEY_INITIAL_VAL) {
//        getAlignQueryTimeWindow(pQueryAttr, blockInfo.window.skey, blockInfo.window.skey, pQueryAttr->window.ekey, &w);
//        pWindowResInfo->prevSKey = w.skey;
//      }
//    } else {
//      getAlignQueryTimeWindow(pQueryAttr, blockInfo.window.ekey, pQueryAttr->window.ekey, blockInfo.window.ekey, &w);
//      pWindowResInfo->prevSKey = w.skey;
//    }
//
//    // the first time window
//    STimeWindow win = getActiveTimeWindow(pWindowResInfo, pWindowResInfo->prevSKey, pQueryAttr);
//
//    while (pQueryAttr->limit.offset > 0) {
//      STimeWindow tw = win;
//
//      if ((win.ekey <= blockInfo.window.ekey && ascQuery) || (win.ekey >= blockInfo.window.skey && !ascQuery)) {
//        pQueryAttr->limit.offset -= 1;
//        pWindowResInfo->prevSKey = win.skey;
//
//        // current time window is aligned with blockInfo.window.ekey
//        // restart it from next data block by set prevSKey to be TSKEY_INITIAL_VAL;
//        if ((win.ekey == blockInfo.window.ekey && ascQuery) || (win.ekey == blockInfo.window.skey && !ascQuery)) {
//          pWindowResInfo->prevSKey = TSKEY_INITIAL_VAL;
//        }
//      }
//
//      if (pQueryAttr->limit.offset == 0) {
//        *start = doSkipIntervalProcess(pRuntimeEnv, &win, &blockInfo, pTableQueryInfo);
//        return true;
//      }
//
//      // current window does not ended in current data block, try next data block
//      getNextTimeWindow(pQueryAttr, &tw);
//
//      /*
//       * If the next time window still starts from current data block,
//       * load the primary timestamp column first, and then find the start position for the next queried time window.
//       * Note that only the primary timestamp column is required.
//       * TODO: Optimize for this cases. All data blocks are not needed to be loaded, only if the first actually required
//       * time window resides in current data block.
//       */
//      if ((tw.skey <= blockInfo.window.ekey && ascQuery) || (tw.ekey >= blockInfo.window.skey && !ascQuery)) {
//
//        SArray *pDataBlock = tsdbRetrieveDataBlock(pRuntimeEnv->pQueryHandle, NULL);
//        SColumnInfoData *pColInfoData = taosArrayGet(pDataBlock, 0);
//
//        if ((win.ekey > blockInfo.window.ekey && ascQuery) || (win.ekey < blockInfo.window.skey && !ascQuery)) {
//          pQueryAttr->limit.offset -= 1;
//        }
//
//        if (pQueryAttr->limit.offset == 0) {
//          *start = doSkipIntervalProcess(pRuntimeEnv, &win, &blockInfo, pTableQueryInfo);
//          return true;
//        } else {
//          tw = win;
//          int32_t startPos =
//              getNextQualifiedWindow(pQueryAttr, &tw, &blockInfo, pColInfoData->pData, binarySearchForKey, -1);
//          assert(startPos >= 0);
//
//          // set the abort info
//          pQueryAttr->pos = startPos;
//          pTableQueryInfo->lastKey = ((TSKEY *)pColInfoData->pData)[startPos];
//          pWindowResInfo->prevSKey = tw.skey;
//          win = tw;
//        }
//      } else {
//        break;  // offset is not 0, and next time window begins or ends in the next block.
//      }
//    }
//  }
//
//  // check for error
//  if (terrno != TSDB_CODE_SUCCESS) {
//    longjmp(pRuntimeEnv->env, terrno);
//  }
//
//  return true;
//}

void appendUpstream(SOperatorInfo* p, SOperatorInfo* pUpstream) {
  if (p->upstream == NULL) {
    assert(p->numOfUpstream == 0);
  }

  p->upstream = realloc(p->upstream, POINTER_BYTES * (p->numOfUpstream + 1));
  p->upstream[p->numOfUpstream++] = pUpstream;
}

static void doDestroyTableQueryInfo(STableGroupInfo* pTableqinfoGroupInfo);

static int32_t setupQueryHandle(void* tsdb, SQueryRuntimeEnv* pRuntimeEnv, int64_t qId, bool isSTableQuery) {
  SQueryAttr *pQueryAttr = pRuntimeEnv->pQueryAttr;

  // TODO set the tags scan handle
  if (onlyQueryTags(pQueryAttr)) {
    return TSDB_CODE_SUCCESS;
  }

  STsdbQueryCond cond = createTsdbQueryCond(pQueryAttr, &pQueryAttr->window);
  if (pQueryAttr->tsCompQuery || pQueryAttr->pointInterpQuery) {
    cond.type = BLOCK_LOAD_TABLE_SEQ_ORDER;
  }

  if (!isSTableQuery
    && (pRuntimeEnv->tableqinfoGroupInfo.numOfTables == 1)
    && (cond.order == TSDB_ORDER_ASC)
    && (!QUERY_IS_INTERVAL_QUERY(pQueryAttr))
    && (!pQueryAttr->groupbyColumn)
    && (!pQueryAttr->simpleAgg)
  ) {
    SArray* pa = GET_TABLEGROUP(pRuntimeEnv, 0);
    STableQueryInfo* pCheckInfo = taosArrayGetP(pa, 0);
    cond.twindow = pCheckInfo->win;
  }

  terrno = TSDB_CODE_SUCCESS;
  if (isFirstLastRowQuery(pQueryAttr)) {
    pRuntimeEnv->pQueryHandle = tsdbQueryLastRow(tsdb, &cond, &pQueryAttr->tableGroupInfo, qId, &pQueryAttr->memRef);

    // update the query time window
    pQueryAttr->window = cond.twindow;
    if (pQueryAttr->tableGroupInfo.numOfTables == 0) {
      pRuntimeEnv->tableqinfoGroupInfo.numOfTables = 0;
    } else {
      size_t numOfGroups = GET_NUM_OF_TABLEGROUP(pRuntimeEnv);
      for(int32_t i = 0; i < numOfGroups; ++i) {
        SArray *group = GET_TABLEGROUP(pRuntimeEnv, i);

        size_t t = taosArrayGetSize(group);
        for (int32_t j = 0; j < t; ++j) {
          STableQueryInfo *pCheckInfo = taosArrayGetP(group, j);

          pCheckInfo->win = pQueryAttr->window;
          pCheckInfo->lastKey = pCheckInfo->win.skey;
        }
      }
    }
  } else if (isCachedLastQuery(pQueryAttr)) {
    pRuntimeEnv->pQueryHandle = tsdbQueryCacheLast(tsdb, &cond, &pQueryAttr->tableGroupInfo, qId, &pQueryAttr->memRef);
  } else if (pQueryAttr->pointInterpQuery) {
    pRuntimeEnv->pQueryHandle = tsdbQueryRowsInExternalWindow(tsdb, &cond, &pQueryAttr->tableGroupInfo, qId, &pQueryAttr->memRef);
  } else {
    pRuntimeEnv->pQueryHandle = tsdbQueryTables(tsdb, &cond, &pQueryAttr->tableGroupInfo, qId, &pQueryAttr->memRef);
  }

  return terrno;
}

static SFillColInfo* createFillColInfo(SExprInfo* pExpr, int32_t numOfOutput, int64_t* fillVal) {
  int32_t offset = 0;

  SFillColInfo* pFillCol = calloc(numOfOutput, sizeof(SFillColInfo));
  if (pFillCol == NULL) {
    return NULL;
  }

  for(int32_t i = 0; i < numOfOutput; ++i) {
    SExprInfo* pExprInfo   = &pExpr[i];

    pFillCol[i].col.bytes  = pExprInfo->base.resBytes;
    pFillCol[i].col.type   = (int8_t)pExprInfo->base.resType;
    pFillCol[i].col.offset = offset;
    pFillCol[i].col.colId  = pExprInfo->base.resColId;
    pFillCol[i].tagIndex   = -2;
    pFillCol[i].flag       = pExprInfo->base.colInfo.flag;    // always be the normal column for table query
    pFillCol[i].functionId = pExprInfo->base.functionId;
    pFillCol[i].fillVal.i  = fillVal[i];

    offset += pExprInfo->base.resBytes;
  }

  return pFillCol;
}

int32_t doInitQInfo(SQInfo* pQInfo, STSBuf* pTsBuf, void* tsdb, void* sourceOptr, int32_t tbScanner, SArray* pOperator,
    void* param) {
  SQueryRuntimeEnv *pRuntimeEnv = &pQInfo->runtimeEnv;

  SQueryAttr *pQueryAttr = pQInfo->runtimeEnv.pQueryAttr;
  pQueryAttr->tsdb = tsdb;


  if (tsdb != NULL) {
    int32_t code = setupQueryHandle(tsdb, pRuntimeEnv, pQInfo->qId, pQueryAttr->stableQuery);
    if (code != TSDB_CODE_SUCCESS) {
      return code;
    }
  }

  pQueryAttr->interBufSize = getOutputInterResultBufSize(pQueryAttr);

  pRuntimeEnv->groupResInfo.totalGroup = (int32_t) (pQueryAttr->stableQuery? GET_NUM_OF_TABLEGROUP(pRuntimeEnv):0);
  pRuntimeEnv->enableGroupData = false;

  pRuntimeEnv->pQueryAttr = pQueryAttr;
  pRuntimeEnv->pTsBuf = pTsBuf;
  pRuntimeEnv->cur.vgroupIndex = -1;
  setResultBufSize(pQueryAttr, &pRuntimeEnv->resultInfo);

  switch(tbScanner) {
    case OP_TableBlockInfoScan: {
      pRuntimeEnv->proot = createTableBlockInfoScanOperator(pRuntimeEnv->pQueryHandle, pRuntimeEnv);
      break;
    }
    case OP_TableSeqScan: {
      pRuntimeEnv->proot = createTableSeqScanOperator(pRuntimeEnv->pQueryHandle, pRuntimeEnv);
      break;
    }
    case OP_DataBlocksOptScan: {
      pRuntimeEnv->proot = createDataBlocksOptScanInfo(pRuntimeEnv->pQueryHandle, pRuntimeEnv, getNumOfScanTimes(pQueryAttr), pQueryAttr->needReverseScan? 1:0);
      break;
    }
    case OP_TableScan: {
      pRuntimeEnv->proot = createTableScanOperator(pRuntimeEnv->pQueryHandle, pRuntimeEnv, getNumOfScanTimes(pQueryAttr));
      break;
    }
    default: { // do nothing
      break;
    }
  }

  if (sourceOptr != NULL) {
    assert(pRuntimeEnv->proot == NULL);
    pRuntimeEnv->proot = sourceOptr;
  }

  if (pTsBuf != NULL) {
    int16_t order = (pQueryAttr->order.order == pRuntimeEnv->pTsBuf->tsOrder) ? TSDB_ORDER_ASC : TSDB_ORDER_DESC;
    tsBufSetTraverseOrder(pRuntimeEnv->pTsBuf, order);
  }

  int32_t ps = DEFAULT_PAGE_SIZE;
  getIntermediateBufInfo(pRuntimeEnv, &ps, &pQueryAttr->intermediateResultRowSize);

  int32_t TENMB = 1024*1024*10;
  int32_t code = createDiskbasedResultBuffer(&pRuntimeEnv->pResultBuf, ps, TENMB, pQInfo->qId);
  if (code != TSDB_CODE_SUCCESS) {
    return code;
  }

  // create runtime environment
  int32_t numOfTables = (int32_t)pQueryAttr->tableGroupInfo.numOfTables;
  pQInfo->summary.tableInfoSize += (numOfTables * sizeof(STableQueryInfo));
  pQInfo->summary.queryProfEvents = taosArrayInit(512, sizeof(SQueryProfEvent));
  if (pQInfo->summary.queryProfEvents == NULL) {
    qDebug("QInfo:0x%"PRIx64" failed to allocate query prof events array", pQInfo->qId);
  }

  pQInfo->summary.operatorProfResults =
      taosHashInit(8, taosGetDefaultHashFunction(TSDB_DATA_TYPE_TINYINT), true, HASH_NO_LOCK);

  if (pQInfo->summary.operatorProfResults == NULL) {
    qDebug("QInfo:0x%"PRIx64" failed to allocate operator prof results hash", pQInfo->qId);
  }

  code = setupQueryRuntimeEnv(pRuntimeEnv, (int32_t) pQueryAttr->tableGroupInfo.numOfTables, pOperator, param);
  if (code != TSDB_CODE_SUCCESS) {
    return code;
  }

  setQueryStatus(pRuntimeEnv, QUERY_NOT_COMPLETED);
  return TSDB_CODE_SUCCESS;
}

static void doTableQueryInfoTimeWindowCheck(SQueryAttr* pQueryAttr, STableQueryInfo* pTableQueryInfo) {
  if (QUERY_IS_ASC_QUERY(pQueryAttr)) {
    assert(
        (pTableQueryInfo->win.skey <= pTableQueryInfo->win.ekey) &&
        (pTableQueryInfo->lastKey >= pTableQueryInfo->win.skey) &&
        (pTableQueryInfo->win.skey >= pQueryAttr->window.skey && pTableQueryInfo->win.ekey <= pQueryAttr->window.ekey));
  } else {
    assert(
        (pTableQueryInfo->win.skey >= pTableQueryInfo->win.ekey) &&
        (pTableQueryInfo->lastKey <= pTableQueryInfo->win.skey) &&
        (pTableQueryInfo->win.skey <= pQueryAttr->window.skey && pTableQueryInfo->win.ekey >= pQueryAttr->window.ekey));
  }
}

STsdbQueryCond createTsdbQueryCond(SQueryAttr* pQueryAttr, STimeWindow* win) {
  STsdbQueryCond cond = {
      .colList   = pQueryAttr->tableCols,
      .order     = pQueryAttr->order.order,
      .numOfCols = pQueryAttr->numOfCols,
      .type      = BLOCK_LOAD_OFFSET_SEQ_ORDER,
      .loadExternalRows = false,
  };

  TIME_WINDOW_COPY(cond.twindow, *win);
  return cond;
}

static STableIdInfo createTableIdInfo(STableQueryInfo* pTableQueryInfo) {
  STableIdInfo tidInfo;
  STableId* id = TSDB_TABLEID(pTableQueryInfo->pTable);

  tidInfo.uid = id->uid;
  tidInfo.tid = id->tid;
  tidInfo.key = pTableQueryInfo->lastKey;

  return tidInfo;
}

static void updateTableIdInfo(STableQueryInfo* pTableQueryInfo, SSDataBlock* pBlock, SHashObj* pTableIdInfo, int32_t order) {
  int32_t step = GET_FORWARD_DIRECTION_FACTOR(order);
  pTableQueryInfo->lastKey = ((order == TSDB_ORDER_ASC)? pBlock->info.window.ekey:pBlock->info.window.skey) + step;

  if (pTableQueryInfo->pTable == NULL) {
    return;
  }

  STableIdInfo tidInfo = createTableIdInfo(pTableQueryInfo);
  STableIdInfo *idinfo = taosHashGet(pTableIdInfo, &tidInfo.tid, sizeof(tidInfo.tid));
  if (idinfo != NULL) {
    assert(idinfo->tid == tidInfo.tid && idinfo->uid == tidInfo.uid);
    idinfo->key = tidInfo.key;
  } else {
    taosHashPut(pTableIdInfo, &tidInfo.tid, sizeof(tidInfo.tid), &tidInfo, sizeof(STableIdInfo));
  }
}

static void doCloseAllTimeWindow(SQueryRuntimeEnv* pRuntimeEnv) {
  size_t numOfGroup = GET_NUM_OF_TABLEGROUP(pRuntimeEnv);
  for (int32_t i = 0; i < numOfGroup; ++i) {
    SArray* group = GET_TABLEGROUP(pRuntimeEnv, i);

    size_t num = taosArrayGetSize(group);
    for (int32_t j = 0; j < num; ++j) {
      STableQueryInfo* item = taosArrayGetP(group, j);
      closeAllResultRows(&item->resInfo);
    }
  }
}

static SSDataBlock* doTableScanImpl(void* param, bool* newgroup) {
  SOperatorInfo    *pOperator = (SOperatorInfo*) param;

  STableScanInfo   *pTableScanInfo = pOperator->info;
  SSDataBlock      *pBlock = &pTableScanInfo->block;
  SQueryRuntimeEnv *pRuntimeEnv = pOperator->pRuntimeEnv;
  SQueryAttr       *pQueryAttr = pRuntimeEnv->pQueryAttr;
  STableGroupInfo  *pTableGroupInfo = &pOperator->pRuntimeEnv->tableqinfoGroupInfo;

  *newgroup = false;

  while (tsdbNextDataBlock(pTableScanInfo->pQueryHandle)) {
    if (isQueryKilled(pOperator->pRuntimeEnv->qinfo)) {
      longjmp(pOperator->pRuntimeEnv->env, TSDB_CODE_TSC_QUERY_CANCELLED);
    }

    pTableScanInfo->numOfBlocks += 1;
    tsdbRetrieveDataBlockInfo(pTableScanInfo->pQueryHandle, &pBlock->info);

    // todo opt
    if (pTableGroupInfo->numOfTables > 1 || (pRuntimeEnv->current == NULL && pTableGroupInfo->numOfTables == 1)) {
      STableQueryInfo** pTableQueryInfo =
          (STableQueryInfo**)taosHashGet(pTableGroupInfo->map, &pBlock->info.tid, sizeof(pBlock->info.tid));
      if (pTableQueryInfo == NULL) {
        break;
      }

      pRuntimeEnv->current = *pTableQueryInfo;
      doTableQueryInfoTimeWindowCheck(pQueryAttr, *pTableQueryInfo);

      if (pRuntimeEnv->enableGroupData) {
        if(pTableScanInfo->prevGroupId != -1 && pTableScanInfo->prevGroupId != (*pTableQueryInfo)->groupIndex) {
          *newgroup = true;
        }
      }

      pTableScanInfo->prevGroupId = (*pTableQueryInfo)->groupIndex;
    }

    // this function never returns error?
    uint32_t status;
    int32_t  code = loadDataBlockOnDemand(pOperator->pRuntimeEnv, pTableScanInfo, pBlock, &status);
    if (code != TSDB_CODE_SUCCESS) {
      longjmp(pOperator->pRuntimeEnv->env, code);
    }

    // current block is ignored according to filter result by block statistics data, continue load the next block
    if (status == BLK_DATA_DISCARD || pBlock->info.rows == 0) {
      continue;
    }

    return pBlock;
  }

  return NULL;
}

static SSDataBlock* doTableScan(void* param, bool *newgroup) {
  SOperatorInfo* pOperator = (SOperatorInfo*) param;

  STableScanInfo   *pTableScanInfo = pOperator->info;
  SQueryRuntimeEnv *pRuntimeEnv = pOperator->pRuntimeEnv;
  SQueryAttr       *pQueryAttr = pRuntimeEnv->pQueryAttr;

  SResultRowInfo* pResultRowInfo = pTableScanInfo->pResultRowInfo;
  *newgroup = false;

  while (pTableScanInfo->current < pTableScanInfo->times) {
    SSDataBlock* p = doTableScanImpl(pOperator, newgroup);
    if (p != NULL) {
      return p;
    }

    if (++pTableScanInfo->current >= pTableScanInfo->times) {
      if (pTableScanInfo->reverseTimes <= 0 || isTsdbCacheLastRow(pTableScanInfo->pQueryHandle)) {
        return NULL;
      } else {
        break;
      }
    }

    // do prepare for the next round table scan operation
    STsdbQueryCond cond = createTsdbQueryCond(pQueryAttr, &pQueryAttr->window);
    tsdbResetQueryHandle(pTableScanInfo->pQueryHandle, &cond);

    setQueryStatus(pRuntimeEnv, QUERY_NOT_COMPLETED);
    pRuntimeEnv->scanFlag = REPEAT_SCAN;

    if (pRuntimeEnv->pTsBuf) {
      bool ret = tsBufNextPos(pRuntimeEnv->pTsBuf);
      assert(ret);
    }

    if (pResultRowInfo->size > 0) {
      pResultRowInfo->curPos = 0;
    }

    qDebug("QInfo:0x%"PRIx64" start to repeat scan data blocks due to query func required, qrange:%" PRId64 "-%" PRId64,
           GET_QID(pRuntimeEnv), cond.twindow.skey, cond.twindow.ekey);
  }

  SSDataBlock *p = NULL;
  if (pTableScanInfo->reverseTimes > 0) {
    setupEnvForReverseScan(pRuntimeEnv, pTableScanInfo->pResultRowInfo, pTableScanInfo->pCtx, pTableScanInfo->numOfOutput);

    STsdbQueryCond cond = createTsdbQueryCond(pQueryAttr, &pQueryAttr->window);
    tsdbResetQueryHandle(pTableScanInfo->pQueryHandle, &cond);

    qDebug("QInfo:0x%"PRIx64" start to reverse scan data blocks due to query func required, qrange:%" PRId64 "-%" PRId64,
           GET_QID(pRuntimeEnv), cond.twindow.skey, cond.twindow.ekey);

    pRuntimeEnv->scanFlag = REVERSE_SCAN;

    pTableScanInfo->times = 1;
    pTableScanInfo->current = 0;
    pTableScanInfo->reverseTimes = 0;
    pTableScanInfo->order = cond.order;

    if (pResultRowInfo->size > 0) {
      pResultRowInfo->curPos = pResultRowInfo->size - 1;
    }

    p = doTableScanImpl(pOperator, newgroup);
  }

  return p;
}

static SSDataBlock* doBlockInfoScan(void* param, bool* newgroup) {
  SOperatorInfo *pOperator = (SOperatorInfo*)param;
  if (pOperator->status == OP_EXEC_DONE) {
    return NULL;
  }

  STableScanInfo *pTableScanInfo = pOperator->info;
  *newgroup = false;

  STableBlockDist tableBlockDist = {0};
  tableBlockDist.numOfTables     = (int32_t)pOperator->pRuntimeEnv->tableqinfoGroupInfo.numOfTables;

  int32_t numRowSteps = tsMaxRowsInFileBlock / TSDB_BLOCK_DIST_STEP_ROWS;
  if (tsMaxRowsInFileBlock % TSDB_BLOCK_DIST_STEP_ROWS != 0) {
    ++numRowSteps;
  }
  tableBlockDist.dataBlockInfos  = taosArrayInit(numRowSteps, sizeof(SFileBlockInfo));
  taosArraySetSize(tableBlockDist.dataBlockInfos, numRowSteps);
  tableBlockDist.maxRows = INT_MIN;
  tableBlockDist.minRows = INT_MAX;

  tsdbGetFileBlocksDistInfo(pTableScanInfo->pQueryHandle, &tableBlockDist);
  tableBlockDist.numOfRowsInMemTable = (int32_t) tsdbGetNumOfRowsInMemTable(pTableScanInfo->pQueryHandle);

  SSDataBlock* pBlock = &pTableScanInfo->block;
  pBlock->info.rows   = 1;
  pBlock->info.numOfCols = 1;

  SBufferWriter bw = tbufInitWriter(NULL, false);
  blockDistInfoToBinary(&tableBlockDist, &bw);
  SColumnInfoData* pColInfo = taosArrayGet(pBlock->pDataBlock, 0);

  int32_t len = (int32_t) tbufTell(&bw);
  pColInfo->pData = malloc(len + sizeof(int32_t));

  *(int32_t*) pColInfo->pData = len;
  memcpy(pColInfo->pData + sizeof(int32_t), tbufGetData(&bw, false), len);

  tbufCloseWriter(&bw);

  SArray* g = GET_TABLEGROUP(pOperator->pRuntimeEnv, 0);
  pOperator->pRuntimeEnv->current = taosArrayGetP(g, 0);

  pOperator->status = OP_EXEC_DONE;
  return pBlock;
}

SOperatorInfo* createTableScanOperator(void* pTsdbQueryHandle, SQueryRuntimeEnv* pRuntimeEnv, int32_t repeatTime) {
  assert(repeatTime > 0);

  STableScanInfo* pInfo = calloc(1, sizeof(STableScanInfo));
  pInfo->pQueryHandle = pTsdbQueryHandle;
  pInfo->times        = repeatTime;
  pInfo->reverseTimes = 0;
  pInfo->order        = pRuntimeEnv->pQueryAttr->order.order;
  pInfo->current      = 0;
//  pInfo->prevGroupId  = -1;

  SOperatorInfo* pOperator = calloc(1, sizeof(SOperatorInfo));
  pOperator->name         = "TableScanOperator";
  pOperator->operatorType = OP_TableScan;
  pOperator->blockingOptr = false;
  pOperator->status       = OP_IN_EXECUTING;
  pOperator->info         = pInfo;
  pOperator->numOfOutput  = pRuntimeEnv->pQueryAttr->numOfCols;
  pOperator->pRuntimeEnv  = pRuntimeEnv;
  pOperator->exec         = doTableScan;

  return pOperator;
}

SOperatorInfo* createTableSeqScanOperator(void* pTsdbQueryHandle, SQueryRuntimeEnv* pRuntimeEnv) {
  STableScanInfo* pInfo = calloc(1, sizeof(STableScanInfo));

  pInfo->pQueryHandle     = pTsdbQueryHandle;
  pInfo->times            = 1;
  pInfo->reverseTimes     = 0;
  pInfo->order            = pRuntimeEnv->pQueryAttr->order.order;
  pInfo->current          = 0;
  pInfo->prevGroupId      = -1;
  pRuntimeEnv->enableGroupData = true;

  SOperatorInfo* pOperator = calloc(1, sizeof(SOperatorInfo));
  pOperator->name         = "TableSeqScanOperator";
  pOperator->operatorType = OP_TableSeqScan;
  pOperator->blockingOptr = false;
  pOperator->status       = OP_IN_EXECUTING;
  pOperator->info         = pInfo;
  pOperator->numOfOutput  = pRuntimeEnv->pQueryAttr->numOfCols;
  pOperator->pRuntimeEnv  = pRuntimeEnv;
  pOperator->exec         = doTableScanImpl;

  return pOperator;
}

SOperatorInfo* createTableBlockInfoScanOperator(void* pTsdbQueryHandle, SQueryRuntimeEnv* pRuntimeEnv) {
  STableScanInfo* pInfo = calloc(1, sizeof(STableScanInfo));

  pInfo->pQueryHandle     = pTsdbQueryHandle;
  pInfo->block.pDataBlock = taosArrayInit(1, sizeof(SColumnInfoData));

  SColumnInfoData infoData = {{0}};
  infoData.info.type = TSDB_DATA_TYPE_BINARY;
  infoData.info.bytes = 1024;
  infoData.info.colId = 0;
  taosArrayPush(pInfo->block.pDataBlock, &infoData);

  SOperatorInfo* pOperator = calloc(1, sizeof(SOperatorInfo));
  pOperator->name         = "TableBlockInfoScanOperator";
  pOperator->operatorType = OP_TableBlockInfoScan;
  pOperator->blockingOptr = false;
  pOperator->status       = OP_IN_EXECUTING;
  pOperator->info         = pInfo;
  pOperator->pRuntimeEnv  = pRuntimeEnv;
  pOperator->numOfOutput  = pRuntimeEnv->pQueryAttr->numOfCols;
  pOperator->exec         = doBlockInfoScan;

  return pOperator;
}

void setTableScanFilterOperatorInfo(STableScanInfo* pTableScanInfo, SOperatorInfo* pDownstream) {
  assert(pTableScanInfo != NULL && pDownstream != NULL);

  pTableScanInfo->pExpr = pDownstream->pExpr;   // TODO refactor to use colId instead of pExpr
  pTableScanInfo->numOfOutput = pDownstream->numOfOutput;

  if (pDownstream->operatorType == OP_Aggregate || pDownstream->operatorType == OP_MultiTableAggregate) {
    SAggOperatorInfo* pAggInfo = pDownstream->info;

    pTableScanInfo->pCtx = pAggInfo->binfo.pCtx;
    pTableScanInfo->pResultRowInfo = &pAggInfo->binfo.resultRowInfo;
    pTableScanInfo->rowCellInfoOffset = pAggInfo->binfo.rowCellInfoOffset;
  } else if (pDownstream->operatorType == OP_TimeWindow || pDownstream->operatorType == OP_AllTimeWindow) {
    STableIntervalOperatorInfo *pIntervalInfo = pDownstream->info;

    pTableScanInfo->pCtx = pIntervalInfo->pCtx;
    pTableScanInfo->pResultRowInfo = &pIntervalInfo->resultRowInfo;
    pTableScanInfo->rowCellInfoOffset = pIntervalInfo->rowCellInfoOffset;

  } else if (pDownstream->operatorType == OP_Groupby) {
    SGroupbyOperatorInfo *pGroupbyInfo = pDownstream->info;

    pTableScanInfo->pCtx = pGroupbyInfo->binfo.pCtx;
    pTableScanInfo->pResultRowInfo = &pGroupbyInfo->binfo.resultRowInfo;
    pTableScanInfo->rowCellInfoOffset = pGroupbyInfo->binfo.rowCellInfoOffset;

  } else if (pDownstream->operatorType == OP_MultiTableTimeInterval || pDownstream->operatorType == OP_AllMultiTableTimeInterval) {
    STableIntervalOperatorInfo *pInfo = pDownstream->info;

    pTableScanInfo->pCtx = pInfo->pCtx;
    pTableScanInfo->pResultRowInfo = &pInfo->resultRowInfo;
    pTableScanInfo->rowCellInfoOffset = pInfo->rowCellInfoOffset;

  } else if (pDownstream->operatorType == OP_Project) {
    SProjectOperatorInfo *pInfo = pDownstream->info;

    pTableScanInfo->pCtx = pInfo->binfo.pCtx;
    pTableScanInfo->pResultRowInfo = &pInfo->binfo.resultRowInfo;
    pTableScanInfo->rowCellInfoOffset = pInfo->binfo.rowCellInfoOffset;
  } else if (pDownstream->operatorType == OP_SessionWindow) {
    SSWindowOperatorInfo* pInfo = pDownstream->info;

    pTableScanInfo->pCtx = pInfo->binfo.pCtx;
    pTableScanInfo->pResultRowInfo = &pInfo->binfo.resultRowInfo;
    pTableScanInfo->rowCellInfoOffset = pInfo->binfo.rowCellInfoOffset;
  } else if (pDownstream->operatorType == OP_StateWindow) {
    SStateWindowOperatorInfo* pInfo = pDownstream->info;

    pTableScanInfo->pCtx = pInfo->binfo.pCtx;
    pTableScanInfo->pResultRowInfo = &pInfo->binfo.resultRowInfo;
    pTableScanInfo->rowCellInfoOffset = pInfo->binfo.rowCellInfoOffset;
  } else {
    assert(0);
  }
}

SOperatorInfo* createDataBlocksOptScanInfo(void* pTsdbQueryHandle, SQueryRuntimeEnv* pRuntimeEnv, int32_t repeatTime, int32_t reverseTime) {
  assert(repeatTime > 0);

  STableScanInfo* pInfo = calloc(1, sizeof(STableScanInfo));
  pInfo->pQueryHandle = pTsdbQueryHandle;
  pInfo->times        = repeatTime;
  pInfo->reverseTimes = reverseTime;
  pInfo->current      = 0;
  pInfo->order        = pRuntimeEnv->pQueryAttr->order.order;

  SOperatorInfo* pOptr = calloc(1, sizeof(SOperatorInfo));
  pOptr->name          = "DataBlocksOptimizedScanOperator";
  pOptr->operatorType  = OP_DataBlocksOptScan;
  pOptr->pRuntimeEnv   = pRuntimeEnv;
  pOptr->blockingOptr  = false;
  pOptr->info          = pInfo;
  pOptr->exec          = doTableScan;

  return pOptr;
}

SArray* getOrderCheckColumns(SQueryAttr* pQuery) {
  int32_t numOfCols = pQuery->pGroupbyExpr == NULL? 0: pQuery->pGroupbyExpr->numOfGroupCols;

  SArray* pOrderColumns = NULL;
  if (numOfCols > 0) {
    pOrderColumns = taosArrayDup(pQuery->pGroupbyExpr->columnInfo);
  } else {
    pOrderColumns = taosArrayInit(4, sizeof(SColIndex));
  }

  if (pQuery->interval.interval > 0) {
    if (pOrderColumns == NULL) {
      pOrderColumns = taosArrayInit(1, sizeof(SColIndex));
    }

    SColIndex colIndex = {.colIndex = 0, .colId = 0, .flag = TSDB_COL_NORMAL};
    taosArrayPush(pOrderColumns, &colIndex);
  }

  {
    numOfCols = (int32_t) taosArrayGetSize(pOrderColumns);
    for(int32_t i = 0; i < numOfCols; ++i) {
      SColIndex* index = taosArrayGet(pOrderColumns, i);
      for(int32_t j = 0; j < pQuery->numOfOutput; ++j) {
        SSqlExpr* pExpr = &pQuery->pExpr1[j].base;
        int32_t functionId = pExpr->functionId;

        if (index->colId == pExpr->colInfo.colId &&
            (functionId == TSDB_FUNC_PRJ || functionId == TSDB_FUNC_TAG || functionId == TSDB_FUNC_TS)) {
          index->colIndex = j;
          index->colId = pExpr->resColId;
        }
      }
    }
  }

  return pOrderColumns;
}

SArray* getResultGroupCheckColumns(SQueryAttr* pQuery) {
  int32_t numOfCols = pQuery->pGroupbyExpr == NULL? 0 : pQuery->pGroupbyExpr->numOfGroupCols;

  SArray* pOrderColumns = NULL;
  if (numOfCols > 0) {
    pOrderColumns = taosArrayDup(pQuery->pGroupbyExpr->columnInfo);
  } else {
    pOrderColumns = taosArrayInit(4, sizeof(SColIndex));
  }

  for(int32_t i = 0; i < numOfCols; ++i) {
    SColIndex* index = taosArrayGet(pOrderColumns, i);

    bool found = false;
    for(int32_t j = 0; j < pQuery->numOfOutput; ++j) {
      SSqlExpr* pExpr = &pQuery->pExpr1[j].base;

      // TSDB_FUNC_TAG_DUMMY function needs to be ignored
      if (index->colId == pExpr->colInfo.colId &&
          ((TSDB_COL_IS_TAG(pExpr->colInfo.flag) && pExpr->functionId == TSDB_FUNC_TAG) ||
           (TSDB_COL_IS_NORMAL_COL(pExpr->colInfo.flag) && pExpr->functionId == TSDB_FUNC_PRJ))) {
        index->colIndex = j;
        index->colId = pExpr->resColId;
        found = true;
        break;
      }
    }

    assert(found && index->colIndex >= 0 && index->colIndex < pQuery->numOfOutput);
  }

  return pOrderColumns;
}

static void destroyGlobalAggOperatorInfo(void* param, int32_t numOfOutput) {
  SMultiwayMergeInfo *pInfo = (SMultiwayMergeInfo*) param;
  destroyBasicOperatorInfo(&pInfo->binfo, numOfOutput);

  taosArrayDestroy(pInfo->orderColumnList);
  taosArrayDestroy(pInfo->groupColumnList);
  tfree(pInfo->prevRow);
  tfree(pInfo->currentGroupColData);
}
static void destroySlimitOperatorInfo(void* param, int32_t numOfOutput) {
  SSLimitOperatorInfo *pInfo = (SSLimitOperatorInfo*) param;
  taosArrayDestroy(pInfo->orderColumnList);
  pInfo->pRes = destroyOutputBuf(pInfo->pRes);
  tfree(pInfo->prevRow);
}

SOperatorInfo* createGlobalAggregateOperatorInfo(SQueryRuntimeEnv* pRuntimeEnv, SOperatorInfo* upstream,
                                                 SExprInfo* pExpr, int32_t numOfOutput, void* param, SArray* pUdfInfo, bool groupResultMixedUp) {
  SMultiwayMergeInfo* pInfo = calloc(1, sizeof(SMultiwayMergeInfo));

  pInfo->resultRowFactor =
      (int32_t)(getRowNumForMultioutput(pRuntimeEnv->pQueryAttr, pRuntimeEnv->pQueryAttr->topBotQuery, false));

  pRuntimeEnv->scanFlag = MERGE_STAGE;  // TODO init when creating pCtx

  pInfo->multiGroupResults = groupResultMixedUp;
  pInfo->pMerge            = param;
  pInfo->bufCapacity       = 4096;
  pInfo->udfInfo           = pUdfInfo;
  pInfo->binfo.pRes        = createOutputBuf(pExpr, numOfOutput, pInfo->bufCapacity * pInfo->resultRowFactor);
  pInfo->binfo.pCtx        = createSQLFunctionCtx(pRuntimeEnv, pExpr, numOfOutput, &pInfo->binfo.rowCellInfoOffset);
  pInfo->orderColumnList   = getOrderCheckColumns(pRuntimeEnv->pQueryAttr);
  pInfo->groupColumnList   = getResultGroupCheckColumns(pRuntimeEnv->pQueryAttr);

  // TODO refactor
  int32_t len = 0;
  for(int32_t i = 0; i < numOfOutput; ++i) {
    len += pExpr[i].base.colBytes;
  }

  int32_t numOfCols = (pInfo->orderColumnList != NULL)? (int32_t) taosArrayGetSize(pInfo->orderColumnList):0;
  pInfo->prevRow = calloc(1, (POINTER_BYTES * numOfCols + len));
  int32_t offset = POINTER_BYTES * numOfCols;

  for(int32_t i = 0; i < numOfCols; ++i) {
    pInfo->prevRow[i] = (char*)pInfo->prevRow + offset;

    SColIndex* index = taosArrayGet(pInfo->orderColumnList, i);
    offset += pExpr[index->colIndex].base.resBytes;
  }

  numOfCols = (pInfo->groupColumnList != NULL)? (int32_t)taosArrayGetSize(pInfo->groupColumnList):0;
  pInfo->currentGroupColData = calloc(1, (POINTER_BYTES * numOfCols + len));
  offset = POINTER_BYTES * numOfCols;

  for(int32_t i = 0; i < numOfCols; ++i) {
    pInfo->currentGroupColData[i] = (char*)pInfo->currentGroupColData + offset;

    SColIndex* index = taosArrayGet(pInfo->groupColumnList, i);
    offset += pExpr[index->colIndex].base.resBytes;
  }

  initResultRowInfo(&pInfo->binfo.resultRowInfo, 8, TSDB_DATA_TYPE_INT);

  pInfo->seed = rand();
  setDefaultOutputBuf(pRuntimeEnv, &pInfo->binfo, pInfo->seed, MERGE_STAGE);

  SOperatorInfo* pOperator = calloc(1, sizeof(SOperatorInfo));
  pOperator->name         = "GlobalAggregate";
  pOperator->operatorType = OP_GlobalAggregate;
  pOperator->blockingOptr = true;
  pOperator->status       = OP_IN_EXECUTING;
  pOperator->info         = pInfo;
  pOperator->pExpr        = pExpr;
  pOperator->numOfOutput  = numOfOutput;
  pOperator->pRuntimeEnv  = pRuntimeEnv;

  pOperator->exec         = doGlobalAggregate;
  pOperator->cleanup      = destroyGlobalAggOperatorInfo;
  appendUpstream(pOperator, upstream);

  return pOperator;
}

SOperatorInfo *createMultiwaySortOperatorInfo(SQueryRuntimeEnv *pRuntimeEnv, SExprInfo *pExpr, int32_t numOfOutput,
                                              int32_t numOfRows, void *merger) {
  SMultiwayMergeInfo* pInfo = calloc(1, sizeof(SMultiwayMergeInfo));

  pInfo->pMerge          = merger;
  pInfo->bufCapacity     = numOfRows;
  pInfo->orderColumnList = getResultGroupCheckColumns(pRuntimeEnv->pQueryAttr);
  pInfo->binfo.pRes      = createOutputBuf(pExpr, numOfOutput, numOfRows);

  {  // todo extract method to create prev compare buffer
    int32_t len = 0;
    for(int32_t i = 0; i < numOfOutput; ++i) {
      len += pExpr[i].base.colBytes;
    }

    int32_t numOfCols = (pInfo->orderColumnList != NULL)? (int32_t) taosArrayGetSize(pInfo->orderColumnList):0;
    pInfo->prevRow = calloc(1, (POINTER_BYTES * numOfCols + len));

    int32_t offset = POINTER_BYTES * numOfCols;
    for(int32_t i = 0; i < numOfCols; ++i) {
      pInfo->prevRow[i] = (char*)pInfo->prevRow + offset;

      SColIndex* index = taosArrayGet(pInfo->orderColumnList, i);
      offset += pExpr[index->colIndex].base.colBytes;
    }
  }

  SOperatorInfo* pOperator = calloc(1, sizeof(SOperatorInfo));
  pOperator->name         = "MultiwaySortOperator";
  pOperator->operatorType = OP_MultiwayMergeSort;
  pOperator->blockingOptr = false;
  pOperator->status       = OP_IN_EXECUTING;
  pOperator->info         = pInfo;
  pOperator->pRuntimeEnv  = pRuntimeEnv;
  pOperator->numOfOutput  = numOfOutput;
  pOperator->pExpr        = pExpr;
  pOperator->exec         = doMultiwayMergeSort;
  pOperator->cleanup      = destroyGlobalAggOperatorInfo;
  return pOperator;
}

static int32_t doMergeSDatablock(SSDataBlock* pDest, SSDataBlock* pSrc) {
  assert(pSrc != NULL && pDest != NULL && pDest->info.numOfCols == pSrc->info.numOfCols);

  int32_t numOfCols = pSrc->info.numOfCols;
  for(int32_t i = 0; i < numOfCols; ++i) {
    SColumnInfoData* pCol2 = taosArrayGet(pDest->pDataBlock, i);
    SColumnInfoData* pCol1 = taosArrayGet(pSrc->pDataBlock, i);

    int32_t newSize = (pDest->info.rows + pSrc->info.rows) * pCol2->info.bytes;
    char* tmp = realloc(pCol2->pData, newSize);
    if (tmp != NULL) {
      pCol2->pData = tmp;
      int32_t offset = pCol2->info.bytes * pDest->info.rows;
      memcpy(pCol2->pData + offset, pCol1->pData, pSrc->info.rows * pCol2->info.bytes);
    } else {
      return TSDB_CODE_VND_OUT_OF_MEMORY;
    }
  }

  pDest->info.rows += pSrc->info.rows;

  return TSDB_CODE_SUCCESS;
}

static SSDataBlock* doSort(void* param, bool* newgroup) {
  SOperatorInfo* pOperator = (SOperatorInfo*) param;
  if (pOperator->status == OP_EXEC_DONE) {
    return NULL;
  }

  SOrderOperatorInfo* pInfo = pOperator->info;

  SSDataBlock* pBlock = NULL;
  while(1) {
    publishOperatorProfEvent(pOperator->upstream[0], QUERY_PROF_BEFORE_OPERATOR_EXEC);
    pBlock = pOperator->upstream[0]->exec(pOperator->upstream[0], newgroup);
    publishOperatorProfEvent(pOperator->upstream[0], QUERY_PROF_AFTER_OPERATOR_EXEC);

    // start to flush data into disk and try do multiway merge sort
    if (pBlock == NULL) {
      setQueryStatus(pOperator->pRuntimeEnv, QUERY_COMPLETED);
      pOperator->status = OP_EXEC_DONE;
      break;
    }

    int32_t code = doMergeSDatablock(pInfo->pDataBlock, pBlock);
    if (code != TSDB_CODE_SUCCESS) {
      // todo handle error
    }
  }

  int32_t numOfCols = pInfo->pDataBlock->info.numOfCols;
  void** pCols     = calloc(numOfCols, POINTER_BYTES);
  SSchema* pSchema = calloc(numOfCols, sizeof(SSchema));

  for(int32_t i = 0; i < numOfCols; ++i) {
    SColumnInfoData* p1 = taosArrayGet(pInfo->pDataBlock->pDataBlock, i);
    pCols[i] = p1->pData;
    pSchema[i].colId = p1->info.colId;
    pSchema[i].bytes = p1->info.bytes;
    pSchema[i].type  = (uint8_t) p1->info.type;
  }

  __compar_fn_t  comp = getKeyComparFunc(pSchema[pInfo->colIndex].type, pInfo->order);
  taoscQSort(pCols, pSchema, numOfCols, pInfo->pDataBlock->info.rows, pInfo->colIndex, comp);

  tfree(pCols);
  tfree(pSchema);
  return (pInfo->pDataBlock->info.rows > 0)? pInfo->pDataBlock:NULL;
}

SOperatorInfo *createOrderOperatorInfo(SQueryRuntimeEnv* pRuntimeEnv, SOperatorInfo* upstream, SExprInfo* pExpr, int32_t numOfOutput, SOrderVal* pOrderVal) {
  SOrderOperatorInfo* pInfo = calloc(1, sizeof(SOrderOperatorInfo));

  {
      SSDataBlock* pDataBlock = calloc(1, sizeof(SSDataBlock));
      pDataBlock->pDataBlock = taosArrayInit(numOfOutput, sizeof(SColumnInfoData));
      for(int32_t i = 0; i < numOfOutput; ++i) {
        SColumnInfoData col = {{0}};
        col.info.colId = pExpr[i].base.colInfo.colId;
        col.info.bytes = pExpr[i].base.colBytes;
        col.info.type  = pExpr[i].base.colType;
        taosArrayPush(pDataBlock->pDataBlock, &col);

        if (col.info.colId == pOrderVal->orderColId) {
          pInfo->colIndex = i;
        }
      }

      pDataBlock->info.numOfCols = numOfOutput;
      pInfo->order = pOrderVal->order;
      pInfo->pDataBlock = pDataBlock;
  }

  SOperatorInfo* pOperator = calloc(1, sizeof(SOperatorInfo));
  pOperator->name          = "InMemoryOrder";
  pOperator->operatorType  = OP_Order;
  pOperator->blockingOptr  = true;
  pOperator->status        = OP_IN_EXECUTING;
  pOperator->info          = pInfo;
  pOperator->exec          = doSort;
  pOperator->cleanup       = destroyOrderOperatorInfo;
  pOperator->pRuntimeEnv   = pRuntimeEnv;

  appendUpstream(pOperator, upstream);
  return pOperator;
}

static int32_t getTableScanOrder(STableScanInfo* pTableScanInfo) {
  return pTableScanInfo->order;
}

// this is a blocking operator
static SSDataBlock* doAggregate(void* param, bool* newgroup) {
  SOperatorInfo* pOperator = (SOperatorInfo*) param;
  if (pOperator->status == OP_EXEC_DONE) {
    return NULL;
  }

  SAggOperatorInfo* pAggInfo = pOperator->info;
  SOptrBasicInfo* pInfo = &pAggInfo->binfo;

  SQueryRuntimeEnv* pRuntimeEnv = pOperator->pRuntimeEnv;

  SQueryAttr* pQueryAttr = pRuntimeEnv->pQueryAttr;
  int32_t order = pQueryAttr->order.order;

  SOperatorInfo* upstream = pOperator->upstream[0];

  while(1) {
    publishOperatorProfEvent(upstream, QUERY_PROF_BEFORE_OPERATOR_EXEC);
    SSDataBlock* pBlock = upstream->exec(upstream, newgroup);
    publishOperatorProfEvent(upstream, QUERY_PROF_AFTER_OPERATOR_EXEC);

    if (pBlock == NULL) {
      break;
    }

    if (pRuntimeEnv->current != NULL) {
      setTagValue(pOperator, pRuntimeEnv->current->pTable, pInfo->pCtx, pOperator->numOfOutput);
    }

    if (upstream->operatorType == OP_DataBlocksOptScan) {
      STableScanInfo* pScanInfo = upstream->info;
      order = getTableScanOrder(pScanInfo);
    }

    // the pDataBlock are always the same one, no need to call this again
    setInputDataBlock(pOperator, pInfo->pCtx, pBlock, order);
    doAggregateImpl(pOperator, pQueryAttr->window.skey, pInfo->pCtx, pBlock);
  }

  pOperator->status = OP_EXEC_DONE;
  setQueryStatus(pRuntimeEnv, QUERY_COMPLETED);

  finalizeQueryResult(pOperator, pInfo->pCtx, &pInfo->resultRowInfo, pInfo->rowCellInfoOffset);
  pInfo->pRes->info.rows = getNumOfResult(pRuntimeEnv, pInfo->pCtx, pOperator->numOfOutput);

  return pInfo->pRes;
}

static SSDataBlock* doSTableAggregate(void* param, bool* newgroup) {
  SOperatorInfo* pOperator = (SOperatorInfo*) param;
  if (pOperator->status == OP_EXEC_DONE) {
    return NULL;
  }

  SAggOperatorInfo* pAggInfo = pOperator->info;
  SOptrBasicInfo* pInfo = &pAggInfo->binfo;

  SQueryRuntimeEnv* pRuntimeEnv = pOperator->pRuntimeEnv;

  if (pOperator->status == OP_RES_TO_RETURN) {
    toSSDataBlock(&pRuntimeEnv->groupResInfo, pRuntimeEnv, pInfo->pRes);

    if (pInfo->pRes->info.rows == 0 || !hasRemainDataInCurrentGroup(&pRuntimeEnv->groupResInfo)) {
      pOperator->status = OP_EXEC_DONE;
    }

    return pInfo->pRes;
  }

  SQueryAttr* pQueryAttr = pRuntimeEnv->pQueryAttr;
  int32_t order = pQueryAttr->order.order;

  SOperatorInfo* upstream = pOperator->upstream[0];

  while(1) {
    publishOperatorProfEvent(upstream, QUERY_PROF_BEFORE_OPERATOR_EXEC);
    SSDataBlock* pBlock = upstream->exec(upstream, newgroup);
    publishOperatorProfEvent(upstream, QUERY_PROF_AFTER_OPERATOR_EXEC);

    if (pBlock == NULL) {
      break;
    }

    setTagValue(pOperator, pRuntimeEnv->current->pTable, pInfo->pCtx, pOperator->numOfOutput);

    if (upstream->operatorType == OP_DataBlocksOptScan) {
      STableScanInfo* pScanInfo = upstream->info;
      order = getTableScanOrder(pScanInfo);
    }

    // the pDataBlock are always the same one, no need to call this again
    setInputDataBlock(pOperator, pInfo->pCtx, pBlock, order);

    TSKEY key = 0;
    if (QUERY_IS_ASC_QUERY(pQueryAttr)) {
      key = pBlock->info.window.ekey;
      TSKEY_MAX_ADD(key, 1);
    } else {
      key = pBlock->info.window.skey;
      TSKEY_MIN_SUB(key, -1);
    }
    
    setExecutionContext(pRuntimeEnv, pInfo, pOperator->numOfOutput, pRuntimeEnv->current->groupIndex, key);
    doAggregateImpl(pOperator, pQueryAttr->window.skey, pInfo->pCtx, pBlock);
  }

  pOperator->status = OP_RES_TO_RETURN;
  closeAllResultRows(&pInfo->resultRowInfo);

  updateNumOfRowsInResultRows(pRuntimeEnv, pInfo->pCtx, pOperator->numOfOutput, &pInfo->resultRowInfo,
                             pInfo->rowCellInfoOffset);

  initGroupResInfo(&pRuntimeEnv->groupResInfo, &pInfo->resultRowInfo);

  toSSDataBlock(&pRuntimeEnv->groupResInfo, pRuntimeEnv, pInfo->pRes);
  if (pInfo->pRes->info.rows == 0 || !hasRemainDataInCurrentGroup(&pRuntimeEnv->groupResInfo)) {
    pOperator->status = OP_EXEC_DONE;
  }

  return pInfo->pRes;
}

static SSDataBlock* doProjectOperation(void* param, bool* newgroup) {
  SOperatorInfo* pOperator = (SOperatorInfo*) param;

  SProjectOperatorInfo* pProjectInfo = pOperator->info;
  SQueryRuntimeEnv* pRuntimeEnv = pOperator->pRuntimeEnv;
  SOptrBasicInfo *pInfo = &pProjectInfo->binfo;

  SSDataBlock* pRes = pInfo->pRes;
  int32_t order = pRuntimeEnv->pQueryAttr->order.order;

  pRes->info.rows = 0;

  if (pProjectInfo->existDataBlock) {  // TODO refactor
    STableQueryInfo* pTableQueryInfo = pRuntimeEnv->current;

    SSDataBlock* pBlock = pProjectInfo->existDataBlock;
    pProjectInfo->existDataBlock = NULL;
    *newgroup = true;

    // todo dynamic set tags
    if (pTableQueryInfo != NULL) {
      setTagValue(pOperator, pTableQueryInfo->pTable, pInfo->pCtx, pOperator->numOfOutput);
    }

    // the pDataBlock are always the same one, no need to call this again
    setInputDataBlock(pOperator, pInfo->pCtx, pBlock, order);
    updateOutputBuf(&pProjectInfo->binfo, &pProjectInfo->bufCapacity, pBlock->info.rows);

    projectApplyFunctions(pRuntimeEnv, pInfo->pCtx, pOperator->numOfOutput);
    if (pTableQueryInfo != NULL) {
      updateTableIdInfo(pTableQueryInfo, pBlock, pRuntimeEnv->pTableRetrieveTsMap, order);
    }

    pRes->info.rows = getNumOfResult(pRuntimeEnv, pInfo->pCtx, pOperator->numOfOutput);
    if (pRes->info.rows >= pRuntimeEnv->resultInfo.threshold) {
      copyTsColoum(pRes, pInfo->pCtx, pOperator->numOfOutput);
      clearNumOfRes(pInfo->pCtx, pOperator->numOfOutput);
      return pRes;
    }
  }

  while(1) {
    bool prevVal = *newgroup;

    // The upstream exec may change the value of the newgroup, so use a local variable instead.
    publishOperatorProfEvent(pOperator->upstream[0], QUERY_PROF_BEFORE_OPERATOR_EXEC);
    SSDataBlock* pBlock = pOperator->upstream[0]->exec(pOperator->upstream[0], newgroup);
    publishOperatorProfEvent(pOperator->upstream[0], QUERY_PROF_AFTER_OPERATOR_EXEC);

    if (pBlock == NULL) {
      assert(*newgroup == false);

      *newgroup = prevVal;
      setQueryStatus(pRuntimeEnv, QUERY_COMPLETED);
      break;
    }

    // Return result of the previous group in the firstly.
    if (*newgroup) {
      if (pRes->info.rows > 0) {
        pProjectInfo->existDataBlock = pBlock;
        break;
      } else { // init output buffer for a new group data
        for (int32_t j = 0; j < pOperator->numOfOutput; ++j) {
          aAggs[pInfo->pCtx[j].functionId].xFinalize(&pInfo->pCtx[j]);
        }
        initCtxOutputBuffer(pInfo->pCtx, pOperator->numOfOutput);
      }
    }

    STableQueryInfo* pTableQueryInfo = pRuntimeEnv->current;

    // todo dynamic set tags
    if (pTableQueryInfo != NULL) {
      setTagValue(pOperator, pTableQueryInfo->pTable, pInfo->pCtx, pOperator->numOfOutput);
    }

    // the pDataBlock are always the same one, no need to call this again
    setInputDataBlock(pOperator, pInfo->pCtx, pBlock, order);
    updateOutputBuf(&pProjectInfo->binfo, &pProjectInfo->bufCapacity, pBlock->info.rows);

    projectApplyFunctions(pRuntimeEnv, pInfo->pCtx, pOperator->numOfOutput);
    if (pTableQueryInfo != NULL) {
      updateTableIdInfo(pTableQueryInfo, pBlock, pRuntimeEnv->pTableRetrieveTsMap, order);
    }

    pRes->info.rows = getNumOfResult(pRuntimeEnv, pInfo->pCtx, pOperator->numOfOutput);
    if (pRes->info.rows >= 1000/*pRuntimeEnv->resultInfo.threshold*/) {
      break;
    }
  }
  copyTsColoum(pRes, pInfo->pCtx, pOperator->numOfOutput);
  clearNumOfRes(pInfo->pCtx, pOperator->numOfOutput);
  return (pInfo->pRes->info.rows > 0)? pInfo->pRes:NULL;
}

static SSDataBlock* doLimit(void* param, bool* newgroup) {
  SOperatorInfo* pOperator = (SOperatorInfo*)param;
  if (pOperator->status == OP_EXEC_DONE) {
    return NULL;
  }

  SLimitOperatorInfo* pInfo = pOperator->info;
  SQueryRuntimeEnv* pRuntimeEnv = pOperator->pRuntimeEnv;

  SSDataBlock* pBlock = NULL;
  while (1) {
    publishOperatorProfEvent(pOperator->upstream[0], QUERY_PROF_BEFORE_OPERATOR_EXEC);
    pBlock = pOperator->upstream[0]->exec(pOperator->upstream[0], newgroup);
    publishOperatorProfEvent(pOperator->upstream[0], QUERY_PROF_AFTER_OPERATOR_EXEC);

    if (pBlock == NULL) {
      setQueryStatus(pOperator->pRuntimeEnv, QUERY_COMPLETED);
      pOperator->status = OP_EXEC_DONE;
      return NULL;
    }

    if (pRuntimeEnv->currentOffset == 0) {
      break;
    } else if (pRuntimeEnv->currentOffset >= pBlock->info.rows) {
      pRuntimeEnv->currentOffset -= pBlock->info.rows;
    } else {
      int32_t remain = (int32_t)(pBlock->info.rows - pRuntimeEnv->currentOffset);
      pBlock->info.rows = remain;

      for (int32_t i = 0; i < pBlock->info.numOfCols; ++i) {
        SColumnInfoData* pColInfoData = taosArrayGet(pBlock->pDataBlock, i);

        int16_t bytes = pColInfoData->info.bytes;
        memmove(pColInfoData->pData, pColInfoData->pData + bytes * pRuntimeEnv->currentOffset, remain * bytes);
      }

      pRuntimeEnv->currentOffset = 0;
      break;
    }
  }

  if (pInfo->total + pBlock->info.rows >= pInfo->limit) {
    pBlock->info.rows = (int32_t)(pInfo->limit - pInfo->total);
    pInfo->total = pInfo->limit;

    setQueryStatus(pOperator->pRuntimeEnv, QUERY_COMPLETED);
    pOperator->status = OP_EXEC_DONE;
  } else {
    pInfo->total += pBlock->info.rows;
  }

  return pBlock;
}

static SSDataBlock* doFilter(void* param, bool* newgroup) {
  SOperatorInfo *pOperator = (SOperatorInfo *)param;
  if (pOperator->status == OP_EXEC_DONE) {
    return NULL;
  }

  SFilterOperatorInfo* pCondInfo = pOperator->info;
  SQueryRuntimeEnv* pRuntimeEnv = pOperator->pRuntimeEnv;

  while (1) {
    publishOperatorProfEvent(pOperator->upstream[0], QUERY_PROF_BEFORE_OPERATOR_EXEC);
    SSDataBlock *pBlock = pOperator->upstream[0]->exec(pOperator->upstream[0], newgroup);
    publishOperatorProfEvent(pOperator->upstream[0], QUERY_PROF_AFTER_OPERATOR_EXEC);

    if (pBlock == NULL) {
      break;
    }

    doSetFilterColumnInfo(pCondInfo->pFilterInfo, pCondInfo->numOfFilterCols, pBlock);
    assert(pRuntimeEnv->pTsBuf == NULL);
    filterRowsInDataBlock(pRuntimeEnv, pCondInfo->pFilterInfo, pCondInfo->numOfFilterCols, pBlock, true);

    if (pBlock->info.rows > 0) {
      return pBlock;
    }
  }

  setQueryStatus(pRuntimeEnv, QUERY_COMPLETED);
  pOperator->status = OP_EXEC_DONE;
  return NULL;
}

static SSDataBlock* doIntervalAgg(void* param, bool* newgroup) {
  SOperatorInfo* pOperator = (SOperatorInfo*) param;
  if (pOperator->status == OP_EXEC_DONE) {
    return NULL;
  }

  STableIntervalOperatorInfo* pIntervalInfo = pOperator->info;

  SQueryRuntimeEnv* pRuntimeEnv = pOperator->pRuntimeEnv;
  if (pOperator->status == OP_RES_TO_RETURN) {
    toSSDataBlock(&pRuntimeEnv->groupResInfo, pRuntimeEnv, pIntervalInfo->pRes);

    if (pIntervalInfo->pRes->info.rows == 0 || !hasRemainDataInCurrentGroup(&pRuntimeEnv->groupResInfo)) {
      pOperator->status = OP_EXEC_DONE;
    }

    return pIntervalInfo->pRes;
  }

  SQueryAttr* pQueryAttr = pRuntimeEnv->pQueryAttr;
  int32_t order = pQueryAttr->order.order;
  STimeWindow win = pQueryAttr->window;

  SOperatorInfo* upstream = pOperator->upstream[0];

  while(1) {
    publishOperatorProfEvent(upstream, QUERY_PROF_BEFORE_OPERATOR_EXEC);
    SSDataBlock* pBlock = upstream->exec(upstream, newgroup);
    publishOperatorProfEvent(upstream, QUERY_PROF_AFTER_OPERATOR_EXEC);

    if (pBlock == NULL) {
      break;
    }

    setTagValue(pOperator, pRuntimeEnv->current->pTable, pIntervalInfo->pCtx, pOperator->numOfOutput);

    // the pDataBlock are always the same one, no need to call this again
    setInputDataBlock(pOperator, pIntervalInfo->pCtx, pBlock, pQueryAttr->order.order);
    hashIntervalAgg(pOperator, &pIntervalInfo->resultRowInfo, pBlock, 0);
  }

  // restore the value
  pQueryAttr->order.order = order;
  pQueryAttr->window = win;

  pOperator->status = OP_RES_TO_RETURN;
  closeAllResultRows(&pIntervalInfo->resultRowInfo);
  setQueryStatus(pRuntimeEnv, QUERY_COMPLETED);
  finalizeQueryResult(pOperator, pIntervalInfo->pCtx, &pIntervalInfo->resultRowInfo, pIntervalInfo->rowCellInfoOffset);

  initGroupResInfo(&pRuntimeEnv->groupResInfo, &pIntervalInfo->resultRowInfo);
  toSSDataBlock(&pRuntimeEnv->groupResInfo, pRuntimeEnv, pIntervalInfo->pRes);

  if (pIntervalInfo->pRes->info.rows == 0 || !hasRemainDataInCurrentGroup(&pRuntimeEnv->groupResInfo)) {
    pOperator->status = OP_EXEC_DONE;
  }

  return pIntervalInfo->pRes->info.rows == 0? NULL:pIntervalInfo->pRes;
}

static SSDataBlock* doAllIntervalAgg(void* param, bool* newgroup) {
  SOperatorInfo* pOperator = (SOperatorInfo*) param;
  if (pOperator->status == OP_EXEC_DONE) {
    return NULL;
  }

  STableIntervalOperatorInfo* pIntervalInfo = pOperator->info;

  SQueryRuntimeEnv* pRuntimeEnv = pOperator->pRuntimeEnv;
  if (pOperator->status == OP_RES_TO_RETURN) {
    toSSDataBlock(&pRuntimeEnv->groupResInfo, pRuntimeEnv, pIntervalInfo->pRes);

    if (pIntervalInfo->pRes->info.rows == 0 || !hasRemainDataInCurrentGroup(&pRuntimeEnv->groupResInfo)) {
      pOperator->status = OP_EXEC_DONE;
    }

    return pIntervalInfo->pRes;
  }

  SQueryAttr* pQueryAttr = pRuntimeEnv->pQueryAttr;
  int32_t order = pQueryAttr->order.order;
  STimeWindow win = pQueryAttr->window;

  SOperatorInfo* upstream = pOperator->upstream[0];

  while(1) {
    publishOperatorProfEvent(upstream, QUERY_PROF_BEFORE_OPERATOR_EXEC);
    SSDataBlock* pBlock = upstream->exec(upstream, newgroup);
    publishOperatorProfEvent(upstream, QUERY_PROF_AFTER_OPERATOR_EXEC);

    if (pBlock == NULL) {
      break;
    }

    setTagValue(pOperator, pRuntimeEnv->current->pTable, pIntervalInfo->pCtx, pOperator->numOfOutput);

    // the pDataBlock are always the same one, no need to call this again
    setInputDataBlock(pOperator, pIntervalInfo->pCtx, pBlock, pQueryAttr->order.order);
    hashAllIntervalAgg(pOperator, &pIntervalInfo->resultRowInfo, pBlock, 0);
  }

  // restore the value
  pQueryAttr->order.order = order;
  pQueryAttr->window = win;

  pOperator->status = OP_RES_TO_RETURN;
  closeAllResultRows(&pIntervalInfo->resultRowInfo);
  setQueryStatus(pRuntimeEnv, QUERY_COMPLETED);
  finalizeQueryResult(pOperator, pIntervalInfo->pCtx, &pIntervalInfo->resultRowInfo, pIntervalInfo->rowCellInfoOffset);

  initGroupResInfo(&pRuntimeEnv->groupResInfo, &pIntervalInfo->resultRowInfo);
  toSSDataBlock(&pRuntimeEnv->groupResInfo, pRuntimeEnv, pIntervalInfo->pRes);

  if (pIntervalInfo->pRes->info.rows == 0 || !hasRemainDataInCurrentGroup(&pRuntimeEnv->groupResInfo)) {
    pOperator->status = OP_EXEC_DONE;
  }

  return pIntervalInfo->pRes->info.rows == 0? NULL:pIntervalInfo->pRes;
}

static SSDataBlock* doSTableIntervalAgg(void* param, bool* newgroup) {
  SOperatorInfo* pOperator = (SOperatorInfo*) param;
  if (pOperator->status == OP_EXEC_DONE) {
    return NULL;
  }

  STableIntervalOperatorInfo* pIntervalInfo = pOperator->info;
  SQueryRuntimeEnv* pRuntimeEnv = pOperator->pRuntimeEnv;

  if (pOperator->status == OP_RES_TO_RETURN) {
    int64_t st = taosGetTimestampUs();
    copyToSDataBlock(pRuntimeEnv, 3000, pIntervalInfo->pRes, pIntervalInfo->rowCellInfoOffset);
    if (pIntervalInfo->pRes->info.rows == 0 || !hasRemainData(&pRuntimeEnv->groupResInfo)) {
      pOperator->status = OP_EXEC_DONE;
    }

    SQInfo* pQInfo = pRuntimeEnv->qinfo;
    pQInfo->summary.firstStageMergeTime += (taosGetTimestampUs() - st);

    return pIntervalInfo->pRes;
  }

  SQueryAttr* pQueryAttr = pRuntimeEnv->pQueryAttr;
  int32_t order = pQueryAttr->order.order;

  SOperatorInfo* upstream = pOperator->upstream[0];

  while(1) {
    publishOperatorProfEvent(upstream, QUERY_PROF_BEFORE_OPERATOR_EXEC);
    SSDataBlock* pBlock = upstream->exec(upstream, newgroup);
    publishOperatorProfEvent(upstream, QUERY_PROF_AFTER_OPERATOR_EXEC);

    if (pBlock == NULL) {
      break;
    }

    // the pDataBlock are always the same one, no need to call this again
    STableQueryInfo* pTableQueryInfo = pRuntimeEnv->current;

    setTagValue(pOperator, pTableQueryInfo->pTable, pIntervalInfo->pCtx, pOperator->numOfOutput);
    setInputDataBlock(pOperator, pIntervalInfo->pCtx, pBlock, pQueryAttr->order.order);
    setIntervalQueryRange(pRuntimeEnv, pBlock->info.window.skey);

    hashIntervalAgg(pOperator, &pTableQueryInfo->resInfo, pBlock, pTableQueryInfo->groupIndex);
  }

  pOperator->status = OP_RES_TO_RETURN;
  pQueryAttr->order.order = order;   // TODO : restore the order
  doCloseAllTimeWindow(pRuntimeEnv);
  setQueryStatus(pRuntimeEnv, QUERY_COMPLETED);

  copyToSDataBlock(pRuntimeEnv, 3000, pIntervalInfo->pRes, pIntervalInfo->rowCellInfoOffset);
  if (pIntervalInfo->pRes->info.rows == 0 || !hasRemainData(&pRuntimeEnv->groupResInfo)) {
    pOperator->status = OP_EXEC_DONE;
  }

  return pIntervalInfo->pRes;
}

static SSDataBlock* doAllSTableIntervalAgg(void* param, bool* newgroup) {
  SOperatorInfo* pOperator = (SOperatorInfo*) param;
  if (pOperator->status == OP_EXEC_DONE) {
    return NULL;
  }

  STableIntervalOperatorInfo* pIntervalInfo = pOperator->info;
  SQueryRuntimeEnv* pRuntimeEnv = pOperator->pRuntimeEnv;

  if (pOperator->status == OP_RES_TO_RETURN) {
    copyToSDataBlock(pRuntimeEnv, 3000, pIntervalInfo->pRes, pIntervalInfo->rowCellInfoOffset);
    if (pIntervalInfo->pRes->info.rows == 0 || !hasRemainData(&pRuntimeEnv->groupResInfo)) {
      pOperator->status = OP_EXEC_DONE;
    }

    return pIntervalInfo->pRes;
  }

  SQueryAttr* pQueryAttr = pRuntimeEnv->pQueryAttr;
  int32_t order = pQueryAttr->order.order;

  SOperatorInfo* upstream = pOperator->upstream[0];

  while(1) {
    publishOperatorProfEvent(upstream, QUERY_PROF_BEFORE_OPERATOR_EXEC);
    SSDataBlock* pBlock = upstream->exec(upstream, newgroup);
    publishOperatorProfEvent(upstream, QUERY_PROF_AFTER_OPERATOR_EXEC);

    if (pBlock == NULL) {
      break;
    }

    // the pDataBlock are always the same one, no need to call this again
    STableQueryInfo* pTableQueryInfo = pRuntimeEnv->current;

    setTagValue(pOperator, pTableQueryInfo->pTable, pIntervalInfo->pCtx, pOperator->numOfOutput);
    setInputDataBlock(pOperator, pIntervalInfo->pCtx, pBlock, pQueryAttr->order.order);
    setIntervalQueryRange(pRuntimeEnv, pBlock->info.window.skey);

    hashAllIntervalAgg(pOperator, &pTableQueryInfo->resInfo, pBlock, pTableQueryInfo->groupIndex);
  }

  pOperator->status = OP_RES_TO_RETURN;
  pQueryAttr->order.order = order;   // TODO : restore the order
  doCloseAllTimeWindow(pRuntimeEnv);
  setQueryStatus(pRuntimeEnv, QUERY_COMPLETED);

  int64_t st = taosGetTimestampUs();
  copyToSDataBlock(pRuntimeEnv, 3000, pIntervalInfo->pRes, pIntervalInfo->rowCellInfoOffset);
  if (pIntervalInfo->pRes->info.rows == 0 || !hasRemainData(&pRuntimeEnv->groupResInfo)) {
    pOperator->status = OP_EXEC_DONE;
  }

  SQInfo* pQInfo = pRuntimeEnv->qinfo;
  pQInfo->summary.firstStageMergeTime += (taosGetTimestampUs() - st);

  return pIntervalInfo->pRes;
}

static void doStateWindowAggImpl(SOperatorInfo* pOperator, SStateWindowOperatorInfo *pInfo, SSDataBlock *pSDataBlock) {
  SQueryRuntimeEnv* pRuntimeEnv = pOperator->pRuntimeEnv;
  STableQueryInfo*  item = pRuntimeEnv->current;
  SColumnInfoData* pColInfoData = taosArrayGet(pSDataBlock->pDataBlock, pInfo->colIndex);

  SOptrBasicInfo* pBInfo = &pInfo->binfo;

  bool    masterScan = IS_MASTER_SCAN(pRuntimeEnv);
  int16_t     bytes = pColInfoData->info.bytes;
  int16_t     type = pColInfoData->info.type;

  SColumnInfoData* pTsColInfoData = taosArrayGet(pSDataBlock->pDataBlock, 0);
  TSKEY* tsList = (TSKEY*)pTsColInfoData->pData;
  if (IS_REPEAT_SCAN(pRuntimeEnv) && !pInfo->reptScan) {
    pInfo->reptScan = true;
    tfree(pInfo->prevData);
  }

  pInfo->numOfRows = 0;
  for (int32_t j = 0; j < pSDataBlock->info.rows; ++j) {
    char* val = ((char*)pColInfoData->pData) + bytes * j;
    if (isNull(val, type)) {
      continue;
    }
    if (pInfo->prevData == NULL) {
      pInfo->prevData = malloc(bytes);
      memcpy(pInfo->prevData, val, bytes);
      pInfo->numOfRows = 1;
      pInfo->curWindow.skey = tsList[j];
      pInfo->curWindow.ekey = tsList[j];
      pInfo->start = j;

    } else if (memcmp(pInfo->prevData, val, bytes) == 0) {
      pInfo->curWindow.ekey = tsList[j];
      pInfo->numOfRows += 1;
      //pInfo->start = j;
      if (j == 0 && pInfo->start != 0) {
        pInfo->numOfRows = 1;
        pInfo->start = 0;
      }
    } else {
      SResultRow* pResult = NULL;
      pInfo->curWindow.ekey = pInfo->curWindow.skey;
      int32_t ret = setResultOutputBufByKey(pRuntimeEnv, &pBInfo->resultRowInfo, pSDataBlock->info.tid, &pInfo->curWindow, masterScan,
                                            &pResult, item->groupIndex, pBInfo->pCtx, pOperator->numOfOutput,
                                            pBInfo->rowCellInfoOffset);
      if (ret != TSDB_CODE_SUCCESS) {  // null data, too many state code
        longjmp(pRuntimeEnv->env, TSDB_CODE_QRY_APP_ERROR);
      }
      doApplyFunctions(pRuntimeEnv, pBInfo->pCtx, &pInfo->curWindow, pInfo->start, pInfo->numOfRows, tsList,
                       pSDataBlock->info.rows, pOperator->numOfOutput);

      pInfo->curWindow.skey = tsList[j];
      pInfo->curWindow.ekey = tsList[j];
      memcpy(pInfo->prevData, val, bytes);
      pInfo->numOfRows = 1;
      pInfo->start = j;

    }
  }

  SResultRow* pResult = NULL;

  pInfo->curWindow.ekey = pInfo->curWindow.skey;
  int32_t ret = setResultOutputBufByKey(pRuntimeEnv, &pBInfo->resultRowInfo, pSDataBlock->info.tid, &pInfo->curWindow, masterScan,
                                        &pResult, item->groupIndex, pBInfo->pCtx, pOperator->numOfOutput,
                                        pBInfo->rowCellInfoOffset);
  if (ret != TSDB_CODE_SUCCESS) {  // null data, too many state code
    longjmp(pRuntimeEnv->env, TSDB_CODE_QRY_APP_ERROR);
  }

  doApplyFunctions(pRuntimeEnv, pBInfo->pCtx, &pInfo->curWindow, pInfo->start, pInfo->numOfRows, tsList,
                   pSDataBlock->info.rows, pOperator->numOfOutput);
}

static SSDataBlock* doStateWindowAgg(void *param, bool* newgroup) {
  SOperatorInfo* pOperator = (SOperatorInfo*) param;
  if (pOperator->status == OP_EXEC_DONE) {
    return NULL;
  }

  SStateWindowOperatorInfo* pWindowInfo = pOperator->info;
  SOptrBasicInfo* pBInfo = &pWindowInfo->binfo;

  SQueryRuntimeEnv* pRuntimeEnv = pOperator->pRuntimeEnv;
  if (pOperator->status == OP_RES_TO_RETURN) {
    toSSDataBlock(&pRuntimeEnv->groupResInfo, pRuntimeEnv, pBInfo->pRes);

    if (pBInfo->pRes->info.rows == 0 || !hasRemainDataInCurrentGroup(&pRuntimeEnv->groupResInfo)) {
      pOperator->status = OP_EXEC_DONE;
    }

    return pBInfo->pRes;
  }

  SQueryAttr* pQueryAttr = pRuntimeEnv->pQueryAttr;
  int32_t order = pQueryAttr->order.order;
  STimeWindow win = pQueryAttr->window;
  SOperatorInfo* upstream = pOperator->upstream[0];
  while (1) {
    publishOperatorProfEvent(upstream, QUERY_PROF_BEFORE_OPERATOR_EXEC);
    SSDataBlock* pBlock = upstream->exec(upstream, newgroup);
    publishOperatorProfEvent(upstream, QUERY_PROF_AFTER_OPERATOR_EXEC);

    if (pBlock == NULL) {
      break;
    }
    setInputDataBlock(pOperator, pBInfo->pCtx, pBlock, pQueryAttr->order.order);
    if (pWindowInfo->colIndex == -1) {
      pWindowInfo->colIndex = getGroupbyColumnIndex(pRuntimeEnv->pQueryAttr->pGroupbyExpr, pBlock);
    }
    doStateWindowAggImpl(pOperator,  pWindowInfo, pBlock);
  }

  // restore the value
  pQueryAttr->order.order = order;
  pQueryAttr->window = win;

  pOperator->status = OP_RES_TO_RETURN;
  closeAllResultRows(&pBInfo->resultRowInfo);
  setQueryStatus(pRuntimeEnv, QUERY_COMPLETED);
  finalizeQueryResult(pOperator, pBInfo->pCtx, &pBInfo->resultRowInfo, pBInfo->rowCellInfoOffset);

  initGroupResInfo(&pRuntimeEnv->groupResInfo, &pBInfo->resultRowInfo);
  toSSDataBlock(&pRuntimeEnv->groupResInfo, pRuntimeEnv, pBInfo->pRes);

  if (pBInfo->pRes->info.rows == 0 || !hasRemainDataInCurrentGroup(&pRuntimeEnv->groupResInfo)) {
    pOperator->status = OP_EXEC_DONE;
  }

  return pBInfo->pRes->info.rows == 0? NULL:pBInfo->pRes;
}

static SSDataBlock* doSessionWindowAgg(void* param, bool* newgroup) {
  SOperatorInfo* pOperator = (SOperatorInfo*) param;
  if (pOperator->status == OP_EXEC_DONE) {
    return NULL;
  }

  SSWindowOperatorInfo* pWindowInfo = pOperator->info;
  SOptrBasicInfo* pBInfo = &pWindowInfo->binfo;


  SQueryRuntimeEnv* pRuntimeEnv = pOperator->pRuntimeEnv;
  if (pOperator->status == OP_RES_TO_RETURN) {
    toSSDataBlock(&pRuntimeEnv->groupResInfo, pRuntimeEnv, pBInfo->pRes);

    if (pBInfo->pRes->info.rows == 0 || !hasRemainDataInCurrentGroup(&pRuntimeEnv->groupResInfo)) {
      pOperator->status = OP_EXEC_DONE;
    }

    return pBInfo->pRes;
  }

  SQueryAttr* pQueryAttr = pRuntimeEnv->pQueryAttr;
  //pQueryAttr->order.order = TSDB_ORDER_ASC;
  int32_t order = pQueryAttr->order.order;
  STimeWindow win = pQueryAttr->window;

  SOperatorInfo* upstream = pOperator->upstream[0];

  while(1) {
    publishOperatorProfEvent(upstream, QUERY_PROF_BEFORE_OPERATOR_EXEC);
    SSDataBlock* pBlock = upstream->exec(upstream, newgroup);
    publishOperatorProfEvent(upstream, QUERY_PROF_AFTER_OPERATOR_EXEC);
    if (pBlock == NULL) {
      break;
    }

    // the pDataBlock are always the same one, no need to call this again
    setInputDataBlock(pOperator, pBInfo->pCtx, pBlock, pQueryAttr->order.order);
    doSessionWindowAggImpl(pOperator, pWindowInfo, pBlock);
  }

  // restore the value
  pQueryAttr->order.order = order;
  pQueryAttr->window = win;

  pOperator->status = OP_RES_TO_RETURN;
  closeAllResultRows(&pBInfo->resultRowInfo);
  setQueryStatus(pRuntimeEnv, QUERY_COMPLETED);
  finalizeQueryResult(pOperator, pBInfo->pCtx, &pBInfo->resultRowInfo, pBInfo->rowCellInfoOffset);

  initGroupResInfo(&pRuntimeEnv->groupResInfo, &pBInfo->resultRowInfo);
  toSSDataBlock(&pRuntimeEnv->groupResInfo, pRuntimeEnv, pBInfo->pRes);

  if (pBInfo->pRes->info.rows == 0 || !hasRemainDataInCurrentGroup(&pRuntimeEnv->groupResInfo)) {
    pOperator->status = OP_EXEC_DONE;
  }

  return pBInfo->pRes->info.rows == 0? NULL:pBInfo->pRes;
}

static SSDataBlock* hashGroupbyAggregate(void* param, bool* newgroup) {
  SOperatorInfo* pOperator = (SOperatorInfo*) param;
  if (pOperator->status == OP_EXEC_DONE) {
    return NULL;
  }

  SGroupbyOperatorInfo *pInfo = pOperator->info;

  SQueryRuntimeEnv* pRuntimeEnv = pOperator->pRuntimeEnv;
  if (pOperator->status == OP_RES_TO_RETURN) {
    toSSDataBlock(&pRuntimeEnv->groupResInfo, pRuntimeEnv, pInfo->binfo.pRes);

    if (pInfo->binfo.pRes->info.rows == 0 || !hasRemainDataInCurrentGroup(&pRuntimeEnv->groupResInfo)) {
      pOperator->status = OP_EXEC_DONE;
    }

    return pInfo->binfo.pRes;
  }

  SOperatorInfo* upstream = pOperator->upstream[0];

  while(1) {
    publishOperatorProfEvent(upstream, QUERY_PROF_BEFORE_OPERATOR_EXEC);
    SSDataBlock* pBlock = upstream->exec(upstream, newgroup);
    publishOperatorProfEvent(upstream, QUERY_PROF_AFTER_OPERATOR_EXEC);
    if (pBlock == NULL) {
      break;
    }

    // the pDataBlock are always the same one, no need to call this again
    setInputDataBlock(pOperator, pInfo->binfo.pCtx, pBlock, pRuntimeEnv->pQueryAttr->order.order);
    setTagValue(pOperator, pRuntimeEnv->current->pTable, pInfo->binfo.pCtx, pOperator->numOfOutput);
    if (pInfo->colIndex == -1) {
      pInfo->colIndex = getGroupbyColumnIndex(pRuntimeEnv->pQueryAttr->pGroupbyExpr, pBlock);
    }

    doHashGroupbyAgg(pOperator, pInfo, pBlock);
  }

  pOperator->status = OP_RES_TO_RETURN;
  closeAllResultRows(&pInfo->binfo.resultRowInfo);
  setQueryStatus(pRuntimeEnv, QUERY_COMPLETED);

  if (!pRuntimeEnv->pQueryAttr->stableQuery) { // finalize include the update of result rows
    finalizeQueryResult(pOperator, pInfo->binfo.pCtx, &pInfo->binfo.resultRowInfo, pInfo->binfo.rowCellInfoOffset);
  } else {
    updateNumOfRowsInResultRows(pRuntimeEnv, pInfo->binfo.pCtx, pOperator->numOfOutput, &pInfo->binfo.resultRowInfo, pInfo->binfo.rowCellInfoOffset);
  }

  initGroupResInfo(&pRuntimeEnv->groupResInfo, &pInfo->binfo.resultRowInfo);
  if (!pRuntimeEnv->pQueryAttr->stableQuery) {
    sortGroupResByOrderList(&pRuntimeEnv->groupResInfo, pRuntimeEnv, pInfo->binfo.pRes);
  }
  toSSDataBlock(&pRuntimeEnv->groupResInfo, pRuntimeEnv, pInfo->binfo.pRes);

  if (pInfo->binfo.pRes->info.rows == 0 || !hasRemainDataInCurrentGroup(&pRuntimeEnv->groupResInfo)) {
    pOperator->status = OP_EXEC_DONE;
  }

  return pInfo->binfo.pRes;
}

static void doHandleRemainBlockFromNewGroup(SFillOperatorInfo *pInfo, SQueryRuntimeEnv  *pRuntimeEnv, bool *newgroup) {
  if (taosFillHasMoreResults(pInfo->pFillInfo)) {
    *newgroup = false;
    doFillTimeIntervalGapsInResults(pInfo->pFillInfo, pInfo->pRes, (int32_t)pRuntimeEnv->resultInfo.capacity, pInfo->p);
    if (pInfo->pRes->info.rows > pRuntimeEnv->resultInfo.threshold || (!pInfo->multigroupResult)) {
      return;
    }
  }

  // handle the cached new group data block
  if (pInfo->existNewGroupBlock) {
    pInfo->totalInputRows = pInfo->existNewGroupBlock->info.rows;
    int64_t ekey = Q_STATUS_EQUAL(pRuntimeEnv->status, QUERY_COMPLETED)?pRuntimeEnv->pQueryAttr->window.ekey:pInfo->existNewGroupBlock->info.window.ekey;
    taosResetFillInfo(pInfo->pFillInfo, pInfo->pFillInfo->start);

    taosFillSetStartInfo(pInfo->pFillInfo, pInfo->existNewGroupBlock->info.rows, ekey);
    taosFillSetInputDataBlock(pInfo->pFillInfo, pInfo->existNewGroupBlock);

    doFillTimeIntervalGapsInResults(pInfo->pFillInfo, pInfo->pRes, pRuntimeEnv->resultInfo.capacity, pInfo->p);
    pInfo->existNewGroupBlock = NULL;
    *newgroup = true;
  }
}

static SSDataBlock* doFill(void* param, bool* newgroup) {
  SOperatorInfo* pOperator = (SOperatorInfo*) param;

  SFillOperatorInfo *pInfo = pOperator->info;
  pInfo->pRes->info.rows = 0;

  if (pOperator->status == OP_EXEC_DONE) {
    return NULL;
  }

  SQueryRuntimeEnv  *pRuntimeEnv = pOperator->pRuntimeEnv;
  doHandleRemainBlockFromNewGroup(pInfo, pRuntimeEnv, newgroup);
  if (pInfo->pRes->info.rows > pRuntimeEnv->resultInfo.threshold || (!pInfo->multigroupResult && pInfo->pRes->info.rows > 0)) {
    return pInfo->pRes;
  }
//  if (taosFillHasMoreResults(pInfo->pFillInfo)) {
//    *newgroup = false;
//    doFillTimeIntervalGapsInResults(pInfo->pFillInfo, pInfo->pRes, (int32_t)pRuntimeEnv->resultInfo.capacity);
//    return pInfo->pRes;
//  }
//
//  // handle the cached new group data block
//  if (pInfo->existNewGroupBlock) {
//    pInfo->totalInputRows = pInfo->existNewGroupBlock->info.rows;
//    int64_t ekey = Q_STATUS_EQUAL(pRuntimeEnv->status, QUERY_COMPLETED)?pRuntimeEnv->pQueryAttr->window.ekey:pInfo->existNewGroupBlock->info.window.ekey;
//    taosResetFillInfo(pInfo->pFillInfo, pInfo->pFillInfo->start);
//
//    taosFillSetStartInfo(pInfo->pFillInfo, pInfo->existNewGroupBlock->info.rows, ekey);
//    taosFillSetInputDataBlock(pInfo->pFillInfo, pInfo->existNewGroupBlock);
//
//    doFillTimeIntervalGapsInResults(pInfo->pFillInfo, pInfo->pRes, pRuntimeEnv->resultInfo.capacity);
//    pInfo->existNewGroupBlock = NULL;
//    *newgroup = true;
//    return (pInfo->pRes->info.rows > 0)? pInfo->pRes:NULL;
//  }

  while(1) {
    publishOperatorProfEvent(pOperator->upstream[0], QUERY_PROF_BEFORE_OPERATOR_EXEC);
    SSDataBlock* pBlock = pOperator->upstream[0]->exec(pOperator->upstream[0], newgroup);
    publishOperatorProfEvent(pOperator->upstream[0], QUERY_PROF_AFTER_OPERATOR_EXEC);

    if (*newgroup) {
      assert(pBlock != NULL);
    }

    if (*newgroup && pInfo->totalInputRows > 0) {  // there are already processed current group data block
      pInfo->existNewGroupBlock = pBlock;
      *newgroup = false;

      // Fill the previous group data block, before handle the data block of new group.
      // Close the fill operation for previous group data block
      taosFillSetStartInfo(pInfo->pFillInfo, 0, pRuntimeEnv->pQueryAttr->window.ekey);
    } else {
      if (pBlock == NULL) {
        if (pInfo->totalInputRows == 0) {
          pOperator->status = OP_EXEC_DONE;
          return NULL;
        }

        taosFillSetStartInfo(pInfo->pFillInfo, 0, pRuntimeEnv->pQueryAttr->window.ekey);
      } else {
        pInfo->totalInputRows += pBlock->info.rows;
        taosFillSetStartInfo(pInfo->pFillInfo, pBlock->info.rows, pBlock->info.window.ekey);
        taosFillSetInputDataBlock(pInfo->pFillInfo, pBlock);
      }
    }

    doFillTimeIntervalGapsInResults(pInfo->pFillInfo, pInfo->pRes, pRuntimeEnv->resultInfo.capacity, pInfo->p);

    // current group has no more result to return
    if (pInfo->pRes->info.rows > 0) {
      // 1. The result in current group not reach the threshold of output result, continue
      // 2. If multiple group results existing in one SSDataBlock is not allowed, return immediately
      if (pInfo->pRes->info.rows > pRuntimeEnv->resultInfo.threshold || pBlock == NULL || (!pInfo->multigroupResult)) {
        return pInfo->pRes;
      }

      doHandleRemainBlockFromNewGroup(pInfo, pRuntimeEnv, newgroup);
      if (pInfo->pRes->info.rows > pRuntimeEnv->resultInfo.threshold || pBlock == NULL) {
        return pInfo->pRes;
      }

//      if (taosFillHasMoreResults(pInfo->pFillInfo)) {
//        *newgroup = false;
//        doFillTimeIntervalGapsInResults(pInfo->pFillInfo, pInfo->pRes, (int32_t)pRuntimeEnv->resultInfo.capacity);
//        return pInfo->pRes;
//      }
//
//      // handle the cached new group data block
//      if (pInfo->existNewGroupBlock) {
//        pInfo->totalInputRows = pInfo->existNewGroupBlock->info.rows;
//        int64_t ekey = Q_STATUS_EQUAL(pRuntimeEnv->status, QUERY_COMPLETED)?pRuntimeEnv->pQueryAttr->window.ekey:pInfo->existNewGroupBlock->info.window.ekey;
//        taosResetFillInfo(pInfo->pFillInfo, pInfo->pFillInfo->start);
//
//        taosFillSetStartInfo(pInfo->pFillInfo, pInfo->existNewGroupBlock->info.rows, ekey);
//        taosFillSetInputDataBlock(pInfo->pFillInfo, pInfo->existNewGroupBlock);
//
//        doFillTimeIntervalGapsInResults(pInfo->pFillInfo, pInfo->pRes, pRuntimeEnv->resultInfo.capacity);
//        pInfo->existNewGroupBlock = NULL;
//        *newgroup = true;
//
//        if (pInfo->pRes->info.rows > pRuntimeEnv->resultInfo.threshold) {
//          return pInfo->pRes;
//        }
//
////        return (pInfo->pRes->info.rows > 0)? pInfo->pRes:NULL;
//      }

    } else if (pInfo->existNewGroupBlock) {  // try next group
      pInfo->totalInputRows = pInfo->existNewGroupBlock->info.rows;
      int64_t ekey = pInfo->existNewGroupBlock->info.window.ekey;
      taosResetFillInfo(pInfo->pFillInfo, pInfo->pFillInfo->start);

      taosFillSetStartInfo(pInfo->pFillInfo, pInfo->existNewGroupBlock->info.rows, ekey);
      taosFillSetInputDataBlock(pInfo->pFillInfo, pInfo->existNewGroupBlock);

      doFillTimeIntervalGapsInResults(pInfo->pFillInfo, pInfo->pRes, pRuntimeEnv->resultInfo.capacity, pInfo->p);
      pInfo->existNewGroupBlock = NULL;
      *newgroup = true;

      return (pInfo->pRes->info.rows > 0) ? pInfo->pRes : NULL;
    } else {
      return NULL;
    }
  }
}

// todo set the attribute of query scan count
static int32_t getNumOfScanTimes(SQueryAttr* pQueryAttr) {
  for(int32_t i = 0; i < pQueryAttr->numOfOutput; ++i) {
    int32_t functionId = pQueryAttr->pExpr1[i].base.functionId;
    if (functionId == TSDB_FUNC_STDDEV || functionId == TSDB_FUNC_PERCT) {
      return 2;
    }
  }

  return 1;
}

static void destroyOperatorInfo(SOperatorInfo* pOperator) {
  if (pOperator == NULL) {
    return;
  }

  if (pOperator->cleanup != NULL) {
    pOperator->cleanup(pOperator->info, pOperator->numOfOutput);
  }

  if (pOperator->upstream != NULL) {
    for(int32_t i = 0; i < pOperator->numOfUpstream; ++i) {
      destroyOperatorInfo(pOperator->upstream[i]);
    }

    tfree(pOperator->upstream);
    pOperator->numOfUpstream = 0;
  }

  tfree(pOperator->info);
  tfree(pOperator);
}

SOperatorInfo* createAggregateOperatorInfo(SQueryRuntimeEnv* pRuntimeEnv, SOperatorInfo* upstream, SExprInfo* pExpr, int32_t numOfOutput) {
  SAggOperatorInfo* pInfo = calloc(1, sizeof(SAggOperatorInfo));

  SQueryAttr* pQueryAttr = pRuntimeEnv->pQueryAttr;
  int32_t numOfRows = (int32_t)(getRowNumForMultioutput(pQueryAttr, pQueryAttr->topBotQuery, pQueryAttr->stableQuery));

  pInfo->binfo.pRes = createOutputBuf(pExpr, numOfOutput, numOfRows);
  pInfo->binfo.pCtx = createSQLFunctionCtx(pRuntimeEnv, pExpr, numOfOutput, &pInfo->binfo.rowCellInfoOffset);

  initResultRowInfo(&pInfo->binfo.resultRowInfo, 8, TSDB_DATA_TYPE_INT);

  pInfo->seed = rand();
  setDefaultOutputBuf(pRuntimeEnv, &pInfo->binfo, pInfo->seed, MASTER_SCAN);

  SOperatorInfo* pOperator = calloc(1, sizeof(SOperatorInfo));
  pOperator->name         = "TableAggregate";
  pOperator->operatorType = OP_Aggregate;
  pOperator->blockingOptr = true;
  pOperator->status       = OP_IN_EXECUTING;
  pOperator->info         = pInfo;
  pOperator->pExpr        = pExpr;
  pOperator->numOfOutput  = numOfOutput;
  pOperator->pRuntimeEnv  = pRuntimeEnv;

  pOperator->exec         = doAggregate;
  pOperator->cleanup      = destroyAggOperatorInfo;
  appendUpstream(pOperator, upstream);

  return pOperator;
}

static void doDestroyBasicInfo(SOptrBasicInfo* pInfo, int32_t numOfOutput) {
  assert(pInfo != NULL);

  destroySQLFunctionCtx(pInfo->pCtx, numOfOutput);
  tfree(pInfo->rowCellInfoOffset);

  cleanupResultRowInfo(&pInfo->resultRowInfo);
  pInfo->pRes = destroyOutputBuf(pInfo->pRes);
}

static void destroyBasicOperatorInfo(void* param, int32_t numOfOutput) {
  SOptrBasicInfo* pInfo = (SOptrBasicInfo*) param;
  doDestroyBasicInfo(pInfo, numOfOutput);
}
static void destroyStateWindowOperatorInfo(void* param, int32_t numOfOutput) {
  SStateWindowOperatorInfo* pInfo = (SStateWindowOperatorInfo*) param;
  doDestroyBasicInfo(&pInfo->binfo, numOfOutput);
  tfree(pInfo->prevData);
}
static void destroyAggOperatorInfo(void* param, int32_t numOfOutput) {
  SAggOperatorInfo* pInfo = (SAggOperatorInfo*) param;
  doDestroyBasicInfo(&pInfo->binfo, numOfOutput);
}
static void destroySWindowOperatorInfo(void* param, int32_t numOfOutput) {
  SSWindowOperatorInfo* pInfo = (SSWindowOperatorInfo*) param;
  doDestroyBasicInfo(&pInfo->binfo, numOfOutput);
}

static void destroySFillOperatorInfo(void* param, int32_t numOfOutput) {
  SFillOperatorInfo* pInfo = (SFillOperatorInfo*) param;
  pInfo->pFillInfo = taosDestroyFillInfo(pInfo->pFillInfo);
  pInfo->pRes = destroyOutputBuf(pInfo->pRes);
  tfree(pInfo->p);
}

static void destroyGroupbyOperatorInfo(void* param, int32_t numOfOutput) {
  SGroupbyOperatorInfo* pInfo = (SGroupbyOperatorInfo*) param;
  doDestroyBasicInfo(&pInfo->binfo, numOfOutput);
  tfree(pInfo->prevData);
}

static void destroyProjectOperatorInfo(void* param, int32_t numOfOutput) {
  SProjectOperatorInfo* pInfo = (SProjectOperatorInfo*) param;
  doDestroyBasicInfo(&pInfo->binfo, numOfOutput);
}

static void destroyTagScanOperatorInfo(void* param, int32_t numOfOutput) {
  STagScanInfo* pInfo = (STagScanInfo*) param;
  pInfo->pRes = destroyOutputBuf(pInfo->pRes);
}

static void destroyOrderOperatorInfo(void* param, int32_t numOfOutput) {
  SOrderOperatorInfo* pInfo = (SOrderOperatorInfo*) param;
  pInfo->pDataBlock = destroyOutputBuf(pInfo->pDataBlock);
}

static void destroyConditionOperatorInfo(void* param, int32_t numOfOutput) {
  SFilterOperatorInfo* pInfo = (SFilterOperatorInfo*) param;
  doDestroyFilterInfo(pInfo->pFilterInfo, pInfo->numOfFilterCols);
}

static void destroyDistinctOperatorInfo(void* param, int32_t numOfOutput) {
  SDistinctOperatorInfo* pInfo = (SDistinctOperatorInfo*) param;
  taosHashCleanup(pInfo->pSet);
  tfree(pInfo->buf);
  taosArrayDestroy(pInfo->pDistinctDataInfo);
  pInfo->pRes = destroyOutputBuf(pInfo->pRes);
}

SOperatorInfo* createMultiTableAggOperatorInfo(SQueryRuntimeEnv* pRuntimeEnv, SOperatorInfo* upstream, SExprInfo* pExpr, int32_t numOfOutput) {
  SAggOperatorInfo* pInfo = calloc(1, sizeof(SAggOperatorInfo));

  size_t tableGroup = GET_NUM_OF_TABLEGROUP(pRuntimeEnv);

  pInfo->binfo.pRes = createOutputBuf(pExpr, numOfOutput, (int32_t) tableGroup);
  pInfo->binfo.pCtx = createSQLFunctionCtx(pRuntimeEnv, pExpr, numOfOutput, &pInfo->binfo.rowCellInfoOffset);
  initResultRowInfo(&pInfo->binfo.resultRowInfo, (int32_t)tableGroup, TSDB_DATA_TYPE_INT);

  SOperatorInfo* pOperator = calloc(1, sizeof(SOperatorInfo));
  pOperator->name         = "MultiTableAggregate";
  pOperator->operatorType = OP_MultiTableAggregate;
  pOperator->blockingOptr = true;
  pOperator->status       = OP_IN_EXECUTING;
  pOperator->info         = pInfo;
  pOperator->pExpr        = pExpr;
  pOperator->numOfOutput  = numOfOutput;
  pOperator->pRuntimeEnv  = pRuntimeEnv;

  pOperator->exec         = doSTableAggregate;
  pOperator->cleanup      = destroyAggOperatorInfo;
  appendUpstream(pOperator, upstream);

  return pOperator;
}

SOperatorInfo* createProjectOperatorInfo(SQueryRuntimeEnv* pRuntimeEnv, SOperatorInfo* upstream, SExprInfo* pExpr, int32_t numOfOutput) {
  SProjectOperatorInfo* pInfo = calloc(1, sizeof(SProjectOperatorInfo));

  pInfo->seed = rand();
  pInfo->bufCapacity = pRuntimeEnv->resultInfo.capacity;

  SOptrBasicInfo* pBInfo = &pInfo->binfo;
  pBInfo->pRes  = createOutputBuf(pExpr, numOfOutput, pInfo->bufCapacity);
  pBInfo->pCtx  = createSQLFunctionCtx(pRuntimeEnv, pExpr, numOfOutput, &pBInfo->rowCellInfoOffset);

  initResultRowInfo(&pBInfo->resultRowInfo, 8, TSDB_DATA_TYPE_INT);
  setDefaultOutputBuf(pRuntimeEnv, pBInfo, pInfo->seed, MASTER_SCAN);

  SOperatorInfo* pOperator = calloc(1, sizeof(SOperatorInfo));
  pOperator->name         = "ProjectOperator";
  pOperator->operatorType = OP_Project;
  pOperator->blockingOptr = false;
  pOperator->status       = OP_IN_EXECUTING;
  pOperator->info         = pInfo;
  pOperator->pExpr        = pExpr;
  pOperator->numOfOutput  = numOfOutput;
  pOperator->pRuntimeEnv  = pRuntimeEnv;

  pOperator->exec         = doProjectOperation;
  pOperator->cleanup      = destroyProjectOperatorInfo;
  appendUpstream(pOperator, upstream);

  return pOperator;
}

SColumnInfo* extractColumnFilterInfo(SExprInfo* pExpr, int32_t numOfOutput, int32_t* numOfFilterCols) {
  SColumnInfo* pCols = calloc(numOfOutput, sizeof(SColumnInfo));

  int32_t numOfFilter = 0;
  for(int32_t i = 0; i < numOfOutput; ++i) {
    if (pExpr[i].base.flist.numOfFilters > 0) {
      numOfFilter += 1;
    }

    pCols[i].type  = pExpr[i].base.resType;
    pCols[i].bytes = pExpr[i].base.resBytes;
    pCols[i].colId = pExpr[i].base.resColId;

    pCols[i].flist.numOfFilters = pExpr[i].base.flist.numOfFilters;
    if (pCols[i].flist.numOfFilters != 0) { 
      pCols[i].flist.filterInfo   = calloc(pCols[i].flist.numOfFilters, sizeof(SColumnFilterInfo));
      memcpy(pCols[i].flist.filterInfo, pExpr[i].base.flist.filterInfo, pCols[i].flist.numOfFilters * sizeof(SColumnFilterInfo));
    } else {
      // avoid runtime error
      pCols[i].flist.filterInfo   = NULL; 
    }
  }

  assert(numOfFilter > 0);

  *numOfFilterCols = numOfFilter;
  return pCols;
}

SOperatorInfo* createFilterOperatorInfo(SQueryRuntimeEnv* pRuntimeEnv, SOperatorInfo* upstream, SExprInfo* pExpr,
                                        int32_t numOfOutput, SColumnInfo* pCols, int32_t numOfFilter) {
  SFilterOperatorInfo* pInfo = calloc(1, sizeof(SFilterOperatorInfo));

  assert(numOfFilter > 0 && pCols != NULL);
  doCreateFilterInfo(pCols, numOfOutput, numOfFilter, &pInfo->pFilterInfo, 0);
  pInfo->numOfFilterCols = numOfFilter;

  SOperatorInfo* pOperator = calloc(1, sizeof(SOperatorInfo));

  pOperator->name         = "FilterOperator";
  pOperator->operatorType = OP_Filter;
  pOperator->blockingOptr = false;
  pOperator->status       = OP_IN_EXECUTING;
  pOperator->numOfOutput  = numOfOutput;
  pOperator->pExpr        = pExpr;
  pOperator->exec         = doFilter;
  pOperator->info         = pInfo;
  pOperator->pRuntimeEnv  = pRuntimeEnv;
  pOperator->cleanup      = destroyConditionOperatorInfo;
  appendUpstream(pOperator, upstream);

  return pOperator;
}

SOperatorInfo* createLimitOperatorInfo(SQueryRuntimeEnv* pRuntimeEnv, SOperatorInfo* upstream) {
  SLimitOperatorInfo* pInfo = calloc(1, sizeof(SLimitOperatorInfo));
  pInfo->limit = pRuntimeEnv->pQueryAttr->limit.limit;

  SOperatorInfo* pOperator = calloc(1, sizeof(SOperatorInfo));

  pOperator->name         = "LimitOperator";
  pOperator->operatorType = OP_Limit;
  pOperator->blockingOptr = false;
  pOperator->status       = OP_IN_EXECUTING;
  pOperator->exec         = doLimit;
  pOperator->info         = pInfo;
  pOperator->pRuntimeEnv  = pRuntimeEnv;
  appendUpstream(pOperator, upstream);

  return pOperator;
}

SOperatorInfo* createTimeIntervalOperatorInfo(SQueryRuntimeEnv* pRuntimeEnv, SOperatorInfo* upstream, SExprInfo* pExpr, int32_t numOfOutput) {
  STableIntervalOperatorInfo* pInfo = calloc(1, sizeof(STableIntervalOperatorInfo));

  pInfo->pCtx = createSQLFunctionCtx(pRuntimeEnv, pExpr, numOfOutput, &pInfo->rowCellInfoOffset);
  pInfo->pRes = createOutputBuf(pExpr, numOfOutput, pRuntimeEnv->resultInfo.capacity);
  initResultRowInfo(&pInfo->resultRowInfo, 8, TSDB_DATA_TYPE_INT);

  SOperatorInfo* pOperator = calloc(1, sizeof(SOperatorInfo));

  pOperator->name         = "TimeIntervalAggOperator";
  pOperator->operatorType = OP_TimeWindow;
  pOperator->blockingOptr = true;
  pOperator->status       = OP_IN_EXECUTING;
  pOperator->pExpr        = pExpr;
  pOperator->numOfOutput  = numOfOutput;
  pOperator->info         = pInfo;
  pOperator->pRuntimeEnv  = pRuntimeEnv;
  pOperator->exec         = doIntervalAgg;
  pOperator->cleanup      = destroyBasicOperatorInfo;

  appendUpstream(pOperator, upstream);
  return pOperator;
}


SOperatorInfo* createAllTimeIntervalOperatorInfo(SQueryRuntimeEnv* pRuntimeEnv, SOperatorInfo* upstream, SExprInfo* pExpr, int32_t numOfOutput) {
  STableIntervalOperatorInfo* pInfo = calloc(1, sizeof(STableIntervalOperatorInfo));

  pInfo->pCtx = createSQLFunctionCtx(pRuntimeEnv, pExpr, numOfOutput, &pInfo->rowCellInfoOffset);
  pInfo->pRes = createOutputBuf(pExpr, numOfOutput, pRuntimeEnv->resultInfo.capacity);
  initResultRowInfo(&pInfo->resultRowInfo, 8, TSDB_DATA_TYPE_INT);

  SOperatorInfo* pOperator = calloc(1, sizeof(SOperatorInfo));

  pOperator->name         = "AllTimeIntervalAggOperator";
  pOperator->operatorType = OP_AllTimeWindow;
  pOperator->blockingOptr = true;
  pOperator->status       = OP_IN_EXECUTING;
  pOperator->pExpr        = pExpr;
  pOperator->numOfOutput  = numOfOutput;
  pOperator->info         = pInfo;
  pOperator->pRuntimeEnv  = pRuntimeEnv;
  pOperator->exec         = doAllIntervalAgg;
  pOperator->cleanup      = destroyBasicOperatorInfo;

  appendUpstream(pOperator, upstream);
  return pOperator;
}

SOperatorInfo* createStatewindowOperatorInfo(SQueryRuntimeEnv* pRuntimeEnv, SOperatorInfo* upstream, SExprInfo* pExpr, int32_t numOfOutput) {
  SStateWindowOperatorInfo* pInfo = calloc(1, sizeof(SStateWindowOperatorInfo));
  pInfo->colIndex   = -1;
  pInfo->reptScan   = false;
  pInfo->binfo.pCtx = createSQLFunctionCtx(pRuntimeEnv, pExpr, numOfOutput, &pInfo->binfo.rowCellInfoOffset);
  pInfo->binfo.pRes = createOutputBuf(pExpr, numOfOutput, pRuntimeEnv->resultInfo.capacity);
  initResultRowInfo(&pInfo->binfo.resultRowInfo, 8, TSDB_DATA_TYPE_INT);

  SOperatorInfo* pOperator = calloc(1, sizeof(SOperatorInfo));
  pOperator->name         = "StateWindowOperator";
  pOperator->operatorType = OP_StateWindow;
  pOperator->blockingOptr = true;
  pOperator->status       = OP_IN_EXECUTING;
  pOperator->pExpr        = pExpr;
  pOperator->numOfOutput  = numOfOutput;
  pOperator->info         = pInfo;
  pOperator->pRuntimeEnv  = pRuntimeEnv;
  pOperator->exec         = doStateWindowAgg;
  pOperator->cleanup      = destroyStateWindowOperatorInfo;

  appendUpstream(pOperator, upstream);
  return pOperator;
}
SOperatorInfo* createSWindowOperatorInfo(SQueryRuntimeEnv* pRuntimeEnv, SOperatorInfo* upstream, SExprInfo* pExpr, int32_t numOfOutput) {
  SSWindowOperatorInfo* pInfo = calloc(1, sizeof(SSWindowOperatorInfo));

  pInfo->binfo.pCtx = createSQLFunctionCtx(pRuntimeEnv, pExpr, numOfOutput, &pInfo->binfo.rowCellInfoOffset);
  pInfo->binfo.pRes = createOutputBuf(pExpr, numOfOutput, pRuntimeEnv->resultInfo.capacity);
  initResultRowInfo(&pInfo->binfo.resultRowInfo, 8, TSDB_DATA_TYPE_INT);

  pInfo->prevTs   = INT64_MIN;
  pInfo->reptScan = false;
  SOperatorInfo* pOperator = calloc(1, sizeof(SOperatorInfo));

  pOperator->name         = "SessionWindowAggOperator";
  pOperator->operatorType = OP_SessionWindow;
  pOperator->blockingOptr = true;
  pOperator->status       = OP_IN_EXECUTING;
  pOperator->pExpr        = pExpr;
  pOperator->numOfOutput  = numOfOutput;
  pOperator->info         = pInfo;
  pOperator->pRuntimeEnv  = pRuntimeEnv;
  pOperator->exec         = doSessionWindowAgg;
  pOperator->cleanup      = destroySWindowOperatorInfo;

  appendUpstream(pOperator, upstream);
  return pOperator;
}

SOperatorInfo* createMultiTableTimeIntervalOperatorInfo(SQueryRuntimeEnv* pRuntimeEnv, SOperatorInfo* upstream, SExprInfo* pExpr, int32_t numOfOutput) {
  STableIntervalOperatorInfo* pInfo = calloc(1, sizeof(STableIntervalOperatorInfo));

  pInfo->pCtx = createSQLFunctionCtx(pRuntimeEnv, pExpr, numOfOutput, &pInfo->rowCellInfoOffset);
  pInfo->pRes = createOutputBuf(pExpr, numOfOutput, pRuntimeEnv->resultInfo.capacity);
  initResultRowInfo(&pInfo->resultRowInfo, 8, TSDB_DATA_TYPE_INT);

  SOperatorInfo* pOperator = calloc(1, sizeof(SOperatorInfo));
  pOperator->name         = "MultiTableTimeIntervalOperator";
  pOperator->operatorType = OP_MultiTableTimeInterval;
  pOperator->blockingOptr = true;
  pOperator->status       = OP_IN_EXECUTING;
  pOperator->pExpr        = pExpr;
  pOperator->numOfOutput  = numOfOutput;
  pOperator->info         = pInfo;
  pOperator->pRuntimeEnv  = pRuntimeEnv;

  pOperator->exec         = doSTableIntervalAgg;
  pOperator->cleanup      = destroyBasicOperatorInfo;

  appendUpstream(pOperator, upstream);
  return pOperator;
}

SOperatorInfo* createAllMultiTableTimeIntervalOperatorInfo(SQueryRuntimeEnv* pRuntimeEnv, SOperatorInfo* upstream, SExprInfo* pExpr, int32_t numOfOutput) {
  STableIntervalOperatorInfo* pInfo = calloc(1, sizeof(STableIntervalOperatorInfo));

  pInfo->pCtx = createSQLFunctionCtx(pRuntimeEnv, pExpr, numOfOutput, &pInfo->rowCellInfoOffset);
  pInfo->pRes = createOutputBuf(pExpr, numOfOutput, pRuntimeEnv->resultInfo.capacity);
  initResultRowInfo(&pInfo->resultRowInfo, 8, TSDB_DATA_TYPE_INT);

  SOperatorInfo* pOperator = calloc(1, sizeof(SOperatorInfo));
  pOperator->name         = "AllMultiTableTimeIntervalOperator";
  pOperator->operatorType = OP_AllMultiTableTimeInterval;
  pOperator->blockingOptr = true;
  pOperator->status       = OP_IN_EXECUTING;
  pOperator->pExpr        = pExpr;
  pOperator->numOfOutput  = numOfOutput;
  pOperator->info         = pInfo;
  pOperator->pRuntimeEnv  = pRuntimeEnv;

  pOperator->exec         = doAllSTableIntervalAgg;
  pOperator->cleanup      = destroyBasicOperatorInfo;

  appendUpstream(pOperator, upstream);

  return pOperator;
}


SOperatorInfo* createGroupbyOperatorInfo(SQueryRuntimeEnv* pRuntimeEnv, SOperatorInfo* upstream, SExprInfo* pExpr, int32_t numOfOutput) {
  SGroupbyOperatorInfo* pInfo = calloc(1, sizeof(SGroupbyOperatorInfo));
  pInfo->colIndex = -1;  // group by column index


  pInfo->binfo.pCtx = createSQLFunctionCtx(pRuntimeEnv, pExpr, numOfOutput, &pInfo->binfo.rowCellInfoOffset);

  SQueryAttr *pQueryAttr = pRuntimeEnv->pQueryAttr;

  pQueryAttr->resultRowSize = (pQueryAttr->resultRowSize *
      (int32_t)(getRowNumForMultioutput(pQueryAttr, pQueryAttr->topBotQuery, pQueryAttr->stableQuery)));

  pInfo->binfo.pRes = createOutputBuf(pExpr, numOfOutput, pRuntimeEnv->resultInfo.capacity);
  initResultRowInfo(&pInfo->binfo.resultRowInfo, 8, TSDB_DATA_TYPE_INT);

  SOperatorInfo* pOperator = calloc(1, sizeof(SOperatorInfo));
  pOperator->name         = "GroupbyAggOperator";
  pOperator->blockingOptr = true;
  pOperator->status       = OP_IN_EXECUTING;
  pOperator->operatorType = OP_Groupby;
  pOperator->pExpr        = pExpr;
  pOperator->numOfOutput  = numOfOutput;
  pOperator->info         = pInfo;
  pOperator->pRuntimeEnv  = pRuntimeEnv;
  pOperator->exec         = hashGroupbyAggregate;
  pOperator->cleanup      = destroyGroupbyOperatorInfo;

  appendUpstream(pOperator, upstream);
  return pOperator;
}

SOperatorInfo* createFillOperatorInfo(SQueryRuntimeEnv* pRuntimeEnv, SOperatorInfo* upstream, SExprInfo* pExpr, int32_t numOfOutput, bool multigroupResult) {
  SFillOperatorInfo* pInfo = calloc(1, sizeof(SFillOperatorInfo));
  pInfo->pRes = createOutputBuf(pExpr, numOfOutput, pRuntimeEnv->resultInfo.capacity);
  pInfo->multigroupResult = multigroupResult;

  {
    SQueryAttr* pQueryAttr = pRuntimeEnv->pQueryAttr;
    SFillColInfo* pColInfo = createFillColInfo(pExpr, numOfOutput, pQueryAttr->fillVal);
    STimeWindow w = TSWINDOW_INITIALIZER;

    TSKEY sk = MIN(pQueryAttr->window.skey, pQueryAttr->window.ekey);
    TSKEY ek = MAX(pQueryAttr->window.skey, pQueryAttr->window.ekey);
    getAlignQueryTimeWindow(pQueryAttr, pQueryAttr->window.skey, sk, ek, &w);

    pInfo->pFillInfo =
        taosCreateFillInfo(pQueryAttr->order.order, w.skey, 0, (int32_t)pRuntimeEnv->resultInfo.capacity, numOfOutput,
                           pQueryAttr->interval.sliding, pQueryAttr->interval.slidingUnit,
                           (int8_t)pQueryAttr->precision, pQueryAttr->fillType, pColInfo, pRuntimeEnv->qinfo);

    pInfo->p = calloc(pInfo->pFillInfo->numOfCols, POINTER_BYTES);
  }

  SOperatorInfo* pOperator = calloc(1, sizeof(SOperatorInfo));

  pOperator->name         = "FillOperator";
  pOperator->blockingOptr = false;
  pOperator->status       = OP_IN_EXECUTING;
  pOperator->operatorType = OP_Fill;
  pOperator->pExpr        = pExpr;
  pOperator->numOfOutput  = numOfOutput;
  pOperator->info         = pInfo;
  pOperator->pRuntimeEnv  = pRuntimeEnv;
  pOperator->exec         = doFill;
  pOperator->cleanup      = destroySFillOperatorInfo;

  appendUpstream(pOperator, upstream);
  return pOperator;
}

SOperatorInfo* createSLimitOperatorInfo(SQueryRuntimeEnv* pRuntimeEnv, SOperatorInfo* upstream, SExprInfo* pExpr, int32_t numOfOutput, void* pMerger, bool multigroupResult) {
  SSLimitOperatorInfo* pInfo = calloc(1, sizeof(SSLimitOperatorInfo));

  SQueryAttr* pQueryAttr = pRuntimeEnv->pQueryAttr;

  pInfo->orderColumnList = getResultGroupCheckColumns(pQueryAttr);
  pInfo->slimit          = pQueryAttr->slimit;
  pInfo->limit           = pQueryAttr->limit;
  pInfo->capacity        = pRuntimeEnv->resultInfo.capacity;
  pInfo->threshold       = (int64_t)(pInfo->capacity * 0.8);
  pInfo->currentOffset   = pQueryAttr->limit.offset;
  pInfo->currentGroupOffset = pQueryAttr->slimit.offset;
  pInfo->multigroupResult= multigroupResult;

  // TODO refactor
  int32_t len = 0;
  for(int32_t i = 0; i < numOfOutput; ++i) {
    len += pExpr[i].base.resBytes;
  }

  int32_t numOfCols = (pInfo->orderColumnList != NULL)? (int32_t) taosArrayGetSize(pInfo->orderColumnList):0;
  pInfo->prevRow = calloc(1, (POINTER_BYTES * numOfCols + len));

  int32_t offset = POINTER_BYTES * numOfCols;
  for(int32_t i = 0; i < numOfCols; ++i) {
    pInfo->prevRow[i] = (char*)pInfo->prevRow + offset;

    SColIndex* index = taosArrayGet(pInfo->orderColumnList, i);
    offset += pExpr[index->colIndex].base.resBytes;
  }

  pInfo->pRes = createOutputBuf(pExpr, numOfOutput, pRuntimeEnv->resultInfo.capacity);

  SOperatorInfo* pOperator = calloc(1, sizeof(SOperatorInfo));

  pOperator->name         = "SLimitOperator";
  pOperator->operatorType = OP_SLimit;
  pOperator->blockingOptr = false;
  pOperator->status       = OP_IN_EXECUTING;
  pOperator->exec         = doSLimit;
  pOperator->info         = pInfo;
  pOperator->pRuntimeEnv  = pRuntimeEnv;
  pOperator->cleanup      = destroySlimitOperatorInfo;

  appendUpstream(pOperator, upstream);
  return pOperator;
}

static SSDataBlock* doTagScan(void* param, bool* newgroup) {
  SOperatorInfo* pOperator = (SOperatorInfo*) param;
  if (pOperator->status == OP_EXEC_DONE) {
    return NULL;
  }

  SQueryRuntimeEnv* pRuntimeEnv = pOperator->pRuntimeEnv;

  int32_t maxNumOfTables = (int32_t)pRuntimeEnv->resultInfo.capacity;

  STagScanInfo *pInfo = pOperator->info;
  SSDataBlock  *pRes = pInfo->pRes;
  *newgroup = false;

  int32_t count = 0;
  SArray* pa = GET_TABLEGROUP(pRuntimeEnv, 0);

  int32_t functionId = pOperator->pExpr[0].base.functionId;
  if (functionId == TSDB_FUNC_TID_TAG) { // return the tags & table Id
    SQueryAttr* pQueryAttr = pRuntimeEnv->pQueryAttr;
    assert(pQueryAttr->numOfOutput == 1);

    SExprInfo* pExprInfo = &pOperator->pExpr[0];
    int32_t rsize = pExprInfo->base.resBytes;

    count = 0;

    int16_t bytes = pExprInfo->base.resBytes;
    int16_t type  = pExprInfo->base.resType;

    for(int32_t i = 0; i < pQueryAttr->numOfTags; ++i) {
      if (pQueryAttr->tagColList[i].colId == pExprInfo->base.colInfo.colId) {
        bytes = pQueryAttr->tagColList[i].bytes;
        type = pQueryAttr->tagColList[i].type;
        break;
      }
    }

    SColumnInfoData* pColInfo = taosArrayGet(pRes->pDataBlock, 0);

    while(pInfo->curPos < pInfo->totalTables && count < maxNumOfTables) {
      int32_t i = pInfo->curPos++;
      STableQueryInfo *item = taosArrayGetP(pa, i);

      char *output = pColInfo->pData + count * rsize;
      varDataSetLen(output, rsize - VARSTR_HEADER_SIZE);

      output = varDataVal(output);
      STableId* id = TSDB_TABLEID(item->pTable);

      *(int16_t *)output = 0;
      output += sizeof(int16_t);

      *(int64_t *)output = id->uid;  // memory align problem, todo serialize
      output += sizeof(id->uid);

      *(int32_t *)output = id->tid;
      output += sizeof(id->tid);

      *(int32_t *)output = pQueryAttr->vgId;
      output += sizeof(pQueryAttr->vgId);

      char* data = NULL;
      if (pExprInfo->base.colInfo.colId == TSDB_TBNAME_COLUMN_INDEX) {
        data = tsdbGetTableName(item->pTable);
      } else {
        data = tsdbGetTableTagVal(item->pTable, pExprInfo->base.colInfo.colId, type, bytes);
      }

      doSetTagValueToResultBuf(output, data, type, bytes);
      count += 1;
    }

    qDebug("QInfo:0x%"PRIx64" create (tableId, tag) info completed, rows:%d", GET_QID(pRuntimeEnv), count);
  } else if (functionId == TSDB_FUNC_COUNT) {// handle the "count(tbname)" query
    SColumnInfoData* pColInfo = taosArrayGet(pRes->pDataBlock, 0);
    *(int64_t*)pColInfo->pData = pInfo->totalTables;
    count = 1;

    pOperator->status = OP_EXEC_DONE;
    qDebug("QInfo:0x%"PRIx64" create count(tbname) query, res:%d rows:1", GET_QID(pRuntimeEnv), count);
  } else {  // return only the tags|table name etc.
    SExprInfo* pExprInfo = &pOperator->pExpr[0];  // todo use the column list instead of exprinfo

    count = 0;
    while(pInfo->curPos < pInfo->totalTables && count < maxNumOfTables) {
      int32_t i = pInfo->curPos++;

      STableQueryInfo* item = taosArrayGetP(pa, i);

      char *data = NULL, *dst = NULL;
      int16_t type = 0, bytes = 0;
      for(int32_t j = 0; j < pOperator->numOfOutput; ++j) {
        // not assign value in case of user defined constant output column
        if (TSDB_COL_IS_UD_COL(pExprInfo[j].base.colInfo.flag)) {
          continue;
        }

        SColumnInfoData* pColInfo = taosArrayGet(pRes->pDataBlock, j);
        type  = pExprInfo[j].base.resType;
        bytes = pExprInfo[j].base.resBytes;

        if (pExprInfo[j].base.colInfo.colId == TSDB_TBNAME_COLUMN_INDEX) {
          data = tsdbGetTableName(item->pTable);
        } else {
          data = tsdbGetTableTagVal(item->pTable, pExprInfo[j].base.colInfo.colId, type, bytes);
        }

        dst  = pColInfo->pData + count * pExprInfo[j].base.resBytes;
        doSetTagValueToResultBuf(dst, data, type, bytes);
      }

      count += 1;
    }

    if (pInfo->curPos >= pInfo->totalTables) {
      pOperator->status = OP_EXEC_DONE;
    }

    qDebug("QInfo:0x%"PRIx64" create tag values results completed, rows:%d", GET_QID(pRuntimeEnv), count);
  }

  if (pOperator->status == OP_EXEC_DONE) {
    setQueryStatus(pOperator->pRuntimeEnv, QUERY_COMPLETED);
  }

  pRes->info.rows = count;
  return (pRes->info.rows == 0)? NULL:pInfo->pRes;
}

SOperatorInfo* createTagScanOperatorInfo(SQueryRuntimeEnv* pRuntimeEnv, SExprInfo* pExpr, int32_t numOfOutput) {
  STagScanInfo* pInfo = calloc(1, sizeof(STagScanInfo));
  pInfo->pRes = createOutputBuf(pExpr, numOfOutput, pRuntimeEnv->resultInfo.capacity);

  size_t numOfGroup = GET_NUM_OF_TABLEGROUP(pRuntimeEnv);
  assert(numOfGroup == 0 || numOfGroup == 1);

  pInfo->totalTables = pRuntimeEnv->tableqinfoGroupInfo.numOfTables;
  pInfo->curPos = 0;

  SOperatorInfo* pOperator = calloc(1, sizeof(SOperatorInfo));
  pOperator->name         = "SeqTableTagScan";
  pOperator->operatorType = OP_TagScan;
  pOperator->blockingOptr = false;
  pOperator->status       = OP_IN_EXECUTING;
  pOperator->info         = pInfo;
  pOperator->exec         = doTagScan;
  pOperator->pExpr        = pExpr;
  pOperator->numOfOutput  = numOfOutput;
  pOperator->pRuntimeEnv  = pRuntimeEnv;
  pOperator->cleanup      = destroyTagScanOperatorInfo;

  return pOperator;
}
static bool initMultiDistinctInfo(SDistinctOperatorInfo *pInfo, SOperatorInfo* pOperator, SSDataBlock *pBlock) {
  if (taosArrayGetSize(pInfo->pDistinctDataInfo) == pOperator->numOfOutput) {
     // distinct info already inited  
    return true;
  }
  for (int i = 0; i < pOperator->numOfOutput; i++) {
    pInfo->totalBytes += pOperator->pExpr[i].base.colBytes;      
  }
  for (int i = 0; i < pOperator->numOfOutput; i++) {
    int numOfBlock = (int)(taosArrayGetSize(pBlock->pDataBlock));
    assert(i < numOfBlock);
    for (int j = 0; j < numOfBlock; j++) {
      SColumnInfoData* pColDataInfo = taosArrayGet(pBlock->pDataBlock, j);
      if (pColDataInfo->info.colId == pOperator->pExpr[i].base.resColId) {
        SDistinctDataInfo item = {.index = j, .type = pColDataInfo->info.type, .bytes = pColDataInfo->info.bytes};
        taosArrayInsert(pInfo->pDistinctDataInfo, i, &item);
      }
    }
  }
  pInfo->totalBytes += (int32_t)strlen(MULTI_KEY_DELIM) * (pOperator->numOfOutput);
  pInfo->buf        =  calloc(1, pInfo->totalBytes);
  return  taosArrayGetSize(pInfo->pDistinctDataInfo) == pOperator->numOfOutput ? true : false;
}

static void buildMultiDistinctKey(SDistinctOperatorInfo *pInfo, SSDataBlock *pBlock, int32_t rowId) {
  char *p = pInfo->buf;
  memset(p, 0, pInfo->totalBytes); 

  for (int i = 0; i < taosArrayGetSize(pInfo->pDistinctDataInfo); i++) {
    SDistinctDataInfo* pDistDataInfo = (SDistinctDataInfo *)taosArrayGet(pInfo->pDistinctDataInfo, i); 
    SColumnInfoData*   pColDataInfo = taosArrayGet(pBlock->pDataBlock, pDistDataInfo->index);
    char *val = ((char *)pColDataInfo->pData) + pColDataInfo->info.bytes * rowId;
    if (isNull(val, pDistDataInfo->type)) { 
      p += pDistDataInfo->bytes; 
      continue;
    }
    if (IS_VAR_DATA_TYPE(pDistDataInfo->type)) {
      memcpy(p, varDataVal(val), varDataLen(val));
      p += varDataLen(val);
    } else {
      memcpy(p, val, pDistDataInfo->bytes);
      p += pDistDataInfo->bytes;
    }
    memcpy(p, MULTI_KEY_DELIM, strlen(MULTI_KEY_DELIM));
    p += strlen(MULTI_KEY_DELIM);
  }
}

static SSDataBlock* hashDistinct(void* param, bool* newgroup) {
  SOperatorInfo* pOperator = (SOperatorInfo*) param;
  if (pOperator->status == OP_EXEC_DONE) {
    return NULL;
  }

  SDistinctOperatorInfo* pInfo = pOperator->info;
  SSDataBlock* pRes = pInfo->pRes;

  pRes->info.rows = 0;
  SSDataBlock* pBlock = NULL;
   
  while(1) {
    publishOperatorProfEvent(pOperator->upstream[0], QUERY_PROF_BEFORE_OPERATOR_EXEC);
    pBlock = pOperator->upstream[0]->exec(pOperator->upstream[0], newgroup);
    publishOperatorProfEvent(pOperator->upstream[0], QUERY_PROF_AFTER_OPERATOR_EXEC);

    if (pBlock == NULL) {
      setQueryStatus(pOperator->pRuntimeEnv, QUERY_COMPLETED);
      pOperator->status = OP_EXEC_DONE;
      break;
    }
    if (!initMultiDistinctInfo(pInfo, pOperator, pBlock)) {
      setQueryStatus(pOperator->pRuntimeEnv, QUERY_COMPLETED);
      pOperator->status = OP_EXEC_DONE;
      break;
    }
    // ensure result output buf 
    if (pRes->info.rows + pBlock->info.rows > pInfo->outputCapacity) {
      int32_t newSize = pRes->info.rows + pBlock->info.rows;
      for (int i = 0; i < taosArrayGetSize(pRes->pDataBlock); i++) {
        SColumnInfoData*   pResultColInfoData = taosArrayGet(pRes->pDataBlock, i);
        SDistinctDataInfo* pDistDataInfo = taosArrayGet(pInfo->pDistinctDataInfo,  i);
        char* tmp = realloc(pResultColInfoData->pData, newSize * pDistDataInfo->bytes);
        if (tmp == NULL) {
          return NULL;
        } else {
          pResultColInfoData->pData = tmp;
        }
      }
      pInfo->outputCapacity = newSize;
    }

    for (int32_t i = 0; i < pBlock->info.rows; i++) {
      buildMultiDistinctKey(pInfo, pBlock, i);
      if (taosHashGet(pInfo->pSet, pInfo->buf, pInfo->totalBytes) == NULL) {
        int32_t dummy;
        taosHashPut(pInfo->pSet, pInfo->buf, pInfo->totalBytes, &dummy, sizeof(dummy));
        for (int j = 0; j < taosArrayGetSize(pRes->pDataBlock); j++) {
          SDistinctDataInfo* pDistDataInfo = taosArrayGet(pInfo->pDistinctDataInfo, j);  // distinct meta info
          SColumnInfoData*   pColInfoData = taosArrayGet(pBlock->pDataBlock, pDistDataInfo->index); //src
          SColumnInfoData*   pResultColInfoData = taosArrayGet(pRes->pDataBlock, j);  // dist 

          char* val = ((char*)pColInfoData->pData) + pDistDataInfo->bytes * i;
          char *start = pResultColInfoData->pData +  pDistDataInfo->bytes * pInfo->pRes->info.rows; 
          memcpy(start, val, pDistDataInfo->bytes);
        }
        pRes->info.rows += 1;
      } 
    }

    if (pRes->info.rows >= pInfo->threshold) {
      break;
    }
  }
  return (pInfo->pRes->info.rows > 0)? pInfo->pRes:NULL;
}

SOperatorInfo* createDistinctOperatorInfo(SQueryRuntimeEnv* pRuntimeEnv, SOperatorInfo* upstream, SExprInfo* pExpr, int32_t numOfOutput) {
  SDistinctOperatorInfo* pInfo = calloc(1, sizeof(SDistinctOperatorInfo));
  pInfo->totalBytes      = 0;
  pInfo->buf             = NULL;
  pInfo->threshold       = tsMaxNumOfDistinctResults; // distinct result threshold
  pInfo->outputCapacity  = 4096;
  pInfo->pDistinctDataInfo = taosArrayInit(numOfOutput, sizeof(SDistinctDataInfo)); 
  pInfo->pSet = taosHashInit(64, taosGetDefaultHashFunction(TSDB_DATA_TYPE_BINARY), false, HASH_NO_LOCK);
  pInfo->pRes = createOutputBuf(pExpr, numOfOutput, (int32_t) pInfo->outputCapacity);
  

  SOperatorInfo* pOperator = calloc(1, sizeof(SOperatorInfo));
  pOperator->name         = "DistinctOperator";
  pOperator->blockingOptr = false;
  pOperator->status       = OP_IN_EXECUTING;
  pOperator->operatorType = OP_Distinct;
  pOperator->pExpr        = pExpr;
  pOperator->numOfOutput  = numOfOutput;
  pOperator->info         = pInfo;
  pOperator->pRuntimeEnv  = pRuntimeEnv;
  pOperator->exec         = hashDistinct;
  pOperator->pExpr        = pExpr; 
  pOperator->cleanup      = destroyDistinctOperatorInfo;

  appendUpstream(pOperator, upstream);
  return pOperator;
}

static int32_t getColumnIndexInSource(SQueriedTableInfo *pTableInfo, SSqlExpr *pExpr, SColumnInfo* pTagCols) {
  int32_t j = 0;

  if (TSDB_COL_IS_TAG(pExpr->colInfo.flag)) {
    if (pExpr->colInfo.colId == TSDB_TBNAME_COLUMN_INDEX) {
      return TSDB_TBNAME_COLUMN_INDEX;
    }

    while(j < pTableInfo->numOfTags) {
      if (pExpr->colInfo.colId == pTagCols[j].colId) {
        return j;
      }

      j += 1;
    }

  } else if (TSDB_COL_IS_UD_COL(pExpr->colInfo.flag)) {  // user specified column data
    return TSDB_UD_COLUMN_INDEX;
  } else {
    while (j < pTableInfo->numOfCols) {
      if (pExpr->colInfo.colId == pTableInfo->colList[j].colId) {
        return j;
      }

      j += 1;
    }
  }

  return INT32_MIN;  // return a less than TSDB_TBNAME_COLUMN_INDEX value
}

bool validateExprColumnInfo(SQueriedTableInfo *pTableInfo, SSqlExpr *pExpr, SColumnInfo* pTagCols) {
  int32_t j = getColumnIndexInSource(pTableInfo, pExpr, pTagCols);
  return j != INT32_MIN;
}

static bool validateQueryMsg(SQueryTableMsg *pQueryMsg) {
  if (pQueryMsg->interval.interval < 0) {
    qError("qmsg:%p illegal value of interval time %" PRId64, pQueryMsg, pQueryMsg->interval.interval);
    return false;
  }

  if (pQueryMsg->sw.gap < 0 || pQueryMsg->sw.primaryColId != PRIMARYKEY_TIMESTAMP_COL_INDEX) {
    qError("qmsg:%p illegal value of session window time %" PRId64, pQueryMsg, pQueryMsg->sw.gap);
    return false;
  }

  if (pQueryMsg->sw.gap > 0 && pQueryMsg->interval.interval > 0) {
    qError("qmsg:%p illegal value of session window time %" PRId64" and interval value %"PRId64, pQueryMsg,
        pQueryMsg->sw.gap, pQueryMsg->interval.interval);
    return false;
  }

  if (pQueryMsg->numOfTables <= 0) {
    qError("qmsg:%p illegal value of numOfTables %d", pQueryMsg, pQueryMsg->numOfTables);
    return false;
  }

  if (pQueryMsg->numOfGroupCols < 0) {
    qError("qmsg:%p illegal value of numOfGroupbyCols %d", pQueryMsg, pQueryMsg->numOfGroupCols);
    return false;
  }

  if (pQueryMsg->numOfOutput > TSDB_MAX_COLUMNS || pQueryMsg->numOfOutput <= 0) {
    qError("qmsg:%p illegal value of output columns %d", pQueryMsg, pQueryMsg->numOfOutput);
    return false;
  }

  return true;
}

static bool validateQueryTableCols(SQueriedTableInfo* pTableInfo, SSqlExpr** pExpr, int32_t numOfOutput,
                                   SColumnInfo* pTagCols, void* pMsg) {
  int32_t numOfTotal = pTableInfo->numOfCols + pTableInfo->numOfTags;
  if (pTableInfo->numOfCols < 0 || pTableInfo->numOfTags < 0 || numOfTotal > TSDB_MAX_COLUMNS) {
    qError("qmsg:%p illegal value of numOfCols %d numOfTags:%d", pMsg, pTableInfo->numOfCols, pTableInfo->numOfTags);
    return false;
  }

  if (numOfTotal == 0) {  // table total columns are not required.
    for(int32_t i = 0; i < numOfOutput; ++i) {
      SSqlExpr* p = pExpr[i];
      if ((p->functionId == TSDB_FUNC_TAGPRJ) ||
          (p->functionId == TSDB_FUNC_TID_TAG && p->colInfo.colId == TSDB_TBNAME_COLUMN_INDEX) ||
          (p->functionId == TSDB_FUNC_COUNT && p->colInfo.colId == TSDB_TBNAME_COLUMN_INDEX) ||
          (p->functionId == TSDB_FUNC_BLKINFO)) {
        continue;
      }

      return false;
    }
  }

  for(int32_t i = 0; i < numOfOutput; ++i) {
    if (!validateExprColumnInfo(pTableInfo, pExpr[i], pTagCols)) {
      return TSDB_CODE_QRY_INVALID_MSG;
    }
  }

  return true;
}

static char *createTableIdList(SQueryTableMsg *pQueryMsg, char *pMsg, SArray **pTableIdList) {
  assert(pQueryMsg->numOfTables > 0);

  *pTableIdList = taosArrayInit(pQueryMsg->numOfTables, sizeof(STableIdInfo));

  for (int32_t j = 0; j < pQueryMsg->numOfTables; ++j) {
    STableIdInfo* pTableIdInfo = (STableIdInfo *)pMsg;

    pTableIdInfo->tid = htonl(pTableIdInfo->tid);
    pTableIdInfo->uid = htobe64(pTableIdInfo->uid);
    pTableIdInfo->key = htobe64(pTableIdInfo->key);

    taosArrayPush(*pTableIdList, pTableIdInfo);
    pMsg += sizeof(STableIdInfo);
  }

  return pMsg;
}

static int32_t deserializeColFilterInfo(SColumnFilterInfo* pColFilters, int16_t numOfFilters, char** pMsg) {
  for (int32_t f = 0; f < numOfFilters; ++f) {
    SColumnFilterInfo *pFilterMsg = (SColumnFilterInfo *)(*pMsg);

    SColumnFilterInfo *pColFilter = &pColFilters[f];
    pColFilter->filterstr = htons(pFilterMsg->filterstr);

    (*pMsg) += sizeof(SColumnFilterInfo);

    if (pColFilter->filterstr) {
      pColFilter->len = htobe64(pFilterMsg->len);

      pColFilter->pz = (int64_t)calloc(1, (size_t)(pColFilter->len + 1 * TSDB_NCHAR_SIZE)); // note: null-terminator
      if (pColFilter->pz == 0) {
        return TSDB_CODE_QRY_OUT_OF_MEMORY;
      }

      memcpy((void *)pColFilter->pz, (*pMsg), (size_t)pColFilter->len);
      (*pMsg) += (pColFilter->len + 1);
    } else {
      pColFilter->lowerBndi = htobe64(pFilterMsg->lowerBndi);
      pColFilter->upperBndi = htobe64(pFilterMsg->upperBndi);
    }

    pColFilter->lowerRelOptr = htons(pFilterMsg->lowerRelOptr);
    pColFilter->upperRelOptr = htons(pFilterMsg->upperRelOptr);
  }

  return TSDB_CODE_SUCCESS;
}

/**
 * pQueryMsg->head has been converted before this function is called.
 *
 * @param pQueryMsg
 * @param pTableIdList
 * @param pExpr
 * @return
 */
int32_t convertQueryMsg(SQueryTableMsg *pQueryMsg, SQueryParam* param) {
  int32_t code = TSDB_CODE_SUCCESS;

  if (taosCheckVersion(pQueryMsg->version, version, 3) != 0) {
    return TSDB_CODE_QRY_INVALID_MSG;
  }

  pQueryMsg->numOfTables = htonl(pQueryMsg->numOfTables);
  pQueryMsg->window.skey = htobe64(pQueryMsg->window.skey);
  pQueryMsg->window.ekey = htobe64(pQueryMsg->window.ekey);
  pQueryMsg->interval.interval = htobe64(pQueryMsg->interval.interval);
  pQueryMsg->interval.sliding = htobe64(pQueryMsg->interval.sliding);
  pQueryMsg->interval.offset = htobe64(pQueryMsg->interval.offset);
  pQueryMsg->limit = htobe64(pQueryMsg->limit);
  pQueryMsg->offset = htobe64(pQueryMsg->offset);
  pQueryMsg->vgroupLimit = htobe64(pQueryMsg->vgroupLimit);

  pQueryMsg->order = htons(pQueryMsg->order);
  pQueryMsg->orderColId = htons(pQueryMsg->orderColId);
  pQueryMsg->queryType = htonl(pQueryMsg->queryType);
  pQueryMsg->tagNameRelType = htons(pQueryMsg->tagNameRelType);

  pQueryMsg->numOfCols = htons(pQueryMsg->numOfCols);
  pQueryMsg->numOfOutput = htons(pQueryMsg->numOfOutput);
  pQueryMsg->numOfGroupCols = htons(pQueryMsg->numOfGroupCols);
  pQueryMsg->tagCondLen = htons(pQueryMsg->tagCondLen);
  pQueryMsg->colCondLen = htons(pQueryMsg->colCondLen);  
  pQueryMsg->tsBuf.tsOffset = htonl(pQueryMsg->tsBuf.tsOffset);
  pQueryMsg->tsBuf.tsLen = htonl(pQueryMsg->tsBuf.tsLen);
  pQueryMsg->tsBuf.tsNumOfBlocks = htonl(pQueryMsg->tsBuf.tsNumOfBlocks);
  pQueryMsg->tsBuf.tsOrder = htonl(pQueryMsg->tsBuf.tsOrder);
  pQueryMsg->numOfTags = htonl(pQueryMsg->numOfTags);
  pQueryMsg->tbnameCondLen = htonl(pQueryMsg->tbnameCondLen);
  pQueryMsg->secondStageOutput = htonl(pQueryMsg->secondStageOutput);
  pQueryMsg->sqlstrLen = htonl(pQueryMsg->sqlstrLen);
  pQueryMsg->prevResultLen = htonl(pQueryMsg->prevResultLen);
  pQueryMsg->sw.gap = htobe64(pQueryMsg->sw.gap);
  pQueryMsg->sw.primaryColId = htonl(pQueryMsg->sw.primaryColId);
  pQueryMsg->tableScanOperator = htonl(pQueryMsg->tableScanOperator);
  pQueryMsg->numOfOperator = htonl(pQueryMsg->numOfOperator);
  pQueryMsg->udfContentOffset = htonl(pQueryMsg->udfContentOffset);
  pQueryMsg->udfContentLen    = htonl(pQueryMsg->udfContentLen);
  pQueryMsg->udfNum           = htonl(pQueryMsg->udfNum);

  // query msg safety check
  if (!validateQueryMsg(pQueryMsg)) {
    code = TSDB_CODE_QRY_INVALID_MSG;
    goto _cleanup;
  }

  char *pMsg = (char *)(pQueryMsg->tableCols) + sizeof(SColumnInfo) * pQueryMsg->numOfCols;
  for (int32_t col = 0; col < pQueryMsg->numOfCols; ++col) {
    SColumnInfo *pColInfo = &pQueryMsg->tableCols[col];

    pColInfo->colId = htons(pColInfo->colId);
    pColInfo->type = htons(pColInfo->type);
    pColInfo->bytes = htons(pColInfo->bytes);
    pColInfo->flist.numOfFilters = 0;

    if (!isValidDataType(pColInfo->type)) {
      qDebug("qmsg:%p, invalid data type in source column, index:%d, type:%d", pQueryMsg, col, pColInfo->type);
      code = TSDB_CODE_QRY_INVALID_MSG;
      goto _cleanup;
    }

/*
    int32_t numOfFilters = pColInfo->flist.numOfFilters;
    if (numOfFilters > 0) {
      pColInfo->flist.filterInfo = calloc(numOfFilters, sizeof(SColumnFilterInfo));
      if (pColInfo->flist.filterInfo == NULL) {
        code = TSDB_CODE_QRY_OUT_OF_MEMORY;
        goto _cleanup;
      }
    }

    code = deserializeColFilterInfo(pColInfo->flist.filterInfo, numOfFilters, &pMsg);
    if (code != TSDB_CODE_SUCCESS) {
      goto _cleanup;
    }
*/    
  }

  if (pQueryMsg->colCondLen > 0) {
    param->colCond = calloc(1, pQueryMsg->colCondLen);
    if (param->colCond == NULL) {
      code = TSDB_CODE_QRY_OUT_OF_MEMORY;
      goto _cleanup;
    }

    memcpy(param->colCond, pMsg, pQueryMsg->colCondLen);
    pMsg += pQueryMsg->colCondLen;
  }


  param->tableScanOperator = pQueryMsg->tableScanOperator;
  param->pExpr = calloc(pQueryMsg->numOfOutput, POINTER_BYTES);
  if (param->pExpr == NULL) {
    code = TSDB_CODE_QRY_OUT_OF_MEMORY;
    goto _cleanup;
  }

  SSqlExpr *pExprMsg = (SSqlExpr *)pMsg;

  for (int32_t i = 0; i < pQueryMsg->numOfOutput; ++i) {
    param->pExpr[i] = pExprMsg;

    pExprMsg->colInfo.colIndex = htons(pExprMsg->colInfo.colIndex);
    pExprMsg->colInfo.colId = htons(pExprMsg->colInfo.colId);
    pExprMsg->colInfo.flag  = htons(pExprMsg->colInfo.flag);
    pExprMsg->colBytes      = htons(pExprMsg->colBytes);
    pExprMsg->colType       = htons(pExprMsg->colType);

    pExprMsg->resType       = htons(pExprMsg->resType);
    pExprMsg->resBytes      = htons(pExprMsg->resBytes);
    pExprMsg->interBytes    = htonl(pExprMsg->interBytes);

    pExprMsg->functionId    = htons(pExprMsg->functionId);
    pExprMsg->numOfParams   = htons(pExprMsg->numOfParams);
    pExprMsg->resColId      = htons(pExprMsg->resColId);
    pExprMsg->flist.numOfFilters  = htons(pExprMsg->flist.numOfFilters);
    pMsg += sizeof(SSqlExpr);

    for (int32_t j = 0; j < pExprMsg->numOfParams; ++j) {
      pExprMsg->param[j].nType = htons(pExprMsg->param[j].nType);
      pExprMsg->param[j].nLen = htons(pExprMsg->param[j].nLen);

      if (pExprMsg->param[j].nType == TSDB_DATA_TYPE_BINARY) {
        pExprMsg->param[j].pz = pMsg;
        pMsg += pExprMsg->param[j].nLen;  // one more for the string terminated char.
      } else {
        pExprMsg->param[j].i64 = htobe64(pExprMsg->param[j].i64);
      }
    }

    int16_t functionId = pExprMsg->functionId;
    if (functionId == TSDB_FUNC_TAG || functionId == TSDB_FUNC_TAGPRJ || functionId == TSDB_FUNC_TAG_DUMMY) {
      if (!TSDB_COL_IS_TAG(pExprMsg->colInfo.flag)) {  // ignore the column  index check for arithmetic expression.
        code = TSDB_CODE_QRY_INVALID_MSG;
        goto _cleanup;
      }
    }

    if (pExprMsg->flist.numOfFilters > 0) {
      pExprMsg->flist.filterInfo = calloc(pExprMsg->flist.numOfFilters, sizeof(SColumnFilterInfo));
    }

    deserializeColFilterInfo(pExprMsg->flist.filterInfo, pExprMsg->flist.numOfFilters, &pMsg);
    pExprMsg = (SSqlExpr *)pMsg;
  }

  if (pQueryMsg->secondStageOutput) {
    pExprMsg = (SSqlExpr *)pMsg;
    param->pSecExpr = calloc(pQueryMsg->secondStageOutput, POINTER_BYTES);

    for (int32_t i = 0; i < pQueryMsg->secondStageOutput; ++i) {
      param->pSecExpr[i] = pExprMsg;

      pExprMsg->colInfo.colIndex = htons(pExprMsg->colInfo.colIndex);
      pExprMsg->colInfo.colId = htons(pExprMsg->colInfo.colId);
      pExprMsg->colInfo.flag  = htons(pExprMsg->colInfo.flag);
      pExprMsg->resType       = htons(pExprMsg->resType);
      pExprMsg->resBytes      = htons(pExprMsg->resBytes);
      pExprMsg->colBytes      = htons(pExprMsg->colBytes);
      pExprMsg->colType       = htons(pExprMsg->colType);

      pExprMsg->functionId = htons(pExprMsg->functionId);
      pExprMsg->numOfParams = htons(pExprMsg->numOfParams);

      pMsg += sizeof(SSqlExpr);

      for (int32_t j = 0; j < pExprMsg->numOfParams; ++j) {
        pExprMsg->param[j].nType = htons(pExprMsg->param[j].nType);
        pExprMsg->param[j].nLen = htons(pExprMsg->param[j].nLen);

        if (pExprMsg->param[j].nType == TSDB_DATA_TYPE_BINARY) {
          pExprMsg->param[j].pz = pMsg;
          pMsg += pExprMsg->param[j].nLen;  // one more for the string terminated char.
        } else {
          pExprMsg->param[j].i64 = htobe64(pExprMsg->param[j].i64);
        }
      }

      int16_t functionId = pExprMsg->functionId;
      if (functionId == TSDB_FUNC_TAG || functionId == TSDB_FUNC_TAGPRJ || functionId == TSDB_FUNC_TAG_DUMMY) {
        if (!TSDB_COL_IS_TAG(pExprMsg->colInfo.flag)) {  // ignore the column  index check for arithmetic expression.
          code = TSDB_CODE_QRY_INVALID_MSG;
          goto _cleanup;
        }
      }

      pExprMsg = (SSqlExpr *)pMsg;
    }
  }

  pMsg = createTableIdList(pQueryMsg, pMsg, &(param->pTableIdList));

  if (pQueryMsg->numOfGroupCols > 0) {  // group by tag columns
    param->pGroupColIndex = malloc(pQueryMsg->numOfGroupCols * sizeof(SColIndex));
    if (param->pGroupColIndex == NULL) {
      code = TSDB_CODE_QRY_OUT_OF_MEMORY;
      goto _cleanup;
    }

    for (int32_t i = 0; i < pQueryMsg->numOfGroupCols; ++i) {
      param->pGroupColIndex[i].colId = htons(*(int16_t *)pMsg);
      pMsg += sizeof(param->pGroupColIndex[i].colId);

      param->pGroupColIndex[i].colIndex = htons(*(int16_t *)pMsg);
      pMsg += sizeof(param->pGroupColIndex[i].colIndex);

      param->pGroupColIndex[i].flag = htons(*(int16_t *)pMsg);
      pMsg += sizeof(param->pGroupColIndex[i].flag);

      memcpy(param->pGroupColIndex[i].name, pMsg, tListLen(param->pGroupColIndex[i].name));
      pMsg += tListLen(param->pGroupColIndex[i].name);
    }

    pQueryMsg->orderByIdx = htons(pQueryMsg->orderByIdx);
    pQueryMsg->orderType = htons(pQueryMsg->orderType);
  }

  pQueryMsg->fillType = htons(pQueryMsg->fillType);
  if (pQueryMsg->fillType != TSDB_FILL_NONE) {
    pQueryMsg->fillVal = (uint64_t)(pMsg);

    int64_t *v = (int64_t *)pMsg;
    for (int32_t i = 0; i < pQueryMsg->numOfOutput; ++i) {
      v[i] = htobe64(v[i]);
    }

    pMsg += sizeof(int64_t) * pQueryMsg->numOfOutput;
  }

  if (pQueryMsg->numOfTags > 0) {
    param->pTagColumnInfo = calloc(1, sizeof(SColumnInfo) * pQueryMsg->numOfTags);
    if (param->pTagColumnInfo == NULL) {
      code = TSDB_CODE_QRY_OUT_OF_MEMORY;
      goto _cleanup;
    }

    for (int32_t i = 0; i < pQueryMsg->numOfTags; ++i) {
      SColumnInfo* pTagCol = (SColumnInfo*) pMsg;

      pTagCol->colId = htons(pTagCol->colId);
      pTagCol->bytes = htons(pTagCol->bytes);
      pTagCol->type  = htons(pTagCol->type);
      pTagCol->flist.numOfFilters = 0;

      param->pTagColumnInfo[i] = *pTagCol;
      pMsg += sizeof(SColumnInfo);
    }
  }

  // the tag query condition expression string is located at the end of query msg
  if (pQueryMsg->tagCondLen > 0) {
    param->tagCond = calloc(1, pQueryMsg->tagCondLen);
    if (param->tagCond == NULL) {
      code = TSDB_CODE_QRY_OUT_OF_MEMORY;
      goto _cleanup;
    }

    memcpy(param->tagCond, pMsg, pQueryMsg->tagCondLen);
    pMsg += pQueryMsg->tagCondLen;
  }

  if (pQueryMsg->prevResultLen > 0) {
    param->prevResult = calloc(1, pQueryMsg->prevResultLen);
    if (param->prevResult == NULL) {
      code = TSDB_CODE_QRY_OUT_OF_MEMORY;
      goto _cleanup;
    }

    memcpy(param->prevResult, pMsg, pQueryMsg->prevResultLen);
    pMsg += pQueryMsg->prevResultLen;
  }

  if (pQueryMsg->tbnameCondLen > 0) {
    param->tbnameCond = calloc(1, pQueryMsg->tbnameCondLen + 1);
    if (param->tbnameCond == NULL) {
      code = TSDB_CODE_QRY_OUT_OF_MEMORY;
      goto _cleanup;
    }

    strncpy(param->tbnameCond, pMsg, pQueryMsg->tbnameCondLen);
    pMsg += pQueryMsg->tbnameCondLen;
  }

  //skip ts buf
  if ((pQueryMsg->tsBuf.tsOffset + pQueryMsg->tsBuf.tsLen) > 0) {
    pMsg = (char *)pQueryMsg + pQueryMsg->tsBuf.tsOffset + pQueryMsg->tsBuf.tsLen;
  }

  param->pOperator = taosArrayInit(pQueryMsg->numOfOperator, sizeof(int32_t));
  for(int32_t i = 0; i < pQueryMsg->numOfOperator; ++i) {
    int32_t op = htonl(*(int32_t*)pMsg);
    taosArrayPush(param->pOperator, &op);

    pMsg += sizeof(int32_t);
  }

  if (pQueryMsg->udfContentLen > 0) {
    param->pUdfInfo = calloc(1, sizeof(SUdfInfo));
    param->pUdfInfo->contLen = pQueryMsg->udfContentLen;

    pMsg = (char*)pQueryMsg + pQueryMsg->udfContentOffset;
    param->pUdfInfo->resType = *(int8_t*) pMsg;
    pMsg += sizeof(int8_t);

    param->pUdfInfo->resBytes = htons(*(int16_t*)pMsg);
    pMsg += sizeof(int16_t);

    tstr* name = (tstr*)(pMsg);
    param->pUdfInfo->name = strndup(name->data, name->len);

    pMsg += varDataTLen(name);
    param->pUdfInfo->funcType = htonl(*(int32_t*)pMsg);
    pMsg += sizeof(int32_t);

    param->pUdfInfo->bufSize = htonl(*(int32_t*)pMsg);
    pMsg += sizeof(int32_t);

    param->pUdfInfo->content = malloc(pQueryMsg->udfContentLen);
    memcpy(param->pUdfInfo->content, pMsg, pQueryMsg->udfContentLen);

    pMsg += pQueryMsg->udfContentLen;
  }

  param->sql = strndup(pMsg, pQueryMsg->sqlstrLen);

  SQueriedTableInfo info = { .numOfTags = pQueryMsg->numOfTags, .numOfCols = pQueryMsg->numOfCols, .colList = pQueryMsg->tableCols};
  if (!validateQueryTableCols(&info, param->pExpr, pQueryMsg->numOfOutput, param->pTagColumnInfo, pQueryMsg)) {
    code = TSDB_CODE_QRY_INVALID_MSG;
    goto _cleanup;
  }

  qDebug("qmsg:%p query %d tables, type:%d, qrange:%" PRId64 "-%" PRId64 ", numOfGroupbyTagCols:%d, order:%d, "
         "outputCols:%d, numOfCols:%d, interval:%" PRId64 ", fillType:%d, comptsLen:%d, compNumOfBlocks:%d, limit:%" PRId64 ", offset:%" PRId64,
         pQueryMsg, pQueryMsg->numOfTables, pQueryMsg->queryType, pQueryMsg->window.skey, pQueryMsg->window.ekey, pQueryMsg->numOfGroupCols,
         pQueryMsg->order, pQueryMsg->numOfOutput, pQueryMsg->numOfCols, pQueryMsg->interval.interval,
         pQueryMsg->fillType, pQueryMsg->tsBuf.tsLen, pQueryMsg->tsBuf.tsNumOfBlocks, pQueryMsg->limit, pQueryMsg->offset);

  qDebug("qmsg:%p, sql:%s", pQueryMsg, param->sql);
  return TSDB_CODE_SUCCESS;

_cleanup:
  freeParam(param);
  return code;
}

int32_t cloneExprFilterInfo(SColumnFilterInfo **dst, SColumnFilterInfo* src, int32_t filterNum) {
  if (filterNum <= 0) {
    return TSDB_CODE_SUCCESS;
  }

  *dst = calloc(filterNum, sizeof(*src));
  if (*dst == NULL) {
    return TSDB_CODE_QRY_OUT_OF_MEMORY;
  }

  memcpy(*dst, src, sizeof(*src) * filterNum);

  for (int32_t i = 0; i < filterNum; i++) {
    if ((*dst)[i].filterstr && dst[i]->len > 0) {
      void *pz = calloc(1, (size_t)(*dst)[i].len + 1);

      if (pz == NULL) {
        if (i == 0) {
          free(*dst);
        } else {
          freeColumnFilterInfo(*dst, i);
        }

        return TSDB_CODE_QRY_OUT_OF_MEMORY;
      }

      memcpy(pz, (void *)src->pz, (size_t)src->len + 1);

      (*dst)[i].pz = (int64_t)pz;
    }
  }

  return TSDB_CODE_SUCCESS;
}

int32_t buildArithmeticExprFromMsg(SExprInfo *pExprInfo, void *pQueryMsg) {
  qDebug("qmsg:%p create arithmetic expr from binary", pQueryMsg);

  tExprNode* pExprNode = NULL;
  TRY(TSDB_MAX_TAG_CONDITIONS) {
    pExprNode = exprTreeFromBinary(pExprInfo->base.param[0].pz, pExprInfo->base.param[0].nLen);
  } CATCH( code ) {
    CLEANUP_EXECUTE();
    qError("qmsg:%p failed to create arithmetic expression string from:%s, reason: %s", pQueryMsg, pExprInfo->base.param[0].pz, tstrerror(code));
    return code;
  } END_TRY

  if (pExprNode == NULL) {
    qError("qmsg:%p failed to create arithmetic expression string from:%s", pQueryMsg, pExprInfo->base.param[0].pz);
    return TSDB_CODE_QRY_APP_ERROR;
  }

  pExprInfo->pExpr = pExprNode;
  return TSDB_CODE_SUCCESS;
}


static int32_t updateOutputBufForTopBotQuery(SQueriedTableInfo* pTableInfo, SColumnInfo* pTagCols, SExprInfo* pExprs, int32_t numOfOutput, int32_t tagLen, bool superTable) {
  for (int32_t i = 0; i < numOfOutput; ++i) {
    int16_t functId = pExprs[i].base.functionId;

    if (functId == TSDB_FUNC_TOP || functId == TSDB_FUNC_BOTTOM) {
      int32_t j = getColumnIndexInSource(pTableInfo, &pExprs[i].base, pTagCols);
      if (j < 0 || j >= pTableInfo->numOfCols) {
        return TSDB_CODE_QRY_INVALID_MSG;
      } else {
        SColumnInfo* pCol = &pTableInfo->colList[j];
        int32_t ret = getResultDataInfo(pCol->type, pCol->bytes, functId, (int32_t)pExprs[i].base.param[0].i64,
                                        &pExprs[i].base.resType, &pExprs[i].base.resBytes, &pExprs[i].base.interBytes, tagLen, superTable, NULL);
        assert(ret == TSDB_CODE_SUCCESS);
      }
    }
  }

  return TSDB_CODE_SUCCESS;
}

void destroyUdfInfo(SUdfInfo* pUdfInfo) {
  if (pUdfInfo == NULL) {
    return;
  }

  if (pUdfInfo->funcs[TSDB_UDF_FUNC_DESTROY]) {
    if (pUdfInfo->isScript) {
      (*(scriptDestroyFunc)pUdfInfo->funcs[TSDB_UDF_FUNC_DESTROY])(pUdfInfo->pScriptCtx);
      tfree(pUdfInfo->content);
    }else{
      (*(udfDestroyFunc)pUdfInfo->funcs[TSDB_UDF_FUNC_DESTROY])(&pUdfInfo->init);
    }
  }

  tfree(pUdfInfo->name);

  if (pUdfInfo->path) {
    unlink(pUdfInfo->path);
  }

  tfree(pUdfInfo->path);
  tfree(pUdfInfo->content);
  taosCloseDll(pUdfInfo->handle);
  tfree(pUdfInfo);
}

static char* getUdfFuncName(char* funcname, char* name, int type) {
  switch (type) {
    case TSDB_UDF_FUNC_NORMAL:
      strcpy(funcname, name);
      break;
    case TSDB_UDF_FUNC_INIT:
      sprintf(funcname, "%s_init", name);
      break;
    case TSDB_UDF_FUNC_FINALIZE:
      sprintf(funcname, "%s_finalize", name);
      break;
    case TSDB_UDF_FUNC_MERGE:
      sprintf(funcname, "%s_merge", name);
      break;
    case TSDB_UDF_FUNC_DESTROY:
      sprintf(funcname, "%s_destroy", name);
      break;
    default:
      assert(0);
      break;
  }

  return funcname;
}

int32_t initUdfInfo(SUdfInfo* pUdfInfo) {
  if (pUdfInfo == NULL) {
    return TSDB_CODE_SUCCESS;
  }
  //qError("script len: %d", pUdfInfo->contLen);
  if (isValidScript(pUdfInfo->content, pUdfInfo->contLen)) {
    pUdfInfo->isScript   = 1;
    pUdfInfo->pScriptCtx = createScriptCtx(pUdfInfo->content, pUdfInfo->resType, pUdfInfo->resBytes);
    if (pUdfInfo->pScriptCtx == NULL) {
      return TSDB_CODE_QRY_SYS_ERROR;
    }
    tfree(pUdfInfo->content);

    pUdfInfo->funcs[TSDB_UDF_FUNC_INIT] = taosLoadScriptInit;
    if (pUdfInfo->funcs[TSDB_UDF_FUNC_INIT] == NULL
        || (*(scriptInitFunc)pUdfInfo->funcs[TSDB_UDF_FUNC_INIT])(pUdfInfo->pScriptCtx) != TSDB_CODE_SUCCESS) {
      return TSDB_CODE_QRY_SYS_ERROR;
    }

    pUdfInfo->funcs[TSDB_UDF_FUNC_NORMAL] = taosLoadScriptNormal;

    if (pUdfInfo->funcType == TSDB_UDF_TYPE_AGGREGATE) {
      pUdfInfo->funcs[TSDB_UDF_FUNC_FINALIZE] =  taosLoadScriptFinalize;
      pUdfInfo->funcs[TSDB_UDF_FUNC_MERGE]    =  taosLoadScriptMerge;
    }
    pUdfInfo->funcs[TSDB_UDF_FUNC_DESTROY] = taosLoadScriptDestroy;

  } else {
    char path[PATH_MAX] = {0};
    taosGetTmpfilePath("script", path);

    FILE* file = fopen(path, "w+");

    // TODO check for failure of flush to disk
    /*size_t t = */ fwrite(pUdfInfo->content, pUdfInfo->contLen, 1, file);
    fclose(file);
    tfree(pUdfInfo->content);

    pUdfInfo->path = strdup(path);

    pUdfInfo->handle = taosLoadDll(path);

    if (NULL == pUdfInfo->handle) {
      return TSDB_CODE_QRY_SYS_ERROR;
    }

    char funcname[TSDB_FUNCTIONS_NAME_MAX_LENGTH + 10] = {0};
    pUdfInfo->funcs[TSDB_UDF_FUNC_NORMAL] = taosLoadSym(pUdfInfo->handle, getUdfFuncName(funcname, pUdfInfo->name, TSDB_UDF_FUNC_NORMAL));
    if (NULL == pUdfInfo->funcs[TSDB_UDF_FUNC_NORMAL]) {
      return TSDB_CODE_QRY_SYS_ERROR;
    }

    pUdfInfo->funcs[TSDB_UDF_FUNC_INIT] = taosLoadSym(pUdfInfo->handle, getUdfFuncName(funcname, pUdfInfo->name, TSDB_UDF_FUNC_INIT));

    if (pUdfInfo->funcType == TSDB_UDF_TYPE_AGGREGATE) {
      pUdfInfo->funcs[TSDB_UDF_FUNC_FINALIZE] = taosLoadSym(pUdfInfo->handle, getUdfFuncName(funcname, pUdfInfo->name, TSDB_UDF_FUNC_FINALIZE));
      pUdfInfo->funcs[TSDB_UDF_FUNC_MERGE] = taosLoadSym(pUdfInfo->handle, getUdfFuncName(funcname, pUdfInfo->name, TSDB_UDF_FUNC_MERGE));
    }

    pUdfInfo->funcs[TSDB_UDF_FUNC_DESTROY] = taosLoadSym(pUdfInfo->handle, getUdfFuncName(funcname, pUdfInfo->name, TSDB_UDF_FUNC_DESTROY));

    if (pUdfInfo->funcs[TSDB_UDF_FUNC_INIT]) {
      return (*(udfInitFunc)pUdfInfo->funcs[TSDB_UDF_FUNC_INIT])(&pUdfInfo->init);
    }
  }

  return TSDB_CODE_SUCCESS;
}

// TODO tag length should be passed from client, refactor
int32_t createQueryFunc(SQueriedTableInfo* pTableInfo, int32_t numOfOutput, SExprInfo** pExprInfo,
                        SSqlExpr** pExprMsg, SColumnInfo* pTagCols, int32_t queryType, void* pMsg, SUdfInfo* pUdfInfo) {
  *pExprInfo = NULL;
  int32_t code = TSDB_CODE_SUCCESS;

  code = initUdfInfo(pUdfInfo);
  if (code) {
    return code;
  }

  SExprInfo *pExprs = (SExprInfo *)calloc(numOfOutput, sizeof(SExprInfo));
  if (pExprs == NULL) {
    return TSDB_CODE_QRY_OUT_OF_MEMORY;
  }

  bool    isSuperTable = QUERY_IS_STABLE_QUERY(queryType);
  int16_t tagLen = 0;

  for (int32_t i = 0; i < numOfOutput; ++i) {
    pExprs[i].base = *pExprMsg[i];

    memset(pExprs[i].base.param, 0, sizeof(tVariant) * tListLen(pExprs[i].base.param));
    for (int32_t j = 0; j < pExprMsg[i]->numOfParams; ++j) {
      tVariantAssign(&pExprs[i].base.param[j], &pExprMsg[i]->param[j]);
    }

    int16_t type = 0;
    int16_t bytes = 0;

    // parse the arithmetic expression
    if (pExprs[i].base.functionId == TSDB_FUNC_ARITHM) {
      code = buildArithmeticExprFromMsg(&pExprs[i], pMsg);

      if (code != TSDB_CODE_SUCCESS) {
        tfree(pExprs);
        return code;
      }

      type  = TSDB_DATA_TYPE_DOUBLE;
      bytes = tDataTypes[type].bytes;
    } else if (pExprs[i].base.functionId == TSDB_FUNC_BLKINFO) {
      SSchema s = {.type=TSDB_DATA_TYPE_BINARY, .bytes=TSDB_MAX_BINARY_LEN};
      type = s.type;
      bytes = s.bytes;
    } else if (pExprs[i].base.colInfo.colId == TSDB_TBNAME_COLUMN_INDEX && pExprs[i].base.functionId == TSDB_FUNC_TAGPRJ) {  // parse the normal column
      SSchema* s = tGetTbnameColumnSchema();
      type = s->type;
      bytes = s->bytes;
    } else if (pExprs[i].base.colInfo.colId <= TSDB_UD_COLUMN_INDEX && pExprs[i].base.colInfo.colId > TSDB_RES_COL_ID) {
      // it is a user-defined constant value column
      assert(pExprs[i].base.functionId == TSDB_FUNC_PRJ);

      type = pExprs[i].base.param[1].nType;
      bytes = pExprs[i].base.param[1].nLen;
      if (type == TSDB_DATA_TYPE_BINARY || type == TSDB_DATA_TYPE_NCHAR) {
        bytes += VARSTR_HEADER_SIZE;
      }
    } else {
      int32_t j = getColumnIndexInSource(pTableInfo, &pExprs[i].base, pTagCols);
      if (TSDB_COL_IS_TAG(pExprs[i].base.colInfo.flag)) {
        if (j < TSDB_TBNAME_COLUMN_INDEX || j >= pTableInfo->numOfTags) {
          tfree(pExprs);
          return TSDB_CODE_QRY_INVALID_MSG;
        }
      } else {
        if (j < PRIMARYKEY_TIMESTAMP_COL_INDEX || j >= pTableInfo->numOfCols) {
          tfree(pExprs);
          return TSDB_CODE_QRY_INVALID_MSG;
        }
      }

      if (pExprs[i].base.colInfo.colId != TSDB_TBNAME_COLUMN_INDEX && j >= 0) {
        SColumnInfo* pCol = (TSDB_COL_IS_TAG(pExprs[i].base.colInfo.flag))? &pTagCols[j]:&pTableInfo->colList[j];
        type = pCol->type;
        bytes = pCol->bytes;
      } else {
        SSchema* s = tGetTbnameColumnSchema();

        type  = s->type;
        bytes = s->bytes;
      }

      if (pExprs[i].base.flist.numOfFilters > 0) {
        int32_t ret = cloneExprFilterInfo(&pExprs[i].base.flist.filterInfo, pExprMsg[i]->flist.filterInfo,
            pExprMsg[i]->flist.numOfFilters);
        if (ret) {
          tfree(pExprs);
          return ret;
        }
      }
    }

    int32_t param = (int32_t)pExprs[i].base.param[0].i64;
    if (pExprs[i].base.functionId != TSDB_FUNC_ARITHM &&
       (type != pExprs[i].base.colType || bytes != pExprs[i].base.colBytes)) {
      tfree(pExprs);
      return TSDB_CODE_QRY_INVALID_MSG;
    }

    // todo remove it
    if (getResultDataInfo(type, bytes, pExprs[i].base.functionId, param, &pExprs[i].base.resType, &pExprs[i].base.resBytes,
                          &pExprs[i].base.interBytes, 0, isSuperTable, pUdfInfo) != TSDB_CODE_SUCCESS) {
      tfree(pExprs);
      return TSDB_CODE_QRY_INVALID_MSG;
    }

    if (pExprs[i].base.functionId == TSDB_FUNC_TAG_DUMMY || pExprs[i].base.functionId == TSDB_FUNC_TS_DUMMY) {
      tagLen += pExprs[i].base.resBytes;
    }

    assert(isValidDataType(pExprs[i].base.resType));
  }

  // the tag length is affected by other tag columns, so this should be update.
  updateOutputBufForTopBotQuery(pTableInfo, pTagCols, pExprs, numOfOutput, tagLen, isSuperTable);

  *pExprInfo = pExprs;
  return TSDB_CODE_SUCCESS;
}

int32_t createQueryFilter(char *data, uint16_t len, SFilterInfo** pFilters) {
  tExprNode* expr = NULL;
  
  TRY(TSDB_MAX_TAG_CONDITIONS) {
    expr = exprTreeFromBinary(data, len);
  } CATCH( code ) {
    CLEANUP_EXECUTE();
    return code;
  } END_TRY

  if (expr == NULL) {
    qError("failed to create expr tree");
    return TSDB_CODE_QRY_APP_ERROR;
  }

  int32_t ret = filterInitFromTree(expr, pFilters, 0);
  tExprTreeDestroy(expr, NULL);

  return ret;
}


// todo refactor
int32_t createIndirectQueryFuncExprFromMsg(SQueryTableMsg* pQueryMsg, int32_t numOfOutput, SExprInfo** pExprInfo,
                                           SSqlExpr** pExpr, SExprInfo* prevExpr, SUdfInfo *pUdfInfo) {
  *pExprInfo = NULL;
  int32_t code = TSDB_CODE_SUCCESS;

  SExprInfo *pExprs = (SExprInfo *)calloc(numOfOutput, sizeof(SExprInfo));
  if (pExprs == NULL) {
    return TSDB_CODE_QRY_OUT_OF_MEMORY;
  }

  bool isSuperTable = QUERY_IS_STABLE_QUERY(pQueryMsg->queryType);

  for (int32_t i = 0; i < numOfOutput; ++i) {
    pExprs[i].base = *pExpr[i];
    memset(pExprs[i].base.param, 0, sizeof(tVariant) * tListLen(pExprs[i].base.param));

    for (int32_t j = 0; j < pExpr[i]->numOfParams; ++j) {
      tVariantAssign(&pExprs[i].base.param[j], &pExpr[i]->param[j]);
    }

    pExprs[i].base.resType = 0;

    int16_t type = 0;
    int16_t bytes = 0;

    // parse the arithmetic expression
    if (pExprs[i].base.functionId == TSDB_FUNC_ARITHM) {
      code = buildArithmeticExprFromMsg(&pExprs[i], pQueryMsg);

      if (code != TSDB_CODE_SUCCESS) {
        tfree(pExprs);
        return code;
      }

      type  = TSDB_DATA_TYPE_DOUBLE;
      bytes = tDataTypes[type].bytes;
    } else {
      int32_t index = pExprs[i].base.colInfo.colIndex;
      assert(prevExpr[index].base.resColId == pExprs[i].base.colInfo.colId);

      type  = prevExpr[index].base.resType;
      bytes = prevExpr[index].base.resBytes;
    }

    int32_t param = (int32_t)pExprs[i].base.param[0].i64;
    if (getResultDataInfo(type, bytes, pExprs[i].base.functionId, param, &pExprs[i].base.resType, &pExprs[i].base.resBytes,
                          &pExprs[i].base.interBytes, 0, isSuperTable, pUdfInfo) != TSDB_CODE_SUCCESS) {
      tfree(pExprs);
      return TSDB_CODE_QRY_INVALID_MSG;
    }

    assert(isValidDataType(pExprs[i].base.resType));
  }

  *pExprInfo = pExprs;
  return TSDB_CODE_SUCCESS;
}

SGroupbyExpr *createGroupbyExprFromMsg(SQueryTableMsg *pQueryMsg, SColIndex *pColIndex, int32_t *code) {
  if (pQueryMsg->numOfGroupCols == 0) {
    return NULL;
  }

  // using group by tag columns
  SGroupbyExpr *pGroupbyExpr = (SGroupbyExpr *)calloc(1, sizeof(SGroupbyExpr));
  if (pGroupbyExpr == NULL) {
    *code = TSDB_CODE_QRY_OUT_OF_MEMORY;
    return NULL;
  }

  pGroupbyExpr->numOfGroupCols = pQueryMsg->numOfGroupCols;
  pGroupbyExpr->orderType = pQueryMsg->orderType;
  pGroupbyExpr->orderIndex = pQueryMsg->orderByIdx;

  pGroupbyExpr->columnInfo = taosArrayInit(pQueryMsg->numOfGroupCols, sizeof(SColIndex));
  for(int32_t i = 0; i < pQueryMsg->numOfGroupCols; ++i) {
    taosArrayPush(pGroupbyExpr->columnInfo, &pColIndex[i]);
  }

  return pGroupbyExpr;
}

int32_t doCreateFilterInfo(SColumnInfo* pCols, int32_t numOfCols, int32_t numOfFilterCols, SSingleColumnFilterInfo** pFilterInfo, uint64_t qId) {
  *pFilterInfo = calloc(1, sizeof(SSingleColumnFilterInfo) * numOfFilterCols);
  if (*pFilterInfo == NULL) {
    return TSDB_CODE_QRY_OUT_OF_MEMORY;
  }

  for (int32_t i = 0, j = 0; i < numOfCols; ++i) {
    if (pCols[i].flist.numOfFilters > 0) {
      SSingleColumnFilterInfo* pFilter = &((*pFilterInfo)[j]);

      memcpy(&pFilter->info, &pCols[i], sizeof(SColumnInfo));
      pFilter->info = pCols[i];

      pFilter->numOfFilters = pCols[i].flist.numOfFilters;
      pFilter->pFilters = calloc(pFilter->numOfFilters, sizeof(SColumnFilterElem));
      if (pFilter->pFilters == NULL) {
        return TSDB_CODE_QRY_OUT_OF_MEMORY;
      }

      for (int32_t f = 0; f < pFilter->numOfFilters; ++f) {
        SColumnFilterElem* pSingleColFilter = &pFilter->pFilters[f];
        pSingleColFilter->filterInfo = pCols[i].flist.filterInfo[f];

        int32_t lower = pSingleColFilter->filterInfo.lowerRelOptr;
        int32_t upper = pSingleColFilter->filterInfo.upperRelOptr;
        if (lower == TSDB_RELATION_INVALID && upper == TSDB_RELATION_INVALID) {
          qError("QInfo:0x%"PRIx64" invalid filter info", qId);
          return TSDB_CODE_QRY_INVALID_MSG;
        }

        pSingleColFilter->fp = getFilterOperator(lower, upper);
        if (pSingleColFilter->fp == NULL) {
          qError("QInfo:0x%"PRIx64" invalid filter info", qId);
          return TSDB_CODE_QRY_INVALID_MSG;
        }

        pSingleColFilter->bytes = pCols[i].bytes;

        if (lower == TSDB_RELATION_IN) {
          buildFilterSetFromBinary(&pSingleColFilter->q, (char *)(pSingleColFilter->filterInfo.pz), (int32_t)(pSingleColFilter->filterInfo.len));
        }
      }

      j++;
    }
  }

  return TSDB_CODE_SUCCESS;
}

void* doDestroyFilterInfo(SSingleColumnFilterInfo* pFilterInfo, int32_t numOfFilterCols) {
  for (int32_t i = 0; i < numOfFilterCols; ++i) {
    if (pFilterInfo[i].numOfFilters > 0) {
      if (pFilterInfo[i].pFilters->filterInfo.lowerRelOptr == TSDB_RELATION_IN) {
        taosHashCleanup((SHashObj *)(pFilterInfo[i].pFilters->q));
      }
      tfree(pFilterInfo[i].pFilters);
    }
  }

  tfree(pFilterInfo);
  return NULL;
}

int32_t createFilterInfo(SQueryAttr* pQueryAttr, uint64_t qId) {
  for (int32_t i = 0; i < pQueryAttr->numOfCols; ++i) {
    if (pQueryAttr->tableCols[i].flist.numOfFilters > 0 && pQueryAttr->tableCols[i].flist.filterInfo != NULL) {
      pQueryAttr->numOfFilterCols++;
    }
  }

  if (pQueryAttr->numOfFilterCols == 0) {
    return TSDB_CODE_SUCCESS;
  }

  doCreateFilterInfo(pQueryAttr->tableCols, pQueryAttr->numOfCols, pQueryAttr->numOfFilterCols,
                     &pQueryAttr->pFilterInfo, qId);

  pQueryAttr->createFilterOperator = true;

  return TSDB_CODE_SUCCESS;
}

static void doUpdateExprColumnIndex(SQueryAttr *pQueryAttr) {
  assert(pQueryAttr->pExpr1 != NULL && pQueryAttr != NULL);

  for (int32_t k = 0; k < pQueryAttr->numOfOutput; ++k) {
    SSqlExpr *pSqlExprMsg = &pQueryAttr->pExpr1[k].base;
    if (pSqlExprMsg->functionId == TSDB_FUNC_ARITHM) {
      continue;
    }

    // todo opt performance
    SColIndex *pColIndex = &pSqlExprMsg->colInfo;
    if (TSDB_COL_IS_NORMAL_COL(pColIndex->flag)) {
      int32_t f = 0;
      for (f = 0; f < pQueryAttr->numOfCols; ++f) {
        if (pColIndex->colId == pQueryAttr->tableCols[f].colId) {
          pColIndex->colIndex = f;
          break;
        }
      }

      assert(f < pQueryAttr->numOfCols);
    } else if (pColIndex->colId <= TSDB_UD_COLUMN_INDEX) {
      // do nothing for user-defined constant value result columns
    } else {
      int32_t f = 0;
      for (f = 0; f < pQueryAttr->numOfTags; ++f) {
        if (pColIndex->colId == pQueryAttr->tagColList[f].colId) {
          pColIndex->colIndex = f;
          break;
        }
      }

      assert(f < pQueryAttr->numOfTags || pColIndex->colId == TSDB_TBNAME_COLUMN_INDEX);
    }
  }
}

void setResultBufSize(SQueryAttr* pQueryAttr, SRspResultInfo* pResultInfo) {
  const int32_t DEFAULT_RESULT_MSG_SIZE = 1024 * (1024 + 512);

  // the minimum number of rows for projection query
  const int32_t MIN_ROWS_FOR_PRJ_QUERY = 8192;
  const int32_t DEFAULT_MIN_ROWS = 4096;

  const float THRESHOLD_RATIO = 0.85f;

  if (isProjQuery(pQueryAttr)) {
    int32_t numOfRes = DEFAULT_RESULT_MSG_SIZE / pQueryAttr->resultRowSize;
    if (numOfRes < MIN_ROWS_FOR_PRJ_QUERY) {
      numOfRes = MIN_ROWS_FOR_PRJ_QUERY;
    }

    pResultInfo->capacity  = numOfRes;
  } else {  // in case of non-prj query, a smaller output buffer will be used.
    pResultInfo->capacity = DEFAULT_MIN_ROWS;
  }

  pResultInfo->threshold = (int32_t)(pResultInfo->capacity * THRESHOLD_RATIO);
  pResultInfo->total = 0;
}

FORCE_INLINE bool checkQIdEqual(void *qHandle, uint64_t qId) {
  return ((SQInfo *)qHandle)->qId == qId;
}

SQInfo* createQInfoImpl(SQueryTableMsg* pQueryMsg, SGroupbyExpr* pGroupbyExpr, SExprInfo* pExprs,
                        SExprInfo* pSecExprs, STableGroupInfo* pTableGroupInfo, SColumnInfo* pTagCols, SFilterInfo* pFilters, int32_t vgId,
                        char* sql, uint64_t qId, SUdfInfo* pUdfInfo) {
  int16_t numOfCols = pQueryMsg->numOfCols;
  int16_t numOfOutput = pQueryMsg->numOfOutput;

  SQInfo *pQInfo = (SQInfo *)calloc(1, sizeof(SQInfo));
  if (pQInfo == NULL) {
    goto _cleanup_qinfo;
  }

  pQInfo->qId = qId;

  pQInfo->runtimeEnv.pUdfInfo = pUdfInfo;

  // to make sure third party won't overwrite this structure
  pQInfo->signature = pQInfo;
  SQueryAttr* pQueryAttr = &pQInfo->query;
  pQInfo->runtimeEnv.pQueryAttr = pQueryAttr;

  pQueryAttr->tableGroupInfo  = *pTableGroupInfo;
  pQueryAttr->numOfCols       = numOfCols;
  pQueryAttr->numOfOutput     = numOfOutput;
  pQueryAttr->limit.limit     = pQueryMsg->limit;
  pQueryAttr->limit.offset    = pQueryMsg->offset;
  pQueryAttr->order.order     = pQueryMsg->order;
  pQueryAttr->order.orderColId = pQueryMsg->orderColId;
  pQueryAttr->pExpr1          = pExprs;
  pQueryAttr->pExpr2          = pSecExprs;
  pQueryAttr->numOfExpr2      = pQueryMsg->secondStageOutput;
  pQueryAttr->pGroupbyExpr    = pGroupbyExpr;
  memcpy(&pQueryAttr->interval, &pQueryMsg->interval, sizeof(pQueryAttr->interval));
  pQueryAttr->fillType        = pQueryMsg->fillType;
  pQueryAttr->numOfTags       = pQueryMsg->numOfTags;
  pQueryAttr->tagColList      = pTagCols;
  pQueryAttr->prjInfo.vgroupLimit = pQueryMsg->vgroupLimit;
  pQueryAttr->prjInfo.ts      = (pQueryMsg->order == TSDB_ORDER_ASC)? INT64_MIN:INT64_MAX;
  pQueryAttr->sw              = pQueryMsg->sw;
  pQueryAttr->vgId            = vgId;

  pQueryAttr->stableQuery     = pQueryMsg->stableQuery;
  pQueryAttr->topBotQuery     = pQueryMsg->topBotQuery;
  pQueryAttr->groupbyColumn   = pQueryMsg->groupbyColumn;
  pQueryAttr->hasTagResults   = pQueryMsg->hasTagResults;
  pQueryAttr->timeWindowInterpo = pQueryMsg->timeWindowInterpo;
  pQueryAttr->queryBlockDist  = pQueryMsg->queryBlockDist;
  pQueryAttr->stabledev       = pQueryMsg->stabledev;
  pQueryAttr->tsCompQuery     = pQueryMsg->tsCompQuery;
  pQueryAttr->simpleAgg       = pQueryMsg->simpleAgg;
  pQueryAttr->pointInterpQuery = pQueryMsg->pointInterpQuery;
  pQueryAttr->needReverseScan  = pQueryMsg->needReverseScan;
  pQueryAttr->stateWindow      = pQueryMsg->stateWindow;
  pQueryAttr->vgId            = vgId;
  pQueryAttr->pFilters        = pFilters;
  
  pQueryAttr->tableCols = calloc(numOfCols, sizeof(SSingleColumnFilterInfo));
  if (pQueryAttr->tableCols == NULL) {
    goto _cleanup;
  }

  pQueryAttr->srcRowSize = 0;
  pQueryAttr->maxTableColumnWidth = 0;
  for (int16_t i = 0; i < numOfCols; ++i) {
    pQueryAttr->tableCols[i] = pQueryMsg->tableCols[i];
    pQueryAttr->tableCols[i].flist.filterInfo = tFilterInfoDup(pQueryMsg->tableCols[i].flist.filterInfo, pQueryAttr->tableCols[i].flist.numOfFilters);

    pQueryAttr->srcRowSize += pQueryAttr->tableCols[i].bytes;
    if (pQueryAttr->maxTableColumnWidth < pQueryAttr->tableCols[i].bytes) {
      pQueryAttr->maxTableColumnWidth = pQueryAttr->tableCols[i].bytes;
    }
  }

  for (int16_t col = 0; col < numOfOutput; ++col) {
    assert(pExprs[col].base.resBytes > 0);
    pQueryAttr->resultRowSize += pExprs[col].base.resBytes;

    // keep the tag length
    if (TSDB_COL_IS_TAG(pExprs[col].base.colInfo.flag)) {
      pQueryAttr->tagLen += pExprs[col].base.resBytes;
    }

    if (pExprs[col].base.flist.filterInfo) {
      ++pQueryAttr->havingNum;
    }
  }

  doUpdateExprColumnIndex(pQueryAttr);

  if (pSecExprs != NULL) {
    int32_t resultRowSize = 0;

    // calculate the result row size
    for (int16_t col = 0; col < pQueryAttr->numOfExpr2; ++col) {
      assert(pSecExprs[col].base.resBytes > 0);
      resultRowSize += pSecExprs[col].base.resBytes;
    }

    if (resultRowSize > pQueryAttr->resultRowSize) {
      pQueryAttr->resultRowSize = resultRowSize;
    }
  }

  if (pQueryAttr->fillType != TSDB_FILL_NONE) {
    pQueryAttr->fillVal = malloc(sizeof(int64_t) * pQueryAttr->numOfOutput);
    if (pQueryAttr->fillVal == NULL) {
      goto _cleanup;
    }

    // the first column is the timestamp
    memcpy(pQueryAttr->fillVal, (char *)pQueryMsg->fillVal, pQueryAttr->numOfOutput * sizeof(int64_t));
  }

  size_t numOfGroups = 0;
  if (pTableGroupInfo->pGroupList != NULL) {
    numOfGroups = taosArrayGetSize(pTableGroupInfo->pGroupList);
    STableGroupInfo* pTableqinfo = &pQInfo->runtimeEnv.tableqinfoGroupInfo;

    pTableqinfo->pGroupList = taosArrayInit(numOfGroups, POINTER_BYTES);
    pTableqinfo->numOfTables = pTableGroupInfo->numOfTables;
    pTableqinfo->map = taosHashInit(pTableGroupInfo->numOfTables, taosGetDefaultHashFunction(TSDB_DATA_TYPE_INT), true, HASH_NO_LOCK);
  }

  pQInfo->pBuf = calloc(pTableGroupInfo->numOfTables, sizeof(STableQueryInfo));
  if (pQInfo->pBuf == NULL) {
    goto _cleanup;
  }

  pQInfo->dataReady = QUERY_RESULT_NOT_READY;
  pQInfo->rspContext = NULL;
  pQInfo->sql = sql;
  pthread_mutex_init(&pQInfo->lock, NULL);
  tsem_init(&pQInfo->ready, 0, 0);

  pQueryAttr->window = pQueryMsg->window;
  updateDataCheckOrder(pQInfo, pQueryMsg, pQueryAttr->stableQuery);

  SQueryRuntimeEnv* pRuntimeEnv = &pQInfo->runtimeEnv;
  STimeWindow window = pQueryAttr->window;

  int32_t index = 0;
  for(int32_t i = 0; i < numOfGroups; ++i) {
    SArray* pa = taosArrayGetP(pQueryAttr->tableGroupInfo.pGroupList, i);

    size_t s = taosArrayGetSize(pa);
    SArray* p1 = taosArrayInit(s, POINTER_BYTES);
    if (p1 == NULL) {
      goto _cleanup;
    }

    taosArrayPush(pRuntimeEnv->tableqinfoGroupInfo.pGroupList, &p1);

    for(int32_t j = 0; j < s; ++j) {
      STableKeyInfo* info = taosArrayGet(pa, j);
      window.skey = info->lastKey;

      void* buf = (char*) pQInfo->pBuf + index * sizeof(STableQueryInfo);
      STableQueryInfo* item = createTableQueryInfo(pQueryAttr, info->pTable, pQueryAttr->groupbyColumn, window, buf);
      if (item == NULL) {
        goto _cleanup;
      }

      item->groupIndex = i;
      taosArrayPush(p1, &item);

      STableId* id = TSDB_TABLEID(info->pTable);
      taosHashPut(pRuntimeEnv->tableqinfoGroupInfo.map, &id->tid, sizeof(id->tid), &item, POINTER_BYTES);
      index += 1;
    }
  }

  colIdCheck(pQueryAttr, pQInfo->qId);

  // todo refactor
  pQInfo->query.queryBlockDist = (numOfOutput == 1 && pExprs[0].base.functionId == TSDB_FUNC_BLKINFO);

  qDebug("qmsg:%p vgId:%d, QInfo:0x%" PRIx64 "-%p created", pQueryMsg, pQInfo->query.vgId, pQInfo->qId, pQInfo);
  return pQInfo;

_cleanup_qinfo:
  tsdbDestroyTableGroup(pTableGroupInfo);

  if (pGroupbyExpr != NULL) {
    taosArrayDestroy(pGroupbyExpr->columnInfo);
    free(pGroupbyExpr);
  }

  tfree(pTagCols);
  for (int32_t i = 0; i < numOfOutput; ++i) {
    SExprInfo* pExprInfo = &pExprs[i];
    if (pExprInfo->pExpr != NULL) {
      tExprTreeDestroy(pExprInfo->pExpr, NULL);
      pExprInfo->pExpr = NULL;
    }

    if (pExprInfo->base.flist.filterInfo) {
      freeColumnFilterInfo(pExprInfo->base.flist.filterInfo, pExprInfo->base.flist.numOfFilters);
    }
  }

  tfree(pExprs);

  filterFreeInfo(pFilters);

_cleanup:
  freeQInfo(pQInfo);
  return NULL;
}

bool isValidQInfo(void *param) {
  SQInfo *pQInfo = (SQInfo *)param;
  if (pQInfo == NULL) {
    return false;
  }

  /*
   * pQInfo->signature may be changed by another thread, so we assign value of signature
   * into local variable, then compare by using local variable
   */
  uint64_t sig = (uint64_t)pQInfo->signature;
  return (sig == (uint64_t)pQInfo);
}

int32_t initQInfo(STsBufInfo* pTsBufInfo, void* tsdb, void* sourceOptr, SQInfo* pQInfo, SQueryParam* param, char* start,
                  int32_t prevResultLen, void* merger) {
  int32_t code = TSDB_CODE_SUCCESS;

  SQueryRuntimeEnv* pRuntimeEnv = &pQInfo->runtimeEnv;
  pRuntimeEnv->qinfo = pQInfo;

  SQueryAttr *pQueryAttr = pRuntimeEnv->pQueryAttr;

  STSBuf *pTsBuf = NULL;

  if (pTsBufInfo->tsLen > 0) {  // open new file to save the result
    char* tsBlock = start + pTsBufInfo->tsOffset;
    pTsBuf = tsBufCreateFromCompBlocks(tsBlock, pTsBufInfo->tsNumOfBlocks, pTsBufInfo->tsLen, pTsBufInfo->tsOrder,
                                       pQueryAttr->vgId);

    if (pTsBuf == NULL) {
      code = TSDB_CODE_QRY_NO_DISKSPACE;
      goto _error;
    }
    tsBufResetPos(pTsBuf);
    bool ret = tsBufNextPos(pTsBuf);
    UNUSED(ret);
  }

  SArray* prevResult = NULL;
  if (prevResultLen > 0) {
    prevResult = interResFromBinary(param->prevResult, prevResultLen);

    pRuntimeEnv->prevResult = prevResult;
  }

  pRuntimeEnv->currentOffset = pQueryAttr->limit.offset;
  if (tsdb != NULL) {
    pQueryAttr->precision = tsdbGetCfg(tsdb)->precision;
  }

  if ((QUERY_IS_ASC_QUERY(pQueryAttr) && (pQueryAttr->window.skey > pQueryAttr->window.ekey)) ||
      (!QUERY_IS_ASC_QUERY(pQueryAttr) && (pQueryAttr->window.ekey > pQueryAttr->window.skey))) {
    qDebug("QInfo:0x%"PRIx64" no result in time range %" PRId64 "-%" PRId64 ", order %d", pQInfo->qId, pQueryAttr->window.skey,
           pQueryAttr->window.ekey, pQueryAttr->order.order);
    setQueryStatus(pRuntimeEnv, QUERY_COMPLETED);
    pRuntimeEnv->tableqinfoGroupInfo.numOfTables = 0;
    // todo free memory
    return TSDB_CODE_SUCCESS;
  }

  if (pRuntimeEnv->tableqinfoGroupInfo.numOfTables == 0) {
    qDebug("QInfo:0x%"PRIx64" no table qualified for tag filter, abort query", pQInfo->qId);
    setQueryStatus(pRuntimeEnv, QUERY_COMPLETED);
    return TSDB_CODE_SUCCESS;
  }

  // filter the qualified
  if ((code = doInitQInfo(pQInfo, pTsBuf, tsdb, sourceOptr, param->tableScanOperator, param->pOperator, merger)) != TSDB_CODE_SUCCESS) {
    goto _error;
  }

  return code;

_error:
  // table query ref will be decrease during error handling
  freeQInfo(pQInfo);
  return code;
}

//TODO refactor
void freeColumnFilterInfo(SColumnFilterInfo* pFilter, int32_t numOfFilters) {
    if (pFilter == NULL || numOfFilters == 0) {
      return;
    }

    for (int32_t i = 0; i < numOfFilters; i++) {
      if (pFilter[i].filterstr && pFilter[i].pz) {
        free((void*)(pFilter[i].pz));
      }
    }

    free(pFilter);
}

static void doDestroyTableQueryInfo(STableGroupInfo* pTableqinfoGroupInfo) {
  if (pTableqinfoGroupInfo->pGroupList != NULL) {
    int32_t numOfGroups = (int32_t) taosArrayGetSize(pTableqinfoGroupInfo->pGroupList);
    for (int32_t i = 0; i < numOfGroups; ++i) {
      SArray *p = taosArrayGetP(pTableqinfoGroupInfo->pGroupList, i);

      size_t num = taosArrayGetSize(p);
      for(int32_t j = 0; j < num; ++j) {
        STableQueryInfo* item = taosArrayGetP(p, j);
        destroyTableQueryInfoImpl(item);
      }

      taosArrayDestroy(p);
    }
  }

  taosArrayDestroy(pTableqinfoGroupInfo->pGroupList);
  taosHashCleanup(pTableqinfoGroupInfo->map);

  pTableqinfoGroupInfo->pGroupList = NULL;
  pTableqinfoGroupInfo->map = NULL;
  pTableqinfoGroupInfo->numOfTables = 0;
}

void* destroyQueryFuncExpr(SExprInfo* pExprInfo, int32_t numOfExpr) {
  if (pExprInfo == NULL) {
    assert(numOfExpr == 0);
    return NULL;
  }

  for (int32_t i = 0; i < numOfExpr; ++i) {
    if (pExprInfo[i].pExpr != NULL) {
      tExprTreeDestroy(pExprInfo[i].pExpr, NULL);
    }

    if (pExprInfo[i].base.flist.filterInfo) {
      freeColumnFilterInfo(pExprInfo[i].base.flist.filterInfo, pExprInfo[i].base.flist.numOfFilters);
    }

    for(int32_t j = 0; j < pExprInfo[i].base.numOfParams; ++j) {
      tVariantDestroy(&pExprInfo[i].base.param[j]);
    }
  }

  tfree(pExprInfo);
  return NULL;
}

void* freeColumnInfo(SColumnInfo* pColumnInfo, int32_t numOfCols) {
  if (pColumnInfo != NULL) {
    assert(numOfCols >= 0);

    for (int32_t i = 0; i < numOfCols; i++) {
      freeColumnFilterInfo(pColumnInfo[i].flist.filterInfo, pColumnInfo[i].flist.numOfFilters);
    }

    tfree(pColumnInfo);
  }

  return NULL;
}

void freeQInfo(SQInfo *pQInfo) {
  if (!isValidQInfo(pQInfo)) {
    return;
  }

  qDebug("QInfo:0x%"PRIx64" start to free QInfo", pQInfo->qId);

  SQueryRuntimeEnv* pRuntimeEnv = &pQInfo->runtimeEnv;
  releaseQueryBuf(pRuntimeEnv->tableqinfoGroupInfo.numOfTables);

  doDestroyTableQueryInfo(&pRuntimeEnv->tableqinfoGroupInfo);
  teardownQueryRuntimeEnv(&pQInfo->runtimeEnv);

  SQueryAttr *pQueryAttr = pQInfo->runtimeEnv.pQueryAttr;
  freeQueryAttr(pQueryAttr);

  tsdbDestroyTableGroup(&pQueryAttr->tableGroupInfo);

  tfree(pQInfo->pBuf);
  tfree(pQInfo->sql);

  taosArrayDestroy(pQInfo->summary.queryProfEvents);
  taosHashCleanup(pQInfo->summary.operatorProfResults);

  taosArrayDestroy(pRuntimeEnv->groupResInfo.pRows);
  pQInfo->signature = 0;

  qDebug("QInfo:0x%"PRIx64" QInfo is freed", pQInfo->qId);

  tfree(pQInfo);
}

int32_t doDumpQueryResult(SQInfo *pQInfo, char *data, int8_t compressed, int32_t *compLen) {
  // the remained number of retrieved rows, not the interpolated result
  SQueryRuntimeEnv* pRuntimeEnv = &pQInfo->runtimeEnv;
  SQueryAttr *pQueryAttr = pQInfo->runtimeEnv.pQueryAttr;

  // load data from file to msg buffer
  if (pQueryAttr->tsCompQuery) {
    SColumnInfoData* pColInfoData = taosArrayGet(pRuntimeEnv->outputBuf->pDataBlock, 0);
    FILE *f = *(FILE **)pColInfoData->pData;  // TODO refactor

    // make sure file exist
    if (f) {
      off_t s = lseek(fileno(f), 0, SEEK_END);
      assert(s == pRuntimeEnv->outputBuf->info.rows);

      qDebug("QInfo:0x%"PRIx64" ts comp data return, file:%p, size:%"PRId64, pQInfo->qId, f, (uint64_t)s);
      if (fseek(f, 0, SEEK_SET) >= 0) {
        size_t sz = fread(data, 1, s, f);
        if(sz < s) {  // todo handle error
          qError("fread(f:%p,%d) failed, rsize:%" PRId64 ", expect size:%" PRId64, f, fileno(f), (uint64_t)sz, (uint64_t)s);
          assert(0);
        }
      } else {
        UNUSED(s);
        qError("fseek(f:%p,%d) failed, error:%s", f, fileno(f), strerror(errno));
        assert(0);
      }

      // dump error info
      if (s <= (sizeof(STSBufFileHeader) + sizeof(STSGroupBlockInfo) + 6 * sizeof(int32_t))) {
        qDump(data, s);
        assert(0);
      }

      fclose(f);
      *(FILE **)pColInfoData->pData = NULL;
    }

    // all data returned, set query over
    if (Q_STATUS_EQUAL(pRuntimeEnv->status, QUERY_COMPLETED)) {
      setQueryStatus(pRuntimeEnv, QUERY_OVER);
    }
  } else {
    doCopyQueryResultToMsg(pQInfo, (int32_t)pRuntimeEnv->outputBuf->info.rows, data, compressed, compLen);
  }

  qDebug("QInfo:0x%"PRIx64" current numOfRes rows:%d, total:%" PRId64, pQInfo->qId,
         pRuntimeEnv->outputBuf->info.rows, pRuntimeEnv->resultInfo.total);

  if (pQueryAttr->limit.limit > 0 && pQueryAttr->limit.limit == pRuntimeEnv->resultInfo.total) {
    qDebug("QInfo:0x%"PRIx64" results limitation reached, limitation:%"PRId64, pQInfo->qId, pQueryAttr->limit.limit);
    setQueryStatus(pRuntimeEnv, QUERY_OVER);
  }

  return TSDB_CODE_SUCCESS;
}

bool doBuildResCheck(SQInfo* pQInfo) {
  bool buildRes = false;

  pthread_mutex_lock(&pQInfo->lock);

  pQInfo->dataReady = QUERY_RESULT_READY;
  buildRes = needBuildResAfterQueryComplete(pQInfo);

  // clear qhandle owner, it must be in the secure area. other thread may run ahead before current, after it is
  // put into task to be executed.
  assert(pQInfo->owner == taosGetSelfPthreadId());
  pQInfo->owner = 0;

  pthread_mutex_unlock(&pQInfo->lock);

  // used in retrieve blocking model.
  tsem_post(&pQInfo->ready);
  return buildRes;
}

static void doSetTagValueToResultBuf(char* output, const char* val, int16_t type, int16_t bytes) {
  if (val == NULL) {
    setNull(output, type, bytes);
    return;
  }

  if (IS_VAR_DATA_TYPE(type)) {
    // Binary data overflows for sort of unknown reasons. Let trim the overflow data
    if (varDataTLen(val) > bytes) {
      int32_t maxLen = bytes - VARSTR_HEADER_SIZE;
      int32_t len = (varDataLen(val) > maxLen)? maxLen:varDataLen(val);
      memcpy(varDataVal(output), varDataVal(val), len);
      varDataSetLen(output, len);
    } else {
      varDataCopy(output, val);
    }
  } else {
    memcpy(output, val, bytes);
  }
}

static int64_t getQuerySupportBufSize(size_t numOfTables) {
  size_t s1 = sizeof(STableQueryInfo);
  size_t s2 = sizeof(SHashNode);

//  size_t s3 = sizeof(STableCheckInfo);  buffer consumption in tsdb
  return (int64_t)((s1 + s2) * 1.5 * numOfTables);
}

int32_t checkForQueryBuf(size_t numOfTables) {
  int64_t t = getQuerySupportBufSize(numOfTables);
  if (tsQueryBufferSizeBytes < 0) {
    return TSDB_CODE_SUCCESS;
  } else if (tsQueryBufferSizeBytes > 0) {

    while(1) {
      int64_t s = tsQueryBufferSizeBytes;
      int64_t remain = s - t;
      if (remain >= 0) {
        if (atomic_val_compare_exchange_64(&tsQueryBufferSizeBytes, s, remain) == s) {
          return TSDB_CODE_SUCCESS;
        }
      } else {
        return TSDB_CODE_QRY_NOT_ENOUGH_BUFFER;
      }
    }
  }

  // disable query processing if the value of tsQueryBufferSize is zero.
  return TSDB_CODE_QRY_NOT_ENOUGH_BUFFER;
}

bool checkNeedToCompressQueryCol(SQInfo *pQInfo) {
  SQueryRuntimeEnv* pRuntimeEnv = &pQInfo->runtimeEnv;
  SQueryAttr *pQueryAttr = pRuntimeEnv->pQueryAttr;

  SSDataBlock* pRes = pRuntimeEnv->outputBuf;

  if (GET_NUM_OF_RESULTS(&(pQInfo->runtimeEnv)) <= 0) {
    return false;
  }

  int32_t numOfRows = pQueryAttr->pExpr2 ? GET_NUM_OF_RESULTS(pRuntimeEnv) : pRes->info.rows;
  int32_t numOfCols = pQueryAttr->pExpr2 ? pQueryAttr->numOfExpr2 : pQueryAttr->numOfOutput;

  for (int32_t col = 0; col < numOfCols; ++col) {
    SColumnInfoData* pColRes = taosArrayGet(pRes->pDataBlock, col);
    int32_t colSize = pColRes->info.bytes * numOfRows;
    if (NEEDTO_COMPRESS_QUERY(colSize)) {
      return true;
    }
  }

  return false;
}

void releaseQueryBuf(size_t numOfTables) {
  if (tsQueryBufferSizeBytes < 0) {
    return;
  }

  int64_t t = getQuerySupportBufSize(numOfTables);

  // restore value is not enough buffer available
  atomic_add_fetch_64(&tsQueryBufferSizeBytes, t);
}

void freeQueryAttr(SQueryAttr* pQueryAttr) {
  if (pQueryAttr != NULL) {
    if (pQueryAttr->fillVal != NULL) {
      tfree(pQueryAttr->fillVal);
    }

    pQueryAttr->pFilterInfo = doDestroyFilterInfo(pQueryAttr->pFilterInfo, pQueryAttr->numOfFilterCols);

    pQueryAttr->pExpr1 = destroyQueryFuncExpr(pQueryAttr->pExpr1, pQueryAttr->numOfOutput);
    pQueryAttr->pExpr2 = destroyQueryFuncExpr(pQueryAttr->pExpr2, pQueryAttr->numOfExpr2);
    pQueryAttr->pExpr3 = destroyQueryFuncExpr(pQueryAttr->pExpr3, pQueryAttr->numOfExpr3);

    tfree(pQueryAttr->tagColList);
    tfree(pQueryAttr->pFilterInfo);

    pQueryAttr->tableCols = freeColumnInfo(pQueryAttr->tableCols, pQueryAttr->numOfCols);

    if (pQueryAttr->pGroupbyExpr != NULL) {
      taosArrayDestroy(pQueryAttr->pGroupbyExpr->columnInfo);
      tfree(pQueryAttr->pGroupbyExpr);
    }

    filterFreeInfo(pQueryAttr->pFilters);
  }
}
<|MERGE_RESOLUTION|>--- conflicted
+++ resolved
@@ -44,11 +44,6 @@
 
 #define MULTI_KEY_DELIM  "-"
 
-<<<<<<< HEAD
-=======
-#define HASH_CAPACITY_LIMIT  10000000
-
->>>>>>> 7488976b
 #define TIME_WINDOW_COPY(_dst, _src)  do {\
    (_dst).skey = (_src).skey;\
    (_dst).ekey = (_src).ekey;\
@@ -1336,7 +1331,7 @@
           } else {
             pCtx[k].start.ptr = (char *)pColInfo->pData + prevRowIndex * pColInfo->info.bytes;
           }
-          
+
           pCtx[k].end.ptr = (char *)pColInfo->pData + curRowIndex * pColInfo->info.bytes;
         }
       }
@@ -1625,7 +1620,7 @@
     doWindowBorderInterpolation(pOperatorInfo, pSDataBlock, pInfo->pCtx, pResult, &win, startPos, forwardStep);
     doApplyFunctions(pRuntimeEnv, pInfo->pCtx, ascQuery ? &win : &preWin, startPos, forwardStep, tsCols, pSDataBlock->info.rows, numOfOutput);
     preWin = win;
-    
+
     int32_t prevEndPos = (forwardStep - 1) * step + startPos;
     startPos = getNextQualifiedWindow(pQueryAttr, &win, &pSDataBlock->info, tsCols, binarySearchForKey, prevEndPos);
     if (startPos < 0) {
