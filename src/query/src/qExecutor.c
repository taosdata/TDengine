/*
 * Copyright (c) 2019 TAOS Data, Inc. <jhtao@taosdata.com>
 *
 * This program is free software: you can use, redistribute, and/or modify
 * it under the terms of the GNU Affero General Public License, version 3
 * or later ("AGPL"), as published by the Free Software Foundation.
 *
 * This program is distributed in the hope that it will be useful, but WITHOUT
 * ANY WARRANTY; without even the implied warranty of MERCHANTABILITY or
 * FITNESS FOR A PARTICULAR PURPOSE.
 *
 * You should have received a copy of the GNU Affero General Public License
 * along with this program. If not, see <http://www.gnu.org/licenses/>.
 */
#include "os.h"
#include "qFill.h"
#include "taosmsg.h"
#include "tglobal.h"

#include "exception.h"
#include "hash.h"
#include "texpr.h"
#include "qExecutor.h"
#include "qResultbuf.h"
#include "qUtil.h"
#include "queryLog.h"
#include "tlosertree.h"
#include "ttype.h"
#include "tscompression.h"

#define IS_MASTER_SCAN(runtime)        ((runtime)->scanFlag == MASTER_SCAN)
#define IS_REVERSE_SCAN(runtime)       ((runtime)->scanFlag == REVERSE_SCAN)
#define SET_MASTER_SCAN_FLAG(runtime)  ((runtime)->scanFlag = MASTER_SCAN)
#define SET_REVERSE_SCAN_FLAG(runtime) ((runtime)->scanFlag = REVERSE_SCAN)

#define SWITCH_ORDER(n) (((n) = ((n) == TSDB_ORDER_ASC) ? TSDB_ORDER_DESC : TSDB_ORDER_ASC))

#define CHECK_IF_QUERY_KILLED(_q)                        \
  do {                                                   \
    if (isQueryKilled((_q)->qinfo)) {                    \
      longjmp((_q)->env, TSDB_CODE_TSC_QUERY_CANCELLED); \
    }                                                    \
  } while (0)

#define SDATA_BLOCK_INITIALIZER (SDataBlockInfo) {{0}, 0}

#define TIME_WINDOW_COPY(_dst, _src)  do {\
   (_dst).skey = (_src).skey;\
   (_dst).ekey = (_src).ekey;\
} while (0)

enum {
  TS_JOIN_TS_EQUAL       = 0,
  TS_JOIN_TS_NOT_EQUALS  = 1,
  TS_JOIN_TAG_NOT_EQUALS = 2,
};

typedef enum SResultTsInterpType {
  RESULT_ROW_START_INTERP = 1,
  RESULT_ROW_END_INTERP   = 2,
} SResultTsInterpType;

#if 0
static UNUSED_FUNC void *u_malloc (size_t __size) {
  uint32_t v = rand();

  if (v % 1000 <= 0) {
    return NULL;
  } else {
    return malloc(__size);
  }
}

static UNUSED_FUNC void* u_calloc(size_t num, size_t __size) {
  uint32_t v = rand();
  if (v % 1000 <= 0) {
    return NULL;
  } else {
    return calloc(num, __size);
  }
}

static UNUSED_FUNC void* u_realloc(void* p, size_t __size) {
  uint32_t v = rand();
  if (v % 5 <= 1) {
    return NULL;
  } else {
    return realloc(p, __size);
  }
}

#define calloc  u_calloc
#define malloc  u_malloc
#define realloc u_realloc
#endif

#define CLEAR_QUERY_STATUS(q, st)   ((q)->status &= (~(st)))
#define GET_NUM_OF_TABLEGROUP(q)    taosArrayGetSize((q)->tableqinfoGroupInfo.pGroupList)
#define QUERY_IS_INTERVAL_QUERY(_q) ((_q)->interval.interval > 0)


uint64_t queryHandleId = 0;

int32_t getMaximumIdleDurationSec() {
  return tsShellActivityTimer * 2;
}

static void getNextTimeWindow(SQuery* pQuery, STimeWindow* tw) {
  int32_t factor = GET_FORWARD_DIRECTION_FACTOR(pQuery->order.order);
  if (pQuery->interval.intervalUnit != 'n' && pQuery->interval.intervalUnit != 'y') {
    tw->skey += pQuery->interval.sliding * factor;
    tw->ekey = tw->skey + pQuery->interval.interval - 1;
    return;
  }

  int64_t key = tw->skey / 1000, interval = pQuery->interval.interval;
  if (pQuery->precision == TSDB_TIME_PRECISION_MICRO) {
    key /= 1000;
  }
  if (pQuery->interval.intervalUnit == 'y') {
    interval *= 12;
  }

  struct tm tm;
  time_t t = (time_t)key;
  localtime_r(&t, &tm);

  int mon = (int)(tm.tm_year * 12 + tm.tm_mon + interval * factor);
  tm.tm_year = mon / 12;
  tm.tm_mon = mon % 12;
  tw->skey = mktime(&tm) * 1000L;

  mon = (int)(mon + interval);
  tm.tm_year = mon / 12;
  tm.tm_mon = mon % 12;
  tw->ekey = mktime(&tm) * 1000L;

  if (pQuery->precision == TSDB_TIME_PRECISION_MICRO) {
    tw->skey *= 1000L;
    tw->ekey *= 1000L;
  }
  tw->ekey -= 1;
}

static void doSetTagValueToResultBuf(char* output, const char* val, int16_t type, int16_t bytes);
static void setResultOutputBuf(SQueryRuntimeEnv *pRuntimeEnv, SResultRow *pResult, SQLFunctionCtx* pCtx,
    int32_t numOfCols, int32_t* rowCellInfoOffset);

void setResultRowOutputBufInitCtx(SQueryRuntimeEnv *pRuntimeEnv, SResultRow *pResult, SQLFunctionCtx* pCtx, int32_t numOfOutput, int32_t* rowCellInfoOffset);
static bool functionNeedToExecute(SQueryRuntimeEnv *pRuntimeEnv, SQLFunctionCtx *pCtx, int32_t functionId);

static void setBlockStatisInfo(SQLFunctionCtx *pCtx, SSDataBlock* pSDataBlock, SColIndex* pColIndex);

static void destroyTableQueryInfoImpl(STableQueryInfo *pTableQueryInfo);
static bool hasMainOutput(SQuery *pQuery);

static int32_t setTimestampListJoinInfo(SQueryRuntimeEnv* pRuntimeEnv, tVariant* pTag, STableQueryInfo *pTableQueryInfo);
static void releaseQueryBuf(size_t numOfTables);
static int32_t binarySearchForKey(char *pValue, int num, TSKEY key, int order);
static STsdbQueryCond createTsdbQueryCond(SQuery* pQuery, STimeWindow* win);
static STableIdInfo createTableIdInfo(STableQueryInfo* pTableQueryInfo);

static void setTableScanFilterOperatorInfo(STableScanInfo* pTableScanInfo, SOperatorInfo* pDownstream);

static int32_t getNumOfScanTimes(SQuery* pQuery);
static bool isFixedOutputQuery(SQuery* pQuery);

static SOperatorInfo* createDataBlocksOptScanInfo(void* pTsdbQueryHandle, SQueryRuntimeEnv* pRuntimeEnv, int32_t repeatTime, int32_t reverseTime);
static SOperatorInfo* createTableScanOperator(void* pTsdbQueryHandle, SQueryRuntimeEnv* pRuntimeEnv, int32_t repeatTime);
static SOperatorInfo* createTableSeqScanOperator(void* pTsdbQueryHandle, SQueryRuntimeEnv* pRuntimeEnv);

static SOperatorInfo* createAggregateOperatorInfo(SQueryRuntimeEnv* pRuntimeEnv, SOperatorInfo* upstream, SExprInfo* pExpr, int32_t numOfOutput);
static SOperatorInfo* createArithOperatorInfo(SQueryRuntimeEnv* pRuntimeEnv, SOperatorInfo* upstream, SExprInfo* pExpr, int32_t numOfOutput);
static SOperatorInfo* createLimitOperatorInfo(SQueryRuntimeEnv* pRuntimeEnv, SOperatorInfo* upstream);
static SOperatorInfo* createOffsetOperatorInfo(SQueryRuntimeEnv* pRuntimeEnv, SOperatorInfo* upstream);
static SOperatorInfo* createTimeIntervalOperatorInfo(SQueryRuntimeEnv* pRuntimeEnv, SOperatorInfo* upstream, SExprInfo* pExpr, int32_t numOfOutput);
static SOperatorInfo* createSWindowOperatorInfo(SQueryRuntimeEnv* pRuntimeEnv, SOperatorInfo* upstream, SExprInfo* pExpr, int32_t numOfOutput);
static SOperatorInfo* createFillOperatorInfo(SQueryRuntimeEnv* pRuntimeEnv, SOperatorInfo* upstream, SExprInfo* pExpr, int32_t numOfOutput);
static SOperatorInfo* createGroupbyOperatorInfo(SQueryRuntimeEnv* pRuntimeEnv, SOperatorInfo* upstream, SExprInfo* pExpr, int32_t numOfOutput);
static SOperatorInfo* createMultiTableAggOperatorInfo(SQueryRuntimeEnv* pRuntimeEnv, SOperatorInfo* upstream, SExprInfo* pExpr, int32_t numOfOutput);
static SOperatorInfo* createMultiTableTimeIntervalOperatorInfo(SQueryRuntimeEnv* pRuntimeEnv, SOperatorInfo* upstream, SExprInfo* pExpr, int32_t numOfOutput);
static SOperatorInfo* createTagScanOperatorInfo(SQueryRuntimeEnv* pRuntimeEnv, SExprInfo* pExpr, int32_t numOfOutput);
static SOperatorInfo* createTableBlockInfoScanOperator(void* pTsdbQueryHandle, SQueryRuntimeEnv* pRuntimeEnv);

static void destroyBasicOperatorInfo(void* param, int32_t numOfOutput);
static void destroySFillOperatorInfo(void* param, int32_t numOfOutput);
static void destroyGroupbyOperatorInfo(void* param, int32_t numOfOutput);
static void destroyArithOperatorInfo(void* param, int32_t numOfOutput);
static void destroyTagScanOperatorInfo(void* param, int32_t numOfOutput);
static void destroyOperatorInfo(SOperatorInfo* pOperator);

static int32_t doCopyToSDataBlock(SQueryRuntimeEnv* pRuntimeEnv, SGroupResInfo* pGroupResInfo, int32_t orderType, SSDataBlock* pBlock);

static int32_t getGroupbyColumnIndex(SSqlGroupbyExpr *pGroupbyExpr, SSDataBlock* pDataBlock);
static int32_t setGroupResultOutputBuf(SQueryRuntimeEnv *pRuntimeEnv, SGroupbyOperatorInfo *pInfo, int32_t numOfCols, char *pData, int16_t type, int16_t bytes, int32_t groupIndex);

static void initCtxOutputBuffer(SQLFunctionCtx* pCtx, int32_t size);
static void getAlignQueryTimeWindow(SQuery *pQuery, int64_t key, int64_t keyFirst, int64_t keyLast, STimeWindow *win);
static bool isPointInterpoQuery(SQuery *pQuery);
static void setResultBufSize(SQuery* pQuery, SRspResultInfo* pResultInfo);
static void setCtxTagForJoin(SQueryRuntimeEnv* pRuntimeEnv, SQLFunctionCtx* pCtx, SExprInfo* pExprInfo, void* pTable);
static void setParamForStableStddev(SQueryRuntimeEnv* pRuntimeEnv, SQLFunctionCtx* pCtx, int32_t numOfOutput, SExprInfo* pExpr);
static void doSetTableGroupOutputBuf(SQueryRuntimeEnv* pRuntimeEnv, SResultRowInfo* pResultRowInfo,
                                     SQLFunctionCtx* pCtx, int32_t* rowCellInfoOffset, int32_t numOfOutput,
                                     int32_t groupIndex);

// setup the output buffer for each operator
static SSDataBlock* createOutputBuf(SExprInfo* pExpr, int32_t numOfOutput, int32_t numOfRows) {
  const static int32_t minSize = 8;

  SSDataBlock *res = calloc(1, sizeof(SSDataBlock));
  res->info.numOfCols = numOfOutput;

  res->pDataBlock = taosArrayInit(numOfOutput, sizeof(SColumnInfoData));
  for (int32_t i = 0; i < numOfOutput; ++i) {
    SColumnInfoData idata = {{0}};
    idata.info.type = pExpr[i].type;
    idata.info.bytes = pExpr[i].bytes;
    idata.info.colId = pExpr[i].base.resColId;

    idata.pData = calloc(1, MAX(idata.info.bytes * numOfRows, minSize));  // at least to hold a pointer on x64 platform
    taosArrayPush(res->pDataBlock, &idata);
  }

  return res;
}

static void* destroyOutputBuf(SSDataBlock* pBlock) {
  if (pBlock == NULL) {
    return NULL;
  }

  int32_t numOfOutput = pBlock->info.numOfCols;
  for(int32_t i = 0; i < numOfOutput; ++i) {
    SColumnInfoData* pColInfoData = taosArrayGet(pBlock->pDataBlock, i);
    tfree(pColInfoData->pData);
  }

  taosArrayDestroy(pBlock->pDataBlock);
  tfree(pBlock->pBlockStatis);
  tfree(pBlock);
  return NULL;
}

<<<<<<< HEAD

int64_t getNumOfResult(SQueryRuntimeEnv *pRuntimeEnv) {
=======
int32_t getNumOfResult(SQueryRuntimeEnv *pRuntimeEnv, SQLFunctionCtx* pCtx, int32_t numOfOutput) {
>>>>>>> 119fcee9
  SQuery *pQuery = pRuntimeEnv->pQuery;
  bool    hasMainFunction = hasMainOutput(pQuery);

  int32_t maxOutput = 0;
  for (int32_t j = 0; j < numOfOutput; ++j) {
    int32_t id = pCtx[j].functionId;

    /*
     * ts, tag, tagprj function can not decide the output number of current query
     * the number of output result is decided by main output
     */
    if (hasMainFunction && (id == TSDB_FUNC_TS || id == TSDB_FUNC_TAG || id == TSDB_FUNC_TAGPRJ)) {
      continue;
    }

    SResultRowCellInfo *pResInfo = GET_RES_INFO(&pCtx[j]);
    if (pResInfo != NULL && maxOutput < pResInfo->numOfRes) {
      maxOutput = pResInfo->numOfRes;
    }
  }

  assert(maxOutput >= 0);
  return maxOutput;
}

static void clearNumOfRes(SQLFunctionCtx* pCtx, int32_t numOfOutput) {
  for (int32_t j = 0; j < numOfOutput; ++j) {
    SResultRowCellInfo *pResInfo = GET_RES_INFO(&pCtx[j]);
    pResInfo->numOfRes = 0;
  }
}

static bool isGroupbyColumn(SSqlGroupbyExpr *pGroupbyExpr) {
  if (pGroupbyExpr == NULL || pGroupbyExpr->numOfGroupCols == 0) {
    return false;
  }

  for (int32_t i = 0; i < pGroupbyExpr->numOfGroupCols; ++i) {
    SColIndex *pColIndex = taosArrayGet(pGroupbyExpr->columnInfo, i);
    if (TSDB_COL_IS_NORMAL_COL(pColIndex->flag)) {
      //make sure the normal column locates at the second position if tbname exists in group by clause
      if (pGroupbyExpr->numOfGroupCols > 1) {
        assert(pColIndex->colIndex > 0);
      }

      return true;
    }
  }

  return false;
}

static bool isStabledev(SQuery* pQuery) {
  for (int32_t i = 0; i < pQuery->numOfOutput; ++i) {
    int32_t functId = pQuery->pExpr1[i].base.functionId;
    if (functId == TSDB_FUNC_STDDEV_DST) {
      return true;
    }
  }

  return false;
}

static bool isSelectivityWithTagsQuery(SQLFunctionCtx *pCtx, int32_t numOfOutput) {
  bool    hasTags = false;
  int32_t numOfSelectivity = 0;

  for (int32_t i = 0; i < numOfOutput; ++i) {
    int32_t functId = pCtx[i].functionId;
    if (functId == TSDB_FUNC_TAG_DUMMY || functId == TSDB_FUNC_TS_DUMMY) {
      hasTags = true;
      continue;
    }

    if ((aAggs[functId].status & TSDB_FUNCSTATE_SELECTIVITY) != 0) {
      numOfSelectivity++;
    }
  }

  return (numOfSelectivity > 0 && hasTags);
}

static bool isProjQuery(SQuery *pQuery) {
  for (int32_t i = 0; i < pQuery->numOfOutput; ++i) {
    int32_t functId = pQuery->pExpr1[i].base.functionId;
    if (functId != TSDB_FUNC_PRJ && functId != TSDB_FUNC_TAGPRJ) {
      return false;
    }
  }

  return true;
}

static bool isTsCompQuery(SQuery *pQuery) { return pQuery->pExpr1[0].base.functionId == TSDB_FUNC_TS_COMP; }

static bool isTopBottomQuery(SQuery *pQuery) {
  for (int32_t i = 0; i < pQuery->numOfOutput; ++i) {
    int32_t functionId = pQuery->pExpr1[i].base.functionId;
    if (functionId == TSDB_FUNC_TS) {
      continue;
    }

    if (functionId == TSDB_FUNC_TOP || functionId == TSDB_FUNC_BOTTOM) {
      return true;
    }
  }

  return false;
}

static bool timeWindowInterpoRequired(SQuery *pQuery) {
  for(int32_t i = 0; i < pQuery->numOfOutput; ++i) {
    int32_t functionId = pQuery->pExpr1[i].base.functionId;
    if (functionId == TSDB_FUNC_TWA || functionId == TSDB_FUNC_INTERP) {
      return true;
    }
  }

  return false;
}

static bool hasTagValOutput(SQuery* pQuery) {
  SExprInfo *pExprInfo = &pQuery->pExpr1[0];
  if (pQuery->numOfOutput == 1 && pExprInfo->base.functionId == TSDB_FUNC_TS_COMP) {
    return true;
  } else {  // set tag value, by which the results are aggregated.
    for (int32_t idx = 0; idx < pQuery->numOfOutput; ++idx) {
      SExprInfo *pLocalExprInfo = &pQuery->pExpr1[idx];

      // ts_comp column required the tag value for join filter
      if (TSDB_COL_IS_TAG(pLocalExprInfo->base.colInfo.flag)) {
        return true;
      }
    }
  }

  return false;
}

static bool hasNullRv(SColIndex* pColIndex, SDataStatis *pStatis) {
  if (TSDB_COL_IS_TAG(pColIndex->flag) || TSDB_COL_IS_UD_COL(pColIndex->flag) || pColIndex->colId == PRIMARYKEY_TIMESTAMP_COL_INDEX) {
    return false;
  }

  if (pStatis != NULL && pStatis->numOfNull == 0) {
    return false;
  }

  return true;
}

static void prepareResultListBuffer(SResultRowInfo* pResultRowInfo, SQueryRuntimeEnv* pRuntimeEnv) {
  // more than the capacity, reallocate the resources
  if (pResultRowInfo->size < pResultRowInfo->capacity) {
    return;
  }

  int64_t newCapacity = 0;
  if (pResultRowInfo->capacity > 10000) {
    newCapacity = (int64_t)(pResultRowInfo->capacity * 1.25);
  } else {
    newCapacity = (int64_t)(pResultRowInfo->capacity * 1.5);
  }

  char *t = realloc(pResultRowInfo->pResult, (size_t)(newCapacity * POINTER_BYTES));
  if (t == NULL) {
    longjmp(pRuntimeEnv->env, TSDB_CODE_QRY_OUT_OF_MEMORY);
  }

  pResultRowInfo->pResult = (SResultRow **)t;

  int32_t inc = (int32_t)newCapacity - pResultRowInfo->capacity;
  memset(&pResultRowInfo->pResult[pResultRowInfo->capacity], 0, POINTER_BYTES * inc);

  pResultRowInfo->capacity = (int32_t)newCapacity;
}

static SResultRow *doPrepareResultRowFromKey(SQueryRuntimeEnv *pRuntimeEnv, SResultRowInfo *pResultRowInfo, char *pData,
                                             int16_t bytes, bool masterscan, uint64_t uid) {
  bool existed = false;
  SET_RES_WINDOW_KEY(pRuntimeEnv->keyBuf, pData, bytes, uid);

  SResultRow **p1 =
      (SResultRow **)taosHashGet(pRuntimeEnv->pResultRowHashTable, pRuntimeEnv->keyBuf, GET_RES_WINDOW_KEY_LEN(bytes));

  // in case of repeat scan/reverse scan, no new time window added.
  if (QUERY_IS_INTERVAL_QUERY(pRuntimeEnv->pQuery)) {
    if (!masterscan) {  // the *p1 may be NULL in case of sliding+offset exists.
      return (p1 != NULL)? *p1:NULL;
    }

    if (p1 != NULL) {
      for(int32_t i = pResultRowInfo->size - 1; i >= 0; --i) {
        if (pResultRowInfo->pResult[i] == (*p1)) {
          pResultRowInfo->curIndex = i;
          existed = true;
          break;
        }
      }
    }
  } else {
    if (p1 != NULL) {  // group by column query
      return *p1;
    }
  }

  if (!existed) {
    prepareResultListBuffer(pResultRowInfo, pRuntimeEnv);

    SResultRow *pResult = NULL;

    if (p1 == NULL) {
      pResult = getNewResultRow(pRuntimeEnv->pool);
      int32_t ret = initResultRow(pResult);
      if (ret != TSDB_CODE_SUCCESS) {
        longjmp(pRuntimeEnv->env, TSDB_CODE_QRY_OUT_OF_MEMORY);
      }

      // add a new result set for a new group
      taosHashPut(pRuntimeEnv->pResultRowHashTable, pRuntimeEnv->keyBuf, GET_RES_WINDOW_KEY_LEN(bytes), &pResult, POINTER_BYTES);
    } else {
      pResult = *p1;
    }

    pResultRowInfo->pResult[pResultRowInfo->size] = pResult;
    pResultRowInfo->curIndex = pResultRowInfo->size++;
  }

  // too many time window in query
  if (pResultRowInfo->size > MAX_INTERVAL_TIME_WINDOW) {
    longjmp(pRuntimeEnv->env, TSDB_CODE_QRY_TOO_MANY_TIMEWINDOW);
  }

  return getResultRow(pResultRowInfo, pResultRowInfo->curIndex);
}

static void getInitialStartTimeWindow(SQuery* pQuery, TSKEY ts, STimeWindow* w) {
  if (QUERY_IS_ASC_QUERY(pQuery)) {
    getAlignQueryTimeWindow(pQuery, ts, ts, pQuery->window.ekey, w);
  } else {
    // the start position of the first time window in the endpoint that spreads beyond the queried last timestamp
    getAlignQueryTimeWindow(pQuery, ts, pQuery->window.ekey, ts, w);

    int64_t key = w->skey;
    while(key < ts) { // moving towards end
      if (pQuery->interval.intervalUnit == 'n' || pQuery->interval.intervalUnit == 'y') {
        key = taosTimeAdd(key, pQuery->interval.sliding, pQuery->interval.slidingUnit, pQuery->precision);
      } else {
        key += pQuery->interval.sliding;
      }

      if (key >= ts) {
        break;
      }

      w->skey = key;
    }
  }
}

// get the correct time window according to the handled timestamp
static STimeWindow getActiveTimeWindow(SResultRowInfo * pResultRowInfo, int64_t ts, SQuery *pQuery) {
  STimeWindow w = {0};

 if (pResultRowInfo->curIndex == -1) {  // the first window, from the previous stored value
    if (pResultRowInfo->prevSKey == TSKEY_INITIAL_VAL) {
      getInitialStartTimeWindow(pQuery, ts, &w);
      pResultRowInfo->prevSKey = w.skey;
    } else {
      w.skey = pResultRowInfo->prevSKey;
    }

    if (pQuery->interval.intervalUnit == 'n' || pQuery->interval.intervalUnit == 'y') {
      w.ekey = taosTimeAdd(w.skey, pQuery->interval.interval, pQuery->interval.intervalUnit, pQuery->precision) - 1;
    } else {
      w.ekey = w.skey + pQuery->interval.interval - 1;
    }
  } else {
    int32_t slot = curTimeWindowIndex(pResultRowInfo);
    SResultRow* pWindowRes = getResultRow(pResultRowInfo, slot);
    w = pWindowRes->win;
  }

  if (w.skey > ts || w.ekey < ts) {
    if (pQuery->interval.intervalUnit == 'n' || pQuery->interval.intervalUnit == 'y') {
      w.skey = taosTimeTruncate(ts, &pQuery->interval, pQuery->precision);
      w.ekey = taosTimeAdd(w.skey, pQuery->interval.interval, pQuery->interval.intervalUnit, pQuery->precision) - 1;
    } else {
      int64_t st = w.skey;

      if (st > ts) {
        st -= ((st - ts + pQuery->interval.sliding - 1) / pQuery->interval.sliding) * pQuery->interval.sliding;
      }

      int64_t et = st + pQuery->interval.interval - 1;
      if (et < ts) {
        st += ((ts - et + pQuery->interval.sliding - 1) / pQuery->interval.sliding) * pQuery->interval.sliding;
      }

      w.skey = st;
      w.ekey = w.skey + pQuery->interval.interval - 1;
    }
  }

  /*
   * query border check, skey should not be bounded by the query time range, since the value skey will
   * be used as the time window index value. So we only change ekey of time window accordingly.
   */
  if (w.ekey > pQuery->window.ekey && QUERY_IS_ASC_QUERY(pQuery)) {
    w.ekey = pQuery->window.ekey;
  }

  return w;
}

// a new buffer page for each table. Needs to opt this design
static int32_t addNewWindowResultBuf(SResultRow *pWindowRes, SDiskbasedResultBuf *pResultBuf, int32_t tid, uint32_t size) {
  if (pWindowRes->pageId != -1) {
    return 0;
  }

  tFilePage *pData = NULL;

  // in the first scan, new space needed for results
  int32_t pageId = -1;
  SIDList list = getDataBufPagesIdList(pResultBuf, tid);

  if (taosArrayGetSize(list) == 0) {
    pData = getNewDataBuf(pResultBuf, tid, &pageId);
  } else {
    SPageInfo* pi = getLastPageInfo(list);
    pData = getResBufPage(pResultBuf, pi->pageId);
    pageId = pi->pageId;

    if (pData->num + size > pResultBuf->pageSize) {
      // release current page first, and prepare the next one
      releaseResBufPageInfo(pResultBuf, pi);
      pData = getNewDataBuf(pResultBuf, tid, &pageId);
      if (pData != NULL) {
        assert(pData->num == 0);  // number of elements must be 0 for new allocated buffer
      }
    }
  }

  if (pData == NULL) {
    return -1;
  }

  // set the number of rows in current disk page
  if (pWindowRes->pageId == -1) {  // not allocated yet, allocate new buffer
    pWindowRes->pageId = pageId;
    pWindowRes->offset = (int32_t)pData->num;

    pData->num += size;
    assert(pWindowRes->pageId >= 0);
  }

  return 0;
}

static int32_t setWindowOutputBufByKey(SQueryRuntimeEnv *pRuntimeEnv, SResultRowInfo *pResultRowInfo, STimeWindow *win,
                                       bool masterscan, SResultRow **pResult, int64_t groupId, SQLFunctionCtx* pCtx,
                                       int32_t numOfOutput, int32_t* rowCellInfoOffset) {
  assert(win->skey <= win->ekey);
  SDiskbasedResultBuf *pResultBuf = pRuntimeEnv->pResultBuf;

  SResultRow *pResultRow = doPrepareResultRowFromKey(pRuntimeEnv, pResultRowInfo, (char *)&win->skey, TSDB_KEYSIZE, masterscan, groupId);
  if (pResultRow == NULL) {
    *pResult = NULL;
    return TSDB_CODE_SUCCESS;
  }

  // not assign result buffer yet, add new result buffer
  if (pResultRow->pageId == -1) {
    int32_t ret = addNewWindowResultBuf(pResultRow, pResultBuf, (int32_t) groupId, pRuntimeEnv->pQuery->intermediateResultRowSize);
    if (ret != TSDB_CODE_SUCCESS) {
      return -1;
    }
  }

  // set time window for current result
  pResultRow->win = (*win);
  *pResult = pResultRow;
  setResultRowOutputBufInitCtx(pRuntimeEnv, pResultRow, pCtx, numOfOutput, rowCellInfoOffset);

  return TSDB_CODE_SUCCESS;
}

static void setResultRowInterpo(SResultRow* pResult, SResultTsInterpType type) {
  assert(pResult != NULL && (type == RESULT_ROW_START_INTERP || type == RESULT_ROW_END_INTERP));
  if (type == RESULT_ROW_START_INTERP) {
    pResult->startInterp = true;
  } else {
    pResult->endInterp   = true;
  }
}

static bool resultRowInterpolated(SResultRow* pResult, SResultTsInterpType type) {
  assert(pResult != NULL && (type == RESULT_ROW_START_INTERP || type == RESULT_ROW_END_INTERP));
  if (type == RESULT_ROW_START_INTERP) {
    return pResult->startInterp == true;
  } else {
    return pResult->endInterp   == true;
  }
}

static FORCE_INLINE int32_t getForwardStepsInBlock(int32_t numOfRows, __block_search_fn_t searchFn, TSKEY ekey, int16_t pos,
                                      int16_t order, int64_t *pData) {
  int32_t forwardStep = 0;

  if (order == TSDB_ORDER_ASC) {
    int32_t end = searchFn((char*) &pData[pos], numOfRows - pos, ekey, order);
    if (end >= 0) {
      forwardStep = end;

      if (pData[end + pos] == ekey) {
        forwardStep += 1;
      }
    }
  } else {
    int32_t end = searchFn((char *)pData, pos + 1, ekey, order);
    if (end >= 0) {
      forwardStep = pos - end;

      if (pData[end] == ekey) {
        forwardStep += 1;
      }
    }
  }

  assert(forwardStep > 0);
  return forwardStep;
}

static void doUpdateResultRowIndex(SResultRowInfo*pResultRowInfo, TSKEY lastKey, bool ascQuery, bool timeWindowInterpo) {
  int64_t skey = TSKEY_INITIAL_VAL;
  int32_t i = 0;
  for (i = pResultRowInfo->size - 1; i >= 0; --i) {
    SResultRow *pResult = pResultRowInfo->pResult[i];
    if (pResult->closed) {
      break;
    }

    // new closed result rows
    if (timeWindowInterpo) {
      if (pResult->endInterp && ((pResult->win.skey <= lastKey && ascQuery) || (pResult->win.skey >= lastKey && !ascQuery))) {
        if (i > 0) { // the first time window, the startInterp is false.
          assert(pResult->startInterp);
        }

        closeResultRow(pResultRowInfo, i);
      } else {
        skey = pResult->win.skey;
      }
    } else {
      if ((pResult->win.ekey <= lastKey && ascQuery) || (pResult->win.skey >= lastKey && !ascQuery)) {
        closeResultRow(pResultRowInfo, i);
      } else {
        skey = pResult->win.skey;
      }
    }
  }

  // all result rows are closed, set the last one to be the skey
  if (skey == TSKEY_INITIAL_VAL) {
    pResultRowInfo->curIndex = pResultRowInfo->size - 1;
  } else {

    for (i = pResultRowInfo->size - 1; i >= 0; --i) {
      SResultRow *pResult = pResultRowInfo->pResult[i];
      if (pResult->closed) {
        break;
      }
    }

    if (i == pResultRowInfo->size - 1) {
      pResultRowInfo->curIndex = i;
    } else {
      pResultRowInfo->curIndex = i + 1;  // current not closed result object
    }

    pResultRowInfo->prevSKey = pResultRowInfo->pResult[pResultRowInfo->curIndex]->win.skey;
  }
}

static void updateResultRowInfoActiveIndex(SResultRowInfo* pResultRowInfo, SQuery* pQuery, TSKEY lastKey) {
  bool ascQuery = QUERY_IS_ASC_QUERY(pQuery);
  if ((lastKey > pQuery->window.ekey && ascQuery) || (lastKey < pQuery->window.ekey && (!ascQuery))) {
    closeAllResultRows(pResultRowInfo);
    pResultRowInfo->curIndex = pResultRowInfo->size - 1;
  } else {
    int32_t step = ascQuery ? 1 : -1;
    doUpdateResultRowIndex(pResultRowInfo, lastKey - step, ascQuery, pQuery->timeWindowInterpo);
  }
}

static int32_t getNumOfRowsInTimeWindow(SQuery *pQuery, SDataBlockInfo *pDataBlockInfo, TSKEY *pPrimaryColumn,
                                        int32_t startPos, TSKEY ekey, __block_search_fn_t searchFn, bool updateLastKey) {
  assert(startPos >= 0 && startPos < pDataBlockInfo->rows);

  int32_t num   = -1;
  int32_t order = pQuery->order.order;
  int32_t step  = GET_FORWARD_DIRECTION_FACTOR(order);

  STableQueryInfo* item = pQuery->current;

  if (QUERY_IS_ASC_QUERY(pQuery)) {
    if (ekey < pDataBlockInfo->window.ekey) {
      num = getForwardStepsInBlock(pDataBlockInfo->rows, searchFn, ekey, startPos, order, pPrimaryColumn);
      if (updateLastKey) { // update the last key
        item->lastKey = pPrimaryColumn[startPos + (num - 1)] + step;
      }
    } else {
      num = pDataBlockInfo->rows - startPos;
      if (updateLastKey) {
        item->lastKey = pDataBlockInfo->window.ekey + step;
      }
    }
  } else {  // desc
    if (ekey > pDataBlockInfo->window.skey) {
      num = getForwardStepsInBlock(pDataBlockInfo->rows, searchFn, ekey, startPos, order, pPrimaryColumn);
      if (updateLastKey) {  // update the last key
        item->lastKey = pPrimaryColumn[startPos - (num - 1)] + step;
      }
    } else {
      num = startPos + 1;
      if (updateLastKey) {
        item->lastKey = pDataBlockInfo->window.skey + step;
      }
    }
  }

  assert(num > 0);
  return num;
}

static void doApplyFunctions(SQueryRuntimeEnv* pRuntimeEnv, SQLFunctionCtx* pCtx, STimeWindow* pWin, int32_t offset,
                             int32_t forwardStep, TSKEY* tsCol, int32_t numOfTotal, int32_t numOfOutput) {
  SQuery *pQuery = pRuntimeEnv->pQuery;
  bool hasPrev = pCtx[0].preAggVals.isSet;

  for (int32_t k = 0; k < numOfOutput; ++k) {
    pCtx[k].size = forwardStep;
    pCtx[k].startTs = pWin->skey;

    char* start = pCtx[k].pInput;

    int32_t pos = (QUERY_IS_ASC_QUERY(pQuery)) ? offset : offset - (forwardStep - 1);
    if (pCtx[k].pInput != NULL) {
      pCtx[k].pInput = (char *)pCtx[k].pInput + pos * pCtx[k].inputBytes;
    }

    if (tsCol != NULL) {
      pCtx[k].ptsList = &tsCol[pos];
    }

    int32_t functionId = pCtx[k].functionId;

    // not a whole block involved in query processing, statistics data can not be used
    // NOTE: the original value of isSet have been changed here
    if (pCtx[k].preAggVals.isSet && forwardStep < numOfTotal) {
      pCtx[k].preAggVals.isSet = false;
    }

    if (functionNeedToExecute(pRuntimeEnv, &pCtx[k], functionId)) {
      aAggs[functionId].xFunction(&pCtx[k]);
    }

    // restore it
    pCtx[k].preAggVals.isSet = hasPrev;
    pCtx[k].pInput = start;
  }
}


static int32_t getNextQualifiedWindow(SQuery* pQuery, STimeWindow *pNext, SDataBlockInfo *pDataBlockInfo,
    TSKEY *primaryKeys, __block_search_fn_t searchFn, int32_t prevPosition) {
  getNextTimeWindow(pQuery, pNext);

  // next time window is not in current block
  if ((pNext->skey > pDataBlockInfo->window.ekey && QUERY_IS_ASC_QUERY(pQuery)) ||
      (pNext->ekey < pDataBlockInfo->window.skey && !QUERY_IS_ASC_QUERY(pQuery))) {
    return -1;
  }

  TSKEY startKey = -1;
  if (QUERY_IS_ASC_QUERY(pQuery)) {
    startKey = pNext->skey;
    if (startKey < pQuery->window.skey) {
      startKey = pQuery->window.skey;
    }
  } else {
    startKey = pNext->ekey;
    if (startKey > pQuery->window.skey) {
      startKey = pQuery->window.skey;
    }
  }

  int32_t startPos = 0;

  // tumbling time window query, a special case of sliding time window query
  if (pQuery->interval.sliding == pQuery->interval.interval && prevPosition != -1) {
    int32_t factor = GET_FORWARD_DIRECTION_FACTOR(pQuery->order.order);
    startPos = prevPosition + factor;
  } else {
    if (startKey <= pDataBlockInfo->window.skey && QUERY_IS_ASC_QUERY(pQuery)) {
      startPos = 0;
    } else if (startKey >= pDataBlockInfo->window.ekey && !QUERY_IS_ASC_QUERY(pQuery)) {
      startPos = pDataBlockInfo->rows - 1;
    } else {
      startPos = searchFn((char *)primaryKeys, pDataBlockInfo->rows, startKey, pQuery->order.order);
    }
  }

  /*
   * This time window does not cover any data, try next time window,
   * this case may happen when the time window is too small
   */
  if (primaryKeys == NULL) {
    if (QUERY_IS_ASC_QUERY(pQuery)) {
      assert(pDataBlockInfo->window.skey <= pNext->ekey);
    } else {
      assert(pDataBlockInfo->window.ekey >= pNext->skey);
    }
  } else {
    if (QUERY_IS_ASC_QUERY(pQuery) && primaryKeys[startPos] > pNext->ekey) {
      TSKEY next = primaryKeys[startPos];
      if (pQuery->interval.intervalUnit == 'n' || pQuery->interval.intervalUnit == 'y') {
        pNext->skey = taosTimeTruncate(next, &pQuery->interval, pQuery->precision);
        pNext->ekey = taosTimeAdd(pNext->skey, pQuery->interval.interval, pQuery->interval.intervalUnit, pQuery->precision) - 1;
      } else {
        pNext->ekey += ((next - pNext->ekey + pQuery->interval.sliding - 1)/pQuery->interval.sliding) * pQuery->interval.sliding;
        pNext->skey = pNext->ekey - pQuery->interval.interval + 1;
      }
    } else if ((!QUERY_IS_ASC_QUERY(pQuery)) && primaryKeys[startPos] < pNext->skey) {
      TSKEY next = primaryKeys[startPos];
      if (pQuery->interval.intervalUnit == 'n' || pQuery->interval.intervalUnit == 'y') {
        pNext->skey = taosTimeTruncate(next, &pQuery->interval, pQuery->precision);
        pNext->ekey = taosTimeAdd(pNext->skey, pQuery->interval.interval, pQuery->interval.intervalUnit, pQuery->precision) - 1;
      } else {
        pNext->skey -= ((pNext->skey - next + pQuery->interval.sliding - 1) / pQuery->interval.sliding) * pQuery->interval.sliding;
        pNext->ekey = pNext->skey + pQuery->interval.interval - 1;
      }
    }
  }

  return startPos;
}

static FORCE_INLINE TSKEY reviseWindowEkey(SQuery *pQuery, STimeWindow *pWindow) {
  TSKEY ekey = -1;
  if (QUERY_IS_ASC_QUERY(pQuery)) {
    ekey = pWindow->ekey;
    if (ekey > pQuery->window.ekey) {
      ekey = pQuery->window.ekey;
    }
  } else {
    ekey = pWindow->skey;
    if (ekey < pQuery->window.ekey) {
      ekey = pQuery->window.ekey;
    }
  }

  return ekey;
}

static void setNotInterpoWindowKey(SQLFunctionCtx* pCtx, int32_t numOfOutput, int32_t type) {
  if (type == RESULT_ROW_START_INTERP) {
    for (int32_t k = 0; k < numOfOutput; ++k) {
      pCtx[k].start.key = INT64_MIN;
    }
  } else {
    for (int32_t k = 0; k < numOfOutput; ++k) {
      pCtx[k].end.key = INT64_MIN;
    }
  }
}

// window start key interpolation


static void saveDataBlockLastRow(SQueryRuntimeEnv* pRuntimeEnv, SDataBlockInfo* pDataBlockInfo, SArray* pDataBlock,
    int32_t rowIndex) {
  if (pDataBlock == NULL) {
    return;
  }

  SQuery* pQuery = pRuntimeEnv->pQuery;
  for (int32_t k = 0; k < pQuery->numOfCols; ++k) {
    SColumnInfoData *pColInfo = taosArrayGet(pDataBlock, k);
    memcpy(pRuntimeEnv->prevRow[k], ((char*)pColInfo->pData) + (pColInfo->info.bytes * rowIndex), pColInfo->info.bytes);
  }
}

static TSKEY getStartTsKey(SQuery* pQuery, STimeWindow* win, const TSKEY* tsCols, int32_t rows) {
  TSKEY ts = TSKEY_INITIAL_VAL;

  bool ascQuery = QUERY_IS_ASC_QUERY(pQuery);
  if (tsCols == NULL) {
    ts = ascQuery? win->skey : win->ekey;
  } else {
    int32_t offset = ascQuery? 0:rows-1;
    ts = tsCols[offset];
  }

  return ts;
}

static void setArithParams(SArithmeticSupport* sas, SExprInfo *pExprInfo, SSDataBlock* pSDataBlock) {
  sas->numOfCols = (int32_t) pSDataBlock->info.numOfCols;
  sas->pArithExpr = pExprInfo;

  sas->colList = calloc(1, pSDataBlock->info.numOfCols*sizeof(SColumnInfo));
  for(int32_t i = 0; i < sas->numOfCols; ++i) {
    SColumnInfoData* pColData = taosArrayGet(pSDataBlock->pDataBlock, i);
    sas->colList[i] = pColData->info;
  }

  sas->data = calloc(sas->numOfCols, POINTER_BYTES);

  // set the input column data
  for (int32_t f = 0; f < pSDataBlock->info.numOfCols; ++f) {
    SColumnInfoData *pColumnInfoData = taosArrayGet(pSDataBlock->pDataBlock, f);
    sas->data[f] = pColumnInfoData->pData;
  }
}

static void doSetInputDataBlock(SOperatorInfo* pOperator, SQLFunctionCtx* pCtx, SSDataBlock* pBlock, int32_t order);
static void doSetInputDataBlockInfo(SOperatorInfo* pOperator, SQLFunctionCtx* pCtx, SSDataBlock* pBlock, int32_t order) {
  for (int32_t i = 0; i < pOperator->numOfOutput; ++i) {
    pCtx[i].order = order;
    pCtx[i].size  = pBlock->info.rows;
    pCtx[i].currentStage = (uint8_t)pOperator->pRuntimeEnv->scanFlag;

    setBlockStatisInfo(&pCtx[i], pBlock, &pOperator->pExpr[i].base.colInfo);
  }
}

static void setInputDataBlock(SOperatorInfo* pOperator, SQLFunctionCtx* pCtx, SSDataBlock* pBlock, int32_t order) {
  if (pCtx[0].functionId == TSDB_FUNC_ARITHM) {
    SArithmeticSupport* pSupport = (SArithmeticSupport*) pCtx[0].param[1].pz;
    if (pSupport->colList == NULL) {
      doSetInputDataBlock(pOperator, pCtx, pBlock, order);
    } else {
      doSetInputDataBlockInfo(pOperator, pCtx, pBlock, order);
    }
  } else {
    if (pCtx[0].pInput == NULL && pBlock->pDataBlock != NULL) {
      doSetInputDataBlock(pOperator, pCtx, pBlock, order);
    } else {
      doSetInputDataBlockInfo(pOperator, pCtx, pBlock, order);
    }
  }
}

static void doSetInputDataBlock(SOperatorInfo* pOperator, SQLFunctionCtx* pCtx, SSDataBlock* pBlock, int32_t order) {
  for (int32_t i = 0; i < pOperator->numOfOutput; ++i) {
    pCtx[i].order = order;
    pCtx[i].size  = pBlock->info.rows;
    pCtx[i].currentStage = (uint8_t)pOperator->pRuntimeEnv->scanFlag;

    setBlockStatisInfo(&pCtx[i], pBlock, &pOperator->pExpr[i].base.colInfo);

    if (pCtx[i].functionId == TSDB_FUNC_ARITHM) {
      setArithParams((SArithmeticSupport*)pCtx[i].param[1].pz, &pOperator->pExpr[i], pBlock);
    } else {
      SColIndex* pCol = &pOperator->pExpr[i].base.colInfo;
      if (TSDB_COL_IS_NORMAL_COL(pCol->flag) || pCol->colId == TSDB_BLOCK_DIST_COLUMN_INDEX) {
        SColIndex*       pColIndex = &pOperator->pExpr[i].base.colInfo;
        SColumnInfoData* p = taosArrayGet(pBlock->pDataBlock, pColIndex->colIndex);

        // in case of the block distribution query, the inputBytes is not a constant value.
        pCtx[i].pInput = p->pData;
        assert(p->info.colId == pColIndex->colId && pCtx[i].inputType == p->info.type);// && pCtx[i].inputBytes == p->info.bytes);

        uint32_t status = aAggs[pCtx[i].functionId].status;
        if ((status & (TSDB_FUNCSTATE_SELECTIVITY | TSDB_FUNCSTATE_NEED_TS)) != 0) {
          SColumnInfoData* tsInfo = taosArrayGet(pBlock->pDataBlock, 0);
          pCtx[i].ptsList = (int64_t*) tsInfo->pData;
        }
      }
    }
  }
}

static void doAggregateImpl(SOperatorInfo* pOperator, TSKEY startTs, SQLFunctionCtx* pCtx, SSDataBlock* pSDataBlock) {
  SQueryRuntimeEnv* pRuntimeEnv = pOperator->pRuntimeEnv;

  for (int32_t k = 0; k < pOperator->numOfOutput; ++k) {
    int32_t functionId = pCtx[k].functionId;
    if (functionNeedToExecute(pRuntimeEnv, &pCtx[k], functionId)) {
      pCtx[k].startTs = startTs;// this can be set during create the struct
      aAggs[functionId].xFunction(&pCtx[k]);
    }
  }
}

static void arithmeticApplyFunctions(SQueryRuntimeEnv *pRuntimeEnv, SQLFunctionCtx *pCtx, int32_t numOfOutput) {
  SQuery *pQuery = pRuntimeEnv->pQuery;

  for (int32_t k = 0; k < numOfOutput; ++k) {
    pCtx[k].startTs = pQuery->window.skey;
    aAggs[pCtx[k].functionId].xFunction(&pCtx[k]);
  }
}

void doTimeWindowInterpolation(SOperatorInfo* pOperator, SOptrBasicInfo* pInfo, SArray* pDataBlock, TSKEY prevTs,
                               int32_t prevRowIndex, TSKEY curTs, int32_t curRowIndex, TSKEY windowKey, int32_t type) {
  SQueryRuntimeEnv *pRuntimeEnv = pOperator->pRuntimeEnv;
  SExprInfo* pExpr = pOperator->pExpr;

  SQLFunctionCtx* pCtx = pInfo->pCtx;

  for (int32_t k = 0; k < pOperator->numOfOutput; ++k) {
    int32_t functionId = pCtx[k].functionId;
    if (functionId != TSDB_FUNC_TWA && functionId != TSDB_FUNC_INTERP) {
      pCtx[k].start.key = INT64_MIN;
      continue;
    }

    SColIndex *      pColIndex = &pExpr[k].base.colInfo;
    int16_t          index = pColIndex->colIndex;
    SColumnInfoData *pColInfo = taosArrayGet(pDataBlock, index);

    assert(pColInfo->info.colId == pColIndex->colId && curTs != windowKey);
    double v1 = 0, v2 = 0, v = 0;

    if (prevRowIndex == -1) {
      GET_TYPED_DATA(v1, double, pColInfo->info.type, (char *)pRuntimeEnv->prevRow[index]);
    } else {
      GET_TYPED_DATA(v1, double, pColInfo->info.type, (char *)pColInfo->pData + prevRowIndex * pColInfo->info.bytes);
    }

    GET_TYPED_DATA(v2, double, pColInfo->info.type, (char *)pColInfo->pData + curRowIndex * pColInfo->info.bytes);

    if (functionId == TSDB_FUNC_INTERP) {
      if (type == RESULT_ROW_START_INTERP) {
        pCtx[k].start.key = prevTs;
        pCtx[k].start.val = v1;

        pCtx[k].end.key = curTs;
        pCtx[k].end.val = v2;
      }
    } else if (functionId == TSDB_FUNC_TWA) {
      SPoint point1 = (SPoint){.key = prevTs,    .val = &v1};
      SPoint point2 = (SPoint){.key = curTs,     .val = &v2};
      SPoint point  = (SPoint){.key = windowKey, .val = &v };

      taosGetLinearInterpolationVal(&point, TSDB_DATA_TYPE_DOUBLE, &point1, &point2, TSDB_DATA_TYPE_DOUBLE);

      if (type == RESULT_ROW_START_INTERP) {
        pCtx[k].start.key = point.key;
        pCtx[k].start.val = v;
      } else {
        pCtx[k].end.key = point.key;
        pCtx[k].end.val = v;
      }
    }
  }
}

static bool setTimeWindowInterpolationStartTs(SOperatorInfo* pOperatorInfo, SQLFunctionCtx* pCtx, int32_t pos,
                                              int32_t numOfRows, SArray* pDataBlock, const TSKEY* tsCols, STimeWindow* win) {
  SQueryRuntimeEnv* pRuntimeEnv = pOperatorInfo->pRuntimeEnv;
  SQuery* pQuery = pRuntimeEnv->pQuery;

  bool ascQuery = QUERY_IS_ASC_QUERY(pQuery);

  TSKEY curTs  = tsCols[pos];
  TSKEY lastTs = *(TSKEY *) pRuntimeEnv->prevRow[0];

  // lastTs == INT64_MIN and pos == 0 means this is the first time window, interpolation is not needed.
  // start exactly from this point, no need to do interpolation
  TSKEY key = ascQuery? win->skey:win->ekey;
  if (key == curTs) {
    setNotInterpoWindowKey(pCtx, pOperatorInfo->numOfOutput, RESULT_ROW_START_INTERP);
    return true;
  }

  if (lastTs == INT64_MIN && ((pos == 0 && ascQuery) || (pos == (numOfRows - 1) && !ascQuery))) {
    setNotInterpoWindowKey(pCtx, pOperatorInfo->numOfOutput, RESULT_ROW_START_INTERP);
    return true;
  }

  int32_t step = GET_FORWARD_DIRECTION_FACTOR(pQuery->order.order);
  TSKEY   prevTs = ((pos == 0 && ascQuery) || (pos == (numOfRows - 1) && !ascQuery))? lastTs:tsCols[pos - step];

  doTimeWindowInterpolation(pOperatorInfo, pOperatorInfo->info, pDataBlock, prevTs, pos - step, curTs, pos,
      key, RESULT_ROW_START_INTERP);
  return true;
}

static bool setTimeWindowInterpolationEndTs(SOperatorInfo* pOperatorInfo, SQLFunctionCtx* pCtx,
    int32_t endRowIndex, SArray* pDataBlock, const TSKEY* tsCols, TSKEY blockEkey, STimeWindow* win) {
  SQueryRuntimeEnv *pRuntimeEnv = pOperatorInfo->pRuntimeEnv;
  SQuery* pQuery = pRuntimeEnv->pQuery;
  int32_t numOfOutput = pOperatorInfo->numOfOutput;

  TSKEY   actualEndKey = tsCols[endRowIndex];

  TSKEY key = QUERY_IS_ASC_QUERY(pQuery)? win->ekey:win->skey;

  // not ended in current data block, do not invoke interpolation
  if ((key > blockEkey && QUERY_IS_ASC_QUERY(pQuery)) || (key < blockEkey && !QUERY_IS_ASC_QUERY(pQuery))) {
    setNotInterpoWindowKey(pCtx, numOfOutput, RESULT_ROW_END_INTERP);
    return false;
  }

  // there is actual end point of current time window, no interpolation need
  if (key == actualEndKey) {
    setNotInterpoWindowKey(pCtx, numOfOutput, RESULT_ROW_END_INTERP);
    return true;
  }

  int32_t step = GET_FORWARD_DIRECTION_FACTOR(pQuery->order.order);
  int32_t nextRowIndex = endRowIndex + step;
  assert(nextRowIndex >= 0);

  TSKEY nextKey = tsCols[nextRowIndex];
  doTimeWindowInterpolation(pOperatorInfo, pOperatorInfo->info, pDataBlock, actualEndKey, endRowIndex, nextKey,
      nextRowIndex, key, RESULT_ROW_END_INTERP);
  return true;
}

static void doWindowBorderInterpolation(SOperatorInfo* pOperatorInfo, SSDataBlock* pBlock, SQLFunctionCtx* pCtx,
    SResultRow* pResult, STimeWindow* win, int32_t startPos, int32_t forwardStep) {
  SQueryRuntimeEnv* pRuntimeEnv = pOperatorInfo->pRuntimeEnv;
  SQuery* pQuery = pRuntimeEnv->pQuery;
  if (!pQuery->timeWindowInterpo) {
    return;
  }

  assert(pBlock != NULL);
  int32_t step = GET_FORWARD_DIRECTION_FACTOR(pQuery->order.order);

  SColumnInfoData *pColInfo = taosArrayGet(pBlock->pDataBlock, 0);

  TSKEY  *tsCols = (TSKEY *)(pColInfo->pData);
  bool done = resultRowInterpolated(pResult, RESULT_ROW_START_INTERP);
  if (!done) { // it is not interpolated, now start to generated the interpolated value
    int32_t startRowIndex = startPos;
    bool interp = setTimeWindowInterpolationStartTs(pOperatorInfo, pCtx, startRowIndex, pBlock->info.rows, pBlock->pDataBlock,
        tsCols, win);
    if (interp) {
      setResultRowInterpo(pResult, RESULT_ROW_START_INTERP);
    }
  } else {
    setNotInterpoWindowKey(pCtx, pQuery->numOfOutput, RESULT_ROW_START_INTERP);
  }

  // point interpolation does not require the end key time window interpolation.
  if (isPointInterpoQuery(pQuery)) {
    return;
  }

  // interpolation query does not generate the time window end interpolation
  done = resultRowInterpolated(pResult, RESULT_ROW_END_INTERP);
  if (!done) {
    int32_t endRowIndex = startPos + (forwardStep - 1) * step;

    TSKEY endKey = QUERY_IS_ASC_QUERY(pQuery)? pBlock->info.window.ekey:pBlock->info.window.skey;
    bool  interp = setTimeWindowInterpolationEndTs(pOperatorInfo, pCtx, endRowIndex, pBlock->pDataBlock, tsCols, endKey, win);
    if (interp) {
      setResultRowInterpo(pResult, RESULT_ROW_END_INTERP);
    }
  } else {
    setNotInterpoWindowKey(pCtx, pQuery->numOfOutput, RESULT_ROW_END_INTERP);
  }
}

static void hashIntervalAgg(SOperatorInfo* pOperatorInfo, SResultRowInfo* pResultRowInfo, SSDataBlock* pSDataBlock, int32_t groupId) {
  STableIntervalOperatorInfo* pInfo = (STableIntervalOperatorInfo*) pOperatorInfo->info;

  SQueryRuntimeEnv* pRuntimeEnv = pOperatorInfo->pRuntimeEnv;
  int32_t           numOfOutput = pOperatorInfo->numOfOutput;
  SQuery*           pQuery = pRuntimeEnv->pQuery;

  int32_t step = GET_FORWARD_DIRECTION_FACTOR(pQuery->order.order);
  bool ascQuery = QUERY_IS_ASC_QUERY(pQuery);

  int32_t prevIndex = curTimeWindowIndex(pResultRowInfo);

  TSKEY* tsCols = NULL;
  if (pSDataBlock->pDataBlock != NULL) {
    SColumnInfoData* pColDataInfo = taosArrayGet(pSDataBlock->pDataBlock, 0);
    tsCols = (int64_t*) pColDataInfo->pData;
    assert(tsCols[0] == pSDataBlock->info.window.skey &&
           tsCols[pSDataBlock->info.rows - 1] == pSDataBlock->info.window.ekey);
  }

  int32_t startPos = ascQuery? 0 : (pSDataBlock->info.rows - 1);
  TSKEY ts = getStartTsKey(pQuery, &pSDataBlock->info.window, tsCols, pSDataBlock->info.rows);

  STimeWindow win = getActiveTimeWindow(pResultRowInfo, ts, pQuery);
  bool masterScan = IS_MASTER_SCAN(pRuntimeEnv);

  SResultRow* pResult = NULL;
  int32_t ret = setWindowOutputBufByKey(pRuntimeEnv, pResultRowInfo, &win, masterScan, &pResult, groupId, pInfo->pCtx,
                                        numOfOutput, pInfo->rowCellInfoOffset);
  if (ret != TSDB_CODE_SUCCESS || pResult == NULL) {
    longjmp(pRuntimeEnv->env, TSDB_CODE_QRY_OUT_OF_MEMORY);
  }

  int32_t forwardStep = 0;
  TSKEY   ekey = reviseWindowEkey(pQuery, &win);
  forwardStep =
      getNumOfRowsInTimeWindow(pQuery, &pSDataBlock->info, tsCols, startPos, ekey, binarySearchForKey, true);

  // prev time window not interpolation yet.
  int32_t curIndex = curTimeWindowIndex(pResultRowInfo);
  if (prevIndex != -1 && prevIndex < curIndex && pQuery->timeWindowInterpo) {
    for (int32_t j = prevIndex; j < curIndex; ++j) {  // previous time window may be all closed already.
      SResultRow* pRes = pResultRowInfo->pResult[j];
      if (pRes->closed) {
        assert(resultRowInterpolated(pRes, RESULT_ROW_START_INTERP) &&
               resultRowInterpolated(pRes, RESULT_ROW_END_INTERP));
        continue;
      }

      STimeWindow w = pRes->win;
      ret = setWindowOutputBufByKey(pRuntimeEnv, pResultRowInfo, &w, masterScan, &pResult, groupId, pInfo->pCtx,
                                    numOfOutput, pInfo->rowCellInfoOffset);
      if (ret != TSDB_CODE_SUCCESS) {
        longjmp(pRuntimeEnv->env, TSDB_CODE_QRY_OUT_OF_MEMORY);
      }

      assert(!resultRowInterpolated(pResult, RESULT_ROW_END_INTERP));

      doTimeWindowInterpolation(pOperatorInfo, pInfo, pSDataBlock->pDataBlock, *(TSKEY *)pRuntimeEnv->prevRow[0],
            -1, tsCols[startPos], startPos, w.ekey, RESULT_ROW_END_INTERP);

      setResultRowInterpo(pResult, RESULT_ROW_END_INTERP);
      setNotInterpoWindowKey(pInfo->pCtx, pQuery->numOfOutput, RESULT_ROW_START_INTERP);

      doApplyFunctions(pRuntimeEnv, pInfo->pCtx, &w, startPos, 0, tsCols, pSDataBlock->info.rows, numOfOutput);
    }

    // restore current time window
    ret = setWindowOutputBufByKey(pRuntimeEnv, pResultRowInfo, &win, masterScan, &pResult, groupId, pInfo->pCtx,
                                  numOfOutput, pInfo->rowCellInfoOffset);
    if (ret != TSDB_CODE_SUCCESS) {
      longjmp(pRuntimeEnv->env, TSDB_CODE_QRY_OUT_OF_MEMORY);
    }
  }

  // window start key interpolation
  doWindowBorderInterpolation(pOperatorInfo, pSDataBlock, pInfo->pCtx, pResult, &win, startPos, forwardStep);
  doApplyFunctions(pRuntimeEnv, pInfo->pCtx, &win, startPos, forwardStep, tsCols, pSDataBlock->info.rows, numOfOutput);

  STimeWindow nextWin = win;
  while (1) {
    int32_t prevEndPos = (forwardStep - 1) * step + startPos;
    startPos = getNextQualifiedWindow(pQuery, &nextWin, &pSDataBlock->info, tsCols, binarySearchForKey, prevEndPos);
    if (startPos < 0) {
      break;
    }

    // null data, failed to allocate more memory buffer
    int32_t code = setWindowOutputBufByKey(pRuntimeEnv, pResultRowInfo, &nextWin, masterScan, &pResult, groupId,
                                           pInfo->pCtx, numOfOutput, pInfo->rowCellInfoOffset);
    if (code != TSDB_CODE_SUCCESS || pResult == NULL) {
      longjmp(pRuntimeEnv->env, TSDB_CODE_QRY_OUT_OF_MEMORY);
    }

    ekey = reviseWindowEkey(pQuery, &nextWin);
    forwardStep = getNumOfRowsInTimeWindow(pQuery, &pSDataBlock->info, tsCols, startPos, ekey, binarySearchForKey, true);

    // window start(end) key interpolation
    doWindowBorderInterpolation(pOperatorInfo, pSDataBlock, pInfo->pCtx, pResult, &nextWin, startPos, forwardStep);
    doApplyFunctions(pRuntimeEnv, pInfo->pCtx, &nextWin, startPos, forwardStep, tsCols, pSDataBlock->info.rows, numOfOutput);
  }

  if (pQuery->timeWindowInterpo) {
    int32_t rowIndex = ascQuery? (pSDataBlock->info.rows-1):0;
    saveDataBlockLastRow(pRuntimeEnv, &pSDataBlock->info, pSDataBlock->pDataBlock, rowIndex);
  }

  updateResultRowInfoActiveIndex(pResultRowInfo, pQuery, pQuery->current->lastKey);
}

static void doHashGroupbyAgg(SOperatorInfo* pOperator, SGroupbyOperatorInfo *pInfo, SSDataBlock *pSDataBlock) {
  SQueryRuntimeEnv* pRuntimeEnv = pOperator->pRuntimeEnv;
  STableQueryInfo*  item = pRuntimeEnv->pQuery->current;

  SColumnInfoData* pColInfoData = taosArrayGet(pSDataBlock->pDataBlock, pInfo->colIndex);
  int16_t          bytes = pColInfoData->info.bytes;
  int16_t          type = pColInfoData->info.type;

  if (type == TSDB_DATA_TYPE_FLOAT || type == TSDB_DATA_TYPE_DOUBLE) {
    qError("QInfo:%"PRIu64" group by not supported on double/float columns, abort", GET_QID(pRuntimeEnv));
    return;
  }

  for (int32_t j = 0; j < pSDataBlock->info.rows; ++j) {
    char* val = ((char*)pColInfoData->pData) + bytes * j;
    if (isNull(val, type)) {
      continue;
    }

    // Compare with the previous row of this column, and do not set the output buffer again if they are identical.
    if (pInfo->prevData == NULL || (memcmp(pInfo->prevData, val, bytes) != 0)) {
      if (pInfo->prevData == NULL) {
        pInfo->prevData = malloc(bytes);
      }

      memcpy(pInfo->prevData, val, bytes);

      int32_t ret =
          setGroupResultOutputBuf(pRuntimeEnv, pInfo, pOperator->numOfOutput, val, type, bytes, item->groupIndex);
      if (ret != TSDB_CODE_SUCCESS) {  // null data, too many state code
        longjmp(pRuntimeEnv->env, TSDB_CODE_QRY_APP_ERROR);
      }
    }

    for (int32_t k = 0; k < pOperator->numOfOutput; ++k) {
      pInfo->binfo.pCtx[k].size = 1;
      int32_t functionId = pInfo->binfo.pCtx[k].functionId;
      if (functionNeedToExecute(pRuntimeEnv, &pInfo->binfo.pCtx[k], functionId)) {
        aAggs[functionId].xFunctionF(&pInfo->binfo.pCtx[k], j);
      }
    }
  }
}

static void doSessionWindowAggImpl(SOperatorInfo* pOperator, SSWindowOperatorInfo *pInfo, SSDataBlock *pSDataBlock) {
  SQueryRuntimeEnv* pRuntimeEnv = pOperator->pRuntimeEnv;
  STableQueryInfo*  item = pRuntimeEnv->pQuery->current;

  // primary timestamp column
  SColumnInfoData* pColInfoData = taosArrayGet(pSDataBlock->pDataBlock, 0);

  bool    masterScan = IS_MASTER_SCAN(pRuntimeEnv);
  SOptrBasicInfo* pBInfo = &pInfo->binfo;

  int64_t gap = pOperator->pRuntimeEnv->pQuery->sw.gap;
  pInfo->numOfRows = 0;

  TSKEY* tsList = (TSKEY*)pColInfoData->pData;
  for (int32_t j = 0; j < pSDataBlock->info.rows; ++j) {
    if (pInfo->prevTs == INT64_MIN) {
      pInfo->curWindow.skey = tsList[j];
      pInfo->curWindow.ekey = tsList[j];
      pInfo->prevTs = tsList[j];
      pInfo->numOfRows = 1;
      pInfo->start = j;
    } else if (tsList[j] - pInfo->prevTs <= gap) {
      pInfo->curWindow.ekey = tsList[j];
      pInfo->prevTs = tsList[j];
      pInfo->numOfRows += 1;
      pInfo->start = j;
    } else {  // start a new session window
      SResultRow* pResult = NULL;

      int32_t ret = setWindowOutputBufByKey(pRuntimeEnv, &pBInfo->resultRowInfo, &pInfo->curWindow, masterScan,
                                            &pResult, item->groupIndex, pBInfo->pCtx, pOperator->numOfOutput,
                                            pBInfo->rowCellInfoOffset);
      if (ret != TSDB_CODE_SUCCESS) {  // null data, too many state code
        longjmp(pRuntimeEnv->env, TSDB_CODE_QRY_APP_ERROR);
      }

      doApplyFunctions(pRuntimeEnv, pBInfo->pCtx, &pInfo->curWindow, pInfo->start, pInfo->numOfRows, tsList,
                       pSDataBlock->info.rows, pOperator->numOfOutput);

      pInfo->curWindow.skey = tsList[j];
      pInfo->curWindow.ekey = tsList[j];
      pInfo->prevTs = tsList[j];
      pInfo->numOfRows = 1;
      pInfo->start = j;
    }
  }

  SResultRow* pResult = NULL;

  int32_t ret = setWindowOutputBufByKey(pRuntimeEnv, &pBInfo->resultRowInfo, &pInfo->curWindow, masterScan,
                                        &pResult, item->groupIndex, pBInfo->pCtx, pOperator->numOfOutput,
                                        pBInfo->rowCellInfoOffset);
  if (ret != TSDB_CODE_SUCCESS) {  // null data, too many state code
    longjmp(pRuntimeEnv->env, TSDB_CODE_QRY_APP_ERROR);
  }

  doApplyFunctions(pRuntimeEnv, pBInfo->pCtx, &pInfo->curWindow, pInfo->start, pInfo->numOfRows, tsList,
                   pSDataBlock->info.rows, pOperator->numOfOutput);
}

static void setResultRowKey(SResultRow* pResultRow, char* pData, int16_t type) {
  int64_t v = -1;
  GET_TYPED_DATA(v, int64_t, type, pData);
  if (type == TSDB_DATA_TYPE_BINARY || type == TSDB_DATA_TYPE_NCHAR) {
    if (pResultRow->key == NULL) {
      pResultRow->key = malloc(varDataTLen(pData));
      varDataCopy(pResultRow->key, pData);
    } else {
      assert(memcmp(pResultRow->key, pData, varDataTLen(pData)) == 0);
    }
  } else {
    pResultRow->win.skey = v;
    pResultRow->win.ekey = v;
  }
}

static int32_t setGroupResultOutputBuf(SQueryRuntimeEnv *pRuntimeEnv, SGroupbyOperatorInfo *pInfo, int32_t numOfCols, char *pData, int16_t type, int16_t bytes, int32_t groupIndex) {
  SDiskbasedResultBuf *pResultBuf = pRuntimeEnv->pResultBuf;

  int32_t        *rowCellInfoOffset = pInfo->binfo.rowCellInfoOffset;
  SResultRowInfo *pResultRowInfo    = &pInfo->binfo.resultRowInfo;
  SQLFunctionCtx *pCtx              = pInfo->binfo.pCtx;

  // not assign result buffer yet, add new result buffer, TODO remove it
  char* d = pData;
  int16_t len = bytes;
  if (type == TSDB_DATA_TYPE_BINARY || type == TSDB_DATA_TYPE_NCHAR) {
    d = varDataVal(pData);
    len = varDataLen(pData);
  }

  SResultRow *pResultRow = doPrepareResultRowFromKey(pRuntimeEnv, pResultRowInfo, d, len, true, groupIndex);
  assert (pResultRow != NULL);

  setResultRowKey(pResultRow, pData, type);
  if (pResultRow->pageId == -1) {
    int32_t ret = addNewWindowResultBuf(pResultRow, pResultBuf, groupIndex, pRuntimeEnv->pQuery->resultRowSize);
    if (ret != 0) {
      return -1;
    }
  }

  setResultOutputBuf(pRuntimeEnv, pResultRow, pCtx, numOfCols, rowCellInfoOffset);
  initCtxOutputBuffer(pCtx, numOfCols);
  return TSDB_CODE_SUCCESS;
}

static int32_t getGroupbyColumnIndex(SSqlGroupbyExpr *pGroupbyExpr, SSDataBlock* pDataBlock) {
  for (int32_t k = 0; k < pGroupbyExpr->numOfGroupCols; ++k) {
    SColIndex* pColIndex = taosArrayGet(pGroupbyExpr->columnInfo, k);
    if (TSDB_COL_IS_TAG(pColIndex->flag)) {
      continue;
    }

    int32_t colId = pColIndex->colId;

    for (int32_t i = 0; i < pDataBlock->info.numOfCols; ++i) {
      SColumnInfoData* pColInfo = taosArrayGet(pDataBlock->pDataBlock, i);
      if (pColInfo->info.colId == colId) {
        return i;
      }
    }
  }

  assert(0);
  return -1;
}

static bool functionNeedToExecute(SQueryRuntimeEnv *pRuntimeEnv, SQLFunctionCtx *pCtx, int32_t functionId) {
  SResultRowCellInfo *pResInfo = GET_RES_INFO(pCtx);
  SQuery* pQuery = pRuntimeEnv->pQuery;

  // in case of timestamp column, always generated results.
  if (functionId == TSDB_FUNC_TS) {
    return true;
  }

  if (pResInfo->complete || functionId == TSDB_FUNC_TAG_DUMMY || functionId == TSDB_FUNC_TS_DUMMY) {
    return false;
  }

  if (functionId == TSDB_FUNC_FIRST_DST || functionId == TSDB_FUNC_FIRST) {
    return QUERY_IS_ASC_QUERY(pQuery);
  }

  // denote the order type
  if ((functionId == TSDB_FUNC_LAST_DST || functionId == TSDB_FUNC_LAST)) {
    return pCtx->param[0].i64 == pQuery->order.order;
  }

  // in the reverse table scan, only the following functions need to be executed
  if (IS_REVERSE_SCAN(pRuntimeEnv) ||
      (pRuntimeEnv->scanFlag == REPEAT_SCAN && functionId != TSDB_FUNC_STDDEV && functionId != TSDB_FUNC_PERCT)) {
    return false;
  }

  return true;
}

void setBlockStatisInfo(SQLFunctionCtx *pCtx, SSDataBlock* pSDataBlock, SColIndex* pColIndex) {
  SDataStatis *pStatis = NULL;

  if (pSDataBlock->pBlockStatis != NULL && TSDB_COL_IS_NORMAL_COL(pColIndex->flag)) {
    pStatis = &pSDataBlock->pBlockStatis[pColIndex->colIndex];

    pCtx->preAggVals.statis = *pStatis;
    pCtx->preAggVals.isSet  = true;
    assert(pCtx->preAggVals.statis.numOfNull <= pSDataBlock->info.rows);
  } else {
    pCtx->preAggVals.isSet = false;
  }

  pCtx->hasNull = hasNullRv(pColIndex, pStatis);

  // set the statistics data for primary time stamp column
  if (pCtx->functionId == TSDB_FUNC_SPREAD && pColIndex->colId == PRIMARYKEY_TIMESTAMP_COL_INDEX) {
    pCtx->preAggVals.isSet  = true;
    pCtx->preAggVals.statis.min = pSDataBlock->info.window.skey;
    pCtx->preAggVals.statis.max = pSDataBlock->info.window.ekey;
  }
}

// set the output buffer for the selectivity + tag query
static int32_t setCtxTagColumnInfo(SQLFunctionCtx *pCtx, int32_t numOfOutput) {
  if (!isSelectivityWithTagsQuery(pCtx, numOfOutput)) {
    return TSDB_CODE_SUCCESS;
  }

  int32_t num = 0;
  int16_t tagLen = 0;

  SQLFunctionCtx*  p = NULL;
  SQLFunctionCtx** pTagCtx = calloc(numOfOutput, POINTER_BYTES);
  if (pTagCtx == NULL) {
    return TSDB_CODE_QRY_OUT_OF_MEMORY;
  }

  for (int32_t i = 0; i < numOfOutput; ++i) {
    int32_t functionId = pCtx[i].functionId;

    if (functionId == TSDB_FUNC_TAG_DUMMY || functionId == TSDB_FUNC_TS_DUMMY) {
      tagLen += pCtx[i].outputBytes;
      pTagCtx[num++] = &pCtx[i];
    } else if ((aAggs[functionId].status & TSDB_FUNCSTATE_SELECTIVITY) != 0) {
      p = &pCtx[i];
    } else if (functionId == TSDB_FUNC_TS || functionId == TSDB_FUNC_TAG) {
      // tag function may be the group by tag column
      // ts may be the required primary timestamp column
      continue;
    } else {
      // the column may be the normal column, group by normal_column, the functionId is TSDB_FUNC_PRJ
    }
  }
  if (p != NULL) {
    p->tagInfo.pTagCtxList = pTagCtx;
    p->tagInfo.numOfTagCols = num;
    p->tagInfo.tagsLen = tagLen;
  } else {
    tfree(pTagCtx);
  }

  return TSDB_CODE_SUCCESS;
}

static SQLFunctionCtx* createSQLFunctionCtx(SQueryRuntimeEnv* pRuntimeEnv, SExprInfo* pExpr, int32_t numOfOutput,
                                            int32_t** rowCellInfoOffset) {
  SQuery* pQuery = pRuntimeEnv->pQuery;

  SQLFunctionCtx * pFuncCtx = (SQLFunctionCtx *)calloc(numOfOutput, sizeof(SQLFunctionCtx));
  if (pFuncCtx == NULL) {
    return NULL;
  }

  *rowCellInfoOffset = calloc(numOfOutput, sizeof(int32_t));
  if (*rowCellInfoOffset == 0) {
    tfree(pFuncCtx);
    return NULL;
  }

  for (int32_t i = 0; i < numOfOutput; ++i) {
    SSqlFuncMsg *pSqlFuncMsg = &pExpr[i].base;
    SQLFunctionCtx* pCtx = &pFuncCtx[i];

    SColIndex *pIndex = &pSqlFuncMsg->colInfo;

    if (TSDB_COL_REQ_NULL(pIndex->flag)) {
      pCtx->requireNull = true;
      pIndex->flag &= ~(TSDB_COL_NULL);
    } else {
      pCtx->requireNull = false;
    }

    pCtx->inputBytes = pSqlFuncMsg->colBytes;
    pCtx->inputType  = pSqlFuncMsg->colType;

    pCtx->ptsOutputBuf = NULL;

    pCtx->outputBytes  = pExpr[i].bytes;
    pCtx->outputType   = pExpr[i].type;

    pCtx->order        = pQuery->order.order;
    pCtx->functionId   = pSqlFuncMsg->functionId;
    pCtx->stableQuery  = pQuery->stableQuery;
    pCtx->interBufBytes = pExpr[i].interBytes;
    pCtx->start.key    = INT64_MIN;
    pCtx->end.key      = INT64_MIN;

    pCtx->numOfParams  = pSqlFuncMsg->numOfParams;
    for (int32_t j = 0; j < pCtx->numOfParams; ++j) {
      int16_t type = pSqlFuncMsg->arg[j].argType;
      int16_t bytes = pSqlFuncMsg->arg[j].argBytes;
      if (pSqlFuncMsg->functionId == TSDB_FUNC_STDDEV_DST) {
        continue;
      }

      if (type == TSDB_DATA_TYPE_BINARY || type == TSDB_DATA_TYPE_NCHAR) {
        tVariantCreateFromBinary(&pCtx->param[j], pSqlFuncMsg->arg[j].argValue.pz, bytes, type);
      } else {
        tVariantCreateFromBinary(&pCtx->param[j], (char *)&pSqlFuncMsg->arg[j].argValue.i64, bytes, type);
      }
    }

    // set the order information for top/bottom query
    int32_t functionId = pCtx->functionId;

    if (functionId == TSDB_FUNC_TOP || functionId == TSDB_FUNC_BOTTOM || functionId == TSDB_FUNC_DIFF) {
      int32_t f = pExpr[0].base.functionId;
      assert(f == TSDB_FUNC_TS || f == TSDB_FUNC_TS_DUMMY);

      pCtx->param[2].i64 = pQuery->order.order;
      pCtx->param[2].nType = TSDB_DATA_TYPE_BIGINT;
      pCtx->param[3].i64 = functionId;
      pCtx->param[3].nType = TSDB_DATA_TYPE_BIGINT;

      pCtx->param[1].i64 = pQuery->order.orderColId;
    } else if (functionId == TSDB_FUNC_INTERP) {
      pCtx->param[2].i64 = (int8_t)pQuery->fillType;
      if (pQuery->fillVal != NULL) {
        if (isNull((const char *)&pQuery->fillVal[i], pCtx->inputType)) {
          pCtx->param[1].nType = TSDB_DATA_TYPE_NULL;
        } else {  // todo refactor, tVariantCreateFromBinary should handle the NULL value
          if (pCtx->inputType != TSDB_DATA_TYPE_BINARY && pCtx->inputType != TSDB_DATA_TYPE_NCHAR) {
            tVariantCreateFromBinary(&pCtx->param[1], (char *)&pQuery->fillVal[i], pCtx->inputBytes, pCtx->inputType);
          }
        }
      }
    } else if (functionId == TSDB_FUNC_TS_COMP) {
      pCtx->param[0].i64 = pQuery->vgId;  //TODO this should be the parameter from client
      pCtx->param[0].nType = TSDB_DATA_TYPE_BIGINT;
    } else if (functionId == TSDB_FUNC_TWA) {
      pCtx->param[1].i64 = pQuery->window.skey;
      pCtx->param[1].nType = TSDB_DATA_TYPE_BIGINT;
      pCtx->param[2].i64 = pQuery->window.ekey;
      pCtx->param[2].nType = TSDB_DATA_TYPE_BIGINT;
    } else if (functionId == TSDB_FUNC_ARITHM) {
      pCtx->param[1].pz = (char*) &pRuntimeEnv->sasArray[i];
    }
  }

  for(int32_t i = 1; i < numOfOutput; ++i) {
    (*rowCellInfoOffset)[i] = (int32_t)((*rowCellInfoOffset)[i - 1] + sizeof(SResultRowCellInfo) +
        pExpr[i - 1].interBytes * GET_ROW_PARAM_FOR_MULTIOUTPUT(pQuery, pQuery->topBotQuery, pQuery->stableQuery));
  }

  setCtxTagColumnInfo(pFuncCtx, numOfOutput);

  return pFuncCtx;
}

static void* destroySQLFunctionCtx(SQLFunctionCtx* pCtx, int32_t numOfOutput) {
  if (pCtx == NULL) {
    return NULL;
  }

  for (int32_t i = 0; i < numOfOutput; ++i) {
    for (int32_t j = 0; j < pCtx[i].numOfParams; ++j) {
      tVariantDestroy(&pCtx[i].param[j]);
    }

    tVariantDestroy(&pCtx[i].tag);
    tfree(pCtx[i].tagInfo.pTagCtxList);
  }

  tfree(pCtx);
  return NULL;
}

static int32_t setupQueryRuntimeEnv(SQueryRuntimeEnv *pRuntimeEnv, int32_t numOfTables) {
  qDebug("QInfo:%"PRIu64" setup runtime env", GET_QID(pRuntimeEnv));
  SQuery *pQuery = pRuntimeEnv->pQuery;

  pRuntimeEnv->prevGroupId = INT32_MIN;
  pRuntimeEnv->pQuery = pQuery;

  pRuntimeEnv->pResultRowHashTable = taosHashInit(numOfTables, taosGetDefaultHashFunction(TSDB_DATA_TYPE_BINARY), true, HASH_NO_LOCK);
  pRuntimeEnv->keyBuf  = malloc(pQuery->maxSrcColumnSize + sizeof(int64_t));
  pRuntimeEnv->pool    = initResultRowPool(getResultRowSize(pRuntimeEnv));
  pRuntimeEnv->prevRow = malloc(POINTER_BYTES * pQuery->numOfCols + pQuery->srcRowSize);
  pRuntimeEnv->tagVal  = malloc(pQuery->tagLen);
  pRuntimeEnv->currentOffset = pQuery->limit.offset;

  // NOTE: pTableCheckInfo need to update the query time range and the lastKey info
  pRuntimeEnv->pTableRetrieveTsMap = taosHashInit(numOfTables, taosGetDefaultHashFunction(TSDB_DATA_TYPE_INT), false, HASH_NO_LOCK);

  pRuntimeEnv->sasArray = calloc(pQuery->numOfOutput, sizeof(SArithmeticSupport));

  if (pRuntimeEnv->sasArray == NULL || pRuntimeEnv->pResultRowHashTable == NULL || pRuntimeEnv->keyBuf == NULL ||
      pRuntimeEnv->prevRow == NULL  || pRuntimeEnv->tagVal == NULL) {
    goto _clean;
  }

  if (pQuery->numOfCols) {
    char* start = POINTER_BYTES * pQuery->numOfCols + (char*) pRuntimeEnv->prevRow;
    pRuntimeEnv->prevRow[0] = start;
    for(int32_t i = 1; i < pQuery->numOfCols; ++i) {
      pRuntimeEnv->prevRow[i] = pRuntimeEnv->prevRow[i - 1] + pQuery->colList[i-1].bytes;
    }

    *(int64_t*) pRuntimeEnv->prevRow[0] = INT64_MIN;
  }

  qDebug("QInfo:%"PRIu64" init runtime environment completed", GET_QID(pRuntimeEnv));

  // group by normal column, sliding window query, interval query are handled by interval query processor
  // interval (down sampling operation)
  if (onlyQueryTags(pQuery)) {  // do nothing for tags query

  } else if (QUERY_IS_INTERVAL_QUERY(pQuery)) {
    if (pQuery->stableQuery) {
      pRuntimeEnv->proot = createMultiTableTimeIntervalOperatorInfo(pRuntimeEnv, pRuntimeEnv->pTableScanner,
                                                                    pQuery->pExpr1, pQuery->numOfOutput);
      setTableScanFilterOperatorInfo(pRuntimeEnv->pTableScanner->info, pRuntimeEnv->proot);
    } else {
      pRuntimeEnv->proot =
          createTimeIntervalOperatorInfo(pRuntimeEnv, pRuntimeEnv->pTableScanner, pQuery->pExpr1, pQuery->numOfOutput);
      setTableScanFilterOperatorInfo(pRuntimeEnv->pTableScanner->info, pRuntimeEnv->proot);

      if (pQuery->pExpr2 != NULL) {
        pRuntimeEnv->proot =
            createArithOperatorInfo(pRuntimeEnv, pRuntimeEnv->proot, pQuery->pExpr2, pQuery->numOfExpr2);
      }

      if (pQuery->fillType != TSDB_FILL_NONE && !isPointInterpoQuery(pQuery)) {
        SOperatorInfo* pInfo = pRuntimeEnv->proot;
        pRuntimeEnv->proot = createFillOperatorInfo(pRuntimeEnv, pInfo, pInfo->pExpr, pInfo->numOfOutput);
      }
    }

  } else if (pQuery->groupbyColumn) {
    pRuntimeEnv->proot =
        createGroupbyOperatorInfo(pRuntimeEnv, pRuntimeEnv->pTableScanner, pQuery->pExpr1, pQuery->numOfOutput);
    setTableScanFilterOperatorInfo(pRuntimeEnv->pTableScanner->info, pRuntimeEnv->proot);

    if (pQuery->pExpr2 != NULL) {
      pRuntimeEnv->proot = createArithOperatorInfo(pRuntimeEnv, pRuntimeEnv->proot, pQuery->pExpr2, pQuery->numOfExpr2);
    }
  } else if (pQuery->sw.gap > 0) {
    pRuntimeEnv->proot = createSWindowOperatorInfo(pRuntimeEnv, pRuntimeEnv->pTableScanner, pQuery->pExpr1, pQuery->numOfOutput);
    setTableScanFilterOperatorInfo(pRuntimeEnv->pTableScanner->info, pRuntimeEnv->proot);

    if (pQuery->pExpr2 != NULL) {
      pRuntimeEnv->proot = createArithOperatorInfo(pRuntimeEnv, pRuntimeEnv->proot, pQuery->pExpr2, pQuery->numOfExpr2);
    }
  } else if (isFixedOutputQuery(pQuery)) {
    if (pQuery->stableQuery && !isTsCompQuery(pQuery)) {
      pRuntimeEnv->proot =
          createMultiTableAggOperatorInfo(pRuntimeEnv, pRuntimeEnv->pTableScanner, pQuery->pExpr1, pQuery->numOfOutput);
    } else {
      pRuntimeEnv->proot =
          createAggregateOperatorInfo(pRuntimeEnv, pRuntimeEnv->pTableScanner, pQuery->pExpr1, pQuery->numOfOutput);
    }

    setTableScanFilterOperatorInfo(pRuntimeEnv->pTableScanner->info, pRuntimeEnv->proot);

    if (pQuery->pExpr2 != NULL) {
      pRuntimeEnv->proot = createArithOperatorInfo(pRuntimeEnv, pRuntimeEnv->proot, pQuery->pExpr2, pQuery->numOfExpr2);
    }
  } else {  // diff/add/multiply/subtract/division
    assert(pQuery->checkResultBuf == 1);
    if (!onlyQueryTags(pQuery)) {
      pRuntimeEnv->proot =
          createArithOperatorInfo(pRuntimeEnv, pRuntimeEnv->pTableScanner, pQuery->pExpr1, pQuery->numOfOutput);
      setTableScanFilterOperatorInfo(pRuntimeEnv->pTableScanner->info, pRuntimeEnv->proot);
    }
  }

  if (pQuery->limit.offset > 0) {
    pRuntimeEnv->proot = createOffsetOperatorInfo(pRuntimeEnv, pRuntimeEnv->proot);
  }

  if (pQuery->limit.limit > 0) {
    pRuntimeEnv->proot = createLimitOperatorInfo(pRuntimeEnv, pRuntimeEnv->proot);
  }

  return TSDB_CODE_SUCCESS;

_clean:
  tfree(pRuntimeEnv->sasArray);
  tfree(pRuntimeEnv->pResultRowHashTable);
  tfree(pRuntimeEnv->keyBuf);
  tfree(pRuntimeEnv->prevRow);
  tfree(pRuntimeEnv->tagVal);

  return TSDB_CODE_QRY_OUT_OF_MEMORY;
}

static void doFreeQueryHandle(SQueryRuntimeEnv* pRuntimeEnv) {
  SQuery* pQuery = pRuntimeEnv->pQuery;

  tsdbCleanupQueryHandle(pRuntimeEnv->pQueryHandle);
  pRuntimeEnv->pQueryHandle = NULL;

  SMemRef* pMemRef = &pQuery->memRef;
  assert(pMemRef->ref == 0 && pMemRef->snapshot.imem == NULL && pMemRef->snapshot.mem == NULL);
}

static void teardownQueryRuntimeEnv(SQueryRuntimeEnv *pRuntimeEnv) {
  SQuery *pQuery = pRuntimeEnv->pQuery;
  SQInfo* pQInfo = (SQInfo*) pRuntimeEnv->qinfo;

  qDebug("QInfo:%"PRIu64" teardown runtime env", pQInfo->qId);

  if (pRuntimeEnv->sasArray != NULL) {
    for(int32_t i = 0; i < pQuery->numOfOutput; ++i) {
      tfree(pRuntimeEnv->sasArray[i].data);
      tfree(pRuntimeEnv->sasArray[i].colList);
    }

    tfree(pRuntimeEnv->sasArray);
  }

  destroyResultBuf(pRuntimeEnv->pResultBuf);
  doFreeQueryHandle(pRuntimeEnv);

  pRuntimeEnv->pTsBuf = tsBufDestroy(pRuntimeEnv->pTsBuf);

  tfree(pRuntimeEnv->keyBuf);
  tfree(pRuntimeEnv->prevRow);
  tfree(pRuntimeEnv->tagVal);

  taosHashCleanup(pRuntimeEnv->pResultRowHashTable);
  pRuntimeEnv->pResultRowHashTable = NULL;

  pRuntimeEnv->pool = destroyResultRowPool(pRuntimeEnv->pool);
  taosArrayDestroyEx(pRuntimeEnv->prevResult, freeInterResult);
  pRuntimeEnv->prevResult = NULL;

  taosHashCleanup(pRuntimeEnv->pTableRetrieveTsMap);
  pRuntimeEnv->pTableRetrieveTsMap = NULL;

  destroyOperatorInfo(pRuntimeEnv->proot);
}

static bool needBuildResAfterQueryComplete(SQInfo* pQInfo) {
  return pQInfo->rspContext != NULL;
}

bool isQueryKilled(SQInfo *pQInfo) {
  if (IS_QUERY_KILLED(pQInfo)) {
    return true;
  }

  // query has been executed more than tsShellActivityTimer, and the retrieve has not arrived
  // abort current query execution.
  if (pQInfo->owner != 0 && ((taosGetTimestampSec() - pQInfo->startExecTs) > getMaximumIdleDurationSec()) &&
      (!needBuildResAfterQueryComplete(pQInfo))) {

    assert(pQInfo->startExecTs != 0);
    qDebug("QInfo:%" PRIu64 " retrieve not arrive beyond %d sec, abort current query execution, start:%" PRId64
           ", current:%d", pQInfo->qId, 1, pQInfo->startExecTs, taosGetTimestampSec());
    return true;
  }

  return false;
}

void setQueryKilled(SQInfo *pQInfo) { pQInfo->code = TSDB_CODE_TSC_QUERY_CANCELLED;}

static bool isFixedOutputQuery(SQuery* pQuery) {
  if (QUERY_IS_INTERVAL_QUERY(pQuery)) {
    return false;
  }

  // Note:top/bottom query is fixed output query
  if (pQuery->topBotQuery || pQuery->groupbyColumn || isTsCompQuery(pQuery)) {
    return true;
  }

  for (int32_t i = 0; i < pQuery->numOfOutput; ++i) {
    SSqlFuncMsg *pExprMsg = &pQuery->pExpr1[i].base;

    // ignore the ts_comp function
    if (i == 0 && pExprMsg->functionId == TSDB_FUNC_PRJ && pExprMsg->numOfParams == 1 &&
        pExprMsg->colInfo.colIndex == PRIMARYKEY_TIMESTAMP_COL_INDEX) {
      continue;
    }

    if (pExprMsg->functionId == TSDB_FUNC_TS || pExprMsg->functionId == TSDB_FUNC_TS_DUMMY) {
      continue;
    }

    if (!IS_MULTIOUTPUT(aAggs[pExprMsg->functionId].status)) {
      return true;
    }
  }

  return false;
}

// todo refactor with isLastRowQuery
bool isPointInterpoQuery(SQuery *pQuery) {
  for (int32_t i = 0; i < pQuery->numOfOutput; ++i) {
    int32_t functionId = pQuery->pExpr1[i].base.functionId;
    if (functionId == TSDB_FUNC_INTERP) {
      return true;
    }
  }

  return false;
}

// TODO REFACTOR:MERGE WITH CLIENT-SIDE FUNCTION
static UNUSED_FUNC bool isSumAvgRateQuery(SQuery *pQuery) {
  for (int32_t i = 0; i < pQuery->numOfOutput; ++i) {
    int32_t functionId = pQuery->pExpr1[i].base.functionId;
    if (functionId == TSDB_FUNC_TS) {
      continue;
    }

    if (functionId == TSDB_FUNC_SUM_RATE || functionId == TSDB_FUNC_SUM_IRATE || functionId == TSDB_FUNC_AVG_RATE ||
        functionId == TSDB_FUNC_AVG_IRATE) {
      return true;
    }
  }

  return false;
}

static bool isFirstLastRowQuery(SQuery *pQuery) {
  for (int32_t i = 0; i < pQuery->numOfOutput; ++i) {
    int32_t functionID = pQuery->pExpr1[i].base.functionId;
    if (functionID == TSDB_FUNC_LAST_ROW) {
      return true;
    }
  }

  return false;
}

static bool needReverseScan(SQuery *pQuery) {
  for (int32_t i = 0; i < pQuery->numOfOutput; ++i) {
    int32_t functionId = pQuery->pExpr1[i].base.functionId;
    if (functionId == TSDB_FUNC_TS || functionId == TSDB_FUNC_TS_DUMMY || functionId == TSDB_FUNC_TAG) {
      continue;
    }

    if ((functionId == TSDB_FUNC_FIRST || functionId == TSDB_FUNC_FIRST_DST) && !QUERY_IS_ASC_QUERY(pQuery)) {
      return true;
    }

    if (functionId == TSDB_FUNC_LAST || functionId == TSDB_FUNC_LAST_DST) {
      // the scan order to acquire the last result of the specified column
      int32_t order = (int32_t)pQuery->pExpr1[i].base.arg->argValue.i64;
      if (order != pQuery->order.order) {
        return true;
      }
    }
  }

  return false;
}

/**
 * The following 4 kinds of query are treated as the tags query
 * tagprj, tid_tag query, count(tbname), 'abc' (user defined constant value column) query
 */
bool onlyQueryTags(SQuery* pQuery) {
  for(int32_t i = 0; i < pQuery->numOfOutput; ++i) {
    SExprInfo* pExprInfo = &pQuery->pExpr1[i];

    int32_t functionId = pExprInfo->base.functionId;

    if (functionId != TSDB_FUNC_TAGPRJ &&
        functionId != TSDB_FUNC_TID_TAG &&
        (!(functionId == TSDB_FUNC_COUNT && pExprInfo->base.colInfo.colId == TSDB_TBNAME_COLUMN_INDEX)) &&
        (!(functionId == TSDB_FUNC_PRJ && TSDB_COL_IS_UD_COL(pExprInfo->base.colInfo.flag)))) {
      return false;
    }
  }

  return true;
}

/////////////////////////////////////////////////////////////////////////////////////////////

void getAlignQueryTimeWindow(SQuery *pQuery, int64_t key, int64_t keyFirst, int64_t keyLast, STimeWindow *win) {
  assert(key >= keyFirst && key <= keyLast && pQuery->interval.sliding <= pQuery->interval.interval);
  win->skey = taosTimeTruncate(key, &pQuery->interval, pQuery->precision);

  /*
   * if the realSkey > INT64_MAX - pQuery->interval.interval, the query duration between
   * realSkey and realEkey must be less than one interval.Therefore, no need to adjust the query ranges.
   */
  if (keyFirst > (INT64_MAX - pQuery->interval.interval)) {
    assert(keyLast - keyFirst < pQuery->interval.interval);
    win->ekey = INT64_MAX;
  } else if (pQuery->interval.intervalUnit == 'n' || pQuery->interval.intervalUnit == 'y') {
    win->ekey = taosTimeAdd(win->skey, pQuery->interval.interval, pQuery->interval.intervalUnit, pQuery->precision) - 1;
  } else {
    win->ekey = win->skey + pQuery->interval.interval - 1;
  }
}

static void setScanLimitationByResultBuffer(SQuery *pQuery) {
  if (isTopBottomQuery(pQuery)) {
    pQuery->checkResultBuf = 0;
  } else if (isGroupbyColumn(pQuery->pGroupbyExpr)) {
    pQuery->checkResultBuf = 0;
  } else {
    bool hasMultioutput = false;
    for (int32_t i = 0; i < pQuery->numOfOutput; ++i) {
      SSqlFuncMsg *pExprMsg = &pQuery->pExpr1[i].base;
      if (pExprMsg->functionId == TSDB_FUNC_TS || pExprMsg->functionId == TSDB_FUNC_TS_DUMMY) {
        continue;
      }

      hasMultioutput = IS_MULTIOUTPUT(aAggs[pExprMsg->functionId].status);
      if (!hasMultioutput) {
        break;
      }
    }

    pQuery->checkResultBuf = hasMultioutput ? 1 : 0;
  }
}

/*
 * todo add more parameters to check soon..
 */
bool colIdCheck(SQuery *pQuery, uint64_t qId) {
  // load data column information is incorrect
  for (int32_t i = 0; i < pQuery->numOfCols - 1; ++i) {
    if (pQuery->colList[i].colId == pQuery->colList[i + 1].colId) {
      qError("QInfo:%"PRIu64" invalid data load column for query", qId);
      return false;
    }
  }

  return true;
}

// todo ignore the avg/sum/min/max/count/stddev/top/bottom functions, of which
// the scan order is not matter
static bool onlyOneQueryType(SQuery *pQuery, int32_t functId, int32_t functIdDst) {
  for (int32_t i = 0; i < pQuery->numOfOutput; ++i) {
    int32_t functionId = pQuery->pExpr1[i].base.functionId;

    if (functionId == TSDB_FUNC_TS || functionId == TSDB_FUNC_TS_DUMMY || functionId == TSDB_FUNC_TAG ||
        functionId == TSDB_FUNC_TAG_DUMMY) {
      continue;
    }

    if (functionId != functId && functionId != functIdDst) {
      return false;
    }
  }

  return true;
}

static bool onlyFirstQuery(SQuery *pQuery) { return onlyOneQueryType(pQuery, TSDB_FUNC_FIRST, TSDB_FUNC_FIRST_DST); }

static bool onlyLastQuery(SQuery *pQuery) { return onlyOneQueryType(pQuery, TSDB_FUNC_LAST, TSDB_FUNC_LAST_DST); }

static void doExchangeTimeWindow(SQInfo* pQInfo, STimeWindow* win) {
  SQuery* pQuery = &pQInfo->query;
  size_t t = taosArrayGetSize(pQuery->tableGroupInfo.pGroupList);
  for(int32_t i = 0; i < t; ++i) {
    SArray* p1 = taosArrayGetP(pQuery->tableGroupInfo.pGroupList, i);

    size_t len = taosArrayGetSize(p1);
    for(int32_t j = 0; j < len; ++j) {
      STableKeyInfo* pInfo = taosArrayGet(p1, j);

      // update the new lastkey if it is equalled to the value of the old skey
      if (pInfo->lastKey == win->ekey) {
        pInfo->lastKey = win->skey;
      }
    }
  }
}

static void changeExecuteScanOrder(SQInfo *pQInfo, SQueryTableMsg* pQueryMsg, bool stableQuery) {
  SQuery* pQuery = pQInfo->runtimeEnv.pQuery;

  // in case of point-interpolation query, use asc order scan
  char msg[] = "QInfo:%"PRIu64" scan order changed for %s query, old:%d, new:%d, qrange exchanged, old qrange:%" PRId64
               "-%" PRId64 ", new qrange:%" PRId64 "-%" PRId64;

  // todo handle the case the the order irrelevant query type mixed up with order critical query type
  // descending order query for last_row query
  if (isFirstLastRowQuery(pQuery)) {
    qDebug("QInfo:%"PRIu64" scan order changed for last_row query, old:%d, new:%d", pQInfo->qId, pQuery->order.order, TSDB_ORDER_ASC);

    pQuery->order.order = TSDB_ORDER_ASC;
    if (pQuery->window.skey > pQuery->window.ekey) {
      SWAP(pQuery->window.skey, pQuery->window.ekey, TSKEY);
    }

    return;
  }

  if (isGroupbyColumn(pQuery->pGroupbyExpr) && pQuery->order.order == TSDB_ORDER_DESC) {
    pQuery->order.order = TSDB_ORDER_ASC;
    if (pQuery->window.skey > pQuery->window.ekey) {
      SWAP(pQuery->window.skey, pQuery->window.ekey, TSKEY);
    }

    doExchangeTimeWindow(pQInfo, &pQuery->window);
    return;
  }

  if (isPointInterpoQuery(pQuery) && pQuery->interval.interval == 0) {
    if (!QUERY_IS_ASC_QUERY(pQuery)) {
      qDebug(msg, pQInfo->qId, "interp", pQuery->order.order, TSDB_ORDER_ASC, pQuery->window.skey, pQuery->window.ekey, pQuery->window.ekey, pQuery->window.skey);
      SWAP(pQuery->window.skey, pQuery->window.ekey, TSKEY);
    }

    pQuery->order.order = TSDB_ORDER_ASC;
    return;
  }

  if (pQuery->interval.interval == 0) {
    if (onlyFirstQuery(pQuery)) {
      if (!QUERY_IS_ASC_QUERY(pQuery)) {
        qDebug(msg, pQInfo->qId, "only-first", pQuery->order.order, TSDB_ORDER_ASC, pQuery->window.skey,
               pQuery->window.ekey, pQuery->window.ekey, pQuery->window.skey);

        SWAP(pQuery->window.skey, pQuery->window.ekey, TSKEY);
        doExchangeTimeWindow(pQInfo, &pQuery->window);
      }

      pQuery->order.order = TSDB_ORDER_ASC;
    } else if (onlyLastQuery(pQuery)) {
      if (QUERY_IS_ASC_QUERY(pQuery)) {
        qDebug(msg, pQInfo->qId, "only-last", pQuery->order.order, TSDB_ORDER_DESC, pQuery->window.skey,
               pQuery->window.ekey, pQuery->window.ekey, pQuery->window.skey);

        SWAP(pQuery->window.skey, pQuery->window.ekey, TSKEY);
        doExchangeTimeWindow(pQInfo, &pQuery->window);
      }

      pQuery->order.order = TSDB_ORDER_DESC;
    }

  } else {  // interval query
    if (stableQuery) {
      if (onlyFirstQuery(pQuery)) {
        if (!QUERY_IS_ASC_QUERY(pQuery)) {
          qDebug(msg, pQInfo->qId, "only-first stable", pQuery->order.order, TSDB_ORDER_ASC,
                 pQuery->window.skey, pQuery->window.ekey, pQuery->window.ekey, pQuery->window.skey);

          SWAP(pQuery->window.skey, pQuery->window.ekey, TSKEY);
          doExchangeTimeWindow(pQInfo, &pQuery->window);
        }

        pQuery->order.order = TSDB_ORDER_ASC;
      } else if (onlyLastQuery(pQuery)) {
        if (QUERY_IS_ASC_QUERY(pQuery)) {
          qDebug(msg, pQInfo->qId, "only-last stable", pQuery->order.order, TSDB_ORDER_DESC,
                 pQuery->window.skey, pQuery->window.ekey, pQuery->window.ekey, pQuery->window.skey);

          SWAP(pQuery->window.skey, pQuery->window.ekey, TSKEY);
          doExchangeTimeWindow(pQInfo, &pQuery->window);
        }

        pQuery->order.order = TSDB_ORDER_DESC;
      }
    }
  }
}

static void getIntermediateBufInfo(SQueryRuntimeEnv* pRuntimeEnv, int32_t* ps, int32_t* rowsize) {
  SQuery* pQuery = pRuntimeEnv->pQuery;
  int32_t MIN_ROWS_PER_PAGE = 4;

  *rowsize = (int32_t)(pQuery->resultRowSize * GET_ROW_PARAM_FOR_MULTIOUTPUT(pQuery, pQuery->topBotQuery, pQuery->stableQuery));
  int32_t overhead = sizeof(tFilePage);

  // one page contains at least two rows
  *ps = DEFAULT_INTERN_BUF_PAGE_SIZE;
  while(((*rowsize) * MIN_ROWS_PER_PAGE) > (*ps) - overhead) {
    *ps = ((*ps) << 1u);
  }

//  pRuntimeEnv->numOfRowsPerPage = ((*ps) - sizeof(tFilePage)) / (*rowsize);
//  assert(pRuntimeEnv->numOfRowsPerPage <= MAX_ROWS_PER_RESBUF_PAGE);
}

#define IS_PREFILTER_TYPE(_t) ((_t) != TSDB_DATA_TYPE_BINARY && (_t) != TSDB_DATA_TYPE_NCHAR)

static bool doFilterByBlockStatistics(SQueryRuntimeEnv* pRuntimeEnv, SDataStatis *pDataStatis, SQLFunctionCtx *pCtx, int32_t numOfRows) {
  SQuery* pQuery = pRuntimeEnv->pQuery;

  if (pDataStatis == NULL || pQuery->numOfFilterCols == 0) {
    return true;
  }

  for (int32_t k = 0; k < pQuery->numOfFilterCols; ++k) {
    SSingleColumnFilterInfo *pFilterInfo = &pQuery->pFilterInfo[k];

    int32_t index = -1;
    for(int32_t i = 0; i < pQuery->numOfCols; ++i) {
      if (pDataStatis[i].colId == pFilterInfo->info.colId) {
        index = i;
        break;
      }
    }

    // no statistics data, load the true data block
    if (index == -1) {
      return true;
    }

    // not support pre-filter operation on binary/nchar data type
    if (!IS_PREFILTER_TYPE(pFilterInfo->info.type)) {
      return true;
    }

    // all data in current column are NULL, no need to check its boundary value
    if (pDataStatis[index].numOfNull == numOfRows) {

      // if isNULL query exists, load the null data column
      for (int32_t j = 0; j < pFilterInfo->numOfFilters; ++j) {
        SColumnFilterElem *pFilterElem = &pFilterInfo->pFilters[j];
        if (pFilterElem->fp == isNullOperator) {
          return true;
        }
      }

      continue;
    }

    SDataStatis* pDataBlockst = &pDataStatis[index];

    if (pFilterInfo->info.type == TSDB_DATA_TYPE_FLOAT) {
      float minval = (float)(*(double *)(&pDataBlockst->min));
      float maxval = (float)(*(double *)(&pDataBlockst->max));

      for (int32_t i = 0; i < pFilterInfo->numOfFilters; ++i) {
        if (pFilterInfo->pFilters[i].fp(&pFilterInfo->pFilters[i], (char *)&minval, (char *)&maxval, TSDB_DATA_TYPE_FLOAT)) {
          return true;
        }
      }
    } else {
      for (int32_t i = 0; i < pFilterInfo->numOfFilters; ++i) {
        if (pFilterInfo->pFilters[i].fp(&pFilterInfo->pFilters[i], (char *)&pDataBlockst->min, (char *)&pDataBlockst->max, pFilterInfo->info.type)) {
          return true;
        }
      }
    }
  }

  return false;
}

static bool overlapWithTimeWindow(SQuery* pQuery, SDataBlockInfo* pBlockInfo) {
  STimeWindow w = {0};

  TSKEY sk = MIN(pQuery->window.skey, pQuery->window.ekey);
  TSKEY ek = MAX(pQuery->window.skey, pQuery->window.ekey);

  if (QUERY_IS_ASC_QUERY(pQuery)) {
    getAlignQueryTimeWindow(pQuery, pBlockInfo->window.skey, sk, ek, &w);
    assert(w.ekey >= pBlockInfo->window.skey);

    if (w.ekey < pBlockInfo->window.ekey) {
      return true;
    }

    while(1) {
      getNextTimeWindow(pQuery, &w);
      if (w.skey > pBlockInfo->window.ekey) {
        break;
      }

      assert(w.ekey > pBlockInfo->window.ekey);
      if (w.skey <= pBlockInfo->window.ekey && w.skey > pBlockInfo->window.skey) {
        return true;
      }
    }
  } else {
    getAlignQueryTimeWindow(pQuery, pBlockInfo->window.ekey, sk, ek, &w);
    assert(w.skey <= pBlockInfo->window.ekey);

    if (w.skey > pBlockInfo->window.skey) {
      return true;
    }

    while(1) {
      getNextTimeWindow(pQuery, &w);
      if (w.ekey < pBlockInfo->window.skey) {
        break;
      }

      assert(w.skey < pBlockInfo->window.skey);
      if (w.ekey < pBlockInfo->window.ekey && w.ekey >= pBlockInfo->window.skey) {
        return true;
      }
    }
  }

  return false;
}

static int32_t doTSJoinFilter(SQueryRuntimeEnv *pRuntimeEnv, TSKEY key, bool ascQuery) {
  STSElem elem = tsBufGetElem(pRuntimeEnv->pTsBuf);

#if defined(_DEBUG_VIEW)
  printf("elem in comp ts file:%" PRId64 ", key:%" PRId64 ", tag:%"PRIu64", query order:%d, ts order:%d, traverse:%d, index:%d\n",
         elem.ts, key, elem.tag.i64, pQuery->order.order, pRuntimeEnv->pTsBuf->tsOrder,
         pRuntimeEnv->pTsBuf->cur.order, pRuntimeEnv->pTsBuf->cur.tsIndex);
#endif

  if (ascQuery) {
    if (key < elem.ts) {
      return TS_JOIN_TS_NOT_EQUALS;
    } else if (key > elem.ts) {
      longjmp(pRuntimeEnv->env, TSDB_CODE_QRY_INCONSISTAN);
    }
  } else {
    if (key > elem.ts) {
      return TS_JOIN_TS_NOT_EQUALS;
    } else if (key < elem.ts) {
      longjmp(pRuntimeEnv->env, TSDB_CODE_QRY_INCONSISTAN);
    }
  }

  return TS_JOIN_TS_EQUAL;
}

void filterRowsInDataBlock(SQueryRuntimeEnv* pRuntimeEnv, SSingleColumnFilterInfo* pFilterInfo, int32_t numOfFilterCols,
                        SSDataBlock* pBlock, bool ascQuery) {
  int32_t numOfRows = pBlock->info.rows;

  int8_t *p = calloc(numOfRows, sizeof(int8_t));
  bool    all = true;

  if (pRuntimeEnv->pTsBuf != NULL) {
    SColumnInfoData* pColInfoData = taosArrayGet(pBlock->pDataBlock, 0);

    TSKEY* k = (TSKEY*) pColInfoData->pData;
    for (int32_t i = 0; i < numOfRows; ++i) {
      int32_t offset = ascQuery? i:(numOfRows - i - 1);
      int32_t ret = doTSJoinFilter(pRuntimeEnv, k[offset], ascQuery);
      if (ret == TS_JOIN_TAG_NOT_EQUALS) {
        break;
      } else if (ret == TS_JOIN_TS_NOT_EQUALS) {
        all = false;
        continue;
      } else {
        assert(ret == TS_JOIN_TS_EQUAL);
        p[offset] = true;
      }

      if (!tsBufNextPos(pRuntimeEnv->pTsBuf)) {
        break;
      }
    }

    // save the cursor status
    pRuntimeEnv->pQuery->current->cur = tsBufGetCursor(pRuntimeEnv->pTsBuf);
  } else {
    for (int32_t i = 0; i < numOfRows; ++i) {
      bool qualified = false;

      for (int32_t k = 0; k < numOfFilterCols; ++k) {
        char* pElem = (char*)pFilterInfo[k].pData + pFilterInfo[k].info.bytes * i;

        qualified = false;
        for (int32_t j = 0; j < pFilterInfo[k].numOfFilters; ++j) {
          SColumnFilterElem* pFilterElem = &pFilterInfo[k].pFilters[j];

          bool isnull = isNull(pElem, pFilterInfo[k].info.type);
          if (isnull) {
            if (pFilterElem->fp == isNullOperator) {
              qualified = true;
              break;
            } else {
              continue;
            }
          } else {
            if (pFilterElem->fp == notNullOperator) {
              qualified = true;
              break;
            } else if (pFilterElem->fp == isNullOperator) {
              continue;
            }
          }

          if (pFilterElem->fp(pFilterElem, pElem, pElem, pFilterInfo[k].info.type)) {
            qualified = true;
            break;
          }
        }

        if (!qualified) {
          break;
        }
      }

      p[i] = qualified ? 1 : 0;
      if (!qualified) {
        all = false;
      }
    }
  }

  if (!all) {
    int32_t start = 0;
    int32_t len = 0;
    for (int32_t j = 0; j < numOfRows; ++j) {
      if (p[j] == 1) {
        len++;
      } else {
        if (len > 0) {
          int32_t cstart = j - len;
          for (int32_t i = 0; i < pBlock->info.numOfCols; ++i) {
            SColumnInfoData *pColumnInfoData = taosArrayGet(pBlock->pDataBlock, i);

            int16_t bytes = pColumnInfoData->info.bytes;
            memmove(((char*)pColumnInfoData->pData) + start * bytes, pColumnInfoData->pData + cstart * bytes, len * bytes);
          }

          start += len;
          len = 0;
        }
      }
    }

    if (len > 0) {
      int32_t cstart = numOfRows - len;
      for (int32_t i = 0; i < pBlock->info.numOfCols; ++i) {
        SColumnInfoData *pColumnInfoData = taosArrayGet(pBlock->pDataBlock, i);

        int16_t bytes = pColumnInfoData->info.bytes;
        memmove(pColumnInfoData->pData + start * bytes, pColumnInfoData->pData + cstart * bytes, len * bytes);
      }

      start += len;
      len = 0;
    }

    pBlock->info.rows = start;
    pBlock->pBlockStatis = NULL;  // clean the block statistics info

    if (start > 0) {
      SColumnInfoData* pColumnInfoData = taosArrayGet(pBlock->pDataBlock, 0);
      assert(pColumnInfoData->info.type == TSDB_DATA_TYPE_TIMESTAMP &&
             pColumnInfoData->info.colId == PRIMARYKEY_TIMESTAMP_COL_INDEX);

      pBlock->info.window.skey = *(int64_t*)pColumnInfoData->pData;
      pBlock->info.window.ekey = *(int64_t*)(pColumnInfoData->pData + TSDB_KEYSIZE * (start - 1));
    }
  }

  tfree(p);
}

static SColumnInfo* doGetTagColumnInfoById(SColumnInfo* pTagColList, int32_t numOfTags, int16_t colId);
static void doSetTagValueInParam(void* pTable, int32_t tagColId, tVariant *tag, int16_t type, int16_t bytes);

static uint32_t doFilterByBlockTimeWindow(STableScanInfo* pTableScanInfo, SSDataBlock* pBlock) {
  SQLFunctionCtx* pCtx = pTableScanInfo->pCtx;
  uint32_t status = BLK_DATA_NO_NEEDED;

  int32_t numOfOutput = pTableScanInfo->numOfOutput;
  for (int32_t i = 0; i < numOfOutput; ++i) {
    int32_t functionId = pCtx[i].functionId;
    int32_t colId = pTableScanInfo->pExpr[i].base.colInfo.colId;

    // group by + first/last should not apply the first/last block filter
    status |= aAggs[functionId].dataReqFunc(&pTableScanInfo->pCtx[i], &pBlock->info.window, colId);
    if ((status & BLK_DATA_ALL_NEEDED) == BLK_DATA_ALL_NEEDED) {
      return status;
    }
  }

  return status;
}

static void doSetFilterColumnInfo(SQuery* pQuery, SSDataBlock* pBlock) {
  if (pQuery->numOfFilterCols > 0 && pQuery->pFilterInfo[0].pData != NULL) {
    return;
  }

  // set the initial static data value filter expression
  for (int32_t i = 0; i < pQuery->numOfFilterCols; ++i) {
    for (int32_t j = 0; j < pBlock->info.numOfCols; ++j) {
      SColumnInfoData* pColInfo = taosArrayGet(pBlock->pDataBlock, j);

      if (pQuery->pFilterInfo[i].info.colId == pColInfo->info.colId) {
        pQuery->pFilterInfo[i].pData = pColInfo->pData;
        break;
      }
    }
  }
}

int32_t loadDataBlockOnDemand(SQueryRuntimeEnv* pRuntimeEnv, STableScanInfo* pTableScanInfo, SSDataBlock* pBlock,
                              uint32_t* status) {
  *status = BLK_DATA_NO_NEEDED;
  pBlock->pDataBlock = NULL;
  pBlock->pBlockStatis = NULL;

  SQuery* pQuery = pRuntimeEnv->pQuery;
  int64_t groupId = pQuery->current->groupIndex;
  bool    ascQuery = QUERY_IS_ASC_QUERY(pQuery);

  SQInfo*         pQInfo = pRuntimeEnv->qinfo;
  SQueryCostInfo* pCost = &pQInfo->summary;

  if (pRuntimeEnv->pTsBuf != NULL) {
    (*status) = BLK_DATA_ALL_NEEDED;

    if (pQuery->stableQuery) {  // todo refactor
      SExprInfo*   pExprInfo = &pTableScanInfo->pExpr[0];
      int16_t      tagId = (int16_t)pExprInfo->base.arg->argValue.i64;
      SColumnInfo* pColInfo = doGetTagColumnInfoById(pQuery->tagColList, pQuery->numOfTags, tagId);

      // compare tag first
      tVariant t = {0};
      doSetTagValueInParam(pQuery->current->pTable, tagId, &t, pColInfo->type, pColInfo->bytes);
      setTimestampListJoinInfo(pRuntimeEnv, &t, pQuery->current);

      STSElem elem = tsBufGetElem(pRuntimeEnv->pTsBuf);
      if (!tsBufIsValidElem(&elem) || (tsBufIsValidElem(&elem) && (tVariantCompare(&t, elem.tag) != 0))) {
        (*status) = BLK_DATA_DISCARD;
        return TSDB_CODE_SUCCESS;
      }
    }
  }

  // Calculate all time windows that are overlapping or contain current data block.
  // If current data block is contained by all possible time window, do not load current data block.
  if (pQuery->numOfFilterCols > 0 || pQuery->groupbyColumn || pQuery->sw.gap > 0 ||
      (QUERY_IS_INTERVAL_QUERY(pQuery) && overlapWithTimeWindow(pQuery, &pBlock->info))) {
    (*status) = BLK_DATA_ALL_NEEDED;
  }

  // check if this data block is required to load
  if ((*status) != BLK_DATA_ALL_NEEDED) {
    // the pCtx[i] result is belonged to previous time window since the outputBuf has not been set yet,
    // the filter result may be incorrect. So in case of interval query, we need to set the correct time output buffer
    if (QUERY_IS_INTERVAL_QUERY(pQuery)) {
      SResultRow* pResult = NULL;

      bool  masterScan = IS_MASTER_SCAN(pRuntimeEnv);
      TSKEY k = ascQuery? pBlock->info.window.skey : pBlock->info.window.ekey;

      STimeWindow win = getActiveTimeWindow(pTableScanInfo->pResultRowInfo, k, pQuery);
      if (setWindowOutputBufByKey(pRuntimeEnv, pTableScanInfo->pResultRowInfo, &win, masterScan, &pResult, groupId,
                                  pTableScanInfo->pCtx, pTableScanInfo->numOfOutput,
                                  pTableScanInfo->rowCellInfoOffset) != TSDB_CODE_SUCCESS) {
        longjmp(pRuntimeEnv->env, TSDB_CODE_QRY_OUT_OF_MEMORY);
      }
    } else if (pQuery->stableQuery && (!isTsCompQuery(pQuery))) { // stable aggregate, not interval aggregate or normal column aggregate
      doSetTableGroupOutputBuf(pRuntimeEnv, pTableScanInfo->pResultRowInfo, pTableScanInfo->pCtx,
                               pTableScanInfo->rowCellInfoOffset, pTableScanInfo->numOfOutput,
                               pQuery->current->groupIndex);
    }

    (*status) = doFilterByBlockTimeWindow(pTableScanInfo, pBlock);
  }

  SDataBlockInfo* pBlockInfo = &pBlock->info;
  if ((*status) == BLK_DATA_NO_NEEDED) {
    qDebug("QInfo:%"PRIu64" data block discard, brange:%" PRId64 "-%" PRId64 ", rows:%d", pQInfo->qId, pBlockInfo->window.skey,
           pBlockInfo->window.ekey, pBlockInfo->rows);
    pCost->discardBlocks += 1;
  } else if ((*status) == BLK_DATA_STATIS_NEEDED) {
    // this function never returns error?
    pCost->loadBlockStatis += 1;
    tsdbRetrieveDataBlockStatisInfo(pTableScanInfo->pQueryHandle, &pBlock->pBlockStatis);

    if (pBlock->pBlockStatis == NULL) {  // data block statistics does not exist, load data block
      pBlock->pDataBlock = tsdbRetrieveDataBlock(pTableScanInfo->pQueryHandle, NULL);
      pCost->totalCheckedRows += pBlock->info.rows;
    }
  } else {
    assert((*status) == BLK_DATA_ALL_NEEDED);

    // load the data block statistics to perform further filter
    pCost->loadBlockStatis += 1;
    tsdbRetrieveDataBlockStatisInfo(pTableScanInfo->pQueryHandle, &pBlock->pBlockStatis);

    if (pQuery->topBotQuery && pBlock->pBlockStatis != NULL) {
      bool load = false;
      for (int32_t i = 0; i < pQuery->numOfOutput; ++i) {
        int32_t functionId = pTableScanInfo->pCtx[i].functionId;
        if (functionId == TSDB_FUNC_TOP || functionId == TSDB_FUNC_BOTTOM) {
          load = topbot_datablock_filter(&pTableScanInfo->pCtx[i], (char*)&(pBlock->pBlockStatis[i].min),
                                         (char*)&(pBlock->pBlockStatis[i].max));
          if (!load) { // current block has been discard due to filter applied
            pCost->discardBlocks += 1;
            qDebug("QInfo:%"PRIu64" data block discard, brange:%" PRId64 "-%" PRId64 ", rows:%d", pQInfo->qId,
                   pBlockInfo->window.skey, pBlockInfo->window.ekey, pBlockInfo->rows);
            (*status) = BLK_DATA_DISCARD;
            return TSDB_CODE_SUCCESS;
          }
        }
      }
    }

    // current block has been discard due to filter applied
    if (!doFilterByBlockStatistics(pRuntimeEnv, pBlock->pBlockStatis, pTableScanInfo->pCtx, pBlockInfo->rows)) {
      pCost->discardBlocks += 1;
      qDebug("QInfo:%"PRIu64" data block discard, brange:%" PRId64 "-%" PRId64 ", rows:%d", pQInfo->qId, pBlockInfo->window.skey,
             pBlockInfo->window.ekey, pBlockInfo->rows);
      (*status) = BLK_DATA_DISCARD;
      return TSDB_CODE_SUCCESS;
    }

    pCost->totalCheckedRows += pBlockInfo->rows;
    pCost->loadBlocks += 1;
    pBlock->pDataBlock = tsdbRetrieveDataBlock(pTableScanInfo->pQueryHandle, NULL);
    if (pBlock->pDataBlock == NULL) {
      return terrno;
    }

    doSetFilterColumnInfo(pQuery, pBlock);
    if (pQuery->numOfFilterCols > 0 || pRuntimeEnv->pTsBuf != NULL) {
      filterRowsInDataBlock(pRuntimeEnv, pQuery->pFilterInfo, pQuery->numOfFilterCols, pBlock, ascQuery);
    }
  }

  return TSDB_CODE_SUCCESS;
}

int32_t binarySearchForKey(char *pValue, int num, TSKEY key, int order) {
  int32_t midPos = -1;
  int32_t numOfRows;

  if (num <= 0) {
    return -1;
  }

  assert(order == TSDB_ORDER_ASC || order == TSDB_ORDER_DESC);

  TSKEY * keyList = (TSKEY *)pValue;
  int32_t firstPos = 0;
  int32_t lastPos = num - 1;

  if (order == TSDB_ORDER_DESC) {
    // find the first position which is smaller than the key
    while (1) {
      if (key >= keyList[lastPos]) return lastPos;
      if (key == keyList[firstPos]) return firstPos;
      if (key < keyList[firstPos]) return firstPos - 1;

      numOfRows = lastPos - firstPos + 1;
      midPos = (numOfRows >> 1) + firstPos;

      if (key < keyList[midPos]) {
        lastPos = midPos - 1;
      } else if (key > keyList[midPos]) {
        firstPos = midPos + 1;
      } else {
        break;
      }
    }

  } else {
    // find the first position which is bigger than the key
    while (1) {
      if (key <= keyList[firstPos]) return firstPos;
      if (key == keyList[lastPos]) return lastPos;

      if (key > keyList[lastPos]) {
        lastPos = lastPos + 1;
        if (lastPos >= num)
          return -1;
        else
          return lastPos;
      }

      numOfRows = lastPos - firstPos + 1;
      midPos = (numOfRows >> 1u) + firstPos;

      if (key < keyList[midPos]) {
        lastPos = midPos - 1;
      } else if (key > keyList[midPos]) {
        firstPos = midPos + 1;
      } else {
        break;
      }
    }
  }

  return midPos;
}

/*
 * set tag value in SQLFunctionCtx
 * e.g.,tag information into input buffer
 */
static void doSetTagValueInParam(void* pTable, int32_t tagColId, tVariant *tag, int16_t type, int16_t bytes) {
  tVariantDestroy(tag);

  char* val = NULL;
  if (tagColId == TSDB_TBNAME_COLUMN_INDEX) {
    val = tsdbGetTableName(pTable);
    assert(val != NULL);
  } else {
    val = tsdbGetTableTagVal(pTable, tagColId, type, bytes);
  }

  if (val == NULL || isNull(val, type)) {
    tag->nType = TSDB_DATA_TYPE_NULL;
    return;
  }

  if (type == TSDB_DATA_TYPE_BINARY || type == TSDB_DATA_TYPE_NCHAR) {
    int32_t maxLen = bytes - VARSTR_HEADER_SIZE;
    int32_t len = (varDataLen(val) > maxLen)? maxLen:varDataLen(val);
    tVariantCreateFromBinary(tag, varDataVal(val), len, type);
    //tVariantCreateFromBinary(tag, varDataVal(val), varDataLen(val), type);
  } else {
    tVariantCreateFromBinary(tag, val, bytes, type);
  }
}

static SColumnInfo* doGetTagColumnInfoById(SColumnInfo* pTagColList, int32_t numOfTags, int16_t colId) {
  assert(pTagColList != NULL && numOfTags > 0);

  for(int32_t i = 0; i < numOfTags; ++i) {
    if (pTagColList[i].colId == colId) {
      return &pTagColList[i];
    }
  }

  return NULL;
}

void setTagValue(SOperatorInfo* pOperatorInfo, void *pTable, SQLFunctionCtx* pCtx, int32_t numOfOutput) {
  SQueryRuntimeEnv* pRuntimeEnv = pOperatorInfo->pRuntimeEnv;

  SExprInfo *pExpr  = pOperatorInfo->pExpr;
  SQuery    *pQuery = pRuntimeEnv->pQuery;

  SExprInfo* pExprInfo = &pExpr[0];
  if (pQuery->numOfOutput == 1 && pExprInfo->base.functionId == TSDB_FUNC_TS_COMP && pQuery->stableQuery) {
    assert(pExprInfo->base.numOfParams == 1);

    int16_t      tagColId = (int16_t)pExprInfo->base.arg->argValue.i64;
    SColumnInfo* pColInfo = doGetTagColumnInfoById(pQuery->tagColList, pQuery->numOfTags, tagColId);

    doSetTagValueInParam(pTable, tagColId, &pCtx[0].tag, pColInfo->type, pColInfo->bytes);
    return;
  } else {
    // set tag value, by which the results are aggregated.
    int32_t offset = 0;
    memset(pRuntimeEnv->tagVal, 0, pQuery->tagLen);

    for (int32_t idx = 0; idx < numOfOutput; ++idx) {
      SExprInfo* pLocalExprInfo = &pExpr[idx];

      // ts_comp column required the tag value for join filter
      if (!TSDB_COL_IS_TAG(pLocalExprInfo->base.colInfo.flag)) {
        continue;
      }

      // todo use tag column index to optimize performance
      doSetTagValueInParam(pTable, pLocalExprInfo->base.colInfo.colId, &pCtx[idx].tag, pLocalExprInfo->type,
                           pLocalExprInfo->bytes);

      if (IS_NUMERIC_TYPE(pLocalExprInfo->type) || pLocalExprInfo->type == TSDB_DATA_TYPE_BOOL) {
        memcpy(pRuntimeEnv->tagVal + offset, &pCtx[idx].tag.i64, pLocalExprInfo->bytes);
      } else {
        memcpy(pRuntimeEnv->tagVal + offset, pCtx[idx].tag.pz, pCtx[idx].tag.nLen);
      }

      offset += pLocalExprInfo->bytes;
    }

    //todo : use index to avoid iterator all possible output columns
    if (pQuery->stableQuery && pQuery->stabledev && (pRuntimeEnv->prevResult != NULL)) {
      setParamForStableStddev(pRuntimeEnv, pCtx, numOfOutput, pExprInfo);
    }
  }

  // set the tsBuf start position before check each data block
  if (pRuntimeEnv->pTsBuf != NULL) {
    setCtxTagForJoin(pRuntimeEnv, &pCtx[0], pExprInfo, pTable);
  }
}

static UNUSED_FUNC void printBinaryData(int32_t functionId, char *data, int32_t srcDataType) {
  if (functionId == TSDB_FUNC_FIRST_DST || functionId == TSDB_FUNC_LAST_DST) {
    switch (srcDataType) {
      case TSDB_DATA_TYPE_BINARY:
        printf("%" PRId64 ",%s\t", *(TSKEY *)data, (data + TSDB_KEYSIZE + 1));
        break;
      case TSDB_DATA_TYPE_TINYINT:
      case TSDB_DATA_TYPE_BOOL:
        printf("%" PRId64 ",%d\t", *(TSKEY *)data, *(int8_t *)(data + TSDB_KEYSIZE + 1));
        break;
      case TSDB_DATA_TYPE_SMALLINT:
        printf("%" PRId64 ",%d\t", *(TSKEY *)data, *(int16_t *)(data + TSDB_KEYSIZE + 1));
        break;
      case TSDB_DATA_TYPE_BIGINT:
      case TSDB_DATA_TYPE_TIMESTAMP:
        printf("%" PRId64 ",%" PRId64 "\t", *(TSKEY *)data, *(TSKEY *)(data + TSDB_KEYSIZE + 1));
        break;
      case TSDB_DATA_TYPE_INT:
        printf("%" PRId64 ",%d\t", *(TSKEY *)data, *(int32_t *)(data + TSDB_KEYSIZE + 1));
        break;
      case TSDB_DATA_TYPE_FLOAT:
        printf("%" PRId64 ",%f\t", *(TSKEY *)data, *(float *)(data + TSDB_KEYSIZE + 1));
        break;
      case TSDB_DATA_TYPE_DOUBLE:
        printf("%" PRId64 ",%lf\t", *(TSKEY *)data, *(double *)(data + TSDB_KEYSIZE + 1));
        break;
    }
  } else if (functionId == TSDB_FUNC_AVG) {
    printf("%lf,%d\t", *(double *)data, *(int32_t *)(data + sizeof(double)));
  } else if (functionId == TSDB_FUNC_SPREAD) {
    printf("%lf,%lf\t", *(double *)data, *(double *)(data + sizeof(double)));
  } else if (functionId == TSDB_FUNC_TWA) {
    data += 1;
    printf("%lf,%" PRId64 ",%" PRId64 ",%" PRId64 "\t", *(double *)data, *(int64_t *)(data + 8),
           *(int64_t *)(data + 16), *(int64_t *)(data + 24));
  } else if (functionId == TSDB_FUNC_MIN || functionId == TSDB_FUNC_MAX) {
    switch (srcDataType) {
      case TSDB_DATA_TYPE_TINYINT:
      case TSDB_DATA_TYPE_BOOL:
        printf("%d\t", *(int8_t *)data);
        break;
      case TSDB_DATA_TYPE_SMALLINT:
        printf("%d\t", *(int16_t *)data);
        break;
      case TSDB_DATA_TYPE_BIGINT:
      case TSDB_DATA_TYPE_TIMESTAMP:
        printf("%" PRId64 "\t", *(int64_t *)data);
        break;
      case TSDB_DATA_TYPE_INT:
        printf("%d\t", *(int *)data);
        break;
      case TSDB_DATA_TYPE_FLOAT:
        printf("%f\t", *(float *)data);
        break;
      case TSDB_DATA_TYPE_DOUBLE:
        printf("%f\t", *(float *)data);
        break;
    }
  } else if (functionId == TSDB_FUNC_SUM) {
    if (srcDataType == TSDB_DATA_TYPE_FLOAT || srcDataType == TSDB_DATA_TYPE_DOUBLE) {
      printf("%lf\t", *(float *)data);
    } else {
      printf("%" PRId64 "\t", *(int64_t *)data);
    }
  } else {
    printf("%s\t", data);
  }
}

void UNUSED_FUNC displayInterResult(tFilePage **pdata, SQueryRuntimeEnv* pRuntimeEnv, int32_t numOfRows) {
  SQuery* pQuery = pRuntimeEnv->pQuery;
  int32_t numOfCols = pQuery->numOfOutput;
  printf("super table query intermediate result, total:%d\n", numOfRows);

  for (int32_t j = 0; j < numOfRows; ++j) {
    for (int32_t i = 0; i < numOfCols; ++i) {

      switch (pQuery->pExpr1[i].type) {
        case TSDB_DATA_TYPE_BINARY: {
          int32_t type = pQuery->pExpr1[i].type;
          printBinaryData(pQuery->pExpr1[i].base.functionId, pdata[i]->data + pQuery->pExpr1[i].bytes * j,
                          type);
          break;
        }
        case TSDB_DATA_TYPE_TIMESTAMP:
        case TSDB_DATA_TYPE_BIGINT:
          printf("%" PRId64 "\t", *(int64_t *)(pdata[i]->data + pQuery->pExpr1[i].bytes * j));
          break;
        case TSDB_DATA_TYPE_INT:
          printf("%d\t", *(int32_t *)(pdata[i]->data + pQuery->pExpr1[i].bytes * j));
          break;
        case TSDB_DATA_TYPE_FLOAT:
          printf("%f\t", *(float *)(pdata[i]->data + pQuery->pExpr1[i].bytes * j));
          break;
        case TSDB_DATA_TYPE_DOUBLE:
          printf("%lf\t", *(double *)(pdata[i]->data + pQuery->pExpr1[i].bytes * j));
          break;
      }
    }
    printf("\n");
  }
}

void copyToSDataBlock(SQueryRuntimeEnv* pRuntimeEnv, int32_t threshold, SSDataBlock* pBlock, int32_t* offset) {
  SGroupResInfo* pGroupResInfo = &pRuntimeEnv->groupResInfo;
  pBlock->info.rows = 0;

  int32_t code = TSDB_CODE_SUCCESS;
  while (pGroupResInfo->currentGroup < pGroupResInfo->totalGroup) {
    // all results in current group have been returned to client, try next group
    if ((pGroupResInfo->pRows == NULL) || taosArrayGetSize(pGroupResInfo->pRows) == 0) {
      assert(pGroupResInfo->index == 0);
      if ((code = mergeIntoGroupResult(&pRuntimeEnv->groupResInfo, pRuntimeEnv, offset)) != TSDB_CODE_SUCCESS) {
        return;
      }
    }

    doCopyToSDataBlock(pRuntimeEnv, pGroupResInfo, TSDB_ORDER_ASC, pBlock);

    // current data are all dumped to result buffer, clear it
    if (!hasRemainDataInCurrentGroup(pGroupResInfo)) {
      cleanupGroupResInfo(pGroupResInfo);
      if (!incNextGroup(pGroupResInfo)) {
        break;
      }
    }

      // enough results in data buffer, return
      if (pBlock->info.rows >= threshold) {
        break;
      }
    }

}

static void updateTableQueryInfoForReverseScan(SQuery *pQuery, STableQueryInfo *pTableQueryInfo) {
  if (pTableQueryInfo == NULL) {
    return;
  }

  SWAP(pTableQueryInfo->win.skey, pTableQueryInfo->win.ekey, TSKEY);
  pTableQueryInfo->lastKey = pTableQueryInfo->win.skey;

  SWITCH_ORDER(pTableQueryInfo->cur.order);
  pTableQueryInfo->cur.vgroupIndex = -1;

  // set the index to be the end slot of result rows array
  pTableQueryInfo->resInfo.curIndex = pTableQueryInfo->resInfo.size - 1;
}

static void setupQueryRangeForReverseScan(SQueryRuntimeEnv* pRuntimeEnv) {
  SQuery* pQuery = pRuntimeEnv->pQuery;

  int32_t numOfGroups = (int32_t)(GET_NUM_OF_TABLEGROUP(pRuntimeEnv));
  for(int32_t i = 0; i < numOfGroups; ++i) {
    SArray *group = GET_TABLEGROUP(pRuntimeEnv, i);
    SArray *tableKeyGroup = taosArrayGetP(pQuery->tableGroupInfo.pGroupList, i);

    size_t t = taosArrayGetSize(group);
    for (int32_t j = 0; j < t; ++j) {
      STableQueryInfo *pCheckInfo = taosArrayGetP(group, j);
      updateTableQueryInfoForReverseScan(pQuery, pCheckInfo);

      // update the last key in tableKeyInfo list, the tableKeyInfo is used to build the tsdbQueryHandle and decide
      // the start check timestamp of tsdbQueryHandle
      STableKeyInfo *pTableKeyInfo = taosArrayGet(tableKeyGroup, j);
      pTableKeyInfo->lastKey = pCheckInfo->lastKey;

      assert(pCheckInfo->pTable == pTableKeyInfo->pTable);
    }
  }
}

void switchCtxOrder(SQLFunctionCtx* pCtx, int32_t numOfOutput) {
  for (int32_t i = 0; i < numOfOutput; ++i) {
    SWITCH_ORDER(pCtx[i].order);
  }
}

int32_t initResultRow(SResultRow *pResultRow) {
  pResultRow->pCellInfo = (SResultRowCellInfo*)((char*)pResultRow + sizeof(SResultRow));
  pResultRow->pageId    = -1;
  pResultRow->offset    = -1;
  return TSDB_CODE_SUCCESS;
}

/*
 * The start of each column SResultRowCellInfo is denote by RowCellInfoOffset.
 * Note that in case of top/bottom query, the whole multiple rows of result is treated as only one row of results.
 * +------------+-----------------result column 1-----------+-----------------result column 2-----------+
 * + SResultRow | SResultRowCellInfo | intermediate buffer1 | SResultRowCellInfo | intermediate buffer 2|
 * +------------+-------------------------------------------+-------------------------------------------+
 *           offset[0]                                  offset[1]
 */
void setDefaultOutputBuf(SQueryRuntimeEnv *pRuntimeEnv, SOptrBasicInfo *pInfo, int64_t uid) {
  SQLFunctionCtx* pCtx           = pInfo->pCtx;
  SSDataBlock* pDataBlock        = pInfo->pRes;
  int32_t* rowCellInfoOffset     = pInfo->rowCellInfoOffset;
  SResultRowInfo* pResultRowInfo = &pInfo->resultRowInfo;

  int32_t tid = 0;
  SResultRow* pRow = doPrepareResultRowFromKey(pRuntimeEnv, pResultRowInfo, (char *)&tid, sizeof(tid), true, uid);

  for (int32_t i = 0; i < pDataBlock->info.numOfCols; ++i) {
    SColumnInfoData* pData = taosArrayGet(pDataBlock->pDataBlock, i);

    /*
     * set the output buffer information and intermediate buffer
     * not all queries require the interResultBuf, such as COUNT/TAGPRJ/PRJ/TAG etc.
     */
    SResultRowCellInfo* pCellInfo = getResultCell(pRow, i, rowCellInfoOffset);
    RESET_RESULT_INFO(pCellInfo);

    pCtx[i].resultInfo = pCellInfo;
    pCtx[i].pOutput = pData->pData;
    assert(pCtx[i].pOutput != NULL);

    // set the timestamp output buffer for top/bottom/diff query
    int32_t functionId = pCtx[i].functionId;
    if (functionId == TSDB_FUNC_TOP || functionId == TSDB_FUNC_BOTTOM || functionId == TSDB_FUNC_DIFF) {
      pCtx[i].ptsOutputBuf = pCtx[0].pOutput;
    }
  }

  initCtxOutputBuffer(pCtx, pDataBlock->info.numOfCols);
}

void updateOutputBuf(SArithOperatorInfo* pInfo, int32_t numOfInputRows) {
  SOptrBasicInfo* pBInfo = &pInfo->binfo;
  SSDataBlock* pDataBlock = pBInfo->pRes;

  int32_t newSize = pDataBlock->info.rows + numOfInputRows;
  if (pInfo->bufCapacity < newSize) {
    for(int32_t i = 0; i < pDataBlock->info.numOfCols; ++i) {
      SColumnInfoData *pColInfo = taosArrayGet(pDataBlock->pDataBlock, i);
      char* p = realloc(pColInfo->pData, newSize * pColInfo->info.bytes);
      if (p != NULL) {
        pColInfo->pData = p;

        // it starts from the tail of the previously generated results.
        pBInfo->pCtx[i].pOutput = pColInfo->pData;
        pInfo->bufCapacity = newSize;
      } else {
        // longjmp
      }
    }
  }

  for (int32_t i = 0; i < pDataBlock->info.numOfCols; ++i) {
    SColumnInfoData *pColInfo = taosArrayGet(pDataBlock->pDataBlock, i);
    pBInfo->pCtx[i].pOutput = pColInfo->pData + pColInfo->info.bytes * pDataBlock->info.rows;

    // re-estabilish output buffer pointer.
    int32_t functionId = pBInfo->pCtx[i].functionId;
    if (functionId == TSDB_FUNC_TOP || functionId == TSDB_FUNC_BOTTOM || functionId == TSDB_FUNC_DIFF) {
      pBInfo->pCtx[i].ptsOutputBuf = pBInfo->pCtx[0].pOutput;
    }
  }
}

void initCtxOutputBuffer(SQLFunctionCtx* pCtx, int32_t size) {
  for (int32_t j = 0; j < size; ++j) {
    SResultRowCellInfo* pResInfo = GET_RES_INFO(&pCtx[j]);
    if (pResInfo->initialized) {
      continue;
    }

    aAggs[pCtx[j].functionId].init(&pCtx[j]);
  }
}

void setQueryStatus(SQueryRuntimeEnv *pRuntimeEnv, int8_t status) {
  if (status == QUERY_NOT_COMPLETED) {
    pRuntimeEnv->status = status;
  } else {
    // QUERY_NOT_COMPLETED is not compatible with any other status, so clear its position first
    CLEAR_QUERY_STATUS(pRuntimeEnv, QUERY_NOT_COMPLETED);
    pRuntimeEnv->status |= status;
  }
}

static void setupEnvForReverseScan(SQueryRuntimeEnv *pRuntimeEnv, SResultRowInfo *pResultRowInfo, SQLFunctionCtx* pCtx, int32_t numOfOutput) {
  SQuery *pQuery = pRuntimeEnv->pQuery;

  if (pRuntimeEnv->pTsBuf) {
    SWITCH_ORDER(pRuntimeEnv->pTsBuf->cur.order);
    bool ret = tsBufNextPos(pRuntimeEnv->pTsBuf);
    assert(ret);
  }

  // reverse order time range
  SWAP(pQuery->window.skey, pQuery->window.ekey, TSKEY);

  SET_REVERSE_SCAN_FLAG(pRuntimeEnv);
  setQueryStatus(pRuntimeEnv, QUERY_NOT_COMPLETED);

  switchCtxOrder(pCtx, numOfOutput);
  SWITCH_ORDER(pQuery->order.order);

  setupQueryRangeForReverseScan(pRuntimeEnv);
}

void finalizeQueryResult(SOperatorInfo* pOperator, SQLFunctionCtx* pCtx, SResultRowInfo* pResultRowInfo, int32_t* rowCellInfoOffset) {
  SQueryRuntimeEnv *pRuntimeEnv = pOperator->pRuntimeEnv;
  SQuery *pQuery = pRuntimeEnv->pQuery;

  int32_t numOfOutput = pOperator->numOfOutput;
  if (pQuery->groupbyColumn || QUERY_IS_INTERVAL_QUERY(pQuery) || pQuery->sw.gap > 0) {
    // for each group result, call the finalize function for each column
    if (pQuery->groupbyColumn) {
      closeAllResultRows(pResultRowInfo);
    }

    for (int32_t i = 0; i < pResultRowInfo->size; ++i) {
      SResultRow *buf = pResultRowInfo->pResult[i];
      if (!isResultRowClosed(pResultRowInfo, i)) {
        continue;
      }

      setResultOutputBuf(pRuntimeEnv, buf, pCtx, numOfOutput, rowCellInfoOffset);

      for (int32_t j = 0; j < numOfOutput; ++j) {
        aAggs[pCtx[j].functionId].xFinalize(&pCtx[j]);
      }

      /*
       * set the number of output results for group by normal columns, the number of output rows usually is 1 except
       * the top and bottom query
       */
      buf->numOfRows = (uint16_t)getNumOfResult(pRuntimeEnv, pCtx, numOfOutput);
    }

  } else {
    for (int32_t j = 0; j < numOfOutput; ++j) {
      aAggs[pCtx[j].functionId].xFinalize(&pCtx[j]);
    }
  }
}

static bool hasMainOutput(SQuery *pQuery) {
  for (int32_t i = 0; i < pQuery->numOfOutput; ++i) {
    int32_t functionId = pQuery->pExpr1[i].base.functionId;

    if (functionId != TSDB_FUNC_TS && functionId != TSDB_FUNC_TAG && functionId != TSDB_FUNC_TAGPRJ) {
      return true;
    }
  }

  return false;
}

static STableQueryInfo *createTableQueryInfo(SQuery* pQuery, void* pTable, bool groupbyColumn, STimeWindow win, void* buf) {
  STableQueryInfo *pTableQueryInfo = buf;

  pTableQueryInfo->win = win;
  pTableQueryInfo->lastKey = win.skey;

  pTableQueryInfo->pTable = pTable;
  pTableQueryInfo->cur.vgroupIndex = -1;

  // set more initial size of interval/groupby query
  if (QUERY_IS_INTERVAL_QUERY(pQuery) || groupbyColumn) {
    int32_t initialSize = 128;
    int32_t code = initResultRowInfo(&pTableQueryInfo->resInfo, initialSize, TSDB_DATA_TYPE_INT);
    if (code != TSDB_CODE_SUCCESS) {
      return NULL;
    }
  } else { // in other aggregate query, do not initialize the windowResInfo
  }

  return pTableQueryInfo;
}

void destroyTableQueryInfoImpl(STableQueryInfo *pTableQueryInfo) {
  if (pTableQueryInfo == NULL) {
    return;
  }

  tVariantDestroy(&pTableQueryInfo->tag);
  cleanupResultRowInfo(&pTableQueryInfo->resInfo);
}

void setResultRowOutputBufInitCtx(SQueryRuntimeEnv *pRuntimeEnv, SResultRow *pResult, SQLFunctionCtx* pCtx,
    int32_t numOfOutput, int32_t* rowCellInfoOffset) {
  // Note: pResult->pos[i]->num == 0, there is only fixed number of results for each group
  tFilePage* bufPage = getResBufPage(pRuntimeEnv->pResultBuf, pResult->pageId);

  int16_t offset = 0;
  for (int32_t i = 0; i < numOfOutput; ++i) {
    pCtx[i].resultInfo = getResultCell(pResult, i, rowCellInfoOffset);

    SResultRowCellInfo* pResInfo = pCtx[i].resultInfo;
    if (pResInfo->initialized && pResInfo->complete) {
      offset += pCtx[i].outputBytes;
      continue;
    }

    pCtx[i].pOutput = getPosInResultPage(pRuntimeEnv->pQuery, bufPage, pResult->offset, offset);
    offset += pCtx[i].outputBytes;

    int32_t functionId = pCtx[i].functionId;
    if (functionId == TSDB_FUNC_TOP || functionId == TSDB_FUNC_BOTTOM || functionId == TSDB_FUNC_DIFF) {
      pCtx[i].ptsOutputBuf = pCtx[0].pOutput;
    }

    if (!pResInfo->initialized) {
      aAggs[functionId].init(&pCtx[i]);
    }
  }
}

void doSetTableGroupOutputBuf(SQueryRuntimeEnv* pRuntimeEnv, SResultRowInfo* pResultRowInfo, SQLFunctionCtx* pCtx,
                              int32_t* rowCellInfoOffset, int32_t numOfOutput, int32_t groupIndex) {
  int64_t uid = 0;
  SResultRow* pResultRow =
      doPrepareResultRowFromKey(pRuntimeEnv, pResultRowInfo, (char*)&groupIndex, sizeof(groupIndex), true, uid);
  assert (pResultRow != NULL);

  /*
   * not assign result buffer yet, add new result buffer
   * all group belong to one result set, and each group result has different group id so set the id to be one
   */
  if (pResultRow->pageId == -1) {
    int32_t ret = addNewWindowResultBuf(pResultRow, pRuntimeEnv->pResultBuf, groupIndex, pRuntimeEnv->pQuery->resultRowSize);
    if (ret != TSDB_CODE_SUCCESS) {
      return;
    }
  }

  setResultRowOutputBufInitCtx(pRuntimeEnv, pResultRow, pCtx, numOfOutput, rowCellInfoOffset);
}

void setExecutionContext(SQueryRuntimeEnv* pRuntimeEnv, SOptrBasicInfo* pInfo, int32_t numOfOutput, int32_t groupIndex,
                         TSKEY nextKey) {
  STableQueryInfo *pTableQueryInfo = pRuntimeEnv->pQuery->current;

  // lastKey needs to be updated
  pTableQueryInfo->lastKey = nextKey;
  if (pRuntimeEnv->prevGroupId != INT32_MIN && pRuntimeEnv->prevGroupId == groupIndex) {
    return;
  }

  doSetTableGroupOutputBuf(pRuntimeEnv, &pInfo->resultRowInfo, pInfo->pCtx, pInfo->rowCellInfoOffset, numOfOutput, groupIndex);

  // record the current active group id
  pRuntimeEnv->prevGroupId = groupIndex;
}

void setResultOutputBuf(SQueryRuntimeEnv *pRuntimeEnv, SResultRow *pResult, SQLFunctionCtx* pCtx,
    int32_t numOfCols, int32_t* rowCellInfoOffset) {
  // Note: pResult->pos[i]->num == 0, there is only fixed number of results for each group
  tFilePage *page = getResBufPage(pRuntimeEnv->pResultBuf, pResult->pageId);

  int16_t offset = 0;
  for (int32_t i = 0; i < numOfCols; ++i) {
    pCtx[i].pOutput = getPosInResultPage(pRuntimeEnv->pQuery, page, pResult->offset, offset);
    offset += pCtx[i].outputBytes;

    int32_t functionId = pCtx[i].functionId;
    if (functionId == TSDB_FUNC_TOP || functionId == TSDB_FUNC_BOTTOM || functionId == TSDB_FUNC_DIFF) {
      pCtx[i].ptsOutputBuf = pCtx[0].pOutput;
    }

    /*
     * set the output buffer information and intermediate buffer,
     * not all queries require the interResultBuf, such as COUNT
     */
    pCtx[i].resultInfo = getResultCell(pResult, i, rowCellInfoOffset);
  }
}

void setCtxTagForJoin(SQueryRuntimeEnv* pRuntimeEnv, SQLFunctionCtx* pCtx, SExprInfo* pExprInfo, void* pTable) {
  SQuery* pQuery = pRuntimeEnv->pQuery;

  SSqlFuncMsg* pFuncMsg = &pExprInfo->base;
  if (pQuery->stableQuery && (pRuntimeEnv->pTsBuf != NULL) &&
      (pFuncMsg->functionId == TSDB_FUNC_TS || pFuncMsg->functionId == TSDB_FUNC_PRJ) &&
      (pFuncMsg->colInfo.colIndex == PRIMARYKEY_TIMESTAMP_COL_INDEX)) {
    assert(pFuncMsg->numOfParams == 1);

    int16_t      tagColId = (int16_t)pExprInfo->base.arg->argValue.i64;
    SColumnInfo* pColInfo = doGetTagColumnInfoById(pQuery->tagColList, pQuery->numOfTags, tagColId);

    doSetTagValueInParam(pTable, tagColId, &pCtx->tag, pColInfo->type, pColInfo->bytes);

    int16_t tagType = pCtx[0].tag.nType;
    if (tagType == TSDB_DATA_TYPE_BINARY || tagType == TSDB_DATA_TYPE_NCHAR) {
      qDebug("QInfo:%"PRIu64" set tag value for join comparison, colId:%" PRId64 ", val:%s", GET_QID(pRuntimeEnv),
             pExprInfo->base.arg->argValue.i64, pCtx[0].tag.pz);
    } else {
      qDebug("QInfo:%"PRIu64" set tag value for join comparison, colId:%" PRId64 ", val:%" PRId64, GET_QID(pRuntimeEnv),
             pExprInfo->base.arg->argValue.i64, pCtx[0].tag.i64);
    }
  }
}

int32_t setTimestampListJoinInfo(SQueryRuntimeEnv* pRuntimeEnv, tVariant* pTag, STableQueryInfo *pTableQueryInfo) {
  SQuery* pQuery = pRuntimeEnv->pQuery;

  assert(pRuntimeEnv->pTsBuf != NULL);

  // both the master and supplement scan needs to set the correct ts comp start position
  if (pTableQueryInfo->cur.vgroupIndex == -1) {
    tVariantAssign(&pTableQueryInfo->tag, pTag);

    STSElem elem = tsBufGetElemStartPos(pRuntimeEnv->pTsBuf, pQuery->vgId, &pTableQueryInfo->tag);

    // failed to find data with the specified tag value and vnodeId
    if (!tsBufIsValidElem(&elem)) {
      if (pTag->nType == TSDB_DATA_TYPE_BINARY || pTag->nType == TSDB_DATA_TYPE_NCHAR) {
        qError("QInfo:%"PRIu64" failed to find tag:%s in ts_comp", GET_QID(pRuntimeEnv), pTag->pz);
      } else {
        qError("QInfo:%"PRIu64" failed to find tag:%" PRId64 " in ts_comp", GET_QID(pRuntimeEnv), pTag->i64);
      }

      return -1;
    }

    // Keep the cursor info of current table
    pTableQueryInfo->cur = tsBufGetCursor(pRuntimeEnv->pTsBuf);
    if (pTag->nType == TSDB_DATA_TYPE_BINARY || pTag->nType == TSDB_DATA_TYPE_NCHAR) {
      qDebug("QInfo:%"PRIu64" find tag:%s start pos in ts_comp, blockIndex:%d, tsIndex:%d", GET_QID(pRuntimeEnv), pTag->pz, pTableQueryInfo->cur.blockIndex, pTableQueryInfo->cur.tsIndex);
    } else {
      qDebug("QInfo:%"PRIu64" find tag:%"PRId64" start pos in ts_comp, blockIndex:%d, tsIndex:%d", GET_QID(pRuntimeEnv), pTag->i64, pTableQueryInfo->cur.blockIndex, pTableQueryInfo->cur.tsIndex);
    }

  } else {
    tsBufSetCursor(pRuntimeEnv->pTsBuf, &pTableQueryInfo->cur);
    if (pTag->nType == TSDB_DATA_TYPE_BINARY || pTag->nType == TSDB_DATA_TYPE_NCHAR) {
      qDebug("QInfo:%"PRIu64" find tag:%s start pos in ts_comp, blockIndex:%d, tsIndex:%d", GET_QID(pRuntimeEnv), pTag->pz, pTableQueryInfo->cur.blockIndex, pTableQueryInfo->cur.tsIndex);
    } else {
      qDebug("QInfo:%"PRIu64" find tag:%"PRId64" start pos in ts_comp, blockIndex:%d, tsIndex:%d", GET_QID(pRuntimeEnv), pTag->i64, pTableQueryInfo->cur.blockIndex, pTableQueryInfo->cur.tsIndex);
    }
  }

  return 0;
}

void setParamForStableStddev(SQueryRuntimeEnv* pRuntimeEnv, SQLFunctionCtx* pCtx, int32_t numOfOutput, SExprInfo* pExpr) {
  SQuery* pQuery = pRuntimeEnv->pQuery;

  int32_t numOfExprs = pQuery->numOfOutput;
  for(int32_t i = 0; i < numOfExprs; ++i) {
    SExprInfo* pExprInfo = &(pExpr[i]);
    if (pExprInfo->base.functionId != TSDB_FUNC_STDDEV_DST) {
      continue;
    }

    SSqlFuncMsg* pFuncMsg = &pExprInfo->base;

    pCtx[i].param[0].arr = NULL;
    pCtx[i].param[0].nType = TSDB_DATA_TYPE_INT;  // avoid freeing the memory by setting the type to be int

    // TODO use hash to speedup this loop
    int32_t numOfGroup = (int32_t)taosArrayGetSize(pRuntimeEnv->prevResult);
    for (int32_t j = 0; j < numOfGroup; ++j) {
      SInterResult* p = taosArrayGet(pRuntimeEnv->prevResult, j);
      if (pQuery->tagLen == 0 || memcmp(p->tags, pRuntimeEnv->tagVal, pQuery->tagLen) == 0) {
        int32_t numOfCols = (int32_t)taosArrayGetSize(p->pResult);
        for (int32_t k = 0; k < numOfCols; ++k) {
          SStddevInterResult* pres = taosArrayGet(p->pResult, k);
          if (pres->colId == pFuncMsg->colInfo.colId) {
            pCtx[i].param[0].arr = pres->pResult;
            break;
          }
        }
      }
    }
  }

}

/*
 * There are two cases to handle:
 *
 * 1. Query range is not set yet (queryRangeSet = 0). we need to set the query range info, including pQuery->lastKey,
 *    pQuery->window.skey, and pQuery->eKey.
 * 2. Query range is set and query is in progress. There may be another result with the same query ranges to be
 *    merged during merge stage. In this case, we need the pTableQueryInfo->lastResRows to decide if there
 *    is a previous result generated or not.
 */
void setIntervalQueryRange(SQueryRuntimeEnv *pRuntimeEnv, TSKEY key) {
  SQuery           *pQuery = pRuntimeEnv->pQuery;
  STableQueryInfo  *pTableQueryInfo = pQuery->current;
  SResultRowInfo   *pWindowResInfo = &pTableQueryInfo->resInfo;

  if (pWindowResInfo->prevSKey != TSKEY_INITIAL_VAL) {
    return;
  }

  pTableQueryInfo->win.skey = key;
  STimeWindow win = {.skey = key, .ekey = pQuery->window.ekey};

  /**
   * In handling the both ascending and descending order super table query, we need to find the first qualified
   * timestamp of this table, and then set the first qualified start timestamp.
   * In ascending query, the key is the first qualified timestamp. However, in the descending order query, additional
   * operations involve.
   */
  STimeWindow w = TSWINDOW_INITIALIZER;

  TSKEY sk = MIN(win.skey, win.ekey);
  TSKEY ek = MAX(win.skey, win.ekey);
  getAlignQueryTimeWindow(pQuery, win.skey, sk, ek, &w);

  if (pWindowResInfo->prevSKey == TSKEY_INITIAL_VAL) {
    if (!QUERY_IS_ASC_QUERY(pQuery)) {
      assert(win.ekey == pQuery->window.ekey);
    }

    pWindowResInfo->prevSKey = w.skey;
  }

  pTableQueryInfo->lastKey = pTableQueryInfo->win.skey;
}

/**
 * copyToOutputBuf support copy data in ascending/descending order
 * For interval query of both super table and table, copy the data in ascending order, since the output results are
 * ordered in SWindowResutl already. While handling the group by query for both table and super table,
 * all group result are completed already.
 *
 * @param pQInfo
 * @param result
 */

static int32_t doCopyToSDataBlock(SQueryRuntimeEnv* pRuntimeEnv, SGroupResInfo* pGroupResInfo, int32_t orderType, SSDataBlock* pBlock) {
  SQuery *pQuery = pRuntimeEnv->pQuery;

  int32_t numOfRows = getNumOfTotalRes(pGroupResInfo);
  int32_t numOfResult = pBlock->info.rows; // there are already exists result rows

  int32_t start = 0;
  int32_t step = -1;

  qDebug("QInfo:%"PRIu64" start to copy data from windowResInfo to output buf", GET_QID(pRuntimeEnv));
  if (orderType == TSDB_ORDER_ASC) {
    start = pGroupResInfo->index;
    step = 1;
  } else {  // desc order copy all data
    start = numOfRows - pGroupResInfo->index - 1;
    step = -1;
  }

  for (int32_t i = start; (i < numOfRows) && (i >= 0); i += step) {
    SResultRow* pRow = taosArrayGetP(pGroupResInfo->pRows, i);
    if (pRow->numOfRows == 0) {
      pGroupResInfo->index += 1;
      continue;
    }

    int32_t numOfRowsToCopy = pRow->numOfRows;

    pGroupResInfo->index += 1;

    tFilePage *page = getResBufPage(pRuntimeEnv->pResultBuf, pRow->pageId);

    int16_t offset = 0;
    for (int32_t j = 0; j < pBlock->info.numOfCols; ++j) {
      SColumnInfoData* pColInfoData = taosArrayGet(pBlock->pDataBlock, j);
      int32_t bytes = pColInfoData->info.bytes;

      char *out = pColInfoData->pData + numOfResult * bytes;
      char *in  = getPosInResultPage(pQuery, page, pRow->offset, offset);
      memcpy(out, in, bytes * numOfRowsToCopy);

      offset += bytes;
    }

    numOfResult += numOfRowsToCopy;
    if (numOfResult == pRuntimeEnv->resultInfo.capacity) {  // output buffer is full
      break;
    }
  }

  qDebug("QInfo:%"PRIu64" copy data to query buf completed", GET_QID(pRuntimeEnv));
  pBlock->info.rows = numOfResult;
  return 0;
}

static void toSSDataBlock(SGroupResInfo *pGroupResInfo, SQueryRuntimeEnv* pRuntimeEnv, SSDataBlock* pBlock) {
  assert(pGroupResInfo->currentGroup <= pGroupResInfo->totalGroup);

  pBlock->info.rows = 0;
  if (!hasRemainDataInCurrentGroup(pGroupResInfo)) {
    return;
  }

  SQuery* pQuery = pRuntimeEnv->pQuery;
  int32_t orderType = (pQuery->pGroupbyExpr != NULL) ? pQuery->pGroupbyExpr->orderType : TSDB_ORDER_ASC;
  doCopyToSDataBlock(pRuntimeEnv, pGroupResInfo, orderType, pBlock);

  SColumnInfoData* pInfoData = taosArrayGet(pBlock->pDataBlock, 0);

  if (pInfoData->info.type == TSDB_DATA_TYPE_TIMESTAMP) {
    STimeWindow* w = &pBlock->info.window;
    w->skey = *(int64_t*)pInfoData->pData;
    w->ekey = *(int64_t*)(((char*)pInfoData->pData) + TSDB_KEYSIZE * (pBlock->info.rows - 1));
  }
}

static void updateNumOfRowsInResultRows(SQueryRuntimeEnv *pRuntimeEnv,
    SQLFunctionCtx* pCtx, int32_t numOfOutput, SResultRowInfo* pResultRowInfo, int32_t* rowCellInfoOffset) {
  SQuery *pQuery = pRuntimeEnv->pQuery;

  // update the number of result for each, only update the number of rows for the corresponding window result.
  if (QUERY_IS_INTERVAL_QUERY(pQuery)) {
    return;
  }

  for (int32_t i = 0; i < pResultRowInfo->size; ++i) {
    SResultRow *pResult = pResultRowInfo->pResult[i];

    for (int32_t j = 0; j < numOfOutput; ++j) {
      int32_t functionId = pCtx[j].functionId;
      if (functionId == TSDB_FUNC_TS || functionId == TSDB_FUNC_TAG || functionId == TSDB_FUNC_TAGPRJ) {
        continue;
      }

      SResultRowCellInfo* pCell = getResultCell(pResult, j, rowCellInfoOffset);
      pResult->numOfRows = (uint16_t)(MAX(pResult->numOfRows, pCell->numOfRes));
    }
  }
}

static void doCopyQueryResultToMsg(SQInfo *pQInfo, int32_t numOfRows, char *data) {
  SQueryRuntimeEnv* pRuntimeEnv = &pQInfo->runtimeEnv;
  SQuery *pQuery = pRuntimeEnv->pQuery;

  SSDataBlock* pRes = pRuntimeEnv->outputBuf;

  if (pQuery->pExpr2 == NULL) {
    for (int32_t col = 0; col < pQuery->numOfOutput; ++col) {
      SColumnInfoData* pColRes = taosArrayGet(pRes->pDataBlock, col);
      memmove(data, pColRes->pData, pColRes->info.bytes * pRes->info.rows);
      data += pColRes->info.bytes * pRes->info.rows;
    }
  } else {
    for (int32_t col = 0; col < pQuery->numOfExpr2; ++col) {
      SColumnInfoData* pColRes = taosArrayGet(pRes->pDataBlock, col);
      memmove(data, pColRes->pData, pColRes->info.bytes * numOfRows);
      data += pColRes->info.bytes * numOfRows;
    }
  }

  int32_t numOfTables = (int32_t) taosHashGetSize(pRuntimeEnv->pTableRetrieveTsMap);
  *(int32_t*)data = htonl(numOfTables);
  data += sizeof(int32_t);

  int32_t total = 0;
  STableIdInfo* item = taosHashIterate(pRuntimeEnv->pTableRetrieveTsMap, NULL);

  while(item) {
    STableIdInfo* pDst = (STableIdInfo*)data;
    pDst->uid = htobe64(item->uid);
    pDst->tid = htonl(item->tid);
    pDst->key = htobe64(item->key);

    data += sizeof(STableIdInfo);
    total++;

    qDebug("QInfo:%"PRIu64" set subscribe info, tid:%d, uid:%"PRIu64", skey:%"PRId64, pQInfo->qId, item->tid, item->uid, item->key);
    item = taosHashIterate(pRuntimeEnv->pTableRetrieveTsMap, item);
  }

  qDebug("QInfo:%"PRIu64" set %d subscribe info", pQInfo->qId, total);
  // Check if query is completed or not for stable query or normal table query respectively.
  if (Q_STATUS_EQUAL(pRuntimeEnv->status, QUERY_COMPLETED) && pRuntimeEnv->proot->status == OP_EXEC_DONE) {
    setQueryStatus(pRuntimeEnv, QUERY_OVER);
  }
}

int32_t doFillTimeIntervalGapsInResults(SFillInfo* pFillInfo, SSDataBlock *pOutput, int32_t capacity) {
  void** p = calloc(pFillInfo->numOfCols, POINTER_BYTES);
  for(int32_t i = 0; i < pFillInfo->numOfCols; ++i) {
    SColumnInfoData* pColInfoData = taosArrayGet(pOutput->pDataBlock, i);
    p[i] = pColInfoData->pData;
  }

  pOutput->info.rows = (int32_t)taosFillResultDataBlock(pFillInfo, p, capacity);
  tfree(p);
  return pOutput->info.rows;
}

void queryCostStatis(SQInfo *pQInfo) {
  SQueryRuntimeEnv *pRuntimeEnv = &pQInfo->runtimeEnv;
  SQueryCostInfo *pSummary = &pQInfo->summary;

  uint64_t hashSize = taosHashGetMemSize(pQInfo->runtimeEnv.pResultRowHashTable);
  hashSize += taosHashGetMemSize(pRuntimeEnv->tableqinfoGroupInfo.map);
  pSummary->hashSize = hashSize;

  // add the merge time
  pSummary->elapsedTime += pSummary->firstStageMergeTime;

  SResultRowPool* p = pQInfo->runtimeEnv.pool;
  if (p != NULL) {
    pSummary->winInfoSize = getResultRowPoolMemSize(p);
    pSummary->numOfTimeWindows = getNumOfAllocatedResultRows(p);
  } else {
    pSummary->winInfoSize = 0;
    pSummary->numOfTimeWindows = 0;
  }

  qDebug("QInfo:%"PRIu64" :cost summary: elapsed time:%"PRId64" us, first merge:%"PRId64" us, total blocks:%d, "
         "load block statis:%d, load data block:%d, total rows:%"PRId64 ", check rows:%"PRId64,
         pQInfo->qId, pSummary->elapsedTime, pSummary->firstStageMergeTime, pSummary->totalBlocks, pSummary->loadBlockStatis,
         pSummary->loadBlocks, pSummary->totalRows, pSummary->totalCheckedRows);

  qDebug("QInfo:%"PRIu64" :cost summary: winResPool size:%.2f Kb, numOfWin:%"PRId64", tableInfoSize:%.2f Kb, hashTable:%.2f Kb", pQInfo->qId, pSummary->winInfoSize/1024.0,
      pSummary->numOfTimeWindows, pSummary->tableInfoSize/1024.0, pSummary->hashSize/1024.0);
}

//static void updateOffsetVal(SQueryRuntimeEnv *pRuntimeEnv, SDataBlockInfo *pBlockInfo) {
//  SQuery *pQuery = pRuntimeEnv->pQuery;
//  STableQueryInfo* pTableQueryInfo = pQuery->current;
//
//  int32_t step = GET_FORWARD_DIRECTION_FACTOR(pQuery->order.order);
//
//  if (pQuery->limit.offset == pBlockInfo->rows) {  // current block will ignore completed
//    pTableQueryInfo->lastKey = QUERY_IS_ASC_QUERY(pQuery) ? pBlockInfo->window.ekey + step : pBlockInfo->window.skey + step;
//    pQuery->limit.offset = 0;
//    return;
//  }
//
//  if (QUERY_IS_ASC_QUERY(pQuery)) {
//    pQuery->pos = (int32_t)pQuery->limit.offset;
//  } else {
//    pQuery->pos = pBlockInfo->rows - (int32_t)pQuery->limit.offset - 1;
//  }
//
//  assert(pQuery->pos >= 0 && pQuery->pos <= pBlockInfo->rows - 1);
//
//  SArray *         pDataBlock = tsdbRetrieveDataBlock(pRuntimeEnv->pQueryHandle, NULL);
//  SColumnInfoData *pColInfoData = taosArrayGet(pDataBlock, 0);
//
//  // update the pQuery->limit.offset value, and pQuery->pos value
//  TSKEY *keys = (TSKEY *) pColInfoData->pData;
//
//  // update the offset value
//  pTableQueryInfo->lastKey = keys[pQuery->pos];
//  pQuery->limit.offset = 0;
//
//  int32_t numOfRes = tableApplyFunctionsOnBlock(pRuntimeEnv, pBlockInfo, NULL, binarySearchForKey, pDataBlock);
//
//  qDebug("QInfo:%"PRIu64" check data block, brange:%" PRId64 "-%" PRId64 ", numOfRows:%d, numOfRes:%d, lastKey:%"PRId64, GET_QID(pRuntimeEnv),
//         pBlockInfo->window.skey, pBlockInfo->window.ekey, pBlockInfo->rows, numOfRes, pQuery->current->lastKey);
//}

//void skipBlocks(SQueryRuntimeEnv *pRuntimeEnv) {
//  SQuery *pQuery = pRuntimeEnv->pQuery;
//
//  if (pQuery->limit.offset <= 0 || pQuery->numOfFilterCols > 0) {
//    return;
//  }
//
//  pQuery->pos = 0;
//  int32_t step = GET_FORWARD_DIRECTION_FACTOR(pQuery->order.order);
//
//  STableQueryInfo* pTableQueryInfo = pQuery->current;
//  TsdbQueryHandleT pQueryHandle = pRuntimeEnv->pQueryHandle;
//
//  SDataBlockInfo blockInfo = SDATA_BLOCK_INITIALIZER;
//  while (tsdbNextDataBlock(pQueryHandle)) {
//    if (isQueryKilled(pRuntimeEnv->qinfo)) {
//      longjmp(pRuntimeEnv->env, TSDB_CODE_TSC_QUERY_CANCELLED);
//    }
//
//    tsdbRetrieveDataBlockInfo(pQueryHandle, &blockInfo);
//
//    if (pQuery->limit.offset > blockInfo.rows) {
//      pQuery->limit.offset -= blockInfo.rows;
//      pTableQueryInfo->lastKey = (QUERY_IS_ASC_QUERY(pQuery)) ? blockInfo.window.ekey : blockInfo.window.skey;
//      pTableQueryInfo->lastKey += step;
//
//      qDebug("QInfo:%"PRIu64" skip rows:%d, offset:%" PRId64, GET_QID(pRuntimeEnv), blockInfo.rows,
//             pQuery->limit.offset);
//    } else {  // find the appropriated start position in current block
//      updateOffsetVal(pRuntimeEnv, &blockInfo);
//      break;
//    }
//  }
//
//  if (terrno != TSDB_CODE_SUCCESS) {
//    longjmp(pRuntimeEnv->env, terrno);
//  }
//}

//static TSKEY doSkipIntervalProcess(SQueryRuntimeEnv* pRuntimeEnv, STimeWindow* win, SDataBlockInfo* pBlockInfo, STableQueryInfo* pTableQueryInfo) {
//  SQuery *pQuery = pRuntimeEnv->pQuery;
//  SResultRowInfo *pWindowResInfo = &pRuntimeEnv->resultRowInfo;
//
//  assert(pQuery->limit.offset == 0);
//  STimeWindow tw = *win;
//  getNextTimeWindow(pQuery, &tw);
//
//  if ((tw.skey <= pBlockInfo->window.ekey && QUERY_IS_ASC_QUERY(pQuery)) ||
//      (tw.ekey >= pBlockInfo->window.skey && !QUERY_IS_ASC_QUERY(pQuery))) {
//
//    // load the data block and check data remaining in current data block
//    // TODO optimize performance
//    SArray *         pDataBlock = tsdbRetrieveDataBlock(pRuntimeEnv->pQueryHandle, NULL);
//    SColumnInfoData *pColInfoData = taosArrayGet(pDataBlock, 0);
//
//    tw = *win;
//    int32_t startPos =
//        getNextQualifiedWindow(pQuery, &tw, pBlockInfo, pColInfoData->pData, binarySearchForKey, -1);
//    assert(startPos >= 0);
//
//    // set the abort info
//    pQuery->pos = startPos;
//
//    // reset the query start timestamp
//    pTableQueryInfo->win.skey = ((TSKEY *)pColInfoData->pData)[startPos];
//    pQuery->window.skey = pTableQueryInfo->win.skey;
//    TSKEY key = pTableQueryInfo->win.skey;
//
//    pWindowResInfo->prevSKey = tw.skey;
//    int32_t index = pRuntimeEnv->resultRowInfo.curIndex;
//
//    int32_t numOfRes = tableApplyFunctionsOnBlock(pRuntimeEnv, pBlockInfo, NULL, binarySearchForKey, pDataBlock);
//    pRuntimeEnv->resultRowInfo.curIndex = index;  // restore the window index
//
//    qDebug("QInfo:%"PRIu64" check data block, brange:%" PRId64 "-%" PRId64 ", numOfRows:%d, numOfRes:%d, lastKey:%" PRId64,
//           GET_QID(pRuntimeEnv), pBlockInfo->window.skey, pBlockInfo->window.ekey, pBlockInfo->rows, numOfRes,
//           pQuery->current->lastKey);
//
//    return key;
//  } else {  // do nothing
//    pQuery->window.skey      = tw.skey;
//    pWindowResInfo->prevSKey = tw.skey;
//    pTableQueryInfo->lastKey = tw.skey;
//
//    return tw.skey;
//  }
//
//  return true;
//}

//static bool skipTimeInterval(SQueryRuntimeEnv *pRuntimeEnv, TSKEY* start) {
//  SQuery *pQuery = pRuntimeEnv->pQuery;
//  if (QUERY_IS_ASC_QUERY(pQuery)) {
//    assert(*start <= pQuery->current->lastKey);
//  } else {
//    assert(*start >= pQuery->current->lastKey);
//  }
//
//  // if queried with value filter, do NOT forward query start position
//  if (pQuery->limit.offset <= 0 || pQuery->numOfFilterCols > 0 || pRuntimeEnv->pTsBuf != NULL || pRuntimeEnv->pFillInfo != NULL) {
//    return true;
//  }
//
//  /*
//   * 1. for interval without interpolation query we forward pQuery->interval.interval at a time for
//   *    pQuery->limit.offset times. Since hole exists, pQuery->interval.interval*pQuery->limit.offset value is
//   *    not valid. otherwise, we only forward pQuery->limit.offset number of points
//   */
//  assert(pRuntimeEnv->resultRowInfo.prevSKey == TSKEY_INITIAL_VAL);
//
//  STimeWindow w = TSWINDOW_INITIALIZER;
//  bool ascQuery = QUERY_IS_ASC_QUERY(pQuery);
//
//  SResultRowInfo *pWindowResInfo = &pRuntimeEnv->resultRowInfo;
//  STableQueryInfo *pTableQueryInfo = pQuery->current;
//
//  SDataBlockInfo blockInfo = SDATA_BLOCK_INITIALIZER;
//  while (tsdbNextDataBlock(pRuntimeEnv->pQueryHandle)) {
//    tsdbRetrieveDataBlockInfo(pRuntimeEnv->pQueryHandle, &blockInfo);
//
//    if (QUERY_IS_ASC_QUERY(pQuery)) {
//      if (pWindowResInfo->prevSKey == TSKEY_INITIAL_VAL) {
//        getAlignQueryTimeWindow(pQuery, blockInfo.window.skey, blockInfo.window.skey, pQuery->window.ekey, &w);
//        pWindowResInfo->prevSKey = w.skey;
//      }
//    } else {
//      getAlignQueryTimeWindow(pQuery, blockInfo.window.ekey, pQuery->window.ekey, blockInfo.window.ekey, &w);
//      pWindowResInfo->prevSKey = w.skey;
//    }
//
//    // the first time window
//    STimeWindow win = getActiveTimeWindow(pWindowResInfo, pWindowResInfo->prevSKey, pQuery);
//
//    while (pQuery->limit.offset > 0) {
//      STimeWindow tw = win;
//
//      if ((win.ekey <= blockInfo.window.ekey && ascQuery) || (win.ekey >= blockInfo.window.skey && !ascQuery)) {
//        pQuery->limit.offset -= 1;
//        pWindowResInfo->prevSKey = win.skey;
//
//        // current time window is aligned with blockInfo.window.ekey
//        // restart it from next data block by set prevSKey to be TSKEY_INITIAL_VAL;
//        if ((win.ekey == blockInfo.window.ekey && ascQuery) || (win.ekey == blockInfo.window.skey && !ascQuery)) {
//          pWindowResInfo->prevSKey = TSKEY_INITIAL_VAL;
//        }
//      }
//
//      if (pQuery->limit.offset == 0) {
//        *start = doSkipIntervalProcess(pRuntimeEnv, &win, &blockInfo, pTableQueryInfo);
//        return true;
//      }
//
//      // current window does not ended in current data block, try next data block
//      getNextTimeWindow(pQuery, &tw);
//
//      /*
//       * If the next time window still starts from current data block,
//       * load the primary timestamp column first, and then find the start position for the next queried time window.
//       * Note that only the primary timestamp column is required.
//       * TODO: Optimize for this cases. All data blocks are not needed to be loaded, only if the first actually required
//       * time window resides in current data block.
//       */
//      if ((tw.skey <= blockInfo.window.ekey && ascQuery) || (tw.ekey >= blockInfo.window.skey && !ascQuery)) {
//
//        SArray *pDataBlock = tsdbRetrieveDataBlock(pRuntimeEnv->pQueryHandle, NULL);
//        SColumnInfoData *pColInfoData = taosArrayGet(pDataBlock, 0);
//
//        if ((win.ekey > blockInfo.window.ekey && ascQuery) || (win.ekey < blockInfo.window.skey && !ascQuery)) {
//          pQuery->limit.offset -= 1;
//        }
//
//        if (pQuery->limit.offset == 0) {
//          *start = doSkipIntervalProcess(pRuntimeEnv, &win, &blockInfo, pTableQueryInfo);
//          return true;
//        } else {
//          tw = win;
//          int32_t startPos =
//              getNextQualifiedWindow(pQuery, &tw, &blockInfo, pColInfoData->pData, binarySearchForKey, -1);
//          assert(startPos >= 0);
//
//          // set the abort info
//          pQuery->pos = startPos;
//          pTableQueryInfo->lastKey = ((TSKEY *)pColInfoData->pData)[startPos];
//          pWindowResInfo->prevSKey = tw.skey;
//          win = tw;
//        }
//      } else {
//        break;  // offset is not 0, and next time window begins or ends in the next block.
//      }
//    }
//  }
//
//  // check for error
//  if (terrno != TSDB_CODE_SUCCESS) {
//    longjmp(pRuntimeEnv->env, terrno);
//  }
//
//  return true;
//}

static void doDestroyTableQueryInfo(STableGroupInfo* pTableqinfoGroupInfo);

static int32_t setupQueryHandle(void* tsdb, SQInfo* pQInfo, bool isSTableQuery) {
  SQueryRuntimeEnv *pRuntimeEnv = &pQInfo->runtimeEnv;
  SQuery *pQuery = pQInfo->runtimeEnv.pQuery;

  // TODO set the tags scan handle
  if (onlyQueryTags(pQuery)) {
    return TSDB_CODE_SUCCESS;
  }

  STsdbQueryCond cond = createTsdbQueryCond(pQuery, &pQuery->window);
  if (isTsCompQuery(pQuery) || isPointInterpoQuery(pQuery)) {
    cond.type = BLOCK_LOAD_TABLE_SEQ_ORDER;
  }

  if (!isSTableQuery
    && (pRuntimeEnv->tableqinfoGroupInfo.numOfTables == 1)
    && (cond.order == TSDB_ORDER_ASC)
    && (!QUERY_IS_INTERVAL_QUERY(pQuery))
    && (!isGroupbyColumn(pQuery->pGroupbyExpr))
    && (!isFixedOutputQuery(pQuery))
  ) {
    SArray* pa = GET_TABLEGROUP(pRuntimeEnv, 0);
    STableQueryInfo* pCheckInfo = taosArrayGetP(pa, 0);
    cond.twindow = pCheckInfo->win;
  }

  terrno = TSDB_CODE_SUCCESS;
  if (isFirstLastRowQuery(pQuery)) {
    pRuntimeEnv->pQueryHandle = tsdbQueryLastRow(tsdb, &cond, &pQuery->tableGroupInfo, pQInfo->qId, &pQuery->memRef);

    // update the query time window
    pQuery->window = cond.twindow;
    if (pQuery->tableGroupInfo.numOfTables == 0) {
      pRuntimeEnv->tableqinfoGroupInfo.numOfTables = 0;
    } else {
      size_t numOfGroups = GET_NUM_OF_TABLEGROUP(pRuntimeEnv);
      for(int32_t i = 0; i < numOfGroups; ++i) {
        SArray *group = GET_TABLEGROUP(pRuntimeEnv, i);

        size_t t = taosArrayGetSize(group);
        for (int32_t j = 0; j < t; ++j) {
          STableQueryInfo *pCheckInfo = taosArrayGetP(group, j);

          pCheckInfo->win = pQuery->window;
          pCheckInfo->lastKey = pCheckInfo->win.skey;
        }
      }
    }
  } else if (isPointInterpoQuery(pQuery)) {
    pRuntimeEnv->pQueryHandle = tsdbQueryRowsInExternalWindow(tsdb, &cond, &pQuery->tableGroupInfo, pQInfo->qId, &pQuery->memRef);
  } else {
    pRuntimeEnv->pQueryHandle = tsdbQueryTables(tsdb, &cond, &pQuery->tableGroupInfo, pQInfo->qId, &pQuery->memRef);
  }

  return terrno;
}

static SFillColInfo* createFillColInfo(SExprInfo* pExpr, int32_t numOfOutput, int64_t* fillVal) {
  int32_t offset = 0;

  SFillColInfo* pFillCol = calloc(numOfOutput, sizeof(SFillColInfo));
  if (pFillCol == NULL) {
    return NULL;
  }

  for(int32_t i = 0; i < numOfOutput; ++i) {
    SExprInfo* pExprInfo   = &pExpr[i];

    pFillCol[i].col.bytes  = pExprInfo->bytes;
    pFillCol[i].col.type   = (int8_t)pExprInfo->type;
    pFillCol[i].col.offset = offset;
    pFillCol[i].tagIndex   = -2;
    pFillCol[i].flag       = TSDB_COL_NORMAL;    // always be ta normal column for table query
    pFillCol[i].functionId = pExprInfo->base.functionId;
    pFillCol[i].fillVal.i  = fillVal[i];

    offset += pExprInfo->bytes;
  }

  return pFillCol;
}

int32_t doInitQInfo(SQInfo *pQInfo, STSBuf *pTsBuf, SArray* prevResult, void *tsdb, int32_t vgId, bool isSTableQuery) {
  SQueryRuntimeEnv *pRuntimeEnv = &pQInfo->runtimeEnv;

  SQuery *pQuery = pQInfo->runtimeEnv.pQuery;
  pQuery->tsdb  = tsdb;

  pQuery->topBotQuery = isTopBottomQuery(pQuery);
  pQuery->hasTagResults = hasTagValOutput(pQuery);
  pQuery->timeWindowInterpo = timeWindowInterpoRequired(pQuery);
  pQuery->stabledev = isStabledev(pQuery);

  pRuntimeEnv->prevResult = prevResult;

  setScanLimitationByResultBuffer(pQuery);

  int32_t code = setupQueryHandle(tsdb, pQInfo, isSTableQuery);
  if (code != TSDB_CODE_SUCCESS) {
    return code;
  }

  pQuery->tsdb = tsdb;
  pQuery->vgId = vgId;
  pQuery->stableQuery = isSTableQuery;
  pQuery->groupbyColumn = isGroupbyColumn(pQuery->pGroupbyExpr);
  pQuery->interBufSize = getOutputInterResultBufSize(pQuery);

  pRuntimeEnv->groupResInfo.totalGroup = (int32_t) (isSTableQuery? GET_NUM_OF_TABLEGROUP(pRuntimeEnv):0);

  pRuntimeEnv->pQuery = pQuery;
  pRuntimeEnv->pTsBuf = pTsBuf;
  pRuntimeEnv->cur.vgroupIndex = -1;
  setResultBufSize(pQuery, &pRuntimeEnv->resultInfo);

  if (onlyQueryTags(pQuery)) {
    pRuntimeEnv->resultInfo.capacity = 4096;
    pRuntimeEnv->proot = createTagScanOperatorInfo(pRuntimeEnv, pQuery->pExpr1, pQuery->numOfOutput);
  } else if (pQuery->queryBlockDist) {
    pRuntimeEnv->pTableScanner = createTableBlockInfoScanOperator(pRuntimeEnv->pQueryHandle, pRuntimeEnv);
  } else if (isTsCompQuery(pQuery) || isPointInterpoQuery(pQuery)) {
    pRuntimeEnv->pTableScanner = createTableSeqScanOperator(pRuntimeEnv->pQueryHandle, pRuntimeEnv);
  } else if (needReverseScan(pQuery)) {
    pRuntimeEnv->pTableScanner = createDataBlocksOptScanInfo(pRuntimeEnv->pQueryHandle, pRuntimeEnv, getNumOfScanTimes(pQuery), 1);
  } else {
    pRuntimeEnv->pTableScanner = createTableScanOperator(pRuntimeEnv->pQueryHandle, pRuntimeEnv, getNumOfScanTimes(pQuery));
  }

  if (pTsBuf != NULL) {
    int16_t order = (pQuery->order.order == pRuntimeEnv->pTsBuf->tsOrder) ? TSDB_ORDER_ASC : TSDB_ORDER_DESC;
    tsBufSetTraverseOrder(pRuntimeEnv->pTsBuf, order);
  }

  int32_t ps = DEFAULT_PAGE_SIZE;
  getIntermediateBufInfo(pRuntimeEnv, &ps, &pQuery->intermediateResultRowSize);

  int32_t TENMB = 1024*1024*10;
  code = createDiskbasedResultBuffer(&pRuntimeEnv->pResultBuf, ps, TENMB, pQInfo->qId);
  if (code != TSDB_CODE_SUCCESS) {
    return code;
  }

  // create runtime environment
  int32_t numOfTables = (int32_t)pQuery->tableGroupInfo.numOfTables;
  pQInfo->summary.tableInfoSize += (numOfTables * sizeof(STableQueryInfo));
  code = setupQueryRuntimeEnv(pRuntimeEnv, (int32_t) pQuery->tableGroupInfo.numOfTables);
  if (code != TSDB_CODE_SUCCESS) {
    return code;
  }

  setQueryStatus(pRuntimeEnv, QUERY_NOT_COMPLETED);
  return TSDB_CODE_SUCCESS;
}

static void doTableQueryInfoTimeWindowCheck(SQuery* pQuery, STableQueryInfo* pTableQueryInfo) {
  if (QUERY_IS_ASC_QUERY(pQuery)) {
    assert(
        (pTableQueryInfo->win.skey <= pTableQueryInfo->win.ekey) &&
        (pTableQueryInfo->lastKey >= pTableQueryInfo->win.skey) &&
        (pTableQueryInfo->win.skey >= pQuery->window.skey && pTableQueryInfo->win.ekey <= pQuery->window.ekey));
  } else {
    assert(
        (pTableQueryInfo->win.skey >= pTableQueryInfo->win.ekey) &&
        (pTableQueryInfo->lastKey <= pTableQueryInfo->win.skey) &&
        (pTableQueryInfo->win.skey <= pQuery->window.skey && pTableQueryInfo->win.ekey >= pQuery->window.ekey));
  }
}

STsdbQueryCond createTsdbQueryCond(SQuery* pQuery, STimeWindow* win) {
  STsdbQueryCond cond = {
      .colList   = pQuery->colList,
      .order     = pQuery->order.order,
      .numOfCols = pQuery->numOfCols,
      .type      = BLOCK_LOAD_OFFSET_SEQ_ORDER,
      .loadExternalRows = false,
  };

  TIME_WINDOW_COPY(cond.twindow, *win);
  return cond;
}

static STableIdInfo createTableIdInfo(STableQueryInfo* pTableQueryInfo) {
  STableIdInfo tidInfo;
  STableId* id = TSDB_TABLEID(pTableQueryInfo->pTable);

  tidInfo.uid = id->uid;
  tidInfo.tid = id->tid;
  tidInfo.key = pTableQueryInfo->lastKey;

  return tidInfo;
}

static void updateTableIdInfo(STableQueryInfo* pTableQueryInfo, SSDataBlock* pBlock, SHashObj* pTableIdInfo, int32_t order) {
  int32_t step = GET_FORWARD_DIRECTION_FACTOR(order);
  pTableQueryInfo->lastKey = ((order == TSDB_ORDER_ASC)? pBlock->info.window.ekey:pBlock->info.window.skey) + step;

  STableIdInfo tidInfo = createTableIdInfo(pTableQueryInfo);
  STableIdInfo *idinfo = taosHashGet(pTableIdInfo, &tidInfo.tid, sizeof(tidInfo.tid));
  if (idinfo != NULL) {
    assert(idinfo->tid == tidInfo.tid && idinfo->uid == tidInfo.uid);
    idinfo->key = tidInfo.key;
  } else {
    taosHashPut(pTableIdInfo, &tidInfo.tid, sizeof(tidInfo.tid), &tidInfo, sizeof(STableIdInfo));
  }
}

static void doCloseAllTimeWindow(SQueryRuntimeEnv* pRuntimeEnv) {
  size_t numOfGroup = GET_NUM_OF_TABLEGROUP(pRuntimeEnv);
  for (int32_t i = 0; i < numOfGroup; ++i) {
    SArray* group = GET_TABLEGROUP(pRuntimeEnv, i);

    size_t num = taosArrayGetSize(group);
    for (int32_t j = 0; j < num; ++j) {
      STableQueryInfo* item = taosArrayGetP(group, j);
      closeAllResultRows(&item->resInfo);
    }
  }
}

static SSDataBlock* doTableScanImpl(void* param) {
  SOperatorInfo*   pOperator = (SOperatorInfo*) param;

  STableScanInfo*  pTableScanInfo = pOperator->info;
  SSDataBlock*     pBlock = &pTableScanInfo->block;
  SQuery*          pQuery = pOperator->pRuntimeEnv->pQuery;
  STableGroupInfo* pTableGroupInfo = &pOperator->pRuntimeEnv->tableqinfoGroupInfo;

  while (tsdbNextDataBlock(pTableScanInfo->pQueryHandle)) {
    if (isQueryKilled(pOperator->pRuntimeEnv->qinfo)) {
      longjmp(pOperator->pRuntimeEnv->env, TSDB_CODE_TSC_QUERY_CANCELLED);
    }

    pTableScanInfo->numOfBlocks += 1;
    tsdbRetrieveDataBlockInfo(pTableScanInfo->pQueryHandle, &pBlock->info);

    // todo opt
    if (pTableGroupInfo->numOfTables > 1 || (pQuery->current == NULL && pTableGroupInfo->numOfTables == 1)) {
      STableQueryInfo** pTableQueryInfo =
          (STableQueryInfo**)taosHashGet(pTableGroupInfo->map, &pBlock->info.tid, sizeof(pBlock->info.tid));
      if (pTableQueryInfo == NULL) {
        break;
      }

      pQuery->current = *pTableQueryInfo;
      doTableQueryInfoTimeWindowCheck(pQuery, *pTableQueryInfo);
    }

    // this function never returns error?
    uint32_t status;
    int32_t  code = loadDataBlockOnDemand(pOperator->pRuntimeEnv, pTableScanInfo, pBlock, &status);
    if (code != TSDB_CODE_SUCCESS) {
      longjmp(pOperator->pRuntimeEnv->env, code);
    }

    // current block is ignored according to filter result by block statistics data, continue load the next block
    if (status == BLK_DATA_DISCARD || pBlock->info.rows == 0) {
      continue;
    }

    return pBlock;
  }

  return NULL;
}

static SSDataBlock* doTableScan(void* param) {
  SOperatorInfo* pOperator = (SOperatorInfo*) param;

  STableScanInfo   *pTableScanInfo = pOperator->info;
  SQueryRuntimeEnv *pRuntimeEnv = pOperator->pRuntimeEnv;
  SQuery* pQuery = pRuntimeEnv->pQuery;

  SResultRowInfo* pResultRowInfo = pTableScanInfo->pResultRowInfo;

  while (pTableScanInfo->current < pTableScanInfo->times) {
    SSDataBlock* p = doTableScanImpl(pOperator);
    if (p != NULL) {
      return p;
    }

    if (++pTableScanInfo->current >= pTableScanInfo->times) {
      if (pTableScanInfo->reverseTimes <= 0) {
        return NULL;
      } else {
        break;
      }
    }

    // do prepare for the next round table scan operation
    STsdbQueryCond cond = createTsdbQueryCond(pQuery, &pQuery->window);
    tsdbResetQueryHandle(pTableScanInfo->pQueryHandle, &cond);

    setQueryStatus(pRuntimeEnv, QUERY_NOT_COMPLETED);
    pRuntimeEnv->scanFlag = REPEAT_SCAN;

    if (pRuntimeEnv->pTsBuf) {
      bool ret = tsBufNextPos(pRuntimeEnv->pTsBuf);
      assert(ret);
    }

    if (pResultRowInfo->size > 0) {
      pResultRowInfo->curIndex = 0;
      pResultRowInfo->prevSKey = pResultRowInfo->pResult[0]->win.skey;
    }

    qDebug("QInfo:%"PRIu64" start to repeat scan data blocks due to query func required, qrange:%" PRId64 "-%" PRId64,
           GET_QID(pRuntimeEnv), cond.twindow.skey, cond.twindow.ekey);
  }

  if (pTableScanInfo->reverseTimes > 0) {
    setupEnvForReverseScan(pRuntimeEnv, pTableScanInfo->pResultRowInfo, pTableScanInfo->pCtx, pTableScanInfo->numOfOutput);

    STsdbQueryCond cond = createTsdbQueryCond(pQuery, &pQuery->window);
    tsdbResetQueryHandle(pTableScanInfo->pQueryHandle, &cond);

    qDebug("QInfo:%"PRIu64" start to reverse scan data blocks due to query func required, qrange:%" PRId64 "-%" PRId64,
           GET_QID(pRuntimeEnv), cond.twindow.skey, cond.twindow.ekey);

    pRuntimeEnv->scanFlag = REVERSE_SCAN;

    pTableScanInfo->times = 1;
    pTableScanInfo->current = 0;
    pTableScanInfo->reverseTimes = 0;
    pTableScanInfo->order = cond.order;

    if (pResultRowInfo->size > 0) {
      pResultRowInfo->curIndex = pResultRowInfo->size-1;
      pResultRowInfo->prevSKey = pResultRowInfo->pResult[pResultRowInfo->size-1]->win.skey;
    }

    SSDataBlock* p = doTableScanImpl(pOperator);
    if (p != NULL) {
      return p;
    }
  }

  return NULL;
}

static SSDataBlock* doBlockInfoScan(void* param) {
  SOperatorInfo *pOperator = (SOperatorInfo*)param;
  if (pOperator->status == OP_EXEC_DONE) {
    return NULL;
  }

  STableScanInfo *pTableScanInfo = pOperator->info;

  STableBlockDist tableBlockDist = {0};
  tableBlockDist.numOfTables     = (int32_t)pOperator->pRuntimeEnv->tableqinfoGroupInfo.numOfTables;
  tableBlockDist.dataBlockInfos  = taosArrayInit(512, sizeof(SFileBlockInfo));

  tsdbGetFileBlocksDistInfo(pTableScanInfo->pQueryHandle, &tableBlockDist);
  tableBlockDist.numOfRowsInMemTable = (int32_t) tsdbGetNumOfRowsInMemTable(pTableScanInfo->pQueryHandle);

  SSDataBlock* pBlock = &pTableScanInfo->block;
  pBlock->info.rows   = 1;
  pBlock->info.numOfCols = 1;

  SBufferWriter bw = tbufInitWriter(NULL, false);
  blockDistInfoToBinary(&tableBlockDist, &bw);
  SColumnInfoData* pColInfo = taosArrayGet(pBlock->pDataBlock, 0);

  int32_t len = (int32_t) tbufTell(&bw);
  pColInfo->pData = malloc(len + sizeof(int32_t));

  *(int32_t*) pColInfo->pData = len;
  memcpy(pColInfo->pData + sizeof(int32_t), tbufGetData(&bw, false), len);

  tbufCloseWriter(&bw);

  SArray* g = GET_TABLEGROUP(pOperator->pRuntimeEnv, 0);
  pOperator->pRuntimeEnv->pQuery->current = taosArrayGetP(g, 0);

  pOperator->status = OP_EXEC_DONE;
  return pBlock;
}

SOperatorInfo* createTableScanOperator(void* pTsdbQueryHandle, SQueryRuntimeEnv* pRuntimeEnv, int32_t repeatTime) {
  assert(repeatTime > 0);

  STableScanInfo* pInfo = calloc(1, sizeof(STableScanInfo));
  pInfo->pQueryHandle = pTsdbQueryHandle;
  pInfo->times        = repeatTime;
  pInfo->reverseTimes = 0;
  pInfo->order        = pRuntimeEnv->pQuery->order.order;
  pInfo->current      = 0;

  SOperatorInfo* pOperator = calloc(1, sizeof(SOperatorInfo));
  pOperator->name         = "TableScanOperator";
  pOperator->blockingOptr = false;
  pOperator->status       = OP_IN_EXECUTING;
  pOperator->info         = pInfo;
  pOperator->numOfOutput  = pRuntimeEnv->pQuery->numOfCols;
  pOperator->pRuntimeEnv  = pRuntimeEnv;
  pOperator->exec         = doTableScan;

  return pOperator;
}

SOperatorInfo* createTableSeqScanOperator(void* pTsdbQueryHandle, SQueryRuntimeEnv* pRuntimeEnv) {
  STableScanInfo* pInfo = calloc(1, sizeof(STableScanInfo));

  pInfo->pQueryHandle     = pTsdbQueryHandle;
  pInfo->times            = 1;
  pInfo->reverseTimes     = 0;
  pInfo->order            = pRuntimeEnv->pQuery->order.order;
  pInfo->current          = 0;

  SOperatorInfo* pOperator = calloc(1, sizeof(SOperatorInfo));
  pOperator->name         = "TableSeqScanOperator";
  pOperator->operatorType = OP_TableSeqScan;
  pOperator->blockingOptr = false;
  pOperator->status       = OP_IN_EXECUTING;
  pOperator->info         = pInfo;
  pOperator->numOfOutput  = pRuntimeEnv->pQuery->numOfCols;
  pOperator->pRuntimeEnv  = pRuntimeEnv;
  pOperator->exec         = doTableScanImpl;

  return pOperator;
}

SOperatorInfo* createTableBlockInfoScanOperator(void* pTsdbQueryHandle, SQueryRuntimeEnv* pRuntimeEnv) {
  STableScanInfo* pInfo = calloc(1, sizeof(STableScanInfo));

  pInfo->pQueryHandle     = pTsdbQueryHandle;
  pInfo->block.pDataBlock = taosArrayInit(1, sizeof(SColumnInfoData));

  SColumnInfoData infoData = {{0}};
  infoData.info.type = TSDB_DATA_TYPE_BINARY;
  infoData.info.bytes = 1024;
  infoData.info.colId = TSDB_BLOCK_DIST_COLUMN_INDEX;
  taosArrayPush(pInfo->block.pDataBlock, &infoData);

  SOperatorInfo* pOperator = calloc(1, sizeof(SOperatorInfo));
  pOperator->name         = "TableBlockInfoScanOperator";
  pOperator->operatorType = OP_TableBlockInfoScan;
  pOperator->blockingOptr = false;
  pOperator->status       = OP_IN_EXECUTING;
  pOperator->info         = pInfo;
  pOperator->pRuntimeEnv  = pRuntimeEnv;
  pOperator->numOfOutput  = pRuntimeEnv->pQuery->numOfCols;
  pOperator->exec         = doBlockInfoScan;

  return pOperator;
}

void setTableScanFilterOperatorInfo(STableScanInfo* pTableScanInfo, SOperatorInfo* pDownstream) {
  assert(pTableScanInfo != NULL && pDownstream != NULL);

  pTableScanInfo->pExpr = pDownstream->pExpr;   // TODO refactor to use colId instead of pExpr
  pTableScanInfo->numOfOutput = pDownstream->numOfOutput;

  if (pDownstream->operatorType == OP_Aggregate || pDownstream->operatorType == OP_MultiTableAggregate) {
    SAggOperatorInfo* pAggInfo = pDownstream->info;

    pTableScanInfo->pCtx = pAggInfo->binfo.pCtx;
    pTableScanInfo->pResultRowInfo = &pAggInfo->binfo.resultRowInfo;
    pTableScanInfo->rowCellInfoOffset = pAggInfo->binfo.rowCellInfoOffset;
  } else if (pDownstream->operatorType == OP_TimeWindow) {
    STableIntervalOperatorInfo *pIntervalInfo = pDownstream->info;

    pTableScanInfo->pCtx = pIntervalInfo->pCtx;
    pTableScanInfo->pResultRowInfo = &pIntervalInfo->resultRowInfo;
    pTableScanInfo->rowCellInfoOffset = pIntervalInfo->rowCellInfoOffset;

  } else if (pDownstream->operatorType == OP_Groupby) {
    SGroupbyOperatorInfo *pGroupbyInfo = pDownstream->info;

    pTableScanInfo->pCtx = pGroupbyInfo->binfo.pCtx;
    pTableScanInfo->pResultRowInfo = &pGroupbyInfo->binfo.resultRowInfo;
    pTableScanInfo->rowCellInfoOffset = pGroupbyInfo->binfo.rowCellInfoOffset;

  } else if (pDownstream->operatorType == OP_MultiTableTimeInterval) {
    STableIntervalOperatorInfo *pInfo = pDownstream->info;

    pTableScanInfo->pCtx = pInfo->pCtx;
    pTableScanInfo->pResultRowInfo = &pInfo->resultRowInfo;
    pTableScanInfo->rowCellInfoOffset = pInfo->rowCellInfoOffset;

  } else if (pDownstream->operatorType == OP_Arithmetic) {
    SArithOperatorInfo *pInfo = pDownstream->info;

    pTableScanInfo->pCtx = pInfo->binfo.pCtx;
    pTableScanInfo->pResultRowInfo = &pInfo->binfo.resultRowInfo;
    pTableScanInfo->rowCellInfoOffset = pInfo->binfo.rowCellInfoOffset;
  } else if (pDownstream->operatorType == OP_SessionWindow) {
    SSWindowOperatorInfo* pInfo = pDownstream->info;

    pTableScanInfo->pCtx = pInfo->binfo.pCtx;
    pTableScanInfo->pResultRowInfo = &pInfo->binfo.resultRowInfo;
    pTableScanInfo->rowCellInfoOffset = pInfo->binfo.rowCellInfoOffset;
  } else {
    assert(0);
  }
}

static SOperatorInfo* createDataBlocksOptScanInfo(void* pTsdbQueryHandle, SQueryRuntimeEnv* pRuntimeEnv, int32_t repeatTime, int32_t reverseTime) {
  assert(repeatTime > 0);

  STableScanInfo* pInfo = calloc(1, sizeof(STableScanInfo));
  pInfo->pQueryHandle = pTsdbQueryHandle;
  pInfo->times        = repeatTime;
  pInfo->reverseTimes = reverseTime;
  pInfo->current      = 0;
  pInfo->order        = pRuntimeEnv->pQuery->order.order;

  SOperatorInfo* pOptr = calloc(1, sizeof(SOperatorInfo));
  pOptr->name          = "DataBlocksOptimizedScanOperator";
  pOptr->operatorType  = OP_DataBlocksOptScan;
  pOptr->pRuntimeEnv   = pRuntimeEnv;
  pOptr->blockingOptr  = false;
  pOptr->info          = pInfo;
  pOptr->exec          = doTableScan;

  return pOptr;
}

static int32_t getTableScanOrder(STableScanInfo* pTableScanInfo) {
  return pTableScanInfo->order;
}

// this is a blocking operator
static SSDataBlock* doAggregate(void* param) {
  SOperatorInfo* pOperator = (SOperatorInfo*) param;
  if (pOperator->status == OP_EXEC_DONE) {
    return NULL;
  }

  SAggOperatorInfo* pAggInfo = pOperator->info;
  SOptrBasicInfo* pInfo = &pAggInfo->binfo;

  SQueryRuntimeEnv* pRuntimeEnv = pOperator->pRuntimeEnv;

  SQuery* pQuery = pRuntimeEnv->pQuery;
  int32_t order = pQuery->order.order;

  SOperatorInfo* upstream = pOperator->upstream;

  while(1) {
    SSDataBlock* pBlock = upstream->exec(upstream);
    if (pBlock == NULL) {
      break;
    }

    setTagValue(pOperator, pQuery->current->pTable, pInfo->pCtx, pOperator->numOfOutput);

    if (upstream->operatorType == OP_DataBlocksOptScan) {
      STableScanInfo* pScanInfo = upstream->info;
      order = getTableScanOrder(pScanInfo);
    }

    // the pDataBlock are always the same one, no need to call this again
    setInputDataBlock(pOperator, pInfo->pCtx, pBlock, order);
    doAggregateImpl(pOperator, pQuery->window.skey, pInfo->pCtx, pBlock);
  }

  pOperator->status = OP_EXEC_DONE;
  setQueryStatus(pRuntimeEnv, QUERY_COMPLETED);

  finalizeQueryResult(pOperator, pInfo->pCtx, &pInfo->resultRowInfo, pInfo->rowCellInfoOffset);
  pInfo->pRes->info.rows = getNumOfResult(pRuntimeEnv, pInfo->pCtx, pOperator->numOfOutput);

  return pInfo->pRes;
}

static SSDataBlock* doSTableAggregate(void* param) {
  SOperatorInfo* pOperator = (SOperatorInfo*) param;
  if (pOperator->status == OP_EXEC_DONE) {
    return NULL;
  }

  SAggOperatorInfo* pAggInfo = pOperator->info;
  SOptrBasicInfo* pInfo = &pAggInfo->binfo;

  SQueryRuntimeEnv* pRuntimeEnv = pOperator->pRuntimeEnv;

  if (pOperator->status == OP_RES_TO_RETURN) {
    toSSDataBlock(&pRuntimeEnv->groupResInfo, pRuntimeEnv, pInfo->pRes);

    if (pInfo->pRes->info.rows == 0 || !hasRemainDataInCurrentGroup(&pRuntimeEnv->groupResInfo)) {
      pOperator->status = OP_EXEC_DONE;
    }

    return pInfo->pRes;
  }

  SQuery* pQuery = pRuntimeEnv->pQuery;
  int32_t order = pQuery->order.order;

  SOperatorInfo* upstream = pOperator->upstream;

  while(1) {
    SSDataBlock* pBlock = upstream->exec(upstream);
    if (pBlock == NULL) {
      break;
    }

    setTagValue(pOperator, pRuntimeEnv->pQuery->current->pTable, pInfo->pCtx, pOperator->numOfOutput);

    if (upstream->operatorType == OP_DataBlocksOptScan) {
      STableScanInfo* pScanInfo = upstream->info;
      order = getTableScanOrder(pScanInfo);
    }

    // the pDataBlock are always the same one, no need to call this again
    setInputDataBlock(pOperator, pInfo->pCtx, pBlock, order);

    TSKEY key = QUERY_IS_ASC_QUERY(pQuery)? pBlock->info.window.ekey + 1:pBlock->info.window.skey-1;
    setExecutionContext(pRuntimeEnv, pInfo, pOperator->numOfOutput, pQuery->current->groupIndex, key);
    doAggregateImpl(pOperator, pQuery->window.skey, pInfo->pCtx, pBlock);
  }

  pOperator->status = OP_RES_TO_RETURN;
  closeAllResultRows(&pInfo->resultRowInfo);

  updateNumOfRowsInResultRows(pRuntimeEnv, pInfo->pCtx, pOperator->numOfOutput, &pInfo->resultRowInfo,
                             pInfo->rowCellInfoOffset);

  initGroupResInfo(&pRuntimeEnv->groupResInfo, &pInfo->resultRowInfo);

  toSSDataBlock(&pRuntimeEnv->groupResInfo, pRuntimeEnv, pInfo->pRes);
  if (pInfo->pRes->info.rows == 0 || !hasRemainDataInCurrentGroup(&pRuntimeEnv->groupResInfo)) {
    pOperator->status = OP_EXEC_DONE;
  }

  return pInfo->pRes;
}

static SSDataBlock* doArithmeticOperation(void* param) {
  SOperatorInfo* pOperator = (SOperatorInfo*) param;

  SArithOperatorInfo* pArithInfo = pOperator->info;
  SQueryRuntimeEnv* pRuntimeEnv = pOperator->pRuntimeEnv;
  SOptrBasicInfo *pInfo = &pArithInfo->binfo;

  SSDataBlock* pRes = pInfo->pRes;
  int32_t order = pRuntimeEnv->pQuery->order.order;

  pRes->info.rows = 0;

  while(1) {
    SSDataBlock* pBlock = pOperator->upstream->exec(pOperator->upstream);
    if (pBlock == NULL) {
      setQueryStatus(pRuntimeEnv, QUERY_COMPLETED);
      break;
    }

    STableQueryInfo* pTableQueryInfo = pRuntimeEnv->pQuery->current;

    // todo dynamic set tags
    setTagValue(pOperator, pTableQueryInfo->pTable, pInfo->pCtx, pOperator->numOfOutput);

    // the pDataBlock are always the same one, no need to call this again
    setInputDataBlock(pOperator, pInfo->pCtx, pBlock, order);
    updateOutputBuf(pArithInfo, pBlock->info.rows);

    arithmeticApplyFunctions(pRuntimeEnv, pInfo->pCtx, pOperator->numOfOutput);
    updateTableIdInfo(pTableQueryInfo, pBlock, pRuntimeEnv->pTableRetrieveTsMap, order);

    pRes->info.rows = getNumOfResult(pRuntimeEnv, pInfo->pCtx, pOperator->numOfOutput);
    if (pRes->info.rows >= pRuntimeEnv->resultInfo.threshold) {
      break;
    }
  }

  clearNumOfRes(pInfo->pCtx, pOperator->numOfOutput);
  return (pInfo->pRes->info.rows > 0)? pInfo->pRes:NULL;
}

static SSDataBlock* doLimit(void* param) {
  SOperatorInfo* pOperator = (SOperatorInfo*) param;
  if (pOperator->status == OP_EXEC_DONE) {
    return NULL;
  }

  SLimitOperatorInfo* pInfo = pOperator->info;

  SSDataBlock* pBlock = pOperator->upstream->exec(pOperator->upstream);
  if (pBlock == NULL) {
    setQueryStatus(pOperator->pRuntimeEnv, QUERY_COMPLETED);
    pOperator->status = OP_EXEC_DONE;
    return NULL;
  }

  if (pInfo->total + pBlock->info.rows >= pInfo->limit) {
    pBlock->info.rows = (int32_t) (pInfo->limit - pInfo->total);

    pInfo->total = pInfo->limit;

    setQueryStatus(pOperator->pRuntimeEnv, QUERY_COMPLETED);
    pOperator->status = OP_EXEC_DONE;
  } else {
    pInfo->total += pBlock->info.rows;
  }

  return pBlock;
}

// TODO add log
static SSDataBlock* doOffset(void* param) {
  SOperatorInfo *pOperator = (SOperatorInfo *)param;
  if (pOperator->status == OP_EXEC_DONE) {
    return NULL;
  }

  SQueryRuntimeEnv* pRuntimeEnv = pOperator->pRuntimeEnv;

  while (1) {
    SSDataBlock *pBlock = pOperator->upstream->exec(pOperator->upstream);
    if (pBlock == NULL) {
      setQueryStatus(pRuntimeEnv, QUERY_COMPLETED);
      pOperator->status = OP_EXEC_DONE;
      return NULL;
    }

    if (pRuntimeEnv->currentOffset == 0) {
      return pBlock;
    } else if (pRuntimeEnv->currentOffset >= pBlock->info.rows) {
      pRuntimeEnv->currentOffset -= pBlock->info.rows;
    } else {
      int32_t remain = (int32_t)(pBlock->info.rows - pRuntimeEnv->currentOffset);
      pBlock->info.rows = remain;

      for (int32_t i = 0; i < pBlock->info.numOfCols; ++i) {
        SColumnInfoData *pColInfoData = taosArrayGet(pBlock->pDataBlock, i);

        int16_t bytes = pColInfoData->info.bytes;
        memmove(pColInfoData->pData, pColInfoData->pData + bytes * pRuntimeEnv->currentOffset, remain * bytes);
      }

      pRuntimeEnv->currentOffset = 0;
      return pBlock;
    }
  }
}

static SSDataBlock* doIntervalAgg(void* param) {
  SOperatorInfo* pOperator = (SOperatorInfo*) param;
  if (pOperator->status == OP_EXEC_DONE) {
    return NULL;
  }

  STableIntervalOperatorInfo* pIntervalInfo = pOperator->info;

  SQueryRuntimeEnv* pRuntimeEnv = pOperator->pRuntimeEnv;
  if (pOperator->status == OP_RES_TO_RETURN) {
    toSSDataBlock(&pRuntimeEnv->groupResInfo, pRuntimeEnv, pIntervalInfo->pRes);

    if (pIntervalInfo->pRes->info.rows == 0 || !hasRemainDataInCurrentGroup(&pRuntimeEnv->groupResInfo)) {
      pOperator->status = OP_EXEC_DONE;
    }

    return pIntervalInfo->pRes;
  }

  SQuery* pQuery = pRuntimeEnv->pQuery;
  int32_t order = pQuery->order.order;
  STimeWindow win = pQuery->window;

  SOperatorInfo* upstream = pOperator->upstream;

  while(1) {
    SSDataBlock* pBlock = upstream->exec(upstream);
    if (pBlock == NULL) {
      break;
    }

    // the pDataBlock are always the same one, no need to call this again
    setInputDataBlock(pOperator, pIntervalInfo->pCtx, pBlock, pQuery->order.order);
    hashIntervalAgg(pOperator, &pIntervalInfo->resultRowInfo, pBlock, 0);
  }

  // restore the value
  pQuery->order.order = order;
  pQuery->window = win;

  pOperator->status = OP_RES_TO_RETURN;
  closeAllResultRows(&pIntervalInfo->resultRowInfo);
  setQueryStatus(pRuntimeEnv, QUERY_COMPLETED);
  finalizeQueryResult(pOperator, pIntervalInfo->pCtx, &pIntervalInfo->resultRowInfo, pIntervalInfo->rowCellInfoOffset);

  initGroupResInfo(&pRuntimeEnv->groupResInfo, &pIntervalInfo->resultRowInfo);
  toSSDataBlock(&pRuntimeEnv->groupResInfo, pRuntimeEnv, pIntervalInfo->pRes);

  if (pIntervalInfo->pRes->info.rows == 0 || !hasRemainDataInCurrentGroup(&pRuntimeEnv->groupResInfo)) {
    pOperator->status = OP_EXEC_DONE;
  }

  return pIntervalInfo->pRes->info.rows == 0? NULL:pIntervalInfo->pRes;
}

static SSDataBlock* doSTableIntervalAgg(void* param) {
  SOperatorInfo* pOperator = (SOperatorInfo*) param;
  if (pOperator->status == OP_EXEC_DONE) {
    return NULL;
  }

  STableIntervalOperatorInfo* pIntervalInfo = pOperator->info;
  SQueryRuntimeEnv* pRuntimeEnv = pOperator->pRuntimeEnv;

  if (pOperator->status == OP_RES_TO_RETURN) {
    copyToSDataBlock(pRuntimeEnv, 3000, pIntervalInfo->pRes, pIntervalInfo->rowCellInfoOffset);
    if (pIntervalInfo->pRes->info.rows == 0 || !hasRemainData(&pRuntimeEnv->groupResInfo)) {
      pOperator->status = OP_EXEC_DONE;
    }

    return pIntervalInfo->pRes;
  }

  SQuery* pQuery = pRuntimeEnv->pQuery;
  int32_t order = pQuery->order.order;

  SOperatorInfo* upstream = pOperator->upstream;

  while(1) {
    SSDataBlock* pBlock = upstream->exec(upstream);
    if (pBlock == NULL) {
      break;
    }

    // the pDataBlock are always the same one, no need to call this again
    STableQueryInfo* pTableQueryInfo = pRuntimeEnv->pQuery->current;

    setTagValue(pOperator, pTableQueryInfo->pTable, pIntervalInfo->pCtx, pOperator->numOfOutput);
    setInputDataBlock(pOperator, pIntervalInfo->pCtx, pBlock, pQuery->order.order);
    setIntervalQueryRange(pRuntimeEnv, pBlock->info.window.skey);

    hashIntervalAgg(pOperator, &pTableQueryInfo->resInfo, pBlock, pTableQueryInfo->groupIndex);
  }

  pOperator->status = OP_RES_TO_RETURN;
  pQuery->order.order = order;   // TODO : restore the order
  doCloseAllTimeWindow(pRuntimeEnv);
  setQueryStatus(pRuntimeEnv, QUERY_COMPLETED);

  copyToSDataBlock(pRuntimeEnv, 3000, pIntervalInfo->pRes, pIntervalInfo->rowCellInfoOffset);
  if (pIntervalInfo->pRes->info.rows == 0 || !hasRemainData(&pRuntimeEnv->groupResInfo)) {
    pOperator->status = OP_EXEC_DONE;
  }

  return pIntervalInfo->pRes;
}

static SSDataBlock* doSessionWindowAgg(void* param) {
  SOperatorInfo* pOperator = (SOperatorInfo*) param;
  if (pOperator->status == OP_EXEC_DONE) {
    return NULL;
  }

  SSWindowOperatorInfo* pWindowInfo = pOperator->info;
  SOptrBasicInfo* pBInfo = &pWindowInfo->binfo;

  SQueryRuntimeEnv* pRuntimeEnv = pOperator->pRuntimeEnv;
  if (pOperator->status == OP_RES_TO_RETURN) {
    toSSDataBlock(&pRuntimeEnv->groupResInfo, pRuntimeEnv, pBInfo->pRes);

    if (pBInfo->pRes->info.rows == 0 || !hasRemainDataInCurrentGroup(&pRuntimeEnv->groupResInfo)) {
      pOperator->status = OP_EXEC_DONE;
    }

    return pBInfo->pRes;
  }

  SQuery* pQuery = pRuntimeEnv->pQuery;
  int32_t order = pQuery->order.order;
  STimeWindow win = pQuery->window;

  SOperatorInfo* upstream = pOperator->upstream;

  while(1) {
    SSDataBlock* pBlock = upstream->exec(upstream);
    if (pBlock == NULL) {
      break;
    }

    // the pDataBlock are always the same one, no need to call this again
    setInputDataBlock(pOperator, pBInfo->pCtx, pBlock, pQuery->order.order);
    doSessionWindowAggImpl(pOperator, pWindowInfo, pBlock);
  }

  // restore the value
  pQuery->order.order = order;
  pQuery->window = win;

  pOperator->status = OP_RES_TO_RETURN;
  closeAllResultRows(&pBInfo->resultRowInfo);
  setQueryStatus(pRuntimeEnv, QUERY_COMPLETED);
  finalizeQueryResult(pOperator, pBInfo->pCtx, &pBInfo->resultRowInfo, pBInfo->rowCellInfoOffset);

  initGroupResInfo(&pRuntimeEnv->groupResInfo, &pBInfo->resultRowInfo);
  toSSDataBlock(&pRuntimeEnv->groupResInfo, pRuntimeEnv, pBInfo->pRes);

  if (pBInfo->pRes->info.rows == 0 || !hasRemainDataInCurrentGroup(&pRuntimeEnv->groupResInfo)) {
    pOperator->status = OP_EXEC_DONE;
  }

  return pBInfo->pRes->info.rows == 0? NULL:pBInfo->pRes;
}

static SSDataBlock* hashGroupbyAggregate(void* param) {
  SOperatorInfo* pOperator = (SOperatorInfo*) param;
  if (pOperator->status == OP_EXEC_DONE) {
    return NULL;
  }

  SGroupbyOperatorInfo *pInfo = pOperator->info;

  SQueryRuntimeEnv* pRuntimeEnv = pOperator->pRuntimeEnv;
  if (pOperator->status == OP_RES_TO_RETURN) {
    toSSDataBlock(&pRuntimeEnv->groupResInfo, pRuntimeEnv, pInfo->binfo.pRes);

    if (pInfo->binfo.pRes->info.rows == 0 || !hasRemainDataInCurrentGroup(&pRuntimeEnv->groupResInfo)) {
      pOperator->status = OP_EXEC_DONE;
    }

    return pInfo->binfo.pRes;
  }

  SOperatorInfo* upstream = pOperator->upstream;

  while(1) {
    SSDataBlock* pBlock = upstream->exec(upstream);
    if (pBlock == NULL) {
      break;
    }

    // the pDataBlock are always the same one, no need to call this again
    setInputDataBlock(pOperator, pInfo->binfo.pCtx, pBlock, pRuntimeEnv->pQuery->order.order);
    setTagValue(pOperator, pRuntimeEnv->pQuery->current->pTable, pInfo->binfo.pCtx, pOperator->numOfOutput);
    if (pInfo->colIndex == -1) {
      pInfo->colIndex = getGroupbyColumnIndex(pRuntimeEnv->pQuery->pGroupbyExpr, pBlock);
    }

    doHashGroupbyAgg(pOperator, pInfo, pBlock);
  }

  pOperator->status = OP_RES_TO_RETURN;
  closeAllResultRows(&pInfo->binfo.resultRowInfo);
  setQueryStatus(pRuntimeEnv, QUERY_COMPLETED);

  if (!pRuntimeEnv->pQuery->stableQuery) { // finalize include the update of result rows
    finalizeQueryResult(pOperator, pInfo->binfo.pCtx, &pInfo->binfo.resultRowInfo, pInfo->binfo.rowCellInfoOffset);
  } else {
    updateNumOfRowsInResultRows(pRuntimeEnv, pInfo->binfo.pCtx, pOperator->numOfOutput, &pInfo->binfo.resultRowInfo, pInfo->binfo.rowCellInfoOffset);
  }

  initGroupResInfo(&pRuntimeEnv->groupResInfo, &pInfo->binfo.resultRowInfo);
  toSSDataBlock(&pRuntimeEnv->groupResInfo, pRuntimeEnv, pInfo->binfo.pRes);

  if (pInfo->binfo.pRes->info.rows == 0 || !hasRemainDataInCurrentGroup(&pRuntimeEnv->groupResInfo)) {
    pOperator->status = OP_EXEC_DONE;
  }

  return pInfo->binfo.pRes;
}

static SSDataBlock* doFill(void* param) {
  SOperatorInfo* pOperator = (SOperatorInfo*) param;
  if (pOperator->status == OP_EXEC_DONE) {
    return NULL;
  }

  SFillOperatorInfo *pInfo = pOperator->info;
  SQueryRuntimeEnv* pRuntimeEnv = pOperator->pRuntimeEnv;

  if (taosFillHasMoreResults(pInfo->pFillInfo)) {
    doFillTimeIntervalGapsInResults(pInfo->pFillInfo, pInfo->pRes, (int32_t)pRuntimeEnv->resultInfo.capacity);
    return pInfo->pRes;
  }

  while(1) {
    SSDataBlock *pBlock = pOperator->upstream->exec(pOperator->upstream);
    if (pBlock == NULL) {
      if (pInfo->totalInputRows == 0) {
        pOperator->status = OP_EXEC_DONE;
        return NULL;
      }

      taosFillSetStartInfo(pInfo->pFillInfo, 0, pRuntimeEnv->pQuery->window.ekey);
    } else {
      pInfo->totalInputRows += pBlock->info.rows;

      int64_t ekey = Q_STATUS_EQUAL(pRuntimeEnv->status, QUERY_COMPLETED)?pRuntimeEnv->pQuery->window.ekey:pBlock->info.window.ekey;

      taosFillSetStartInfo(pInfo->pFillInfo, pBlock->info.rows, ekey);
      taosFillSetInputDataBlock(pInfo->pFillInfo, pBlock);
    }

    doFillTimeIntervalGapsInResults(pInfo->pFillInfo, pInfo->pRes, pRuntimeEnv->resultInfo.capacity);
    return (pInfo->pRes->info.rows > 0)? pInfo->pRes:NULL;
  }
}

// todo set the attribute of query scan count
static int32_t getNumOfScanTimes(SQuery* pQuery) {
  for(int32_t i = 0; i < pQuery->numOfOutput; ++i) {
    int32_t functionId = pQuery->pExpr1[i].base.functionId;
    if (functionId == TSDB_FUNC_STDDEV || functionId == TSDB_FUNC_PERCT) {
      return 2;
    }
  }

  return 1;
}

static void destroyOperatorInfo(SOperatorInfo* pOperator) {
  if (pOperator == NULL) {
    return;
  }

  if (pOperator->cleanup != NULL) {
    pOperator->cleanup(pOperator->info, pOperator->numOfOutput);
  }

  destroyOperatorInfo(pOperator->upstream);
  tfree(pOperator->info);
  tfree(pOperator);
}

static SOperatorInfo* createAggregateOperatorInfo(SQueryRuntimeEnv* pRuntimeEnv, SOperatorInfo* upstream, SExprInfo* pExpr, int32_t numOfOutput) {
  SAggOperatorInfo* pInfo = calloc(1, sizeof(SAggOperatorInfo));

  SQuery* pQuery = pRuntimeEnv->pQuery;
  int32_t numOfRows = (int32_t)(GET_ROW_PARAM_FOR_MULTIOUTPUT(pQuery, pQuery->topBotQuery, pQuery->stableQuery));

  pInfo->binfo.pRes = createOutputBuf(pExpr, numOfOutput, numOfRows);
  pInfo->binfo.pCtx = createSQLFunctionCtx(pRuntimeEnv, pExpr, numOfOutput, &pInfo->binfo.rowCellInfoOffset);

  initResultRowInfo(&pInfo->binfo.resultRowInfo, 8, TSDB_DATA_TYPE_INT);

  pInfo->seed = rand();
  setDefaultOutputBuf(pRuntimeEnv, &pInfo->binfo, pInfo->seed);

  SOperatorInfo* pOperator = calloc(1, sizeof(SOperatorInfo));
  pOperator->name         = "TableAggregate";
  pOperator->operatorType = OP_Aggregate;
  pOperator->blockingOptr = true;
  pOperator->status       = OP_IN_EXECUTING;
  pOperator->info         = pInfo;
  pOperator->upstream     = upstream;
  pOperator->pExpr        = pExpr;
  pOperator->numOfOutput  = numOfOutput;
  pOperator->pRuntimeEnv  = pRuntimeEnv;

  pOperator->exec         = doAggregate;
  pOperator->cleanup      = destroyBasicOperatorInfo;
  return pOperator;
}

static void doDestroyBasicInfo(SOptrBasicInfo* pInfo, int32_t numOfOutput) {
  assert(pInfo != NULL);

  destroySQLFunctionCtx(pInfo->pCtx, numOfOutput);
  tfree(pInfo->rowCellInfoOffset);

  cleanupResultRowInfo(&pInfo->resultRowInfo);
  pInfo->pRes = destroyOutputBuf(pInfo->pRes);
}

static void destroyBasicOperatorInfo(void* param, int32_t numOfOutput) {
  SOptrBasicInfo* pInfo = (SOptrBasicInfo*) param;
  doDestroyBasicInfo(pInfo, numOfOutput);
}

static void destroySFillOperatorInfo(void* param, int32_t numOfOutput) {
  SFillOperatorInfo* pInfo = (SFillOperatorInfo*) param;
  pInfo->pFillInfo = taosDestroyFillInfo(pInfo->pFillInfo);
  pInfo->pRes = destroyOutputBuf(pInfo->pRes);
}

static void destroyGroupbyOperatorInfo(void* param, int32_t numOfOutput) {
  SGroupbyOperatorInfo* pInfo = (SGroupbyOperatorInfo*) param;
  doDestroyBasicInfo(&pInfo->binfo, numOfOutput);
  tfree(pInfo->prevData);
}

static void destroyArithOperatorInfo(void* param, int32_t numOfOutput) {
  SArithOperatorInfo* pInfo = (SArithOperatorInfo*) param;
  doDestroyBasicInfo(&pInfo->binfo, numOfOutput);
}

static void destroyTagScanOperatorInfo(void* param, int32_t numOfOutput) {
  STagScanInfo* pInfo = (STagScanInfo*) param;
  pInfo->pRes = destroyOutputBuf(pInfo->pRes);
}

SOperatorInfo* createMultiTableAggOperatorInfo(SQueryRuntimeEnv* pRuntimeEnv, SOperatorInfo* upstream, SExprInfo* pExpr, int32_t numOfOutput) {
  SAggOperatorInfo* pInfo = calloc(1, sizeof(SAggOperatorInfo));

  size_t tableGroup = GET_NUM_OF_TABLEGROUP(pRuntimeEnv);

  pInfo->binfo.pRes = createOutputBuf(pExpr, numOfOutput, (int32_t) tableGroup);
  pInfo->binfo.pCtx = createSQLFunctionCtx(pRuntimeEnv, pExpr, numOfOutput, &pInfo->binfo.rowCellInfoOffset);
  initResultRowInfo(&pInfo->binfo.resultRowInfo, (int32_t)tableGroup, TSDB_DATA_TYPE_INT);

  SOperatorInfo* pOperator = calloc(1, sizeof(SOperatorInfo));
  pOperator->name         = "MultiTableAggregate";
  pOperator->operatorType = OP_MultiTableAggregate;
  pOperator->blockingOptr = true;
  pOperator->status       = OP_IN_EXECUTING;
  pOperator->info         = pInfo;
  pOperator->upstream     = upstream;
  pOperator->pExpr        = pExpr;
  pOperator->numOfOutput  = numOfOutput;
  pOperator->pRuntimeEnv  = pRuntimeEnv;

  pOperator->exec         = doSTableAggregate;
  pOperator->cleanup      = destroyBasicOperatorInfo;

  return pOperator;
}

SOperatorInfo* createArithOperatorInfo(SQueryRuntimeEnv* pRuntimeEnv, SOperatorInfo* upstream, SExprInfo* pExpr, int32_t numOfOutput) {
  SArithOperatorInfo* pInfo = calloc(1, sizeof(SArithOperatorInfo));

  pInfo->seed = rand();
  pInfo->bufCapacity = pRuntimeEnv->resultInfo.capacity;

  SOptrBasicInfo* pBInfo = &pInfo->binfo;
  pBInfo->pRes  = createOutputBuf(pExpr, numOfOutput, pInfo->bufCapacity);
  pBInfo->pCtx  = createSQLFunctionCtx(pRuntimeEnv, pExpr, numOfOutput, &pBInfo->rowCellInfoOffset);

  initResultRowInfo(&pBInfo->resultRowInfo, 8, TSDB_DATA_TYPE_INT);
  setDefaultOutputBuf(pRuntimeEnv, pBInfo, pInfo->seed);

  SOperatorInfo* pOperator = calloc(1, sizeof(SOperatorInfo));
  pOperator->name         = "ArithmeticOperator";
  pOperator->operatorType = OP_Arithmetic;
  pOperator->blockingOptr = false;
  pOperator->status       = OP_IN_EXECUTING;
  pOperator->info         = pInfo;
  pOperator->upstream     = upstream;
  pOperator->pExpr        = pExpr;
  pOperator->numOfOutput  = numOfOutput;
  pOperator->pRuntimeEnv  = pRuntimeEnv;

  pOperator->exec         = doArithmeticOperation;
  pOperator->cleanup      = destroyArithOperatorInfo;

  return pOperator;
}

SOperatorInfo* createLimitOperatorInfo(SQueryRuntimeEnv* pRuntimeEnv, SOperatorInfo* upstream) {
  SLimitOperatorInfo* pInfo = calloc(1, sizeof(SLimitOperatorInfo));
  pInfo->limit = pRuntimeEnv->pQuery->limit.limit;

  SOperatorInfo* pOperator = calloc(1, sizeof(SOperatorInfo));

  pOperator->name         = "LimitOperator";
  pOperator->operatorType = OP_Limit;
  pOperator->blockingOptr = false;
  pOperator->status       = OP_IN_EXECUTING;
  pOperator->upstream     = upstream;
  pOperator->exec         = doLimit;
  pOperator->info         = pInfo;
  pOperator->pRuntimeEnv  = pRuntimeEnv;

  return pOperator;
}

SOperatorInfo* createOffsetOperatorInfo(SQueryRuntimeEnv* pRuntimeEnv, SOperatorInfo* upstream) {
  SOffsetOperatorInfo* pInfo = calloc(1, sizeof(SOffsetOperatorInfo));

  pInfo->offset = pRuntimeEnv->pQuery->limit.offset;
  SOperatorInfo* pOperator = calloc(1, sizeof(SOperatorInfo));

  pOperator->name         = "OffsetOperator";
  pOperator->operatorType = OP_Offset;
  pOperator->blockingOptr = false;
  pOperator->status       = OP_IN_EXECUTING;
  pOperator->upstream     = upstream;
  pOperator->exec         = doOffset;
  pOperator->info         = pInfo;
  pOperator->pRuntimeEnv  = pRuntimeEnv;

  return pOperator;
}

SOperatorInfo* createTimeIntervalOperatorInfo(SQueryRuntimeEnv* pRuntimeEnv, SOperatorInfo* upstream, SExprInfo* pExpr, int32_t numOfOutput) {
  STableIntervalOperatorInfo* pInfo = calloc(1, sizeof(STableIntervalOperatorInfo));

  pInfo->pCtx = createSQLFunctionCtx(pRuntimeEnv, pExpr, numOfOutput, &pInfo->rowCellInfoOffset);
  pInfo->pRes = createOutputBuf(pExpr, numOfOutput, pRuntimeEnv->resultInfo.capacity);
  initResultRowInfo(&pInfo->resultRowInfo, 8, TSDB_DATA_TYPE_INT);

  SOperatorInfo* pOperator = calloc(1, sizeof(SOperatorInfo));

  pOperator->name         = "TimeIntervalAggOperator";
  pOperator->operatorType = OP_TimeWindow;
  pOperator->blockingOptr = true;
  pOperator->status       = OP_IN_EXECUTING;
  pOperator->upstream     = upstream;
  pOperator->pExpr        = pExpr;
  pOperator->numOfOutput  = numOfOutput;
  pOperator->info         = pInfo;
  pOperator->pRuntimeEnv  = pRuntimeEnv;
  pOperator->exec         = doIntervalAgg;
  pOperator->cleanup      = destroyBasicOperatorInfo;

  return pOperator;
}

SOperatorInfo* createSWindowOperatorInfo(SQueryRuntimeEnv* pRuntimeEnv, SOperatorInfo* upstream, SExprInfo* pExpr, int32_t numOfOutput) {
  SSWindowOperatorInfo* pInfo = calloc(1, sizeof(SSWindowOperatorInfo));

  pInfo->binfo.pCtx = createSQLFunctionCtx(pRuntimeEnv, pExpr, numOfOutput, &pInfo->binfo.rowCellInfoOffset);
  pInfo->binfo.pRes = createOutputBuf(pExpr, numOfOutput, pRuntimeEnv->resultInfo.capacity);
  initResultRowInfo(&pInfo->binfo.resultRowInfo, 8, TSDB_DATA_TYPE_INT);

  pInfo->prevTs = INT64_MIN;
  SOperatorInfo* pOperator = calloc(1, sizeof(SOperatorInfo));

  pOperator->name         = "SessionWindowAggOperator";
  pOperator->operatorType = OP_SessionWindow;
  pOperator->blockingOptr = true;
  pOperator->status       = OP_IN_EXECUTING;
  pOperator->upstream     = upstream;
  pOperator->pExpr        = pExpr;
  pOperator->numOfOutput  = numOfOutput;
  pOperator->info         = pInfo;
  pOperator->pRuntimeEnv  = pRuntimeEnv;
  pOperator->exec         = doSessionWindowAgg;
  pOperator->cleanup      = destroyBasicOperatorInfo;

  return pOperator;
}

SOperatorInfo* createMultiTableTimeIntervalOperatorInfo(SQueryRuntimeEnv* pRuntimeEnv, SOperatorInfo* upstream, SExprInfo* pExpr, int32_t numOfOutput) {
  STableIntervalOperatorInfo* pInfo = calloc(1, sizeof(STableIntervalOperatorInfo));

  pInfo->pCtx = createSQLFunctionCtx(pRuntimeEnv, pExpr, numOfOutput, &pInfo->rowCellInfoOffset);
  pInfo->pRes = createOutputBuf(pExpr, numOfOutput, pRuntimeEnv->resultInfo.capacity);
  initResultRowInfo(&pInfo->resultRowInfo, 8, TSDB_DATA_TYPE_INT);

  SOperatorInfo* pOperator = calloc(1, sizeof(SOperatorInfo));
  pOperator->name         = "MultiTableTimeIntervalOperator";
  pOperator->operatorType = OP_MultiTableTimeInterval;
  pOperator->blockingOptr = true;
  pOperator->status       = OP_IN_EXECUTING;
  pOperator->upstream     = upstream;
  pOperator->pExpr        = pExpr;
  pOperator->numOfOutput  = numOfOutput;
  pOperator->info         = pInfo;
  pOperator->pRuntimeEnv  = pRuntimeEnv;

  pOperator->exec         = doSTableIntervalAgg;
  pOperator->cleanup      = destroyBasicOperatorInfo;

  return pOperator;
}

SOperatorInfo* createGroupbyOperatorInfo(SQueryRuntimeEnv* pRuntimeEnv, SOperatorInfo* upstream, SExprInfo* pExpr, int32_t numOfOutput) {
  SGroupbyOperatorInfo* pInfo = calloc(1, sizeof(SGroupbyOperatorInfo));
  pInfo->colIndex = -1;  // group by column index

  pInfo->binfo.pCtx = createSQLFunctionCtx(pRuntimeEnv, pExpr, numOfOutput, &pInfo->binfo.rowCellInfoOffset);
  pInfo->binfo.pRes = createOutputBuf(pExpr, numOfOutput, pRuntimeEnv->resultInfo.capacity);
  initResultRowInfo(&pInfo->binfo.resultRowInfo, 8, TSDB_DATA_TYPE_INT);

  SOperatorInfo* pOperator = calloc(1, sizeof(SOperatorInfo));
  pOperator->name         = "GroupbyAggOperator";
  pOperator->blockingOptr = true;
  pOperator->status       = OP_IN_EXECUTING;
  pOperator->operatorType = OP_Groupby;
  pOperator->upstream     = upstream;
  pOperator->pExpr        = pExpr;
  pOperator->numOfOutput  = numOfOutput;
  pOperator->info         = pInfo;
  pOperator->pRuntimeEnv  = pRuntimeEnv;
  pOperator->exec         = hashGroupbyAggregate;
  pOperator->cleanup      = destroyGroupbyOperatorInfo;

  return pOperator;
}

SOperatorInfo* createFillOperatorInfo(SQueryRuntimeEnv* pRuntimeEnv, SOperatorInfo* upstream, SExprInfo* pExpr,
                                      int32_t numOfOutput) {
  SFillOperatorInfo* pInfo = calloc(1, sizeof(SFillOperatorInfo));
  pInfo->pRes = createOutputBuf(pExpr, numOfOutput, pRuntimeEnv->resultInfo.capacity);

  {
    SQuery* pQuery = pRuntimeEnv->pQuery;
    SFillColInfo* pColInfo = createFillColInfo(pExpr, numOfOutput, pQuery->fillVal);
    STimeWindow w = TSWINDOW_INITIALIZER;

    TSKEY sk = MIN(pQuery->window.skey, pQuery->window.ekey);
    TSKEY ek = MAX(pQuery->window.skey, pQuery->window.ekey);
    getAlignQueryTimeWindow(pQuery, pQuery->window.skey, sk, ek, &w);

    pInfo->pFillInfo = taosCreateFillInfo(pQuery->order.order, w.skey, 0, (int32_t)pRuntimeEnv->resultInfo.capacity, numOfOutput,
                                                pQuery->interval.sliding, pQuery->interval.slidingUnit, (int8_t)pQuery->precision,
                                                pQuery->fillType, pColInfo, pRuntimeEnv->qinfo);
  }

  SOperatorInfo* pOperator = calloc(1, sizeof(SOperatorInfo));

  pOperator->name         = "FillOperator";
  pOperator->blockingOptr = false;
  pOperator->status       = OP_IN_EXECUTING;
  pOperator->operatorType = OP_Fill;

  pOperator->upstream     = upstream;
  pOperator->pExpr        = pExpr;
  pOperator->numOfOutput  = numOfOutput;
  pOperator->info         = pInfo;
  pOperator->pRuntimeEnv  = pRuntimeEnv;

  pOperator->exec         = doFill;
  pOperator->cleanup      = destroySFillOperatorInfo;

  return pOperator;
}

static SSDataBlock* doTagScan(void* param) {
  SOperatorInfo* pOperator = (SOperatorInfo*) param;
  if (pOperator->status == OP_EXEC_DONE) {
    return NULL;
  }

  SQueryRuntimeEnv* pRuntimeEnv = pOperator->pRuntimeEnv;

  int32_t maxNumOfTables = (int32_t)pRuntimeEnv->resultInfo.capacity;

  STagScanInfo *pInfo = pOperator->info;
  SSDataBlock  *pRes = pInfo->pRes;

  int32_t count = 0;
  SArray* pa = GET_TABLEGROUP(pRuntimeEnv, 0);

  int32_t functionId = pOperator->pExpr[0].base.functionId;
  if (functionId == TSDB_FUNC_TID_TAG) { // return the tags & table Id
    SQuery* pQuery = pRuntimeEnv->pQuery;
    assert(pQuery->numOfOutput == 1);

    SExprInfo* pExprInfo = &pOperator->pExpr[0];
    int32_t rsize = pExprInfo->bytes;

    count = 0;

    int16_t bytes = pExprInfo->bytes;
    int16_t type  = pExprInfo->type;

    for(int32_t i = 0; i < pQuery->numOfTags; ++i) {
      if (pQuery->tagColList[i].colId == pExprInfo->base.colInfo.colId) {
        bytes = pQuery->tagColList[i].bytes;
        type = pQuery->tagColList[i].type;
        break;
      }
    }

    SColumnInfoData* pColInfo = taosArrayGet(pRes->pDataBlock, 0);

    while(pInfo->currentIndex < pInfo->totalTables && count < maxNumOfTables) {
      int32_t i = pInfo->currentIndex++;
      STableQueryInfo *item = taosArrayGetP(pa, i);

      char *output = pColInfo->pData + count * rsize;
      varDataSetLen(output, rsize - VARSTR_HEADER_SIZE);

      output = varDataVal(output);
      STableId* id = TSDB_TABLEID(item->pTable);

      *(int16_t *)output = 0;
      output += sizeof(int16_t);

      *(int64_t *)output = id->uid;  // memory align problem, todo serialize
      output += sizeof(id->uid);

      *(int32_t *)output = id->tid;
      output += sizeof(id->tid);

      *(int32_t *)output = pQuery->vgId;
      output += sizeof(pQuery->vgId);

      char* data = NULL;
      if (pExprInfo->base.colInfo.colId == TSDB_TBNAME_COLUMN_INDEX) {
        data = tsdbGetTableName(item->pTable);
      } else {
        data = tsdbGetTableTagVal(item->pTable, pExprInfo->base.colInfo.colId, type, bytes);
      }

      doSetTagValueToResultBuf(output, data, type, bytes);
      count += 1;
    }

    qDebug("QInfo:%"PRIu64" create (tableId, tag) info completed, rows:%d", GET_QID(pRuntimeEnv), count);
  } else if (functionId == TSDB_FUNC_COUNT) {// handle the "count(tbname)" query
    SColumnInfoData* pColInfo = taosArrayGet(pRes->pDataBlock, 0);
    *(int64_t*)pColInfo->pData = pInfo->totalTables;
    count = 1;

    pOperator->status = OP_EXEC_DONE;
    qDebug("QInfo:%"PRIu64" create count(tbname) query, res:%d rows:1", GET_QID(pRuntimeEnv), count);
  } else {  // return only the tags|table name etc.
    SExprInfo* pExprInfo = pOperator->pExpr;  // todo use the column list instead of exprinfo

    count = 0;
    while(pInfo->currentIndex < pInfo->totalTables && count < maxNumOfTables) {
      int32_t i = pInfo->currentIndex++;

      STableQueryInfo* item = taosArrayGetP(pa, i);

      char *data = NULL, *dst = NULL;
      int16_t type = 0, bytes = 0;
      for(int32_t j = 0; j < pOperator->numOfOutput; ++j) {
        // not assign value in case of user defined constant output column
        if (TSDB_COL_IS_UD_COL(pExprInfo[j].base.colInfo.flag)) {
          continue;
        }

        SColumnInfoData* pColInfo = taosArrayGet(pRes->pDataBlock, j);
        type  = pExprInfo[j].type;
        bytes = pExprInfo[j].bytes;

        if (pExprInfo[j].base.colInfo.colId == TSDB_TBNAME_COLUMN_INDEX) {
          data = tsdbGetTableName(item->pTable);
        } else {
          data = tsdbGetTableTagVal(item->pTable, pExprInfo[j].base.colInfo.colId, type, bytes);
        }

        dst  = pColInfo->pData + count * pExprInfo[j].bytes;
        doSetTagValueToResultBuf(dst, data, type, bytes);
      }

      count += 1;
    }

    if (pInfo->currentIndex >= pInfo->totalTables) {
      pOperator->status = OP_EXEC_DONE;
    }

    qDebug("QInfo:%"PRIu64" create tag values results completed, rows:%d", GET_QID(pRuntimeEnv), count);
  }

  pRes->info.rows = count;
  return (pRes->info.rows == 0)? NULL:pInfo->pRes;
}

SOperatorInfo* createTagScanOperatorInfo(SQueryRuntimeEnv* pRuntimeEnv, SExprInfo* pExpr, int32_t numOfOutput) {
  STagScanInfo* pInfo = calloc(1, sizeof(STagScanInfo));
  pInfo->pRes = createOutputBuf(pExpr, numOfOutput, pRuntimeEnv->resultInfo.capacity);

  size_t numOfGroup = GET_NUM_OF_TABLEGROUP(pRuntimeEnv);
  assert(numOfGroup == 0 || numOfGroup == 1);

  pInfo->totalTables = pRuntimeEnv->tableqinfoGroupInfo.numOfTables;
  pInfo->currentIndex = 0;

  SOperatorInfo* pOperator = calloc(1, sizeof(SOperatorInfo));
  pOperator->name         = "SeqTableTagScan";
  pOperator->operatorType = OP_TagScan;
  pOperator->blockingOptr = false;
  pOperator->status       = OP_IN_EXECUTING;
  pOperator->info         = pInfo;
  pOperator->exec         = doTagScan;
  pOperator->pExpr        = pExpr;
  pOperator->numOfOutput  = numOfOutput;
  pOperator->pRuntimeEnv  = pRuntimeEnv;
  pOperator->cleanup      = destroyTagScanOperatorInfo;

  return pOperator;
}

static int32_t getColumnIndexInSource(SQueryTableMsg *pQueryMsg, SSqlFuncMsg *pExprMsg, SColumnInfo* pTagCols) {
  int32_t j = 0;

  if (TSDB_COL_IS_TAG(pExprMsg->colInfo.flag)) {
    if (pExprMsg->colInfo.colId == TSDB_TBNAME_COLUMN_INDEX) {
      return TSDB_TBNAME_COLUMN_INDEX;
    } else if (pExprMsg->colInfo.colId == TSDB_BLOCK_DIST_COLUMN_INDEX) {
      return TSDB_BLOCK_DIST_COLUMN_INDEX;     
    }
    

    while(j < pQueryMsg->numOfTags) {
      if (pExprMsg->colInfo.colId == pTagCols[j].colId) {
        return j;
      }

      j += 1;
    }

  } else if (TSDB_COL_IS_UD_COL(pExprMsg->colInfo.flag)) {  // user specified column data
    return TSDB_UD_COLUMN_INDEX;
  } else {
    while (j < pQueryMsg->numOfCols) {
      if (pExprMsg->colInfo.colId == pQueryMsg->colList[j].colId) {
        return j;
      }

      j += 1;
    }
  }

  return INT32_MIN;  // return a less than TSDB_TBNAME_COLUMN_INDEX value
}

bool validateExprColumnInfo(SQueryTableMsg *pQueryMsg, SSqlFuncMsg *pExprMsg, SColumnInfo* pTagCols) {
  int32_t j = getColumnIndexInSource(pQueryMsg, pExprMsg, pTagCols);
  return j != INT32_MIN;
}

static bool validateQueryMsg(SQueryTableMsg *pQueryMsg) {
  if (pQueryMsg->interval.interval < 0) {
    qError("qmsg:%p illegal value of interval time %" PRId64, pQueryMsg, pQueryMsg->interval.interval);
    return false;
  }

  if (pQueryMsg->sw.gap < 0 || pQueryMsg->sw.primaryColId != PRIMARYKEY_TIMESTAMP_COL_INDEX) {
    qError("qmsg:%p illegal value of session window time %" PRId64, pQueryMsg, pQueryMsg->sw.gap);
    return false;
  }

  if (pQueryMsg->sw.gap > 0 && pQueryMsg->interval.interval > 0) {
    qError("qmsg:%p illegal value of session window time %" PRId64" and interval value %"PRId64, pQueryMsg,
        pQueryMsg->sw.gap, pQueryMsg->interval.interval);
    return false;
  }

  if (pQueryMsg->numOfTables <= 0) {
    qError("qmsg:%p illegal value of numOfTables %d", pQueryMsg, pQueryMsg->numOfTables);
    return false;
  }

  if (pQueryMsg->numOfGroupCols < 0) {
    qError("qmsg:%p illegal value of numOfGroupbyCols %d", pQueryMsg, pQueryMsg->numOfGroupCols);
    return false;
  }

  if (pQueryMsg->numOfOutput > TSDB_MAX_COLUMNS || pQueryMsg->numOfOutput <= 0) {
    qError("qmsg:%p illegal value of output columns %d", pQueryMsg, pQueryMsg->numOfOutput);
    return false;
  }

  return true;
}

static bool validateQuerySourceCols(SQueryTableMsg *pQueryMsg, SSqlFuncMsg** pExprMsg, SColumnInfo* pTagCols) {
  int32_t numOfTotal = pQueryMsg->numOfCols + pQueryMsg->numOfTags;
  if (pQueryMsg->numOfCols < 0 || pQueryMsg->numOfTags < 0 || numOfTotal > TSDB_MAX_COLUMNS) {
    qError("qmsg:%p illegal value of numOfCols %d numOfTags:%d", pQueryMsg, pQueryMsg->numOfCols, pQueryMsg->numOfTags);
    return false;
  }

  if (numOfTotal == 0) {
    for(int32_t i = 0; i < pQueryMsg->numOfOutput; ++i) {
      SSqlFuncMsg* pFuncMsg = pExprMsg[i];

      if ((pFuncMsg->functionId == TSDB_FUNC_TAGPRJ) ||
          (pFuncMsg->functionId == TSDB_FUNC_TID_TAG && pFuncMsg->colInfo.colId == TSDB_TBNAME_COLUMN_INDEX) ||
          (pFuncMsg->functionId == TSDB_FUNC_COUNT && pFuncMsg->colInfo.colId == TSDB_TBNAME_COLUMN_INDEX) ||
          (pFuncMsg->functionId == TSDB_FUNC_BLKINFO)) {
        continue;
      }

      return false;
    }
  }

  for(int32_t i = 0; i < pQueryMsg->numOfOutput; ++i) {
    if (!validateExprColumnInfo(pQueryMsg, pExprMsg[i], pTagCols)) {
      return TSDB_CODE_QRY_INVALID_MSG;
    }
  }

  return true;
}

static char *createTableIdList(SQueryTableMsg *pQueryMsg, char *pMsg, SArray **pTableIdList) {
  assert(pQueryMsg->numOfTables > 0);

  *pTableIdList = taosArrayInit(pQueryMsg->numOfTables, sizeof(STableIdInfo));

  for (int32_t j = 0; j < pQueryMsg->numOfTables; ++j) {
    STableIdInfo* pTableIdInfo = (STableIdInfo *)pMsg;

    pTableIdInfo->tid = htonl(pTableIdInfo->tid);
    pTableIdInfo->uid = htobe64(pTableIdInfo->uid);
    pTableIdInfo->key = htobe64(pTableIdInfo->key);

    taosArrayPush(*pTableIdList, pTableIdInfo);
    pMsg += sizeof(STableIdInfo);
  }

  return pMsg;
}

/**
 * pQueryMsg->head has been converted before this function is called.
 *
 * @param pQueryMsg
 * @param pTableIdList
 * @param pExpr
 * @return
 */
int32_t convertQueryMsg(SQueryTableMsg *pQueryMsg, SQueryParam* param) {
  int32_t code = TSDB_CODE_SUCCESS;

  if (taosCheckVersion(pQueryMsg->version, version, 3) != 0) {
    return TSDB_CODE_QRY_INVALID_MSG;
  }

  pQueryMsg->numOfTables = htonl(pQueryMsg->numOfTables);

  pQueryMsg->window.skey = htobe64(pQueryMsg->window.skey);
  pQueryMsg->window.ekey = htobe64(pQueryMsg->window.ekey);
  pQueryMsg->interval.interval = htobe64(pQueryMsg->interval.interval);
  pQueryMsg->interval.sliding = htobe64(pQueryMsg->interval.sliding);
  pQueryMsg->interval.offset = htobe64(pQueryMsg->interval.offset);
  pQueryMsg->limit = htobe64(pQueryMsg->limit);
  pQueryMsg->offset = htobe64(pQueryMsg->offset);
  pQueryMsg->vgroupLimit = htobe64(pQueryMsg->vgroupLimit);

  pQueryMsg->order = htons(pQueryMsg->order);
  pQueryMsg->orderColId = htons(pQueryMsg->orderColId);
  pQueryMsg->queryType = htonl(pQueryMsg->queryType);
  pQueryMsg->tagNameRelType = htons(pQueryMsg->tagNameRelType);

  pQueryMsg->numOfCols = htons(pQueryMsg->numOfCols);
  pQueryMsg->numOfOutput = htons(pQueryMsg->numOfOutput);
  pQueryMsg->numOfGroupCols = htons(pQueryMsg->numOfGroupCols);
  pQueryMsg->tagCondLen = htons(pQueryMsg->tagCondLen);
  pQueryMsg->tsOffset = htonl(pQueryMsg->tsOffset);
  pQueryMsg->tsLen = htonl(pQueryMsg->tsLen);
  pQueryMsg->tsNumOfBlocks = htonl(pQueryMsg->tsNumOfBlocks);
  pQueryMsg->tsOrder = htonl(pQueryMsg->tsOrder);
  pQueryMsg->numOfTags = htonl(pQueryMsg->numOfTags);
  pQueryMsg->tbnameCondLen = htonl(pQueryMsg->tbnameCondLen);
  pQueryMsg->secondStageOutput = htonl(pQueryMsg->secondStageOutput);
  pQueryMsg->sqlstrLen = htonl(pQueryMsg->sqlstrLen);
  pQueryMsg->prevResultLen = htonl(pQueryMsg->prevResultLen);
  pQueryMsg->sw.gap = htobe64(pQueryMsg->sw.gap);
  pQueryMsg->sw.primaryColId = htonl(pQueryMsg->sw.primaryColId);

  // query msg safety check
  if (!validateQueryMsg(pQueryMsg)) {
    code = TSDB_CODE_QRY_INVALID_MSG;
    goto _cleanup;
  }

  char *pMsg = (char *)(pQueryMsg->colList) + sizeof(SColumnInfo) * pQueryMsg->numOfCols;
  for (int32_t col = 0; col < pQueryMsg->numOfCols; ++col) {
    SColumnInfo *pColInfo = &pQueryMsg->colList[col];

    pColInfo->colId = htons(pColInfo->colId);
    pColInfo->type = htons(pColInfo->type);
    pColInfo->bytes = htons(pColInfo->bytes);
    pColInfo->numOfFilters = htons(pColInfo->numOfFilters);

    if (!isValidDataType(pColInfo->type)) {
      qDebug("qmsg:%p, invalid data type in source column, index:%d, type:%d", pQueryMsg, col, pColInfo->type);
      code = TSDB_CODE_QRY_INVALID_MSG;
      goto _cleanup;
    }

    int32_t numOfFilters = pColInfo->numOfFilters;
    if (numOfFilters > 0) {
      pColInfo->filters = calloc(numOfFilters, sizeof(SColumnFilterInfo));
      if (pColInfo->filters == NULL) {
        code = TSDB_CODE_QRY_OUT_OF_MEMORY;
        goto _cleanup;
      }
    }

    for (int32_t f = 0; f < numOfFilters; ++f) {
      SColumnFilterInfo *pFilterMsg = (SColumnFilterInfo *)pMsg;

      SColumnFilterInfo *pColFilter = &pColInfo->filters[f];
      pColFilter->filterstr = htons(pFilterMsg->filterstr);

      pMsg += sizeof(SColumnFilterInfo);

      if (pColFilter->filterstr) {
        pColFilter->len = htobe64(pFilterMsg->len);

        pColFilter->pz = (int64_t)calloc(1, (size_t)(pColFilter->len + 1 * TSDB_NCHAR_SIZE)); // note: null-terminator
        if (pColFilter->pz == 0) {
          code = TSDB_CODE_QRY_OUT_OF_MEMORY;
          goto _cleanup;
        }

        memcpy((void *)pColFilter->pz, pMsg, (size_t)pColFilter->len);
        pMsg += (pColFilter->len + 1);
      } else {
        pColFilter->lowerBndi = htobe64(pFilterMsg->lowerBndi);
        pColFilter->upperBndi = htobe64(pFilterMsg->upperBndi);
      }

      pColFilter->lowerRelOptr = htons(pFilterMsg->lowerRelOptr);
      pColFilter->upperRelOptr = htons(pFilterMsg->upperRelOptr);
    }
  }

  param->pExprMsg = calloc(pQueryMsg->numOfOutput, POINTER_BYTES);
  if (param->pExprMsg == NULL) {
    code = TSDB_CODE_QRY_OUT_OF_MEMORY;
    goto _cleanup;
  }

  SSqlFuncMsg *pExprMsg = (SSqlFuncMsg *)pMsg;

  for (int32_t i = 0; i < pQueryMsg->numOfOutput; ++i) {
    param->pExprMsg[i] = pExprMsg;

    pExprMsg->colInfo.colIndex = htons(pExprMsg->colInfo.colIndex);
    pExprMsg->colInfo.colId = htons(pExprMsg->colInfo.colId);
    pExprMsg->colInfo.flag  = htons(pExprMsg->colInfo.flag);
    pExprMsg->colType       = htons(pExprMsg->colType);
    pExprMsg->colBytes      = htons(pExprMsg->colBytes);

    pExprMsg->functionId    = htons(pExprMsg->functionId);
    pExprMsg->numOfParams   = htons(pExprMsg->numOfParams);
    pExprMsg->resColId      = htons(pExprMsg->resColId);
    pExprMsg->filterNum     = htonl(pExprMsg->filterNum);

    pMsg += sizeof(SSqlFuncMsg);

    SColumnFilterInfo* pExprFilterInfo = pExprMsg->filterInfo;

    pMsg += sizeof(SColumnFilterInfo) * pExprMsg->filterNum;

    for (int32_t f = 0; f < pExprMsg->filterNum; ++f) {
      SColumnFilterInfo *pFilterMsg = (SColumnFilterInfo *)pExprFilterInfo;

      pFilterMsg->filterstr = htons(pFilterMsg->filterstr);

      if (pFilterMsg->filterstr) {
        pFilterMsg->len = htobe64(pFilterMsg->len);

        pFilterMsg->pz = (int64_t)pMsg;
        pMsg += (pFilterMsg->len + 1);
      } else {
        pFilterMsg->lowerBndi = htobe64(pFilterMsg->lowerBndi);
        pFilterMsg->upperBndi = htobe64(pFilterMsg->upperBndi);
      }

      pFilterMsg->lowerRelOptr = htons(pFilterMsg->lowerRelOptr);
      pFilterMsg->upperRelOptr = htons(pFilterMsg->upperRelOptr);

      pExprFilterInfo++;
    }

    for (int32_t j = 0; j < pExprMsg->numOfParams; ++j) {
      pExprMsg->arg[j].argType = htons(pExprMsg->arg[j].argType);
      pExprMsg->arg[j].argBytes = htons(pExprMsg->arg[j].argBytes);

      if (pExprMsg->arg[j].argType == TSDB_DATA_TYPE_BINARY) {
        pExprMsg->arg[j].argValue.pz = pMsg;
        pMsg += pExprMsg->arg[j].argBytes;  // one more for the string terminated char.
      } else {
        pExprMsg->arg[j].argValue.i64 = htobe64(pExprMsg->arg[j].argValue.i64);
      }
    }

    int16_t functionId = pExprMsg->functionId;
    if (functionId == TSDB_FUNC_TAG || functionId == TSDB_FUNC_TAGPRJ || functionId == TSDB_FUNC_TAG_DUMMY) {
      if (!TSDB_COL_IS_TAG(pExprMsg->colInfo.flag)) {  // ignore the column  index check for arithmetic expression.
        code = TSDB_CODE_QRY_INVALID_MSG;
        goto _cleanup;
      }
    }

    pExprMsg = (SSqlFuncMsg *)pMsg;
  }

  if (pQueryMsg->secondStageOutput) {
    pExprMsg = (SSqlFuncMsg *)pMsg;
    param->pSecExprMsg = calloc(pQueryMsg->secondStageOutput, POINTER_BYTES);

    for (int32_t i = 0; i < pQueryMsg->secondStageOutput; ++i) {
      param->pSecExprMsg[i] = pExprMsg;

      pExprMsg->colInfo.colIndex = htons(pExprMsg->colInfo.colIndex);
      pExprMsg->colInfo.colId = htons(pExprMsg->colInfo.colId);
      pExprMsg->colInfo.flag  = htons(pExprMsg->colInfo.flag);
      pExprMsg->colType       = htons(pExprMsg->colType);
      pExprMsg->colBytes      = htons(pExprMsg->colBytes);

      pExprMsg->functionId = htons(pExprMsg->functionId);
      pExprMsg->numOfParams = htons(pExprMsg->numOfParams);

      pMsg += sizeof(SSqlFuncMsg);

      for (int32_t j = 0; j < pExprMsg->numOfParams; ++j) {
        pExprMsg->arg[j].argType = htons(pExprMsg->arg[j].argType);
        pExprMsg->arg[j].argBytes = htons(pExprMsg->arg[j].argBytes);

        if (pExprMsg->arg[j].argType == TSDB_DATA_TYPE_BINARY) {
          pExprMsg->arg[j].argValue.pz = pMsg;
          pMsg += pExprMsg->arg[j].argBytes;  // one more for the string terminated char.
        } else {
          pExprMsg->arg[j].argValue.i64 = htobe64(pExprMsg->arg[j].argValue.i64);
        }
      }

      int16_t functionId = pExprMsg->functionId;
      if (functionId == TSDB_FUNC_TAG || functionId == TSDB_FUNC_TAGPRJ || functionId == TSDB_FUNC_TAG_DUMMY) {
        if (!TSDB_COL_IS_TAG(pExprMsg->colInfo.flag)) {  // ignore the column  index check for arithmetic expression.
          code = TSDB_CODE_QRY_INVALID_MSG;
          goto _cleanup;
        }
      }

      pExprMsg = (SSqlFuncMsg *)pMsg;
    }
  }

  pMsg = createTableIdList(pQueryMsg, pMsg, &(param->pTableIdList));

  if (pQueryMsg->numOfGroupCols > 0) {  // group by tag columns
    param->pGroupColIndex = malloc(pQueryMsg->numOfGroupCols * sizeof(SColIndex));
    if (param->pGroupColIndex == NULL) {
      code = TSDB_CODE_QRY_OUT_OF_MEMORY;
      goto _cleanup;
    }

    for (int32_t i = 0; i < pQueryMsg->numOfGroupCols; ++i) {
      param->pGroupColIndex[i].colId = htons(*(int16_t *)pMsg);
      pMsg += sizeof(param->pGroupColIndex[i].colId);

      param->pGroupColIndex[i].colIndex = htons(*(int16_t *)pMsg);
      pMsg += sizeof(param->pGroupColIndex[i].colIndex);

      param->pGroupColIndex[i].flag = htons(*(int16_t *)pMsg);
      pMsg += sizeof(param->pGroupColIndex[i].flag);

      memcpy(param->pGroupColIndex[i].name, pMsg, tListLen(param->pGroupColIndex[i].name));
      pMsg += tListLen(param->pGroupColIndex[i].name);
    }

    pQueryMsg->orderByIdx = htons(pQueryMsg->orderByIdx);
    pQueryMsg->orderType = htons(pQueryMsg->orderType);
  }

  pQueryMsg->fillType = htons(pQueryMsg->fillType);
  if (pQueryMsg->fillType != TSDB_FILL_NONE) {
    pQueryMsg->fillVal = (uint64_t)(pMsg);

    int64_t *v = (int64_t *)pMsg;
    for (int32_t i = 0; i < pQueryMsg->numOfOutput; ++i) {
      v[i] = htobe64(v[i]);
    }

    pMsg += sizeof(int64_t) * pQueryMsg->numOfOutput;
  }

  if (pQueryMsg->numOfTags > 0) {
    param->pTagColumnInfo = calloc(1, sizeof(SColumnInfo) * pQueryMsg->numOfTags);
    if (param->pTagColumnInfo == NULL) {
      code = TSDB_CODE_QRY_OUT_OF_MEMORY;
      goto _cleanup;
    }

    for (int32_t i = 0; i < pQueryMsg->numOfTags; ++i) {
      SColumnInfo* pTagCol = (SColumnInfo*) pMsg;

      pTagCol->colId = htons(pTagCol->colId);
      pTagCol->bytes = htons(pTagCol->bytes);
      pTagCol->type  = htons(pTagCol->type);
      pTagCol->numOfFilters = 0;

      param->pTagColumnInfo[i] = *pTagCol;
      pMsg += sizeof(SColumnInfo);
    }
  }

  // the tag query condition expression string is located at the end of query msg
  if (pQueryMsg->tagCondLen > 0) {
    param->tagCond = calloc(1, pQueryMsg->tagCondLen);
    if (param->tagCond == NULL) {
      code = TSDB_CODE_QRY_OUT_OF_MEMORY;
      goto _cleanup;
    }

    memcpy(param->tagCond, pMsg, pQueryMsg->tagCondLen);
    pMsg += pQueryMsg->tagCondLen;
  }

  if (pQueryMsg->prevResultLen > 0) {
    param->prevResult = calloc(1, pQueryMsg->prevResultLen);
    if (param->prevResult == NULL) {
      code = TSDB_CODE_QRY_OUT_OF_MEMORY;
      goto _cleanup;
    }

    memcpy(param->prevResult, pMsg, pQueryMsg->prevResultLen);
    pMsg += pQueryMsg->prevResultLen;
  }

  if (pQueryMsg->tbnameCondLen > 0) {
    param->tbnameCond = calloc(1, pQueryMsg->tbnameCondLen + 1);
    if (param->tbnameCond == NULL) {
      code = TSDB_CODE_QRY_OUT_OF_MEMORY;
      goto _cleanup;
    }

    strncpy(param->tbnameCond, pMsg, pQueryMsg->tbnameCondLen);
    pMsg += pQueryMsg->tbnameCondLen;
  }

  //skip ts buf
  if ((pQueryMsg->tsOffset + pQueryMsg->tsLen) > 0) {
    pMsg = (char *)pQueryMsg + pQueryMsg->tsOffset + pQueryMsg->tsLen;
  }

  param->sql = strndup(pMsg, pQueryMsg->sqlstrLen);

  if (!validateQuerySourceCols(pQueryMsg, param->pExprMsg, param->pTagColumnInfo)) {
    code = TSDB_CODE_QRY_INVALID_MSG;
    goto _cleanup;
  }

  qDebug("qmsg:%p query %d tables, type:%d, qrange:%" PRId64 "-%" PRId64 ", numOfGroupbyTagCols:%d, order:%d, "
         "outputCols:%d, numOfCols:%d, interval:%" PRId64 ", fillType:%d, comptsLen:%d, compNumOfBlocks:%d, limit:%" PRId64 ", offset:%" PRId64,
         pQueryMsg, pQueryMsg->numOfTables, pQueryMsg->queryType, pQueryMsg->window.skey, pQueryMsg->window.ekey, pQueryMsg->numOfGroupCols,
         pQueryMsg->order, pQueryMsg->numOfOutput, pQueryMsg->numOfCols, pQueryMsg->interval.interval,
         pQueryMsg->fillType, pQueryMsg->tsLen, pQueryMsg->tsNumOfBlocks, pQueryMsg->limit, pQueryMsg->offset);

  qDebug("qmsg:%p, sql:%s", pQueryMsg, param->sql);
  return TSDB_CODE_SUCCESS;

_cleanup:
  freeParam(param);
  return code;
}

int32_t cloneExprFilterInfo(SColumnFilterInfo **dst, SColumnFilterInfo* src, int32_t filterNum) {
  if (filterNum <= 0) {
    return TSDB_CODE_SUCCESS;
  }

  *dst = calloc(filterNum, sizeof(*src));
  if (*dst == NULL) {
    return TSDB_CODE_QRY_OUT_OF_MEMORY;
  }

  memcpy(*dst, src, sizeof(*src) * filterNum);
  
  for (int32_t i = 0; i < filterNum; i++) {
    if (dst[i]->filterstr && dst[i]->len > 0) {
      void *pz = calloc(1, dst[i]->len + 1); 
    
      if (pz == NULL) {
        if (i == 0) {
          free(*dst);
        } else {
          freeColumnFilterInfo(*dst, i);
        }

        return TSDB_CODE_QRY_OUT_OF_MEMORY;
      }

      memcpy(pz, (void *)src->pz, src->len + 1);

      dst[i]->pz = (int64_t)pz;
    }
  }

  return TSDB_CODE_SUCCESS;
}


static int32_t buildArithmeticExprFromMsg(SExprInfo *pArithExprInfo, SQueryTableMsg *pQueryMsg) {
  qDebug("qmsg:%p create arithmetic expr from binary", pQueryMsg);

  tExprNode* pExprNode = NULL;
  TRY(TSDB_MAX_TAG_CONDITIONS) {
    pExprNode = exprTreeFromBinary(pArithExprInfo->base.arg[0].argValue.pz, pArithExprInfo->base.arg[0].argBytes);
  } CATCH( code ) {
    CLEANUP_EXECUTE();
    qError("qmsg:%p failed to create arithmetic expression string from:%s, reason: %s", pQueryMsg, pArithExprInfo->base.arg[0].argValue.pz, tstrerror(code));
    return code;
  } END_TRY

  if (pExprNode == NULL) {
    qError("qmsg:%p failed to create arithmetic expression string from:%s", pQueryMsg, pArithExprInfo->base.arg[0].argValue.pz);
    return TSDB_CODE_QRY_APP_ERROR;
  }

  pArithExprInfo->pExpr = pExprNode;
  return TSDB_CODE_SUCCESS;
}

static int32_t updateOutputBufForTopBotQuery(SQueryTableMsg* pQueryMsg, SColumnInfo* pTagCols, SExprInfo* pExprs, int32_t numOfOutput, int32_t tagLen, bool superTable) {
  for (int32_t i = 0; i < numOfOutput; ++i) {
    int16_t functId = pExprs[i].base.functionId;

    if (functId == TSDB_FUNC_TOP || functId == TSDB_FUNC_BOTTOM) {
      int32_t j = getColumnIndexInSource(pQueryMsg, &pExprs[i].base, pTagCols);
      if (j < 0 || j >= pQueryMsg->numOfCols) {
        return TSDB_CODE_QRY_INVALID_MSG;
      } else {
        SColumnInfo* pCol = &pQueryMsg->colList[j];
        int32_t ret = getResultDataInfo(pCol->type, pCol->bytes, functId, (int32_t)pExprs[i].base.arg[0].argValue.i64,
                                        &pExprs[i].type, &pExprs[i].bytes, &pExprs[i].interBytes, tagLen, superTable);
        assert(ret == TSDB_CODE_SUCCESS);
      }
    }
  }

  return TSDB_CODE_SUCCESS;
}

// TODO tag length should be passed from client
int32_t createQueryFuncExprFromMsg(SQueryTableMsg* pQueryMsg, int32_t numOfOutput, SExprInfo** pExprInfo,
                                   SSqlFuncMsg** pExprMsg, SColumnInfo* pTagCols) {
  *pExprInfo = NULL;
  int32_t code = TSDB_CODE_SUCCESS;

  SExprInfo *pExprs = (SExprInfo *)calloc(pQueryMsg->numOfOutput, sizeof(SExprInfo));
  if (pExprs == NULL) {
    return TSDB_CODE_QRY_OUT_OF_MEMORY;
  }

  bool    isSuperTable = QUERY_IS_STABLE_QUERY(pQueryMsg->queryType);
  int16_t tagLen = 0;

  for (int32_t i = 0; i < numOfOutput; ++i) {
    pExprs[i].base = *pExprMsg[i];
    pExprs[i].bytes = 0;

    int16_t type = 0;
    int16_t bytes = 0;

    // parse the arithmetic expression
    if (pExprs[i].base.functionId == TSDB_FUNC_ARITHM) {
      code = buildArithmeticExprFromMsg(&pExprs[i], pQueryMsg);

      if (code != TSDB_CODE_SUCCESS) {
        tfree(pExprs);
        return code;
      }

      type  = TSDB_DATA_TYPE_DOUBLE;
      bytes = tDataTypes[type].bytes;
    } else if (pExprs[i].base.colInfo.colId == TSDB_TBNAME_COLUMN_INDEX && pExprs[i].base.functionId == TSDB_FUNC_TAGPRJ) {  // parse the normal column
      SSchema* s = tGetTbnameColumnSchema();
      type = s->type;
      bytes = s->bytes;
    } else if (pExprs[i].base.colInfo.colId == TSDB_BLOCK_DIST_COLUMN_INDEX) {
      SSchema s = tGetBlockDistColumnSchema(); 
      type = s.type;
      bytes = s.bytes;
    } else if (pExprs[i].base.colInfo.colId <= TSDB_UD_COLUMN_INDEX) {
      // it is a user-defined constant value column
      assert(pExprs[i].base.functionId == TSDB_FUNC_PRJ);

      type = pExprs[i].base.arg[1].argType;
      bytes = pExprs[i].base.arg[1].argBytes;

      if (type == TSDB_DATA_TYPE_BINARY || type == TSDB_DATA_TYPE_NCHAR) {
        bytes += VARSTR_HEADER_SIZE;
      }
    } else {
      int32_t j = getColumnIndexInSource(pQueryMsg, &pExprs[i].base, pTagCols);
      if (TSDB_COL_IS_TAG(pExprs[i].base.colInfo.flag)) {
        if (j < TSDB_BLOCK_DIST_COLUMN_INDEX || j >= pQueryMsg->numOfTags) {
          return TSDB_CODE_QRY_INVALID_MSG;
        }
      } else {
        if (j < PRIMARYKEY_TIMESTAMP_COL_INDEX || j >= pQueryMsg->numOfCols) {
          return TSDB_CODE_QRY_INVALID_MSG;
        }
      }

      if (pExprs[i].base.colInfo.colId != TSDB_TBNAME_COLUMN_INDEX && j >= 0) {
        SColumnInfo* pCol = (TSDB_COL_IS_TAG(pExprs[i].base.colInfo.flag))? &pTagCols[j]:&pQueryMsg->colList[j];
        type = pCol->type;
        bytes = pCol->bytes;
      } else {
        SSchema* s = tGetTbnameColumnSchema();

        type  = s->type;
        bytes = s->bytes;
      }

      if (pExprs[i].base.filterNum > 0) {
        int32_t ret = cloneExprFilterInfo(&pExprs[i].pFilter, pExprMsg[i]->filterInfo, pExprMsg[i]->filterNum);
        if (ret) {
          return ret;
        }
      }
    }

    int32_t param = (int32_t)pExprs[i].base.arg[0].argValue.i64;
    if (pExprs[i].base.functionId != TSDB_FUNC_ARITHM &&
       (type != pExprs[i].base.colType || bytes != pExprs[i].base.colBytes)) {
      tfree(pExprs);
      return TSDB_CODE_QRY_INVALID_MSG;
    }

    if (getResultDataInfo(type, bytes, pExprs[i].base.functionId, param, &pExprs[i].type, &pExprs[i].bytes,
                          &pExprs[i].interBytes, 0, isSuperTable) != TSDB_CODE_SUCCESS) {
      tfree(pExprs);
      return TSDB_CODE_QRY_INVALID_MSG;
    }

    if (pExprs[i].base.functionId == TSDB_FUNC_TAG_DUMMY || pExprs[i].base.functionId == TSDB_FUNC_TS_DUMMY) {
      tagLen += pExprs[i].bytes;
    }

    assert(isValidDataType(pExprs[i].type));
  }

  // the tag length is affected by other tag columns, so this should be update.
  updateOutputBufForTopBotQuery(pQueryMsg, pTagCols, pExprs, numOfOutput, tagLen, isSuperTable);

  *pExprInfo = pExprs;
  return TSDB_CODE_SUCCESS;
}

int32_t createIndirectQueryFuncExprFromMsg(SQueryTableMsg *pQueryMsg, int32_t numOfOutput, SExprInfo **pExprInfo,
    SSqlFuncMsg **pExprMsg, SExprInfo *prevExpr) {
  *pExprInfo = NULL;
  int32_t code = TSDB_CODE_SUCCESS;

  SExprInfo *pExprs = (SExprInfo *)calloc(numOfOutput, sizeof(SExprInfo));
  if (pExprs == NULL) {
    return TSDB_CODE_QRY_OUT_OF_MEMORY;
  }

  bool isSuperTable = QUERY_IS_STABLE_QUERY(pQueryMsg->queryType);

  for (int32_t i = 0; i < numOfOutput; ++i) {
    pExprs[i].base = *pExprMsg[i];
    pExprs[i].bytes = 0;

    int16_t type = 0;
    int16_t bytes = 0;

    // parse the arithmetic expression
    if (pExprs[i].base.functionId == TSDB_FUNC_ARITHM) {
      code = buildArithmeticExprFromMsg(&pExprs[i], pQueryMsg);

      if (code != TSDB_CODE_SUCCESS) {
        tfree(pExprs);
        return code;
      }

      type  = TSDB_DATA_TYPE_DOUBLE;
      bytes = tDataTypes[type].bytes;
    } else {
      int32_t index = pExprs[i].base.colInfo.colIndex;
      assert(prevExpr[index].base.resColId == pExprs[i].base.colInfo.colId);

      type  = prevExpr[index].type;
      bytes = prevExpr[index].bytes;
    }

    int32_t param = (int32_t)pExprs[i].base.arg[0].argValue.i64;
    if (getResultDataInfo(type, bytes, pExprs[i].base.functionId, param, &pExprs[i].type, &pExprs[i].bytes,
                          &pExprs[i].interBytes, 0, isSuperTable) != TSDB_CODE_SUCCESS) {
      tfree(pExprs);
      return TSDB_CODE_QRY_INVALID_MSG;
    }

    assert(isValidDataType(pExprs[i].type));
  }

  *pExprInfo = pExprs;
  return TSDB_CODE_SUCCESS;
}

SSqlGroupbyExpr *createGroupbyExprFromMsg(SQueryTableMsg *pQueryMsg, SColIndex *pColIndex, int32_t *code) {
  if (pQueryMsg->numOfGroupCols == 0) {
    return NULL;
  }

  // using group by tag columns
  SSqlGroupbyExpr *pGroupbyExpr = (SSqlGroupbyExpr *)calloc(1, sizeof(SSqlGroupbyExpr));
  if (pGroupbyExpr == NULL) {
    *code = TSDB_CODE_QRY_OUT_OF_MEMORY;
    return NULL;
  }

  pGroupbyExpr->numOfGroupCols = pQueryMsg->numOfGroupCols;
  pGroupbyExpr->orderType = pQueryMsg->orderType;
  pGroupbyExpr->orderIndex = pQueryMsg->orderByIdx;

  pGroupbyExpr->columnInfo = taosArrayInit(pQueryMsg->numOfGroupCols, sizeof(SColIndex));
  for(int32_t i = 0; i < pQueryMsg->numOfGroupCols; ++i) {
    taosArrayPush(pGroupbyExpr->columnInfo, &pColIndex[i]);
  }

  return pGroupbyExpr;
}

static int32_t createFilterInfo(SQuery *pQuery, uint64_t qId) {
  for (int32_t i = 0; i < pQuery->numOfCols; ++i) {
    if (pQuery->colList[i].numOfFilters > 0) {
      pQuery->numOfFilterCols++;
    }
  }

  if (pQuery->numOfFilterCols == 0) {
    return TSDB_CODE_SUCCESS;
  }

  pQuery->pFilterInfo = calloc(1, sizeof(SSingleColumnFilterInfo) * pQuery->numOfFilterCols);
  if (pQuery->pFilterInfo == NULL) {
    return TSDB_CODE_QRY_OUT_OF_MEMORY;
  }

  for (int32_t i = 0, j = 0; i < pQuery->numOfCols; ++i) {
    if (pQuery->colList[i].numOfFilters > 0) {
      SSingleColumnFilterInfo *pFilterInfo = &pQuery->pFilterInfo[j];

      memcpy(&pFilterInfo->info, &pQuery->colList[i], sizeof(SColumnInfo));
      pFilterInfo->info = pQuery->colList[i];

      pFilterInfo->numOfFilters = pQuery->colList[i].numOfFilters;
      pFilterInfo->pFilters = calloc(pFilterInfo->numOfFilters, sizeof(SColumnFilterElem));
      if (pFilterInfo->pFilters == NULL) {
        return TSDB_CODE_QRY_OUT_OF_MEMORY;
      }

      for (int32_t f = 0; f < pFilterInfo->numOfFilters; ++f) {
        SColumnFilterElem *pSingleColFilter = &pFilterInfo->pFilters[f];
        pSingleColFilter->filterInfo = pQuery->colList[i].filters[f];

        int32_t lower = pSingleColFilter->filterInfo.lowerRelOptr;
        int32_t upper = pSingleColFilter->filterInfo.upperRelOptr;
        if (lower == TSDB_RELATION_INVALID && upper == TSDB_RELATION_INVALID) {
          qError("QInfo:%"PRIu64" invalid filter info", qId);
          return TSDB_CODE_QRY_INVALID_MSG;
        }

        pSingleColFilter->fp = getFilterOperator(lower, upper);
        if (pSingleColFilter->fp == NULL) {
          qError("QInfo:%"PRIu64" invalid filter info", qId);
          return TSDB_CODE_QRY_INVALID_MSG;
        }

        pSingleColFilter->bytes = pQuery->colList[i].bytes;
      }

      j++;
    }
  }

  return TSDB_CODE_SUCCESS;
}

static void doUpdateExprColumnIndex(SQuery *pQuery) {
  assert(pQuery->pExpr1 != NULL && pQuery != NULL);

  for (int32_t k = 0; k < pQuery->numOfOutput; ++k) {
    SSqlFuncMsg *pSqlExprMsg = &pQuery->pExpr1[k].base;
    if (pSqlExprMsg->functionId == TSDB_FUNC_ARITHM) {
      continue;
    }

    // todo opt performance
    SColIndex *pColIndex = &pSqlExprMsg->colInfo;
    if (TSDB_COL_IS_NORMAL_COL(pColIndex->flag)) {
      int32_t f = 0;
      for (f = 0; f < pQuery->numOfCols; ++f) {
        if (pColIndex->colId == pQuery->colList[f].colId) {
          pColIndex->colIndex = f;
          break;
        }
      }

      assert(f < pQuery->numOfCols);
    } else if (pColIndex->colId <= TSDB_UD_COLUMN_INDEX) {
      // do nothing for user-defined constant value result columns
    } else if (pColIndex->colId == TSDB_BLOCK_DIST_COLUMN_INDEX) {
      pColIndex->colIndex = 0;// only one source column, so it must be 0;
      assert(pQuery->numOfOutput == 1);
    } else {
      int32_t f = 0;
      for (f = 0; f < pQuery->numOfTags; ++f) {
        if (pColIndex->colId == pQuery->tagColList[f].colId) {
          pColIndex->colIndex = f;
          break;
        }
      }

      assert(f < pQuery->numOfTags || pColIndex->colId == TSDB_TBNAME_COLUMN_INDEX || pColIndex->colId == TSDB_BLOCK_DIST_COLUMN_INDEX);
    }
  }
}

void setResultBufSize(SQuery* pQuery, SRspResultInfo* pResultInfo) {
  const int32_t DEFAULT_RESULT_MSG_SIZE = 1024 * (1024 + 512);

  // the minimum number of rows for projection query
  const int32_t MIN_ROWS_FOR_PRJ_QUERY = 8192;
  const int32_t DEFAULT_MIN_ROWS = 4096;

  const float THRESHOLD_RATIO = 0.85f;

  if (isProjQuery(pQuery)) {
    int32_t numOfRes = DEFAULT_RESULT_MSG_SIZE / pQuery->resultRowSize;
    if (numOfRes < MIN_ROWS_FOR_PRJ_QUERY) {
      numOfRes = MIN_ROWS_FOR_PRJ_QUERY;
    }

    pResultInfo->capacity  = numOfRes;
  } else {  // in case of non-prj query, a smaller output buffer will be used.
    pResultInfo->capacity = DEFAULT_MIN_ROWS;
  }

  pResultInfo->threshold = (int32_t)(pResultInfo->capacity * THRESHOLD_RATIO);
  pResultInfo->total = 0;
}

FORCE_INLINE bool checkQIdEqual(void *qHandle, uint64_t qId) {
  return ((SQInfo *)qHandle)->qId == qId;
}

SQInfo* createQInfoImpl(SQueryTableMsg* pQueryMsg, SSqlGroupbyExpr* pGroupbyExpr, SExprInfo* pExprs,
                        SExprInfo* pSecExprs, STableGroupInfo* pTableGroupInfo, SColumnInfo* pTagCols, bool stableQuery,
                        char* sql, uint64_t *qId) {
  int16_t numOfCols = pQueryMsg->numOfCols;
  int16_t numOfOutput = pQueryMsg->numOfOutput;

  SQInfo *pQInfo = (SQInfo *)calloc(1, sizeof(SQInfo));
  if (pQInfo == NULL) {
    goto _cleanup_qinfo;
  }

  // to make sure third party won't overwrite this structure
  pQInfo->signature = pQInfo;
  SQuery* pQuery = &pQInfo->query;
  pQInfo->runtimeEnv.pQuery = pQuery;

  pQuery->tableGroupInfo  = *pTableGroupInfo;
  pQuery->numOfCols       = numOfCols;
  pQuery->numOfOutput     = numOfOutput;
  pQuery->limit.limit     = pQueryMsg->limit;
  pQuery->limit.offset    = pQueryMsg->offset;
  pQuery->order.order     = pQueryMsg->order;
  pQuery->order.orderColId = pQueryMsg->orderColId;
  pQuery->pExpr1          = pExprs;
  pQuery->pExpr2          = pSecExprs;
  pQuery->numOfExpr2      = pQueryMsg->secondStageOutput;
  pQuery->pGroupbyExpr    = pGroupbyExpr;
  memcpy(&pQuery->interval, &pQueryMsg->interval, sizeof(pQuery->interval));
  pQuery->fillType        = pQueryMsg->fillType;
  pQuery->numOfTags       = pQueryMsg->numOfTags;
  pQuery->tagColList      = pTagCols;
  pQuery->prjInfo.vgroupLimit = pQueryMsg->vgroupLimit;
  pQuery->prjInfo.ts      = (pQueryMsg->order == TSDB_ORDER_ASC)? INT64_MIN:INT64_MAX;
  pQuery->sw              = pQueryMsg->sw;
  pQuery->colList = calloc(numOfCols, sizeof(SSingleColumnFilterInfo));
  if (pQuery->colList == NULL) {
    goto _cleanup;
  }

  pQuery->srcRowSize = 0;
  pQuery->maxSrcColumnSize = 0;
  for (int16_t i = 0; i < numOfCols; ++i) {
    pQuery->colList[i] = pQueryMsg->colList[i];
    pQuery->colList[i].filters = tFilterInfoDup(pQueryMsg->colList[i].filters, pQuery->colList[i].numOfFilters);

    pQuery->srcRowSize += pQuery->colList[i].bytes;
    if (pQuery->maxSrcColumnSize < pQuery->colList[i].bytes) {
      pQuery->maxSrcColumnSize = pQuery->colList[i].bytes;
    }
  }

  // calculate the result row size
  for (int16_t col = 0; col < numOfOutput; ++col) {
    assert(pExprs[col].bytes > 0);
    pQuery->resultRowSize += pExprs[col].bytes;

    // keep the tag length
    if (TSDB_COL_IS_TAG(pExprs[col].base.colInfo.flag)) {
      pQuery->tagLen += pExprs[col].bytes;
    }
  }

  doUpdateExprColumnIndex(pQuery);
  int32_t ret = createFilterInfo(pQuery, pQInfo->qId);
  if (ret != TSDB_CODE_SUCCESS) {
    goto _cleanup;
  }

  if (pQuery->fillType != TSDB_FILL_NONE) {
    pQuery->fillVal = malloc(sizeof(int64_t) * pQuery->numOfOutput);
    if (pQuery->fillVal == NULL) {
      goto _cleanup;
    }

    // the first column is the timestamp
    memcpy(pQuery->fillVal, (char *)pQueryMsg->fillVal, pQuery->numOfOutput * sizeof(int64_t));
  }

  size_t numOfGroups = 0;
  if (pTableGroupInfo->pGroupList != NULL) {
    numOfGroups = taosArrayGetSize(pTableGroupInfo->pGroupList);
    STableGroupInfo* pTableqinfo = &pQInfo->runtimeEnv.tableqinfoGroupInfo;

    pTableqinfo->pGroupList = taosArrayInit(numOfGroups, POINTER_BYTES);
    pTableqinfo->numOfTables = pTableGroupInfo->numOfTables;
    pTableqinfo->map = taosHashInit(pTableGroupInfo->numOfTables, taosGetDefaultHashFunction(TSDB_DATA_TYPE_INT), true, HASH_NO_LOCK);
  }

  pQInfo->pBuf = calloc(pTableGroupInfo->numOfTables, sizeof(STableQueryInfo));
  if (pQInfo->pBuf == NULL) {
    goto _cleanup;
  }

  pQInfo->dataReady = QUERY_RESULT_NOT_READY;
  pQInfo->rspContext = NULL;
  pQInfo->sql = sql;
  pthread_mutex_init(&pQInfo->lock, NULL);
  tsem_init(&pQInfo->ready, 0, 0);

  pQuery->window = pQueryMsg->window;
  changeExecuteScanOrder(pQInfo, pQueryMsg, stableQuery);

  SQueryRuntimeEnv* pRuntimeEnv = &pQInfo->runtimeEnv;
  bool groupByCol = isGroupbyColumn(pQuery->pGroupbyExpr);

  STimeWindow window = pQuery->window;

  int32_t index = 0;
  for(int32_t i = 0; i < numOfGroups; ++i) {
    SArray* pa = taosArrayGetP(pQuery->tableGroupInfo.pGroupList, i);

    size_t s = taosArrayGetSize(pa);
    SArray* p1 = taosArrayInit(s, POINTER_BYTES);
    if (p1 == NULL) {
      goto _cleanup;
    }

    taosArrayPush(pRuntimeEnv->tableqinfoGroupInfo.pGroupList, &p1);

    for(int32_t j = 0; j < s; ++j) {
      STableKeyInfo* info = taosArrayGet(pa, j);
      window.skey = info->lastKey;

      void* buf = (char*) pQInfo->pBuf + index * sizeof(STableQueryInfo);
      STableQueryInfo* item = createTableQueryInfo(pQuery, info->pTable, groupByCol, window, buf);
      if (item == NULL) {
        goto _cleanup;
      }

      item->groupIndex = i;
      taosArrayPush(p1, &item);

      STableId* id = TSDB_TABLEID(info->pTable);
      taosHashPut(pRuntimeEnv->tableqinfoGroupInfo.map, &id->tid, sizeof(id->tid), &item, POINTER_BYTES);
      index += 1;
    }
  }

  colIdCheck(pQuery, pQInfo->qId);

  // todo refactor
  pQInfo->query.queryBlockDist = (numOfOutput == 1 && pExprs[0].base.colInfo.colId == TSDB_BLOCK_DIST_COLUMN_INDEX);

  pQInfo->qId = atomic_add_fetch_64(&queryHandleId, 1);
  *qId = pQInfo->qId;
  qDebug("qmsg:%p QInfo:%" PRIu64 "-%p created", pQueryMsg, pQInfo->qId, pQInfo);
  return pQInfo;

_cleanup_qinfo:
  tsdbDestroyTableGroup(pTableGroupInfo);

  if (pGroupbyExpr != NULL) {
    taosArrayDestroy(pGroupbyExpr->columnInfo);
    free(pGroupbyExpr);
  }

  tfree(pTagCols);
  for (int32_t i = 0; i < numOfOutput; ++i) {
    SExprInfo* pExprInfo = &pExprs[i];
    if (pExprInfo->pExpr != NULL) {
      tExprTreeDestroy(pExprInfo->pExpr, NULL);
      pExprInfo->pExpr = NULL;
    }

    if (pExprInfo->pFilter) {
      freeColumnFilterInfo(pExprInfo->pFilter, pExprInfo->base.filterNum);
    }
  }

  tfree(pExprs);

_cleanup:
  freeQInfo(pQInfo);
  return NULL;
}

bool isValidQInfo(void *param) {
  SQInfo *pQInfo = (SQInfo *)param;
  if (pQInfo == NULL) {
    return false;
  }

  /*
   * pQInfo->signature may be changed by another thread, so we assign value of signature
   * into local variable, then compare by using local variable
   */
  uint64_t sig = (uint64_t)pQInfo->signature;
  return (sig == (uint64_t)pQInfo);
}

int32_t initQInfo(SQueryTableMsg *pQueryMsg, void *tsdb, int32_t vgId, SQInfo *pQInfo, SQueryParam* param, bool isSTable) {
  int32_t code = TSDB_CODE_SUCCESS;

  SQueryRuntimeEnv* pRuntimeEnv = &pQInfo->runtimeEnv;
  pRuntimeEnv->qinfo = pQInfo;

  SQuery *pQuery = pRuntimeEnv->pQuery;

  STSBuf *pTsBuf = NULL;
  if (pQueryMsg->tsLen > 0) { // open new file to save the result
    char *tsBlock = (char *) pQueryMsg + pQueryMsg->tsOffset;
    pTsBuf = tsBufCreateFromCompBlocks(tsBlock, pQueryMsg->tsNumOfBlocks, pQueryMsg->tsLen, pQueryMsg->tsOrder, vgId);

    tsBufResetPos(pTsBuf);
    bool ret = tsBufNextPos(pTsBuf);

    UNUSED(ret);
  }

  SArray* prevResult = NULL;
  if (pQueryMsg->prevResultLen > 0) {
    prevResult = interResFromBinary(param->prevResult, pQueryMsg->prevResultLen);
  }

  pQuery->precision = tsdbGetCfg(tsdb)->precision;

  if ((QUERY_IS_ASC_QUERY(pQuery) && (pQuery->window.skey > pQuery->window.ekey)) ||
      (!QUERY_IS_ASC_QUERY(pQuery) && (pQuery->window.ekey > pQuery->window.skey))) {
    qDebug("QInfo:%"PRIu64" no result in time range %" PRId64 "-%" PRId64 ", order %d", pQInfo->qId, pQuery->window.skey,
           pQuery->window.ekey, pQuery->order.order);
    setQueryStatus(pRuntimeEnv, QUERY_COMPLETED);
    pRuntimeEnv->tableqinfoGroupInfo.numOfTables = 0;
    // todo free memory
    return TSDB_CODE_SUCCESS;
  }

  if (pRuntimeEnv->tableqinfoGroupInfo.numOfTables == 0) {
    qDebug("QInfo:%"PRIu64" no table qualified for tag filter, abort query", pQInfo->qId);
    setQueryStatus(pRuntimeEnv, QUERY_COMPLETED);
    return TSDB_CODE_SUCCESS;
  }

  // filter the qualified
  if ((code = doInitQInfo(pQInfo, pTsBuf, prevResult, tsdb, vgId, isSTable)) != TSDB_CODE_SUCCESS) {
    goto _error;
  }

  return code;

_error:
  // table query ref will be decrease during error handling
  freeQInfo(pQInfo);
  return code;
}

void freeColumnFilterInfo(SColumnFilterInfo* pFilter, int32_t numOfFilters) {
    if (pFilter == NULL || numOfFilters == 0) {
      return;
    }

    for (int32_t i = 0; i < numOfFilters; i++) {
      if (pFilter[i].filterstr && pFilter[i].pz) {
        free((void*)(pFilter[i].pz));
      }
    }

    free(pFilter);
}

static void doDestroyTableQueryInfo(STableGroupInfo* pTableqinfoGroupInfo) {
  if (pTableqinfoGroupInfo->pGroupList != NULL) {
    int32_t numOfGroups = (int32_t) taosArrayGetSize(pTableqinfoGroupInfo->pGroupList);
    for (int32_t i = 0; i < numOfGroups; ++i) {
      SArray *p = taosArrayGetP(pTableqinfoGroupInfo->pGroupList, i);

      size_t num = taosArrayGetSize(p);
      for(int32_t j = 0; j < num; ++j) {
        STableQueryInfo* item = taosArrayGetP(p, j);
        destroyTableQueryInfoImpl(item);
      }

      taosArrayDestroy(p);
    }
  }

  taosArrayDestroy(pTableqinfoGroupInfo->pGroupList);
  taosHashCleanup(pTableqinfoGroupInfo->map);

  pTableqinfoGroupInfo->pGroupList = NULL;
  pTableqinfoGroupInfo->map = NULL;
  pTableqinfoGroupInfo->numOfTables = 0;
}

static void* destroyQueryFuncExpr(SExprInfo* pExprInfo, int32_t numOfExpr) {
  if (pExprInfo == NULL) {
    assert(numOfExpr == 0);
    return NULL;
  }

  for (int32_t i = 0; i < numOfExpr; ++i) {
    if (pExprInfo[i].pExpr != NULL) {
      tExprTreeDestroy(pExprInfo[i].pExpr, NULL);
    }

    if (pExprInfo[i].pFilter) {
      freeColumnFilterInfo(pExprInfo[i].pFilter, pExprInfo[i].base.filterNum);
    }
  }

  tfree(pExprInfo);
  return NULL;
}

void freeQInfo(SQInfo *pQInfo) {
  if (!isValidQInfo(pQInfo)) {
    return;
  }

  qDebug("QInfo:%"PRIu64" start to free QInfo", pQInfo->qId);

  SQueryRuntimeEnv* pRuntimeEnv = &pQInfo->runtimeEnv;
  releaseQueryBuf(pRuntimeEnv->tableqinfoGroupInfo.numOfTables);
  teardownQueryRuntimeEnv(&pQInfo->runtimeEnv);

  SQuery *pQuery = pQInfo->runtimeEnv.pQuery;
  if (pQuery != NULL) {
    if (pQuery->fillVal != NULL) {
      tfree(pQuery->fillVal);
    }

    for (int32_t i = 0; i < pQuery->numOfFilterCols; ++i) {
      SSingleColumnFilterInfo *pColFilter = &pQuery->pFilterInfo[i];
      if (pColFilter->numOfFilters > 0) {
        tfree(pColFilter->pFilters);
      }
    }

    pQuery->pExpr1 = destroyQueryFuncExpr(pQuery->pExpr1, pQuery->numOfOutput);
    pQuery->pExpr2 = destroyQueryFuncExpr(pQuery->pExpr2, pQuery->numOfExpr2);

    tfree(pQuery->tagColList);
    tfree(pQuery->pFilterInfo);

    if (pQuery->colList != NULL) {
      for (int32_t i = 0; i < pQuery->numOfCols; i++) {
        SColumnInfo *column = pQuery->colList + i;
        freeColumnFilterInfo(column->filters, column->numOfFilters);
      }
      tfree(pQuery->colList);
    }

    if (pQuery->pGroupbyExpr != NULL) {
      taosArrayDestroy(pQuery->pGroupbyExpr->columnInfo);
      tfree(pQuery->pGroupbyExpr);
    }
  }

  doDestroyTableQueryInfo(&pRuntimeEnv->tableqinfoGroupInfo);

  tfree(pQInfo->pBuf);
  tfree(pQInfo->sql);

  tsdbDestroyTableGroup(&pQuery->tableGroupInfo);

  taosArrayDestroy(pRuntimeEnv->groupResInfo.pRows);
  pQInfo->signature = 0;

  qDebug("QInfo:%"PRIu64" QInfo is freed", pQInfo->qId);

  tfree(pQInfo);
}

int32_t doDumpQueryResult(SQInfo *pQInfo, char *data) {
  // the remained number of retrieved rows, not the interpolated result
  SQueryRuntimeEnv* pRuntimeEnv = &pQInfo->runtimeEnv;
  SQuery *pQuery = pQInfo->runtimeEnv.pQuery;

  // load data from file to msg buffer
  if (isTsCompQuery(pQuery)) {
    SColumnInfoData* pColInfoData = taosArrayGet(pRuntimeEnv->outputBuf->pDataBlock, 0);
    FILE *f = *(FILE **)pColInfoData->pData;  // TODO refactor

    // make sure file exist
    if (f) {
      off_t s = lseek(fileno(f), 0, SEEK_END);
      assert(s == pRuntimeEnv->outputBuf->info.rows);

      qDebug("QInfo:%"PRIu64" ts comp data return, file:%p, size:%"PRId64, pQInfo->qId, f, (uint64_t)s);
      if (fseek(f, 0, SEEK_SET) >= 0) {
        size_t sz = fread(data, 1, s, f);
        if(sz < s) {  // todo handle error
          qError("fread(f:%p,%d) failed, rsize:%" PRId64 ", expect size:%" PRId64, f, fileno(f), (uint64_t)sz, (uint64_t)s);
          assert(0);
        }
      } else {
        UNUSED(s);
        qError("fseek(f:%p,%d) failed, error:%s", f, fileno(f), strerror(errno));
        assert(0);
      }

      // dump error info
      if (s <= (sizeof(STSBufFileHeader) + sizeof(STSGroupBlockInfo) + 6 * sizeof(int32_t))) {
        qDump(data, s);
        assert(0);
      }

      fclose(f);
    }

    // all data returned, set query over
    if (Q_STATUS_EQUAL(pRuntimeEnv->status, QUERY_COMPLETED)) {
      setQueryStatus(pRuntimeEnv, QUERY_OVER);
    }
  } else {
    doCopyQueryResultToMsg(pQInfo, (int32_t)pRuntimeEnv->outputBuf->info.rows, data);
  }

  pRuntimeEnv->resultInfo.total += pRuntimeEnv->outputBuf->info.rows;
  qDebug("QInfo:%"PRIu64" current numOfRes rows:%d, total:%" PRId64, pQInfo->qId,
         pRuntimeEnv->outputBuf->info.rows, pRuntimeEnv->resultInfo.total);

  if (pQuery->limit.limit > 0 && pQuery->limit.limit == pRuntimeEnv->resultInfo.total) {
    qDebug("QInfo:%"PRIu64" results limitation reached, limitation:%"PRId64, pQInfo->qId, pQuery->limit.limit);
    setQueryStatus(pRuntimeEnv, QUERY_OVER);
  }

  return TSDB_CODE_SUCCESS;
}

bool doBuildResCheck(SQInfo* pQInfo) {
  bool buildRes = false;

  pthread_mutex_lock(&pQInfo->lock);

  pQInfo->dataReady = QUERY_RESULT_READY;
  buildRes = needBuildResAfterQueryComplete(pQInfo);

  // clear qhandle owner, it must be in the secure area. other thread may run ahead before current, after it is
  // put into task to be executed.
  assert(pQInfo->owner == taosGetSelfPthreadId());
  pQInfo->owner = 0;

  pthread_mutex_unlock(&pQInfo->lock);

  // used in retrieve blocking model.
  tsem_post(&pQInfo->ready);
  return buildRes;
}

static void doSetTagValueToResultBuf(char* output, const char* val, int16_t type, int16_t bytes) {
  if (val == NULL) {
    setNull(output, type, bytes);
    return;
  }

  if (IS_VAR_DATA_TYPE(type)) {
    // Binary data overflows for sort of unknown reasons. Let trim the overflow data
    if (varDataTLen(val) > bytes) {
      int32_t len = bytes - VARSTR_HEADER_SIZE;   // remain available space
      memcpy(varDataVal(output), varDataVal(val), len);
      varDataSetLen(output, len);
    } else {
      varDataCopy(output, val);
    }
  } else {
    memcpy(output, val, bytes);
  }
}

static int64_t getQuerySupportBufSize(size_t numOfTables) {
  size_t s1 = sizeof(STableQueryInfo);
  size_t s2 = sizeof(SHashNode);

//  size_t s3 = sizeof(STableCheckInfo);  buffer consumption in tsdb
  return (int64_t)((s1 + s2) * 1.5 * numOfTables);
}

int32_t checkForQueryBuf(size_t numOfTables) {
  int64_t t = getQuerySupportBufSize(numOfTables);
  if (tsQueryBufferSizeBytes < 0) {
    return TSDB_CODE_SUCCESS;
  } else if (tsQueryBufferSizeBytes > 0) {

    while(1) {
      int64_t s = tsQueryBufferSizeBytes;
      int64_t remain = s - t;
      if (remain >= 0) {
        if (atomic_val_compare_exchange_64(&tsQueryBufferSizeBytes, s, remain) == s) {
          return TSDB_CODE_SUCCESS;
        }
      } else {
        return TSDB_CODE_QRY_NOT_ENOUGH_BUFFER;
      }
    }
  }

  // disable query processing if the value of tsQueryBufferSize is zero.
  return TSDB_CODE_QRY_NOT_ENOUGH_BUFFER;
}

void releaseQueryBuf(size_t numOfTables) {
  if (tsQueryBufferSizeBytes < 0) {
    return;
  }

  int64_t t = getQuerySupportBufSize(numOfTables);

  // restore value is not enough buffer available
  atomic_add_fetch_64(&tsQueryBufferSizeBytes, t);
}<|MERGE_RESOLUTION|>--- conflicted
+++ resolved
@@ -242,12 +242,7 @@
   return NULL;
 }
 
-<<<<<<< HEAD
-
-int64_t getNumOfResult(SQueryRuntimeEnv *pRuntimeEnv) {
-=======
 int32_t getNumOfResult(SQueryRuntimeEnv *pRuntimeEnv, SQLFunctionCtx* pCtx, int32_t numOfOutput) {
->>>>>>> 119fcee9
   SQuery *pQuery = pRuntimeEnv->pQuery;
   bool    hasMainFunction = hasMainOutput(pQuery);
 
