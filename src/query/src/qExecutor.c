--- conflicted
+++ resolved
@@ -800,24 +800,12 @@
 }
 
 static void doInvokeUdf(SQueryRuntimeEnv *pRuntimeEnv, SQLFunctionCtx *pCtx, int32_t idx) {
-  int32_t output = 0;
   SUdfInfo* pUdfInfo = pRuntimeEnv->pUdfInfo;
                         
   if (pUdfInfo && pUdfInfo->funcs[TSDB_UDF_FUNC_NORMAL]) {
     qDebug("invoke udf function:%s,%p", pUdfInfo->name, pUdfInfo->funcs[TSDB_UDF_FUNC_NORMAL]);
-<<<<<<< HEAD
-
-    (*(udfNormalFunc)pUdfInfo->funcs[TSDB_UDF_FUNC_NORMAL])((char *)pCtx->pInput + idx * pCtx->inputType, pCtx->inputType, pCtx->inputBytes, pCtx->size, pCtx->ptsList, pCtx->pOutput,
-                  (char *)pCtx->ptsOutputBuf, &output, pCtx->outputType, pCtx->outputBytes, &pUdfInfo->init);
-
-    if (pUdfInfo->funcType == TSDB_UDF_TYPE_AGGREGATE) {
-      pCtx->resultInfo->numOfRes = output;
-    } else {
-      pCtx->resultInfo->numOfRes += output;
-    }
-    
-    if (pCtx->resultInfo->numOfRes > 0) {
-=======
+
+    int32_t output = 0;
     if (pUdfInfo->isScript) {
       (*(scriptNormalFunc)pUdfInfo->funcs[TSDB_UDF_FUNC_NORMAL])(pUdfInfo->pScriptCtx,  
                    (char *)pCtx->pInput + idx * pCtx->inputType, pCtx->inputType, pCtx->inputBytes, pCtx->size, pCtx->ptsList, pCtx->pOutput,
@@ -829,7 +817,6 @@
     // set the output value exist
     pCtx->resultInfo->numOfRes += output;
     if (output > 0) {
->>>>>>> 8dc1938c
       pCtx->resultInfo->hasResult = DATA_SET_FLAG;
     }
 
