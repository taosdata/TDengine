/*
 * Copyright (c) 2019 TAOS Data, Inc. <jhtao@taosdata.com>
 *
 * This program is free software: you can use, redistribute, and/or modify
 * it under the terms of the GNU Affero General Public License, version 3
 * or later ("AGPL"), as published by the Free Software Foundation.
 *
 * This program is distributed in the hope that it will be useful, but WITHOUT
 * ANY WARRANTY; without even the implied warranty of MERCHANTABILITY or
 * FITNESS FOR A PARTICULAR PURPOSE.
 *
 * You should have received a copy of the GNU Affero General Public License
 * along with this program. If not, see <http://www.gnu.org/licenses/>.
 */

#include "os.h"
#include "tulog.h"
#include "tutil.h"
#include "tbuffer.h"
#include "qast.h"
#include "tcompare.h"
#include "qsqlparser.h"
#include "qsyntaxtreefunction.h"
#include "taosdef.h"
#include "taosmsg.h"
#include "tsqlfunction.h"
#include "tstoken.h"
#include "ttokendef.h"
#include "tschemautil.h"
#include "tarray.h"
#include "tskiplist.h"
#include "queryLog.h"
#include "tsdbMain.h"

/*
 *
 * @date 2018-2-15
 * @version 0.2  operation for column filter
 * @author liaohj
 *
 * @Description parse tag query expression to build ast
 * ver 0.2, filter the result on first column with high priority to limit the candidate set
 * ver 0.3, pipeline filter in the form of: (a+2)/9 > 14
 *
 */
static tExprNode *tExprNodeCreate(SSchema *pSchema, int32_t numOfCols, SSQLToken *pToken);
static void       tExprNodeDestroy(tExprNode *pNode, void (*fp)(void *));

static tExprNode *createSyntaxTree(SSchema *pSchema, int32_t numOfCols, char *str, int32_t *i);
static void       destroySyntaxTree(tExprNode *);

static uint8_t isQueryOnPrimaryKey(const char *primaryColumnName, const tExprNode *pLeft, const tExprNode *pRight);

/*
 * Check the filter value type on the right hand side based on the column id on the left hand side,
 * the filter value type must be identical to field type for relational operation
 * As for binary arithmetic operation, it is not necessary to do so.
 */
static void reviseBinaryExprIfNecessary(tExprNode **pLeft, tExprNode **pRight, uint8_t *optr) {
  if (*optr >= TSDB_RELATION_LESS && *optr <= TSDB_RELATION_LIKE) {
    // make sure that the type of data on both sides of relational comparision are identical
    if ((*pLeft)->nodeType == TSQL_NODE_VALUE) {
      tVariantTypeSetType((*pLeft)->pVal, (*pRight)->pSchema->type);
    } else if ((*pRight)->nodeType == TSQL_NODE_VALUE) {
      tVariantTypeSetType((*pRight)->pVal, (*pLeft)->pSchema->type);
    }

  } else if (*optr >= TSDB_BINARY_OP_ADD && *optr <= TSDB_BINARY_OP_REMAINDER) {
    if ((*pLeft)->nodeType == TSQL_NODE_VALUE) {
      /* convert to int/bigint may cause the precision loss */
      tVariantTypeSetType((*pLeft)->pVal, TSDB_DATA_TYPE_DOUBLE);
    } else if ((*pRight)->nodeType == TSQL_NODE_VALUE) {
      /* convert to int/bigint may cause the precision loss */
      tVariantTypeSetType((*pRight)->pVal, TSDB_DATA_TYPE_DOUBLE);
    }
  }

  /*
   * for expressions that are suitable for switch principle,
   * switch left and left and right hand side in expr if possible
   */
  if ((*pLeft)->nodeType == TSQL_NODE_VALUE && (*pRight)->nodeType == TSQL_NODE_COL) {
    if (*optr >= TSDB_RELATION_GREATER && *optr <= TSDB_RELATION_GREATER_EQUAL && *optr != TSDB_RELATION_EQUAL) {
      SWAP(*pLeft, *pRight, tExprNode *);
    }

    switch (*optr) {
      case TSDB_RELATION_GREATER:
        (*optr) = TSDB_RELATION_LESS;
        break;
      case TSDB_RELATION_LESS:
        (*optr) = TSDB_RELATION_GREATER;
        break;
      case TSDB_RELATION_GREATER_EQUAL:
        (*optr) = TSDB_RELATION_LESS_EQUAL;
        break;
      case TSDB_RELATION_LESS_EQUAL:
        (*optr) = TSDB_RELATION_GREATER_EQUAL;
        break;
      default:;
        // for other type of operations, do nothing
    }
  }
}

static tExprNode *tExprNodeCreate(SSchema *pSchema, int32_t numOfCols, SSQLToken *pToken) {
  /* if the token is not a value, return false */
  if (pToken->type == TK_RP || (pToken->type != TK_INTEGER && pToken->type != TK_FLOAT && pToken->type != TK_ID &&
                                pToken->type != TK_TBNAME && pToken->type != TK_STRING && pToken->type != TK_BOOL)) {
    return NULL;
  }

  size_t nodeSize = sizeof(tExprNode);
  tExprNode *pNode = NULL;

  if (pToken->type == TK_ID || pToken->type == TK_TBNAME) {
    int32_t i = 0;
    if (pToken->type == TK_ID) {
      do {
        SSQLToken tableToken = {0};
        extractTableNameFromToken(pToken, &tableToken);

        size_t len = strlen(pSchema[i].name);
        if (strncmp(pToken->z, pSchema[i].name, pToken->n) == 0 && pToken->n == len) break;
      } while (++i < numOfCols);

      if (i == numOfCols) {  // column name is not valid, parse the expression failed
        return NULL;
      }
    }

    nodeSize += sizeof(SSchema);

    pNode = calloc(1, nodeSize);
    pNode->pSchema = (struct SSchema *)((char *)pNode + sizeof(tExprNode));
    pNode->nodeType = TSQL_NODE_COL;

    if (pToken->type == TK_ID) {
      memcpy(pNode->pSchema, &pSchema[i], sizeof(SSchema));
    } else {
      pNode->pSchema->type = TSDB_DATA_TYPE_BINARY;
      pNode->pSchema->bytes = TSDB_TABLE_NAME_LEN;
      strcpy(pNode->pSchema->name, TSQL_TBNAME_L);
      pNode->pSchema->colId = -1;
    }

  } else {
    nodeSize += sizeof(tVariant);
    pNode = calloc(1, nodeSize);
    pNode->pVal = (tVariant *)((char *)pNode + sizeof(tExprNode));

    toTSDBType(pToken->type);
    tVariantCreate(pNode->pVal, pToken);
    pNode->nodeType = TSQL_NODE_VALUE;
  }

  return pNode;
}

uint8_t getBinaryExprOptr(SSQLToken *pToken) {
  switch (pToken->type) {
    case TK_LT:
      return TSDB_RELATION_LESS;
    case TK_LE:
      return TSDB_RELATION_LESS_EQUAL;
    case TK_GT:
      return TSDB_RELATION_GREATER;
    case TK_GE:
      return TSDB_RELATION_GREATER_EQUAL;
    case TK_NE:
      return TSDB_RELATION_NOT_EQUAL;
    case TK_AND:
      return TSDB_RELATION_AND;
    case TK_OR:
      return TSDB_RELATION_OR;
    case TK_EQ:
      return TSDB_RELATION_EQUAL;
    case TK_PLUS:
      return TSDB_BINARY_OP_ADD;
    case TK_MINUS:
      return TSDB_BINARY_OP_SUBTRACT;
    case TK_STAR:
      return TSDB_BINARY_OP_MULTIPLY;
    case TK_SLASH:
    case TK_DIVIDE:
      return TSDB_BINARY_OP_DIVIDE;
    case TK_REM:
      return TSDB_BINARY_OP_REMAINDER;
    case TK_LIKE:
      return TSDB_RELATION_LIKE;
    default: { return 0; }
  }
}

// previous generated expr is reduced as the left child
static tExprNode *parseRemainStr(char *pstr, tExprNode *pExpr, SSchema *pSchema, int32_t optr,
                                      int32_t numOfCols, int32_t *i) {
  // set the previous generated node as the left child of new root
  pExpr->nodeType = TSQL_NODE_EXPR;

  // remain is the right child
  tExprNode *pRight = createSyntaxTree(pSchema, numOfCols, pstr, i);
  if (pRight == NULL || (pRight->nodeType == TSQL_NODE_COL && pExpr->nodeType != TSQL_NODE_VALUE) ||
      (pExpr->nodeType == TSQL_NODE_VALUE && pRight->nodeType != TSQL_NODE_COL)) {
    tExprNodeDestroy(pExpr, NULL);
    tExprNodeDestroy(pRight, NULL);
    return NULL;
  }

  tExprNode *pNewExpr = (tExprNode *)calloc(1, sizeof(tExprNode));
  uint8_t         k = optr;
  reviseBinaryExprIfNecessary(&pExpr, &pRight, &k);
  pNewExpr->_node.pLeft = pExpr;
  pNewExpr->_node.pRight = pRight;
  pNewExpr->_node.optr = k;

  pNewExpr->_node.hasPK = isQueryOnPrimaryKey(pSchema[0].name, pExpr, pRight);
  pNewExpr->nodeType = TSQL_NODE_EXPR;

  return pNewExpr;
}

uint8_t isQueryOnPrimaryKey(const char *primaryColumnName, const tExprNode *pLeft, const tExprNode *pRight) {
  if (pLeft->nodeType == TSQL_NODE_COL) {
    // if left node is the primary column,return true
    return (strcmp(primaryColumnName, pLeft->pSchema->name) == 0) ? 1 : 0;
  } else {
    // if any children have query on primary key, their parents are also keep this value
    return ((pLeft->nodeType == TSQL_NODE_EXPR && pLeft->_node.hasPK == 1) ||
            (pRight->nodeType == TSQL_NODE_EXPR && pRight->_node.hasPK == 1)) == true
               ? 1
               : 0;
  }
}

static tExprNode *createSyntaxTree(SSchema *pSchema, int32_t numOfCols, char *str, int32_t *i) {
  SSQLToken t0 = tStrGetToken(str, i, false, 0, NULL);
  if (t0.n == 0) {
    return NULL;
  }

  tExprNode *pLeft = NULL;
  if (t0.type == TK_LP) {  // start new left child branch
    pLeft = createSyntaxTree(pSchema, numOfCols, str, i);
  } else {
    if (t0.type == TK_RP) {
      return NULL;
    }
    
    pLeft = tExprNodeCreate(pSchema, numOfCols, &t0);
  }

  if (pLeft == NULL) {
    return NULL;
  }

  t0 = tStrGetToken(str, i, false, 0, NULL);
  if (t0.n == 0 || t0.type == TK_RP) {
    if (pLeft->nodeType != TSQL_NODE_EXPR) {  // if left is not the expr, it is not a legal expr
      tExprNodeDestroy(pLeft, NULL);
      return NULL;
    }

    return pLeft;
  }

  // get the operator of expr
  uint8_t optr = getBinaryExprOptr(&t0);
  if (optr == 0) {
    uError("not support binary operator:%d", t0.type);
    tExprNodeDestroy(pLeft, NULL);
    return NULL;
  }

  assert(pLeft != NULL);
  tExprNode *pRight = NULL;

  if (t0.type == TK_AND || t0.type == TK_OR || t0.type == TK_LP) {
    pRight = createSyntaxTree(pSchema, numOfCols, str, i);
  } else {
    /*
     * In case that pLeft is a field identification,
     * we parse the value in expression according to queried field type,
     * if we do not get the information, in case of value of field presented first,
     * we revised the value after the binary expression is completed.
     */
    t0 = tStrGetToken(str, i, true, 0, NULL);
    if (t0.n == 0) {
      tExprNodeDestroy(pLeft, NULL);  // illegal expression
      return NULL;
    }

    if (t0.type == TK_LP) {
      pRight = createSyntaxTree(pSchema, numOfCols, str, i);
    } else {
      pRight = tExprNodeCreate(pSchema, numOfCols, &t0);
    }
  }

  if (pRight == NULL) {
    tExprNodeDestroy(pLeft, NULL);
    return NULL;
  }

  /* create binary expr as the child of new parent node */
  tExprNode *pExpr = (tExprNode *)calloc(1, sizeof(tExprNode));
  reviseBinaryExprIfNecessary(&pLeft, &pRight, &optr);

  pExpr->_node.hasPK = isQueryOnPrimaryKey(pSchema[0].name, pLeft, pRight);
  pExpr->_node.pLeft = pLeft;
  pExpr->_node.pRight = pRight;
  pExpr->_node.optr = optr;

  t0 = tStrGetToken(str, i, true, 0, NULL);

  if (t0.n == 0 || t0.type == TK_RP) {
    pExpr->nodeType = TSQL_NODE_EXPR;
    return pExpr;
  } else {
    uint8_t localOptr = getBinaryExprOptr(&t0);
    if (localOptr == 0) {
      uError("not support binary operator:%d", t0.type);
      free(pExpr);
      return NULL;
    }

    return parseRemainStr(str, pExpr, pSchema, localOptr, numOfCols, i);
  }
}

void tSQLBinaryExprFromString(tExprNode **pExpr, SSchema *pSchema, int32_t numOfCols, char *src, int32_t len) {
  *pExpr = NULL;
  
  if (len <= 0 || src == NULL || pSchema == NULL || numOfCols <= 0) {
    return;
  }

  int32_t pos = 0;
  
  *pExpr = createSyntaxTree(pSchema, numOfCols, src, &pos);
  if (*pExpr != NULL) {
    assert((*pExpr)->nodeType == TSQL_NODE_EXPR);
  }
}

int32_t tSQLBinaryExprToStringImpl(tExprNode *pNode, char *dst, uint8_t type) {
  int32_t len = 0;
  if (type == TSQL_NODE_EXPR) {
    *dst = '(';
    tSQLBinaryExprToString(pNode, dst + 1, &len);
    len += 2;
    *(dst + len - 1) = ')';
  } else if (type == TSQL_NODE_COL) {
    len = sprintf(dst, "%s", pNode->pSchema->name);
  } else {
    len = tVariantToString(pNode->pVal, dst);
  }
  return len;
}

// TODO REFACTOR WITH SQL PARSER
static char *tSQLOptrToString(uint8_t optr, char *dst) {
  switch (optr) {
    case TSDB_RELATION_LESS: {
      *dst = '<';
      dst += 1;
      break;
    }
    case TSDB_RELATION_LESS_EQUAL: {
      *dst = '<';
      *(dst + 1) = '=';
      dst += 2;
      break;
    }
    case TSDB_RELATION_EQUAL: {
      *dst = '=';
      dst += 1;
      break;
    }
    case TSDB_RELATION_GREATER: {
      *dst = '>';
      dst += 1;
      break;
    }
    case TSDB_RELATION_GREATER_EQUAL: {
      *dst = '>';
      *(dst + 1) = '=';
      dst += 2;
      break;
    }
    case TSDB_RELATION_NOT_EQUAL: {
      *dst = '<';
      *(dst + 1) = '>';
      dst += 2;
      break;
    }
    case TSDB_RELATION_OR: {
      memcpy(dst, "or", 2);
      dst += 2;
      break;
    }
    case TSDB_RELATION_AND: {
      memcpy(dst, "and", 3);
      dst += 3;
      break;
    }
    default:;
  }
  return dst;
}

void tSQLBinaryExprToString(tExprNode *pExpr, char *dst, int32_t *len) {
  if (pExpr == NULL) {
    *dst = 0;
    *len = 0;
    return;
  }

  int32_t lhs = tSQLBinaryExprToStringImpl(pExpr->_node.pLeft, dst, pExpr->_node.pLeft->nodeType);
  dst += lhs;
  *len = lhs;

  char *start = tSQLOptrToString(pExpr->_node.optr, dst);
  *len += (start - dst);

  *len += tSQLBinaryExprToStringImpl(pExpr->_node.pRight, start, pExpr->_node.pRight->nodeType);
}

static void UNUSED_FUNC destroySyntaxTree(tExprNode *pNode) { tExprNodeDestroy(pNode, NULL); }

static void tExprNodeDestroy(tExprNode *pNode, void (*fp)(void *)) {
  if (pNode == NULL) {
    return;
  }

  if (pNode->nodeType == TSQL_NODE_EXPR) {
    tExprTreeDestroy(&pNode, fp);
  } else if (pNode->nodeType == TSQL_NODE_VALUE) {
    tVariantDestroy(pNode->pVal);
  } else if (pNode->nodeType == TSQL_NODE_COL) {
    free(pNode->pSchema);
  }

  free(pNode);
}

void tExprTreeDestroy(tExprNode **pExpr, void (*fp)(void *)) {
  if (*pExpr == NULL) {
    return;
  }
  
  if ((*pExpr)->nodeType == TSQL_NODE_EXPR) {
    tExprTreeDestroy(&(*pExpr)->_node.pLeft, fp);
    tExprTreeDestroy(&(*pExpr)->_node.pRight, fp);
  
    if (fp != NULL) {
      fp((*pExpr)->_node.info);
    }
  } else if ((*pExpr)->nodeType == TSQL_NODE_VALUE) {
    tVariantDestroy((*pExpr)->pVal);
    free((*pExpr)->pVal);
  } else if ((*pExpr)->nodeType == TSQL_NODE_COL) {
    free((*pExpr)->pSchema);
  }

  free(*pExpr);
  *pExpr = NULL;
}

typedef struct {
  tVariant v;
  int32_t  optr;
} SEndPoint;

typedef struct {
  SEndPoint* start;
  SEndPoint* end;
} SQueryCond;

//static void setInitialValueForRangeQueryCondition(tSKipListQueryCond *q, int8_t type) {
//  q->lowerBndRelOptr = TSDB_RELATION_GREATER;
//  q->upperBndRelOptr = TSDB_RELATION_LESS;
//
//  switch (type) {
//    case TSDB_DATA_TYPE_BOOL:
//    case TSDB_DATA_TYPE_TINYINT:
//    case TSDB_DATA_TYPE_SMALLINT:
//    case TSDB_DATA_TYPE_INT:
//    case TSDB_DATA_TYPE_BIGINT: {
//      q->upperBnd.nType = TSDB_DATA_TYPE_BIGINT;
//      q->lowerBnd.nType = TSDB_DATA_TYPE_BIGINT;
//
//      q->upperBnd.i64Key = INT64_MAX;
//      q->lowerBnd.i64Key = INT64_MIN;
//      break;
//    };
//    case TSDB_DATA_TYPE_FLOAT:
//    case TSDB_DATA_TYPE_DOUBLE: {
//      q->upperBnd.nType = TSDB_DATA_TYPE_DOUBLE;
//      q->lowerBnd.nType = TSDB_DATA_TYPE_DOUBLE;
//      q->upperBnd.dKey = DBL_MAX;
//      q->lowerBnd.dKey = -DBL_MIN;
//      break;
//    };
//    case TSDB_DATA_TYPE_NCHAR:
//    case TSDB_DATA_TYPE_BINARY: {
//      q->upperBnd.nType = type;
//      q->upperBnd.pz = NULL;
//      q->upperBnd.nLen = -1;
//
//      q->lowerBnd.nType = type;
//      q->lowerBnd.pz = NULL;
//      q->lowerBnd.nLen = -1;
//    }
//  }
//}

// todo check for malloc failure
static int32_t setQueryCond(tQueryInfo *queryColInfo, SQueryCond* pCond) {
  int32_t optr = queryColInfo->optr;
  
  if (optr == TSDB_RELATION_GREATER || optr == TSDB_RELATION_GREATER_EQUAL ||
      optr == TSDB_RELATION_EQUAL || optr == TSDB_RELATION_NOT_EQUAL) {
    pCond->start = calloc(1, sizeof(tVariant));
    tVariantAssign(&pCond->start->v, &queryColInfo->q);
    pCond->start->optr = queryColInfo->optr;

  } else if (optr == TSDB_RELATION_LESS || optr == TSDB_RELATION_LESS_EQUAL) {
    pCond->end = calloc(1, sizeof(tVariant));
    tVariantAssign(&pCond->end->v, &queryColInfo->q);
    pCond->end->optr = queryColInfo->optr;

  } else if (optr == TSDB_RELATION_IN) {
    printf("relation is in\n");

  } else if (optr == TSDB_RELATION_LIKE) {
    printf("relation is like\n");

  }
  
  return TSDB_CODE_SUCCESS;
}

static void tQueryIndexColumn(SSkipList* pSkipList, tQueryInfo* pQueryInfo, SArray* result) {
  SSkipListIterator* iter = NULL;
  int32_t type = pQueryInfo->q.nType;

  SQueryCond cond = { 0 };
  setQueryCond(pQueryInfo, &cond);

  if (cond.start != NULL) {
    iter = tSkipListCreateIterFromVal(pSkipList, (char*) &cond.start->v.i64Key, type, TSDB_ORDER_ASC);
  } else {
    iter = tSkipListCreateIterFromVal(pSkipList, (char*) &cond.end->v.i64Key, type, TSDB_ORDER_DESC);
  }
  
  __compar_fn_t func = getComparFunc(pSkipList->keyInfo.type, type, 0);
  
  if (cond.start != NULL) {
    int32_t optr = cond.start->optr;
    
    if (optr == TSDB_RELATION_EQUAL) {
      while(tSkipListIterNext(iter)) {
        SSkipListNode* pNode = tSkipListIterGet(iter);

        int32_t ret = func(SL_GET_NODE_KEY(pSkipList, pNode), &cond.start->v.i64Key);
        if (ret == 0) {
          taosArrayPush(result, SL_GET_NODE_DATA(pNode));
        } else {
          break;
        }
      }
    } else if (optr == TSDB_RELATION_GREATER || optr == TSDB_RELATION_GREATER_EQUAL) {
      bool comp = true;
      int32_t ret = 0;
      
      while(tSkipListIterNext(iter)) {
        SSkipListNode* pNode = tSkipListIterGet(iter);
    
        if (comp) {
          ret = func(SL_GET_NODE_KEY(pSkipList, pNode), &cond.start->v.i64Key);
          assert(ret >= 0);
        }
        
        if (ret == 0 && optr == TSDB_RELATION_GREATER) {
          continue;
        } else {
          taosArrayPush(result, SL_GET_NODE_DATA(pNode));
          comp = false;
        }
      }
    } else if (optr == TSDB_RELATION_NOT_EQUAL) {
      assert(0);
    } else {
      assert(0);
    }
  } else {
    int32_t optr = cond.end->optr;
    
    if (optr == TSDB_RELATION_LESS || optr == TSDB_RELATION_LESS_EQUAL) {
      bool comp = true;
      int32_t ret = 0;
      
      while(tSkipListIterNext(iter)) {
        SSkipListNode* pNode = tSkipListIterGet(iter);
      
        if (comp) {
          ret = func(SL_GET_NODE_KEY(pSkipList, pNode), &cond.end->v.i64Key);
          assert(ret <= 0);
        }
        
        if (ret == 0 && optr == TSDB_RELATION_LESS) {
          continue;
        } else {
          taosArrayPush(result, SL_GET_NODE_DATA(pNode));
          comp = false;  // no need to compare anymore
        }
      }
    }
  }
}

<<<<<<< HEAD
=======
/*
 * qsort comparator
 * sort the result to ensure meters with the same gid is grouped together
 */
//static int32_t compareByAddr(const void *pLeft, const void *pRight) {
//  int64_t p1 = (int64_t) * ((tSkipListNode **)pLeft);
//  int64_t p2 = (int64_t) * ((tSkipListNode **)pRight);
//
//  DEFAULT_COMP(p1, p2);
//}

// develop_old mgmtSTableQuery for merge & intersect

>>>>>>> e4ad2117
int32_t merge(SArray *pLeft, SArray *pRight, SArray *pFinalRes) {
//  assert(pFinalRes->pRes == 0);
//
//  pFinalRes->pRes = calloc((size_t)(pLeft->num + pRight->num), POINTER_BYTES);
//  pFinalRes->num = 0;
//
//  // sort according to address
//  tSkipListNode **pLeftNodes = (tSkipListNode **)pLeft->pRes;
//  qsort(pLeftNodes, pLeft->num, sizeof(pLeft->pRes[0]), compareByAddr);
//
//  tSkipListNode **pRightNodes = (tSkipListNode **)pRight->pRes;
//  qsort(pRightNodes, pRight->num, sizeof(pRight->pRes[0]), compareByAddr);
//
//  int32_t i = 0, j = 0;
//
//  // merge two sorted arrays in O(n) time
//  while (i < pLeft->num && j < pRight->num) {
//    int64_t ret = (int64_t)pLeftNodes[i] - (int64_t)pRightNodes[j];
//
//    if (ret < 0) {
//      pFinalRes->pRes[pFinalRes->num++] = pLeftNodes[i++];
//    } else if (ret > 0) {
//      pFinalRes->pRes[pFinalRes->num++] = pRightNodes[j++];
//    } else {  // pNode->key > pkey[i]
//      pFinalRes->pRes[pFinalRes->num++] = pRightNodes[j++];
//      i++;
//    }
//  }
//
//  while (i < pLeft->num) {
//    pFinalRes->pRes[pFinalRes->num++] = pLeftNodes[i++];
//  }
//
//  while (j < pRight->num) {
//    pFinalRes->pRes[pFinalRes->num++] = pRightNodes[j++];
//  }
//
//  return pFinalRes->num;
  return 0;
}

int32_t intersect(SArray *pLeft, SArray *pRight, SArray *pFinalRes) {
//  int64_t num = MIN(pLeft->num, pRight->num);
//
//  assert(pFinalRes->pRes == 0);
//
//  pFinalRes->pRes = calloc(num, POINTER_BYTES);
//  pFinalRes->num = 0;
//
//  // sort according to address
//  tSkipListNode **pLeftNodes = (tSkipListNode **)pLeft->pRes;
//  qsort(pLeftNodes, pLeft->num, sizeof(pLeft->pRes[0]), compareByAddr);
//
//  tSkipListNode **pRightNodes = (tSkipListNode **)pRight->pRes;
//  qsort(pRightNodes, pRight->num, sizeof(pRight->pRes[0]), compareByAddr);
//
//  int32_t i = 0, j = 0;
//  // merge two sorted arrays in O(n) time
//  while (i < pLeft->num && j < pRight->num) {
//    int64_t ret = (int64_t)pLeftNodes[i] - (int64_t)pRightNodes[j];
//
//    if (ret < 0) {
//      i++;
//    } else if (ret > 0) {
//      j++;
//    } else {  // pNode->key > pkey[i]
//      pFinalRes->pRes[pFinalRes->num++] = pRightNodes[j];
//      i++;
//      j++;
//    }
//  }
//
//  return pFinalRes->num;
 return 0;
}

/*
 * traverse the result and apply the function to each item to check if the item is qualified or not
 */
static UNUSED_FUNC void tSQLListTraverseOnResult(struct tExprNode *pExpr, __result_filter_fn_t fp, SArray *pResult) {
//  assert(pExpr->_node.pLeft->nodeType == TSQL_NODE_COL && pExpr->_node.pRight->nodeType == TSQL_NODE_VALUE);
//
//  // brutal force scan the result list and check for each item in the list
//  int64_t num = pResult->num;
//  for (int32_t i = 0, j = 0; i < pResult->num; ++i) {
//    if (fp == NULL || (fp(pResult->pRes[i], pExpr->_node.info) == true)) {
//      pResult->pRes[j++] = pResult->pRes[i];
//    } else {
//      num--;
//    }
//  }
//
//  pResult->num = num;
  assert(0);
}

static bool filterItem(tExprNode *pExpr, const void *pItem, SBinaryFilterSupp *param) {
  tExprNode *pLeft = pExpr->_node.pLeft;
  tExprNode *pRight = pExpr->_node.pRight;

  //non-leaf nodes, recursively traverse the expression tree in the post-root order
  if (pLeft->nodeType == TSQL_NODE_EXPR && pRight->nodeType == TSQL_NODE_EXPR) {
    if (pExpr->_node.optr == TSDB_RELATION_OR) {  // or
      if (filterItem(pLeft, pItem, param)) {
        return true;
      }

      // left child does not satisfy the query condition, try right child
      return filterItem(pRight, pItem, param);
    } else {  // and
      if (!filterItem(pLeft, pItem, param)) {
        return false;
      }

      return filterItem(pRight, pItem, param);
    }
  }

  // handle the leaf node
  assert(pLeft->nodeType == TSQL_NODE_COL && pRight->nodeType == TSQL_NODE_VALUE);
  param->setupInfoFn(pExpr, param->pExtInfo);

  return param->fp(pItem, pExpr->_node.info);
}

/**
 * Apply the filter expression on non-indexed tag columns to each element in the result list, which is generated
 * by filtering on indexed tag column. So the whole result set only needs to be iterated once to generate
 * result that is satisfied to the filter expression, no matter how the filter expression consisting of.
 *
 * @param pExpr     filter expression on non-indexed tag columns.
 * @param pResult   results from filter on the indexed tag column, which is usually the first tag column
 * @param pSchema   tag schemas
 * @param fp        filter callback function
 */
static void exprTreeTraverseImpl(tExprNode *pExpr, SArray *pResult, SBinaryFilterSupp *param) {
  size_t size = taosArrayGetSize(pResult);
  
  SArray* array = taosArrayInit(size, POINTER_BYTES);
  for (int32_t i = 0; i < size; ++i) {
    void *pItem = taosArrayGetP(pResult, i);

    if (filterItem(pExpr, pItem, param)) {
      taosArrayPush(array, &pItem);
    }
  }
  
  taosArrayCopy(pResult, array);
}


static void tSQLBinaryTraverseOnSkipList(
  tExprNode *pExpr,
  SArray *pResult,
  SSkipList *pSkipList,
  SBinaryFilterSupp *param
) {
  SSkipListIterator* iter = tSkipListCreateIter(pSkipList);

  while (tSkipListIterNext(iter)) {
    SSkipListNode *pNode = tSkipListIterGet(iter);
    if (filterItem(pExpr, pNode, param)) {
      taosArrayPush(pResult, SL_GET_NODE_DATA(pNode));
    }
  }
  tSkipListDestroyIter(iter);
}



static void tQueryIndexlessColumn(SSkipList* pSkipList, tQueryInfo* pQueryInfo, SArray* result) {
  SSkipListIterator* iter = tSkipListCreateIter(pSkipList);

  while (tSkipListIterNext(iter)) {
    bool addToResult = false;

    SSkipListNode *pNode = tSkipListIterGet(iter);
    STable* table = *(STable**) SL_GET_NODE_DATA(pNode);

    if (pQueryInfo->colIndex == TSDB_TBNAME_COLUMN_INDEX) {
      if (pQueryInfo->optr == TSDB_RELATION_IN) {
        addToResult = pQueryInfo->compare(table->name, pQueryInfo->q.arr);
      } else if(pQueryInfo->optr == TSDB_RELATION_LIKE) {
        addToResult = !pQueryInfo->compare(table->name, pQueryInfo->q.pz);
      }
    } else {
      // TODO: other columns
    }

    if (addToResult) {
      taosArrayPush(result, (void*)&table);
    }
  }

  tSkipListDestroyIter(iter);
}



// post-root order traverse syntax tree
void tExprTreeTraverse(tExprNode *pExpr, SSkipList *pSkipList, SArray *result, SBinaryFilterSupp *param) {
  if (pExpr == NULL) {
    return;
  }

  tExprNode *pLeft  = pExpr->_node.pLeft;
  tExprNode *pRight = pExpr->_node.pRight;

  // column project
  if (pLeft->nodeType != TSQL_NODE_EXPR && pRight->nodeType != TSQL_NODE_EXPR) {
    assert(pLeft->nodeType == TSQL_NODE_COL && pRight->nodeType == TSQL_NODE_VALUE);

    param->setupInfoFn(pExpr, param->pExtInfo);
    if (pSkipList == NULL) {
      tSQLListTraverseOnResult(pExpr, param->fp, result);
      return;
    }

    tQueryInfo *pQueryInfo = pExpr->_node.info;
    if (pQueryInfo->colIndex == 0 && pQueryInfo->optr != TSDB_RELATION_LIKE) {
      tQueryIndexColumn(pSkipList, pQueryInfo, result);
    } else {
      tQueryIndexlessColumn(pSkipList, pQueryInfo, result);
    }

    return;
  }

  // recursive traverse left child branch
  uint8_t weight = pLeft->_node.hasPK + pRight->_node.hasPK;

  if (weight == 0 ) {
    if (taosArrayGetSize(result) > 0 && pSkipList == NULL) {
    /**
     * Perform the filter operation based on the initial filter result, which is obtained from filtering from index.
     * Since no index presented, the filter operation is done by scan all elements in the result set.
     *
     * if the query is a high selectivity filter, only small portion of meters are retrieved.
     */
      exprTreeTraverseImpl(pExpr, result, param);
    } else {
      /**
       * apply the hierarchical expression to every node in skiplist for find the qualified nodes
       */
      assert(taosArrayGetSize(result) == 0);
      tSQLBinaryTraverseOnSkipList(pExpr, result, pSkipList, param);
    }
    return;
  }
  
  if (weight == 2 || (weight == 1 && pExpr->_node.optr == TSDB_RELATION_OR)) {
    SArray* rLeft  = taosArrayInit(10, POINTER_BYTES);
    SArray* rRight = taosArrayInit(10, POINTER_BYTES);

    tExprTreeTraverse(pLeft, pSkipList, rLeft, param);
    tExprTreeTraverse(pRight, pSkipList, rRight, param);

    if (pExpr->_node.optr == TSDB_RELATION_AND) {  // CROSS
      intersect(rLeft, rRight, result);
    } else if (pExpr->_node.optr == TSDB_RELATION_OR) {  // or
      merge(rLeft, rRight, result);
    } else {
      assert(false);
    }

    taosArrayDestroy(rLeft);
    taosArrayDestroy(rRight);
    return;
  }

  /*
    * (weight == 1 && pExpr->nSQLBinaryOptr == TSDB_RELATION_AND) is handled here
    *
    * first, we filter results based on the skiplist index, which is the initial filter stage,
    * then, we conduct the secondary filter operation based on the result from the initial filter stage.
    */
  assert(pExpr->_node.optr == TSDB_RELATION_AND);

  tExprNode *pFirst = NULL;
  tExprNode *pSecond = NULL;
  if (pLeft->_node.hasPK == 1) {
    pFirst = pLeft;
    pSecond = pRight;
  } else {
    pFirst = pRight;
    pSecond = pLeft;
  }

  assert(pFirst != pSecond && pFirst != NULL && pSecond != NULL);

  // we filter the result based on the skiplist index in the first place
  tExprTreeTraverse(pFirst, pSkipList, result, param);

  /*
    * recursively perform the filter operation based on the initial results,
    * So, we do not set the skip list index as a parameter
    */
  tExprTreeTraverse(pSecond, NULL, result, param);
}

<<<<<<< HEAD
void tExprTreeCalcTraverse(tExprNode *pExprs, int32_t numOfRows, char *pOutput, void *param, int32_t order,
                                char *(*getSourceDataBlock)(void *, const char*, int32_t)) {
=======

void tSQLBinaryExprCalcTraverse(tExprNode *pExprs, int32_t numOfRows, char *pOutput, void *param, int32_t order,
                                char *(*getSourceDataBlock)(void *, char *, int32_t)) {
>>>>>>> e4ad2117
  if (pExprs == NULL) {
    return;
  }

  tExprNode *pLeft = pExprs->_node.pLeft;
  tExprNode *pRight = pExprs->_node.pRight;

  /* the left output has result from the left child syntax tree */
  char *pLeftOutput = (char*)malloc(sizeof(int64_t) * numOfRows);
  if (pLeft->nodeType == TSQL_NODE_EXPR) {
    tExprTreeCalcTraverse(pLeft, numOfRows, pLeftOutput, param, order, getSourceDataBlock);
  }

  /* the right output has result from the right child syntax tree */
  char *pRightOutput = malloc(sizeof(int64_t) * numOfRows);
  if (pRight->nodeType == TSQL_NODE_EXPR) {
    tExprTreeCalcTraverse(pRight, numOfRows, pRightOutput, param, order, getSourceDataBlock);
  }

  if (pLeft->nodeType == TSQL_NODE_EXPR) {
    if (pRight->nodeType == TSQL_NODE_EXPR) {
      /*
       * exprLeft + exprRight
       * the type of returned value of one expression is always double float precious
       */
      _bi_consumer_fn_t fp = tGetBiConsumerFn(TSDB_DATA_TYPE_DOUBLE, TSDB_DATA_TYPE_DOUBLE, pExprs->_node.optr);
      fp(pLeftOutput, pRightOutput, numOfRows, numOfRows, pOutput, order);

    } else if (pRight->nodeType == TSQL_NODE_COL) {  // exprLeft + columnRight
      _bi_consumer_fn_t fp = tGetBiConsumerFn(TSDB_DATA_TYPE_DOUBLE, pRight->pSchema->type, pExprs->_node.optr);
      // set input buffer
      char *pInputData = getSourceDataBlock(param, pRight->pSchema->name, pRight->pSchema->colId);
      fp(pLeftOutput, pInputData, numOfRows, numOfRows, pOutput, order);

    } else if (pRight->nodeType == TSQL_NODE_VALUE) {  // exprLeft + 12
      _bi_consumer_fn_t fp = tGetBiConsumerFn(TSDB_DATA_TYPE_DOUBLE, pRight->pVal->nType, pExprs->_node.optr);
      fp(pLeftOutput, &pRight->pVal->i64Key, numOfRows, 1, pOutput, order);
    }
  } else if (pLeft->nodeType == TSQL_NODE_COL) {
    // column data specified on left-hand-side
    char *pLeftInputData = getSourceDataBlock(param, pLeft->pSchema->name, pLeft->pSchema->colId);
    if (pRight->nodeType == TSQL_NODE_EXPR) {  // columnLeft + expr2
      _bi_consumer_fn_t fp = tGetBiConsumerFn(pLeft->pSchema->type, TSDB_DATA_TYPE_DOUBLE, pExprs->_node.optr);
      fp(pLeftInputData, pRightOutput, numOfRows, numOfRows, pOutput, order);

    } else if (pRight->nodeType == TSQL_NODE_COL) {  // columnLeft + columnRight
      // column data specified on right-hand-side
      char *pRightInputData = getSourceDataBlock(param, pRight->pSchema->name, pRight->pSchema->colId);

      _bi_consumer_fn_t fp = tGetBiConsumerFn(pLeft->pSchema->type, pRight->pSchema->type, pExprs->_node.optr);
      fp(pLeftInputData, pRightInputData, numOfRows, numOfRows, pOutput, order);

    } else if (pRight->nodeType == TSQL_NODE_VALUE) {  // columnLeft + 12
      _bi_consumer_fn_t fp = tGetBiConsumerFn(pLeft->pSchema->type, pRight->pVal->nType, pExprs->_node.optr);
      fp(pLeftInputData, &pRight->pVal->i64Key, numOfRows, 1, pOutput, order);
    }
  } else {
    // column data specified on left-hand-side
    if (pRight->nodeType == TSQL_NODE_EXPR) {  // 12 + expr2
      _bi_consumer_fn_t fp = tGetBiConsumerFn(pLeft->pVal->nType, TSDB_DATA_TYPE_DOUBLE, pExprs->_node.optr);
      fp(&pLeft->pVal->i64Key, pRightOutput, 1, numOfRows, pOutput, order);

    } else if (pRight->nodeType == TSQL_NODE_COL) {  // 12 + columnRight
      // column data specified on right-hand-side
      char *            pRightInputData = getSourceDataBlock(param, pRight->pSchema->name, pRight->pSchema->colId);
      _bi_consumer_fn_t fp = tGetBiConsumerFn(pLeft->pVal->nType, pRight->pSchema->type, pExprs->_node.optr);
      fp(&pLeft->pVal->i64Key, pRightInputData, 1, numOfRows, pOutput, order);

    } else if (pRight->nodeType == TSQL_NODE_VALUE) {  // 12 + 12
      _bi_consumer_fn_t fp = tGetBiConsumerFn(pLeft->pVal->nType, pRight->pVal->nType, pExprs->_node.optr);
      fp(&pLeft->pVal->i64Key, &pRight->pVal->i64Key, 1, 1, pOutput, order);
    }
  }

  free(pLeftOutput);
  free(pRightOutput);
}

void tSQLBinaryExprTrv(tExprNode *pExprs, SArray* res) {
  if (pExprs == NULL) {
    return;
  }

  tExprNode *pLeft = pExprs->_node.pLeft;
  tExprNode *pRight = pExprs->_node.pRight;

  // recursive traverse left child branch
  if (pLeft->nodeType == TSQL_NODE_EXPR) {
    tSQLBinaryExprTrv(pLeft, res);
  } else if (pLeft->nodeType == TSQL_NODE_COL) {
    taosArrayPush(res, &pLeft->pSchema->colId);
  }

  if (pRight->nodeType == TSQL_NODE_EXPR) {
    tSQLBinaryExprTrv(pRight, res);
  } else if (pRight->nodeType == TSQL_NODE_COL) {
    taosArrayPush(res, &pRight->pSchema->colId);
  }
}

static void exprTreeToBinaryImpl(tExprNode* pExprTree, SBuffer* pBuf) {
  tbufWrite(pBuf, &pExprTree->nodeType, sizeof(pExprTree->nodeType));
  
  if (pExprTree->nodeType == TSQL_NODE_VALUE) {
    tVariant* pVal = pExprTree->pVal;
    
    tbufWrite(pBuf, &pVal->nType, sizeof(pVal->nType));
    if (pVal->nType == TSDB_DATA_TYPE_BINARY) {
      tbufWrite(pBuf, &pVal->nLen, sizeof(pVal->nLen));
      tbufWrite(pBuf, pVal->pz, pVal->nLen);
    } else {
      tbufWrite(pBuf, &pVal->pz, sizeof(pVal->i64Key));
    }
    
  } else if (pExprTree->nodeType == TSQL_NODE_COL) {
    SSchema* pSchema = pExprTree->pSchema;
    tbufWrite(pBuf, &pSchema->colId, sizeof(pSchema->colId));
    tbufWrite(pBuf, &pSchema->bytes, sizeof(pSchema->bytes));
    tbufWrite(pBuf, &pSchema->type, sizeof(pSchema->type));
    
    int32_t len = strlen(pSchema->name);
    tbufWriteStringLen(pBuf, pSchema->name, len);
    
  } else if (pExprTree->nodeType == TSQL_NODE_EXPR) {
    tbufWrite(pBuf, &pExprTree->_node.optr, sizeof(pExprTree->_node.optr));
    tbufWrite(pBuf, &pExprTree->_node.hasPK, sizeof(pExprTree->_node.hasPK));
  
    exprTreeToBinaryImpl(pExprTree->_node.pLeft, pBuf);
    exprTreeToBinaryImpl(pExprTree->_node.pRight, pBuf);
  }
}

SBuffer exprTreeToBinary(tExprNode* pExprTree) {
  SBuffer buf = {0};
  if (pExprTree == NULL) {
    return buf;
  }
  
  int32_t code = tbufBeginWrite(&buf);
  if (code != 0) {
    return buf;
  }
  
  exprTreeToBinaryImpl(pExprTree, &buf);
  return buf;
}

static tExprNode* exprTreeFromBinaryImpl(SBuffer* pBuf) {
  tExprNode* pExpr = calloc(1, sizeof(tExprNode));
  pExpr->nodeType = tbufReadUint8(pBuf);
  
  if (pExpr->nodeType == TSQL_NODE_VALUE) {
    tVariant* pVal = calloc(1, sizeof(tVariant));
    if (pVal == NULL) {
      // TODO:
    }
    pExpr->pVal = pVal;
  
    pVal->nType = tbufReadUint32(pBuf);
    if (pVal->nType == TSDB_DATA_TYPE_BINARY) {
      tbufReadToBuffer(pBuf, &pVal->nLen, sizeof(pVal->nLen));
      pVal->pz = calloc(1, pVal->nLen + 1);
      tbufReadToBuffer(pBuf, pVal->pz, pVal->nLen);
    } else {
      pVal->i64Key = tbufReadInt64(pBuf);
    }
    
  } else if (pExpr->nodeType == TSQL_NODE_COL) {
    SSchema* pSchema = calloc(1, sizeof(SSchema));
    if (pSchema == NULL) {
      // TODO:
    }
    pExpr->pSchema = pSchema;

    pSchema->colId = tbufReadInt16(pBuf);
    pSchema->bytes = tbufReadInt16(pBuf);
    pSchema->type = tbufReadUint8(pBuf);
    tbufReadToString(pBuf, pSchema->name, TSDB_COL_NAME_LEN);
    
  } else if (pExpr->nodeType == TSQL_NODE_EXPR) {
    pExpr->_node.optr = tbufReadUint8(pBuf);
    pExpr->_node.hasPK = tbufReadUint8(pBuf);
    pExpr->_node.pLeft = exprTreeFromBinaryImpl(pBuf);
    pExpr->_node.pRight = exprTreeFromBinaryImpl(pBuf);
    
    assert(pExpr->_node.pLeft != NULL && pExpr->_node.pRight != NULL);
  }
  
  return pExpr;
}

tExprNode* exprTreeFromBinary(const void* pBuf, size_t size) {
  if (size == 0) {
    return NULL;
  }
  SBuffer rbuf = {0};
  tbufBeginRead(&rbuf, pBuf, size);
  return exprTreeFromBinaryImpl(&rbuf);
}

tExprNode* exprTreeFromTableName(const char* tbnameCond) {
  if (!tbnameCond) {
    return NULL;
  }

  tExprNode* expr = calloc(1, sizeof(tExprNode));
  if (expr == NULL) {
    // TODO:
  }
  expr->nodeType = TSQL_NODE_EXPR;

  tExprNode* left = calloc(1, sizeof(tExprNode));
  if (left == NULL) {
    // TODO:
  }
  expr->_node.pLeft = left;

  left->nodeType = TSQL_NODE_COL;
  SSchema* pSchema = calloc(1, sizeof(SSchema));
  if (pSchema == NULL) {
    // TODO:
  }
  left->pSchema = pSchema;

  pSchema->type = TSDB_DATA_TYPE_BINARY;
  pSchema->bytes = TSDB_TABLE_NAME_LEN;
  strcpy(pSchema->name, TSQL_TBNAME_L);
  pSchema->colId = -1;

  tExprNode* right = calloc(1, sizeof(tExprNode));
  if (right == NULL) {
    // TODO
  }
  expr->_node.pRight = right;

  if (strncmp(tbnameCond, QUERY_COND_REL_PREFIX_LIKE, QUERY_COND_REL_PREFIX_LIKE_LEN) == 0) {
    right->nodeType = TSQL_NODE_VALUE;
    expr->_node.optr = TSDB_RELATION_LIKE;
    tVariant* pVal = calloc(1, sizeof(tVariant));
    if (pVal == NULL) {
      // TODO:
    }
    right->pVal = pVal;
    pVal->nType = TSDB_DATA_TYPE_BINARY;
    size_t len = strlen(tbnameCond + QUERY_COND_REL_PREFIX_LIKE_LEN) + 1;
    pVal->pz = malloc(len);
    if (pVal->pz == NULL) {
      // TODO:
    }
    memcpy(pVal->pz, tbnameCond + QUERY_COND_REL_PREFIX_LIKE_LEN, len);
    pVal->nLen = (int32_t)len;

  } else if (strncmp(tbnameCond, QUERY_COND_REL_PREFIX_IN, QUERY_COND_REL_PREFIX_IN_LEN) == 0) {
    right->nodeType = TSQL_NODE_VALUE;
    expr->_node.optr = TSDB_RELATION_IN;
    tVariant* pVal = calloc(1, sizeof(tVariant));
    if (pVal == NULL) {
      // TODO:
    }
    right->pVal = pVal;
    pVal->nType = TSDB_DATA_TYPE_ARRAY;
    pVal->arr = taosArrayInit(2, sizeof(char*));

    const char* cond = tbnameCond + QUERY_COND_REL_PREFIX_IN_LEN;
    for (const char *e = cond; *e != 0; e++) {
      if (*e == TS_PATH_DELIMITER[0]) {
        cond = e + 1;
      } else if (*e == ',') {
        size_t len = e - cond + 1;
        char* p = malloc( len );
        memcpy(p, cond, len);
        p[len - 1] = 0;
        cond += len;
        taosArrayPush(pVal->arr, &p);
      }
    }

    if (*cond != 0) {
        char* p = strdup( cond );
        taosArrayPush(pVal->arr, &p);
    }

    taosArraySortString(pVal->arr);
  }

  return expr;
}<|MERGE_RESOLUTION|>--- conflicted
+++ resolved
@@ -620,22 +620,6 @@
   }
 }
 
-<<<<<<< HEAD
-=======
-/*
- * qsort comparator
- * sort the result to ensure meters with the same gid is grouped together
- */
-//static int32_t compareByAddr(const void *pLeft, const void *pRight) {
-//  int64_t p1 = (int64_t) * ((tSkipListNode **)pLeft);
-//  int64_t p2 = (int64_t) * ((tSkipListNode **)pRight);
-//
-//  DEFAULT_COMP(p1, p2);
-//}
-
-// develop_old mgmtSTableQuery for merge & intersect
-
->>>>>>> e4ad2117
 int32_t merge(SArray *pLeft, SArray *pRight, SArray *pFinalRes) {
 //  assert(pFinalRes->pRes == 0);
 //
@@ -936,14 +920,9 @@
   tExprTreeTraverse(pSecond, NULL, result, param);
 }
 
-<<<<<<< HEAD
+
 void tExprTreeCalcTraverse(tExprNode *pExprs, int32_t numOfRows, char *pOutput, void *param, int32_t order,
                                 char *(*getSourceDataBlock)(void *, const char*, int32_t)) {
-=======
-
-void tSQLBinaryExprCalcTraverse(tExprNode *pExprs, int32_t numOfRows, char *pOutput, void *param, int32_t order,
-                                char *(*getSourceDataBlock)(void *, char *, int32_t)) {
->>>>>>> e4ad2117
   if (pExprs == NULL) {
     return;
   }
