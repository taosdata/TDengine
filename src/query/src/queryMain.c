--- conflicted
+++ resolved
@@ -220,11 +220,8 @@
 
   if (isQueryKilled(pQInfo)) {
     qDebug("QInfo:0x%"PRIx64" it is already killed, abort", pQInfo->qId);
-<<<<<<< HEAD
     setQueryKilled(pQInfo);
-=======
     pQInfo->runtimeEnv.outputBuf = NULL;
->>>>>>> 55b7e9db
     return doBuildResCheck(pQInfo);
   }
 
