--- conflicted
+++ resolved
@@ -6,12 +6,8 @@
 #include "queryLog.h"
 #include "taoserror.h"
 
-<<<<<<< HEAD
 #define GET_DATA_PAYLOAD(_p) ((_p)->pData + POINTER_BYTES)
 #define NO_IN_MEM_AVAILABLE_PAGES(_b) (listNEles((_b)->lruList) >= (_b)->inMemPages)
-=======
-#define GET_DATA_PAYLOAD(_p) ((tFilePage*)(((char*)(_p)->pData) + POINTER_BYTES))
->>>>>>> bc492a3f
 
 int32_t createDiskbasedResultBuffer(SDiskbasedResultBuf** pResultBuf, int32_t rowSize, int32_t pagesize,
                                     int32_t inMemBufSize, const void* handle) {
@@ -250,13 +246,9 @@
   // all pages are referenced by user, try to allocate new space
   if (pn == NULL) {
     int32_t prev = pResultBuf->inMemPages;
-<<<<<<< HEAD
 
     // increase by 50% of previous mem pages
-    pResultBuf->inMemPages = pResultBuf->inMemPages * 1.5;
-=======
-    pResultBuf->inMemPages = (int32_t)(pResultBuf->inMemPages * 1.5f);
->>>>>>> bc492a3f
+    pResultBuf->inMemPages = pResultBuf->inMemPages * 1.5f;
 
     qWarn("%p in memory buf page not sufficient, expand from %d to %d, page size:%d", pResultBuf, prev,
           pResultBuf->inMemPages, pResultBuf->pageSize);
