/*
 * Copyright (c) 2019 TAOS Data, Inc. <jhtao@taosdata.com>
 *
 * This program is free software: you can use, redistribute, and/or modify
 * it under the terms of the GNU Affero General Public License, version 3
 * or later ("AGPL"), as published by the Free Software Foundation.
 *
 * This program is distributed in the hope that it will be useful, but WITHOUT
 * ANY WARRANTY; without even the implied warranty of MERCHANTABILITY or
 * FITNESS FOR A PARTICULAR PURPOSE.
 *
 * You should have received a copy of the GNU Affero General Public License
 * along with this program. If not, see <http://www.gnu.org/licenses/>.
 */
#include "os.h"
#include "queryLog.h"
#include "qFilter.h"
#include "tcompare.h"
#include "hash.h"
#include "tscUtil.h"
#include "tsdbMeta.h"

OptrStr gOptrStr[] = {
  {TSDB_RELATION_INVALID,                  "invalid"},
  {TSDB_RELATION_LESS,                     "<"},
  {TSDB_RELATION_GREATER,                  ">"},
  {TSDB_RELATION_EQUAL,                    "="},
  {TSDB_RELATION_LESS_EQUAL,               "<="},
  {TSDB_RELATION_GREATER_EQUAL,            ">="},
  {TSDB_RELATION_NOT_EQUAL,                "!="},
  {TSDB_RELATION_LIKE,                     "like"},
  {TSDB_RELATION_ISNULL,                   "is null"},
  {TSDB_RELATION_NOTNULL,                  "not null"},
  {TSDB_RELATION_IN,                       "in"},
  {TSDB_RELATION_AND,                      "and"},
  {TSDB_RELATION_OR,                       "or"},
  {TSDB_RELATION_NOT,                      "not"},
  {TSDB_RELATION_MATCH,                    "match"},
  {TSDB_RELATION_NMATCH,                   "nmatch"},
  {TSDB_RELATION_QUESTION,                 "?"},
};

static FORCE_INLINE int32_t filterFieldColDescCompare(const void *desc1, const void *desc2) {
  const SSchema *sch1 = desc1;
  const SSchema *sch2 = desc2;

  return !(strcmp(sch1->name, sch2->name) == 0 && sch1->colId == sch2->colId);
}

static FORCE_INLINE int32_t filterFieldValDescCompare(const void *desc1, const void *desc2) {
  const tVariant *val1 = desc1;
  const tVariant *val2 = desc2;

  return tVariantCompare(val1, val2);
}


filter_desc_compare_func gDescCompare [FLD_TYPE_MAX] = {
  NULL,
  filterFieldColDescCompare,
  filterFieldValDescCompare
};

bool filterRangeCompGi (const void *minv, const void *maxv, const void *minr, const void *maxr, __compar_fn_t cfunc) {
  return cfunc(maxv, minr) >= 0;
}
bool filterRangeCompGe (const void *minv, const void *maxv, const void *minr, const void *maxr, __compar_fn_t cfunc) {
  return cfunc(maxv, minr) > 0;
}
bool filterRangeCompLi (const void *minv, const void *maxv, const void *minr, const void *maxr, __compar_fn_t cfunc) {
  return cfunc(minv, maxr) <= 0;
}
bool filterRangeCompLe (const void *minv, const void *maxv, const void *minr, const void *maxr, __compar_fn_t cfunc) {
  return cfunc(minv, maxr) < 0;
}
bool filterRangeCompii (const void *minv, const void *maxv, const void *minr, const void *maxr, __compar_fn_t cfunc) {
  return cfunc(maxv, minr) >= 0 && cfunc(minv, maxr) <= 0;
}
bool filterRangeCompee (const void *minv, const void *maxv, const void *minr, const void *maxr, __compar_fn_t cfunc) {
  return cfunc(maxv, minr) > 0 && cfunc(minv, maxr) < 0;
}
bool filterRangeCompei (const void *minv, const void *maxv, const void *minr, const void *maxr, __compar_fn_t cfunc) {
  return cfunc(maxv, minr) > 0 && cfunc(minv, maxr) <= 0;
}
bool filterRangeCompie (const void *minv, const void *maxv, const void *minr, const void *maxr, __compar_fn_t cfunc) {
  return cfunc(maxv, minr) >= 0 && cfunc(minv, maxr) < 0;
}

rangeCompFunc filterGetRangeCompFunc(char sflag, char eflag) {
  if (FILTER_GET_FLAG(sflag, RANGE_FLG_NULL)) {
    if (FILTER_GET_FLAG(eflag, RANGE_FLG_EXCLUDE)) {
      return filterRangeCompLe;
    }
    
    return filterRangeCompLi;
  }

  if (FILTER_GET_FLAG(eflag, RANGE_FLG_NULL)) {
    if (FILTER_GET_FLAG(sflag, RANGE_FLG_EXCLUDE)) {
      return filterRangeCompGe;
    }
    
    return filterRangeCompGi;
  }

  if (FILTER_GET_FLAG(sflag, RANGE_FLG_EXCLUDE)) {
    if (FILTER_GET_FLAG(eflag, RANGE_FLG_EXCLUDE)) {
      return filterRangeCompee;
    }

    return filterRangeCompei;
  }

  if (FILTER_GET_FLAG(eflag, RANGE_FLG_EXCLUDE)) {
    return filterRangeCompie;
  }

  return filterRangeCompii;
}

rangeCompFunc gRangeCompare[] = {filterRangeCompee, filterRangeCompei, filterRangeCompie, filterRangeCompii, filterRangeCompGe,
 filterRangeCompGi, filterRangeCompLe, filterRangeCompLi};


int8_t filterGetRangeCompFuncFromOptrs(uint8_t optr, uint8_t optr2) {
  if (optr2) {
    assert(optr2 == TSDB_RELATION_LESS || optr2 == TSDB_RELATION_LESS_EQUAL);  

    if (optr == TSDB_RELATION_GREATER) {
      if (optr2 == TSDB_RELATION_LESS) {
        return 0;
      }

      return 1;
    }

    if (optr2 == TSDB_RELATION_LESS) {
      return 2;
    }

    return 3;
  } else {
    switch (optr) {
     case TSDB_RELATION_GREATER:
      return 4;
     case TSDB_RELATION_GREATER_EQUAL:
      return 5;
     case TSDB_RELATION_LESS:
      return 6;
     case TSDB_RELATION_LESS_EQUAL:
      return 7;
     default:
      break;
    }
  }

  return -1;
}

__compar_fn_t gDataCompare[] = {compareInt32Val, compareInt8Val, compareInt16Val, compareInt64Val, compareFloatVal,
  compareDoubleVal, compareLenPrefixedStr, compareStrPatternComp, compareFindItemInSet, compareWStrPatternComp, 
  compareLenPrefixedWStr, compareUint8Val, compareUint16Val, compareUint32Val, compareUint64Val,
  setCompareBytes1, setCompareBytes2, setCompareBytes4, setCompareBytes8, compareStrRegexCompMatch,
  compareStrRegexCompNMatch, comparreStrContainJson
};

int8_t filterGetCompFuncIdx(int32_t type, int32_t optr) {
  int8_t comparFn = 0;

  if (optr == TSDB_RELATION_IN && (type != TSDB_DATA_TYPE_BINARY && type != TSDB_DATA_TYPE_NCHAR)) {
    switch (type) {
      case TSDB_DATA_TYPE_BOOL:
      case TSDB_DATA_TYPE_TINYINT:  
      case TSDB_DATA_TYPE_UTINYINT:  
        return 15;
      case TSDB_DATA_TYPE_SMALLINT:
      case TSDB_DATA_TYPE_USMALLINT:
        return 16;
      case TSDB_DATA_TYPE_INT:
      case TSDB_DATA_TYPE_UINT:
      case TSDB_DATA_TYPE_FLOAT:        
        return 17;
      case TSDB_DATA_TYPE_BIGINT:        
      case TSDB_DATA_TYPE_UBIGINT:        
      case TSDB_DATA_TYPE_DOUBLE:        
      case TSDB_DATA_TYPE_TIMESTAMP:        
        return 18;
      default:
        assert(0);
    }
  }
  
  switch (type) {
    case TSDB_DATA_TYPE_BOOL:
    case TSDB_DATA_TYPE_TINYINT:   comparFn = 1;   break;
    case TSDB_DATA_TYPE_SMALLINT:  comparFn = 2;  break;
    case TSDB_DATA_TYPE_INT:       comparFn = 0;  break;
    case TSDB_DATA_TYPE_BIGINT:
    case TSDB_DATA_TYPE_TIMESTAMP: comparFn = 3;  break;
    case TSDB_DATA_TYPE_FLOAT:     comparFn = 4;  break;
    case TSDB_DATA_TYPE_DOUBLE:    comparFn = 5; break;
    case TSDB_DATA_TYPE_BINARY:{
      if (optr == TSDB_RELATION_MATCH) {
        comparFn = 19;
      } else if (optr == TSDB_RELATION_NMATCH) {
        comparFn = 20;
      } else if (optr == TSDB_RELATION_QUESTION) {
        comparFn = 21;
      } else if (optr == TSDB_RELATION_LIKE) { /* wildcard query using like operator */
        comparFn = 7;
      } else if (optr == TSDB_RELATION_IN) {
        comparFn = 8;
      } else { /* normal relational comparFn */
        comparFn = 6;
      }
    
      break;
    }
  
    case TSDB_DATA_TYPE_NCHAR:
    case TSDB_DATA_TYPE_JSON:{
      if (optr == TSDB_RELATION_MATCH) {
        comparFn = 19;
      } else if (optr == TSDB_RELATION_NMATCH) {
        comparFn = 20;
      } else if (optr == TSDB_RELATION_QUESTION) {
        comparFn = 21;
      } else if (optr == TSDB_RELATION_LIKE) {
        comparFn = 9;
      } else if (optr == TSDB_RELATION_IN) {
        comparFn = 8;
      } else {
        comparFn = 10;
      }
      break;
    }

    case TSDB_DATA_TYPE_UTINYINT:  comparFn = 11; break;
    case TSDB_DATA_TYPE_USMALLINT: comparFn = 12;break;
    case TSDB_DATA_TYPE_UINT:      comparFn = 13;break;
    case TSDB_DATA_TYPE_UBIGINT:   comparFn = 14;break;

    default:
      comparFn = 0;
      break;
  }
  
  return comparFn;
}


static FORCE_INLINE int32_t filterCompareGroupCtx(const void *pLeft, const void *pRight) {
  SFilterGroupCtx *left = *((SFilterGroupCtx**)pLeft), *right = *((SFilterGroupCtx**)pRight);
  if (left->colNum > right->colNum) return 1;
  if (left->colNum < right->colNum) return -1;
  return 0;
}

int32_t filterInitUnitsFields(SFilterInfo *info) {
  info->unitSize = FILTER_DEFAULT_UNIT_SIZE;
  info->units = calloc(info->unitSize, sizeof(SFilterUnit));
  
  info->fields[FLD_TYPE_COLUMN].num = 0;
  info->fields[FLD_TYPE_COLUMN].size = FILTER_DEFAULT_FIELD_SIZE;
  info->fields[FLD_TYPE_COLUMN].fields = calloc(info->fields[FLD_TYPE_COLUMN].size, sizeof(SFilterField));
  info->fields[FLD_TYPE_VALUE].num = 0;
  info->fields[FLD_TYPE_VALUE].size = FILTER_DEFAULT_FIELD_SIZE;
  info->fields[FLD_TYPE_VALUE].fields = calloc(info->fields[FLD_TYPE_VALUE].size, sizeof(SFilterField));

  return TSDB_CODE_SUCCESS;
}

static FORCE_INLINE SFilterRangeNode* filterNewRange(SFilterRangeCtx *ctx, SFilterRange* ra) {
  SFilterRangeNode *r = NULL;
  
  if (ctx->rf) {
    r = ctx->rf;
    ctx->rf = ctx->rf->next;
    r->prev = NULL;
    r->next = NULL;
  } else {
    r = calloc(1, sizeof(SFilterRangeNode)); 
  }

  FILTER_COPY_RA(&r->ra, ra);

  return r;
}

void* filterInitRangeCtx(int32_t type, int32_t options) {
  if (type > TSDB_DATA_TYPE_UBIGINT || type < TSDB_DATA_TYPE_BOOL || type == TSDB_DATA_TYPE_BINARY || type == TSDB_DATA_TYPE_NCHAR) {
    qError("not supported range type:%d", type);
    return NULL;
  }
  
  SFilterRangeCtx *ctx = calloc(1, sizeof(SFilterRangeCtx));

  ctx->type = type;
  ctx->options = options;
  ctx->pCompareFunc = getComparFunc(type, 0);

  return ctx;
}


int32_t filterResetRangeCtx(SFilterRangeCtx *ctx) {
  ctx->status = 0;

  if (ctx->rf == NULL) {
    ctx->rf = ctx->rs;
    ctx->rs = NULL;
    return TSDB_CODE_SUCCESS;
  }

  ctx->isnull = false;
  ctx->notnull = false;
  ctx->isrange = false;

  SFilterRangeNode *r = ctx->rf;
  
  while (r && r->next) {
    r = r->next;
  }

  r->next = ctx->rs;
  ctx->rs = NULL;
  return TSDB_CODE_SUCCESS;
}

int32_t filterReuseRangeCtx(SFilterRangeCtx *ctx, int32_t type, int32_t options) {
  filterResetRangeCtx(ctx);

  ctx->type = type;
  ctx->options = options;
  ctx->pCompareFunc = getComparFunc(type, 0);

  return TSDB_CODE_SUCCESS;
}


int32_t filterConvertRange(SFilterRangeCtx *cur, SFilterRange *ra, bool *notNull) {
  if (!FILTER_GET_FLAG(ra->sflag, RANGE_FLG_NULL)) {
    int32_t sr = cur->pCompareFunc(&ra->s, getDataMin(cur->type));
    if (sr == 0) {
      FILTER_SET_FLAG(ra->sflag, RANGE_FLG_NULL);
    }
  }

  if (!FILTER_GET_FLAG(ra->eflag, RANGE_FLG_NULL)) {
    int32_t er = cur->pCompareFunc(&ra->e, getDataMax(cur->type));
    if (er == 0) {
      FILTER_SET_FLAG(ra->eflag, RANGE_FLG_NULL);
    }
  }

  
  if (FILTER_GET_FLAG(ra->sflag, RANGE_FLG_NULL) && FILTER_GET_FLAG(ra->eflag, RANGE_FLG_NULL)) {
    *notNull = true;
  } else {
    *notNull = false;
  }

  return TSDB_CODE_SUCCESS;
}

int32_t filterAddRangeOptr(void* h, uint8_t raOptr, int32_t optr, bool *empty, bool *all) {
  SFilterRangeCtx *ctx = (SFilterRangeCtx *)h;

  if (optr == TSDB_RELATION_AND) {
    SET_AND_OPTR(ctx, raOptr);
    if (CHK_AND_OPTR(ctx) || (raOptr == FILTER_DUMMY_EMPTY_OPTR)) {
      FILTER_SET_FLAG(ctx->status, MR_ST_EMPTY);
      *empty = true;
    }
  } else {
    SET_OR_OPTR(ctx, raOptr);
    if (CHK_OR_OPTR(ctx)) {
      FILTER_SET_FLAG(ctx->status, MR_ST_ALL);
      *all = true;
    }
  }

  return TSDB_CODE_SUCCESS;
}



int32_t filterAddRangeImpl(void* h, SFilterRange* ra, int32_t optr) {
  SFilterRangeCtx *ctx = (SFilterRangeCtx *)h;

  if (ctx->rs == NULL) {
    if ((FILTER_GET_FLAG(ctx->status, MR_ST_START) == 0) 
      || (FILTER_GET_FLAG(ctx->status, MR_ST_ALL) && (optr == TSDB_RELATION_AND))
      || ((!FILTER_GET_FLAG(ctx->status, MR_ST_ALL)) && (optr == TSDB_RELATION_OR))) {
      APPEND_RANGE(ctx, ctx->rs, ra);
      FILTER_SET_FLAG(ctx->status, MR_ST_START);
    }

    return TSDB_CODE_SUCCESS;
  }

  SFilterRangeNode *r = ctx->rs;
  SFilterRangeNode *rn = NULL;
  int32_t cr = 0;

  if (optr == TSDB_RELATION_AND) {
    while (r != NULL) {
      cr = ctx->pCompareFunc(&r->ra.s, &ra->e);
      if (FILTER_GREATER(cr, r->ra.sflag, ra->eflag)) {
        FREE_FROM_RANGE(ctx, r);
        break;
      }

      cr = ctx->pCompareFunc(&ra->s, &r->ra.e);
      if (FILTER_GREATER(cr, ra->sflag, r->ra.eflag)) {
        rn = r->next;
        FREE_RANGE(ctx, r);
        r = rn;
        continue;
      }

      cr = ctx->pCompareFunc(&ra->s, &r->ra.s);
      if (FILTER_GREATER(cr, ra->sflag, r->ra.sflag)) {
        SIMPLE_COPY_VALUES((char *)&r->ra.s, &ra->s);
        cr == 0 ? (r->ra.sflag |= ra->sflag) : (r->ra.sflag = ra->sflag);
      }

      cr = ctx->pCompareFunc(&r->ra.e, &ra->e);
      if (FILTER_GREATER(cr, r->ra.eflag, ra->eflag)) {
        SIMPLE_COPY_VALUES((char *)&r->ra.e, &ra->e);
        cr == 0 ? (r->ra.eflag |= ra->eflag) : (r->ra.eflag = ra->eflag);
        break;
      }

      r = r->next;
    }

    return TSDB_CODE_SUCCESS;
  }


  //TSDB_RELATION_OR
  
  bool smerged = false;
  bool emerged = false;

  while (r != NULL) {
    cr = ctx->pCompareFunc(&r->ra.s, &ra->e);
    if (FILTER_GREATER(cr, r->ra.sflag, ra->eflag)) {    
      if (emerged == false) {
        INSERT_RANGE(ctx, r, ra);
      }
      
      break;
    }

    if (smerged == false) {
      cr = ctx->pCompareFunc(&ra->s, &r->ra.e);
      if (FILTER_GREATER(cr, ra->sflag, r->ra.eflag)) {   
        if (r->next) {
          r= r->next;
          continue;
        }

        APPEND_RANGE(ctx, r, ra);
        break;
      }

      cr = ctx->pCompareFunc(&r->ra.s, &ra->s);
      if (FILTER_GREATER(cr, r->ra.sflag, ra->sflag)) {         
        SIMPLE_COPY_VALUES((char *)&r->ra.s, &ra->s);        
        cr == 0 ? (r->ra.sflag &= ra->sflag) : (r->ra.sflag = ra->sflag);
      }

      smerged = true;
    }
    
    if (emerged == false) {
      cr = ctx->pCompareFunc(&ra->e, &r->ra.e);
      if (FILTER_GREATER(cr, ra->eflag, r->ra.eflag)) {
        SIMPLE_COPY_VALUES((char *)&r->ra.e, &ra->e);
        if (cr == 0) { 
          r->ra.eflag &= ra->eflag;
          break;
        }
        
        r->ra.eflag = ra->eflag;
        emerged = true;
        r = r->next;
        continue;
      }

      break;
    }

    cr = ctx->pCompareFunc(&ra->e, &r->ra.e);
    if (FILTER_GREATER(cr, ra->eflag, r->ra.eflag)) {
      rn = r->next;
      FREE_RANGE(ctx, r);
      r = rn;

      continue;
    } else {
      SIMPLE_COPY_VALUES(&r->prev->ra.e, (char *)&r->ra.e);
      cr == 0 ? (r->prev->ra.eflag &= r->ra.eflag) : (r->prev->ra.eflag = r->ra.eflag);
      FREE_RANGE(ctx, r);
      
      break;
    }
  }

  if (ctx->rs && ctx->rs->next == NULL) {
    bool notnull;
    filterConvertRange(ctx, &ctx->rs->ra, &notnull);
    if (notnull) {
      bool all = false;
      FREE_FROM_RANGE(ctx, ctx->rs);
      filterAddRangeOptr(h, TSDB_RELATION_NOTNULL, optr, NULL, &all);
      if (all) {
        FILTER_SET_FLAG(ctx->status, MR_ST_ALL);
      }
    }
  }

  return TSDB_CODE_SUCCESS;  
}

int32_t filterAddRange(void* h, SFilterRange* ra, int32_t optr) {
  SFilterRangeCtx *ctx = (SFilterRangeCtx *)h;
  
  if (FILTER_GET_FLAG(ra->sflag, RANGE_FLG_NULL)) {
    SIMPLE_COPY_VALUES(&ra->s, getDataMin(ctx->type));
    //FILTER_CLR_FLAG(ra->sflag, RA_NULL);
  }

  if (FILTER_GET_FLAG(ra->eflag, RANGE_FLG_NULL)) {
    SIMPLE_COPY_VALUES(&ra->e, getDataMax(ctx->type));
    //FILTER_CLR_FLAG(ra->eflag, RA_NULL);
  }

  return filterAddRangeImpl(h, ra, optr);
}


int32_t filterAddRangeCtx(void *dst, void *src, int32_t optr) {
  SFilterRangeCtx *dctx = (SFilterRangeCtx *)dst;
  SFilterRangeCtx *sctx = (SFilterRangeCtx *)src;

  assert(optr == TSDB_RELATION_OR);

  if (sctx->rs == NULL) {
    return TSDB_CODE_SUCCESS;
  }

  SFilterRangeNode *r = sctx->rs;
  
  while (r) {
    filterAddRange(dctx, &r->ra, optr);
    r = r->next;
  }

  return TSDB_CODE_SUCCESS;
}

int32_t filterCopyRangeCtx(void *dst, void *src) {
  SFilterRangeCtx *dctx = (SFilterRangeCtx *)dst;
  SFilterRangeCtx *sctx = (SFilterRangeCtx *)src;

  dctx->status = sctx->status;
  
  dctx->isnull = sctx->isnull;
  dctx->notnull = sctx->notnull;
  dctx->isrange = sctx->isrange;

  SFilterRangeNode *r = sctx->rs;
  SFilterRangeNode *dr = dctx->rs;
  
  while (r) {
    APPEND_RANGE(dctx, dr, &r->ra);
    if (dr == NULL) {
      dr = dctx->rs;
    } else {
      dr = dr->next;
    }
    r = r->next;
  }

  return TSDB_CODE_SUCCESS;
}



int32_t filterFinishRange(void* h) {
  SFilterRangeCtx *ctx = (SFilterRangeCtx *)h;

  if (FILTER_GET_FLAG(ctx->status, MR_ST_FIN)) {
    return TSDB_CODE_SUCCESS;
  }

  if (FILTER_GET_FLAG(ctx->options, FI_OPTION_TIMESTAMP)) {
    SFilterRangeNode *r = ctx->rs;
    SFilterRangeNode *rn = NULL;
    
    while (r && r->next) {
      int64_t tmp = 1;
      operateVal(&tmp, &r->ra.e, &tmp, TSDB_BINARY_OP_ADD, ctx->type);
      if (ctx->pCompareFunc(&tmp, &r->next->ra.s) == 0) {
        rn = r->next;
        SIMPLE_COPY_VALUES((char *)&r->next->ra.s, (char *)&r->ra.s);
        FREE_RANGE(ctx, r);
        r = rn;
      
        continue;
      }
      
      r = r->next;
    }
  }

  FILTER_SET_FLAG(ctx->status, MR_ST_FIN);

  return TSDB_CODE_SUCCESS;
}

int32_t filterGetRangeNum(void* h, int32_t* num) {
  filterFinishRange(h);
  
  SFilterRangeCtx *ctx = (SFilterRangeCtx *)h;

  *num = 0;

  SFilterRangeNode *r = ctx->rs;
  
  while (r) {
    ++(*num);
    r = r->next;
  }

  return TSDB_CODE_SUCCESS;
}


int32_t filterGetRangeRes(void* h, SFilterRange *ra) {
  filterFinishRange(h);

  SFilterRangeCtx *ctx = (SFilterRangeCtx *)h;
  uint32_t num = 0;
  SFilterRangeNode* r = ctx->rs;
  
  while (r) {
    FILTER_COPY_RA(ra, &r->ra);

    ++num;
    r = r->next;
    ++ra;
  }

  if (num == 0) {
    qError("no range result");
    return TSDB_CODE_QRY_APP_ERROR;
  }
  
  return TSDB_CODE_SUCCESS;
}


int32_t filterSourceRangeFromCtx(SFilterRangeCtx *ctx, void *sctx, int32_t optr, bool *empty, bool *all) {
  SFilterRangeCtx *src = (SFilterRangeCtx *)sctx;

  if (src->isnull){
    filterAddRangeOptr(ctx, TSDB_RELATION_ISNULL, optr, empty, all);
    if (FILTER_GET_FLAG(ctx->status, MR_ST_ALL)) {
      *all = true;
    }
  }

  if (src->notnull) {
    filterAddRangeOptr(ctx, TSDB_RELATION_NOTNULL, optr, empty, all);
    if (FILTER_GET_FLAG(ctx->status, MR_ST_ALL)) {
      *all = true;
    }
  }

  if (src->isrange) {
    filterAddRangeOptr(ctx, 0, optr, empty, all);

    if (!(optr == TSDB_RELATION_OR && ctx->notnull)) {
      filterAddRangeCtx(ctx, src, optr);
    }
    
    if (FILTER_GET_FLAG(ctx->status, MR_ST_ALL)) {
      *all = true;
    }
  }

  return TSDB_CODE_SUCCESS;
}



int32_t filterFreeRangeCtx(void* h) {
  if (h == NULL) {
    return TSDB_CODE_SUCCESS;
  }
  
  SFilterRangeCtx *ctx = (SFilterRangeCtx *)h;
  SFilterRangeNode *r = ctx->rs;
  SFilterRangeNode *rn = NULL;
  
  while (r) {
    rn = r->next;
    free(r);
    r = rn;
  }

  r = ctx->rf;
  while (r) {
    rn = r->next;
    free(r);
    r = rn;
  }

  free(ctx);

  return TSDB_CODE_SUCCESS;
}


int32_t filterDetachCnfGroup(SFilterGroup *gp1, SFilterGroup *gp2, SArray* group) {
  SFilterGroup gp = {0};

  gp.unitNum = gp1->unitNum + gp2->unitNum;
  gp.unitIdxs = calloc(gp.unitNum, sizeof(*gp.unitIdxs));
  memcpy(gp.unitIdxs, gp1->unitIdxs, gp1->unitNum * sizeof(*gp.unitIdxs));
  memcpy(gp.unitIdxs + gp1->unitNum, gp2->unitIdxs, gp2->unitNum * sizeof(*gp.unitIdxs));    

  gp.unitFlags = NULL;
  
  taosArrayPush(group, &gp);

  return TSDB_CODE_SUCCESS;
}


int32_t filterDetachCnfGroups(SArray* group, SArray* left, SArray* right) {
  int32_t leftSize = (int32_t)taosArrayGetSize(left);
  int32_t rightSize = (int32_t)taosArrayGetSize(right);

  CHK_LRET(taosArrayGetSize(left) <= 0, TSDB_CODE_QRY_APP_ERROR, "empty group");
  CHK_LRET(taosArrayGetSize(right) <= 0, TSDB_CODE_QRY_APP_ERROR, "empty group");  
  
  for (int32_t l = 0; l < leftSize; ++l) {
    SFilterGroup *gp1 = taosArrayGet(left, l);
    
    for (int32_t r = 0; r < rightSize; ++r) {
      SFilterGroup *gp2 = taosArrayGet(right, r);

      filterDetachCnfGroup(gp1, gp2, group);
    }
  }


  return TSDB_CODE_SUCCESS;
}

int32_t filterGetFiledByDesc(SFilterFields* fields, int32_t type, void *v) {
  for (uint32_t i = 0; i < fields->num; ++i) {
    if (0 == gDescCompare[type](fields->fields[i].desc, v)) {
      return i;
    }
  }

  return -1;
}


int32_t filterGetFiledByData(SFilterInfo *info, int32_t type, void *v, int32_t dataLen) {
  if (type == FLD_TYPE_VALUE) {
    if (info->pctx.valHash == false) {
      qError("value hash is empty");
      return -1;
    }

    void *hv = taosHashGet(info->pctx.valHash, v, dataLen);
    if (hv) {
      return *(int32_t *)hv;
    }
  }

  return -1;
}


int32_t filterAddField(SFilterInfo *info, void *desc, void **data, int32_t type, SFilterFieldId *fid, int32_t dataLen, bool freeIfExists) {
  int32_t idx = -1;
  uint32_t *num;

  num = &info->fields[type].num;

  if (*num > 0) {
    if (type == FLD_TYPE_COLUMN) {
      idx = filterGetFiledByDesc(&info->fields[type], type, desc);
    } else if (data && (*data) && dataLen > 0 && FILTER_GET_FLAG(info->options, FI_OPTION_NEED_UNIQE)) {
      idx = filterGetFiledByData(info, type, *data, dataLen);
    }
  }
  
  if (idx < 0) {
    idx = *num;
    if (idx >= info->fields[type].size) {
      info->fields[type].size += FILTER_DEFAULT_FIELD_SIZE;
      info->fields[type].fields = realloc(info->fields[type].fields, info->fields[type].size * sizeof(SFilterField));
    }
    
    info->fields[type].fields[idx].flag = type;  
    info->fields[type].fields[idx].desc = desc;
    info->fields[type].fields[idx].data = data ? *data : NULL;

    if (type == FLD_TYPE_COLUMN) {
      FILTER_SET_FLAG(info->fields[type].fields[idx].flag, FLD_DATA_NO_FREE);
    }

    ++(*num);

    if (data && (*data) && dataLen > 0 && FILTER_GET_FLAG(info->options, FI_OPTION_NEED_UNIQE)) {
      if (info->pctx.valHash == NULL) {
        info->pctx.valHash = taosHashInit(FILTER_DEFAULT_GROUP_SIZE * FILTER_DEFAULT_VALUE_SIZE, taosGetDefaultHashFunction(TSDB_DATA_TYPE_BINARY), false, false);
      }
      
      taosHashPut(info->pctx.valHash, *data, dataLen, &idx, sizeof(idx));
    }
  } else {
    if (freeIfExists) {
      tfree(desc);
    }

    if (data && freeIfExists) {
      tfree(*data);
    }
  }

  fid->type = type;
  fid->idx = idx;
  
  return TSDB_CODE_SUCCESS;
}

static FORCE_INLINE int32_t filterAddColFieldFromField(SFilterInfo *info, SFilterField *field, SFilterFieldId *fid) {
  filterAddField(info, field->desc, &field->data, FILTER_GET_TYPE(field->flag), fid, 0, false);

  FILTER_SET_FLAG(field->flag, FLD_DESC_NO_FREE);
  FILTER_SET_FLAG(field->flag, FLD_DATA_NO_FREE);

  return TSDB_CODE_SUCCESS;
}

int32_t filterAddFieldFromNode(SFilterInfo *info, tExprNode *node, SFilterFieldId *fid) {
  CHK_LRET(node == NULL, TSDB_CODE_QRY_APP_ERROR, "empty node");
  CHK_RET(node->nodeType != TSQL_NODE_COL && node->nodeType != TSQL_NODE_VALUE, TSDB_CODE_QRY_APP_ERROR);

  int32_t type;
  void *v;

  if (node->nodeType == TSQL_NODE_COL) {
    type = FLD_TYPE_COLUMN;
    v = node->pSchema;
    node->pSchema = NULL;
  } else {
    type = FLD_TYPE_VALUE;
    v = node->pVal;
    node->pVal = NULL;
  }

  filterAddField(info, v, NULL, type, fid, 0, true);
  
  return TSDB_CODE_SUCCESS;
}

int32_t filterAddUnit(SFilterInfo *info, uint8_t optr, SFilterFieldId *left, SFilterFieldId *right, uint32_t *uidx) {
  if (FILTER_GET_FLAG(info->options, FI_OPTION_NEED_UNIQE)) {
    if (info->pctx.unitHash == NULL) {
      info->pctx.unitHash = taosHashInit(FILTER_DEFAULT_GROUP_SIZE * FILTER_DEFAULT_UNIT_SIZE, taosGetDefaultHashFunction(TSDB_DATA_TYPE_BIGINT), false, false);
    } else {
      int64_t v = 0;
      FILTER_PACKAGE_UNIT_HASH_KEY(&v, optr, left->idx, right ? right->idx : -1);
      void *hu = taosHashGet(info->pctx.unitHash, &v, sizeof(v));
      if (hu) {
        *uidx = *(uint32_t *)hu;
        return TSDB_CODE_SUCCESS;
      }
    }
  }

  if (info->unitNum >= info->unitSize) {
    uint32_t psize = info->unitSize;
    info->unitSize += FILTER_DEFAULT_UNIT_SIZE;
    info->units = realloc(info->units, info->unitSize * sizeof(SFilterUnit));
    memset(info->units + psize, 0, sizeof(*info->units) * FILTER_DEFAULT_UNIT_SIZE);
  }

  SFilterUnit *u = &info->units[info->unitNum];
  
  u->compare.optr = optr;
  u->left = *left;
  if (right) {
    u->right = *right;
  }

  if (u->right.type == FLD_TYPE_VALUE) {
    SFilterField *val = FILTER_UNIT_RIGHT_FIELD(info, u);  
    assert(FILTER_GET_FLAG(val->flag, FLD_TYPE_VALUE));
  } else {
    assert(optr == TSDB_RELATION_ISNULL || optr == TSDB_RELATION_NOTNULL || optr == FILTER_DUMMY_EMPTY_OPTR);
  }
  
  SFilterField *col = FILTER_UNIT_LEFT_FIELD(info, u);
  assert(FILTER_GET_FLAG(col->flag, FLD_TYPE_COLUMN));
  
  info->units[info->unitNum].compare.type = FILTER_GET_COL_FIELD_TYPE(col);

  *uidx = info->unitNum;

  if (FILTER_GET_FLAG(info->options, FI_OPTION_NEED_UNIQE)) {
    int64_t v = 0;
    FILTER_PACKAGE_UNIT_HASH_KEY(&v, optr, left->idx, right ? right->idx : -1);  
    taosHashPut(info->pctx.unitHash, &v, sizeof(v), uidx, sizeof(*uidx));
  }
  
  ++info->unitNum;
  
  return TSDB_CODE_SUCCESS;
}



int32_t filterAddUnitToGroup(SFilterGroup *group, uint32_t unitIdx) {
  if (group->unitNum >= group->unitSize) {
    group->unitSize += FILTER_DEFAULT_UNIT_SIZE;
    group->unitIdxs = realloc(group->unitIdxs, group->unitSize * sizeof(*group->unitIdxs));
  }
  
  group->unitIdxs[group->unitNum++] = unitIdx;

  return TSDB_CODE_SUCCESS;
}

int32_t filterConvertSetFromBinary(void **q, const char *buf, int32_t len, uint32_t tType, bool tolower) {
  SBufferReader br = tbufInitReader(buf, len, false); 
  uint32_t sType  = tbufReadUint32(&br);     
  SHashObj *pObj = taosHashInit(256, taosGetDefaultHashFunction(tType), true, false);
  int32_t code = 0;
  
  taosHashSetEqualFp(pObj, taosGetDefaultEqualFunction(tType)); 
  
  int dummy = -1;
  tVariant tmpVar = {0};  
  size_t  t = 0;
  int32_t sz = tbufReadInt32(&br);
  void *pvar = NULL;  
  int64_t val = 0;
  int32_t bufLen = 0;
  if (IS_NUMERIC_TYPE(sType)) {
    bufLen = 60;  // The maximum length of string that a number is converted to.
  } else {
    bufLen = 128;
  }

  char *tmp = calloc(1, bufLen * TSDB_NCHAR_SIZE);
    
  for (int32_t i = 0; i < sz; i++) {
    switch (sType) {
    case TSDB_DATA_TYPE_BOOL:
    case TSDB_DATA_TYPE_UTINYINT:
    case TSDB_DATA_TYPE_TINYINT: {
      *(uint8_t *)&val = (uint8_t)tbufReadInt64(&br); 
      t = sizeof(val);
      pvar = &val;
      break;
    }
    case TSDB_DATA_TYPE_USMALLINT:
    case TSDB_DATA_TYPE_SMALLINT: {
      *(uint16_t *)&val = (uint16_t)tbufReadInt64(&br); 
      t = sizeof(val);
      pvar = &val;
      break;
    }
    case TSDB_DATA_TYPE_UINT:
    case TSDB_DATA_TYPE_INT: {
      *(uint32_t *)&val = (uint32_t)tbufReadInt64(&br); 
      t = sizeof(val);
      pvar = &val;
      break;
    }
    case TSDB_DATA_TYPE_TIMESTAMP:
    case TSDB_DATA_TYPE_UBIGINT:
    case TSDB_DATA_TYPE_BIGINT: {
      *(uint64_t *)&val = (uint64_t)tbufReadInt64(&br); 
      t = sizeof(val);
      pvar = &val;
      break;
    }
    case TSDB_DATA_TYPE_DOUBLE: {
      *(double *)&val = tbufReadDouble(&br);
      t = sizeof(val);
      pvar = &val;
      break;
    }
    case TSDB_DATA_TYPE_FLOAT: {
      *(float *)&val = (float)tbufReadDouble(&br);
      t = sizeof(val);
      pvar = &val;
      break;
    }
    case TSDB_DATA_TYPE_BINARY: {
      pvar = (char *)tbufReadBinary(&br, &t);
      break;
    }
    case TSDB_DATA_TYPE_NCHAR: {
      pvar = (char *)tbufReadBinary(&br, &t);      
      break;
    }
    default:
      taosHashCleanup(pObj);
      *q = NULL;
      assert(0);
    }
    
    tVariantCreateFromBinary(&tmpVar, (char *)pvar, t, sType);

    if (bufLen < t) {
      tmp = realloc(tmp, t * TSDB_NCHAR_SIZE);
      bufLen = (int32_t)t;
    }

    bool converted = false;
    char extInfo = 0;

    switch (tType) {
      case TSDB_DATA_TYPE_BOOL:
        if (sType != TSDB_DATA_TYPE_BOOL && !IS_SIGNED_NUMERIC_TYPE(sType)) {
          goto _return;
        }
        if (tmpVar.i64 > 1 ||tmpVar.i64 < 0) {
          goto _return;
        }
      case TSDB_DATA_TYPE_UTINYINT:
      case TSDB_DATA_TYPE_TINYINT: {
        if (tVariantDumpEx(&tmpVar, (char *)&val, tType, false, &converted, &extInfo)) {
          if (converted) {
            tVariantDestroy(&tmpVar);
            memset(&tmpVar, 0, sizeof(tmpVar));
            continue;
          }
                  
          goto _return;
        }
        pvar = &val;
        t = sizeof(val);
        break;
      }
      case TSDB_DATA_TYPE_USMALLINT:
      case TSDB_DATA_TYPE_SMALLINT: {
        if (tVariantDumpEx(&tmpVar, (char *)&val, tType, false, &converted, &extInfo)) {
          if (converted) {
            tVariantDestroy(&tmpVar);
            memset(&tmpVar, 0, sizeof(tmpVar));
            continue;
          }
                  
          goto _return;
        }
        pvar = &val;
        t = sizeof(val);
        break;
      }
      case TSDB_DATA_TYPE_UINT:
      case TSDB_DATA_TYPE_INT: {
        if (tVariantDumpEx(&tmpVar, (char *)&val, tType, false, &converted, &extInfo)) {
          if (converted) {
            tVariantDestroy(&tmpVar);
            memset(&tmpVar, 0, sizeof(tmpVar));
            continue;
          }
                  
          goto _return;
        }
        pvar = &val;
        t = sizeof(val);
        break;
      }
      case TSDB_DATA_TYPE_TIMESTAMP:
      case TSDB_DATA_TYPE_UBIGINT:
      case TSDB_DATA_TYPE_BIGINT: {
        if (tVariantDump(&tmpVar, (char *)&val, tType, false)) {
          goto _return;
        }
        pvar = &val;
        t = sizeof(val);
        break;
      }
      case TSDB_DATA_TYPE_DOUBLE: {
        if (tVariantDump(&tmpVar, (char *)&val, tType, false)) {
          goto _return;
        }
        pvar = &val;
        t = sizeof(val);
        break;
      }
      case TSDB_DATA_TYPE_FLOAT: {
        if (tVariantDumpEx(&tmpVar, (char *)&val, tType, false, &converted, &extInfo)) {
          if (converted) {
            tVariantDestroy(&tmpVar);
            memset(&tmpVar, 0, sizeof(tmpVar));
            continue;
          }
          
          goto _return;
        }
        pvar = &val;
        t = sizeof(val);
        break;
      }
      case TSDB_DATA_TYPE_BINARY: {
        if (tVariantDump(&tmpVar, tmp, tType, true)) {
          goto _return;
        }
        t = varDataLen(tmp);
        pvar = varDataVal(tmp);
        
        if (tolower) {
          strntolower_s(pvar, pvar, (int32_t)t);
        }
        break;
      }
      case TSDB_DATA_TYPE_NCHAR: {
        if (tVariantDump(&tmpVar, tmp, tType, true)) {
          goto _return;
        }
        t = varDataLen(tmp);
        pvar = varDataVal(tmp);        
        break;
      }
      default:
        goto _return;
    }
    
    taosHashPut(pObj, (char *)pvar, t,  &dummy, sizeof(dummy));
    tVariantDestroy(&tmpVar);
    memset(&tmpVar, 0, sizeof(tmpVar));
  }

  *q = (void *)pObj;
  pObj = NULL;
  
_return:  
  tVariantDestroy(&tmpVar);
  taosHashCleanup(pObj);
  tfree(tmp);
  
  return code;
}

static int32_t filterDealJson(SFilterInfo *info, tExprNode* tree, tExprNode** pLeft) {
  if((*pLeft)->nodeType == TSQL_NODE_EXPR && (*pLeft)->_node.optr == TSDB_RELATION_ARROW){    // json tag -> operation
    assert(info->pTable != NULL);
    SSchema* schema = (*pLeft)->_node.pLeft->pSchema;
    if((*pLeft)->_node.pRight->pVal->nLen > TSDB_MAX_JSON_KEY_LEN) return TSDB_CODE_TSC_INVALID_COLUMN_LENGTH;
    char keyMd5[TSDB_MAX_JSON_KEY_MD5_LEN] = {0};
    jsonKeyMd5((*pLeft)->_node.pRight->pVal->pz, (*pLeft)->_node.pRight->pVal->nLen, keyMd5);
    memcpy(schema->name, keyMd5, TSDB_MAX_JSON_KEY_MD5_LEN);

    void* data = getJsonTagValue(info->pTable, schema->name, TSDB_MAX_JSON_KEY_MD5_LEN, &schema->colId);
    if(data != NULL){
      schema->type = *(char*)data;  // if exist json tag-> operation get type so that can set data if (tree->_node.optr == TSDB_RELATION_IN_IN) the next and set value in filterInitValFieldData
      assert(schema->type > TSDB_DATA_TYPE_NULL && schema->type < TSDB_DATA_TYPE_JSON);
    }
    (*pLeft) = (*pLeft)->_node.pLeft;   // -> operation use left as input

    if (tree->_node.pRight->nodeType == TSQL_NODE_VALUE && IS_VAR_DATA_TYPE(tree->_node.pRight->pVal->nType)) {
      schema = (*pLeft)->pSchema;
      if (!IS_VAR_DATA_TYPE(schema->type)) {
        char *v = strndup(tree->_node.pRight->pVal->pz, tree->_node.pRight->pVal->nLen);
        uint32_t type = 0;
        tGetToken(v, &type);
        if (type == TK_NULL) {
          free(v);
          return TSDB_CODE_QRY_JSON_SUPPORT_ERROR;
        }
        free(v);
      }
    }
  }

  if(tree->_node.optr == TSDB_RELATION_QUESTION){
    SSchema* schema = (*pLeft)->pSchema;
    if(tree->_node.pRight->pVal->nLen > TSDB_MAX_JSON_KEY_LEN) return TSDB_CODE_TSC_INVALID_COLUMN_LENGTH;
    char keyMd5[TSDB_MAX_JSON_KEY_MD5_LEN] = {0};
    jsonKeyMd5(tree->_node.pRight->pVal->pz, tree->_node.pRight->pVal->nLen, keyMd5);
    memcpy(schema->name, keyMd5, TSDB_MAX_JSON_KEY_MD5_LEN);
  }

  SSchema* schema = (*pLeft)->pSchema;
  if(tree->_node.optr == TSDB_RELATION_ISNULL || tree->_node.optr == TSDB_RELATION_NOTNULL){
    if((*pLeft)->pSchema->type == TSDB_DATA_TYPE_JSON) {
      char    keyMd5[TSDB_MAX_JSON_KEY_MD5_LEN] = {0};
      uint32_t nullData = TSDB_DATA_JSON_NULL;
      jsonKeyMd5(&nullData, INT_BYTES, keyMd5);
      memcpy(schema->name, keyMd5, TSDB_MAX_JSON_KEY_MD5_LEN);
    }
  }else if(tree->_node.optr == TSDB_RELATION_MATCH || tree->_node.optr == TSDB_RELATION_NMATCH || tree->_node.optr == TSDB_RELATION_LIKE){
    if(!IS_VAR_DATA_TYPE(schema->type)){
      return TSDB_CODE_QRY_JSON_INVALID_EXP;
    }
  }
  return TSDB_CODE_SUCCESS;
}

int32_t filterAddGroupUnitFromNode(SFilterInfo *info, tExprNode* tree, SArray *group) {
  tExprNode* pLeft = tree->_node.pLeft;
  int32_t ret = TSDB_CODE_SUCCESS;
  if((ret = filterDealJson(info, tree, &pLeft)) != TSDB_CODE_SUCCESS) return ret;
  SFilterFieldId left = {0}, right = {0};
  filterAddFieldFromNode(info, pLeft, &left);
  tVariant* var = tree->_node.pRight->pVal;
  uint8_t type = FILTER_GET_COL_FIELD_TYPE(FILTER_GET_FIELD(info, left));
  int32_t len = 0;
  uint32_t uidx = 0;

  if (tree->_node.optr == TSDB_RELATION_IN && (!IS_VAR_DATA_TYPE(type))) {
    void *data = NULL;
    filterConvertSetFromBinary((void **)&data, var->pz, var->nLen, type, false);
    CHK_LRET(data == NULL, TSDB_CODE_QRY_APP_ERROR, "failed to convert in param");

    if (taosHashGetSize((SHashObj *)data) <= 0) {
      filterAddUnit(info, FILTER_DUMMY_EMPTY_OPTR, &left, NULL, &uidx);
      
      SFilterGroup fgroup = {0};
      filterAddUnitToGroup(&fgroup, uidx);
      
      taosArrayPush(group, &fgroup);
      taosHashCleanup(data);

      return TSDB_CODE_SUCCESS;
    }

    void *p = taosHashIterate((SHashObj *)data, NULL);
    while(p) {
      void *key = taosHashGetDataKey((SHashObj *)data, p);
      void *fdata = NULL;
<<<<<<< HEAD

      fdata = malloc(sizeof(int64_t));
      SIMPLE_COPY_VALUES(fdata, key);
      len = tDataTypes[type].bytes;
      
=======
    
      if (IS_VAR_DATA_TYPE(type)) {
        len = (int32_t)taosHashGetDataKeyLen((SHashObj *)data, p);
        fdata = malloc(len + VARSTR_HEADER_SIZE);
        varDataLen(fdata) = len;
        memcpy(varDataVal(fdata), key, len);
        len += VARSTR_HEADER_SIZE;
      } else {
        fdata = malloc(sizeof(int64_t));
        SIMPLE_COPY_VALUES(fdata, key);
        len = tDataTypes[type].bytes;
      }
>>>>>>> 20cf2ff3
      filterAddField(info, NULL, &fdata, FLD_TYPE_VALUE, &right, len, true);

      filterAddUnit(info, TSDB_RELATION_EQUAL, &left, &right, &uidx);
      
      SFilterGroup fgroup = {0};
      filterAddUnitToGroup(&fgroup, uidx);
      
      taosArrayPush(group, &fgroup);
      
      p = taosHashIterate((SHashObj *)data, p);
    }

    taosHashCleanup(data);
  } else {
    filterAddFieldFromNode(info, tree->_node.pRight, &right);
    
    filterAddUnit(info, tree->_node.optr, &left, &right, &uidx);

    SFilterGroup fgroup = {0};
    filterAddUnitToGroup(&fgroup, uidx);
    
    taosArrayPush(group, &fgroup);
  }
  
  return TSDB_CODE_SUCCESS;
}


int32_t filterAddUnitFromUnit(SFilterInfo *dst, SFilterInfo *src, SFilterUnit* u, uint32_t *uidx) {
  SFilterFieldId left, right, *pright = &right;
  int32_t type = FILTER_UNIT_DATA_TYPE(u);
  uint16_t flag = FLD_DESC_NO_FREE;

  filterAddField(dst, FILTER_UNIT_COL_DESC(src, u), NULL, FLD_TYPE_COLUMN, &left, 0, false);
  SFilterField *t = FILTER_UNIT_LEFT_FIELD(src, u);
  FILTER_SET_FLAG(t->flag, flag);
  
  if (u->right.type == FLD_TYPE_VALUE) {
    void *data = FILTER_UNIT_VAL_DATA(src, u);
    if (IS_VAR_DATA_TYPE(type)) {
      if (FILTER_UNIT_OPTR(u) ==  TSDB_RELATION_IN) {
        filterAddField(dst, NULL, &data, FLD_TYPE_VALUE, &right, 0, false);

        t = FILTER_GET_FIELD(dst, right);
        
        FILTER_SET_FLAG(t->flag, FLD_DATA_IS_HASH);
      } else {
        filterAddField(dst, NULL, &data, FLD_TYPE_VALUE, &right, varDataTLen(data), false);
      }
    } else {
      filterAddField(dst, NULL, &data, FLD_TYPE_VALUE, &right, tDataTypes[type].bytes, false);
    }

    flag = FLD_DATA_NO_FREE;    
    t = FILTER_UNIT_RIGHT_FIELD(src, u);
    FILTER_SET_FLAG(t->flag, flag);
  } else {
    pright = NULL;
  }

  return filterAddUnit(dst, FILTER_UNIT_OPTR(u), &left, pright, uidx);
}

int32_t filterAddUnitRight(SFilterInfo *info, uint8_t optr, SFilterFieldId *right, uint32_t uidx) {
  SFilterUnit *u = &info->units[uidx];
  
  u->compare.optr2 = optr;
  u->right2 = *right;

  return TSDB_CODE_SUCCESS;
}


int32_t filterAddGroupUnitFromCtx(SFilterInfo *dst, SFilterInfo *src, SFilterRangeCtx *ctx, uint32_t cidx, SFilterGroup *g, int32_t optr, SArray *res) {
  SFilterFieldId left, right, right2;
  uint32_t uidx = 0;

  SFilterField *col = FILTER_GET_COL_FIELD(src, cidx);

  filterAddColFieldFromField(dst, col, &left);

  int32_t type = FILTER_GET_COL_FIELD_TYPE(FILTER_GET_FIELD(dst, left));

  if (optr == TSDB_RELATION_AND) {
    if (ctx->isnull) {
      assert(ctx->notnull == false && ctx->isrange == false);
      filterAddUnit(dst, TSDB_RELATION_ISNULL, &left, NULL, &uidx);
      filterAddUnitToGroup(g, uidx);
      return TSDB_CODE_SUCCESS;
    }

    if (ctx->notnull) {      
      assert(ctx->isnull == false && ctx->isrange == false);
      filterAddUnit(dst, TSDB_RELATION_NOTNULL, &left, NULL, &uidx);
      filterAddUnitToGroup(g, uidx);
      return TSDB_CODE_SUCCESS;
    }

    if (!ctx->isrange) {
      assert(ctx->isnull || ctx->notnull);
      return TSDB_CODE_SUCCESS;
    }

    assert(ctx->rs && ctx->rs->next == NULL);

    SFilterRange *ra = &ctx->rs->ra;
    
    assert(!((FILTER_GET_FLAG(ra->sflag, RANGE_FLG_NULL)) && (FILTER_GET_FLAG(ra->eflag, RANGE_FLG_NULL))));

    if ((!FILTER_GET_FLAG(ra->sflag, RANGE_FLG_NULL)) && (!FILTER_GET_FLAG(ra->eflag, RANGE_FLG_NULL))) {
      __compar_fn_t func = getComparFunc(type, 0);
      if (func(&ra->s, &ra->e) == 0) {
        void *data = malloc(sizeof(int64_t));
        SIMPLE_COPY_VALUES(data, &ra->s);
        filterAddField(dst, NULL, &data, FLD_TYPE_VALUE, &right, tDataTypes[type].bytes, true);
        filterAddUnit(dst, TSDB_RELATION_EQUAL, &left, &right, &uidx);
        filterAddUnitToGroup(g, uidx);
        return TSDB_CODE_SUCCESS;              
      } else {
        void *data = malloc(sizeof(int64_t));
        SIMPLE_COPY_VALUES(data, &ra->s);
        filterAddField(dst, NULL, &data, FLD_TYPE_VALUE, &right, tDataTypes[type].bytes, true);
        void *data2 = malloc(sizeof(int64_t));
        SIMPLE_COPY_VALUES(data2, &ra->e);
        filterAddField(dst, NULL, &data2, FLD_TYPE_VALUE, &right2, tDataTypes[type].bytes, true);
        
        filterAddUnit(dst, FILTER_GET_FLAG(ra->sflag, RANGE_FLG_EXCLUDE) ? TSDB_RELATION_GREATER : TSDB_RELATION_GREATER_EQUAL, &left, &right, &uidx);
        filterAddUnitRight(dst, FILTER_GET_FLAG(ra->eflag, RANGE_FLG_EXCLUDE) ? TSDB_RELATION_LESS : TSDB_RELATION_LESS_EQUAL, &right2, uidx);
        filterAddUnitToGroup(g, uidx);
        return TSDB_CODE_SUCCESS;              
      }
    }
    
    if (!FILTER_GET_FLAG(ra->sflag, RANGE_FLG_NULL)) {
      void *data = malloc(sizeof(int64_t));
      SIMPLE_COPY_VALUES(data, &ra->s);
      filterAddField(dst, NULL, &data, FLD_TYPE_VALUE, &right, tDataTypes[type].bytes, true);
      filterAddUnit(dst, FILTER_GET_FLAG(ra->sflag, RANGE_FLG_EXCLUDE) ? TSDB_RELATION_GREATER : TSDB_RELATION_GREATER_EQUAL, &left, &right, &uidx);
      filterAddUnitToGroup(g, uidx);
    }

    if (!FILTER_GET_FLAG(ra->eflag, RANGE_FLG_NULL)) {
      void *data = malloc(sizeof(int64_t));
      SIMPLE_COPY_VALUES(data, &ra->e);
      filterAddField(dst, NULL, &data, FLD_TYPE_VALUE, &right, tDataTypes[type].bytes, true);
      filterAddUnit(dst, FILTER_GET_FLAG(ra->eflag, RANGE_FLG_EXCLUDE) ? TSDB_RELATION_LESS : TSDB_RELATION_LESS_EQUAL, &left, &right, &uidx);
      filterAddUnitToGroup(g, uidx);
    }    

    return TSDB_CODE_SUCCESS;      
  } 

  // OR PROCESS
  
  SFilterGroup ng = {0};
  g = &ng;

  assert(ctx->isnull || ctx->notnull || ctx->isrange);
  
  if (ctx->isnull) {
    filterAddUnit(dst, TSDB_RELATION_ISNULL, &left, NULL, &uidx);
    filterAddUnitToGroup(g, uidx);    
    taosArrayPush(res, g);
  }
  
  if (ctx->notnull) {
    assert(!ctx->isrange);
    memset(g, 0, sizeof(*g));
    
    filterAddUnit(dst, TSDB_RELATION_NOTNULL, &left, NULL, &uidx);
    filterAddUnitToGroup(g, uidx);
    taosArrayPush(res, g);
  }

  if (!ctx->isrange) {
    assert(ctx->isnull || ctx->notnull);
    g->unitNum = 0;
    return TSDB_CODE_SUCCESS;
  }

  SFilterRangeNode *r = ctx->rs;
  
  while (r) {
    memset(g, 0, sizeof(*g));

    if ((!FILTER_GET_FLAG(r->ra.sflag, RANGE_FLG_NULL)) &&(!FILTER_GET_FLAG(r->ra.eflag, RANGE_FLG_NULL))) {
      __compar_fn_t func = getComparFunc(type, 0);
      if (func(&r->ra.s, &r->ra.e) == 0) {
        void *data = malloc(sizeof(int64_t));
        SIMPLE_COPY_VALUES(data, &r->ra.s);
        filterAddField(dst, NULL, &data, FLD_TYPE_VALUE, &right, tDataTypes[type].bytes, true);
        filterAddUnit(dst, TSDB_RELATION_EQUAL, &left, &right, &uidx);
        filterAddUnitToGroup(g, uidx);
      } else {
        void *data = malloc(sizeof(int64_t));
        SIMPLE_COPY_VALUES(data, &r->ra.s);
        filterAddField(dst, NULL, &data, FLD_TYPE_VALUE, &right, tDataTypes[type].bytes, true);
        void *data2 = malloc(sizeof(int64_t));
        SIMPLE_COPY_VALUES(data2, &r->ra.e);
        filterAddField(dst, NULL, &data2, FLD_TYPE_VALUE, &right2, tDataTypes[type].bytes, true);
        
        filterAddUnit(dst, FILTER_GET_FLAG(r->ra.sflag, RANGE_FLG_EXCLUDE) ? TSDB_RELATION_GREATER : TSDB_RELATION_GREATER_EQUAL, &left, &right, &uidx);
        filterAddUnitRight(dst, FILTER_GET_FLAG(r->ra.eflag, RANGE_FLG_EXCLUDE) ? TSDB_RELATION_LESS : TSDB_RELATION_LESS_EQUAL, &right2, uidx);
        filterAddUnitToGroup(g, uidx);
      }

      taosArrayPush(res, g);
      
      r = r->next;
      
      continue;
    }
    
    if (!FILTER_GET_FLAG(r->ra.sflag, RANGE_FLG_NULL)) {
      void *data = malloc(sizeof(int64_t));
      SIMPLE_COPY_VALUES(data, &r->ra.s);
      filterAddField(dst, NULL, &data, FLD_TYPE_VALUE, &right, tDataTypes[type].bytes, true);
      filterAddUnit(dst, FILTER_GET_FLAG(r->ra.sflag, RANGE_FLG_EXCLUDE) ? TSDB_RELATION_GREATER : TSDB_RELATION_GREATER_EQUAL, &left, &right, &uidx);
      filterAddUnitToGroup(g, uidx);
    }
    
    if (!FILTER_GET_FLAG(r->ra.eflag, RANGE_FLG_NULL)) {
      void *data = malloc(sizeof(int64_t));
      SIMPLE_COPY_VALUES(data, &r->ra.e);    
      filterAddField(dst, NULL, &data, FLD_TYPE_VALUE, &right, tDataTypes[type].bytes, true);
      filterAddUnit(dst, FILTER_GET_FLAG(r->ra.eflag, RANGE_FLG_EXCLUDE) ? TSDB_RELATION_LESS : TSDB_RELATION_LESS_EQUAL, &left, &right, &uidx);
      filterAddUnitToGroup(g, uidx);
    }

    assert (g->unitNum > 0);

    taosArrayPush(res, g);

    r = r->next;
  }

  g->unitNum = 0;

  return TSDB_CODE_SUCCESS;
}


static void filterFreeGroup(void *pItem) {
  if (pItem == NULL) {
    return;
  }
  
  SFilterGroup* p = (SFilterGroup*) pItem;
  tfree(p->unitIdxs);
  tfree(p->unitFlags);
}


int32_t filterTreeToGroup(tExprNode* tree, SFilterInfo *info, SArray* group) {
  int32_t code = TSDB_CODE_SUCCESS;
  SArray* leftGroup = NULL;
  SArray* rightGroup = NULL;
  
  if (tree->nodeType != TSQL_NODE_EXPR) {
    qError("invalid nodeType:%d", tree->nodeType); 
    return TSDB_CODE_QRY_APP_ERROR;
  }
  
  if (tree->_node.optr == TSDB_RELATION_AND) {
    leftGroup = taosArrayInit(4, sizeof(SFilterGroup));
    rightGroup = taosArrayInit(4, sizeof(SFilterGroup));
    ERR_JRET(filterTreeToGroup(tree->_node.pLeft, info, leftGroup));
    ERR_JRET(filterTreeToGroup(tree->_node.pRight, info, rightGroup));

    ERR_JRET(filterDetachCnfGroups(group, leftGroup, rightGroup));

    taosArrayDestroyEx(leftGroup, filterFreeGroup);
    taosArrayDestroyEx(rightGroup, filterFreeGroup);
    
    return TSDB_CODE_SUCCESS;
  }

  if (tree->_node.optr == TSDB_RELATION_OR) {
    ERR_RET(filterTreeToGroup(tree->_node.pLeft, info, group));
    ERR_RET(filterTreeToGroup(tree->_node.pRight, info, group));

    return TSDB_CODE_SUCCESS;
  }

  code = filterAddGroupUnitFromNode(info, tree, group);


_return:

  taosArrayDestroyEx(leftGroup, filterFreeGroup);
  taosArrayDestroyEx(rightGroup, filterFreeGroup);
  
  return code;
}

void filterDumpInfoToString(SFilterInfo *info, const char *msg, int32_t options) {
  if (qDebugFlag & DEBUG_DEBUG) {
    CHK_LRETV(info == NULL, "%s - FilterInfo: EMPTY", msg);

    if (options == 0) {
      qDebug("%s - FilterInfo:", msg);
      qDebug("COLUMN Field Num:%u", info->fields[FLD_TYPE_COLUMN].num);
      for (uint32_t i = 0; i < info->fields[FLD_TYPE_COLUMN].num; ++i) {
        SFilterField *field = &info->fields[FLD_TYPE_COLUMN].fields[i];
        SSchema *sch = field->desc;
        qDebug("COL%d => [%d][%s]", i, sch->colId, sch->name);
      }

      qDebug("VALUE Field Num:%u", info->fields[FLD_TYPE_VALUE].num);
      for (uint32_t i = 0; i < info->fields[FLD_TYPE_VALUE].num; ++i) {
        SFilterField *field = &info->fields[FLD_TYPE_VALUE].fields[i];
        if (field->desc) {
          tVariant *var = field->desc;
          if (var->nType == TSDB_DATA_TYPE_VALUE_ARRAY) {
            qDebug("VAL%d => [type:TS][val:[%" PRIi64"] - [%" PRId64 "]]", i, *(int64_t *)field->data, *(((int64_t *)field->data) + 1)); 
          } else {
            qDebug("VAL%d => [type:%d][val:%" PRIx64"]", i, var->nType, var->i64); //TODO
          }
        } else if (field->data) {
          qDebug("VAL%d => [type:NIL][val:NIL]", i); //TODO
        }
      }

      qDebug("UNIT  Num:%u", info->unitNum);
      for (uint32_t i = 0; i < info->unitNum; ++i) {
        SFilterUnit *unit = &info->units[i];
        int32_t type = FILTER_UNIT_DATA_TYPE(unit);
        int32_t len = 0;
        int32_t tlen = 0;
        char str[512] = {0};
        
        SFilterField *left = FILTER_UNIT_LEFT_FIELD(info, unit);
        SSchema *sch = left->desc;
        len = sprintf(str, "UNIT[%d] => [%d][%s]  %s  [", i, sch->colId, sch->name, gOptrStr[unit->compare.optr].str);

        if (unit->right.type == FLD_TYPE_VALUE && FILTER_UNIT_OPTR(unit) != TSDB_RELATION_IN) {
          SFilterField *right = FILTER_UNIT_RIGHT_FIELD(info, unit);
          char *data = right->data;
          if (IS_VAR_DATA_TYPE(type)) {
            tlen = varDataLen(data);
            data += VARSTR_HEADER_SIZE;
          }
          converToStr(str + len, type, data, tlen > 32 ? 32 : tlen, &tlen);
        } else {
          strcat(str, "NULL");
        }
        strcat(str, "]");

        if (unit->compare.optr2) {
          strcat(str, " && ");
          sprintf(str + strlen(str), "[%d][%s]  %s  [", sch->colId, sch->name, gOptrStr[unit->compare.optr2].str);
          
          if (unit->right2.type == FLD_TYPE_VALUE && FILTER_UNIT_OPTR(unit) != TSDB_RELATION_IN) {
            SFilterField *right = FILTER_UNIT_RIGHT2_FIELD(info, unit);
            char *data = right->data;
            if (IS_VAR_DATA_TYPE(type)) {
              tlen = varDataLen(data);
              data += VARSTR_HEADER_SIZE;
            }
            converToStr(str + strlen(str), type, data, tlen > 32 ? 32 : tlen, &tlen);
          } else {
            strcat(str, "NULL");
          }
          strcat(str, "]");
        }
        
        qDebug("%s", str); //TODO
      }

      qDebug("GROUP Num:%u", info->groupNum);
      for (uint32_t i = 0; i < info->groupNum; ++i) {
        SFilterGroup *group = &info->groups[i];
        qDebug("Group%d : unit num[%u]", i, group->unitNum);

        for (uint32_t u = 0; u < group->unitNum; ++u) {
          qDebug("unit id:%u", group->unitIdxs[u]);
        }
      }

      return;
    }

    if (options == 1) {
      qDebug("%s - RANGE info:", msg);

      qDebug("RANGE Num:%u", info->colRangeNum);
      for (uint32_t i = 0; i < info->colRangeNum; ++i) {
        SFilterRangeCtx *ctx = info->colRange[i];
        qDebug("Column ID[%d] RANGE: isnull[%d],notnull[%d],range[%d]", ctx->colId, ctx->isnull, ctx->notnull, ctx->isrange);
        if (ctx->isrange) {      
          SFilterRangeNode *r = ctx->rs;
          while (r) {
            char str[256] = {0};        
            int32_t tlen = 0;
            if (FILTER_GET_FLAG(r->ra.sflag, RANGE_FLG_NULL)) {
              strcat(str,"(NULL)");
            } else {
              FILTER_GET_FLAG(r->ra.sflag, RANGE_FLG_EXCLUDE) ? strcat(str,"(") : strcat(str,"[");
              converToStr(str + strlen(str), ctx->type, &r->ra.s, tlen > 32 ? 32 : tlen, &tlen);
              FILTER_GET_FLAG(r->ra.sflag, RANGE_FLG_EXCLUDE) ? strcat(str,")") : strcat(str,"]");
            }
            strcat(str, " - ");
            if (FILTER_GET_FLAG(r->ra.eflag, RANGE_FLG_NULL)) {
              strcat(str, "(NULL)");
            } else {
              FILTER_GET_FLAG(r->ra.eflag, RANGE_FLG_EXCLUDE) ? strcat(str,"(") : strcat(str,"[");
              converToStr(str + strlen(str), ctx->type, &r->ra.e, tlen > 32 ? 32 : tlen, &tlen);
              FILTER_GET_FLAG(r->ra.eflag, RANGE_FLG_EXCLUDE) ? strcat(str,")") : strcat(str,"]");
            }
            qDebug("range: %s", str);        
            
            r = r->next;
          }
        }
      }

      return;
    }

    qDebug("%s - Block Filter info:", msg);

    if (FILTER_GET_FLAG(info->blkFlag, FI_STATUS_BLK_ALL)) {
      qDebug("Flag:%s", "ALL");
      return;
    } else if (FILTER_GET_FLAG(info->blkFlag, FI_STATUS_BLK_EMPTY)) {
      qDebug("Flag:%s", "EMPTY");
      return;
    } else if (FILTER_GET_FLAG(info->blkFlag, FI_STATUS_BLK_ACTIVE)){
      qDebug("Flag:%s", "ACTIVE");
    }

    qDebug("GroupNum:%d", info->blkGroupNum);
    uint32_t *unitIdx = info->blkUnits;
    for (uint32_t i = 0; i < info->blkGroupNum; ++i) {
      qDebug("Group[%d] UnitNum: %d:", i, *unitIdx);
      uint32_t unitNum = *(unitIdx++);
      for (uint32_t m = 0; m < unitNum; ++m) {
        qDebug("uidx[%d]", *(unitIdx++));
      }
    }
  }
}

void filterFreeColInfo(void *data) {
  SFilterColInfo* info = (SFilterColInfo *)data;

  if (info->info == NULL) {
    return;
  }

  if (info->type == RANGE_TYPE_VAR_HASH) {
    //TODO
  } else if (info->type == RANGE_TYPE_MR_CTX) {
    filterFreeRangeCtx(info->info);  
  } else if (info->type == RANGE_TYPE_UNIT) {
    taosArrayDestroy((SArray *)info->info);
  }

  //NO NEED TO FREE UNIT

  info->type = 0;
  info->info = NULL;
}

void filterFreeColCtx(void *data) {
  SFilterColCtx* ctx = (SFilterColCtx *)data;

  if (ctx->ctx) {
    filterFreeRangeCtx(ctx->ctx);
  }
}


void filterFreeGroupCtx(SFilterGroupCtx* gRes) {
  if (gRes == NULL) {
    return;
  }

  tfree(gRes->colIdx);

  int16_t i = 0, j = 0;

  while (i < gRes->colNum) {
    if (gRes->colInfo[j].info) {
      filterFreeColInfo(&gRes->colInfo[j]);
      ++i;
    }

    ++j;
  }

  tfree(gRes->colInfo);
  tfree(gRes);
}

void filterFreeField(SFilterField* field, int32_t type) {
  if (field == NULL) {
    return;
  }

  if (!FILTER_GET_FLAG(field->flag, FLD_DESC_NO_FREE)) {
    if (type == FLD_TYPE_VALUE) {
      tVariantDestroy(field->desc);
    }
    
    tfree(field->desc);
  }

  if (!FILTER_GET_FLAG(field->flag, FLD_DATA_NO_FREE)) {
    if (FILTER_GET_FLAG(field->flag, FLD_DATA_IS_HASH)) {
      taosHashCleanup(field->data);
    } else {
      tfree(field->data);
    }
  }
}

void filterFreePCtx(SFilterPCtx *pctx) {
  taosHashCleanup(pctx->valHash);
  taosHashCleanup(pctx->unitHash);
}

void filterFreeInfo(SFilterInfo *info) {
  CHK_RETV(info == NULL);

  tfree(info->cunits);
  tfree(info->blkUnitRes);
  tfree(info->blkUnits);
  
  for (int32_t i = 0; i < FLD_TYPE_MAX; ++i) {
    for (uint32_t f = 0; f < info->fields[i].num; ++f) {
      filterFreeField(&info->fields[i].fields[f], i);
    }
    
    tfree(info->fields[i].fields);
  }

  for (uint32_t i = 0; i < info->groupNum; ++i) {
    filterFreeGroup(&info->groups[i]);    
  }
  
  tfree(info->groups);

  tfree(info->units);

  tfree(info->unitRes);

  tfree(info->unitFlags);

  for (uint32_t i = 0; i < info->colRangeNum; ++i) {
    filterFreeRangeCtx(info->colRange[i]);
  }

  tfree(info->colRange);

  filterFreePCtx(&info->pctx);

  if (!FILTER_GET_FLAG(info->status, FI_STATUS_CLONED)) {
    tfree(info);
  }
}

int32_t filterHandleValueExtInfo(SFilterUnit* unit, char extInfo) {
  assert(extInfo > 0 || extInfo < 0);
  
  uint8_t optr = FILTER_UNIT_OPTR(unit);
  switch (optr) {
    case TSDB_RELATION_GREATER:
    case TSDB_RELATION_GREATER_EQUAL:
      unit->compare.optr = (extInfo > 0) ? FILTER_DUMMY_EMPTY_OPTR : TSDB_RELATION_NOTNULL;
      break;
    case TSDB_RELATION_LESS:
    case TSDB_RELATION_LESS_EQUAL:
      unit->compare.optr = (extInfo > 0) ? TSDB_RELATION_NOTNULL : FILTER_DUMMY_EMPTY_OPTR;
      break;
    case TSDB_RELATION_EQUAL:
      unit->compare.optr = FILTER_DUMMY_EMPTY_OPTR;
      break;
    default:
      assert(0);
  }

  return TSDB_CODE_SUCCESS;
}


int32_t filterInitValFieldData(SFilterInfo *info) {
  for (uint32_t i = 0; i < info->unitNum; ++i) {
    SFilterUnit* unit = &info->units[i];
    if (unit->right.type != FLD_TYPE_VALUE) {
      assert(unit->compare.optr == TSDB_RELATION_ISNULL || unit->compare.optr == TSDB_RELATION_NOTNULL || unit->compare.optr == FILTER_DUMMY_EMPTY_OPTR);
      continue;
    }
    
    SFilterField* right = FILTER_UNIT_RIGHT_FIELD(info, unit);

    assert(FILTER_GET_FLAG(right->flag, FLD_TYPE_VALUE));

    uint32_t type = FILTER_UNIT_DATA_TYPE(unit);
    SFilterField* fi = right;
    
    tVariant* var = fi->desc;

    if (var == NULL) {
      assert(fi->data != NULL);
      continue;
    }

    if (unit->compare.optr == TSDB_RELATION_IN) {
      filterConvertSetFromBinary((void **)&fi->data, var->pz, var->nLen, type, false);
      CHK_LRET(fi->data == NULL, TSDB_CODE_QRY_APP_ERROR, "failed to convert in param");

      FILTER_SET_FLAG(fi->flag, FLD_DATA_IS_HASH);
      
      continue;
    }

    if (type == TSDB_DATA_TYPE_BINARY) {
      size_t len = (var->nType == TSDB_DATA_TYPE_BINARY || var->nType == TSDB_DATA_TYPE_NCHAR) ? var->nLen : MAX_NUM_STR_SIZE;
      fi->data = calloc(1, len + 1 + VARSTR_HEADER_SIZE);
    } else if (type == TSDB_DATA_TYPE_NCHAR || type == TSDB_DATA_TYPE_JSON) {
      size_t len = (var->nType == TSDB_DATA_TYPE_BINARY || var->nType == TSDB_DATA_TYPE_NCHAR) ? var->nLen : MAX_NUM_STR_SIZE;    
      fi->data = calloc(1, (len + 1) * TSDB_NCHAR_SIZE + VARSTR_HEADER_SIZE);
    } else {
      if (var->nType == TSDB_DATA_TYPE_VALUE_ARRAY) {  //TIME RANGE
        fi->data = calloc(var->nLen, tDataTypes[type].bytes);
        for (int32_t a = 0; a < var->nLen; ++a) {
          int64_t *v = taosArrayGet(var->arr, a);
          assignVal((char *)fi->data + a * tDataTypes[type].bytes, (char *)v, 0, type);
        }

        continue;
      } else {
        fi->data = calloc(1, sizeof(int64_t));
      }
    }

    bool converted = false;
    char extInfo = 0;
    if (tVariantDumpEx(var, (char*)fi->data, type, true, &converted, &extInfo)) {
      if (converted) {
        filterHandleValueExtInfo(unit, extInfo);
        
        continue;
      }
      qError("dump value to type[%d] failed", type);
      return TSDB_CODE_TSC_INVALID_OPERATION;
    }

    // match/nmatch for nchar type need convert from ucs4 to mbs
    if(type == TSDB_DATA_TYPE_NCHAR &&
        (unit->compare.optr == TSDB_RELATION_MATCH || unit->compare.optr == TSDB_RELATION_NMATCH)){
      char newValData[TSDB_REGEX_STRING_DEFAULT_LEN * TSDB_NCHAR_SIZE + VARSTR_HEADER_SIZE] = {0};
      int32_t len = taosUcs4ToMbs(varDataVal(fi->data), varDataLen(fi->data), varDataVal(newValData));
      varDataSetLen(newValData, len);
      varDataCopy(fi->data, newValData);
    }
  }

  return TSDB_CODE_SUCCESS;
}


bool filterDoCompare(__compar_fn_t func, uint8_t optr, void *left, void *right) {
  int32_t ret = func(left, right);

  switch (optr) {
    case TSDB_RELATION_EQUAL: {
      return ret == 0;
    }
    case TSDB_RELATION_NOT_EQUAL: {
      return ret != 0;
    }
    case TSDB_RELATION_GREATER_EQUAL: {
      return ret >= 0;
    }
    case TSDB_RELATION_GREATER: {
      return ret > 0;
    }
    case TSDB_RELATION_LESS_EQUAL: {
      return ret <= 0;
    }
    case TSDB_RELATION_LESS: {
      return ret < 0;
    }
    case TSDB_RELATION_LIKE: {
      return ret == 0;
    }
    case TSDB_RELATION_MATCH: {
      return ret == 0;
    }
    case TSDB_RELATION_QUESTION: {
      return ret == 0;
    }
    case TSDB_RELATION_NMATCH: {
      return ret == 0;
    }
    case TSDB_RELATION_IN: {
      return ret == 1;
    }

    default:
      assert(false);
  }

  return true;
}


int32_t filterAddUnitRange(SFilterInfo *info, SFilterUnit* u, SFilterRangeCtx *ctx, int32_t optr) {
  int32_t type = FILTER_UNIT_DATA_TYPE(u);
  uint8_t uoptr = FILTER_UNIT_OPTR(u);
  void *val = FILTER_UNIT_VAL_DATA(info, u);
  SFilterRange ra = {0};
  int64_t tmp = 0;

  switch (uoptr) {
    case TSDB_RELATION_GREATER:
      SIMPLE_COPY_VALUES(&ra.s, val);
      FILTER_SET_FLAG(ra.sflag, RANGE_FLG_EXCLUDE);
      FILTER_SET_FLAG(ra.eflag, RANGE_FLG_NULL);
      break;
    case TSDB_RELATION_GREATER_EQUAL:
      SIMPLE_COPY_VALUES(&ra.s, val);
      FILTER_SET_FLAG(ra.eflag, RANGE_FLG_NULL);
      break;
    case TSDB_RELATION_LESS:
      SIMPLE_COPY_VALUES(&ra.e, val);
      FILTER_SET_FLAG(ra.eflag, RANGE_FLG_EXCLUDE);
      FILTER_SET_FLAG(ra.sflag, RANGE_FLG_NULL);
      break;
    case TSDB_RELATION_LESS_EQUAL:
      SIMPLE_COPY_VALUES(&ra.e, val);
      FILTER_SET_FLAG(ra.sflag, RANGE_FLG_NULL);
      break;
    case TSDB_RELATION_NOT_EQUAL:
      assert(type == TSDB_DATA_TYPE_BOOL);
      if (GET_INT8_VAL(val)) {
        SIMPLE_COPY_VALUES(&ra.s, &tmp);
        SIMPLE_COPY_VALUES(&ra.e, &tmp);        
      } else {
        *(bool *)&tmp = true;
        SIMPLE_COPY_VALUES(&ra.s, &tmp);
        SIMPLE_COPY_VALUES(&ra.e, &tmp);        
      }
      break;
    case TSDB_RELATION_EQUAL:
      SIMPLE_COPY_VALUES(&ra.s, val);
      SIMPLE_COPY_VALUES(&ra.e, val);
      break;
    default:
      assert(0);
  }
  
  filterAddRange(ctx, &ra, optr);

  return TSDB_CODE_SUCCESS;
}

int32_t filterCompareRangeCtx(SFilterRangeCtx *ctx1, SFilterRangeCtx *ctx2, bool *equal) {
  CHK_JMP(ctx1->status != ctx2->status);
  CHK_JMP(ctx1->isnull != ctx2->isnull);
  CHK_JMP(ctx1->notnull != ctx2->notnull);
  CHK_JMP(ctx1->isrange != ctx2->isrange);

  SFilterRangeNode *r1 = ctx1->rs;
  SFilterRangeNode *r2 = ctx2->rs;
  
  while (r1 && r2) {
    CHK_JMP(r1->ra.sflag != r2->ra.sflag);
    CHK_JMP(r1->ra.eflag != r2->ra.eflag);
    CHK_JMP(r1->ra.s != r2->ra.s);
    CHK_JMP(r1->ra.e != r2->ra.e);
    
    r1 = r1->next;
    r2 = r2->next;
  }

  CHK_JMP(r1 != r2);

  *equal = true;

  return TSDB_CODE_SUCCESS;

_return:
  *equal = false;
  return TSDB_CODE_SUCCESS;
}


int32_t filterMergeUnits(SFilterInfo *info, SFilterGroupCtx* gRes, uint32_t colIdx, bool *empty) {
  SArray* colArray = (SArray *)gRes->colInfo[colIdx].info;
  int32_t size = (int32_t)taosArrayGetSize(colArray);
  int32_t type = gRes->colInfo[colIdx].dataType;
  SFilterRangeCtx* ctx = filterInitRangeCtx(type, 0);
  
  for (uint32_t i = 0; i < size; ++i) {
    SFilterUnit* u = taosArrayGetP(colArray, i);
    uint8_t optr = FILTER_UNIT_OPTR(u);

    filterAddRangeOptr(ctx, optr, TSDB_RELATION_AND, empty, NULL);
    CHK_JMP(*empty);

    if (!FILTER_NO_MERGE_OPTR(optr)) {
      filterAddUnitRange(info, u, ctx, TSDB_RELATION_AND);
      CHK_JMP(MR_EMPTY_RES(ctx));
    }
    if(FILTER_UNIT_OPTR(u) == TSDB_RELATION_EQUAL && !FILTER_NO_MERGE_DATA_TYPE(FILTER_UNIT_DATA_TYPE(u))){
      gRes->colInfo[colIdx].optr = TSDB_RELATION_EQUAL;
      SIMPLE_COPY_VALUES(&gRes->colInfo[colIdx].value, FILTER_UNIT_VAL_DATA(info, u));
    }
  }

  taosArrayDestroy(colArray);

  FILTER_PUSH_CTX(gRes->colInfo[colIdx], ctx);

  return TSDB_CODE_SUCCESS;

_return:

  *empty = true;

  filterFreeRangeCtx(ctx);

  return TSDB_CODE_SUCCESS;
}


int32_t filterMergeGroupUnits(SFilterInfo *info, SFilterGroupCtx** gRes, int32_t* gResNum) {
  bool empty = false;
  uint32_t *colIdx = malloc(info->fields[FLD_TYPE_COLUMN].num * sizeof(uint32_t));
  uint32_t colIdxi = 0;
  uint32_t gResIdx = 0;
  
  for (uint32_t i = 0; i < info->groupNum; ++i) {
    SFilterGroup* g = info->groups + i;

    gRes[gResIdx] = calloc(1, sizeof(SFilterGroupCtx));
    gRes[gResIdx]->colInfo = calloc(info->fields[FLD_TYPE_COLUMN].num, sizeof(SFilterColInfo));
    colIdxi = 0;
    empty = false;
    
    for (uint32_t j = 0; j < g->unitNum; ++j) {
      SFilterUnit* u = FILTER_GROUP_UNIT(info, g, j);
      uint32_t cidx = FILTER_UNIT_COL_IDX(u);

      if (gRes[gResIdx]->colInfo[cidx].info == NULL) {
        gRes[gResIdx]->colInfo[cidx].info = (SArray *)taosArrayInit(4, POINTER_BYTES);
        colIdx[colIdxi++] = cidx;
        ++gRes[gResIdx]->colNum;
      } else {
        if (!FILTER_NO_MERGE_DATA_TYPE(FILTER_UNIT_DATA_TYPE(u))) {
          FILTER_SET_FLAG(info->status, FI_STATUS_REWRITE);
        }
      }
      
      FILTER_PUSH_UNIT(gRes[gResIdx]->colInfo[cidx], u);
    }

    if (colIdxi > 1) {
      qsort(colIdx, colIdxi, sizeof(uint32_t), getComparFunc(TSDB_DATA_TYPE_USMALLINT, 0));
    }

    for (uint32_t l = 0; l < colIdxi; ++l) {
      int32_t type = gRes[gResIdx]->colInfo[colIdx[l]].dataType;

      if (FILTER_NO_MERGE_DATA_TYPE(type)) {
        continue;
      }

      filterMergeUnits(info, gRes[gResIdx], colIdx[l], &empty);

      if (empty) {
        break;
      }
    }

    if (empty) {
      FILTER_SET_FLAG(info->status, FI_STATUS_REWRITE);
      filterFreeGroupCtx(gRes[gResIdx]);
      gRes[gResIdx] = NULL;
    
      continue;
    }
    
    gRes[gResIdx]->colNum = colIdxi;
    FILTER_COPY_IDX(&gRes[gResIdx]->colIdx, colIdx, colIdxi);
    ++gResIdx;
  }

  tfree(colIdx);

  *gResNum = gResIdx;
  
  if (gResIdx == 0) {
    FILTER_SET_FLAG(info->status, FI_STATUS_EMPTY);
  }

  return TSDB_CODE_SUCCESS;
}

void filterCheckColConflict(SFilterGroupCtx* gRes1, SFilterGroupCtx* gRes2, bool *conflict) {
  uint32_t idx1 = 0, idx2 = 0, m = 0, n = 0;
  bool equal = false;
  
  for (; m < gRes1->colNum; ++m) {
    idx1 = gRes1->colIdx[m];

    equal = false;
  
    for (; n < gRes2->colNum; ++n) {
      idx2 = gRes2->colIdx[n];
      if (idx1 < idx2) {
        *conflict = true;
        return;
      }

      if (idx1 > idx2) {
        continue;
      }

      if (FILTER_NO_MERGE_DATA_TYPE(gRes1->colInfo[idx1].dataType)) {
        *conflict = true;
        return;
      }

      // for long in operation
      if (gRes1->colInfo[idx1].optr == TSDB_RELATION_EQUAL && gRes2->colInfo[idx2].optr == TSDB_RELATION_EQUAL) {
        SFilterRangeCtx* ctx = gRes1->colInfo[idx1].info;
        if (ctx->pCompareFunc(&gRes1->colInfo[idx1].value, &gRes2->colInfo[idx2].value)){
          *conflict = true;
          return;
        }
      }
      
      ++n;
      equal = true;
      break;
    }

    if (!equal) {
      *conflict = true;
      return;
    }
  }

  *conflict = false;
  return;
}


int32_t filterMergeTwoGroupsImpl(SFilterInfo *info, SFilterRangeCtx **ctx, int32_t optr, uint32_t cidx, SFilterGroupCtx* gRes1, SFilterGroupCtx* gRes2, bool *empty, bool *all) {
  SFilterField *fi = FILTER_GET_COL_FIELD(info, cidx);
  int32_t type = FILTER_GET_COL_FIELD_TYPE(fi);

  if ((*ctx) == NULL) {
    *ctx = filterInitRangeCtx(type, 0);
  } else {
    filterReuseRangeCtx(*ctx, type, 0);
  }

  assert(gRes2->colInfo[cidx].type == RANGE_TYPE_MR_CTX);
  assert(gRes1->colInfo[cidx].type == RANGE_TYPE_MR_CTX);

  filterCopyRangeCtx(*ctx, gRes2->colInfo[cidx].info);
  filterSourceRangeFromCtx(*ctx, gRes1->colInfo[cidx].info, optr, empty, all);

  return TSDB_CODE_SUCCESS;
}


int32_t filterMergeTwoGroups(SFilterInfo *info, SFilterGroupCtx** gRes1, SFilterGroupCtx** gRes2, bool *all) {
  bool conflict = false;
  
  filterCheckColConflict(*gRes1, *gRes2, &conflict);
  if (conflict) {
    return TSDB_CODE_SUCCESS;
  }

  FILTER_SET_FLAG(info->status, FI_STATUS_REWRITE);

  uint32_t idx1 = 0, idx2 = 0, m = 0, n = 0;
  bool numEqual = (*gRes1)->colNum == (*gRes2)->colNum;
  bool equal = false;
  uint32_t equal1 = 0, equal2 = 0, merNum = 0;
  SFilterRangeCtx *ctx = NULL;
  SFilterColCtx colCtx = {0};
  SArray* colCtxs = taosArrayInit((*gRes2)->colNum, sizeof(SFilterColCtx));

  for (; m < (*gRes1)->colNum; ++m) {
    idx1 = (*gRes1)->colIdx[m];
  
    for (; n < (*gRes2)->colNum; ++n) {
      idx2 = (*gRes2)->colIdx[n];

      if (idx1 > idx2) {
        continue;
      }

      assert(idx1 == idx2);
      
      ++merNum;
      
      filterMergeTwoGroupsImpl(info, &ctx, TSDB_RELATION_OR, idx1, *gRes1, *gRes2, NULL, all);

      CHK_JMP(*all);

      if (numEqual) {
        if ((*gRes1)->colNum == 1) {
          ++equal1;
          colCtx.colIdx = idx1;
          colCtx.ctx = ctx;
          taosArrayPush(colCtxs, &colCtx);
          break;
        } else {
          filterCompareRangeCtx(ctx, (*gRes1)->colInfo[idx1].info, &equal);
          if (equal) {
            ++equal1;
          }
          
          filterCompareRangeCtx(ctx, (*gRes2)->colInfo[idx2].info, &equal);
          if (equal) {
            ++equal2;
          }

          CHK_JMP(equal1 != merNum && equal2 != merNum);
          colCtx.colIdx = idx1;
          colCtx.ctx = ctx;
          ctx = NULL;
          taosArrayPush(colCtxs, &colCtx);
        }
      } else {
        filterCompareRangeCtx(ctx, (*gRes1)->colInfo[idx1].info, &equal);
        if (equal) {
          ++equal1;
        }

        CHK_JMP(equal1 != merNum);
        colCtx.colIdx = idx1;
        colCtx.ctx = ctx;        
        ctx = NULL;
        taosArrayPush(colCtxs, &colCtx);
      }

      ++n;
      break;
    }
  }

  assert(merNum > 0);

  SFilterColInfo *colInfo = NULL;
  assert (merNum == equal1 || merNum == equal2);

  filterFreeGroupCtx(*gRes2);
  *gRes2 = NULL;

  assert(colCtxs && taosArrayGetSize(colCtxs) > 0);

  int32_t ctxSize = (int32_t)taosArrayGetSize(colCtxs);
  SFilterColCtx *pctx = NULL;
  
  for (int32_t i = 0; i < ctxSize; ++i) {
    pctx = taosArrayGet(colCtxs, i);
    colInfo = &(*gRes1)->colInfo[pctx->colIdx];
    
    filterFreeColInfo(colInfo);
    FILTER_PUSH_CTX((*gRes1)->colInfo[pctx->colIdx], pctx->ctx);
  }

  taosArrayDestroy(colCtxs);
  
  return TSDB_CODE_SUCCESS;

_return:

  if (colCtxs) {
    if (taosArrayGetSize(colCtxs) > 0) {
      taosArrayDestroyEx(colCtxs, filterFreeColCtx);
    } else {
      taosArrayDestroy(colCtxs);
    }
  }

  filterFreeRangeCtx(ctx);

  return TSDB_CODE_SUCCESS;
}


int32_t filterMergeGroups(SFilterInfo *info, SFilterGroupCtx** gRes, int32_t *gResNum) {
  if (*gResNum <= 1) {
    return TSDB_CODE_SUCCESS;
  }

  qsort(gRes, *gResNum, POINTER_BYTES, filterCompareGroupCtx);

  int32_t pEnd = 0, cStart = 0, cEnd = 0;
  uint32_t pColNum = 0, cColNum = 0; 
  int32_t movedNum = 0;
  bool all = false;

  cColNum = gRes[0]->colNum;

  for (int32_t i = 1; i <= *gResNum; ++i) {
    if (i < (*gResNum) && gRes[i]->colNum == cColNum) {
      continue;
    }

    cEnd = i - 1;

    movedNum = 0;
    if (pColNum > 0) {
      for (int32_t m = 0; m <= pEnd; ++m) {
        for (int32_t n = cStart; n <= cEnd; ++n) {
          assert(m < n);
          filterMergeTwoGroups(info, &gRes[m], &gRes[n], &all);

          CHK_JMP(all);

          if (gRes[n] == NULL) {
            if (n < ((*gResNum) - 1)) {
              memmove(&gRes[n], &gRes[n+1], (*gResNum-n-1) * POINTER_BYTES);
            }
            
            --cEnd;
            --(*gResNum);
            ++movedNum;
            --n;
          }
        }
      }
    }

    for (int32_t m = cStart; m < cEnd; ++m) {
      for (int32_t n = m + 1; n <= cEnd; ++n) {
        assert(m < n);
        filterMergeTwoGroups(info, &gRes[m], &gRes[n], &all);

        CHK_JMP(all);
        
        if (gRes[n] == NULL) {
          if (n < ((*gResNum) - 1)) {
            memmove(&gRes[n], &gRes[n+1], (*gResNum-n-1) * POINTER_BYTES);
          }
          
          --cEnd;
          --(*gResNum);
          ++movedNum;
          --n;
        }
      }
    }

    pColNum = cColNum;
    pEnd = cEnd;

    i -= movedNum;

    if (i >= (*gResNum)) {
      break;
    }
    
    cStart = i;
    cColNum = gRes[i]->colNum;    
  }

  return TSDB_CODE_SUCCESS;
  
_return:

  FILTER_SET_FLAG(info->status, FI_STATUS_ALL);

  return TSDB_CODE_SUCCESS;
}

int32_t filterConvertGroupFromArray(SFilterInfo *info, SArray* group) {
  size_t groupSize = taosArrayGetSize(group);

  info->groupNum = (uint32_t)groupSize;

  if (info->groupNum > 0) {
    info->groups = calloc(info->groupNum, sizeof(*info->groups));
  }

  for (size_t i = 0; i < groupSize; ++i) {
    SFilterGroup *pg = taosArrayGet(group, i);
    pg->unitFlags = calloc(pg->unitNum, sizeof(*pg->unitFlags));
    info->groups[i] = *pg;
  }

  return TSDB_CODE_SUCCESS;
}

int32_t filterRewrite(SFilterInfo *info, SFilterGroupCtx** gRes, int32_t gResNum) {
  if (!FILTER_GET_FLAG(info->status, FI_STATUS_REWRITE)) {
    qDebug("no need rewrite");
    return TSDB_CODE_SUCCESS;
  }
  
  SFilterInfo oinfo = *info;

  FILTER_SET_FLAG(oinfo.status, FI_STATUS_CLONED);
  
  SArray* group = taosArrayInit(FILTER_DEFAULT_GROUP_SIZE, sizeof(SFilterGroup));
  SFilterGroupCtx *res = NULL;
  SFilterColInfo *colInfo = NULL;
  int32_t optr = 0;
  uint32_t uidx = 0;

  memset(info, 0, sizeof(*info));
  
  info->colRangeNum = oinfo.colRangeNum;
  info->colRange = oinfo.colRange;
  oinfo.colRangeNum = 0;
  oinfo.colRange = NULL;

  FILTER_SET_FLAG(info->options, FI_OPTION_NEED_UNIQE);

  filterInitUnitsFields(info);

  for (int32_t i = 0; i < gResNum; ++i) {
    res = gRes[i];

    optr = (res->colNum > 1) ? TSDB_RELATION_AND : TSDB_RELATION_OR;

    SFilterGroup ng = {0};
    
    for (uint32_t m = 0; m < res->colNum; ++m) {
      colInfo = &res->colInfo[res->colIdx[m]];
      if (FILTER_NO_MERGE_DATA_TYPE(colInfo->dataType)) {
        assert(colInfo->type == RANGE_TYPE_UNIT);
        int32_t usize = (int32_t)taosArrayGetSize((SArray *)colInfo->info);
        
        for (int32_t n = 0; n < usize; ++n) {
          SFilterUnit* u = taosArrayGetP((SArray *)colInfo->info, n);
          
          filterAddUnitFromUnit(info, &oinfo, u, &uidx);
          filterAddUnitToGroup(&ng, uidx);
        }
        
        continue;
      }
      
      assert(colInfo->type == RANGE_TYPE_MR_CTX);
      
      filterAddGroupUnitFromCtx(info, &oinfo, colInfo->info, res->colIdx[m], &ng, optr, group);
    }

    if (ng.unitNum > 0) {
      taosArrayPush(group, &ng);
    }
  }

  filterConvertGroupFromArray(info, group);

  taosArrayDestroy(group);

  filterFreeInfo(&oinfo);

  return TSDB_CODE_SUCCESS;
}

int32_t filterGenerateColRange(SFilterInfo *info, SFilterGroupCtx** gRes, int32_t gResNum) {
  uint32_t *idxs = NULL;
  uint32_t colNum = 0;
  SFilterGroupCtx *res = NULL;
  uint32_t *idxNum = calloc(info->fields[FLD_TYPE_COLUMN].num, sizeof(*idxNum));

  for (int32_t i = 0; i < gResNum; ++i) {
    for (uint32_t m = 0; m < gRes[i]->colNum; ++m) {
      SFilterColInfo  *colInfo = &gRes[i]->colInfo[gRes[i]->colIdx[m]];
      if (FILTER_NO_MERGE_DATA_TYPE(colInfo->dataType)) {
        continue;
      }

      ++idxNum[gRes[i]->colIdx[m]];
    }
  }

  for (uint32_t i = 0; i < info->fields[FLD_TYPE_COLUMN].num; ++i) {
    if (idxNum[i] < gResNum) {
      continue;
    }

    assert(idxNum[i] == gResNum);
    
    if (idxs == NULL) {
      idxs = calloc(info->fields[FLD_TYPE_COLUMN].num, sizeof(*idxs));
    }

    idxs[colNum++] = i;
  }

  CHK_JMP(colNum <= 0);

  info->colRangeNum = colNum;
  info->colRange = calloc(colNum, POINTER_BYTES);

  for (int32_t i = 0; i < gResNum; ++i) {
    res = gRes[i];
    uint32_t n = 0;

    for (uint32_t m = 0; m < info->colRangeNum; ++m) {
      for (; n < res->colNum; ++n) {
        if (res->colIdx[n] < idxs[m]) {
          continue;
        }

        assert(res->colIdx[n] == idxs[m]);

        SFilterColInfo * colInfo = &res->colInfo[res->colIdx[n]];
        if (info->colRange[m] == NULL) {
          info->colRange[m] = filterInitRangeCtx(colInfo->dataType, 0);
          SFilterField* fi = FILTER_GET_COL_FIELD(info, res->colIdx[n]);
          info->colRange[m]->colId = ((SSchema*)fi->desc)->colId;
        }

        assert(colInfo->type == RANGE_TYPE_MR_CTX);

        bool all = false;
        filterSourceRangeFromCtx(info->colRange[m], colInfo->info, TSDB_RELATION_OR, NULL, &all);
        if (all) {
          filterFreeRangeCtx(info->colRange[m]);
          info->colRange[m] = NULL;
          
          if (m < (info->colRangeNum - 1)) {
            memmove(&info->colRange[m], &info->colRange[m + 1], (info->colRangeNum - m - 1) * POINTER_BYTES);
            memmove(&idxs[m], &idxs[m + 1], (info->colRangeNum - m - 1) * sizeof(*idxs));
          }

          --info->colRangeNum;
          --m;

          CHK_JMP(info->colRangeNum <= 0);          
        }

        ++n; 
        break;
      }
    }
  }

_return:
  tfree(idxNum);
  tfree(idxs);

  return TSDB_CODE_SUCCESS;
}

int32_t filterPostProcessRange(SFilterInfo *info) {
  for (uint32_t i = 0; i < info->colRangeNum; ++i) {
    SFilterRangeCtx* ctx = info->colRange[i];
    SFilterRangeNode *r = ctx->rs;
    while (r) {
      r->rc.func = filterGetRangeCompFunc(r->ra.sflag, r->ra.eflag);
      r = r->next;
    }
  }

  return TSDB_CODE_SUCCESS;
}


int32_t filterGenerateComInfo(SFilterInfo *info) {
  info->cunits = malloc(info->unitNum * sizeof(*info->cunits));
  info->blkUnitRes = malloc(sizeof(*info->blkUnitRes) * info->unitNum);
  info->blkUnits = malloc(sizeof(*info->blkUnits) * (info->unitNum + 1) * info->groupNum);

  for (uint32_t i = 0; i < info->unitNum; ++i) {
    SFilterUnit *unit = &info->units[i];

    info->cunits[i].func = filterGetCompFuncIdx(FILTER_UNIT_DATA_TYPE(unit), unit->compare.optr);
    info->cunits[i].rfunc = filterGetRangeCompFuncFromOptrs(unit->compare.optr, unit->compare.optr2);
    info->cunits[i].optr = FILTER_UNIT_OPTR(unit);
    info->cunits[i].colData = NULL;
    info->cunits[i].colId = FILTER_UNIT_COL_ID(info, unit);
    
    if (unit->right.type == FLD_TYPE_VALUE) {
      info->cunits[i].valData = FILTER_UNIT_VAL_DATA(info, unit);
    } else {
      info->cunits[i].valData = NULL;
    }
    if (unit->right2.type == FLD_TYPE_VALUE) {
      info->cunits[i].valData2 = FILTER_GET_VAL_FIELD_DATA(FILTER_GET_FIELD(info, unit->right2));
    } else {
      info->cunits[i].valData2 = info->cunits[i].valData;
    }
    
    info->cunits[i].dataSize = FILTER_UNIT_COL_SIZE(info, unit);
    info->cunits[i].dataType = FILTER_UNIT_DATA_TYPE(unit);
  }
  
  return TSDB_CODE_SUCCESS;
}

int32_t filterUpdateComUnits(SFilterInfo *info) {
  for (uint32_t i = 0; i < info->unitNum; ++i) {
    SFilterUnit *unit = &info->units[i];

    info->cunits[i].colData = FILTER_UNIT_COL_DATA(info, unit, 0);
  }

  return TSDB_CODE_SUCCESS;
}


int32_t filterRmUnitByRange(SFilterInfo *info, SDataStatis *pDataStatis, int32_t numOfCols, int32_t numOfRows) {
  int32_t rmUnit = 0;

  memset(info->blkUnitRes, 0, sizeof(*info->blkUnitRes) * info->unitNum);
  
  for (uint32_t k = 0; k < info->unitNum; ++k) {
    int32_t index = -1;
    SFilterComUnit *cunit = &info->cunits[k];

    if (FILTER_NO_MERGE_DATA_TYPE(cunit->dataType)) {
      continue;
    }

    for(int32_t i = 0; i < numOfCols; ++i) {
      if (pDataStatis[i].colId == cunit->colId) {
        index = i;
        break;
      }
    }

    if (index == -1) {
      continue;
    }

    if (pDataStatis[index].numOfNull <= 0) {
      if (cunit->optr == TSDB_RELATION_ISNULL) {
        info->blkUnitRes[k] = -1;
        rmUnit = 1;
        continue;
      }

      if (cunit->optr == TSDB_RELATION_NOTNULL) {
        info->blkUnitRes[k] = 1;
        rmUnit = 1;
        continue;
      }
    } else {
      if (pDataStatis[index].numOfNull == numOfRows) {
        if (cunit->optr == TSDB_RELATION_ISNULL) {
          info->blkUnitRes[k] = 1;
          rmUnit = 1;
          continue;
        }
        
        info->blkUnitRes[k] = -1;
        rmUnit = 1;
        continue;
      }
    }

    if (cunit->optr == TSDB_RELATION_ISNULL || cunit->optr == TSDB_RELATION_NOTNULL
     || cunit->optr == TSDB_RELATION_IN || cunit->optr == TSDB_RELATION_LIKE || cunit->optr == TSDB_RELATION_MATCH
     || cunit->optr == TSDB_RELATION_NOT_EQUAL || cunit->optr == TSDB_RELATION_QUESTION) {
      continue;
    }

    SDataStatis* pDataBlockst = &pDataStatis[index];
    void *minVal, *maxVal;
    float minv = 0;
    float maxv = 0;

    if (cunit->dataType == TSDB_DATA_TYPE_FLOAT) {
      minv = (float)(*(double *)(&pDataBlockst->min));
      maxv = (float)(*(double *)(&pDataBlockst->max));
       
      minVal = &minv;
      maxVal = &maxv;
    } else {
      minVal = &pDataBlockst->min;
      maxVal = &pDataBlockst->max;
    }

    bool minRes = false, maxRes = false;

    if (cunit->rfunc >= 0) {
      minRes = (*gRangeCompare[cunit->rfunc])(minVal, minVal, cunit->valData, cunit->valData2, gDataCompare[cunit->func]);
      maxRes = (*gRangeCompare[cunit->rfunc])(maxVal, maxVal, cunit->valData, cunit->valData2, gDataCompare[cunit->func]);

      if (minRes && maxRes) {
        info->blkUnitRes[k] = 1;
        rmUnit = 1;
      } else if ((!minRes) && (!maxRes)) {
        minRes = filterDoCompare(gDataCompare[cunit->func], TSDB_RELATION_LESS_EQUAL, minVal, cunit->valData);
        maxRes = filterDoCompare(gDataCompare[cunit->func], TSDB_RELATION_GREATER_EQUAL, maxVal, cunit->valData2);

        if (minRes && maxRes) {
          continue;
        }
        
        info->blkUnitRes[k] = -1;
        rmUnit = 1;
      }
    } else {
      minRes = filterDoCompare(gDataCompare[cunit->func], cunit->optr, minVal, cunit->valData);
      maxRes = filterDoCompare(gDataCompare[cunit->func], cunit->optr, maxVal, cunit->valData);

      if (minRes && maxRes) {
        info->blkUnitRes[k] = 1;
        rmUnit = 1;
      } else if ((!minRes) && (!maxRes)) {
        if (cunit->optr == TSDB_RELATION_EQUAL) {
          minRes = filterDoCompare(gDataCompare[cunit->func], TSDB_RELATION_GREATER, minVal, cunit->valData);
          maxRes = filterDoCompare(gDataCompare[cunit->func], TSDB_RELATION_LESS, maxVal, cunit->valData);
          if (minRes || maxRes) {
            info->blkUnitRes[k] = -1;
            rmUnit = 1;
          }
          
          continue;
        }
        
        info->blkUnitRes[k] = -1;
        rmUnit = 1;
      }
    }

  }

  CHK_LRET(rmUnit == 0, TSDB_CODE_SUCCESS, "NO Block Filter APPLY");

  info->blkGroupNum = info->groupNum;
  
  uint32_t *unitNum = info->blkUnits;
  uint32_t *unitIdx = unitNum + 1;
  int32_t all = 0, empty = 0;
  
  for (uint32_t g = 0; g < info->groupNum; ++g) {
    SFilterGroup *group = &info->groups[g];
    *unitNum = group->unitNum;
    all = 0; 
    empty = 0;
    
    for (uint32_t u = 0; u < group->unitNum; ++u) {
      uint32_t uidx = group->unitIdxs[u];
      if (info->blkUnitRes[uidx] == 1) {
        --(*unitNum);
        all = 1;
        continue;
      } else if (info->blkUnitRes[uidx] == -1) {
        *unitNum = 0;
        empty = 1;
        break;
      }

      *(unitIdx++) = uidx;
    }

    if (*unitNum == 0) {
      --info->blkGroupNum;
      assert(empty || all);
      
      if (empty) {
        FILTER_SET_FLAG(info->blkFlag, FI_STATUS_BLK_EMPTY);
      } else {
        FILTER_SET_FLAG(info->blkFlag, FI_STATUS_BLK_ALL);
        goto _return;
      }
      
      continue;
    }

    unitNum = unitIdx;
    ++unitIdx;
  }

  if (info->blkGroupNum) {
    FILTER_CLR_FLAG(info->blkFlag, FI_STATUS_BLK_EMPTY);
    FILTER_SET_FLAG(info->blkFlag, FI_STATUS_BLK_ACTIVE);
  }

_return:

  filterDumpInfoToString(info, "Block Filter", 2);

  return TSDB_CODE_SUCCESS;
}

bool filterExecuteBasedOnStatisImpl(void *pinfo, int32_t numOfRows, int8_t** p, SDataStatis *statis, int16_t numOfCols) {
  SFilterInfo *info = (SFilterInfo *)pinfo;
  bool all = true;
  uint32_t *unitIdx = NULL;

  if (*p == NULL) {
    *p = calloc(numOfRows, sizeof(int8_t));
  }
  
  for (int32_t i = 0; i < numOfRows; ++i) {
    //FILTER_UNIT_CLR_F(info);

    unitIdx = info->blkUnits;
    
    for (uint32_t g = 0; g < info->blkGroupNum; ++g) {
      uint32_t unitNum = *(unitIdx++);
      for (uint32_t u = 0; u < unitNum; ++u) {
        SFilterComUnit *cunit = &info->cunits[*(unitIdx + u)];
        void *colData = (char *)cunit->colData + cunit->dataSize * i;
      
        //if (FILTER_UNIT_GET_F(info, uidx)) {
        //  p[i] = FILTER_UNIT_GET_R(info, uidx);
        //} else {
          uint8_t optr = cunit->optr;

          if (isNull(colData, cunit->dataType)) {
            (*p)[i] = optr == TSDB_RELATION_ISNULL ? true : false;
          } else {
            if (optr == TSDB_RELATION_NOTNULL) {
              (*p)[i] = 1;
            } else if (optr == TSDB_RELATION_ISNULL) {
              (*p)[i] = 0;
            } else if (cunit->rfunc >= 0) {
              (*p)[i] = (*gRangeCompare[cunit->rfunc])(colData, colData, cunit->valData, cunit->valData2, gDataCompare[cunit->func]);
            } else {
              (*p)[i] = filterDoCompare(gDataCompare[cunit->func], cunit->optr, colData, cunit->valData);
            }
          
          //FILTER_UNIT_SET_R(info, uidx, p[i]);
          //FILTER_UNIT_SET_F(info, uidx);
          }

        if ((*p)[i] == 0) {
          break;
        }
      }

      if ((*p)[i]) {
        break;
      }

      unitIdx += unitNum;
    }

    if ((*p)[i] == 0) {
      all = false;
    }    
  }

  return all;
}



int32_t filterExecuteBasedOnStatis(SFilterInfo *info, int32_t numOfRows, int8_t** p, SDataStatis *statis, int16_t numOfCols, bool* all) {
  if (statis && numOfRows >= FILTER_RM_UNIT_MIN_ROWS) {    
    info->blkFlag = 0;
    
    filterRmUnitByRange(info, statis, numOfCols, numOfRows);
    
    if (info->blkFlag) {
      if (FILTER_GET_FLAG(info->blkFlag, FI_STATUS_BLK_ALL)) {
        *all = true;
        goto _return;
      } else if (FILTER_GET_FLAG(info->blkFlag, FI_STATUS_BLK_EMPTY)) {
        *all = false;
        goto _return;
      }

      assert(info->unitNum > 1);
      
      *all = filterExecuteBasedOnStatisImpl(info, numOfRows, p, statis, numOfCols);

      goto _return;
    }
  }

  return 1;

_return:
  info->blkFlag = 0;
  
  return TSDB_CODE_SUCCESS;
}


static FORCE_INLINE bool filterExecuteImplAll(void *info, int32_t numOfRows, int8_t** p, SDataStatis *statis, int16_t numOfCols) {
  return true;
}
static FORCE_INLINE bool filterExecuteImplEmpty(void *info, int32_t numOfRows, int8_t** p, SDataStatis *statis, int16_t numOfCols) {
  return false;
}
static FORCE_INLINE bool filterExecuteImplIsNull(void *pinfo, int32_t numOfRows, int8_t** p, SDataStatis *statis, int16_t numOfCols) {
  SFilterInfo *info = (SFilterInfo *)pinfo;
  bool all = true;

  if (filterExecuteBasedOnStatis(info, numOfRows, p, statis, numOfCols, &all) == 0) {
    return all;
  }

  if (*p == NULL) {
    *p = calloc(numOfRows, sizeof(int8_t));
  }
  
  for (int32_t i = 0; i < numOfRows; ++i) {
    uint32_t uidx = info->groups[0].unitIdxs[0];
    void *colData = (char *)info->cunits[uidx].colData + info->cunits[uidx].dataSize * i;
    (*p)[i] = ((colData == NULL) || isNull(colData, info->cunits[uidx].dataType));
    if ((*p)[i] == 0) {
      all = false;
    }    
  }

  return all;
}
static FORCE_INLINE bool filterExecuteImplNotNull(void *pinfo, int32_t numOfRows, int8_t** p, SDataStatis *statis, int16_t numOfCols) {
  SFilterInfo *info = (SFilterInfo *)pinfo;
  bool all = true;

  if (filterExecuteBasedOnStatis(info, numOfRows, p, statis, numOfCols, &all) == 0) {
    return all;
  }

  if (*p == NULL) {
    *p = calloc(numOfRows, sizeof(int8_t));
  }
  
  for (int32_t i = 0; i < numOfRows; ++i) {
    uint32_t uidx = info->groups[0].unitIdxs[0];
    void *colData = (char *)info->cunits[uidx].colData + info->cunits[uidx].dataSize * i;
    (*p)[i] = ((colData != NULL) && !isNull(colData, info->cunits[uidx].dataType));
    if ((*p)[i] == 0) {
      all = false;
    }
  }

  return all;
}

bool filterExecuteImplRange(void *pinfo, int32_t numOfRows, int8_t** p, SDataStatis *statis, int16_t numOfCols) {
  SFilterInfo *info = (SFilterInfo *)pinfo;
  bool all = true;
  uint16_t dataSize = info->cunits[0].dataSize;
  char *colData = (char *)info->cunits[0].colData;
  rangeCompFunc rfunc = gRangeCompare[info->cunits[0].rfunc];
  void *valData = info->cunits[0].valData;
  void *valData2 = info->cunits[0].valData2;
  __compar_fn_t func = gDataCompare[info->cunits[0].func];

  if (filterExecuteBasedOnStatis(info, numOfRows, p, statis, numOfCols, &all) == 0) {
    return all;
  }

  if (*p == NULL) {
    *p = calloc(numOfRows, sizeof(int8_t));
  }
  
  for (int32_t i = 0; i < numOfRows; ++i) {
    if (colData == NULL || isNull(colData, info->cunits[0].dataType)) {
      all = false;
      colData += dataSize;
      continue;
    }

    (*p)[i] = (*rfunc)(colData, colData, valData, valData2, func);
            
    if ((*p)[i] == 0) {
      all = false;
    }
    
    colData += dataSize;
  }

  return all;
}

bool filterExecuteImplMisc(void *pinfo, int32_t numOfRows, int8_t** p, SDataStatis *statis, int16_t numOfCols) {
  SFilterInfo *info = (SFilterInfo *)pinfo;
  bool all = true;

  if (filterExecuteBasedOnStatis(info, numOfRows, p, statis, numOfCols, &all) == 0) {
    return all;
  }
  
  if (*p == NULL) {
    *p = calloc(numOfRows, sizeof(int8_t));
  }
  
  for (int32_t i = 0; i < numOfRows; ++i) {
    uint32_t uidx = info->groups[0].unitIdxs[0];
    void *colData = (char *)info->cunits[uidx].colData + info->cunits[uidx].dataSize * i;
    if (colData == NULL || isNull(colData, info->cunits[uidx].dataType)) {
      (*p)[i] = 0;
      all = false;
      continue;
    }
    // match/nmatch for nchar type need convert from ucs4 to mbs

    if(info->cunits[uidx].dataType == TSDB_DATA_TYPE_NCHAR && (info->cunits[uidx].optr == TSDB_RELATION_MATCH || info->cunits[uidx].optr == TSDB_RELATION_NMATCH)){
      char *newColData = calloc(info->cunits[uidx].dataSize * TSDB_NCHAR_SIZE + VARSTR_HEADER_SIZE, 1);
      int len = taosUcs4ToMbs(varDataVal(colData), varDataLen(colData), varDataVal(newColData));
      varDataSetLen(newColData, len);
      (*p)[i] = filterDoCompare(gDataCompare[info->cunits[uidx].func], info->cunits[uidx].optr, newColData, info->cunits[uidx].valData);
      tfree(newColData);
    }else{
      (*p)[i] = filterDoCompare(gDataCompare[info->cunits[uidx].func], info->cunits[uidx].optr, colData, info->cunits[uidx].valData);
    }

    if ((*p)[i] == 0) {
      all = false;
    }
  }

  return all;
}


bool filterExecuteImpl(void *pinfo, int32_t numOfRows, int8_t** p, SDataStatis *statis, int16_t numOfCols) {
  SFilterInfo *info = (SFilterInfo *)pinfo;
  bool all = true;

  if (filterExecuteBasedOnStatis(info, numOfRows, p, statis, numOfCols, &all) == 0) {
    return all;
  }

  if (*p == NULL) {
    *p = calloc(numOfRows, sizeof(int8_t));
  }
  
  for (int32_t i = 0; i < numOfRows; ++i) {
    //FILTER_UNIT_CLR_F(info);
  
    for (uint32_t g = 0; g < info->groupNum; ++g) {
      SFilterGroup *group = &info->groups[g];
      for (uint32_t u = 0; u < group->unitNum; ++u) {
        uint32_t uidx = group->unitIdxs[u];
        SFilterComUnit *cunit = &info->cunits[uidx];
        void *colData = (char *)cunit->colData + cunit->dataSize * i;
      
        //if (FILTER_UNIT_GET_F(info, uidx)) {
        //  p[i] = FILTER_UNIT_GET_R(info, uidx);
        //} else {
          uint8_t optr = cunit->optr;

          if (colData == NULL || isNull(colData, cunit->dataType)) {
            (*p)[i] = optr == TSDB_RELATION_ISNULL ? true : false;
          } else {
            if (optr == TSDB_RELATION_NOTNULL) {
              (*p)[i] = 1;
            } else if (optr == TSDB_RELATION_ISNULL) {
              (*p)[i] = 0;
            } else if (cunit->rfunc >= 0) {
              (*p)[i] = (*gRangeCompare[cunit->rfunc])(colData, colData, cunit->valData, cunit->valData2, gDataCompare[cunit->func]);
            } else {
              if(cunit->dataType == TSDB_DATA_TYPE_NCHAR && (cunit->optr == TSDB_RELATION_MATCH || cunit->optr == TSDB_RELATION_NMATCH)){
                char *newColData = calloc(cunit->dataSize * TSDB_NCHAR_SIZE + VARSTR_HEADER_SIZE, 1);
                int len = taosUcs4ToMbs(varDataVal(colData), varDataLen(colData), varDataVal(newColData));
                varDataSetLen(newColData, len);
                (*p)[i] = filterDoCompare(gDataCompare[cunit->func], cunit->optr, newColData, cunit->valData);
                tfree(newColData);
              }else{
                (*p)[i] = filterDoCompare(gDataCompare[cunit->func], cunit->optr, colData, cunit->valData);
              }
            }
          
          //FILTER_UNIT_SET_R(info, uidx, p[i]);
          //FILTER_UNIT_SET_F(info, uidx);
          }

        if ((*p)[i] == 0) {
          break;
        }
      }

      if ((*p)[i]) {
        break;
      }
    }

    if ((*p)[i] == 0) {
      all = false;
    }    
  }

  return all;
}


FORCE_INLINE bool filterExecute(SFilterInfo *info, int32_t numOfRows, int8_t** p, SDataStatis *statis, int16_t numOfCols) {
  return (*info->func)(info, numOfRows, p, statis, numOfCols);
}

int32_t filterSetExecFunc(SFilterInfo *info) {
  if (FILTER_ALL_RES(info)) {
    info->func = filterExecuteImplAll;
    return TSDB_CODE_SUCCESS;
  }

  if (FILTER_EMPTY_RES(info)) {
    info->func = filterExecuteImplEmpty;
    return TSDB_CODE_SUCCESS;
  }

  if (info->unitNum > 1) {
    info->func = filterExecuteImpl;
    return TSDB_CODE_SUCCESS;
  }

  if (info->units[0].compare.optr == TSDB_RELATION_ISNULL) {
    info->func = filterExecuteImplIsNull;
    return TSDB_CODE_SUCCESS;
  }

  if (info->units[0].compare.optr == TSDB_RELATION_NOTNULL) {
    info->func = filterExecuteImplNotNull;
    return TSDB_CODE_SUCCESS;
  }

  if (info->cunits[0].rfunc >= 0) {
    info->func = filterExecuteImplRange;
    return TSDB_CODE_SUCCESS;  
  }

  info->func = filterExecuteImplMisc;
  return TSDB_CODE_SUCCESS;  
}



int32_t filterPreprocess(SFilterInfo *info) {
  SFilterGroupCtx** gRes = calloc(info->groupNum, sizeof(SFilterGroupCtx *));
  int32_t gResNum = 0;
  
  filterMergeGroupUnits(info, gRes, &gResNum);

  filterMergeGroups(info, gRes, &gResNum);

  if (FILTER_GET_FLAG(info->status, FI_STATUS_ALL)) {
    qInfo("Final - FilterInfo: [ALL]");
    goto _return;
  }

  
  if (FILTER_GET_FLAG(info->status, FI_STATUS_EMPTY)) {
    qInfo("Final - FilterInfo: [EMPTY]");
    goto _return;
  }  

  filterGenerateColRange(info, gRes, gResNum);

  filterDumpInfoToString(info, "Final", 1);

  filterPostProcessRange(info);

  filterRewrite(info, gRes, gResNum);

  filterGenerateComInfo(info);

_return:

  filterSetExecFunc(info);

  for (int32_t i = 0; i < gResNum; ++i) {
    filterFreeGroupCtx(gRes[i]);
  }

  tfree(gRes);
  
  return TSDB_CODE_SUCCESS;
}

int32_t filterSetColFieldData(SFilterInfo *info, void *param, filer_get_col_from_id fp) {
  CHK_LRET(info == NULL, TSDB_CODE_QRY_APP_ERROR, "info NULL");
  CHK_LRET(info->fields[FLD_TYPE_COLUMN].num <= 0, TSDB_CODE_QRY_APP_ERROR, "no column fileds");

  if (FILTER_ALL_RES(info) || FILTER_EMPTY_RES(info)) {
    return TSDB_CODE_SUCCESS;
  }

  for (uint32_t i = 0; i < info->fields[FLD_TYPE_COLUMN].num; ++i) {
    SFilterField* fi = &info->fields[FLD_TYPE_COLUMN].fields[i];
    SSchema* sch = fi->desc;

    (*fp)(param, sch->colId, &fi->data);
  }

  filterUpdateComUnits(info);

  return TSDB_CODE_SUCCESS;
}

int32_t filterSetJsonColFieldData(SFilterInfo *info, void *param, filer_get_col_from_name fp) {
  CHK_LRET(info == NULL, TSDB_CODE_QRY_APP_ERROR, "info NULL");
  CHK_LRET(info->fields[FLD_TYPE_COLUMN].num <= 0, TSDB_CODE_QRY_APP_ERROR, "no column fileds");

  if (FILTER_ALL_RES(info) || FILTER_EMPTY_RES(info)) {
    return TSDB_CODE_SUCCESS;
  }

  for (uint16_t i = 0; i < info->fields[FLD_TYPE_COLUMN].num; ++i) {
    SFilterField* fi = &info->fields[FLD_TYPE_COLUMN].fields[i];
    SSchema* sch = fi->desc;

    (*fp)(param, sch->colId, sch->name, &fi->data);
  }

  filterUpdateComUnits(info);

  return TSDB_CODE_SUCCESS;
}

int32_t filterInitFromTree(tExprNode* tree, void **pinfo, uint32_t options) {
  int32_t code = TSDB_CODE_SUCCESS;
  SFilterInfo *info = NULL;
  
  CHK_LRET(tree == NULL || pinfo == NULL, TSDB_CODE_QRY_APP_ERROR, "invalid param");

  if (*pinfo == NULL) {
    *pinfo = calloc(1, sizeof(SFilterInfo));
  }

  info = *pinfo;

  info->options = options;
  
  SArray* group = taosArrayInit(FILTER_DEFAULT_GROUP_SIZE, sizeof(SFilterGroup));

  filterInitUnitsFields(info);

  code = filterTreeToGroup(tree, info, group);
  ERR_JRET(code);

  filterConvertGroupFromArray(info, group);

  ERR_JRET(filterInitValFieldData(info));

  if (!FILTER_GET_FLAG(info->options, FI_OPTION_NO_REWRITE)) {
    filterDumpInfoToString(info, "Before preprocess", 0);

    ERR_JRET(filterPreprocess(info));
    
    CHK_JMP(FILTER_GET_FLAG(info->status, FI_STATUS_ALL));

    if (FILTER_GET_FLAG(info->status, FI_STATUS_EMPTY)) {
      taosArrayDestroy(group);
      return code;
    }
  }  

  info->unitRes = malloc(info->unitNum * sizeof(*info->unitRes));
  info->unitFlags = malloc(info->unitNum * sizeof(*info->unitFlags));

  filterDumpInfoToString(info, "Final", 0);

  taosArrayDestroy(group);

  return code;

_return:
  qInfo("No filter, code:%d", code);
  
  taosArrayDestroy(group);

  filterFreeInfo(*pinfo);

  *pinfo = NULL;

  return code;
}




bool filterRangeExecute(SFilterInfo *info, SDataStatis *pDataStatis, int32_t numOfCols, int32_t numOfRows) {
  if (FILTER_EMPTY_RES(info)) {
    return false;
  }

  if (FILTER_ALL_RES(info)) {
    return true;
  }
  
  bool ret = true;
  void *minVal, *maxVal;
  
  for (uint32_t k = 0; k < info->colRangeNum; ++k) {
    int32_t index = -1;
    SFilterRangeCtx *ctx = info->colRange[k];
    for(int32_t i = 0; i < numOfCols; ++i) {
      if (pDataStatis[i].colId == ctx->colId) {
        index = i;
        break;
      }
    }

    // no statistics data, load the true data block
    if (index == -1) {
      break;
    }

    // not support pre-filter operation on binary/nchar data type
    if (FILTER_NO_MERGE_DATA_TYPE(ctx->type)) {
      break;
    }

    if (pDataStatis[index].numOfNull <= 0) {
      if (ctx->isnull && !ctx->notnull && !ctx->isrange) {
        ret = false;
        break;
      }
    } else if (pDataStatis[index].numOfNull > 0) {
      if (pDataStatis[index].numOfNull == numOfRows) {
        if ((ctx->notnull || ctx->isrange) && (!ctx->isnull)) {
          ret = false;
          break;
        }

        continue;
      } else {
        if (ctx->isnull) {
          continue;
        }
      }
    }

    SDataStatis* pDataBlockst = &pDataStatis[index];

    SFilterRangeNode *r = ctx->rs;
    float minv = 0;
    float maxv = 0;

    if (ctx->type == TSDB_DATA_TYPE_FLOAT) {
      minv = (float)(*(double *)(&pDataBlockst->min));
      maxv = (float)(*(double *)(&pDataBlockst->max));
       
      minVal = &minv;
      maxVal = &maxv;
    } else {
      minVal = &pDataBlockst->min;
      maxVal = &pDataBlockst->max;
    }

    while (r) {
      ret = r->rc.func(minVal, maxVal, &r->rc.s, &r->rc.e, ctx->pCompareFunc);
      if (ret) {
        break;
      }
      r = r->next;
    }
    
    CHK_RET(!ret, ret);
  }

  return ret;
}



int32_t filterGetTimeRange(SFilterInfo *info, STimeWindow       *win) {
  SFilterRange ra = {0};
  SFilterRangeCtx *prev = filterInitRangeCtx(TSDB_DATA_TYPE_TIMESTAMP, FI_OPTION_TIMESTAMP);
  SFilterRangeCtx *tmpc = filterInitRangeCtx(TSDB_DATA_TYPE_TIMESTAMP, FI_OPTION_TIMESTAMP);
  SFilterRangeCtx *cur = NULL;
  int32_t num = 0;
  int32_t optr = 0;
  int32_t code = 0;
  bool empty = false, all = false;

  for (uint32_t i = 0; i < info->groupNum; ++i) {
    SFilterGroup *group = &info->groups[i];
    if (group->unitNum > 1) {
      cur = tmpc;
      optr = TSDB_RELATION_AND;
    } else {
      cur = prev;
      optr = TSDB_RELATION_OR;
    }

    for (uint32_t u = 0; u < group->unitNum; ++u) {
      uint32_t uidx = group->unitIdxs[u];
      SFilterUnit *unit = &info->units[uidx];

      uint8_t raOptr = FILTER_UNIT_OPTR(unit);
      
      filterAddRangeOptr(cur, raOptr, TSDB_RELATION_AND, &empty, NULL);
      CHK_JMP(empty);
      
      if (FILTER_NO_MERGE_OPTR(raOptr)) {
        continue;
      }
      
      SFilterField *right = FILTER_UNIT_RIGHT_FIELD(info, unit);
      void *s = FILTER_GET_VAL_FIELD_DATA(right);
      void *e = FILTER_GET_VAL_FIELD_DATA(right) + tDataTypes[TSDB_DATA_TYPE_TIMESTAMP].bytes;

      SIMPLE_COPY_VALUES(&ra.s, s);
      SIMPLE_COPY_VALUES(&ra.e, e);
      
      filterAddRange(cur, &ra, optr);
    }

    if (cur->notnull) {
      prev->notnull = true;
      break;
    }

    if (group->unitNum > 1) {
      filterSourceRangeFromCtx(prev, cur, TSDB_RELATION_OR, &empty, &all);
      filterResetRangeCtx(cur);
      if (all) {
        break;
      }
    }
  }

  if (prev->notnull) {
    *win = TSWINDOW_INITIALIZER;
  } else {
    filterGetRangeNum(prev, &num);
    if (num > 1) {
      qError("only one time range accepted, num:%d", num);
      ERR_JRET(TSDB_CODE_QRY_INVALID_TIME_CONDITION);
    }

    CHK_JMP(num < 1);

    SFilterRange tra;
    filterGetRangeRes(prev, &tra);
    win->skey = tra.s; 
    win->ekey = tra.e;
  }

  filterFreeRangeCtx(prev);
  filterFreeRangeCtx(tmpc);

  qDebug("qFilter time range:[%"PRId64 "]-[%"PRId64 "]", win->skey, win->ekey);
  return TSDB_CODE_SUCCESS;

_return:

  *win = TSWINDOW_DESC_INITIALIZER;

  filterFreeRangeCtx(prev);
  filterFreeRangeCtx(tmpc);

  qDebug("qFilter time range:[%"PRId64 "]-[%"PRId64 "]", win->skey, win->ekey);

  return code;
}


int32_t filterConverNcharColumns(SFilterInfo* info, int32_t rows, bool *gotNchar) {
  for (uint32_t i = 0; i < info->fields[FLD_TYPE_COLUMN].num; ++i) {
    SFilterField* fi = &info->fields[FLD_TYPE_COLUMN].fields[i];
    int32_t type = FILTER_GET_COL_FIELD_TYPE(fi);
    if (type == TSDB_DATA_TYPE_NCHAR) {
      SFilterField nfi = {0};
      nfi.desc = fi->desc;
      int32_t bytes = FILTER_GET_COL_FIELD_SIZE(fi);
      nfi.data = malloc(rows * bytes);
      int32_t bufSize = bytes - VARSTR_HEADER_SIZE;
      for (int32_t j = 0; j < rows; ++j) {
        char *src = FILTER_GET_COL_FIELD_DATA(fi, j);
        char *dst = FILTER_GET_COL_FIELD_DATA(&nfi, j);
        int32_t len = 0;
        taosMbsToUcs4(varDataVal(src), varDataLen(src), varDataVal(dst), bufSize, &len);
        varDataLen(dst) = len;
      }

      fi->data = nfi.data;
      
      *gotNchar = true;
    }
  }

  if (*gotNchar) {
    filterUpdateComUnits(info);
  }

  return TSDB_CODE_SUCCESS;
}

int32_t filterFreeNcharColumns(SFilterInfo* info) {
  for (uint32_t i = 0; i < info->fields[FLD_TYPE_COLUMN].num; ++i) {
    SFilterField* fi = &info->fields[FLD_TYPE_COLUMN].fields[i];
    int32_t type = FILTER_GET_COL_FIELD_TYPE(fi);
    if (type == TSDB_DATA_TYPE_NCHAR) {
      tfree(fi->data);
    }
  }

  return TSDB_CODE_SUCCESS;
}

int32_t filterIsIndexedColumnQuery(SFilterInfo* info, int32_t idxId, bool *res) {
  CHK_LRET(info == NULL, TSDB_CODE_QRY_APP_ERROR, "null parameter");

  CHK_JMP(info->fields[FLD_TYPE_COLUMN].num > 1 || info->fields[FLD_TYPE_COLUMN].num <= 0);

  CHK_JMP(info->unitNum > 1 || info->unitNum <= 0);

  CHK_JMP(FILTER_GET_COL_FIELD_ID(FILTER_GET_COL_FIELD(info, 0)) != idxId);

  int32_t optr = FILTER_UNIT_OPTR(info->units);
  
  CHK_JMP(optr == TSDB_RELATION_LIKE || optr == TSDB_RELATION_IN || optr == TSDB_RELATION_MATCH 
       || optr == TSDB_RELATION_ISNULL || optr == TSDB_RELATION_NOTNULL || optr == TSDB_RELATION_QUESTION);

  *res = true;

  return TSDB_CODE_SUCCESS;
  
_return:
  *res = false;
  
  return TSDB_CODE_SUCCESS;
}


int32_t filterGetIndexedColumnInfo(SFilterInfo* info, char** val, int32_t *order, int32_t *flag) {
  SFilterComUnit *cunit = info->cunits;
  uint8_t optr = cunit->optr;

  *val = cunit->valData;
  *order = TSDB_ORDER_ASC;

  if (optr == TSDB_RELATION_LESS || optr == TSDB_RELATION_LESS_EQUAL) {
    *order = TSDB_ORDER_DESC;
  }

  if (optr == TSDB_RELATION_NOT_EQUAL) {
    *order = TSDB_ORDER_ASC|TSDB_ORDER_DESC;
  }

  if (cunit->valData2 == cunit->valData && optr != TSDB_RELATION_EQUAL) {
    FILTER_SET_FLAG(*flag, FI_ACTION_NO_NEED);
  }
  
  return TSDB_CODE_SUCCESS;
}



<|MERGE_RESOLUTION|>--- conflicted
+++ resolved
@@ -1247,26 +1247,11 @@
     while(p) {
       void *key = taosHashGetDataKey((SHashObj *)data, p);
       void *fdata = NULL;
-<<<<<<< HEAD
 
       fdata = malloc(sizeof(int64_t));
       SIMPLE_COPY_VALUES(fdata, key);
       len = tDataTypes[type].bytes;
-      
-=======
-    
-      if (IS_VAR_DATA_TYPE(type)) {
-        len = (int32_t)taosHashGetDataKeyLen((SHashObj *)data, p);
-        fdata = malloc(len + VARSTR_HEADER_SIZE);
-        varDataLen(fdata) = len;
-        memcpy(varDataVal(fdata), key, len);
-        len += VARSTR_HEADER_SIZE;
-      } else {
-        fdata = malloc(sizeof(int64_t));
-        SIMPLE_COPY_VALUES(fdata, key);
-        len = tDataTypes[type].bytes;
-      }
->>>>>>> 20cf2ff3
+
       filterAddField(info, NULL, &fdata, FLD_TYPE_VALUE, &right, len, true);
 
       filterAddUnit(info, TSDB_RELATION_EQUAL, &left, &right, &uidx);
