--- conflicted
+++ resolved
@@ -5486,28 +5486,18 @@
                               TSDB_FUNC_BLKINFO,
                               TSDB_FUNCSTATE_SO | TSDB_FUNCSTATE_STABLE,
                               function_setup,
-<<<<<<< HEAD
-                              round_function,
-                              doFinalizer,
-                              noop1,
-                              dataBlockRequired
-                          }};
-
-
-bool isBuildinFunc(const char *funcName, int32_t len) {
-  for (int i = 0; i < sizeof(aAggs)/sizeof(aAggs[0]); i++) {
-    if (strlen(aAggs[i].name) == len && strncasecmp(aAggs[i].name, funcName, len) == 0) {
-      return true;
-    }
-  } 
-  return false;
-}
-
-=======
                               blockInfo_func,
                               blockinfo_func_finalizer,
                               block_func_merge,
                               dataBlockRequired,
                           },
 };
->>>>>>> d596a658
+
+bool isBuildinFunc(const char *funcName, int32_t len) {
+  for (int i = 0; i < sizeof(aAggs)/sizeof(aAggs[0]); i++) {
+    if (strlen(aAggs[i].name) == len && strncasecmp(aAggs[i].name, funcName, len) == 0) {
+      return true;
+    }
+  } 
+  return false;
+}